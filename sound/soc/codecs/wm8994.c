// SPDX-License-Identifier: GPL-2.0-only
/*
 * wm8994.c  --  WM8994 ALSA SoC Audio driver
 *
 * Copyright 2009-12 Wolfson Microelectronics plc
 *
 * Author: Mark Brown <broonie@opensource.wolfsonmicro.com>
 */

#include <linux/module.h>
#include <linux/moduleparam.h>
#include <linux/init.h>
#include <linux/delay.h>
#include <linux/pm.h>
#include <linux/gcd.h>
#include <linux/i2c.h>
#include <linux/platform_device.h>
#include <linux/pm_runtime.h>
#include <linux/regulator/consumer.h>
#include <linux/slab.h>
#include <sound/core.h>
#include <sound/jack.h>
#include <sound/pcm.h>
#include <sound/pcm_params.h>
#include <sound/soc.h>
#include <sound/initval.h>
#include <sound/tlv.h>
#include <trace/events/asoc.h>

#include <linux/mfd/wm8994/core.h>
#include <linux/mfd/wm8994/registers.h>
#include <linux/mfd/wm8994/pdata.h>
#include <linux/mfd/wm8994/gpio.h>

#include "wm8994.h"
#include "wm_hubs.h"

#define WM1811_JACKDET_MODE_NONE  0x0000
#define WM1811_JACKDET_MODE_JACK  0x0100
#define WM1811_JACKDET_MODE_MIC   0x0080
#define WM1811_JACKDET_MODE_AUDIO 0x0180

#define WM8994_NUM_DRC 3
#define WM8994_NUM_EQ  3

struct wm8994_reg_mask {
	unsigned int reg;
	unsigned int mask;
};

static struct wm8994_reg_mask wm8994_vu_bits[] = {
	{ WM8994_LEFT_LINE_INPUT_1_2_VOLUME, WM8994_IN1_VU },
	{ WM8994_RIGHT_LINE_INPUT_1_2_VOLUME, WM8994_IN1_VU },
	{ WM8994_LEFT_LINE_INPUT_3_4_VOLUME, WM8994_IN2_VU },
	{ WM8994_RIGHT_LINE_INPUT_3_4_VOLUME, WM8994_IN2_VU },
	{ WM8994_SPEAKER_VOLUME_LEFT, WM8994_SPKOUT_VU },
	{ WM8994_SPEAKER_VOLUME_RIGHT, WM8994_SPKOUT_VU },
	{ WM8994_LEFT_OUTPUT_VOLUME, WM8994_HPOUT1_VU },
	{ WM8994_RIGHT_OUTPUT_VOLUME, WM8994_HPOUT1_VU },
	{ WM8994_LEFT_OPGA_VOLUME, WM8994_MIXOUT_VU },
	{ WM8994_RIGHT_OPGA_VOLUME, WM8994_MIXOUT_VU },

	{ WM8994_AIF1_DAC1_LEFT_VOLUME, WM8994_AIF1DAC1_VU },
	{ WM8994_AIF1_DAC1_RIGHT_VOLUME, WM8994_AIF1DAC1_VU },
	{ WM8994_AIF2_DAC_LEFT_VOLUME, WM8994_AIF2DAC_VU },
	{ WM8994_AIF2_DAC_RIGHT_VOLUME, WM8994_AIF2DAC_VU },
	{ WM8994_AIF1_ADC1_LEFT_VOLUME, WM8994_AIF1ADC1_VU },
	{ WM8994_AIF1_ADC1_RIGHT_VOLUME, WM8994_AIF1ADC1_VU },
	{ WM8994_AIF2_ADC_LEFT_VOLUME, WM8994_AIF2ADC_VU },
	{ WM8994_AIF2_ADC_RIGHT_VOLUME, WM8994_AIF1ADC2_VU },
	{ WM8994_DAC1_LEFT_VOLUME, WM8994_DAC1_VU },
	{ WM8994_DAC1_RIGHT_VOLUME, WM8994_DAC1_VU },
	{ WM8994_DAC2_LEFT_VOLUME, WM8994_DAC2_VU },
	{ WM8994_DAC2_RIGHT_VOLUME, WM8994_DAC2_VU },
};

/* VU bitfields for ADC2, DAC2 not available on WM1811 */
static struct wm8994_reg_mask wm8994_adc2_dac2_vu_bits[] = {
	{ WM8994_AIF1_DAC2_LEFT_VOLUME, WM8994_AIF1DAC2_VU },
	{ WM8994_AIF1_DAC2_RIGHT_VOLUME, WM8994_AIF1DAC2_VU },
	{ WM8994_AIF1_ADC2_LEFT_VOLUME, WM8994_AIF1ADC2_VU },
	{ WM8994_AIF1_ADC2_RIGHT_VOLUME, WM8994_AIF1ADC2_VU },
};

static int wm8994_drc_base[] = {
	WM8994_AIF1_DRC1_1,
	WM8994_AIF1_DRC2_1,
	WM8994_AIF2_DRC_1,
};

static int wm8994_retune_mobile_base[] = {
	WM8994_AIF1_DAC1_EQ_GAINS_1,
	WM8994_AIF1_DAC2_EQ_GAINS_1,
	WM8994_AIF2_EQ_GAINS_1,
};

static const struct wm8958_micd_rate micdet_rates[] = {
	{ 32768,       true,  1, 4 },
	{ 32768,       false, 1, 1 },
	{ 44100 * 256, true,  7, 10 },
	{ 44100 * 256, false, 7, 10 },
};

static const struct wm8958_micd_rate jackdet_rates[] = {
	{ 32768,       true,  0, 1 },
	{ 32768,       false, 0, 1 },
	{ 44100 * 256, true,  10, 10 },
	{ 44100 * 256, false, 7, 8 },
};

static void wm8958_micd_set_rate(struct snd_soc_component *component)
{
	struct wm8994_priv *wm8994 = snd_soc_component_get_drvdata(component);
	struct wm8994 *control = wm8994->wm8994;
	int best, i, sysclk, val;
	bool idle;
	const struct wm8958_micd_rate *rates;
	int num_rates;

	idle = !wm8994->jack_mic;

	sysclk = snd_soc_component_read(component, WM8994_CLOCKING_1);
	if (sysclk & WM8994_SYSCLK_SRC)
		sysclk = wm8994->aifclk[1];
	else
		sysclk = wm8994->aifclk[0];

	if (control->pdata.micd_rates) {
		rates = control->pdata.micd_rates;
		num_rates = control->pdata.num_micd_rates;
	} else if (wm8994->jackdet) {
		rates = jackdet_rates;
		num_rates = ARRAY_SIZE(jackdet_rates);
	} else {
		rates = micdet_rates;
		num_rates = ARRAY_SIZE(micdet_rates);
	}

	best = 0;
	for (i = 0; i < num_rates; i++) {
		if (rates[i].idle != idle)
			continue;
		if (abs(rates[i].sysclk - sysclk) <
		    abs(rates[best].sysclk - sysclk))
			best = i;
		else if (rates[best].idle != idle)
			best = i;
	}

	val = rates[best].start << WM8958_MICD_BIAS_STARTTIME_SHIFT
		| rates[best].rate << WM8958_MICD_RATE_SHIFT;

	dev_dbg(component->dev, "MICD rate %d,%d for %dHz %s\n",
		rates[best].start, rates[best].rate, sysclk,
		idle ? "idle" : "active");

	snd_soc_component_update_bits(component, WM8958_MIC_DETECT_1,
			    WM8958_MICD_BIAS_STARTTIME_MASK |
			    WM8958_MICD_RATE_MASK, val);
}

static int configure_aif_clock(struct snd_soc_component *component, int aif)
{
	struct wm8994_priv *wm8994 = snd_soc_component_get_drvdata(component);
	int rate;
	int reg1 = 0;
	int offset;

	if (aif)
		offset = 4;
	else
		offset = 0;

	switch (wm8994->sysclk[aif]) {
	case WM8994_SYSCLK_MCLK1:
		rate = wm8994->mclk_rate[0];
		break;

	case WM8994_SYSCLK_MCLK2:
		reg1 |= 0x8;
		rate = wm8994->mclk_rate[1];
		break;

	case WM8994_SYSCLK_FLL1:
		reg1 |= 0x10;
		rate = wm8994->fll[0].out;
		break;

	case WM8994_SYSCLK_FLL2:
		reg1 |= 0x18;
		rate = wm8994->fll[1].out;
		break;

	default:
		return -EINVAL;
	}

	if (rate >= 13500000) {
		rate /= 2;
		reg1 |= WM8994_AIF1CLK_DIV;

		dev_dbg(component->dev, "Dividing AIF%d clock to %dHz\n",
			aif + 1, rate);
	}

	wm8994->aifclk[aif] = rate;

	snd_soc_component_update_bits(component, WM8994_AIF1_CLOCKING_1 + offset,
			    WM8994_AIF1CLK_SRC_MASK | WM8994_AIF1CLK_DIV,
			    reg1);

	return 0;
}

static int configure_clock(struct snd_soc_component *component)
{
	struct snd_soc_dapm_context *dapm = snd_soc_component_get_dapm(component);
	struct wm8994_priv *wm8994 = snd_soc_component_get_drvdata(component);
	int change, new;

	/* Bring up the AIF clocks first */
	configure_aif_clock(component, 0);
	configure_aif_clock(component, 1);

	/* Then switch CLK_SYS over to the higher of them; a change
	 * can only happen as a result of a clocking change which can
	 * only be made outside of DAPM so we can safely redo the
	 * clocking.
	 */

	/* If they're equal it doesn't matter which is used */
	if (wm8994->aifclk[0] == wm8994->aifclk[1]) {
		wm8958_micd_set_rate(component);
		return 0;
	}

	if (wm8994->aifclk[0] < wm8994->aifclk[1])
		new = WM8994_SYSCLK_SRC;
	else
		new = 0;

	change = snd_soc_component_update_bits(component, WM8994_CLOCKING_1,
				     WM8994_SYSCLK_SRC, new);
	if (change)
		snd_soc_dapm_sync(dapm);

	wm8958_micd_set_rate(component);

	return 0;
}

static int check_clk_sys(struct snd_soc_dapm_widget *source,
			 struct snd_soc_dapm_widget *sink)
{
	struct snd_soc_component *component = snd_soc_dapm_to_component(source->dapm);
	int reg = snd_soc_component_read(component, WM8994_CLOCKING_1);
	const char *clk;

	/* Check what we're currently using for CLK_SYS */
	if (reg & WM8994_SYSCLK_SRC)
		clk = "AIF2CLK";
	else
		clk = "AIF1CLK";

	return strcmp(source->name, clk) == 0;
}

static const char *sidetone_hpf_text[] = {
	"2.7kHz", "1.35kHz", "675Hz", "370Hz", "180Hz", "90Hz", "45Hz"
};

static SOC_ENUM_SINGLE_DECL(sidetone_hpf,
			    WM8994_SIDETONE, 7, sidetone_hpf_text);

static const char *adc_hpf_text[] = {
	"HiFi", "Voice 1", "Voice 2", "Voice 3"
};

static SOC_ENUM_SINGLE_DECL(aif1adc1_hpf,
			    WM8994_AIF1_ADC1_FILTERS, 13, adc_hpf_text);

static SOC_ENUM_SINGLE_DECL(aif1adc2_hpf,
			    WM8994_AIF1_ADC2_FILTERS, 13, adc_hpf_text);

static SOC_ENUM_SINGLE_DECL(aif2adc_hpf,
			    WM8994_AIF2_ADC_FILTERS, 13, adc_hpf_text);

static const DECLARE_TLV_DB_SCALE(aif_tlv, 0, 600, 0);
static const DECLARE_TLV_DB_SCALE(digital_tlv, -7200, 75, 1);
static const DECLARE_TLV_DB_SCALE(st_tlv, -3600, 300, 0);
static const DECLARE_TLV_DB_SCALE(wm8994_3d_tlv, -1600, 183, 0);
static const DECLARE_TLV_DB_SCALE(eq_tlv, -1200, 100, 0);
static const DECLARE_TLV_DB_SCALE(ng_tlv, -10200, 600, 0);

#define WM8994_DRC_SWITCH(xname, reg, shift) \
	SOC_SINGLE_EXT(xname, reg, shift, 1, 0, \
		snd_soc_get_volsw, wm8994_put_drc_sw)

static int wm8994_put_drc_sw(struct snd_kcontrol *kcontrol,
			     struct snd_ctl_elem_value *ucontrol)
{
	struct soc_mixer_control *mc =
		(struct soc_mixer_control *)kcontrol->private_value;
	struct snd_soc_component *component = snd_soc_kcontrol_component(kcontrol);
	int mask, ret;

	/* Can't enable both ADC and DAC paths simultaneously */
	if (mc->shift == WM8994_AIF1DAC1_DRC_ENA_SHIFT)
		mask = WM8994_AIF1ADC1L_DRC_ENA_MASK |
			WM8994_AIF1ADC1R_DRC_ENA_MASK;
	else
		mask = WM8994_AIF1DAC1_DRC_ENA_MASK;

	ret = snd_soc_component_read(component, mc->reg);
	if (ret < 0)
		return ret;
	if (ret & mask)
		return -EINVAL;

	return snd_soc_put_volsw(kcontrol, ucontrol);
}

static void wm8994_set_drc(struct snd_soc_component *component, int drc)
{
	struct wm8994_priv *wm8994 = snd_soc_component_get_drvdata(component);
	struct wm8994 *control = wm8994->wm8994;
	struct wm8994_pdata *pdata = &control->pdata;
	int base = wm8994_drc_base[drc];
	int cfg = wm8994->drc_cfg[drc];
	int save, i;

	/* Save any enables; the configuration should clear them. */
	save = snd_soc_component_read(component, base);
	save &= WM8994_AIF1DAC1_DRC_ENA | WM8994_AIF1ADC1L_DRC_ENA |
		WM8994_AIF1ADC1R_DRC_ENA;

	for (i = 0; i < WM8994_DRC_REGS; i++)
		snd_soc_component_update_bits(component, base + i, 0xffff,
				    pdata->drc_cfgs[cfg].regs[i]);

	snd_soc_component_update_bits(component, base, WM8994_AIF1DAC1_DRC_ENA |
			     WM8994_AIF1ADC1L_DRC_ENA |
			     WM8994_AIF1ADC1R_DRC_ENA, save);
}

/* Icky as hell but saves code duplication */
static int wm8994_get_drc(const char *name)
{
	if (strcmp(name, "AIF1DRC1 Mode") == 0)
		return 0;
	if (strcmp(name, "AIF1DRC2 Mode") == 0)
		return 1;
	if (strcmp(name, "AIF2DRC Mode") == 0)
		return 2;
	return -EINVAL;
}

static int wm8994_put_drc_enum(struct snd_kcontrol *kcontrol,
			       struct snd_ctl_elem_value *ucontrol)
{
	struct snd_soc_component *component = snd_soc_kcontrol_component(kcontrol);
	struct wm8994_priv *wm8994 = snd_soc_component_get_drvdata(component);
	struct wm8994 *control = wm8994->wm8994;
	struct wm8994_pdata *pdata = &control->pdata;
	int drc = wm8994_get_drc(kcontrol->id.name);
	int value = ucontrol->value.enumerated.item[0];

	if (drc < 0)
		return drc;

	if (value >= pdata->num_drc_cfgs)
		return -EINVAL;

	wm8994->drc_cfg[drc] = value;

	wm8994_set_drc(component, drc);

	return 0;
}

static int wm8994_get_drc_enum(struct snd_kcontrol *kcontrol,
			       struct snd_ctl_elem_value *ucontrol)
{
	struct snd_soc_component *component = snd_soc_kcontrol_component(kcontrol);
	struct wm8994_priv *wm8994 = snd_soc_component_get_drvdata(component);
	int drc = wm8994_get_drc(kcontrol->id.name);

	if (drc < 0)
		return drc;
	ucontrol->value.enumerated.item[0] = wm8994->drc_cfg[drc];

	return 0;
}

static void wm8994_set_retune_mobile(struct snd_soc_component *component, int block)
{
	struct wm8994_priv *wm8994 = snd_soc_component_get_drvdata(component);
	struct wm8994 *control = wm8994->wm8994;
	struct wm8994_pdata *pdata = &control->pdata;
	int base = wm8994_retune_mobile_base[block];
	int iface, best, best_val, save, i, cfg;

	if (!pdata || !wm8994->num_retune_mobile_texts)
		return;

	switch (block) {
	case 0:
	case 1:
		iface = 0;
		break;
	case 2:
		iface = 1;
		break;
	default:
		return;
	}

	/* Find the version of the currently selected configuration
	 * with the nearest sample rate. */
	cfg = wm8994->retune_mobile_cfg[block];
	best = 0;
	best_val = INT_MAX;
	for (i = 0; i < pdata->num_retune_mobile_cfgs; i++) {
		if (strcmp(pdata->retune_mobile_cfgs[i].name,
			   wm8994->retune_mobile_texts[cfg]) == 0 &&
		    abs(pdata->retune_mobile_cfgs[i].rate
			- wm8994->dac_rates[iface]) < best_val) {
			best = i;
			best_val = abs(pdata->retune_mobile_cfgs[i].rate
				       - wm8994->dac_rates[iface]);
		}
	}

	dev_dbg(component->dev, "ReTune Mobile %d %s/%dHz for %dHz sample rate\n",
		block,
		pdata->retune_mobile_cfgs[best].name,
		pdata->retune_mobile_cfgs[best].rate,
		wm8994->dac_rates[iface]);

	/* The EQ will be disabled while reconfiguring it, remember the
	 * current configuration.
	 */
	save = snd_soc_component_read(component, base);
	save &= WM8994_AIF1DAC1_EQ_ENA;

	for (i = 0; i < WM8994_EQ_REGS; i++)
		snd_soc_component_update_bits(component, base + i, 0xffff,
				pdata->retune_mobile_cfgs[best].regs[i]);

	snd_soc_component_update_bits(component, base, WM8994_AIF1DAC1_EQ_ENA, save);
}

/* Icky as hell but saves code duplication */
static int wm8994_get_retune_mobile_block(const char *name)
{
	if (strcmp(name, "AIF1.1 EQ Mode") == 0)
		return 0;
	if (strcmp(name, "AIF1.2 EQ Mode") == 0)
		return 1;
	if (strcmp(name, "AIF2 EQ Mode") == 0)
		return 2;
	return -EINVAL;
}

static int wm8994_put_retune_mobile_enum(struct snd_kcontrol *kcontrol,
					 struct snd_ctl_elem_value *ucontrol)
{
	struct snd_soc_component *component = snd_soc_kcontrol_component(kcontrol);
	struct wm8994_priv *wm8994 = snd_soc_component_get_drvdata(component);
	struct wm8994 *control = wm8994->wm8994;
	struct wm8994_pdata *pdata = &control->pdata;
	int block = wm8994_get_retune_mobile_block(kcontrol->id.name);
	int value = ucontrol->value.enumerated.item[0];

	if (block < 0)
		return block;

	if (value >= pdata->num_retune_mobile_cfgs)
		return -EINVAL;

	wm8994->retune_mobile_cfg[block] = value;

	wm8994_set_retune_mobile(component, block);

	return 0;
}

static int wm8994_get_retune_mobile_enum(struct snd_kcontrol *kcontrol,
					 struct snd_ctl_elem_value *ucontrol)
{
	struct snd_soc_component *component = snd_soc_kcontrol_component(kcontrol);
	struct wm8994_priv *wm8994 = snd_soc_component_get_drvdata(component);
	int block = wm8994_get_retune_mobile_block(kcontrol->id.name);

	if (block < 0)
		return block;

	ucontrol->value.enumerated.item[0] = wm8994->retune_mobile_cfg[block];

	return 0;
}

static const char *aif_chan_src_text[] = {
	"Left", "Right"
};

static SOC_ENUM_SINGLE_DECL(aif1adcl_src,
			    WM8994_AIF1_CONTROL_1, 15, aif_chan_src_text);

static SOC_ENUM_SINGLE_DECL(aif1adcr_src,
			    WM8994_AIF1_CONTROL_1, 14, aif_chan_src_text);

static SOC_ENUM_SINGLE_DECL(aif2adcl_src,
			    WM8994_AIF2_CONTROL_1, 15, aif_chan_src_text);

static SOC_ENUM_SINGLE_DECL(aif2adcr_src,
			    WM8994_AIF2_CONTROL_1, 14, aif_chan_src_text);

static SOC_ENUM_SINGLE_DECL(aif1dacl_src,
			    WM8994_AIF1_CONTROL_2, 15, aif_chan_src_text);

static SOC_ENUM_SINGLE_DECL(aif1dacr_src,
			    WM8994_AIF1_CONTROL_2, 14, aif_chan_src_text);

static SOC_ENUM_SINGLE_DECL(aif2dacl_src,
			    WM8994_AIF2_CONTROL_2, 15, aif_chan_src_text);

static SOC_ENUM_SINGLE_DECL(aif2dacr_src,
			    WM8994_AIF2_CONTROL_2, 14, aif_chan_src_text);

static const char *osr_text[] = {
	"Low Power", "High Performance",
};

static SOC_ENUM_SINGLE_DECL(dac_osr,
			    WM8994_OVERSAMPLING, 0, osr_text);

static SOC_ENUM_SINGLE_DECL(adc_osr,
			    WM8994_OVERSAMPLING, 1, osr_text);

static const struct snd_kcontrol_new wm8994_common_snd_controls[] = {
SOC_DOUBLE_R_TLV("AIF1ADC1 Volume", WM8994_AIF1_ADC1_LEFT_VOLUME,
		 WM8994_AIF1_ADC1_RIGHT_VOLUME,
		 1, 119, 0, digital_tlv),
SOC_DOUBLE_R_TLV("AIF2ADC Volume", WM8994_AIF2_ADC_LEFT_VOLUME,
		 WM8994_AIF2_ADC_RIGHT_VOLUME,
		 1, 119, 0, digital_tlv),

SOC_ENUM("AIF1ADCL Source", aif1adcl_src),
SOC_ENUM("AIF1ADCR Source", aif1adcr_src),
SOC_ENUM("AIF2ADCL Source", aif2adcl_src),
SOC_ENUM("AIF2ADCR Source", aif2adcr_src),

SOC_ENUM("AIF1DACL Source", aif1dacl_src),
SOC_ENUM("AIF1DACR Source", aif1dacr_src),
SOC_ENUM("AIF2DACL Source", aif2dacl_src),
SOC_ENUM("AIF2DACR Source", aif2dacr_src),

SOC_DOUBLE_R_TLV("AIF1DAC1 Volume", WM8994_AIF1_DAC1_LEFT_VOLUME,
		 WM8994_AIF1_DAC1_RIGHT_VOLUME, 1, 96, 0, digital_tlv),
SOC_DOUBLE_R_TLV("AIF2DAC Volume", WM8994_AIF2_DAC_LEFT_VOLUME,
		 WM8994_AIF2_DAC_RIGHT_VOLUME, 1, 96, 0, digital_tlv),

SOC_SINGLE_TLV("AIF1 Boost Volume", WM8994_AIF1_CONTROL_2, 10, 3, 0, aif_tlv),
SOC_SINGLE_TLV("AIF2 Boost Volume", WM8994_AIF2_CONTROL_2, 10, 3, 0, aif_tlv),

SOC_SINGLE("AIF1DAC1 EQ Switch", WM8994_AIF1_DAC1_EQ_GAINS_1, 0, 1, 0),
SOC_SINGLE("AIF2 EQ Switch", WM8994_AIF2_EQ_GAINS_1, 0, 1, 0),

WM8994_DRC_SWITCH("AIF1DAC1 DRC Switch", WM8994_AIF1_DRC1_1, 2),
WM8994_DRC_SWITCH("AIF1ADC1L DRC Switch", WM8994_AIF1_DRC1_1, 1),
WM8994_DRC_SWITCH("AIF1ADC1R DRC Switch", WM8994_AIF1_DRC1_1, 0),

WM8994_DRC_SWITCH("AIF2DAC DRC Switch", WM8994_AIF2_DRC_1, 2),
WM8994_DRC_SWITCH("AIF2ADCL DRC Switch", WM8994_AIF2_DRC_1, 1),
WM8994_DRC_SWITCH("AIF2ADCR DRC Switch", WM8994_AIF2_DRC_1, 0),

SOC_SINGLE_TLV("DAC1 Right Sidetone Volume", WM8994_DAC1_MIXER_VOLUMES,
	       5, 12, 0, st_tlv),
SOC_SINGLE_TLV("DAC1 Left Sidetone Volume", WM8994_DAC1_MIXER_VOLUMES,
	       0, 12, 0, st_tlv),
SOC_SINGLE_TLV("DAC2 Right Sidetone Volume", WM8994_DAC2_MIXER_VOLUMES,
	       5, 12, 0, st_tlv),
SOC_SINGLE_TLV("DAC2 Left Sidetone Volume", WM8994_DAC2_MIXER_VOLUMES,
	       0, 12, 0, st_tlv),
SOC_ENUM("Sidetone HPF Mux", sidetone_hpf),
SOC_SINGLE("Sidetone HPF Switch", WM8994_SIDETONE, 6, 1, 0),

SOC_ENUM("AIF1ADC1 HPF Mode", aif1adc1_hpf),
SOC_DOUBLE("AIF1ADC1 HPF Switch", WM8994_AIF1_ADC1_FILTERS, 12, 11, 1, 0),

SOC_ENUM("AIF2ADC HPF Mode", aif2adc_hpf),
SOC_DOUBLE("AIF2ADC HPF Switch", WM8994_AIF2_ADC_FILTERS, 12, 11, 1, 0),

SOC_ENUM("ADC OSR", adc_osr),
SOC_ENUM("DAC OSR", dac_osr),

SOC_DOUBLE_R_TLV("DAC1 Volume", WM8994_DAC1_LEFT_VOLUME,
		 WM8994_DAC1_RIGHT_VOLUME, 1, 96, 0, digital_tlv),
SOC_DOUBLE_R("DAC1 Switch", WM8994_DAC1_LEFT_VOLUME,
	     WM8994_DAC1_RIGHT_VOLUME, 9, 1, 1),

SOC_DOUBLE_R_TLV("DAC2 Volume", WM8994_DAC2_LEFT_VOLUME,
		 WM8994_DAC2_RIGHT_VOLUME, 1, 96, 0, digital_tlv),
SOC_DOUBLE_R("DAC2 Switch", WM8994_DAC2_LEFT_VOLUME,
	     WM8994_DAC2_RIGHT_VOLUME, 9, 1, 1),

SOC_SINGLE_TLV("SPKL DAC2 Volume", WM8994_SPKMIXL_ATTENUATION,
	       6, 1, 1, wm_hubs_spkmix_tlv),
SOC_SINGLE_TLV("SPKL DAC1 Volume", WM8994_SPKMIXL_ATTENUATION,
	       2, 1, 1, wm_hubs_spkmix_tlv),

SOC_SINGLE_TLV("SPKR DAC2 Volume", WM8994_SPKMIXR_ATTENUATION,
	       6, 1, 1, wm_hubs_spkmix_tlv),
SOC_SINGLE_TLV("SPKR DAC1 Volume", WM8994_SPKMIXR_ATTENUATION,
	       2, 1, 1, wm_hubs_spkmix_tlv),

SOC_SINGLE_TLV("AIF1DAC1 3D Stereo Volume", WM8994_AIF1_DAC1_FILTERS_2,
	       10, 15, 0, wm8994_3d_tlv),
SOC_SINGLE("AIF1DAC1 3D Stereo Switch", WM8994_AIF1_DAC1_FILTERS_2,
	   8, 1, 0),
SOC_SINGLE_TLV("AIF1DAC2 3D Stereo Volume", WM8994_AIF1_DAC2_FILTERS_2,
	       10, 15, 0, wm8994_3d_tlv),
SOC_SINGLE("AIF1DAC2 3D Stereo Switch", WM8994_AIF1_DAC2_FILTERS_2,
	   8, 1, 0),
SOC_SINGLE_TLV("AIF2DAC 3D Stereo Volume", WM8994_AIF2_DAC_FILTERS_2,
	       10, 15, 0, wm8994_3d_tlv),
SOC_SINGLE("AIF2DAC 3D Stereo Switch", WM8994_AIF2_DAC_FILTERS_2,
	   8, 1, 0),
};

/* Controls not available on WM1811 */
static const struct snd_kcontrol_new wm8994_snd_controls[] = {
SOC_DOUBLE_R_TLV("AIF1ADC2 Volume", WM8994_AIF1_ADC2_LEFT_VOLUME,
		 WM8994_AIF1_ADC2_RIGHT_VOLUME,
		 1, 119, 0, digital_tlv),
SOC_DOUBLE_R_TLV("AIF1DAC2 Volume", WM8994_AIF1_DAC2_LEFT_VOLUME,
		 WM8994_AIF1_DAC2_RIGHT_VOLUME, 1, 96, 0, digital_tlv),

SOC_SINGLE("AIF1DAC2 EQ Switch", WM8994_AIF1_DAC2_EQ_GAINS_1, 0, 1, 0),

WM8994_DRC_SWITCH("AIF1DAC2 DRC Switch", WM8994_AIF1_DRC2_1, 2),
WM8994_DRC_SWITCH("AIF1ADC2L DRC Switch", WM8994_AIF1_DRC2_1, 1),
WM8994_DRC_SWITCH("AIF1ADC2R DRC Switch", WM8994_AIF1_DRC2_1, 0),

SOC_ENUM("AIF1ADC2 HPF Mode", aif1adc2_hpf),
SOC_DOUBLE("AIF1ADC2 HPF Switch", WM8994_AIF1_ADC2_FILTERS, 12, 11, 1, 0),
};

static const struct snd_kcontrol_new wm8994_eq_controls[] = {
SOC_SINGLE_TLV("AIF1DAC1 EQ1 Volume", WM8994_AIF1_DAC1_EQ_GAINS_1, 11, 31, 0,
	       eq_tlv),
SOC_SINGLE_TLV("AIF1DAC1 EQ2 Volume", WM8994_AIF1_DAC1_EQ_GAINS_1, 6, 31, 0,
	       eq_tlv),
SOC_SINGLE_TLV("AIF1DAC1 EQ3 Volume", WM8994_AIF1_DAC1_EQ_GAINS_1, 1, 31, 0,
	       eq_tlv),
SOC_SINGLE_TLV("AIF1DAC1 EQ4 Volume", WM8994_AIF1_DAC1_EQ_GAINS_2, 11, 31, 0,
	       eq_tlv),
SOC_SINGLE_TLV("AIF1DAC1 EQ5 Volume", WM8994_AIF1_DAC1_EQ_GAINS_2, 6, 31, 0,
	       eq_tlv),

SOC_SINGLE_TLV("AIF1DAC2 EQ1 Volume", WM8994_AIF1_DAC2_EQ_GAINS_1, 11, 31, 0,
	       eq_tlv),
SOC_SINGLE_TLV("AIF1DAC2 EQ2 Volume", WM8994_AIF1_DAC2_EQ_GAINS_1, 6, 31, 0,
	       eq_tlv),
SOC_SINGLE_TLV("AIF1DAC2 EQ3 Volume", WM8994_AIF1_DAC2_EQ_GAINS_1, 1, 31, 0,
	       eq_tlv),
SOC_SINGLE_TLV("AIF1DAC2 EQ4 Volume", WM8994_AIF1_DAC2_EQ_GAINS_2, 11, 31, 0,
	       eq_tlv),
SOC_SINGLE_TLV("AIF1DAC2 EQ5 Volume", WM8994_AIF1_DAC2_EQ_GAINS_2, 6, 31, 0,
	       eq_tlv),

SOC_SINGLE_TLV("AIF2 EQ1 Volume", WM8994_AIF2_EQ_GAINS_1, 11, 31, 0,
	       eq_tlv),
SOC_SINGLE_TLV("AIF2 EQ2 Volume", WM8994_AIF2_EQ_GAINS_1, 6, 31, 0,
	       eq_tlv),
SOC_SINGLE_TLV("AIF2 EQ3 Volume", WM8994_AIF2_EQ_GAINS_1, 1, 31, 0,
	       eq_tlv),
SOC_SINGLE_TLV("AIF2 EQ4 Volume", WM8994_AIF2_EQ_GAINS_2, 11, 31, 0,
	       eq_tlv),
SOC_SINGLE_TLV("AIF2 EQ5 Volume", WM8994_AIF2_EQ_GAINS_2, 6, 31, 0,
	       eq_tlv),
};

static const struct snd_kcontrol_new wm8994_drc_controls[] = {
SND_SOC_BYTES_MASK("AIF1.1 DRC", WM8994_AIF1_DRC1_1, 5,
		   WM8994_AIF1DAC1_DRC_ENA | WM8994_AIF1ADC1L_DRC_ENA |
		   WM8994_AIF1ADC1R_DRC_ENA),
SND_SOC_BYTES_MASK("AIF1.2 DRC", WM8994_AIF1_DRC2_1, 5,
		   WM8994_AIF1DAC2_DRC_ENA | WM8994_AIF1ADC2L_DRC_ENA |
		   WM8994_AIF1ADC2R_DRC_ENA),
SND_SOC_BYTES_MASK("AIF2 DRC", WM8994_AIF2_DRC_1, 5,
		   WM8994_AIF2DAC_DRC_ENA | WM8994_AIF2ADCL_DRC_ENA |
		   WM8994_AIF2ADCR_DRC_ENA),
};

static const char *wm8958_ng_text[] = {
	"30ms", "125ms", "250ms", "500ms",
};

static SOC_ENUM_SINGLE_DECL(wm8958_aif1dac1_ng_hold,
			    WM8958_AIF1_DAC1_NOISE_GATE,
			    WM8958_AIF1DAC1_NG_THR_SHIFT,
			    wm8958_ng_text);

static SOC_ENUM_SINGLE_DECL(wm8958_aif1dac2_ng_hold,
			    WM8958_AIF1_DAC2_NOISE_GATE,
			    WM8958_AIF1DAC2_NG_THR_SHIFT,
			    wm8958_ng_text);

static SOC_ENUM_SINGLE_DECL(wm8958_aif2dac_ng_hold,
			    WM8958_AIF2_DAC_NOISE_GATE,
			    WM8958_AIF2DAC_NG_THR_SHIFT,
			    wm8958_ng_text);

static const struct snd_kcontrol_new wm8958_snd_controls[] = {
SOC_SINGLE_TLV("AIF3 Boost Volume", WM8958_AIF3_CONTROL_2, 10, 3, 0, aif_tlv),

SOC_SINGLE("AIF1DAC1 Noise Gate Switch", WM8958_AIF1_DAC1_NOISE_GATE,
	   WM8958_AIF1DAC1_NG_ENA_SHIFT, 1, 0),
SOC_ENUM("AIF1DAC1 Noise Gate Hold Time", wm8958_aif1dac1_ng_hold),
SOC_SINGLE_TLV("AIF1DAC1 Noise Gate Threshold Volume",
	       WM8958_AIF1_DAC1_NOISE_GATE, WM8958_AIF1DAC1_NG_THR_SHIFT,
	       7, 1, ng_tlv),

SOC_SINGLE("AIF1DAC2 Noise Gate Switch", WM8958_AIF1_DAC2_NOISE_GATE,
	   WM8958_AIF1DAC2_NG_ENA_SHIFT, 1, 0),
SOC_ENUM("AIF1DAC2 Noise Gate Hold Time", wm8958_aif1dac2_ng_hold),
SOC_SINGLE_TLV("AIF1DAC2 Noise Gate Threshold Volume",
	       WM8958_AIF1_DAC2_NOISE_GATE, WM8958_AIF1DAC2_NG_THR_SHIFT,
	       7, 1, ng_tlv),

SOC_SINGLE("AIF2DAC Noise Gate Switch", WM8958_AIF2_DAC_NOISE_GATE,
	   WM8958_AIF2DAC_NG_ENA_SHIFT, 1, 0),
SOC_ENUM("AIF2DAC Noise Gate Hold Time", wm8958_aif2dac_ng_hold),
SOC_SINGLE_TLV("AIF2DAC Noise Gate Threshold Volume",
	       WM8958_AIF2_DAC_NOISE_GATE, WM8958_AIF2DAC_NG_THR_SHIFT,
	       7, 1, ng_tlv),
};

/* We run all mode setting through a function to enforce audio mode */
static void wm1811_jackdet_set_mode(struct snd_soc_component *component, u16 mode)
{
	struct wm8994_priv *wm8994 = snd_soc_component_get_drvdata(component);

	if (!wm8994->jackdet || !wm8994->micdet[0].jack)
		return;

	if (wm8994->active_refcount)
		mode = WM1811_JACKDET_MODE_AUDIO;

	if (mode == wm8994->jackdet_mode)
		return;

	wm8994->jackdet_mode = mode;

	/* Always use audio mode to detect while the system is active */
	if (mode != WM1811_JACKDET_MODE_NONE)
		mode = WM1811_JACKDET_MODE_AUDIO;

	snd_soc_component_update_bits(component, WM8994_ANTIPOP_2,
			    WM1811_JACKDET_MODE_MASK, mode);
}

static void active_reference(struct snd_soc_component *component)
{
	struct wm8994_priv *wm8994 = snd_soc_component_get_drvdata(component);

	mutex_lock(&wm8994->accdet_lock);

	wm8994->active_refcount++;

	dev_dbg(component->dev, "Active refcount incremented, now %d\n",
		wm8994->active_refcount);

	/* If we're using jack detection go into audio mode */
	wm1811_jackdet_set_mode(component, WM1811_JACKDET_MODE_AUDIO);

	mutex_unlock(&wm8994->accdet_lock);
}

static void active_dereference(struct snd_soc_component *component)
{
	struct wm8994_priv *wm8994 = snd_soc_component_get_drvdata(component);
	u16 mode;

	mutex_lock(&wm8994->accdet_lock);

	wm8994->active_refcount--;

	dev_dbg(component->dev, "Active refcount decremented, now %d\n",
		wm8994->active_refcount);

	if (wm8994->active_refcount == 0) {
		/* Go into appropriate detection only mode */
		if (wm8994->jack_mic || wm8994->mic_detecting)
			mode = WM1811_JACKDET_MODE_MIC;
		else
			mode = WM1811_JACKDET_MODE_JACK;

		wm1811_jackdet_set_mode(component, mode);
	}

	mutex_unlock(&wm8994->accdet_lock);
}

static int clk_sys_event(struct snd_soc_dapm_widget *w,
			 struct snd_kcontrol *kcontrol, int event)
{
	struct snd_soc_component *component = snd_soc_dapm_to_component(w->dapm);
	struct wm8994_priv *wm8994 = snd_soc_component_get_drvdata(component);

	switch (event) {
	case SND_SOC_DAPM_PRE_PMU:
		return configure_clock(component);

	case SND_SOC_DAPM_POST_PMU:
		/*
		 * JACKDET won't run until we start the clock and it
		 * only reports deltas, make sure we notify the state
		 * up the stack on startup.  Use a *very* generous
		 * timeout for paranoia, there's no urgency and we
		 * don't want false reports.
		 */
		if (wm8994->jackdet && !wm8994->clk_has_run) {
			queue_delayed_work(system_power_efficient_wq,
					   &wm8994->jackdet_bootstrap,
					   msecs_to_jiffies(1000));
			wm8994->clk_has_run = true;
		}
		break;

	case SND_SOC_DAPM_POST_PMD:
		configure_clock(component);
		break;
	}

	return 0;
}

static void vmid_reference(struct snd_soc_component *component)
{
	struct wm8994_priv *wm8994 = snd_soc_component_get_drvdata(component);

	pm_runtime_get_sync(component->dev);

	wm8994->vmid_refcount++;

	dev_dbg(component->dev, "Referencing VMID, refcount is now %d\n",
		wm8994->vmid_refcount);

	if (wm8994->vmid_refcount == 1) {
		snd_soc_component_update_bits(component, WM8994_ANTIPOP_1,
				    WM8994_LINEOUT1_DISCH |
				    WM8994_LINEOUT2_DISCH, 0);

		wm_hubs_vmid_ena(component);

		switch (wm8994->vmid_mode) {
		default:
			WARN_ON(NULL == "Invalid VMID mode");
			fallthrough;
		case WM8994_VMID_NORMAL:
			/* Startup bias, VMID ramp & buffer */
			snd_soc_component_update_bits(component, WM8994_ANTIPOP_2,
					    WM8994_BIAS_SRC |
					    WM8994_VMID_DISCH |
					    WM8994_STARTUP_BIAS_ENA |
					    WM8994_VMID_BUF_ENA |
					    WM8994_VMID_RAMP_MASK,
					    WM8994_BIAS_SRC |
					    WM8994_STARTUP_BIAS_ENA |
					    WM8994_VMID_BUF_ENA |
					    (0x2 << WM8994_VMID_RAMP_SHIFT));

			/* Main bias enable, VMID=2x40k */
			snd_soc_component_update_bits(component, WM8994_POWER_MANAGEMENT_1,
					    WM8994_BIAS_ENA |
					    WM8994_VMID_SEL_MASK,
					    WM8994_BIAS_ENA | 0x2);

			msleep(300);

			snd_soc_component_update_bits(component, WM8994_ANTIPOP_2,
					    WM8994_VMID_RAMP_MASK |
					    WM8994_BIAS_SRC,
					    0);
			break;

		case WM8994_VMID_FORCE:
			/* Startup bias, slow VMID ramp & buffer */
			snd_soc_component_update_bits(component, WM8994_ANTIPOP_2,
					    WM8994_BIAS_SRC |
					    WM8994_VMID_DISCH |
					    WM8994_STARTUP_BIAS_ENA |
					    WM8994_VMID_BUF_ENA |
					    WM8994_VMID_RAMP_MASK,
					    WM8994_BIAS_SRC |
					    WM8994_STARTUP_BIAS_ENA |
					    WM8994_VMID_BUF_ENA |
					    (0x2 << WM8994_VMID_RAMP_SHIFT));

			/* Main bias enable, VMID=2x40k */
			snd_soc_component_update_bits(component, WM8994_POWER_MANAGEMENT_1,
					    WM8994_BIAS_ENA |
					    WM8994_VMID_SEL_MASK,
					    WM8994_BIAS_ENA | 0x2);

			msleep(400);

			snd_soc_component_update_bits(component, WM8994_ANTIPOP_2,
					    WM8994_VMID_RAMP_MASK |
					    WM8994_BIAS_SRC,
					    0);
			break;
		}
	}
}

static void vmid_dereference(struct snd_soc_component *component)
{
	struct wm8994_priv *wm8994 = snd_soc_component_get_drvdata(component);

	wm8994->vmid_refcount--;

	dev_dbg(component->dev, "Dereferencing VMID, refcount is now %d\n",
		wm8994->vmid_refcount);

	if (wm8994->vmid_refcount == 0) {
		if (wm8994->hubs.lineout1_se)
			snd_soc_component_update_bits(component, WM8994_POWER_MANAGEMENT_3,
					    WM8994_LINEOUT1N_ENA |
					    WM8994_LINEOUT1P_ENA,
					    WM8994_LINEOUT1N_ENA |
					    WM8994_LINEOUT1P_ENA);

		if (wm8994->hubs.lineout2_se)
			snd_soc_component_update_bits(component, WM8994_POWER_MANAGEMENT_3,
					    WM8994_LINEOUT2N_ENA |
					    WM8994_LINEOUT2P_ENA,
					    WM8994_LINEOUT2N_ENA |
					    WM8994_LINEOUT2P_ENA);

		/* Start discharging VMID */
		snd_soc_component_update_bits(component, WM8994_ANTIPOP_2,
				    WM8994_BIAS_SRC |
				    WM8994_VMID_DISCH,
				    WM8994_BIAS_SRC |
				    WM8994_VMID_DISCH);

		snd_soc_component_update_bits(component, WM8994_POWER_MANAGEMENT_1,
				    WM8994_VMID_SEL_MASK, 0);

		msleep(400);

		/* Active discharge */
		snd_soc_component_update_bits(component, WM8994_ANTIPOP_1,
				    WM8994_LINEOUT1_DISCH |
				    WM8994_LINEOUT2_DISCH,
				    WM8994_LINEOUT1_DISCH |
				    WM8994_LINEOUT2_DISCH);

		snd_soc_component_update_bits(component, WM8994_POWER_MANAGEMENT_3,
				    WM8994_LINEOUT1N_ENA |
				    WM8994_LINEOUT1P_ENA |
				    WM8994_LINEOUT2N_ENA |
				    WM8994_LINEOUT2P_ENA, 0);

		/* Switch off startup biases */
		snd_soc_component_update_bits(component, WM8994_ANTIPOP_2,
				    WM8994_BIAS_SRC |
				    WM8994_STARTUP_BIAS_ENA |
				    WM8994_VMID_BUF_ENA |
				    WM8994_VMID_RAMP_MASK, 0);

		snd_soc_component_update_bits(component, WM8994_POWER_MANAGEMENT_1,
				    WM8994_VMID_SEL_MASK, 0);
	}

	pm_runtime_put(component->dev);
}

static int vmid_event(struct snd_soc_dapm_widget *w,
		      struct snd_kcontrol *kcontrol, int event)
{
	struct snd_soc_component *component = snd_soc_dapm_to_component(w->dapm);

	switch (event) {
	case SND_SOC_DAPM_PRE_PMU:
		vmid_reference(component);
		break;

	case SND_SOC_DAPM_POST_PMD:
		vmid_dereference(component);
		break;
	}

	return 0;
}

static bool wm8994_check_class_w_digital(struct snd_soc_component *component)
{
	int source = 0;  /* GCC flow analysis can't track enable */
	int reg, reg_r;

	/* We also need the same AIF source for L/R and only one path */
	reg = snd_soc_component_read(component, WM8994_DAC1_LEFT_MIXER_ROUTING);
	switch (reg) {
	case WM8994_AIF2DACL_TO_DAC1L:
		dev_vdbg(component->dev, "Class W source AIF2DAC\n");
		source = 2 << WM8994_CP_DYN_SRC_SEL_SHIFT;
		break;
	case WM8994_AIF1DAC2L_TO_DAC1L:
		dev_vdbg(component->dev, "Class W source AIF1DAC2\n");
		source = 1 << WM8994_CP_DYN_SRC_SEL_SHIFT;
		break;
	case WM8994_AIF1DAC1L_TO_DAC1L:
		dev_vdbg(component->dev, "Class W source AIF1DAC1\n");
		source = 0 << WM8994_CP_DYN_SRC_SEL_SHIFT;
		break;
	default:
		dev_vdbg(component->dev, "DAC mixer setting: %x\n", reg);
		return false;
	}

	reg_r = snd_soc_component_read(component, WM8994_DAC1_RIGHT_MIXER_ROUTING);
	if (reg_r != reg) {
		dev_vdbg(component->dev, "Left and right DAC mixers different\n");
		return false;
	}

	/* Set the source up */
	snd_soc_component_update_bits(component, WM8994_CLASS_W_1,
			    WM8994_CP_DYN_SRC_SEL_MASK, source);

	return true;
}

static void wm8994_update_vu_bits(struct snd_soc_component *component)
{
	struct wm8994_priv *wm8994 = snd_soc_component_get_drvdata(component);
	struct wm8994 *control = wm8994->wm8994;
	int i;

	for (i = 0; i < ARRAY_SIZE(wm8994_vu_bits); i++)
		snd_soc_component_write(component, wm8994_vu_bits[i].reg,
					snd_soc_component_read(component,
						       wm8994_vu_bits[i].reg));
	if (control->type == WM1811)
		return;

	for (i = 0; i < ARRAY_SIZE(wm8994_adc2_dac2_vu_bits); i++)
		snd_soc_component_write(component,
				wm8994_adc2_dac2_vu_bits[i].reg,
				snd_soc_component_read(component,
					wm8994_adc2_dac2_vu_bits[i].reg));
}

static int aif_mclk_set(struct snd_soc_component *component, int aif, bool enable)
{
	struct wm8994_priv *wm8994 = snd_soc_component_get_drvdata(component);
	unsigned int offset, val, clk_idx;
	int ret;

	if (aif)
		offset = 4;
	else
		offset = 0;

	val = snd_soc_component_read(component, WM8994_AIF1_CLOCKING_1 + offset);
	val &= WM8994_AIF1CLK_SRC_MASK;

	switch (val) {
	case 0:
		clk_idx = WM8994_MCLK1;
		break;
	case 1:
		clk_idx = WM8994_MCLK2;
		break;
	default:
		return 0;
	}

	if (enable) {
		ret = clk_prepare_enable(wm8994->mclk[clk_idx].clk);
		if (ret < 0) {
			dev_err(component->dev,	"Failed to enable MCLK%d\n",
				clk_idx);
			return ret;
		}
	} else {
		clk_disable_unprepare(wm8994->mclk[clk_idx].clk);
	}

	return 0;
}

static int aif1clk_ev(struct snd_soc_dapm_widget *w,
		      struct snd_kcontrol *kcontrol, int event)
{
	struct snd_soc_component *component = snd_soc_dapm_to_component(w->dapm);
	struct wm8994_priv *wm8994 = snd_soc_component_get_drvdata(component);
	struct wm8994 *control = wm8994->wm8994;
	int mask = WM8994_AIF1DAC1L_ENA | WM8994_AIF1DAC1R_ENA;
	int ret;
	int dac;
	int adc;
	int val;

	switch (control->type) {
	case WM8994:
	case WM8958:
		mask |= WM8994_AIF1DAC2L_ENA | WM8994_AIF1DAC2R_ENA;
		break;
	default:
		break;
	}

	switch (event) {
	case SND_SOC_DAPM_PRE_PMU:
		ret = aif_mclk_set(component, 0, true);
		if (ret < 0)
			return ret;

		/* Don't enable timeslot 2 if not in use */
		if (wm8994->channels[0] <= 2)
			mask &= ~(WM8994_AIF1DAC2L_ENA | WM8994_AIF1DAC2R_ENA);

		val = snd_soc_component_read(component, WM8994_AIF1_CONTROL_1);
		if ((val & WM8994_AIF1ADCL_SRC) &&
		    (val & WM8994_AIF1ADCR_SRC))
			adc = WM8994_AIF1ADC1R_ENA | WM8994_AIF1ADC2R_ENA;
		else if (!(val & WM8994_AIF1ADCL_SRC) &&
			 !(val & WM8994_AIF1ADCR_SRC))
			adc = WM8994_AIF1ADC1L_ENA | WM8994_AIF1ADC2L_ENA;
		else
			adc = WM8994_AIF1ADC1R_ENA | WM8994_AIF1ADC2R_ENA |
				WM8994_AIF1ADC1L_ENA | WM8994_AIF1ADC2L_ENA;

		val = snd_soc_component_read(component, WM8994_AIF1_CONTROL_2);
		if ((val & WM8994_AIF1DACL_SRC) &&
		    (val & WM8994_AIF1DACR_SRC))
			dac = WM8994_AIF1DAC1R_ENA | WM8994_AIF1DAC2R_ENA;
		else if (!(val & WM8994_AIF1DACL_SRC) &&
			 !(val & WM8994_AIF1DACR_SRC))
			dac = WM8994_AIF1DAC1L_ENA | WM8994_AIF1DAC2L_ENA;
		else
			dac = WM8994_AIF1DAC1R_ENA | WM8994_AIF1DAC2R_ENA |
				WM8994_AIF1DAC1L_ENA | WM8994_AIF1DAC2L_ENA;

		snd_soc_component_update_bits(component, WM8994_POWER_MANAGEMENT_4,
				    mask, adc);
		snd_soc_component_update_bits(component, WM8994_POWER_MANAGEMENT_5,
				    mask, dac);
		snd_soc_component_update_bits(component, WM8994_CLOCKING_1,
				    WM8994_AIF1DSPCLK_ENA |
				    WM8994_SYSDSPCLK_ENA,
				    WM8994_AIF1DSPCLK_ENA |
				    WM8994_SYSDSPCLK_ENA);
		snd_soc_component_update_bits(component, WM8994_POWER_MANAGEMENT_4, mask,
				    WM8994_AIF1ADC1R_ENA |
				    WM8994_AIF1ADC1L_ENA |
				    WM8994_AIF1ADC2R_ENA |
				    WM8994_AIF1ADC2L_ENA);
		snd_soc_component_update_bits(component, WM8994_POWER_MANAGEMENT_5, mask,
				    WM8994_AIF1DAC1R_ENA |
				    WM8994_AIF1DAC1L_ENA |
				    WM8994_AIF1DAC2R_ENA |
				    WM8994_AIF1DAC2L_ENA);
		break;

	case SND_SOC_DAPM_POST_PMU:
		wm8994_update_vu_bits(component);
		break;

	case SND_SOC_DAPM_PRE_PMD:
	case SND_SOC_DAPM_POST_PMD:
		snd_soc_component_update_bits(component, WM8994_POWER_MANAGEMENT_5,
				    mask, 0);
		snd_soc_component_update_bits(component, WM8994_POWER_MANAGEMENT_4,
				    mask, 0);

		val = snd_soc_component_read(component, WM8994_CLOCKING_1);
		if (val & WM8994_AIF2DSPCLK_ENA)
			val = WM8994_SYSDSPCLK_ENA;
		else
			val = 0;
		snd_soc_component_update_bits(component, WM8994_CLOCKING_1,
				    WM8994_SYSDSPCLK_ENA |
				    WM8994_AIF1DSPCLK_ENA, val);
		break;
	}

	switch (event) {
	case SND_SOC_DAPM_POST_PMD:
		aif_mclk_set(component, 0, false);
		break;
	}

	return 0;
}

static int aif2clk_ev(struct snd_soc_dapm_widget *w,
		      struct snd_kcontrol *kcontrol, int event)
{
	struct snd_soc_component *component = snd_soc_dapm_to_component(w->dapm);
	int ret;
	int dac;
	int adc;
	int val;

	switch (event) {
	case SND_SOC_DAPM_PRE_PMU:
		ret = aif_mclk_set(component, 1, true);
		if (ret < 0)
			return ret;

		val = snd_soc_component_read(component, WM8994_AIF2_CONTROL_1);
		if ((val & WM8994_AIF2ADCL_SRC) &&
		    (val & WM8994_AIF2ADCR_SRC))
			adc = WM8994_AIF2ADCR_ENA;
		else if (!(val & WM8994_AIF2ADCL_SRC) &&
			 !(val & WM8994_AIF2ADCR_SRC))
			adc = WM8994_AIF2ADCL_ENA;
		else
			adc = WM8994_AIF2ADCL_ENA | WM8994_AIF2ADCR_ENA;


		val = snd_soc_component_read(component, WM8994_AIF2_CONTROL_2);
		if ((val & WM8994_AIF2DACL_SRC) &&
		    (val & WM8994_AIF2DACR_SRC))
			dac = WM8994_AIF2DACR_ENA;
		else if (!(val & WM8994_AIF2DACL_SRC) &&
			 !(val & WM8994_AIF2DACR_SRC))
			dac = WM8994_AIF2DACL_ENA;
		else
			dac = WM8994_AIF2DACL_ENA | WM8994_AIF2DACR_ENA;

		snd_soc_component_update_bits(component, WM8994_POWER_MANAGEMENT_4,
				    WM8994_AIF2ADCL_ENA |
				    WM8994_AIF2ADCR_ENA, adc);
		snd_soc_component_update_bits(component, WM8994_POWER_MANAGEMENT_5,
				    WM8994_AIF2DACL_ENA |
				    WM8994_AIF2DACR_ENA, dac);
		snd_soc_component_update_bits(component, WM8994_CLOCKING_1,
				    WM8994_AIF2DSPCLK_ENA |
				    WM8994_SYSDSPCLK_ENA,
				    WM8994_AIF2DSPCLK_ENA |
				    WM8994_SYSDSPCLK_ENA);
		snd_soc_component_update_bits(component, WM8994_POWER_MANAGEMENT_4,
				    WM8994_AIF2ADCL_ENA |
				    WM8994_AIF2ADCR_ENA,
				    WM8994_AIF2ADCL_ENA |
				    WM8994_AIF2ADCR_ENA);
		snd_soc_component_update_bits(component, WM8994_POWER_MANAGEMENT_5,
				    WM8994_AIF2DACL_ENA |
				    WM8994_AIF2DACR_ENA,
				    WM8994_AIF2DACL_ENA |
				    WM8994_AIF2DACR_ENA);
		break;

	case SND_SOC_DAPM_POST_PMU:
		wm8994_update_vu_bits(component);
		break;

	case SND_SOC_DAPM_PRE_PMD:
	case SND_SOC_DAPM_POST_PMD:
		snd_soc_component_update_bits(component, WM8994_POWER_MANAGEMENT_5,
				    WM8994_AIF2DACL_ENA |
				    WM8994_AIF2DACR_ENA, 0);
		snd_soc_component_update_bits(component, WM8994_POWER_MANAGEMENT_4,
				    WM8994_AIF2ADCL_ENA |
				    WM8994_AIF2ADCR_ENA, 0);

		val = snd_soc_component_read(component, WM8994_CLOCKING_1);
		if (val & WM8994_AIF1DSPCLK_ENA)
			val = WM8994_SYSDSPCLK_ENA;
		else
			val = 0;
		snd_soc_component_update_bits(component, WM8994_CLOCKING_1,
				    WM8994_SYSDSPCLK_ENA |
				    WM8994_AIF2DSPCLK_ENA, val);
		break;
	}

	switch (event) {
	case SND_SOC_DAPM_POST_PMD:
		aif_mclk_set(component, 1, false);
		break;
	}

	return 0;
}

static int aif1clk_late_ev(struct snd_soc_dapm_widget *w,
			   struct snd_kcontrol *kcontrol, int event)
{
	struct snd_soc_component *component = snd_soc_dapm_to_component(w->dapm);
	struct wm8994_priv *wm8994 = snd_soc_component_get_drvdata(component);

	switch (event) {
	case SND_SOC_DAPM_PRE_PMU:
		wm8994->aif1clk_enable = 1;
		break;
	case SND_SOC_DAPM_POST_PMD:
		wm8994->aif1clk_disable = 1;
		break;
	}

	return 0;
}

static int aif2clk_late_ev(struct snd_soc_dapm_widget *w,
			   struct snd_kcontrol *kcontrol, int event)
{
	struct snd_soc_component *component = snd_soc_dapm_to_component(w->dapm);
	struct wm8994_priv *wm8994 = snd_soc_component_get_drvdata(component);

	switch (event) {
	case SND_SOC_DAPM_PRE_PMU:
		wm8994->aif2clk_enable = 1;
		break;
	case SND_SOC_DAPM_POST_PMD:
		wm8994->aif2clk_disable = 1;
		break;
	}

	return 0;
}

static int late_enable_ev(struct snd_soc_dapm_widget *w,
			  struct snd_kcontrol *kcontrol, int event)
{
	struct snd_soc_component *component = snd_soc_dapm_to_component(w->dapm);
	struct wm8994_priv *wm8994 = snd_soc_component_get_drvdata(component);

	switch (event) {
	case SND_SOC_DAPM_PRE_PMU:
		if (wm8994->aif1clk_enable) {
			aif1clk_ev(w, kcontrol, SND_SOC_DAPM_PRE_PMU);
			snd_soc_component_update_bits(component, WM8994_AIF1_CLOCKING_1,
					    WM8994_AIF1CLK_ENA_MASK,
					    WM8994_AIF1CLK_ENA);
			aif1clk_ev(w, kcontrol, SND_SOC_DAPM_POST_PMU);
			wm8994->aif1clk_enable = 0;
		}
		if (wm8994->aif2clk_enable) {
			aif2clk_ev(w, kcontrol, SND_SOC_DAPM_PRE_PMU);
			snd_soc_component_update_bits(component, WM8994_AIF2_CLOCKING_1,
					    WM8994_AIF2CLK_ENA_MASK,
					    WM8994_AIF2CLK_ENA);
			aif2clk_ev(w, kcontrol, SND_SOC_DAPM_POST_PMU);
			wm8994->aif2clk_enable = 0;
		}
		break;
	}

	/* We may also have postponed startup of DSP, handle that. */
	wm8958_aif_ev(w, kcontrol, event);

	return 0;
}

static int late_disable_ev(struct snd_soc_dapm_widget *w,
			   struct snd_kcontrol *kcontrol, int event)
{
	struct snd_soc_component *component = snd_soc_dapm_to_component(w->dapm);
	struct wm8994_priv *wm8994 = snd_soc_component_get_drvdata(component);

	switch (event) {
	case SND_SOC_DAPM_POST_PMD:
		if (wm8994->aif1clk_disable) {
			aif1clk_ev(w, kcontrol, SND_SOC_DAPM_PRE_PMD);
			snd_soc_component_update_bits(component, WM8994_AIF1_CLOCKING_1,
					    WM8994_AIF1CLK_ENA_MASK, 0);
			aif1clk_ev(w, kcontrol, SND_SOC_DAPM_POST_PMD);
			wm8994->aif1clk_disable = 0;
		}
		if (wm8994->aif2clk_disable) {
			aif2clk_ev(w, kcontrol, SND_SOC_DAPM_PRE_PMD);
			snd_soc_component_update_bits(component, WM8994_AIF2_CLOCKING_1,
					    WM8994_AIF2CLK_ENA_MASK, 0);
			aif2clk_ev(w, kcontrol, SND_SOC_DAPM_POST_PMD);
			wm8994->aif2clk_disable = 0;
		}
		break;
	}

	return 0;
}

static int adc_mux_ev(struct snd_soc_dapm_widget *w,
		      struct snd_kcontrol *kcontrol, int event)
{
	late_enable_ev(w, kcontrol, event);
	return 0;
}

static int micbias_ev(struct snd_soc_dapm_widget *w,
		      struct snd_kcontrol *kcontrol, int event)
{
	late_enable_ev(w, kcontrol, event);
	return 0;
}

static int dac_ev(struct snd_soc_dapm_widget *w,
		  struct snd_kcontrol *kcontrol, int event)
{
	struct snd_soc_component *component = snd_soc_dapm_to_component(w->dapm);
	unsigned int mask = 1 << w->shift;

	snd_soc_component_update_bits(component, WM8994_POWER_MANAGEMENT_5,
			    mask, mask);
	return 0;
}

static const char *adc_mux_text[] = {
	"ADC",
	"DMIC",
};

static SOC_ENUM_SINGLE_VIRT_DECL(adc_enum, adc_mux_text);

static const struct snd_kcontrol_new adcl_mux =
	SOC_DAPM_ENUM("ADCL Mux", adc_enum);

static const struct snd_kcontrol_new adcr_mux =
	SOC_DAPM_ENUM("ADCR Mux", adc_enum);

static const struct snd_kcontrol_new left_speaker_mixer[] = {
SOC_DAPM_SINGLE("DAC2 Switch", WM8994_SPEAKER_MIXER, 9, 1, 0),
SOC_DAPM_SINGLE("Input Switch", WM8994_SPEAKER_MIXER, 7, 1, 0),
SOC_DAPM_SINGLE("IN1LP Switch", WM8994_SPEAKER_MIXER, 5, 1, 0),
SOC_DAPM_SINGLE("Output Switch", WM8994_SPEAKER_MIXER, 3, 1, 0),
SOC_DAPM_SINGLE("DAC1 Switch", WM8994_SPEAKER_MIXER, 1, 1, 0),
};

static const struct snd_kcontrol_new right_speaker_mixer[] = {
SOC_DAPM_SINGLE("DAC2 Switch", WM8994_SPEAKER_MIXER, 8, 1, 0),
SOC_DAPM_SINGLE("Input Switch", WM8994_SPEAKER_MIXER, 6, 1, 0),
SOC_DAPM_SINGLE("IN1RP Switch", WM8994_SPEAKER_MIXER, 4, 1, 0),
SOC_DAPM_SINGLE("Output Switch", WM8994_SPEAKER_MIXER, 2, 1, 0),
SOC_DAPM_SINGLE("DAC1 Switch", WM8994_SPEAKER_MIXER, 0, 1, 0),
};

/* Debugging; dump chip status after DAPM transitions */
static int post_ev(struct snd_soc_dapm_widget *w,
	    struct snd_kcontrol *kcontrol, int event)
{
	struct snd_soc_component *component = snd_soc_dapm_to_component(w->dapm);
	dev_dbg(component->dev, "SRC status: %x\n",
		snd_soc_component_read(component,
			     WM8994_RATE_STATUS));
	return 0;
}

static const struct snd_kcontrol_new aif1adc1l_mix[] = {
SOC_DAPM_SINGLE("ADC/DMIC Switch", WM8994_AIF1_ADC1_LEFT_MIXER_ROUTING,
		1, 1, 0),
SOC_DAPM_SINGLE("AIF2 Switch", WM8994_AIF1_ADC1_LEFT_MIXER_ROUTING,
		0, 1, 0),
};

static const struct snd_kcontrol_new aif1adc1r_mix[] = {
SOC_DAPM_SINGLE("ADC/DMIC Switch", WM8994_AIF1_ADC1_RIGHT_MIXER_ROUTING,
		1, 1, 0),
SOC_DAPM_SINGLE("AIF2 Switch", WM8994_AIF1_ADC1_RIGHT_MIXER_ROUTING,
		0, 1, 0),
};

static const struct snd_kcontrol_new aif1adc2l_mix[] = {
SOC_DAPM_SINGLE("DMIC Switch", WM8994_AIF1_ADC2_LEFT_MIXER_ROUTING,
		1, 1, 0),
SOC_DAPM_SINGLE("AIF2 Switch", WM8994_AIF1_ADC2_LEFT_MIXER_ROUTING,
		0, 1, 0),
};

static const struct snd_kcontrol_new aif1adc2r_mix[] = {
SOC_DAPM_SINGLE("DMIC Switch", WM8994_AIF1_ADC2_RIGHT_MIXER_ROUTING,
		1, 1, 0),
SOC_DAPM_SINGLE("AIF2 Switch", WM8994_AIF1_ADC2_RIGHT_MIXER_ROUTING,
		0, 1, 0),
};

static const struct snd_kcontrol_new aif2dac2l_mix[] = {
SOC_DAPM_SINGLE("Right Sidetone Switch", WM8994_DAC2_LEFT_MIXER_ROUTING,
		5, 1, 0),
SOC_DAPM_SINGLE("Left Sidetone Switch", WM8994_DAC2_LEFT_MIXER_ROUTING,
		4, 1, 0),
SOC_DAPM_SINGLE("AIF2 Switch", WM8994_DAC2_LEFT_MIXER_ROUTING,
		2, 1, 0),
SOC_DAPM_SINGLE("AIF1.2 Switch", WM8994_DAC2_LEFT_MIXER_ROUTING,
		1, 1, 0),
SOC_DAPM_SINGLE("AIF1.1 Switch", WM8994_DAC2_LEFT_MIXER_ROUTING,
		0, 1, 0),
};

static const struct snd_kcontrol_new aif2dac2r_mix[] = {
SOC_DAPM_SINGLE("Right Sidetone Switch", WM8994_DAC2_RIGHT_MIXER_ROUTING,
		5, 1, 0),
SOC_DAPM_SINGLE("Left Sidetone Switch", WM8994_DAC2_RIGHT_MIXER_ROUTING,
		4, 1, 0),
SOC_DAPM_SINGLE("AIF2 Switch", WM8994_DAC2_RIGHT_MIXER_ROUTING,
		2, 1, 0),
SOC_DAPM_SINGLE("AIF1.2 Switch", WM8994_DAC2_RIGHT_MIXER_ROUTING,
		1, 1, 0),
SOC_DAPM_SINGLE("AIF1.1 Switch", WM8994_DAC2_RIGHT_MIXER_ROUTING,
		0, 1, 0),
};

#define WM8994_CLASS_W_SWITCH(xname, reg, shift, max, invert) \
	SOC_SINGLE_EXT(xname, reg, shift, max, invert, \
		snd_soc_dapm_get_volsw, wm8994_put_class_w)

static int wm8994_put_class_w(struct snd_kcontrol *kcontrol,
			      struct snd_ctl_elem_value *ucontrol)
{
	struct snd_soc_component *component = snd_soc_dapm_kcontrol_component(kcontrol);
	int ret;

	ret = snd_soc_dapm_put_volsw(kcontrol, ucontrol);

	wm_hubs_update_class_w(component);

	return ret;
}

static const struct snd_kcontrol_new dac1l_mix[] = {
WM8994_CLASS_W_SWITCH("Right Sidetone Switch", WM8994_DAC1_LEFT_MIXER_ROUTING,
		      5, 1, 0),
WM8994_CLASS_W_SWITCH("Left Sidetone Switch", WM8994_DAC1_LEFT_MIXER_ROUTING,
		      4, 1, 0),
WM8994_CLASS_W_SWITCH("AIF2 Switch", WM8994_DAC1_LEFT_MIXER_ROUTING,
		      2, 1, 0),
WM8994_CLASS_W_SWITCH("AIF1.2 Switch", WM8994_DAC1_LEFT_MIXER_ROUTING,
		      1, 1, 0),
WM8994_CLASS_W_SWITCH("AIF1.1 Switch", WM8994_DAC1_LEFT_MIXER_ROUTING,
		      0, 1, 0),
};

static const struct snd_kcontrol_new dac1r_mix[] = {
WM8994_CLASS_W_SWITCH("Right Sidetone Switch", WM8994_DAC1_RIGHT_MIXER_ROUTING,
		      5, 1, 0),
WM8994_CLASS_W_SWITCH("Left Sidetone Switch", WM8994_DAC1_RIGHT_MIXER_ROUTING,
		      4, 1, 0),
WM8994_CLASS_W_SWITCH("AIF2 Switch", WM8994_DAC1_RIGHT_MIXER_ROUTING,
		      2, 1, 0),
WM8994_CLASS_W_SWITCH("AIF1.2 Switch", WM8994_DAC1_RIGHT_MIXER_ROUTING,
		      1, 1, 0),
WM8994_CLASS_W_SWITCH("AIF1.1 Switch", WM8994_DAC1_RIGHT_MIXER_ROUTING,
		      0, 1, 0),
};

static const char *sidetone_text[] = {
	"ADC/DMIC1", "DMIC2",
};

static SOC_ENUM_SINGLE_DECL(sidetone1_enum,
			    WM8994_SIDETONE, 0, sidetone_text);

static const struct snd_kcontrol_new sidetone1_mux =
	SOC_DAPM_ENUM("Left Sidetone Mux", sidetone1_enum);

static SOC_ENUM_SINGLE_DECL(sidetone2_enum,
			    WM8994_SIDETONE, 1, sidetone_text);

static const struct snd_kcontrol_new sidetone2_mux =
	SOC_DAPM_ENUM("Right Sidetone Mux", sidetone2_enum);

static const char *aif1dac_text[] = {
	"AIF1DACDAT", "AIF3DACDAT",
};

static const char *loopback_text[] = {
	"None", "ADCDAT",
};

static SOC_ENUM_SINGLE_DECL(aif1_loopback_enum,
			    WM8994_AIF1_CONTROL_2,
			    WM8994_AIF1_LOOPBACK_SHIFT,
			    loopback_text);

static const struct snd_kcontrol_new aif1_loopback =
	SOC_DAPM_ENUM("AIF1 Loopback", aif1_loopback_enum);

static SOC_ENUM_SINGLE_DECL(aif2_loopback_enum,
			    WM8994_AIF2_CONTROL_2,
			    WM8994_AIF2_LOOPBACK_SHIFT,
			    loopback_text);

static const struct snd_kcontrol_new aif2_loopback =
	SOC_DAPM_ENUM("AIF2 Loopback", aif2_loopback_enum);

static SOC_ENUM_SINGLE_DECL(aif1dac_enum,
			    WM8994_POWER_MANAGEMENT_6, 0, aif1dac_text);

static const struct snd_kcontrol_new aif1dac_mux =
	SOC_DAPM_ENUM("AIF1DAC Mux", aif1dac_enum);

static const char *aif2dac_text[] = {
	"AIF2DACDAT", "AIF3DACDAT",
};

static SOC_ENUM_SINGLE_DECL(aif2dac_enum,
			    WM8994_POWER_MANAGEMENT_6, 1, aif2dac_text);

static const struct snd_kcontrol_new aif2dac_mux =
	SOC_DAPM_ENUM("AIF2DAC Mux", aif2dac_enum);

static const char *aif2adc_text[] = {
	"AIF2ADCDAT", "AIF3DACDAT",
};

static SOC_ENUM_SINGLE_DECL(aif2adc_enum,
			    WM8994_POWER_MANAGEMENT_6, 2, aif2adc_text);

static const struct snd_kcontrol_new aif2adc_mux =
	SOC_DAPM_ENUM("AIF2ADC Mux", aif2adc_enum);

static const char *aif3adc_text[] = {
	"AIF1ADCDAT", "AIF2ADCDAT", "AIF2DACDAT", "Mono PCM",
};

static SOC_ENUM_SINGLE_DECL(wm8994_aif3adc_enum,
			    WM8994_POWER_MANAGEMENT_6, 3, aif3adc_text);

static const struct snd_kcontrol_new wm8994_aif3adc_mux =
	SOC_DAPM_ENUM("AIF3ADC Mux", wm8994_aif3adc_enum);

static SOC_ENUM_SINGLE_DECL(wm8958_aif3adc_enum,
			    WM8994_POWER_MANAGEMENT_6, 3, aif3adc_text);

static const struct snd_kcontrol_new wm8958_aif3adc_mux =
	SOC_DAPM_ENUM("AIF3ADC Mux", wm8958_aif3adc_enum);

static const char *mono_pcm_out_text[] = {
	"None", "AIF2ADCL", "AIF2ADCR",
};

static SOC_ENUM_SINGLE_DECL(mono_pcm_out_enum,
			    WM8994_POWER_MANAGEMENT_6, 9, mono_pcm_out_text);

static const struct snd_kcontrol_new mono_pcm_out_mux =
	SOC_DAPM_ENUM("Mono PCM Out Mux", mono_pcm_out_enum);

static const char *aif2dac_src_text[] = {
	"AIF2", "AIF3",
};

/* Note that these two control shouldn't be simultaneously switched to AIF3 */
static SOC_ENUM_SINGLE_DECL(aif2dacl_src_enum,
			    WM8994_POWER_MANAGEMENT_6, 7, aif2dac_src_text);

static const struct snd_kcontrol_new aif2dacl_src_mux =
	SOC_DAPM_ENUM("AIF2DACL Mux", aif2dacl_src_enum);

static SOC_ENUM_SINGLE_DECL(aif2dacr_src_enum,
			    WM8994_POWER_MANAGEMENT_6, 8, aif2dac_src_text);

static const struct snd_kcontrol_new aif2dacr_src_mux =
	SOC_DAPM_ENUM("AIF2DACR Mux", aif2dacr_src_enum);

static const struct snd_soc_dapm_widget wm8994_lateclk_revd_widgets[] = {
SND_SOC_DAPM_SUPPLY("AIF1CLK", SND_SOC_NOPM, 0, 0, aif1clk_late_ev,
	SND_SOC_DAPM_PRE_PMU | SND_SOC_DAPM_POST_PMD),
SND_SOC_DAPM_SUPPLY("AIF2CLK", SND_SOC_NOPM, 0, 0, aif2clk_late_ev,
	SND_SOC_DAPM_PRE_PMU | SND_SOC_DAPM_POST_PMD),

SND_SOC_DAPM_PGA_E("Late DAC1L Enable PGA", SND_SOC_NOPM, 0, 0, NULL, 0,
	late_enable_ev, SND_SOC_DAPM_PRE_PMU),
SND_SOC_DAPM_PGA_E("Late DAC1R Enable PGA", SND_SOC_NOPM, 0, 0, NULL, 0,
	late_enable_ev, SND_SOC_DAPM_PRE_PMU),
SND_SOC_DAPM_PGA_E("Late DAC2L Enable PGA", SND_SOC_NOPM, 0, 0, NULL, 0,
	late_enable_ev, SND_SOC_DAPM_PRE_PMU),
SND_SOC_DAPM_PGA_E("Late DAC2R Enable PGA", SND_SOC_NOPM, 0, 0, NULL, 0,
	late_enable_ev, SND_SOC_DAPM_PRE_PMU),
SND_SOC_DAPM_PGA_E("Direct Voice", SND_SOC_NOPM, 0, 0, NULL, 0,
	late_enable_ev, SND_SOC_DAPM_PRE_PMU),

SND_SOC_DAPM_MIXER_E("SPKL", WM8994_POWER_MANAGEMENT_3, 8, 0,
		     left_speaker_mixer, ARRAY_SIZE(left_speaker_mixer),
		     late_enable_ev, SND_SOC_DAPM_PRE_PMU),
SND_SOC_DAPM_MIXER_E("SPKR", WM8994_POWER_MANAGEMENT_3, 9, 0,
		     right_speaker_mixer, ARRAY_SIZE(right_speaker_mixer),
		     late_enable_ev, SND_SOC_DAPM_PRE_PMU),
SND_SOC_DAPM_MUX_E("Left Headphone Mux", SND_SOC_NOPM, 0, 0, &wm_hubs_hpl_mux,
		   late_enable_ev, SND_SOC_DAPM_PRE_PMU),
SND_SOC_DAPM_MUX_E("Right Headphone Mux", SND_SOC_NOPM, 0, 0, &wm_hubs_hpr_mux,
		   late_enable_ev, SND_SOC_DAPM_PRE_PMU),

SND_SOC_DAPM_POST("Late Disable PGA", late_disable_ev)
};

static const struct snd_soc_dapm_widget wm8994_lateclk_widgets[] = {
SND_SOC_DAPM_SUPPLY("AIF1CLK", WM8994_AIF1_CLOCKING_1, 0, 0, aif1clk_ev,
		    SND_SOC_DAPM_PRE_PMU | SND_SOC_DAPM_POST_PMU |
		    SND_SOC_DAPM_PRE_PMD | SND_SOC_DAPM_POST_PMD),
SND_SOC_DAPM_SUPPLY("AIF2CLK", WM8994_AIF2_CLOCKING_1, 0, 0, aif2clk_ev,
		    SND_SOC_DAPM_PRE_PMU | SND_SOC_DAPM_POST_PMU |
		    SND_SOC_DAPM_PRE_PMD | SND_SOC_DAPM_POST_PMD),
SND_SOC_DAPM_PGA("Direct Voice", SND_SOC_NOPM, 0, 0, NULL, 0),
SND_SOC_DAPM_MIXER("SPKL", WM8994_POWER_MANAGEMENT_3, 8, 0,
		   left_speaker_mixer, ARRAY_SIZE(left_speaker_mixer)),
SND_SOC_DAPM_MIXER("SPKR", WM8994_POWER_MANAGEMENT_3, 9, 0,
		   right_speaker_mixer, ARRAY_SIZE(right_speaker_mixer)),
SND_SOC_DAPM_MUX("Left Headphone Mux", SND_SOC_NOPM, 0, 0, &wm_hubs_hpl_mux),
SND_SOC_DAPM_MUX("Right Headphone Mux", SND_SOC_NOPM, 0, 0, &wm_hubs_hpr_mux),
};

static const struct snd_soc_dapm_widget wm8994_dac_revd_widgets[] = {
SND_SOC_DAPM_DAC_E("DAC2L", NULL, SND_SOC_NOPM, 3, 0,
	dac_ev, SND_SOC_DAPM_PRE_PMU),
SND_SOC_DAPM_DAC_E("DAC2R", NULL, SND_SOC_NOPM, 2, 0,
	dac_ev, SND_SOC_DAPM_PRE_PMU),
SND_SOC_DAPM_DAC_E("DAC1L", NULL, SND_SOC_NOPM, 1, 0,
	dac_ev, SND_SOC_DAPM_PRE_PMU),
SND_SOC_DAPM_DAC_E("DAC1R", NULL, SND_SOC_NOPM, 0, 0,
	dac_ev, SND_SOC_DAPM_PRE_PMU),
};

static const struct snd_soc_dapm_widget wm8994_dac_widgets[] = {
SND_SOC_DAPM_DAC("DAC2L", NULL, WM8994_POWER_MANAGEMENT_5, 3, 0),
SND_SOC_DAPM_DAC("DAC2R", NULL, WM8994_POWER_MANAGEMENT_5, 2, 0),
SND_SOC_DAPM_DAC("DAC1L", NULL, WM8994_POWER_MANAGEMENT_5, 1, 0),
SND_SOC_DAPM_DAC("DAC1R", NULL, WM8994_POWER_MANAGEMENT_5, 0, 0),
};

static const struct snd_soc_dapm_widget wm8994_adc_revd_widgets[] = {
SND_SOC_DAPM_MUX_E("ADCL Mux", WM8994_POWER_MANAGEMENT_4, 1, 0, &adcl_mux,
			adc_mux_ev, SND_SOC_DAPM_PRE_PMU),
SND_SOC_DAPM_MUX_E("ADCR Mux", WM8994_POWER_MANAGEMENT_4, 0, 0, &adcr_mux,
			adc_mux_ev, SND_SOC_DAPM_PRE_PMU),
};

static const struct snd_soc_dapm_widget wm8994_adc_widgets[] = {
SND_SOC_DAPM_MUX("ADCL Mux", WM8994_POWER_MANAGEMENT_4, 1, 0, &adcl_mux),
SND_SOC_DAPM_MUX("ADCR Mux", WM8994_POWER_MANAGEMENT_4, 0, 0, &adcr_mux),
};

static const struct snd_soc_dapm_widget wm8994_dapm_widgets[] = {
SND_SOC_DAPM_INPUT("DMIC1DAT"),
SND_SOC_DAPM_INPUT("DMIC2DAT"),
SND_SOC_DAPM_INPUT("Clock"),

SND_SOC_DAPM_SUPPLY_S("MICBIAS Supply", 1, SND_SOC_NOPM, 0, 0, micbias_ev,
		      SND_SOC_DAPM_PRE_PMU),
SND_SOC_DAPM_SUPPLY("VMID", SND_SOC_NOPM, 0, 0, vmid_event,
		    SND_SOC_DAPM_PRE_PMU | SND_SOC_DAPM_POST_PMD),

SND_SOC_DAPM_SUPPLY("CLK_SYS", SND_SOC_NOPM, 0, 0, clk_sys_event,
		    SND_SOC_DAPM_PRE_PMU | SND_SOC_DAPM_POST_PMU |
		    SND_SOC_DAPM_PRE_PMD),

SND_SOC_DAPM_SUPPLY("DSP1CLK", SND_SOC_NOPM, 3, 0, NULL, 0),
SND_SOC_DAPM_SUPPLY("DSP2CLK", SND_SOC_NOPM, 2, 0, NULL, 0),
SND_SOC_DAPM_SUPPLY("DSPINTCLK", SND_SOC_NOPM, 1, 0, NULL, 0),

SND_SOC_DAPM_AIF_OUT("AIF1ADC1L", NULL,
		     0, SND_SOC_NOPM, 9, 0),
SND_SOC_DAPM_AIF_OUT("AIF1ADC1R", NULL,
		     0, SND_SOC_NOPM, 8, 0),
SND_SOC_DAPM_AIF_IN_E("AIF1DAC1L", NULL, 0,
		      SND_SOC_NOPM, 9, 0, wm8958_aif_ev,
		      SND_SOC_DAPM_POST_PMU | SND_SOC_DAPM_POST_PMD),
SND_SOC_DAPM_AIF_IN_E("AIF1DAC1R", NULL, 0,
		      SND_SOC_NOPM, 8, 0, wm8958_aif_ev,
		      SND_SOC_DAPM_POST_PMU | SND_SOC_DAPM_POST_PMD),

SND_SOC_DAPM_AIF_OUT("AIF1ADC2L", NULL,
		     0, SND_SOC_NOPM, 11, 0),
SND_SOC_DAPM_AIF_OUT("AIF1ADC2R", NULL,
		     0, SND_SOC_NOPM, 10, 0),
SND_SOC_DAPM_AIF_IN_E("AIF1DAC2L", NULL, 0,
		      SND_SOC_NOPM, 11, 0, wm8958_aif_ev,
		      SND_SOC_DAPM_POST_PMU | SND_SOC_DAPM_POST_PMD),
SND_SOC_DAPM_AIF_IN_E("AIF1DAC2R", NULL, 0,
		      SND_SOC_NOPM, 10, 0, wm8958_aif_ev,
		      SND_SOC_DAPM_POST_PMU | SND_SOC_DAPM_POST_PMD),

SND_SOC_DAPM_MIXER("AIF1ADC1L Mixer", SND_SOC_NOPM, 0, 0,
		   aif1adc1l_mix, ARRAY_SIZE(aif1adc1l_mix)),
SND_SOC_DAPM_MIXER("AIF1ADC1R Mixer", SND_SOC_NOPM, 0, 0,
		   aif1adc1r_mix, ARRAY_SIZE(aif1adc1r_mix)),

SND_SOC_DAPM_MIXER("AIF1ADC2L Mixer", SND_SOC_NOPM, 0, 0,
		   aif1adc2l_mix, ARRAY_SIZE(aif1adc2l_mix)),
SND_SOC_DAPM_MIXER("AIF1ADC2R Mixer", SND_SOC_NOPM, 0, 0,
		   aif1adc2r_mix, ARRAY_SIZE(aif1adc2r_mix)),

SND_SOC_DAPM_MIXER("AIF2DAC2L Mixer", SND_SOC_NOPM, 0, 0,
		   aif2dac2l_mix, ARRAY_SIZE(aif2dac2l_mix)),
SND_SOC_DAPM_MIXER("AIF2DAC2R Mixer", SND_SOC_NOPM, 0, 0,
		   aif2dac2r_mix, ARRAY_SIZE(aif2dac2r_mix)),

SND_SOC_DAPM_MUX("Left Sidetone", SND_SOC_NOPM, 0, 0, &sidetone1_mux),
SND_SOC_DAPM_MUX("Right Sidetone", SND_SOC_NOPM, 0, 0, &sidetone2_mux),

SND_SOC_DAPM_MIXER("DAC1L Mixer", SND_SOC_NOPM, 0, 0,
		   dac1l_mix, ARRAY_SIZE(dac1l_mix)),
SND_SOC_DAPM_MIXER("DAC1R Mixer", SND_SOC_NOPM, 0, 0,
		   dac1r_mix, ARRAY_SIZE(dac1r_mix)),

SND_SOC_DAPM_AIF_OUT("AIF2ADCL", NULL, 0,
		     SND_SOC_NOPM, 13, 0),
SND_SOC_DAPM_AIF_OUT("AIF2ADCR", NULL, 0,
		     SND_SOC_NOPM, 12, 0),
SND_SOC_DAPM_AIF_IN_E("AIF2DACL", NULL, 0,
		      SND_SOC_NOPM, 13, 0, wm8958_aif_ev,
		      SND_SOC_DAPM_POST_PMU | SND_SOC_DAPM_PRE_PMD),
SND_SOC_DAPM_AIF_IN_E("AIF2DACR", NULL, 0,
		      SND_SOC_NOPM, 12, 0, wm8958_aif_ev,
		      SND_SOC_DAPM_POST_PMU | SND_SOC_DAPM_PRE_PMD),

SND_SOC_DAPM_AIF_IN("AIF1DACDAT", NULL, 0, SND_SOC_NOPM, 0, 0),
SND_SOC_DAPM_AIF_IN("AIF2DACDAT", NULL, 0, SND_SOC_NOPM, 0, 0),
SND_SOC_DAPM_AIF_OUT("AIF1ADCDAT", NULL, 0, SND_SOC_NOPM, 0, 0),
SND_SOC_DAPM_AIF_OUT("AIF2ADCDAT",  NULL, 0, SND_SOC_NOPM, 0, 0),

SND_SOC_DAPM_MUX("AIF1DAC Mux", SND_SOC_NOPM, 0, 0, &aif1dac_mux),
SND_SOC_DAPM_MUX("AIF2DAC Mux", SND_SOC_NOPM, 0, 0, &aif2dac_mux),
SND_SOC_DAPM_MUX("AIF2ADC Mux", SND_SOC_NOPM, 0, 0, &aif2adc_mux),

SND_SOC_DAPM_AIF_IN("AIF3DACDAT", NULL, 0, SND_SOC_NOPM, 0, 0),
SND_SOC_DAPM_AIF_OUT("AIF3ADCDAT", NULL, 0, SND_SOC_NOPM, 0, 0),

SND_SOC_DAPM_SUPPLY("TOCLK", WM8994_CLOCKING_1, 4, 0, NULL, 0),

SND_SOC_DAPM_ADC("DMIC2L", NULL, WM8994_POWER_MANAGEMENT_4, 5, 0),
SND_SOC_DAPM_ADC("DMIC2R", NULL, WM8994_POWER_MANAGEMENT_4, 4, 0),
SND_SOC_DAPM_ADC("DMIC1L", NULL, WM8994_POWER_MANAGEMENT_4, 3, 0),
SND_SOC_DAPM_ADC("DMIC1R", NULL, WM8994_POWER_MANAGEMENT_4, 2, 0),

/* Power is done with the muxes since the ADC power also controls the
 * downsampling chain, the chip will automatically manage the analogue
 * specific portions.
 */
SND_SOC_DAPM_ADC("ADCL", NULL, SND_SOC_NOPM, 1, 0),
SND_SOC_DAPM_ADC("ADCR", NULL, SND_SOC_NOPM, 0, 0),

SND_SOC_DAPM_MUX("AIF1 Loopback", SND_SOC_NOPM, 0, 0, &aif1_loopback),
SND_SOC_DAPM_MUX("AIF2 Loopback", SND_SOC_NOPM, 0, 0, &aif2_loopback),

SND_SOC_DAPM_POST("Debug log", post_ev),
};

static const struct snd_soc_dapm_widget wm8994_specific_dapm_widgets[] = {
SND_SOC_DAPM_MUX("AIF3ADC Mux", SND_SOC_NOPM, 0, 0, &wm8994_aif3adc_mux),
};

static const struct snd_soc_dapm_widget wm8958_dapm_widgets[] = {
SND_SOC_DAPM_SUPPLY("AIF3", WM8994_POWER_MANAGEMENT_6, 5, 1, NULL, 0),
SND_SOC_DAPM_MUX("Mono PCM Out Mux", SND_SOC_NOPM, 0, 0, &mono_pcm_out_mux),
SND_SOC_DAPM_MUX("AIF2DACL Mux", SND_SOC_NOPM, 0, 0, &aif2dacl_src_mux),
SND_SOC_DAPM_MUX("AIF2DACR Mux", SND_SOC_NOPM, 0, 0, &aif2dacr_src_mux),
SND_SOC_DAPM_MUX("AIF3ADC Mux", SND_SOC_NOPM, 0, 0, &wm8958_aif3adc_mux),
};

static const struct snd_soc_dapm_route intercon[] = {
	{ "CLK_SYS", NULL, "AIF1CLK", check_clk_sys },
	{ "CLK_SYS", NULL, "AIF2CLK", check_clk_sys },

	{ "DSP1CLK", NULL, "CLK_SYS" },
	{ "DSP2CLK", NULL, "CLK_SYS" },
	{ "DSPINTCLK", NULL, "CLK_SYS" },

	{ "AIF1ADC1L", NULL, "AIF1CLK" },
	{ "AIF1ADC1L", NULL, "DSP1CLK" },
	{ "AIF1ADC1R", NULL, "AIF1CLK" },
	{ "AIF1ADC1R", NULL, "DSP1CLK" },
	{ "AIF1ADC1R", NULL, "DSPINTCLK" },

	{ "AIF1DAC1L", NULL, "AIF1CLK" },
	{ "AIF1DAC1L", NULL, "DSP1CLK" },
	{ "AIF1DAC1R", NULL, "AIF1CLK" },
	{ "AIF1DAC1R", NULL, "DSP1CLK" },
	{ "AIF1DAC1R", NULL, "DSPINTCLK" },

	{ "AIF1ADC2L", NULL, "AIF1CLK" },
	{ "AIF1ADC2L", NULL, "DSP1CLK" },
	{ "AIF1ADC2R", NULL, "AIF1CLK" },
	{ "AIF1ADC2R", NULL, "DSP1CLK" },
	{ "AIF1ADC2R", NULL, "DSPINTCLK" },

	{ "AIF1DAC2L", NULL, "AIF1CLK" },
	{ "AIF1DAC2L", NULL, "DSP1CLK" },
	{ "AIF1DAC2R", NULL, "AIF1CLK" },
	{ "AIF1DAC2R", NULL, "DSP1CLK" },
	{ "AIF1DAC2R", NULL, "DSPINTCLK" },

	{ "AIF2ADCL", NULL, "AIF2CLK" },
	{ "AIF2ADCL", NULL, "DSP2CLK" },
	{ "AIF2ADCR", NULL, "AIF2CLK" },
	{ "AIF2ADCR", NULL, "DSP2CLK" },
	{ "AIF2ADCR", NULL, "DSPINTCLK" },

	{ "AIF2DACL", NULL, "AIF2CLK" },
	{ "AIF2DACL", NULL, "DSP2CLK" },
	{ "AIF2DACR", NULL, "AIF2CLK" },
	{ "AIF2DACR", NULL, "DSP2CLK" },
	{ "AIF2DACR", NULL, "DSPINTCLK" },

	{ "DMIC1L", NULL, "DMIC1DAT" },
	{ "DMIC1L", NULL, "CLK_SYS" },
	{ "DMIC1R", NULL, "DMIC1DAT" },
	{ "DMIC1R", NULL, "CLK_SYS" },
	{ "DMIC2L", NULL, "DMIC2DAT" },
	{ "DMIC2L", NULL, "CLK_SYS" },
	{ "DMIC2R", NULL, "DMIC2DAT" },
	{ "DMIC2R", NULL, "CLK_SYS" },

	{ "ADCL", NULL, "AIF1CLK" },
	{ "ADCL", NULL, "DSP1CLK" },
	{ "ADCL", NULL, "DSPINTCLK" },

	{ "ADCR", NULL, "AIF1CLK" },
	{ "ADCR", NULL, "DSP1CLK" },
	{ "ADCR", NULL, "DSPINTCLK" },

	{ "ADCL Mux", "ADC", "ADCL" },
	{ "ADCL Mux", "DMIC", "DMIC1L" },
	{ "ADCR Mux", "ADC", "ADCR" },
	{ "ADCR Mux", "DMIC", "DMIC1R" },

	{ "DAC1L", NULL, "AIF1CLK" },
	{ "DAC1L", NULL, "DSP1CLK" },
	{ "DAC1L", NULL, "DSPINTCLK" },

	{ "DAC1R", NULL, "AIF1CLK" },
	{ "DAC1R", NULL, "DSP1CLK" },
	{ "DAC1R", NULL, "DSPINTCLK" },

	{ "DAC2L", NULL, "AIF2CLK" },
	{ "DAC2L", NULL, "DSP2CLK" },
	{ "DAC2L", NULL, "DSPINTCLK" },

	{ "DAC2R", NULL, "AIF2DACR" },
	{ "DAC2R", NULL, "AIF2CLK" },
	{ "DAC2R", NULL, "DSP2CLK" },
	{ "DAC2R", NULL, "DSPINTCLK" },

	{ "TOCLK", NULL, "CLK_SYS" },

	{ "AIF1DACDAT", NULL, "AIF1 Playback" },
	{ "AIF2DACDAT", NULL, "AIF2 Playback" },
	{ "AIF3DACDAT", NULL, "AIF3 Playback" },

	{ "AIF1 Capture", NULL, "AIF1ADCDAT" },
	{ "AIF2 Capture", NULL, "AIF2ADCDAT" },
	{ "AIF3 Capture", NULL, "AIF3ADCDAT" },

	/* AIF1 outputs */
	{ "AIF1ADC1L", NULL, "AIF1ADC1L Mixer" },
	{ "AIF1ADC1L Mixer", "ADC/DMIC Switch", "ADCL Mux" },
	{ "AIF1ADC1L Mixer", "AIF2 Switch", "AIF2DACL" },

	{ "AIF1ADC1R", NULL, "AIF1ADC1R Mixer" },
	{ "AIF1ADC1R Mixer", "ADC/DMIC Switch", "ADCR Mux" },
	{ "AIF1ADC1R Mixer", "AIF2 Switch", "AIF2DACR" },

	{ "AIF1ADC2L", NULL, "AIF1ADC2L Mixer" },
	{ "AIF1ADC2L Mixer", "DMIC Switch", "DMIC2L" },
	{ "AIF1ADC2L Mixer", "AIF2 Switch", "AIF2DACL" },

	{ "AIF1ADC2R", NULL, "AIF1ADC2R Mixer" },
	{ "AIF1ADC2R Mixer", "DMIC Switch", "DMIC2R" },
	{ "AIF1ADC2R Mixer", "AIF2 Switch", "AIF2DACR" },

	/* Pin level routing for AIF3 */
	{ "AIF1DAC1L", NULL, "AIF1DAC Mux" },
	{ "AIF1DAC1R", NULL, "AIF1DAC Mux" },
	{ "AIF1DAC2L", NULL, "AIF1DAC Mux" },
	{ "AIF1DAC2R", NULL, "AIF1DAC Mux" },

	{ "AIF1DAC Mux", "AIF1DACDAT", "AIF1 Loopback" },
	{ "AIF1DAC Mux", "AIF3DACDAT", "AIF3DACDAT" },
	{ "AIF2DAC Mux", "AIF2DACDAT", "AIF2 Loopback" },
	{ "AIF2DAC Mux", "AIF3DACDAT", "AIF3DACDAT" },
	{ "AIF2ADC Mux", "AIF2ADCDAT", "AIF2ADCL" },
	{ "AIF2ADC Mux", "AIF2ADCDAT", "AIF2ADCR" },
	{ "AIF2ADC Mux", "AIF3DACDAT", "AIF3ADCDAT" },

	/* DAC1 inputs */
	{ "DAC1L Mixer", "AIF2 Switch", "AIF2DACL" },
	{ "DAC1L Mixer", "AIF1.2 Switch", "AIF1DAC2L" },
	{ "DAC1L Mixer", "AIF1.1 Switch", "AIF1DAC1L" },
	{ "DAC1L Mixer", "Left Sidetone Switch", "Left Sidetone" },
	{ "DAC1L Mixer", "Right Sidetone Switch", "Right Sidetone" },

	{ "DAC1R Mixer", "AIF2 Switch", "AIF2DACR" },
	{ "DAC1R Mixer", "AIF1.2 Switch", "AIF1DAC2R" },
	{ "DAC1R Mixer", "AIF1.1 Switch", "AIF1DAC1R" },
	{ "DAC1R Mixer", "Left Sidetone Switch", "Left Sidetone" },
	{ "DAC1R Mixer", "Right Sidetone Switch", "Right Sidetone" },

	/* DAC2/AIF2 outputs  */
	{ "AIF2ADCL", NULL, "AIF2DAC2L Mixer" },
	{ "AIF2DAC2L Mixer", "AIF2 Switch", "AIF2DACL" },
	{ "AIF2DAC2L Mixer", "AIF1.2 Switch", "AIF1DAC2L" },
	{ "AIF2DAC2L Mixer", "AIF1.1 Switch", "AIF1DAC1L" },
	{ "AIF2DAC2L Mixer", "Left Sidetone Switch", "Left Sidetone" },
	{ "AIF2DAC2L Mixer", "Right Sidetone Switch", "Right Sidetone" },

	{ "AIF2ADCR", NULL, "AIF2DAC2R Mixer" },
	{ "AIF2DAC2R Mixer", "AIF2 Switch", "AIF2DACR" },
	{ "AIF2DAC2R Mixer", "AIF1.2 Switch", "AIF1DAC2R" },
	{ "AIF2DAC2R Mixer", "AIF1.1 Switch", "AIF1DAC1R" },
	{ "AIF2DAC2R Mixer", "Left Sidetone Switch", "Left Sidetone" },
	{ "AIF2DAC2R Mixer", "Right Sidetone Switch", "Right Sidetone" },

	{ "AIF1ADCDAT", NULL, "AIF1ADC1L" },
	{ "AIF1ADCDAT", NULL, "AIF1ADC1R" },
	{ "AIF1ADCDAT", NULL, "AIF1ADC2L" },
	{ "AIF1ADCDAT", NULL, "AIF1ADC2R" },

	{ "AIF2ADCDAT", NULL, "AIF2ADC Mux" },

	/* AIF3 output */
	{ "AIF3ADC Mux", "AIF1ADCDAT", "AIF1ADC1L" },
	{ "AIF3ADC Mux", "AIF1ADCDAT", "AIF1ADC1R" },
	{ "AIF3ADC Mux", "AIF1ADCDAT", "AIF1ADC2L" },
	{ "AIF3ADC Mux", "AIF1ADCDAT", "AIF1ADC2R" },
	{ "AIF3ADC Mux", "AIF2ADCDAT", "AIF2ADCL" },
	{ "AIF3ADC Mux", "AIF2ADCDAT", "AIF2ADCR" },
	{ "AIF3ADC Mux", "AIF2DACDAT", "AIF2DACL" },
	{ "AIF3ADC Mux", "AIF2DACDAT", "AIF2DACR" },

	{ "AIF3ADCDAT", NULL, "AIF3ADC Mux" },

	/* Loopback */
	{ "AIF1 Loopback", "ADCDAT", "AIF1ADCDAT" },
	{ "AIF1 Loopback", "None", "AIF1DACDAT" },
	{ "AIF2 Loopback", "ADCDAT", "AIF2ADCDAT" },
	{ "AIF2 Loopback", "None", "AIF2DACDAT" },

	/* Sidetone */
	{ "Left Sidetone", "ADC/DMIC1", "ADCL Mux" },
	{ "Left Sidetone", "DMIC2", "DMIC2L" },
	{ "Right Sidetone", "ADC/DMIC1", "ADCR Mux" },
	{ "Right Sidetone", "DMIC2", "DMIC2R" },

	/* Output stages */
	{ "Left Output Mixer", "DAC Switch", "DAC1L" },
	{ "Right Output Mixer", "DAC Switch", "DAC1R" },

	{ "SPKL", "DAC1 Switch", "DAC1L" },
	{ "SPKL", "DAC2 Switch", "DAC2L" },

	{ "SPKR", "DAC1 Switch", "DAC1R" },
	{ "SPKR", "DAC2 Switch", "DAC2R" },

	{ "Left Headphone Mux", "DAC", "DAC1L" },
	{ "Right Headphone Mux", "DAC", "DAC1R" },
};

static const struct snd_soc_dapm_route wm8994_lateclk_revd_intercon[] = {
	{ "DAC1L", NULL, "Late DAC1L Enable PGA" },
	{ "Late DAC1L Enable PGA", NULL, "DAC1L Mixer" },
	{ "DAC1R", NULL, "Late DAC1R Enable PGA" },
	{ "Late DAC1R Enable PGA", NULL, "DAC1R Mixer" },
	{ "DAC2L", NULL, "Late DAC2L Enable PGA" },
	{ "Late DAC2L Enable PGA", NULL, "AIF2DAC2L Mixer" },
	{ "DAC2R", NULL, "Late DAC2R Enable PGA" },
	{ "Late DAC2R Enable PGA", NULL, "AIF2DAC2R Mixer" }
};

static const struct snd_soc_dapm_route wm8994_lateclk_intercon[] = {
	{ "DAC1L", NULL, "DAC1L Mixer" },
	{ "DAC1R", NULL, "DAC1R Mixer" },
	{ "DAC2L", NULL, "AIF2DAC2L Mixer" },
	{ "DAC2R", NULL, "AIF2DAC2R Mixer" },
};

static const struct snd_soc_dapm_route wm8994_revd_intercon[] = {
	{ "AIF1DACDAT", NULL, "AIF2DACDAT" },
	{ "AIF2DACDAT", NULL, "AIF1DACDAT" },
	{ "AIF1ADCDAT", NULL, "AIF2ADCDAT" },
	{ "AIF2ADCDAT", NULL, "AIF1ADCDAT" },
	{ "MICBIAS1", NULL, "CLK_SYS" },
	{ "MICBIAS1", NULL, "MICBIAS Supply" },
	{ "MICBIAS2", NULL, "CLK_SYS" },
	{ "MICBIAS2", NULL, "MICBIAS Supply" },
};

static const struct snd_soc_dapm_route wm8994_intercon[] = {
	{ "AIF2DACL", NULL, "AIF2DAC Mux" },
	{ "AIF2DACR", NULL, "AIF2DAC Mux" },
	{ "MICBIAS1", NULL, "VMID" },
	{ "MICBIAS2", NULL, "VMID" },
};

static const struct snd_soc_dapm_route wm8958_intercon[] = {
	{ "AIF2DACL", NULL, "AIF2DACL Mux" },
	{ "AIF2DACR", NULL, "AIF2DACR Mux" },

	{ "AIF2DACL Mux", "AIF2", "AIF2DAC Mux" },
	{ "AIF2DACL Mux", "AIF3", "AIF3DACDAT" },
	{ "AIF2DACR Mux", "AIF2", "AIF2DAC Mux" },
	{ "AIF2DACR Mux", "AIF3", "AIF3DACDAT" },

	{ "AIF3DACDAT", NULL, "AIF3" },
	{ "AIF3ADCDAT", NULL, "AIF3" },

	{ "Mono PCM Out Mux", "AIF2ADCL", "AIF2ADCL" },
	{ "Mono PCM Out Mux", "AIF2ADCR", "AIF2ADCR" },

	{ "AIF3ADC Mux", "Mono PCM", "Mono PCM Out Mux" },
};

/* The size in bits of the FLL divide multiplied by 10
 * to allow rounding later */
#define FIXED_FLL_SIZE ((1 << 16) * 10)

struct fll_div {
	u16 outdiv;
	u16 n;
	u16 k;
	u16 lambda;
	u16 clk_ref_div;
	u16 fll_fratio;
};

static int wm8994_get_fll_config(struct wm8994 *control, struct fll_div *fll,
				 int freq_in, int freq_out)
{
	u64 Kpart;
	unsigned int K, Ndiv, Nmod, gcd_fll;

	pr_debug("FLL input=%dHz, output=%dHz\n", freq_in, freq_out);

	/* Scale the input frequency down to <= 13.5MHz */
	fll->clk_ref_div = 0;
	while (freq_in > 13500000) {
		fll->clk_ref_div++;
		freq_in /= 2;

		if (fll->clk_ref_div > 3)
			return -EINVAL;
	}
	pr_debug("CLK_REF_DIV=%d, Fref=%dHz\n", fll->clk_ref_div, freq_in);

	/* Scale the output to give 90MHz<=Fvco<=100MHz */
	fll->outdiv = 3;
	while (freq_out * (fll->outdiv + 1) < 90000000) {
		fll->outdiv++;
		if (fll->outdiv > 63)
			return -EINVAL;
	}
	freq_out *= fll->outdiv + 1;
	pr_debug("OUTDIV=%d, Fvco=%dHz\n", fll->outdiv, freq_out);

	if (freq_in > 1000000) {
		fll->fll_fratio = 0;
	} else if (freq_in > 256000) {
		fll->fll_fratio = 1;
		freq_in *= 2;
	} else if (freq_in > 128000) {
		fll->fll_fratio = 2;
		freq_in *= 4;
	} else if (freq_in > 64000) {
		fll->fll_fratio = 3;
		freq_in *= 8;
	} else {
		fll->fll_fratio = 4;
		freq_in *= 16;
	}
	pr_debug("FLL_FRATIO=%d, Fref=%dHz\n", fll->fll_fratio, freq_in);

	/* Now, calculate N.K */
	Ndiv = freq_out / freq_in;

	fll->n = Ndiv;
	Nmod = freq_out % freq_in;
	pr_debug("Nmod=%d\n", Nmod);

	switch (control->type) {
	case WM8994:
		/* Calculate fractional part - scale up so we can round. */
		Kpart = FIXED_FLL_SIZE * (long long)Nmod;

		do_div(Kpart, freq_in);

		K = Kpart & 0xFFFFFFFF;

		if ((K % 10) >= 5)
			K += 5;

		/* Move down to proper range now rounding is done */
		fll->k = K / 10;
		fll->lambda = 0;

		pr_debug("N=%x K=%x\n", fll->n, fll->k);
		break;

	default:
		gcd_fll = gcd(freq_out, freq_in);

		fll->k = (freq_out - (freq_in * fll->n)) / gcd_fll;
		fll->lambda = freq_in / gcd_fll;
		
	}

	return 0;
}

static int _wm8994_set_fll(struct snd_soc_component *component, int id, int src,
			  unsigned int freq_in, unsigned int freq_out)
{
	struct wm8994_priv *wm8994 = snd_soc_component_get_drvdata(component);
	struct wm8994 *control = wm8994->wm8994;
	int reg_offset, ret;
	struct fll_div fll;
	u16 reg, clk1, aif_reg, aif_src;
	unsigned long timeout;
	bool was_enabled;
	struct clk *mclk;

	switch (id) {
	case WM8994_FLL1:
		reg_offset = 0;
		id = 0;
		aif_src = 0x10;
		break;
	case WM8994_FLL2:
		reg_offset = 0x20;
		id = 1;
		aif_src = 0x18;
		break;
	default:
		return -EINVAL;
	}

	reg = snd_soc_component_read(component, WM8994_FLL1_CONTROL_1 + reg_offset);
	was_enabled = reg & WM8994_FLL1_ENA;

	switch (src) {
	case 0:
		/* Allow no source specification when stopping */
		if (freq_out)
			return -EINVAL;
		src = wm8994->fll[id].src;
		break;
	case WM8994_FLL_SRC_MCLK1:
	case WM8994_FLL_SRC_MCLK2:
	case WM8994_FLL_SRC_LRCLK:
	case WM8994_FLL_SRC_BCLK:
		break;
	case WM8994_FLL_SRC_INTERNAL:
		freq_in = 12000000;
		freq_out = 12000000;
		break;
	default:
		return -EINVAL;
	}

	/* Are we changing anything? */
	if (wm8994->fll[id].src == src &&
	    wm8994->fll[id].in == freq_in && wm8994->fll[id].out == freq_out)
		return 0;

	/* If we're stopping the FLL redo the old config - no
	 * registers will actually be written but we avoid GCC flow
	 * analysis bugs spewing warnings.
	 */
	if (freq_out)
		ret = wm8994_get_fll_config(control, &fll, freq_in, freq_out);
	else
		ret = wm8994_get_fll_config(control, &fll, wm8994->fll[id].in,
					    wm8994->fll[id].out);
	if (ret < 0)
		return ret;

	/* Make sure that we're not providing SYSCLK right now */
	clk1 = snd_soc_component_read(component, WM8994_CLOCKING_1);
	if (clk1 & WM8994_SYSCLK_SRC)
		aif_reg = WM8994_AIF2_CLOCKING_1;
	else
		aif_reg = WM8994_AIF1_CLOCKING_1;
	reg = snd_soc_component_read(component, aif_reg);

	if ((reg & WM8994_AIF1CLK_ENA) &&
	    (reg & WM8994_AIF1CLK_SRC_MASK) == aif_src) {
		dev_err(component->dev, "FLL%d is currently providing SYSCLK\n",
			id + 1);
		return -EBUSY;
	}

	/* We always need to disable the FLL while reconfiguring */
	snd_soc_component_update_bits(component, WM8994_FLL1_CONTROL_1 + reg_offset,
			    WM8994_FLL1_ENA, 0);

	/* Disable MCLK if needed before we possibly change to new clock parent */
	if (was_enabled) {
		reg = snd_soc_component_read(component, WM8994_FLL1_CONTROL_5
							+ reg_offset);
		reg = ((reg & WM8994_FLL1_REFCLK_SRC_MASK)
			>> WM8994_FLL1_REFCLK_SRC_SHIFT) + 1;

		switch (reg) {
		case WM8994_FLL_SRC_MCLK1:
			mclk = wm8994->mclk[WM8994_MCLK1].clk;
			break;
		case WM8994_FLL_SRC_MCLK2:
			mclk = wm8994->mclk[WM8994_MCLK2].clk;
			break;
		default:
			mclk = NULL;
		}

		clk_disable_unprepare(mclk);
	}

	if (wm8994->fll_byp && src == WM8994_FLL_SRC_BCLK &&
	    freq_in == freq_out && freq_out) {
		dev_dbg(component->dev, "Bypassing FLL%d\n", id + 1);
		snd_soc_component_update_bits(component, WM8994_FLL1_CONTROL_5 + reg_offset,
				    WM8958_FLL1_BYP, WM8958_FLL1_BYP);
		goto out;
	}

	reg = (fll.outdiv << WM8994_FLL1_OUTDIV_SHIFT) |
		(fll.fll_fratio << WM8994_FLL1_FRATIO_SHIFT);
	snd_soc_component_update_bits(component, WM8994_FLL1_CONTROL_2 + reg_offset,
			    WM8994_FLL1_OUTDIV_MASK |
			    WM8994_FLL1_FRATIO_MASK, reg);

	snd_soc_component_update_bits(component, WM8994_FLL1_CONTROL_3 + reg_offset,
			    WM8994_FLL1_K_MASK, fll.k);

	snd_soc_component_update_bits(component, WM8994_FLL1_CONTROL_4 + reg_offset,
			    WM8994_FLL1_N_MASK,
			    fll.n << WM8994_FLL1_N_SHIFT);

	if (fll.lambda) {
		snd_soc_component_update_bits(component, WM8958_FLL1_EFS_1 + reg_offset,
				    WM8958_FLL1_LAMBDA_MASK,
				    fll.lambda);
		snd_soc_component_update_bits(component, WM8958_FLL1_EFS_2 + reg_offset,
				    WM8958_FLL1_EFS_ENA, WM8958_FLL1_EFS_ENA);
	} else {
		snd_soc_component_update_bits(component, WM8958_FLL1_EFS_2 + reg_offset,
				    WM8958_FLL1_EFS_ENA, 0);
	}

	snd_soc_component_update_bits(component, WM8994_FLL1_CONTROL_5 + reg_offset,
			    WM8994_FLL1_FRC_NCO | WM8958_FLL1_BYP |
			    WM8994_FLL1_REFCLK_DIV_MASK |
			    WM8994_FLL1_REFCLK_SRC_MASK,
			    ((src == WM8994_FLL_SRC_INTERNAL)
			     << WM8994_FLL1_FRC_NCO_SHIFT) |
			    (fll.clk_ref_div << WM8994_FLL1_REFCLK_DIV_SHIFT) |
			    (src - 1));

	/* Clear any pending completion from a previous failure */
	try_wait_for_completion(&wm8994->fll_locked[id]);

	switch (src) {
	case WM8994_FLL_SRC_MCLK1:
		mclk = wm8994->mclk[WM8994_MCLK1].clk;
		break;
	case WM8994_FLL_SRC_MCLK2:
		mclk = wm8994->mclk[WM8994_MCLK2].clk;
		break;
	default:
		mclk = NULL;
	}

	/* Enable (with fractional mode if required) */
	if (freq_out) {
		ret = clk_prepare_enable(mclk);
		if (ret < 0) {
			dev_err(component->dev, "Failed to enable MCLK for FLL%d\n",
				id + 1);
			return ret;
		}

		/* Enable VMID if we need it */
		if (!was_enabled) {

			active_reference(component);

			switch (control->type) {
			case WM8994:
				vmid_reference(component);
				break;
			case WM8958:
				if (control->revision < 1)
					vmid_reference(component);
				break;
			default:
				break;
			}
		}

		reg = WM8994_FLL1_ENA;

		if (fll.k)
			reg |= WM8994_FLL1_FRAC;
		if (src == WM8994_FLL_SRC_INTERNAL)
			reg |= WM8994_FLL1_OSC_ENA;

		snd_soc_component_update_bits(component, WM8994_FLL1_CONTROL_1 + reg_offset,
				    WM8994_FLL1_ENA | WM8994_FLL1_OSC_ENA |
				    WM8994_FLL1_FRAC, reg);

		if (wm8994->fll_locked_irq) {
			timeout = wait_for_completion_timeout(&wm8994->fll_locked[id],
							      msecs_to_jiffies(10));
			if (timeout == 0)
				dev_warn(component->dev,
					 "Timed out waiting for FLL lock\n");
		} else {
			msleep(5);
		}
	} else {
		if (was_enabled) {
			switch (control->type) {
			case WM8994:
				vmid_dereference(component);
				break;
			case WM8958:
				if (control->revision < 1)
					vmid_dereference(component);
				break;
			default:
				break;
			}

			active_dereference(component);
		}
	}

out:
	wm8994->fll[id].in = freq_in;
	wm8994->fll[id].out = freq_out;
	wm8994->fll[id].src = src;

	configure_clock(component);

	/*
	 * If SYSCLK will be less than 50kHz adjust AIFnCLK dividers
	 * for detection.
	 */
	if (max(wm8994->aifclk[0], wm8994->aifclk[1]) < 50000) {
		dev_dbg(component->dev, "Configuring AIFs for 128fs\n");

		wm8994->aifdiv[0] = snd_soc_component_read(component, WM8994_AIF1_RATE)
			& WM8994_AIF1CLK_RATE_MASK;
		wm8994->aifdiv[1] = snd_soc_component_read(component, WM8994_AIF2_RATE)
			& WM8994_AIF1CLK_RATE_MASK;

		snd_soc_component_update_bits(component, WM8994_AIF1_RATE,
				    WM8994_AIF1CLK_RATE_MASK, 0x1);
		snd_soc_component_update_bits(component, WM8994_AIF2_RATE,
				    WM8994_AIF2CLK_RATE_MASK, 0x1);
	} else if (wm8994->aifdiv[0]) {
		snd_soc_component_update_bits(component, WM8994_AIF1_RATE,
				    WM8994_AIF1CLK_RATE_MASK,
				    wm8994->aifdiv[0]);
		snd_soc_component_update_bits(component, WM8994_AIF2_RATE,
				    WM8994_AIF2CLK_RATE_MASK,
				    wm8994->aifdiv[1]);

		wm8994->aifdiv[0] = 0;
		wm8994->aifdiv[1] = 0;
	}

	return 0;
}

static irqreturn_t wm8994_fll_locked_irq(int irq, void *data)
{
	struct completion *completion = data;

	complete(completion);

	return IRQ_HANDLED;
}

static int opclk_divs[] = { 10, 20, 30, 40, 55, 60, 80, 120, 160 };

static int wm8994_set_fll(struct snd_soc_dai *dai, int id, int src,
			  unsigned int freq_in, unsigned int freq_out)
{
	return _wm8994_set_fll(dai->component, id, src, freq_in, freq_out);
}

static int wm8994_set_mclk_rate(struct wm8994_priv *wm8994, unsigned int id,
				unsigned int *freq)
{
	int ret;

	if (!wm8994->mclk[id].clk || *freq == wm8994->mclk_rate[id])
		return 0;

	ret = clk_set_rate(wm8994->mclk[id].clk, *freq);
	if (ret < 0)
		return ret;

	*freq = clk_get_rate(wm8994->mclk[id].clk);

	return 0;
}

static int wm8994_set_dai_sysclk(struct snd_soc_dai *dai,
		int clk_id, unsigned int freq, int dir)
{
	struct snd_soc_component *component = dai->component;
	struct wm8994_priv *wm8994 = snd_soc_component_get_drvdata(component);
	int ret, i;

	switch (dai->id) {
	case 1:
	case 2:
		break;

	default:
		/* AIF3 shares clocking with AIF1/2 */
		return -EINVAL;
	}

	switch (clk_id) {
	case WM8994_SYSCLK_MCLK1:
		wm8994->sysclk[dai->id - 1] = WM8994_SYSCLK_MCLK1;

		ret = wm8994_set_mclk_rate(wm8994, dai->id - 1, &freq);
		if (ret < 0)
			return ret;

		wm8994->mclk_rate[0] = freq;
		dev_dbg(dai->dev, "AIF%d using MCLK1 at %uHz\n",
			dai->id, freq);
		break;

	case WM8994_SYSCLK_MCLK2:
		/* TODO: Set GPIO AF */
		wm8994->sysclk[dai->id - 1] = WM8994_SYSCLK_MCLK2;

		ret = wm8994_set_mclk_rate(wm8994, dai->id - 1, &freq);
		if (ret < 0)
			return ret;

		wm8994->mclk_rate[1] = freq;
		dev_dbg(dai->dev, "AIF%d using MCLK2 at %uHz\n",
			dai->id, freq);
		break;

	case WM8994_SYSCLK_FLL1:
		wm8994->sysclk[dai->id - 1] = WM8994_SYSCLK_FLL1;
		dev_dbg(dai->dev, "AIF%d using FLL1\n", dai->id);
		break;

	case WM8994_SYSCLK_FLL2:
		wm8994->sysclk[dai->id - 1] = WM8994_SYSCLK_FLL2;
		dev_dbg(dai->dev, "AIF%d using FLL2\n", dai->id);
		break;

	case WM8994_SYSCLK_OPCLK:
		/* Special case - a division (times 10) is given and
		 * no effect on main clocking.
		 */
		if (freq) {
			for (i = 0; i < ARRAY_SIZE(opclk_divs); i++)
				if (opclk_divs[i] == freq)
					break;
			if (i == ARRAY_SIZE(opclk_divs))
				return -EINVAL;
			snd_soc_component_update_bits(component, WM8994_CLOCKING_2,
					    WM8994_OPCLK_DIV_MASK, i);
			snd_soc_component_update_bits(component, WM8994_POWER_MANAGEMENT_2,
					    WM8994_OPCLK_ENA, WM8994_OPCLK_ENA);
		} else {
			snd_soc_component_update_bits(component, WM8994_POWER_MANAGEMENT_2,
					    WM8994_OPCLK_ENA, 0);
		}
		break;

	default:
		return -EINVAL;
	}

	configure_clock(component);

	/*
	 * If SYSCLK will be less than 50kHz adjust AIFnCLK dividers
	 * for detection.
	 */
	if (max(wm8994->aifclk[0], wm8994->aifclk[1]) < 50000) {
		dev_dbg(component->dev, "Configuring AIFs for 128fs\n");

		wm8994->aifdiv[0] = snd_soc_component_read(component, WM8994_AIF1_RATE)
			& WM8994_AIF1CLK_RATE_MASK;
		wm8994->aifdiv[1] = snd_soc_component_read(component, WM8994_AIF2_RATE)
			& WM8994_AIF1CLK_RATE_MASK;

		snd_soc_component_update_bits(component, WM8994_AIF1_RATE,
				    WM8994_AIF1CLK_RATE_MASK, 0x1);
		snd_soc_component_update_bits(component, WM8994_AIF2_RATE,
				    WM8994_AIF2CLK_RATE_MASK, 0x1);
	} else if (wm8994->aifdiv[0]) {
		snd_soc_component_update_bits(component, WM8994_AIF1_RATE,
				    WM8994_AIF1CLK_RATE_MASK,
				    wm8994->aifdiv[0]);
		snd_soc_component_update_bits(component, WM8994_AIF2_RATE,
				    WM8994_AIF2CLK_RATE_MASK,
				    wm8994->aifdiv[1]);

		wm8994->aifdiv[0] = 0;
		wm8994->aifdiv[1] = 0;
	}

	return 0;
}

static int wm8994_set_bias_level(struct snd_soc_component *component,
				 enum snd_soc_bias_level level)
{
	struct wm8994_priv *wm8994 = snd_soc_component_get_drvdata(component);
	struct wm8994 *control = wm8994->wm8994;

	wm_hubs_set_bias_level(component, level);

	switch (level) {
	case SND_SOC_BIAS_ON:
		break;

	case SND_SOC_BIAS_PREPARE:
		/* MICBIAS into regulating mode */
		switch (control->type) {
		case WM8958:
		case WM1811:
			snd_soc_component_update_bits(component, WM8958_MICBIAS1,
					    WM8958_MICB1_MODE, 0);
			snd_soc_component_update_bits(component, WM8958_MICBIAS2,
					    WM8958_MICB2_MODE, 0);
			break;
		default:
			break;
		}

		if (snd_soc_component_get_bias_level(component) == SND_SOC_BIAS_STANDBY)
			active_reference(component);
		break;

	case SND_SOC_BIAS_STANDBY:
		if (snd_soc_component_get_bias_level(component) == SND_SOC_BIAS_OFF) {
			switch (control->type) {
			case WM8958:
				if (control->revision == 0) {
					/* Optimise performance for rev A */
					snd_soc_component_update_bits(component,
							    WM8958_CHARGE_PUMP_2,
							    WM8958_CP_DISCH,
							    WM8958_CP_DISCH);
				}
				break;

			default:
				break;
			}

			/* Discharge LINEOUT1 & 2 */
			snd_soc_component_update_bits(component, WM8994_ANTIPOP_1,
					    WM8994_LINEOUT1_DISCH |
					    WM8994_LINEOUT2_DISCH,
					    WM8994_LINEOUT1_DISCH |
					    WM8994_LINEOUT2_DISCH);
		}

		if (snd_soc_component_get_bias_level(component) == SND_SOC_BIAS_PREPARE)
			active_dereference(component);

		/* MICBIAS into bypass mode on newer devices */
		switch (control->type) {
		case WM8958:
		case WM1811:
			snd_soc_component_update_bits(component, WM8958_MICBIAS1,
					    WM8958_MICB1_MODE,
					    WM8958_MICB1_MODE);
			snd_soc_component_update_bits(component, WM8958_MICBIAS2,
					    WM8958_MICB2_MODE,
					    WM8958_MICB2_MODE);
			break;
		default:
			break;
		}
		break;

	case SND_SOC_BIAS_OFF:
		if (snd_soc_component_get_bias_level(component) == SND_SOC_BIAS_STANDBY)
			wm8994->cur_fw = NULL;
		break;
	}

	return 0;
}

int wm8994_vmid_mode(struct snd_soc_component *component, enum wm8994_vmid_mode mode)
{
	struct wm8994_priv *wm8994 = snd_soc_component_get_drvdata(component);
	struct snd_soc_dapm_context *dapm = snd_soc_component_get_dapm(component);

	switch (mode) {
	case WM8994_VMID_NORMAL:
		snd_soc_dapm_mutex_lock(dapm);

		if (wm8994->hubs.lineout1_se) {
			snd_soc_dapm_disable_pin_unlocked(dapm,
							  "LINEOUT1N Driver");
			snd_soc_dapm_disable_pin_unlocked(dapm,
							  "LINEOUT1P Driver");
		}
		if (wm8994->hubs.lineout2_se) {
			snd_soc_dapm_disable_pin_unlocked(dapm,
							  "LINEOUT2N Driver");
			snd_soc_dapm_disable_pin_unlocked(dapm,
							  "LINEOUT2P Driver");
		}

		/* Do the sync with the old mode to allow it to clean up */
		snd_soc_dapm_sync_unlocked(dapm);
		wm8994->vmid_mode = mode;

		snd_soc_dapm_mutex_unlock(dapm);
		break;

	case WM8994_VMID_FORCE:
		snd_soc_dapm_mutex_lock(dapm);

		if (wm8994->hubs.lineout1_se) {
			snd_soc_dapm_force_enable_pin_unlocked(dapm,
							       "LINEOUT1N Driver");
			snd_soc_dapm_force_enable_pin_unlocked(dapm,
							       "LINEOUT1P Driver");
		}
		if (wm8994->hubs.lineout2_se) {
			snd_soc_dapm_force_enable_pin_unlocked(dapm,
							       "LINEOUT2N Driver");
			snd_soc_dapm_force_enable_pin_unlocked(dapm,
							       "LINEOUT2P Driver");
		}

		wm8994->vmid_mode = mode;
		snd_soc_dapm_sync_unlocked(dapm);

		snd_soc_dapm_mutex_unlock(dapm);
		break;

	default:
		return -EINVAL;
	}

	return 0;
}

static int wm8994_set_dai_fmt(struct snd_soc_dai *dai, unsigned int fmt)
{
	struct snd_soc_component *component = dai->component;
	struct wm8994_priv *wm8994 = snd_soc_component_get_drvdata(component);
	struct wm8994 *control = wm8994->wm8994;
	int ms_reg;
	int aif1_reg;
	int dac_reg;
	int adc_reg;
	int ms = 0;
	int aif1 = 0;
	int lrclk = 0;

	switch (dai->id) {
	case 1:
		ms_reg = WM8994_AIF1_MASTER_SLAVE;
		aif1_reg = WM8994_AIF1_CONTROL_1;
		dac_reg = WM8994_AIF1DAC_LRCLK;
		adc_reg = WM8994_AIF1ADC_LRCLK;
		break;
	case 2:
		ms_reg = WM8994_AIF2_MASTER_SLAVE;
		aif1_reg = WM8994_AIF2_CONTROL_1;
		dac_reg = WM8994_AIF1DAC_LRCLK;
		adc_reg = WM8994_AIF1ADC_LRCLK;
		break;
	default:
		return -EINVAL;
	}

	switch (fmt & SND_SOC_DAIFMT_MASTER_MASK) {
	case SND_SOC_DAIFMT_CBS_CFS:
		break;
	case SND_SOC_DAIFMT_CBM_CFM:
		ms = WM8994_AIF1_MSTR;
		break;
	default:
		return -EINVAL;
	}

	switch (fmt & SND_SOC_DAIFMT_FORMAT_MASK) {
	case SND_SOC_DAIFMT_DSP_B:
		aif1 |= WM8994_AIF1_LRCLK_INV;
		lrclk |= WM8958_AIF1_LRCLK_INV;
		fallthrough;
	case SND_SOC_DAIFMT_DSP_A:
		aif1 |= 0x18;
		break;
	case SND_SOC_DAIFMT_I2S:
		aif1 |= 0x10;
		break;
	case SND_SOC_DAIFMT_RIGHT_J:
		break;
	case SND_SOC_DAIFMT_LEFT_J:
		aif1 |= 0x8;
		break;
	default:
		return -EINVAL;
	}

	switch (fmt & SND_SOC_DAIFMT_FORMAT_MASK) {
	case SND_SOC_DAIFMT_DSP_A:
	case SND_SOC_DAIFMT_DSP_B:
		/* frame inversion not valid for DSP modes */
		switch (fmt & SND_SOC_DAIFMT_INV_MASK) {
		case SND_SOC_DAIFMT_NB_NF:
			break;
		case SND_SOC_DAIFMT_IB_NF:
			aif1 |= WM8994_AIF1_BCLK_INV;
			break;
		default:
			return -EINVAL;
		}
		break;

	case SND_SOC_DAIFMT_I2S:
	case SND_SOC_DAIFMT_RIGHT_J:
	case SND_SOC_DAIFMT_LEFT_J:
		switch (fmt & SND_SOC_DAIFMT_INV_MASK) {
		case SND_SOC_DAIFMT_NB_NF:
			break;
		case SND_SOC_DAIFMT_IB_IF:
			aif1 |= WM8994_AIF1_BCLK_INV | WM8994_AIF1_LRCLK_INV;
			lrclk |= WM8958_AIF1_LRCLK_INV;
			break;
		case SND_SOC_DAIFMT_IB_NF:
			aif1 |= WM8994_AIF1_BCLK_INV;
			break;
		case SND_SOC_DAIFMT_NB_IF:
			aif1 |= WM8994_AIF1_LRCLK_INV;
			lrclk |= WM8958_AIF1_LRCLK_INV;
			break;
		default:
			return -EINVAL;
		}
		break;
	default:
		return -EINVAL;
	}

	/* The AIF2 format configuration needs to be mirrored to AIF3
	 * on WM8958 if it's in use so just do it all the time. */
	switch (control->type) {
	case WM1811:
	case WM8958:
		if (dai->id == 2)
			snd_soc_component_update_bits(component, WM8958_AIF3_CONTROL_1,
					    WM8994_AIF1_LRCLK_INV |
					    WM8958_AIF3_FMT_MASK, aif1);
		break;

	default:
		break;
	}

	snd_soc_component_update_bits(component, aif1_reg,
			    WM8994_AIF1_BCLK_INV | WM8994_AIF1_LRCLK_INV |
			    WM8994_AIF1_FMT_MASK,
			    aif1);
	snd_soc_component_update_bits(component, ms_reg, WM8994_AIF1_MSTR,
			    ms);
	snd_soc_component_update_bits(component, dac_reg,
			    WM8958_AIF1_LRCLK_INV, lrclk);
	snd_soc_component_update_bits(component, adc_reg,
			    WM8958_AIF1_LRCLK_INV, lrclk);

	return 0;
}

static struct {
	int val, rate;
} srs[] = {
	{ 0,   8000 },
	{ 1,  11025 },
	{ 2,  12000 },
	{ 3,  16000 },
	{ 4,  22050 },
	{ 5,  24000 },
	{ 6,  32000 },
	{ 7,  44100 },
	{ 8,  48000 },
	{ 9,  88200 },
	{ 10, 96000 },
};

static int fs_ratios[] = {
	64, 128, 192, 256, 384, 512, 768, 1024, 1408, 1536
};

static int bclk_divs[] = {
	10, 15, 20, 30, 40, 50, 60, 80, 110, 120, 160, 220, 240, 320, 440, 480,
	640, 880, 960, 1280, 1760, 1920
};

static int wm8994_hw_params(struct snd_pcm_substream *substream,
			    struct snd_pcm_hw_params *params,
			    struct snd_soc_dai *dai)
{
	struct snd_soc_component *component = dai->component;
	struct wm8994_priv *wm8994 = snd_soc_component_get_drvdata(component);
	struct wm8994 *control = wm8994->wm8994;
	struct wm8994_pdata *pdata = &control->pdata;
	int aif1_reg;
	int aif2_reg;
	int bclk_reg;
	int lrclk_reg;
	int rate_reg;
	int aif1 = 0;
	int aif2 = 0;
	int bclk = 0;
	int lrclk = 0;
	int rate_val = 0;
	int id = dai->id - 1;

	int i, cur_val, best_val, bclk_rate, best;

	switch (dai->id) {
	case 1:
		aif1_reg = WM8994_AIF1_CONTROL_1;
		aif2_reg = WM8994_AIF1_CONTROL_2;
		bclk_reg = WM8994_AIF1_BCLK;
		rate_reg = WM8994_AIF1_RATE;
		if (substream->stream == SNDRV_PCM_STREAM_PLAYBACK ||
		    wm8994->lrclk_shared[0]) {
			lrclk_reg = WM8994_AIF1DAC_LRCLK;
		} else {
			lrclk_reg = WM8994_AIF1ADC_LRCLK;
			dev_dbg(component->dev, "AIF1 using split LRCLK\n");
		}
		break;
	case 2:
		aif1_reg = WM8994_AIF2_CONTROL_1;
		aif2_reg = WM8994_AIF2_CONTROL_2;
		bclk_reg = WM8994_AIF2_BCLK;
		rate_reg = WM8994_AIF2_RATE;
		if (substream->stream == SNDRV_PCM_STREAM_PLAYBACK ||
		    wm8994->lrclk_shared[1]) {
			lrclk_reg = WM8994_AIF2DAC_LRCLK;
		} else {
			lrclk_reg = WM8994_AIF2ADC_LRCLK;
			dev_dbg(component->dev, "AIF2 using split LRCLK\n");
		}
		break;
	default:
		return -EINVAL;
	}

	bclk_rate = params_rate(params);
	switch (params_width(params)) {
	case 16:
		bclk_rate *= 16;
		break;
	case 20:
		bclk_rate *= 20;
		aif1 |= 0x20;
		break;
	case 24:
		bclk_rate *= 24;
		aif1 |= 0x40;
		break;
	case 32:
		bclk_rate *= 32;
		aif1 |= 0x60;
		break;
	default:
		return -EINVAL;
	}

	wm8994->channels[id] = params_channels(params);
	if (pdata->max_channels_clocked[id] &&
	    wm8994->channels[id] > pdata->max_channels_clocked[id]) {
		dev_dbg(dai->dev, "Constraining channels to %d from %d\n",
			pdata->max_channels_clocked[id], wm8994->channels[id]);
		wm8994->channels[id] = pdata->max_channels_clocked[id];
	}

	switch (wm8994->channels[id]) {
	case 1:
	case 2:
		bclk_rate *= 2;
		break;
	default:
		bclk_rate *= 4;
		break;
	}

	/* Try to find an appropriate sample rate; look for an exact match. */
	for (i = 0; i < ARRAY_SIZE(srs); i++)
		if (srs[i].rate == params_rate(params))
			break;
	if (i == ARRAY_SIZE(srs))
		return -EINVAL;
	rate_val |= srs[i].val << WM8994_AIF1_SR_SHIFT;

	dev_dbg(dai->dev, "Sample rate is %dHz\n", srs[i].rate);
	dev_dbg(dai->dev, "AIF%dCLK is %dHz, target BCLK %dHz\n",
		dai->id, wm8994->aifclk[id], bclk_rate);

	if (wm8994->channels[id] == 1 &&
	    (snd_soc_component_read(component, aif1_reg) & 0x18) == 0x18)
		aif2 |= WM8994_AIF1_MONO;

	if (wm8994->aifclk[id] == 0) {
		dev_err(dai->dev, "AIF%dCLK not configured\n", dai->id);
		return -EINVAL;
	}

	/* AIFCLK/fs ratio; look for a close match in either direction */
	best = 0;
	best_val = abs((fs_ratios[0] * params_rate(params))
		       - wm8994->aifclk[id]);
	for (i = 1; i < ARRAY_SIZE(fs_ratios); i++) {
		cur_val = abs((fs_ratios[i] * params_rate(params))
			      - wm8994->aifclk[id]);
		if (cur_val >= best_val)
			continue;
		best = i;
		best_val = cur_val;
	}
	dev_dbg(dai->dev, "Selected AIF%dCLK/fs = %d\n",
		dai->id, fs_ratios[best]);
	rate_val |= best;

	/* We may not get quite the right frequency if using
	 * approximate clocks so look for the closest match that is
	 * higher than the target (we need to ensure that there enough
	 * BCLKs to clock out the samples).
	 */
	best = 0;
	for (i = 0; i < ARRAY_SIZE(bclk_divs); i++) {
		cur_val = (wm8994->aifclk[id] * 10 / bclk_divs[i]) - bclk_rate;
		if (cur_val < 0) /* BCLK table is sorted */
			break;
		best = i;
	}
	bclk_rate = wm8994->aifclk[id] * 10 / bclk_divs[best];
	dev_dbg(dai->dev, "Using BCLK_DIV %d for actual BCLK %dHz\n",
		bclk_divs[best], bclk_rate);
	bclk |= best << WM8994_AIF1_BCLK_DIV_SHIFT;

	lrclk = bclk_rate / params_rate(params);
	if (!lrclk) {
		dev_err(dai->dev, "Unable to generate LRCLK from %dHz BCLK\n",
			bclk_rate);
		return -EINVAL;
	}
	dev_dbg(dai->dev, "Using LRCLK rate %d for actual LRCLK %dHz\n",
		lrclk, bclk_rate / lrclk);

	snd_soc_component_update_bits(component, aif1_reg, WM8994_AIF1_WL_MASK, aif1);
	snd_soc_component_update_bits(component, aif2_reg, WM8994_AIF1_MONO, aif2);
	snd_soc_component_update_bits(component, bclk_reg, WM8994_AIF1_BCLK_DIV_MASK, bclk);
	snd_soc_component_update_bits(component, lrclk_reg, WM8994_AIF1DAC_RATE_MASK,
			    lrclk);
	snd_soc_component_update_bits(component, rate_reg, WM8994_AIF1_SR_MASK |
			    WM8994_AIF1CLK_RATE_MASK, rate_val);

	if (substream->stream == SNDRV_PCM_STREAM_PLAYBACK) {
		switch (dai->id) {
		case 1:
			wm8994->dac_rates[0] = params_rate(params);
			wm8994_set_retune_mobile(component, 0);
			wm8994_set_retune_mobile(component, 1);
			break;
		case 2:
			wm8994->dac_rates[1] = params_rate(params);
			wm8994_set_retune_mobile(component, 2);
			break;
		}
	}

	return 0;
}

static int wm8994_aif3_hw_params(struct snd_pcm_substream *substream,
				 struct snd_pcm_hw_params *params,
				 struct snd_soc_dai *dai)
{
	struct snd_soc_component *component = dai->component;
	struct wm8994_priv *wm8994 = snd_soc_component_get_drvdata(component);
	struct wm8994 *control = wm8994->wm8994;
	int aif1_reg;
	int aif1 = 0;

	switch (dai->id) {
	case 3:
		switch (control->type) {
		case WM1811:
		case WM8958:
			aif1_reg = WM8958_AIF3_CONTROL_1;
			break;
		default:
			return 0;
		}
		break;
	default:
		return 0;
	}

	switch (params_width(params)) {
	case 16:
		break;
	case 20:
		aif1 |= 0x20;
		break;
	case 24:
		aif1 |= 0x40;
		break;
	case 32:
		aif1 |= 0x60;
		break;
	default:
		return -EINVAL;
	}

	return snd_soc_component_update_bits(component, aif1_reg, WM8994_AIF1_WL_MASK, aif1);
}

static int wm8994_aif_mute(struct snd_soc_dai *codec_dai, int mute,
			   int direction)
{
	struct snd_soc_component *component = codec_dai->component;
	int mute_reg;
	int reg;

	switch (codec_dai->id) {
	case 1:
		mute_reg = WM8994_AIF1_DAC1_FILTERS_1;
		break;
	case 2:
		mute_reg = WM8994_AIF2_DAC_FILTERS_1;
		break;
	default:
		return -EINVAL;
	}

	if (mute)
		reg = WM8994_AIF1DAC1_MUTE;
	else
		reg = 0;

	snd_soc_component_update_bits(component, mute_reg, WM8994_AIF1DAC1_MUTE, reg);

	return 0;
}

static int wm8994_set_tristate(struct snd_soc_dai *codec_dai, int tristate)
{
	struct snd_soc_component *component = codec_dai->component;
	int reg, val, mask;

	switch (codec_dai->id) {
	case 1:
		reg = WM8994_AIF1_MASTER_SLAVE;
		mask = WM8994_AIF1_TRI;
		break;
	case 2:
		reg = WM8994_AIF2_MASTER_SLAVE;
		mask = WM8994_AIF2_TRI;
		break;
	default:
		return -EINVAL;
	}

	if (tristate)
		val = mask;
	else
		val = 0;

	return snd_soc_component_update_bits(component, reg, mask, val);
}

static int wm8994_aif2_probe(struct snd_soc_dai *dai)
{
	struct snd_soc_component *component = dai->component;

	/* Disable the pulls on the AIF if we're using it to save power. */
	snd_soc_component_update_bits(component, WM8994_GPIO_3,
			    WM8994_GPN_PU | WM8994_GPN_PD, 0);
	snd_soc_component_update_bits(component, WM8994_GPIO_4,
			    WM8994_GPN_PU | WM8994_GPN_PD, 0);
	snd_soc_component_update_bits(component, WM8994_GPIO_5,
			    WM8994_GPN_PU | WM8994_GPN_PD, 0);

	return 0;
}

#define WM8994_RATES SNDRV_PCM_RATE_8000_96000

#define WM8994_FORMATS (SNDRV_PCM_FMTBIT_S16_LE | SNDRV_PCM_FMTBIT_S20_3LE |\
			SNDRV_PCM_FMTBIT_S24_LE | SNDRV_PCM_FMTBIT_S32_LE)

static const struct snd_soc_dai_ops wm8994_aif1_dai_ops = {
	.set_sysclk	= wm8994_set_dai_sysclk,
	.set_fmt	= wm8994_set_dai_fmt,
	.hw_params	= wm8994_hw_params,
	.mute_stream	= wm8994_aif_mute,
	.set_pll	= wm8994_set_fll,
	.set_tristate	= wm8994_set_tristate,
	.no_capture_mute = 1,
};

static const struct snd_soc_dai_ops wm8994_aif2_dai_ops = {
	.set_sysclk	= wm8994_set_dai_sysclk,
	.set_fmt	= wm8994_set_dai_fmt,
	.hw_params	= wm8994_hw_params,
	.mute_stream	= wm8994_aif_mute,
	.set_pll	= wm8994_set_fll,
	.set_tristate	= wm8994_set_tristate,
	.no_capture_mute = 1,
};

static const struct snd_soc_dai_ops wm8994_aif3_dai_ops = {
	.hw_params	= wm8994_aif3_hw_params,
};

static struct snd_soc_dai_driver wm8994_dai[] = {
	{
		.name = "wm8994-aif1",
		.id = 1,
		.playback = {
			.stream_name = "AIF1 Playback",
			.channels_min = 1,
			.channels_max = 2,
			.rates = WM8994_RATES,
			.formats = WM8994_FORMATS,
			.sig_bits = 24,
		},
		.capture = {
			.stream_name = "AIF1 Capture",
			.channels_min = 1,
			.channels_max = 2,
			.rates = WM8994_RATES,
			.formats = WM8994_FORMATS,
			.sig_bits = 24,
		 },
		.ops = &wm8994_aif1_dai_ops,
	},
	{
		.name = "wm8994-aif2",
		.id = 2,
		.playback = {
			.stream_name = "AIF2 Playback",
			.channels_min = 1,
			.channels_max = 2,
			.rates = WM8994_RATES,
			.formats = WM8994_FORMATS,
			.sig_bits = 24,
		},
		.capture = {
			.stream_name = "AIF2 Capture",
			.channels_min = 1,
			.channels_max = 2,
			.rates = WM8994_RATES,
			.formats = WM8994_FORMATS,
			.sig_bits = 24,
		},
		.probe = wm8994_aif2_probe,
		.ops = &wm8994_aif2_dai_ops,
	},
	{
		.name = "wm8994-aif3",
		.id = 3,
		.playback = {
			.stream_name = "AIF3 Playback",
			.channels_min = 1,
			.channels_max = 2,
			.rates = WM8994_RATES,
			.formats = WM8994_FORMATS,
			.sig_bits = 24,
		},
		.capture = {
			.stream_name = "AIF3 Capture",
			.channels_min = 1,
			.channels_max = 2,
			.rates = WM8994_RATES,
			.formats = WM8994_FORMATS,
			.sig_bits = 24,
		 },
		.ops = &wm8994_aif3_dai_ops,
	}
};

#ifdef CONFIG_PM
static int wm8994_component_suspend(struct snd_soc_component *component)
{
	struct wm8994_priv *wm8994 = snd_soc_component_get_drvdata(component);
	int i, ret;

	for (i = 0; i < ARRAY_SIZE(wm8994->fll); i++) {
		memcpy(&wm8994->fll_suspend[i], &wm8994->fll[i],
		       sizeof(struct wm8994_fll_config));
		ret = _wm8994_set_fll(component, i + 1, 0, 0, 0);
		if (ret < 0)
			dev_warn(component->dev, "Failed to stop FLL%d: %d\n",
				 i + 1, ret);
	}

	snd_soc_component_force_bias_level(component, SND_SOC_BIAS_OFF);

	return 0;
}

static int wm8994_component_resume(struct snd_soc_component *component)
{
	struct wm8994_priv *wm8994 = snd_soc_component_get_drvdata(component);
	int i, ret;

	for (i = 0; i < ARRAY_SIZE(wm8994->fll); i++) {
		if (!wm8994->fll_suspend[i].out)
			continue;

		ret = _wm8994_set_fll(component, i + 1,
				     wm8994->fll_suspend[i].src,
				     wm8994->fll_suspend[i].in,
				     wm8994->fll_suspend[i].out);
		if (ret < 0)
			dev_warn(component->dev, "Failed to restore FLL%d: %d\n",
				 i + 1, ret);
	}

	return 0;
}
#else
#define wm8994_component_suspend NULL
#define wm8994_component_resume NULL
#endif

static void wm8994_handle_retune_mobile_pdata(struct wm8994_priv *wm8994)
{
	struct snd_soc_component *component = wm8994->hubs.component;
	struct wm8994 *control = wm8994->wm8994;
	struct wm8994_pdata *pdata = &control->pdata;
	struct snd_kcontrol_new controls[] = {
		SOC_ENUM_EXT("AIF1.1 EQ Mode",
			     wm8994->retune_mobile_enum,
			     wm8994_get_retune_mobile_enum,
			     wm8994_put_retune_mobile_enum),
		SOC_ENUM_EXT("AIF1.2 EQ Mode",
			     wm8994->retune_mobile_enum,
			     wm8994_get_retune_mobile_enum,
			     wm8994_put_retune_mobile_enum),
		SOC_ENUM_EXT("AIF2 EQ Mode",
			     wm8994->retune_mobile_enum,
			     wm8994_get_retune_mobile_enum,
			     wm8994_put_retune_mobile_enum),
	};
	int ret, i, j;
	const char **t;

	/* We need an array of texts for the enum API but the number
	 * of texts is likely to be less than the number of
	 * configurations due to the sample rate dependency of the
	 * configurations. */
	wm8994->num_retune_mobile_texts = 0;
	wm8994->retune_mobile_texts = NULL;
	for (i = 0; i < pdata->num_retune_mobile_cfgs; i++) {
		for (j = 0; j < wm8994->num_retune_mobile_texts; j++) {
			if (strcmp(pdata->retune_mobile_cfgs[i].name,
				   wm8994->retune_mobile_texts[j]) == 0)
				break;
		}

		if (j != wm8994->num_retune_mobile_texts)
			continue;

		/* Expand the array... */
		t = krealloc(wm8994->retune_mobile_texts,
			     sizeof(char *) *
			     (wm8994->num_retune_mobile_texts + 1),
			     GFP_KERNEL);
		if (t == NULL)
			continue;

		/* ...store the new entry... */
		t[wm8994->num_retune_mobile_texts] =
			pdata->retune_mobile_cfgs[i].name;

		/* ...and remember the new version. */
		wm8994->num_retune_mobile_texts++;
		wm8994->retune_mobile_texts = t;
	}

	dev_dbg(component->dev, "Allocated %d unique ReTune Mobile names\n",
		wm8994->num_retune_mobile_texts);

	wm8994->retune_mobile_enum.items = wm8994->num_retune_mobile_texts;
	wm8994->retune_mobile_enum.texts = wm8994->retune_mobile_texts;

	ret = snd_soc_add_component_controls(wm8994->hubs.component, controls,
				   ARRAY_SIZE(controls));
	if (ret != 0)
		dev_err(wm8994->hubs.component->dev,
			"Failed to add ReTune Mobile controls: %d\n", ret);
}

static void wm8994_handle_pdata(struct wm8994_priv *wm8994)
{
	struct snd_soc_component *component = wm8994->hubs.component;
	struct wm8994 *control = wm8994->wm8994;
	struct wm8994_pdata *pdata = &control->pdata;
	int ret, i;

	if (!pdata)
		return;

	wm_hubs_handle_analogue_pdata(component, pdata->lineout1_diff,
				      pdata->lineout2_diff,
				      pdata->lineout1fb,
				      pdata->lineout2fb,
				      pdata->jd_scthr,
				      pdata->jd_thr,
				      pdata->micb1_delay,
				      pdata->micb2_delay,
				      pdata->micbias1_lvl,
				      pdata->micbias2_lvl);

	dev_dbg(component->dev, "%d DRC configurations\n", pdata->num_drc_cfgs);

	if (pdata->num_drc_cfgs) {
		struct snd_kcontrol_new controls[] = {
			SOC_ENUM_EXT("AIF1DRC1 Mode", wm8994->drc_enum,
				     wm8994_get_drc_enum, wm8994_put_drc_enum),
			SOC_ENUM_EXT("AIF1DRC2 Mode", wm8994->drc_enum,
				     wm8994_get_drc_enum, wm8994_put_drc_enum),
			SOC_ENUM_EXT("AIF2DRC Mode", wm8994->drc_enum,
				     wm8994_get_drc_enum, wm8994_put_drc_enum),
		};

		/* We need an array of texts for the enum API */
		wm8994->drc_texts = devm_kcalloc(wm8994->hubs.component->dev,
			    pdata->num_drc_cfgs, sizeof(char *), GFP_KERNEL);
		if (!wm8994->drc_texts)
			return;

		for (i = 0; i < pdata->num_drc_cfgs; i++)
			wm8994->drc_texts[i] = pdata->drc_cfgs[i].name;

		wm8994->drc_enum.items = pdata->num_drc_cfgs;
		wm8994->drc_enum.texts = wm8994->drc_texts;

		ret = snd_soc_add_component_controls(wm8994->hubs.component, controls,
					   ARRAY_SIZE(controls));
		for (i = 0; i < WM8994_NUM_DRC; i++)
			wm8994_set_drc(component, i);
	} else {
		ret = snd_soc_add_component_controls(wm8994->hubs.component,
						 wm8994_drc_controls,
						 ARRAY_SIZE(wm8994_drc_controls));
	}

	if (ret != 0)
		dev_err(wm8994->hubs.component->dev,
			"Failed to add DRC mode controls: %d\n", ret);


	dev_dbg(component->dev, "%d ReTune Mobile configurations\n",
		pdata->num_retune_mobile_cfgs);

	if (pdata->num_retune_mobile_cfgs)
		wm8994_handle_retune_mobile_pdata(wm8994);
	else
		snd_soc_add_component_controls(wm8994->hubs.component, wm8994_eq_controls,
				     ARRAY_SIZE(wm8994_eq_controls));

	for (i = 0; i < ARRAY_SIZE(pdata->micbias); i++) {
		if (pdata->micbias[i]) {
			snd_soc_component_write(component, WM8958_MICBIAS1 + i,
				pdata->micbias[i] & 0xffff);
		}
	}
}

/**
 * wm8994_mic_detect - Enable microphone detection via the WM8994 IRQ
 *
 * @component:   WM8994 component
 * @jack:    jack to report detection events on
 * @micbias: microphone bias to detect on
 *
 * Enable microphone detection via IRQ on the WM8994.  If GPIOs are
 * being used to bring out signals to the processor then only platform
 * data configuration is needed for WM8994 and processor GPIOs should
 * be configured using snd_soc_jack_add_gpios() instead.
 *
 * Configuration of detection levels is available via the micbias1_lvl
 * and micbias2_lvl platform data members.
 */
int wm8994_mic_detect(struct snd_soc_component *component, struct snd_soc_jack *jack,
		      int micbias)
{
	struct snd_soc_dapm_context *dapm = snd_soc_component_get_dapm(component);
	struct wm8994_priv *wm8994 = snd_soc_component_get_drvdata(component);
	struct wm8994_micdet *micdet;
	struct wm8994 *control = wm8994->wm8994;
	int reg, ret;

	if (control->type != WM8994) {
		dev_warn(component->dev, "Not a WM8994\n");
		return -EINVAL;
	}

	pm_runtime_get_sync(component->dev);

	switch (micbias) {
	case 1:
		micdet = &wm8994->micdet[0];
		if (jack)
			ret = snd_soc_dapm_force_enable_pin(dapm, "MICBIAS1");
		else
			ret = snd_soc_dapm_disable_pin(dapm, "MICBIAS1");
		break;
	case 2:
		micdet = &wm8994->micdet[1];
		if (jack)
			ret = snd_soc_dapm_force_enable_pin(dapm, "MICBIAS1");
		else
			ret = snd_soc_dapm_disable_pin(dapm, "MICBIAS1");
		break;
	default:
		dev_warn(component->dev, "Invalid MICBIAS %d\n", micbias);
		return -EINVAL;
	}

	if (ret != 0)
		dev_warn(component->dev, "Failed to configure MICBIAS%d: %d\n",
			 micbias, ret);

	dev_dbg(component->dev, "Configuring microphone detection on %d %p\n",
		micbias, jack);

	/* Store the configuration */
	micdet->jack = jack;
	micdet->detecting = true;

	/* If either of the jacks is set up then enable detection */
	if (wm8994->micdet[0].jack || wm8994->micdet[1].jack)
		reg = WM8994_MICD_ENA;
	else
		reg = 0;

	snd_soc_component_update_bits(component, WM8994_MICBIAS, WM8994_MICD_ENA, reg);

	/* enable MICDET and MICSHRT deboune */
	snd_soc_component_update_bits(component, WM8994_IRQ_DEBOUNCE,
			    WM8994_MIC1_DET_DB_MASK | WM8994_MIC1_SHRT_DB_MASK |
			    WM8994_MIC2_DET_DB_MASK | WM8994_MIC2_SHRT_DB_MASK,
			    WM8994_MIC1_DET_DB | WM8994_MIC1_SHRT_DB);

	snd_soc_dapm_sync(dapm);

	pm_runtime_put(component->dev);

	return 0;
}
EXPORT_SYMBOL_GPL(wm8994_mic_detect);

static void wm8994_mic_work(struct work_struct *work)
{
	struct wm8994_priv *priv = container_of(work,
						struct wm8994_priv,
						mic_work.work);
	struct regmap *regmap = priv->wm8994->regmap;
	struct device *dev = priv->wm8994->dev;
	unsigned int reg;
	int ret;
	int report;

	pm_runtime_get_sync(dev);

	ret = regmap_read(regmap, WM8994_INTERRUPT_RAW_STATUS_2, &reg);
	if (ret < 0) {
		dev_err(dev, "Failed to read microphone status: %d\n",
			ret);
		pm_runtime_put(dev);
		return;
	}

	dev_dbg(dev, "Microphone status: %x\n", reg);

	report = 0;
	if (reg & WM8994_MIC1_DET_STS) {
		if (priv->micdet[0].detecting)
			report = SND_JACK_HEADSET;
	}
	if (reg & WM8994_MIC1_SHRT_STS) {
		if (priv->micdet[0].detecting)
			report = SND_JACK_HEADPHONE;
		else
			report |= SND_JACK_BTN_0;
	}
	if (report)
		priv->micdet[0].detecting = false;
	else
		priv->micdet[0].detecting = true;

	snd_soc_jack_report(priv->micdet[0].jack, report,
			    SND_JACK_HEADSET | SND_JACK_BTN_0);

	report = 0;
	if (reg & WM8994_MIC2_DET_STS) {
		if (priv->micdet[1].detecting)
			report = SND_JACK_HEADSET;
	}
	if (reg & WM8994_MIC2_SHRT_STS) {
		if (priv->micdet[1].detecting)
			report = SND_JACK_HEADPHONE;
		else
			report |= SND_JACK_BTN_0;
	}
	if (report)
		priv->micdet[1].detecting = false;
	else
		priv->micdet[1].detecting = true;

	snd_soc_jack_report(priv->micdet[1].jack, report,
			    SND_JACK_HEADSET | SND_JACK_BTN_0);

	pm_runtime_put(dev);
}

static irqreturn_t wm8994_mic_irq(int irq, void *data)
{
	struct wm8994_priv *priv = data;
	struct snd_soc_component *component = priv->hubs.component;

#ifndef CONFIG_SND_SOC_WM8994_MODULE
	trace_snd_soc_jack_irq(dev_name(component->dev));
#endif

	pm_wakeup_event(component->dev, 300);

	queue_delayed_work(system_power_efficient_wq,
			   &priv->mic_work, msecs_to_jiffies(250));

	return IRQ_HANDLED;
}

/* Should be called with accdet_lock held */
static void wm1811_micd_stop(struct snd_soc_component *component)
{
	struct snd_soc_dapm_context *dapm = snd_soc_component_get_dapm(component);
	struct wm8994_priv *wm8994 = snd_soc_component_get_drvdata(component);

	if (!wm8994->jackdet)
		return;

	snd_soc_component_update_bits(component, WM8958_MIC_DETECT_1, WM8958_MICD_ENA, 0);

	wm1811_jackdet_set_mode(component, WM1811_JACKDET_MODE_JACK);

	if (wm8994->wm8994->pdata.jd_ext_cap)
		snd_soc_dapm_disable_pin(dapm, "MICBIAS2");
}

static void wm8958_button_det(struct snd_soc_component *component, u16 status)
{
	struct wm8994_priv *wm8994 = snd_soc_component_get_drvdata(component);
	int report;

	report = 0;
	if (status & 0x4)
		report |= SND_JACK_BTN_0;

	if (status & 0x8)
		report |= SND_JACK_BTN_1;

	if (status & 0x10)
		report |= SND_JACK_BTN_2;

	if (status & 0x20)
		report |= SND_JACK_BTN_3;

	if (status & 0x40)
		report |= SND_JACK_BTN_4;

	if (status & 0x80)
		report |= SND_JACK_BTN_5;

	snd_soc_jack_report(wm8994->micdet[0].jack, report,
			    wm8994->btn_mask);
}

static void wm8958_open_circuit_work(struct work_struct *work)
{
	struct wm8994_priv *wm8994 = container_of(work,
						  struct wm8994_priv,
						  open_circuit_work.work);
	struct device *dev = wm8994->wm8994->dev;

	mutex_lock(&wm8994->accdet_lock);

	wm1811_micd_stop(wm8994->hubs.component);

	dev_dbg(dev, "Reporting open circuit\n");

	wm8994->jack_mic = false;
	wm8994->mic_detecting = true;

	wm8958_micd_set_rate(wm8994->hubs.component);

	snd_soc_jack_report(wm8994->micdet[0].jack, 0,
			    wm8994->btn_mask |
			    SND_JACK_HEADSET);

	mutex_unlock(&wm8994->accdet_lock);
}

static void wm8958_mic_id(void *data, u16 status)
{
	struct snd_soc_component *component = data;
	struct wm8994_priv *wm8994 = snd_soc_component_get_drvdata(component);

	/* Either nothing present or just starting detection */
	if (!(status & WM8958_MICD_STS)) {
		/* If nothing present then clear our statuses */
		dev_dbg(component->dev, "Detected open circuit\n");

		queue_delayed_work(system_power_efficient_wq,
				   &wm8994->open_circuit_work,
				   msecs_to_jiffies(2500));
		return;
	}

	/* If the measurement is showing a high impedence we've got a
	 * microphone.
	 */
	if (status & 0x600) {
		dev_dbg(component->dev, "Detected microphone\n");

		wm8994->mic_detecting = false;
		wm8994->jack_mic = true;

		wm8958_micd_set_rate(component);

		snd_soc_jack_report(wm8994->micdet[0].jack, SND_JACK_HEADSET,
				    SND_JACK_HEADSET);
	}


	if (status & 0xfc) {
		dev_dbg(component->dev, "Detected headphone\n");
		wm8994->mic_detecting = false;

		wm8958_micd_set_rate(component);

		/* If we have jackdet that will detect removal */
		wm1811_micd_stop(component);

		snd_soc_jack_report(wm8994->micdet[0].jack, SND_JACK_HEADPHONE,
				    SND_JACK_HEADSET);
	}
}

/* Deferred mic detection to allow for extra settling time */
static void wm1811_mic_work(struct work_struct *work)
{
	struct wm8994_priv *wm8994 = container_of(work, struct wm8994_priv,
						  mic_work.work);
	struct wm8994 *control = wm8994->wm8994;
	struct snd_soc_component *component = wm8994->hubs.component;
	struct snd_soc_dapm_context *dapm = snd_soc_component_get_dapm(component);

	pm_runtime_get_sync(component->dev);

	/* If required for an external cap force MICBIAS on */
	if (control->pdata.jd_ext_cap) {
		snd_soc_dapm_force_enable_pin(dapm, "MICBIAS2");
		snd_soc_dapm_sync(dapm);
	}

	mutex_lock(&wm8994->accdet_lock);

	dev_dbg(component->dev, "Starting mic detection\n");

	/* Use a user-supplied callback if we have one */
	if (wm8994->micd_cb) {
		wm8994->micd_cb(wm8994->micd_cb_data);
	} else {
		/*
		 * Start off measument of microphone impedence to find out
		 * what's actually there.
		 */
		wm8994->mic_detecting = true;
		wm1811_jackdet_set_mode(component, WM1811_JACKDET_MODE_MIC);

		snd_soc_component_update_bits(component, WM8958_MIC_DETECT_1,
				    WM8958_MICD_ENA, WM8958_MICD_ENA);
	}

	mutex_unlock(&wm8994->accdet_lock);

	pm_runtime_put(component->dev);
}

static irqreturn_t wm1811_jackdet_irq(int irq, void *data)
{
	struct wm8994_priv *wm8994 = data;
	struct wm8994 *control = wm8994->wm8994;
	struct snd_soc_component *component = wm8994->hubs.component;
	struct snd_soc_dapm_context *dapm = snd_soc_component_get_dapm(component);
	int reg, delay;
	bool present;

	pm_runtime_get_sync(component->dev);

	cancel_delayed_work_sync(&wm8994->mic_complete_work);

	mutex_lock(&wm8994->accdet_lock);

	reg = snd_soc_component_read(component, WM1811_JACKDET_CTRL);
	if (reg < 0) {
		dev_err(component->dev, "Failed to read jack status: %d\n", reg);
		mutex_unlock(&wm8994->accdet_lock);
		pm_runtime_put(component->dev);
		return IRQ_NONE;
	}

	dev_dbg(component->dev, "JACKDET %x\n", reg);

	present = reg & WM1811_JACKDET_LVL;

	if (present) {
		dev_dbg(component->dev, "Jack detected\n");

		wm8958_micd_set_rate(component);

		snd_soc_component_update_bits(component, WM8958_MICBIAS2,
				    WM8958_MICB2_DISCH, 0);

		/* Disable debounce while inserted */
		snd_soc_component_update_bits(component, WM1811_JACKDET_CTRL,
				    WM1811_JACKDET_DB, 0);

		delay = control->pdata.micdet_delay;
		queue_delayed_work(system_power_efficient_wq,
				   &wm8994->mic_work,
				   msecs_to_jiffies(delay));
	} else {
		dev_dbg(component->dev, "Jack not detected\n");

		cancel_delayed_work_sync(&wm8994->mic_work);

		snd_soc_component_update_bits(component, WM8958_MICBIAS2,
				    WM8958_MICB2_DISCH, WM8958_MICB2_DISCH);

		/* Enable debounce while removed */
		snd_soc_component_update_bits(component, WM1811_JACKDET_CTRL,
				    WM1811_JACKDET_DB, WM1811_JACKDET_DB);

		wm8994->mic_detecting = false;
		wm8994->jack_mic = false;
		snd_soc_component_update_bits(component, WM8958_MIC_DETECT_1,
				    WM8958_MICD_ENA, 0);
		wm1811_jackdet_set_mode(component, WM1811_JACKDET_MODE_JACK);
	}

	mutex_unlock(&wm8994->accdet_lock);

	/* Turn off MICBIAS if it was on for an external cap */
	if (control->pdata.jd_ext_cap && !present)
		snd_soc_dapm_disable_pin(dapm, "MICBIAS2");

	if (present)
		snd_soc_jack_report(wm8994->micdet[0].jack,
				    SND_JACK_MECHANICAL, SND_JACK_MECHANICAL);
	else
		snd_soc_jack_report(wm8994->micdet[0].jack, 0,
				    SND_JACK_MECHANICAL | SND_JACK_HEADSET |
				    wm8994->btn_mask);

	/* Since we only report deltas force an update, ensures we
	 * avoid bootstrapping issues with the core. */
	snd_soc_jack_report(wm8994->micdet[0].jack, 0, 0);

	pm_runtime_put(component->dev);
	return IRQ_HANDLED;
}

static void wm1811_jackdet_bootstrap(struct work_struct *work)
{
	struct wm8994_priv *wm8994 = container_of(work,
						struct wm8994_priv,
						jackdet_bootstrap.work);
	wm1811_jackdet_irq(0, wm8994);
}

/**
 * wm8958_mic_detect - Enable microphone detection via the WM8958 IRQ
 *
 * @component:   WM8958 component
 * @jack:    jack to report detection events on
 * @det_cb: detection callback
 * @det_cb_data: data for detection callback
 * @id_cb: mic id callback
 * @id_cb_data: data for mic id callback
 *
 * Enable microphone detection functionality for the WM8958.  By
 * default simple detection which supports the detection of up to 6
 * buttons plus video and microphone functionality is supported.
 *
 * The WM8958 has an advanced jack detection facility which is able to
 * support complex accessory detection, especially when used in
 * conjunction with external circuitry.  In order to provide maximum
 * flexiblity a callback is provided which allows a completely custom
 * detection algorithm.
 */
int wm8958_mic_detect(struct snd_soc_component *component, struct snd_soc_jack *jack,
		      wm1811_micdet_cb det_cb, void *det_cb_data,
		      wm1811_mic_id_cb id_cb, void *id_cb_data)
{
	struct snd_soc_dapm_context *dapm = snd_soc_component_get_dapm(component);
	struct wm8994_priv *wm8994 = snd_soc_component_get_drvdata(component);
	struct wm8994 *control = wm8994->wm8994;
	u16 micd_lvl_sel;

	switch (control->type) {
	case WM1811:
	case WM8958:
		break;
	default:
		return -EINVAL;
	}

	pm_runtime_get_sync(component->dev);

	if (jack) {
		snd_soc_dapm_force_enable_pin(dapm, "CLK_SYS");
		snd_soc_dapm_sync(dapm);

		wm8994->micdet[0].jack = jack;

		if (det_cb) {
			wm8994->micd_cb = det_cb;
			wm8994->micd_cb_data = det_cb_data;
		} else {
			wm8994->mic_detecting = true;
			wm8994->jack_mic = false;
		}

		if (id_cb) {
			wm8994->mic_id_cb = id_cb;
			wm8994->mic_id_cb_data = id_cb_data;
		} else {
			wm8994->mic_id_cb = wm8958_mic_id;
			wm8994->mic_id_cb_data = component;
		}

		wm8958_micd_set_rate(component);

		/* Detect microphones and short circuits by default */
		if (control->pdata.micd_lvl_sel)
			micd_lvl_sel = control->pdata.micd_lvl_sel;
		else
			micd_lvl_sel = 0x41;

		wm8994->btn_mask = SND_JACK_BTN_0 | SND_JACK_BTN_1 |
			SND_JACK_BTN_2 | SND_JACK_BTN_3 |
			SND_JACK_BTN_4 | SND_JACK_BTN_5;

		snd_soc_component_update_bits(component, WM8958_MIC_DETECT_2,
				    WM8958_MICD_LVL_SEL_MASK, micd_lvl_sel);

		WARN_ON(snd_soc_component_get_bias_level(component) > SND_SOC_BIAS_STANDBY);

		/*
		 * If we can use jack detection start off with that,
		 * otherwise jump straight to microphone detection.
		 */
		if (wm8994->jackdet) {
			/* Disable debounce for the initial detect */
			snd_soc_component_update_bits(component, WM1811_JACKDET_CTRL,
					    WM1811_JACKDET_DB, 0);

			snd_soc_component_update_bits(component, WM8958_MICBIAS2,
					    WM8958_MICB2_DISCH,
					    WM8958_MICB2_DISCH);
			snd_soc_component_update_bits(component, WM8994_LDO_1,
					    WM8994_LDO1_DISCH, 0);
			wm1811_jackdet_set_mode(component,
						WM1811_JACKDET_MODE_JACK);
		} else {
			snd_soc_component_update_bits(component, WM8958_MIC_DETECT_1,
					    WM8958_MICD_ENA, WM8958_MICD_ENA);
		}

	} else {
		snd_soc_component_update_bits(component, WM8958_MIC_DETECT_1,
				    WM8958_MICD_ENA, 0);
		wm1811_jackdet_set_mode(component, WM1811_JACKDET_MODE_NONE);
		snd_soc_dapm_disable_pin(dapm, "CLK_SYS");
		snd_soc_dapm_sync(dapm);
	}

	pm_runtime_put(component->dev);

	return 0;
}
EXPORT_SYMBOL_GPL(wm8958_mic_detect);

static void wm8958_mic_work(struct work_struct *work)
{
	struct wm8994_priv *wm8994 = container_of(work,
						  struct wm8994_priv,
						  mic_complete_work.work);
	struct snd_soc_component *component = wm8994->hubs.component;

	pm_runtime_get_sync(component->dev);

	mutex_lock(&wm8994->accdet_lock);

	wm8994->mic_id_cb(wm8994->mic_id_cb_data, wm8994->mic_status);

	mutex_unlock(&wm8994->accdet_lock);

	pm_runtime_put(component->dev);
}

static irqreturn_t wm8958_mic_irq(int irq, void *data)
{
	struct wm8994_priv *wm8994 = data;
	struct snd_soc_component *component = wm8994->hubs.component;
	int reg, count, ret, id_delay;

	/*
	 * Jack detection may have detected a removal simulataneously
	 * with an update of the MICDET status; if so it will have
	 * stopped detection and we can ignore this interrupt.
	 */
	if (!(snd_soc_component_read(component, WM8958_MIC_DETECT_1) & WM8958_MICD_ENA))
		return IRQ_HANDLED;

	cancel_delayed_work_sync(&wm8994->mic_complete_work);
	cancel_delayed_work_sync(&wm8994->open_circuit_work);

	pm_runtime_get_sync(component->dev);

	/* We may occasionally read a detection without an impedence
	 * range being provided - if that happens loop again.
	 */
	count = 10;
	do {
		reg = snd_soc_component_read(component, WM8958_MIC_DETECT_3);
		if (reg < 0) {
			dev_err(component->dev,
				"Failed to read mic detect status: %d\n",
				reg);
			pm_runtime_put(component->dev);
			return IRQ_NONE;
		}

		if (!(reg & WM8958_MICD_VALID)) {
			dev_dbg(component->dev, "Mic detect data not valid\n");
			goto out;
		}

		if (!(reg & WM8958_MICD_STS) || (reg & WM8958_MICD_LVL_MASK))
			break;

		msleep(1);
	} while (count--);

	if (count == 0)
		dev_warn(component->dev, "No impedance range reported for jack\n");

#ifndef CONFIG_SND_SOC_WM8994_MODULE
	trace_snd_soc_jack_irq(dev_name(component->dev));
#endif

	/* Avoid a transient report when the accessory is being removed */
	if (wm8994->jackdet) {
		ret = snd_soc_component_read(component, WM1811_JACKDET_CTRL);
		if (ret < 0) {
			dev_err(component->dev, "Failed to read jack status: %d\n",
				ret);
		} else if (!(ret & WM1811_JACKDET_LVL)) {
			dev_dbg(component->dev, "Ignoring removed jack\n");
			goto out;
		}
	} else if (!(reg & WM8958_MICD_STS)) {
		snd_soc_jack_report(wm8994->micdet[0].jack, 0,
				    SND_JACK_MECHANICAL | SND_JACK_HEADSET |
				    wm8994->btn_mask);
		wm8994->mic_detecting = true;
		goto out;
	}

	wm8994->mic_status = reg;
	id_delay = wm8994->wm8994->pdata.mic_id_delay;

	if (wm8994->mic_detecting)
		queue_delayed_work(system_power_efficient_wq,
				   &wm8994->mic_complete_work,
				   msecs_to_jiffies(id_delay));
	else
		wm8958_button_det(component, reg);

out:
	pm_runtime_put(component->dev);
	return IRQ_HANDLED;
}

static irqreturn_t wm8994_fifo_error(int irq, void *data)
{
	struct snd_soc_component *component = data;

	dev_err(component->dev, "FIFO error\n");

	return IRQ_HANDLED;
}

static irqreturn_t wm8994_temp_warn(int irq, void *data)
{
	struct snd_soc_component *component = data;

	dev_err(component->dev, "Thermal warning\n");

	return IRQ_HANDLED;
}

static irqreturn_t wm8994_temp_shut(int irq, void *data)
{
	struct snd_soc_component *component = data;

	dev_crit(component->dev, "Thermal shutdown\n");

	return IRQ_HANDLED;
}

static int wm8994_component_probe(struct snd_soc_component *component)
{
	struct snd_soc_dapm_context *dapm = snd_soc_component_get_dapm(component);
	struct wm8994 *control = dev_get_drvdata(component->dev->parent);
	struct wm8994_priv *wm8994 = snd_soc_component_get_drvdata(component);
	unsigned int reg;
	int ret, i;

	snd_soc_component_init_regmap(component, control->regmap);

	wm8994->hubs.component = component;

	mutex_init(&wm8994->accdet_lock);
	INIT_DELAYED_WORK(&wm8994->jackdet_bootstrap,
			  wm1811_jackdet_bootstrap);
	INIT_DELAYED_WORK(&wm8994->open_circuit_work,
			  wm8958_open_circuit_work);

	switch (control->type) {
	case WM8994:
		INIT_DELAYED_WORK(&wm8994->mic_work, wm8994_mic_work);
		break;
	case WM1811:
		INIT_DELAYED_WORK(&wm8994->mic_work, wm1811_mic_work);
		break;
	default:
		break;
	}

	INIT_DELAYED_WORK(&wm8994->mic_complete_work, wm8958_mic_work);

	for (i = 0; i < ARRAY_SIZE(wm8994->fll_locked); i++)
		init_completion(&wm8994->fll_locked[i]);

	wm8994->micdet_irq = control->pdata.micdet_irq;

	/* By default use idle_bias_off, will override for WM8994 */
	dapm->idle_bias_off = 1;

	/* Set revision-specific configuration */
	switch (control->type) {
	case WM8994:
		/* Single ended line outputs should have VMID on. */
		if (!control->pdata.lineout1_diff ||
		    !control->pdata.lineout2_diff)
			dapm->idle_bias_off = 0;

		switch (control->revision) {
		case 2:
		case 3:
			wm8994->hubs.dcs_codes_l = -5;
			wm8994->hubs.dcs_codes_r = -5;
			wm8994->hubs.hp_startup_mode = 1;
			wm8994->hubs.dcs_readback_mode = 1;
			wm8994->hubs.series_startup = 1;
			break;
		default:
			wm8994->hubs.dcs_readback_mode = 2;
			break;
		}
		wm8994->hubs.micd_scthr = true;
		break;

	case WM8958:
		wm8994->hubs.dcs_readback_mode = 1;
		wm8994->hubs.hp_startup_mode = 1;
		wm8994->hubs.micd_scthr = true;

		switch (control->revision) {
		case 0:
			break;
		default:
			wm8994->fll_byp = true;
			break;
		}
		break;

	case WM1811:
		wm8994->hubs.dcs_readback_mode = 2;
		wm8994->hubs.no_series_update = 1;
		wm8994->hubs.hp_startup_mode = 1;
		wm8994->hubs.no_cache_dac_hp_direct = true;
		wm8994->fll_byp = true;

		wm8994->hubs.dcs_codes_l = -9;
		wm8994->hubs.dcs_codes_r = -7;

		snd_soc_component_update_bits(component, WM8994_ANALOGUE_HP_1,
				    WM1811_HPOUT1_ATTN, WM1811_HPOUT1_ATTN);
		break;

	default:
		break;
	}

	wm8994_request_irq(wm8994->wm8994, WM8994_IRQ_FIFOS_ERR,
			   wm8994_fifo_error, "FIFO error", component);
	wm8994_request_irq(wm8994->wm8994, WM8994_IRQ_TEMP_WARN,
			   wm8994_temp_warn, "Thermal warning", component);
	wm8994_request_irq(wm8994->wm8994, WM8994_IRQ_TEMP_SHUT,
			   wm8994_temp_shut, "Thermal shutdown", component);

	switch (control->type) {
	case WM8994:
		if (wm8994->micdet_irq)
			ret = request_threaded_irq(wm8994->micdet_irq, NULL,
						   wm8994_mic_irq,
						   IRQF_TRIGGER_RISING |
						   IRQF_ONESHOT,
						   "Mic1 detect",
						   wm8994);
		 else
			ret = wm8994_request_irq(wm8994->wm8994,
					WM8994_IRQ_MIC1_DET,
					wm8994_mic_irq, "Mic 1 detect",
					wm8994);

		if (ret != 0)
			dev_warn(component->dev,
				 "Failed to request Mic1 detect IRQ: %d\n",
				 ret);


		ret = wm8994_request_irq(wm8994->wm8994,
					 WM8994_IRQ_MIC1_SHRT,
					 wm8994_mic_irq, "Mic 1 short",
					 wm8994);
		if (ret != 0)
			dev_warn(component->dev,
				 "Failed to request Mic1 short IRQ: %d\n",
				 ret);

		ret = wm8994_request_irq(wm8994->wm8994,
					 WM8994_IRQ_MIC2_DET,
					 wm8994_mic_irq, "Mic 2 detect",
					 wm8994);
		if (ret != 0)
			dev_warn(component->dev,
				 "Failed to request Mic2 detect IRQ: %d\n",
				 ret);

		ret = wm8994_request_irq(wm8994->wm8994,
					 WM8994_IRQ_MIC2_SHRT,
					 wm8994_mic_irq, "Mic 2 short",
					 wm8994);
		if (ret != 0)
			dev_warn(component->dev,
				 "Failed to request Mic2 short IRQ: %d\n",
				 ret);
		break;

	case WM8958:
	case WM1811:
		if (wm8994->micdet_irq) {
			ret = request_threaded_irq(wm8994->micdet_irq, NULL,
						   wm8958_mic_irq,
						   IRQF_TRIGGER_RISING |
						   IRQF_ONESHOT,
						   "Mic detect",
						   wm8994);
			if (ret != 0)
				dev_warn(component->dev,
					 "Failed to request Mic detect IRQ: %d\n",
					 ret);
		} else {
			wm8994_request_irq(wm8994->wm8994, WM8994_IRQ_MIC1_DET,
					   wm8958_mic_irq, "Mic detect",
					   wm8994);
		}
	}

	switch (control->type) {
	case WM1811:
		if (control->cust_id > 1 || control->revision > 1) {
			ret = wm8994_request_irq(wm8994->wm8994,
						 WM8994_IRQ_GPIO(6),
						 wm1811_jackdet_irq, "JACKDET",
						 wm8994);
			if (ret == 0)
				wm8994->jackdet = true;
		}
		break;
	default:
		break;
	}

	wm8994->fll_locked_irq = true;
	for (i = 0; i < ARRAY_SIZE(wm8994->fll_locked); i++) {
		ret = wm8994_request_irq(wm8994->wm8994,
					 WM8994_IRQ_FLL1_LOCK + i,
					 wm8994_fll_locked_irq, "FLL lock",
					 &wm8994->fll_locked[i]);
		if (ret != 0)
			wm8994->fll_locked_irq = false;
	}

	/* Make sure we can read from the GPIOs if they're inputs */
	pm_runtime_get_sync(component->dev);

	/* Remember if AIFnLRCLK is configured as a GPIO.  This should be
	 * configured on init - if a system wants to do this dynamically
	 * at runtime we can deal with that then.
	 */
	ret = regmap_read(control->regmap, WM8994_GPIO_1, &reg);
	if (ret < 0) {
		dev_err(component->dev, "Failed to read GPIO1 state: %d\n", ret);
		goto err_irq;
	}
	if ((reg & WM8994_GPN_FN_MASK) != WM8994_GP_FN_PIN_SPECIFIC) {
		wm8994->lrclk_shared[0] = 1;
		wm8994_dai[0].symmetric_rates = 1;
	} else {
		wm8994->lrclk_shared[0] = 0;
	}

	ret = regmap_read(control->regmap, WM8994_GPIO_6, &reg);
	if (ret < 0) {
		dev_err(component->dev, "Failed to read GPIO6 state: %d\n", ret);
		goto err_irq;
	}
	if ((reg & WM8994_GPN_FN_MASK) != WM8994_GP_FN_PIN_SPECIFIC) {
		wm8994->lrclk_shared[1] = 1;
		wm8994_dai[1].symmetric_rates = 1;
	} else {
		wm8994->lrclk_shared[1] = 0;
	}

	pm_runtime_put(component->dev);

	/* Latch volume update bits */
	for (i = 0; i < ARRAY_SIZE(wm8994_vu_bits); i++)
		snd_soc_component_update_bits(component, wm8994_vu_bits[i].reg,
				    wm8994_vu_bits[i].mask,
				    wm8994_vu_bits[i].mask);

	if (control->type != WM1811) {
		for (i = 0; i < ARRAY_SIZE(wm8994_adc2_dac2_vu_bits); i++)
			snd_soc_component_update_bits(component,
					wm8994_adc2_dac2_vu_bits[i].reg,
					wm8994_adc2_dac2_vu_bits[i].mask,
					wm8994_adc2_dac2_vu_bits[i].mask);
	}

	/* Set the low bit of the 3D stereo depth so TLV matches */
	snd_soc_component_update_bits(component, WM8994_AIF1_DAC1_FILTERS_2,
			    1 << WM8994_AIF1DAC1_3D_GAIN_SHIFT,
			    1 << WM8994_AIF1DAC1_3D_GAIN_SHIFT);
	snd_soc_component_update_bits(component, WM8994_AIF1_DAC2_FILTERS_2,
			    1 << WM8994_AIF1DAC2_3D_GAIN_SHIFT,
			    1 << WM8994_AIF1DAC2_3D_GAIN_SHIFT);
	snd_soc_component_update_bits(component, WM8994_AIF2_DAC_FILTERS_2,
			    1 << WM8994_AIF2DAC_3D_GAIN_SHIFT,
			    1 << WM8994_AIF2DAC_3D_GAIN_SHIFT);

	/* Unconditionally enable AIF1 ADC TDM mode on chips which can
	 * use this; it only affects behaviour on idle TDM clock
	 * cycles. */
	switch (control->type) {
	case WM8994:
	case WM8958:
		snd_soc_component_update_bits(component, WM8994_AIF1_CONTROL_1,
				    WM8994_AIF1ADC_TDM, WM8994_AIF1ADC_TDM);
		break;
	default:
		break;
	}

	/* Put MICBIAS into bypass mode by default on newer devices */
	switch (control->type) {
	case WM8958:
	case WM1811:
		snd_soc_component_update_bits(component, WM8958_MICBIAS1,
				    WM8958_MICB1_MODE, WM8958_MICB1_MODE);
		snd_soc_component_update_bits(component, WM8958_MICBIAS2,
				    WM8958_MICB2_MODE, WM8958_MICB2_MODE);
		break;
	default:
		break;
	}

	wm8994->hubs.check_class_w_digital = wm8994_check_class_w_digital;
	wm_hubs_update_class_w(component);

	wm8994_handle_pdata(wm8994);

	wm_hubs_add_analogue_controls(component);
	snd_soc_add_component_controls(component, wm8994_common_snd_controls,
				       ARRAY_SIZE(wm8994_common_snd_controls));
	snd_soc_dapm_new_controls(dapm, wm8994_dapm_widgets,
				  ARRAY_SIZE(wm8994_dapm_widgets));

	switch (control->type) {
	case WM8994:
		snd_soc_add_component_controls(component, wm8994_snd_controls,
					       ARRAY_SIZE(wm8994_snd_controls));
		snd_soc_dapm_new_controls(dapm, wm8994_specific_dapm_widgets,
					  ARRAY_SIZE(wm8994_specific_dapm_widgets));
		if (control->revision < 4) {
			snd_soc_dapm_new_controls(dapm, wm8994_lateclk_revd_widgets,
						  ARRAY_SIZE(wm8994_lateclk_revd_widgets));
			snd_soc_dapm_new_controls(dapm, wm8994_adc_revd_widgets,
						  ARRAY_SIZE(wm8994_adc_revd_widgets));
			snd_soc_dapm_new_controls(dapm, wm8994_dac_revd_widgets,
						  ARRAY_SIZE(wm8994_dac_revd_widgets));
		} else {
			snd_soc_dapm_new_controls(dapm, wm8994_lateclk_widgets,
						  ARRAY_SIZE(wm8994_lateclk_widgets));
			snd_soc_dapm_new_controls(dapm, wm8994_adc_widgets,
						  ARRAY_SIZE(wm8994_adc_widgets));
			snd_soc_dapm_new_controls(dapm, wm8994_dac_widgets,
						  ARRAY_SIZE(wm8994_dac_widgets));
		}
		break;
	case WM8958:
		snd_soc_add_component_controls(component, wm8994_snd_controls,
					       ARRAY_SIZE(wm8994_snd_controls));
		snd_soc_add_component_controls(component, wm8958_snd_controls,
					       ARRAY_SIZE(wm8958_snd_controls));
		snd_soc_dapm_new_controls(dapm, wm8958_dapm_widgets,
					  ARRAY_SIZE(wm8958_dapm_widgets));
		if (control->revision < 1) {
			snd_soc_dapm_new_controls(dapm, wm8994_lateclk_revd_widgets,
						  ARRAY_SIZE(wm8994_lateclk_revd_widgets));
			snd_soc_dapm_new_controls(dapm, wm8994_adc_revd_widgets,
						  ARRAY_SIZE(wm8994_adc_revd_widgets));
			snd_soc_dapm_new_controls(dapm, wm8994_dac_revd_widgets,
						  ARRAY_SIZE(wm8994_dac_revd_widgets));
		} else {
			snd_soc_dapm_new_controls(dapm, wm8994_lateclk_widgets,
						  ARRAY_SIZE(wm8994_lateclk_widgets));
			snd_soc_dapm_new_controls(dapm, wm8994_adc_widgets,
						  ARRAY_SIZE(wm8994_adc_widgets));
			snd_soc_dapm_new_controls(dapm, wm8994_dac_widgets,
						  ARRAY_SIZE(wm8994_dac_widgets));
		}
		break;

	case WM1811:
		snd_soc_add_component_controls(component, wm8958_snd_controls,
				     ARRAY_SIZE(wm8958_snd_controls));
		snd_soc_dapm_new_controls(dapm, wm8958_dapm_widgets,
					  ARRAY_SIZE(wm8958_dapm_widgets));
		snd_soc_dapm_new_controls(dapm, wm8994_lateclk_widgets,
					  ARRAY_SIZE(wm8994_lateclk_widgets));
		snd_soc_dapm_new_controls(dapm, wm8994_adc_widgets,
					  ARRAY_SIZE(wm8994_adc_widgets));
		snd_soc_dapm_new_controls(dapm, wm8994_dac_widgets,
					  ARRAY_SIZE(wm8994_dac_widgets));
		break;
	}

	wm_hubs_add_analogue_routes(component, 0, 0);
	ret = wm8994_request_irq(wm8994->wm8994, WM8994_IRQ_DCS_DONE,
				 wm_hubs_dcs_done, "DC servo done",
				 &wm8994->hubs);
	if (ret == 0)
		wm8994->hubs.dcs_done_irq = true;
	snd_soc_dapm_add_routes(dapm, intercon, ARRAY_SIZE(intercon));

	switch (control->type) {
	case WM8994:
		snd_soc_dapm_add_routes(dapm, wm8994_intercon,
					ARRAY_SIZE(wm8994_intercon));

		if (control->revision < 4) {
			snd_soc_dapm_add_routes(dapm, wm8994_revd_intercon,
						ARRAY_SIZE(wm8994_revd_intercon));
			snd_soc_dapm_add_routes(dapm, wm8994_lateclk_revd_intercon,
						ARRAY_SIZE(wm8994_lateclk_revd_intercon));
		} else {
			snd_soc_dapm_add_routes(dapm, wm8994_lateclk_intercon,
						ARRAY_SIZE(wm8994_lateclk_intercon));
		}
		break;
	case WM8958:
		if (control->revision < 1) {
			snd_soc_dapm_add_routes(dapm, wm8994_intercon,
						ARRAY_SIZE(wm8994_intercon));
			snd_soc_dapm_add_routes(dapm, wm8994_revd_intercon,
						ARRAY_SIZE(wm8994_revd_intercon));
			snd_soc_dapm_add_routes(dapm, wm8994_lateclk_revd_intercon,
						ARRAY_SIZE(wm8994_lateclk_revd_intercon));
		} else {
			snd_soc_dapm_add_routes(dapm, wm8994_lateclk_intercon,
						ARRAY_SIZE(wm8994_lateclk_intercon));
			snd_soc_dapm_add_routes(dapm, wm8958_intercon,
						ARRAY_SIZE(wm8958_intercon));
		}

		wm8958_dsp2_init(component);
		break;
	case WM1811:
		snd_soc_dapm_add_routes(dapm, wm8994_lateclk_intercon,
					ARRAY_SIZE(wm8994_lateclk_intercon));
		snd_soc_dapm_add_routes(dapm, wm8958_intercon,
					ARRAY_SIZE(wm8958_intercon));
		break;
	}

	return 0;

err_irq:
	if (wm8994->jackdet)
		wm8994_free_irq(wm8994->wm8994, WM8994_IRQ_GPIO(6), wm8994);
	wm8994_free_irq(wm8994->wm8994, WM8994_IRQ_MIC2_SHRT, wm8994);
	wm8994_free_irq(wm8994->wm8994, WM8994_IRQ_MIC2_DET, wm8994);
	wm8994_free_irq(wm8994->wm8994, WM8994_IRQ_MIC1_SHRT, wm8994);
	if (wm8994->micdet_irq)
		free_irq(wm8994->micdet_irq, wm8994);
	for (i = 0; i < ARRAY_SIZE(wm8994->fll_locked); i++)
		wm8994_free_irq(wm8994->wm8994, WM8994_IRQ_FLL1_LOCK + i,
				&wm8994->fll_locked[i]);
	wm8994_free_irq(wm8994->wm8994, WM8994_IRQ_DCS_DONE,
			&wm8994->hubs);
	wm8994_free_irq(wm8994->wm8994, WM8994_IRQ_FIFOS_ERR, component);
	wm8994_free_irq(wm8994->wm8994, WM8994_IRQ_TEMP_SHUT, component);
	wm8994_free_irq(wm8994->wm8994, WM8994_IRQ_TEMP_WARN, component);

	return ret;
}

static void wm8994_component_remove(struct snd_soc_component *component)
{
	struct wm8994_priv *wm8994 = snd_soc_component_get_drvdata(component);
	struct wm8994 *control = wm8994->wm8994;
	int i;

	for (i = 0; i < ARRAY_SIZE(wm8994->fll_locked); i++)
		wm8994_free_irq(wm8994->wm8994, WM8994_IRQ_FLL1_LOCK + i,
				&wm8994->fll_locked[i]);

	wm8994_free_irq(wm8994->wm8994, WM8994_IRQ_DCS_DONE,
			&wm8994->hubs);
	wm8994_free_irq(wm8994->wm8994, WM8994_IRQ_FIFOS_ERR, component);
	wm8994_free_irq(wm8994->wm8994, WM8994_IRQ_TEMP_SHUT, component);
	wm8994_free_irq(wm8994->wm8994, WM8994_IRQ_TEMP_WARN, component);

	if (wm8994->jackdet)
		wm8994_free_irq(wm8994->wm8994, WM8994_IRQ_GPIO(6), wm8994);

	switch (control->type) {
	case WM8994:
		if (wm8994->micdet_irq)
			free_irq(wm8994->micdet_irq, wm8994);
		wm8994_free_irq(wm8994->wm8994, WM8994_IRQ_MIC2_DET,
				wm8994);
		wm8994_free_irq(wm8994->wm8994, WM8994_IRQ_MIC1_SHRT,
				wm8994);
		wm8994_free_irq(wm8994->wm8994, WM8994_IRQ_MIC1_DET,
				wm8994);
		break;

	case WM1811:
	case WM8958:
		if (wm8994->micdet_irq)
			free_irq(wm8994->micdet_irq, wm8994);
		break;
	}
	release_firmware(wm8994->mbc);
	release_firmware(wm8994->mbc_vss);
	release_firmware(wm8994->enh_eq);
	kfree(wm8994->retune_mobile_texts);
}

<<<<<<< HEAD
static struct regmap *wm8994_get_regmap(struct device *dev)
{
	struct wm8994 *control = dev_get_drvdata(dev->parent);

	return control->regmap;
}

static const struct snd_soc_codec_driver soc_codec_dev_wm8994 = {
	.probe =	wm8994_codec_probe,
	.remove =	wm8994_codec_remove,
	.suspend =	wm8994_codec_suspend,
	.resume =	wm8994_codec_resume,
	.get_regmap =   wm8994_get_regmap,
	.set_bias_level = wm8994_set_bias_level,
=======
static const struct snd_soc_component_driver soc_component_dev_wm8994 = {
	.probe			= wm8994_component_probe,
	.remove			= wm8994_component_remove,
	.suspend		= wm8994_component_suspend,
	.resume			= wm8994_component_resume,
	.set_bias_level		= wm8994_set_bias_level,
	.idle_bias_on		= 1,
	.use_pmdown_time	= 1,
	.endianness		= 1,
	.non_legacy_dai_naming	= 1,
>>>>>>> 24b8d41d
};

static int wm8994_probe(struct platform_device *pdev)
{
	struct wm8994_priv *wm8994;
	int ret;

	wm8994 = devm_kzalloc(&pdev->dev, sizeof(struct wm8994_priv),
			      GFP_KERNEL);
	if (wm8994 == NULL)
		return -ENOMEM;
	platform_set_drvdata(pdev, wm8994);

	mutex_init(&wm8994->fw_lock);

	wm8994->wm8994 = dev_get_drvdata(pdev->dev.parent);

	wm8994->mclk[WM8994_MCLK1].id = "MCLK1";
	wm8994->mclk[WM8994_MCLK2].id = "MCLK2";

	ret = devm_clk_bulk_get_optional(pdev->dev.parent, ARRAY_SIZE(wm8994->mclk),
					 wm8994->mclk);
	if (ret < 0) {
		dev_err(&pdev->dev, "Failed to get clocks: %d\n", ret);
		return ret;
	}

	pm_runtime_enable(&pdev->dev);
	pm_runtime_idle(&pdev->dev);

	return devm_snd_soc_register_component(&pdev->dev, &soc_component_dev_wm8994,
			wm8994_dai, ARRAY_SIZE(wm8994_dai));
}

static int wm8994_remove(struct platform_device *pdev)
{
	pm_runtime_disable(&pdev->dev);

	return 0;
}

#ifdef CONFIG_PM_SLEEP
static int wm8994_suspend(struct device *dev)
{
	struct wm8994_priv *wm8994 = dev_get_drvdata(dev);

	/* Drop down to power saving mode when system is suspended */
	if (wm8994->jackdet && !wm8994->active_refcount)
		regmap_update_bits(wm8994->wm8994->regmap, WM8994_ANTIPOP_2,
				   WM1811_JACKDET_MODE_MASK,
				   wm8994->jackdet_mode);

	return 0;
}

static int wm8994_resume(struct device *dev)
{
	struct wm8994_priv *wm8994 = dev_get_drvdata(dev);

	if (wm8994->jackdet && wm8994->jackdet_mode)
		regmap_update_bits(wm8994->wm8994->regmap, WM8994_ANTIPOP_2,
				   WM1811_JACKDET_MODE_MASK,
				   WM1811_JACKDET_MODE_AUDIO);

	return 0;
}
#endif

static const struct dev_pm_ops wm8994_pm_ops = {
	SET_SYSTEM_SLEEP_PM_OPS(wm8994_suspend, wm8994_resume)
};

static struct platform_driver wm8994_codec_driver = {
	.driver = {
		.name = "wm8994-codec",
		.pm = &wm8994_pm_ops,
	},
	.probe = wm8994_probe,
	.remove = wm8994_remove,
};

module_platform_driver(wm8994_codec_driver);

MODULE_DESCRIPTION("ASoC WM8994 driver");
MODULE_AUTHOR("Mark Brown <broonie@opensource.wolfsonmicro.com>");
MODULE_LICENSE("GPL");
MODULE_ALIAS("platform:wm8994-codec");<|MERGE_RESOLUTION|>--- conflicted
+++ resolved
@@ -4605,22 +4605,6 @@
 	kfree(wm8994->retune_mobile_texts);
 }
 
-<<<<<<< HEAD
-static struct regmap *wm8994_get_regmap(struct device *dev)
-{
-	struct wm8994 *control = dev_get_drvdata(dev->parent);
-
-	return control->regmap;
-}
-
-static const struct snd_soc_codec_driver soc_codec_dev_wm8994 = {
-	.probe =	wm8994_codec_probe,
-	.remove =	wm8994_codec_remove,
-	.suspend =	wm8994_codec_suspend,
-	.resume =	wm8994_codec_resume,
-	.get_regmap =   wm8994_get_regmap,
-	.set_bias_level = wm8994_set_bias_level,
-=======
 static const struct snd_soc_component_driver soc_component_dev_wm8994 = {
 	.probe			= wm8994_component_probe,
 	.remove			= wm8994_component_remove,
@@ -4631,7 +4615,6 @@
 	.use_pmdown_time	= 1,
 	.endianness		= 1,
 	.non_legacy_dai_naming	= 1,
->>>>>>> 24b8d41d
 };
 
 static int wm8994_probe(struct platform_device *pdev)
