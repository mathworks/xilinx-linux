// SPDX-License-Identifier: GPL-2.0-only
/*
 * rt286.c  --  RT286 ALSA SoC audio codec driver
 *
 * Copyright 2013 Realtek Semiconductor Corp.
 * Author: Bard Liao <bardliao@realtek.com>
 */

#include <linux/module.h>
#include <linux/moduleparam.h>
#include <linux/init.h>
#include <linux/delay.h>
#include <linux/pm.h>
#include <linux/i2c.h>
#include <linux/platform_device.h>
#include <linux/spi/spi.h>
#include <linux/dmi.h>
#include <linux/acpi.h>
#include <sound/core.h>
#include <sound/pcm.h>
#include <sound/pcm_params.h>
#include <sound/soc.h>
#include <sound/soc-dapm.h>
#include <sound/initval.h>
#include <sound/tlv.h>
#include <sound/jack.h>
#include <linux/workqueue.h>
#include <sound/rt286.h>

#include "rl6347a.h"
#include "rt286.h"

#define RT286_VENDOR_ID 0x10ec0286
#define RT288_VENDOR_ID 0x10ec0288

struct rt286_priv {
	struct reg_default *index_cache;
	int index_cache_size;
	struct regmap *regmap;
	struct snd_soc_component *component;
	struct rt286_platform_data pdata;
	struct i2c_client *i2c;
	struct snd_soc_jack *jack;
	struct delayed_work jack_detect_work;
	int sys_clk;
	int clk_id;
};

static const struct reg_default rt286_index_def[] = {
	{ 0x01, 0xaaaa },
	{ 0x02, 0x8aaa },
	{ 0x03, 0x0002 },
	{ 0x04, 0xaf01 },
	{ 0x08, 0x000d },
	{ 0x09, 0xd810 },
	{ 0x0a, 0x0120 },
	{ 0x0b, 0x0000 },
	{ 0x0d, 0x2800 },
	{ 0x0f, 0x0000 },
	{ 0x19, 0x0a17 },
	{ 0x20, 0x0020 },
	{ 0x33, 0x0208 },
	{ 0x49, 0x0004 },
	{ 0x4f, 0x50e9 },
	{ 0x50, 0x2000 },
	{ 0x63, 0x2902 },
	{ 0x67, 0x1111 },
	{ 0x68, 0x1016 },
	{ 0x69, 0x273f },
};
#define INDEX_CACHE_SIZE ARRAY_SIZE(rt286_index_def)

static const struct reg_default rt286_reg[] = {
	{ 0x00170500, 0x00000400 },
	{ 0x00220000, 0x00000031 },
	{ 0x00239000, 0x0000007f },
	{ 0x0023a000, 0x0000007f },
	{ 0x00270500, 0x00000400 },
	{ 0x00370500, 0x00000400 },
	{ 0x00870500, 0x00000400 },
	{ 0x00920000, 0x00000031 },
	{ 0x00935000, 0x000000c3 },
	{ 0x00936000, 0x000000c3 },
	{ 0x00970500, 0x00000400 },
	{ 0x00b37000, 0x00000097 },
	{ 0x00b37200, 0x00000097 },
	{ 0x00b37300, 0x00000097 },
	{ 0x00c37000, 0x00000000 },
	{ 0x00c37100, 0x00000080 },
	{ 0x01270500, 0x00000400 },
	{ 0x01370500, 0x00000400 },
	{ 0x01371f00, 0x411111f0 },
	{ 0x01439000, 0x00000080 },
	{ 0x0143a000, 0x00000080 },
	{ 0x01470700, 0x00000000 },
	{ 0x01470500, 0x00000400 },
	{ 0x01470c00, 0x00000000 },
	{ 0x01470100, 0x00000000 },
	{ 0x01837000, 0x00000000 },
	{ 0x01870500, 0x00000400 },
	{ 0x02050000, 0x00000000 },
	{ 0x02139000, 0x00000080 },
	{ 0x0213a000, 0x00000080 },
	{ 0x02170100, 0x00000000 },
	{ 0x02170500, 0x00000400 },
	{ 0x02170700, 0x00000000 },
	{ 0x02270100, 0x00000000 },
	{ 0x02370100, 0x00000000 },
	{ 0x01870700, 0x00000020 },
	{ 0x00830000, 0x000000c3 },
	{ 0x00930000, 0x000000c3 },
	{ 0x01270700, 0x00000000 },
};

static bool rt286_volatile_register(struct device *dev, unsigned int reg)
{
	switch (reg) {
	case 0 ... 0xff:
	case RT286_GET_PARAM(AC_NODE_ROOT, AC_PAR_VENDOR_ID):
	case RT286_GET_HP_SENSE:
	case RT286_GET_MIC1_SENSE:
	case RT286_PROC_COEF:
		return true;
	default:
		return false;
	}


}

static bool rt286_readable_register(struct device *dev, unsigned int reg)
{
	switch (reg) {
	case 0 ... 0xff:
	case RT286_GET_PARAM(AC_NODE_ROOT, AC_PAR_VENDOR_ID):
	case RT286_GET_HP_SENSE:
	case RT286_GET_MIC1_SENSE:
	case RT286_SET_AUDIO_POWER:
	case RT286_SET_HPO_POWER:
	case RT286_SET_SPK_POWER:
	case RT286_SET_DMIC1_POWER:
	case RT286_SPK_MUX:
	case RT286_HPO_MUX:
	case RT286_ADC0_MUX:
	case RT286_ADC1_MUX:
	case RT286_SET_MIC1:
	case RT286_SET_PIN_HPO:
	case RT286_SET_PIN_SPK:
	case RT286_SET_PIN_DMIC1:
	case RT286_SPK_EAPD:
	case RT286_SET_AMP_GAIN_HPO:
	case RT286_SET_DMIC2_DEFAULT:
	case RT286_DACL_GAIN:
	case RT286_DACR_GAIN:
	case RT286_ADCL_GAIN:
	case RT286_ADCR_GAIN:
	case RT286_MIC_GAIN:
	case RT286_SPOL_GAIN:
	case RT286_SPOR_GAIN:
	case RT286_HPOL_GAIN:
	case RT286_HPOR_GAIN:
	case RT286_F_DAC_SWITCH:
	case RT286_F_RECMIX_SWITCH:
	case RT286_REC_MIC_SWITCH:
	case RT286_REC_I2S_SWITCH:
	case RT286_REC_LINE_SWITCH:
	case RT286_REC_BEEP_SWITCH:
	case RT286_DAC_FORMAT:
	case RT286_ADC_FORMAT:
	case RT286_COEF_INDEX:
	case RT286_PROC_COEF:
	case RT286_SET_AMP_GAIN_ADC_IN1:
	case RT286_SET_AMP_GAIN_ADC_IN2:
	case RT286_SET_POWER(RT286_DAC_OUT1):
	case RT286_SET_POWER(RT286_DAC_OUT2):
	case RT286_SET_POWER(RT286_ADC_IN1):
	case RT286_SET_POWER(RT286_ADC_IN2):
	case RT286_SET_POWER(RT286_DMIC2):
	case RT286_SET_POWER(RT286_MIC1):
		return true;
	default:
		return false;
	}
}

#ifdef CONFIG_PM
static void rt286_index_sync(struct snd_soc_component *component)
{
	struct rt286_priv *rt286 = snd_soc_component_get_drvdata(component);
	int i;

	for (i = 0; i < INDEX_CACHE_SIZE; i++) {
		snd_soc_component_write(component, rt286->index_cache[i].reg,
				  rt286->index_cache[i].def);
	}
}
#endif

static int rt286_support_power_controls[] = {
	RT286_DAC_OUT1,
	RT286_DAC_OUT2,
	RT286_ADC_IN1,
	RT286_ADC_IN2,
	RT286_MIC1,
	RT286_DMIC1,
	RT286_DMIC2,
	RT286_SPK_OUT,
	RT286_HP_OUT,
};
#define RT286_POWER_REG_LEN ARRAY_SIZE(rt286_support_power_controls)

static int rt286_jack_detect(struct rt286_priv *rt286, bool *hp, bool *mic)
{
	struct snd_soc_dapm_context *dapm;
	unsigned int val, buf;

	*hp = false;
	*mic = false;

	if (!rt286->component)
		return -EINVAL;

	dapm = snd_soc_component_get_dapm(rt286->component);

	if (rt286->pdata.cbj_en) {
		regmap_read(rt286->regmap, RT286_GET_HP_SENSE, &buf);
		*hp = buf & 0x80000000;
		if (*hp) {
			/* power on HV,VERF */
			regmap_update_bits(rt286->regmap,
				RT286_DC_GAIN, 0x200, 0x200);

			snd_soc_dapm_force_enable_pin(dapm, "HV");
			snd_soc_dapm_force_enable_pin(dapm, "VREF");
			/* power LDO1 */
			snd_soc_dapm_force_enable_pin(dapm, "LDO1");
			snd_soc_dapm_sync(dapm);

			regmap_write(rt286->regmap, RT286_SET_MIC1, 0x24);
			msleep(50);

			regmap_update_bits(rt286->regmap,
				RT286_CBJ_CTRL1, 0xfcc0, 0xd400);
			msleep(300);
			regmap_read(rt286->regmap, RT286_CBJ_CTRL2, &val);

			if (0x0070 == (val & 0x0070)) {
				*mic = true;
			} else {
				regmap_update_bits(rt286->regmap,
					RT286_CBJ_CTRL1, 0xfcc0, 0xe400);
				msleep(300);
				regmap_read(rt286->regmap,
					RT286_CBJ_CTRL2, &val);
				if (0x0070 == (val & 0x0070))
					*mic = true;
				else
					*mic = false;
			}
			regmap_update_bits(rt286->regmap,
				RT286_DC_GAIN, 0x200, 0x0);

		} else {
			*mic = false;
			regmap_write(rt286->regmap, RT286_SET_MIC1, 0x20);
			regmap_update_bits(rt286->regmap,
				RT286_CBJ_CTRL1, 0x0400, 0x0000);
		}
	} else {
		regmap_read(rt286->regmap, RT286_GET_HP_SENSE, &buf);
		*hp = buf & 0x80000000;
		regmap_read(rt286->regmap, RT286_GET_MIC1_SENSE, &buf);
		*mic = buf & 0x80000000;
	}

	if (!*hp) {
		snd_soc_dapm_disable_pin(dapm, "HV");
		snd_soc_dapm_disable_pin(dapm, "VREF");
		snd_soc_dapm_disable_pin(dapm, "LDO1");
		snd_soc_dapm_sync(dapm);
	}

	return 0;
}

static void rt286_jack_detect_work(struct work_struct *work)
{
	struct rt286_priv *rt286 =
		container_of(work, struct rt286_priv, jack_detect_work.work);
	int status = 0;
	bool hp = false;
	bool mic = false;

	rt286_jack_detect(rt286, &hp, &mic);

	if (hp)
		status |= SND_JACK_HEADPHONE;

	if (mic)
		status |= SND_JACK_MICROPHONE;

	snd_soc_jack_report(rt286->jack, status,
		SND_JACK_MICROPHONE | SND_JACK_HEADPHONE);
}

int rt286_mic_detect(struct snd_soc_component *component, struct snd_soc_jack *jack)
{
	struct snd_soc_dapm_context *dapm = snd_soc_component_get_dapm(component);
	struct rt286_priv *rt286 = snd_soc_component_get_drvdata(component);

	rt286->jack = jack;

	if (jack) {
		/* enable IRQ */
		if (rt286->jack->status & SND_JACK_HEADPHONE)
			snd_soc_dapm_force_enable_pin(dapm, "LDO1");
		regmap_update_bits(rt286->regmap, RT286_IRQ_CTRL, 0x2, 0x2);
		/* Send an initial empty report */
		snd_soc_jack_report(rt286->jack, rt286->jack->status,
			SND_JACK_MICROPHONE | SND_JACK_HEADPHONE);
	} else {
		/* disable IRQ */
		regmap_update_bits(rt286->regmap, RT286_IRQ_CTRL, 0x2, 0x0);
		snd_soc_dapm_disable_pin(dapm, "LDO1");
	}
	snd_soc_dapm_sync(dapm);

	return 0;
}
EXPORT_SYMBOL_GPL(rt286_mic_detect);

static int is_mclk_mode(struct snd_soc_dapm_widget *source,
			 struct snd_soc_dapm_widget *sink)
{
	struct snd_soc_component *component = snd_soc_dapm_to_component(source->dapm);
	struct rt286_priv *rt286 = snd_soc_component_get_drvdata(component);

	if (rt286->clk_id == RT286_SCLK_S_MCLK)
		return 1;
	else
		return 0;
}

static const DECLARE_TLV_DB_SCALE(out_vol_tlv, -6350, 50, 0);
static const DECLARE_TLV_DB_SCALE(mic_vol_tlv, 0, 1000, 0);

static const struct snd_kcontrol_new rt286_snd_controls[] = {
	SOC_DOUBLE_R_TLV("DAC0 Playback Volume", RT286_DACL_GAIN,
			    RT286_DACR_GAIN, 0, 0x7f, 0, out_vol_tlv),
	SOC_DOUBLE_R("ADC0 Capture Switch", RT286_ADCL_GAIN,
			    RT286_ADCR_GAIN, 7, 1, 1),
	SOC_DOUBLE_R_TLV("ADC0 Capture Volume", RT286_ADCL_GAIN,
			    RT286_ADCR_GAIN, 0, 0x7f, 0, out_vol_tlv),
	SOC_SINGLE_TLV("AMIC Volume", RT286_MIC_GAIN,
			    0, 0x3, 0, mic_vol_tlv),
	SOC_DOUBLE_R("Speaker Playback Switch", RT286_SPOL_GAIN,
			    RT286_SPOR_GAIN, RT286_MUTE_SFT, 1, 1),
};

/* Digital Mixer */
static const struct snd_kcontrol_new rt286_front_mix[] = {
	SOC_DAPM_SINGLE("DAC Switch",  RT286_F_DAC_SWITCH,
			RT286_MUTE_SFT, 1, 1),
	SOC_DAPM_SINGLE("RECMIX Switch", RT286_F_RECMIX_SWITCH,
			RT286_MUTE_SFT, 1, 1),
};

/* Analog Input Mixer */
static const struct snd_kcontrol_new rt286_rec_mix[] = {
	SOC_DAPM_SINGLE("Mic1 Switch", RT286_REC_MIC_SWITCH,
			RT286_MUTE_SFT, 1, 1),
	SOC_DAPM_SINGLE("I2S Switch", RT286_REC_I2S_SWITCH,
			RT286_MUTE_SFT, 1, 1),
	SOC_DAPM_SINGLE("Line1 Switch", RT286_REC_LINE_SWITCH,
			RT286_MUTE_SFT, 1, 1),
	SOC_DAPM_SINGLE("Beep Switch", RT286_REC_BEEP_SWITCH,
			RT286_MUTE_SFT, 1, 1),
};

static const struct snd_kcontrol_new spo_enable_control =
	SOC_DAPM_SINGLE("Switch", RT286_SET_PIN_SPK,
			RT286_SET_PIN_SFT, 1, 0);

static const struct snd_kcontrol_new hpol_enable_control =
	SOC_DAPM_SINGLE_AUTODISABLE("Switch", RT286_HPOL_GAIN,
			RT286_MUTE_SFT, 1, 1);

static const struct snd_kcontrol_new hpor_enable_control =
	SOC_DAPM_SINGLE_AUTODISABLE("Switch", RT286_HPOR_GAIN,
			RT286_MUTE_SFT, 1, 1);

/* ADC0 source */
static const char * const rt286_adc_src[] = {
	"Mic", "RECMIX", "Dmic"
};

static const int rt286_adc_values[] = {
	0, 4, 5,
};

static SOC_VALUE_ENUM_SINGLE_DECL(
	rt286_adc0_enum, RT286_ADC0_MUX, RT286_ADC_SEL_SFT,
	RT286_ADC_SEL_MASK, rt286_adc_src, rt286_adc_values);

static const struct snd_kcontrol_new rt286_adc0_mux =
	SOC_DAPM_ENUM("ADC 0 source", rt286_adc0_enum);

static SOC_VALUE_ENUM_SINGLE_DECL(
	rt286_adc1_enum, RT286_ADC1_MUX, RT286_ADC_SEL_SFT,
	RT286_ADC_SEL_MASK, rt286_adc_src, rt286_adc_values);

static const struct snd_kcontrol_new rt286_adc1_mux =
	SOC_DAPM_ENUM("ADC 1 source", rt286_adc1_enum);

static const char * const rt286_dac_src[] = {
	"Front", "Surround"
};
/* HP-OUT source */
static SOC_ENUM_SINGLE_DECL(rt286_hpo_enum, RT286_HPO_MUX,
				0, rt286_dac_src);

static const struct snd_kcontrol_new rt286_hpo_mux =
SOC_DAPM_ENUM("HPO source", rt286_hpo_enum);

/* SPK-OUT source */
static SOC_ENUM_SINGLE_DECL(rt286_spo_enum, RT286_SPK_MUX,
				0, rt286_dac_src);

static const struct snd_kcontrol_new rt286_spo_mux =
SOC_DAPM_ENUM("SPO source", rt286_spo_enum);

static int rt286_spk_event(struct snd_soc_dapm_widget *w,
			    struct snd_kcontrol *kcontrol, int event)
{
	struct snd_soc_component *component = snd_soc_dapm_to_component(w->dapm);

	switch (event) {
	case SND_SOC_DAPM_POST_PMU:
		snd_soc_component_write(component,
			RT286_SPK_EAPD, RT286_SET_EAPD_HIGH);
		break;
	case SND_SOC_DAPM_PRE_PMD:
		snd_soc_component_write(component,
			RT286_SPK_EAPD, RT286_SET_EAPD_LOW);
		break;

	default:
		return 0;
	}

	return 0;
}

static int rt286_set_dmic1_event(struct snd_soc_dapm_widget *w,
				  struct snd_kcontrol *kcontrol, int event)
{
	struct snd_soc_component *component = snd_soc_dapm_to_component(w->dapm);

	switch (event) {
	case SND_SOC_DAPM_POST_PMU:
		snd_soc_component_write(component, RT286_SET_PIN_DMIC1, 0x20);
		break;
	case SND_SOC_DAPM_PRE_PMD:
		snd_soc_component_write(component, RT286_SET_PIN_DMIC1, 0);
		break;
	default:
		return 0;
	}

	return 0;
}

static int rt286_ldo2_event(struct snd_soc_dapm_widget *w,
			     struct snd_kcontrol *kcontrol, int event)
{
	struct snd_soc_component *component = snd_soc_dapm_to_component(w->dapm);

	switch (event) {
	case SND_SOC_DAPM_POST_PMU:
		snd_soc_component_update_bits(component, RT286_POWER_CTRL2, 0x38, 0x08);
		break;
	case SND_SOC_DAPM_PRE_PMD:
		snd_soc_component_update_bits(component, RT286_POWER_CTRL2, 0x38, 0x30);
		break;
	default:
		return 0;
	}

	return 0;
}

static int rt286_mic1_event(struct snd_soc_dapm_widget *w,
			     struct snd_kcontrol *kcontrol, int event)
{
	struct snd_soc_component *component = snd_soc_dapm_to_component(w->dapm);

	switch (event) {
	case SND_SOC_DAPM_PRE_PMU:
		snd_soc_component_update_bits(component,
			RT286_A_BIAS_CTRL3, 0xc000, 0x8000);
		snd_soc_component_update_bits(component,
			RT286_A_BIAS_CTRL2, 0xc000, 0x8000);
		break;
	case SND_SOC_DAPM_POST_PMD:
		snd_soc_component_update_bits(component,
			RT286_A_BIAS_CTRL3, 0xc000, 0x0000);
		snd_soc_component_update_bits(component,
			RT286_A_BIAS_CTRL2, 0xc000, 0x0000);
		break;
	default:
		return 0;
	}

	return 0;
}

static const struct snd_soc_dapm_widget rt286_dapm_widgets[] = {
	SND_SOC_DAPM_SUPPLY_S("HV", 1, RT286_POWER_CTRL1,
		12, 1, NULL, 0),
	SND_SOC_DAPM_SUPPLY("VREF", RT286_POWER_CTRL1,
		0, 1, NULL, 0),
	SND_SOC_DAPM_SUPPLY_S("LDO1", 1, RT286_POWER_CTRL2,
		2, 0, NULL, 0),
	SND_SOC_DAPM_SUPPLY_S("LDO2", 2, RT286_POWER_CTRL1,
		13, 1, rt286_ldo2_event, SND_SOC_DAPM_PRE_PMD |
		SND_SOC_DAPM_POST_PMU),
	SND_SOC_DAPM_SUPPLY("MCLK MODE", RT286_PLL_CTRL1,
		5, 0, NULL, 0),
	SND_SOC_DAPM_SUPPLY("MIC1 Input Buffer", SND_SOC_NOPM,
		0, 0, rt286_mic1_event, SND_SOC_DAPM_PRE_PMU |
		SND_SOC_DAPM_POST_PMD),

	/* Input Lines */
	SND_SOC_DAPM_INPUT("DMIC1 Pin"),
	SND_SOC_DAPM_INPUT("DMIC2 Pin"),
	SND_SOC_DAPM_INPUT("MIC1"),
	SND_SOC_DAPM_INPUT("LINE1"),
	SND_SOC_DAPM_INPUT("Beep"),

	/* DMIC */
	SND_SOC_DAPM_PGA_E("DMIC1", RT286_SET_POWER(RT286_DMIC1), 0, 1,
		NULL, 0, rt286_set_dmic1_event,
		SND_SOC_DAPM_PRE_PMD | SND_SOC_DAPM_POST_PMU),
	SND_SOC_DAPM_PGA("DMIC2", RT286_SET_POWER(RT286_DMIC2), 0, 1,
		NULL, 0),
	SND_SOC_DAPM_SUPPLY("DMIC Receiver", SND_SOC_NOPM,
		0, 0, NULL, 0),

	/* REC Mixer */
	SND_SOC_DAPM_MIXER("RECMIX", SND_SOC_NOPM, 0, 0,
		rt286_rec_mix, ARRAY_SIZE(rt286_rec_mix)),

	/* ADCs */
	SND_SOC_DAPM_ADC("ADC 0", NULL, SND_SOC_NOPM, 0, 0),
	SND_SOC_DAPM_ADC("ADC 1", NULL, SND_SOC_NOPM, 0, 0),

	/* ADC Mux */
	SND_SOC_DAPM_MUX("ADC 0 Mux", RT286_SET_POWER(RT286_ADC_IN1), 0, 1,
		&rt286_adc0_mux),
	SND_SOC_DAPM_MUX("ADC 1 Mux", RT286_SET_POWER(RT286_ADC_IN2), 0, 1,
		&rt286_adc1_mux),

	/* Audio Interface */
	SND_SOC_DAPM_AIF_IN("AIF1RX", "AIF1 Playback", 0, SND_SOC_NOPM, 0, 0),
	SND_SOC_DAPM_AIF_OUT("AIF1TX", "AIF1 Capture", 0, SND_SOC_NOPM, 0, 0),
	SND_SOC_DAPM_AIF_IN("AIF2RX", "AIF2 Playback", 0, SND_SOC_NOPM, 0, 0),
	SND_SOC_DAPM_AIF_OUT("AIF2TX", "AIF2 Capture", 0, SND_SOC_NOPM, 0, 0),

	/* Output Side */
	/* DACs */
	SND_SOC_DAPM_DAC("DAC 0", NULL, SND_SOC_NOPM, 0, 0),
	SND_SOC_DAPM_DAC("DAC 1", NULL, SND_SOC_NOPM, 0, 0),

	/* Output Mux */
	SND_SOC_DAPM_MUX("SPK Mux", SND_SOC_NOPM, 0, 0, &rt286_spo_mux),
	SND_SOC_DAPM_MUX("HPO Mux", SND_SOC_NOPM, 0, 0, &rt286_hpo_mux),

	SND_SOC_DAPM_SUPPLY("HP Power", RT286_SET_PIN_HPO,
		RT286_SET_PIN_SFT, 0, NULL, 0),

	/* Output Mixer */
	SND_SOC_DAPM_MIXER("Front", RT286_SET_POWER(RT286_DAC_OUT1), 0, 1,
			rt286_front_mix, ARRAY_SIZE(rt286_front_mix)),
	SND_SOC_DAPM_PGA("Surround", RT286_SET_POWER(RT286_DAC_OUT2), 0, 1,
			NULL, 0),

	/* Output Pga */
	SND_SOC_DAPM_SWITCH_E("SPO", SND_SOC_NOPM, 0, 0,
		&spo_enable_control, rt286_spk_event,
		SND_SOC_DAPM_PRE_PMD | SND_SOC_DAPM_POST_PMU),
	SND_SOC_DAPM_SWITCH("HPO L", SND_SOC_NOPM, 0, 0,
		&hpol_enable_control),
	SND_SOC_DAPM_SWITCH("HPO R", SND_SOC_NOPM, 0, 0,
		&hpor_enable_control),

	/* Output Lines */
	SND_SOC_DAPM_OUTPUT("SPOL"),
	SND_SOC_DAPM_OUTPUT("SPOR"),
	SND_SOC_DAPM_OUTPUT("HPO Pin"),
	SND_SOC_DAPM_OUTPUT("SPDIF"),
};

static const struct snd_soc_dapm_route rt286_dapm_routes[] = {
	{"ADC 0", NULL, "MCLK MODE", is_mclk_mode},
	{"ADC 1", NULL, "MCLK MODE", is_mclk_mode},
	{"Front", NULL, "MCLK MODE", is_mclk_mode},
	{"Surround", NULL, "MCLK MODE", is_mclk_mode},

	{"HP Power", NULL, "LDO1"},
	{"HP Power", NULL, "LDO2"},

	{"MIC1", NULL, "LDO1"},
	{"MIC1", NULL, "LDO2"},
	{"MIC1", NULL, "HV"},
	{"MIC1", NULL, "VREF"},
	{"MIC1", NULL, "MIC1 Input Buffer"},

	{"SPO", NULL, "LDO1"},
	{"SPO", NULL, "LDO2"},
	{"SPO", NULL, "HV"},
	{"SPO", NULL, "VREF"},

	{"DMIC1", NULL, "DMIC1 Pin"},
	{"DMIC2", NULL, "DMIC2 Pin"},
	{"DMIC1", NULL, "DMIC Receiver"},
	{"DMIC2", NULL, "DMIC Receiver"},

	{"RECMIX", "Beep Switch", "Beep"},
	{"RECMIX", "Line1 Switch", "LINE1"},
	{"RECMIX", "Mic1 Switch", "MIC1"},

	{"ADC 0 Mux", "Dmic", "DMIC1"},
	{"ADC 0 Mux", "RECMIX", "RECMIX"},
	{"ADC 0 Mux", "Mic", "MIC1"},
	{"ADC 1 Mux", "Dmic", "DMIC2"},
	{"ADC 1 Mux", "RECMIX", "RECMIX"},
	{"ADC 1 Mux", "Mic", "MIC1"},

	{"ADC 0", NULL, "ADC 0 Mux"},
	{"ADC 1", NULL, "ADC 1 Mux"},

	{"AIF1TX", NULL, "ADC 0"},
	{"AIF2TX", NULL, "ADC 1"},

	{"DAC 0", NULL, "AIF1RX"},
	{"DAC 1", NULL, "AIF2RX"},

	{"Front", "DAC Switch", "DAC 0"},
	{"Front", "RECMIX Switch", "RECMIX"},

	{"Surround", NULL, "DAC 1"},

	{"SPK Mux", "Front", "Front"},
	{"SPK Mux", "Surround", "Surround"},

	{"HPO Mux", "Front", "Front"},
	{"HPO Mux", "Surround", "Surround"},

	{"SPO", "Switch", "SPK Mux"},
	{"HPO L", "Switch", "HPO Mux"},
	{"HPO R", "Switch", "HPO Mux"},
	{"HPO L", NULL, "HP Power"},
	{"HPO R", NULL, "HP Power"},

	{"SPOL", NULL, "SPO"},
	{"SPOR", NULL, "SPO"},
	{"HPO Pin", NULL, "HPO L"},
	{"HPO Pin", NULL, "HPO R"},
};

static int rt286_hw_params(struct snd_pcm_substream *substream,
			    struct snd_pcm_hw_params *params,
			    struct snd_soc_dai *dai)
{
	struct snd_soc_component *component = dai->component;
	struct rt286_priv *rt286 = snd_soc_component_get_drvdata(component);
	unsigned int val = 0;
	int d_len_code;

	switch (params_rate(params)) {
	/* bit 14 0:48K 1:44.1K */
	case 44100:
		val |= 0x4000;
		break;
	case 48000:
		break;
	default:
		dev_err(component->dev, "Unsupported sample rate %d\n",
					params_rate(params));
		return -EINVAL;
	}
	switch (rt286->sys_clk) {
	case 12288000:
	case 24576000:
		if (params_rate(params) != 48000) {
			dev_err(component->dev, "Sys_clk is not matched (%d %d)\n",
					params_rate(params), rt286->sys_clk);
			return -EINVAL;
		}
		break;
	case 11289600:
	case 22579200:
		if (params_rate(params) != 44100) {
			dev_err(component->dev, "Sys_clk is not matched (%d %d)\n",
					params_rate(params), rt286->sys_clk);
			return -EINVAL;
		}
		break;
	}

	if (params_channels(params) <= 16) {
		/* bit 3:0 Number of Channel */
		val |= (params_channels(params) - 1);
	} else {
		dev_err(component->dev, "Unsupported channels %d\n",
					params_channels(params));
		return -EINVAL;
	}

	d_len_code = 0;
	switch (params_width(params)) {
	/* bit 6:4 Bits per Sample */
	case 16:
		d_len_code = 0;
		val |= (0x1 << 4);
		break;
	case 32:
		d_len_code = 2;
		val |= (0x4 << 4);
		break;
	case 20:
		d_len_code = 1;
		val |= (0x2 << 4);
		break;
	case 24:
		d_len_code = 2;
		val |= (0x3 << 4);
		break;
	case 8:
		d_len_code = 3;
		break;
	default:
		return -EINVAL;
	}

	snd_soc_component_update_bits(component,
		RT286_I2S_CTRL1, 0x0018, d_len_code << 3);
	dev_dbg(component->dev, "format val = 0x%x\n", val);

	snd_soc_component_update_bits(component, RT286_DAC_FORMAT, 0x407f, val);
	snd_soc_component_update_bits(component, RT286_ADC_FORMAT, 0x407f, val);

	return 0;
}

static int rt286_set_dai_fmt(struct snd_soc_dai *dai, unsigned int fmt)
{
	struct snd_soc_component *component = dai->component;

	switch (fmt & SND_SOC_DAIFMT_MASTER_MASK) {
	case SND_SOC_DAIFMT_CBM_CFM:
		snd_soc_component_update_bits(component,
			RT286_I2S_CTRL1, 0x800, 0x800);
		break;
	case SND_SOC_DAIFMT_CBS_CFS:
		snd_soc_component_update_bits(component,
			RT286_I2S_CTRL1, 0x800, 0x0);
		break;
	default:
		return -EINVAL;
	}

	switch (fmt & SND_SOC_DAIFMT_FORMAT_MASK) {
	case SND_SOC_DAIFMT_I2S:
		snd_soc_component_update_bits(component,
			RT286_I2S_CTRL1, 0x300, 0x0);
		break;
	case SND_SOC_DAIFMT_LEFT_J:
		snd_soc_component_update_bits(component,
			RT286_I2S_CTRL1, 0x300, 0x1 << 8);
		break;
	case SND_SOC_DAIFMT_DSP_A:
		snd_soc_component_update_bits(component,
			RT286_I2S_CTRL1, 0x300, 0x2 << 8);
		break;
	case SND_SOC_DAIFMT_DSP_B:
		snd_soc_component_update_bits(component,
			RT286_I2S_CTRL1, 0x300, 0x3 << 8);
		break;
	default:
		return -EINVAL;
	}
	/* bit 15 Stream Type 0:PCM 1:Non-PCM */
	snd_soc_component_update_bits(component, RT286_DAC_FORMAT, 0x8000, 0);
	snd_soc_component_update_bits(component, RT286_ADC_FORMAT, 0x8000, 0);

	return 0;
}

static int rt286_set_dai_sysclk(struct snd_soc_dai *dai,
				int clk_id, unsigned int freq, int dir)
{
	struct snd_soc_component *component = dai->component;
	struct rt286_priv *rt286 = snd_soc_component_get_drvdata(component);

	dev_dbg(component->dev, "%s freq=%d\n", __func__, freq);

	if (RT286_SCLK_S_MCLK == clk_id) {
		snd_soc_component_update_bits(component,
			RT286_I2S_CTRL2, 0x0100, 0x0);
		snd_soc_component_update_bits(component,
			RT286_PLL_CTRL1, 0x20, 0x20);
	} else {
		snd_soc_component_update_bits(component,
			RT286_I2S_CTRL2, 0x0100, 0x0100);
		snd_soc_component_update_bits(component,
			RT286_PLL_CTRL, 0x4, 0x4);
		snd_soc_component_update_bits(component,
			RT286_PLL_CTRL1, 0x20, 0x0);
	}

	switch (freq) {
	case 19200000:
		if (RT286_SCLK_S_MCLK == clk_id) {
			dev_err(component->dev, "Should not use MCLK\n");
			return -EINVAL;
		}
		snd_soc_component_update_bits(component,
			RT286_I2S_CTRL2, 0x40, 0x40);
		break;
	case 24000000:
		if (RT286_SCLK_S_MCLK == clk_id) {
			dev_err(component->dev, "Should not use MCLK\n");
			return -EINVAL;
		}
		snd_soc_component_update_bits(component,
			RT286_I2S_CTRL2, 0x40, 0x0);
		break;
	case 12288000:
	case 11289600:
		snd_soc_component_update_bits(component,
			RT286_I2S_CTRL2, 0x8, 0x0);
		snd_soc_component_update_bits(component,
			RT286_CLK_DIV, 0xfc1e, 0x0004);
		break;
	case 24576000:
	case 22579200:
		snd_soc_component_update_bits(component,
			RT286_I2S_CTRL2, 0x8, 0x8);
		snd_soc_component_update_bits(component,
			RT286_CLK_DIV, 0xfc1e, 0x5406);
		break;
	default:
		dev_err(component->dev, "Unsupported system clock\n");
		return -EINVAL;
	}

	rt286->sys_clk = freq;
	rt286->clk_id = clk_id;

	return 0;
}

static int rt286_set_bclk_ratio(struct snd_soc_dai *dai, unsigned int ratio)
{
	struct snd_soc_component *component = dai->component;

	dev_dbg(component->dev, "%s ratio=%d\n", __func__, ratio);
	if (50 == ratio)
		snd_soc_component_update_bits(component,
			RT286_I2S_CTRL1, 0x1000, 0x1000);
	else
		snd_soc_component_update_bits(component,
			RT286_I2S_CTRL1, 0x1000, 0x0);


	return 0;
}

static int rt286_set_bias_level(struct snd_soc_component *component,
				 enum snd_soc_bias_level level)
{
	switch (level) {
	case SND_SOC_BIAS_PREPARE:
		if (SND_SOC_BIAS_STANDBY == snd_soc_component_get_bias_level(component)) {
			snd_soc_component_write(component,
				RT286_SET_AUDIO_POWER, AC_PWRST_D0);
			snd_soc_component_update_bits(component,
				RT286_DC_GAIN, 0x200, 0x200);
		}
		break;

	case SND_SOC_BIAS_ON:
		mdelay(10);
		snd_soc_component_update_bits(component,
			RT286_DC_GAIN, 0x200, 0x0);

		break;

	case SND_SOC_BIAS_STANDBY:
		snd_soc_component_write(component,
			RT286_SET_AUDIO_POWER, AC_PWRST_D3);
		break;

	default:
		break;
	}

	return 0;
}

static irqreturn_t rt286_irq(int irq, void *data)
{
	struct rt286_priv *rt286 = data;
	bool hp = false;
	bool mic = false;
	int status = 0;

	rt286_jack_detect(rt286, &hp, &mic);

	/* Clear IRQ */
	regmap_update_bits(rt286->regmap, RT286_IRQ_CTRL, 0x1, 0x1);

	if (hp)
		status |= SND_JACK_HEADPHONE;

	if (mic)
		status |= SND_JACK_MICROPHONE;

	snd_soc_jack_report(rt286->jack, status,
		SND_JACK_MICROPHONE | SND_JACK_HEADPHONE);

	pm_wakeup_event(&rt286->i2c->dev, 300);

	return IRQ_HANDLED;
}

static int rt286_probe(struct snd_soc_component *component)
{
	struct rt286_priv *rt286 = snd_soc_component_get_drvdata(component);

	rt286->component = component;

	if (rt286->i2c->irq) {
		regmap_update_bits(rt286->regmap,
					RT286_IRQ_CTRL, 0x2, 0x2);

		INIT_DELAYED_WORK(&rt286->jack_detect_work,
					rt286_jack_detect_work);
		schedule_delayed_work(&rt286->jack_detect_work,
					msecs_to_jiffies(1250));
	}

	return 0;
}

static void rt286_remove(struct snd_soc_component *component)
{
	struct rt286_priv *rt286 = snd_soc_component_get_drvdata(component);

	cancel_delayed_work_sync(&rt286->jack_detect_work);
}

#ifdef CONFIG_PM
static int rt286_suspend(struct snd_soc_component *component)
{
	struct rt286_priv *rt286 = snd_soc_component_get_drvdata(component);

	regcache_cache_only(rt286->regmap, true);
	regcache_mark_dirty(rt286->regmap);

	return 0;
}

static int rt286_resume(struct snd_soc_component *component)
{
	struct rt286_priv *rt286 = snd_soc_component_get_drvdata(component);

	regcache_cache_only(rt286->regmap, false);
	rt286_index_sync(component);
	regcache_sync(rt286->regmap);

	return 0;
}
#else
#define rt286_suspend NULL
#define rt286_resume NULL
#endif

#define RT286_STEREO_RATES (SNDRV_PCM_RATE_44100 | SNDRV_PCM_RATE_48000)
#define RT286_FORMATS (SNDRV_PCM_FMTBIT_S16_LE | SNDRV_PCM_FMTBIT_S20_3LE | \
			SNDRV_PCM_FMTBIT_S24_LE | SNDRV_PCM_FMTBIT_S8)

static const struct snd_soc_dai_ops rt286_aif_dai_ops = {
	.hw_params = rt286_hw_params,
	.set_fmt = rt286_set_dai_fmt,
	.set_sysclk = rt286_set_dai_sysclk,
	.set_bclk_ratio = rt286_set_bclk_ratio,
};

static struct snd_soc_dai_driver rt286_dai[] = {
	{
		.name = "rt286-aif1",
		.id = RT286_AIF1,
		.playback = {
			.stream_name = "AIF1 Playback",
			.channels_min = 1,
			.channels_max = 2,
			.rates = RT286_STEREO_RATES,
			.formats = RT286_FORMATS,
		},
		.capture = {
			.stream_name = "AIF1 Capture",
			.channels_min = 1,
			.channels_max = 2,
			.rates = RT286_STEREO_RATES,
			.formats = RT286_FORMATS,
		},
		.ops = &rt286_aif_dai_ops,
		.symmetric_rates = 1,
	},
	{
		.name = "rt286-aif2",
		.id = RT286_AIF2,
		.playback = {
			.stream_name = "AIF2 Playback",
			.channels_min = 1,
			.channels_max = 2,
			.rates = RT286_STEREO_RATES,
			.formats = RT286_FORMATS,
		},
		.capture = {
			.stream_name = "AIF2 Capture",
			.channels_min = 1,
			.channels_max = 2,
			.rates = RT286_STEREO_RATES,
			.formats = RT286_FORMATS,
		},
		.ops = &rt286_aif_dai_ops,
		.symmetric_rates = 1,
	},

};

<<<<<<< HEAD
static struct snd_soc_codec_driver soc_codec_dev_rt286 = {
	.probe = rt286_probe,
	.remove = rt286_remove,
	.suspend = rt286_suspend,
	.resume = rt286_resume,
	.set_bias_level = rt286_set_bias_level,
	.idle_bias_off = true,
	.component_driver = {
		.controls		= rt286_snd_controls,
		.num_controls		= ARRAY_SIZE(rt286_snd_controls),
		.dapm_widgets		= rt286_dapm_widgets,
		.num_dapm_widgets	= ARRAY_SIZE(rt286_dapm_widgets),
		.dapm_routes		= rt286_dapm_routes,
		.num_dapm_routes	= ARRAY_SIZE(rt286_dapm_routes),
	},
=======
static const struct snd_soc_component_driver soc_component_dev_rt286 = {
	.probe			= rt286_probe,
	.remove			= rt286_remove,
	.suspend		= rt286_suspend,
	.resume			= rt286_resume,
	.set_bias_level		= rt286_set_bias_level,
	.controls		= rt286_snd_controls,
	.num_controls		= ARRAY_SIZE(rt286_snd_controls),
	.dapm_widgets		= rt286_dapm_widgets,
	.num_dapm_widgets	= ARRAY_SIZE(rt286_dapm_widgets),
	.dapm_routes		= rt286_dapm_routes,
	.num_dapm_routes	= ARRAY_SIZE(rt286_dapm_routes),
	.use_pmdown_time	= 1,
	.endianness		= 1,
	.non_legacy_dai_naming	= 1,
>>>>>>> 24b8d41d
};

static const struct regmap_config rt286_regmap = {
	.reg_bits = 32,
	.val_bits = 32,
	.max_register = 0x02370100,
	.volatile_reg = rt286_volatile_register,
	.readable_reg = rt286_readable_register,
	.reg_write = rl6347a_hw_write,
	.reg_read = rl6347a_hw_read,
	.cache_type = REGCACHE_RBTREE,
	.reg_defaults = rt286_reg,
	.num_reg_defaults = ARRAY_SIZE(rt286_reg),
};

static const struct i2c_device_id rt286_i2c_id[] = {
	{"rt286", 0},
	{"rt288", 0},
	{}
};
MODULE_DEVICE_TABLE(i2c, rt286_i2c_id);

#ifdef CONFIG_ACPI
static const struct acpi_device_id rt286_acpi_match[] = {
	{ "INT343A", 0 },
	{},
};
MODULE_DEVICE_TABLE(acpi, rt286_acpi_match);
#endif

static const struct dmi_system_id force_combo_jack_table[] = {
	{
		.ident = "Intel Wilson Beach",
		.matches = {
			DMI_MATCH(DMI_BOARD_NAME, "Wilson Beach SDS")
		}
	},
	{
		.ident = "Intel Skylake RVP",
		.matches = {
			DMI_MATCH(DMI_PRODUCT_NAME, "Skylake Client platform")
		}
	},
	{
		.ident = "Intel Kabylake RVP",
		.matches = {
			DMI_MATCH(DMI_PRODUCT_NAME, "Kabylake Client platform")
		}
	},
<<<<<<< HEAD
=======
	{
		.ident = "Thinkpad Helix 2nd",
		.matches = {
			DMI_MATCH(DMI_SYS_VENDOR, "LENOVO"),
			DMI_MATCH(DMI_PRODUCT_VERSION, "ThinkPad Helix 2nd")
		}
	},
>>>>>>> 24b8d41d

	{ }
};

static const struct dmi_system_id dmi_dell_dino[] = {
	{
		.ident = "Dell Dino",
		.matches = {
			DMI_MATCH(DMI_SYS_VENDOR, "Dell Inc."),
			DMI_MATCH(DMI_PRODUCT_NAME, "XPS 13 9343")
		}
	},
	{ }
};

static int rt286_i2c_probe(struct i2c_client *i2c,
			   const struct i2c_device_id *id)
{
	struct rt286_platform_data *pdata = dev_get_platdata(&i2c->dev);
	struct rt286_priv *rt286;
	int i, ret, val;

	rt286 = devm_kzalloc(&i2c->dev,	sizeof(*rt286),
				GFP_KERNEL);
	if (NULL == rt286)
		return -ENOMEM;

	rt286->regmap = devm_regmap_init(&i2c->dev, NULL, i2c, &rt286_regmap);
	if (IS_ERR(rt286->regmap)) {
		ret = PTR_ERR(rt286->regmap);
		dev_err(&i2c->dev, "Failed to allocate register map: %d\n",
			ret);
		return ret;
	}

	ret = regmap_read(rt286->regmap,
		RT286_GET_PARAM(AC_NODE_ROOT, AC_PAR_VENDOR_ID), &val);
	if (ret != 0) {
		dev_err(&i2c->dev, "I2C error %d\n", ret);
		return ret;
	}
	if (val != RT286_VENDOR_ID && val != RT288_VENDOR_ID) {
		dev_err(&i2c->dev,
			"Device with ID register %#x is not rt286\n", val);
		return -ENODEV;
	}

	rt286->index_cache = devm_kmemdup(&i2c->dev, rt286_index_def,
					  sizeof(rt286_index_def), GFP_KERNEL);
	if (!rt286->index_cache)
		return -ENOMEM;

	rt286->index_cache_size = INDEX_CACHE_SIZE;
	rt286->i2c = i2c;
	i2c_set_clientdata(i2c, rt286);

	/* restore codec default */
	for (i = 0; i < INDEX_CACHE_SIZE; i++)
		regmap_write(rt286->regmap, rt286->index_cache[i].reg,
				rt286->index_cache[i].def);
	for (i = 0; i < ARRAY_SIZE(rt286_reg); i++)
		regmap_write(rt286->regmap, rt286_reg[i].reg,
				rt286_reg[i].def);

	if (pdata)
		rt286->pdata = *pdata;

	if (dmi_check_system(force_combo_jack_table) ||
		dmi_check_system(dmi_dell_dino))
		rt286->pdata.cbj_en = true;

	regmap_write(rt286->regmap, RT286_SET_AUDIO_POWER, AC_PWRST_D3);

	for (i = 0; i < RT286_POWER_REG_LEN; i++)
		regmap_write(rt286->regmap,
			RT286_SET_POWER(rt286_support_power_controls[i]),
			AC_PWRST_D1);

	if (!rt286->pdata.cbj_en) {
		regmap_write(rt286->regmap, RT286_CBJ_CTRL2, 0x0000);
		regmap_write(rt286->regmap, RT286_MIC1_DET_CTRL, 0x0816);
		regmap_update_bits(rt286->regmap,
					RT286_CBJ_CTRL1, 0xf000, 0xb000);
	} else {
		regmap_update_bits(rt286->regmap,
					RT286_CBJ_CTRL1, 0xf000, 0x5000);
	}

	mdelay(10);

	if (!rt286->pdata.gpio2_en)
		regmap_write(rt286->regmap, RT286_SET_DMIC2_DEFAULT, 0x4000);
	else
		regmap_write(rt286->regmap, RT286_SET_DMIC2_DEFAULT, 0);

	mdelay(10);

	regmap_write(rt286->regmap, RT286_MISC_CTRL1, 0x0000);
	/* Power down LDO, VREF */
	regmap_update_bits(rt286->regmap, RT286_POWER_CTRL2, 0xc, 0x0);
	regmap_update_bits(rt286->regmap, RT286_POWER_CTRL1, 0x1001, 0x1001);

	/* Set depop parameter */
	regmap_update_bits(rt286->regmap, RT286_DEPOP_CTRL2, 0x403a, 0x401a);
	regmap_update_bits(rt286->regmap, RT286_DEPOP_CTRL3, 0xf777, 0x4737);
	regmap_update_bits(rt286->regmap, RT286_DEPOP_CTRL4, 0x00ff, 0x003f);

	if (dmi_check_system(dmi_dell_dino)) {
		regmap_update_bits(rt286->regmap,
			RT286_SET_GPIO_MASK, 0x40, 0x40);
		regmap_update_bits(rt286->regmap,
			RT286_SET_GPIO_DIRECTION, 0x40, 0x40);
		regmap_update_bits(rt286->regmap,
			RT286_SET_GPIO_DATA, 0x40, 0x40);
		regmap_update_bits(rt286->regmap,
			RT286_GPIO_CTRL, 0xc, 0x8);
	}

	if (rt286->i2c->irq) {
		ret = request_threaded_irq(rt286->i2c->irq, NULL, rt286_irq,
			IRQF_TRIGGER_HIGH | IRQF_ONESHOT, "rt286", rt286);
		if (ret != 0) {
			dev_err(&i2c->dev,
				"Failed to reguest IRQ: %d\n", ret);
			return ret;
		}
	}

	ret = devm_snd_soc_register_component(&i2c->dev,
				     &soc_component_dev_rt286,
				     rt286_dai, ARRAY_SIZE(rt286_dai));

	return ret;
}

static int rt286_i2c_remove(struct i2c_client *i2c)
{
	struct rt286_priv *rt286 = i2c_get_clientdata(i2c);

	if (i2c->irq)
		free_irq(i2c->irq, rt286);

	return 0;
}


static struct i2c_driver rt286_i2c_driver = {
	.driver = {
		   .name = "rt286",
		   .acpi_match_table = ACPI_PTR(rt286_acpi_match),
		   },
	.probe = rt286_i2c_probe,
	.remove = rt286_i2c_remove,
	.id_table = rt286_i2c_id,
};

module_i2c_driver(rt286_i2c_driver);

MODULE_DESCRIPTION("ASoC RT286 driver");
MODULE_AUTHOR("Bard Liao <bardliao@realtek.com>");
MODULE_LICENSE("GPL");<|MERGE_RESOLUTION|>--- conflicted
+++ resolved
@@ -1042,23 +1042,6 @@
 
 };
 
-<<<<<<< HEAD
-static struct snd_soc_codec_driver soc_codec_dev_rt286 = {
-	.probe = rt286_probe,
-	.remove = rt286_remove,
-	.suspend = rt286_suspend,
-	.resume = rt286_resume,
-	.set_bias_level = rt286_set_bias_level,
-	.idle_bias_off = true,
-	.component_driver = {
-		.controls		= rt286_snd_controls,
-		.num_controls		= ARRAY_SIZE(rt286_snd_controls),
-		.dapm_widgets		= rt286_dapm_widgets,
-		.num_dapm_widgets	= ARRAY_SIZE(rt286_dapm_widgets),
-		.dapm_routes		= rt286_dapm_routes,
-		.num_dapm_routes	= ARRAY_SIZE(rt286_dapm_routes),
-	},
-=======
 static const struct snd_soc_component_driver soc_component_dev_rt286 = {
 	.probe			= rt286_probe,
 	.remove			= rt286_remove,
@@ -1074,7 +1057,6 @@
 	.use_pmdown_time	= 1,
 	.endianness		= 1,
 	.non_legacy_dai_naming	= 1,
->>>>>>> 24b8d41d
 };
 
 static const struct regmap_config rt286_regmap = {
@@ -1124,8 +1106,6 @@
 			DMI_MATCH(DMI_PRODUCT_NAME, "Kabylake Client platform")
 		}
 	},
-<<<<<<< HEAD
-=======
 	{
 		.ident = "Thinkpad Helix 2nd",
 		.matches = {
@@ -1133,7 +1113,6 @@
 			DMI_MATCH(DMI_PRODUCT_VERSION, "ThinkPad Helix 2nd")
 		}
 	},
->>>>>>> 24b8d41d
 
 	{ }
 };
