--- conflicted
+++ resolved
@@ -691,18 +691,6 @@
 };
 EXPORT_SYMBOL_GPL(pcm3168a_regmap);
 
-<<<<<<< HEAD
-static const struct snd_soc_codec_driver pcm3168a_driver = {
-	.idle_bias_off = true,
-	.component_driver = {
-		.controls		= pcm3168a_snd_controls,
-		.num_controls		= ARRAY_SIZE(pcm3168a_snd_controls),
-		.dapm_widgets		= pcm3168a_dapm_widgets,
-		.num_dapm_widgets	= ARRAY_SIZE(pcm3168a_dapm_widgets),
-		.dapm_routes		= pcm3168a_dapm_routes,
-		.num_dapm_routes	= ARRAY_SIZE(pcm3168a_dapm_routes)
-	},
-=======
 static const struct snd_soc_component_driver pcm3168a_driver = {
 	.controls		= pcm3168a_snd_controls,
 	.num_controls		= ARRAY_SIZE(pcm3168a_snd_controls),
@@ -713,7 +701,6 @@
 	.use_pmdown_time	= 1,
 	.endianness		= 1,
 	.non_legacy_dai_naming	= 1,
->>>>>>> 24b8d41d
 };
 
 int pcm3168a_probe(struct device *dev, struct regmap *regmap)
