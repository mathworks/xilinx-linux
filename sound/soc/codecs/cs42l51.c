// SPDX-License-Identifier: GPL-2.0-only
/*
 * cs42l51.c
 *
 * ASoC Driver for Cirrus Logic CS42L51 codecs
 *
 * Copyright (c) 2010 Arnaud Patard <apatard@mandriva.com>
 *
 * Based on cs4270.c - Copyright (c) Freescale Semiconductor
 *
 * For now:
 *  - Only I2C is support. Not SPI
 *  - master mode *NOT* supported
 */

#include <linux/clk.h>
#include <linux/module.h>
#include <linux/slab.h>
#include <sound/core.h>
#include <sound/soc.h>
#include <sound/tlv.h>
#include <sound/initval.h>
#include <sound/pcm_params.h>
#include <sound/pcm.h>
#include <linux/gpio/consumer.h>
#include <linux/regmap.h>
#include <linux/regulator/consumer.h>

#include "cs42l51.h"

enum master_slave_mode {
	MODE_SLAVE,
	MODE_SLAVE_AUTO,
	MODE_MASTER,
};

static const char * const cs42l51_supply_names[] = {
	"VL",
	"VD",
	"VA",
	"VAHP",
};

struct cs42l51_private {
	unsigned int mclk;
	struct clk *mclk_handle;
	unsigned int audio_mode;	/* The mode (I2S or left-justified) */
	enum master_slave_mode func;
	struct regulator_bulk_data supplies[ARRAY_SIZE(cs42l51_supply_names)];
	struct gpio_desc *reset_gpio;
	struct regmap *regmap;
};

#define CS42L51_FORMATS ( \
		SNDRV_PCM_FMTBIT_S16_LE  | SNDRV_PCM_FMTBIT_S16_BE  | \
		SNDRV_PCM_FMTBIT_S18_3LE | SNDRV_PCM_FMTBIT_S18_3BE | \
		SNDRV_PCM_FMTBIT_S20_3LE | SNDRV_PCM_FMTBIT_S20_3BE | \
		SNDRV_PCM_FMTBIT_S24_LE  | SNDRV_PCM_FMTBIT_S24_BE)

static int cs42l51_get_chan_mix(struct snd_kcontrol *kcontrol,
			struct snd_ctl_elem_value *ucontrol)
{
	struct snd_soc_component *component = snd_soc_kcontrol_component(kcontrol);
	unsigned long value = snd_soc_component_read(component, CS42L51_PCM_MIXER)&3;

	switch (value) {
	default:
	case 0:
		ucontrol->value.enumerated.item[0] = 0;
		break;
	/* same value : (L+R)/2 and (R+L)/2 */
	case 1:
	case 2:
		ucontrol->value.enumerated.item[0] = 1;
		break;
	case 3:
		ucontrol->value.enumerated.item[0] = 2;
		break;
	}

	return 0;
}

#define CHAN_MIX_NORMAL	0x00
#define CHAN_MIX_BOTH	0x55
#define CHAN_MIX_SWAP	0xFF

static int cs42l51_set_chan_mix(struct snd_kcontrol *kcontrol,
			struct snd_ctl_elem_value *ucontrol)
{
	struct snd_soc_component *component = snd_soc_kcontrol_component(kcontrol);
	unsigned char val;

	switch (ucontrol->value.enumerated.item[0]) {
	default:
	case 0:
		val = CHAN_MIX_NORMAL;
		break;
	case 1:
		val = CHAN_MIX_BOTH;
		break;
	case 2:
		val = CHAN_MIX_SWAP;
		break;
	}

	snd_soc_component_write(component, CS42L51_PCM_MIXER, val);

	return 1;
}

static const DECLARE_TLV_DB_SCALE(adc_pcm_tlv, -5150, 50, 0);
static const DECLARE_TLV_DB_SCALE(tone_tlv, -1050, 150, 0);

static const DECLARE_TLV_DB_SCALE(aout_tlv, -10200, 50, 0);

static const DECLARE_TLV_DB_SCALE(boost_tlv, 1600, 1600, 0);
static const DECLARE_TLV_DB_SCALE(adc_boost_tlv, 2000, 2000, 0);
static const char *chan_mix[] = {
	"L R",
	"L+R",
	"R L",
};

static const DECLARE_TLV_DB_SCALE(pga_tlv, -300, 50, 0);
static const DECLARE_TLV_DB_SCALE(adc_att_tlv, -9600, 100, 0);

static SOC_ENUM_SINGLE_EXT_DECL(cs42l51_chan_mix, chan_mix);

static const struct snd_kcontrol_new cs42l51_snd_controls[] = {
	SOC_DOUBLE_R_SX_TLV("PCM Playback Volume",
			CS42L51_PCMA_VOL, CS42L51_PCMB_VOL,
			0, 0x19, 0x7F, adc_pcm_tlv),
	SOC_DOUBLE_R("PCM Playback Switch",
			CS42L51_PCMA_VOL, CS42L51_PCMB_VOL, 7, 1, 1),
	SOC_DOUBLE_R_SX_TLV("Analog Playback Volume",
			CS42L51_AOUTA_VOL, CS42L51_AOUTB_VOL,
			0, 0x34, 0xE4, aout_tlv),
	SOC_DOUBLE_R_SX_TLV("ADC Mixer Volume",
			CS42L51_ADCA_VOL, CS42L51_ADCB_VOL,
			0, 0x19, 0x7F, adc_pcm_tlv),
	SOC_DOUBLE_R("ADC Mixer Switch",
			CS42L51_ADCA_VOL, CS42L51_ADCB_VOL, 7, 1, 1),
	SOC_DOUBLE_R_SX_TLV("ADC Attenuator Volume",
			CS42L51_ADCA_ATT, CS42L51_ADCB_ATT,
			0, 0xA0, 96, adc_att_tlv),
	SOC_DOUBLE_R_SX_TLV("PGA Volume",
			CS42L51_ALC_PGA_CTL, CS42L51_ALC_PGB_CTL,
			0, 0x1A, 30, pga_tlv),
	SOC_SINGLE("Playback Deemphasis Switch", CS42L51_DAC_CTL, 3, 1, 0),
	SOC_SINGLE("Auto-Mute Switch", CS42L51_DAC_CTL, 2, 1, 0),
	SOC_SINGLE("Soft Ramp Switch", CS42L51_DAC_CTL, 1, 1, 0),
	SOC_SINGLE("Zero Cross Switch", CS42L51_DAC_CTL, 0, 0, 0),
	SOC_DOUBLE_TLV("Mic Boost Volume",
			CS42L51_MIC_CTL, 0, 1, 1, 0, boost_tlv),
	SOC_DOUBLE_TLV("ADC Boost Volume",
		       CS42L51_MIC_CTL, 5, 6, 1, 0, adc_boost_tlv),
	SOC_SINGLE_TLV("Bass Volume", CS42L51_TONE_CTL, 0, 0xf, 1, tone_tlv),
	SOC_SINGLE_TLV("Treble Volume", CS42L51_TONE_CTL, 4, 0xf, 1, tone_tlv),
	SOC_ENUM_EXT("PCM channel mixer",
			cs42l51_chan_mix,
			cs42l51_get_chan_mix, cs42l51_set_chan_mix),
};

/*
 * to power down, one must:
 * 1.) Enable the PDN bit
 * 2.) enable power-down for the select channels
 * 3.) disable the PDN bit.
 */
static int cs42l51_pdn_event(struct snd_soc_dapm_widget *w,
		struct snd_kcontrol *kcontrol, int event)
{
	struct snd_soc_component *component = snd_soc_dapm_to_component(w->dapm);

	switch (event) {
	case SND_SOC_DAPM_PRE_PMD:
		snd_soc_component_update_bits(component, CS42L51_POWER_CTL1,
				    CS42L51_POWER_CTL1_PDN,
				    CS42L51_POWER_CTL1_PDN);
		break;
	default:
	case SND_SOC_DAPM_POST_PMD:
		snd_soc_component_update_bits(component, CS42L51_POWER_CTL1,
				    CS42L51_POWER_CTL1_PDN, 0);
		break;
	}

	return 0;
}

static const char *cs42l51_dac_names[] = {"Direct PCM",
	"DSP PCM", "ADC"};
static SOC_ENUM_SINGLE_DECL(cs42l51_dac_mux_enum,
			    CS42L51_DAC_CTL, 6, cs42l51_dac_names);
static const struct snd_kcontrol_new cs42l51_dac_mux_controls =
	SOC_DAPM_ENUM("Route", cs42l51_dac_mux_enum);

static const char *cs42l51_adcl_names[] = {"AIN1 Left", "AIN2 Left",
	"MIC Left", "MIC+preamp Left"};
static SOC_ENUM_SINGLE_DECL(cs42l51_adcl_mux_enum,
			    CS42L51_ADC_INPUT, 4, cs42l51_adcl_names);
static const struct snd_kcontrol_new cs42l51_adcl_mux_controls =
	SOC_DAPM_ENUM("Route", cs42l51_adcl_mux_enum);

static const char *cs42l51_adcr_names[] = {"AIN1 Right", "AIN2 Right",
	"MIC Right", "MIC+preamp Right"};
static SOC_ENUM_SINGLE_DECL(cs42l51_adcr_mux_enum,
			    CS42L51_ADC_INPUT, 6, cs42l51_adcr_names);
static const struct snd_kcontrol_new cs42l51_adcr_mux_controls =
	SOC_DAPM_ENUM("Route", cs42l51_adcr_mux_enum);

static const struct snd_soc_dapm_widget cs42l51_dapm_widgets[] = {
	SND_SOC_DAPM_SUPPLY("Mic Bias", CS42L51_MIC_POWER_CTL, 1, 1, NULL,
			    SND_SOC_DAPM_PRE_PMU | SND_SOC_DAPM_POST_PMD),
	SND_SOC_DAPM_PGA_E("Left PGA", CS42L51_POWER_CTL1, 3, 1, NULL, 0,
		cs42l51_pdn_event, SND_SOC_DAPM_PRE_POST_PMD),
	SND_SOC_DAPM_PGA_E("Right PGA", CS42L51_POWER_CTL1, 4, 1, NULL, 0,
		cs42l51_pdn_event, SND_SOC_DAPM_PRE_POST_PMD),
	SND_SOC_DAPM_ADC_E("Left ADC", "Left HiFi Capture",
		CS42L51_POWER_CTL1, 1, 1,
		cs42l51_pdn_event, SND_SOC_DAPM_PRE_POST_PMD),
	SND_SOC_DAPM_ADC_E("Right ADC", "Right HiFi Capture",
		CS42L51_POWER_CTL1, 2, 1,
		cs42l51_pdn_event, SND_SOC_DAPM_PRE_POST_PMD),
	SND_SOC_DAPM_DAC_E("Left DAC", NULL, CS42L51_POWER_CTL1, 5, 1,
			   cs42l51_pdn_event, SND_SOC_DAPM_PRE_POST_PMD),
	SND_SOC_DAPM_DAC_E("Right DAC", NULL, CS42L51_POWER_CTL1, 6, 1,
			   cs42l51_pdn_event, SND_SOC_DAPM_PRE_POST_PMD),

	/* analog/mic */
	SND_SOC_DAPM_INPUT("AIN1L"),
	SND_SOC_DAPM_INPUT("AIN1R"),
	SND_SOC_DAPM_INPUT("AIN2L"),
	SND_SOC_DAPM_INPUT("AIN2R"),
	SND_SOC_DAPM_INPUT("MICL"),
	SND_SOC_DAPM_INPUT("MICR"),

	SND_SOC_DAPM_MIXER("Mic Preamp Left",
		CS42L51_MIC_POWER_CTL, 2, 1, NULL, 0),
	SND_SOC_DAPM_MIXER("Mic Preamp Right",
		CS42L51_MIC_POWER_CTL, 3, 1, NULL, 0),

	/* HP */
	SND_SOC_DAPM_OUTPUT("HPL"),
	SND_SOC_DAPM_OUTPUT("HPR"),

	/* mux */
	SND_SOC_DAPM_MUX("DAC Mux", SND_SOC_NOPM, 0, 0,
		&cs42l51_dac_mux_controls),
	SND_SOC_DAPM_MUX("PGA-ADC Mux Left", SND_SOC_NOPM, 0, 0,
		&cs42l51_adcl_mux_controls),
	SND_SOC_DAPM_MUX("PGA-ADC Mux Right", SND_SOC_NOPM, 0, 0,
		&cs42l51_adcr_mux_controls),
};

static int mclk_event(struct snd_soc_dapm_widget *w,
		      struct snd_kcontrol *kcontrol, int event)
{
	struct snd_soc_component *comp = snd_soc_dapm_to_component(w->dapm);
	struct cs42l51_private *cs42l51 = snd_soc_component_get_drvdata(comp);

	switch (event) {
	case SND_SOC_DAPM_PRE_PMU:
		return clk_prepare_enable(cs42l51->mclk_handle);
	case SND_SOC_DAPM_POST_PMD:
		/* Delay mclk shutdown to fulfill power-down sequence requirements */
		msleep(20);
		clk_disable_unprepare(cs42l51->mclk_handle);
		break;
	}

	return 0;
}

static const struct snd_soc_dapm_widget cs42l51_dapm_mclk_widgets[] = {
	SND_SOC_DAPM_SUPPLY("MCLK", SND_SOC_NOPM, 0, 0, mclk_event,
			    SND_SOC_DAPM_PRE_PMU | SND_SOC_DAPM_POST_PMD),
};

static const struct snd_soc_dapm_route cs42l51_routes[] = {
	{"HPL", NULL, "Left DAC"},
	{"HPR", NULL, "Right DAC"},

	{"Right DAC", NULL, "DAC Mux"},
	{"Left DAC", NULL, "DAC Mux"},

	{"DAC Mux", "Direct PCM", "Playback"},
	{"DAC Mux", "DSP PCM", "Playback"},

	{"Left ADC", NULL, "Left PGA"},
	{"Right ADC", NULL, "Right PGA"},

	{"Mic Preamp Left",  NULL,  "MICL"},
	{"Mic Preamp Right", NULL,  "MICR"},

	{"PGA-ADC Mux Left",  "AIN1 Left",        "AIN1L" },
	{"PGA-ADC Mux Left",  "AIN2 Left",        "AIN2L" },
	{"PGA-ADC Mux Left",  "MIC Left",         "MICL"  },
	{"PGA-ADC Mux Left",  "MIC+preamp Left",  "Mic Preamp Left" },
	{"PGA-ADC Mux Right", "AIN1 Right",       "AIN1R" },
	{"PGA-ADC Mux Right", "AIN2 Right",       "AIN2R" },
	{"PGA-ADC Mux Right", "MIC Right",        "MICR" },
	{"PGA-ADC Mux Right", "MIC+preamp Right", "Mic Preamp Right" },

	{"Left PGA", NULL, "PGA-ADC Mux Left"},
	{"Right PGA", NULL, "PGA-ADC Mux Right"},
};

static int cs42l51_set_dai_fmt(struct snd_soc_dai *codec_dai,
		unsigned int format)
{
	struct snd_soc_component *component = codec_dai->component;
	struct cs42l51_private *cs42l51 = snd_soc_component_get_drvdata(component);

	switch (format & SND_SOC_DAIFMT_FORMAT_MASK) {
	case SND_SOC_DAIFMT_I2S:
	case SND_SOC_DAIFMT_LEFT_J:
	case SND_SOC_DAIFMT_RIGHT_J:
		cs42l51->audio_mode = format & SND_SOC_DAIFMT_FORMAT_MASK;
		break;
	default:
		dev_err(component->dev, "invalid DAI format\n");
		return -EINVAL;
	}

	switch (format & SND_SOC_DAIFMT_MASTER_MASK) {
	case SND_SOC_DAIFMT_CBM_CFM:
		cs42l51->func = MODE_MASTER;
		break;
	case SND_SOC_DAIFMT_CBS_CFS:
		cs42l51->func = MODE_SLAVE_AUTO;
		break;
	default:
		dev_err(component->dev, "Unknown master/slave configuration\n");
		return -EINVAL;
	}

	return 0;
}

struct cs42l51_ratios {
	unsigned int ratio;
	unsigned char speed_mode;
	unsigned char mclk;
};

static struct cs42l51_ratios slave_ratios[] = {
	{  512, CS42L51_QSM_MODE, 0 }, {  768, CS42L51_QSM_MODE, 0 },
	{ 1024, CS42L51_QSM_MODE, 0 }, { 1536, CS42L51_QSM_MODE, 0 },
	{ 2048, CS42L51_QSM_MODE, 0 }, { 3072, CS42L51_QSM_MODE, 0 },
	{  256, CS42L51_HSM_MODE, 0 }, {  384, CS42L51_HSM_MODE, 0 },
	{  512, CS42L51_HSM_MODE, 0 }, {  768, CS42L51_HSM_MODE, 0 },
	{ 1024, CS42L51_HSM_MODE, 0 }, { 1536, CS42L51_HSM_MODE, 0 },
	{  128, CS42L51_SSM_MODE, 0 }, {  192, CS42L51_SSM_MODE, 0 },
	{  256, CS42L51_SSM_MODE, 0 }, {  384, CS42L51_SSM_MODE, 0 },
	{  512, CS42L51_SSM_MODE, 0 }, {  768, CS42L51_SSM_MODE, 0 },
	{  128, CS42L51_DSM_MODE, 0 }, {  192, CS42L51_DSM_MODE, 0 },
	{  256, CS42L51_DSM_MODE, 0 }, {  384, CS42L51_DSM_MODE, 0 },
};

static struct cs42l51_ratios slave_auto_ratios[] = {
	{ 1024, CS42L51_QSM_MODE, 0 }, { 1536, CS42L51_QSM_MODE, 0 },
	{ 2048, CS42L51_QSM_MODE, 1 }, { 3072, CS42L51_QSM_MODE, 1 },
	{  512, CS42L51_HSM_MODE, 0 }, {  768, CS42L51_HSM_MODE, 0 },
	{ 1024, CS42L51_HSM_MODE, 1 }, { 1536, CS42L51_HSM_MODE, 1 },
	{  256, CS42L51_SSM_MODE, 0 }, {  384, CS42L51_SSM_MODE, 0 },
	{  512, CS42L51_SSM_MODE, 1 }, {  768, CS42L51_SSM_MODE, 1 },
	{  128, CS42L51_DSM_MODE, 0 }, {  192, CS42L51_DSM_MODE, 0 },
	{  256, CS42L51_DSM_MODE, 1 }, {  384, CS42L51_DSM_MODE, 1 },
};

/*
 * Master mode mclk/fs ratios.
 * Recommended configurations are SSM for 4-50khz and DSM for 50-100kHz ranges
 * The table below provides support of following ratios:
 * 128: SSM (%128) with div2 disabled
 * 256: SSM (%128) with div2 enabled
 * In both cases, if sampling rate is above 50kHz, SSM is overridden
 * with DSM (%128) configuration
 */
static struct cs42l51_ratios master_ratios[] = {
	{ 128, CS42L51_SSM_MODE, 0 }, { 256, CS42L51_SSM_MODE, 1 },
};

static int cs42l51_set_dai_sysclk(struct snd_soc_dai *codec_dai,
		int clk_id, unsigned int freq, int dir)
{
	struct snd_soc_component *component = codec_dai->component;
	struct cs42l51_private *cs42l51 = snd_soc_component_get_drvdata(component);

	cs42l51->mclk = freq;
	return 0;
}

static int cs42l51_hw_params(struct snd_pcm_substream *substream,
		struct snd_pcm_hw_params *params,
		struct snd_soc_dai *dai)
{
	struct snd_soc_component *component = dai->component;
	struct cs42l51_private *cs42l51 = snd_soc_component_get_drvdata(component);
	int ret;
	unsigned int i;
	unsigned int rate;
	unsigned int ratio;
	struct cs42l51_ratios *ratios = NULL;
	int nr_ratios = 0;
	int intf_ctl, power_ctl, fmt, mode;

	switch (cs42l51->func) {
	case MODE_MASTER:
		ratios = master_ratios;
		nr_ratios = ARRAY_SIZE(master_ratios);
		break;
	case MODE_SLAVE:
		ratios = slave_ratios;
		nr_ratios = ARRAY_SIZE(slave_ratios);
		break;
	case MODE_SLAVE_AUTO:
		ratios = slave_auto_ratios;
		nr_ratios = ARRAY_SIZE(slave_auto_ratios);
		break;
	}

	/* Figure out which MCLK/LRCK ratio to use */
	rate = params_rate(params);     /* Sampling rate, in Hz */
	ratio = cs42l51->mclk / rate;    /* MCLK/LRCK ratio */
	for (i = 0; i < nr_ratios; i++) {
		if (ratios[i].ratio == ratio)
			break;
	}

	if (i == nr_ratios) {
		/* We did not find a matching ratio */
		dev_err(component->dev, "could not find matching ratio\n");
		return -EINVAL;
	}

	intf_ctl = snd_soc_component_read(component, CS42L51_INTF_CTL);
	power_ctl = snd_soc_component_read(component, CS42L51_MIC_POWER_CTL);

	intf_ctl &= ~(CS42L51_INTF_CTL_MASTER | CS42L51_INTF_CTL_ADC_I2S
			| CS42L51_INTF_CTL_DAC_FORMAT(7));
	power_ctl &= ~(CS42L51_MIC_POWER_CTL_SPEED(3)
			| CS42L51_MIC_POWER_CTL_MCLK_DIV2);

	switch (cs42l51->func) {
	case MODE_MASTER:
		intf_ctl |= CS42L51_INTF_CTL_MASTER;
		mode = ratios[i].speed_mode;
		/* Force DSM mode if sampling rate is above 50kHz */
		if (rate > 50000)
			mode = CS42L51_DSM_MODE;
		power_ctl |= CS42L51_MIC_POWER_CTL_SPEED(mode);
		/*
		 * Auto detect mode is not applicable for master mode and has to
		 * be disabled. Otherwise SPEED[1:0] bits will be ignored.
		 */
		power_ctl &= ~CS42L51_MIC_POWER_CTL_AUTO;
		break;
	case MODE_SLAVE:
		power_ctl |= CS42L51_MIC_POWER_CTL_SPEED(ratios[i].speed_mode);
		break;
	case MODE_SLAVE_AUTO:
		power_ctl |= CS42L51_MIC_POWER_CTL_AUTO;
		break;
	}

	switch (cs42l51->audio_mode) {
	case SND_SOC_DAIFMT_I2S:
		intf_ctl |= CS42L51_INTF_CTL_ADC_I2S;
		intf_ctl |= CS42L51_INTF_CTL_DAC_FORMAT(CS42L51_DAC_DIF_I2S);
		break;
	case SND_SOC_DAIFMT_LEFT_J:
		intf_ctl |= CS42L51_INTF_CTL_DAC_FORMAT(CS42L51_DAC_DIF_LJ24);
		break;
	case SND_SOC_DAIFMT_RIGHT_J:
		switch (params_width(params)) {
		case 16:
			fmt = CS42L51_DAC_DIF_RJ16;
			break;
		case 18:
			fmt = CS42L51_DAC_DIF_RJ18;
			break;
		case 20:
			fmt = CS42L51_DAC_DIF_RJ20;
			break;
		case 24:
			fmt = CS42L51_DAC_DIF_RJ24;
			break;
		default:
			dev_err(component->dev, "unknown format\n");
			return -EINVAL;
		}
		intf_ctl |= CS42L51_INTF_CTL_DAC_FORMAT(fmt);
		break;
	default:
		dev_err(component->dev, "unknown format\n");
		return -EINVAL;
	}

	if (ratios[i].mclk)
		power_ctl |= CS42L51_MIC_POWER_CTL_MCLK_DIV2;

	ret = snd_soc_component_write(component, CS42L51_INTF_CTL, intf_ctl);
	if (ret < 0)
		return ret;

	ret = snd_soc_component_write(component, CS42L51_MIC_POWER_CTL, power_ctl);
	if (ret < 0)
		return ret;

	return 0;
}

static int cs42l51_dai_mute(struct snd_soc_dai *dai, int mute, int direction)
{
	struct snd_soc_component *component = dai->component;
	int reg;
	int mask = CS42L51_DAC_OUT_CTL_DACA_MUTE|CS42L51_DAC_OUT_CTL_DACB_MUTE;

	reg = snd_soc_component_read(component, CS42L51_DAC_OUT_CTL);

	if (mute)
		reg |= mask;
	else
		reg &= ~mask;

	return snd_soc_component_write(component, CS42L51_DAC_OUT_CTL, reg);
}

static int cs42l51_of_xlate_dai_id(struct snd_soc_component *component,
				   struct device_node *endpoint)
{
	/* return dai id 0, whatever the endpoint index */
	return 0;
}

static const struct snd_soc_dai_ops cs42l51_dai_ops = {
	.hw_params      = cs42l51_hw_params,
	.set_sysclk     = cs42l51_set_dai_sysclk,
	.set_fmt        = cs42l51_set_dai_fmt,
	.mute_stream    = cs42l51_dai_mute,
	.no_capture_mute = 1,
};

static struct snd_soc_dai_driver cs42l51_dai = {
	.name = "cs42l51-hifi",
	.playback = {
		.stream_name = "Playback",
		.channels_min = 1,
		.channels_max = 2,
		.rates = SNDRV_PCM_RATE_8000_96000,
		.formats = CS42L51_FORMATS,
	},
	.capture = {
		.stream_name = "Capture",
		.channels_min = 1,
		.channels_max = 2,
		.rates = SNDRV_PCM_RATE_8000_96000,
		.formats = CS42L51_FORMATS,
	},
	.ops = &cs42l51_dai_ops,
};

static int cs42l51_component_probe(struct snd_soc_component *component)
{
	int ret, reg;
	struct snd_soc_dapm_context *dapm;
	struct cs42l51_private *cs42l51;

	cs42l51 = snd_soc_component_get_drvdata(component);
	dapm = snd_soc_component_get_dapm(component);

	if (cs42l51->mclk_handle)
		snd_soc_dapm_new_controls(dapm, cs42l51_dapm_mclk_widgets, 1);

	/*
	 * DAC configuration
	 * - Use signal processor
	 * - auto mute
	 * - vol changes immediate
	 * - no de-emphasize
	 */
	reg = CS42L51_DAC_CTL_DATA_SEL(1)
		| CS42L51_DAC_CTL_AMUTE | CS42L51_DAC_CTL_DACSZ(0);
	ret = snd_soc_component_write(component, CS42L51_DAC_CTL, reg);
	if (ret < 0)
		return ret;

	return 0;
}

<<<<<<< HEAD
static struct snd_soc_codec_driver soc_codec_device_cs42l51 = {
	.probe = cs42l51_codec_probe,

	.component_driver = {
		.controls		= cs42l51_snd_controls,
		.num_controls		= ARRAY_SIZE(cs42l51_snd_controls),
		.dapm_widgets		= cs42l51_dapm_widgets,
		.num_dapm_widgets	= ARRAY_SIZE(cs42l51_dapm_widgets),
		.dapm_routes		= cs42l51_routes,
		.num_dapm_routes	= ARRAY_SIZE(cs42l51_routes),
	},
=======
static const struct snd_soc_component_driver soc_component_device_cs42l51 = {
	.probe			= cs42l51_component_probe,
	.controls		= cs42l51_snd_controls,
	.num_controls		= ARRAY_SIZE(cs42l51_snd_controls),
	.dapm_widgets		= cs42l51_dapm_widgets,
	.num_dapm_widgets	= ARRAY_SIZE(cs42l51_dapm_widgets),
	.dapm_routes		= cs42l51_routes,
	.num_dapm_routes	= ARRAY_SIZE(cs42l51_routes),
	.of_xlate_dai_id	= cs42l51_of_xlate_dai_id,
	.idle_bias_on		= 1,
	.use_pmdown_time	= 1,
	.endianness		= 1,
	.non_legacy_dai_naming	= 1,
>>>>>>> 24b8d41d
};

static bool cs42l51_writeable_reg(struct device *dev, unsigned int reg)
{
	switch (reg) {
	case CS42L51_POWER_CTL1:
	case CS42L51_MIC_POWER_CTL:
	case CS42L51_INTF_CTL:
	case CS42L51_MIC_CTL:
	case CS42L51_ADC_CTL:
	case CS42L51_ADC_INPUT:
	case CS42L51_DAC_OUT_CTL:
	case CS42L51_DAC_CTL:
	case CS42L51_ALC_PGA_CTL:
	case CS42L51_ALC_PGB_CTL:
	case CS42L51_ADCA_ATT:
	case CS42L51_ADCB_ATT:
	case CS42L51_ADCA_VOL:
	case CS42L51_ADCB_VOL:
	case CS42L51_PCMA_VOL:
	case CS42L51_PCMB_VOL:
	case CS42L51_BEEP_FREQ:
	case CS42L51_BEEP_VOL:
	case CS42L51_BEEP_CONF:
	case CS42L51_TONE_CTL:
	case CS42L51_AOUTA_VOL:
	case CS42L51_AOUTB_VOL:
	case CS42L51_PCM_MIXER:
	case CS42L51_LIMIT_THRES_DIS:
	case CS42L51_LIMIT_REL:
	case CS42L51_LIMIT_ATT:
	case CS42L51_ALC_EN:
	case CS42L51_ALC_REL:
	case CS42L51_ALC_THRES:
	case CS42L51_NOISE_CONF:
	case CS42L51_CHARGE_FREQ:
		return true;
	default:
		return false;
	}
}

static bool cs42l51_volatile_reg(struct device *dev, unsigned int reg)
{
	switch (reg) {
	case CS42L51_STATUS:
		return true;
	default:
		return false;
	}
}

static bool cs42l51_readable_reg(struct device *dev, unsigned int reg)
{
	switch (reg) {
	case CS42L51_CHIP_REV_ID:
	case CS42L51_POWER_CTL1:
	case CS42L51_MIC_POWER_CTL:
	case CS42L51_INTF_CTL:
	case CS42L51_MIC_CTL:
	case CS42L51_ADC_CTL:
	case CS42L51_ADC_INPUT:
	case CS42L51_DAC_OUT_CTL:
	case CS42L51_DAC_CTL:
	case CS42L51_ALC_PGA_CTL:
	case CS42L51_ALC_PGB_CTL:
	case CS42L51_ADCA_ATT:
	case CS42L51_ADCB_ATT:
	case CS42L51_ADCA_VOL:
	case CS42L51_ADCB_VOL:
	case CS42L51_PCMA_VOL:
	case CS42L51_PCMB_VOL:
	case CS42L51_BEEP_FREQ:
	case CS42L51_BEEP_VOL:
	case CS42L51_BEEP_CONF:
	case CS42L51_TONE_CTL:
	case CS42L51_AOUTA_VOL:
	case CS42L51_AOUTB_VOL:
	case CS42L51_PCM_MIXER:
	case CS42L51_LIMIT_THRES_DIS:
	case CS42L51_LIMIT_REL:
	case CS42L51_LIMIT_ATT:
	case CS42L51_ALC_EN:
	case CS42L51_ALC_REL:
	case CS42L51_ALC_THRES:
	case CS42L51_NOISE_CONF:
	case CS42L51_STATUS:
	case CS42L51_CHARGE_FREQ:
		return true;
	default:
		return false;
	}
}

const struct regmap_config cs42l51_regmap = {
	.reg_bits = 8,
	.reg_stride = 1,
	.val_bits = 8,
	.use_single_write = true,
	.readable_reg = cs42l51_readable_reg,
	.volatile_reg = cs42l51_volatile_reg,
	.writeable_reg = cs42l51_writeable_reg,
	.max_register = CS42L51_CHARGE_FREQ,
	.cache_type = REGCACHE_RBTREE,
};
EXPORT_SYMBOL_GPL(cs42l51_regmap);

int cs42l51_probe(struct device *dev, struct regmap *regmap)
{
	struct cs42l51_private *cs42l51;
	unsigned int val;
	int ret, i;

	if (IS_ERR(regmap))
		return PTR_ERR(regmap);

	cs42l51 = devm_kzalloc(dev, sizeof(struct cs42l51_private),
			       GFP_KERNEL);
	if (!cs42l51)
		return -ENOMEM;

	dev_set_drvdata(dev, cs42l51);
	cs42l51->regmap = regmap;

	cs42l51->mclk_handle = devm_clk_get(dev, "MCLK");
	if (IS_ERR(cs42l51->mclk_handle)) {
		if (PTR_ERR(cs42l51->mclk_handle) != -ENOENT)
			return PTR_ERR(cs42l51->mclk_handle);
		cs42l51->mclk_handle = NULL;
	}

	for (i = 0; i < ARRAY_SIZE(cs42l51->supplies); i++)
		cs42l51->supplies[i].supply = cs42l51_supply_names[i];

	ret = devm_regulator_bulk_get(dev, ARRAY_SIZE(cs42l51->supplies),
				      cs42l51->supplies);
	if (ret != 0) {
		dev_err(dev, "Failed to request supplies: %d\n", ret);
		return ret;
	}

	ret = regulator_bulk_enable(ARRAY_SIZE(cs42l51->supplies),
				    cs42l51->supplies);
	if (ret != 0) {
		dev_err(dev, "Failed to enable supplies: %d\n", ret);
		return ret;
	}

	cs42l51->reset_gpio = devm_gpiod_get_optional(dev, "reset",
						      GPIOD_OUT_LOW);
	if (IS_ERR(cs42l51->reset_gpio))
		return PTR_ERR(cs42l51->reset_gpio);

	if (cs42l51->reset_gpio) {
		dev_dbg(dev, "Release reset gpio\n");
		gpiod_set_value_cansleep(cs42l51->reset_gpio, 0);
		mdelay(2);
	}

	/* Verify that we have a CS42L51 */
	ret = regmap_read(regmap, CS42L51_CHIP_REV_ID, &val);
	if (ret < 0) {
		dev_err(dev, "failed to read I2C\n");
		goto error;
	}

	if ((val != CS42L51_MK_CHIP_REV(CS42L51_CHIP_ID, CS42L51_CHIP_REV_A)) &&
	    (val != CS42L51_MK_CHIP_REV(CS42L51_CHIP_ID, CS42L51_CHIP_REV_B))) {
		dev_err(dev, "Invalid chip id: %x\n", val);
		ret = -ENODEV;
		goto error;
	}
	dev_info(dev, "Cirrus Logic CS42L51, Revision: %02X\n",
		 val & CS42L51_CHIP_REV_MASK);

	ret = devm_snd_soc_register_component(dev,
			&soc_component_device_cs42l51, &cs42l51_dai, 1);
	if (ret < 0)
		goto error;

	return 0;

error:
	regulator_bulk_disable(ARRAY_SIZE(cs42l51->supplies),
			       cs42l51->supplies);
	return ret;
}
EXPORT_SYMBOL_GPL(cs42l51_probe);

int cs42l51_remove(struct device *dev)
{
	struct cs42l51_private *cs42l51 = dev_get_drvdata(dev);

	gpiod_set_value_cansleep(cs42l51->reset_gpio, 1);

	return regulator_bulk_disable(ARRAY_SIZE(cs42l51->supplies),
				      cs42l51->supplies);
}
EXPORT_SYMBOL_GPL(cs42l51_remove);

int __maybe_unused cs42l51_suspend(struct device *dev)
{
	struct cs42l51_private *cs42l51 = dev_get_drvdata(dev);

	regcache_cache_only(cs42l51->regmap, true);
	regcache_mark_dirty(cs42l51->regmap);

	return 0;
}
EXPORT_SYMBOL_GPL(cs42l51_suspend);

int __maybe_unused cs42l51_resume(struct device *dev)
{
	struct cs42l51_private *cs42l51 = dev_get_drvdata(dev);

	regcache_cache_only(cs42l51->regmap, false);

	return regcache_sync(cs42l51->regmap);
}
EXPORT_SYMBOL_GPL(cs42l51_resume);

const struct of_device_id cs42l51_of_match[] = {
	{ .compatible = "cirrus,cs42l51", },
	{ }
};
MODULE_DEVICE_TABLE(of, cs42l51_of_match);
EXPORT_SYMBOL_GPL(cs42l51_of_match);

MODULE_AUTHOR("Arnaud Patard <arnaud.patard@rtp-net.org>");
MODULE_DESCRIPTION("Cirrus Logic CS42L51 ALSA SoC Codec Driver");
MODULE_LICENSE("GPL");<|MERGE_RESOLUTION|>--- conflicted
+++ resolved
@@ -591,19 +591,6 @@
 	return 0;
 }
 
-<<<<<<< HEAD
-static struct snd_soc_codec_driver soc_codec_device_cs42l51 = {
-	.probe = cs42l51_codec_probe,
-
-	.component_driver = {
-		.controls		= cs42l51_snd_controls,
-		.num_controls		= ARRAY_SIZE(cs42l51_snd_controls),
-		.dapm_widgets		= cs42l51_dapm_widgets,
-		.num_dapm_widgets	= ARRAY_SIZE(cs42l51_dapm_widgets),
-		.dapm_routes		= cs42l51_routes,
-		.num_dapm_routes	= ARRAY_SIZE(cs42l51_routes),
-	},
-=======
 static const struct snd_soc_component_driver soc_component_device_cs42l51 = {
 	.probe			= cs42l51_component_probe,
 	.controls		= cs42l51_snd_controls,
@@ -617,7 +604,6 @@
 	.use_pmdown_time	= 1,
 	.endianness		= 1,
 	.non_legacy_dai_naming	= 1,
->>>>>>> 24b8d41d
 };
 
 static bool cs42l51_writeable_reg(struct device *dev, unsigned int reg)
