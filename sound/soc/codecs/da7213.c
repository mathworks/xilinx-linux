// SPDX-License-Identifier: GPL-2.0-or-later
/*
 * DA7213 ALSA SoC Codec Driver
 *
 * Copyright (c) 2013 Dialog Semiconductor
 *
 * Author: Adam Thomson <Adam.Thomson.Opensource@diasemi.com>
 * Based on DA9055 ALSA SoC codec driver.
 */

#include <linux/acpi.h>
#include <linux/of_device.h>
#include <linux/property.h>
#include <linux/clk.h>
#include <linux/delay.h>
#include <linux/i2c.h>
#include <linux/regmap.h>
#include <linux/slab.h>
#include <linux/module.h>
#include <sound/pcm.h>
#include <sound/pcm_params.h>
#include <linux/pm_runtime.h>
#include <sound/soc.h>
#include <sound/initval.h>
#include <sound/tlv.h>

#include <sound/da7213.h>
#include "da7213.h"


/* Gain and Volume */
static const DECLARE_TLV_DB_RANGE(aux_vol_tlv,
	/* -54dB */
	0x0, 0x11, TLV_DB_SCALE_ITEM(-5400, 0, 0),
	/* -52.5dB to 15dB */
	0x12, 0x3f, TLV_DB_SCALE_ITEM(-5250, 150, 0)
);

static const DECLARE_TLV_DB_RANGE(digital_gain_tlv,
	0x0, 0x07, TLV_DB_SCALE_ITEM(TLV_DB_GAIN_MUTE, 0, 1),
	/* -78dB to 12dB */
	0x08, 0x7f, TLV_DB_SCALE_ITEM(-7800, 75, 0)
);

static const DECLARE_TLV_DB_RANGE(alc_analog_gain_tlv,
	0x0, 0x0, TLV_DB_SCALE_ITEM(TLV_DB_GAIN_MUTE, 0, 1),
	/* 0dB to 36dB */
	0x01, 0x07, TLV_DB_SCALE_ITEM(0, 600, 0)
);

static const DECLARE_TLV_DB_SCALE(mic_vol_tlv, -600, 600, 0);
static const DECLARE_TLV_DB_SCALE(mixin_gain_tlv, -450, 150, 0);
static const DECLARE_TLV_DB_SCALE(eq_gain_tlv, -1050, 150, 0);
static const DECLARE_TLV_DB_SCALE(hp_vol_tlv, -5700, 100, 0);
static const DECLARE_TLV_DB_SCALE(lineout_vol_tlv, -4800, 100, 0);
static const DECLARE_TLV_DB_SCALE(alc_threshold_tlv, -9450, 150, 0);
static const DECLARE_TLV_DB_SCALE(alc_gain_tlv, 0, 600, 0);

/* ADC and DAC voice mode (8kHz) high pass cutoff value */
static const char * const da7213_voice_hpf_corner_txt[] = {
	"2.5Hz", "25Hz", "50Hz", "100Hz", "150Hz", "200Hz", "300Hz", "400Hz"
};

static SOC_ENUM_SINGLE_DECL(da7213_dac_voice_hpf_corner,
			    DA7213_DAC_FILTERS1,
			    DA7213_VOICE_HPF_CORNER_SHIFT,
			    da7213_voice_hpf_corner_txt);

static SOC_ENUM_SINGLE_DECL(da7213_adc_voice_hpf_corner,
			    DA7213_ADC_FILTERS1,
			    DA7213_VOICE_HPF_CORNER_SHIFT,
			    da7213_voice_hpf_corner_txt);

/* ADC and DAC high pass filter cutoff value */
static const char * const da7213_audio_hpf_corner_txt[] = {
	"Fs/24000", "Fs/12000", "Fs/6000", "Fs/3000"
};

static SOC_ENUM_SINGLE_DECL(da7213_dac_audio_hpf_corner,
			    DA7213_DAC_FILTERS1
			    , DA7213_AUDIO_HPF_CORNER_SHIFT,
			    da7213_audio_hpf_corner_txt);

static SOC_ENUM_SINGLE_DECL(da7213_adc_audio_hpf_corner,
			    DA7213_ADC_FILTERS1,
			    DA7213_AUDIO_HPF_CORNER_SHIFT,
			    da7213_audio_hpf_corner_txt);

/* Gain ramping rate value */
static const char * const da7213_gain_ramp_rate_txt[] = {
	"nominal rate * 8", "nominal rate * 16", "nominal rate / 16",
	"nominal rate / 32"
};

static SOC_ENUM_SINGLE_DECL(da7213_gain_ramp_rate,
			    DA7213_GAIN_RAMP_CTRL,
			    DA7213_GAIN_RAMP_RATE_SHIFT,
			    da7213_gain_ramp_rate_txt);

/* DAC noise gate setup time value */
static const char * const da7213_dac_ng_setup_time_txt[] = {
	"256 samples", "512 samples", "1024 samples", "2048 samples"
};

static SOC_ENUM_SINGLE_DECL(da7213_dac_ng_setup_time,
			    DA7213_DAC_NG_SETUP_TIME,
			    DA7213_DAC_NG_SETUP_TIME_SHIFT,
			    da7213_dac_ng_setup_time_txt);

/* DAC noise gate rampup rate value */
static const char * const da7213_dac_ng_rampup_txt[] = {
	"0.02 ms/dB", "0.16 ms/dB"
};

static SOC_ENUM_SINGLE_DECL(da7213_dac_ng_rampup_rate,
			    DA7213_DAC_NG_SETUP_TIME,
			    DA7213_DAC_NG_RAMPUP_RATE_SHIFT,
			    da7213_dac_ng_rampup_txt);

/* DAC noise gate rampdown rate value */
static const char * const da7213_dac_ng_rampdown_txt[] = {
	"0.64 ms/dB", "20.48 ms/dB"
};

static SOC_ENUM_SINGLE_DECL(da7213_dac_ng_rampdown_rate,
			    DA7213_DAC_NG_SETUP_TIME,
			    DA7213_DAC_NG_RAMPDN_RATE_SHIFT,
			    da7213_dac_ng_rampdown_txt);

/* DAC soft mute rate value */
static const char * const da7213_dac_soft_mute_rate_txt[] = {
	"1", "2", "4", "8", "16", "32", "64"
};

static SOC_ENUM_SINGLE_DECL(da7213_dac_soft_mute_rate,
			    DA7213_DAC_FILTERS5,
			    DA7213_DAC_SOFTMUTE_RATE_SHIFT,
			    da7213_dac_soft_mute_rate_txt);

/* ALC Attack Rate select */
static const char * const da7213_alc_attack_rate_txt[] = {
	"44/fs", "88/fs", "176/fs", "352/fs", "704/fs", "1408/fs", "2816/fs",
	"5632/fs", "11264/fs", "22528/fs", "45056/fs", "90112/fs", "180224/fs"
};

static SOC_ENUM_SINGLE_DECL(da7213_alc_attack_rate,
			    DA7213_ALC_CTRL2,
			    DA7213_ALC_ATTACK_SHIFT,
			    da7213_alc_attack_rate_txt);

/* ALC Release Rate select */
static const char * const da7213_alc_release_rate_txt[] = {
	"176/fs", "352/fs", "704/fs", "1408/fs", "2816/fs", "5632/fs",
	"11264/fs", "22528/fs", "45056/fs", "90112/fs", "180224/fs"
};

static SOC_ENUM_SINGLE_DECL(da7213_alc_release_rate,
			    DA7213_ALC_CTRL2,
			    DA7213_ALC_RELEASE_SHIFT,
			    da7213_alc_release_rate_txt);

/* ALC Hold Time select */
static const char * const da7213_alc_hold_time_txt[] = {
	"62/fs", "124/fs", "248/fs", "496/fs", "992/fs", "1984/fs", "3968/fs",
	"7936/fs", "15872/fs", "31744/fs", "63488/fs", "126976/fs",
	"253952/fs", "507904/fs", "1015808/fs", "2031616/fs"
};

static SOC_ENUM_SINGLE_DECL(da7213_alc_hold_time,
			    DA7213_ALC_CTRL3,
			    DA7213_ALC_HOLD_SHIFT,
			    da7213_alc_hold_time_txt);

/* ALC Input Signal Tracking rate select */
static const char * const da7213_alc_integ_rate_txt[] = {
	"1/4", "1/16", "1/256", "1/65536"
};

static SOC_ENUM_SINGLE_DECL(da7213_alc_integ_attack_rate,
			    DA7213_ALC_CTRL3,
			    DA7213_ALC_INTEG_ATTACK_SHIFT,
			    da7213_alc_integ_rate_txt);

static SOC_ENUM_SINGLE_DECL(da7213_alc_integ_release_rate,
			    DA7213_ALC_CTRL3,
			    DA7213_ALC_INTEG_RELEASE_SHIFT,
			    da7213_alc_integ_rate_txt);


/*
 * Control Functions
 */

static int da7213_get_alc_data(struct snd_soc_component *component, u8 reg_val)
{
	int mid_data, top_data;
	int sum = 0;
	u8 iteration;

	for (iteration = 0; iteration < DA7213_ALC_AVG_ITERATIONS;
	     iteration++) {
		/* Select the left or right channel and capture data */
		snd_soc_component_write(component, DA7213_ALC_CIC_OP_LVL_CTRL, reg_val);

		/* Select middle 8 bits for read back from data register */
		snd_soc_component_write(component, DA7213_ALC_CIC_OP_LVL_CTRL,
			      reg_val | DA7213_ALC_DATA_MIDDLE);
		mid_data = snd_soc_component_read(component, DA7213_ALC_CIC_OP_LVL_DATA);

		/* Select top 8 bits for read back from data register */
		snd_soc_component_write(component, DA7213_ALC_CIC_OP_LVL_CTRL,
			      reg_val | DA7213_ALC_DATA_TOP);
		top_data = snd_soc_component_read(component, DA7213_ALC_CIC_OP_LVL_DATA);

		sum += ((mid_data << 8) | (top_data << 16));
	}

	return sum / DA7213_ALC_AVG_ITERATIONS;
}

static void da7213_alc_calib_man(struct snd_soc_component *component)
{
	u8 reg_val;
	int avg_left_data, avg_right_data, offset_l, offset_r;

	/* Calculate average for Left and Right data */
	/* Left Data */
	avg_left_data = da7213_get_alc_data(component,
			DA7213_ALC_CIC_OP_CHANNEL_LEFT);
	/* Right Data */
	avg_right_data = da7213_get_alc_data(component,
			 DA7213_ALC_CIC_OP_CHANNEL_RIGHT);

	/* Calculate DC offset */
	offset_l = -avg_left_data;
	offset_r = -avg_right_data;

	reg_val = (offset_l & DA7213_ALC_OFFSET_15_8) >> 8;
	snd_soc_component_write(component, DA7213_ALC_OFFSET_MAN_M_L, reg_val);
	reg_val = (offset_l & DA7213_ALC_OFFSET_19_16) >> 16;
	snd_soc_component_write(component, DA7213_ALC_OFFSET_MAN_U_L, reg_val);

	reg_val = (offset_r & DA7213_ALC_OFFSET_15_8) >> 8;
	snd_soc_component_write(component, DA7213_ALC_OFFSET_MAN_M_R, reg_val);
	reg_val = (offset_r & DA7213_ALC_OFFSET_19_16) >> 16;
	snd_soc_component_write(component, DA7213_ALC_OFFSET_MAN_U_R, reg_val);

	/* Enable analog/digital gain mode & offset cancellation */
	snd_soc_component_update_bits(component, DA7213_ALC_CTRL1,
			    DA7213_ALC_OFFSET_EN | DA7213_ALC_SYNC_MODE,
			    DA7213_ALC_OFFSET_EN | DA7213_ALC_SYNC_MODE);
}

static void da7213_alc_calib_auto(struct snd_soc_component *component)
{
	u8 alc_ctrl1;

	/* Begin auto calibration and wait for completion */
	snd_soc_component_update_bits(component, DA7213_ALC_CTRL1, DA7213_ALC_AUTO_CALIB_EN,
			    DA7213_ALC_AUTO_CALIB_EN);
	do {
		alc_ctrl1 = snd_soc_component_read(component, DA7213_ALC_CTRL1);
	} while (alc_ctrl1 & DA7213_ALC_AUTO_CALIB_EN);

	/* If auto calibration fails, fall back to digital gain only mode */
	if (alc_ctrl1 & DA7213_ALC_CALIB_OVERFLOW) {
		dev_warn(component->dev,
			 "ALC auto calibration failed with overflow\n");
		snd_soc_component_update_bits(component, DA7213_ALC_CTRL1,
				    DA7213_ALC_OFFSET_EN | DA7213_ALC_SYNC_MODE,
				    0);
	} else {
		/* Enable analog/digital gain mode & offset cancellation */
		snd_soc_component_update_bits(component, DA7213_ALC_CTRL1,
				    DA7213_ALC_OFFSET_EN | DA7213_ALC_SYNC_MODE,
				    DA7213_ALC_OFFSET_EN | DA7213_ALC_SYNC_MODE);
	}

}

static void da7213_alc_calib(struct snd_soc_component *component)
{
	struct da7213_priv *da7213 = snd_soc_component_get_drvdata(component);
	u8 adc_l_ctrl, adc_r_ctrl;
	u8 mixin_l_sel, mixin_r_sel;
	u8 mic_1_ctrl, mic_2_ctrl;

	/* Save current values from ADC control registers */
	adc_l_ctrl = snd_soc_component_read(component, DA7213_ADC_L_CTRL);
	adc_r_ctrl = snd_soc_component_read(component, DA7213_ADC_R_CTRL);

	/* Save current values from MIXIN_L/R_SELECT registers */
	mixin_l_sel = snd_soc_component_read(component, DA7213_MIXIN_L_SELECT);
	mixin_r_sel = snd_soc_component_read(component, DA7213_MIXIN_R_SELECT);

	/* Save current values from MIC control registers */
	mic_1_ctrl = snd_soc_component_read(component, DA7213_MIC_1_CTRL);
	mic_2_ctrl = snd_soc_component_read(component, DA7213_MIC_2_CTRL);

	/* Enable ADC Left and Right */
	snd_soc_component_update_bits(component, DA7213_ADC_L_CTRL, DA7213_ADC_EN,
			    DA7213_ADC_EN);
	snd_soc_component_update_bits(component, DA7213_ADC_R_CTRL, DA7213_ADC_EN,
			    DA7213_ADC_EN);

	/* Enable MIC paths */
	snd_soc_component_update_bits(component, DA7213_MIXIN_L_SELECT,
			    DA7213_MIXIN_L_MIX_SELECT_MIC_1 |
			    DA7213_MIXIN_L_MIX_SELECT_MIC_2,
			    DA7213_MIXIN_L_MIX_SELECT_MIC_1 |
			    DA7213_MIXIN_L_MIX_SELECT_MIC_2);
	snd_soc_component_update_bits(component, DA7213_MIXIN_R_SELECT,
			    DA7213_MIXIN_R_MIX_SELECT_MIC_2 |
			    DA7213_MIXIN_R_MIX_SELECT_MIC_1,
			    DA7213_MIXIN_R_MIX_SELECT_MIC_2 |
			    DA7213_MIXIN_R_MIX_SELECT_MIC_1);

	/* Mute MIC PGAs */
	snd_soc_component_update_bits(component, DA7213_MIC_1_CTRL, DA7213_MUTE_EN,
			    DA7213_MUTE_EN);
	snd_soc_component_update_bits(component, DA7213_MIC_2_CTRL, DA7213_MUTE_EN,
			    DA7213_MUTE_EN);

	/* Perform calibration */
	if (da7213->alc_calib_auto)
		da7213_alc_calib_auto(component);
	else
		da7213_alc_calib_man(component);

	/* Restore MIXIN_L/R_SELECT registers to their original states */
	snd_soc_component_write(component, DA7213_MIXIN_L_SELECT, mixin_l_sel);
	snd_soc_component_write(component, DA7213_MIXIN_R_SELECT, mixin_r_sel);

	/* Restore ADC control registers to their original states */
	snd_soc_component_write(component, DA7213_ADC_L_CTRL, adc_l_ctrl);
	snd_soc_component_write(component, DA7213_ADC_R_CTRL, adc_r_ctrl);

	/* Restore original values of MIC control registers */
	snd_soc_component_write(component, DA7213_MIC_1_CTRL, mic_1_ctrl);
	snd_soc_component_write(component, DA7213_MIC_2_CTRL, mic_2_ctrl);
}

static int da7213_put_mixin_gain(struct snd_kcontrol *kcontrol,
				struct snd_ctl_elem_value *ucontrol)
{
	struct snd_soc_component *component = snd_soc_kcontrol_component(kcontrol);
	struct da7213_priv *da7213 = snd_soc_component_get_drvdata(component);
	int ret;

	ret = snd_soc_put_volsw_2r(kcontrol, ucontrol);

	/* If ALC in operation, make sure calibrated offsets are updated */
	if ((!ret) && (da7213->alc_en))
		da7213_alc_calib(component);

	return ret;
}

static int da7213_put_alc_sw(struct snd_kcontrol *kcontrol,
			    struct snd_ctl_elem_value *ucontrol)
{
	struct snd_soc_component *component = snd_soc_kcontrol_component(kcontrol);
	struct da7213_priv *da7213 = snd_soc_component_get_drvdata(component);

	/* Force ALC offset calibration if enabling ALC */
	if (ucontrol->value.integer.value[0] ||
	    ucontrol->value.integer.value[1]) {
		if (!da7213->alc_en) {
			da7213_alc_calib(component);
			da7213->alc_en = true;
		}
	} else {
		da7213->alc_en = false;
	}

	return snd_soc_put_volsw(kcontrol, ucontrol);
}


/*
 * KControls
 */

static const struct snd_kcontrol_new da7213_snd_controls[] = {

	/* Volume controls */
	SOC_SINGLE_TLV("Mic 1 Volume", DA7213_MIC_1_GAIN,
		       DA7213_MIC_AMP_GAIN_SHIFT, DA7213_MIC_AMP_GAIN_MAX,
		       DA7213_NO_INVERT, mic_vol_tlv),
	SOC_SINGLE_TLV("Mic 2 Volume", DA7213_MIC_2_GAIN,
		       DA7213_MIC_AMP_GAIN_SHIFT, DA7213_MIC_AMP_GAIN_MAX,
		       DA7213_NO_INVERT, mic_vol_tlv),
	SOC_DOUBLE_R_TLV("Aux Volume", DA7213_AUX_L_GAIN, DA7213_AUX_R_GAIN,
			 DA7213_AUX_AMP_GAIN_SHIFT, DA7213_AUX_AMP_GAIN_MAX,
			 DA7213_NO_INVERT, aux_vol_tlv),
	SOC_DOUBLE_R_EXT_TLV("Mixin PGA Volume", DA7213_MIXIN_L_GAIN,
			     DA7213_MIXIN_R_GAIN, DA7213_MIXIN_AMP_GAIN_SHIFT,
			     DA7213_MIXIN_AMP_GAIN_MAX, DA7213_NO_INVERT,
			     snd_soc_get_volsw_2r, da7213_put_mixin_gain,
			     mixin_gain_tlv),
	SOC_DOUBLE_R_TLV("ADC Volume", DA7213_ADC_L_GAIN, DA7213_ADC_R_GAIN,
			 DA7213_ADC_AMP_GAIN_SHIFT, DA7213_ADC_AMP_GAIN_MAX,
			 DA7213_NO_INVERT, digital_gain_tlv),
	SOC_DOUBLE_R_TLV("DAC Volume", DA7213_DAC_L_GAIN, DA7213_DAC_R_GAIN,
			 DA7213_DAC_AMP_GAIN_SHIFT, DA7213_DAC_AMP_GAIN_MAX,
			 DA7213_NO_INVERT, digital_gain_tlv),
	SOC_DOUBLE_R_TLV("Headphone Volume", DA7213_HP_L_GAIN, DA7213_HP_R_GAIN,
			 DA7213_HP_AMP_GAIN_SHIFT, DA7213_HP_AMP_GAIN_MAX,
			 DA7213_NO_INVERT, hp_vol_tlv),
	SOC_SINGLE_TLV("Lineout Volume", DA7213_LINE_GAIN,
		       DA7213_LINE_AMP_GAIN_SHIFT, DA7213_LINE_AMP_GAIN_MAX,
		       DA7213_NO_INVERT, lineout_vol_tlv),

	/* DAC Equalizer controls */
	SOC_SINGLE("DAC EQ Switch", DA7213_DAC_FILTERS4, DA7213_DAC_EQ_EN_SHIFT,
		   DA7213_DAC_EQ_EN_MAX, DA7213_NO_INVERT),
	SOC_SINGLE_TLV("DAC EQ1 Volume", DA7213_DAC_FILTERS2,
		       DA7213_DAC_EQ_BAND1_SHIFT, DA7213_DAC_EQ_BAND_MAX,
		       DA7213_NO_INVERT, eq_gain_tlv),
	SOC_SINGLE_TLV("DAC EQ2 Volume", DA7213_DAC_FILTERS2,
		       DA7213_DAC_EQ_BAND2_SHIFT, DA7213_DAC_EQ_BAND_MAX,
		       DA7213_NO_INVERT, eq_gain_tlv),
	SOC_SINGLE_TLV("DAC EQ3 Volume", DA7213_DAC_FILTERS3,
		       DA7213_DAC_EQ_BAND3_SHIFT, DA7213_DAC_EQ_BAND_MAX,
		       DA7213_NO_INVERT, eq_gain_tlv),
	SOC_SINGLE_TLV("DAC EQ4 Volume", DA7213_DAC_FILTERS3,
		       DA7213_DAC_EQ_BAND4_SHIFT, DA7213_DAC_EQ_BAND_MAX,
		       DA7213_NO_INVERT, eq_gain_tlv),
	SOC_SINGLE_TLV("DAC EQ5 Volume", DA7213_DAC_FILTERS4,
		       DA7213_DAC_EQ_BAND5_SHIFT, DA7213_DAC_EQ_BAND_MAX,
		       DA7213_NO_INVERT, eq_gain_tlv),

	/* High Pass Filter and Voice Mode controls */
	SOC_SINGLE("ADC HPF Switch", DA7213_ADC_FILTERS1, DA7213_HPF_EN_SHIFT,
		   DA7213_HPF_EN_MAX, DA7213_NO_INVERT),
	SOC_ENUM("ADC HPF Cutoff", da7213_adc_audio_hpf_corner),
	SOC_SINGLE("ADC Voice Mode Switch", DA7213_ADC_FILTERS1,
		   DA7213_VOICE_EN_SHIFT, DA7213_VOICE_EN_MAX,
		   DA7213_NO_INVERT),
	SOC_ENUM("ADC Voice Cutoff", da7213_adc_voice_hpf_corner),

	SOC_SINGLE("DAC HPF Switch", DA7213_DAC_FILTERS1, DA7213_HPF_EN_SHIFT,
		   DA7213_HPF_EN_MAX, DA7213_NO_INVERT),
	SOC_ENUM("DAC HPF Cutoff", da7213_dac_audio_hpf_corner),
	SOC_SINGLE("DAC Voice Mode Switch", DA7213_DAC_FILTERS1,
		   DA7213_VOICE_EN_SHIFT, DA7213_VOICE_EN_MAX,
		   DA7213_NO_INVERT),
	SOC_ENUM("DAC Voice Cutoff", da7213_dac_voice_hpf_corner),

	/* Mute controls */
	SOC_SINGLE("Mic 1 Switch", DA7213_MIC_1_CTRL, DA7213_MUTE_EN_SHIFT,
		   DA7213_MUTE_EN_MAX, DA7213_INVERT),
	SOC_SINGLE("Mic 2 Switch", DA7213_MIC_2_CTRL, DA7213_MUTE_EN_SHIFT,
		   DA7213_MUTE_EN_MAX, DA7213_INVERT),
	SOC_DOUBLE_R("Aux Switch", DA7213_AUX_L_CTRL, DA7213_AUX_R_CTRL,
		     DA7213_MUTE_EN_SHIFT, DA7213_MUTE_EN_MAX, DA7213_INVERT),
	SOC_DOUBLE_R("Mixin PGA Switch", DA7213_MIXIN_L_CTRL,
		     DA7213_MIXIN_R_CTRL, DA7213_MUTE_EN_SHIFT,
		     DA7213_MUTE_EN_MAX, DA7213_INVERT),
	SOC_DOUBLE_R("ADC Switch", DA7213_ADC_L_CTRL, DA7213_ADC_R_CTRL,
		     DA7213_MUTE_EN_SHIFT, DA7213_MUTE_EN_MAX, DA7213_INVERT),
	SOC_DOUBLE_R("Headphone Switch", DA7213_HP_L_CTRL, DA7213_HP_R_CTRL,
		     DA7213_MUTE_EN_SHIFT, DA7213_MUTE_EN_MAX, DA7213_INVERT),
	SOC_SINGLE("Lineout Switch", DA7213_LINE_CTRL, DA7213_MUTE_EN_SHIFT,
		   DA7213_MUTE_EN_MAX, DA7213_INVERT),
	SOC_SINGLE("DAC Soft Mute Switch", DA7213_DAC_FILTERS5,
		   DA7213_DAC_SOFTMUTE_EN_SHIFT, DA7213_DAC_SOFTMUTE_EN_MAX,
		   DA7213_NO_INVERT),
	SOC_ENUM("DAC Soft Mute Rate", da7213_dac_soft_mute_rate),

	/* Zero Cross controls */
	SOC_DOUBLE_R("Aux ZC Switch", DA7213_AUX_L_CTRL, DA7213_AUX_R_CTRL,
		     DA7213_ZC_EN_SHIFT, DA7213_ZC_EN_MAX, DA7213_NO_INVERT),
	SOC_DOUBLE_R("Mixin PGA ZC Switch", DA7213_MIXIN_L_CTRL,
		     DA7213_MIXIN_R_CTRL, DA7213_ZC_EN_SHIFT, DA7213_ZC_EN_MAX,
		     DA7213_NO_INVERT),
	SOC_DOUBLE_R("Headphone ZC Switch", DA7213_HP_L_CTRL, DA7213_HP_R_CTRL,
		     DA7213_ZC_EN_SHIFT, DA7213_ZC_EN_MAX, DA7213_NO_INVERT),

	/* Gain Ramping controls */
	SOC_DOUBLE_R("Aux Gain Ramping Switch", DA7213_AUX_L_CTRL,
		     DA7213_AUX_R_CTRL, DA7213_GAIN_RAMP_EN_SHIFT,
		     DA7213_GAIN_RAMP_EN_MAX, DA7213_NO_INVERT),
	SOC_DOUBLE_R("Mixin Gain Ramping Switch", DA7213_MIXIN_L_CTRL,
		     DA7213_MIXIN_R_CTRL, DA7213_GAIN_RAMP_EN_SHIFT,
		     DA7213_GAIN_RAMP_EN_MAX, DA7213_NO_INVERT),
	SOC_DOUBLE_R("ADC Gain Ramping Switch", DA7213_ADC_L_CTRL,
		     DA7213_ADC_R_CTRL, DA7213_GAIN_RAMP_EN_SHIFT,
		     DA7213_GAIN_RAMP_EN_MAX, DA7213_NO_INVERT),
	SOC_DOUBLE_R("DAC Gain Ramping Switch", DA7213_DAC_L_CTRL,
		     DA7213_DAC_R_CTRL, DA7213_GAIN_RAMP_EN_SHIFT,
		     DA7213_GAIN_RAMP_EN_MAX, DA7213_NO_INVERT),
	SOC_DOUBLE_R("Headphone Gain Ramping Switch", DA7213_HP_L_CTRL,
		     DA7213_HP_R_CTRL, DA7213_GAIN_RAMP_EN_SHIFT,
		     DA7213_GAIN_RAMP_EN_MAX, DA7213_NO_INVERT),
	SOC_SINGLE("Lineout Gain Ramping Switch", DA7213_LINE_CTRL,
		   DA7213_GAIN_RAMP_EN_SHIFT, DA7213_GAIN_RAMP_EN_MAX,
		   DA7213_NO_INVERT),
	SOC_ENUM("Gain Ramping Rate", da7213_gain_ramp_rate),

	/* DAC Noise Gate controls */
	SOC_SINGLE("DAC NG Switch", DA7213_DAC_NG_CTRL, DA7213_DAC_NG_EN_SHIFT,
		   DA7213_DAC_NG_EN_MAX, DA7213_NO_INVERT),
	SOC_ENUM("DAC NG Setup Time", da7213_dac_ng_setup_time),
	SOC_ENUM("DAC NG Rampup Rate", da7213_dac_ng_rampup_rate),
	SOC_ENUM("DAC NG Rampdown Rate", da7213_dac_ng_rampdown_rate),
	SOC_SINGLE("DAC NG OFF Threshold", DA7213_DAC_NG_OFF_THRESHOLD,
		   DA7213_DAC_NG_THRESHOLD_SHIFT, DA7213_DAC_NG_THRESHOLD_MAX,
		   DA7213_NO_INVERT),
	SOC_SINGLE("DAC NG ON Threshold", DA7213_DAC_NG_ON_THRESHOLD,
		   DA7213_DAC_NG_THRESHOLD_SHIFT, DA7213_DAC_NG_THRESHOLD_MAX,
		   DA7213_NO_INVERT),

	/* DAC Routing & Inversion */
	SOC_DOUBLE("DAC Mono Switch", DA7213_DIG_ROUTING_DAC,
		   DA7213_DAC_L_MONO_SHIFT, DA7213_DAC_R_MONO_SHIFT,
		   DA7213_DAC_MONO_MAX, DA7213_NO_INVERT),
	SOC_DOUBLE("DAC Invert Switch", DA7213_DIG_CTRL, DA7213_DAC_L_INV_SHIFT,
		   DA7213_DAC_R_INV_SHIFT, DA7213_DAC_INV_MAX,
		   DA7213_NO_INVERT),

	/* DMIC controls */
	SOC_DOUBLE_R("DMIC Switch", DA7213_MIXIN_L_SELECT,
		     DA7213_MIXIN_R_SELECT, DA7213_DMIC_EN_SHIFT,
		     DA7213_DMIC_EN_MAX, DA7213_NO_INVERT),

	/* ALC Controls */
	SOC_DOUBLE_EXT("ALC Switch", DA7213_ALC_CTRL1, DA7213_ALC_L_EN_SHIFT,
		       DA7213_ALC_R_EN_SHIFT, DA7213_ALC_EN_MAX,
		       DA7213_NO_INVERT, snd_soc_get_volsw, da7213_put_alc_sw),
	SOC_ENUM("ALC Attack Rate", da7213_alc_attack_rate),
	SOC_ENUM("ALC Release Rate", da7213_alc_release_rate),
	SOC_ENUM("ALC Hold Time", da7213_alc_hold_time),
	/*
	 * Rate at which input signal envelope is tracked as the signal gets
	 * larger
	 */
	SOC_ENUM("ALC Integ Attack Rate", da7213_alc_integ_attack_rate),
	/*
	 * Rate at which input signal envelope is tracked as the signal gets
	 * smaller
	 */
	SOC_ENUM("ALC Integ Release Rate", da7213_alc_integ_release_rate),
	SOC_SINGLE_TLV("ALC Noise Threshold Volume", DA7213_ALC_NOISE,
		       DA7213_ALC_THRESHOLD_SHIFT, DA7213_ALC_THRESHOLD_MAX,
		       DA7213_INVERT, alc_threshold_tlv),
	SOC_SINGLE_TLV("ALC Min Threshold Volume", DA7213_ALC_TARGET_MIN,
		       DA7213_ALC_THRESHOLD_SHIFT, DA7213_ALC_THRESHOLD_MAX,
		       DA7213_INVERT, alc_threshold_tlv),
	SOC_SINGLE_TLV("ALC Max Threshold Volume", DA7213_ALC_TARGET_MAX,
		       DA7213_ALC_THRESHOLD_SHIFT, DA7213_ALC_THRESHOLD_MAX,
		       DA7213_INVERT, alc_threshold_tlv),
	SOC_SINGLE_TLV("ALC Max Attenuation Volume", DA7213_ALC_GAIN_LIMITS,
		       DA7213_ALC_ATTEN_MAX_SHIFT,
		       DA7213_ALC_ATTEN_GAIN_MAX_MAX, DA7213_NO_INVERT,
		       alc_gain_tlv),
	SOC_SINGLE_TLV("ALC Max Gain Volume", DA7213_ALC_GAIN_LIMITS,
		       DA7213_ALC_GAIN_MAX_SHIFT, DA7213_ALC_ATTEN_GAIN_MAX_MAX,
		       DA7213_NO_INVERT, alc_gain_tlv),
	SOC_SINGLE_TLV("ALC Min Analog Gain Volume", DA7213_ALC_ANA_GAIN_LIMITS,
		       DA7213_ALC_ANA_GAIN_MIN_SHIFT, DA7213_ALC_ANA_GAIN_MAX,
		       DA7213_NO_INVERT, alc_analog_gain_tlv),
	SOC_SINGLE_TLV("ALC Max Analog Gain Volume", DA7213_ALC_ANA_GAIN_LIMITS,
		       DA7213_ALC_ANA_GAIN_MAX_SHIFT, DA7213_ALC_ANA_GAIN_MAX,
		       DA7213_NO_INVERT, alc_analog_gain_tlv),
	SOC_SINGLE("ALC Anticlip Mode Switch", DA7213_ALC_ANTICLIP_CTRL,
		   DA7213_ALC_ANTICLIP_EN_SHIFT, DA7213_ALC_ANTICLIP_EN_MAX,
		   DA7213_NO_INVERT),
	SOC_SINGLE("ALC Anticlip Level", DA7213_ALC_ANTICLIP_LEVEL,
		   DA7213_ALC_ANTICLIP_LEVEL_SHIFT,
		   DA7213_ALC_ANTICLIP_LEVEL_MAX, DA7213_NO_INVERT),
};


/*
 * DAPM
 */

/*
 * Enums
 */

/* MIC PGA source select */
static const char * const da7213_mic_amp_in_sel_txt[] = {
	"Differential", "MIC_P", "MIC_N"
};

static SOC_ENUM_SINGLE_DECL(da7213_mic_1_amp_in_sel,
			    DA7213_MIC_1_CTRL,
			    DA7213_MIC_AMP_IN_SEL_SHIFT,
			    da7213_mic_amp_in_sel_txt);
static const struct snd_kcontrol_new da7213_mic_1_amp_in_sel_mux =
	SOC_DAPM_ENUM("Mic 1 Amp Source MUX", da7213_mic_1_amp_in_sel);

static SOC_ENUM_SINGLE_DECL(da7213_mic_2_amp_in_sel,
			    DA7213_MIC_2_CTRL,
			    DA7213_MIC_AMP_IN_SEL_SHIFT,
			    da7213_mic_amp_in_sel_txt);
static const struct snd_kcontrol_new da7213_mic_2_amp_in_sel_mux =
	SOC_DAPM_ENUM("Mic 2 Amp Source MUX", da7213_mic_2_amp_in_sel);

/* DAI routing select */
static const char * const da7213_dai_src_txt[] = {
	"ADC Left", "ADC Right", "DAI Input Left", "DAI Input Right"
};

static SOC_ENUM_SINGLE_DECL(da7213_dai_l_src,
			    DA7213_DIG_ROUTING_DAI,
			    DA7213_DAI_L_SRC_SHIFT,
			    da7213_dai_src_txt);
static const struct snd_kcontrol_new da7213_dai_l_src_mux =
	SOC_DAPM_ENUM("DAI Left Source MUX", da7213_dai_l_src);

static SOC_ENUM_SINGLE_DECL(da7213_dai_r_src,
			    DA7213_DIG_ROUTING_DAI,
			    DA7213_DAI_R_SRC_SHIFT,
			    da7213_dai_src_txt);
static const struct snd_kcontrol_new da7213_dai_r_src_mux =
	SOC_DAPM_ENUM("DAI Right Source MUX", da7213_dai_r_src);

/* DAC routing select */
static const char * const da7213_dac_src_txt[] = {
	"ADC Output Left", "ADC Output Right", "DAI Input Left",
	"DAI Input Right"
};

static SOC_ENUM_SINGLE_DECL(da7213_dac_l_src,
			    DA7213_DIG_ROUTING_DAC,
			    DA7213_DAC_L_SRC_SHIFT,
			    da7213_dac_src_txt);
static const struct snd_kcontrol_new da7213_dac_l_src_mux =
	SOC_DAPM_ENUM("DAC Left Source MUX", da7213_dac_l_src);

static SOC_ENUM_SINGLE_DECL(da7213_dac_r_src,
			    DA7213_DIG_ROUTING_DAC,
			    DA7213_DAC_R_SRC_SHIFT,
			    da7213_dac_src_txt);
static const struct snd_kcontrol_new da7213_dac_r_src_mux =
	SOC_DAPM_ENUM("DAC Right Source MUX", da7213_dac_r_src);

/*
 * Mixer Controls
 */

/* Mixin Left */
static const struct snd_kcontrol_new da7213_dapm_mixinl_controls[] = {
	SOC_DAPM_SINGLE("Aux Left Switch", DA7213_MIXIN_L_SELECT,
			DA7213_MIXIN_L_MIX_SELECT_AUX_L_SHIFT,
			DA7213_MIXIN_L_MIX_SELECT_MAX, DA7213_NO_INVERT),
	SOC_DAPM_SINGLE("Mic 1 Switch", DA7213_MIXIN_L_SELECT,
			DA7213_MIXIN_L_MIX_SELECT_MIC_1_SHIFT,
			DA7213_MIXIN_L_MIX_SELECT_MAX, DA7213_NO_INVERT),
	SOC_DAPM_SINGLE("Mic 2 Switch", DA7213_MIXIN_L_SELECT,
			DA7213_MIXIN_L_MIX_SELECT_MIC_2_SHIFT,
			DA7213_MIXIN_L_MIX_SELECT_MAX, DA7213_NO_INVERT),
	SOC_DAPM_SINGLE("Mixin Right Switch", DA7213_MIXIN_L_SELECT,
			DA7213_MIXIN_L_MIX_SELECT_MIXIN_R_SHIFT,
			DA7213_MIXIN_L_MIX_SELECT_MAX, DA7213_NO_INVERT),
};

/* Mixin Right */
static const struct snd_kcontrol_new da7213_dapm_mixinr_controls[] = {
	SOC_DAPM_SINGLE("Aux Right Switch", DA7213_MIXIN_R_SELECT,
			DA7213_MIXIN_R_MIX_SELECT_AUX_R_SHIFT,
			DA7213_MIXIN_R_MIX_SELECT_MAX, DA7213_NO_INVERT),
	SOC_DAPM_SINGLE("Mic 2 Switch", DA7213_MIXIN_R_SELECT,
			DA7213_MIXIN_R_MIX_SELECT_MIC_2_SHIFT,
			DA7213_MIXIN_R_MIX_SELECT_MAX, DA7213_NO_INVERT),
	SOC_DAPM_SINGLE("Mic 1 Switch", DA7213_MIXIN_R_SELECT,
			DA7213_MIXIN_R_MIX_SELECT_MIC_1_SHIFT,
			DA7213_MIXIN_R_MIX_SELECT_MAX, DA7213_NO_INVERT),
	SOC_DAPM_SINGLE("Mixin Left Switch", DA7213_MIXIN_R_SELECT,
			DA7213_MIXIN_R_MIX_SELECT_MIXIN_L_SHIFT,
			DA7213_MIXIN_R_MIX_SELECT_MAX, DA7213_NO_INVERT),
};

/* Mixout Left */
static const struct snd_kcontrol_new da7213_dapm_mixoutl_controls[] = {
	SOC_DAPM_SINGLE("Aux Left Switch", DA7213_MIXOUT_L_SELECT,
			DA7213_MIXOUT_L_MIX_SELECT_AUX_L_SHIFT,
			DA7213_MIXOUT_L_MIX_SELECT_MAX, DA7213_NO_INVERT),
	SOC_DAPM_SINGLE("Mixin Left Switch", DA7213_MIXOUT_L_SELECT,
			DA7213_MIXOUT_L_MIX_SELECT_MIXIN_L_SHIFT,
			DA7213_MIXOUT_L_MIX_SELECT_MAX, DA7213_NO_INVERT),
	SOC_DAPM_SINGLE("Mixin Right Switch", DA7213_MIXOUT_L_SELECT,
			DA7213_MIXOUT_L_MIX_SELECT_MIXIN_R_SHIFT,
			DA7213_MIXOUT_L_MIX_SELECT_MAX, DA7213_NO_INVERT),
	SOC_DAPM_SINGLE("DAC Left Switch", DA7213_MIXOUT_L_SELECT,
			DA7213_MIXOUT_L_MIX_SELECT_DAC_L_SHIFT,
			DA7213_MIXOUT_L_MIX_SELECT_MAX, DA7213_NO_INVERT),
	SOC_DAPM_SINGLE("Aux Left Invert Switch", DA7213_MIXOUT_L_SELECT,
			DA7213_MIXOUT_L_MIX_SELECT_AUX_L_INVERTED_SHIFT,
			DA7213_MIXOUT_L_MIX_SELECT_MAX, DA7213_NO_INVERT),
	SOC_DAPM_SINGLE("Mixin Left Invert Switch", DA7213_MIXOUT_L_SELECT,
			DA7213_MIXOUT_L_MIX_SELECT_MIXIN_L_INVERTED_SHIFT,
			DA7213_MIXOUT_L_MIX_SELECT_MAX, DA7213_NO_INVERT),
	SOC_DAPM_SINGLE("Mixin Right Invert Switch", DA7213_MIXOUT_L_SELECT,
			DA7213_MIXOUT_L_MIX_SELECT_MIXIN_R_INVERTED_SHIFT,
			DA7213_MIXOUT_L_MIX_SELECT_MAX, DA7213_NO_INVERT),
};

/* Mixout Right */
static const struct snd_kcontrol_new da7213_dapm_mixoutr_controls[] = {
	SOC_DAPM_SINGLE("Aux Right Switch", DA7213_MIXOUT_R_SELECT,
			DA7213_MIXOUT_R_MIX_SELECT_AUX_R_SHIFT,
			DA7213_MIXOUT_R_MIX_SELECT_MAX, DA7213_NO_INVERT),
	SOC_DAPM_SINGLE("Mixin Right Switch", DA7213_MIXOUT_R_SELECT,
			DA7213_MIXOUT_R_MIX_SELECT_MIXIN_R_SHIFT,
			DA7213_MIXOUT_R_MIX_SELECT_MAX, DA7213_NO_INVERT),
	SOC_DAPM_SINGLE("Mixin Left Switch", DA7213_MIXOUT_R_SELECT,
			DA7213_MIXOUT_R_MIX_SELECT_MIXIN_L_SHIFT,
			DA7213_MIXOUT_R_MIX_SELECT_MAX, DA7213_NO_INVERT),
	SOC_DAPM_SINGLE("DAC Right Switch", DA7213_MIXOUT_R_SELECT,
			DA7213_MIXOUT_R_MIX_SELECT_DAC_R_SHIFT,
			DA7213_MIXOUT_R_MIX_SELECT_MAX, DA7213_NO_INVERT),
	SOC_DAPM_SINGLE("Aux Right Invert Switch", DA7213_MIXOUT_R_SELECT,
			DA7213_MIXOUT_R_MIX_SELECT_AUX_R_INVERTED_SHIFT,
			DA7213_MIXOUT_R_MIX_SELECT_MAX, DA7213_NO_INVERT),
	SOC_DAPM_SINGLE("Mixin Right Invert Switch", DA7213_MIXOUT_R_SELECT,
			DA7213_MIXOUT_R_MIX_SELECT_MIXIN_R_INVERTED_SHIFT,
			DA7213_MIXOUT_R_MIX_SELECT_MAX, DA7213_NO_INVERT),
	SOC_DAPM_SINGLE("Mixin Left Invert Switch", DA7213_MIXOUT_R_SELECT,
			DA7213_MIXOUT_R_MIX_SELECT_MIXIN_L_INVERTED_SHIFT,
			DA7213_MIXOUT_R_MIX_SELECT_MAX, DA7213_NO_INVERT),
};


/*
 * DAPM Events
 */

static int da7213_dai_event(struct snd_soc_dapm_widget *w,
			    struct snd_kcontrol *kcontrol, int event)
{
<<<<<<< HEAD
	struct snd_soc_codec *codec = snd_soc_dapm_to_codec(w->dapm);
	struct da7213_priv *da7213 = snd_soc_codec_get_drvdata(codec);
=======
	struct snd_soc_component *component = snd_soc_dapm_to_component(w->dapm);
	struct da7213_priv *da7213 = snd_soc_component_get_drvdata(component);
>>>>>>> 24b8d41d
	u8 pll_ctrl, pll_status;
	int i = 0;
	bool srm_lock = false;

	switch (event) {
	case SND_SOC_DAPM_PRE_PMU:
		/* Enable DAI clks for master mode */
		if (da7213->master)
<<<<<<< HEAD
			snd_soc_update_bits(codec, DA7213_DAI_CLK_MODE,
=======
			snd_soc_component_update_bits(component, DA7213_DAI_CLK_MODE,
>>>>>>> 24b8d41d
					    DA7213_DAI_CLK_EN_MASK,
					    DA7213_DAI_CLK_EN_MASK);

		/* PC synchronised to DAI */
<<<<<<< HEAD
		snd_soc_update_bits(codec, DA7213_PC_COUNT,
				    DA7213_PC_FREERUN_MASK, 0);

		/* If SRM not enabled then nothing more to do */
		pll_ctrl = snd_soc_read(codec, DA7213_PLL_CTRL);
=======
		snd_soc_component_update_bits(component, DA7213_PC_COUNT,
				    DA7213_PC_FREERUN_MASK, 0);

		/* If SRM not enabled then nothing more to do */
		pll_ctrl = snd_soc_component_read(component, DA7213_PLL_CTRL);
>>>>>>> 24b8d41d
		if (!(pll_ctrl & DA7213_PLL_SRM_EN))
			return 0;

		/* Assist 32KHz mode PLL lock */
		if (pll_ctrl & DA7213_PLL_32K_MODE) {
<<<<<<< HEAD
			snd_soc_write(codec, 0xF0, 0x8B);
			snd_soc_write(codec, 0xF2, 0x03);
			snd_soc_write(codec, 0xF0, 0x00);
=======
			snd_soc_component_write(component, 0xF0, 0x8B);
			snd_soc_component_write(component, 0xF2, 0x03);
			snd_soc_component_write(component, 0xF0, 0x00);
>>>>>>> 24b8d41d
		}

		/* Check SRM has locked */
		do {
<<<<<<< HEAD
			pll_status = snd_soc_read(codec, DA7213_PLL_STATUS);
=======
			pll_status = snd_soc_component_read(component, DA7213_PLL_STATUS);
>>>>>>> 24b8d41d
			if (pll_status & DA7219_PLL_SRM_LOCK) {
				srm_lock = true;
			} else {
				++i;
				msleep(50);
			}
<<<<<<< HEAD
		} while ((i < DA7213_SRM_CHECK_RETRIES) & (!srm_lock));

		if (!srm_lock)
			dev_warn(codec->dev, "SRM failed to lock\n");
=======
		} while ((i < DA7213_SRM_CHECK_RETRIES) && (!srm_lock));

		if (!srm_lock)
			dev_warn(component->dev, "SRM failed to lock\n");
>>>>>>> 24b8d41d

		return 0;
	case SND_SOC_DAPM_POST_PMD:
		/* Revert 32KHz PLL lock udpates if applied previously */
<<<<<<< HEAD
		pll_ctrl = snd_soc_read(codec, DA7213_PLL_CTRL);
		if (pll_ctrl & DA7213_PLL_32K_MODE) {
			snd_soc_write(codec, 0xF0, 0x8B);
			snd_soc_write(codec, 0xF2, 0x01);
			snd_soc_write(codec, 0xF0, 0x00);
		}

		/* PC free-running */
		snd_soc_update_bits(codec, DA7213_PC_COUNT,
=======
		pll_ctrl = snd_soc_component_read(component, DA7213_PLL_CTRL);
		if (pll_ctrl & DA7213_PLL_32K_MODE) {
			snd_soc_component_write(component, 0xF0, 0x8B);
			snd_soc_component_write(component, 0xF2, 0x01);
			snd_soc_component_write(component, 0xF0, 0x00);
		}

		/* PC free-running */
		snd_soc_component_update_bits(component, DA7213_PC_COUNT,
>>>>>>> 24b8d41d
				    DA7213_PC_FREERUN_MASK,
				    DA7213_PC_FREERUN_MASK);

		/* Disable DAI clks if in master mode */
		if (da7213->master)
<<<<<<< HEAD
			snd_soc_update_bits(codec, DA7213_DAI_CLK_MODE,
=======
			snd_soc_component_update_bits(component, DA7213_DAI_CLK_MODE,
>>>>>>> 24b8d41d
					    DA7213_DAI_CLK_EN_MASK, 0);
		return 0;
	default:
		return -EINVAL;
	}
}


/*
 * DAPM widgets
 */

static const struct snd_soc_dapm_widget da7213_dapm_widgets[] = {
	/*
	 * Power Supply
	 */
	SND_SOC_DAPM_REGULATOR_SUPPLY("VDDMIC", 0, 0),

	/*
	 * Input & Output
	 */

	/* Use a supply here as this controls both input & output DAIs */
	SND_SOC_DAPM_SUPPLY("DAI", DA7213_DAI_CTRL, DA7213_DAI_EN_SHIFT,
			    DA7213_NO_INVERT, da7213_dai_event,
			    SND_SOC_DAPM_PRE_PMU | SND_SOC_DAPM_POST_PMD),

	/*
	 * Input
	 */

	/* Input Lines */
	SND_SOC_DAPM_INPUT("MIC1"),
	SND_SOC_DAPM_INPUT("MIC2"),
	SND_SOC_DAPM_INPUT("AUXL"),
	SND_SOC_DAPM_INPUT("AUXR"),

	/* MUXs for Mic PGA source selection */
	SND_SOC_DAPM_MUX("Mic 1 Amp Source MUX", SND_SOC_NOPM, 0, 0,
			 &da7213_mic_1_amp_in_sel_mux),
	SND_SOC_DAPM_MUX("Mic 2 Amp Source MUX", SND_SOC_NOPM, 0, 0,
			 &da7213_mic_2_amp_in_sel_mux),

	/* Input PGAs */
	SND_SOC_DAPM_PGA("Mic 1 PGA", DA7213_MIC_1_CTRL, DA7213_AMP_EN_SHIFT,
			 DA7213_NO_INVERT, NULL, 0),
	SND_SOC_DAPM_PGA("Mic 2 PGA", DA7213_MIC_2_CTRL, DA7213_AMP_EN_SHIFT,
			 DA7213_NO_INVERT, NULL, 0),
	SND_SOC_DAPM_PGA("Aux Left PGA", DA7213_AUX_L_CTRL, DA7213_AMP_EN_SHIFT,
			 DA7213_NO_INVERT, NULL, 0),
	SND_SOC_DAPM_PGA("Aux Right PGA", DA7213_AUX_R_CTRL,
			 DA7213_AMP_EN_SHIFT, DA7213_NO_INVERT, NULL, 0),
	SND_SOC_DAPM_PGA("Mixin Left PGA", DA7213_MIXIN_L_CTRL,
			 DA7213_AMP_EN_SHIFT, DA7213_NO_INVERT, NULL, 0),
	SND_SOC_DAPM_PGA("Mixin Right PGA", DA7213_MIXIN_R_CTRL,
			 DA7213_AMP_EN_SHIFT, DA7213_NO_INVERT, NULL, 0),

	/* Mic Biases */
	SND_SOC_DAPM_SUPPLY("Mic Bias 1", DA7213_MICBIAS_CTRL,
			    DA7213_MICBIAS1_EN_SHIFT, DA7213_NO_INVERT,
			    NULL, 0),
	SND_SOC_DAPM_SUPPLY("Mic Bias 2", DA7213_MICBIAS_CTRL,
			    DA7213_MICBIAS2_EN_SHIFT, DA7213_NO_INVERT,
			    NULL, 0),

	/* Input Mixers */
	SND_SOC_DAPM_MIXER("Mixin Left", SND_SOC_NOPM, 0, 0,
			   &da7213_dapm_mixinl_controls[0],
			   ARRAY_SIZE(da7213_dapm_mixinl_controls)),
	SND_SOC_DAPM_MIXER("Mixin Right", SND_SOC_NOPM, 0, 0,
			   &da7213_dapm_mixinr_controls[0],
			   ARRAY_SIZE(da7213_dapm_mixinr_controls)),

	/* ADCs */
	SND_SOC_DAPM_ADC("ADC Left", NULL, DA7213_ADC_L_CTRL,
			 DA7213_ADC_EN_SHIFT, DA7213_NO_INVERT),
	SND_SOC_DAPM_ADC("ADC Right", NULL, DA7213_ADC_R_CTRL,
			 DA7213_ADC_EN_SHIFT, DA7213_NO_INVERT),

	/* DAI */
	SND_SOC_DAPM_MUX("DAI Left Source MUX", SND_SOC_NOPM, 0, 0,
			 &da7213_dai_l_src_mux),
	SND_SOC_DAPM_MUX("DAI Right Source MUX", SND_SOC_NOPM, 0, 0,
			 &da7213_dai_r_src_mux),
	SND_SOC_DAPM_AIF_OUT("DAIOUTL", "Capture", 0, SND_SOC_NOPM, 0, 0),
	SND_SOC_DAPM_AIF_OUT("DAIOUTR", "Capture", 1, SND_SOC_NOPM, 0, 0),

	/*
	 * Output
	 */

	/* DAI */
	SND_SOC_DAPM_AIF_IN("DAIINL", "Playback", 0, SND_SOC_NOPM, 0, 0),
	SND_SOC_DAPM_AIF_IN("DAIINR", "Playback", 1, SND_SOC_NOPM, 0, 0),
	SND_SOC_DAPM_MUX("DAC Left Source MUX", SND_SOC_NOPM, 0, 0,
			 &da7213_dac_l_src_mux),
	SND_SOC_DAPM_MUX("DAC Right Source MUX", SND_SOC_NOPM, 0, 0,
			 &da7213_dac_r_src_mux),

	/* DACs */
	SND_SOC_DAPM_DAC("DAC Left", NULL, DA7213_DAC_L_CTRL,
			 DA7213_DAC_EN_SHIFT, DA7213_NO_INVERT),
	SND_SOC_DAPM_DAC("DAC Right", NULL, DA7213_DAC_R_CTRL,
			 DA7213_DAC_EN_SHIFT, DA7213_NO_INVERT),

	/* Output Mixers */
	SND_SOC_DAPM_MIXER("Mixout Left", SND_SOC_NOPM, 0, 0,
			   &da7213_dapm_mixoutl_controls[0],
			   ARRAY_SIZE(da7213_dapm_mixoutl_controls)),
	SND_SOC_DAPM_MIXER("Mixout Right", SND_SOC_NOPM, 0, 0,
			   &da7213_dapm_mixoutr_controls[0],
			   ARRAY_SIZE(da7213_dapm_mixoutr_controls)),

	/* Output PGAs */
	SND_SOC_DAPM_PGA("Mixout Left PGA", DA7213_MIXOUT_L_CTRL,
			 DA7213_AMP_EN_SHIFT, DA7213_NO_INVERT, NULL, 0),
	SND_SOC_DAPM_PGA("Mixout Right PGA", DA7213_MIXOUT_R_CTRL,
			 DA7213_AMP_EN_SHIFT, DA7213_NO_INVERT, NULL, 0),
	SND_SOC_DAPM_PGA("Lineout PGA", DA7213_LINE_CTRL, DA7213_AMP_EN_SHIFT,
			 DA7213_NO_INVERT, NULL, 0),
	SND_SOC_DAPM_PGA("Headphone Left PGA", DA7213_HP_L_CTRL,
			 DA7213_AMP_EN_SHIFT, DA7213_NO_INVERT, NULL, 0),
	SND_SOC_DAPM_PGA("Headphone Right PGA", DA7213_HP_R_CTRL,
			 DA7213_AMP_EN_SHIFT, DA7213_NO_INVERT, NULL, 0),

	/* Charge Pump */
	SND_SOC_DAPM_SUPPLY("Charge Pump", DA7213_CP_CTRL, DA7213_CP_EN_SHIFT,
			    DA7213_NO_INVERT, NULL, 0),

	/* Output Lines */
	SND_SOC_DAPM_OUTPUT("HPL"),
	SND_SOC_DAPM_OUTPUT("HPR"),
	SND_SOC_DAPM_OUTPUT("LINE"),
};


/*
 * DAPM audio route definition
 */

static const struct snd_soc_dapm_route da7213_audio_map[] = {
	/* Dest       Connecting Widget    source */

	/* Input path */
	{"Mic Bias 1", NULL, "VDDMIC"},
	{"Mic Bias 2", NULL, "VDDMIC"},

	{"MIC1", NULL, "Mic Bias 1"},
	{"MIC2", NULL, "Mic Bias 2"},

	{"Mic 1 Amp Source MUX", "Differential", "MIC1"},
	{"Mic 1 Amp Source MUX", "MIC_P", "MIC1"},
	{"Mic 1 Amp Source MUX", "MIC_N", "MIC1"},

	{"Mic 2 Amp Source MUX", "Differential", "MIC2"},
	{"Mic 2 Amp Source MUX", "MIC_P", "MIC2"},
	{"Mic 2 Amp Source MUX", "MIC_N", "MIC2"},

	{"Mic 1 PGA", NULL, "Mic 1 Amp Source MUX"},
	{"Mic 2 PGA", NULL, "Mic 2 Amp Source MUX"},

	{"Aux Left PGA", NULL, "AUXL"},
	{"Aux Right PGA", NULL, "AUXR"},

	{"Mixin Left", "Aux Left Switch", "Aux Left PGA"},
	{"Mixin Left", "Mic 1 Switch", "Mic 1 PGA"},
	{"Mixin Left", "Mic 2 Switch", "Mic 2 PGA"},
	{"Mixin Left", "Mixin Right Switch", "Mixin Right PGA"},

	{"Mixin Right", "Aux Right Switch", "Aux Right PGA"},
	{"Mixin Right", "Mic 2 Switch", "Mic 2 PGA"},
	{"Mixin Right", "Mic 1 Switch", "Mic 1 PGA"},
	{"Mixin Right", "Mixin Left Switch", "Mixin Left PGA"},

	{"Mixin Left PGA", NULL, "Mixin Left"},
	{"ADC Left", NULL, "Mixin Left PGA"},

	{"Mixin Right PGA", NULL, "Mixin Right"},
	{"ADC Right", NULL, "Mixin Right PGA"},

	{"DAI Left Source MUX", "ADC Left", "ADC Left"},
	{"DAI Left Source MUX", "ADC Right", "ADC Right"},
	{"DAI Left Source MUX", "DAI Input Left", "DAIINL"},
	{"DAI Left Source MUX", "DAI Input Right", "DAIINR"},

	{"DAI Right Source MUX", "ADC Left", "ADC Left"},
	{"DAI Right Source MUX", "ADC Right", "ADC Right"},
	{"DAI Right Source MUX", "DAI Input Left", "DAIINL"},
	{"DAI Right Source MUX", "DAI Input Right", "DAIINR"},

	{"DAIOUTL", NULL, "DAI Left Source MUX"},
	{"DAIOUTR", NULL, "DAI Right Source MUX"},

	{"DAIOUTL", NULL, "DAI"},
	{"DAIOUTR", NULL, "DAI"},

	/* Output path */
	{"DAIINL", NULL, "DAI"},
	{"DAIINR", NULL, "DAI"},

	{"DAC Left Source MUX", "ADC Output Left", "ADC Left"},
	{"DAC Left Source MUX", "ADC Output Right", "ADC Right"},
	{"DAC Left Source MUX", "DAI Input Left", "DAIINL"},
	{"DAC Left Source MUX", "DAI Input Right", "DAIINR"},

	{"DAC Right Source MUX", "ADC Output Left", "ADC Left"},
	{"DAC Right Source MUX", "ADC Output Right", "ADC Right"},
	{"DAC Right Source MUX", "DAI Input Left", "DAIINL"},
	{"DAC Right Source MUX", "DAI Input Right", "DAIINR"},

	{"DAC Left", NULL, "DAC Left Source MUX"},
	{"DAC Right", NULL, "DAC Right Source MUX"},

	{"Mixout Left", "Aux Left Switch", "Aux Left PGA"},
	{"Mixout Left", "Mixin Left Switch", "Mixin Left PGA"},
	{"Mixout Left", "Mixin Right Switch", "Mixin Right PGA"},
	{"Mixout Left", "DAC Left Switch", "DAC Left"},
	{"Mixout Left", "Aux Left Invert Switch", "Aux Left PGA"},
	{"Mixout Left", "Mixin Left Invert Switch", "Mixin Left PGA"},
	{"Mixout Left", "Mixin Right Invert Switch", "Mixin Right PGA"},

	{"Mixout Right", "Aux Right Switch", "Aux Right PGA"},
	{"Mixout Right", "Mixin Right Switch", "Mixin Right PGA"},
	{"Mixout Right", "Mixin Left Switch", "Mixin Left PGA"},
	{"Mixout Right", "DAC Right Switch", "DAC Right"},
	{"Mixout Right", "Aux Right Invert Switch", "Aux Right PGA"},
	{"Mixout Right", "Mixin Right Invert Switch", "Mixin Right PGA"},
	{"Mixout Right", "Mixin Left Invert Switch", "Mixin Left PGA"},

	{"Mixout Left PGA", NULL, "Mixout Left"},
	{"Mixout Right PGA", NULL, "Mixout Right"},

	{"Headphone Left PGA", NULL, "Mixout Left PGA"},
	{"Headphone Left PGA", NULL, "Charge Pump"},
	{"HPL", NULL, "Headphone Left PGA"},

	{"Headphone Right PGA", NULL, "Mixout Right PGA"},
	{"Headphone Right PGA", NULL, "Charge Pump"},
	{"HPR", NULL, "Headphone Right PGA"},

	{"Lineout PGA", NULL, "Mixout Right PGA"},
	{"LINE", NULL, "Lineout PGA"},
};

static const struct reg_default da7213_reg_defaults[] = {
	{ DA7213_DIG_ROUTING_DAI, 0x10 },
	{ DA7213_SR, 0x0A },
	{ DA7213_REFERENCES, 0x80 },
	{ DA7213_PLL_FRAC_TOP, 0x00 },
	{ DA7213_PLL_FRAC_BOT, 0x00 },
	{ DA7213_PLL_INTEGER, 0x20 },
	{ DA7213_PLL_CTRL, 0x0C },
	{ DA7213_DAI_CLK_MODE, 0x01 },
	{ DA7213_DAI_CTRL, 0x08 },
	{ DA7213_DIG_ROUTING_DAC, 0x32 },
	{ DA7213_AUX_L_GAIN, 0x35 },
	{ DA7213_AUX_R_GAIN, 0x35 },
	{ DA7213_MIXIN_L_SELECT, 0x00 },
	{ DA7213_MIXIN_R_SELECT, 0x00 },
	{ DA7213_MIXIN_L_GAIN, 0x03 },
	{ DA7213_MIXIN_R_GAIN, 0x03 },
	{ DA7213_ADC_L_GAIN, 0x6F },
	{ DA7213_ADC_R_GAIN, 0x6F },
	{ DA7213_ADC_FILTERS1, 0x80 },
	{ DA7213_MIC_1_GAIN, 0x01 },
	{ DA7213_MIC_2_GAIN, 0x01 },
	{ DA7213_DAC_FILTERS5, 0x00 },
	{ DA7213_DAC_FILTERS2, 0x88 },
	{ DA7213_DAC_FILTERS3, 0x88 },
	{ DA7213_DAC_FILTERS4, 0x08 },
	{ DA7213_DAC_FILTERS1, 0x80 },
	{ DA7213_DAC_L_GAIN, 0x6F },
	{ DA7213_DAC_R_GAIN, 0x6F },
	{ DA7213_CP_CTRL, 0x61 },
	{ DA7213_HP_L_GAIN, 0x39 },
	{ DA7213_HP_R_GAIN, 0x39 },
	{ DA7213_LINE_GAIN, 0x30 },
	{ DA7213_MIXOUT_L_SELECT, 0x00 },
	{ DA7213_MIXOUT_R_SELECT, 0x00 },
	{ DA7213_SYSTEM_MODES_INPUT, 0x00 },
	{ DA7213_SYSTEM_MODES_OUTPUT, 0x00 },
	{ DA7213_AUX_L_CTRL, 0x44 },
	{ DA7213_AUX_R_CTRL, 0x44 },
	{ DA7213_MICBIAS_CTRL, 0x11 },
	{ DA7213_MIC_1_CTRL, 0x40 },
	{ DA7213_MIC_2_CTRL, 0x40 },
	{ DA7213_MIXIN_L_CTRL, 0x40 },
	{ DA7213_MIXIN_R_CTRL, 0x40 },
	{ DA7213_ADC_L_CTRL, 0x40 },
	{ DA7213_ADC_R_CTRL, 0x40 },
	{ DA7213_DAC_L_CTRL, 0x48 },
	{ DA7213_DAC_R_CTRL, 0x40 },
	{ DA7213_HP_L_CTRL, 0x41 },
	{ DA7213_HP_R_CTRL, 0x40 },
	{ DA7213_LINE_CTRL, 0x40 },
	{ DA7213_MIXOUT_L_CTRL, 0x10 },
	{ DA7213_MIXOUT_R_CTRL, 0x10 },
	{ DA7213_LDO_CTRL, 0x00 },
	{ DA7213_IO_CTRL, 0x00 },
	{ DA7213_GAIN_RAMP_CTRL, 0x00},
	{ DA7213_MIC_CONFIG, 0x00 },
	{ DA7213_PC_COUNT, 0x00 },
	{ DA7213_CP_VOL_THRESHOLD1, 0x32 },
	{ DA7213_CP_DELAY, 0x95 },
	{ DA7213_CP_DETECTOR, 0x00 },
	{ DA7213_DAI_OFFSET, 0x00 },
	{ DA7213_DIG_CTRL, 0x00 },
	{ DA7213_ALC_CTRL2, 0x00 },
	{ DA7213_ALC_CTRL3, 0x00 },
	{ DA7213_ALC_NOISE, 0x3F },
	{ DA7213_ALC_TARGET_MIN, 0x3F },
	{ DA7213_ALC_TARGET_MAX, 0x00 },
	{ DA7213_ALC_GAIN_LIMITS, 0xFF },
	{ DA7213_ALC_ANA_GAIN_LIMITS, 0x71 },
	{ DA7213_ALC_ANTICLIP_CTRL, 0x00 },
	{ DA7213_ALC_ANTICLIP_LEVEL, 0x00 },
	{ DA7213_ALC_OFFSET_MAN_M_L, 0x00 },
	{ DA7213_ALC_OFFSET_MAN_U_L, 0x00 },
	{ DA7213_ALC_OFFSET_MAN_M_R, 0x00 },
	{ DA7213_ALC_OFFSET_MAN_U_R, 0x00 },
	{ DA7213_ALC_CIC_OP_LVL_CTRL, 0x00 },
	{ DA7213_DAC_NG_SETUP_TIME, 0x00 },
	{ DA7213_DAC_NG_OFF_THRESHOLD, 0x00 },
	{ DA7213_DAC_NG_ON_THRESHOLD, 0x00 },
	{ DA7213_DAC_NG_CTRL, 0x00 },
};

static bool da7213_volatile_register(struct device *dev, unsigned int reg)
{
	switch (reg) {
	case DA7213_STATUS1:
	case DA7213_PLL_STATUS:
	case DA7213_AUX_L_GAIN_STATUS:
	case DA7213_AUX_R_GAIN_STATUS:
	case DA7213_MIC_1_GAIN_STATUS:
	case DA7213_MIC_2_GAIN_STATUS:
	case DA7213_MIXIN_L_GAIN_STATUS:
	case DA7213_MIXIN_R_GAIN_STATUS:
	case DA7213_ADC_L_GAIN_STATUS:
	case DA7213_ADC_R_GAIN_STATUS:
	case DA7213_DAC_L_GAIN_STATUS:
	case DA7213_DAC_R_GAIN_STATUS:
	case DA7213_HP_L_GAIN_STATUS:
	case DA7213_HP_R_GAIN_STATUS:
	case DA7213_LINE_GAIN_STATUS:
	case DA7213_ALC_CTRL1:
	case DA7213_ALC_OFFSET_AUTO_M_L:
	case DA7213_ALC_OFFSET_AUTO_U_L:
	case DA7213_ALC_OFFSET_AUTO_M_R:
	case DA7213_ALC_OFFSET_AUTO_U_R:
	case DA7213_ALC_CIC_OP_LVL_DATA:
		return true;
	default:
		return false;
	}
}

static int da7213_hw_params(struct snd_pcm_substream *substream,
			    struct snd_pcm_hw_params *params,
			    struct snd_soc_dai *dai)
{
	struct snd_soc_component *component = dai->component;
	struct da7213_priv *da7213 = snd_soc_component_get_drvdata(component);
	u8 dai_ctrl = 0;
	u8 fs;

	/* Set DAI format */
	switch (params_width(params)) {
	case 16:
		dai_ctrl |= DA7213_DAI_WORD_LENGTH_S16_LE;
		break;
	case 20:
		dai_ctrl |= DA7213_DAI_WORD_LENGTH_S20_LE;
		break;
	case 24:
		dai_ctrl |= DA7213_DAI_WORD_LENGTH_S24_LE;
		break;
	case 32:
		dai_ctrl |= DA7213_DAI_WORD_LENGTH_S32_LE;
		break;
	default:
		return -EINVAL;
	}

	/* Set sampling rate */
	switch (params_rate(params)) {
	case 8000:
		fs = DA7213_SR_8000;
		da7213->out_rate = DA7213_PLL_FREQ_OUT_98304000;
		break;
	case 11025:
		fs = DA7213_SR_11025;
		da7213->out_rate = DA7213_PLL_FREQ_OUT_90316800;
		break;
	case 12000:
		fs = DA7213_SR_12000;
		da7213->out_rate = DA7213_PLL_FREQ_OUT_98304000;
		break;
	case 16000:
		fs = DA7213_SR_16000;
		da7213->out_rate = DA7213_PLL_FREQ_OUT_98304000;
		break;
	case 22050:
		fs = DA7213_SR_22050;
		da7213->out_rate = DA7213_PLL_FREQ_OUT_90316800;
		break;
	case 32000:
		fs = DA7213_SR_32000;
		da7213->out_rate = DA7213_PLL_FREQ_OUT_98304000;
		break;
	case 44100:
		fs = DA7213_SR_44100;
		da7213->out_rate = DA7213_PLL_FREQ_OUT_90316800;
		break;
	case 48000:
		fs = DA7213_SR_48000;
		da7213->out_rate = DA7213_PLL_FREQ_OUT_98304000;
		break;
	case 88200:
		fs = DA7213_SR_88200;
		da7213->out_rate = DA7213_PLL_FREQ_OUT_90316800;
		break;
	case 96000:
		fs = DA7213_SR_96000;
		da7213->out_rate = DA7213_PLL_FREQ_OUT_98304000;
		break;
	default:
		return -EINVAL;
	}

	snd_soc_component_update_bits(component, DA7213_DAI_CTRL, DA7213_DAI_WORD_LENGTH_MASK,
			    dai_ctrl);
	snd_soc_component_write(component, DA7213_SR, fs);

	return 0;
}

static int da7213_set_dai_fmt(struct snd_soc_dai *codec_dai, unsigned int fmt)
{
	struct snd_soc_component *component = codec_dai->component;
	struct da7213_priv *da7213 = snd_soc_component_get_drvdata(component);
	u8 dai_clk_mode = 0, dai_ctrl = 0;
	u8 dai_offset = 0;

	/* Set master/slave mode */
	switch (fmt & SND_SOC_DAIFMT_MASTER_MASK) {
	case SND_SOC_DAIFMT_CBM_CFM:
		da7213->master = true;
		break;
	case SND_SOC_DAIFMT_CBS_CFS:
		da7213->master = false;
		break;
	default:
		return -EINVAL;
	}

	/* Set clock normal/inverted */
	switch (fmt & SND_SOC_DAIFMT_FORMAT_MASK) {
	case SND_SOC_DAIFMT_I2S:
	case SND_SOC_DAIFMT_LEFT_J:
	case SND_SOC_DAIFMT_RIGHT_J:
		switch (fmt & SND_SOC_DAIFMT_INV_MASK) {
		case SND_SOC_DAIFMT_NB_NF:
			break;
		case SND_SOC_DAIFMT_NB_IF:
			dai_clk_mode |= DA7213_DAI_WCLK_POL_INV;
			break;
		case SND_SOC_DAIFMT_IB_NF:
			dai_clk_mode |= DA7213_DAI_CLK_POL_INV;
			break;
		case SND_SOC_DAIFMT_IB_IF:
			dai_clk_mode |= DA7213_DAI_WCLK_POL_INV |
					DA7213_DAI_CLK_POL_INV;
			break;
		default:
			return -EINVAL;
		}
		break;
	case SND_SOC_DAI_FORMAT_DSP_A:
	case SND_SOC_DAI_FORMAT_DSP_B:
		/* The bclk is inverted wrt ASoC conventions */
		switch (fmt & SND_SOC_DAIFMT_INV_MASK) {
		case SND_SOC_DAIFMT_NB_NF:
			dai_clk_mode |= DA7213_DAI_CLK_POL_INV;
			break;
		case SND_SOC_DAIFMT_NB_IF:
			dai_clk_mode |= DA7213_DAI_WCLK_POL_INV |
					DA7213_DAI_CLK_POL_INV;
			break;
		case SND_SOC_DAIFMT_IB_NF:
			break;
		case SND_SOC_DAIFMT_IB_IF:
			dai_clk_mode |= DA7213_DAI_WCLK_POL_INV;
			break;
		default:
			return -EINVAL;
		}
		break;
	default:
		return -EINVAL;
	}

	/* Only I2S is supported */
	switch (fmt & SND_SOC_DAIFMT_FORMAT_MASK) {
	case SND_SOC_DAIFMT_I2S:
		dai_ctrl |= DA7213_DAI_FORMAT_I2S_MODE;
		break;
	case SND_SOC_DAIFMT_LEFT_J:
		dai_ctrl |= DA7213_DAI_FORMAT_LEFT_J;
		break;
	case SND_SOC_DAIFMT_RIGHT_J:
		dai_ctrl |= DA7213_DAI_FORMAT_RIGHT_J;
		break;
	case SND_SOC_DAI_FORMAT_DSP_A: /* L data MSB after FRM LRC */
		dai_ctrl |= DA7213_DAI_FORMAT_DSP;
		dai_offset = 1;
		break;
	case SND_SOC_DAI_FORMAT_DSP_B: /* L data MSB during FRM LRC */
		dai_ctrl |= DA7213_DAI_FORMAT_DSP;
		break;
	default:
		return -EINVAL;
	}

	/* By default only 64 BCLK per WCLK is supported */
	dai_clk_mode |= DA7213_DAI_BCLKS_PER_WCLK_64;

	snd_soc_component_update_bits(component, DA7213_DAI_CLK_MODE,
			    DA7213_DAI_BCLKS_PER_WCLK_MASK |
			    DA7213_DAI_CLK_POL_MASK | DA7213_DAI_WCLK_POL_MASK,
			    dai_clk_mode);
	snd_soc_component_update_bits(component, DA7213_DAI_CTRL, DA7213_DAI_FORMAT_MASK,
			    dai_ctrl);
	snd_soc_component_write(component, DA7213_DAI_OFFSET, dai_offset);

	return 0;
}

static int da7213_mute(struct snd_soc_dai *dai, int mute, int direction)
{
	struct snd_soc_component *component = dai->component;

	if (mute) {
		snd_soc_component_update_bits(component, DA7213_DAC_L_CTRL,
				    DA7213_MUTE_EN, DA7213_MUTE_EN);
		snd_soc_component_update_bits(component, DA7213_DAC_R_CTRL,
				    DA7213_MUTE_EN, DA7213_MUTE_EN);
	} else {
		snd_soc_component_update_bits(component, DA7213_DAC_L_CTRL,
				    DA7213_MUTE_EN, 0);
		snd_soc_component_update_bits(component, DA7213_DAC_R_CTRL,
				    DA7213_MUTE_EN, 0);
	}

	return 0;
}

#define DA7213_FORMATS (SNDRV_PCM_FMTBIT_S16_LE | SNDRV_PCM_FMTBIT_S20_3LE |\
			SNDRV_PCM_FMTBIT_S24_LE | SNDRV_PCM_FMTBIT_S32_LE)

static int da7213_set_component_sysclk(struct snd_soc_component *component,
				       int clk_id, int source,
				       unsigned int freq, int dir)
{
	struct da7213_priv *da7213 = snd_soc_component_get_drvdata(component);
	int ret = 0;

	if ((da7213->clk_src == clk_id) && (da7213->mclk_rate == freq))
		return 0;

	if (((freq < 5000000) && (freq != 32768)) || (freq > 54000000)) {
		dev_err(component->dev, "Unsupported MCLK value %d\n",
			freq);
		return -EINVAL;
	}

	switch (clk_id) {
	case DA7213_CLKSRC_MCLK:
<<<<<<< HEAD
		snd_soc_update_bits(codec, DA7213_PLL_CTRL,
				    DA7213_PLL_MCLK_SQR_EN, 0);
		break;
	case DA7213_CLKSRC_MCLK_SQR:
		snd_soc_update_bits(codec, DA7213_PLL_CTRL,
=======
		snd_soc_component_update_bits(component, DA7213_PLL_CTRL,
				    DA7213_PLL_MCLK_SQR_EN, 0);
		break;
	case DA7213_CLKSRC_MCLK_SQR:
		snd_soc_component_update_bits(component, DA7213_PLL_CTRL,
>>>>>>> 24b8d41d
				    DA7213_PLL_MCLK_SQR_EN,
				    DA7213_PLL_MCLK_SQR_EN);
		break;
	default:
		dev_err(component->dev, "Unknown clock source %d\n", clk_id);
		return -EINVAL;
	}

	da7213->clk_src = clk_id;

	if (da7213->mclk) {
		freq = clk_round_rate(da7213->mclk, freq);
		ret = clk_set_rate(da7213->mclk, freq);
		if (ret) {
			dev_err(component->dev, "Failed to set clock rate %d\n",
				freq);
			return ret;
		}
	}

	da7213->mclk_rate = freq;

	return 0;
}

/* Supported PLL input frequencies are 32KHz, 5MHz - 54MHz. */
<<<<<<< HEAD
static int da7213_set_dai_pll(struct snd_soc_dai *codec_dai, int pll_id,
			      int source, unsigned int fref, unsigned int fout)
=======
static int _da7213_set_component_pll(struct snd_soc_component *component,
				     int pll_id, int source,
				     unsigned int fref, unsigned int fout)
>>>>>>> 24b8d41d
{
	struct da7213_priv *da7213 = snd_soc_component_get_drvdata(component);

	u8 pll_ctrl, indiv_bits, indiv;
	u8 pll_frac_top, pll_frac_bot, pll_integer;
	u32 freq_ref;
	u64 frac_div;

	/* Workout input divider based on MCLK rate */
	if (da7213->mclk_rate == 32768) {
		if (!da7213->master) {
<<<<<<< HEAD
			dev_err(codec->dev,
=======
			dev_err(component->dev,
>>>>>>> 24b8d41d
				"32KHz only valid if codec is clock master\n");
			return -EINVAL;
		}

		/* 32KHz PLL Mode */
		indiv_bits = DA7213_PLL_INDIV_9_TO_18_MHZ;
		indiv = DA7213_PLL_INDIV_9_TO_18_MHZ_VAL;
		source = DA7213_SYSCLK_PLL_32KHZ;
		freq_ref = 3750000;

	} else {
		if (da7213->mclk_rate < 5000000) {
<<<<<<< HEAD
			dev_err(codec->dev,
=======
			dev_err(component->dev,
>>>>>>> 24b8d41d
				"PLL input clock %d below valid range\n",
				da7213->mclk_rate);
			return -EINVAL;
		} else if (da7213->mclk_rate <= 9000000) {
			indiv_bits = DA7213_PLL_INDIV_5_TO_9_MHZ;
			indiv = DA7213_PLL_INDIV_5_TO_9_MHZ_VAL;
		} else if (da7213->mclk_rate <= 18000000) {
			indiv_bits = DA7213_PLL_INDIV_9_TO_18_MHZ;
			indiv = DA7213_PLL_INDIV_9_TO_18_MHZ_VAL;
		} else if (da7213->mclk_rate <= 36000000) {
			indiv_bits = DA7213_PLL_INDIV_18_TO_36_MHZ;
			indiv = DA7213_PLL_INDIV_18_TO_36_MHZ_VAL;
		} else if (da7213->mclk_rate <= 54000000) {
			indiv_bits = DA7213_PLL_INDIV_36_TO_54_MHZ;
			indiv = DA7213_PLL_INDIV_36_TO_54_MHZ_VAL;
		} else {
<<<<<<< HEAD
			dev_err(codec->dev,
=======
			dev_err(component->dev,
>>>>>>> 24b8d41d
				"PLL input clock %d above valid range\n",
				da7213->mclk_rate);
			return -EINVAL;
		}
		freq_ref = (da7213->mclk_rate / indiv);
	}

	pll_ctrl = indiv_bits;

	/* Configure PLL */
	switch (source) {
	case DA7213_SYSCLK_MCLK:
<<<<<<< HEAD
		snd_soc_update_bits(codec, DA7213_PLL_CTRL,
=======
		snd_soc_component_update_bits(component, DA7213_PLL_CTRL,
>>>>>>> 24b8d41d
				    DA7213_PLL_INDIV_MASK |
				    DA7213_PLL_MODE_MASK, pll_ctrl);
		return 0;
	case DA7213_SYSCLK_PLL:
		break;
	case DA7213_SYSCLK_PLL_SRM:
		pll_ctrl |= DA7213_PLL_SRM_EN;
		fout = DA7213_PLL_FREQ_OUT_94310400;
		break;
	case DA7213_SYSCLK_PLL_32KHZ:
		if (da7213->mclk_rate != 32768) {
<<<<<<< HEAD
			dev_err(codec->dev,
=======
			dev_err(component->dev,
>>>>>>> 24b8d41d
				"32KHz mode only valid with 32KHz MCLK\n");
			return -EINVAL;
		}

		pll_ctrl |= DA7213_PLL_32K_MODE | DA7213_PLL_SRM_EN;
		fout = DA7213_PLL_FREQ_OUT_94310400;
		break;
	default:
<<<<<<< HEAD
		dev_err(codec->dev, "Invalid PLL config\n");
=======
		dev_err(component->dev, "Invalid PLL config\n");
>>>>>>> 24b8d41d
		return -EINVAL;
	}

	/* Calculate dividers for PLL */
	pll_integer = fout / freq_ref;
	frac_div = (u64)(fout % freq_ref) * 8192ULL;
	do_div(frac_div, freq_ref);
	pll_frac_top = (frac_div >> DA7213_BYTE_SHIFT) & DA7213_BYTE_MASK;
	pll_frac_bot = (frac_div) & DA7213_BYTE_MASK;

	/* Write PLL dividers */
	snd_soc_component_write(component, DA7213_PLL_FRAC_TOP, pll_frac_top);
	snd_soc_component_write(component, DA7213_PLL_FRAC_BOT, pll_frac_bot);
	snd_soc_component_write(component, DA7213_PLL_INTEGER, pll_integer);

	/* Enable PLL */
	pll_ctrl |= DA7213_PLL_EN;
<<<<<<< HEAD
	snd_soc_update_bits(codec, DA7213_PLL_CTRL,
=======
	snd_soc_component_update_bits(component, DA7213_PLL_CTRL,
>>>>>>> 24b8d41d
			    DA7213_PLL_INDIV_MASK | DA7213_PLL_MODE_MASK,
			    pll_ctrl);

	/* Assist 32KHz mode PLL lock */
	if (source == DA7213_SYSCLK_PLL_32KHZ) {
<<<<<<< HEAD
		snd_soc_write(codec, 0xF0, 0x8B);
		snd_soc_write(codec, 0xF1, 0x03);
		snd_soc_write(codec, 0xF1, 0x01);
		snd_soc_write(codec, 0xF0, 0x00);
	}

	return 0;
=======
		snd_soc_component_write(component, 0xF0, 0x8B);
		snd_soc_component_write(component, 0xF1, 0x03);
		snd_soc_component_write(component, 0xF1, 0x01);
		snd_soc_component_write(component, 0xF0, 0x00);
	}

	return 0;
}

static int da7213_set_component_pll(struct snd_soc_component *component,
				    int pll_id, int source,
				    unsigned int fref, unsigned int fout)
{
	struct da7213_priv *da7213 = snd_soc_component_get_drvdata(component);
	da7213->fixed_clk_auto_pll = false;

	return _da7213_set_component_pll(component, pll_id, source, fref, fout);
>>>>>>> 24b8d41d
}

/* DAI operations */
static const struct snd_soc_dai_ops da7213_dai_ops = {
	.hw_params	= da7213_hw_params,
	.set_fmt	= da7213_set_dai_fmt,
	.mute_stream	= da7213_mute,
	.no_capture_mute = 1,
};

static struct snd_soc_dai_driver da7213_dai = {
	.name = "da7213-hifi",
	/* Playback Capabilities */
	.playback = {
		.stream_name = "Playback",
		.channels_min = 1,
		.channels_max = 2,
		.rates = SNDRV_PCM_RATE_8000_96000,
		.formats = DA7213_FORMATS,
	},
	/* Capture Capabilities */
	.capture = {
		.stream_name = "Capture",
		.channels_min = 1,
		.channels_max = 2,
		.rates = SNDRV_PCM_RATE_8000_96000,
		.formats = DA7213_FORMATS,
	},
	.ops = &da7213_dai_ops,
	.symmetric_rates = 1,
};

static int da7213_set_auto_pll(struct snd_soc_component *component, bool enable)
{
	struct da7213_priv *da7213 = snd_soc_component_get_drvdata(component);
	int mode;

	if (!da7213->fixed_clk_auto_pll)
		return 0;

	da7213->mclk_rate = clk_get_rate(da7213->mclk);

	if (enable) {
		/* Slave mode needs SRM for non-harmonic frequencies */
		if (da7213->master)
			mode = DA7213_SYSCLK_PLL;
		else
			mode = DA7213_SYSCLK_PLL_SRM;

		/* PLL is not required for harmonic frequencies */
		switch (da7213->out_rate) {
		case DA7213_PLL_FREQ_OUT_90316800:
			if (da7213->mclk_rate == 11289600 ||
			    da7213->mclk_rate == 22579200 ||
			    da7213->mclk_rate == 45158400)
				mode = DA7213_SYSCLK_MCLK;
			break;
		case DA7213_PLL_FREQ_OUT_98304000:
			if (da7213->mclk_rate == 12288000 ||
			    da7213->mclk_rate == 24576000 ||
			    da7213->mclk_rate == 49152000)
				mode = DA7213_SYSCLK_MCLK;

			break;
		default:
			return -1;
		}
	} else {
		/* Disable PLL in standby */
		mode = DA7213_SYSCLK_MCLK;
	}

	return _da7213_set_component_pll(component, 0, mode,
					 da7213->mclk_rate, da7213->out_rate);
}

static int da7213_set_bias_level(struct snd_soc_component *component,
				 enum snd_soc_bias_level level)
{
	struct da7213_priv *da7213 = snd_soc_component_get_drvdata(component);
	int ret;

	switch (level) {
	case SND_SOC_BIAS_ON:
		break;
	case SND_SOC_BIAS_PREPARE:
		/* Enable MCLK for transition to ON state */
<<<<<<< HEAD
		if (snd_soc_codec_get_bias_level(codec) == SND_SOC_BIAS_STANDBY) {
=======
		if (snd_soc_component_get_bias_level(component) == SND_SOC_BIAS_STANDBY) {
>>>>>>> 24b8d41d
			if (da7213->mclk) {
				ret = clk_prepare_enable(da7213->mclk);
				if (ret) {
					dev_err(component->dev,
						"Failed to enable mclk\n");
					return ret;
				}
<<<<<<< HEAD
=======

				da7213_set_auto_pll(component, true);
>>>>>>> 24b8d41d
			}
		}
		break;
	case SND_SOC_BIAS_STANDBY:
<<<<<<< HEAD
		if (snd_soc_codec_get_bias_level(codec) == SND_SOC_BIAS_OFF) {
=======
		if (snd_soc_component_get_bias_level(component) == SND_SOC_BIAS_OFF) {
>>>>>>> 24b8d41d
			/* Enable VMID reference & master bias */
			snd_soc_component_update_bits(component, DA7213_REFERENCES,
					    DA7213_VMID_EN | DA7213_BIAS_EN,
					    DA7213_VMID_EN | DA7213_BIAS_EN);
		} else {
			/* Remove MCLK */
<<<<<<< HEAD
			if (da7213->mclk)
				clk_disable_unprepare(da7213->mclk);
=======
			if (da7213->mclk) {
				da7213_set_auto_pll(component, false);
				clk_disable_unprepare(da7213->mclk);
			}
>>>>>>> 24b8d41d
		}
		break;
	case SND_SOC_BIAS_OFF:
		/* Disable VMID reference & master bias */
		snd_soc_component_update_bits(component, DA7213_REFERENCES,
				    DA7213_VMID_EN | DA7213_BIAS_EN, 0);
		break;
	}
	return 0;
}

#if defined(CONFIG_OF)
/* DT */
static const struct of_device_id da7213_of_match[] = {
	{ .compatible = "dlg,da7212", },
	{ .compatible = "dlg,da7213", },
	{ }
};
MODULE_DEVICE_TABLE(of, da7213_of_match);
#endif

#ifdef CONFIG_ACPI
static const struct acpi_device_id da7213_acpi_match[] = {
	{ "DLGS7212", 0},
	{ "DLGS7213", 0},
	{ },
};
MODULE_DEVICE_TABLE(acpi, da7213_acpi_match);
#endif

static enum da7213_micbias_voltage
	da7213_of_micbias_lvl(struct snd_soc_component *component, u32 val)
{
	switch (val) {
	case 1600:
		return DA7213_MICBIAS_1_6V;
	case 2200:
		return DA7213_MICBIAS_2_2V;
	case 2500:
		return DA7213_MICBIAS_2_5V;
	case 3000:
		return DA7213_MICBIAS_3_0V;
	default:
		dev_warn(component->dev, "Invalid micbias level\n");
		return DA7213_MICBIAS_2_2V;
	}
}

static enum da7213_dmic_data_sel
	da7213_of_dmic_data_sel(struct snd_soc_component *component, const char *str)
{
	if (!strcmp(str, "lrise_rfall")) {
		return DA7213_DMIC_DATA_LRISE_RFALL;
	} else if (!strcmp(str, "lfall_rrise")) {
		return DA7213_DMIC_DATA_LFALL_RRISE;
	} else {
		dev_warn(component->dev, "Invalid DMIC data select type\n");
		return DA7213_DMIC_DATA_LRISE_RFALL;
	}
}

static enum da7213_dmic_samplephase
	da7213_of_dmic_samplephase(struct snd_soc_component *component, const char *str)
{
	if (!strcmp(str, "on_clkedge")) {
		return DA7213_DMIC_SAMPLE_ON_CLKEDGE;
	} else if (!strcmp(str, "between_clkedge")) {
		return DA7213_DMIC_SAMPLE_BETWEEN_CLKEDGE;
	} else {
		dev_warn(component->dev, "Invalid DMIC sample phase\n");
		return DA7213_DMIC_SAMPLE_ON_CLKEDGE;
	}
}

static enum da7213_dmic_clk_rate
	da7213_of_dmic_clkrate(struct snd_soc_component *component, u32 val)
{
	switch (val) {
	case 1500000:
		return DA7213_DMIC_CLK_1_5MHZ;
	case 3000000:
		return DA7213_DMIC_CLK_3_0MHZ;
	default:
		dev_warn(component->dev, "Invalid DMIC clock rate\n");
		return DA7213_DMIC_CLK_1_5MHZ;
	}
}

static struct da7213_platform_data
	*da7213_fw_to_pdata(struct snd_soc_component *component)
{
	struct device *dev = component->dev;
	struct da7213_platform_data *pdata;
	const char *fw_str;
	u32 fw_val32;

	pdata = devm_kzalloc(component->dev, sizeof(*pdata), GFP_KERNEL);
	if (!pdata)
		return NULL;

	if (device_property_read_u32(dev, "dlg,micbias1-lvl", &fw_val32) >= 0)
		pdata->micbias1_lvl = da7213_of_micbias_lvl(component, fw_val32);
	else
		pdata->micbias1_lvl = DA7213_MICBIAS_2_2V;

	if (device_property_read_u32(dev, "dlg,micbias2-lvl", &fw_val32) >= 0)
		pdata->micbias2_lvl = da7213_of_micbias_lvl(component, fw_val32);
	else
		pdata->micbias2_lvl = DA7213_MICBIAS_2_2V;

	if (!device_property_read_string(dev, "dlg,dmic-data-sel", &fw_str))
		pdata->dmic_data_sel = da7213_of_dmic_data_sel(component, fw_str);
	else
		pdata->dmic_data_sel = DA7213_DMIC_DATA_LRISE_RFALL;

	if (!device_property_read_string(dev, "dlg,dmic-samplephase", &fw_str))
		pdata->dmic_samplephase =
			da7213_of_dmic_samplephase(component, fw_str);
	else
		pdata->dmic_samplephase = DA7213_DMIC_SAMPLE_ON_CLKEDGE;

	if (device_property_read_u32(dev, "dlg,dmic-clkrate", &fw_val32) >= 0)
		pdata->dmic_clk_rate = da7213_of_dmic_clkrate(component, fw_val32);
	else
		pdata->dmic_clk_rate = DA7213_DMIC_CLK_3_0MHZ;

	return pdata;
}

static int da7213_probe(struct snd_soc_component *component)
{
	struct da7213_priv *da7213 = snd_soc_component_get_drvdata(component);

	pm_runtime_get_sync(component->dev);

	/* Default to using ALC auto offset calibration mode. */
	snd_soc_component_update_bits(component, DA7213_ALC_CTRL1,
			    DA7213_ALC_CALIB_MODE_MAN, 0);
	da7213->alc_calib_auto = true;

	/* Default PC counter to free-running */
<<<<<<< HEAD
	snd_soc_update_bits(codec, DA7213_PC_COUNT, DA7213_PC_FREERUN_MASK,
=======
	snd_soc_component_update_bits(component, DA7213_PC_COUNT, DA7213_PC_FREERUN_MASK,
>>>>>>> 24b8d41d
			    DA7213_PC_FREERUN_MASK);

	/* Enable all Gain Ramps */
	snd_soc_component_update_bits(component, DA7213_AUX_L_CTRL,
			    DA7213_GAIN_RAMP_EN, DA7213_GAIN_RAMP_EN);
	snd_soc_component_update_bits(component, DA7213_AUX_R_CTRL,
			    DA7213_GAIN_RAMP_EN, DA7213_GAIN_RAMP_EN);
	snd_soc_component_update_bits(component, DA7213_MIXIN_L_CTRL,
			    DA7213_GAIN_RAMP_EN, DA7213_GAIN_RAMP_EN);
	snd_soc_component_update_bits(component, DA7213_MIXIN_R_CTRL,
			    DA7213_GAIN_RAMP_EN, DA7213_GAIN_RAMP_EN);
	snd_soc_component_update_bits(component, DA7213_ADC_L_CTRL,
			    DA7213_GAIN_RAMP_EN, DA7213_GAIN_RAMP_EN);
	snd_soc_component_update_bits(component, DA7213_ADC_R_CTRL,
			    DA7213_GAIN_RAMP_EN, DA7213_GAIN_RAMP_EN);
	snd_soc_component_update_bits(component, DA7213_DAC_L_CTRL,
			    DA7213_GAIN_RAMP_EN, DA7213_GAIN_RAMP_EN);
	snd_soc_component_update_bits(component, DA7213_DAC_R_CTRL,
			    DA7213_GAIN_RAMP_EN, DA7213_GAIN_RAMP_EN);
	snd_soc_component_update_bits(component, DA7213_HP_L_CTRL,
			    DA7213_GAIN_RAMP_EN, DA7213_GAIN_RAMP_EN);
	snd_soc_component_update_bits(component, DA7213_HP_R_CTRL,
			    DA7213_GAIN_RAMP_EN, DA7213_GAIN_RAMP_EN);
	snd_soc_component_update_bits(component, DA7213_LINE_CTRL,
			    DA7213_GAIN_RAMP_EN, DA7213_GAIN_RAMP_EN);

	/*
	 * There are two separate control bits for input and output mixers as
	 * well as headphone and line outs.
	 * One to enable corresponding amplifier and other to enable its
	 * output. As amplifier bits are related to power control, they are
	 * being managed by DAPM while other (non power related) bits are
	 * enabled here
	 */
	snd_soc_component_update_bits(component, DA7213_MIXIN_L_CTRL,
			    DA7213_MIXIN_MIX_EN, DA7213_MIXIN_MIX_EN);
	snd_soc_component_update_bits(component, DA7213_MIXIN_R_CTRL,
			    DA7213_MIXIN_MIX_EN, DA7213_MIXIN_MIX_EN);

	snd_soc_component_update_bits(component, DA7213_MIXOUT_L_CTRL,
			    DA7213_MIXOUT_MIX_EN, DA7213_MIXOUT_MIX_EN);
	snd_soc_component_update_bits(component, DA7213_MIXOUT_R_CTRL,
			    DA7213_MIXOUT_MIX_EN, DA7213_MIXOUT_MIX_EN);

	snd_soc_component_update_bits(component, DA7213_HP_L_CTRL,
			    DA7213_HP_AMP_OE, DA7213_HP_AMP_OE);
	snd_soc_component_update_bits(component, DA7213_HP_R_CTRL,
			    DA7213_HP_AMP_OE, DA7213_HP_AMP_OE);

	snd_soc_component_update_bits(component, DA7213_LINE_CTRL,
			    DA7213_LINE_AMP_OE, DA7213_LINE_AMP_OE);

	/* Handle DT/Platform data */
	da7213->pdata = dev_get_platdata(component->dev);
	if (!da7213->pdata)
		da7213->pdata = da7213_fw_to_pdata(component);

	/* Set platform data values */
	if (da7213->pdata) {
		struct da7213_platform_data *pdata = da7213->pdata;
		u8 micbias_lvl = 0, dmic_cfg = 0;

		/* Set Mic Bias voltages */
		switch (pdata->micbias1_lvl) {
		case DA7213_MICBIAS_1_6V:
		case DA7213_MICBIAS_2_2V:
		case DA7213_MICBIAS_2_5V:
		case DA7213_MICBIAS_3_0V:
			micbias_lvl |= (pdata->micbias1_lvl <<
					DA7213_MICBIAS1_LEVEL_SHIFT);
			break;
		}
		switch (pdata->micbias2_lvl) {
		case DA7213_MICBIAS_1_6V:
		case DA7213_MICBIAS_2_2V:
		case DA7213_MICBIAS_2_5V:
		case DA7213_MICBIAS_3_0V:
			micbias_lvl |= (pdata->micbias2_lvl <<
					 DA7213_MICBIAS2_LEVEL_SHIFT);
			break;
		}
		snd_soc_component_update_bits(component, DA7213_MICBIAS_CTRL,
				    DA7213_MICBIAS1_LEVEL_MASK |
				    DA7213_MICBIAS2_LEVEL_MASK, micbias_lvl);

		/* Set DMIC configuration */
		switch (pdata->dmic_data_sel) {
		case DA7213_DMIC_DATA_LFALL_RRISE:
		case DA7213_DMIC_DATA_LRISE_RFALL:
			dmic_cfg |= (pdata->dmic_data_sel <<
				     DA7213_DMIC_DATA_SEL_SHIFT);
			break;
		}
		switch (pdata->dmic_samplephase) {
		case DA7213_DMIC_SAMPLE_ON_CLKEDGE:
		case DA7213_DMIC_SAMPLE_BETWEEN_CLKEDGE:
			dmic_cfg |= (pdata->dmic_samplephase <<
				     DA7213_DMIC_SAMPLEPHASE_SHIFT);
			break;
		}
		switch (pdata->dmic_clk_rate) {
		case DA7213_DMIC_CLK_3_0MHZ:
		case DA7213_DMIC_CLK_1_5MHZ:
			dmic_cfg |= (pdata->dmic_clk_rate <<
				     DA7213_DMIC_CLK_RATE_SHIFT);
			break;
		}
		snd_soc_component_update_bits(component, DA7213_MIC_CONFIG,
				    DA7213_DMIC_DATA_SEL_MASK |
				    DA7213_DMIC_SAMPLEPHASE_MASK |
				    DA7213_DMIC_CLK_RATE_MASK, dmic_cfg);
	}

	pm_runtime_put_sync(component->dev);

	/* Check if MCLK provided */
	da7213->mclk = devm_clk_get(component->dev, "mclk");
	if (IS_ERR(da7213->mclk)) {
		if (PTR_ERR(da7213->mclk) != -ENOENT)
			return PTR_ERR(da7213->mclk);
		else
			da7213->mclk = NULL;
	} else {
		/* Do automatic PLL handling assuming fixed clock until
		 * set_pll() has been called. This makes the codec usable
		 * with the simple-audio-card driver. */
		da7213->fixed_clk_auto_pll = true;
	}

	return 0;
}

static const struct snd_soc_component_driver soc_component_dev_da7213 = {
	.probe			= da7213_probe,
	.set_bias_level		= da7213_set_bias_level,
<<<<<<< HEAD

	.component_driver = {
		.controls		= da7213_snd_controls,
		.num_controls		= ARRAY_SIZE(da7213_snd_controls),
		.dapm_widgets		= da7213_dapm_widgets,
		.num_dapm_widgets	= ARRAY_SIZE(da7213_dapm_widgets),
		.dapm_routes		= da7213_audio_map,
		.num_dapm_routes	= ARRAY_SIZE(da7213_audio_map),
	},
=======
	.controls		= da7213_snd_controls,
	.num_controls		= ARRAY_SIZE(da7213_snd_controls),
	.dapm_widgets		= da7213_dapm_widgets,
	.num_dapm_widgets	= ARRAY_SIZE(da7213_dapm_widgets),
	.dapm_routes		= da7213_audio_map,
	.num_dapm_routes	= ARRAY_SIZE(da7213_audio_map),
	.set_sysclk		= da7213_set_component_sysclk,
	.set_pll		= da7213_set_component_pll,
	.idle_bias_on		= 1,
	.use_pmdown_time	= 1,
	.endianness		= 1,
	.non_legacy_dai_naming	= 1,
>>>>>>> 24b8d41d
};

static const struct regmap_config da7213_regmap_config = {
	.reg_bits = 8,
	.val_bits = 8,

	.reg_defaults = da7213_reg_defaults,
	.num_reg_defaults = ARRAY_SIZE(da7213_reg_defaults),
	.volatile_reg = da7213_volatile_register,
	.cache_type = REGCACHE_RBTREE,
};

static void da7213_power_off(void *data)
{
	struct da7213_priv *da7213 = data;
	regulator_bulk_disable(DA7213_NUM_SUPPLIES, da7213->supplies);
}

static const char *da7213_supply_names[DA7213_NUM_SUPPLIES] = {
	[DA7213_SUPPLY_VDDA] = "VDDA",
	[DA7213_SUPPLY_VDDIO] = "VDDIO",
};

static int da7213_i2c_probe(struct i2c_client *i2c,
			    const struct i2c_device_id *id)
{
	struct da7213_priv *da7213;
	int i, ret;

	da7213 = devm_kzalloc(&i2c->dev, sizeof(*da7213), GFP_KERNEL);
	if (!da7213)
		return -ENOMEM;

	i2c_set_clientdata(i2c, da7213);

	/* Get required supplies */
	for (i = 0; i < DA7213_NUM_SUPPLIES; ++i)
		da7213->supplies[i].supply = da7213_supply_names[i];

	ret = devm_regulator_bulk_get(&i2c->dev, DA7213_NUM_SUPPLIES,
				      da7213->supplies);
	if (ret) {
		dev_err(&i2c->dev, "Failed to get supplies: %d\n", ret);
		return ret;
	}

	ret = regulator_bulk_enable(DA7213_NUM_SUPPLIES, da7213->supplies);
	if (ret < 0)
		return ret;

	ret = devm_add_action_or_reset(&i2c->dev, da7213_power_off, da7213);
	if (ret < 0)
		return ret;

	da7213->regmap = devm_regmap_init_i2c(i2c, &da7213_regmap_config);
	if (IS_ERR(da7213->regmap)) {
		ret = PTR_ERR(da7213->regmap);
		dev_err(&i2c->dev, "regmap_init() failed: %d\n", ret);
		return ret;
	}

	pm_runtime_set_autosuspend_delay(&i2c->dev, 100);
	pm_runtime_use_autosuspend(&i2c->dev);
	pm_runtime_set_active(&i2c->dev);
	pm_runtime_enable(&i2c->dev);

	ret = devm_snd_soc_register_component(&i2c->dev,
			&soc_component_dev_da7213, &da7213_dai, 1);
	if (ret < 0) {
		dev_err(&i2c->dev, "Failed to register da7213 component: %d\n",
			ret);
	}
	return ret;
}

static int __maybe_unused da7213_runtime_suspend(struct device *dev)
{
	struct da7213_priv *da7213 = dev_get_drvdata(dev);

	regcache_cache_only(da7213->regmap, true);
	regcache_mark_dirty(da7213->regmap);
	regulator_bulk_disable(DA7213_NUM_SUPPLIES, da7213->supplies);

	return 0;
}

static int __maybe_unused da7213_runtime_resume(struct device *dev)
{
	struct da7213_priv *da7213 = dev_get_drvdata(dev);
	int ret;

	ret = regulator_bulk_enable(DA7213_NUM_SUPPLIES, da7213->supplies);
	if (ret < 0)
		return ret;
	regcache_cache_only(da7213->regmap, false);
	regcache_sync(da7213->regmap);
	return 0;
}

static const struct dev_pm_ops da7213_pm = {
	SET_RUNTIME_PM_OPS(da7213_runtime_suspend, da7213_runtime_resume, NULL)
};

static const struct i2c_device_id da7213_i2c_id[] = {
	{ "da7213", 0 },
	{ }
};
MODULE_DEVICE_TABLE(i2c, da7213_i2c_id);

/* I2C codec control layer */
static struct i2c_driver da7213_i2c_driver = {
	.driver = {
		.name = "da7213",
		.of_match_table = of_match_ptr(da7213_of_match),
		.acpi_match_table = ACPI_PTR(da7213_acpi_match),
		.pm = &da7213_pm,
	},
	.probe		= da7213_i2c_probe,
	.id_table	= da7213_i2c_id,
};

module_i2c_driver(da7213_i2c_driver);

MODULE_DESCRIPTION("ASoC DA7213 Codec driver");
MODULE_AUTHOR("Adam Thomson <Adam.Thomson.Opensource@diasemi.com>");
MODULE_LICENSE("GPL");<|MERGE_RESOLUTION|>--- conflicted
+++ resolved
@@ -732,13 +732,8 @@
 static int da7213_dai_event(struct snd_soc_dapm_widget *w,
 			    struct snd_kcontrol *kcontrol, int event)
 {
-<<<<<<< HEAD
-	struct snd_soc_codec *codec = snd_soc_dapm_to_codec(w->dapm);
-	struct da7213_priv *da7213 = snd_soc_codec_get_drvdata(codec);
-=======
 	struct snd_soc_component *component = snd_soc_dapm_to_component(w->dapm);
 	struct da7213_priv *da7213 = snd_soc_component_get_drvdata(component);
->>>>>>> 24b8d41d
 	u8 pll_ctrl, pll_status;
 	int i = 0;
 	bool srm_lock = false;
@@ -747,83 +742,43 @@
 	case SND_SOC_DAPM_PRE_PMU:
 		/* Enable DAI clks for master mode */
 		if (da7213->master)
-<<<<<<< HEAD
-			snd_soc_update_bits(codec, DA7213_DAI_CLK_MODE,
-=======
 			snd_soc_component_update_bits(component, DA7213_DAI_CLK_MODE,
->>>>>>> 24b8d41d
 					    DA7213_DAI_CLK_EN_MASK,
 					    DA7213_DAI_CLK_EN_MASK);
 
 		/* PC synchronised to DAI */
-<<<<<<< HEAD
-		snd_soc_update_bits(codec, DA7213_PC_COUNT,
-				    DA7213_PC_FREERUN_MASK, 0);
-
-		/* If SRM not enabled then nothing more to do */
-		pll_ctrl = snd_soc_read(codec, DA7213_PLL_CTRL);
-=======
 		snd_soc_component_update_bits(component, DA7213_PC_COUNT,
 				    DA7213_PC_FREERUN_MASK, 0);
 
 		/* If SRM not enabled then nothing more to do */
 		pll_ctrl = snd_soc_component_read(component, DA7213_PLL_CTRL);
->>>>>>> 24b8d41d
 		if (!(pll_ctrl & DA7213_PLL_SRM_EN))
 			return 0;
 
 		/* Assist 32KHz mode PLL lock */
 		if (pll_ctrl & DA7213_PLL_32K_MODE) {
-<<<<<<< HEAD
-			snd_soc_write(codec, 0xF0, 0x8B);
-			snd_soc_write(codec, 0xF2, 0x03);
-			snd_soc_write(codec, 0xF0, 0x00);
-=======
 			snd_soc_component_write(component, 0xF0, 0x8B);
 			snd_soc_component_write(component, 0xF2, 0x03);
 			snd_soc_component_write(component, 0xF0, 0x00);
->>>>>>> 24b8d41d
 		}
 
 		/* Check SRM has locked */
 		do {
-<<<<<<< HEAD
-			pll_status = snd_soc_read(codec, DA7213_PLL_STATUS);
-=======
 			pll_status = snd_soc_component_read(component, DA7213_PLL_STATUS);
->>>>>>> 24b8d41d
 			if (pll_status & DA7219_PLL_SRM_LOCK) {
 				srm_lock = true;
 			} else {
 				++i;
 				msleep(50);
 			}
-<<<<<<< HEAD
-		} while ((i < DA7213_SRM_CHECK_RETRIES) & (!srm_lock));
-
-		if (!srm_lock)
-			dev_warn(codec->dev, "SRM failed to lock\n");
-=======
 		} while ((i < DA7213_SRM_CHECK_RETRIES) && (!srm_lock));
 
 		if (!srm_lock)
 			dev_warn(component->dev, "SRM failed to lock\n");
->>>>>>> 24b8d41d
 
 		return 0;
 	case SND_SOC_DAPM_POST_PMD:
 		/* Revert 32KHz PLL lock udpates if applied previously */
-<<<<<<< HEAD
-		pll_ctrl = snd_soc_read(codec, DA7213_PLL_CTRL);
-		if (pll_ctrl & DA7213_PLL_32K_MODE) {
-			snd_soc_write(codec, 0xF0, 0x8B);
-			snd_soc_write(codec, 0xF2, 0x01);
-			snd_soc_write(codec, 0xF0, 0x00);
-		}
-
-		/* PC free-running */
-		snd_soc_update_bits(codec, DA7213_PC_COUNT,
-=======
 		pll_ctrl = snd_soc_component_read(component, DA7213_PLL_CTRL);
 		if (pll_ctrl & DA7213_PLL_32K_MODE) {
 			snd_soc_component_write(component, 0xF0, 0x8B);
@@ -833,17 +788,12 @@
 
 		/* PC free-running */
 		snd_soc_component_update_bits(component, DA7213_PC_COUNT,
->>>>>>> 24b8d41d
 				    DA7213_PC_FREERUN_MASK,
 				    DA7213_PC_FREERUN_MASK);
 
 		/* Disable DAI clks if in master mode */
 		if (da7213->master)
-<<<<<<< HEAD
-			snd_soc_update_bits(codec, DA7213_DAI_CLK_MODE,
-=======
 			snd_soc_component_update_bits(component, DA7213_DAI_CLK_MODE,
->>>>>>> 24b8d41d
 					    DA7213_DAI_CLK_EN_MASK, 0);
 		return 0;
 	default:
@@ -1422,19 +1372,11 @@
 
 	switch (clk_id) {
 	case DA7213_CLKSRC_MCLK:
-<<<<<<< HEAD
-		snd_soc_update_bits(codec, DA7213_PLL_CTRL,
-				    DA7213_PLL_MCLK_SQR_EN, 0);
-		break;
-	case DA7213_CLKSRC_MCLK_SQR:
-		snd_soc_update_bits(codec, DA7213_PLL_CTRL,
-=======
 		snd_soc_component_update_bits(component, DA7213_PLL_CTRL,
 				    DA7213_PLL_MCLK_SQR_EN, 0);
 		break;
 	case DA7213_CLKSRC_MCLK_SQR:
 		snd_soc_component_update_bits(component, DA7213_PLL_CTRL,
->>>>>>> 24b8d41d
 				    DA7213_PLL_MCLK_SQR_EN,
 				    DA7213_PLL_MCLK_SQR_EN);
 		break;
@@ -1461,14 +1403,9 @@
 }
 
 /* Supported PLL input frequencies are 32KHz, 5MHz - 54MHz. */
-<<<<<<< HEAD
-static int da7213_set_dai_pll(struct snd_soc_dai *codec_dai, int pll_id,
-			      int source, unsigned int fref, unsigned int fout)
-=======
 static int _da7213_set_component_pll(struct snd_soc_component *component,
 				     int pll_id, int source,
 				     unsigned int fref, unsigned int fout)
->>>>>>> 24b8d41d
 {
 	struct da7213_priv *da7213 = snd_soc_component_get_drvdata(component);
 
@@ -1480,11 +1417,7 @@
 	/* Workout input divider based on MCLK rate */
 	if (da7213->mclk_rate == 32768) {
 		if (!da7213->master) {
-<<<<<<< HEAD
-			dev_err(codec->dev,
-=======
 			dev_err(component->dev,
->>>>>>> 24b8d41d
 				"32KHz only valid if codec is clock master\n");
 			return -EINVAL;
 		}
@@ -1497,11 +1430,7 @@
 
 	} else {
 		if (da7213->mclk_rate < 5000000) {
-<<<<<<< HEAD
-			dev_err(codec->dev,
-=======
 			dev_err(component->dev,
->>>>>>> 24b8d41d
 				"PLL input clock %d below valid range\n",
 				da7213->mclk_rate);
 			return -EINVAL;
@@ -1518,11 +1447,7 @@
 			indiv_bits = DA7213_PLL_INDIV_36_TO_54_MHZ;
 			indiv = DA7213_PLL_INDIV_36_TO_54_MHZ_VAL;
 		} else {
-<<<<<<< HEAD
-			dev_err(codec->dev,
-=======
 			dev_err(component->dev,
->>>>>>> 24b8d41d
 				"PLL input clock %d above valid range\n",
 				da7213->mclk_rate);
 			return -EINVAL;
@@ -1535,11 +1460,7 @@
 	/* Configure PLL */
 	switch (source) {
 	case DA7213_SYSCLK_MCLK:
-<<<<<<< HEAD
-		snd_soc_update_bits(codec, DA7213_PLL_CTRL,
-=======
 		snd_soc_component_update_bits(component, DA7213_PLL_CTRL,
->>>>>>> 24b8d41d
 				    DA7213_PLL_INDIV_MASK |
 				    DA7213_PLL_MODE_MASK, pll_ctrl);
 		return 0;
@@ -1551,11 +1472,7 @@
 		break;
 	case DA7213_SYSCLK_PLL_32KHZ:
 		if (da7213->mclk_rate != 32768) {
-<<<<<<< HEAD
-			dev_err(codec->dev,
-=======
 			dev_err(component->dev,
->>>>>>> 24b8d41d
 				"32KHz mode only valid with 32KHz MCLK\n");
 			return -EINVAL;
 		}
@@ -1564,11 +1481,7 @@
 		fout = DA7213_PLL_FREQ_OUT_94310400;
 		break;
 	default:
-<<<<<<< HEAD
-		dev_err(codec->dev, "Invalid PLL config\n");
-=======
 		dev_err(component->dev, "Invalid PLL config\n");
->>>>>>> 24b8d41d
 		return -EINVAL;
 	}
 
@@ -1586,25 +1499,12 @@
 
 	/* Enable PLL */
 	pll_ctrl |= DA7213_PLL_EN;
-<<<<<<< HEAD
-	snd_soc_update_bits(codec, DA7213_PLL_CTRL,
-=======
 	snd_soc_component_update_bits(component, DA7213_PLL_CTRL,
->>>>>>> 24b8d41d
 			    DA7213_PLL_INDIV_MASK | DA7213_PLL_MODE_MASK,
 			    pll_ctrl);
 
 	/* Assist 32KHz mode PLL lock */
 	if (source == DA7213_SYSCLK_PLL_32KHZ) {
-<<<<<<< HEAD
-		snd_soc_write(codec, 0xF0, 0x8B);
-		snd_soc_write(codec, 0xF1, 0x03);
-		snd_soc_write(codec, 0xF1, 0x01);
-		snd_soc_write(codec, 0xF0, 0x00);
-	}
-
-	return 0;
-=======
 		snd_soc_component_write(component, 0xF0, 0x8B);
 		snd_soc_component_write(component, 0xF1, 0x03);
 		snd_soc_component_write(component, 0xF1, 0x01);
@@ -1622,7 +1522,6 @@
 	da7213->fixed_clk_auto_pll = false;
 
 	return _da7213_set_component_pll(component, pll_id, source, fref, fout);
->>>>>>> 24b8d41d
 }
 
 /* DAI operations */
@@ -1710,11 +1609,7 @@
 		break;
 	case SND_SOC_BIAS_PREPARE:
 		/* Enable MCLK for transition to ON state */
-<<<<<<< HEAD
-		if (snd_soc_codec_get_bias_level(codec) == SND_SOC_BIAS_STANDBY) {
-=======
 		if (snd_soc_component_get_bias_level(component) == SND_SOC_BIAS_STANDBY) {
->>>>>>> 24b8d41d
 			if (da7213->mclk) {
 				ret = clk_prepare_enable(da7213->mclk);
 				if (ret) {
@@ -1722,35 +1617,23 @@
 						"Failed to enable mclk\n");
 					return ret;
 				}
-<<<<<<< HEAD
-=======
 
 				da7213_set_auto_pll(component, true);
->>>>>>> 24b8d41d
 			}
 		}
 		break;
 	case SND_SOC_BIAS_STANDBY:
-<<<<<<< HEAD
-		if (snd_soc_codec_get_bias_level(codec) == SND_SOC_BIAS_OFF) {
-=======
 		if (snd_soc_component_get_bias_level(component) == SND_SOC_BIAS_OFF) {
->>>>>>> 24b8d41d
 			/* Enable VMID reference & master bias */
 			snd_soc_component_update_bits(component, DA7213_REFERENCES,
 					    DA7213_VMID_EN | DA7213_BIAS_EN,
 					    DA7213_VMID_EN | DA7213_BIAS_EN);
 		} else {
 			/* Remove MCLK */
-<<<<<<< HEAD
-			if (da7213->mclk)
-				clk_disable_unprepare(da7213->mclk);
-=======
 			if (da7213->mclk) {
 				da7213_set_auto_pll(component, false);
 				clk_disable_unprepare(da7213->mclk);
 			}
->>>>>>> 24b8d41d
 		}
 		break;
 	case SND_SOC_BIAS_OFF:
@@ -1892,11 +1775,7 @@
 	da7213->alc_calib_auto = true;
 
 	/* Default PC counter to free-running */
-<<<<<<< HEAD
-	snd_soc_update_bits(codec, DA7213_PC_COUNT, DA7213_PC_FREERUN_MASK,
-=======
 	snd_soc_component_update_bits(component, DA7213_PC_COUNT, DA7213_PC_FREERUN_MASK,
->>>>>>> 24b8d41d
 			    DA7213_PC_FREERUN_MASK);
 
 	/* Enable all Gain Ramps */
@@ -2032,17 +1911,6 @@
 static const struct snd_soc_component_driver soc_component_dev_da7213 = {
 	.probe			= da7213_probe,
 	.set_bias_level		= da7213_set_bias_level,
-<<<<<<< HEAD
-
-	.component_driver = {
-		.controls		= da7213_snd_controls,
-		.num_controls		= ARRAY_SIZE(da7213_snd_controls),
-		.dapm_widgets		= da7213_dapm_widgets,
-		.num_dapm_widgets	= ARRAY_SIZE(da7213_dapm_widgets),
-		.dapm_routes		= da7213_audio_map,
-		.num_dapm_routes	= ARRAY_SIZE(da7213_audio_map),
-	},
-=======
 	.controls		= da7213_snd_controls,
 	.num_controls		= ARRAY_SIZE(da7213_snd_controls),
 	.dapm_widgets		= da7213_dapm_widgets,
@@ -2055,7 +1923,6 @@
 	.use_pmdown_time	= 1,
 	.endianness		= 1,
 	.non_legacy_dai_naming	= 1,
->>>>>>> 24b8d41d
 };
 
 static const struct regmap_config da7213_regmap_config = {
