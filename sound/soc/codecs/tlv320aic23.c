--- conflicted
+++ resolved
@@ -573,22 +573,6 @@
 	return 0;
 }
 
-<<<<<<< HEAD
-static struct snd_soc_codec_driver soc_codec_dev_tlv320aic23 = {
-	.probe = tlv320aic23_codec_probe,
-	.resume = tlv320aic23_resume,
-	.set_bias_level = tlv320aic23_set_bias_level,
-	.suspend_bias_off = true,
-
-	.component_driver = {
-		.controls		= tlv320aic23_snd_controls,
-		.num_controls		= ARRAY_SIZE(tlv320aic23_snd_controls),
-		.dapm_widgets		= tlv320aic23_dapm_widgets,
-		.num_dapm_widgets	= ARRAY_SIZE(tlv320aic23_dapm_widgets),
-		.dapm_routes		= tlv320aic23_intercon,
-		.num_dapm_routes	= ARRAY_SIZE(tlv320aic23_intercon),
-	},
-=======
 static const struct snd_soc_component_driver soc_component_dev_tlv320aic23 = {
 	.probe			= tlv320aic23_component_probe,
 	.resume			= tlv320aic23_resume,
@@ -604,7 +588,6 @@
 	.use_pmdown_time	= 1,
 	.endianness		= 1,
 	.non_legacy_dai_naming	= 1,
->>>>>>> 24b8d41d
 };
 
 int tlv320aic23_probe(struct device *dev, struct regmap *regmap)
