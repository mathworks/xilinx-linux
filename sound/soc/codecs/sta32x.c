// SPDX-License-Identifier: GPL-2.0-or-later
/*
 * Codec driver for ST STA32x 2.1-channel high-efficiency digital audio system
 *
 * Copyright: 2011 Raumfeld GmbH
 * Author: Johannes Stezenbach <js@sig21.net>
 *
 * based on code from:
 *	Wolfson Microelectronics PLC.
 *	  Mark Brown <broonie@opensource.wolfsonmicro.com>
 *	Freescale Semiconductor, Inc.
 *	  Timur Tabi <timur@freescale.com>
 */

#define pr_fmt(fmt) KBUILD_MODNAME ":%s:%d: " fmt, __func__, __LINE__

#include <linux/module.h>
#include <linux/moduleparam.h>
#include <linux/init.h>
#include <linux/clk.h>
#include <linux/delay.h>
#include <linux/pm.h>
#include <linux/i2c.h>
#include <linux/of_device.h>
#include <linux/of_gpio.h>
#include <linux/regmap.h>
#include <linux/regulator/consumer.h>
#include <linux/gpio/consumer.h>
#include <linux/slab.h>
#include <linux/workqueue.h>
#include <sound/core.h>
#include <sound/pcm.h>
#include <sound/pcm_params.h>
#include <sound/soc.h>
#include <sound/soc-dapm.h>
#include <sound/initval.h>
#include <sound/tlv.h>

#include <sound/sta32x.h>
#include "sta32x.h"

#define STA32X_RATES (SNDRV_PCM_RATE_32000 | \
		      SNDRV_PCM_RATE_44100 | \
		      SNDRV_PCM_RATE_48000 | \
		      SNDRV_PCM_RATE_88200 | \
		      SNDRV_PCM_RATE_96000 | \
		      SNDRV_PCM_RATE_176400 | \
		      SNDRV_PCM_RATE_192000)

#define STA32X_FORMATS \
	(SNDRV_PCM_FMTBIT_S16_LE  | SNDRV_PCM_FMTBIT_S16_BE  | \
	 SNDRV_PCM_FMTBIT_S18_3LE | SNDRV_PCM_FMTBIT_S18_3BE | \
	 SNDRV_PCM_FMTBIT_S20_3LE | SNDRV_PCM_FMTBIT_S20_3BE | \
	 SNDRV_PCM_FMTBIT_S24_3LE | SNDRV_PCM_FMTBIT_S24_3BE | \
	 SNDRV_PCM_FMTBIT_S24_LE  | SNDRV_PCM_FMTBIT_S24_BE  | \
	 SNDRV_PCM_FMTBIT_S32_LE  | SNDRV_PCM_FMTBIT_S32_BE)

/* Power-up register defaults */
static const struct reg_default sta32x_regs[] = {
	{  0x0, 0x63 },
	{  0x1, 0x80 },
	{  0x2, 0xc2 },
	{  0x3, 0x40 },
	{  0x4, 0xc2 },
	{  0x5, 0x5c },
	{  0x6, 0x10 },
	{  0x7, 0xff },
	{  0x8, 0x60 },
	{  0x9, 0x60 },
	{  0xa, 0x60 },
	{  0xb, 0x80 },
	{  0xc, 0x00 },
	{  0xd, 0x00 },
	{  0xe, 0x00 },
	{  0xf, 0x40 },
	{ 0x10, 0x80 },
	{ 0x11, 0x77 },
	{ 0x12, 0x6a },
	{ 0x13, 0x69 },
	{ 0x14, 0x6a },
	{ 0x15, 0x69 },
	{ 0x16, 0x00 },
	{ 0x17, 0x00 },
	{ 0x18, 0x00 },
	{ 0x19, 0x00 },
	{ 0x1a, 0x00 },
	{ 0x1b, 0x00 },
	{ 0x1c, 0x00 },
	{ 0x1d, 0x00 },
	{ 0x1e, 0x00 },
	{ 0x1f, 0x00 },
	{ 0x20, 0x00 },
	{ 0x21, 0x00 },
	{ 0x22, 0x00 },
	{ 0x23, 0x00 },
	{ 0x24, 0x00 },
	{ 0x25, 0x00 },
	{ 0x26, 0x00 },
	{ 0x27, 0x2d },
	{ 0x28, 0xc0 },
	{ 0x2b, 0x00 },
	{ 0x2c, 0x0c },
};

static const struct regmap_range sta32x_write_regs_range[] = {
	regmap_reg_range(STA32X_CONFA,  STA32X_FDRC2),
};

static const struct regmap_range sta32x_read_regs_range[] = {
	regmap_reg_range(STA32X_CONFA,  STA32X_FDRC2),
};

static const struct regmap_range sta32x_volatile_regs_range[] = {
	regmap_reg_range(STA32X_CFADDR2, STA32X_CFUD),
};

static const struct regmap_access_table sta32x_write_regs = {
	.yes_ranges =	sta32x_write_regs_range,
	.n_yes_ranges =	ARRAY_SIZE(sta32x_write_regs_range),
};

static const struct regmap_access_table sta32x_read_regs = {
	.yes_ranges =	sta32x_read_regs_range,
	.n_yes_ranges =	ARRAY_SIZE(sta32x_read_regs_range),
};

static const struct regmap_access_table sta32x_volatile_regs = {
	.yes_ranges =	sta32x_volatile_regs_range,
	.n_yes_ranges =	ARRAY_SIZE(sta32x_volatile_regs_range),
};

/* regulator power supply names */
static const char *sta32x_supply_names[] = {
	"Vdda",	/* analog supply, 3.3VV */
	"Vdd3",	/* digital supply, 3.3V */
	"Vcc"	/* power amp spply, 10V - 36V */
};

/* codec private data */
struct sta32x_priv {
	struct regmap *regmap;
	struct clk *xti_clk;
	struct regulator_bulk_data supplies[ARRAY_SIZE(sta32x_supply_names)];
	struct snd_soc_component *component;
	struct sta32x_platform_data *pdata;

	unsigned int mclk;
	unsigned int format;

	u32 coef_shadow[STA32X_COEF_COUNT];
	struct delayed_work watchdog_work;
	int shutdown;
	struct gpio_desc *gpiod_nreset;
	struct mutex coeff_lock;
};

static const DECLARE_TLV_DB_SCALE(mvol_tlv, -12700, 50, 1);
static const DECLARE_TLV_DB_SCALE(chvol_tlv, -7950, 50, 1);
static const DECLARE_TLV_DB_SCALE(tone_tlv, -120, 200, 0);

static const char *sta32x_drc_ac[] = {
	"Anti-Clipping", "Dynamic Range Compression" };
static const char *sta32x_auto_eq_mode[] = {
	"User", "Preset", "Loudness" };
static const char *sta32x_auto_gc_mode[] = {
	"User", "AC no clipping", "AC limited clipping (10%)",
	"DRC nighttime listening mode" };
static const char *sta32x_auto_xo_mode[] = {
	"User", "80Hz", "100Hz", "120Hz", "140Hz", "160Hz", "180Hz", "200Hz",
	"220Hz", "240Hz", "260Hz", "280Hz", "300Hz", "320Hz", "340Hz", "360Hz" };
static const char *sta32x_preset_eq_mode[] = {
	"Flat", "Rock", "Soft Rock", "Jazz", "Classical", "Dance", "Pop", "Soft",
	"Hard", "Party", "Vocal", "Hip-Hop", "Dialog", "Bass-boost #1",
	"Bass-boost #2", "Bass-boost #3", "Loudness 1", "Loudness 2",
	"Loudness 3", "Loudness 4", "Loudness 5", "Loudness 6", "Loudness 7",
	"Loudness 8", "Loudness 9", "Loudness 10", "Loudness 11", "Loudness 12",
	"Loudness 13", "Loudness 14", "Loudness 15", "Loudness 16" };
static const char *sta32x_limiter_select[] = {
	"Limiter Disabled", "Limiter #1", "Limiter #2" };
static const char *sta32x_limiter_attack_rate[] = {
	"3.1584", "2.7072", "2.2560", "1.8048", "1.3536", "0.9024",
	"0.4512", "0.2256", "0.1504", "0.1123", "0.0902", "0.0752",
	"0.0645", "0.0564", "0.0501", "0.0451" };
static const char *sta32x_limiter_release_rate[] = {
	"0.5116", "0.1370", "0.0744", "0.0499", "0.0360", "0.0299",
	"0.0264", "0.0208", "0.0198", "0.0172", "0.0147", "0.0137",
	"0.0134", "0.0117", "0.0110", "0.0104" };
static DECLARE_TLV_DB_RANGE(sta32x_limiter_ac_attack_tlv,
	0, 7, TLV_DB_SCALE_ITEM(-1200, 200, 0),
	8, 16, TLV_DB_SCALE_ITEM(300, 100, 0),
);

static DECLARE_TLV_DB_RANGE(sta32x_limiter_ac_release_tlv,
	0, 0, TLV_DB_SCALE_ITEM(TLV_DB_GAIN_MUTE, 0, 0),
	1, 1, TLV_DB_SCALE_ITEM(-2900, 0, 0),
	2, 2, TLV_DB_SCALE_ITEM(-2000, 0, 0),
	3, 8, TLV_DB_SCALE_ITEM(-1400, 200, 0),
	8, 16, TLV_DB_SCALE_ITEM(-700, 100, 0),
);

static DECLARE_TLV_DB_RANGE(sta32x_limiter_drc_attack_tlv,
	0, 7, TLV_DB_SCALE_ITEM(-3100, 200, 0),
	8, 13, TLV_DB_SCALE_ITEM(-1600, 100, 0),
	14, 16, TLV_DB_SCALE_ITEM(-1000, 300, 0),
);

static DECLARE_TLV_DB_RANGE(sta32x_limiter_drc_release_tlv,
	0, 0, TLV_DB_SCALE_ITEM(TLV_DB_GAIN_MUTE, 0, 0),
	1, 2, TLV_DB_SCALE_ITEM(-3800, 200, 0),
	3, 4, TLV_DB_SCALE_ITEM(-3300, 200, 0),
	5, 12, TLV_DB_SCALE_ITEM(-3000, 200, 0),
	13, 16, TLV_DB_SCALE_ITEM(-1500, 300, 0),
);

static SOC_ENUM_SINGLE_DECL(sta32x_drc_ac_enum,
			    STA32X_CONFD, STA32X_CONFD_DRC_SHIFT,
			    sta32x_drc_ac);
static SOC_ENUM_SINGLE_DECL(sta32x_auto_eq_enum,
			    STA32X_AUTO1, STA32X_AUTO1_AMEQ_SHIFT,
			    sta32x_auto_eq_mode);
static SOC_ENUM_SINGLE_DECL(sta32x_auto_gc_enum,
			    STA32X_AUTO1, STA32X_AUTO1_AMGC_SHIFT,
			    sta32x_auto_gc_mode);
static SOC_ENUM_SINGLE_DECL(sta32x_auto_xo_enum,
			    STA32X_AUTO2, STA32X_AUTO2_XO_SHIFT,
			    sta32x_auto_xo_mode);
static SOC_ENUM_SINGLE_DECL(sta32x_preset_eq_enum,
			    STA32X_AUTO3, STA32X_AUTO3_PEQ_SHIFT,
			    sta32x_preset_eq_mode);
static SOC_ENUM_SINGLE_DECL(sta32x_limiter_ch1_enum,
			    STA32X_C1CFG, STA32X_CxCFG_LS_SHIFT,
			    sta32x_limiter_select);
static SOC_ENUM_SINGLE_DECL(sta32x_limiter_ch2_enum,
			    STA32X_C2CFG, STA32X_CxCFG_LS_SHIFT,
			    sta32x_limiter_select);
static SOC_ENUM_SINGLE_DECL(sta32x_limiter_ch3_enum,
			    STA32X_C3CFG, STA32X_CxCFG_LS_SHIFT,
			    sta32x_limiter_select);
static SOC_ENUM_SINGLE_DECL(sta32x_limiter1_attack_rate_enum,
			    STA32X_L1AR, STA32X_LxA_SHIFT,
			    sta32x_limiter_attack_rate);
static SOC_ENUM_SINGLE_DECL(sta32x_limiter2_attack_rate_enum,
			    STA32X_L2AR, STA32X_LxA_SHIFT,
			    sta32x_limiter_attack_rate);
static SOC_ENUM_SINGLE_DECL(sta32x_limiter1_release_rate_enum,
			    STA32X_L1AR, STA32X_LxR_SHIFT,
			    sta32x_limiter_release_rate);
static SOC_ENUM_SINGLE_DECL(sta32x_limiter2_release_rate_enum,
			    STA32X_L2AR, STA32X_LxR_SHIFT,
			    sta32x_limiter_release_rate);

/* byte array controls for setting biquad, mixer, scaling coefficients;
 * for biquads all five coefficients need to be set in one go,
 * mixer and pre/postscale coefs can be set individually;
 * each coef is 24bit, the bytes are ordered in the same way
 * as given in the STA32x data sheet (big endian; b1, b2, a1, a2, b0)
 */

static int sta32x_coefficient_info(struct snd_kcontrol *kcontrol,
				   struct snd_ctl_elem_info *uinfo)
{
	int numcoef = kcontrol->private_value >> 16;
	uinfo->type = SNDRV_CTL_ELEM_TYPE_BYTES;
	uinfo->count = 3 * numcoef;
	return 0;
}

static int sta32x_coefficient_get(struct snd_kcontrol *kcontrol,
				  struct snd_ctl_elem_value *ucontrol)
{
	struct snd_soc_component *component = snd_soc_kcontrol_component(kcontrol);
	struct sta32x_priv *sta32x = snd_soc_component_get_drvdata(component);
	int numcoef = kcontrol->private_value >> 16;
	int index = kcontrol->private_value & 0xffff;
	unsigned int cfud, val;
	int i, ret = 0;

	mutex_lock(&sta32x->coeff_lock);

	/* preserve reserved bits in STA32X_CFUD */
	regmap_read(sta32x->regmap, STA32X_CFUD, &cfud);
	cfud &= 0xf0;
	/*
	 * chip documentation does not say if the bits are self clearing,
	 * so do it explicitly
	 */
	regmap_write(sta32x->regmap, STA32X_CFUD, cfud);

	regmap_write(sta32x->regmap, STA32X_CFADDR2, index);
	if (numcoef == 1) {
		regmap_write(sta32x->regmap, STA32X_CFUD, cfud | 0x04);
	} else if (numcoef == 5) {
		regmap_write(sta32x->regmap, STA32X_CFUD, cfud | 0x08);
	} else {
		ret = -EINVAL;
		goto exit_unlock;
	}

	for (i = 0; i < 3 * numcoef; i++) {
		regmap_read(sta32x->regmap, STA32X_B1CF1 + i, &val);
		ucontrol->value.bytes.data[i] = val;
	}

exit_unlock:
	mutex_unlock(&sta32x->coeff_lock);

	return ret;
}

static int sta32x_coefficient_put(struct snd_kcontrol *kcontrol,
				  struct snd_ctl_elem_value *ucontrol)
{
	struct snd_soc_component *component = snd_soc_kcontrol_component(kcontrol);
	struct sta32x_priv *sta32x = snd_soc_component_get_drvdata(component);
	int numcoef = kcontrol->private_value >> 16;
	int index = kcontrol->private_value & 0xffff;
	unsigned int cfud;
	int i;

	/* preserve reserved bits in STA32X_CFUD */
	regmap_read(sta32x->regmap, STA32X_CFUD, &cfud);
	cfud &= 0xf0;
	/*
	 * chip documentation does not say if the bits are self clearing,
	 * so do it explicitly
	 */
	regmap_write(sta32x->regmap, STA32X_CFUD, cfud);

	regmap_write(sta32x->regmap, STA32X_CFADDR2, index);
	for (i = 0; i < numcoef && (index + i < STA32X_COEF_COUNT); i++)
		sta32x->coef_shadow[index + i] =
			  (ucontrol->value.bytes.data[3 * i] << 16)
			| (ucontrol->value.bytes.data[3 * i + 1] << 8)
			| (ucontrol->value.bytes.data[3 * i + 2]);
	for (i = 0; i < 3 * numcoef; i++)
		regmap_write(sta32x->regmap, STA32X_B1CF1 + i,
			     ucontrol->value.bytes.data[i]);
	if (numcoef == 1)
		regmap_write(sta32x->regmap, STA32X_CFUD, cfud | 0x01);
	else if (numcoef == 5)
		regmap_write(sta32x->regmap, STA32X_CFUD, cfud | 0x02);
	else
		return -EINVAL;

	return 0;
}

static int sta32x_sync_coef_shadow(struct snd_soc_component *component)
{
	struct sta32x_priv *sta32x = snd_soc_component_get_drvdata(component);
	unsigned int cfud;
	int i;

	/* preserve reserved bits in STA32X_CFUD */
	regmap_read(sta32x->regmap, STA32X_CFUD, &cfud);
	cfud &= 0xf0;

	for (i = 0; i < STA32X_COEF_COUNT; i++) {
		regmap_write(sta32x->regmap, STA32X_CFADDR2, i);
		regmap_write(sta32x->regmap, STA32X_B1CF1,
			     (sta32x->coef_shadow[i] >> 16) & 0xff);
		regmap_write(sta32x->regmap, STA32X_B1CF2,
			     (sta32x->coef_shadow[i] >> 8) & 0xff);
		regmap_write(sta32x->regmap, STA32X_B1CF3,
			     (sta32x->coef_shadow[i]) & 0xff);
		/*
		 * chip documentation does not say if the bits are
		 * self-clearing, so do it explicitly
		 */
		regmap_write(sta32x->regmap, STA32X_CFUD, cfud);
		regmap_write(sta32x->regmap, STA32X_CFUD, cfud | 0x01);
	}
	return 0;
}

static int sta32x_cache_sync(struct snd_soc_component *component)
{
	struct sta32x_priv *sta32x = snd_soc_component_get_drvdata(component);
	unsigned int mute;
	int rc;

	/* mute during register sync */
	regmap_read(sta32x->regmap, STA32X_MMUTE, &mute);
	regmap_write(sta32x->regmap, STA32X_MMUTE, mute | STA32X_MMUTE_MMUTE);
	sta32x_sync_coef_shadow(component);
	rc = regcache_sync(sta32x->regmap);
	regmap_write(sta32x->regmap, STA32X_MMUTE, mute);
	return rc;
}

/* work around ESD issue where sta32x resets and loses all configuration */
static void sta32x_watchdog(struct work_struct *work)
{
	struct sta32x_priv *sta32x = container_of(work, struct sta32x_priv,
						  watchdog_work.work);
	struct snd_soc_component *component = sta32x->component;
	unsigned int confa, confa_cached;

	/* check if sta32x has reset itself */
	confa_cached = snd_soc_component_read(component, STA32X_CONFA);
	regcache_cache_bypass(sta32x->regmap, true);
	confa = snd_soc_component_read(component, STA32X_CONFA);
	regcache_cache_bypass(sta32x->regmap, false);
	if (confa != confa_cached) {
		regcache_mark_dirty(sta32x->regmap);
		sta32x_cache_sync(component);
	}

	if (!sta32x->shutdown)
		queue_delayed_work(system_power_efficient_wq,
				   &sta32x->watchdog_work,
				   round_jiffies_relative(HZ));
}

static void sta32x_watchdog_start(struct sta32x_priv *sta32x)
{
	if (sta32x->pdata->needs_esd_watchdog) {
		sta32x->shutdown = 0;
		queue_delayed_work(system_power_efficient_wq,
				   &sta32x->watchdog_work,
				   round_jiffies_relative(HZ));
	}
}

static void sta32x_watchdog_stop(struct sta32x_priv *sta32x)
{
	if (sta32x->pdata->needs_esd_watchdog) {
		sta32x->shutdown = 1;
		cancel_delayed_work_sync(&sta32x->watchdog_work);
	}
}

#define SINGLE_COEF(xname, index) \
{	.iface = SNDRV_CTL_ELEM_IFACE_MIXER, .name = xname, \
	.info = sta32x_coefficient_info, \
	.get = sta32x_coefficient_get,\
	.put = sta32x_coefficient_put, \
	.private_value = index | (1 << 16) }

#define BIQUAD_COEFS(xname, index) \
{	.iface = SNDRV_CTL_ELEM_IFACE_MIXER, .name = xname, \
	.info = sta32x_coefficient_info, \
	.get = sta32x_coefficient_get,\
	.put = sta32x_coefficient_put, \
	.private_value = index | (5 << 16) }

static const struct snd_kcontrol_new sta32x_snd_controls[] = {
SOC_SINGLE_TLV("Master Volume", STA32X_MVOL, 0, 0xff, 1, mvol_tlv),
SOC_SINGLE("Master Switch", STA32X_MMUTE, 0, 1, 1),
SOC_SINGLE("Ch1 Switch", STA32X_MMUTE, 1, 1, 1),
SOC_SINGLE("Ch2 Switch", STA32X_MMUTE, 2, 1, 1),
SOC_SINGLE("Ch3 Switch", STA32X_MMUTE, 3, 1, 1),
SOC_SINGLE_TLV("Ch1 Volume", STA32X_C1VOL, 0, 0xff, 1, chvol_tlv),
SOC_SINGLE_TLV("Ch2 Volume", STA32X_C2VOL, 0, 0xff, 1, chvol_tlv),
SOC_SINGLE_TLV("Ch3 Volume", STA32X_C3VOL, 0, 0xff, 1, chvol_tlv),
SOC_SINGLE("De-emphasis Filter Switch", STA32X_CONFD, STA32X_CONFD_DEMP_SHIFT, 1, 0),
SOC_ENUM("Compressor/Limiter Switch", sta32x_drc_ac_enum),
SOC_SINGLE("Miami Mode Switch", STA32X_CONFD, STA32X_CONFD_MME_SHIFT, 1, 0),
SOC_SINGLE("Zero Cross Switch", STA32X_CONFE, STA32X_CONFE_ZCE_SHIFT, 1, 0),
SOC_SINGLE("Soft Ramp Switch", STA32X_CONFE, STA32X_CONFE_SVE_SHIFT, 1, 0),
SOC_SINGLE("Auto-Mute Switch", STA32X_CONFF, STA32X_CONFF_IDE_SHIFT, 1, 0),
SOC_ENUM("Automode EQ", sta32x_auto_eq_enum),
SOC_ENUM("Automode GC", sta32x_auto_gc_enum),
SOC_ENUM("Automode XO", sta32x_auto_xo_enum),
SOC_ENUM("Preset EQ", sta32x_preset_eq_enum),
SOC_SINGLE("Ch1 Tone Control Bypass Switch", STA32X_C1CFG, STA32X_CxCFG_TCB_SHIFT, 1, 0),
SOC_SINGLE("Ch2 Tone Control Bypass Switch", STA32X_C2CFG, STA32X_CxCFG_TCB_SHIFT, 1, 0),
SOC_SINGLE("Ch1 EQ Bypass Switch", STA32X_C1CFG, STA32X_CxCFG_EQBP_SHIFT, 1, 0),
SOC_SINGLE("Ch2 EQ Bypass Switch", STA32X_C2CFG, STA32X_CxCFG_EQBP_SHIFT, 1, 0),
SOC_SINGLE("Ch1 Master Volume Bypass Switch", STA32X_C1CFG, STA32X_CxCFG_VBP_SHIFT, 1, 0),
SOC_SINGLE("Ch2 Master Volume Bypass Switch", STA32X_C1CFG, STA32X_CxCFG_VBP_SHIFT, 1, 0),
SOC_SINGLE("Ch3 Master Volume Bypass Switch", STA32X_C1CFG, STA32X_CxCFG_VBP_SHIFT, 1, 0),
SOC_ENUM("Ch1 Limiter Select", sta32x_limiter_ch1_enum),
SOC_ENUM("Ch2 Limiter Select", sta32x_limiter_ch2_enum),
SOC_ENUM("Ch3 Limiter Select", sta32x_limiter_ch3_enum),
SOC_SINGLE_TLV("Bass Tone Control", STA32X_TONE, STA32X_TONE_BTC_SHIFT, 15, 0, tone_tlv),
SOC_SINGLE_TLV("Treble Tone Control", STA32X_TONE, STA32X_TONE_TTC_SHIFT, 15, 0, tone_tlv),
SOC_ENUM("Limiter1 Attack Rate (dB/ms)", sta32x_limiter1_attack_rate_enum),
SOC_ENUM("Limiter2 Attack Rate (dB/ms)", sta32x_limiter2_attack_rate_enum),
SOC_ENUM("Limiter1 Release Rate (dB/ms)", sta32x_limiter1_release_rate_enum),
SOC_ENUM("Limiter2 Release Rate (dB/ms)", sta32x_limiter2_release_rate_enum),

/* depending on mode, the attack/release thresholds have
 * two different enum definitions; provide both
 */
SOC_SINGLE_TLV("Limiter1 Attack Threshold (AC Mode)", STA32X_L1ATRT, STA32X_LxA_SHIFT,
	       16, 0, sta32x_limiter_ac_attack_tlv),
SOC_SINGLE_TLV("Limiter2 Attack Threshold (AC Mode)", STA32X_L2ATRT, STA32X_LxA_SHIFT,
	       16, 0, sta32x_limiter_ac_attack_tlv),
SOC_SINGLE_TLV("Limiter1 Release Threshold (AC Mode)", STA32X_L1ATRT, STA32X_LxR_SHIFT,
	       16, 0, sta32x_limiter_ac_release_tlv),
SOC_SINGLE_TLV("Limiter2 Release Threshold (AC Mode)", STA32X_L2ATRT, STA32X_LxR_SHIFT,
	       16, 0, sta32x_limiter_ac_release_tlv),
SOC_SINGLE_TLV("Limiter1 Attack Threshold (DRC Mode)", STA32X_L1ATRT, STA32X_LxA_SHIFT,
	       16, 0, sta32x_limiter_drc_attack_tlv),
SOC_SINGLE_TLV("Limiter2 Attack Threshold (DRC Mode)", STA32X_L2ATRT, STA32X_LxA_SHIFT,
	       16, 0, sta32x_limiter_drc_attack_tlv),
SOC_SINGLE_TLV("Limiter1 Release Threshold (DRC Mode)", STA32X_L1ATRT, STA32X_LxR_SHIFT,
	       16, 0, sta32x_limiter_drc_release_tlv),
SOC_SINGLE_TLV("Limiter2 Release Threshold (DRC Mode)", STA32X_L2ATRT, STA32X_LxR_SHIFT,
	       16, 0, sta32x_limiter_drc_release_tlv),

BIQUAD_COEFS("Ch1 - Biquad 1", 0),
BIQUAD_COEFS("Ch1 - Biquad 2", 5),
BIQUAD_COEFS("Ch1 - Biquad 3", 10),
BIQUAD_COEFS("Ch1 - Biquad 4", 15),
BIQUAD_COEFS("Ch2 - Biquad 1", 20),
BIQUAD_COEFS("Ch2 - Biquad 2", 25),
BIQUAD_COEFS("Ch2 - Biquad 3", 30),
BIQUAD_COEFS("Ch2 - Biquad 4", 35),
BIQUAD_COEFS("High-pass", 40),
BIQUAD_COEFS("Low-pass", 45),
SINGLE_COEF("Ch1 - Prescale", 50),
SINGLE_COEF("Ch2 - Prescale", 51),
SINGLE_COEF("Ch1 - Postscale", 52),
SINGLE_COEF("Ch2 - Postscale", 53),
SINGLE_COEF("Ch3 - Postscale", 54),
SINGLE_COEF("Thermal warning - Postscale", 55),
SINGLE_COEF("Ch1 - Mix 1", 56),
SINGLE_COEF("Ch1 - Mix 2", 57),
SINGLE_COEF("Ch2 - Mix 1", 58),
SINGLE_COEF("Ch2 - Mix 2", 59),
SINGLE_COEF("Ch3 - Mix 1", 60),
SINGLE_COEF("Ch3 - Mix 2", 61),
};

static const struct snd_soc_dapm_widget sta32x_dapm_widgets[] = {
SND_SOC_DAPM_DAC("DAC", "Playback", SND_SOC_NOPM, 0, 0),
SND_SOC_DAPM_OUTPUT("LEFT"),
SND_SOC_DAPM_OUTPUT("RIGHT"),
SND_SOC_DAPM_OUTPUT("SUB"),
};

static const struct snd_soc_dapm_route sta32x_dapm_routes[] = {
	{ "LEFT", NULL, "DAC" },
	{ "RIGHT", NULL, "DAC" },
	{ "SUB", NULL, "DAC" },
};

/* MCLK interpolation ratio per fs */
static struct {
	int fs;
	int ir;
} interpolation_ratios[] = {
	{ 32000, 0 },
	{ 44100, 0 },
	{ 48000, 0 },
	{ 88200, 1 },
	{ 96000, 1 },
	{ 176400, 2 },
	{ 192000, 2 },
};

/* MCLK to fs clock ratios */
static int mcs_ratio_table[3][7] = {
	{ 768, 512, 384, 256, 128, 576, 0 },
	{ 384, 256, 192, 128,  64,   0 },
	{ 384, 256, 192, 128,  64,   0 },
};

/**
 * sta32x_set_dai_sysclk - configure MCLK
 * @codec_dai: the codec DAI
 * @clk_id: the clock ID (ignored)
 * @freq: the MCLK input frequency
 * @dir: the clock direction (ignored)
 *
 * The value of MCLK is used to determine which sample rates are supported
 * by the STA32X, based on the mclk_ratios table.
 *
 * This function must be called by the machine driver's 'startup' function,
 * otherwise the list of supported sample rates will not be available in
 * time for ALSA.
 *
 * For setups with variable MCLKs, pass 0 as 'freq' argument. This will cause
 * theoretically possible sample rates to be enabled. Call it again with a
 * proper value set one the external clock is set (most probably you would do
 * that from a machine's driver 'hw_param' hook.
 */
static int sta32x_set_dai_sysclk(struct snd_soc_dai *codec_dai,
		int clk_id, unsigned int freq, int dir)
{
	struct snd_soc_component *component = codec_dai->component;
	struct sta32x_priv *sta32x = snd_soc_component_get_drvdata(component);

	dev_dbg(component->dev, "mclk=%u\n", freq);
	sta32x->mclk = freq;

	return 0;
}

/**
 * sta32x_set_dai_fmt - configure the codec for the selected audio format
 * @codec_dai: the codec DAI
 * @fmt: a SND_SOC_DAIFMT_x value indicating the data format
 *
 * This function takes a bitmask of SND_SOC_DAIFMT_x bits and programs the
 * codec accordingly.
 */
static int sta32x_set_dai_fmt(struct snd_soc_dai *codec_dai,
			      unsigned int fmt)
{
	struct snd_soc_component *component = codec_dai->component;
	struct sta32x_priv *sta32x = snd_soc_component_get_drvdata(component);
	u8 confb = 0;

	switch (fmt & SND_SOC_DAIFMT_MASTER_MASK) {
	case SND_SOC_DAIFMT_CBS_CFS:
		break;
	default:
		return -EINVAL;
	}

	switch (fmt & SND_SOC_DAIFMT_FORMAT_MASK) {
	case SND_SOC_DAIFMT_I2S:
	case SND_SOC_DAIFMT_RIGHT_J:
	case SND_SOC_DAIFMT_LEFT_J:
		sta32x->format = fmt & SND_SOC_DAIFMT_FORMAT_MASK;
		break;
	default:
		return -EINVAL;
	}

	switch (fmt & SND_SOC_DAIFMT_INV_MASK) {
	case SND_SOC_DAIFMT_NB_NF:
		confb |= STA32X_CONFB_C2IM;
		break;
	case SND_SOC_DAIFMT_NB_IF:
		confb |= STA32X_CONFB_C1IM;
		break;
	default:
		return -EINVAL;
	}

	return regmap_update_bits(sta32x->regmap, STA32X_CONFB,
				  STA32X_CONFB_C1IM | STA32X_CONFB_C2IM, confb);
}

/**
 * sta32x_hw_params - program the STA32X with the given hardware parameters.
 * @substream: the audio stream
 * @params: the hardware parameters to set
 * @dai: the SOC DAI (ignored)
 *
 * This function programs the hardware with the values provided.
 * Specifically, the sample rate and the data format.
 */
static int sta32x_hw_params(struct snd_pcm_substream *substream,
			    struct snd_pcm_hw_params *params,
			    struct snd_soc_dai *dai)
{
	struct snd_soc_component *component = dai->component;
	struct sta32x_priv *sta32x = snd_soc_component_get_drvdata(component);
	int i, mcs = -EINVAL, ir = -EINVAL;
	unsigned int confa, confb;
	unsigned int rate, ratio;
	int ret;

	if (!sta32x->mclk) {
		dev_err(component->dev,
			"sta32x->mclk is unset. Unable to determine ratio\n");
		return -EIO;
	}

	rate = params_rate(params);
	ratio = sta32x->mclk / rate;
	dev_dbg(component->dev, "rate: %u, ratio: %u\n", rate, ratio);

	for (i = 0; i < ARRAY_SIZE(interpolation_ratios); i++) {
		if (interpolation_ratios[i].fs == rate) {
			ir = interpolation_ratios[i].ir;
			break;
		}
	}

	if (ir < 0) {
		dev_err(component->dev, "Unsupported samplerate: %u\n", rate);
		return -EINVAL;
	}

	for (i = 0; i < 6; i++) {
		if (mcs_ratio_table[ir][i] == ratio) {
			mcs = i;
			break;
		}
	}

	if (mcs < 0) {
		dev_err(component->dev, "Unresolvable ratio: %u\n", ratio);
		return -EINVAL;
	}

	confa = (ir << STA32X_CONFA_IR_SHIFT) |
		(mcs << STA32X_CONFA_MCS_SHIFT);
	confb = 0;

	switch (params_width(params)) {
	case 24:
		dev_dbg(component->dev, "24bit\n");
		fallthrough;
	case 32:
		dev_dbg(component->dev, "24bit or 32bit\n");
		switch (sta32x->format) {
		case SND_SOC_DAIFMT_I2S:
			confb |= 0x0;
			break;
		case SND_SOC_DAIFMT_LEFT_J:
			confb |= 0x1;
			break;
		case SND_SOC_DAIFMT_RIGHT_J:
			confb |= 0x2;
			break;
		}

		break;
	case 20:
		dev_dbg(component->dev, "20bit\n");
		switch (sta32x->format) {
		case SND_SOC_DAIFMT_I2S:
			confb |= 0x4;
			break;
		case SND_SOC_DAIFMT_LEFT_J:
			confb |= 0x5;
			break;
		case SND_SOC_DAIFMT_RIGHT_J:
			confb |= 0x6;
			break;
		}

		break;
	case 18:
		dev_dbg(component->dev, "18bit\n");
		switch (sta32x->format) {
		case SND_SOC_DAIFMT_I2S:
			confb |= 0x8;
			break;
		case SND_SOC_DAIFMT_LEFT_J:
			confb |= 0x9;
			break;
		case SND_SOC_DAIFMT_RIGHT_J:
			confb |= 0xa;
			break;
		}

		break;
	case 16:
		dev_dbg(component->dev, "16bit\n");
		switch (sta32x->format) {
		case SND_SOC_DAIFMT_I2S:
			confb |= 0x0;
			break;
		case SND_SOC_DAIFMT_LEFT_J:
			confb |= 0xd;
			break;
		case SND_SOC_DAIFMT_RIGHT_J:
			confb |= 0xe;
			break;
		}

		break;
	default:
		return -EINVAL;
	}

	ret = regmap_update_bits(sta32x->regmap, STA32X_CONFA,
				 STA32X_CONFA_MCS_MASK | STA32X_CONFA_IR_MASK,
				 confa);
	if (ret < 0)
		return ret;

	ret = regmap_update_bits(sta32x->regmap, STA32X_CONFB,
				 STA32X_CONFB_SAI_MASK | STA32X_CONFB_SAIFB,
				 confb);
	if (ret < 0)
		return ret;

	return 0;
}

static int sta32x_startup_sequence(struct sta32x_priv *sta32x)
{
	if (sta32x->gpiod_nreset) {
		gpiod_set_value(sta32x->gpiod_nreset, 0);
		mdelay(1);
		gpiod_set_value(sta32x->gpiod_nreset, 1);
		mdelay(1);
	}

	return 0;
}

/**
 * sta32x_set_bias_level - DAPM callback
 * @component: the component device
 * @level: DAPM power level
 *
 * This is called by ALSA to put the component into low power mode
 * or to wake it up.  If the component is powered off completely
 * all registers must be restored after power on.
 */
static int sta32x_set_bias_level(struct snd_soc_component *component,
				 enum snd_soc_bias_level level)
{
	int ret;
	struct sta32x_priv *sta32x = snd_soc_component_get_drvdata(component);

	dev_dbg(component->dev, "level = %d\n", level);
	switch (level) {
	case SND_SOC_BIAS_ON:
		break;

	case SND_SOC_BIAS_PREPARE:
		/* Full power on */
		regmap_update_bits(sta32x->regmap, STA32X_CONFF,
				    STA32X_CONFF_PWDN | STA32X_CONFF_EAPD,
				    STA32X_CONFF_PWDN | STA32X_CONFF_EAPD);
		break;

	case SND_SOC_BIAS_STANDBY:
		if (snd_soc_component_get_bias_level(component) == SND_SOC_BIAS_OFF) {
			ret = regulator_bulk_enable(ARRAY_SIZE(sta32x->supplies),
						    sta32x->supplies);
			if (ret != 0) {
				dev_err(component->dev,
					"Failed to enable supplies: %d\n", ret);
				return ret;
			}

			sta32x_startup_sequence(sta32x);
			sta32x_cache_sync(component);
			sta32x_watchdog_start(sta32x);
		}

		/* Power down */
		regmap_update_bits(sta32x->regmap, STA32X_CONFF,
				   STA32X_CONFF_PWDN | STA32X_CONFF_EAPD,
				   0);

		break;

	case SND_SOC_BIAS_OFF:
		/* The chip runs through the power down sequence for us. */
		regmap_update_bits(sta32x->regmap, STA32X_CONFF,
				   STA32X_CONFF_PWDN | STA32X_CONFF_EAPD, 0);
		msleep(300);
		sta32x_watchdog_stop(sta32x);

		gpiod_set_value(sta32x->gpiod_nreset, 0);

		regulator_bulk_disable(ARRAY_SIZE(sta32x->supplies),
				       sta32x->supplies);
		break;
	}
	return 0;
}

static const struct snd_soc_dai_ops sta32x_dai_ops = {
	.hw_params	= sta32x_hw_params,
	.set_sysclk	= sta32x_set_dai_sysclk,
	.set_fmt	= sta32x_set_dai_fmt,
};

static struct snd_soc_dai_driver sta32x_dai = {
	.name = "sta32x-hifi",
	.playback = {
		.stream_name = "Playback",
		.channels_min = 2,
		.channels_max = 2,
		.rates = STA32X_RATES,
		.formats = STA32X_FORMATS,
	},
	.ops = &sta32x_dai_ops,
};

static int sta32x_probe(struct snd_soc_component *component)
{
	struct sta32x_priv *sta32x = snd_soc_component_get_drvdata(component);
	struct sta32x_platform_data *pdata = sta32x->pdata;
	int i, ret = 0, thermal = 0;

	sta32x->component = component;

	if (sta32x->xti_clk) {
		ret = clk_prepare_enable(sta32x->xti_clk);
		if (ret != 0) {
			dev_err(component->dev,
				"Failed to enable clock: %d\n", ret);
			return ret;
		}
	}

	ret = regulator_bulk_enable(ARRAY_SIZE(sta32x->supplies),
				    sta32x->supplies);
	if (ret != 0) {
		dev_err(component->dev, "Failed to enable supplies: %d\n", ret);
		goto err_clk_disable_unprepare;
	}

	ret = sta32x_startup_sequence(sta32x);
	if (ret < 0) {
		dev_err(component->dev, "Failed to startup device\n");
		goto err_regulator_bulk_disable;
	}

	/* CONFA */
	if (!pdata->thermal_warning_recovery)
		thermal |= STA32X_CONFA_TWAB;
	if (!pdata->thermal_warning_adjustment)
		thermal |= STA32X_CONFA_TWRB;
	if (!pdata->fault_detect_recovery)
		thermal |= STA32X_CONFA_FDRB;
	regmap_update_bits(sta32x->regmap, STA32X_CONFA,
			   STA32X_CONFA_TWAB | STA32X_CONFA_TWRB |
			   STA32X_CONFA_FDRB,
			   thermal);

	/* CONFC */
	regmap_update_bits(sta32x->regmap, STA32X_CONFC,
			   STA32X_CONFC_CSZ_MASK,
			   pdata->drop_compensation_ns
				<< STA32X_CONFC_CSZ_SHIFT);

	/* CONFE */
	regmap_update_bits(sta32x->regmap, STA32X_CONFE,
			   STA32X_CONFE_MPCV,
			   pdata->max_power_use_mpcc ?
				STA32X_CONFE_MPCV : 0);
	regmap_update_bits(sta32x->regmap, STA32X_CONFE,
			   STA32X_CONFE_MPC,
			   pdata->max_power_correction ?
				STA32X_CONFE_MPC : 0);
	regmap_update_bits(sta32x->regmap, STA32X_CONFE,
			   STA32X_CONFE_AME,
			   pdata->am_reduction_mode ?
				STA32X_CONFE_AME : 0);
	regmap_update_bits(sta32x->regmap, STA32X_CONFE,
			   STA32X_CONFE_PWMS,
			   pdata->odd_pwm_speed_mode ?
				STA32X_CONFE_PWMS : 0);

	/*  CONFF */
	regmap_update_bits(sta32x->regmap, STA32X_CONFF,
			   STA32X_CONFF_IDE,
			   pdata->invalid_input_detect_mute ?
				STA32X_CONFF_IDE : 0);

	/* select output configuration  */
	regmap_update_bits(sta32x->regmap, STA32X_CONFF,
			   STA32X_CONFF_OCFG_MASK,
			   pdata->output_conf
				<< STA32X_CONFF_OCFG_SHIFT);

	/* channel to output mapping */
	regmap_update_bits(sta32x->regmap, STA32X_C1CFG,
			   STA32X_CxCFG_OM_MASK,
			   pdata->ch1_output_mapping
				<< STA32X_CxCFG_OM_SHIFT);
	regmap_update_bits(sta32x->regmap, STA32X_C2CFG,
			   STA32X_CxCFG_OM_MASK,
			   pdata->ch2_output_mapping
				<< STA32X_CxCFG_OM_SHIFT);
	regmap_update_bits(sta32x->regmap, STA32X_C3CFG,
			   STA32X_CxCFG_OM_MASK,
			   pdata->ch3_output_mapping
				<< STA32X_CxCFG_OM_SHIFT);

	/* initialize coefficient shadow RAM with reset values */
	for (i = 4; i <= 49; i += 5)
		sta32x->coef_shadow[i] = 0x400000;
	for (i = 50; i <= 54; i++)
		sta32x->coef_shadow[i] = 0x7fffff;
	sta32x->coef_shadow[55] = 0x5a9df7;
	sta32x->coef_shadow[56] = 0x7fffff;
	sta32x->coef_shadow[59] = 0x7fffff;
	sta32x->coef_shadow[60] = 0x400000;
	sta32x->coef_shadow[61] = 0x400000;

	if (sta32x->pdata->needs_esd_watchdog)
		INIT_DELAYED_WORK(&sta32x->watchdog_work, sta32x_watchdog);

	snd_soc_component_force_bias_level(component, SND_SOC_BIAS_STANDBY);
	/* Bias level configuration will have done an extra enable */
	regulator_bulk_disable(ARRAY_SIZE(sta32x->supplies), sta32x->supplies);

	return 0;

err_regulator_bulk_disable:
	regulator_bulk_disable(ARRAY_SIZE(sta32x->supplies), sta32x->supplies);
err_clk_disable_unprepare:
	if (sta32x->xti_clk)
		clk_disable_unprepare(sta32x->xti_clk);
	return ret;
}

static void sta32x_remove(struct snd_soc_component *component)
{
	struct sta32x_priv *sta32x = snd_soc_component_get_drvdata(component);

	sta32x_watchdog_stop(sta32x);
	regulator_bulk_disable(ARRAY_SIZE(sta32x->supplies), sta32x->supplies);

	if (sta32x->xti_clk)
		clk_disable_unprepare(sta32x->xti_clk);
}

<<<<<<< HEAD
static const struct snd_soc_codec_driver sta32x_codec = {
	.probe =		sta32x_probe,
	.remove =		sta32x_remove,
	.set_bias_level =	sta32x_set_bias_level,
	.suspend_bias_off =	true,
	.component_driver = {
		.controls =		sta32x_snd_controls,
		.num_controls =		ARRAY_SIZE(sta32x_snd_controls),
		.dapm_widgets =		sta32x_dapm_widgets,
		.num_dapm_widgets =	ARRAY_SIZE(sta32x_dapm_widgets),
		.dapm_routes =		sta32x_dapm_routes,
		.num_dapm_routes =	ARRAY_SIZE(sta32x_dapm_routes),
	},
=======
static const struct snd_soc_component_driver sta32x_component = {
	.probe			= sta32x_probe,
	.remove			= sta32x_remove,
	.set_bias_level		= sta32x_set_bias_level,
	.controls		= sta32x_snd_controls,
	.num_controls		= ARRAY_SIZE(sta32x_snd_controls),
	.dapm_widgets		= sta32x_dapm_widgets,
	.num_dapm_widgets	= ARRAY_SIZE(sta32x_dapm_widgets),
	.dapm_routes		= sta32x_dapm_routes,
	.num_dapm_routes	= ARRAY_SIZE(sta32x_dapm_routes),
	.suspend_bias_off	= 1,
	.idle_bias_on		= 1,
	.use_pmdown_time	= 1,
	.endianness		= 1,
	.non_legacy_dai_naming	= 1,
>>>>>>> 24b8d41d
};

static const struct regmap_config sta32x_regmap = {
	.reg_bits =		8,
	.val_bits =		8,
	.max_register =		STA32X_FDRC2,
	.reg_defaults =		sta32x_regs,
	.num_reg_defaults =	ARRAY_SIZE(sta32x_regs),
	.cache_type =		REGCACHE_RBTREE,
	.wr_table =		&sta32x_write_regs,
	.rd_table =		&sta32x_read_regs,
	.volatile_table =	&sta32x_volatile_regs,
};

#ifdef CONFIG_OF
static const struct of_device_id st32x_dt_ids[] = {
	{ .compatible = "st,sta32x", },
	{ }
};
MODULE_DEVICE_TABLE(of, st32x_dt_ids);

static int sta32x_probe_dt(struct device *dev, struct sta32x_priv *sta32x)
{
	struct device_node *np = dev->of_node;
	struct sta32x_platform_data *pdata;
	u16 tmp;

	pdata = devm_kzalloc(dev, sizeof(*pdata), GFP_KERNEL);
	if (!pdata)
		return -ENOMEM;

	of_property_read_u8(np, "st,output-conf",
			    &pdata->output_conf);
	of_property_read_u8(np, "st,ch1-output-mapping",
			    &pdata->ch1_output_mapping);
	of_property_read_u8(np, "st,ch2-output-mapping",
			    &pdata->ch2_output_mapping);
	of_property_read_u8(np, "st,ch3-output-mapping",
			    &pdata->ch3_output_mapping);

	if (of_get_property(np, "st,fault-detect-recovery", NULL))
		pdata->fault_detect_recovery = 1;
	if (of_get_property(np, "st,thermal-warning-recovery", NULL))
		pdata->thermal_warning_recovery = 1;
	if (of_get_property(np, "st,thermal-warning-adjustment", NULL))
		pdata->thermal_warning_adjustment = 1;
	if (of_get_property(np, "st,needs_esd_watchdog", NULL))
		pdata->needs_esd_watchdog = 1;

	tmp = 140;
	of_property_read_u16(np, "st,drop-compensation-ns", &tmp);
	pdata->drop_compensation_ns = clamp_t(u16, tmp, 0, 300) / 20;

	/* CONFE */
	if (of_get_property(np, "st,max-power-use-mpcc", NULL))
		pdata->max_power_use_mpcc = 1;

	if (of_get_property(np, "st,max-power-correction", NULL))
		pdata->max_power_correction = 1;

	if (of_get_property(np, "st,am-reduction-mode", NULL))
		pdata->am_reduction_mode = 1;

	if (of_get_property(np, "st,odd-pwm-speed-mode", NULL))
		pdata->odd_pwm_speed_mode = 1;

	/* CONFF */
	if (of_get_property(np, "st,invalid-input-detect-mute", NULL))
		pdata->invalid_input_detect_mute = 1;

	sta32x->pdata = pdata;

	return 0;
}
#endif

static int sta32x_i2c_probe(struct i2c_client *i2c,
			    const struct i2c_device_id *id)
{
	struct device *dev = &i2c->dev;
	struct sta32x_priv *sta32x;
	int ret, i;

	sta32x = devm_kzalloc(&i2c->dev, sizeof(struct sta32x_priv),
			      GFP_KERNEL);
	if (!sta32x)
		return -ENOMEM;

	mutex_init(&sta32x->coeff_lock);
	sta32x->pdata = dev_get_platdata(dev);

#ifdef CONFIG_OF
	if (dev->of_node) {
		ret = sta32x_probe_dt(dev, sta32x);
		if (ret < 0)
			return ret;
	}
#endif

	/* Clock */
	sta32x->xti_clk = devm_clk_get(dev, "xti");
	if (IS_ERR(sta32x->xti_clk)) {
		ret = PTR_ERR(sta32x->xti_clk);

		if (ret == -EPROBE_DEFER)
			return ret;

		sta32x->xti_clk = NULL;
	}

	/* GPIOs */
	sta32x->gpiod_nreset = devm_gpiod_get_optional(dev, "reset",
						       GPIOD_OUT_LOW);
	if (IS_ERR(sta32x->gpiod_nreset))
		return PTR_ERR(sta32x->gpiod_nreset);

	/* regulators */
	for (i = 0; i < ARRAY_SIZE(sta32x->supplies); i++)
		sta32x->supplies[i].supply = sta32x_supply_names[i];

	ret = devm_regulator_bulk_get(&i2c->dev, ARRAY_SIZE(sta32x->supplies),
				      sta32x->supplies);
	if (ret != 0) {
		dev_err(&i2c->dev, "Failed to request supplies: %d\n", ret);
		return ret;
	}

	sta32x->regmap = devm_regmap_init_i2c(i2c, &sta32x_regmap);
	if (IS_ERR(sta32x->regmap)) {
		ret = PTR_ERR(sta32x->regmap);
		dev_err(dev, "Failed to init regmap: %d\n", ret);
		return ret;
	}

	i2c_set_clientdata(i2c, sta32x);

	ret = devm_snd_soc_register_component(dev, &sta32x_component,
					      &sta32x_dai, 1);
	if (ret < 0)
		dev_err(dev, "Failed to register component (%d)\n", ret);

	return ret;
}

static const struct i2c_device_id sta32x_i2c_id[] = {
	{ "sta326", 0 },
	{ "sta328", 0 },
	{ "sta329", 0 },
	{ }
};
MODULE_DEVICE_TABLE(i2c, sta32x_i2c_id);

static struct i2c_driver sta32x_i2c_driver = {
	.driver = {
		.name = "sta32x",
		.of_match_table = of_match_ptr(st32x_dt_ids),
	},
	.probe =    sta32x_i2c_probe,
	.id_table = sta32x_i2c_id,
};

module_i2c_driver(sta32x_i2c_driver);

MODULE_DESCRIPTION("ASoC STA32X driver");
MODULE_AUTHOR("Johannes Stezenbach <js@sig21.net>");
MODULE_LICENSE("GPL");<|MERGE_RESOLUTION|>--- conflicted
+++ resolved
@@ -1003,21 +1003,6 @@
 		clk_disable_unprepare(sta32x->xti_clk);
 }
 
-<<<<<<< HEAD
-static const struct snd_soc_codec_driver sta32x_codec = {
-	.probe =		sta32x_probe,
-	.remove =		sta32x_remove,
-	.set_bias_level =	sta32x_set_bias_level,
-	.suspend_bias_off =	true,
-	.component_driver = {
-		.controls =		sta32x_snd_controls,
-		.num_controls =		ARRAY_SIZE(sta32x_snd_controls),
-		.dapm_widgets =		sta32x_dapm_widgets,
-		.num_dapm_widgets =	ARRAY_SIZE(sta32x_dapm_widgets),
-		.dapm_routes =		sta32x_dapm_routes,
-		.num_dapm_routes =	ARRAY_SIZE(sta32x_dapm_routes),
-	},
-=======
 static const struct snd_soc_component_driver sta32x_component = {
 	.probe			= sta32x_probe,
 	.remove			= sta32x_remove,
@@ -1033,7 +1018,6 @@
 	.use_pmdown_time	= 1,
 	.endianness		= 1,
 	.non_legacy_dai_naming	= 1,
->>>>>>> 24b8d41d
 };
 
 static const struct regmap_config sta32x_regmap = {
