// SPDX-License-Identifier: GPL-2.0-only
/*
 * Texas Instruments TLV320AIC26 low power audio CODEC
 * ALSA SoC CODEC driver
 *
 * Copyright (C) 2008 Secret Lab Technologies Ltd.
 */

#include <linux/module.h>
#include <linux/moduleparam.h>
#include <linux/init.h>
#include <linux/delay.h>
#include <linux/pm.h>
#include <linux/device.h>
#include <linux/sysfs.h>
#include <linux/spi/spi.h>
#include <linux/slab.h>
#include <sound/core.h>
#include <sound/pcm.h>
#include <sound/pcm_params.h>
#include <sound/soc.h>
#include <sound/initval.h>

#include "tlv320aic26.h"

MODULE_DESCRIPTION("ASoC TLV320AIC26 codec driver");
MODULE_AUTHOR("Grant Likely <grant.likely@secretlab.ca>");
MODULE_LICENSE("GPL");

/* AIC26 driver private data */
struct aic26 {
	struct spi_device *spi;
	struct regmap *regmap;
	struct snd_soc_component *component;
	int master;
	int datfm;
	int mclk;

	/* Keyclick parameters */
	int keyclick_amplitude;
	int keyclick_freq;
	int keyclick_len;
};

static const struct snd_soc_dapm_widget tlv320aic26_dapm_widgets[] = {
SND_SOC_DAPM_INPUT("MICIN"),
SND_SOC_DAPM_INPUT("AUX"),

SND_SOC_DAPM_OUTPUT("HPL"),
SND_SOC_DAPM_OUTPUT("HPR"),
};

static const struct snd_soc_dapm_route tlv320aic26_dapm_routes[] = {
	{ "Capture", NULL, "MICIN" },
	{ "Capture", NULL, "AUX" },

	{ "HPL", NULL, "Playback" },
	{ "HPR", NULL, "Playback" },
};

/* ---------------------------------------------------------------------
 * Digital Audio Interface Operations
 */
static int aic26_hw_params(struct snd_pcm_substream *substream,
			   struct snd_pcm_hw_params *params,
			   struct snd_soc_dai *dai)
{
	struct snd_soc_component *component = dai->component;
	struct aic26 *aic26 = snd_soc_component_get_drvdata(component);
	int fsref, divisor, wlen, pval, jval, dval, qval;
	u16 reg;

	dev_dbg(&aic26->spi->dev, "aic26_hw_params(substream=%p, params=%p)\n",
		substream, params);
	dev_dbg(&aic26->spi->dev, "rate=%i width=%d\n", params_rate(params),
		params_width(params));

	switch (params_rate(params)) {
	case 8000:  fsref = 48000; divisor = AIC26_DIV_6; break;
	case 11025: fsref = 44100; divisor = AIC26_DIV_4; break;
	case 12000: fsref = 48000; divisor = AIC26_DIV_4; break;
	case 16000: fsref = 48000; divisor = AIC26_DIV_3; break;
	case 22050: fsref = 44100; divisor = AIC26_DIV_2; break;
	case 24000: fsref = 48000; divisor = AIC26_DIV_2; break;
	case 32000: fsref = 48000; divisor = AIC26_DIV_1_5; break;
	case 44100: fsref = 44100; divisor = AIC26_DIV_1; break;
	case 48000: fsref = 48000; divisor = AIC26_DIV_1; break;
	default:
		dev_dbg(&aic26->spi->dev, "bad rate\n"); return -EINVAL;
	}

	/* select data word length */
	switch (params_width(params)) {
	case 8:  wlen = AIC26_WLEN_16; break;
	case 16: wlen = AIC26_WLEN_16; break;
	case 24: wlen = AIC26_WLEN_24; break;
	case 32: wlen = AIC26_WLEN_32; break;
	default:
		dev_dbg(&aic26->spi->dev, "bad format\n"); return -EINVAL;
	}

	/**
	 * Configure PLL
	 * fsref = (mclk * PLLM) / 2048
	 * where PLLM = J.DDDD (DDDD register ranges from 0 to 9999, decimal)
	 */
	pval = 1;
	/* compute J portion of multiplier */
	jval = fsref / (aic26->mclk / 2048);
	/* compute fractional DDDD component of multiplier */
	dval = fsref - (jval * (aic26->mclk / 2048));
	dval = (10000 * dval) / (aic26->mclk / 2048);
	dev_dbg(&aic26->spi->dev, "Setting PLLM to %d.%04d\n", jval, dval);
	qval = 0;
	reg = 0x8000 | qval << 11 | pval << 8 | jval << 2;
	snd_soc_component_write(component, AIC26_REG_PLL_PROG1, reg);
	reg = dval << 2;
	snd_soc_component_write(component, AIC26_REG_PLL_PROG2, reg);

	/* Audio Control 3 (master mode, fsref rate) */
	if (aic26->master)
		reg = 0x0800;
	if (fsref == 48000)
		reg = 0x2000;
	snd_soc_component_update_bits(component, AIC26_REG_AUDIO_CTRL3, 0xf800, reg);

	/* Audio Control 1 (FSref divisor) */
	reg = wlen | aic26->datfm | (divisor << 3) | divisor;
	snd_soc_component_update_bits(component, AIC26_REG_AUDIO_CTRL1, 0xfff, reg);

	return 0;
}

/*
 * aic26_mute - Mute control to reduce noise when changing audio format
 */
static int aic26_mute(struct snd_soc_dai *dai, int mute, int direction)
{
	struct snd_soc_component *component = dai->component;
	struct aic26 *aic26 = snd_soc_component_get_drvdata(component);
	u16 reg;

	dev_dbg(&aic26->spi->dev, "aic26_mute(dai=%p, mute=%i)\n",
		dai, mute);

	if (mute)
		reg = 0x8080;
	else
		reg = 0;
	snd_soc_component_update_bits(component, AIC26_REG_DAC_GAIN, 0x8000, reg);

	return 0;
}

static int aic26_set_sysclk(struct snd_soc_dai *codec_dai,
			    int clk_id, unsigned int freq, int dir)
{
	struct snd_soc_component *component = codec_dai->component;
	struct aic26 *aic26 = snd_soc_component_get_drvdata(component);

	dev_dbg(&aic26->spi->dev, "aic26_set_sysclk(dai=%p, clk_id==%i,"
		" freq=%i, dir=%i)\n",
		codec_dai, clk_id, freq, dir);

	/* MCLK needs to fall between 2MHz and 50 MHz */
	if ((freq < 2000000) || (freq > 50000000))
		return -EINVAL;

	aic26->mclk = freq;
	return 0;
}

static int aic26_set_fmt(struct snd_soc_dai *codec_dai, unsigned int fmt)
{
	struct snd_soc_component *component = codec_dai->component;
	struct aic26 *aic26 = snd_soc_component_get_drvdata(component);

	dev_dbg(&aic26->spi->dev, "aic26_set_fmt(dai=%p, fmt==%i)\n",
		codec_dai, fmt);

	/* set master/slave audio interface */
	switch (fmt & SND_SOC_DAIFMT_MASTER_MASK) {
	case SND_SOC_DAIFMT_CBM_CFM: aic26->master = 1; break;
	case SND_SOC_DAIFMT_CBS_CFS: aic26->master = 0; break;
	default:
		dev_dbg(&aic26->spi->dev, "bad master\n"); return -EINVAL;
	}

	/* interface format */
	switch (fmt & SND_SOC_DAIFMT_FORMAT_MASK) {
	case SND_SOC_DAIFMT_I2S:     aic26->datfm = AIC26_DATFM_I2S; break;
	case SND_SOC_DAIFMT_DSP_A:   aic26->datfm = AIC26_DATFM_DSP; break;
	case SND_SOC_DAIFMT_RIGHT_J: aic26->datfm = AIC26_DATFM_RIGHTJ; break;
	case SND_SOC_DAIFMT_LEFT_J:  aic26->datfm = AIC26_DATFM_LEFTJ; break;
	default:
		dev_dbg(&aic26->spi->dev, "bad format\n"); return -EINVAL;
	}

	return 0;
}

/* ---------------------------------------------------------------------
 * Digital Audio Interface Definition
 */
#define AIC26_RATES	(SNDRV_PCM_RATE_8000  | SNDRV_PCM_RATE_11025 |\
			 SNDRV_PCM_RATE_16000 | SNDRV_PCM_RATE_22050 |\
			 SNDRV_PCM_RATE_32000 | SNDRV_PCM_RATE_44100 |\
			 SNDRV_PCM_RATE_48000)
#define AIC26_FORMATS	(SNDRV_PCM_FMTBIT_S8     | SNDRV_PCM_FMTBIT_S16_BE |\
			 SNDRV_PCM_FMTBIT_S24_BE | SNDRV_PCM_FMTBIT_S32_BE)

static const struct snd_soc_dai_ops aic26_dai_ops = {
	.hw_params	= aic26_hw_params,
	.mute_stream	= aic26_mute,
	.set_sysclk	= aic26_set_sysclk,
	.set_fmt	= aic26_set_fmt,
	.no_capture_mute = 1,
};

static struct snd_soc_dai_driver aic26_dai = {
	.name = "tlv320aic26-hifi",
	.playback = {
		.stream_name = "Playback",
		.channels_min = 2,
		.channels_max = 2,
		.rates = AIC26_RATES,
		.formats = AIC26_FORMATS,
	},
	.capture = {
		.stream_name = "Capture",
		.channels_min = 2,
		.channels_max = 2,
		.rates = AIC26_RATES,
		.formats = AIC26_FORMATS,
	},
	.ops = &aic26_dai_ops,
};

/* ---------------------------------------------------------------------
 * ALSA controls
 */
static const char *aic26_capture_src_text[] = {"Mic", "Aux"};
static SOC_ENUM_SINGLE_DECL(aic26_capture_src_enum,
			    AIC26_REG_AUDIO_CTRL1, 12,
			    aic26_capture_src_text);

static const struct snd_kcontrol_new aic26_snd_controls[] = {
	/* Output */
	SOC_DOUBLE("PCM Playback Volume", AIC26_REG_DAC_GAIN, 8, 0, 0x7f, 1),
	SOC_DOUBLE("PCM Playback Switch", AIC26_REG_DAC_GAIN, 15, 7, 1, 1),
	SOC_SINGLE("PCM Capture Volume", AIC26_REG_ADC_GAIN, 8, 0x7f, 0),
	SOC_SINGLE("PCM Capture Mute", AIC26_REG_ADC_GAIN, 15, 1, 1),
	SOC_SINGLE("Keyclick activate", AIC26_REG_AUDIO_CTRL2, 15, 0x1, 0),
	SOC_SINGLE("Keyclick amplitude", AIC26_REG_AUDIO_CTRL2, 12, 0x7, 0),
	SOC_SINGLE("Keyclick frequency", AIC26_REG_AUDIO_CTRL2, 8, 0x7, 0),
	SOC_SINGLE("Keyclick period", AIC26_REG_AUDIO_CTRL2, 4, 0xf, 0),
	SOC_ENUM("Capture Source", aic26_capture_src_enum),
};

/* ---------------------------------------------------------------------
 * SPI device portion of driver: sysfs files for debugging
 */

static ssize_t aic26_keyclick_show(struct device *dev,
				   struct device_attribute *attr, char *buf)
{
	struct aic26 *aic26 = dev_get_drvdata(dev);
	int val, amp, freq, len;

	val = snd_soc_component_read(aic26->component, AIC26_REG_AUDIO_CTRL2);
	amp = (val >> 12) & 0x7;
	freq = (125 << ((val >> 8) & 0x7)) >> 1;
	len = 2 * (1 + ((val >> 4) & 0xf));

	return sprintf(buf, "amp=%x freq=%iHz len=%iclks\n", amp, freq, len);
}

/* Any write to the keyclick attribute will trigger the keyclick event */
static ssize_t aic26_keyclick_set(struct device *dev,
				  struct device_attribute *attr,
				  const char *buf, size_t count)
{
	struct aic26 *aic26 = dev_get_drvdata(dev);

	snd_soc_component_update_bits(aic26->component, AIC26_REG_AUDIO_CTRL2,
			    0x8000, 0x800);

	return count;
}

static DEVICE_ATTR(keyclick, 0644, aic26_keyclick_show, aic26_keyclick_set);

/* ---------------------------------------------------------------------
 * SoC CODEC portion of driver: probe and release routines
 */
static int aic26_probe(struct snd_soc_component *component)
{
	struct aic26 *aic26 = dev_get_drvdata(component->dev);
	int ret, reg;

	aic26->component = component;

	/* Reset the codec to power on defaults */
	snd_soc_component_write(component, AIC26_REG_RESET, 0xBB00);

	/* Power up CODEC */
	snd_soc_component_write(component, AIC26_REG_POWER_CTRL, 0);

	/* Audio Control 3 (master mode, fsref rate) */
	reg = snd_soc_component_read(component, AIC26_REG_AUDIO_CTRL3);
	reg &= ~0xf800;
	reg |= 0x0800; /* set master mode */
	snd_soc_component_write(component, AIC26_REG_AUDIO_CTRL3, reg);

	/* Register the sysfs files for debugging */
	/* Create SysFS files */
	ret = device_create_file(component->dev, &dev_attr_keyclick);
	if (ret)
		dev_info(component->dev, "error creating sysfs files\n");

	return 0;
}

<<<<<<< HEAD
static struct snd_soc_codec_driver aic26_soc_codec_dev = {
	.probe = aic26_probe,
	.component_driver = {
		.controls		= aic26_snd_controls,
		.num_controls		= ARRAY_SIZE(aic26_snd_controls),
		.dapm_widgets		= tlv320aic26_dapm_widgets,
		.num_dapm_widgets	= ARRAY_SIZE(tlv320aic26_dapm_widgets),
		.dapm_routes		= tlv320aic26_dapm_routes,
		.num_dapm_routes	= ARRAY_SIZE(tlv320aic26_dapm_routes),
	},
=======
static const struct snd_soc_component_driver aic26_soc_component_dev = {
	.probe			= aic26_probe,
	.controls		= aic26_snd_controls,
	.num_controls		= ARRAY_SIZE(aic26_snd_controls),
	.dapm_widgets		= tlv320aic26_dapm_widgets,
	.num_dapm_widgets	= ARRAY_SIZE(tlv320aic26_dapm_widgets),
	.dapm_routes		= tlv320aic26_dapm_routes,
	.num_dapm_routes	= ARRAY_SIZE(tlv320aic26_dapm_routes),
	.idle_bias_on		= 1,
	.use_pmdown_time	= 1,
	.endianness		= 1,
	.non_legacy_dai_naming	= 1,
>>>>>>> 24b8d41d
};

static const struct regmap_config aic26_regmap = {
	.reg_bits = 16,
	.val_bits = 16,
};

/* ---------------------------------------------------------------------
 * SPI device portion of driver: probe and release routines and SPI
 * 				 driver registration.
 */
static int aic26_spi_probe(struct spi_device *spi)
{
	struct aic26 *aic26;
	int ret;

	dev_dbg(&spi->dev, "probing tlv320aic26 spi device\n");

	/* Allocate driver data */
	aic26 = devm_kzalloc(&spi->dev, sizeof *aic26, GFP_KERNEL);
	if (!aic26)
		return -ENOMEM;

	aic26->regmap = devm_regmap_init_spi(spi, &aic26_regmap);
	if (IS_ERR(aic26->regmap))
		return PTR_ERR(aic26->regmap);

	/* Initialize the driver data */
	aic26->spi = spi;
	dev_set_drvdata(&spi->dev, aic26);
	aic26->master = 1;

	ret = devm_snd_soc_register_component(&spi->dev,
			&aic26_soc_component_dev, &aic26_dai, 1);
	return ret;
}

static struct spi_driver aic26_spi = {
	.driver = {
		.name = "tlv320aic26-codec",
	},
	.probe = aic26_spi_probe,
};

module_spi_driver(aic26_spi);<|MERGE_RESOLUTION|>--- conflicted
+++ resolved
@@ -321,18 +321,6 @@
 	return 0;
 }
 
-<<<<<<< HEAD
-static struct snd_soc_codec_driver aic26_soc_codec_dev = {
-	.probe = aic26_probe,
-	.component_driver = {
-		.controls		= aic26_snd_controls,
-		.num_controls		= ARRAY_SIZE(aic26_snd_controls),
-		.dapm_widgets		= tlv320aic26_dapm_widgets,
-		.num_dapm_widgets	= ARRAY_SIZE(tlv320aic26_dapm_widgets),
-		.dapm_routes		= tlv320aic26_dapm_routes,
-		.num_dapm_routes	= ARRAY_SIZE(tlv320aic26_dapm_routes),
-	},
-=======
 static const struct snd_soc_component_driver aic26_soc_component_dev = {
 	.probe			= aic26_probe,
 	.controls		= aic26_snd_controls,
@@ -345,7 +333,6 @@
 	.use_pmdown_time	= 1,
 	.endianness		= 1,
 	.non_legacy_dai_naming	= 1,
->>>>>>> 24b8d41d
 };
 
 static const struct regmap_config aic26_regmap = {
