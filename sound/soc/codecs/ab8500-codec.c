--- conflicted
+++ resolved
@@ -2470,20 +2470,12 @@
 
 	ab8500_codec_of_probe(dev, np, &codec_pdata);
 
-<<<<<<< HEAD
-	status = ab8500_audio_setup_mics(codec, &codec_pdata.amics);
-=======
 	status = ab8500_audio_setup_mics(component, &codec_pdata.amics);
->>>>>>> 24b8d41d
 	if (status < 0) {
 		pr_err("%s: Failed to setup mics (%d)!\n", __func__, status);
 		return status;
 	}
-<<<<<<< HEAD
-	status = ab8500_audio_set_ear_cmv(codec, codec_pdata.ear_cmv);
-=======
 	status = ab8500_audio_set_ear_cmv(component, codec_pdata.ear_cmv);
->>>>>>> 24b8d41d
 	if (status < 0) {
 		pr_err("%s: Failed to set earpiece CM-voltage (%d)!\n",
 			__func__, status);
@@ -2529,18 +2521,6 @@
 	return status;
 }
 
-<<<<<<< HEAD
-static struct snd_soc_codec_driver ab8500_codec_driver = {
-	.probe =		ab8500_codec_probe,
-	.component_driver = {
-		.controls =		ab8500_ctrls,
-		.num_controls =		ARRAY_SIZE(ab8500_ctrls),
-		.dapm_widgets =		ab8500_dapm_widgets,
-		.num_dapm_widgets =	ARRAY_SIZE(ab8500_dapm_widgets),
-		.dapm_routes =		ab8500_dapm_routes,
-		.num_dapm_routes =	ARRAY_SIZE(ab8500_dapm_routes),
-	},
-=======
 static const struct snd_soc_component_driver ab8500_component_driver = {
 	.probe			= ab8500_codec_probe,
 	.controls		= ab8500_ctrls,
@@ -2553,7 +2533,6 @@
 	.use_pmdown_time	= 1,
 	.endianness		= 1,
 	.non_legacy_dai_naming	= 1,
->>>>>>> 24b8d41d
 };
 
 static int ab8500_codec_driver_probe(struct platform_device *pdev)
