// SPDX-License-Identifier: GPL-2.0-or-later
/*
 * Analog Devices ADAU1373 Audio Codec drive
 *
 * Copyright 2011 Analog Devices Inc.
 * Author: Lars-Peter Clausen <lars@metafoo.de>
 */

#include <linux/module.h>
#include <linux/init.h>
#include <linux/delay.h>
#include <linux/pm.h>
#include <linux/i2c.h>
#include <linux/slab.h>
<<<<<<< HEAD
#include <linux/gcd.h>
#include <linux/of_gpio.h>
=======
>>>>>>> e475cc1c

#include <sound/core.h>
#include <sound/pcm.h>
#include <sound/pcm_params.h>
#include <sound/tlv.h>
#include <sound/soc.h>
#include <sound/adau1373.h>

#include "adau1373.h"
#include "adau-utils.h"

struct adau1373_dai {
	unsigned int clk_src;
	unsigned int sysclk;
	bool enable_src;
	bool clock_provider;
};

struct adau1373 {
	struct regmap *regmap;
	struct adau1373_dai dais[3];
	struct gpio_desc *gpio_sd;
};

#define ADAU1373_INPUT_MODE	0x00
#define ADAU1373_AINL_CTRL(x)	(0x01 + (x) * 2)
#define ADAU1373_AINR_CTRL(x)	(0x02 + (x) * 2)
#define ADAU1373_LLINE_OUT(x)	(0x9 + (x) * 2)
#define ADAU1373_RLINE_OUT(x)	(0xa + (x) * 2)
#define ADAU1373_LSPK_OUT	0x0d
#define ADAU1373_RSPK_OUT	0x0e
#define ADAU1373_LHP_OUT	0x0f
#define ADAU1373_RHP_OUT	0x10
#define ADAU1373_ADC_GAIN	0x11
#define ADAU1373_LADC_MIXER	0x12
#define ADAU1373_RADC_MIXER	0x13
#define ADAU1373_LLINE1_MIX	0x14
#define ADAU1373_RLINE1_MIX	0x15
#define ADAU1373_LLINE2_MIX	0x16
#define ADAU1373_RLINE2_MIX	0x17
#define ADAU1373_LSPK_MIX	0x18
#define ADAU1373_RSPK_MIX	0x19
#define ADAU1373_LHP_MIX	0x1a
#define ADAU1373_RHP_MIX	0x1b
#define ADAU1373_EP_MIX		0x1c
#define ADAU1373_HP_CTRL	0x1d
#define ADAU1373_HP_CTRL2	0x1e
#define ADAU1373_LS_CTRL	0x1f
#define ADAU1373_EP_CTRL	0x21
#define ADAU1373_MICBIAS_CTRL1	0x22
#define ADAU1373_MICBIAS_CTRL2	0x23
#define ADAU1373_OUTPUT_CTRL	0x24
#define ADAU1373_PWDN_CTRL1	0x25
#define ADAU1373_PWDN_CTRL2	0x26
#define ADAU1373_PWDN_CTRL3	0x27
#define ADAU1373_DPLL_CTRL(x)	(0x28 + (x) * 7)
#define ADAU1373_PLL_CTRL1(x)	(0x29 + (x) * 7)
#define ADAU1373_PLL_CTRL2(x)	(0x2a + (x) * 7)
#define ADAU1373_PLL_CTRL3(x)	(0x2b + (x) * 7)
#define ADAU1373_PLL_CTRL4(x)	(0x2c + (x) * 7)
#define ADAU1373_PLL_CTRL5(x)	(0x2d + (x) * 7)
#define ADAU1373_PLL_CTRL6(x)	(0x2e + (x) * 7)
#define ADAU1373_HEADDECT	0x36
#define ADAU1373_ADC_DAC_STATUS	0x37
#define ADAU1373_ADC_CTRL	0x3c
#define ADAU1373_DAI(x)		(0x44 + (x))
#define ADAU1373_CLK_SRC_DIV(x)	(0x40 + (x) * 2)
#define ADAU1373_BCLKDIV(x)	(0x47 + (x))
#define ADAU1373_SRC_RATIOA(x)	(0x4a + (x) * 2)
#define ADAU1373_SRC_RATIOB(x)	(0x4b + (x) * 2)
#define ADAU1373_DEEMP_CTRL	0x50
#define ADAU1373_SRC_DAI_CTRL(x) (0x51 + (x))
#define ADAU1373_DIN_MIX_CTRL(x) (0x56 + (x))
#define ADAU1373_DOUT_MIX_CTRL(x) (0x5b + (x))
#define ADAU1373_DAI_PBL_VOL(x)	(0x62 + (x) * 2)
#define ADAU1373_DAI_PBR_VOL(x)	(0x63 + (x) * 2)
#define ADAU1373_DAI_RECL_VOL(x) (0x68 + (x) * 2)
#define ADAU1373_DAI_RECR_VOL(x) (0x69 + (x) * 2)
#define ADAU1373_DAC1_PBL_VOL	0x6e
#define ADAU1373_DAC1_PBR_VOL	0x6f
#define ADAU1373_DAC2_PBL_VOL	0x70
#define ADAU1373_DAC2_PBR_VOL	0x71
#define ADAU1373_ADC_RECL_VOL	0x72
#define ADAU1373_ADC_RECR_VOL	0x73
#define ADAU1373_DMIC_RECL_VOL	0x74
#define ADAU1373_DMIC_RECR_VOL	0x75
#define ADAU1373_VOL_GAIN1	0x76
#define ADAU1373_VOL_GAIN2	0x77
#define ADAU1373_VOL_GAIN3	0x78
#define ADAU1373_HPF_CTRL	0x7d
#define ADAU1373_BASS1		0x7e
#define ADAU1373_BASS2		0x7f
#define ADAU1373_DRC(x)		(0x80 + (x) * 0x10)
#define ADAU1373_3D_CTRL1	0xc0
#define ADAU1373_3D_CTRL2	0xc1
#define ADAU1373_FDSP_SEL1	0xdc
#define ADAU1373_FDSP_SEL2	0xdd
#define ADAU1373_FDSP_SEL3	0xde
#define ADAU1373_FDSP_SEL4	0xdf
#define ADAU1373_DIGMICCTRL	0xe2
#define ADAU1373_DIGEN		0xeb
#define ADAU1373_SOFT_RESET	0xff


#define ADAU1373_PLL_CTRL6_DPLL_BYPASS	BIT(1)
#define ADAU1373_PLL_CTRL6_PLL_EN	BIT(0)

#define ADAU1373_DAI_INVERT_BCLK	BIT(7)
#define ADAU1373_DAI_MASTER		BIT(6)
#define ADAU1373_DAI_INVERT_LRCLK	BIT(4)
#define ADAU1373_DAI_WLEN_16		0x0
#define ADAU1373_DAI_WLEN_20		0x4
#define ADAU1373_DAI_WLEN_24		0x8
#define ADAU1373_DAI_WLEN_32		0xc
#define ADAU1373_DAI_WLEN_MASK		0xc
#define ADAU1373_DAI_FORMAT_RIGHT_J	0x0
#define ADAU1373_DAI_FORMAT_LEFT_J	0x1
#define ADAU1373_DAI_FORMAT_I2S		0x2
#define ADAU1373_DAI_FORMAT_DSP		0x3

#define ADAU1373_BCLKDIV_SOURCE		BIT(5)
#define ADAU1373_BCLKDIV_SR_MASK	(0x07 << 2)
#define ADAU1373_BCLKDIV_BCLK_MASK	0x03
#define ADAU1373_BCLKDIV_32		0x03
#define ADAU1373_BCLKDIV_64		0x02
#define ADAU1373_BCLKDIV_128		0x01
#define ADAU1373_BCLKDIV_256		0x00

#define ADAU1373_ADC_CTRL_PEAK_DETECT	BIT(0)
#define ADAU1373_ADC_CTRL_RESET		BIT(1)
#define ADAU1373_ADC_CTRL_RESET_FORCE	BIT(2)

#define ADAU1373_OUTPUT_CTRL_LDIFF	BIT(3)
#define ADAU1373_OUTPUT_CTRL_LNFBEN	BIT(2)

#define ADAU1373_PWDN_CTRL3_PWR_EN BIT(0)

#define ADAU1373_EP_CTRL_MICBIAS1_OFFSET 4
#define ADAU1373_EP_CTRL_MICBIAS2_OFFSET 2

static const struct reg_default adau1373_reg_defaults[] = {
	{ ADAU1373_INPUT_MODE,		0x00 },
	{ ADAU1373_AINL_CTRL(0),	0x00 },
	{ ADAU1373_AINR_CTRL(0),	0x00 },
	{ ADAU1373_AINL_CTRL(1),	0x00 },
	{ ADAU1373_AINR_CTRL(1),	0x00 },
	{ ADAU1373_AINL_CTRL(2),	0x00 },
	{ ADAU1373_AINR_CTRL(2),	0x00 },
	{ ADAU1373_AINL_CTRL(3),	0x00 },
	{ ADAU1373_AINR_CTRL(3),	0x00 },
	{ ADAU1373_LLINE_OUT(0),	0x00 },
	{ ADAU1373_RLINE_OUT(0),	0x00 },
	{ ADAU1373_LLINE_OUT(1),	0x00 },
	{ ADAU1373_RLINE_OUT(1),	0x00 },
	{ ADAU1373_LSPK_OUT,		0x00 },
	{ ADAU1373_RSPK_OUT,		0x00 },
	{ ADAU1373_LHP_OUT,		0x00 },
	{ ADAU1373_RHP_OUT,		0x00 },
	{ ADAU1373_ADC_GAIN,		0x00 },
	{ ADAU1373_LADC_MIXER,		0x00 },
	{ ADAU1373_RADC_MIXER,		0x00 },
	{ ADAU1373_LLINE1_MIX,		0x00 },
	{ ADAU1373_RLINE1_MIX,		0x00 },
	{ ADAU1373_LLINE2_MIX,		0x00 },
	{ ADAU1373_RLINE2_MIX,		0x00 },
	{ ADAU1373_LSPK_MIX,		0x00 },
	{ ADAU1373_RSPK_MIX,		0x00 },
	{ ADAU1373_LHP_MIX,		0x00 },
	{ ADAU1373_RHP_MIX,		0x00 },
	{ ADAU1373_EP_MIX,		0x00 },
	{ ADAU1373_HP_CTRL,		0x00 },
	{ ADAU1373_HP_CTRL2,		0x00 },
	{ ADAU1373_LS_CTRL,		0x00 },
	{ ADAU1373_EP_CTRL,		0x00 },
	{ ADAU1373_MICBIAS_CTRL1,	0x00 },
	{ ADAU1373_MICBIAS_CTRL2,	0x00 },
	{ ADAU1373_OUTPUT_CTRL,		0x00 },
	{ ADAU1373_PWDN_CTRL1,		0x00 },
	{ ADAU1373_PWDN_CTRL2,		0x00 },
	{ ADAU1373_PWDN_CTRL3,		0x00 },
	{ ADAU1373_DPLL_CTRL(0),	0x00 },
	{ ADAU1373_PLL_CTRL1(0),	0x00 },
	{ ADAU1373_PLL_CTRL2(0),	0x00 },
	{ ADAU1373_PLL_CTRL3(0),	0x00 },
	{ ADAU1373_PLL_CTRL4(0),	0x00 },
	{ ADAU1373_PLL_CTRL5(0),	0x00 },
	{ ADAU1373_PLL_CTRL6(0),	0x02 },
	{ ADAU1373_DPLL_CTRL(1),	0x00 },
	{ ADAU1373_PLL_CTRL1(1),	0x00 },
	{ ADAU1373_PLL_CTRL2(1),	0x00 },
	{ ADAU1373_PLL_CTRL3(1),	0x00 },
	{ ADAU1373_PLL_CTRL4(1),	0x00 },
	{ ADAU1373_PLL_CTRL5(1),	0x00 },
	{ ADAU1373_PLL_CTRL6(1),	0x02 },
	{ ADAU1373_HEADDECT,		0x00 },
	{ ADAU1373_ADC_CTRL,		0x00 },
	{ ADAU1373_CLK_SRC_DIV(0),	0x00 },
	{ ADAU1373_CLK_SRC_DIV(1),	0x00 },
	{ ADAU1373_DAI(0),		0x0a },
	{ ADAU1373_DAI(1),		0x0a },
	{ ADAU1373_DAI(2),		0x0a },
	{ ADAU1373_BCLKDIV(0),		0x00 },
	{ ADAU1373_BCLKDIV(1),		0x00 },
	{ ADAU1373_BCLKDIV(2),		0x00 },
	{ ADAU1373_SRC_RATIOA(0),	0x00 },
	{ ADAU1373_SRC_RATIOB(0),	0x00 },
	{ ADAU1373_SRC_RATIOA(1),	0x00 },
	{ ADAU1373_SRC_RATIOB(1),	0x00 },
	{ ADAU1373_SRC_RATIOA(2),	0x00 },
	{ ADAU1373_SRC_RATIOB(2),	0x00 },
	{ ADAU1373_DEEMP_CTRL,		0x00 },
	{ ADAU1373_SRC_DAI_CTRL(0),	0x08 },
	{ ADAU1373_SRC_DAI_CTRL(1),	0x08 },
	{ ADAU1373_SRC_DAI_CTRL(2),	0x08 },
	{ ADAU1373_DIN_MIX_CTRL(0),	0x00 },
	{ ADAU1373_DIN_MIX_CTRL(1),	0x00 },
	{ ADAU1373_DIN_MIX_CTRL(2),	0x00 },
	{ ADAU1373_DIN_MIX_CTRL(3),	0x00 },
	{ ADAU1373_DIN_MIX_CTRL(4),	0x00 },
	{ ADAU1373_DOUT_MIX_CTRL(0),	0x00 },
	{ ADAU1373_DOUT_MIX_CTRL(1),	0x00 },
	{ ADAU1373_DOUT_MIX_CTRL(2),	0x00 },
	{ ADAU1373_DOUT_MIX_CTRL(3),	0x00 },
	{ ADAU1373_DOUT_MIX_CTRL(4),	0x00 },
	{ ADAU1373_DAI_PBL_VOL(0),	0x00 },
	{ ADAU1373_DAI_PBR_VOL(0),	0x00 },
	{ ADAU1373_DAI_PBL_VOL(1),	0x00 },
	{ ADAU1373_DAI_PBR_VOL(1),	0x00 },
	{ ADAU1373_DAI_PBL_VOL(2),	0x00 },
	{ ADAU1373_DAI_PBR_VOL(2),	0x00 },
	{ ADAU1373_DAI_RECL_VOL(0),	0x00 },
	{ ADAU1373_DAI_RECR_VOL(0),	0x00 },
	{ ADAU1373_DAI_RECL_VOL(1),	0x00 },
	{ ADAU1373_DAI_RECR_VOL(1),	0x00 },
	{ ADAU1373_DAI_RECL_VOL(2),	0x00 },
	{ ADAU1373_DAI_RECR_VOL(2),	0x00 },
	{ ADAU1373_DAC1_PBL_VOL,	0x00 },
	{ ADAU1373_DAC1_PBR_VOL,	0x00 },
	{ ADAU1373_DAC2_PBL_VOL,	0x00 },
	{ ADAU1373_DAC2_PBR_VOL,	0x00 },
	{ ADAU1373_ADC_RECL_VOL,	0x00 },
	{ ADAU1373_ADC_RECR_VOL,	0x00 },
	{ ADAU1373_DMIC_RECL_VOL,	0x00 },
	{ ADAU1373_DMIC_RECR_VOL,	0x00 },
	{ ADAU1373_VOL_GAIN1,		0x00 },
	{ ADAU1373_VOL_GAIN2,		0x00 },
	{ ADAU1373_VOL_GAIN3,		0x00 },
	{ ADAU1373_HPF_CTRL,		0x00 },
	{ ADAU1373_BASS1,		0x00 },
	{ ADAU1373_BASS2,		0x00 },
	{ ADAU1373_DRC(0) + 0x0,	0x78 },
	{ ADAU1373_DRC(0) + 0x1,	0x18 },
	{ ADAU1373_DRC(0) + 0x2,	0x00 },
	{ ADAU1373_DRC(0) + 0x3,	0x00 },
	{ ADAU1373_DRC(0) + 0x4,	0x00 },
	{ ADAU1373_DRC(0) + 0x5,	0xc0 },
	{ ADAU1373_DRC(0) + 0x6,	0x00 },
	{ ADAU1373_DRC(0) + 0x7,	0x00 },
	{ ADAU1373_DRC(0) + 0x8,	0x00 },
	{ ADAU1373_DRC(0) + 0x9,	0xc0 },
	{ ADAU1373_DRC(0) + 0xa,	0x88 },
	{ ADAU1373_DRC(0) + 0xb,	0x7a },
	{ ADAU1373_DRC(0) + 0xc,	0xdf },
	{ ADAU1373_DRC(0) + 0xd,	0x20 },
	{ ADAU1373_DRC(0) + 0xe,	0x00 },
	{ ADAU1373_DRC(0) + 0xf,	0x00 },
	{ ADAU1373_DRC(1) + 0x0,	0x78 },
	{ ADAU1373_DRC(1) + 0x1,	0x18 },
	{ ADAU1373_DRC(1) + 0x2,	0x00 },
	{ ADAU1373_DRC(1) + 0x3,	0x00 },
	{ ADAU1373_DRC(1) + 0x4,	0x00 },
	{ ADAU1373_DRC(1) + 0x5,	0xc0 },
	{ ADAU1373_DRC(1) + 0x6,	0x00 },
	{ ADAU1373_DRC(1) + 0x7,	0x00 },
	{ ADAU1373_DRC(1) + 0x8,	0x00 },
	{ ADAU1373_DRC(1) + 0x9,	0xc0 },
	{ ADAU1373_DRC(1) + 0xa,	0x88 },
	{ ADAU1373_DRC(1) + 0xb,	0x7a },
	{ ADAU1373_DRC(1) + 0xc,	0xdf },
	{ ADAU1373_DRC(1) + 0xd,	0x20 },
	{ ADAU1373_DRC(1) + 0xe,	0x00 },
	{ ADAU1373_DRC(1) + 0xf,	0x00 },
	{ ADAU1373_DRC(2) + 0x0,	0x78 },
	{ ADAU1373_DRC(2) + 0x1,	0x18 },
	{ ADAU1373_DRC(2) + 0x2,	0x00 },
	{ ADAU1373_DRC(2) + 0x3,	0x00 },
	{ ADAU1373_DRC(2) + 0x4,	0x00 },
	{ ADAU1373_DRC(2) + 0x5,	0xc0 },
	{ ADAU1373_DRC(2) + 0x6,	0x00 },
	{ ADAU1373_DRC(2) + 0x7,	0x00 },
	{ ADAU1373_DRC(2) + 0x8,	0x00 },
	{ ADAU1373_DRC(2) + 0x9,	0xc0 },
	{ ADAU1373_DRC(2) + 0xa,	0x88 },
	{ ADAU1373_DRC(2) + 0xb,	0x7a },
	{ ADAU1373_DRC(2) + 0xc,	0xdf },
	{ ADAU1373_DRC(2) + 0xd,	0x20 },
	{ ADAU1373_DRC(2) + 0xe,	0x00 },
	{ ADAU1373_DRC(2) + 0xf,	0x00 },
	{ ADAU1373_3D_CTRL1,		0x00 },
	{ ADAU1373_3D_CTRL2,		0x00 },
	{ ADAU1373_FDSP_SEL1,		0x00 },
	{ ADAU1373_FDSP_SEL2,		0x00 },
	{ ADAU1373_FDSP_SEL2,		0x00 },
	{ ADAU1373_FDSP_SEL4,		0x00 },
	{ ADAU1373_DIGMICCTRL,		0x00 },
	{ ADAU1373_DIGEN,		0x00 },
};

static const DECLARE_TLV_DB_RANGE(adau1373_out_tlv,
	0, 7, TLV_DB_SCALE_ITEM(-7900, 400, 1),
	8, 15, TLV_DB_SCALE_ITEM(-4700, 300, 0),
	16, 23, TLV_DB_SCALE_ITEM(-2300, 200, 0),
	24, 31, TLV_DB_SCALE_ITEM(-700, 100, 0)
);

static const DECLARE_TLV_DB_MINMAX(adau1373_digital_tlv, -9563, 0);
static const DECLARE_TLV_DB_SCALE(adau1373_in_pga_tlv, -1300, 100, 1);
static const DECLARE_TLV_DB_SCALE(adau1373_ep_tlv, -600, 600, 1);

static const DECLARE_TLV_DB_SCALE(adau1373_input_boost_tlv, 0, 2000, 0);
static const DECLARE_TLV_DB_SCALE(adau1373_gain_boost_tlv, 0, 600, 0);
static const DECLARE_TLV_DB_SCALE(adau1373_speaker_boost_tlv, 1200, 600, 0);

static const char *adau1373_fdsp_sel_text[] = {
	"None",
	"Channel 1",
	"Channel 2",
	"Channel 3",
	"Channel 4",
	"Channel 5",
};

static SOC_ENUM_SINGLE_DECL(adau1373_drc1_channel_enum,
	ADAU1373_FDSP_SEL1, 4, adau1373_fdsp_sel_text);
static SOC_ENUM_SINGLE_DECL(adau1373_drc2_channel_enum,
	ADAU1373_FDSP_SEL1, 0, adau1373_fdsp_sel_text);
static SOC_ENUM_SINGLE_DECL(adau1373_drc3_channel_enum,
	ADAU1373_FDSP_SEL2, 0, adau1373_fdsp_sel_text);
static SOC_ENUM_SINGLE_DECL(adau1373_hpf_channel_enum,
	ADAU1373_FDSP_SEL3, 0, adau1373_fdsp_sel_text);
static SOC_ENUM_SINGLE_DECL(adau1373_bass_channel_enum,
	ADAU1373_FDSP_SEL4, 4, adau1373_fdsp_sel_text);

static const char *adau1373_hpf_cutoff_text[] = {
	"3.7Hz", "50Hz", "100Hz", "150Hz", "200Hz", "250Hz", "300Hz", "350Hz",
	"400Hz", "450Hz", "500Hz", "550Hz", "600Hz", "650Hz", "700Hz", "750Hz",
	"800Hz",
};

static SOC_ENUM_SINGLE_DECL(adau1373_hpf_cutoff_enum,
	ADAU1373_HPF_CTRL, 3, adau1373_hpf_cutoff_text);

static const char *adau1373_bass_lpf_cutoff_text[] = {
	"801Hz", "1001Hz",
};

static const char *adau1373_bass_clip_level_text[] = {
	"0.125", "0.250", "0.370", "0.500", "0.625", "0.750", "0.875",
};

static const unsigned int adau1373_bass_clip_level_values[] = {
	1, 2, 3, 4, 5, 6, 7,
};

static const char *adau1373_bass_hpf_cutoff_text[] = {
	"158Hz", "232Hz", "347Hz", "520Hz",
};

static const DECLARE_TLV_DB_RANGE(adau1373_bass_tlv,
	0, 2, TLV_DB_SCALE_ITEM(-600, 600, 1),
	3, 4, TLV_DB_SCALE_ITEM(950, 250, 0),
	5, 7, TLV_DB_SCALE_ITEM(1400, 150, 0)
);

static SOC_ENUM_SINGLE_DECL(adau1373_bass_lpf_cutoff_enum,
	ADAU1373_BASS1, 5, adau1373_bass_lpf_cutoff_text);

static SOC_VALUE_ENUM_SINGLE_DECL(adau1373_bass_clip_level_enum,
	ADAU1373_BASS1, 2, 7, adau1373_bass_clip_level_text,
	adau1373_bass_clip_level_values);

static SOC_ENUM_SINGLE_DECL(adau1373_bass_hpf_cutoff_enum,
	ADAU1373_BASS1, 0, adau1373_bass_hpf_cutoff_text);

static const char *adau1373_3d_level_text[] = {
	"0%", "6.67%", "13.33%", "20%", "26.67%", "33.33%",
	"40%", "46.67%", "53.33%", "60%", "66.67%", "73.33%",
	"80%", "86.67", "99.33%", "100%"
};

static const char *adau1373_3d_cutoff_text[] = {
	"No 3D", "0.03125 fs", "0.04583 fs", "0.075 fs", "0.11458 fs",
	"0.16875 fs", "0.27083 fs"
};

static SOC_ENUM_SINGLE_DECL(adau1373_3d_level_enum,
	ADAU1373_3D_CTRL1, 4, adau1373_3d_level_text);
static SOC_ENUM_SINGLE_DECL(adau1373_3d_cutoff_enum,
	ADAU1373_3D_CTRL1, 0, adau1373_3d_cutoff_text);

static const DECLARE_TLV_DB_RANGE(adau1373_3d_tlv,
	0, 0, TLV_DB_SCALE_ITEM(0, 0, 0),
	1, 7, TLV_DB_LINEAR_ITEM(-1800, -120)
);

static const char *adau1373_lr_mux_text[] = {
	"Mute",
	"Right Channel (L+R)",
	"Left Channel (L+R)",
	"Stereo",
};

static SOC_ENUM_SINGLE_DECL(adau1373_lineout1_lr_mux_enum,
	ADAU1373_OUTPUT_CTRL, 4, adau1373_lr_mux_text);
static SOC_ENUM_SINGLE_DECL(adau1373_lineout2_lr_mux_enum,
	ADAU1373_OUTPUT_CTRL, 6, adau1373_lr_mux_text);
static SOC_ENUM_SINGLE_DECL(adau1373_speaker_lr_mux_enum,
	ADAU1373_LS_CTRL, 4, adau1373_lr_mux_text);

static const struct snd_kcontrol_new adau1373_controls[] = {
	SOC_DOUBLE_R_TLV("AIF1 Capture Volume", ADAU1373_DAI_RECL_VOL(0),
		ADAU1373_DAI_RECR_VOL(0), 0, 0xff, 1, adau1373_digital_tlv),
	SOC_DOUBLE_R_TLV("AIF2 Capture Volume", ADAU1373_DAI_RECL_VOL(1),
		ADAU1373_DAI_RECR_VOL(1), 0, 0xff, 1, adau1373_digital_tlv),
	SOC_DOUBLE_R_TLV("AIF3 Capture Volume", ADAU1373_DAI_RECL_VOL(2),
		ADAU1373_DAI_RECR_VOL(2), 0, 0xff, 1, adau1373_digital_tlv),

	SOC_DOUBLE_R_TLV("ADC Capture Volume", ADAU1373_ADC_RECL_VOL,
		ADAU1373_ADC_RECR_VOL, 0, 0xff, 1, adau1373_digital_tlv),
	SOC_DOUBLE_R_TLV("DMIC Capture Volume", ADAU1373_DMIC_RECL_VOL,
		ADAU1373_DMIC_RECR_VOL, 0, 0xff, 1, adau1373_digital_tlv),

	SOC_DOUBLE_R_TLV("AIF1 Playback Volume", ADAU1373_DAI_PBL_VOL(0),
		ADAU1373_DAI_PBR_VOL(0), 0, 0xff, 1, adau1373_digital_tlv),
	SOC_DOUBLE_R_TLV("AIF2 Playback Volume", ADAU1373_DAI_PBL_VOL(1),
		ADAU1373_DAI_PBR_VOL(1), 0, 0xff, 1, adau1373_digital_tlv),
	SOC_DOUBLE_R_TLV("AIF3 Playback Volume", ADAU1373_DAI_PBL_VOL(2),
		ADAU1373_DAI_PBR_VOL(2), 0, 0xff, 1, adau1373_digital_tlv),

	SOC_DOUBLE_R_TLV("DAC1 Playback Volume", ADAU1373_DAC1_PBL_VOL,
		ADAU1373_DAC1_PBR_VOL, 0, 0xff, 1, adau1373_digital_tlv),
	SOC_DOUBLE_R_TLV("DAC2 Playback Volume", ADAU1373_DAC2_PBL_VOL,
		ADAU1373_DAC2_PBR_VOL, 0, 0xff, 1, adau1373_digital_tlv),

	SOC_DOUBLE_R_TLV("Lineout1 Playback Volume", ADAU1373_LLINE_OUT(0),
		ADAU1373_RLINE_OUT(0), 0, 0x1f, 0, adau1373_out_tlv),
	SOC_DOUBLE_R_TLV("Speaker Playback Volume", ADAU1373_LSPK_OUT,
		ADAU1373_RSPK_OUT, 0, 0x1f, 0, adau1373_out_tlv),
	SOC_DOUBLE_R_TLV("Headphone Playback Volume", ADAU1373_LHP_OUT,
		ADAU1373_RHP_OUT, 0, 0x1f, 0, adau1373_out_tlv),

	SOC_DOUBLE_R_TLV("Input 1 Capture Volume", ADAU1373_AINL_CTRL(0),
		ADAU1373_AINR_CTRL(0), 0, 0x1f, 0, adau1373_in_pga_tlv),
	SOC_DOUBLE_R_TLV("Input 2 Capture Volume", ADAU1373_AINL_CTRL(1),
		ADAU1373_AINR_CTRL(1), 0, 0x1f, 0, adau1373_in_pga_tlv),
	SOC_DOUBLE_R_TLV("Input 3 Capture Volume", ADAU1373_AINL_CTRL(2),
		ADAU1373_AINR_CTRL(2), 0, 0x1f, 0, adau1373_in_pga_tlv),
	SOC_DOUBLE_R_TLV("Input 4 Capture Volume", ADAU1373_AINL_CTRL(3),
		ADAU1373_AINR_CTRL(3), 0, 0x1f, 0, adau1373_in_pga_tlv),

	SOC_SINGLE_TLV("Earpiece Playback Volume", ADAU1373_EP_CTRL, 0, 3, 0,
		adau1373_ep_tlv),

	SOC_DOUBLE_TLV("AIF3 Boost Playback Volume", ADAU1373_VOL_GAIN1, 4, 5,
		1, 0, adau1373_gain_boost_tlv),
	SOC_DOUBLE_TLV("AIF2 Boost Playback Volume", ADAU1373_VOL_GAIN1, 2, 3,
		1, 0, adau1373_gain_boost_tlv),
	SOC_DOUBLE_TLV("AIF1 Boost Playback Volume", ADAU1373_VOL_GAIN1, 0, 1,
		1, 0, adau1373_gain_boost_tlv),
	SOC_DOUBLE_TLV("AIF3 Boost Capture Volume", ADAU1373_VOL_GAIN2, 4, 5,
		1, 0, adau1373_gain_boost_tlv),
	SOC_DOUBLE_TLV("AIF2 Boost Capture Volume", ADAU1373_VOL_GAIN2, 2, 3,
		1, 0, adau1373_gain_boost_tlv),
	SOC_DOUBLE_TLV("AIF1 Boost Capture Volume", ADAU1373_VOL_GAIN2, 0, 1,
		1, 0, adau1373_gain_boost_tlv),
	SOC_DOUBLE_TLV("DMIC Boost Capture Volume", ADAU1373_VOL_GAIN3, 6, 7,
		1, 0, adau1373_gain_boost_tlv),
	SOC_DOUBLE_TLV("ADC Boost Capture Volume", ADAU1373_VOL_GAIN3, 4, 5,
		1, 0, adau1373_gain_boost_tlv),
	SOC_DOUBLE_TLV("DAC2 Boost Playback Volume", ADAU1373_VOL_GAIN3, 2, 3,
		1, 0, adau1373_gain_boost_tlv),
	SOC_DOUBLE_TLV("DAC1 Boost Playback Volume", ADAU1373_VOL_GAIN3, 0, 1,
		1, 0, adau1373_gain_boost_tlv),

	SOC_DOUBLE_TLV("Input 1 Boost Capture Volume", ADAU1373_ADC_GAIN, 0, 4,
		1, 0, adau1373_input_boost_tlv),
	SOC_DOUBLE_TLV("Input 2 Boost Capture Volume", ADAU1373_ADC_GAIN, 1, 5,
		1, 0, adau1373_input_boost_tlv),
	SOC_DOUBLE_TLV("Input 3 Boost Capture Volume", ADAU1373_ADC_GAIN, 2, 6,
		1, 0, adau1373_input_boost_tlv),
	SOC_DOUBLE_TLV("Input 4 Boost Capture Volume", ADAU1373_ADC_GAIN, 3, 7,
		1, 0, adau1373_input_boost_tlv),

	SOC_DOUBLE_TLV("Speaker Boost Playback Volume", ADAU1373_LS_CTRL, 2, 3,
		1, 0, adau1373_speaker_boost_tlv),

	SOC_ENUM("Lineout1 LR Mux", adau1373_lineout1_lr_mux_enum),
	SOC_ENUM("Speaker LR Mux", adau1373_speaker_lr_mux_enum),

	SOC_ENUM("HPF Cutoff", adau1373_hpf_cutoff_enum),
	SOC_DOUBLE("HPF Switch", ADAU1373_HPF_CTRL, 1, 0, 1, 0),
	SOC_ENUM("HPF Channel", adau1373_hpf_channel_enum),

	SOC_ENUM("Bass HPF Cutoff", adau1373_bass_hpf_cutoff_enum),
	SOC_ENUM("Bass Clip Level Threshold", adau1373_bass_clip_level_enum),
	SOC_ENUM("Bass LPF Cutoff", adau1373_bass_lpf_cutoff_enum),
	SOC_DOUBLE("Bass Playback Switch", ADAU1373_BASS2, 0, 1, 1, 0),
	SOC_SINGLE_TLV("Bass Playback Volume", ADAU1373_BASS2, 2, 7, 0,
	    adau1373_bass_tlv),
	SOC_ENUM("Bass Channel", adau1373_bass_channel_enum),

	SOC_ENUM("3D Freq", adau1373_3d_cutoff_enum),
	SOC_ENUM("3D Level", adau1373_3d_level_enum),
	SOC_SINGLE("3D Playback Switch", ADAU1373_3D_CTRL2, 0, 1, 0),
	SOC_SINGLE_TLV("3D Playback Volume", ADAU1373_3D_CTRL2, 2, 7, 0,
		adau1373_3d_tlv),
	SOC_ENUM("3D Channel", adau1373_bass_channel_enum),

	SOC_SINGLE("Zero Cross Switch", ADAU1373_PWDN_CTRL3, 7, 1, 0),
};

static const struct snd_kcontrol_new adau1373_lineout2_controls[] = {
	SOC_DOUBLE_R_TLV("Lineout2 Playback Volume", ADAU1373_LLINE_OUT(1),
		ADAU1373_RLINE_OUT(1), 0, 0x1f, 0, adau1373_out_tlv),
	SOC_ENUM("Lineout2 LR Mux", adau1373_lineout2_lr_mux_enum),
};

static const struct snd_kcontrol_new adau1373_drc_controls[] = {
	SOC_ENUM("DRC1 Channel", adau1373_drc1_channel_enum),
	SOC_ENUM("DRC2 Channel", adau1373_drc2_channel_enum),
	SOC_ENUM("DRC3 Channel", adau1373_drc3_channel_enum),
};

static int adau1373_pll_event(struct snd_soc_dapm_widget *w,
	struct snd_kcontrol *kcontrol, int event)
{
	struct snd_soc_component *component = snd_soc_dapm_to_component(w->dapm);
	struct adau1373 *adau1373 = snd_soc_component_get_drvdata(component);
	unsigned int pll_id = w->name[3] - '1';
	unsigned int val;

	if (SND_SOC_DAPM_EVENT_ON(event))
		val = ADAU1373_PLL_CTRL6_PLL_EN;
	else
		val = 0;

	regmap_update_bits(adau1373->regmap, ADAU1373_PLL_CTRL6(pll_id),
		ADAU1373_PLL_CTRL6_PLL_EN, val);

	if (SND_SOC_DAPM_EVENT_ON(event))
		mdelay(5);

	return 0;
}

static const char *adau1373_decimator_text[] = {
	"ADC",
	"DMIC1",
};

static SOC_ENUM_SINGLE_VIRT_DECL(adau1373_decimator_enum,
	adau1373_decimator_text);

static const struct snd_kcontrol_new adau1373_decimator_mux =
	SOC_DAPM_ENUM("Decimator Mux", adau1373_decimator_enum);

static const struct snd_kcontrol_new adau1373_left_adc_mixer_controls[] = {
	SOC_DAPM_SINGLE("DAC1 Switch", ADAU1373_LADC_MIXER, 4, 1, 0),
	SOC_DAPM_SINGLE("Input 4 Switch", ADAU1373_LADC_MIXER, 3, 1, 0),
	SOC_DAPM_SINGLE("Input 3 Switch", ADAU1373_LADC_MIXER, 2, 1, 0),
	SOC_DAPM_SINGLE("Input 2 Switch", ADAU1373_LADC_MIXER, 1, 1, 0),
	SOC_DAPM_SINGLE("Input 1 Switch", ADAU1373_LADC_MIXER, 0, 1, 0),
};

static const struct snd_kcontrol_new adau1373_right_adc_mixer_controls[] = {
	SOC_DAPM_SINGLE("DAC1 Switch", ADAU1373_RADC_MIXER, 4, 1, 0),
	SOC_DAPM_SINGLE("Input 4 Switch", ADAU1373_RADC_MIXER, 3, 1, 0),
	SOC_DAPM_SINGLE("Input 3 Switch", ADAU1373_RADC_MIXER, 2, 1, 0),
	SOC_DAPM_SINGLE("Input 2 Switch", ADAU1373_RADC_MIXER, 1, 1, 0),
	SOC_DAPM_SINGLE("Input 1 Switch", ADAU1373_RADC_MIXER, 0, 1, 0),
};

#define DECLARE_ADAU1373_OUTPUT_MIXER_CTRLS(_name, _reg) \
const struct snd_kcontrol_new _name[] = { \
	SOC_DAPM_SINGLE("Left DAC2 Switch", _reg, 7, 1, 0), \
	SOC_DAPM_SINGLE("Right DAC2 Switch", _reg, 6, 1, 0), \
	SOC_DAPM_SINGLE("Left DAC1 Switch", _reg, 5, 1, 0), \
	SOC_DAPM_SINGLE("Right DAC1 Switch", _reg, 4, 1, 0), \
	SOC_DAPM_SINGLE("Input 4 Bypass Switch", _reg, 3, 1, 0), \
	SOC_DAPM_SINGLE("Input 3 Bypass Switch", _reg, 2, 1, 0), \
	SOC_DAPM_SINGLE("Input 2 Bypass Switch", _reg, 1, 1, 0), \
	SOC_DAPM_SINGLE("Input 1 Bypass Switch", _reg, 0, 1, 0), \
}

static DECLARE_ADAU1373_OUTPUT_MIXER_CTRLS(adau1373_left_line1_mixer_controls,
	ADAU1373_LLINE1_MIX);
static DECLARE_ADAU1373_OUTPUT_MIXER_CTRLS(adau1373_right_line1_mixer_controls,
	ADAU1373_RLINE1_MIX);
static DECLARE_ADAU1373_OUTPUT_MIXER_CTRLS(adau1373_left_line2_mixer_controls,
	ADAU1373_LLINE2_MIX);
static DECLARE_ADAU1373_OUTPUT_MIXER_CTRLS(adau1373_right_line2_mixer_controls,
	ADAU1373_RLINE2_MIX);
static DECLARE_ADAU1373_OUTPUT_MIXER_CTRLS(adau1373_left_spk_mixer_controls,
	ADAU1373_LSPK_MIX);
static DECLARE_ADAU1373_OUTPUT_MIXER_CTRLS(adau1373_right_spk_mixer_controls,
	ADAU1373_RSPK_MIX);
static DECLARE_ADAU1373_OUTPUT_MIXER_CTRLS(adau1373_ep_mixer_controls,
	ADAU1373_EP_MIX);

static const struct snd_kcontrol_new adau1373_left_hp_mixer_controls[] = {
	SOC_DAPM_SINGLE("Left DAC1 Switch", ADAU1373_LHP_MIX, 5, 1, 0),
	SOC_DAPM_SINGLE("Left DAC2 Switch", ADAU1373_LHP_MIX, 4, 1, 0),
	SOC_DAPM_SINGLE("Input 4 Bypass Switch", ADAU1373_LHP_MIX, 3, 1, 0),
	SOC_DAPM_SINGLE("Input 3 Bypass Switch", ADAU1373_LHP_MIX, 2, 1, 0),
	SOC_DAPM_SINGLE("Input 2 Bypass Switch", ADAU1373_LHP_MIX, 1, 1, 0),
	SOC_DAPM_SINGLE("Input 1 Bypass Switch", ADAU1373_LHP_MIX, 0, 1, 0),
};

static const struct snd_kcontrol_new adau1373_right_hp_mixer_controls[] = {
	SOC_DAPM_SINGLE("Right DAC1 Switch", ADAU1373_RHP_MIX, 5, 1, 0),
	SOC_DAPM_SINGLE("Right DAC2 Switch", ADAU1373_RHP_MIX, 4, 1, 0),
	SOC_DAPM_SINGLE("Input 4 Bypass Switch", ADAU1373_RHP_MIX, 3, 1, 0),
	SOC_DAPM_SINGLE("Input 3 Bypass Switch", ADAU1373_RHP_MIX, 2, 1, 0),
	SOC_DAPM_SINGLE("Input 2 Bypass Switch", ADAU1373_RHP_MIX, 1, 1, 0),
	SOC_DAPM_SINGLE("Input 1 Bypass Switch", ADAU1373_RHP_MIX, 0, 1, 0),
};

#define DECLARE_ADAU1373_DSP_CHANNEL_MIXER_CTRLS(_name, _reg) \
const struct snd_kcontrol_new _name[] = { \
	SOC_DAPM_SINGLE("DMIC2 Swapped Switch", _reg, 6, 1, 0), \
	SOC_DAPM_SINGLE("DMIC2 Switch", _reg, 5, 1, 0), \
	SOC_DAPM_SINGLE("ADC/DMIC1 Swapped Switch", _reg, 4, 1, 0), \
	SOC_DAPM_SINGLE("ADC/DMIC1 Switch", _reg, 3, 1, 0), \
	SOC_DAPM_SINGLE("AIF3 Switch", _reg, 2, 1, 0), \
	SOC_DAPM_SINGLE("AIF2 Switch", _reg, 1, 1, 0), \
	SOC_DAPM_SINGLE("AIF1 Switch", _reg, 0, 1, 0), \
}

static DECLARE_ADAU1373_DSP_CHANNEL_MIXER_CTRLS(adau1373_dsp_channel1_mixer_controls,
	ADAU1373_DIN_MIX_CTRL(0));
static DECLARE_ADAU1373_DSP_CHANNEL_MIXER_CTRLS(adau1373_dsp_channel2_mixer_controls,
	ADAU1373_DIN_MIX_CTRL(1));
static DECLARE_ADAU1373_DSP_CHANNEL_MIXER_CTRLS(adau1373_dsp_channel3_mixer_controls,
	ADAU1373_DIN_MIX_CTRL(2));
static DECLARE_ADAU1373_DSP_CHANNEL_MIXER_CTRLS(adau1373_dsp_channel4_mixer_controls,
	ADAU1373_DIN_MIX_CTRL(3));
static DECLARE_ADAU1373_DSP_CHANNEL_MIXER_CTRLS(adau1373_dsp_channel5_mixer_controls,
	ADAU1373_DIN_MIX_CTRL(4));

#define DECLARE_ADAU1373_DSP_OUTPUT_MIXER_CTRLS(_name, _reg) \
const struct snd_kcontrol_new _name[] = { \
	SOC_DAPM_SINGLE("DSP Channel5 Switch", _reg, 4, 1, 0), \
	SOC_DAPM_SINGLE("DSP Channel4 Switch", _reg, 3, 1, 0), \
	SOC_DAPM_SINGLE("DSP Channel3 Switch", _reg, 2, 1, 0), \
	SOC_DAPM_SINGLE("DSP Channel2 Switch", _reg, 1, 1, 0), \
	SOC_DAPM_SINGLE("DSP Channel1 Switch", _reg, 0, 1, 0), \
}

static DECLARE_ADAU1373_DSP_OUTPUT_MIXER_CTRLS(adau1373_aif1_mixer_controls,
	ADAU1373_DOUT_MIX_CTRL(0));
static DECLARE_ADAU1373_DSP_OUTPUT_MIXER_CTRLS(adau1373_aif2_mixer_controls,
	ADAU1373_DOUT_MIX_CTRL(1));
static DECLARE_ADAU1373_DSP_OUTPUT_MIXER_CTRLS(adau1373_aif3_mixer_controls,
	ADAU1373_DOUT_MIX_CTRL(2));
static DECLARE_ADAU1373_DSP_OUTPUT_MIXER_CTRLS(adau1373_dac1_mixer_controls,
	ADAU1373_DOUT_MIX_CTRL(3));
static DECLARE_ADAU1373_DSP_OUTPUT_MIXER_CTRLS(adau1373_dac2_mixer_controls,
	ADAU1373_DOUT_MIX_CTRL(4));

static const struct snd_soc_dapm_widget adau1373_dapm_widgets[] = {
	/* Datasheet claims Left ADC is bit 6 and Right ADC is bit 7, but that
	 * doesn't seem to be the case. */
	SND_SOC_DAPM_ADC("Left ADC", NULL, ADAU1373_PWDN_CTRL1, 7, 0),
	SND_SOC_DAPM_ADC("Right ADC", NULL, ADAU1373_PWDN_CTRL1, 6, 0),

	SND_SOC_DAPM_ADC("DMIC1", NULL, ADAU1373_DIGMICCTRL, 0, 0),
	SND_SOC_DAPM_ADC("DMIC2", NULL, ADAU1373_DIGMICCTRL, 2, 0),

	SND_SOC_DAPM_MUX("Decimator Mux", SND_SOC_NOPM, 0, 0,
		&adau1373_decimator_mux),

	SND_SOC_DAPM_SUPPLY("MICBIAS2", ADAU1373_PWDN_CTRL1, 5, 0, NULL, 0),
	SND_SOC_DAPM_SUPPLY("MICBIAS1", ADAU1373_PWDN_CTRL1, 4, 0, NULL, 0),

	SND_SOC_DAPM_PGA("IN4PGA", ADAU1373_PWDN_CTRL1, 3, 0, NULL, 0),
	SND_SOC_DAPM_PGA("IN3PGA", ADAU1373_PWDN_CTRL1, 2, 0, NULL, 0),
	SND_SOC_DAPM_PGA("IN2PGA", ADAU1373_PWDN_CTRL1, 1, 0, NULL, 0),
	SND_SOC_DAPM_PGA("IN1PGA", ADAU1373_PWDN_CTRL1, 0, 0, NULL, 0),

	SND_SOC_DAPM_DAC("Left DAC2", NULL, ADAU1373_PWDN_CTRL2, 7, 0),
	SND_SOC_DAPM_DAC("Right DAC2", NULL, ADAU1373_PWDN_CTRL2, 6, 0),
	SND_SOC_DAPM_DAC("Left DAC1", NULL, ADAU1373_PWDN_CTRL2, 5, 0),
	SND_SOC_DAPM_DAC("Right DAC1", NULL, ADAU1373_PWDN_CTRL2, 4, 0),

	SOC_MIXER_ARRAY("Left ADC Mixer", SND_SOC_NOPM, 0, 0,
		adau1373_left_adc_mixer_controls),
	SOC_MIXER_ARRAY("Right ADC Mixer", SND_SOC_NOPM, 0, 0,
		adau1373_right_adc_mixer_controls),

	SOC_MIXER_ARRAY("Left Lineout2 Mixer", ADAU1373_PWDN_CTRL2, 3, 0,
		adau1373_left_line2_mixer_controls),
	SOC_MIXER_ARRAY("Right Lineout2 Mixer", ADAU1373_PWDN_CTRL2, 2, 0,
		adau1373_right_line2_mixer_controls),
	SOC_MIXER_ARRAY("Left Lineout1 Mixer", ADAU1373_PWDN_CTRL2, 1, 0,
		adau1373_left_line1_mixer_controls),
	SOC_MIXER_ARRAY("Right Lineout1 Mixer", ADAU1373_PWDN_CTRL2, 0, 0,
		adau1373_right_line1_mixer_controls),

	SOC_MIXER_ARRAY("Earpiece Mixer", ADAU1373_PWDN_CTRL3, 4, 0,
		adau1373_ep_mixer_controls),
	SOC_MIXER_ARRAY("Left Speaker Mixer", ADAU1373_PWDN_CTRL3, 3, 0,
		adau1373_left_spk_mixer_controls),
	SOC_MIXER_ARRAY("Right Speaker Mixer", ADAU1373_PWDN_CTRL3, 2, 0,
		adau1373_right_spk_mixer_controls),
	SOC_MIXER_ARRAY("Left Headphone Mixer", SND_SOC_NOPM, 0, 0,
		adau1373_left_hp_mixer_controls),
	SOC_MIXER_ARRAY("Right Headphone Mixer", SND_SOC_NOPM, 0, 0,
		adau1373_right_hp_mixer_controls),
	SND_SOC_DAPM_SUPPLY("Headphone Enable", ADAU1373_PWDN_CTRL3, 1, 0,
		NULL, 0),

	SND_SOC_DAPM_SUPPLY("AIF1 CLK", ADAU1373_SRC_DAI_CTRL(0), 0, 0,
	    NULL, 0),
	SND_SOC_DAPM_SUPPLY("AIF2 CLK", ADAU1373_SRC_DAI_CTRL(1), 0, 0,
	    NULL, 0),
	SND_SOC_DAPM_SUPPLY("AIF3 CLK", ADAU1373_SRC_DAI_CTRL(2), 0, 0,
	    NULL, 0),
	SND_SOC_DAPM_SUPPLY("AIF1 IN SRC", ADAU1373_SRC_DAI_CTRL(0), 2, 0,
	    NULL, 0),
	SND_SOC_DAPM_SUPPLY("AIF1 OUT SRC", ADAU1373_SRC_DAI_CTRL(0), 1, 0,
	    NULL, 0),
	SND_SOC_DAPM_SUPPLY("AIF2 IN SRC", ADAU1373_SRC_DAI_CTRL(1), 2, 0,
	    NULL, 0),
	SND_SOC_DAPM_SUPPLY("AIF2 OUT SRC", ADAU1373_SRC_DAI_CTRL(1), 1, 0,
	    NULL, 0),
	SND_SOC_DAPM_SUPPLY("AIF3 IN SRC", ADAU1373_SRC_DAI_CTRL(2), 2, 0,
	    NULL, 0),
	SND_SOC_DAPM_SUPPLY("AIF3 OUT SRC", ADAU1373_SRC_DAI_CTRL(2), 1, 0,
	    NULL, 0),

	SND_SOC_DAPM_AIF_IN("AIF1 IN", "AIF1 Playback", 0, SND_SOC_NOPM, 0, 0),
	SND_SOC_DAPM_AIF_OUT("AIF1 OUT", "AIF1 Capture", 0, SND_SOC_NOPM, 0, 0),
	SND_SOC_DAPM_AIF_IN("AIF2 IN", "AIF2 Playback", 0, SND_SOC_NOPM, 0, 0),
	SND_SOC_DAPM_AIF_OUT("AIF2 OUT", "AIF2 Capture", 0, SND_SOC_NOPM, 0, 0),
	SND_SOC_DAPM_AIF_IN("AIF3 IN", "AIF3 Playback", 0, SND_SOC_NOPM, 0, 0),
	SND_SOC_DAPM_AIF_OUT("AIF3 OUT", "AIF3 Capture", 0, SND_SOC_NOPM, 0, 0),

	SOC_MIXER_ARRAY("DSP Channel1 Mixer", SND_SOC_NOPM, 0, 0,
		adau1373_dsp_channel1_mixer_controls),
	SOC_MIXER_ARRAY("DSP Channel2 Mixer", SND_SOC_NOPM, 0, 0,
		adau1373_dsp_channel2_mixer_controls),
	SOC_MIXER_ARRAY("DSP Channel3 Mixer", SND_SOC_NOPM, 0, 0,
		adau1373_dsp_channel3_mixer_controls),
	SOC_MIXER_ARRAY("DSP Channel4 Mixer", SND_SOC_NOPM, 0, 0,
		adau1373_dsp_channel4_mixer_controls),
	SOC_MIXER_ARRAY("DSP Channel5 Mixer", SND_SOC_NOPM, 0, 0,
		adau1373_dsp_channel5_mixer_controls),

	SOC_MIXER_ARRAY("AIF1 Mixer", SND_SOC_NOPM, 0, 0,
		adau1373_aif1_mixer_controls),
	SOC_MIXER_ARRAY("AIF2 Mixer", SND_SOC_NOPM, 0, 0,
		adau1373_aif2_mixer_controls),
	SOC_MIXER_ARRAY("AIF3 Mixer", SND_SOC_NOPM, 0, 0,
		adau1373_aif3_mixer_controls),
	SOC_MIXER_ARRAY("DAC1 Mixer", SND_SOC_NOPM, 0, 0,
		adau1373_dac1_mixer_controls),
	SOC_MIXER_ARRAY("DAC2 Mixer", SND_SOC_NOPM, 0, 0,
		adau1373_dac2_mixer_controls),

	SND_SOC_DAPM_SUPPLY("DSP", ADAU1373_DIGEN, 4, 0, NULL, 0),
	SND_SOC_DAPM_SUPPLY("Recording Engine B", ADAU1373_DIGEN, 3, 0, NULL, 0),
	SND_SOC_DAPM_SUPPLY("Recording Engine A", ADAU1373_DIGEN, 2, 0, NULL, 0),
	SND_SOC_DAPM_SUPPLY("Playback Engine B", ADAU1373_DIGEN, 1, 0, NULL, 0),
	SND_SOC_DAPM_SUPPLY("Playback Engine A", ADAU1373_DIGEN, 0, 0, NULL, 0),

	SND_SOC_DAPM_SUPPLY("PLL1", SND_SOC_NOPM, 0, 0, adau1373_pll_event,
		SND_SOC_DAPM_PRE_PMU | SND_SOC_DAPM_POST_PMD),
	SND_SOC_DAPM_SUPPLY("PLL2", SND_SOC_NOPM, 0, 0, adau1373_pll_event,
		SND_SOC_DAPM_PRE_PMU | SND_SOC_DAPM_POST_PMD),
	SND_SOC_DAPM_SUPPLY("SYSCLK1", ADAU1373_CLK_SRC_DIV(0), 7, 0, NULL, 0),
	SND_SOC_DAPM_SUPPLY("SYSCLK2", ADAU1373_CLK_SRC_DIV(1), 7, 0, NULL, 0),

	SND_SOC_DAPM_INPUT("AIN1L"),
	SND_SOC_DAPM_INPUT("AIN1R"),
	SND_SOC_DAPM_INPUT("AIN2L"),
	SND_SOC_DAPM_INPUT("AIN2R"),
	SND_SOC_DAPM_INPUT("AIN3L"),
	SND_SOC_DAPM_INPUT("AIN3R"),
	SND_SOC_DAPM_INPUT("AIN4L"),
	SND_SOC_DAPM_INPUT("AIN4R"),

	SND_SOC_DAPM_INPUT("DMIC1DAT"),
	SND_SOC_DAPM_INPUT("DMIC2DAT"),

	SND_SOC_DAPM_OUTPUT("LOUT1L"),
	SND_SOC_DAPM_OUTPUT("LOUT1R"),
	SND_SOC_DAPM_OUTPUT("LOUT2L"),
	SND_SOC_DAPM_OUTPUT("LOUT2R"),
	SND_SOC_DAPM_OUTPUT("HPL"),
	SND_SOC_DAPM_OUTPUT("HPR"),
	SND_SOC_DAPM_OUTPUT("SPKL"),
	SND_SOC_DAPM_OUTPUT("SPKR"),
	SND_SOC_DAPM_OUTPUT("EP"),
};

static int adau1373_check_aif_clk(struct snd_soc_dapm_widget *source,
	struct snd_soc_dapm_widget *sink)
{
	struct snd_soc_component *component = snd_soc_dapm_to_component(source->dapm);
	struct adau1373 *adau1373 = snd_soc_component_get_drvdata(component);
	unsigned int dai;
	const char *clk;

	dai = sink->name[3] - '1';

	if (!adau1373->dais[dai].clock_provider)
		return 0;

	if (adau1373->dais[dai].clk_src == ADAU1373_CLK_SRC_PLL1)
		clk = "SYSCLK1";
	else
		clk = "SYSCLK2";

	return strcmp(source->name, clk) == 0;
}

static int adau1373_check_src(struct snd_soc_dapm_widget *source,
	struct snd_soc_dapm_widget *sink)
{
	struct snd_soc_component *component = snd_soc_dapm_to_component(source->dapm);
	struct adau1373 *adau1373 = snd_soc_component_get_drvdata(component);
	unsigned int dai;

	dai = sink->name[3] - '1';

	return adau1373->dais[dai].enable_src;
}

#define DSP_CHANNEL_MIXER_ROUTES(_sink) \
	{ _sink, "DMIC2 Swapped Switch", "DMIC2" }, \
	{ _sink, "DMIC2 Switch", "DMIC2" }, \
	{ _sink, "ADC/DMIC1 Swapped Switch", "Decimator Mux" }, \
	{ _sink, "ADC/DMIC1 Switch", "Decimator Mux" }, \
	{ _sink, "AIF1 Switch", "AIF1 IN" }, \
	{ _sink, "AIF2 Switch", "AIF2 IN" }, \
	{ _sink, "AIF3 Switch", "AIF3 IN" }

#define DSP_OUTPUT_MIXER_ROUTES(_sink) \
	{ _sink, "DSP Channel1 Switch", "DSP Channel1 Mixer" }, \
	{ _sink, "DSP Channel2 Switch", "DSP Channel2 Mixer" }, \
	{ _sink, "DSP Channel3 Switch", "DSP Channel3 Mixer" }, \
	{ _sink, "DSP Channel4 Switch", "DSP Channel4 Mixer" }, \
	{ _sink, "DSP Channel5 Switch", "DSP Channel5 Mixer" }

#define LEFT_OUTPUT_MIXER_ROUTES(_sink) \
	{ _sink, "Right DAC2 Switch", "Right DAC2" }, \
	{ _sink, "Left DAC2 Switch", "Left DAC2" }, \
	{ _sink, "Right DAC1 Switch", "Right DAC1" }, \
	{ _sink, "Left DAC1 Switch", "Left DAC1" }, \
	{ _sink, "Input 1 Bypass Switch", "IN1PGA" }, \
	{ _sink, "Input 2 Bypass Switch", "IN2PGA" }, \
	{ _sink, "Input 3 Bypass Switch", "IN3PGA" }, \
	{ _sink, "Input 4 Bypass Switch", "IN4PGA" }

#define RIGHT_OUTPUT_MIXER_ROUTES(_sink) \
	{ _sink, "Right DAC2 Switch", "Right DAC2" }, \
	{ _sink, "Left DAC2 Switch", "Left DAC2" }, \
	{ _sink, "Right DAC1 Switch", "Right DAC1" }, \
	{ _sink, "Left DAC1 Switch", "Left DAC1" }, \
	{ _sink, "Input 1 Bypass Switch", "IN1PGA" }, \
	{ _sink, "Input 2 Bypass Switch", "IN2PGA" }, \
	{ _sink, "Input 3 Bypass Switch", "IN3PGA" }, \
	{ _sink, "Input 4 Bypass Switch", "IN4PGA" }

static const struct snd_soc_dapm_route adau1373_dapm_routes[] = {
	{ "Left ADC Mixer", "DAC1 Switch", "Left DAC1" },
	{ "Left ADC Mixer", "Input 1 Switch", "IN1PGA" },
	{ "Left ADC Mixer", "Input 2 Switch", "IN2PGA" },
	{ "Left ADC Mixer", "Input 3 Switch", "IN3PGA" },
	{ "Left ADC Mixer", "Input 4 Switch", "IN4PGA" },

	{ "Right ADC Mixer", "DAC1 Switch", "Right DAC1" },
	{ "Right ADC Mixer", "Input 1 Switch", "IN1PGA" },
	{ "Right ADC Mixer", "Input 2 Switch", "IN2PGA" },
	{ "Right ADC Mixer", "Input 3 Switch", "IN3PGA" },
	{ "Right ADC Mixer", "Input 4 Switch", "IN4PGA" },

	{ "Left ADC", NULL, "Left ADC Mixer" },
	{ "Right ADC", NULL, "Right ADC Mixer" },

	{ "Decimator Mux", "ADC", "Left ADC" },
	{ "Decimator Mux", "ADC", "Right ADC" },
	{ "Decimator Mux", "DMIC1", "DMIC1" },

	DSP_CHANNEL_MIXER_ROUTES("DSP Channel1 Mixer"),
	DSP_CHANNEL_MIXER_ROUTES("DSP Channel2 Mixer"),
	DSP_CHANNEL_MIXER_ROUTES("DSP Channel3 Mixer"),
	DSP_CHANNEL_MIXER_ROUTES("DSP Channel4 Mixer"),
	DSP_CHANNEL_MIXER_ROUTES("DSP Channel5 Mixer"),

	DSP_OUTPUT_MIXER_ROUTES("AIF1 Mixer"),
	DSP_OUTPUT_MIXER_ROUTES("AIF2 Mixer"),
	DSP_OUTPUT_MIXER_ROUTES("AIF3 Mixer"),
	DSP_OUTPUT_MIXER_ROUTES("DAC1 Mixer"),
	DSP_OUTPUT_MIXER_ROUTES("DAC2 Mixer"),

	{ "AIF1 OUT", NULL, "AIF1 Mixer" },
	{ "AIF2 OUT", NULL, "AIF2 Mixer" },
	{ "AIF3 OUT", NULL, "AIF3 Mixer" },
	{ "Left DAC1", NULL, "DAC1 Mixer" },
	{ "Right DAC1", NULL, "DAC1 Mixer" },
	{ "Left DAC2", NULL, "DAC2 Mixer" },
	{ "Right DAC2", NULL, "DAC2 Mixer" },

	LEFT_OUTPUT_MIXER_ROUTES("Left Lineout1 Mixer"),
	RIGHT_OUTPUT_MIXER_ROUTES("Right Lineout1 Mixer"),
	LEFT_OUTPUT_MIXER_ROUTES("Left Lineout2 Mixer"),
	RIGHT_OUTPUT_MIXER_ROUTES("Right Lineout2 Mixer"),
	LEFT_OUTPUT_MIXER_ROUTES("Left Speaker Mixer"),
	RIGHT_OUTPUT_MIXER_ROUTES("Right Speaker Mixer"),

	{ "Left Headphone Mixer", "Left DAC2 Switch", "Left DAC2" },
	{ "Left Headphone Mixer", "Left DAC1 Switch", "Left DAC1" },
	{ "Left Headphone Mixer", "Input 1 Bypass Switch", "IN1PGA" },
	{ "Left Headphone Mixer", "Input 2 Bypass Switch", "IN2PGA" },
	{ "Left Headphone Mixer", "Input 3 Bypass Switch", "IN3PGA" },
	{ "Left Headphone Mixer", "Input 4 Bypass Switch", "IN4PGA" },
	{ "Right Headphone Mixer", "Right DAC2 Switch", "Right DAC2" },
	{ "Right Headphone Mixer", "Right DAC1 Switch", "Right DAC1" },
	{ "Right Headphone Mixer", "Input 1 Bypass Switch", "IN1PGA" },
	{ "Right Headphone Mixer", "Input 2 Bypass Switch", "IN2PGA" },
	{ "Right Headphone Mixer", "Input 3 Bypass Switch", "IN3PGA" },
	{ "Right Headphone Mixer", "Input 4 Bypass Switch", "IN4PGA" },

	{ "Left Headphone Mixer", NULL, "Headphone Enable" },
	{ "Right Headphone Mixer", NULL, "Headphone Enable" },

	{ "Earpiece Mixer", "Right DAC2 Switch", "Right DAC2" },
	{ "Earpiece Mixer", "Left DAC2 Switch", "Left DAC2" },
	{ "Earpiece Mixer", "Right DAC1 Switch", "Right DAC1" },
	{ "Earpiece Mixer", "Left DAC1 Switch", "Left DAC1" },
	{ "Earpiece Mixer", "Input 1 Bypass Switch", "IN1PGA" },
	{ "Earpiece Mixer", "Input 2 Bypass Switch", "IN2PGA" },
	{ "Earpiece Mixer", "Input 3 Bypass Switch", "IN3PGA" },
	{ "Earpiece Mixer", "Input 4 Bypass Switch", "IN4PGA" },

	{ "LOUT1L", NULL, "Left Lineout1 Mixer" },
	{ "LOUT1R", NULL, "Right Lineout1 Mixer" },
	{ "LOUT2L", NULL, "Left Lineout2 Mixer" },
	{ "LOUT2R", NULL, "Right Lineout2 Mixer" },
	{ "SPKL", NULL, "Left Speaker Mixer" },
	{ "SPKR", NULL, "Right Speaker Mixer" },
	{ "HPL", NULL, "Left Headphone Mixer" },
	{ "HPR", NULL, "Right Headphone Mixer" },
	{ "EP", NULL, "Earpiece Mixer" },

	{ "IN1PGA", NULL, "AIN1L" },
	{ "IN2PGA", NULL, "AIN2L" },
	{ "IN3PGA", NULL, "AIN3L" },
	{ "IN4PGA", NULL, "AIN4L" },
	{ "IN1PGA", NULL, "AIN1R" },
	{ "IN2PGA", NULL, "AIN2R" },
	{ "IN3PGA", NULL, "AIN3R" },
	{ "IN4PGA", NULL, "AIN4R" },

	{ "SYSCLK1", NULL, "PLL1" },
	{ "SYSCLK2", NULL, "PLL2" },

	{ "Left DAC1", NULL, "SYSCLK1" },
	{ "Right DAC1", NULL, "SYSCLK1" },
	{ "Left DAC2", NULL, "SYSCLK1" },
	{ "Right DAC2", NULL, "SYSCLK1" },
	{ "Left ADC", NULL, "SYSCLK1" },
	{ "Right ADC", NULL, "SYSCLK1" },

	{ "DSP", NULL, "SYSCLK1" },

	{ "AIF1 Mixer", NULL, "DSP" },
	{ "AIF2 Mixer", NULL, "DSP" },
	{ "AIF3 Mixer", NULL, "DSP" },
	{ "DAC1 Mixer", NULL, "DSP" },
	{ "DAC2 Mixer", NULL, "DSP" },
	{ "DAC1 Mixer", NULL, "Playback Engine A" },
	{ "DAC2 Mixer", NULL, "Playback Engine B" },
	{ "Left ADC Mixer", NULL, "Recording Engine A" },
	{ "Right ADC Mixer", NULL, "Recording Engine A" },

	{ "AIF1 CLK", NULL, "SYSCLK1", adau1373_check_aif_clk },
	{ "AIF2 CLK", NULL, "SYSCLK1", adau1373_check_aif_clk },
	{ "AIF3 CLK", NULL, "SYSCLK1", adau1373_check_aif_clk },
	{ "AIF1 CLK", NULL, "SYSCLK2", adau1373_check_aif_clk },
	{ "AIF2 CLK", NULL, "SYSCLK2", adau1373_check_aif_clk },
	{ "AIF3 CLK", NULL, "SYSCLK2", adau1373_check_aif_clk },

	{ "AIF1 IN", NULL, "AIF1 CLK" },
	{ "AIF1 OUT", NULL, "AIF1 CLK" },
	{ "AIF2 IN", NULL, "AIF2 CLK" },
	{ "AIF2 OUT", NULL, "AIF2 CLK" },
	{ "AIF3 IN", NULL, "AIF3 CLK" },
	{ "AIF3 OUT", NULL, "AIF3 CLK" },
	{ "AIF1 IN", NULL, "AIF1 IN SRC", adau1373_check_src },
	{ "AIF1 OUT", NULL, "AIF1 OUT SRC", adau1373_check_src },
	{ "AIF2 IN", NULL, "AIF2 IN SRC", adau1373_check_src },
	{ "AIF2 OUT", NULL, "AIF2 OUT SRC", adau1373_check_src },
	{ "AIF3 IN", NULL, "AIF3 IN SRC", adau1373_check_src },
	{ "AIF3 OUT", NULL, "AIF3 OUT SRC", adau1373_check_src },

	{ "DMIC1", NULL, "DMIC1DAT" },
	{ "DMIC1", NULL, "SYSCLK1" },
	{ "DMIC1", NULL, "Recording Engine A" },
	{ "DMIC2", NULL, "DMIC2DAT" },
	{ "DMIC2", NULL, "SYSCLK1" },
	{ "DMIC2", NULL, "Recording Engine B" },
};

static int adau1373_hw_params(struct snd_pcm_substream *substream,
	struct snd_pcm_hw_params *params, struct snd_soc_dai *dai)
{
	struct snd_soc_component *component = dai->component;
	struct adau1373 *adau1373 = snd_soc_component_get_drvdata(component);
	struct adau1373_dai *adau1373_dai = &adau1373->dais[dai->id];
	unsigned int div;
	unsigned int freq;
	unsigned int ctrl;

	freq = adau1373_dai->sysclk;

	if (freq % params_rate(params) != 0)
		return -EINVAL;

	switch (freq / params_rate(params)) {
	case 1024: /* sysclk / 256 */
		div = 0;
		break;
	case 1536: /* 2/3 sysclk / 256 */
		div = 1;
		break;
	case 2048: /* 1/2 sysclk / 256 */
		div = 2;
		break;
	case 3072: /* 1/3 sysclk / 256 */
		div = 3;
		break;
	case 4096: /* 1/4 sysclk / 256 */
		div = 4;
		break;
	case 6144: /* 1/6 sysclk / 256 */
		div = 5;
		break;
	case 5632: /* 2/11 sysclk / 256 */
		div = 6;
		break;
	default:
		return -EINVAL;
	}

	adau1373_dai->enable_src = (div != 0);

	regmap_update_bits(adau1373->regmap, ADAU1373_BCLKDIV(dai->id),
		ADAU1373_BCLKDIV_SR_MASK | ADAU1373_BCLKDIV_BCLK_MASK,
		(div << 2) | ADAU1373_BCLKDIV_64);

	switch (params_width(params)) {
	case 16:
		ctrl = ADAU1373_DAI_WLEN_16;
		break;
	case 20:
		ctrl = ADAU1373_DAI_WLEN_20;
		break;
	case 24:
		ctrl = ADAU1373_DAI_WLEN_24;
		break;
	case 32:
		ctrl = ADAU1373_DAI_WLEN_32;
		break;
	default:
		return -EINVAL;
	}

	return regmap_update_bits(adau1373->regmap, ADAU1373_DAI(dai->id),
			ADAU1373_DAI_WLEN_MASK, ctrl);
}

static int adau1373_set_dai_fmt(struct snd_soc_dai *dai, unsigned int fmt)
{
	struct snd_soc_component *component = dai->component;
	struct adau1373 *adau1373 = snd_soc_component_get_drvdata(component);
	struct adau1373_dai *adau1373_dai = &adau1373->dais[dai->id];
	unsigned int ctrl;

	switch (fmt & SND_SOC_DAIFMT_CLOCK_PROVIDER_MASK) {
	case SND_SOC_DAIFMT_CBP_CFP:
		ctrl = ADAU1373_DAI_MASTER;
		adau1373_dai->clock_provider = true;
		break;
	case SND_SOC_DAIFMT_CBC_CFC:
		ctrl = 0;
		adau1373_dai->clock_provider = false;
		break;
	default:
		return -EINVAL;
	}

	switch (fmt & SND_SOC_DAIFMT_FORMAT_MASK) {
	case SND_SOC_DAIFMT_I2S:
		ctrl |= ADAU1373_DAI_FORMAT_I2S;
		break;
	case SND_SOC_DAIFMT_LEFT_J:
		ctrl |= ADAU1373_DAI_FORMAT_LEFT_J;
		break;
	case SND_SOC_DAIFMT_RIGHT_J:
		ctrl |= ADAU1373_DAI_FORMAT_RIGHT_J;
		break;
	case SND_SOC_DAIFMT_DSP_B:
		ctrl |= ADAU1373_DAI_FORMAT_DSP;
		break;
	default:
		return -EINVAL;
	}

	switch (fmt & SND_SOC_DAIFMT_INV_MASK) {
	case SND_SOC_DAIFMT_NB_NF:
		break;
	case SND_SOC_DAIFMT_IB_NF:
		ctrl |= ADAU1373_DAI_INVERT_BCLK;
		break;
	case SND_SOC_DAIFMT_NB_IF:
		ctrl |= ADAU1373_DAI_INVERT_LRCLK;
		break;
	case SND_SOC_DAIFMT_IB_IF:
		ctrl |= ADAU1373_DAI_INVERT_LRCLK | ADAU1373_DAI_INVERT_BCLK;
		break;
	default:
		return -EINVAL;
	}

	regmap_update_bits(adau1373->regmap, ADAU1373_DAI(dai->id),
		~ADAU1373_DAI_WLEN_MASK, ctrl);

	return 0;
}

static int adau1373_set_dai_sysclk(struct snd_soc_dai *dai,
	int clk_id, unsigned int freq, int dir)
{
	struct adau1373 *adau1373 = snd_soc_component_get_drvdata(dai->component);
	struct adau1373_dai *adau1373_dai = &adau1373->dais[dai->id];

	switch (clk_id) {
	case ADAU1373_CLK_SRC_PLL1:
	case ADAU1373_CLK_SRC_PLL2:
		break;
	default:
		return -EINVAL;
	}

	adau1373_dai->sysclk = freq;
	adau1373_dai->clk_src = clk_id;

	regmap_update_bits(adau1373->regmap, ADAU1373_BCLKDIV(dai->id),
		ADAU1373_BCLKDIV_SOURCE, clk_id << 5);

	return 0;
}

static const struct snd_soc_dai_ops adau1373_dai_ops = {
	.hw_params	= adau1373_hw_params,
	.set_sysclk	= adau1373_set_dai_sysclk,
	.set_fmt	= adau1373_set_dai_fmt,
};

#define ADAU1373_FORMATS (SNDRV_PCM_FMTBIT_S16_LE | SNDRV_PCM_FMTBIT_S20_3LE | \
	SNDRV_PCM_FMTBIT_S24_LE | SNDRV_PCM_FMTBIT_S32_LE)

static struct snd_soc_dai_driver adau1373_dai_driver[] = {
	{
		.id = 0,
		.name = "adau1373-aif1",
		.playback = {
			.stream_name = "AIF1 Playback",
			.channels_min = 2,
			.channels_max = 2,
			.rates = SNDRV_PCM_RATE_8000_48000,
			.formats = ADAU1373_FORMATS,
		},
		.capture = {
			.stream_name = "AIF1 Capture",
			.channels_min = 2,
			.channels_max = 2,
			.rates = SNDRV_PCM_RATE_8000_48000,
			.formats = ADAU1373_FORMATS,
		},
		.ops = &adau1373_dai_ops,
		.symmetric_rate = 1,
	},
	{
		.id = 1,
		.name = "adau1373-aif2",
		.playback = {
			.stream_name = "AIF2 Playback",
			.channels_min = 2,
			.channels_max = 2,
			.rates = SNDRV_PCM_RATE_8000_48000,
			.formats = ADAU1373_FORMATS,
		},
		.capture = {
			.stream_name = "AIF2 Capture",
			.channels_min = 2,
			.channels_max = 2,
			.rates = SNDRV_PCM_RATE_8000_48000,
			.formats = ADAU1373_FORMATS,
		},
		.ops = &adau1373_dai_ops,
		.symmetric_rate = 1,
	},
	{
		.id = 2,
		.name = "adau1373-aif3",
		.playback = {
			.stream_name = "AIF3 Playback",
			.channels_min = 2,
			.channels_max = 2,
			.rates = SNDRV_PCM_RATE_8000_48000,
			.formats = ADAU1373_FORMATS,
		},
		.capture = {
			.stream_name = "AIF3 Capture",
			.channels_min = 2,
			.channels_max = 2,
			.rates = SNDRV_PCM_RATE_8000_48000,
			.formats = ADAU1373_FORMATS,
		},
		.ops = &adau1373_dai_ops,
		.symmetric_rate = 1,
	},
};

static int adau1373_set_pll(struct snd_soc_component *component, int pll_id,
	int source, unsigned int freq_in, unsigned int freq_out)
{
	struct adau1373 *adau1373 = snd_soc_component_get_drvdata(component);
	unsigned int dpll_div = 0;
	uint8_t pll_regs[5];
	int ret;

	switch (pll_id) {
	case ADAU1373_PLL1:
	case ADAU1373_PLL2:
		break;
	default:
		return -EINVAL;
	}

	switch (source) {
	case ADAU1373_PLL_SRC_BCLK1:
	case ADAU1373_PLL_SRC_BCLK2:
	case ADAU1373_PLL_SRC_BCLK3:
	case ADAU1373_PLL_SRC_LRCLK1:
	case ADAU1373_PLL_SRC_LRCLK2:
	case ADAU1373_PLL_SRC_LRCLK3:
	case ADAU1373_PLL_SRC_MCLK1:
	case ADAU1373_PLL_SRC_MCLK2:
	case ADAU1373_PLL_SRC_GPIO1:
	case ADAU1373_PLL_SRC_GPIO2:
	case ADAU1373_PLL_SRC_GPIO3:
	case ADAU1373_PLL_SRC_GPIO4:
		break;
	default:
		return -EINVAL;
	}

	if (freq_in < 7813 || freq_in > 27000000)
		return -EINVAL;

	if (freq_out < 45158000 || freq_out > 49152000)
		return -EINVAL;

	/* APLL input needs to be >= 8Mhz, so in case freq_in is less we use the
	 * DPLL to get it there. DPLL_out = (DPLL_in / div) * 1024 */
	while (freq_in < 8000000) {
		freq_in *= 2;
		dpll_div++;
	}

	ret = adau_calc_pll_cfg(freq_in, freq_out, pll_regs);
	if (ret)
		return -EINVAL;

	if (dpll_div) {
		dpll_div = 11 - dpll_div;
		regmap_update_bits(adau1373->regmap, ADAU1373_PLL_CTRL6(pll_id),
			ADAU1373_PLL_CTRL6_DPLL_BYPASS, 0);
	} else {
		regmap_update_bits(adau1373->regmap, ADAU1373_PLL_CTRL6(pll_id),
			ADAU1373_PLL_CTRL6_DPLL_BYPASS,
			ADAU1373_PLL_CTRL6_DPLL_BYPASS);
	}

	regmap_write(adau1373->regmap, ADAU1373_DPLL_CTRL(pll_id),
		(source << 4) | dpll_div);
	regmap_write(adau1373->regmap, ADAU1373_PLL_CTRL1(pll_id), pll_regs[0]);
	regmap_write(adau1373->regmap, ADAU1373_PLL_CTRL2(pll_id), pll_regs[1]);
	regmap_write(adau1373->regmap, ADAU1373_PLL_CTRL3(pll_id), pll_regs[2]);
	regmap_write(adau1373->regmap, ADAU1373_PLL_CTRL4(pll_id), pll_regs[3]);
	regmap_write(adau1373->regmap, ADAU1373_PLL_CTRL5(pll_id), pll_regs[4]);

	/* Set sysclk to pll_rate / 4 */
	regmap_update_bits(adau1373->regmap, ADAU1373_CLK_SRC_DIV(pll_id), 0x3f, 0x09);

	return 0;
}

static void adau1373_load_drc_settings(struct adau1373 *adau1373,
	unsigned int nr, uint8_t *drc)
{
	unsigned int i;

	for (i = 0; i < ADAU1373_DRC_SIZE; ++i)
		regmap_write(adau1373->regmap, ADAU1373_DRC(nr) + i, drc[i]);
}

static bool adau1373_valid_micbias(enum adau1373_micbias_voltage micbias)
{
	switch (micbias) {
	case ADAU1373_MICBIAS_2_9V:
	case ADAU1373_MICBIAS_2_2V:
	case ADAU1373_MICBIAS_2_6V:
	case ADAU1373_MICBIAS_1_8V:
		return true;
	default:
		break;
	}
	return false;
}

static int adau1373_probe(struct snd_soc_component *component)
{
	struct adau1373 *adau1373 = snd_soc_component_get_drvdata(component);
	struct adau1373_platform_data *pdata = component->dev->platform_data;
	bool lineout_differential = false;
	unsigned int val;
	int i;

	if (pdata) {
		if (pdata->num_drc > ARRAY_SIZE(pdata->drc_setting))
			return -EINVAL;

		if (!adau1373_valid_micbias(pdata->micbias1) ||
			!adau1373_valid_micbias(pdata->micbias2))
			return -EINVAL;

		for (i = 0; i < pdata->num_drc; ++i) {
			adau1373_load_drc_settings(adau1373, i,
				pdata->drc_setting[i]);
		}

		snd_soc_add_component_controls(component, adau1373_drc_controls,
			pdata->num_drc);

		val = 0;
		for (i = 0; i < 4; ++i) {
			if (pdata->input_differential[i])
				val |= BIT(i);
		}
		regmap_write(adau1373->regmap, ADAU1373_INPUT_MODE, val);

		val = 0;
		if (pdata->lineout_differential)
			val |= ADAU1373_OUTPUT_CTRL_LDIFF;
		if (pdata->lineout_ground_sense)
			val |= ADAU1373_OUTPUT_CTRL_LNFBEN;
		regmap_write(adau1373->regmap, ADAU1373_OUTPUT_CTRL, val);

		lineout_differential = pdata->lineout_differential;

		regmap_write(adau1373->regmap, ADAU1373_EP_CTRL,
			(pdata->micbias1 << ADAU1373_EP_CTRL_MICBIAS1_OFFSET) |
			(pdata->micbias2 << ADAU1373_EP_CTRL_MICBIAS2_OFFSET));
	}

	if (!lineout_differential) {
		snd_soc_add_component_controls(component, adau1373_lineout2_controls,
			ARRAY_SIZE(adau1373_lineout2_controls));
	}

	regmap_write(adau1373->regmap, ADAU1373_ADC_CTRL,
	    ADAU1373_ADC_CTRL_RESET_FORCE | ADAU1373_ADC_CTRL_PEAK_DETECT);

	return 0;
}

static int adau1373_set_bias_level(struct snd_soc_component *component,
	enum snd_soc_bias_level level)
{
	struct adau1373 *adau1373 = snd_soc_component_get_drvdata(component);

	switch (level) {
	case SND_SOC_BIAS_ON:
		break;
	case SND_SOC_BIAS_PREPARE:
		break;
	case SND_SOC_BIAS_STANDBY:
		regmap_update_bits(adau1373->regmap, ADAU1373_PWDN_CTRL3,
			ADAU1373_PWDN_CTRL3_PWR_EN, ADAU1373_PWDN_CTRL3_PWR_EN);
		break;
	case SND_SOC_BIAS_OFF:
		regmap_update_bits(adau1373->regmap, ADAU1373_PWDN_CTRL3,
			ADAU1373_PWDN_CTRL3_PWR_EN, 0);
		break;
	}
	return 0;
}

static int adau1373_resume(struct snd_soc_component *component)
{
	struct adau1373 *adau1373 = snd_soc_component_get_drvdata(component);

	regcache_sync(adau1373->regmap);

	return 0;
}

static bool adau1373_register_volatile(struct device *dev, unsigned int reg)
{
	switch (reg) {
	case ADAU1373_SOFT_RESET:
	case ADAU1373_ADC_DAC_STATUS:
		return true;
	default:
		return false;
	}
}

static const struct regmap_config adau1373_regmap_config = {
	.val_bits = 8,
	.reg_bits = 8,

	.volatile_reg = adau1373_register_volatile,
	.max_register = ADAU1373_SOFT_RESET,

	.cache_type = REGCACHE_MAPLE,
	.reg_defaults = adau1373_reg_defaults,
	.num_reg_defaults = ARRAY_SIZE(adau1373_reg_defaults),
};

static const struct snd_soc_component_driver adau1373_component_driver = {
	.probe			= adau1373_probe,
	.resume			= adau1373_resume,
	.set_bias_level		= adau1373_set_bias_level,
	.set_pll		= adau1373_set_pll,
	.controls		= adau1373_controls,
	.num_controls		= ARRAY_SIZE(adau1373_controls),
	.dapm_widgets		= adau1373_dapm_widgets,
	.num_dapm_widgets	= ARRAY_SIZE(adau1373_dapm_widgets),
	.dapm_routes		= adau1373_dapm_routes,
	.num_dapm_routes	= ARRAY_SIZE(adau1373_dapm_routes),
	.use_pmdown_time	= 1,
	.endianness		= 1,
};

static int adau1373_i2c_probe(struct i2c_client *client)
{
	struct adau1373 *adau1373;
	int ret;

	adau1373 = devm_kzalloc(&client->dev, sizeof(*adau1373), GFP_KERNEL);
	if (!adau1373)
		return -ENOMEM;

	adau1373->gpio_sd = devm_gpiod_get_optional(&client->dev, "shutdown",
						    GPIOD_OUT_HIGH);
	if (IS_ERR(adau1373->gpio_sd))
		return PTR_ERR(adau1373->gpio_sd);

	adau1373->regmap = devm_regmap_init_i2c(client,
		&adau1373_regmap_config);
	if (IS_ERR(adau1373->regmap))
		return PTR_ERR(adau1373->regmap);

	regmap_write(adau1373->regmap, ADAU1373_SOFT_RESET, 0x00);

	dev_set_drvdata(&client->dev, adau1373);

	ret = devm_snd_soc_register_component(&client->dev,
			&adau1373_component_driver,
			adau1373_dai_driver, ARRAY_SIZE(adau1373_dai_driver));
	return ret;
}

static const struct i2c_device_id adau1373_i2c_id[] = {
	{ "adau1373", 0 },
	{ }
};
MODULE_DEVICE_TABLE(i2c, adau1373_i2c_id);

static struct i2c_driver adau1373_i2c_driver = {
	.driver = {
		.name = "adau1373",
	},
	.probe = adau1373_i2c_probe,
	.id_table = adau1373_i2c_id,
};

module_i2c_driver(adau1373_i2c_driver);

MODULE_DESCRIPTION("ASoC ADAU1373 driver");
MODULE_AUTHOR("Lars-Peter Clausen <lars@metafoo.de>");
MODULE_LICENSE("GPL");<|MERGE_RESOLUTION|>--- conflicted
+++ resolved
@@ -12,11 +12,6 @@
 #include <linux/pm.h>
 #include <linux/i2c.h>
 #include <linux/slab.h>
-<<<<<<< HEAD
-#include <linux/gcd.h>
-#include <linux/of_gpio.h>
-=======
->>>>>>> e475cc1c
 
 #include <sound/core.h>
 #include <sound/pcm.h>
@@ -38,7 +33,6 @@
 struct adau1373 {
 	struct regmap *regmap;
 	struct adau1373_dai dais[3];
-	struct gpio_desc *gpio_sd;
 };
 
 #define ADAU1373_INPUT_MODE	0x00
@@ -1486,11 +1480,6 @@
 	if (!adau1373)
 		return -ENOMEM;
 
-	adau1373->gpio_sd = devm_gpiod_get_optional(&client->dev, "shutdown",
-						    GPIOD_OUT_HIGH);
-	if (IS_ERR(adau1373->gpio_sd))
-		return PTR_ERR(adau1373->gpio_sd);
-
 	adau1373->regmap = devm_regmap_init_i2c(client,
 		&adau1373_regmap_config);
 	if (IS_ERR(adau1373->regmap))
