--- conflicted
+++ resolved
@@ -1459,24 +1459,6 @@
 	.num_reg_defaults = ARRAY_SIZE(adau1373_reg_defaults),
 };
 
-<<<<<<< HEAD
-static struct snd_soc_codec_driver adau1373_codec_driver = {
-	.probe =	adau1373_probe,
-	.resume =	adau1373_resume,
-	.set_bias_level = adau1373_set_bias_level,
-	.idle_bias_off = true,
-
-	.set_pll = adau1373_set_pll,
-
-	.component_driver = {
-		.controls		= adau1373_controls,
-		.num_controls		= ARRAY_SIZE(adau1373_controls),
-		.dapm_widgets		= adau1373_dapm_widgets,
-		.num_dapm_widgets	= ARRAY_SIZE(adau1373_dapm_widgets),
-		.dapm_routes		= adau1373_dapm_routes,
-		.num_dapm_routes	= ARRAY_SIZE(adau1373_dapm_routes),
-	},
-=======
 static const struct snd_soc_component_driver adau1373_component_driver = {
 	.probe			= adau1373_probe,
 	.resume			= adau1373_resume,
@@ -1491,7 +1473,6 @@
 	.use_pmdown_time	= 1,
 	.endianness		= 1,
 	.non_legacy_dai_naming	= 1,
->>>>>>> 24b8d41d
 };
 
 static int adau1373_i2c_probe(struct i2c_client *client,
