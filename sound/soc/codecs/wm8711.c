// SPDX-License-Identifier: GPL-2.0-only
/*
 * wm8711.c  --  WM8711 ALSA SoC Audio driver
 *
 * Copyright 2006 Wolfson Microelectronics
 *
 * Author: Mike Arthur <Mike.Arthur@wolfsonmicro.com>
 *
 * Based on wm8731.c by Richard Purdie
 */

#include <linux/module.h>
#include <linux/moduleparam.h>
#include <linux/init.h>
#include <linux/delay.h>
#include <linux/pm.h>
#include <linux/i2c.h>
#include <linux/regmap.h>
#include <linux/spi/spi.h>
#include <linux/slab.h>
#include <linux/of_device.h>
#include <sound/core.h>
#include <sound/pcm.h>
#include <sound/pcm_params.h>
#include <sound/soc.h>
#include <sound/tlv.h>
#include <sound/initval.h>

#include "wm8711.h"

/* codec private data */
struct wm8711_priv {
	struct regmap *regmap;
	unsigned int sysclk;
};

/*
 * wm8711 register cache
 * We can't read the WM8711 register space when we are
 * using 2 wire for device control, so we cache them instead.
 * There is no point in caching the reset register
 */
static const struct reg_default wm8711_reg_defaults[] = {
	{ 0, 0x0079 }, { 1, 0x0079 }, { 2, 0x000a }, { 3, 0x0008 },
	{ 4, 0x009f }, { 5, 0x000a }, { 6, 0x0000 }, { 7, 0x0000 },
};

static bool wm8711_volatile(struct device *dev, unsigned int reg)
{
	switch (reg) {
	case WM8711_RESET:
		return true;
	default:
		return false;
	}
}

#define wm8711_reset(c)	snd_soc_component_write(c, WM8711_RESET, 0)

static const DECLARE_TLV_DB_SCALE(out_tlv, -12100, 100, 1);

static const struct snd_kcontrol_new wm8711_snd_controls[] = {

SOC_DOUBLE_R_TLV("Master Playback Volume", WM8711_LOUT1V, WM8711_ROUT1V,
		 0, 127, 0, out_tlv),
SOC_DOUBLE_R("Master Playback ZC Switch", WM8711_LOUT1V, WM8711_ROUT1V,
	7, 1, 0),

};

/* Output Mixer */
static const struct snd_kcontrol_new wm8711_output_mixer_controls[] = {
SOC_DAPM_SINGLE("Line Bypass Switch", WM8711_APANA, 3, 1, 0),
SOC_DAPM_SINGLE("HiFi Playback Switch", WM8711_APANA, 4, 1, 0),
};

static const struct snd_soc_dapm_widget wm8711_dapm_widgets[] = {
SND_SOC_DAPM_MIXER("Output Mixer", WM8711_PWR, 4, 1,
	&wm8711_output_mixer_controls[0],
	ARRAY_SIZE(wm8711_output_mixer_controls)),
SND_SOC_DAPM_DAC("DAC", "HiFi Playback", WM8711_PWR, 3, 1),
SND_SOC_DAPM_OUTPUT("LOUT"),
SND_SOC_DAPM_OUTPUT("LHPOUT"),
SND_SOC_DAPM_OUTPUT("ROUT"),
SND_SOC_DAPM_OUTPUT("RHPOUT"),
};

static const struct snd_soc_dapm_route wm8711_intercon[] = {
	/* output mixer */
	{"Output Mixer", "Line Bypass Switch", "Line Input"},
	{"Output Mixer", "HiFi Playback Switch", "DAC"},

	/* outputs */
	{"RHPOUT", NULL, "Output Mixer"},
	{"ROUT", NULL, "Output Mixer"},
	{"LHPOUT", NULL, "Output Mixer"},
	{"LOUT", NULL, "Output Mixer"},
};

struct _coeff_div {
	u32 mclk;
	u32 rate;
	u16 fs;
	u8 sr:4;
	u8 bosr:1;
	u8 usb:1;
};

/* codec mclk clock divider coefficients */
static const struct _coeff_div coeff_div[] = {
	/* 48k */
	{12288000, 48000, 256, 0x0, 0x0, 0x0},
	{18432000, 48000, 384, 0x0, 0x1, 0x0},
	{12000000, 48000, 250, 0x0, 0x0, 0x1},

	/* 32k */
	{12288000, 32000, 384, 0x6, 0x0, 0x0},
	{18432000, 32000, 576, 0x6, 0x1, 0x0},
	{12000000, 32000, 375, 0x6, 0x0, 0x1},

	/* 8k */
	{12288000, 8000, 1536, 0x3, 0x0, 0x0},
	{18432000, 8000, 2304, 0x3, 0x1, 0x0},
	{11289600, 8000, 1408, 0xb, 0x0, 0x0},
	{16934400, 8000, 2112, 0xb, 0x1, 0x0},
	{12000000, 8000, 1500, 0x3, 0x0, 0x1},

	/* 96k */
	{12288000, 96000, 128, 0x7, 0x0, 0x0},
	{18432000, 96000, 192, 0x7, 0x1, 0x0},
	{12000000, 96000, 125, 0x7, 0x0, 0x1},

	/* 44.1k */
	{11289600, 44100, 256, 0x8, 0x0, 0x0},
	{16934400, 44100, 384, 0x8, 0x1, 0x0},
	{12000000, 44100, 272, 0x8, 0x1, 0x1},

	/* 88.2k */
	{11289600, 88200, 128, 0xf, 0x0, 0x0},
	{16934400, 88200, 192, 0xf, 0x1, 0x0},
	{12000000, 88200, 136, 0xf, 0x1, 0x1},
};

static inline int get_coeff(int mclk, int rate)
{
	int i;

	for (i = 0; i < ARRAY_SIZE(coeff_div); i++) {
		if (coeff_div[i].rate == rate && coeff_div[i].mclk == mclk)
			return i;
	}
	return 0;
}

static int wm8711_hw_params(struct snd_pcm_substream *substream,
	struct snd_pcm_hw_params *params,
	struct snd_soc_dai *dai)
{
	struct snd_soc_component *component = dai->component;
	struct wm8711_priv *wm8711 =  snd_soc_component_get_drvdata(component);
	u16 iface = snd_soc_component_read(component, WM8711_IFACE) & 0xfff3;
	int i = get_coeff(wm8711->sysclk, params_rate(params));
	u16 srate = (coeff_div[i].sr << 2) |
		(coeff_div[i].bosr << 1) | coeff_div[i].usb;

	snd_soc_component_write(component, WM8711_SRATE, srate);

	/* bit size */
	switch (params_width(params)) {
	case 16:
		break;
	case 20:
		iface |= 0x0004;
		break;
	case 24:
		iface |= 0x0008;
		break;
	}

	snd_soc_component_write(component, WM8711_IFACE, iface);
	return 0;
}

static int wm8711_pcm_prepare(struct snd_pcm_substream *substream,
			      struct snd_soc_dai *dai)
{
	struct snd_soc_component *component = dai->component;

	/* set active */
	snd_soc_component_write(component, WM8711_ACTIVE, 0x0001);

	return 0;
}

static void wm8711_shutdown(struct snd_pcm_substream *substream,
			    struct snd_soc_dai *dai)
{
	struct snd_soc_component *component = dai->component;

	/* deactivate */
	if (!snd_soc_component_active(component)) {
		udelay(50);
		snd_soc_component_write(component, WM8711_ACTIVE, 0x0);
	}
}

static int wm8711_mute(struct snd_soc_dai *dai, int mute, int direction)
{
	struct snd_soc_component *component = dai->component;
	u16 mute_reg = snd_soc_component_read(component, WM8711_APDIGI) & 0xfff7;

	if (mute)
		snd_soc_component_write(component, WM8711_APDIGI, mute_reg | 0x8);
	else
		snd_soc_component_write(component, WM8711_APDIGI, mute_reg);

	return 0;
}

static int wm8711_set_dai_sysclk(struct snd_soc_dai *codec_dai,
		int clk_id, unsigned int freq, int dir)
{
	struct snd_soc_component *component = codec_dai->component;
	struct wm8711_priv *wm8711 =  snd_soc_component_get_drvdata(component);

	switch (freq) {
	case 11289600:
	case 12000000:
	case 12288000:
	case 16934400:
	case 18432000:
		wm8711->sysclk = freq;
		return 0;
	}
	return -EINVAL;
}

static int wm8711_set_dai_fmt(struct snd_soc_dai *codec_dai,
		unsigned int fmt)
{
	struct snd_soc_component *component = codec_dai->component;
	u16 iface = snd_soc_component_read(component, WM8711_IFACE) & 0x000c;

	/* set master/slave audio interface */
	switch (fmt & SND_SOC_DAIFMT_MASTER_MASK) {
	case SND_SOC_DAIFMT_CBM_CFM:
		iface |= 0x0040;
		break;
	case SND_SOC_DAIFMT_CBS_CFS:
		break;
	default:
		return -EINVAL;
	}

	/* interface format */
	switch (fmt & SND_SOC_DAIFMT_FORMAT_MASK) {
	case SND_SOC_DAIFMT_I2S:
		iface |= 0x0002;
		break;
	case SND_SOC_DAIFMT_RIGHT_J:
		break;
	case SND_SOC_DAIFMT_LEFT_J:
		iface |= 0x0001;
		break;
	case SND_SOC_DAIFMT_DSP_A:
		iface |= 0x0003;
		break;
	case SND_SOC_DAIFMT_DSP_B:
		iface |= 0x0013;
		break;
	default:
		return -EINVAL;
	}

	/* clock inversion */
	switch (fmt & SND_SOC_DAIFMT_INV_MASK) {
	case SND_SOC_DAIFMT_NB_NF:
		break;
	case SND_SOC_DAIFMT_IB_IF:
		iface |= 0x0090;
		break;
	case SND_SOC_DAIFMT_IB_NF:
		iface |= 0x0080;
		break;
	case SND_SOC_DAIFMT_NB_IF:
		iface |= 0x0010;
		break;
	default:
		return -EINVAL;
	}

	/* set iface */
	snd_soc_component_write(component, WM8711_IFACE, iface);
	return 0;
}

static int wm8711_set_bias_level(struct snd_soc_component *component,
	enum snd_soc_bias_level level)
{
	struct wm8711_priv *wm8711 = snd_soc_component_get_drvdata(component);
	u16 reg = snd_soc_component_read(component, WM8711_PWR) & 0xff7f;

	switch (level) {
	case SND_SOC_BIAS_ON:
		snd_soc_component_write(component, WM8711_PWR, reg);
		break;
	case SND_SOC_BIAS_PREPARE:
		break;
	case SND_SOC_BIAS_STANDBY:
		if (snd_soc_component_get_bias_level(component) == SND_SOC_BIAS_OFF)
			regcache_sync(wm8711->regmap);

		snd_soc_component_write(component, WM8711_PWR, reg | 0x0040);
		break;
	case SND_SOC_BIAS_OFF:
		snd_soc_component_write(component, WM8711_ACTIVE, 0x0);
		snd_soc_component_write(component, WM8711_PWR, 0xffff);
		break;
	}
	return 0;
}

#define WM8711_RATES SNDRV_PCM_RATE_8000_96000

#define WM8711_FORMATS (SNDRV_PCM_FMTBIT_S16_LE | SNDRV_PCM_FMTBIT_S20_3LE |\
	SNDRV_PCM_FMTBIT_S24_LE)

static const struct snd_soc_dai_ops wm8711_ops = {
	.prepare = wm8711_pcm_prepare,
	.hw_params = wm8711_hw_params,
	.shutdown = wm8711_shutdown,
	.mute_stream = wm8711_mute,
	.set_sysclk = wm8711_set_dai_sysclk,
	.set_fmt = wm8711_set_dai_fmt,
	.no_capture_mute = 1,
};

static struct snd_soc_dai_driver wm8711_dai = {
	.name = "wm8711-hifi",
	.playback = {
		.stream_name = "Playback",
		.channels_min = 1,
		.channels_max = 2,
		.rates = WM8711_RATES,
		.formats = WM8711_FORMATS,
	},
	.ops = &wm8711_ops,
};

static int wm8711_probe(struct snd_soc_component *component)
{
	int ret;

	ret = wm8711_reset(component);
	if (ret < 0) {
		dev_err(component->dev, "Failed to issue reset\n");
		return ret;
	}

	/* Latch the update bits */
	snd_soc_component_update_bits(component, WM8711_LOUT1V, 0x0100, 0x0100);
	snd_soc_component_update_bits(component, WM8711_ROUT1V, 0x0100, 0x0100);

	return ret;

}

<<<<<<< HEAD
static const struct snd_soc_codec_driver soc_codec_dev_wm8711 = {
	.probe =	wm8711_probe,
	.set_bias_level = wm8711_set_bias_level,
	.suspend_bias_off = true,

	.component_driver = {
		.controls		= wm8711_snd_controls,
		.num_controls		= ARRAY_SIZE(wm8711_snd_controls),
		.dapm_widgets		= wm8711_dapm_widgets,
		.num_dapm_widgets	= ARRAY_SIZE(wm8711_dapm_widgets),
		.dapm_routes		= wm8711_intercon,
		.num_dapm_routes	= ARRAY_SIZE(wm8711_intercon),
	},
=======
static const struct snd_soc_component_driver soc_component_dev_wm8711 = {
	.probe			= wm8711_probe,
	.set_bias_level		= wm8711_set_bias_level,
	.controls		= wm8711_snd_controls,
	.num_controls		= ARRAY_SIZE(wm8711_snd_controls),
	.dapm_widgets		= wm8711_dapm_widgets,
	.num_dapm_widgets	= ARRAY_SIZE(wm8711_dapm_widgets),
	.dapm_routes		= wm8711_intercon,
	.num_dapm_routes	= ARRAY_SIZE(wm8711_intercon),
	.suspend_bias_off	= 1,
	.idle_bias_on		= 1,
	.use_pmdown_time	= 1,
	.endianness		= 1,
	.non_legacy_dai_naming	= 1,
>>>>>>> 24b8d41d
};

static const struct of_device_id wm8711_of_match[] = {
	{ .compatible = "wlf,wm8711", },
	{ }
};
MODULE_DEVICE_TABLE(of, wm8711_of_match);

static const struct regmap_config wm8711_regmap = {
	.reg_bits = 7,
	.val_bits = 9,
	.max_register = WM8711_RESET,

	.reg_defaults = wm8711_reg_defaults,
	.num_reg_defaults = ARRAY_SIZE(wm8711_reg_defaults),
	.cache_type = REGCACHE_RBTREE,

	.volatile_reg = wm8711_volatile,
};

#if defined(CONFIG_SPI_MASTER)
static int wm8711_spi_probe(struct spi_device *spi)
{
	struct wm8711_priv *wm8711;
	int ret;

	wm8711 = devm_kzalloc(&spi->dev, sizeof(struct wm8711_priv),
			      GFP_KERNEL);
	if (wm8711 == NULL)
		return -ENOMEM;

	wm8711->regmap = devm_regmap_init_spi(spi, &wm8711_regmap);
	if (IS_ERR(wm8711->regmap))
		return PTR_ERR(wm8711->regmap);

	spi_set_drvdata(spi, wm8711);

	ret = devm_snd_soc_register_component(&spi->dev,
			&soc_component_dev_wm8711, &wm8711_dai, 1);

	return ret;
}

static struct spi_driver wm8711_spi_driver = {
	.driver = {
		.name	= "wm8711",
		.of_match_table = wm8711_of_match,
	},
	.probe		= wm8711_spi_probe,
};
#endif /* CONFIG_SPI_MASTER */

#if IS_ENABLED(CONFIG_I2C)
static int wm8711_i2c_probe(struct i2c_client *client,
			    const struct i2c_device_id *id)
{
	struct wm8711_priv *wm8711;
	int ret;

	wm8711 = devm_kzalloc(&client->dev, sizeof(struct wm8711_priv),
			      GFP_KERNEL);
	if (wm8711 == NULL)
		return -ENOMEM;

	wm8711->regmap = devm_regmap_init_i2c(client, &wm8711_regmap);
	if (IS_ERR(wm8711->regmap))
		return PTR_ERR(wm8711->regmap);

	i2c_set_clientdata(client, wm8711);

	ret = devm_snd_soc_register_component(&client->dev,
			&soc_component_dev_wm8711, &wm8711_dai, 1);

	return ret;
}

static const struct i2c_device_id wm8711_i2c_id[] = {
	{ "wm8711", 0 },
	{ }
};
MODULE_DEVICE_TABLE(i2c, wm8711_i2c_id);

static struct i2c_driver wm8711_i2c_driver = {
	.driver = {
		.name = "wm8711",
		.of_match_table = wm8711_of_match,
	},
	.probe =    wm8711_i2c_probe,
	.id_table = wm8711_i2c_id,
};
#endif

static int __init wm8711_modinit(void)
{
	int ret;
#if IS_ENABLED(CONFIG_I2C)
	ret = i2c_add_driver(&wm8711_i2c_driver);
	if (ret != 0) {
		printk(KERN_ERR "Failed to register WM8711 I2C driver: %d\n",
		       ret);
	}
#endif
#if defined(CONFIG_SPI_MASTER)
	ret = spi_register_driver(&wm8711_spi_driver);
	if (ret != 0) {
		printk(KERN_ERR "Failed to register WM8711 SPI driver: %d\n",
		       ret);
	}
#endif
	return 0;
}
module_init(wm8711_modinit);

static void __exit wm8711_exit(void)
{
#if IS_ENABLED(CONFIG_I2C)
	i2c_del_driver(&wm8711_i2c_driver);
#endif
#if defined(CONFIG_SPI_MASTER)
	spi_unregister_driver(&wm8711_spi_driver);
#endif
}
module_exit(wm8711_exit);

MODULE_DESCRIPTION("ASoC WM8711 driver");
MODULE_AUTHOR("Mike Arthur");
MODULE_LICENSE("GPL");<|MERGE_RESOLUTION|>--- conflicted
+++ resolved
@@ -365,21 +365,6 @@
 
 }
 
-<<<<<<< HEAD
-static const struct snd_soc_codec_driver soc_codec_dev_wm8711 = {
-	.probe =	wm8711_probe,
-	.set_bias_level = wm8711_set_bias_level,
-	.suspend_bias_off = true,
-
-	.component_driver = {
-		.controls		= wm8711_snd_controls,
-		.num_controls		= ARRAY_SIZE(wm8711_snd_controls),
-		.dapm_widgets		= wm8711_dapm_widgets,
-		.num_dapm_widgets	= ARRAY_SIZE(wm8711_dapm_widgets),
-		.dapm_routes		= wm8711_intercon,
-		.num_dapm_routes	= ARRAY_SIZE(wm8711_intercon),
-	},
-=======
 static const struct snd_soc_component_driver soc_component_dev_wm8711 = {
 	.probe			= wm8711_probe,
 	.set_bias_level		= wm8711_set_bias_level,
@@ -394,7 +379,6 @@
 	.use_pmdown_time	= 1,
 	.endianness		= 1,
 	.non_legacy_dai_naming	= 1,
->>>>>>> 24b8d41d
 };
 
 static const struct of_device_id wm8711_of_match[] = {
