// SPDX-License-Identifier: GPL-2.0-only
/*
 *  hdac_hdmi.c - ASoc HDA-HDMI codec driver for Intel platforms
 *
 *  Copyright (C) 2014-2015 Intel Corp
 *  Author: Samreen Nilofer <samreen.nilofer@intel.com>
 *	    Subhransu S. Prusty <subhransu.s.prusty@intel.com>
 *  ~~~~~~~~~~~~~~~~~~~~~~~~~~~~~~~~~~~~~~~~~~~~~~~~~~~~~~~~~~~~~~~~~~~~~~~~~~
 *
 * ~~~~~~~~~~~~~~~~~~~~~~~~~~~~~~~~~~~~~~~~~~~~~~~~~~~~~~~~~~~~~~~~~~~~~~~~~~
 */

#include <linux/init.h>
#include <linux/delay.h>
#include <linux/module.h>
#include <linux/pm_runtime.h>
#include <linux/hdmi.h>
#include <drm/drm_edid.h>
#include <sound/pcm_params.h>
#include <sound/jack.h>
#include <sound/soc.h>
#include <sound/hdaudio_ext.h>
#include <sound/hda_i915.h>
#include <sound/pcm_drm_eld.h>
#include <sound/hda_chmap.h>
#include "../../hda/local.h"
#include "hdac_hdmi.h"

#define NAME_SIZE	32

#define AMP_OUT_MUTE		0xb080
#define AMP_OUT_UNMUTE		0xb000
#define PIN_OUT			(AC_PINCTL_OUT_EN)

#define HDA_MAX_CONNECTIONS     32

#define HDA_MAX_CVTS		3
#define HDA_MAX_PORTS		3

#define ELD_MAX_SIZE    256
#define ELD_FIXED_BYTES	20

#define ELD_VER_CEA_861D 2
#define ELD_VER_PARTIAL 31
#define ELD_MAX_MNL     16

struct hdac_hdmi_cvt_params {
	unsigned int channels_min;
	unsigned int channels_max;
	u32 rates;
	u64 formats;
	unsigned int maxbps;
};

struct hdac_hdmi_cvt {
	struct list_head head;
	hda_nid_t nid;
	const char *name;
	struct hdac_hdmi_cvt_params params;
};

/* Currently only spk_alloc, more to be added */
struct hdac_hdmi_parsed_eld {
	u8 spk_alloc;
};

struct hdac_hdmi_eld {
	bool	monitor_present;
	bool	eld_valid;
	int	eld_size;
	char    eld_buffer[ELD_MAX_SIZE];
	struct	hdac_hdmi_parsed_eld info;
};

struct hdac_hdmi_pin {
	struct list_head head;
	hda_nid_t nid;
	bool mst_capable;
	struct hdac_hdmi_port *ports;
	int num_ports;
	struct hdac_device *hdev;
};

struct hdac_hdmi_port {
	struct list_head head;
	int id;
	struct hdac_hdmi_pin *pin;
	int num_mux_nids;
	hda_nid_t mux_nids[HDA_MAX_CONNECTIONS];
	struct hdac_hdmi_eld eld;
<<<<<<< HEAD
	struct hdac_ext_device *edev;
	int repoll_count;
	struct delayed_work work;
	struct mutex lock;
	bool chmap_set;
	unsigned char chmap[8]; /* ALSA API channel-map */
	int channels; /* current number of channels */
=======
	const char *jack_pin;
	bool is_connect;
	struct snd_soc_dapm_context *dapm;
	const char *output_pin;
	struct work_struct dapm_work;
>>>>>>> 24b8d41d
};

struct hdac_hdmi_pcm {
	struct list_head head;
	int pcm_id;
	struct list_head port_list;
	struct hdac_hdmi_cvt *cvt;
	struct snd_soc_jack *jack;
	int stream_tag;
	int channels;
	int format;
	bool chmap_set;
	unsigned char chmap[8]; /* ALSA API channel-map */
	struct mutex lock;
	int jack_event;
	struct snd_kcontrol *eld_ctl;
};

struct hdac_hdmi_dai_port_map {
	int dai_id;
	struct hdac_hdmi_port *port;
	struct hdac_hdmi_cvt *cvt;
};

struct hdac_hdmi_drv_data {
	unsigned int vendor_nid;
};

struct hdac_hdmi_priv {
	struct hdac_device *hdev;
	struct snd_soc_component *component;
	struct snd_card *card;
	struct hdac_hdmi_dai_port_map dai_map[HDA_MAX_CVTS];
	struct list_head pin_list;
	struct list_head cvt_list;
	struct list_head pcm_list;
	int num_pin;
	int num_cvt;
	int num_ports;
	struct mutex pin_mutex;
	struct hdac_chmap chmap;
<<<<<<< HEAD
};

static struct hdac_hdmi_pcm *get_hdmi_pcm_from_id(struct hdac_hdmi_priv *hdmi,
						int pcm_idx)
{
	struct hdac_hdmi_pcm *pcm;

	list_for_each_entry(pcm, &hdmi->pcm_list, head) {
		if (pcm->pcm_id == pcm_idx)
			return pcm;
	}

	return NULL;
}

static inline struct hdac_ext_device *to_hda_ext_device(struct device *dev)
=======
	struct hdac_hdmi_drv_data *drv_data;
	struct snd_soc_dai_driver *dai_drv;
};

#define hdev_to_hdmi_priv(_hdev) dev_get_drvdata(&(_hdev)->dev)

static struct hdac_hdmi_pcm *
hdac_hdmi_get_pcm_from_cvt(struct hdac_hdmi_priv *hdmi,
			   struct hdac_hdmi_cvt *cvt)
>>>>>>> 24b8d41d
{
	struct hdac_hdmi_pcm *pcm;

	list_for_each_entry(pcm, &hdmi->pcm_list, head) {
		if (pcm->cvt == cvt)
			return pcm;
	}

	return NULL;
}

static void hdac_hdmi_jack_report(struct hdac_hdmi_pcm *pcm,
		struct hdac_hdmi_port *port, bool is_connect)
{
	struct hdac_device *hdev = port->pin->hdev;

	port->is_connect = is_connect;
	if (is_connect) {
		/*
		 * Report Jack connect event when a device is connected
		 * for the first time where same PCM is attached to multiple
		 * ports.
		 */
		if (pcm->jack_event == 0) {
			dev_dbg(&hdev->dev,
					"jack report for pcm=%d\n",
					pcm->pcm_id);
			snd_soc_jack_report(pcm->jack, SND_JACK_AVOUT,
						SND_JACK_AVOUT);
		}
		pcm->jack_event++;
	} else {
		/*
		 * Report Jack disconnect event when a device is disconnected
		 * is the only last connected device when same PCM is attached
		 * to multiple ports.
		 */
		if (pcm->jack_event == 1)
			snd_soc_jack_report(pcm->jack, 0, SND_JACK_AVOUT);
		if (pcm->jack_event > 0)
			pcm->jack_event--;
	}
}

static void hdac_hdmi_port_dapm_update(struct hdac_hdmi_port *port)
{
	if (port->is_connect)
		snd_soc_dapm_enable_pin(port->dapm, port->jack_pin);
	else
		snd_soc_dapm_disable_pin(port->dapm, port->jack_pin);
	snd_soc_dapm_sync(port->dapm);
}

static void hdac_hdmi_jack_dapm_work(struct work_struct *work)
{
	struct hdac_hdmi_port *port;

	port = container_of(work, struct hdac_hdmi_port, dapm_work);
	hdac_hdmi_port_dapm_update(port);
}

static void hdac_hdmi_jack_report_sync(struct hdac_hdmi_pcm *pcm,
		struct hdac_hdmi_port *port, bool is_connect)
{
	hdac_hdmi_jack_report(pcm, port, is_connect);
	hdac_hdmi_port_dapm_update(port);
}

/* MST supported verbs */
/*
 * Get the no devices that can be connected to a port on the Pin widget.
 */
static int hdac_hdmi_get_port_len(struct hdac_device *hdev, hda_nid_t nid)
{
	unsigned int caps;
	unsigned int type, param;

	caps = get_wcaps(hdev, nid);
	type = get_wcaps_type(caps);

	if (!(caps & AC_WCAP_DIGITAL) || (type != AC_WID_PIN))
		return 0;

	param = snd_hdac_read_parm_uncached(hdev, nid, AC_PAR_DEVLIST_LEN);
	if (param == -1)
		return param;

	return param & AC_DEV_LIST_LEN_MASK;
}

/*
 * Get the port entry select on the pin. Return the port entry
 * id selected on the pin. Return 0 means the first port entry
 * is selected or MST is not supported.
 */
static int hdac_hdmi_port_select_get(struct hdac_device *hdev,
					struct hdac_hdmi_port *port)
{
	return snd_hdac_codec_read(hdev, port->pin->nid,
				0, AC_VERB_GET_DEVICE_SEL, 0);
}

/*
 * Sets the selected port entry for the configuring Pin widget verb.
 * returns error if port set is not equal to port get otherwise success
 */
static int hdac_hdmi_port_select_set(struct hdac_device *hdev,
					struct hdac_hdmi_port *port)
{
	int num_ports;

	if (!port->pin->mst_capable)
		return 0;

	/* AC_PAR_DEVLIST_LEN is 0 based. */
	num_ports = hdac_hdmi_get_port_len(hdev, port->pin->nid);
	if (num_ports < 0)
		return -EIO;
	/*
	 * Device List Length is a 0 based integer value indicating the
	 * number of sink device that a MST Pin Widget can support.
	 */
	if (num_ports + 1  < port->id)
		return 0;

	snd_hdac_codec_write(hdev, port->pin->nid, 0,
			AC_VERB_SET_DEVICE_SEL, port->id);

	if (port->id != hdac_hdmi_port_select_get(hdev, port))
		return -EIO;

	dev_dbg(&hdev->dev, "Selected the port=%d\n", port->id);

	return 0;
}

static struct hdac_hdmi_pcm *get_hdmi_pcm_from_id(struct hdac_hdmi_priv *hdmi,
						int pcm_idx)
{
	struct hdac_hdmi_pcm *pcm;

	list_for_each_entry(pcm, &hdmi->pcm_list, head) {
		if (pcm->pcm_id == pcm_idx)
			return pcm;
	}

	return NULL;
}

static unsigned int sad_format(const u8 *sad)
{
	return ((sad[0] >> 0x3) & 0x1f);
}

static unsigned int sad_sample_bits_lpcm(const u8 *sad)
{
	return (sad[2] & 7);
}

static int hdac_hdmi_eld_limit_formats(struct snd_pcm_runtime *runtime,
						void *eld)
{
	u64 formats = SNDRV_PCM_FMTBIT_S16;
	int i;
	const u8 *sad, *eld_buf = eld;

	sad = drm_eld_sad(eld_buf);
	if (!sad)
		goto format_constraint;

	for (i = drm_eld_sad_count(eld_buf); i > 0; i--, sad += 3) {
		if (sad_format(sad) == 1) { /* AUDIO_CODING_TYPE_LPCM */

			/*
			 * the controller support 20 and 24 bits in 32 bit
			 * container so we set S32
			 */
			if (sad_sample_bits_lpcm(sad) & 0x6)
				formats |= SNDRV_PCM_FMTBIT_S32;
		}
	}

format_constraint:
	return snd_pcm_hw_constraint_mask64(runtime, SNDRV_PCM_HW_PARAM_FORMAT,
				formats);

}

static void
hdac_hdmi_set_dip_index(struct hdac_device *hdev, hda_nid_t pin_nid,
				int packet_index, int byte_index)
{
	int val;

	val = (packet_index << 5) | (byte_index & 0x1f);
	snd_hdac_codec_write(hdev, pin_nid, 0, AC_VERB_SET_HDMI_DIP_INDEX, val);
}

struct dp_audio_infoframe {
	u8 type; /* 0x84 */
	u8 len;  /* 0x1b */
	u8 ver;  /* 0x11 << 2 */

	u8 CC02_CT47;	/* match with HDMI infoframe from this on */
	u8 SS01_SF24;
	u8 CXT04;
	u8 CA;
	u8 LFEPBL01_LSV36_DM_INH7;
};

static int hdac_hdmi_setup_audio_infoframe(struct hdac_device *hdev,
		   struct hdac_hdmi_pcm *pcm, struct hdac_hdmi_port *port)
{
	uint8_t buffer[HDMI_INFOFRAME_HEADER_SIZE + HDMI_AUDIO_INFOFRAME_SIZE];
	struct hdmi_audio_infoframe frame;
	struct hdac_hdmi_pin *pin = port->pin;
	struct dp_audio_infoframe dp_ai;
	struct hdac_hdmi_priv *hdmi = hdev_to_hdmi_priv(hdev);
	struct hdac_hdmi_cvt *cvt = pcm->cvt;
	u8 *dip;
	int ret;
	int i;
	const u8 *eld_buf;
	u8 conn_type;
	int channels, ca;

	ca = snd_hdac_channel_allocation(hdev, port->eld.info.spk_alloc,
			pcm->channels, pcm->chmap_set, true, pcm->chmap);

<<<<<<< HEAD
	ca = snd_hdac_channel_allocation(&hdac->hdac, pin->eld.info.spk_alloc,
			pin->channels, pin->chmap_set, true, pin->chmap);

	channels = snd_hdac_get_active_channels(ca);
	hdmi->chmap.ops.set_channel_count(&hdac->hdac, cvt_nid, channels);

	snd_hdac_setup_channel_mapping(&hdmi->chmap, pin->nid, false, ca,
				pin->channels, pin->chmap, pin->chmap_set);

	eld_buf = pin->eld.eld_buffer;
	conn_type = drm_eld_get_conn_type(eld_buf);

=======
	channels = snd_hdac_get_active_channels(ca);
	hdmi->chmap.ops.set_channel_count(hdev, cvt->nid, channels);

	snd_hdac_setup_channel_mapping(&hdmi->chmap, pin->nid, false, ca,
				pcm->channels, pcm->chmap, pcm->chmap_set);

	eld_buf = port->eld.eld_buffer;
	conn_type = drm_eld_get_conn_type(eld_buf);

>>>>>>> 24b8d41d
	switch (conn_type) {
	case DRM_ELD_CONN_TYPE_HDMI:
		hdmi_audio_infoframe_init(&frame);

		frame.channels = channels;
		frame.channel_allocation = ca;

		ret = hdmi_audio_infoframe_pack(&frame, buffer, sizeof(buffer));
		if (ret < 0)
			return ret;

		break;

	case DRM_ELD_CONN_TYPE_DP:
		memset(&dp_ai, 0, sizeof(dp_ai));
		dp_ai.type	= 0x84;
		dp_ai.len	= 0x1b;
		dp_ai.ver	= 0x11 << 2;
		dp_ai.CC02_CT47	= channels - 1;
		dp_ai.CA	= ca;

		dip = (u8 *)&dp_ai;
		break;

	default:
		dev_err(&hdev->dev, "Invalid connection type: %d\n", conn_type);
		return -EIO;
	}

	/* stop infoframe transmission */
	hdac_hdmi_set_dip_index(hdev, pin->nid, 0x0, 0x0);
	snd_hdac_codec_write(hdev, pin->nid, 0,
			AC_VERB_SET_HDMI_DIP_XMIT, AC_DIPXMIT_DISABLE);


	/*  Fill infoframe. Index auto-incremented */
	hdac_hdmi_set_dip_index(hdev, pin->nid, 0x0, 0x0);
	if (conn_type == DRM_ELD_CONN_TYPE_HDMI) {
		for (i = 0; i < sizeof(buffer); i++)
			snd_hdac_codec_write(hdev, pin->nid, 0,
				AC_VERB_SET_HDMI_DIP_DATA, buffer[i]);
	} else {
		for (i = 0; i < sizeof(dp_ai); i++)
			snd_hdac_codec_write(hdev, pin->nid, 0,
				AC_VERB_SET_HDMI_DIP_DATA, dip[i]);
	}

	/* Start infoframe */
	hdac_hdmi_set_dip_index(hdev, pin->nid, 0x0, 0x0);
	snd_hdac_codec_write(hdev, pin->nid, 0,
			AC_VERB_SET_HDMI_DIP_XMIT, AC_DIPXMIT_BEST);

	return 0;
}

static int hdac_hdmi_set_tdm_slot(struct snd_soc_dai *dai,
		unsigned int tx_mask, unsigned int rx_mask,
		int slots, int slot_width)
{
	struct hdac_hdmi_priv *hdmi = snd_soc_dai_get_drvdata(dai);
	struct hdac_device *hdev = hdmi->hdev;
	struct hdac_hdmi_dai_port_map *dai_map;
	struct hdac_hdmi_pcm *pcm;

<<<<<<< HEAD
static int hdac_hdmi_playback_prepare(struct snd_pcm_substream *substream,
				struct snd_soc_dai *dai)
{
	struct hdac_ext_device *hdac = snd_soc_dai_get_drvdata(dai);
	struct hdac_hdmi_priv *hdmi = hdac->private_data;
	struct hdac_hdmi_dai_pin_map *dai_map;
	struct hdac_hdmi_pin *pin;
	struct hdac_ext_dma_params *dd;
	int ret;
=======
	dev_dbg(&hdev->dev, "%s: strm_tag: %d\n", __func__, tx_mask);
>>>>>>> 24b8d41d

	dai_map = &hdmi->dai_map[dai->id];
	pin = dai_map->pin;

	pcm = hdac_hdmi_get_pcm_from_cvt(hdmi, dai_map->cvt);

<<<<<<< HEAD
	mutex_lock(&pin->lock);
	pin->channels = substream->runtime->channels;

	ret = hdac_hdmi_setup_audio_infoframe(hdac, dai_map->cvt->nid,
						dai_map->pin->nid);
	mutex_unlock(&pin->lock);
	if (ret < 0)
		return ret;
=======
	if (pcm)
		pcm->stream_tag = (tx_mask << 4);
>>>>>>> 24b8d41d

	return 0;
}

static int hdac_hdmi_set_hw_params(struct snd_pcm_substream *substream,
	struct snd_pcm_hw_params *hparams, struct snd_soc_dai *dai)
{
	struct hdac_hdmi_priv *hdmi = snd_soc_dai_get_drvdata(dai);
	struct hdac_hdmi_dai_port_map *dai_map;
	struct hdac_hdmi_pcm *pcm;
	int format;

	dai_map = &hdmi->dai_map[dai->id];

	format = snd_hdac_calc_stream_format(params_rate(hparams),
			params_channels(hparams), params_format(hparams),
			dai->driver->playback.sig_bits, 0);

	pcm = hdac_hdmi_get_pcm_from_cvt(hdmi, dai_map->cvt);
	if (!pcm)
		return -EIO;

	pcm->format = format;
	pcm->channels = params_channels(hparams);

	return 0;
}

static int hdac_hdmi_query_port_connlist(struct hdac_device *hdev,
					struct hdac_hdmi_pin *pin,
					struct hdac_hdmi_port *port)
{
	if (!(get_wcaps(hdev, pin->nid) & AC_WCAP_CONN_LIST)) {
		dev_warn(&hdev->dev,
			"HDMI: pin %d wcaps %#x does not support connection list\n",
			pin->nid, get_wcaps(hdev, pin->nid));
		return -EINVAL;
	}

	if (hdac_hdmi_port_select_set(hdev, port) < 0)
		return -EIO;

	port->num_mux_nids = snd_hdac_get_connections(hdev, pin->nid,
			port->mux_nids, HDA_MAX_CONNECTIONS);
	if (port->num_mux_nids == 0)
		dev_warn(&hdev->dev,
			"No connections found for pin:port %d:%d\n",
						pin->nid, port->id);

	dev_dbg(&hdev->dev, "num_mux_nids %d for pin:port %d:%d\n",
			port->num_mux_nids, pin->nid, port->id);

	return port->num_mux_nids;
}

/*
 * Query pcm list and return port to which stream is routed.
 *
 * Also query connection list of the pin, to validate the cvt to port map.
 *
 * Same stream rendering to multiple ports simultaneously can be done
 * possibly, but not supported for now in driver. So return the first port
 * connected.
 */
static struct hdac_hdmi_port *hdac_hdmi_get_port_from_cvt(
			struct hdac_device *hdev,
			struct hdac_hdmi_priv *hdmi,
			struct hdac_hdmi_cvt *cvt)
{
	struct hdac_hdmi_pcm *pcm;
	struct hdac_hdmi_port *port = NULL;
	int ret, i;

	list_for_each_entry(pcm, &hdmi->pcm_list, head) {
		if (pcm->cvt == cvt) {
			if (list_empty(&pcm->port_list))
				continue;

			list_for_each_entry(port, &pcm->port_list, head) {
				mutex_lock(&pcm->lock);
				ret = hdac_hdmi_query_port_connlist(hdev,
							port->pin, port);
				mutex_unlock(&pcm->lock);
				if (ret < 0)
					continue;

				for (i = 0; i < port->num_mux_nids; i++) {
					if (port->mux_nids[i] == cvt->nid &&
						port->eld.monitor_present &&
						port->eld.eld_valid)
						return port;
				}
			}
		}
	}

	return NULL;
}

/*
 * Go through all converters and ensure connection is set to
 * the correct pin as set via kcontrols.
 */
static void hdac_hdmi_verify_connect_sel_all_pins(struct hdac_device *hdev)
{
	struct hdac_hdmi_priv *hdmi = hdev_to_hdmi_priv(hdev);
	struct hdac_hdmi_port *port;
	struct hdac_hdmi_cvt *cvt;
	int cvt_idx = 0;

	list_for_each_entry(cvt, &hdmi->cvt_list, head) {
		port = hdac_hdmi_get_port_from_cvt(hdev, hdmi, cvt);
		if (port && port->pin) {
			snd_hdac_codec_write(hdev, port->pin->nid, 0,
					     AC_VERB_SET_CONNECT_SEL, cvt_idx);
			dev_dbg(&hdev->dev, "%s: %s set connect %d -> %d\n",
				__func__, cvt->name, port->pin->nid, cvt_idx);
		}
		++cvt_idx;
	}
}

/*
 * This tries to get a valid pin and set the HW constraints based on the
 * ELD. Even if a valid pin is not found return success so that device open
 * doesn't fail.
 */
static int hdac_hdmi_pcm_open(struct snd_pcm_substream *substream,
			struct snd_soc_dai *dai)
{
	struct hdac_hdmi_priv *hdmi = snd_soc_dai_get_drvdata(dai);
	struct hdac_device *hdev = hdmi->hdev;
	struct hdac_hdmi_dai_port_map *dai_map;
	struct hdac_hdmi_cvt *cvt;
	struct hdac_hdmi_port *port;
	int ret;

	dai_map = &hdmi->dai_map[dai->id];

	cvt = dai_map->cvt;
	port = hdac_hdmi_get_port_from_cvt(hdev, hdmi, cvt);

	/*
	 * To make PA and other userland happy.
	 * userland scans devices so returning error does not help.
	 */
	if (!port)
		return 0;
	if ((!port->eld.monitor_present) ||
			(!port->eld.eld_valid)) {

<<<<<<< HEAD
	if ((!pin->eld.monitor_present) ||
			(!pin->eld.eld_valid)) {

		dev_warn(&hdac->hdac.dev,
			"Failed: monitor present? %d ELD valid?: %d for pin: %d\n",
			pin->eld.monitor_present, pin->eld.eld_valid, pin->nid);
=======
		dev_warn(&hdev->dev,
			"Failed: present?:%d ELD valid?:%d pin:port: %d:%d\n",
			port->eld.monitor_present, port->eld.eld_valid,
			port->pin->nid, port->id);
>>>>>>> 24b8d41d

		return 0;
	}

	dai_map->port = port;

	ret = hdac_hdmi_eld_limit_formats(substream->runtime,
				port->eld.eld_buffer);
	if (ret < 0)
		return ret;

	return snd_pcm_hw_constraint_eld(substream->runtime,
				port->eld.eld_buffer);
}

static void hdac_hdmi_pcm_close(struct snd_pcm_substream *substream,
		struct snd_soc_dai *dai)
{
	struct hdac_hdmi_priv *hdmi = snd_soc_dai_get_drvdata(dai);
	struct hdac_hdmi_dai_port_map *dai_map;
	struct hdac_hdmi_pcm *pcm;

	dai_map = &hdmi->dai_map[dai->id];

	pcm = hdac_hdmi_get_pcm_from_cvt(hdmi, dai_map->cvt);

<<<<<<< HEAD
		mutex_lock(&dai_map->pin->lock);
		dai_map->pin->chmap_set = false;
		memset(dai_map->pin->chmap, 0, sizeof(dai_map->pin->chmap));
		dai_map->pin->channels = 0;
		mutex_unlock(&dai_map->pin->lock);

		dai_map->pin = NULL;
=======
	if (pcm) {
		mutex_lock(&pcm->lock);
		pcm->chmap_set = false;
		memset(pcm->chmap, 0, sizeof(pcm->chmap));
		pcm->channels = 0;
		mutex_unlock(&pcm->lock);
>>>>>>> 24b8d41d
	}

	if (dai_map->port)
		dai_map->port = NULL;
}

static int
hdac_hdmi_query_cvt_params(struct hdac_device *hdev, struct hdac_hdmi_cvt *cvt)
{
	unsigned int chans;
<<<<<<< HEAD
	struct hdac_ext_device *edev = to_ehdac_device(hdac);
	struct hdac_hdmi_priv *hdmi = edev->private_data;
	int err;

	chans = get_wcaps(hdac, cvt->nid);
	chans = get_wcaps_channels(chans);

	cvt->params.channels_min = 2;

	cvt->params.channels_max = chans;
	if (chans > hdmi->chmap.channels_max)
		hdmi->chmap.channels_max = chans;
=======
	struct hdac_hdmi_priv *hdmi = hdev_to_hdmi_priv(hdev);
	int err;

	chans = get_wcaps(hdev, cvt->nid);
	chans = get_wcaps_channels(chans);

	cvt->params.channels_min = 2;
>>>>>>> 24b8d41d

	cvt->params.channels_max = chans;
	if (chans > hdmi->chmap.channels_max)
		hdmi->chmap.channels_max = chans;

	err = snd_hdac_query_supported_pcm(hdev, cvt->nid,
			&cvt->params.rates,
			&cvt->params.formats,
			&cvt->params.maxbps);
	if (err < 0)
		dev_err(&hdev->dev,
			"Failed to query pcm params for nid %d: %d\n",
			cvt->nid, err);

	return err;
}

static int hdac_hdmi_fill_widget_info(struct device *dev,
		struct snd_soc_dapm_widget *w, enum snd_soc_dapm_type id,
		void *priv, const char *wname, const char *stream,
		struct snd_kcontrol_new *wc, int numkc,
		int (*event)(struct snd_soc_dapm_widget *,
		struct snd_kcontrol *, int), unsigned short event_flags)
{
	w->id = id;
	w->name = devm_kstrdup(dev, wname, GFP_KERNEL);
	if (!w->name)
		return -ENOMEM;

	w->sname = stream;
	w->reg = SND_SOC_NOPM;
	w->shift = 0;
	w->kcontrol_news = wc;
	w->num_kcontrols = numkc;
	w->priv = priv;
	w->event = event;
	w->event_flags = event_flags;

	return 0;
}

static void hdac_hdmi_fill_route(struct snd_soc_dapm_route *route,
		const char *sink, const char *control, const char *src,
		int (*handler)(struct snd_soc_dapm_widget *src,
			struct snd_soc_dapm_widget *sink))
{
	route->sink = sink;
	route->source = src;
	route->control = control;
	route->connected = handler;
}

static struct hdac_hdmi_pcm *hdac_hdmi_get_pcm(struct hdac_device *hdev,
					struct hdac_hdmi_port *port)
{
	struct hdac_hdmi_priv *hdmi = hdev_to_hdmi_priv(hdev);
	struct hdac_hdmi_pcm *pcm = NULL;
	struct hdac_hdmi_port *p;

	list_for_each_entry(pcm, &hdmi->pcm_list, head) {
		if (list_empty(&pcm->port_list))
			continue;

		list_for_each_entry(p, &pcm->port_list, head) {
			if (p->id == port->id && port->pin == p->pin)
				return pcm;
		}
	}

	return NULL;
}

static void hdac_hdmi_set_power_state(struct hdac_device *hdev,
			     hda_nid_t nid, unsigned int pwr_state)
{
	int count;
	unsigned int state;

	if (get_wcaps(hdev, nid) & AC_WCAP_POWER) {
		if (!snd_hdac_check_power_state(hdev, nid, pwr_state)) {
			for (count = 0; count < 10; count++) {
				snd_hdac_codec_read(hdev, nid, 0,
						AC_VERB_SET_POWER_STATE,
						pwr_state);
				state = snd_hdac_sync_power_state(hdev,
						nid, pwr_state);
				if (!(state & AC_PWRST_ERROR))
					break;
			}
		}
	}
}

static void hdac_hdmi_set_amp(struct hdac_device *hdev,
				   hda_nid_t nid, int val)
{
	if (get_wcaps(hdev, nid) & AC_WCAP_OUT_AMP)
		snd_hdac_codec_write(hdev, nid, 0,
					AC_VERB_SET_AMP_GAIN_MUTE, val);
}


static int hdac_hdmi_pin_output_widget_event(struct snd_soc_dapm_widget *w,
					struct snd_kcontrol *kc, int event)
{
	struct hdac_hdmi_port *port = w->priv;
	struct hdac_device *hdev = dev_to_hdac_dev(w->dapm->dev);
	struct hdac_hdmi_pcm *pcm;

	dev_dbg(&hdev->dev, "%s: widget: %s event: %x\n",
			__func__, w->name, event);

	pcm = hdac_hdmi_get_pcm(hdev, port);
	if (!pcm)
		return -EIO;

	/* set the device if pin is mst_capable */
	if (hdac_hdmi_port_select_set(hdev, port) < 0)
		return -EIO;

	switch (event) {
	case SND_SOC_DAPM_PRE_PMU:
		hdac_hdmi_set_power_state(hdev, port->pin->nid, AC_PWRST_D0);

		/* Enable out path for this pin widget */
		snd_hdac_codec_write(hdev, port->pin->nid, 0,
				AC_VERB_SET_PIN_WIDGET_CONTROL, PIN_OUT);

		hdac_hdmi_set_amp(hdev, port->pin->nid, AMP_OUT_UNMUTE);

		return hdac_hdmi_setup_audio_infoframe(hdev, pcm, port);

	case SND_SOC_DAPM_POST_PMD:
		hdac_hdmi_set_amp(hdev, port->pin->nid, AMP_OUT_MUTE);

		/* Disable out path for this pin widget */
		snd_hdac_codec_write(hdev, port->pin->nid, 0,
				AC_VERB_SET_PIN_WIDGET_CONTROL, 0);

		hdac_hdmi_set_power_state(hdev, port->pin->nid, AC_PWRST_D3);
		break;

	}

	return 0;
}

static int hdac_hdmi_cvt_output_widget_event(struct snd_soc_dapm_widget *w,
					struct snd_kcontrol *kc, int event)
{
	struct hdac_hdmi_cvt *cvt = w->priv;
	struct hdac_device *hdev = dev_to_hdac_dev(w->dapm->dev);
	struct hdac_hdmi_priv *hdmi = hdev_to_hdmi_priv(hdev);
	struct hdac_hdmi_pcm *pcm;

	dev_dbg(&hdev->dev, "%s: widget: %s event: %x\n",
			__func__, w->name, event);

	pcm = hdac_hdmi_get_pcm_from_cvt(hdmi, cvt);
	if (!pcm)
		return -EIO;

	switch (event) {
	case SND_SOC_DAPM_PRE_PMU:
		hdac_hdmi_set_power_state(hdev, cvt->nid, AC_PWRST_D0);

		/* Enable transmission */
		snd_hdac_codec_write(hdev, cvt->nid, 0,
			AC_VERB_SET_DIGI_CONVERT_1, 1);

		/* Category Code (CC) to zero */
		snd_hdac_codec_write(hdev, cvt->nid, 0,
			AC_VERB_SET_DIGI_CONVERT_2, 0);

		snd_hdac_codec_write(hdev, cvt->nid, 0,
				AC_VERB_SET_CHANNEL_STREAMID, pcm->stream_tag);
		snd_hdac_codec_write(hdev, cvt->nid, 0,
				AC_VERB_SET_STREAM_FORMAT, pcm->format);

		/*
		 * The connection indices are shared by all converters and
		 * may interfere with each other. Ensure correct
		 * routing for all converters at stream start.
		 */
		hdac_hdmi_verify_connect_sel_all_pins(hdev);

		break;

	case SND_SOC_DAPM_POST_PMD:
		snd_hdac_codec_write(hdev, cvt->nid, 0,
				AC_VERB_SET_CHANNEL_STREAMID, 0);
		snd_hdac_codec_write(hdev, cvt->nid, 0,
				AC_VERB_SET_STREAM_FORMAT, 0);

		hdac_hdmi_set_power_state(hdev, cvt->nid, AC_PWRST_D3);
		break;

	}

	return 0;
}

static int hdac_hdmi_pin_mux_widget_event(struct snd_soc_dapm_widget *w,
					struct snd_kcontrol *kc, int event)
{
	struct hdac_hdmi_port *port = w->priv;
	struct hdac_device *hdev = dev_to_hdac_dev(w->dapm->dev);
	int mux_idx;

	dev_dbg(&hdev->dev, "%s: widget: %s event: %x\n",
			__func__, w->name, event);

	if (!kc)
		kc  = w->kcontrols[0];

	mux_idx = dapm_kcontrol_get_value(kc);

	/* set the device if pin is mst_capable */
	if (hdac_hdmi_port_select_set(hdev, port) < 0)
		return -EIO;

	if (mux_idx > 0) {
		snd_hdac_codec_write(hdev, port->pin->nid, 0,
			AC_VERB_SET_CONNECT_SEL, (mux_idx - 1));
	}

	return 0;
}

/*
 * Based on user selection, map the PINs with the PCMs.
 */
static int hdac_hdmi_set_pin_port_mux(struct snd_kcontrol *kcontrol,
		struct snd_ctl_elem_value *ucontrol)
{
	int ret;
	struct hdac_hdmi_port *p, *p_next;
	struct soc_enum *e = (struct soc_enum *)kcontrol->private_value;
	struct snd_soc_dapm_widget *w = snd_soc_dapm_kcontrol_widget(kcontrol);
	struct snd_soc_dapm_context *dapm = w->dapm;
	struct hdac_hdmi_port *port = w->priv;
	struct hdac_device *hdev = dev_to_hdac_dev(dapm->dev);
	struct hdac_hdmi_priv *hdmi = hdev_to_hdmi_priv(hdev);
	struct hdac_hdmi_pcm *pcm = NULL;
	const char *cvt_name =  e->texts[ucontrol->value.enumerated.item[0]];

	ret = snd_soc_dapm_put_enum_double(kcontrol, ucontrol);
	if (ret < 0)
		return ret;

	if (port == NULL)
		return -EINVAL;

	mutex_lock(&hdmi->pin_mutex);
	list_for_each_entry(pcm, &hdmi->pcm_list, head) {
		if (list_empty(&pcm->port_list))
			continue;

		list_for_each_entry_safe(p, p_next, &pcm->port_list, head) {
			if (p == port && p->id == port->id &&
					p->pin == port->pin) {
				hdac_hdmi_jack_report_sync(pcm, port, false);
				list_del(&p->head);
			}
		}
	}

	/*
	 * Jack status is not reported during device probe as the
	 * PCMs are not registered by then. So report it here.
	 */
	list_for_each_entry(pcm, &hdmi->pcm_list, head) {
		if (!strcmp(cvt_name, pcm->cvt->name)) {
			list_add_tail(&port->head, &pcm->port_list);
			if (port->eld.monitor_present && port->eld.eld_valid) {
				hdac_hdmi_jack_report_sync(pcm, port, true);
				mutex_unlock(&hdmi->pin_mutex);
				return ret;
			}
		}
	}
	mutex_unlock(&hdmi->pin_mutex);

	return ret;
}

/*
 * Ideally the Mux inputs should be based on the num_muxs enumerated, but
 * the display driver seem to be programming the connection list for the pin
 * widget runtime.
 *
 * So programming all the possible inputs for the mux, the user has to take
 * care of selecting the right one and leaving all other inputs selected to
 * "NONE"
 */
static int hdac_hdmi_create_pin_port_muxs(struct hdac_device *hdev,
				struct hdac_hdmi_port *port,
				struct snd_soc_dapm_widget *widget,
				const char *widget_name)
{
	struct hdac_hdmi_priv *hdmi = hdev_to_hdmi_priv(hdev);
	struct hdac_hdmi_pin *pin = port->pin;
	struct snd_kcontrol_new *kc;
	struct hdac_hdmi_cvt *cvt;
	struct soc_enum *se;
	char kc_name[NAME_SIZE];
	char mux_items[NAME_SIZE];
	/* To hold inputs to the Pin mux */
	char *items[HDA_MAX_CONNECTIONS];
	int i = 0;
	int num_items = hdmi->num_cvt + 1;

	kc = devm_kzalloc(&hdev->dev, sizeof(*kc), GFP_KERNEL);
	if (!kc)
		return -ENOMEM;

	se = devm_kzalloc(&hdev->dev, sizeof(*se), GFP_KERNEL);
	if (!se)
		return -ENOMEM;

	snprintf(kc_name, NAME_SIZE, "Pin %d port %d Input",
						pin->nid, port->id);
	kc->name = devm_kstrdup(&hdev->dev, kc_name, GFP_KERNEL);
	if (!kc->name)
		return -ENOMEM;

	kc->private_value = (long)se;
	kc->iface = SNDRV_CTL_ELEM_IFACE_MIXER;
	kc->access = 0;
	kc->info = snd_soc_info_enum_double;
	kc->put = hdac_hdmi_set_pin_port_mux;
	kc->get = snd_soc_dapm_get_enum_double;

	se->reg = SND_SOC_NOPM;

	/* enum texts: ["NONE", "cvt #", "cvt #", ...] */
	se->items = num_items;
	se->mask = roundup_pow_of_two(se->items) - 1;

	sprintf(mux_items, "NONE");
	items[i] = devm_kstrdup(&hdev->dev, mux_items, GFP_KERNEL);
	if (!items[i])
		return -ENOMEM;

	list_for_each_entry(cvt, &hdmi->cvt_list, head) {
		i++;
		sprintf(mux_items, "cvt %d", cvt->nid);
		items[i] = devm_kstrdup(&hdev->dev, mux_items, GFP_KERNEL);
		if (!items[i])
			return -ENOMEM;
	}

	se->texts = devm_kmemdup(&hdev->dev, items,
			(num_items  * sizeof(char *)), GFP_KERNEL);
	if (!se->texts)
		return -ENOMEM;

	return hdac_hdmi_fill_widget_info(&hdev->dev, widget,
			snd_soc_dapm_mux, port, widget_name, NULL, kc, 1,
			hdac_hdmi_pin_mux_widget_event,
			SND_SOC_DAPM_PRE_PMU | SND_SOC_DAPM_POST_REG);
}

/* Add cvt <- input <- mux route map */
static void hdac_hdmi_add_pinmux_cvt_route(struct hdac_device *hdev,
			struct snd_soc_dapm_widget *widgets,
			struct snd_soc_dapm_route *route, int rindex)
{
	struct hdac_hdmi_priv *hdmi = hdev_to_hdmi_priv(hdev);
	const struct snd_kcontrol_new *kc;
	struct soc_enum *se;
	int mux_index = hdmi->num_cvt + hdmi->num_ports;
	int i, j;

	for (i = 0; i < hdmi->num_ports; i++) {
		kc = widgets[mux_index].kcontrol_news;
		se = (struct soc_enum *)kc->private_value;
		for (j = 0; j < hdmi->num_cvt; j++) {
			hdac_hdmi_fill_route(&route[rindex],
					widgets[mux_index].name,
					se->texts[j + 1],
					widgets[j].name, NULL);

			rindex++;
		}

		mux_index++;
	}
}

/*
 * Widgets are added in the below sequence
 *	Converter widgets for num converters enumerated
 *	Pin-port widgets for num ports for Pins enumerated
 *	Pin-port mux widgets to represent connenction list of pin widget
 *
 * For each port, one Mux and One output widget is added
 * Total widgets elements = num_cvt + (num_ports * 2);
 *
 * Routes are added as below:
 *	pin-port mux -> pin (based on num_ports)
 *	cvt -> "Input sel control" -> pin-port_mux
 *
 * Total route elements:
 *	num_ports + (pin_muxes * num_cvt)
 */
static int create_fill_widget_route_map(struct snd_soc_dapm_context *dapm)
{
	struct snd_soc_dapm_widget *widgets;
	struct snd_soc_dapm_route *route;
	struct hdac_device *hdev = dev_to_hdac_dev(dapm->dev);
	struct hdac_hdmi_priv *hdmi = hdev_to_hdmi_priv(hdev);
	struct snd_soc_dai_driver *dai_drv = hdmi->dai_drv;
	char widget_name[NAME_SIZE];
	struct hdac_hdmi_cvt *cvt;
	struct hdac_hdmi_pin *pin;
	int ret, i = 0, num_routes = 0, j;

	if (list_empty(&hdmi->cvt_list) || list_empty(&hdmi->pin_list))
		return -EINVAL;

	widgets = devm_kzalloc(dapm->dev, (sizeof(*widgets) *
				((2 * hdmi->num_ports) + hdmi->num_cvt)),
				GFP_KERNEL);

	if (!widgets)
		return -ENOMEM;

	/* DAPM widgets to represent each converter widget */
	list_for_each_entry(cvt, &hdmi->cvt_list, head) {
		sprintf(widget_name, "Converter %d", cvt->nid);
		ret = hdac_hdmi_fill_widget_info(dapm->dev, &widgets[i],
			snd_soc_dapm_aif_in, cvt,
			widget_name, dai_drv[i].playback.stream_name, NULL, 0,
			hdac_hdmi_cvt_output_widget_event,
			SND_SOC_DAPM_PRE_PMU | SND_SOC_DAPM_POST_PMD);
		if (ret < 0)
			return ret;
		i++;
	}

	list_for_each_entry(pin, &hdmi->pin_list, head) {
		for (j = 0; j < pin->num_ports; j++) {
			sprintf(widget_name, "hif%d-%d Output",
				pin->nid, pin->ports[j].id);
			ret = hdac_hdmi_fill_widget_info(dapm->dev, &widgets[i],
					snd_soc_dapm_output, &pin->ports[j],
					widget_name, NULL, NULL, 0,
					hdac_hdmi_pin_output_widget_event,
					SND_SOC_DAPM_PRE_PMU |
					SND_SOC_DAPM_POST_PMD);
			if (ret < 0)
				return ret;
			pin->ports[j].output_pin = widgets[i].name;
			i++;
		}
	}

	/* DAPM widgets to represent the connection list to pin widget */
	list_for_each_entry(pin, &hdmi->pin_list, head) {
		for (j = 0; j < pin->num_ports; j++) {
			sprintf(widget_name, "Pin%d-Port%d Mux",
				pin->nid, pin->ports[j].id);
			ret = hdac_hdmi_create_pin_port_muxs(hdev,
						&pin->ports[j], &widgets[i],
						widget_name);
			if (ret < 0)
				return ret;
			i++;

			/* For cvt to pin_mux mapping */
			num_routes += hdmi->num_cvt;

			/* For pin_mux to pin mapping */
			num_routes++;
		}
	}

	route = devm_kzalloc(dapm->dev, (sizeof(*route) * num_routes),
							GFP_KERNEL);
	if (!route)
		return -ENOMEM;

	i = 0;
	/* Add pin <- NULL <- mux route map */
	list_for_each_entry(pin, &hdmi->pin_list, head) {
		for (j = 0; j < pin->num_ports; j++) {
			int sink_index = i + hdmi->num_cvt;
			int src_index = sink_index + pin->num_ports *
						hdmi->num_pin;

			hdac_hdmi_fill_route(&route[i],
				widgets[sink_index].name, NULL,
				widgets[src_index].name, NULL);
			i++;
		}
	}

	hdac_hdmi_add_pinmux_cvt_route(hdev, widgets, route, i);

	snd_soc_dapm_new_controls(dapm, widgets,
		((2 * hdmi->num_ports) + hdmi->num_cvt));

	snd_soc_dapm_add_routes(dapm, route, num_routes);
	snd_soc_dapm_new_widgets(dapm->card);

	return 0;

}

static int hdac_hdmi_init_dai_map(struct hdac_device *hdev)
{
	struct hdac_hdmi_priv *hdmi = hdev_to_hdmi_priv(hdev);
	struct hdac_hdmi_dai_port_map *dai_map;
	struct hdac_hdmi_cvt *cvt;
	int dai_id = 0;

	if (list_empty(&hdmi->cvt_list))
		return -EINVAL;

	list_for_each_entry(cvt, &hdmi->cvt_list, head) {
		dai_map = &hdmi->dai_map[dai_id];
		dai_map->dai_id = dai_id;
		dai_map->cvt = cvt;

		dai_id++;

		if (dai_id == HDA_MAX_CVTS) {
			dev_warn(&hdev->dev,
				"Max dais supported: %d\n", dai_id);
			break;
		}
	}

	return 0;
}

static int hdac_hdmi_add_cvt(struct hdac_device *hdev, hda_nid_t nid)
{
	struct hdac_hdmi_priv *hdmi = hdev_to_hdmi_priv(hdev);
	struct hdac_hdmi_cvt *cvt;
	char name[NAME_SIZE];

	cvt = devm_kzalloc(&hdev->dev, sizeof(*cvt), GFP_KERNEL);
	if (!cvt)
		return -ENOMEM;

	cvt->nid = nid;
	sprintf(name, "cvt %d", cvt->nid);
	cvt->name = devm_kstrdup(&hdev->dev, name, GFP_KERNEL);
	if (!cvt->name)
		return -ENOMEM;

	list_add_tail(&cvt->head, &hdmi->cvt_list);
	hdmi->num_cvt++;

	return hdac_hdmi_query_cvt_params(hdev, cvt);
}

<<<<<<< HEAD
static void hdac_hdmi_parse_eld(struct hdac_ext_device *edev,
			struct hdac_hdmi_pin *pin)
{
	pin->eld.info.spk_alloc = pin->eld.eld_buffer[DRM_ELD_SPEAKER];
}

static void hdac_hdmi_present_sense(struct hdac_hdmi_pin *pin, int repoll)
=======
static int hdac_hdmi_parse_eld(struct hdac_device *hdev,
			struct hdac_hdmi_port *port)
>>>>>>> 24b8d41d
{
	unsigned int ver, mnl;

	ver = (port->eld.eld_buffer[DRM_ELD_VER] & DRM_ELD_VER_MASK)
						>> DRM_ELD_VER_SHIFT;

	if (ver != ELD_VER_CEA_861D && ver != ELD_VER_PARTIAL) {
		dev_err(&hdev->dev, "HDMI: Unknown ELD version %d\n", ver);
		return -EINVAL;
	}

	mnl = (port->eld.eld_buffer[DRM_ELD_CEA_EDID_VER_MNL] &
		DRM_ELD_MNL_MASK) >> DRM_ELD_MNL_SHIFT;

	if (mnl > ELD_MAX_MNL) {
		dev_err(&hdev->dev, "HDMI: MNL Invalid %d\n", mnl);
		return -EINVAL;
	}

	port->eld.info.spk_alloc = port->eld.eld_buffer[DRM_ELD_SPEAKER];

	return 0;
}

static void hdac_hdmi_present_sense(struct hdac_hdmi_pin *pin,
				    struct hdac_hdmi_port *port)
{
	struct hdac_device *hdev = pin->hdev;
	struct hdac_hdmi_priv *hdmi = hdev_to_hdmi_priv(hdev);
	struct hdac_hdmi_pcm *pcm;
	int size = 0;
	int port_id = -1;
	bool eld_valid, eld_changed;

	if (!hdmi)
		return;

	/*
	 * In case of non MST pin, get_eld info API expectes port
	 * to be -1.
	 */
	mutex_lock(&hdmi->pin_mutex);
	port->eld.monitor_present = false;

	if (pin->mst_capable)
		port_id = port->id;

	size = snd_hdac_acomp_get_eld(hdev, pin->nid, port_id,
				&port->eld.monitor_present,
				port->eld.eld_buffer,
				ELD_MAX_SIZE);

	if (size > 0) {
		size = min(size, ELD_MAX_SIZE);
		if (hdac_hdmi_parse_eld(hdev, port) < 0)
			size = -EINVAL;
	}

	eld_valid = port->eld.eld_valid;

	if (size > 0) {
		port->eld.eld_valid = true;
		port->eld.eld_size = size;
	} else {
		port->eld.eld_valid = false;
		port->eld.eld_size = 0;
	}

	eld_changed = (eld_valid != port->eld.eld_valid);

	pcm = hdac_hdmi_get_pcm(hdev, port);

	if (!port->eld.monitor_present || !port->eld.eld_valid) {

		dev_err(&hdev->dev, "%s: disconnect for pin:port %d:%d\n",
						__func__, pin->nid, port->id);

		/*
		 * PCMs are not registered during device probe, so don't
		 * report jack here. It will be done in usermode mux
		 * control select.
		 */
		if (pcm) {
			hdac_hdmi_jack_report(pcm, port, false);
			schedule_work(&port->dapm_work);
		}

		mutex_unlock(&hdmi->pin_mutex);
		return;
	}

<<<<<<< HEAD
	if (pin->eld.monitor_present && pin->eld.eld_valid) {
		/* TODO: use i915 component for reading ELD later */
		if (hdac_hdmi_get_eld(&edev->hdac, pin->nid,
				pin->eld.eld_buffer,
				&pin->eld.eld_size) == 0) {

			if (pcm) {
				dev_dbg(&edev->hdac.dev,
					"jack report for pcm=%d\n",
					pcm->pcm_id);

				snd_jack_report(pcm->jack, SND_JACK_AVOUT);
			}
			hdac_hdmi_parse_eld(edev, pin);

			print_hex_dump_debug("ELD: ",
					DUMP_PREFIX_OFFSET, 16, 1,
					pin->eld.eld_buffer, pin->eld.eld_size,
					true);
		} else {
			pin->eld.monitor_present = false;
			pin->eld.eld_valid = false;
=======
	if (port->eld.monitor_present && port->eld.eld_valid) {
		if (pcm) {
			hdac_hdmi_jack_report(pcm, port, true);
			schedule_work(&port->dapm_work);
		}
>>>>>>> 24b8d41d

		print_hex_dump_debug("ELD: ", DUMP_PREFIX_OFFSET, 16, 1,
			  port->eld.eld_buffer, port->eld.eld_size, false);

	}
	mutex_unlock(&hdmi->pin_mutex);

	if (eld_changed && pcm)
		snd_ctl_notify(hdmi->card,
			       SNDRV_CTL_EVENT_MASK_VALUE |
			       SNDRV_CTL_EVENT_MASK_INFO,
			       &pcm->eld_ctl->id);
}

static int hdac_hdmi_add_ports(struct hdac_device *hdev,
			       struct hdac_hdmi_pin *pin)
{
	struct hdac_hdmi_port *ports;
	int max_ports = HDA_MAX_PORTS;
	int i;

	/*
	 * FIXME: max_port may vary for each platform, so pass this as
	 * as driver data or query from i915 interface when this API is
	 * implemented.
	 */

	ports = devm_kcalloc(&hdev->dev, max_ports, sizeof(*ports), GFP_KERNEL);
	if (!ports)
		return -ENOMEM;

	for (i = 0; i < max_ports; i++) {
		ports[i].id = i;
		ports[i].pin = pin;
		INIT_WORK(&ports[i].dapm_work, hdac_hdmi_jack_dapm_work);
	}
	pin->ports = ports;
	pin->num_ports = max_ports;
	return 0;
}

static int hdac_hdmi_add_pin(struct hdac_device *hdev, hda_nid_t nid)
{
	struct hdac_hdmi_priv *hdmi = hdev_to_hdmi_priv(hdev);
	struct hdac_hdmi_pin *pin;
	int ret;

	pin = devm_kzalloc(&hdev->dev, sizeof(*pin), GFP_KERNEL);
	if (!pin)
		return -ENOMEM;

	pin->nid = nid;
	pin->mst_capable = false;
	pin->hdev = hdev;
	ret = hdac_hdmi_add_ports(hdev, pin);
	if (ret < 0)
		return ret;

	list_add_tail(&pin->head, &hdmi->pin_list);
	hdmi->num_pin++;
<<<<<<< HEAD

	pin->edev = edev;
	mutex_init(&pin->lock);
	INIT_DELAYED_WORK(&pin->work, hdac_hdmi_repoll_eld);
=======
	hdmi->num_ports += pin->num_ports;
>>>>>>> 24b8d41d

	return 0;
}

#define INTEL_VENDOR_NID 0x08
#define INTEL_GLK_VENDOR_NID 0x0b
#define INTEL_GET_VENDOR_VERB 0xf81
#define INTEL_SET_VENDOR_VERB 0x781
#define INTEL_EN_DP12			0x02 /* enable DP 1.2 features */
#define INTEL_EN_ALL_PIN_CVTS	0x01 /* enable 2nd & 3rd pins and convertors */

static void hdac_hdmi_skl_enable_all_pins(struct hdac_device *hdev)
{
	unsigned int vendor_param;
	struct hdac_hdmi_priv *hdmi = hdev_to_hdmi_priv(hdev);
	unsigned int vendor_nid = hdmi->drv_data->vendor_nid;

	vendor_param = snd_hdac_codec_read(hdev, vendor_nid, 0,
				INTEL_GET_VENDOR_VERB, 0);
	if (vendor_param == -1 || vendor_param & INTEL_EN_ALL_PIN_CVTS)
		return;

	vendor_param |= INTEL_EN_ALL_PIN_CVTS;
	vendor_param = snd_hdac_codec_read(hdev, vendor_nid, 0,
				INTEL_SET_VENDOR_VERB, vendor_param);
	if (vendor_param == -1)
		return;
}

static void hdac_hdmi_skl_enable_dp12(struct hdac_device *hdev)
{
	unsigned int vendor_param;
	struct hdac_hdmi_priv *hdmi = hdev_to_hdmi_priv(hdev);
	unsigned int vendor_nid = hdmi->drv_data->vendor_nid;

	vendor_param = snd_hdac_codec_read(hdev, vendor_nid, 0,
				INTEL_GET_VENDOR_VERB, 0);
	if (vendor_param == -1 || vendor_param & INTEL_EN_DP12)
		return;

	/* enable DP1.2 mode */
	vendor_param |= INTEL_EN_DP12;
	vendor_param = snd_hdac_codec_read(hdev, vendor_nid, 0,
				INTEL_SET_VENDOR_VERB, vendor_param);
	if (vendor_param == -1)
		return;

}

static int hdac_hdmi_eld_ctl_info(struct snd_kcontrol *kcontrol,
			     struct snd_ctl_elem_info *uinfo)
{
	struct snd_soc_component *component = snd_kcontrol_chip(kcontrol);
	struct hdac_hdmi_priv *hdmi = snd_soc_component_get_drvdata(component);
	struct hdac_hdmi_pcm *pcm;
	struct hdac_hdmi_port *port;
	struct hdac_hdmi_eld *eld;

	uinfo->type = SNDRV_CTL_ELEM_TYPE_BYTES;
	uinfo->count = 0;

	pcm = get_hdmi_pcm_from_id(hdmi, kcontrol->id.device);
	if (!pcm) {
		dev_dbg(component->dev, "%s: no pcm, device %d\n", __func__,
			kcontrol->id.device);
		return 0;
	}

	if (list_empty(&pcm->port_list)) {
		dev_dbg(component->dev, "%s: empty port list, device %d\n",
			__func__, kcontrol->id.device);
		return 0;
	}

	mutex_lock(&hdmi->pin_mutex);

	list_for_each_entry(port, &pcm->port_list, head) {
		eld = &port->eld;

		if (eld->eld_valid) {
			uinfo->count = eld->eld_size;
			break;
		}
	}

	mutex_unlock(&hdmi->pin_mutex);

	return 0;
}

static int hdac_hdmi_eld_ctl_get(struct snd_kcontrol *kcontrol,
			    struct snd_ctl_elem_value *ucontrol)
{
	struct snd_soc_component *component = snd_kcontrol_chip(kcontrol);
	struct hdac_hdmi_priv *hdmi = snd_soc_component_get_drvdata(component);
	struct hdac_hdmi_pcm *pcm;
	struct hdac_hdmi_port *port;
	struct hdac_hdmi_eld *eld;

	memset(ucontrol->value.bytes.data, 0, sizeof(ucontrol->value.bytes.data));

	pcm = get_hdmi_pcm_from_id(hdmi, kcontrol->id.device);
	if (!pcm) {
		dev_dbg(component->dev, "%s: no pcm, device %d\n", __func__,
			kcontrol->id.device);
		return 0;
	}

	if (list_empty(&pcm->port_list)) {
		dev_dbg(component->dev, "%s: empty port list, device %d\n",
			__func__, kcontrol->id.device);
		return 0;
	}

	mutex_lock(&hdmi->pin_mutex);

	list_for_each_entry(port, &pcm->port_list, head) {
		eld = &port->eld;

		if (!eld->eld_valid)
			continue;

		if (eld->eld_size > ARRAY_SIZE(ucontrol->value.bytes.data) ||
		    eld->eld_size > ELD_MAX_SIZE) {
			mutex_unlock(&hdmi->pin_mutex);

			dev_err(component->dev, "%s: buffer too small, device %d eld_size %d\n",
				__func__, kcontrol->id.device, eld->eld_size);
			snd_BUG();
			return -EINVAL;
		}

		memcpy(ucontrol->value.bytes.data, eld->eld_buffer,
		       eld->eld_size);
		break;
	}

	mutex_unlock(&hdmi->pin_mutex);

	return 0;
}

static int hdac_hdmi_create_eld_ctl(struct snd_soc_component *component, struct hdac_hdmi_pcm *pcm)
{
	struct snd_kcontrol *kctl;
	struct snd_kcontrol_new hdmi_eld_ctl = {
		.access	= SNDRV_CTL_ELEM_ACCESS_READ |
			  SNDRV_CTL_ELEM_ACCESS_VOLATILE,
		.iface	= SNDRV_CTL_ELEM_IFACE_PCM,
		.name	= "ELD",
		.info	= hdac_hdmi_eld_ctl_info,
		.get	= hdac_hdmi_eld_ctl_get,
		.device	= pcm->pcm_id,
	};

	/* add ELD ctl with the device number corresponding to the PCM stream */
	kctl = snd_ctl_new1(&hdmi_eld_ctl, component);
	if (!kctl)
		return -ENOMEM;

	pcm->eld_ctl = kctl;

	return snd_ctl_add(component->card->snd_card, kctl);
}

static const struct snd_soc_dai_ops hdmi_dai_ops = {
	.startup = hdac_hdmi_pcm_open,
	.shutdown = hdac_hdmi_pcm_close,
	.hw_params = hdac_hdmi_set_hw_params,
	.set_tdm_slot = hdac_hdmi_set_tdm_slot,
};

/*
 * Each converter can support a stream independently. So a dai is created
 * based on the number of converter queried.
 */
static int hdac_hdmi_create_dais(struct hdac_device *hdev,
		struct snd_soc_dai_driver **dais,
		struct hdac_hdmi_priv *hdmi, int num_dais)
{
	struct snd_soc_dai_driver *hdmi_dais;
	struct hdac_hdmi_cvt *cvt;
	char name[NAME_SIZE], dai_name[NAME_SIZE];
	int i = 0;
	u32 rates, bps;
	unsigned int rate_max = 384000, rate_min = 8000;
	u64 formats;
	int ret;

	hdmi_dais = devm_kzalloc(&hdev->dev,
			(sizeof(*hdmi_dais) * num_dais),
			GFP_KERNEL);
	if (!hdmi_dais)
		return -ENOMEM;

	list_for_each_entry(cvt, &hdmi->cvt_list, head) {
		ret = snd_hdac_query_supported_pcm(hdev, cvt->nid,
					&rates,	&formats, &bps);
		if (ret)
			return ret;

		/* Filter out 44.1, 88.2 and 176.4Khz */
		rates &= ~(SNDRV_PCM_RATE_44100 | SNDRV_PCM_RATE_88200 |
			   SNDRV_PCM_RATE_176400);
		if (!rates)
			return -EINVAL;

		sprintf(dai_name, "intel-hdmi-hifi%d", i+1);
		hdmi_dais[i].name = devm_kstrdup(&hdev->dev,
					dai_name, GFP_KERNEL);

		if (!hdmi_dais[i].name)
			return -ENOMEM;

		snprintf(name, sizeof(name), "hifi%d", i+1);
		hdmi_dais[i].playback.stream_name =
				devm_kstrdup(&hdev->dev, name, GFP_KERNEL);
		if (!hdmi_dais[i].playback.stream_name)
			return -ENOMEM;

		/*
		 * Set caps based on capability queried from the converter.
		 * It will be constrained runtime based on ELD queried.
		 */
		hdmi_dais[i].playback.formats = formats;
		hdmi_dais[i].playback.rates = rates;
		hdmi_dais[i].playback.rate_max = rate_max;
		hdmi_dais[i].playback.rate_min = rate_min;
		hdmi_dais[i].playback.channels_min = 2;
		hdmi_dais[i].playback.channels_max = 2;
		hdmi_dais[i].playback.sig_bits = bps;
		hdmi_dais[i].ops = &hdmi_dai_ops;
		i++;
	}

	*dais = hdmi_dais;
	hdmi->dai_drv = hdmi_dais;

	return 0;
}

/*
 * Parse all nodes and store the cvt/pin nids in array
 * Add one time initialization for pin and cvt widgets
 */
static int hdac_hdmi_parse_and_map_nid(struct hdac_device *hdev,
		struct snd_soc_dai_driver **dais, int *num_dais)
{
	hda_nid_t nid;
	int i, num_nodes;
	struct hdac_hdmi_priv *hdmi = hdev_to_hdmi_priv(hdev);
	int ret;

	hdac_hdmi_skl_enable_all_pins(hdev);
	hdac_hdmi_skl_enable_dp12(hdev);

	num_nodes = snd_hdac_get_sub_nodes(hdev, hdev->afg, &nid);
	if (!nid || num_nodes <= 0) {
		dev_warn(&hdev->dev, "HDMI: failed to get afg sub nodes\n");
		return -EINVAL;
	}

	for (i = 0; i < num_nodes; i++, nid++) {
		unsigned int caps;
		unsigned int type;

		caps = get_wcaps(hdev, nid);
		type = get_wcaps_type(caps);

		if (!(caps & AC_WCAP_DIGITAL))
			continue;

		switch (type) {

		case AC_WID_AUD_OUT:
			ret = hdac_hdmi_add_cvt(hdev, nid);
			if (ret < 0)
				return ret;
			break;

		case AC_WID_PIN:
			ret = hdac_hdmi_add_pin(hdev, nid);
			if (ret < 0)
				return ret;
			break;
		}
	}

	if (!hdmi->num_pin || !hdmi->num_cvt) {
		ret = -EIO;
		dev_err(&hdev->dev, "Bad pin/cvt setup in %s\n", __func__);
		return ret;
	}

	ret = hdac_hdmi_create_dais(hdev, dais, hdmi, hdmi->num_cvt);
	if (ret) {
		dev_err(&hdev->dev, "Failed to create dais with err: %d\n",
			ret);
		return ret;
	}

	*num_dais = hdmi->num_cvt;
	ret = hdac_hdmi_init_dai_map(hdev);
	if (ret < 0)
		dev_err(&hdev->dev, "Failed to init DAI map with err: %d\n",
			ret);
	return ret;
}

static int hdac_hdmi_pin2port(void *aptr, int pin)
{
	return pin - 4; /* map NID 0x05 -> port #1 */
}

static void hdac_hdmi_eld_notify_cb(void *aptr, int port, int pipe)
{
	struct hdac_device *hdev = aptr;
	struct hdac_hdmi_priv *hdmi = hdev_to_hdmi_priv(hdev);
	struct hdac_hdmi_pin *pin = NULL;
	struct hdac_hdmi_port *hport = NULL;
	struct snd_soc_component *component = hdmi->component;
	int i;

	/* Don't know how this mapping is derived */
	hda_nid_t pin_nid = port + 0x04;

	dev_dbg(&hdev->dev, "%s: for pin:%d port=%d\n", __func__,
							pin_nid, pipe);

	/*
	 * skip notification during system suspend (but not in runtime PM);
	 * the state will be updated at resume. Also since the ELD and
	 * connection states are updated in anyway at the end of the resume,
	 * we can skip it when received during PM process.
	 */
	if (snd_power_get_state(component->card->snd_card) !=
			SNDRV_CTL_POWER_D0)
		return;

	if (atomic_read(&hdev->in_pm))
		return;

	list_for_each_entry(pin, &hdmi->pin_list, head) {
		if (pin->nid != pin_nid)
			continue;

		/* In case of non MST pin, pipe is -1 */
		if (pipe == -1) {
			pin->mst_capable = false;
			/* if not MST, default is port[0] */
			hport = &pin->ports[0];
		} else {
			for (i = 0; i < pin->num_ports; i++) {
				pin->mst_capable = true;
				if (pin->ports[i].id == pipe) {
					hport = &pin->ports[i];
					break;
				}
			}
		}

		if (hport)
			hdac_hdmi_present_sense(pin, hport);
	}

}

static struct drm_audio_component_audio_ops aops = {
	.pin2port	= hdac_hdmi_pin2port,
	.pin_eld_notify	= hdac_hdmi_eld_notify_cb,
};

static struct snd_pcm *hdac_hdmi_get_pcm_from_id(struct snd_soc_card *card,
						int device)
<<<<<<< HEAD
{
	struct snd_soc_pcm_runtime *rtd;

	list_for_each_entry(rtd, &card->rtd_list, list) {
		if (rtd->pcm && (rtd->pcm->device == device))
			return rtd->pcm;
	}

	return NULL;
}

int hdac_hdmi_jack_init(struct snd_soc_dai *dai, int device)
=======
>>>>>>> 24b8d41d
{
	struct snd_soc_pcm_runtime *rtd;

	for_each_card_rtds(card, rtd) {
		if (rtd->pcm && (rtd->pcm->device == device))
			return rtd->pcm;
	}

	return NULL;
}

/* create jack pin kcontrols */
static int create_fill_jack_kcontrols(struct snd_soc_card *card,
				    struct hdac_device *hdev)
{
	struct hdac_hdmi_pin *pin;
	struct snd_kcontrol_new *kc;
	char kc_name[NAME_SIZE], xname[NAME_SIZE];
	char *name;
	int i = 0, j;
	struct hdac_hdmi_priv *hdmi = hdev_to_hdmi_priv(hdev);
	struct snd_soc_component *component = hdmi->component;

	kc = devm_kcalloc(component->dev, hdmi->num_ports,
				sizeof(*kc), GFP_KERNEL);

	if (!kc)
		return -ENOMEM;

	list_for_each_entry(pin, &hdmi->pin_list, head) {
		for (j = 0; j < pin->num_ports; j++) {
			snprintf(xname, sizeof(xname), "hif%d-%d Jack",
						pin->nid, pin->ports[j].id);
			name = devm_kstrdup(component->dev, xname, GFP_KERNEL);
			if (!name)
				return -ENOMEM;
			snprintf(kc_name, sizeof(kc_name), "%s Switch", xname);
			kc[i].name = devm_kstrdup(component->dev, kc_name,
							GFP_KERNEL);
			if (!kc[i].name)
				return -ENOMEM;

			kc[i].private_value = (unsigned long)name;
			kc[i].iface = SNDRV_CTL_ELEM_IFACE_MIXER;
			kc[i].access = 0;
			kc[i].info = snd_soc_dapm_info_pin_switch;
			kc[i].put = snd_soc_dapm_put_pin_switch;
			kc[i].get = snd_soc_dapm_get_pin_switch;
			i++;
		}
	}

	return snd_soc_add_card_controls(card, kc, i);
}

int hdac_hdmi_jack_port_init(struct snd_soc_component *component,
			struct snd_soc_dapm_context *dapm)
{
	struct hdac_hdmi_priv *hdmi = snd_soc_component_get_drvdata(component);
	struct hdac_device *hdev = hdmi->hdev;
	struct hdac_hdmi_pin *pin;
	struct snd_soc_dapm_widget *widgets;
	struct snd_soc_dapm_route *route;
	char w_name[NAME_SIZE];
	int i = 0, j, ret;

	widgets = devm_kcalloc(dapm->dev, hdmi->num_ports,
				sizeof(*widgets), GFP_KERNEL);

	if (!widgets)
		return -ENOMEM;

	route = devm_kcalloc(dapm->dev, hdmi->num_ports,
				sizeof(*route), GFP_KERNEL);
	if (!route)
		return -ENOMEM;

	/* create Jack DAPM widget */
	list_for_each_entry(pin, &hdmi->pin_list, head) {
		for (j = 0; j < pin->num_ports; j++) {
			snprintf(w_name, sizeof(w_name), "hif%d-%d Jack",
						pin->nid, pin->ports[j].id);

			ret = hdac_hdmi_fill_widget_info(dapm->dev, &widgets[i],
					snd_soc_dapm_spk, NULL,
					w_name, NULL, NULL, 0, NULL, 0);
			if (ret < 0)
				return ret;

			pin->ports[j].jack_pin = widgets[i].name;
			pin->ports[j].dapm = dapm;

			/* add to route from Jack widget to output */
			hdac_hdmi_fill_route(&route[i], pin->ports[j].jack_pin,
					NULL, pin->ports[j].output_pin, NULL);

			i++;
		}
	}

	/* Add Route from Jack widget to the output widget */
	ret = snd_soc_dapm_new_controls(dapm, widgets, hdmi->num_ports);
	if (ret < 0)
		return ret;

	ret = snd_soc_dapm_add_routes(dapm, route, hdmi->num_ports);
	if (ret < 0)
		return ret;

	ret = snd_soc_dapm_new_widgets(dapm->card);
	if (ret < 0)
		return ret;

	/* Add Jack Pin switch Kcontrol */
	ret = create_fill_jack_kcontrols(dapm->card, hdev);

	if (ret < 0)
		return ret;

	/* default set the Jack Pin switch to OFF */
	list_for_each_entry(pin, &hdmi->pin_list, head) {
		for (j = 0; j < pin->num_ports; j++)
			snd_soc_dapm_disable_pin(pin->ports[j].dapm,
						pin->ports[j].jack_pin);
	}

	return 0;
}
EXPORT_SYMBOL_GPL(hdac_hdmi_jack_port_init);

int hdac_hdmi_jack_init(struct snd_soc_dai *dai, int device,
				struct snd_soc_jack *jack)
{
	struct snd_soc_component *component = dai->component;
	struct hdac_hdmi_priv *hdmi = snd_soc_component_get_drvdata(component);
	struct hdac_device *hdev = hdmi->hdev;
	struct hdac_hdmi_pcm *pcm;
	struct snd_pcm *snd_pcm;
	int err;

	/*
	 * this is a new PCM device, create new pcm and
	 * add to the pcm list
	 */
	pcm = devm_kzalloc(&hdev->dev, sizeof(*pcm), GFP_KERNEL);
	if (!pcm)
		return -ENOMEM;
	pcm->pcm_id = device;
	pcm->cvt = hdmi->dai_map[dai->id].cvt;
	pcm->jack_event = 0;
	pcm->jack = jack;
	mutex_init(&pcm->lock);
	INIT_LIST_HEAD(&pcm->port_list);
	snd_pcm = hdac_hdmi_get_pcm_from_id(dai->component->card, device);
	if (snd_pcm) {
		err = snd_hdac_add_chmap_ctls(snd_pcm, device, &hdmi->chmap);
		if (err < 0) {
			dev_err(&hdev->dev,
				"chmap control add failed with err: %d for pcm: %d\n",
				err, device);
			return err;
		}
	}

<<<<<<< HEAD
	snd_pcm = hdac_hdmi_get_pcm_from_id(dai->component->card, device);
	if (snd_pcm) {
		err = snd_hdac_add_chmap_ctls(snd_pcm, device, &hdmi->chmap);
		if (err < 0) {
			dev_err(&edev->hdac.dev,
				"chmap control add failed with err: %d for pcm: %d\n",
				err, device);
			kfree(pcm);
			return err;
		}
	}

	list_add_tail(&pcm->head, &hdmi->pcm_list);
=======
	/* add control for ELD Bytes */
	err = hdac_hdmi_create_eld_ctl(component, pcm);
	if (err < 0) {
		dev_err(&hdev->dev,
			"eld control add failed with err: %d for pcm: %d\n",
			err, device);
		return err;
	}
>>>>>>> 24b8d41d

	list_add_tail(&pcm->head, &hdmi->pcm_list);

	return 0;
}
EXPORT_SYMBOL_GPL(hdac_hdmi_jack_init);

static void hdac_hdmi_present_sense_all_pins(struct hdac_device *hdev,
			struct hdac_hdmi_priv *hdmi, bool detect_pin_caps)
{
	int i;
	struct hdac_hdmi_pin *pin;
<<<<<<< HEAD
=======

	list_for_each_entry(pin, &hdmi->pin_list, head) {
		if (detect_pin_caps) {

			if (hdac_hdmi_get_port_len(hdev, pin->nid)  == 0)
				pin->mst_capable = false;
			else
				pin->mst_capable = true;
		}

		for (i = 0; i < pin->num_ports; i++) {
			if (!pin->mst_capable && i > 0)
				continue;

			hdac_hdmi_present_sense(pin, &pin->ports[i]);
		}
	}
}

static int hdmi_codec_probe(struct snd_soc_component *component)
{
	struct hdac_hdmi_priv *hdmi = snd_soc_component_get_drvdata(component);
	struct hdac_device *hdev = hdmi->hdev;
	struct snd_soc_dapm_context *dapm =
		snd_soc_component_get_dapm(component);
>>>>>>> 24b8d41d
	struct hdac_ext_link *hlink = NULL;
	int ret;

	hdmi->component = component;

	/*
	 * hold the ref while we probe, also no need to drop the ref on
	 * exit, we call pm_runtime_suspend() so that will do for us
	 */
	hlink = snd_hdac_ext_bus_get_link(hdev->bus, dev_name(&hdev->dev));
	if (!hlink) {
		dev_err(&hdev->dev, "hdac link not found\n");
		return -EIO;
	}

	snd_hdac_ext_bus_link_get(hdev->bus, hlink);

	/*
	 * hold the ref while we probe, also no need to drop the ref on
	 * exit, we call pm_runtime_suspend() so that will do for us
	 */
	hlink = snd_hdac_ext_bus_get_link(edev->ebus, dev_name(&edev->hdac.dev));
	if (!hlink) {
		dev_err(&edev->hdac.dev, "hdac link not found\n");
		return -EIO;
	}

	snd_hdac_ext_bus_link_get(edev->ebus, hlink);

	ret = create_fill_widget_route_map(dapm);
	if (ret < 0)
		return ret;

	aops.audio_ptr = hdev;
	ret = snd_hdac_acomp_register_notifier(hdev->bus, &aops);
	if (ret < 0) {
		dev_err(&hdev->dev, "notifier register failed: err: %d\n", ret);
		return ret;
	}

	hdac_hdmi_present_sense_all_pins(hdev, hdmi, true);
	/* Imp: Store the card pointer in hda_codec */
	hdmi->card = dapm->card->snd_card;

	/*
	 * Setup a device_link between card device and HDMI codec device.
	 * The card device is the consumer and the HDMI codec device is
	 * the supplier. With this setting, we can make sure that the audio
	 * domain in display power will be always turned on before operating
	 * on the HDMI audio codec registers.
	 * Let's use the flag DL_FLAG_AUTOREMOVE_CONSUMER. This can make
	 * sure the device link is freed when the machine driver is removed.
	 */
	device_link_add(component->card->dev, &hdev->dev, DL_FLAG_RPM_ACTIVE |
			DL_FLAG_AUTOREMOVE_CONSUMER);
	/*
	 * hdac_device core already sets the state to active and calls
	 * get_noresume. So enable runtime and set the device to suspend.
	 */
	pm_runtime_enable(&hdev->dev);
	pm_runtime_put(&hdev->dev);
	pm_runtime_suspend(&hdev->dev);

	return 0;
}

static void hdmi_codec_remove(struct snd_soc_component *component)
{
	struct hdac_hdmi_priv *hdmi = snd_soc_component_get_drvdata(component);
	struct hdac_device *hdev = hdmi->hdev;
	int ret;

	ret = snd_hdac_acomp_register_notifier(hdev->bus, NULL);
	if (ret < 0)
		dev_err(&hdev->dev, "notifier unregister failed: err: %d\n",
				ret);

	pm_runtime_disable(&hdev->dev);
}

#ifdef CONFIG_PM_SLEEP
static int hdmi_codec_resume(struct device *dev)
{
	struct hdac_device *hdev = dev_to_hdac_dev(dev);
	struct hdac_hdmi_priv *hdmi = hdev_to_hdmi_priv(hdev);
	int ret;

	ret = pm_runtime_force_resume(dev);
	if (ret < 0)
		return ret;
	/*
	 * As the ELD notify callback request is not entertained while the
	 * device is in suspend state. Need to manually check detection of
	 * all pins here. pin capablity change is not support, so use the
	 * already set pin caps.
	 *
	 * NOTE: this is safe to call even if the codec doesn't actually resume.
	 * The pin check involves only with DRM audio component hooks, so it
	 * works even if the HD-audio side is still dreaming peacefully.
	 */
	hdac_hdmi_present_sense_all_pins(hdev, hdmi, false);
	return 0;
}
#else
#define hdmi_codec_resume NULL
#endif

static const struct snd_soc_component_driver hdmi_hda_codec = {
	.probe			= hdmi_codec_probe,
	.remove			= hdmi_codec_remove,
	.use_pmdown_time	= 1,
	.endianness		= 1,
	.non_legacy_dai_naming	= 1,
};

static void hdac_hdmi_get_chmap(struct hdac_device *hdev, int pcm_idx,
					unsigned char *chmap)
{
	struct hdac_hdmi_priv *hdmi = hdev_to_hdmi_priv(hdev);
	struct hdac_hdmi_pcm *pcm = get_hdmi_pcm_from_id(hdmi, pcm_idx);

	memcpy(chmap, pcm->chmap, ARRAY_SIZE(pcm->chmap));
}

static void hdac_hdmi_set_chmap(struct hdac_device *hdev, int pcm_idx,
				unsigned char *chmap, int prepared)
{
	struct hdac_hdmi_priv *hdmi = hdev_to_hdmi_priv(hdev);
	struct hdac_hdmi_pcm *pcm = get_hdmi_pcm_from_id(hdmi, pcm_idx);
	struct hdac_hdmi_port *port;

	if (!pcm)
		return;

	if (list_empty(&pcm->port_list))
		return;

	mutex_lock(&pcm->lock);
	pcm->chmap_set = true;
	memcpy(pcm->chmap, chmap, ARRAY_SIZE(pcm->chmap));
	list_for_each_entry(port, &pcm->port_list, head)
		if (prepared)
			hdac_hdmi_setup_audio_infoframe(hdev, pcm, port);
	mutex_unlock(&pcm->lock);
}

static bool is_hdac_hdmi_pcm_attached(struct hdac_device *hdev, int pcm_idx)
{
	struct hdac_hdmi_priv *hdmi = hdev_to_hdmi_priv(hdev);
	struct hdac_hdmi_pcm *pcm = get_hdmi_pcm_from_id(hdmi, pcm_idx);

	if (!pcm)
		return false;

	if (list_empty(&pcm->port_list))
		return false;

	return true;
}

static int hdac_hdmi_get_spk_alloc(struct hdac_device *hdev, int pcm_idx)
{
	struct hdac_hdmi_priv *hdmi = hdev_to_hdmi_priv(hdev);
	struct hdac_hdmi_pcm *pcm = get_hdmi_pcm_from_id(hdmi, pcm_idx);
	struct hdac_hdmi_port *port;

	if (!pcm)
		return 0;

	if (list_empty(&pcm->port_list))
		return 0;

	port = list_first_entry(&pcm->port_list, struct hdac_hdmi_port, head);

	if (!port || !port->eld.eld_valid)
		return 0;

	return port->eld.info.spk_alloc;
}

static struct hdac_hdmi_drv_data intel_glk_drv_data  = {
	.vendor_nid = INTEL_GLK_VENDOR_NID,
};

static struct hdac_hdmi_drv_data intel_drv_data  = {
	.vendor_nid = INTEL_VENDOR_NID,
};

<<<<<<< HEAD
static void hdac_hdmi_get_chmap(struct hdac_device *hdac, int pcm_idx,
					unsigned char *chmap)
{
	struct hdac_ext_device *edev = to_ehdac_device(hdac);
	struct hdac_hdmi_priv *hdmi = edev->private_data;
	struct hdac_hdmi_pcm *pcm = get_hdmi_pcm_from_id(hdmi, pcm_idx);
	struct hdac_hdmi_pin *pin = pcm->pin;

	/* chmap is already set to 0 in caller */
	if (!pin)
		return;

	memcpy(chmap, pin->chmap, ARRAY_SIZE(pin->chmap));
}

static void hdac_hdmi_set_chmap(struct hdac_device *hdac, int pcm_idx,
				unsigned char *chmap, int prepared)
{
	struct hdac_ext_device *edev = to_ehdac_device(hdac);
	struct hdac_hdmi_priv *hdmi = edev->private_data;
	struct hdac_hdmi_pcm *pcm = get_hdmi_pcm_from_id(hdmi, pcm_idx);
	struct hdac_hdmi_pin *pin = pcm->pin;

	mutex_lock(&pin->lock);
	pin->chmap_set = true;
	memcpy(pin->chmap, chmap, ARRAY_SIZE(pin->chmap));
	if (prepared)
		hdac_hdmi_setup_audio_infoframe(edev, pcm->cvt->nid, pin->nid);
	mutex_unlock(&pin->lock);
}

static bool is_hdac_hdmi_pcm_attached(struct hdac_device *hdac, int pcm_idx)
{
	struct hdac_ext_device *edev = to_ehdac_device(hdac);
	struct hdac_hdmi_priv *hdmi = edev->private_data;
	struct hdac_hdmi_pcm *pcm = get_hdmi_pcm_from_id(hdmi, pcm_idx);
	struct hdac_hdmi_pin *pin = pcm->pin;

	return pin ? true:false;
}

static int hdac_hdmi_get_spk_alloc(struct hdac_device *hdac, int pcm_idx)
{
	struct hdac_ext_device *edev = to_ehdac_device(hdac);
	struct hdac_hdmi_priv *hdmi = edev->private_data;
	struct hdac_hdmi_pcm *pcm = get_hdmi_pcm_from_id(hdmi, pcm_idx);
	struct hdac_hdmi_pin *pin = pcm->pin;

	if (!pin || !pin->eld.eld_valid)
		return 0;

	return pin->eld.info.spk_alloc;
}

static int hdac_hdmi_dev_probe(struct hdac_ext_device *edev)
=======
static int hdac_hdmi_dev_probe(struct hdac_device *hdev)
>>>>>>> 24b8d41d
{
	struct hdac_hdmi_priv *hdmi_priv;
	struct snd_soc_dai_driver *hdmi_dais = NULL;
<<<<<<< HEAD
	struct hdac_ext_link *hlink = NULL;
=======
	struct hdac_ext_link *hlink;
>>>>>>> 24b8d41d
	int num_dais = 0;
	int ret;
	struct hdac_driver *hdrv = drv_to_hdac_driver(hdev->dev.driver);
	const struct hda_device_id *hdac_id = hdac_get_device_id(hdev, hdrv);

	/* hold the ref while we probe */
	hlink = snd_hdac_ext_bus_get_link(hdev->bus, dev_name(&hdev->dev));
	if (!hlink) {
		dev_err(&hdev->dev, "hdac link not found\n");
		return -EIO;
	}

	snd_hdac_ext_bus_link_get(hdev->bus, hlink);

<<<<<<< HEAD
	/* hold the ref while we probe */
	hlink = snd_hdac_ext_bus_get_link(edev->ebus, dev_name(&edev->hdac.dev));
	if (!hlink) {
		dev_err(&edev->hdac.dev, "hdac link not found\n");
		return -EIO;
	}

	snd_hdac_ext_bus_link_get(edev->ebus, hlink);

	hdmi_priv = devm_kzalloc(&codec->dev, sizeof(*hdmi_priv), GFP_KERNEL);
	if (hdmi_priv == NULL)
		return -ENOMEM;

	edev->private_data = hdmi_priv;
	snd_hdac_register_chmap_ops(codec, &hdmi_priv->chmap);
=======
	hdmi_priv = devm_kzalloc(&hdev->dev, sizeof(*hdmi_priv), GFP_KERNEL);
	if (hdmi_priv == NULL)
		return -ENOMEM;

	snd_hdac_register_chmap_ops(hdev, &hdmi_priv->chmap);
>>>>>>> 24b8d41d
	hdmi_priv->chmap.ops.get_chmap = hdac_hdmi_get_chmap;
	hdmi_priv->chmap.ops.set_chmap = hdac_hdmi_set_chmap;
	hdmi_priv->chmap.ops.is_pcm_attached = is_hdac_hdmi_pcm_attached;
	hdmi_priv->chmap.ops.get_spk_alloc = hdac_hdmi_get_spk_alloc;
<<<<<<< HEAD
=======
	hdmi_priv->hdev = hdev;

	if (!hdac_id)
		return -ENODEV;
>>>>>>> 24b8d41d

	if (hdac_id->driver_data)
		hdmi_priv->drv_data =
			(struct hdac_hdmi_drv_data *)hdac_id->driver_data;
	else
		hdmi_priv->drv_data = &intel_drv_data;

	dev_set_drvdata(&hdev->dev, hdmi_priv);

	INIT_LIST_HEAD(&hdmi_priv->pin_list);
	INIT_LIST_HEAD(&hdmi_priv->cvt_list);
	INIT_LIST_HEAD(&hdmi_priv->pcm_list);
	mutex_init(&hdmi_priv->pin_mutex);

	/*
	 * Turned off in the runtime_suspend during the first explicit
	 * pm_runtime_suspend call.
	 */
	snd_hdac_display_power(hdev->bus, hdev->addr, true);

	ret = hdac_hdmi_parse_and_map_nid(hdev, &hdmi_dais, &num_dais);
	if (ret < 0) {
		dev_err(&hdev->dev,
			"Failed in parse and map nid with err: %d\n", ret);
		return ret;
	}
	snd_hdac_refresh_widgets(hdev);

	/* ASoC specific initialization */
<<<<<<< HEAD
	ret = snd_soc_register_codec(&codec->dev, &hdmi_hda_codec,
					hdmi_dais, num_dais);

	snd_hdac_ext_bus_link_put(edev->ebus, hlink);

	return ret;
}
=======
	ret = devm_snd_soc_register_component(&hdev->dev, &hdmi_hda_codec,
					hdmi_dais, num_dais);
>>>>>>> 24b8d41d

	snd_hdac_ext_bus_link_put(hdev->bus, hlink);

	return ret;
}

static void clear_dapm_works(struct hdac_device *hdev)
{
	struct hdac_hdmi_priv *hdmi = hdev_to_hdmi_priv(hdev);
	struct hdac_hdmi_pin *pin;
	int i;

	list_for_each_entry(pin, &hdmi->pin_list, head)
		for (i = 0; i < pin->num_ports; i++)
			cancel_work_sync(&pin->ports[i].dapm_work);
}

static int hdac_hdmi_dev_remove(struct hdac_device *hdev)
{
	clear_dapm_works(hdev);
	snd_hdac_display_power(hdev->bus, hdev->addr, false);

	return 0;
}

#ifdef CONFIG_PM
static int hdac_hdmi_runtime_suspend(struct device *dev)
{
<<<<<<< HEAD
	struct hdac_ext_device *edev = to_hda_ext_device(dev);
	struct hdac_device *hdac = &edev->hdac;
	struct hdac_bus *bus = hdac->bus;
	struct hdac_ext_bus *ebus = hbus_to_ebus(bus);
	struct hdac_ext_link *hlink = NULL;
	int err;
=======
	struct hdac_device *hdev = dev_to_hdac_dev(dev);
	struct hdac_bus *bus = hdev->bus;
	struct hdac_ext_link *hlink = NULL;
>>>>>>> 24b8d41d

	dev_dbg(dev, "Enter: %s\n", __func__);

	/* controller may not have been initialized for the first time */
	if (!bus)
		return 0;

	/*
	 * Power down afg.
	 * codec_read is preferred over codec_write to set the power state.
	 * This way verb is send to set the power state and response
	 * is received. So setting power state is ensured without using loop
	 * to read the state.
	 */
	snd_hdac_codec_read(hdev, hdev->afg, 0,	AC_VERB_SET_POWER_STATE,
							AC_PWRST_D3);

	hlink = snd_hdac_ext_bus_get_link(bus, dev_name(dev));
	if (!hlink) {
		dev_err(dev, "hdac link not found\n");
		return -EIO;
	}

<<<<<<< HEAD
	hlink = snd_hdac_ext_bus_get_link(ebus, dev_name(dev));
	if (!hlink) {
		dev_err(dev, "hdac link not found\n");
		return -EIO;
	}

	snd_hdac_ext_bus_link_put(ebus, hlink);
=======
	snd_hdac_codec_link_down(hdev);
	snd_hdac_ext_bus_link_put(bus, hlink);

	snd_hdac_display_power(bus, hdev->addr, false);
>>>>>>> 24b8d41d

	return 0;
}

static int hdac_hdmi_runtime_resume(struct device *dev)
{
<<<<<<< HEAD
	struct hdac_ext_device *edev = to_hda_ext_device(dev);
	struct hdac_device *hdac = &edev->hdac;
	struct hdac_bus *bus = hdac->bus;
	struct hdac_ext_bus *ebus = hbus_to_ebus(bus);
	struct hdac_ext_link *hlink = NULL;
	int err;
=======
	struct hdac_device *hdev = dev_to_hdac_dev(dev);
	struct hdac_bus *bus = hdev->bus;
	struct hdac_ext_link *hlink = NULL;
>>>>>>> 24b8d41d

	dev_dbg(dev, "Enter: %s\n", __func__);

	/* controller may not have been initialized for the first time */
	if (!bus)
		return 0;

<<<<<<< HEAD
	hlink = snd_hdac_ext_bus_get_link(ebus, dev_name(dev));
	if (!hlink) {
		dev_err(dev, "hdac link not found\n");
		return -EIO;
	}

	snd_hdac_ext_bus_link_get(ebus, hlink);

	err = snd_hdac_display_power(bus, true);
	if (err < 0) {
		dev_err(bus->dev, "Cannot turn on display power on i915\n");
		return err;
=======
	hlink = snd_hdac_ext_bus_get_link(bus, dev_name(dev));
	if (!hlink) {
		dev_err(dev, "hdac link not found\n");
		return -EIO;
>>>>>>> 24b8d41d
	}

	snd_hdac_ext_bus_link_get(bus, hlink);
	snd_hdac_codec_link_up(hdev);

	snd_hdac_display_power(bus, hdev->addr, true);

	hdac_hdmi_skl_enable_all_pins(hdev);
	hdac_hdmi_skl_enable_dp12(hdev);

	/* Power up afg */
	snd_hdac_codec_read(hdev, hdev->afg, 0,	AC_VERB_SET_POWER_STATE,
							AC_PWRST_D0);

	return 0;
}
#else
#define hdac_hdmi_runtime_suspend NULL
#define hdac_hdmi_runtime_resume NULL
#endif

static const struct dev_pm_ops hdac_hdmi_pm = {
	SET_RUNTIME_PM_OPS(hdac_hdmi_runtime_suspend, hdac_hdmi_runtime_resume, NULL)
	SET_SYSTEM_SLEEP_PM_OPS(pm_runtime_force_suspend, hdmi_codec_resume)
};

static const struct hda_device_id hdmi_list[] = {
	HDA_CODEC_EXT_ENTRY(0x80862809, 0x100000, "Skylake HDMI", 0),
	HDA_CODEC_EXT_ENTRY(0x8086280a, 0x100000, "Broxton HDMI", 0),
	HDA_CODEC_EXT_ENTRY(0x8086280b, 0x100000, "Kabylake HDMI", 0),
<<<<<<< HEAD
=======
	HDA_CODEC_EXT_ENTRY(0x8086280c, 0x100000, "Cannonlake HDMI",
						   &intel_glk_drv_data),
	HDA_CODEC_EXT_ENTRY(0x8086280d, 0x100000, "Geminilake HDMI",
						   &intel_glk_drv_data),
>>>>>>> 24b8d41d
	{}
};

MODULE_DEVICE_TABLE(hdaudio, hdmi_list);

static struct hdac_driver hdmi_driver = {
	.driver = {
		.name   = "HDMI HDA Codec",
		.pm = &hdac_hdmi_pm,
	},
	.id_table       = hdmi_list,
	.probe          = hdac_hdmi_dev_probe,
	.remove         = hdac_hdmi_dev_remove,
};

static int __init hdmi_init(void)
{
	return snd_hda_ext_driver_register(&hdmi_driver);
}

static void __exit hdmi_exit(void)
{
	snd_hda_ext_driver_unregister(&hdmi_driver);
}

module_init(hdmi_init);
module_exit(hdmi_exit);

MODULE_LICENSE("GPL v2");
MODULE_DESCRIPTION("HDMI HD codec");
MODULE_AUTHOR("Samreen Nilofer<samreen.nilofer@intel.com>");
MODULE_AUTHOR("Subhransu S. Prusty<subhransu.s.prusty@intel.com>");<|MERGE_RESOLUTION|>--- conflicted
+++ resolved
@@ -88,21 +88,11 @@
 	int num_mux_nids;
 	hda_nid_t mux_nids[HDA_MAX_CONNECTIONS];
 	struct hdac_hdmi_eld eld;
-<<<<<<< HEAD
-	struct hdac_ext_device *edev;
-	int repoll_count;
-	struct delayed_work work;
-	struct mutex lock;
-	bool chmap_set;
-	unsigned char chmap[8]; /* ALSA API channel-map */
-	int channels; /* current number of channels */
-=======
 	const char *jack_pin;
 	bool is_connect;
 	struct snd_soc_dapm_context *dapm;
 	const char *output_pin;
 	struct work_struct dapm_work;
->>>>>>> 24b8d41d
 };
 
 struct hdac_hdmi_pcm {
@@ -144,24 +134,6 @@
 	int num_ports;
 	struct mutex pin_mutex;
 	struct hdac_chmap chmap;
-<<<<<<< HEAD
-};
-
-static struct hdac_hdmi_pcm *get_hdmi_pcm_from_id(struct hdac_hdmi_priv *hdmi,
-						int pcm_idx)
-{
-	struct hdac_hdmi_pcm *pcm;
-
-	list_for_each_entry(pcm, &hdmi->pcm_list, head) {
-		if (pcm->pcm_id == pcm_idx)
-			return pcm;
-	}
-
-	return NULL;
-}
-
-static inline struct hdac_ext_device *to_hda_ext_device(struct device *dev)
-=======
 	struct hdac_hdmi_drv_data *drv_data;
 	struct snd_soc_dai_driver *dai_drv;
 };
@@ -171,7 +143,6 @@
 static struct hdac_hdmi_pcm *
 hdac_hdmi_get_pcm_from_cvt(struct hdac_hdmi_priv *hdmi,
 			   struct hdac_hdmi_cvt *cvt)
->>>>>>> 24b8d41d
 {
 	struct hdac_hdmi_pcm *pcm;
 
@@ -401,20 +372,6 @@
 	ca = snd_hdac_channel_allocation(hdev, port->eld.info.spk_alloc,
 			pcm->channels, pcm->chmap_set, true, pcm->chmap);
 
-<<<<<<< HEAD
-	ca = snd_hdac_channel_allocation(&hdac->hdac, pin->eld.info.spk_alloc,
-			pin->channels, pin->chmap_set, true, pin->chmap);
-
-	channels = snd_hdac_get_active_channels(ca);
-	hdmi->chmap.ops.set_channel_count(&hdac->hdac, cvt_nid, channels);
-
-	snd_hdac_setup_channel_mapping(&hdmi->chmap, pin->nid, false, ca,
-				pin->channels, pin->chmap, pin->chmap_set);
-
-	eld_buf = pin->eld.eld_buffer;
-	conn_type = drm_eld_get_conn_type(eld_buf);
-
-=======
 	channels = snd_hdac_get_active_channels(ca);
 	hdmi->chmap.ops.set_channel_count(hdev, cvt->nid, channels);
 
@@ -424,7 +381,6 @@
 	eld_buf = port->eld.eld_buffer;
 	conn_type = drm_eld_get_conn_type(eld_buf);
 
->>>>>>> 24b8d41d
 	switch (conn_type) {
 	case DRM_ELD_CONN_TYPE_HDMI:
 		hdmi_audio_infoframe_init(&frame);
@@ -489,38 +445,14 @@
 	struct hdac_hdmi_dai_port_map *dai_map;
 	struct hdac_hdmi_pcm *pcm;
 
-<<<<<<< HEAD
-static int hdac_hdmi_playback_prepare(struct snd_pcm_substream *substream,
-				struct snd_soc_dai *dai)
-{
-	struct hdac_ext_device *hdac = snd_soc_dai_get_drvdata(dai);
-	struct hdac_hdmi_priv *hdmi = hdac->private_data;
-	struct hdac_hdmi_dai_pin_map *dai_map;
-	struct hdac_hdmi_pin *pin;
-	struct hdac_ext_dma_params *dd;
-	int ret;
-=======
 	dev_dbg(&hdev->dev, "%s: strm_tag: %d\n", __func__, tx_mask);
->>>>>>> 24b8d41d
 
 	dai_map = &hdmi->dai_map[dai->id];
-	pin = dai_map->pin;
 
 	pcm = hdac_hdmi_get_pcm_from_cvt(hdmi, dai_map->cvt);
 
-<<<<<<< HEAD
-	mutex_lock(&pin->lock);
-	pin->channels = substream->runtime->channels;
-
-	ret = hdac_hdmi_setup_audio_infoframe(hdac, dai_map->cvt->nid,
-						dai_map->pin->nid);
-	mutex_unlock(&pin->lock);
-	if (ret < 0)
-		return ret;
-=======
 	if (pcm)
 		pcm->stream_tag = (tx_mask << 4);
->>>>>>> 24b8d41d
 
 	return 0;
 }
@@ -672,19 +604,10 @@
 	if ((!port->eld.monitor_present) ||
 			(!port->eld.eld_valid)) {
 
-<<<<<<< HEAD
-	if ((!pin->eld.monitor_present) ||
-			(!pin->eld.eld_valid)) {
-
-		dev_warn(&hdac->hdac.dev,
-			"Failed: monitor present? %d ELD valid?: %d for pin: %d\n",
-			pin->eld.monitor_present, pin->eld.eld_valid, pin->nid);
-=======
 		dev_warn(&hdev->dev,
 			"Failed: present?:%d ELD valid?:%d pin:port: %d:%d\n",
 			port->eld.monitor_present, port->eld.eld_valid,
 			port->pin->nid, port->id);
->>>>>>> 24b8d41d
 
 		return 0;
 	}
@@ -711,22 +634,12 @@
 
 	pcm = hdac_hdmi_get_pcm_from_cvt(hdmi, dai_map->cvt);
 
-<<<<<<< HEAD
-		mutex_lock(&dai_map->pin->lock);
-		dai_map->pin->chmap_set = false;
-		memset(dai_map->pin->chmap, 0, sizeof(dai_map->pin->chmap));
-		dai_map->pin->channels = 0;
-		mutex_unlock(&dai_map->pin->lock);
-
-		dai_map->pin = NULL;
-=======
 	if (pcm) {
 		mutex_lock(&pcm->lock);
 		pcm->chmap_set = false;
 		memset(pcm->chmap, 0, sizeof(pcm->chmap));
 		pcm->channels = 0;
 		mutex_unlock(&pcm->lock);
->>>>>>> 24b8d41d
 	}
 
 	if (dai_map->port)
@@ -737,20 +650,6 @@
 hdac_hdmi_query_cvt_params(struct hdac_device *hdev, struct hdac_hdmi_cvt *cvt)
 {
 	unsigned int chans;
-<<<<<<< HEAD
-	struct hdac_ext_device *edev = to_ehdac_device(hdac);
-	struct hdac_hdmi_priv *hdmi = edev->private_data;
-	int err;
-
-	chans = get_wcaps(hdac, cvt->nid);
-	chans = get_wcaps_channels(chans);
-
-	cvt->params.channels_min = 2;
-
-	cvt->params.channels_max = chans;
-	if (chans > hdmi->chmap.channels_max)
-		hdmi->chmap.channels_max = chans;
-=======
 	struct hdac_hdmi_priv *hdmi = hdev_to_hdmi_priv(hdev);
 	int err;
 
@@ -758,7 +657,6 @@
 	chans = get_wcaps_channels(chans);
 
 	cvt->params.channels_min = 2;
->>>>>>> 24b8d41d
 
 	cvt->params.channels_max = chans;
 	if (chans > hdmi->chmap.channels_max)
@@ -1318,18 +1216,8 @@
 	return hdac_hdmi_query_cvt_params(hdev, cvt);
 }
 
-<<<<<<< HEAD
-static void hdac_hdmi_parse_eld(struct hdac_ext_device *edev,
-			struct hdac_hdmi_pin *pin)
-{
-	pin->eld.info.spk_alloc = pin->eld.eld_buffer[DRM_ELD_SPEAKER];
-}
-
-static void hdac_hdmi_present_sense(struct hdac_hdmi_pin *pin, int repoll)
-=======
 static int hdac_hdmi_parse_eld(struct hdac_device *hdev,
 			struct hdac_hdmi_port *port)
->>>>>>> 24b8d41d
 {
 	unsigned int ver, mnl;
 
@@ -1421,36 +1309,11 @@
 		return;
 	}
 
-<<<<<<< HEAD
-	if (pin->eld.monitor_present && pin->eld.eld_valid) {
-		/* TODO: use i915 component for reading ELD later */
-		if (hdac_hdmi_get_eld(&edev->hdac, pin->nid,
-				pin->eld.eld_buffer,
-				&pin->eld.eld_size) == 0) {
-
-			if (pcm) {
-				dev_dbg(&edev->hdac.dev,
-					"jack report for pcm=%d\n",
-					pcm->pcm_id);
-
-				snd_jack_report(pcm->jack, SND_JACK_AVOUT);
-			}
-			hdac_hdmi_parse_eld(edev, pin);
-
-			print_hex_dump_debug("ELD: ",
-					DUMP_PREFIX_OFFSET, 16, 1,
-					pin->eld.eld_buffer, pin->eld.eld_size,
-					true);
-		} else {
-			pin->eld.monitor_present = false;
-			pin->eld.eld_valid = false;
-=======
 	if (port->eld.monitor_present && port->eld.eld_valid) {
 		if (pcm) {
 			hdac_hdmi_jack_report(pcm, port, true);
 			schedule_work(&port->dapm_work);
 		}
->>>>>>> 24b8d41d
 
 		print_hex_dump_debug("ELD: ", DUMP_PREFIX_OFFSET, 16, 1,
 			  port->eld.eld_buffer, port->eld.eld_size, false);
@@ -1511,14 +1374,7 @@
 
 	list_add_tail(&pin->head, &hdmi->pin_list);
 	hdmi->num_pin++;
-<<<<<<< HEAD
-
-	pin->edev = edev;
-	mutex_init(&pin->lock);
-	INIT_DELAYED_WORK(&pin->work, hdac_hdmi_repoll_eld);
-=======
 	hdmi->num_ports += pin->num_ports;
->>>>>>> 24b8d41d
 
 	return 0;
 }
@@ -1893,21 +1749,6 @@
 
 static struct snd_pcm *hdac_hdmi_get_pcm_from_id(struct snd_soc_card *card,
 						int device)
-<<<<<<< HEAD
-{
-	struct snd_soc_pcm_runtime *rtd;
-
-	list_for_each_entry(rtd, &card->rtd_list, list) {
-		if (rtd->pcm && (rtd->pcm->device == device))
-			return rtd->pcm;
-	}
-
-	return NULL;
-}
-
-int hdac_hdmi_jack_init(struct snd_soc_dai *dai, int device)
-=======
->>>>>>> 24b8d41d
 {
 	struct snd_soc_pcm_runtime *rtd;
 
@@ -2072,21 +1913,6 @@
 		}
 	}
 
-<<<<<<< HEAD
-	snd_pcm = hdac_hdmi_get_pcm_from_id(dai->component->card, device);
-	if (snd_pcm) {
-		err = snd_hdac_add_chmap_ctls(snd_pcm, device, &hdmi->chmap);
-		if (err < 0) {
-			dev_err(&edev->hdac.dev,
-				"chmap control add failed with err: %d for pcm: %d\n",
-				err, device);
-			kfree(pcm);
-			return err;
-		}
-	}
-
-	list_add_tail(&pcm->head, &hdmi->pcm_list);
-=======
 	/* add control for ELD Bytes */
 	err = hdac_hdmi_create_eld_ctl(component, pcm);
 	if (err < 0) {
@@ -2095,7 +1921,6 @@
 			err, device);
 		return err;
 	}
->>>>>>> 24b8d41d
 
 	list_add_tail(&pcm->head, &hdmi->pcm_list);
 
@@ -2108,8 +1933,6 @@
 {
 	int i;
 	struct hdac_hdmi_pin *pin;
-<<<<<<< HEAD
-=======
 
 	list_for_each_entry(pin, &hdmi->pin_list, head) {
 		if (detect_pin_caps) {
@@ -2135,7 +1958,6 @@
 	struct hdac_device *hdev = hdmi->hdev;
 	struct snd_soc_dapm_context *dapm =
 		snd_soc_component_get_dapm(component);
->>>>>>> 24b8d41d
 	struct hdac_ext_link *hlink = NULL;
 	int ret;
 
@@ -2152,18 +1974,6 @@
 	}
 
 	snd_hdac_ext_bus_link_get(hdev->bus, hlink);
-
-	/*
-	 * hold the ref while we probe, also no need to drop the ref on
-	 * exit, we call pm_runtime_suspend() so that will do for us
-	 */
-	hlink = snd_hdac_ext_bus_get_link(edev->ebus, dev_name(&edev->hdac.dev));
-	if (!hlink) {
-		dev_err(&edev->hdac.dev, "hdac link not found\n");
-		return -EIO;
-	}
-
-	snd_hdac_ext_bus_link_get(edev->ebus, hlink);
 
 	ret = create_fill_widget_route_map(dapm);
 	if (ret < 0)
@@ -2324,73 +2134,11 @@
 	.vendor_nid = INTEL_VENDOR_NID,
 };
 
-<<<<<<< HEAD
-static void hdac_hdmi_get_chmap(struct hdac_device *hdac, int pcm_idx,
-					unsigned char *chmap)
-{
-	struct hdac_ext_device *edev = to_ehdac_device(hdac);
-	struct hdac_hdmi_priv *hdmi = edev->private_data;
-	struct hdac_hdmi_pcm *pcm = get_hdmi_pcm_from_id(hdmi, pcm_idx);
-	struct hdac_hdmi_pin *pin = pcm->pin;
-
-	/* chmap is already set to 0 in caller */
-	if (!pin)
-		return;
-
-	memcpy(chmap, pin->chmap, ARRAY_SIZE(pin->chmap));
-}
-
-static void hdac_hdmi_set_chmap(struct hdac_device *hdac, int pcm_idx,
-				unsigned char *chmap, int prepared)
-{
-	struct hdac_ext_device *edev = to_ehdac_device(hdac);
-	struct hdac_hdmi_priv *hdmi = edev->private_data;
-	struct hdac_hdmi_pcm *pcm = get_hdmi_pcm_from_id(hdmi, pcm_idx);
-	struct hdac_hdmi_pin *pin = pcm->pin;
-
-	mutex_lock(&pin->lock);
-	pin->chmap_set = true;
-	memcpy(pin->chmap, chmap, ARRAY_SIZE(pin->chmap));
-	if (prepared)
-		hdac_hdmi_setup_audio_infoframe(edev, pcm->cvt->nid, pin->nid);
-	mutex_unlock(&pin->lock);
-}
-
-static bool is_hdac_hdmi_pcm_attached(struct hdac_device *hdac, int pcm_idx)
-{
-	struct hdac_ext_device *edev = to_ehdac_device(hdac);
-	struct hdac_hdmi_priv *hdmi = edev->private_data;
-	struct hdac_hdmi_pcm *pcm = get_hdmi_pcm_from_id(hdmi, pcm_idx);
-	struct hdac_hdmi_pin *pin = pcm->pin;
-
-	return pin ? true:false;
-}
-
-static int hdac_hdmi_get_spk_alloc(struct hdac_device *hdac, int pcm_idx)
-{
-	struct hdac_ext_device *edev = to_ehdac_device(hdac);
-	struct hdac_hdmi_priv *hdmi = edev->private_data;
-	struct hdac_hdmi_pcm *pcm = get_hdmi_pcm_from_id(hdmi, pcm_idx);
-	struct hdac_hdmi_pin *pin = pcm->pin;
-
-	if (!pin || !pin->eld.eld_valid)
-		return 0;
-
-	return pin->eld.info.spk_alloc;
-}
-
-static int hdac_hdmi_dev_probe(struct hdac_ext_device *edev)
-=======
 static int hdac_hdmi_dev_probe(struct hdac_device *hdev)
->>>>>>> 24b8d41d
 {
 	struct hdac_hdmi_priv *hdmi_priv;
 	struct snd_soc_dai_driver *hdmi_dais = NULL;
-<<<<<<< HEAD
-	struct hdac_ext_link *hlink = NULL;
-=======
 	struct hdac_ext_link *hlink;
->>>>>>> 24b8d41d
 	int num_dais = 0;
 	int ret;
 	struct hdac_driver *hdrv = drv_to_hdac_driver(hdev->dev.driver);
@@ -2405,40 +2153,19 @@
 
 	snd_hdac_ext_bus_link_get(hdev->bus, hlink);
 
-<<<<<<< HEAD
-	/* hold the ref while we probe */
-	hlink = snd_hdac_ext_bus_get_link(edev->ebus, dev_name(&edev->hdac.dev));
-	if (!hlink) {
-		dev_err(&edev->hdac.dev, "hdac link not found\n");
-		return -EIO;
-	}
-
-	snd_hdac_ext_bus_link_get(edev->ebus, hlink);
-
-	hdmi_priv = devm_kzalloc(&codec->dev, sizeof(*hdmi_priv), GFP_KERNEL);
-	if (hdmi_priv == NULL)
-		return -ENOMEM;
-
-	edev->private_data = hdmi_priv;
-	snd_hdac_register_chmap_ops(codec, &hdmi_priv->chmap);
-=======
 	hdmi_priv = devm_kzalloc(&hdev->dev, sizeof(*hdmi_priv), GFP_KERNEL);
 	if (hdmi_priv == NULL)
 		return -ENOMEM;
 
 	snd_hdac_register_chmap_ops(hdev, &hdmi_priv->chmap);
->>>>>>> 24b8d41d
 	hdmi_priv->chmap.ops.get_chmap = hdac_hdmi_get_chmap;
 	hdmi_priv->chmap.ops.set_chmap = hdac_hdmi_set_chmap;
 	hdmi_priv->chmap.ops.is_pcm_attached = is_hdac_hdmi_pcm_attached;
 	hdmi_priv->chmap.ops.get_spk_alloc = hdac_hdmi_get_spk_alloc;
-<<<<<<< HEAD
-=======
 	hdmi_priv->hdev = hdev;
 
 	if (!hdac_id)
 		return -ENODEV;
->>>>>>> 24b8d41d
 
 	if (hdac_id->driver_data)
 		hdmi_priv->drv_data =
@@ -2468,18 +2195,8 @@
 	snd_hdac_refresh_widgets(hdev);
 
 	/* ASoC specific initialization */
-<<<<<<< HEAD
-	ret = snd_soc_register_codec(&codec->dev, &hdmi_hda_codec,
-					hdmi_dais, num_dais);
-
-	snd_hdac_ext_bus_link_put(edev->ebus, hlink);
-
-	return ret;
-}
-=======
 	ret = devm_snd_soc_register_component(&hdev->dev, &hdmi_hda_codec,
 					hdmi_dais, num_dais);
->>>>>>> 24b8d41d
 
 	snd_hdac_ext_bus_link_put(hdev->bus, hlink);
 
@@ -2508,18 +2225,9 @@
 #ifdef CONFIG_PM
 static int hdac_hdmi_runtime_suspend(struct device *dev)
 {
-<<<<<<< HEAD
-	struct hdac_ext_device *edev = to_hda_ext_device(dev);
-	struct hdac_device *hdac = &edev->hdac;
-	struct hdac_bus *bus = hdac->bus;
-	struct hdac_ext_bus *ebus = hbus_to_ebus(bus);
-	struct hdac_ext_link *hlink = NULL;
-	int err;
-=======
 	struct hdac_device *hdev = dev_to_hdac_dev(dev);
 	struct hdac_bus *bus = hdev->bus;
 	struct hdac_ext_link *hlink = NULL;
->>>>>>> 24b8d41d
 
 	dev_dbg(dev, "Enter: %s\n", __func__);
 
@@ -2543,38 +2251,19 @@
 		return -EIO;
 	}
 
-<<<<<<< HEAD
-	hlink = snd_hdac_ext_bus_get_link(ebus, dev_name(dev));
-	if (!hlink) {
-		dev_err(dev, "hdac link not found\n");
-		return -EIO;
-	}
-
-	snd_hdac_ext_bus_link_put(ebus, hlink);
-=======
 	snd_hdac_codec_link_down(hdev);
 	snd_hdac_ext_bus_link_put(bus, hlink);
 
 	snd_hdac_display_power(bus, hdev->addr, false);
->>>>>>> 24b8d41d
 
 	return 0;
 }
 
 static int hdac_hdmi_runtime_resume(struct device *dev)
 {
-<<<<<<< HEAD
-	struct hdac_ext_device *edev = to_hda_ext_device(dev);
-	struct hdac_device *hdac = &edev->hdac;
-	struct hdac_bus *bus = hdac->bus;
-	struct hdac_ext_bus *ebus = hbus_to_ebus(bus);
-	struct hdac_ext_link *hlink = NULL;
-	int err;
-=======
 	struct hdac_device *hdev = dev_to_hdac_dev(dev);
 	struct hdac_bus *bus = hdev->bus;
 	struct hdac_ext_link *hlink = NULL;
->>>>>>> 24b8d41d
 
 	dev_dbg(dev, "Enter: %s\n", __func__);
 
@@ -2582,25 +2271,10 @@
 	if (!bus)
 		return 0;
 
-<<<<<<< HEAD
-	hlink = snd_hdac_ext_bus_get_link(ebus, dev_name(dev));
-	if (!hlink) {
-		dev_err(dev, "hdac link not found\n");
-		return -EIO;
-	}
-
-	snd_hdac_ext_bus_link_get(ebus, hlink);
-
-	err = snd_hdac_display_power(bus, true);
-	if (err < 0) {
-		dev_err(bus->dev, "Cannot turn on display power on i915\n");
-		return err;
-=======
 	hlink = snd_hdac_ext_bus_get_link(bus, dev_name(dev));
 	if (!hlink) {
 		dev_err(dev, "hdac link not found\n");
 		return -EIO;
->>>>>>> 24b8d41d
 	}
 
 	snd_hdac_ext_bus_link_get(bus, hlink);
@@ -2631,13 +2305,10 @@
 	HDA_CODEC_EXT_ENTRY(0x80862809, 0x100000, "Skylake HDMI", 0),
 	HDA_CODEC_EXT_ENTRY(0x8086280a, 0x100000, "Broxton HDMI", 0),
 	HDA_CODEC_EXT_ENTRY(0x8086280b, 0x100000, "Kabylake HDMI", 0),
-<<<<<<< HEAD
-=======
 	HDA_CODEC_EXT_ENTRY(0x8086280c, 0x100000, "Cannonlake HDMI",
 						   &intel_glk_drv_data),
 	HDA_CODEC_EXT_ENTRY(0x8086280d, 0x100000, "Geminilake HDMI",
 						   &intel_glk_drv_data),
->>>>>>> 24b8d41d
 	{}
 };
 
