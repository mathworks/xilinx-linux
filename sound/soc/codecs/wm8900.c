--- conflicted
+++ resolved
@@ -1200,22 +1200,6 @@
 	return 0;
 }
 
-<<<<<<< HEAD
-static const struct snd_soc_codec_driver soc_codec_dev_wm8900 = {
-	.probe =	wm8900_probe,
-	.suspend =	wm8900_suspend,
-	.resume =	wm8900_resume,
-	.set_bias_level = wm8900_set_bias_level,
-
-	.component_driver = {
-		.controls		= wm8900_snd_controls,
-		.num_controls		= ARRAY_SIZE(wm8900_snd_controls),
-		.dapm_widgets		= wm8900_dapm_widgets,
-		.num_dapm_widgets	= ARRAY_SIZE(wm8900_dapm_widgets),
-		.dapm_routes		= wm8900_dapm_routes,
-		.num_dapm_routes	= ARRAY_SIZE(wm8900_dapm_routes),
-	},
-=======
 static const struct snd_soc_component_driver soc_component_dev_wm8900 = {
 	.probe			= wm8900_probe,
 	.suspend		= wm8900_suspend,
@@ -1231,7 +1215,6 @@
 	.use_pmdown_time	= 1,
 	.endianness		= 1,
 	.non_legacy_dai_naming	= 1,
->>>>>>> 24b8d41d
 };
 
 static const struct regmap_config wm8900_regmap = {
