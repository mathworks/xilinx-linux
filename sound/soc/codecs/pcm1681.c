--- conflicted
+++ resolved
@@ -280,17 +280,6 @@
 	.readable_reg		= pcm1681_accessible_reg,
 };
 
-<<<<<<< HEAD
-static struct snd_soc_codec_driver soc_codec_dev_pcm1681 = {
-	.component_driver = {
-		.controls		= pcm1681_controls,
-		.num_controls		= ARRAY_SIZE(pcm1681_controls),
-		.dapm_widgets		= pcm1681_dapm_widgets,
-		.num_dapm_widgets	= ARRAY_SIZE(pcm1681_dapm_widgets),
-		.dapm_routes		= pcm1681_dapm_routes,
-		.num_dapm_routes	= ARRAY_SIZE(pcm1681_dapm_routes),
-	},
-=======
 static const struct snd_soc_component_driver soc_component_dev_pcm1681 = {
 	.controls		= pcm1681_controls,
 	.num_controls		= ARRAY_SIZE(pcm1681_controls),
@@ -302,7 +291,6 @@
 	.use_pmdown_time	= 1,
 	.endianness		= 1,
 	.non_legacy_dai_naming	= 1,
->>>>>>> 24b8d41d
 };
 
 static const struct i2c_device_id pcm1681_i2c_id[] = {
