// SPDX-License-Identifier: GPL-2.0-only
/*
 * rt5659.c  --  RT5659/RT5658 ALSA SoC audio codec driver
 *
 * Copyright 2015 Realtek Semiconductor Corp.
 * Author: Bard Liao <bardliao@realtek.com>
 */

#include <linux/clk.h>
#include <linux/module.h>
#include <linux/moduleparam.h>
#include <linux/init.h>
#include <linux/delay.h>
#include <linux/pm.h>
#include <linux/i2c.h>
#include <linux/platform_device.h>
#include <linux/spi/spi.h>
#include <linux/acpi.h>
#include <linux/gpio.h>
#include <linux/gpio/consumer.h>
#include <sound/core.h>
#include <sound/pcm.h>
#include <sound/pcm_params.h>
#include <sound/jack.h>
#include <sound/soc.h>
#include <sound/soc-dapm.h>
#include <sound/initval.h>
#include <sound/tlv.h>
#include <sound/rt5659.h>

#include "rl6231.h"
#include "rt5659.h"

static const struct reg_default rt5659_reg[] = {
	{ 0x0000, 0x0000 },
	{ 0x0001, 0x4848 },
	{ 0x0002, 0x8080 },
	{ 0x0003, 0xc8c8 },
	{ 0x0004, 0xc80a },
	{ 0x0005, 0x0000 },
	{ 0x0006, 0x0000 },
	{ 0x0007, 0x0103 },
	{ 0x0008, 0x0080 },
	{ 0x0009, 0x0000 },
	{ 0x000a, 0x0000 },
	{ 0x000c, 0x0000 },
	{ 0x000d, 0x0000 },
	{ 0x000f, 0x0808 },
	{ 0x0010, 0x3080 },
	{ 0x0011, 0x4a00 },
	{ 0x0012, 0x4e00 },
	{ 0x0015, 0x42c1 },
	{ 0x0016, 0x0000 },
	{ 0x0018, 0x000b },
	{ 0x0019, 0xafaf },
	{ 0x001a, 0xafaf },
	{ 0x001b, 0x0011 },
	{ 0x001c, 0x2f2f },
	{ 0x001d, 0x2f2f },
	{ 0x001e, 0x2f2f },
	{ 0x001f, 0x0000 },
	{ 0x0020, 0x0000 },
	{ 0x0021, 0x0000 },
	{ 0x0022, 0x5757 },
	{ 0x0023, 0x0039 },
	{ 0x0026, 0xc060 },
	{ 0x0027, 0xd8d8 },
	{ 0x0029, 0x8080 },
	{ 0x002a, 0xaaaa },
	{ 0x002b, 0xaaaa },
	{ 0x002c, 0x00af },
	{ 0x002d, 0x0000 },
	{ 0x002f, 0x1002 },
	{ 0x0031, 0x5000 },
	{ 0x0032, 0x0000 },
	{ 0x0033, 0x0000 },
	{ 0x0034, 0x0000 },
	{ 0x0035, 0x0000 },
	{ 0x0036, 0x0000 },
	{ 0x003a, 0x0000 },
	{ 0x003b, 0x0000 },
	{ 0x003c, 0x007f },
	{ 0x003d, 0x0000 },
	{ 0x003e, 0x007f },
	{ 0x0040, 0x0808 },
	{ 0x0046, 0x001f },
	{ 0x0047, 0x001f },
	{ 0x0048, 0x0003 },
	{ 0x0049, 0xe061 },
	{ 0x004a, 0x0000 },
	{ 0x004b, 0x031f },
	{ 0x004d, 0x0000 },
	{ 0x004e, 0x001f },
	{ 0x004f, 0x0000 },
	{ 0x0050, 0x001f },
	{ 0x0052, 0xf000 },
	{ 0x0053, 0x0111 },
	{ 0x0054, 0x0064 },
	{ 0x0055, 0x0080 },
	{ 0x0056, 0xef0e },
	{ 0x0057, 0xf0f0 },
	{ 0x0058, 0xef0e },
	{ 0x0059, 0xf0f0 },
	{ 0x005a, 0xef0e },
	{ 0x005b, 0xf0f0 },
	{ 0x005c, 0xf000 },
	{ 0x005d, 0x0000 },
	{ 0x005e, 0x1f2c },
	{ 0x005f, 0x1f2c },
	{ 0x0060, 0x2717 },
	{ 0x0061, 0x0000 },
	{ 0x0062, 0x0000 },
	{ 0x0063, 0x003e },
	{ 0x0064, 0x0000 },
	{ 0x0065, 0x0000 },
	{ 0x0066, 0x0000 },
	{ 0x0067, 0x0000 },
	{ 0x006a, 0x0000 },
	{ 0x006b, 0x0000 },
	{ 0x006c, 0x0000 },
	{ 0x006e, 0x0000 },
	{ 0x006f, 0x0000 },
	{ 0x0070, 0x8000 },
	{ 0x0071, 0x8000 },
	{ 0x0072, 0x8000 },
	{ 0x0073, 0x1110 },
	{ 0x0074, 0xfe00 },
	{ 0x0075, 0x2409 },
	{ 0x0076, 0x000a },
	{ 0x0077, 0x00f0 },
	{ 0x0078, 0x0000 },
	{ 0x0079, 0x0000 },
	{ 0x007a, 0x0123 },
	{ 0x007b, 0x8003 },
	{ 0x0080, 0x0000 },
	{ 0x0081, 0x0000 },
	{ 0x0082, 0x0000 },
	{ 0x0083, 0x0000 },
	{ 0x0084, 0x0000 },
	{ 0x0085, 0x0000 },
	{ 0x0086, 0x0008 },
	{ 0x0087, 0x0000 },
	{ 0x0088, 0x0000 },
	{ 0x0089, 0x0000 },
	{ 0x008a, 0x0000 },
	{ 0x008b, 0x0000 },
	{ 0x008c, 0x0003 },
	{ 0x008e, 0x0000 },
	{ 0x008f, 0x1000 },
	{ 0x0090, 0x0646 },
	{ 0x0091, 0x0c16 },
	{ 0x0092, 0x0073 },
	{ 0x0093, 0x0000 },
	{ 0x0094, 0x0080 },
	{ 0x0097, 0x0000 },
	{ 0x0098, 0x0000 },
	{ 0x0099, 0x0000 },
	{ 0x009a, 0x0000 },
	{ 0x009b, 0x0000 },
	{ 0x009c, 0x007f },
	{ 0x009d, 0x0000 },
	{ 0x009e, 0x007f },
	{ 0x009f, 0x0000 },
	{ 0x00a0, 0x0060 },
	{ 0x00a1, 0x90a1 },
	{ 0x00ae, 0x2000 },
	{ 0x00af, 0x0000 },
	{ 0x00b0, 0x2000 },
	{ 0x00b1, 0x0000 },
	{ 0x00b2, 0x0000 },
	{ 0x00b6, 0x0000 },
	{ 0x00b7, 0x0000 },
	{ 0x00b8, 0x0000 },
	{ 0x00b9, 0x0000 },
	{ 0x00ba, 0x0000 },
	{ 0x00bb, 0x0000 },
	{ 0x00be, 0x0000 },
	{ 0x00bf, 0x0000 },
	{ 0x00c0, 0x0000 },
	{ 0x00c1, 0x0000 },
	{ 0x00c2, 0x0000 },
	{ 0x00c3, 0x0000 },
	{ 0x00c4, 0x0003 },
	{ 0x00c5, 0x0000 },
	{ 0x00cb, 0xa02f },
	{ 0x00cc, 0x0000 },
	{ 0x00cd, 0x0e02 },
	{ 0x00d6, 0x0000 },
	{ 0x00d7, 0x2244 },
	{ 0x00d9, 0x0809 },
	{ 0x00da, 0x0000 },
	{ 0x00db, 0x0008 },
	{ 0x00dc, 0x00c0 },
	{ 0x00dd, 0x6724 },
	{ 0x00de, 0x3131 },
	{ 0x00df, 0x0008 },
	{ 0x00e0, 0x4000 },
	{ 0x00e1, 0x3131 },
	{ 0x00e4, 0x400c },
	{ 0x00e5, 0x8031 },
	{ 0x00ea, 0xb320 },
	{ 0x00eb, 0x0000 },
	{ 0x00ec, 0xb300 },
	{ 0x00ed, 0x0000 },
	{ 0x00f0, 0x0000 },
	{ 0x00f1, 0x0202 },
	{ 0x00f2, 0x0ddd },
	{ 0x00f3, 0x0ddd },
	{ 0x00f4, 0x0ddd },
	{ 0x00f6, 0x0000 },
	{ 0x00f7, 0x0000 },
	{ 0x00f8, 0x0000 },
	{ 0x00f9, 0x0000 },
	{ 0x00fa, 0x8000 },
	{ 0x00fb, 0x0000 },
	{ 0x00fc, 0x0000 },
	{ 0x00fd, 0x0001 },
	{ 0x00fe, 0x10ec },
	{ 0x00ff, 0x6311 },
	{ 0x0100, 0xaaaa },
	{ 0x010a, 0xaaaa },
	{ 0x010b, 0x00a0 },
	{ 0x010c, 0xaeae },
	{ 0x010d, 0xaaaa },
	{ 0x010e, 0xaaa8 },
	{ 0x010f, 0xa0aa },
	{ 0x0110, 0xe02a },
	{ 0x0111, 0xa702 },
	{ 0x0112, 0xaaaa },
	{ 0x0113, 0x2800 },
	{ 0x0116, 0x0000 },
	{ 0x0117, 0x0f00 },
	{ 0x011a, 0x0020 },
	{ 0x011b, 0x0011 },
	{ 0x011c, 0x0150 },
	{ 0x011d, 0x0000 },
	{ 0x011e, 0x0000 },
	{ 0x011f, 0x0000 },
	{ 0x0120, 0x0000 },
	{ 0x0121, 0x009b },
	{ 0x0122, 0x5014 },
	{ 0x0123, 0x0421 },
	{ 0x0124, 0x7cea },
	{ 0x0125, 0x0420 },
	{ 0x0126, 0x5550 },
	{ 0x0132, 0x0000 },
	{ 0x0133, 0x0000 },
	{ 0x0137, 0x5055 },
	{ 0x0138, 0x3700 },
	{ 0x0139, 0x79a1 },
	{ 0x013a, 0x2020 },
	{ 0x013b, 0x2020 },
	{ 0x013c, 0x2005 },
	{ 0x013e, 0x1f00 },
	{ 0x013f, 0x0000 },
	{ 0x0145, 0x0002 },
	{ 0x0146, 0x0000 },
	{ 0x0147, 0x0000 },
	{ 0x0148, 0x0000 },
	{ 0x0150, 0x1813 },
	{ 0x0151, 0x0690 },
	{ 0x0152, 0x1c17 },
	{ 0x0153, 0x6883 },
	{ 0x0154, 0xd3ce },
	{ 0x0155, 0x352d },
	{ 0x0156, 0x00eb },
	{ 0x0157, 0x3717 },
	{ 0x0158, 0x4c6a },
	{ 0x0159, 0xe41b },
	{ 0x015a, 0x2a13 },
	{ 0x015b, 0xb600 },
	{ 0x015c, 0xc730 },
	{ 0x015d, 0x35d4 },
	{ 0x015e, 0x00bf },
	{ 0x0160, 0x0ec0 },
	{ 0x0161, 0x0020 },
	{ 0x0162, 0x0080 },
	{ 0x0163, 0x0800 },
	{ 0x0164, 0x0000 },
	{ 0x0165, 0x0000 },
	{ 0x0166, 0x0000 },
	{ 0x0167, 0x001f },
	{ 0x0170, 0x4e80 },
	{ 0x0171, 0x0020 },
	{ 0x0172, 0x0080 },
	{ 0x0173, 0x0800 },
	{ 0x0174, 0x000c },
	{ 0x0175, 0x0000 },
	{ 0x0190, 0x3300 },
	{ 0x0191, 0x2200 },
	{ 0x0192, 0x0000 },
	{ 0x01b0, 0x4b38 },
	{ 0x01b1, 0x0000 },
	{ 0x01b2, 0x0000 },
	{ 0x01b3, 0x0000 },
	{ 0x01c0, 0x0045 },
	{ 0x01c1, 0x0540 },
	{ 0x01c2, 0x0000 },
	{ 0x01c3, 0x0030 },
	{ 0x01c7, 0x0000 },
	{ 0x01c8, 0x5757 },
	{ 0x01c9, 0x5757 },
	{ 0x01ca, 0x5757 },
	{ 0x01cb, 0x5757 },
	{ 0x01cc, 0x5757 },
	{ 0x01cd, 0x5757 },
	{ 0x01ce, 0x006f },
	{ 0x01da, 0x0000 },
	{ 0x01db, 0x0000 },
	{ 0x01de, 0x7d00 },
	{ 0x01df, 0x10c0 },
	{ 0x01e0, 0x06a1 },
	{ 0x01e1, 0x0000 },
	{ 0x01e2, 0x0000 },
	{ 0x01e3, 0x0000 },
	{ 0x01e4, 0x0001 },
	{ 0x01e6, 0x0000 },
	{ 0x01e7, 0x0000 },
	{ 0x01e8, 0x0000 },
	{ 0x01ea, 0x0000 },
	{ 0x01eb, 0x0000 },
	{ 0x01ec, 0x0000 },
	{ 0x01ed, 0x0000 },
	{ 0x01ee, 0x0000 },
	{ 0x01ef, 0x0000 },
	{ 0x01f0, 0x0000 },
	{ 0x01f1, 0x0000 },
	{ 0x01f2, 0x0000 },
	{ 0x01f6, 0x1e04 },
	{ 0x01f7, 0x01a1 },
	{ 0x01f8, 0x0000 },
	{ 0x01f9, 0x0000 },
	{ 0x01fa, 0x0002 },
	{ 0x01fb, 0x0000 },
	{ 0x01fc, 0x0000 },
	{ 0x01fd, 0x0000 },
	{ 0x01fe, 0x0000 },
	{ 0x0200, 0x066c },
	{ 0x0201, 0x7fff },
	{ 0x0202, 0x7fff },
	{ 0x0203, 0x0000 },
	{ 0x0204, 0x0000 },
	{ 0x0205, 0x0000 },
	{ 0x0206, 0x0000 },
	{ 0x0207, 0x0000 },
	{ 0x0208, 0x0000 },
	{ 0x0256, 0x0000 },
	{ 0x0257, 0x0000 },
	{ 0x0258, 0x0000 },
	{ 0x0259, 0x0000 },
	{ 0x025a, 0x0000 },
	{ 0x025b, 0x3333 },
	{ 0x025c, 0x3333 },
	{ 0x025d, 0x3333 },
	{ 0x025e, 0x0000 },
	{ 0x025f, 0x0000 },
	{ 0x0260, 0x0000 },
	{ 0x0261, 0x0022 },
	{ 0x0262, 0x0300 },
	{ 0x0265, 0x1e80 },
	{ 0x0266, 0x0131 },
	{ 0x0267, 0x0003 },
	{ 0x0268, 0x0000 },
	{ 0x0269, 0x0000 },
	{ 0x026a, 0x0000 },
	{ 0x026b, 0x0000 },
	{ 0x026c, 0x0000 },
	{ 0x026d, 0x0000 },
	{ 0x026e, 0x0000 },
	{ 0x026f, 0x0000 },
	{ 0x0270, 0x0000 },
	{ 0x0271, 0x0000 },
	{ 0x0272, 0x0000 },
	{ 0x0273, 0x0000 },
	{ 0x0280, 0x0000 },
	{ 0x0281, 0x0000 },
	{ 0x0282, 0x0418 },
	{ 0x0283, 0x7fff },
	{ 0x0284, 0x7000 },
	{ 0x0290, 0x01d0 },
	{ 0x0291, 0x0100 },
	{ 0x02fa, 0x0000 },
	{ 0x02fb, 0x0000 },
	{ 0x02fc, 0x0000 },
	{ 0x0300, 0x001f },
	{ 0x0301, 0x032c },
	{ 0x0302, 0x5f21 },
	{ 0x0303, 0x4000 },
	{ 0x0304, 0x4000 },
	{ 0x0305, 0x0600 },
	{ 0x0306, 0x8000 },
	{ 0x0307, 0x0700 },
	{ 0x0308, 0x001f },
	{ 0x0309, 0x032c },
	{ 0x030a, 0x5f21 },
	{ 0x030b, 0x4000 },
	{ 0x030c, 0x4000 },
	{ 0x030d, 0x0600 },
	{ 0x030e, 0x8000 },
	{ 0x030f, 0x0700 },
	{ 0x0310, 0x4560 },
	{ 0x0311, 0xa4a8 },
	{ 0x0312, 0x7418 },
	{ 0x0313, 0x0000 },
	{ 0x0314, 0x0006 },
	{ 0x0315, 0x00ff },
	{ 0x0316, 0xc400 },
	{ 0x0317, 0x4560 },
	{ 0x0318, 0xa4a8 },
	{ 0x0319, 0x7418 },
	{ 0x031a, 0x0000 },
	{ 0x031b, 0x0006 },
	{ 0x031c, 0x00ff },
	{ 0x031d, 0xc400 },
	{ 0x0320, 0x0f20 },
	{ 0x0321, 0x8700 },
	{ 0x0322, 0x7dc2 },
	{ 0x0323, 0xa178 },
	{ 0x0324, 0x5383 },
	{ 0x0325, 0x7dc2 },
	{ 0x0326, 0xa178 },
	{ 0x0327, 0x5383 },
	{ 0x0328, 0x003e },
	{ 0x0329, 0x02c1 },
	{ 0x032a, 0xd37d },
	{ 0x0330, 0x00a6 },
	{ 0x0331, 0x04c3 },
	{ 0x0332, 0x27c8 },
	{ 0x0333, 0xbf50 },
	{ 0x0334, 0x0045 },
	{ 0x0335, 0x2007 },
	{ 0x0336, 0x7418 },
	{ 0x0337, 0x0501 },
	{ 0x0338, 0x0000 },
	{ 0x0339, 0x0010 },
	{ 0x033a, 0x1010 },
	{ 0x0340, 0x0800 },
	{ 0x0341, 0x0800 },
	{ 0x0342, 0x0800 },
	{ 0x0343, 0x0800 },
	{ 0x0344, 0x0000 },
	{ 0x0345, 0x0000 },
	{ 0x0346, 0x0000 },
	{ 0x0347, 0x0000 },
	{ 0x0348, 0x0000 },
	{ 0x0349, 0x0000 },
	{ 0x034a, 0x0000 },
	{ 0x034b, 0x0000 },
	{ 0x034c, 0x0000 },
	{ 0x034d, 0x0000 },
	{ 0x034e, 0x0000 },
	{ 0x034f, 0x0000 },
	{ 0x0350, 0x0000 },
	{ 0x0351, 0x0000 },
	{ 0x0352, 0x0000 },
	{ 0x0353, 0x0000 },
	{ 0x0354, 0x0000 },
	{ 0x0355, 0x0000 },
	{ 0x0356, 0x0000 },
	{ 0x0357, 0x0000 },
	{ 0x0358, 0x0000 },
	{ 0x0359, 0x0000 },
	{ 0x035a, 0x0000 },
	{ 0x035b, 0x0000 },
	{ 0x035c, 0x0000 },
	{ 0x035d, 0x0000 },
	{ 0x035e, 0x2000 },
	{ 0x035f, 0x0000 },
	{ 0x0360, 0x2000 },
	{ 0x0361, 0x2000 },
	{ 0x0362, 0x0000 },
	{ 0x0363, 0x2000 },
	{ 0x0364, 0x0200 },
	{ 0x0365, 0x0000 },
	{ 0x0366, 0x0000 },
	{ 0x0367, 0x0000 },
	{ 0x0368, 0x0000 },
	{ 0x0369, 0x0000 },
	{ 0x036a, 0x0000 },
	{ 0x036b, 0x0000 },
	{ 0x036c, 0x0000 },
	{ 0x036d, 0x0000 },
	{ 0x036e, 0x0200 },
	{ 0x036f, 0x0000 },
	{ 0x0370, 0x0000 },
	{ 0x0371, 0x0000 },
	{ 0x0372, 0x0000 },
	{ 0x0373, 0x0000 },
	{ 0x0374, 0x0000 },
	{ 0x0375, 0x0000 },
	{ 0x0376, 0x0000 },
	{ 0x0377, 0x0000 },
	{ 0x03d0, 0x0000 },
	{ 0x03d1, 0x0000 },
	{ 0x03d2, 0x0000 },
	{ 0x03d3, 0x0000 },
	{ 0x03d4, 0x2000 },
	{ 0x03d5, 0x2000 },
	{ 0x03d6, 0x0000 },
	{ 0x03d7, 0x0000 },
	{ 0x03d8, 0x2000 },
	{ 0x03d9, 0x2000 },
	{ 0x03da, 0x2000 },
	{ 0x03db, 0x2000 },
	{ 0x03dc, 0x0000 },
	{ 0x03dd, 0x0000 },
	{ 0x03de, 0x0000 },
	{ 0x03df, 0x2000 },
	{ 0x03e0, 0x0000 },
	{ 0x03e1, 0x0000 },
	{ 0x03e2, 0x0000 },
	{ 0x03e3, 0x0000 },
	{ 0x03e4, 0x0000 },
	{ 0x03e5, 0x0000 },
	{ 0x03e6, 0x0000 },
	{ 0x03e7, 0x0000 },
	{ 0x03e8, 0x0000 },
	{ 0x03e9, 0x0000 },
	{ 0x03ea, 0x0000 },
	{ 0x03eb, 0x0000 },
	{ 0x03ec, 0x0000 },
	{ 0x03ed, 0x0000 },
	{ 0x03ee, 0x0000 },
	{ 0x03ef, 0x0000 },
	{ 0x03f0, 0x0800 },
	{ 0x03f1, 0x0800 },
	{ 0x03f2, 0x0800 },
	{ 0x03f3, 0x0800 },
};

static bool rt5659_volatile_register(struct device *dev, unsigned int reg)
{
	switch (reg) {
	case RT5659_RESET:
	case RT5659_EJD_CTRL_2:
	case RT5659_SILENCE_CTRL:
	case RT5659_DAC2_DIG_VOL:
	case RT5659_HP_IMP_GAIN_2:
	case RT5659_PDM_OUT_CTRL:
	case RT5659_PDM_DATA_CTRL_1:
	case RT5659_PDM_DATA_CTRL_4:
	case RT5659_HAPTIC_GEN_CTRL_1:
	case RT5659_HAPTIC_GEN_CTRL_3:
	case RT5659_HAPTIC_LPF_CTRL_3:
	case RT5659_CLK_DET:
	case RT5659_MICBIAS_1:
	case RT5659_ASRC_11:
	case RT5659_ADC_EQ_CTRL_1:
	case RT5659_DAC_EQ_CTRL_1:
	case RT5659_INT_ST_1:
	case RT5659_INT_ST_2:
	case RT5659_GPIO_STA:
	case RT5659_SINE_GEN_CTRL_1:
	case RT5659_IL_CMD_1:
	case RT5659_4BTN_IL_CMD_1:
	case RT5659_PSV_IL_CMD_1:
	case RT5659_AJD1_CTRL:
	case RT5659_AJD2_AJD3_CTRL:
	case RT5659_JD_CTRL_3:
	case RT5659_VENDOR_ID:
	case RT5659_VENDOR_ID_1:
	case RT5659_DEVICE_ID:
	case RT5659_MEMORY_TEST:
	case RT5659_SOFT_RAMP_DEPOP_DAC_CLK_CTRL:
	case RT5659_VOL_TEST:
	case RT5659_STO_NG2_CTRL_1:
	case RT5659_STO_NG2_CTRL_5:
	case RT5659_STO_NG2_CTRL_6:
	case RT5659_STO_NG2_CTRL_7:
	case RT5659_MONO_NG2_CTRL_1:
	case RT5659_MONO_NG2_CTRL_5:
	case RT5659_MONO_NG2_CTRL_6:
	case RT5659_HP_IMP_SENS_CTRL_1:
	case RT5659_HP_IMP_SENS_CTRL_3:
	case RT5659_HP_IMP_SENS_CTRL_4:
	case RT5659_HP_CALIB_CTRL_1:
	case RT5659_HP_CALIB_CTRL_9:
	case RT5659_HP_CALIB_STA_1:
	case RT5659_HP_CALIB_STA_2:
	case RT5659_HP_CALIB_STA_3:
	case RT5659_HP_CALIB_STA_4:
	case RT5659_HP_CALIB_STA_5:
	case RT5659_HP_CALIB_STA_6:
	case RT5659_HP_CALIB_STA_7:
	case RT5659_HP_CALIB_STA_8:
	case RT5659_HP_CALIB_STA_9:
	case RT5659_MONO_AMP_CALIB_CTRL_1:
	case RT5659_MONO_AMP_CALIB_CTRL_3:
	case RT5659_MONO_AMP_CALIB_STA_1:
	case RT5659_MONO_AMP_CALIB_STA_2:
	case RT5659_MONO_AMP_CALIB_STA_3:
	case RT5659_MONO_AMP_CALIB_STA_4:
	case RT5659_SPK_PWR_LMT_STA_1:
	case RT5659_SPK_PWR_LMT_STA_2:
	case RT5659_SPK_PWR_LMT_STA_3:
	case RT5659_SPK_PWR_LMT_STA_4:
	case RT5659_SPK_PWR_LMT_STA_5:
	case RT5659_SPK_PWR_LMT_STA_6:
	case RT5659_SPK_DC_CAILB_CTRL_1:
	case RT5659_SPK_DC_CAILB_STA_1:
	case RT5659_SPK_DC_CAILB_STA_2:
	case RT5659_SPK_DC_CAILB_STA_3:
	case RT5659_SPK_DC_CAILB_STA_4:
	case RT5659_SPK_DC_CAILB_STA_5:
	case RT5659_SPK_DC_CAILB_STA_6:
	case RT5659_SPK_DC_CAILB_STA_7:
	case RT5659_SPK_DC_CAILB_STA_8:
	case RT5659_SPK_DC_CAILB_STA_9:
	case RT5659_SPK_DC_CAILB_STA_10:
	case RT5659_SPK_VDD_STA_1:
	case RT5659_SPK_VDD_STA_2:
	case RT5659_SPK_DC_DET_CTRL_1:
	case RT5659_PURE_DC_DET_CTRL_1:
	case RT5659_PURE_DC_DET_CTRL_2:
	case RT5659_DRC1_PRIV_1:
	case RT5659_DRC1_PRIV_4:
	case RT5659_DRC1_PRIV_5:
	case RT5659_DRC1_PRIV_6:
	case RT5659_DRC1_PRIV_7:
	case RT5659_DRC2_PRIV_1:
	case RT5659_DRC2_PRIV_4:
	case RT5659_DRC2_PRIV_5:
	case RT5659_DRC2_PRIV_6:
	case RT5659_DRC2_PRIV_7:
	case RT5659_ALC_PGA_STA_1:
	case RT5659_ALC_PGA_STA_2:
	case RT5659_ALC_PGA_STA_3:
		return true;
	default:
		return false;
	}
}

static bool rt5659_readable_register(struct device *dev, unsigned int reg)
{
	switch (reg) {
	case RT5659_RESET:
	case RT5659_SPO_VOL:
	case RT5659_HP_VOL:
	case RT5659_LOUT:
	case RT5659_MONO_OUT:
	case RT5659_HPL_GAIN:
	case RT5659_HPR_GAIN:
	case RT5659_MONO_GAIN:
	case RT5659_SPDIF_CTRL_1:
	case RT5659_SPDIF_CTRL_2:
	case RT5659_CAL_BST_CTRL:
	case RT5659_IN1_IN2:
	case RT5659_IN3_IN4:
	case RT5659_INL1_INR1_VOL:
	case RT5659_EJD_CTRL_1:
	case RT5659_EJD_CTRL_2:
	case RT5659_EJD_CTRL_3:
	case RT5659_SILENCE_CTRL:
	case RT5659_PSV_CTRL:
	case RT5659_SIDETONE_CTRL:
	case RT5659_DAC1_DIG_VOL:
	case RT5659_DAC2_DIG_VOL:
	case RT5659_DAC_CTRL:
	case RT5659_STO1_ADC_DIG_VOL:
	case RT5659_MONO_ADC_DIG_VOL:
	case RT5659_STO2_ADC_DIG_VOL:
	case RT5659_STO1_BOOST:
	case RT5659_MONO_BOOST:
	case RT5659_STO2_BOOST:
	case RT5659_HP_IMP_GAIN_1:
	case RT5659_HP_IMP_GAIN_2:
	case RT5659_STO1_ADC_MIXER:
	case RT5659_MONO_ADC_MIXER:
	case RT5659_AD_DA_MIXER:
	case RT5659_STO_DAC_MIXER:
	case RT5659_MONO_DAC_MIXER:
	case RT5659_DIG_MIXER:
	case RT5659_A_DAC_MUX:
	case RT5659_DIG_INF23_DATA:
	case RT5659_PDM_OUT_CTRL:
	case RT5659_PDM_DATA_CTRL_1:
	case RT5659_PDM_DATA_CTRL_2:
	case RT5659_PDM_DATA_CTRL_3:
	case RT5659_PDM_DATA_CTRL_4:
	case RT5659_SPDIF_CTRL:
	case RT5659_REC1_GAIN:
	case RT5659_REC1_L1_MIXER:
	case RT5659_REC1_L2_MIXER:
	case RT5659_REC1_R1_MIXER:
	case RT5659_REC1_R2_MIXER:
	case RT5659_CAL_REC:
	case RT5659_REC2_L1_MIXER:
	case RT5659_REC2_L2_MIXER:
	case RT5659_REC2_R1_MIXER:
	case RT5659_REC2_R2_MIXER:
	case RT5659_SPK_L_MIXER:
	case RT5659_SPK_R_MIXER:
	case RT5659_SPO_AMP_GAIN:
	case RT5659_ALC_BACK_GAIN:
	case RT5659_MONOMIX_GAIN:
	case RT5659_MONOMIX_IN_GAIN:
	case RT5659_OUT_L_GAIN:
	case RT5659_OUT_L_MIXER:
	case RT5659_OUT_R_GAIN:
	case RT5659_OUT_R_MIXER:
	case RT5659_LOUT_MIXER:
	case RT5659_HAPTIC_GEN_CTRL_1:
	case RT5659_HAPTIC_GEN_CTRL_2:
	case RT5659_HAPTIC_GEN_CTRL_3:
	case RT5659_HAPTIC_GEN_CTRL_4:
	case RT5659_HAPTIC_GEN_CTRL_5:
	case RT5659_HAPTIC_GEN_CTRL_6:
	case RT5659_HAPTIC_GEN_CTRL_7:
	case RT5659_HAPTIC_GEN_CTRL_8:
	case RT5659_HAPTIC_GEN_CTRL_9:
	case RT5659_HAPTIC_GEN_CTRL_10:
	case RT5659_HAPTIC_GEN_CTRL_11:
	case RT5659_HAPTIC_LPF_CTRL_1:
	case RT5659_HAPTIC_LPF_CTRL_2:
	case RT5659_HAPTIC_LPF_CTRL_3:
	case RT5659_PWR_DIG_1:
	case RT5659_PWR_DIG_2:
	case RT5659_PWR_ANLG_1:
	case RT5659_PWR_ANLG_2:
	case RT5659_PWR_ANLG_3:
	case RT5659_PWR_MIXER:
	case RT5659_PWR_VOL:
	case RT5659_PRIV_INDEX:
	case RT5659_CLK_DET:
	case RT5659_PRIV_DATA:
	case RT5659_PRE_DIV_1:
	case RT5659_PRE_DIV_2:
	case RT5659_I2S1_SDP:
	case RT5659_I2S2_SDP:
	case RT5659_I2S3_SDP:
	case RT5659_ADDA_CLK_1:
	case RT5659_ADDA_CLK_2:
	case RT5659_DMIC_CTRL_1:
	case RT5659_DMIC_CTRL_2:
	case RT5659_TDM_CTRL_1:
	case RT5659_TDM_CTRL_2:
	case RT5659_TDM_CTRL_3:
	case RT5659_TDM_CTRL_4:
	case RT5659_TDM_CTRL_5:
	case RT5659_GLB_CLK:
	case RT5659_PLL_CTRL_1:
	case RT5659_PLL_CTRL_2:
	case RT5659_ASRC_1:
	case RT5659_ASRC_2:
	case RT5659_ASRC_3:
	case RT5659_ASRC_4:
	case RT5659_ASRC_5:
	case RT5659_ASRC_6:
	case RT5659_ASRC_7:
	case RT5659_ASRC_8:
	case RT5659_ASRC_9:
	case RT5659_ASRC_10:
	case RT5659_DEPOP_1:
	case RT5659_DEPOP_2:
	case RT5659_DEPOP_3:
	case RT5659_HP_CHARGE_PUMP_1:
	case RT5659_HP_CHARGE_PUMP_2:
	case RT5659_MICBIAS_1:
	case RT5659_MICBIAS_2:
	case RT5659_ASRC_11:
	case RT5659_ASRC_12:
	case RT5659_ASRC_13:
	case RT5659_REC_M1_M2_GAIN_CTRL:
	case RT5659_RC_CLK_CTRL:
	case RT5659_CLASSD_CTRL_1:
	case RT5659_CLASSD_CTRL_2:
	case RT5659_ADC_EQ_CTRL_1:
	case RT5659_ADC_EQ_CTRL_2:
	case RT5659_DAC_EQ_CTRL_1:
	case RT5659_DAC_EQ_CTRL_2:
	case RT5659_DAC_EQ_CTRL_3:
	case RT5659_IRQ_CTRL_1:
	case RT5659_IRQ_CTRL_2:
	case RT5659_IRQ_CTRL_3:
	case RT5659_IRQ_CTRL_4:
	case RT5659_IRQ_CTRL_5:
	case RT5659_IRQ_CTRL_6:
	case RT5659_INT_ST_1:
	case RT5659_INT_ST_2:
	case RT5659_GPIO_CTRL_1:
	case RT5659_GPIO_CTRL_2:
	case RT5659_GPIO_CTRL_3:
	case RT5659_GPIO_CTRL_4:
	case RT5659_GPIO_CTRL_5:
	case RT5659_GPIO_STA:
	case RT5659_SINE_GEN_CTRL_1:
	case RT5659_SINE_GEN_CTRL_2:
	case RT5659_SINE_GEN_CTRL_3:
	case RT5659_HP_AMP_DET_CTRL_1:
	case RT5659_HP_AMP_DET_CTRL_2:
	case RT5659_SV_ZCD_1:
	case RT5659_SV_ZCD_2:
	case RT5659_IL_CMD_1:
	case RT5659_IL_CMD_2:
	case RT5659_IL_CMD_3:
	case RT5659_IL_CMD_4:
	case RT5659_4BTN_IL_CMD_1:
	case RT5659_4BTN_IL_CMD_2:
	case RT5659_4BTN_IL_CMD_3:
	case RT5659_PSV_IL_CMD_1:
	case RT5659_PSV_IL_CMD_2:
	case RT5659_ADC_STO1_HP_CTRL_1:
	case RT5659_ADC_STO1_HP_CTRL_2:
	case RT5659_ADC_MONO_HP_CTRL_1:
	case RT5659_ADC_MONO_HP_CTRL_2:
	case RT5659_AJD1_CTRL:
	case RT5659_AJD2_AJD3_CTRL:
	case RT5659_JD1_THD:
	case RT5659_JD2_THD:
	case RT5659_JD3_THD:
	case RT5659_JD_CTRL_1:
	case RT5659_JD_CTRL_2:
	case RT5659_JD_CTRL_3:
	case RT5659_JD_CTRL_4:
	case RT5659_DIG_MISC:
	case RT5659_DUMMY_2:
	case RT5659_DUMMY_3:
	case RT5659_VENDOR_ID:
	case RT5659_VENDOR_ID_1:
	case RT5659_DEVICE_ID:
	case RT5659_DAC_ADC_DIG_VOL:
	case RT5659_BIAS_CUR_CTRL_1:
	case RT5659_BIAS_CUR_CTRL_2:
	case RT5659_BIAS_CUR_CTRL_3:
	case RT5659_BIAS_CUR_CTRL_4:
	case RT5659_BIAS_CUR_CTRL_5:
	case RT5659_BIAS_CUR_CTRL_6:
	case RT5659_BIAS_CUR_CTRL_7:
	case RT5659_BIAS_CUR_CTRL_8:
	case RT5659_BIAS_CUR_CTRL_9:
	case RT5659_BIAS_CUR_CTRL_10:
	case RT5659_MEMORY_TEST:
	case RT5659_VREF_REC_OP_FB_CAP_CTRL:
	case RT5659_CLASSD_0:
	case RT5659_CLASSD_1:
	case RT5659_CLASSD_2:
	case RT5659_CLASSD_3:
	case RT5659_CLASSD_4:
	case RT5659_CLASSD_5:
	case RT5659_CLASSD_6:
	case RT5659_CLASSD_7:
	case RT5659_CLASSD_8:
	case RT5659_CLASSD_9:
	case RT5659_CLASSD_10:
	case RT5659_CHARGE_PUMP_1:
	case RT5659_CHARGE_PUMP_2:
	case RT5659_DIG_IN_CTRL_1:
	case RT5659_DIG_IN_CTRL_2:
	case RT5659_PAD_DRIVING_CTRL:
	case RT5659_SOFT_RAMP_DEPOP:
	case RT5659_PLL:
	case RT5659_CHOP_DAC:
	case RT5659_CHOP_ADC:
	case RT5659_CALIB_ADC_CTRL:
	case RT5659_SOFT_RAMP_DEPOP_DAC_CLK_CTRL:
	case RT5659_VOL_TEST:
	case RT5659_TEST_MODE_CTRL_1:
	case RT5659_TEST_MODE_CTRL_2:
	case RT5659_TEST_MODE_CTRL_3:
	case RT5659_TEST_MODE_CTRL_4:
	case RT5659_BASSBACK_CTRL:
	case RT5659_MP3_PLUS_CTRL_1:
	case RT5659_MP3_PLUS_CTRL_2:
	case RT5659_MP3_HPF_A1:
	case RT5659_MP3_HPF_A2:
	case RT5659_MP3_HPF_H0:
	case RT5659_MP3_LPF_H0:
	case RT5659_3D_SPK_CTRL:
	case RT5659_3D_SPK_COEF_1:
	case RT5659_3D_SPK_COEF_2:
	case RT5659_3D_SPK_COEF_3:
	case RT5659_3D_SPK_COEF_4:
	case RT5659_3D_SPK_COEF_5:
	case RT5659_3D_SPK_COEF_6:
	case RT5659_3D_SPK_COEF_7:
	case RT5659_STO_NG2_CTRL_1:
	case RT5659_STO_NG2_CTRL_2:
	case RT5659_STO_NG2_CTRL_3:
	case RT5659_STO_NG2_CTRL_4:
	case RT5659_STO_NG2_CTRL_5:
	case RT5659_STO_NG2_CTRL_6:
	case RT5659_STO_NG2_CTRL_7:
	case RT5659_STO_NG2_CTRL_8:
	case RT5659_MONO_NG2_CTRL_1:
	case RT5659_MONO_NG2_CTRL_2:
	case RT5659_MONO_NG2_CTRL_3:
	case RT5659_MONO_NG2_CTRL_4:
	case RT5659_MONO_NG2_CTRL_5:
	case RT5659_MONO_NG2_CTRL_6:
	case RT5659_MID_HP_AMP_DET:
	case RT5659_LOW_HP_AMP_DET:
	case RT5659_LDO_CTRL:
	case RT5659_HP_DECROSS_CTRL_1:
	case RT5659_HP_DECROSS_CTRL_2:
	case RT5659_HP_DECROSS_CTRL_3:
	case RT5659_HP_DECROSS_CTRL_4:
	case RT5659_HP_IMP_SENS_CTRL_1:
	case RT5659_HP_IMP_SENS_CTRL_2:
	case RT5659_HP_IMP_SENS_CTRL_3:
	case RT5659_HP_IMP_SENS_CTRL_4:
	case RT5659_HP_IMP_SENS_MAP_1:
	case RT5659_HP_IMP_SENS_MAP_2:
	case RT5659_HP_IMP_SENS_MAP_3:
	case RT5659_HP_IMP_SENS_MAP_4:
	case RT5659_HP_IMP_SENS_MAP_5:
	case RT5659_HP_IMP_SENS_MAP_6:
	case RT5659_HP_IMP_SENS_MAP_7:
	case RT5659_HP_IMP_SENS_MAP_8:
	case RT5659_HP_LOGIC_CTRL_1:
	case RT5659_HP_LOGIC_CTRL_2:
	case RT5659_HP_CALIB_CTRL_1:
	case RT5659_HP_CALIB_CTRL_2:
	case RT5659_HP_CALIB_CTRL_3:
	case RT5659_HP_CALIB_CTRL_4:
	case RT5659_HP_CALIB_CTRL_5:
	case RT5659_HP_CALIB_CTRL_6:
	case RT5659_HP_CALIB_CTRL_7:
	case RT5659_HP_CALIB_CTRL_9:
	case RT5659_HP_CALIB_CTRL_10:
	case RT5659_HP_CALIB_CTRL_11:
	case RT5659_HP_CALIB_STA_1:
	case RT5659_HP_CALIB_STA_2:
	case RT5659_HP_CALIB_STA_3:
	case RT5659_HP_CALIB_STA_4:
	case RT5659_HP_CALIB_STA_5:
	case RT5659_HP_CALIB_STA_6:
	case RT5659_HP_CALIB_STA_7:
	case RT5659_HP_CALIB_STA_8:
	case RT5659_HP_CALIB_STA_9:
	case RT5659_MONO_AMP_CALIB_CTRL_1:
	case RT5659_MONO_AMP_CALIB_CTRL_2:
	case RT5659_MONO_AMP_CALIB_CTRL_3:
	case RT5659_MONO_AMP_CALIB_CTRL_4:
	case RT5659_MONO_AMP_CALIB_CTRL_5:
	case RT5659_MONO_AMP_CALIB_STA_1:
	case RT5659_MONO_AMP_CALIB_STA_2:
	case RT5659_MONO_AMP_CALIB_STA_3:
	case RT5659_MONO_AMP_CALIB_STA_4:
	case RT5659_SPK_PWR_LMT_CTRL_1:
	case RT5659_SPK_PWR_LMT_CTRL_2:
	case RT5659_SPK_PWR_LMT_CTRL_3:
	case RT5659_SPK_PWR_LMT_STA_1:
	case RT5659_SPK_PWR_LMT_STA_2:
	case RT5659_SPK_PWR_LMT_STA_3:
	case RT5659_SPK_PWR_LMT_STA_4:
	case RT5659_SPK_PWR_LMT_STA_5:
	case RT5659_SPK_PWR_LMT_STA_6:
	case RT5659_FLEX_SPK_BST_CTRL_1:
	case RT5659_FLEX_SPK_BST_CTRL_2:
	case RT5659_FLEX_SPK_BST_CTRL_3:
	case RT5659_FLEX_SPK_BST_CTRL_4:
	case RT5659_SPK_EX_LMT_CTRL_1:
	case RT5659_SPK_EX_LMT_CTRL_2:
	case RT5659_SPK_EX_LMT_CTRL_3:
	case RT5659_SPK_EX_LMT_CTRL_4:
	case RT5659_SPK_EX_LMT_CTRL_5:
	case RT5659_SPK_EX_LMT_CTRL_6:
	case RT5659_SPK_EX_LMT_CTRL_7:
	case RT5659_ADJ_HPF_CTRL_1:
	case RT5659_ADJ_HPF_CTRL_2:
	case RT5659_SPK_DC_CAILB_CTRL_1:
	case RT5659_SPK_DC_CAILB_CTRL_2:
	case RT5659_SPK_DC_CAILB_CTRL_3:
	case RT5659_SPK_DC_CAILB_CTRL_4:
	case RT5659_SPK_DC_CAILB_CTRL_5:
	case RT5659_SPK_DC_CAILB_STA_1:
	case RT5659_SPK_DC_CAILB_STA_2:
	case RT5659_SPK_DC_CAILB_STA_3:
	case RT5659_SPK_DC_CAILB_STA_4:
	case RT5659_SPK_DC_CAILB_STA_5:
	case RT5659_SPK_DC_CAILB_STA_6:
	case RT5659_SPK_DC_CAILB_STA_7:
	case RT5659_SPK_DC_CAILB_STA_8:
	case RT5659_SPK_DC_CAILB_STA_9:
	case RT5659_SPK_DC_CAILB_STA_10:
	case RT5659_SPK_VDD_STA_1:
	case RT5659_SPK_VDD_STA_2:
	case RT5659_SPK_DC_DET_CTRL_1:
	case RT5659_SPK_DC_DET_CTRL_2:
	case RT5659_SPK_DC_DET_CTRL_3:
	case RT5659_PURE_DC_DET_CTRL_1:
	case RT5659_PURE_DC_DET_CTRL_2:
	case RT5659_DUMMY_4:
	case RT5659_DUMMY_5:
	case RT5659_DUMMY_6:
	case RT5659_DRC1_CTRL_1:
	case RT5659_DRC1_CTRL_2:
	case RT5659_DRC1_CTRL_3:
	case RT5659_DRC1_CTRL_4:
	case RT5659_DRC1_CTRL_5:
	case RT5659_DRC1_CTRL_6:
	case RT5659_DRC1_HARD_LMT_CTRL_1:
	case RT5659_DRC1_HARD_LMT_CTRL_2:
	case RT5659_DRC2_CTRL_1:
	case RT5659_DRC2_CTRL_2:
	case RT5659_DRC2_CTRL_3:
	case RT5659_DRC2_CTRL_4:
	case RT5659_DRC2_CTRL_5:
	case RT5659_DRC2_CTRL_6:
	case RT5659_DRC2_HARD_LMT_CTRL_1:
	case RT5659_DRC2_HARD_LMT_CTRL_2:
	case RT5659_DRC1_PRIV_1:
	case RT5659_DRC1_PRIV_2:
	case RT5659_DRC1_PRIV_3:
	case RT5659_DRC1_PRIV_4:
	case RT5659_DRC1_PRIV_5:
	case RT5659_DRC1_PRIV_6:
	case RT5659_DRC1_PRIV_7:
	case RT5659_DRC2_PRIV_1:
	case RT5659_DRC2_PRIV_2:
	case RT5659_DRC2_PRIV_3:
	case RT5659_DRC2_PRIV_4:
	case RT5659_DRC2_PRIV_5:
	case RT5659_DRC2_PRIV_6:
	case RT5659_DRC2_PRIV_7:
	case RT5659_MULTI_DRC_CTRL:
	case RT5659_CROSS_OVER_1:
	case RT5659_CROSS_OVER_2:
	case RT5659_CROSS_OVER_3:
	case RT5659_CROSS_OVER_4:
	case RT5659_CROSS_OVER_5:
	case RT5659_CROSS_OVER_6:
	case RT5659_CROSS_OVER_7:
	case RT5659_CROSS_OVER_8:
	case RT5659_CROSS_OVER_9:
	case RT5659_CROSS_OVER_10:
	case RT5659_ALC_PGA_CTRL_1:
	case RT5659_ALC_PGA_CTRL_2:
	case RT5659_ALC_PGA_CTRL_3:
	case RT5659_ALC_PGA_CTRL_4:
	case RT5659_ALC_PGA_CTRL_5:
	case RT5659_ALC_PGA_CTRL_6:
	case RT5659_ALC_PGA_CTRL_7:
	case RT5659_ALC_PGA_CTRL_8:
	case RT5659_ALC_PGA_STA_1:
	case RT5659_ALC_PGA_STA_2:
	case RT5659_ALC_PGA_STA_3:
	case RT5659_DAC_L_EQ_PRE_VOL:
	case RT5659_DAC_R_EQ_PRE_VOL:
	case RT5659_DAC_L_EQ_POST_VOL:
	case RT5659_DAC_R_EQ_POST_VOL:
	case RT5659_DAC_L_EQ_LPF1_A1:
	case RT5659_DAC_L_EQ_LPF1_H0:
	case RT5659_DAC_R_EQ_LPF1_A1:
	case RT5659_DAC_R_EQ_LPF1_H0:
	case RT5659_DAC_L_EQ_BPF2_A1:
	case RT5659_DAC_L_EQ_BPF2_A2:
	case RT5659_DAC_L_EQ_BPF2_H0:
	case RT5659_DAC_R_EQ_BPF2_A1:
	case RT5659_DAC_R_EQ_BPF2_A2:
	case RT5659_DAC_R_EQ_BPF2_H0:
	case RT5659_DAC_L_EQ_BPF3_A1:
	case RT5659_DAC_L_EQ_BPF3_A2:
	case RT5659_DAC_L_EQ_BPF3_H0:
	case RT5659_DAC_R_EQ_BPF3_A1:
	case RT5659_DAC_R_EQ_BPF3_A2:
	case RT5659_DAC_R_EQ_BPF3_H0:
	case RT5659_DAC_L_EQ_BPF4_A1:
	case RT5659_DAC_L_EQ_BPF4_A2:
	case RT5659_DAC_L_EQ_BPF4_H0:
	case RT5659_DAC_R_EQ_BPF4_A1:
	case RT5659_DAC_R_EQ_BPF4_A2:
	case RT5659_DAC_R_EQ_BPF4_H0:
	case RT5659_DAC_L_EQ_HPF1_A1:
	case RT5659_DAC_L_EQ_HPF1_H0:
	case RT5659_DAC_R_EQ_HPF1_A1:
	case RT5659_DAC_R_EQ_HPF1_H0:
	case RT5659_DAC_L_EQ_HPF2_A1:
	case RT5659_DAC_L_EQ_HPF2_A2:
	case RT5659_DAC_L_EQ_HPF2_H0:
	case RT5659_DAC_R_EQ_HPF2_A1:
	case RT5659_DAC_R_EQ_HPF2_A2:
	case RT5659_DAC_R_EQ_HPF2_H0:
	case RT5659_DAC_L_BI_EQ_BPF1_H0_1:
	case RT5659_DAC_L_BI_EQ_BPF1_H0_2:
	case RT5659_DAC_L_BI_EQ_BPF1_B1_1:
	case RT5659_DAC_L_BI_EQ_BPF1_B1_2:
	case RT5659_DAC_L_BI_EQ_BPF1_B2_1:
	case RT5659_DAC_L_BI_EQ_BPF1_B2_2:
	case RT5659_DAC_L_BI_EQ_BPF1_A1_1:
	case RT5659_DAC_L_BI_EQ_BPF1_A1_2:
	case RT5659_DAC_L_BI_EQ_BPF1_A2_1:
	case RT5659_DAC_L_BI_EQ_BPF1_A2_2:
	case RT5659_DAC_R_BI_EQ_BPF1_H0_1:
	case RT5659_DAC_R_BI_EQ_BPF1_H0_2:
	case RT5659_DAC_R_BI_EQ_BPF1_B1_1:
	case RT5659_DAC_R_BI_EQ_BPF1_B1_2:
	case RT5659_DAC_R_BI_EQ_BPF1_B2_1:
	case RT5659_DAC_R_BI_EQ_BPF1_B2_2:
	case RT5659_DAC_R_BI_EQ_BPF1_A1_1:
	case RT5659_DAC_R_BI_EQ_BPF1_A1_2:
	case RT5659_DAC_R_BI_EQ_BPF1_A2_1:
	case RT5659_DAC_R_BI_EQ_BPF1_A2_2:
	case RT5659_ADC_L_EQ_LPF1_A1:
	case RT5659_ADC_R_EQ_LPF1_A1:
	case RT5659_ADC_L_EQ_LPF1_H0:
	case RT5659_ADC_R_EQ_LPF1_H0:
	case RT5659_ADC_L_EQ_BPF1_A1:
	case RT5659_ADC_R_EQ_BPF1_A1:
	case RT5659_ADC_L_EQ_BPF1_A2:
	case RT5659_ADC_R_EQ_BPF1_A2:
	case RT5659_ADC_L_EQ_BPF1_H0:
	case RT5659_ADC_R_EQ_BPF1_H0:
	case RT5659_ADC_L_EQ_BPF2_A1:
	case RT5659_ADC_R_EQ_BPF2_A1:
	case RT5659_ADC_L_EQ_BPF2_A2:
	case RT5659_ADC_R_EQ_BPF2_A2:
	case RT5659_ADC_L_EQ_BPF2_H0:
	case RT5659_ADC_R_EQ_BPF2_H0:
	case RT5659_ADC_L_EQ_BPF3_A1:
	case RT5659_ADC_R_EQ_BPF3_A1:
	case RT5659_ADC_L_EQ_BPF3_A2:
	case RT5659_ADC_R_EQ_BPF3_A2:
	case RT5659_ADC_L_EQ_BPF3_H0:
	case RT5659_ADC_R_EQ_BPF3_H0:
	case RT5659_ADC_L_EQ_BPF4_A1:
	case RT5659_ADC_R_EQ_BPF4_A1:
	case RT5659_ADC_L_EQ_BPF4_A2:
	case RT5659_ADC_R_EQ_BPF4_A2:
	case RT5659_ADC_L_EQ_BPF4_H0:
	case RT5659_ADC_R_EQ_BPF4_H0:
	case RT5659_ADC_L_EQ_HPF1_A1:
	case RT5659_ADC_R_EQ_HPF1_A1:
	case RT5659_ADC_L_EQ_HPF1_H0:
	case RT5659_ADC_R_EQ_HPF1_H0:
	case RT5659_ADC_L_EQ_PRE_VOL:
	case RT5659_ADC_R_EQ_PRE_VOL:
	case RT5659_ADC_L_EQ_POST_VOL:
	case RT5659_ADC_R_EQ_POST_VOL:
		return true;
	default:
		return false;
	}
}

static const DECLARE_TLV_DB_SCALE(hp_vol_tlv, -2325, 75, 0);
static const DECLARE_TLV_DB_SCALE(out_vol_tlv, -4650, 150, 0);
static const DECLARE_TLV_DB_SCALE(dac_vol_tlv, -65625, 375, 0);
static const DECLARE_TLV_DB_SCALE(in_vol_tlv, -3450, 150, 0);
static const DECLARE_TLV_DB_SCALE(adc_vol_tlv, -17625, 375, 0);
static const DECLARE_TLV_DB_SCALE(adc_bst_tlv, 0, 1200, 0);
static const DECLARE_TLV_DB_SCALE(in_bst_tlv, -1200, 75, 0);

/* Interface data select */
static const char * const rt5659_data_select[] = {
	"L/R", "R/L", "L/L", "R/R"
};

static SOC_ENUM_SINGLE_DECL(rt5659_if1_01_adc_enum,
	RT5659_TDM_CTRL_2, RT5659_DS_ADC_SLOT01_SFT, rt5659_data_select);

static SOC_ENUM_SINGLE_DECL(rt5659_if1_23_adc_enum,
	RT5659_TDM_CTRL_2, RT5659_DS_ADC_SLOT23_SFT, rt5659_data_select);

static SOC_ENUM_SINGLE_DECL(rt5659_if1_45_adc_enum,
	RT5659_TDM_CTRL_2, RT5659_DS_ADC_SLOT45_SFT, rt5659_data_select);

static SOC_ENUM_SINGLE_DECL(rt5659_if1_67_adc_enum,
	RT5659_TDM_CTRL_2, RT5659_DS_ADC_SLOT67_SFT, rt5659_data_select);

static SOC_ENUM_SINGLE_DECL(rt5659_if2_dac_enum,
	RT5659_DIG_INF23_DATA, RT5659_IF2_DAC_SEL_SFT, rt5659_data_select);

static SOC_ENUM_SINGLE_DECL(rt5659_if2_adc_enum,
	RT5659_DIG_INF23_DATA, RT5659_IF2_ADC_SEL_SFT, rt5659_data_select);

static SOC_ENUM_SINGLE_DECL(rt5659_if3_dac_enum,
	RT5659_DIG_INF23_DATA, RT5659_IF3_DAC_SEL_SFT, rt5659_data_select);

static SOC_ENUM_SINGLE_DECL(rt5659_if3_adc_enum,
	RT5659_DIG_INF23_DATA, RT5659_IF3_ADC_SEL_SFT, rt5659_data_select);

static const struct snd_kcontrol_new rt5659_if1_01_adc_swap_mux =
	SOC_DAPM_ENUM("IF1 01 ADC Swap Source", rt5659_if1_01_adc_enum);

static const struct snd_kcontrol_new rt5659_if1_23_adc_swap_mux =
	SOC_DAPM_ENUM("IF1 23 ADC1 Swap Source", rt5659_if1_23_adc_enum);

static const struct snd_kcontrol_new rt5659_if1_45_adc_swap_mux =
	SOC_DAPM_ENUM("IF1 45 ADC1 Swap Source", rt5659_if1_45_adc_enum);

static const struct snd_kcontrol_new rt5659_if1_67_adc_swap_mux =
	SOC_DAPM_ENUM("IF1 67 ADC1 Swap Source", rt5659_if1_67_adc_enum);

static const struct snd_kcontrol_new rt5659_if2_dac_swap_mux =
	SOC_DAPM_ENUM("IF2 DAC Swap Source", rt5659_if2_dac_enum);

static const struct snd_kcontrol_new rt5659_if2_adc_swap_mux =
	SOC_DAPM_ENUM("IF2 ADC Swap Source", rt5659_if2_adc_enum);

static const struct snd_kcontrol_new rt5659_if3_dac_swap_mux =
	SOC_DAPM_ENUM("IF3 DAC Swap Source", rt5659_if3_dac_enum);

static const struct snd_kcontrol_new rt5659_if3_adc_swap_mux =
	SOC_DAPM_ENUM("IF3 ADC Swap Source", rt5659_if3_adc_enum);

static int rt5659_hp_vol_put(struct snd_kcontrol *kcontrol,
		struct snd_ctl_elem_value *ucontrol)
{
	struct snd_soc_component *component = snd_soc_kcontrol_component(kcontrol);
	int ret = snd_soc_put_volsw(kcontrol, ucontrol);

	if (snd_soc_component_read(component, RT5659_STO_NG2_CTRL_1) & RT5659_NG2_EN) {
		snd_soc_component_update_bits(component, RT5659_STO_NG2_CTRL_1,
			RT5659_NG2_EN_MASK, RT5659_NG2_DIS);
		snd_soc_component_update_bits(component, RT5659_STO_NG2_CTRL_1,
			RT5659_NG2_EN_MASK, RT5659_NG2_EN);
	}

	return ret;
}

static void rt5659_enable_push_button_irq(struct snd_soc_component *component,
	bool enable)
{
	struct snd_soc_dapm_context *dapm = snd_soc_component_get_dapm(component);

	if (enable) {
		snd_soc_component_write(component, RT5659_4BTN_IL_CMD_1, 0x000b);

		/* MICBIAS1 and Mic Det Power for button detect*/
		snd_soc_dapm_force_enable_pin(dapm, "MICBIAS1");
		snd_soc_dapm_force_enable_pin(dapm,
			"Mic Det Power");
		snd_soc_dapm_sync(dapm);

		snd_soc_component_update_bits(component, RT5659_PWR_ANLG_2,
			RT5659_PWR_MB1, RT5659_PWR_MB1);
		snd_soc_component_update_bits(component, RT5659_PWR_VOL,
			RT5659_PWR_MIC_DET, RT5659_PWR_MIC_DET);

		snd_soc_component_update_bits(component, RT5659_IRQ_CTRL_2,
				RT5659_IL_IRQ_MASK, RT5659_IL_IRQ_EN);
		snd_soc_component_update_bits(component, RT5659_4BTN_IL_CMD_2,
				RT5659_4BTN_IL_MASK, RT5659_4BTN_IL_EN);
	} else {
		snd_soc_component_update_bits(component, RT5659_4BTN_IL_CMD_2,
				RT5659_4BTN_IL_MASK, RT5659_4BTN_IL_DIS);
		snd_soc_component_update_bits(component, RT5659_IRQ_CTRL_2,
				RT5659_IL_IRQ_MASK, RT5659_IL_IRQ_DIS);
		/* MICBIAS1 and Mic Det Power for button detect*/
		snd_soc_dapm_disable_pin(dapm, "MICBIAS1");
		snd_soc_dapm_disable_pin(dapm, "Mic Det Power");
		snd_soc_dapm_sync(dapm);
	}
}

/**
 * rt5659_headset_detect - Detect headset.
 * @component: SoC audio component device.
 * @jack_insert: Jack insert or not.
 *
 * Detect whether is headset or not when jack inserted.
 *
 * Returns detect status.
 */

static int rt5659_headset_detect(struct snd_soc_component *component, int jack_insert)
{
	struct snd_soc_dapm_context *dapm = snd_soc_component_get_dapm(component);
	int val, i = 0, sleep_time[5] = {300, 150, 100, 50, 30};
	int reg_63;

	struct rt5659_priv *rt5659 = snd_soc_component_get_drvdata(component);

	if (jack_insert) {
		snd_soc_dapm_force_enable_pin(dapm,
			"Mic Det Power");
		snd_soc_dapm_sync(dapm);
		reg_63 = snd_soc_component_read(component, RT5659_PWR_ANLG_1);

		snd_soc_component_update_bits(component, RT5659_PWR_ANLG_1,
			RT5659_PWR_VREF2 | RT5659_PWR_MB,
			RT5659_PWR_VREF2 | RT5659_PWR_MB);
		msleep(20);
		snd_soc_component_update_bits(component, RT5659_PWR_ANLG_1,
			RT5659_PWR_FV2, RT5659_PWR_FV2);

		snd_soc_component_write(component, RT5659_EJD_CTRL_2, 0x4160);
		snd_soc_component_update_bits(component, RT5659_EJD_CTRL_1,
			0x20, 0x0);
		msleep(20);
		snd_soc_component_update_bits(component, RT5659_EJD_CTRL_1,
			0x20, 0x20);

		while (i < 5) {
			msleep(sleep_time[i]);
			val = snd_soc_component_read(component, RT5659_EJD_CTRL_2) & 0x0003;
			i++;
			if (val == 0x1 || val == 0x2 || val == 0x3)
				break;
		}

		switch (val) {
		case 1:
			rt5659->jack_type = SND_JACK_HEADSET;
			rt5659_enable_push_button_irq(component, true);
			break;
		default:
			snd_soc_component_write(component, RT5659_PWR_ANLG_1, reg_63);
			rt5659->jack_type = SND_JACK_HEADPHONE;
			snd_soc_dapm_disable_pin(dapm, "Mic Det Power");
			snd_soc_dapm_sync(dapm);
			break;
		}
	} else {
		snd_soc_dapm_disable_pin(dapm, "Mic Det Power");
		snd_soc_dapm_sync(dapm);
		if (rt5659->jack_type == SND_JACK_HEADSET)
			rt5659_enable_push_button_irq(component, false);
		rt5659->jack_type = 0;
	}

	dev_dbg(component->dev, "jack_type = %d\n", rt5659->jack_type);
	return rt5659->jack_type;
}

static int rt5659_button_detect(struct snd_soc_component *component)
{
	int btn_type, val;

	val = snd_soc_component_read(component, RT5659_4BTN_IL_CMD_1);
	btn_type = val & 0xfff0;
	snd_soc_component_write(component, RT5659_4BTN_IL_CMD_1, val);

	return btn_type;
}

static irqreturn_t rt5659_irq(int irq, void *data)
{
	struct rt5659_priv *rt5659 = data;

	queue_delayed_work(system_power_efficient_wq,
			   &rt5659->jack_detect_work, msecs_to_jiffies(250));

	return IRQ_HANDLED;
}

int rt5659_set_jack_detect(struct snd_soc_component *component,
	struct snd_soc_jack *hs_jack)
{
	struct rt5659_priv *rt5659 = snd_soc_component_get_drvdata(component);

	rt5659->hs_jack = hs_jack;

	rt5659_irq(0, rt5659);

	return 0;
}
EXPORT_SYMBOL_GPL(rt5659_set_jack_detect);

static void rt5659_jack_detect_work(struct work_struct *work)
{
	struct rt5659_priv *rt5659 =
		container_of(work, struct rt5659_priv, jack_detect_work.work);
	int val, btn_type, report = 0;

	if (!rt5659->component)
		return;

	val = snd_soc_component_read(rt5659->component, RT5659_INT_ST_1) & 0x0080;
	if (!val) {
		/* jack in */
		if (rt5659->jack_type == 0) {
			/* jack was out, report jack type */
			report = rt5659_headset_detect(rt5659->component, 1);
		} else {
			/* jack is already in, report button event */
			report = SND_JACK_HEADSET;
			btn_type = rt5659_button_detect(rt5659->component);
			/**
			 * rt5659 can report three kinds of button behavior,
			 * one click, double click and hold. However,
			 * currently we will report button pressed/released
			 * event. So all the three button behaviors are
			 * treated as button pressed.
			 */
			switch (btn_type) {
			case 0x8000:
			case 0x4000:
			case 0x2000:
				report |= SND_JACK_BTN_0;
				break;
			case 0x1000:
			case 0x0800:
			case 0x0400:
				report |= SND_JACK_BTN_1;
				break;
			case 0x0200:
			case 0x0100:
			case 0x0080:
				report |= SND_JACK_BTN_2;
				break;
			case 0x0040:
			case 0x0020:
			case 0x0010:
				report |= SND_JACK_BTN_3;
				break;
			case 0x0000: /* unpressed */
				break;
			default:
				btn_type = 0;
				dev_err(rt5659->component->dev,
					"Unexpected button code 0x%04x\n",
					btn_type);
				break;
			}

			/* button release or spurious interrput*/
			if (btn_type == 0)
				report =  rt5659->jack_type;
		}
	} else {
		/* jack out */
		report = rt5659_headset_detect(rt5659->component, 0);
	}

	snd_soc_jack_report(rt5659->hs_jack, report, SND_JACK_HEADSET |
			    SND_JACK_BTN_0 | SND_JACK_BTN_1 |
			    SND_JACK_BTN_2 | SND_JACK_BTN_3);
}

static void rt5659_jack_detect_intel_hd_header(struct work_struct *work)
{
	struct rt5659_priv *rt5659 =
		container_of(work, struct rt5659_priv, jack_detect_work.work);
	unsigned int value;
	bool hp_flag, mic_flag;

	if (!rt5659->hs_jack)
		return;

	/* headphone jack */
	regmap_read(rt5659->regmap, RT5659_GPIO_STA, &value);
	hp_flag = (!(value & 0x8)) ? true : false;

	if (hp_flag != rt5659->hda_hp_plugged) {
		rt5659->hda_hp_plugged = hp_flag;

		if (hp_flag) {
			regmap_update_bits(rt5659->regmap, RT5659_IRQ_CTRL_1,
				0x10, 0x0);
			rt5659->jack_type |= SND_JACK_HEADPHONE;
		} else {
			regmap_update_bits(rt5659->regmap, RT5659_IRQ_CTRL_1,
				0x10, 0x10);
			rt5659->jack_type = rt5659->jack_type &
				(~SND_JACK_HEADPHONE);
		}

		snd_soc_jack_report(rt5659->hs_jack, rt5659->jack_type,
			SND_JACK_HEADPHONE);
	}

	/* mic jack */
	regmap_read(rt5659->regmap, RT5659_4BTN_IL_CMD_1, &value);
	regmap_write(rt5659->regmap, RT5659_4BTN_IL_CMD_1, value);
	mic_flag = (value & 0x2000) ? true : false;

	if (mic_flag != rt5659->hda_mic_plugged) {
		rt5659->hda_mic_plugged = mic_flag;
		if (mic_flag) {
			regmap_update_bits(rt5659->regmap, RT5659_IRQ_CTRL_2,
				0x2, 0x2);
			rt5659->jack_type |= SND_JACK_MICROPHONE;
		} else {
			regmap_update_bits(rt5659->regmap, RT5659_IRQ_CTRL_2,
				0x2, 0x0);
			rt5659->jack_type = rt5659->jack_type
				& (~SND_JACK_MICROPHONE);
		}

		snd_soc_jack_report(rt5659->hs_jack, rt5659->jack_type,
			SND_JACK_MICROPHONE);
	}
}

static const struct snd_kcontrol_new rt5659_snd_controls[] = {
	/* Speaker Output Volume */
	SOC_DOUBLE_TLV("Speaker Playback Volume", RT5659_SPO_VOL,
		RT5659_L_VOL_SFT, RT5659_R_VOL_SFT, 39, 1, out_vol_tlv),

	/* Headphone Output Volume */
	SOC_DOUBLE_R_EXT_TLV("Headphone Playback Volume", RT5659_HPL_GAIN,
		RT5659_HPR_GAIN, RT5659_G_HP_SFT, 31, 1, snd_soc_get_volsw,
		rt5659_hp_vol_put, hp_vol_tlv),

	/* Mono Output Volume */
	SOC_SINGLE_TLV("Mono Playback Volume", RT5659_MONO_OUT,
		RT5659_L_VOL_SFT, 39, 1, out_vol_tlv),

	/* Output Volume */
	SOC_DOUBLE_TLV("OUT Playback Volume", RT5659_LOUT,
		RT5659_L_VOL_SFT, RT5659_R_VOL_SFT, 39, 1, out_vol_tlv),

	/* DAC Digital Volume */
	SOC_DOUBLE_TLV("DAC1 Playback Volume", RT5659_DAC1_DIG_VOL,
		RT5659_L_VOL_SFT, RT5659_R_VOL_SFT, 175, 0, dac_vol_tlv),
	SOC_DOUBLE("DAC1 Playback Switch", RT5659_AD_DA_MIXER,
		RT5659_M_DAC1_L_SFT, RT5659_M_DAC1_R_SFT, 1, 1),

	SOC_DOUBLE_TLV("DAC2 Playback Volume", RT5659_DAC2_DIG_VOL,
		RT5659_L_VOL_SFT, RT5659_R_VOL_SFT, 175, 0, dac_vol_tlv),
	SOC_DOUBLE("DAC2 Playback Switch", RT5659_DAC_CTRL,
		RT5659_M_DAC2_L_VOL_SFT, RT5659_M_DAC2_R_VOL_SFT, 1, 1),

	/* IN1/IN2/IN3/IN4 Volume */
	SOC_SINGLE_TLV("IN1 Boost Volume", RT5659_IN1_IN2,
		RT5659_BST1_SFT, 69, 0, in_bst_tlv),
	SOC_SINGLE_TLV("IN2 Boost Volume", RT5659_IN1_IN2,
		RT5659_BST2_SFT, 69, 0, in_bst_tlv),
	SOC_SINGLE_TLV("IN3 Boost Volume", RT5659_IN3_IN4,
		RT5659_BST3_SFT, 69, 0, in_bst_tlv),
	SOC_SINGLE_TLV("IN4 Boost Volume", RT5659_IN3_IN4,
		RT5659_BST4_SFT, 69, 0, in_bst_tlv),

	/* INL/INR Volume Control */
	SOC_DOUBLE_TLV("IN Capture Volume", RT5659_INL1_INR1_VOL,
		RT5659_INL_VOL_SFT, RT5659_INR_VOL_SFT, 31, 1, in_vol_tlv),

	/* ADC Digital Volume Control */
	SOC_DOUBLE("STO1 ADC Capture Switch", RT5659_STO1_ADC_DIG_VOL,
		RT5659_L_MUTE_SFT, RT5659_R_MUTE_SFT, 1, 1),
	SOC_DOUBLE_TLV("STO1 ADC Capture Volume", RT5659_STO1_ADC_DIG_VOL,
		RT5659_L_VOL_SFT, RT5659_R_VOL_SFT, 127, 0, adc_vol_tlv),
	SOC_DOUBLE("Mono ADC Capture Switch", RT5659_MONO_ADC_DIG_VOL,
		RT5659_L_MUTE_SFT, RT5659_R_MUTE_SFT, 1, 1),
	SOC_DOUBLE_TLV("Mono ADC Capture Volume", RT5659_MONO_ADC_DIG_VOL,
		RT5659_L_VOL_SFT, RT5659_R_VOL_SFT, 127, 0, adc_vol_tlv),
	SOC_DOUBLE("STO2 ADC Capture Switch", RT5659_STO2_ADC_DIG_VOL,
		RT5659_L_MUTE_SFT, RT5659_R_MUTE_SFT, 1, 1),
	SOC_DOUBLE_TLV("STO2 ADC Capture Volume", RT5659_STO2_ADC_DIG_VOL,
		RT5659_L_VOL_SFT, RT5659_R_VOL_SFT, 127, 0, adc_vol_tlv),

	/* ADC Boost Volume Control */
	SOC_DOUBLE_TLV("STO1 ADC Boost Gain Volume", RT5659_STO1_BOOST,
		RT5659_STO1_ADC_L_BST_SFT, RT5659_STO1_ADC_R_BST_SFT,
		3, 0, adc_bst_tlv),

	SOC_DOUBLE_TLV("Mono ADC Boost Gain Volume", RT5659_MONO_BOOST,
		RT5659_MONO_ADC_L_BST_SFT, RT5659_MONO_ADC_R_BST_SFT,
		3, 0, adc_bst_tlv),

	SOC_DOUBLE_TLV("STO2 ADC Boost Gain Volume", RT5659_STO2_BOOST,
		RT5659_STO2_ADC_L_BST_SFT, RT5659_STO2_ADC_R_BST_SFT,
		3, 0, adc_bst_tlv),

	SOC_SINGLE("DAC IF1 DAC1 L Data Switch", RT5659_TDM_CTRL_4, 12, 7, 0),
	SOC_SINGLE("DAC IF1 DAC1 R Data Switch", RT5659_TDM_CTRL_4, 8, 7, 0),
	SOC_SINGLE("DAC IF1 DAC2 L Data Switch", RT5659_TDM_CTRL_4, 4, 7, 0),
	SOC_SINGLE("DAC IF1 DAC2 R Data Switch", RT5659_TDM_CTRL_4, 0, 7, 0),
};

/**
 * set_dmic_clk - Set parameter of dmic.
 *
 * @w: DAPM widget.
 * @kcontrol: The kcontrol of this widget.
 * @event: Event id.
 *
 * Choose dmic clock between 1MHz and 3MHz.
 * It is better for clock to approximate 3MHz.
 */
static int set_dmic_clk(struct snd_soc_dapm_widget *w,
	struct snd_kcontrol *kcontrol, int event)
{
	struct snd_soc_component *component = snd_soc_dapm_to_component(w->dapm);
	struct rt5659_priv *rt5659 = snd_soc_component_get_drvdata(component);
	int pd, idx;

	pd = rl6231_get_pre_div(rt5659->regmap,
		RT5659_ADDA_CLK_1, RT5659_I2S_PD1_SFT);
	idx = rl6231_calc_dmic_clk(rt5659->sysclk / pd);

	if (idx < 0)
		dev_err(component->dev, "Failed to set DMIC clock\n");
	else {
		snd_soc_component_update_bits(component, RT5659_DMIC_CTRL_1,
			RT5659_DMIC_CLK_MASK, idx << RT5659_DMIC_CLK_SFT);
	}
	return idx;
}

static int set_adc1_clk(struct snd_soc_dapm_widget *w,
	struct snd_kcontrol *kcontrol, int event)
{
	struct snd_soc_component *component = snd_soc_dapm_to_component(w->dapm);

	switch (event) {
	case SND_SOC_DAPM_POST_PMU:
		snd_soc_component_update_bits(component, RT5659_CHOP_ADC,
			RT5659_CKXEN_ADC1_MASK | RT5659_CKGEN_ADC1_MASK,
			RT5659_CKXEN_ADC1_MASK | RT5659_CKGEN_ADC1_MASK);
		break;

	case SND_SOC_DAPM_PRE_PMD:
		snd_soc_component_update_bits(component, RT5659_CHOP_ADC,
			RT5659_CKXEN_ADC1_MASK | RT5659_CKGEN_ADC1_MASK, 0);
		break;

	default:
		return 0;
	}

	return 0;

}

static int set_adc2_clk(struct snd_soc_dapm_widget *w,
	struct snd_kcontrol *kcontrol, int event)
{
	struct snd_soc_component *component =
		snd_soc_dapm_to_component(w->dapm);

	switch (event) {
	case SND_SOC_DAPM_POST_PMU:
		snd_soc_component_update_bits(component, RT5659_CHOP_ADC,
			RT5659_CKXEN_ADC2_MASK | RT5659_CKGEN_ADC2_MASK,
			RT5659_CKXEN_ADC2_MASK | RT5659_CKGEN_ADC2_MASK);
		break;

	case SND_SOC_DAPM_PRE_PMD:
		snd_soc_component_update_bits(component, RT5659_CHOP_ADC,
			RT5659_CKXEN_ADC2_MASK | RT5659_CKGEN_ADC2_MASK, 0);
		break;

	default:
		return 0;
	}

	return 0;

}

static int rt5659_charge_pump_event(struct snd_soc_dapm_widget *w,
	struct snd_kcontrol *kcontrol, int event)
{
	struct snd_soc_component *component = snd_soc_dapm_to_component(w->dapm);

	switch (event) {
	case SND_SOC_DAPM_PRE_PMU:
		/* Depop */
		snd_soc_component_write(component, RT5659_DEPOP_1, 0x0009);
		break;
	case SND_SOC_DAPM_POST_PMD:
		snd_soc_component_write(component, RT5659_HP_CHARGE_PUMP_1, 0x0c16);
		break;
	default:
		return 0;
	}

	return 0;
}

static int is_sys_clk_from_pll(struct snd_soc_dapm_widget *w,
			 struct snd_soc_dapm_widget *sink)
{
	unsigned int val;
	struct snd_soc_component *component = snd_soc_dapm_to_component(w->dapm);

	val = snd_soc_component_read(component, RT5659_GLB_CLK);
	val &= RT5659_SCLK_SRC_MASK;
	if (val == RT5659_SCLK_SRC_PLL1)
		return 1;
	else
		return 0;
}

static int is_using_asrc(struct snd_soc_dapm_widget *w,
			 struct snd_soc_dapm_widget *sink)
{
	unsigned int reg, shift, val;
	struct snd_soc_component *component = snd_soc_dapm_to_component(w->dapm);

	switch (w->shift) {
	case RT5659_ADC_MONO_R_ASRC_SFT:
		reg = RT5659_ASRC_3;
		shift = RT5659_AD_MONO_R_T_SFT;
		break;
	case RT5659_ADC_MONO_L_ASRC_SFT:
		reg = RT5659_ASRC_3;
		shift = RT5659_AD_MONO_L_T_SFT;
		break;
	case RT5659_ADC_STO1_ASRC_SFT:
		reg = RT5659_ASRC_2;
		shift = RT5659_AD_STO1_T_SFT;
		break;
	case RT5659_DAC_MONO_R_ASRC_SFT:
		reg = RT5659_ASRC_2;
		shift = RT5659_DA_MONO_R_T_SFT;
		break;
	case RT5659_DAC_MONO_L_ASRC_SFT:
		reg = RT5659_ASRC_2;
		shift = RT5659_DA_MONO_L_T_SFT;
		break;
	case RT5659_DAC_STO_ASRC_SFT:
		reg = RT5659_ASRC_2;
		shift = RT5659_DA_STO_T_SFT;
		break;
	default:
		return 0;
	}

	val = (snd_soc_component_read(component, reg) >> shift) & 0xf;
	switch (val) {
	case 1:
	case 2:
	case 3:
		/* I2S_Pre_Div1 should be 1 in asrc mode */
		snd_soc_component_update_bits(component, RT5659_ADDA_CLK_1,
			RT5659_I2S_PD1_MASK, RT5659_I2S_PD1_2);
		return 1;
	default:
		return 0;
	}

}

/* Digital Mixer */
static const struct snd_kcontrol_new rt5659_sto1_adc_l_mix[] = {
	SOC_DAPM_SINGLE("ADC1 Switch", RT5659_STO1_ADC_MIXER,
			RT5659_M_STO1_ADC_L1_SFT, 1, 1),
	SOC_DAPM_SINGLE("ADC2 Switch", RT5659_STO1_ADC_MIXER,
			RT5659_M_STO1_ADC_L2_SFT, 1, 1),
};

static const struct snd_kcontrol_new rt5659_sto1_adc_r_mix[] = {
	SOC_DAPM_SINGLE("ADC1 Switch", RT5659_STO1_ADC_MIXER,
			RT5659_M_STO1_ADC_R1_SFT, 1, 1),
	SOC_DAPM_SINGLE("ADC2 Switch", RT5659_STO1_ADC_MIXER,
			RT5659_M_STO1_ADC_R2_SFT, 1, 1),
};

static const struct snd_kcontrol_new rt5659_mono_adc_l_mix[] = {
	SOC_DAPM_SINGLE("ADC1 Switch", RT5659_MONO_ADC_MIXER,
			RT5659_M_MONO_ADC_L1_SFT, 1, 1),
	SOC_DAPM_SINGLE("ADC2 Switch", RT5659_MONO_ADC_MIXER,
			RT5659_M_MONO_ADC_L2_SFT, 1, 1),
};

static const struct snd_kcontrol_new rt5659_mono_adc_r_mix[] = {
	SOC_DAPM_SINGLE("ADC1 Switch", RT5659_MONO_ADC_MIXER,
			RT5659_M_MONO_ADC_R1_SFT, 1, 1),
	SOC_DAPM_SINGLE("ADC2 Switch", RT5659_MONO_ADC_MIXER,
			RT5659_M_MONO_ADC_R2_SFT, 1, 1),
};

static const struct snd_kcontrol_new rt5659_dac_l_mix[] = {
	SOC_DAPM_SINGLE("Stereo ADC Switch", RT5659_AD_DA_MIXER,
			RT5659_M_ADCMIX_L_SFT, 1, 1),
	SOC_DAPM_SINGLE("DAC1 Switch", RT5659_AD_DA_MIXER,
			RT5659_M_DAC1_L_SFT, 1, 1),
};

static const struct snd_kcontrol_new rt5659_dac_r_mix[] = {
	SOC_DAPM_SINGLE("Stereo ADC Switch", RT5659_AD_DA_MIXER,
			RT5659_M_ADCMIX_R_SFT, 1, 1),
	SOC_DAPM_SINGLE("DAC1 Switch", RT5659_AD_DA_MIXER,
			RT5659_M_DAC1_R_SFT, 1, 1),
};

static const struct snd_kcontrol_new rt5659_sto_dac_l_mix[] = {
	SOC_DAPM_SINGLE("DAC L1 Switch", RT5659_STO_DAC_MIXER,
			RT5659_M_DAC_L1_STO_L_SFT, 1, 1),
	SOC_DAPM_SINGLE("DAC R1 Switch", RT5659_STO_DAC_MIXER,
			RT5659_M_DAC_R1_STO_L_SFT, 1, 1),
	SOC_DAPM_SINGLE("DAC L2 Switch", RT5659_STO_DAC_MIXER,
			RT5659_M_DAC_L2_STO_L_SFT, 1, 1),
	SOC_DAPM_SINGLE("DAC R2 Switch", RT5659_STO_DAC_MIXER,
			RT5659_M_DAC_R2_STO_L_SFT, 1, 1),
};

static const struct snd_kcontrol_new rt5659_sto_dac_r_mix[] = {
	SOC_DAPM_SINGLE("DAC L1 Switch", RT5659_STO_DAC_MIXER,
			RT5659_M_DAC_L1_STO_R_SFT, 1, 1),
	SOC_DAPM_SINGLE("DAC R1 Switch", RT5659_STO_DAC_MIXER,
			RT5659_M_DAC_R1_STO_R_SFT, 1, 1),
	SOC_DAPM_SINGLE("DAC L2 Switch", RT5659_STO_DAC_MIXER,
			RT5659_M_DAC_L2_STO_R_SFT, 1, 1),
	SOC_DAPM_SINGLE("DAC R2 Switch", RT5659_STO_DAC_MIXER,
			RT5659_M_DAC_R2_STO_R_SFT, 1, 1),
};

static const struct snd_kcontrol_new rt5659_mono_dac_l_mix[] = {
	SOC_DAPM_SINGLE("DAC L1 Switch", RT5659_MONO_DAC_MIXER,
			RT5659_M_DAC_L1_MONO_L_SFT, 1, 1),
	SOC_DAPM_SINGLE("DAC R1 Switch", RT5659_MONO_DAC_MIXER,
			RT5659_M_DAC_R1_MONO_L_SFT, 1, 1),
	SOC_DAPM_SINGLE("DAC L2 Switch", RT5659_MONO_DAC_MIXER,
			RT5659_M_DAC_L2_MONO_L_SFT, 1, 1),
	SOC_DAPM_SINGLE("DAC R2 Switch", RT5659_MONO_DAC_MIXER,
			RT5659_M_DAC_R2_MONO_L_SFT, 1, 1),
};

static const struct snd_kcontrol_new rt5659_mono_dac_r_mix[] = {
	SOC_DAPM_SINGLE("DAC L1 Switch", RT5659_MONO_DAC_MIXER,
			RT5659_M_DAC_L1_MONO_R_SFT, 1, 1),
	SOC_DAPM_SINGLE("DAC R1 Switch", RT5659_MONO_DAC_MIXER,
			RT5659_M_DAC_R1_MONO_R_SFT, 1, 1),
	SOC_DAPM_SINGLE("DAC L2 Switch", RT5659_MONO_DAC_MIXER,
			RT5659_M_DAC_L2_MONO_R_SFT, 1, 1),
	SOC_DAPM_SINGLE("DAC R2 Switch", RT5659_MONO_DAC_MIXER,
			RT5659_M_DAC_R2_MONO_R_SFT, 1, 1),
};

/* Analog Input Mixer */
static const struct snd_kcontrol_new rt5659_rec1_l_mix[] = {
	SOC_DAPM_SINGLE("SPKVOLL Switch", RT5659_REC1_L2_MIXER,
			RT5659_M_SPKVOLL_RM1_L_SFT, 1, 1),
	SOC_DAPM_SINGLE("INL Switch", RT5659_REC1_L2_MIXER,
			RT5659_M_INL_RM1_L_SFT, 1, 1),
	SOC_DAPM_SINGLE("BST4 Switch", RT5659_REC1_L2_MIXER,
			RT5659_M_BST4_RM1_L_SFT, 1, 1),
	SOC_DAPM_SINGLE("BST3 Switch", RT5659_REC1_L2_MIXER,
			RT5659_M_BST3_RM1_L_SFT, 1, 1),
	SOC_DAPM_SINGLE("BST2 Switch", RT5659_REC1_L2_MIXER,
			RT5659_M_BST2_RM1_L_SFT, 1, 1),
	SOC_DAPM_SINGLE("BST1 Switch", RT5659_REC1_L2_MIXER,
			RT5659_M_BST1_RM1_L_SFT, 1, 1),
};

static const struct snd_kcontrol_new rt5659_rec1_r_mix[] = {
	SOC_DAPM_SINGLE("HPOVOLR Switch", RT5659_REC1_L2_MIXER,
			RT5659_M_HPOVOLR_RM1_R_SFT, 1, 1),
	SOC_DAPM_SINGLE("INR Switch", RT5659_REC1_R2_MIXER,
			RT5659_M_INR_RM1_R_SFT, 1, 1),
	SOC_DAPM_SINGLE("BST4 Switch", RT5659_REC1_R2_MIXER,
			RT5659_M_BST4_RM1_R_SFT, 1, 1),
	SOC_DAPM_SINGLE("BST3 Switch", RT5659_REC1_R2_MIXER,
			RT5659_M_BST3_RM1_R_SFT, 1, 1),
	SOC_DAPM_SINGLE("BST2 Switch", RT5659_REC1_R2_MIXER,
			RT5659_M_BST2_RM1_R_SFT, 1, 1),
	SOC_DAPM_SINGLE("BST1 Switch", RT5659_REC1_R2_MIXER,
			RT5659_M_BST1_RM1_R_SFT, 1, 1),
};

static const struct snd_kcontrol_new rt5659_rec2_l_mix[] = {
	SOC_DAPM_SINGLE("SPKVOLL Switch", RT5659_REC2_L2_MIXER,
			RT5659_M_SPKVOL_RM2_L_SFT, 1, 1),
	SOC_DAPM_SINGLE("OUTVOLL Switch", RT5659_REC2_L2_MIXER,
			RT5659_M_OUTVOLL_RM2_L_SFT, 1, 1),
	SOC_DAPM_SINGLE("BST4 Switch", RT5659_REC2_L2_MIXER,
			RT5659_M_BST4_RM2_L_SFT, 1, 1),
	SOC_DAPM_SINGLE("BST3 Switch", RT5659_REC2_L2_MIXER,
			RT5659_M_BST3_RM2_L_SFT, 1, 1),
	SOC_DAPM_SINGLE("BST2 Switch", RT5659_REC2_L2_MIXER,
			RT5659_M_BST2_RM2_L_SFT, 1, 1),
	SOC_DAPM_SINGLE("BST1 Switch", RT5659_REC2_L2_MIXER,
			RT5659_M_BST1_RM2_L_SFT, 1, 1),
};

static const struct snd_kcontrol_new rt5659_rec2_r_mix[] = {
	SOC_DAPM_SINGLE("MONOVOL Switch", RT5659_REC2_R2_MIXER,
			RT5659_M_MONOVOL_RM2_R_SFT, 1, 1),
	SOC_DAPM_SINGLE("OUTVOLR Switch", RT5659_REC2_R2_MIXER,
			RT5659_M_OUTVOLR_RM2_R_SFT, 1, 1),
	SOC_DAPM_SINGLE("BST4 Switch", RT5659_REC2_R2_MIXER,
			RT5659_M_BST4_RM2_R_SFT, 1, 1),
	SOC_DAPM_SINGLE("BST3 Switch", RT5659_REC2_R2_MIXER,
			RT5659_M_BST3_RM2_R_SFT, 1, 1),
	SOC_DAPM_SINGLE("BST2 Switch", RT5659_REC2_R2_MIXER,
			RT5659_M_BST2_RM2_R_SFT, 1, 1),
	SOC_DAPM_SINGLE("BST1 Switch", RT5659_REC2_R2_MIXER,
			RT5659_M_BST1_RM2_R_SFT, 1, 1),
};

static const struct snd_kcontrol_new rt5659_spk_l_mix[] = {
	SOC_DAPM_SINGLE("DAC L2 Switch", RT5659_SPK_L_MIXER,
			RT5659_M_DAC_L2_SM_L_SFT, 1, 1),
	SOC_DAPM_SINGLE("BST1 Switch", RT5659_SPK_L_MIXER,
			RT5659_M_BST1_SM_L_SFT, 1, 1),
	SOC_DAPM_SINGLE("INL Switch", RT5659_SPK_L_MIXER,
			RT5659_M_IN_L_SM_L_SFT, 1, 1),
	SOC_DAPM_SINGLE("INR Switch", RT5659_SPK_L_MIXER,
			RT5659_M_IN_R_SM_L_SFT, 1, 1),
	SOC_DAPM_SINGLE("BST3 Switch", RT5659_SPK_L_MIXER,
			RT5659_M_BST3_SM_L_SFT, 1, 1),
};

static const struct snd_kcontrol_new rt5659_spk_r_mix[] = {
	SOC_DAPM_SINGLE("DAC R2 Switch", RT5659_SPK_R_MIXER,
			RT5659_M_DAC_R2_SM_R_SFT, 1, 1),
	SOC_DAPM_SINGLE("BST4 Switch", RT5659_SPK_R_MIXER,
			RT5659_M_BST4_SM_R_SFT, 1, 1),
	SOC_DAPM_SINGLE("INL Switch", RT5659_SPK_R_MIXER,
			RT5659_M_IN_L_SM_R_SFT, 1, 1),
	SOC_DAPM_SINGLE("INR Switch", RT5659_SPK_R_MIXER,
			RT5659_M_IN_R_SM_R_SFT, 1, 1),
	SOC_DAPM_SINGLE("BST3 Switch", RT5659_SPK_R_MIXER,
			RT5659_M_BST3_SM_R_SFT, 1, 1),
};

static const struct snd_kcontrol_new rt5659_monovol_mix[] = {
	SOC_DAPM_SINGLE("DAC L2 Switch", RT5659_MONOMIX_IN_GAIN,
			RT5659_M_DAC_L2_MM_SFT, 1, 1),
	SOC_DAPM_SINGLE("DAC R2 Switch", RT5659_MONOMIX_IN_GAIN,
			RT5659_M_DAC_R2_MM_SFT, 1, 1),
	SOC_DAPM_SINGLE("BST1 Switch", RT5659_MONOMIX_IN_GAIN,
			RT5659_M_BST1_MM_SFT, 1, 1),
	SOC_DAPM_SINGLE("BST2 Switch", RT5659_MONOMIX_IN_GAIN,
			RT5659_M_BST2_MM_SFT, 1, 1),
	SOC_DAPM_SINGLE("BST3 Switch", RT5659_MONOMIX_IN_GAIN,
			RT5659_M_BST3_MM_SFT, 1, 1),
};

static const struct snd_kcontrol_new rt5659_out_l_mix[] = {
	SOC_DAPM_SINGLE("DAC L2 Switch", RT5659_OUT_L_MIXER,
			RT5659_M_DAC_L2_OM_L_SFT, 1, 1),
	SOC_DAPM_SINGLE("INL Switch", RT5659_OUT_L_MIXER,
			RT5659_M_IN_L_OM_L_SFT, 1, 1),
	SOC_DAPM_SINGLE("BST1 Switch", RT5659_OUT_L_MIXER,
			RT5659_M_BST1_OM_L_SFT, 1, 1),
	SOC_DAPM_SINGLE("BST2 Switch", RT5659_OUT_L_MIXER,
			RT5659_M_BST2_OM_L_SFT, 1, 1),
	SOC_DAPM_SINGLE("BST3 Switch", RT5659_OUT_L_MIXER,
			RT5659_M_BST3_OM_L_SFT, 1, 1),
};

static const struct snd_kcontrol_new rt5659_out_r_mix[] = {
	SOC_DAPM_SINGLE("DAC R2 Switch", RT5659_OUT_R_MIXER,
			RT5659_M_DAC_R2_OM_R_SFT, 1, 1),
	SOC_DAPM_SINGLE("INR Switch", RT5659_OUT_R_MIXER,
			RT5659_M_IN_R_OM_R_SFT, 1, 1),
	SOC_DAPM_SINGLE("BST2 Switch", RT5659_OUT_R_MIXER,
			RT5659_M_BST2_OM_R_SFT, 1, 1),
	SOC_DAPM_SINGLE("BST3 Switch", RT5659_OUT_R_MIXER,
			RT5659_M_BST3_OM_R_SFT, 1, 1),
	SOC_DAPM_SINGLE("BST4 Switch", RT5659_OUT_R_MIXER,
			RT5659_M_BST4_OM_R_SFT, 1, 1),
};

static const struct snd_kcontrol_new rt5659_spo_l_mix[] = {
	SOC_DAPM_SINGLE("DAC L2 Switch", RT5659_SPO_AMP_GAIN,
			RT5659_M_DAC_L2_SPKOMIX_SFT, 1, 0),
	SOC_DAPM_SINGLE("SPKVOL L Switch", RT5659_SPO_AMP_GAIN,
			RT5659_M_SPKVOLL_SPKOMIX_SFT, 1, 0),
};

static const struct snd_kcontrol_new rt5659_spo_r_mix[] = {
	SOC_DAPM_SINGLE("DAC R2 Switch", RT5659_SPO_AMP_GAIN,
			RT5659_M_DAC_R2_SPKOMIX_SFT, 1, 0),
	SOC_DAPM_SINGLE("SPKVOL R Switch", RT5659_SPO_AMP_GAIN,
			RT5659_M_SPKVOLR_SPKOMIX_SFT, 1, 0),
};

static const struct snd_kcontrol_new rt5659_mono_mix[] = {
	SOC_DAPM_SINGLE("DAC L2 Switch", RT5659_MONOMIX_IN_GAIN,
			RT5659_M_DAC_L2_MA_SFT, 1, 1),
	SOC_DAPM_SINGLE("MONOVOL Switch", RT5659_MONOMIX_IN_GAIN,
			RT5659_M_MONOVOL_MA_SFT, 1, 1),
};

static const struct snd_kcontrol_new rt5659_lout_l_mix[] = {
	SOC_DAPM_SINGLE("DAC L2 Switch", RT5659_LOUT_MIXER,
			RT5659_M_DAC_L2_LM_SFT, 1, 1),
	SOC_DAPM_SINGLE("OUTVOL L Switch", RT5659_LOUT_MIXER,
			RT5659_M_OV_L_LM_SFT, 1, 1),
};

static const struct snd_kcontrol_new rt5659_lout_r_mix[] = {
	SOC_DAPM_SINGLE("DAC R2 Switch", RT5659_LOUT_MIXER,
			RT5659_M_DAC_R2_LM_SFT, 1, 1),
	SOC_DAPM_SINGLE("OUTVOL R Switch", RT5659_LOUT_MIXER,
			RT5659_M_OV_R_LM_SFT, 1, 1),
};

/*DAC L2, DAC R2*/
/*MX-1B [6:4], MX-1B [2:0]*/
static const char * const rt5659_dac2_src[] = {
	"IF1 DAC2", "IF2 DAC", "IF3 DAC", "Mono ADC MIX"
};

static SOC_ENUM_SINGLE_DECL(
	rt5659_dac_l2_enum, RT5659_DAC_CTRL,
	RT5659_DAC_L2_SEL_SFT, rt5659_dac2_src);

static const struct snd_kcontrol_new rt5659_dac_l2_mux =
	SOC_DAPM_ENUM("DAC L2 Source", rt5659_dac_l2_enum);

static SOC_ENUM_SINGLE_DECL(
	rt5659_dac_r2_enum, RT5659_DAC_CTRL,
	RT5659_DAC_R2_SEL_SFT, rt5659_dac2_src);

static const struct snd_kcontrol_new rt5659_dac_r2_mux =
	SOC_DAPM_ENUM("DAC R2 Source", rt5659_dac_r2_enum);


/* STO1 ADC1 Source */
/* MX-26 [13] */
static const char * const rt5659_sto1_adc1_src[] = {
	"DAC MIX", "ADC"
};

static SOC_ENUM_SINGLE_DECL(
	rt5659_sto1_adc1_enum, RT5659_STO1_ADC_MIXER,
	RT5659_STO1_ADC1_SRC_SFT, rt5659_sto1_adc1_src);

static const struct snd_kcontrol_new rt5659_sto1_adc1_mux =
	SOC_DAPM_ENUM("Stereo1 ADC1 Source", rt5659_sto1_adc1_enum);

/* STO1 ADC Source */
/* MX-26 [12] */
static const char * const rt5659_sto1_adc_src[] = {
	"ADC1", "ADC2"
};

static SOC_ENUM_SINGLE_DECL(
	rt5659_sto1_adc_enum, RT5659_STO1_ADC_MIXER,
	RT5659_STO1_ADC_SRC_SFT, rt5659_sto1_adc_src);

static const struct snd_kcontrol_new rt5659_sto1_adc_mux =
	SOC_DAPM_ENUM("Stereo1 ADC Source", rt5659_sto1_adc_enum);

/* STO1 ADC2 Source */
/* MX-26 [11] */
static const char * const rt5659_sto1_adc2_src[] = {
	"DAC MIX", "DMIC"
};

static SOC_ENUM_SINGLE_DECL(
	rt5659_sto1_adc2_enum, RT5659_STO1_ADC_MIXER,
	RT5659_STO1_ADC2_SRC_SFT, rt5659_sto1_adc2_src);

static const struct snd_kcontrol_new rt5659_sto1_adc2_mux =
	SOC_DAPM_ENUM("Stereo1 ADC2 Source", rt5659_sto1_adc2_enum);

/* STO1 DMIC Source */
/* MX-26 [8] */
static const char * const rt5659_sto1_dmic_src[] = {
	"DMIC1", "DMIC2"
};

static SOC_ENUM_SINGLE_DECL(
	rt5659_sto1_dmic_enum, RT5659_STO1_ADC_MIXER,
	RT5659_STO1_DMIC_SRC_SFT, rt5659_sto1_dmic_src);

static const struct snd_kcontrol_new rt5659_sto1_dmic_mux =
	SOC_DAPM_ENUM("Stereo1 DMIC Source", rt5659_sto1_dmic_enum);


/* MONO ADC L2 Source */
/* MX-27 [12] */
static const char * const rt5659_mono_adc_l2_src[] = {
	"Mono DAC MIXL", "DMIC"
};

static SOC_ENUM_SINGLE_DECL(
	rt5659_mono_adc_l2_enum, RT5659_MONO_ADC_MIXER,
	RT5659_MONO_ADC_L2_SRC_SFT, rt5659_mono_adc_l2_src);

static const struct snd_kcontrol_new rt5659_mono_adc_l2_mux =
	SOC_DAPM_ENUM("Mono ADC L2 Source", rt5659_mono_adc_l2_enum);


/* MONO ADC L1 Source */
/* MX-27 [11] */
static const char * const rt5659_mono_adc_l1_src[] = {
	"Mono DAC MIXL", "ADC"
};

static SOC_ENUM_SINGLE_DECL(
	rt5659_mono_adc_l1_enum, RT5659_MONO_ADC_MIXER,
	RT5659_MONO_ADC_L1_SRC_SFT, rt5659_mono_adc_l1_src);

static const struct snd_kcontrol_new rt5659_mono_adc_l1_mux =
	SOC_DAPM_ENUM("Mono ADC L1 Source", rt5659_mono_adc_l1_enum);

/* MONO ADC L Source, MONO ADC R Source*/
/* MX-27 [10:9], MX-27 [2:1] */
static const char * const rt5659_mono_adc_src[] = {
	"ADC1 L", "ADC1 R", "ADC2 L", "ADC2 R"
};

static SOC_ENUM_SINGLE_DECL(
	rt5659_mono_adc_l_enum, RT5659_MONO_ADC_MIXER,
	RT5659_MONO_ADC_L_SRC_SFT, rt5659_mono_adc_src);

static const struct snd_kcontrol_new rt5659_mono_adc_l_mux =
	SOC_DAPM_ENUM("Mono ADC L Source", rt5659_mono_adc_l_enum);

static SOC_ENUM_SINGLE_DECL(
	rt5659_mono_adcr_enum, RT5659_MONO_ADC_MIXER,
	RT5659_MONO_ADC_R_SRC_SFT, rt5659_mono_adc_src);

static const struct snd_kcontrol_new rt5659_mono_adc_r_mux =
	SOC_DAPM_ENUM("Mono ADC R Source", rt5659_mono_adcr_enum);

/* MONO DMIC L Source */
/* MX-27 [8] */
static const char * const rt5659_mono_dmic_l_src[] = {
	"DMIC1 L", "DMIC2 L"
};

static SOC_ENUM_SINGLE_DECL(
	rt5659_mono_dmic_l_enum, RT5659_MONO_ADC_MIXER,
	RT5659_MONO_DMIC_L_SRC_SFT, rt5659_mono_dmic_l_src);

static const struct snd_kcontrol_new rt5659_mono_dmic_l_mux =
	SOC_DAPM_ENUM("Mono DMIC L Source", rt5659_mono_dmic_l_enum);

/* MONO ADC R2 Source */
/* MX-27 [4] */
static const char * const rt5659_mono_adc_r2_src[] = {
	"Mono DAC MIXR", "DMIC"
};

static SOC_ENUM_SINGLE_DECL(
	rt5659_mono_adc_r2_enum, RT5659_MONO_ADC_MIXER,
	RT5659_MONO_ADC_R2_SRC_SFT, rt5659_mono_adc_r2_src);

static const struct snd_kcontrol_new rt5659_mono_adc_r2_mux =
	SOC_DAPM_ENUM("Mono ADC R2 Source", rt5659_mono_adc_r2_enum);

/* MONO ADC R1 Source */
/* MX-27 [3] */
static const char * const rt5659_mono_adc_r1_src[] = {
	"Mono DAC MIXR", "ADC"
};

static SOC_ENUM_SINGLE_DECL(
	rt5659_mono_adc_r1_enum, RT5659_MONO_ADC_MIXER,
	RT5659_MONO_ADC_R1_SRC_SFT, rt5659_mono_adc_r1_src);

static const struct snd_kcontrol_new rt5659_mono_adc_r1_mux =
	SOC_DAPM_ENUM("Mono ADC R1 Source", rt5659_mono_adc_r1_enum);

/* MONO DMIC R Source */
/* MX-27 [0] */
static const char * const rt5659_mono_dmic_r_src[] = {
	"DMIC1 R", "DMIC2 R"
};

static SOC_ENUM_SINGLE_DECL(
	rt5659_mono_dmic_r_enum, RT5659_MONO_ADC_MIXER,
	RT5659_MONO_DMIC_R_SRC_SFT, rt5659_mono_dmic_r_src);

static const struct snd_kcontrol_new rt5659_mono_dmic_r_mux =
	SOC_DAPM_ENUM("Mono DMIC R Source", rt5659_mono_dmic_r_enum);


/* DAC R1 Source, DAC L1 Source*/
/* MX-29 [11:10], MX-29 [9:8]*/
static const char * const rt5659_dac1_src[] = {
	"IF1 DAC1", "IF2 DAC", "IF3 DAC"
};

static SOC_ENUM_SINGLE_DECL(
	rt5659_dac_r1_enum, RT5659_AD_DA_MIXER,
	RT5659_DAC1_R_SEL_SFT, rt5659_dac1_src);

static const struct snd_kcontrol_new rt5659_dac_r1_mux =
	SOC_DAPM_ENUM("DAC R1 Source", rt5659_dac_r1_enum);

static SOC_ENUM_SINGLE_DECL(
	rt5659_dac_l1_enum, RT5659_AD_DA_MIXER,
	RT5659_DAC1_L_SEL_SFT, rt5659_dac1_src);

static const struct snd_kcontrol_new rt5659_dac_l1_mux =
	SOC_DAPM_ENUM("DAC L1 Source", rt5659_dac_l1_enum);

/* DAC Digital Mixer L Source, DAC Digital Mixer R Source*/
/* MX-2C [6], MX-2C [4]*/
static const char * const rt5659_dig_dac_mix_src[] = {
	"Stereo DAC Mixer", "Mono DAC Mixer"
};

static SOC_ENUM_SINGLE_DECL(
	rt5659_dig_dac_mixl_enum, RT5659_DIG_MIXER,
	RT5659_DAC_MIX_L_SFT, rt5659_dig_dac_mix_src);

static const struct snd_kcontrol_new rt5659_dig_dac_mixl_mux =
	SOC_DAPM_ENUM("DAC Digital Mixer L Source", rt5659_dig_dac_mixl_enum);

static SOC_ENUM_SINGLE_DECL(
	rt5659_dig_dac_mixr_enum, RT5659_DIG_MIXER,
	RT5659_DAC_MIX_R_SFT, rt5659_dig_dac_mix_src);

static const struct snd_kcontrol_new rt5659_dig_dac_mixr_mux =
	SOC_DAPM_ENUM("DAC Digital Mixer R Source", rt5659_dig_dac_mixr_enum);

/* Analog DAC L1 Source, Analog DAC R1 Source*/
/* MX-2D [3], MX-2D [2]*/
static const char * const rt5659_alg_dac1_src[] = {
	"DAC", "Stereo DAC Mixer"
};

static SOC_ENUM_SINGLE_DECL(
	rt5659_alg_dac_l1_enum, RT5659_A_DAC_MUX,
	RT5659_A_DACL1_SFT, rt5659_alg_dac1_src);

static const struct snd_kcontrol_new rt5659_alg_dac_l1_mux =
	SOC_DAPM_ENUM("Analog DACL1 Source", rt5659_alg_dac_l1_enum);

static SOC_ENUM_SINGLE_DECL(
	rt5659_alg_dac_r1_enum, RT5659_A_DAC_MUX,
	RT5659_A_DACR1_SFT, rt5659_alg_dac1_src);

static const struct snd_kcontrol_new rt5659_alg_dac_r1_mux =
	SOC_DAPM_ENUM("Analog DACR1 Source", rt5659_alg_dac_r1_enum);

/* Analog DAC LR Source, Analog DAC R2 Source*/
/* MX-2D [1], MX-2D [0]*/
static const char * const rt5659_alg_dac2_src[] = {
	"Stereo DAC Mixer", "Mono DAC Mixer"
};

static SOC_ENUM_SINGLE_DECL(
	rt5659_alg_dac_l2_enum, RT5659_A_DAC_MUX,
	RT5659_A_DACL2_SFT, rt5659_alg_dac2_src);

static const struct snd_kcontrol_new rt5659_alg_dac_l2_mux =
	SOC_DAPM_ENUM("Analog DAC L2 Source", rt5659_alg_dac_l2_enum);

static SOC_ENUM_SINGLE_DECL(
	rt5659_alg_dac_r2_enum, RT5659_A_DAC_MUX,
	RT5659_A_DACR2_SFT, rt5659_alg_dac2_src);

static const struct snd_kcontrol_new rt5659_alg_dac_r2_mux =
	SOC_DAPM_ENUM("Analog DAC R2 Source", rt5659_alg_dac_r2_enum);

/* Interface2 ADC Data Input*/
/* MX-2F [13:12] */
static const char * const rt5659_if2_adc_in_src[] = {
	"IF_ADC1", "IF_ADC2", "DAC_REF", "IF_ADC3"
};

static SOC_ENUM_SINGLE_DECL(
	rt5659_if2_adc_in_enum, RT5659_DIG_INF23_DATA,
	RT5659_IF2_ADC_IN_SFT, rt5659_if2_adc_in_src);

static const struct snd_kcontrol_new rt5659_if2_adc_in_mux =
	SOC_DAPM_ENUM("IF2 ADC IN Source", rt5659_if2_adc_in_enum);

/* Interface3 ADC Data Input*/
/* MX-2F [1:0] */
static const char * const rt5659_if3_adc_in_src[] = {
	"IF_ADC1", "IF_ADC2", "DAC_REF", "Stereo2_ADC_L/R"
};

static SOC_ENUM_SINGLE_DECL(
	rt5659_if3_adc_in_enum, RT5659_DIG_INF23_DATA,
	RT5659_IF3_ADC_IN_SFT, rt5659_if3_adc_in_src);

static const struct snd_kcontrol_new rt5659_if3_adc_in_mux =
	SOC_DAPM_ENUM("IF3 ADC IN Source", rt5659_if3_adc_in_enum);

/* PDM 1 L/R*/
/* MX-31 [15] [13] */
static const char * const rt5659_pdm_src[] = {
	"Mono DAC", "Stereo DAC"
};

static SOC_ENUM_SINGLE_DECL(
	rt5659_pdm_l_enum, RT5659_PDM_OUT_CTRL,
	RT5659_PDM1_L_SFT, rt5659_pdm_src);

static const struct snd_kcontrol_new rt5659_pdm_l_mux =
	SOC_DAPM_ENUM("PDM L Source", rt5659_pdm_l_enum);

static SOC_ENUM_SINGLE_DECL(
	rt5659_pdm_r_enum, RT5659_PDM_OUT_CTRL,
	RT5659_PDM1_R_SFT, rt5659_pdm_src);

static const struct snd_kcontrol_new rt5659_pdm_r_mux =
	SOC_DAPM_ENUM("PDM R Source", rt5659_pdm_r_enum);

/* SPDIF Output source*/
/* MX-36 [1:0] */
static const char * const rt5659_spdif_src[] = {
	"IF1_DAC1", "IF1_DAC2", "IF2_DAC", "IF3_DAC"
};

static SOC_ENUM_SINGLE_DECL(
	rt5659_spdif_enum, RT5659_SPDIF_CTRL,
	RT5659_SPDIF_SEL_SFT, rt5659_spdif_src);

static const struct snd_kcontrol_new rt5659_spdif_mux =
	SOC_DAPM_ENUM("SPDIF Source", rt5659_spdif_enum);

/* I2S1 TDM ADCDAT Source */
/* MX-78[4:0] */
static const char * const rt5659_rx_adc_data_src[] = {
	"AD1:AD2:DAC:NUL", "AD1:AD2:NUL:DAC", "AD1:DAC:AD2:NUL",
	"AD1:DAC:NUL:AD2", "AD1:NUL:DAC:AD2", "AD1:NUL:AD2:DAC",
	"AD2:AD1:DAC:NUL", "AD2:AD1:NUL:DAC", "AD2:DAC:AD1:NUL",
	"AD2:DAC:NUL:AD1", "AD2:NUL:DAC:AD1", "AD1:NUL:AD1:DAC",
	"DAC:AD1:AD2:NUL", "DAC:AD1:NUL:AD2", "DAC:AD2:AD1:NUL",
	"DAC:AD2:NUL:AD1", "DAC:NUL:DAC:AD2", "DAC:NUL:AD2:DAC",
	"NUL:AD1:AD2:DAC", "NUL:AD1:DAC:AD2", "NUL:AD2:AD1:DAC",
	"NUL:AD2:DAC:AD1", "NUL:DAC:DAC:AD2", "NUL:DAC:AD2:DAC"
};

static SOC_ENUM_SINGLE_DECL(
	rt5659_rx_adc_data_enum, RT5659_TDM_CTRL_2,
	RT5659_ADCDAT_SRC_SFT, rt5659_rx_adc_data_src);

static const struct snd_kcontrol_new rt5659_rx_adc_dac_mux =
	SOC_DAPM_ENUM("TDM ADCDAT Source", rt5659_rx_adc_data_enum);

/* Out Volume Switch */
static const struct snd_kcontrol_new spkvol_l_switch =
	SOC_DAPM_SINGLE("Switch", RT5659_SPO_VOL, RT5659_VOL_L_SFT, 1, 1);

static const struct snd_kcontrol_new spkvol_r_switch =
	SOC_DAPM_SINGLE("Switch", RT5659_SPO_VOL, RT5659_VOL_R_SFT, 1, 1);

static const struct snd_kcontrol_new monovol_switch =
	SOC_DAPM_SINGLE("Switch", RT5659_MONO_OUT, RT5659_VOL_L_SFT, 1, 1);

static const struct snd_kcontrol_new outvol_l_switch =
	SOC_DAPM_SINGLE("Switch", RT5659_LOUT, RT5659_VOL_L_SFT, 1, 1);

static const struct snd_kcontrol_new outvol_r_switch =
	SOC_DAPM_SINGLE("Switch", RT5659_LOUT, RT5659_VOL_R_SFT, 1, 1);

/* Out Switch */
static const struct snd_kcontrol_new spo_switch =
	SOC_DAPM_SINGLE("Switch", RT5659_CLASSD_2, RT5659_M_RF_DIG_SFT, 1, 1);

static const struct snd_kcontrol_new mono_switch =
	SOC_DAPM_SINGLE("Switch", RT5659_MONO_OUT, RT5659_L_MUTE_SFT, 1, 1);

static const struct snd_kcontrol_new hpo_l_switch =
	SOC_DAPM_SINGLE("Switch", RT5659_HP_VOL, RT5659_L_MUTE_SFT, 1, 1);

static const struct snd_kcontrol_new hpo_r_switch =
	SOC_DAPM_SINGLE("Switch", RT5659_HP_VOL, RT5659_R_MUTE_SFT, 1, 1);

static const struct snd_kcontrol_new lout_l_switch =
	SOC_DAPM_SINGLE("Switch", RT5659_LOUT, RT5659_L_MUTE_SFT, 1, 1);

static const struct snd_kcontrol_new lout_r_switch =
	SOC_DAPM_SINGLE("Switch", RT5659_LOUT, RT5659_R_MUTE_SFT, 1, 1);

static const struct snd_kcontrol_new pdm_l_switch =
	SOC_DAPM_SINGLE("Switch", RT5659_PDM_OUT_CTRL, RT5659_M_PDM1_L_SFT, 1,
		1);

static const struct snd_kcontrol_new pdm_r_switch =
	SOC_DAPM_SINGLE("Switch", RT5659_PDM_OUT_CTRL, RT5659_M_PDM1_R_SFT, 1,
		1);

static int rt5659_spk_event(struct snd_soc_dapm_widget *w,
	struct snd_kcontrol *kcontrol, int event)
{
	struct snd_soc_component *component = snd_soc_dapm_to_component(w->dapm);

	switch (event) {
	case SND_SOC_DAPM_PRE_PMU:
		snd_soc_component_update_bits(component, RT5659_CLASSD_CTRL_1,
			RT5659_POW_CLSD_DB_MASK, RT5659_POW_CLSD_DB_EN);
		snd_soc_component_update_bits(component, RT5659_CLASSD_2,
			RT5659_M_RI_DIG, RT5659_M_RI_DIG);
		snd_soc_component_write(component, RT5659_CLASSD_1, 0x0803);
		snd_soc_component_write(component, RT5659_SPK_DC_CAILB_CTRL_3, 0x0000);
		break;

	case SND_SOC_DAPM_POST_PMD:
		snd_soc_component_write(component, RT5659_CLASSD_1, 0x0011);
		snd_soc_component_update_bits(component, RT5659_CLASSD_2,
			RT5659_M_RI_DIG, 0x0);
		snd_soc_component_write(component, RT5659_SPK_DC_CAILB_CTRL_3, 0x0003);
		snd_soc_component_update_bits(component, RT5659_CLASSD_CTRL_1,
			RT5659_POW_CLSD_DB_MASK, RT5659_POW_CLSD_DB_DIS);
		break;

	default:
		return 0;
	}

	return 0;

}

static int rt5659_mono_event(struct snd_soc_dapm_widget *w,
	struct snd_kcontrol *kcontrol, int event)
{
	struct snd_soc_component *component = snd_soc_dapm_to_component(w->dapm);

	switch (event) {
	case SND_SOC_DAPM_PRE_PMU:
		snd_soc_component_write(component, RT5659_MONO_AMP_CALIB_CTRL_1, 0x1e00);
		break;

	case SND_SOC_DAPM_POST_PMD:
		snd_soc_component_write(component, RT5659_MONO_AMP_CALIB_CTRL_1, 0x1e04);
		break;

	default:
		return 0;
	}

	return 0;

}

static int rt5659_hp_event(struct snd_soc_dapm_widget *w,
	struct snd_kcontrol *kcontrol, int event)
{
	struct snd_soc_component *component = snd_soc_dapm_to_component(w->dapm);

	switch (event) {
	case SND_SOC_DAPM_POST_PMU:
		snd_soc_component_write(component, RT5659_HP_CHARGE_PUMP_1, 0x0e1e);
		snd_soc_component_update_bits(component, RT5659_DEPOP_1, 0x0010, 0x0010);
		break;

	case SND_SOC_DAPM_PRE_PMD:
		snd_soc_component_write(component, RT5659_DEPOP_1, 0x0000);
		break;

	default:
		return 0;
	}

	return 0;
}

static int set_dmic_power(struct snd_soc_dapm_widget *w,
	struct snd_kcontrol *kcontrol, int event)
{
	switch (event) {
	case SND_SOC_DAPM_POST_PMU:
		/*Add delay to avoid pop noise*/
		msleep(450);
		break;

	default:
		return 0;
	}

	return 0;
}

static const struct snd_soc_dapm_widget rt5659_dapm_widgets[] = {
	SND_SOC_DAPM_SUPPLY("LDO2", RT5659_PWR_ANLG_3, RT5659_PWR_LDO2_BIT, 0,
		NULL, 0),
	SND_SOC_DAPM_SUPPLY("PLL", RT5659_PWR_ANLG_3, RT5659_PWR_PLL_BIT, 0,
		NULL, 0),
	SND_SOC_DAPM_SUPPLY("Mic Det Power", RT5659_PWR_VOL,
		RT5659_PWR_MIC_DET_BIT, 0, NULL, 0),
	SND_SOC_DAPM_SUPPLY("Mono Vref", RT5659_PWR_ANLG_1,
		RT5659_PWR_VREF3_BIT, 0, NULL, 0),

	/* ASRC */
	SND_SOC_DAPM_SUPPLY_S("I2S1 ASRC", 1, RT5659_ASRC_1,
		RT5659_I2S1_ASRC_SFT, 0, NULL, 0),
	SND_SOC_DAPM_SUPPLY_S("I2S2 ASRC", 1, RT5659_ASRC_1,
		RT5659_I2S2_ASRC_SFT, 0, NULL, 0),
	SND_SOC_DAPM_SUPPLY_S("I2S3 ASRC", 1, RT5659_ASRC_1,
		RT5659_I2S3_ASRC_SFT, 0, NULL, 0),
	SND_SOC_DAPM_SUPPLY_S("DAC STO ASRC", 1, RT5659_ASRC_1,
		RT5659_DAC_STO_ASRC_SFT, 0, NULL, 0),
	SND_SOC_DAPM_SUPPLY_S("DAC Mono L ASRC", 1, RT5659_ASRC_1,
		RT5659_DAC_MONO_L_ASRC_SFT, 0, NULL, 0),
	SND_SOC_DAPM_SUPPLY_S("DAC Mono R ASRC", 1, RT5659_ASRC_1,
		RT5659_DAC_MONO_R_ASRC_SFT, 0, NULL, 0),
	SND_SOC_DAPM_SUPPLY_S("ADC STO1 ASRC", 1, RT5659_ASRC_1,
		RT5659_ADC_STO1_ASRC_SFT, 0, NULL, 0),
	SND_SOC_DAPM_SUPPLY_S("ADC Mono L ASRC", 1, RT5659_ASRC_1,
		RT5659_ADC_MONO_L_ASRC_SFT, 0, NULL, 0),
	SND_SOC_DAPM_SUPPLY_S("ADC Mono R ASRC", 1, RT5659_ASRC_1,
		RT5659_ADC_MONO_R_ASRC_SFT, 0, NULL, 0),

	/* Input Side */
	SND_SOC_DAPM_SUPPLY("MICBIAS1", RT5659_PWR_ANLG_2, RT5659_PWR_MB1_BIT,
		0, NULL, 0),
	SND_SOC_DAPM_SUPPLY("MICBIAS2", RT5659_PWR_ANLG_2, RT5659_PWR_MB2_BIT,
		0, NULL, 0),
	SND_SOC_DAPM_SUPPLY("MICBIAS3", RT5659_PWR_ANLG_2, RT5659_PWR_MB3_BIT,
		0, NULL, 0),

	/* Input Lines */
	SND_SOC_DAPM_INPUT("DMIC L1"),
	SND_SOC_DAPM_INPUT("DMIC R1"),
	SND_SOC_DAPM_INPUT("DMIC L2"),
	SND_SOC_DAPM_INPUT("DMIC R2"),

	SND_SOC_DAPM_INPUT("IN1P"),
	SND_SOC_DAPM_INPUT("IN1N"),
	SND_SOC_DAPM_INPUT("IN2P"),
	SND_SOC_DAPM_INPUT("IN2N"),
	SND_SOC_DAPM_INPUT("IN3P"),
	SND_SOC_DAPM_INPUT("IN3N"),
	SND_SOC_DAPM_INPUT("IN4P"),
	SND_SOC_DAPM_INPUT("IN4N"),

	SND_SOC_DAPM_PGA("DMIC1", SND_SOC_NOPM, 0, 0, NULL, 0),
	SND_SOC_DAPM_PGA("DMIC2", SND_SOC_NOPM, 0, 0, NULL, 0),

	SND_SOC_DAPM_SUPPLY("DMIC CLK", SND_SOC_NOPM, 0, 0,
		set_dmic_clk, SND_SOC_DAPM_PRE_PMU),
	SND_SOC_DAPM_SUPPLY("DMIC1 Power", RT5659_DMIC_CTRL_1,
		RT5659_DMIC_1_EN_SFT, 0, set_dmic_power, SND_SOC_DAPM_POST_PMU),
	SND_SOC_DAPM_SUPPLY("DMIC2 Power", RT5659_DMIC_CTRL_1,
		RT5659_DMIC_2_EN_SFT, 0, set_dmic_power, SND_SOC_DAPM_POST_PMU),

	/* Boost */
	SND_SOC_DAPM_PGA("BST1", RT5659_PWR_ANLG_2,
		RT5659_PWR_BST1_P_BIT, 0, NULL, 0),
	SND_SOC_DAPM_PGA("BST2", RT5659_PWR_ANLG_2,
		RT5659_PWR_BST2_P_BIT, 0, NULL, 0),
	SND_SOC_DAPM_PGA("BST3", RT5659_PWR_ANLG_2,
		RT5659_PWR_BST3_P_BIT, 0, NULL, 0),
	SND_SOC_DAPM_PGA("BST4", RT5659_PWR_ANLG_2,
		RT5659_PWR_BST4_P_BIT, 0, NULL, 0),
	SND_SOC_DAPM_SUPPLY("BST1 Power", RT5659_PWR_ANLG_2,
		RT5659_PWR_BST1_BIT, 0, NULL, 0),
	SND_SOC_DAPM_SUPPLY("BST2 Power", RT5659_PWR_ANLG_2,
		RT5659_PWR_BST2_BIT, 0, NULL, 0),
	SND_SOC_DAPM_SUPPLY("BST3 Power", RT5659_PWR_ANLG_2,
		RT5659_PWR_BST3_BIT, 0, NULL, 0),
	SND_SOC_DAPM_SUPPLY("BST4 Power", RT5659_PWR_ANLG_2,
		RT5659_PWR_BST4_BIT, 0, NULL, 0),


	/* Input Volume */
	SND_SOC_DAPM_PGA("INL VOL", RT5659_PWR_VOL, RT5659_PWR_IN_L_BIT,
		0, NULL, 0),
	SND_SOC_DAPM_PGA("INR VOL", RT5659_PWR_VOL, RT5659_PWR_IN_R_BIT,
		0, NULL, 0),

	/* REC Mixer */
	SND_SOC_DAPM_MIXER("RECMIX1L", RT5659_PWR_MIXER, RT5659_PWR_RM1_L_BIT,
		0, rt5659_rec1_l_mix, ARRAY_SIZE(rt5659_rec1_l_mix)),
	SND_SOC_DAPM_MIXER("RECMIX1R", RT5659_PWR_MIXER, RT5659_PWR_RM1_R_BIT,
		0, rt5659_rec1_r_mix, ARRAY_SIZE(rt5659_rec1_r_mix)),
	SND_SOC_DAPM_MIXER("RECMIX2L", RT5659_PWR_MIXER, RT5659_PWR_RM2_L_BIT,
		0, rt5659_rec2_l_mix, ARRAY_SIZE(rt5659_rec2_l_mix)),
	SND_SOC_DAPM_MIXER("RECMIX2R", RT5659_PWR_MIXER, RT5659_PWR_RM2_R_BIT,
		0, rt5659_rec2_r_mix, ARRAY_SIZE(rt5659_rec2_r_mix)),

	/* ADCs */
	SND_SOC_DAPM_ADC("ADC1 L", NULL, SND_SOC_NOPM, 0, 0),
	SND_SOC_DAPM_ADC("ADC1 R", NULL, SND_SOC_NOPM, 0, 0),
	SND_SOC_DAPM_ADC("ADC2 L", NULL, SND_SOC_NOPM, 0, 0),
	SND_SOC_DAPM_ADC("ADC2 R", NULL, SND_SOC_NOPM, 0, 0),

	SND_SOC_DAPM_SUPPLY("ADC1 L Power", RT5659_PWR_DIG_1,
		RT5659_PWR_ADC_L1_BIT, 0, NULL, 0),
	SND_SOC_DAPM_SUPPLY("ADC1 R Power", RT5659_PWR_DIG_1,
		RT5659_PWR_ADC_R1_BIT, 0, NULL, 0),
	SND_SOC_DAPM_SUPPLY("ADC2 L Power", RT5659_PWR_DIG_1,
		RT5659_PWR_ADC_L2_BIT, 0, NULL, 0),
	SND_SOC_DAPM_SUPPLY("ADC2 R Power", RT5659_PWR_DIG_1,
		RT5659_PWR_ADC_R2_BIT, 0, NULL, 0),
	SND_SOC_DAPM_SUPPLY("ADC1 clock", SND_SOC_NOPM, 0, 0, set_adc1_clk,
		SND_SOC_DAPM_POST_PMU | SND_SOC_DAPM_PRE_PMD),
	SND_SOC_DAPM_SUPPLY("ADC2 clock", SND_SOC_NOPM, 0, 0, set_adc2_clk,
		SND_SOC_DAPM_POST_PMU | SND_SOC_DAPM_PRE_PMD),

	/* ADC Mux */
	SND_SOC_DAPM_MUX("Stereo1 DMIC L Mux", SND_SOC_NOPM, 0, 0,
		&rt5659_sto1_dmic_mux),
	SND_SOC_DAPM_MUX("Stereo1 DMIC R Mux", SND_SOC_NOPM, 0, 0,
		&rt5659_sto1_dmic_mux),
	SND_SOC_DAPM_MUX("Stereo1 ADC L1 Mux", SND_SOC_NOPM, 0, 0,
		&rt5659_sto1_adc1_mux),
	SND_SOC_DAPM_MUX("Stereo1 ADC R1 Mux", SND_SOC_NOPM, 0, 0,
		&rt5659_sto1_adc1_mux),
	SND_SOC_DAPM_MUX("Stereo1 ADC L2 Mux", SND_SOC_NOPM, 0, 0,
		&rt5659_sto1_adc2_mux),
	SND_SOC_DAPM_MUX("Stereo1 ADC R2 Mux", SND_SOC_NOPM, 0, 0,
		&rt5659_sto1_adc2_mux),
	SND_SOC_DAPM_MUX("Stereo1 ADC L Mux", SND_SOC_NOPM, 0, 0,
		&rt5659_sto1_adc_mux),
	SND_SOC_DAPM_MUX("Stereo1 ADC R Mux", SND_SOC_NOPM, 0, 0,
		&rt5659_sto1_adc_mux),
	SND_SOC_DAPM_MUX("Mono ADC L2 Mux", SND_SOC_NOPM, 0, 0,
		&rt5659_mono_adc_l2_mux),
	SND_SOC_DAPM_MUX("Mono ADC R2 Mux", SND_SOC_NOPM, 0, 0,
		&rt5659_mono_adc_r2_mux),
	SND_SOC_DAPM_MUX("Mono ADC L1 Mux", SND_SOC_NOPM, 0, 0,
		&rt5659_mono_adc_l1_mux),
	SND_SOC_DAPM_MUX("Mono ADC R1 Mux", SND_SOC_NOPM, 0, 0,
		&rt5659_mono_adc_r1_mux),
	SND_SOC_DAPM_MUX("Mono DMIC L Mux", SND_SOC_NOPM, 0, 0,
		&rt5659_mono_dmic_l_mux),
	SND_SOC_DAPM_MUX("Mono DMIC R Mux", SND_SOC_NOPM, 0, 0,
		&rt5659_mono_dmic_r_mux),
	SND_SOC_DAPM_MUX("Mono ADC L Mux", SND_SOC_NOPM, 0, 0,
		&rt5659_mono_adc_l_mux),
	SND_SOC_DAPM_MUX("Mono ADC R Mux", SND_SOC_NOPM, 0, 0,
		&rt5659_mono_adc_r_mux),
	/* ADC Mixer */
	SND_SOC_DAPM_SUPPLY("ADC Stereo1 Filter", RT5659_PWR_DIG_2,
		RT5659_PWR_ADC_S1F_BIT, 0, NULL, 0),
	SND_SOC_DAPM_SUPPLY("ADC Stereo2 Filter", RT5659_PWR_DIG_2,
		RT5659_PWR_ADC_S2F_BIT, 0, NULL, 0),
	SND_SOC_DAPM_MIXER("Stereo1 ADC MIXL", SND_SOC_NOPM,
		0, 0, rt5659_sto1_adc_l_mix,
		ARRAY_SIZE(rt5659_sto1_adc_l_mix)),
	SND_SOC_DAPM_MIXER("Stereo1 ADC MIXR", SND_SOC_NOPM,
		0, 0, rt5659_sto1_adc_r_mix,
		ARRAY_SIZE(rt5659_sto1_adc_r_mix)),
	SND_SOC_DAPM_SUPPLY("ADC Mono Left Filter", RT5659_PWR_DIG_2,
		RT5659_PWR_ADC_MF_L_BIT, 0, NULL, 0),
	SND_SOC_DAPM_MIXER("Mono ADC MIXL", RT5659_MONO_ADC_DIG_VOL,
		RT5659_L_MUTE_SFT, 1, rt5659_mono_adc_l_mix,
		ARRAY_SIZE(rt5659_mono_adc_l_mix)),
	SND_SOC_DAPM_SUPPLY("ADC Mono Right Filter", RT5659_PWR_DIG_2,
		RT5659_PWR_ADC_MF_R_BIT, 0, NULL, 0),
	SND_SOC_DAPM_MIXER("Mono ADC MIXR", RT5659_MONO_ADC_DIG_VOL,
		RT5659_R_MUTE_SFT, 1, rt5659_mono_adc_r_mix,
		ARRAY_SIZE(rt5659_mono_adc_r_mix)),

	/* ADC PGA */
	SND_SOC_DAPM_PGA("IF_ADC1", SND_SOC_NOPM, 0, 0, NULL, 0),
	SND_SOC_DAPM_PGA("IF_ADC2", SND_SOC_NOPM, 0, 0, NULL, 0),
	SND_SOC_DAPM_PGA("IF_ADC3", SND_SOC_NOPM, 0, 0, NULL, 0),
	SND_SOC_DAPM_PGA("IF1_ADC1", SND_SOC_NOPM, 0, 0, NULL, 0),
	SND_SOC_DAPM_PGA("IF1_ADC2", SND_SOC_NOPM, 0, 0, NULL, 0),
	SND_SOC_DAPM_PGA("IF1_ADC3", SND_SOC_NOPM, 0, 0, NULL, 0),
	SND_SOC_DAPM_PGA("IF1_ADC4", SND_SOC_NOPM, 0, 0, NULL, 0),
	SND_SOC_DAPM_PGA("Stereo2 ADC LR", SND_SOC_NOPM, 0, 0, NULL, 0),

	SND_SOC_DAPM_PGA("Stereo1 ADC Volume L", RT5659_STO1_ADC_DIG_VOL,
		RT5659_L_MUTE_SFT, 1, NULL, 0),
	SND_SOC_DAPM_PGA("Stereo1 ADC Volume R", RT5659_STO1_ADC_DIG_VOL,
		RT5659_R_MUTE_SFT, 1, NULL, 0),

	/* Digital Interface */
	SND_SOC_DAPM_SUPPLY("I2S1", RT5659_PWR_DIG_1, RT5659_PWR_I2S1_BIT,
		0, NULL, 0),
	SND_SOC_DAPM_PGA("IF1 DAC1", SND_SOC_NOPM, 0, 0, NULL, 0),
	SND_SOC_DAPM_PGA("IF1 DAC2", SND_SOC_NOPM, 0, 0, NULL, 0),
	SND_SOC_DAPM_PGA("IF1 DAC1 L", SND_SOC_NOPM, 0, 0, NULL, 0),
	SND_SOC_DAPM_PGA("IF1 DAC1 R", SND_SOC_NOPM, 0, 0, NULL, 0),
	SND_SOC_DAPM_PGA("IF1 DAC2 L", SND_SOC_NOPM, 0, 0, NULL, 0),
	SND_SOC_DAPM_PGA("IF1 DAC2 R", SND_SOC_NOPM, 0, 0, NULL, 0),
	SND_SOC_DAPM_PGA("IF1 ADC", SND_SOC_NOPM, 0, 0, NULL, 0),
	SND_SOC_DAPM_PGA("IF1 ADC L", SND_SOC_NOPM, 0, 0, NULL, 0),
	SND_SOC_DAPM_PGA("IF1 ADC R", SND_SOC_NOPM, 0, 0, NULL, 0),
	SND_SOC_DAPM_SUPPLY("I2S2", RT5659_PWR_DIG_1, RT5659_PWR_I2S2_BIT, 0,
		NULL, 0),
	SND_SOC_DAPM_PGA("IF2 DAC", SND_SOC_NOPM, 0, 0, NULL, 0),
	SND_SOC_DAPM_PGA("IF2 DAC L", SND_SOC_NOPM, 0, 0, NULL, 0),
	SND_SOC_DAPM_PGA("IF2 DAC R", SND_SOC_NOPM, 0, 0, NULL, 0),
	SND_SOC_DAPM_PGA("IF2 ADC", SND_SOC_NOPM, 0, 0, NULL, 0),
	SND_SOC_DAPM_PGA("IF2 ADC1", SND_SOC_NOPM, 0, 0, NULL, 0),
	SND_SOC_DAPM_PGA("IF2 ADC2", SND_SOC_NOPM, 0, 0, NULL, 0),
	SND_SOC_DAPM_SUPPLY("I2S3", RT5659_PWR_DIG_1, RT5659_PWR_I2S3_BIT, 0,
		NULL, 0),
	SND_SOC_DAPM_PGA("IF3 DAC", SND_SOC_NOPM, 0, 0, NULL, 0),
	SND_SOC_DAPM_PGA("IF3 DAC L", SND_SOC_NOPM, 0, 0, NULL, 0),
	SND_SOC_DAPM_PGA("IF3 DAC R", SND_SOC_NOPM, 0, 0, NULL, 0),
	SND_SOC_DAPM_PGA("IF3 ADC", SND_SOC_NOPM, 0, 0, NULL, 0),
	SND_SOC_DAPM_PGA("IF3 ADC L", SND_SOC_NOPM, 0, 0, NULL, 0),
	SND_SOC_DAPM_PGA("IF3 ADC R", SND_SOC_NOPM, 0, 0, NULL, 0),

	/* Digital Interface Select */
	SND_SOC_DAPM_PGA("TDM AD1:AD2:DAC", SND_SOC_NOPM, 0, 0, NULL, 0),
	SND_SOC_DAPM_PGA("TDM AD2:DAC", SND_SOC_NOPM, 0, 0, NULL, 0),
	SND_SOC_DAPM_MUX("TDM Data Mux", SND_SOC_NOPM, 0, 0,
		&rt5659_rx_adc_dac_mux),
	SND_SOC_DAPM_MUX("IF2 ADC Mux", SND_SOC_NOPM, 0, 0,
		&rt5659_if2_adc_in_mux),
	SND_SOC_DAPM_MUX("IF3 ADC Mux", SND_SOC_NOPM, 0, 0,
		&rt5659_if3_adc_in_mux),
	SND_SOC_DAPM_MUX("IF1 01 ADC Swap Mux", SND_SOC_NOPM, 0, 0,
			&rt5659_if1_01_adc_swap_mux),
	SND_SOC_DAPM_MUX("IF1 23 ADC Swap Mux", SND_SOC_NOPM, 0, 0,
			&rt5659_if1_23_adc_swap_mux),
	SND_SOC_DAPM_MUX("IF1 45 ADC Swap Mux", SND_SOC_NOPM, 0, 0,
			&rt5659_if1_45_adc_swap_mux),
	SND_SOC_DAPM_MUX("IF1 67 ADC Swap Mux", SND_SOC_NOPM, 0, 0,
			&rt5659_if1_67_adc_swap_mux),
	SND_SOC_DAPM_MUX("IF2 DAC Swap Mux", SND_SOC_NOPM, 0, 0,
			&rt5659_if2_dac_swap_mux),
	SND_SOC_DAPM_MUX("IF2 ADC Swap Mux", SND_SOC_NOPM, 0, 0,
			&rt5659_if2_adc_swap_mux),
	SND_SOC_DAPM_MUX("IF3 DAC Swap Mux", SND_SOC_NOPM, 0, 0,
			&rt5659_if3_dac_swap_mux),
	SND_SOC_DAPM_MUX("IF3 ADC Swap Mux", SND_SOC_NOPM, 0, 0,
			&rt5659_if3_adc_swap_mux),

	/* Audio Interface */
	SND_SOC_DAPM_AIF_IN("AIF1RX", "AIF1 Playback", 0, SND_SOC_NOPM, 0, 0),
	SND_SOC_DAPM_AIF_OUT("AIF1TX", "AIF1 Capture", 0, SND_SOC_NOPM, 0, 0),
	SND_SOC_DAPM_AIF_IN("AIF2RX", "AIF2 Playback", 0, SND_SOC_NOPM, 0, 0),
	SND_SOC_DAPM_AIF_OUT("AIF2TX", "AIF2 Capture", 0, SND_SOC_NOPM, 0, 0),
	SND_SOC_DAPM_AIF_IN("AIF3RX", "AIF3 Playback", 0, SND_SOC_NOPM, 0, 0),
	SND_SOC_DAPM_AIF_OUT("AIF3TX", "AIF3 Capture", 0, SND_SOC_NOPM, 0, 0),

	/* Output Side */
	/* DAC mixer before sound effect  */
	SND_SOC_DAPM_MIXER("DAC1 MIXL", SND_SOC_NOPM, 0, 0,
		rt5659_dac_l_mix, ARRAY_SIZE(rt5659_dac_l_mix)),
	SND_SOC_DAPM_MIXER("DAC1 MIXR", SND_SOC_NOPM, 0, 0,
		rt5659_dac_r_mix, ARRAY_SIZE(rt5659_dac_r_mix)),

	/* DAC channel Mux */
	SND_SOC_DAPM_MUX("DAC L1 Mux", SND_SOC_NOPM, 0, 0, &rt5659_dac_l1_mux),
	SND_SOC_DAPM_MUX("DAC R1 Mux", SND_SOC_NOPM, 0, 0, &rt5659_dac_r1_mux),
	SND_SOC_DAPM_MUX("DAC L2 Mux", SND_SOC_NOPM, 0, 0, &rt5659_dac_l2_mux),
	SND_SOC_DAPM_MUX("DAC R2 Mux", SND_SOC_NOPM, 0, 0, &rt5659_dac_r2_mux),

	SND_SOC_DAPM_MUX("DAC L1 Source", SND_SOC_NOPM, 0, 0,
		&rt5659_alg_dac_l1_mux),
	SND_SOC_DAPM_MUX("DAC R1 Source", SND_SOC_NOPM, 0, 0,
		&rt5659_alg_dac_r1_mux),
	SND_SOC_DAPM_MUX("DAC L2 Source", SND_SOC_NOPM, 0, 0,
		&rt5659_alg_dac_l2_mux),
	SND_SOC_DAPM_MUX("DAC R2 Source", SND_SOC_NOPM, 0, 0,
		&rt5659_alg_dac_r2_mux),

	/* DAC Mixer */
	SND_SOC_DAPM_SUPPLY("DAC Stereo1 Filter", RT5659_PWR_DIG_2,
		RT5659_PWR_DAC_S1F_BIT, 0, NULL, 0),
	SND_SOC_DAPM_SUPPLY("DAC Mono Left Filter", RT5659_PWR_DIG_2,
		RT5659_PWR_DAC_MF_L_BIT, 0, NULL, 0),
	SND_SOC_DAPM_SUPPLY("DAC Mono Right Filter", RT5659_PWR_DIG_2,
		RT5659_PWR_DAC_MF_R_BIT, 0, NULL, 0),
	SND_SOC_DAPM_MIXER("Stereo DAC MIXL", SND_SOC_NOPM, 0, 0,
		rt5659_sto_dac_l_mix, ARRAY_SIZE(rt5659_sto_dac_l_mix)),
	SND_SOC_DAPM_MIXER("Stereo DAC MIXR", SND_SOC_NOPM, 0, 0,
		rt5659_sto_dac_r_mix, ARRAY_SIZE(rt5659_sto_dac_r_mix)),
	SND_SOC_DAPM_MIXER("Mono DAC MIXL", SND_SOC_NOPM, 0, 0,
		rt5659_mono_dac_l_mix, ARRAY_SIZE(rt5659_mono_dac_l_mix)),
	SND_SOC_DAPM_MIXER("Mono DAC MIXR", SND_SOC_NOPM, 0, 0,
		rt5659_mono_dac_r_mix, ARRAY_SIZE(rt5659_mono_dac_r_mix)),
	SND_SOC_DAPM_MUX("DAC MIXL", SND_SOC_NOPM, 0, 0,
		&rt5659_dig_dac_mixl_mux),
	SND_SOC_DAPM_MUX("DAC MIXR", SND_SOC_NOPM, 0, 0,
		&rt5659_dig_dac_mixr_mux),

	/* DACs */
	SND_SOC_DAPM_SUPPLY_S("DAC L1 Power", 1, RT5659_PWR_DIG_1,
		RT5659_PWR_DAC_L1_BIT, 0, NULL, 0),
	SND_SOC_DAPM_SUPPLY_S("DAC R1 Power", 1, RT5659_PWR_DIG_1,
		RT5659_PWR_DAC_R1_BIT, 0, NULL, 0),
	SND_SOC_DAPM_DAC("DAC L1", NULL, SND_SOC_NOPM, 0, 0),
	SND_SOC_DAPM_DAC("DAC R1", NULL, SND_SOC_NOPM, 0, 0),

	SND_SOC_DAPM_SUPPLY("DAC L2 Power", RT5659_PWR_DIG_1,
		RT5659_PWR_DAC_L2_BIT, 0, NULL, 0),
	SND_SOC_DAPM_SUPPLY("DAC R2 Power", RT5659_PWR_DIG_1,
		RT5659_PWR_DAC_R2_BIT, 0, NULL, 0),
	SND_SOC_DAPM_DAC("DAC L2", NULL, SND_SOC_NOPM, 0, 0),
	SND_SOC_DAPM_DAC("DAC R2", NULL, SND_SOC_NOPM, 0, 0),
	SND_SOC_DAPM_PGA("DAC_REF", SND_SOC_NOPM, 0, 0, NULL, 0),

	/* OUT Mixer */
	SND_SOC_DAPM_MIXER("SPK MIXL", RT5659_PWR_MIXER, RT5659_PWR_SM_L_BIT,
		0, rt5659_spk_l_mix, ARRAY_SIZE(rt5659_spk_l_mix)),
	SND_SOC_DAPM_MIXER("SPK MIXR", RT5659_PWR_MIXER, RT5659_PWR_SM_R_BIT,
		0, rt5659_spk_r_mix, ARRAY_SIZE(rt5659_spk_r_mix)),
	SND_SOC_DAPM_MIXER("MONOVOL MIX", RT5659_PWR_MIXER, RT5659_PWR_MM_BIT,
		0, rt5659_monovol_mix, ARRAY_SIZE(rt5659_monovol_mix)),
	SND_SOC_DAPM_MIXER("OUT MIXL", RT5659_PWR_MIXER, RT5659_PWR_OM_L_BIT,
		0, rt5659_out_l_mix, ARRAY_SIZE(rt5659_out_l_mix)),
	SND_SOC_DAPM_MIXER("OUT MIXR", RT5659_PWR_MIXER, RT5659_PWR_OM_R_BIT,
		0, rt5659_out_r_mix, ARRAY_SIZE(rt5659_out_r_mix)),

	/* Output Volume */
	SND_SOC_DAPM_SWITCH("SPKVOL L", RT5659_PWR_VOL, RT5659_PWR_SV_L_BIT, 0,
		&spkvol_l_switch),
	SND_SOC_DAPM_SWITCH("SPKVOL R", RT5659_PWR_VOL, RT5659_PWR_SV_R_BIT, 0,
		&spkvol_r_switch),
	SND_SOC_DAPM_SWITCH("MONOVOL", RT5659_PWR_VOL, RT5659_PWR_MV_BIT, 0,
		&monovol_switch),
	SND_SOC_DAPM_SWITCH("OUTVOL L", RT5659_PWR_VOL, RT5659_PWR_OV_L_BIT, 0,
		&outvol_l_switch),
	SND_SOC_DAPM_SWITCH("OUTVOL R", RT5659_PWR_VOL, RT5659_PWR_OV_R_BIT, 0,
		&outvol_r_switch),

	/* SPO/MONO/HPO/LOUT */
	SND_SOC_DAPM_MIXER("SPO L MIX", SND_SOC_NOPM, 0, 0, rt5659_spo_l_mix,
		ARRAY_SIZE(rt5659_spo_l_mix)),
	SND_SOC_DAPM_MIXER("SPO R MIX", SND_SOC_NOPM, 0, 0, rt5659_spo_r_mix,
		ARRAY_SIZE(rt5659_spo_r_mix)),
	SND_SOC_DAPM_MIXER("Mono MIX", SND_SOC_NOPM, 0,	0, rt5659_mono_mix,
		ARRAY_SIZE(rt5659_mono_mix)),
	SND_SOC_DAPM_MIXER("LOUT L MIX", SND_SOC_NOPM, 0, 0, rt5659_lout_l_mix,
		ARRAY_SIZE(rt5659_lout_l_mix)),
	SND_SOC_DAPM_MIXER("LOUT R MIX", SND_SOC_NOPM, 0, 0, rt5659_lout_r_mix,
		ARRAY_SIZE(rt5659_lout_r_mix)),

	SND_SOC_DAPM_PGA_S("SPK Amp", 1, RT5659_PWR_DIG_1, RT5659_PWR_CLS_D_BIT,
		0, rt5659_spk_event, SND_SOC_DAPM_POST_PMD |
		SND_SOC_DAPM_PRE_PMU),
	SND_SOC_DAPM_PGA_S("Mono Amp", 1, RT5659_PWR_ANLG_1, RT5659_PWR_MA_BIT,
		0, rt5659_mono_event, SND_SOC_DAPM_POST_PMD |
		SND_SOC_DAPM_PRE_PMU),
	SND_SOC_DAPM_PGA_S("HP Amp", 1, SND_SOC_NOPM, 0, 0, rt5659_hp_event,
		SND_SOC_DAPM_PRE_PMD | SND_SOC_DAPM_POST_PMU),
	SND_SOC_DAPM_PGA_S("LOUT Amp", 1,  RT5659_PWR_ANLG_1, RT5659_PWR_LM_BIT,
		0,  NULL, 0),

	SND_SOC_DAPM_SUPPLY("Charge Pump", SND_SOC_NOPM, 0, 0,
		rt5659_charge_pump_event, SND_SOC_DAPM_PRE_PMU |
		SND_SOC_DAPM_POST_PMD),

	SND_SOC_DAPM_SWITCH("SPO Playback", SND_SOC_NOPM, 0, 0, &spo_switch),
	SND_SOC_DAPM_SWITCH("Mono Playback", SND_SOC_NOPM, 0, 0,
		&mono_switch),
	SND_SOC_DAPM_SWITCH("HPO L Playback", SND_SOC_NOPM, 0, 0,
		&hpo_l_switch),
	SND_SOC_DAPM_SWITCH("HPO R Playback", SND_SOC_NOPM, 0, 0,
		&hpo_r_switch),
	SND_SOC_DAPM_SWITCH("LOUT L Playback", SND_SOC_NOPM, 0, 0,
		&lout_l_switch),
	SND_SOC_DAPM_SWITCH("LOUT R Playback", SND_SOC_NOPM, 0, 0,
		&lout_r_switch),
	SND_SOC_DAPM_SWITCH("PDM L Playback", SND_SOC_NOPM, 0, 0,
		&pdm_l_switch),
	SND_SOC_DAPM_SWITCH("PDM R Playback", SND_SOC_NOPM, 0, 0,
		&pdm_r_switch),

	/* PDM */
	SND_SOC_DAPM_SUPPLY("PDM Power", RT5659_PWR_DIG_2,
		RT5659_PWR_PDM1_BIT, 0, NULL, 0),
	SND_SOC_DAPM_MUX("PDM L Mux", RT5659_PDM_OUT_CTRL,
		RT5659_M_PDM1_L_SFT, 1, &rt5659_pdm_l_mux),
	SND_SOC_DAPM_MUX("PDM R Mux", RT5659_PDM_OUT_CTRL,
		RT5659_M_PDM1_R_SFT, 1, &rt5659_pdm_r_mux),

	/* SPDIF */
	SND_SOC_DAPM_MUX("SPDIF Mux", SND_SOC_NOPM, 0, 0, &rt5659_spdif_mux),

	SND_SOC_DAPM_SUPPLY("SYS CLK DET", RT5659_CLK_DET, 3, 0, NULL, 0),
	SND_SOC_DAPM_SUPPLY("CLKDET", RT5659_CLK_DET, 0, 0, NULL, 0),

	/* Output Lines */
	SND_SOC_DAPM_OUTPUT("HPOL"),
	SND_SOC_DAPM_OUTPUT("HPOR"),
	SND_SOC_DAPM_OUTPUT("SPOL"),
	SND_SOC_DAPM_OUTPUT("SPOR"),
	SND_SOC_DAPM_OUTPUT("LOUTL"),
	SND_SOC_DAPM_OUTPUT("LOUTR"),
	SND_SOC_DAPM_OUTPUT("MONOOUT"),
	SND_SOC_DAPM_OUTPUT("PDML"),
	SND_SOC_DAPM_OUTPUT("PDMR"),
	SND_SOC_DAPM_OUTPUT("SPDIF"),
};

static const struct snd_soc_dapm_route rt5659_dapm_routes[] = {
	/*PLL*/
	{ "ADC Stereo1 Filter", NULL, "PLL", is_sys_clk_from_pll },
	{ "ADC Stereo2 Filter", NULL, "PLL", is_sys_clk_from_pll },
	{ "ADC Mono Left Filter", NULL, "PLL", is_sys_clk_from_pll },
	{ "ADC Mono Right Filter", NULL, "PLL", is_sys_clk_from_pll },
	{ "DAC Stereo1 Filter", NULL, "PLL", is_sys_clk_from_pll },
	{ "DAC Mono Left Filter", NULL, "PLL", is_sys_clk_from_pll },
	{ "DAC Mono Right Filter", NULL, "PLL", is_sys_clk_from_pll },

	/*ASRC*/
	{ "ADC Stereo1 Filter", NULL, "ADC STO1 ASRC", is_using_asrc },
	{ "ADC Mono Left Filter", NULL, "ADC Mono L ASRC", is_using_asrc },
	{ "ADC Mono Right Filter", NULL, "ADC Mono R ASRC", is_using_asrc },
	{ "DAC Mono Left Filter", NULL, "DAC Mono L ASRC", is_using_asrc },
	{ "DAC Mono Right Filter", NULL, "DAC Mono R ASRC", is_using_asrc },
	{ "DAC Stereo1 Filter", NULL, "DAC STO ASRC", is_using_asrc },

	{ "SYS CLK DET", NULL, "CLKDET" },

	{ "I2S1", NULL, "I2S1 ASRC" },
	{ "I2S2", NULL, "I2S2 ASRC" },
	{ "I2S3", NULL, "I2S3 ASRC" },

	{ "DMIC1", NULL, "DMIC L1" },
	{ "DMIC1", NULL, "DMIC R1" },
	{ "DMIC2", NULL, "DMIC L2" },
	{ "DMIC2", NULL, "DMIC R2" },

	{ "BST1", NULL, "IN1P" },
	{ "BST1", NULL, "IN1N" },
	{ "BST1", NULL, "BST1 Power" },
	{ "BST2", NULL, "IN2P" },
	{ "BST2", NULL, "IN2N" },
	{ "BST2", NULL, "BST2 Power" },
	{ "BST3", NULL, "IN3P" },
	{ "BST3", NULL, "IN3N" },
	{ "BST3", NULL, "BST3 Power" },
	{ "BST4", NULL, "IN4P" },
	{ "BST4", NULL, "IN4N" },
	{ "BST4", NULL, "BST4 Power" },

	{ "INL VOL", NULL, "IN2P" },
	{ "INR VOL", NULL, "IN2N" },

	{ "RECMIX1L", "SPKVOLL Switch", "SPKVOL L" },
	{ "RECMIX1L", "INL Switch", "INL VOL" },
	{ "RECMIX1L", "BST4 Switch", "BST4" },
	{ "RECMIX1L", "BST3 Switch", "BST3" },
	{ "RECMIX1L", "BST2 Switch", "BST2" },
	{ "RECMIX1L", "BST1 Switch", "BST1" },

	{ "RECMIX1R", "HPOVOLR Switch", "HPO R Playback" },
	{ "RECMIX1R", "INR Switch", "INR VOL" },
	{ "RECMIX1R", "BST4 Switch", "BST4" },
	{ "RECMIX1R", "BST3 Switch", "BST3" },
	{ "RECMIX1R", "BST2 Switch", "BST2" },
	{ "RECMIX1R", "BST1 Switch", "BST1" },

	{ "RECMIX2L", "SPKVOLL Switch", "SPKVOL L" },
	{ "RECMIX2L", "OUTVOLL Switch", "OUTVOL L" },
	{ "RECMIX2L", "BST4 Switch", "BST4" },
	{ "RECMIX2L", "BST3 Switch", "BST3" },
	{ "RECMIX2L", "BST2 Switch", "BST2" },
	{ "RECMIX2L", "BST1 Switch", "BST1" },

	{ "RECMIX2R", "MONOVOL Switch", "MONOVOL" },
	{ "RECMIX2R", "OUTVOLR Switch", "OUTVOL R" },
	{ "RECMIX2R", "BST4 Switch", "BST4" },
	{ "RECMIX2R", "BST3 Switch", "BST3" },
	{ "RECMIX2R", "BST2 Switch", "BST2" },
	{ "RECMIX2R", "BST1 Switch", "BST1" },

	{ "ADC1 L", NULL, "RECMIX1L" },
	{ "ADC1 L", NULL, "ADC1 L Power" },
	{ "ADC1 L", NULL, "ADC1 clock" },
	{ "ADC1 R", NULL, "RECMIX1R" },
	{ "ADC1 R", NULL, "ADC1 R Power" },
	{ "ADC1 R", NULL, "ADC1 clock" },

	{ "ADC2 L", NULL, "RECMIX2L" },
	{ "ADC2 L", NULL, "ADC2 L Power" },
	{ "ADC2 L", NULL, "ADC2 clock" },
	{ "ADC2 R", NULL, "RECMIX2R" },
	{ "ADC2 R", NULL, "ADC2 R Power" },
	{ "ADC2 R", NULL, "ADC2 clock" },

	{ "DMIC L1", NULL, "DMIC CLK" },
	{ "DMIC L1", NULL, "DMIC1 Power" },
	{ "DMIC R1", NULL, "DMIC CLK" },
	{ "DMIC R1", NULL, "DMIC1 Power" },
	{ "DMIC L2", NULL, "DMIC CLK" },
	{ "DMIC L2", NULL, "DMIC2 Power" },
	{ "DMIC R2", NULL, "DMIC CLK" },
	{ "DMIC R2", NULL, "DMIC2 Power" },

	{ "Stereo1 DMIC L Mux", "DMIC1", "DMIC L1" },
	{ "Stereo1 DMIC L Mux", "DMIC2", "DMIC L2" },

	{ "Stereo1 DMIC R Mux", "DMIC1", "DMIC R1" },
	{ "Stereo1 DMIC R Mux", "DMIC2", "DMIC R2" },

	{ "Mono DMIC L Mux", "DMIC1 L", "DMIC L1" },
	{ "Mono DMIC L Mux", "DMIC2 L", "DMIC L2" },

	{ "Mono DMIC R Mux", "DMIC1 R", "DMIC R1" },
	{ "Mono DMIC R Mux", "DMIC2 R", "DMIC R2" },

	{ "Stereo1 ADC L Mux", "ADC1", "ADC1 L" },
	{ "Stereo1 ADC L Mux", "ADC2", "ADC2 L" },
	{ "Stereo1 ADC R Mux", "ADC1", "ADC1 R" },
	{ "Stereo1 ADC R Mux", "ADC2", "ADC2 R" },

	{ "Stereo1 ADC L1 Mux", "ADC", "Stereo1 ADC L Mux" },
	{ "Stereo1 ADC L1 Mux", "DAC MIX", "DAC MIXL" },
	{ "Stereo1 ADC L2 Mux", "DMIC", "Stereo1 DMIC L Mux" },
	{ "Stereo1 ADC L2 Mux", "DAC MIX", "DAC MIXL" },

	{ "Stereo1 ADC R1 Mux", "ADC", "Stereo1 ADC R Mux" },
	{ "Stereo1 ADC R1 Mux", "DAC MIX", "DAC MIXR" },
	{ "Stereo1 ADC R2 Mux", "DMIC", "Stereo1 DMIC R Mux" },
	{ "Stereo1 ADC R2 Mux", "DAC MIX", "DAC MIXR" },

	{ "Mono ADC L Mux", "ADC1 L", "ADC1 L" },
	{ "Mono ADC L Mux", "ADC1 R", "ADC1 R" },
	{ "Mono ADC L Mux", "ADC2 L", "ADC2 L" },
	{ "Mono ADC L Mux", "ADC2 R", "ADC2 R" },

	{ "Mono ADC R Mux", "ADC1 L", "ADC1 L" },
	{ "Mono ADC R Mux", "ADC1 R", "ADC1 R" },
	{ "Mono ADC R Mux", "ADC2 L", "ADC2 L" },
	{ "Mono ADC R Mux", "ADC2 R", "ADC2 R" },

	{ "Mono ADC L2 Mux", "DMIC", "Mono DMIC L Mux" },
	{ "Mono ADC L2 Mux", "Mono DAC MIXL", "Mono DAC MIXL" },
	{ "Mono ADC L1 Mux", "Mono DAC MIXL", "Mono DAC MIXL" },
	{ "Mono ADC L1 Mux", "ADC",  "Mono ADC L Mux" },

	{ "Mono ADC R1 Mux", "Mono DAC MIXR", "Mono DAC MIXR" },
	{ "Mono ADC R1 Mux", "ADC", "Mono ADC R Mux" },
	{ "Mono ADC R2 Mux", "DMIC", "Mono DMIC R Mux" },
	{ "Mono ADC R2 Mux", "Mono DAC MIXR", "Mono DAC MIXR" },

	{ "Stereo1 ADC MIXL", "ADC1 Switch", "Stereo1 ADC L1 Mux" },
	{ "Stereo1 ADC MIXL", "ADC2 Switch", "Stereo1 ADC L2 Mux" },
	{ "Stereo1 ADC MIXL", NULL, "ADC Stereo1 Filter" },

	{ "Stereo1 ADC MIXR", "ADC1 Switch", "Stereo1 ADC R1 Mux" },
	{ "Stereo1 ADC MIXR", "ADC2 Switch", "Stereo1 ADC R2 Mux" },
	{ "Stereo1 ADC MIXR", NULL, "ADC Stereo1 Filter" },

	{ "Mono ADC MIXL", "ADC1 Switch", "Mono ADC L1 Mux" },
	{ "Mono ADC MIXL", "ADC2 Switch", "Mono ADC L2 Mux" },
	{ "Mono ADC MIXL", NULL, "ADC Mono Left Filter" },

	{ "Mono ADC MIXR", "ADC1 Switch", "Mono ADC R1 Mux" },
	{ "Mono ADC MIXR", "ADC2 Switch", "Mono ADC R2 Mux" },
	{ "Mono ADC MIXR", NULL, "ADC Mono Right Filter" },

	{ "Stereo1 ADC Volume L", NULL, "Stereo1 ADC MIXL" },
	{ "Stereo1 ADC Volume R", NULL, "Stereo1 ADC MIXR" },

	{ "IF_ADC1", NULL, "Stereo1 ADC Volume L" },
	{ "IF_ADC1", NULL, "Stereo1 ADC Volume R" },
	{ "IF_ADC2", NULL, "Mono ADC MIXL" },
	{ "IF_ADC2", NULL, "Mono ADC MIXR" },

	{ "TDM AD1:AD2:DAC", NULL, "IF_ADC1" },
	{ "TDM AD1:AD2:DAC", NULL, "IF_ADC2" },
	{ "TDM AD1:AD2:DAC", NULL, "DAC_REF" },
	{ "TDM AD2:DAC", NULL, "IF_ADC2" },
	{ "TDM AD2:DAC", NULL, "DAC_REF" },
	{ "TDM Data Mux", "AD1:AD2:DAC:NUL", "TDM AD1:AD2:DAC" },
	{ "TDM Data Mux", "AD1:AD2:NUL:DAC", "TDM AD1:AD2:DAC" },
	{ "TDM Data Mux", "AD1:DAC:AD2:NUL", "TDM AD1:AD2:DAC" },
	{ "TDM Data Mux", "AD1:DAC:NUL:AD2", "TDM AD1:AD2:DAC" },
	{ "TDM Data Mux", "AD1:NUL:DAC:AD2", "TDM AD1:AD2:DAC" },
	{ "TDM Data Mux", "AD1:NUL:AD2:DAC", "TDM AD1:AD2:DAC" },
	{ "TDM Data Mux", "AD2:AD1:DAC:NUL", "TDM AD1:AD2:DAC" },
	{ "TDM Data Mux", "AD2:AD1:NUL:DAC", "TDM AD1:AD2:DAC" },
	{ "TDM Data Mux", "AD2:DAC:AD1:NUL", "TDM AD1:AD2:DAC" },
	{ "TDM Data Mux", "AD2:DAC:NUL:AD1", "TDM AD1:AD2:DAC" },
	{ "TDM Data Mux", "AD2:NUL:DAC:AD1", "TDM AD1:AD2:DAC" },
	{ "TDM Data Mux", "AD1:NUL:AD1:DAC", "TDM AD1:AD2:DAC" },
	{ "TDM Data Mux", "DAC:AD1:AD2:NUL", "TDM AD1:AD2:DAC" },
	{ "TDM Data Mux", "DAC:AD1:NUL:AD2", "TDM AD1:AD2:DAC" },
	{ "TDM Data Mux", "DAC:AD2:AD1:NUL", "TDM AD1:AD2:DAC" },
	{ "TDM Data Mux", "DAC:AD2:NUL:AD1", "TDM AD1:AD2:DAC" },
	{ "TDM Data Mux", "DAC:NUL:DAC:AD2", "TDM AD2:DAC" },
	{ "TDM Data Mux", "DAC:NUL:AD2:DAC", "TDM AD2:DAC" },
	{ "TDM Data Mux", "NUL:AD1:AD2:DAC", "TDM AD1:AD2:DAC" },
	{ "TDM Data Mux", "NUL:AD1:DAC:AD2", "TDM AD1:AD2:DAC" },
	{ "TDM Data Mux", "NUL:AD2:AD1:DAC", "TDM AD1:AD2:DAC" },
	{ "TDM Data Mux", "NUL:AD2:DAC:AD1", "TDM AD1:AD2:DAC" },
	{ "TDM Data Mux", "NUL:DAC:DAC:AD2", "TDM AD2:DAC" },
	{ "TDM Data Mux", "NUL:DAC:AD2:DAC", "TDM AD2:DAC" },
	{ "IF1 01 ADC Swap Mux", "L/R", "TDM Data Mux" },
	{ "IF1 01 ADC Swap Mux", "R/L", "TDM Data Mux" },
	{ "IF1 01 ADC Swap Mux", "L/L", "TDM Data Mux" },
	{ "IF1 01 ADC Swap Mux", "R/R", "TDM Data Mux" },
	{ "IF1 23 ADC Swap Mux", "L/R", "TDM Data Mux" },
	{ "IF1 23 ADC Swap Mux", "R/L", "TDM Data Mux" },
	{ "IF1 23 ADC Swap Mux", "L/L", "TDM Data Mux" },
	{ "IF1 23 ADC Swap Mux", "R/R", "TDM Data Mux" },
	{ "IF1 45 ADC Swap Mux", "L/R", "TDM Data Mux" },
	{ "IF1 45 ADC Swap Mux", "R/L", "TDM Data Mux" },
	{ "IF1 45 ADC Swap Mux", "L/L", "TDM Data Mux" },
	{ "IF1 45 ADC Swap Mux", "R/R", "TDM Data Mux" },
	{ "IF1 67 ADC Swap Mux", "L/R", "TDM Data Mux" },
	{ "IF1 67 ADC Swap Mux", "R/L", "TDM Data Mux" },
	{ "IF1 67 ADC Swap Mux", "L/L", "TDM Data Mux" },
	{ "IF1 67 ADC Swap Mux", "R/R", "TDM Data Mux" },
	{ "IF1 ADC", NULL, "IF1 01 ADC Swap Mux" },
	{ "IF1 ADC", NULL, "IF1 23 ADC Swap Mux" },
	{ "IF1 ADC", NULL, "IF1 45 ADC Swap Mux" },
	{ "IF1 ADC", NULL, "IF1 67 ADC Swap Mux" },
	{ "IF1 ADC", NULL, "I2S1" },

	{ "IF2 ADC Mux", "IF_ADC1", "IF_ADC1" },
	{ "IF2 ADC Mux", "IF_ADC2", "IF_ADC2" },
	{ "IF2 ADC Mux", "IF_ADC3", "IF_ADC3" },
	{ "IF2 ADC Mux", "DAC_REF", "DAC_REF" },
	{ "IF2 ADC", NULL, "IF2 ADC Mux"},
	{ "IF2 ADC", NULL, "I2S2" },

	{ "IF3 ADC Mux", "IF_ADC1", "IF_ADC1" },
	{ "IF3 ADC Mux", "IF_ADC2", "IF_ADC2" },
	{ "IF3 ADC Mux", "Stereo2_ADC_L/R", "Stereo2 ADC LR" },
	{ "IF3 ADC Mux", "DAC_REF", "DAC_REF" },
	{ "IF3 ADC", NULL, "IF3 ADC Mux"},
	{ "IF3 ADC", NULL, "I2S3" },

	{ "AIF1TX", NULL, "IF1 ADC" },
	{ "IF2 ADC Swap Mux", "L/R", "IF2 ADC" },
	{ "IF2 ADC Swap Mux", "R/L", "IF2 ADC" },
	{ "IF2 ADC Swap Mux", "L/L", "IF2 ADC" },
	{ "IF2 ADC Swap Mux", "R/R", "IF2 ADC" },
	{ "AIF2TX", NULL, "IF2 ADC Swap Mux" },
	{ "IF3 ADC Swap Mux", "L/R", "IF3 ADC" },
	{ "IF3 ADC Swap Mux", "R/L", "IF3 ADC" },
	{ "IF3 ADC Swap Mux", "L/L", "IF3 ADC" },
	{ "IF3 ADC Swap Mux", "R/R", "IF3 ADC" },
	{ "AIF3TX", NULL, "IF3 ADC Swap Mux" },

	{ "IF1 DAC1", NULL, "AIF1RX" },
	{ "IF1 DAC2", NULL, "AIF1RX" },
	{ "IF2 DAC Swap Mux", "L/R", "AIF2RX" },
	{ "IF2 DAC Swap Mux", "R/L", "AIF2RX" },
	{ "IF2 DAC Swap Mux", "L/L", "AIF2RX" },
	{ "IF2 DAC Swap Mux", "R/R", "AIF2RX" },
	{ "IF2 DAC", NULL, "IF2 DAC Swap Mux" },
	{ "IF3 DAC Swap Mux", "L/R", "AIF3RX" },
	{ "IF3 DAC Swap Mux", "R/L", "AIF3RX" },
	{ "IF3 DAC Swap Mux", "L/L", "AIF3RX" },
	{ "IF3 DAC Swap Mux", "R/R", "AIF3RX" },
	{ "IF3 DAC", NULL, "IF3 DAC Swap Mux" },

	{ "IF1 DAC1", NULL, "I2S1" },
	{ "IF1 DAC2", NULL, "I2S1" },
	{ "IF2 DAC", NULL, "I2S2" },
	{ "IF3 DAC", NULL, "I2S3" },

	{ "IF1 DAC2 L", NULL, "IF1 DAC2" },
	{ "IF1 DAC2 R", NULL, "IF1 DAC2" },
	{ "IF1 DAC1 L", NULL, "IF1 DAC1" },
	{ "IF1 DAC1 R", NULL, "IF1 DAC1" },
	{ "IF2 DAC L", NULL, "IF2 DAC" },
	{ "IF2 DAC R", NULL, "IF2 DAC" },
	{ "IF3 DAC L", NULL, "IF3 DAC" },
	{ "IF3 DAC R", NULL, "IF3 DAC" },

	{ "DAC L1 Mux", "IF1 DAC1", "IF1 DAC1 L" },
	{ "DAC L1 Mux", "IF2 DAC", "IF2 DAC L" },
	{ "DAC L1 Mux", "IF3 DAC", "IF3 DAC L" },
	{ "DAC L1 Mux", NULL, "DAC Stereo1 Filter" },

	{ "DAC R1 Mux", "IF1 DAC1", "IF1 DAC1 R" },
	{ "DAC R1 Mux", "IF2 DAC", "IF2 DAC R" },
	{ "DAC R1 Mux", "IF3 DAC", "IF3 DAC R" },
	{ "DAC R1 Mux", NULL, "DAC Stereo1 Filter" },

	{ "DAC1 MIXL", "Stereo ADC Switch", "Stereo1 ADC Volume L" },
	{ "DAC1 MIXL", "DAC1 Switch", "DAC L1 Mux" },
	{ "DAC1 MIXR", "Stereo ADC Switch", "Stereo1 ADC Volume R" },
	{ "DAC1 MIXR", "DAC1 Switch", "DAC R1 Mux" },

	{ "DAC_REF", NULL, "DAC1 MIXL" },
	{ "DAC_REF", NULL, "DAC1 MIXR" },

	{ "DAC L2 Mux", "IF1 DAC2", "IF1 DAC2 L" },
	{ "DAC L2 Mux", "IF2 DAC", "IF2 DAC L" },
	{ "DAC L2 Mux", "IF3 DAC", "IF3 DAC L" },
	{ "DAC L2 Mux", "Mono ADC MIX", "Mono ADC MIXL" },
	{ "DAC L2 Mux", NULL, "DAC Mono Left Filter" },

	{ "DAC R2 Mux", "IF1 DAC2", "IF1 DAC2 R" },
	{ "DAC R2 Mux", "IF2 DAC", "IF2 DAC R" },
	{ "DAC R2 Mux", "IF3 DAC", "IF3 DAC R" },
	{ "DAC R2 Mux", "Mono ADC MIX", "Mono ADC MIXR" },
	{ "DAC R2 Mux", NULL, "DAC Mono Right Filter" },

	{ "Stereo DAC MIXL", "DAC L1 Switch", "DAC1 MIXL" },
	{ "Stereo DAC MIXL", "DAC R1 Switch", "DAC1 MIXR" },
	{ "Stereo DAC MIXL", "DAC L2 Switch", "DAC L2 Mux" },
	{ "Stereo DAC MIXL", "DAC R2 Switch", "DAC R2 Mux" },

	{ "Stereo DAC MIXR", "DAC R1 Switch", "DAC1 MIXR" },
	{ "Stereo DAC MIXR", "DAC L1 Switch", "DAC1 MIXL" },
	{ "Stereo DAC MIXR", "DAC L2 Switch", "DAC L2 Mux" },
	{ "Stereo DAC MIXR", "DAC R2 Switch", "DAC R2 Mux" },

	{ "Mono DAC MIXL", "DAC L1 Switch", "DAC1 MIXL" },
	{ "Mono DAC MIXL", "DAC R1 Switch", "DAC1 MIXR" },
	{ "Mono DAC MIXL", "DAC L2 Switch", "DAC L2 Mux" },
	{ "Mono DAC MIXL", "DAC R2 Switch", "DAC R2 Mux" },
	{ "Mono DAC MIXR", "DAC L1 Switch", "DAC1 MIXL" },
	{ "Mono DAC MIXR", "DAC R1 Switch", "DAC1 MIXR" },
	{ "Mono DAC MIXR", "DAC R2 Switch", "DAC R2 Mux" },
	{ "Mono DAC MIXR", "DAC L2 Switch", "DAC L2 Mux" },

	{ "DAC MIXL", "Stereo DAC Mixer", "Stereo DAC MIXL" },
	{ "DAC MIXL", "Mono DAC Mixer", "Mono DAC MIXL" },
	{ "DAC MIXR", "Stereo DAC Mixer", "Stereo DAC MIXR" },
	{ "DAC MIXR", "Mono DAC Mixer", "Mono DAC MIXR" },

	{ "DAC L1 Source", NULL, "DAC L1 Power" },
	{ "DAC L1 Source", "DAC", "DAC1 MIXL" },
	{ "DAC L1 Source", "Stereo DAC Mixer", "Stereo DAC MIXL" },
	{ "DAC R1 Source", NULL, "DAC R1 Power" },
	{ "DAC R1 Source", "DAC", "DAC1 MIXR" },
	{ "DAC R1 Source", "Stereo DAC Mixer", "Stereo DAC MIXR" },
	{ "DAC L2 Source", "Stereo DAC Mixer", "Stereo DAC MIXL" },
	{ "DAC L2 Source", "Mono DAC Mixer", "Mono DAC MIXL" },
	{ "DAC L2 Source", NULL, "DAC L2 Power" },
	{ "DAC R2 Source", "Stereo DAC Mixer", "Stereo DAC MIXR" },
	{ "DAC R2 Source", "Mono DAC Mixer", "Mono DAC MIXR" },
	{ "DAC R2 Source", NULL, "DAC R2 Power" },

	{ "DAC L1", NULL, "DAC L1 Source" },
	{ "DAC R1", NULL, "DAC R1 Source" },
	{ "DAC L2", NULL, "DAC L2 Source" },
	{ "DAC R2", NULL, "DAC R2 Source" },

	{ "SPK MIXL", "DAC L2 Switch", "DAC L2" },
	{ "SPK MIXL", "BST1 Switch", "BST1" },
	{ "SPK MIXL", "INL Switch", "INL VOL" },
	{ "SPK MIXL", "INR Switch", "INR VOL" },
	{ "SPK MIXL", "BST3 Switch", "BST3" },
	{ "SPK MIXR", "DAC R2 Switch", "DAC R2" },
	{ "SPK MIXR", "BST4 Switch", "BST4" },
	{ "SPK MIXR", "INL Switch", "INL VOL" },
	{ "SPK MIXR", "INR Switch", "INR VOL" },
	{ "SPK MIXR", "BST3 Switch", "BST3" },

	{ "MONOVOL MIX", "DAC L2 Switch", "DAC L2" },
	{ "MONOVOL MIX", "DAC R2 Switch", "DAC R2" },
	{ "MONOVOL MIX", "BST1 Switch", "BST1" },
	{ "MONOVOL MIX", "BST2 Switch", "BST2" },
	{ "MONOVOL MIX", "BST3 Switch", "BST3" },

	{ "OUT MIXL", "DAC L2 Switch", "DAC L2" },
	{ "OUT MIXL", "INL Switch", "INL VOL" },
	{ "OUT MIXL", "BST1 Switch", "BST1" },
	{ "OUT MIXL", "BST2 Switch", "BST2" },
	{ "OUT MIXL", "BST3 Switch", "BST3" },
	{ "OUT MIXR", "DAC R2 Switch", "DAC R2" },
	{ "OUT MIXR", "INR Switch", "INR VOL" },
	{ "OUT MIXR", "BST2 Switch", "BST2" },
	{ "OUT MIXR", "BST3 Switch", "BST3" },
	{ "OUT MIXR", "BST4 Switch", "BST4" },

	{ "SPKVOL L", "Switch", "SPK MIXL" },
	{ "SPKVOL R", "Switch", "SPK MIXR" },
	{ "SPO L MIX", "DAC L2 Switch", "DAC L2" },
	{ "SPO L MIX", "SPKVOL L Switch", "SPKVOL L" },
	{ "SPO R MIX", "DAC R2 Switch", "DAC R2" },
	{ "SPO R MIX", "SPKVOL R Switch", "SPKVOL R" },
	{ "SPK Amp", NULL, "SPO L MIX" },
	{ "SPK Amp", NULL, "SPO R MIX" },
	{ "SPK Amp", NULL, "SYS CLK DET" },
	{ "SPO Playback", "Switch", "SPK Amp" },
	{ "SPOL", NULL, "SPO Playback" },
	{ "SPOR", NULL, "SPO Playback" },

	{ "MONOVOL", "Switch", "MONOVOL MIX" },
	{ "Mono MIX", "DAC L2 Switch", "DAC L2" },
	{ "Mono MIX", "MONOVOL Switch", "MONOVOL" },
	{ "Mono Amp", NULL, "Mono MIX" },
	{ "Mono Amp", NULL, "Mono Vref" },
	{ "Mono Amp", NULL, "SYS CLK DET" },
	{ "Mono Playback", "Switch", "Mono Amp" },
	{ "MONOOUT", NULL, "Mono Playback" },

	{ "HP Amp", NULL, "DAC L1" },
	{ "HP Amp", NULL, "DAC R1" },
	{ "HP Amp", NULL, "Charge Pump" },
	{ "HP Amp", NULL, "SYS CLK DET" },
	{ "HPO L Playback", "Switch", "HP Amp"},
	{ "HPO R Playback", "Switch", "HP Amp"},
	{ "HPOL", NULL, "HPO L Playback" },
	{ "HPOR", NULL, "HPO R Playback" },

	{ "OUTVOL L", "Switch", "OUT MIXL" },
	{ "OUTVOL R", "Switch", "OUT MIXR" },
	{ "LOUT L MIX", "DAC L2 Switch", "DAC L2" },
	{ "LOUT L MIX", "OUTVOL L Switch", "OUTVOL L" },
	{ "LOUT R MIX", "DAC R2 Switch", "DAC R2" },
	{ "LOUT R MIX", "OUTVOL R Switch", "OUTVOL R" },
	{ "LOUT Amp", NULL, "LOUT L MIX" },
	{ "LOUT Amp", NULL, "LOUT R MIX" },
	{ "LOUT Amp", NULL, "Charge Pump" },
	{ "LOUT Amp", NULL, "SYS CLK DET" },
	{ "LOUT L Playback", "Switch", "LOUT Amp" },
	{ "LOUT R Playback", "Switch", "LOUT Amp" },
	{ "LOUTL", NULL, "LOUT L Playback" },
	{ "LOUTR", NULL, "LOUT R Playback" },

	{ "PDM L Mux", "Mono DAC", "Mono DAC MIXL" },
	{ "PDM L Mux", "Stereo DAC", "Stereo DAC MIXL" },
	{ "PDM L Mux", NULL, "PDM Power" },
	{ "PDM R Mux", "Mono DAC", "Mono DAC MIXR" },
	{ "PDM R Mux", "Stereo DAC", "Stereo DAC MIXR" },
	{ "PDM R Mux", NULL, "PDM Power" },
	{ "PDM L Playback", "Switch", "PDM L Mux" },
	{ "PDM R Playback", "Switch", "PDM R Mux" },
	{ "PDML", NULL, "PDM L Playback" },
	{ "PDMR", NULL, "PDM R Playback" },

	{ "SPDIF Mux", "IF3_DAC", "IF3 DAC" },
	{ "SPDIF Mux", "IF2_DAC", "IF2 DAC" },
	{ "SPDIF Mux", "IF1_DAC2", "IF1 DAC2" },
	{ "SPDIF Mux", "IF1_DAC1", "IF1 DAC1" },
	{ "SPDIF", NULL, "SPDIF Mux" },
};

static int rt5659_hw_params(struct snd_pcm_substream *substream,
	struct snd_pcm_hw_params *params, struct snd_soc_dai *dai)
{
	struct snd_soc_component *component = dai->component;
	struct rt5659_priv *rt5659 = snd_soc_component_get_drvdata(component);
	unsigned int val_len = 0, val_clk, mask_clk;
	int pre_div, frame_size;

	rt5659->lrck[dai->id] = params_rate(params);
	pre_div = rl6231_get_clk_info(rt5659->sysclk, rt5659->lrck[dai->id]);
	if (pre_div < 0) {
		dev_err(component->dev, "Unsupported clock setting %d for DAI %d\n",
			rt5659->lrck[dai->id], dai->id);
		return -EINVAL;
	}
	frame_size = snd_soc_params_to_frame_size(params);
	if (frame_size < 0) {
		dev_err(component->dev, "Unsupported frame size: %d\n", frame_size);
		return -EINVAL;
	}

	dev_dbg(dai->dev, "lrck is %dHz and pre_div is %d for iis %d\n",
				rt5659->lrck[dai->id], pre_div, dai->id);

	switch (params_width(params)) {
	case 16:
		break;
	case 20:
		val_len |= RT5659_I2S_DL_20;
		break;
	case 24:
		val_len |= RT5659_I2S_DL_24;
		break;
	case 8:
		val_len |= RT5659_I2S_DL_8;
		break;
	default:
		return -EINVAL;
	}

	switch (dai->id) {
	case RT5659_AIF1:
		mask_clk = RT5659_I2S_PD1_MASK;
		val_clk = pre_div << RT5659_I2S_PD1_SFT;
		snd_soc_component_update_bits(component, RT5659_I2S1_SDP,
			RT5659_I2S_DL_MASK, val_len);
		break;
	case RT5659_AIF2:
		mask_clk = RT5659_I2S_PD2_MASK;
		val_clk = pre_div << RT5659_I2S_PD2_SFT;
		snd_soc_component_update_bits(component, RT5659_I2S2_SDP,
			RT5659_I2S_DL_MASK, val_len);
		break;
	case RT5659_AIF3:
		mask_clk = RT5659_I2S_PD3_MASK;
		val_clk = pre_div << RT5659_I2S_PD3_SFT;
		snd_soc_component_update_bits(component, RT5659_I2S3_SDP,
			RT5659_I2S_DL_MASK, val_len);
		break;
	default:
		dev_err(component->dev, "Invalid dai->id: %d\n", dai->id);
		return -EINVAL;
	}

	snd_soc_component_update_bits(component, RT5659_ADDA_CLK_1, mask_clk, val_clk);

	switch (rt5659->lrck[dai->id]) {
	case 192000:
		snd_soc_component_update_bits(component, RT5659_ADDA_CLK_1,
			RT5659_DAC_OSR_MASK, RT5659_DAC_OSR_32);
		break;
	case 96000:
		snd_soc_component_update_bits(component, RT5659_ADDA_CLK_1,
			RT5659_DAC_OSR_MASK, RT5659_DAC_OSR_64);
		break;
	default:
		snd_soc_component_update_bits(component, RT5659_ADDA_CLK_1,
			RT5659_DAC_OSR_MASK, RT5659_DAC_OSR_128);
		break;
	}

	return 0;
}

static int rt5659_set_dai_fmt(struct snd_soc_dai *dai, unsigned int fmt)
{
	struct snd_soc_component *component = dai->component;
	struct rt5659_priv *rt5659 = snd_soc_component_get_drvdata(component);
	unsigned int reg_val = 0;

	switch (fmt & SND_SOC_DAIFMT_MASTER_MASK) {
	case SND_SOC_DAIFMT_CBM_CFM:
		rt5659->master[dai->id] = 1;
		break;
	case SND_SOC_DAIFMT_CBS_CFS:
		reg_val |= RT5659_I2S_MS_S;
		rt5659->master[dai->id] = 0;
		break;
	default:
		return -EINVAL;
	}

	switch (fmt & SND_SOC_DAIFMT_INV_MASK) {
	case SND_SOC_DAIFMT_NB_NF:
		break;
	case SND_SOC_DAIFMT_IB_NF:
		reg_val |= RT5659_I2S_BP_INV;
		break;
	default:
		return -EINVAL;
	}

	switch (fmt & SND_SOC_DAIFMT_FORMAT_MASK) {
	case SND_SOC_DAIFMT_I2S:
		break;
	case SND_SOC_DAIFMT_LEFT_J:
		reg_val |= RT5659_I2S_DF_LEFT;
		break;
	case SND_SOC_DAIFMT_DSP_A:
		reg_val |= RT5659_I2S_DF_PCM_A;
		break;
	case SND_SOC_DAIFMT_DSP_B:
		reg_val |= RT5659_I2S_DF_PCM_B;
		break;
	default:
		return -EINVAL;
	}

	switch (dai->id) {
	case RT5659_AIF1:
		snd_soc_component_update_bits(component, RT5659_I2S1_SDP,
			RT5659_I2S_MS_MASK | RT5659_I2S_BP_MASK |
			RT5659_I2S_DF_MASK, reg_val);
		break;
	case RT5659_AIF2:
		snd_soc_component_update_bits(component, RT5659_I2S2_SDP,
			RT5659_I2S_MS_MASK | RT5659_I2S_BP_MASK |
			RT5659_I2S_DF_MASK, reg_val);
		break;
	case RT5659_AIF3:
		snd_soc_component_update_bits(component, RT5659_I2S3_SDP,
			RT5659_I2S_MS_MASK | RT5659_I2S_BP_MASK |
			RT5659_I2S_DF_MASK, reg_val);
		break;
	default:
		dev_err(component->dev, "Invalid dai->id: %d\n", dai->id);
		return -EINVAL;
	}
	return 0;
}

static int rt5659_set_component_sysclk(struct snd_soc_component *component, int clk_id,
				   int source, unsigned int freq, int dir)
{
	struct rt5659_priv *rt5659 = snd_soc_component_get_drvdata(component);
	unsigned int reg_val = 0;

	if (freq == rt5659->sysclk && clk_id == rt5659->sysclk_src)
		return 0;

	switch (clk_id) {
	case RT5659_SCLK_S_MCLK:
		reg_val |= RT5659_SCLK_SRC_MCLK;
		break;
	case RT5659_SCLK_S_PLL1:
		reg_val |= RT5659_SCLK_SRC_PLL1;
		break;
	case RT5659_SCLK_S_RCCLK:
		reg_val |= RT5659_SCLK_SRC_RCCLK;
		break;
	default:
		dev_err(component->dev, "Invalid clock id (%d)\n", clk_id);
		return -EINVAL;
	}
	snd_soc_component_update_bits(component, RT5659_GLB_CLK,
		RT5659_SCLK_SRC_MASK, reg_val);
	rt5659->sysclk = freq;
	rt5659->sysclk_src = clk_id;

	dev_dbg(component->dev, "Sysclk is %dHz and clock id is %d\n",
		freq, clk_id);

	return 0;
}

static int rt5659_set_component_pll(struct snd_soc_component *component, int pll_id,
				int source, unsigned int freq_in,
				unsigned int freq_out)
{
	struct rt5659_priv *rt5659 = snd_soc_component_get_drvdata(component);
	struct rl6231_pll_code pll_code;
	int ret;

	if (source == rt5659->pll_src && freq_in == rt5659->pll_in &&
	    freq_out == rt5659->pll_out)
		return 0;

	if (!freq_in || !freq_out) {
		dev_dbg(component->dev, "PLL disabled\n");

		rt5659->pll_in = 0;
		rt5659->pll_out = 0;
		snd_soc_component_update_bits(component, RT5659_GLB_CLK,
			RT5659_SCLK_SRC_MASK, RT5659_SCLK_SRC_MCLK);
		return 0;
	}

	switch (source) {
	case RT5659_PLL1_S_MCLK:
		snd_soc_component_update_bits(component, RT5659_GLB_CLK,
			RT5659_PLL1_SRC_MASK, RT5659_PLL1_SRC_MCLK);
		break;
	case RT5659_PLL1_S_BCLK1:
		snd_soc_component_update_bits(component, RT5659_GLB_CLK,
				RT5659_PLL1_SRC_MASK, RT5659_PLL1_SRC_BCLK1);
		break;
	case RT5659_PLL1_S_BCLK2:
		snd_soc_component_update_bits(component, RT5659_GLB_CLK,
				RT5659_PLL1_SRC_MASK, RT5659_PLL1_SRC_BCLK2);
		break;
	case RT5659_PLL1_S_BCLK3:
		snd_soc_component_update_bits(component, RT5659_GLB_CLK,
				RT5659_PLL1_SRC_MASK, RT5659_PLL1_SRC_BCLK3);
		break;
	default:
		dev_err(component->dev, "Unknown PLL source %d\n", source);
		return -EINVAL;
	}

	ret = rl6231_pll_calc(freq_in, freq_out, &pll_code);
	if (ret < 0) {
		dev_err(component->dev, "Unsupport input clock %d\n", freq_in);
		return ret;
	}

	dev_dbg(component->dev, "bypass=%d m=%d n=%d k=%d\n",
		pll_code.m_bp, (pll_code.m_bp ? 0 : pll_code.m_code),
		pll_code.n_code, pll_code.k_code);

	snd_soc_component_write(component, RT5659_PLL_CTRL_1,
		pll_code.n_code << RT5659_PLL_N_SFT | pll_code.k_code);
	snd_soc_component_write(component, RT5659_PLL_CTRL_2,
		(pll_code.m_bp ? 0 : pll_code.m_code) << RT5659_PLL_M_SFT |
		pll_code.m_bp << RT5659_PLL_M_BP_SFT);

	rt5659->pll_in = freq_in;
	rt5659->pll_out = freq_out;
	rt5659->pll_src = source;

	return 0;
}

static int rt5659_set_tdm_slot(struct snd_soc_dai *dai, unsigned int tx_mask,
			unsigned int rx_mask, int slots, int slot_width)
{
	struct snd_soc_component *component = dai->component;
	unsigned int val = 0;

	if (rx_mask || tx_mask)
		val |= (1 << 15);

	switch (slots) {
	case 4:
		val |= (1 << 10);
		val |= (1 << 8);
		break;
	case 6:
		val |= (2 << 10);
		val |= (2 << 8);
		break;
	case 8:
		val |= (3 << 10);
		val |= (3 << 8);
		break;
	case 2:
		break;
	default:
		return -EINVAL;
	}

	switch (slot_width) {
	case 20:
		val |= (1 << 6);
		val |= (1 << 4);
		break;
	case 24:
		val |= (2 << 6);
		val |= (2 << 4);
		break;
	case 32:
		val |= (3 << 6);
		val |= (3 << 4);
		break;
	case 16:
		break;
	default:
		return -EINVAL;
	}

	snd_soc_component_update_bits(component, RT5659_TDM_CTRL_1, 0x8ff0, val);

	return 0;
}

static int rt5659_set_bclk_ratio(struct snd_soc_dai *dai, unsigned int ratio)
{
	struct snd_soc_component *component = dai->component;
	struct rt5659_priv *rt5659 = snd_soc_component_get_drvdata(component);

	dev_dbg(component->dev, "%s ratio=%d\n", __func__, ratio);

	rt5659->bclk[dai->id] = ratio;

	if (ratio == 64) {
		switch (dai->id) {
		case RT5659_AIF2:
			snd_soc_component_update_bits(component, RT5659_ADDA_CLK_1,
				RT5659_I2S_BCLK_MS2_MASK,
				RT5659_I2S_BCLK_MS2_64);
			break;
		case RT5659_AIF3:
			snd_soc_component_update_bits(component, RT5659_ADDA_CLK_1,
				RT5659_I2S_BCLK_MS3_MASK,
				RT5659_I2S_BCLK_MS3_64);
			break;
		}
	}

	return 0;
}

static int rt5659_set_bias_level(struct snd_soc_component *component,
			enum snd_soc_bias_level level)
{
<<<<<<< HEAD
	struct snd_soc_dapm_context *dapm = snd_soc_codec_get_dapm(codec);
	struct rt5659_priv *rt5659 = snd_soc_codec_get_drvdata(codec);
=======
	struct snd_soc_dapm_context *dapm = snd_soc_component_get_dapm(component);
	struct rt5659_priv *rt5659 = snd_soc_component_get_drvdata(component);
>>>>>>> 24b8d41d
	int ret;

	switch (level) {
	case SND_SOC_BIAS_PREPARE:
		regmap_update_bits(rt5659->regmap, RT5659_DIG_MISC,
			RT5659_DIG_GATE_CTRL, RT5659_DIG_GATE_CTRL);
		regmap_update_bits(rt5659->regmap, RT5659_PWR_DIG_1,
			RT5659_PWR_LDO,	RT5659_PWR_LDO);
		regmap_update_bits(rt5659->regmap, RT5659_PWR_ANLG_1,
			RT5659_PWR_MB | RT5659_PWR_VREF1 | RT5659_PWR_VREF2,
			RT5659_PWR_MB | RT5659_PWR_VREF1 | RT5659_PWR_VREF2);
		msleep(20);
		regmap_update_bits(rt5659->regmap, RT5659_PWR_ANLG_1,
			RT5659_PWR_FV1 | RT5659_PWR_FV2,
			RT5659_PWR_FV1 | RT5659_PWR_FV2);
		break;

	case SND_SOC_BIAS_STANDBY:
		if (dapm->bias_level == SND_SOC_BIAS_OFF) {
			ret = clk_prepare_enable(rt5659->mclk);
			if (ret) {
<<<<<<< HEAD
				dev_err(codec->dev,
=======
				dev_err(component->dev,
>>>>>>> 24b8d41d
					"failed to enable MCLK: %d\n", ret);
				return ret;
			}
		}
		break;

	case SND_SOC_BIAS_OFF:
		regmap_update_bits(rt5659->regmap, RT5659_PWR_DIG_1,
			RT5659_PWR_LDO, 0);
		regmap_update_bits(rt5659->regmap, RT5659_PWR_ANLG_1,
			RT5659_PWR_MB | RT5659_PWR_VREF1 | RT5659_PWR_VREF2
			| RT5659_PWR_FV1 | RT5659_PWR_FV2,
			RT5659_PWR_MB | RT5659_PWR_VREF2);
		regmap_update_bits(rt5659->regmap, RT5659_DIG_MISC,
			RT5659_DIG_GATE_CTRL, 0);
		clk_disable_unprepare(rt5659->mclk);
		break;

	default:
		break;
	}

	return 0;
}

static int rt5659_probe(struct snd_soc_component *component)
{
	struct rt5659_priv *rt5659 = snd_soc_component_get_drvdata(component);

	rt5659->component = component;

	return 0;
}

static void rt5659_remove(struct snd_soc_component *component)
{
	struct rt5659_priv *rt5659 = snd_soc_component_get_drvdata(component);

	regmap_write(rt5659->regmap, RT5659_RESET, 0);
}

#ifdef CONFIG_PM
static int rt5659_suspend(struct snd_soc_component *component)
{
	struct rt5659_priv *rt5659 = snd_soc_component_get_drvdata(component);

	regcache_cache_only(rt5659->regmap, true);
	regcache_mark_dirty(rt5659->regmap);
	return 0;
}

static int rt5659_resume(struct snd_soc_component *component)
{
	struct rt5659_priv *rt5659 = snd_soc_component_get_drvdata(component);

	regcache_cache_only(rt5659->regmap, false);
	regcache_sync(rt5659->regmap);

	return 0;
}
#else
#define rt5659_suspend NULL
#define rt5659_resume NULL
#endif

#define RT5659_STEREO_RATES SNDRV_PCM_RATE_8000_192000
#define RT5659_FORMATS (SNDRV_PCM_FMTBIT_S16_LE | SNDRV_PCM_FMTBIT_S20_3LE | \
		SNDRV_PCM_FMTBIT_S24_LE | SNDRV_PCM_FMTBIT_S8)

static const struct snd_soc_dai_ops rt5659_aif_dai_ops = {
	.hw_params = rt5659_hw_params,
	.set_fmt = rt5659_set_dai_fmt,
	.set_tdm_slot = rt5659_set_tdm_slot,
	.set_bclk_ratio = rt5659_set_bclk_ratio,
};

static struct snd_soc_dai_driver rt5659_dai[] = {
	{
		.name = "rt5659-aif1",
		.id = RT5659_AIF1,
		.playback = {
			.stream_name = "AIF1 Playback",
			.channels_min = 1,
			.channels_max = 2,
			.rates = RT5659_STEREO_RATES,
			.formats = RT5659_FORMATS,
		},
		.capture = {
			.stream_name = "AIF1 Capture",
			.channels_min = 1,
			.channels_max = 2,
			.rates = RT5659_STEREO_RATES,
			.formats = RT5659_FORMATS,
		},
		.ops = &rt5659_aif_dai_ops,
	},
	{
		.name = "rt5659-aif2",
		.id = RT5659_AIF2,
		.playback = {
			.stream_name = "AIF2 Playback",
			.channels_min = 1,
			.channels_max = 2,
			.rates = RT5659_STEREO_RATES,
			.formats = RT5659_FORMATS,
		},
		.capture = {
			.stream_name = "AIF2 Capture",
			.channels_min = 1,
			.channels_max = 2,
			.rates = RT5659_STEREO_RATES,
			.formats = RT5659_FORMATS,
		},
		.ops = &rt5659_aif_dai_ops,
	},
	{
		.name = "rt5659-aif3",
		.id = RT5659_AIF3,
		.playback = {
			.stream_name = "AIF3 Playback",
			.channels_min = 1,
			.channels_max = 2,
			.rates = RT5659_STEREO_RATES,
			.formats = RT5659_FORMATS,
		},
		.capture = {
			.stream_name = "AIF3 Capture",
			.channels_min = 1,
			.channels_max = 2,
			.rates = RT5659_STEREO_RATES,
			.formats = RT5659_FORMATS,
		},
		.ops = &rt5659_aif_dai_ops,
	},
};

<<<<<<< HEAD
static struct snd_soc_codec_driver soc_codec_dev_rt5659 = {
	.probe = rt5659_probe,
	.remove = rt5659_remove,
	.suspend = rt5659_suspend,
	.resume = rt5659_resume,
	.set_bias_level = rt5659_set_bias_level,
	.idle_bias_off = true,
	.component_driver = {
		.controls		= rt5659_snd_controls,
		.num_controls		= ARRAY_SIZE(rt5659_snd_controls),
		.dapm_widgets		= rt5659_dapm_widgets,
		.num_dapm_widgets	= ARRAY_SIZE(rt5659_dapm_widgets),
		.dapm_routes		= rt5659_dapm_routes,
		.num_dapm_routes	= ARRAY_SIZE(rt5659_dapm_routes),
	},
=======
static const struct snd_soc_component_driver soc_component_dev_rt5659 = {
	.probe			= rt5659_probe,
	.remove			= rt5659_remove,
	.suspend		= rt5659_suspend,
	.resume			= rt5659_resume,
	.set_bias_level		= rt5659_set_bias_level,
	.controls		= rt5659_snd_controls,
	.num_controls		= ARRAY_SIZE(rt5659_snd_controls),
	.dapm_widgets		= rt5659_dapm_widgets,
	.num_dapm_widgets	= ARRAY_SIZE(rt5659_dapm_widgets),
	.dapm_routes		= rt5659_dapm_routes,
	.num_dapm_routes	= ARRAY_SIZE(rt5659_dapm_routes),
	.set_sysclk		= rt5659_set_component_sysclk,
	.set_pll		= rt5659_set_component_pll,
	.use_pmdown_time	= 1,
	.endianness		= 1,
	.non_legacy_dai_naming	= 1,
>>>>>>> 24b8d41d
};


static const struct regmap_config rt5659_regmap = {
	.reg_bits = 16,
	.val_bits = 16,
	.max_register = 0x0400,
	.volatile_reg = rt5659_volatile_register,
	.readable_reg = rt5659_readable_register,
	.cache_type = REGCACHE_RBTREE,
	.reg_defaults = rt5659_reg,
	.num_reg_defaults = ARRAY_SIZE(rt5659_reg),
};

static const struct i2c_device_id rt5659_i2c_id[] = {
	{ "rt5658", 0 },
	{ "rt5659", 0 },
	{ }
};
MODULE_DEVICE_TABLE(i2c, rt5659_i2c_id);

static int rt5659_parse_dt(struct rt5659_priv *rt5659, struct device *dev)
{
	rt5659->pdata.in1_diff = device_property_read_bool(dev,
					"realtek,in1-differential");
	rt5659->pdata.in3_diff = device_property_read_bool(dev,
					"realtek,in3-differential");
	rt5659->pdata.in4_diff = device_property_read_bool(dev,
					"realtek,in4-differential");


	device_property_read_u32(dev, "realtek,dmic1-data-pin",
		&rt5659->pdata.dmic1_data_pin);
	device_property_read_u32(dev, "realtek,dmic2-data-pin",
		&rt5659->pdata.dmic2_data_pin);
	device_property_read_u32(dev, "realtek,jd-src",
		&rt5659->pdata.jd_src);

	return 0;
}

static void rt5659_calibrate(struct rt5659_priv *rt5659)
{
	int value, count;

	/* Calibrate HPO Start */
	/* Fine tune HP Performance */
	regmap_write(rt5659->regmap, RT5659_BIAS_CUR_CTRL_8, 0xa502);
	regmap_write(rt5659->regmap, RT5659_CHOP_DAC, 0x3030);

	regmap_write(rt5659->regmap, RT5659_PRE_DIV_1, 0xef00);
	regmap_write(rt5659->regmap, RT5659_PRE_DIV_2, 0xeffc);
	regmap_write(rt5659->regmap, RT5659_MICBIAS_2, 0x0280);
	regmap_write(rt5659->regmap, RT5659_DIG_MISC, 0x0001);
	regmap_write(rt5659->regmap, RT5659_GLB_CLK, 0x8000);

	regmap_write(rt5659->regmap, RT5659_PWR_ANLG_1, 0xaa7e);
	msleep(60);
	regmap_write(rt5659->regmap, RT5659_PWR_ANLG_1, 0xfe7e);
	msleep(50);
	regmap_write(rt5659->regmap, RT5659_PWR_ANLG_3, 0x0004);
	regmap_write(rt5659->regmap, RT5659_PWR_DIG_2, 0x0400);
	msleep(50);
	regmap_write(rt5659->regmap, RT5659_PWR_DIG_1, 0x0080);
	usleep_range(10000, 10005);
	regmap_write(rt5659->regmap, RT5659_DEPOP_1, 0x0009);
	msleep(50);
	regmap_write(rt5659->regmap, RT5659_PWR_DIG_1, 0x0f80);
	msleep(50);
	regmap_write(rt5659->regmap, RT5659_HP_CHARGE_PUMP_1, 0x0e16);
	msleep(50);

	/* Enalbe K ADC Power And Clock */
	regmap_write(rt5659->regmap, RT5659_CAL_REC, 0x0505);
	msleep(50);
	regmap_write(rt5659->regmap, RT5659_PWR_ANLG_3, 0x0184);
	regmap_write(rt5659->regmap, RT5659_CALIB_ADC_CTRL, 0x3c05);
	regmap_write(rt5659->regmap, RT5659_HP_CALIB_CTRL_2, 0x20c1);

	/* K Headphone */
	regmap_write(rt5659->regmap, RT5659_HP_CALIB_CTRL_2, 0x2cc1);
	regmap_write(rt5659->regmap, RT5659_HP_CALIB_CTRL_1, 0x5100);
	regmap_write(rt5659->regmap, RT5659_HP_CALIB_CTRL_7, 0x0014);
	regmap_write(rt5659->regmap, RT5659_HP_CALIB_CTRL_1, 0xd100);
	msleep(60);

	/* Manual K ADC Offset */
	regmap_write(rt5659->regmap, RT5659_HP_CALIB_CTRL_2, 0x2cc1);
	regmap_write(rt5659->regmap, RT5659_HP_CALIB_CTRL_1, 0x4900);
	regmap_write(rt5659->regmap, RT5659_HP_CALIB_CTRL_7, 0x0016);
	regmap_update_bits(rt5659->regmap, RT5659_HP_CALIB_CTRL_1,
		0x8000, 0x8000);

	count = 0;
	while (true) {
		regmap_read(rt5659->regmap, RT5659_HP_CALIB_CTRL_1, &value);
		if (value & 0x8000)
			usleep_range(10000, 10005);
		else
			break;

		if (count > 30) {
			dev_err(rt5659->component->dev,
				"HP Calibration 1 Failure\n");
			return;
		}

		count++;
	}

	/* Manual K Internal Path Offset */
	regmap_write(rt5659->regmap, RT5659_HP_CALIB_CTRL_2, 0x2cc1);
	regmap_write(rt5659->regmap, RT5659_HP_VOL, 0x0000);
	regmap_write(rt5659->regmap, RT5659_HP_CALIB_CTRL_1, 0x4500);
	regmap_write(rt5659->regmap, RT5659_HP_CALIB_CTRL_7, 0x001f);
	regmap_update_bits(rt5659->regmap, RT5659_HP_CALIB_CTRL_1,
		0x8000, 0x8000);

	count = 0;
	while (true) {
		regmap_read(rt5659->regmap, RT5659_HP_CALIB_CTRL_1, &value);
		if (value & 0x8000)
			usleep_range(10000, 10005);
		else
			break;

		if (count > 85) {
			dev_err(rt5659->component->dev,
				"HP Calibration 2 Failure\n");
			return;
		}

		count++;
	}

	regmap_write(rt5659->regmap, RT5659_HP_CALIB_CTRL_7, 0x0000);
	regmap_write(rt5659->regmap, RT5659_HP_CALIB_CTRL_2, 0x20c0);
	/* Calibrate HPO End */

	/* Calibrate SPO Start */
	regmap_write(rt5659->regmap, RT5659_CLASSD_0, 0x2021);
	regmap_write(rt5659->regmap, RT5659_CLASSD_CTRL_1, 0x0260);
	regmap_write(rt5659->regmap, RT5659_PWR_MIXER, 0x3000);
	regmap_write(rt5659->regmap, RT5659_PWR_VOL, 0xc000);
	regmap_write(rt5659->regmap, RT5659_A_DAC_MUX, 0x000c);
	regmap_write(rt5659->regmap, RT5659_DIG_MISC, 0x8000);
	regmap_write(rt5659->regmap, RT5659_SPO_VOL, 0x0808);
	regmap_write(rt5659->regmap, RT5659_SPK_L_MIXER, 0x001e);
	regmap_write(rt5659->regmap, RT5659_SPK_R_MIXER, 0x001e);
	regmap_write(rt5659->regmap, RT5659_CLASSD_1, 0x0803);
	regmap_write(rt5659->regmap, RT5659_CLASSD_2, 0x0554);
	regmap_write(rt5659->regmap, RT5659_SPO_AMP_GAIN, 0x1103);

	/* Enalbe K ADC Power And Clock */
	regmap_write(rt5659->regmap, RT5659_CAL_REC, 0x0909);
	regmap_update_bits(rt5659->regmap, RT5659_HP_CALIB_CTRL_2, 0x0001,
		0x0001);

	/* Start Calibration */
	regmap_write(rt5659->regmap, RT5659_SPK_DC_CAILB_CTRL_3, 0x0000);
	regmap_write(rt5659->regmap, RT5659_CLASSD_0, 0x0021);
	regmap_write(rt5659->regmap, RT5659_SPK_DC_CAILB_CTRL_1, 0x3e80);
	regmap_update_bits(rt5659->regmap, RT5659_SPK_DC_CAILB_CTRL_1,
		0x8000, 0x8000);

	count = 0;
	while (true) {
		regmap_read(rt5659->regmap,
				RT5659_SPK_DC_CAILB_CTRL_1, &value);
		if (value & 0x8000)
			usleep_range(10000, 10005);
		else
			break;

		if (count > 10) {
			dev_err(rt5659->component->dev,
				"SPK Calibration Failure\n");
			return;
		}

		count++;
	}
	/* Calibrate SPO End */

	/* Calibrate MONO Start */
	regmap_write(rt5659->regmap, RT5659_DIG_MISC, 0x0000);
	regmap_write(rt5659->regmap, RT5659_MONOMIX_IN_GAIN, 0x021f);
	regmap_write(rt5659->regmap, RT5659_MONO_OUT, 0x480a);
	/* MONO NG2 GAIN 5dB */
	regmap_write(rt5659->regmap, RT5659_MONO_GAIN, 0x0003);
	regmap_write(rt5659->regmap, RT5659_MONO_NG2_CTRL_5, 0x0009);

	/* Start Calibration */
	regmap_write(rt5659->regmap, RT5659_SPK_DC_CAILB_CTRL_3, 0x000f);
	regmap_write(rt5659->regmap, RT5659_MONO_AMP_CALIB_CTRL_1, 0x1e00);
	regmap_update_bits(rt5659->regmap, RT5659_MONO_AMP_CALIB_CTRL_1,
		0x8000, 0x8000);

	count = 0;
	while (true) {
		regmap_read(rt5659->regmap, RT5659_MONO_AMP_CALIB_CTRL_1,
			&value);
		if (value & 0x8000)
			usleep_range(10000, 10005);
		else
			break;

		if (count > 35) {
			dev_err(rt5659->component->dev,
				"Mono Calibration Failure\n");
			return;
		}

		count++;
	}

	regmap_write(rt5659->regmap, RT5659_SPK_DC_CAILB_CTRL_3, 0x0003);
	/* Calibrate MONO End */

	/* Power Off */
	regmap_write(rt5659->regmap, RT5659_CAL_REC, 0x0808);
	regmap_write(rt5659->regmap, RT5659_PWR_ANLG_3, 0x0000);
	regmap_write(rt5659->regmap, RT5659_CALIB_ADC_CTRL, 0x2005);
	regmap_write(rt5659->regmap, RT5659_HP_CALIB_CTRL_2, 0x20c0);
	regmap_write(rt5659->regmap, RT5659_DEPOP_1, 0x0000);
	regmap_write(rt5659->regmap, RT5659_CLASSD_1, 0x0011);
	regmap_write(rt5659->regmap, RT5659_CLASSD_2, 0x0150);
	regmap_write(rt5659->regmap, RT5659_PWR_ANLG_1, 0xfe3e);
	regmap_write(rt5659->regmap, RT5659_MONO_OUT, 0xc80a);
	regmap_write(rt5659->regmap, RT5659_MONO_AMP_CALIB_CTRL_1, 0x1e04);
	regmap_write(rt5659->regmap, RT5659_PWR_MIXER, 0x0000);
	regmap_write(rt5659->regmap, RT5659_PWR_VOL, 0x0000);
	regmap_write(rt5659->regmap, RT5659_PWR_DIG_1, 0x0000);
	regmap_write(rt5659->regmap, RT5659_PWR_DIG_2, 0x0000);
	regmap_write(rt5659->regmap, RT5659_PWR_ANLG_1, 0x003e);
	regmap_write(rt5659->regmap, RT5659_CLASSD_CTRL_1, 0x0060);
	regmap_write(rt5659->regmap, RT5659_CLASSD_0, 0x2021);
	regmap_write(rt5659->regmap, RT5659_GLB_CLK, 0x0000);
	regmap_write(rt5659->regmap, RT5659_MICBIAS_2, 0x0080);
	regmap_write(rt5659->regmap, RT5659_HP_VOL, 0x8080);
	regmap_write(rt5659->regmap, RT5659_HP_CHARGE_PUMP_1, 0x0c16);
}

static void rt5659_intel_hd_header_probe_setup(struct rt5659_priv *rt5659)
{
	int value;

	regmap_read(rt5659->regmap, RT5659_GPIO_STA, &value);
	if (!(value & 0x8)) {
		rt5659->hda_hp_plugged = true;
		regmap_update_bits(rt5659->regmap, RT5659_IRQ_CTRL_1,
			0x10, 0x0);
	} else {
		regmap_update_bits(rt5659->regmap, RT5659_IRQ_CTRL_1,
			0x10, 0x10);
	}

	regmap_update_bits(rt5659->regmap, RT5659_PWR_ANLG_1,
		RT5659_PWR_VREF2 | RT5659_PWR_MB,
		RT5659_PWR_VREF2 | RT5659_PWR_MB);
	msleep(20);
	regmap_update_bits(rt5659->regmap, RT5659_PWR_ANLG_1,
		RT5659_PWR_FV2, RT5659_PWR_FV2);

	regmap_update_bits(rt5659->regmap, RT5659_PWR_ANLG_3, RT5659_PWR_LDO2,
		RT5659_PWR_LDO2);
	regmap_update_bits(rt5659->regmap, RT5659_PWR_ANLG_2, RT5659_PWR_MB1,
		RT5659_PWR_MB1);
	regmap_update_bits(rt5659->regmap, RT5659_PWR_VOL, RT5659_PWR_MIC_DET,
		RT5659_PWR_MIC_DET);
	msleep(20);

	regmap_update_bits(rt5659->regmap, RT5659_4BTN_IL_CMD_2,
		RT5659_4BTN_IL_MASK, RT5659_4BTN_IL_EN);
	regmap_read(rt5659->regmap, RT5659_4BTN_IL_CMD_1, &value);
	regmap_write(rt5659->regmap, RT5659_4BTN_IL_CMD_1, value);
	regmap_read(rt5659->regmap, RT5659_4BTN_IL_CMD_1, &value);

	if (value & 0x2000) {
		rt5659->hda_mic_plugged = true;
		regmap_update_bits(rt5659->regmap, RT5659_IRQ_CTRL_2,
			0x2, 0x2);
	} else {
		regmap_update_bits(rt5659->regmap, RT5659_IRQ_CTRL_2,
			0x2, 0x0);
	}

	regmap_update_bits(rt5659->regmap, RT5659_IRQ_CTRL_2,
		RT5659_IL_IRQ_MASK, RT5659_IL_IRQ_EN);
}

static int rt5659_i2c_probe(struct i2c_client *i2c,
		    const struct i2c_device_id *id)
{
	struct rt5659_platform_data *pdata = dev_get_platdata(&i2c->dev);
	struct rt5659_priv *rt5659;
	int ret;
	unsigned int val;

	rt5659 = devm_kzalloc(&i2c->dev, sizeof(struct rt5659_priv),
		GFP_KERNEL);

	if (rt5659 == NULL)
		return -ENOMEM;

	i2c_set_clientdata(i2c, rt5659);

	if (pdata)
		rt5659->pdata = *pdata;
	else
		rt5659_parse_dt(rt5659, &i2c->dev);

	rt5659->gpiod_ldo1_en = devm_gpiod_get_optional(&i2c->dev, "ldo1-en",
							GPIOD_OUT_HIGH);
	if (IS_ERR(rt5659->gpiod_ldo1_en))
		dev_warn(&i2c->dev, "Request ldo1-en GPIO failed\n");

	rt5659->gpiod_reset = devm_gpiod_get_optional(&i2c->dev, "reset",
							GPIOD_OUT_HIGH);

	/* Sleep for 300 ms miniumum */
	msleep(300);

	rt5659->regmap = devm_regmap_init_i2c(i2c, &rt5659_regmap);
	if (IS_ERR(rt5659->regmap)) {
		ret = PTR_ERR(rt5659->regmap);
		dev_err(&i2c->dev, "Failed to allocate register map: %d\n",
			ret);
		return ret;
	}

	regmap_read(rt5659->regmap, RT5659_DEVICE_ID, &val);
	if (val != DEVICE_ID) {
		dev_err(&i2c->dev,
			"Device with ID register %x is not rt5659\n", val);
		return -ENODEV;
	}

	regmap_write(rt5659->regmap, RT5659_RESET, 0);

	/* Check if MCLK provided */
	rt5659->mclk = devm_clk_get(&i2c->dev, "mclk");
	if (IS_ERR(rt5659->mclk)) {
		if (PTR_ERR(rt5659->mclk) != -ENOENT)
			return PTR_ERR(rt5659->mclk);
		/* Otherwise mark the mclk pointer to NULL */
		rt5659->mclk = NULL;
	}

	rt5659_calibrate(rt5659);

	/* line in diff mode*/
	if (rt5659->pdata.in1_diff)
		regmap_update_bits(rt5659->regmap, RT5659_IN1_IN2,
			RT5659_IN1_DF_MASK, RT5659_IN1_DF_MASK);
	if (rt5659->pdata.in3_diff)
		regmap_update_bits(rt5659->regmap, RT5659_IN3_IN4,
			RT5659_IN3_DF_MASK, RT5659_IN3_DF_MASK);
	if (rt5659->pdata.in4_diff)
		regmap_update_bits(rt5659->regmap, RT5659_IN3_IN4,
			RT5659_IN4_DF_MASK, RT5659_IN4_DF_MASK);

	/* DMIC pin*/
	if (rt5659->pdata.dmic1_data_pin != RT5659_DMIC1_NULL ||
		rt5659->pdata.dmic2_data_pin != RT5659_DMIC2_NULL) {
		regmap_update_bits(rt5659->regmap, RT5659_GPIO_CTRL_1,
			RT5659_GP2_PIN_MASK, RT5659_GP2_PIN_DMIC1_SCL);

		switch (rt5659->pdata.dmic1_data_pin) {
		case RT5659_DMIC1_DATA_IN2N:
			regmap_update_bits(rt5659->regmap, RT5659_DMIC_CTRL_1,
				RT5659_DMIC_1_DP_MASK, RT5659_DMIC_1_DP_IN2N);
			break;

		case RT5659_DMIC1_DATA_GPIO5:
			regmap_update_bits(rt5659->regmap,
				RT5659_GPIO_CTRL_3,
				RT5659_I2S2_PIN_MASK,
				RT5659_I2S2_PIN_GPIO);
			regmap_update_bits(rt5659->regmap, RT5659_DMIC_CTRL_1,
				RT5659_DMIC_1_DP_MASK, RT5659_DMIC_1_DP_GPIO5);
			regmap_update_bits(rt5659->regmap, RT5659_GPIO_CTRL_1,
				RT5659_GP5_PIN_MASK, RT5659_GP5_PIN_DMIC1_SDA);
			break;

		case RT5659_DMIC1_DATA_GPIO9:
			regmap_update_bits(rt5659->regmap, RT5659_DMIC_CTRL_1,
				RT5659_DMIC_1_DP_MASK, RT5659_DMIC_1_DP_GPIO9);
			regmap_update_bits(rt5659->regmap, RT5659_GPIO_CTRL_1,
				RT5659_GP9_PIN_MASK, RT5659_GP9_PIN_DMIC1_SDA);
			break;

		case RT5659_DMIC1_DATA_GPIO11:
			regmap_update_bits(rt5659->regmap, RT5659_DMIC_CTRL_1,
				RT5659_DMIC_1_DP_MASK, RT5659_DMIC_1_DP_GPIO11);
			regmap_update_bits(rt5659->regmap, RT5659_GPIO_CTRL_1,
				RT5659_GP11_PIN_MASK,
				RT5659_GP11_PIN_DMIC1_SDA);
			break;

		default:
			dev_dbg(&i2c->dev, "no DMIC1\n");
			break;
		}

		switch (rt5659->pdata.dmic2_data_pin) {
		case RT5659_DMIC2_DATA_IN2P:
			regmap_update_bits(rt5659->regmap,
				RT5659_DMIC_CTRL_1,
				RT5659_DMIC_2_DP_MASK,
				RT5659_DMIC_2_DP_IN2P);
			break;

		case RT5659_DMIC2_DATA_GPIO6:
			regmap_update_bits(rt5659->regmap,
				RT5659_DMIC_CTRL_1,
				RT5659_DMIC_2_DP_MASK,
				RT5659_DMIC_2_DP_GPIO6);
			regmap_update_bits(rt5659->regmap,
				RT5659_GPIO_CTRL_1,
				RT5659_GP6_PIN_MASK,
				RT5659_GP6_PIN_DMIC2_SDA);
			break;

		case RT5659_DMIC2_DATA_GPIO10:
			regmap_update_bits(rt5659->regmap,
				RT5659_DMIC_CTRL_1,
				RT5659_DMIC_2_DP_MASK,
				RT5659_DMIC_2_DP_GPIO10);
			regmap_update_bits(rt5659->regmap,
				RT5659_GPIO_CTRL_1,
				RT5659_GP10_PIN_MASK,
				RT5659_GP10_PIN_DMIC2_SDA);
			break;

		case RT5659_DMIC2_DATA_GPIO12:
			regmap_update_bits(rt5659->regmap,
				RT5659_DMIC_CTRL_1,
				RT5659_DMIC_2_DP_MASK,
				RT5659_DMIC_2_DP_GPIO12);
			regmap_update_bits(rt5659->regmap,
				RT5659_GPIO_CTRL_1,
				RT5659_GP12_PIN_MASK,
				RT5659_GP12_PIN_DMIC2_SDA);
			break;

		default:
			dev_dbg(&i2c->dev, "no DMIC2\n");
			break;

		}
	} else {
		regmap_update_bits(rt5659->regmap, RT5659_GPIO_CTRL_1,
			RT5659_GP2_PIN_MASK | RT5659_GP5_PIN_MASK |
			RT5659_GP9_PIN_MASK | RT5659_GP11_PIN_MASK |
			RT5659_GP6_PIN_MASK | RT5659_GP10_PIN_MASK |
			RT5659_GP12_PIN_MASK,
			RT5659_GP2_PIN_GPIO2 | RT5659_GP5_PIN_GPIO5 |
			RT5659_GP9_PIN_GPIO9 | RT5659_GP11_PIN_GPIO11 |
			RT5659_GP6_PIN_GPIO6 | RT5659_GP10_PIN_GPIO10 |
			RT5659_GP12_PIN_GPIO12);
		regmap_update_bits(rt5659->regmap, RT5659_DMIC_CTRL_1,
			RT5659_DMIC_1_DP_MASK | RT5659_DMIC_2_DP_MASK,
			RT5659_DMIC_1_DP_IN2N | RT5659_DMIC_2_DP_IN2P);
	}

	switch (rt5659->pdata.jd_src) {
	case RT5659_JD3:
		regmap_write(rt5659->regmap, RT5659_EJD_CTRL_1, 0xa880);
		regmap_write(rt5659->regmap, RT5659_RC_CLK_CTRL, 0x9000);
		regmap_write(rt5659->regmap, RT5659_GPIO_CTRL_1, 0xc800);
		regmap_update_bits(rt5659->regmap, RT5659_PWR_ANLG_1,
				RT5659_PWR_MB, RT5659_PWR_MB);
		regmap_write(rt5659->regmap, RT5659_PWR_ANLG_2, 0x0001);
		regmap_write(rt5659->regmap, RT5659_IRQ_CTRL_2, 0x0040);
		INIT_DELAYED_WORK(&rt5659->jack_detect_work,
			rt5659_jack_detect_work);
		break;
	case RT5659_JD_HDA_HEADER:
		regmap_write(rt5659->regmap, RT5659_GPIO_CTRL_3, 0x8000);
		regmap_write(rt5659->regmap, RT5659_RC_CLK_CTRL, 0x0900);
		regmap_write(rt5659->regmap, RT5659_EJD_CTRL_1,  0x70c0);
		regmap_write(rt5659->regmap, RT5659_JD_CTRL_1,   0x2000);
		regmap_write(rt5659->regmap, RT5659_IRQ_CTRL_1,  0x0040);
		INIT_DELAYED_WORK(&rt5659->jack_detect_work,
			rt5659_jack_detect_intel_hd_header);
		rt5659_intel_hd_header_probe_setup(rt5659);
		break;
	default:
		break;
	}

	if (i2c->irq) {
		ret = devm_request_threaded_irq(&i2c->dev, i2c->irq, NULL,
			rt5659_irq, IRQF_TRIGGER_RISING | IRQF_TRIGGER_FALLING
			| IRQF_ONESHOT, "rt5659", rt5659);
		if (ret)
			dev_err(&i2c->dev, "Failed to reguest IRQ: %d\n", ret);

		/* Enable IRQ output for GPIO1 pin any way */
		regmap_update_bits(rt5659->regmap, RT5659_GPIO_CTRL_1,
				   RT5659_GP1_PIN_MASK, RT5659_GP1_PIN_IRQ);
	}

	return devm_snd_soc_register_component(&i2c->dev,
			&soc_component_dev_rt5659,
			rt5659_dai, ARRAY_SIZE(rt5659_dai));
}

static void rt5659_i2c_shutdown(struct i2c_client *client)
{
	struct rt5659_priv *rt5659 = i2c_get_clientdata(client);

	regmap_write(rt5659->regmap, RT5659_RESET, 0);
}

#ifdef CONFIG_OF
static const struct of_device_id rt5659_of_match[] = {
	{ .compatible = "realtek,rt5658", },
	{ .compatible = "realtek,rt5659", },
	{ },
};
MODULE_DEVICE_TABLE(of, rt5659_of_match);
#endif

#ifdef CONFIG_ACPI
static const struct acpi_device_id rt5659_acpi_match[] = {
	{ "10EC5658", 0, },
	{ "10EC5659", 0, },
	{ },
};
MODULE_DEVICE_TABLE(acpi, rt5659_acpi_match);
#endif

static struct i2c_driver rt5659_i2c_driver = {
	.driver = {
		.name = "rt5659",
		.of_match_table = of_match_ptr(rt5659_of_match),
		.acpi_match_table = ACPI_PTR(rt5659_acpi_match),
	},
	.probe = rt5659_i2c_probe,
	.shutdown = rt5659_i2c_shutdown,
	.id_table = rt5659_i2c_id,
};
module_i2c_driver(rt5659_i2c_driver);

MODULE_DESCRIPTION("ASoC RT5659 driver");
MODULE_AUTHOR("Bard Liao <bardliao@realtek.com>");
MODULE_LICENSE("GPL v2");<|MERGE_RESOLUTION|>--- conflicted
+++ resolved
@@ -3604,13 +3604,8 @@
 static int rt5659_set_bias_level(struct snd_soc_component *component,
 			enum snd_soc_bias_level level)
 {
-<<<<<<< HEAD
-	struct snd_soc_dapm_context *dapm = snd_soc_codec_get_dapm(codec);
-	struct rt5659_priv *rt5659 = snd_soc_codec_get_drvdata(codec);
-=======
 	struct snd_soc_dapm_context *dapm = snd_soc_component_get_dapm(component);
 	struct rt5659_priv *rt5659 = snd_soc_component_get_drvdata(component);
->>>>>>> 24b8d41d
 	int ret;
 
 	switch (level) {
@@ -3632,11 +3627,7 @@
 		if (dapm->bias_level == SND_SOC_BIAS_OFF) {
 			ret = clk_prepare_enable(rt5659->mclk);
 			if (ret) {
-<<<<<<< HEAD
-				dev_err(codec->dev,
-=======
 				dev_err(component->dev,
->>>>>>> 24b8d41d
 					"failed to enable MCLK: %d\n", ret);
 				return ret;
 			}
@@ -3773,23 +3764,6 @@
 	},
 };
 
-<<<<<<< HEAD
-static struct snd_soc_codec_driver soc_codec_dev_rt5659 = {
-	.probe = rt5659_probe,
-	.remove = rt5659_remove,
-	.suspend = rt5659_suspend,
-	.resume = rt5659_resume,
-	.set_bias_level = rt5659_set_bias_level,
-	.idle_bias_off = true,
-	.component_driver = {
-		.controls		= rt5659_snd_controls,
-		.num_controls		= ARRAY_SIZE(rt5659_snd_controls),
-		.dapm_widgets		= rt5659_dapm_widgets,
-		.num_dapm_widgets	= ARRAY_SIZE(rt5659_dapm_widgets),
-		.dapm_routes		= rt5659_dapm_routes,
-		.num_dapm_routes	= ARRAY_SIZE(rt5659_dapm_routes),
-	},
-=======
 static const struct snd_soc_component_driver soc_component_dev_rt5659 = {
 	.probe			= rt5659_probe,
 	.remove			= rt5659_remove,
@@ -3807,7 +3781,6 @@
 	.use_pmdown_time	= 1,
 	.endianness		= 1,
 	.non_legacy_dai_naming	= 1,
->>>>>>> 24b8d41d
 };
 
 
