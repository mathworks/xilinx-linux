--- conflicted
+++ resolved
@@ -14,203 +14,6 @@
 config SND_SOC_ALL_CODECS
 	tristate "Build all ASoC CODEC drivers"
 	depends on COMPILE_TEST
-<<<<<<< HEAD
-	select SND_SOC_88PM860X if MFD_88PM860X
-	select SND_SOC_L3
-	select SND_SOC_AB8500_CODEC if ABX500_CORE
-	select SND_SOC_AC97_CODEC
-	select SND_SOC_AD1836 if SPI_MASTER
-	select SND_SOC_AD193X_SPI if SPI_MASTER
-	select SND_SOC_AD193X_I2C if I2C
-	select SND_SOC_AD1980 if SND_SOC_AC97_BUS
-	select SND_SOC_AD73311
-	select SND_SOC_ADAU1373 if I2C
-	select SND_SOC_ADAU1761_I2C if I2C
-	select SND_SOC_ADAU1761_SPI if SPI
-	select SND_SOC_ADAU1781_I2C if I2C
-	select SND_SOC_ADAU1781_SPI if SPI
-	select SND_SOC_ADAV801 if SPI_MASTER
-	select SND_SOC_ADAV803 if I2C
-	select SND_SOC_ADAU1977_SPI if SPI_MASTER
-	select SND_SOC_ADAU1977_I2C if I2C
-	select SND_SOC_ADAU1701 if I2C
-	select SND_SOC_ADAU7002
-	select SND_SOC_ADS117X
-	select SND_SOC_AK4104 if SPI_MASTER
-	select SND_SOC_AK4535 if I2C
-	select SND_SOC_AK4554
-	select SND_SOC_AK4613 if I2C
-	select SND_SOC_AK4641 if I2C
-	select SND_SOC_AK4642 if I2C
-	select SND_SOC_AK4671 if I2C
-	select SND_SOC_AK5386
-	select SND_SOC_ALC5623 if I2C
-	select SND_SOC_ALC5632 if I2C
-	select SND_SOC_BT_SCO
-	select SND_SOC_CQ0093VC if MFD_DAVINCI_VOICECODEC
-	select SND_SOC_CS35L32 if I2C
-	select SND_SOC_CS35L33 if I2C
-	select SND_SOC_CS42L51_I2C if I2C
-	select SND_SOC_CS42L52 if I2C && INPUT
-	select SND_SOC_CS42L56 if I2C && INPUT
-	select SND_SOC_CS42L73 if I2C
-	select SND_SOC_CS4265 if I2C
-	select SND_SOC_CS4270 if I2C
-	select SND_SOC_CS4271_I2C if I2C
-	select SND_SOC_CS4271_SPI if SPI_MASTER
-	select SND_SOC_CS42XX8_I2C if I2C
-	select SND_SOC_CS4349 if I2C
-	select SND_SOC_CS47L24 if MFD_CS47L24
-	select SND_SOC_CS53L30 if I2C
-	select SND_SOC_CX20442 if TTY
-	select SND_SOC_DA7210 if SND_SOC_I2C_AND_SPI
-	select SND_SOC_DA7213 if I2C
-	select SND_SOC_DA7218 if I2C
-	select SND_SOC_DA7219 if I2C
-	select SND_SOC_DA732X if I2C
-	select SND_SOC_DA9055 if I2C
-	select SND_SOC_DMIC
-	select SND_SOC_ES8328_SPI if SPI_MASTER
-	select SND_SOC_ES8328_I2C if I2C
-	select SND_SOC_GTM601
-	select SND_SOC_HDAC_HDMI
-	select SND_SOC_ICS43432
-	select SND_SOC_INNO_RK3036
-	select SND_SOC_ISABELLE if I2C
-	select SND_SOC_JZ4740_CODEC
-	select SND_SOC_LM4857 if I2C
-	select SND_SOC_LM49453 if I2C
-	select SND_SOC_MAX98088 if I2C
-	select SND_SOC_MAX98090 if I2C
-	select SND_SOC_MAX98095 if I2C
-	select SND_SOC_MAX98357A if GPIOLIB
-	select SND_SOC_MAX98371 if I2C
-	select SND_SOC_MAX9867 if I2C
-	select SND_SOC_MAX98925 if I2C
-	select SND_SOC_MAX98926 if I2C
-	select SND_SOC_MAX9850 if I2C
-	select SND_SOC_MAX9860 if I2C
-	select SND_SOC_MAX9768 if I2C
-	select SND_SOC_MAX9877 if I2C
-	select SND_SOC_MC13783 if MFD_MC13XXX
-	select SND_SOC_ML26124 if I2C
-	select SND_SOC_NAU8810 if I2C
-	select SND_SOC_NAU8825 if I2C
-	select SND_SOC_HDMI_CODEC
-	select SND_SOC_PCM1681 if I2C
-	select SND_SOC_PCM179X_I2C if I2C
-	select SND_SOC_PCM179X_SPI if SPI_MASTER
-	select SND_SOC_PCM3008
-	select SND_SOC_PCM3168A_I2C if I2C
-	select SND_SOC_PCM3168A_SPI if SPI_MASTER
-	select SND_SOC_PCM5102A
-	select SND_SOC_PCM512x_I2C if I2C
-	select SND_SOC_PCM512x_SPI if SPI_MASTER
-	select SND_SOC_RT286 if I2C
-	select SND_SOC_RT298 if I2C
-	select SND_SOC_RT5514 if I2C
-	select SND_SOC_RT5616 if I2C
-	select SND_SOC_RT5631 if I2C
-	select SND_SOC_RT5640 if I2C
-	select SND_SOC_RT5645 if I2C
-	select SND_SOC_RT5651 if I2C
-	select SND_SOC_RT5659 if I2C
-	select SND_SOC_RT5660 if I2C
-	select SND_SOC_RT5663 if I2C
-	select SND_SOC_RT5670 if I2C
-	select SND_SOC_RT5677 if I2C && SPI_MASTER
-	select SND_SOC_SGTL5000 if I2C
-	select SND_SOC_SI476X if MFD_SI476X_CORE
-	select SND_SOC_SIRF_AUDIO_CODEC
-	select SND_SOC_SN95031 if INTEL_SCU_IPC
-	select SND_SOC_SPDIF
-	select SND_SOC_SSM2518 if I2C
-	select SND_SOC_SSM2602_SPI if SPI_MASTER
-	select SND_SOC_SSM2602_I2C if I2C
-	select SND_SOC_SSM4567 if I2C
-	select SND_SOC_STA32X if I2C
-	select SND_SOC_STA350 if I2C
-	select SND_SOC_STA529 if I2C
-	select SND_SOC_STAC9766 if SND_SOC_AC97_BUS
-	select SND_SOC_STI_SAS
-	select SND_SOC_TAS2552 if I2C
-	select SND_SOC_TAS5086 if I2C
-	select SND_SOC_TAS571X if I2C
-	select SND_SOC_TAS5720 if I2C
-	select SND_SOC_TFA9879 if I2C
-	select SND_SOC_TLV320AIC23_I2C if I2C
-	select SND_SOC_TLV320AIC23_SPI if SPI_MASTER
-	select SND_SOC_TLV320AIC26 if SPI_MASTER
-	select SND_SOC_TLV320AIC31XX if I2C
-	select SND_SOC_TLV320AIC32X4_I2C if I2C
-	select SND_SOC_TLV320AIC32X4_SPI if SPI_MASTER
-	select SND_SOC_TLV320AIC3X if I2C
-	select SND_SOC_TPA6130A2 if I2C
-	select SND_SOC_TLV320DAC33 if I2C
-	select SND_SOC_TS3A227E if I2C
-	select SND_SOC_TWL4030 if TWL4030_CORE
-	select SND_SOC_TWL6040 if TWL6040_CORE
-	select SND_SOC_UDA134X
-	select SND_SOC_UDA1380 if I2C
-	select SND_SOC_WL1273 if MFD_WL1273_CORE
-	select SND_SOC_WM0010 if SPI_MASTER
-	select SND_SOC_WM1250_EV1 if I2C
-	select SND_SOC_WM2000 if I2C
-	select SND_SOC_WM2200 if I2C
-	select SND_SOC_WM5100 if I2C
-	select SND_SOC_WM5102 if MFD_WM5102
-	select SND_SOC_WM5110 if MFD_WM5110
-	select SND_SOC_WM8350 if MFD_WM8350
-	select SND_SOC_WM8400 if MFD_WM8400
-	select SND_SOC_WM8510 if SND_SOC_I2C_AND_SPI
-	select SND_SOC_WM8523 if I2C
-	select SND_SOC_WM8580 if I2C
-	select SND_SOC_WM8711 if SND_SOC_I2C_AND_SPI
-	select SND_SOC_WM8727
-	select SND_SOC_WM8728 if SND_SOC_I2C_AND_SPI
-	select SND_SOC_WM8731 if SND_SOC_I2C_AND_SPI
-	select SND_SOC_WM8737 if SND_SOC_I2C_AND_SPI
-	select SND_SOC_WM8741 if SND_SOC_I2C_AND_SPI
-	select SND_SOC_WM8750 if SND_SOC_I2C_AND_SPI
-	select SND_SOC_WM8753 if SND_SOC_I2C_AND_SPI
-	select SND_SOC_WM8770 if SPI_MASTER
-	select SND_SOC_WM8776 if SND_SOC_I2C_AND_SPI
-	select SND_SOC_WM8782
-	select SND_SOC_WM8804_I2C if I2C
-	select SND_SOC_WM8804_SPI if SPI_MASTER
-	select SND_SOC_WM8900 if I2C
-	select SND_SOC_WM8903 if I2C
-	select SND_SOC_WM8904 if I2C
-	select SND_SOC_WM8940 if I2C
-	select SND_SOC_WM8955 if I2C
-	select SND_SOC_WM8960 if I2C
-	select SND_SOC_WM8961 if I2C
-	select SND_SOC_WM8962 if I2C && INPUT
-	select SND_SOC_WM8971 if I2C
-	select SND_SOC_WM8974 if I2C
-	select SND_SOC_WM8978 if I2C
-	select SND_SOC_WM8983 if SND_SOC_I2C_AND_SPI
-	select SND_SOC_WM8985 if SND_SOC_I2C_AND_SPI
-	select SND_SOC_WM8988 if SND_SOC_I2C_AND_SPI
-	select SND_SOC_WM8990 if I2C
-	select SND_SOC_WM8991 if I2C
-	select SND_SOC_WM8993 if I2C
-	select SND_SOC_WM8994 if MFD_WM8994
-	select SND_SOC_WM8995 if SND_SOC_I2C_AND_SPI
-	select SND_SOC_WM8996 if I2C
-	select SND_SOC_WM8997 if MFD_WM8997
-	select SND_SOC_WM8998 if MFD_WM8998
-	select SND_SOC_WM9081 if I2C
-	select SND_SOC_WM9090 if I2C
-	select SND_SOC_WM9705 if SND_SOC_AC97_BUS
-	select SND_SOC_WM9712 if SND_SOC_AC97_BUS
-	select SND_SOC_WM9713 if SND_SOC_AC97_BUS
-        help
-          Normally ASoC codec drivers are only built if a machine driver which
-          uses them is also built since they are only usable with a machine
-          driver.  Selecting this option will allow these drivers to be built
-          without an explicit machine driver for test and development purposes.
-=======
 	imply SND_SOC_88PM860X
 	imply SND_SOC_L3
 	imply SND_SOC_AB8500_CODEC
@@ -481,7 +284,6 @@
 	  uses them is also built since they are only usable with a machine
 	  driver.  Selecting this option will allow these drivers to be built
 	  without an explicit machine driver for test and development purposes.
->>>>>>> 24b8d41d
 
 	  Support for the bus types used to access the codecs to be built must
 	  be selected separately.
@@ -626,8 +428,6 @@
 config SND_SOC_ADAU7002
 	tristate "Analog Devices ADAU7002 Stereo PDM-to-I2S/TDM Converter"
 
-<<<<<<< HEAD
-=======
 config SND_SOC_ADAU7118
 	tristate
 
@@ -655,7 +455,6 @@
 	  To compile this driver as a module, choose M here: the module
 	  will be called snd-soc-adau7118-i2c.
 
->>>>>>> 24b8d41d
 config SND_SOC_ADAV80X
 	tristate
 
@@ -738,9 +537,6 @@
 config SND_SOC_CPCAP
 	tristate "Motorola CPCAP codec"
 	depends on MFD_CPCAP
-
-config SND_SOC_BT_SCO
-	tristate "Dummy BT SCO codec driver"
 
 config SND_SOC_CQ0093VC
 	tristate
@@ -762,8 +558,6 @@
 	tristate "Cirrus Logic CS35L33 CODEC"
 	depends on I2C
 
-<<<<<<< HEAD
-=======
 config SND_SOC_CS35L34
 	tristate "Cirrus Logic CS35L34 CODEC"
 	depends on I2C
@@ -780,7 +574,6 @@
 	tristate "Cirrus Logic CS42L42 CODEC"
 	depends on I2C
 
->>>>>>> 24b8d41d
 config SND_SOC_CS42L51
 	tristate
 
@@ -888,11 +681,6 @@
 	tristate "Cirrus Logic CS53L30 CODEC"
 	depends on I2C
 
-# Cirrus Logic Quad-Channel ADC
-config SND_SOC_CS53L30
-	tristate "Cirrus Logic CS53L30 CODEC"
-	depends on I2C
-
 config SND_SOC_CX20442
 	tristate
 	depends on TTY
@@ -962,16 +750,10 @@
 	tristate
 	depends on I2C
 
-<<<<<<< HEAD
-config SND_SOC_DMIC
-=======
 config SND_SOC_DA9055
->>>>>>> 24b8d41d
-	tristate
-	depends on I2C
-
-<<<<<<< HEAD
-=======
+	tristate
+	depends on I2C
+
 config SND_SOC_DMIC
 	tristate "Generic Digital Microphone CODEC"
 	depends on GPIOLIB
@@ -979,14 +761,11 @@
 	  Enable support for the Generic Digital Microphone CODEC.
 	  Select this if your sound card has DMICs.
 
->>>>>>> 24b8d41d
 config SND_SOC_HDMI_CODEC
 	tristate
 	select SND_PCM_ELD
 	select SND_PCM_IEC958
 	select HDMI
-<<<<<<< HEAD
-=======
 
 config SND_SOC_ES7134
        tristate "Everest Semi ES7134 CODEC"
@@ -997,7 +776,6 @@
 config SND_SOC_ES8316
 	tristate "Everest Semi ES8316 CODEC"
 	depends on I2C
->>>>>>> 24b8d41d
 
 config SND_SOC_ES8328
 	tristate
@@ -1077,16 +855,6 @@
 	depends on GPIOLIB
 
 config SND_SOC_MAX98371
-<<<<<<< HEAD
-       tristate
-
-config SND_SOC_MAX98504
-	tristate "Maxim MAX98504 speaker amplifier"
-	depends on I2C
-
-config SND_SOC_MAX9867
-=======
->>>>>>> 24b8d41d
 	tristate
 	depends on I2C
 
@@ -1151,11 +919,6 @@
 config SND_SOC_MSM8916_WCD_DIGITAL
 	tristate "Qualcomm MSM8916 WCD DIGITAL Codec"
 	select REGMAP_MMIO
-
-config SND_SOC_MAX9860
-	tristate "Maxim MAX9860 Mono Audio Voice Codec"
-	depends on I2C
-	select REGMAP_I2C
 
 config SND_SOC_PCM1681
 	tristate "Texas Instruments PCM1681 CODEC"
@@ -1271,11 +1034,8 @@
 	default y if SND_SOC_RT5659=y
 	default y if SND_SOC_RT5660=y
 	default y if SND_SOC_RT5663=y
-<<<<<<< HEAD
-=======
 	default y if SND_SOC_RT5665=y
 	default y if SND_SOC_RT5668=y
->>>>>>> 24b8d41d
 	default y if SND_SOC_RT5670=y
 	default y if SND_SOC_RT5677=y
 	default y if SND_SOC_RT5682=y
@@ -1292,11 +1052,8 @@
 	default m if SND_SOC_RT5659=m
 	default m if SND_SOC_RT5660=m
 	default m if SND_SOC_RT5663=m
-<<<<<<< HEAD
-=======
 	default m if SND_SOC_RT5665=m
 	default m if SND_SOC_RT5668=m
->>>>>>> 24b8d41d
 	default m if SND_SOC_RT5670=m
 	default m if SND_SOC_RT5677=m
 	default m if SND_SOC_RT5682=m
@@ -1321,7 +1078,6 @@
 
 config SND_SOC_RT286
 	tristate
-	select SND_SOC_RT5663
 	depends on I2C
 
 config SND_SOC_RT298
@@ -1365,9 +1121,6 @@
 	bool # force RT5514_SPI to be built-in to avoid link errors
 	default SND_SOC_RT5514=y && SND_SOC_RT5514_SPI=m
 
-config SND_SOC_RT5514_SPI
-	tristate
-
 config SND_SOC_RT5616
 	tristate "Realtek RT5616 CODEC"
 	depends on I2C
@@ -1407,12 +1160,6 @@
 config SND_SOC_RT5668
 	tristate
 	depends on I2C
-
-config SND_SOC_RT5660
-	tristate
-
-config SND_SOC_RT5663
-	tristate
 
 config SND_SOC_RT5670
 	tristate
@@ -1570,9 +1317,6 @@
 	depends on I2C
 
 config SND_SOC_TAS571X
-<<<<<<< HEAD
-	tristate "Texas Instruments TAS5711/TAS5717/TAS5719/TAS5721 power amplifiers"
-=======
 	tristate "Texas Instruments TAS571x power amplifiers"
 	depends on I2C
 	help
@@ -1581,7 +1325,6 @@
 
 config SND_SOC_TAS5720
 	tristate "Texas Instruments TAS5720 Mono Audio amplifier"
->>>>>>> 24b8d41d
 	depends on I2C
 	help
 	  Enable support for Texas Instruments TAS5720L/M high-efficiency mono
@@ -1599,13 +1342,6 @@
 	depends on I2C
 	select REGMAP_I2C
 
-config SND_SOC_TAS5720
-	tristate "Texas Instruments TAS5720 Mono Audio amplifier"
-	depends on I2C
-	help
-	  Enable support for Texas Instruments TAS5720L/M high-efficiency mono
-	  Class-D audio power amplifiers.
-
 config SND_SOC_TFA9879
 	tristate "NXP Semiconductors TFA9879 amplifier"
 	depends on I2C
@@ -1646,16 +1382,6 @@
 	tristate "Texas Instruments TLV320AIC32x4 audio CODECs - SPI"
 	depends on SPI_MASTER
 	depends on COMMON_CLK
-	select SND_SOC_TLV320AIC32X4
-
-config SND_SOC_TLV320AIC32X4_I2C
-	tristate
-	depends on I2C
-	select SND_SOC_TLV320AIC32X4
-
-config SND_SOC_TLV320AIC32X4_SPI
-	tristate
-	depends on SPI_MASTER
 	select SND_SOC_TLV320AIC32X4
 
 config SND_SOC_TLV320AIC3X
@@ -2050,10 +1776,6 @@
 	tristate "Nuvoton Technology Corporation NAU88L24 CODEC"
 	depends on I2C
 
-config SND_SOC_NAU8810
-	tristate "Nuvoton Technology Corporation NAU88C10 CODEC"
-	depends on I2C
-
 config SND_SOC_NAU8825
 	tristate
 	depends on I2C
