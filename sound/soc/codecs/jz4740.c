--- conflicted
+++ resolved
@@ -286,21 +286,6 @@
 	return 0;
 }
 
-<<<<<<< HEAD
-static struct snd_soc_codec_driver soc_codec_dev_jz4740_codec = {
-	.probe = jz4740_codec_dev_probe,
-	.set_bias_level = jz4740_codec_set_bias_level,
-	.suspend_bias_off = true,
-
-	.component_driver = {
-		.controls		= jz4740_codec_controls,
-		.num_controls		= ARRAY_SIZE(jz4740_codec_controls),
-		.dapm_widgets		= jz4740_codec_dapm_widgets,
-		.num_dapm_widgets	= ARRAY_SIZE(jz4740_codec_dapm_widgets),
-		.dapm_routes		= jz4740_codec_dapm_routes,
-		.num_dapm_routes	= ARRAY_SIZE(jz4740_codec_dapm_routes),
-	},
-=======
 static const struct snd_soc_component_driver soc_codec_dev_jz4740_codec = {
 	.probe			= jz4740_codec_dev_probe,
 	.set_bias_level		= jz4740_codec_set_bias_level,
@@ -316,7 +301,6 @@
 	.endianness		= 1,
 	.non_legacy_dai_naming	= 1,
 
->>>>>>> 24b8d41d
 };
 
 static const struct regmap_config jz4740_codec_regmap_config = {
