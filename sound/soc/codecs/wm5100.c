--- conflicted
+++ resolved
@@ -2375,25 +2375,6 @@
 	}
 }
 
-<<<<<<< HEAD
-static const struct snd_soc_codec_driver soc_codec_dev_wm5100 = {
-	.probe =	wm5100_probe,
-	.remove =	wm5100_remove,
-
-	.set_sysclk = wm5100_set_sysclk,
-	.set_pll = wm5100_set_fll,
-	.idle_bias_off = 1,
-
-	.seq_notifier = wm5100_seq_notifier,
-	.component_driver = {
-		.controls		= wm5100_snd_controls,
-		.num_controls		= ARRAY_SIZE(wm5100_snd_controls),
-		.dapm_widgets		= wm5100_dapm_widgets,
-		.num_dapm_widgets	= ARRAY_SIZE(wm5100_dapm_widgets),
-		.dapm_routes		= wm5100_dapm_routes,
-		.num_dapm_routes	= ARRAY_SIZE(wm5100_dapm_routes),
-	},
-=======
 static const struct snd_soc_component_driver soc_component_dev_wm5100 = {
 	.probe			= wm5100_probe,
 	.remove			= wm5100_remove,
@@ -2409,7 +2390,6 @@
 	.use_pmdown_time	= 1,
 	.endianness		= 1,
 	.non_legacy_dai_naming	= 1,
->>>>>>> 24b8d41d
 };
 
 static const struct regmap_config wm5100_regmap = {
