// SPDX-License-Identifier: GPL-2.0-only
/*
 * wm8510.c  --  WM8510 ALSA Soc Audio driver
 *
 * Copyright 2006 Wolfson Microelectronics PLC.
 *
 * Author: Liam Girdwood <lrg@slimlogic.co.uk>
 */

#include <linux/module.h>
#include <linux/moduleparam.h>
#include <linux/kernel.h>
#include <linux/init.h>
#include <linux/delay.h>
#include <linux/pm.h>
#include <linux/i2c.h>
#include <linux/spi/spi.h>
#include <linux/slab.h>
#include <linux/of_device.h>
#include <linux/regmap.h>
#include <sound/core.h>
#include <sound/pcm.h>
#include <sound/pcm_params.h>
#include <sound/soc.h>
#include <sound/initval.h>

#include "wm8510.h"

/*
 * wm8510 register cache
 * We can't read the WM8510 register space when we are
 * using 2 wire for device control, so we cache them instead.
 */
static const struct reg_default wm8510_reg_defaults[] = {
	{  1, 0x0000 },
	{  2, 0x0000 },
	{  3, 0x0000 },
	{  4, 0x0050 },
	{  5, 0x0000 },
	{  6, 0x0140 },
	{  7, 0x0000 },
	{  8, 0x0000 },
	{  9, 0x0000 },
	{ 10, 0x0000 },
	{ 11, 0x00ff },
	{ 12, 0x0000 },
	{ 13, 0x0000 },
	{ 14, 0x0100 },
	{ 15, 0x00ff },
	{ 16, 0x0000 },
	{ 17, 0x0000 },
	{ 18, 0x012c },
	{ 19, 0x002c },
	{ 20, 0x002c },
	{ 21, 0x002c },
	{ 22, 0x002c },
	{ 23, 0x0000 },
	{ 24, 0x0032 },
	{ 25, 0x0000 },
	{ 26, 0x0000 },
	{ 27, 0x0000 },
	{ 28, 0x0000 },
	{ 29, 0x0000 },
	{ 30, 0x0000 },
	{ 31, 0x0000 },
	{ 32, 0x0038 },
	{ 33, 0x000b },
	{ 34, 0x0032 },
	{ 35, 0x0000 },
	{ 36, 0x0008 },
	{ 37, 0x000c },
	{ 38, 0x0093 },
	{ 39, 0x00e9 },
	{ 40, 0x0000 },
	{ 41, 0x0000 },
	{ 42, 0x0000 },
	{ 43, 0x0000 },
	{ 44, 0x0003 },
	{ 45, 0x0010 },
	{ 46, 0x0000 },
	{ 47, 0x0000 },
	{ 48, 0x0000 },
	{ 49, 0x0002 },
	{ 50, 0x0001 },
	{ 51, 0x0000 },
	{ 52, 0x0000 },
	{ 53, 0x0000 },
	{ 54, 0x0039 },
	{ 55, 0x0000 },
	{ 56, 0x0001 },
};

static bool wm8510_volatile(struct device *dev, unsigned int reg)
{
	switch (reg) {
	case WM8510_RESET:
		return true;
	default:
		return false;
	}
}

#define WM8510_POWER1_BIASEN  0x08
#define WM8510_POWER1_BUFIOEN 0x10

#define wm8510_reset(c)	snd_soc_component_write(c, WM8510_RESET, 0)

/* codec private data */
struct wm8510_priv {
	struct regmap *regmap;
};

static const char *wm8510_companding[] = { "Off", "NC", "u-law", "A-law" };
static const char *wm8510_deemp[] = { "None", "32kHz", "44.1kHz", "48kHz" };
static const char *wm8510_alc[] = { "ALC", "Limiter" };

static const struct soc_enum wm8510_enum[] = {
	SOC_ENUM_SINGLE(WM8510_COMP, 1, 4, wm8510_companding), /* adc */
	SOC_ENUM_SINGLE(WM8510_COMP, 3, 4, wm8510_companding), /* dac */
	SOC_ENUM_SINGLE(WM8510_DAC,  4, 4, wm8510_deemp),
	SOC_ENUM_SINGLE(WM8510_ALC3,  8, 2, wm8510_alc),
};

static const struct snd_kcontrol_new wm8510_snd_controls[] = {

SOC_SINGLE("Digital Loopback Switch", WM8510_COMP, 0, 1, 0),

SOC_ENUM("DAC Companding", wm8510_enum[1]),
SOC_ENUM("ADC Companding", wm8510_enum[0]),

SOC_ENUM("Playback De-emphasis", wm8510_enum[2]),
SOC_SINGLE("DAC Inversion Switch", WM8510_DAC, 0, 1, 0),

SOC_SINGLE("Master Playback Volume", WM8510_DACVOL, 0, 127, 0),

SOC_SINGLE("High Pass Filter Switch", WM8510_ADC, 8, 1, 0),
SOC_SINGLE("High Pass Cut Off", WM8510_ADC, 4, 7, 0),
SOC_SINGLE("ADC Inversion Switch", WM8510_COMP, 0, 1, 0),

SOC_SINGLE("Capture Volume", WM8510_ADCVOL,  0, 127, 0),

SOC_SINGLE("DAC Playback Limiter Switch", WM8510_DACLIM1,  8, 1, 0),
SOC_SINGLE("DAC Playback Limiter Decay", WM8510_DACLIM1,  4, 15, 0),
SOC_SINGLE("DAC Playback Limiter Attack", WM8510_DACLIM1,  0, 15, 0),

SOC_SINGLE("DAC Playback Limiter Threshold", WM8510_DACLIM2,  4, 7, 0),
SOC_SINGLE("DAC Playback Limiter Boost", WM8510_DACLIM2,  0, 15, 0),

SOC_SINGLE("ALC Enable Switch", WM8510_ALC1,  8, 1, 0),
SOC_SINGLE("ALC Capture Max Gain", WM8510_ALC1,  3, 7, 0),
SOC_SINGLE("ALC Capture Min Gain", WM8510_ALC1,  0, 7, 0),

SOC_SINGLE("ALC Capture ZC Switch", WM8510_ALC2,  8, 1, 0),
SOC_SINGLE("ALC Capture Hold", WM8510_ALC2,  4, 7, 0),
SOC_SINGLE("ALC Capture Target", WM8510_ALC2,  0, 15, 0),

SOC_ENUM("ALC Capture Mode", wm8510_enum[3]),
SOC_SINGLE("ALC Capture Decay", WM8510_ALC3,  4, 15, 0),
SOC_SINGLE("ALC Capture Attack", WM8510_ALC3,  0, 15, 0),

SOC_SINGLE("ALC Capture Noise Gate Switch", WM8510_NGATE,  3, 1, 0),
SOC_SINGLE("ALC Capture Noise Gate Threshold", WM8510_NGATE,  0, 7, 0),

SOC_SINGLE("Capture PGA ZC Switch", WM8510_INPPGA,  7, 1, 0),
SOC_SINGLE("Capture PGA Volume", WM8510_INPPGA,  0, 63, 0),

SOC_SINGLE("Speaker Playback ZC Switch", WM8510_SPKVOL,  7, 1, 0),
SOC_SINGLE("Speaker Playback Switch", WM8510_SPKVOL,  6, 1, 1),
SOC_SINGLE("Speaker Playback Volume", WM8510_SPKVOL,  0, 63, 0),
SOC_SINGLE("Speaker Boost", WM8510_OUTPUT, 2, 1, 0),

SOC_SINGLE("Capture Boost(+20dB)", WM8510_ADCBOOST,  8, 1, 0),
SOC_SINGLE("Mono Playback Switch", WM8510_MONOMIX, 6, 1, 1),
};

/* Speaker Output Mixer */
static const struct snd_kcontrol_new wm8510_speaker_mixer_controls[] = {
SOC_DAPM_SINGLE("Line Bypass Switch", WM8510_SPKMIX, 1, 1, 0),
SOC_DAPM_SINGLE("Aux Playback Switch", WM8510_SPKMIX, 5, 1, 0),
SOC_DAPM_SINGLE("PCM Playback Switch", WM8510_SPKMIX, 0, 1, 0),
};

/* Mono Output Mixer */
static const struct snd_kcontrol_new wm8510_mono_mixer_controls[] = {
SOC_DAPM_SINGLE("Line Bypass Switch", WM8510_MONOMIX, 1, 1, 0),
SOC_DAPM_SINGLE("Aux Playback Switch", WM8510_MONOMIX, 2, 1, 0),
SOC_DAPM_SINGLE("PCM Playback Switch", WM8510_MONOMIX, 0, 1, 0),
};

static const struct snd_kcontrol_new wm8510_boost_controls[] = {
SOC_DAPM_SINGLE("Mic PGA Switch", WM8510_INPPGA,  6, 1, 1),
SOC_DAPM_SINGLE("Aux Volume", WM8510_ADCBOOST, 0, 7, 0),
SOC_DAPM_SINGLE("Mic Volume", WM8510_ADCBOOST, 4, 7, 0),
};

static const struct snd_kcontrol_new wm8510_micpga_controls[] = {
SOC_DAPM_SINGLE("MICP Switch", WM8510_INPUT, 0, 1, 0),
SOC_DAPM_SINGLE("MICN Switch", WM8510_INPUT, 1, 1, 0),
SOC_DAPM_SINGLE("AUX Switch", WM8510_INPUT, 2, 1, 0),
};

static const struct snd_soc_dapm_widget wm8510_dapm_widgets[] = {
SND_SOC_DAPM_MIXER("Speaker Mixer", WM8510_POWER3, 2, 0,
	&wm8510_speaker_mixer_controls[0],
	ARRAY_SIZE(wm8510_speaker_mixer_controls)),
SND_SOC_DAPM_MIXER("Mono Mixer", WM8510_POWER3, 3, 0,
	&wm8510_mono_mixer_controls[0],
	ARRAY_SIZE(wm8510_mono_mixer_controls)),
SND_SOC_DAPM_DAC("DAC", "HiFi Playback", WM8510_POWER3, 0, 0),
SND_SOC_DAPM_ADC("ADC", "HiFi Capture", WM8510_POWER2, 0, 0),
SND_SOC_DAPM_PGA("Aux Input", WM8510_POWER1, 6, 0, NULL, 0),
SND_SOC_DAPM_PGA("SpkN Out", WM8510_POWER3, 5, 0, NULL, 0),
SND_SOC_DAPM_PGA("SpkP Out", WM8510_POWER3, 6, 0, NULL, 0),
SND_SOC_DAPM_PGA("Mono Out", WM8510_POWER3, 7, 0, NULL, 0),

SND_SOC_DAPM_MIXER("Mic PGA", WM8510_POWER2, 2, 0,
		   &wm8510_micpga_controls[0],
		   ARRAY_SIZE(wm8510_micpga_controls)),
SND_SOC_DAPM_MIXER("Boost Mixer", WM8510_POWER2, 4, 0,
	&wm8510_boost_controls[0],
	ARRAY_SIZE(wm8510_boost_controls)),

SND_SOC_DAPM_MICBIAS("Mic Bias", WM8510_POWER1, 4, 0),

SND_SOC_DAPM_INPUT("MICN"),
SND_SOC_DAPM_INPUT("MICP"),
SND_SOC_DAPM_INPUT("AUX"),
SND_SOC_DAPM_OUTPUT("MONOOUT"),
SND_SOC_DAPM_OUTPUT("SPKOUTP"),
SND_SOC_DAPM_OUTPUT("SPKOUTN"),
};

static const struct snd_soc_dapm_route wm8510_dapm_routes[] = {
	/* Mono output mixer */
	{"Mono Mixer", "PCM Playback Switch", "DAC"},
	{"Mono Mixer", "Aux Playback Switch", "Aux Input"},
	{"Mono Mixer", "Line Bypass Switch", "Boost Mixer"},

	/* Speaker output mixer */
	{"Speaker Mixer", "PCM Playback Switch", "DAC"},
	{"Speaker Mixer", "Aux Playback Switch", "Aux Input"},
	{"Speaker Mixer", "Line Bypass Switch", "Boost Mixer"},

	/* Outputs */
	{"Mono Out", NULL, "Mono Mixer"},
	{"MONOOUT", NULL, "Mono Out"},
	{"SpkN Out", NULL, "Speaker Mixer"},
	{"SpkP Out", NULL, "Speaker Mixer"},
	{"SPKOUTN", NULL, "SpkN Out"},
	{"SPKOUTP", NULL, "SpkP Out"},

	/* Microphone PGA */
	{"Mic PGA", "MICN Switch", "MICN"},
	{"Mic PGA", "MICP Switch", "MICP"},
	{ "Mic PGA", "AUX Switch", "Aux Input" },

	/* Boost Mixer */
	{"Boost Mixer", "Mic PGA Switch", "Mic PGA"},
	{"Boost Mixer", "Mic Volume", "MICP"},
	{"Boost Mixer", "Aux Volume", "Aux Input"},

	{"ADC", NULL, "Boost Mixer"},
};

struct pll_ {
	unsigned int pre_div:4; /* prescale - 1 */
	unsigned int n:4;
	unsigned int k;
};

static struct pll_ pll_div;

/* The size in bits of the pll divide multiplied by 10
 * to allow rounding later */
#define FIXED_PLL_SIZE ((1 << 24) * 10)

static void pll_factors(unsigned int target, unsigned int source)
{
	unsigned long long Kpart;
	unsigned int K, Ndiv, Nmod;

	Ndiv = target / source;
	if (Ndiv < 6) {
		source >>= 1;
		pll_div.pre_div = 1;
		Ndiv = target / source;
	} else
		pll_div.pre_div = 0;

	if ((Ndiv < 6) || (Ndiv > 12))
		printk(KERN_WARNING
			"WM8510 N value %u outwith recommended range!d\n",
			Ndiv);

	pll_div.n = Ndiv;
	Nmod = target % source;
	Kpart = FIXED_PLL_SIZE * (long long)Nmod;

	do_div(Kpart, source);

	K = Kpart & 0xFFFFFFFF;

	/* Check if we need to round */
	if ((K % 10) >= 5)
		K += 5;

	/* Move down to proper range now rounding is done */
	K /= 10;

	pll_div.k = K;
}

static int wm8510_set_dai_pll(struct snd_soc_dai *codec_dai, int pll_id,
		int source, unsigned int freq_in, unsigned int freq_out)
{
	struct snd_soc_component *component = codec_dai->component;
	u16 reg;

	if (freq_in == 0 || freq_out == 0) {
		/* Clock CODEC directly from MCLK */
		reg = snd_soc_component_read(component, WM8510_CLOCK);
		snd_soc_component_write(component, WM8510_CLOCK, reg & 0x0ff);

		/* Turn off PLL */
		reg = snd_soc_component_read(component, WM8510_POWER1);
		snd_soc_component_write(component, WM8510_POWER1, reg & 0x1df);
		return 0;
	}

	pll_factors(freq_out*4, freq_in);

	snd_soc_component_write(component, WM8510_PLLN, (pll_div.pre_div << 4) | pll_div.n);
	snd_soc_component_write(component, WM8510_PLLK1, pll_div.k >> 18);
	snd_soc_component_write(component, WM8510_PLLK2, (pll_div.k >> 9) & 0x1ff);
	snd_soc_component_write(component, WM8510_PLLK3, pll_div.k & 0x1ff);
	reg = snd_soc_component_read(component, WM8510_POWER1);
	snd_soc_component_write(component, WM8510_POWER1, reg | 0x020);

	/* Run CODEC from PLL instead of MCLK */
	reg = snd_soc_component_read(component, WM8510_CLOCK);
	snd_soc_component_write(component, WM8510_CLOCK, reg | 0x100);

	return 0;
}

/*
 * Configure WM8510 clock dividers.
 */
static int wm8510_set_dai_clkdiv(struct snd_soc_dai *codec_dai,
		int div_id, int div)
{
	struct snd_soc_component *component = codec_dai->component;
	u16 reg;

	switch (div_id) {
	case WM8510_OPCLKDIV:
		reg = snd_soc_component_read(component, WM8510_GPIO) & 0x1cf;
		snd_soc_component_write(component, WM8510_GPIO, reg | div);
		break;
	case WM8510_MCLKDIV:
		reg = snd_soc_component_read(component, WM8510_CLOCK) & 0x11f;
		snd_soc_component_write(component, WM8510_CLOCK, reg | div);
		break;
	case WM8510_ADCCLK:
		reg = snd_soc_component_read(component, WM8510_ADC) & 0x1f7;
		snd_soc_component_write(component, WM8510_ADC, reg | div);
		break;
	case WM8510_DACCLK:
		reg = snd_soc_component_read(component, WM8510_DAC) & 0x1f7;
		snd_soc_component_write(component, WM8510_DAC, reg | div);
		break;
	case WM8510_BCLKDIV:
		reg = snd_soc_component_read(component, WM8510_CLOCK) & 0x1e3;
		snd_soc_component_write(component, WM8510_CLOCK, reg | div);
		break;
	default:
		return -EINVAL;
	}

	return 0;
}

static int wm8510_set_dai_fmt(struct snd_soc_dai *codec_dai,
		unsigned int fmt)
{
	struct snd_soc_component *component = codec_dai->component;
	u16 iface = 0;
	u16 clk = snd_soc_component_read(component, WM8510_CLOCK) & 0x1fe;

	/* set master/slave audio interface */
	switch (fmt & SND_SOC_DAIFMT_MASTER_MASK) {
	case SND_SOC_DAIFMT_CBM_CFM:
		clk |= 0x0001;
		break;
	case SND_SOC_DAIFMT_CBS_CFS:
		break;
	default:
		return -EINVAL;
	}

	/* interface format */
	switch (fmt & SND_SOC_DAIFMT_FORMAT_MASK) {
	case SND_SOC_DAIFMT_I2S:
		iface |= 0x0010;
		break;
	case SND_SOC_DAIFMT_RIGHT_J:
		break;
	case SND_SOC_DAIFMT_LEFT_J:
		iface |= 0x0008;
		break;
	case SND_SOC_DAIFMT_DSP_A:
		iface |= 0x00018;
		break;
	default:
		return -EINVAL;
	}

	/* clock inversion */
	switch (fmt & SND_SOC_DAIFMT_INV_MASK) {
	case SND_SOC_DAIFMT_NB_NF:
		break;
	case SND_SOC_DAIFMT_IB_IF:
		iface |= 0x0180;
		break;
	case SND_SOC_DAIFMT_IB_NF:
		iface |= 0x0100;
		break;
	case SND_SOC_DAIFMT_NB_IF:
		iface |= 0x0080;
		break;
	default:
		return -EINVAL;
	}

	snd_soc_component_write(component, WM8510_IFACE, iface);
	snd_soc_component_write(component, WM8510_CLOCK, clk);
	return 0;
}

static int wm8510_pcm_hw_params(struct snd_pcm_substream *substream,
				struct snd_pcm_hw_params *params,
				struct snd_soc_dai *dai)
{
	struct snd_soc_component *component = dai->component;
	u16 iface = snd_soc_component_read(component, WM8510_IFACE) & 0x19f;
	u16 adn = snd_soc_component_read(component, WM8510_ADD) & 0x1f1;

	/* bit size */
	switch (params_width(params)) {
	case 16:
		break;
	case 20:
		iface |= 0x0020;
		break;
	case 24:
		iface |= 0x0040;
		break;
	case 32:
		iface |= 0x0060;
		break;
	}

	/* filter coefficient */
	switch (params_rate(params)) {
	case 8000:
		adn |= 0x5 << 1;
		break;
	case 11025:
		adn |= 0x4 << 1;
		break;
	case 16000:
		adn |= 0x3 << 1;
		break;
	case 22050:
		adn |= 0x2 << 1;
		break;
	case 32000:
		adn |= 0x1 << 1;
		break;
	case 44100:
	case 48000:
		break;
	}

	snd_soc_component_write(component, WM8510_IFACE, iface);
	snd_soc_component_write(component, WM8510_ADD, adn);
	return 0;
}

static int wm8510_mute(struct snd_soc_dai *dai, int mute, int direction)
{
	struct snd_soc_component *component = dai->component;
	u16 mute_reg = snd_soc_component_read(component, WM8510_DAC) & 0xffbf;

	if (mute)
		snd_soc_component_write(component, WM8510_DAC, mute_reg | 0x40);
	else
		snd_soc_component_write(component, WM8510_DAC, mute_reg);
	return 0;
}

/* liam need to make this lower power with dapm */
static int wm8510_set_bias_level(struct snd_soc_component *component,
	enum snd_soc_bias_level level)
{
	struct wm8510_priv *wm8510 = snd_soc_component_get_drvdata(component);
	u16 power1 = snd_soc_component_read(component, WM8510_POWER1) & ~0x3;

	switch (level) {
	case SND_SOC_BIAS_ON:
	case SND_SOC_BIAS_PREPARE:
		power1 |= 0x1;  /* VMID 50k */
		snd_soc_component_write(component, WM8510_POWER1, power1);
		break;

	case SND_SOC_BIAS_STANDBY:
		power1 |= WM8510_POWER1_BIASEN | WM8510_POWER1_BUFIOEN;

		if (snd_soc_component_get_bias_level(component) == SND_SOC_BIAS_OFF) {
			regcache_sync(wm8510->regmap);

			/* Initial cap charge at VMID 5k */
			snd_soc_component_write(component, WM8510_POWER1, power1 | 0x3);
			mdelay(100);
		}

		power1 |= 0x2;  /* VMID 500k */
		snd_soc_component_write(component, WM8510_POWER1, power1);
		break;

	case SND_SOC_BIAS_OFF:
		snd_soc_component_write(component, WM8510_POWER1, 0);
		snd_soc_component_write(component, WM8510_POWER2, 0);
		snd_soc_component_write(component, WM8510_POWER3, 0);
		break;
	}

	return 0;
}

#define WM8510_RATES (SNDRV_PCM_RATE_8000 | SNDRV_PCM_RATE_11025 |\
		SNDRV_PCM_RATE_16000 | SNDRV_PCM_RATE_22050 |\
		SNDRV_PCM_RATE_44100 | SNDRV_PCM_RATE_48000)

#define WM8510_FORMATS (SNDRV_PCM_FMTBIT_S16_LE | SNDRV_PCM_FMTBIT_S20_3LE |\
	SNDRV_PCM_FMTBIT_S24_LE | SNDRV_PCM_FMTBIT_S32_LE)

static const struct snd_soc_dai_ops wm8510_dai_ops = {
	.hw_params	= wm8510_pcm_hw_params,
	.mute_stream	= wm8510_mute,
	.set_fmt	= wm8510_set_dai_fmt,
	.set_clkdiv	= wm8510_set_dai_clkdiv,
	.set_pll	= wm8510_set_dai_pll,
	.no_capture_mute = 1,
};

static struct snd_soc_dai_driver wm8510_dai = {
	.name = "wm8510-hifi",
	.playback = {
		.stream_name = "Playback",
		.channels_min = 2,
		.channels_max = 2,
		.rates = WM8510_RATES,
		.formats = WM8510_FORMATS,},
	.capture = {
		.stream_name = "Capture",
		.channels_min = 2,
		.channels_max = 2,
		.rates = WM8510_RATES,
		.formats = WM8510_FORMATS,},
	.ops = &wm8510_dai_ops,
	.symmetric_rates = 1,
};

static int wm8510_probe(struct snd_soc_component *component)
{
	wm8510_reset(component);

	return 0;
}

<<<<<<< HEAD
static const struct snd_soc_codec_driver soc_codec_dev_wm8510 = {
	.probe =	wm8510_probe,
	.set_bias_level = wm8510_set_bias_level,
	.suspend_bias_off = true,

	.component_driver = {
		.controls		= wm8510_snd_controls,
		.num_controls		= ARRAY_SIZE(wm8510_snd_controls),
		.dapm_widgets		= wm8510_dapm_widgets,
		.num_dapm_widgets	= ARRAY_SIZE(wm8510_dapm_widgets),
		.dapm_routes		= wm8510_dapm_routes,
		.num_dapm_routes	= ARRAY_SIZE(wm8510_dapm_routes),
	},
=======
static const struct snd_soc_component_driver soc_component_dev_wm8510 = {
	.probe			= wm8510_probe,
	.set_bias_level		= wm8510_set_bias_level,
	.controls		= wm8510_snd_controls,
	.num_controls		= ARRAY_SIZE(wm8510_snd_controls),
	.dapm_widgets		= wm8510_dapm_widgets,
	.num_dapm_widgets	= ARRAY_SIZE(wm8510_dapm_widgets),
	.dapm_routes		= wm8510_dapm_routes,
	.num_dapm_routes	= ARRAY_SIZE(wm8510_dapm_routes),
	.suspend_bias_off	= 1,
	.idle_bias_on		= 1,
	.use_pmdown_time	= 1,
	.endianness		= 1,
	.non_legacy_dai_naming	= 1,
>>>>>>> 24b8d41d
};

static const struct of_device_id wm8510_of_match[] = {
	{ .compatible = "wlf,wm8510" },
	{ },
};
MODULE_DEVICE_TABLE(of, wm8510_of_match);

static const struct regmap_config wm8510_regmap = {
	.reg_bits = 7,
	.val_bits = 9,
	.max_register = WM8510_MONOMIX,

	.reg_defaults = wm8510_reg_defaults,
	.num_reg_defaults = ARRAY_SIZE(wm8510_reg_defaults),
	.cache_type = REGCACHE_RBTREE,

	.volatile_reg = wm8510_volatile,
};

#if defined(CONFIG_SPI_MASTER)
static int wm8510_spi_probe(struct spi_device *spi)
{
	struct wm8510_priv *wm8510;
	int ret;

	wm8510 = devm_kzalloc(&spi->dev, sizeof(struct wm8510_priv),
			      GFP_KERNEL);
	if (wm8510 == NULL)
		return -ENOMEM;

	wm8510->regmap = devm_regmap_init_spi(spi, &wm8510_regmap);
	if (IS_ERR(wm8510->regmap))
		return PTR_ERR(wm8510->regmap);

	spi_set_drvdata(spi, wm8510);

	ret = devm_snd_soc_register_component(&spi->dev,
			&soc_component_dev_wm8510, &wm8510_dai, 1);

	return ret;
}

static struct spi_driver wm8510_spi_driver = {
	.driver = {
		.name	= "wm8510",
		.of_match_table = wm8510_of_match,
	},
	.probe		= wm8510_spi_probe,
};
#endif /* CONFIG_SPI_MASTER */

#if IS_ENABLED(CONFIG_I2C)
static int wm8510_i2c_probe(struct i2c_client *i2c,
			    const struct i2c_device_id *id)
{
	struct wm8510_priv *wm8510;
	int ret;

	wm8510 = devm_kzalloc(&i2c->dev, sizeof(struct wm8510_priv),
			      GFP_KERNEL);
	if (wm8510 == NULL)
		return -ENOMEM;

	wm8510->regmap = devm_regmap_init_i2c(i2c, &wm8510_regmap);
	if (IS_ERR(wm8510->regmap))
		return PTR_ERR(wm8510->regmap);

	i2c_set_clientdata(i2c, wm8510);

	ret = devm_snd_soc_register_component(&i2c->dev,
			&soc_component_dev_wm8510, &wm8510_dai, 1);

	return ret;
}

static const struct i2c_device_id wm8510_i2c_id[] = {
	{ "wm8510", 0 },
	{ }
};
MODULE_DEVICE_TABLE(i2c, wm8510_i2c_id);

static struct i2c_driver wm8510_i2c_driver = {
	.driver = {
		.name = "wm8510",
		.of_match_table = wm8510_of_match,
	},
	.probe =    wm8510_i2c_probe,
	.id_table = wm8510_i2c_id,
};
#endif

static int __init wm8510_modinit(void)
{
	int ret = 0;
#if IS_ENABLED(CONFIG_I2C)
	ret = i2c_add_driver(&wm8510_i2c_driver);
	if (ret != 0) {
		printk(KERN_ERR "Failed to register WM8510 I2C driver: %d\n",
		       ret);
	}
#endif
#if defined(CONFIG_SPI_MASTER)
	ret = spi_register_driver(&wm8510_spi_driver);
	if (ret != 0) {
		printk(KERN_ERR "Failed to register WM8510 SPI driver: %d\n",
		       ret);
	}
#endif
	return ret;
}
module_init(wm8510_modinit);

static void __exit wm8510_exit(void)
{
#if IS_ENABLED(CONFIG_I2C)
	i2c_del_driver(&wm8510_i2c_driver);
#endif
#if defined(CONFIG_SPI_MASTER)
	spi_unregister_driver(&wm8510_spi_driver);
#endif
}
module_exit(wm8510_exit);

MODULE_DESCRIPTION("ASoC WM8510 driver");
MODULE_AUTHOR("Liam Girdwood");
MODULE_LICENSE("GPL");<|MERGE_RESOLUTION|>--- conflicted
+++ resolved
@@ -579,21 +579,6 @@
 	return 0;
 }
 
-<<<<<<< HEAD
-static const struct snd_soc_codec_driver soc_codec_dev_wm8510 = {
-	.probe =	wm8510_probe,
-	.set_bias_level = wm8510_set_bias_level,
-	.suspend_bias_off = true,
-
-	.component_driver = {
-		.controls		= wm8510_snd_controls,
-		.num_controls		= ARRAY_SIZE(wm8510_snd_controls),
-		.dapm_widgets		= wm8510_dapm_widgets,
-		.num_dapm_widgets	= ARRAY_SIZE(wm8510_dapm_widgets),
-		.dapm_routes		= wm8510_dapm_routes,
-		.num_dapm_routes	= ARRAY_SIZE(wm8510_dapm_routes),
-	},
-=======
 static const struct snd_soc_component_driver soc_component_dev_wm8510 = {
 	.probe			= wm8510_probe,
 	.set_bias_level		= wm8510_set_bias_level,
@@ -608,7 +593,6 @@
 	.use_pmdown_time	= 1,
 	.endianness		= 1,
 	.non_legacy_dai_naming	= 1,
->>>>>>> 24b8d41d
 };
 
 static const struct of_device_id wm8510_of_match[] = {
