// SPDX-License-Identifier: GPL-2.0-or-later
/*
 * linux/sound/soc/codecs/tlv320aic32x4.c
 *
 * Copyright 2011 Vista Silicon S.L.
 *
 * Author: Javier Martin <javier.martin@vista-silicon.com>
 *
 * Based on sound/soc/codecs/wm8974 and TI driver for kernel 2.6.27.
 */

#include <linux/module.h>
#include <linux/moduleparam.h>
#include <linux/init.h>
#include <linux/delay.h>
#include <linux/pm.h>
#include <linux/gpio.h>
#include <linux/of_gpio.h>
#include <linux/cdev.h>
#include <linux/slab.h>
#include <linux/clk.h>
#include <linux/of_clk.h>
#include <linux/regulator/consumer.h>

#include <sound/tlv320aic32x4.h>
#include <sound/core.h>
#include <sound/pcm.h>
#include <sound/pcm_params.h>
#include <sound/soc.h>
#include <sound/soc-dapm.h>
#include <sound/initval.h>
#include <sound/tlv.h>

#include "tlv320aic32x4.h"

struct aic32x4_priv {
	struct regmap *regmap;
	u32 power_cfg;
	u32 micpga_routing;
	bool swapdacs;
	int rstn_gpio;
	const char *mclk_name;

	struct regulator *supply_ldo;
	struct regulator *supply_iov;
	struct regulator *supply_dv;
	struct regulator *supply_av;

	struct aic32x4_setup_data *setup;
	struct device *dev;
};

static int aic32x4_reset_adc(struct snd_soc_dapm_widget *w,
			     struct snd_kcontrol *kcontrol, int event)
{
	struct snd_soc_component *component = snd_soc_dapm_to_component(w->dapm);
	u32 adc_reg;

	/*
	 * Workaround: the datasheet does not mention a required programming
	 * sequence but experiments show the ADC needs to be reset after each
	 * capture to avoid audible artifacts.
	 */
	switch (event) {
	case SND_SOC_DAPM_POST_PMD:
		adc_reg = snd_soc_component_read(component, AIC32X4_ADCSETUP);
		snd_soc_component_write(component, AIC32X4_ADCSETUP, adc_reg |
					AIC32X4_LADC_EN | AIC32X4_RADC_EN);
		snd_soc_component_write(component, AIC32X4_ADCSETUP, adc_reg);
		break;
	}
	return 0;
};

static int mic_bias_event(struct snd_soc_dapm_widget *w,
	struct snd_kcontrol *kcontrol, int event)
{
	struct snd_soc_component *component = snd_soc_dapm_to_component(w->dapm);

	switch (event) {
	case SND_SOC_DAPM_POST_PMU:
		/* Change Mic Bias Registor */
		snd_soc_component_update_bits(component, AIC32X4_MICBIAS,
				AIC32x4_MICBIAS_MASK,
				AIC32X4_MICBIAS_LDOIN |
				AIC32X4_MICBIAS_2075V);
		printk(KERN_DEBUG "%s: Mic Bias will be turned ON\n", __func__);
		break;
	case SND_SOC_DAPM_PRE_PMD:
		snd_soc_component_update_bits(component, AIC32X4_MICBIAS,
				AIC32x4_MICBIAS_MASK, 0);
		printk(KERN_DEBUG "%s: Mic Bias will be turned OFF\n",
				__func__);
		break;
	}

	return 0;
}


static int aic32x4_get_mfp1_gpio(struct snd_kcontrol *kcontrol,
	struct snd_ctl_elem_value *ucontrol)
{
	struct snd_soc_component *component = snd_kcontrol_chip(kcontrol);
	u8 val;

	val = snd_soc_component_read(component, AIC32X4_DINCTL);

	ucontrol->value.integer.value[0] = (val & 0x01);

	return 0;
};

static int aic32x4_set_mfp2_gpio(struct snd_kcontrol *kcontrol,
	struct snd_ctl_elem_value *ucontrol)
{
	struct snd_soc_component *component = snd_kcontrol_chip(kcontrol);
	u8 val;
	u8 gpio_check;

	val = snd_soc_component_read(component, AIC32X4_DOUTCTL);
	gpio_check = (val & AIC32X4_MFP_GPIO_ENABLED);
	if (gpio_check != AIC32X4_MFP_GPIO_ENABLED) {
		printk(KERN_ERR "%s: MFP2 is not configure as a GPIO output\n",
			__func__);
		return -EINVAL;
	}

	if (ucontrol->value.integer.value[0] == (val & AIC32X4_MFP2_GPIO_OUT_HIGH))
		return 0;

	if (ucontrol->value.integer.value[0])
		val |= ucontrol->value.integer.value[0];
	else
		val &= ~AIC32X4_MFP2_GPIO_OUT_HIGH;

	snd_soc_component_write(component, AIC32X4_DOUTCTL, val);

	return 0;
};

static int aic32x4_get_mfp3_gpio(struct snd_kcontrol *kcontrol,
	struct snd_ctl_elem_value *ucontrol)
{
	struct snd_soc_component *component = snd_kcontrol_chip(kcontrol);
	u8 val;

	val = snd_soc_component_read(component, AIC32X4_SCLKCTL);

	ucontrol->value.integer.value[0] = (val & 0x01);

	return 0;
};

static int aic32x4_set_mfp4_gpio(struct snd_kcontrol *kcontrol,
	struct snd_ctl_elem_value *ucontrol)
{
	struct snd_soc_component *component = snd_kcontrol_chip(kcontrol);
	u8 val;
	u8 gpio_check;

	val = snd_soc_component_read(component, AIC32X4_MISOCTL);
	gpio_check = (val & AIC32X4_MFP_GPIO_ENABLED);
	if (gpio_check != AIC32X4_MFP_GPIO_ENABLED) {
		printk(KERN_ERR "%s: MFP4 is not configure as a GPIO output\n",
			__func__);
		return -EINVAL;
	}

	if (ucontrol->value.integer.value[0] == (val & AIC32X4_MFP5_GPIO_OUT_HIGH))
		return 0;

	if (ucontrol->value.integer.value[0])
		val |= ucontrol->value.integer.value[0];
	else
		val &= ~AIC32X4_MFP5_GPIO_OUT_HIGH;

	snd_soc_component_write(component, AIC32X4_MISOCTL, val);

	return 0;
};

static int aic32x4_get_mfp5_gpio(struct snd_kcontrol *kcontrol,
	struct snd_ctl_elem_value *ucontrol)
{
	struct snd_soc_component *component = snd_kcontrol_chip(kcontrol);
	u8 val;

	val = snd_soc_component_read(component, AIC32X4_GPIOCTL);
	ucontrol->value.integer.value[0] = ((val & 0x2) >> 1);

	return 0;
};

static int aic32x4_set_mfp5_gpio(struct snd_kcontrol *kcontrol,
	struct snd_ctl_elem_value *ucontrol)
{
	struct snd_soc_component *component = snd_kcontrol_chip(kcontrol);
	u8 val;
	u8 gpio_check;

	val = snd_soc_component_read(component, AIC32X4_GPIOCTL);
	gpio_check = (val & AIC32X4_MFP5_GPIO_OUTPUT);
	if (gpio_check != AIC32X4_MFP5_GPIO_OUTPUT) {
		printk(KERN_ERR "%s: MFP5 is not configure as a GPIO output\n",
			__func__);
		return -EINVAL;
	}

	if (ucontrol->value.integer.value[0] == (val & 0x1))
		return 0;

	if (ucontrol->value.integer.value[0])
		val |= ucontrol->value.integer.value[0];
	else
		val &= 0xfe;

	snd_soc_component_write(component, AIC32X4_GPIOCTL, val);

	return 0;
};

static const struct snd_kcontrol_new aic32x4_mfp1[] = {
	SOC_SINGLE_BOOL_EXT("MFP1 GPIO", 0, aic32x4_get_mfp1_gpio, NULL),
};

static const struct snd_kcontrol_new aic32x4_mfp2[] = {
	SOC_SINGLE_BOOL_EXT("MFP2 GPIO", 0, NULL, aic32x4_set_mfp2_gpio),
};

static const struct snd_kcontrol_new aic32x4_mfp3[] = {
	SOC_SINGLE_BOOL_EXT("MFP3 GPIO", 0, aic32x4_get_mfp3_gpio, NULL),
};

static const struct snd_kcontrol_new aic32x4_mfp4[] = {
	SOC_SINGLE_BOOL_EXT("MFP4 GPIO", 0, NULL, aic32x4_set_mfp4_gpio),
};

static const struct snd_kcontrol_new aic32x4_mfp5[] = {
	SOC_SINGLE_BOOL_EXT("MFP5 GPIO", 0, aic32x4_get_mfp5_gpio,
		aic32x4_set_mfp5_gpio),
};

/* 0dB min, 0.5dB steps */
static DECLARE_TLV_DB_SCALE(tlv_step_0_5, 0, 50, 0);
/* -63.5dB min, 0.5dB steps */
static DECLARE_TLV_DB_SCALE(tlv_pcm, -6350, 50, 0);
/* -6dB min, 1dB steps */
static DECLARE_TLV_DB_SCALE(tlv_driver_gain, -600, 100, 0);
/* -12dB min, 0.5dB steps */
static DECLARE_TLV_DB_SCALE(tlv_adc_vol, -1200, 50, 0);

static const char * const lo_cm_text[] = {
	"Full Chip", "1.65V",
};

static SOC_ENUM_SINGLE_DECL(lo_cm_enum, AIC32X4_CMMODE, 3, lo_cm_text);

static const char * const ptm_text[] = {
	"P3", "P2", "P1",
};

static SOC_ENUM_SINGLE_DECL(l_ptm_enum, AIC32X4_LPLAYBACK, 2, ptm_text);
static SOC_ENUM_SINGLE_DECL(r_ptm_enum, AIC32X4_RPLAYBACK, 2, ptm_text);

static const struct snd_kcontrol_new aic32x4_snd_controls[] = {
	SOC_DOUBLE_R_S_TLV("PCM Playback Volume", AIC32X4_LDACVOL,
			AIC32X4_RDACVOL, 0, -0x7f, 0x30, 7, 0, tlv_pcm),
	SOC_ENUM("DAC Left Playback PowerTune Switch", l_ptm_enum),
	SOC_ENUM("DAC Right Playback PowerTune Switch", r_ptm_enum),
	SOC_DOUBLE_R_S_TLV("HP Driver Gain Volume", AIC32X4_HPLGAIN,
			AIC32X4_HPRGAIN, 0, -0x6, 0x1d, 5, 0,
			tlv_driver_gain),
	SOC_DOUBLE_R_S_TLV("LO Driver Gain Volume", AIC32X4_LOLGAIN,
			AIC32X4_LORGAIN, 0, -0x6, 0x1d, 5, 0,
			tlv_driver_gain),
	SOC_DOUBLE_R("HP DAC Playback Switch", AIC32X4_HPLGAIN,
			AIC32X4_HPRGAIN, 6, 0x01, 1),
	SOC_DOUBLE_R("LO DAC Playback Switch", AIC32X4_LOLGAIN,
			AIC32X4_LORGAIN, 6, 0x01, 1),
	SOC_ENUM("LO Playback Common Mode Switch", lo_cm_enum),
	SOC_DOUBLE_R("Mic PGA Switch", AIC32X4_LMICPGAVOL,
			AIC32X4_RMICPGAVOL, 7, 0x01, 1),

	SOC_SINGLE("ADCFGA Left Mute Switch", AIC32X4_ADCFGA, 7, 1, 0),
	SOC_SINGLE("ADCFGA Right Mute Switch", AIC32X4_ADCFGA, 3, 1, 0),

	SOC_DOUBLE_R_S_TLV("ADC Level Volume", AIC32X4_LADCVOL,
			AIC32X4_RADCVOL, 0, -0x18, 0x28, 6, 0, tlv_adc_vol),
	SOC_DOUBLE_R_TLV("PGA Level Volume", AIC32X4_LMICPGAVOL,
			AIC32X4_RMICPGAVOL, 0, 0x5f, 0, tlv_step_0_5),

	SOC_SINGLE("Auto-mute Switch", AIC32X4_DACMUTE, 4, 7, 0),

	SOC_SINGLE("AGC Left Switch", AIC32X4_LAGC1, 7, 1, 0),
	SOC_SINGLE("AGC Right Switch", AIC32X4_RAGC1, 7, 1, 0),
	SOC_DOUBLE_R("AGC Target Level", AIC32X4_LAGC1, AIC32X4_RAGC1,
			4, 0x07, 0),
	SOC_DOUBLE_R("AGC Gain Hysteresis", AIC32X4_LAGC1, AIC32X4_RAGC1,
			0, 0x03, 0),
	SOC_DOUBLE_R("AGC Hysteresis", AIC32X4_LAGC2, AIC32X4_RAGC2,
			6, 0x03, 0),
	SOC_DOUBLE_R("AGC Noise Threshold", AIC32X4_LAGC2, AIC32X4_RAGC2,
			1, 0x1F, 0),
	SOC_DOUBLE_R("AGC Max PGA", AIC32X4_LAGC3, AIC32X4_RAGC3,
			0, 0x7F, 0),
	SOC_DOUBLE_R("AGC Attack Time", AIC32X4_LAGC4, AIC32X4_RAGC4,
			3, 0x1F, 0),
	SOC_DOUBLE_R("AGC Decay Time", AIC32X4_LAGC5, AIC32X4_RAGC5,
			3, 0x1F, 0),
	SOC_DOUBLE_R("AGC Noise Debounce", AIC32X4_LAGC6, AIC32X4_RAGC6,
			0, 0x1F, 0),
	SOC_DOUBLE_R("AGC Signal Debounce", AIC32X4_LAGC7, AIC32X4_RAGC7,
			0, 0x0F, 0),
};

<<<<<<< HEAD
static const struct aic32x4_rate_divs aic32x4_divs[] = {
	/* 8k rate */
	{AIC32X4_FREQ_12000000, 8000, 1, 7, 6800, 768, 5, 3, 128, 5, 18, 24},
	{AIC32X4_FREQ_24000000, 8000, 2, 7, 6800, 768, 15, 1, 64, 45, 4, 24},
	{AIC32X4_FREQ_25000000, 8000, 2, 7, 3728, 768, 15, 1, 64, 45, 4, 24},
	/* 11.025k rate */
	{AIC32X4_FREQ_12000000, 11025, 1, 7, 5264, 512, 8, 2, 128, 8, 8, 16},
	{AIC32X4_FREQ_24000000, 11025, 2, 7, 5264, 512, 16, 1, 64, 32, 4, 16},
	/* 16k rate */
	{AIC32X4_FREQ_12000000, 16000, 1, 7, 6800, 384, 5, 3, 128, 5, 9, 12},
	{AIC32X4_FREQ_24000000, 16000, 2, 7, 6800, 384, 15, 1, 64, 18, 5, 12},
	{AIC32X4_FREQ_25000000, 16000, 2, 7, 3728, 384, 15, 1, 64, 18, 5, 12},
	/* 22.05k rate */
	{AIC32X4_FREQ_12000000, 22050, 1, 7, 5264, 256, 4, 4, 128, 4, 8, 8},
	{AIC32X4_FREQ_24000000, 22050, 2, 7, 5264, 256, 16, 1, 64, 16, 4, 8},
	{AIC32X4_FREQ_25000000, 22050, 2, 7, 2253, 256, 16, 1, 64, 16, 4, 8},
	/* 32k rate */
	{AIC32X4_FREQ_12000000, 32000, 1, 7, 1680, 192, 2, 7, 64, 2, 21, 6},
	{AIC32X4_FREQ_24000000, 32000, 2, 7, 1680, 192, 7, 2, 64, 7, 6, 6},
	/* 44.1k rate */
	{AIC32X4_FREQ_12000000, 44100, 1, 7, 5264, 128, 2, 8, 128, 2, 8, 4},
	{AIC32X4_FREQ_24000000, 44100, 2, 7, 5264, 128, 8, 2, 64, 8, 4, 4},
	{AIC32X4_FREQ_25000000, 44100, 2, 7, 2253, 128, 8, 2, 64, 8, 4, 4},
	/* 48k rate */
	{AIC32X4_FREQ_12000000, 48000, 1, 8, 1920, 128, 2, 8, 128, 2, 8, 4},
	{AIC32X4_FREQ_24000000, 48000, 2, 8, 1920, 128, 8, 2, 64, 8, 4, 4},
	{AIC32X4_FREQ_25000000, 48000, 2, 7, 8643, 128, 8, 2, 64, 8, 4, 4},

	/* 96k rate */
	{AIC32X4_FREQ_25000000, 96000, 2, 7, 8643, 64, 4, 4, 64, 4, 4, 1},
};

=======
>>>>>>> 24b8d41d
static const struct snd_kcontrol_new hpl_output_mixer_controls[] = {
	SOC_DAPM_SINGLE("L_DAC Switch", AIC32X4_HPLROUTE, 3, 1, 0),
	SOC_DAPM_SINGLE("IN1_L Switch", AIC32X4_HPLROUTE, 2, 1, 0),
};

static const struct snd_kcontrol_new hpr_output_mixer_controls[] = {
	SOC_DAPM_SINGLE("R_DAC Switch", AIC32X4_HPRROUTE, 3, 1, 0),
	SOC_DAPM_SINGLE("IN1_R Switch", AIC32X4_HPRROUTE, 2, 1, 0),
};

static const struct snd_kcontrol_new lol_output_mixer_controls[] = {
	SOC_DAPM_SINGLE("L_DAC Switch", AIC32X4_LOLROUTE, 3, 1, 0),
};

static const struct snd_kcontrol_new lor_output_mixer_controls[] = {
	SOC_DAPM_SINGLE("R_DAC Switch", AIC32X4_LORROUTE, 3, 1, 0),
};

static const char * const resistor_text[] = {
	"Off", "10 kOhm", "20 kOhm", "40 kOhm",
};

/* Left mixer pins */
static SOC_ENUM_SINGLE_DECL(in1l_lpga_p_enum, AIC32X4_LMICPGAPIN, 6, resistor_text);
static SOC_ENUM_SINGLE_DECL(in2l_lpga_p_enum, AIC32X4_LMICPGAPIN, 4, resistor_text);
static SOC_ENUM_SINGLE_DECL(in3l_lpga_p_enum, AIC32X4_LMICPGAPIN, 2, resistor_text);
static SOC_ENUM_SINGLE_DECL(in1r_lpga_p_enum, AIC32X4_LMICPGAPIN, 0, resistor_text);

static SOC_ENUM_SINGLE_DECL(cml_lpga_n_enum, AIC32X4_LMICPGANIN, 6, resistor_text);
static SOC_ENUM_SINGLE_DECL(in2r_lpga_n_enum, AIC32X4_LMICPGANIN, 4, resistor_text);
static SOC_ENUM_SINGLE_DECL(in3r_lpga_n_enum, AIC32X4_LMICPGANIN, 2, resistor_text);

static const struct snd_kcontrol_new in1l_to_lmixer_controls[] = {
	SOC_DAPM_ENUM("IN1_L L+ Switch", in1l_lpga_p_enum),
};
static const struct snd_kcontrol_new in2l_to_lmixer_controls[] = {
	SOC_DAPM_ENUM("IN2_L L+ Switch", in2l_lpga_p_enum),
};
static const struct snd_kcontrol_new in3l_to_lmixer_controls[] = {
	SOC_DAPM_ENUM("IN3_L L+ Switch", in3l_lpga_p_enum),
};
static const struct snd_kcontrol_new in1r_to_lmixer_controls[] = {
	SOC_DAPM_ENUM("IN1_R L+ Switch", in1r_lpga_p_enum),
};
static const struct snd_kcontrol_new cml_to_lmixer_controls[] = {
	SOC_DAPM_ENUM("CM_L L- Switch", cml_lpga_n_enum),
};
static const struct snd_kcontrol_new in2r_to_lmixer_controls[] = {
	SOC_DAPM_ENUM("IN2_R L- Switch", in2r_lpga_n_enum),
};
static const struct snd_kcontrol_new in3r_to_lmixer_controls[] = {
	SOC_DAPM_ENUM("IN3_R L- Switch", in3r_lpga_n_enum),
};

<<<<<<< HEAD
/*  Right mixer pins */
=======
/*	Right mixer pins */
>>>>>>> 24b8d41d
static SOC_ENUM_SINGLE_DECL(in1r_rpga_p_enum, AIC32X4_RMICPGAPIN, 6, resistor_text);
static SOC_ENUM_SINGLE_DECL(in2r_rpga_p_enum, AIC32X4_RMICPGAPIN, 4, resistor_text);
static SOC_ENUM_SINGLE_DECL(in3r_rpga_p_enum, AIC32X4_RMICPGAPIN, 2, resistor_text);
static SOC_ENUM_SINGLE_DECL(in2l_rpga_p_enum, AIC32X4_RMICPGAPIN, 0, resistor_text);
static SOC_ENUM_SINGLE_DECL(cmr_rpga_n_enum, AIC32X4_RMICPGANIN, 6, resistor_text);
static SOC_ENUM_SINGLE_DECL(in1l_rpga_n_enum, AIC32X4_RMICPGANIN, 4, resistor_text);
static SOC_ENUM_SINGLE_DECL(in3l_rpga_n_enum, AIC32X4_RMICPGANIN, 2, resistor_text);

static const struct snd_kcontrol_new in1r_to_rmixer_controls[] = {
	SOC_DAPM_ENUM("IN1_R R+ Switch", in1r_rpga_p_enum),
};
static const struct snd_kcontrol_new in2r_to_rmixer_controls[] = {
	SOC_DAPM_ENUM("IN2_R R+ Switch", in2r_rpga_p_enum),
};
static const struct snd_kcontrol_new in3r_to_rmixer_controls[] = {
	SOC_DAPM_ENUM("IN3_R R+ Switch", in3r_rpga_p_enum),
};
static const struct snd_kcontrol_new in2l_to_rmixer_controls[] = {
	SOC_DAPM_ENUM("IN2_L R+ Switch", in2l_rpga_p_enum),
};
static const struct snd_kcontrol_new cmr_to_rmixer_controls[] = {
	SOC_DAPM_ENUM("CM_R R- Switch", cmr_rpga_n_enum),
};
static const struct snd_kcontrol_new in1l_to_rmixer_controls[] = {
	SOC_DAPM_ENUM("IN1_L R- Switch", in1l_rpga_n_enum),
};
static const struct snd_kcontrol_new in3l_to_rmixer_controls[] = {
	SOC_DAPM_ENUM("IN3_L R- Switch", in3l_rpga_n_enum),
};

static const struct snd_soc_dapm_widget aic32x4_dapm_widgets[] = {
	SND_SOC_DAPM_DAC("Left DAC", "Left Playback", AIC32X4_DACSETUP, 7, 0),
	SND_SOC_DAPM_MIXER("HPL Output Mixer", SND_SOC_NOPM, 0, 0,
			   &hpl_output_mixer_controls[0],
			   ARRAY_SIZE(hpl_output_mixer_controls)),
	SND_SOC_DAPM_PGA("HPL Power", AIC32X4_OUTPWRCTL, 5, 0, NULL, 0),

	SND_SOC_DAPM_MIXER("LOL Output Mixer", SND_SOC_NOPM, 0, 0,
			   &lol_output_mixer_controls[0],
			   ARRAY_SIZE(lol_output_mixer_controls)),
	SND_SOC_DAPM_PGA("LOL Power", AIC32X4_OUTPWRCTL, 3, 0, NULL, 0),

	SND_SOC_DAPM_DAC("Right DAC", "Right Playback", AIC32X4_DACSETUP, 6, 0),
	SND_SOC_DAPM_MIXER("HPR Output Mixer", SND_SOC_NOPM, 0, 0,
			   &hpr_output_mixer_controls[0],
			   ARRAY_SIZE(hpr_output_mixer_controls)),
	SND_SOC_DAPM_PGA("HPR Power", AIC32X4_OUTPWRCTL, 4, 0, NULL, 0),
	SND_SOC_DAPM_MIXER("LOR Output Mixer", SND_SOC_NOPM, 0, 0,
			   &lor_output_mixer_controls[0],
			   ARRAY_SIZE(lor_output_mixer_controls)),
	SND_SOC_DAPM_PGA("LOR Power", AIC32X4_OUTPWRCTL, 2, 0, NULL, 0),

	SND_SOC_DAPM_ADC("Right ADC", "Right Capture", AIC32X4_ADCSETUP, 6, 0),
	SND_SOC_DAPM_MUX("IN1_R to Right Mixer Positive Resistor", SND_SOC_NOPM, 0, 0,
			in1r_to_rmixer_controls),
	SND_SOC_DAPM_MUX("IN2_R to Right Mixer Positive Resistor", SND_SOC_NOPM, 0, 0,
			in2r_to_rmixer_controls),
	SND_SOC_DAPM_MUX("IN3_R to Right Mixer Positive Resistor", SND_SOC_NOPM, 0, 0,
			in3r_to_rmixer_controls),
	SND_SOC_DAPM_MUX("IN2_L to Right Mixer Positive Resistor", SND_SOC_NOPM, 0, 0,
			in2l_to_rmixer_controls),
	SND_SOC_DAPM_MUX("CM_R to Right Mixer Negative Resistor", SND_SOC_NOPM, 0, 0,
			cmr_to_rmixer_controls),
	SND_SOC_DAPM_MUX("IN1_L to Right Mixer Negative Resistor", SND_SOC_NOPM, 0, 0,
			in1l_to_rmixer_controls),
	SND_SOC_DAPM_MUX("IN3_L to Right Mixer Negative Resistor", SND_SOC_NOPM, 0, 0,
			in3l_to_rmixer_controls),

	SND_SOC_DAPM_ADC("Left ADC", "Left Capture", AIC32X4_ADCSETUP, 7, 0),
	SND_SOC_DAPM_MUX("IN1_L to Left Mixer Positive Resistor", SND_SOC_NOPM, 0, 0,
			in1l_to_lmixer_controls),
	SND_SOC_DAPM_MUX("IN2_L to Left Mixer Positive Resistor", SND_SOC_NOPM, 0, 0,
			in2l_to_lmixer_controls),
	SND_SOC_DAPM_MUX("IN3_L to Left Mixer Positive Resistor", SND_SOC_NOPM, 0, 0,
			in3l_to_lmixer_controls),
	SND_SOC_DAPM_MUX("IN1_R to Left Mixer Positive Resistor", SND_SOC_NOPM, 0, 0,
			in1r_to_lmixer_controls),
	SND_SOC_DAPM_MUX("CM_L to Left Mixer Negative Resistor", SND_SOC_NOPM, 0, 0,
			cml_to_lmixer_controls),
	SND_SOC_DAPM_MUX("IN2_R to Left Mixer Negative Resistor", SND_SOC_NOPM, 0, 0,
			in2r_to_lmixer_controls),
	SND_SOC_DAPM_MUX("IN3_R to Left Mixer Negative Resistor", SND_SOC_NOPM, 0, 0,
			in3r_to_lmixer_controls),

<<<<<<< HEAD
	SND_SOC_DAPM_MICBIAS("Mic Bias", AIC32X4_MICBIAS, 6, 0),
=======
	SND_SOC_DAPM_SUPPLY("Mic Bias", AIC32X4_MICBIAS, 6, 0, mic_bias_event,
			SND_SOC_DAPM_POST_PMU | SND_SOC_DAPM_PRE_PMD),

	SND_SOC_DAPM_POST("ADC Reset", aic32x4_reset_adc),
>>>>>>> 24b8d41d

	SND_SOC_DAPM_OUTPUT("HPL"),
	SND_SOC_DAPM_OUTPUT("HPR"),
	SND_SOC_DAPM_OUTPUT("LOL"),
	SND_SOC_DAPM_OUTPUT("LOR"),
	SND_SOC_DAPM_INPUT("IN1_L"),
	SND_SOC_DAPM_INPUT("IN1_R"),
	SND_SOC_DAPM_INPUT("IN2_L"),
	SND_SOC_DAPM_INPUT("IN2_R"),
	SND_SOC_DAPM_INPUT("IN3_L"),
	SND_SOC_DAPM_INPUT("IN3_R"),
	SND_SOC_DAPM_INPUT("CM_L"),
	SND_SOC_DAPM_INPUT("CM_R"),
};

static const struct snd_soc_dapm_route aic32x4_dapm_routes[] = {
	/* Left Output */
	{"HPL Output Mixer", "L_DAC Switch", "Left DAC"},
	{"HPL Output Mixer", "IN1_L Switch", "IN1_L"},

	{"HPL Power", NULL, "HPL Output Mixer"},
	{"HPL", NULL, "HPL Power"},

	{"LOL Output Mixer", "L_DAC Switch", "Left DAC"},

	{"LOL Power", NULL, "LOL Output Mixer"},
	{"LOL", NULL, "LOL Power"},

	/* Right Output */
	{"HPR Output Mixer", "R_DAC Switch", "Right DAC"},
	{"HPR Output Mixer", "IN1_R Switch", "IN1_R"},

	{"HPR Power", NULL, "HPR Output Mixer"},
	{"HPR", NULL, "HPR Power"},

	{"LOR Output Mixer", "R_DAC Switch", "Right DAC"},

	{"LOR Power", NULL, "LOR Output Mixer"},
	{"LOR", NULL, "LOR Power"},

	/* Right Input */
	{"Right ADC", NULL, "IN1_R to Right Mixer Positive Resistor"},
	{"IN1_R to Right Mixer Positive Resistor", "10 kOhm", "IN1_R"},
	{"IN1_R to Right Mixer Positive Resistor", "20 kOhm", "IN1_R"},
	{"IN1_R to Right Mixer Positive Resistor", "40 kOhm", "IN1_R"},

	{"Right ADC", NULL, "IN2_R to Right Mixer Positive Resistor"},
	{"IN2_R to Right Mixer Positive Resistor", "10 kOhm", "IN2_R"},
	{"IN2_R to Right Mixer Positive Resistor", "20 kOhm", "IN2_R"},
	{"IN2_R to Right Mixer Positive Resistor", "40 kOhm", "IN2_R"},

	{"Right ADC", NULL, "IN3_R to Right Mixer Positive Resistor"},
	{"IN3_R to Right Mixer Positive Resistor", "10 kOhm", "IN3_R"},
	{"IN3_R to Right Mixer Positive Resistor", "20 kOhm", "IN3_R"},
	{"IN3_R to Right Mixer Positive Resistor", "40 kOhm", "IN3_R"},

	{"Right ADC", NULL, "IN2_L to Right Mixer Positive Resistor"},
	{"IN2_L to Right Mixer Positive Resistor", "10 kOhm", "IN2_L"},
	{"IN2_L to Right Mixer Positive Resistor", "20 kOhm", "IN2_L"},
	{"IN2_L to Right Mixer Positive Resistor", "40 kOhm", "IN2_L"},

	{"Right ADC", NULL, "CM_R to Right Mixer Negative Resistor"},
	{"CM_R to Right Mixer Negative Resistor", "10 kOhm", "CM_R"},
	{"CM_R to Right Mixer Negative Resistor", "20 kOhm", "CM_R"},
	{"CM_R to Right Mixer Negative Resistor", "40 kOhm", "CM_R"},

	{"Right ADC", NULL, "IN1_L to Right Mixer Negative Resistor"},
	{"IN1_L to Right Mixer Negative Resistor", "10 kOhm", "IN1_L"},
	{"IN1_L to Right Mixer Negative Resistor", "20 kOhm", "IN1_L"},
	{"IN1_L to Right Mixer Negative Resistor", "40 kOhm", "IN1_L"},

	{"Right ADC", NULL, "IN3_L to Right Mixer Negative Resistor"},
	{"IN3_L to Right Mixer Negative Resistor", "10 kOhm", "IN3_L"},
	{"IN3_L to Right Mixer Negative Resistor", "20 kOhm", "IN3_L"},
	{"IN3_L to Right Mixer Negative Resistor", "40 kOhm", "IN3_L"},

	/* Left Input */
	{"Left ADC", NULL, "IN1_L to Left Mixer Positive Resistor"},
	{"IN1_L to Left Mixer Positive Resistor", "10 kOhm", "IN1_L"},
	{"IN1_L to Left Mixer Positive Resistor", "20 kOhm", "IN1_L"},
	{"IN1_L to Left Mixer Positive Resistor", "40 kOhm", "IN1_L"},

	{"Left ADC", NULL, "IN2_L to Left Mixer Positive Resistor"},
	{"IN2_L to Left Mixer Positive Resistor", "10 kOhm", "IN2_L"},
	{"IN2_L to Left Mixer Positive Resistor", "20 kOhm", "IN2_L"},
	{"IN2_L to Left Mixer Positive Resistor", "40 kOhm", "IN2_L"},

	{"Left ADC", NULL, "IN3_L to Left Mixer Positive Resistor"},
	{"IN3_L to Left Mixer Positive Resistor", "10 kOhm", "IN3_L"},
	{"IN3_L to Left Mixer Positive Resistor", "20 kOhm", "IN3_L"},
	{"IN3_L to Left Mixer Positive Resistor", "40 kOhm", "IN3_L"},

	{"Left ADC", NULL, "IN1_R to Left Mixer Positive Resistor"},
	{"IN1_R to Left Mixer Positive Resistor", "10 kOhm", "IN1_R"},
	{"IN1_R to Left Mixer Positive Resistor", "20 kOhm", "IN1_R"},
	{"IN1_R to Left Mixer Positive Resistor", "40 kOhm", "IN1_R"},

	{"Left ADC", NULL, "CM_L to Left Mixer Negative Resistor"},
	{"CM_L to Left Mixer Negative Resistor", "10 kOhm", "CM_L"},
	{"CM_L to Left Mixer Negative Resistor", "20 kOhm", "CM_L"},
	{"CM_L to Left Mixer Negative Resistor", "40 kOhm", "CM_L"},

	{"Left ADC", NULL, "IN2_R to Left Mixer Negative Resistor"},
	{"IN2_R to Left Mixer Negative Resistor", "10 kOhm", "IN2_R"},
	{"IN2_R to Left Mixer Negative Resistor", "20 kOhm", "IN2_R"},
	{"IN2_R to Left Mixer Negative Resistor", "40 kOhm", "IN2_R"},

	{"Left ADC", NULL, "IN3_R to Left Mixer Negative Resistor"},
	{"IN3_R to Left Mixer Negative Resistor", "10 kOhm", "IN3_R"},
	{"IN3_R to Left Mixer Negative Resistor", "20 kOhm", "IN3_R"},
	{"IN3_R to Left Mixer Negative Resistor", "40 kOhm", "IN3_R"},
};

static const struct regmap_range_cfg aic32x4_regmap_pages[] = {
	{
		.selector_reg = 0,
		.selector_mask	= 0xff,
		.window_start = 0,
		.window_len = 128,
		.range_min = 0,
		.range_max = AIC32X4_RMICPGAVOL,
	},
};

const struct regmap_config aic32x4_regmap_config = {
	.max_register = AIC32X4_RMICPGAVOL,
	.ranges = aic32x4_regmap_pages,
	.num_ranges = ARRAY_SIZE(aic32x4_regmap_pages),
};
EXPORT_SYMBOL(aic32x4_regmap_config);
<<<<<<< HEAD

static inline int aic32x4_get_divs(int mclk, int rate)
{
	int i;

	for (i = 0; i < ARRAY_SIZE(aic32x4_divs); i++) {
		if ((aic32x4_divs[i].rate == rate)
		    && (aic32x4_divs[i].mclk == mclk)) {
			return i;
		}
	}
	printk(KERN_ERR "aic32x4: master clock and sample rate is not supported\n");
	return -EINVAL;
}
=======
>>>>>>> 24b8d41d

static int aic32x4_set_dai_sysclk(struct snd_soc_dai *codec_dai,
				  int clk_id, unsigned int freq, int dir)
{
	struct snd_soc_component *component = codec_dai->component;
	struct clk *mclk;
	struct clk *pll;

	pll = devm_clk_get(component->dev, "pll");
	if (IS_ERR(pll))
		return PTR_ERR(pll);

	mclk = clk_get_parent(pll);

	return clk_set_rate(mclk, freq);
}

static int aic32x4_set_dai_fmt(struct snd_soc_dai *codec_dai, unsigned int fmt)
{
	struct snd_soc_component *component = codec_dai->component;
	u8 iface_reg_1 = 0;
	u8 iface_reg_2 = 0;
	u8 iface_reg_3 = 0;

	/* set master/slave audio interface */
	switch (fmt & SND_SOC_DAIFMT_MASTER_MASK) {
	case SND_SOC_DAIFMT_CBM_CFM:
		iface_reg_1 |= AIC32X4_BCLKMASTER | AIC32X4_WCLKMASTER;
		break;
	case SND_SOC_DAIFMT_CBS_CFS:
		break;
	default:
		printk(KERN_ERR "aic32x4: invalid DAI master/slave interface\n");
		return -EINVAL;
	}

	switch (fmt & SND_SOC_DAIFMT_FORMAT_MASK) {
	case SND_SOC_DAIFMT_I2S:
		break;
	case SND_SOC_DAIFMT_DSP_A:
		iface_reg_1 |= (AIC32X4_DSP_MODE <<
				AIC32X4_IFACE1_DATATYPE_SHIFT);
		iface_reg_3 |= AIC32X4_BCLKINV_MASK; /* invert bit clock */
		iface_reg_2 = 0x01; /* add offset 1 */
		break;
	case SND_SOC_DAIFMT_DSP_B:
		iface_reg_1 |= (AIC32X4_DSP_MODE <<
				AIC32X4_IFACE1_DATATYPE_SHIFT);
		iface_reg_3 |= AIC32X4_BCLKINV_MASK; /* invert bit clock */
		break;
	case SND_SOC_DAIFMT_RIGHT_J:
		iface_reg_1 |= (AIC32X4_RIGHT_JUSTIFIED_MODE <<
				AIC32X4_IFACE1_DATATYPE_SHIFT);
		break;
	case SND_SOC_DAIFMT_LEFT_J:
		iface_reg_1 |= (AIC32X4_LEFT_JUSTIFIED_MODE <<
				AIC32X4_IFACE1_DATATYPE_SHIFT);
		break;
	default:
		printk(KERN_ERR "aic32x4: invalid DAI interface format\n");
		return -EINVAL;
	}

	snd_soc_component_update_bits(component, AIC32X4_IFACE1,
				AIC32X4_IFACE1_DATATYPE_MASK |
				AIC32X4_IFACE1_MASTER_MASK, iface_reg_1);
	snd_soc_component_update_bits(component, AIC32X4_IFACE2,
				AIC32X4_DATA_OFFSET_MASK, iface_reg_2);
	snd_soc_component_update_bits(component, AIC32X4_IFACE3,
				AIC32X4_BCLKINV_MASK, iface_reg_3);

	return 0;
}

static int aic32x4_set_aosr(struct snd_soc_component *component, u8 aosr)
{
	return snd_soc_component_write(component, AIC32X4_AOSR, aosr);
}

static int aic32x4_set_dosr(struct snd_soc_component *component, u16 dosr)
{
	snd_soc_component_write(component, AIC32X4_DOSRMSB, dosr >> 8);
	snd_soc_component_write(component, AIC32X4_DOSRLSB,
		      (dosr & 0xff));

	return 0;
}

static int aic32x4_set_processing_blocks(struct snd_soc_component *component,
						u8 r_block, u8 p_block)
{
	if (r_block > 18 || p_block > 25)
		return -EINVAL;

	snd_soc_component_write(component, AIC32X4_ADCSPB, r_block);
	snd_soc_component_write(component, AIC32X4_DACSPB, p_block);

	return 0;
}

static int aic32x4_setup_clocks(struct snd_soc_component *component,
				unsigned int sample_rate, unsigned int channels,
				unsigned int bit_depth)
{
	u8 aosr;
	u16 dosr;
	u8 adc_resource_class, dac_resource_class;
	u8 madc, nadc, mdac, ndac, max_nadc, min_mdac, max_ndac;
	u8 dosr_increment;
	u16 max_dosr, min_dosr;
	unsigned long adc_clock_rate, dac_clock_rate;
	int ret;

	struct clk_bulk_data clocks[] = {
		{ .id = "pll" },
		{ .id = "nadc" },
		{ .id = "madc" },
		{ .id = "ndac" },
		{ .id = "mdac" },
		{ .id = "bdiv" },
	};
	ret = devm_clk_bulk_get(component->dev, ARRAY_SIZE(clocks), clocks);
	if (ret)
		return ret;

	if (sample_rate <= 48000) {
		aosr = 128;
		adc_resource_class = 6;
		dac_resource_class = 8;
		dosr_increment = 8;
		aic32x4_set_processing_blocks(component, 1, 1);
	} else if (sample_rate <= 96000) {
		aosr = 64;
		adc_resource_class = 6;
		dac_resource_class = 8;
		dosr_increment = 4;
		aic32x4_set_processing_blocks(component, 1, 9);
	} else if (sample_rate == 192000) {
		aosr = 32;
		adc_resource_class = 3;
		dac_resource_class = 4;
		dosr_increment = 2;
		aic32x4_set_processing_blocks(component, 13, 19);
	} else {
		dev_err(component->dev, "Sampling rate not supported\n");
		return -EINVAL;
	}

	madc = DIV_ROUND_UP((32 * adc_resource_class), aosr);
	max_dosr = (AIC32X4_MAX_DOSR_FREQ / sample_rate / dosr_increment) *
			dosr_increment;
	min_dosr = (AIC32X4_MIN_DOSR_FREQ / sample_rate / dosr_increment) *
			dosr_increment;
	max_nadc = AIC32X4_MAX_CODEC_CLKIN_FREQ / (madc * aosr * sample_rate);

	for (nadc = max_nadc; nadc > 0; --nadc) {
		adc_clock_rate = nadc * madc * aosr * sample_rate;
		for (dosr = max_dosr; dosr >= min_dosr;
				dosr -= dosr_increment) {
			min_mdac = DIV_ROUND_UP((32 * dac_resource_class), dosr);
			max_ndac = AIC32X4_MAX_CODEC_CLKIN_FREQ /
					(min_mdac * dosr * sample_rate);
			for (mdac = min_mdac; mdac <= 128; ++mdac) {
				for (ndac = max_ndac; ndac > 0; --ndac) {
					dac_clock_rate = ndac * mdac * dosr *
							sample_rate;
					if (dac_clock_rate == adc_clock_rate) {
						if (clk_round_rate(clocks[0].clk, dac_clock_rate) == 0)
							continue;

						clk_set_rate(clocks[0].clk,
							dac_clock_rate);

						clk_set_rate(clocks[1].clk,
							sample_rate * aosr *
							madc);
						clk_set_rate(clocks[2].clk,
							sample_rate * aosr);
						aic32x4_set_aosr(component,
							aosr);

						clk_set_rate(clocks[3].clk,
							sample_rate * dosr *
							mdac);
						clk_set_rate(clocks[4].clk,
							sample_rate * dosr);
						aic32x4_set_dosr(component,
							dosr);

						clk_set_rate(clocks[5].clk,
							sample_rate * channels *
							bit_depth);

						return 0;
					}
				}
			}
		}
	}

	dev_err(component->dev,
		"Could not set clocks to support sample rate.\n");
	return -EINVAL;
}

static int aic32x4_hw_params(struct snd_pcm_substream *substream,
				 struct snd_pcm_hw_params *params,
				 struct snd_soc_dai *dai)
{
	struct snd_soc_component *component = dai->component;
	struct aic32x4_priv *aic32x4 = snd_soc_component_get_drvdata(component);
	u8 iface1_reg = 0;
	u8 dacsetup_reg = 0;

	aic32x4_setup_clocks(component, params_rate(params),
			     params_channels(params),
			     params_physical_width(params));

	switch (params_physical_width(params)) {
	case 16:
		iface1_reg |= (AIC32X4_WORD_LEN_16BITS <<
				   AIC32X4_IFACE1_DATALEN_SHIFT);
		break;
	case 20:
		iface1_reg |= (AIC32X4_WORD_LEN_20BITS <<
				   AIC32X4_IFACE1_DATALEN_SHIFT);
		break;
	case 24:
		iface1_reg |= (AIC32X4_WORD_LEN_24BITS <<
				   AIC32X4_IFACE1_DATALEN_SHIFT);
		break;
	case 32:
		iface1_reg |= (AIC32X4_WORD_LEN_32BITS <<
				   AIC32X4_IFACE1_DATALEN_SHIFT);
		break;
	}
	snd_soc_component_update_bits(component, AIC32X4_IFACE1,
				AIC32X4_IFACE1_DATALEN_MASK, iface1_reg);

	if (params_channels(params) == 1) {
		dacsetup_reg = AIC32X4_RDAC2LCHN | AIC32X4_LDAC2LCHN;
	} else {
		if (aic32x4->swapdacs)
			dacsetup_reg = AIC32X4_RDAC2LCHN | AIC32X4_LDAC2RCHN;
		else
			dacsetup_reg = AIC32X4_LDAC2LCHN | AIC32X4_RDAC2RCHN;
	}
	snd_soc_component_update_bits(component, AIC32X4_DACSETUP,
				AIC32X4_DAC_CHAN_MASK, dacsetup_reg);

	return 0;
}

static int aic32x4_mute(struct snd_soc_dai *dai, int mute, int direction)
{
	struct snd_soc_component *component = dai->component;

	snd_soc_component_update_bits(component, AIC32X4_DACMUTE,
				AIC32X4_MUTEON, mute ? AIC32X4_MUTEON : 0);

	return 0;
}

static int aic32x4_set_bias_level(struct snd_soc_component *component,
				  enum snd_soc_bias_level level)
{
	int ret;

	struct clk_bulk_data clocks[] = {
		{ .id = "madc" },
		{ .id = "mdac" },
		{ .id = "bdiv" },
	};

	ret = devm_clk_bulk_get(component->dev, ARRAY_SIZE(clocks), clocks);
	if (ret)
		return ret;

	switch (level) {
	case SND_SOC_BIAS_ON:
		ret = clk_bulk_prepare_enable(ARRAY_SIZE(clocks), clocks);
		if (ret) {
			dev_err(component->dev, "Failed to enable clocks\n");
			return ret;
		}
		break;
	case SND_SOC_BIAS_PREPARE:
		break;
	case SND_SOC_BIAS_STANDBY:
		/* Initial cold start */
		if (snd_soc_component_get_bias_level(component) == SND_SOC_BIAS_OFF)
			break;

		clk_bulk_disable_unprepare(ARRAY_SIZE(clocks), clocks);
		break;
	case SND_SOC_BIAS_OFF:
		break;
	}
	return 0;
}

<<<<<<< HEAD
#define AIC32X4_RATES	SNDRV_PCM_RATE_8000_96000
#define AIC32X4_FORMATS	(SNDRV_PCM_FMTBIT_S16_LE | SNDRV_PCM_FMTBIT_S20_3LE \
			 | SNDRV_PCM_FMTBIT_S24_3LE | SNDRV_PCM_FMTBIT_S32_LE)
=======
#define AIC32X4_RATES	SNDRV_PCM_RATE_8000_192000
#define AIC32X4_FORMATS (SNDRV_PCM_FMTBIT_S16_LE | SNDRV_PCM_FMTBIT_S20_3LE \
			 | SNDRV_PCM_FMTBIT_S24_LE | SNDRV_PCM_FMTBIT_S24_3LE \
			 | SNDRV_PCM_FMTBIT_S32_LE)
>>>>>>> 24b8d41d

static const struct snd_soc_dai_ops aic32x4_ops = {
	.hw_params = aic32x4_hw_params,
	.mute_stream = aic32x4_mute,
	.set_fmt = aic32x4_set_dai_fmt,
	.set_sysclk = aic32x4_set_dai_sysclk,
	.no_capture_mute = 1,
};

static struct snd_soc_dai_driver aic32x4_dai = {
	.name = "tlv320aic32x4-hifi",
	.playback = {
			 .stream_name = "Playback",
			 .channels_min = 1,
			 .channels_max = 2,
			 .rates = AIC32X4_RATES,
			 .formats = AIC32X4_FORMATS,},
	.capture = {
			.stream_name = "Capture",
			.channels_min = 1,
			.channels_max = 8,
			.rates = AIC32X4_RATES,
			.formats = AIC32X4_FORMATS,},
	.ops = &aic32x4_ops,
	.symmetric_rates = 1,
};

<<<<<<< HEAD
static int aic32x4_codec_probe(struct snd_soc_codec *codec)
=======
static void aic32x4_setup_gpios(struct snd_soc_component *component)
>>>>>>> 24b8d41d
{
	struct aic32x4_priv *aic32x4 = snd_soc_component_get_drvdata(component);

	/* setup GPIO functions */
	/* MFP1 */
	if (aic32x4->setup->gpio_func[0] != AIC32X4_MFPX_DEFAULT_VALUE) {
		snd_soc_component_write(component, AIC32X4_DINCTL,
			  aic32x4->setup->gpio_func[0]);
		snd_soc_add_component_controls(component, aic32x4_mfp1,
			ARRAY_SIZE(aic32x4_mfp1));
	}

	/* MFP2 */
	if (aic32x4->setup->gpio_func[1] != AIC32X4_MFPX_DEFAULT_VALUE) {
		snd_soc_component_write(component, AIC32X4_DOUTCTL,
			  aic32x4->setup->gpio_func[1]);
		snd_soc_add_component_controls(component, aic32x4_mfp2,
			ARRAY_SIZE(aic32x4_mfp2));
	}

	/* MFP3 */
	if (aic32x4->setup->gpio_func[2] != AIC32X4_MFPX_DEFAULT_VALUE) {
		snd_soc_component_write(component, AIC32X4_SCLKCTL,
			  aic32x4->setup->gpio_func[2]);
		snd_soc_add_component_controls(component, aic32x4_mfp3,
			ARRAY_SIZE(aic32x4_mfp3));
	}

	/* MFP4 */
	if (aic32x4->setup->gpio_func[3] != AIC32X4_MFPX_DEFAULT_VALUE) {
		snd_soc_component_write(component, AIC32X4_MISOCTL,
			  aic32x4->setup->gpio_func[3]);
		snd_soc_add_component_controls(component, aic32x4_mfp4,
			ARRAY_SIZE(aic32x4_mfp4));
	}

	/* MFP5 */
	if (aic32x4->setup->gpio_func[4] != AIC32X4_MFPX_DEFAULT_VALUE) {
		snd_soc_component_write(component, AIC32X4_GPIOCTL,
			  aic32x4->setup->gpio_func[4]);
		snd_soc_add_component_controls(component, aic32x4_mfp5,
			ARRAY_SIZE(aic32x4_mfp5));
	}
}

static int aic32x4_component_probe(struct snd_soc_component *component)
{
	struct aic32x4_priv *aic32x4 = snd_soc_component_get_drvdata(component);
	u32 tmp_reg;
	int ret;

	struct clk_bulk_data clocks[] = {
		{ .id = "codec_clkin" },
		{ .id = "pll" },
		{ .id = "bdiv" },
		{ .id = "mdac" },
	};

	ret = devm_clk_bulk_get(component->dev, ARRAY_SIZE(clocks), clocks);
	if (ret)
		return ret;

	if (aic32x4->setup)
		aic32x4_setup_gpios(component);

	clk_set_parent(clocks[0].clk, clocks[1].clk);
	clk_set_parent(clocks[2].clk, clocks[3].clk);

	/* Power platform configuration */
	if (aic32x4->power_cfg & AIC32X4_PWR_MICBIAS_2075_LDOIN) {
		snd_soc_component_write(component, AIC32X4_MICBIAS,
				AIC32X4_MICBIAS_LDOIN | AIC32X4_MICBIAS_2075V);
	}
	if (aic32x4->power_cfg & AIC32X4_PWR_AVDD_DVDD_WEAK_DISABLE)
		snd_soc_component_write(component, AIC32X4_PWRCFG, AIC32X4_AVDDWEAKDISABLE);

	tmp_reg = (aic32x4->power_cfg & AIC32X4_PWR_AIC32X4_LDO_ENABLE) ?
			AIC32X4_LDOCTLEN : 0;
	snd_soc_component_write(component, AIC32X4_LDOCTL, tmp_reg);

	tmp_reg = snd_soc_component_read(component, AIC32X4_CMMODE);
	if (aic32x4->power_cfg & AIC32X4_PWR_CMMODE_LDOIN_RANGE_18_36)
		tmp_reg |= AIC32X4_LDOIN_18_36;
	if (aic32x4->power_cfg & AIC32X4_PWR_CMMODE_HP_LDOIN_POWERED)
		tmp_reg |= AIC32X4_LDOIN2HP;
	snd_soc_component_write(component, AIC32X4_CMMODE, tmp_reg);

	/* Mic PGA routing */
	if (aic32x4->micpga_routing & AIC32X4_MICPGA_ROUTE_LMIC_IN2R_10K)
		snd_soc_component_write(component, AIC32X4_LMICPGANIN,
				AIC32X4_LMICPGANIN_IN2R_10K);
	else
		snd_soc_component_write(component, AIC32X4_LMICPGANIN,
				AIC32X4_LMICPGANIN_CM1L_10K);
	if (aic32x4->micpga_routing & AIC32X4_MICPGA_ROUTE_RMIC_IN1L_10K)
		snd_soc_component_write(component, AIC32X4_RMICPGANIN,
				AIC32X4_RMICPGANIN_IN1L_10K);
	else
		snd_soc_component_write(component, AIC32X4_RMICPGANIN,
				AIC32X4_RMICPGANIN_CM1R_10K);

	/*
	 * Workaround: for an unknown reason, the ADC needs to be powered up
	 * and down for the first capture to work properly. It seems related to
	 * a HW BUG or some kind of behavior not documented in the datasheet.
	 */
	tmp_reg = snd_soc_component_read(component, AIC32X4_ADCSETUP);
	snd_soc_component_write(component, AIC32X4_ADCSETUP, tmp_reg |
				AIC32X4_LADC_EN | AIC32X4_RADC_EN);
	snd_soc_component_write(component, AIC32X4_ADCSETUP, tmp_reg);

	/*
	 * Enable the fast charging feature and ensure the needed 40ms ellapsed
	 * before using the analog circuits.
	 */
	snd_soc_component_write(component, AIC32X4_REFPOWERUP,
				AIC32X4_REFPOWERUP_40MS);
	msleep(40);

	return 0;
}

<<<<<<< HEAD
static struct snd_soc_codec_driver soc_codec_dev_aic32x4 = {
	.probe = aic32x4_codec_probe,
	.set_bias_level = aic32x4_set_bias_level,
	.suspend_bias_off = true,

	.component_driver = {
		.controls		= aic32x4_snd_controls,
		.num_controls		= ARRAY_SIZE(aic32x4_snd_controls),
		.dapm_widgets		= aic32x4_dapm_widgets,
		.num_dapm_widgets	= ARRAY_SIZE(aic32x4_dapm_widgets),
		.dapm_routes		= aic32x4_dapm_routes,
		.num_dapm_routes	= ARRAY_SIZE(aic32x4_dapm_routes),
	},
=======
static const struct snd_soc_component_driver soc_component_dev_aic32x4 = {
	.probe			= aic32x4_component_probe,
	.set_bias_level		= aic32x4_set_bias_level,
	.controls		= aic32x4_snd_controls,
	.num_controls		= ARRAY_SIZE(aic32x4_snd_controls),
	.dapm_widgets		= aic32x4_dapm_widgets,
	.num_dapm_widgets	= ARRAY_SIZE(aic32x4_dapm_widgets),
	.dapm_routes		= aic32x4_dapm_routes,
	.num_dapm_routes	= ARRAY_SIZE(aic32x4_dapm_routes),
	.suspend_bias_off	= 1,
	.idle_bias_on		= 1,
	.use_pmdown_time	= 1,
	.endianness		= 1,
	.non_legacy_dai_naming	= 1,
>>>>>>> 24b8d41d
};

static int aic32x4_parse_dt(struct aic32x4_priv *aic32x4,
		struct device_node *np)
{
	struct aic32x4_setup_data *aic32x4_setup;
	int ret;

	aic32x4_setup = devm_kzalloc(aic32x4->dev, sizeof(*aic32x4_setup),
							GFP_KERNEL);
	if (!aic32x4_setup)
		return -ENOMEM;

	ret = of_property_match_string(np, "clock-names", "mclk");
	if (ret < 0)
		return -EINVAL;
	aic32x4->mclk_name = of_clk_get_parent_name(np, ret);

	aic32x4->swapdacs = false;
	aic32x4->micpga_routing = 0;
	aic32x4->rstn_gpio = of_get_named_gpio(np, "reset-gpios", 0);

	if (of_property_read_u32_array(np, "aic32x4-gpio-func",
				aic32x4_setup->gpio_func, 5) >= 0)
		aic32x4->setup = aic32x4_setup;
	return 0;
}

static void aic32x4_disable_regulators(struct aic32x4_priv *aic32x4)
{
	regulator_disable(aic32x4->supply_iov);

	if (!IS_ERR(aic32x4->supply_ldo))
		regulator_disable(aic32x4->supply_ldo);

	if (!IS_ERR(aic32x4->supply_dv))
		regulator_disable(aic32x4->supply_dv);

	if (!IS_ERR(aic32x4->supply_av))
		regulator_disable(aic32x4->supply_av);
}

static int aic32x4_setup_regulators(struct device *dev,
		struct aic32x4_priv *aic32x4)
{
	int ret = 0;

	aic32x4->supply_ldo = devm_regulator_get_optional(dev, "ldoin");
	aic32x4->supply_iov = devm_regulator_get(dev, "iov");
	aic32x4->supply_dv = devm_regulator_get_optional(dev, "dv");
	aic32x4->supply_av = devm_regulator_get_optional(dev, "av");

	/* Check if the regulator requirements are fulfilled */

	if (IS_ERR(aic32x4->supply_iov)) {
		dev_err(dev, "Missing supply 'iov'\n");
		return PTR_ERR(aic32x4->supply_iov);
	}

	if (IS_ERR(aic32x4->supply_ldo)) {
		if (PTR_ERR(aic32x4->supply_ldo) == -EPROBE_DEFER)
			return -EPROBE_DEFER;

		if (IS_ERR(aic32x4->supply_dv)) {
			dev_err(dev, "Missing supply 'dv' or 'ldoin'\n");
			return PTR_ERR(aic32x4->supply_dv);
		}
		if (IS_ERR(aic32x4->supply_av)) {
			dev_err(dev, "Missing supply 'av' or 'ldoin'\n");
			return PTR_ERR(aic32x4->supply_av);
		}
	} else {
		if (PTR_ERR(aic32x4->supply_dv) == -EPROBE_DEFER)
			return -EPROBE_DEFER;
		if (PTR_ERR(aic32x4->supply_av) == -EPROBE_DEFER)
			return -EPROBE_DEFER;
	}

	ret = regulator_enable(aic32x4->supply_iov);
	if (ret) {
		dev_err(dev, "Failed to enable regulator iov\n");
		return ret;
	}

	if (!IS_ERR(aic32x4->supply_ldo)) {
		ret = regulator_enable(aic32x4->supply_ldo);
		if (ret) {
			dev_err(dev, "Failed to enable regulator ldo\n");
			goto error_ldo;
		}
	}

	if (!IS_ERR(aic32x4->supply_dv)) {
		ret = regulator_enable(aic32x4->supply_dv);
		if (ret) {
			dev_err(dev, "Failed to enable regulator dv\n");
			goto error_dv;
		}
	}

	if (!IS_ERR(aic32x4->supply_av)) {
		ret = regulator_enable(aic32x4->supply_av);
		if (ret) {
			dev_err(dev, "Failed to enable regulator av\n");
			goto error_av;
		}
	}

	if (!IS_ERR(aic32x4->supply_ldo) && IS_ERR(aic32x4->supply_av))
		aic32x4->power_cfg |= AIC32X4_PWR_AIC32X4_LDO_ENABLE;

	return 0;

error_av:
	if (!IS_ERR(aic32x4->supply_dv))
		regulator_disable(aic32x4->supply_dv);

error_dv:
	if (!IS_ERR(aic32x4->supply_ldo))
		regulator_disable(aic32x4->supply_ldo);

error_ldo:
	regulator_disable(aic32x4->supply_iov);
	return ret;
}

int aic32x4_probe(struct device *dev, struct regmap *regmap)
{
	struct aic32x4_priv *aic32x4;
	struct aic32x4_pdata *pdata = dev->platform_data;
	struct device_node *np = dev->of_node;
	int ret;

	if (IS_ERR(regmap))
		return PTR_ERR(regmap);

	aic32x4 = devm_kzalloc(dev, sizeof(struct aic32x4_priv),
<<<<<<< HEAD
			       GFP_KERNEL);
	if (aic32x4 == NULL)
		return -ENOMEM;

=======
				   GFP_KERNEL);
	if (aic32x4 == NULL)
		return -ENOMEM;

	aic32x4->dev = dev;
>>>>>>> 24b8d41d
	dev_set_drvdata(dev, aic32x4);

	if (pdata) {
		aic32x4->power_cfg = pdata->power_cfg;
		aic32x4->swapdacs = pdata->swapdacs;
		aic32x4->micpga_routing = pdata->micpga_routing;
		aic32x4->rstn_gpio = pdata->rstn_gpio;
		aic32x4->mclk_name = "mclk";
	} else if (np) {
		ret = aic32x4_parse_dt(aic32x4, np);
		if (ret) {
			dev_err(dev, "Failed to parse DT node\n");
			return ret;
		}
	} else {
		aic32x4->power_cfg = 0;
		aic32x4->swapdacs = false;
		aic32x4->micpga_routing = 0;
		aic32x4->rstn_gpio = -1;
<<<<<<< HEAD
	}

	aic32x4->mclk = devm_clk_get(dev, "mclk");
	if (IS_ERR(aic32x4->mclk)) {
		dev_err(dev, "Failed getting the mclk. The current implementation does not support the usage of this codec without mclk\n");
		return PTR_ERR(aic32x4->mclk);
=======
		aic32x4->mclk_name = "mclk";
>>>>>>> 24b8d41d
	}

	if (gpio_is_valid(aic32x4->rstn_gpio)) {
		ret = devm_gpio_request_one(dev, aic32x4->rstn_gpio,
				GPIOF_OUT_INIT_LOW, "tlv320aic32x4 rstn");
		if (ret != 0)
			return ret;
	}

	ret = aic32x4_setup_regulators(dev, aic32x4);
	if (ret) {
		dev_err(dev, "Failed to setup regulators\n");
		return ret;
	}

<<<<<<< HEAD
	ret = snd_soc_register_codec(dev,
			&soc_codec_dev_aic32x4, &aic32x4_dai, 1);
	if (ret) {
		dev_err(dev, "Failed to register codec\n");
		aic32x4_disable_regulators(aic32x4);
		return ret;
	}

=======
	if (gpio_is_valid(aic32x4->rstn_gpio)) {
		ndelay(10);
		gpio_set_value_cansleep(aic32x4->rstn_gpio, 1);
		mdelay(1);
	}

	ret = regmap_write(regmap, AIC32X4_RESET, 0x01);
	if (ret)
		goto err_disable_regulators;

	ret = devm_snd_soc_register_component(dev,
			&soc_component_dev_aic32x4, &aic32x4_dai, 1);
	if (ret) {
		dev_err(dev, "Failed to register component\n");
		goto err_disable_regulators;
	}

	ret = aic32x4_register_clocks(dev, aic32x4->mclk_name);
	if (ret)
		goto err_disable_regulators;

>>>>>>> 24b8d41d
	return 0;

err_disable_regulators:
	aic32x4_disable_regulators(aic32x4);

	return ret;
}
EXPORT_SYMBOL(aic32x4_probe);

int aic32x4_remove(struct device *dev)
{
	struct aic32x4_priv *aic32x4 = dev_get_drvdata(dev);

	aic32x4_disable_regulators(aic32x4);

<<<<<<< HEAD
	snd_soc_unregister_codec(dev);

=======
>>>>>>> 24b8d41d
	return 0;
}
EXPORT_SYMBOL(aic32x4_remove);

MODULE_DESCRIPTION("ASoC tlv320aic32x4 codec driver");
MODULE_AUTHOR("Javier Martin <javier.martin@vista-silicon.com>");
MODULE_LICENSE("GPL");<|MERGE_RESOLUTION|>--- conflicted
+++ resolved
@@ -314,41 +314,6 @@
 			0, 0x0F, 0),
 };
 
-<<<<<<< HEAD
-static const struct aic32x4_rate_divs aic32x4_divs[] = {
-	/* 8k rate */
-	{AIC32X4_FREQ_12000000, 8000, 1, 7, 6800, 768, 5, 3, 128, 5, 18, 24},
-	{AIC32X4_FREQ_24000000, 8000, 2, 7, 6800, 768, 15, 1, 64, 45, 4, 24},
-	{AIC32X4_FREQ_25000000, 8000, 2, 7, 3728, 768, 15, 1, 64, 45, 4, 24},
-	/* 11.025k rate */
-	{AIC32X4_FREQ_12000000, 11025, 1, 7, 5264, 512, 8, 2, 128, 8, 8, 16},
-	{AIC32X4_FREQ_24000000, 11025, 2, 7, 5264, 512, 16, 1, 64, 32, 4, 16},
-	/* 16k rate */
-	{AIC32X4_FREQ_12000000, 16000, 1, 7, 6800, 384, 5, 3, 128, 5, 9, 12},
-	{AIC32X4_FREQ_24000000, 16000, 2, 7, 6800, 384, 15, 1, 64, 18, 5, 12},
-	{AIC32X4_FREQ_25000000, 16000, 2, 7, 3728, 384, 15, 1, 64, 18, 5, 12},
-	/* 22.05k rate */
-	{AIC32X4_FREQ_12000000, 22050, 1, 7, 5264, 256, 4, 4, 128, 4, 8, 8},
-	{AIC32X4_FREQ_24000000, 22050, 2, 7, 5264, 256, 16, 1, 64, 16, 4, 8},
-	{AIC32X4_FREQ_25000000, 22050, 2, 7, 2253, 256, 16, 1, 64, 16, 4, 8},
-	/* 32k rate */
-	{AIC32X4_FREQ_12000000, 32000, 1, 7, 1680, 192, 2, 7, 64, 2, 21, 6},
-	{AIC32X4_FREQ_24000000, 32000, 2, 7, 1680, 192, 7, 2, 64, 7, 6, 6},
-	/* 44.1k rate */
-	{AIC32X4_FREQ_12000000, 44100, 1, 7, 5264, 128, 2, 8, 128, 2, 8, 4},
-	{AIC32X4_FREQ_24000000, 44100, 2, 7, 5264, 128, 8, 2, 64, 8, 4, 4},
-	{AIC32X4_FREQ_25000000, 44100, 2, 7, 2253, 128, 8, 2, 64, 8, 4, 4},
-	/* 48k rate */
-	{AIC32X4_FREQ_12000000, 48000, 1, 8, 1920, 128, 2, 8, 128, 2, 8, 4},
-	{AIC32X4_FREQ_24000000, 48000, 2, 8, 1920, 128, 8, 2, 64, 8, 4, 4},
-	{AIC32X4_FREQ_25000000, 48000, 2, 7, 8643, 128, 8, 2, 64, 8, 4, 4},
-
-	/* 96k rate */
-	{AIC32X4_FREQ_25000000, 96000, 2, 7, 8643, 64, 4, 4, 64, 4, 4, 1},
-};
-
-=======
->>>>>>> 24b8d41d
 static const struct snd_kcontrol_new hpl_output_mixer_controls[] = {
 	SOC_DAPM_SINGLE("L_DAC Switch", AIC32X4_HPLROUTE, 3, 1, 0),
 	SOC_DAPM_SINGLE("IN1_L Switch", AIC32X4_HPLROUTE, 2, 1, 0),
@@ -403,11 +368,7 @@
 	SOC_DAPM_ENUM("IN3_R L- Switch", in3r_lpga_n_enum),
 };
 
-<<<<<<< HEAD
-/*  Right mixer pins */
-=======
 /*	Right mixer pins */
->>>>>>> 24b8d41d
 static SOC_ENUM_SINGLE_DECL(in1r_rpga_p_enum, AIC32X4_RMICPGAPIN, 6, resistor_text);
 static SOC_ENUM_SINGLE_DECL(in2r_rpga_p_enum, AIC32X4_RMICPGAPIN, 4, resistor_text);
 static SOC_ENUM_SINGLE_DECL(in3r_rpga_p_enum, AIC32X4_RMICPGAPIN, 2, resistor_text);
@@ -492,14 +453,10 @@
 	SND_SOC_DAPM_MUX("IN3_R to Left Mixer Negative Resistor", SND_SOC_NOPM, 0, 0,
 			in3r_to_lmixer_controls),
 
-<<<<<<< HEAD
-	SND_SOC_DAPM_MICBIAS("Mic Bias", AIC32X4_MICBIAS, 6, 0),
-=======
 	SND_SOC_DAPM_SUPPLY("Mic Bias", AIC32X4_MICBIAS, 6, 0, mic_bias_event,
 			SND_SOC_DAPM_POST_PMU | SND_SOC_DAPM_PRE_PMD),
 
 	SND_SOC_DAPM_POST("ADC Reset", aic32x4_reset_adc),
->>>>>>> 24b8d41d
 
 	SND_SOC_DAPM_OUTPUT("HPL"),
 	SND_SOC_DAPM_OUTPUT("HPR"),
@@ -630,23 +587,6 @@
 	.num_ranges = ARRAY_SIZE(aic32x4_regmap_pages),
 };
 EXPORT_SYMBOL(aic32x4_regmap_config);
-<<<<<<< HEAD
-
-static inline int aic32x4_get_divs(int mclk, int rate)
-{
-	int i;
-
-	for (i = 0; i < ARRAY_SIZE(aic32x4_divs); i++) {
-		if ((aic32x4_divs[i].rate == rate)
-		    && (aic32x4_divs[i].mclk == mclk)) {
-			return i;
-		}
-	}
-	printk(KERN_ERR "aic32x4: master clock and sample rate is not supported\n");
-	return -EINVAL;
-}
-=======
->>>>>>> 24b8d41d
 
 static int aic32x4_set_dai_sysclk(struct snd_soc_dai *codec_dai,
 				  int clk_id, unsigned int freq, int dir)
@@ -948,16 +888,10 @@
 	return 0;
 }
 
-<<<<<<< HEAD
-#define AIC32X4_RATES	SNDRV_PCM_RATE_8000_96000
-#define AIC32X4_FORMATS	(SNDRV_PCM_FMTBIT_S16_LE | SNDRV_PCM_FMTBIT_S20_3LE \
-			 | SNDRV_PCM_FMTBIT_S24_3LE | SNDRV_PCM_FMTBIT_S32_LE)
-=======
 #define AIC32X4_RATES	SNDRV_PCM_RATE_8000_192000
 #define AIC32X4_FORMATS (SNDRV_PCM_FMTBIT_S16_LE | SNDRV_PCM_FMTBIT_S20_3LE \
 			 | SNDRV_PCM_FMTBIT_S24_LE | SNDRV_PCM_FMTBIT_S24_3LE \
 			 | SNDRV_PCM_FMTBIT_S32_LE)
->>>>>>> 24b8d41d
 
 static const struct snd_soc_dai_ops aic32x4_ops = {
 	.hw_params = aic32x4_hw_params,
@@ -985,11 +919,7 @@
 	.symmetric_rates = 1,
 };
 
-<<<<<<< HEAD
-static int aic32x4_codec_probe(struct snd_soc_codec *codec)
-=======
 static void aic32x4_setup_gpios(struct snd_soc_component *component)
->>>>>>> 24b8d41d
 {
 	struct aic32x4_priv *aic32x4 = snd_soc_component_get_drvdata(component);
 
@@ -1112,21 +1042,6 @@
 	return 0;
 }
 
-<<<<<<< HEAD
-static struct snd_soc_codec_driver soc_codec_dev_aic32x4 = {
-	.probe = aic32x4_codec_probe,
-	.set_bias_level = aic32x4_set_bias_level,
-	.suspend_bias_off = true,
-
-	.component_driver = {
-		.controls		= aic32x4_snd_controls,
-		.num_controls		= ARRAY_SIZE(aic32x4_snd_controls),
-		.dapm_widgets		= aic32x4_dapm_widgets,
-		.num_dapm_widgets	= ARRAY_SIZE(aic32x4_dapm_widgets),
-		.dapm_routes		= aic32x4_dapm_routes,
-		.num_dapm_routes	= ARRAY_SIZE(aic32x4_dapm_routes),
-	},
-=======
 static const struct snd_soc_component_driver soc_component_dev_aic32x4 = {
 	.probe			= aic32x4_component_probe,
 	.set_bias_level		= aic32x4_set_bias_level,
@@ -1141,7 +1056,6 @@
 	.use_pmdown_time	= 1,
 	.endianness		= 1,
 	.non_legacy_dai_naming	= 1,
->>>>>>> 24b8d41d
 };
 
 static int aic32x4_parse_dt(struct aic32x4_priv *aic32x4,
@@ -1279,18 +1193,11 @@
 		return PTR_ERR(regmap);
 
 	aic32x4 = devm_kzalloc(dev, sizeof(struct aic32x4_priv),
-<<<<<<< HEAD
-			       GFP_KERNEL);
-	if (aic32x4 == NULL)
-		return -ENOMEM;
-
-=======
 				   GFP_KERNEL);
 	if (aic32x4 == NULL)
 		return -ENOMEM;
 
 	aic32x4->dev = dev;
->>>>>>> 24b8d41d
 	dev_set_drvdata(dev, aic32x4);
 
 	if (pdata) {
@@ -1310,16 +1217,7 @@
 		aic32x4->swapdacs = false;
 		aic32x4->micpga_routing = 0;
 		aic32x4->rstn_gpio = -1;
-<<<<<<< HEAD
-	}
-
-	aic32x4->mclk = devm_clk_get(dev, "mclk");
-	if (IS_ERR(aic32x4->mclk)) {
-		dev_err(dev, "Failed getting the mclk. The current implementation does not support the usage of this codec without mclk\n");
-		return PTR_ERR(aic32x4->mclk);
-=======
 		aic32x4->mclk_name = "mclk";
->>>>>>> 24b8d41d
 	}
 
 	if (gpio_is_valid(aic32x4->rstn_gpio)) {
@@ -1335,16 +1233,6 @@
 		return ret;
 	}
 
-<<<<<<< HEAD
-	ret = snd_soc_register_codec(dev,
-			&soc_codec_dev_aic32x4, &aic32x4_dai, 1);
-	if (ret) {
-		dev_err(dev, "Failed to register codec\n");
-		aic32x4_disable_regulators(aic32x4);
-		return ret;
-	}
-
-=======
 	if (gpio_is_valid(aic32x4->rstn_gpio)) {
 		ndelay(10);
 		gpio_set_value_cansleep(aic32x4->rstn_gpio, 1);
@@ -1366,7 +1254,6 @@
 	if (ret)
 		goto err_disable_regulators;
 
->>>>>>> 24b8d41d
 	return 0;
 
 err_disable_regulators:
@@ -1382,11 +1269,6 @@
 
 	aic32x4_disable_regulators(aic32x4);
 
-<<<<<<< HEAD
-	snd_soc_unregister_codec(dev);
-
-=======
->>>>>>> 24b8d41d
 	return 0;
 }
 EXPORT_SYMBOL(aic32x4_remove);
