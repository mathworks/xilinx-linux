// SPDX-License-Identifier: GPL-2.0-or-later
/*
 * AK4104 ALSA SoC (ASoC) driver
 *
 * Copyright (c) 2009 Daniel Mack <daniel@caiaq.de>
 */

#include <linux/module.h>
#include <linux/slab.h>
#include <linux/spi/spi.h>
#include <linux/of_device.h>
#include <linux/gpio/consumer.h>
#include <linux/regulator/consumer.h>
#include <sound/asoundef.h>
#include <sound/core.h>
#include <sound/soc.h>
#include <sound/initval.h>

/* AK4104 registers addresses */
#define AK4104_REG_CONTROL1		0x00
#define AK4104_REG_RESERVED		0x01
#define AK4104_REG_CONTROL2		0x02
#define AK4104_REG_TX			0x03
#define AK4104_REG_CHN_STATUS(x)	((x) + 0x04)
#define AK4104_NUM_REGS			10

#define AK4104_REG_MASK			0x1f
#define AK4104_READ			0xc0
#define AK4104_WRITE			0xe0
#define AK4104_RESERVED_VAL		0x5b

/* Bit masks for AK4104 registers */
#define AK4104_CONTROL1_RSTN		(1 << 0)
#define AK4104_CONTROL1_PW		(1 << 1)
#define AK4104_CONTROL1_DIF0		(1 << 2)
#define AK4104_CONTROL1_DIF1		(1 << 3)

#define AK4104_CONTROL2_SEL0		(1 << 0)
#define AK4104_CONTROL2_SEL1		(1 << 1)
#define AK4104_CONTROL2_MODE		(1 << 2)

#define AK4104_TX_TXE			(1 << 0)
#define AK4104_TX_V			(1 << 1)

struct ak4104_private {
	struct regmap *regmap;
	struct regulator *regulator;
};

static const struct snd_soc_dapm_widget ak4104_dapm_widgets[] = {
SND_SOC_DAPM_PGA("TXE", AK4104_REG_TX, AK4104_TX_TXE, 0, NULL, 0),

SND_SOC_DAPM_OUTPUT("TX"),
};

static const struct snd_soc_dapm_route ak4104_dapm_routes[] = {
	{ "TXE", NULL, "Playback" },
	{ "TX", NULL, "TXE" },
};

static int ak4104_set_dai_fmt(struct snd_soc_dai *codec_dai,
			      unsigned int format)
{
	struct snd_soc_component *component = codec_dai->component;
	struct ak4104_private *ak4104 = snd_soc_component_get_drvdata(component);
	int val = 0;
	int ret;

	/* set DAI format */
	switch (format & SND_SOC_DAIFMT_FORMAT_MASK) {
	case SND_SOC_DAIFMT_RIGHT_J:
		break;
	case SND_SOC_DAIFMT_LEFT_J:
		val |= AK4104_CONTROL1_DIF0;
		break;
	case SND_SOC_DAIFMT_I2S:
		val |= AK4104_CONTROL1_DIF0 | AK4104_CONTROL1_DIF1;
		break;
	default:
		dev_err(component->dev, "invalid dai format\n");
		return -EINVAL;
	}

	/* This device can only be slave */
	if ((format & SND_SOC_DAIFMT_MASTER_MASK) != SND_SOC_DAIFMT_CBS_CFS)
		return -EINVAL;

	ret = regmap_update_bits(ak4104->regmap, AK4104_REG_CONTROL1,
				 AK4104_CONTROL1_DIF0 | AK4104_CONTROL1_DIF1,
				 val);
	if (ret < 0)
		return ret;

	return 0;
}

static int ak4104_hw_params(struct snd_pcm_substream *substream,
			    struct snd_pcm_hw_params *params,
			    struct snd_soc_dai *dai)
{
	struct snd_soc_component *component = dai->component;
	struct ak4104_private *ak4104 = snd_soc_component_get_drvdata(component);
	int ret, val = 0;

	/* set the IEC958 bits: consumer mode, no copyright bit */
	val |= IEC958_AES0_CON_NOT_COPYRIGHT;
	regmap_write(ak4104->regmap, AK4104_REG_CHN_STATUS(0), val);

	val = 0;

	switch (params_rate(params)) {
	case 22050:
		val |= IEC958_AES3_CON_FS_22050;
		break;
	case 24000:
		val |= IEC958_AES3_CON_FS_24000;
		break;
	case 32000:
		val |= IEC958_AES3_CON_FS_32000;
		break;
	case 44100:
		val |= IEC958_AES3_CON_FS_44100;
		break;
	case 48000:
		val |= IEC958_AES3_CON_FS_48000;
		break;
	case 88200:
		val |= IEC958_AES3_CON_FS_88200;
		break;
	case 96000:
		val |= IEC958_AES3_CON_FS_96000;
		break;
	case 176400:
		val |= IEC958_AES3_CON_FS_176400;
		break;
	case 192000:
		val |= IEC958_AES3_CON_FS_192000;
		break;
	default:
		dev_err(component->dev, "unsupported sampling rate\n");
		return -EINVAL;
	}

	ret = regmap_write(ak4104->regmap, AK4104_REG_CHN_STATUS(3), val);
	if (ret < 0)
		return ret;

	return 0;
}

static const struct snd_soc_dai_ops ak4101_dai_ops = {
	.hw_params = ak4104_hw_params,
	.set_fmt = ak4104_set_dai_fmt,
};

static struct snd_soc_dai_driver ak4104_dai = {
	.name = "ak4104-hifi",
	.playback = {
		.stream_name = "Playback",
		.channels_min = 2,
		.channels_max = 2,
		.rates = SNDRV_PCM_RATE_22050 | SNDRV_PCM_RATE_32000 |
			 SNDRV_PCM_RATE_44100 | SNDRV_PCM_RATE_48000 |
			 SNDRV_PCM_RATE_88200 | SNDRV_PCM_RATE_96000 |
			 SNDRV_PCM_RATE_176400 | SNDRV_PCM_RATE_192000,
		.formats = SNDRV_PCM_FMTBIT_S16_LE  |
			   SNDRV_PCM_FMTBIT_S24_3LE |
			   SNDRV_PCM_FMTBIT_S24_LE
	},
	.ops = &ak4101_dai_ops,
};

static int ak4104_probe(struct snd_soc_component *component)
{
	struct ak4104_private *ak4104 = snd_soc_component_get_drvdata(component);
	int ret;

	ret = regulator_enable(ak4104->regulator);
	if (ret < 0) {
		dev_err(component->dev, "Unable to enable regulator: %d\n", ret);
		return ret;
	}

	/* set power-up and non-reset bits */
	ret = regmap_update_bits(ak4104->regmap, AK4104_REG_CONTROL1,
				 AK4104_CONTROL1_PW | AK4104_CONTROL1_RSTN,
				 AK4104_CONTROL1_PW | AK4104_CONTROL1_RSTN);
	if (ret < 0)
		goto exit_disable_regulator;

	/* enable transmitter */
	ret = regmap_update_bits(ak4104->regmap, AK4104_REG_TX,
				 AK4104_TX_TXE, AK4104_TX_TXE);
	if (ret < 0)
		goto exit_disable_regulator;

	return 0;

exit_disable_regulator:
	regulator_disable(ak4104->regulator);
	return ret;
}

static void ak4104_remove(struct snd_soc_component *component)
{
	struct ak4104_private *ak4104 = snd_soc_component_get_drvdata(component);

	regmap_update_bits(ak4104->regmap, AK4104_REG_CONTROL1,
			   AK4104_CONTROL1_PW | AK4104_CONTROL1_RSTN, 0);
	regulator_disable(ak4104->regulator);
}

#ifdef CONFIG_PM
static int ak4104_soc_suspend(struct snd_soc_component *component)
{
	struct ak4104_private *priv = snd_soc_component_get_drvdata(component);

	regulator_disable(priv->regulator);

	return 0;
}

static int ak4104_soc_resume(struct snd_soc_component *component)
{
	struct ak4104_private *priv = snd_soc_component_get_drvdata(component);
	int ret;

	ret = regulator_enable(priv->regulator);
	if (ret < 0)
		return ret;

	return 0;
}
#else
#define ak4104_soc_suspend	NULL
#define ak4104_soc_resume	NULL
#endif /* CONFIG_PM */

<<<<<<< HEAD
static struct snd_soc_codec_driver soc_codec_device_ak4104 = {
	.probe = ak4104_probe,
	.remove = ak4104_remove,
	.suspend = ak4104_soc_suspend,
	.resume = ak4104_soc_resume,

	.component_driver = {
		.dapm_widgets		= ak4104_dapm_widgets,
		.num_dapm_widgets	= ARRAY_SIZE(ak4104_dapm_widgets),
		.dapm_routes		= ak4104_dapm_routes,
		.num_dapm_routes	= ARRAY_SIZE(ak4104_dapm_routes),
	}
=======
static const struct snd_soc_component_driver soc_component_device_ak4104 = {
	.probe			= ak4104_probe,
	.remove			= ak4104_remove,
	.suspend		= ak4104_soc_suspend,
	.resume			= ak4104_soc_resume,
	.dapm_widgets		= ak4104_dapm_widgets,
	.num_dapm_widgets	= ARRAY_SIZE(ak4104_dapm_widgets),
	.dapm_routes		= ak4104_dapm_routes,
	.num_dapm_routes	= ARRAY_SIZE(ak4104_dapm_routes),
	.idle_bias_on		= 1,
	.use_pmdown_time	= 1,
	.endianness		= 1,
	.non_legacy_dai_naming	= 1,
>>>>>>> 24b8d41d
};

static const struct regmap_config ak4104_regmap = {
	.reg_bits = 8,
	.val_bits = 8,

	.max_register = AK4104_NUM_REGS - 1,
	.read_flag_mask = AK4104_READ,
	.write_flag_mask = AK4104_WRITE,

	.cache_type = REGCACHE_RBTREE,
};

static int ak4104_spi_probe(struct spi_device *spi)
{
	struct ak4104_private *ak4104;
	struct gpio_desc *reset_gpiod;
	unsigned int val;
	int ret;

	spi->bits_per_word = 8;
	spi->mode = SPI_MODE_0;
	ret = spi_setup(spi);
	if (ret < 0)
		return ret;

	ak4104 = devm_kzalloc(&spi->dev, sizeof(struct ak4104_private),
			      GFP_KERNEL);
	if (ak4104 == NULL)
		return -ENOMEM;

	ak4104->regulator = devm_regulator_get(&spi->dev, "vdd");
	if (IS_ERR(ak4104->regulator)) {
		ret = PTR_ERR(ak4104->regulator);
		dev_err(&spi->dev, "Unable to get Vdd regulator: %d\n", ret);
		return ret;
	}

	ak4104->regmap = devm_regmap_init_spi(spi, &ak4104_regmap);
	if (IS_ERR(ak4104->regmap)) {
		ret = PTR_ERR(ak4104->regmap);
		return ret;
	}

	reset_gpiod = devm_gpiod_get_optional(&spi->dev, "reset",
					      GPIOD_OUT_HIGH);
	if (PTR_ERR(reset_gpiod) == -EPROBE_DEFER)
		return -EPROBE_DEFER;

	/* read the 'reserved' register - according to the datasheet, it
	 * should contain 0x5b. Not a good way to verify the presence of
	 * the device, but there is no hardware ID register. */
	ret = regmap_read(ak4104->regmap, AK4104_REG_RESERVED, &val);
	if (ret != 0)
		return ret;
	if (val != AK4104_RESERVED_VAL)
		return -ENODEV;

	spi_set_drvdata(spi, ak4104);

	ret = devm_snd_soc_register_component(&spi->dev,
			&soc_component_device_ak4104, &ak4104_dai, 1);
	return ret;
}

static const struct of_device_id ak4104_of_match[] = {
	{ .compatible = "asahi-kasei,ak4104", },
	{ }
};
MODULE_DEVICE_TABLE(of, ak4104_of_match);

static const struct spi_device_id ak4104_id_table[] = {
	{ "ak4104", 0 },
	{ }
};
MODULE_DEVICE_TABLE(spi, ak4104_id_table);

static struct spi_driver ak4104_spi_driver = {
	.driver  = {
		.name   = "ak4104",
		.of_match_table = ak4104_of_match,
	},
	.id_table = ak4104_id_table,
	.probe  = ak4104_spi_probe,
};

module_spi_driver(ak4104_spi_driver);

MODULE_AUTHOR("Daniel Mack <daniel@caiaq.de>");
MODULE_DESCRIPTION("Asahi Kasei AK4104 ALSA SoC driver");
MODULE_LICENSE("GPL");
<|MERGE_RESOLUTION|>--- conflicted
+++ resolved
@@ -236,20 +236,6 @@
 #define ak4104_soc_resume	NULL
 #endif /* CONFIG_PM */
 
-<<<<<<< HEAD
-static struct snd_soc_codec_driver soc_codec_device_ak4104 = {
-	.probe = ak4104_probe,
-	.remove = ak4104_remove,
-	.suspend = ak4104_soc_suspend,
-	.resume = ak4104_soc_resume,
-
-	.component_driver = {
-		.dapm_widgets		= ak4104_dapm_widgets,
-		.num_dapm_widgets	= ARRAY_SIZE(ak4104_dapm_widgets),
-		.dapm_routes		= ak4104_dapm_routes,
-		.num_dapm_routes	= ARRAY_SIZE(ak4104_dapm_routes),
-	}
-=======
 static const struct snd_soc_component_driver soc_component_device_ak4104 = {
 	.probe			= ak4104_probe,
 	.remove			= ak4104_remove,
@@ -263,7 +249,6 @@
 	.use_pmdown_time	= 1,
 	.endianness		= 1,
 	.non_legacy_dai_naming	= 1,
->>>>>>> 24b8d41d
 };
 
 static const struct regmap_config ak4104_regmap = {
