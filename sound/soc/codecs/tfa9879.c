--- conflicted
+++ resolved
@@ -225,17 +225,6 @@
 	{ "DAC", NULL, "POWER" },
 };
 
-<<<<<<< HEAD
-static const struct snd_soc_codec_driver tfa9879_codec = {
-	.component_driver = {
-		.controls		= tfa9879_controls,
-		.num_controls		= ARRAY_SIZE(tfa9879_controls),
-		.dapm_widgets		= tfa9879_dapm_widgets,
-		.num_dapm_widgets	= ARRAY_SIZE(tfa9879_dapm_widgets),
-		.dapm_routes		= tfa9879_dapm_routes,
-		.num_dapm_routes	= ARRAY_SIZE(tfa9879_dapm_routes),
-	},
-=======
 static const struct snd_soc_component_driver tfa9879_component = {
 	.controls		= tfa9879_controls,
 	.num_controls		= ARRAY_SIZE(tfa9879_controls),
@@ -247,7 +236,6 @@
 	.use_pmdown_time	= 1,
 	.endianness		= 1,
 	.non_legacy_dai_naming	= 1,
->>>>>>> 24b8d41d
 };
 
 static const struct regmap_config tfa9879_regmap = {
