--- conflicted
+++ resolved
@@ -56,15 +56,11 @@
 	}
 };
 
-<<<<<<< HEAD
-static const struct snd_soc_codec_driver xilinx_dp_codec_codec_driver = {
-=======
 static const struct snd_soc_component_driver xilinx_dp_component_driver = {
 	.idle_bias_on		= 1,
 	.use_pmdown_time	= 1,
 	.endianness		= 1,
 	.non_legacy_dai_naming	= 1,
->>>>>>> 24b8d41d
 };
 
 static int xilinx_dp_codec_probe(struct platform_device *pdev)
