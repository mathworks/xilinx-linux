--- conflicted
+++ resolved
@@ -1198,23 +1198,6 @@
 	return 0;
 }
 
-<<<<<<< HEAD
-static const struct snd_pcm_ops acp_dma_ops = {
-	.open = acp_dma_open,
-	.close = acp_dma_close,
-	.ioctl = snd_pcm_lib_ioctl,
-	.hw_params = acp_dma_hw_params,
-	.hw_free = acp_dma_hw_free,
-	.trigger = acp_dma_trigger,
-	.pointer = acp_dma_pointer,
-	.mmap = acp_dma_mmap,
-	.prepare = acp_dma_prepare,
-};
-
-static struct snd_soc_platform_driver acp_asoc_platform = {
-	.ops = &acp_dma_ops,
-	.pcm_new = acp_dma_new,
-=======
 static const struct snd_soc_component_driver acp_asoc_platform = {
 	.name		= DRV_NAME,
 	.open		= acp_dma_open,
@@ -1225,7 +1208,6 @@
 	.mmap		= acp_dma_mmap,
 	.prepare	= acp_dma_prepare,
 	.pcm_construct	= acp_dma_new,
->>>>>>> 24b8d41d
 };
 
 static int acp_audio_probe(struct platform_device *pdev)
