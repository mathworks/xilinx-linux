// SPDX-License-Identifier: GPL-2.0+
/*
 * Machine driver for AMD Yellow Carp platform using DMIC
 *
 * Copyright 2021 Advanced Micro Devices, Inc.
 */

#include <sound/soc.h>
#include <sound/soc-dapm.h>
#include <linux/module.h>
#include <sound/pcm.h>
#include <sound/pcm_params.h>
#include <linux/io.h>
#include <linux/dmi.h>
#include <linux/acpi.h>

#include "acp6x.h"

#define DRV_NAME "acp_yc_mach"

SND_SOC_DAILINK_DEF(acp6x_pdm,
		    DAILINK_COMP_ARRAY(COMP_CPU("acp_yc_pdm_dma.0")));

SND_SOC_DAILINK_DEF(dmic_codec,
		    DAILINK_COMP_ARRAY(COMP_CODEC("dmic-codec.0",
						  "dmic-hifi")));

SND_SOC_DAILINK_DEF(pdm_platform,
		    DAILINK_COMP_ARRAY(COMP_PLATFORM("acp_yc_pdm_dma.0")));

static struct snd_soc_dai_link acp6x_dai_pdm[] = {
	{
		.name = "acp6x-dmic-capture",
		.stream_name = "DMIC capture",
		.capture_only = 1,
		SND_SOC_DAILINK_REG(acp6x_pdm, dmic_codec, pdm_platform),
	},
};

static struct snd_soc_card acp6x_card = {
	.name = "acp6x",
	.owner = THIS_MODULE,
	.dai_link = acp6x_dai_pdm,
	.num_links = 1,
};

static const struct dmi_system_id yc_acp_quirk_table[] = {
	{
		.driver_data = &acp6x_card,
		.matches = {
			DMI_MATCH(DMI_BOARD_VENDOR, "Dell Inc."),
			DMI_MATCH(DMI_PRODUCT_NAME, "Dell G15 5525"),
		}
	},
	{
		.driver_data = &acp6x_card,
		.matches = {
			DMI_MATCH(DMI_BOARD_VENDOR, "LENOVO"),
			DMI_MATCH(DMI_PRODUCT_NAME, "21D0"),
		}
	},
	{
		.driver_data = &acp6x_card,
		.matches = {
			DMI_MATCH(DMI_BOARD_VENDOR, "LENOVO"),
			DMI_MATCH(DMI_PRODUCT_NAME, "21D0"),
		}
	},
	{
		.driver_data = &acp6x_card,
		.matches = {
			DMI_MATCH(DMI_BOARD_VENDOR, "LENOVO"),
			DMI_MATCH(DMI_PRODUCT_NAME, "21D1"),
		}
	},
	{
		.driver_data = &acp6x_card,
		.matches = {
			DMI_MATCH(DMI_BOARD_VENDOR, "LENOVO"),
			DMI_MATCH(DMI_PRODUCT_NAME, "21D2"),
		}
	},
	{
		.driver_data = &acp6x_card,
		.matches = {
			DMI_MATCH(DMI_BOARD_VENDOR, "LENOVO"),
			DMI_MATCH(DMI_PRODUCT_NAME, "21D3"),
		}
	},
	{
		.driver_data = &acp6x_card,
		.matches = {
			DMI_MATCH(DMI_BOARD_VENDOR, "LENOVO"),
			DMI_MATCH(DMI_PRODUCT_NAME, "21D4"),
		}
	},
	{
		.driver_data = &acp6x_card,
		.matches = {
			DMI_MATCH(DMI_BOARD_VENDOR, "LENOVO"),
			DMI_MATCH(DMI_PRODUCT_NAME, "21D5"),
		}
	},
	{
		.driver_data = &acp6x_card,
		.matches = {
			DMI_MATCH(DMI_BOARD_VENDOR, "LENOVO"),
			DMI_MATCH(DMI_PRODUCT_NAME, "21CF"),
		}
	},
	{
		.driver_data = &acp6x_card,
		.matches = {
			DMI_MATCH(DMI_BOARD_VENDOR, "LENOVO"),
			DMI_MATCH(DMI_PRODUCT_NAME, "21CG"),
		}
	},
	{
		.driver_data = &acp6x_card,
		.matches = {
			DMI_MATCH(DMI_BOARD_VENDOR, "LENOVO"),
			DMI_MATCH(DMI_PRODUCT_NAME, "21CQ"),
		}
	},
	{
		.driver_data = &acp6x_card,
		.matches = {
			DMI_MATCH(DMI_BOARD_VENDOR, "LENOVO"),
			DMI_MATCH(DMI_PRODUCT_NAME, "21CR"),
		}
	},
	{
		.driver_data = &acp6x_card,
		.matches = {
			DMI_MATCH(DMI_BOARD_VENDOR, "LENOVO"),
			DMI_MATCH(DMI_PRODUCT_NAME, "21CM"),
		}
	},
	{
		.driver_data = &acp6x_card,
		.matches = {
			DMI_MATCH(DMI_BOARD_VENDOR, "LENOVO"),
			DMI_MATCH(DMI_PRODUCT_NAME, "21CN"),
		}
	},
	{
		.driver_data = &acp6x_card,
		.matches = {
			DMI_MATCH(DMI_BOARD_VENDOR, "LENOVO"),
			DMI_MATCH(DMI_PRODUCT_NAME, "21CH"),
		}
	},
	{
		.driver_data = &acp6x_card,
		.matches = {
			DMI_MATCH(DMI_BOARD_VENDOR, "LENOVO"),
			DMI_MATCH(DMI_PRODUCT_NAME, "21CJ"),
		}
	},
	{
		.driver_data = &acp6x_card,
		.matches = {
			DMI_MATCH(DMI_BOARD_VENDOR, "LENOVO"),
			DMI_MATCH(DMI_PRODUCT_NAME, "21CK"),
		}
	},
	{
		.driver_data = &acp6x_card,
		.matches = {
			DMI_MATCH(DMI_BOARD_VENDOR, "LENOVO"),
			DMI_MATCH(DMI_PRODUCT_NAME, "21CL"),
		}
	},
	{
		.driver_data = &acp6x_card,
		.matches = {
			DMI_MATCH(DMI_BOARD_VENDOR, "LENOVO"),
			DMI_MATCH(DMI_PRODUCT_NAME, "21EF"),
		}
	},
	{
		.driver_data = &acp6x_card,
		.matches = {
			DMI_MATCH(DMI_BOARD_VENDOR, "LENOVO"),
			DMI_MATCH(DMI_PRODUCT_NAME, "21EM"),
		}
	},
	{
		.driver_data = &acp6x_card,
		.matches = {
			DMI_MATCH(DMI_BOARD_VENDOR, "LENOVO"),
			DMI_MATCH(DMI_PRODUCT_NAME, "21EN"),
		}
	},
	{
		.driver_data = &acp6x_card,
		.matches = {
			DMI_MATCH(DMI_BOARD_VENDOR, "LENOVO"),
			DMI_MATCH(DMI_PRODUCT_NAME, "21HY"),
		}
	},
	{
		.driver_data = &acp6x_card,
		.matches = {
			DMI_MATCH(DMI_BOARD_VENDOR, "LENOVO"),
			DMI_MATCH(DMI_PRODUCT_NAME, "21J5"),
		}
	},
	{
		.driver_data = &acp6x_card,
		.matches = {
			DMI_MATCH(DMI_BOARD_VENDOR, "LENOVO"),
			DMI_MATCH(DMI_PRODUCT_NAME, "21J6"),
		}
	},
	{
		.driver_data = &acp6x_card,
		.matches = {
			DMI_MATCH(DMI_BOARD_VENDOR, "LENOVO"),
			DMI_MATCH(DMI_PRODUCT_NAME, "82QF"),
		}
	},
	{
		.driver_data = &acp6x_card,
		.matches = {
			DMI_MATCH(DMI_BOARD_VENDOR, "LENOVO"),
			DMI_MATCH(DMI_PRODUCT_NAME, "82TL"),
		}
	},
	{
		.driver_data = &acp6x_card,
		.matches = {
			DMI_MATCH(DMI_BOARD_VENDOR, "LENOVO"),
			DMI_MATCH(DMI_PRODUCT_NAME, "82UG"),
		}
	},
	{
		.driver_data = &acp6x_card,
		.matches = {
			DMI_MATCH(DMI_BOARD_VENDOR, "LENOVO"),
			DMI_MATCH(DMI_PRODUCT_NAME, "82V2"),
		}
	},
	{
		.driver_data = &acp6x_card,
		.matches = {
			DMI_MATCH(DMI_BOARD_VENDOR, "LENOVO"),
			DMI_MATCH(DMI_PRODUCT_NAME, "82YM"),
		}
	},
	{
		.driver_data = &acp6x_card,
		.matches = {
			DMI_MATCH(DMI_BOARD_VENDOR, "ASUSTeK COMPUTER INC."),
			DMI_MATCH(DMI_PRODUCT_NAME, "UM5302TA"),
		}
	},
	{
		.driver_data = &acp6x_card,
		.matches = {
			DMI_MATCH(DMI_BOARD_VENDOR, "ASUSTeK COMPUTER INC."),
			DMI_MATCH(DMI_PRODUCT_NAME, "M5402RA"),
		}
	},
	{
		.driver_data = &acp6x_card,
		.matches = {
			DMI_MATCH(DMI_BOARD_VENDOR, "ASUSTeK COMPUTER INC."),
			DMI_MATCH(DMI_PRODUCT_NAME, "M6400RC"),
		}
	},
	{
		.driver_data = &acp6x_card,
		.matches = {
			DMI_MATCH(DMI_BOARD_VENDOR, "ASUSTeK COMPUTER INC."),
			DMI_MATCH(DMI_PRODUCT_NAME, "M3402RA"),
		}
	},
	{
		.driver_data = &acp6x_card,
		.matches = {
			DMI_MATCH(DMI_BOARD_VENDOR, "ASUSTeK COMPUTER INC."),
			DMI_MATCH(DMI_PRODUCT_NAME, "M6500RC"),
		}
	},
	{
		.driver_data = &acp6x_card,
		.matches = {
			DMI_MATCH(DMI_BOARD_VENDOR, "Micro-Star International Co., Ltd."),
			DMI_MATCH(DMI_PRODUCT_NAME, "Bravo 15 B7ED"),
		}
	},
	{
		.driver_data = &acp6x_card,
		.matches = {
			DMI_MATCH(DMI_BOARD_VENDOR, "Alienware"),
			DMI_MATCH(DMI_PRODUCT_NAME, "Alienware m17 R5 AMD"),
		}
	},
	{
		.driver_data = &acp6x_card,
		.matches = {
			DMI_MATCH(DMI_BOARD_VENDOR, "TIMI"),
			DMI_MATCH(DMI_PRODUCT_NAME, "Redmi Book Pro 14 2022"),
		}
	},
<<<<<<< HEAD
=======
	{
		.driver_data = &acp6x_card,
		.matches = {
			DMI_MATCH(DMI_BOARD_VENDOR, "TIMI"),
			DMI_MATCH(DMI_PRODUCT_NAME, "Redmi Book Pro 15 2022"),
		}
	},
	{
		.driver_data = &acp6x_card,
		.matches = {
			DMI_MATCH(DMI_BOARD_VENDOR, "Razer"),
			DMI_MATCH(DMI_PRODUCT_NAME, "Blade 14 (2022) - RZ09-0427"),
		}
	},
	{
		.driver_data = &acp6x_card,
		.matches = {
			DMI_MATCH(DMI_BOARD_VENDOR, "RB"),
			DMI_MATCH(DMI_PRODUCT_NAME, "Swift SFA16-41"),
		}
	},
	{
		.driver_data = &acp6x_card,
		.matches = {
			DMI_MATCH(DMI_BOARD_VENDOR, "IRBIS"),
			DMI_MATCH(DMI_PRODUCT_NAME, "15NBC1011"),
		}
	},
	{
		.driver_data = &acp6x_card,
		.matches = {
			DMI_MATCH(DMI_BOARD_VENDOR, "HP"),
			DMI_MATCH(DMI_PRODUCT_NAME, "OMEN by HP Gaming Laptop 16z-n000"),
		}
	},
	{
		.driver_data = &acp6x_card,
		.matches = {
			DMI_MATCH(DMI_BOARD_VENDOR, "HP"),
			DMI_MATCH(DMI_BOARD_NAME, "8A42"),
		}
	},
	{
		.driver_data = &acp6x_card,
		.matches = {
			DMI_MATCH(DMI_BOARD_VENDOR, "HP"),
			DMI_MATCH(DMI_BOARD_NAME, "8A43"),
		}
	},
	{
		.driver_data = &acp6x_card,
		.matches = {
			DMI_MATCH(DMI_BOARD_VENDOR, "HP"),
			DMI_MATCH(DMI_BOARD_NAME, "8A22"),
		}
	},
	{
		.driver_data = &acp6x_card,
		.matches = {
			DMI_MATCH(DMI_BOARD_VENDOR, "HP"),
			DMI_MATCH(DMI_BOARD_NAME, "8A3E"),
		}
	},
	{
		.driver_data = &acp6x_card,
		.matches = {
			DMI_MATCH(DMI_BOARD_VENDOR, "MECHREVO"),
			DMI_MATCH(DMI_BOARD_NAME, "MRID6"),
		}
	},
	{
		.driver_data = &acp6x_card,
		.matches = {
			DMI_MATCH(DMI_BOARD_VENDOR, "System76"),
			DMI_MATCH(DMI_PRODUCT_VERSION, "pang12"),
		}
	},
>>>>>>> e475cc1c
	{}
};

static int acp6x_probe(struct platform_device *pdev)
{
	const struct dmi_system_id *dmi_id;
	struct acp6x_pdm *machine = NULL;
	struct snd_soc_card *card;
	struct acpi_device *adev;
	int ret;

	/* check the parent device's firmware node has _DSD or not */
	adev = ACPI_COMPANION(pdev->dev.parent);
	if (adev) {
		const union acpi_object *obj;

		if (!acpi_dev_get_property(adev, "AcpDmicConnected", ACPI_TYPE_INTEGER, &obj) &&
		    obj->integer.value == 1)
			platform_set_drvdata(pdev, &acp6x_card);
	}

	/* check for any DMI overrides */
	dmi_id = dmi_first_match(yc_acp_quirk_table);
	if (dmi_id)
		platform_set_drvdata(pdev, dmi_id->driver_data);

	card = platform_get_drvdata(pdev);
	if (!card)
		return -ENODEV;
	dev_info(&pdev->dev, "Enabling ACP DMIC support via %s", dmi_id ? "DMI" : "ACPI");
	acp6x_card.dev = &pdev->dev;

	snd_soc_card_set_drvdata(card, machine);
	ret = devm_snd_soc_register_card(&pdev->dev, card);
	if (ret) {
		return dev_err_probe(&pdev->dev, ret,
				"snd_soc_register_card(%s) failed\n",
				card->name);
	}
	return 0;
}

static struct platform_driver acp6x_mach_driver = {
	.driver = {
		.name = "acp_yc_mach",
		.pm = &snd_soc_pm_ops,
	},
	.probe = acp6x_probe,
};

module_platform_driver(acp6x_mach_driver);

MODULE_AUTHOR("Vijendar.Mukunda@amd.com");
MODULE_LICENSE("GPL v2");
MODULE_ALIAS("platform:" DRV_NAME);<|MERGE_RESOLUTION|>--- conflicted
+++ resolved
@@ -304,8 +304,6 @@
 			DMI_MATCH(DMI_PRODUCT_NAME, "Redmi Book Pro 14 2022"),
 		}
 	},
-<<<<<<< HEAD
-=======
 	{
 		.driver_data = &acp6x_card,
 		.matches = {
@@ -383,7 +381,6 @@
 			DMI_MATCH(DMI_PRODUCT_VERSION, "pang12"),
 		}
 	},
->>>>>>> e475cc1c
 	{}
 };
 
