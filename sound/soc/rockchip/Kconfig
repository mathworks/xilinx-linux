--- conflicted
+++ resolved
@@ -54,8 +54,6 @@
 	  Say Y or M here if you want to add support for SoC audio on Rockchip
 	  boards using the RT5645/RT5650 codec, such as Veyron.
 
-<<<<<<< HEAD
-=======
 config SND_SOC_RK3288_HDMI_ANALOG
 	tristate "ASoC support multiple codecs for Rockchip RK3288 boards"
 	depends on SND_SOC_ROCKCHIP && I2C && GPIOLIB && CLKDEV_LOOKUP
@@ -68,7 +66,6 @@
 	  Say Y or M here if you want to add support for SoC audio on Rockchip
 	  RK3288 boards using an analog output and the built-in HDMI audio.
 
->>>>>>> 24b8d41d
 config SND_SOC_RK3399_GRU_SOUND
 	tristate "ASoC support multiple codecs for Rockchip RK3399 GRU boards"
 	depends on SND_SOC_ROCKCHIP && I2C && GPIOLIB && CLKDEV_LOOKUP && SPI
@@ -77,11 +74,8 @@
 	select SND_SOC_RT5514
 	select SND_SOC_DA7219
 	select SND_SOC_RT5514_SPI
-<<<<<<< HEAD
-=======
 	select SND_SOC_HDMI_CODEC
 	select SND_SOC_DMIC
->>>>>>> 24b8d41d
 	help
 	  Say Y or M here if you want to add support multiple codecs for SoC
 	  audio on Rockchip RK3399 GRU boards.