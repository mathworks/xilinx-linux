--- conflicted
+++ resolved
@@ -1,13 +1,10 @@
-<<<<<<< HEAD
-=======
 # SPDX-License-Identifier: GPL-2.0-only
->>>>>>> 24b8d41d
 menuconfig SND_SOC_SAMSUNG
 	tristate "ASoC support for Samsung"
 	depends on PLAT_SAMSUNG || ARCH_S5PV210 || ARCH_EXYNOS || COMPILE_TEST
 	depends on COMMON_CLK
 	select SND_SOC_GENERIC_DMAENGINE_PCM
-	---help---
+	help
 	  Say Y or M if you want to add support for codecs attached to
 	  the Samsung SoCs' Audio interfaces. You will also need to
 	  select the audio interfaces to support below.
@@ -26,13 +23,6 @@
 
 config SND_SAMSUNG_PCM
 	tristate "Samsung PCM interface support"
-<<<<<<< HEAD
-
-config SND_SAMSUNG_AC97
-	tristate
-	select SND_SOC_AC97_BUS
-=======
->>>>>>> 24b8d41d
 
 config SND_SAMSUNG_SPDIF
 	tristate "Samsung SPDIF transmitter support"
@@ -61,11 +51,7 @@
 
 config SND_SOC_SAMSUNG_SMDK_WM8580
 	tristate "SoC I2S Audio support for WM8580 on SMDK"
-<<<<<<< HEAD
-	depends on MACH_SMDK6410 || MACH_SMDKC100 || MACH_SMDKV210 || MACH_SMDKC110
-=======
 	depends on MACH_SMDK6410 || COMPILE_TEST
->>>>>>> 24b8d41d
 	depends on I2C
 	select SND_SOC_WM8580
 	select SND_SAMSUNG_I2S
@@ -81,29 +67,6 @@
 	help
 		Say Y if you want to add support for SoC audio on the SMDKs.
 
-<<<<<<< HEAD
-config SND_SOC_SAMSUNG_SMDK2443_WM9710
-	tristate "SoC AC97 Audio support for SMDK2443 - WM9710"
-	depends on MACH_SMDK2443
-	select AC97_BUS
-	select SND_SOC_AC97_CODEC
-	select SND_SAMSUNG_AC97
-	help
-	  Say Y if you want to add support for SoC audio on smdk2443
-	  with the WM9710.
-
-config SND_SOC_SAMSUNG_LN2440SBC_ALC650
-	tristate "SoC AC97 Audio support for LN2440SBC - ALC650"
-	depends on ARCH_S3C24XX
-	select AC97_BUS
-	select SND_SOC_AC97_CODEC
-	select SND_SAMSUNG_AC97
-	help
-	  Say Y if you want to add support for SoC audio on ln2440sbc
-	  with the ALC650.
-
-=======
->>>>>>> 24b8d41d
 config SND_SOC_SAMSUNG_S3C24XX_UDA134X
 	tristate "SoC I2S Audio support UDA134X wired to a S3C24XX"
 	depends on ARCH_S3C24XX
@@ -146,25 +109,11 @@
 	help
 	  This driver provides audio support for HP iPAQ RX1950 PDA.
 
-<<<<<<< HEAD
-config SND_SOC_SAMSUNG_SMDK_WM9713
-	tristate "SoC AC97 Audio support for SMDK with WM9713"
-	depends on MACH_SMDK6410 || MACH_SMDKC100 || MACH_SMDKV210 || MACH_SMDKC110
-	select SND_SOC_WM9713
-	select SND_SAMSUNG_AC97
-	help
-	  Say Y if you want to add support for SoC audio on the SMDK.
-
-config SND_SOC_SMARTQ
-	tristate "SoC I2S Audio support for SmartQ board"
-	depends on MACH_SMARTQ && I2C
-=======
 config SND_SOC_SMARTQ
 	tristate "SoC I2S Audio support for SmartQ board"
 	depends on MACH_SMARTQ || COMPILE_TEST
 	depends on GPIOLIB || COMPILE_TEST
 	depends on I2C
->>>>>>> 24b8d41d
 	select SND_SAMSUNG_I2S
 	select SND_SOC_WM8750
 
@@ -174,18 +123,6 @@
 	help
 	  Say Y if you want to add support for SoC S/PDIF audio on the SMDK.
 
-<<<<<<< HEAD
-config SND_SOC_SMDK_WM8580_PCM
-	tristate "SoC PCM Audio support for WM8580 on SMDK"
-	depends on MACH_SMDKV210 || MACH_SMDKC110
-	depends on I2C
-	select SND_SOC_WM8580
-	select SND_SAMSUNG_PCM
-	help
-	  Say Y if you want to add support for SoC audio on the SMDK.
-
-=======
->>>>>>> 24b8d41d
 config SND_SOC_SMDK_WM8994_PCM
 	tristate "SoC PCM Audio support for WM8994 on SMDK"
 	depends on I2C=y
@@ -214,11 +151,7 @@
 
 config SND_SOC_BELLS
 	tristate "Audio support for Wolfson Bells"
-<<<<<<< HEAD
-	depends on MFD_ARIZONA && I2C && SPI_MASTER
-=======
 	depends on MFD_ARIZONA && MFD_WM5102 && MFD_WM5110 && I2C && SPI_MASTER
->>>>>>> 24b8d41d
 	depends on MACH_WLF_CRAGG_6410 || COMPILE_TEST
 	select SND_SAMSUNG_I2S
 	select SND_SOC_WM5102
@@ -253,13 +186,6 @@
 	  Say Y if you want to add audio support for various Snow
 	  boards based on Exynos5 series of SoCs.
 
-<<<<<<< HEAD
-config SND_SOC_ARNDALE_RT5631_ALC5631
-        tristate "Audio support for RT5631(ALC5631) on Arndale Board"
-        depends on I2C
-        select SND_SAMSUNG_I2S
-        select SND_SOC_RT5631
-=======
 config SND_SOC_ODROID
 	tristate "Audio support for Odroid XU3/XU4"
 	depends on SND_SOC_SAMSUNG && I2C
@@ -306,6 +232,5 @@
 	select SND_SOC_WM8994
 	help
 	  Say Y if you want to add support for SoC audio on the Midas boards.
->>>>>>> 24b8d41d
 
 endif #SND_SOC_SAMSUNG