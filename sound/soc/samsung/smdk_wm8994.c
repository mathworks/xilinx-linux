/*
 *  smdk_wm8994.c
 *
 *  This program is free software; you can redistribute  it and/or modify it
 *  under  the terms of  the GNU General  Public License as published by the
 *  Free Software Foundation;  either version 2 of the  License, or (at your
 *  option) any later version.
 */

#include "../codecs/wm8994.h"
#include <sound/pcm_params.h>
#include <sound/soc.h>
#include <linux/module.h>
#include <linux/of.h>
#include <linux/of_device.h>

 /*
  * Default CFG switch settings to use this driver:
  *	SMDKV310: CFG5-1000, CFG7-111111
  */

 /*
  * Configure audio route as :-
  * $ amixer sset 'DAC1' on,on
  * $ amixer sset 'Right Headphone Mux' 'DAC'
  * $ amixer sset 'Left Headphone Mux' 'DAC'
  * $ amixer sset 'DAC1R Mixer AIF1.1' on
  * $ amixer sset 'DAC1L Mixer AIF1.1' on
  * $ amixer sset 'IN2L' on
  * $ amixer sset 'IN2L PGA IN2LN' on
  * $ amixer sset 'MIXINL IN2L' on
  * $ amixer sset 'AIF1ADC1L Mixer ADC/DMIC' on
  * $ amixer sset 'IN2R' on
  * $ amixer sset 'IN2R PGA IN2RN' on
  * $ amixer sset 'MIXINR IN2R' on
  * $ amixer sset 'AIF1ADC1R Mixer ADC/DMIC' on
  */

/* SMDK has a 16.934MHZ crystal attached to WM8994 */
#define SMDK_WM8994_FREQ 16934000

struct smdk_wm8994_data {
	int mclk1_rate;
};

/* Default SMDKs */
static struct smdk_wm8994_data smdk_board_data = {
	.mclk1_rate = SMDK_WM8994_FREQ,
};

static int smdk_hw_params(struct snd_pcm_substream *substream,
	struct snd_pcm_hw_params *params)
{
	struct snd_soc_pcm_runtime *rtd = substream->private_data;
	struct snd_soc_dai *codec_dai = rtd->codec_dai;
	unsigned int pll_out;
	int ret;

	/* AIF1CLK should be >=3MHz for optimal performance */
	if (params_format(params) == SNDRV_PCM_FORMAT_S24_LE)
		pll_out = params_rate(params) * 384;
	else if (params_rate(params) == 8000 || params_rate(params) == 11025)
		pll_out = params_rate(params) * 512;
	else
		pll_out = params_rate(params) * 256;

	ret = snd_soc_dai_set_pll(codec_dai, WM8994_FLL1, WM8994_FLL_SRC_MCLK1,
					SMDK_WM8994_FREQ, pll_out);
	if (ret < 0)
		return ret;

	ret = snd_soc_dai_set_sysclk(codec_dai, WM8994_SYSCLK_FLL1,
					pll_out, SND_SOC_CLOCK_IN);
	if (ret < 0)
		return ret;

	return 0;
}

/*
 * SMDK WM8994 DAI operations.
 */
static struct snd_soc_ops smdk_ops = {
	.hw_params = smdk_hw_params,
};

static int smdk_wm8994_init_paiftx(struct snd_soc_pcm_runtime *rtd)
{
	struct snd_soc_codec *codec = rtd->codec;
	struct snd_soc_dapm_context *dapm = &codec->dapm;

	/* HeadPhone */
	snd_soc_dapm_enable_pin(dapm, "HPOUT1R");
	snd_soc_dapm_enable_pin(dapm, "HPOUT1L");

	/* MicIn */
	snd_soc_dapm_enable_pin(dapm, "IN1LN");
	snd_soc_dapm_enable_pin(dapm, "IN1RN");

	/* LineIn */
	snd_soc_dapm_enable_pin(dapm, "IN2LN");
	snd_soc_dapm_enable_pin(dapm, "IN2RN");

	/* Other pins NC */
	snd_soc_dapm_nc_pin(dapm, "HPOUT2P");
	snd_soc_dapm_nc_pin(dapm, "HPOUT2N");
	snd_soc_dapm_nc_pin(dapm, "SPKOUTLN");
	snd_soc_dapm_nc_pin(dapm, "SPKOUTLP");
	snd_soc_dapm_nc_pin(dapm, "SPKOUTRP");
	snd_soc_dapm_nc_pin(dapm, "SPKOUTRN");
	snd_soc_dapm_nc_pin(dapm, "LINEOUT1N");
	snd_soc_dapm_nc_pin(dapm, "LINEOUT1P");
	snd_soc_dapm_nc_pin(dapm, "LINEOUT2N");
	snd_soc_dapm_nc_pin(dapm, "LINEOUT2P");
	snd_soc_dapm_nc_pin(dapm, "IN1LP");
	snd_soc_dapm_nc_pin(dapm, "IN2LP:VXRN");
	snd_soc_dapm_nc_pin(dapm, "IN1RP");
	snd_soc_dapm_nc_pin(dapm, "IN2RP:VXRP");

	return 0;
}

static struct snd_soc_dai_link smdk_dai[] = {
	{ /* Primary DAI i/f */
		.name = "WM8994 AIF1",
		.stream_name = "Pri_Dai",
		.cpu_dai_name = "samsung-i2s.0",
		.codec_dai_name = "wm8994-aif1",
		.platform_name = "samsung-i2s.0",
		.codec_name = "wm8994-codec",
		.init = smdk_wm8994_init_paiftx,
		.dai_fmt = SND_SOC_DAIFMT_I2S | SND_SOC_DAIFMT_NB_NF |
			SND_SOC_DAIFMT_CBM_CFM,
		.ops = &smdk_ops,
	}, { /* Sec_Fifo Playback i/f */
		.name = "Sec_FIFO TX",
		.stream_name = "Sec_Dai",
		.cpu_dai_name = "samsung-i2s-sec",
		.codec_dai_name = "wm8994-aif1",
		.platform_name = "samsung-i2s-sec",
		.codec_name = "wm8994-codec",
		.dai_fmt = SND_SOC_DAIFMT_I2S | SND_SOC_DAIFMT_NB_NF |
			SND_SOC_DAIFMT_CBM_CFM,
		.ops = &smdk_ops,
	},
};

static struct snd_soc_card smdk = {
	.name = "SMDK-I2S",
	.owner = THIS_MODULE,
	.dai_link = smdk_dai,
	.num_links = ARRAY_SIZE(smdk_dai),
};

#ifdef CONFIG_OF
static const struct of_device_id samsung_wm8994_of_match[] = {
	{ .compatible = "samsung,smdk-wm8994", .data = &smdk_board_data },
	{},
};
MODULE_DEVICE_TABLE(of, samsung_wm8994_of_match);
#endif /* CONFIG_OF */

static int smdk_audio_probe(struct platform_device *pdev)
{
	int ret;
	struct device_node *np = pdev->dev.of_node;
	struct snd_soc_card *card = &smdk;
	struct smdk_wm8994_data *board;
	const struct of_device_id *id;

	card->dev = &pdev->dev;

	board = devm_kzalloc(&pdev->dev, sizeof(*board), GFP_KERNEL);
	if (!board)
		return -ENOMEM;

	if (np) {
		smdk_dai[0].cpu_dai_name = NULL;
		smdk_dai[0].cpu_of_node = of_parse_phandle(np,
				"samsung,i2s-controller", 0);
		if (!smdk_dai[0].cpu_of_node) {
			dev_err(&pdev->dev,
			   "Property 'samsung,i2s-controller' missing or invalid\n");
			ret = -EINVAL;
		}

		smdk_dai[0].platform_name = NULL;
		smdk_dai[0].platform_of_node = smdk_dai[0].cpu_of_node;
	}

	id = of_match_device(samsung_wm8994_of_match, &pdev->dev);
	if (id)
		*board = *((struct smdk_wm8994_data *)id->data);

	platform_set_drvdata(pdev, board);

<<<<<<< HEAD
	ret = snd_soc_register_card(card);
=======
	ret = devm_snd_soc_register_card(&pdev->dev, card);
>>>>>>> d8ec26d7

	if (ret)
		dev_err(&pdev->dev, "snd_soc_register_card() failed:%d\n", ret);

	return ret;
}

<<<<<<< HEAD
static int smdk_audio_remove(struct platform_device *pdev)
{
	struct snd_soc_card *card = platform_get_drvdata(pdev);

	snd_soc_unregister_card(card);

	return 0;
}

=======
>>>>>>> d8ec26d7
static struct platform_driver smdk_audio_driver = {
	.driver		= {
		.name	= "smdk-audio-wm8894",
		.owner	= THIS_MODULE,
		.of_match_table = of_match_ptr(samsung_wm8994_of_match),
		.pm	= &snd_soc_pm_ops,
	},
	.probe		= smdk_audio_probe,
};

module_platform_driver(smdk_audio_driver);

MODULE_DESCRIPTION("ALSA SoC SMDK WM8994");
MODULE_LICENSE("GPL");
MODULE_ALIAS("platform:smdk-audio-wm8994");<|MERGE_RESOLUTION|>--- conflicted
+++ resolved
@@ -194,11 +194,7 @@
 
 	platform_set_drvdata(pdev, board);
 
-<<<<<<< HEAD
-	ret = snd_soc_register_card(card);
-=======
 	ret = devm_snd_soc_register_card(&pdev->dev, card);
->>>>>>> d8ec26d7
 
 	if (ret)
 		dev_err(&pdev->dev, "snd_soc_register_card() failed:%d\n", ret);
@@ -206,18 +202,6 @@
 	return ret;
 }
 
-<<<<<<< HEAD
-static int smdk_audio_remove(struct platform_device *pdev)
-{
-	struct snd_soc_card *card = platform_get_drvdata(pdev);
-
-	snd_soc_unregister_card(card);
-
-	return 0;
-}
-
-=======
->>>>>>> d8ec26d7
 static struct platform_driver smdk_audio_driver = {
 	.driver		= {
 		.name	= "smdk-audio-wm8894",
