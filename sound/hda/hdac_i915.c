--- conflicted
+++ resolved
@@ -71,108 +71,8 @@
 }
 EXPORT_SYMBOL_GPL(snd_hdac_i915_set_bclk);
 
-<<<<<<< HEAD
-/* There is a fixed mapping between audio pin node and display port.
- * on SNB, IVY, HSW, BSW, SKL, BXT, KBL:
- * Pin Widget 5 - PORT B (port = 1 in i915 driver)
- * Pin Widget 6 - PORT C (port = 2 in i915 driver)
- * Pin Widget 7 - PORT D (port = 3 in i915 driver)
- *
- * on VLV, ILK:
- * Pin Widget 4 - PORT B (port = 1 in i915 driver)
- * Pin Widget 5 - PORT C (port = 2 in i915 driver)
- * Pin Widget 6 - PORT D (port = 3 in i915 driver)
- */
-static int pin2port(struct hdac_device *codec, hda_nid_t pin_nid)
-{
-	int base_nid;
-
-	switch (codec->vendor_id) {
-	case 0x80860054: /* ILK */
-	case 0x80862804: /* ILK */
-	case 0x80862882: /* VLV */
-		base_nid = 3;
-		break;
-	default:
-		base_nid = 4;
-		break;
-	}
-
-	if (WARN_ON(pin_nid <= base_nid || pin_nid > base_nid + 3))
-		return -1;
-	return pin_nid - base_nid;
-}
-
-/**
- * snd_hdac_sync_audio_rate - Set N/CTS based on the sample rate
- * @codec: HDA codec
- * @nid: the pin widget NID
- * @rate: the sample rate to set
- *
- * This function is supposed to be used only by a HD-audio controller
- * driver that needs the interaction with i915 graphics.
- *
- * This function sets N/CTS value based on the given sample rate.
- * Returns zero for success, or a negative error code.
- */
-int snd_hdac_sync_audio_rate(struct hdac_device *codec, hda_nid_t nid, int rate)
-{
-	struct hdac_bus *bus = codec->bus;
-	struct i915_audio_component *acomp = bus->audio_component;
-	int port;
-
-	if (!acomp || !acomp->ops || !acomp->ops->sync_audio_rate)
-		return -ENODEV;
-	port = pin2port(codec, nid);
-	if (port < 0)
-		return -EINVAL;
-	return acomp->ops->sync_audio_rate(acomp->dev, port, rate);
-}
-EXPORT_SYMBOL_GPL(snd_hdac_sync_audio_rate);
-
-/**
- * snd_hdac_acomp_get_eld - Get the audio state and ELD via component
- * @codec: HDA codec
- * @nid: the pin widget NID
- * @audio_enabled: the pointer to store the current audio state
- * @buffer: the buffer pointer to store ELD bytes
- * @max_bytes: the max bytes to be stored on @buffer
- *
- * This function is supposed to be used only by a HD-audio controller
- * driver that needs the interaction with i915 graphics.
- *
- * This function queries the current state of the audio on the given
- * digital port and fetches the ELD bytes onto the given buffer.
- * It returns the number of bytes for the total ELD data, zero for
- * invalid ELD, or a negative error code.
- *
- * The return size is the total bytes required for the whole ELD bytes,
- * thus it may be over @max_bytes.  If it's over @max_bytes, it implies
- * that only a part of ELD bytes have been fetched.
- */
-int snd_hdac_acomp_get_eld(struct hdac_device *codec, hda_nid_t nid,
-			   bool *audio_enabled, char *buffer, int max_bytes)
-{
-	struct hdac_bus *bus = codec->bus;
-	struct i915_audio_component *acomp = bus->audio_component;
-	int port;
-
-	if (!acomp || !acomp->ops || !acomp->ops->get_eld)
-		return -ENODEV;
-
-	port = pin2port(codec, nid);
-	if (port < 0)
-		return -EINVAL;
-	return acomp->ops->get_eld(acomp->dev, port, audio_enabled,
-				   buffer, max_bytes);
-}
-EXPORT_SYMBOL_GPL(snd_hdac_acomp_get_eld);
-
-static int hdac_component_master_bind(struct device *dev)
-=======
 /* returns true if the devices can be connected for audio */
 static bool connectivity_check(struct pci_dev *i915, struct pci_dev *hdac)
->>>>>>> 24b8d41d
 {
 	struct pci_bus *bus_a = i915->bus, *bus_b = hdac->bus;
 
@@ -245,9 +145,6 @@
 	struct drm_audio_component *acomp;
 	int err;
 
-	if (WARN_ON(hdac_acomp))
-		return -EBUSY;
-
 	if (!i915_gfx_present())
 		return -ENODEV;
 
@@ -272,53 +169,6 @@
 		snd_hdac_acomp_exit(bus);
 		return -ENODEV;
 	}
-<<<<<<< HEAD
-	dev_dbg(dev, "bound to i915 component master\n");
-
-	return 0;
-out_master_del:
-	component_master_del(dev, &hdac_component_master_ops);
-out_err:
-	kfree(acomp);
-	bus->audio_component = NULL;
-	hdac_acomp = NULL;
-	dev_info(dev, "failed to add i915 component master (%d)\n", ret);
-
-	return ret;
-}
-EXPORT_SYMBOL_GPL(snd_hdac_i915_init);
-
-/**
- * snd_hdac_i915_exit - Finalize i915 audio component
- * @bus: HDA core bus
- *
- * This function is supposed to be used only by a HD-audio controller
- * driver that needs the interaction with i915 graphics.
- *
- * This function releases the i915 audio component that has been used.
- *
- * Returns zero for success or a negative error code.
- */
-int snd_hdac_i915_exit(struct hdac_bus *bus)
-{
-	struct device *dev = bus->dev;
-	struct i915_audio_component *acomp = bus->audio_component;
-
-	if (!acomp)
-		return 0;
-
-	WARN_ON(bus->i915_power_refcount);
-	if (bus->i915_power_refcount > 0 && acomp->ops)
-		acomp->ops->put_power(acomp->dev);
-
-	component_master_del(dev, &hdac_component_master_ops);
-
-	kfree(acomp);
-	bus->audio_component = NULL;
-	hdac_acomp = NULL;
-
-=======
->>>>>>> 24b8d41d
 	return 0;
 }
 EXPORT_SYMBOL_GPL(snd_hdac_i915_init);