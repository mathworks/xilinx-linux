--- conflicted
+++ resolved
@@ -3,12 +3,7 @@
 #
 
 obj-$(CONFIG_SOUND) += soundcore.o
-<<<<<<< HEAD
-obj-$(CONFIG_SOUND_PRIME) += oss/
-obj-$(CONFIG_DMASOUND) += oss/
-=======
 obj-$(CONFIG_DMASOUND) += oss/dmasound/
->>>>>>> 24b8d41d
 obj-$(CONFIG_SND) += core/ i2c/ drivers/ isa/ pci/ ppc/ arm/ sh/ synth/ usb/ \
 	firewire/ sparc/ spi/ parisc/ pcmcia/ mips/ soc/ atmel/ hda/ x86/ xen/
 obj-$(CONFIG_SND_AOA) += aoa/
