// SPDX-License-Identifier: GPL-2.0
#include <linux/kernel.h>
#include <linux/errno.h>
#include <linux/file.h>
#include <linux/slab.h>
#include <linux/net.h>
#include <linux/compat.h>
#include <net/compat.h>
#include <linux/io_uring.h>

#include <uapi/linux/io_uring.h>

#include "io_uring.h"
#include "kbuf.h"
#include "alloc_cache.h"
#include "net.h"
#include "notif.h"
#include "rsrc.h"

#if defined(CONFIG_NET)
struct io_shutdown {
	struct file			*file;
	int				how;
};

struct io_accept {
	struct file			*file;
	struct sockaddr __user		*addr;
	int __user			*addr_len;
	int				flags;
	u32				file_slot;
	unsigned long			nofile;
};

struct io_socket {
	struct file			*file;
	int				domain;
	int				type;
	int				protocol;
	int				flags;
	u32				file_slot;
	unsigned long			nofile;
};

struct io_connect {
	struct file			*file;
	struct sockaddr __user		*addr;
	int				addr_len;
	bool				in_progress;
	bool				seen_econnaborted;
};

struct io_sr_msg {
	struct file			*file;
	union {
		struct compat_msghdr __user	*umsg_compat;
		struct user_msghdr __user	*umsg;
		void __user			*buf;
	};
	unsigned			len;
	unsigned			done_io;
	unsigned			msg_flags;
	u16				flags;
	/* initialised and used only by !msg send variants */
	u16				addr_len;
	u16				buf_group;
	void __user			*addr;
	void __user			*msg_control;
	/* used only for send zerocopy */
	struct io_kiocb 		*notif;
};

static inline bool io_check_multishot(struct io_kiocb *req,
				      unsigned int issue_flags)
{
	/*
	 * When ->locked_cq is set we only allow to post CQEs from the original
	 * task context. Usual request completions will be handled in other
	 * generic paths but multipoll may decide to post extra cqes.
	 */
	return !(issue_flags & IO_URING_F_IOWQ) ||
		!(issue_flags & IO_URING_F_MULTISHOT) ||
		!req->ctx->task_complete;
}

int io_shutdown_prep(struct io_kiocb *req, const struct io_uring_sqe *sqe)
{
	struct io_shutdown *shutdown = io_kiocb_to_cmd(req, struct io_shutdown);

	if (unlikely(sqe->off || sqe->addr || sqe->rw_flags ||
		     sqe->buf_index || sqe->splice_fd_in))
		return -EINVAL;

	shutdown->how = READ_ONCE(sqe->len);
	req->flags |= REQ_F_FORCE_ASYNC;
	return 0;
}

int io_shutdown(struct io_kiocb *req, unsigned int issue_flags)
{
	struct io_shutdown *shutdown = io_kiocb_to_cmd(req, struct io_shutdown);
	struct socket *sock;
	int ret;

	WARN_ON_ONCE(issue_flags & IO_URING_F_NONBLOCK);

	sock = sock_from_file(req->file);
	if (unlikely(!sock))
		return -ENOTSOCK;

	ret = __sys_shutdown_sock(sock, shutdown->how);
	io_req_set_res(req, ret, 0);
	return IOU_OK;
}

static bool io_net_retry(struct socket *sock, int flags)
{
	if (!(flags & MSG_WAITALL))
		return false;
	return sock->type == SOCK_STREAM || sock->type == SOCK_SEQPACKET;
}

static void io_netmsg_recycle(struct io_kiocb *req, unsigned int issue_flags)
{
	struct io_async_msghdr *hdr = req->async_data;

	if (!req_has_async_data(req) || issue_flags & IO_URING_F_UNLOCKED)
		return;

	/* Let normal cleanup path reap it if we fail adding to the cache */
	if (io_alloc_cache_put(&req->ctx->netmsg_cache, &hdr->cache)) {
		req->async_data = NULL;
		req->flags &= ~REQ_F_ASYNC_DATA;
	}
}

static struct io_async_msghdr *io_msg_alloc_async(struct io_kiocb *req,
						  unsigned int issue_flags)
{
	struct io_ring_ctx *ctx = req->ctx;
	struct io_cache_entry *entry;
	struct io_async_msghdr *hdr;

	if (!(issue_flags & IO_URING_F_UNLOCKED)) {
		entry = io_alloc_cache_get(&ctx->netmsg_cache);
		if (entry) {
			hdr = container_of(entry, struct io_async_msghdr, cache);
			hdr->free_iov = NULL;
			req->flags |= REQ_F_ASYNC_DATA;
			req->async_data = hdr;
			return hdr;
		}
	}

	if (!io_alloc_async_data(req)) {
		hdr = req->async_data;
		hdr->free_iov = NULL;
		return hdr;
	}
	return NULL;
}

static inline struct io_async_msghdr *io_msg_alloc_async_prep(struct io_kiocb *req)
{
	/* ->prep_async is always called from the submission context */
	return io_msg_alloc_async(req, 0);
}

static int io_setup_async_msg(struct io_kiocb *req,
			      struct io_async_msghdr *kmsg,
			      unsigned int issue_flags)
{
	struct io_async_msghdr *async_msg;

	if (req_has_async_data(req))
		return -EAGAIN;
	async_msg = io_msg_alloc_async(req, issue_flags);
	if (!async_msg) {
		kfree(kmsg->free_iov);
		return -ENOMEM;
	}
	req->flags |= REQ_F_NEED_CLEANUP;
	memcpy(async_msg, kmsg, sizeof(*kmsg));
	if (async_msg->msg.msg_name)
		async_msg->msg.msg_name = &async_msg->addr;

	if ((req->flags & REQ_F_BUFFER_SELECT) && !async_msg->msg.msg_iter.nr_segs)
		return -EAGAIN;

	/* if were using fast_iov, set it to the new one */
	if (iter_is_iovec(&kmsg->msg.msg_iter) && !kmsg->free_iov) {
		size_t fast_idx = iter_iov(&kmsg->msg.msg_iter) - kmsg->fast_iov;
		async_msg->msg.msg_iter.__iov = &async_msg->fast_iov[fast_idx];
	}

	return -EAGAIN;
}

static int io_sendmsg_copy_hdr(struct io_kiocb *req,
			       struct io_async_msghdr *iomsg)
{
	struct io_sr_msg *sr = io_kiocb_to_cmd(req, struct io_sr_msg);
	int ret;

	iomsg->msg.msg_name = &iomsg->addr;
	iomsg->free_iov = iomsg->fast_iov;
	ret = sendmsg_copy_msghdr(&iomsg->msg, sr->umsg, sr->msg_flags,
					&iomsg->free_iov);
	/* save msg_control as sys_sendmsg() overwrites it */
	sr->msg_control = iomsg->msg.msg_control_user;
	return ret;
}

int io_send_prep_async(struct io_kiocb *req)
{
	struct io_sr_msg *zc = io_kiocb_to_cmd(req, struct io_sr_msg);
	struct io_async_msghdr *io;
	int ret;

	if (!zc->addr || req_has_async_data(req))
		return 0;
	io = io_msg_alloc_async_prep(req);
	if (!io)
		return -ENOMEM;
	ret = move_addr_to_kernel(zc->addr, zc->addr_len, &io->addr);
	return ret;
}

static int io_setup_async_addr(struct io_kiocb *req,
			      struct sockaddr_storage *addr_storage,
			      unsigned int issue_flags)
{
	struct io_sr_msg *sr = io_kiocb_to_cmd(req, struct io_sr_msg);
	struct io_async_msghdr *io;

	if (!sr->addr || req_has_async_data(req))
		return -EAGAIN;
	io = io_msg_alloc_async(req, issue_flags);
	if (!io)
		return -ENOMEM;
	memcpy(&io->addr, addr_storage, sizeof(io->addr));
	return -EAGAIN;
}

int io_sendmsg_prep_async(struct io_kiocb *req)
{
	int ret;

	if (!io_msg_alloc_async_prep(req))
		return -ENOMEM;
	ret = io_sendmsg_copy_hdr(req, req->async_data);
	if (!ret)
		req->flags |= REQ_F_NEED_CLEANUP;
	return ret;
}

void io_sendmsg_recvmsg_cleanup(struct io_kiocb *req)
{
	struct io_async_msghdr *io = req->async_data;

	kfree(io->free_iov);
}

int io_sendmsg_prep(struct io_kiocb *req, const struct io_uring_sqe *sqe)
{
	struct io_sr_msg *sr = io_kiocb_to_cmd(req, struct io_sr_msg);

	if (req->opcode == IORING_OP_SEND) {
		if (READ_ONCE(sqe->__pad3[0]))
			return -EINVAL;
		sr->addr = u64_to_user_ptr(READ_ONCE(sqe->addr2));
		sr->addr_len = READ_ONCE(sqe->addr_len);
	} else if (sqe->addr2 || sqe->file_index) {
		return -EINVAL;
	}

	sr->umsg = u64_to_user_ptr(READ_ONCE(sqe->addr));
	sr->len = READ_ONCE(sqe->len);
	sr->flags = READ_ONCE(sqe->ioprio);
	if (sr->flags & ~IORING_RECVSEND_POLL_FIRST)
		return -EINVAL;
	sr->msg_flags = READ_ONCE(sqe->msg_flags) | MSG_NOSIGNAL;
	if (sr->msg_flags & MSG_DONTWAIT)
		req->flags |= REQ_F_NOWAIT;

#ifdef CONFIG_COMPAT
	if (req->ctx->compat)
		sr->msg_flags |= MSG_CMSG_COMPAT;
#endif
	sr->done_io = 0;
	return 0;
}

int io_sendmsg(struct io_kiocb *req, unsigned int issue_flags)
{
	struct io_sr_msg *sr = io_kiocb_to_cmd(req, struct io_sr_msg);
	struct io_async_msghdr iomsg, *kmsg;
	struct socket *sock;
	unsigned flags;
	int min_ret = 0;
	int ret;

	sock = sock_from_file(req->file);
	if (unlikely(!sock))
		return -ENOTSOCK;

	if (req_has_async_data(req)) {
		kmsg = req->async_data;
		kmsg->msg.msg_control_user = sr->msg_control;
	} else {
		ret = io_sendmsg_copy_hdr(req, &iomsg);
		if (ret)
			return ret;
		kmsg = &iomsg;
	}

	if (!(req->flags & REQ_F_POLLED) &&
	    (sr->flags & IORING_RECVSEND_POLL_FIRST))
		return io_setup_async_msg(req, kmsg, issue_flags);

	flags = sr->msg_flags;
	if (issue_flags & IO_URING_F_NONBLOCK)
		flags |= MSG_DONTWAIT;
	if (flags & MSG_WAITALL)
		min_ret = iov_iter_count(&kmsg->msg.msg_iter);

	ret = __sys_sendmsg_sock(sock, &kmsg->msg, flags);

	if (ret < min_ret) {
		if (ret == -EAGAIN && (issue_flags & IO_URING_F_NONBLOCK))
			return io_setup_async_msg(req, kmsg, issue_flags);
		if (ret > 0 && io_net_retry(sock, flags)) {
			kmsg->msg.msg_controllen = 0;
			kmsg->msg.msg_control = NULL;
			sr->done_io += ret;
			req->flags |= REQ_F_PARTIAL_IO;
			return io_setup_async_msg(req, kmsg, issue_flags);
		}
		if (ret == -ERESTARTSYS)
			ret = -EINTR;
		req_set_fail(req);
	}
	/* fast path, check for non-NULL to avoid function call */
	if (kmsg->free_iov)
		kfree(kmsg->free_iov);
	req->flags &= ~REQ_F_NEED_CLEANUP;
	io_netmsg_recycle(req, issue_flags);
	if (ret >= 0)
		ret += sr->done_io;
	else if (sr->done_io)
		ret = sr->done_io;
	io_req_set_res(req, ret, 0);
	return IOU_OK;
}

int io_send(struct io_kiocb *req, unsigned int issue_flags)
{
	struct sockaddr_storage __address;
	struct io_sr_msg *sr = io_kiocb_to_cmd(req, struct io_sr_msg);
	struct msghdr msg;
	struct socket *sock;
	unsigned flags;
	int min_ret = 0;
	int ret;

	msg.msg_name = NULL;
	msg.msg_control = NULL;
	msg.msg_controllen = 0;
	msg.msg_namelen = 0;
	msg.msg_ubuf = NULL;

	if (sr->addr) {
		if (req_has_async_data(req)) {
			struct io_async_msghdr *io = req->async_data;

			msg.msg_name = &io->addr;
		} else {
			ret = move_addr_to_kernel(sr->addr, sr->addr_len, &__address);
			if (unlikely(ret < 0))
				return ret;
			msg.msg_name = (struct sockaddr *)&__address;
		}
		msg.msg_namelen = sr->addr_len;
	}

	if (!(req->flags & REQ_F_POLLED) &&
	    (sr->flags & IORING_RECVSEND_POLL_FIRST))
		return io_setup_async_addr(req, &__address, issue_flags);

	sock = sock_from_file(req->file);
	if (unlikely(!sock))
		return -ENOTSOCK;

	ret = import_ubuf(ITER_SOURCE, sr->buf, sr->len, &msg.msg_iter);
	if (unlikely(ret))
		return ret;

	flags = sr->msg_flags;
	if (issue_flags & IO_URING_F_NONBLOCK)
		flags |= MSG_DONTWAIT;
	if (flags & MSG_WAITALL)
		min_ret = iov_iter_count(&msg.msg_iter);

	flags &= ~MSG_INTERNAL_SENDMSG_FLAGS;
	msg.msg_flags = flags;
	ret = sock_sendmsg(sock, &msg);
	if (ret < min_ret) {
		if (ret == -EAGAIN && (issue_flags & IO_URING_F_NONBLOCK))
			return io_setup_async_addr(req, &__address, issue_flags);

		if (ret > 0 && io_net_retry(sock, flags)) {
			sr->len -= ret;
			sr->buf += ret;
			sr->done_io += ret;
			req->flags |= REQ_F_PARTIAL_IO;
			return io_setup_async_addr(req, &__address, issue_flags);
		}
		if (ret == -ERESTARTSYS)
			ret = -EINTR;
		req_set_fail(req);
	}
	if (ret >= 0)
		ret += sr->done_io;
	else if (sr->done_io)
		ret = sr->done_io;
	io_req_set_res(req, ret, 0);
	return IOU_OK;
}

static bool io_recvmsg_multishot_overflow(struct io_async_msghdr *iomsg)
{
	int hdr;

	if (iomsg->namelen < 0)
		return true;
	if (check_add_overflow((int)sizeof(struct io_uring_recvmsg_out),
			       iomsg->namelen, &hdr))
		return true;
	if (check_add_overflow(hdr, (int)iomsg->controllen, &hdr))
		return true;

	return false;
}

static int __io_recvmsg_copy_hdr(struct io_kiocb *req,
				 struct io_async_msghdr *iomsg)
{
	struct io_sr_msg *sr = io_kiocb_to_cmd(req, struct io_sr_msg);
	struct user_msghdr msg;
	int ret;

	if (copy_from_user(&msg, sr->umsg, sizeof(*sr->umsg)))
		return -EFAULT;

	ret = __copy_msghdr(&iomsg->msg, &msg, &iomsg->uaddr);
	if (ret)
		return ret;

	if (req->flags & REQ_F_BUFFER_SELECT) {
		if (msg.msg_iovlen == 0) {
			sr->len = iomsg->fast_iov[0].iov_len = 0;
			iomsg->fast_iov[0].iov_base = NULL;
			iomsg->free_iov = NULL;
		} else if (msg.msg_iovlen > 1) {
			return -EINVAL;
		} else {
			if (copy_from_user(iomsg->fast_iov, msg.msg_iov, sizeof(*msg.msg_iov)))
				return -EFAULT;
			sr->len = iomsg->fast_iov[0].iov_len;
			iomsg->free_iov = NULL;
		}

		if (req->flags & REQ_F_APOLL_MULTISHOT) {
			iomsg->namelen = msg.msg_namelen;
			iomsg->controllen = msg.msg_controllen;
			if (io_recvmsg_multishot_overflow(iomsg))
				return -EOVERFLOW;
		}
	} else {
		iomsg->free_iov = iomsg->fast_iov;
		ret = __import_iovec(ITER_DEST, msg.msg_iov, msg.msg_iovlen, UIO_FASTIOV,
				     &iomsg->free_iov, &iomsg->msg.msg_iter,
				     false);
		if (ret > 0)
			ret = 0;
	}

	return ret;
}

#ifdef CONFIG_COMPAT
static int __io_compat_recvmsg_copy_hdr(struct io_kiocb *req,
					struct io_async_msghdr *iomsg)
{
	struct io_sr_msg *sr = io_kiocb_to_cmd(req, struct io_sr_msg);
	struct compat_msghdr msg;
	struct compat_iovec __user *uiov;
	int ret;

	if (copy_from_user(&msg, sr->umsg_compat, sizeof(msg)))
		return -EFAULT;

	ret = __get_compat_msghdr(&iomsg->msg, &msg, &iomsg->uaddr);
	if (ret)
		return ret;

	uiov = compat_ptr(msg.msg_iov);
	if (req->flags & REQ_F_BUFFER_SELECT) {
		compat_ssize_t clen;

		iomsg->free_iov = NULL;
		if (msg.msg_iovlen == 0) {
			sr->len = 0;
		} else if (msg.msg_iovlen > 1) {
			return -EINVAL;
		} else {
			if (!access_ok(uiov, sizeof(*uiov)))
				return -EFAULT;
			if (__get_user(clen, &uiov->iov_len))
				return -EFAULT;
			if (clen < 0)
				return -EINVAL;
			sr->len = clen;
		}

		if (req->flags & REQ_F_APOLL_MULTISHOT) {
			iomsg->namelen = msg.msg_namelen;
			iomsg->controllen = msg.msg_controllen;
			if (io_recvmsg_multishot_overflow(iomsg))
				return -EOVERFLOW;
		}
	} else {
		iomsg->free_iov = iomsg->fast_iov;
		ret = __import_iovec(ITER_DEST, (struct iovec __user *)uiov, msg.msg_iovlen,
				   UIO_FASTIOV, &iomsg->free_iov,
				   &iomsg->msg.msg_iter, true);
		if (ret < 0)
			return ret;
	}

	return 0;
}
#endif

static int io_recvmsg_copy_hdr(struct io_kiocb *req,
			       struct io_async_msghdr *iomsg)
{
	iomsg->msg.msg_name = &iomsg->addr;
	iomsg->msg.msg_iter.nr_segs = 0;

#ifdef CONFIG_COMPAT
	if (req->ctx->compat)
		return __io_compat_recvmsg_copy_hdr(req, iomsg);
#endif

	return __io_recvmsg_copy_hdr(req, iomsg);
}

int io_recvmsg_prep_async(struct io_kiocb *req)
{
	int ret;

	if (!io_msg_alloc_async_prep(req))
		return -ENOMEM;
	ret = io_recvmsg_copy_hdr(req, req->async_data);
	if (!ret)
		req->flags |= REQ_F_NEED_CLEANUP;
	return ret;
}

#define RECVMSG_FLAGS (IORING_RECVSEND_POLL_FIRST | IORING_RECV_MULTISHOT)

int io_recvmsg_prep(struct io_kiocb *req, const struct io_uring_sqe *sqe)
{
	struct io_sr_msg *sr = io_kiocb_to_cmd(req, struct io_sr_msg);

	if (unlikely(sqe->file_index || sqe->addr2))
		return -EINVAL;

	sr->umsg = u64_to_user_ptr(READ_ONCE(sqe->addr));
	sr->len = READ_ONCE(sqe->len);
	sr->flags = READ_ONCE(sqe->ioprio);
	if (sr->flags & ~(RECVMSG_FLAGS))
		return -EINVAL;
	sr->msg_flags = READ_ONCE(sqe->msg_flags);
	if (sr->msg_flags & MSG_DONTWAIT)
		req->flags |= REQ_F_NOWAIT;
	if (sr->msg_flags & MSG_ERRQUEUE)
		req->flags |= REQ_F_CLEAR_POLLIN;
	if (sr->flags & IORING_RECV_MULTISHOT) {
		if (!(req->flags & REQ_F_BUFFER_SELECT))
			return -EINVAL;
		if (sr->msg_flags & MSG_WAITALL)
			return -EINVAL;
		if (req->opcode == IORING_OP_RECV && sr->len)
			return -EINVAL;
		req->flags |= REQ_F_APOLL_MULTISHOT;
		/*
		 * Store the buffer group for this multishot receive separately,
		 * as if we end up doing an io-wq based issue that selects a
		 * buffer, it has to be committed immediately and that will
		 * clear ->buf_list. This means we lose the link to the buffer
		 * list, and the eventual buffer put on completion then cannot
		 * restore it.
		 */
		sr->buf_group = req->buf_index;
	}

#ifdef CONFIG_COMPAT
	if (req->ctx->compat)
		sr->msg_flags |= MSG_CMSG_COMPAT;
#endif
	sr->done_io = 0;
	return 0;
}

static inline void io_recv_prep_retry(struct io_kiocb *req)
{
	struct io_sr_msg *sr = io_kiocb_to_cmd(req, struct io_sr_msg);

	sr->done_io = 0;
	sr->len = 0; /* get from the provided buffer */
	req->buf_index = sr->buf_group;
}

/*
 * Finishes io_recv and io_recvmsg.
 *
 * Returns true if it is actually finished, or false if it should run
 * again (for multishot).
 */
static inline bool io_recv_finish(struct io_kiocb *req, int *ret,
				  struct msghdr *msg, bool mshot_finished,
				  unsigned issue_flags)
{
	unsigned int cflags;

	cflags = io_put_kbuf(req, issue_flags);
	if (msg->msg_inq && msg->msg_inq != -1)
		cflags |= IORING_CQE_F_SOCK_NONEMPTY;

	if (!(req->flags & REQ_F_APOLL_MULTISHOT)) {
		io_req_set_res(req, *ret, cflags);
		*ret = IOU_OK;
		return true;
	}

	if (!mshot_finished) {
		if (io_fill_cqe_req_aux(req, issue_flags & IO_URING_F_COMPLETE_DEFER,
					*ret, cflags | IORING_CQE_F_MORE)) {
			io_recv_prep_retry(req);
			/* Known not-empty or unknown state, retry */
			if (cflags & IORING_CQE_F_SOCK_NONEMPTY ||
			    msg->msg_inq == -1)
				return false;
			if (issue_flags & IO_URING_F_MULTISHOT)
				*ret = IOU_ISSUE_SKIP_COMPLETE;
			else
				*ret = -EAGAIN;
			return true;
		}
		/* Otherwise stop multishot but use the current result. */
	}

	io_req_set_res(req, *ret, cflags);

	if (issue_flags & IO_URING_F_MULTISHOT)
		*ret = IOU_STOP_MULTISHOT;
	else
		*ret = IOU_OK;
	return true;
}

static int io_recvmsg_prep_multishot(struct io_async_msghdr *kmsg,
				     struct io_sr_msg *sr, void __user **buf,
				     size_t *len)
{
	unsigned long ubuf = (unsigned long) *buf;
	unsigned long hdr;

	hdr = sizeof(struct io_uring_recvmsg_out) + kmsg->namelen +
		kmsg->controllen;
	if (*len < hdr)
		return -EFAULT;

	if (kmsg->controllen) {
		unsigned long control = ubuf + hdr - kmsg->controllen;

		kmsg->msg.msg_control_user = (void __user *) control;
		kmsg->msg.msg_controllen = kmsg->controllen;
	}

	sr->buf = *buf; /* stash for later copy */
	*buf = (void __user *) (ubuf + hdr);
	kmsg->payloadlen = *len = *len - hdr;
	return 0;
}

struct io_recvmsg_multishot_hdr {
	struct io_uring_recvmsg_out msg;
	struct sockaddr_storage addr;
};

static int io_recvmsg_multishot(struct socket *sock, struct io_sr_msg *io,
				struct io_async_msghdr *kmsg,
				unsigned int flags, bool *finished)
{
	int err;
	int copy_len;
	struct io_recvmsg_multishot_hdr hdr;

	if (kmsg->namelen)
		kmsg->msg.msg_name = &hdr.addr;
	kmsg->msg.msg_flags = flags & (MSG_CMSG_CLOEXEC|MSG_CMSG_COMPAT);
	kmsg->msg.msg_namelen = 0;

	if (sock->file->f_flags & O_NONBLOCK)
		flags |= MSG_DONTWAIT;

	err = sock_recvmsg(sock, &kmsg->msg, flags);
	*finished = err <= 0;
	if (err < 0)
		return err;

	hdr.msg = (struct io_uring_recvmsg_out) {
		.controllen = kmsg->controllen - kmsg->msg.msg_controllen,
		.flags = kmsg->msg.msg_flags & ~MSG_CMSG_COMPAT
	};

	hdr.msg.payloadlen = err;
	if (err > kmsg->payloadlen)
		err = kmsg->payloadlen;

	copy_len = sizeof(struct io_uring_recvmsg_out);
	if (kmsg->msg.msg_namelen > kmsg->namelen)
		copy_len += kmsg->namelen;
	else
		copy_len += kmsg->msg.msg_namelen;

	/*
	 *      "fromlen shall refer to the value before truncation.."
	 *                      1003.1g
	 */
	hdr.msg.namelen = kmsg->msg.msg_namelen;

	/* ensure that there is no gap between hdr and sockaddr_storage */
	BUILD_BUG_ON(offsetof(struct io_recvmsg_multishot_hdr, addr) !=
		     sizeof(struct io_uring_recvmsg_out));
	if (copy_to_user(io->buf, &hdr, copy_len)) {
		*finished = true;
		return -EFAULT;
	}

	return sizeof(struct io_uring_recvmsg_out) + kmsg->namelen +
			kmsg->controllen + err;
}

int io_recvmsg(struct io_kiocb *req, unsigned int issue_flags)
{
	struct io_sr_msg *sr = io_kiocb_to_cmd(req, struct io_sr_msg);
	struct io_async_msghdr iomsg, *kmsg;
	struct socket *sock;
	unsigned flags;
	int ret, min_ret = 0;
	bool force_nonblock = issue_flags & IO_URING_F_NONBLOCK;
	bool mshot_finished = true;

	sock = sock_from_file(req->file);
	if (unlikely(!sock))
		return -ENOTSOCK;

	if (req_has_async_data(req)) {
		kmsg = req->async_data;
	} else {
		ret = io_recvmsg_copy_hdr(req, &iomsg);
		if (ret)
			return ret;
		kmsg = &iomsg;
	}

	if (!(req->flags & REQ_F_POLLED) &&
	    (sr->flags & IORING_RECVSEND_POLL_FIRST))
		return io_setup_async_msg(req, kmsg, issue_flags);

	if (!io_check_multishot(req, issue_flags))
		return io_setup_async_msg(req, kmsg, issue_flags);

retry_multishot:
	if (io_do_buffer_select(req)) {
		void __user *buf;
		size_t len = sr->len;

		buf = io_buffer_select(req, &len, issue_flags);
		if (!buf)
			return -ENOBUFS;

		if (req->flags & REQ_F_APOLL_MULTISHOT) {
			ret = io_recvmsg_prep_multishot(kmsg, sr, &buf, &len);
			if (ret) {
				io_kbuf_recycle(req, issue_flags);
				return ret;
			}
		}

		iov_iter_ubuf(&kmsg->msg.msg_iter, ITER_DEST, buf, len);
	}

	flags = sr->msg_flags;
	if (force_nonblock)
		flags |= MSG_DONTWAIT;

	kmsg->msg.msg_get_inq = 1;
	kmsg->msg.msg_inq = -1;
	if (req->flags & REQ_F_APOLL_MULTISHOT) {
		ret = io_recvmsg_multishot(sock, sr, kmsg, flags,
					   &mshot_finished);
	} else {
		/* disable partial retry for recvmsg with cmsg attached */
		if (flags & MSG_WAITALL && !kmsg->msg.msg_controllen)
			min_ret = iov_iter_count(&kmsg->msg.msg_iter);

		ret = __sys_recvmsg_sock(sock, &kmsg->msg, sr->umsg,
					 kmsg->uaddr, flags);
	}

	if (ret < min_ret) {
		if (ret == -EAGAIN && force_nonblock) {
			ret = io_setup_async_msg(req, kmsg, issue_flags);
			if (ret == -EAGAIN && (issue_flags & IO_URING_F_MULTISHOT)) {
				io_kbuf_recycle(req, issue_flags);
				return IOU_ISSUE_SKIP_COMPLETE;
			}
			return ret;
		}
		if (ret > 0 && io_net_retry(sock, flags)) {
			sr->done_io += ret;
			req->flags |= REQ_F_PARTIAL_IO;
			return io_setup_async_msg(req, kmsg, issue_flags);
		}
		if (ret == -ERESTARTSYS)
			ret = -EINTR;
		req_set_fail(req);
	} else if ((flags & MSG_WAITALL) && (kmsg->msg.msg_flags & (MSG_TRUNC | MSG_CTRUNC))) {
		req_set_fail(req);
	}

	if (ret > 0)
		ret += sr->done_io;
	else if (sr->done_io)
		ret = sr->done_io;
	else
		io_kbuf_recycle(req, issue_flags);

	if (!io_recv_finish(req, &ret, &kmsg->msg, mshot_finished, issue_flags))
		goto retry_multishot;

	if (mshot_finished) {
		/* fast path, check for non-NULL to avoid function call */
		if (kmsg->free_iov)
			kfree(kmsg->free_iov);
		io_netmsg_recycle(req, issue_flags);
		req->flags &= ~REQ_F_NEED_CLEANUP;
	}

	return ret;
}

int io_recv(struct io_kiocb *req, unsigned int issue_flags)
{
	struct io_sr_msg *sr = io_kiocb_to_cmd(req, struct io_sr_msg);
	struct msghdr msg;
	struct socket *sock;
	unsigned flags;
	int ret, min_ret = 0;
	bool force_nonblock = issue_flags & IO_URING_F_NONBLOCK;
	size_t len = sr->len;

	if (!(req->flags & REQ_F_POLLED) &&
	    (sr->flags & IORING_RECVSEND_POLL_FIRST))
		return -EAGAIN;

	if (!io_check_multishot(req, issue_flags))
		return -EAGAIN;

	sock = sock_from_file(req->file);
	if (unlikely(!sock))
		return -ENOTSOCK;

	msg.msg_name = NULL;
	msg.msg_namelen = 0;
	msg.msg_control = NULL;
	msg.msg_get_inq = 1;
	msg.msg_controllen = 0;
	msg.msg_iocb = NULL;
	msg.msg_ubuf = NULL;

retry_multishot:
	if (io_do_buffer_select(req)) {
		void __user *buf;

		buf = io_buffer_select(req, &len, issue_flags);
		if (!buf)
			return -ENOBUFS;
		sr->buf = buf;
	}

	ret = import_ubuf(ITER_DEST, sr->buf, len, &msg.msg_iter);
	if (unlikely(ret))
		goto out_free;

	msg.msg_inq = -1;
	msg.msg_flags = 0;

	flags = sr->msg_flags;
	if (force_nonblock)
		flags |= MSG_DONTWAIT;
	if (flags & MSG_WAITALL)
		min_ret = iov_iter_count(&msg.msg_iter);

	ret = sock_recvmsg(sock, &msg, flags);
	if (ret < min_ret) {
		if (ret == -EAGAIN && force_nonblock) {
			if (issue_flags & IO_URING_F_MULTISHOT) {
				io_kbuf_recycle(req, issue_flags);
				return IOU_ISSUE_SKIP_COMPLETE;
			}

			return -EAGAIN;
		}
		if (ret > 0 && io_net_retry(sock, flags)) {
			sr->len -= ret;
			sr->buf += ret;
			sr->done_io += ret;
			req->flags |= REQ_F_PARTIAL_IO;
			return -EAGAIN;
		}
		if (ret == -ERESTARTSYS)
			ret = -EINTR;
		req_set_fail(req);
	} else if ((flags & MSG_WAITALL) && (msg.msg_flags & (MSG_TRUNC | MSG_CTRUNC))) {
out_free:
		req_set_fail(req);
	}

	if (ret > 0)
		ret += sr->done_io;
	else if (sr->done_io)
		ret = sr->done_io;
	else
		io_kbuf_recycle(req, issue_flags);

	if (!io_recv_finish(req, &ret, &msg, ret <= 0, issue_flags))
		goto retry_multishot;

	return ret;
}

void io_send_zc_cleanup(struct io_kiocb *req)
{
	struct io_sr_msg *zc = io_kiocb_to_cmd(req, struct io_sr_msg);
	struct io_async_msghdr *io;

	if (req_has_async_data(req)) {
		io = req->async_data;
		/* might be ->fast_iov if *msg_copy_hdr failed */
		if (io->free_iov != io->fast_iov)
			kfree(io->free_iov);
	}
	if (zc->notif) {
		io_notif_flush(zc->notif);
		zc->notif = NULL;
	}
}

#define IO_ZC_FLAGS_COMMON (IORING_RECVSEND_POLL_FIRST | IORING_RECVSEND_FIXED_BUF)
#define IO_ZC_FLAGS_VALID  (IO_ZC_FLAGS_COMMON | IORING_SEND_ZC_REPORT_USAGE)

int io_send_zc_prep(struct io_kiocb *req, const struct io_uring_sqe *sqe)
{
	struct io_sr_msg *zc = io_kiocb_to_cmd(req, struct io_sr_msg);
	struct io_ring_ctx *ctx = req->ctx;
	struct io_kiocb *notif;

	if (unlikely(READ_ONCE(sqe->__pad2[0]) || READ_ONCE(sqe->addr3)))
		return -EINVAL;
	/* we don't support IOSQE_CQE_SKIP_SUCCESS just yet */
	if (req->flags & REQ_F_CQE_SKIP)
		return -EINVAL;

<<<<<<< HEAD
	zc->flags = READ_ONCE(sqe->ioprio);
	if (zc->flags & ~(IORING_RECVSEND_POLL_FIRST |
			  IORING_RECVSEND_FIXED_BUF |
			  IORING_SEND_ZC_REPORT_USAGE))
		return -EINVAL;
=======
>>>>>>> e475cc1c
	notif = zc->notif = io_alloc_notif(ctx);
	if (!notif)
		return -ENOMEM;
	notif->cqe.user_data = req->cqe.user_data;
	notif->cqe.res = 0;
	notif->cqe.flags = IORING_CQE_F_NOTIF;
	req->flags |= REQ_F_NEED_CLEANUP;

	zc->flags = READ_ONCE(sqe->ioprio);
	if (unlikely(zc->flags & ~IO_ZC_FLAGS_COMMON)) {
		if (zc->flags & ~IO_ZC_FLAGS_VALID)
			return -EINVAL;
		if (zc->flags & IORING_SEND_ZC_REPORT_USAGE) {
			io_notif_set_extended(notif);
			io_notif_to_data(notif)->zc_report = true;
		}
	}

	if (zc->flags & IORING_RECVSEND_FIXED_BUF) {
		unsigned idx = READ_ONCE(sqe->buf_index);

		if (unlikely(idx >= ctx->nr_user_bufs))
			return -EFAULT;
		idx = array_index_nospec(idx, ctx->nr_user_bufs);
		req->imu = READ_ONCE(ctx->user_bufs[idx]);
		io_req_set_rsrc_node(notif, ctx, 0);
	}
	if (zc->flags & IORING_SEND_ZC_REPORT_USAGE) {
		io_notif_to_data(notif)->zc_report = true;
	}

	if (req->opcode == IORING_OP_SEND_ZC) {
		if (READ_ONCE(sqe->__pad3[0]))
			return -EINVAL;
		zc->addr = u64_to_user_ptr(READ_ONCE(sqe->addr2));
		zc->addr_len = READ_ONCE(sqe->addr_len);
	} else {
		if (unlikely(sqe->addr2 || sqe->file_index))
			return -EINVAL;
		if (unlikely(zc->flags & IORING_RECVSEND_FIXED_BUF))
			return -EINVAL;
	}

	zc->buf = u64_to_user_ptr(READ_ONCE(sqe->addr));
	zc->len = READ_ONCE(sqe->len);
	zc->msg_flags = READ_ONCE(sqe->msg_flags) | MSG_NOSIGNAL;
	if (zc->msg_flags & MSG_DONTWAIT)
		req->flags |= REQ_F_NOWAIT;

	zc->done_io = 0;

#ifdef CONFIG_COMPAT
	if (req->ctx->compat)
		zc->msg_flags |= MSG_CMSG_COMPAT;
#endif
	return 0;
}

static int io_sg_from_iter_iovec(struct sock *sk, struct sk_buff *skb,
				 struct iov_iter *from, size_t length)
{
	skb_zcopy_downgrade_managed(skb);
	return __zerocopy_sg_from_iter(NULL, sk, skb, from, length);
}

static int io_sg_from_iter(struct sock *sk, struct sk_buff *skb,
			   struct iov_iter *from, size_t length)
{
	struct skb_shared_info *shinfo = skb_shinfo(skb);
	int frag = shinfo->nr_frags;
	int ret = 0;
	struct bvec_iter bi;
	ssize_t copied = 0;
	unsigned long truesize = 0;

	if (!frag)
		shinfo->flags |= SKBFL_MANAGED_FRAG_REFS;
	else if (unlikely(!skb_zcopy_managed(skb)))
		return __zerocopy_sg_from_iter(NULL, sk, skb, from, length);

	bi.bi_size = min(from->count, length);
	bi.bi_bvec_done = from->iov_offset;
	bi.bi_idx = 0;

	while (bi.bi_size && frag < MAX_SKB_FRAGS) {
		struct bio_vec v = mp_bvec_iter_bvec(from->bvec, bi);

		copied += v.bv_len;
		truesize += PAGE_ALIGN(v.bv_len + v.bv_offset);
		__skb_fill_page_desc_noacc(shinfo, frag++, v.bv_page,
					   v.bv_offset, v.bv_len);
		bvec_iter_advance_single(from->bvec, &bi, v.bv_len);
	}
	if (bi.bi_size)
		ret = -EMSGSIZE;

	shinfo->nr_frags = frag;
	from->bvec += bi.bi_idx;
	from->nr_segs -= bi.bi_idx;
	from->count -= copied;
	from->iov_offset = bi.bi_bvec_done;

	skb->data_len += copied;
	skb->len += copied;
	skb->truesize += truesize;

	if (sk && sk->sk_type == SOCK_STREAM) {
		sk_wmem_queued_add(sk, truesize);
		if (!skb_zcopy_pure(skb))
			sk_mem_charge(sk, truesize);
	} else {
		refcount_add(truesize, &skb->sk->sk_wmem_alloc);
	}
	return ret;
}

int io_send_zc(struct io_kiocb *req, unsigned int issue_flags)
{
	struct sockaddr_storage __address;
	struct io_sr_msg *zc = io_kiocb_to_cmd(req, struct io_sr_msg);
	struct msghdr msg;
	struct socket *sock;
	unsigned msg_flags;
	int ret, min_ret = 0;

	sock = sock_from_file(req->file);
	if (unlikely(!sock))
		return -ENOTSOCK;
	if (!test_bit(SOCK_SUPPORT_ZC, &sock->flags))
		return -EOPNOTSUPP;

	msg.msg_name = NULL;
	msg.msg_control = NULL;
	msg.msg_controllen = 0;
	msg.msg_namelen = 0;

	if (zc->addr) {
		if (req_has_async_data(req)) {
			struct io_async_msghdr *io = req->async_data;

			msg.msg_name = &io->addr;
		} else {
			ret = move_addr_to_kernel(zc->addr, zc->addr_len, &__address);
			if (unlikely(ret < 0))
				return ret;
			msg.msg_name = (struct sockaddr *)&__address;
		}
		msg.msg_namelen = zc->addr_len;
	}

	if (!(req->flags & REQ_F_POLLED) &&
	    (zc->flags & IORING_RECVSEND_POLL_FIRST))
		return io_setup_async_addr(req, &__address, issue_flags);

	if (zc->flags & IORING_RECVSEND_FIXED_BUF) {
		ret = io_import_fixed(ITER_SOURCE, &msg.msg_iter, req->imu,
					(u64)(uintptr_t)zc->buf, zc->len);
		if (unlikely(ret))
			return ret;
		msg.sg_from_iter = io_sg_from_iter;
	} else {
		io_notif_set_extended(zc->notif);
		ret = import_ubuf(ITER_SOURCE, zc->buf, zc->len, &msg.msg_iter);
		if (unlikely(ret))
			return ret;
		ret = io_notif_account_mem(zc->notif, zc->len);
		if (unlikely(ret))
			return ret;
		msg.sg_from_iter = io_sg_from_iter_iovec;
	}

	msg_flags = zc->msg_flags | MSG_ZEROCOPY;
	if (issue_flags & IO_URING_F_NONBLOCK)
		msg_flags |= MSG_DONTWAIT;
	if (msg_flags & MSG_WAITALL)
		min_ret = iov_iter_count(&msg.msg_iter);
	msg_flags &= ~MSG_INTERNAL_SENDMSG_FLAGS;

	msg.msg_flags = msg_flags;
	msg.msg_ubuf = &io_notif_to_data(zc->notif)->uarg;
	ret = sock_sendmsg(sock, &msg);

	if (unlikely(ret < min_ret)) {
		if (ret == -EAGAIN && (issue_flags & IO_URING_F_NONBLOCK))
			return io_setup_async_addr(req, &__address, issue_flags);

		if (ret > 0 && io_net_retry(sock, msg.msg_flags)) {
			zc->len -= ret;
			zc->buf += ret;
			zc->done_io += ret;
			req->flags |= REQ_F_PARTIAL_IO;
			return io_setup_async_addr(req, &__address, issue_flags);
		}
		if (ret == -ERESTARTSYS)
			ret = -EINTR;
		req_set_fail(req);
	}

	if (ret >= 0)
		ret += zc->done_io;
	else if (zc->done_io)
		ret = zc->done_io;

	/*
	 * If we're in io-wq we can't rely on tw ordering guarantees, defer
	 * flushing notif to io_send_zc_cleanup()
	 */
	if (!(issue_flags & IO_URING_F_UNLOCKED)) {
		io_notif_flush(zc->notif);
		req->flags &= ~REQ_F_NEED_CLEANUP;
	}
	io_req_set_res(req, ret, IORING_CQE_F_MORE);
	return IOU_OK;
}

int io_sendmsg_zc(struct io_kiocb *req, unsigned int issue_flags)
{
	struct io_sr_msg *sr = io_kiocb_to_cmd(req, struct io_sr_msg);
	struct io_async_msghdr iomsg, *kmsg;
	struct socket *sock;
	unsigned flags;
	int ret, min_ret = 0;

	io_notif_set_extended(sr->notif);

	sock = sock_from_file(req->file);
	if (unlikely(!sock))
		return -ENOTSOCK;
	if (!test_bit(SOCK_SUPPORT_ZC, &sock->flags))
		return -EOPNOTSUPP;

	if (req_has_async_data(req)) {
		kmsg = req->async_data;
	} else {
		ret = io_sendmsg_copy_hdr(req, &iomsg);
		if (ret)
			return ret;
		kmsg = &iomsg;
	}

	if (!(req->flags & REQ_F_POLLED) &&
	    (sr->flags & IORING_RECVSEND_POLL_FIRST))
		return io_setup_async_msg(req, kmsg, issue_flags);

	flags = sr->msg_flags | MSG_ZEROCOPY;
	if (issue_flags & IO_URING_F_NONBLOCK)
		flags |= MSG_DONTWAIT;
	if (flags & MSG_WAITALL)
		min_ret = iov_iter_count(&kmsg->msg.msg_iter);

	kmsg->msg.msg_ubuf = &io_notif_to_data(sr->notif)->uarg;
	kmsg->msg.sg_from_iter = io_sg_from_iter_iovec;
	ret = __sys_sendmsg_sock(sock, &kmsg->msg, flags);

	if (unlikely(ret < min_ret)) {
		if (ret == -EAGAIN && (issue_flags & IO_URING_F_NONBLOCK))
			return io_setup_async_msg(req, kmsg, issue_flags);

		if (ret > 0 && io_net_retry(sock, flags)) {
			sr->done_io += ret;
			req->flags |= REQ_F_PARTIAL_IO;
			return io_setup_async_msg(req, kmsg, issue_flags);
		}
		if (ret == -ERESTARTSYS)
			ret = -EINTR;
		req_set_fail(req);
	}
	/* fast path, check for non-NULL to avoid function call */
	if (kmsg->free_iov) {
		kfree(kmsg->free_iov);
		kmsg->free_iov = NULL;
	}

	io_netmsg_recycle(req, issue_flags);
	if (ret >= 0)
		ret += sr->done_io;
	else if (sr->done_io)
		ret = sr->done_io;

	/*
	 * If we're in io-wq we can't rely on tw ordering guarantees, defer
	 * flushing notif to io_send_zc_cleanup()
	 */
	if (!(issue_flags & IO_URING_F_UNLOCKED)) {
		io_notif_flush(sr->notif);
		req->flags &= ~REQ_F_NEED_CLEANUP;
	}
	io_req_set_res(req, ret, IORING_CQE_F_MORE);
	return IOU_OK;
}

void io_sendrecv_fail(struct io_kiocb *req)
{
	struct io_sr_msg *sr = io_kiocb_to_cmd(req, struct io_sr_msg);

	if (req->flags & REQ_F_PARTIAL_IO)
		req->cqe.res = sr->done_io;

	if ((req->flags & REQ_F_NEED_CLEANUP) &&
	    (req->opcode == IORING_OP_SEND_ZC || req->opcode == IORING_OP_SENDMSG_ZC))
		req->cqe.flags |= IORING_CQE_F_MORE;
}

int io_accept_prep(struct io_kiocb *req, const struct io_uring_sqe *sqe)
{
	struct io_accept *accept = io_kiocb_to_cmd(req, struct io_accept);
	unsigned flags;

	if (sqe->len || sqe->buf_index)
		return -EINVAL;

	accept->addr = u64_to_user_ptr(READ_ONCE(sqe->addr));
	accept->addr_len = u64_to_user_ptr(READ_ONCE(sqe->addr2));
	accept->flags = READ_ONCE(sqe->accept_flags);
	accept->nofile = rlimit(RLIMIT_NOFILE);
	flags = READ_ONCE(sqe->ioprio);
	if (flags & ~IORING_ACCEPT_MULTISHOT)
		return -EINVAL;

	accept->file_slot = READ_ONCE(sqe->file_index);
	if (accept->file_slot) {
		if (accept->flags & SOCK_CLOEXEC)
			return -EINVAL;
		if (flags & IORING_ACCEPT_MULTISHOT &&
		    accept->file_slot != IORING_FILE_INDEX_ALLOC)
			return -EINVAL;
	}
	if (accept->flags & ~(SOCK_CLOEXEC | SOCK_NONBLOCK))
		return -EINVAL;
	if (SOCK_NONBLOCK != O_NONBLOCK && (accept->flags & SOCK_NONBLOCK))
		accept->flags = (accept->flags & ~SOCK_NONBLOCK) | O_NONBLOCK;
	if (flags & IORING_ACCEPT_MULTISHOT)
		req->flags |= REQ_F_APOLL_MULTISHOT;
	return 0;
}

int io_accept(struct io_kiocb *req, unsigned int issue_flags)
{
	struct io_accept *accept = io_kiocb_to_cmd(req, struct io_accept);
	bool force_nonblock = issue_flags & IO_URING_F_NONBLOCK;
	unsigned int file_flags = force_nonblock ? O_NONBLOCK : 0;
	bool fixed = !!accept->file_slot;
	struct file *file;
	int ret, fd;

	if (!io_check_multishot(req, issue_flags))
		return -EAGAIN;
retry:
	if (!fixed) {
		fd = __get_unused_fd_flags(accept->flags, accept->nofile);
		if (unlikely(fd < 0))
			return fd;
	}
	file = do_accept(req->file, file_flags, accept->addr, accept->addr_len,
			 accept->flags);
	if (IS_ERR(file)) {
		if (!fixed)
			put_unused_fd(fd);
		ret = PTR_ERR(file);
		if (ret == -EAGAIN && force_nonblock) {
			/*
			 * if it's multishot and polled, we don't need to
			 * return EAGAIN to arm the poll infra since it
			 * has already been done
			 */
			if (issue_flags & IO_URING_F_MULTISHOT)
				ret = IOU_ISSUE_SKIP_COMPLETE;
			return ret;
		}
		if (ret == -ERESTARTSYS)
			ret = -EINTR;
		req_set_fail(req);
	} else if (!fixed) {
		fd_install(fd, file);
		ret = fd;
	} else {
		ret = io_fixed_fd_install(req, issue_flags, file,
						accept->file_slot);
	}

	if (!(req->flags & REQ_F_APOLL_MULTISHOT)) {
		io_req_set_res(req, ret, 0);
		return IOU_OK;
	}

	if (ret < 0)
		return ret;
	if (io_fill_cqe_req_aux(req, issue_flags & IO_URING_F_COMPLETE_DEFER,
				ret, IORING_CQE_F_MORE))
		goto retry;

	return -ECANCELED;
}

int io_socket_prep(struct io_kiocb *req, const struct io_uring_sqe *sqe)
{
	struct io_socket *sock = io_kiocb_to_cmd(req, struct io_socket);

	if (sqe->addr || sqe->rw_flags || sqe->buf_index)
		return -EINVAL;

	sock->domain = READ_ONCE(sqe->fd);
	sock->type = READ_ONCE(sqe->off);
	sock->protocol = READ_ONCE(sqe->len);
	sock->file_slot = READ_ONCE(sqe->file_index);
	sock->nofile = rlimit(RLIMIT_NOFILE);

	sock->flags = sock->type & ~SOCK_TYPE_MASK;
	if (sock->file_slot && (sock->flags & SOCK_CLOEXEC))
		return -EINVAL;
	if (sock->flags & ~(SOCK_CLOEXEC | SOCK_NONBLOCK))
		return -EINVAL;
	return 0;
}

int io_socket(struct io_kiocb *req, unsigned int issue_flags)
{
	struct io_socket *sock = io_kiocb_to_cmd(req, struct io_socket);
	bool fixed = !!sock->file_slot;
	struct file *file;
	int ret, fd;

	if (!fixed) {
		fd = __get_unused_fd_flags(sock->flags, sock->nofile);
		if (unlikely(fd < 0))
			return fd;
	}
	file = __sys_socket_file(sock->domain, sock->type, sock->protocol);
	if (IS_ERR(file)) {
		if (!fixed)
			put_unused_fd(fd);
		ret = PTR_ERR(file);
		if (ret == -EAGAIN && (issue_flags & IO_URING_F_NONBLOCK))
			return -EAGAIN;
		if (ret == -ERESTARTSYS)
			ret = -EINTR;
		req_set_fail(req);
	} else if (!fixed) {
		fd_install(fd, file);
		ret = fd;
	} else {
		ret = io_fixed_fd_install(req, issue_flags, file,
					    sock->file_slot);
	}
	io_req_set_res(req, ret, 0);
	return IOU_OK;
}

int io_connect_prep_async(struct io_kiocb *req)
{
	struct io_async_connect *io = req->async_data;
	struct io_connect *conn = io_kiocb_to_cmd(req, struct io_connect);

	return move_addr_to_kernel(conn->addr, conn->addr_len, &io->address);
}

int io_connect_prep(struct io_kiocb *req, const struct io_uring_sqe *sqe)
{
	struct io_connect *conn = io_kiocb_to_cmd(req, struct io_connect);

	if (sqe->len || sqe->buf_index || sqe->rw_flags || sqe->splice_fd_in)
		return -EINVAL;

	conn->addr = u64_to_user_ptr(READ_ONCE(sqe->addr));
	conn->addr_len =  READ_ONCE(sqe->addr2);
	conn->in_progress = conn->seen_econnaborted = false;
	return 0;
}

int io_connect(struct io_kiocb *req, unsigned int issue_flags)
{
	struct io_connect *connect = io_kiocb_to_cmd(req, struct io_connect);
	struct io_async_connect __io, *io;
	unsigned file_flags;
	int ret;
	bool force_nonblock = issue_flags & IO_URING_F_NONBLOCK;

	if (connect->in_progress) {
		struct socket *socket;

		ret = -ENOTSOCK;
		socket = sock_from_file(req->file);
		if (socket)
			ret = sock_error(socket->sk);
		goto out;
	}

	if (req_has_async_data(req)) {
		io = req->async_data;
	} else {
		ret = move_addr_to_kernel(connect->addr,
						connect->addr_len,
						&__io.address);
		if (ret)
			goto out;
		io = &__io;
	}

	file_flags = force_nonblock ? O_NONBLOCK : 0;

	ret = __sys_connect_file(req->file, &io->address,
					connect->addr_len, file_flags);
	if ((ret == -EAGAIN || ret == -EINPROGRESS || ret == -ECONNABORTED)
	    && force_nonblock) {
		if (ret == -EINPROGRESS) {
			connect->in_progress = true;
			return -EAGAIN;
		}
		if (ret == -ECONNABORTED) {
			if (connect->seen_econnaborted)
				goto out;
			connect->seen_econnaborted = true;
		}
		if (req_has_async_data(req))
			return -EAGAIN;
		if (io_alloc_async_data(req)) {
			ret = -ENOMEM;
			goto out;
		}
		memcpy(req->async_data, &__io, sizeof(__io));
		return -EAGAIN;
	}
	if (ret == -ERESTARTSYS)
		ret = -EINTR;
out:
	if (ret < 0)
		req_set_fail(req);
	io_req_set_res(req, ret, 0);
	return IOU_OK;
}

void io_netmsg_cache_free(struct io_cache_entry *entry)
{
	kfree(container_of(entry, struct io_async_msghdr, cache));
}
#endif<|MERGE_RESOLUTION|>--- conflicted
+++ resolved
@@ -987,14 +987,6 @@
 	if (req->flags & REQ_F_CQE_SKIP)
 		return -EINVAL;
 
-<<<<<<< HEAD
-	zc->flags = READ_ONCE(sqe->ioprio);
-	if (zc->flags & ~(IORING_RECVSEND_POLL_FIRST |
-			  IORING_RECVSEND_FIXED_BUF |
-			  IORING_SEND_ZC_REPORT_USAGE))
-		return -EINVAL;
-=======
->>>>>>> e475cc1c
 	notif = zc->notif = io_alloc_notif(ctx);
 	if (!notif)
 		return -ENOMEM;
@@ -1021,9 +1013,6 @@
 		idx = array_index_nospec(idx, ctx->nr_user_bufs);
 		req->imu = READ_ONCE(ctx->user_bufs[idx]);
 		io_req_set_rsrc_node(notif, ctx, 0);
-	}
-	if (zc->flags & IORING_SEND_ZC_REPORT_USAGE) {
-		io_notif_to_data(notif)->zc_report = true;
 	}
 
 	if (req->opcode == IORING_OP_SEND_ZC) {
