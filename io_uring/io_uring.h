#ifndef IOU_CORE_H
#define IOU_CORE_H

#include <linux/errno.h>
#include <linux/lockdep.h>
#include <linux/resume_user_mode.h>
#include <linux/kasan.h>
#include <linux/io_uring_types.h>
#include <uapi/linux/eventpoll.h>
#include "io-wq.h"
#include "slist.h"
#include "filetable.h"

#ifndef CREATE_TRACE_POINTS
#include <trace/events/io_uring.h>
#endif

enum {
	/*
	 * A hint to not wake right away but delay until there are enough of
	 * tw's queued to match the number of CQEs the task is waiting for.
	 *
	 * Must not be used wirh requests generating more than one CQE.
	 * It's also ignored unless IORING_SETUP_DEFER_TASKRUN is set.
	 */
	IOU_F_TWQ_LAZY_WAKE			= 1,
};

enum {
	IOU_OK			= 0,
	IOU_ISSUE_SKIP_COMPLETE	= -EIOCBQUEUED,

	/*
	 * Intended only when both IO_URING_F_MULTISHOT is passed
	 * to indicate to the poll runner that multishot should be
	 * removed and the result is set on req->cqe.res.
	 */
	IOU_STOP_MULTISHOT	= -ECANCELED,
};

bool io_cqe_cache_refill(struct io_ring_ctx *ctx, bool overflow);
void io_req_cqe_overflow(struct io_kiocb *req);
int io_run_task_work_sig(struct io_ring_ctx *ctx);
void io_req_defer_failed(struct io_kiocb *req, s32 res);
void io_req_complete_post(struct io_kiocb *req, unsigned issue_flags);
bool io_post_aux_cqe(struct io_ring_ctx *ctx, u64 user_data, s32 res, u32 cflags);
bool io_fill_cqe_req_aux(struct io_kiocb *req, bool defer, s32 res, u32 cflags);
void __io_commit_cqring_flush(struct io_ring_ctx *ctx);

struct page **io_pin_pages(unsigned long ubuf, unsigned long len, int *npages);

struct file *io_file_get_normal(struct io_kiocb *req, int fd);
struct file *io_file_get_fixed(struct io_kiocb *req, int fd,
			       unsigned issue_flags);

void __io_req_task_work_add(struct io_kiocb *req, unsigned flags);
bool io_is_uring_fops(struct file *file);
bool io_alloc_async_data(struct io_kiocb *req);
void io_req_task_queue(struct io_kiocb *req);
void io_queue_iowq(struct io_kiocb *req, struct io_tw_state *ts_dont_use);
void io_req_task_complete(struct io_kiocb *req, struct io_tw_state *ts);
void io_req_task_queue_fail(struct io_kiocb *req, int ret);
void io_req_task_submit(struct io_kiocb *req, struct io_tw_state *ts);
void tctx_task_work(struct callback_head *cb);
__cold void io_uring_cancel_generic(bool cancel_all, struct io_sq_data *sqd);
int io_uring_alloc_task_context(struct task_struct *task,
				struct io_ring_ctx *ctx);

int io_ring_add_registered_file(struct io_uring_task *tctx, struct file *file,
				     int start, int end);

int io_poll_issue(struct io_kiocb *req, struct io_tw_state *ts);
int io_submit_sqes(struct io_ring_ctx *ctx, unsigned int nr);
int io_do_iopoll(struct io_ring_ctx *ctx, bool force_nonspin);
void __io_submit_flush_completions(struct io_ring_ctx *ctx);
int io_req_prep_async(struct io_kiocb *req);

struct io_wq_work *io_wq_free_work(struct io_wq_work *work);
void io_wq_submit_work(struct io_wq_work *work);

void io_free_req(struct io_kiocb *req);
void io_queue_next(struct io_kiocb *req);
void io_task_refs_refill(struct io_uring_task *tctx);
bool __io_alloc_req_refill(struct io_ring_ctx *ctx);

bool io_match_task_safe(struct io_kiocb *head, struct task_struct *task,
			bool cancel_all);

#if defined(CONFIG_PROVE_LOCKING)
static inline void io_lockdep_assert_cq_locked(struct io_ring_ctx *ctx)
{
	lockdep_assert(in_task());

	if (ctx->flags & IORING_SETUP_IOPOLL) {
		lockdep_assert_held(&ctx->uring_lock);
	} else if (!ctx->task_complete) {
		lockdep_assert_held(&ctx->completion_lock);
	} else if (ctx->submitter_task) {
		/*
		 * ->submitter_task may be NULL and we can still post a CQE,
		 * if the ring has been setup with IORING_SETUP_R_DISABLED.
		 * Not from an SQE, as those cannot be submitted, but via
		 * updating tagged resources.
		 */
		if (ctx->submitter_task->flags & PF_EXITING)
			lockdep_assert(current_work());
		else
			lockdep_assert(current == ctx->submitter_task);
	}
}
#else
static inline void io_lockdep_assert_cq_locked(struct io_ring_ctx *ctx)
{
}
#endif

static inline void io_req_task_work_add(struct io_kiocb *req)
{
	__io_req_task_work_add(req, 0);
}

#define io_for_each_link(pos, head) \
	for (pos = (head); pos; pos = pos->link)

static inline bool io_get_cqe_overflow(struct io_ring_ctx *ctx,
					struct io_uring_cqe **ret,
					bool overflow)
{
	io_lockdep_assert_cq_locked(ctx);

	if (unlikely(ctx->cqe_cached >= ctx->cqe_sentinel)) {
		if (unlikely(!io_cqe_cache_refill(ctx, overflow)))
			return false;
	}
	*ret = ctx->cqe_cached;
	ctx->cached_cq_tail++;
	ctx->cqe_cached++;
	if (ctx->flags & IORING_SETUP_CQE32)
		ctx->cqe_cached++;
	return true;
}

static inline bool io_get_cqe(struct io_ring_ctx *ctx, struct io_uring_cqe **ret)
{
	return io_get_cqe_overflow(ctx, ret, false);
}

static __always_inline bool io_fill_cqe_req(struct io_ring_ctx *ctx,
					    struct io_kiocb *req)
{
	struct io_uring_cqe *cqe;

	/*
	 * If we can't get a cq entry, userspace overflowed the
	 * submission (by quite a lot). Increment the overflow count in
	 * the ring.
	 */
	if (unlikely(!io_get_cqe(ctx, &cqe)))
		return false;

	if (trace_io_uring_complete_enabled())
		trace_io_uring_complete(req->ctx, req, req->cqe.user_data,
					req->cqe.res, req->cqe.flags,
					req->big_cqe.extra1, req->big_cqe.extra2);

	memcpy(cqe, &req->cqe, sizeof(*cqe));
	if (ctx->flags & IORING_SETUP_CQE32) {
		memcpy(cqe->big_cqe, &req->big_cqe, sizeof(*cqe));
		memset(&req->big_cqe, 0, sizeof(req->big_cqe));
	}
	return true;
}

static inline void req_set_fail(struct io_kiocb *req)
{
	req->flags |= REQ_F_FAIL;
	if (req->flags & REQ_F_CQE_SKIP) {
		req->flags &= ~REQ_F_CQE_SKIP;
		req->flags |= REQ_F_SKIP_LINK_CQES;
	}
}

static inline void io_req_set_res(struct io_kiocb *req, s32 res, u32 cflags)
{
	req->cqe.res = res;
	req->cqe.flags = cflags;
}

static inline bool req_has_async_data(struct io_kiocb *req)
{
	return req->flags & REQ_F_ASYNC_DATA;
}

static inline void io_put_file(struct io_kiocb *req)
{
	if (!(req->flags & REQ_F_FIXED_FILE) && req->file)
		fput(req->file);
}

static inline void io_ring_submit_unlock(struct io_ring_ctx *ctx,
					 unsigned issue_flags)
{
	lockdep_assert_held(&ctx->uring_lock);
	if (issue_flags & IO_URING_F_UNLOCKED)
		mutex_unlock(&ctx->uring_lock);
}

static inline void io_ring_submit_lock(struct io_ring_ctx *ctx,
				       unsigned issue_flags)
{
	/*
	 * "Normal" inline submissions always hold the uring_lock, since we
	 * grab it from the system call. Same is true for the SQPOLL offload.
	 * The only exception is when we've detached the request and issue it
	 * from an async worker thread, grab the lock for that case.
	 */
	if (issue_flags & IO_URING_F_UNLOCKED)
		mutex_lock(&ctx->uring_lock);
	lockdep_assert_held(&ctx->uring_lock);
}

static inline void io_commit_cqring(struct io_ring_ctx *ctx)
{
	/* order cqe stores with ring update */
	smp_store_release(&ctx->rings->cq.tail, ctx->cached_cq_tail);
}

static inline void io_poll_wq_wake(struct io_ring_ctx *ctx)
{
<<<<<<< HEAD
	/*
	 * Trigger waitqueue handler on all waiters on our waitqueue. This
	 * won't necessarily wake up all the tasks, io_should_wake() will make
	 * that decision.
	 *
	 * Pass in EPOLLIN|EPOLL_URING_WAKE as the poll wakeup key. The latter
	 * set in the mask so that if we recurse back into our own poll
	 * waitqueue handlers, we know we have a dependency between eventfd or
	 * epoll and should terminate multishot poll at that point.
	 */
	if (waitqueue_active(&ctx->cq_wait))
		__wake_up(&ctx->cq_wait, TASK_NORMAL, 0,
=======
	if (wq_has_sleeper(&ctx->poll_wq))
		__wake_up(&ctx->poll_wq, TASK_NORMAL, 0,
>>>>>>> e475cc1c
				poll_to_key(EPOLL_URING_WAKE | EPOLLIN));
}

static inline void io_cqring_wake(struct io_ring_ctx *ctx)
{
	/*
	 * Trigger waitqueue handler on all waiters on our waitqueue. This
	 * won't necessarily wake up all the tasks, io_should_wake() will make
	 * that decision.
	 *
	 * Pass in EPOLLIN|EPOLL_URING_WAKE as the poll wakeup key. The latter
	 * set in the mask so that if we recurse back into our own poll
	 * waitqueue handlers, we know we have a dependency between eventfd or
	 * epoll and should terminate multishot poll at that point.
	 */
	if (wq_has_sleeper(&ctx->cq_wait))
		__wake_up(&ctx->cq_wait, TASK_NORMAL, 0,
				poll_to_key(EPOLL_URING_WAKE | EPOLLIN));
}

static inline bool io_sqring_full(struct io_ring_ctx *ctx)
{
	struct io_rings *r = ctx->rings;

	return READ_ONCE(r->sq.tail) - ctx->cached_sq_head == ctx->sq_entries;
}

static inline unsigned int io_sqring_entries(struct io_ring_ctx *ctx)
{
	struct io_rings *rings = ctx->rings;
	unsigned int entries;

	/* make sure SQ entry isn't read before tail */
	entries = smp_load_acquire(&rings->sq.tail) - ctx->cached_sq_head;
	return min(entries, ctx->sq_entries);
}

static inline int io_run_task_work(void)
{
	/*
	 * Always check-and-clear the task_work notification signal. With how
	 * signaling works for task_work, we can find it set with nothing to
	 * run. We need to clear it for that case, like get_signal() does.
	 */
	if (test_thread_flag(TIF_NOTIFY_SIGNAL))
		clear_notify_signal();
	/*
	 * PF_IO_WORKER never returns to userspace, so check here if we have
	 * notify work that needs processing.
	 */
	if (current->flags & PF_IO_WORKER &&
	    test_thread_flag(TIF_NOTIFY_RESUME)) {
		__set_current_state(TASK_RUNNING);
		resume_user_mode_work(NULL);
	}
	if (task_work_pending(current)) {
		__set_current_state(TASK_RUNNING);
		task_work_run();
		return 1;
	}

	return 0;
}

static inline bool io_task_work_pending(struct io_ring_ctx *ctx)
{
	return task_work_pending(current) || !wq_list_empty(&ctx->work_llist);
}

static inline void io_tw_lock(struct io_ring_ctx *ctx, struct io_tw_state *ts)
{
	if (!ts->locked) {
		mutex_lock(&ctx->uring_lock);
		ts->locked = true;
	}
}

/*
 * Don't complete immediately but use deferred completion infrastructure.
 * Protected by ->uring_lock and can only be used either with
 * IO_URING_F_COMPLETE_DEFER or inside a tw handler holding the mutex.
 */
static inline void io_req_complete_defer(struct io_kiocb *req)
	__must_hold(&req->ctx->uring_lock)
{
	struct io_submit_state *state = &req->ctx->submit_state;

	lockdep_assert_held(&req->ctx->uring_lock);

	wq_list_add_tail(&req->comp_list, &state->compl_reqs);
}

static inline void io_commit_cqring_flush(struct io_ring_ctx *ctx)
{
	if (unlikely(ctx->off_timeout_used || ctx->drain_active ||
		     ctx->has_evfd || ctx->poll_activated))
		__io_commit_cqring_flush(ctx);
}

static inline void io_get_task_refs(int nr)
{
	struct io_uring_task *tctx = current->io_uring;

	tctx->cached_refs -= nr;
	if (unlikely(tctx->cached_refs < 0))
		io_task_refs_refill(tctx);
}

static inline bool io_req_cache_empty(struct io_ring_ctx *ctx)
{
	return !ctx->submit_state.free_list.next;
}

extern struct kmem_cache *req_cachep;

static inline struct io_kiocb *io_extract_req(struct io_ring_ctx *ctx)
{
	struct io_kiocb *req;

	req = container_of(ctx->submit_state.free_list.next, struct io_kiocb, comp_list);
	wq_stack_extract(&ctx->submit_state.free_list);
	return req;
}

static inline bool io_alloc_req(struct io_ring_ctx *ctx, struct io_kiocb **req)
{
	if (unlikely(io_req_cache_empty(ctx))) {
		if (!__io_alloc_req_refill(ctx))
			return false;
	}
	*req = io_extract_req(ctx);
	return true;
}

static inline bool io_allowed_defer_tw_run(struct io_ring_ctx *ctx)
{
	return likely(ctx->submitter_task == current);
}

static inline bool io_allowed_run_tw(struct io_ring_ctx *ctx)
{
	return likely(!(ctx->flags & IORING_SETUP_DEFER_TASKRUN) ||
		      ctx->submitter_task == current);
}

static inline void io_req_queue_tw_complete(struct io_kiocb *req, s32 res)
{
	io_req_set_res(req, res, 0);
	req->io_task_work.func = io_req_task_complete;
	io_req_task_work_add(req);
}

/*
 * IORING_SETUP_SQE128 contexts allocate twice the normal SQE size for each
 * slot.
 */
static inline size_t uring_sqe_size(struct io_ring_ctx *ctx)
{
	if (ctx->flags & IORING_SETUP_SQE128)
		return 2 * sizeof(struct io_uring_sqe);
	return sizeof(struct io_uring_sqe);
}
#endif<|MERGE_RESOLUTION|>--- conflicted
+++ resolved
@@ -227,7 +227,13 @@
 
 static inline void io_poll_wq_wake(struct io_ring_ctx *ctx)
 {
-<<<<<<< HEAD
+	if (wq_has_sleeper(&ctx->poll_wq))
+		__wake_up(&ctx->poll_wq, TASK_NORMAL, 0,
+				poll_to_key(EPOLL_URING_WAKE | EPOLLIN));
+}
+
+static inline void io_cqring_wake(struct io_ring_ctx *ctx)
+{
 	/*
 	 * Trigger waitqueue handler on all waiters on our waitqueue. This
 	 * won't necessarily wake up all the tasks, io_should_wake() will make
@@ -238,27 +244,6 @@
 	 * waitqueue handlers, we know we have a dependency between eventfd or
 	 * epoll and should terminate multishot poll at that point.
 	 */
-	if (waitqueue_active(&ctx->cq_wait))
-		__wake_up(&ctx->cq_wait, TASK_NORMAL, 0,
-=======
-	if (wq_has_sleeper(&ctx->poll_wq))
-		__wake_up(&ctx->poll_wq, TASK_NORMAL, 0,
->>>>>>> e475cc1c
-				poll_to_key(EPOLL_URING_WAKE | EPOLLIN));
-}
-
-static inline void io_cqring_wake(struct io_ring_ctx *ctx)
-{
-	/*
-	 * Trigger waitqueue handler on all waiters on our waitqueue. This
-	 * won't necessarily wake up all the tasks, io_should_wake() will make
-	 * that decision.
-	 *
-	 * Pass in EPOLLIN|EPOLL_URING_WAKE as the poll wakeup key. The latter
-	 * set in the mask so that if we recurse back into our own poll
-	 * waitqueue handlers, we know we have a dependency between eventfd or
-	 * epoll and should terminate multishot poll at that point.
-	 */
 	if (wq_has_sleeper(&ctx->cq_wait))
 		__wake_up(&ctx->cq_wait, TASK_NORMAL, 0,
 				poll_to_key(EPOLL_URING_WAKE | EPOLLIN));
