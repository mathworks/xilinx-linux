/*
 * CTS: Cipher Text Stealing mode
 *
 * COPYRIGHT (c) 2008
 * The Regents of the University of Michigan
 * ALL RIGHTS RESERVED
 *
 * Permission is granted to use, copy, create derivative works
 * and redistribute this software and such derivative works
 * for any purpose, so long as the name of The University of
 * Michigan is not used in any advertising or publicity
 * pertaining to the use of distribution of this software
 * without specific, written prior authorization.  If the
 * above copyright notice or any other identification of the
 * University of Michigan is included in any copy of any
 * portion of this software, then the disclaimer below must
 * also be included.
 *
 * THIS SOFTWARE IS PROVIDED AS IS, WITHOUT REPRESENTATION
 * FROM THE UNIVERSITY OF MICHIGAN AS TO ITS FITNESS FOR ANY
 * PURPOSE, AND WITHOUT WARRANTY BY THE UNIVERSITY OF
 * MICHIGAN OF ANY KIND, EITHER EXPRESS OR IMPLIED, INCLUDING
 * WITHOUT LIMITATION THE IMPLIED WARRANTIES OF
 * MERCHANTABILITY AND FITNESS FOR A PARTICULAR PURPOSE. THE
 * REGENTS OF THE UNIVERSITY OF MICHIGAN SHALL NOT BE LIABLE
 * FOR ANY DAMAGES, INCLUDING SPECIAL, INDIRECT, INCIDENTAL, OR
 * CONSEQUENTIAL DAMAGES, WITH RESPECT TO ANY CLAIM ARISING
 * OUT OF OR IN CONNECTION WITH THE USE OF THE SOFTWARE, EVEN
 * IF IT HAS BEEN OR IS HEREAFTER ADVISED OF THE POSSIBILITY OF
 * SUCH DAMAGES.
 */

/* Derived from various:
 *	Copyright (c) 2006 Herbert Xu <herbert@gondor.apana.org.au>
 */

/*
 * This is the Cipher Text Stealing mode as described by
 * Section 8 of rfc2040 and referenced by rfc3962.
 * rfc3962 includes errata information in its Appendix A.
 */

<<<<<<< HEAD
=======
#include <crypto/algapi.h>
>>>>>>> 24b8d41d
#include <crypto/internal/skcipher.h>
#include <linux/err.h>
#include <linux/init.h>
#include <linux/kernel.h>
#include <linux/log2.h>
#include <linux/module.h>
#include <linux/scatterlist.h>
#include <crypto/scatterwalk.h>
#include <linux/slab.h>
#include <linux/compiler.h>

struct crypto_cts_ctx {
	struct crypto_skcipher *child;
};

struct crypto_cts_reqctx {
	struct scatterlist sg[2];
	unsigned offset;
	struct skcipher_request subreq;
};

static inline u8 *crypto_cts_reqctx_space(struct skcipher_request *req)
<<<<<<< HEAD
{
	struct crypto_cts_reqctx *rctx = skcipher_request_ctx(req);
	struct crypto_skcipher *tfm = crypto_skcipher_reqtfm(req);
	struct crypto_cts_ctx *ctx = crypto_skcipher_ctx(tfm);
	struct crypto_skcipher *child = ctx->child;

	return PTR_ALIGN((u8 *)(rctx + 1) + crypto_skcipher_reqsize(child),
			 crypto_skcipher_alignmask(tfm) + 1);
}

static int crypto_cts_setkey(struct crypto_skcipher *parent, const u8 *key,
			     unsigned int keylen)
{
	struct crypto_cts_ctx *ctx = crypto_skcipher_ctx(parent);
	struct crypto_skcipher *child = ctx->child;
	int err;

	crypto_skcipher_clear_flags(child, CRYPTO_TFM_REQ_MASK);
	crypto_skcipher_set_flags(child, crypto_skcipher_get_flags(parent) &
					 CRYPTO_TFM_REQ_MASK);
	err = crypto_skcipher_setkey(child, key, keylen);
	crypto_skcipher_set_flags(parent, crypto_skcipher_get_flags(child) &
					  CRYPTO_TFM_RES_MASK);
	return err;
}

static void cts_cbc_crypt_done(struct crypto_async_request *areq, int err)
{
	struct skcipher_request *req = areq->data;

	if (err == -EINPROGRESS)
		return;

	skcipher_request_complete(req, err);
}

static int cts_cbc_encrypt(struct skcipher_request *req)
{
	struct crypto_cts_reqctx *rctx = skcipher_request_ctx(req);
	struct crypto_skcipher *tfm = crypto_skcipher_reqtfm(req);
	struct skcipher_request *subreq = &rctx->subreq;
	int bsize = crypto_skcipher_blocksize(tfm);
	u8 d[bsize * 2] __attribute__ ((aligned(__alignof__(u32))));
	struct scatterlist *sg;
	unsigned int offset;
	int lastn;

	offset = rctx->offset;
	lastn = req->cryptlen - offset;

	sg = scatterwalk_ffwd(rctx->sg, req->dst, offset - bsize);
	scatterwalk_map_and_copy(d + bsize, sg, 0, bsize, 0);

	memset(d, 0, bsize);
	scatterwalk_map_and_copy(d, req->src, offset, lastn, 0);

	scatterwalk_map_and_copy(d, sg, 0, bsize + lastn, 1);
	memzero_explicit(d, sizeof(d));

	skcipher_request_set_callback(subreq, req->base.flags &
					      CRYPTO_TFM_REQ_MAY_BACKLOG,
				      cts_cbc_crypt_done, req);
	skcipher_request_set_crypt(subreq, sg, sg, bsize, req->iv);
	return crypto_skcipher_encrypt(subreq);
}

static void crypto_cts_encrypt_done(struct crypto_async_request *areq, int err)
{
	struct skcipher_request *req = areq->data;

	if (err)
		goto out;

	err = cts_cbc_encrypt(req);
	if (err == -EINPROGRESS ||
	    (err == -EBUSY && req->base.flags & CRYPTO_TFM_REQ_MAY_BACKLOG))
		return;

out:
	skcipher_request_complete(req, err);
}

static int crypto_cts_encrypt(struct skcipher_request *req)
{
	struct crypto_skcipher *tfm = crypto_skcipher_reqtfm(req);
	struct crypto_cts_reqctx *rctx = skcipher_request_ctx(req);
	struct crypto_cts_ctx *ctx = crypto_skcipher_ctx(tfm);
	struct skcipher_request *subreq = &rctx->subreq;
	int bsize = crypto_skcipher_blocksize(tfm);
	unsigned int nbytes = req->cryptlen;
	int cbc_blocks = (nbytes + bsize - 1) / bsize - 1;
	unsigned int offset;

	skcipher_request_set_tfm(subreq, ctx->child);

	if (cbc_blocks <= 0) {
=======
{
	struct crypto_cts_reqctx *rctx = skcipher_request_ctx(req);
	struct crypto_skcipher *tfm = crypto_skcipher_reqtfm(req);
	struct crypto_cts_ctx *ctx = crypto_skcipher_ctx(tfm);
	struct crypto_skcipher *child = ctx->child;

	return PTR_ALIGN((u8 *)(rctx + 1) + crypto_skcipher_reqsize(child),
			 crypto_skcipher_alignmask(tfm) + 1);
}

static int crypto_cts_setkey(struct crypto_skcipher *parent, const u8 *key,
			     unsigned int keylen)
{
	struct crypto_cts_ctx *ctx = crypto_skcipher_ctx(parent);
	struct crypto_skcipher *child = ctx->child;

	crypto_skcipher_clear_flags(child, CRYPTO_TFM_REQ_MASK);
	crypto_skcipher_set_flags(child, crypto_skcipher_get_flags(parent) &
					 CRYPTO_TFM_REQ_MASK);
	return crypto_skcipher_setkey(child, key, keylen);
}

static void cts_cbc_crypt_done(struct crypto_async_request *areq, int err)
{
	struct skcipher_request *req = areq->data;

	if (err == -EINPROGRESS)
		return;

	skcipher_request_complete(req, err);
}

static int cts_cbc_encrypt(struct skcipher_request *req)
{
	struct crypto_cts_reqctx *rctx = skcipher_request_ctx(req);
	struct crypto_skcipher *tfm = crypto_skcipher_reqtfm(req);
	struct skcipher_request *subreq = &rctx->subreq;
	int bsize = crypto_skcipher_blocksize(tfm);
	u8 d[MAX_CIPHER_BLOCKSIZE * 2] __aligned(__alignof__(u32));
	struct scatterlist *sg;
	unsigned int offset;
	int lastn;

	offset = rctx->offset;
	lastn = req->cryptlen - offset;

	sg = scatterwalk_ffwd(rctx->sg, req->dst, offset - bsize);
	scatterwalk_map_and_copy(d + bsize, sg, 0, bsize, 0);

	memset(d, 0, bsize);
	scatterwalk_map_and_copy(d, req->src, offset, lastn, 0);

	scatterwalk_map_and_copy(d, sg, 0, bsize + lastn, 1);
	memzero_explicit(d, sizeof(d));

	skcipher_request_set_callback(subreq, req->base.flags &
					      CRYPTO_TFM_REQ_MAY_BACKLOG,
				      cts_cbc_crypt_done, req);
	skcipher_request_set_crypt(subreq, sg, sg, bsize, req->iv);
	return crypto_skcipher_encrypt(subreq);
}

static void crypto_cts_encrypt_done(struct crypto_async_request *areq, int err)
{
	struct skcipher_request *req = areq->data;

	if (err)
		goto out;

	err = cts_cbc_encrypt(req);
	if (err == -EINPROGRESS || err == -EBUSY)
		return;

out:
	skcipher_request_complete(req, err);
}

static int crypto_cts_encrypt(struct skcipher_request *req)
{
	struct crypto_skcipher *tfm = crypto_skcipher_reqtfm(req);
	struct crypto_cts_reqctx *rctx = skcipher_request_ctx(req);
	struct crypto_cts_ctx *ctx = crypto_skcipher_ctx(tfm);
	struct skcipher_request *subreq = &rctx->subreq;
	int bsize = crypto_skcipher_blocksize(tfm);
	unsigned int nbytes = req->cryptlen;
	unsigned int offset;

	skcipher_request_set_tfm(subreq, ctx->child);

	if (nbytes < bsize)
		return -EINVAL;

	if (nbytes == bsize) {
>>>>>>> 24b8d41d
		skcipher_request_set_callback(subreq, req->base.flags,
					      req->base.complete,
					      req->base.data);
		skcipher_request_set_crypt(subreq, req->src, req->dst, nbytes,
					   req->iv);
		return crypto_skcipher_encrypt(subreq);
	}

<<<<<<< HEAD
	offset = cbc_blocks * bsize;
=======
	offset = rounddown(nbytes - 1, bsize);
>>>>>>> 24b8d41d
	rctx->offset = offset;

	skcipher_request_set_callback(subreq, req->base.flags,
				      crypto_cts_encrypt_done, req);
	skcipher_request_set_crypt(subreq, req->src, req->dst,
				   offset, req->iv);

	return crypto_skcipher_encrypt(subreq) ?:
	       cts_cbc_encrypt(req);
}

static int cts_cbc_decrypt(struct skcipher_request *req)
{
	struct crypto_cts_reqctx *rctx = skcipher_request_ctx(req);
	struct crypto_skcipher *tfm = crypto_skcipher_reqtfm(req);
	struct skcipher_request *subreq = &rctx->subreq;
	int bsize = crypto_skcipher_blocksize(tfm);
<<<<<<< HEAD
	u8 d[bsize * 2] __attribute__ ((aligned(__alignof__(u32))));
=======
	u8 d[MAX_CIPHER_BLOCKSIZE * 2] __aligned(__alignof__(u32));
>>>>>>> 24b8d41d
	struct scatterlist *sg;
	unsigned int offset;
	u8 *space;
	int lastn;

	offset = rctx->offset;
	lastn = req->cryptlen - offset;

	sg = scatterwalk_ffwd(rctx->sg, req->dst, offset - bsize);

	/* 1. Decrypt Cn-1 (s) to create Dn */
	scatterwalk_map_and_copy(d + bsize, sg, 0, bsize, 0);
	space = crypto_cts_reqctx_space(req);
	crypto_xor(d + bsize, space, bsize);
	/* 2. Pad Cn with zeros at the end to create C of length BB */
	memset(d, 0, bsize);
	scatterwalk_map_and_copy(d, req->src, offset, lastn, 0);
	/* 3. Exclusive-or Dn with C to create Xn */
	/* 4. Select the first Ln bytes of Xn to create Pn */
	crypto_xor(d + bsize, d, lastn);

	/* 5. Append the tail (BB - Ln) bytes of Xn to Cn to create En */
	memcpy(d + lastn, d + bsize + lastn, bsize - lastn);
	/* 6. Decrypt En to create Pn-1 */

	scatterwalk_map_and_copy(d, sg, 0, bsize + lastn, 1);
	memzero_explicit(d, sizeof(d));

	skcipher_request_set_callback(subreq, req->base.flags &
					      CRYPTO_TFM_REQ_MAY_BACKLOG,
				      cts_cbc_crypt_done, req);

	skcipher_request_set_crypt(subreq, sg, sg, bsize, space);
	return crypto_skcipher_decrypt(subreq);
}

static void crypto_cts_decrypt_done(struct crypto_async_request *areq, int err)
{
	struct skcipher_request *req = areq->data;
<<<<<<< HEAD

	if (err)
		goto out;

	err = cts_cbc_decrypt(req);
	if (err == -EINPROGRESS ||
	    (err == -EBUSY && req->base.flags & CRYPTO_TFM_REQ_MAY_BACKLOG))
		return;

out:
	skcipher_request_complete(req, err);
}

static int crypto_cts_decrypt(struct skcipher_request *req)
{
	struct crypto_skcipher *tfm = crypto_skcipher_reqtfm(req);
	struct crypto_cts_reqctx *rctx = skcipher_request_ctx(req);
	struct crypto_cts_ctx *ctx = crypto_skcipher_ctx(tfm);
	struct skcipher_request *subreq = &rctx->subreq;
	int bsize = crypto_skcipher_blocksize(tfm);
	unsigned int nbytes = req->cryptlen;
	int cbc_blocks = (nbytes + bsize - 1) / bsize - 1;
	unsigned int offset;
	u8 *space;

	skcipher_request_set_tfm(subreq, ctx->child);

	if (cbc_blocks <= 0) {
=======

	if (err)
		goto out;

	err = cts_cbc_decrypt(req);
	if (err == -EINPROGRESS || err == -EBUSY)
		return;

out:
	skcipher_request_complete(req, err);
}

static int crypto_cts_decrypt(struct skcipher_request *req)
{
	struct crypto_skcipher *tfm = crypto_skcipher_reqtfm(req);
	struct crypto_cts_reqctx *rctx = skcipher_request_ctx(req);
	struct crypto_cts_ctx *ctx = crypto_skcipher_ctx(tfm);
	struct skcipher_request *subreq = &rctx->subreq;
	int bsize = crypto_skcipher_blocksize(tfm);
	unsigned int nbytes = req->cryptlen;
	unsigned int offset;
	u8 *space;

	skcipher_request_set_tfm(subreq, ctx->child);

	if (nbytes < bsize)
		return -EINVAL;

	if (nbytes == bsize) {
>>>>>>> 24b8d41d
		skcipher_request_set_callback(subreq, req->base.flags,
					      req->base.complete,
					      req->base.data);
		skcipher_request_set_crypt(subreq, req->src, req->dst, nbytes,
					   req->iv);
		return crypto_skcipher_decrypt(subreq);
	}

	skcipher_request_set_callback(subreq, req->base.flags,
				      crypto_cts_decrypt_done, req);

	space = crypto_cts_reqctx_space(req);

<<<<<<< HEAD
	offset = cbc_blocks * bsize;
	rctx->offset = offset;

	if (cbc_blocks <= 1)
=======
	offset = rounddown(nbytes - 1, bsize);
	rctx->offset = offset;

	if (offset <= bsize)
>>>>>>> 24b8d41d
		memcpy(space, req->iv, bsize);
	else
		scatterwalk_map_and_copy(space, req->src, offset - 2 * bsize,
					 bsize, 0);

	skcipher_request_set_crypt(subreq, req->src, req->dst,
				   offset, req->iv);

	return crypto_skcipher_decrypt(subreq) ?:
	       cts_cbc_decrypt(req);
}

static int crypto_cts_init_tfm(struct crypto_skcipher *tfm)
{
	struct skcipher_instance *inst = skcipher_alg_instance(tfm);
	struct crypto_skcipher_spawn *spawn = skcipher_instance_ctx(inst);
	struct crypto_cts_ctx *ctx = crypto_skcipher_ctx(tfm);
	struct crypto_skcipher *cipher;
	unsigned reqsize;
	unsigned bsize;
	unsigned align;

<<<<<<< HEAD
	cipher = crypto_spawn_skcipher2(spawn);
=======
	cipher = crypto_spawn_skcipher(spawn);
>>>>>>> 24b8d41d
	if (IS_ERR(cipher))
		return PTR_ERR(cipher);

	ctx->child = cipher;

	align = crypto_skcipher_alignmask(tfm);
	bsize = crypto_skcipher_blocksize(cipher);
	reqsize = ALIGN(sizeof(struct crypto_cts_reqctx) +
			crypto_skcipher_reqsize(cipher),
			crypto_tfm_ctx_alignment()) +
		  (align & ~(crypto_tfm_ctx_alignment() - 1)) + bsize;

	crypto_skcipher_set_reqsize(tfm, reqsize);

	return 0;
}

static void crypto_cts_exit_tfm(struct crypto_skcipher *tfm)
{
	struct crypto_cts_ctx *ctx = crypto_skcipher_ctx(tfm);

	crypto_free_skcipher(ctx->child);
<<<<<<< HEAD
}

static void crypto_cts_free(struct skcipher_instance *inst)
{
	crypto_drop_skcipher(skcipher_instance_ctx(inst));
	kfree(inst);
}

static int crypto_cts_create(struct crypto_template *tmpl, struct rtattr **tb)
{
	struct crypto_skcipher_spawn *spawn;
	struct skcipher_instance *inst;
	struct crypto_attr_type *algt;
	struct skcipher_alg *alg;
	const char *cipher_name;
	int err;

	algt = crypto_get_attr_type(tb);
	if (IS_ERR(algt))
		return PTR_ERR(algt);

	if ((algt->type ^ CRYPTO_ALG_TYPE_SKCIPHER) & algt->mask)
		return -EINVAL;

	cipher_name = crypto_attr_alg_name(tb[1]);
	if (IS_ERR(cipher_name))
		return PTR_ERR(cipher_name);

	inst = kzalloc(sizeof(*inst) + sizeof(*spawn), GFP_KERNEL);
	if (!inst)
		return -ENOMEM;

	spawn = skcipher_instance_ctx(inst);

	crypto_set_skcipher_spawn(spawn, skcipher_crypto_instance(inst));
	err = crypto_grab_skcipher2(spawn, cipher_name, 0,
				    crypto_requires_sync(algt->type,
							 algt->mask));
	if (err)
		goto err_free_inst;

	alg = crypto_spawn_skcipher_alg(spawn);

	err = -EINVAL;
	if (crypto_skcipher_alg_ivsize(alg) != alg->base.cra_blocksize)
		goto err_drop_spawn;

	if (strncmp(alg->base.cra_name, "cbc(", 4))
		goto err_drop_spawn;

	err = crypto_inst_setname(skcipher_crypto_instance(inst), "cts",
				  &alg->base);
	if (err)
		goto err_drop_spawn;

	inst->alg.base.cra_flags = alg->base.cra_flags & CRYPTO_ALG_ASYNC;
	inst->alg.base.cra_priority = alg->base.cra_priority;
	inst->alg.base.cra_blocksize = alg->base.cra_blocksize;
	inst->alg.base.cra_alignmask = alg->base.cra_alignmask;

	/* We access the data as u32s when xoring. */
	inst->alg.base.cra_alignmask |= __alignof__(u32) - 1;

	inst->alg.ivsize = alg->base.cra_blocksize;
	inst->alg.chunksize = crypto_skcipher_alg_chunksize(alg);
	inst->alg.min_keysize = crypto_skcipher_alg_min_keysize(alg);
	inst->alg.max_keysize = crypto_skcipher_alg_max_keysize(alg);

	inst->alg.base.cra_ctxsize = sizeof(struct crypto_cts_ctx);

	inst->alg.init = crypto_cts_init_tfm;
	inst->alg.exit = crypto_cts_exit_tfm;

	inst->alg.setkey = crypto_cts_setkey;
	inst->alg.encrypt = crypto_cts_encrypt;
	inst->alg.decrypt = crypto_cts_decrypt;

	inst->free = crypto_cts_free;

	err = skcipher_register_instance(tmpl, inst);
	if (err)
		goto err_drop_spawn;

out:
	return err;

err_drop_spawn:
	crypto_drop_skcipher(spawn);
err_free_inst:
	kfree(inst);
	goto out;
=======
}

static void crypto_cts_free(struct skcipher_instance *inst)
{
	crypto_drop_skcipher(skcipher_instance_ctx(inst));
	kfree(inst);
}

static int crypto_cts_create(struct crypto_template *tmpl, struct rtattr **tb)
{
	struct crypto_skcipher_spawn *spawn;
	struct skcipher_instance *inst;
	struct skcipher_alg *alg;
	u32 mask;
	int err;

	err = crypto_check_attr_type(tb, CRYPTO_ALG_TYPE_SKCIPHER, &mask);
	if (err)
		return err;

	inst = kzalloc(sizeof(*inst) + sizeof(*spawn), GFP_KERNEL);
	if (!inst)
		return -ENOMEM;

	spawn = skcipher_instance_ctx(inst);

	err = crypto_grab_skcipher(spawn, skcipher_crypto_instance(inst),
				   crypto_attr_alg_name(tb[1]), 0, mask);
	if (err)
		goto err_free_inst;

	alg = crypto_spawn_skcipher_alg(spawn);

	err = -EINVAL;
	if (crypto_skcipher_alg_ivsize(alg) != alg->base.cra_blocksize)
		goto err_free_inst;

	if (strncmp(alg->base.cra_name, "cbc(", 4))
		goto err_free_inst;

	err = crypto_inst_setname(skcipher_crypto_instance(inst), "cts",
				  &alg->base);
	if (err)
		goto err_free_inst;

	inst->alg.base.cra_priority = alg->base.cra_priority;
	inst->alg.base.cra_blocksize = alg->base.cra_blocksize;
	inst->alg.base.cra_alignmask = alg->base.cra_alignmask;

	inst->alg.ivsize = alg->base.cra_blocksize;
	inst->alg.chunksize = crypto_skcipher_alg_chunksize(alg);
	inst->alg.min_keysize = crypto_skcipher_alg_min_keysize(alg);
	inst->alg.max_keysize = crypto_skcipher_alg_max_keysize(alg);

	inst->alg.base.cra_ctxsize = sizeof(struct crypto_cts_ctx);

	inst->alg.init = crypto_cts_init_tfm;
	inst->alg.exit = crypto_cts_exit_tfm;

	inst->alg.setkey = crypto_cts_setkey;
	inst->alg.encrypt = crypto_cts_encrypt;
	inst->alg.decrypt = crypto_cts_decrypt;

	inst->free = crypto_cts_free;

	err = skcipher_register_instance(tmpl, inst);
	if (err) {
err_free_inst:
		crypto_cts_free(inst);
	}
	return err;
>>>>>>> 24b8d41d
}

static struct crypto_template crypto_cts_tmpl = {
	.name = "cts",
	.create = crypto_cts_create,
	.module = THIS_MODULE,
};

static int __init crypto_cts_module_init(void)
{
	return crypto_register_template(&crypto_cts_tmpl);
}

static void __exit crypto_cts_module_exit(void)
{
	crypto_unregister_template(&crypto_cts_tmpl);
}

subsys_initcall(crypto_cts_module_init);
module_exit(crypto_cts_module_exit);

MODULE_LICENSE("Dual BSD/GPL");
MODULE_DESCRIPTION("CTS-CBC CipherText Stealing for CBC");
MODULE_ALIAS_CRYPTO("cts");<|MERGE_RESOLUTION|>--- conflicted
+++ resolved
@@ -40,10 +40,7 @@
  * rfc3962 includes errata information in its Appendix A.
  */
 
-<<<<<<< HEAD
-=======
 #include <crypto/algapi.h>
->>>>>>> 24b8d41d
 #include <crypto/internal/skcipher.h>
 #include <linux/err.h>
 #include <linux/init.h>
@@ -66,104 +63,6 @@
 };
 
 static inline u8 *crypto_cts_reqctx_space(struct skcipher_request *req)
-<<<<<<< HEAD
-{
-	struct crypto_cts_reqctx *rctx = skcipher_request_ctx(req);
-	struct crypto_skcipher *tfm = crypto_skcipher_reqtfm(req);
-	struct crypto_cts_ctx *ctx = crypto_skcipher_ctx(tfm);
-	struct crypto_skcipher *child = ctx->child;
-
-	return PTR_ALIGN((u8 *)(rctx + 1) + crypto_skcipher_reqsize(child),
-			 crypto_skcipher_alignmask(tfm) + 1);
-}
-
-static int crypto_cts_setkey(struct crypto_skcipher *parent, const u8 *key,
-			     unsigned int keylen)
-{
-	struct crypto_cts_ctx *ctx = crypto_skcipher_ctx(parent);
-	struct crypto_skcipher *child = ctx->child;
-	int err;
-
-	crypto_skcipher_clear_flags(child, CRYPTO_TFM_REQ_MASK);
-	crypto_skcipher_set_flags(child, crypto_skcipher_get_flags(parent) &
-					 CRYPTO_TFM_REQ_MASK);
-	err = crypto_skcipher_setkey(child, key, keylen);
-	crypto_skcipher_set_flags(parent, crypto_skcipher_get_flags(child) &
-					  CRYPTO_TFM_RES_MASK);
-	return err;
-}
-
-static void cts_cbc_crypt_done(struct crypto_async_request *areq, int err)
-{
-	struct skcipher_request *req = areq->data;
-
-	if (err == -EINPROGRESS)
-		return;
-
-	skcipher_request_complete(req, err);
-}
-
-static int cts_cbc_encrypt(struct skcipher_request *req)
-{
-	struct crypto_cts_reqctx *rctx = skcipher_request_ctx(req);
-	struct crypto_skcipher *tfm = crypto_skcipher_reqtfm(req);
-	struct skcipher_request *subreq = &rctx->subreq;
-	int bsize = crypto_skcipher_blocksize(tfm);
-	u8 d[bsize * 2] __attribute__ ((aligned(__alignof__(u32))));
-	struct scatterlist *sg;
-	unsigned int offset;
-	int lastn;
-
-	offset = rctx->offset;
-	lastn = req->cryptlen - offset;
-
-	sg = scatterwalk_ffwd(rctx->sg, req->dst, offset - bsize);
-	scatterwalk_map_and_copy(d + bsize, sg, 0, bsize, 0);
-
-	memset(d, 0, bsize);
-	scatterwalk_map_and_copy(d, req->src, offset, lastn, 0);
-
-	scatterwalk_map_and_copy(d, sg, 0, bsize + lastn, 1);
-	memzero_explicit(d, sizeof(d));
-
-	skcipher_request_set_callback(subreq, req->base.flags &
-					      CRYPTO_TFM_REQ_MAY_BACKLOG,
-				      cts_cbc_crypt_done, req);
-	skcipher_request_set_crypt(subreq, sg, sg, bsize, req->iv);
-	return crypto_skcipher_encrypt(subreq);
-}
-
-static void crypto_cts_encrypt_done(struct crypto_async_request *areq, int err)
-{
-	struct skcipher_request *req = areq->data;
-
-	if (err)
-		goto out;
-
-	err = cts_cbc_encrypt(req);
-	if (err == -EINPROGRESS ||
-	    (err == -EBUSY && req->base.flags & CRYPTO_TFM_REQ_MAY_BACKLOG))
-		return;
-
-out:
-	skcipher_request_complete(req, err);
-}
-
-static int crypto_cts_encrypt(struct skcipher_request *req)
-{
-	struct crypto_skcipher *tfm = crypto_skcipher_reqtfm(req);
-	struct crypto_cts_reqctx *rctx = skcipher_request_ctx(req);
-	struct crypto_cts_ctx *ctx = crypto_skcipher_ctx(tfm);
-	struct skcipher_request *subreq = &rctx->subreq;
-	int bsize = crypto_skcipher_blocksize(tfm);
-	unsigned int nbytes = req->cryptlen;
-	int cbc_blocks = (nbytes + bsize - 1) / bsize - 1;
-	unsigned int offset;
-
-	skcipher_request_set_tfm(subreq, ctx->child);
-
-	if (cbc_blocks <= 0) {
-=======
 {
 	struct crypto_cts_reqctx *rctx = skcipher_request_ctx(req);
 	struct crypto_skcipher *tfm = crypto_skcipher_reqtfm(req);
@@ -257,7 +156,6 @@
 		return -EINVAL;
 
 	if (nbytes == bsize) {
->>>>>>> 24b8d41d
 		skcipher_request_set_callback(subreq, req->base.flags,
 					      req->base.complete,
 					      req->base.data);
@@ -266,11 +164,7 @@
 		return crypto_skcipher_encrypt(subreq);
 	}
 
-<<<<<<< HEAD
-	offset = cbc_blocks * bsize;
-=======
 	offset = rounddown(nbytes - 1, bsize);
->>>>>>> 24b8d41d
 	rctx->offset = offset;
 
 	skcipher_request_set_callback(subreq, req->base.flags,
@@ -288,11 +182,7 @@
 	struct crypto_skcipher *tfm = crypto_skcipher_reqtfm(req);
 	struct skcipher_request *subreq = &rctx->subreq;
 	int bsize = crypto_skcipher_blocksize(tfm);
-<<<<<<< HEAD
-	u8 d[bsize * 2] __attribute__ ((aligned(__alignof__(u32))));
-=======
 	u8 d[MAX_CIPHER_BLOCKSIZE * 2] __aligned(__alignof__(u32));
->>>>>>> 24b8d41d
 	struct scatterlist *sg;
 	unsigned int offset;
 	u8 *space;
@@ -332,36 +222,6 @@
 static void crypto_cts_decrypt_done(struct crypto_async_request *areq, int err)
 {
 	struct skcipher_request *req = areq->data;
-<<<<<<< HEAD
-
-	if (err)
-		goto out;
-
-	err = cts_cbc_decrypt(req);
-	if (err == -EINPROGRESS ||
-	    (err == -EBUSY && req->base.flags & CRYPTO_TFM_REQ_MAY_BACKLOG))
-		return;
-
-out:
-	skcipher_request_complete(req, err);
-}
-
-static int crypto_cts_decrypt(struct skcipher_request *req)
-{
-	struct crypto_skcipher *tfm = crypto_skcipher_reqtfm(req);
-	struct crypto_cts_reqctx *rctx = skcipher_request_ctx(req);
-	struct crypto_cts_ctx *ctx = crypto_skcipher_ctx(tfm);
-	struct skcipher_request *subreq = &rctx->subreq;
-	int bsize = crypto_skcipher_blocksize(tfm);
-	unsigned int nbytes = req->cryptlen;
-	int cbc_blocks = (nbytes + bsize - 1) / bsize - 1;
-	unsigned int offset;
-	u8 *space;
-
-	skcipher_request_set_tfm(subreq, ctx->child);
-
-	if (cbc_blocks <= 0) {
-=======
 
 	if (err)
 		goto out;
@@ -391,7 +251,6 @@
 		return -EINVAL;
 
 	if (nbytes == bsize) {
->>>>>>> 24b8d41d
 		skcipher_request_set_callback(subreq, req->base.flags,
 					      req->base.complete,
 					      req->base.data);
@@ -405,17 +264,10 @@
 
 	space = crypto_cts_reqctx_space(req);
 
-<<<<<<< HEAD
-	offset = cbc_blocks * bsize;
-	rctx->offset = offset;
-
-	if (cbc_blocks <= 1)
-=======
 	offset = rounddown(nbytes - 1, bsize);
 	rctx->offset = offset;
 
 	if (offset <= bsize)
->>>>>>> 24b8d41d
 		memcpy(space, req->iv, bsize);
 	else
 		scatterwalk_map_and_copy(space, req->src, offset - 2 * bsize,
@@ -438,11 +290,7 @@
 	unsigned bsize;
 	unsigned align;
 
-<<<<<<< HEAD
-	cipher = crypto_spawn_skcipher2(spawn);
-=======
 	cipher = crypto_spawn_skcipher(spawn);
->>>>>>> 24b8d41d
 	if (IS_ERR(cipher))
 		return PTR_ERR(cipher);
 
@@ -465,99 +313,6 @@
 	struct crypto_cts_ctx *ctx = crypto_skcipher_ctx(tfm);
 
 	crypto_free_skcipher(ctx->child);
-<<<<<<< HEAD
-}
-
-static void crypto_cts_free(struct skcipher_instance *inst)
-{
-	crypto_drop_skcipher(skcipher_instance_ctx(inst));
-	kfree(inst);
-}
-
-static int crypto_cts_create(struct crypto_template *tmpl, struct rtattr **tb)
-{
-	struct crypto_skcipher_spawn *spawn;
-	struct skcipher_instance *inst;
-	struct crypto_attr_type *algt;
-	struct skcipher_alg *alg;
-	const char *cipher_name;
-	int err;
-
-	algt = crypto_get_attr_type(tb);
-	if (IS_ERR(algt))
-		return PTR_ERR(algt);
-
-	if ((algt->type ^ CRYPTO_ALG_TYPE_SKCIPHER) & algt->mask)
-		return -EINVAL;
-
-	cipher_name = crypto_attr_alg_name(tb[1]);
-	if (IS_ERR(cipher_name))
-		return PTR_ERR(cipher_name);
-
-	inst = kzalloc(sizeof(*inst) + sizeof(*spawn), GFP_KERNEL);
-	if (!inst)
-		return -ENOMEM;
-
-	spawn = skcipher_instance_ctx(inst);
-
-	crypto_set_skcipher_spawn(spawn, skcipher_crypto_instance(inst));
-	err = crypto_grab_skcipher2(spawn, cipher_name, 0,
-				    crypto_requires_sync(algt->type,
-							 algt->mask));
-	if (err)
-		goto err_free_inst;
-
-	alg = crypto_spawn_skcipher_alg(spawn);
-
-	err = -EINVAL;
-	if (crypto_skcipher_alg_ivsize(alg) != alg->base.cra_blocksize)
-		goto err_drop_spawn;
-
-	if (strncmp(alg->base.cra_name, "cbc(", 4))
-		goto err_drop_spawn;
-
-	err = crypto_inst_setname(skcipher_crypto_instance(inst), "cts",
-				  &alg->base);
-	if (err)
-		goto err_drop_spawn;
-
-	inst->alg.base.cra_flags = alg->base.cra_flags & CRYPTO_ALG_ASYNC;
-	inst->alg.base.cra_priority = alg->base.cra_priority;
-	inst->alg.base.cra_blocksize = alg->base.cra_blocksize;
-	inst->alg.base.cra_alignmask = alg->base.cra_alignmask;
-
-	/* We access the data as u32s when xoring. */
-	inst->alg.base.cra_alignmask |= __alignof__(u32) - 1;
-
-	inst->alg.ivsize = alg->base.cra_blocksize;
-	inst->alg.chunksize = crypto_skcipher_alg_chunksize(alg);
-	inst->alg.min_keysize = crypto_skcipher_alg_min_keysize(alg);
-	inst->alg.max_keysize = crypto_skcipher_alg_max_keysize(alg);
-
-	inst->alg.base.cra_ctxsize = sizeof(struct crypto_cts_ctx);
-
-	inst->alg.init = crypto_cts_init_tfm;
-	inst->alg.exit = crypto_cts_exit_tfm;
-
-	inst->alg.setkey = crypto_cts_setkey;
-	inst->alg.encrypt = crypto_cts_encrypt;
-	inst->alg.decrypt = crypto_cts_decrypt;
-
-	inst->free = crypto_cts_free;
-
-	err = skcipher_register_instance(tmpl, inst);
-	if (err)
-		goto err_drop_spawn;
-
-out:
-	return err;
-
-err_drop_spawn:
-	crypto_drop_skcipher(spawn);
-err_free_inst:
-	kfree(inst);
-	goto out;
-=======
 }
 
 static void crypto_cts_free(struct skcipher_instance *inst)
@@ -629,7 +384,6 @@
 		crypto_cts_free(inst);
 	}
 	return err;
->>>>>>> 24b8d41d
 }
 
 static struct crypto_template crypto_cts_tmpl = {
