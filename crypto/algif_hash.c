// SPDX-License-Identifier: GPL-2.0-or-later
/*
 * algif_hash: User-space interface for hash algorithms
 *
 * This file provides the user-space API for hash algorithms.
 *
 * Copyright (c) 2010 Herbert Xu <herbert@gondor.apana.org.au>
 */

#include <crypto/hash.h>
#include <crypto/if_alg.h>
#include <linux/init.h>
#include <linux/kernel.h>
#include <linux/mm.h>
#include <linux/module.h>
#include <linux/net.h>
#include <net/sock.h>

struct hash_ctx {
	struct af_alg_sgl sgl;

	u8 *result;

	struct crypto_wait wait;

	unsigned int len;
	bool more;

	struct ahash_request req;
};

static int hash_alloc_result(struct sock *sk, struct hash_ctx *ctx)
{
	unsigned ds;

	if (ctx->result)
		return 0;

	ds = crypto_ahash_digestsize(crypto_ahash_reqtfm(&ctx->req));

	ctx->result = sock_kmalloc(sk, ds, GFP_KERNEL);
	if (!ctx->result)
		return -ENOMEM;

	memset(ctx->result, 0, ds);

	return 0;
}

static void hash_free_result(struct sock *sk, struct hash_ctx *ctx)
{
	unsigned ds;

	if (!ctx->result)
		return;

	ds = crypto_ahash_digestsize(crypto_ahash_reqtfm(&ctx->req));

	sock_kzfree_s(sk, ctx->result, ds);
	ctx->result = NULL;
}

static int hash_alloc_result(struct sock *sk, struct hash_ctx *ctx)
{
	unsigned ds;

	if (ctx->result)
		return 0;

	ds = crypto_ahash_digestsize(crypto_ahash_reqtfm(&ctx->req));

	ctx->result = sock_kmalloc(sk, ds, GFP_KERNEL);
	if (!ctx->result)
		return -ENOMEM;

	memset(ctx->result, 0, ds);

	return 0;
}

static void hash_free_result(struct sock *sk, struct hash_ctx *ctx)
{
	unsigned ds;

	if (!ctx->result)
		return;

	ds = crypto_ahash_digestsize(crypto_ahash_reqtfm(&ctx->req));

	sock_kzfree_s(sk, ctx->result, ds);
	ctx->result = NULL;
}

static int hash_sendmsg(struct socket *sock, struct msghdr *msg,
			size_t ignored)
{
	int limit = ALG_MAX_PAGES * PAGE_SIZE;
	struct sock *sk = sock->sk;
	struct alg_sock *ask = alg_sk(sk);
	struct hash_ctx *ctx = ask->private;
	long copied = 0;
	int err;

	if (limit > sk->sk_sndbuf)
		limit = sk->sk_sndbuf;

	lock_sock(sk);
	if (!ctx->more) {
		if ((msg->msg_flags & MSG_MORE))
			hash_free_result(sk, ctx);

<<<<<<< HEAD
		err = af_alg_wait_for_completion(crypto_ahash_init(&ctx->req),
						&ctx->completion);
=======
		err = crypto_wait_req(crypto_ahash_init(&ctx->req), &ctx->wait);
>>>>>>> 24b8d41d
		if (err)
			goto unlock;
	}

	ctx->more = false;

	while (msg_data_left(msg)) {
		int len = msg_data_left(msg);

		if (len > limit)
			len = limit;

		len = af_alg_make_sg(&ctx->sgl, &msg->msg_iter, len);
		if (len < 0) {
			err = copied ? 0 : len;
			goto unlock;
		}

		ahash_request_set_crypt(&ctx->req, ctx->sgl.sg, NULL, len);

		err = crypto_wait_req(crypto_ahash_update(&ctx->req),
				      &ctx->wait);
		af_alg_free_sg(&ctx->sgl);
		if (err)
			goto unlock;

		copied += len;
		iov_iter_advance(&msg->msg_iter, len);
	}

	err = 0;

	ctx->more = msg->msg_flags & MSG_MORE;
	if (!ctx->more) {
		err = hash_alloc_result(sk, ctx);
		if (err)
			goto unlock;

		ahash_request_set_crypt(&ctx->req, NULL, ctx->result, 0);
		err = crypto_wait_req(crypto_ahash_final(&ctx->req),
				      &ctx->wait);
	}

unlock:
	release_sock(sk);

	return err ?: copied;
}

static ssize_t hash_sendpage(struct socket *sock, struct page *page,
			     int offset, size_t size, int flags)
{
	struct sock *sk = sock->sk;
	struct alg_sock *ask = alg_sk(sk);
	struct hash_ctx *ctx = ask->private;
	int err;

	if (flags & MSG_SENDPAGE_NOTLAST)
		flags |= MSG_MORE;

	lock_sock(sk);
	sg_init_table(ctx->sgl.sg, 1);
	sg_set_page(ctx->sgl.sg, page, size, offset);

	if (!(flags & MSG_MORE)) {
		err = hash_alloc_result(sk, ctx);
		if (err)
			goto unlock;
	} else if (!ctx->more)
		hash_free_result(sk, ctx);

	ahash_request_set_crypt(&ctx->req, ctx->sgl.sg, ctx->result, size);

	if (!(flags & MSG_MORE)) {
		if (ctx->more)
			err = crypto_ahash_finup(&ctx->req);
		else
			err = crypto_ahash_digest(&ctx->req);
	} else {
		if (!ctx->more) {
			err = crypto_ahash_init(&ctx->req);
			err = crypto_wait_req(err, &ctx->wait);
			if (err)
				goto unlock;
		}

		err = crypto_ahash_update(&ctx->req);
	}

	err = crypto_wait_req(err, &ctx->wait);
	if (err)
		goto unlock;

	ctx->more = flags & MSG_MORE;

unlock:
	release_sock(sk);

	return err ?: size;
}

static int hash_recvmsg(struct socket *sock, struct msghdr *msg, size_t len,
			int flags)
{
	struct sock *sk = sock->sk;
	struct alg_sock *ask = alg_sk(sk);
	struct hash_ctx *ctx = ask->private;
	unsigned ds = crypto_ahash_digestsize(crypto_ahash_reqtfm(&ctx->req));
	bool result;
	int err;

	if (len > ds)
		len = ds;
	else if (len < ds)
		msg->msg_flags |= MSG_TRUNC;

	lock_sock(sk);
	result = ctx->result;
	err = hash_alloc_result(sk, ctx);
	if (err)
		goto unlock;

	ahash_request_set_crypt(&ctx->req, NULL, ctx->result, 0);

	if (!result && !ctx->more) {
<<<<<<< HEAD
		err = af_alg_wait_for_completion(
				crypto_ahash_init(&ctx->req),
				&ctx->completion);
=======
		err = crypto_wait_req(crypto_ahash_init(&ctx->req),
				      &ctx->wait);
>>>>>>> 24b8d41d
		if (err)
			goto unlock;
	}

	if (!result || ctx->more) {
<<<<<<< HEAD
		ctx->more = 0;
		err = af_alg_wait_for_completion(crypto_ahash_final(&ctx->req),
						 &ctx->completion);
=======
		ctx->more = false;
		err = crypto_wait_req(crypto_ahash_final(&ctx->req),
				      &ctx->wait);
>>>>>>> 24b8d41d
		if (err)
			goto unlock;
	}

	err = memcpy_to_msg(msg, ctx->result, len);

unlock:
	hash_free_result(sk, ctx);
	release_sock(sk);

	return err ?: len;
}

static int hash_accept(struct socket *sock, struct socket *newsock, int flags,
		       bool kern)
{
	struct sock *sk = sock->sk;
	struct alg_sock *ask = alg_sk(sk);
	struct hash_ctx *ctx = ask->private;
	struct ahash_request *req = &ctx->req;
	char state[HASH_MAX_STATESIZE];
	struct sock *sk2;
	struct alg_sock *ask2;
	struct hash_ctx *ctx2;
	bool more;
	int err;

	lock_sock(sk);
	more = ctx->more;
	err = more ? crypto_ahash_export(req, state) : 0;
	release_sock(sk);

	if (err)
		return err;

	err = af_alg_accept(ask->parent, newsock, kern);
	if (err)
		return err;

	sk2 = newsock->sk;
	ask2 = alg_sk(sk2);
	ctx2 = ask2->private;
	ctx2->more = more;

	if (!more)
		return err;

	err = crypto_ahash_import(&ctx2->req, state);
	if (err) {
		sock_orphan(sk2);
		sock_put(sk2);
	}

	return err;
}

static struct proto_ops algif_hash_ops = {
	.family		=	PF_ALG,

	.connect	=	sock_no_connect,
	.socketpair	=	sock_no_socketpair,
	.getname	=	sock_no_getname,
	.ioctl		=	sock_no_ioctl,
	.listen		=	sock_no_listen,
	.shutdown	=	sock_no_shutdown,
	.mmap		=	sock_no_mmap,
	.bind		=	sock_no_bind,

	.release	=	af_alg_release,
	.sendmsg	=	hash_sendmsg,
	.sendpage	=	hash_sendpage,
	.recvmsg	=	hash_recvmsg,
	.accept		=	hash_accept,
};

static int hash_check_key(struct socket *sock)
{
	int err = 0;
	struct sock *psk;
	struct alg_sock *pask;
	struct crypto_ahash *tfm;
	struct sock *sk = sock->sk;
	struct alg_sock *ask = alg_sk(sk);

	lock_sock(sk);
	if (!atomic_read(&ask->nokey_refcnt))
		goto unlock_child;

	psk = ask->parent;
	pask = alg_sk(ask->parent);
	tfm = pask->private;

	err = -ENOKEY;
	lock_sock_nested(psk, SINGLE_DEPTH_NESTING);
	if (crypto_ahash_get_flags(tfm) & CRYPTO_TFM_NEED_KEY)
		goto unlock;

	atomic_dec(&pask->nokey_refcnt);
	atomic_set(&ask->nokey_refcnt, 0);

	err = 0;

unlock:
	release_sock(psk);
unlock_child:
	release_sock(sk);

	return err;
}

static int hash_sendmsg_nokey(struct socket *sock, struct msghdr *msg,
			      size_t size)
{
	int err;

	err = hash_check_key(sock);
	if (err)
		return err;

	return hash_sendmsg(sock, msg, size);
}

static ssize_t hash_sendpage_nokey(struct socket *sock, struct page *page,
				   int offset, size_t size, int flags)
{
	int err;

	err = hash_check_key(sock);
	if (err)
		return err;

	return hash_sendpage(sock, page, offset, size, flags);
}

static int hash_recvmsg_nokey(struct socket *sock, struct msghdr *msg,
			      size_t ignored, int flags)
{
	int err;

	err = hash_check_key(sock);
	if (err)
		return err;

	return hash_recvmsg(sock, msg, ignored, flags);
}

static int hash_accept_nokey(struct socket *sock, struct socket *newsock,
			     int flags, bool kern)
{
	int err;

	err = hash_check_key(sock);
	if (err)
		return err;

	return hash_accept(sock, newsock, flags, kern);
}

static struct proto_ops algif_hash_ops_nokey = {
	.family		=	PF_ALG,

	.connect	=	sock_no_connect,
	.socketpair	=	sock_no_socketpair,
	.getname	=	sock_no_getname,
	.ioctl		=	sock_no_ioctl,
	.listen		=	sock_no_listen,
	.shutdown	=	sock_no_shutdown,
	.mmap		=	sock_no_mmap,
	.bind		=	sock_no_bind,

	.release	=	af_alg_release,
	.sendmsg	=	hash_sendmsg_nokey,
	.sendpage	=	hash_sendpage_nokey,
	.recvmsg	=	hash_recvmsg_nokey,
	.accept		=	hash_accept_nokey,
};

static void *hash_bind(const char *name, u32 type, u32 mask)
{
	return crypto_alloc_ahash(name, type, mask);
}

static void hash_release(void *private)
{
	crypto_free_ahash(private);
}

static int hash_setkey(void *private, const u8 *key, unsigned int keylen)
{
	return crypto_ahash_setkey(private, key, keylen);
}

static void hash_sock_destruct(struct sock *sk)
{
	struct alg_sock *ask = alg_sk(sk);
	struct hash_ctx *ctx = ask->private;

	hash_free_result(sk, ctx);
	sock_kfree_s(sk, ctx, ctx->len);
	af_alg_release_parent(sk);
}

static int hash_accept_parent_nokey(void *private, struct sock *sk)
{
	struct crypto_ahash *tfm = private;
	struct alg_sock *ask = alg_sk(sk);
<<<<<<< HEAD
	struct algif_hash_tfm *tfm = private;
	struct crypto_ahash *hash = tfm->hash;
	unsigned len = sizeof(*ctx) + crypto_ahash_reqsize(hash);
=======
	struct hash_ctx *ctx;
	unsigned int len = sizeof(*ctx) + crypto_ahash_reqsize(tfm);
>>>>>>> 24b8d41d

	ctx = sock_kmalloc(sk, len, GFP_KERNEL);
	if (!ctx)
		return -ENOMEM;

	ctx->result = NULL;
	ctx->len = len;
	ctx->more = false;
	crypto_init_wait(&ctx->wait);

	ask->private = ctx;

	ahash_request_set_tfm(&ctx->req, tfm);
	ahash_request_set_callback(&ctx->req, CRYPTO_TFM_REQ_MAY_BACKLOG,
				   crypto_req_done, &ctx->wait);

	sk->sk_destruct = hash_sock_destruct;

	return 0;
}

static int hash_accept_parent(void *private, struct sock *sk)
{
	struct crypto_ahash *tfm = private;

	if (crypto_ahash_get_flags(tfm) & CRYPTO_TFM_NEED_KEY)
		return -ENOKEY;

	return hash_accept_parent_nokey(private, sk);
}

static const struct af_alg_type algif_type_hash = {
	.bind		=	hash_bind,
	.release	=	hash_release,
	.setkey		=	hash_setkey,
	.accept		=	hash_accept_parent,
	.accept_nokey	=	hash_accept_parent_nokey,
	.ops		=	&algif_hash_ops,
	.ops_nokey	=	&algif_hash_ops_nokey,
	.name		=	"hash",
	.owner		=	THIS_MODULE
};

static int __init algif_hash_init(void)
{
	return af_alg_register_type(&algif_type_hash);
}

static void __exit algif_hash_exit(void)
{
	int err = af_alg_unregister_type(&algif_type_hash);
	BUG_ON(err);
}

module_init(algif_hash_init);
module_exit(algif_hash_exit);
MODULE_LICENSE("GPL");<|MERGE_RESOLUTION|>--- conflicted
+++ resolved
@@ -60,37 +60,6 @@
 	ctx->result = NULL;
 }
 
-static int hash_alloc_result(struct sock *sk, struct hash_ctx *ctx)
-{
-	unsigned ds;
-
-	if (ctx->result)
-		return 0;
-
-	ds = crypto_ahash_digestsize(crypto_ahash_reqtfm(&ctx->req));
-
-	ctx->result = sock_kmalloc(sk, ds, GFP_KERNEL);
-	if (!ctx->result)
-		return -ENOMEM;
-
-	memset(ctx->result, 0, ds);
-
-	return 0;
-}
-
-static void hash_free_result(struct sock *sk, struct hash_ctx *ctx)
-{
-	unsigned ds;
-
-	if (!ctx->result)
-		return;
-
-	ds = crypto_ahash_digestsize(crypto_ahash_reqtfm(&ctx->req));
-
-	sock_kzfree_s(sk, ctx->result, ds);
-	ctx->result = NULL;
-}
-
 static int hash_sendmsg(struct socket *sock, struct msghdr *msg,
 			size_t ignored)
 {
@@ -109,12 +78,7 @@
 		if ((msg->msg_flags & MSG_MORE))
 			hash_free_result(sk, ctx);
 
-<<<<<<< HEAD
-		err = af_alg_wait_for_completion(crypto_ahash_init(&ctx->req),
-						&ctx->completion);
-=======
 		err = crypto_wait_req(crypto_ahash_init(&ctx->req), &ctx->wait);
->>>>>>> 24b8d41d
 		if (err)
 			goto unlock;
 	}
@@ -240,28 +204,16 @@
 	ahash_request_set_crypt(&ctx->req, NULL, ctx->result, 0);
 
 	if (!result && !ctx->more) {
-<<<<<<< HEAD
-		err = af_alg_wait_for_completion(
-				crypto_ahash_init(&ctx->req),
-				&ctx->completion);
-=======
 		err = crypto_wait_req(crypto_ahash_init(&ctx->req),
 				      &ctx->wait);
->>>>>>> 24b8d41d
 		if (err)
 			goto unlock;
 	}
 
 	if (!result || ctx->more) {
-<<<<<<< HEAD
-		ctx->more = 0;
-		err = af_alg_wait_for_completion(crypto_ahash_final(&ctx->req),
-						 &ctx->completion);
-=======
 		ctx->more = false;
 		err = crypto_wait_req(crypto_ahash_final(&ctx->req),
 				      &ctx->wait);
->>>>>>> 24b8d41d
 		if (err)
 			goto unlock;
 	}
@@ -468,14 +420,8 @@
 {
 	struct crypto_ahash *tfm = private;
 	struct alg_sock *ask = alg_sk(sk);
-<<<<<<< HEAD
-	struct algif_hash_tfm *tfm = private;
-	struct crypto_ahash *hash = tfm->hash;
-	unsigned len = sizeof(*ctx) + crypto_ahash_reqsize(hash);
-=======
 	struct hash_ctx *ctx;
 	unsigned int len = sizeof(*ctx) + crypto_ahash_reqsize(tfm);
->>>>>>> 24b8d41d
 
 	ctx = sock_kmalloc(sk, len, GFP_KERNEL);
 	if (!ctx)
