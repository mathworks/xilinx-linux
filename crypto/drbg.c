/*
 * DRBG: Deterministic Random Bits Generator
 *       Based on NIST Recommended DRBG from NIST SP800-90A with the following
 *       properties:
 *		* CTR DRBG with DF with AES-128, AES-192, AES-256 cores
 *		* Hash DRBG with DF with SHA-1, SHA-256, SHA-384, SHA-512 cores
 *		* HMAC DRBG with DF with SHA-1, SHA-256, SHA-384, SHA-512 cores
 *		* with and without prediction resistance
 *
 * Copyright Stephan Mueller <smueller@chronox.de>, 2014
 *
 * Redistribution and use in source and binary forms, with or without
 * modification, are permitted provided that the following conditions
 * are met:
 * 1. Redistributions of source code must retain the above copyright
 *    notice, and the entire permission notice in its entirety,
 *    including the disclaimer of warranties.
 * 2. Redistributions in binary form must reproduce the above copyright
 *    notice, this list of conditions and the following disclaimer in the
 *    documentation and/or other materials provided with the distribution.
 * 3. The name of the author may not be used to endorse or promote
 *    products derived from this software without specific prior
 *    written permission.
 *
 * ALTERNATIVELY, this product may be distributed under the terms of
 * the GNU General Public License, in which case the provisions of the GPL are
 * required INSTEAD OF the above restrictions.  (This clause is
 * necessary due to a potential bad interaction between the GPL and
 * the restrictions contained in a BSD-style copyright.)
 *
 * THIS SOFTWARE IS PROVIDED ``AS IS'' AND ANY EXPRESS OR IMPLIED
 * WARRANTIES, INCLUDING, BUT NOT LIMITED TO, THE IMPLIED WARRANTIES
 * OF MERCHANTABILITY AND FITNESS FOR A PARTICULAR PURPOSE, ALL OF
 * WHICH ARE HEREBY DISCLAIMED.  IN NO EVENT SHALL THE AUTHOR BE
 * LIABLE FOR ANY DIRECT, INDIRECT, INCIDENTAL, SPECIAL, EXEMPLARY, OR
 * CONSEQUENTIAL DAMAGES (INCLUDING, BUT NOT LIMITED TO, PROCUREMENT
 * OF SUBSTITUTE GOODS OR SERVICES; LOSS OF USE, DATA, OR PROFITS; OR
 * BUSINESS INTERRUPTION) HOWEVER CAUSED AND ON ANY THEORY OF
 * LIABILITY, WHETHER IN CONTRACT, STRICT LIABILITY, OR TORT
 * (INCLUDING NEGLIGENCE OR OTHERWISE) ARISING IN ANY WAY OUT OF THE
 * USE OF THIS SOFTWARE, EVEN IF NOT ADVISED OF THE POSSIBILITY OF SUCH
 * DAMAGE.
 *
 * DRBG Usage
 * ==========
 * The SP 800-90A DRBG allows the user to specify a personalization string
 * for initialization as well as an additional information string for each
 * random number request. The following code fragments show how a caller
 * uses the kernel crypto API to use the full functionality of the DRBG.
 *
 * Usage without any additional data
 * ---------------------------------
 * struct crypto_rng *drng;
 * int err;
 * char data[DATALEN];
 *
 * drng = crypto_alloc_rng(drng_name, 0, 0);
 * err = crypto_rng_get_bytes(drng, &data, DATALEN);
 * crypto_free_rng(drng);
 *
 *
 * Usage with personalization string during initialization
 * -------------------------------------------------------
 * struct crypto_rng *drng;
 * int err;
 * char data[DATALEN];
 * struct drbg_string pers;
 * char personalization[11] = "some-string";
 *
 * drbg_string_fill(&pers, personalization, strlen(personalization));
 * drng = crypto_alloc_rng(drng_name, 0, 0);
 * // The reset completely re-initializes the DRBG with the provided
 * // personalization string
 * err = crypto_rng_reset(drng, &personalization, strlen(personalization));
 * err = crypto_rng_get_bytes(drng, &data, DATALEN);
 * crypto_free_rng(drng);
 *
 *
 * Usage with additional information string during random number request
 * ---------------------------------------------------------------------
 * struct crypto_rng *drng;
 * int err;
 * char data[DATALEN];
 * char addtl_string[11] = "some-string";
 * string drbg_string addtl;
 *
 * drbg_string_fill(&addtl, addtl_string, strlen(addtl_string));
 * drng = crypto_alloc_rng(drng_name, 0, 0);
 * // The following call is a wrapper to crypto_rng_get_bytes() and returns
 * // the same error codes.
 * err = crypto_drbg_get_bytes_addtl(drng, &data, DATALEN, &addtl);
 * crypto_free_rng(drng);
 *
 *
 * Usage with personalization and additional information strings
 * -------------------------------------------------------------
 * Just mix both scenarios above.
 */

#include <crypto/drbg.h>
#include <linux/kernel.h>

/***************************************************************
 * Backend cipher definitions available to DRBG
 ***************************************************************/

/*
 * The order of the DRBG definitions here matter: every DRBG is registered
 * as stdrng. Each DRBG receives an increasing cra_priority values the later
 * they are defined in this array (see drbg_fill_array).
 *
 * HMAC DRBGs are favored over Hash DRBGs over CTR DRBGs, and
 * the SHA256 / AES 256 over other ciphers. Thus, the favored
 * DRBGs are the latest entries in this array.
 */
static const struct drbg_core drbg_cores[] = {
#ifdef CONFIG_CRYPTO_DRBG_CTR
	{
		.flags = DRBG_CTR | DRBG_STRENGTH128,
		.statelen = 32, /* 256 bits as defined in 10.2.1 */
		.blocklen_bytes = 16,
		.cra_name = "ctr_aes128",
		.backend_cra_name = "aes",
	}, {
		.flags = DRBG_CTR | DRBG_STRENGTH192,
		.statelen = 40, /* 320 bits as defined in 10.2.1 */
		.blocklen_bytes = 16,
		.cra_name = "ctr_aes192",
		.backend_cra_name = "aes",
	}, {
		.flags = DRBG_CTR | DRBG_STRENGTH256,
		.statelen = 48, /* 384 bits as defined in 10.2.1 */
		.blocklen_bytes = 16,
		.cra_name = "ctr_aes256",
		.backend_cra_name = "aes",
	},
#endif /* CONFIG_CRYPTO_DRBG_CTR */
#ifdef CONFIG_CRYPTO_DRBG_HASH
	{
		.flags = DRBG_HASH | DRBG_STRENGTH128,
		.statelen = 55, /* 440 bits */
		.blocklen_bytes = 20,
		.cra_name = "sha1",
		.backend_cra_name = "sha1",
	}, {
		.flags = DRBG_HASH | DRBG_STRENGTH256,
		.statelen = 111, /* 888 bits */
		.blocklen_bytes = 48,
		.cra_name = "sha384",
		.backend_cra_name = "sha384",
	}, {
		.flags = DRBG_HASH | DRBG_STRENGTH256,
		.statelen = 111, /* 888 bits */
		.blocklen_bytes = 64,
		.cra_name = "sha512",
		.backend_cra_name = "sha512",
	}, {
		.flags = DRBG_HASH | DRBG_STRENGTH256,
		.statelen = 55, /* 440 bits */
		.blocklen_bytes = 32,
		.cra_name = "sha256",
		.backend_cra_name = "sha256",
	},
#endif /* CONFIG_CRYPTO_DRBG_HASH */
#ifdef CONFIG_CRYPTO_DRBG_HMAC
	{
		.flags = DRBG_HMAC | DRBG_STRENGTH128,
		.statelen = 20, /* block length of cipher */
		.blocklen_bytes = 20,
		.cra_name = "hmac_sha1",
		.backend_cra_name = "hmac(sha1)",
	}, {
		.flags = DRBG_HMAC | DRBG_STRENGTH256,
		.statelen = 48, /* block length of cipher */
		.blocklen_bytes = 48,
		.cra_name = "hmac_sha384",
		.backend_cra_name = "hmac(sha384)",
	}, {
		.flags = DRBG_HMAC | DRBG_STRENGTH256,
		.statelen = 64, /* block length of cipher */
		.blocklen_bytes = 64,
		.cra_name = "hmac_sha512",
		.backend_cra_name = "hmac(sha512)",
	}, {
		.flags = DRBG_HMAC | DRBG_STRENGTH256,
		.statelen = 32, /* block length of cipher */
		.blocklen_bytes = 32,
		.cra_name = "hmac_sha256",
		.backend_cra_name = "hmac(sha256)",
	},
#endif /* CONFIG_CRYPTO_DRBG_HMAC */
};

static int drbg_uninstantiate(struct drbg_state *drbg);

/******************************************************************
 * Generic helper functions
 ******************************************************************/

/*
 * Return strength of DRBG according to SP800-90A section 8.4
 *
 * @flags DRBG flags reference
 *
 * Return: normalized strength in *bytes* value or 32 as default
 *	   to counter programming errors
 */
static inline unsigned short drbg_sec_strength(drbg_flag_t flags)
{
	switch (flags & DRBG_STRENGTH_MASK) {
	case DRBG_STRENGTH128:
		return 16;
	case DRBG_STRENGTH192:
		return 24;
	case DRBG_STRENGTH256:
		return 32;
	default:
		return 32;
	}
}

/*
 * FIPS 140-2 continuous self test for the noise source
 * The test is performed on the noise source input data. Thus, the function
 * implicitly knows the size of the buffer to be equal to the security
 * strength.
 *
 * Note, this function disregards the nonce trailing the entropy data during
 * initial seeding.
 *
 * drbg->drbg_mutex must have been taken.
 *
 * @drbg DRBG handle
 * @entropy buffer of seed data to be checked
 *
 * return:
 *	0 on success
 *	-EAGAIN on when the CTRNG is not yet primed
 *	< 0 on error
 */
static int drbg_fips_continuous_test(struct drbg_state *drbg,
				     const unsigned char *entropy)
{
	unsigned short entropylen = drbg_sec_strength(drbg->core->flags);
	int ret = 0;

	if (!IS_ENABLED(CONFIG_CRYPTO_FIPS))
		return 0;

	/* skip test if we test the overall system */
	if (list_empty(&drbg->test_data.list))
		return 0;
	/* only perform test in FIPS mode */
	if (!fips_enabled)
		return 0;

	if (!drbg->fips_primed) {
		/* Priming of FIPS test */
		memcpy(drbg->prev, entropy, entropylen);
		drbg->fips_primed = true;
		/* priming: another round is needed */
		return -EAGAIN;
	}
	ret = memcmp(drbg->prev, entropy, entropylen);
	if (!ret)
		panic("DRBG continuous self test failed\n");
	memcpy(drbg->prev, entropy, entropylen);

	/* the test shall pass when the two values are not equal */
	return 0;
}

/*
 * Convert an integer into a byte representation of this integer.
 * The byte representation is big-endian
 *
 * @val value to be converted
 * @buf buffer holding the converted integer -- caller must ensure that
 *      buffer size is at least 32 bit
 */
#if (defined(CONFIG_CRYPTO_DRBG_HASH) || defined(CONFIG_CRYPTO_DRBG_CTR))
static inline void drbg_cpu_to_be32(__u32 val, unsigned char *buf)
{
	struct s {
		__be32 conv;
	};
	struct s *conversion = (struct s *) buf;

	conversion->conv = cpu_to_be32(val);
}
#endif /* defined(CONFIG_CRYPTO_DRBG_HASH) || defined(CONFIG_CRYPTO_DRBG_CTR) */

/******************************************************************
 * CTR DRBG callback functions
 ******************************************************************/

#ifdef CONFIG_CRYPTO_DRBG_CTR
#define CRYPTO_DRBG_CTR_STRING "CTR "
MODULE_ALIAS_CRYPTO("drbg_pr_ctr_aes256");
MODULE_ALIAS_CRYPTO("drbg_nopr_ctr_aes256");
MODULE_ALIAS_CRYPTO("drbg_pr_ctr_aes192");
MODULE_ALIAS_CRYPTO("drbg_nopr_ctr_aes192");
MODULE_ALIAS_CRYPTO("drbg_pr_ctr_aes128");
MODULE_ALIAS_CRYPTO("drbg_nopr_ctr_aes128");

static void drbg_kcapi_symsetkey(struct drbg_state *drbg,
				 const unsigned char *key);
static int drbg_kcapi_sym(struct drbg_state *drbg, unsigned char *outval,
			  const struct drbg_string *in);
static int drbg_init_sym_kernel(struct drbg_state *drbg);
static int drbg_fini_sym_kernel(struct drbg_state *drbg);
static int drbg_kcapi_sym_ctr(struct drbg_state *drbg,
			      u8 *inbuf, u32 inbuflen,
			      u8 *outbuf, u32 outlen);
<<<<<<< HEAD
#define DRBG_CTR_NULL_LEN 128
#define DRBG_OUTSCRATCHLEN DRBG_CTR_NULL_LEN
=======
#define DRBG_OUTSCRATCHLEN 256
>>>>>>> 24b8d41d

/* BCC function for CTR DRBG as defined in 10.4.3 */
static int drbg_ctr_bcc(struct drbg_state *drbg,
			unsigned char *out, const unsigned char *key,
			struct list_head *in)
{
	int ret = 0;
	struct drbg_string *curr = NULL;
	struct drbg_string data;
	short cnt = 0;

	drbg_string_fill(&data, out, drbg_blocklen(drbg));

	/* 10.4.3 step 2 / 4 */
	drbg_kcapi_symsetkey(drbg, key);
	list_for_each_entry(curr, in, list) {
		const unsigned char *pos = curr->buf;
		size_t len = curr->len;
		/* 10.4.3 step 4.1 */
		while (len) {
			/* 10.4.3 step 4.2 */
			if (drbg_blocklen(drbg) == cnt) {
				cnt = 0;
				ret = drbg_kcapi_sym(drbg, out, &data);
				if (ret)
					return ret;
			}
			out[cnt] ^= *pos;
			pos++;
			cnt++;
			len--;
		}
	}
	/* 10.4.3 step 4.2 for last block */
	if (cnt)
		ret = drbg_kcapi_sym(drbg, out, &data);

	return ret;
}

/*
 * scratchpad usage: drbg_ctr_update is interlinked with drbg_ctr_df
 * (and drbg_ctr_bcc, but this function does not need any temporary buffers),
 * the scratchpad is used as follows:
 * drbg_ctr_update:
 *	temp
 *		start: drbg->scratchpad
 *		length: drbg_statelen(drbg) + drbg_blocklen(drbg)
 *			note: the cipher writing into this variable works
 *			blocklen-wise. Now, when the statelen is not a multiple
 *			of blocklen, the generateion loop below "spills over"
 *			by at most blocklen. Thus, we need to give sufficient
 *			memory.
 *	df_data
 *		start: drbg->scratchpad +
 *				drbg_statelen(drbg) + drbg_blocklen(drbg)
 *		length: drbg_statelen(drbg)
 *
 * drbg_ctr_df:
 *	pad
 *		start: df_data + drbg_statelen(drbg)
 *		length: drbg_blocklen(drbg)
 *	iv
 *		start: pad + drbg_blocklen(drbg)
 *		length: drbg_blocklen(drbg)
 *	temp
 *		start: iv + drbg_blocklen(drbg)
 *		length: drbg_satelen(drbg) + drbg_blocklen(drbg)
 *			note: temp is the buffer that the BCC function operates
 *			on. BCC operates blockwise. drbg_statelen(drbg)
 *			is sufficient when the DRBG state length is a multiple
 *			of the block size. For AES192 (and maybe other ciphers)
 *			this is not correct and the length for temp is
 *			insufficient (yes, that also means for such ciphers,
 *			the final output of all BCC rounds are truncated).
 *			Therefore, add drbg_blocklen(drbg) to cover all
 *			possibilities.
 */

/* Derivation Function for CTR DRBG as defined in 10.4.2 */
static int drbg_ctr_df(struct drbg_state *drbg,
		       unsigned char *df_data, size_t bytes_to_return,
		       struct list_head *seedlist)
{
	int ret = -EFAULT;
	unsigned char L_N[8];
	/* S3 is input */
	struct drbg_string S1, S2, S4, cipherin;
	LIST_HEAD(bcc_list);
	unsigned char *pad = df_data + drbg_statelen(drbg);
	unsigned char *iv = pad + drbg_blocklen(drbg);
	unsigned char *temp = iv + drbg_blocklen(drbg);
	size_t padlen = 0;
	unsigned int templen = 0;
	/* 10.4.2 step 7 */
	unsigned int i = 0;
	/* 10.4.2 step 8 */
	const unsigned char *K = (unsigned char *)
			   "\x00\x01\x02\x03\x04\x05\x06\x07"
			   "\x08\x09\x0a\x0b\x0c\x0d\x0e\x0f"
			   "\x10\x11\x12\x13\x14\x15\x16\x17"
			   "\x18\x19\x1a\x1b\x1c\x1d\x1e\x1f";
	unsigned char *X;
	size_t generated_len = 0;
	size_t inputlen = 0;
	struct drbg_string *seed = NULL;

	memset(pad, 0, drbg_blocklen(drbg));
	memset(iv, 0, drbg_blocklen(drbg));

	/* 10.4.2 step 1 is implicit as we work byte-wise */

	/* 10.4.2 step 2 */
	if ((512/8) < bytes_to_return)
		return -EINVAL;

	/* 10.4.2 step 2 -- calculate the entire length of all input data */
	list_for_each_entry(seed, seedlist, list)
		inputlen += seed->len;
	drbg_cpu_to_be32(inputlen, &L_N[0]);

	/* 10.4.2 step 3 */
	drbg_cpu_to_be32(bytes_to_return, &L_N[4]);

	/* 10.4.2 step 5: length is L_N, input_string, one byte, padding */
	padlen = (inputlen + sizeof(L_N) + 1) % (drbg_blocklen(drbg));
	/* wrap the padlen appropriately */
	if (padlen)
		padlen = drbg_blocklen(drbg) - padlen;
	/*
	 * pad / padlen contains the 0x80 byte and the following zero bytes.
	 * As the calculated padlen value only covers the number of zero
	 * bytes, this value has to be incremented by one for the 0x80 byte.
	 */
	padlen++;
	pad[0] = 0x80;

	/* 10.4.2 step 4 -- first fill the linked list and then order it */
	drbg_string_fill(&S1, iv, drbg_blocklen(drbg));
	list_add_tail(&S1.list, &bcc_list);
	drbg_string_fill(&S2, L_N, sizeof(L_N));
	list_add_tail(&S2.list, &bcc_list);
	list_splice_tail(seedlist, &bcc_list);
	drbg_string_fill(&S4, pad, padlen);
	list_add_tail(&S4.list, &bcc_list);

	/* 10.4.2 step 9 */
	while (templen < (drbg_keylen(drbg) + (drbg_blocklen(drbg)))) {
		/*
		 * 10.4.2 step 9.1 - the padding is implicit as the buffer
		 * holds zeros after allocation -- even the increment of i
		 * is irrelevant as the increment remains within length of i
		 */
		drbg_cpu_to_be32(i, iv);
		/* 10.4.2 step 9.2 -- BCC and concatenation with temp */
		ret = drbg_ctr_bcc(drbg, temp + templen, K, &bcc_list);
		if (ret)
			goto out;
		/* 10.4.2 step 9.3 */
		i++;
		templen += drbg_blocklen(drbg);
	}

	/* 10.4.2 step 11 */
	X = temp + (drbg_keylen(drbg));
	drbg_string_fill(&cipherin, X, drbg_blocklen(drbg));

	/* 10.4.2 step 12: overwriting of outval is implemented in next step */

	/* 10.4.2 step 13 */
	drbg_kcapi_symsetkey(drbg, temp);
	while (generated_len < bytes_to_return) {
		short blocklen = 0;
		/*
		 * 10.4.2 step 13.1: the truncation of the key length is
		 * implicit as the key is only drbg_blocklen in size based on
		 * the implementation of the cipher function callback
		 */
		ret = drbg_kcapi_sym(drbg, X, &cipherin);
		if (ret)
			goto out;
		blocklen = (drbg_blocklen(drbg) <
				(bytes_to_return - generated_len)) ?
			    drbg_blocklen(drbg) :
				(bytes_to_return - generated_len);
		/* 10.4.2 step 13.2 and 14 */
		memcpy(df_data + generated_len, X, blocklen);
		generated_len += blocklen;
	}

	ret = 0;

out:
	memset(iv, 0, drbg_blocklen(drbg));
	memset(temp, 0, drbg_statelen(drbg) + drbg_blocklen(drbg));
	memset(pad, 0, drbg_blocklen(drbg));
	return ret;
}

/*
 * update function of CTR DRBG as defined in 10.2.1.2
 *
 * The reseed variable has an enhanced meaning compared to the update
 * functions of the other DRBGs as follows:
 * 0 => initial seed from initialization
 * 1 => reseed via drbg_seed
 * 2 => first invocation from drbg_ctr_update when addtl is present. In
 *      this case, the df_data scratchpad is not deleted so that it is
 *      available for another calls to prevent calling the DF function
 *      again.
 * 3 => second invocation from drbg_ctr_update. When the update function
 *      was called with addtl, the df_data memory already contains the
 *      DFed addtl information and we do not need to call DF again.
 */
static int drbg_ctr_update(struct drbg_state *drbg, struct list_head *seed,
			   int reseed)
{
	int ret = -EFAULT;
	/* 10.2.1.2 step 1 */
	unsigned char *temp = drbg->scratchpad;
	unsigned char *df_data = drbg->scratchpad + drbg_statelen(drbg) +
				 drbg_blocklen(drbg);

	if (3 > reseed)
		memset(df_data, 0, drbg_statelen(drbg));

	if (!reseed) {
		/*
		 * The DRBG uses the CTR mode of the underlying AES cipher. The
		 * CTR mode increments the counter value after the AES operation
		 * but SP800-90A requires that the counter is incremented before
		 * the AES operation. Hence, we increment it at the time we set
		 * it by one.
		 */
		crypto_inc(drbg->V, drbg_blocklen(drbg));

		ret = crypto_skcipher_setkey(drbg->ctr_handle, drbg->C,
					     drbg_keylen(drbg));
		if (ret)
			goto out;
	}

	/* 10.2.1.3.2 step 2 and 10.2.1.4.2 step 2 */
	if (seed) {
		ret = drbg_ctr_df(drbg, df_data, drbg_statelen(drbg), seed);
		if (ret)
			goto out;
	}

	ret = drbg_kcapi_sym_ctr(drbg, df_data, drbg_statelen(drbg),
				 temp, drbg_statelen(drbg));
	if (ret)
		return ret;

	/* 10.2.1.2 step 5 */
	ret = crypto_skcipher_setkey(drbg->ctr_handle, temp,
				     drbg_keylen(drbg));
	if (ret)
		goto out;
	/* 10.2.1.2 step 6 */
	memcpy(drbg->V, temp + drbg_keylen(drbg), drbg_blocklen(drbg));
	/* See above: increment counter by one to compensate timing of CTR op */
	crypto_inc(drbg->V, drbg_blocklen(drbg));
	ret = 0;

out:
	memset(temp, 0, drbg_statelen(drbg) + drbg_blocklen(drbg));
	if (2 != reseed)
		memset(df_data, 0, drbg_statelen(drbg));
	return ret;
}

/*
 * scratchpad use: drbg_ctr_update is called independently from
 * drbg_ctr_extract_bytes. Therefore, the scratchpad is reused
 */
/* Generate function of CTR DRBG as defined in 10.2.1.5.2 */
static int drbg_ctr_generate(struct drbg_state *drbg,
			     unsigned char *buf, unsigned int buflen,
			     struct list_head *addtl)
{
	int ret;
	int len = min_t(int, buflen, INT_MAX);

	/* 10.2.1.5.2 step 2 */
	if (addtl && !list_empty(addtl)) {
		ret = drbg_ctr_update(drbg, addtl, 2);
		if (ret)
			return 0;
	}

	/* 10.2.1.5.2 step 4.1 */
<<<<<<< HEAD
	ret = drbg_kcapi_sym_ctr(drbg, drbg->ctr_null_value, DRBG_CTR_NULL_LEN,
				 buf, len);
=======
	ret = drbg_kcapi_sym_ctr(drbg, NULL, 0, buf, len);
>>>>>>> 24b8d41d
	if (ret)
		return ret;

	/* 10.2.1.5.2 step 6 */
	ret = drbg_ctr_update(drbg, NULL, 3);
	if (ret)
		len = ret;

	return len;
}

static const struct drbg_state_ops drbg_ctr_ops = {
	.update		= drbg_ctr_update,
	.generate	= drbg_ctr_generate,
	.crypto_init	= drbg_init_sym_kernel,
	.crypto_fini	= drbg_fini_sym_kernel,
};
#endif /* CONFIG_CRYPTO_DRBG_CTR */

/******************************************************************
 * HMAC DRBG callback functions
 ******************************************************************/

#if defined(CONFIG_CRYPTO_DRBG_HASH) || defined(CONFIG_CRYPTO_DRBG_HMAC)
static int drbg_kcapi_hash(struct drbg_state *drbg, unsigned char *outval,
			   const struct list_head *in);
static void drbg_kcapi_hmacsetkey(struct drbg_state *drbg,
				  const unsigned char *key);
static int drbg_init_hash_kernel(struct drbg_state *drbg);
static int drbg_fini_hash_kernel(struct drbg_state *drbg);
#endif /* (CONFIG_CRYPTO_DRBG_HASH || CONFIG_CRYPTO_DRBG_HMAC) */

#ifdef CONFIG_CRYPTO_DRBG_HMAC
#define CRYPTO_DRBG_HMAC_STRING "HMAC "
MODULE_ALIAS_CRYPTO("drbg_pr_hmac_sha512");
MODULE_ALIAS_CRYPTO("drbg_nopr_hmac_sha512");
MODULE_ALIAS_CRYPTO("drbg_pr_hmac_sha384");
MODULE_ALIAS_CRYPTO("drbg_nopr_hmac_sha384");
MODULE_ALIAS_CRYPTO("drbg_pr_hmac_sha256");
MODULE_ALIAS_CRYPTO("drbg_nopr_hmac_sha256");
MODULE_ALIAS_CRYPTO("drbg_pr_hmac_sha1");
MODULE_ALIAS_CRYPTO("drbg_nopr_hmac_sha1");

/* update function of HMAC DRBG as defined in 10.1.2.2 */
static int drbg_hmac_update(struct drbg_state *drbg, struct list_head *seed,
			    int reseed)
{
	int ret = -EFAULT;
	int i = 0;
	struct drbg_string seed1, seed2, vdata;
	LIST_HEAD(seedlist);
	LIST_HEAD(vdatalist);

	if (!reseed) {
		/* 10.1.2.3 step 2 -- memset(0) of C is implicit with kzalloc */
		memset(drbg->V, 1, drbg_statelen(drbg));
		drbg_kcapi_hmacsetkey(drbg, drbg->C);
	}

	drbg_string_fill(&seed1, drbg->V, drbg_statelen(drbg));
	list_add_tail(&seed1.list, &seedlist);
	/* buffer of seed2 will be filled in for loop below with one byte */
	drbg_string_fill(&seed2, NULL, 1);
	list_add_tail(&seed2.list, &seedlist);
	/* input data of seed is allowed to be NULL at this point */
	if (seed)
		list_splice_tail(seed, &seedlist);

	drbg_string_fill(&vdata, drbg->V, drbg_statelen(drbg));
	list_add_tail(&vdata.list, &vdatalist);
	for (i = 2; 0 < i; i--) {
		/* first round uses 0x0, second 0x1 */
		unsigned char prefix = DRBG_PREFIX0;
		if (1 == i)
			prefix = DRBG_PREFIX1;
		/* 10.1.2.2 step 1 and 4 -- concatenation and HMAC for key */
		seed2.buf = &prefix;
		ret = drbg_kcapi_hash(drbg, drbg->C, &seedlist);
		if (ret)
			return ret;
		drbg_kcapi_hmacsetkey(drbg, drbg->C);

		/* 10.1.2.2 step 2 and 5 -- HMAC for V */
		ret = drbg_kcapi_hash(drbg, drbg->V, &vdatalist);
		if (ret)
			return ret;

		/* 10.1.2.2 step 3 */
		if (!seed)
			return ret;
	}

	return 0;
}

/* generate function of HMAC DRBG as defined in 10.1.2.5 */
static int drbg_hmac_generate(struct drbg_state *drbg,
			      unsigned char *buf,
			      unsigned int buflen,
			      struct list_head *addtl)
{
	int len = 0;
	int ret = 0;
	struct drbg_string data;
	LIST_HEAD(datalist);

	/* 10.1.2.5 step 2 */
	if (addtl && !list_empty(addtl)) {
		ret = drbg_hmac_update(drbg, addtl, 1);
		if (ret)
			return ret;
	}

	drbg_string_fill(&data, drbg->V, drbg_statelen(drbg));
	list_add_tail(&data.list, &datalist);
	while (len < buflen) {
		unsigned int outlen = 0;
		/* 10.1.2.5 step 4.1 */
		ret = drbg_kcapi_hash(drbg, drbg->V, &datalist);
		if (ret)
			return ret;
		outlen = (drbg_blocklen(drbg) < (buflen - len)) ?
			  drbg_blocklen(drbg) : (buflen - len);

		/* 10.1.2.5 step 4.2 */
		memcpy(buf + len, drbg->V, outlen);
		len += outlen;
	}

	/* 10.1.2.5 step 6 */
	if (addtl && !list_empty(addtl))
		ret = drbg_hmac_update(drbg, addtl, 1);
	else
		ret = drbg_hmac_update(drbg, NULL, 1);
	if (ret)
		return ret;

	return len;
}

static const struct drbg_state_ops drbg_hmac_ops = {
	.update		= drbg_hmac_update,
	.generate	= drbg_hmac_generate,
	.crypto_init	= drbg_init_hash_kernel,
	.crypto_fini	= drbg_fini_hash_kernel,
};
#endif /* CONFIG_CRYPTO_DRBG_HMAC */

/******************************************************************
 * Hash DRBG callback functions
 ******************************************************************/

#ifdef CONFIG_CRYPTO_DRBG_HASH
#define CRYPTO_DRBG_HASH_STRING "HASH "
MODULE_ALIAS_CRYPTO("drbg_pr_sha512");
MODULE_ALIAS_CRYPTO("drbg_nopr_sha512");
MODULE_ALIAS_CRYPTO("drbg_pr_sha384");
MODULE_ALIAS_CRYPTO("drbg_nopr_sha384");
MODULE_ALIAS_CRYPTO("drbg_pr_sha256");
MODULE_ALIAS_CRYPTO("drbg_nopr_sha256");
MODULE_ALIAS_CRYPTO("drbg_pr_sha1");
MODULE_ALIAS_CRYPTO("drbg_nopr_sha1");

/*
 * Increment buffer
 *
 * @dst buffer to increment
 * @add value to add
 */
static inline void drbg_add_buf(unsigned char *dst, size_t dstlen,
				const unsigned char *add, size_t addlen)
{
	/* implied: dstlen > addlen */
	unsigned char *dstptr;
	const unsigned char *addptr;
	unsigned int remainder = 0;
	size_t len = addlen;

	dstptr = dst + (dstlen-1);
	addptr = add + (addlen-1);
	while (len) {
		remainder += *dstptr + *addptr;
		*dstptr = remainder & 0xff;
		remainder >>= 8;
		len--; dstptr--; addptr--;
	}
	len = dstlen - addlen;
	while (len && remainder > 0) {
		remainder = *dstptr + 1;
		*dstptr = remainder & 0xff;
		remainder >>= 8;
		len--; dstptr--;
	}
}

/*
 * scratchpad usage: as drbg_hash_update and drbg_hash_df are used
 * interlinked, the scratchpad is used as follows:
 * drbg_hash_update
 *	start: drbg->scratchpad
 *	length: drbg_statelen(drbg)
 * drbg_hash_df:
 *	start: drbg->scratchpad + drbg_statelen(drbg)
 *	length: drbg_blocklen(drbg)
 *
 * drbg_hash_process_addtl uses the scratchpad, but fully completes
 * before either of the functions mentioned before are invoked. Therefore,
 * drbg_hash_process_addtl does not need to be specifically considered.
 */

/* Derivation Function for Hash DRBG as defined in 10.4.1 */
static int drbg_hash_df(struct drbg_state *drbg,
			unsigned char *outval, size_t outlen,
			struct list_head *entropylist)
{
	int ret = 0;
	size_t len = 0;
	unsigned char input[5];
	unsigned char *tmp = drbg->scratchpad + drbg_statelen(drbg);
	struct drbg_string data;

	/* 10.4.1 step 3 */
	input[0] = 1;
	drbg_cpu_to_be32((outlen * 8), &input[1]);

	/* 10.4.1 step 4.1 -- concatenation of data for input into hash */
	drbg_string_fill(&data, input, 5);
	list_add(&data.list, entropylist);

	/* 10.4.1 step 4 */
	while (len < outlen) {
		short blocklen = 0;
		/* 10.4.1 step 4.1 */
		ret = drbg_kcapi_hash(drbg, tmp, entropylist);
		if (ret)
			goto out;
		/* 10.4.1 step 4.2 */
		input[0]++;
		blocklen = (drbg_blocklen(drbg) < (outlen - len)) ?
			    drbg_blocklen(drbg) : (outlen - len);
		memcpy(outval + len, tmp, blocklen);
		len += blocklen;
	}

out:
	memset(tmp, 0, drbg_blocklen(drbg));
	return ret;
}

/* update function for Hash DRBG as defined in 10.1.1.2 / 10.1.1.3 */
static int drbg_hash_update(struct drbg_state *drbg, struct list_head *seed,
			    int reseed)
{
	int ret = 0;
	struct drbg_string data1, data2;
	LIST_HEAD(datalist);
	LIST_HEAD(datalist2);
	unsigned char *V = drbg->scratchpad;
	unsigned char prefix = DRBG_PREFIX1;

	if (!seed)
		return -EINVAL;

	if (reseed) {
		/* 10.1.1.3 step 1 */
		memcpy(V, drbg->V, drbg_statelen(drbg));
		drbg_string_fill(&data1, &prefix, 1);
		list_add_tail(&data1.list, &datalist);
		drbg_string_fill(&data2, V, drbg_statelen(drbg));
		list_add_tail(&data2.list, &datalist);
	}
	list_splice_tail(seed, &datalist);

	/* 10.1.1.2 / 10.1.1.3 step 2 and 3 */
	ret = drbg_hash_df(drbg, drbg->V, drbg_statelen(drbg), &datalist);
	if (ret)
		goto out;

	/* 10.1.1.2 / 10.1.1.3 step 4  */
	prefix = DRBG_PREFIX0;
	drbg_string_fill(&data1, &prefix, 1);
	list_add_tail(&data1.list, &datalist2);
	drbg_string_fill(&data2, drbg->V, drbg_statelen(drbg));
	list_add_tail(&data2.list, &datalist2);
	/* 10.1.1.2 / 10.1.1.3 step 4 */
	ret = drbg_hash_df(drbg, drbg->C, drbg_statelen(drbg), &datalist2);

out:
	memset(drbg->scratchpad, 0, drbg_statelen(drbg));
	return ret;
}

/* processing of additional information string for Hash DRBG */
static int drbg_hash_process_addtl(struct drbg_state *drbg,
				   struct list_head *addtl)
{
	int ret = 0;
	struct drbg_string data1, data2;
	LIST_HEAD(datalist);
	unsigned char prefix = DRBG_PREFIX2;

	/* 10.1.1.4 step 2 */
	if (!addtl || list_empty(addtl))
		return 0;

	/* 10.1.1.4 step 2a */
	drbg_string_fill(&data1, &prefix, 1);
	drbg_string_fill(&data2, drbg->V, drbg_statelen(drbg));
	list_add_tail(&data1.list, &datalist);
	list_add_tail(&data2.list, &datalist);
	list_splice_tail(addtl, &datalist);
	ret = drbg_kcapi_hash(drbg, drbg->scratchpad, &datalist);
	if (ret)
		goto out;

	/* 10.1.1.4 step 2b */
	drbg_add_buf(drbg->V, drbg_statelen(drbg),
		     drbg->scratchpad, drbg_blocklen(drbg));

out:
	memset(drbg->scratchpad, 0, drbg_blocklen(drbg));
	return ret;
}

/* Hashgen defined in 10.1.1.4 */
static int drbg_hash_hashgen(struct drbg_state *drbg,
			     unsigned char *buf,
			     unsigned int buflen)
{
	int len = 0;
	int ret = 0;
	unsigned char *src = drbg->scratchpad;
	unsigned char *dst = drbg->scratchpad + drbg_statelen(drbg);
	struct drbg_string data;
	LIST_HEAD(datalist);

	/* 10.1.1.4 step hashgen 2 */
	memcpy(src, drbg->V, drbg_statelen(drbg));

	drbg_string_fill(&data, src, drbg_statelen(drbg));
	list_add_tail(&data.list, &datalist);
	while (len < buflen) {
		unsigned int outlen = 0;
		/* 10.1.1.4 step hashgen 4.1 */
		ret = drbg_kcapi_hash(drbg, dst, &datalist);
		if (ret) {
			len = ret;
			goto out;
		}
		outlen = (drbg_blocklen(drbg) < (buflen - len)) ?
			  drbg_blocklen(drbg) : (buflen - len);
		/* 10.1.1.4 step hashgen 4.2 */
		memcpy(buf + len, dst, outlen);
		len += outlen;
		/* 10.1.1.4 hashgen step 4.3 */
		if (len < buflen)
			crypto_inc(src, drbg_statelen(drbg));
	}

out:
	memset(drbg->scratchpad, 0,
	       (drbg_statelen(drbg) + drbg_blocklen(drbg)));
	return len;
}

/* generate function for Hash DRBG as defined in  10.1.1.4 */
static int drbg_hash_generate(struct drbg_state *drbg,
			      unsigned char *buf, unsigned int buflen,
			      struct list_head *addtl)
{
	int len = 0;
	int ret = 0;
	union {
		unsigned char req[8];
		__be64 req_int;
	} u;
	unsigned char prefix = DRBG_PREFIX3;
	struct drbg_string data1, data2;
	LIST_HEAD(datalist);

	/* 10.1.1.4 step 2 */
	ret = drbg_hash_process_addtl(drbg, addtl);
	if (ret)
		return ret;
	/* 10.1.1.4 step 3 */
	len = drbg_hash_hashgen(drbg, buf, buflen);

	/* this is the value H as documented in 10.1.1.4 */
	/* 10.1.1.4 step 4 */
	drbg_string_fill(&data1, &prefix, 1);
	list_add_tail(&data1.list, &datalist);
	drbg_string_fill(&data2, drbg->V, drbg_statelen(drbg));
	list_add_tail(&data2.list, &datalist);
	ret = drbg_kcapi_hash(drbg, drbg->scratchpad, &datalist);
	if (ret) {
		len = ret;
		goto out;
	}

	/* 10.1.1.4 step 5 */
	drbg_add_buf(drbg->V, drbg_statelen(drbg),
		     drbg->scratchpad, drbg_blocklen(drbg));
	drbg_add_buf(drbg->V, drbg_statelen(drbg),
		     drbg->C, drbg_statelen(drbg));
	u.req_int = cpu_to_be64(drbg->reseed_ctr);
	drbg_add_buf(drbg->V, drbg_statelen(drbg), u.req, 8);

out:
	memset(drbg->scratchpad, 0, drbg_blocklen(drbg));
	return len;
}

/*
 * scratchpad usage: as update and generate are used isolated, both
 * can use the scratchpad
 */
static const struct drbg_state_ops drbg_hash_ops = {
	.update		= drbg_hash_update,
	.generate	= drbg_hash_generate,
	.crypto_init	= drbg_init_hash_kernel,
	.crypto_fini	= drbg_fini_hash_kernel,
};
#endif /* CONFIG_CRYPTO_DRBG_HASH */

/******************************************************************
 * Functions common for DRBG implementations
 ******************************************************************/

static inline int __drbg_seed(struct drbg_state *drbg, struct list_head *seed,
			      int reseed)
{
	int ret = drbg->d_ops->update(drbg, seed, reseed);

	if (ret)
		return ret;

	drbg->seeded = true;
	/* 10.1.1.2 / 10.1.1.3 step 5 */
	drbg->reseed_ctr = 1;

	return ret;
}

static inline int drbg_get_random_bytes(struct drbg_state *drbg,
					unsigned char *entropy,
					unsigned int entropylen)
{
	int ret;

	do {
		get_random_bytes(entropy, entropylen);
		ret = drbg_fips_continuous_test(drbg, entropy);
		if (ret && ret != -EAGAIN)
			return ret;
	} while (ret);

	return 0;
}

static void drbg_async_seed(struct work_struct *work)
{
	struct drbg_string data;
	LIST_HEAD(seedlist);
	struct drbg_state *drbg = container_of(work, struct drbg_state,
					       seed_work);
	unsigned int entropylen = drbg_sec_strength(drbg->core->flags);
	unsigned char entropy[32];
	int ret;

	BUG_ON(!entropylen);
	BUG_ON(entropylen > sizeof(entropy));

	drbg_string_fill(&data, entropy, entropylen);
	list_add_tail(&data.list, &seedlist);

	mutex_lock(&drbg->drbg_mutex);

	ret = drbg_get_random_bytes(drbg, entropy, entropylen);
	if (ret)
		goto unlock;

	/* Set seeded to false so that if __drbg_seed fails the
	 * next generate call will trigger a reseed.
	 */
	drbg->seeded = false;

	__drbg_seed(drbg, &seedlist, true);

	if (drbg->seeded)
		drbg->reseed_threshold = drbg_max_requests(drbg);

unlock:
	mutex_unlock(&drbg->drbg_mutex);

	memzero_explicit(entropy, entropylen);
}

/*
 * Seeding or reseeding of the DRBG
 *
 * @drbg: DRBG state struct
 * @pers: personalization / additional information buffer
 * @reseed: 0 for initial seed process, 1 for reseeding
 *
 * return:
 *	0 on success
 *	error value otherwise
 */
static int drbg_seed(struct drbg_state *drbg, struct drbg_string *pers,
		     bool reseed)
{
	int ret;
	unsigned char entropy[((32 + 16) * 2)];
	unsigned int entropylen = drbg_sec_strength(drbg->core->flags);
	struct drbg_string data1;
	LIST_HEAD(seedlist);

	/* 9.1 / 9.2 / 9.3.1 step 3 */
	if (pers && pers->len > (drbg_max_addtl(drbg))) {
		pr_devel("DRBG: personalization string too long %zu\n",
			 pers->len);
		return -EINVAL;
	}

	if (list_empty(&drbg->test_data.list)) {
		drbg_string_fill(&data1, drbg->test_data.buf,
				 drbg->test_data.len);
		pr_devel("DRBG: using test entropy\n");
	} else {
		/*
		 * Gather entropy equal to the security strength of the DRBG.
		 * With a derivation function, a nonce is required in addition
		 * to the entropy. A nonce must be at least 1/2 of the security
		 * strength of the DRBG in size. Thus, entropy + nonce is 3/2
		 * of the strength. The consideration of a nonce is only
		 * applicable during initial seeding.
		 */
		BUG_ON(!entropylen);
		if (!reseed)
			entropylen = ((entropylen + 1) / 2) * 3;
		BUG_ON((entropylen * 2) > sizeof(entropy));

		/* Get seed from in-kernel /dev/urandom */
		ret = drbg_get_random_bytes(drbg, entropy, entropylen);
		if (ret)
			goto out;

		if (!drbg->jent) {
			drbg_string_fill(&data1, entropy, entropylen);
			pr_devel("DRBG: (re)seeding with %u bytes of entropy\n",
				 entropylen);
		} else {
			/* Get seed from Jitter RNG */
			ret = crypto_rng_get_bytes(drbg->jent,
						   entropy + entropylen,
						   entropylen);
			if (ret) {
				pr_devel("DRBG: jent failed with %d\n", ret);

				/*
				 * Do not treat the transient failure of the
				 * Jitter RNG as an error that needs to be
				 * reported. The combined number of the
				 * maximum reseed threshold times the maximum
				 * number of Jitter RNG transient errors is
				 * less than the reseed threshold required by
				 * SP800-90A allowing us to treat the
				 * transient errors as such.
				 *
				 * However, we mandate that at least the first
				 * seeding operation must succeed with the
				 * Jitter RNG.
				 */
				if (!reseed || ret != -EAGAIN)
					goto out;
			}

			drbg_string_fill(&data1, entropy, entropylen * 2);
			pr_devel("DRBG: (re)seeding with %u bytes of entropy\n",
				 entropylen * 2);
		}
	}
	list_add_tail(&data1.list, &seedlist);

	/*
	 * concatenation of entropy with personalization str / addtl input)
	 * the variable pers is directly handed in by the caller, so check its
	 * contents whether it is appropriate
	 */
	if (pers && pers->buf && 0 < pers->len) {
		list_add_tail(&pers->list, &seedlist);
		pr_devel("DRBG: using personalization string\n");
	}

	if (!reseed) {
		memset(drbg->V, 0, drbg_statelen(drbg));
		memset(drbg->C, 0, drbg_statelen(drbg));
	}

	ret = __drbg_seed(drbg, &seedlist, reseed);

out:
	memzero_explicit(entropy, entropylen * 2);

	return ret;
}

/* Free all substructures in a DRBG state without the DRBG state structure */
static inline void drbg_dealloc_state(struct drbg_state *drbg)
{
	if (!drbg)
		return;
<<<<<<< HEAD
	kzfree(drbg->V);
	drbg->Vbuf = NULL;
	kzfree(drbg->C);
	drbg->Cbuf = NULL;
	kzfree(drbg->scratchpadbuf);
=======
	kfree_sensitive(drbg->Vbuf);
	drbg->Vbuf = NULL;
	drbg->V = NULL;
	kfree_sensitive(drbg->Cbuf);
	drbg->Cbuf = NULL;
	drbg->C = NULL;
	kfree_sensitive(drbg->scratchpadbuf);
>>>>>>> 24b8d41d
	drbg->scratchpadbuf = NULL;
	drbg->reseed_ctr = 0;
	drbg->d_ops = NULL;
	drbg->core = NULL;
	if (IS_ENABLED(CONFIG_CRYPTO_FIPS)) {
		kfree_sensitive(drbg->prev);
		drbg->prev = NULL;
		drbg->fips_primed = false;
	}
}

/*
 * Allocate all sub-structures for a DRBG state.
 * The DRBG state structure must already be allocated.
 */
static inline int drbg_alloc_state(struct drbg_state *drbg)
{
	int ret = -ENOMEM;
	unsigned int sb_size = 0;

	switch (drbg->core->flags & DRBG_TYPE_MASK) {
#ifdef CONFIG_CRYPTO_DRBG_HMAC
	case DRBG_HMAC:
		drbg->d_ops = &drbg_hmac_ops;
		break;
#endif /* CONFIG_CRYPTO_DRBG_HMAC */
#ifdef CONFIG_CRYPTO_DRBG_HASH
	case DRBG_HASH:
		drbg->d_ops = &drbg_hash_ops;
		break;
#endif /* CONFIG_CRYPTO_DRBG_HASH */
#ifdef CONFIG_CRYPTO_DRBG_CTR
	case DRBG_CTR:
		drbg->d_ops = &drbg_ctr_ops;
		break;
#endif /* CONFIG_CRYPTO_DRBG_CTR */
	default:
		ret = -EOPNOTSUPP;
		goto err;
	}

	ret = drbg->d_ops->crypto_init(drbg);
	if (ret < 0)
		goto err;

	drbg->Vbuf = kmalloc(drbg_statelen(drbg) + ret, GFP_KERNEL);
	if (!drbg->Vbuf) {
		ret = -ENOMEM;
		goto fini;
	}
	drbg->V = PTR_ALIGN(drbg->Vbuf, ret + 1);
	drbg->Cbuf = kmalloc(drbg_statelen(drbg) + ret, GFP_KERNEL);
	if (!drbg->Cbuf) {
		ret = -ENOMEM;
		goto fini;
	}
	drbg->C = PTR_ALIGN(drbg->Cbuf, ret + 1);
	/* scratchpad is only generated for CTR and Hash */
	if (drbg->core->flags & DRBG_HMAC)
		sb_size = 0;
	else if (drbg->core->flags & DRBG_CTR)
		sb_size = drbg_statelen(drbg) + drbg_blocklen(drbg) + /* temp */
			  drbg_statelen(drbg) +	/* df_data */
			  drbg_blocklen(drbg) +	/* pad */
			  drbg_blocklen(drbg) +	/* iv */
			  drbg_statelen(drbg) + drbg_blocklen(drbg); /* temp */
	else
		sb_size = drbg_statelen(drbg) + drbg_blocklen(drbg);

	if (0 < sb_size) {
		drbg->scratchpadbuf = kzalloc(sb_size + ret, GFP_KERNEL);
		if (!drbg->scratchpadbuf) {
			ret = -ENOMEM;
			goto fini;
		}
		drbg->scratchpad = PTR_ALIGN(drbg->scratchpadbuf, ret + 1);
<<<<<<< HEAD
=======
	}

	if (IS_ENABLED(CONFIG_CRYPTO_FIPS)) {
		drbg->prev = kzalloc(drbg_sec_strength(drbg->core->flags),
				     GFP_KERNEL);
		if (!drbg->prev) {
			ret = -ENOMEM;
			goto fini;
		}
		drbg->fips_primed = false;
>>>>>>> 24b8d41d
	}

	return 0;

fini:
	drbg->d_ops->crypto_fini(drbg);
err:
	drbg_dealloc_state(drbg);
	return ret;
}

/*************************************************************************
 * DRBG interface functions
 *************************************************************************/

/*
 * DRBG generate function as required by SP800-90A - this function
 * generates random numbers
 *
 * @drbg DRBG state handle
 * @buf Buffer where to store the random numbers -- the buffer must already
 *      be pre-allocated by caller
 * @buflen Length of output buffer - this value defines the number of random
 *	   bytes pulled from DRBG
 * @addtl Additional input that is mixed into state, may be NULL -- note
 *	  the entropy is pulled by the DRBG internally unconditionally
 *	  as defined in SP800-90A. The additional input is mixed into
 *	  the state in addition to the pulled entropy.
 *
 * return: 0 when all bytes are generated; < 0 in case of an error
 */
static int drbg_generate(struct drbg_state *drbg,
			 unsigned char *buf, unsigned int buflen,
			 struct drbg_string *addtl)
{
	int len = 0;
	LIST_HEAD(addtllist);

	if (!drbg->core) {
		pr_devel("DRBG: not yet seeded\n");
		return -EINVAL;
	}
	if (0 == buflen || !buf) {
		pr_devel("DRBG: no output buffer provided\n");
		return -EINVAL;
	}
	if (addtl && NULL == addtl->buf && 0 < addtl->len) {
		pr_devel("DRBG: wrong format of additional information\n");
		return -EINVAL;
	}

	/* 9.3.1 step 2 */
	len = -EINVAL;
	if (buflen > (drbg_max_request_bytes(drbg))) {
		pr_devel("DRBG: requested random numbers too large %u\n",
			 buflen);
		goto err;
	}

	/* 9.3.1 step 3 is implicit with the chosen DRBG */

	/* 9.3.1 step 4 */
	if (addtl && addtl->len > (drbg_max_addtl(drbg))) {
		pr_devel("DRBG: additional information string too long %zu\n",
			 addtl->len);
		goto err;
	}
	/* 9.3.1 step 5 is implicit with the chosen DRBG */

	/*
	 * 9.3.1 step 6 and 9 supplemented by 9.3.2 step c is implemented
	 * here. The spec is a bit convoluted here, we make it simpler.
	 */
	if (drbg->reseed_threshold < drbg->reseed_ctr)
		drbg->seeded = false;

	if (drbg->pr || !drbg->seeded) {
		pr_devel("DRBG: reseeding before generation (prediction "
			 "resistance: %s, state %s)\n",
			 drbg->pr ? "true" : "false",
			 drbg->seeded ? "seeded" : "unseeded");
		/* 9.3.1 steps 7.1 through 7.3 */
		len = drbg_seed(drbg, addtl, true);
		if (len)
			goto err;
		/* 9.3.1 step 7.4 */
		addtl = NULL;
	}

	if (addtl && 0 < addtl->len)
		list_add_tail(&addtl->list, &addtllist);
	/* 9.3.1 step 8 and 10 */
	len = drbg->d_ops->generate(drbg, buf, buflen, &addtllist);

	/* 10.1.1.4 step 6, 10.1.2.5 step 7, 10.2.1.5.2 step 7 */
	drbg->reseed_ctr++;
	if (0 >= len)
		goto err;

	/*
	 * Section 11.3.3 requires to re-perform self tests after some
	 * generated random numbers. The chosen value after which self
	 * test is performed is arbitrary, but it should be reasonable.
	 * However, we do not perform the self tests because of the following
	 * reasons: it is mathematically impossible that the initial self tests
	 * were successfully and the following are not. If the initial would
	 * pass and the following would not, the kernel integrity is violated.
	 * In this case, the entire kernel operation is questionable and it
	 * is unlikely that the integrity violation only affects the
	 * correct operation of the DRBG.
	 *
	 * Albeit the following code is commented out, it is provided in
	 * case somebody has a need to implement the test of 11.3.3.
	 */
#if 0
	if (drbg->reseed_ctr && !(drbg->reseed_ctr % 4096)) {
		int err = 0;
		pr_devel("DRBG: start to perform self test\n");
		if (drbg->core->flags & DRBG_HMAC)
			err = alg_test("drbg_pr_hmac_sha256",
				       "drbg_pr_hmac_sha256", 0, 0);
		else if (drbg->core->flags & DRBG_CTR)
			err = alg_test("drbg_pr_ctr_aes128",
				       "drbg_pr_ctr_aes128", 0, 0);
		else
			err = alg_test("drbg_pr_sha256",
				       "drbg_pr_sha256", 0, 0);
		if (err) {
			pr_err("DRBG: periodical self test failed\n");
			/*
			 * uninstantiate implies that from now on, only errors
			 * are returned when reusing this DRBG cipher handle
			 */
			drbg_uninstantiate(drbg);
			return 0;
		} else {
			pr_devel("DRBG: self test successful\n");
		}
	}
#endif

	/*
	 * All operations were successful, return 0 as mandated by
	 * the kernel crypto API interface.
	 */
	len = 0;
err:
	return len;
}

/*
 * Wrapper around drbg_generate which can pull arbitrary long strings
 * from the DRBG without hitting the maximum request limitation.
 *
 * Parameters: see drbg_generate
 * Return codes: see drbg_generate -- if one drbg_generate request fails,
 *		 the entire drbg_generate_long request fails
 */
static int drbg_generate_long(struct drbg_state *drbg,
			      unsigned char *buf, unsigned int buflen,
			      struct drbg_string *addtl)
{
	unsigned int len = 0;
	unsigned int slice = 0;
	do {
		int err = 0;
		unsigned int chunk = 0;
		slice = ((buflen - len) / drbg_max_request_bytes(drbg));
		chunk = slice ? drbg_max_request_bytes(drbg) : (buflen - len);
		mutex_lock(&drbg->drbg_mutex);
		err = drbg_generate(drbg, buf + len, chunk, addtl);
		mutex_unlock(&drbg->drbg_mutex);
		if (0 > err)
			return err;
		len += chunk;
	} while (slice > 0 && (len < buflen));
	return 0;
}

static void drbg_schedule_async_seed(struct random_ready_callback *rdy)
{
	struct drbg_state *drbg = container_of(rdy, struct drbg_state,
					       random_ready);

	schedule_work(&drbg->seed_work);
}

static int drbg_prepare_hrng(struct drbg_state *drbg)
{
	int err;

	/* We do not need an HRNG in test mode. */
	if (list_empty(&drbg->test_data.list))
		return 0;

	drbg->jent = crypto_alloc_rng("jitterentropy_rng", 0, 0);

	INIT_WORK(&drbg->seed_work, drbg_async_seed);

	drbg->random_ready.owner = THIS_MODULE;
	drbg->random_ready.func = drbg_schedule_async_seed;

	err = add_random_ready_callback(&drbg->random_ready);

	switch (err) {
	case 0:
		break;

	case -EALREADY:
		err = 0;
		fallthrough;

	default:
		drbg->random_ready.func = NULL;
		return err;
	}

	/*
	 * Require frequent reseeds until the seed source is fully
	 * initialized.
	 */
	drbg->reseed_threshold = 50;

	return err;
}

/*
 * DRBG instantiation function as required by SP800-90A - this function
 * sets up the DRBG handle, performs the initial seeding and all sanity
 * checks required by SP800-90A
 *
 * @drbg memory of state -- if NULL, new memory is allocated
 * @pers Personalization string that is mixed into state, may be NULL -- note
 *	 the entropy is pulled by the DRBG internally unconditionally
 *	 as defined in SP800-90A. The additional input is mixed into
 *	 the state in addition to the pulled entropy.
 * @coreref reference to core
 * @pr prediction resistance enabled
 *
 * return
 *	0 on success
 *	error value otherwise
 */
static int drbg_instantiate(struct drbg_state *drbg, struct drbg_string *pers,
			    int coreref, bool pr)
{
	int ret;
	bool reseed = true;

	pr_devel("DRBG: Initializing DRBG core %d with prediction resistance "
		 "%s\n", coreref, pr ? "enabled" : "disabled");
	mutex_lock(&drbg->drbg_mutex);

	/* 9.1 step 1 is implicit with the selected DRBG type */

	/*
	 * 9.1 step 2 is implicit as caller can select prediction resistance
	 * and the flag is copied into drbg->flags --
	 * all DRBG types support prediction resistance
	 */

	/* 9.1 step 4 is implicit in  drbg_sec_strength */

	if (!drbg->core) {
		drbg->core = &drbg_cores[coreref];
		drbg->pr = pr;
		drbg->seeded = false;
		drbg->reseed_threshold = drbg_max_requests(drbg);

		ret = drbg_alloc_state(drbg);
		if (ret)
			goto unlock;

		ret = drbg_prepare_hrng(drbg);
		if (ret)
			goto free_everything;

		if (IS_ERR(drbg->jent)) {
			ret = PTR_ERR(drbg->jent);
			drbg->jent = NULL;
			if (fips_enabled || ret != -ENOENT)
				goto free_everything;
			pr_info("DRBG: Continuing without Jitter RNG\n");
		}

		reseed = false;
	}

	ret = drbg_seed(drbg, pers, reseed);

	if (ret && !reseed)
		goto free_everything;

	mutex_unlock(&drbg->drbg_mutex);
	return ret;

unlock:
	mutex_unlock(&drbg->drbg_mutex);
	return ret;

free_everything:
	mutex_unlock(&drbg->drbg_mutex);
	drbg_uninstantiate(drbg);
	return ret;
}

/*
 * DRBG uninstantiate function as required by SP800-90A - this function
 * frees all buffers and the DRBG handle
 *
 * @drbg DRBG state handle
 *
 * return
 *	0 on success
 */
static int drbg_uninstantiate(struct drbg_state *drbg)
{
	if (drbg->random_ready.func) {
		del_random_ready_callback(&drbg->random_ready);
		cancel_work_sync(&drbg->seed_work);
	}

	if (!IS_ERR_OR_NULL(drbg->jent))
		crypto_free_rng(drbg->jent);
	drbg->jent = NULL;

	if (drbg->d_ops)
		drbg->d_ops->crypto_fini(drbg);
	drbg_dealloc_state(drbg);
	/* no scrubbing of test_data -- this shall survive an uninstantiate */
	return 0;
}

/*
 * Helper function for setting the test data in the DRBG
 *
 * @drbg DRBG state handle
 * @data test data
 * @len test data length
 */
static void drbg_kcapi_set_entropy(struct crypto_rng *tfm,
				   const u8 *data, unsigned int len)
{
	struct drbg_state *drbg = crypto_rng_ctx(tfm);

	mutex_lock(&drbg->drbg_mutex);
	drbg_string_fill(&drbg->test_data, data, len);
	mutex_unlock(&drbg->drbg_mutex);
}

/***************************************************************
 * Kernel crypto API cipher invocations requested by DRBG
 ***************************************************************/

#if defined(CONFIG_CRYPTO_DRBG_HASH) || defined(CONFIG_CRYPTO_DRBG_HMAC)
struct sdesc {
	struct shash_desc shash;
	char ctx[];
};

static int drbg_init_hash_kernel(struct drbg_state *drbg)
{
	struct sdesc *sdesc;
	struct crypto_shash *tfm;

	tfm = crypto_alloc_shash(drbg->core->backend_cra_name, 0, 0);
	if (IS_ERR(tfm)) {
		pr_info("DRBG: could not allocate digest TFM handle: %s\n",
				drbg->core->backend_cra_name);
		return PTR_ERR(tfm);
	}
	BUG_ON(drbg_blocklen(drbg) != crypto_shash_digestsize(tfm));
	sdesc = kzalloc(sizeof(struct shash_desc) + crypto_shash_descsize(tfm),
			GFP_KERNEL);
	if (!sdesc) {
		crypto_free_shash(tfm);
		return -ENOMEM;
	}

	sdesc->shash.tfm = tfm;
	drbg->priv_data = sdesc;

	return crypto_shash_alignmask(tfm);
}

static int drbg_fini_hash_kernel(struct drbg_state *drbg)
{
	struct sdesc *sdesc = (struct sdesc *)drbg->priv_data;
	if (sdesc) {
		crypto_free_shash(sdesc->shash.tfm);
		kfree_sensitive(sdesc);
	}
	drbg->priv_data = NULL;
	return 0;
}

static void drbg_kcapi_hmacsetkey(struct drbg_state *drbg,
				  const unsigned char *key)
{
	struct sdesc *sdesc = (struct sdesc *)drbg->priv_data;

	crypto_shash_setkey(sdesc->shash.tfm, key, drbg_statelen(drbg));
}

static int drbg_kcapi_hash(struct drbg_state *drbg, unsigned char *outval,
			   const struct list_head *in)
{
	struct sdesc *sdesc = (struct sdesc *)drbg->priv_data;
	struct drbg_string *input = NULL;

	crypto_shash_init(&sdesc->shash);
	list_for_each_entry(input, in, list)
		crypto_shash_update(&sdesc->shash, input->buf, input->len);
	return crypto_shash_final(&sdesc->shash, outval);
}
#endif /* (CONFIG_CRYPTO_DRBG_HASH || CONFIG_CRYPTO_DRBG_HMAC) */

#ifdef CONFIG_CRYPTO_DRBG_CTR
static int drbg_fini_sym_kernel(struct drbg_state *drbg)
{
	struct crypto_cipher *tfm =
		(struct crypto_cipher *)drbg->priv_data;
	if (tfm)
		crypto_free_cipher(tfm);
	drbg->priv_data = NULL;

	if (drbg->ctr_handle)
		crypto_free_skcipher(drbg->ctr_handle);
	drbg->ctr_handle = NULL;

	if (drbg->ctr_req)
		skcipher_request_free(drbg->ctr_req);
	drbg->ctr_req = NULL;

<<<<<<< HEAD
	kfree(drbg->ctr_null_value_buf);
	drbg->ctr_null_value = NULL;

=======
>>>>>>> 24b8d41d
	kfree(drbg->outscratchpadbuf);
	drbg->outscratchpadbuf = NULL;

	return 0;
}

<<<<<<< HEAD
static void drbg_skcipher_cb(struct crypto_async_request *req, int error)
{
	struct drbg_state *drbg = req->data;

	if (error == -EINPROGRESS)
		return;
	drbg->ctr_async_err = error;
	complete(&drbg->ctr_completion);
}

=======
>>>>>>> 24b8d41d
static int drbg_init_sym_kernel(struct drbg_state *drbg)
{
	struct crypto_cipher *tfm;
	struct crypto_skcipher *sk_tfm;
	struct skcipher_request *req;
	unsigned int alignmask;
	char ctr_name[CRYPTO_MAX_ALG_NAME];

	tfm = crypto_alloc_cipher(drbg->core->backend_cra_name, 0, 0);
	if (IS_ERR(tfm)) {
		pr_info("DRBG: could not allocate cipher TFM handle: %s\n",
				drbg->core->backend_cra_name);
		return PTR_ERR(tfm);
	}
	BUG_ON(drbg_blocklen(drbg) != crypto_cipher_blocksize(tfm));
	drbg->priv_data = tfm;

	if (snprintf(ctr_name, CRYPTO_MAX_ALG_NAME, "ctr(%s)",
	    drbg->core->backend_cra_name) >= CRYPTO_MAX_ALG_NAME) {
		drbg_fini_sym_kernel(drbg);
		return -EINVAL;
	}
	sk_tfm = crypto_alloc_skcipher(ctr_name, 0, 0);
	if (IS_ERR(sk_tfm)) {
		pr_info("DRBG: could not allocate CTR cipher TFM handle: %s\n",
				ctr_name);
		drbg_fini_sym_kernel(drbg);
		return PTR_ERR(sk_tfm);
	}
	drbg->ctr_handle = sk_tfm;
<<<<<<< HEAD
=======
	crypto_init_wait(&drbg->ctr_wait);
>>>>>>> 24b8d41d

	req = skcipher_request_alloc(sk_tfm, GFP_KERNEL);
	if (!req) {
		pr_info("DRBG: could not allocate request queue\n");
		drbg_fini_sym_kernel(drbg);
		return -ENOMEM;
	}
	drbg->ctr_req = req;
<<<<<<< HEAD
	skcipher_request_set_callback(req, CRYPTO_TFM_REQ_MAY_BACKLOG,
					drbg_skcipher_cb, drbg);

	alignmask = crypto_skcipher_alignmask(sk_tfm);
	drbg->ctr_null_value_buf = kzalloc(DRBG_CTR_NULL_LEN + alignmask,
					   GFP_KERNEL);
	if (!drbg->ctr_null_value_buf) {
		drbg_fini_sym_kernel(drbg);
		return -ENOMEM;
	}
	drbg->ctr_null_value = (u8 *)PTR_ALIGN(drbg->ctr_null_value_buf,
					       alignmask + 1);

=======
	skcipher_request_set_callback(req, CRYPTO_TFM_REQ_MAY_BACKLOG |
						CRYPTO_TFM_REQ_MAY_SLEEP,
					crypto_req_done, &drbg->ctr_wait);

	alignmask = crypto_skcipher_alignmask(sk_tfm);
>>>>>>> 24b8d41d
	drbg->outscratchpadbuf = kmalloc(DRBG_OUTSCRATCHLEN + alignmask,
					 GFP_KERNEL);
	if (!drbg->outscratchpadbuf) {
		drbg_fini_sym_kernel(drbg);
		return -ENOMEM;
	}
	drbg->outscratchpad = (u8 *)PTR_ALIGN(drbg->outscratchpadbuf,
					      alignmask + 1);

<<<<<<< HEAD
=======
	sg_init_table(&drbg->sg_in, 1);
	sg_init_one(&drbg->sg_out, drbg->outscratchpad, DRBG_OUTSCRATCHLEN);

>>>>>>> 24b8d41d
	return alignmask;
}

static void drbg_kcapi_symsetkey(struct drbg_state *drbg,
				 const unsigned char *key)
{
	struct crypto_cipher *tfm =
		(struct crypto_cipher *)drbg->priv_data;

	crypto_cipher_setkey(tfm, key, (drbg_keylen(drbg)));
}

static int drbg_kcapi_sym(struct drbg_state *drbg, unsigned char *outval,
			  const struct drbg_string *in)
{
	struct crypto_cipher *tfm =
		(struct crypto_cipher *)drbg->priv_data;

	/* there is only component in *in */
	BUG_ON(in->len < drbg_blocklen(drbg));
	crypto_cipher_encrypt_one(tfm, outval, in->buf);
	return 0;
}

static int drbg_kcapi_sym_ctr(struct drbg_state *drbg,
			      u8 *inbuf, u32 inlen,
			      u8 *outbuf, u32 outlen)
{
<<<<<<< HEAD
	struct scatterlist sg_in;
	int ret;

	sg_init_one(&sg_in, inbuf, inlen);

	while (outlen) {
		u32 cryptlen = min3(inlen, outlen, (u32)DRBG_OUTSCRATCHLEN);
		struct scatterlist sg_out;

		/* Output buffer may not be valid for SGL, use scratchpad */
		sg_init_one(&sg_out, drbg->outscratchpad, cryptlen);
		skcipher_request_set_crypt(drbg->ctr_req, &sg_in, &sg_out,
					   cryptlen, drbg->V);
		ret = crypto_skcipher_encrypt(drbg->ctr_req);
		switch (ret) {
		case 0:
			break;
		case -EINPROGRESS:
		case -EBUSY:
			ret = wait_for_completion_interruptible(
				&drbg->ctr_completion);
			if (!ret && !drbg->ctr_async_err) {
				reinit_completion(&drbg->ctr_completion);
				break;
			}
		default:
			goto out;
		}
		init_completion(&drbg->ctr_completion);

		memcpy(outbuf, drbg->outscratchpad, cryptlen);

		outlen -= cryptlen;
=======
	struct scatterlist *sg_in = &drbg->sg_in, *sg_out = &drbg->sg_out;
	u32 scratchpad_use = min_t(u32, outlen, DRBG_OUTSCRATCHLEN);
	int ret;

	if (inbuf) {
		/* Use caller-provided input buffer */
		sg_set_buf(sg_in, inbuf, inlen);
	} else {
		/* Use scratchpad for in-place operation */
		inlen = scratchpad_use;
		memset(drbg->outscratchpad, 0, scratchpad_use);
		sg_set_buf(sg_in, drbg->outscratchpad, scratchpad_use);
	}

	while (outlen) {
		u32 cryptlen = min3(inlen, outlen, (u32)DRBG_OUTSCRATCHLEN);

		/* Output buffer may not be valid for SGL, use scratchpad */
		skcipher_request_set_crypt(drbg->ctr_req, sg_in, sg_out,
					   cryptlen, drbg->V);
		ret = crypto_wait_req(crypto_skcipher_encrypt(drbg->ctr_req),
					&drbg->ctr_wait);
		if (ret)
			goto out;

		crypto_init_wait(&drbg->ctr_wait);

		memcpy(outbuf, drbg->outscratchpad, cryptlen);
		memzero_explicit(drbg->outscratchpad, cryptlen);

		outlen -= cryptlen;
		outbuf += cryptlen;
>>>>>>> 24b8d41d
	}
	ret = 0;

out:
<<<<<<< HEAD
	memzero_explicit(drbg->outscratchpad, DRBG_OUTSCRATCHLEN);
=======
>>>>>>> 24b8d41d
	return ret;
}
#endif /* CONFIG_CRYPTO_DRBG_CTR */

/***************************************************************
 * Kernel crypto API interface to register DRBG
 ***************************************************************/

/*
 * Look up the DRBG flags by given kernel crypto API cra_name
 * The code uses the drbg_cores definition to do this
 *
 * @cra_name kernel crypto API cra_name
 * @coreref reference to integer which is filled with the pointer to
 *  the applicable core
 * @pr reference for setting prediction resistance
 *
 * return: flags
 */
static inline void drbg_convert_tfm_core(const char *cra_driver_name,
					 int *coreref, bool *pr)
{
	int i = 0;
	size_t start = 0;
	int len = 0;

	*pr = true;
	/* disassemble the names */
	if (!memcmp(cra_driver_name, "drbg_nopr_", 10)) {
		start = 10;
		*pr = false;
	} else if (!memcmp(cra_driver_name, "drbg_pr_", 8)) {
		start = 8;
	} else {
		return;
	}

	/* remove the first part */
	len = strlen(cra_driver_name) - start;
	for (i = 0; ARRAY_SIZE(drbg_cores) > i; i++) {
		if (!memcmp(cra_driver_name + start, drbg_cores[i].cra_name,
			    len)) {
			*coreref = i;
			return;
		}
	}
}

static int drbg_kcapi_init(struct crypto_tfm *tfm)
{
	struct drbg_state *drbg = crypto_tfm_ctx(tfm);

	mutex_init(&drbg->drbg_mutex);

	return 0;
}

static void drbg_kcapi_cleanup(struct crypto_tfm *tfm)
{
	drbg_uninstantiate(crypto_tfm_ctx(tfm));
}

/*
 * Generate random numbers invoked by the kernel crypto API:
 * The API of the kernel crypto API is extended as follows:
 *
 * src is additional input supplied to the RNG.
 * slen is the length of src.
 * dst is the output buffer where random data is to be stored.
 * dlen is the length of dst.
 */
static int drbg_kcapi_random(struct crypto_rng *tfm,
			     const u8 *src, unsigned int slen,
			     u8 *dst, unsigned int dlen)
{
	struct drbg_state *drbg = crypto_rng_ctx(tfm);
	struct drbg_string *addtl = NULL;
	struct drbg_string string;

	if (slen) {
		/* linked list variable is now local to allow modification */
		drbg_string_fill(&string, src, slen);
		addtl = &string;
	}

	return drbg_generate_long(drbg, dst, dlen, addtl);
}

/*
 * Seed the DRBG invoked by the kernel crypto API
 */
static int drbg_kcapi_seed(struct crypto_rng *tfm,
			   const u8 *seed, unsigned int slen)
{
	struct drbg_state *drbg = crypto_rng_ctx(tfm);
	struct crypto_tfm *tfm_base = crypto_rng_tfm(tfm);
	bool pr = false;
	struct drbg_string string;
	struct drbg_string *seed_string = NULL;
	int coreref = 0;

	drbg_convert_tfm_core(crypto_tfm_alg_driver_name(tfm_base), &coreref,
			      &pr);
	if (0 < slen) {
		drbg_string_fill(&string, seed, slen);
		seed_string = &string;
	}

	return drbg_instantiate(drbg, seed_string, coreref, pr);
}

/***************************************************************
 * Kernel module: code to load the module
 ***************************************************************/

/*
 * Tests as defined in 11.3.2 in addition to the cipher tests: testing
 * of the error handling.
 *
 * Note: testing of failing seed source as defined in 11.3.2 is not applicable
 * as seed source of get_random_bytes does not fail.
 *
 * Note 2: There is no sensible way of testing the reseed counter
 * enforcement, so skip it.
 */
static inline int __init drbg_healthcheck_sanity(void)
{
	int len = 0;
#define OUTBUFLEN 16
	unsigned char buf[OUTBUFLEN];
	struct drbg_state *drbg = NULL;
	int ret = -EFAULT;
	int rc = -EFAULT;
	bool pr = false;
	int coreref = 0;
	struct drbg_string addtl;
	size_t max_addtllen, max_request_bytes;

	/* only perform test in FIPS mode */
	if (!fips_enabled)
		return 0;

#ifdef CONFIG_CRYPTO_DRBG_CTR
	drbg_convert_tfm_core("drbg_nopr_ctr_aes128", &coreref, &pr);
#elif defined CONFIG_CRYPTO_DRBG_HASH
	drbg_convert_tfm_core("drbg_nopr_sha256", &coreref, &pr);
#else
	drbg_convert_tfm_core("drbg_nopr_hmac_sha256", &coreref, &pr);
#endif

	drbg = kzalloc(sizeof(struct drbg_state), GFP_KERNEL);
	if (!drbg)
		return -ENOMEM;

	mutex_init(&drbg->drbg_mutex);
	drbg->core = &drbg_cores[coreref];
	drbg->reseed_threshold = drbg_max_requests(drbg);

	/*
	 * if the following tests fail, it is likely that there is a buffer
	 * overflow as buf is much smaller than the requested or provided
	 * string lengths -- in case the error handling does not succeed
	 * we may get an OOPS. And we want to get an OOPS as this is a
	 * grave bug.
	 */

	max_addtllen = drbg_max_addtl(drbg);
	max_request_bytes = drbg_max_request_bytes(drbg);
	drbg_string_fill(&addtl, buf, max_addtllen + 1);
	/* overflow addtllen with additonal info string */
	len = drbg_generate(drbg, buf, OUTBUFLEN, &addtl);
	BUG_ON(0 < len);
	/* overflow max_bits */
	len = drbg_generate(drbg, buf, (max_request_bytes + 1), NULL);
	BUG_ON(0 < len);

	/* overflow max addtllen with personalization string */
	ret = drbg_seed(drbg, &addtl, false);
	BUG_ON(0 == ret);
	/* all tests passed */
	rc = 0;

	pr_devel("DRBG: Sanity tests for failure code paths successfully "
		 "completed\n");

	kfree(drbg);
	return rc;
}

static struct rng_alg drbg_algs[22];

/*
 * Fill the array drbg_algs used to register the different DRBGs
 * with the kernel crypto API. To fill the array, the information
 * from drbg_cores[] is used.
 */
static inline void __init drbg_fill_array(struct rng_alg *alg,
					  const struct drbg_core *core, int pr)
{
	int pos = 0;
	static int priority = 200;

	memcpy(alg->base.cra_name, "stdrng", 6);
	if (pr) {
		memcpy(alg->base.cra_driver_name, "drbg_pr_", 8);
		pos = 8;
	} else {
		memcpy(alg->base.cra_driver_name, "drbg_nopr_", 10);
		pos = 10;
	}
	memcpy(alg->base.cra_driver_name + pos, core->cra_name,
	       strlen(core->cra_name));

	alg->base.cra_priority = priority;
	priority++;
	/*
	 * If FIPS mode enabled, the selected DRBG shall have the
	 * highest cra_priority over other stdrng instances to ensure
	 * it is selected.
	 */
	if (fips_enabled)
		alg->base.cra_priority += 200;

	alg->base.cra_ctxsize 	= sizeof(struct drbg_state);
	alg->base.cra_module	= THIS_MODULE;
	alg->base.cra_init	= drbg_kcapi_init;
	alg->base.cra_exit	= drbg_kcapi_cleanup;
	alg->generate		= drbg_kcapi_random;
	alg->seed		= drbg_kcapi_seed;
	alg->set_ent		= drbg_kcapi_set_entropy;
	alg->seedsize		= 0;
}

static int __init drbg_init(void)
{
	unsigned int i = 0; /* pointer to drbg_algs */
	unsigned int j = 0; /* pointer to drbg_cores */
	int ret;

	ret = drbg_healthcheck_sanity();
	if (ret)
		return ret;

	if (ARRAY_SIZE(drbg_cores) * 2 > ARRAY_SIZE(drbg_algs)) {
		pr_info("DRBG: Cannot register all DRBG types"
			"(slots needed: %zu, slots available: %zu)\n",
			ARRAY_SIZE(drbg_cores) * 2, ARRAY_SIZE(drbg_algs));
		return -EFAULT;
	}

	/*
	 * each DRBG definition can be used with PR and without PR, thus
	 * we instantiate each DRBG in drbg_cores[] twice.
	 *
	 * As the order of placing them into the drbg_algs array matters
	 * (the later DRBGs receive a higher cra_priority) we register the
	 * prediction resistance DRBGs first as the should not be too
	 * interesting.
	 */
	for (j = 0; ARRAY_SIZE(drbg_cores) > j; j++, i++)
		drbg_fill_array(&drbg_algs[i], &drbg_cores[j], 1);
	for (j = 0; ARRAY_SIZE(drbg_cores) > j; j++, i++)
		drbg_fill_array(&drbg_algs[i], &drbg_cores[j], 0);
	return crypto_register_rngs(drbg_algs, (ARRAY_SIZE(drbg_cores) * 2));
}

static void __exit drbg_exit(void)
{
	crypto_unregister_rngs(drbg_algs, (ARRAY_SIZE(drbg_cores) * 2));
}

subsys_initcall(drbg_init);
module_exit(drbg_exit);
#ifndef CRYPTO_DRBG_HASH_STRING
#define CRYPTO_DRBG_HASH_STRING ""
#endif
#ifndef CRYPTO_DRBG_HMAC_STRING
#define CRYPTO_DRBG_HMAC_STRING ""
#endif
#ifndef CRYPTO_DRBG_CTR_STRING
#define CRYPTO_DRBG_CTR_STRING ""
#endif
MODULE_LICENSE("GPL");
MODULE_AUTHOR("Stephan Mueller <smueller@chronox.de>");
MODULE_DESCRIPTION("NIST SP800-90A Deterministic Random Bit Generator (DRBG) "
		   "using following cores: "
		   CRYPTO_DRBG_HASH_STRING
		   CRYPTO_DRBG_HMAC_STRING
		   CRYPTO_DRBG_CTR_STRING);
MODULE_ALIAS_CRYPTO("stdrng");<|MERGE_RESOLUTION|>--- conflicted
+++ resolved
@@ -312,12 +312,7 @@
 static int drbg_kcapi_sym_ctr(struct drbg_state *drbg,
 			      u8 *inbuf, u32 inbuflen,
 			      u8 *outbuf, u32 outlen);
-<<<<<<< HEAD
-#define DRBG_CTR_NULL_LEN 128
-#define DRBG_OUTSCRATCHLEN DRBG_CTR_NULL_LEN
-=======
 #define DRBG_OUTSCRATCHLEN 256
->>>>>>> 24b8d41d
 
 /* BCC function for CTR DRBG as defined in 10.4.3 */
 static int drbg_ctr_bcc(struct drbg_state *drbg,
@@ -610,12 +605,7 @@
 	}
 
 	/* 10.2.1.5.2 step 4.1 */
-<<<<<<< HEAD
-	ret = drbg_kcapi_sym_ctr(drbg, drbg->ctr_null_value, DRBG_CTR_NULL_LEN,
-				 buf, len);
-=======
 	ret = drbg_kcapi_sym_ctr(drbg, NULL, 0, buf, len);
->>>>>>> 24b8d41d
 	if (ret)
 		return ret;
 
@@ -1228,13 +1218,6 @@
 {
 	if (!drbg)
 		return;
-<<<<<<< HEAD
-	kzfree(drbg->V);
-	drbg->Vbuf = NULL;
-	kzfree(drbg->C);
-	drbg->Cbuf = NULL;
-	kzfree(drbg->scratchpadbuf);
-=======
 	kfree_sensitive(drbg->Vbuf);
 	drbg->Vbuf = NULL;
 	drbg->V = NULL;
@@ -1242,7 +1225,6 @@
 	drbg->Cbuf = NULL;
 	drbg->C = NULL;
 	kfree_sensitive(drbg->scratchpadbuf);
->>>>>>> 24b8d41d
 	drbg->scratchpadbuf = NULL;
 	drbg->reseed_ctr = 0;
 	drbg->d_ops = NULL;
@@ -1319,8 +1301,6 @@
 			goto fini;
 		}
 		drbg->scratchpad = PTR_ALIGN(drbg->scratchpadbuf, ret + 1);
-<<<<<<< HEAD
-=======
 	}
 
 	if (IS_ENABLED(CONFIG_CRYPTO_FIPS)) {
@@ -1331,7 +1311,6 @@
 			goto fini;
 		}
 		drbg->fips_primed = false;
->>>>>>> 24b8d41d
 	}
 
 	return 0;
@@ -1766,31 +1745,12 @@
 		skcipher_request_free(drbg->ctr_req);
 	drbg->ctr_req = NULL;
 
-<<<<<<< HEAD
-	kfree(drbg->ctr_null_value_buf);
-	drbg->ctr_null_value = NULL;
-
-=======
->>>>>>> 24b8d41d
 	kfree(drbg->outscratchpadbuf);
 	drbg->outscratchpadbuf = NULL;
 
 	return 0;
 }
 
-<<<<<<< HEAD
-static void drbg_skcipher_cb(struct crypto_async_request *req, int error)
-{
-	struct drbg_state *drbg = req->data;
-
-	if (error == -EINPROGRESS)
-		return;
-	drbg->ctr_async_err = error;
-	complete(&drbg->ctr_completion);
-}
-
-=======
->>>>>>> 24b8d41d
 static int drbg_init_sym_kernel(struct drbg_state *drbg)
 {
 	struct crypto_cipher *tfm;
@@ -1821,10 +1781,7 @@
 		return PTR_ERR(sk_tfm);
 	}
 	drbg->ctr_handle = sk_tfm;
-<<<<<<< HEAD
-=======
 	crypto_init_wait(&drbg->ctr_wait);
->>>>>>> 24b8d41d
 
 	req = skcipher_request_alloc(sk_tfm, GFP_KERNEL);
 	if (!req) {
@@ -1833,27 +1790,11 @@
 		return -ENOMEM;
 	}
 	drbg->ctr_req = req;
-<<<<<<< HEAD
-	skcipher_request_set_callback(req, CRYPTO_TFM_REQ_MAY_BACKLOG,
-					drbg_skcipher_cb, drbg);
-
-	alignmask = crypto_skcipher_alignmask(sk_tfm);
-	drbg->ctr_null_value_buf = kzalloc(DRBG_CTR_NULL_LEN + alignmask,
-					   GFP_KERNEL);
-	if (!drbg->ctr_null_value_buf) {
-		drbg_fini_sym_kernel(drbg);
-		return -ENOMEM;
-	}
-	drbg->ctr_null_value = (u8 *)PTR_ALIGN(drbg->ctr_null_value_buf,
-					       alignmask + 1);
-
-=======
 	skcipher_request_set_callback(req, CRYPTO_TFM_REQ_MAY_BACKLOG |
 						CRYPTO_TFM_REQ_MAY_SLEEP,
 					crypto_req_done, &drbg->ctr_wait);
 
 	alignmask = crypto_skcipher_alignmask(sk_tfm);
->>>>>>> 24b8d41d
 	drbg->outscratchpadbuf = kmalloc(DRBG_OUTSCRATCHLEN + alignmask,
 					 GFP_KERNEL);
 	if (!drbg->outscratchpadbuf) {
@@ -1863,12 +1804,9 @@
 	drbg->outscratchpad = (u8 *)PTR_ALIGN(drbg->outscratchpadbuf,
 					      alignmask + 1);
 
-<<<<<<< HEAD
-=======
 	sg_init_table(&drbg->sg_in, 1);
 	sg_init_one(&drbg->sg_out, drbg->outscratchpad, DRBG_OUTSCRATCHLEN);
 
->>>>>>> 24b8d41d
 	return alignmask;
 }
 
@@ -1897,41 +1835,6 @@
 			      u8 *inbuf, u32 inlen,
 			      u8 *outbuf, u32 outlen)
 {
-<<<<<<< HEAD
-	struct scatterlist sg_in;
-	int ret;
-
-	sg_init_one(&sg_in, inbuf, inlen);
-
-	while (outlen) {
-		u32 cryptlen = min3(inlen, outlen, (u32)DRBG_OUTSCRATCHLEN);
-		struct scatterlist sg_out;
-
-		/* Output buffer may not be valid for SGL, use scratchpad */
-		sg_init_one(&sg_out, drbg->outscratchpad, cryptlen);
-		skcipher_request_set_crypt(drbg->ctr_req, &sg_in, &sg_out,
-					   cryptlen, drbg->V);
-		ret = crypto_skcipher_encrypt(drbg->ctr_req);
-		switch (ret) {
-		case 0:
-			break;
-		case -EINPROGRESS:
-		case -EBUSY:
-			ret = wait_for_completion_interruptible(
-				&drbg->ctr_completion);
-			if (!ret && !drbg->ctr_async_err) {
-				reinit_completion(&drbg->ctr_completion);
-				break;
-			}
-		default:
-			goto out;
-		}
-		init_completion(&drbg->ctr_completion);
-
-		memcpy(outbuf, drbg->outscratchpad, cryptlen);
-
-		outlen -= cryptlen;
-=======
 	struct scatterlist *sg_in = &drbg->sg_in, *sg_out = &drbg->sg_out;
 	u32 scratchpad_use = min_t(u32, outlen, DRBG_OUTSCRATCHLEN);
 	int ret;
@@ -1964,15 +1867,10 @@
 
 		outlen -= cryptlen;
 		outbuf += cryptlen;
->>>>>>> 24b8d41d
 	}
 	ret = 0;
 
 out:
-<<<<<<< HEAD
-	memzero_explicit(drbg->outscratchpad, DRBG_OUTSCRATCHLEN);
-=======
->>>>>>> 24b8d41d
 	return ret;
 }
 #endif /* CONFIG_CRYPTO_DRBG_CTR */
