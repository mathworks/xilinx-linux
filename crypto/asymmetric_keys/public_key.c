--- conflicted
+++ resolved
@@ -43,10 +43,7 @@
 {
 	if (key) {
 		kfree(key->key);
-<<<<<<< HEAD
-=======
 		kfree(key->params);
->>>>>>> 24b8d41d
 		kfree(key);
 	}
 }
@@ -59,8 +56,6 @@
 {
 	public_key_free(payload0);
 	public_key_signature_free(payload3);
-<<<<<<< HEAD
-=======
 }
 
 /*
@@ -163,7 +158,6 @@
 	crypto_free_akcipher(tfm);
 	pr_devel("<==%s() = %d\n", __func__, ret);
 	return ret;
->>>>>>> 24b8d41d
 }
 
 /*
