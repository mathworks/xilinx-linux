/* SPDX-License-Identifier: GPL-2.0-or-later */
/* X.509 certificate parser internal definitions
 *
 * Copyright (C) 2012 Red Hat, Inc. All Rights Reserved.
 * Written by David Howells (dhowells@redhat.com)
 */

#include <linux/time.h>
#include <crypto/public_key.h>
#include <keys/asymmetric-type.h>

struct x509_certificate {
	struct x509_certificate *next;
	struct x509_certificate *signer;	/* Certificate that signed this one */
	struct public_key *pub;			/* Public key details */
	struct public_key_signature *sig;	/* Signature parameters */
	char		*issuer;		/* Name of certificate issuer */
	char		*subject;		/* Name of certificate subject */
	struct asymmetric_key_id *id;		/* Issuer + Serial number */
	struct asymmetric_key_id *skid;		/* Subject + subjectKeyId (optional) */
	time64_t	valid_from;
	time64_t	valid_to;
	const void	*tbs;			/* Signed data */
	unsigned	tbs_size;		/* Size of signed data */
	unsigned	raw_sig_size;		/* Size of sigature */
	const void	*raw_sig;		/* Signature data */
	const void	*raw_serial;		/* Raw serial number in ASN.1 */
	unsigned	raw_serial_size;
	unsigned	raw_issuer_size;
	const void	*raw_issuer;		/* Raw issuer name in ASN.1 */
	const void	*raw_subject;		/* Raw subject name in ASN.1 */
	unsigned	raw_subject_size;
	unsigned	raw_skid_size;
	const void	*raw_skid;		/* Raw subjectKeyId in ASN.1 */
	unsigned	index;
	bool		seen;			/* Infinite recursion prevention */
	bool		verified;
	bool		self_signed;		/* T if self-signed (check unsupported_sig too) */
	bool		unsupported_key;	/* T if key uses unsupported crypto */
	bool		unsupported_sig;	/* T if signature uses unsupported crypto */
<<<<<<< HEAD
=======
	bool		blacklisted;
>>>>>>> 24b8d41d
};

/*
 * x509_cert_parser.c
 */
extern void x509_free_certificate(struct x509_certificate *cert);
extern struct x509_certificate *x509_cert_parse(const void *data, size_t datalen);
extern int x509_decode_time(time64_t *_t,  size_t hdrlen,
			    unsigned char tag,
			    const unsigned char *value, size_t vlen);

/*
 * x509_public_key.c
 */
extern int x509_get_sig_params(struct x509_certificate *cert);
extern int x509_check_for_self_signed(struct x509_certificate *cert);<|MERGE_RESOLUTION|>--- conflicted
+++ resolved
@@ -38,10 +38,7 @@
 	bool		self_signed;		/* T if self-signed (check unsupported_sig too) */
 	bool		unsupported_key;	/* T if key uses unsupported crypto */
 	bool		unsupported_sig;	/* T if signature uses unsupported crypto */
-<<<<<<< HEAD
-=======
 	bool		blacklisted;
->>>>>>> 24b8d41d
 };
 
 /*
