--- conflicted
+++ resolved
@@ -30,12 +30,9 @@
 
 	pr_devel("==>%s()\n", __func__);
 
-<<<<<<< HEAD
-=======
 	sig->data = cert->tbs;
 	sig->data_size = cert->tbs_size;
 
->>>>>>> 24b8d41d
 	if (!cert->pub->pkey_algo)
 		cert->unsupported_key = true;
 
@@ -83,10 +80,6 @@
 	ret = crypto_shash_digest(desc, cert->tbs, cert->tbs_size, sig->digest);
 	if (ret < 0)
 		goto error_2;
-<<<<<<< HEAD
-	might_sleep();
-	ret = crypto_shash_finup(desc, cert->tbs, cert->tbs_size, sig->digest);
-=======
 
 	ret = is_hash_blacklisted(sig->digest, sig->digest_size, "tbs");
 	if (ret == -EKEYREJECTED) {
@@ -95,7 +88,6 @@
 		cert->blacklisted = true;
 		ret = 0;
 	}
->>>>>>> 24b8d41d
 
 error_2:
 	kfree(desc);
@@ -137,11 +129,7 @@
 	}
 
 	ret = -EKEYREJECTED;
-<<<<<<< HEAD
-	if (cert->pub->pkey_algo != cert->sig->pkey_algo)
-=======
 	if (strcmp(cert->pub->pkey_algo, cert->sig->pkey_algo) != 0)
->>>>>>> 24b8d41d
 		goto out;
 
 	ret = public_key_verify_signature(cert->pub, cert->sig);
