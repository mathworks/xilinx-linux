// SPDX-License-Identifier: GPL-2.0-only
/*
 * Cryptographic API.
 */

#include <linux/init.h>
#include <linux/module.h>
#include <linux/crypto.h>
#include <linux/vmalloc.h>
#include <linux/mm.h>
#include <linux/lzo.h>
#include <crypto/internal/scompress.h>

struct lzo_ctx {
	void *lzo_comp_mem;
};

static void *lzo_alloc_ctx(struct crypto_scomp *tfm)
{
	void *ctx;

	ctx = kvmalloc(LZO1X_MEM_COMPRESS, GFP_KERNEL);
	if (!ctx)
		return ERR_PTR(-ENOMEM);

	return ctx;
}

static int lzo_init(struct crypto_tfm *tfm)
{
	struct lzo_ctx *ctx = crypto_tfm_ctx(tfm);

<<<<<<< HEAD
	ctx->lzo_comp_mem = kmalloc(LZO1X_MEM_COMPRESS,
				    GFP_KERNEL | __GFP_NOWARN);
	if (!ctx->lzo_comp_mem)
		ctx->lzo_comp_mem = vmalloc(LZO1X_MEM_COMPRESS);
	if (!ctx->lzo_comp_mem)
=======
	ctx->lzo_comp_mem = lzo_alloc_ctx(NULL);
	if (IS_ERR(ctx->lzo_comp_mem))
>>>>>>> 24b8d41d
		return -ENOMEM;

	return 0;
}

static void lzo_free_ctx(struct crypto_scomp *tfm, void *ctx)
{
	kvfree(ctx);
}

static void lzo_exit(struct crypto_tfm *tfm)
{
	struct lzo_ctx *ctx = crypto_tfm_ctx(tfm);

	lzo_free_ctx(NULL, ctx->lzo_comp_mem);
}

static int __lzo_compress(const u8 *src, unsigned int slen,
			  u8 *dst, unsigned int *dlen, void *ctx)
{
	size_t tmp_len = *dlen; /* size_t(ulong) <-> uint on 64 bit */
	int err;

	err = lzo1x_1_compress(src, slen, dst, &tmp_len, ctx);

	if (err != LZO_E_OK)
		return -EINVAL;

	*dlen = tmp_len;
	return 0;
}

static int lzo_compress(struct crypto_tfm *tfm, const u8 *src,
			unsigned int slen, u8 *dst, unsigned int *dlen)
{
	struct lzo_ctx *ctx = crypto_tfm_ctx(tfm);

	return __lzo_compress(src, slen, dst, dlen, ctx->lzo_comp_mem);
}

static int lzo_scompress(struct crypto_scomp *tfm, const u8 *src,
			 unsigned int slen, u8 *dst, unsigned int *dlen,
			 void *ctx)
{
	return __lzo_compress(src, slen, dst, dlen, ctx);
}

static int __lzo_decompress(const u8 *src, unsigned int slen,
			    u8 *dst, unsigned int *dlen)
{
	int err;
	size_t tmp_len = *dlen; /* size_t(ulong) <-> uint on 64 bit */

	err = lzo1x_decompress_safe(src, slen, dst, &tmp_len);

	if (err != LZO_E_OK)
		return -EINVAL;

	*dlen = tmp_len;
	return 0;
}

static int lzo_decompress(struct crypto_tfm *tfm, const u8 *src,
			  unsigned int slen, u8 *dst, unsigned int *dlen)
{
	return __lzo_decompress(src, slen, dst, dlen);
}

static int lzo_sdecompress(struct crypto_scomp *tfm, const u8 *src,
			   unsigned int slen, u8 *dst, unsigned int *dlen,
			   void *ctx)
{
	return __lzo_decompress(src, slen, dst, dlen);
}

static struct crypto_alg alg = {
	.cra_name		= "lzo",
	.cra_driver_name	= "lzo-generic",
	.cra_flags		= CRYPTO_ALG_TYPE_COMPRESS,
	.cra_ctxsize		= sizeof(struct lzo_ctx),
	.cra_module		= THIS_MODULE,
	.cra_init		= lzo_init,
	.cra_exit		= lzo_exit,
	.cra_u			= { .compress = {
	.coa_compress		= lzo_compress,
	.coa_decompress		= lzo_decompress } }
};

static struct scomp_alg scomp = {
	.alloc_ctx		= lzo_alloc_ctx,
	.free_ctx		= lzo_free_ctx,
	.compress		= lzo_scompress,
	.decompress		= lzo_sdecompress,
	.base			= {
		.cra_name	= "lzo",
		.cra_driver_name = "lzo-scomp",
		.cra_module	 = THIS_MODULE,
	}
};

static int __init lzo_mod_init(void)
{
	int ret;

	ret = crypto_register_alg(&alg);
	if (ret)
		return ret;

	ret = crypto_register_scomp(&scomp);
	if (ret) {
		crypto_unregister_alg(&alg);
		return ret;
	}

	return ret;
}

static void __exit lzo_mod_fini(void)
{
	crypto_unregister_alg(&alg);
	crypto_unregister_scomp(&scomp);
}

subsys_initcall(lzo_mod_init);
module_exit(lzo_mod_fini);

MODULE_LICENSE("GPL");
MODULE_DESCRIPTION("LZO Compression Algorithm");
MODULE_ALIAS_CRYPTO("lzo");<|MERGE_RESOLUTION|>--- conflicted
+++ resolved
@@ -30,16 +30,8 @@
 {
 	struct lzo_ctx *ctx = crypto_tfm_ctx(tfm);
 
-<<<<<<< HEAD
-	ctx->lzo_comp_mem = kmalloc(LZO1X_MEM_COMPRESS,
-				    GFP_KERNEL | __GFP_NOWARN);
-	if (!ctx->lzo_comp_mem)
-		ctx->lzo_comp_mem = vmalloc(LZO1X_MEM_COMPRESS);
-	if (!ctx->lzo_comp_mem)
-=======
 	ctx->lzo_comp_mem = lzo_alloc_ctx(NULL);
 	if (IS_ERR(ctx->lzo_comp_mem))
->>>>>>> 24b8d41d
 		return -ENOMEM;
 
 	return 0;
