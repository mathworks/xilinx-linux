// SPDX-License-Identifier: GPL-2.0-or-later
/*
 * seqiv: Sequence Number IV Generator
 *
 * This generator generates an IV based on a sequence number by xoring it
 * with a salt.  This algorithm is mainly useful for CTR and similar modes.
 *
 * Copyright (c) 2007 Herbert Xu <herbert@gondor.apana.org.au>
 */

#include <crypto/internal/geniv.h>
#include <crypto/scatterwalk.h>
#include <crypto/skcipher.h>
#include <linux/err.h>
#include <linux/init.h>
#include <linux/kernel.h>
#include <linux/module.h>
#include <linux/slab.h>
#include <linux/string.h>

<<<<<<< HEAD
static void seqiv_free(struct crypto_instance *inst);

=======
>>>>>>> 24b8d41d
static void seqiv_aead_encrypt_complete2(struct aead_request *req, int err)
{
	struct aead_request *subreq = aead_request_ctx(req);
	struct crypto_aead *geniv;

	if (err == -EINPROGRESS)
		return;

	if (err)
		goto out;

	geniv = crypto_aead_reqtfm(req);
	memcpy(req->iv, subreq->iv, crypto_aead_ivsize(geniv));

out:
	kfree_sensitive(subreq->iv);
}

static void seqiv_aead_encrypt_complete(struct crypto_async_request *base,
					int err)
{
	struct aead_request *req = base->data;

	seqiv_aead_encrypt_complete2(req, err);
	aead_request_complete(req, err);
}

static int seqiv_aead_encrypt(struct aead_request *req)
{
	struct crypto_aead *geniv = crypto_aead_reqtfm(req);
	struct aead_geniv_ctx *ctx = crypto_aead_ctx(geniv);
	struct aead_request *subreq = aead_request_ctx(req);
	crypto_completion_t compl;
	void *data;
	u8 *info;
	unsigned int ivsize = 8;
	int err;

	if (req->cryptlen < ivsize)
		return -EINVAL;

	aead_request_set_tfm(subreq, ctx->child);

	compl = req->base.complete;
	data = req->base.data;
	info = req->iv;

	if (req->src != req->dst) {
<<<<<<< HEAD
		SKCIPHER_REQUEST_ON_STACK(nreq, ctx->sknull);

		skcipher_request_set_tfm(nreq, ctx->sknull);
=======
		SYNC_SKCIPHER_REQUEST_ON_STACK(nreq, ctx->sknull);

		skcipher_request_set_sync_tfm(nreq, ctx->sknull);
>>>>>>> 24b8d41d
		skcipher_request_set_callback(nreq, req->base.flags,
					      NULL, NULL);
		skcipher_request_set_crypt(nreq, req->src, req->dst,
					   req->assoclen + req->cryptlen,
					   NULL);

		err = crypto_skcipher_encrypt(nreq);
		if (err)
			return err;
	}

	if (unlikely(!IS_ALIGNED((unsigned long)info,
				 crypto_aead_alignmask(geniv) + 1))) {
		info = kmemdup(req->iv, ivsize, req->base.flags &
			       CRYPTO_TFM_REQ_MAY_SLEEP ? GFP_KERNEL :
			       GFP_ATOMIC);
		if (!info)
			return -ENOMEM;

		compl = seqiv_aead_encrypt_complete;
		data = req;
	}

	aead_request_set_callback(subreq, req->base.flags, compl, data);
	aead_request_set_crypt(subreq, req->dst, req->dst,
			       req->cryptlen - ivsize, info);
	aead_request_set_ad(subreq, req->assoclen + ivsize);

	crypto_xor(info, ctx->salt, ivsize);
	scatterwalk_map_and_copy(info, req->dst, req->assoclen, ivsize, 1);

	err = crypto_aead_encrypt(subreq);
	if (unlikely(info != req->iv))
		seqiv_aead_encrypt_complete2(req, err);
	return err;
}

static int seqiv_aead_decrypt(struct aead_request *req)
{
	struct crypto_aead *geniv = crypto_aead_reqtfm(req);
	struct aead_geniv_ctx *ctx = crypto_aead_ctx(geniv);
	struct aead_request *subreq = aead_request_ctx(req);
	crypto_completion_t compl;
	void *data;
	unsigned int ivsize = 8;

	if (req->cryptlen < ivsize + crypto_aead_authsize(geniv))
		return -EINVAL;

	aead_request_set_tfm(subreq, ctx->child);

	compl = req->base.complete;
	data = req->base.data;

	aead_request_set_callback(subreq, req->base.flags, compl, data);
	aead_request_set_crypt(subreq, req->src, req->dst,
			       req->cryptlen - ivsize, req->iv);
	aead_request_set_ad(subreq, req->assoclen + ivsize);

	scatterwalk_map_and_copy(req->iv, req->src, req->assoclen, ivsize, 0);

	return crypto_aead_decrypt(subreq);
}

static int seqiv_aead_create(struct crypto_template *tmpl, struct rtattr **tb)
{
	struct aead_instance *inst;
	int err;

	inst = aead_geniv_alloc(tmpl, tb);

	if (IS_ERR(inst))
		return PTR_ERR(inst);

	err = -EINVAL;
	if (inst->alg.ivsize != sizeof(u64))
		goto free_inst;

	inst->alg.encrypt = seqiv_aead_encrypt;
	inst->alg.decrypt = seqiv_aead_decrypt;

	inst->alg.init = aead_init_geniv;
	inst->alg.exit = aead_exit_geniv;

	inst->alg.base.cra_ctxsize = sizeof(struct aead_geniv_ctx);
	inst->alg.base.cra_ctxsize += inst->alg.ivsize;

	err = aead_register_instance(tmpl, inst);
	if (err) {
free_inst:
<<<<<<< HEAD
	aead_geniv_free(inst);
	goto out;
}

static int seqiv_create(struct crypto_template *tmpl, struct rtattr **tb)
{
	struct crypto_attr_type *algt;

	algt = crypto_get_attr_type(tb);
	if (IS_ERR(algt))
		return PTR_ERR(algt);

	if ((algt->type ^ CRYPTO_ALG_TYPE_AEAD) & CRYPTO_ALG_TYPE_MASK)
		return -EINVAL;

	return seqiv_aead_create(tmpl, tb);
}

static void seqiv_free(struct crypto_instance *inst)
{
	aead_geniv_free(aead_instance(inst));
}

=======
		inst->free(inst);
	}
	return err;
}

>>>>>>> 24b8d41d
static struct crypto_template seqiv_tmpl = {
	.name = "seqiv",
	.create = seqiv_aead_create,
	.module = THIS_MODULE,
};

static int __init seqiv_module_init(void)
{
	return crypto_register_template(&seqiv_tmpl);
}

static void __exit seqiv_module_exit(void)
{
	crypto_unregister_template(&seqiv_tmpl);
}

subsys_initcall(seqiv_module_init);
module_exit(seqiv_module_exit);

MODULE_LICENSE("GPL");
MODULE_DESCRIPTION("Sequence Number IV Generator");
MODULE_ALIAS_CRYPTO("seqiv");<|MERGE_RESOLUTION|>--- conflicted
+++ resolved
@@ -18,11 +18,6 @@
 #include <linux/slab.h>
 #include <linux/string.h>
 
-<<<<<<< HEAD
-static void seqiv_free(struct crypto_instance *inst);
-
-=======
->>>>>>> 24b8d41d
 static void seqiv_aead_encrypt_complete2(struct aead_request *req, int err)
 {
 	struct aead_request *subreq = aead_request_ctx(req);
@@ -71,15 +66,9 @@
 	info = req->iv;
 
 	if (req->src != req->dst) {
-<<<<<<< HEAD
-		SKCIPHER_REQUEST_ON_STACK(nreq, ctx->sknull);
-
-		skcipher_request_set_tfm(nreq, ctx->sknull);
-=======
 		SYNC_SKCIPHER_REQUEST_ON_STACK(nreq, ctx->sknull);
 
 		skcipher_request_set_sync_tfm(nreq, ctx->sknull);
->>>>>>> 24b8d41d
 		skcipher_request_set_callback(nreq, req->base.flags,
 					      NULL, NULL);
 		skcipher_request_set_crypt(nreq, req->src, req->dst,
@@ -170,37 +159,11 @@
 	err = aead_register_instance(tmpl, inst);
 	if (err) {
 free_inst:
-<<<<<<< HEAD
-	aead_geniv_free(inst);
-	goto out;
-}
-
-static int seqiv_create(struct crypto_template *tmpl, struct rtattr **tb)
-{
-	struct crypto_attr_type *algt;
-
-	algt = crypto_get_attr_type(tb);
-	if (IS_ERR(algt))
-		return PTR_ERR(algt);
-
-	if ((algt->type ^ CRYPTO_ALG_TYPE_AEAD) & CRYPTO_ALG_TYPE_MASK)
-		return -EINVAL;
-
-	return seqiv_aead_create(tmpl, tb);
-}
-
-static void seqiv_free(struct crypto_instance *inst)
-{
-	aead_geniv_free(aead_instance(inst));
-}
-
-=======
 		inst->free(inst);
 	}
 	return err;
 }
 
->>>>>>> 24b8d41d
 static struct crypto_template seqiv_tmpl = {
 	.name = "seqiv",
 	.create = seqiv_aead_create,
