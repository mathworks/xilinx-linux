// SPDX-License-Identifier: GPL-2.0
/*
 * Block multiqueue core code
 *
 * Copyright (C) 2013-2014 Jens Axboe
 * Copyright (C) 2013-2014 Christoph Hellwig
 */
#include <linux/kernel.h>
#include <linux/module.h>
#include <linux/backing-dev.h>
#include <linux/bio.h>
#include <linux/blkdev.h>
#include <linux/blk-integrity.h>
#include <linux/kmemleak.h>
#include <linux/mm.h>
#include <linux/init.h>
#include <linux/slab.h>
#include <linux/workqueue.h>
#include <linux/smp.h>
#include <linux/interrupt.h>
#include <linux/llist.h>
#include <linux/cpu.h>
#include <linux/cache.h>
#include <linux/sched/sysctl.h>
#include <linux/sched/topology.h>
#include <linux/sched/signal.h>
#include <linux/delay.h>
#include <linux/crash_dump.h>
#include <linux/prefetch.h>
#include <linux/blk-crypto.h>
#include <linux/part_stat.h>

#include <trace/events/block.h>

#include <linux/t10-pi.h>
#include "blk.h"
#include "blk-mq.h"
#include "blk-mq-debugfs.h"
#include "blk-pm.h"
#include "blk-stat.h"
#include "blk-mq-sched.h"
#include "blk-rq-qos.h"
#include "blk-ioprio.h"

static DEFINE_PER_CPU(struct llist_head, blk_cpu_done);
static DEFINE_PER_CPU(call_single_data_t, blk_cpu_csd);

static void blk_mq_insert_request(struct request *rq, blk_insert_t flags);
static void blk_mq_request_bypass_insert(struct request *rq,
		blk_insert_t flags);
static void blk_mq_try_issue_list_directly(struct blk_mq_hw_ctx *hctx,
		struct list_head *list);
static int blk_hctx_poll(struct request_queue *q, struct blk_mq_hw_ctx *hctx,
			 struct io_comp_batch *iob, unsigned int flags);

/*
 * Check if any of the ctx, dispatch list or elevator
 * have pending work in this hardware queue.
 */
static bool blk_mq_hctx_has_pending(struct blk_mq_hw_ctx *hctx)
{
	return !list_empty_careful(&hctx->dispatch) ||
		sbitmap_any_bit_set(&hctx->ctx_map) ||
			blk_mq_sched_has_work(hctx);
}

/*
 * Mark this ctx as having pending work in this hardware queue
 */
static void blk_mq_hctx_mark_pending(struct blk_mq_hw_ctx *hctx,
				     struct blk_mq_ctx *ctx)
{
	const int bit = ctx->index_hw[hctx->type];

	if (!sbitmap_test_bit(&hctx->ctx_map, bit))
		sbitmap_set_bit(&hctx->ctx_map, bit);
}

static void blk_mq_hctx_clear_pending(struct blk_mq_hw_ctx *hctx,
				      struct blk_mq_ctx *ctx)
{
	const int bit = ctx->index_hw[hctx->type];

	sbitmap_clear_bit(&hctx->ctx_map, bit);
}

struct mq_inflight {
	struct block_device *part;
	unsigned int inflight[2];
};

static bool blk_mq_check_inflight(struct request *rq, void *priv)
{
	struct mq_inflight *mi = priv;

	if (rq->part && blk_do_io_stat(rq) &&
	    (!mi->part->bd_partno || rq->part == mi->part) &&
	    blk_mq_rq_state(rq) == MQ_RQ_IN_FLIGHT)
		mi->inflight[rq_data_dir(rq)]++;

	return true;
}

unsigned int blk_mq_in_flight(struct request_queue *q,
		struct block_device *part)
{
	struct mq_inflight mi = { .part = part };

	blk_mq_queue_tag_busy_iter(q, blk_mq_check_inflight, &mi);

	return mi.inflight[0] + mi.inflight[1];
}

void blk_mq_in_flight_rw(struct request_queue *q, struct block_device *part,
		unsigned int inflight[2])
{
	struct mq_inflight mi = { .part = part };

	blk_mq_queue_tag_busy_iter(q, blk_mq_check_inflight, &mi);
	inflight[0] = mi.inflight[0];
	inflight[1] = mi.inflight[1];
}

void blk_freeze_queue_start(struct request_queue *q)
{
	mutex_lock(&q->mq_freeze_lock);
	if (++q->mq_freeze_depth == 1) {
		percpu_ref_kill(&q->q_usage_counter);
		mutex_unlock(&q->mq_freeze_lock);
		if (queue_is_mq(q))
			blk_mq_run_hw_queues(q, false);
	} else {
		mutex_unlock(&q->mq_freeze_lock);
	}
}
EXPORT_SYMBOL_GPL(blk_freeze_queue_start);

void blk_mq_freeze_queue_wait(struct request_queue *q)
{
	wait_event(q->mq_freeze_wq, percpu_ref_is_zero(&q->q_usage_counter));
}
EXPORT_SYMBOL_GPL(blk_mq_freeze_queue_wait);

int blk_mq_freeze_queue_wait_timeout(struct request_queue *q,
				     unsigned long timeout)
{
	return wait_event_timeout(q->mq_freeze_wq,
					percpu_ref_is_zero(&q->q_usage_counter),
					timeout);
}
EXPORT_SYMBOL_GPL(blk_mq_freeze_queue_wait_timeout);

/*
 * Guarantee no request is in use, so we can change any data structure of
 * the queue afterward.
 */
void blk_freeze_queue(struct request_queue *q)
{
	/*
	 * In the !blk_mq case we are only calling this to kill the
	 * q_usage_counter, otherwise this increases the freeze depth
	 * and waits for it to return to zero.  For this reason there is
	 * no blk_unfreeze_queue(), and blk_freeze_queue() is not
	 * exported to drivers as the only user for unfreeze is blk_mq.
	 */
	blk_freeze_queue_start(q);
	blk_mq_freeze_queue_wait(q);
}

void blk_mq_freeze_queue(struct request_queue *q)
{
	/*
	 * ...just an alias to keep freeze and unfreeze actions balanced
	 * in the blk_mq_* namespace
	 */
	blk_freeze_queue(q);
}
EXPORT_SYMBOL_GPL(blk_mq_freeze_queue);

void __blk_mq_unfreeze_queue(struct request_queue *q, bool force_atomic)
{
	mutex_lock(&q->mq_freeze_lock);
	if (force_atomic)
		q->q_usage_counter.data->force_atomic = true;
	q->mq_freeze_depth--;
	WARN_ON_ONCE(q->mq_freeze_depth < 0);
	if (!q->mq_freeze_depth) {
		percpu_ref_resurrect(&q->q_usage_counter);
		wake_up_all(&q->mq_freeze_wq);
	}
	mutex_unlock(&q->mq_freeze_lock);
}

void blk_mq_unfreeze_queue(struct request_queue *q)
{
	__blk_mq_unfreeze_queue(q, false);
}
EXPORT_SYMBOL_GPL(blk_mq_unfreeze_queue);

/*
 * FIXME: replace the scsi_internal_device_*block_nowait() calls in the
 * mpt3sas driver such that this function can be removed.
 */
void blk_mq_quiesce_queue_nowait(struct request_queue *q)
{
	unsigned long flags;

	spin_lock_irqsave(&q->queue_lock, flags);
	if (!q->quiesce_depth++)
		blk_queue_flag_set(QUEUE_FLAG_QUIESCED, q);
	spin_unlock_irqrestore(&q->queue_lock, flags);
}
EXPORT_SYMBOL_GPL(blk_mq_quiesce_queue_nowait);

/**
 * blk_mq_wait_quiesce_done() - wait until in-progress quiesce is done
 * @set: tag_set to wait on
 *
 * Note: it is driver's responsibility for making sure that quiesce has
 * been started on or more of the request_queues of the tag_set.  This
 * function only waits for the quiesce on those request_queues that had
 * the quiesce flag set using blk_mq_quiesce_queue_nowait.
 */
void blk_mq_wait_quiesce_done(struct blk_mq_tag_set *set)
{
	if (set->flags & BLK_MQ_F_BLOCKING)
		synchronize_srcu(set->srcu);
	else
		synchronize_rcu();
}
EXPORT_SYMBOL_GPL(blk_mq_wait_quiesce_done);

/**
 * blk_mq_quiesce_queue() - wait until all ongoing dispatches have finished
 * @q: request queue.
 *
 * Note: this function does not prevent that the struct request end_io()
 * callback function is invoked. Once this function is returned, we make
 * sure no dispatch can happen until the queue is unquiesced via
 * blk_mq_unquiesce_queue().
 */
void blk_mq_quiesce_queue(struct request_queue *q)
{
	blk_mq_quiesce_queue_nowait(q);
	/* nothing to wait for non-mq queues */
	if (queue_is_mq(q))
		blk_mq_wait_quiesce_done(q->tag_set);
}
EXPORT_SYMBOL_GPL(blk_mq_quiesce_queue);

/*
 * blk_mq_unquiesce_queue() - counterpart of blk_mq_quiesce_queue()
 * @q: request queue.
 *
 * This function recovers queue into the state before quiescing
 * which is done by blk_mq_quiesce_queue.
 */
void blk_mq_unquiesce_queue(struct request_queue *q)
{
	unsigned long flags;
	bool run_queue = false;

	spin_lock_irqsave(&q->queue_lock, flags);
	if (WARN_ON_ONCE(q->quiesce_depth <= 0)) {
		;
	} else if (!--q->quiesce_depth) {
		blk_queue_flag_clear(QUEUE_FLAG_QUIESCED, q);
		run_queue = true;
	}
	spin_unlock_irqrestore(&q->queue_lock, flags);

	/* dispatch requests which are inserted during quiescing */
	if (run_queue)
		blk_mq_run_hw_queues(q, true);
}
EXPORT_SYMBOL_GPL(blk_mq_unquiesce_queue);

void blk_mq_quiesce_tagset(struct blk_mq_tag_set *set)
{
	struct request_queue *q;

	mutex_lock(&set->tag_list_lock);
	list_for_each_entry(q, &set->tag_list, tag_set_list) {
		if (!blk_queue_skip_tagset_quiesce(q))
			blk_mq_quiesce_queue_nowait(q);
	}
	blk_mq_wait_quiesce_done(set);
	mutex_unlock(&set->tag_list_lock);
}
EXPORT_SYMBOL_GPL(blk_mq_quiesce_tagset);

void blk_mq_unquiesce_tagset(struct blk_mq_tag_set *set)
{
	struct request_queue *q;

	mutex_lock(&set->tag_list_lock);
	list_for_each_entry(q, &set->tag_list, tag_set_list) {
		if (!blk_queue_skip_tagset_quiesce(q))
			blk_mq_unquiesce_queue(q);
	}
	mutex_unlock(&set->tag_list_lock);
}
EXPORT_SYMBOL_GPL(blk_mq_unquiesce_tagset);

void blk_mq_wake_waiters(struct request_queue *q)
{
	struct blk_mq_hw_ctx *hctx;
	unsigned long i;

	queue_for_each_hw_ctx(q, hctx, i)
		if (blk_mq_hw_queue_mapped(hctx))
			blk_mq_tag_wakeup_all(hctx->tags, true);
}

void blk_rq_init(struct request_queue *q, struct request *rq)
{
	memset(rq, 0, sizeof(*rq));

	INIT_LIST_HEAD(&rq->queuelist);
	rq->q = q;
	rq->__sector = (sector_t) -1;
	INIT_HLIST_NODE(&rq->hash);
	RB_CLEAR_NODE(&rq->rb_node);
	rq->tag = BLK_MQ_NO_TAG;
	rq->internal_tag = BLK_MQ_NO_TAG;
	rq->start_time_ns = ktime_get_ns();
	rq->part = NULL;
	blk_crypto_rq_set_defaults(rq);
}
EXPORT_SYMBOL(blk_rq_init);

/* Set start and alloc time when the allocated request is actually used */
static inline void blk_mq_rq_time_init(struct request *rq, u64 alloc_time_ns)
{
	if (blk_mq_need_time_stamp(rq))
		rq->start_time_ns = ktime_get_ns();
	else
		rq->start_time_ns = 0;

#ifdef CONFIG_BLK_RQ_ALLOC_TIME
	if (blk_queue_rq_alloc_time(rq->q))
		rq->alloc_time_ns = alloc_time_ns ?: rq->start_time_ns;
	else
		rq->alloc_time_ns = 0;
#endif
}

static struct request *blk_mq_rq_ctx_init(struct blk_mq_alloc_data *data,
		struct blk_mq_tags *tags, unsigned int tag)
{
	struct blk_mq_ctx *ctx = data->ctx;
	struct blk_mq_hw_ctx *hctx = data->hctx;
	struct request_queue *q = data->q;
	struct request *rq = tags->static_rqs[tag];

	rq->q = q;
	rq->mq_ctx = ctx;
	rq->mq_hctx = hctx;
	rq->cmd_flags = data->cmd_flags;

	if (data->flags & BLK_MQ_REQ_PM)
		data->rq_flags |= RQF_PM;
	if (blk_queue_io_stat(q))
		data->rq_flags |= RQF_IO_STAT;
	rq->rq_flags = data->rq_flags;

	if (data->rq_flags & RQF_SCHED_TAGS) {
		rq->tag = BLK_MQ_NO_TAG;
		rq->internal_tag = tag;
	} else {
		rq->tag = tag;
		rq->internal_tag = BLK_MQ_NO_TAG;
	}
	rq->timeout = 0;

	rq->part = NULL;
	rq->io_start_time_ns = 0;
	rq->stats_sectors = 0;
	rq->nr_phys_segments = 0;
#if defined(CONFIG_BLK_DEV_INTEGRITY)
	rq->nr_integrity_segments = 0;
#endif
	rq->end_io = NULL;
	rq->end_io_data = NULL;

	blk_crypto_rq_set_defaults(rq);
	INIT_LIST_HEAD(&rq->queuelist);
	/* tag was already set */
	WRITE_ONCE(rq->deadline, 0);
	req_ref_set(rq, 1);

	if (rq->rq_flags & RQF_USE_SCHED) {
		struct elevator_queue *e = data->q->elevator;

		INIT_HLIST_NODE(&rq->hash);
		RB_CLEAR_NODE(&rq->rb_node);

		if (e->type->ops.prepare_request)
			e->type->ops.prepare_request(rq);
	}

	return rq;
}

static inline struct request *
__blk_mq_alloc_requests_batch(struct blk_mq_alloc_data *data)
{
	unsigned int tag, tag_offset;
	struct blk_mq_tags *tags;
	struct request *rq;
	unsigned long tag_mask;
	int i, nr = 0;

	tag_mask = blk_mq_get_tags(data, data->nr_tags, &tag_offset);
	if (unlikely(!tag_mask))
		return NULL;

	tags = blk_mq_tags_from_data(data);
	for (i = 0; tag_mask; i++) {
		if (!(tag_mask & (1UL << i)))
			continue;
		tag = tag_offset + i;
		prefetch(tags->static_rqs[tag]);
		tag_mask &= ~(1UL << i);
		rq = blk_mq_rq_ctx_init(data, tags, tag);
		rq_list_add(data->cached_rq, rq);
		nr++;
	}
	/* caller already holds a reference, add for remainder */
	percpu_ref_get_many(&data->q->q_usage_counter, nr - 1);
	data->nr_tags -= nr;

	return rq_list_pop(data->cached_rq);
}

static struct request *__blk_mq_alloc_requests(struct blk_mq_alloc_data *data)
{
	struct request_queue *q = data->q;
	u64 alloc_time_ns = 0;
	struct request *rq;
	unsigned int tag;

	/* alloc_time includes depth and tag waits */
	if (blk_queue_rq_alloc_time(q))
		alloc_time_ns = ktime_get_ns();

	if (data->cmd_flags & REQ_NOWAIT)
		data->flags |= BLK_MQ_REQ_NOWAIT;

	if (q->elevator) {
		/*
		 * All requests use scheduler tags when an I/O scheduler is
		 * enabled for the queue.
		 */
		data->rq_flags |= RQF_SCHED_TAGS;

		/*
		 * Flush/passthrough requests are special and go directly to the
		 * dispatch list.
		 */
		if ((data->cmd_flags & REQ_OP_MASK) != REQ_OP_FLUSH &&
		    !blk_op_is_passthrough(data->cmd_flags)) {
			struct elevator_mq_ops *ops = &q->elevator->type->ops;

			WARN_ON_ONCE(data->flags & BLK_MQ_REQ_RESERVED);

			data->rq_flags |= RQF_USE_SCHED;
			if (ops->limit_depth)
				ops->limit_depth(data->cmd_flags, data);
		}
	}

retry:
	data->ctx = blk_mq_get_ctx(q);
	data->hctx = blk_mq_map_queue(q, data->cmd_flags, data->ctx);
	if (!(data->rq_flags & RQF_SCHED_TAGS))
		blk_mq_tag_busy(data->hctx);

	if (data->flags & BLK_MQ_REQ_RESERVED)
		data->rq_flags |= RQF_RESV;

	/*
	 * Try batched alloc if we want more than 1 tag.
	 */
	if (data->nr_tags > 1) {
		rq = __blk_mq_alloc_requests_batch(data);
		if (rq) {
			blk_mq_rq_time_init(rq, alloc_time_ns);
			return rq;
		}
		data->nr_tags = 1;
	}

	/*
	 * Waiting allocations only fail because of an inactive hctx.  In that
	 * case just retry the hctx assignment and tag allocation as CPU hotplug
	 * should have migrated us to an online CPU by now.
	 */
	tag = blk_mq_get_tag(data);
	if (tag == BLK_MQ_NO_TAG) {
		if (data->flags & BLK_MQ_REQ_NOWAIT)
			return NULL;
		/*
		 * Give up the CPU and sleep for a random short time to
		 * ensure that thread using a realtime scheduling class
		 * are migrated off the CPU, and thus off the hctx that
		 * is going away.
		 */
		msleep(3);
		goto retry;
	}

	rq = blk_mq_rq_ctx_init(data, blk_mq_tags_from_data(data), tag);
	blk_mq_rq_time_init(rq, alloc_time_ns);
	return rq;
}

static struct request *blk_mq_rq_cache_fill(struct request_queue *q,
					    struct blk_plug *plug,
					    blk_opf_t opf,
					    blk_mq_req_flags_t flags)
{
	struct blk_mq_alloc_data data = {
		.q		= q,
		.flags		= flags,
		.cmd_flags	= opf,
		.nr_tags	= plug->nr_ios,
		.cached_rq	= &plug->cached_rq,
	};
	struct request *rq;

	if (blk_queue_enter(q, flags))
		return NULL;

	plug->nr_ios = 1;

	rq = __blk_mq_alloc_requests(&data);
	if (unlikely(!rq))
		blk_queue_exit(q);
	return rq;
}

static struct request *blk_mq_alloc_cached_request(struct request_queue *q,
						   blk_opf_t opf,
						   blk_mq_req_flags_t flags)
{
	struct blk_plug *plug = current->plug;
	struct request *rq;

	if (!plug)
		return NULL;

	if (rq_list_empty(plug->cached_rq)) {
		if (plug->nr_ios == 1)
			return NULL;
		rq = blk_mq_rq_cache_fill(q, plug, opf, flags);
		if (!rq)
			return NULL;
	} else {
		rq = rq_list_peek(&plug->cached_rq);
		if (!rq || rq->q != q)
			return NULL;

		if (blk_mq_get_hctx_type(opf) != rq->mq_hctx->type)
			return NULL;
		if (op_is_flush(rq->cmd_flags) != op_is_flush(opf))
			return NULL;

		plug->cached_rq = rq_list_next(rq);
		blk_mq_rq_time_init(rq, 0);
	}

	rq->cmd_flags = opf;
	INIT_LIST_HEAD(&rq->queuelist);
	return rq;
}

struct request *blk_mq_alloc_request(struct request_queue *q, blk_opf_t opf,
		blk_mq_req_flags_t flags)
{
	struct request *rq;

	rq = blk_mq_alloc_cached_request(q, opf, flags);
	if (!rq) {
		struct blk_mq_alloc_data data = {
			.q		= q,
			.flags		= flags,
			.cmd_flags	= opf,
			.nr_tags	= 1,
		};
		int ret;

		ret = blk_queue_enter(q, flags);
		if (ret)
			return ERR_PTR(ret);

		rq = __blk_mq_alloc_requests(&data);
		if (!rq)
			goto out_queue_exit;
	}
	rq->__data_len = 0;
	rq->__sector = (sector_t) -1;
	rq->bio = rq->biotail = NULL;
	return rq;
out_queue_exit:
	blk_queue_exit(q);
	return ERR_PTR(-EWOULDBLOCK);
}
EXPORT_SYMBOL(blk_mq_alloc_request);

struct request *blk_mq_alloc_request_hctx(struct request_queue *q,
	blk_opf_t opf, blk_mq_req_flags_t flags, unsigned int hctx_idx)
{
	struct blk_mq_alloc_data data = {
		.q		= q,
		.flags		= flags,
		.cmd_flags	= opf,
		.nr_tags	= 1,
	};
	u64 alloc_time_ns = 0;
	struct request *rq;
	unsigned int cpu;
	unsigned int tag;
	int ret;

	/* alloc_time includes depth and tag waits */
	if (blk_queue_rq_alloc_time(q))
		alloc_time_ns = ktime_get_ns();

	/*
	 * If the tag allocator sleeps we could get an allocation for a
	 * different hardware context.  No need to complicate the low level
	 * allocator for this for the rare use case of a command tied to
	 * a specific queue.
	 */
	if (WARN_ON_ONCE(!(flags & BLK_MQ_REQ_NOWAIT)) ||
	    WARN_ON_ONCE(!(flags & BLK_MQ_REQ_RESERVED)))
		return ERR_PTR(-EINVAL);

	if (hctx_idx >= q->nr_hw_queues)
		return ERR_PTR(-EIO);

	ret = blk_queue_enter(q, flags);
	if (ret)
		return ERR_PTR(ret);

	/*
	 * Check if the hardware context is actually mapped to anything.
	 * If not tell the caller that it should skip this queue.
	 */
	ret = -EXDEV;
	data.hctx = xa_load(&q->hctx_table, hctx_idx);
	if (!blk_mq_hw_queue_mapped(data.hctx))
		goto out_queue_exit;
	cpu = cpumask_first_and(data.hctx->cpumask, cpu_online_mask);
	if (cpu >= nr_cpu_ids)
		goto out_queue_exit;
	data.ctx = __blk_mq_get_ctx(q, cpu);

	if (q->elevator)
		data.rq_flags |= RQF_SCHED_TAGS;
	else
		blk_mq_tag_busy(data.hctx);

	if (flags & BLK_MQ_REQ_RESERVED)
		data.rq_flags |= RQF_RESV;

	ret = -EWOULDBLOCK;
	tag = blk_mq_get_tag(&data);
	if (tag == BLK_MQ_NO_TAG)
		goto out_queue_exit;
	rq = blk_mq_rq_ctx_init(&data, blk_mq_tags_from_data(&data), tag);
	blk_mq_rq_time_init(rq, alloc_time_ns);
	rq->__data_len = 0;
	rq->__sector = (sector_t) -1;
	rq->bio = rq->biotail = NULL;
	return rq;

out_queue_exit:
	blk_queue_exit(q);
	return ERR_PTR(ret);
}
EXPORT_SYMBOL_GPL(blk_mq_alloc_request_hctx);

static void blk_mq_finish_request(struct request *rq)
{
	struct request_queue *q = rq->q;

	if (rq->rq_flags & RQF_USE_SCHED) {
		q->elevator->type->ops.finish_request(rq);
		/*
		 * For postflush request that may need to be
		 * completed twice, we should clear this flag
		 * to avoid double finish_request() on the rq.
		 */
		rq->rq_flags &= ~RQF_USE_SCHED;
	}
}

static void __blk_mq_free_request(struct request *rq)
{
	struct request_queue *q = rq->q;
	struct blk_mq_ctx *ctx = rq->mq_ctx;
	struct blk_mq_hw_ctx *hctx = rq->mq_hctx;
	const int sched_tag = rq->internal_tag;

	blk_crypto_free_request(rq);
	blk_pm_mark_last_busy(rq);
	rq->mq_hctx = NULL;

	if (rq->rq_flags & RQF_MQ_INFLIGHT)
		__blk_mq_dec_active_requests(hctx);

	if (rq->tag != BLK_MQ_NO_TAG)
		blk_mq_put_tag(hctx->tags, ctx, rq->tag);
	if (sched_tag != BLK_MQ_NO_TAG)
		blk_mq_put_tag(hctx->sched_tags, ctx, sched_tag);
	blk_mq_sched_restart(hctx);
	blk_queue_exit(q);
}

void blk_mq_free_request(struct request *rq)
{
	struct request_queue *q = rq->q;

	blk_mq_finish_request(rq);

	if (unlikely(laptop_mode && !blk_rq_is_passthrough(rq)))
		laptop_io_completion(q->disk->bdi);

	rq_qos_done(q, rq);

	WRITE_ONCE(rq->state, MQ_RQ_IDLE);
	if (req_ref_put_and_test(rq))
		__blk_mq_free_request(rq);
}
EXPORT_SYMBOL_GPL(blk_mq_free_request);

void blk_mq_free_plug_rqs(struct blk_plug *plug)
{
	struct request *rq;

	while ((rq = rq_list_pop(&plug->cached_rq)) != NULL)
		blk_mq_free_request(rq);
}

void blk_dump_rq_flags(struct request *rq, char *msg)
{
	printk(KERN_INFO "%s: dev %s: flags=%llx\n", msg,
		rq->q->disk ? rq->q->disk->disk_name : "?",
		(__force unsigned long long) rq->cmd_flags);

	printk(KERN_INFO "  sector %llu, nr/cnr %u/%u\n",
	       (unsigned long long)blk_rq_pos(rq),
	       blk_rq_sectors(rq), blk_rq_cur_sectors(rq));
	printk(KERN_INFO "  bio %p, biotail %p, len %u\n",
	       rq->bio, rq->biotail, blk_rq_bytes(rq));
}
EXPORT_SYMBOL(blk_dump_rq_flags);

static void req_bio_endio(struct request *rq, struct bio *bio,
			  unsigned int nbytes, blk_status_t error)
{
	if (unlikely(error)) {
		bio->bi_status = error;
	} else if (req_op(rq) == REQ_OP_ZONE_APPEND) {
		/*
		 * Partial zone append completions cannot be supported as the
		 * BIO fragments may end up not being written sequentially.
		 */
		if (bio->bi_iter.bi_size != nbytes)
			bio->bi_status = BLK_STS_IOERR;
		else
			bio->bi_iter.bi_sector = rq->__sector;
	}

	bio_advance(bio, nbytes);

	if (unlikely(rq->rq_flags & RQF_QUIET))
		bio_set_flag(bio, BIO_QUIET);
	/* don't actually finish bio if it's part of flush sequence */
	if (bio->bi_iter.bi_size == 0 && !(rq->rq_flags & RQF_FLUSH_SEQ))
		bio_endio(bio);
}

static void blk_account_io_completion(struct request *req, unsigned int bytes)
{
	if (req->part && blk_do_io_stat(req)) {
		const int sgrp = op_stat_group(req_op(req));

		part_stat_lock();
		part_stat_add(req->part, sectors[sgrp], bytes >> 9);
		part_stat_unlock();
	}
}

static void blk_print_req_error(struct request *req, blk_status_t status)
{
	printk_ratelimited(KERN_ERR
		"%s error, dev %s, sector %llu op 0x%x:(%s) flags 0x%x "
		"phys_seg %u prio class %u\n",
		blk_status_to_str(status),
		req->q->disk ? req->q->disk->disk_name : "?",
		blk_rq_pos(req), (__force u32)req_op(req),
		blk_op_str(req_op(req)),
		(__force u32)(req->cmd_flags & ~REQ_OP_MASK),
		req->nr_phys_segments,
		IOPRIO_PRIO_CLASS(req->ioprio));
}

/*
 * Fully end IO on a request. Does not support partial completions, or
 * errors.
 */
static void blk_complete_request(struct request *req)
{
	const bool is_flush = (req->rq_flags & RQF_FLUSH_SEQ) != 0;
	int total_bytes = blk_rq_bytes(req);
	struct bio *bio = req->bio;

	trace_block_rq_complete(req, BLK_STS_OK, total_bytes);

	if (!bio)
		return;

#ifdef CONFIG_BLK_DEV_INTEGRITY
	if (blk_integrity_rq(req) && req_op(req) == REQ_OP_READ)
		req->q->integrity.profile->complete_fn(req, total_bytes);
#endif

	/*
	 * Upper layers may call blk_crypto_evict_key() anytime after the last
	 * bio_endio().  Therefore, the keyslot must be released before that.
	 */
	blk_crypto_rq_put_keyslot(req);

	blk_account_io_completion(req, total_bytes);

	do {
		struct bio *next = bio->bi_next;

		/* Completion has already been traced */
		bio_clear_flag(bio, BIO_TRACE_COMPLETION);

		if (req_op(req) == REQ_OP_ZONE_APPEND)
			bio->bi_iter.bi_sector = req->__sector;

		if (!is_flush)
			bio_endio(bio);
		bio = next;
	} while (bio);

	/*
	 * Reset counters so that the request stacking driver
	 * can find how many bytes remain in the request
	 * later.
	 */
	if (!req->end_io) {
		req->bio = NULL;
		req->__data_len = 0;
	}
}

/**
 * blk_update_request - Complete multiple bytes without completing the request
 * @req:      the request being processed
 * @error:    block status code
 * @nr_bytes: number of bytes to complete for @req
 *
 * Description:
 *     Ends I/O on a number of bytes attached to @req, but doesn't complete
 *     the request structure even if @req doesn't have leftover.
 *     If @req has leftover, sets it up for the next range of segments.
 *
 *     Passing the result of blk_rq_bytes() as @nr_bytes guarantees
 *     %false return from this function.
 *
 * Note:
 *	The RQF_SPECIAL_PAYLOAD flag is ignored on purpose in this function
 *      except in the consistency check at the end of this function.
 *
 * Return:
 *     %false - this request doesn't have any more data
 *     %true  - this request has more data
 **/
bool blk_update_request(struct request *req, blk_status_t error,
		unsigned int nr_bytes)
{
	int total_bytes;

	trace_block_rq_complete(req, error, nr_bytes);

	if (!req->bio)
		return false;

#ifdef CONFIG_BLK_DEV_INTEGRITY
	if (blk_integrity_rq(req) && req_op(req) == REQ_OP_READ &&
	    error == BLK_STS_OK)
		req->q->integrity.profile->complete_fn(req, nr_bytes);
#endif

	/*
	 * Upper layers may call blk_crypto_evict_key() anytime after the last
	 * bio_endio().  Therefore, the keyslot must be released before that.
	 */
	if (blk_crypto_rq_has_keyslot(req) && nr_bytes >= blk_rq_bytes(req))
		__blk_crypto_rq_put_keyslot(req);

	if (unlikely(error && !blk_rq_is_passthrough(req) &&
		     !(req->rq_flags & RQF_QUIET)) &&
		     !test_bit(GD_DEAD, &req->q->disk->state)) {
		blk_print_req_error(req, error);
		trace_block_rq_error(req, error, nr_bytes);
	}

	blk_account_io_completion(req, nr_bytes);

	total_bytes = 0;
	while (req->bio) {
		struct bio *bio = req->bio;
		unsigned bio_bytes = min(bio->bi_iter.bi_size, nr_bytes);

		if (bio_bytes == bio->bi_iter.bi_size)
			req->bio = bio->bi_next;

		/* Completion has already been traced */
		bio_clear_flag(bio, BIO_TRACE_COMPLETION);
		req_bio_endio(req, bio, bio_bytes, error);

		total_bytes += bio_bytes;
		nr_bytes -= bio_bytes;

		if (!nr_bytes)
			break;
	}

	/*
	 * completely done
	 */
	if (!req->bio) {
		/*
		 * Reset counters so that the request stacking driver
		 * can find how many bytes remain in the request
		 * later.
		 */
		req->__data_len = 0;
		return false;
	}

	req->__data_len -= total_bytes;

	/* update sector only for requests with clear definition of sector */
	if (!blk_rq_is_passthrough(req))
		req->__sector += total_bytes >> 9;

	/* mixed attributes always follow the first bio */
	if (req->rq_flags & RQF_MIXED_MERGE) {
		req->cmd_flags &= ~REQ_FAILFAST_MASK;
		req->cmd_flags |= req->bio->bi_opf & REQ_FAILFAST_MASK;
	}

	if (!(req->rq_flags & RQF_SPECIAL_PAYLOAD)) {
		/*
		 * If total number of sectors is less than the first segment
		 * size, something has gone terribly wrong.
		 */
		if (blk_rq_bytes(req) < blk_rq_cur_bytes(req)) {
			blk_dump_rq_flags(req, "request botched");
			req->__data_len = blk_rq_cur_bytes(req);
		}

		/* recalculate the number of segments */
		req->nr_phys_segments = blk_recalc_rq_segments(req);
	}

	return true;
}
EXPORT_SYMBOL_GPL(blk_update_request);

static inline void blk_account_io_done(struct request *req, u64 now)
{
	trace_block_io_done(req);

	/*
	 * Account IO completion.  flush_rq isn't accounted as a
	 * normal IO on queueing nor completion.  Accounting the
	 * containing request is enough.
	 */
	if (blk_do_io_stat(req) && req->part &&
	    !(req->rq_flags & RQF_FLUSH_SEQ)) {
		const int sgrp = op_stat_group(req_op(req));

		part_stat_lock();
		update_io_ticks(req->part, jiffies, true);
		part_stat_inc(req->part, ios[sgrp]);
		part_stat_add(req->part, nsecs[sgrp], now - req->start_time_ns);
		part_stat_unlock();
	}
}

static inline void blk_account_io_start(struct request *req)
{
	trace_block_io_start(req);

	if (blk_do_io_stat(req)) {
		/*
		 * All non-passthrough requests are created from a bio with one
		 * exception: when a flush command that is part of a flush sequence
		 * generated by the state machine in blk-flush.c is cloned onto the
		 * lower device by dm-multipath we can get here without a bio.
		 */
		if (req->bio)
			req->part = req->bio->bi_bdev;
		else
			req->part = req->q->disk->part0;

		part_stat_lock();
		update_io_ticks(req->part, jiffies, false);
		part_stat_unlock();
	}
}

static inline void __blk_mq_end_request_acct(struct request *rq, u64 now)
{
	if (rq->rq_flags & RQF_STATS)
		blk_stat_add(rq, now);

	blk_mq_sched_completed_request(rq, now);
	blk_account_io_done(rq, now);
}

inline void __blk_mq_end_request(struct request *rq, blk_status_t error)
{
	if (blk_mq_need_time_stamp(rq))
		__blk_mq_end_request_acct(rq, ktime_get_ns());

	blk_mq_finish_request(rq);

	if (rq->end_io) {
		rq_qos_done(rq->q, rq);
		if (rq->end_io(rq, error) == RQ_END_IO_FREE)
			blk_mq_free_request(rq);
	} else {
		blk_mq_free_request(rq);
	}
}
EXPORT_SYMBOL(__blk_mq_end_request);

void blk_mq_end_request(struct request *rq, blk_status_t error)
{
	if (blk_update_request(rq, error, blk_rq_bytes(rq)))
		BUG();
	__blk_mq_end_request(rq, error);
}
EXPORT_SYMBOL(blk_mq_end_request);

#define TAG_COMP_BATCH		32

static inline void blk_mq_flush_tag_batch(struct blk_mq_hw_ctx *hctx,
					  int *tag_array, int nr_tags)
{
	struct request_queue *q = hctx->queue;

	/*
	 * All requests should have been marked as RQF_MQ_INFLIGHT, so
	 * update hctx->nr_active in batch
	 */
	if (hctx->flags & BLK_MQ_F_TAG_QUEUE_SHARED)
		__blk_mq_sub_active_requests(hctx, nr_tags);

	blk_mq_put_tags(hctx->tags, tag_array, nr_tags);
	percpu_ref_put_many(&q->q_usage_counter, nr_tags);
}

void blk_mq_end_request_batch(struct io_comp_batch *iob)
{
	int tags[TAG_COMP_BATCH], nr_tags = 0;
	struct blk_mq_hw_ctx *cur_hctx = NULL;
	struct request *rq;
	u64 now = 0;

	if (iob->need_ts)
		now = ktime_get_ns();

	while ((rq = rq_list_pop(&iob->req_list)) != NULL) {
		prefetch(rq->bio);
		prefetch(rq->rq_next);

		blk_complete_request(rq);
		if (iob->need_ts)
			__blk_mq_end_request_acct(rq, now);

		blk_mq_finish_request(rq);

		rq_qos_done(rq->q, rq);

		/*
		 * If end_io handler returns NONE, then it still has
		 * ownership of the request.
		 */
		if (rq->end_io && rq->end_io(rq, 0) == RQ_END_IO_NONE)
			continue;

		WRITE_ONCE(rq->state, MQ_RQ_IDLE);
		if (!req_ref_put_and_test(rq))
			continue;

		blk_crypto_free_request(rq);
		blk_pm_mark_last_busy(rq);

		if (nr_tags == TAG_COMP_BATCH || cur_hctx != rq->mq_hctx) {
			if (cur_hctx)
				blk_mq_flush_tag_batch(cur_hctx, tags, nr_tags);
			nr_tags = 0;
			cur_hctx = rq->mq_hctx;
		}
		tags[nr_tags++] = rq->tag;
	}

	if (nr_tags)
		blk_mq_flush_tag_batch(cur_hctx, tags, nr_tags);
}
EXPORT_SYMBOL_GPL(blk_mq_end_request_batch);

static void blk_complete_reqs(struct llist_head *list)
{
	struct llist_node *entry = llist_reverse_order(llist_del_all(list));
	struct request *rq, *next;

	llist_for_each_entry_safe(rq, next, entry, ipi_list)
		rq->q->mq_ops->complete(rq);
}

static __latent_entropy void blk_done_softirq(struct softirq_action *h)
{
	blk_complete_reqs(this_cpu_ptr(&blk_cpu_done));
}

static int blk_softirq_cpu_dead(unsigned int cpu)
{
	blk_complete_reqs(&per_cpu(blk_cpu_done, cpu));
	return 0;
}

static void __blk_mq_complete_request_remote(void *data)
{
	__raise_softirq_irqoff(BLOCK_SOFTIRQ);
}

static inline bool blk_mq_complete_need_ipi(struct request *rq)
{
	int cpu = raw_smp_processor_id();

	if (!IS_ENABLED(CONFIG_SMP) ||
	    !test_bit(QUEUE_FLAG_SAME_COMP, &rq->q->queue_flags))
		return false;
	/*
	 * With force threaded interrupts enabled, raising softirq from an SMP
	 * function call will always result in waking the ksoftirqd thread.
	 * This is probably worse than completing the request on a different
	 * cache domain.
	 */
	if (force_irqthreads())
		return false;

	/* same CPU or cache domain?  Complete locally */
	if (cpu == rq->mq_ctx->cpu ||
	    (!test_bit(QUEUE_FLAG_SAME_FORCE, &rq->q->queue_flags) &&
	     cpus_share_cache(cpu, rq->mq_ctx->cpu)))
		return false;

	/* don't try to IPI to an offline CPU */
	return cpu_online(rq->mq_ctx->cpu);
}

static void blk_mq_complete_send_ipi(struct request *rq)
{
	unsigned int cpu;

	cpu = rq->mq_ctx->cpu;
	if (llist_add(&rq->ipi_list, &per_cpu(blk_cpu_done, cpu)))
		smp_call_function_single_async(cpu, &per_cpu(blk_cpu_csd, cpu));
}

static void blk_mq_raise_softirq(struct request *rq)
{
	struct llist_head *list;

	preempt_disable();
	list = this_cpu_ptr(&blk_cpu_done);
	if (llist_add(&rq->ipi_list, list))
		raise_softirq(BLOCK_SOFTIRQ);
	preempt_enable();
}

bool blk_mq_complete_request_remote(struct request *rq)
{
	WRITE_ONCE(rq->state, MQ_RQ_COMPLETE);

	/*
	 * For request which hctx has only one ctx mapping,
	 * or a polled request, always complete locally,
	 * it's pointless to redirect the completion.
	 */
	if ((rq->mq_hctx->nr_ctx == 1 &&
	     rq->mq_ctx->cpu == raw_smp_processor_id()) ||
	     rq->cmd_flags & REQ_POLLED)
		return false;

	if (blk_mq_complete_need_ipi(rq)) {
		blk_mq_complete_send_ipi(rq);
		return true;
	}

	if (rq->q->nr_hw_queues == 1) {
		blk_mq_raise_softirq(rq);
		return true;
	}
	return false;
}
EXPORT_SYMBOL_GPL(blk_mq_complete_request_remote);

/**
 * blk_mq_complete_request - end I/O on a request
 * @rq:		the request being processed
 *
 * Description:
 *	Complete a request by scheduling the ->complete_rq operation.
 **/
void blk_mq_complete_request(struct request *rq)
{
	if (!blk_mq_complete_request_remote(rq))
		rq->q->mq_ops->complete(rq);
}
EXPORT_SYMBOL(blk_mq_complete_request);

/**
 * blk_mq_start_request - Start processing a request
 * @rq: Pointer to request to be started
 *
 * Function used by device drivers to notify the block layer that a request
 * is going to be processed now, so blk layer can do proper initializations
 * such as starting the timeout timer.
 */
void blk_mq_start_request(struct request *rq)
{
	struct request_queue *q = rq->q;

	trace_block_rq_issue(rq);

	if (test_bit(QUEUE_FLAG_STATS, &q->queue_flags)) {
		rq->io_start_time_ns = ktime_get_ns();
		rq->stats_sectors = blk_rq_sectors(rq);
		rq->rq_flags |= RQF_STATS;
		rq_qos_issue(q, rq);
	}

	WARN_ON_ONCE(blk_mq_rq_state(rq) != MQ_RQ_IDLE);

	blk_add_timer(rq);
	WRITE_ONCE(rq->state, MQ_RQ_IN_FLIGHT);

#ifdef CONFIG_BLK_DEV_INTEGRITY
	if (blk_integrity_rq(rq) && req_op(rq) == REQ_OP_WRITE)
		q->integrity.profile->prepare_fn(rq);
#endif
	if (rq->bio && rq->bio->bi_opf & REQ_POLLED)
	        WRITE_ONCE(rq->bio->bi_cookie, rq->mq_hctx->queue_num);
}
EXPORT_SYMBOL(blk_mq_start_request);

/*
 * Allow 2x BLK_MAX_REQUEST_COUNT requests on plug queue for multiple
 * queues. This is important for md arrays to benefit from merging
 * requests.
 */
static inline unsigned short blk_plug_max_rq_count(struct blk_plug *plug)
{
	if (plug->multiple_queues)
		return BLK_MAX_REQUEST_COUNT * 2;
	return BLK_MAX_REQUEST_COUNT;
}

static void blk_add_rq_to_plug(struct blk_plug *plug, struct request *rq)
{
	struct request *last = rq_list_peek(&plug->mq_list);

	if (!plug->rq_count) {
		trace_block_plug(rq->q);
	} else if (plug->rq_count >= blk_plug_max_rq_count(plug) ||
		   (!blk_queue_nomerges(rq->q) &&
		    blk_rq_bytes(last) >= BLK_PLUG_FLUSH_SIZE)) {
		blk_mq_flush_plug_list(plug, false);
		last = NULL;
		trace_block_plug(rq->q);
	}

	if (!plug->multiple_queues && last && last->q != rq->q)
		plug->multiple_queues = true;
	/*
	 * Any request allocated from sched tags can't be issued to
	 * ->queue_rqs() directly
	 */
	if (!plug->has_elevator && (rq->rq_flags & RQF_SCHED_TAGS))
		plug->has_elevator = true;
	rq->rq_next = NULL;
	rq_list_add(&plug->mq_list, rq);
	plug->rq_count++;
}

/**
 * blk_execute_rq_nowait - insert a request to I/O scheduler for execution
 * @rq:		request to insert
 * @at_head:    insert request at head or tail of queue
 *
 * Description:
 *    Insert a fully prepared request at the back of the I/O scheduler queue
 *    for execution.  Don't wait for completion.
 *
 * Note:
 *    This function will invoke @done directly if the queue is dead.
 */
void blk_execute_rq_nowait(struct request *rq, bool at_head)
{
	struct blk_mq_hw_ctx *hctx = rq->mq_hctx;

	WARN_ON(irqs_disabled());
	WARN_ON(!blk_rq_is_passthrough(rq));

	blk_account_io_start(rq);

	/*
	 * As plugging can be enabled for passthrough requests on a zoned
	 * device, directly accessing the plug instead of using blk_mq_plug()
	 * should not have any consequences.
	 */
	if (current->plug && !at_head) {
		blk_add_rq_to_plug(current->plug, rq);
		return;
	}

	blk_mq_insert_request(rq, at_head ? BLK_MQ_INSERT_AT_HEAD : 0);
	blk_mq_run_hw_queue(hctx, hctx->flags & BLK_MQ_F_BLOCKING);
}
EXPORT_SYMBOL_GPL(blk_execute_rq_nowait);

struct blk_rq_wait {
	struct completion done;
	blk_status_t ret;
};

static enum rq_end_io_ret blk_end_sync_rq(struct request *rq, blk_status_t ret)
{
	struct blk_rq_wait *wait = rq->end_io_data;

	wait->ret = ret;
	complete(&wait->done);
	return RQ_END_IO_NONE;
}

bool blk_rq_is_poll(struct request *rq)
{
	if (!rq->mq_hctx)
		return false;
	if (rq->mq_hctx->type != HCTX_TYPE_POLL)
		return false;
	return true;
}
EXPORT_SYMBOL_GPL(blk_rq_is_poll);

static void blk_rq_poll_completion(struct request *rq, struct completion *wait)
{
	do {
		blk_hctx_poll(rq->q, rq->mq_hctx, NULL, 0);
		cond_resched();
	} while (!completion_done(wait));
}

/**
 * blk_execute_rq - insert a request into queue for execution
 * @rq:		request to insert
 * @at_head:    insert request at head or tail of queue
 *
 * Description:
 *    Insert a fully prepared request at the back of the I/O scheduler queue
 *    for execution and wait for completion.
 * Return: The blk_status_t result provided to blk_mq_end_request().
 */
blk_status_t blk_execute_rq(struct request *rq, bool at_head)
{
	struct blk_mq_hw_ctx *hctx = rq->mq_hctx;
	struct blk_rq_wait wait = {
		.done = COMPLETION_INITIALIZER_ONSTACK(wait.done),
	};

	WARN_ON(irqs_disabled());
	WARN_ON(!blk_rq_is_passthrough(rq));

	rq->end_io_data = &wait;
	rq->end_io = blk_end_sync_rq;

	blk_account_io_start(rq);
	blk_mq_insert_request(rq, at_head ? BLK_MQ_INSERT_AT_HEAD : 0);
	blk_mq_run_hw_queue(hctx, false);

	if (blk_rq_is_poll(rq)) {
		blk_rq_poll_completion(rq, &wait.done);
	} else {
		/*
		 * Prevent hang_check timer from firing at us during very long
		 * I/O
		 */
		unsigned long hang_check = sysctl_hung_task_timeout_secs;

		if (hang_check)
			while (!wait_for_completion_io_timeout(&wait.done,
					hang_check * (HZ/2)))
				;
		else
			wait_for_completion_io(&wait.done);
	}

	return wait.ret;
}
EXPORT_SYMBOL(blk_execute_rq);

static void __blk_mq_requeue_request(struct request *rq)
{
	struct request_queue *q = rq->q;

	blk_mq_put_driver_tag(rq);

	trace_block_rq_requeue(rq);
	rq_qos_requeue(q, rq);

	if (blk_mq_request_started(rq)) {
		WRITE_ONCE(rq->state, MQ_RQ_IDLE);
		rq->rq_flags &= ~RQF_TIMED_OUT;
	}
}

void blk_mq_requeue_request(struct request *rq, bool kick_requeue_list)
{
	struct request_queue *q = rq->q;
	unsigned long flags;

	__blk_mq_requeue_request(rq);

	/* this request will be re-inserted to io scheduler queue */
	blk_mq_sched_requeue_request(rq);

	spin_lock_irqsave(&q->requeue_lock, flags);
	list_add_tail(&rq->queuelist, &q->requeue_list);
	spin_unlock_irqrestore(&q->requeue_lock, flags);

	if (kick_requeue_list)
		blk_mq_kick_requeue_list(q);
}
EXPORT_SYMBOL(blk_mq_requeue_request);

static void blk_mq_requeue_work(struct work_struct *work)
{
	struct request_queue *q =
		container_of(work, struct request_queue, requeue_work.work);
	LIST_HEAD(rq_list);
	LIST_HEAD(flush_list);
	struct request *rq;

	spin_lock_irq(&q->requeue_lock);
	list_splice_init(&q->requeue_list, &rq_list);
	list_splice_init(&q->flush_list, &flush_list);
	spin_unlock_irq(&q->requeue_lock);

	while (!list_empty(&rq_list)) {
		rq = list_entry(rq_list.next, struct request, queuelist);
		/*
		 * If RQF_DONTPREP ist set, the request has been started by the
		 * driver already and might have driver-specific data allocated
		 * already.  Insert it into the hctx dispatch list to avoid
		 * block layer merges for the request.
		 */
		if (rq->rq_flags & RQF_DONTPREP) {
			list_del_init(&rq->queuelist);
			blk_mq_request_bypass_insert(rq, 0);
		} else {
			list_del_init(&rq->queuelist);
			blk_mq_insert_request(rq, BLK_MQ_INSERT_AT_HEAD);
		}
	}

	while (!list_empty(&flush_list)) {
		rq = list_entry(flush_list.next, struct request, queuelist);
		list_del_init(&rq->queuelist);
		blk_mq_insert_request(rq, 0);
	}

	blk_mq_run_hw_queues(q, false);
}

void blk_mq_kick_requeue_list(struct request_queue *q)
{
	kblockd_mod_delayed_work_on(WORK_CPU_UNBOUND, &q->requeue_work, 0);
}
EXPORT_SYMBOL(blk_mq_kick_requeue_list);

void blk_mq_delay_kick_requeue_list(struct request_queue *q,
				    unsigned long msecs)
{
	kblockd_mod_delayed_work_on(WORK_CPU_UNBOUND, &q->requeue_work,
				    msecs_to_jiffies(msecs));
}
EXPORT_SYMBOL(blk_mq_delay_kick_requeue_list);

static bool blk_mq_rq_inflight(struct request *rq, void *priv)
{
	/*
	 * If we find a request that isn't idle we know the queue is busy
	 * as it's checked in the iter.
	 * Return false to stop the iteration.
	 */
	if (blk_mq_request_started(rq)) {
		bool *busy = priv;

		*busy = true;
		return false;
	}

	return true;
}

bool blk_mq_queue_inflight(struct request_queue *q)
{
	bool busy = false;

	blk_mq_queue_tag_busy_iter(q, blk_mq_rq_inflight, &busy);
	return busy;
}
EXPORT_SYMBOL_GPL(blk_mq_queue_inflight);

static void blk_mq_rq_timed_out(struct request *req)
{
	req->rq_flags |= RQF_TIMED_OUT;
	if (req->q->mq_ops->timeout) {
		enum blk_eh_timer_return ret;

		ret = req->q->mq_ops->timeout(req);
		if (ret == BLK_EH_DONE)
			return;
		WARN_ON_ONCE(ret != BLK_EH_RESET_TIMER);
	}

	blk_add_timer(req);
}

struct blk_expired_data {
	bool has_timedout_rq;
	unsigned long next;
	unsigned long timeout_start;
};

static bool blk_mq_req_expired(struct request *rq, struct blk_expired_data *expired)
{
	unsigned long deadline;

	if (blk_mq_rq_state(rq) != MQ_RQ_IN_FLIGHT)
		return false;
	if (rq->rq_flags & RQF_TIMED_OUT)
		return false;

	deadline = READ_ONCE(rq->deadline);
	if (time_after_eq(expired->timeout_start, deadline))
		return true;

	if (expired->next == 0)
		expired->next = deadline;
	else if (time_after(expired->next, deadline))
		expired->next = deadline;
	return false;
}

void blk_mq_put_rq_ref(struct request *rq)
{
	if (is_flush_rq(rq)) {
		if (rq->end_io(rq, 0) == RQ_END_IO_FREE)
			blk_mq_free_request(rq);
	} else if (req_ref_put_and_test(rq)) {
		__blk_mq_free_request(rq);
	}
}

static bool blk_mq_check_expired(struct request *rq, void *priv)
{
	struct blk_expired_data *expired = priv;

	/*
	 * blk_mq_queue_tag_busy_iter() has locked the request, so it cannot
	 * be reallocated underneath the timeout handler's processing, then
	 * the expire check is reliable. If the request is not expired, then
	 * it was completed and reallocated as a new request after returning
	 * from blk_mq_check_expired().
	 */
	if (blk_mq_req_expired(rq, expired)) {
		expired->has_timedout_rq = true;
		return false;
	}
	return true;
}

static bool blk_mq_handle_expired(struct request *rq, void *priv)
{
	struct blk_expired_data *expired = priv;

	if (blk_mq_req_expired(rq, expired))
		blk_mq_rq_timed_out(rq);
	return true;
}

static void blk_mq_timeout_work(struct work_struct *work)
{
	struct request_queue *q =
		container_of(work, struct request_queue, timeout_work);
	struct blk_expired_data expired = {
		.timeout_start = jiffies,
	};
	struct blk_mq_hw_ctx *hctx;
	unsigned long i;

	/* A deadlock might occur if a request is stuck requiring a
	 * timeout at the same time a queue freeze is waiting
	 * completion, since the timeout code would not be able to
	 * acquire the queue reference here.
	 *
	 * That's why we don't use blk_queue_enter here; instead, we use
	 * percpu_ref_tryget directly, because we need to be able to
	 * obtain a reference even in the short window between the queue
	 * starting to freeze, by dropping the first reference in
	 * blk_freeze_queue_start, and the moment the last request is
	 * consumed, marked by the instant q_usage_counter reaches
	 * zero.
	 */
	if (!percpu_ref_tryget(&q->q_usage_counter))
		return;

	/* check if there is any timed-out request */
	blk_mq_queue_tag_busy_iter(q, blk_mq_check_expired, &expired);
	if (expired.has_timedout_rq) {
		/*
		 * Before walking tags, we must ensure any submit started
		 * before the current time has finished. Since the submit
		 * uses srcu or rcu, wait for a synchronization point to
		 * ensure all running submits have finished
		 */
<<<<<<< HEAD
		blk_mq_wait_quiesce_done(q);
=======
		blk_mq_wait_quiesce_done(q->tag_set);
>>>>>>> e475cc1c

		expired.next = 0;
		blk_mq_queue_tag_busy_iter(q, blk_mq_handle_expired, &expired);
	}

	if (expired.next != 0) {
		mod_timer(&q->timeout, expired.next);
	} else {
		/*
		 * Request timeouts are handled as a forward rolling timer. If
		 * we end up here it means that no requests are pending and
		 * also that no request has been pending for a while. Mark
		 * each hctx as idle.
		 */
		queue_for_each_hw_ctx(q, hctx, i) {
			/* the hctx may be unmapped, so check it here */
			if (blk_mq_hw_queue_mapped(hctx))
				blk_mq_tag_idle(hctx);
		}
	}
	blk_queue_exit(q);
}

struct flush_busy_ctx_data {
	struct blk_mq_hw_ctx *hctx;
	struct list_head *list;
};

static bool flush_busy_ctx(struct sbitmap *sb, unsigned int bitnr, void *data)
{
	struct flush_busy_ctx_data *flush_data = data;
	struct blk_mq_hw_ctx *hctx = flush_data->hctx;
	struct blk_mq_ctx *ctx = hctx->ctxs[bitnr];
	enum hctx_type type = hctx->type;

	spin_lock(&ctx->lock);
	list_splice_tail_init(&ctx->rq_lists[type], flush_data->list);
	sbitmap_clear_bit(sb, bitnr);
	spin_unlock(&ctx->lock);
	return true;
}

/*
 * Process software queues that have been marked busy, splicing them
 * to the for-dispatch
 */
void blk_mq_flush_busy_ctxs(struct blk_mq_hw_ctx *hctx, struct list_head *list)
{
	struct flush_busy_ctx_data data = {
		.hctx = hctx,
		.list = list,
	};

	sbitmap_for_each_set(&hctx->ctx_map, flush_busy_ctx, &data);
}
EXPORT_SYMBOL_GPL(blk_mq_flush_busy_ctxs);

struct dispatch_rq_data {
	struct blk_mq_hw_ctx *hctx;
	struct request *rq;
};

static bool dispatch_rq_from_ctx(struct sbitmap *sb, unsigned int bitnr,
		void *data)
{
	struct dispatch_rq_data *dispatch_data = data;
	struct blk_mq_hw_ctx *hctx = dispatch_data->hctx;
	struct blk_mq_ctx *ctx = hctx->ctxs[bitnr];
	enum hctx_type type = hctx->type;

	spin_lock(&ctx->lock);
	if (!list_empty(&ctx->rq_lists[type])) {
		dispatch_data->rq = list_entry_rq(ctx->rq_lists[type].next);
		list_del_init(&dispatch_data->rq->queuelist);
		if (list_empty(&ctx->rq_lists[type]))
			sbitmap_clear_bit(sb, bitnr);
	}
	spin_unlock(&ctx->lock);

	return !dispatch_data->rq;
}

struct request *blk_mq_dequeue_from_ctx(struct blk_mq_hw_ctx *hctx,
					struct blk_mq_ctx *start)
{
	unsigned off = start ? start->index_hw[hctx->type] : 0;
	struct dispatch_rq_data data = {
		.hctx = hctx,
		.rq   = NULL,
	};

	__sbitmap_for_each_set(&hctx->ctx_map, off,
			       dispatch_rq_from_ctx, &data);

	return data.rq;
}

static bool __blk_mq_alloc_driver_tag(struct request *rq)
{
	struct sbitmap_queue *bt = &rq->mq_hctx->tags->bitmap_tags;
	unsigned int tag_offset = rq->mq_hctx->tags->nr_reserved_tags;
	int tag;

	blk_mq_tag_busy(rq->mq_hctx);

	if (blk_mq_tag_is_reserved(rq->mq_hctx->sched_tags, rq->internal_tag)) {
		bt = &rq->mq_hctx->tags->breserved_tags;
		tag_offset = 0;
	} else {
		if (!hctx_may_queue(rq->mq_hctx, bt))
			return false;
	}

	tag = __sbitmap_queue_get(bt);
	if (tag == BLK_MQ_NO_TAG)
		return false;

	rq->tag = tag + tag_offset;
	return true;
}

bool __blk_mq_get_driver_tag(struct blk_mq_hw_ctx *hctx, struct request *rq)
{
	if (rq->tag == BLK_MQ_NO_TAG && !__blk_mq_alloc_driver_tag(rq))
		return false;

	if ((hctx->flags & BLK_MQ_F_TAG_QUEUE_SHARED) &&
			!(rq->rq_flags & RQF_MQ_INFLIGHT)) {
		rq->rq_flags |= RQF_MQ_INFLIGHT;
		__blk_mq_inc_active_requests(hctx);
	}
	hctx->tags->rqs[rq->tag] = rq;
	return true;
}

static int blk_mq_dispatch_wake(wait_queue_entry_t *wait, unsigned mode,
				int flags, void *key)
{
	struct blk_mq_hw_ctx *hctx;

	hctx = container_of(wait, struct blk_mq_hw_ctx, dispatch_wait);

	spin_lock(&hctx->dispatch_wait_lock);
	if (!list_empty(&wait->entry)) {
		struct sbitmap_queue *sbq;

		list_del_init(&wait->entry);
		sbq = &hctx->tags->bitmap_tags;
		atomic_dec(&sbq->ws_active);
	}
	spin_unlock(&hctx->dispatch_wait_lock);

	blk_mq_run_hw_queue(hctx, true);
	return 1;
}

/*
 * Mark us waiting for a tag. For shared tags, this involves hooking us into
 * the tag wakeups. For non-shared tags, we can simply mark us needing a
 * restart. For both cases, take care to check the condition again after
 * marking us as waiting.
 */
static bool blk_mq_mark_tag_wait(struct blk_mq_hw_ctx *hctx,
				 struct request *rq)
{
	struct sbitmap_queue *sbq;
	struct wait_queue_head *wq;
	wait_queue_entry_t *wait;
	bool ret;

	if (!(hctx->flags & BLK_MQ_F_TAG_QUEUE_SHARED) &&
	    !(blk_mq_is_shared_tags(hctx->flags))) {
		blk_mq_sched_mark_restart_hctx(hctx);

		/*
		 * It's possible that a tag was freed in the window between the
		 * allocation failure and adding the hardware queue to the wait
		 * queue.
		 *
		 * Don't clear RESTART here, someone else could have set it.
		 * At most this will cost an extra queue run.
		 */
		return blk_mq_get_driver_tag(rq);
	}

	wait = &hctx->dispatch_wait;
	if (!list_empty_careful(&wait->entry))
		return false;

	if (blk_mq_tag_is_reserved(rq->mq_hctx->sched_tags, rq->internal_tag))
		sbq = &hctx->tags->breserved_tags;
	else
		sbq = &hctx->tags->bitmap_tags;
	wq = &bt_wait_ptr(sbq, hctx)->wait;

	spin_lock_irq(&wq->lock);
	spin_lock(&hctx->dispatch_wait_lock);
	if (!list_empty(&wait->entry)) {
		spin_unlock(&hctx->dispatch_wait_lock);
		spin_unlock_irq(&wq->lock);
		return false;
	}

	atomic_inc(&sbq->ws_active);
	wait->flags &= ~WQ_FLAG_EXCLUSIVE;
	__add_wait_queue(wq, wait);

	/*
	 * It's possible that a tag was freed in the window between the
	 * allocation failure and adding the hardware queue to the wait
	 * queue.
	 */
	ret = blk_mq_get_driver_tag(rq);
	if (!ret) {
		spin_unlock(&hctx->dispatch_wait_lock);
		spin_unlock_irq(&wq->lock);
		return false;
	}

	/*
	 * We got a tag, remove ourselves from the wait queue to ensure
	 * someone else gets the wakeup.
	 */
	list_del_init(&wait->entry);
	atomic_dec(&sbq->ws_active);
	spin_unlock(&hctx->dispatch_wait_lock);
	spin_unlock_irq(&wq->lock);

	return true;
}

#define BLK_MQ_DISPATCH_BUSY_EWMA_WEIGHT  8
#define BLK_MQ_DISPATCH_BUSY_EWMA_FACTOR  4
/*
 * Update dispatch busy with the Exponential Weighted Moving Average(EWMA):
 * - EWMA is one simple way to compute running average value
 * - weight(7/8 and 1/8) is applied so that it can decrease exponentially
 * - take 4 as factor for avoiding to get too small(0) result, and this
 *   factor doesn't matter because EWMA decreases exponentially
 */
static void blk_mq_update_dispatch_busy(struct blk_mq_hw_ctx *hctx, bool busy)
{
	unsigned int ewma;

	ewma = hctx->dispatch_busy;

	if (!ewma && !busy)
		return;

	ewma *= BLK_MQ_DISPATCH_BUSY_EWMA_WEIGHT - 1;
	if (busy)
		ewma += 1 << BLK_MQ_DISPATCH_BUSY_EWMA_FACTOR;
	ewma /= BLK_MQ_DISPATCH_BUSY_EWMA_WEIGHT;

	hctx->dispatch_busy = ewma;
}

#define BLK_MQ_RESOURCE_DELAY	3		/* ms units */

static void blk_mq_handle_dev_resource(struct request *rq,
				       struct list_head *list)
{
	list_add(&rq->queuelist, list);
	__blk_mq_requeue_request(rq);
}

static void blk_mq_handle_zone_resource(struct request *rq,
					struct list_head *zone_list)
{
	/*
	 * If we end up here it is because we cannot dispatch a request to a
	 * specific zone due to LLD level zone-write locking or other zone
	 * related resource not being available. In this case, set the request
	 * aside in zone_list for retrying it later.
	 */
	list_add(&rq->queuelist, zone_list);
	__blk_mq_requeue_request(rq);
}

enum prep_dispatch {
	PREP_DISPATCH_OK,
	PREP_DISPATCH_NO_TAG,
	PREP_DISPATCH_NO_BUDGET,
};

static enum prep_dispatch blk_mq_prep_dispatch_rq(struct request *rq,
						  bool need_budget)
{
	struct blk_mq_hw_ctx *hctx = rq->mq_hctx;
	int budget_token = -1;

	if (need_budget) {
		budget_token = blk_mq_get_dispatch_budget(rq->q);
		if (budget_token < 0) {
			blk_mq_put_driver_tag(rq);
			return PREP_DISPATCH_NO_BUDGET;
		}
		blk_mq_set_rq_budget_token(rq, budget_token);
	}

	if (!blk_mq_get_driver_tag(rq)) {
		/*
		 * The initial allocation attempt failed, so we need to
		 * rerun the hardware queue when a tag is freed. The
		 * waitqueue takes care of that. If the queue is run
		 * before we add this entry back on the dispatch list,
		 * we'll re-run it below.
		 */
		if (!blk_mq_mark_tag_wait(hctx, rq)) {
			/*
			 * All budgets not got from this function will be put
			 * together during handling partial dispatch
			 */
			if (need_budget)
				blk_mq_put_dispatch_budget(rq->q, budget_token);
			return PREP_DISPATCH_NO_TAG;
		}
	}

	return PREP_DISPATCH_OK;
}

/* release all allocated budgets before calling to blk_mq_dispatch_rq_list */
static void blk_mq_release_budgets(struct request_queue *q,
		struct list_head *list)
{
	struct request *rq;

	list_for_each_entry(rq, list, queuelist) {
		int budget_token = blk_mq_get_rq_budget_token(rq);

		if (budget_token >= 0)
			blk_mq_put_dispatch_budget(q, budget_token);
	}
}

/*
 * blk_mq_commit_rqs will notify driver using bd->last that there is no
 * more requests. (See comment in struct blk_mq_ops for commit_rqs for
 * details)
 * Attention, we should explicitly call this in unusual cases:
 *  1) did not queue everything initially scheduled to queue
 *  2) the last attempt to queue a request failed
 */
static void blk_mq_commit_rqs(struct blk_mq_hw_ctx *hctx, int queued,
			      bool from_schedule)
{
	if (hctx->queue->mq_ops->commit_rqs && queued) {
		trace_block_unplug(hctx->queue, queued, !from_schedule);
		hctx->queue->mq_ops->commit_rqs(hctx);
	}
}

/*
 * Returns true if we did some work AND can potentially do more.
 */
bool blk_mq_dispatch_rq_list(struct blk_mq_hw_ctx *hctx, struct list_head *list,
			     unsigned int nr_budgets)
{
	enum prep_dispatch prep;
	struct request_queue *q = hctx->queue;
	struct request *rq;
	int queued;
	blk_status_t ret = BLK_STS_OK;
	LIST_HEAD(zone_list);
	bool needs_resource = false;

	if (list_empty(list))
		return false;

	/*
	 * Now process all the entries, sending them to the driver.
	 */
	queued = 0;
	do {
		struct blk_mq_queue_data bd;

		rq = list_first_entry(list, struct request, queuelist);

		WARN_ON_ONCE(hctx != rq->mq_hctx);
		prep = blk_mq_prep_dispatch_rq(rq, !nr_budgets);
		if (prep != PREP_DISPATCH_OK)
			break;

		list_del_init(&rq->queuelist);

		bd.rq = rq;
		bd.last = list_empty(list);

		/*
		 * once the request is queued to lld, no need to cover the
		 * budget any more
		 */
		if (nr_budgets)
			nr_budgets--;
		ret = q->mq_ops->queue_rq(hctx, &bd);
		switch (ret) {
		case BLK_STS_OK:
			queued++;
			break;
		case BLK_STS_RESOURCE:
			needs_resource = true;
			fallthrough;
		case BLK_STS_DEV_RESOURCE:
			blk_mq_handle_dev_resource(rq, list);
			goto out;
		case BLK_STS_ZONE_RESOURCE:
			/*
			 * Move the request to zone_list and keep going through
			 * the dispatch list to find more requests the drive can
			 * accept.
			 */
			blk_mq_handle_zone_resource(rq, &zone_list);
			needs_resource = true;
			break;
		default:
			blk_mq_end_request(rq, ret);
		}
	} while (!list_empty(list));
out:
	if (!list_empty(&zone_list))
		list_splice_tail_init(&zone_list, list);

	/* If we didn't flush the entire list, we could have told the driver
	 * there was more coming, but that turned out to be a lie.
	 */
	if (!list_empty(list) || ret != BLK_STS_OK)
		blk_mq_commit_rqs(hctx, queued, false);

	/*
	 * Any items that need requeuing? Stuff them into hctx->dispatch,
	 * that is where we will continue on next queue run.
	 */
	if (!list_empty(list)) {
		bool needs_restart;
		/* For non-shared tags, the RESTART check will suffice */
		bool no_tag = prep == PREP_DISPATCH_NO_TAG &&
			((hctx->flags & BLK_MQ_F_TAG_QUEUE_SHARED) ||
			blk_mq_is_shared_tags(hctx->flags));

		if (nr_budgets)
			blk_mq_release_budgets(q, list);

		spin_lock(&hctx->lock);
		list_splice_tail_init(list, &hctx->dispatch);
		spin_unlock(&hctx->lock);

		/*
		 * Order adding requests to hctx->dispatch and checking
		 * SCHED_RESTART flag. The pair of this smp_mb() is the one
		 * in blk_mq_sched_restart(). Avoid restart code path to
		 * miss the new added requests to hctx->dispatch, meantime
		 * SCHED_RESTART is observed here.
		 */
		smp_mb();

		/*
		 * If SCHED_RESTART was set by the caller of this function and
		 * it is no longer set that means that it was cleared by another
		 * thread and hence that a queue rerun is needed.
		 *
		 * If 'no_tag' is set, that means that we failed getting
		 * a driver tag with an I/O scheduler attached. If our dispatch
		 * waitqueue is no longer active, ensure that we run the queue
		 * AFTER adding our entries back to the list.
		 *
		 * If no I/O scheduler has been configured it is possible that
		 * the hardware queue got stopped and restarted before requests
		 * were pushed back onto the dispatch list. Rerun the queue to
		 * avoid starvation. Notes:
		 * - blk_mq_run_hw_queue() checks whether or not a queue has
		 *   been stopped before rerunning a queue.
		 * - Some but not all block drivers stop a queue before
		 *   returning BLK_STS_RESOURCE. Two exceptions are scsi-mq
		 *   and dm-rq.
		 *
		 * If driver returns BLK_STS_RESOURCE and SCHED_RESTART
		 * bit is set, run queue after a delay to avoid IO stalls
		 * that could otherwise occur if the queue is idle.  We'll do
		 * similar if we couldn't get budget or couldn't lock a zone
		 * and SCHED_RESTART is set.
		 */
		needs_restart = blk_mq_sched_needs_restart(hctx);
		if (prep == PREP_DISPATCH_NO_BUDGET)
			needs_resource = true;
		if (!needs_restart ||
		    (no_tag && list_empty_careful(&hctx->dispatch_wait.entry)))
			blk_mq_run_hw_queue(hctx, true);
		else if (needs_resource)
			blk_mq_delay_run_hw_queue(hctx, BLK_MQ_RESOURCE_DELAY);

		blk_mq_update_dispatch_busy(hctx, true);
		return false;
	}

	blk_mq_update_dispatch_busy(hctx, false);
	return true;
}

static inline int blk_mq_first_mapped_cpu(struct blk_mq_hw_ctx *hctx)
{
	int cpu = cpumask_first_and(hctx->cpumask, cpu_online_mask);

	if (cpu >= nr_cpu_ids)
		cpu = cpumask_first(hctx->cpumask);
	return cpu;
}

/*
 * It'd be great if the workqueue API had a way to pass
 * in a mask and had some smarts for more clever placement.
 * For now we just round-robin here, switching for every
 * BLK_MQ_CPU_WORK_BATCH queued items.
 */
static int blk_mq_hctx_next_cpu(struct blk_mq_hw_ctx *hctx)
{
	bool tried = false;
	int next_cpu = hctx->next_cpu;

	if (hctx->queue->nr_hw_queues == 1)
		return WORK_CPU_UNBOUND;

	if (--hctx->next_cpu_batch <= 0) {
select_cpu:
		next_cpu = cpumask_next_and(next_cpu, hctx->cpumask,
				cpu_online_mask);
		if (next_cpu >= nr_cpu_ids)
			next_cpu = blk_mq_first_mapped_cpu(hctx);
		hctx->next_cpu_batch = BLK_MQ_CPU_WORK_BATCH;
	}

	/*
	 * Do unbound schedule if we can't find a online CPU for this hctx,
	 * and it should only happen in the path of handling CPU DEAD.
	 */
	if (!cpu_online(next_cpu)) {
		if (!tried) {
			tried = true;
			goto select_cpu;
		}

		/*
		 * Make sure to re-select CPU next time once after CPUs
		 * in hctx->cpumask become online again.
		 */
		hctx->next_cpu = next_cpu;
		hctx->next_cpu_batch = 1;
		return WORK_CPU_UNBOUND;
	}

	hctx->next_cpu = next_cpu;
	return next_cpu;
}

/**
 * blk_mq_delay_run_hw_queue - Run a hardware queue asynchronously.
 * @hctx: Pointer to the hardware queue to run.
 * @msecs: Milliseconds of delay to wait before running the queue.
 *
 * Run a hardware queue asynchronously with a delay of @msecs.
 */
void blk_mq_delay_run_hw_queue(struct blk_mq_hw_ctx *hctx, unsigned long msecs)
{
	if (unlikely(blk_mq_hctx_stopped(hctx)))
		return;
	kblockd_mod_delayed_work_on(blk_mq_hctx_next_cpu(hctx), &hctx->run_work,
				    msecs_to_jiffies(msecs));
}
EXPORT_SYMBOL(blk_mq_delay_run_hw_queue);

/**
 * blk_mq_run_hw_queue - Start to run a hardware queue.
 * @hctx: Pointer to the hardware queue to run.
 * @async: If we want to run the queue asynchronously.
 *
 * Check if the request queue is not in a quiesced state and if there are
 * pending requests to be sent. If this is true, run the queue to send requests
 * to hardware.
 */
void blk_mq_run_hw_queue(struct blk_mq_hw_ctx *hctx, bool async)
{
	bool need_run;

	/*
	 * We can't run the queue inline with interrupts disabled.
	 */
	WARN_ON_ONCE(!async && in_interrupt());

	might_sleep_if(!async && hctx->flags & BLK_MQ_F_BLOCKING);

	/*
	 * When queue is quiesced, we may be switching io scheduler, or
	 * updating nr_hw_queues, or other things, and we can't run queue
	 * any more, even __blk_mq_hctx_has_pending() can't be called safely.
	 *
	 * And queue will be rerun in blk_mq_unquiesce_queue() if it is
	 * quiesced.
	 */
	__blk_mq_run_dispatch_ops(hctx->queue, false,
		need_run = !blk_queue_quiesced(hctx->queue) &&
		blk_mq_hctx_has_pending(hctx));

	if (!need_run)
		return;

	if (async || !cpumask_test_cpu(raw_smp_processor_id(), hctx->cpumask)) {
		blk_mq_delay_run_hw_queue(hctx, 0);
		return;
	}

	blk_mq_run_dispatch_ops(hctx->queue,
				blk_mq_sched_dispatch_requests(hctx));
}
EXPORT_SYMBOL(blk_mq_run_hw_queue);

/*
 * Return prefered queue to dispatch from (if any) for non-mq aware IO
 * scheduler.
 */
static struct blk_mq_hw_ctx *blk_mq_get_sq_hctx(struct request_queue *q)
{
	struct blk_mq_ctx *ctx = blk_mq_get_ctx(q);
	/*
	 * If the IO scheduler does not respect hardware queues when
	 * dispatching, we just don't bother with multiple HW queues and
	 * dispatch from hctx for the current CPU since running multiple queues
	 * just causes lock contention inside the scheduler and pointless cache
	 * bouncing.
	 */
	struct blk_mq_hw_ctx *hctx = ctx->hctxs[HCTX_TYPE_DEFAULT];

	if (!blk_mq_hctx_stopped(hctx))
		return hctx;
	return NULL;
}

/**
 * blk_mq_run_hw_queues - Run all hardware queues in a request queue.
 * @q: Pointer to the request queue to run.
 * @async: If we want to run the queue asynchronously.
 */
void blk_mq_run_hw_queues(struct request_queue *q, bool async)
{
	struct blk_mq_hw_ctx *hctx, *sq_hctx;
	unsigned long i;

	sq_hctx = NULL;
	if (blk_queue_sq_sched(q))
		sq_hctx = blk_mq_get_sq_hctx(q);
	queue_for_each_hw_ctx(q, hctx, i) {
		if (blk_mq_hctx_stopped(hctx))
			continue;
		/*
		 * Dispatch from this hctx either if there's no hctx preferred
		 * by IO scheduler or if it has requests that bypass the
		 * scheduler.
		 */
		if (!sq_hctx || sq_hctx == hctx ||
		    !list_empty_careful(&hctx->dispatch))
			blk_mq_run_hw_queue(hctx, async);
	}
}
EXPORT_SYMBOL(blk_mq_run_hw_queues);

/**
 * blk_mq_delay_run_hw_queues - Run all hardware queues asynchronously.
 * @q: Pointer to the request queue to run.
 * @msecs: Milliseconds of delay to wait before running the queues.
 */
void blk_mq_delay_run_hw_queues(struct request_queue *q, unsigned long msecs)
{
	struct blk_mq_hw_ctx *hctx, *sq_hctx;
	unsigned long i;

	sq_hctx = NULL;
	if (blk_queue_sq_sched(q))
		sq_hctx = blk_mq_get_sq_hctx(q);
	queue_for_each_hw_ctx(q, hctx, i) {
		if (blk_mq_hctx_stopped(hctx))
			continue;
		/*
		 * If there is already a run_work pending, leave the
		 * pending delay untouched. Otherwise, a hctx can stall
		 * if another hctx is re-delaying the other's work
		 * before the work executes.
		 */
		if (delayed_work_pending(&hctx->run_work))
			continue;
		/*
		 * Dispatch from this hctx either if there's no hctx preferred
		 * by IO scheduler or if it has requests that bypass the
		 * scheduler.
		 */
		if (!sq_hctx || sq_hctx == hctx ||
		    !list_empty_careful(&hctx->dispatch))
			blk_mq_delay_run_hw_queue(hctx, msecs);
	}
}
EXPORT_SYMBOL(blk_mq_delay_run_hw_queues);

/*
 * This function is often used for pausing .queue_rq() by driver when
 * there isn't enough resource or some conditions aren't satisfied, and
 * BLK_STS_RESOURCE is usually returned.
 *
 * We do not guarantee that dispatch can be drained or blocked
 * after blk_mq_stop_hw_queue() returns. Please use
 * blk_mq_quiesce_queue() for that requirement.
 */
void blk_mq_stop_hw_queue(struct blk_mq_hw_ctx *hctx)
{
	cancel_delayed_work(&hctx->run_work);

	set_bit(BLK_MQ_S_STOPPED, &hctx->state);
}
EXPORT_SYMBOL(blk_mq_stop_hw_queue);

/*
 * This function is often used for pausing .queue_rq() by driver when
 * there isn't enough resource or some conditions aren't satisfied, and
 * BLK_STS_RESOURCE is usually returned.
 *
 * We do not guarantee that dispatch can be drained or blocked
 * after blk_mq_stop_hw_queues() returns. Please use
 * blk_mq_quiesce_queue() for that requirement.
 */
void blk_mq_stop_hw_queues(struct request_queue *q)
{
	struct blk_mq_hw_ctx *hctx;
	unsigned long i;

	queue_for_each_hw_ctx(q, hctx, i)
		blk_mq_stop_hw_queue(hctx);
}
EXPORT_SYMBOL(blk_mq_stop_hw_queues);

void blk_mq_start_hw_queue(struct blk_mq_hw_ctx *hctx)
{
	clear_bit(BLK_MQ_S_STOPPED, &hctx->state);

	blk_mq_run_hw_queue(hctx, hctx->flags & BLK_MQ_F_BLOCKING);
}
EXPORT_SYMBOL(blk_mq_start_hw_queue);

void blk_mq_start_hw_queues(struct request_queue *q)
{
	struct blk_mq_hw_ctx *hctx;
	unsigned long i;

	queue_for_each_hw_ctx(q, hctx, i)
		blk_mq_start_hw_queue(hctx);
}
EXPORT_SYMBOL(blk_mq_start_hw_queues);

void blk_mq_start_stopped_hw_queue(struct blk_mq_hw_ctx *hctx, bool async)
{
	if (!blk_mq_hctx_stopped(hctx))
		return;

	clear_bit(BLK_MQ_S_STOPPED, &hctx->state);
	blk_mq_run_hw_queue(hctx, async);
}
EXPORT_SYMBOL_GPL(blk_mq_start_stopped_hw_queue);

void blk_mq_start_stopped_hw_queues(struct request_queue *q, bool async)
{
	struct blk_mq_hw_ctx *hctx;
	unsigned long i;

	queue_for_each_hw_ctx(q, hctx, i)
		blk_mq_start_stopped_hw_queue(hctx, async ||
					(hctx->flags & BLK_MQ_F_BLOCKING));
}
EXPORT_SYMBOL(blk_mq_start_stopped_hw_queues);

static void blk_mq_run_work_fn(struct work_struct *work)
{
	struct blk_mq_hw_ctx *hctx =
		container_of(work, struct blk_mq_hw_ctx, run_work.work);

	blk_mq_run_dispatch_ops(hctx->queue,
				blk_mq_sched_dispatch_requests(hctx));
}

/**
 * blk_mq_request_bypass_insert - Insert a request at dispatch list.
 * @rq: Pointer to request to be inserted.
 * @flags: BLK_MQ_INSERT_*
 *
 * Should only be used carefully, when the caller knows we want to
 * bypass a potential IO scheduler on the target device.
 */
static void blk_mq_request_bypass_insert(struct request *rq, blk_insert_t flags)
{
	struct blk_mq_hw_ctx *hctx = rq->mq_hctx;

	spin_lock(&hctx->lock);
	if (flags & BLK_MQ_INSERT_AT_HEAD)
		list_add(&rq->queuelist, &hctx->dispatch);
	else
		list_add_tail(&rq->queuelist, &hctx->dispatch);
	spin_unlock(&hctx->lock);
}

static void blk_mq_insert_requests(struct blk_mq_hw_ctx *hctx,
		struct blk_mq_ctx *ctx, struct list_head *list,
		bool run_queue_async)
{
	struct request *rq;
	enum hctx_type type = hctx->type;

	/*
	 * Try to issue requests directly if the hw queue isn't busy to save an
	 * extra enqueue & dequeue to the sw queue.
	 */
	if (!hctx->dispatch_busy && !run_queue_async) {
		blk_mq_run_dispatch_ops(hctx->queue,
			blk_mq_try_issue_list_directly(hctx, list));
		if (list_empty(list))
			goto out;
	}

	/*
	 * preemption doesn't flush plug list, so it's possible ctx->cpu is
	 * offline now
	 */
	list_for_each_entry(rq, list, queuelist) {
		BUG_ON(rq->mq_ctx != ctx);
		trace_block_rq_insert(rq);
		if (rq->cmd_flags & REQ_NOWAIT)
			run_queue_async = true;
	}

	spin_lock(&ctx->lock);
	list_splice_tail_init(list, &ctx->rq_lists[type]);
	blk_mq_hctx_mark_pending(hctx, ctx);
	spin_unlock(&ctx->lock);
out:
	blk_mq_run_hw_queue(hctx, run_queue_async);
}

static void blk_mq_insert_request(struct request *rq, blk_insert_t flags)
{
	struct request_queue *q = rq->q;
	struct blk_mq_ctx *ctx = rq->mq_ctx;
	struct blk_mq_hw_ctx *hctx = rq->mq_hctx;

	if (blk_rq_is_passthrough(rq)) {
		/*
		 * Passthrough request have to be added to hctx->dispatch
		 * directly.  The device may be in a situation where it can't
		 * handle FS request, and always returns BLK_STS_RESOURCE for
		 * them, which gets them added to hctx->dispatch.
		 *
		 * If a passthrough request is required to unblock the queues,
		 * and it is added to the scheduler queue, there is no chance to
		 * dispatch it given we prioritize requests in hctx->dispatch.
		 */
		blk_mq_request_bypass_insert(rq, flags);
	} else if (req_op(rq) == REQ_OP_FLUSH) {
		/*
		 * Firstly normal IO request is inserted to scheduler queue or
		 * sw queue, meantime we add flush request to dispatch queue(
		 * hctx->dispatch) directly and there is at most one in-flight
		 * flush request for each hw queue, so it doesn't matter to add
		 * flush request to tail or front of the dispatch queue.
		 *
		 * Secondly in case of NCQ, flush request belongs to non-NCQ
		 * command, and queueing it will fail when there is any
		 * in-flight normal IO request(NCQ command). When adding flush
		 * rq to the front of hctx->dispatch, it is easier to introduce
		 * extra time to flush rq's latency because of S_SCHED_RESTART
		 * compared with adding to the tail of dispatch queue, then
		 * chance of flush merge is increased, and less flush requests
		 * will be issued to controller. It is observed that ~10% time
		 * is saved in blktests block/004 on disk attached to AHCI/NCQ
		 * drive when adding flush rq to the front of hctx->dispatch.
		 *
		 * Simply queue flush rq to the front of hctx->dispatch so that
		 * intensive flush workloads can benefit in case of NCQ HW.
		 */
		blk_mq_request_bypass_insert(rq, BLK_MQ_INSERT_AT_HEAD);
	} else if (q->elevator) {
		LIST_HEAD(list);

		WARN_ON_ONCE(rq->tag != BLK_MQ_NO_TAG);

		list_add(&rq->queuelist, &list);
		q->elevator->type->ops.insert_requests(hctx, &list, flags);
	} else {
		trace_block_rq_insert(rq);

		spin_lock(&ctx->lock);
		if (flags & BLK_MQ_INSERT_AT_HEAD)
			list_add(&rq->queuelist, &ctx->rq_lists[hctx->type]);
		else
			list_add_tail(&rq->queuelist,
				      &ctx->rq_lists[hctx->type]);
		blk_mq_hctx_mark_pending(hctx, ctx);
		spin_unlock(&ctx->lock);
	}
}

static void blk_mq_bio_to_request(struct request *rq, struct bio *bio,
		unsigned int nr_segs)
{
	int err;

	if (bio->bi_opf & REQ_RAHEAD)
		rq->cmd_flags |= REQ_FAILFAST_MASK;

	rq->__sector = bio->bi_iter.bi_sector;
	blk_rq_bio_prep(rq, bio, nr_segs);

	/* This can't fail, since GFP_NOIO includes __GFP_DIRECT_RECLAIM. */
	err = blk_crypto_rq_bio_prep(rq, bio, GFP_NOIO);
	WARN_ON_ONCE(err);

	blk_account_io_start(rq);
}

static blk_status_t __blk_mq_issue_directly(struct blk_mq_hw_ctx *hctx,
					    struct request *rq, bool last)
{
	struct request_queue *q = rq->q;
	struct blk_mq_queue_data bd = {
		.rq = rq,
		.last = last,
	};
	blk_status_t ret;

	/*
	 * For OK queue, we are done. For error, caller may kill it.
	 * Any other error (busy), just add it to our list as we
	 * previously would have done.
	 */
	ret = q->mq_ops->queue_rq(hctx, &bd);
	switch (ret) {
	case BLK_STS_OK:
		blk_mq_update_dispatch_busy(hctx, false);
		break;
	case BLK_STS_RESOURCE:
	case BLK_STS_DEV_RESOURCE:
		blk_mq_update_dispatch_busy(hctx, true);
		__blk_mq_requeue_request(rq);
		break;
	default:
		blk_mq_update_dispatch_busy(hctx, false);
		break;
	}

	return ret;
}

static bool blk_mq_get_budget_and_tag(struct request *rq)
{
	int budget_token;

	budget_token = blk_mq_get_dispatch_budget(rq->q);
	if (budget_token < 0)
		return false;
	blk_mq_set_rq_budget_token(rq, budget_token);
	if (!blk_mq_get_driver_tag(rq)) {
		blk_mq_put_dispatch_budget(rq->q, budget_token);
		return false;
	}
	return true;
}

/**
 * blk_mq_try_issue_directly - Try to send a request directly to device driver.
 * @hctx: Pointer of the associated hardware queue.
 * @rq: Pointer to request to be sent.
 *
 * If the device has enough resources to accept a new request now, send the
 * request directly to device driver. Else, insert at hctx->dispatch queue, so
 * we can try send it another time in the future. Requests inserted at this
 * queue have higher priority.
 */
static void blk_mq_try_issue_directly(struct blk_mq_hw_ctx *hctx,
		struct request *rq)
{
	blk_status_t ret;

	if (blk_mq_hctx_stopped(hctx) || blk_queue_quiesced(rq->q)) {
		blk_mq_insert_request(rq, 0);
		return;
	}

	if ((rq->rq_flags & RQF_USE_SCHED) || !blk_mq_get_budget_and_tag(rq)) {
		blk_mq_insert_request(rq, 0);
		blk_mq_run_hw_queue(hctx, rq->cmd_flags & REQ_NOWAIT);
		return;
	}

	ret = __blk_mq_issue_directly(hctx, rq, true);
	switch (ret) {
	case BLK_STS_OK:
		break;
	case BLK_STS_RESOURCE:
	case BLK_STS_DEV_RESOURCE:
		blk_mq_request_bypass_insert(rq, 0);
		blk_mq_run_hw_queue(hctx, false);
		break;
	default:
		blk_mq_end_request(rq, ret);
		break;
	}
}

static blk_status_t blk_mq_request_issue_directly(struct request *rq, bool last)
{
	struct blk_mq_hw_ctx *hctx = rq->mq_hctx;

	if (blk_mq_hctx_stopped(hctx) || blk_queue_quiesced(rq->q)) {
		blk_mq_insert_request(rq, 0);
		return BLK_STS_OK;
	}

	if (!blk_mq_get_budget_and_tag(rq))
		return BLK_STS_RESOURCE;
	return __blk_mq_issue_directly(hctx, rq, last);
}

static void blk_mq_plug_issue_direct(struct blk_plug *plug)
{
	struct blk_mq_hw_ctx *hctx = NULL;
	struct request *rq;
	int queued = 0;
	blk_status_t ret = BLK_STS_OK;

	while ((rq = rq_list_pop(&plug->mq_list))) {
		bool last = rq_list_empty(plug->mq_list);

		if (hctx != rq->mq_hctx) {
			if (hctx) {
				blk_mq_commit_rqs(hctx, queued, false);
				queued = 0;
			}
			hctx = rq->mq_hctx;
		}

		ret = blk_mq_request_issue_directly(rq, last);
		switch (ret) {
		case BLK_STS_OK:
			queued++;
			break;
		case BLK_STS_RESOURCE:
		case BLK_STS_DEV_RESOURCE:
			blk_mq_request_bypass_insert(rq, 0);
			blk_mq_run_hw_queue(hctx, false);
			goto out;
		default:
			blk_mq_end_request(rq, ret);
			break;
		}
	}

out:
	if (ret != BLK_STS_OK)
		blk_mq_commit_rqs(hctx, queued, false);
}

static void __blk_mq_flush_plug_list(struct request_queue *q,
				     struct blk_plug *plug)
{
	if (blk_queue_quiesced(q))
		return;
	q->mq_ops->queue_rqs(&plug->mq_list);
}

static void blk_mq_dispatch_plug_list(struct blk_plug *plug, bool from_sched)
{
	struct blk_mq_hw_ctx *this_hctx = NULL;
	struct blk_mq_ctx *this_ctx = NULL;
	struct request *requeue_list = NULL;
	struct request **requeue_lastp = &requeue_list;
	unsigned int depth = 0;
	bool is_passthrough = false;
	LIST_HEAD(list);

	do {
		struct request *rq = rq_list_pop(&plug->mq_list);

		if (!this_hctx) {
			this_hctx = rq->mq_hctx;
			this_ctx = rq->mq_ctx;
			is_passthrough = blk_rq_is_passthrough(rq);
		} else if (this_hctx != rq->mq_hctx || this_ctx != rq->mq_ctx ||
			   is_passthrough != blk_rq_is_passthrough(rq)) {
			rq_list_add_tail(&requeue_lastp, rq);
			continue;
		}
		list_add(&rq->queuelist, &list);
		depth++;
	} while (!rq_list_empty(plug->mq_list));

	plug->mq_list = requeue_list;
	trace_block_unplug(this_hctx->queue, depth, !from_sched);

	percpu_ref_get(&this_hctx->queue->q_usage_counter);
	/* passthrough requests should never be issued to the I/O scheduler */
	if (is_passthrough) {
		spin_lock(&this_hctx->lock);
		list_splice_tail_init(&list, &this_hctx->dispatch);
		spin_unlock(&this_hctx->lock);
		blk_mq_run_hw_queue(this_hctx, from_sched);
	} else if (this_hctx->queue->elevator) {
		this_hctx->queue->elevator->type->ops.insert_requests(this_hctx,
				&list, 0);
		blk_mq_run_hw_queue(this_hctx, from_sched);
	} else {
		blk_mq_insert_requests(this_hctx, this_ctx, &list, from_sched);
	}
	percpu_ref_put(&this_hctx->queue->q_usage_counter);
}

void blk_mq_flush_plug_list(struct blk_plug *plug, bool from_schedule)
{
	struct request *rq;

	/*
	 * We may have been called recursively midway through handling
	 * plug->mq_list via a schedule() in the driver's queue_rq() callback.
	 * To avoid mq_list changing under our feet, clear rq_count early and
	 * bail out specifically if rq_count is 0 rather than checking
	 * whether the mq_list is empty.
	 */
	if (plug->rq_count == 0)
		return;
	plug->rq_count = 0;

	if (!plug->multiple_queues && !plug->has_elevator && !from_schedule) {
		struct request_queue *q;

		rq = rq_list_peek(&plug->mq_list);
		q = rq->q;

		/*
		 * Peek first request and see if we have a ->queue_rqs() hook.
		 * If we do, we can dispatch the whole plug list in one go. We
		 * already know at this point that all requests belong to the
		 * same queue, caller must ensure that's the case.
		 *
		 * Since we pass off the full list to the driver at this point,
		 * we do not increment the active request count for the queue.
		 * Bypass shared tags for now because of that.
		 */
		if (q->mq_ops->queue_rqs &&
		    !(rq->mq_hctx->flags & BLK_MQ_F_TAG_QUEUE_SHARED)) {
			blk_mq_run_dispatch_ops(q,
				__blk_mq_flush_plug_list(q, plug));
			if (rq_list_empty(plug->mq_list))
				return;
		}

		blk_mq_run_dispatch_ops(q,
				blk_mq_plug_issue_direct(plug));
		if (rq_list_empty(plug->mq_list))
			return;
	}

	do {
		blk_mq_dispatch_plug_list(plug, from_schedule);
	} while (!rq_list_empty(plug->mq_list));
}

static void blk_mq_try_issue_list_directly(struct blk_mq_hw_ctx *hctx,
		struct list_head *list)
{
	int queued = 0;
	blk_status_t ret = BLK_STS_OK;

	while (!list_empty(list)) {
		struct request *rq = list_first_entry(list, struct request,
				queuelist);

		list_del_init(&rq->queuelist);
		ret = blk_mq_request_issue_directly(rq, list_empty(list));
		switch (ret) {
		case BLK_STS_OK:
			queued++;
			break;
		case BLK_STS_RESOURCE:
		case BLK_STS_DEV_RESOURCE:
			blk_mq_request_bypass_insert(rq, 0);
			if (list_empty(list))
				blk_mq_run_hw_queue(hctx, false);
			goto out;
		default:
			blk_mq_end_request(rq, ret);
			break;
		}
	}

out:
	if (ret != BLK_STS_OK)
		blk_mq_commit_rqs(hctx, queued, false);
}

static bool blk_mq_attempt_bio_merge(struct request_queue *q,
				     struct bio *bio, unsigned int nr_segs)
{
	if (!blk_queue_nomerges(q) && bio_mergeable(bio)) {
		if (blk_attempt_plug_merge(q, bio, nr_segs))
			return true;
		if (blk_mq_sched_bio_merge(q, bio, nr_segs))
			return true;
	}
	return false;
}

static struct request *blk_mq_get_new_requests(struct request_queue *q,
					       struct blk_plug *plug,
					       struct bio *bio,
					       unsigned int nsegs)
{
	struct blk_mq_alloc_data data = {
		.q		= q,
		.nr_tags	= 1,
		.cmd_flags	= bio->bi_opf,
	};
	struct request *rq;

	if (unlikely(bio_queue_enter(bio)))
		return NULL;

	if (blk_mq_attempt_bio_merge(q, bio, nsegs))
		goto queue_exit;

	rq_qos_throttle(q, bio);

	if (plug) {
		data.nr_tags = plug->nr_ios;
		plug->nr_ios = 1;
		data.cached_rq = &plug->cached_rq;
	}

	rq = __blk_mq_alloc_requests(&data);
	if (rq)
		return rq;
	rq_qos_cleanup(q, bio);
	if (bio->bi_opf & REQ_NOWAIT)
		bio_wouldblock_error(bio);
queue_exit:
	blk_queue_exit(q);
	return NULL;
}

static inline struct request *blk_mq_get_cached_request(struct request_queue *q,
		struct blk_plug *plug, struct bio **bio, unsigned int nsegs)
{
	struct request *rq;
	enum hctx_type type, hctx_type;

	if (!plug)
		return NULL;
	rq = rq_list_peek(&plug->cached_rq);
	if (!rq || rq->q != q)
		return NULL;

	if (blk_mq_attempt_bio_merge(q, *bio, nsegs)) {
		*bio = NULL;
		return NULL;
	}

	type = blk_mq_get_hctx_type((*bio)->bi_opf);
	hctx_type = rq->mq_hctx->type;
	if (type != hctx_type &&
	    !(type == HCTX_TYPE_READ && hctx_type == HCTX_TYPE_DEFAULT))
		return NULL;
	if (op_is_flush(rq->cmd_flags) != op_is_flush((*bio)->bi_opf))
		return NULL;

	/*
	 * If any qos ->throttle() end up blocking, we will have flushed the
	 * plug and hence killed the cached_rq list as well. Pop this entry
	 * before we throttle.
	 */
	plug->cached_rq = rq_list_next(rq);
	rq_qos_throttle(q, *bio);

	blk_mq_rq_time_init(rq, 0);
	rq->cmd_flags = (*bio)->bi_opf;
	INIT_LIST_HEAD(&rq->queuelist);
	return rq;
}

static void bio_set_ioprio(struct bio *bio)
{
	/* Nobody set ioprio so far? Initialize it based on task's nice value */
	if (IOPRIO_PRIO_CLASS(bio->bi_ioprio) == IOPRIO_CLASS_NONE)
		bio->bi_ioprio = get_current_ioprio();
	blkcg_set_ioprio(bio);
}

/**
 * blk_mq_submit_bio - Create and send a request to block device.
 * @bio: Bio pointer.
 *
 * Builds up a request structure from @q and @bio and send to the device. The
 * request may not be queued directly to hardware if:
 * * This request can be merged with another one
 * * We want to place request at plug queue for possible future merging
 * * There is an IO scheduler active at this queue
 *
 * It will not queue the request if there is an error with the bio, or at the
 * request creation.
 */
void blk_mq_submit_bio(struct bio *bio)
{
	struct request_queue *q = bdev_get_queue(bio->bi_bdev);
	struct blk_plug *plug = blk_mq_plug(bio);
	const int is_sync = op_is_sync(bio->bi_opf);
	struct blk_mq_hw_ctx *hctx;
	struct request *rq;
	unsigned int nr_segs = 1;
	blk_status_t ret;

	bio = blk_queue_bounce(bio, q);
	if (bio_may_exceed_limits(bio, &q->limits)) {
		bio = __bio_split_to_limits(bio, &q->limits, &nr_segs);
		if (!bio)
			return;
	}

	if (!bio_integrity_prep(bio))
		return;

	bio_set_ioprio(bio);

	rq = blk_mq_get_cached_request(q, plug, &bio, nr_segs);
	if (!rq) {
		if (!bio)
			return;
		rq = blk_mq_get_new_requests(q, plug, bio, nr_segs);
		if (unlikely(!rq))
			return;
	}

	trace_block_getrq(bio);

	rq_qos_track(q, rq, bio);

	blk_mq_bio_to_request(rq, bio, nr_segs);

	ret = blk_crypto_rq_get_keyslot(rq);
	if (ret != BLK_STS_OK) {
		bio->bi_status = ret;
		bio_endio(bio);
		blk_mq_free_request(rq);
		return;
	}

	if (op_is_flush(bio->bi_opf) && blk_insert_flush(rq))
		return;

	if (plug) {
		blk_add_rq_to_plug(plug, rq);
		return;
	}

	hctx = rq->mq_hctx;
	if ((rq->rq_flags & RQF_USE_SCHED) ||
	    (hctx->dispatch_busy && (q->nr_hw_queues == 1 || !is_sync))) {
		blk_mq_insert_request(rq, 0);
		blk_mq_run_hw_queue(hctx, true);
	} else {
		blk_mq_run_dispatch_ops(q, blk_mq_try_issue_directly(hctx, rq));
	}
}

#ifdef CONFIG_BLK_MQ_STACKING
/**
 * blk_insert_cloned_request - Helper for stacking drivers to submit a request
 * @rq: the request being queued
 */
blk_status_t blk_insert_cloned_request(struct request *rq)
{
	struct request_queue *q = rq->q;
	unsigned int max_sectors = blk_queue_get_max_sectors(q, req_op(rq));
	unsigned int max_segments = blk_rq_get_max_segments(rq);
	blk_status_t ret;

	if (blk_rq_sectors(rq) > max_sectors) {
		/*
		 * SCSI device does not have a good way to return if
		 * Write Same/Zero is actually supported. If a device rejects
		 * a non-read/write command (discard, write same,etc.) the
		 * low-level device driver will set the relevant queue limit to
		 * 0 to prevent blk-lib from issuing more of the offending
		 * operations. Commands queued prior to the queue limit being
		 * reset need to be completed with BLK_STS_NOTSUPP to avoid I/O
		 * errors being propagated to upper layers.
		 */
		if (max_sectors == 0)
			return BLK_STS_NOTSUPP;

		printk(KERN_ERR "%s: over max size limit. (%u > %u)\n",
			__func__, blk_rq_sectors(rq), max_sectors);
		return BLK_STS_IOERR;
	}

	/*
	 * The queue settings related to segment counting may differ from the
	 * original queue.
	 */
	rq->nr_phys_segments = blk_recalc_rq_segments(rq);
	if (rq->nr_phys_segments > max_segments) {
		printk(KERN_ERR "%s: over max segments limit. (%u > %u)\n",
			__func__, rq->nr_phys_segments, max_segments);
		return BLK_STS_IOERR;
	}

	if (q->disk && should_fail_request(q->disk->part0, blk_rq_bytes(rq)))
		return BLK_STS_IOERR;

	ret = blk_crypto_rq_get_keyslot(rq);
	if (ret != BLK_STS_OK)
		return ret;

	blk_account_io_start(rq);

	/*
	 * Since we have a scheduler attached on the top device,
	 * bypass a potential scheduler on the bottom device for
	 * insert.
	 */
	blk_mq_run_dispatch_ops(q,
			ret = blk_mq_request_issue_directly(rq, true));
	if (ret)
		blk_account_io_done(rq, ktime_get_ns());
	return ret;
}
EXPORT_SYMBOL_GPL(blk_insert_cloned_request);

/**
 * blk_rq_unprep_clone - Helper function to free all bios in a cloned request
 * @rq: the clone request to be cleaned up
 *
 * Description:
 *     Free all bios in @rq for a cloned request.
 */
void blk_rq_unprep_clone(struct request *rq)
{
	struct bio *bio;

	while ((bio = rq->bio) != NULL) {
		rq->bio = bio->bi_next;

		bio_put(bio);
	}
}
EXPORT_SYMBOL_GPL(blk_rq_unprep_clone);

/**
 * blk_rq_prep_clone - Helper function to setup clone request
 * @rq: the request to be setup
 * @rq_src: original request to be cloned
 * @bs: bio_set that bios for clone are allocated from
 * @gfp_mask: memory allocation mask for bio
 * @bio_ctr: setup function to be called for each clone bio.
 *           Returns %0 for success, non %0 for failure.
 * @data: private data to be passed to @bio_ctr
 *
 * Description:
 *     Clones bios in @rq_src to @rq, and copies attributes of @rq_src to @rq.
 *     Also, pages which the original bios are pointing to are not copied
 *     and the cloned bios just point same pages.
 *     So cloned bios must be completed before original bios, which means
 *     the caller must complete @rq before @rq_src.
 */
int blk_rq_prep_clone(struct request *rq, struct request *rq_src,
		      struct bio_set *bs, gfp_t gfp_mask,
		      int (*bio_ctr)(struct bio *, struct bio *, void *),
		      void *data)
{
	struct bio *bio, *bio_src;

	if (!bs)
		bs = &fs_bio_set;

	__rq_for_each_bio(bio_src, rq_src) {
		bio = bio_alloc_clone(rq->q->disk->part0, bio_src, gfp_mask,
				      bs);
		if (!bio)
			goto free_and_out;

		if (bio_ctr && bio_ctr(bio, bio_src, data))
			goto free_and_out;

		if (rq->bio) {
			rq->biotail->bi_next = bio;
			rq->biotail = bio;
		} else {
			rq->bio = rq->biotail = bio;
		}
		bio = NULL;
	}

	/* Copy attributes of the original request to the clone request. */
	rq->__sector = blk_rq_pos(rq_src);
	rq->__data_len = blk_rq_bytes(rq_src);
	if (rq_src->rq_flags & RQF_SPECIAL_PAYLOAD) {
		rq->rq_flags |= RQF_SPECIAL_PAYLOAD;
		rq->special_vec = rq_src->special_vec;
	}
	rq->nr_phys_segments = rq_src->nr_phys_segments;
	rq->ioprio = rq_src->ioprio;

	if (rq->bio && blk_crypto_rq_bio_prep(rq, rq->bio, gfp_mask) < 0)
		goto free_and_out;

	return 0;

free_and_out:
	if (bio)
		bio_put(bio);
	blk_rq_unprep_clone(rq);

	return -ENOMEM;
}
EXPORT_SYMBOL_GPL(blk_rq_prep_clone);
#endif /* CONFIG_BLK_MQ_STACKING */

/*
 * Steal bios from a request and add them to a bio list.
 * The request must not have been partially completed before.
 */
void blk_steal_bios(struct bio_list *list, struct request *rq)
{
	if (rq->bio) {
		if (list->tail)
			list->tail->bi_next = rq->bio;
		else
			list->head = rq->bio;
		list->tail = rq->biotail;

		rq->bio = NULL;
		rq->biotail = NULL;
	}

	rq->__data_len = 0;
}
EXPORT_SYMBOL_GPL(blk_steal_bios);

static size_t order_to_size(unsigned int order)
{
	return (size_t)PAGE_SIZE << order;
}

/* called before freeing request pool in @tags */
static void blk_mq_clear_rq_mapping(struct blk_mq_tags *drv_tags,
				    struct blk_mq_tags *tags)
{
	struct page *page;
	unsigned long flags;

	/*
	 * There is no need to clear mapping if driver tags is not initialized
	 * or the mapping belongs to the driver tags.
	 */
	if (!drv_tags || drv_tags == tags)
		return;

	list_for_each_entry(page, &tags->page_list, lru) {
		unsigned long start = (unsigned long)page_address(page);
		unsigned long end = start + order_to_size(page->private);
		int i;

		for (i = 0; i < drv_tags->nr_tags; i++) {
			struct request *rq = drv_tags->rqs[i];
			unsigned long rq_addr = (unsigned long)rq;

			if (rq_addr >= start && rq_addr < end) {
				WARN_ON_ONCE(req_ref_read(rq) != 0);
				cmpxchg(&drv_tags->rqs[i], rq, NULL);
			}
		}
	}

	/*
	 * Wait until all pending iteration is done.
	 *
	 * Request reference is cleared and it is guaranteed to be observed
	 * after the ->lock is released.
	 */
	spin_lock_irqsave(&drv_tags->lock, flags);
	spin_unlock_irqrestore(&drv_tags->lock, flags);
}

void blk_mq_free_rqs(struct blk_mq_tag_set *set, struct blk_mq_tags *tags,
		     unsigned int hctx_idx)
{
	struct blk_mq_tags *drv_tags;
	struct page *page;

	if (list_empty(&tags->page_list))
		return;

	if (blk_mq_is_shared_tags(set->flags))
		drv_tags = set->shared_tags;
	else
		drv_tags = set->tags[hctx_idx];

	if (tags->static_rqs && set->ops->exit_request) {
		int i;

		for (i = 0; i < tags->nr_tags; i++) {
			struct request *rq = tags->static_rqs[i];

			if (!rq)
				continue;
			set->ops->exit_request(set, rq, hctx_idx);
			tags->static_rqs[i] = NULL;
		}
	}

	blk_mq_clear_rq_mapping(drv_tags, tags);

	while (!list_empty(&tags->page_list)) {
		page = list_first_entry(&tags->page_list, struct page, lru);
		list_del_init(&page->lru);
		/*
		 * Remove kmemleak object previously allocated in
		 * blk_mq_alloc_rqs().
		 */
		kmemleak_free(page_address(page));
		__free_pages(page, page->private);
	}
}

void blk_mq_free_rq_map(struct blk_mq_tags *tags)
{
	kfree(tags->rqs);
	tags->rqs = NULL;
	kfree(tags->static_rqs);
	tags->static_rqs = NULL;

	blk_mq_free_tags(tags);
}

static enum hctx_type hctx_idx_to_type(struct blk_mq_tag_set *set,
		unsigned int hctx_idx)
{
	int i;

	for (i = 0; i < set->nr_maps; i++) {
		unsigned int start = set->map[i].queue_offset;
		unsigned int end = start + set->map[i].nr_queues;

		if (hctx_idx >= start && hctx_idx < end)
			break;
	}

	if (i >= set->nr_maps)
		i = HCTX_TYPE_DEFAULT;

	return i;
}

static int blk_mq_get_hctx_node(struct blk_mq_tag_set *set,
		unsigned int hctx_idx)
{
	enum hctx_type type = hctx_idx_to_type(set, hctx_idx);

	return blk_mq_hw_queue_to_node(&set->map[type], hctx_idx);
}

static struct blk_mq_tags *blk_mq_alloc_rq_map(struct blk_mq_tag_set *set,
					       unsigned int hctx_idx,
					       unsigned int nr_tags,
					       unsigned int reserved_tags)
{
	int node = blk_mq_get_hctx_node(set, hctx_idx);
	struct blk_mq_tags *tags;

	if (node == NUMA_NO_NODE)
		node = set->numa_node;

	tags = blk_mq_init_tags(nr_tags, reserved_tags, node,
				BLK_MQ_FLAG_TO_ALLOC_POLICY(set->flags));
	if (!tags)
		return NULL;

	tags->rqs = kcalloc_node(nr_tags, sizeof(struct request *),
				 GFP_NOIO | __GFP_NOWARN | __GFP_NORETRY,
				 node);
	if (!tags->rqs)
		goto err_free_tags;

	tags->static_rqs = kcalloc_node(nr_tags, sizeof(struct request *),
					GFP_NOIO | __GFP_NOWARN | __GFP_NORETRY,
					node);
	if (!tags->static_rqs)
		goto err_free_rqs;

	return tags;

err_free_rqs:
	kfree(tags->rqs);
err_free_tags:
	blk_mq_free_tags(tags);
	return NULL;
}

static int blk_mq_init_request(struct blk_mq_tag_set *set, struct request *rq,
			       unsigned int hctx_idx, int node)
{
	int ret;

	if (set->ops->init_request) {
		ret = set->ops->init_request(set, rq, hctx_idx, node);
		if (ret)
			return ret;
	}

	WRITE_ONCE(rq->state, MQ_RQ_IDLE);
	return 0;
}

static int blk_mq_alloc_rqs(struct blk_mq_tag_set *set,
			    struct blk_mq_tags *tags,
			    unsigned int hctx_idx, unsigned int depth)
{
	unsigned int i, j, entries_per_page, max_order = 4;
	int node = blk_mq_get_hctx_node(set, hctx_idx);
	size_t rq_size, left;

	if (node == NUMA_NO_NODE)
		node = set->numa_node;

	INIT_LIST_HEAD(&tags->page_list);

	/*
	 * rq_size is the size of the request plus driver payload, rounded
	 * to the cacheline size
	 */
	rq_size = round_up(sizeof(struct request) + set->cmd_size,
				cache_line_size());
	left = rq_size * depth;

	for (i = 0; i < depth; ) {
		int this_order = max_order;
		struct page *page;
		int to_do;
		void *p;

		while (this_order && left < order_to_size(this_order - 1))
			this_order--;

		do {
			page = alloc_pages_node(node,
				GFP_NOIO | __GFP_NOWARN | __GFP_NORETRY | __GFP_ZERO,
				this_order);
			if (page)
				break;
			if (!this_order--)
				break;
			if (order_to_size(this_order) < rq_size)
				break;
		} while (1);

		if (!page)
			goto fail;

		page->private = this_order;
		list_add_tail(&page->lru, &tags->page_list);

		p = page_address(page);
		/*
		 * Allow kmemleak to scan these pages as they contain pointers
		 * to additional allocations like via ops->init_request().
		 */
		kmemleak_alloc(p, order_to_size(this_order), 1, GFP_NOIO);
		entries_per_page = order_to_size(this_order) / rq_size;
		to_do = min(entries_per_page, depth - i);
		left -= to_do * rq_size;
		for (j = 0; j < to_do; j++) {
			struct request *rq = p;

			tags->static_rqs[i] = rq;
			if (blk_mq_init_request(set, rq, hctx_idx, node)) {
				tags->static_rqs[i] = NULL;
				goto fail;
			}

			p += rq_size;
			i++;
		}
	}
	return 0;

fail:
	blk_mq_free_rqs(set, tags, hctx_idx);
	return -ENOMEM;
}

struct rq_iter_data {
	struct blk_mq_hw_ctx *hctx;
	bool has_rq;
};

static bool blk_mq_has_request(struct request *rq, void *data)
{
	struct rq_iter_data *iter_data = data;

	if (rq->mq_hctx != iter_data->hctx)
		return true;
	iter_data->has_rq = true;
	return false;
}

static bool blk_mq_hctx_has_requests(struct blk_mq_hw_ctx *hctx)
{
	struct blk_mq_tags *tags = hctx->sched_tags ?
			hctx->sched_tags : hctx->tags;
	struct rq_iter_data data = {
		.hctx	= hctx,
	};

	blk_mq_all_tag_iter(tags, blk_mq_has_request, &data);
	return data.has_rq;
}

static inline bool blk_mq_last_cpu_in_hctx(unsigned int cpu,
		struct blk_mq_hw_ctx *hctx)
{
	if (cpumask_first_and(hctx->cpumask, cpu_online_mask) != cpu)
		return false;
	if (cpumask_next_and(cpu, hctx->cpumask, cpu_online_mask) < nr_cpu_ids)
		return false;
	return true;
}

static int blk_mq_hctx_notify_offline(unsigned int cpu, struct hlist_node *node)
{
	struct blk_mq_hw_ctx *hctx = hlist_entry_safe(node,
			struct blk_mq_hw_ctx, cpuhp_online);

	if (!cpumask_test_cpu(cpu, hctx->cpumask) ||
	    !blk_mq_last_cpu_in_hctx(cpu, hctx))
		return 0;

	/*
	 * Prevent new request from being allocated on the current hctx.
	 *
	 * The smp_mb__after_atomic() Pairs with the implied barrier in
	 * test_and_set_bit_lock in sbitmap_get().  Ensures the inactive flag is
	 * seen once we return from the tag allocator.
	 */
	set_bit(BLK_MQ_S_INACTIVE, &hctx->state);
	smp_mb__after_atomic();

	/*
	 * Try to grab a reference to the queue and wait for any outstanding
	 * requests.  If we could not grab a reference the queue has been
	 * frozen and there are no requests.
	 */
	if (percpu_ref_tryget(&hctx->queue->q_usage_counter)) {
		while (blk_mq_hctx_has_requests(hctx))
			msleep(5);
		percpu_ref_put(&hctx->queue->q_usage_counter);
	}

	return 0;
}

static int blk_mq_hctx_notify_online(unsigned int cpu, struct hlist_node *node)
{
	struct blk_mq_hw_ctx *hctx = hlist_entry_safe(node,
			struct blk_mq_hw_ctx, cpuhp_online);

	if (cpumask_test_cpu(cpu, hctx->cpumask))
		clear_bit(BLK_MQ_S_INACTIVE, &hctx->state);
	return 0;
}

/*
 * 'cpu' is going away. splice any existing rq_list entries from this
 * software queue to the hw queue dispatch list, and ensure that it
 * gets run.
 */
static int blk_mq_hctx_notify_dead(unsigned int cpu, struct hlist_node *node)
{
	struct blk_mq_hw_ctx *hctx;
	struct blk_mq_ctx *ctx;
	LIST_HEAD(tmp);
	enum hctx_type type;

	hctx = hlist_entry_safe(node, struct blk_mq_hw_ctx, cpuhp_dead);
	if (!cpumask_test_cpu(cpu, hctx->cpumask))
		return 0;

	ctx = __blk_mq_get_ctx(hctx->queue, cpu);
	type = hctx->type;

	spin_lock(&ctx->lock);
	if (!list_empty(&ctx->rq_lists[type])) {
		list_splice_init(&ctx->rq_lists[type], &tmp);
		blk_mq_hctx_clear_pending(hctx, ctx);
	}
	spin_unlock(&ctx->lock);

	if (list_empty(&tmp))
		return 0;

	spin_lock(&hctx->lock);
	list_splice_tail_init(&tmp, &hctx->dispatch);
	spin_unlock(&hctx->lock);

	blk_mq_run_hw_queue(hctx, true);
	return 0;
}

static void blk_mq_remove_cpuhp(struct blk_mq_hw_ctx *hctx)
{
	if (!(hctx->flags & BLK_MQ_F_STACKING))
		cpuhp_state_remove_instance_nocalls(CPUHP_AP_BLK_MQ_ONLINE,
						    &hctx->cpuhp_online);
	cpuhp_state_remove_instance_nocalls(CPUHP_BLK_MQ_DEAD,
					    &hctx->cpuhp_dead);
}

/*
 * Before freeing hw queue, clearing the flush request reference in
 * tags->rqs[] for avoiding potential UAF.
 */
static void blk_mq_clear_flush_rq_mapping(struct blk_mq_tags *tags,
		unsigned int queue_depth, struct request *flush_rq)
{
	int i;
	unsigned long flags;

	/* The hw queue may not be mapped yet */
	if (!tags)
		return;

	WARN_ON_ONCE(req_ref_read(flush_rq) != 0);

	for (i = 0; i < queue_depth; i++)
		cmpxchg(&tags->rqs[i], flush_rq, NULL);

	/*
	 * Wait until all pending iteration is done.
	 *
	 * Request reference is cleared and it is guaranteed to be observed
	 * after the ->lock is released.
	 */
	spin_lock_irqsave(&tags->lock, flags);
	spin_unlock_irqrestore(&tags->lock, flags);
}

/* hctx->ctxs will be freed in queue's release handler */
static void blk_mq_exit_hctx(struct request_queue *q,
		struct blk_mq_tag_set *set,
		struct blk_mq_hw_ctx *hctx, unsigned int hctx_idx)
{
	struct request *flush_rq = hctx->fq->flush_rq;

	if (blk_mq_hw_queue_mapped(hctx))
		blk_mq_tag_idle(hctx);

	if (blk_queue_init_done(q))
		blk_mq_clear_flush_rq_mapping(set->tags[hctx_idx],
				set->queue_depth, flush_rq);
	if (set->ops->exit_request)
		set->ops->exit_request(set, flush_rq, hctx_idx);

	if (set->ops->exit_hctx)
		set->ops->exit_hctx(hctx, hctx_idx);

	blk_mq_remove_cpuhp(hctx);

	xa_erase(&q->hctx_table, hctx_idx);

	spin_lock(&q->unused_hctx_lock);
	list_add(&hctx->hctx_list, &q->unused_hctx_list);
	spin_unlock(&q->unused_hctx_lock);
}

static void blk_mq_exit_hw_queues(struct request_queue *q,
		struct blk_mq_tag_set *set, int nr_queue)
{
	struct blk_mq_hw_ctx *hctx;
	unsigned long i;

	queue_for_each_hw_ctx(q, hctx, i) {
		if (i == nr_queue)
			break;
		blk_mq_exit_hctx(q, set, hctx, i);
	}
}

static int blk_mq_init_hctx(struct request_queue *q,
		struct blk_mq_tag_set *set,
		struct blk_mq_hw_ctx *hctx, unsigned hctx_idx)
{
	hctx->queue_num = hctx_idx;

	if (!(hctx->flags & BLK_MQ_F_STACKING))
		cpuhp_state_add_instance_nocalls(CPUHP_AP_BLK_MQ_ONLINE,
				&hctx->cpuhp_online);
	cpuhp_state_add_instance_nocalls(CPUHP_BLK_MQ_DEAD, &hctx->cpuhp_dead);

	hctx->tags = set->tags[hctx_idx];

	if (set->ops->init_hctx &&
	    set->ops->init_hctx(hctx, set->driver_data, hctx_idx))
		goto unregister_cpu_notifier;

	if (blk_mq_init_request(set, hctx->fq->flush_rq, hctx_idx,
				hctx->numa_node))
		goto exit_hctx;

	if (xa_insert(&q->hctx_table, hctx_idx, hctx, GFP_KERNEL))
		goto exit_flush_rq;

	return 0;

 exit_flush_rq:
	if (set->ops->exit_request)
		set->ops->exit_request(set, hctx->fq->flush_rq, hctx_idx);
 exit_hctx:
	if (set->ops->exit_hctx)
		set->ops->exit_hctx(hctx, hctx_idx);
 unregister_cpu_notifier:
	blk_mq_remove_cpuhp(hctx);
	return -1;
}

static struct blk_mq_hw_ctx *
blk_mq_alloc_hctx(struct request_queue *q, struct blk_mq_tag_set *set,
		int node)
{
	struct blk_mq_hw_ctx *hctx;
	gfp_t gfp = GFP_NOIO | __GFP_NOWARN | __GFP_NORETRY;

	hctx = kzalloc_node(sizeof(struct blk_mq_hw_ctx), gfp, node);
	if (!hctx)
		goto fail_alloc_hctx;

	if (!zalloc_cpumask_var_node(&hctx->cpumask, gfp, node))
		goto free_hctx;

	atomic_set(&hctx->nr_active, 0);
	if (node == NUMA_NO_NODE)
		node = set->numa_node;
	hctx->numa_node = node;

	INIT_DELAYED_WORK(&hctx->run_work, blk_mq_run_work_fn);
	spin_lock_init(&hctx->lock);
	INIT_LIST_HEAD(&hctx->dispatch);
	hctx->queue = q;
	hctx->flags = set->flags & ~BLK_MQ_F_TAG_QUEUE_SHARED;

	INIT_LIST_HEAD(&hctx->hctx_list);

	/*
	 * Allocate space for all possible cpus to avoid allocation at
	 * runtime
	 */
	hctx->ctxs = kmalloc_array_node(nr_cpu_ids, sizeof(void *),
			gfp, node);
	if (!hctx->ctxs)
		goto free_cpumask;

	if (sbitmap_init_node(&hctx->ctx_map, nr_cpu_ids, ilog2(8),
				gfp, node, false, false))
		goto free_ctxs;
	hctx->nr_ctx = 0;

	spin_lock_init(&hctx->dispatch_wait_lock);
	init_waitqueue_func_entry(&hctx->dispatch_wait, blk_mq_dispatch_wake);
	INIT_LIST_HEAD(&hctx->dispatch_wait.entry);

	hctx->fq = blk_alloc_flush_queue(hctx->numa_node, set->cmd_size, gfp);
	if (!hctx->fq)
		goto free_bitmap;

	blk_mq_hctx_kobj_init(hctx);

	return hctx;

 free_bitmap:
	sbitmap_free(&hctx->ctx_map);
 free_ctxs:
	kfree(hctx->ctxs);
 free_cpumask:
	free_cpumask_var(hctx->cpumask);
 free_hctx:
	kfree(hctx);
 fail_alloc_hctx:
	return NULL;
}

static void blk_mq_init_cpu_queues(struct request_queue *q,
				   unsigned int nr_hw_queues)
{
	struct blk_mq_tag_set *set = q->tag_set;
	unsigned int i, j;

	for_each_possible_cpu(i) {
		struct blk_mq_ctx *__ctx = per_cpu_ptr(q->queue_ctx, i);
		struct blk_mq_hw_ctx *hctx;
		int k;

		__ctx->cpu = i;
		spin_lock_init(&__ctx->lock);
		for (k = HCTX_TYPE_DEFAULT; k < HCTX_MAX_TYPES; k++)
			INIT_LIST_HEAD(&__ctx->rq_lists[k]);

		__ctx->queue = q;

		/*
		 * Set local node, IFF we have more than one hw queue. If
		 * not, we remain on the home node of the device
		 */
		for (j = 0; j < set->nr_maps; j++) {
			hctx = blk_mq_map_queue_type(q, j, i);
			if (nr_hw_queues > 1 && hctx->numa_node == NUMA_NO_NODE)
				hctx->numa_node = cpu_to_node(i);
		}
	}
}

struct blk_mq_tags *blk_mq_alloc_map_and_rqs(struct blk_mq_tag_set *set,
					     unsigned int hctx_idx,
					     unsigned int depth)
{
	struct blk_mq_tags *tags;
	int ret;

	tags = blk_mq_alloc_rq_map(set, hctx_idx, depth, set->reserved_tags);
	if (!tags)
		return NULL;

	ret = blk_mq_alloc_rqs(set, tags, hctx_idx, depth);
	if (ret) {
		blk_mq_free_rq_map(tags);
		return NULL;
	}

	return tags;
}

static bool __blk_mq_alloc_map_and_rqs(struct blk_mq_tag_set *set,
				       int hctx_idx)
{
	if (blk_mq_is_shared_tags(set->flags)) {
		set->tags[hctx_idx] = set->shared_tags;

		return true;
	}

	set->tags[hctx_idx] = blk_mq_alloc_map_and_rqs(set, hctx_idx,
						       set->queue_depth);

	return set->tags[hctx_idx];
}

void blk_mq_free_map_and_rqs(struct blk_mq_tag_set *set,
			     struct blk_mq_tags *tags,
			     unsigned int hctx_idx)
{
	if (tags) {
		blk_mq_free_rqs(set, tags, hctx_idx);
		blk_mq_free_rq_map(tags);
	}
}

static void __blk_mq_free_map_and_rqs(struct blk_mq_tag_set *set,
				      unsigned int hctx_idx)
{
	if (!blk_mq_is_shared_tags(set->flags))
		blk_mq_free_map_and_rqs(set, set->tags[hctx_idx], hctx_idx);

	set->tags[hctx_idx] = NULL;
}

static void blk_mq_map_swqueue(struct request_queue *q)
{
	unsigned int j, hctx_idx;
	unsigned long i;
	struct blk_mq_hw_ctx *hctx;
	struct blk_mq_ctx *ctx;
	struct blk_mq_tag_set *set = q->tag_set;

	queue_for_each_hw_ctx(q, hctx, i) {
		cpumask_clear(hctx->cpumask);
		hctx->nr_ctx = 0;
		hctx->dispatch_from = NULL;
	}

	/*
	 * Map software to hardware queues.
	 *
	 * If the cpu isn't present, the cpu is mapped to first hctx.
	 */
	for_each_possible_cpu(i) {

		ctx = per_cpu_ptr(q->queue_ctx, i);
		for (j = 0; j < set->nr_maps; j++) {
			if (!set->map[j].nr_queues) {
				ctx->hctxs[j] = blk_mq_map_queue_type(q,
						HCTX_TYPE_DEFAULT, i);
				continue;
			}
			hctx_idx = set->map[j].mq_map[i];
			/* unmapped hw queue can be remapped after CPU topo changed */
			if (!set->tags[hctx_idx] &&
			    !__blk_mq_alloc_map_and_rqs(set, hctx_idx)) {
				/*
				 * If tags initialization fail for some hctx,
				 * that hctx won't be brought online.  In this
				 * case, remap the current ctx to hctx[0] which
				 * is guaranteed to always have tags allocated
				 */
				set->map[j].mq_map[i] = 0;
			}

			hctx = blk_mq_map_queue_type(q, j, i);
			ctx->hctxs[j] = hctx;
			/*
			 * If the CPU is already set in the mask, then we've
			 * mapped this one already. This can happen if
			 * devices share queues across queue maps.
			 */
			if (cpumask_test_cpu(i, hctx->cpumask))
				continue;

			cpumask_set_cpu(i, hctx->cpumask);
			hctx->type = j;
			ctx->index_hw[hctx->type] = hctx->nr_ctx;
			hctx->ctxs[hctx->nr_ctx++] = ctx;

			/*
			 * If the nr_ctx type overflows, we have exceeded the
			 * amount of sw queues we can support.
			 */
			BUG_ON(!hctx->nr_ctx);
		}

		for (; j < HCTX_MAX_TYPES; j++)
			ctx->hctxs[j] = blk_mq_map_queue_type(q,
					HCTX_TYPE_DEFAULT, i);
	}

	queue_for_each_hw_ctx(q, hctx, i) {
		/*
		 * If no software queues are mapped to this hardware queue,
		 * disable it and free the request entries.
		 */
		if (!hctx->nr_ctx) {
			/* Never unmap queue 0.  We need it as a
			 * fallback in case of a new remap fails
			 * allocation
			 */
			if (i)
				__blk_mq_free_map_and_rqs(set, i);

			hctx->tags = NULL;
			continue;
		}

		hctx->tags = set->tags[i];
		WARN_ON(!hctx->tags);

		/*
		 * Set the map size to the number of mapped software queues.
		 * This is more accurate and more efficient than looping
		 * over all possibly mapped software queues.
		 */
		sbitmap_resize(&hctx->ctx_map, hctx->nr_ctx);

		/*
		 * Initialize batch roundrobin counts
		 */
		hctx->next_cpu = blk_mq_first_mapped_cpu(hctx);
		hctx->next_cpu_batch = BLK_MQ_CPU_WORK_BATCH;
	}
}

/*
 * Caller needs to ensure that we're either frozen/quiesced, or that
 * the queue isn't live yet.
 */
static void queue_set_hctx_shared(struct request_queue *q, bool shared)
{
	struct blk_mq_hw_ctx *hctx;
	unsigned long i;

	queue_for_each_hw_ctx(q, hctx, i) {
		if (shared) {
			hctx->flags |= BLK_MQ_F_TAG_QUEUE_SHARED;
		} else {
			blk_mq_tag_idle(hctx);
			hctx->flags &= ~BLK_MQ_F_TAG_QUEUE_SHARED;
		}
	}
}

static void blk_mq_update_tag_set_shared(struct blk_mq_tag_set *set,
					 bool shared)
{
	struct request_queue *q;

	lockdep_assert_held(&set->tag_list_lock);

	list_for_each_entry(q, &set->tag_list, tag_set_list) {
		blk_mq_freeze_queue(q);
		queue_set_hctx_shared(q, shared);
		blk_mq_unfreeze_queue(q);
	}
}

static void blk_mq_del_queue_tag_set(struct request_queue *q)
{
	struct blk_mq_tag_set *set = q->tag_set;

	mutex_lock(&set->tag_list_lock);
	list_del(&q->tag_set_list);
	if (list_is_singular(&set->tag_list)) {
		/* just transitioned to unshared */
		set->flags &= ~BLK_MQ_F_TAG_QUEUE_SHARED;
		/* update existing queue */
		blk_mq_update_tag_set_shared(set, false);
	}
	mutex_unlock(&set->tag_list_lock);
	INIT_LIST_HEAD(&q->tag_set_list);
}

static void blk_mq_add_queue_tag_set(struct blk_mq_tag_set *set,
				     struct request_queue *q)
{
	mutex_lock(&set->tag_list_lock);

	/*
	 * Check to see if we're transitioning to shared (from 1 to 2 queues).
	 */
	if (!list_empty(&set->tag_list) &&
	    !(set->flags & BLK_MQ_F_TAG_QUEUE_SHARED)) {
		set->flags |= BLK_MQ_F_TAG_QUEUE_SHARED;
		/* update existing queue */
		blk_mq_update_tag_set_shared(set, true);
	}
	if (set->flags & BLK_MQ_F_TAG_QUEUE_SHARED)
		queue_set_hctx_shared(q, true);
	list_add_tail(&q->tag_set_list, &set->tag_list);

	mutex_unlock(&set->tag_list_lock);
}

/* All allocations will be freed in release handler of q->mq_kobj */
static int blk_mq_alloc_ctxs(struct request_queue *q)
{
	struct blk_mq_ctxs *ctxs;
	int cpu;

	ctxs = kzalloc(sizeof(*ctxs), GFP_KERNEL);
	if (!ctxs)
		return -ENOMEM;

	ctxs->queue_ctx = alloc_percpu(struct blk_mq_ctx);
	if (!ctxs->queue_ctx)
		goto fail;

	for_each_possible_cpu(cpu) {
		struct blk_mq_ctx *ctx = per_cpu_ptr(ctxs->queue_ctx, cpu);
		ctx->ctxs = ctxs;
	}

	q->mq_kobj = &ctxs->kobj;
	q->queue_ctx = ctxs->queue_ctx;

	return 0;
 fail:
	kfree(ctxs);
	return -ENOMEM;
}

/*
 * It is the actual release handler for mq, but we do it from
 * request queue's release handler for avoiding use-after-free
 * and headache because q->mq_kobj shouldn't have been introduced,
 * but we can't group ctx/kctx kobj without it.
 */
void blk_mq_release(struct request_queue *q)
{
	struct blk_mq_hw_ctx *hctx, *next;
	unsigned long i;

	queue_for_each_hw_ctx(q, hctx, i)
		WARN_ON_ONCE(hctx && list_empty(&hctx->hctx_list));

	/* all hctx are in .unused_hctx_list now */
	list_for_each_entry_safe(hctx, next, &q->unused_hctx_list, hctx_list) {
		list_del_init(&hctx->hctx_list);
		kobject_put(&hctx->kobj);
	}

	xa_destroy(&q->hctx_table);

	/*
	 * release .mq_kobj and sw queue's kobject now because
	 * both share lifetime with request queue.
	 */
	blk_mq_sysfs_deinit(q);
}

static struct request_queue *blk_mq_init_queue_data(struct blk_mq_tag_set *set,
		void *queuedata)
{
	struct request_queue *q;
	int ret;

	q = blk_alloc_queue(set->numa_node);
	if (!q)
		return ERR_PTR(-ENOMEM);
	q->queuedata = queuedata;
	ret = blk_mq_init_allocated_queue(set, q);
	if (ret) {
		blk_put_queue(q);
		return ERR_PTR(ret);
	}
	return q;
}

struct request_queue *blk_mq_init_queue(struct blk_mq_tag_set *set)
{
	return blk_mq_init_queue_data(set, NULL);
}
EXPORT_SYMBOL(blk_mq_init_queue);

/**
 * blk_mq_destroy_queue - shutdown a request queue
 * @q: request queue to shutdown
 *
 * This shuts down a request queue allocated by blk_mq_init_queue(). All future
 * requests will be failed with -ENODEV. The caller is responsible for dropping
 * the reference from blk_mq_init_queue() by calling blk_put_queue().
 *
 * Context: can sleep
 */
void blk_mq_destroy_queue(struct request_queue *q)
{
	WARN_ON_ONCE(!queue_is_mq(q));
	WARN_ON_ONCE(blk_queue_registered(q));

	might_sleep();

	blk_queue_flag_set(QUEUE_FLAG_DYING, q);
	blk_queue_start_drain(q);
	blk_mq_freeze_queue_wait(q);

	blk_sync_queue(q);
	blk_mq_cancel_work_sync(q);
	blk_mq_exit_queue(q);
}
EXPORT_SYMBOL(blk_mq_destroy_queue);

struct gendisk *__blk_mq_alloc_disk(struct blk_mq_tag_set *set, void *queuedata,
		struct lock_class_key *lkclass)
{
	struct request_queue *q;
	struct gendisk *disk;

	q = blk_mq_init_queue_data(set, queuedata);
	if (IS_ERR(q))
		return ERR_CAST(q);

	disk = __alloc_disk_node(q, set->numa_node, lkclass);
	if (!disk) {
		blk_mq_destroy_queue(q);
		blk_put_queue(q);
		return ERR_PTR(-ENOMEM);
	}
	set_bit(GD_OWNS_QUEUE, &disk->state);
	return disk;
}
EXPORT_SYMBOL(__blk_mq_alloc_disk);

struct gendisk *blk_mq_alloc_disk_for_queue(struct request_queue *q,
		struct lock_class_key *lkclass)
{
	struct gendisk *disk;

	if (!blk_get_queue(q))
		return NULL;
	disk = __alloc_disk_node(q, NUMA_NO_NODE, lkclass);
	if (!disk)
		blk_put_queue(q);
	return disk;
}
EXPORT_SYMBOL(blk_mq_alloc_disk_for_queue);

static struct blk_mq_hw_ctx *blk_mq_alloc_and_init_hctx(
		struct blk_mq_tag_set *set, struct request_queue *q,
		int hctx_idx, int node)
{
	struct blk_mq_hw_ctx *hctx = NULL, *tmp;

	/* reuse dead hctx first */
	spin_lock(&q->unused_hctx_lock);
	list_for_each_entry(tmp, &q->unused_hctx_list, hctx_list) {
		if (tmp->numa_node == node) {
			hctx = tmp;
			break;
		}
	}
	if (hctx)
		list_del_init(&hctx->hctx_list);
	spin_unlock(&q->unused_hctx_lock);

	if (!hctx)
		hctx = blk_mq_alloc_hctx(q, set, node);
	if (!hctx)
		goto fail;

	if (blk_mq_init_hctx(q, set, hctx, hctx_idx))
		goto free_hctx;

	return hctx;

 free_hctx:
	kobject_put(&hctx->kobj);
 fail:
	return NULL;
}

static void blk_mq_realloc_hw_ctxs(struct blk_mq_tag_set *set,
						struct request_queue *q)
{
	struct blk_mq_hw_ctx *hctx;
	unsigned long i, j;

	/* protect against switching io scheduler  */
	mutex_lock(&q->sysfs_lock);
	for (i = 0; i < set->nr_hw_queues; i++) {
		int old_node;
		int node = blk_mq_get_hctx_node(set, i);
		struct blk_mq_hw_ctx *old_hctx = xa_load(&q->hctx_table, i);

		if (old_hctx) {
			old_node = old_hctx->numa_node;
			blk_mq_exit_hctx(q, set, old_hctx, i);
		}

		if (!blk_mq_alloc_and_init_hctx(set, q, i, node)) {
			if (!old_hctx)
				break;
			pr_warn("Allocate new hctx on node %d fails, fallback to previous one on node %d\n",
					node, old_node);
			hctx = blk_mq_alloc_and_init_hctx(set, q, i, old_node);
			WARN_ON_ONCE(!hctx);
		}
	}
	/*
	 * Increasing nr_hw_queues fails. Free the newly allocated
	 * hctxs and keep the previous q->nr_hw_queues.
	 */
	if (i != set->nr_hw_queues) {
		j = q->nr_hw_queues;
	} else {
		j = i;
		q->nr_hw_queues = set->nr_hw_queues;
	}

	xa_for_each_start(&q->hctx_table, j, hctx, j)
		blk_mq_exit_hctx(q, set, hctx, j);
	mutex_unlock(&q->sysfs_lock);
}

static void blk_mq_update_poll_flag(struct request_queue *q)
{
	struct blk_mq_tag_set *set = q->tag_set;

	if (set->nr_maps > HCTX_TYPE_POLL &&
	    set->map[HCTX_TYPE_POLL].nr_queues)
		blk_queue_flag_set(QUEUE_FLAG_POLL, q);
	else
		blk_queue_flag_clear(QUEUE_FLAG_POLL, q);
}

int blk_mq_init_allocated_queue(struct blk_mq_tag_set *set,
		struct request_queue *q)
{
	/* mark the queue as mq asap */
	q->mq_ops = set->ops;

	if (blk_mq_alloc_ctxs(q))
		goto err_exit;

	/* init q->mq_kobj and sw queues' kobjects */
	blk_mq_sysfs_init(q);

	INIT_LIST_HEAD(&q->unused_hctx_list);
	spin_lock_init(&q->unused_hctx_lock);

	xa_init(&q->hctx_table);

	blk_mq_realloc_hw_ctxs(set, q);
	if (!q->nr_hw_queues)
		goto err_hctxs;

	INIT_WORK(&q->timeout_work, blk_mq_timeout_work);
	blk_queue_rq_timeout(q, set->timeout ? set->timeout : 30 * HZ);

	q->tag_set = set;

	q->queue_flags |= QUEUE_FLAG_MQ_DEFAULT;
	blk_mq_update_poll_flag(q);

	INIT_DELAYED_WORK(&q->requeue_work, blk_mq_requeue_work);
	INIT_LIST_HEAD(&q->flush_list);
	INIT_LIST_HEAD(&q->requeue_list);
	spin_lock_init(&q->requeue_lock);

	q->nr_requests = set->queue_depth;

	blk_mq_init_cpu_queues(q, set->nr_hw_queues);
	blk_mq_add_queue_tag_set(set, q);
	blk_mq_map_swqueue(q);
	return 0;

err_hctxs:
	blk_mq_release(q);
err_exit:
	q->mq_ops = NULL;
	return -ENOMEM;
}
EXPORT_SYMBOL(blk_mq_init_allocated_queue);

/* tags can _not_ be used after returning from blk_mq_exit_queue */
void blk_mq_exit_queue(struct request_queue *q)
{
	struct blk_mq_tag_set *set = q->tag_set;

	/* Checks hctx->flags & BLK_MQ_F_TAG_QUEUE_SHARED. */
	blk_mq_exit_hw_queues(q, set, set->nr_hw_queues);
	/* May clear BLK_MQ_F_TAG_QUEUE_SHARED in hctx->flags. */
	blk_mq_del_queue_tag_set(q);
}

static int __blk_mq_alloc_rq_maps(struct blk_mq_tag_set *set)
{
	int i;

	if (blk_mq_is_shared_tags(set->flags)) {
		set->shared_tags = blk_mq_alloc_map_and_rqs(set,
						BLK_MQ_NO_HCTX_IDX,
						set->queue_depth);
		if (!set->shared_tags)
			return -ENOMEM;
	}

	for (i = 0; i < set->nr_hw_queues; i++) {
		if (!__blk_mq_alloc_map_and_rqs(set, i))
			goto out_unwind;
		cond_resched();
	}

	return 0;

out_unwind:
	while (--i >= 0)
		__blk_mq_free_map_and_rqs(set, i);

	if (blk_mq_is_shared_tags(set->flags)) {
		blk_mq_free_map_and_rqs(set, set->shared_tags,
					BLK_MQ_NO_HCTX_IDX);
	}

	return -ENOMEM;
}

/*
 * Allocate the request maps associated with this tag_set. Note that this
 * may reduce the depth asked for, if memory is tight. set->queue_depth
 * will be updated to reflect the allocated depth.
 */
static int blk_mq_alloc_set_map_and_rqs(struct blk_mq_tag_set *set)
{
	unsigned int depth;
	int err;

	depth = set->queue_depth;
	do {
		err = __blk_mq_alloc_rq_maps(set);
		if (!err)
			break;

		set->queue_depth >>= 1;
		if (set->queue_depth < set->reserved_tags + BLK_MQ_TAG_MIN) {
			err = -ENOMEM;
			break;
		}
	} while (set->queue_depth);

	if (!set->queue_depth || err) {
		pr_err("blk-mq: failed to allocate request map\n");
		return -ENOMEM;
	}

	if (depth != set->queue_depth)
		pr_info("blk-mq: reduced tag depth (%u -> %u)\n",
						depth, set->queue_depth);

	return 0;
}

static void blk_mq_update_queue_map(struct blk_mq_tag_set *set)
{
	/*
	 * blk_mq_map_queues() and multiple .map_queues() implementations
	 * expect that set->map[HCTX_TYPE_DEFAULT].nr_queues is set to the
	 * number of hardware queues.
	 */
	if (set->nr_maps == 1)
		set->map[HCTX_TYPE_DEFAULT].nr_queues = set->nr_hw_queues;

	if (set->ops->map_queues && !is_kdump_kernel()) {
		int i;

		/*
		 * transport .map_queues is usually done in the following
		 * way:
		 *
		 * for (queue = 0; queue < set->nr_hw_queues; queue++) {
		 * 	mask = get_cpu_mask(queue)
		 * 	for_each_cpu(cpu, mask)
		 * 		set->map[x].mq_map[cpu] = queue;
		 * }
		 *
		 * When we need to remap, the table has to be cleared for
		 * killing stale mapping since one CPU may not be mapped
		 * to any hw queue.
		 */
		for (i = 0; i < set->nr_maps; i++)
			blk_mq_clear_mq_map(&set->map[i]);

		set->ops->map_queues(set);
	} else {
		BUG_ON(set->nr_maps > 1);
		blk_mq_map_queues(&set->map[HCTX_TYPE_DEFAULT]);
	}
}

static int blk_mq_realloc_tag_set_tags(struct blk_mq_tag_set *set,
				       int new_nr_hw_queues)
{
	struct blk_mq_tags **new_tags;
	int i;

	if (set->nr_hw_queues >= new_nr_hw_queues)
		goto done;

	new_tags = kcalloc_node(new_nr_hw_queues, sizeof(struct blk_mq_tags *),
				GFP_KERNEL, set->numa_node);
	if (!new_tags)
		return -ENOMEM;

	if (set->tags)
		memcpy(new_tags, set->tags, set->nr_hw_queues *
		       sizeof(*set->tags));
	kfree(set->tags);
	set->tags = new_tags;

	for (i = set->nr_hw_queues; i < new_nr_hw_queues; i++) {
		if (!__blk_mq_alloc_map_and_rqs(set, i)) {
			while (--i >= set->nr_hw_queues)
				__blk_mq_free_map_and_rqs(set, i);
			return -ENOMEM;
		}
		cond_resched();
	}

done:
	set->nr_hw_queues = new_nr_hw_queues;
	return 0;
}

/*
 * Alloc a tag set to be associated with one or more request queues.
 * May fail with EINVAL for various error conditions. May adjust the
 * requested depth down, if it's too large. In that case, the set
 * value will be stored in set->queue_depth.
 */
int blk_mq_alloc_tag_set(struct blk_mq_tag_set *set)
{
	int i, ret;

	BUILD_BUG_ON(BLK_MQ_MAX_DEPTH > 1 << BLK_MQ_UNIQUE_TAG_BITS);

	if (!set->nr_hw_queues)
		return -EINVAL;
	if (!set->queue_depth)
		return -EINVAL;
	if (set->queue_depth < set->reserved_tags + BLK_MQ_TAG_MIN)
		return -EINVAL;

	if (!set->ops->queue_rq)
		return -EINVAL;

	if (!set->ops->get_budget ^ !set->ops->put_budget)
		return -EINVAL;

	if (set->queue_depth > BLK_MQ_MAX_DEPTH) {
		pr_info("blk-mq: reduced tag depth to %u\n",
			BLK_MQ_MAX_DEPTH);
		set->queue_depth = BLK_MQ_MAX_DEPTH;
	}

	if (!set->nr_maps)
		set->nr_maps = 1;
	else if (set->nr_maps > HCTX_MAX_TYPES)
		return -EINVAL;

	/*
	 * If a crashdump is active, then we are potentially in a very
	 * memory constrained environment. Limit us to 1 queue and
	 * 64 tags to prevent using too much memory.
	 */
	if (is_kdump_kernel()) {
		set->nr_hw_queues = 1;
		set->nr_maps = 1;
		set->queue_depth = min(64U, set->queue_depth);
	}
	/*
	 * There is no use for more h/w queues than cpus if we just have
	 * a single map
	 */
	if (set->nr_maps == 1 && set->nr_hw_queues > nr_cpu_ids)
		set->nr_hw_queues = nr_cpu_ids;

	if (set->flags & BLK_MQ_F_BLOCKING) {
		set->srcu = kmalloc(sizeof(*set->srcu), GFP_KERNEL);
		if (!set->srcu)
			return -ENOMEM;
		ret = init_srcu_struct(set->srcu);
		if (ret)
			goto out_free_srcu;
	}

	ret = -ENOMEM;
	set->tags = kcalloc_node(set->nr_hw_queues,
				 sizeof(struct blk_mq_tags *), GFP_KERNEL,
				 set->numa_node);
	if (!set->tags)
		goto out_cleanup_srcu;

	for (i = 0; i < set->nr_maps; i++) {
		set->map[i].mq_map = kcalloc_node(nr_cpu_ids,
						  sizeof(set->map[i].mq_map[0]),
						  GFP_KERNEL, set->numa_node);
		if (!set->map[i].mq_map)
			goto out_free_mq_map;
		set->map[i].nr_queues = is_kdump_kernel() ? 1 : set->nr_hw_queues;
	}

	blk_mq_update_queue_map(set);

	ret = blk_mq_alloc_set_map_and_rqs(set);
	if (ret)
		goto out_free_mq_map;

	mutex_init(&set->tag_list_lock);
	INIT_LIST_HEAD(&set->tag_list);

	return 0;

out_free_mq_map:
	for (i = 0; i < set->nr_maps; i++) {
		kfree(set->map[i].mq_map);
		set->map[i].mq_map = NULL;
	}
	kfree(set->tags);
	set->tags = NULL;
out_cleanup_srcu:
	if (set->flags & BLK_MQ_F_BLOCKING)
		cleanup_srcu_struct(set->srcu);
out_free_srcu:
	if (set->flags & BLK_MQ_F_BLOCKING)
		kfree(set->srcu);
	return ret;
}
EXPORT_SYMBOL(blk_mq_alloc_tag_set);

/* allocate and initialize a tagset for a simple single-queue device */
int blk_mq_alloc_sq_tag_set(struct blk_mq_tag_set *set,
		const struct blk_mq_ops *ops, unsigned int queue_depth,
		unsigned int set_flags)
{
	memset(set, 0, sizeof(*set));
	set->ops = ops;
	set->nr_hw_queues = 1;
	set->nr_maps = 1;
	set->queue_depth = queue_depth;
	set->numa_node = NUMA_NO_NODE;
	set->flags = set_flags;
	return blk_mq_alloc_tag_set(set);
}
EXPORT_SYMBOL_GPL(blk_mq_alloc_sq_tag_set);

void blk_mq_free_tag_set(struct blk_mq_tag_set *set)
{
	int i, j;

	for (i = 0; i < set->nr_hw_queues; i++)
		__blk_mq_free_map_and_rqs(set, i);

	if (blk_mq_is_shared_tags(set->flags)) {
		blk_mq_free_map_and_rqs(set, set->shared_tags,
					BLK_MQ_NO_HCTX_IDX);
	}

	for (j = 0; j < set->nr_maps; j++) {
		kfree(set->map[j].mq_map);
		set->map[j].mq_map = NULL;
	}

	kfree(set->tags);
	set->tags = NULL;
	if (set->flags & BLK_MQ_F_BLOCKING) {
		cleanup_srcu_struct(set->srcu);
		kfree(set->srcu);
	}
}
EXPORT_SYMBOL(blk_mq_free_tag_set);

int blk_mq_update_nr_requests(struct request_queue *q, unsigned int nr)
{
	struct blk_mq_tag_set *set = q->tag_set;
	struct blk_mq_hw_ctx *hctx;
	int ret;
	unsigned long i;

	if (!set)
		return -EINVAL;

	if (q->nr_requests == nr)
		return 0;

	blk_mq_freeze_queue(q);
	blk_mq_quiesce_queue(q);

	ret = 0;
	queue_for_each_hw_ctx(q, hctx, i) {
		if (!hctx->tags)
			continue;
		/*
		 * If we're using an MQ scheduler, just update the scheduler
		 * queue depth. This is similar to what the old code would do.
		 */
		if (hctx->sched_tags) {
			ret = blk_mq_tag_update_depth(hctx, &hctx->sched_tags,
						      nr, true);
		} else {
			ret = blk_mq_tag_update_depth(hctx, &hctx->tags, nr,
						      false);
		}
		if (ret)
			break;
		if (q->elevator && q->elevator->type->ops.depth_updated)
			q->elevator->type->ops.depth_updated(hctx);
	}
	if (!ret) {
		q->nr_requests = nr;
		if (blk_mq_is_shared_tags(set->flags)) {
			if (q->elevator)
				blk_mq_tag_update_sched_shared_tags(q);
			else
				blk_mq_tag_resize_shared_tags(set, nr);
		}
	}

	blk_mq_unquiesce_queue(q);
	blk_mq_unfreeze_queue(q);

	return ret;
}

/*
 * request_queue and elevator_type pair.
 * It is just used by __blk_mq_update_nr_hw_queues to cache
 * the elevator_type associated with a request_queue.
 */
struct blk_mq_qe_pair {
	struct list_head node;
	struct request_queue *q;
	struct elevator_type *type;
};

/*
 * Cache the elevator_type in qe pair list and switch the
 * io scheduler to 'none'
 */
static bool blk_mq_elv_switch_none(struct list_head *head,
		struct request_queue *q)
{
	struct blk_mq_qe_pair *qe;

	qe = kmalloc(sizeof(*qe), GFP_NOIO | __GFP_NOWARN | __GFP_NORETRY);
	if (!qe)
		return false;

	/* q->elevator needs protection from ->sysfs_lock */
	mutex_lock(&q->sysfs_lock);

	/* the check has to be done with holding sysfs_lock */
	if (!q->elevator) {
		kfree(qe);
		goto unlock;
	}

	INIT_LIST_HEAD(&qe->node);
	qe->q = q;
	qe->type = q->elevator->type;
	/* keep a reference to the elevator module as we'll switch back */
	__elevator_get(qe->type);
	list_add(&qe->node, head);
	elevator_disable(q);
unlock:
	mutex_unlock(&q->sysfs_lock);

	return true;
}

static struct blk_mq_qe_pair *blk_lookup_qe_pair(struct list_head *head,
						struct request_queue *q)
{
	struct blk_mq_qe_pair *qe;

	list_for_each_entry(qe, head, node)
		if (qe->q == q)
			return qe;

	return NULL;
}

static void blk_mq_elv_switch_back(struct list_head *head,
				  struct request_queue *q)
{
	struct blk_mq_qe_pair *qe;
	struct elevator_type *t;

	qe = blk_lookup_qe_pair(head, q);
	if (!qe)
		return;
	t = qe->type;
	list_del(&qe->node);
	kfree(qe);

	mutex_lock(&q->sysfs_lock);
	elevator_switch(q, t);
	/* drop the reference acquired in blk_mq_elv_switch_none */
	elevator_put(t);
	mutex_unlock(&q->sysfs_lock);
}

static void __blk_mq_update_nr_hw_queues(struct blk_mq_tag_set *set,
							int nr_hw_queues)
{
	struct request_queue *q;
	LIST_HEAD(head);
	int prev_nr_hw_queues = set->nr_hw_queues;
	int i;

	lockdep_assert_held(&set->tag_list_lock);

	if (set->nr_maps == 1 && nr_hw_queues > nr_cpu_ids)
		nr_hw_queues = nr_cpu_ids;
	if (nr_hw_queues < 1)
		return;
	if (set->nr_maps == 1 && nr_hw_queues == set->nr_hw_queues)
		return;

	list_for_each_entry(q, &set->tag_list, tag_set_list)
		blk_mq_freeze_queue(q);
	/*
	 * Switch IO scheduler to 'none', cleaning up the data associated
	 * with the previous scheduler. We will switch back once we are done
	 * updating the new sw to hw queue mappings.
	 */
	list_for_each_entry(q, &set->tag_list, tag_set_list)
		if (!blk_mq_elv_switch_none(&head, q))
			goto switch_back;

	list_for_each_entry(q, &set->tag_list, tag_set_list) {
		blk_mq_debugfs_unregister_hctxs(q);
		blk_mq_sysfs_unregister_hctxs(q);
	}

	if (blk_mq_realloc_tag_set_tags(set, nr_hw_queues) < 0)
		goto reregister;

fallback:
	blk_mq_update_queue_map(set);
	list_for_each_entry(q, &set->tag_list, tag_set_list) {
		blk_mq_realloc_hw_ctxs(set, q);
		blk_mq_update_poll_flag(q);
		if (q->nr_hw_queues != set->nr_hw_queues) {
			int i = prev_nr_hw_queues;

			pr_warn("Increasing nr_hw_queues to %d fails, fallback to %d\n",
					nr_hw_queues, prev_nr_hw_queues);
			for (; i < set->nr_hw_queues; i++)
				__blk_mq_free_map_and_rqs(set, i);

			set->nr_hw_queues = prev_nr_hw_queues;
			goto fallback;
		}
		blk_mq_map_swqueue(q);
	}

reregister:
	list_for_each_entry(q, &set->tag_list, tag_set_list) {
		blk_mq_sysfs_register_hctxs(q);
		blk_mq_debugfs_register_hctxs(q);
	}

switch_back:
	list_for_each_entry(q, &set->tag_list, tag_set_list)
		blk_mq_elv_switch_back(&head, q);

	list_for_each_entry(q, &set->tag_list, tag_set_list)
		blk_mq_unfreeze_queue(q);

	/* Free the excess tags when nr_hw_queues shrink. */
	for (i = set->nr_hw_queues; i < prev_nr_hw_queues; i++)
		__blk_mq_free_map_and_rqs(set, i);
}

void blk_mq_update_nr_hw_queues(struct blk_mq_tag_set *set, int nr_hw_queues)
{
	mutex_lock(&set->tag_list_lock);
	__blk_mq_update_nr_hw_queues(set, nr_hw_queues);
	mutex_unlock(&set->tag_list_lock);
}
EXPORT_SYMBOL_GPL(blk_mq_update_nr_hw_queues);

static int blk_hctx_poll(struct request_queue *q, struct blk_mq_hw_ctx *hctx,
			 struct io_comp_batch *iob, unsigned int flags)
{
	long state = get_current_state();
	int ret;

	do {
		ret = q->mq_ops->poll(hctx, iob);
		if (ret > 0) {
			__set_current_state(TASK_RUNNING);
			return ret;
		}

		if (signal_pending_state(state, current))
			__set_current_state(TASK_RUNNING);
		if (task_is_running(current))
			return 1;

		if (ret < 0 || (flags & BLK_POLL_ONESHOT))
			break;
		cpu_relax();
	} while (!need_resched());

	__set_current_state(TASK_RUNNING);
	return 0;
}

int blk_mq_poll(struct request_queue *q, blk_qc_t cookie,
		struct io_comp_batch *iob, unsigned int flags)
{
	struct blk_mq_hw_ctx *hctx = xa_load(&q->hctx_table, cookie);

	return blk_hctx_poll(q, hctx, iob, flags);
}

int blk_rq_poll(struct request *rq, struct io_comp_batch *iob,
		unsigned int poll_flags)
{
	struct request_queue *q = rq->q;
	int ret;

	if (!blk_rq_is_poll(rq))
		return 0;
	if (!percpu_ref_tryget(&q->q_usage_counter))
		return 0;

	ret = blk_hctx_poll(q, rq->mq_hctx, iob, poll_flags);
	blk_queue_exit(q);

	return ret;
}
EXPORT_SYMBOL_GPL(blk_rq_poll);

unsigned int blk_mq_rq_cpu(struct request *rq)
{
	return rq->mq_ctx->cpu;
}
EXPORT_SYMBOL(blk_mq_rq_cpu);

void blk_mq_cancel_work_sync(struct request_queue *q)
{
	struct blk_mq_hw_ctx *hctx;
	unsigned long i;

	cancel_delayed_work_sync(&q->requeue_work);

	queue_for_each_hw_ctx(q, hctx, i)
		cancel_delayed_work_sync(&hctx->run_work);
}

static int __init blk_mq_init(void)
{
	int i;

	for_each_possible_cpu(i)
		init_llist_head(&per_cpu(blk_cpu_done, i));
	for_each_possible_cpu(i)
		INIT_CSD(&per_cpu(blk_cpu_csd, i),
			 __blk_mq_complete_request_remote, NULL);
	open_softirq(BLOCK_SOFTIRQ, blk_done_softirq);

	cpuhp_setup_state_nocalls(CPUHP_BLOCK_SOFTIRQ_DEAD,
				  "block/softirq:dead", NULL,
				  blk_softirq_cpu_dead);
	cpuhp_setup_state_multi(CPUHP_BLK_MQ_DEAD, "block/mq:dead", NULL,
				blk_mq_hctx_notify_dead);
	cpuhp_setup_state_multi(CPUHP_AP_BLK_MQ_ONLINE, "block/mq:online",
				blk_mq_hctx_notify_online,
				blk_mq_hctx_notify_offline);
	return 0;
}
subsys_initcall(blk_mq_init);<|MERGE_RESOLUTION|>--- conflicted
+++ resolved
@@ -1650,11 +1650,7 @@
 		 * uses srcu or rcu, wait for a synchronization point to
 		 * ensure all running submits have finished
 		 */
-<<<<<<< HEAD
-		blk_mq_wait_quiesce_done(q);
-=======
 		blk_mq_wait_quiesce_done(q->tag_set);
->>>>>>> e475cc1c
 
 		expired.next = 0;
 		blk_mq_queue_tag_busy_iter(q, blk_mq_handle_expired, &expired);
