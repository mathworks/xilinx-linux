--- conflicted
+++ resolved
@@ -5,18 +5,10 @@
 
 obj-$(CONFIG_BLOCK) := bio.o elevator.o blk-core.o blk-sysfs.o \
 			blk-flush.o blk-settings.o blk-ioc.o blk-map.o \
-<<<<<<< HEAD
-			blk-exec.o blk-merge.o blk-softirq.o blk-timeout.o \
-			blk-lib.o blk-mq.o blk-mq-tag.o \
-			blk-mq-sysfs.o blk-mq-cpumap.o ioctl.o \
-			genhd.o scsi_ioctl.o partition-generic.o ioprio.o \
-			badblocks.o partitions/
-=======
 			blk-exec.o blk-merge.o blk-timeout.o \
 			blk-lib.o blk-mq.o blk-mq-tag.o blk-stat.o \
 			blk-mq-sysfs.o blk-mq-cpumap.o blk-mq-sched.o ioctl.o \
 			genhd.o ioprio.o badblocks.o partitions/ blk-rq-qos.o
->>>>>>> 24b8d41d
 
 obj-$(CONFIG_BOUNCE)		+= bounce.o
 obj-$(CONFIG_BLK_SCSI_REQUEST)	+= scsi_ioctl.o
@@ -33,10 +25,6 @@
 obj-$(CONFIG_IOSCHED_BFQ)	+= bfq.o
 
 obj-$(CONFIG_BLK_CMDLINE_PARSER)	+= cmdline-parser.o
-<<<<<<< HEAD
-obj-$(CONFIG_BLK_DEV_INTEGRITY) += bio-integrity.o blk-integrity.o t10-pi.o
-obj-$(CONFIG_BLK_MQ_PCI)	+= blk-mq-pci.o
-=======
 obj-$(CONFIG_BLK_DEV_INTEGRITY) += bio-integrity.o blk-integrity.o
 obj-$(CONFIG_BLK_DEV_INTEGRITY_T10)	+= t10-pi.o
 obj-$(CONFIG_BLK_MQ_PCI)	+= blk-mq-pci.o
@@ -49,5 +37,4 @@
 obj-$(CONFIG_BLK_SED_OPAL)	+= sed-opal.o
 obj-$(CONFIG_BLK_PM)		+= blk-pm.o
 obj-$(CONFIG_BLK_INLINE_ENCRYPTION)	+= keyslot-manager.o blk-crypto.o
-obj-$(CONFIG_BLK_INLINE_ENCRYPTION_FALLBACK)	+= blk-crypto-fallback.o
->>>>>>> 24b8d41d
+obj-$(CONFIG_BLK_INLINE_ENCRYPTION_FALLBACK)	+= blk-crypto-fallback.o