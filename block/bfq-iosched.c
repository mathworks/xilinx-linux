// SPDX-License-Identifier: GPL-2.0-or-later
/*
 * Budget Fair Queueing (BFQ) I/O scheduler.
 *
 * Based on ideas and code from CFQ:
 * Copyright (C) 2003 Jens Axboe <axboe@kernel.dk>
 *
 * Copyright (C) 2008 Fabio Checconi <fabio@gandalf.sssup.it>
 *		      Paolo Valente <paolo.valente@unimore.it>
 *
 * Copyright (C) 2010 Paolo Valente <paolo.valente@unimore.it>
 *                    Arianna Avanzini <avanzini@google.com>
 *
 * Copyright (C) 2017 Paolo Valente <paolo.valente@linaro.org>
 *
 * BFQ is a proportional-share I/O scheduler, with some extra
 * low-latency capabilities. BFQ also supports full hierarchical
 * scheduling through cgroups. Next paragraphs provide an introduction
 * on BFQ inner workings. Details on BFQ benefits, usage and
 * limitations can be found in Documentation/block/bfq-iosched.rst.
 *
 * BFQ is a proportional-share storage-I/O scheduling algorithm based
 * on the slice-by-slice service scheme of CFQ. But BFQ assigns
 * budgets, measured in number of sectors, to processes instead of
 * time slices. The device is not granted to the in-service process
 * for a given time slice, but until it has exhausted its assigned
 * budget. This change from the time to the service domain enables BFQ
 * to distribute the device throughput among processes as desired,
 * without any distortion due to throughput fluctuations, or to device
 * internal queueing. BFQ uses an ad hoc internal scheduler, called
 * B-WF2Q+, to schedule processes according to their budgets. More
 * precisely, BFQ schedules queues associated with processes. Each
 * process/queue is assigned a user-configurable weight, and B-WF2Q+
 * guarantees that each queue receives a fraction of the throughput
 * proportional to its weight. Thanks to the accurate policy of
 * B-WF2Q+, BFQ can afford to assign high budgets to I/O-bound
 * processes issuing sequential requests (to boost the throughput),
 * and yet guarantee a low latency to interactive and soft real-time
 * applications.
 *
 * In particular, to provide these low-latency guarantees, BFQ
 * explicitly privileges the I/O of two classes of time-sensitive
 * applications: interactive and soft real-time. In more detail, BFQ
 * behaves this way if the low_latency parameter is set (default
 * configuration). This feature enables BFQ to provide applications in
 * these classes with a very low latency.
 *
 * To implement this feature, BFQ constantly tries to detect whether
 * the I/O requests in a bfq_queue come from an interactive or a soft
 * real-time application. For brevity, in these cases, the queue is
 * said to be interactive or soft real-time. In both cases, BFQ
 * privileges the service of the queue, over that of non-interactive
 * and non-soft-real-time queues. This privileging is performed,
 * mainly, by raising the weight of the queue. So, for brevity, we
 * call just weight-raising periods the time periods during which a
 * queue is privileged, because deemed interactive or soft real-time.
 *
 * The detection of soft real-time queues/applications is described in
 * detail in the comments on the function
 * bfq_bfqq_softrt_next_start. On the other hand, the detection of an
 * interactive queue works as follows: a queue is deemed interactive
 * if it is constantly non empty only for a limited time interval,
 * after which it does become empty. The queue may be deemed
 * interactive again (for a limited time), if it restarts being
 * constantly non empty, provided that this happens only after the
 * queue has remained empty for a given minimum idle time.
 *
 * By default, BFQ computes automatically the above maximum time
 * interval, i.e., the time interval after which a constantly
 * non-empty queue stops being deemed interactive. Since a queue is
 * weight-raised while it is deemed interactive, this maximum time
 * interval happens to coincide with the (maximum) duration of the
 * weight-raising for interactive queues.
 *
 * Finally, BFQ also features additional heuristics for
 * preserving both a low latency and a high throughput on NCQ-capable,
 * rotational or flash-based devices, and to get the job done quickly
 * for applications consisting in many I/O-bound processes.
 *
 * NOTE: if the main or only goal, with a given device, is to achieve
 * the maximum-possible throughput at all times, then do switch off
 * all low-latency heuristics for that device, by setting low_latency
 * to 0.
 *
 * BFQ is described in [1], where also a reference to the initial,
 * more theoretical paper on BFQ can be found. The interested reader
 * can find in the latter paper full details on the main algorithm, as
 * well as formulas of the guarantees and formal proofs of all the
 * properties.  With respect to the version of BFQ presented in these
 * papers, this implementation adds a few more heuristics, such as the
 * ones that guarantee a low latency to interactive and soft real-time
 * applications, and a hierarchical extension based on H-WF2Q+.
 *
 * B-WF2Q+ is based on WF2Q+, which is described in [2], together with
 * H-WF2Q+, while the augmented tree used here to implement B-WF2Q+
 * with O(log N) complexity derives from the one introduced with EEVDF
 * in [3].
 *
 * [1] P. Valente, A. Avanzini, "Evolution of the BFQ Storage I/O
 *     Scheduler", Proceedings of the First Workshop on Mobile System
 *     Technologies (MST-2015), May 2015.
 *     http://algogroup.unimore.it/people/paolo/disk_sched/mst-2015.pdf
 *
 * [2] Jon C.R. Bennett and H. Zhang, "Hierarchical Packet Fair Queueing
 *     Algorithms", IEEE/ACM Transactions on Networking, 5(5):675-689,
 *     Oct 1997.
 *
 * http://www.cs.cmu.edu/~hzhang/papers/TON-97-Oct.ps.gz
 *
 * [3] I. Stoica and H. Abdel-Wahab, "Earliest Eligible Virtual Deadline
 *     First: A Flexible and Accurate Mechanism for Proportional Share
 *     Resource Allocation", technical report.
 *
 * http://www.cs.berkeley.edu/~istoica/papers/eevdf-tr-95.pdf
 */
#include <linux/module.h>
#include <linux/slab.h>
#include <linux/blkdev.h>
#include <linux/cgroup.h>
#include <linux/ktime.h>
#include <linux/rbtree.h>
#include <linux/ioprio.h>
#include <linux/sbitmap.h>
#include <linux/delay.h>
#include <linux/backing-dev.h>

#include <trace/events/block.h>

#include "elevator.h"
#include "blk.h"
#include "blk-mq.h"
#include "blk-mq-sched.h"
#include "bfq-iosched.h"
#include "blk-wbt.h"

#define BFQ_BFQQ_FNS(name)						\
void bfq_mark_bfqq_##name(struct bfq_queue *bfqq)			\
{									\
	__set_bit(BFQQF_##name, &(bfqq)->flags);			\
}									\
void bfq_clear_bfqq_##name(struct bfq_queue *bfqq)			\
{									\
	__clear_bit(BFQQF_##name, &(bfqq)->flags);		\
}									\
int bfq_bfqq_##name(const struct bfq_queue *bfqq)			\
{									\
	return test_bit(BFQQF_##name, &(bfqq)->flags);		\
}

BFQ_BFQQ_FNS(just_created);
BFQ_BFQQ_FNS(busy);
BFQ_BFQQ_FNS(wait_request);
BFQ_BFQQ_FNS(non_blocking_wait_rq);
BFQ_BFQQ_FNS(fifo_expire);
BFQ_BFQQ_FNS(has_short_ttime);
BFQ_BFQQ_FNS(sync);
BFQ_BFQQ_FNS(IO_bound);
BFQ_BFQQ_FNS(in_large_burst);
BFQ_BFQQ_FNS(coop);
BFQ_BFQQ_FNS(split_coop);
BFQ_BFQQ_FNS(softrt_update);
#undef BFQ_BFQQ_FNS						\

/* Expiration time of async (0) and sync (1) requests, in ns. */
static const u64 bfq_fifo_expire[2] = { NSEC_PER_SEC / 4, NSEC_PER_SEC / 8 };

/* Maximum backwards seek (magic number lifted from CFQ), in KiB. */
static const int bfq_back_max = 16 * 1024;

/* Penalty of a backwards seek, in number of sectors. */
static const int bfq_back_penalty = 2;

/* Idling period duration, in ns. */
static u64 bfq_slice_idle = NSEC_PER_SEC / 125;

/* Minimum number of assigned budgets for which stats are safe to compute. */
static const int bfq_stats_min_budgets = 194;

/* Default maximum budget values, in sectors and number of requests. */
static const int bfq_default_max_budget = 16 * 1024;

/*
 * When a sync request is dispatched, the queue that contains that
 * request, and all the ancestor entities of that queue, are charged
 * with the number of sectors of the request. In contrast, if the
 * request is async, then the queue and its ancestor entities are
 * charged with the number of sectors of the request, multiplied by
 * the factor below. This throttles the bandwidth for async I/O,
 * w.r.t. to sync I/O, and it is done to counter the tendency of async
 * writes to steal I/O throughput to reads.
 *
 * The current value of this parameter is the result of a tuning with
 * several hardware and software configurations. We tried to find the
 * lowest value for which writes do not cause noticeable problems to
 * reads. In fact, the lower this parameter, the stabler I/O control,
 * in the following respect.  The lower this parameter is, the less
 * the bandwidth enjoyed by a group decreases
 * - when the group does writes, w.r.t. to when it does reads;
 * - when other groups do reads, w.r.t. to when they do writes.
 */
static const int bfq_async_charge_factor = 3;

/* Default timeout values, in jiffies, approximating CFQ defaults. */
const int bfq_timeout = HZ / 8;

/*
 * Time limit for merging (see comments in bfq_setup_cooperator). Set
 * to the slowest value that, in our tests, proved to be effective in
 * removing false positives, while not causing true positives to miss
 * queue merging.
 *
 * As can be deduced from the low time limit below, queue merging, if
 * successful, happens at the very beginning of the I/O of the involved
 * cooperating processes, as a consequence of the arrival of the very
 * first requests from each cooperator.  After that, there is very
 * little chance to find cooperators.
 */
static const unsigned long bfq_merge_time_limit = HZ/10;

static struct kmem_cache *bfq_pool;

/* Below this threshold (in ns), we consider thinktime immediate. */
#define BFQ_MIN_TT		(2 * NSEC_PER_MSEC)

/* hw_tag detection: parallel requests threshold and min samples needed. */
#define BFQ_HW_QUEUE_THRESHOLD	3
#define BFQ_HW_QUEUE_SAMPLES	32

#define BFQQ_SEEK_THR		(sector_t)(8 * 100)
#define BFQQ_SECT_THR_NONROT	(sector_t)(2 * 32)
#define BFQ_RQ_SEEKY(bfqd, last_pos, rq) \
	(get_sdist(last_pos, rq) >			\
	 BFQQ_SEEK_THR &&				\
	 (!blk_queue_nonrot(bfqd->queue) ||		\
	  blk_rq_sectors(rq) < BFQQ_SECT_THR_NONROT))
#define BFQQ_CLOSE_THR		(sector_t)(8 * 1024)
#define BFQQ_SEEKY(bfqq)	(hweight32(bfqq->seek_history) > 19)
/*
 * Sync random I/O is likely to be confused with soft real-time I/O,
 * because it is characterized by limited throughput and apparently
 * isochronous arrival pattern. To avoid false positives, queues
 * containing only random (seeky) I/O are prevented from being tagged
 * as soft real-time.
 */
#define BFQQ_TOTALLY_SEEKY(bfqq)	(bfqq->seek_history == -1)

/* Min number of samples required to perform peak-rate update */
#define BFQ_RATE_MIN_SAMPLES	32
/* Min observation time interval required to perform a peak-rate update (ns) */
#define BFQ_RATE_MIN_INTERVAL	(300*NSEC_PER_MSEC)
/* Target observation time interval for a peak-rate update (ns) */
#define BFQ_RATE_REF_INTERVAL	NSEC_PER_SEC

/*
 * Shift used for peak-rate fixed precision calculations.
 * With
 * - the current shift: 16 positions
 * - the current type used to store rate: u32
 * - the current unit of measure for rate: [sectors/usec], or, more precisely,
 *   [(sectors/usec) / 2^BFQ_RATE_SHIFT] to take into account the shift,
 * the range of rates that can be stored is
 * [1 / 2^BFQ_RATE_SHIFT, 2^(32 - BFQ_RATE_SHIFT)] sectors/usec =
 * [1 / 2^16, 2^16] sectors/usec = [15e-6, 65536] sectors/usec =
 * [15, 65G] sectors/sec
 * Which, assuming a sector size of 512B, corresponds to a range of
 * [7.5K, 33T] B/sec
 */
#define BFQ_RATE_SHIFT		16

/*
 * When configured for computing the duration of the weight-raising
 * for interactive queues automatically (see the comments at the
 * beginning of this file), BFQ does it using the following formula:
 * duration = (ref_rate / r) * ref_wr_duration,
 * where r is the peak rate of the device, and ref_rate and
 * ref_wr_duration are two reference parameters.  In particular,
 * ref_rate is the peak rate of the reference storage device (see
 * below), and ref_wr_duration is about the maximum time needed, with
 * BFQ and while reading two files in parallel, to load typical large
 * applications on the reference device (see the comments on
 * max_service_from_wr below, for more details on how ref_wr_duration
 * is obtained).  In practice, the slower/faster the device at hand
 * is, the more/less it takes to load applications with respect to the
 * reference device.  Accordingly, the longer/shorter BFQ grants
 * weight raising to interactive applications.
 *
 * BFQ uses two different reference pairs (ref_rate, ref_wr_duration),
 * depending on whether the device is rotational or non-rotational.
 *
 * In the following definitions, ref_rate[0] and ref_wr_duration[0]
 * are the reference values for a rotational device, whereas
 * ref_rate[1] and ref_wr_duration[1] are the reference values for a
 * non-rotational device. The reference rates are not the actual peak
 * rates of the devices used as a reference, but slightly lower
 * values. The reason for using slightly lower values is that the
 * peak-rate estimator tends to yield slightly lower values than the
 * actual peak rate (it can yield the actual peak rate only if there
 * is only one process doing I/O, and the process does sequential
 * I/O).
 *
 * The reference peak rates are measured in sectors/usec, left-shifted
 * by BFQ_RATE_SHIFT.
 */
static int ref_rate[2] = {14000, 33000};
/*
 * To improve readability, a conversion function is used to initialize
 * the following array, which entails that the array can be
 * initialized only in a function.
 */
static int ref_wr_duration[2];

/*
 * BFQ uses the above-detailed, time-based weight-raising mechanism to
 * privilege interactive tasks. This mechanism is vulnerable to the
 * following false positives: I/O-bound applications that will go on
 * doing I/O for much longer than the duration of weight
 * raising. These applications have basically no benefit from being
 * weight-raised at the beginning of their I/O. On the opposite end,
 * while being weight-raised, these applications
 * a) unjustly steal throughput to applications that may actually need
 * low latency;
 * b) make BFQ uselessly perform device idling; device idling results
 * in loss of device throughput with most flash-based storage, and may
 * increase latencies when used purposelessly.
 *
 * BFQ tries to reduce these problems, by adopting the following
 * countermeasure. To introduce this countermeasure, we need first to
 * finish explaining how the duration of weight-raising for
 * interactive tasks is computed.
 *
 * For a bfq_queue deemed as interactive, the duration of weight
 * raising is dynamically adjusted, as a function of the estimated
 * peak rate of the device, so as to be equal to the time needed to
 * execute the 'largest' interactive task we benchmarked so far. By
 * largest task, we mean the task for which each involved process has
 * to do more I/O than for any of the other tasks we benchmarked. This
 * reference interactive task is the start-up of LibreOffice Writer,
 * and in this task each process/bfq_queue needs to have at most ~110K
 * sectors transferred.
 *
 * This last piece of information enables BFQ to reduce the actual
 * duration of weight-raising for at least one class of I/O-bound
 * applications: those doing sequential or quasi-sequential I/O. An
 * example is file copy. In fact, once started, the main I/O-bound
 * processes of these applications usually consume the above 110K
 * sectors in much less time than the processes of an application that
 * is starting, because these I/O-bound processes will greedily devote
 * almost all their CPU cycles only to their target,
 * throughput-friendly I/O operations. This is even more true if BFQ
 * happens to be underestimating the device peak rate, and thus
 * overestimating the duration of weight raising. But, according to
 * our measurements, once transferred 110K sectors, these processes
 * have no right to be weight-raised any longer.
 *
 * Basing on the last consideration, BFQ ends weight-raising for a
 * bfq_queue if the latter happens to have received an amount of
 * service at least equal to the following constant. The constant is
 * set to slightly more than 110K, to have a minimum safety margin.
 *
 * This early ending of weight-raising reduces the amount of time
 * during which interactive false positives cause the two problems
 * described at the beginning of these comments.
 */
static const unsigned long max_service_from_wr = 120000;

/*
 * Maximum time between the creation of two queues, for stable merge
 * to be activated (in ms)
 */
static const unsigned long bfq_activation_stable_merging = 600;
/*
 * Minimum time to be waited before evaluating delayed stable merge (in ms)
 */
static const unsigned long bfq_late_stable_merging = 600;

#define RQ_BIC(rq)		((struct bfq_io_cq *)((rq)->elv.priv[0]))
#define RQ_BFQQ(rq)		((rq)->elv.priv[1])

struct bfq_queue *bic_to_bfqq(struct bfq_io_cq *bic, bool is_sync,
			      unsigned int actuator_idx)
{
	if (is_sync)
		return bic->bfqq[1][actuator_idx];

	return bic->bfqq[0][actuator_idx];
}

static void bfq_put_stable_ref(struct bfq_queue *bfqq);

void bic_set_bfqq(struct bfq_io_cq *bic,
		  struct bfq_queue *bfqq,
		  bool is_sync,
		  unsigned int actuator_idx)
{
<<<<<<< HEAD
	struct bfq_queue *old_bfqq = bic->bfqq[is_sync];

	/* Clear bic pointer if bfqq is detached from this bic */
	if (old_bfqq && old_bfqq->bic == bic)
		old_bfqq->bic = NULL;
=======
	struct bfq_queue *old_bfqq = bic->bfqq[is_sync][actuator_idx];
>>>>>>> e475cc1c

	/*
	 * If bfqq != NULL, then a non-stable queue merge between
	 * bic->bfqq and bfqq is happening here. This causes troubles
	 * in the following case: bic->bfqq has also been scheduled
	 * for a possible stable merge with bic->stable_merge_bfqq,
	 * and bic->stable_merge_bfqq == bfqq happens to
	 * hold. Troubles occur because bfqq may then undergo a split,
	 * thereby becoming eligible for a stable merge. Yet, if
	 * bic->stable_merge_bfqq points exactly to bfqq, then bfqq
	 * would be stably merged with itself. To avoid this anomaly,
	 * we cancel the stable merge if
	 * bic->stable_merge_bfqq == bfqq.
	 */
	struct bfq_iocq_bfqq_data *bfqq_data = &bic->bfqq_data[actuator_idx];

	/* Clear bic pointer if bfqq is detached from this bic */
	if (old_bfqq && old_bfqq->bic == bic)
		old_bfqq->bic = NULL;

	if (is_sync)
		bic->bfqq[1][actuator_idx] = bfqq;
	else
		bic->bfqq[0][actuator_idx] = bfqq;

	if (bfqq && bfqq_data->stable_merge_bfqq == bfqq) {
		/*
		 * Actually, these same instructions are executed also
		 * in bfq_setup_cooperator, in case of abort or actual
		 * execution of a stable merge. We could avoid
		 * repeating these instructions there too, but if we
		 * did so, we would nest even more complexity in this
		 * function.
		 */
		bfq_put_stable_ref(bfqq_data->stable_merge_bfqq);

		bfqq_data->stable_merge_bfqq = NULL;
	}
}

struct bfq_data *bic_to_bfqd(struct bfq_io_cq *bic)
{
	return bic->icq.q->elevator->elevator_data;
}

/**
 * icq_to_bic - convert iocontext queue structure to bfq_io_cq.
 * @icq: the iocontext queue.
 */
static struct bfq_io_cq *icq_to_bic(struct io_cq *icq)
{
	/* bic->icq is the first member, %NULL will convert to %NULL */
	return container_of(icq, struct bfq_io_cq, icq);
}

/**
 * bfq_bic_lookup - search into @ioc a bic associated to @bfqd.
 * @q: the request queue.
 */
static struct bfq_io_cq *bfq_bic_lookup(struct request_queue *q)
{
	struct bfq_io_cq *icq;
	unsigned long flags;

	if (!current->io_context)
		return NULL;

	spin_lock_irqsave(&q->queue_lock, flags);
	icq = icq_to_bic(ioc_lookup_icq(q));
	spin_unlock_irqrestore(&q->queue_lock, flags);

	return icq;
}

/*
 * Scheduler run of queue, if there are requests pending and no one in the
 * driver that will restart queueing.
 */
void bfq_schedule_dispatch(struct bfq_data *bfqd)
{
	lockdep_assert_held(&bfqd->lock);

	if (bfqd->queued != 0) {
		bfq_log(bfqd, "schedule dispatch");
		blk_mq_run_hw_queues(bfqd->queue, true);
	}
}

#define bfq_class_idle(bfqq)	((bfqq)->ioprio_class == IOPRIO_CLASS_IDLE)

#define bfq_sample_valid(samples)	((samples) > 80)

/*
 * Lifted from AS - choose which of rq1 and rq2 that is best served now.
 * We choose the request that is closer to the head right now.  Distance
 * behind the head is penalized and only allowed to a certain extent.
 */
static struct request *bfq_choose_req(struct bfq_data *bfqd,
				      struct request *rq1,
				      struct request *rq2,
				      sector_t last)
{
	sector_t s1, s2, d1 = 0, d2 = 0;
	unsigned long back_max;
#define BFQ_RQ1_WRAP	0x01 /* request 1 wraps */
#define BFQ_RQ2_WRAP	0x02 /* request 2 wraps */
	unsigned int wrap = 0; /* bit mask: requests behind the disk head? */

	if (!rq1 || rq1 == rq2)
		return rq2;
	if (!rq2)
		return rq1;

	if (rq_is_sync(rq1) && !rq_is_sync(rq2))
		return rq1;
	else if (rq_is_sync(rq2) && !rq_is_sync(rq1))
		return rq2;
	if ((rq1->cmd_flags & REQ_META) && !(rq2->cmd_flags & REQ_META))
		return rq1;
	else if ((rq2->cmd_flags & REQ_META) && !(rq1->cmd_flags & REQ_META))
		return rq2;

	s1 = blk_rq_pos(rq1);
	s2 = blk_rq_pos(rq2);

	/*
	 * By definition, 1KiB is 2 sectors.
	 */
	back_max = bfqd->bfq_back_max * 2;

	/*
	 * Strict one way elevator _except_ in the case where we allow
	 * short backward seeks which are biased as twice the cost of a
	 * similar forward seek.
	 */
	if (s1 >= last)
		d1 = s1 - last;
	else if (s1 + back_max >= last)
		d1 = (last - s1) * bfqd->bfq_back_penalty;
	else
		wrap |= BFQ_RQ1_WRAP;

	if (s2 >= last)
		d2 = s2 - last;
	else if (s2 + back_max >= last)
		d2 = (last - s2) * bfqd->bfq_back_penalty;
	else
		wrap |= BFQ_RQ2_WRAP;

	/* Found required data */

	/*
	 * By doing switch() on the bit mask "wrap" we avoid having to
	 * check two variables for all permutations: --> faster!
	 */
	switch (wrap) {
	case 0: /* common case for CFQ: rq1 and rq2 not wrapped */
		if (d1 < d2)
			return rq1;
		else if (d2 < d1)
			return rq2;

		if (s1 >= s2)
			return rq1;
		else
			return rq2;

	case BFQ_RQ2_WRAP:
		return rq1;
	case BFQ_RQ1_WRAP:
		return rq2;
	case BFQ_RQ1_WRAP|BFQ_RQ2_WRAP: /* both rqs wrapped */
	default:
		/*
		 * Since both rqs are wrapped,
		 * start with the one that's further behind head
		 * (--> only *one* back seek required),
		 * since back seek takes more time than forward.
		 */
		if (s1 <= s2)
			return rq1;
		else
			return rq2;
	}
}

#define BFQ_LIMIT_INLINE_DEPTH 16

#ifdef CONFIG_BFQ_GROUP_IOSCHED
static bool bfqq_request_over_limit(struct bfq_queue *bfqq, int limit)
{
	struct bfq_data *bfqd = bfqq->bfqd;
	struct bfq_entity *entity = &bfqq->entity;
	struct bfq_entity *inline_entities[BFQ_LIMIT_INLINE_DEPTH];
	struct bfq_entity **entities = inline_entities;
	int depth, level, alloc_depth = BFQ_LIMIT_INLINE_DEPTH;
	int class_idx = bfqq->ioprio_class - 1;
	struct bfq_sched_data *sched_data;
	unsigned long wsum;
	bool ret = false;

	if (!entity->on_st_or_in_serv)
		return false;

retry:
	spin_lock_irq(&bfqd->lock);
	/* +1 for bfqq entity, root cgroup not included */
	depth = bfqg_to_blkg(bfqq_group(bfqq))->blkcg->css.cgroup->level + 1;
	if (depth > alloc_depth) {
		spin_unlock_irq(&bfqd->lock);
		if (entities != inline_entities)
			kfree(entities);
		entities = kmalloc_array(depth, sizeof(*entities), GFP_NOIO);
		if (!entities)
			return false;
		alloc_depth = depth;
		goto retry;
	}

	sched_data = entity->sched_data;
	/* Gather our ancestors as we need to traverse them in reverse order */
	level = 0;
	for_each_entity(entity) {
		/*
		 * If at some level entity is not even active, allow request
		 * queueing so that BFQ knows there's work to do and activate
		 * entities.
		 */
		if (!entity->on_st_or_in_serv)
			goto out;
		/* Uh, more parents than cgroup subsystem thinks? */
		if (WARN_ON_ONCE(level >= depth))
			break;
		entities[level++] = entity;
	}
	WARN_ON_ONCE(level != depth);
	for (level--; level >= 0; level--) {
		entity = entities[level];
		if (level > 0) {
			wsum = bfq_entity_service_tree(entity)->wsum;
		} else {
			int i;
			/*
			 * For bfqq itself we take into account service trees
			 * of all higher priority classes and multiply their
			 * weights so that low prio queue from higher class
			 * gets more requests than high prio queue from lower
			 * class.
			 */
			wsum = 0;
			for (i = 0; i <= class_idx; i++) {
				wsum = wsum * IOPRIO_BE_NR +
					sched_data->service_tree[i].wsum;
			}
		}
		if (!wsum)
			continue;
		limit = DIV_ROUND_CLOSEST(limit * entity->weight, wsum);
		if (entity->allocated >= limit) {
			bfq_log_bfqq(bfqq->bfqd, bfqq,
				"too many requests: allocated %d limit %d level %d",
				entity->allocated, limit, level);
			ret = true;
			break;
		}
	}
out:
	spin_unlock_irq(&bfqd->lock);
	if (entities != inline_entities)
		kfree(entities);
	return ret;
}
#else
static bool bfqq_request_over_limit(struct bfq_queue *bfqq, int limit)
{
	return false;
}
#endif

/*
 * Async I/O can easily starve sync I/O (both sync reads and sync
 * writes), by consuming all tags. Similarly, storms of sync writes,
 * such as those that sync(2) may trigger, can starve sync reads.
 * Limit depths of async I/O and sync writes so as to counter both
 * problems.
 *
 * Also if a bfq queue or its parent cgroup consume more tags than would be
 * appropriate for their weight, we trim the available tag depth to 1. This
 * avoids a situation where one cgroup can starve another cgroup from tags and
 * thus block service differentiation among cgroups. Note that because the
 * queue / cgroup already has many requests allocated and queued, this does not
 * significantly affect service guarantees coming from the BFQ scheduling
 * algorithm.
 */
static void bfq_limit_depth(blk_opf_t opf, struct blk_mq_alloc_data *data)
{
	struct bfq_data *bfqd = data->q->elevator->elevator_data;
	struct bfq_io_cq *bic = bfq_bic_lookup(data->q);
	int depth;
	unsigned limit = data->q->nr_requests;
	unsigned int act_idx;

	/* Sync reads have full depth available */
	if (op_is_sync(opf) && !op_is_write(opf)) {
		depth = 0;
	} else {
		depth = bfqd->word_depths[!!bfqd->wr_busy_queues][op_is_sync(opf)];
		limit = (limit * depth) >> bfqd->full_depth_shift;
	}

	for (act_idx = 0; bic && act_idx < bfqd->num_actuators; act_idx++) {
		struct bfq_queue *bfqq =
			bic_to_bfqq(bic, op_is_sync(opf), act_idx);

		/*
		 * Does queue (or any parent entity) exceed number of
		 * requests that should be available to it? Heavily
		 * limit depth so that it cannot consume more
		 * available requests and thus starve other entities.
		 */
		if (bfqq && bfqq_request_over_limit(bfqq, limit)) {
			depth = 1;
			break;
		}
	}
	bfq_log(bfqd, "[%s] wr_busy %d sync %d depth %u",
		__func__, bfqd->wr_busy_queues, op_is_sync(opf), depth);
	if (depth)
		data->shallow_depth = depth;
}

static struct bfq_queue *
bfq_rq_pos_tree_lookup(struct bfq_data *bfqd, struct rb_root *root,
		     sector_t sector, struct rb_node **ret_parent,
		     struct rb_node ***rb_link)
{
	struct rb_node **p, *parent;
	struct bfq_queue *bfqq = NULL;

	parent = NULL;
	p = &root->rb_node;
	while (*p) {
		struct rb_node **n;

		parent = *p;
		bfqq = rb_entry(parent, struct bfq_queue, pos_node);

		/*
		 * Sort strictly based on sector. Smallest to the left,
		 * largest to the right.
		 */
		if (sector > blk_rq_pos(bfqq->next_rq))
			n = &(*p)->rb_right;
		else if (sector < blk_rq_pos(bfqq->next_rq))
			n = &(*p)->rb_left;
		else
			break;
		p = n;
		bfqq = NULL;
	}

	*ret_parent = parent;
	if (rb_link)
		*rb_link = p;

	bfq_log(bfqd, "rq_pos_tree_lookup %llu: returning %d",
		(unsigned long long)sector,
		bfqq ? bfqq->pid : 0);

	return bfqq;
}

static bool bfq_too_late_for_merging(struct bfq_queue *bfqq)
{
	return bfqq->service_from_backlogged > 0 &&
		time_is_before_jiffies(bfqq->first_IO_time +
				       bfq_merge_time_limit);
}

/*
 * The following function is not marked as __cold because it is
 * actually cold, but for the same performance goal described in the
 * comments on the likely() at the beginning of
 * bfq_setup_cooperator(). Unexpectedly, to reach an even lower
 * execution time for the case where this function is not invoked, we
 * had to add an unlikely() in each involved if().
 */
void __cold
bfq_pos_tree_add_move(struct bfq_data *bfqd, struct bfq_queue *bfqq)
{
	struct rb_node **p, *parent;
	struct bfq_queue *__bfqq;

	if (bfqq->pos_root) {
		rb_erase(&bfqq->pos_node, bfqq->pos_root);
		bfqq->pos_root = NULL;
	}

	/* oom_bfqq does not participate in queue merging */
	if (bfqq == &bfqd->oom_bfqq)
		return;

	/*
	 * bfqq cannot be merged any longer (see comments in
	 * bfq_setup_cooperator): no point in adding bfqq into the
	 * position tree.
	 */
	if (bfq_too_late_for_merging(bfqq))
		return;

	if (bfq_class_idle(bfqq))
		return;
	if (!bfqq->next_rq)
		return;

	bfqq->pos_root = &bfqq_group(bfqq)->rq_pos_tree;
	__bfqq = bfq_rq_pos_tree_lookup(bfqd, bfqq->pos_root,
			blk_rq_pos(bfqq->next_rq), &parent, &p);
	if (!__bfqq) {
		rb_link_node(&bfqq->pos_node, parent, p);
		rb_insert_color(&bfqq->pos_node, bfqq->pos_root);
	} else
		bfqq->pos_root = NULL;
}

/*
 * The following function returns false either if every active queue
 * must receive the same share of the throughput (symmetric scenario),
 * or, as a special case, if bfqq must receive a share of the
 * throughput lower than or equal to the share that every other active
 * queue must receive.  If bfqq does sync I/O, then these are the only
 * two cases where bfqq happens to be guaranteed its share of the
 * throughput even if I/O dispatching is not plugged when bfqq remains
 * temporarily empty (for more details, see the comments in the
 * function bfq_better_to_idle()). For this reason, the return value
 * of this function is used to check whether I/O-dispatch plugging can
 * be avoided.
 *
 * The above first case (symmetric scenario) occurs when:
 * 1) all active queues have the same weight,
 * 2) all active queues belong to the same I/O-priority class,
 * 3) all active groups at the same level in the groups tree have the same
 *    weight,
 * 4) all active groups at the same level in the groups tree have the same
 *    number of children.
 *
 * Unfortunately, keeping the necessary state for evaluating exactly
 * the last two symmetry sub-conditions above would be quite complex
 * and time consuming. Therefore this function evaluates, instead,
 * only the following stronger three sub-conditions, for which it is
 * much easier to maintain the needed state:
 * 1) all active queues have the same weight,
 * 2) all active queues belong to the same I/O-priority class,
 * 3) there is at most one active group.
 * In particular, the last condition is always true if hierarchical
 * support or the cgroups interface are not enabled, thus no state
 * needs to be maintained in this case.
 */
static bool bfq_asymmetric_scenario(struct bfq_data *bfqd,
				   struct bfq_queue *bfqq)
{
	bool smallest_weight = bfqq &&
		bfqq->weight_counter &&
		bfqq->weight_counter ==
		container_of(
			rb_first_cached(&bfqd->queue_weights_tree),
			struct bfq_weight_counter,
			weights_node);

	/*
	 * For queue weights to differ, queue_weights_tree must contain
	 * at least two nodes.
	 */
	bool varied_queue_weights = !smallest_weight &&
		!RB_EMPTY_ROOT(&bfqd->queue_weights_tree.rb_root) &&
		(bfqd->queue_weights_tree.rb_root.rb_node->rb_left ||
		 bfqd->queue_weights_tree.rb_root.rb_node->rb_right);

	bool multiple_classes_busy =
		(bfqd->busy_queues[0] && bfqd->busy_queues[1]) ||
		(bfqd->busy_queues[0] && bfqd->busy_queues[2]) ||
		(bfqd->busy_queues[1] && bfqd->busy_queues[2]);

	return varied_queue_weights || multiple_classes_busy
#ifdef CONFIG_BFQ_GROUP_IOSCHED
	       || bfqd->num_groups_with_pending_reqs > 1
#endif
		;
}

/*
 * If the weight-counter tree passed as input contains no counter for
 * the weight of the input queue, then add that counter; otherwise just
 * increment the existing counter.
 *
 * Note that weight-counter trees contain few nodes in mostly symmetric
 * scenarios. For example, if all queues have the same weight, then the
 * weight-counter tree for the queues may contain at most one node.
 * This holds even if low_latency is on, because weight-raised queues
 * are not inserted in the tree.
 * In most scenarios, the rate at which nodes are created/destroyed
 * should be low too.
 */
void bfq_weights_tree_add(struct bfq_queue *bfqq)
{
	struct rb_root_cached *root = &bfqq->bfqd->queue_weights_tree;
	struct bfq_entity *entity = &bfqq->entity;
	struct rb_node **new = &(root->rb_root.rb_node), *parent = NULL;
	bool leftmost = true;

	/*
	 * Do not insert if the queue is already associated with a
	 * counter, which happens if:
	 *   1) a request arrival has caused the queue to become both
	 *      non-weight-raised, and hence change its weight, and
	 *      backlogged; in this respect, each of the two events
	 *      causes an invocation of this function,
	 *   2) this is the invocation of this function caused by the
	 *      second event. This second invocation is actually useless,
	 *      and we handle this fact by exiting immediately. More
	 *      efficient or clearer solutions might possibly be adopted.
	 */
	if (bfqq->weight_counter)
		return;

	while (*new) {
		struct bfq_weight_counter *__counter = container_of(*new,
						struct bfq_weight_counter,
						weights_node);
		parent = *new;

		if (entity->weight == __counter->weight) {
			bfqq->weight_counter = __counter;
			goto inc_counter;
		}
		if (entity->weight < __counter->weight)
			new = &((*new)->rb_left);
		else {
			new = &((*new)->rb_right);
			leftmost = false;
		}
	}

	bfqq->weight_counter = kzalloc(sizeof(struct bfq_weight_counter),
				       GFP_ATOMIC);

	/*
	 * In the unlucky event of an allocation failure, we just
	 * exit. This will cause the weight of queue to not be
	 * considered in bfq_asymmetric_scenario, which, in its turn,
	 * causes the scenario to be deemed wrongly symmetric in case
	 * bfqq's weight would have been the only weight making the
	 * scenario asymmetric.  On the bright side, no unbalance will
	 * however occur when bfqq becomes inactive again (the
	 * invocation of this function is triggered by an activation
	 * of queue).  In fact, bfq_weights_tree_remove does nothing
	 * if !bfqq->weight_counter.
	 */
	if (unlikely(!bfqq->weight_counter))
		return;

	bfqq->weight_counter->weight = entity->weight;
	rb_link_node(&bfqq->weight_counter->weights_node, parent, new);
	rb_insert_color_cached(&bfqq->weight_counter->weights_node, root,
				leftmost);

inc_counter:
	bfqq->weight_counter->num_active++;
	bfqq->ref++;
}

/*
 * Decrement the weight counter associated with the queue, and, if the
 * counter reaches 0, remove the counter from the tree.
 * See the comments to the function bfq_weights_tree_add() for considerations
 * about overhead.
 */
void bfq_weights_tree_remove(struct bfq_queue *bfqq)
{
	struct rb_root_cached *root;

	if (!bfqq->weight_counter)
		return;

	root = &bfqq->bfqd->queue_weights_tree;
	bfqq->weight_counter->num_active--;
	if (bfqq->weight_counter->num_active > 0)
		goto reset_entity_pointer;

	rb_erase_cached(&bfqq->weight_counter->weights_node, root);
	kfree(bfqq->weight_counter);

reset_entity_pointer:
	bfqq->weight_counter = NULL;
	bfq_put_queue(bfqq);
}

/*
 * Return expired entry, or NULL to just start from scratch in rbtree.
 */
static struct request *bfq_check_fifo(struct bfq_queue *bfqq,
				      struct request *last)
{
	struct request *rq;

	if (bfq_bfqq_fifo_expire(bfqq))
		return NULL;

	bfq_mark_bfqq_fifo_expire(bfqq);

	rq = rq_entry_fifo(bfqq->fifo.next);

	if (rq == last || ktime_get_ns() < rq->fifo_time)
		return NULL;

	bfq_log_bfqq(bfqq->bfqd, bfqq, "check_fifo: returned %p", rq);
	return rq;
}

static struct request *bfq_find_next_rq(struct bfq_data *bfqd,
					struct bfq_queue *bfqq,
					struct request *last)
{
	struct rb_node *rbnext = rb_next(&last->rb_node);
	struct rb_node *rbprev = rb_prev(&last->rb_node);
	struct request *next, *prev = NULL;

	/* Follow expired path, else get first next available. */
	next = bfq_check_fifo(bfqq, last);
	if (next)
		return next;

	if (rbprev)
		prev = rb_entry_rq(rbprev);

	if (rbnext)
		next = rb_entry_rq(rbnext);
	else {
		rbnext = rb_first(&bfqq->sort_list);
		if (rbnext && rbnext != &last->rb_node)
			next = rb_entry_rq(rbnext);
	}

	return bfq_choose_req(bfqd, next, prev, blk_rq_pos(last));
}

/* see the definition of bfq_async_charge_factor for details */
static unsigned long bfq_serv_to_charge(struct request *rq,
					struct bfq_queue *bfqq)
{
	if (bfq_bfqq_sync(bfqq) || bfqq->wr_coeff > 1 ||
	    bfq_asymmetric_scenario(bfqq->bfqd, bfqq))
		return blk_rq_sectors(rq);

	return blk_rq_sectors(rq) * bfq_async_charge_factor;
}

/**
 * bfq_updated_next_req - update the queue after a new next_rq selection.
 * @bfqd: the device data the queue belongs to.
 * @bfqq: the queue to update.
 *
 * If the first request of a queue changes we make sure that the queue
 * has enough budget to serve at least its first request (if the
 * request has grown).  We do this because if the queue has not enough
 * budget for its first request, it has to go through two dispatch
 * rounds to actually get it dispatched.
 */
static void bfq_updated_next_req(struct bfq_data *bfqd,
				 struct bfq_queue *bfqq)
{
	struct bfq_entity *entity = &bfqq->entity;
	struct request *next_rq = bfqq->next_rq;
	unsigned long new_budget;

	if (!next_rq)
		return;

	if (bfqq == bfqd->in_service_queue)
		/*
		 * In order not to break guarantees, budgets cannot be
		 * changed after an entity has been selected.
		 */
		return;

	new_budget = max_t(unsigned long,
			   max_t(unsigned long, bfqq->max_budget,
				 bfq_serv_to_charge(next_rq, bfqq)),
			   entity->service);
	if (entity->budget != new_budget) {
		entity->budget = new_budget;
		bfq_log_bfqq(bfqd, bfqq, "updated next rq: new budget %lu",
					 new_budget);
		bfq_requeue_bfqq(bfqd, bfqq, false);
	}
}

static unsigned int bfq_wr_duration(struct bfq_data *bfqd)
{
	u64 dur;

	dur = bfqd->rate_dur_prod;
	do_div(dur, bfqd->peak_rate);

	/*
	 * Limit duration between 3 and 25 seconds. The upper limit
	 * has been conservatively set after the following worst case:
	 * on a QEMU/KVM virtual machine
	 * - running in a slow PC
	 * - with a virtual disk stacked on a slow low-end 5400rpm HDD
	 * - serving a heavy I/O workload, such as the sequential reading
	 *   of several files
	 * mplayer took 23 seconds to start, if constantly weight-raised.
	 *
	 * As for higher values than that accommodating the above bad
	 * scenario, tests show that higher values would often yield
	 * the opposite of the desired result, i.e., would worsen
	 * responsiveness by allowing non-interactive applications to
	 * preserve weight raising for too long.
	 *
	 * On the other end, lower values than 3 seconds make it
	 * difficult for most interactive tasks to complete their jobs
	 * before weight-raising finishes.
	 */
	return clamp_val(dur, msecs_to_jiffies(3000), msecs_to_jiffies(25000));
}

/* switch back from soft real-time to interactive weight raising */
static void switch_back_to_interactive_wr(struct bfq_queue *bfqq,
					  struct bfq_data *bfqd)
{
	bfqq->wr_coeff = bfqd->bfq_wr_coeff;
	bfqq->wr_cur_max_time = bfq_wr_duration(bfqd);
	bfqq->last_wr_start_finish = bfqq->wr_start_at_switch_to_srt;
}

static void
bfq_bfqq_resume_state(struct bfq_queue *bfqq, struct bfq_data *bfqd,
		      struct bfq_io_cq *bic, bool bfq_already_existing)
{
	unsigned int old_wr_coeff = 1;
	bool busy = bfq_already_existing && bfq_bfqq_busy(bfqq);
	unsigned int a_idx = bfqq->actuator_idx;
	struct bfq_iocq_bfqq_data *bfqq_data = &bic->bfqq_data[a_idx];

	if (bfqq_data->saved_has_short_ttime)
		bfq_mark_bfqq_has_short_ttime(bfqq);
	else
		bfq_clear_bfqq_has_short_ttime(bfqq);

	if (bfqq_data->saved_IO_bound)
		bfq_mark_bfqq_IO_bound(bfqq);
	else
		bfq_clear_bfqq_IO_bound(bfqq);

	bfqq->last_serv_time_ns = bfqq_data->saved_last_serv_time_ns;
	bfqq->inject_limit = bfqq_data->saved_inject_limit;
	bfqq->decrease_time_jif = bfqq_data->saved_decrease_time_jif;

	bfqq->entity.new_weight = bfqq_data->saved_weight;
	bfqq->ttime = bfqq_data->saved_ttime;
	bfqq->io_start_time = bfqq_data->saved_io_start_time;
	bfqq->tot_idle_time = bfqq_data->saved_tot_idle_time;
	/*
	 * Restore weight coefficient only if low_latency is on
	 */
	if (bfqd->low_latency) {
		old_wr_coeff = bfqq->wr_coeff;
		bfqq->wr_coeff = bfqq_data->saved_wr_coeff;
	}
	bfqq->service_from_wr = bfqq_data->saved_service_from_wr;
	bfqq->wr_start_at_switch_to_srt =
		bfqq_data->saved_wr_start_at_switch_to_srt;
	bfqq->last_wr_start_finish = bfqq_data->saved_last_wr_start_finish;
	bfqq->wr_cur_max_time = bfqq_data->saved_wr_cur_max_time;

	if (bfqq->wr_coeff > 1 && (bfq_bfqq_in_large_burst(bfqq) ||
	    time_is_before_jiffies(bfqq->last_wr_start_finish +
				   bfqq->wr_cur_max_time))) {
		if (bfqq->wr_cur_max_time == bfqd->bfq_wr_rt_max_time &&
		    !bfq_bfqq_in_large_burst(bfqq) &&
		    time_is_after_eq_jiffies(bfqq->wr_start_at_switch_to_srt +
					     bfq_wr_duration(bfqd))) {
			switch_back_to_interactive_wr(bfqq, bfqd);
		} else {
			bfqq->wr_coeff = 1;
			bfq_log_bfqq(bfqq->bfqd, bfqq,
				     "resume state: switching off wr");
		}
	}

	/* make sure weight will be updated, however we got here */
	bfqq->entity.prio_changed = 1;

	if (likely(!busy))
		return;

	if (old_wr_coeff == 1 && bfqq->wr_coeff > 1)
		bfqd->wr_busy_queues++;
	else if (old_wr_coeff > 1 && bfqq->wr_coeff == 1)
		bfqd->wr_busy_queues--;
}

static int bfqq_process_refs(struct bfq_queue *bfqq)
{
	return bfqq->ref - bfqq->entity.allocated -
		bfqq->entity.on_st_or_in_serv -
		(bfqq->weight_counter != NULL) - bfqq->stable_ref;
}

/* Empty burst list and add just bfqq (see comments on bfq_handle_burst) */
static void bfq_reset_burst_list(struct bfq_data *bfqd, struct bfq_queue *bfqq)
{
	struct bfq_queue *item;
	struct hlist_node *n;

	hlist_for_each_entry_safe(item, n, &bfqd->burst_list, burst_list_node)
		hlist_del_init(&item->burst_list_node);

	/*
	 * Start the creation of a new burst list only if there is no
	 * active queue. See comments on the conditional invocation of
	 * bfq_handle_burst().
	 */
	if (bfq_tot_busy_queues(bfqd) == 0) {
		hlist_add_head(&bfqq->burst_list_node, &bfqd->burst_list);
		bfqd->burst_size = 1;
	} else
		bfqd->burst_size = 0;

	bfqd->burst_parent_entity = bfqq->entity.parent;
}

/* Add bfqq to the list of queues in current burst (see bfq_handle_burst) */
static void bfq_add_to_burst(struct bfq_data *bfqd, struct bfq_queue *bfqq)
{
	/* Increment burst size to take into account also bfqq */
	bfqd->burst_size++;

	if (bfqd->burst_size == bfqd->bfq_large_burst_thresh) {
		struct bfq_queue *pos, *bfqq_item;
		struct hlist_node *n;

		/*
		 * Enough queues have been activated shortly after each
		 * other to consider this burst as large.
		 */
		bfqd->large_burst = true;

		/*
		 * We can now mark all queues in the burst list as
		 * belonging to a large burst.
		 */
		hlist_for_each_entry(bfqq_item, &bfqd->burst_list,
				     burst_list_node)
			bfq_mark_bfqq_in_large_burst(bfqq_item);
		bfq_mark_bfqq_in_large_burst(bfqq);

		/*
		 * From now on, and until the current burst finishes, any
		 * new queue being activated shortly after the last queue
		 * was inserted in the burst can be immediately marked as
		 * belonging to a large burst. So the burst list is not
		 * needed any more. Remove it.
		 */
		hlist_for_each_entry_safe(pos, n, &bfqd->burst_list,
					  burst_list_node)
			hlist_del_init(&pos->burst_list_node);
	} else /*
		* Burst not yet large: add bfqq to the burst list. Do
		* not increment the ref counter for bfqq, because bfqq
		* is removed from the burst list before freeing bfqq
		* in put_queue.
		*/
		hlist_add_head(&bfqq->burst_list_node, &bfqd->burst_list);
}

/*
 * If many queues belonging to the same group happen to be created
 * shortly after each other, then the processes associated with these
 * queues have typically a common goal. In particular, bursts of queue
 * creations are usually caused by services or applications that spawn
 * many parallel threads/processes. Examples are systemd during boot,
 * or git grep. To help these processes get their job done as soon as
 * possible, it is usually better to not grant either weight-raising
 * or device idling to their queues, unless these queues must be
 * protected from the I/O flowing through other active queues.
 *
 * In this comment we describe, firstly, the reasons why this fact
 * holds, and, secondly, the next function, which implements the main
 * steps needed to properly mark these queues so that they can then be
 * treated in a different way.
 *
 * The above services or applications benefit mostly from a high
 * throughput: the quicker the requests of the activated queues are
 * cumulatively served, the sooner the target job of these queues gets
 * completed. As a consequence, weight-raising any of these queues,
 * which also implies idling the device for it, is almost always
 * counterproductive, unless there are other active queues to isolate
 * these new queues from. If there no other active queues, then
 * weight-raising these new queues just lowers throughput in most
 * cases.
 *
 * On the other hand, a burst of queue creations may be caused also by
 * the start of an application that does not consist of a lot of
 * parallel I/O-bound threads. In fact, with a complex application,
 * several short processes may need to be executed to start-up the
 * application. In this respect, to start an application as quickly as
 * possible, the best thing to do is in any case to privilege the I/O
 * related to the application with respect to all other
 * I/O. Therefore, the best strategy to start as quickly as possible
 * an application that causes a burst of queue creations is to
 * weight-raise all the queues created during the burst. This is the
 * exact opposite of the best strategy for the other type of bursts.
 *
 * In the end, to take the best action for each of the two cases, the
 * two types of bursts need to be distinguished. Fortunately, this
 * seems relatively easy, by looking at the sizes of the bursts. In
 * particular, we found a threshold such that only bursts with a
 * larger size than that threshold are apparently caused by
 * services or commands such as systemd or git grep. For brevity,
 * hereafter we call just 'large' these bursts. BFQ *does not*
 * weight-raise queues whose creation occurs in a large burst. In
 * addition, for each of these queues BFQ performs or does not perform
 * idling depending on which choice boosts the throughput more. The
 * exact choice depends on the device and request pattern at
 * hand.
 *
 * Unfortunately, false positives may occur while an interactive task
 * is starting (e.g., an application is being started). The
 * consequence is that the queues associated with the task do not
 * enjoy weight raising as expected. Fortunately these false positives
 * are very rare. They typically occur if some service happens to
 * start doing I/O exactly when the interactive task starts.
 *
 * Turning back to the next function, it is invoked only if there are
 * no active queues (apart from active queues that would belong to the
 * same, possible burst bfqq would belong to), and it implements all
 * the steps needed to detect the occurrence of a large burst and to
 * properly mark all the queues belonging to it (so that they can then
 * be treated in a different way). This goal is achieved by
 * maintaining a "burst list" that holds, temporarily, the queues that
 * belong to the burst in progress. The list is then used to mark
 * these queues as belonging to a large burst if the burst does become
 * large. The main steps are the following.
 *
 * . when the very first queue is created, the queue is inserted into the
 *   list (as it could be the first queue in a possible burst)
 *
 * . if the current burst has not yet become large, and a queue Q that does
 *   not yet belong to the burst is activated shortly after the last time
 *   at which a new queue entered the burst list, then the function appends
 *   Q to the burst list
 *
 * . if, as a consequence of the previous step, the burst size reaches
 *   the large-burst threshold, then
 *
 *     . all the queues in the burst list are marked as belonging to a
 *       large burst
 *
 *     . the burst list is deleted; in fact, the burst list already served
 *       its purpose (keeping temporarily track of the queues in a burst,
 *       so as to be able to mark them as belonging to a large burst in the
 *       previous sub-step), and now is not needed any more
 *
 *     . the device enters a large-burst mode
 *
 * . if a queue Q that does not belong to the burst is created while
 *   the device is in large-burst mode and shortly after the last time
 *   at which a queue either entered the burst list or was marked as
 *   belonging to the current large burst, then Q is immediately marked
 *   as belonging to a large burst.
 *
 * . if a queue Q that does not belong to the burst is created a while
 *   later, i.e., not shortly after, than the last time at which a queue
 *   either entered the burst list or was marked as belonging to the
 *   current large burst, then the current burst is deemed as finished and:
 *
 *        . the large-burst mode is reset if set
 *
 *        . the burst list is emptied
 *
 *        . Q is inserted in the burst list, as Q may be the first queue
 *          in a possible new burst (then the burst list contains just Q
 *          after this step).
 */
static void bfq_handle_burst(struct bfq_data *bfqd, struct bfq_queue *bfqq)
{
	/*
	 * If bfqq is already in the burst list or is part of a large
	 * burst, or finally has just been split, then there is
	 * nothing else to do.
	 */
	if (!hlist_unhashed(&bfqq->burst_list_node) ||
	    bfq_bfqq_in_large_burst(bfqq) ||
	    time_is_after_eq_jiffies(bfqq->split_time +
				     msecs_to_jiffies(10)))
		return;

	/*
	 * If bfqq's creation happens late enough, or bfqq belongs to
	 * a different group than the burst group, then the current
	 * burst is finished, and related data structures must be
	 * reset.
	 *
	 * In this respect, consider the special case where bfqq is
	 * the very first queue created after BFQ is selected for this
	 * device. In this case, last_ins_in_burst and
	 * burst_parent_entity are not yet significant when we get
	 * here. But it is easy to verify that, whether or not the
	 * following condition is true, bfqq will end up being
	 * inserted into the burst list. In particular the list will
	 * happen to contain only bfqq. And this is exactly what has
	 * to happen, as bfqq may be the first queue of the first
	 * burst.
	 */
	if (time_is_before_jiffies(bfqd->last_ins_in_burst +
	    bfqd->bfq_burst_interval) ||
	    bfqq->entity.parent != bfqd->burst_parent_entity) {
		bfqd->large_burst = false;
		bfq_reset_burst_list(bfqd, bfqq);
		goto end;
	}

	/*
	 * If we get here, then bfqq is being activated shortly after the
	 * last queue. So, if the current burst is also large, we can mark
	 * bfqq as belonging to this large burst immediately.
	 */
	if (bfqd->large_burst) {
		bfq_mark_bfqq_in_large_burst(bfqq);
		goto end;
	}

	/*
	 * If we get here, then a large-burst state has not yet been
	 * reached, but bfqq is being activated shortly after the last
	 * queue. Then we add bfqq to the burst.
	 */
	bfq_add_to_burst(bfqd, bfqq);
end:
	/*
	 * At this point, bfqq either has been added to the current
	 * burst or has caused the current burst to terminate and a
	 * possible new burst to start. In particular, in the second
	 * case, bfqq has become the first queue in the possible new
	 * burst.  In both cases last_ins_in_burst needs to be moved
	 * forward.
	 */
	bfqd->last_ins_in_burst = jiffies;
}

static int bfq_bfqq_budget_left(struct bfq_queue *bfqq)
{
	struct bfq_entity *entity = &bfqq->entity;

	return entity->budget - entity->service;
}

/*
 * If enough samples have been computed, return the current max budget
 * stored in bfqd, which is dynamically updated according to the
 * estimated disk peak rate; otherwise return the default max budget
 */
static int bfq_max_budget(struct bfq_data *bfqd)
{
	if (bfqd->budgets_assigned < bfq_stats_min_budgets)
		return bfq_default_max_budget;
	else
		return bfqd->bfq_max_budget;
}

/*
 * Return min budget, which is a fraction of the current or default
 * max budget (trying with 1/32)
 */
static int bfq_min_budget(struct bfq_data *bfqd)
{
	if (bfqd->budgets_assigned < bfq_stats_min_budgets)
		return bfq_default_max_budget / 32;
	else
		return bfqd->bfq_max_budget / 32;
}

/*
 * The next function, invoked after the input queue bfqq switches from
 * idle to busy, updates the budget of bfqq. The function also tells
 * whether the in-service queue should be expired, by returning
 * true. The purpose of expiring the in-service queue is to give bfqq
 * the chance to possibly preempt the in-service queue, and the reason
 * for preempting the in-service queue is to achieve one of the two
 * goals below.
 *
 * 1. Guarantee to bfqq its reserved bandwidth even if bfqq has
 * expired because it has remained idle. In particular, bfqq may have
 * expired for one of the following two reasons:
 *
 * - BFQQE_NO_MORE_REQUESTS bfqq did not enjoy any device idling
 *   and did not make it to issue a new request before its last
 *   request was served;
 *
 * - BFQQE_TOO_IDLE bfqq did enjoy device idling, but did not issue
 *   a new request before the expiration of the idling-time.
 *
 * Even if bfqq has expired for one of the above reasons, the process
 * associated with the queue may be however issuing requests greedily,
 * and thus be sensitive to the bandwidth it receives (bfqq may have
 * remained idle for other reasons: CPU high load, bfqq not enjoying
 * idling, I/O throttling somewhere in the path from the process to
 * the I/O scheduler, ...). But if, after every expiration for one of
 * the above two reasons, bfqq has to wait for the service of at least
 * one full budget of another queue before being served again, then
 * bfqq is likely to get a much lower bandwidth or resource time than
 * its reserved ones. To address this issue, two countermeasures need
 * to be taken.
 *
 * First, the budget and the timestamps of bfqq need to be updated in
 * a special way on bfqq reactivation: they need to be updated as if
 * bfqq did not remain idle and did not expire. In fact, if they are
 * computed as if bfqq expired and remained idle until reactivation,
 * then the process associated with bfqq is treated as if, instead of
 * being greedy, it stopped issuing requests when bfqq remained idle,
 * and restarts issuing requests only on this reactivation. In other
 * words, the scheduler does not help the process recover the "service
 * hole" between bfqq expiration and reactivation. As a consequence,
 * the process receives a lower bandwidth than its reserved one. In
 * contrast, to recover this hole, the budget must be updated as if
 * bfqq was not expired at all before this reactivation, i.e., it must
 * be set to the value of the remaining budget when bfqq was
 * expired. Along the same line, timestamps need to be assigned the
 * value they had the last time bfqq was selected for service, i.e.,
 * before last expiration. Thus timestamps need to be back-shifted
 * with respect to their normal computation (see [1] for more details
 * on this tricky aspect).
 *
 * Secondly, to allow the process to recover the hole, the in-service
 * queue must be expired too, to give bfqq the chance to preempt it
 * immediately. In fact, if bfqq has to wait for a full budget of the
 * in-service queue to be completed, then it may become impossible to
 * let the process recover the hole, even if the back-shifted
 * timestamps of bfqq are lower than those of the in-service queue. If
 * this happens for most or all of the holes, then the process may not
 * receive its reserved bandwidth. In this respect, it is worth noting
 * that, being the service of outstanding requests unpreemptible, a
 * little fraction of the holes may however be unrecoverable, thereby
 * causing a little loss of bandwidth.
 *
 * The last important point is detecting whether bfqq does need this
 * bandwidth recovery. In this respect, the next function deems the
 * process associated with bfqq greedy, and thus allows it to recover
 * the hole, if: 1) the process is waiting for the arrival of a new
 * request (which implies that bfqq expired for one of the above two
 * reasons), and 2) such a request has arrived soon. The first
 * condition is controlled through the flag non_blocking_wait_rq,
 * while the second through the flag arrived_in_time. If both
 * conditions hold, then the function computes the budget in the
 * above-described special way, and signals that the in-service queue
 * should be expired. Timestamp back-shifting is done later in
 * __bfq_activate_entity.
 *
 * 2. Reduce latency. Even if timestamps are not backshifted to let
 * the process associated with bfqq recover a service hole, bfqq may
 * however happen to have, after being (re)activated, a lower finish
 * timestamp than the in-service queue.	 That is, the next budget of
 * bfqq may have to be completed before the one of the in-service
 * queue. If this is the case, then preempting the in-service queue
 * allows this goal to be achieved, apart from the unpreemptible,
 * outstanding requests mentioned above.
 *
 * Unfortunately, regardless of which of the above two goals one wants
 * to achieve, service trees need first to be updated to know whether
 * the in-service queue must be preempted. To have service trees
 * correctly updated, the in-service queue must be expired and
 * rescheduled, and bfqq must be scheduled too. This is one of the
 * most costly operations (in future versions, the scheduling
 * mechanism may be re-designed in such a way to make it possible to
 * know whether preemption is needed without needing to update service
 * trees). In addition, queue preemptions almost always cause random
 * I/O, which may in turn cause loss of throughput. Finally, there may
 * even be no in-service queue when the next function is invoked (so,
 * no queue to compare timestamps with). Because of these facts, the
 * next function adopts the following simple scheme to avoid costly
 * operations, too frequent preemptions and too many dependencies on
 * the state of the scheduler: it requests the expiration of the
 * in-service queue (unconditionally) only for queues that need to
 * recover a hole. Then it delegates to other parts of the code the
 * responsibility of handling the above case 2.
 */
static bool bfq_bfqq_update_budg_for_activation(struct bfq_data *bfqd,
						struct bfq_queue *bfqq,
						bool arrived_in_time)
{
	struct bfq_entity *entity = &bfqq->entity;

	/*
	 * In the next compound condition, we check also whether there
	 * is some budget left, because otherwise there is no point in
	 * trying to go on serving bfqq with this same budget: bfqq
	 * would be expired immediately after being selected for
	 * service. This would only cause useless overhead.
	 */
	if (bfq_bfqq_non_blocking_wait_rq(bfqq) && arrived_in_time &&
	    bfq_bfqq_budget_left(bfqq) > 0) {
		/*
		 * We do not clear the flag non_blocking_wait_rq here, as
		 * the latter is used in bfq_activate_bfqq to signal
		 * that timestamps need to be back-shifted (and is
		 * cleared right after).
		 */

		/*
		 * In next assignment we rely on that either
		 * entity->service or entity->budget are not updated
		 * on expiration if bfqq is empty (see
		 * __bfq_bfqq_recalc_budget). Thus both quantities
		 * remain unchanged after such an expiration, and the
		 * following statement therefore assigns to
		 * entity->budget the remaining budget on such an
		 * expiration.
		 */
		entity->budget = min_t(unsigned long,
				       bfq_bfqq_budget_left(bfqq),
				       bfqq->max_budget);

		/*
		 * At this point, we have used entity->service to get
		 * the budget left (needed for updating
		 * entity->budget). Thus we finally can, and have to,
		 * reset entity->service. The latter must be reset
		 * because bfqq would otherwise be charged again for
		 * the service it has received during its previous
		 * service slot(s).
		 */
		entity->service = 0;

		return true;
	}

	/*
	 * We can finally complete expiration, by setting service to 0.
	 */
	entity->service = 0;
	entity->budget = max_t(unsigned long, bfqq->max_budget,
			       bfq_serv_to_charge(bfqq->next_rq, bfqq));
	bfq_clear_bfqq_non_blocking_wait_rq(bfqq);
	return false;
}

/*
 * Return the farthest past time instant according to jiffies
 * macros.
 */
static unsigned long bfq_smallest_from_now(void)
{
	return jiffies - MAX_JIFFY_OFFSET;
}

static void bfq_update_bfqq_wr_on_rq_arrival(struct bfq_data *bfqd,
					     struct bfq_queue *bfqq,
					     unsigned int old_wr_coeff,
					     bool wr_or_deserves_wr,
					     bool interactive,
					     bool in_burst,
					     bool soft_rt)
{
	if (old_wr_coeff == 1 && wr_or_deserves_wr) {
		/* start a weight-raising period */
		if (interactive) {
			bfqq->service_from_wr = 0;
			bfqq->wr_coeff = bfqd->bfq_wr_coeff;
			bfqq->wr_cur_max_time = bfq_wr_duration(bfqd);
		} else {
			/*
			 * No interactive weight raising in progress
			 * here: assign minus infinity to
			 * wr_start_at_switch_to_srt, to make sure
			 * that, at the end of the soft-real-time
			 * weight raising periods that is starting
			 * now, no interactive weight-raising period
			 * may be wrongly considered as still in
			 * progress (and thus actually started by
			 * mistake).
			 */
			bfqq->wr_start_at_switch_to_srt =
				bfq_smallest_from_now();
			bfqq->wr_coeff = bfqd->bfq_wr_coeff *
				BFQ_SOFTRT_WEIGHT_FACTOR;
			bfqq->wr_cur_max_time =
				bfqd->bfq_wr_rt_max_time;
		}

		/*
		 * If needed, further reduce budget to make sure it is
		 * close to bfqq's backlog, so as to reduce the
		 * scheduling-error component due to a too large
		 * budget. Do not care about throughput consequences,
		 * but only about latency. Finally, do not assign a
		 * too small budget either, to avoid increasing
		 * latency by causing too frequent expirations.
		 */
		bfqq->entity.budget = min_t(unsigned long,
					    bfqq->entity.budget,
					    2 * bfq_min_budget(bfqd));
	} else if (old_wr_coeff > 1) {
		if (interactive) { /* update wr coeff and duration */
			bfqq->wr_coeff = bfqd->bfq_wr_coeff;
			bfqq->wr_cur_max_time = bfq_wr_duration(bfqd);
		} else if (in_burst)
			bfqq->wr_coeff = 1;
		else if (soft_rt) {
			/*
			 * The application is now or still meeting the
			 * requirements for being deemed soft rt.  We
			 * can then correctly and safely (re)charge
			 * the weight-raising duration for the
			 * application with the weight-raising
			 * duration for soft rt applications.
			 *
			 * In particular, doing this recharge now, i.e.,
			 * before the weight-raising period for the
			 * application finishes, reduces the probability
			 * of the following negative scenario:
			 * 1) the weight of a soft rt application is
			 *    raised at startup (as for any newly
			 *    created application),
			 * 2) since the application is not interactive,
			 *    at a certain time weight-raising is
			 *    stopped for the application,
			 * 3) at that time the application happens to
			 *    still have pending requests, and hence
			 *    is destined to not have a chance to be
			 *    deemed soft rt before these requests are
			 *    completed (see the comments to the
			 *    function bfq_bfqq_softrt_next_start()
			 *    for details on soft rt detection),
			 * 4) these pending requests experience a high
			 *    latency because the application is not
			 *    weight-raised while they are pending.
			 */
			if (bfqq->wr_cur_max_time !=
				bfqd->bfq_wr_rt_max_time) {
				bfqq->wr_start_at_switch_to_srt =
					bfqq->last_wr_start_finish;

				bfqq->wr_cur_max_time =
					bfqd->bfq_wr_rt_max_time;
				bfqq->wr_coeff = bfqd->bfq_wr_coeff *
					BFQ_SOFTRT_WEIGHT_FACTOR;
			}
			bfqq->last_wr_start_finish = jiffies;
		}
	}
}

static bool bfq_bfqq_idle_for_long_time(struct bfq_data *bfqd,
					struct bfq_queue *bfqq)
{
	return bfqq->dispatched == 0 &&
		time_is_before_jiffies(
			bfqq->budget_timeout +
			bfqd->bfq_wr_min_idle_time);
}


/*
 * Return true if bfqq is in a higher priority class, or has a higher
 * weight than the in-service queue.
 */
static bool bfq_bfqq_higher_class_or_weight(struct bfq_queue *bfqq,
					    struct bfq_queue *in_serv_bfqq)
{
	int bfqq_weight, in_serv_weight;

	if (bfqq->ioprio_class < in_serv_bfqq->ioprio_class)
		return true;

	if (in_serv_bfqq->entity.parent == bfqq->entity.parent) {
		bfqq_weight = bfqq->entity.weight;
		in_serv_weight = in_serv_bfqq->entity.weight;
	} else {
		if (bfqq->entity.parent)
			bfqq_weight = bfqq->entity.parent->weight;
		else
			bfqq_weight = bfqq->entity.weight;
		if (in_serv_bfqq->entity.parent)
			in_serv_weight = in_serv_bfqq->entity.parent->weight;
		else
			in_serv_weight = in_serv_bfqq->entity.weight;
	}

	return bfqq_weight > in_serv_weight;
}

/*
 * Get the index of the actuator that will serve bio.
 */
static unsigned int bfq_actuator_index(struct bfq_data *bfqd, struct bio *bio)
{
	unsigned int i;
	sector_t end;

	/* no search needed if one or zero ranges present */
	if (bfqd->num_actuators == 1)
		return 0;

	/* bio_end_sector(bio) gives the sector after the last one */
	end = bio_end_sector(bio) - 1;

	for (i = 0; i < bfqd->num_actuators; i++) {
		if (end >= bfqd->sector[i] &&
		    end < bfqd->sector[i] + bfqd->nr_sectors[i])
			return i;
	}

	WARN_ONCE(true,
		  "bfq_actuator_index: bio sector out of ranges: end=%llu\n",
		  end);
	return 0;
}

static bool bfq_better_to_idle(struct bfq_queue *bfqq);

static void bfq_bfqq_handle_idle_busy_switch(struct bfq_data *bfqd,
					     struct bfq_queue *bfqq,
					     int old_wr_coeff,
					     struct request *rq,
					     bool *interactive)
{
	bool soft_rt, in_burst,	wr_or_deserves_wr,
		bfqq_wants_to_preempt,
		idle_for_long_time = bfq_bfqq_idle_for_long_time(bfqd, bfqq),
		/*
		 * See the comments on
		 * bfq_bfqq_update_budg_for_activation for
		 * details on the usage of the next variable.
		 */
		arrived_in_time =  ktime_get_ns() <=
			bfqq->ttime.last_end_request +
			bfqd->bfq_slice_idle * 3;
	unsigned int act_idx = bfq_actuator_index(bfqd, rq->bio);
	bool bfqq_non_merged_or_stably_merged =
		bfqq->bic || RQ_BIC(rq)->bfqq_data[act_idx].stably_merged;

	/*
	 * bfqq deserves to be weight-raised if:
	 * - it is sync,
	 * - it does not belong to a large burst,
	 * - it has been idle for enough time or is soft real-time,
	 * - is linked to a bfq_io_cq (it is not shared in any sense),
	 * - has a default weight (otherwise we assume the user wanted
	 *   to control its weight explicitly)
	 */
	in_burst = bfq_bfqq_in_large_burst(bfqq);
	soft_rt = bfqd->bfq_wr_max_softrt_rate > 0 &&
		!BFQQ_TOTALLY_SEEKY(bfqq) &&
		!in_burst &&
		time_is_before_jiffies(bfqq->soft_rt_next_start) &&
		bfqq->dispatched == 0 &&
		bfqq->entity.new_weight == 40;
	*interactive = !in_burst && idle_for_long_time &&
		bfqq->entity.new_weight == 40;
	/*
	 * Merged bfq_queues are kept out of weight-raising
	 * (low-latency) mechanisms. The reason is that these queues
	 * are usually created for non-interactive and
	 * non-soft-real-time tasks. Yet this is not the case for
	 * stably-merged queues. These queues are merged just because
	 * they are created shortly after each other. So they may
	 * easily serve the I/O of an interactive or soft-real time
	 * application, if the application happens to spawn multiple
	 * processes. So let also stably-merged queued enjoy weight
	 * raising.
	 */
	wr_or_deserves_wr = bfqd->low_latency &&
		(bfqq->wr_coeff > 1 ||
		 (bfq_bfqq_sync(bfqq) && bfqq_non_merged_or_stably_merged &&
		  (*interactive || soft_rt)));

	/*
	 * Using the last flag, update budget and check whether bfqq
	 * may want to preempt the in-service queue.
	 */
	bfqq_wants_to_preempt =
		bfq_bfqq_update_budg_for_activation(bfqd, bfqq,
						    arrived_in_time);

	/*
	 * If bfqq happened to be activated in a burst, but has been
	 * idle for much more than an interactive queue, then we
	 * assume that, in the overall I/O initiated in the burst, the
	 * I/O associated with bfqq is finished. So bfqq does not need
	 * to be treated as a queue belonging to a burst
	 * anymore. Accordingly, we reset bfqq's in_large_burst flag
	 * if set, and remove bfqq from the burst list if it's
	 * there. We do not decrement burst_size, because the fact
	 * that bfqq does not need to belong to the burst list any
	 * more does not invalidate the fact that bfqq was created in
	 * a burst.
	 */
	if (likely(!bfq_bfqq_just_created(bfqq)) &&
	    idle_for_long_time &&
	    time_is_before_jiffies(
		    bfqq->budget_timeout +
		    msecs_to_jiffies(10000))) {
		hlist_del_init(&bfqq->burst_list_node);
		bfq_clear_bfqq_in_large_burst(bfqq);
	}

	bfq_clear_bfqq_just_created(bfqq);

	if (bfqd->low_latency) {
		if (unlikely(time_is_after_jiffies(bfqq->split_time)))
			/* wraparound */
			bfqq->split_time =
				jiffies - bfqd->bfq_wr_min_idle_time - 1;

		if (time_is_before_jiffies(bfqq->split_time +
					   bfqd->bfq_wr_min_idle_time)) {
			bfq_update_bfqq_wr_on_rq_arrival(bfqd, bfqq,
							 old_wr_coeff,
							 wr_or_deserves_wr,
							 *interactive,
							 in_burst,
							 soft_rt);

			if (old_wr_coeff != bfqq->wr_coeff)
				bfqq->entity.prio_changed = 1;
		}
	}

	bfqq->last_idle_bklogged = jiffies;
	bfqq->service_from_backlogged = 0;
	bfq_clear_bfqq_softrt_update(bfqq);

	bfq_add_bfqq_busy(bfqq);

	/*
	 * Expire in-service queue if preemption may be needed for
	 * guarantees or throughput. As for guarantees, we care
	 * explicitly about two cases. The first is that bfqq has to
	 * recover a service hole, as explained in the comments on
	 * bfq_bfqq_update_budg_for_activation(), i.e., that
	 * bfqq_wants_to_preempt is true. However, if bfqq does not
	 * carry time-critical I/O, then bfqq's bandwidth is less
	 * important than that of queues that carry time-critical I/O.
	 * So, as a further constraint, we consider this case only if
	 * bfqq is at least as weight-raised, i.e., at least as time
	 * critical, as the in-service queue.
	 *
	 * The second case is that bfqq is in a higher priority class,
	 * or has a higher weight than the in-service queue. If this
	 * condition does not hold, we don't care because, even if
	 * bfqq does not start to be served immediately, the resulting
	 * delay for bfqq's I/O is however lower or much lower than
	 * the ideal completion time to be guaranteed to bfqq's I/O.
	 *
	 * In both cases, preemption is needed only if, according to
	 * the timestamps of both bfqq and of the in-service queue,
	 * bfqq actually is the next queue to serve. So, to reduce
	 * useless preemptions, the return value of
	 * next_queue_may_preempt() is considered in the next compound
	 * condition too. Yet next_queue_may_preempt() just checks a
	 * simple, necessary condition for bfqq to be the next queue
	 * to serve. In fact, to evaluate a sufficient condition, the
	 * timestamps of the in-service queue would need to be
	 * updated, and this operation is quite costly (see the
	 * comments on bfq_bfqq_update_budg_for_activation()).
	 *
	 * As for throughput, we ask bfq_better_to_idle() whether we
	 * still need to plug I/O dispatching. If bfq_better_to_idle()
	 * says no, then plugging is not needed any longer, either to
	 * boost throughput or to perserve service guarantees. Then
	 * the best option is to stop plugging I/O, as not doing so
	 * would certainly lower throughput. We may end up in this
	 * case if: (1) upon a dispatch attempt, we detected that it
	 * was better to plug I/O dispatch, and to wait for a new
	 * request to arrive for the currently in-service queue, but
	 * (2) this switch of bfqq to busy changes the scenario.
	 */
	if (bfqd->in_service_queue &&
	    ((bfqq_wants_to_preempt &&
	      bfqq->wr_coeff >= bfqd->in_service_queue->wr_coeff) ||
	     bfq_bfqq_higher_class_or_weight(bfqq, bfqd->in_service_queue) ||
	     !bfq_better_to_idle(bfqd->in_service_queue)) &&
	    next_queue_may_preempt(bfqd))
		bfq_bfqq_expire(bfqd, bfqd->in_service_queue,
				false, BFQQE_PREEMPTED);
}

static void bfq_reset_inject_limit(struct bfq_data *bfqd,
				   struct bfq_queue *bfqq)
{
	/* invalidate baseline total service time */
	bfqq->last_serv_time_ns = 0;

	/*
	 * Reset pointer in case we are waiting for
	 * some request completion.
	 */
	bfqd->waited_rq = NULL;

	/*
	 * If bfqq has a short think time, then start by setting the
	 * inject limit to 0 prudentially, because the service time of
	 * an injected I/O request may be higher than the think time
	 * of bfqq, and therefore, if one request was injected when
	 * bfqq remains empty, this injected request might delay the
	 * service of the next I/O request for bfqq significantly. In
	 * case bfqq can actually tolerate some injection, then the
	 * adaptive update will however raise the limit soon. This
	 * lucky circumstance holds exactly because bfqq has a short
	 * think time, and thus, after remaining empty, is likely to
	 * get new I/O enqueued---and then completed---before being
	 * expired. This is the very pattern that gives the
	 * limit-update algorithm the chance to measure the effect of
	 * injection on request service times, and then to update the
	 * limit accordingly.
	 *
	 * However, in the following special case, the inject limit is
	 * left to 1 even if the think time is short: bfqq's I/O is
	 * synchronized with that of some other queue, i.e., bfqq may
	 * receive new I/O only after the I/O of the other queue is
	 * completed. Keeping the inject limit to 1 allows the
	 * blocking I/O to be served while bfqq is in service. And
	 * this is very convenient both for bfqq and for overall
	 * throughput, as explained in detail in the comments in
	 * bfq_update_has_short_ttime().
	 *
	 * On the opposite end, if bfqq has a long think time, then
	 * start directly by 1, because:
	 * a) on the bright side, keeping at most one request in
	 * service in the drive is unlikely to cause any harm to the
	 * latency of bfqq's requests, as the service time of a single
	 * request is likely to be lower than the think time of bfqq;
	 * b) on the downside, after becoming empty, bfqq is likely to
	 * expire before getting its next request. With this request
	 * arrival pattern, it is very hard to sample total service
	 * times and update the inject limit accordingly (see comments
	 * on bfq_update_inject_limit()). So the limit is likely to be
	 * never, or at least seldom, updated.  As a consequence, by
	 * setting the limit to 1, we avoid that no injection ever
	 * occurs with bfqq. On the downside, this proactive step
	 * further reduces chances to actually compute the baseline
	 * total service time. Thus it reduces chances to execute the
	 * limit-update algorithm and possibly raise the limit to more
	 * than 1.
	 */
	if (bfq_bfqq_has_short_ttime(bfqq))
		bfqq->inject_limit = 0;
	else
		bfqq->inject_limit = 1;

	bfqq->decrease_time_jif = jiffies;
}

static void bfq_update_io_intensity(struct bfq_queue *bfqq, u64 now_ns)
{
	u64 tot_io_time = now_ns - bfqq->io_start_time;

	if (RB_EMPTY_ROOT(&bfqq->sort_list) && bfqq->dispatched == 0)
		bfqq->tot_idle_time +=
			now_ns - bfqq->ttime.last_end_request;

	if (unlikely(bfq_bfqq_just_created(bfqq)))
		return;

	/*
	 * Must be busy for at least about 80% of the time to be
	 * considered I/O bound.
	 */
	if (bfqq->tot_idle_time * 5 > tot_io_time)
		bfq_clear_bfqq_IO_bound(bfqq);
	else
		bfq_mark_bfqq_IO_bound(bfqq);

	/*
	 * Keep an observation window of at most 200 ms in the past
	 * from now.
	 */
	if (tot_io_time > 200 * NSEC_PER_MSEC) {
		bfqq->io_start_time = now_ns - (tot_io_time>>1);
		bfqq->tot_idle_time >>= 1;
	}
}

/*
 * Detect whether bfqq's I/O seems synchronized with that of some
 * other queue, i.e., whether bfqq, after remaining empty, happens to
 * receive new I/O only right after some I/O request of the other
 * queue has been completed. We call waker queue the other queue, and
 * we assume, for simplicity, that bfqq may have at most one waker
 * queue.
 *
 * A remarkable throughput boost can be reached by unconditionally
 * injecting the I/O of the waker queue, every time a new
 * bfq_dispatch_request happens to be invoked while I/O is being
 * plugged for bfqq.  In addition to boosting throughput, this
 * unblocks bfqq's I/O, thereby improving bandwidth and latency for
 * bfqq. Note that these same results may be achieved with the general
 * injection mechanism, but less effectively. For details on this
 * aspect, see the comments on the choice of the queue for injection
 * in bfq_select_queue().
 *
 * Turning back to the detection of a waker queue, a queue Q is deemed as a
 * waker queue for bfqq if, for three consecutive times, bfqq happens to become
 * non empty right after a request of Q has been completed within given
 * timeout. In this respect, even if bfqq is empty, we do not check for a waker
 * if it still has some in-flight I/O. In fact, in this case bfqq is actually
 * still being served by the drive, and may receive new I/O on the completion
 * of some of the in-flight requests. In particular, on the first time, Q is
 * tentatively set as a candidate waker queue, while on the third consecutive
 * time that Q is detected, the field waker_bfqq is set to Q, to confirm that Q
 * is a waker queue for bfqq. These detection steps are performed only if bfqq
 * has a long think time, so as to make it more likely that bfqq's I/O is
 * actually being blocked by a synchronization. This last filter, plus the
 * above three-times requirement and time limit for detection, make false
 * positives less likely.
 *
 * NOTE
 *
 * The sooner a waker queue is detected, the sooner throughput can be
 * boosted by injecting I/O from the waker queue. Fortunately,
 * detection is likely to be actually fast, for the following
 * reasons. While blocked by synchronization, bfqq has a long think
 * time. This implies that bfqq's inject limit is at least equal to 1
 * (see the comments in bfq_update_inject_limit()). So, thanks to
 * injection, the waker queue is likely to be served during the very
 * first I/O-plugging time interval for bfqq. This triggers the first
 * step of the detection mechanism. Thanks again to injection, the
 * candidate waker queue is then likely to be confirmed no later than
 * during the next I/O-plugging interval for bfqq.
 *
 * ISSUE
 *
 * On queue merging all waker information is lost.
 */
static void bfq_check_waker(struct bfq_data *bfqd, struct bfq_queue *bfqq,
			    u64 now_ns)
{
	char waker_name[MAX_BFQQ_NAME_LENGTH];

	if (!bfqd->last_completed_rq_bfqq ||
	    bfqd->last_completed_rq_bfqq == bfqq ||
	    bfq_bfqq_has_short_ttime(bfqq) ||
	    now_ns - bfqd->last_completion >= 4 * NSEC_PER_MSEC ||
	    bfqd->last_completed_rq_bfqq == &bfqd->oom_bfqq ||
	    bfqq == &bfqd->oom_bfqq)
		return;

	/*
	 * We reset waker detection logic also if too much time has passed
 	 * since the first detection. If wakeups are rare, pointless idling
	 * doesn't hurt throughput that much. The condition below makes sure
	 * we do not uselessly idle blocking waker in more than 1/64 cases.
	 */
	if (bfqd->last_completed_rq_bfqq !=
	    bfqq->tentative_waker_bfqq ||
	    now_ns > bfqq->waker_detection_started +
					128 * (u64)bfqd->bfq_slice_idle) {
		/*
		 * First synchronization detected with a
		 * candidate waker queue, or with a different
		 * candidate waker queue from the current one.
		 */
		bfqq->tentative_waker_bfqq =
			bfqd->last_completed_rq_bfqq;
		bfqq->num_waker_detections = 1;
		bfqq->waker_detection_started = now_ns;
		bfq_bfqq_name(bfqq->tentative_waker_bfqq, waker_name,
			      MAX_BFQQ_NAME_LENGTH);
		bfq_log_bfqq(bfqd, bfqq, "set tentative waker %s", waker_name);
	} else /* Same tentative waker queue detected again */
		bfqq->num_waker_detections++;

	if (bfqq->num_waker_detections == 3) {
		bfqq->waker_bfqq = bfqd->last_completed_rq_bfqq;
		bfqq->tentative_waker_bfqq = NULL;
		bfq_bfqq_name(bfqq->waker_bfqq, waker_name,
			      MAX_BFQQ_NAME_LENGTH);
		bfq_log_bfqq(bfqd, bfqq, "set waker %s", waker_name);

		/*
		 * If the waker queue disappears, then
		 * bfqq->waker_bfqq must be reset. To
		 * this goal, we maintain in each
		 * waker queue a list, woken_list, of
		 * all the queues that reference the
		 * waker queue through their
		 * waker_bfqq pointer. When the waker
		 * queue exits, the waker_bfqq pointer
		 * of all the queues in the woken_list
		 * is reset.
		 *
		 * In addition, if bfqq is already in
		 * the woken_list of a waker queue,
		 * then, before being inserted into
		 * the woken_list of a new waker
		 * queue, bfqq must be removed from
		 * the woken_list of the old waker
		 * queue.
		 */
		if (!hlist_unhashed(&bfqq->woken_list_node))
			hlist_del_init(&bfqq->woken_list_node);
		hlist_add_head(&bfqq->woken_list_node,
			       &bfqd->last_completed_rq_bfqq->woken_list);
	}
}

static void bfq_add_request(struct request *rq)
{
	struct bfq_queue *bfqq = RQ_BFQQ(rq);
	struct bfq_data *bfqd = bfqq->bfqd;
	struct request *next_rq, *prev;
	unsigned int old_wr_coeff = bfqq->wr_coeff;
	bool interactive = false;
	u64 now_ns = ktime_get_ns();

	bfq_log_bfqq(bfqd, bfqq, "add_request %d", rq_is_sync(rq));
	bfqq->queued[rq_is_sync(rq)]++;
	/*
	 * Updating of 'bfqd->queued' is protected by 'bfqd->lock', however, it
	 * may be read without holding the lock in bfq_has_work().
	 */
	WRITE_ONCE(bfqd->queued, bfqd->queued + 1);

	if (bfq_bfqq_sync(bfqq) && RQ_BIC(rq)->requests <= 1) {
		bfq_check_waker(bfqd, bfqq, now_ns);

		/*
		 * Periodically reset inject limit, to make sure that
		 * the latter eventually drops in case workload
		 * changes, see step (3) in the comments on
		 * bfq_update_inject_limit().
		 */
		if (time_is_before_eq_jiffies(bfqq->decrease_time_jif +
					     msecs_to_jiffies(1000)))
			bfq_reset_inject_limit(bfqd, bfqq);

		/*
		 * The following conditions must hold to setup a new
		 * sampling of total service time, and then a new
		 * update of the inject limit:
		 * - bfqq is in service, because the total service
		 *   time is evaluated only for the I/O requests of
		 *   the queues in service;
		 * - this is the right occasion to compute or to
		 *   lower the baseline total service time, because
		 *   there are actually no requests in the drive,
		 *   or
		 *   the baseline total service time is available, and
		 *   this is the right occasion to compute the other
		 *   quantity needed to update the inject limit, i.e.,
		 *   the total service time caused by the amount of
		 *   injection allowed by the current value of the
		 *   limit. It is the right occasion because injection
		 *   has actually been performed during the service
		 *   hole, and there are still in-flight requests,
		 *   which are very likely to be exactly the injected
		 *   requests, or part of them;
		 * - the minimum interval for sampling the total
		 *   service time and updating the inject limit has
		 *   elapsed.
		 */
		if (bfqq == bfqd->in_service_queue &&
		    (bfqd->tot_rq_in_driver == 0 ||
		     (bfqq->last_serv_time_ns > 0 &&
		      bfqd->rqs_injected && bfqd->tot_rq_in_driver > 0)) &&
		    time_is_before_eq_jiffies(bfqq->decrease_time_jif +
					      msecs_to_jiffies(10))) {
			bfqd->last_empty_occupied_ns = ktime_get_ns();
			/*
			 * Start the state machine for measuring the
			 * total service time of rq: setting
			 * wait_dispatch will cause bfqd->waited_rq to
			 * be set when rq will be dispatched.
			 */
			bfqd->wait_dispatch = true;
			/*
			 * If there is no I/O in service in the drive,
			 * then possible injection occurred before the
			 * arrival of rq will not affect the total
			 * service time of rq. So the injection limit
			 * must not be updated as a function of such
			 * total service time, unless new injection
			 * occurs before rq is completed. To have the
			 * injection limit updated only in the latter
			 * case, reset rqs_injected here (rqs_injected
			 * will be set in case injection is performed
			 * on bfqq before rq is completed).
			 */
			if (bfqd->tot_rq_in_driver == 0)
				bfqd->rqs_injected = false;
		}
	}

	if (bfq_bfqq_sync(bfqq))
		bfq_update_io_intensity(bfqq, now_ns);

	elv_rb_add(&bfqq->sort_list, rq);

	/*
	 * Check if this request is a better next-serve candidate.
	 */
	prev = bfqq->next_rq;
	next_rq = bfq_choose_req(bfqd, bfqq->next_rq, rq, bfqd->last_position);
	bfqq->next_rq = next_rq;

	/*
	 * Adjust priority tree position, if next_rq changes.
	 * See comments on bfq_pos_tree_add_move() for the unlikely().
	 */
	if (unlikely(!bfqd->nonrot_with_queueing && prev != bfqq->next_rq))
		bfq_pos_tree_add_move(bfqd, bfqq);

	if (!bfq_bfqq_busy(bfqq)) /* switching to busy ... */
		bfq_bfqq_handle_idle_busy_switch(bfqd, bfqq, old_wr_coeff,
						 rq, &interactive);
	else {
		if (bfqd->low_latency && old_wr_coeff == 1 && !rq_is_sync(rq) &&
		    time_is_before_jiffies(
				bfqq->last_wr_start_finish +
				bfqd->bfq_wr_min_inter_arr_async)) {
			bfqq->wr_coeff = bfqd->bfq_wr_coeff;
			bfqq->wr_cur_max_time = bfq_wr_duration(bfqd);

			bfqd->wr_busy_queues++;
			bfqq->entity.prio_changed = 1;
		}
		if (prev != bfqq->next_rq)
			bfq_updated_next_req(bfqd, bfqq);
	}

	/*
	 * Assign jiffies to last_wr_start_finish in the following
	 * cases:
	 *
	 * . if bfqq is not going to be weight-raised, because, for
	 *   non weight-raised queues, last_wr_start_finish stores the
	 *   arrival time of the last request; as of now, this piece
	 *   of information is used only for deciding whether to
	 *   weight-raise async queues
	 *
	 * . if bfqq is not weight-raised, because, if bfqq is now
	 *   switching to weight-raised, then last_wr_start_finish
	 *   stores the time when weight-raising starts
	 *
	 * . if bfqq is interactive, because, regardless of whether
	 *   bfqq is currently weight-raised, the weight-raising
	 *   period must start or restart (this case is considered
	 *   separately because it is not detected by the above
	 *   conditions, if bfqq is already weight-raised)
	 *
	 * last_wr_start_finish has to be updated also if bfqq is soft
	 * real-time, because the weight-raising period is constantly
	 * restarted on idle-to-busy transitions for these queues, but
	 * this is already done in bfq_bfqq_handle_idle_busy_switch if
	 * needed.
	 */
	if (bfqd->low_latency &&
		(old_wr_coeff == 1 || bfqq->wr_coeff == 1 || interactive))
		bfqq->last_wr_start_finish = jiffies;
}

static struct request *bfq_find_rq_fmerge(struct bfq_data *bfqd,
					  struct bio *bio,
					  struct request_queue *q)
{
	struct bfq_queue *bfqq = bfqd->bio_bfqq;


	if (bfqq)
		return elv_rb_find(&bfqq->sort_list, bio_end_sector(bio));

	return NULL;
}

static sector_t get_sdist(sector_t last_pos, struct request *rq)
{
	if (last_pos)
		return abs(blk_rq_pos(rq) - last_pos);

	return 0;
}

static void bfq_remove_request(struct request_queue *q,
			       struct request *rq)
{
	struct bfq_queue *bfqq = RQ_BFQQ(rq);
	struct bfq_data *bfqd = bfqq->bfqd;
	const int sync = rq_is_sync(rq);

	if (bfqq->next_rq == rq) {
		bfqq->next_rq = bfq_find_next_rq(bfqd, bfqq, rq);
		bfq_updated_next_req(bfqd, bfqq);
	}

	if (rq->queuelist.prev != &rq->queuelist)
		list_del_init(&rq->queuelist);
	bfqq->queued[sync]--;
	/*
	 * Updating of 'bfqd->queued' is protected by 'bfqd->lock', however, it
	 * may be read without holding the lock in bfq_has_work().
	 */
	WRITE_ONCE(bfqd->queued, bfqd->queued - 1);
	elv_rb_del(&bfqq->sort_list, rq);

	elv_rqhash_del(q, rq);
	if (q->last_merge == rq)
		q->last_merge = NULL;

	if (RB_EMPTY_ROOT(&bfqq->sort_list)) {
		bfqq->next_rq = NULL;

		if (bfq_bfqq_busy(bfqq) && bfqq != bfqd->in_service_queue) {
			bfq_del_bfqq_busy(bfqq, false);
			/*
			 * bfqq emptied. In normal operation, when
			 * bfqq is empty, bfqq->entity.service and
			 * bfqq->entity.budget must contain,
			 * respectively, the service received and the
			 * budget used last time bfqq emptied. These
			 * facts do not hold in this case, as at least
			 * this last removal occurred while bfqq is
			 * not in service. To avoid inconsistencies,
			 * reset both bfqq->entity.service and
			 * bfqq->entity.budget, if bfqq has still a
			 * process that may issue I/O requests to it.
			 */
			bfqq->entity.budget = bfqq->entity.service = 0;
		}

		/*
		 * Remove queue from request-position tree as it is empty.
		 */
		if (bfqq->pos_root) {
			rb_erase(&bfqq->pos_node, bfqq->pos_root);
			bfqq->pos_root = NULL;
		}
	} else {
		/* see comments on bfq_pos_tree_add_move() for the unlikely() */
		if (unlikely(!bfqd->nonrot_with_queueing))
			bfq_pos_tree_add_move(bfqd, bfqq);
	}

	if (rq->cmd_flags & REQ_META)
		bfqq->meta_pending--;

}

static bool bfq_bio_merge(struct request_queue *q, struct bio *bio,
		unsigned int nr_segs)
{
	struct bfq_data *bfqd = q->elevator->elevator_data;
	struct request *free = NULL;
	/*
	 * bfq_bic_lookup grabs the queue_lock: invoke it now and
	 * store its return value for later use, to avoid nesting
	 * queue_lock inside the bfqd->lock. We assume that the bic
	 * returned by bfq_bic_lookup does not go away before
	 * bfqd->lock is taken.
	 */
	struct bfq_io_cq *bic = bfq_bic_lookup(q);
	bool ret;

	spin_lock_irq(&bfqd->lock);

	if (bic) {
		/*
		 * Make sure cgroup info is uptodate for current process before
		 * considering the merge.
		 */
		bfq_bic_update_cgroup(bic, bio);

		bfqd->bio_bfqq = bic_to_bfqq(bic, op_is_sync(bio->bi_opf),
					     bfq_actuator_index(bfqd, bio));
	} else {
		bfqd->bio_bfqq = NULL;
	}
	bfqd->bio_bic = bic;

	ret = blk_mq_sched_try_merge(q, bio, nr_segs, &free);

	spin_unlock_irq(&bfqd->lock);
	if (free)
		blk_mq_free_request(free);

	return ret;
}

static int bfq_request_merge(struct request_queue *q, struct request **req,
			     struct bio *bio)
{
	struct bfq_data *bfqd = q->elevator->elevator_data;
	struct request *__rq;

	__rq = bfq_find_rq_fmerge(bfqd, bio, q);
	if (__rq && elv_bio_merge_ok(__rq, bio)) {
		*req = __rq;

		if (blk_discard_mergable(__rq))
			return ELEVATOR_DISCARD_MERGE;
		return ELEVATOR_FRONT_MERGE;
	}

	return ELEVATOR_NO_MERGE;
}

static void bfq_request_merged(struct request_queue *q, struct request *req,
			       enum elv_merge type)
{
	if (type == ELEVATOR_FRONT_MERGE &&
	    rb_prev(&req->rb_node) &&
	    blk_rq_pos(req) <
	    blk_rq_pos(container_of(rb_prev(&req->rb_node),
				    struct request, rb_node))) {
		struct bfq_queue *bfqq = RQ_BFQQ(req);
		struct bfq_data *bfqd;
		struct request *prev, *next_rq;

		if (!bfqq)
			return;

		bfqd = bfqq->bfqd;

		/* Reposition request in its sort_list */
		elv_rb_del(&bfqq->sort_list, req);
		elv_rb_add(&bfqq->sort_list, req);

		/* Choose next request to be served for bfqq */
		prev = bfqq->next_rq;
		next_rq = bfq_choose_req(bfqd, bfqq->next_rq, req,
					 bfqd->last_position);
		bfqq->next_rq = next_rq;
		/*
		 * If next_rq changes, update both the queue's budget to
		 * fit the new request and the queue's position in its
		 * rq_pos_tree.
		 */
		if (prev != bfqq->next_rq) {
			bfq_updated_next_req(bfqd, bfqq);
			/*
			 * See comments on bfq_pos_tree_add_move() for
			 * the unlikely().
			 */
			if (unlikely(!bfqd->nonrot_with_queueing))
				bfq_pos_tree_add_move(bfqd, bfqq);
		}
	}
}

/*
 * This function is called to notify the scheduler that the requests
 * rq and 'next' have been merged, with 'next' going away.  BFQ
 * exploits this hook to address the following issue: if 'next' has a
 * fifo_time lower that rq, then the fifo_time of rq must be set to
 * the value of 'next', to not forget the greater age of 'next'.
 *
 * NOTE: in this function we assume that rq is in a bfq_queue, basing
 * on that rq is picked from the hash table q->elevator->hash, which,
 * in its turn, is filled only with I/O requests present in
 * bfq_queues, while BFQ is in use for the request queue q. In fact,
 * the function that fills this hash table (elv_rqhash_add) is called
 * only by bfq_insert_request.
 */
static void bfq_requests_merged(struct request_queue *q, struct request *rq,
				struct request *next)
{
	struct bfq_queue *bfqq = RQ_BFQQ(rq),
		*next_bfqq = RQ_BFQQ(next);

	if (!bfqq)
		goto remove;

	/*
	 * If next and rq belong to the same bfq_queue and next is older
	 * than rq, then reposition rq in the fifo (by substituting next
	 * with rq). Otherwise, if next and rq belong to different
	 * bfq_queues, never reposition rq: in fact, we would have to
	 * reposition it with respect to next's position in its own fifo,
	 * which would most certainly be too expensive with respect to
	 * the benefits.
	 */
	if (bfqq == next_bfqq &&
	    !list_empty(&rq->queuelist) && !list_empty(&next->queuelist) &&
	    next->fifo_time < rq->fifo_time) {
		list_del_init(&rq->queuelist);
		list_replace_init(&next->queuelist, &rq->queuelist);
		rq->fifo_time = next->fifo_time;
	}

	if (bfqq->next_rq == next)
		bfqq->next_rq = rq;

	bfqg_stats_update_io_merged(bfqq_group(bfqq), next->cmd_flags);
remove:
	/* Merged request may be in the IO scheduler. Remove it. */
	if (!RB_EMPTY_NODE(&next->rb_node)) {
		bfq_remove_request(next->q, next);
		if (next_bfqq)
			bfqg_stats_update_io_remove(bfqq_group(next_bfqq),
						    next->cmd_flags);
	}
}

/* Must be called with bfqq != NULL */
static void bfq_bfqq_end_wr(struct bfq_queue *bfqq)
{
	/*
	 * If bfqq has been enjoying interactive weight-raising, then
	 * reset soft_rt_next_start. We do it for the following
	 * reason. bfqq may have been conveying the I/O needed to load
	 * a soft real-time application. Such an application actually
	 * exhibits a soft real-time I/O pattern after it finishes
	 * loading, and finally starts doing its job. But, if bfqq has
	 * been receiving a lot of bandwidth so far (likely to happen
	 * on a fast device), then soft_rt_next_start now contains a
	 * high value that. So, without this reset, bfqq would be
	 * prevented from being possibly considered as soft_rt for a
	 * very long time.
	 */

	if (bfqq->wr_cur_max_time !=
	    bfqq->bfqd->bfq_wr_rt_max_time)
		bfqq->soft_rt_next_start = jiffies;

	if (bfq_bfqq_busy(bfqq))
		bfqq->bfqd->wr_busy_queues--;
	bfqq->wr_coeff = 1;
	bfqq->wr_cur_max_time = 0;
	bfqq->last_wr_start_finish = jiffies;
	/*
	 * Trigger a weight change on the next invocation of
	 * __bfq_entity_update_weight_prio.
	 */
	bfqq->entity.prio_changed = 1;
}

void bfq_end_wr_async_queues(struct bfq_data *bfqd,
			     struct bfq_group *bfqg)
{
	int i, j, k;

	for (k = 0; k < bfqd->num_actuators; k++) {
		for (i = 0; i < 2; i++)
			for (j = 0; j < IOPRIO_NR_LEVELS; j++)
				if (bfqg->async_bfqq[i][j][k])
					bfq_bfqq_end_wr(bfqg->async_bfqq[i][j][k]);
		if (bfqg->async_idle_bfqq[k])
			bfq_bfqq_end_wr(bfqg->async_idle_bfqq[k]);
	}
}

static void bfq_end_wr(struct bfq_data *bfqd)
{
	struct bfq_queue *bfqq;
	int i;

	spin_lock_irq(&bfqd->lock);

	for (i = 0; i < bfqd->num_actuators; i++) {
		list_for_each_entry(bfqq, &bfqd->active_list[i], bfqq_list)
			bfq_bfqq_end_wr(bfqq);
	}
	list_for_each_entry(bfqq, &bfqd->idle_list, bfqq_list)
		bfq_bfqq_end_wr(bfqq);
	bfq_end_wr_async(bfqd);

	spin_unlock_irq(&bfqd->lock);
}

static sector_t bfq_io_struct_pos(void *io_struct, bool request)
{
	if (request)
		return blk_rq_pos(io_struct);
	else
		return ((struct bio *)io_struct)->bi_iter.bi_sector;
}

static int bfq_rq_close_to_sector(void *io_struct, bool request,
				  sector_t sector)
{
	return abs(bfq_io_struct_pos(io_struct, request) - sector) <=
	       BFQQ_CLOSE_THR;
}

static struct bfq_queue *bfqq_find_close(struct bfq_data *bfqd,
					 struct bfq_queue *bfqq,
					 sector_t sector)
{
	struct rb_root *root = &bfqq_group(bfqq)->rq_pos_tree;
	struct rb_node *parent, *node;
	struct bfq_queue *__bfqq;

	if (RB_EMPTY_ROOT(root))
		return NULL;

	/*
	 * First, if we find a request starting at the end of the last
	 * request, choose it.
	 */
	__bfqq = bfq_rq_pos_tree_lookup(bfqd, root, sector, &parent, NULL);
	if (__bfqq)
		return __bfqq;

	/*
	 * If the exact sector wasn't found, the parent of the NULL leaf
	 * will contain the closest sector (rq_pos_tree sorted by
	 * next_request position).
	 */
	__bfqq = rb_entry(parent, struct bfq_queue, pos_node);
	if (bfq_rq_close_to_sector(__bfqq->next_rq, true, sector))
		return __bfqq;

	if (blk_rq_pos(__bfqq->next_rq) < sector)
		node = rb_next(&__bfqq->pos_node);
	else
		node = rb_prev(&__bfqq->pos_node);
	if (!node)
		return NULL;

	__bfqq = rb_entry(node, struct bfq_queue, pos_node);
	if (bfq_rq_close_to_sector(__bfqq->next_rq, true, sector))
		return __bfqq;

	return NULL;
}

static struct bfq_queue *bfq_find_close_cooperator(struct bfq_data *bfqd,
						   struct bfq_queue *cur_bfqq,
						   sector_t sector)
{
	struct bfq_queue *bfqq;

	/*
	 * We shall notice if some of the queues are cooperating,
	 * e.g., working closely on the same area of the device. In
	 * that case, we can group them together and: 1) don't waste
	 * time idling, and 2) serve the union of their requests in
	 * the best possible order for throughput.
	 */
	bfqq = bfqq_find_close(bfqd, cur_bfqq, sector);
	if (!bfqq || bfqq == cur_bfqq)
		return NULL;

	return bfqq;
}

static struct bfq_queue *
bfq_setup_merge(struct bfq_queue *bfqq, struct bfq_queue *new_bfqq)
{
	int process_refs, new_process_refs;
	struct bfq_queue *__bfqq;

	/*
	 * If there are no process references on the new_bfqq, then it is
	 * unsafe to follow the ->new_bfqq chain as other bfqq's in the chain
	 * may have dropped their last reference (not just their last process
	 * reference).
	 */
	if (!bfqq_process_refs(new_bfqq))
		return NULL;

	/* Avoid a circular list and skip interim queue merges. */
	while ((__bfqq = new_bfqq->new_bfqq)) {
		if (__bfqq == bfqq)
			return NULL;
		new_bfqq = __bfqq;
	}

	process_refs = bfqq_process_refs(bfqq);
	new_process_refs = bfqq_process_refs(new_bfqq);
	/*
	 * If the process for the bfqq has gone away, there is no
	 * sense in merging the queues.
	 */
	if (process_refs == 0 || new_process_refs == 0)
		return NULL;

	/*
	 * Make sure merged queues belong to the same parent. Parents could
	 * have changed since the time we decided the two queues are suitable
	 * for merging.
	 */
	if (new_bfqq->entity.parent != bfqq->entity.parent)
		return NULL;

	bfq_log_bfqq(bfqq->bfqd, bfqq, "scheduling merge with queue %d",
		new_bfqq->pid);

	/*
	 * Merging is just a redirection: the requests of the process
	 * owning one of the two queues are redirected to the other queue.
	 * The latter queue, in its turn, is set as shared if this is the
	 * first time that the requests of some process are redirected to
	 * it.
	 *
	 * We redirect bfqq to new_bfqq and not the opposite, because
	 * we are in the context of the process owning bfqq, thus we
	 * have the io_cq of this process. So we can immediately
	 * configure this io_cq to redirect the requests of the
	 * process to new_bfqq. In contrast, the io_cq of new_bfqq is
	 * not available any more (new_bfqq->bic == NULL).
	 *
	 * Anyway, even in case new_bfqq coincides with the in-service
	 * queue, redirecting requests the in-service queue is the
	 * best option, as we feed the in-service queue with new
	 * requests close to the last request served and, by doing so,
	 * are likely to increase the throughput.
	 */
	bfqq->new_bfqq = new_bfqq;
	/*
	 * The above assignment schedules the following redirections:
	 * each time some I/O for bfqq arrives, the process that
	 * generated that I/O is disassociated from bfqq and
	 * associated with new_bfqq. Here we increases new_bfqq->ref
	 * in advance, adding the number of processes that are
	 * expected to be associated with new_bfqq as they happen to
	 * issue I/O.
	 */
	new_bfqq->ref += process_refs;
	return new_bfqq;
}

static bool bfq_may_be_close_cooperator(struct bfq_queue *bfqq,
					struct bfq_queue *new_bfqq)
{
	if (bfq_too_late_for_merging(new_bfqq))
		return false;

	if (bfq_class_idle(bfqq) || bfq_class_idle(new_bfqq) ||
	    (bfqq->ioprio_class != new_bfqq->ioprio_class))
		return false;

	/*
	 * If either of the queues has already been detected as seeky,
	 * then merging it with the other queue is unlikely to lead to
	 * sequential I/O.
	 */
	if (BFQQ_SEEKY(bfqq) || BFQQ_SEEKY(new_bfqq))
		return false;

	/*
	 * Interleaved I/O is known to be done by (some) applications
	 * only for reads, so it does not make sense to merge async
	 * queues.
	 */
	if (!bfq_bfqq_sync(bfqq) || !bfq_bfqq_sync(new_bfqq))
		return false;

	return true;
}

static bool idling_boosts_thr_without_issues(struct bfq_data *bfqd,
					     struct bfq_queue *bfqq);

static struct bfq_queue *
bfq_setup_stable_merge(struct bfq_data *bfqd, struct bfq_queue *bfqq,
		       struct bfq_queue *stable_merge_bfqq,
		       struct bfq_iocq_bfqq_data *bfqq_data)
{
	int proc_ref = min(bfqq_process_refs(bfqq),
			   bfqq_process_refs(stable_merge_bfqq));
	struct bfq_queue *new_bfqq = NULL;

	bfqq_data->stable_merge_bfqq = NULL;
	if (idling_boosts_thr_without_issues(bfqd, bfqq) || proc_ref == 0)
		goto out;

	/* next function will take at least one ref */
	new_bfqq = bfq_setup_merge(bfqq, stable_merge_bfqq);

	if (new_bfqq) {
		bfqq_data->stably_merged = true;
		if (new_bfqq->bic) {
			unsigned int new_a_idx = new_bfqq->actuator_idx;
			struct bfq_iocq_bfqq_data *new_bfqq_data =
				&new_bfqq->bic->bfqq_data[new_a_idx];

			new_bfqq_data->stably_merged = true;
		}
	}

out:
	/* deschedule stable merge, because done or aborted here */
	bfq_put_stable_ref(stable_merge_bfqq);

	return new_bfqq;
}

/*
 * Attempt to schedule a merge of bfqq with the currently in-service
 * queue or with a close queue among the scheduled queues.  Return
 * NULL if no merge was scheduled, a pointer to the shared bfq_queue
 * structure otherwise.
 *
 * The OOM queue is not allowed to participate to cooperation: in fact, since
 * the requests temporarily redirected to the OOM queue could be redirected
 * again to dedicated queues at any time, the state needed to correctly
 * handle merging with the OOM queue would be quite complex and expensive
 * to maintain. Besides, in such a critical condition as an out of memory,
 * the benefits of queue merging may be little relevant, or even negligible.
 *
 * WARNING: queue merging may impair fairness among non-weight raised
 * queues, for at least two reasons: 1) the original weight of a
 * merged queue may change during the merged state, 2) even being the
 * weight the same, a merged queue may be bloated with many more
 * requests than the ones produced by its originally-associated
 * process.
 */
static struct bfq_queue *
bfq_setup_cooperator(struct bfq_data *bfqd, struct bfq_queue *bfqq,
		     void *io_struct, bool request, struct bfq_io_cq *bic)
{
	struct bfq_queue *in_service_bfqq, *new_bfqq;
	unsigned int a_idx = bfqq->actuator_idx;
	struct bfq_iocq_bfqq_data *bfqq_data = &bic->bfqq_data[a_idx];

	/* if a merge has already been setup, then proceed with that first */
	if (bfqq->new_bfqq)
		return bfqq->new_bfqq;

	/*
	 * Check delayed stable merge for rotational or non-queueing
	 * devs. For this branch to be executed, bfqq must not be
	 * currently merged with some other queue (i.e., bfqq->bic
	 * must be non null). If we considered also merged queues,
	 * then we should also check whether bfqq has already been
	 * merged with bic->stable_merge_bfqq. But this would be
	 * costly and complicated.
	 */
	if (unlikely(!bfqd->nonrot_with_queueing)) {
		/*
		 * Make sure also that bfqq is sync, because
		 * bic->stable_merge_bfqq may point to some queue (for
		 * stable merging) also if bic is associated with a
		 * sync queue, but this bfqq is async
		 */
		if (bfq_bfqq_sync(bfqq) && bfqq_data->stable_merge_bfqq &&
		    !bfq_bfqq_just_created(bfqq) &&
		    time_is_before_jiffies(bfqq->split_time +
					  msecs_to_jiffies(bfq_late_stable_merging)) &&
		    time_is_before_jiffies(bfqq->creation_time +
					   msecs_to_jiffies(bfq_late_stable_merging))) {
			struct bfq_queue *stable_merge_bfqq =
				bfqq_data->stable_merge_bfqq;

			return bfq_setup_stable_merge(bfqd, bfqq,
						      stable_merge_bfqq,
						      bfqq_data);
		}
	}

	/*
	 * Do not perform queue merging if the device is non
	 * rotational and performs internal queueing. In fact, such a
	 * device reaches a high speed through internal parallelism
	 * and pipelining. This means that, to reach a high
	 * throughput, it must have many requests enqueued at the same
	 * time. But, in this configuration, the internal scheduling
	 * algorithm of the device does exactly the job of queue
	 * merging: it reorders requests so as to obtain as much as
	 * possible a sequential I/O pattern. As a consequence, with
	 * the workload generated by processes doing interleaved I/O,
	 * the throughput reached by the device is likely to be the
	 * same, with and without queue merging.
	 *
	 * Disabling merging also provides a remarkable benefit in
	 * terms of throughput. Merging tends to make many workloads
	 * artificially more uneven, because of shared queues
	 * remaining non empty for incomparably more time than
	 * non-merged queues. This may accentuate workload
	 * asymmetries. For example, if one of the queues in a set of
	 * merged queues has a higher weight than a normal queue, then
	 * the shared queue may inherit such a high weight and, by
	 * staying almost always active, may force BFQ to perform I/O
	 * plugging most of the time. This evidently makes it harder
	 * for BFQ to let the device reach a high throughput.
	 *
	 * Finally, the likely() macro below is not used because one
	 * of the two branches is more likely than the other, but to
	 * have the code path after the following if() executed as
	 * fast as possible for the case of a non rotational device
	 * with queueing. We want it because this is the fastest kind
	 * of device. On the opposite end, the likely() may lengthen
	 * the execution time of BFQ for the case of slower devices
	 * (rotational or at least without queueing). But in this case
	 * the execution time of BFQ matters very little, if not at
	 * all.
	 */
	if (likely(bfqd->nonrot_with_queueing))
		return NULL;

	/*
	 * Prevent bfqq from being merged if it has been created too
	 * long ago. The idea is that true cooperating processes, and
	 * thus their associated bfq_queues, are supposed to be
	 * created shortly after each other. This is the case, e.g.,
	 * for KVM/QEMU and dump I/O threads. Basing on this
	 * assumption, the following filtering greatly reduces the
	 * probability that two non-cooperating processes, which just
	 * happen to do close I/O for some short time interval, have
	 * their queues merged by mistake.
	 */
	if (bfq_too_late_for_merging(bfqq))
		return NULL;

	if (!io_struct || unlikely(bfqq == &bfqd->oom_bfqq))
		return NULL;

	/* If there is only one backlogged queue, don't search. */
	if (bfq_tot_busy_queues(bfqd) == 1)
		return NULL;

	in_service_bfqq = bfqd->in_service_queue;

	if (in_service_bfqq && in_service_bfqq != bfqq &&
	    likely(in_service_bfqq != &bfqd->oom_bfqq) &&
	    bfq_rq_close_to_sector(io_struct, request,
				   bfqd->in_serv_last_pos) &&
	    bfqq->entity.parent == in_service_bfqq->entity.parent &&
	    bfq_may_be_close_cooperator(bfqq, in_service_bfqq)) {
		new_bfqq = bfq_setup_merge(bfqq, in_service_bfqq);
		if (new_bfqq)
			return new_bfqq;
	}
	/*
	 * Check whether there is a cooperator among currently scheduled
	 * queues. The only thing we need is that the bio/request is not
	 * NULL, as we need it to establish whether a cooperator exists.
	 */
	new_bfqq = bfq_find_close_cooperator(bfqd, bfqq,
			bfq_io_struct_pos(io_struct, request));

	if (new_bfqq && likely(new_bfqq != &bfqd->oom_bfqq) &&
	    bfq_may_be_close_cooperator(bfqq, new_bfqq))
		return bfq_setup_merge(bfqq, new_bfqq);

	return NULL;
}

static void bfq_bfqq_save_state(struct bfq_queue *bfqq)
{
	struct bfq_io_cq *bic = bfqq->bic;
	unsigned int a_idx = bfqq->actuator_idx;
	struct bfq_iocq_bfqq_data *bfqq_data = &bic->bfqq_data[a_idx];

	/*
	 * If !bfqq->bic, the queue is already shared or its requests
	 * have already been redirected to a shared queue; both idle window
	 * and weight raising state have already been saved. Do nothing.
	 */
	if (!bic)
		return;

	bfqq_data->saved_last_serv_time_ns = bfqq->last_serv_time_ns;
	bfqq_data->saved_inject_limit =	bfqq->inject_limit;
	bfqq_data->saved_decrease_time_jif = bfqq->decrease_time_jif;

	bfqq_data->saved_weight = bfqq->entity.orig_weight;
	bfqq_data->saved_ttime = bfqq->ttime;
	bfqq_data->saved_has_short_ttime =
		bfq_bfqq_has_short_ttime(bfqq);
	bfqq_data->saved_IO_bound = bfq_bfqq_IO_bound(bfqq);
	bfqq_data->saved_io_start_time = bfqq->io_start_time;
	bfqq_data->saved_tot_idle_time = bfqq->tot_idle_time;
	bfqq_data->saved_in_large_burst = bfq_bfqq_in_large_burst(bfqq);
	bfqq_data->was_in_burst_list =
		!hlist_unhashed(&bfqq->burst_list_node);

	if (unlikely(bfq_bfqq_just_created(bfqq) &&
		     !bfq_bfqq_in_large_burst(bfqq) &&
		     bfqq->bfqd->low_latency)) {
		/*
		 * bfqq being merged right after being created: bfqq
		 * would have deserved interactive weight raising, but
		 * did not make it to be set in a weight-raised state,
		 * because of this early merge.	Store directly the
		 * weight-raising state that would have been assigned
		 * to bfqq, so that to avoid that bfqq unjustly fails
		 * to enjoy weight raising if split soon.
		 */
		bfqq_data->saved_wr_coeff = bfqq->bfqd->bfq_wr_coeff;
		bfqq_data->saved_wr_start_at_switch_to_srt =
			bfq_smallest_from_now();
		bfqq_data->saved_wr_cur_max_time =
			bfq_wr_duration(bfqq->bfqd);
		bfqq_data->saved_last_wr_start_finish = jiffies;
	} else {
		bfqq_data->saved_wr_coeff = bfqq->wr_coeff;
		bfqq_data->saved_wr_start_at_switch_to_srt =
			bfqq->wr_start_at_switch_to_srt;
		bfqq_data->saved_service_from_wr =
			bfqq->service_from_wr;
		bfqq_data->saved_last_wr_start_finish =
			bfqq->last_wr_start_finish;
		bfqq_data->saved_wr_cur_max_time = bfqq->wr_cur_max_time;
	}
}


static void
bfq_reassign_last_bfqq(struct bfq_queue *cur_bfqq, struct bfq_queue *new_bfqq)
{
	if (cur_bfqq->entity.parent &&
	    cur_bfqq->entity.parent->last_bfqq_created == cur_bfqq)
		cur_bfqq->entity.parent->last_bfqq_created = new_bfqq;
	else if (cur_bfqq->bfqd && cur_bfqq->bfqd->last_bfqq_created == cur_bfqq)
		cur_bfqq->bfqd->last_bfqq_created = new_bfqq;
}

void bfq_release_process_ref(struct bfq_data *bfqd, struct bfq_queue *bfqq)
{
	/*
	 * To prevent bfqq's service guarantees from being violated,
	 * bfqq may be left busy, i.e., queued for service, even if
	 * empty (see comments in __bfq_bfqq_expire() for
	 * details). But, if no process will send requests to bfqq any
	 * longer, then there is no point in keeping bfqq queued for
	 * service. In addition, keeping bfqq queued for service, but
	 * with no process ref any longer, may have caused bfqq to be
	 * freed when dequeued from service. But this is assumed to
	 * never happen.
	 */
	if (bfq_bfqq_busy(bfqq) && RB_EMPTY_ROOT(&bfqq->sort_list) &&
	    bfqq != bfqd->in_service_queue)
		bfq_del_bfqq_busy(bfqq, false);

	bfq_reassign_last_bfqq(bfqq, NULL);

	bfq_put_queue(bfqq);
}

static void
bfq_merge_bfqqs(struct bfq_data *bfqd, struct bfq_io_cq *bic,
		struct bfq_queue *bfqq, struct bfq_queue *new_bfqq)
{
	bfq_log_bfqq(bfqd, bfqq, "merging with queue %lu",
		(unsigned long)new_bfqq->pid);
	/* Save weight raising and idle window of the merged queues */
	bfq_bfqq_save_state(bfqq);
	bfq_bfqq_save_state(new_bfqq);
	if (bfq_bfqq_IO_bound(bfqq))
		bfq_mark_bfqq_IO_bound(new_bfqq);
	bfq_clear_bfqq_IO_bound(bfqq);

	/*
	 * The processes associated with bfqq are cooperators of the
	 * processes associated with new_bfqq. So, if bfqq has a
	 * waker, then assume that all these processes will be happy
	 * to let bfqq's waker freely inject I/O when they have no
	 * I/O.
	 */
	if (bfqq->waker_bfqq && !new_bfqq->waker_bfqq &&
	    bfqq->waker_bfqq != new_bfqq) {
		new_bfqq->waker_bfqq = bfqq->waker_bfqq;
		new_bfqq->tentative_waker_bfqq = NULL;

		/*
		 * If the waker queue disappears, then
		 * new_bfqq->waker_bfqq must be reset. So insert
		 * new_bfqq into the woken_list of the waker. See
		 * bfq_check_waker for details.
		 */
		hlist_add_head(&new_bfqq->woken_list_node,
			       &new_bfqq->waker_bfqq->woken_list);

	}

	/*
	 * If bfqq is weight-raised, then let new_bfqq inherit
	 * weight-raising. To reduce false positives, neglect the case
	 * where bfqq has just been created, but has not yet made it
	 * to be weight-raised (which may happen because EQM may merge
	 * bfqq even before bfq_add_request is executed for the first
	 * time for bfqq). Handling this case would however be very
	 * easy, thanks to the flag just_created.
	 */
	if (new_bfqq->wr_coeff == 1 && bfqq->wr_coeff > 1) {
		new_bfqq->wr_coeff = bfqq->wr_coeff;
		new_bfqq->wr_cur_max_time = bfqq->wr_cur_max_time;
		new_bfqq->last_wr_start_finish = bfqq->last_wr_start_finish;
		new_bfqq->wr_start_at_switch_to_srt =
			bfqq->wr_start_at_switch_to_srt;
		if (bfq_bfqq_busy(new_bfqq))
			bfqd->wr_busy_queues++;
		new_bfqq->entity.prio_changed = 1;
	}

	if (bfqq->wr_coeff > 1) { /* bfqq has given its wr to new_bfqq */
		bfqq->wr_coeff = 1;
		bfqq->entity.prio_changed = 1;
		if (bfq_bfqq_busy(bfqq))
			bfqd->wr_busy_queues--;
	}

	bfq_log_bfqq(bfqd, new_bfqq, "merge_bfqqs: wr_busy %d",
		     bfqd->wr_busy_queues);

	/*
	 * Merge queues (that is, let bic redirect its requests to new_bfqq)
	 */
	bic_set_bfqq(bic, new_bfqq, true, bfqq->actuator_idx);
	bfq_mark_bfqq_coop(new_bfqq);
	/*
	 * new_bfqq now belongs to at least two bics (it is a shared queue):
	 * set new_bfqq->bic to NULL. bfqq either:
	 * - does not belong to any bic any more, and hence bfqq->bic must
	 *   be set to NULL, or
	 * - is a queue whose owning bics have already been redirected to a
	 *   different queue, hence the queue is destined to not belong to
	 *   any bic soon and bfqq->bic is already NULL (therefore the next
	 *   assignment causes no harm).
	 */
	new_bfqq->bic = NULL;
	/*
	 * If the queue is shared, the pid is the pid of one of the associated
	 * processes. Which pid depends on the exact sequence of merge events
	 * the queue underwent. So printing such a pid is useless and confusing
	 * because it reports a random pid between those of the associated
	 * processes.
	 * We mark such a queue with a pid -1, and then print SHARED instead of
	 * a pid in logging messages.
	 */
	new_bfqq->pid = -1;
	bfqq->bic = NULL;

	bfq_reassign_last_bfqq(bfqq, new_bfqq);

	bfq_release_process_ref(bfqd, bfqq);
}

static bool bfq_allow_bio_merge(struct request_queue *q, struct request *rq,
				struct bio *bio)
{
	struct bfq_data *bfqd = q->elevator->elevator_data;
	bool is_sync = op_is_sync(bio->bi_opf);
	struct bfq_queue *bfqq = bfqd->bio_bfqq, *new_bfqq;

	/*
	 * Disallow merge of a sync bio into an async request.
	 */
	if (is_sync && !rq_is_sync(rq))
		return false;

	/*
	 * Lookup the bfqq that this bio will be queued with. Allow
	 * merge only if rq is queued there.
	 */
	if (!bfqq)
		return false;

	/*
	 * We take advantage of this function to perform an early merge
	 * of the queues of possible cooperating processes.
	 */
	new_bfqq = bfq_setup_cooperator(bfqd, bfqq, bio, false, bfqd->bio_bic);
	if (new_bfqq) {
		/*
		 * bic still points to bfqq, then it has not yet been
		 * redirected to some other bfq_queue, and a queue
		 * merge between bfqq and new_bfqq can be safely
		 * fulfilled, i.e., bic can be redirected to new_bfqq
		 * and bfqq can be put.
		 */
		bfq_merge_bfqqs(bfqd, bfqd->bio_bic, bfqq,
				new_bfqq);
		/*
		 * If we get here, bio will be queued into new_queue,
		 * so use new_bfqq to decide whether bio and rq can be
		 * merged.
		 */
		bfqq = new_bfqq;

		/*
		 * Change also bqfd->bio_bfqq, as
		 * bfqd->bio_bic now points to new_bfqq, and
		 * this function may be invoked again (and then may
		 * use again bqfd->bio_bfqq).
		 */
		bfqd->bio_bfqq = bfqq;
	}

	return bfqq == RQ_BFQQ(rq);
}

/*
 * Set the maximum time for the in-service queue to consume its
 * budget. This prevents seeky processes from lowering the throughput.
 * In practice, a time-slice service scheme is used with seeky
 * processes.
 */
static void bfq_set_budget_timeout(struct bfq_data *bfqd,
				   struct bfq_queue *bfqq)
{
	unsigned int timeout_coeff;

	if (bfqq->wr_cur_max_time == bfqd->bfq_wr_rt_max_time)
		timeout_coeff = 1;
	else
		timeout_coeff = bfqq->entity.weight / bfqq->entity.orig_weight;

	bfqd->last_budget_start = ktime_get();

	bfqq->budget_timeout = jiffies +
		bfqd->bfq_timeout * timeout_coeff;
}

static void __bfq_set_in_service_queue(struct bfq_data *bfqd,
				       struct bfq_queue *bfqq)
{
	if (bfqq) {
		bfq_clear_bfqq_fifo_expire(bfqq);

		bfqd->budgets_assigned = (bfqd->budgets_assigned * 7 + 256) / 8;

		if (time_is_before_jiffies(bfqq->last_wr_start_finish) &&
		    bfqq->wr_coeff > 1 &&
		    bfqq->wr_cur_max_time == bfqd->bfq_wr_rt_max_time &&
		    time_is_before_jiffies(bfqq->budget_timeout)) {
			/*
			 * For soft real-time queues, move the start
			 * of the weight-raising period forward by the
			 * time the queue has not received any
			 * service. Otherwise, a relatively long
			 * service delay is likely to cause the
			 * weight-raising period of the queue to end,
			 * because of the short duration of the
			 * weight-raising period of a soft real-time
			 * queue.  It is worth noting that this move
			 * is not so dangerous for the other queues,
			 * because soft real-time queues are not
			 * greedy.
			 *
			 * To not add a further variable, we use the
			 * overloaded field budget_timeout to
			 * determine for how long the queue has not
			 * received service, i.e., how much time has
			 * elapsed since the queue expired. However,
			 * this is a little imprecise, because
			 * budget_timeout is set to jiffies if bfqq
			 * not only expires, but also remains with no
			 * request.
			 */
			if (time_after(bfqq->budget_timeout,
				       bfqq->last_wr_start_finish))
				bfqq->last_wr_start_finish +=
					jiffies - bfqq->budget_timeout;
			else
				bfqq->last_wr_start_finish = jiffies;
		}

		bfq_set_budget_timeout(bfqd, bfqq);
		bfq_log_bfqq(bfqd, bfqq,
			     "set_in_service_queue, cur-budget = %d",
			     bfqq->entity.budget);
	}

	bfqd->in_service_queue = bfqq;
	bfqd->in_serv_last_pos = 0;
}

/*
 * Get and set a new queue for service.
 */
static struct bfq_queue *bfq_set_in_service_queue(struct bfq_data *bfqd)
{
	struct bfq_queue *bfqq = bfq_get_next_queue(bfqd);

	__bfq_set_in_service_queue(bfqd, bfqq);
	return bfqq;
}

static void bfq_arm_slice_timer(struct bfq_data *bfqd)
{
	struct bfq_queue *bfqq = bfqd->in_service_queue;
	u32 sl;

	bfq_mark_bfqq_wait_request(bfqq);

	/*
	 * We don't want to idle for seeks, but we do want to allow
	 * fair distribution of slice time for a process doing back-to-back
	 * seeks. So allow a little bit of time for him to submit a new rq.
	 */
	sl = bfqd->bfq_slice_idle;
	/*
	 * Unless the queue is being weight-raised or the scenario is
	 * asymmetric, grant only minimum idle time if the queue
	 * is seeky. A long idling is preserved for a weight-raised
	 * queue, or, more in general, in an asymmetric scenario,
	 * because a long idling is needed for guaranteeing to a queue
	 * its reserved share of the throughput (in particular, it is
	 * needed if the queue has a higher weight than some other
	 * queue).
	 */
	if (BFQQ_SEEKY(bfqq) && bfqq->wr_coeff == 1 &&
	    !bfq_asymmetric_scenario(bfqd, bfqq))
		sl = min_t(u64, sl, BFQ_MIN_TT);
	else if (bfqq->wr_coeff > 1)
		sl = max_t(u32, sl, 20ULL * NSEC_PER_MSEC);

	bfqd->last_idling_start = ktime_get();
	bfqd->last_idling_start_jiffies = jiffies;

	hrtimer_start(&bfqd->idle_slice_timer, ns_to_ktime(sl),
		      HRTIMER_MODE_REL);
	bfqg_stats_set_start_idle_time(bfqq_group(bfqq));
}

/*
 * In autotuning mode, max_budget is dynamically recomputed as the
 * amount of sectors transferred in timeout at the estimated peak
 * rate. This enables BFQ to utilize a full timeslice with a full
 * budget, even if the in-service queue is served at peak rate. And
 * this maximises throughput with sequential workloads.
 */
static unsigned long bfq_calc_max_budget(struct bfq_data *bfqd)
{
	return (u64)bfqd->peak_rate * USEC_PER_MSEC *
		jiffies_to_msecs(bfqd->bfq_timeout)>>BFQ_RATE_SHIFT;
}

/*
 * Update parameters related to throughput and responsiveness, as a
 * function of the estimated peak rate. See comments on
 * bfq_calc_max_budget(), and on the ref_wr_duration array.
 */
static void update_thr_responsiveness_params(struct bfq_data *bfqd)
{
	if (bfqd->bfq_user_max_budget == 0) {
		bfqd->bfq_max_budget =
			bfq_calc_max_budget(bfqd);
		bfq_log(bfqd, "new max_budget = %d", bfqd->bfq_max_budget);
	}
}

static void bfq_reset_rate_computation(struct bfq_data *bfqd,
				       struct request *rq)
{
	if (rq != NULL) { /* new rq dispatch now, reset accordingly */
		bfqd->last_dispatch = bfqd->first_dispatch = ktime_get_ns();
		bfqd->peak_rate_samples = 1;
		bfqd->sequential_samples = 0;
		bfqd->tot_sectors_dispatched = bfqd->last_rq_max_size =
			blk_rq_sectors(rq);
	} else /* no new rq dispatched, just reset the number of samples */
		bfqd->peak_rate_samples = 0; /* full re-init on next disp. */

	bfq_log(bfqd,
		"reset_rate_computation at end, sample %u/%u tot_sects %llu",
		bfqd->peak_rate_samples, bfqd->sequential_samples,
		bfqd->tot_sectors_dispatched);
}

static void bfq_update_rate_reset(struct bfq_data *bfqd, struct request *rq)
{
	u32 rate, weight, divisor;

	/*
	 * For the convergence property to hold (see comments on
	 * bfq_update_peak_rate()) and for the assessment to be
	 * reliable, a minimum number of samples must be present, and
	 * a minimum amount of time must have elapsed. If not so, do
	 * not compute new rate. Just reset parameters, to get ready
	 * for a new evaluation attempt.
	 */
	if (bfqd->peak_rate_samples < BFQ_RATE_MIN_SAMPLES ||
	    bfqd->delta_from_first < BFQ_RATE_MIN_INTERVAL)
		goto reset_computation;

	/*
	 * If a new request completion has occurred after last
	 * dispatch, then, to approximate the rate at which requests
	 * have been served by the device, it is more precise to
	 * extend the observation interval to the last completion.
	 */
	bfqd->delta_from_first =
		max_t(u64, bfqd->delta_from_first,
		      bfqd->last_completion - bfqd->first_dispatch);

	/*
	 * Rate computed in sects/usec, and not sects/nsec, for
	 * precision issues.
	 */
	rate = div64_ul(bfqd->tot_sectors_dispatched<<BFQ_RATE_SHIFT,
			div_u64(bfqd->delta_from_first, NSEC_PER_USEC));

	/*
	 * Peak rate not updated if:
	 * - the percentage of sequential dispatches is below 3/4 of the
	 *   total, and rate is below the current estimated peak rate
	 * - rate is unreasonably high (> 20M sectors/sec)
	 */
	if ((bfqd->sequential_samples < (3 * bfqd->peak_rate_samples)>>2 &&
	     rate <= bfqd->peak_rate) ||
		rate > 20<<BFQ_RATE_SHIFT)
		goto reset_computation;

	/*
	 * We have to update the peak rate, at last! To this purpose,
	 * we use a low-pass filter. We compute the smoothing constant
	 * of the filter as a function of the 'weight' of the new
	 * measured rate.
	 *
	 * As can be seen in next formulas, we define this weight as a
	 * quantity proportional to how sequential the workload is,
	 * and to how long the observation time interval is.
	 *
	 * The weight runs from 0 to 8. The maximum value of the
	 * weight, 8, yields the minimum value for the smoothing
	 * constant. At this minimum value for the smoothing constant,
	 * the measured rate contributes for half of the next value of
	 * the estimated peak rate.
	 *
	 * So, the first step is to compute the weight as a function
	 * of how sequential the workload is. Note that the weight
	 * cannot reach 9, because bfqd->sequential_samples cannot
	 * become equal to bfqd->peak_rate_samples, which, in its
	 * turn, holds true because bfqd->sequential_samples is not
	 * incremented for the first sample.
	 */
	weight = (9 * bfqd->sequential_samples) / bfqd->peak_rate_samples;

	/*
	 * Second step: further refine the weight as a function of the
	 * duration of the observation interval.
	 */
	weight = min_t(u32, 8,
		       div_u64(weight * bfqd->delta_from_first,
			       BFQ_RATE_REF_INTERVAL));

	/*
	 * Divisor ranging from 10, for minimum weight, to 2, for
	 * maximum weight.
	 */
	divisor = 10 - weight;

	/*
	 * Finally, update peak rate:
	 *
	 * peak_rate = peak_rate * (divisor-1) / divisor  +  rate / divisor
	 */
	bfqd->peak_rate *= divisor-1;
	bfqd->peak_rate /= divisor;
	rate /= divisor; /* smoothing constant alpha = 1/divisor */

	bfqd->peak_rate += rate;

	/*
	 * For a very slow device, bfqd->peak_rate can reach 0 (see
	 * the minimum representable values reported in the comments
	 * on BFQ_RATE_SHIFT). Push to 1 if this happens, to avoid
	 * divisions by zero where bfqd->peak_rate is used as a
	 * divisor.
	 */
	bfqd->peak_rate = max_t(u32, 1, bfqd->peak_rate);

	update_thr_responsiveness_params(bfqd);

reset_computation:
	bfq_reset_rate_computation(bfqd, rq);
}

/*
 * Update the read/write peak rate (the main quantity used for
 * auto-tuning, see update_thr_responsiveness_params()).
 *
 * It is not trivial to estimate the peak rate (correctly): because of
 * the presence of sw and hw queues between the scheduler and the
 * device components that finally serve I/O requests, it is hard to
 * say exactly when a given dispatched request is served inside the
 * device, and for how long. As a consequence, it is hard to know
 * precisely at what rate a given set of requests is actually served
 * by the device.
 *
 * On the opposite end, the dispatch time of any request is trivially
 * available, and, from this piece of information, the "dispatch rate"
 * of requests can be immediately computed. So, the idea in the next
 * function is to use what is known, namely request dispatch times
 * (plus, when useful, request completion times), to estimate what is
 * unknown, namely in-device request service rate.
 *
 * The main issue is that, because of the above facts, the rate at
 * which a certain set of requests is dispatched over a certain time
 * interval can vary greatly with respect to the rate at which the
 * same requests are then served. But, since the size of any
 * intermediate queue is limited, and the service scheme is lossless
 * (no request is silently dropped), the following obvious convergence
 * property holds: the number of requests dispatched MUST become
 * closer and closer to the number of requests completed as the
 * observation interval grows. This is the key property used in
 * the next function to estimate the peak service rate as a function
 * of the observed dispatch rate. The function assumes to be invoked
 * on every request dispatch.
 */
static void bfq_update_peak_rate(struct bfq_data *bfqd, struct request *rq)
{
	u64 now_ns = ktime_get_ns();

	if (bfqd->peak_rate_samples == 0) { /* first dispatch */
		bfq_log(bfqd, "update_peak_rate: goto reset, samples %d",
			bfqd->peak_rate_samples);
		bfq_reset_rate_computation(bfqd, rq);
		goto update_last_values; /* will add one sample */
	}

	/*
	 * Device idle for very long: the observation interval lasting
	 * up to this dispatch cannot be a valid observation interval
	 * for computing a new peak rate (similarly to the late-
	 * completion event in bfq_completed_request()). Go to
	 * update_rate_and_reset to have the following three steps
	 * taken:
	 * - close the observation interval at the last (previous)
	 *   request dispatch or completion
	 * - compute rate, if possible, for that observation interval
	 * - start a new observation interval with this dispatch
	 */
	if (now_ns - bfqd->last_dispatch > 100*NSEC_PER_MSEC &&
	    bfqd->tot_rq_in_driver == 0)
		goto update_rate_and_reset;

	/* Update sampling information */
	bfqd->peak_rate_samples++;

	if ((bfqd->tot_rq_in_driver > 0 ||
		now_ns - bfqd->last_completion < BFQ_MIN_TT)
	    && !BFQ_RQ_SEEKY(bfqd, bfqd->last_position, rq))
		bfqd->sequential_samples++;

	bfqd->tot_sectors_dispatched += blk_rq_sectors(rq);

	/* Reset max observed rq size every 32 dispatches */
	if (likely(bfqd->peak_rate_samples % 32))
		bfqd->last_rq_max_size =
			max_t(u32, blk_rq_sectors(rq), bfqd->last_rq_max_size);
	else
		bfqd->last_rq_max_size = blk_rq_sectors(rq);

	bfqd->delta_from_first = now_ns - bfqd->first_dispatch;

	/* Target observation interval not yet reached, go on sampling */
	if (bfqd->delta_from_first < BFQ_RATE_REF_INTERVAL)
		goto update_last_values;

update_rate_and_reset:
	bfq_update_rate_reset(bfqd, rq);
update_last_values:
	bfqd->last_position = blk_rq_pos(rq) + blk_rq_sectors(rq);
	if (RQ_BFQQ(rq) == bfqd->in_service_queue)
		bfqd->in_serv_last_pos = bfqd->last_position;
	bfqd->last_dispatch = now_ns;
}

/*
 * Remove request from internal lists.
 */
static void bfq_dispatch_remove(struct request_queue *q, struct request *rq)
{
	struct bfq_queue *bfqq = RQ_BFQQ(rq);

	/*
	 * For consistency, the next instruction should have been
	 * executed after removing the request from the queue and
	 * dispatching it.  We execute instead this instruction before
	 * bfq_remove_request() (and hence introduce a temporary
	 * inconsistency), for efficiency.  In fact, should this
	 * dispatch occur for a non in-service bfqq, this anticipated
	 * increment prevents two counters related to bfqq->dispatched
	 * from risking to be, first, uselessly decremented, and then
	 * incremented again when the (new) value of bfqq->dispatched
	 * happens to be taken into account.
	 */
	bfqq->dispatched++;
	bfq_update_peak_rate(q->elevator->elevator_data, rq);

	bfq_remove_request(q, rq);
}

/*
 * There is a case where idling does not have to be performed for
 * throughput concerns, but to preserve the throughput share of
 * the process associated with bfqq.
 *
 * To introduce this case, we can note that allowing the drive
 * to enqueue more than one request at a time, and hence
 * delegating de facto final scheduling decisions to the
 * drive's internal scheduler, entails loss of control on the
 * actual request service order. In particular, the critical
 * situation is when requests from different processes happen
 * to be present, at the same time, in the internal queue(s)
 * of the drive. In such a situation, the drive, by deciding
 * the service order of the internally-queued requests, does
 * determine also the actual throughput distribution among
 * these processes. But the drive typically has no notion or
 * concern about per-process throughput distribution, and
 * makes its decisions only on a per-request basis. Therefore,
 * the service distribution enforced by the drive's internal
 * scheduler is likely to coincide with the desired throughput
 * distribution only in a completely symmetric, or favorably
 * skewed scenario where:
 * (i-a) each of these processes must get the same throughput as
 *	 the others,
 * (i-b) in case (i-a) does not hold, it holds that the process
 *       associated with bfqq must receive a lower or equal
 *	 throughput than any of the other processes;
 * (ii)  the I/O of each process has the same properties, in
 *       terms of locality (sequential or random), direction
 *       (reads or writes), request sizes, greediness
 *       (from I/O-bound to sporadic), and so on;

 * In fact, in such a scenario, the drive tends to treat the requests
 * of each process in about the same way as the requests of the
 * others, and thus to provide each of these processes with about the
 * same throughput.  This is exactly the desired throughput
 * distribution if (i-a) holds, or, if (i-b) holds instead, this is an
 * even more convenient distribution for (the process associated with)
 * bfqq.
 *
 * In contrast, in any asymmetric or unfavorable scenario, device
 * idling (I/O-dispatch plugging) is certainly needed to guarantee
 * that bfqq receives its assigned fraction of the device throughput
 * (see [1] for details).
 *
 * The problem is that idling may significantly reduce throughput with
 * certain combinations of types of I/O and devices. An important
 * example is sync random I/O on flash storage with command
 * queueing. So, unless bfqq falls in cases where idling also boosts
 * throughput, it is important to check conditions (i-a), i(-b) and
 * (ii) accurately, so as to avoid idling when not strictly needed for
 * service guarantees.
 *
 * Unfortunately, it is extremely difficult to thoroughly check
 * condition (ii). And, in case there are active groups, it becomes
 * very difficult to check conditions (i-a) and (i-b) too.  In fact,
 * if there are active groups, then, for conditions (i-a) or (i-b) to
 * become false 'indirectly', it is enough that an active group
 * contains more active processes or sub-groups than some other active
 * group. More precisely, for conditions (i-a) or (i-b) to become
 * false because of such a group, it is not even necessary that the
 * group is (still) active: it is sufficient that, even if the group
 * has become inactive, some of its descendant processes still have
 * some request already dispatched but still waiting for
 * completion. In fact, requests have still to be guaranteed their
 * share of the throughput even after being dispatched. In this
 * respect, it is easy to show that, if a group frequently becomes
 * inactive while still having in-flight requests, and if, when this
 * happens, the group is not considered in the calculation of whether
 * the scenario is asymmetric, then the group may fail to be
 * guaranteed its fair share of the throughput (basically because
 * idling may not be performed for the descendant processes of the
 * group, but it had to be).  We address this issue with the following
 * bi-modal behavior, implemented in the function
 * bfq_asymmetric_scenario().
 *
 * If there are groups with requests waiting for completion
 * (as commented above, some of these groups may even be
 * already inactive), then the scenario is tagged as
 * asymmetric, conservatively, without checking any of the
 * conditions (i-a), (i-b) or (ii). So the device is idled for bfqq.
 * This behavior matches also the fact that groups are created
 * exactly if controlling I/O is a primary concern (to
 * preserve bandwidth and latency guarantees).
 *
 * On the opposite end, if there are no groups with requests waiting
 * for completion, then only conditions (i-a) and (i-b) are actually
 * controlled, i.e., provided that conditions (i-a) or (i-b) holds,
 * idling is not performed, regardless of whether condition (ii)
 * holds.  In other words, only if conditions (i-a) and (i-b) do not
 * hold, then idling is allowed, and the device tends to be prevented
 * from queueing many requests, possibly of several processes. Since
 * there are no groups with requests waiting for completion, then, to
 * control conditions (i-a) and (i-b) it is enough to check just
 * whether all the queues with requests waiting for completion also
 * have the same weight.
 *
 * Not checking condition (ii) evidently exposes bfqq to the
 * risk of getting less throughput than its fair share.
 * However, for queues with the same weight, a further
 * mechanism, preemption, mitigates or even eliminates this
 * problem. And it does so without consequences on overall
 * throughput. This mechanism and its benefits are explained
 * in the next three paragraphs.
 *
 * Even if a queue, say Q, is expired when it remains idle, Q
 * can still preempt the new in-service queue if the next
 * request of Q arrives soon (see the comments on
 * bfq_bfqq_update_budg_for_activation). If all queues and
 * groups have the same weight, this form of preemption,
 * combined with the hole-recovery heuristic described in the
 * comments on function bfq_bfqq_update_budg_for_activation,
 * are enough to preserve a correct bandwidth distribution in
 * the mid term, even without idling. In fact, even if not
 * idling allows the internal queues of the device to contain
 * many requests, and thus to reorder requests, we can rather
 * safely assume that the internal scheduler still preserves a
 * minimum of mid-term fairness.
 *
 * More precisely, this preemption-based, idleless approach
 * provides fairness in terms of IOPS, and not sectors per
 * second. This can be seen with a simple example. Suppose
 * that there are two queues with the same weight, but that
 * the first queue receives requests of 8 sectors, while the
 * second queue receives requests of 1024 sectors. In
 * addition, suppose that each of the two queues contains at
 * most one request at a time, which implies that each queue
 * always remains idle after it is served. Finally, after
 * remaining idle, each queue receives very quickly a new
 * request. It follows that the two queues are served
 * alternatively, preempting each other if needed. This
 * implies that, although both queues have the same weight,
 * the queue with large requests receives a service that is
 * 1024/8 times as high as the service received by the other
 * queue.
 *
 * The motivation for using preemption instead of idling (for
 * queues with the same weight) is that, by not idling,
 * service guarantees are preserved (completely or at least in
 * part) without minimally sacrificing throughput. And, if
 * there is no active group, then the primary expectation for
 * this device is probably a high throughput.
 *
 * We are now left only with explaining the two sub-conditions in the
 * additional compound condition that is checked below for deciding
 * whether the scenario is asymmetric. To explain the first
 * sub-condition, we need to add that the function
 * bfq_asymmetric_scenario checks the weights of only
 * non-weight-raised queues, for efficiency reasons (see comments on
 * bfq_weights_tree_add()). Then the fact that bfqq is weight-raised
 * is checked explicitly here. More precisely, the compound condition
 * below takes into account also the fact that, even if bfqq is being
 * weight-raised, the scenario is still symmetric if all queues with
 * requests waiting for completion happen to be
 * weight-raised. Actually, we should be even more precise here, and
 * differentiate between interactive weight raising and soft real-time
 * weight raising.
 *
 * The second sub-condition checked in the compound condition is
 * whether there is a fair amount of already in-flight I/O not
 * belonging to bfqq. If so, I/O dispatching is to be plugged, for the
 * following reason. The drive may decide to serve in-flight
 * non-bfqq's I/O requests before bfqq's ones, thereby delaying the
 * arrival of new I/O requests for bfqq (recall that bfqq is sync). If
 * I/O-dispatching is not plugged, then, while bfqq remains empty, a
 * basically uncontrolled amount of I/O from other queues may be
 * dispatched too, possibly causing the service of bfqq's I/O to be
 * delayed even longer in the drive. This problem gets more and more
 * serious as the speed and the queue depth of the drive grow,
 * because, as these two quantities grow, the probability to find no
 * queue busy but many requests in flight grows too. By contrast,
 * plugging I/O dispatching minimizes the delay induced by already
 * in-flight I/O, and enables bfqq to recover the bandwidth it may
 * lose because of this delay.
 *
 * As a side note, it is worth considering that the above
 * device-idling countermeasures may however fail in the following
 * unlucky scenario: if I/O-dispatch plugging is (correctly) disabled
 * in a time period during which all symmetry sub-conditions hold, and
 * therefore the device is allowed to enqueue many requests, but at
 * some later point in time some sub-condition stops to hold, then it
 * may become impossible to make requests be served in the desired
 * order until all the requests already queued in the device have been
 * served. The last sub-condition commented above somewhat mitigates
 * this problem for weight-raised queues.
 *
 * However, as an additional mitigation for this problem, we preserve
 * plugging for a special symmetric case that may suddenly turn into
 * asymmetric: the case where only bfqq is busy. In this case, not
 * expiring bfqq does not cause any harm to any other queues in terms
 * of service guarantees. In contrast, it avoids the following unlucky
 * sequence of events: (1) bfqq is expired, (2) a new queue with a
 * lower weight than bfqq becomes busy (or more queues), (3) the new
 * queue is served until a new request arrives for bfqq, (4) when bfqq
 * is finally served, there are so many requests of the new queue in
 * the drive that the pending requests for bfqq take a lot of time to
 * be served. In particular, event (2) may case even already
 * dispatched requests of bfqq to be delayed, inside the drive. So, to
 * avoid this series of events, the scenario is preventively declared
 * as asymmetric also if bfqq is the only busy queues
 */
static bool idling_needed_for_service_guarantees(struct bfq_data *bfqd,
						 struct bfq_queue *bfqq)
{
	int tot_busy_queues = bfq_tot_busy_queues(bfqd);

	/* No point in idling for bfqq if it won't get requests any longer */
	if (unlikely(!bfqq_process_refs(bfqq)))
		return false;

	return (bfqq->wr_coeff > 1 &&
		(bfqd->wr_busy_queues < tot_busy_queues ||
		 bfqd->tot_rq_in_driver >= bfqq->dispatched + 4)) ||
		bfq_asymmetric_scenario(bfqd, bfqq) ||
		tot_busy_queues == 1;
}

static bool __bfq_bfqq_expire(struct bfq_data *bfqd, struct bfq_queue *bfqq,
			      enum bfqq_expiration reason)
{
	/*
	 * If this bfqq is shared between multiple processes, check
	 * to make sure that those processes are still issuing I/Os
	 * within the mean seek distance. If not, it may be time to
	 * break the queues apart again.
	 */
	if (bfq_bfqq_coop(bfqq) && BFQQ_SEEKY(bfqq))
		bfq_mark_bfqq_split_coop(bfqq);

	/*
	 * Consider queues with a higher finish virtual time than
	 * bfqq. If idling_needed_for_service_guarantees(bfqq) returns
	 * true, then bfqq's bandwidth would be violated if an
	 * uncontrolled amount of I/O from these queues were
	 * dispatched while bfqq is waiting for its new I/O to
	 * arrive. This is exactly what may happen if this is a forced
	 * expiration caused by a preemption attempt, and if bfqq is
	 * not re-scheduled. To prevent this from happening, re-queue
	 * bfqq if it needs I/O-dispatch plugging, even if it is
	 * empty. By doing so, bfqq is granted to be served before the
	 * above queues (provided that bfqq is of course eligible).
	 */
	if (RB_EMPTY_ROOT(&bfqq->sort_list) &&
	    !(reason == BFQQE_PREEMPTED &&
	      idling_needed_for_service_guarantees(bfqd, bfqq))) {
		if (bfqq->dispatched == 0)
			/*
			 * Overloading budget_timeout field to store
			 * the time at which the queue remains with no
			 * backlog and no outstanding request; used by
			 * the weight-raising mechanism.
			 */
			bfqq->budget_timeout = jiffies;

		bfq_del_bfqq_busy(bfqq, true);
	} else {
		bfq_requeue_bfqq(bfqd, bfqq, true);
		/*
		 * Resort priority tree of potential close cooperators.
		 * See comments on bfq_pos_tree_add_move() for the unlikely().
		 */
		if (unlikely(!bfqd->nonrot_with_queueing &&
			     !RB_EMPTY_ROOT(&bfqq->sort_list)))
			bfq_pos_tree_add_move(bfqd, bfqq);
	}

	/*
	 * All in-service entities must have been properly deactivated
	 * or requeued before executing the next function, which
	 * resets all in-service entities as no more in service. This
	 * may cause bfqq to be freed. If this happens, the next
	 * function returns true.
	 */
	return __bfq_bfqd_reset_in_service(bfqd);
}

/**
 * __bfq_bfqq_recalc_budget - try to adapt the budget to the @bfqq behavior.
 * @bfqd: device data.
 * @bfqq: queue to update.
 * @reason: reason for expiration.
 *
 * Handle the feedback on @bfqq budget at queue expiration.
 * See the body for detailed comments.
 */
static void __bfq_bfqq_recalc_budget(struct bfq_data *bfqd,
				     struct bfq_queue *bfqq,
				     enum bfqq_expiration reason)
{
	struct request *next_rq;
	int budget, min_budget;

	min_budget = bfq_min_budget(bfqd);

	if (bfqq->wr_coeff == 1)
		budget = bfqq->max_budget;
	else /*
	      * Use a constant, low budget for weight-raised queues,
	      * to help achieve a low latency. Keep it slightly higher
	      * than the minimum possible budget, to cause a little
	      * bit fewer expirations.
	      */
		budget = 2 * min_budget;

	bfq_log_bfqq(bfqd, bfqq, "recalc_budg: last budg %d, budg left %d",
		bfqq->entity.budget, bfq_bfqq_budget_left(bfqq));
	bfq_log_bfqq(bfqd, bfqq, "recalc_budg: last max_budg %d, min budg %d",
		budget, bfq_min_budget(bfqd));
	bfq_log_bfqq(bfqd, bfqq, "recalc_budg: sync %d, seeky %d",
		bfq_bfqq_sync(bfqq), BFQQ_SEEKY(bfqd->in_service_queue));

	if (bfq_bfqq_sync(bfqq) && bfqq->wr_coeff == 1) {
		switch (reason) {
		/*
		 * Caveat: in all the following cases we trade latency
		 * for throughput.
		 */
		case BFQQE_TOO_IDLE:
			/*
			 * This is the only case where we may reduce
			 * the budget: if there is no request of the
			 * process still waiting for completion, then
			 * we assume (tentatively) that the timer has
			 * expired because the batch of requests of
			 * the process could have been served with a
			 * smaller budget.  Hence, betting that
			 * process will behave in the same way when it
			 * becomes backlogged again, we reduce its
			 * next budget.  As long as we guess right,
			 * this budget cut reduces the latency
			 * experienced by the process.
			 *
			 * However, if there are still outstanding
			 * requests, then the process may have not yet
			 * issued its next request just because it is
			 * still waiting for the completion of some of
			 * the still outstanding ones.  So in this
			 * subcase we do not reduce its budget, on the
			 * contrary we increase it to possibly boost
			 * the throughput, as discussed in the
			 * comments to the BUDGET_TIMEOUT case.
			 */
			if (bfqq->dispatched > 0) /* still outstanding reqs */
				budget = min(budget * 2, bfqd->bfq_max_budget);
			else {
				if (budget > 5 * min_budget)
					budget -= 4 * min_budget;
				else
					budget = min_budget;
			}
			break;
		case BFQQE_BUDGET_TIMEOUT:
			/*
			 * We double the budget here because it gives
			 * the chance to boost the throughput if this
			 * is not a seeky process (and has bumped into
			 * this timeout because of, e.g., ZBR).
			 */
			budget = min(budget * 2, bfqd->bfq_max_budget);
			break;
		case BFQQE_BUDGET_EXHAUSTED:
			/*
			 * The process still has backlog, and did not
			 * let either the budget timeout or the disk
			 * idling timeout expire. Hence it is not
			 * seeky, has a short thinktime and may be
			 * happy with a higher budget too. So
			 * definitely increase the budget of this good
			 * candidate to boost the disk throughput.
			 */
			budget = min(budget * 4, bfqd->bfq_max_budget);
			break;
		case BFQQE_NO_MORE_REQUESTS:
			/*
			 * For queues that expire for this reason, it
			 * is particularly important to keep the
			 * budget close to the actual service they
			 * need. Doing so reduces the timestamp
			 * misalignment problem described in the
			 * comments in the body of
			 * __bfq_activate_entity. In fact, suppose
			 * that a queue systematically expires for
			 * BFQQE_NO_MORE_REQUESTS and presents a
			 * new request in time to enjoy timestamp
			 * back-shifting. The larger the budget of the
			 * queue is with respect to the service the
			 * queue actually requests in each service
			 * slot, the more times the queue can be
			 * reactivated with the same virtual finish
			 * time. It follows that, even if this finish
			 * time is pushed to the system virtual time
			 * to reduce the consequent timestamp
			 * misalignment, the queue unjustly enjoys for
			 * many re-activations a lower finish time
			 * than all newly activated queues.
			 *
			 * The service needed by bfqq is measured
			 * quite precisely by bfqq->entity.service.
			 * Since bfqq does not enjoy device idling,
			 * bfqq->entity.service is equal to the number
			 * of sectors that the process associated with
			 * bfqq requested to read/write before waiting
			 * for request completions, or blocking for
			 * other reasons.
			 */
			budget = max_t(int, bfqq->entity.service, min_budget);
			break;
		default:
			return;
		}
	} else if (!bfq_bfqq_sync(bfqq)) {
		/*
		 * Async queues get always the maximum possible
		 * budget, as for them we do not care about latency
		 * (in addition, their ability to dispatch is limited
		 * by the charging factor).
		 */
		budget = bfqd->bfq_max_budget;
	}

	bfqq->max_budget = budget;

	if (bfqd->budgets_assigned >= bfq_stats_min_budgets &&
	    !bfqd->bfq_user_max_budget)
		bfqq->max_budget = min(bfqq->max_budget, bfqd->bfq_max_budget);

	/*
	 * If there is still backlog, then assign a new budget, making
	 * sure that it is large enough for the next request.  Since
	 * the finish time of bfqq must be kept in sync with the
	 * budget, be sure to call __bfq_bfqq_expire() *after* this
	 * update.
	 *
	 * If there is no backlog, then no need to update the budget;
	 * it will be updated on the arrival of a new request.
	 */
	next_rq = bfqq->next_rq;
	if (next_rq)
		bfqq->entity.budget = max_t(unsigned long, bfqq->max_budget,
					    bfq_serv_to_charge(next_rq, bfqq));

	bfq_log_bfqq(bfqd, bfqq, "head sect: %u, new budget %d",
			next_rq ? blk_rq_sectors(next_rq) : 0,
			bfqq->entity.budget);
}

/*
 * Return true if the process associated with bfqq is "slow". The slow
 * flag is used, in addition to the budget timeout, to reduce the
 * amount of service provided to seeky processes, and thus reduce
 * their chances to lower the throughput. More details in the comments
 * on the function bfq_bfqq_expire().
 *
 * An important observation is in order: as discussed in the comments
 * on the function bfq_update_peak_rate(), with devices with internal
 * queues, it is hard if ever possible to know when and for how long
 * an I/O request is processed by the device (apart from the trivial
 * I/O pattern where a new request is dispatched only after the
 * previous one has been completed). This makes it hard to evaluate
 * the real rate at which the I/O requests of each bfq_queue are
 * served.  In fact, for an I/O scheduler like BFQ, serving a
 * bfq_queue means just dispatching its requests during its service
 * slot (i.e., until the budget of the queue is exhausted, or the
 * queue remains idle, or, finally, a timeout fires). But, during the
 * service slot of a bfq_queue, around 100 ms at most, the device may
 * be even still processing requests of bfq_queues served in previous
 * service slots. On the opposite end, the requests of the in-service
 * bfq_queue may be completed after the service slot of the queue
 * finishes.
 *
 * Anyway, unless more sophisticated solutions are used
 * (where possible), the sum of the sizes of the requests dispatched
 * during the service slot of a bfq_queue is probably the only
 * approximation available for the service received by the bfq_queue
 * during its service slot. And this sum is the quantity used in this
 * function to evaluate the I/O speed of a process.
 */
static bool bfq_bfqq_is_slow(struct bfq_data *bfqd, struct bfq_queue *bfqq,
				 bool compensate, unsigned long *delta_ms)
{
	ktime_t delta_ktime;
	u32 delta_usecs;
	bool slow = BFQQ_SEEKY(bfqq); /* if delta too short, use seekyness */

	if (!bfq_bfqq_sync(bfqq))
		return false;

	if (compensate)
		delta_ktime = bfqd->last_idling_start;
	else
		delta_ktime = ktime_get();
	delta_ktime = ktime_sub(delta_ktime, bfqd->last_budget_start);
	delta_usecs = ktime_to_us(delta_ktime);

	/* don't use too short time intervals */
	if (delta_usecs < 1000) {
		if (blk_queue_nonrot(bfqd->queue))
			 /*
			  * give same worst-case guarantees as idling
			  * for seeky
			  */
			*delta_ms = BFQ_MIN_TT / NSEC_PER_MSEC;
		else /* charge at least one seek */
			*delta_ms = bfq_slice_idle / NSEC_PER_MSEC;

		return slow;
	}

	*delta_ms = delta_usecs / USEC_PER_MSEC;

	/*
	 * Use only long (> 20ms) intervals to filter out excessive
	 * spikes in service rate estimation.
	 */
	if (delta_usecs > 20000) {
		/*
		 * Caveat for rotational devices: processes doing I/O
		 * in the slower disk zones tend to be slow(er) even
		 * if not seeky. In this respect, the estimated peak
		 * rate is likely to be an average over the disk
		 * surface. Accordingly, to not be too harsh with
		 * unlucky processes, a process is deemed slow only if
		 * its rate has been lower than half of the estimated
		 * peak rate.
		 */
		slow = bfqq->entity.service < bfqd->bfq_max_budget / 2;
	}

	bfq_log_bfqq(bfqd, bfqq, "bfq_bfqq_is_slow: slow %d", slow);

	return slow;
}

/*
 * To be deemed as soft real-time, an application must meet two
 * requirements. First, the application must not require an average
 * bandwidth higher than the approximate bandwidth required to playback or
 * record a compressed high-definition video.
 * The next function is invoked on the completion of the last request of a
 * batch, to compute the next-start time instant, soft_rt_next_start, such
 * that, if the next request of the application does not arrive before
 * soft_rt_next_start, then the above requirement on the bandwidth is met.
 *
 * The second requirement is that the request pattern of the application is
 * isochronous, i.e., that, after issuing a request or a batch of requests,
 * the application stops issuing new requests until all its pending requests
 * have been completed. After that, the application may issue a new batch,
 * and so on.
 * For this reason the next function is invoked to compute
 * soft_rt_next_start only for applications that meet this requirement,
 * whereas soft_rt_next_start is set to infinity for applications that do
 * not.
 *
 * Unfortunately, even a greedy (i.e., I/O-bound) application may
 * happen to meet, occasionally or systematically, both the above
 * bandwidth and isochrony requirements. This may happen at least in
 * the following circumstances. First, if the CPU load is high. The
 * application may stop issuing requests while the CPUs are busy
 * serving other processes, then restart, then stop again for a while,
 * and so on. The other circumstances are related to the storage
 * device: the storage device is highly loaded or reaches a low-enough
 * throughput with the I/O of the application (e.g., because the I/O
 * is random and/or the device is slow). In all these cases, the
 * I/O of the application may be simply slowed down enough to meet
 * the bandwidth and isochrony requirements. To reduce the probability
 * that greedy applications are deemed as soft real-time in these
 * corner cases, a further rule is used in the computation of
 * soft_rt_next_start: the return value of this function is forced to
 * be higher than the maximum between the following two quantities.
 *
 * (a) Current time plus: (1) the maximum time for which the arrival
 *     of a request is waited for when a sync queue becomes idle,
 *     namely bfqd->bfq_slice_idle, and (2) a few extra jiffies. We
 *     postpone for a moment the reason for adding a few extra
 *     jiffies; we get back to it after next item (b).  Lower-bounding
 *     the return value of this function with the current time plus
 *     bfqd->bfq_slice_idle tends to filter out greedy applications,
 *     because the latter issue their next request as soon as possible
 *     after the last one has been completed. In contrast, a soft
 *     real-time application spends some time processing data, after a
 *     batch of its requests has been completed.
 *
 * (b) Current value of bfqq->soft_rt_next_start. As pointed out
 *     above, greedy applications may happen to meet both the
 *     bandwidth and isochrony requirements under heavy CPU or
 *     storage-device load. In more detail, in these scenarios, these
 *     applications happen, only for limited time periods, to do I/O
 *     slowly enough to meet all the requirements described so far,
 *     including the filtering in above item (a). These slow-speed
 *     time intervals are usually interspersed between other time
 *     intervals during which these applications do I/O at a very high
 *     speed. Fortunately, exactly because of the high speed of the
 *     I/O in the high-speed intervals, the values returned by this
 *     function happen to be so high, near the end of any such
 *     high-speed interval, to be likely to fall *after* the end of
 *     the low-speed time interval that follows. These high values are
 *     stored in bfqq->soft_rt_next_start after each invocation of
 *     this function. As a consequence, if the last value of
 *     bfqq->soft_rt_next_start is constantly used to lower-bound the
 *     next value that this function may return, then, from the very
 *     beginning of a low-speed interval, bfqq->soft_rt_next_start is
 *     likely to be constantly kept so high that any I/O request
 *     issued during the low-speed interval is considered as arriving
 *     to soon for the application to be deemed as soft
 *     real-time. Then, in the high-speed interval that follows, the
 *     application will not be deemed as soft real-time, just because
 *     it will do I/O at a high speed. And so on.
 *
 * Getting back to the filtering in item (a), in the following two
 * cases this filtering might be easily passed by a greedy
 * application, if the reference quantity was just
 * bfqd->bfq_slice_idle:
 * 1) HZ is so low that the duration of a jiffy is comparable to or
 *    higher than bfqd->bfq_slice_idle. This happens, e.g., on slow
 *    devices with HZ=100. The time granularity may be so coarse
 *    that the approximation, in jiffies, of bfqd->bfq_slice_idle
 *    is rather lower than the exact value.
 * 2) jiffies, instead of increasing at a constant rate, may stop increasing
 *    for a while, then suddenly 'jump' by several units to recover the lost
 *    increments. This seems to happen, e.g., inside virtual machines.
 * To address this issue, in the filtering in (a) we do not use as a
 * reference time interval just bfqd->bfq_slice_idle, but
 * bfqd->bfq_slice_idle plus a few jiffies. In particular, we add the
 * minimum number of jiffies for which the filter seems to be quite
 * precise also in embedded systems and KVM/QEMU virtual machines.
 */
static unsigned long bfq_bfqq_softrt_next_start(struct bfq_data *bfqd,
						struct bfq_queue *bfqq)
{
	return max3(bfqq->soft_rt_next_start,
		    bfqq->last_idle_bklogged +
		    HZ * bfqq->service_from_backlogged /
		    bfqd->bfq_wr_max_softrt_rate,
		    jiffies + nsecs_to_jiffies(bfqq->bfqd->bfq_slice_idle) + 4);
}

/**
 * bfq_bfqq_expire - expire a queue.
 * @bfqd: device owning the queue.
 * @bfqq: the queue to expire.
 * @compensate: if true, compensate for the time spent idling.
 * @reason: the reason causing the expiration.
 *
 * If the process associated with bfqq does slow I/O (e.g., because it
 * issues random requests), we charge bfqq with the time it has been
 * in service instead of the service it has received (see
 * bfq_bfqq_charge_time for details on how this goal is achieved). As
 * a consequence, bfqq will typically get higher timestamps upon
 * reactivation, and hence it will be rescheduled as if it had
 * received more service than what it has actually received. In the
 * end, bfqq receives less service in proportion to how slowly its
 * associated process consumes its budgets (and hence how seriously it
 * tends to lower the throughput). In addition, this time-charging
 * strategy guarantees time fairness among slow processes. In
 * contrast, if the process associated with bfqq is not slow, we
 * charge bfqq exactly with the service it has received.
 *
 * Charging time to the first type of queues and the exact service to
 * the other has the effect of using the WF2Q+ policy to schedule the
 * former on a timeslice basis, without violating service domain
 * guarantees among the latter.
 */
void bfq_bfqq_expire(struct bfq_data *bfqd,
		     struct bfq_queue *bfqq,
		     bool compensate,
		     enum bfqq_expiration reason)
{
	bool slow;
	unsigned long delta = 0;
	struct bfq_entity *entity = &bfqq->entity;

	/*
	 * Check whether the process is slow (see bfq_bfqq_is_slow).
	 */
	slow = bfq_bfqq_is_slow(bfqd, bfqq, compensate, &delta);

	/*
	 * As above explained, charge slow (typically seeky) and
	 * timed-out queues with the time and not the service
	 * received, to favor sequential workloads.
	 *
	 * Processes doing I/O in the slower disk zones will tend to
	 * be slow(er) even if not seeky. Therefore, since the
	 * estimated peak rate is actually an average over the disk
	 * surface, these processes may timeout just for bad luck. To
	 * avoid punishing them, do not charge time to processes that
	 * succeeded in consuming at least 2/3 of their budget. This
	 * allows BFQ to preserve enough elasticity to still perform
	 * bandwidth, and not time, distribution with little unlucky
	 * or quasi-sequential processes.
	 */
	if (bfqq->wr_coeff == 1 &&
	    (slow ||
	     (reason == BFQQE_BUDGET_TIMEOUT &&
	      bfq_bfqq_budget_left(bfqq) >=  entity->budget / 3)))
		bfq_bfqq_charge_time(bfqd, bfqq, delta);

	if (bfqd->low_latency && bfqq->wr_coeff == 1)
		bfqq->last_wr_start_finish = jiffies;

	if (bfqd->low_latency && bfqd->bfq_wr_max_softrt_rate > 0 &&
	    RB_EMPTY_ROOT(&bfqq->sort_list)) {
		/*
		 * If we get here, and there are no outstanding
		 * requests, then the request pattern is isochronous
		 * (see the comments on the function
		 * bfq_bfqq_softrt_next_start()). Therefore we can
		 * compute soft_rt_next_start.
		 *
		 * If, instead, the queue still has outstanding
		 * requests, then we have to wait for the completion
		 * of all the outstanding requests to discover whether
		 * the request pattern is actually isochronous.
		 */
		if (bfqq->dispatched == 0)
			bfqq->soft_rt_next_start =
				bfq_bfqq_softrt_next_start(bfqd, bfqq);
		else if (bfqq->dispatched > 0) {
			/*
			 * Schedule an update of soft_rt_next_start to when
			 * the task may be discovered to be isochronous.
			 */
			bfq_mark_bfqq_softrt_update(bfqq);
		}
	}

	bfq_log_bfqq(bfqd, bfqq,
		"expire (%d, slow %d, num_disp %d, short_ttime %d)", reason,
		slow, bfqq->dispatched, bfq_bfqq_has_short_ttime(bfqq));

	/*
	 * bfqq expired, so no total service time needs to be computed
	 * any longer: reset state machine for measuring total service
	 * times.
	 */
	bfqd->rqs_injected = bfqd->wait_dispatch = false;
	bfqd->waited_rq = NULL;

	/*
	 * Increase, decrease or leave budget unchanged according to
	 * reason.
	 */
	__bfq_bfqq_recalc_budget(bfqd, bfqq, reason);
	if (__bfq_bfqq_expire(bfqd, bfqq, reason))
		/* bfqq is gone, no more actions on it */
		return;

	/* mark bfqq as waiting a request only if a bic still points to it */
	if (!bfq_bfqq_busy(bfqq) &&
	    reason != BFQQE_BUDGET_TIMEOUT &&
	    reason != BFQQE_BUDGET_EXHAUSTED) {
		bfq_mark_bfqq_non_blocking_wait_rq(bfqq);
		/*
		 * Not setting service to 0, because, if the next rq
		 * arrives in time, the queue will go on receiving
		 * service with this same budget (as if it never expired)
		 */
	} else
		entity->service = 0;

	/*
	 * Reset the received-service counter for every parent entity.
	 * Differently from what happens with bfqq->entity.service,
	 * the resetting of this counter never needs to be postponed
	 * for parent entities. In fact, in case bfqq may have a
	 * chance to go on being served using the last, partially
	 * consumed budget, bfqq->entity.service needs to be kept,
	 * because if bfqq then actually goes on being served using
	 * the same budget, the last value of bfqq->entity.service is
	 * needed to properly decrement bfqq->entity.budget by the
	 * portion already consumed. In contrast, it is not necessary
	 * to keep entity->service for parent entities too, because
	 * the bubble up of the new value of bfqq->entity.budget will
	 * make sure that the budgets of parent entities are correct,
	 * even in case bfqq and thus parent entities go on receiving
	 * service with the same budget.
	 */
	entity = entity->parent;
	for_each_entity(entity)
		entity->service = 0;
}

/*
 * Budget timeout is not implemented through a dedicated timer, but
 * just checked on request arrivals and completions, as well as on
 * idle timer expirations.
 */
static bool bfq_bfqq_budget_timeout(struct bfq_queue *bfqq)
{
	return time_is_before_eq_jiffies(bfqq->budget_timeout);
}

/*
 * If we expire a queue that is actively waiting (i.e., with the
 * device idled) for the arrival of a new request, then we may incur
 * the timestamp misalignment problem described in the body of the
 * function __bfq_activate_entity. Hence we return true only if this
 * condition does not hold, or if the queue is slow enough to deserve
 * only to be kicked off for preserving a high throughput.
 */
static bool bfq_may_expire_for_budg_timeout(struct bfq_queue *bfqq)
{
	bfq_log_bfqq(bfqq->bfqd, bfqq,
		"may_budget_timeout: wait_request %d left %d timeout %d",
		bfq_bfqq_wait_request(bfqq),
			bfq_bfqq_budget_left(bfqq) >=  bfqq->entity.budget / 3,
		bfq_bfqq_budget_timeout(bfqq));

	return (!bfq_bfqq_wait_request(bfqq) ||
		bfq_bfqq_budget_left(bfqq) >=  bfqq->entity.budget / 3)
		&&
		bfq_bfqq_budget_timeout(bfqq);
}

static bool idling_boosts_thr_without_issues(struct bfq_data *bfqd,
					     struct bfq_queue *bfqq)
{
	bool rot_without_queueing =
		!blk_queue_nonrot(bfqd->queue) && !bfqd->hw_tag,
		bfqq_sequential_and_IO_bound,
		idling_boosts_thr;

	/* No point in idling for bfqq if it won't get requests any longer */
	if (unlikely(!bfqq_process_refs(bfqq)))
		return false;

	bfqq_sequential_and_IO_bound = !BFQQ_SEEKY(bfqq) &&
		bfq_bfqq_IO_bound(bfqq) && bfq_bfqq_has_short_ttime(bfqq);

	/*
	 * The next variable takes into account the cases where idling
	 * boosts the throughput.
	 *
	 * The value of the variable is computed considering, first, that
	 * idling is virtually always beneficial for the throughput if:
	 * (a) the device is not NCQ-capable and rotational, or
	 * (b) regardless of the presence of NCQ, the device is rotational and
	 *     the request pattern for bfqq is I/O-bound and sequential, or
	 * (c) regardless of whether it is rotational, the device is
	 *     not NCQ-capable and the request pattern for bfqq is
	 *     I/O-bound and sequential.
	 *
	 * Secondly, and in contrast to the above item (b), idling an
	 * NCQ-capable flash-based device would not boost the
	 * throughput even with sequential I/O; rather it would lower
	 * the throughput in proportion to how fast the device
	 * is. Accordingly, the next variable is true if any of the
	 * above conditions (a), (b) or (c) is true, and, in
	 * particular, happens to be false if bfqd is an NCQ-capable
	 * flash-based device.
	 */
	idling_boosts_thr = rot_without_queueing ||
		((!blk_queue_nonrot(bfqd->queue) || !bfqd->hw_tag) &&
		 bfqq_sequential_and_IO_bound);

	/*
	 * The return value of this function is equal to that of
	 * idling_boosts_thr, unless a special case holds. In this
	 * special case, described below, idling may cause problems to
	 * weight-raised queues.
	 *
	 * When the request pool is saturated (e.g., in the presence
	 * of write hogs), if the processes associated with
	 * non-weight-raised queues ask for requests at a lower rate,
	 * then processes associated with weight-raised queues have a
	 * higher probability to get a request from the pool
	 * immediately (or at least soon) when they need one. Thus
	 * they have a higher probability to actually get a fraction
	 * of the device throughput proportional to their high
	 * weight. This is especially true with NCQ-capable drives,
	 * which enqueue several requests in advance, and further
	 * reorder internally-queued requests.
	 *
	 * For this reason, we force to false the return value if
	 * there are weight-raised busy queues. In this case, and if
	 * bfqq is not weight-raised, this guarantees that the device
	 * is not idled for bfqq (if, instead, bfqq is weight-raised,
	 * then idling will be guaranteed by another variable, see
	 * below). Combined with the timestamping rules of BFQ (see
	 * [1] for details), this behavior causes bfqq, and hence any
	 * sync non-weight-raised queue, to get a lower number of
	 * requests served, and thus to ask for a lower number of
	 * requests from the request pool, before the busy
	 * weight-raised queues get served again. This often mitigates
	 * starvation problems in the presence of heavy write
	 * workloads and NCQ, thereby guaranteeing a higher
	 * application and system responsiveness in these hostile
	 * scenarios.
	 */
	return idling_boosts_thr &&
		bfqd->wr_busy_queues == 0;
}

/*
 * For a queue that becomes empty, device idling is allowed only if
 * this function returns true for that queue. As a consequence, since
 * device idling plays a critical role for both throughput boosting
 * and service guarantees, the return value of this function plays a
 * critical role as well.
 *
 * In a nutshell, this function returns true only if idling is
 * beneficial for throughput or, even if detrimental for throughput,
 * idling is however necessary to preserve service guarantees (low
 * latency, desired throughput distribution, ...). In particular, on
 * NCQ-capable devices, this function tries to return false, so as to
 * help keep the drives' internal queues full, whenever this helps the
 * device boost the throughput without causing any service-guarantee
 * issue.
 *
 * Most of the issues taken into account to get the return value of
 * this function are not trivial. We discuss these issues in the two
 * functions providing the main pieces of information needed by this
 * function.
 */
static bool bfq_better_to_idle(struct bfq_queue *bfqq)
{
	struct bfq_data *bfqd = bfqq->bfqd;
	bool idling_boosts_thr_with_no_issue, idling_needed_for_service_guar;

	/* No point in idling for bfqq if it won't get requests any longer */
	if (unlikely(!bfqq_process_refs(bfqq)))
		return false;

	if (unlikely(bfqd->strict_guarantees))
		return true;

	/*
	 * Idling is performed only if slice_idle > 0. In addition, we
	 * do not idle if
	 * (a) bfqq is async
	 * (b) bfqq is in the idle io prio class: in this case we do
	 * not idle because we want to minimize the bandwidth that
	 * queues in this class can steal to higher-priority queues
	 */
	if (bfqd->bfq_slice_idle == 0 || !bfq_bfqq_sync(bfqq) ||
	   bfq_class_idle(bfqq))
		return false;

	idling_boosts_thr_with_no_issue =
		idling_boosts_thr_without_issues(bfqd, bfqq);

	idling_needed_for_service_guar =
		idling_needed_for_service_guarantees(bfqd, bfqq);

	/*
	 * We have now the two components we need to compute the
	 * return value of the function, which is true only if idling
	 * either boosts the throughput (without issues), or is
	 * necessary to preserve service guarantees.
	 */
	return idling_boosts_thr_with_no_issue ||
		idling_needed_for_service_guar;
}

/*
 * If the in-service queue is empty but the function bfq_better_to_idle
 * returns true, then:
 * 1) the queue must remain in service and cannot be expired, and
 * 2) the device must be idled to wait for the possible arrival of a new
 *    request for the queue.
 * See the comments on the function bfq_better_to_idle for the reasons
 * why performing device idling is the best choice to boost the throughput
 * and preserve service guarantees when bfq_better_to_idle itself
 * returns true.
 */
static bool bfq_bfqq_must_idle(struct bfq_queue *bfqq)
{
	return RB_EMPTY_ROOT(&bfqq->sort_list) && bfq_better_to_idle(bfqq);
}

/*
 * This function chooses the queue from which to pick the next extra
 * I/O request to inject, if it finds a compatible queue. See the
 * comments on bfq_update_inject_limit() for details on the injection
 * mechanism, and for the definitions of the quantities mentioned
 * below.
 */
static struct bfq_queue *
bfq_choose_bfqq_for_injection(struct bfq_data *bfqd)
{
	struct bfq_queue *bfqq, *in_serv_bfqq = bfqd->in_service_queue;
	unsigned int limit = in_serv_bfqq->inject_limit;
	int i;

	/*
	 * If
	 * - bfqq is not weight-raised and therefore does not carry
	 *   time-critical I/O,
	 * or
	 * - regardless of whether bfqq is weight-raised, bfqq has
	 *   however a long think time, during which it can absorb the
	 *   effect of an appropriate number of extra I/O requests
	 *   from other queues (see bfq_update_inject_limit for
	 *   details on the computation of this number);
	 * then injection can be performed without restrictions.
	 */
	bool in_serv_always_inject = in_serv_bfqq->wr_coeff == 1 ||
		!bfq_bfqq_has_short_ttime(in_serv_bfqq);

	/*
	 * If
	 * - the baseline total service time could not be sampled yet,
	 *   so the inject limit happens to be still 0, and
	 * - a lot of time has elapsed since the plugging of I/O
	 *   dispatching started, so drive speed is being wasted
	 *   significantly;
	 * then temporarily raise inject limit to one request.
	 */
	if (limit == 0 && in_serv_bfqq->last_serv_time_ns == 0 &&
	    bfq_bfqq_wait_request(in_serv_bfqq) &&
	    time_is_before_eq_jiffies(bfqd->last_idling_start_jiffies +
				      bfqd->bfq_slice_idle)
		)
		limit = 1;

	if (bfqd->tot_rq_in_driver >= limit)
		return NULL;

	/*
	 * Linear search of the source queue for injection; but, with
	 * a high probability, very few steps are needed to find a
	 * candidate queue, i.e., a queue with enough budget left for
	 * its next request. In fact:
	 * - BFQ dynamically updates the budget of every queue so as
	 *   to accommodate the expected backlog of the queue;
	 * - if a queue gets all its requests dispatched as injected
	 *   service, then the queue is removed from the active list
	 *   (and re-added only if it gets new requests, but then it
	 *   is assigned again enough budget for its new backlog).
	 */
	for (i = 0; i < bfqd->num_actuators; i++) {
		list_for_each_entry(bfqq, &bfqd->active_list[i], bfqq_list)
			if (!RB_EMPTY_ROOT(&bfqq->sort_list) &&
				(in_serv_always_inject || bfqq->wr_coeff > 1) &&
				bfq_serv_to_charge(bfqq->next_rq, bfqq) <=
				bfq_bfqq_budget_left(bfqq)) {
			/*
			 * Allow for only one large in-flight request
			 * on non-rotational devices, for the
			 * following reason. On non-rotationl drives,
			 * large requests take much longer than
			 * smaller requests to be served. In addition,
			 * the drive prefers to serve large requests
			 * w.r.t. to small ones, if it can choose. So,
			 * having more than one large requests queued
			 * in the drive may easily make the next first
			 * request of the in-service queue wait for so
			 * long to break bfqq's service guarantees. On
			 * the bright side, large requests let the
			 * drive reach a very high throughput, even if
			 * there is only one in-flight large request
			 * at a time.
			 */
			if (blk_queue_nonrot(bfqd->queue) &&
			    blk_rq_sectors(bfqq->next_rq) >=
			    BFQQ_SECT_THR_NONROT &&
			    bfqd->tot_rq_in_driver >= 1)
				continue;
			else {
				bfqd->rqs_injected = true;
				return bfqq;
			}
		}
	}

	return NULL;
}

static struct bfq_queue *
bfq_find_active_bfqq_for_actuator(struct bfq_data *bfqd, int idx)
{
	struct bfq_queue *bfqq;

	if (bfqd->in_service_queue &&
	    bfqd->in_service_queue->actuator_idx == idx)
		return bfqd->in_service_queue;

	list_for_each_entry(bfqq, &bfqd->active_list[idx], bfqq_list) {
		if (!RB_EMPTY_ROOT(&bfqq->sort_list) &&
			bfq_serv_to_charge(bfqq->next_rq, bfqq) <=
				bfq_bfqq_budget_left(bfqq)) {
			return bfqq;
		}
	}

	return NULL;
}

/*
 * Perform a linear scan of each actuator, until an actuator is found
 * for which the following three conditions hold: the load of the
 * actuator is below the threshold (see comments on
 * actuator_load_threshold for details) and lower than that of the
 * next actuator (comments on this extra condition below), and there
 * is a queue that contains I/O for that actuator. On success, return
 * that queue.
 *
 * Performing a plain linear scan entails a prioritization among
 * actuators. The extra condition above breaks this prioritization and
 * tends to distribute injection uniformly across actuators.
 */
static struct bfq_queue *
bfq_find_bfqq_for_underused_actuator(struct bfq_data *bfqd)
{
	int i;

	for (i = 0 ; i < bfqd->num_actuators; i++) {
		if (bfqd->rq_in_driver[i] < bfqd->actuator_load_threshold &&
		    (i == bfqd->num_actuators - 1 ||
		     bfqd->rq_in_driver[i] < bfqd->rq_in_driver[i+1])) {
			struct bfq_queue *bfqq =
				bfq_find_active_bfqq_for_actuator(bfqd, i);

			if (bfqq)
				return bfqq;
		}
	}

	return NULL;
}


/*
 * Select a queue for service.  If we have a current queue in service,
 * check whether to continue servicing it, or retrieve and set a new one.
 */
static struct bfq_queue *bfq_select_queue(struct bfq_data *bfqd)
{
	struct bfq_queue *bfqq, *inject_bfqq;
	struct request *next_rq;
	enum bfqq_expiration reason = BFQQE_BUDGET_TIMEOUT;

	bfqq = bfqd->in_service_queue;
	if (!bfqq)
		goto new_queue;

	bfq_log_bfqq(bfqd, bfqq, "select_queue: already in-service queue");

	/*
	 * Do not expire bfqq for budget timeout if bfqq may be about
	 * to enjoy device idling. The reason why, in this case, we
	 * prevent bfqq from expiring is the same as in the comments
	 * on the case where bfq_bfqq_must_idle() returns true, in
	 * bfq_completed_request().
	 */
	if (bfq_may_expire_for_budg_timeout(bfqq) &&
	    !bfq_bfqq_must_idle(bfqq))
		goto expire;

check_queue:
	/*
	 *  If some actuator is underutilized, but the in-service
	 *  queue does not contain I/O for that actuator, then try to
	 *  inject I/O for that actuator.
	 */
	inject_bfqq = bfq_find_bfqq_for_underused_actuator(bfqd);
	if (inject_bfqq && inject_bfqq != bfqq)
		return inject_bfqq;

	/*
	 * This loop is rarely executed more than once. Even when it
	 * happens, it is much more convenient to re-execute this loop
	 * than to return NULL and trigger a new dispatch to get a
	 * request served.
	 */
	next_rq = bfqq->next_rq;
	/*
	 * If bfqq has requests queued and it has enough budget left to
	 * serve them, keep the queue, otherwise expire it.
	 */
	if (next_rq) {
		if (bfq_serv_to_charge(next_rq, bfqq) >
			bfq_bfqq_budget_left(bfqq)) {
			/*
			 * Expire the queue for budget exhaustion,
			 * which makes sure that the next budget is
			 * enough to serve the next request, even if
			 * it comes from the fifo expired path.
			 */
			reason = BFQQE_BUDGET_EXHAUSTED;
			goto expire;
		} else {
			/*
			 * The idle timer may be pending because we may
			 * not disable disk idling even when a new request
			 * arrives.
			 */
			if (bfq_bfqq_wait_request(bfqq)) {
				/*
				 * If we get here: 1) at least a new request
				 * has arrived but we have not disabled the
				 * timer because the request was too small,
				 * 2) then the block layer has unplugged
				 * the device, causing the dispatch to be
				 * invoked.
				 *
				 * Since the device is unplugged, now the
				 * requests are probably large enough to
				 * provide a reasonable throughput.
				 * So we disable idling.
				 */
				bfq_clear_bfqq_wait_request(bfqq);
				hrtimer_try_to_cancel(&bfqd->idle_slice_timer);
			}
			goto keep_queue;
		}
	}

	/*
	 * No requests pending. However, if the in-service queue is idling
	 * for a new request, or has requests waiting for a completion and
	 * may idle after their completion, then keep it anyway.
	 *
	 * Yet, inject service from other queues if it boosts
	 * throughput and is possible.
	 */
	if (bfq_bfqq_wait_request(bfqq) ||
	    (bfqq->dispatched != 0 && bfq_better_to_idle(bfqq))) {
		unsigned int act_idx = bfqq->actuator_idx;
		struct bfq_queue *async_bfqq = NULL;
		struct bfq_queue *blocked_bfqq =
			!hlist_empty(&bfqq->woken_list) ?
			container_of(bfqq->woken_list.first,
				     struct bfq_queue,
				     woken_list_node)
			: NULL;

		if (bfqq->bic && bfqq->bic->bfqq[0][act_idx] &&
		    bfq_bfqq_busy(bfqq->bic->bfqq[0][act_idx]) &&
		    bfqq->bic->bfqq[0][act_idx]->next_rq)
			async_bfqq = bfqq->bic->bfqq[0][act_idx];
		/*
		 * The next four mutually-exclusive ifs decide
		 * whether to try injection, and choose the queue to
		 * pick an I/O request from.
		 *
		 * The first if checks whether the process associated
		 * with bfqq has also async I/O pending. If so, it
		 * injects such I/O unconditionally. Injecting async
		 * I/O from the same process can cause no harm to the
		 * process. On the contrary, it can only increase
		 * bandwidth and reduce latency for the process.
		 *
		 * The second if checks whether there happens to be a
		 * non-empty waker queue for bfqq, i.e., a queue whose
		 * I/O needs to be completed for bfqq to receive new
		 * I/O. This happens, e.g., if bfqq is associated with
		 * a process that does some sync. A sync generates
		 * extra blocking I/O, which must be completed before
		 * the process associated with bfqq can go on with its
		 * I/O. If the I/O of the waker queue is not served,
		 * then bfqq remains empty, and no I/O is dispatched,
		 * until the idle timeout fires for bfqq. This is
		 * likely to result in lower bandwidth and higher
		 * latencies for bfqq, and in a severe loss of total
		 * throughput. The best action to take is therefore to
		 * serve the waker queue as soon as possible. So do it
		 * (without relying on the third alternative below for
		 * eventually serving waker_bfqq's I/O; see the last
		 * paragraph for further details). This systematic
		 * injection of I/O from the waker queue does not
		 * cause any delay to bfqq's I/O. On the contrary,
		 * next bfqq's I/O is brought forward dramatically,
		 * for it is not blocked for milliseconds.
		 *
		 * The third if checks whether there is a queue woken
		 * by bfqq, and currently with pending I/O. Such a
		 * woken queue does not steal bandwidth from bfqq,
		 * because it remains soon without I/O if bfqq is not
		 * served. So there is virtually no risk of loss of
		 * bandwidth for bfqq if this woken queue has I/O
		 * dispatched while bfqq is waiting for new I/O.
		 *
		 * The fourth if checks whether bfqq is a queue for
		 * which it is better to avoid injection. It is so if
		 * bfqq delivers more throughput when served without
		 * any further I/O from other queues in the middle, or
		 * if the service times of bfqq's I/O requests both
		 * count more than overall throughput, and may be
		 * easily increased by injection (this happens if bfqq
		 * has a short think time). If none of these
		 * conditions holds, then a candidate queue for
		 * injection is looked for through
		 * bfq_choose_bfqq_for_injection(). Note that the
		 * latter may return NULL (for example if the inject
		 * limit for bfqq is currently 0).
		 *
		 * NOTE: motivation for the second alternative
		 *
		 * Thanks to the way the inject limit is updated in
		 * bfq_update_has_short_ttime(), it is rather likely
		 * that, if I/O is being plugged for bfqq and the
		 * waker queue has pending I/O requests that are
		 * blocking bfqq's I/O, then the fourth alternative
		 * above lets the waker queue get served before the
		 * I/O-plugging timeout fires. So one may deem the
		 * second alternative superfluous. It is not, because
		 * the fourth alternative may be way less effective in
		 * case of a synchronization. For two main
		 * reasons. First, throughput may be low because the
		 * inject limit may be too low to guarantee the same
		 * amount of injected I/O, from the waker queue or
		 * other queues, that the second alternative
		 * guarantees (the second alternative unconditionally
		 * injects a pending I/O request of the waker queue
		 * for each bfq_dispatch_request()). Second, with the
		 * fourth alternative, the duration of the plugging,
		 * i.e., the time before bfqq finally receives new I/O,
		 * may not be minimized, because the waker queue may
		 * happen to be served only after other queues.
		 */
		if (async_bfqq &&
		    icq_to_bic(async_bfqq->next_rq->elv.icq) == bfqq->bic &&
		    bfq_serv_to_charge(async_bfqq->next_rq, async_bfqq) <=
		    bfq_bfqq_budget_left(async_bfqq))
			bfqq = async_bfqq;
		else if (bfqq->waker_bfqq &&
			   bfq_bfqq_busy(bfqq->waker_bfqq) &&
			   bfqq->waker_bfqq->next_rq &&
			   bfq_serv_to_charge(bfqq->waker_bfqq->next_rq,
					      bfqq->waker_bfqq) <=
			   bfq_bfqq_budget_left(bfqq->waker_bfqq)
			)
			bfqq = bfqq->waker_bfqq;
		else if (blocked_bfqq &&
			   bfq_bfqq_busy(blocked_bfqq) &&
			   blocked_bfqq->next_rq &&
			   bfq_serv_to_charge(blocked_bfqq->next_rq,
					      blocked_bfqq) <=
			   bfq_bfqq_budget_left(blocked_bfqq)
			)
			bfqq = blocked_bfqq;
		else if (!idling_boosts_thr_without_issues(bfqd, bfqq) &&
			 (bfqq->wr_coeff == 1 || bfqd->wr_busy_queues > 1 ||
			  !bfq_bfqq_has_short_ttime(bfqq)))
			bfqq = bfq_choose_bfqq_for_injection(bfqd);
		else
			bfqq = NULL;

		goto keep_queue;
	}

	reason = BFQQE_NO_MORE_REQUESTS;
expire:
	bfq_bfqq_expire(bfqd, bfqq, false, reason);
new_queue:
	bfqq = bfq_set_in_service_queue(bfqd);
	if (bfqq) {
		bfq_log_bfqq(bfqd, bfqq, "select_queue: checking new queue");
		goto check_queue;
	}
keep_queue:
	if (bfqq)
		bfq_log_bfqq(bfqd, bfqq, "select_queue: returned this queue");
	else
		bfq_log(bfqd, "select_queue: no queue returned");

	return bfqq;
}

static void bfq_update_wr_data(struct bfq_data *bfqd, struct bfq_queue *bfqq)
{
	struct bfq_entity *entity = &bfqq->entity;

	if (bfqq->wr_coeff > 1) { /* queue is being weight-raised */
		bfq_log_bfqq(bfqd, bfqq,
			"raising period dur %u/%u msec, old coeff %u, w %d(%d)",
			jiffies_to_msecs(jiffies - bfqq->last_wr_start_finish),
			jiffies_to_msecs(bfqq->wr_cur_max_time),
			bfqq->wr_coeff,
			bfqq->entity.weight, bfqq->entity.orig_weight);

		if (entity->prio_changed)
			bfq_log_bfqq(bfqd, bfqq, "WARN: pending prio change");

		/*
		 * If the queue was activated in a burst, or too much
		 * time has elapsed from the beginning of this
		 * weight-raising period, then end weight raising.
		 */
		if (bfq_bfqq_in_large_burst(bfqq))
			bfq_bfqq_end_wr(bfqq);
		else if (time_is_before_jiffies(bfqq->last_wr_start_finish +
						bfqq->wr_cur_max_time)) {
			if (bfqq->wr_cur_max_time != bfqd->bfq_wr_rt_max_time ||
			time_is_before_jiffies(bfqq->wr_start_at_switch_to_srt +
					       bfq_wr_duration(bfqd))) {
				/*
				 * Either in interactive weight
				 * raising, or in soft_rt weight
				 * raising with the
				 * interactive-weight-raising period
				 * elapsed (so no switch back to
				 * interactive weight raising).
				 */
				bfq_bfqq_end_wr(bfqq);
			} else { /*
				  * soft_rt finishing while still in
				  * interactive period, switch back to
				  * interactive weight raising
				  */
				switch_back_to_interactive_wr(bfqq, bfqd);
				bfqq->entity.prio_changed = 1;
			}
		}
		if (bfqq->wr_coeff > 1 &&
		    bfqq->wr_cur_max_time != bfqd->bfq_wr_rt_max_time &&
		    bfqq->service_from_wr > max_service_from_wr) {
			/* see comments on max_service_from_wr */
			bfq_bfqq_end_wr(bfqq);
		}
	}
	/*
	 * To improve latency (for this or other queues), immediately
	 * update weight both if it must be raised and if it must be
	 * lowered. Since, entity may be on some active tree here, and
	 * might have a pending change of its ioprio class, invoke
	 * next function with the last parameter unset (see the
	 * comments on the function).
	 */
	if ((entity->weight > entity->orig_weight) != (bfqq->wr_coeff > 1))
		__bfq_entity_update_weight_prio(bfq_entity_service_tree(entity),
						entity, false);
}

/*
 * Dispatch next request from bfqq.
 */
static struct request *bfq_dispatch_rq_from_bfqq(struct bfq_data *bfqd,
						 struct bfq_queue *bfqq)
{
	struct request *rq = bfqq->next_rq;
	unsigned long service_to_charge;

	service_to_charge = bfq_serv_to_charge(rq, bfqq);

	bfq_bfqq_served(bfqq, service_to_charge);

	if (bfqq == bfqd->in_service_queue && bfqd->wait_dispatch) {
		bfqd->wait_dispatch = false;
		bfqd->waited_rq = rq;
	}

	bfq_dispatch_remove(bfqd->queue, rq);

	if (bfqq != bfqd->in_service_queue)
		return rq;

	/*
	 * If weight raising has to terminate for bfqq, then next
	 * function causes an immediate update of bfqq's weight,
	 * without waiting for next activation. As a consequence, on
	 * expiration, bfqq will be timestamped as if has never been
	 * weight-raised during this service slot, even if it has
	 * received part or even most of the service as a
	 * weight-raised queue. This inflates bfqq's timestamps, which
	 * is beneficial, as bfqq is then more willing to leave the
	 * device immediately to possible other weight-raised queues.
	 */
	bfq_update_wr_data(bfqd, bfqq);

	/*
	 * Expire bfqq, pretending that its budget expired, if bfqq
	 * belongs to CLASS_IDLE and other queues are waiting for
	 * service.
	 */
	if (bfq_tot_busy_queues(bfqd) > 1 && bfq_class_idle(bfqq))
		bfq_bfqq_expire(bfqd, bfqq, false, BFQQE_BUDGET_EXHAUSTED);

	return rq;
}

static bool bfq_has_work(struct blk_mq_hw_ctx *hctx)
{
	struct bfq_data *bfqd = hctx->queue->elevator->elevator_data;

	/*
	 * Avoiding lock: a race on bfqd->queued should cause at
	 * most a call to dispatch for nothing
	 */
	return !list_empty_careful(&bfqd->dispatch) ||
		READ_ONCE(bfqd->queued);
}

static struct request *__bfq_dispatch_request(struct blk_mq_hw_ctx *hctx)
{
	struct bfq_data *bfqd = hctx->queue->elevator->elevator_data;
	struct request *rq = NULL;
	struct bfq_queue *bfqq = NULL;

	if (!list_empty(&bfqd->dispatch)) {
		rq = list_first_entry(&bfqd->dispatch, struct request,
				      queuelist);
		list_del_init(&rq->queuelist);

		bfqq = RQ_BFQQ(rq);

		if (bfqq) {
			/*
			 * Increment counters here, because this
			 * dispatch does not follow the standard
			 * dispatch flow (where counters are
			 * incremented)
			 */
			bfqq->dispatched++;

			goto inc_in_driver_start_rq;
		}

		/*
		 * We exploit the bfq_finish_requeue_request hook to
		 * decrement tot_rq_in_driver, but
		 * bfq_finish_requeue_request will not be invoked on
		 * this request. So, to avoid unbalance, just start
		 * this request, without incrementing tot_rq_in_driver. As
		 * a negative consequence, tot_rq_in_driver is deceptively
		 * lower than it should be while this request is in
		 * service. This may cause bfq_schedule_dispatch to be
		 * invoked uselessly.
		 *
		 * As for implementing an exact solution, the
		 * bfq_finish_requeue_request hook, if defined, is
		 * probably invoked also on this request. So, by
		 * exploiting this hook, we could 1) increment
		 * tot_rq_in_driver here, and 2) decrement it in
		 * bfq_finish_requeue_request. Such a solution would
		 * let the value of the counter be always accurate,
		 * but it would entail using an extra interface
		 * function. This cost seems higher than the benefit,
		 * being the frequency of non-elevator-private
		 * requests very low.
		 */
		goto start_rq;
	}

	bfq_log(bfqd, "dispatch requests: %d busy queues",
		bfq_tot_busy_queues(bfqd));

	if (bfq_tot_busy_queues(bfqd) == 0)
		goto exit;

	/*
	 * Force device to serve one request at a time if
	 * strict_guarantees is true. Forcing this service scheme is
	 * currently the ONLY way to guarantee that the request
	 * service order enforced by the scheduler is respected by a
	 * queueing device. Otherwise the device is free even to make
	 * some unlucky request wait for as long as the device
	 * wishes.
	 *
	 * Of course, serving one request at a time may cause loss of
	 * throughput.
	 */
	if (bfqd->strict_guarantees && bfqd->tot_rq_in_driver > 0)
		goto exit;

	bfqq = bfq_select_queue(bfqd);
	if (!bfqq)
		goto exit;

	rq = bfq_dispatch_rq_from_bfqq(bfqd, bfqq);

	if (rq) {
inc_in_driver_start_rq:
		bfqd->rq_in_driver[bfqq->actuator_idx]++;
		bfqd->tot_rq_in_driver++;
start_rq:
		rq->rq_flags |= RQF_STARTED;
	}
exit:
	return rq;
}

#ifdef CONFIG_BFQ_CGROUP_DEBUG
static void bfq_update_dispatch_stats(struct request_queue *q,
				      struct request *rq,
				      struct bfq_queue *in_serv_queue,
				      bool idle_timer_disabled)
{
	struct bfq_queue *bfqq = rq ? RQ_BFQQ(rq) : NULL;

	if (!idle_timer_disabled && !bfqq)
		return;

	/*
	 * rq and bfqq are guaranteed to exist until this function
	 * ends, for the following reasons. First, rq can be
	 * dispatched to the device, and then can be completed and
	 * freed, only after this function ends. Second, rq cannot be
	 * merged (and thus freed because of a merge) any longer,
	 * because it has already started. Thus rq cannot be freed
	 * before this function ends, and, since rq has a reference to
	 * bfqq, the same guarantee holds for bfqq too.
	 *
	 * In addition, the following queue lock guarantees that
	 * bfqq_group(bfqq) exists as well.
	 */
	spin_lock_irq(&q->queue_lock);
	if (idle_timer_disabled)
		/*
		 * Since the idle timer has been disabled,
		 * in_serv_queue contained some request when
		 * __bfq_dispatch_request was invoked above, which
		 * implies that rq was picked exactly from
		 * in_serv_queue. Thus in_serv_queue == bfqq, and is
		 * therefore guaranteed to exist because of the above
		 * arguments.
		 */
		bfqg_stats_update_idle_time(bfqq_group(in_serv_queue));
	if (bfqq) {
		struct bfq_group *bfqg = bfqq_group(bfqq);

		bfqg_stats_update_avg_queue_size(bfqg);
		bfqg_stats_set_start_empty_time(bfqg);
		bfqg_stats_update_io_remove(bfqg, rq->cmd_flags);
	}
	spin_unlock_irq(&q->queue_lock);
}
#else
static inline void bfq_update_dispatch_stats(struct request_queue *q,
					     struct request *rq,
					     struct bfq_queue *in_serv_queue,
					     bool idle_timer_disabled) {}
#endif /* CONFIG_BFQ_CGROUP_DEBUG */

static struct request *bfq_dispatch_request(struct blk_mq_hw_ctx *hctx)
{
	struct bfq_data *bfqd = hctx->queue->elevator->elevator_data;
	struct request *rq;
	struct bfq_queue *in_serv_queue;
	bool waiting_rq, idle_timer_disabled = false;

	spin_lock_irq(&bfqd->lock);

	in_serv_queue = bfqd->in_service_queue;
	waiting_rq = in_serv_queue && bfq_bfqq_wait_request(in_serv_queue);

	rq = __bfq_dispatch_request(hctx);
	if (in_serv_queue == bfqd->in_service_queue) {
		idle_timer_disabled =
			waiting_rq && !bfq_bfqq_wait_request(in_serv_queue);
	}

	spin_unlock_irq(&bfqd->lock);
	bfq_update_dispatch_stats(hctx->queue, rq,
			idle_timer_disabled ? in_serv_queue : NULL,
				idle_timer_disabled);

	return rq;
}

/*
 * Task holds one reference to the queue, dropped when task exits.  Each rq
 * in-flight on this queue also holds a reference, dropped when rq is freed.
 *
 * Scheduler lock must be held here. Recall not to use bfqq after calling
 * this function on it.
 */
void bfq_put_queue(struct bfq_queue *bfqq)
{
	struct bfq_queue *item;
	struct hlist_node *n;
	struct bfq_group *bfqg = bfqq_group(bfqq);

	bfq_log_bfqq(bfqq->bfqd, bfqq, "put_queue: %p %d", bfqq, bfqq->ref);

	bfqq->ref--;
	if (bfqq->ref)
		return;

	if (!hlist_unhashed(&bfqq->burst_list_node)) {
		hlist_del_init(&bfqq->burst_list_node);
		/*
		 * Decrement also burst size after the removal, if the
		 * process associated with bfqq is exiting, and thus
		 * does not contribute to the burst any longer. This
		 * decrement helps filter out false positives of large
		 * bursts, when some short-lived process (often due to
		 * the execution of commands by some service) happens
		 * to start and exit while a complex application is
		 * starting, and thus spawning several processes that
		 * do I/O (and that *must not* be treated as a large
		 * burst, see comments on bfq_handle_burst).
		 *
		 * In particular, the decrement is performed only if:
		 * 1) bfqq is not a merged queue, because, if it is,
		 * then this free of bfqq is not triggered by the exit
		 * of the process bfqq is associated with, but exactly
		 * by the fact that bfqq has just been merged.
		 * 2) burst_size is greater than 0, to handle
		 * unbalanced decrements. Unbalanced decrements may
		 * happen in te following case: bfqq is inserted into
		 * the current burst list--without incrementing
		 * bust_size--because of a split, but the current
		 * burst list is not the burst list bfqq belonged to
		 * (see comments on the case of a split in
		 * bfq_set_request).
		 */
		if (bfqq->bic && bfqq->bfqd->burst_size > 0)
			bfqq->bfqd->burst_size--;
	}

	/*
	 * bfqq does not exist any longer, so it cannot be woken by
	 * any other queue, and cannot wake any other queue. Then bfqq
	 * must be removed from the woken list of its possible waker
	 * queue, and all queues in the woken list of bfqq must stop
	 * having a waker queue. Strictly speaking, these updates
	 * should be performed when bfqq remains with no I/O source
	 * attached to it, which happens before bfqq gets freed. In
	 * particular, this happens when the last process associated
	 * with bfqq exits or gets associated with a different
	 * queue. However, both events lead to bfqq being freed soon,
	 * and dangling references would come out only after bfqq gets
	 * freed. So these updates are done here, as a simple and safe
	 * way to handle all cases.
	 */
	/* remove bfqq from woken list */
	if (!hlist_unhashed(&bfqq->woken_list_node))
		hlist_del_init(&bfqq->woken_list_node);

	/* reset waker for all queues in woken list */
	hlist_for_each_entry_safe(item, n, &bfqq->woken_list,
				  woken_list_node) {
		item->waker_bfqq = NULL;
		hlist_del_init(&item->woken_list_node);
	}

	if (bfqq->bfqd->last_completed_rq_bfqq == bfqq)
		bfqq->bfqd->last_completed_rq_bfqq = NULL;

	WARN_ON_ONCE(!list_empty(&bfqq->fifo));
	WARN_ON_ONCE(!RB_EMPTY_ROOT(&bfqq->sort_list));
	WARN_ON_ONCE(bfqq->dispatched);

	kmem_cache_free(bfq_pool, bfqq);
	bfqg_and_blkg_put(bfqg);
}

static void bfq_put_stable_ref(struct bfq_queue *bfqq)
{
	bfqq->stable_ref--;
	bfq_put_queue(bfqq);
}

void bfq_put_cooperator(struct bfq_queue *bfqq)
{
	struct bfq_queue *__bfqq, *next;

	/*
	 * If this queue was scheduled to merge with another queue, be
	 * sure to drop the reference taken on that queue (and others in
	 * the merge chain). See bfq_setup_merge and bfq_merge_bfqqs.
	 */
	__bfqq = bfqq->new_bfqq;
	while (__bfqq) {
		next = __bfqq->new_bfqq;
		bfq_put_queue(__bfqq);
		__bfqq = next;
	}
}

static void bfq_exit_bfqq(struct bfq_data *bfqd, struct bfq_queue *bfqq)
{
	if (bfqq == bfqd->in_service_queue) {
		__bfq_bfqq_expire(bfqd, bfqq, BFQQE_BUDGET_TIMEOUT);
		bfq_schedule_dispatch(bfqd);
	}

	bfq_log_bfqq(bfqd, bfqq, "exit_bfqq: %p, %d", bfqq, bfqq->ref);

	bfq_put_cooperator(bfqq);

	bfq_release_process_ref(bfqd, bfqq);
}

static void bfq_exit_icq_bfqq(struct bfq_io_cq *bic, bool is_sync,
			      unsigned int actuator_idx)
{
	struct bfq_queue *bfqq = bic_to_bfqq(bic, is_sync, actuator_idx);
	struct bfq_data *bfqd;

	if (bfqq)
		bfqd = bfqq->bfqd; /* NULL if scheduler already exited */

	if (bfqq && bfqd) {
<<<<<<< HEAD
		unsigned long flags;

		spin_lock_irqsave(&bfqd->lock, flags);
		bic_set_bfqq(bic, NULL, is_sync);
		bfq_exit_bfqq(bfqd, bfqq);
		spin_unlock_irqrestore(&bfqd->lock, flags);
=======
		bic_set_bfqq(bic, NULL, is_sync, actuator_idx);
		bfq_exit_bfqq(bfqd, bfqq);
>>>>>>> e475cc1c
	}
}

static void bfq_exit_icq(struct io_cq *icq)
{
	struct bfq_io_cq *bic = icq_to_bic(icq);
	struct bfq_data *bfqd = bic_to_bfqd(bic);
	unsigned long flags;
	unsigned int act_idx;
	/*
	 * If bfqd and thus bfqd->num_actuators is not available any
	 * longer, then cycle over all possible per-actuator bfqqs in
	 * next loop. We rely on bic being zeroed on creation, and
	 * therefore on its unused per-actuator fields being NULL.
	 */
	unsigned int num_actuators = BFQ_MAX_ACTUATORS;
	struct bfq_iocq_bfqq_data *bfqq_data = bic->bfqq_data;

	/*
	 * bfqd is NULL if scheduler already exited, and in that case
	 * this is the last time these queues are accessed.
	 */
	if (bfqd) {
		spin_lock_irqsave(&bfqd->lock, flags);
		num_actuators = bfqd->num_actuators;
	}

	for (act_idx = 0; act_idx < num_actuators; act_idx++) {
		if (bfqq_data[act_idx].stable_merge_bfqq)
			bfq_put_stable_ref(bfqq_data[act_idx].stable_merge_bfqq);

		bfq_exit_icq_bfqq(bic, true, act_idx);
		bfq_exit_icq_bfqq(bic, false, act_idx);
	}

	if (bfqd)
		spin_unlock_irqrestore(&bfqd->lock, flags);
}

/*
 * Update the entity prio values; note that the new values will not
 * be used until the next (re)activation.
 */
static void
bfq_set_next_ioprio_data(struct bfq_queue *bfqq, struct bfq_io_cq *bic)
{
	struct task_struct *tsk = current;
	int ioprio_class;
	struct bfq_data *bfqd = bfqq->bfqd;

	if (!bfqd)
		return;

	ioprio_class = IOPRIO_PRIO_CLASS(bic->ioprio);
	switch (ioprio_class) {
	default:
		pr_err("bdi %s: bfq: bad prio class %d\n",
			bdi_dev_name(bfqq->bfqd->queue->disk->bdi),
			ioprio_class);
		fallthrough;
	case IOPRIO_CLASS_NONE:
		/*
		 * No prio set, inherit CPU scheduling settings.
		 */
		bfqq->new_ioprio = task_nice_ioprio(tsk);
		bfqq->new_ioprio_class = task_nice_ioclass(tsk);
		break;
	case IOPRIO_CLASS_RT:
		bfqq->new_ioprio = IOPRIO_PRIO_LEVEL(bic->ioprio);
		bfqq->new_ioprio_class = IOPRIO_CLASS_RT;
		break;
	case IOPRIO_CLASS_BE:
		bfqq->new_ioprio = IOPRIO_PRIO_LEVEL(bic->ioprio);
		bfqq->new_ioprio_class = IOPRIO_CLASS_BE;
		break;
	case IOPRIO_CLASS_IDLE:
		bfqq->new_ioprio_class = IOPRIO_CLASS_IDLE;
		bfqq->new_ioprio = IOPRIO_NR_LEVELS - 1;
		break;
	}

	if (bfqq->new_ioprio >= IOPRIO_NR_LEVELS) {
		pr_crit("bfq_set_next_ioprio_data: new_ioprio %d\n",
			bfqq->new_ioprio);
		bfqq->new_ioprio = IOPRIO_NR_LEVELS - 1;
	}

	bfqq->entity.new_weight = bfq_ioprio_to_weight(bfqq->new_ioprio);
	bfq_log_bfqq(bfqd, bfqq, "new_ioprio %d new_weight %d",
		     bfqq->new_ioprio, bfqq->entity.new_weight);
	bfqq->entity.prio_changed = 1;
}

static struct bfq_queue *bfq_get_queue(struct bfq_data *bfqd,
				       struct bio *bio, bool is_sync,
				       struct bfq_io_cq *bic,
				       bool respawn);

static void bfq_check_ioprio_change(struct bfq_io_cq *bic, struct bio *bio)
{
	struct bfq_data *bfqd = bic_to_bfqd(bic);
	struct bfq_queue *bfqq;
	int ioprio = bic->icq.ioc->ioprio;

	/*
	 * This condition may trigger on a newly created bic, be sure to
	 * drop the lock before returning.
	 */
	if (unlikely(!bfqd) || likely(bic->ioprio == ioprio))
		return;

	bic->ioprio = ioprio;

	bfqq = bic_to_bfqq(bic, false, bfq_actuator_index(bfqd, bio));
	if (bfqq) {
		struct bfq_queue *old_bfqq = bfqq;

		bfqq = bfq_get_queue(bfqd, bio, false, bic, true);
		bic_set_bfqq(bic, bfqq, false, bfq_actuator_index(bfqd, bio));
		bfq_release_process_ref(bfqd, old_bfqq);
	}

	bfqq = bic_to_bfqq(bic, true, bfq_actuator_index(bfqd, bio));
	if (bfqq)
		bfq_set_next_ioprio_data(bfqq, bic);
}

static void bfq_init_bfqq(struct bfq_data *bfqd, struct bfq_queue *bfqq,
			  struct bfq_io_cq *bic, pid_t pid, int is_sync,
			  unsigned int act_idx)
{
	u64 now_ns = ktime_get_ns();

	bfqq->actuator_idx = act_idx;
	RB_CLEAR_NODE(&bfqq->entity.rb_node);
	INIT_LIST_HEAD(&bfqq->fifo);
	INIT_HLIST_NODE(&bfqq->burst_list_node);
	INIT_HLIST_NODE(&bfqq->woken_list_node);
	INIT_HLIST_HEAD(&bfqq->woken_list);

	bfqq->ref = 0;
	bfqq->bfqd = bfqd;

	if (bic)
		bfq_set_next_ioprio_data(bfqq, bic);

	if (is_sync) {
		/*
		 * No need to mark as has_short_ttime if in
		 * idle_class, because no device idling is performed
		 * for queues in idle class
		 */
		if (!bfq_class_idle(bfqq))
			/* tentatively mark as has_short_ttime */
			bfq_mark_bfqq_has_short_ttime(bfqq);
		bfq_mark_bfqq_sync(bfqq);
		bfq_mark_bfqq_just_created(bfqq);
	} else
		bfq_clear_bfqq_sync(bfqq);

	/* set end request to minus infinity from now */
	bfqq->ttime.last_end_request = now_ns + 1;

	bfqq->creation_time = jiffies;

	bfqq->io_start_time = now_ns;

	bfq_mark_bfqq_IO_bound(bfqq);

	bfqq->pid = pid;

	/* Tentative initial value to trade off between thr and lat */
	bfqq->max_budget = (2 * bfq_max_budget(bfqd)) / 3;
	bfqq->budget_timeout = bfq_smallest_from_now();

	bfqq->wr_coeff = 1;
	bfqq->last_wr_start_finish = jiffies;
	bfqq->wr_start_at_switch_to_srt = bfq_smallest_from_now();
	bfqq->split_time = bfq_smallest_from_now();

	/*
	 * To not forget the possibly high bandwidth consumed by a
	 * process/queue in the recent past,
	 * bfq_bfqq_softrt_next_start() returns a value at least equal
	 * to the current value of bfqq->soft_rt_next_start (see
	 * comments on bfq_bfqq_softrt_next_start).  Set
	 * soft_rt_next_start to now, to mean that bfqq has consumed
	 * no bandwidth so far.
	 */
	bfqq->soft_rt_next_start = jiffies;

	/* first request is almost certainly seeky */
	bfqq->seek_history = 1;

	bfqq->decrease_time_jif = jiffies;
}

static struct bfq_queue **bfq_async_queue_prio(struct bfq_data *bfqd,
					       struct bfq_group *bfqg,
					       int ioprio_class, int ioprio, int act_idx)
{
	switch (ioprio_class) {
	case IOPRIO_CLASS_RT:
		return &bfqg->async_bfqq[0][ioprio][act_idx];
	case IOPRIO_CLASS_NONE:
		ioprio = IOPRIO_BE_NORM;
		fallthrough;
	case IOPRIO_CLASS_BE:
		return &bfqg->async_bfqq[1][ioprio][act_idx];
	case IOPRIO_CLASS_IDLE:
		return &bfqg->async_idle_bfqq[act_idx];
	default:
		return NULL;
	}
}

static struct bfq_queue *
bfq_do_early_stable_merge(struct bfq_data *bfqd, struct bfq_queue *bfqq,
			  struct bfq_io_cq *bic,
			  struct bfq_queue *last_bfqq_created)
{
	unsigned int a_idx = last_bfqq_created->actuator_idx;
	struct bfq_queue *new_bfqq =
		bfq_setup_merge(bfqq, last_bfqq_created);

	if (!new_bfqq)
		return bfqq;

	if (new_bfqq->bic)
		new_bfqq->bic->bfqq_data[a_idx].stably_merged = true;
	bic->bfqq_data[a_idx].stably_merged = true;

	/*
	 * Reusing merge functions. This implies that
	 * bfqq->bic must be set too, for
	 * bfq_merge_bfqqs to correctly save bfqq's
	 * state before killing it.
	 */
	bfqq->bic = bic;
	bfq_merge_bfqqs(bfqd, bic, bfqq, new_bfqq);

	return new_bfqq;
}

/*
 * Many throughput-sensitive workloads are made of several parallel
 * I/O flows, with all flows generated by the same application, or
 * more generically by the same task (e.g., system boot). The most
 * counterproductive action with these workloads is plugging I/O
 * dispatch when one of the bfq_queues associated with these flows
 * remains temporarily empty.
 *
 * To avoid this plugging, BFQ has been using a burst-handling
 * mechanism for years now. This mechanism has proven effective for
 * throughput, and not detrimental for service guarantees. The
 * following function pushes this mechanism a little bit further,
 * basing on the following two facts.
 *
 * First, all the I/O flows of a the same application or task
 * contribute to the execution/completion of that common application
 * or task. So the performance figures that matter are total
 * throughput of the flows and task-wide I/O latency.  In particular,
 * these flows do not need to be protected from each other, in terms
 * of individual bandwidth or latency.
 *
 * Second, the above fact holds regardless of the number of flows.
 *
 * Putting these two facts together, this commits merges stably the
 * bfq_queues associated with these I/O flows, i.e., with the
 * processes that generate these IO/ flows, regardless of how many the
 * involved processes are.
 *
 * To decide whether a set of bfq_queues is actually associated with
 * the I/O flows of a common application or task, and to merge these
 * queues stably, this function operates as follows: given a bfq_queue,
 * say Q2, currently being created, and the last bfq_queue, say Q1,
 * created before Q2, Q2 is merged stably with Q1 if
 * - very little time has elapsed since when Q1 was created
 * - Q2 has the same ioprio as Q1
 * - Q2 belongs to the same group as Q1
 *
 * Merging bfq_queues also reduces scheduling overhead. A fio test
 * with ten random readers on /dev/nullb shows a throughput boost of
 * 40%, with a quadcore. Since BFQ's execution time amounts to ~50% of
 * the total per-request processing time, the above throughput boost
 * implies that BFQ's overhead is reduced by more than 50%.
 *
 * This new mechanism most certainly obsoletes the current
 * burst-handling heuristics. We keep those heuristics for the moment.
 */
static struct bfq_queue *bfq_do_or_sched_stable_merge(struct bfq_data *bfqd,
						      struct bfq_queue *bfqq,
						      struct bfq_io_cq *bic)
{
	struct bfq_queue **source_bfqq = bfqq->entity.parent ?
		&bfqq->entity.parent->last_bfqq_created :
		&bfqd->last_bfqq_created;

	struct bfq_queue *last_bfqq_created = *source_bfqq;

	/*
	 * If last_bfqq_created has not been set yet, then init it. If
	 * it has been set already, but too long ago, then move it
	 * forward to bfqq. Finally, move also if bfqq belongs to a
	 * different group than last_bfqq_created, or if bfqq has a
	 * different ioprio, ioprio_class or actuator_idx. If none of
	 * these conditions holds true, then try an early stable merge
	 * or schedule a delayed stable merge. As for the condition on
	 * actuator_idx, the reason is that, if queues associated with
	 * different actuators are merged, then control is lost on
	 * each actuator. Therefore some actuator may be
	 * underutilized, and throughput may decrease.
	 *
	 * A delayed merge is scheduled (instead of performing an
	 * early merge), in case bfqq might soon prove to be more
	 * throughput-beneficial if not merged. Currently this is
	 * possible only if bfqd is rotational with no queueing. For
	 * such a drive, not merging bfqq is better for throughput if
	 * bfqq happens to contain sequential I/O. So, we wait a
	 * little bit for enough I/O to flow through bfqq. After that,
	 * if such an I/O is sequential, then the merge is
	 * canceled. Otherwise the merge is finally performed.
	 */
	if (!last_bfqq_created ||
	    time_before(last_bfqq_created->creation_time +
			msecs_to_jiffies(bfq_activation_stable_merging),
			bfqq->creation_time) ||
		bfqq->entity.parent != last_bfqq_created->entity.parent ||
		bfqq->ioprio != last_bfqq_created->ioprio ||
		bfqq->ioprio_class != last_bfqq_created->ioprio_class ||
		bfqq->actuator_idx != last_bfqq_created->actuator_idx)
		*source_bfqq = bfqq;
	else if (time_after_eq(last_bfqq_created->creation_time +
				 bfqd->bfq_burst_interval,
				 bfqq->creation_time)) {
		if (likely(bfqd->nonrot_with_queueing))
			/*
			 * With this type of drive, leaving
			 * bfqq alone may provide no
			 * throughput benefits compared with
			 * merging bfqq. So merge bfqq now.
			 */
			bfqq = bfq_do_early_stable_merge(bfqd, bfqq,
							 bic,
							 last_bfqq_created);
		else { /* schedule tentative stable merge */
			/*
			 * get reference on last_bfqq_created,
			 * to prevent it from being freed,
			 * until we decide whether to merge
			 */
			last_bfqq_created->ref++;
			/*
			 * need to keep track of stable refs, to
			 * compute process refs correctly
			 */
			last_bfqq_created->stable_ref++;
			/*
			 * Record the bfqq to merge to.
			 */
			bic->bfqq_data[last_bfqq_created->actuator_idx].stable_merge_bfqq =
				last_bfqq_created;
		}
	}

	return bfqq;
}


static struct bfq_queue *bfq_get_queue(struct bfq_data *bfqd,
				       struct bio *bio, bool is_sync,
				       struct bfq_io_cq *bic,
				       bool respawn)
{
	const int ioprio = IOPRIO_PRIO_LEVEL(bic->ioprio);
	const int ioprio_class = IOPRIO_PRIO_CLASS(bic->ioprio);
	struct bfq_queue **async_bfqq = NULL;
	struct bfq_queue *bfqq;
	struct bfq_group *bfqg;

	bfqg = bfq_bio_bfqg(bfqd, bio);
	if (!is_sync) {
		async_bfqq = bfq_async_queue_prio(bfqd, bfqg, ioprio_class,
						  ioprio,
						  bfq_actuator_index(bfqd, bio));
		bfqq = *async_bfqq;
		if (bfqq)
			goto out;
	}

	bfqq = kmem_cache_alloc_node(bfq_pool,
				     GFP_NOWAIT | __GFP_ZERO | __GFP_NOWARN,
				     bfqd->queue->node);

	if (bfqq) {
		bfq_init_bfqq(bfqd, bfqq, bic, current->pid,
			      is_sync, bfq_actuator_index(bfqd, bio));
		bfq_init_entity(&bfqq->entity, bfqg);
		bfq_log_bfqq(bfqd, bfqq, "allocated");
	} else {
		bfqq = &bfqd->oom_bfqq;
		bfq_log_bfqq(bfqd, bfqq, "using oom bfqq");
		goto out;
	}

	/*
	 * Pin the queue now that it's allocated, scheduler exit will
	 * prune it.
	 */
	if (async_bfqq) {
		bfqq->ref++; /*
			      * Extra group reference, w.r.t. sync
			      * queue. This extra reference is removed
			      * only if bfqq->bfqg disappears, to
			      * guarantee that this queue is not freed
			      * until its group goes away.
			      */
		bfq_log_bfqq(bfqd, bfqq, "get_queue, bfqq not in async: %p, %d",
			     bfqq, bfqq->ref);
		*async_bfqq = bfqq;
	}

out:
	bfqq->ref++; /* get a process reference to this queue */

	if (bfqq != &bfqd->oom_bfqq && is_sync && !respawn)
		bfqq = bfq_do_or_sched_stable_merge(bfqd, bfqq, bic);
	return bfqq;
}

static void bfq_update_io_thinktime(struct bfq_data *bfqd,
				    struct bfq_queue *bfqq)
{
	struct bfq_ttime *ttime = &bfqq->ttime;
	u64 elapsed;

	/*
	 * We are really interested in how long it takes for the queue to
	 * become busy when there is no outstanding IO for this queue. So
	 * ignore cases when the bfq queue has already IO queued.
	 */
	if (bfqq->dispatched || bfq_bfqq_busy(bfqq))
		return;
	elapsed = ktime_get_ns() - bfqq->ttime.last_end_request;
	elapsed = min_t(u64, elapsed, 2ULL * bfqd->bfq_slice_idle);

	ttime->ttime_samples = (7*ttime->ttime_samples + 256) / 8;
	ttime->ttime_total = div_u64(7*ttime->ttime_total + 256*elapsed,  8);
	ttime->ttime_mean = div64_ul(ttime->ttime_total + 128,
				     ttime->ttime_samples);
}

static void
bfq_update_io_seektime(struct bfq_data *bfqd, struct bfq_queue *bfqq,
		       struct request *rq)
{
	bfqq->seek_history <<= 1;
	bfqq->seek_history |= BFQ_RQ_SEEKY(bfqd, bfqq->last_request_pos, rq);

	if (bfqq->wr_coeff > 1 &&
	    bfqq->wr_cur_max_time == bfqd->bfq_wr_rt_max_time &&
	    BFQQ_TOTALLY_SEEKY(bfqq)) {
		if (time_is_before_jiffies(bfqq->wr_start_at_switch_to_srt +
					   bfq_wr_duration(bfqd))) {
			/*
			 * In soft_rt weight raising with the
			 * interactive-weight-raising period
			 * elapsed (so no switch back to
			 * interactive weight raising).
			 */
			bfq_bfqq_end_wr(bfqq);
		} else { /*
			  * stopping soft_rt weight raising
			  * while still in interactive period,
			  * switch back to interactive weight
			  * raising
			  */
			switch_back_to_interactive_wr(bfqq, bfqd);
			bfqq->entity.prio_changed = 1;
		}
	}
}

static void bfq_update_has_short_ttime(struct bfq_data *bfqd,
				       struct bfq_queue *bfqq,
				       struct bfq_io_cq *bic)
{
	bool has_short_ttime = true, state_changed;

	/*
	 * No need to update has_short_ttime if bfqq is async or in
	 * idle io prio class, or if bfq_slice_idle is zero, because
	 * no device idling is performed for bfqq in this case.
	 */
	if (!bfq_bfqq_sync(bfqq) || bfq_class_idle(bfqq) ||
	    bfqd->bfq_slice_idle == 0)
		return;

	/* Idle window just restored, statistics are meaningless. */
	if (time_is_after_eq_jiffies(bfqq->split_time +
				     bfqd->bfq_wr_min_idle_time))
		return;

	/* Think time is infinite if no process is linked to
	 * bfqq. Otherwise check average think time to decide whether
	 * to mark as has_short_ttime. To this goal, compare average
	 * think time with half the I/O-plugging timeout.
	 */
	if (atomic_read(&bic->icq.ioc->active_ref) == 0 ||
	    (bfq_sample_valid(bfqq->ttime.ttime_samples) &&
	     bfqq->ttime.ttime_mean > bfqd->bfq_slice_idle>>1))
		has_short_ttime = false;

	state_changed = has_short_ttime != bfq_bfqq_has_short_ttime(bfqq);

	if (has_short_ttime)
		bfq_mark_bfqq_has_short_ttime(bfqq);
	else
		bfq_clear_bfqq_has_short_ttime(bfqq);

	/*
	 * Until the base value for the total service time gets
	 * finally computed for bfqq, the inject limit does depend on
	 * the think-time state (short|long). In particular, the limit
	 * is 0 or 1 if the think time is deemed, respectively, as
	 * short or long (details in the comments in
	 * bfq_update_inject_limit()). Accordingly, the next
	 * instructions reset the inject limit if the think-time state
	 * has changed and the above base value is still to be
	 * computed.
	 *
	 * However, the reset is performed only if more than 100 ms
	 * have elapsed since the last update of the inject limit, or
	 * (inclusive) if the change is from short to long think
	 * time. The reason for this waiting is as follows.
	 *
	 * bfqq may have a long think time because of a
	 * synchronization with some other queue, i.e., because the
	 * I/O of some other queue may need to be completed for bfqq
	 * to receive new I/O. Details in the comments on the choice
	 * of the queue for injection in bfq_select_queue().
	 *
	 * As stressed in those comments, if such a synchronization is
	 * actually in place, then, without injection on bfqq, the
	 * blocking I/O cannot happen to served while bfqq is in
	 * service. As a consequence, if bfqq is granted
	 * I/O-dispatch-plugging, then bfqq remains empty, and no I/O
	 * is dispatched, until the idle timeout fires. This is likely
	 * to result in lower bandwidth and higher latencies for bfqq,
	 * and in a severe loss of total throughput.
	 *
	 * On the opposite end, a non-zero inject limit may allow the
	 * I/O that blocks bfqq to be executed soon, and therefore
	 * bfqq to receive new I/O soon.
	 *
	 * But, if the blocking gets actually eliminated, then the
	 * next think-time sample for bfqq may be very low. This in
	 * turn may cause bfqq's think time to be deemed
	 * short. Without the 100 ms barrier, this new state change
	 * would cause the body of the next if to be executed
	 * immediately. But this would set to 0 the inject
	 * limit. Without injection, the blocking I/O would cause the
	 * think time of bfqq to become long again, and therefore the
	 * inject limit to be raised again, and so on. The only effect
	 * of such a steady oscillation between the two think-time
	 * states would be to prevent effective injection on bfqq.
	 *
	 * In contrast, if the inject limit is not reset during such a
	 * long time interval as 100 ms, then the number of short
	 * think time samples can grow significantly before the reset
	 * is performed. As a consequence, the think time state can
	 * become stable before the reset. Therefore there will be no
	 * state change when the 100 ms elapse, and no reset of the
	 * inject limit. The inject limit remains steadily equal to 1
	 * both during and after the 100 ms. So injection can be
	 * performed at all times, and throughput gets boosted.
	 *
	 * An inject limit equal to 1 is however in conflict, in
	 * general, with the fact that the think time of bfqq is
	 * short, because injection may be likely to delay bfqq's I/O
	 * (as explained in the comments in
	 * bfq_update_inject_limit()). But this does not happen in
	 * this special case, because bfqq's low think time is due to
	 * an effective handling of a synchronization, through
	 * injection. In this special case, bfqq's I/O does not get
	 * delayed by injection; on the contrary, bfqq's I/O is
	 * brought forward, because it is not blocked for
	 * milliseconds.
	 *
	 * In addition, serving the blocking I/O much sooner, and much
	 * more frequently than once per I/O-plugging timeout, makes
	 * it much quicker to detect a waker queue (the concept of
	 * waker queue is defined in the comments in
	 * bfq_add_request()). This makes it possible to start sooner
	 * to boost throughput more effectively, by injecting the I/O
	 * of the waker queue unconditionally on every
	 * bfq_dispatch_request().
	 *
	 * One last, important benefit of not resetting the inject
	 * limit before 100 ms is that, during this time interval, the
	 * base value for the total service time is likely to get
	 * finally computed for bfqq, freeing the inject limit from
	 * its relation with the think time.
	 */
	if (state_changed && bfqq->last_serv_time_ns == 0 &&
	    (time_is_before_eq_jiffies(bfqq->decrease_time_jif +
				      msecs_to_jiffies(100)) ||
	     !has_short_ttime))
		bfq_reset_inject_limit(bfqd, bfqq);
}

/*
 * Called when a new fs request (rq) is added to bfqq.  Check if there's
 * something we should do about it.
 */
static void bfq_rq_enqueued(struct bfq_data *bfqd, struct bfq_queue *bfqq,
			    struct request *rq)
{
	if (rq->cmd_flags & REQ_META)
		bfqq->meta_pending++;

	bfqq->last_request_pos = blk_rq_pos(rq) + blk_rq_sectors(rq);

	if (bfqq == bfqd->in_service_queue && bfq_bfqq_wait_request(bfqq)) {
		bool small_req = bfqq->queued[rq_is_sync(rq)] == 1 &&
				 blk_rq_sectors(rq) < 32;
		bool budget_timeout = bfq_bfqq_budget_timeout(bfqq);

		/*
		 * There is just this request queued: if
		 * - the request is small, and
		 * - we are idling to boost throughput, and
		 * - the queue is not to be expired,
		 * then just exit.
		 *
		 * In this way, if the device is being idled to wait
		 * for a new request from the in-service queue, we
		 * avoid unplugging the device and committing the
		 * device to serve just a small request. In contrast
		 * we wait for the block layer to decide when to
		 * unplug the device: hopefully, new requests will be
		 * merged to this one quickly, then the device will be
		 * unplugged and larger requests will be dispatched.
		 */
		if (small_req && idling_boosts_thr_without_issues(bfqd, bfqq) &&
		    !budget_timeout)
			return;

		/*
		 * A large enough request arrived, or idling is being
		 * performed to preserve service guarantees, or
		 * finally the queue is to be expired: in all these
		 * cases disk idling is to be stopped, so clear
		 * wait_request flag and reset timer.
		 */
		bfq_clear_bfqq_wait_request(bfqq);
		hrtimer_try_to_cancel(&bfqd->idle_slice_timer);

		/*
		 * The queue is not empty, because a new request just
		 * arrived. Hence we can safely expire the queue, in
		 * case of budget timeout, without risking that the
		 * timestamps of the queue are not updated correctly.
		 * See [1] for more details.
		 */
		if (budget_timeout)
			bfq_bfqq_expire(bfqd, bfqq, false,
					BFQQE_BUDGET_TIMEOUT);
	}
}

static void bfqq_request_allocated(struct bfq_queue *bfqq)
{
	struct bfq_entity *entity = &bfqq->entity;

	for_each_entity(entity)
		entity->allocated++;
}

static void bfqq_request_freed(struct bfq_queue *bfqq)
{
	struct bfq_entity *entity = &bfqq->entity;

	for_each_entity(entity)
		entity->allocated--;
}

/* returns true if it causes the idle timer to be disabled */
static bool __bfq_insert_request(struct bfq_data *bfqd, struct request *rq)
{
	struct bfq_queue *bfqq = RQ_BFQQ(rq),
		*new_bfqq = bfq_setup_cooperator(bfqd, bfqq, rq, true,
						 RQ_BIC(rq));
	bool waiting, idle_timer_disabled = false;

	if (new_bfqq) {
		/*
		 * Release the request's reference to the old bfqq
		 * and make sure one is taken to the shared queue.
		 */
		bfqq_request_allocated(new_bfqq);
		bfqq_request_freed(bfqq);
		new_bfqq->ref++;
		/*
		 * If the bic associated with the process
		 * issuing this request still points to bfqq
		 * (and thus has not been already redirected
		 * to new_bfqq or even some other bfq_queue),
		 * then complete the merge and redirect it to
		 * new_bfqq.
		 */
		if (bic_to_bfqq(RQ_BIC(rq), true,
				bfq_actuator_index(bfqd, rq->bio)) == bfqq)
			bfq_merge_bfqqs(bfqd, RQ_BIC(rq),
					bfqq, new_bfqq);

		bfq_clear_bfqq_just_created(bfqq);
		/*
		 * rq is about to be enqueued into new_bfqq,
		 * release rq reference on bfqq
		 */
		bfq_put_queue(bfqq);
		rq->elv.priv[1] = new_bfqq;
		bfqq = new_bfqq;
	}

	bfq_update_io_thinktime(bfqd, bfqq);
	bfq_update_has_short_ttime(bfqd, bfqq, RQ_BIC(rq));
	bfq_update_io_seektime(bfqd, bfqq, rq);

	waiting = bfqq && bfq_bfqq_wait_request(bfqq);
	bfq_add_request(rq);
	idle_timer_disabled = waiting && !bfq_bfqq_wait_request(bfqq);

	rq->fifo_time = ktime_get_ns() + bfqd->bfq_fifo_expire[rq_is_sync(rq)];
	list_add_tail(&rq->queuelist, &bfqq->fifo);

	bfq_rq_enqueued(bfqd, bfqq, rq);

	return idle_timer_disabled;
}

#ifdef CONFIG_BFQ_CGROUP_DEBUG
static void bfq_update_insert_stats(struct request_queue *q,
				    struct bfq_queue *bfqq,
				    bool idle_timer_disabled,
				    blk_opf_t cmd_flags)
{
	if (!bfqq)
		return;

	/*
	 * bfqq still exists, because it can disappear only after
	 * either it is merged with another queue, or the process it
	 * is associated with exits. But both actions must be taken by
	 * the same process currently executing this flow of
	 * instructions.
	 *
	 * In addition, the following queue lock guarantees that
	 * bfqq_group(bfqq) exists as well.
	 */
	spin_lock_irq(&q->queue_lock);
	bfqg_stats_update_io_add(bfqq_group(bfqq), bfqq, cmd_flags);
	if (idle_timer_disabled)
		bfqg_stats_update_idle_time(bfqq_group(bfqq));
	spin_unlock_irq(&q->queue_lock);
}
#else
static inline void bfq_update_insert_stats(struct request_queue *q,
					   struct bfq_queue *bfqq,
					   bool idle_timer_disabled,
					   blk_opf_t cmd_flags) {}
#endif /* CONFIG_BFQ_CGROUP_DEBUG */

static struct bfq_queue *bfq_init_rq(struct request *rq);

static void bfq_insert_request(struct blk_mq_hw_ctx *hctx, struct request *rq,
			       blk_insert_t flags)
{
	struct request_queue *q = hctx->queue;
	struct bfq_data *bfqd = q->elevator->elevator_data;
	struct bfq_queue *bfqq;
	bool idle_timer_disabled = false;
	blk_opf_t cmd_flags;
	LIST_HEAD(free);

#ifdef CONFIG_BFQ_GROUP_IOSCHED
	if (!cgroup_subsys_on_dfl(io_cgrp_subsys) && rq->bio)
		bfqg_stats_update_legacy_io(q, rq);
#endif
	spin_lock_irq(&bfqd->lock);
	bfqq = bfq_init_rq(rq);
	if (blk_mq_sched_try_insert_merge(q, rq, &free)) {
		spin_unlock_irq(&bfqd->lock);
		blk_mq_free_requests(&free);
		return;
	}

	trace_block_rq_insert(rq);

	if (flags & BLK_MQ_INSERT_AT_HEAD) {
		list_add(&rq->queuelist, &bfqd->dispatch);
	} else if (!bfqq) {
		list_add_tail(&rq->queuelist, &bfqd->dispatch);
	} else {
		idle_timer_disabled = __bfq_insert_request(bfqd, rq);
		/*
		 * Update bfqq, because, if a queue merge has occurred
		 * in __bfq_insert_request, then rq has been
		 * redirected into a new queue.
		 */
		bfqq = RQ_BFQQ(rq);

		if (rq_mergeable(rq)) {
			elv_rqhash_add(q, rq);
			if (!q->last_merge)
				q->last_merge = rq;
		}
	}

	/*
	 * Cache cmd_flags before releasing scheduler lock, because rq
	 * may disappear afterwards (for example, because of a request
	 * merge).
	 */
	cmd_flags = rq->cmd_flags;
	spin_unlock_irq(&bfqd->lock);

	bfq_update_insert_stats(q, bfqq, idle_timer_disabled,
				cmd_flags);
}

static void bfq_insert_requests(struct blk_mq_hw_ctx *hctx,
				struct list_head *list,
				blk_insert_t flags)
{
	while (!list_empty(list)) {
		struct request *rq;

		rq = list_first_entry(list, struct request, queuelist);
		list_del_init(&rq->queuelist);
		bfq_insert_request(hctx, rq, flags);
	}
}

static void bfq_update_hw_tag(struct bfq_data *bfqd)
{
	struct bfq_queue *bfqq = bfqd->in_service_queue;

	bfqd->max_rq_in_driver = max_t(int, bfqd->max_rq_in_driver,
				       bfqd->tot_rq_in_driver);

	if (bfqd->hw_tag == 1)
		return;

	/*
	 * This sample is valid if the number of outstanding requests
	 * is large enough to allow a queueing behavior.  Note that the
	 * sum is not exact, as it's not taking into account deactivated
	 * requests.
	 */
	if (bfqd->tot_rq_in_driver + bfqd->queued <= BFQ_HW_QUEUE_THRESHOLD)
		return;

	/*
	 * If active queue hasn't enough requests and can idle, bfq might not
	 * dispatch sufficient requests to hardware. Don't zero hw_tag in this
	 * case
	 */
	if (bfqq && bfq_bfqq_has_short_ttime(bfqq) &&
	    bfqq->dispatched + bfqq->queued[0] + bfqq->queued[1] <
	    BFQ_HW_QUEUE_THRESHOLD &&
	    bfqd->tot_rq_in_driver < BFQ_HW_QUEUE_THRESHOLD)
		return;

	if (bfqd->hw_tag_samples++ < BFQ_HW_QUEUE_SAMPLES)
		return;

	bfqd->hw_tag = bfqd->max_rq_in_driver > BFQ_HW_QUEUE_THRESHOLD;
	bfqd->max_rq_in_driver = 0;
	bfqd->hw_tag_samples = 0;

	bfqd->nonrot_with_queueing =
		blk_queue_nonrot(bfqd->queue) && bfqd->hw_tag;
}

static void bfq_completed_request(struct bfq_queue *bfqq, struct bfq_data *bfqd)
{
	u64 now_ns;
	u32 delta_us;

	bfq_update_hw_tag(bfqd);

	bfqd->rq_in_driver[bfqq->actuator_idx]--;
	bfqd->tot_rq_in_driver--;
	bfqq->dispatched--;

	if (!bfqq->dispatched && !bfq_bfqq_busy(bfqq)) {
		/*
		 * Set budget_timeout (which we overload to store the
		 * time at which the queue remains with no backlog and
		 * no outstanding request; used by the weight-raising
		 * mechanism).
		 */
		bfqq->budget_timeout = jiffies;

		bfq_del_bfqq_in_groups_with_pending_reqs(bfqq);
		bfq_weights_tree_remove(bfqq);
	}

	now_ns = ktime_get_ns();

	bfqq->ttime.last_end_request = now_ns;

	/*
	 * Using us instead of ns, to get a reasonable precision in
	 * computing rate in next check.
	 */
	delta_us = div_u64(now_ns - bfqd->last_completion, NSEC_PER_USEC);

	/*
	 * If the request took rather long to complete, and, according
	 * to the maximum request size recorded, this completion latency
	 * implies that the request was certainly served at a very low
	 * rate (less than 1M sectors/sec), then the whole observation
	 * interval that lasts up to this time instant cannot be a
	 * valid time interval for computing a new peak rate.  Invoke
	 * bfq_update_rate_reset to have the following three steps
	 * taken:
	 * - close the observation interval at the last (previous)
	 *   request dispatch or completion
	 * - compute rate, if possible, for that observation interval
	 * - reset to zero samples, which will trigger a proper
	 *   re-initialization of the observation interval on next
	 *   dispatch
	 */
	if (delta_us > BFQ_MIN_TT/NSEC_PER_USEC &&
	   (bfqd->last_rq_max_size<<BFQ_RATE_SHIFT)/delta_us <
			1UL<<(BFQ_RATE_SHIFT - 10))
		bfq_update_rate_reset(bfqd, NULL);
	bfqd->last_completion = now_ns;
	/*
	 * Shared queues are likely to receive I/O at a high
	 * rate. This may deceptively let them be considered as wakers
	 * of other queues. But a false waker will unjustly steal
	 * bandwidth to its supposedly woken queue. So considering
	 * also shared queues in the waking mechanism may cause more
	 * control troubles than throughput benefits. Then reset
	 * last_completed_rq_bfqq if bfqq is a shared queue.
	 */
	if (!bfq_bfqq_coop(bfqq))
		bfqd->last_completed_rq_bfqq = bfqq;
	else
		bfqd->last_completed_rq_bfqq = NULL;

	/*
	 * If we are waiting to discover whether the request pattern
	 * of the task associated with the queue is actually
	 * isochronous, and both requisites for this condition to hold
	 * are now satisfied, then compute soft_rt_next_start (see the
	 * comments on the function bfq_bfqq_softrt_next_start()). We
	 * do not compute soft_rt_next_start if bfqq is in interactive
	 * weight raising (see the comments in bfq_bfqq_expire() for
	 * an explanation). We schedule this delayed update when bfqq
	 * expires, if it still has in-flight requests.
	 */
	if (bfq_bfqq_softrt_update(bfqq) && bfqq->dispatched == 0 &&
	    RB_EMPTY_ROOT(&bfqq->sort_list) &&
	    bfqq->wr_coeff != bfqd->bfq_wr_coeff)
		bfqq->soft_rt_next_start =
			bfq_bfqq_softrt_next_start(bfqd, bfqq);

	/*
	 * If this is the in-service queue, check if it needs to be expired,
	 * or if we want to idle in case it has no pending requests.
	 */
	if (bfqd->in_service_queue == bfqq) {
		if (bfq_bfqq_must_idle(bfqq)) {
			if (bfqq->dispatched == 0)
				bfq_arm_slice_timer(bfqd);
			/*
			 * If we get here, we do not expire bfqq, even
			 * if bfqq was in budget timeout or had no
			 * more requests (as controlled in the next
			 * conditional instructions). The reason for
			 * not expiring bfqq is as follows.
			 *
			 * Here bfqq->dispatched > 0 holds, but
			 * bfq_bfqq_must_idle() returned true. This
			 * implies that, even if no request arrives
			 * for bfqq before bfqq->dispatched reaches 0,
			 * bfqq will, however, not be expired on the
			 * completion event that causes bfqq->dispatch
			 * to reach zero. In contrast, on this event,
			 * bfqq will start enjoying device idling
			 * (I/O-dispatch plugging).
			 *
			 * But, if we expired bfqq here, bfqq would
			 * not have the chance to enjoy device idling
			 * when bfqq->dispatched finally reaches
			 * zero. This would expose bfqq to violation
			 * of its reserved service guarantees.
			 */
			return;
		} else if (bfq_may_expire_for_budg_timeout(bfqq))
			bfq_bfqq_expire(bfqd, bfqq, false,
					BFQQE_BUDGET_TIMEOUT);
		else if (RB_EMPTY_ROOT(&bfqq->sort_list) &&
			 (bfqq->dispatched == 0 ||
			  !bfq_better_to_idle(bfqq)))
			bfq_bfqq_expire(bfqd, bfqq, false,
					BFQQE_NO_MORE_REQUESTS);
	}

	if (!bfqd->tot_rq_in_driver)
		bfq_schedule_dispatch(bfqd);
}

/*
 * The processes associated with bfqq may happen to generate their
 * cumulative I/O at a lower rate than the rate at which the device
 * could serve the same I/O. This is rather probable, e.g., if only
 * one process is associated with bfqq and the device is an SSD. It
 * results in bfqq becoming often empty while in service. In this
 * respect, if BFQ is allowed to switch to another queue when bfqq
 * remains empty, then the device goes on being fed with I/O requests,
 * and the throughput is not affected. In contrast, if BFQ is not
 * allowed to switch to another queue---because bfqq is sync and
 * I/O-dispatch needs to be plugged while bfqq is temporarily
 * empty---then, during the service of bfqq, there will be frequent
 * "service holes", i.e., time intervals during which bfqq gets empty
 * and the device can only consume the I/O already queued in its
 * hardware queues. During service holes, the device may even get to
 * remaining idle. In the end, during the service of bfqq, the device
 * is driven at a lower speed than the one it can reach with the kind
 * of I/O flowing through bfqq.
 *
 * To counter this loss of throughput, BFQ implements a "request
 * injection mechanism", which tries to fill the above service holes
 * with I/O requests taken from other queues. The hard part in this
 * mechanism is finding the right amount of I/O to inject, so as to
 * both boost throughput and not break bfqq's bandwidth and latency
 * guarantees. In this respect, the mechanism maintains a per-queue
 * inject limit, computed as below. While bfqq is empty, the injection
 * mechanism dispatches extra I/O requests only until the total number
 * of I/O requests in flight---i.e., already dispatched but not yet
 * completed---remains lower than this limit.
 *
 * A first definition comes in handy to introduce the algorithm by
 * which the inject limit is computed.  We define as first request for
 * bfqq, an I/O request for bfqq that arrives while bfqq is in
 * service, and causes bfqq to switch from empty to non-empty. The
 * algorithm updates the limit as a function of the effect of
 * injection on the service times of only the first requests of
 * bfqq. The reason for this restriction is that these are the
 * requests whose service time is affected most, because they are the
 * first to arrive after injection possibly occurred.
 *
 * To evaluate the effect of injection, the algorithm measures the
 * "total service time" of first requests. We define as total service
 * time of an I/O request, the time that elapses since when the
 * request is enqueued into bfqq, to when it is completed. This
 * quantity allows the whole effect of injection to be measured. It is
 * easy to see why. Suppose that some requests of other queues are
 * actually injected while bfqq is empty, and that a new request R
 * then arrives for bfqq. If the device does start to serve all or
 * part of the injected requests during the service hole, then,
 * because of this extra service, it may delay the next invocation of
 * the dispatch hook of BFQ. Then, even after R gets eventually
 * dispatched, the device may delay the actual service of R if it is
 * still busy serving the extra requests, or if it decides to serve,
 * before R, some extra request still present in its queues. As a
 * conclusion, the cumulative extra delay caused by injection can be
 * easily evaluated by just comparing the total service time of first
 * requests with and without injection.
 *
 * The limit-update algorithm works as follows. On the arrival of a
 * first request of bfqq, the algorithm measures the total time of the
 * request only if one of the three cases below holds, and, for each
 * case, it updates the limit as described below:
 *
 * (1) If there is no in-flight request. This gives a baseline for the
 *     total service time of the requests of bfqq. If the baseline has
 *     not been computed yet, then, after computing it, the limit is
 *     set to 1, to start boosting throughput, and to prepare the
 *     ground for the next case. If the baseline has already been
 *     computed, then it is updated, in case it results to be lower
 *     than the previous value.
 *
 * (2) If the limit is higher than 0 and there are in-flight
 *     requests. By comparing the total service time in this case with
 *     the above baseline, it is possible to know at which extent the
 *     current value of the limit is inflating the total service
 *     time. If the inflation is below a certain threshold, then bfqq
 *     is assumed to be suffering from no perceivable loss of its
 *     service guarantees, and the limit is even tentatively
 *     increased. If the inflation is above the threshold, then the
 *     limit is decreased. Due to the lack of any hysteresis, this
 *     logic makes the limit oscillate even in steady workload
 *     conditions. Yet we opted for it, because it is fast in reaching
 *     the best value for the limit, as a function of the current I/O
 *     workload. To reduce oscillations, this step is disabled for a
 *     short time interval after the limit happens to be decreased.
 *
 * (3) Periodically, after resetting the limit, to make sure that the
 *     limit eventually drops in case the workload changes. This is
 *     needed because, after the limit has gone safely up for a
 *     certain workload, it is impossible to guess whether the
 *     baseline total service time may have changed, without measuring
 *     it again without injection. A more effective version of this
 *     step might be to just sample the baseline, by interrupting
 *     injection only once, and then to reset/lower the limit only if
 *     the total service time with the current limit does happen to be
 *     too large.
 *
 * More details on each step are provided in the comments on the
 * pieces of code that implement these steps: the branch handling the
 * transition from empty to non empty in bfq_add_request(), the branch
 * handling injection in bfq_select_queue(), and the function
 * bfq_choose_bfqq_for_injection(). These comments also explain some
 * exceptions, made by the injection mechanism in some special cases.
 */
static void bfq_update_inject_limit(struct bfq_data *bfqd,
				    struct bfq_queue *bfqq)
{
	u64 tot_time_ns = ktime_get_ns() - bfqd->last_empty_occupied_ns;
	unsigned int old_limit = bfqq->inject_limit;

	if (bfqq->last_serv_time_ns > 0 && bfqd->rqs_injected) {
		u64 threshold = (bfqq->last_serv_time_ns * 3)>>1;

		if (tot_time_ns >= threshold && old_limit > 0) {
			bfqq->inject_limit--;
			bfqq->decrease_time_jif = jiffies;
		} else if (tot_time_ns < threshold &&
			   old_limit <= bfqd->max_rq_in_driver)
			bfqq->inject_limit++;
	}

	/*
	 * Either we still have to compute the base value for the
	 * total service time, and there seem to be the right
	 * conditions to do it, or we can lower the last base value
	 * computed.
	 *
	 * NOTE: (bfqd->tot_rq_in_driver == 1) means that there is no I/O
	 * request in flight, because this function is in the code
	 * path that handles the completion of a request of bfqq, and,
	 * in particular, this function is executed before
	 * bfqd->tot_rq_in_driver is decremented in such a code path.
	 */
	if ((bfqq->last_serv_time_ns == 0 && bfqd->tot_rq_in_driver == 1) ||
	    tot_time_ns < bfqq->last_serv_time_ns) {
		if (bfqq->last_serv_time_ns == 0) {
			/*
			 * Now we certainly have a base value: make sure we
			 * start trying injection.
			 */
			bfqq->inject_limit = max_t(unsigned int, 1, old_limit);
		}
		bfqq->last_serv_time_ns = tot_time_ns;
	} else if (!bfqd->rqs_injected && bfqd->tot_rq_in_driver == 1)
		/*
		 * No I/O injected and no request still in service in
		 * the drive: these are the exact conditions for
		 * computing the base value of the total service time
		 * for bfqq. So let's update this value, because it is
		 * rather variable. For example, it varies if the size
		 * or the spatial locality of the I/O requests in bfqq
		 * change.
		 */
		bfqq->last_serv_time_ns = tot_time_ns;


	/* update complete, not waiting for any request completion any longer */
	bfqd->waited_rq = NULL;
	bfqd->rqs_injected = false;
}

/*
 * Handle either a requeue or a finish for rq. The things to do are
 * the same in both cases: all references to rq are to be dropped. In
 * particular, rq is considered completed from the point of view of
 * the scheduler.
 */
static void bfq_finish_requeue_request(struct request *rq)
{
	struct bfq_queue *bfqq = RQ_BFQQ(rq);
	struct bfq_data *bfqd;
	unsigned long flags;

	/*
	 * rq either is not associated with any icq, or is an already
	 * requeued request that has not (yet) been re-inserted into
	 * a bfq_queue.
	 */
	if (!rq->elv.icq || !bfqq)
		return;

	bfqd = bfqq->bfqd;

	if (rq->rq_flags & RQF_STARTED)
		bfqg_stats_update_completion(bfqq_group(bfqq),
					     rq->start_time_ns,
					     rq->io_start_time_ns,
					     rq->cmd_flags);

	spin_lock_irqsave(&bfqd->lock, flags);
	if (likely(rq->rq_flags & RQF_STARTED)) {
		if (rq == bfqd->waited_rq)
			bfq_update_inject_limit(bfqd, bfqq);

		bfq_completed_request(bfqq, bfqd);
	}
	bfqq_request_freed(bfqq);
	bfq_put_queue(bfqq);
	RQ_BIC(rq)->requests--;
	spin_unlock_irqrestore(&bfqd->lock, flags);

	/*
	 * Reset private fields. In case of a requeue, this allows
	 * this function to correctly do nothing if it is spuriously
	 * invoked again on this same request (see the check at the
	 * beginning of the function). Probably, a better general
	 * design would be to prevent blk-mq from invoking the requeue
	 * or finish hooks of an elevator, for a request that is not
	 * referred by that elevator.
	 *
	 * Resetting the following fields would break the
	 * request-insertion logic if rq is re-inserted into a bfq
	 * internal queue, without a re-preparation. Here we assume
	 * that re-insertions of requeued requests, without
	 * re-preparation, can happen only for pass_through or at_head
	 * requests (which are not re-inserted into bfq internal
	 * queues).
	 */
	rq->elv.priv[0] = NULL;
	rq->elv.priv[1] = NULL;
}

static void bfq_finish_request(struct request *rq)
{
	bfq_finish_requeue_request(rq);

	if (rq->elv.icq) {
		put_io_context(rq->elv.icq->ioc);
		rq->elv.icq = NULL;
	}
}

/*
 * Removes the association between the current task and bfqq, assuming
 * that bic points to the bfq iocontext of the task.
 * Returns NULL if a new bfqq should be allocated, or the old bfqq if this
 * was the last process referring to that bfqq.
 */
static struct bfq_queue *
bfq_split_bfqq(struct bfq_io_cq *bic, struct bfq_queue *bfqq)
{
	bfq_log_bfqq(bfqq->bfqd, bfqq, "splitting queue");

	if (bfqq_process_refs(bfqq) == 1) {
		bfqq->pid = current->pid;
		bfq_clear_bfqq_coop(bfqq);
		bfq_clear_bfqq_split_coop(bfqq);
		return bfqq;
	}

	bic_set_bfqq(bic, NULL, true, bfqq->actuator_idx);

	bfq_put_cooperator(bfqq);

	bfq_release_process_ref(bfqq->bfqd, bfqq);
	return NULL;
}

static struct bfq_queue *bfq_get_bfqq_handle_split(struct bfq_data *bfqd,
						   struct bfq_io_cq *bic,
						   struct bio *bio,
						   bool split, bool is_sync,
						   bool *new_queue)
{
	unsigned int act_idx = bfq_actuator_index(bfqd, bio);
	struct bfq_queue *bfqq = bic_to_bfqq(bic, is_sync, act_idx);
	struct bfq_iocq_bfqq_data *bfqq_data = &bic->bfqq_data[act_idx];

	if (likely(bfqq && bfqq != &bfqd->oom_bfqq))
		return bfqq;

	if (new_queue)
		*new_queue = true;

	if (bfqq)
		bfq_put_queue(bfqq);
	bfqq = bfq_get_queue(bfqd, bio, is_sync, bic, split);

	bic_set_bfqq(bic, bfqq, is_sync, act_idx);
	if (split && is_sync) {
		if ((bfqq_data->was_in_burst_list && bfqd->large_burst) ||
		    bfqq_data->saved_in_large_burst)
			bfq_mark_bfqq_in_large_burst(bfqq);
		else {
			bfq_clear_bfqq_in_large_burst(bfqq);
			if (bfqq_data->was_in_burst_list)
				/*
				 * If bfqq was in the current
				 * burst list before being
				 * merged, then we have to add
				 * it back. And we do not need
				 * to increase burst_size, as
				 * we did not decrement
				 * burst_size when we removed
				 * bfqq from the burst list as
				 * a consequence of a merge
				 * (see comments in
				 * bfq_put_queue). In this
				 * respect, it would be rather
				 * costly to know whether the
				 * current burst list is still
				 * the same burst list from
				 * which bfqq was removed on
				 * the merge. To avoid this
				 * cost, if bfqq was in a
				 * burst list, then we add
				 * bfqq to the current burst
				 * list without any further
				 * check. This can cause
				 * inappropriate insertions,
				 * but rarely enough to not
				 * harm the detection of large
				 * bursts significantly.
				 */
				hlist_add_head(&bfqq->burst_list_node,
					       &bfqd->burst_list);
		}
		bfqq->split_time = jiffies;
	}

	return bfqq;
}

/*
 * Only reset private fields. The actual request preparation will be
 * performed by bfq_init_rq, when rq is either inserted or merged. See
 * comments on bfq_init_rq for the reason behind this delayed
 * preparation.
 */
static void bfq_prepare_request(struct request *rq)
{
	rq->elv.icq = ioc_find_get_icq(rq->q);

	/*
	 * Regardless of whether we have an icq attached, we have to
	 * clear the scheduler pointers, as they might point to
	 * previously allocated bic/bfqq structs.
	 */
	rq->elv.priv[0] = rq->elv.priv[1] = NULL;
}

/*
 * If needed, init rq, allocate bfq data structures associated with
 * rq, and increment reference counters in the destination bfq_queue
 * for rq. Return the destination bfq_queue for rq, or NULL is rq is
 * not associated with any bfq_queue.
 *
 * This function is invoked by the functions that perform rq insertion
 * or merging. One may have expected the above preparation operations
 * to be performed in bfq_prepare_request, and not delayed to when rq
 * is inserted or merged. The rationale behind this delayed
 * preparation is that, after the prepare_request hook is invoked for
 * rq, rq may still be transformed into a request with no icq, i.e., a
 * request not associated with any queue. No bfq hook is invoked to
 * signal this transformation. As a consequence, should these
 * preparation operations be performed when the prepare_request hook
 * is invoked, and should rq be transformed one moment later, bfq
 * would end up in an inconsistent state, because it would have
 * incremented some queue counters for an rq destined to
 * transformation, without any chance to correctly lower these
 * counters back. In contrast, no transformation can still happen for
 * rq after rq has been inserted or merged. So, it is safe to execute
 * these preparation operations when rq is finally inserted or merged.
 */
static struct bfq_queue *bfq_init_rq(struct request *rq)
{
	struct request_queue *q = rq->q;
	struct bio *bio = rq->bio;
	struct bfq_data *bfqd = q->elevator->elevator_data;
	struct bfq_io_cq *bic;
	const int is_sync = rq_is_sync(rq);
	struct bfq_queue *bfqq;
	bool new_queue = false;
	bool bfqq_already_existing = false, split = false;
	unsigned int a_idx = bfq_actuator_index(bfqd, bio);

	if (unlikely(!rq->elv.icq))
		return NULL;

	/*
	 * Assuming that RQ_BFQQ(rq) is set only if everything is set
	 * for this rq. This holds true, because this function is
	 * invoked only for insertion or merging, and, after such
	 * events, a request cannot be manipulated any longer before
	 * being removed from bfq.
	 */
	if (RQ_BFQQ(rq))
		return RQ_BFQQ(rq);

	bic = icq_to_bic(rq->elv.icq);

	bfq_check_ioprio_change(bic, bio);

	bfq_bic_update_cgroup(bic, bio);

	bfqq = bfq_get_bfqq_handle_split(bfqd, bic, bio, false, is_sync,
					 &new_queue);

	if (likely(!new_queue)) {
		/* If the queue was seeky for too long, break it apart. */
		if (bfq_bfqq_coop(bfqq) && bfq_bfqq_split_coop(bfqq) &&
			!bic->bfqq_data[a_idx].stably_merged) {
			struct bfq_queue *old_bfqq = bfqq;

			/* Update bic before losing reference to bfqq */
			if (bfq_bfqq_in_large_burst(bfqq))
				bic->bfqq_data[a_idx].saved_in_large_burst =
					true;

			bfqq = bfq_split_bfqq(bic, bfqq);
			split = true;

			if (!bfqq) {
				bfqq = bfq_get_bfqq_handle_split(bfqd, bic, bio,
								 true, is_sync,
								 NULL);
				if (unlikely(bfqq == &bfqd->oom_bfqq))
					bfqq_already_existing = true;
			} else
				bfqq_already_existing = true;

			if (!bfqq_already_existing) {
				bfqq->waker_bfqq = old_bfqq->waker_bfqq;
				bfqq->tentative_waker_bfqq = NULL;

				/*
				 * If the waker queue disappears, then
				 * new_bfqq->waker_bfqq must be
				 * reset. So insert new_bfqq into the
				 * woken_list of the waker. See
				 * bfq_check_waker for details.
				 */
				if (bfqq->waker_bfqq)
					hlist_add_head(&bfqq->woken_list_node,
						       &bfqq->waker_bfqq->woken_list);
			}
		}
	}

	bfqq_request_allocated(bfqq);
	bfqq->ref++;
	bic->requests++;
	bfq_log_bfqq(bfqd, bfqq, "get_request %p: bfqq %p, %d",
		     rq, bfqq, bfqq->ref);

	rq->elv.priv[0] = bic;
	rq->elv.priv[1] = bfqq;

	/*
	 * If a bfq_queue has only one process reference, it is owned
	 * by only this bic: we can then set bfqq->bic = bic. in
	 * addition, if the queue has also just been split, we have to
	 * resume its state.
	 */
	if (likely(bfqq != &bfqd->oom_bfqq) && bfqq_process_refs(bfqq) == 1) {
		bfqq->bic = bic;
		if (split) {
			/*
			 * The queue has just been split from a shared
			 * queue: restore the idle window and the
			 * possible weight raising period.
			 */
			bfq_bfqq_resume_state(bfqq, bfqd, bic,
					      bfqq_already_existing);
		}
	}

	/*
	 * Consider bfqq as possibly belonging to a burst of newly
	 * created queues only if:
	 * 1) A burst is actually happening (bfqd->burst_size > 0)
	 * or
	 * 2) There is no other active queue. In fact, if, in
	 *    contrast, there are active queues not belonging to the
	 *    possible burst bfqq may belong to, then there is no gain
	 *    in considering bfqq as belonging to a burst, and
	 *    therefore in not weight-raising bfqq. See comments on
	 *    bfq_handle_burst().
	 *
	 * This filtering also helps eliminating false positives,
	 * occurring when bfqq does not belong to an actual large
	 * burst, but some background task (e.g., a service) happens
	 * to trigger the creation of new queues very close to when
	 * bfqq and its possible companion queues are created. See
	 * comments on bfq_handle_burst() for further details also on
	 * this issue.
	 */
	if (unlikely(bfq_bfqq_just_created(bfqq) &&
		     (bfqd->burst_size > 0 ||
		      bfq_tot_busy_queues(bfqd) == 0)))
		bfq_handle_burst(bfqd, bfqq);

	return bfqq;
}

static void
bfq_idle_slice_timer_body(struct bfq_data *bfqd, struct bfq_queue *bfqq)
{
	enum bfqq_expiration reason;
	unsigned long flags;

	spin_lock_irqsave(&bfqd->lock, flags);

	/*
	 * Considering that bfqq may be in race, we should firstly check
	 * whether bfqq is in service before doing something on it. If
	 * the bfqq in race is not in service, it has already been expired
	 * through __bfq_bfqq_expire func and its wait_request flags has
	 * been cleared in __bfq_bfqd_reset_in_service func.
	 */
	if (bfqq != bfqd->in_service_queue) {
		spin_unlock_irqrestore(&bfqd->lock, flags);
		return;
	}

	bfq_clear_bfqq_wait_request(bfqq);

	if (bfq_bfqq_budget_timeout(bfqq))
		/*
		 * Also here the queue can be safely expired
		 * for budget timeout without wasting
		 * guarantees
		 */
		reason = BFQQE_BUDGET_TIMEOUT;
	else if (bfqq->queued[0] == 0 && bfqq->queued[1] == 0)
		/*
		 * The queue may not be empty upon timer expiration,
		 * because we may not disable the timer when the
		 * first request of the in-service queue arrives
		 * during disk idling.
		 */
		reason = BFQQE_TOO_IDLE;
	else
		goto schedule_dispatch;

	bfq_bfqq_expire(bfqd, bfqq, true, reason);

schedule_dispatch:
	bfq_schedule_dispatch(bfqd);
	spin_unlock_irqrestore(&bfqd->lock, flags);
}

/*
 * Handler of the expiration of the timer running if the in-service queue
 * is idling inside its time slice.
 */
static enum hrtimer_restart bfq_idle_slice_timer(struct hrtimer *timer)
{
	struct bfq_data *bfqd = container_of(timer, struct bfq_data,
					     idle_slice_timer);
	struct bfq_queue *bfqq = bfqd->in_service_queue;

	/*
	 * Theoretical race here: the in-service queue can be NULL or
	 * different from the queue that was idling if a new request
	 * arrives for the current queue and there is a full dispatch
	 * cycle that changes the in-service queue.  This can hardly
	 * happen, but in the worst case we just expire a queue too
	 * early.
	 */
	if (bfqq)
		bfq_idle_slice_timer_body(bfqd, bfqq);

	return HRTIMER_NORESTART;
}

static void __bfq_put_async_bfqq(struct bfq_data *bfqd,
				 struct bfq_queue **bfqq_ptr)
{
	struct bfq_queue *bfqq = *bfqq_ptr;

	bfq_log(bfqd, "put_async_bfqq: %p", bfqq);
	if (bfqq) {
		bfq_bfqq_move(bfqd, bfqq, bfqd->root_group);

		bfq_log_bfqq(bfqd, bfqq, "put_async_bfqq: putting %p, %d",
			     bfqq, bfqq->ref);
		bfq_put_queue(bfqq);
		*bfqq_ptr = NULL;
	}
}

/*
 * Release all the bfqg references to its async queues.  If we are
 * deallocating the group these queues may still contain requests, so
 * we reparent them to the root cgroup (i.e., the only one that will
 * exist for sure until all the requests on a device are gone).
 */
void bfq_put_async_queues(struct bfq_data *bfqd, struct bfq_group *bfqg)
{
	int i, j, k;

	for (k = 0; k < bfqd->num_actuators; k++) {
		for (i = 0; i < 2; i++)
			for (j = 0; j < IOPRIO_NR_LEVELS; j++)
				__bfq_put_async_bfqq(bfqd, &bfqg->async_bfqq[i][j][k]);

		__bfq_put_async_bfqq(bfqd, &bfqg->async_idle_bfqq[k]);
	}
}

/*
 * See the comments on bfq_limit_depth for the purpose of
 * the depths set in the function. Return minimum shallow depth we'll use.
 */
static void bfq_update_depths(struct bfq_data *bfqd, struct sbitmap_queue *bt)
{
	unsigned int depth = 1U << bt->sb.shift;

	bfqd->full_depth_shift = bt->sb.shift;
	/*
	 * In-word depths if no bfq_queue is being weight-raised:
	 * leaving 25% of tags only for sync reads.
	 *
	 * In next formulas, right-shift the value
	 * (1U<<bt->sb.shift), instead of computing directly
	 * (1U<<(bt->sb.shift - something)), to be robust against
	 * any possible value of bt->sb.shift, without having to
	 * limit 'something'.
	 */
	/* no more than 50% of tags for async I/O */
	bfqd->word_depths[0][0] = max(depth >> 1, 1U);
	/*
	 * no more than 75% of tags for sync writes (25% extra tags
	 * w.r.t. async I/O, to prevent async I/O from starving sync
	 * writes)
	 */
	bfqd->word_depths[0][1] = max((depth * 3) >> 2, 1U);

	/*
	 * In-word depths in case some bfq_queue is being weight-
	 * raised: leaving ~63% of tags for sync reads. This is the
	 * highest percentage for which, in our tests, application
	 * start-up times didn't suffer from any regression due to tag
	 * shortage.
	 */
	/* no more than ~18% of tags for async I/O */
	bfqd->word_depths[1][0] = max((depth * 3) >> 4, 1U);
	/* no more than ~37% of tags for sync writes (~20% extra tags) */
	bfqd->word_depths[1][1] = max((depth * 6) >> 4, 1U);
}

static void bfq_depth_updated(struct blk_mq_hw_ctx *hctx)
{
	struct bfq_data *bfqd = hctx->queue->elevator->elevator_data;
	struct blk_mq_tags *tags = hctx->sched_tags;

	bfq_update_depths(bfqd, &tags->bitmap_tags);
	sbitmap_queue_min_shallow_depth(&tags->bitmap_tags, 1);
}

static int bfq_init_hctx(struct blk_mq_hw_ctx *hctx, unsigned int index)
{
	bfq_depth_updated(hctx);
	return 0;
}

static void bfq_exit_queue(struct elevator_queue *e)
{
	struct bfq_data *bfqd = e->elevator_data;
	struct bfq_queue *bfqq, *n;
	unsigned int actuator;

	hrtimer_cancel(&bfqd->idle_slice_timer);

	spin_lock_irq(&bfqd->lock);
	list_for_each_entry_safe(bfqq, n, &bfqd->idle_list, bfqq_list)
		bfq_deactivate_bfqq(bfqd, bfqq, false, false);
	spin_unlock_irq(&bfqd->lock);

	for (actuator = 0; actuator < bfqd->num_actuators; actuator++)
		WARN_ON_ONCE(bfqd->rq_in_driver[actuator]);
	WARN_ON_ONCE(bfqd->tot_rq_in_driver);

	hrtimer_cancel(&bfqd->idle_slice_timer);

	/* release oom-queue reference to root group */
	bfqg_and_blkg_put(bfqd->root_group);

#ifdef CONFIG_BFQ_GROUP_IOSCHED
	blkcg_deactivate_policy(bfqd->queue->disk, &blkcg_policy_bfq);
#else
	spin_lock_irq(&bfqd->lock);
	bfq_put_async_queues(bfqd, bfqd->root_group);
	kfree(bfqd->root_group);
	spin_unlock_irq(&bfqd->lock);
#endif

	blk_stat_disable_accounting(bfqd->queue);
	clear_bit(ELEVATOR_FLAG_DISABLE_WBT, &e->flags);
	wbt_enable_default(bfqd->queue->disk);

	kfree(bfqd);
}

static void bfq_init_root_group(struct bfq_group *root_group,
				struct bfq_data *bfqd)
{
	int i;

#ifdef CONFIG_BFQ_GROUP_IOSCHED
	root_group->entity.parent = NULL;
	root_group->my_entity = NULL;
	root_group->bfqd = bfqd;
#endif
	root_group->rq_pos_tree = RB_ROOT;
	for (i = 0; i < BFQ_IOPRIO_CLASSES; i++)
		root_group->sched_data.service_tree[i] = BFQ_SERVICE_TREE_INIT;
	root_group->sched_data.bfq_class_idle_last_service = jiffies;
}

static int bfq_init_queue(struct request_queue *q, struct elevator_type *e)
{
	struct bfq_data *bfqd;
	struct elevator_queue *eq;
	unsigned int i;
	struct blk_independent_access_ranges *ia_ranges = q->disk->ia_ranges;

	eq = elevator_alloc(q, e);
	if (!eq)
		return -ENOMEM;

	bfqd = kzalloc_node(sizeof(*bfqd), GFP_KERNEL, q->node);
	if (!bfqd) {
		kobject_put(&eq->kobj);
		return -ENOMEM;
	}
	eq->elevator_data = bfqd;

	spin_lock_irq(&q->queue_lock);
	q->elevator = eq;
	spin_unlock_irq(&q->queue_lock);

	/*
	 * Our fallback bfqq if bfq_find_alloc_queue() runs into OOM issues.
	 * Grab a permanent reference to it, so that the normal code flow
	 * will not attempt to free it.
	 * Set zero as actuator index: we will pretend that
	 * all I/O requests are for the same actuator.
	 */
	bfq_init_bfqq(bfqd, &bfqd->oom_bfqq, NULL, 1, 0, 0);
	bfqd->oom_bfqq.ref++;
	bfqd->oom_bfqq.new_ioprio = BFQ_DEFAULT_QUEUE_IOPRIO;
	bfqd->oom_bfqq.new_ioprio_class = IOPRIO_CLASS_BE;
	bfqd->oom_bfqq.entity.new_weight =
		bfq_ioprio_to_weight(bfqd->oom_bfqq.new_ioprio);

	/* oom_bfqq does not participate to bursts */
	bfq_clear_bfqq_just_created(&bfqd->oom_bfqq);

	/*
	 * Trigger weight initialization, according to ioprio, at the
	 * oom_bfqq's first activation. The oom_bfqq's ioprio and ioprio
	 * class won't be changed any more.
	 */
	bfqd->oom_bfqq.entity.prio_changed = 1;

	bfqd->queue = q;

	bfqd->num_actuators = 1;
	/*
	 * If the disk supports multiple actuators, copy independent
	 * access ranges from the request queue structure.
	 */
	spin_lock_irq(&q->queue_lock);
	if (ia_ranges) {
		/*
		 * Check if the disk ia_ranges size exceeds the current bfq
		 * actuator limit.
		 */
		if (ia_ranges->nr_ia_ranges > BFQ_MAX_ACTUATORS) {
			pr_crit("nr_ia_ranges higher than act limit: iars=%d, max=%d.\n",
				ia_ranges->nr_ia_ranges, BFQ_MAX_ACTUATORS);
			pr_crit("Falling back to single actuator mode.\n");
		} else {
			bfqd->num_actuators = ia_ranges->nr_ia_ranges;

			for (i = 0; i < bfqd->num_actuators; i++) {
				bfqd->sector[i] = ia_ranges->ia_range[i].sector;
				bfqd->nr_sectors[i] =
					ia_ranges->ia_range[i].nr_sectors;
			}
		}
	}

	/* Otherwise use single-actuator dev info */
	if (bfqd->num_actuators == 1) {
		bfqd->sector[0] = 0;
		bfqd->nr_sectors[0] = get_capacity(q->disk);
	}
	spin_unlock_irq(&q->queue_lock);

	INIT_LIST_HEAD(&bfqd->dispatch);

	hrtimer_init(&bfqd->idle_slice_timer, CLOCK_MONOTONIC,
		     HRTIMER_MODE_REL);
	bfqd->idle_slice_timer.function = bfq_idle_slice_timer;

	bfqd->queue_weights_tree = RB_ROOT_CACHED;
#ifdef CONFIG_BFQ_GROUP_IOSCHED
	bfqd->num_groups_with_pending_reqs = 0;
#endif

	INIT_LIST_HEAD(&bfqd->active_list[0]);
	INIT_LIST_HEAD(&bfqd->active_list[1]);
	INIT_LIST_HEAD(&bfqd->idle_list);
	INIT_HLIST_HEAD(&bfqd->burst_list);

	bfqd->hw_tag = -1;
	bfqd->nonrot_with_queueing = blk_queue_nonrot(bfqd->queue);

	bfqd->bfq_max_budget = bfq_default_max_budget;

	bfqd->bfq_fifo_expire[0] = bfq_fifo_expire[0];
	bfqd->bfq_fifo_expire[1] = bfq_fifo_expire[1];
	bfqd->bfq_back_max = bfq_back_max;
	bfqd->bfq_back_penalty = bfq_back_penalty;
	bfqd->bfq_slice_idle = bfq_slice_idle;
	bfqd->bfq_timeout = bfq_timeout;

	bfqd->bfq_large_burst_thresh = 8;
	bfqd->bfq_burst_interval = msecs_to_jiffies(180);

	bfqd->low_latency = true;

	/*
	 * Trade-off between responsiveness and fairness.
	 */
	bfqd->bfq_wr_coeff = 30;
	bfqd->bfq_wr_rt_max_time = msecs_to_jiffies(300);
	bfqd->bfq_wr_min_idle_time = msecs_to_jiffies(2000);
	bfqd->bfq_wr_min_inter_arr_async = msecs_to_jiffies(500);
	bfqd->bfq_wr_max_softrt_rate = 7000; /*
					      * Approximate rate required
					      * to playback or record a
					      * high-definition compressed
					      * video.
					      */
	bfqd->wr_busy_queues = 0;

	/*
	 * Begin by assuming, optimistically, that the device peak
	 * rate is equal to 2/3 of the highest reference rate.
	 */
	bfqd->rate_dur_prod = ref_rate[blk_queue_nonrot(bfqd->queue)] *
		ref_wr_duration[blk_queue_nonrot(bfqd->queue)];
	bfqd->peak_rate = ref_rate[blk_queue_nonrot(bfqd->queue)] * 2 / 3;

	/* see comments on the definition of next field inside bfq_data */
	bfqd->actuator_load_threshold = 4;

	spin_lock_init(&bfqd->lock);

	/*
	 * The invocation of the next bfq_create_group_hierarchy
	 * function is the head of a chain of function calls
	 * (bfq_create_group_hierarchy->blkcg_activate_policy->
	 * blk_mq_freeze_queue) that may lead to the invocation of the
	 * has_work hook function. For this reason,
	 * bfq_create_group_hierarchy is invoked only after all
	 * scheduler data has been initialized, apart from the fields
	 * that can be initialized only after invoking
	 * bfq_create_group_hierarchy. This, in particular, enables
	 * has_work to correctly return false. Of course, to avoid
	 * other inconsistencies, the blk-mq stack must then refrain
	 * from invoking further scheduler hooks before this init
	 * function is finished.
	 */
	bfqd->root_group = bfq_create_group_hierarchy(bfqd, q->node);
	if (!bfqd->root_group)
		goto out_free;
	bfq_init_root_group(bfqd->root_group, bfqd);
	bfq_init_entity(&bfqd->oom_bfqq.entity, bfqd->root_group);

	/* We dispatch from request queue wide instead of hw queue */
	blk_queue_flag_set(QUEUE_FLAG_SQ_SCHED, q);

	set_bit(ELEVATOR_FLAG_DISABLE_WBT, &eq->flags);
	wbt_disable_default(q->disk);
	blk_stat_enable_accounting(q);

	return 0;

out_free:
	kfree(bfqd);
	kobject_put(&eq->kobj);
	return -ENOMEM;
}

static void bfq_slab_kill(void)
{
	kmem_cache_destroy(bfq_pool);
}

static int __init bfq_slab_setup(void)
{
	bfq_pool = KMEM_CACHE(bfq_queue, 0);
	if (!bfq_pool)
		return -ENOMEM;
	return 0;
}

static ssize_t bfq_var_show(unsigned int var, char *page)
{
	return sprintf(page, "%u\n", var);
}

static int bfq_var_store(unsigned long *var, const char *page)
{
	unsigned long new_val;
	int ret = kstrtoul(page, 10, &new_val);

	if (ret)
		return ret;
	*var = new_val;
	return 0;
}

#define SHOW_FUNCTION(__FUNC, __VAR, __CONV)				\
static ssize_t __FUNC(struct elevator_queue *e, char *page)		\
{									\
	struct bfq_data *bfqd = e->elevator_data;			\
	u64 __data = __VAR;						\
	if (__CONV == 1)						\
		__data = jiffies_to_msecs(__data);			\
	else if (__CONV == 2)						\
		__data = div_u64(__data, NSEC_PER_MSEC);		\
	return bfq_var_show(__data, (page));				\
}
SHOW_FUNCTION(bfq_fifo_expire_sync_show, bfqd->bfq_fifo_expire[1], 2);
SHOW_FUNCTION(bfq_fifo_expire_async_show, bfqd->bfq_fifo_expire[0], 2);
SHOW_FUNCTION(bfq_back_seek_max_show, bfqd->bfq_back_max, 0);
SHOW_FUNCTION(bfq_back_seek_penalty_show, bfqd->bfq_back_penalty, 0);
SHOW_FUNCTION(bfq_slice_idle_show, bfqd->bfq_slice_idle, 2);
SHOW_FUNCTION(bfq_max_budget_show, bfqd->bfq_user_max_budget, 0);
SHOW_FUNCTION(bfq_timeout_sync_show, bfqd->bfq_timeout, 1);
SHOW_FUNCTION(bfq_strict_guarantees_show, bfqd->strict_guarantees, 0);
SHOW_FUNCTION(bfq_low_latency_show, bfqd->low_latency, 0);
#undef SHOW_FUNCTION

#define USEC_SHOW_FUNCTION(__FUNC, __VAR)				\
static ssize_t __FUNC(struct elevator_queue *e, char *page)		\
{									\
	struct bfq_data *bfqd = e->elevator_data;			\
	u64 __data = __VAR;						\
	__data = div_u64(__data, NSEC_PER_USEC);			\
	return bfq_var_show(__data, (page));				\
}
USEC_SHOW_FUNCTION(bfq_slice_idle_us_show, bfqd->bfq_slice_idle);
#undef USEC_SHOW_FUNCTION

#define STORE_FUNCTION(__FUNC, __PTR, MIN, MAX, __CONV)			\
static ssize_t								\
__FUNC(struct elevator_queue *e, const char *page, size_t count)	\
{									\
	struct bfq_data *bfqd = e->elevator_data;			\
	unsigned long __data, __min = (MIN), __max = (MAX);		\
	int ret;							\
									\
	ret = bfq_var_store(&__data, (page));				\
	if (ret)							\
		return ret;						\
	if (__data < __min)						\
		__data = __min;						\
	else if (__data > __max)					\
		__data = __max;						\
	if (__CONV == 1)						\
		*(__PTR) = msecs_to_jiffies(__data);			\
	else if (__CONV == 2)						\
		*(__PTR) = (u64)__data * NSEC_PER_MSEC;			\
	else								\
		*(__PTR) = __data;					\
	return count;							\
}
STORE_FUNCTION(bfq_fifo_expire_sync_store, &bfqd->bfq_fifo_expire[1], 1,
		INT_MAX, 2);
STORE_FUNCTION(bfq_fifo_expire_async_store, &bfqd->bfq_fifo_expire[0], 1,
		INT_MAX, 2);
STORE_FUNCTION(bfq_back_seek_max_store, &bfqd->bfq_back_max, 0, INT_MAX, 0);
STORE_FUNCTION(bfq_back_seek_penalty_store, &bfqd->bfq_back_penalty, 1,
		INT_MAX, 0);
STORE_FUNCTION(bfq_slice_idle_store, &bfqd->bfq_slice_idle, 0, INT_MAX, 2);
#undef STORE_FUNCTION

#define USEC_STORE_FUNCTION(__FUNC, __PTR, MIN, MAX)			\
static ssize_t __FUNC(struct elevator_queue *e, const char *page, size_t count)\
{									\
	struct bfq_data *bfqd = e->elevator_data;			\
	unsigned long __data, __min = (MIN), __max = (MAX);		\
	int ret;							\
									\
	ret = bfq_var_store(&__data, (page));				\
	if (ret)							\
		return ret;						\
	if (__data < __min)						\
		__data = __min;						\
	else if (__data > __max)					\
		__data = __max;						\
	*(__PTR) = (u64)__data * NSEC_PER_USEC;				\
	return count;							\
}
USEC_STORE_FUNCTION(bfq_slice_idle_us_store, &bfqd->bfq_slice_idle, 0,
		    UINT_MAX);
#undef USEC_STORE_FUNCTION

static ssize_t bfq_max_budget_store(struct elevator_queue *e,
				    const char *page, size_t count)
{
	struct bfq_data *bfqd = e->elevator_data;
	unsigned long __data;
	int ret;

	ret = bfq_var_store(&__data, (page));
	if (ret)
		return ret;

	if (__data == 0)
		bfqd->bfq_max_budget = bfq_calc_max_budget(bfqd);
	else {
		if (__data > INT_MAX)
			__data = INT_MAX;
		bfqd->bfq_max_budget = __data;
	}

	bfqd->bfq_user_max_budget = __data;

	return count;
}

/*
 * Leaving this name to preserve name compatibility with cfq
 * parameters, but this timeout is used for both sync and async.
 */
static ssize_t bfq_timeout_sync_store(struct elevator_queue *e,
				      const char *page, size_t count)
{
	struct bfq_data *bfqd = e->elevator_data;
	unsigned long __data;
	int ret;

	ret = bfq_var_store(&__data, (page));
	if (ret)
		return ret;

	if (__data < 1)
		__data = 1;
	else if (__data > INT_MAX)
		__data = INT_MAX;

	bfqd->bfq_timeout = msecs_to_jiffies(__data);
	if (bfqd->bfq_user_max_budget == 0)
		bfqd->bfq_max_budget = bfq_calc_max_budget(bfqd);

	return count;
}

static ssize_t bfq_strict_guarantees_store(struct elevator_queue *e,
				     const char *page, size_t count)
{
	struct bfq_data *bfqd = e->elevator_data;
	unsigned long __data;
	int ret;

	ret = bfq_var_store(&__data, (page));
	if (ret)
		return ret;

	if (__data > 1)
		__data = 1;
	if (!bfqd->strict_guarantees && __data == 1
	    && bfqd->bfq_slice_idle < 8 * NSEC_PER_MSEC)
		bfqd->bfq_slice_idle = 8 * NSEC_PER_MSEC;

	bfqd->strict_guarantees = __data;

	return count;
}

static ssize_t bfq_low_latency_store(struct elevator_queue *e,
				     const char *page, size_t count)
{
	struct bfq_data *bfqd = e->elevator_data;
	unsigned long __data;
	int ret;

	ret = bfq_var_store(&__data, (page));
	if (ret)
		return ret;

	if (__data > 1)
		__data = 1;
	if (__data == 0 && bfqd->low_latency != 0)
		bfq_end_wr(bfqd);
	bfqd->low_latency = __data;

	return count;
}

#define BFQ_ATTR(name) \
	__ATTR(name, 0644, bfq_##name##_show, bfq_##name##_store)

static struct elv_fs_entry bfq_attrs[] = {
	BFQ_ATTR(fifo_expire_sync),
	BFQ_ATTR(fifo_expire_async),
	BFQ_ATTR(back_seek_max),
	BFQ_ATTR(back_seek_penalty),
	BFQ_ATTR(slice_idle),
	BFQ_ATTR(slice_idle_us),
	BFQ_ATTR(max_budget),
	BFQ_ATTR(timeout_sync),
	BFQ_ATTR(strict_guarantees),
	BFQ_ATTR(low_latency),
	__ATTR_NULL
};

static struct elevator_type iosched_bfq_mq = {
	.ops = {
		.limit_depth		= bfq_limit_depth,
		.prepare_request	= bfq_prepare_request,
		.requeue_request        = bfq_finish_requeue_request,
		.finish_request		= bfq_finish_request,
		.exit_icq		= bfq_exit_icq,
		.insert_requests	= bfq_insert_requests,
		.dispatch_request	= bfq_dispatch_request,
		.next_request		= elv_rb_latter_request,
		.former_request		= elv_rb_former_request,
		.allow_merge		= bfq_allow_bio_merge,
		.bio_merge		= bfq_bio_merge,
		.request_merge		= bfq_request_merge,
		.requests_merged	= bfq_requests_merged,
		.request_merged		= bfq_request_merged,
		.has_work		= bfq_has_work,
		.depth_updated		= bfq_depth_updated,
		.init_hctx		= bfq_init_hctx,
		.init_sched		= bfq_init_queue,
		.exit_sched		= bfq_exit_queue,
	},

	.icq_size =		sizeof(struct bfq_io_cq),
	.icq_align =		__alignof__(struct bfq_io_cq),
	.elevator_attrs =	bfq_attrs,
	.elevator_name =	"bfq",
	.elevator_owner =	THIS_MODULE,
};
MODULE_ALIAS("bfq-iosched");

static int __init bfq_init(void)
{
	int ret;

#ifdef CONFIG_BFQ_GROUP_IOSCHED
	ret = blkcg_policy_register(&blkcg_policy_bfq);
	if (ret)
		return ret;
#endif

	ret = -ENOMEM;
	if (bfq_slab_setup())
		goto err_pol_unreg;

	/*
	 * Times to load large popular applications for the typical
	 * systems installed on the reference devices (see the
	 * comments before the definition of the next
	 * array). Actually, we use slightly lower values, as the
	 * estimated peak rate tends to be smaller than the actual
	 * peak rate.  The reason for this last fact is that estimates
	 * are computed over much shorter time intervals than the long
	 * intervals typically used for benchmarking. Why? First, to
	 * adapt more quickly to variations. Second, because an I/O
	 * scheduler cannot rely on a peak-rate-evaluation workload to
	 * be run for a long time.
	 */
	ref_wr_duration[0] = msecs_to_jiffies(7000); /* actually 8 sec */
	ref_wr_duration[1] = msecs_to_jiffies(2500); /* actually 3 sec */

	ret = elv_register(&iosched_bfq_mq);
	if (ret)
		goto slab_kill;

	return 0;

slab_kill:
	bfq_slab_kill();
err_pol_unreg:
#ifdef CONFIG_BFQ_GROUP_IOSCHED
	blkcg_policy_unregister(&blkcg_policy_bfq);
#endif
	return ret;
}

static void __exit bfq_exit(void)
{
	elv_unregister(&iosched_bfq_mq);
#ifdef CONFIG_BFQ_GROUP_IOSCHED
	blkcg_policy_unregister(&blkcg_policy_bfq);
#endif
	bfq_slab_kill();
}

module_init(bfq_init);
module_exit(bfq_exit);

MODULE_AUTHOR("Paolo Valente");
MODULE_LICENSE("GPL");
MODULE_DESCRIPTION("MQ Budget Fair Queueing I/O Scheduler");<|MERGE_RESOLUTION|>--- conflicted
+++ resolved
@@ -392,15 +392,7 @@
 		  bool is_sync,
 		  unsigned int actuator_idx)
 {
-<<<<<<< HEAD
-	struct bfq_queue *old_bfqq = bic->bfqq[is_sync];
-
-	/* Clear bic pointer if bfqq is detached from this bic */
-	if (old_bfqq && old_bfqq->bic == bic)
-		old_bfqq->bic = NULL;
-=======
 	struct bfq_queue *old_bfqq = bic->bfqq[is_sync][actuator_idx];
->>>>>>> e475cc1c
 
 	/*
 	 * If bfqq != NULL, then a non-stable queue merge between
@@ -5466,17 +5458,8 @@
 		bfqd = bfqq->bfqd; /* NULL if scheduler already exited */
 
 	if (bfqq && bfqd) {
-<<<<<<< HEAD
-		unsigned long flags;
-
-		spin_lock_irqsave(&bfqd->lock, flags);
-		bic_set_bfqq(bic, NULL, is_sync);
-		bfq_exit_bfqq(bfqd, bfqq);
-		spin_unlock_irqrestore(&bfqd->lock, flags);
-=======
 		bic_set_bfqq(bic, NULL, is_sync, actuator_idx);
 		bfq_exit_bfqq(bfqd, bfqq);
->>>>>>> e475cc1c
 	}
 }
 
