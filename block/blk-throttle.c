// SPDX-License-Identifier: GPL-2.0
/*
 * Interface for controlling IO bandwidth on a request queue
 *
 * Copyright (C) 2010 Vivek Goyal <vgoyal@redhat.com>
 */

#include <linux/module.h>
#include <linux/slab.h>
#include <linux/blkdev.h>
#include <linux/bio.h>
#include <linux/blktrace_api.h>
#include <linux/blk-cgroup.h>
#include "blk.h"
#include "blk-cgroup-rwstat.h"

/* Max dispatch from a group in 1 round */
#define THROTL_GRP_QUANTUM 8

/* Total max dispatch from all groups in one round */
#define THROTL_QUANTUM 32

/* Throttling is performed over a slice and after that slice is renewed */
#define DFL_THROTL_SLICE_HD (HZ / 10)
#define DFL_THROTL_SLICE_SSD (HZ / 50)
#define MAX_THROTL_SLICE (HZ)
#define MAX_IDLE_TIME (5L * 1000 * 1000) /* 5 s */
#define MIN_THROTL_BPS (320 * 1024)
#define MIN_THROTL_IOPS (10)
#define DFL_LATENCY_TARGET (-1L)
#define DFL_IDLE_THRESHOLD (0)
#define DFL_HD_BASELINE_LATENCY (4000L) /* 4ms */
#define LATENCY_FILTERED_SSD (0)
/*
 * For HD, very small latency comes from sequential IO. Such IO is helpless to
 * help determine if its IO is impacted by others, hence we ignore the IO
 */
#define LATENCY_FILTERED_HD (1000L) /* 1ms */

static struct blkcg_policy blkcg_policy_throtl;

/* A workqueue to queue throttle related work */
static struct workqueue_struct *kthrotld_workqueue;

/*
 * To implement hierarchical throttling, throtl_grps form a tree and bios
 * are dispatched upwards level by level until they reach the top and get
 * issued.  When dispatching bios from the children and local group at each
 * level, if the bios are dispatched into a single bio_list, there's a risk
 * of a local or child group which can queue many bios at once filling up
 * the list starving others.
 *
 * To avoid such starvation, dispatched bios are queued separately
 * according to where they came from.  When they are again dispatched to
 * the parent, they're popped in round-robin order so that no single source
 * hogs the dispatch window.
 *
 * throtl_qnode is used to keep the queued bios separated by their sources.
 * Bios are queued to throtl_qnode which in turn is queued to
 * throtl_service_queue and then dispatched in round-robin order.
 *
 * It's also used to track the reference counts on blkg's.  A qnode always
 * belongs to a throtl_grp and gets queued on itself or the parent, so
 * incrementing the reference of the associated throtl_grp when a qnode is
 * queued and decrementing when dequeued is enough to keep the whole blkg
 * tree pinned while bios are in flight.
 */
struct throtl_qnode {
	struct list_head	node;		/* service_queue->queued[] */
	struct bio_list		bios;		/* queued bios */
	struct throtl_grp	*tg;		/* tg this qnode belongs to */
};

struct throtl_service_queue {
	struct throtl_service_queue *parent_sq;	/* the parent service_queue */

	/*
	 * Bios queued directly to this service_queue or dispatched from
	 * children throtl_grp's.
	 */
	struct list_head	queued[2];	/* throtl_qnode [READ/WRITE] */
	unsigned int		nr_queued[2];	/* number of queued bios */

	/*
	 * RB tree of active children throtl_grp's, which are sorted by
	 * their ->disptime.
	 */
	struct rb_root_cached	pending_tree;	/* RB tree of active tgs */
	unsigned int		nr_pending;	/* # queued in the tree */
	unsigned long		first_pending_disptime;	/* disptime of the first tg */
	struct timer_list	pending_timer;	/* fires on first_pending_disptime */
};

enum tg_state_flags {
	THROTL_TG_PENDING	= 1 << 0,	/* on parent's pending tree */
	THROTL_TG_WAS_EMPTY	= 1 << 1,	/* bio_lists[] became non-empty */
};

#define rb_entry_tg(node)	rb_entry((node), struct throtl_grp, rb_node)

enum {
	LIMIT_LOW,
	LIMIT_MAX,
	LIMIT_CNT,
};

struct throtl_grp {
	/* must be the first member */
	struct blkg_policy_data pd;

	/* active throtl group service_queue member */
	struct rb_node rb_node;

	/* throtl_data this group belongs to */
	struct throtl_data *td;

	/* this group's service queue */
	struct throtl_service_queue service_queue;

	/*
	 * qnode_on_self is used when bios are directly queued to this
	 * throtl_grp so that local bios compete fairly with bios
	 * dispatched from children.  qnode_on_parent is used when bios are
	 * dispatched from this throtl_grp into its parent and will compete
	 * with the sibling qnode_on_parents and the parent's
	 * qnode_on_self.
	 */
	struct throtl_qnode qnode_on_self[2];
	struct throtl_qnode qnode_on_parent[2];

	/*
	 * Dispatch time in jiffies. This is the estimated time when group
	 * will unthrottle and is ready to dispatch more bio. It is used as
	 * key to sort active groups in service tree.
	 */
	unsigned long disptime;

	unsigned int flags;

	/* are there any throtl rules between this group and td? */
	bool has_rules[2];

	/* internally used bytes per second rate limits */
	uint64_t bps[2][LIMIT_CNT];
	/* user configured bps limits */
	uint64_t bps_conf[2][LIMIT_CNT];

	/* internally used IOPS limits */
	unsigned int iops[2][LIMIT_CNT];
	/* user configured IOPS limits */
	unsigned int iops_conf[2][LIMIT_CNT];

	/* Number of bytes dispatched in current slice */
	uint64_t bytes_disp[2];
	/* Number of bio's dispatched in current slice */
	unsigned int io_disp[2];

	unsigned long last_low_overflow_time[2];

	uint64_t last_bytes_disp[2];
	unsigned int last_io_disp[2];

	unsigned long last_check_time;

	unsigned long latency_target; /* us */
	unsigned long latency_target_conf; /* us */
	/* When did we start a new slice */
	unsigned long slice_start[2];
	unsigned long slice_end[2];

	unsigned long last_finish_time; /* ns / 1024 */
	unsigned long checked_last_finish_time; /* ns / 1024 */
	unsigned long avg_idletime; /* ns / 1024 */
	unsigned long idletime_threshold; /* us */
	unsigned long idletime_threshold_conf; /* us */

	unsigned int bio_cnt; /* total bios */
	unsigned int bad_bio_cnt; /* bios exceeding latency threshold */
	unsigned long bio_cnt_reset_time;

	struct blkg_rwstat stat_bytes;
	struct blkg_rwstat stat_ios;
};

/* We measure latency for request size from <= 4k to >= 1M */
#define LATENCY_BUCKET_SIZE 9

struct latency_bucket {
	unsigned long total_latency; /* ns / 1024 */
	int samples;
};

struct avg_latency_bucket {
	unsigned long latency; /* ns / 1024 */
	bool valid;
};

struct throtl_data
{
	/* service tree for active throtl groups */
	struct throtl_service_queue service_queue;

	struct request_queue *queue;

	/* Total Number of queued bios on READ and WRITE lists */
	unsigned int nr_queued[2];

<<<<<<< HEAD
=======
	unsigned int throtl_slice;

>>>>>>> 24b8d41d
	/* Work for dispatching throttled bios */
	struct work_struct dispatch_work;
	unsigned int limit_index;
	bool limit_valid[LIMIT_CNT];

	unsigned long low_upgrade_time;
	unsigned long low_downgrade_time;

	unsigned int scale;

	struct latency_bucket tmp_buckets[2][LATENCY_BUCKET_SIZE];
	struct avg_latency_bucket avg_buckets[2][LATENCY_BUCKET_SIZE];
	struct latency_bucket __percpu *latency_buckets[2];
	unsigned long last_calculate_time;
	unsigned long filtered_latency;

	bool track_bio_latency;
};

static void throtl_pending_timer_fn(struct timer_list *t);

static inline struct throtl_grp *pd_to_tg(struct blkg_policy_data *pd)
{
	return pd ? container_of(pd, struct throtl_grp, pd) : NULL;
}

static inline struct throtl_grp *blkg_to_tg(struct blkcg_gq *blkg)
{
	return pd_to_tg(blkg_to_pd(blkg, &blkcg_policy_throtl));
}

static inline struct blkcg_gq *tg_to_blkg(struct throtl_grp *tg)
{
	return pd_to_blkg(&tg->pd);
}

/**
 * sq_to_tg - return the throl_grp the specified service queue belongs to
 * @sq: the throtl_service_queue of interest
 *
 * Return the throtl_grp @sq belongs to.  If @sq is the top-level one
 * embedded in throtl_data, %NULL is returned.
 */
static struct throtl_grp *sq_to_tg(struct throtl_service_queue *sq)
{
	if (sq && sq->parent_sq)
		return container_of(sq, struct throtl_grp, service_queue);
	else
		return NULL;
}

/**
 * sq_to_td - return throtl_data the specified service queue belongs to
 * @sq: the throtl_service_queue of interest
 *
 * A service_queue can be embedded in either a throtl_grp or throtl_data.
 * Determine the associated throtl_data accordingly and return it.
 */
static struct throtl_data *sq_to_td(struct throtl_service_queue *sq)
{
	struct throtl_grp *tg = sq_to_tg(sq);

	if (tg)
		return tg->td;
	else
		return container_of(sq, struct throtl_data, service_queue);
}

/*
 * cgroup's limit in LIMIT_MAX is scaled if low limit is set. This scale is to
 * make the IO dispatch more smooth.
 * Scale up: linearly scale up according to lapsed time since upgrade. For
 *           every throtl_slice, the limit scales up 1/2 .low limit till the
 *           limit hits .max limit
 * Scale down: exponentially scale down if a cgroup doesn't hit its .low limit
 */
static uint64_t throtl_adjusted_limit(uint64_t low, struct throtl_data *td)
{
	/* arbitrary value to avoid too big scale */
	if (td->scale < 4096 && time_after_eq(jiffies,
	    td->low_upgrade_time + td->scale * td->throtl_slice))
		td->scale = (jiffies - td->low_upgrade_time) / td->throtl_slice;

	return low + (low >> 1) * td->scale;
}

static uint64_t tg_bps_limit(struct throtl_grp *tg, int rw)
{
	struct blkcg_gq *blkg = tg_to_blkg(tg);
	struct throtl_data *td;
	uint64_t ret;

	if (cgroup_subsys_on_dfl(io_cgrp_subsys) && !blkg->parent)
		return U64_MAX;

	td = tg->td;
	ret = tg->bps[rw][td->limit_index];
	if (ret == 0 && td->limit_index == LIMIT_LOW) {
		/* intermediate node or iops isn't 0 */
		if (!list_empty(&blkg->blkcg->css.children) ||
		    tg->iops[rw][td->limit_index])
			return U64_MAX;
		else
			return MIN_THROTL_BPS;
	}

	if (td->limit_index == LIMIT_MAX && tg->bps[rw][LIMIT_LOW] &&
	    tg->bps[rw][LIMIT_LOW] != tg->bps[rw][LIMIT_MAX]) {
		uint64_t adjusted;

		adjusted = throtl_adjusted_limit(tg->bps[rw][LIMIT_LOW], td);
		ret = min(tg->bps[rw][LIMIT_MAX], adjusted);
	}
	return ret;
}

static unsigned int tg_iops_limit(struct throtl_grp *tg, int rw)
{
	struct blkcg_gq *blkg = tg_to_blkg(tg);
	struct throtl_data *td;
	unsigned int ret;

	if (cgroup_subsys_on_dfl(io_cgrp_subsys) && !blkg->parent)
		return UINT_MAX;

	td = tg->td;
	ret = tg->iops[rw][td->limit_index];
	if (ret == 0 && tg->td->limit_index == LIMIT_LOW) {
		/* intermediate node or bps isn't 0 */
		if (!list_empty(&blkg->blkcg->css.children) ||
		    tg->bps[rw][td->limit_index])
			return UINT_MAX;
		else
			return MIN_THROTL_IOPS;
	}

	if (td->limit_index == LIMIT_MAX && tg->iops[rw][LIMIT_LOW] &&
	    tg->iops[rw][LIMIT_LOW] != tg->iops[rw][LIMIT_MAX]) {
		uint64_t adjusted;

		adjusted = throtl_adjusted_limit(tg->iops[rw][LIMIT_LOW], td);
		if (adjusted > UINT_MAX)
			adjusted = UINT_MAX;
		ret = min_t(unsigned int, tg->iops[rw][LIMIT_MAX], adjusted);
	}
	return ret;
}

#define request_bucket_index(sectors) \
	clamp_t(int, order_base_2(sectors) - 3, 0, LATENCY_BUCKET_SIZE - 1)

/**
 * throtl_log - log debug message via blktrace
 * @sq: the service_queue being reported
 * @fmt: printf format string
 * @args: printf args
 *
 * The messages are prefixed with "throtl BLKG_NAME" if @sq belongs to a
 * throtl_grp; otherwise, just "throtl".
 */
#define throtl_log(sq, fmt, args...)	do {				\
	struct throtl_grp *__tg = sq_to_tg((sq));			\
	struct throtl_data *__td = sq_to_td((sq));			\
									\
	(void)__td;							\
	if (likely(!blk_trace_note_message_enabled(__td->queue)))	\
		break;							\
	if ((__tg)) {							\
		blk_add_cgroup_trace_msg(__td->queue,			\
			tg_to_blkg(__tg)->blkcg, "throtl " fmt, ##args);\
	} else {							\
		blk_add_trace_msg(__td->queue, "throtl " fmt, ##args);	\
	}								\
} while (0)

static inline unsigned int throtl_bio_data_size(struct bio *bio)
{
	/* assume it's one sector */
	if (unlikely(bio_op(bio) == REQ_OP_DISCARD))
		return 512;
	return bio->bi_iter.bi_size;
}

static void throtl_qnode_init(struct throtl_qnode *qn, struct throtl_grp *tg)
{
	INIT_LIST_HEAD(&qn->node);
	bio_list_init(&qn->bios);
	qn->tg = tg;
}

/**
 * throtl_qnode_add_bio - add a bio to a throtl_qnode and activate it
 * @bio: bio being added
 * @qn: qnode to add bio to
 * @queued: the service_queue->queued[] list @qn belongs to
 *
 * Add @bio to @qn and put @qn on @queued if it's not already on.
 * @qn->tg's reference count is bumped when @qn is activated.  See the
 * comment on top of throtl_qnode definition for details.
 */
static void throtl_qnode_add_bio(struct bio *bio, struct throtl_qnode *qn,
				 struct list_head *queued)
{
	bio_list_add(&qn->bios, bio);
	if (list_empty(&qn->node)) {
		list_add_tail(&qn->node, queued);
		blkg_get(tg_to_blkg(qn->tg));
	}
}

/**
 * throtl_peek_queued - peek the first bio on a qnode list
 * @queued: the qnode list to peek
 */
static struct bio *throtl_peek_queued(struct list_head *queued)
{
	struct throtl_qnode *qn;
	struct bio *bio;

	if (list_empty(queued))
		return NULL;

	qn = list_first_entry(queued, struct throtl_qnode, node);
	bio = bio_list_peek(&qn->bios);
	WARN_ON_ONCE(!bio);
	return bio;
}

/**
 * throtl_pop_queued - pop the first bio form a qnode list
 * @queued: the qnode list to pop a bio from
 * @tg_to_put: optional out argument for throtl_grp to put
 *
 * Pop the first bio from the qnode list @queued.  After popping, the first
 * qnode is removed from @queued if empty or moved to the end of @queued so
 * that the popping order is round-robin.
 *
 * When the first qnode is removed, its associated throtl_grp should be put
 * too.  If @tg_to_put is NULL, this function automatically puts it;
 * otherwise, *@tg_to_put is set to the throtl_grp to put and the caller is
 * responsible for putting it.
 */
static struct bio *throtl_pop_queued(struct list_head *queued,
				     struct throtl_grp **tg_to_put)
{
	struct throtl_qnode *qn;
	struct bio *bio;

	if (list_empty(queued))
		return NULL;

	qn = list_first_entry(queued, struct throtl_qnode, node);
	bio = bio_list_pop(&qn->bios);
	WARN_ON_ONCE(!bio);

	if (bio_list_empty(&qn->bios)) {
		list_del_init(&qn->node);
		if (tg_to_put)
			*tg_to_put = qn->tg;
		else
			blkg_put(tg_to_blkg(qn->tg));
	} else {
		list_move_tail(&qn->node, queued);
	}

	return bio;
}

/* init a service_queue, assumes the caller zeroed it */
static void throtl_service_queue_init(struct throtl_service_queue *sq)
{
	INIT_LIST_HEAD(&sq->queued[0]);
	INIT_LIST_HEAD(&sq->queued[1]);
	sq->pending_tree = RB_ROOT_CACHED;
	timer_setup(&sq->pending_timer, throtl_pending_timer_fn, 0);
}

static struct blkg_policy_data *throtl_pd_alloc(gfp_t gfp,
						struct request_queue *q,
						struct blkcg *blkcg)
{
	struct throtl_grp *tg;
	int rw;

	tg = kzalloc_node(sizeof(*tg), gfp, q->node);
	if (!tg)
		return NULL;

	if (blkg_rwstat_init(&tg->stat_bytes, gfp))
		goto err_free_tg;

	if (blkg_rwstat_init(&tg->stat_ios, gfp))
		goto err_exit_stat_bytes;

	throtl_service_queue_init(&tg->service_queue);

	for (rw = READ; rw <= WRITE; rw++) {
		throtl_qnode_init(&tg->qnode_on_self[rw], tg);
		throtl_qnode_init(&tg->qnode_on_parent[rw], tg);
	}

	RB_CLEAR_NODE(&tg->rb_node);
	tg->bps[READ][LIMIT_MAX] = U64_MAX;
	tg->bps[WRITE][LIMIT_MAX] = U64_MAX;
	tg->iops[READ][LIMIT_MAX] = UINT_MAX;
	tg->iops[WRITE][LIMIT_MAX] = UINT_MAX;
	tg->bps_conf[READ][LIMIT_MAX] = U64_MAX;
	tg->bps_conf[WRITE][LIMIT_MAX] = U64_MAX;
	tg->iops_conf[READ][LIMIT_MAX] = UINT_MAX;
	tg->iops_conf[WRITE][LIMIT_MAX] = UINT_MAX;
	/* LIMIT_LOW will have default value 0 */

	tg->latency_target = DFL_LATENCY_TARGET;
	tg->latency_target_conf = DFL_LATENCY_TARGET;
	tg->idletime_threshold = DFL_IDLE_THRESHOLD;
	tg->idletime_threshold_conf = DFL_IDLE_THRESHOLD;

	return &tg->pd;

err_exit_stat_bytes:
	blkg_rwstat_exit(&tg->stat_bytes);
err_free_tg:
	kfree(tg);
	return NULL;
}

static void throtl_pd_init(struct blkg_policy_data *pd)
{
	struct throtl_grp *tg = pd_to_tg(pd);
	struct blkcg_gq *blkg = tg_to_blkg(tg);
	struct throtl_data *td = blkg->q->td;
	struct throtl_service_queue *sq = &tg->service_queue;

	/*
	 * If on the default hierarchy, we switch to properly hierarchical
	 * behavior where limits on a given throtl_grp are applied to the
	 * whole subtree rather than just the group itself.  e.g. If 16M
	 * read_bps limit is set on the root group, the whole system can't
	 * exceed 16M for the device.
	 *
	 * If not on the default hierarchy, the broken flat hierarchy
	 * behavior is retained where all throtl_grps are treated as if
	 * they're all separate root groups right below throtl_data.
	 * Limits of a group don't interact with limits of other groups
	 * regardless of the position of the group in the hierarchy.
	 */
	sq->parent_sq = &td->service_queue;
	if (cgroup_subsys_on_dfl(io_cgrp_subsys) && blkg->parent)
		sq->parent_sq = &blkg_to_tg(blkg->parent)->service_queue;
	tg->td = td;
}

/*
 * Set has_rules[] if @tg or any of its parents have limits configured.
 * This doesn't require walking up to the top of the hierarchy as the
 * parent's has_rules[] is guaranteed to be correct.
 */
static void tg_update_has_rules(struct throtl_grp *tg)
{
	struct throtl_grp *parent_tg = sq_to_tg(tg->service_queue.parent_sq);
	struct throtl_data *td = tg->td;
	int rw;

	for (rw = READ; rw <= WRITE; rw++)
		tg->has_rules[rw] = (parent_tg && parent_tg->has_rules[rw]) ||
			(td->limit_valid[td->limit_index] &&
			 (tg_bps_limit(tg, rw) != U64_MAX ||
			  tg_iops_limit(tg, rw) != UINT_MAX));
}

static void throtl_pd_online(struct blkg_policy_data *pd)
{
	struct throtl_grp *tg = pd_to_tg(pd);
	/*
	 * We don't want new groups to escape the limits of its ancestors.
	 * Update has_rules[] after a new group is brought online.
	 */
	tg_update_has_rules(tg);
}

static void blk_throtl_update_limit_valid(struct throtl_data *td)
{
	struct cgroup_subsys_state *pos_css;
	struct blkcg_gq *blkg;
	bool low_valid = false;

	rcu_read_lock();
	blkg_for_each_descendant_post(blkg, pos_css, td->queue->root_blkg) {
		struct throtl_grp *tg = blkg_to_tg(blkg);

		if (tg->bps[READ][LIMIT_LOW] || tg->bps[WRITE][LIMIT_LOW] ||
		    tg->iops[READ][LIMIT_LOW] || tg->iops[WRITE][LIMIT_LOW]) {
			low_valid = true;
			break;
		}
	}
	rcu_read_unlock();

	td->limit_valid[LIMIT_LOW] = low_valid;
}

static void throtl_upgrade_state(struct throtl_data *td);
static void throtl_pd_offline(struct blkg_policy_data *pd)
{
	struct throtl_grp *tg = pd_to_tg(pd);

	tg->bps[READ][LIMIT_LOW] = 0;
	tg->bps[WRITE][LIMIT_LOW] = 0;
	tg->iops[READ][LIMIT_LOW] = 0;
	tg->iops[WRITE][LIMIT_LOW] = 0;

	blk_throtl_update_limit_valid(tg->td);

	if (!tg->td->limit_valid[tg->td->limit_index])
		throtl_upgrade_state(tg->td);
}

static void throtl_pd_free(struct blkg_policy_data *pd)
{
	struct throtl_grp *tg = pd_to_tg(pd);

	del_timer_sync(&tg->service_queue.pending_timer);
	blkg_rwstat_exit(&tg->stat_bytes);
	blkg_rwstat_exit(&tg->stat_ios);
	kfree(tg);
}

static struct throtl_grp *
throtl_rb_first(struct throtl_service_queue *parent_sq)
{
	struct rb_node *n;

	n = rb_first_cached(&parent_sq->pending_tree);
	WARN_ON_ONCE(!n);
	if (!n)
		return NULL;
	return rb_entry_tg(n);
}

static void throtl_rb_erase(struct rb_node *n,
			    struct throtl_service_queue *parent_sq)
{
	rb_erase_cached(n, &parent_sq->pending_tree);
	RB_CLEAR_NODE(n);
	--parent_sq->nr_pending;
}

static void update_min_dispatch_time(struct throtl_service_queue *parent_sq)
{
	struct throtl_grp *tg;

	tg = throtl_rb_first(parent_sq);
	if (!tg)
		return;

	parent_sq->first_pending_disptime = tg->disptime;
}

static void tg_service_queue_add(struct throtl_grp *tg)
{
	struct throtl_service_queue *parent_sq = tg->service_queue.parent_sq;
	struct rb_node **node = &parent_sq->pending_tree.rb_root.rb_node;
	struct rb_node *parent = NULL;
	struct throtl_grp *__tg;
	unsigned long key = tg->disptime;
	bool leftmost = true;

	while (*node != NULL) {
		parent = *node;
		__tg = rb_entry_tg(parent);

		if (time_before(key, __tg->disptime))
			node = &parent->rb_left;
		else {
			node = &parent->rb_right;
			leftmost = false;
		}
	}

	rb_link_node(&tg->rb_node, parent, node);
	rb_insert_color_cached(&tg->rb_node, &parent_sq->pending_tree,
			       leftmost);
}

static void throtl_enqueue_tg(struct throtl_grp *tg)
{
	if (!(tg->flags & THROTL_TG_PENDING)) {
		tg_service_queue_add(tg);
		tg->flags |= THROTL_TG_PENDING;
		tg->service_queue.parent_sq->nr_pending++;
	}
}

static void throtl_dequeue_tg(struct throtl_grp *tg)
{
	if (tg->flags & THROTL_TG_PENDING) {
		throtl_rb_erase(&tg->rb_node, tg->service_queue.parent_sq);
		tg->flags &= ~THROTL_TG_PENDING;
	}
}

/* Call with queue lock held */
static void throtl_schedule_pending_timer(struct throtl_service_queue *sq,
					  unsigned long expires)
{
	unsigned long max_expire = jiffies + 8 * sq_to_td(sq)->throtl_slice;

	/*
	 * Since we are adjusting the throttle limit dynamically, the sleep
	 * time calculated according to previous limit might be invalid. It's
	 * possible the cgroup sleep time is very long and no other cgroups
	 * have IO running so notify the limit changes. Make sure the cgroup
	 * doesn't sleep too long to avoid the missed notification.
	 */
	if (time_after(expires, max_expire))
		expires = max_expire;
	mod_timer(&sq->pending_timer, expires);
	throtl_log(sq, "schedule timer. delay=%lu jiffies=%lu",
		   expires - jiffies, jiffies);
}

/**
 * throtl_schedule_next_dispatch - schedule the next dispatch cycle
 * @sq: the service_queue to schedule dispatch for
 * @force: force scheduling
 *
 * Arm @sq->pending_timer so that the next dispatch cycle starts on the
 * dispatch time of the first pending child.  Returns %true if either timer
 * is armed or there's no pending child left.  %false if the current
 * dispatch window is still open and the caller should continue
 * dispatching.
 *
 * If @force is %true, the dispatch timer is always scheduled and this
 * function is guaranteed to return %true.  This is to be used when the
 * caller can't dispatch itself and needs to invoke pending_timer
 * unconditionally.  Note that forced scheduling is likely to induce short
 * delay before dispatch starts even if @sq->first_pending_disptime is not
 * in the future and thus shouldn't be used in hot paths.
 */
static bool throtl_schedule_next_dispatch(struct throtl_service_queue *sq,
					  bool force)
{
	/* any pending children left? */
	if (!sq->nr_pending)
		return true;

	update_min_dispatch_time(sq);

	/* is the next dispatch time in the future? */
	if (force || time_after(sq->first_pending_disptime, jiffies)) {
		throtl_schedule_pending_timer(sq, sq->first_pending_disptime);
		return true;
	}

	/* tell the caller to continue dispatching */
	return false;
}

static inline void throtl_start_new_slice_with_credit(struct throtl_grp *tg,
		bool rw, unsigned long start)
{
	tg->bytes_disp[rw] = 0;
	tg->io_disp[rw] = 0;

	/*
	 * Previous slice has expired. We must have trimmed it after last
	 * bio dispatch. That means since start of last slice, we never used
	 * that bandwidth. Do try to make use of that bandwidth while giving
	 * credit.
	 */
	if (time_after_eq(start, tg->slice_start[rw]))
		tg->slice_start[rw] = start;

	tg->slice_end[rw] = jiffies + tg->td->throtl_slice;
	throtl_log(&tg->service_queue,
		   "[%c] new slice with credit start=%lu end=%lu jiffies=%lu",
		   rw == READ ? 'R' : 'W', tg->slice_start[rw],
		   tg->slice_end[rw], jiffies);
}

static inline void throtl_start_new_slice(struct throtl_grp *tg, bool rw)
{
	tg->bytes_disp[rw] = 0;
	tg->io_disp[rw] = 0;
	tg->slice_start[rw] = jiffies;
	tg->slice_end[rw] = jiffies + tg->td->throtl_slice;
	throtl_log(&tg->service_queue,
		   "[%c] new slice start=%lu end=%lu jiffies=%lu",
		   rw == READ ? 'R' : 'W', tg->slice_start[rw],
		   tg->slice_end[rw], jiffies);
}

static inline void throtl_set_slice_end(struct throtl_grp *tg, bool rw,
					unsigned long jiffy_end)
{
	tg->slice_end[rw] = roundup(jiffy_end, tg->td->throtl_slice);
}

static inline void throtl_extend_slice(struct throtl_grp *tg, bool rw,
				       unsigned long jiffy_end)
{
	throtl_set_slice_end(tg, rw, jiffy_end);
	throtl_log(&tg->service_queue,
		   "[%c] extend slice start=%lu end=%lu jiffies=%lu",
		   rw == READ ? 'R' : 'W', tg->slice_start[rw],
		   tg->slice_end[rw], jiffies);
}

/* Determine if previously allocated or extended slice is complete or not */
static bool throtl_slice_used(struct throtl_grp *tg, bool rw)
{
	if (time_in_range(jiffies, tg->slice_start[rw], tg->slice_end[rw]))
		return false;

	return true;
}

/* Trim the used slices and adjust slice start accordingly */
static inline void throtl_trim_slice(struct throtl_grp *tg, bool rw)
{
	unsigned long nr_slices, time_elapsed, io_trim;
	u64 bytes_trim, tmp;

	BUG_ON(time_before(tg->slice_end[rw], tg->slice_start[rw]));

	/*
	 * If bps are unlimited (-1), then time slice don't get
	 * renewed. Don't try to trim the slice if slice is used. A new
	 * slice will start when appropriate.
	 */
	if (throtl_slice_used(tg, rw))
		return;

	/*
	 * A bio has been dispatched. Also adjust slice_end. It might happen
	 * that initially cgroup limit was very low resulting in high
	 * slice_end, but later limit was bumped up and bio was dispatched
	 * sooner, then we need to reduce slice_end. A high bogus slice_end
	 * is bad because it does not allow new slice to start.
	 */

	throtl_set_slice_end(tg, rw, jiffies + tg->td->throtl_slice);

	time_elapsed = jiffies - tg->slice_start[rw];

	nr_slices = time_elapsed / tg->td->throtl_slice;

	if (!nr_slices)
		return;
	tmp = tg_bps_limit(tg, rw) * tg->td->throtl_slice * nr_slices;
	do_div(tmp, HZ);
	bytes_trim = tmp;

	io_trim = (tg_iops_limit(tg, rw) * tg->td->throtl_slice * nr_slices) /
		HZ;

	if (!bytes_trim && !io_trim)
		return;

	if (tg->bytes_disp[rw] >= bytes_trim)
		tg->bytes_disp[rw] -= bytes_trim;
	else
		tg->bytes_disp[rw] = 0;

	if (tg->io_disp[rw] >= io_trim)
		tg->io_disp[rw] -= io_trim;
	else
		tg->io_disp[rw] = 0;

	tg->slice_start[rw] += nr_slices * tg->td->throtl_slice;

	throtl_log(&tg->service_queue,
		   "[%c] trim slice nr=%lu bytes=%llu io=%lu start=%lu end=%lu jiffies=%lu",
		   rw == READ ? 'R' : 'W', nr_slices, bytes_trim, io_trim,
		   tg->slice_start[rw], tg->slice_end[rw], jiffies);
}

static bool tg_with_in_iops_limit(struct throtl_grp *tg, struct bio *bio,
				  u32 iops_limit, unsigned long *wait)
{
	bool rw = bio_data_dir(bio);
	unsigned int io_allowed;
	unsigned long jiffy_elapsed, jiffy_wait, jiffy_elapsed_rnd;
	u64 tmp;

	if (iops_limit == UINT_MAX) {
		if (wait)
			*wait = 0;
		return true;
	}

	jiffy_elapsed = jiffies - tg->slice_start[rw];

	/* Round up to the next throttle slice, wait time must be nonzero */
	jiffy_elapsed_rnd = roundup(jiffy_elapsed + 1, tg->td->throtl_slice);

	/*
	 * jiffy_elapsed_rnd should not be a big value as minimum iops can be
	 * 1 then at max jiffy elapsed should be equivalent of 1 second as we
	 * will allow dispatch after 1 second and after that slice should
	 * have been trimmed.
	 */

	tmp = (u64)iops_limit * jiffy_elapsed_rnd;
	do_div(tmp, HZ);

	if (tmp > UINT_MAX)
		io_allowed = UINT_MAX;
	else
		io_allowed = tmp;

	if (tg->io_disp[rw] + 1 <= io_allowed) {
		if (wait)
			*wait = 0;
		return true;
	}

	/* Calc approx time to dispatch */
	jiffy_wait = jiffy_elapsed_rnd - jiffy_elapsed;

	if (wait)
		*wait = jiffy_wait;
	return false;
}

static bool tg_with_in_bps_limit(struct throtl_grp *tg, struct bio *bio,
				 u64 bps_limit, unsigned long *wait)
{
	bool rw = bio_data_dir(bio);
	u64 bytes_allowed, extra_bytes, tmp;
	unsigned long jiffy_elapsed, jiffy_wait, jiffy_elapsed_rnd;
	unsigned int bio_size = throtl_bio_data_size(bio);

	if (bps_limit == U64_MAX) {
		if (wait)
			*wait = 0;
		return true;
	}

	jiffy_elapsed = jiffy_elapsed_rnd = jiffies - tg->slice_start[rw];

	/* Slice has just started. Consider one slice interval */
	if (!jiffy_elapsed)
		jiffy_elapsed_rnd = tg->td->throtl_slice;

	jiffy_elapsed_rnd = roundup(jiffy_elapsed_rnd, tg->td->throtl_slice);

	tmp = bps_limit * jiffy_elapsed_rnd;
	do_div(tmp, HZ);
	bytes_allowed = tmp;

	if (tg->bytes_disp[rw] + bio_size <= bytes_allowed) {
		if (wait)
			*wait = 0;
		return true;
	}

	/* Calc approx time to dispatch */
	extra_bytes = tg->bytes_disp[rw] + bio_size - bytes_allowed;
	jiffy_wait = div64_u64(extra_bytes * HZ, bps_limit);

	if (!jiffy_wait)
		jiffy_wait = 1;

	/*
	 * This wait time is without taking into consideration the rounding
	 * up we did. Add that time also.
	 */
	jiffy_wait = jiffy_wait + (jiffy_elapsed_rnd - jiffy_elapsed);
	if (wait)
		*wait = jiffy_wait;
	return false;
}

/*
 * Returns whether one can dispatch a bio or not. Also returns approx number
 * of jiffies to wait before this bio is with-in IO rate and can be dispatched
 */
static bool tg_may_dispatch(struct throtl_grp *tg, struct bio *bio,
			    unsigned long *wait)
{
	bool rw = bio_data_dir(bio);
	unsigned long bps_wait = 0, iops_wait = 0, max_wait = 0;
	u64 bps_limit = tg_bps_limit(tg, rw);
	u32 iops_limit = tg_iops_limit(tg, rw);

	/*
 	 * Currently whole state machine of group depends on first bio
	 * queued in the group bio list. So one should not be calling
	 * this function with a different bio if there are other bios
	 * queued.
	 */
	BUG_ON(tg->service_queue.nr_queued[rw] &&
	       bio != throtl_peek_queued(&tg->service_queue.queued[rw]));

	/* If tg->bps = -1, then BW is unlimited */
	if (bps_limit == U64_MAX && iops_limit == UINT_MAX) {
		if (wait)
			*wait = 0;
		return true;
	}

	/*
	 * If previous slice expired, start a new one otherwise renew/extend
	 * existing slice to make sure it is at least throtl_slice interval
	 * long since now. New slice is started only for empty throttle group.
	 * If there is queued bio, that means there should be an active
	 * slice and it should be extended instead.
	 */
	if (throtl_slice_used(tg, rw) && !(tg->service_queue.nr_queued[rw]))
		throtl_start_new_slice(tg, rw);
	else {
		if (time_before(tg->slice_end[rw],
		    jiffies + tg->td->throtl_slice))
			throtl_extend_slice(tg, rw,
				jiffies + tg->td->throtl_slice);
	}

	if (tg_with_in_bps_limit(tg, bio, bps_limit, &bps_wait) &&
	    tg_with_in_iops_limit(tg, bio, iops_limit, &iops_wait)) {
		if (wait)
			*wait = 0;
		return true;
	}

	max_wait = max(bps_wait, iops_wait);

	if (wait)
		*wait = max_wait;

	if (time_before(tg->slice_end[rw], jiffies + max_wait))
		throtl_extend_slice(tg, rw, jiffies + max_wait);

	return false;
}

static void throtl_charge_bio(struct throtl_grp *tg, struct bio *bio)
{
	bool rw = bio_data_dir(bio);
	unsigned int bio_size = throtl_bio_data_size(bio);

	/* Charge the bio to the group */
	tg->bytes_disp[rw] += bio_size;
	tg->io_disp[rw]++;
	tg->last_bytes_disp[rw] += bio_size;
	tg->last_io_disp[rw]++;

	/*
	 * BIO_THROTTLED is used to prevent the same bio to be throttled
	 * more than once as a throttled bio will go through blk-throtl the
	 * second time when it eventually gets issued.  Set it when a bio
	 * is being charged to a tg.
	 */
<<<<<<< HEAD
	if (!(bio->bi_opf & REQ_THROTTLED))
		bio->bi_opf |= REQ_THROTTLED;
=======
	if (!bio_flagged(bio, BIO_THROTTLED))
		bio_set_flag(bio, BIO_THROTTLED);
>>>>>>> 24b8d41d
}

/**
 * throtl_add_bio_tg - add a bio to the specified throtl_grp
 * @bio: bio to add
 * @qn: qnode to use
 * @tg: the target throtl_grp
 *
 * Add @bio to @tg's service_queue using @qn.  If @qn is not specified,
 * tg->qnode_on_self[] is used.
 */
static void throtl_add_bio_tg(struct bio *bio, struct throtl_qnode *qn,
			      struct throtl_grp *tg)
{
	struct throtl_service_queue *sq = &tg->service_queue;
	bool rw = bio_data_dir(bio);

	if (!qn)
		qn = &tg->qnode_on_self[rw];

	/*
	 * If @tg doesn't currently have any bios queued in the same
	 * direction, queueing @bio can change when @tg should be
	 * dispatched.  Mark that @tg was empty.  This is automatically
	 * cleared on the next tg_update_disptime().
	 */
	if (!sq->nr_queued[rw])
		tg->flags |= THROTL_TG_WAS_EMPTY;

	throtl_qnode_add_bio(bio, qn, &sq->queued[rw]);

	sq->nr_queued[rw]++;
	throtl_enqueue_tg(tg);
}

static void tg_update_disptime(struct throtl_grp *tg)
{
	struct throtl_service_queue *sq = &tg->service_queue;
	unsigned long read_wait = -1, write_wait = -1, min_wait = -1, disptime;
	struct bio *bio;

	bio = throtl_peek_queued(&sq->queued[READ]);
	if (bio)
		tg_may_dispatch(tg, bio, &read_wait);

	bio = throtl_peek_queued(&sq->queued[WRITE]);
	if (bio)
		tg_may_dispatch(tg, bio, &write_wait);

	min_wait = min(read_wait, write_wait);
	disptime = jiffies + min_wait;

	/* Update dispatch time */
	throtl_dequeue_tg(tg);
	tg->disptime = disptime;
	throtl_enqueue_tg(tg);

	/* see throtl_add_bio_tg() */
	tg->flags &= ~THROTL_TG_WAS_EMPTY;
}

static void start_parent_slice_with_credit(struct throtl_grp *child_tg,
					struct throtl_grp *parent_tg, bool rw)
{
	if (throtl_slice_used(parent_tg, rw)) {
		throtl_start_new_slice_with_credit(parent_tg, rw,
				child_tg->slice_start[rw]);
	}

}

static void tg_dispatch_one_bio(struct throtl_grp *tg, bool rw)
{
	struct throtl_service_queue *sq = &tg->service_queue;
	struct throtl_service_queue *parent_sq = sq->parent_sq;
	struct throtl_grp *parent_tg = sq_to_tg(parent_sq);
	struct throtl_grp *tg_to_put = NULL;
	struct bio *bio;

	/*
	 * @bio is being transferred from @tg to @parent_sq.  Popping a bio
	 * from @tg may put its reference and @parent_sq might end up
	 * getting released prematurely.  Remember the tg to put and put it
	 * after @bio is transferred to @parent_sq.
	 */
	bio = throtl_pop_queued(&sq->queued[rw], &tg_to_put);
	sq->nr_queued[rw]--;

	throtl_charge_bio(tg, bio);

	/*
	 * If our parent is another tg, we just need to transfer @bio to
	 * the parent using throtl_add_bio_tg().  If our parent is
	 * @td->service_queue, @bio is ready to be issued.  Put it on its
	 * bio_lists[] and decrease total number queued.  The caller is
	 * responsible for issuing these bios.
	 */
	if (parent_tg) {
		throtl_add_bio_tg(bio, &tg->qnode_on_parent[rw], parent_tg);
		start_parent_slice_with_credit(tg, parent_tg, rw);
	} else {
		throtl_qnode_add_bio(bio, &tg->qnode_on_parent[rw],
				     &parent_sq->queued[rw]);
		BUG_ON(tg->td->nr_queued[rw] <= 0);
		tg->td->nr_queued[rw]--;
	}

	throtl_trim_slice(tg, rw);

	if (tg_to_put)
		blkg_put(tg_to_blkg(tg_to_put));
}

static int throtl_dispatch_tg(struct throtl_grp *tg)
{
	struct throtl_service_queue *sq = &tg->service_queue;
	unsigned int nr_reads = 0, nr_writes = 0;
	unsigned int max_nr_reads = THROTL_GRP_QUANTUM * 3 / 4;
	unsigned int max_nr_writes = THROTL_GRP_QUANTUM - max_nr_reads;
	struct bio *bio;

	/* Try to dispatch 75% READS and 25% WRITES */

	while ((bio = throtl_peek_queued(&sq->queued[READ])) &&
	       tg_may_dispatch(tg, bio, NULL)) {

		tg_dispatch_one_bio(tg, bio_data_dir(bio));
		nr_reads++;

		if (nr_reads >= max_nr_reads)
			break;
	}

	while ((bio = throtl_peek_queued(&sq->queued[WRITE])) &&
	       tg_may_dispatch(tg, bio, NULL)) {

		tg_dispatch_one_bio(tg, bio_data_dir(bio));
		nr_writes++;

		if (nr_writes >= max_nr_writes)
			break;
	}

	return nr_reads + nr_writes;
}

static int throtl_select_dispatch(struct throtl_service_queue *parent_sq)
{
	unsigned int nr_disp = 0;

	while (1) {
		struct throtl_grp *tg;
		struct throtl_service_queue *sq;

		if (!parent_sq->nr_pending)
			break;

		tg = throtl_rb_first(parent_sq);
		if (!tg)
			break;

		if (time_before(jiffies, tg->disptime))
			break;

		throtl_dequeue_tg(tg);

		nr_disp += throtl_dispatch_tg(tg);

		sq = &tg->service_queue;
		if (sq->nr_queued[0] || sq->nr_queued[1])
			tg_update_disptime(tg);

		if (nr_disp >= THROTL_QUANTUM)
			break;
	}

	return nr_disp;
}

static bool throtl_can_upgrade(struct throtl_data *td,
	struct throtl_grp *this_tg);
/**
 * throtl_pending_timer_fn - timer function for service_queue->pending_timer
 * @t: the pending_timer member of the throtl_service_queue being serviced
 *
 * This timer is armed when a child throtl_grp with active bio's become
 * pending and queued on the service_queue's pending_tree and expires when
 * the first child throtl_grp should be dispatched.  This function
 * dispatches bio's from the children throtl_grps to the parent
 * service_queue.
 *
 * If the parent's parent is another throtl_grp, dispatching is propagated
 * by either arming its pending_timer or repeating dispatch directly.  If
 * the top-level service_tree is reached, throtl_data->dispatch_work is
 * kicked so that the ready bio's are issued.
 */
static void throtl_pending_timer_fn(struct timer_list *t)
{
	struct throtl_service_queue *sq = from_timer(sq, t, pending_timer);
	struct throtl_grp *tg = sq_to_tg(sq);
	struct throtl_data *td = sq_to_td(sq);
	struct request_queue *q = td->queue;
	struct throtl_service_queue *parent_sq;
	bool dispatched;
	int ret;

	spin_lock_irq(&q->queue_lock);
	if (throtl_can_upgrade(td, NULL))
		throtl_upgrade_state(td);

again:
	parent_sq = sq->parent_sq;
	dispatched = false;

	while (true) {
		throtl_log(sq, "dispatch nr_queued=%u read=%u write=%u",
			   sq->nr_queued[READ] + sq->nr_queued[WRITE],
			   sq->nr_queued[READ], sq->nr_queued[WRITE]);

		ret = throtl_select_dispatch(sq);
		if (ret) {
			throtl_log(sq, "bios disp=%u", ret);
			dispatched = true;
		}

		if (throtl_schedule_next_dispatch(sq, false))
			break;

		/* this dispatch windows is still open, relax and repeat */
		spin_unlock_irq(&q->queue_lock);
		cpu_relax();
		spin_lock_irq(&q->queue_lock);
	}

	if (!dispatched)
		goto out_unlock;

	if (parent_sq) {
		/* @parent_sq is another throl_grp, propagate dispatch */
		if (tg->flags & THROTL_TG_WAS_EMPTY) {
			tg_update_disptime(tg);
			if (!throtl_schedule_next_dispatch(parent_sq, false)) {
				/* window is already open, repeat dispatching */
				sq = parent_sq;
				tg = sq_to_tg(sq);
				goto again;
			}
		}
	} else {
		/* reached the top-level, queue issuing */
		queue_work(kthrotld_workqueue, &td->dispatch_work);
	}
out_unlock:
	spin_unlock_irq(&q->queue_lock);
}

/**
 * blk_throtl_dispatch_work_fn - work function for throtl_data->dispatch_work
 * @work: work item being executed
 *
 * This function is queued for execution when bios reach the bio_lists[]
 * of throtl_data->service_queue.  Those bios are ready and issued by this
 * function.
 */
static void blk_throtl_dispatch_work_fn(struct work_struct *work)
{
	struct throtl_data *td = container_of(work, struct throtl_data,
					      dispatch_work);
	struct throtl_service_queue *td_sq = &td->service_queue;
	struct request_queue *q = td->queue;
	struct bio_list bio_list_on_stack;
	struct bio *bio;
	struct blk_plug plug;
	int rw;

	bio_list_init(&bio_list_on_stack);

	spin_lock_irq(&q->queue_lock);
	for (rw = READ; rw <= WRITE; rw++)
		while ((bio = throtl_pop_queued(&td_sq->queued[rw], NULL)))
			bio_list_add(&bio_list_on_stack, bio);
	spin_unlock_irq(&q->queue_lock);

	if (!bio_list_empty(&bio_list_on_stack)) {
		blk_start_plug(&plug);
		while ((bio = bio_list_pop(&bio_list_on_stack)))
			submit_bio_noacct(bio);
		blk_finish_plug(&plug);
	}
}

static u64 tg_prfill_conf_u64(struct seq_file *sf, struct blkg_policy_data *pd,
			      int off)
{
	struct throtl_grp *tg = pd_to_tg(pd);
	u64 v = *(u64 *)((void *)tg + off);

	if (v == U64_MAX)
		return 0;
	return __blkg_prfill_u64(sf, pd, v);
}

static u64 tg_prfill_conf_uint(struct seq_file *sf, struct blkg_policy_data *pd,
			       int off)
{
	struct throtl_grp *tg = pd_to_tg(pd);
	unsigned int v = *(unsigned int *)((void *)tg + off);

	if (v == UINT_MAX)
		return 0;
	return __blkg_prfill_u64(sf, pd, v);
}

static int tg_print_conf_u64(struct seq_file *sf, void *v)
{
	blkcg_print_blkgs(sf, css_to_blkcg(seq_css(sf)), tg_prfill_conf_u64,
			  &blkcg_policy_throtl, seq_cft(sf)->private, false);
	return 0;
}

static int tg_print_conf_uint(struct seq_file *sf, void *v)
{
	blkcg_print_blkgs(sf, css_to_blkcg(seq_css(sf)), tg_prfill_conf_uint,
			  &blkcg_policy_throtl, seq_cft(sf)->private, false);
	return 0;
}

static void tg_conf_updated(struct throtl_grp *tg, bool global)
{
	struct throtl_service_queue *sq = &tg->service_queue;
	struct cgroup_subsys_state *pos_css;
	struct blkcg_gq *blkg;

	throtl_log(&tg->service_queue,
		   "limit change rbps=%llu wbps=%llu riops=%u wiops=%u",
		   tg_bps_limit(tg, READ), tg_bps_limit(tg, WRITE),
		   tg_iops_limit(tg, READ), tg_iops_limit(tg, WRITE));

	/*
	 * Update has_rules[] flags for the updated tg's subtree.  A tg is
	 * considered to have rules if either the tg itself or any of its
	 * ancestors has rules.  This identifies groups without any
	 * restrictions in the whole hierarchy and allows them to bypass
	 * blk-throttle.
	 */
	blkg_for_each_descendant_pre(blkg, pos_css,
			global ? tg->td->queue->root_blkg : tg_to_blkg(tg)) {
		struct throtl_grp *this_tg = blkg_to_tg(blkg);
		struct throtl_grp *parent_tg;

		tg_update_has_rules(this_tg);
		/* ignore root/second level */
		if (!cgroup_subsys_on_dfl(io_cgrp_subsys) || !blkg->parent ||
		    !blkg->parent->parent)
			continue;
		parent_tg = blkg_to_tg(blkg->parent);
		/*
		 * make sure all children has lower idle time threshold and
		 * higher latency target
		 */
		this_tg->idletime_threshold = min(this_tg->idletime_threshold,
				parent_tg->idletime_threshold);
		this_tg->latency_target = max(this_tg->latency_target,
				parent_tg->latency_target);
	}

	/*
	 * We're already holding queue_lock and know @tg is valid.  Let's
	 * apply the new config directly.
	 *
	 * Restart the slices for both READ and WRITES. It might happen
	 * that a group's limit are dropped suddenly and we don't want to
	 * account recently dispatched IO with new low rate.
	 */
	throtl_start_new_slice(tg, READ);
	throtl_start_new_slice(tg, WRITE);

	if (tg->flags & THROTL_TG_PENDING) {
		tg_update_disptime(tg);
		throtl_schedule_next_dispatch(sq->parent_sq, true);
	}
}

static ssize_t tg_set_conf(struct kernfs_open_file *of,
			   char *buf, size_t nbytes, loff_t off, bool is_u64)
{
	struct blkcg *blkcg = css_to_blkcg(of_css(of));
	struct blkg_conf_ctx ctx;
	struct throtl_grp *tg;
	int ret;
	u64 v;

	ret = blkg_conf_prep(blkcg, &blkcg_policy_throtl, buf, &ctx);
	if (ret)
		return ret;

	ret = -EINVAL;
	if (sscanf(ctx.body, "%llu", &v) != 1)
		goto out_finish;
	if (!v)
		v = U64_MAX;

	tg = blkg_to_tg(ctx.blkg);

	if (is_u64)
		*(u64 *)((void *)tg + of_cft(of)->private) = v;
	else
		*(unsigned int *)((void *)tg + of_cft(of)->private) = v;

	tg_conf_updated(tg, false);
	ret = 0;
out_finish:
	blkg_conf_finish(&ctx);
	return ret ?: nbytes;
}

static ssize_t tg_set_conf_u64(struct kernfs_open_file *of,
			       char *buf, size_t nbytes, loff_t off)
{
	return tg_set_conf(of, buf, nbytes, off, true);
}

static ssize_t tg_set_conf_uint(struct kernfs_open_file *of,
				char *buf, size_t nbytes, loff_t off)
{
	return tg_set_conf(of, buf, nbytes, off, false);
}

static int tg_print_rwstat(struct seq_file *sf, void *v)
{
	blkcg_print_blkgs(sf, css_to_blkcg(seq_css(sf)),
			  blkg_prfill_rwstat, &blkcg_policy_throtl,
			  seq_cft(sf)->private, true);
	return 0;
}

static u64 tg_prfill_rwstat_recursive(struct seq_file *sf,
				      struct blkg_policy_data *pd, int off)
{
	struct blkg_rwstat_sample sum;

	blkg_rwstat_recursive_sum(pd_to_blkg(pd), &blkcg_policy_throtl, off,
				  &sum);
	return __blkg_prfill_rwstat(sf, pd, &sum);
}

static int tg_print_rwstat_recursive(struct seq_file *sf, void *v)
{
	blkcg_print_blkgs(sf, css_to_blkcg(seq_css(sf)),
			  tg_prfill_rwstat_recursive, &blkcg_policy_throtl,
			  seq_cft(sf)->private, true);
	return 0;
}

static struct cftype throtl_legacy_files[] = {
	{
		.name = "throttle.read_bps_device",
		.private = offsetof(struct throtl_grp, bps[READ][LIMIT_MAX]),
		.seq_show = tg_print_conf_u64,
		.write = tg_set_conf_u64,
	},
	{
		.name = "throttle.write_bps_device",
		.private = offsetof(struct throtl_grp, bps[WRITE][LIMIT_MAX]),
		.seq_show = tg_print_conf_u64,
		.write = tg_set_conf_u64,
	},
	{
		.name = "throttle.read_iops_device",
		.private = offsetof(struct throtl_grp, iops[READ][LIMIT_MAX]),
		.seq_show = tg_print_conf_uint,
		.write = tg_set_conf_uint,
	},
	{
		.name = "throttle.write_iops_device",
		.private = offsetof(struct throtl_grp, iops[WRITE][LIMIT_MAX]),
		.seq_show = tg_print_conf_uint,
		.write = tg_set_conf_uint,
	},
	{
		.name = "throttle.io_service_bytes",
		.private = offsetof(struct throtl_grp, stat_bytes),
		.seq_show = tg_print_rwstat,
	},
	{
		.name = "throttle.io_service_bytes_recursive",
		.private = offsetof(struct throtl_grp, stat_bytes),
		.seq_show = tg_print_rwstat_recursive,
	},
	{
		.name = "throttle.io_serviced",
		.private = offsetof(struct throtl_grp, stat_ios),
		.seq_show = tg_print_rwstat,
	},
	{
		.name = "throttle.io_serviced_recursive",
		.private = offsetof(struct throtl_grp, stat_ios),
		.seq_show = tg_print_rwstat_recursive,
	},
	{ }	/* terminate */
};

static u64 tg_prfill_limit(struct seq_file *sf, struct blkg_policy_data *pd,
			 int off)
{
	struct throtl_grp *tg = pd_to_tg(pd);
	const char *dname = blkg_dev_name(pd->blkg);
	char bufs[4][21] = { "max", "max", "max", "max" };
	u64 bps_dft;
	unsigned int iops_dft;
	char idle_time[26] = "";
	char latency_time[26] = "";

	if (!dname)
		return 0;

	if (off == LIMIT_LOW) {
		bps_dft = 0;
		iops_dft = 0;
	} else {
		bps_dft = U64_MAX;
		iops_dft = UINT_MAX;
	}

	if (tg->bps_conf[READ][off] == bps_dft &&
	    tg->bps_conf[WRITE][off] == bps_dft &&
	    tg->iops_conf[READ][off] == iops_dft &&
	    tg->iops_conf[WRITE][off] == iops_dft &&
	    (off != LIMIT_LOW ||
	     (tg->idletime_threshold_conf == DFL_IDLE_THRESHOLD &&
	      tg->latency_target_conf == DFL_LATENCY_TARGET)))
		return 0;

	if (tg->bps_conf[READ][off] != U64_MAX)
		snprintf(bufs[0], sizeof(bufs[0]), "%llu",
			tg->bps_conf[READ][off]);
	if (tg->bps_conf[WRITE][off] != U64_MAX)
		snprintf(bufs[1], sizeof(bufs[1]), "%llu",
			tg->bps_conf[WRITE][off]);
	if (tg->iops_conf[READ][off] != UINT_MAX)
		snprintf(bufs[2], sizeof(bufs[2]), "%u",
			tg->iops_conf[READ][off]);
	if (tg->iops_conf[WRITE][off] != UINT_MAX)
		snprintf(bufs[3], sizeof(bufs[3]), "%u",
			tg->iops_conf[WRITE][off]);
	if (off == LIMIT_LOW) {
		if (tg->idletime_threshold_conf == ULONG_MAX)
			strcpy(idle_time, " idle=max");
		else
			snprintf(idle_time, sizeof(idle_time), " idle=%lu",
				tg->idletime_threshold_conf);

		if (tg->latency_target_conf == ULONG_MAX)
			strcpy(latency_time, " latency=max");
		else
			snprintf(latency_time, sizeof(latency_time),
				" latency=%lu", tg->latency_target_conf);
	}

	seq_printf(sf, "%s rbps=%s wbps=%s riops=%s wiops=%s%s%s\n",
		   dname, bufs[0], bufs[1], bufs[2], bufs[3], idle_time,
		   latency_time);
	return 0;
}

static int tg_print_limit(struct seq_file *sf, void *v)
{
	blkcg_print_blkgs(sf, css_to_blkcg(seq_css(sf)), tg_prfill_limit,
			  &blkcg_policy_throtl, seq_cft(sf)->private, false);
	return 0;
}

static ssize_t tg_set_limit(struct kernfs_open_file *of,
			  char *buf, size_t nbytes, loff_t off)
{
	struct blkcg *blkcg = css_to_blkcg(of_css(of));
	struct blkg_conf_ctx ctx;
	struct throtl_grp *tg;
	u64 v[4];
	unsigned long idle_time;
	unsigned long latency_time;
	int ret;
	int index = of_cft(of)->private;

	ret = blkg_conf_prep(blkcg, &blkcg_policy_throtl, buf, &ctx);
	if (ret)
		return ret;

	tg = blkg_to_tg(ctx.blkg);

	v[0] = tg->bps_conf[READ][index];
	v[1] = tg->bps_conf[WRITE][index];
	v[2] = tg->iops_conf[READ][index];
	v[3] = tg->iops_conf[WRITE][index];

	idle_time = tg->idletime_threshold_conf;
	latency_time = tg->latency_target_conf;
	while (true) {
		char tok[27];	/* wiops=18446744073709551616 */
		char *p;
		u64 val = U64_MAX;
		int len;

		if (sscanf(ctx.body, "%26s%n", tok, &len) != 1)
			break;
		if (tok[0] == '\0')
			break;
		ctx.body += len;

		ret = -EINVAL;
		p = tok;
		strsep(&p, "=");
		if (!p || (sscanf(p, "%llu", &val) != 1 && strcmp(p, "max")))
			goto out_finish;

		ret = -ERANGE;
		if (!val)
			goto out_finish;

		ret = -EINVAL;
		if (!strcmp(tok, "rbps") && val > 1)
			v[0] = val;
		else if (!strcmp(tok, "wbps") && val > 1)
			v[1] = val;
		else if (!strcmp(tok, "riops") && val > 1)
			v[2] = min_t(u64, val, UINT_MAX);
		else if (!strcmp(tok, "wiops") && val > 1)
			v[3] = min_t(u64, val, UINT_MAX);
		else if (off == LIMIT_LOW && !strcmp(tok, "idle"))
			idle_time = val;
		else if (off == LIMIT_LOW && !strcmp(tok, "latency"))
			latency_time = val;
		else
			goto out_finish;
	}

	tg->bps_conf[READ][index] = v[0];
	tg->bps_conf[WRITE][index] = v[1];
	tg->iops_conf[READ][index] = v[2];
	tg->iops_conf[WRITE][index] = v[3];

	if (index == LIMIT_MAX) {
		tg->bps[READ][index] = v[0];
		tg->bps[WRITE][index] = v[1];
		tg->iops[READ][index] = v[2];
		tg->iops[WRITE][index] = v[3];
	}
	tg->bps[READ][LIMIT_LOW] = min(tg->bps_conf[READ][LIMIT_LOW],
		tg->bps_conf[READ][LIMIT_MAX]);
	tg->bps[WRITE][LIMIT_LOW] = min(tg->bps_conf[WRITE][LIMIT_LOW],
		tg->bps_conf[WRITE][LIMIT_MAX]);
	tg->iops[READ][LIMIT_LOW] = min(tg->iops_conf[READ][LIMIT_LOW],
		tg->iops_conf[READ][LIMIT_MAX]);
	tg->iops[WRITE][LIMIT_LOW] = min(tg->iops_conf[WRITE][LIMIT_LOW],
		tg->iops_conf[WRITE][LIMIT_MAX]);
	tg->idletime_threshold_conf = idle_time;
	tg->latency_target_conf = latency_time;

	/* force user to configure all settings for low limit  */
	if (!(tg->bps[READ][LIMIT_LOW] || tg->iops[READ][LIMIT_LOW] ||
	      tg->bps[WRITE][LIMIT_LOW] || tg->iops[WRITE][LIMIT_LOW]) ||
	    tg->idletime_threshold_conf == DFL_IDLE_THRESHOLD ||
	    tg->latency_target_conf == DFL_LATENCY_TARGET) {
		tg->bps[READ][LIMIT_LOW] = 0;
		tg->bps[WRITE][LIMIT_LOW] = 0;
		tg->iops[READ][LIMIT_LOW] = 0;
		tg->iops[WRITE][LIMIT_LOW] = 0;
		tg->idletime_threshold = DFL_IDLE_THRESHOLD;
		tg->latency_target = DFL_LATENCY_TARGET;
	} else if (index == LIMIT_LOW) {
		tg->idletime_threshold = tg->idletime_threshold_conf;
		tg->latency_target = tg->latency_target_conf;
	}

	blk_throtl_update_limit_valid(tg->td);
	if (tg->td->limit_valid[LIMIT_LOW]) {
		if (index == LIMIT_LOW)
			tg->td->limit_index = LIMIT_LOW;
	} else
		tg->td->limit_index = LIMIT_MAX;
	tg_conf_updated(tg, index == LIMIT_LOW &&
		tg->td->limit_valid[LIMIT_LOW]);
	ret = 0;
out_finish:
	blkg_conf_finish(&ctx);
	return ret ?: nbytes;
}

static struct cftype throtl_files[] = {
#ifdef CONFIG_BLK_DEV_THROTTLING_LOW
	{
		.name = "low",
		.flags = CFTYPE_NOT_ON_ROOT,
		.seq_show = tg_print_limit,
		.write = tg_set_limit,
		.private = LIMIT_LOW,
	},
#endif
	{
		.name = "max",
		.flags = CFTYPE_NOT_ON_ROOT,
		.seq_show = tg_print_limit,
		.write = tg_set_limit,
		.private = LIMIT_MAX,
	},
	{ }	/* terminate */
};

static void throtl_shutdown_wq(struct request_queue *q)
{
	struct throtl_data *td = q->td;

	cancel_work_sync(&td->dispatch_work);
}

static struct blkcg_policy blkcg_policy_throtl = {
	.dfl_cftypes		= throtl_files,
	.legacy_cftypes		= throtl_legacy_files,

	.pd_alloc_fn		= throtl_pd_alloc,
	.pd_init_fn		= throtl_pd_init,
	.pd_online_fn		= throtl_pd_online,
	.pd_offline_fn		= throtl_pd_offline,
	.pd_free_fn		= throtl_pd_free,
};

static unsigned long __tg_last_low_overflow_time(struct throtl_grp *tg)
{
	unsigned long rtime = jiffies, wtime = jiffies;

	if (tg->bps[READ][LIMIT_LOW] || tg->iops[READ][LIMIT_LOW])
		rtime = tg->last_low_overflow_time[READ];
	if (tg->bps[WRITE][LIMIT_LOW] || tg->iops[WRITE][LIMIT_LOW])
		wtime = tg->last_low_overflow_time[WRITE];
	return min(rtime, wtime);
}

/* tg should not be an intermediate node */
static unsigned long tg_last_low_overflow_time(struct throtl_grp *tg)
{
	struct throtl_service_queue *parent_sq;
	struct throtl_grp *parent = tg;
	unsigned long ret = __tg_last_low_overflow_time(tg);

	while (true) {
		parent_sq = parent->service_queue.parent_sq;
		parent = sq_to_tg(parent_sq);
		if (!parent)
			break;

		/*
		 * The parent doesn't have low limit, it always reaches low
		 * limit. Its overflow time is useless for children
		 */
		if (!parent->bps[READ][LIMIT_LOW] &&
		    !parent->iops[READ][LIMIT_LOW] &&
		    !parent->bps[WRITE][LIMIT_LOW] &&
		    !parent->iops[WRITE][LIMIT_LOW])
			continue;
		if (time_after(__tg_last_low_overflow_time(parent), ret))
			ret = __tg_last_low_overflow_time(parent);
	}
	return ret;
}

static bool throtl_tg_is_idle(struct throtl_grp *tg)
{
	/*
	 * cgroup is idle if:
	 * - single idle is too long, longer than a fixed value (in case user
	 *   configure a too big threshold) or 4 times of idletime threshold
	 * - average think time is more than threshold
	 * - IO latency is largely below threshold
	 */
	unsigned long time;
	bool ret;

	time = min_t(unsigned long, MAX_IDLE_TIME, 4 * tg->idletime_threshold);
	ret = tg->latency_target == DFL_LATENCY_TARGET ||
	      tg->idletime_threshold == DFL_IDLE_THRESHOLD ||
	      (ktime_get_ns() >> 10) - tg->last_finish_time > time ||
	      tg->avg_idletime > tg->idletime_threshold ||
	      (tg->latency_target && tg->bio_cnt &&
		tg->bad_bio_cnt * 5 < tg->bio_cnt);
	throtl_log(&tg->service_queue,
		"avg_idle=%ld, idle_threshold=%ld, bad_bio=%d, total_bio=%d, is_idle=%d, scale=%d",
		tg->avg_idletime, tg->idletime_threshold, tg->bad_bio_cnt,
		tg->bio_cnt, ret, tg->td->scale);
	return ret;
}

static bool throtl_tg_can_upgrade(struct throtl_grp *tg)
{
	struct throtl_service_queue *sq = &tg->service_queue;
	bool read_limit, write_limit;

	/*
	 * if cgroup reaches low limit (if low limit is 0, the cgroup always
	 * reaches), it's ok to upgrade to next limit
	 */
	read_limit = tg->bps[READ][LIMIT_LOW] || tg->iops[READ][LIMIT_LOW];
	write_limit = tg->bps[WRITE][LIMIT_LOW] || tg->iops[WRITE][LIMIT_LOW];
	if (!read_limit && !write_limit)
		return true;
	if (read_limit && sq->nr_queued[READ] &&
	    (!write_limit || sq->nr_queued[WRITE]))
		return true;
	if (write_limit && sq->nr_queued[WRITE] &&
	    (!read_limit || sq->nr_queued[READ]))
		return true;

	if (time_after_eq(jiffies,
		tg_last_low_overflow_time(tg) + tg->td->throtl_slice) &&
	    throtl_tg_is_idle(tg))
		return true;
	return false;
}

static bool throtl_hierarchy_can_upgrade(struct throtl_grp *tg)
{
	while (true) {
		if (throtl_tg_can_upgrade(tg))
			return true;
		tg = sq_to_tg(tg->service_queue.parent_sq);
		if (!tg || !tg_to_blkg(tg)->parent)
			return false;
	}
	return false;
}

static bool throtl_can_upgrade(struct throtl_data *td,
	struct throtl_grp *this_tg)
{
	struct cgroup_subsys_state *pos_css;
	struct blkcg_gq *blkg;

	if (td->limit_index != LIMIT_LOW)
		return false;

	if (time_before(jiffies, td->low_downgrade_time + td->throtl_slice))
		return false;

	rcu_read_lock();
	blkg_for_each_descendant_post(blkg, pos_css, td->queue->root_blkg) {
		struct throtl_grp *tg = blkg_to_tg(blkg);

		if (tg == this_tg)
			continue;
		if (!list_empty(&tg_to_blkg(tg)->blkcg->css.children))
			continue;
		if (!throtl_hierarchy_can_upgrade(tg)) {
			rcu_read_unlock();
			return false;
		}
	}
	rcu_read_unlock();
	return true;
}

static void throtl_upgrade_check(struct throtl_grp *tg)
{
	unsigned long now = jiffies;

	if (tg->td->limit_index != LIMIT_LOW)
		return;

	if (time_after(tg->last_check_time + tg->td->throtl_slice, now))
		return;

	tg->last_check_time = now;

	if (!time_after_eq(now,
	     __tg_last_low_overflow_time(tg) + tg->td->throtl_slice))
		return;

	if (throtl_can_upgrade(tg->td, NULL))
		throtl_upgrade_state(tg->td);
}

static void throtl_upgrade_state(struct throtl_data *td)
{
	struct cgroup_subsys_state *pos_css;
	struct blkcg_gq *blkg;

	throtl_log(&td->service_queue, "upgrade to max");
	td->limit_index = LIMIT_MAX;
	td->low_upgrade_time = jiffies;
	td->scale = 0;
	rcu_read_lock();
	blkg_for_each_descendant_post(blkg, pos_css, td->queue->root_blkg) {
		struct throtl_grp *tg = blkg_to_tg(blkg);
		struct throtl_service_queue *sq = &tg->service_queue;

		tg->disptime = jiffies - 1;
		throtl_select_dispatch(sq);
		throtl_schedule_next_dispatch(sq, true);
	}
	rcu_read_unlock();
	throtl_select_dispatch(&td->service_queue);
	throtl_schedule_next_dispatch(&td->service_queue, true);
	queue_work(kthrotld_workqueue, &td->dispatch_work);
}

static void throtl_downgrade_state(struct throtl_data *td)
{
	td->scale /= 2;

	throtl_log(&td->service_queue, "downgrade, scale %d", td->scale);
	if (td->scale) {
		td->low_upgrade_time = jiffies - td->scale * td->throtl_slice;
		return;
	}

	td->limit_index = LIMIT_LOW;
	td->low_downgrade_time = jiffies;
}

static bool throtl_tg_can_downgrade(struct throtl_grp *tg)
{
	struct throtl_data *td = tg->td;
	unsigned long now = jiffies;

	/*
	 * If cgroup is below low limit, consider downgrade and throttle other
	 * cgroups
	 */
	if (time_after_eq(now, td->low_upgrade_time + td->throtl_slice) &&
	    time_after_eq(now, tg_last_low_overflow_time(tg) +
					td->throtl_slice) &&
	    (!throtl_tg_is_idle(tg) ||
	     !list_empty(&tg_to_blkg(tg)->blkcg->css.children)))
		return true;
	return false;
}

static bool throtl_hierarchy_can_downgrade(struct throtl_grp *tg)
{
	while (true) {
		if (!throtl_tg_can_downgrade(tg))
			return false;
		tg = sq_to_tg(tg->service_queue.parent_sq);
		if (!tg || !tg_to_blkg(tg)->parent)
			break;
	}
	return true;
}

static void throtl_downgrade_check(struct throtl_grp *tg)
{
	uint64_t bps;
	unsigned int iops;
	unsigned long elapsed_time;
	unsigned long now = jiffies;

	if (tg->td->limit_index != LIMIT_MAX ||
	    !tg->td->limit_valid[LIMIT_LOW])
		return;
	if (!list_empty(&tg_to_blkg(tg)->blkcg->css.children))
		return;
	if (time_after(tg->last_check_time + tg->td->throtl_slice, now))
		return;

	elapsed_time = now - tg->last_check_time;
	tg->last_check_time = now;

	if (time_before(now, tg_last_low_overflow_time(tg) +
			tg->td->throtl_slice))
		return;

	if (tg->bps[READ][LIMIT_LOW]) {
		bps = tg->last_bytes_disp[READ] * HZ;
		do_div(bps, elapsed_time);
		if (bps >= tg->bps[READ][LIMIT_LOW])
			tg->last_low_overflow_time[READ] = now;
	}

	if (tg->bps[WRITE][LIMIT_LOW]) {
		bps = tg->last_bytes_disp[WRITE] * HZ;
		do_div(bps, elapsed_time);
		if (bps >= tg->bps[WRITE][LIMIT_LOW])
			tg->last_low_overflow_time[WRITE] = now;
	}

	if (tg->iops[READ][LIMIT_LOW]) {
		iops = tg->last_io_disp[READ] * HZ / elapsed_time;
		if (iops >= tg->iops[READ][LIMIT_LOW])
			tg->last_low_overflow_time[READ] = now;
	}

	if (tg->iops[WRITE][LIMIT_LOW]) {
		iops = tg->last_io_disp[WRITE] * HZ / elapsed_time;
		if (iops >= tg->iops[WRITE][LIMIT_LOW])
			tg->last_low_overflow_time[WRITE] = now;
	}

	/*
	 * If cgroup is below low limit, consider downgrade and throttle other
	 * cgroups
	 */
	if (throtl_hierarchy_can_downgrade(tg))
		throtl_downgrade_state(tg->td);

	tg->last_bytes_disp[READ] = 0;
	tg->last_bytes_disp[WRITE] = 0;
	tg->last_io_disp[READ] = 0;
	tg->last_io_disp[WRITE] = 0;
}

static void blk_throtl_update_idletime(struct throtl_grp *tg)
{
	unsigned long now;
	unsigned long last_finish_time = tg->last_finish_time;

	if (last_finish_time == 0)
		return;

	now = ktime_get_ns() >> 10;
	if (now <= last_finish_time ||
	    last_finish_time == tg->checked_last_finish_time)
		return;

	tg->avg_idletime = (tg->avg_idletime * 7 + now - last_finish_time) >> 3;
	tg->checked_last_finish_time = last_finish_time;
}

#ifdef CONFIG_BLK_DEV_THROTTLING_LOW
static void throtl_update_latency_buckets(struct throtl_data *td)
{
	struct avg_latency_bucket avg_latency[2][LATENCY_BUCKET_SIZE];
	int i, cpu, rw;
	unsigned long last_latency[2] = { 0 };
	unsigned long latency[2];

	if (!blk_queue_nonrot(td->queue) || !td->limit_valid[LIMIT_LOW])
		return;
	if (time_before(jiffies, td->last_calculate_time + HZ))
		return;
	td->last_calculate_time = jiffies;

	memset(avg_latency, 0, sizeof(avg_latency));
	for (rw = READ; rw <= WRITE; rw++) {
		for (i = 0; i < LATENCY_BUCKET_SIZE; i++) {
			struct latency_bucket *tmp = &td->tmp_buckets[rw][i];

			for_each_possible_cpu(cpu) {
				struct latency_bucket *bucket;

				/* this isn't race free, but ok in practice */
				bucket = per_cpu_ptr(td->latency_buckets[rw],
					cpu);
				tmp->total_latency += bucket[i].total_latency;
				tmp->samples += bucket[i].samples;
				bucket[i].total_latency = 0;
				bucket[i].samples = 0;
			}

			if (tmp->samples >= 32) {
				int samples = tmp->samples;

				latency[rw] = tmp->total_latency;

				tmp->total_latency = 0;
				tmp->samples = 0;
				latency[rw] /= samples;
				if (latency[rw] == 0)
					continue;
				avg_latency[rw][i].latency = latency[rw];
			}
		}
	}

	for (rw = READ; rw <= WRITE; rw++) {
		for (i = 0; i < LATENCY_BUCKET_SIZE; i++) {
			if (!avg_latency[rw][i].latency) {
				if (td->avg_buckets[rw][i].latency < last_latency[rw])
					td->avg_buckets[rw][i].latency =
						last_latency[rw];
				continue;
			}

			if (!td->avg_buckets[rw][i].valid)
				latency[rw] = avg_latency[rw][i].latency;
			else
				latency[rw] = (td->avg_buckets[rw][i].latency * 7 +
					avg_latency[rw][i].latency) >> 3;

			td->avg_buckets[rw][i].latency = max(latency[rw],
				last_latency[rw]);
			td->avg_buckets[rw][i].valid = true;
			last_latency[rw] = td->avg_buckets[rw][i].latency;
		}
	}

	for (i = 0; i < LATENCY_BUCKET_SIZE; i++)
		throtl_log(&td->service_queue,
			"Latency bucket %d: read latency=%ld, read valid=%d, "
			"write latency=%ld, write valid=%d", i,
			td->avg_buckets[READ][i].latency,
			td->avg_buckets[READ][i].valid,
			td->avg_buckets[WRITE][i].latency,
			td->avg_buckets[WRITE][i].valid);
}
#else
static inline void throtl_update_latency_buckets(struct throtl_data *td)
{
}
#endif

bool blk_throtl_bio(struct bio *bio)
{
	struct request_queue *q = bio->bi_disk->queue;
	struct blkcg_gq *blkg = bio->bi_blkg;
	struct throtl_qnode *qn = NULL;
	struct throtl_grp *tg = blkg_to_tg(blkg);
	struct throtl_service_queue *sq;
	bool rw = bio_data_dir(bio);
	bool throttled = false;
	struct throtl_data *td = tg->td;

	rcu_read_lock();

	/* see throtl_charge_bio() */
<<<<<<< HEAD
	if ((bio->bi_opf & REQ_THROTTLED) || !tg->has_rules[rw])
=======
	if (bio_flagged(bio, BIO_THROTTLED))
>>>>>>> 24b8d41d
		goto out;

	if (!cgroup_subsys_on_dfl(io_cgrp_subsys)) {
		blkg_rwstat_add(&tg->stat_bytes, bio->bi_opf,
				bio->bi_iter.bi_size);
		blkg_rwstat_add(&tg->stat_ios, bio->bi_opf, 1);
	}

	if (!tg->has_rules[rw])
		goto out;

	spin_lock_irq(&q->queue_lock);

	throtl_update_latency_buckets(td);

	blk_throtl_update_idletime(tg);

	sq = &tg->service_queue;

again:
	while (true) {
		if (tg->last_low_overflow_time[rw] == 0)
			tg->last_low_overflow_time[rw] = jiffies;
		throtl_downgrade_check(tg);
		throtl_upgrade_check(tg);
		/* throtl is FIFO - if bios are already queued, should queue */
		if (sq->nr_queued[rw])
			break;

		/* if above limits, break to queue */
		if (!tg_may_dispatch(tg, bio, NULL)) {
			tg->last_low_overflow_time[rw] = jiffies;
			if (throtl_can_upgrade(td, tg)) {
				throtl_upgrade_state(td);
				goto again;
			}
			break;
		}

		/* within limits, let's charge and dispatch directly */
		throtl_charge_bio(tg, bio);

		/*
		 * We need to trim slice even when bios are not being queued
		 * otherwise it might happen that a bio is not queued for
		 * a long time and slice keeps on extending and trim is not
		 * called for a long time. Now if limits are reduced suddenly
		 * we take into account all the IO dispatched so far at new
		 * low rate and * newly queued IO gets a really long dispatch
		 * time.
		 *
		 * So keep on trimming slice even if bio is not queued.
		 */
		throtl_trim_slice(tg, rw);

		/*
		 * @bio passed through this layer without being throttled.
		 * Climb up the ladder.  If we're already at the top, it
		 * can be executed directly.
		 */
		qn = &tg->qnode_on_parent[rw];
		sq = sq->parent_sq;
		tg = sq_to_tg(sq);
		if (!tg)
			goto out_unlock;
	}

	/* out-of-limit, queue to @tg */
	throtl_log(sq, "[%c] bio. bdisp=%llu sz=%u bps=%llu iodisp=%u iops=%u queued=%d/%d",
		   rw == READ ? 'R' : 'W',
		   tg->bytes_disp[rw], bio->bi_iter.bi_size,
		   tg_bps_limit(tg, rw),
		   tg->io_disp[rw], tg_iops_limit(tg, rw),
		   sq->nr_queued[READ], sq->nr_queued[WRITE]);

	tg->last_low_overflow_time[rw] = jiffies;

	td->nr_queued[rw]++;
	throtl_add_bio_tg(bio, qn, tg);
	throttled = true;

	/*
	 * Update @tg's dispatch time and force schedule dispatch if @tg
	 * was empty before @bio.  The forced scheduling isn't likely to
	 * cause undue delay as @bio is likely to be dispatched directly if
	 * its @tg's disptime is not in the future.
	 */
	if (tg->flags & THROTL_TG_WAS_EMPTY) {
		tg_update_disptime(tg);
		throtl_schedule_next_dispatch(tg->service_queue.parent_sq, true);
	}

out_unlock:
	spin_unlock_irq(&q->queue_lock);
out:
<<<<<<< HEAD
	/*
	 * As multiple blk-throtls may stack in the same issue path, we
	 * don't want bios to leave with the flag set.  Clear the flag if
	 * being issued.
	 */
	if (!throttled)
		bio->bi_opf &= ~REQ_THROTTLED;
=======
	bio_set_flag(bio, BIO_THROTTLED);

#ifdef CONFIG_BLK_DEV_THROTTLING_LOW
	if (throttled || !td->track_bio_latency)
		bio->bi_issue.value |= BIO_ISSUE_THROTL_SKIP_LATENCY;
#endif
	rcu_read_unlock();
>>>>>>> 24b8d41d
	return throttled;
}

#ifdef CONFIG_BLK_DEV_THROTTLING_LOW
static void throtl_track_latency(struct throtl_data *td, sector_t size,
	int op, unsigned long time)
{
	struct latency_bucket *latency;
	int index;

	if (!td || td->limit_index != LIMIT_LOW ||
	    !(op == REQ_OP_READ || op == REQ_OP_WRITE) ||
	    !blk_queue_nonrot(td->queue))
		return;

	index = request_bucket_index(size);

	latency = get_cpu_ptr(td->latency_buckets[op]);
	latency[index].total_latency += time;
	latency[index].samples++;
	put_cpu_ptr(td->latency_buckets[op]);
}

void blk_throtl_stat_add(struct request *rq, u64 time_ns)
{
	struct request_queue *q = rq->q;
	struct throtl_data *td = q->td;

	throtl_track_latency(td, blk_rq_stats_sectors(rq), req_op(rq),
			     time_ns >> 10);
}

void blk_throtl_bio_endio(struct bio *bio)
{
	struct blkcg_gq *blkg;
	struct throtl_grp *tg;
	u64 finish_time_ns;
	unsigned long finish_time;
	unsigned long start_time;
	unsigned long lat;
	int rw = bio_data_dir(bio);

	blkg = bio->bi_blkg;
	if (!blkg)
		return;
	tg = blkg_to_tg(blkg);
	if (!tg->td->limit_valid[LIMIT_LOW])
		return;

	finish_time_ns = ktime_get_ns();
	tg->last_finish_time = finish_time_ns >> 10;

	start_time = bio_issue_time(&bio->bi_issue) >> 10;
	finish_time = __bio_issue_time(finish_time_ns) >> 10;
	if (!start_time || finish_time <= start_time)
		return;

	lat = finish_time - start_time;
	/* this is only for bio based driver */
	if (!(bio->bi_issue.value & BIO_ISSUE_THROTL_SKIP_LATENCY))
		throtl_track_latency(tg->td, bio_issue_size(&bio->bi_issue),
				     bio_op(bio), lat);

	if (tg->latency_target && lat >= tg->td->filtered_latency) {
		int bucket;
		unsigned int threshold;

		bucket = request_bucket_index(bio_issue_size(&bio->bi_issue));
		threshold = tg->td->avg_buckets[rw][bucket].latency +
			tg->latency_target;
		if (lat > threshold)
			tg->bad_bio_cnt++;
		/*
		 * Not race free, could get wrong count, which means cgroups
		 * will be throttled
		 */
		tg->bio_cnt++;
	}

	if (time_after(jiffies, tg->bio_cnt_reset_time) || tg->bio_cnt > 1024) {
		tg->bio_cnt_reset_time = tg->td->throtl_slice + jiffies;
		tg->bio_cnt /= 2;
		tg->bad_bio_cnt /= 2;
	}
}
#endif

int blk_throtl_init(struct request_queue *q)
{
	struct throtl_data *td;
	int ret;

	td = kzalloc_node(sizeof(*td), GFP_KERNEL, q->node);
	if (!td)
		return -ENOMEM;
	td->latency_buckets[READ] = __alloc_percpu(sizeof(struct latency_bucket) *
		LATENCY_BUCKET_SIZE, __alignof__(u64));
	if (!td->latency_buckets[READ]) {
		kfree(td);
		return -ENOMEM;
	}
	td->latency_buckets[WRITE] = __alloc_percpu(sizeof(struct latency_bucket) *
		LATENCY_BUCKET_SIZE, __alignof__(u64));
	if (!td->latency_buckets[WRITE]) {
		free_percpu(td->latency_buckets[READ]);
		kfree(td);
		return -ENOMEM;
	}

	INIT_WORK(&td->dispatch_work, blk_throtl_dispatch_work_fn);
	throtl_service_queue_init(&td->service_queue);

	q->td = td;
	td->queue = q;

	td->limit_valid[LIMIT_MAX] = true;
	td->limit_index = LIMIT_MAX;
	td->low_upgrade_time = jiffies;
	td->low_downgrade_time = jiffies;

	/* activate policy */
	ret = blkcg_activate_policy(q, &blkcg_policy_throtl);
	if (ret) {
		free_percpu(td->latency_buckets[READ]);
		free_percpu(td->latency_buckets[WRITE]);
		kfree(td);
	}
	return ret;
}

void blk_throtl_exit(struct request_queue *q)
{
	BUG_ON(!q->td);
	throtl_shutdown_wq(q);
	blkcg_deactivate_policy(q, &blkcg_policy_throtl);
	free_percpu(q->td->latency_buckets[READ]);
	free_percpu(q->td->latency_buckets[WRITE]);
	kfree(q->td);
}

void blk_throtl_register_queue(struct request_queue *q)
{
	struct throtl_data *td;
	int i;

	td = q->td;
	BUG_ON(!td);

	if (blk_queue_nonrot(q)) {
		td->throtl_slice = DFL_THROTL_SLICE_SSD;
		td->filtered_latency = LATENCY_FILTERED_SSD;
	} else {
		td->throtl_slice = DFL_THROTL_SLICE_HD;
		td->filtered_latency = LATENCY_FILTERED_HD;
		for (i = 0; i < LATENCY_BUCKET_SIZE; i++) {
			td->avg_buckets[READ][i].latency = DFL_HD_BASELINE_LATENCY;
			td->avg_buckets[WRITE][i].latency = DFL_HD_BASELINE_LATENCY;
		}
	}
#ifndef CONFIG_BLK_DEV_THROTTLING_LOW
	/* if no low limit, use previous default */
	td->throtl_slice = DFL_THROTL_SLICE_HD;
#endif

	td->track_bio_latency = !queue_is_mq(q);
	if (!td->track_bio_latency)
		blk_stat_enable_accounting(q);
}

#ifdef CONFIG_BLK_DEV_THROTTLING_LOW
ssize_t blk_throtl_sample_time_show(struct request_queue *q, char *page)
{
	if (!q->td)
		return -EINVAL;
	return sprintf(page, "%u\n", jiffies_to_msecs(q->td->throtl_slice));
}

ssize_t blk_throtl_sample_time_store(struct request_queue *q,
	const char *page, size_t count)
{
	unsigned long v;
	unsigned long t;

	if (!q->td)
		return -EINVAL;
	if (kstrtoul(page, 10, &v))
		return -EINVAL;
	t = msecs_to_jiffies(v);
	if (t == 0 || t > MAX_THROTL_SLICE)
		return -EINVAL;
	q->td->throtl_slice = t;
	return count;
}
#endif

static int __init throtl_init(void)
{
	kthrotld_workqueue = alloc_workqueue("kthrotld", WQ_MEM_RECLAIM, 0);
	if (!kthrotld_workqueue)
		panic("Failed to create kthrotld\n");

	return blkcg_policy_register(&blkcg_policy_throtl);
}

module_init(throtl_init);<|MERGE_RESOLUTION|>--- conflicted
+++ resolved
@@ -205,11 +205,8 @@
 	/* Total Number of queued bios on READ and WRITE lists */
 	unsigned int nr_queued[2];
 
-<<<<<<< HEAD
-=======
 	unsigned int throtl_slice;
 
->>>>>>> 24b8d41d
 	/* Work for dispatching throttled bios */
 	struct work_struct dispatch_work;
 	unsigned int limit_index;
@@ -1063,13 +1060,8 @@
 	 * second time when it eventually gets issued.  Set it when a bio
 	 * is being charged to a tg.
 	 */
-<<<<<<< HEAD
-	if (!(bio->bi_opf & REQ_THROTTLED))
-		bio->bi_opf |= REQ_THROTTLED;
-=======
 	if (!bio_flagged(bio, BIO_THROTTLED))
 		bio_set_flag(bio, BIO_THROTTLED);
->>>>>>> 24b8d41d
 }
 
 /**
@@ -2192,11 +2184,7 @@
 	rcu_read_lock();
 
 	/* see throtl_charge_bio() */
-<<<<<<< HEAD
-	if ((bio->bi_opf & REQ_THROTTLED) || !tg->has_rules[rw])
-=======
 	if (bio_flagged(bio, BIO_THROTTLED))
->>>>>>> 24b8d41d
 		goto out;
 
 	if (!cgroup_subsys_on_dfl(io_cgrp_subsys)) {
@@ -2292,15 +2280,6 @@
 out_unlock:
 	spin_unlock_irq(&q->queue_lock);
 out:
-<<<<<<< HEAD
-	/*
-	 * As multiple blk-throtls may stack in the same issue path, we
-	 * don't want bios to leave with the flag set.  Clear the flag if
-	 * being issued.
-	 */
-	if (!throttled)
-		bio->bi_opf &= ~REQ_THROTTLED;
-=======
 	bio_set_flag(bio, BIO_THROTTLED);
 
 #ifdef CONFIG_BLK_DEV_THROTTLING_LOW
@@ -2308,7 +2287,6 @@
 		bio->bi_issue.value |= BIO_ISSUE_THROTL_SKIP_LATENCY;
 #endif
 	rcu_read_unlock();
->>>>>>> 24b8d41d
 	return throttled;
 }
 
