// SPDX-License-Identifier: GPL-2.0
/*
 * Tag allocation using scalable bitmaps. Uses active queue tracking to support
 * fairer distribution of tags between multiple submitters when a shared tag map
 * is used.
 *
 * Copyright (C) 2013-2014 Jens Axboe
 */
#include <linux/kernel.h>
#include <linux/module.h>

#include <linux/blk-mq.h>
#include <linux/delay.h>
#include "blk.h"
#include "blk-mq.h"
#include "blk-mq-tag.h"

<<<<<<< HEAD
bool blk_mq_has_free_tags(struct blk_mq_tags *tags)
{
	if (!tags)
		return true;

	return sbitmap_any_bit_clear(&tags->bitmap_tags.sb);
}

=======
>>>>>>> 24b8d41d
/*
 * If a previously inactive queue goes active, bump the active user count.
 * We need to do this before try to allocate driver tag, then even if fail
 * to get tag when first time, the other shared-tag users could reserve
 * budget for it.
 */
bool __blk_mq_tag_busy(struct blk_mq_hw_ctx *hctx)
{
	if (blk_mq_is_sbitmap_shared(hctx->flags)) {
		struct request_queue *q = hctx->queue;
		struct blk_mq_tag_set *set = q->tag_set;

		if (!test_bit(QUEUE_FLAG_HCTX_ACTIVE, &q->queue_flags) &&
		    !test_and_set_bit(QUEUE_FLAG_HCTX_ACTIVE, &q->queue_flags))
			atomic_inc(&set->active_queues_shared_sbitmap);
	} else {
		if (!test_bit(BLK_MQ_S_TAG_ACTIVE, &hctx->state) &&
		    !test_and_set_bit(BLK_MQ_S_TAG_ACTIVE, &hctx->state))
			atomic_inc(&hctx->tags->active_queues);
	}

	return true;
}

/*
 * Wakeup all potentially sleeping on tags
 */
void blk_mq_tag_wakeup_all(struct blk_mq_tags *tags, bool include_reserve)
{
<<<<<<< HEAD
	sbitmap_queue_wake_all(&tags->bitmap_tags);
	if (include_reserve)
		sbitmap_queue_wake_all(&tags->breserved_tags);
=======
	sbitmap_queue_wake_all(tags->bitmap_tags);
	if (include_reserve)
		sbitmap_queue_wake_all(tags->breserved_tags);
>>>>>>> 24b8d41d
}

/*
 * If a previously busy queue goes inactive, potential waiters could now
 * be allowed to queue. Wake them up and check.
 */
void __blk_mq_tag_idle(struct blk_mq_hw_ctx *hctx)
{
	struct blk_mq_tags *tags = hctx->tags;
	struct request_queue *q = hctx->queue;
	struct blk_mq_tag_set *set = q->tag_set;

	if (blk_mq_is_sbitmap_shared(hctx->flags)) {
		if (!test_and_clear_bit(QUEUE_FLAG_HCTX_ACTIVE,
					&q->queue_flags))
			return;
		atomic_dec(&set->active_queues_shared_sbitmap);
	} else {
		if (!test_and_clear_bit(BLK_MQ_S_TAG_ACTIVE, &hctx->state))
			return;
		atomic_dec(&tags->active_queues);
	}

	blk_mq_tag_wakeup_all(tags, false);
}

<<<<<<< HEAD
/*
 * For shared tag users, we track the number of currently active users
 * and attempt to provide a fair share of the tag depth for each of them.
 */
static inline bool hctx_may_queue(struct blk_mq_hw_ctx *hctx,
				  struct sbitmap_queue *bt)
{
	unsigned int depth, users;

	if (!hctx || !(hctx->flags & BLK_MQ_F_TAG_SHARED))
		return true;
	if (!test_bit(BLK_MQ_S_TAG_ACTIVE, &hctx->state))
		return true;

	/*
	 * Don't try dividing an ant
	 */
	if (bt->sb.depth == 1)
		return true;

	users = atomic_read(&hctx->tags->active_queues);
	if (!users)
		return true;

	/*
	 * Allow at least some tags
	 */
	depth = max((bt->sb.depth + users - 1) / users, 4U);
	return atomic_read(&hctx->nr_active) < depth;
}

static int __bt_get(struct blk_mq_hw_ctx *hctx, struct sbitmap_queue *bt)
{
	if (!hctx_may_queue(hctx, bt))
		return -1;
	return __sbitmap_queue_get(bt);
}

static int bt_get(struct blk_mq_alloc_data *data, struct sbitmap_queue *bt,
		  struct blk_mq_hw_ctx *hctx, struct blk_mq_tags *tags)
{
	struct sbq_wait_state *ws;
	DEFINE_WAIT(wait);
	int tag;

	tag = __bt_get(hctx, bt);
	if (tag != -1)
		return tag;
=======
static int __blk_mq_get_tag(struct blk_mq_alloc_data *data,
			    struct sbitmap_queue *bt)
{
	if (!data->q->elevator && !(data->flags & BLK_MQ_REQ_RESERVED) &&
			!hctx_may_queue(data->hctx, bt))
		return BLK_MQ_NO_TAG;

	if (data->shallow_depth)
		return __sbitmap_queue_get_shallow(bt, data->shallow_depth);
	else
		return __sbitmap_queue_get(bt);
}

unsigned int blk_mq_get_tag(struct blk_mq_alloc_data *data)
{
	struct blk_mq_tags *tags = blk_mq_tags_from_data(data);
	struct sbitmap_queue *bt;
	struct sbq_wait_state *ws;
	DEFINE_SBQ_WAIT(wait);
	unsigned int tag_offset;
	int tag;

	if (data->flags & BLK_MQ_REQ_RESERVED) {
		if (unlikely(!tags->nr_reserved_tags)) {
			WARN_ON_ONCE(1);
			return BLK_MQ_NO_TAG;
		}
		bt = tags->breserved_tags;
		tag_offset = 0;
	} else {
		bt = tags->bitmap_tags;
		tag_offset = tags->nr_reserved_tags;
	}

	tag = __blk_mq_get_tag(data, bt);
	if (tag != BLK_MQ_NO_TAG)
		goto found_tag;
>>>>>>> 24b8d41d

	if (data->flags & BLK_MQ_REQ_NOWAIT)
		return BLK_MQ_NO_TAG;

<<<<<<< HEAD
	ws = bt_wait_ptr(bt, hctx);
	do {
		prepare_to_wait(&ws->wait, &wait, TASK_UNINTERRUPTIBLE);

		tag = __bt_get(hctx, bt);
		if (tag != -1)
			break;
=======
	ws = bt_wait_ptr(bt, data->hctx);
	do {
		struct sbitmap_queue *bt_prev;
>>>>>>> 24b8d41d

		/*
		 * We're out of tags on this hardware queue, kick any
		 * pending IO submits before going to sleep waiting for
		 * some to complete.
		 */
		blk_mq_run_hw_queue(data->hctx, false);

		/*
		 * Retry tag allocation after running the hardware queue,
		 * as running the queue may also have found completions.
		 */
<<<<<<< HEAD
		tag = __bt_get(hctx, bt);
		if (tag != -1)
=======
		tag = __blk_mq_get_tag(data, bt);
		if (tag != BLK_MQ_NO_TAG)
>>>>>>> 24b8d41d
			break;

		sbitmap_prepare_to_wait(bt, ws, &wait, TASK_UNINTERRUPTIBLE);

		tag = __blk_mq_get_tag(data, bt);
		if (tag != BLK_MQ_NO_TAG)
			break;

		bt_prev = bt;
		io_schedule();

		sbitmap_finish_wait(bt, ws, &wait);

		data->ctx = blk_mq_get_ctx(data->q);
<<<<<<< HEAD
		data->hctx = blk_mq_map_queue(data->q, data->ctx->cpu);
		if (data->flags & BLK_MQ_REQ_RESERVED) {
			bt = &data->hctx->tags->breserved_tags;
		} else {
			hctx = data->hctx;
			bt = &hctx->tags->bitmap_tags;
		}
		finish_wait(&ws->wait, &wait);
		ws = bt_wait_ptr(bt, hctx);
	} while (1);

	finish_wait(&ws->wait, &wait);
	return tag;
}
=======
		data->hctx = blk_mq_map_queue(data->q, data->cmd_flags,
						data->ctx);
		tags = blk_mq_tags_from_data(data);
		if (data->flags & BLK_MQ_REQ_RESERVED)
			bt = tags->breserved_tags;
		else
			bt = tags->bitmap_tags;

		/*
		 * If destination hw queue is changed, fake wake up on
		 * previous queue for compensating the wake up miss, so
		 * other allocations on previous queue won't be starved.
		 */
		if (bt != bt_prev)
			sbitmap_queue_wake_up(bt_prev);
>>>>>>> 24b8d41d

		ws = bt_wait_ptr(bt, data->hctx);
	} while (1);

<<<<<<< HEAD
	tag = bt_get(data, &data->hctx->tags->bitmap_tags, data->hctx,
		     data->hctx->tags);
	if (tag >= 0)
		return tag + data->hctx->tags->nr_reserved_tags;
=======
	sbitmap_finish_wait(bt, ws, &wait);
>>>>>>> 24b8d41d

found_tag:
	/*
	 * Give up this allocation if the hctx is inactive.  The caller will
	 * retry on an active hctx.
	 */
	if (unlikely(test_bit(BLK_MQ_S_INACTIVE, &data->hctx->state))) {
		blk_mq_put_tag(tags, data->ctx, tag + tag_offset);
		return BLK_MQ_NO_TAG;
	}
	return tag + tag_offset;
}

void blk_mq_put_tag(struct blk_mq_tags *tags, struct blk_mq_ctx *ctx,
		    unsigned int tag)
{
<<<<<<< HEAD
	int tag;
=======
	if (!blk_mq_tag_is_reserved(tags, tag)) {
		const int real_tag = tag - tags->nr_reserved_tags;
>>>>>>> 24b8d41d

		BUG_ON(real_tag >= tags->nr_tags);
		sbitmap_queue_clear(tags->bitmap_tags, real_tag, ctx->cpu);
	} else {
		BUG_ON(tag >= tags->nr_reserved_tags);
		sbitmap_queue_clear(tags->breserved_tags, tag, ctx->cpu);
	}
<<<<<<< HEAD

	tag = bt_get(data, &data->hctx->tags->breserved_tags, NULL,
		     data->hctx->tags);
	if (tag < 0)
		return BLK_MQ_TAG_FAIL;

	return tag;
=======
>>>>>>> 24b8d41d
}

struct bt_iter_data {
	struct blk_mq_hw_ctx *hctx;
	busy_iter_fn *fn;
	void *data;
	bool reserved;
};

<<<<<<< HEAD
void blk_mq_put_tag(struct blk_mq_hw_ctx *hctx, struct blk_mq_ctx *ctx,
		    unsigned int tag)
=======
static bool bt_iter(struct sbitmap *bitmap, unsigned int bitnr, void *data)
{
	struct bt_iter_data *iter_data = data;
	struct blk_mq_hw_ctx *hctx = iter_data->hctx;
	struct blk_mq_tags *tags = hctx->tags;
	bool reserved = iter_data->reserved;
	struct request *rq;

	if (!reserved)
		bitnr += tags->nr_reserved_tags;
	rq = tags->rqs[bitnr];

	/*
	 * We can hit rq == NULL here, because the tagging functions
	 * test and set the bit before assigning ->rqs[].
	 */
	if (rq && rq->q == hctx->queue && rq->mq_hctx == hctx)
		return iter_data->fn(hctx, rq, iter_data->data, reserved);
	return true;
}

/**
 * bt_for_each - iterate over the requests associated with a hardware queue
 * @hctx:	Hardware queue to examine.
 * @bt:		sbitmap to examine. This is either the breserved_tags member
 *		or the bitmap_tags member of struct blk_mq_tags.
 * @fn:		Pointer to the function that will be called for each request
 *		associated with @hctx that has been assigned a driver tag.
 *		@fn will be called as follows: @fn(@hctx, rq, @data, @reserved)
 *		where rq is a pointer to a request. Return true to continue
 *		iterating tags, false to stop.
 * @data:	Will be passed as third argument to @fn.
 * @reserved:	Indicates whether @bt is the breserved_tags member or the
 *		bitmap_tags member of struct blk_mq_tags.
 */
static void bt_for_each(struct blk_mq_hw_ctx *hctx, struct sbitmap_queue *bt,
			busy_iter_fn *fn, void *data, bool reserved)
{
	struct bt_iter_data iter_data = {
		.hctx = hctx,
		.fn = fn,
		.data = data,
		.reserved = reserved,
	};

	sbitmap_for_each_set(&bt->sb, bt_iter, &iter_data);
}

struct bt_tags_iter_data {
	struct blk_mq_tags *tags;
	busy_tag_iter_fn *fn;
	void *data;
	unsigned int flags;
};

#define BT_TAG_ITER_RESERVED		(1 << 0)
#define BT_TAG_ITER_STARTED		(1 << 1)
#define BT_TAG_ITER_STATIC_RQS		(1 << 2)

static bool bt_tags_iter(struct sbitmap *bitmap, unsigned int bitnr, void *data)
{
	struct bt_tags_iter_data *iter_data = data;
	struct blk_mq_tags *tags = iter_data->tags;
	bool reserved = iter_data->flags & BT_TAG_ITER_RESERVED;
	struct request *rq;

	if (!reserved)
		bitnr += tags->nr_reserved_tags;

	/*
	 * We can hit rq == NULL here, because the tagging functions
	 * test and set the bit before assigning ->rqs[].
	 */
	if (iter_data->flags & BT_TAG_ITER_STATIC_RQS)
		rq = tags->static_rqs[bitnr];
	else
		rq = tags->rqs[bitnr];
	if (!rq)
		return true;
	if ((iter_data->flags & BT_TAG_ITER_STARTED) &&
	    !blk_mq_request_started(rq))
		return true;
	return iter_data->fn(rq, iter_data->data, reserved);
}

/**
 * bt_tags_for_each - iterate over the requests in a tag map
 * @tags:	Tag map to iterate over.
 * @bt:		sbitmap to examine. This is either the breserved_tags member
 *		or the bitmap_tags member of struct blk_mq_tags.
 * @fn:		Pointer to the function that will be called for each started
 *		request. @fn will be called as follows: @fn(rq, @data,
 *		@reserved) where rq is a pointer to a request. Return true
 *		to continue iterating tags, false to stop.
 * @data:	Will be passed as second argument to @fn.
 * @flags:	BT_TAG_ITER_*
 */
static void bt_tags_for_each(struct blk_mq_tags *tags, struct sbitmap_queue *bt,
			     busy_tag_iter_fn *fn, void *data, unsigned int flags)
>>>>>>> 24b8d41d
{
	struct bt_tags_iter_data iter_data = {
		.tags = tags,
		.fn = fn,
		.data = data,
		.flags = flags,
	};

<<<<<<< HEAD
	if (tag >= tags->nr_reserved_tags) {
		const int real_tag = tag - tags->nr_reserved_tags;

		BUG_ON(real_tag >= tags->nr_tags);
		sbitmap_queue_clear(&tags->bitmap_tags, real_tag, ctx->cpu);
	} else {
		BUG_ON(tag >= tags->nr_reserved_tags);
		sbitmap_queue_clear(&tags->breserved_tags, tag, ctx->cpu);
	}
}

struct bt_iter_data {
	struct blk_mq_hw_ctx *hctx;
	busy_iter_fn *fn;
	void *data;
	bool reserved;
};

static bool bt_iter(struct sbitmap *bitmap, unsigned int bitnr, void *data)
{
	struct bt_iter_data *iter_data = data;
	struct blk_mq_hw_ctx *hctx = iter_data->hctx;
	struct blk_mq_tags *tags = hctx->tags;
	bool reserved = iter_data->reserved;
	struct request *rq;

	if (!reserved)
		bitnr += tags->nr_reserved_tags;
	rq = tags->rqs[bitnr];

	if (rq->q == hctx->queue)
		iter_data->fn(hctx, rq, iter_data->data, reserved);
	return true;
}

static void bt_for_each(struct blk_mq_hw_ctx *hctx, struct sbitmap_queue *bt,
			busy_iter_fn *fn, void *data, bool reserved)
{
	struct bt_iter_data iter_data = {
		.hctx = hctx,
		.fn = fn,
		.data = data,
		.reserved = reserved,
	};

	sbitmap_for_each_set(&bt->sb, bt_iter, &iter_data);
=======
	if (tags->rqs)
		sbitmap_for_each_set(&bt->sb, bt_tags_iter, &iter_data);
}

static void __blk_mq_all_tag_iter(struct blk_mq_tags *tags,
		busy_tag_iter_fn *fn, void *priv, unsigned int flags)
{
	WARN_ON_ONCE(flags & BT_TAG_ITER_RESERVED);

	if (tags->nr_reserved_tags)
		bt_tags_for_each(tags, tags->breserved_tags, fn, priv,
				 flags | BT_TAG_ITER_RESERVED);
	bt_tags_for_each(tags, tags->bitmap_tags, fn, priv, flags);
}

/**
 * blk_mq_all_tag_iter - iterate over all requests in a tag map
 * @tags:	Tag map to iterate over.
 * @fn:		Pointer to the function that will be called for each
 *		request. @fn will be called as follows: @fn(rq, @priv,
 *		reserved) where rq is a pointer to a request. 'reserved'
 *		indicates whether or not @rq is a reserved request. Return
 *		true to continue iterating tags, false to stop.
 * @priv:	Will be passed as second argument to @fn.
 *
 * Caller has to pass the tag map from which requests are allocated.
 */
void blk_mq_all_tag_iter(struct blk_mq_tags *tags, busy_tag_iter_fn *fn,
		void *priv)
{
	__blk_mq_all_tag_iter(tags, fn, priv, BT_TAG_ITER_STATIC_RQS);
}

/**
 * blk_mq_tagset_busy_iter - iterate over all started requests in a tag set
 * @tagset:	Tag set to iterate over.
 * @fn:		Pointer to the function that will be called for each started
 *		request. @fn will be called as follows: @fn(rq, @priv,
 *		reserved) where rq is a pointer to a request. 'reserved'
 *		indicates whether or not @rq is a reserved request. Return
 *		true to continue iterating tags, false to stop.
 * @priv:	Will be passed as second argument to @fn.
 */
void blk_mq_tagset_busy_iter(struct blk_mq_tag_set *tagset,
		busy_tag_iter_fn *fn, void *priv)
{
	int i;

	for (i = 0; i < tagset->nr_hw_queues; i++) {
		if (tagset->tags && tagset->tags[i])
			__blk_mq_all_tag_iter(tagset->tags[i], fn, priv,
					      BT_TAG_ITER_STARTED);
	}
>>>>>>> 24b8d41d
}
EXPORT_SYMBOL(blk_mq_tagset_busy_iter);

<<<<<<< HEAD
struct bt_tags_iter_data {
	struct blk_mq_tags *tags;
	busy_tag_iter_fn *fn;
	void *data;
	bool reserved;
};

static bool bt_tags_iter(struct sbitmap *bitmap, unsigned int bitnr, void *data)
{
	struct bt_tags_iter_data *iter_data = data;
	struct blk_mq_tags *tags = iter_data->tags;
	bool reserved = iter_data->reserved;
	struct request *rq;

	if (!reserved)
		bitnr += tags->nr_reserved_tags;
	rq = tags->rqs[bitnr];

	iter_data->fn(rq, iter_data->data, reserved);
	return true;
}

static void bt_tags_for_each(struct blk_mq_tags *tags, struct sbitmap_queue *bt,
			     busy_tag_iter_fn *fn, void *data, bool reserved)
{
	struct bt_tags_iter_data iter_data = {
		.tags = tags,
		.fn = fn,
		.data = data,
		.reserved = reserved,
	};

	if (tags->rqs)
		sbitmap_for_each_set(&bt->sb, bt_tags_iter, &iter_data);
}

static void blk_mq_all_tag_busy_iter(struct blk_mq_tags *tags,
		busy_tag_iter_fn *fn, void *priv)
{
	if (tags->nr_reserved_tags)
		bt_tags_for_each(tags, &tags->breserved_tags, fn, priv, true);
	bt_tags_for_each(tags, &tags->bitmap_tags, fn, priv, false);
}

void blk_mq_tagset_busy_iter(struct blk_mq_tag_set *tagset,
		busy_tag_iter_fn *fn, void *priv)
=======
static bool blk_mq_tagset_count_completed_rqs(struct request *rq,
		void *data, bool reserved)
{
	unsigned *count = data;

	if (blk_mq_request_completed(rq))
		(*count)++;
	return true;
}

/**
 * blk_mq_tagset_wait_completed_request - wait until all completed req's
 * complete funtion is run
 * @tagset:	Tag set to drain completed request
 *
 * Note: This function has to be run after all IO queues are shutdown
 */
void blk_mq_tagset_wait_completed_request(struct blk_mq_tag_set *tagset)
{
	while (true) {
		unsigned count = 0;

		blk_mq_tagset_busy_iter(tagset,
				blk_mq_tagset_count_completed_rqs, &count);
		if (!count)
			break;
		msleep(5);
	}
}
EXPORT_SYMBOL(blk_mq_tagset_wait_completed_request);

/**
 * blk_mq_queue_tag_busy_iter - iterate over all requests with a driver tag
 * @q:		Request queue to examine.
 * @fn:		Pointer to the function that will be called for each request
 *		on @q. @fn will be called as follows: @fn(hctx, rq, @priv,
 *		reserved) where rq is a pointer to a request and hctx points
 *		to the hardware queue associated with the request. 'reserved'
 *		indicates whether or not @rq is a reserved request.
 * @priv:	Will be passed as third argument to @fn.
 *
 * Note: if @q->tag_set is shared with other request queues then @fn will be
 * called for all requests on all queues that share that tag set and not only
 * for requests associated with @q.
 */
void blk_mq_queue_tag_busy_iter(struct request_queue *q, busy_iter_fn *fn,
		void *priv)
>>>>>>> 24b8d41d
{
	int i;

<<<<<<< HEAD
	for (i = 0; i < tagset->nr_hw_queues; i++) {
		if (tagset->tags && tagset->tags[i])
			blk_mq_all_tag_busy_iter(tagset->tags[i], fn, priv);
	}
=======
	/*
	 * __blk_mq_update_nr_hw_queues() updates nr_hw_queues and queue_hw_ctx
	 * while the queue is frozen. So we can use q_usage_counter to avoid
	 * racing with it.
	 */
	if (!percpu_ref_tryget(&q->q_usage_counter))
		return;

	queue_for_each_hw_ctx(q, hctx, i) {
		struct blk_mq_tags *tags = hctx->tags;

		/*
		 * If no software queues are currently mapped to this
		 * hardware queue, there's nothing to check
		 */
		if (!blk_mq_hw_queue_mapped(hctx))
			continue;

		if (tags->nr_reserved_tags)
			bt_for_each(hctx, tags->breserved_tags, fn, priv, true);
		bt_for_each(hctx, tags->bitmap_tags, fn, priv, false);
	}
	blk_queue_exit(q);
>>>>>>> 24b8d41d
}
EXPORT_SYMBOL(blk_mq_tagset_busy_iter);

<<<<<<< HEAD
int blk_mq_reinit_tagset(struct blk_mq_tag_set *set)
{
	int i, j, ret = 0;

	if (!set->ops->reinit_request)
		goto out;

	for (i = 0; i < set->nr_hw_queues; i++) {
		struct blk_mq_tags *tags = set->tags[i];

		for (j = 0; j < tags->nr_tags; j++) {
			if (!tags->rqs[j])
				continue;

			ret = set->ops->reinit_request(set->driver_data,
						tags->rqs[j]);
			if (ret)
				goto out;
		}
	}

out:
	return ret;
=======
static int bt_alloc(struct sbitmap_queue *bt, unsigned int depth,
		    bool round_robin, int node)
{
	return sbitmap_queue_init_node(bt, depth, -1, round_robin, GFP_KERNEL,
				       node);
}

static int blk_mq_init_bitmap_tags(struct blk_mq_tags *tags,
				   int node, int alloc_policy)
{
	unsigned int depth = tags->nr_tags - tags->nr_reserved_tags;
	bool round_robin = alloc_policy == BLK_TAG_ALLOC_RR;

	if (bt_alloc(&tags->__bitmap_tags, depth, round_robin, node))
		return -ENOMEM;
	if (bt_alloc(&tags->__breserved_tags, tags->nr_reserved_tags,
		     round_robin, node))
		goto free_bitmap_tags;

	tags->bitmap_tags = &tags->__bitmap_tags;
	tags->breserved_tags = &tags->__breserved_tags;

	return 0;
free_bitmap_tags:
	sbitmap_queue_free(&tags->__bitmap_tags);
	return -ENOMEM;
>>>>>>> 24b8d41d
}
EXPORT_SYMBOL_GPL(blk_mq_reinit_tagset);

<<<<<<< HEAD
void blk_mq_queue_tag_busy_iter(struct request_queue *q, busy_iter_fn *fn,
		void *priv)
{
	struct blk_mq_hw_ctx *hctx;
	int i;


	queue_for_each_hw_ctx(q, hctx, i) {
		struct blk_mq_tags *tags = hctx->tags;

		/*
		 * If not software queues are currently mapped to this
		 * hardware queue, there's nothing to check
		 */
		if (!blk_mq_hw_queue_mapped(hctx))
			continue;

		if (tags->nr_reserved_tags)
			bt_for_each(hctx, &tags->breserved_tags, fn, priv, true);
		bt_for_each(hctx, &tags->bitmap_tags, fn, priv, false);
	}

}

static unsigned int bt_unused_tags(const struct sbitmap_queue *bt)
{
	return bt->sb.depth - sbitmap_weight(&bt->sb);
}

static int bt_alloc(struct sbitmap_queue *bt, unsigned int depth,
		    bool round_robin, int node)
{
	return sbitmap_queue_init_node(bt, depth, -1, round_robin, GFP_KERNEL,
				       node);
}

static struct blk_mq_tags *blk_mq_init_bitmap_tags(struct blk_mq_tags *tags,
						   int node, int alloc_policy)
{
	unsigned int depth = tags->nr_tags - tags->nr_reserved_tags;
	bool round_robin = alloc_policy == BLK_TAG_ALLOC_RR;

	if (bt_alloc(&tags->bitmap_tags, depth, round_robin, node))
		goto free_tags;
	if (bt_alloc(&tags->breserved_tags, tags->nr_reserved_tags, round_robin,
		     node))
		goto free_bitmap_tags;

	return tags;
free_bitmap_tags:
	sbitmap_queue_free(&tags->bitmap_tags);
free_tags:
	kfree(tags);
	return NULL;
=======
int blk_mq_init_shared_sbitmap(struct blk_mq_tag_set *set, unsigned int flags)
{
	unsigned int depth = set->queue_depth - set->reserved_tags;
	int alloc_policy = BLK_MQ_FLAG_TO_ALLOC_POLICY(set->flags);
	bool round_robin = alloc_policy == BLK_TAG_ALLOC_RR;
	int i, node = set->numa_node;

	if (bt_alloc(&set->__bitmap_tags, depth, round_robin, node))
		return -ENOMEM;
	if (bt_alloc(&set->__breserved_tags, set->reserved_tags,
		     round_robin, node))
		goto free_bitmap_tags;

	for (i = 0; i < set->nr_hw_queues; i++) {
		struct blk_mq_tags *tags = set->tags[i];

		tags->bitmap_tags = &set->__bitmap_tags;
		tags->breserved_tags = &set->__breserved_tags;
	}

	return 0;
free_bitmap_tags:
	sbitmap_queue_free(&set->__bitmap_tags);
	return -ENOMEM;
}

void blk_mq_exit_shared_sbitmap(struct blk_mq_tag_set *set)
{
	sbitmap_queue_free(&set->__bitmap_tags);
	sbitmap_queue_free(&set->__breserved_tags);
>>>>>>> 24b8d41d
}

struct blk_mq_tags *blk_mq_init_tags(unsigned int total_tags,
				     unsigned int reserved_tags,
				     int node, unsigned int flags)
{
	int alloc_policy = BLK_MQ_FLAG_TO_ALLOC_POLICY(flags);
	struct blk_mq_tags *tags;

	if (total_tags > BLK_MQ_TAG_MAX) {
		pr_err("blk-mq: tag depth too large\n");
		return NULL;
	}

	tags = kzalloc_node(sizeof(*tags), GFP_KERNEL, node);
	if (!tags)
		return NULL;

	tags->nr_tags = total_tags;
	tags->nr_reserved_tags = reserved_tags;

	if (flags & BLK_MQ_F_TAG_HCTX_SHARED)
		return tags;

	if (blk_mq_init_bitmap_tags(tags, node, alloc_policy) < 0) {
		kfree(tags);
		return NULL;
	}
	return tags;
}

void blk_mq_free_tags(struct blk_mq_tags *tags, unsigned int flags)
{
<<<<<<< HEAD
	sbitmap_queue_free(&tags->bitmap_tags);
	sbitmap_queue_free(&tags->breserved_tags);
	kfree(tags);
}

int blk_mq_tag_update_depth(struct blk_mq_tags *tags, unsigned int tdepth)
{
	tdepth -= tags->nr_reserved_tags;
	if (tdepth > tags->nr_tags)
=======
	if (!(flags & BLK_MQ_F_TAG_HCTX_SHARED)) {
		sbitmap_queue_free(tags->bitmap_tags);
		sbitmap_queue_free(tags->breserved_tags);
	}
	kfree(tags);
}

int blk_mq_tag_update_depth(struct blk_mq_hw_ctx *hctx,
			    struct blk_mq_tags **tagsptr, unsigned int tdepth,
			    bool can_grow)
{
	struct blk_mq_tags *tags = *tagsptr;

	if (tdepth <= tags->nr_reserved_tags)
>>>>>>> 24b8d41d
		return -EINVAL;

	/*
	 * If we are allowed to grow beyond the original size, allocate
	 * a new set of tags before freeing the old one.
	 */
<<<<<<< HEAD
	sbitmap_queue_resize(&tags->bitmap_tags, tdepth);

	blk_mq_tag_wakeup_all(tags, false);
=======
	if (tdepth > tags->nr_tags) {
		struct blk_mq_tag_set *set = hctx->queue->tag_set;
		/* Only sched tags can grow, so clear HCTX_SHARED flag  */
		unsigned int flags = set->flags & ~BLK_MQ_F_TAG_HCTX_SHARED;
		struct blk_mq_tags *new;
		bool ret;

		if (!can_grow)
			return -EINVAL;

		/*
		 * We need some sort of upper limit, set it high enough that
		 * no valid use cases should require more.
		 */
		if (tdepth > 16 * BLKDEV_MAX_RQ)
			return -EINVAL;

		new = blk_mq_alloc_rq_map(set, hctx->queue_num, tdepth,
				tags->nr_reserved_tags, flags);
		if (!new)
			return -ENOMEM;
		ret = blk_mq_alloc_rqs(set, new, hctx->queue_num, tdepth);
		if (ret) {
			blk_mq_free_rq_map(new, flags);
			return -ENOMEM;
		}

		blk_mq_free_rqs(set, *tagsptr, hctx->queue_num);
		blk_mq_free_rq_map(*tagsptr, flags);
		*tagsptr = new;
	} else {
		/*
		 * Don't need (or can't) update reserved tags here, they
		 * remain static and should never need resizing.
		 */
		sbitmap_queue_resize(tags->bitmap_tags,
				tdepth - tags->nr_reserved_tags);
	}

>>>>>>> 24b8d41d
	return 0;
}

void blk_mq_tag_resize_shared_sbitmap(struct blk_mq_tag_set *set, unsigned int size)
{
	sbitmap_queue_resize(&set->__bitmap_tags, size - set->reserved_tags);
}

/**
 * blk_mq_unique_tag() - return a tag that is unique queue-wide
 * @rq: request for which to compute a unique tag
 *
 * The tag field in struct request is unique per hardware queue but not over
 * all hardware queues. Hence this function that returns a tag with the
 * hardware context index in the upper bits and the per hardware queue tag in
 * the lower bits.
 *
 * Note: When called for a request that is queued on a non-multiqueue request
 * queue, the hardware context index is set to zero.
 */
u32 blk_mq_unique_tag(struct request *rq)
{
<<<<<<< HEAD
	struct request_queue *q = rq->q;
	struct blk_mq_hw_ctx *hctx;
	int hwq = 0;

	if (q->mq_ops) {
		hctx = blk_mq_map_queue(q, rq->mq_ctx->cpu);
		hwq = hctx->queue_num;
	}

	return (hwq << BLK_MQ_UNIQUE_TAG_BITS) |
		(rq->tag & BLK_MQ_UNIQUE_TAG_MASK);
}
EXPORT_SYMBOL(blk_mq_unique_tag);

ssize_t blk_mq_tag_sysfs_show(struct blk_mq_tags *tags, char *page)
{
	char *orig_page = page;
	unsigned int free, res;

	if (!tags)
		return 0;

	page += sprintf(page, "nr_tags=%u, reserved_tags=%u, "
			"bits_per_word=%u\n",
			tags->nr_tags, tags->nr_reserved_tags,
			1U << tags->bitmap_tags.sb.shift);

	free = bt_unused_tags(&tags->bitmap_tags);
	res = bt_unused_tags(&tags->breserved_tags);

	page += sprintf(page, "nr_free=%u, nr_reserved=%u\n", free, res);
	page += sprintf(page, "active_queues=%u\n", atomic_read(&tags->active_queues));

	return page - orig_page;
}
=======
	return (rq->mq_hctx->queue_num << BLK_MQ_UNIQUE_TAG_BITS) |
		(rq->tag & BLK_MQ_UNIQUE_TAG_MASK);
}
EXPORT_SYMBOL(blk_mq_unique_tag);
>>>>>>> 24b8d41d
<|MERGE_RESOLUTION|>--- conflicted
+++ resolved
@@ -15,17 +15,6 @@
 #include "blk-mq.h"
 #include "blk-mq-tag.h"
 
-<<<<<<< HEAD
-bool blk_mq_has_free_tags(struct blk_mq_tags *tags)
-{
-	if (!tags)
-		return true;
-
-	return sbitmap_any_bit_clear(&tags->bitmap_tags.sb);
-}
-
-=======
->>>>>>> 24b8d41d
 /*
  * If a previously inactive queue goes active, bump the active user count.
  * We need to do this before try to allocate driver tag, then even if fail
@@ -55,15 +44,9 @@
  */
 void blk_mq_tag_wakeup_all(struct blk_mq_tags *tags, bool include_reserve)
 {
-<<<<<<< HEAD
-	sbitmap_queue_wake_all(&tags->bitmap_tags);
-	if (include_reserve)
-		sbitmap_queue_wake_all(&tags->breserved_tags);
-=======
 	sbitmap_queue_wake_all(tags->bitmap_tags);
 	if (include_reserve)
 		sbitmap_queue_wake_all(tags->breserved_tags);
->>>>>>> 24b8d41d
 }
 
 /*
@@ -90,56 +73,6 @@
 	blk_mq_tag_wakeup_all(tags, false);
 }
 
-<<<<<<< HEAD
-/*
- * For shared tag users, we track the number of currently active users
- * and attempt to provide a fair share of the tag depth for each of them.
- */
-static inline bool hctx_may_queue(struct blk_mq_hw_ctx *hctx,
-				  struct sbitmap_queue *bt)
-{
-	unsigned int depth, users;
-
-	if (!hctx || !(hctx->flags & BLK_MQ_F_TAG_SHARED))
-		return true;
-	if (!test_bit(BLK_MQ_S_TAG_ACTIVE, &hctx->state))
-		return true;
-
-	/*
-	 * Don't try dividing an ant
-	 */
-	if (bt->sb.depth == 1)
-		return true;
-
-	users = atomic_read(&hctx->tags->active_queues);
-	if (!users)
-		return true;
-
-	/*
-	 * Allow at least some tags
-	 */
-	depth = max((bt->sb.depth + users - 1) / users, 4U);
-	return atomic_read(&hctx->nr_active) < depth;
-}
-
-static int __bt_get(struct blk_mq_hw_ctx *hctx, struct sbitmap_queue *bt)
-{
-	if (!hctx_may_queue(hctx, bt))
-		return -1;
-	return __sbitmap_queue_get(bt);
-}
-
-static int bt_get(struct blk_mq_alloc_data *data, struct sbitmap_queue *bt,
-		  struct blk_mq_hw_ctx *hctx, struct blk_mq_tags *tags)
-{
-	struct sbq_wait_state *ws;
-	DEFINE_WAIT(wait);
-	int tag;
-
-	tag = __bt_get(hctx, bt);
-	if (tag != -1)
-		return tag;
-=======
 static int __blk_mq_get_tag(struct blk_mq_alloc_data *data,
 			    struct sbitmap_queue *bt)
 {
@@ -177,24 +110,13 @@
 	tag = __blk_mq_get_tag(data, bt);
 	if (tag != BLK_MQ_NO_TAG)
 		goto found_tag;
->>>>>>> 24b8d41d
 
 	if (data->flags & BLK_MQ_REQ_NOWAIT)
 		return BLK_MQ_NO_TAG;
 
-<<<<<<< HEAD
-	ws = bt_wait_ptr(bt, hctx);
-	do {
-		prepare_to_wait(&ws->wait, &wait, TASK_UNINTERRUPTIBLE);
-
-		tag = __bt_get(hctx, bt);
-		if (tag != -1)
-			break;
-=======
 	ws = bt_wait_ptr(bt, data->hctx);
 	do {
 		struct sbitmap_queue *bt_prev;
->>>>>>> 24b8d41d
 
 		/*
 		 * We're out of tags on this hardware queue, kick any
@@ -207,43 +129,22 @@
 		 * Retry tag allocation after running the hardware queue,
 		 * as running the queue may also have found completions.
 		 */
-<<<<<<< HEAD
-		tag = __bt_get(hctx, bt);
-		if (tag != -1)
-=======
-		tag = __blk_mq_get_tag(data, bt);
-		if (tag != BLK_MQ_NO_TAG)
->>>>>>> 24b8d41d
-			break;
-
-		sbitmap_prepare_to_wait(bt, ws, &wait, TASK_UNINTERRUPTIBLE);
-
 		tag = __blk_mq_get_tag(data, bt);
 		if (tag != BLK_MQ_NO_TAG)
 			break;
 
+		sbitmap_prepare_to_wait(bt, ws, &wait, TASK_UNINTERRUPTIBLE);
+
+		tag = __blk_mq_get_tag(data, bt);
+		if (tag != BLK_MQ_NO_TAG)
+			break;
+
 		bt_prev = bt;
 		io_schedule();
 
 		sbitmap_finish_wait(bt, ws, &wait);
 
 		data->ctx = blk_mq_get_ctx(data->q);
-<<<<<<< HEAD
-		data->hctx = blk_mq_map_queue(data->q, data->ctx->cpu);
-		if (data->flags & BLK_MQ_REQ_RESERVED) {
-			bt = &data->hctx->tags->breserved_tags;
-		} else {
-			hctx = data->hctx;
-			bt = &hctx->tags->bitmap_tags;
-		}
-		finish_wait(&ws->wait, &wait);
-		ws = bt_wait_ptr(bt, hctx);
-	} while (1);
-
-	finish_wait(&ws->wait, &wait);
-	return tag;
-}
-=======
 		data->hctx = blk_mq_map_queue(data->q, data->cmd_flags,
 						data->ctx);
 		tags = blk_mq_tags_from_data(data);
@@ -259,19 +160,11 @@
 		 */
 		if (bt != bt_prev)
 			sbitmap_queue_wake_up(bt_prev);
->>>>>>> 24b8d41d
 
 		ws = bt_wait_ptr(bt, data->hctx);
 	} while (1);
 
-<<<<<<< HEAD
-	tag = bt_get(data, &data->hctx->tags->bitmap_tags, data->hctx,
-		     data->hctx->tags);
-	if (tag >= 0)
-		return tag + data->hctx->tags->nr_reserved_tags;
-=======
 	sbitmap_finish_wait(bt, ws, &wait);
->>>>>>> 24b8d41d
 
 found_tag:
 	/*
@@ -288,12 +181,8 @@
 void blk_mq_put_tag(struct blk_mq_tags *tags, struct blk_mq_ctx *ctx,
 		    unsigned int tag)
 {
-<<<<<<< HEAD
-	int tag;
-=======
 	if (!blk_mq_tag_is_reserved(tags, tag)) {
 		const int real_tag = tag - tags->nr_reserved_tags;
->>>>>>> 24b8d41d
 
 		BUG_ON(real_tag >= tags->nr_tags);
 		sbitmap_queue_clear(tags->bitmap_tags, real_tag, ctx->cpu);
@@ -301,16 +190,6 @@
 		BUG_ON(tag >= tags->nr_reserved_tags);
 		sbitmap_queue_clear(tags->breserved_tags, tag, ctx->cpu);
 	}
-<<<<<<< HEAD
-
-	tag = bt_get(data, &data->hctx->tags->breserved_tags, NULL,
-		     data->hctx->tags);
-	if (tag < 0)
-		return BLK_MQ_TAG_FAIL;
-
-	return tag;
-=======
->>>>>>> 24b8d41d
 }
 
 struct bt_iter_data {
@@ -320,10 +199,6 @@
 	bool reserved;
 };
 
-<<<<<<< HEAD
-void blk_mq_put_tag(struct blk_mq_hw_ctx *hctx, struct blk_mq_ctx *ctx,
-		    unsigned int tag)
-=======
 static bool bt_iter(struct sbitmap *bitmap, unsigned int bitnr, void *data)
 {
 	struct bt_iter_data *iter_data = data;
@@ -423,7 +298,6 @@
  */
 static void bt_tags_for_each(struct blk_mq_tags *tags, struct sbitmap_queue *bt,
 			     busy_tag_iter_fn *fn, void *data, unsigned int flags)
->>>>>>> 24b8d41d
 {
 	struct bt_tags_iter_data iter_data = {
 		.tags = tags,
@@ -432,54 +306,6 @@
 		.flags = flags,
 	};
 
-<<<<<<< HEAD
-	if (tag >= tags->nr_reserved_tags) {
-		const int real_tag = tag - tags->nr_reserved_tags;
-
-		BUG_ON(real_tag >= tags->nr_tags);
-		sbitmap_queue_clear(&tags->bitmap_tags, real_tag, ctx->cpu);
-	} else {
-		BUG_ON(tag >= tags->nr_reserved_tags);
-		sbitmap_queue_clear(&tags->breserved_tags, tag, ctx->cpu);
-	}
-}
-
-struct bt_iter_data {
-	struct blk_mq_hw_ctx *hctx;
-	busy_iter_fn *fn;
-	void *data;
-	bool reserved;
-};
-
-static bool bt_iter(struct sbitmap *bitmap, unsigned int bitnr, void *data)
-{
-	struct bt_iter_data *iter_data = data;
-	struct blk_mq_hw_ctx *hctx = iter_data->hctx;
-	struct blk_mq_tags *tags = hctx->tags;
-	bool reserved = iter_data->reserved;
-	struct request *rq;
-
-	if (!reserved)
-		bitnr += tags->nr_reserved_tags;
-	rq = tags->rqs[bitnr];
-
-	if (rq->q == hctx->queue)
-		iter_data->fn(hctx, rq, iter_data->data, reserved);
-	return true;
-}
-
-static void bt_for_each(struct blk_mq_hw_ctx *hctx, struct sbitmap_queue *bt,
-			busy_iter_fn *fn, void *data, bool reserved)
-{
-	struct bt_iter_data iter_data = {
-		.hctx = hctx,
-		.fn = fn,
-		.data = data,
-		.reserved = reserved,
-	};
-
-	sbitmap_for_each_set(&bt->sb, bt_iter, &iter_data);
-=======
 	if (tags->rqs)
 		sbitmap_for_each_set(&bt->sb, bt_tags_iter, &iter_data);
 }
@@ -533,58 +359,9 @@
 			__blk_mq_all_tag_iter(tagset->tags[i], fn, priv,
 					      BT_TAG_ITER_STARTED);
 	}
->>>>>>> 24b8d41d
 }
 EXPORT_SYMBOL(blk_mq_tagset_busy_iter);
 
-<<<<<<< HEAD
-struct bt_tags_iter_data {
-	struct blk_mq_tags *tags;
-	busy_tag_iter_fn *fn;
-	void *data;
-	bool reserved;
-};
-
-static bool bt_tags_iter(struct sbitmap *bitmap, unsigned int bitnr, void *data)
-{
-	struct bt_tags_iter_data *iter_data = data;
-	struct blk_mq_tags *tags = iter_data->tags;
-	bool reserved = iter_data->reserved;
-	struct request *rq;
-
-	if (!reserved)
-		bitnr += tags->nr_reserved_tags;
-	rq = tags->rqs[bitnr];
-
-	iter_data->fn(rq, iter_data->data, reserved);
-	return true;
-}
-
-static void bt_tags_for_each(struct blk_mq_tags *tags, struct sbitmap_queue *bt,
-			     busy_tag_iter_fn *fn, void *data, bool reserved)
-{
-	struct bt_tags_iter_data iter_data = {
-		.tags = tags,
-		.fn = fn,
-		.data = data,
-		.reserved = reserved,
-	};
-
-	if (tags->rqs)
-		sbitmap_for_each_set(&bt->sb, bt_tags_iter, &iter_data);
-}
-
-static void blk_mq_all_tag_busy_iter(struct blk_mq_tags *tags,
-		busy_tag_iter_fn *fn, void *priv)
-{
-	if (tags->nr_reserved_tags)
-		bt_tags_for_each(tags, &tags->breserved_tags, fn, priv, true);
-	bt_tags_for_each(tags, &tags->bitmap_tags, fn, priv, false);
-}
-
-void blk_mq_tagset_busy_iter(struct blk_mq_tag_set *tagset,
-		busy_tag_iter_fn *fn, void *priv)
-=======
 static bool blk_mq_tagset_count_completed_rqs(struct request *rq,
 		void *data, bool reserved)
 {
@@ -632,16 +409,10 @@
  */
 void blk_mq_queue_tag_busy_iter(struct request_queue *q, busy_iter_fn *fn,
 		void *priv)
->>>>>>> 24b8d41d
-{
+{
+	struct blk_mq_hw_ctx *hctx;
 	int i;
 
-<<<<<<< HEAD
-	for (i = 0; i < tagset->nr_hw_queues; i++) {
-		if (tagset->tags && tagset->tags[i])
-			blk_mq_all_tag_busy_iter(tagset->tags[i], fn, priv);
-	}
-=======
 	/*
 	 * __blk_mq_update_nr_hw_queues() updates nr_hw_queues and queue_hw_ctx
 	 * while the queue is frozen. So we can use q_usage_counter to avoid
@@ -665,35 +436,8 @@
 		bt_for_each(hctx, tags->bitmap_tags, fn, priv, false);
 	}
 	blk_queue_exit(q);
->>>>>>> 24b8d41d
-}
-EXPORT_SYMBOL(blk_mq_tagset_busy_iter);
-
-<<<<<<< HEAD
-int blk_mq_reinit_tagset(struct blk_mq_tag_set *set)
-{
-	int i, j, ret = 0;
-
-	if (!set->ops->reinit_request)
-		goto out;
-
-	for (i = 0; i < set->nr_hw_queues; i++) {
-		struct blk_mq_tags *tags = set->tags[i];
-
-		for (j = 0; j < tags->nr_tags; j++) {
-			if (!tags->rqs[j])
-				continue;
-
-			ret = set->ops->reinit_request(set->driver_data,
-						tags->rqs[j]);
-			if (ret)
-				goto out;
-		}
-	}
-
-out:
-	return ret;
-=======
+}
+
 static int bt_alloc(struct sbitmap_queue *bt, unsigned int depth,
 		    bool round_robin, int node)
 {
@@ -720,66 +464,8 @@
 free_bitmap_tags:
 	sbitmap_queue_free(&tags->__bitmap_tags);
 	return -ENOMEM;
->>>>>>> 24b8d41d
-}
-EXPORT_SYMBOL_GPL(blk_mq_reinit_tagset);
-
-<<<<<<< HEAD
-void blk_mq_queue_tag_busy_iter(struct request_queue *q, busy_iter_fn *fn,
-		void *priv)
-{
-	struct blk_mq_hw_ctx *hctx;
-	int i;
-
-
-	queue_for_each_hw_ctx(q, hctx, i) {
-		struct blk_mq_tags *tags = hctx->tags;
-
-		/*
-		 * If not software queues are currently mapped to this
-		 * hardware queue, there's nothing to check
-		 */
-		if (!blk_mq_hw_queue_mapped(hctx))
-			continue;
-
-		if (tags->nr_reserved_tags)
-			bt_for_each(hctx, &tags->breserved_tags, fn, priv, true);
-		bt_for_each(hctx, &tags->bitmap_tags, fn, priv, false);
-	}
-
-}
-
-static unsigned int bt_unused_tags(const struct sbitmap_queue *bt)
-{
-	return bt->sb.depth - sbitmap_weight(&bt->sb);
-}
-
-static int bt_alloc(struct sbitmap_queue *bt, unsigned int depth,
-		    bool round_robin, int node)
-{
-	return sbitmap_queue_init_node(bt, depth, -1, round_robin, GFP_KERNEL,
-				       node);
-}
-
-static struct blk_mq_tags *blk_mq_init_bitmap_tags(struct blk_mq_tags *tags,
-						   int node, int alloc_policy)
-{
-	unsigned int depth = tags->nr_tags - tags->nr_reserved_tags;
-	bool round_robin = alloc_policy == BLK_TAG_ALLOC_RR;
-
-	if (bt_alloc(&tags->bitmap_tags, depth, round_robin, node))
-		goto free_tags;
-	if (bt_alloc(&tags->breserved_tags, tags->nr_reserved_tags, round_robin,
-		     node))
-		goto free_bitmap_tags;
-
-	return tags;
-free_bitmap_tags:
-	sbitmap_queue_free(&tags->bitmap_tags);
-free_tags:
-	kfree(tags);
-	return NULL;
-=======
+}
+
 int blk_mq_init_shared_sbitmap(struct blk_mq_tag_set *set, unsigned int flags)
 {
 	unsigned int depth = set->queue_depth - set->reserved_tags;
@@ -810,7 +496,6 @@
 {
 	sbitmap_queue_free(&set->__bitmap_tags);
 	sbitmap_queue_free(&set->__breserved_tags);
->>>>>>> 24b8d41d
 }
 
 struct blk_mq_tags *blk_mq_init_tags(unsigned int total_tags,
@@ -844,17 +529,6 @@
 
 void blk_mq_free_tags(struct blk_mq_tags *tags, unsigned int flags)
 {
-<<<<<<< HEAD
-	sbitmap_queue_free(&tags->bitmap_tags);
-	sbitmap_queue_free(&tags->breserved_tags);
-	kfree(tags);
-}
-
-int blk_mq_tag_update_depth(struct blk_mq_tags *tags, unsigned int tdepth)
-{
-	tdepth -= tags->nr_reserved_tags;
-	if (tdepth > tags->nr_tags)
-=======
 	if (!(flags & BLK_MQ_F_TAG_HCTX_SHARED)) {
 		sbitmap_queue_free(tags->bitmap_tags);
 		sbitmap_queue_free(tags->breserved_tags);
@@ -869,18 +543,12 @@
 	struct blk_mq_tags *tags = *tagsptr;
 
 	if (tdepth <= tags->nr_reserved_tags)
->>>>>>> 24b8d41d
 		return -EINVAL;
 
 	/*
 	 * If we are allowed to grow beyond the original size, allocate
 	 * a new set of tags before freeing the old one.
 	 */
-<<<<<<< HEAD
-	sbitmap_queue_resize(&tags->bitmap_tags, tdepth);
-
-	blk_mq_tag_wakeup_all(tags, false);
-=======
 	if (tdepth > tags->nr_tags) {
 		struct blk_mq_tag_set *set = hctx->queue->tag_set;
 		/* Only sched tags can grow, so clear HCTX_SHARED flag  */
@@ -920,7 +588,6 @@
 				tdepth - tags->nr_reserved_tags);
 	}
 
->>>>>>> 24b8d41d
 	return 0;
 }
 
@@ -943,45 +610,7 @@
  */
 u32 blk_mq_unique_tag(struct request *rq)
 {
-<<<<<<< HEAD
-	struct request_queue *q = rq->q;
-	struct blk_mq_hw_ctx *hctx;
-	int hwq = 0;
-
-	if (q->mq_ops) {
-		hctx = blk_mq_map_queue(q, rq->mq_ctx->cpu);
-		hwq = hctx->queue_num;
-	}
-
-	return (hwq << BLK_MQ_UNIQUE_TAG_BITS) |
-		(rq->tag & BLK_MQ_UNIQUE_TAG_MASK);
-}
-EXPORT_SYMBOL(blk_mq_unique_tag);
-
-ssize_t blk_mq_tag_sysfs_show(struct blk_mq_tags *tags, char *page)
-{
-	char *orig_page = page;
-	unsigned int free, res;
-
-	if (!tags)
-		return 0;
-
-	page += sprintf(page, "nr_tags=%u, reserved_tags=%u, "
-			"bits_per_word=%u\n",
-			tags->nr_tags, tags->nr_reserved_tags,
-			1U << tags->bitmap_tags.sb.shift);
-
-	free = bt_unused_tags(&tags->bitmap_tags);
-	res = bt_unused_tags(&tags->breserved_tags);
-
-	page += sprintf(page, "nr_free=%u, nr_reserved=%u\n", free, res);
-	page += sprintf(page, "active_queues=%u\n", atomic_read(&tags->active_queues));
-
-	return page - orig_page;
-}
-=======
 	return (rq->mq_hctx->queue_num << BLK_MQ_UNIQUE_TAG_BITS) |
 		(rq->tag & BLK_MQ_UNIQUE_TAG_MASK);
 }
-EXPORT_SYMBOL(blk_mq_unique_tag);
->>>>>>> 24b8d41d
+EXPORT_SYMBOL(blk_mq_unique_tag);