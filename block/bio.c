// SPDX-License-Identifier: GPL-2.0
/*
 * Copyright (C) 2001 Jens Axboe <axboe@kernel.dk>
 */
#include <linux/mm.h>
#include <linux/swap.h>
#include <linux/bio.h>
#include <linux/blkdev.h>
#include <linux/uio.h>
#include <linux/iocontext.h>
#include <linux/slab.h>
#include <linux/init.h>
#include <linux/kernel.h>
#include <linux/export.h>
#include <linux/mempool.h>
#include <linux/workqueue.h>
#include <linux/cgroup.h>
#include <linux/blk-cgroup.h>
#include <linux/highmem.h>
#include <linux/sched/sysctl.h>
#include <linux/blk-crypto.h>

#include <trace/events/block.h>
#include "blk.h"
#include "blk-rq-qos.h"

/*
 * Test patch to inline a certain number of bi_io_vec's inside the bio
 * itself, to shrink a bio data allocation from two mempool calls to one
 */
#define BIO_INLINE_VECS		4

/*
 * if you change this list, also change bvec_alloc or things will
 * break badly! cannot be bigger than what you can fit into an
 * unsigned short
 */
<<<<<<< HEAD
#define BV(x) { .nr_vecs = x, .name = "biovec-"__stringify(x) }
static struct biovec_slab bvec_slabs[BVEC_POOL_NR] __read_mostly = {
	BV(1), BV(4), BV(16), BV(64), BV(128), BV(BIO_MAX_PAGES),
=======
#define BV(x, n) { .nr_vecs = x, .name = "biovec-"#n }
static struct biovec_slab bvec_slabs[BVEC_POOL_NR] __read_mostly = {
	BV(1, 1), BV(4, 4), BV(16, 16), BV(64, 64), BV(128, 128), BV(BIO_MAX_PAGES, max),
>>>>>>> 24b8d41d
};
#undef BV

/*
 * fs_bio_set is the bio_set containing bio and iovec memory pools used by
 * IO code that does not need private memory pools.
 */
struct bio_set fs_bio_set;
EXPORT_SYMBOL(fs_bio_set);

/*
 * Our slab pool management
 */
struct bio_slab {
	struct kmem_cache *slab;
	unsigned int slab_ref;
	unsigned int slab_size;
	char name[8];
};
static DEFINE_MUTEX(bio_slab_lock);
static struct bio_slab *bio_slabs;
static unsigned int bio_slab_nr, bio_slab_max;

static struct kmem_cache *bio_find_or_create_slab(unsigned int extra_size)
{
	unsigned int sz = sizeof(struct bio) + extra_size;
	struct kmem_cache *slab = NULL;
	struct bio_slab *bslab, *new_bio_slabs;
	unsigned int new_bio_slab_max;
	unsigned int i, entry = -1;

	mutex_lock(&bio_slab_lock);

	i = 0;
	while (i < bio_slab_nr) {
		bslab = &bio_slabs[i];

		if (!bslab->slab && entry == -1)
			entry = i;
		else if (bslab->slab_size == sz) {
			slab = bslab->slab;
			bslab->slab_ref++;
			break;
		}
		i++;
	}

	if (slab)
		goto out_unlock;

	if (bio_slab_nr == bio_slab_max && entry == -1) {
		new_bio_slab_max = bio_slab_max << 1;
		new_bio_slabs = krealloc(bio_slabs,
					 new_bio_slab_max * sizeof(struct bio_slab),
					 GFP_KERNEL);
		if (!new_bio_slabs)
			goto out_unlock;
		bio_slab_max = new_bio_slab_max;
		bio_slabs = new_bio_slabs;
	}
	if (entry == -1)
		entry = bio_slab_nr++;

	bslab = &bio_slabs[entry];

	snprintf(bslab->name, sizeof(bslab->name), "bio-%d", entry);
	slab = kmem_cache_create(bslab->name, sz, ARCH_KMALLOC_MINALIGN,
				 SLAB_HWCACHE_ALIGN, NULL);
	if (!slab)
		goto out_unlock;

	bslab->slab = slab;
	bslab->slab_ref = 1;
	bslab->slab_size = sz;
out_unlock:
	mutex_unlock(&bio_slab_lock);
	return slab;
}

static void bio_put_slab(struct bio_set *bs)
{
	struct bio_slab *bslab = NULL;
	unsigned int i;

	mutex_lock(&bio_slab_lock);

	for (i = 0; i < bio_slab_nr; i++) {
		if (bs->bio_slab == bio_slabs[i].slab) {
			bslab = &bio_slabs[i];
			break;
		}
	}

	if (WARN(!bslab, KERN_ERR "bio: unable to find slab!\n"))
		goto out;

	WARN_ON(!bslab->slab_ref);

	if (--bslab->slab_ref)
		goto out;

	kmem_cache_destroy(bslab->slab);
	bslab->slab = NULL;

out:
	mutex_unlock(&bio_slab_lock);
}

unsigned int bvec_nr_vecs(unsigned short idx)
{
	return bvec_slabs[--idx].nr_vecs;
}

void bvec_free(mempool_t *pool, struct bio_vec *bv, unsigned int idx)
{
	if (!idx)
		return;
	idx--;

	BIO_BUG_ON(idx >= BVEC_POOL_NR);

	if (idx == BVEC_POOL_MAX) {
		mempool_free(bv, pool);
	} else {
		struct biovec_slab *bvs = bvec_slabs + idx;

		kmem_cache_free(bvs->slab, bv);
	}
}

struct bio_vec *bvec_alloc(gfp_t gfp_mask, int nr, unsigned long *idx,
			   mempool_t *pool)
{
	struct bio_vec *bvl;

	/*
	 * see comment near bvec_array define!
	 */
	switch (nr) {
	case 1:
		*idx = 0;
		break;
	case 2 ... 4:
		*idx = 1;
		break;
	case 5 ... 16:
		*idx = 2;
		break;
	case 17 ... 64:
		*idx = 3;
		break;
	case 65 ... 128:
		*idx = 4;
		break;
	case 129 ... BIO_MAX_PAGES:
		*idx = 5;
		break;
	default:
		return NULL;
	}

	/*
	 * idx now points to the pool we want to allocate from. only the
	 * 1-vec entry pool is mempool backed.
	 */
	if (*idx == BVEC_POOL_MAX) {
fallback:
		bvl = mempool_alloc(pool, gfp_mask);
	} else {
		struct biovec_slab *bvs = bvec_slabs + *idx;
		gfp_t __gfp_mask = gfp_mask & ~(__GFP_DIRECT_RECLAIM | __GFP_IO);

		/*
		 * Make this allocation restricted and don't dump info on
		 * allocation failures, since we'll fallback to the mempool
		 * in case of failure.
		 */
		__gfp_mask |= __GFP_NOMEMALLOC | __GFP_NORETRY | __GFP_NOWARN;

		/*
		 * Try a slab allocation. If this fails and __GFP_DIRECT_RECLAIM
		 * is set, retry with the 1-entry mempool
		 */
		bvl = kmem_cache_alloc(bvs->slab, __gfp_mask);
		if (unlikely(!bvl && (gfp_mask & __GFP_DIRECT_RECLAIM))) {
			*idx = BVEC_POOL_MAX;
			goto fallback;
		}
	}

	(*idx)++;
	return bvl;
}

void bio_uninit(struct bio *bio)
{
#ifdef CONFIG_BLK_CGROUP
	if (bio->bi_blkg) {
		blkg_put(bio->bi_blkg);
		bio->bi_blkg = NULL;
	}
#endif
	if (bio_integrity(bio))
		bio_integrity_free(bio);

	bio_crypt_free_ctx(bio);
}
EXPORT_SYMBOL(bio_uninit);

static void bio_free(struct bio *bio)
{
	struct bio_set *bs = bio->bi_pool;
	void *p;

	bio_uninit(bio);

	if (bs) {
<<<<<<< HEAD
		bvec_free(bs->bvec_pool, bio->bi_io_vec, BVEC_POOL_IDX(bio));
=======
		bvec_free(&bs->bvec_pool, bio->bi_io_vec, BVEC_POOL_IDX(bio));
>>>>>>> 24b8d41d

		/*
		 * If we have front padding, adjust the bio pointer before freeing
		 */
		p = bio;
		p -= bs->front_pad;

		mempool_free(p, &bs->bio_pool);
	} else {
		/* Bio was allocated by bio_kmalloc() */
		kfree(bio);
	}
}

/*
 * Users of this function have their own bio allocation. Subsequently,
 * they must remember to pair any call to bio_init() with bio_uninit()
 * when IO has completed, or when the bio is released.
 */
void bio_init(struct bio *bio, struct bio_vec *table,
	      unsigned short max_vecs)
{
	memset(bio, 0, sizeof(*bio));
	atomic_set(&bio->__bi_remaining, 1);
	atomic_set(&bio->__bi_cnt, 1);

	bio->bi_io_vec = table;
	bio->bi_max_vecs = max_vecs;
}
EXPORT_SYMBOL(bio_init);

/**
 * bio_reset - reinitialize a bio
 * @bio:	bio to reset
 *
 * Description:
 *   After calling bio_reset(), @bio will be in the same state as a freshly
 *   allocated bio returned bio bio_alloc_bioset() - the only fields that are
 *   preserved are the ones that are initialized by bio_alloc_bioset(). See
 *   comment in struct bio.
 */
void bio_reset(struct bio *bio)
{
	unsigned long flags = bio->bi_flags & (~0UL << BIO_RESET_BITS);

	bio_uninit(bio);

	memset(bio, 0, BIO_RESET_BYTES);
	bio->bi_flags = flags;
	atomic_set(&bio->__bi_remaining, 1);
}
EXPORT_SYMBOL(bio_reset);

static struct bio *__bio_chain_endio(struct bio *bio)
{
	struct bio *parent = bio->bi_private;

	if (!parent->bi_status)
		parent->bi_status = bio->bi_status;
	bio_put(bio);
	return parent;
}

static void bio_chain_endio(struct bio *bio)
{
	bio_endio(__bio_chain_endio(bio));
}

/**
 * bio_chain - chain bio completions
 * @bio: the target bio
 * @parent: the parent bio of @bio
 *
 * The caller won't have a bi_end_io called when @bio completes - instead,
 * @parent's bi_end_io won't be called until both @parent and @bio have
 * completed; the chained bio will also be freed when it completes.
 *
 * The caller must not set bi_private or bi_end_io in @bio.
 */
void bio_chain(struct bio *bio, struct bio *parent)
{
	BUG_ON(bio->bi_private || bio->bi_end_io);

	bio->bi_private = parent;
	bio->bi_end_io	= bio_chain_endio;
	bio_inc_remaining(parent);
}
EXPORT_SYMBOL(bio_chain);

static void bio_alloc_rescue(struct work_struct *work)
{
	struct bio_set *bs = container_of(work, struct bio_set, rescue_work);
	struct bio *bio;

	while (1) {
		spin_lock(&bs->rescue_lock);
		bio = bio_list_pop(&bs->rescue_list);
		spin_unlock(&bs->rescue_lock);

		if (!bio)
			break;

		submit_bio_noacct(bio);
	}
}

static void punt_bios_to_rescuer(struct bio_set *bs)
{
	struct bio_list punt, nopunt;
	struct bio *bio;

	if (WARN_ON_ONCE(!bs->rescue_workqueue))
		return;
	/*
	 * In order to guarantee forward progress we must punt only bios that
	 * were allocated from this bio_set; otherwise, if there was a bio on
	 * there for a stacking driver higher up in the stack, processing it
	 * could require allocating bios from this bio_set, and doing that from
	 * our own rescuer would be bad.
	 *
	 * Since bio lists are singly linked, pop them all instead of trying to
	 * remove from the middle of the list:
	 */

	bio_list_init(&punt);
	bio_list_init(&nopunt);

	while ((bio = bio_list_pop(&current->bio_list[0])))
		bio_list_add(bio->bi_pool == bs ? &punt : &nopunt, bio);
	current->bio_list[0] = nopunt;

	bio_list_init(&nopunt);
	while ((bio = bio_list_pop(&current->bio_list[1])))
		bio_list_add(bio->bi_pool == bs ? &punt : &nopunt, bio);
	current->bio_list[1] = nopunt;

	spin_lock(&bs->rescue_lock);
	bio_list_merge(&bs->rescue_list, &punt);
	spin_unlock(&bs->rescue_lock);

	queue_work(bs->rescue_workqueue, &bs->rescue_work);
}

/**
 * bio_alloc_bioset - allocate a bio for I/O
 * @gfp_mask:   the GFP_* mask given to the slab allocator
 * @nr_iovecs:	number of iovecs to pre-allocate
 * @bs:		the bio_set to allocate from.
 *
 * Description:
 *   If @bs is NULL, uses kmalloc() to allocate the bio; else the allocation is
 *   backed by the @bs's mempool.
 *
 *   When @bs is not NULL, if %__GFP_DIRECT_RECLAIM is set then bio_alloc will
 *   always be able to allocate a bio. This is due to the mempool guarantees.
 *   To make this work, callers must never allocate more than 1 bio at a time
 *   from this pool. Callers that need to allocate more than 1 bio must always
 *   submit the previously allocated bio for IO before attempting to allocate
 *   a new one. Failure to do so can cause deadlocks under memory pressure.
 *
 *   Note that when running under submit_bio_noacct() (i.e. any block
 *   driver), bios are not submitted until after you return - see the code in
 *   submit_bio_noacct() that converts recursion into iteration, to prevent
 *   stack overflows.
 *
 *   This would normally mean allocating multiple bios under
 *   submit_bio_noacct() would be susceptible to deadlocks, but we have
 *   deadlock avoidance code that resubmits any blocked bios from a rescuer
 *   thread.
 *
 *   However, we do not guarantee forward progress for allocations from other
 *   mempools. Doing multiple allocations from the same mempool under
 *   submit_bio_noacct() should be avoided - instead, use bio_set's front_pad
 *   for per bio allocations.
 *
 *   RETURNS:
 *   Pointer to new bio on success, NULL on failure.
 */
struct bio *bio_alloc_bioset(gfp_t gfp_mask, unsigned int nr_iovecs,
			     struct bio_set *bs)
{
	gfp_t saved_gfp = gfp_mask;
	unsigned front_pad;
	unsigned inline_vecs;
	struct bio_vec *bvl = NULL;
	struct bio *bio;
	void *p;

	if (!bs) {
		if (nr_iovecs > UIO_MAXIOV)
			return NULL;

		p = kmalloc(struct_size(bio, bi_inline_vecs, nr_iovecs), gfp_mask);
		front_pad = 0;
		inline_vecs = nr_iovecs;
	} else {
		/* should not use nobvec bioset for nr_iovecs > 0 */
		if (WARN_ON_ONCE(!mempool_initialized(&bs->bvec_pool) &&
				 nr_iovecs > 0))
			return NULL;
		/*
		 * submit_bio_noacct() converts recursion to iteration; this
		 * means if we're running beneath it, any bios we allocate and
		 * submit will not be submitted (and thus freed) until after we
		 * return.
		 *
		 * This exposes us to a potential deadlock if we allocate
		 * multiple bios from the same bio_set() while running
		 * underneath submit_bio_noacct(). If we were to allocate
		 * multiple bios (say a stacking block driver that was splitting
		 * bios), we would deadlock if we exhausted the mempool's
		 * reserve.
		 *
		 * We solve this, and guarantee forward progress, with a rescuer
		 * workqueue per bio_set. If we go to allocate and there are
		 * bios on current->bio_list, we first try the allocation
		 * without __GFP_DIRECT_RECLAIM; if that fails, we punt those
		 * bios we would be blocking to the rescuer workqueue before
		 * we retry with the original gfp_flags.
		 */

		if (current->bio_list &&
		    (!bio_list_empty(&current->bio_list[0]) ||
		     !bio_list_empty(&current->bio_list[1])) &&
		    bs->rescue_workqueue)
			gfp_mask &= ~__GFP_DIRECT_RECLAIM;

		p = mempool_alloc(&bs->bio_pool, gfp_mask);
		if (!p && gfp_mask != saved_gfp) {
			punt_bios_to_rescuer(bs);
			gfp_mask = saved_gfp;
			p = mempool_alloc(&bs->bio_pool, gfp_mask);
		}

		front_pad = bs->front_pad;
		inline_vecs = BIO_INLINE_VECS;
	}

	if (unlikely(!p))
		return NULL;

	bio = p + front_pad;
	bio_init(bio, NULL, 0);

	if (nr_iovecs > inline_vecs) {
		unsigned long idx = 0;

<<<<<<< HEAD
		bvl = bvec_alloc(gfp_mask, nr_iovecs, &idx, bs->bvec_pool);
=======
		bvl = bvec_alloc(gfp_mask, nr_iovecs, &idx, &bs->bvec_pool);
>>>>>>> 24b8d41d
		if (!bvl && gfp_mask != saved_gfp) {
			punt_bios_to_rescuer(bs);
			gfp_mask = saved_gfp;
			bvl = bvec_alloc(gfp_mask, nr_iovecs, &idx, &bs->bvec_pool);
		}

		if (unlikely(!bvl))
			goto err_free;

		bio->bi_flags |= idx << BVEC_POOL_OFFSET;
	} else if (nr_iovecs) {
		bvl = bio->bi_inline_vecs;
	}

	bio->bi_pool = bs;
	bio->bi_max_vecs = nr_iovecs;
	bio->bi_io_vec = bvl;
	return bio;

err_free:
	mempool_free(p, &bs->bio_pool);
	return NULL;
}
EXPORT_SYMBOL(bio_alloc_bioset);

void zero_fill_bio_iter(struct bio *bio, struct bvec_iter start)
{
	unsigned long flags;
	struct bio_vec bv;
	struct bvec_iter iter;

	__bio_for_each_segment(bv, bio, iter, start) {
		char *data = bvec_kmap_irq(&bv, &flags);
		memset(data, 0, bv.bv_len);
		flush_dcache_page(bv.bv_page);
		bvec_kunmap_irq(data, &flags);
	}
}
EXPORT_SYMBOL(zero_fill_bio_iter);

/**
 * bio_truncate - truncate the bio to small size of @new_size
 * @bio:	the bio to be truncated
 * @new_size:	new size for truncating the bio
 *
 * Description:
 *   Truncate the bio to new size of @new_size. If bio_op(bio) is
 *   REQ_OP_READ, zero the truncated part. This function should only
 *   be used for handling corner cases, such as bio eod.
 */
void bio_truncate(struct bio *bio, unsigned new_size)
{
	struct bio_vec bv;
	struct bvec_iter iter;
	unsigned int done = 0;
	bool truncated = false;

	if (new_size >= bio->bi_iter.bi_size)
		return;

	if (bio_op(bio) != REQ_OP_READ)
		goto exit;

	bio_for_each_segment(bv, bio, iter) {
		if (done + bv.bv_len > new_size) {
			unsigned offset;

			if (!truncated)
				offset = new_size - done;
			else
				offset = 0;
			zero_user(bv.bv_page, offset, bv.bv_len - offset);
			truncated = true;
		}
		done += bv.bv_len;
	}

 exit:
	/*
	 * Don't touch bvec table here and make it really immutable, since
	 * fs bio user has to retrieve all pages via bio_for_each_segment_all
	 * in its .end_bio() callback.
	 *
	 * It is enough to truncate bio by updating .bi_size since we can make
	 * correct bvec with the updated .bi_size for drivers.
	 */
	bio->bi_iter.bi_size = new_size;
}

/**
 * guard_bio_eod - truncate a BIO to fit the block device
 * @bio:	bio to truncate
 *
 * This allows us to do IO even on the odd last sectors of a device, even if the
 * block size is some multiple of the physical sector size.
 *
 * We'll just truncate the bio to the size of the device, and clear the end of
 * the buffer head manually.  Truly out-of-range accesses will turn into actual
 * I/O errors, this only handles the "we need to be able to do I/O at the final
 * sector" case.
 */
void guard_bio_eod(struct bio *bio)
{
	sector_t maxsector;
	struct hd_struct *part;

	rcu_read_lock();
	part = __disk_get_part(bio->bi_disk, bio->bi_partno);
	if (part)
		maxsector = part_nr_sects_read(part);
	else
		maxsector = get_capacity(bio->bi_disk);
	rcu_read_unlock();

	if (!maxsector)
		return;

	/*
	 * If the *whole* IO is past the end of the device,
	 * let it through, and the IO layer will turn it into
	 * an EIO.
	 */
	if (unlikely(bio->bi_iter.bi_sector >= maxsector))
		return;

	maxsector -= bio->bi_iter.bi_sector;
	if (likely((bio->bi_iter.bi_size >> 9) <= maxsector))
		return;

	bio_truncate(bio, maxsector << 9);
}

/**
 * bio_put - release a reference to a bio
 * @bio:   bio to release reference to
 *
 * Description:
 *   Put a reference to a &struct bio, either one you have gotten with
 *   bio_alloc, bio_get or bio_clone_*. The last put of a bio will free it.
 **/
void bio_put(struct bio *bio)
{
	if (!bio_flagged(bio, BIO_REFFED))
		bio_free(bio);
	else {
		BIO_BUG_ON(!atomic_read(&bio->__bi_cnt));

		/*
		 * last put frees it
		 */
		if (atomic_dec_and_test(&bio->__bi_cnt))
			bio_free(bio);
	}
}
EXPORT_SYMBOL(bio_put);

/**
 * 	__bio_clone_fast - clone a bio that shares the original bio's biovec
 * 	@bio: destination bio
 * 	@bio_src: bio to clone
 *
 *	Clone a &bio. Caller will own the returned bio, but not
 *	the actual data it points to. Reference count of returned
 * 	bio will be one.
 *
 * 	Caller must ensure that @bio_src is not freed before @bio.
 */
void __bio_clone_fast(struct bio *bio, struct bio *bio_src)
{
	BUG_ON(bio->bi_pool && BVEC_POOL_IDX(bio));

	/*
	 * most users will be overriding ->bi_disk with a new target,
	 * so we don't set nor calculate new physical/hw segment counts here
	 */
	bio->bi_disk = bio_src->bi_disk;
	bio->bi_partno = bio_src->bi_partno;
	bio_set_flag(bio, BIO_CLONED);
<<<<<<< HEAD
	bio->bi_opf = bio_src->bi_opf;
	bio->bi_iter = bio_src->bi_iter;
	bio->bi_io_vec = bio_src->bi_io_vec;

	bio_clone_blkcg_association(bio, bio_src);
=======
	if (bio_flagged(bio_src, BIO_THROTTLED))
		bio_set_flag(bio, BIO_THROTTLED);
	bio->bi_opf = bio_src->bi_opf;
	bio->bi_ioprio = bio_src->bi_ioprio;
	bio->bi_write_hint = bio_src->bi_write_hint;
	bio->bi_iter = bio_src->bi_iter;
	bio->bi_io_vec = bio_src->bi_io_vec;

	bio_clone_blkg_association(bio, bio_src);
	blkcg_bio_issue_init(bio);
>>>>>>> 24b8d41d
}
EXPORT_SYMBOL(__bio_clone_fast);

/**
 *	bio_clone_fast - clone a bio that shares the original bio's biovec
 *	@bio: bio to clone
 *	@gfp_mask: allocation priority
 *	@bs: bio_set to allocate from
 *
 * 	Like __bio_clone_fast, only also allocates the returned bio
 */
struct bio *bio_clone_fast(struct bio *bio, gfp_t gfp_mask, struct bio_set *bs)
{
	struct bio *b;

	b = bio_alloc_bioset(gfp_mask, 0, bs);
	if (!b)
		return NULL;

	__bio_clone_fast(b, bio);

	if (bio_crypt_clone(b, bio, gfp_mask) < 0)
		goto err_put;

	if (bio_integrity(bio) &&
	    bio_integrity_clone(b, bio, gfp_mask) < 0)
		goto err_put;

	return b;

err_put:
	bio_put(b);
	return NULL;
}
EXPORT_SYMBOL(bio_clone_fast);

const char *bio_devname(struct bio *bio, char *buf)
{
<<<<<<< HEAD
	struct bvec_iter iter;
	struct bio_vec bv;
	struct bio *bio;

	/*
	 * Pre immutable biovecs, __bio_clone() used to just do a memcpy from
	 * bio_src->bi_io_vec to bio->bi_io_vec.
	 *
	 * We can't do that anymore, because:
	 *
	 *  - The point of cloning the biovec is to produce a bio with a biovec
	 *    the caller can modify: bi_idx and bi_bvec_done should be 0.
	 *
	 *  - The original bio could've had more than BIO_MAX_PAGES biovecs; if
	 *    we tried to clone the whole thing bio_alloc_bioset() would fail.
	 *    But the clone should succeed as long as the number of biovecs we
	 *    actually need to allocate is fewer than BIO_MAX_PAGES.
	 *
	 *  - Lastly, bi_vcnt should not be looked at or relied upon by code
	 *    that does not own the bio - reason being drivers don't use it for
	 *    iterating over the biovec anymore, so expecting it to be kept up
	 *    to date (i.e. for clones that share the parent biovec) is just
	 *    asking for trouble and would force extra work on
	 *    __bio_clone_fast() anyways.
	 */

	bio = bio_alloc_bioset(gfp_mask, bio_segments(bio_src), bs);
	if (!bio)
		return NULL;
	bio->bi_bdev		= bio_src->bi_bdev;
	bio->bi_opf		= bio_src->bi_opf;
	bio->bi_iter.bi_sector	= bio_src->bi_iter.bi_sector;
	bio->bi_iter.bi_size	= bio_src->bi_iter.bi_size;

	switch (bio_op(bio)) {
	case REQ_OP_DISCARD:
	case REQ_OP_SECURE_ERASE:
		break;
	case REQ_OP_WRITE_SAME:
		bio->bi_io_vec[bio->bi_vcnt++] = bio_src->bi_io_vec[0];
		break;
	default:
		bio_for_each_segment(bv, bio_src, iter)
			bio->bi_io_vec[bio->bi_vcnt++] = bv;
		break;
	}

	if (bio_integrity(bio_src)) {
		int ret;
=======
	return disk_name(bio->bi_disk, bio->bi_partno, buf);
}
EXPORT_SYMBOL(bio_devname);

static inline bool page_is_mergeable(const struct bio_vec *bv,
		struct page *page, unsigned int len, unsigned int off,
		bool *same_page)
{
	size_t bv_end = bv->bv_offset + bv->bv_len;
	phys_addr_t vec_end_addr = page_to_phys(bv->bv_page) + bv_end - 1;
	phys_addr_t page_addr = page_to_phys(page);

	if (vec_end_addr + 1 != page_addr + off)
		return false;
	if (xen_domain() && !xen_biovec_phys_mergeable(bv, page))
		return false;

	*same_page = ((vec_end_addr & PAGE_MASK) == page_addr);
	if (*same_page)
		return true;
	return (bv->bv_page + bv_end / PAGE_SIZE) == (page + off / PAGE_SIZE);
}
>>>>>>> 24b8d41d

/*
 * Try to merge a page into a segment, while obeying the hardware segment
 * size limit.  This is not for normal read/write bios, but for passthrough
 * or Zone Append operations that we can't split.
 */
static bool bio_try_merge_hw_seg(struct request_queue *q, struct bio *bio,
				 struct page *page, unsigned len,
				 unsigned offset, bool *same_page)
{
	struct bio_vec *bv = &bio->bi_io_vec[bio->bi_vcnt - 1];
	unsigned long mask = queue_segment_boundary(q);
	phys_addr_t addr1 = page_to_phys(bv->bv_page) + bv->bv_offset;
	phys_addr_t addr2 = page_to_phys(page) + offset + len - 1;

<<<<<<< HEAD
	bio_clone_blkcg_association(bio, bio_src);

	return bio;
=======
	if ((addr1 | mask) != (addr2 | mask))
		return false;
	if (bv->bv_len + len > queue_max_segment_size(q))
		return false;
	return __bio_try_merge_page(bio, page, len, offset, same_page);
>>>>>>> 24b8d41d
}

/**
 * bio_add_hw_page - attempt to add a page to a bio with hw constraints
 * @q: the target queue
 * @bio: destination bio
 * @page: page to add
 * @len: vec entry length
 * @offset: vec entry offset
 * @max_sectors: maximum number of sectors that can be added
 * @same_page: return if the segment has been merged inside the same page
 *
 * Add a page to a bio while respecting the hardware max_sectors, max_segment
 * and gap limitations.
 */
int bio_add_hw_page(struct request_queue *q, struct bio *bio,
		struct page *page, unsigned int len, unsigned int offset,
		unsigned int max_sectors, bool *same_page)
{
	struct bio_vec *bvec;

	if (WARN_ON_ONCE(bio_flagged(bio, BIO_CLONED)))
		return 0;

	if (((bio->bi_iter.bi_size + len) >> 9) > max_sectors)
		return 0;

	if (bio->bi_vcnt > 0) {
		if (bio_try_merge_hw_seg(q, bio, page, len, offset, same_page))
			return len;

		/*
		 * If the queue doesn't support SG gaps and adding this segment
		 * would create a gap, disallow it.
		 */
		bvec = &bio->bi_io_vec[bio->bi_vcnt - 1];
		if (bvec_gap_to_prev(q, bvec, offset))
			return 0;
	}

	if (bio_full(bio, len))
		return 0;

	if (bio->bi_vcnt >= queue_max_segments(q))
		return 0;

	bvec = &bio->bi_io_vec[bio->bi_vcnt];
	bvec->bv_page = page;
	bvec->bv_len = len;
	bvec->bv_offset = offset;
	bio->bi_vcnt++;
	bio->bi_iter.bi_size += len;
	return len;
}

/**
 * bio_add_pc_page	- attempt to add page to passthrough bio
 * @q: the target queue
 * @bio: destination bio
 * @page: page to add
 * @len: vec entry length
 * @offset: vec entry offset
 *
 * Attempt to add a page to the bio_vec maplist. This can fail for a
 * number of reasons, such as the bio being full or target block device
 * limitations. The target block device must allow bio's up to PAGE_SIZE,
 * so it is always possible to add a single page to an empty bio.
 *
 * This should only be used by passthrough bios.
 */
int bio_add_pc_page(struct request_queue *q, struct bio *bio,
		struct page *page, unsigned int len, unsigned int offset)
{
	bool same_page = false;
	return bio_add_hw_page(q, bio, page, len, offset,
			queue_max_hw_sectors(q), &same_page);
}
EXPORT_SYMBOL(bio_add_pc_page);

/**
 * __bio_try_merge_page - try appending data to an existing bvec.
 * @bio: destination bio
 * @page: start page to add
 * @len: length of the data to add
 * @off: offset of the data relative to @page
 * @same_page: return if the segment has been merged inside the same page
 *
 * Try to add the data at @page + @off to the last bvec of @bio.  This is a
 * useful optimisation for file systems with a block size smaller than the
 * page size.
 *
 * Warn if (@len, @off) crosses pages in case that @same_page is true.
 *
 * Return %true on success or %false on failure.
 */
bool __bio_try_merge_page(struct bio *bio, struct page *page,
		unsigned int len, unsigned int off, bool *same_page)
{
	if (WARN_ON_ONCE(bio_flagged(bio, BIO_CLONED)))
		return false;

	if (bio->bi_vcnt > 0) {
		struct bio_vec *bv = &bio->bi_io_vec[bio->bi_vcnt - 1];

		if (page_is_mergeable(bv, page, len, off, same_page)) {
			if (bio->bi_iter.bi_size > UINT_MAX - len) {
				*same_page = false;
				return false;
			}
			bv->bv_len += len;
			bio->bi_iter.bi_size += len;
			return true;
		}
	}
	return false;
}
EXPORT_SYMBOL_GPL(__bio_try_merge_page);

/**
 * __bio_add_page - add page(s) to a bio in a new segment
 * @bio: destination bio
 * @page: start page to add
 * @len: length of the data to add, may cross pages
 * @off: offset of the data relative to @page, may cross pages
 *
 * Add the data at @page + @off to @bio as a new bvec.  The caller must ensure
 * that @bio has space for another bvec.
 */
void __bio_add_page(struct bio *bio, struct page *page,
		unsigned int len, unsigned int off)
{
	struct bio_vec *bv = &bio->bi_io_vec[bio->bi_vcnt];

	WARN_ON_ONCE(bio_flagged(bio, BIO_CLONED));
	WARN_ON_ONCE(bio_full(bio, len));

	bv->bv_page = page;
	bv->bv_offset = off;
	bv->bv_len = len;

	bio->bi_iter.bi_size += len;
	bio->bi_vcnt++;

	if (!bio_flagged(bio, BIO_WORKINGSET) && unlikely(PageWorkingset(page)))
		bio_set_flag(bio, BIO_WORKINGSET);
}
EXPORT_SYMBOL_GPL(__bio_add_page);

/**
 *	bio_add_page	-	attempt to add page(s) to bio
 *	@bio: destination bio
 *	@page: start page to add
 *	@len: vec entry length, may cross pages
 *	@offset: vec entry offset relative to @page, may cross pages
 *
 *	Attempt to add page(s) to the bio_vec maplist. This will only fail
 *	if either bio->bi_vcnt == bio->bi_max_vecs or it's a cloned bio.
 */
int bio_add_page(struct bio *bio, struct page *page,
		 unsigned int len, unsigned int offset)
{
	bool same_page = false;

	if (!__bio_try_merge_page(bio, page, len, offset, &same_page)) {
		if (bio_full(bio, len))
			return 0;
		__bio_add_page(bio, page, len, offset);
	}
	return len;
}
EXPORT_SYMBOL(bio_add_page);

void bio_release_pages(struct bio *bio, bool mark_dirty)
{
	struct bvec_iter_all iter_all;
	struct bio_vec *bvec;

	if (bio_flagged(bio, BIO_NO_PAGE_REF))
		return;

	bio_for_each_segment_all(bvec, bio, iter_all) {
		if (mark_dirty && !PageCompound(bvec->bv_page))
			set_page_dirty_lock(bvec->bv_page);
		put_page(bvec->bv_page);
	}
}
EXPORT_SYMBOL_GPL(bio_release_pages);

static int __bio_iov_bvec_add_pages(struct bio *bio, struct iov_iter *iter)
{
	const struct bio_vec *bv = iter->bvec;
	unsigned int len;
	size_t size;

	if (WARN_ON_ONCE(iter->iov_offset > bv->bv_len))
		return -EINVAL;

	len = min_t(size_t, bv->bv_len - iter->iov_offset, iter->count);
	size = bio_add_page(bio, bv->bv_page, len,
				bv->bv_offset + iter->iov_offset);
	if (unlikely(size != len))
		return -EINVAL;
	iov_iter_advance(iter, size);
	return 0;
}

#define PAGE_PTRS_PER_BVEC     (sizeof(struct bio_vec) / sizeof(struct page *))

/**
 * __bio_iov_iter_get_pages - pin user or kernel pages and add them to a bio
 * @bio: bio to add pages to
 * @iter: iov iterator describing the region to be mapped
 *
 * Pins pages from *iter and appends them to @bio's bvec array. The
 * pages will have to be released using put_page() when done.
 * For multi-segment *iter, this function only adds pages from the
 * next non-empty segment of the iov iterator.
 */
static int __bio_iov_iter_get_pages(struct bio *bio, struct iov_iter *iter)
{
	unsigned short nr_pages = bio->bi_max_vecs - bio->bi_vcnt;
	unsigned short entries_left = bio->bi_max_vecs - bio->bi_vcnt;
	struct bio_vec *bv = bio->bi_io_vec + bio->bi_vcnt;
	struct page **pages = (struct page **)bv;
	bool same_page = false;
	ssize_t size, left;
	unsigned len, i;
	size_t offset;

	/*
	 * Move page array up in the allocated memory for the bio vecs as far as
	 * possible so that we can start filling biovecs from the beginning
	 * without overwriting the temporary page array.
	*/
	BUILD_BUG_ON(PAGE_PTRS_PER_BVEC < 2);
	pages += entries_left * (PAGE_PTRS_PER_BVEC - 1);

	size = iov_iter_get_pages(iter, pages, LONG_MAX, nr_pages, &offset);
	if (unlikely(size <= 0))
		return size ? size : -EFAULT;

	for (left = size, i = 0; left > 0; left -= len, i++) {
		struct page *page = pages[i];

		len = min_t(size_t, PAGE_SIZE - offset, left);

		if (__bio_try_merge_page(bio, page, len, offset, &same_page)) {
			if (same_page)
				put_page(page);
		} else {
			if (WARN_ON_ONCE(bio_full(bio, len)))
                                return -EINVAL;
			__bio_add_page(bio, page, len, offset);
		}
		offset = 0;
	}

	iov_iter_advance(iter, size);
	return 0;
}

static int __bio_iov_append_get_pages(struct bio *bio, struct iov_iter *iter)
{
	unsigned short nr_pages = bio->bi_max_vecs - bio->bi_vcnt;
	unsigned short entries_left = bio->bi_max_vecs - bio->bi_vcnt;
	struct request_queue *q = bio->bi_disk->queue;
	unsigned int max_append_sectors = queue_max_zone_append_sectors(q);
	struct bio_vec *bv = bio->bi_io_vec + bio->bi_vcnt;
	struct page **pages = (struct page **)bv;
	ssize_t size, left;
	unsigned len, i;
	size_t offset;
	int ret = 0;

	if (WARN_ON_ONCE(!max_append_sectors))
		return 0;

	/*
	 * Move page array up in the allocated memory for the bio vecs as far as
	 * possible so that we can start filling biovecs from the beginning
	 * without overwriting the temporary page array.
	 */
	BUILD_BUG_ON(PAGE_PTRS_PER_BVEC < 2);
	pages += entries_left * (PAGE_PTRS_PER_BVEC - 1);

	size = iov_iter_get_pages(iter, pages, LONG_MAX, nr_pages, &offset);
	if (unlikely(size <= 0))
		return size ? size : -EFAULT;

	for (left = size, i = 0; left > 0; left -= len, i++) {
		struct page *page = pages[i];
		bool same_page = false;

		len = min_t(size_t, PAGE_SIZE - offset, left);
		if (bio_add_hw_page(q, bio, page, len, offset,
				max_append_sectors, &same_page) != len) {
			ret = -EINVAL;
			break;
		}
		if (same_page)
			put_page(page);
		offset = 0;
	}

	iov_iter_advance(iter, size - left);
	return ret;
}

/**
 * bio_iov_iter_get_pages - add user or kernel pages to a bio
 * @bio: bio to add pages to
 * @iter: iov iterator describing the region to be added
 *
 * This takes either an iterator pointing to user memory, or one pointing to
 * kernel pages (BVEC iterator). If we're adding user pages, we pin them and
 * map them into the kernel. On IO completion, the caller should put those
 * pages. If we're adding kernel pages, and the caller told us it's safe to
 * do so, we just have to add the pages to the bio directly. We don't grab an
 * extra reference to those pages (the user should already have that), and we
 * don't put the page on IO completion. The caller needs to check if the bio is
 * flagged BIO_NO_PAGE_REF on IO completion. If it isn't, then pages should be
 * released.
 *
 * The function tries, but does not guarantee, to pin as many pages as
 * fit into the bio, or are requested in @iter, whatever is smaller. If
 * MM encounters an error pinning the requested pages, it stops. Error
 * is returned only if 0 pages could be pinned.
 */
int bio_iov_iter_get_pages(struct bio *bio, struct iov_iter *iter)
{
	const bool is_bvec = iov_iter_is_bvec(iter);
	int ret;

	if (WARN_ON_ONCE(bio->bi_vcnt))
		return -EINVAL;

	do {
		if (bio_op(bio) == REQ_OP_ZONE_APPEND) {
			if (WARN_ON_ONCE(is_bvec))
				return -EINVAL;
			ret = __bio_iov_append_get_pages(bio, iter);
		} else {
			if (is_bvec)
				ret = __bio_iov_bvec_add_pages(bio, iter);
			else
				ret = __bio_iov_iter_get_pages(bio, iter);
		}
	} while (!ret && iov_iter_count(iter) && !bio_full(bio, 0));

	if (is_bvec)
		bio_set_flag(bio, BIO_NO_PAGE_REF);
	return bio->bi_vcnt ? 0 : ret;
}
EXPORT_SYMBOL_GPL(bio_iov_iter_get_pages);

static void submit_bio_wait_endio(struct bio *bio)
{
	complete(bio->bi_private);
}

/**
 * submit_bio_wait - submit a bio, and wait until it completes
 * @bio: The &struct bio which describes the I/O
 *
 * Simple wrapper around submit_bio(). Returns 0 on success, or the error from
 * bio_endio() on failure.
 *
 * WARNING: Unlike to how submit_bio() is usually used, this function does not
 * result in bio reference to be consumed. The caller must drop the reference
 * on his own.
 */
int submit_bio_wait(struct bio *bio)
{
	DECLARE_COMPLETION_ONSTACK_MAP(done, bio->bi_disk->lockdep_map);
	unsigned long hang_check;

<<<<<<< HEAD
	init_completion(&ret.event);
	bio->bi_private = &ret;
	bio->bi_end_io = submit_bio_wait_endio;
	bio->bi_opf |= REQ_SYNC;
	submit_bio(bio);
	wait_for_completion_io(&ret.event);
=======
	bio->bi_private = &done;
	bio->bi_end_io = submit_bio_wait_endio;
	bio->bi_opf |= REQ_SYNC;
	submit_bio(bio);

	/* Prevent hang_check timer from firing at us during very long I/O */
	hang_check = sysctl_hung_task_timeout_secs;
	if (hang_check)
		while (!wait_for_completion_io_timeout(&done,
					hang_check * (HZ/2)))
			;
	else
		wait_for_completion_io(&done);
>>>>>>> 24b8d41d

	return blk_status_to_errno(bio->bi_status);
}
EXPORT_SYMBOL(submit_bio_wait);

/**
 * bio_advance - increment/complete a bio by some number of bytes
 * @bio:	bio to advance
 * @bytes:	number of bytes to complete
 *
 * This updates bi_sector, bi_size and bi_idx; if the number of bytes to
 * complete doesn't align with a bvec boundary, then bv_len and bv_offset will
 * be updated on the last bvec as well.
 *
 * @bio will then represent the remaining, uncompleted portion of the io.
 */
void bio_advance(struct bio *bio, unsigned bytes)
{
	if (bio_integrity(bio))
		bio_integrity_advance(bio, bytes);

	bio_crypt_advance(bio, bytes);
	bio_advance_iter(bio, &bio->bi_iter, bytes);
}
EXPORT_SYMBOL(bio_advance);

void bio_copy_data_iter(struct bio *dst, struct bvec_iter *dst_iter,
			struct bio *src, struct bvec_iter *src_iter)
{
	struct bio_vec src_bv, dst_bv;
	void *src_p, *dst_p;
	unsigned bytes;

	while (src_iter->bi_size && dst_iter->bi_size) {
		src_bv = bio_iter_iovec(src, *src_iter);
		dst_bv = bio_iter_iovec(dst, *dst_iter);

		bytes = min(src_bv.bv_len, dst_bv.bv_len);

		src_p = kmap_atomic(src_bv.bv_page);
		dst_p = kmap_atomic(dst_bv.bv_page);

		memcpy(dst_p + dst_bv.bv_offset,
		       src_p + src_bv.bv_offset,
		       bytes);

		kunmap_atomic(dst_p);
		kunmap_atomic(src_p);

		flush_dcache_page(dst_bv.bv_page);

		bio_advance_iter(src, src_iter, bytes);
		bio_advance_iter(dst, dst_iter, bytes);
	}
<<<<<<< HEAD

	return 0;
}

void bio_free_pages(struct bio *bio)
{
	struct bio_vec *bvec;
	int i;

	bio_for_each_segment_all(bvec, bio, i)
		__free_page(bvec->bv_page);
}
EXPORT_SYMBOL(bio_free_pages);
=======
}
EXPORT_SYMBOL(bio_copy_data_iter);
>>>>>>> 24b8d41d

/**
 * bio_copy_data - copy contents of data buffers from one bio to another
 * @src: source bio
 * @dst: destination bio
 *
 * Stops when it reaches the end of either @src or @dst - that is, copies
 * min(src->bi_size, dst->bi_size) bytes (or the equivalent for lists of bios).
 */
void bio_copy_data(struct bio *dst, struct bio *src)
{
	struct bvec_iter src_iter = src->bi_iter;
	struct bvec_iter dst_iter = dst->bi_iter;

	bio_copy_data_iter(dst, &dst_iter, src, &src_iter);
}
<<<<<<< HEAD
=======
EXPORT_SYMBOL(bio_copy_data);
>>>>>>> 24b8d41d

/**
 * bio_list_copy_data - copy contents of data buffers from one chain of bios to
 * another
 * @src: source bio list
 * @dst: destination bio list
 *
 * Stops when it reaches the end of either the @src list or @dst list - that is,
 * copies min(src->bi_size, dst->bi_size) bytes (or the equivalent for lists of
 * bios).
 */
void bio_list_copy_data(struct bio *dst, struct bio *src)
{
<<<<<<< HEAD
	struct bio_map_data *bmd;
	struct page *page;
	struct bio *bio;
	int i, ret;
	int nr_pages = 0;
	unsigned int len = iter->count;
	unsigned int offset = map_data ? offset_in_page(map_data->offset) : 0;

	for (i = 0; i < iter->nr_segs; i++) {
		unsigned long uaddr;
		unsigned long end;
		unsigned long start;

		uaddr = (unsigned long) iter->iov[i].iov_base;
		end = (uaddr + iter->iov[i].iov_len + PAGE_SIZE - 1)
			>> PAGE_SHIFT;
		start = uaddr >> PAGE_SHIFT;

		/*
		 * Overflow, abort
		 */
		if (end < start)
			return ERR_PTR(-EINVAL);

		nr_pages += end - start;
	}

	if (offset)
		nr_pages++;

	bmd = bio_alloc_map_data(iter->nr_segs, gfp_mask);
	if (!bmd)
		return ERR_PTR(-ENOMEM);

	/*
	 * We need to do a deep copy of the iov_iter including the iovecs.
	 * The caller provided iov might point to an on-stack or otherwise
	 * shortlived one.
	 */
	bmd->is_our_pages = map_data ? 0 : 1;
	memcpy(bmd->iov, iter->iov, sizeof(struct iovec) * iter->nr_segs);
	iov_iter_init(&bmd->iter, iter->type, bmd->iov,
			iter->nr_segs, iter->count);

	ret = -ENOMEM;
	bio = bio_kmalloc(gfp_mask, nr_pages);
	if (!bio)
		goto out_bmd;

	if (iter->type & WRITE)
		bio_set_op_attrs(bio, REQ_OP_WRITE, 0);

	ret = 0;

	if (map_data) {
		nr_pages = 1 << map_data->page_order;
		i = map_data->offset / PAGE_SIZE;
	}
	while (len) {
		unsigned int bytes = PAGE_SIZE;

		bytes -= offset;
=======
	struct bvec_iter src_iter = src->bi_iter;
	struct bvec_iter dst_iter = dst->bi_iter;
>>>>>>> 24b8d41d

	while (1) {
		if (!src_iter.bi_size) {
			src = src->bi_next;
			if (!src)
				break;

<<<<<<< HEAD
		if (bio_add_pc_page(q, bio, page, bytes, offset) < bytes)
			break;

		len -= bytes;
		offset = 0;
	}

	if (ret)
		goto cleanup;

	/*
	 * success
	 */
	if (((iter->type & WRITE) && (!map_data || !map_data->null_mapped)) ||
	    (map_data && map_data->from_user)) {
		ret = bio_copy_from_iter(bio, *iter);
		if (ret)
			goto cleanup;
	}

	bio->bi_private = bmd;
	return bio;
cleanup:
	if (!map_data)
		bio_free_pages(bio);
	bio_put(bio);
out_bmd:
	kfree(bmd);
	return ERR_PTR(ret);
}

/**
 *	bio_map_user_iov - map user iovec into bio
 *	@q:		the struct request_queue for the bio
 *	@iter:		iovec iterator
 *	@gfp_mask:	memory allocation flags
 *
 *	Map the user space address into a bio suitable for io to a block
 *	device. Returns an error pointer in case of error.
 */
struct bio *bio_map_user_iov(struct request_queue *q,
			     const struct iov_iter *iter,
			     gfp_t gfp_mask)
{
	int j;
	int nr_pages = 0;
	struct page **pages;
	struct bio *bio;
	int cur_page = 0;
	int ret, offset;
	struct iov_iter i;
	struct iovec iov;

	iov_for_each(iov, i, *iter) {
		unsigned long uaddr = (unsigned long) iov.iov_base;
		unsigned long len = iov.iov_len;
		unsigned long end = (uaddr + len + PAGE_SIZE - 1) >> PAGE_SHIFT;
		unsigned long start = uaddr >> PAGE_SHIFT;

		/*
		 * Overflow, abort
		 */
		if (end < start)
			return ERR_PTR(-EINVAL);

		nr_pages += end - start;
		/*
		 * buffer must be aligned to at least logical block size for now
		 */
		if (uaddr & queue_dma_alignment(q))
			return ERR_PTR(-EINVAL);
	}

	if (!nr_pages)
		return ERR_PTR(-EINVAL);

	bio = bio_kmalloc(gfp_mask, nr_pages);
	if (!bio)
		return ERR_PTR(-ENOMEM);

	ret = -ENOMEM;
	pages = kcalloc(nr_pages, sizeof(struct page *), gfp_mask);
	if (!pages)
		goto out;

	iov_for_each(iov, i, *iter) {
		unsigned long uaddr = (unsigned long) iov.iov_base;
		unsigned long len = iov.iov_len;
		unsigned long end = (uaddr + len + PAGE_SIZE - 1) >> PAGE_SHIFT;
		unsigned long start = uaddr >> PAGE_SHIFT;
		const int local_nr_pages = end - start;
		const int page_limit = cur_page + local_nr_pages;

		ret = get_user_pages_fast(uaddr, local_nr_pages,
				(iter->type & WRITE) != WRITE,
				&pages[cur_page]);
		if (ret < local_nr_pages) {
			ret = -EFAULT;
			goto out_unmap;
=======
			src_iter = src->bi_iter;
>>>>>>> 24b8d41d
		}

		if (!dst_iter.bi_size) {
			dst = dst->bi_next;
			if (!dst)
				break;

<<<<<<< HEAD
			len -= bytes;
			offset = 0;
		}

		cur_page = j;
		/*
		 * release the pages we didn't map into the bio, if any
		 */
		while (j < page_limit)
			put_page(pages[j++]);
	}

	kfree(pages);

	/*
	 * set data direction, and check if mapped pages need bouncing
	 */
	if (iter->type & WRITE)
		bio_set_op_attrs(bio, REQ_OP_WRITE, 0);

	bio_set_flag(bio, BIO_USER_MAPPED);

	/*
	 * subtle -- if __bio_map_user() ended up bouncing a bio,
	 * it would normally disappear when its bi_end_io is run.
	 * however, we need it for the unmap, so grab an extra
	 * reference to it
	 */
	bio_get(bio);
	return bio;

 out_unmap:
	for (j = 0; j < nr_pages; j++) {
		if (!pages[j])
			break;
		put_page(pages[j]);
	}
 out:
	kfree(pages);
	bio_put(bio);
	return ERR_PTR(ret);
}

static void __bio_unmap_user(struct bio *bio)
{
	struct bio_vec *bvec;
	int i;

	/*
	 * make sure we dirty pages we wrote to
	 */
	bio_for_each_segment_all(bvec, bio, i) {
		if (bio_data_dir(bio) == READ)
			set_page_dirty_lock(bvec->bv_page);

		put_page(bvec->bv_page);
	}

	bio_put(bio);
}

/**
 *	bio_unmap_user	-	unmap a bio
 *	@bio:		the bio being unmapped
 *
 *	Unmap a bio previously mapped by bio_map_user(). Must be called with
 *	a process context.
 *
 *	bio_unmap_user() may sleep.
 */
void bio_unmap_user(struct bio *bio)
{
	__bio_unmap_user(bio);
	bio_put(bio);
}

static void bio_map_kern_endio(struct bio *bio)
{
	bio_put(bio);
}

/**
 *	bio_map_kern	-	map kernel address into bio
 *	@q: the struct request_queue for the bio
 *	@data: pointer to buffer to map
 *	@len: length in bytes
 *	@gfp_mask: allocation flags for bio allocation
 *
 *	Map the kernel address into a bio suitable for io to a block
 *	device. Returns an error pointer in case of error.
 */
struct bio *bio_map_kern(struct request_queue *q, void *data, unsigned int len,
			 gfp_t gfp_mask)
{
	unsigned long kaddr = (unsigned long)data;
	unsigned long end = (kaddr + len + PAGE_SIZE - 1) >> PAGE_SHIFT;
	unsigned long start = kaddr >> PAGE_SHIFT;
	const int nr_pages = end - start;
	int offset, i;
	struct bio *bio;

	bio = bio_kmalloc(gfp_mask, nr_pages);
	if (!bio)
		return ERR_PTR(-ENOMEM);

	offset = offset_in_page(kaddr);
	for (i = 0; i < nr_pages; i++) {
		unsigned int bytes = PAGE_SIZE - offset;

		if (len <= 0)
			break;

		if (bytes > len)
			bytes = len;

		if (bio_add_pc_page(q, bio, virt_to_page(data), bytes,
				    offset) < bytes) {
			/* we don't support partial mappings */
			bio_put(bio);
			return ERR_PTR(-EINVAL);
=======
			dst_iter = dst->bi_iter;
>>>>>>> 24b8d41d
		}

		bio_copy_data_iter(dst, &dst_iter, src, &src_iter);
	}
}
EXPORT_SYMBOL(bio_list_copy_data);

void bio_free_pages(struct bio *bio)
{
	struct bio_vec *bvec;
<<<<<<< HEAD
	int i;

	bio_for_each_segment_all(bvec, bio, i) {
		memcpy(p, page_address(bvec->bv_page), bvec->bv_len);
		p += bvec->bv_len;
	}

	bio_copy_kern_endio(bio);
}

/**
 *	bio_copy_kern	-	copy kernel address into bio
 *	@q: the struct request_queue for the bio
 *	@data: pointer to buffer to copy
 *	@len: length in bytes
 *	@gfp_mask: allocation flags for bio and page allocation
 *	@reading: data direction is READ
 *
 *	copy the kernel address into a bio suitable for io to a block
 *	device. Returns an error pointer in case of error.
 */
struct bio *bio_copy_kern(struct request_queue *q, void *data, unsigned int len,
			  gfp_t gfp_mask, int reading)
{
	unsigned long kaddr = (unsigned long)data;
	unsigned long end = (kaddr + len + PAGE_SIZE - 1) >> PAGE_SHIFT;
	unsigned long start = kaddr >> PAGE_SHIFT;
	struct bio *bio;
	void *p = data;
	int nr_pages = 0;

	/*
	 * Overflow, abort
	 */
	if (end < start)
		return ERR_PTR(-EINVAL);

	nr_pages = end - start;
	bio = bio_kmalloc(gfp_mask, nr_pages);
	if (!bio)
		return ERR_PTR(-ENOMEM);

	while (len) {
		struct page *page;
		unsigned int bytes = PAGE_SIZE;

		if (bytes > len)
			bytes = len;

		page = alloc_page(q->bounce_gfp | gfp_mask);
		if (!page)
			goto cleanup;

		if (!reading)
			memcpy(page_address(page), p, bytes);

		if (bio_add_pc_page(q, bio, page, bytes, 0) < bytes)
			break;

		len -= bytes;
		p += bytes;
	}

	if (reading) {
		bio->bi_end_io = bio_copy_kern_endio_read;
		bio->bi_private = data;
	} else {
		bio->bi_end_io = bio_copy_kern_endio;
		bio_set_op_attrs(bio, REQ_OP_WRITE, 0);
	}
=======
	struct bvec_iter_all iter_all;
>>>>>>> 24b8d41d

	bio_for_each_segment_all(bvec, bio, iter_all)
		__free_page(bvec->bv_page);
}
<<<<<<< HEAD
=======
EXPORT_SYMBOL(bio_free_pages);
>>>>>>> 24b8d41d

/*
 * bio_set_pages_dirty() and bio_check_pages_dirty() are support functions
 * for performing direct-IO in BIOs.
 *
 * The problem is that we cannot run set_page_dirty() from interrupt context
 * because the required locks are not interrupt-safe.  So what we can do is to
 * mark the pages dirty _before_ performing IO.  And in interrupt context,
 * check that the pages are still dirty.   If so, fine.  If not, redirty them
 * in process context.
 *
 * We special-case compound pages here: normally this means reads into hugetlb
 * pages.  The logic in here doesn't really work right for compound pages
 * because the VM does not uniformly chase down the head page in all cases.
 * But dirtiness of compound pages is pretty meaningless anyway: the VM doesn't
 * handle them at all.  So we skip compound pages here at an early stage.
 *
 * Note that this code is very hard to test under normal circumstances because
 * direct-io pins the pages with get_user_pages().  This makes
 * is_page_cache_freeable return false, and the VM will not clean the pages.
 * But other code (eg, flusher threads) could clean the pages if they are mapped
 * pagecache.
 *
 * Simply disabling the call to bio_set_pages_dirty() is a good way to test the
 * deferred bio dirtying paths.
 */

/*
 * bio_set_pages_dirty() will mark all the bio's pages as dirty.
 */
void bio_set_pages_dirty(struct bio *bio)
{
	struct bio_vec *bvec;
	struct bvec_iter_all iter_all;

	bio_for_each_segment_all(bvec, bio, iter_all) {
		if (!PageCompound(bvec->bv_page))
			set_page_dirty_lock(bvec->bv_page);
	}
}

/*
 * bio_check_pages_dirty() will check that all the BIO's pages are still dirty.
 * If they are, then fine.  If, however, some pages are clean then they must
 * have been written out during the direct-IO read.  So we take another ref on
 * the BIO and re-dirty the pages in process context.
 *
 * It is expected that bio_check_pages_dirty() will wholly own the BIO from
 * here on.  It will run one put_page() against each page and will run one
 * bio_put() against the BIO.
 */

static void bio_dirty_fn(struct work_struct *work);

static DECLARE_WORK(bio_dirty_work, bio_dirty_fn);
static DEFINE_SPINLOCK(bio_dirty_lock);
static struct bio *bio_dirty_list;

/*
 * This runs in process context
 */
static void bio_dirty_fn(struct work_struct *work)
{
	struct bio *bio, *next;

	spin_lock_irq(&bio_dirty_lock);
	next = bio_dirty_list;
	bio_dirty_list = NULL;
	spin_unlock_irq(&bio_dirty_lock);

	while ((bio = next) != NULL) {
		next = bio->bi_private;

		bio_release_pages(bio, true);
		bio_put(bio);
	}
}

void bio_check_pages_dirty(struct bio *bio)
{
	struct bio_vec *bvec;
	unsigned long flags;
	struct bvec_iter_all iter_all;

	bio_for_each_segment_all(bvec, bio, iter_all) {
		if (!PageDirty(bvec->bv_page) && !PageCompound(bvec->bv_page))
			goto defer;
	}

	bio_release_pages(bio, false);
	bio_put(bio);
	return;
defer:
	spin_lock_irqsave(&bio_dirty_lock, flags);
	bio->bi_private = bio_dirty_list;
	bio_dirty_list = bio;
	spin_unlock_irqrestore(&bio_dirty_lock, flags);
	schedule_work(&bio_dirty_work);
}

static inline bool bio_remaining_done(struct bio *bio)
{
	/*
	 * If we're not chaining, then ->__bi_remaining is always 1 and
	 * we always end io on the first invocation.
	 */
	if (!bio_flagged(bio, BIO_CHAIN))
		return true;

	BUG_ON(atomic_read(&bio->__bi_remaining) <= 0);

	if (atomic_dec_and_test(&bio->__bi_remaining)) {
		bio_clear_flag(bio, BIO_CHAIN);
		return true;
	}

	return false;
}

/**
 * bio_endio - end I/O on a bio
 * @bio:	bio
 *
 * Description:
 *   bio_endio() will end I/O on the whole bio. bio_endio() is the preferred
 *   way to end I/O on a bio. No one should call bi_end_io() directly on a
 *   bio unless they own it and thus know that it has an end_io function.
 *
 *   bio_endio() can be called several times on a bio that has been chained
 *   using bio_chain().  The ->bi_end_io() function will only be called the
 *   last time.  At this point the BLK_TA_COMPLETE tracing event will be
 *   generated if BIO_TRACE_COMPLETION is set.
 **/
void bio_endio(struct bio *bio)
{
again:
	if (!bio_remaining_done(bio))
		return;
	if (!bio_integrity_endio(bio))
		return;

	if (bio->bi_disk)
		rq_qos_done_bio(bio->bi_disk->queue, bio);

	/*
	 * Need to have a real endio function for chained bios, otherwise
	 * various corner cases will break (like stacking block devices that
	 * save/restore bi_end_io) - however, we want to avoid unbounded
	 * recursion and blowing the stack. Tail call optimization would
	 * handle this, but compiling with frame pointers also disables
	 * gcc's sibling call optimization.
	 */
	if (bio->bi_end_io == bio_chain_endio) {
		bio = __bio_chain_endio(bio);
		goto again;
	}

	if (bio->bi_disk && bio_flagged(bio, BIO_TRACE_COMPLETION)) {
		trace_block_bio_complete(bio->bi_disk->queue, bio);
		bio_clear_flag(bio, BIO_TRACE_COMPLETION);
	}

	blk_throtl_bio_endio(bio);
	/* release cgroup info */
	bio_uninit(bio);
	if (bio->bi_end_io)
		bio->bi_end_io(bio);
}
EXPORT_SYMBOL(bio_endio);

/**
 * bio_split - split a bio
 * @bio:	bio to split
 * @sectors:	number of sectors to split from the front of @bio
 * @gfp:	gfp mask
 * @bs:		bio set to allocate from
 *
 * Allocates and returns a new bio which represents @sectors from the start of
 * @bio, and updates @bio to represent the remaining sectors.
 *
 * Unless this is a discard request the newly allocated bio will point
 * to @bio's bi_io_vec. It is the caller's responsibility to ensure that
 * neither @bio nor @bs are freed before the split bio.
 */
struct bio *bio_split(struct bio *bio, int sectors,
		      gfp_t gfp, struct bio_set *bs)
{
	struct bio *split;

	BUG_ON(sectors <= 0);
	BUG_ON(sectors >= bio_sectors(bio));

<<<<<<< HEAD
	/*
	 * Discards need a mutable bio_vec to accommodate the payload
	 * required by the DSM TRIM and UNMAP commands.
	 */
	if (bio_op(bio) == REQ_OP_DISCARD || bio_op(bio) == REQ_OP_SECURE_ERASE)
		split = bio_clone_bioset(bio, gfp, bs);
	else
		split = bio_clone_fast(bio, gfp, bs);
=======
	/* Zone append commands cannot be split */
	if (WARN_ON_ONCE(bio_op(bio) == REQ_OP_ZONE_APPEND))
		return NULL;
>>>>>>> 24b8d41d

	split = bio_clone_fast(bio, gfp, bs);
	if (!split)
		return NULL;

	split->bi_iter.bi_size = sectors << 9;

	if (bio_integrity(split))
		bio_integrity_trim(split);

	bio_advance(bio, split->bi_iter.bi_size);

	if (bio_flagged(bio, BIO_TRACE_COMPLETION))
		bio_set_flag(split, BIO_TRACE_COMPLETION);

	return split;
}
EXPORT_SYMBOL(bio_split);

/**
 * bio_trim - trim a bio
 * @bio:	bio to trim
 * @offset:	number of sectors to trim from the front of @bio
 * @size:	size we want to trim @bio to, in sectors
 */
void bio_trim(struct bio *bio, int offset, int size)
{
	/* 'bio' is a cloned bio which we need to trim to match
	 * the given offset and size.
	 */

	size <<= 9;
	if (offset == 0 && size == bio->bi_iter.bi_size)
		return;

	bio_advance(bio, offset << 9);
	bio->bi_iter.bi_size = size;

	if (bio_integrity(bio))
		bio_integrity_trim(bio);

}
EXPORT_SYMBOL_GPL(bio_trim);

/*
 * create memory pools for biovec's in a bio_set.
 * use the global biovec slabs created for general use.
 */
int biovec_init_pool(mempool_t *pool, int pool_entries)
{
	struct biovec_slab *bp = bvec_slabs + BVEC_POOL_MAX;

	return mempool_init_slab_pool(pool, pool_entries, bp->slab);
}

/*
 * bioset_exit - exit a bioset initialized with bioset_init()
 *
 * May be called on a zeroed but uninitialized bioset (i.e. allocated with
 * kzalloc()).
 */
void bioset_exit(struct bio_set *bs)
{
	if (bs->rescue_workqueue)
		destroy_workqueue(bs->rescue_workqueue);
	bs->rescue_workqueue = NULL;

	mempool_exit(&bs->bio_pool);
	mempool_exit(&bs->bvec_pool);

	bioset_integrity_free(bs);
	if (bs->bio_slab)
		bio_put_slab(bs);
	bs->bio_slab = NULL;
}
EXPORT_SYMBOL(bioset_exit);

/**
 * bioset_init - Initialize a bio_set
 * @bs:		pool to initialize
 * @pool_size:	Number of bio and bio_vecs to cache in the mempool
 * @front_pad:	Number of bytes to allocate in front of the returned bio
 * @flags:	Flags to modify behavior, currently %BIOSET_NEED_BVECS
 *              and %BIOSET_NEED_RESCUER
 *
 * Description:
 *    Set up a bio_set to be used with @bio_alloc_bioset. Allows the caller
 *    to ask for a number of bytes to be allocated in front of the bio.
 *    Front pad allocation is useful for embedding the bio inside
 *    another structure, to avoid allocating extra data to go with the bio.
 *    Note that the bio must be embedded at the END of that structure always,
 *    or things will break badly.
 *    If %BIOSET_NEED_BVECS is set in @flags, a separate pool will be allocated
 *    for allocating iovecs.  This pool is not needed e.g. for bio_clone_fast().
 *    If %BIOSET_NEED_RESCUER is set, a workqueue is created which can be used to
 *    dispatch queued requests when the mempool runs out of space.
 *
 */
int bioset_init(struct bio_set *bs,
		unsigned int pool_size,
		unsigned int front_pad,
		int flags)
{
	unsigned int back_pad = BIO_INLINE_VECS * sizeof(struct bio_vec);

	bs->front_pad = front_pad;

	spin_lock_init(&bs->rescue_lock);
	bio_list_init(&bs->rescue_list);
	INIT_WORK(&bs->rescue_work, bio_alloc_rescue);

	bs->bio_slab = bio_find_or_create_slab(front_pad + back_pad);
	if (!bs->bio_slab)
		return -ENOMEM;

	if (mempool_init_slab_pool(&bs->bio_pool, pool_size, bs->bio_slab))
		goto bad;

	if ((flags & BIOSET_NEED_BVECS) &&
	    biovec_init_pool(&bs->bvec_pool, pool_size))
		goto bad;

	if (!(flags & BIOSET_NEED_RESCUER))
		return 0;

	bs->rescue_workqueue = alloc_workqueue("bioset", WQ_MEM_RECLAIM, 0);
	if (!bs->rescue_workqueue)
		goto bad;

	return 0;
bad:
	bioset_exit(bs);
	return -ENOMEM;
}
EXPORT_SYMBOL(bioset_init);

/*
 * Initialize and setup a new bio_set, based on the settings from
 * another bio_set.
 */
int bioset_init_from_src(struct bio_set *bs, struct bio_set *src)
{
	int flags;

	flags = 0;
	if (src->bvec_pool.min_nr)
		flags |= BIOSET_NEED_BVECS;
	if (src->rescue_workqueue)
		flags |= BIOSET_NEED_RESCUER;

<<<<<<< HEAD
/**
 * bio_clone_blkcg_association - clone blkcg association from src to dst bio
 * @dst: destination bio
 * @src: source bio
 */
void bio_clone_blkcg_association(struct bio *dst, struct bio *src)
{
	if (src->bi_css)
		WARN_ON(bio_associate_blkcg(dst, src->bi_css));
}

#endif /* CONFIG_BLK_CGROUP */
=======
	return bioset_init(bs, src->bio_pool.min_nr, src->front_pad, flags);
}
EXPORT_SYMBOL(bioset_init_from_src);
>>>>>>> 24b8d41d

static void __init biovec_init_slabs(void)
{
	int i;

	for (i = 0; i < BVEC_POOL_NR; i++) {
		int size;
		struct biovec_slab *bvs = bvec_slabs + i;

		if (bvs->nr_vecs <= BIO_INLINE_VECS) {
			bvs->slab = NULL;
			continue;
		}

		size = bvs->nr_vecs * sizeof(struct bio_vec);
		bvs->slab = kmem_cache_create(bvs->name, size, 0,
                                SLAB_HWCACHE_ALIGN|SLAB_PANIC, NULL);
	}
}

static int __init init_bio(void)
{
	bio_slab_max = 2;
	bio_slab_nr = 0;
	bio_slabs = kcalloc(bio_slab_max, sizeof(struct bio_slab),
			    GFP_KERNEL);

	BUILD_BUG_ON(BIO_FLAG_LAST > BVEC_POOL_OFFSET);

	if (!bio_slabs)
		panic("bio: can't allocate bios\n");

	bio_integrity_init();
	biovec_init_slabs();

	if (bioset_init(&fs_bio_set, BIO_POOL_SIZE, 0, BIOSET_NEED_BVECS))
		panic("bio: can't allocate bios\n");

	if (bioset_integrity_create(&fs_bio_set, BIO_POOL_SIZE))
		panic("bio: can't create integrity pool\n");

	return 0;
}
subsys_initcall(init_bio);<|MERGE_RESOLUTION|>--- conflicted
+++ resolved
@@ -35,15 +35,9 @@
  * break badly! cannot be bigger than what you can fit into an
  * unsigned short
  */
-<<<<<<< HEAD
-#define BV(x) { .nr_vecs = x, .name = "biovec-"__stringify(x) }
-static struct biovec_slab bvec_slabs[BVEC_POOL_NR] __read_mostly = {
-	BV(1), BV(4), BV(16), BV(64), BV(128), BV(BIO_MAX_PAGES),
-=======
 #define BV(x, n) { .nr_vecs = x, .name = "biovec-"#n }
 static struct biovec_slab bvec_slabs[BVEC_POOL_NR] __read_mostly = {
 	BV(1, 1), BV(4, 4), BV(16, 16), BV(64, 64), BV(128, 128), BV(BIO_MAX_PAGES, max),
->>>>>>> 24b8d41d
 };
 #undef BV
 
@@ -261,11 +255,7 @@
 	bio_uninit(bio);
 
 	if (bs) {
-<<<<<<< HEAD
-		bvec_free(bs->bvec_pool, bio->bi_io_vec, BVEC_POOL_IDX(bio));
-=======
 		bvec_free(&bs->bvec_pool, bio->bi_io_vec, BVEC_POOL_IDX(bio));
->>>>>>> 24b8d41d
 
 		/*
 		 * If we have front padding, adjust the bio pointer before freeing
@@ -513,11 +503,7 @@
 	if (nr_iovecs > inline_vecs) {
 		unsigned long idx = 0;
 
-<<<<<<< HEAD
-		bvl = bvec_alloc(gfp_mask, nr_iovecs, &idx, bs->bvec_pool);
-=======
 		bvl = bvec_alloc(gfp_mask, nr_iovecs, &idx, &bs->bvec_pool);
->>>>>>> 24b8d41d
 		if (!bvl && gfp_mask != saved_gfp) {
 			punt_bios_to_rescuer(bs);
 			gfp_mask = saved_gfp;
@@ -696,13 +682,6 @@
 	bio->bi_disk = bio_src->bi_disk;
 	bio->bi_partno = bio_src->bi_partno;
 	bio_set_flag(bio, BIO_CLONED);
-<<<<<<< HEAD
-	bio->bi_opf = bio_src->bi_opf;
-	bio->bi_iter = bio_src->bi_iter;
-	bio->bi_io_vec = bio_src->bi_io_vec;
-
-	bio_clone_blkcg_association(bio, bio_src);
-=======
 	if (bio_flagged(bio_src, BIO_THROTTLED))
 		bio_set_flag(bio, BIO_THROTTLED);
 	bio->bi_opf = bio_src->bi_opf;
@@ -713,7 +692,6 @@
 
 	bio_clone_blkg_association(bio, bio_src);
 	blkcg_bio_issue_init(bio);
->>>>>>> 24b8d41d
 }
 EXPORT_SYMBOL(__bio_clone_fast);
 
@@ -752,57 +730,6 @@
 
 const char *bio_devname(struct bio *bio, char *buf)
 {
-<<<<<<< HEAD
-	struct bvec_iter iter;
-	struct bio_vec bv;
-	struct bio *bio;
-
-	/*
-	 * Pre immutable biovecs, __bio_clone() used to just do a memcpy from
-	 * bio_src->bi_io_vec to bio->bi_io_vec.
-	 *
-	 * We can't do that anymore, because:
-	 *
-	 *  - The point of cloning the biovec is to produce a bio with a biovec
-	 *    the caller can modify: bi_idx and bi_bvec_done should be 0.
-	 *
-	 *  - The original bio could've had more than BIO_MAX_PAGES biovecs; if
-	 *    we tried to clone the whole thing bio_alloc_bioset() would fail.
-	 *    But the clone should succeed as long as the number of biovecs we
-	 *    actually need to allocate is fewer than BIO_MAX_PAGES.
-	 *
-	 *  - Lastly, bi_vcnt should not be looked at or relied upon by code
-	 *    that does not own the bio - reason being drivers don't use it for
-	 *    iterating over the biovec anymore, so expecting it to be kept up
-	 *    to date (i.e. for clones that share the parent biovec) is just
-	 *    asking for trouble and would force extra work on
-	 *    __bio_clone_fast() anyways.
-	 */
-
-	bio = bio_alloc_bioset(gfp_mask, bio_segments(bio_src), bs);
-	if (!bio)
-		return NULL;
-	bio->bi_bdev		= bio_src->bi_bdev;
-	bio->bi_opf		= bio_src->bi_opf;
-	bio->bi_iter.bi_sector	= bio_src->bi_iter.bi_sector;
-	bio->bi_iter.bi_size	= bio_src->bi_iter.bi_size;
-
-	switch (bio_op(bio)) {
-	case REQ_OP_DISCARD:
-	case REQ_OP_SECURE_ERASE:
-		break;
-	case REQ_OP_WRITE_SAME:
-		bio->bi_io_vec[bio->bi_vcnt++] = bio_src->bi_io_vec[0];
-		break;
-	default:
-		bio_for_each_segment(bv, bio_src, iter)
-			bio->bi_io_vec[bio->bi_vcnt++] = bv;
-		break;
-	}
-
-	if (bio_integrity(bio_src)) {
-		int ret;
-=======
 	return disk_name(bio->bi_disk, bio->bi_partno, buf);
 }
 EXPORT_SYMBOL(bio_devname);
@@ -825,7 +752,6 @@
 		return true;
 	return (bv->bv_page + bv_end / PAGE_SIZE) == (page + off / PAGE_SIZE);
 }
->>>>>>> 24b8d41d
 
 /*
  * Try to merge a page into a segment, while obeying the hardware segment
@@ -841,17 +767,11 @@
 	phys_addr_t addr1 = page_to_phys(bv->bv_page) + bv->bv_offset;
 	phys_addr_t addr2 = page_to_phys(page) + offset + len - 1;
 
-<<<<<<< HEAD
-	bio_clone_blkcg_association(bio, bio_src);
-
-	return bio;
-=======
 	if ((addr1 | mask) != (addr2 | mask))
 		return false;
 	if (bv->bv_len + len > queue_max_segment_size(q))
 		return false;
 	return __bio_try_merge_page(bio, page, len, offset, same_page);
->>>>>>> 24b8d41d
 }
 
 /**
@@ -1228,14 +1148,6 @@
 	DECLARE_COMPLETION_ONSTACK_MAP(done, bio->bi_disk->lockdep_map);
 	unsigned long hang_check;
 
-<<<<<<< HEAD
-	init_completion(&ret.event);
-	bio->bi_private = &ret;
-	bio->bi_end_io = submit_bio_wait_endio;
-	bio->bi_opf |= REQ_SYNC;
-	submit_bio(bio);
-	wait_for_completion_io(&ret.event);
-=======
 	bio->bi_private = &done;
 	bio->bi_end_io = submit_bio_wait_endio;
 	bio->bi_opf |= REQ_SYNC;
@@ -1249,7 +1161,6 @@
 			;
 	else
 		wait_for_completion_io(&done);
->>>>>>> 24b8d41d
 
 	return blk_status_to_errno(bio->bi_status);
 }
@@ -1304,24 +1215,8 @@
 		bio_advance_iter(src, src_iter, bytes);
 		bio_advance_iter(dst, dst_iter, bytes);
 	}
-<<<<<<< HEAD
-
-	return 0;
-}
-
-void bio_free_pages(struct bio *bio)
-{
-	struct bio_vec *bvec;
-	int i;
-
-	bio_for_each_segment_all(bvec, bio, i)
-		__free_page(bvec->bv_page);
-}
-EXPORT_SYMBOL(bio_free_pages);
-=======
 }
 EXPORT_SYMBOL(bio_copy_data_iter);
->>>>>>> 24b8d41d
 
 /**
  * bio_copy_data - copy contents of data buffers from one bio to another
@@ -1338,10 +1233,7 @@
 
 	bio_copy_data_iter(dst, &dst_iter, src, &src_iter);
 }
-<<<<<<< HEAD
-=======
 EXPORT_SYMBOL(bio_copy_data);
->>>>>>> 24b8d41d
 
 /**
  * bio_list_copy_data - copy contents of data buffers from one chain of bios to
@@ -1355,73 +1247,8 @@
  */
 void bio_list_copy_data(struct bio *dst, struct bio *src)
 {
-<<<<<<< HEAD
-	struct bio_map_data *bmd;
-	struct page *page;
-	struct bio *bio;
-	int i, ret;
-	int nr_pages = 0;
-	unsigned int len = iter->count;
-	unsigned int offset = map_data ? offset_in_page(map_data->offset) : 0;
-
-	for (i = 0; i < iter->nr_segs; i++) {
-		unsigned long uaddr;
-		unsigned long end;
-		unsigned long start;
-
-		uaddr = (unsigned long) iter->iov[i].iov_base;
-		end = (uaddr + iter->iov[i].iov_len + PAGE_SIZE - 1)
-			>> PAGE_SHIFT;
-		start = uaddr >> PAGE_SHIFT;
-
-		/*
-		 * Overflow, abort
-		 */
-		if (end < start)
-			return ERR_PTR(-EINVAL);
-
-		nr_pages += end - start;
-	}
-
-	if (offset)
-		nr_pages++;
-
-	bmd = bio_alloc_map_data(iter->nr_segs, gfp_mask);
-	if (!bmd)
-		return ERR_PTR(-ENOMEM);
-
-	/*
-	 * We need to do a deep copy of the iov_iter including the iovecs.
-	 * The caller provided iov might point to an on-stack or otherwise
-	 * shortlived one.
-	 */
-	bmd->is_our_pages = map_data ? 0 : 1;
-	memcpy(bmd->iov, iter->iov, sizeof(struct iovec) * iter->nr_segs);
-	iov_iter_init(&bmd->iter, iter->type, bmd->iov,
-			iter->nr_segs, iter->count);
-
-	ret = -ENOMEM;
-	bio = bio_kmalloc(gfp_mask, nr_pages);
-	if (!bio)
-		goto out_bmd;
-
-	if (iter->type & WRITE)
-		bio_set_op_attrs(bio, REQ_OP_WRITE, 0);
-
-	ret = 0;
-
-	if (map_data) {
-		nr_pages = 1 << map_data->page_order;
-		i = map_data->offset / PAGE_SIZE;
-	}
-	while (len) {
-		unsigned int bytes = PAGE_SIZE;
-
-		bytes -= offset;
-=======
 	struct bvec_iter src_iter = src->bi_iter;
 	struct bvec_iter dst_iter = dst->bi_iter;
->>>>>>> 24b8d41d
 
 	while (1) {
 		if (!src_iter.bi_size) {
@@ -1429,109 +1256,7 @@
 			if (!src)
 				break;
 
-<<<<<<< HEAD
-		if (bio_add_pc_page(q, bio, page, bytes, offset) < bytes)
-			break;
-
-		len -= bytes;
-		offset = 0;
-	}
-
-	if (ret)
-		goto cleanup;
-
-	/*
-	 * success
-	 */
-	if (((iter->type & WRITE) && (!map_data || !map_data->null_mapped)) ||
-	    (map_data && map_data->from_user)) {
-		ret = bio_copy_from_iter(bio, *iter);
-		if (ret)
-			goto cleanup;
-	}
-
-	bio->bi_private = bmd;
-	return bio;
-cleanup:
-	if (!map_data)
-		bio_free_pages(bio);
-	bio_put(bio);
-out_bmd:
-	kfree(bmd);
-	return ERR_PTR(ret);
-}
-
-/**
- *	bio_map_user_iov - map user iovec into bio
- *	@q:		the struct request_queue for the bio
- *	@iter:		iovec iterator
- *	@gfp_mask:	memory allocation flags
- *
- *	Map the user space address into a bio suitable for io to a block
- *	device. Returns an error pointer in case of error.
- */
-struct bio *bio_map_user_iov(struct request_queue *q,
-			     const struct iov_iter *iter,
-			     gfp_t gfp_mask)
-{
-	int j;
-	int nr_pages = 0;
-	struct page **pages;
-	struct bio *bio;
-	int cur_page = 0;
-	int ret, offset;
-	struct iov_iter i;
-	struct iovec iov;
-
-	iov_for_each(iov, i, *iter) {
-		unsigned long uaddr = (unsigned long) iov.iov_base;
-		unsigned long len = iov.iov_len;
-		unsigned long end = (uaddr + len + PAGE_SIZE - 1) >> PAGE_SHIFT;
-		unsigned long start = uaddr >> PAGE_SHIFT;
-
-		/*
-		 * Overflow, abort
-		 */
-		if (end < start)
-			return ERR_PTR(-EINVAL);
-
-		nr_pages += end - start;
-		/*
-		 * buffer must be aligned to at least logical block size for now
-		 */
-		if (uaddr & queue_dma_alignment(q))
-			return ERR_PTR(-EINVAL);
-	}
-
-	if (!nr_pages)
-		return ERR_PTR(-EINVAL);
-
-	bio = bio_kmalloc(gfp_mask, nr_pages);
-	if (!bio)
-		return ERR_PTR(-ENOMEM);
-
-	ret = -ENOMEM;
-	pages = kcalloc(nr_pages, sizeof(struct page *), gfp_mask);
-	if (!pages)
-		goto out;
-
-	iov_for_each(iov, i, *iter) {
-		unsigned long uaddr = (unsigned long) iov.iov_base;
-		unsigned long len = iov.iov_len;
-		unsigned long end = (uaddr + len + PAGE_SIZE - 1) >> PAGE_SHIFT;
-		unsigned long start = uaddr >> PAGE_SHIFT;
-		const int local_nr_pages = end - start;
-		const int page_limit = cur_page + local_nr_pages;
-
-		ret = get_user_pages_fast(uaddr, local_nr_pages,
-				(iter->type & WRITE) != WRITE,
-				&pages[cur_page]);
-		if (ret < local_nr_pages) {
-			ret = -EFAULT;
-			goto out_unmap;
-=======
 			src_iter = src->bi_iter;
->>>>>>> 24b8d41d
 		}
 
 		if (!dst_iter.bi_size) {
@@ -1539,222 +1264,23 @@
 			if (!dst)
 				break;
 
-<<<<<<< HEAD
-			len -= bytes;
-			offset = 0;
+			dst_iter = dst->bi_iter;
 		}
 
-		cur_page = j;
-		/*
-		 * release the pages we didn't map into the bio, if any
-		 */
-		while (j < page_limit)
-			put_page(pages[j++]);
-	}
-
-	kfree(pages);
-
-	/*
-	 * set data direction, and check if mapped pages need bouncing
-	 */
-	if (iter->type & WRITE)
-		bio_set_op_attrs(bio, REQ_OP_WRITE, 0);
-
-	bio_set_flag(bio, BIO_USER_MAPPED);
-
-	/*
-	 * subtle -- if __bio_map_user() ended up bouncing a bio,
-	 * it would normally disappear when its bi_end_io is run.
-	 * however, we need it for the unmap, so grab an extra
-	 * reference to it
-	 */
-	bio_get(bio);
-	return bio;
-
- out_unmap:
-	for (j = 0; j < nr_pages; j++) {
-		if (!pages[j])
-			break;
-		put_page(pages[j]);
-	}
- out:
-	kfree(pages);
-	bio_put(bio);
-	return ERR_PTR(ret);
-}
-
-static void __bio_unmap_user(struct bio *bio)
+		bio_copy_data_iter(dst, &dst_iter, src, &src_iter);
+	}
+}
+EXPORT_SYMBOL(bio_list_copy_data);
+
+void bio_free_pages(struct bio *bio)
 {
 	struct bio_vec *bvec;
-	int i;
-
-	/*
-	 * make sure we dirty pages we wrote to
-	 */
-	bio_for_each_segment_all(bvec, bio, i) {
-		if (bio_data_dir(bio) == READ)
-			set_page_dirty_lock(bvec->bv_page);
-
-		put_page(bvec->bv_page);
-	}
-
-	bio_put(bio);
-}
-
-/**
- *	bio_unmap_user	-	unmap a bio
- *	@bio:		the bio being unmapped
- *
- *	Unmap a bio previously mapped by bio_map_user(). Must be called with
- *	a process context.
- *
- *	bio_unmap_user() may sleep.
- */
-void bio_unmap_user(struct bio *bio)
-{
-	__bio_unmap_user(bio);
-	bio_put(bio);
-}
-
-static void bio_map_kern_endio(struct bio *bio)
-{
-	bio_put(bio);
-}
-
-/**
- *	bio_map_kern	-	map kernel address into bio
- *	@q: the struct request_queue for the bio
- *	@data: pointer to buffer to map
- *	@len: length in bytes
- *	@gfp_mask: allocation flags for bio allocation
- *
- *	Map the kernel address into a bio suitable for io to a block
- *	device. Returns an error pointer in case of error.
- */
-struct bio *bio_map_kern(struct request_queue *q, void *data, unsigned int len,
-			 gfp_t gfp_mask)
-{
-	unsigned long kaddr = (unsigned long)data;
-	unsigned long end = (kaddr + len + PAGE_SIZE - 1) >> PAGE_SHIFT;
-	unsigned long start = kaddr >> PAGE_SHIFT;
-	const int nr_pages = end - start;
-	int offset, i;
-	struct bio *bio;
-
-	bio = bio_kmalloc(gfp_mask, nr_pages);
-	if (!bio)
-		return ERR_PTR(-ENOMEM);
-
-	offset = offset_in_page(kaddr);
-	for (i = 0; i < nr_pages; i++) {
-		unsigned int bytes = PAGE_SIZE - offset;
-
-		if (len <= 0)
-			break;
-
-		if (bytes > len)
-			bytes = len;
-
-		if (bio_add_pc_page(q, bio, virt_to_page(data), bytes,
-				    offset) < bytes) {
-			/* we don't support partial mappings */
-			bio_put(bio);
-			return ERR_PTR(-EINVAL);
-=======
-			dst_iter = dst->bi_iter;
->>>>>>> 24b8d41d
-		}
-
-		bio_copy_data_iter(dst, &dst_iter, src, &src_iter);
-	}
-}
-EXPORT_SYMBOL(bio_list_copy_data);
-
-void bio_free_pages(struct bio *bio)
-{
-	struct bio_vec *bvec;
-<<<<<<< HEAD
-	int i;
-
-	bio_for_each_segment_all(bvec, bio, i) {
-		memcpy(p, page_address(bvec->bv_page), bvec->bv_len);
-		p += bvec->bv_len;
-	}
-
-	bio_copy_kern_endio(bio);
-}
-
-/**
- *	bio_copy_kern	-	copy kernel address into bio
- *	@q: the struct request_queue for the bio
- *	@data: pointer to buffer to copy
- *	@len: length in bytes
- *	@gfp_mask: allocation flags for bio and page allocation
- *	@reading: data direction is READ
- *
- *	copy the kernel address into a bio suitable for io to a block
- *	device. Returns an error pointer in case of error.
- */
-struct bio *bio_copy_kern(struct request_queue *q, void *data, unsigned int len,
-			  gfp_t gfp_mask, int reading)
-{
-	unsigned long kaddr = (unsigned long)data;
-	unsigned long end = (kaddr + len + PAGE_SIZE - 1) >> PAGE_SHIFT;
-	unsigned long start = kaddr >> PAGE_SHIFT;
-	struct bio *bio;
-	void *p = data;
-	int nr_pages = 0;
-
-	/*
-	 * Overflow, abort
-	 */
-	if (end < start)
-		return ERR_PTR(-EINVAL);
-
-	nr_pages = end - start;
-	bio = bio_kmalloc(gfp_mask, nr_pages);
-	if (!bio)
-		return ERR_PTR(-ENOMEM);
-
-	while (len) {
-		struct page *page;
-		unsigned int bytes = PAGE_SIZE;
-
-		if (bytes > len)
-			bytes = len;
-
-		page = alloc_page(q->bounce_gfp | gfp_mask);
-		if (!page)
-			goto cleanup;
-
-		if (!reading)
-			memcpy(page_address(page), p, bytes);
-
-		if (bio_add_pc_page(q, bio, page, bytes, 0) < bytes)
-			break;
-
-		len -= bytes;
-		p += bytes;
-	}
-
-	if (reading) {
-		bio->bi_end_io = bio_copy_kern_endio_read;
-		bio->bi_private = data;
-	} else {
-		bio->bi_end_io = bio_copy_kern_endio;
-		bio_set_op_attrs(bio, REQ_OP_WRITE, 0);
-	}
-=======
 	struct bvec_iter_all iter_all;
->>>>>>> 24b8d41d
 
 	bio_for_each_segment_all(bvec, bio, iter_all)
 		__free_page(bvec->bv_page);
 }
-<<<<<<< HEAD
-=======
 EXPORT_SYMBOL(bio_free_pages);
->>>>>>> 24b8d41d
 
 /*
  * bio_set_pages_dirty() and bio_check_pages_dirty() are support functions
@@ -1947,20 +1473,9 @@
 	BUG_ON(sectors <= 0);
 	BUG_ON(sectors >= bio_sectors(bio));
 
-<<<<<<< HEAD
-	/*
-	 * Discards need a mutable bio_vec to accommodate the payload
-	 * required by the DSM TRIM and UNMAP commands.
-	 */
-	if (bio_op(bio) == REQ_OP_DISCARD || bio_op(bio) == REQ_OP_SECURE_ERASE)
-		split = bio_clone_bioset(bio, gfp, bs);
-	else
-		split = bio_clone_fast(bio, gfp, bs);
-=======
 	/* Zone append commands cannot be split */
 	if (WARN_ON_ONCE(bio_op(bio) == REQ_OP_ZONE_APPEND))
 		return NULL;
->>>>>>> 24b8d41d
 
 	split = bio_clone_fast(bio, gfp, bs);
 	if (!split)
@@ -2111,24 +1626,9 @@
 	if (src->rescue_workqueue)
 		flags |= BIOSET_NEED_RESCUER;
 
-<<<<<<< HEAD
-/**
- * bio_clone_blkcg_association - clone blkcg association from src to dst bio
- * @dst: destination bio
- * @src: source bio
- */
-void bio_clone_blkcg_association(struct bio *dst, struct bio *src)
-{
-	if (src->bi_css)
-		WARN_ON(bio_associate_blkcg(dst, src->bi_css));
-}
-
-#endif /* CONFIG_BLK_CGROUP */
-=======
 	return bioset_init(bs, src->bio_pool.min_nr, src->front_pad, flags);
 }
 EXPORT_SYMBOL(bioset_init_from_src);
->>>>>>> 24b8d41d
 
 static void __init biovec_init_slabs(void)
 {
