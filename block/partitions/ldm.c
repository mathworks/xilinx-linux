// SPDX-License-Identifier: GPL-2.0-or-later
/**
 * ldm - Support for Windows Logical Disk Manager (Dynamic Disks)
 *
 * Copyright (C) 2001,2002 Richard Russon <ldm@flatcap.org>
 * Copyright (c) 2001-2012 Anton Altaparmakov
 * Copyright (C) 2001,2002 Jakob Kemi <jakob.kemi@telia.com>
 *
 * Documentation is available at http://www.linux-ntfs.org/doku.php?id=downloads 
 */

#include <linux/slab.h>
#include <linux/pagemap.h>
#include <linux/stringify.h>
#include <linux/kernel.h>
#include <linux/uuid.h>
<<<<<<< HEAD
=======
#include <linux/msdos_partition.h>
>>>>>>> 24b8d41d

#include "ldm.h"
#include "check.h"

/*
 * ldm_debug/info/error/crit - Output an error message
 * @f:    A printf format string containing the message
 * @...:  Variables to substitute into @f
 *
 * ldm_debug() writes a DEBUG level message to the syslog but only if the
 * driver was compiled with debug enabled. Otherwise, the call turns into a NOP.
 */
#ifndef CONFIG_LDM_DEBUG
#define ldm_debug(...)	do {} while (0)
#else
#define ldm_debug(f, a...) _ldm_printk (KERN_DEBUG, __func__, f, ##a)
#endif

#define ldm_crit(f, a...)  _ldm_printk (KERN_CRIT,  __func__, f, ##a)
#define ldm_error(f, a...) _ldm_printk (KERN_ERR,   __func__, f, ##a)
#define ldm_info(f, a...)  _ldm_printk (KERN_INFO,  __func__, f, ##a)

static __printf(3, 4)
void _ldm_printk(const char *level, const char *function, const char *fmt, ...)
{
	struct va_format vaf;
	va_list args;

	va_start (args, fmt);

	vaf.fmt = fmt;
	vaf.va = &args;

	printk("%s%s(): %pV\n", level, function, &vaf);

	va_end(args);
}

/**
 * ldm_parse_privhead - Read the LDM Database PRIVHEAD structure
 * @data:  Raw database PRIVHEAD structure loaded from the device
 * @ph:    In-memory privhead structure in which to return parsed information
 *
 * This parses the LDM database PRIVHEAD structure supplied in @data and
 * sets up the in-memory privhead structure @ph with the obtained information.
 *
 * Return:  'true'   @ph contains the PRIVHEAD data
 *          'false'  @ph contents are undefined
 */
static bool ldm_parse_privhead(const u8 *data, struct privhead *ph)
{
	bool is_vista = false;

	BUG_ON(!data || !ph);
	if (MAGIC_PRIVHEAD != get_unaligned_be64(data)) {
		ldm_error("Cannot find PRIVHEAD structure. LDM database is"
			" corrupt. Aborting.");
		return false;
	}
	ph->ver_major = get_unaligned_be16(data + 0x000C);
	ph->ver_minor = get_unaligned_be16(data + 0x000E);
	ph->logical_disk_start = get_unaligned_be64(data + 0x011B);
	ph->logical_disk_size = get_unaligned_be64(data + 0x0123);
	ph->config_start = get_unaligned_be64(data + 0x012B);
	ph->config_size = get_unaligned_be64(data + 0x0133);
	/* Version 2.11 is Win2k/XP and version 2.12 is Vista. */
	if (ph->ver_major == 2 && ph->ver_minor == 12)
		is_vista = true;
	if (!is_vista && (ph->ver_major != 2 || ph->ver_minor != 11)) {
		ldm_error("Expected PRIVHEAD version 2.11 or 2.12, got %d.%d."
			" Aborting.", ph->ver_major, ph->ver_minor);
		return false;
	}
	ldm_debug("PRIVHEAD version %d.%d (Windows %s).", ph->ver_major,
			ph->ver_minor, is_vista ? "Vista" : "2000/XP");
	if (ph->config_size != LDM_DB_SIZE) {	/* 1 MiB in sectors. */
		/* Warn the user and continue, carefully. */
		ldm_info("Database is normally %u bytes, it claims to "
			"be %llu bytes.", LDM_DB_SIZE,
			(unsigned long long)ph->config_size);
	}
	if ((ph->logical_disk_size == 0) || (ph->logical_disk_start +
			ph->logical_disk_size > ph->config_start)) {
		ldm_error("PRIVHEAD disk size doesn't match real disk size");
		return false;
	}
<<<<<<< HEAD
	if (uuid_be_to_bin(data + 0x0030, (uuid_be *)ph->disk_id)) {
=======
	if (uuid_parse(data + 0x0030, &ph->disk_id)) {
>>>>>>> 24b8d41d
		ldm_error("PRIVHEAD contains an invalid GUID.");
		return false;
	}
	ldm_debug("Parsed PRIVHEAD successfully.");
	return true;
}

/**
 * ldm_parse_tocblock - Read the LDM Database TOCBLOCK structure
 * @data:  Raw database TOCBLOCK structure loaded from the device
 * @toc:   In-memory toc structure in which to return parsed information
 *
 * This parses the LDM Database TOCBLOCK (table of contents) structure supplied
 * in @data and sets up the in-memory tocblock structure @toc with the obtained
 * information.
 *
 * N.B.  The *_start and *_size values returned in @toc are not range-checked.
 *
 * Return:  'true'   @toc contains the TOCBLOCK data
 *          'false'  @toc contents are undefined
 */
static bool ldm_parse_tocblock (const u8 *data, struct tocblock *toc)
{
	BUG_ON (!data || !toc);

	if (MAGIC_TOCBLOCK != get_unaligned_be64(data)) {
		ldm_crit ("Cannot find TOCBLOCK, database may be corrupt.");
		return false;
	}
	strncpy (toc->bitmap1_name, data + 0x24, sizeof (toc->bitmap1_name));
	toc->bitmap1_name[sizeof (toc->bitmap1_name) - 1] = 0;
	toc->bitmap1_start = get_unaligned_be64(data + 0x2E);
	toc->bitmap1_size  = get_unaligned_be64(data + 0x36);

	if (strncmp (toc->bitmap1_name, TOC_BITMAP1,
			sizeof (toc->bitmap1_name)) != 0) {
		ldm_crit ("TOCBLOCK's first bitmap is '%s', should be '%s'.",
				TOC_BITMAP1, toc->bitmap1_name);
		return false;
	}
	strncpy (toc->bitmap2_name, data + 0x46, sizeof (toc->bitmap2_name));
	toc->bitmap2_name[sizeof (toc->bitmap2_name) - 1] = 0;
	toc->bitmap2_start = get_unaligned_be64(data + 0x50);
	toc->bitmap2_size  = get_unaligned_be64(data + 0x58);
	if (strncmp (toc->bitmap2_name, TOC_BITMAP2,
			sizeof (toc->bitmap2_name)) != 0) {
		ldm_crit ("TOCBLOCK's second bitmap is '%s', should be '%s'.",
				TOC_BITMAP2, toc->bitmap2_name);
		return false;
	}
	ldm_debug ("Parsed TOCBLOCK successfully.");
	return true;
}

/**
 * ldm_parse_vmdb - Read the LDM Database VMDB structure
 * @data:  Raw database VMDB structure loaded from the device
 * @vm:    In-memory vmdb structure in which to return parsed information
 *
 * This parses the LDM Database VMDB structure supplied in @data and sets up
 * the in-memory vmdb structure @vm with the obtained information.
 *
 * N.B.  The *_start, *_size and *_seq values will be range-checked later.
 *
 * Return:  'true'   @vm contains VMDB info
 *          'false'  @vm contents are undefined
 */
static bool ldm_parse_vmdb (const u8 *data, struct vmdb *vm)
{
	BUG_ON (!data || !vm);

	if (MAGIC_VMDB != get_unaligned_be32(data)) {
		ldm_crit ("Cannot find the VMDB, database may be corrupt.");
		return false;
	}

	vm->ver_major = get_unaligned_be16(data + 0x12);
	vm->ver_minor = get_unaligned_be16(data + 0x14);
	if ((vm->ver_major != 4) || (vm->ver_minor != 10)) {
		ldm_error ("Expected VMDB version %d.%d, got %d.%d. "
			"Aborting.", 4, 10, vm->ver_major, vm->ver_minor);
		return false;
	}

	vm->vblk_size     = get_unaligned_be32(data + 0x08);
	if (vm->vblk_size == 0) {
		ldm_error ("Illegal VBLK size");
		return false;
	}

	vm->vblk_offset   = get_unaligned_be32(data + 0x0C);
	vm->last_vblk_seq = get_unaligned_be32(data + 0x04);

	ldm_debug ("Parsed VMDB successfully.");
	return true;
}

/**
 * ldm_compare_privheads - Compare two privhead objects
 * @ph1:  First privhead
 * @ph2:  Second privhead
 *
 * This compares the two privhead structures @ph1 and @ph2.
 *
 * Return:  'true'   Identical
 *          'false'  Different
 */
static bool ldm_compare_privheads (const struct privhead *ph1,
				   const struct privhead *ph2)
{
	BUG_ON (!ph1 || !ph2);

	return ((ph1->ver_major          == ph2->ver_major)		&&
		(ph1->ver_minor          == ph2->ver_minor)		&&
		(ph1->logical_disk_start == ph2->logical_disk_start)	&&
		(ph1->logical_disk_size  == ph2->logical_disk_size)	&&
		(ph1->config_start       == ph2->config_start)		&&
		(ph1->config_size        == ph2->config_size)		&&
		uuid_equal(&ph1->disk_id, &ph2->disk_id));
}

/**
 * ldm_compare_tocblocks - Compare two tocblock objects
 * @toc1:  First toc
 * @toc2:  Second toc
 *
 * This compares the two tocblock structures @toc1 and @toc2.
 *
 * Return:  'true'   Identical
 *          'false'  Different
 */
static bool ldm_compare_tocblocks (const struct tocblock *toc1,
				   const struct tocblock *toc2)
{
	BUG_ON (!toc1 || !toc2);

	return ((toc1->bitmap1_start == toc2->bitmap1_start)	&&
		(toc1->bitmap1_size  == toc2->bitmap1_size)	&&
		(toc1->bitmap2_start == toc2->bitmap2_start)	&&
		(toc1->bitmap2_size  == toc2->bitmap2_size)	&&
		!strncmp (toc1->bitmap1_name, toc2->bitmap1_name,
			sizeof (toc1->bitmap1_name))		&&
		!strncmp (toc1->bitmap2_name, toc2->bitmap2_name,
			sizeof (toc1->bitmap2_name)));
}

/**
 * ldm_validate_privheads - Compare the primary privhead with its backups
 * @state: Partition check state including device holding the LDM Database
 * @ph1:   Memory struct to fill with ph contents
 *
 * Read and compare all three privheads from disk.
 *
 * The privheads on disk show the size and location of the main disk area and
 * the configuration area (the database).  The values are range-checked against
 * @hd, which contains the real size of the disk.
 *
 * Return:  'true'   Success
 *          'false'  Error
 */
static bool ldm_validate_privheads(struct parsed_partitions *state,
				   struct privhead *ph1)
{
	static const int off[3] = { OFF_PRIV1, OFF_PRIV2, OFF_PRIV3 };
	struct privhead *ph[3] = { ph1 };
	Sector sect;
	u8 *data;
	bool result = false;
	long num_sects;
	int i;

	BUG_ON (!state || !ph1);

	ph[1] = kmalloc (sizeof (*ph[1]), GFP_KERNEL);
	ph[2] = kmalloc (sizeof (*ph[2]), GFP_KERNEL);
	if (!ph[1] || !ph[2]) {
		ldm_crit ("Out of memory.");
		goto out;
	}

	/* off[1 & 2] are relative to ph[0]->config_start */
	ph[0]->config_start = 0;

	/* Read and parse privheads */
	for (i = 0; i < 3; i++) {
		data = read_part_sector(state, ph[0]->config_start + off[i],
					&sect);
		if (!data) {
			ldm_crit ("Disk read failed.");
			goto out;
		}
		result = ldm_parse_privhead (data, ph[i]);
		put_dev_sector (sect);
		if (!result) {
			ldm_error ("Cannot find PRIVHEAD %d.", i+1); /* Log again */
			if (i < 2)
				goto out;	/* Already logged */
			else
				break;	/* FIXME ignore for now, 3rd PH can fail on odd-sized disks */
		}
	}

	num_sects = state->bdev->bd_inode->i_size >> 9;

	if ((ph[0]->config_start > num_sects) ||
	   ((ph[0]->config_start + ph[0]->config_size) > num_sects)) {
		ldm_crit ("Database extends beyond the end of the disk.");
		goto out;
	}

	if ((ph[0]->logical_disk_start > ph[0]->config_start) ||
	   ((ph[0]->logical_disk_start + ph[0]->logical_disk_size)
		    > ph[0]->config_start)) {
		ldm_crit ("Disk and database overlap.");
		goto out;
	}

	if (!ldm_compare_privheads (ph[0], ph[1])) {
		ldm_crit ("Primary and backup PRIVHEADs don't match.");
		goto out;
	}
	/* FIXME ignore this for now
	if (!ldm_compare_privheads (ph[0], ph[2])) {
		ldm_crit ("Primary and backup PRIVHEADs don't match.");
		goto out;
	}*/
	ldm_debug ("Validated PRIVHEADs successfully.");
	result = true;
out:
	kfree (ph[1]);
	kfree (ph[2]);
	return result;
}

/**
 * ldm_validate_tocblocks - Validate the table of contents and its backups
 * @state: Partition check state including device holding the LDM Database
 * @base:  Offset, into @state->bdev, of the database
 * @ldb:   Cache of the database structures
 *
 * Find and compare the four tables of contents of the LDM Database stored on
 * @state->bdev and return the parsed information into @toc1.
 *
 * The offsets and sizes of the configs are range-checked against a privhead.
 *
 * Return:  'true'   @toc1 contains validated TOCBLOCK info
 *          'false'  @toc1 contents are undefined
 */
static bool ldm_validate_tocblocks(struct parsed_partitions *state,
				   unsigned long base, struct ldmdb *ldb)
{
	static const int off[4] = { OFF_TOCB1, OFF_TOCB2, OFF_TOCB3, OFF_TOCB4};
	struct tocblock *tb[4];
	struct privhead *ph;
	Sector sect;
	u8 *data;
	int i, nr_tbs;
	bool result = false;

	BUG_ON(!state || !ldb);
	ph = &ldb->ph;
	tb[0] = &ldb->toc;
	tb[1] = kmalloc_array(3, sizeof(*tb[1]), GFP_KERNEL);
	if (!tb[1]) {
		ldm_crit("Out of memory.");
		goto err;
	}
	tb[2] = (struct tocblock*)((u8*)tb[1] + sizeof(*tb[1]));
	tb[3] = (struct tocblock*)((u8*)tb[2] + sizeof(*tb[2]));
	/*
	 * Try to read and parse all four TOCBLOCKs.
	 *
	 * Windows Vista LDM v2.12 does not always have all four TOCBLOCKs so
	 * skip any that fail as long as we get at least one valid TOCBLOCK.
	 */
	for (nr_tbs = i = 0; i < 4; i++) {
		data = read_part_sector(state, base + off[i], &sect);
		if (!data) {
			ldm_error("Disk read failed for TOCBLOCK %d.", i);
			continue;
		}
		if (ldm_parse_tocblock(data, tb[nr_tbs]))
			nr_tbs++;
		put_dev_sector(sect);
	}
	if (!nr_tbs) {
		ldm_crit("Failed to find a valid TOCBLOCK.");
		goto err;
	}
	/* Range check the TOCBLOCK against a privhead. */
	if (((tb[0]->bitmap1_start + tb[0]->bitmap1_size) > ph->config_size) ||
			((tb[0]->bitmap2_start + tb[0]->bitmap2_size) >
			ph->config_size)) {
		ldm_crit("The bitmaps are out of range.  Giving up.");
		goto err;
	}
	/* Compare all loaded TOCBLOCKs. */
	for (i = 1; i < nr_tbs; i++) {
		if (!ldm_compare_tocblocks(tb[0], tb[i])) {
			ldm_crit("TOCBLOCKs 0 and %d do not match.", i);
			goto err;
		}
	}
	ldm_debug("Validated %d TOCBLOCKs successfully.", nr_tbs);
	result = true;
err:
	kfree(tb[1]);
	return result;
}

/**
 * ldm_validate_vmdb - Read the VMDB and validate it
 * @state: Partition check state including device holding the LDM Database
 * @base:  Offset, into @bdev, of the database
 * @ldb:   Cache of the database structures
 *
 * Find the vmdb of the LDM Database stored on @bdev and return the parsed
 * information in @ldb.
 *
 * Return:  'true'   @ldb contains validated VBDB info
 *          'false'  @ldb contents are undefined
 */
static bool ldm_validate_vmdb(struct parsed_partitions *state,
			      unsigned long base, struct ldmdb *ldb)
{
	Sector sect;
	u8 *data;
	bool result = false;
	struct vmdb *vm;
	struct tocblock *toc;

	BUG_ON (!state || !ldb);

	vm  = &ldb->vm;
	toc = &ldb->toc;

	data = read_part_sector(state, base + OFF_VMDB, &sect);
	if (!data) {
		ldm_crit ("Disk read failed.");
		return false;
	}

	if (!ldm_parse_vmdb (data, vm))
		goto out;				/* Already logged */

	/* Are there uncommitted transactions? */
	if (get_unaligned_be16(data + 0x10) != 0x01) {
		ldm_crit ("Database is not in a consistent state.  Aborting.");
		goto out;
	}

	if (vm->vblk_offset != 512)
		ldm_info ("VBLKs start at offset 0x%04x.", vm->vblk_offset);

	/*
	 * The last_vblkd_seq can be before the end of the vmdb, just make sure
	 * it is not out of bounds.
	 */
	if ((vm->vblk_size * vm->last_vblk_seq) > (toc->bitmap1_size << 9)) {
		ldm_crit ("VMDB exceeds allowed size specified by TOCBLOCK.  "
				"Database is corrupt.  Aborting.");
		goto out;
	}

	result = true;
out:
	put_dev_sector (sect);
	return result;
}


/**
 * ldm_validate_partition_table - Determine whether bdev might be a dynamic disk
 * @state: Partition check state including device holding the LDM Database
 *
 * This function provides a weak test to decide whether the device is a dynamic
 * disk or not.  It looks for an MS-DOS-style partition table containing at
 * least one partition of type 0x42 (formerly SFS, now used by Windows for
 * dynamic disks).
 *
 * N.B.  The only possible error can come from the read_part_sector and that is
 *       only likely to happen if the underlying device is strange.  If that IS
 *       the case we should return zero to let someone else try.
 *
 * Return:  'true'   @state->bdev is a dynamic disk
 *          'false'  @state->bdev is not a dynamic disk, or an error occurred
 */
static bool ldm_validate_partition_table(struct parsed_partitions *state)
{
	Sector sect;
	u8 *data;
	struct msdos_partition *p;
	int i;
	bool result = false;

	BUG_ON(!state);

	data = read_part_sector(state, 0, &sect);
	if (!data) {
		ldm_info ("Disk read failed.");
		return false;
	}

	if (*(__le16*) (data + 0x01FE) != cpu_to_le16 (MSDOS_LABEL_MAGIC))
		goto out;

	p = (struct msdos_partition *)(data + 0x01BE);
	for (i = 0; i < 4; i++, p++)
		if (SYS_IND (p) == LDM_PARTITION) {
			result = true;
			break;
		}

	if (result)
		ldm_debug ("Found W2K dynamic disk partition type.");

out:
	put_dev_sector (sect);
	return result;
}

/**
 * ldm_get_disk_objid - Search a linked list of vblk's for a given Disk Id
 * @ldb:  Cache of the database structures
 *
 * The LDM Database contains a list of all partitions on all dynamic disks.
 * The primary PRIVHEAD, at the beginning of the physical disk, tells us
 * the GUID of this disk.  This function searches for the GUID in a linked
 * list of vblk's.
 *
 * Return:  Pointer, A matching vblk was found
 *          NULL,    No match, or an error
 */
static struct vblk * ldm_get_disk_objid (const struct ldmdb *ldb)
{
	struct list_head *item;

	BUG_ON (!ldb);

	list_for_each (item, &ldb->v_disk) {
		struct vblk *v = list_entry (item, struct vblk, list);
		if (uuid_equal(&v->vblk.disk.disk_id, &ldb->ph.disk_id))
			return v;
	}

	return NULL;
}

/**
 * ldm_create_data_partitions - Create data partitions for this device
 * @pp:   List of the partitions parsed so far
 * @ldb:  Cache of the database structures
 *
 * The database contains ALL the partitions for ALL disk groups, so we need to
 * filter out this specific disk. Using the disk's object id, we can find all
 * the partitions in the database that belong to this disk.
 *
 * Add each partition in our database, to the parsed_partitions structure.
 *
 * N.B.  This function creates the partitions in the order it finds partition
 *       objects in the linked list.
 *
 * Return:  'true'   Partition created
 *          'false'  Error, probably a range checking problem
 */
static bool ldm_create_data_partitions (struct parsed_partitions *pp,
					const struct ldmdb *ldb)
{
	struct list_head *item;
	struct vblk *vb;
	struct vblk *disk;
	struct vblk_part *part;
	int part_num = 1;

	BUG_ON (!pp || !ldb);

	disk = ldm_get_disk_objid (ldb);
	if (!disk) {
		ldm_crit ("Can't find the ID of this disk in the database.");
		return false;
	}

	strlcat(pp->pp_buf, " [LDM]", PAGE_SIZE);

	/* Create the data partitions */
	list_for_each (item, &ldb->v_part) {
		vb = list_entry (item, struct vblk, list);
		part = &vb->vblk.part;

		if (part->disk_id != disk->obj_id)
			continue;

		put_partition (pp, part_num, ldb->ph.logical_disk_start +
				part->start, part->size);
		part_num++;
	}

	strlcat(pp->pp_buf, "\n", PAGE_SIZE);
	return true;
}


/**
 * ldm_relative - Calculate the next relative offset
 * @buffer:  Block of data being worked on
 * @buflen:  Size of the block of data
 * @base:    Size of the previous fixed width fields
 * @offset:  Cumulative size of the previous variable-width fields
 *
 * Because many of the VBLK fields are variable-width, it's necessary
 * to calculate each offset based on the previous one and the length
 * of the field it pointed to.
 *
 * Return:  -1 Error, the calculated offset exceeded the size of the buffer
 *           n OK, a range-checked offset into buffer
 */
static int ldm_relative(const u8 *buffer, int buflen, int base, int offset)
{

	base += offset;
	if (!buffer || offset < 0 || base > buflen) {
		if (!buffer)
			ldm_error("!buffer");
		if (offset < 0)
			ldm_error("offset (%d) < 0", offset);
		if (base > buflen)
			ldm_error("base (%d) > buflen (%d)", base, buflen);
		return -1;
	}
	if (base + buffer[base] >= buflen) {
		ldm_error("base (%d) + buffer[base] (%d) >= buflen (%d)", base,
				buffer[base], buflen);
		return -1;
	}
	return buffer[base] + offset + 1;
}

/**
 * ldm_get_vnum - Convert a variable-width, big endian number, into cpu order
 * @block:  Pointer to the variable-width number to convert
 *
 * Large numbers in the LDM Database are often stored in a packed format.  Each
 * number is prefixed by a one byte width marker.  All numbers in the database
 * are stored in big-endian byte order.  This function reads one of these
 * numbers and returns the result
 *
 * N.B.  This function DOES NOT perform any range checking, though the most
 *       it will read is eight bytes.
 *
 * Return:  n A number
 *          0 Zero, or an error occurred
 */
static u64 ldm_get_vnum (const u8 *block)
{
	u64 tmp = 0;
	u8 length;

	BUG_ON (!block);

	length = *block++;

	if (length && length <= 8)
		while (length--)
			tmp = (tmp << 8) | *block++;
	else
		ldm_error ("Illegal length %d.", length);

	return tmp;
}

/**
 * ldm_get_vstr - Read a length-prefixed string into a buffer
 * @block:   Pointer to the length marker
 * @buffer:  Location to copy string to
 * @buflen:  Size of the output buffer
 *
 * Many of the strings in the LDM Database are not NULL terminated.  Instead
 * they are prefixed by a one byte length marker.  This function copies one of
 * these strings into a buffer.
 *
 * N.B.  This function DOES NOT perform any range checking on the input.
 *       If the buffer is too small, the output will be truncated.
 *
 * Return:  0, Error and @buffer contents are undefined
 *          n, String length in characters (excluding NULL)
 *          buflen-1, String was truncated.
 */
static int ldm_get_vstr (const u8 *block, u8 *buffer, int buflen)
{
	int length;

	BUG_ON (!block || !buffer);

	length = block[0];
	if (length >= buflen) {
		ldm_error ("Truncating string %d -> %d.", length, buflen);
		length = buflen - 1;
	}
	memcpy (buffer, block + 1, length);
	buffer[length] = 0;
	return length;
}


/**
 * ldm_parse_cmp3 - Read a raw VBLK Component object into a vblk structure
 * @buffer:  Block of data being worked on
 * @buflen:  Size of the block of data
 * @vb:      In-memory vblk in which to return information
 *
 * Read a raw VBLK Component object (version 3) into a vblk structure.
 *
 * Return:  'true'   @vb contains a Component VBLK
 *          'false'  @vb contents are not defined
 */
static bool ldm_parse_cmp3 (const u8 *buffer, int buflen, struct vblk *vb)
{
	int r_objid, r_name, r_vstate, r_child, r_parent, r_stripe, r_cols, len;
	struct vblk_comp *comp;

	BUG_ON (!buffer || !vb);

	r_objid  = ldm_relative (buffer, buflen, 0x18, 0);
	r_name   = ldm_relative (buffer, buflen, 0x18, r_objid);
	r_vstate = ldm_relative (buffer, buflen, 0x18, r_name);
	r_child  = ldm_relative (buffer, buflen, 0x1D, r_vstate);
	r_parent = ldm_relative (buffer, buflen, 0x2D, r_child);

	if (buffer[0x12] & VBLK_FLAG_COMP_STRIPE) {
		r_stripe = ldm_relative (buffer, buflen, 0x2E, r_parent);
		r_cols   = ldm_relative (buffer, buflen, 0x2E, r_stripe);
		len = r_cols;
	} else {
		r_stripe = 0;
		r_cols   = 0;
		len = r_parent;
	}
	if (len < 0)
		return false;

	len += VBLK_SIZE_CMP3;
	if (len != get_unaligned_be32(buffer + 0x14))
		return false;

	comp = &vb->vblk.comp;
	ldm_get_vstr (buffer + 0x18 + r_name, comp->state,
		sizeof (comp->state));
	comp->type      = buffer[0x18 + r_vstate];
	comp->children  = ldm_get_vnum (buffer + 0x1D + r_vstate);
	comp->parent_id = ldm_get_vnum (buffer + 0x2D + r_child);
	comp->chunksize = r_stripe ? ldm_get_vnum (buffer+r_parent+0x2E) : 0;

	return true;
}

/**
 * ldm_parse_dgr3 - Read a raw VBLK Disk Group object into a vblk structure
 * @buffer:  Block of data being worked on
 * @buflen:  Size of the block of data
 * @vb:      In-memory vblk in which to return information
 *
 * Read a raw VBLK Disk Group object (version 3) into a vblk structure.
 *
 * Return:  'true'   @vb contains a Disk Group VBLK
 *          'false'  @vb contents are not defined
 */
static int ldm_parse_dgr3 (const u8 *buffer, int buflen, struct vblk *vb)
{
	int r_objid, r_name, r_diskid, r_id1, r_id2, len;
	struct vblk_dgrp *dgrp;

	BUG_ON (!buffer || !vb);

	r_objid  = ldm_relative (buffer, buflen, 0x18, 0);
	r_name   = ldm_relative (buffer, buflen, 0x18, r_objid);
	r_diskid = ldm_relative (buffer, buflen, 0x18, r_name);

	if (buffer[0x12] & VBLK_FLAG_DGR3_IDS) {
		r_id1 = ldm_relative (buffer, buflen, 0x24, r_diskid);
		r_id2 = ldm_relative (buffer, buflen, 0x24, r_id1);
		len = r_id2;
	} else {
		r_id1 = 0;
		r_id2 = 0;
		len = r_diskid;
	}
	if (len < 0)
		return false;

	len += VBLK_SIZE_DGR3;
	if (len != get_unaligned_be32(buffer + 0x14))
		return false;

	dgrp = &vb->vblk.dgrp;
	ldm_get_vstr (buffer + 0x18 + r_name, dgrp->disk_id,
		sizeof (dgrp->disk_id));
	return true;
}

/**
 * ldm_parse_dgr4 - Read a raw VBLK Disk Group object into a vblk structure
 * @buffer:  Block of data being worked on
 * @buflen:  Size of the block of data
 * @vb:      In-memory vblk in which to return information
 *
 * Read a raw VBLK Disk Group object (version 4) into a vblk structure.
 *
 * Return:  'true'   @vb contains a Disk Group VBLK
 *          'false'  @vb contents are not defined
 */
static bool ldm_parse_dgr4 (const u8 *buffer, int buflen, struct vblk *vb)
{
	char buf[64];
	int r_objid, r_name, r_id1, r_id2, len;

	BUG_ON (!buffer || !vb);

	r_objid  = ldm_relative (buffer, buflen, 0x18, 0);
	r_name   = ldm_relative (buffer, buflen, 0x18, r_objid);

	if (buffer[0x12] & VBLK_FLAG_DGR4_IDS) {
		r_id1 = ldm_relative (buffer, buflen, 0x44, r_name);
		r_id2 = ldm_relative (buffer, buflen, 0x44, r_id1);
		len = r_id2;
	} else {
		r_id1 = 0;
		r_id2 = 0;
		len = r_name;
	}
	if (len < 0)
		return false;

	len += VBLK_SIZE_DGR4;
	if (len != get_unaligned_be32(buffer + 0x14))
		return false;

	ldm_get_vstr (buffer + 0x18 + r_objid, buf, sizeof (buf));
	return true;
}

/**
 * ldm_parse_dsk3 - Read a raw VBLK Disk object into a vblk structure
 * @buffer:  Block of data being worked on
 * @buflen:  Size of the block of data
 * @vb:      In-memory vblk in which to return information
 *
 * Read a raw VBLK Disk object (version 3) into a vblk structure.
 *
 * Return:  'true'   @vb contains a Disk VBLK
 *          'false'  @vb contents are not defined
 */
static bool ldm_parse_dsk3 (const u8 *buffer, int buflen, struct vblk *vb)
{
	int r_objid, r_name, r_diskid, r_altname, len;
	struct vblk_disk *disk;

	BUG_ON (!buffer || !vb);

	r_objid   = ldm_relative (buffer, buflen, 0x18, 0);
	r_name    = ldm_relative (buffer, buflen, 0x18, r_objid);
	r_diskid  = ldm_relative (buffer, buflen, 0x18, r_name);
	r_altname = ldm_relative (buffer, buflen, 0x18, r_diskid);
	len = r_altname;
	if (len < 0)
		return false;

	len += VBLK_SIZE_DSK3;
	if (len != get_unaligned_be32(buffer + 0x14))
		return false;

	disk = &vb->vblk.disk;
	ldm_get_vstr (buffer + 0x18 + r_diskid, disk->alt_name,
		sizeof (disk->alt_name));
<<<<<<< HEAD
	if (uuid_be_to_bin(buffer + 0x19 + r_name, (uuid_be *)disk->disk_id))
=======
	if (uuid_parse(buffer + 0x19 + r_name, &disk->disk_id))
>>>>>>> 24b8d41d
		return false;

	return true;
}

/**
 * ldm_parse_dsk4 - Read a raw VBLK Disk object into a vblk structure
 * @buffer:  Block of data being worked on
 * @buflen:  Size of the block of data
 * @vb:      In-memory vblk in which to return information
 *
 * Read a raw VBLK Disk object (version 4) into a vblk structure.
 *
 * Return:  'true'   @vb contains a Disk VBLK
 *          'false'  @vb contents are not defined
 */
static bool ldm_parse_dsk4 (const u8 *buffer, int buflen, struct vblk *vb)
{
	int r_objid, r_name, len;
	struct vblk_disk *disk;

	BUG_ON (!buffer || !vb);

	r_objid = ldm_relative (buffer, buflen, 0x18, 0);
	r_name  = ldm_relative (buffer, buflen, 0x18, r_objid);
	len     = r_name;
	if (len < 0)
		return false;

	len += VBLK_SIZE_DSK4;
	if (len != get_unaligned_be32(buffer + 0x14))
		return false;

	disk = &vb->vblk.disk;
	import_uuid(&disk->disk_id, buffer + 0x18 + r_name);
	return true;
}

/**
 * ldm_parse_prt3 - Read a raw VBLK Partition object into a vblk structure
 * @buffer:  Block of data being worked on
 * @buflen:  Size of the block of data
 * @vb:      In-memory vblk in which to return information
 *
 * Read a raw VBLK Partition object (version 3) into a vblk structure.
 *
 * Return:  'true'   @vb contains a Partition VBLK
 *          'false'  @vb contents are not defined
 */
static bool ldm_parse_prt3(const u8 *buffer, int buflen, struct vblk *vb)
{
	int r_objid, r_name, r_size, r_parent, r_diskid, r_index, len;
	struct vblk_part *part;

	BUG_ON(!buffer || !vb);
	r_objid = ldm_relative(buffer, buflen, 0x18, 0);
	if (r_objid < 0) {
		ldm_error("r_objid %d < 0", r_objid);
		return false;
	}
	r_name = ldm_relative(buffer, buflen, 0x18, r_objid);
	if (r_name < 0) {
		ldm_error("r_name %d < 0", r_name);
		return false;
	}
	r_size = ldm_relative(buffer, buflen, 0x34, r_name);
	if (r_size < 0) {
		ldm_error("r_size %d < 0", r_size);
		return false;
	}
	r_parent = ldm_relative(buffer, buflen, 0x34, r_size);
	if (r_parent < 0) {
		ldm_error("r_parent %d < 0", r_parent);
		return false;
	}
	r_diskid = ldm_relative(buffer, buflen, 0x34, r_parent);
	if (r_diskid < 0) {
		ldm_error("r_diskid %d < 0", r_diskid);
		return false;
	}
	if (buffer[0x12] & VBLK_FLAG_PART_INDEX) {
		r_index = ldm_relative(buffer, buflen, 0x34, r_diskid);
		if (r_index < 0) {
			ldm_error("r_index %d < 0", r_index);
			return false;
		}
		len = r_index;
	} else {
		r_index = 0;
		len = r_diskid;
	}
	if (len < 0) {
		ldm_error("len %d < 0", len);
		return false;
	}
	len += VBLK_SIZE_PRT3;
	if (len > get_unaligned_be32(buffer + 0x14)) {
		ldm_error("len %d > BE32(buffer + 0x14) %d", len,
				get_unaligned_be32(buffer + 0x14));
		return false;
	}
	part = &vb->vblk.part;
	part->start = get_unaligned_be64(buffer + 0x24 + r_name);
	part->volume_offset = get_unaligned_be64(buffer + 0x2C + r_name);
	part->size = ldm_get_vnum(buffer + 0x34 + r_name);
	part->parent_id = ldm_get_vnum(buffer + 0x34 + r_size);
	part->disk_id = ldm_get_vnum(buffer + 0x34 + r_parent);
	if (vb->flags & VBLK_FLAG_PART_INDEX)
		part->partnum = buffer[0x35 + r_diskid];
	else
		part->partnum = 0;
	return true;
}

/**
 * ldm_parse_vol5 - Read a raw VBLK Volume object into a vblk structure
 * @buffer:  Block of data being worked on
 * @buflen:  Size of the block of data
 * @vb:      In-memory vblk in which to return information
 *
 * Read a raw VBLK Volume object (version 5) into a vblk structure.
 *
 * Return:  'true'   @vb contains a Volume VBLK
 *          'false'  @vb contents are not defined
 */
static bool ldm_parse_vol5(const u8 *buffer, int buflen, struct vblk *vb)
{
	int r_objid, r_name, r_vtype, r_disable_drive_letter, r_child, r_size;
	int r_id1, r_id2, r_size2, r_drive, len;
	struct vblk_volu *volu;

	BUG_ON(!buffer || !vb);
	r_objid = ldm_relative(buffer, buflen, 0x18, 0);
	if (r_objid < 0) {
		ldm_error("r_objid %d < 0", r_objid);
		return false;
	}
	r_name = ldm_relative(buffer, buflen, 0x18, r_objid);
	if (r_name < 0) {
		ldm_error("r_name %d < 0", r_name);
		return false;
	}
	r_vtype = ldm_relative(buffer, buflen, 0x18, r_name);
	if (r_vtype < 0) {
		ldm_error("r_vtype %d < 0", r_vtype);
		return false;
	}
	r_disable_drive_letter = ldm_relative(buffer, buflen, 0x18, r_vtype);
	if (r_disable_drive_letter < 0) {
		ldm_error("r_disable_drive_letter %d < 0",
				r_disable_drive_letter);
		return false;
	}
	r_child = ldm_relative(buffer, buflen, 0x2D, r_disable_drive_letter);
	if (r_child < 0) {
		ldm_error("r_child %d < 0", r_child);
		return false;
	}
	r_size = ldm_relative(buffer, buflen, 0x3D, r_child);
	if (r_size < 0) {
		ldm_error("r_size %d < 0", r_size);
		return false;
	}
	if (buffer[0x12] & VBLK_FLAG_VOLU_ID1) {
		r_id1 = ldm_relative(buffer, buflen, 0x52, r_size);
		if (r_id1 < 0) {
			ldm_error("r_id1 %d < 0", r_id1);
			return false;
		}
	} else
		r_id1 = r_size;
	if (buffer[0x12] & VBLK_FLAG_VOLU_ID2) {
		r_id2 = ldm_relative(buffer, buflen, 0x52, r_id1);
		if (r_id2 < 0) {
			ldm_error("r_id2 %d < 0", r_id2);
			return false;
		}
	} else
		r_id2 = r_id1;
	if (buffer[0x12] & VBLK_FLAG_VOLU_SIZE) {
		r_size2 = ldm_relative(buffer, buflen, 0x52, r_id2);
		if (r_size2 < 0) {
			ldm_error("r_size2 %d < 0", r_size2);
			return false;
		}
	} else
		r_size2 = r_id2;
	if (buffer[0x12] & VBLK_FLAG_VOLU_DRIVE) {
		r_drive = ldm_relative(buffer, buflen, 0x52, r_size2);
		if (r_drive < 0) {
			ldm_error("r_drive %d < 0", r_drive);
			return false;
		}
	} else
		r_drive = r_size2;
	len = r_drive;
	if (len < 0) {
		ldm_error("len %d < 0", len);
		return false;
	}
	len += VBLK_SIZE_VOL5;
	if (len > get_unaligned_be32(buffer + 0x14)) {
		ldm_error("len %d > BE32(buffer + 0x14) %d", len,
				get_unaligned_be32(buffer + 0x14));
		return false;
	}
	volu = &vb->vblk.volu;
	ldm_get_vstr(buffer + 0x18 + r_name, volu->volume_type,
			sizeof(volu->volume_type));
	memcpy(volu->volume_state, buffer + 0x18 + r_disable_drive_letter,
			sizeof(volu->volume_state));
	volu->size = ldm_get_vnum(buffer + 0x3D + r_child);
	volu->partition_type = buffer[0x41 + r_size];
	memcpy(volu->guid, buffer + 0x42 + r_size, sizeof(volu->guid));
	if (buffer[0x12] & VBLK_FLAG_VOLU_DRIVE) {
		ldm_get_vstr(buffer + 0x52 + r_size, volu->drive_hint,
				sizeof(volu->drive_hint));
	}
	return true;
}

/**
 * ldm_parse_vblk - Read a raw VBLK object into a vblk structure
 * @buf:  Block of data being worked on
 * @len:  Size of the block of data
 * @vb:   In-memory vblk in which to return information
 *
 * Read a raw VBLK object into a vblk structure.  This function just reads the
 * information common to all VBLK types, then delegates the rest of the work to
 * helper functions: ldm_parse_*.
 *
 * Return:  'true'   @vb contains a VBLK
 *          'false'  @vb contents are not defined
 */
static bool ldm_parse_vblk (const u8 *buf, int len, struct vblk *vb)
{
	bool result = false;
	int r_objid;

	BUG_ON (!buf || !vb);

	r_objid = ldm_relative (buf, len, 0x18, 0);
	if (r_objid < 0) {
		ldm_error ("VBLK header is corrupt.");
		return false;
	}

	vb->flags  = buf[0x12];
	vb->type   = buf[0x13];
	vb->obj_id = ldm_get_vnum (buf + 0x18);
	ldm_get_vstr (buf+0x18+r_objid, vb->name, sizeof (vb->name));

	switch (vb->type) {
		case VBLK_CMP3:  result = ldm_parse_cmp3 (buf, len, vb); break;
		case VBLK_DSK3:  result = ldm_parse_dsk3 (buf, len, vb); break;
		case VBLK_DSK4:  result = ldm_parse_dsk4 (buf, len, vb); break;
		case VBLK_DGR3:  result = ldm_parse_dgr3 (buf, len, vb); break;
		case VBLK_DGR4:  result = ldm_parse_dgr4 (buf, len, vb); break;
		case VBLK_PRT3:  result = ldm_parse_prt3 (buf, len, vb); break;
		case VBLK_VOL5:  result = ldm_parse_vol5 (buf, len, vb); break;
	}

	if (result)
		ldm_debug ("Parsed VBLK 0x%llx (type: 0x%02x) ok.",
			 (unsigned long long) vb->obj_id, vb->type);
	else
		ldm_error ("Failed to parse VBLK 0x%llx (type: 0x%02x).",
			(unsigned long long) vb->obj_id, vb->type);

	return result;
}


/**
 * ldm_ldmdb_add - Adds a raw VBLK entry to the ldmdb database
 * @data:  Raw VBLK to add to the database
 * @len:   Size of the raw VBLK
 * @ldb:   Cache of the database structures
 *
 * The VBLKs are sorted into categories.  Partitions are also sorted by offset.
 *
 * N.B.  This function does not check the validity of the VBLKs.
 *
 * Return:  'true'   The VBLK was added
 *          'false'  An error occurred
 */
static bool ldm_ldmdb_add (u8 *data, int len, struct ldmdb *ldb)
{
	struct vblk *vb;
	struct list_head *item;

	BUG_ON (!data || !ldb);

	vb = kmalloc (sizeof (*vb), GFP_KERNEL);
	if (!vb) {
		ldm_crit ("Out of memory.");
		return false;
	}

	if (!ldm_parse_vblk (data, len, vb)) {
		kfree(vb);
		return false;			/* Already logged */
	}

	/* Put vblk into the correct list. */
	switch (vb->type) {
	case VBLK_DGR3:
	case VBLK_DGR4:
		list_add (&vb->list, &ldb->v_dgrp);
		break;
	case VBLK_DSK3:
	case VBLK_DSK4:
		list_add (&vb->list, &ldb->v_disk);
		break;
	case VBLK_VOL5:
		list_add (&vb->list, &ldb->v_volu);
		break;
	case VBLK_CMP3:
		list_add (&vb->list, &ldb->v_comp);
		break;
	case VBLK_PRT3:
		/* Sort by the partition's start sector. */
		list_for_each (item, &ldb->v_part) {
			struct vblk *v = list_entry (item, struct vblk, list);
			if ((v->vblk.part.disk_id == vb->vblk.part.disk_id) &&
			    (v->vblk.part.start > vb->vblk.part.start)) {
				list_add_tail (&vb->list, &v->list);
				return true;
			}
		}
		list_add_tail (&vb->list, &ldb->v_part);
		break;
	}
	return true;
}

/**
 * ldm_frag_add - Add a VBLK fragment to a list
 * @data:   Raw fragment to be added to the list
 * @size:   Size of the raw fragment
 * @frags:  Linked list of VBLK fragments
 *
 * Fragmented VBLKs may not be consecutive in the database, so they are placed
 * in a list so they can be pieced together later.
 *
 * Return:  'true'   Success, the VBLK was added to the list
 *          'false'  Error, a problem occurred
 */
static bool ldm_frag_add (const u8 *data, int size, struct list_head *frags)
{
	struct frag *f;
	struct list_head *item;
	int rec, num, group;

	BUG_ON (!data || !frags);

	if (size < 2 * VBLK_SIZE_HEAD) {
		ldm_error("Value of size is too small.");
		return false;
	}

	group = get_unaligned_be32(data + 0x08);
	rec   = get_unaligned_be16(data + 0x0C);
	num   = get_unaligned_be16(data + 0x0E);
	if ((num < 1) || (num > 4)) {
		ldm_error ("A VBLK claims to have %d parts.", num);
		return false;
	}
	if (rec >= num) {
		ldm_error("REC value (%d) exceeds NUM value (%d)", rec, num);
		return false;
	}

	list_for_each (item, frags) {
		f = list_entry (item, struct frag, list);
		if (f->group == group)
			goto found;
	}

	f = kmalloc (sizeof (*f) + size*num, GFP_KERNEL);
	if (!f) {
		ldm_crit ("Out of memory.");
		return false;
	}

	f->group = group;
	f->num   = num;
	f->rec   = rec;
	f->map   = 0xFF << num;

	list_add_tail (&f->list, frags);
found:
	if (rec >= f->num) {
		ldm_error("REC value (%d) exceeds NUM value (%d)", rec, f->num);
		return false;
	}
	if (f->map & (1 << rec)) {
		ldm_error ("Duplicate VBLK, part %d.", rec);
		f->map &= 0x7F;			/* Mark the group as broken */
		return false;
	}
	f->map |= (1 << rec);
	if (!rec)
		memcpy(f->data, data, VBLK_SIZE_HEAD);
	data += VBLK_SIZE_HEAD;
	size -= VBLK_SIZE_HEAD;
	memcpy(f->data + VBLK_SIZE_HEAD + rec * size, data, size);
	return true;
}

/**
 * ldm_frag_free - Free a linked list of VBLK fragments
 * @list:  Linked list of fragments
 *
 * Free a linked list of VBLK fragments
 *
 * Return:  none
 */
static void ldm_frag_free (struct list_head *list)
{
	struct list_head *item, *tmp;

	BUG_ON (!list);

	list_for_each_safe (item, tmp, list)
		kfree (list_entry (item, struct frag, list));
}

/**
 * ldm_frag_commit - Validate fragmented VBLKs and add them to the database
 * @frags:  Linked list of VBLK fragments
 * @ldb:    Cache of the database structures
 *
 * Now that all the fragmented VBLKs have been collected, they must be added to
 * the database for later use.
 *
 * Return:  'true'   All the fragments we added successfully
 *          'false'  One or more of the fragments we invalid
 */
static bool ldm_frag_commit (struct list_head *frags, struct ldmdb *ldb)
{
	struct frag *f;
	struct list_head *item;

	BUG_ON (!frags || !ldb);

	list_for_each (item, frags) {
		f = list_entry (item, struct frag, list);

		if (f->map != 0xFF) {
			ldm_error ("VBLK group %d is incomplete (0x%02x).",
				f->group, f->map);
			return false;
		}

		if (!ldm_ldmdb_add (f->data, f->num*ldb->vm.vblk_size, ldb))
			return false;		/* Already logged */
	}
	return true;
}

/**
 * ldm_get_vblks - Read the on-disk database of VBLKs into memory
 * @state: Partition check state including device holding the LDM Database
 * @base:  Offset, into @state->bdev, of the database
 * @ldb:   Cache of the database structures
 *
 * To use the information from the VBLKs, they need to be read from the disk,
 * unpacked and validated.  We cache them in @ldb according to their type.
 *
 * Return:  'true'   All the VBLKs were read successfully
 *          'false'  An error occurred
 */
static bool ldm_get_vblks(struct parsed_partitions *state, unsigned long base,
			  struct ldmdb *ldb)
{
	int size, perbuf, skip, finish, s, v, recs;
	u8 *data = NULL;
	Sector sect;
	bool result = false;
	LIST_HEAD (frags);

	BUG_ON(!state || !ldb);

	size   = ldb->vm.vblk_size;
	perbuf = 512 / size;
	skip   = ldb->vm.vblk_offset >> 9;		/* Bytes to sectors */
	finish = (size * ldb->vm.last_vblk_seq) >> 9;

	for (s = skip; s < finish; s++) {		/* For each sector */
		data = read_part_sector(state, base + OFF_VMDB + s, &sect);
		if (!data) {
			ldm_crit ("Disk read failed.");
			goto out;
		}

		for (v = 0; v < perbuf; v++, data+=size) {  /* For each vblk */
			if (MAGIC_VBLK != get_unaligned_be32(data)) {
				ldm_error ("Expected to find a VBLK.");
				goto out;
			}

			recs = get_unaligned_be16(data + 0x0E);	/* Number of records */
			if (recs == 1) {
				if (!ldm_ldmdb_add (data, size, ldb))
					goto out;	/* Already logged */
			} else if (recs > 1) {
				if (!ldm_frag_add (data, size, &frags))
					goto out;	/* Already logged */
			}
			/* else Record is not in use, ignore it. */
		}
		put_dev_sector (sect);
		data = NULL;
	}

	result = ldm_frag_commit (&frags, ldb);	/* Failures, already logged */
out:
	if (data)
		put_dev_sector (sect);
	ldm_frag_free (&frags);

	return result;
}

/**
 * ldm_free_vblks - Free a linked list of vblk's
 * @lh:  Head of a linked list of struct vblk
 *
 * Free a list of vblk's and free the memory used to maintain the list.
 *
 * Return:  none
 */
static void ldm_free_vblks (struct list_head *lh)
{
	struct list_head *item, *tmp;

	BUG_ON (!lh);

	list_for_each_safe (item, tmp, lh)
		kfree (list_entry (item, struct vblk, list));
}


/**
 * ldm_partition - Find out whether a device is a dynamic disk and handle it
 * @state: Partition check state including device holding the LDM Database
 *
 * This determines whether the device @bdev is a dynamic disk and if so creates
 * the partitions necessary in the gendisk structure pointed to by @hd.
 *
 * We create a dummy device 1, which contains the LDM database, and then create
 * each partition described by the LDM database in sequence as devices 2+. For
 * example, if the device is hda, we would have: hda1: LDM database, hda2, hda3,
 * and so on: the actual data containing partitions.
 *
 * Return:  1 Success, @state->bdev is a dynamic disk and we handled it
 *          0 Success, @state->bdev is not a dynamic disk
 *         -1 An error occurred before enough information had been read
 *            Or @state->bdev is a dynamic disk, but it may be corrupted
 */
int ldm_partition(struct parsed_partitions *state)
{
	struct ldmdb  *ldb;
	unsigned long base;
	int result = -1;

	BUG_ON(!state);

	/* Look for signs of a Dynamic Disk */
	if (!ldm_validate_partition_table(state))
		return 0;

	ldb = kmalloc (sizeof (*ldb), GFP_KERNEL);
	if (!ldb) {
		ldm_crit ("Out of memory.");
		goto out;
	}

	/* Parse and check privheads. */
	if (!ldm_validate_privheads(state, &ldb->ph))
		goto out;		/* Already logged */

	/* All further references are relative to base (database start). */
	base = ldb->ph.config_start;

	/* Parse and check tocs and vmdb. */
	if (!ldm_validate_tocblocks(state, base, ldb) ||
	    !ldm_validate_vmdb(state, base, ldb))
	    	goto out;		/* Already logged */

	/* Initialize vblk lists in ldmdb struct */
	INIT_LIST_HEAD (&ldb->v_dgrp);
	INIT_LIST_HEAD (&ldb->v_disk);
	INIT_LIST_HEAD (&ldb->v_volu);
	INIT_LIST_HEAD (&ldb->v_comp);
	INIT_LIST_HEAD (&ldb->v_part);

	if (!ldm_get_vblks(state, base, ldb)) {
		ldm_crit ("Failed to read the VBLKs from the database.");
		goto cleanup;
	}

	/* Finally, create the data partition devices. */
	if (ldm_create_data_partitions(state, ldb)) {
		ldm_debug ("Parsed LDM database successfully.");
		result = 1;
	}
	/* else Already logged */

cleanup:
	ldm_free_vblks (&ldb->v_dgrp);
	ldm_free_vblks (&ldb->v_disk);
	ldm_free_vblks (&ldb->v_volu);
	ldm_free_vblks (&ldb->v_comp);
	ldm_free_vblks (&ldb->v_part);
out:
	kfree (ldb);
	return result;
}<|MERGE_RESOLUTION|>--- conflicted
+++ resolved
@@ -14,10 +14,7 @@
 #include <linux/stringify.h>
 #include <linux/kernel.h>
 #include <linux/uuid.h>
-<<<<<<< HEAD
-=======
 #include <linux/msdos_partition.h>
->>>>>>> 24b8d41d
 
 #include "ldm.h"
 #include "check.h"
@@ -104,11 +101,7 @@
 		ldm_error("PRIVHEAD disk size doesn't match real disk size");
 		return false;
 	}
-<<<<<<< HEAD
-	if (uuid_be_to_bin(data + 0x0030, (uuid_be *)ph->disk_id)) {
-=======
 	if (uuid_parse(data + 0x0030, &ph->disk_id)) {
->>>>>>> 24b8d41d
 		ldm_error("PRIVHEAD contains an invalid GUID.");
 		return false;
 	}
@@ -882,11 +875,7 @@
 	disk = &vb->vblk.disk;
 	ldm_get_vstr (buffer + 0x18 + r_diskid, disk->alt_name,
 		sizeof (disk->alt_name));
-<<<<<<< HEAD
-	if (uuid_be_to_bin(buffer + 0x19 + r_name, (uuid_be *)disk->disk_id))
-=======
 	if (uuid_parse(buffer + 0x19 + r_name, &disk->disk_id))
->>>>>>> 24b8d41d
 		return false;
 
 	return true;
