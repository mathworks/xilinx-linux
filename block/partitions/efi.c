// SPDX-License-Identifier: GPL-2.0-or-later
/************************************************************
 * EFI GUID Partition Table handling
 *
 * http://www.uefi.org/specs/
 * http://www.intel.com/technology/efi/
 *
 * efi.[ch] by Matt Domsch <Matt_Domsch@dell.com>
 *   Copyright 2000,2001,2002,2004 Dell Inc.
 *
 * TODO:
 *
 * Changelog:
 * Mon August 5th, 2013 Davidlohr Bueso <davidlohr@hp.com>
 * - detect hybrid MBRs, tighter pMBR checking & cleanups.
 *
 * Mon Nov 09 2004 Matt Domsch <Matt_Domsch@dell.com>
 * - test for valid PMBR and valid PGPT before ever reading
 *   AGPT, allow override with 'gpt' kernel command line option.
 * - check for first/last_usable_lba outside of size of disk
 *
 * Tue  Mar 26 2002 Matt Domsch <Matt_Domsch@dell.com>
 * - Ported to 2.5.7-pre1 and 2.5.7-dj2
 * - Applied patch to avoid fault in alternate header handling
 * - cleaned up find_valid_gpt
 * - On-disk structure and copy in memory is *always* LE now - 
 *   swab fields as needed
 * - remove print_gpt_header()
 * - only use first max_p partition entries, to keep the kernel minor number
 *   and partition numbers tied.
 *
 * Mon  Feb 04 2002 Matt Domsch <Matt_Domsch@dell.com>
 * - Removed __PRIPTR_PREFIX - not being used
 *
 * Mon  Jan 14 2002 Matt Domsch <Matt_Domsch@dell.com>
 * - Ported to 2.5.2-pre11 + library crc32 patch Linus applied
 *
 * Thu Dec 6 2001 Matt Domsch <Matt_Domsch@dell.com>
 * - Added compare_gpts().
 * - moved le_efi_guid_to_cpus() back into this file.  GPT is the only
 *   thing that keeps EFI GUIDs on disk.
 * - Changed gpt structure names and members to be simpler and more Linux-like.
 * 
 * Wed Oct 17 2001 Matt Domsch <Matt_Domsch@dell.com>
 * - Removed CONFIG_DEVFS_VOLUMES_UUID code entirely per Martin Wilck
 *
 * Wed Oct 10 2001 Matt Domsch <Matt_Domsch@dell.com>
 * - Changed function comments to DocBook style per Andreas Dilger suggestion.
 *
 * Mon Oct 08 2001 Matt Domsch <Matt_Domsch@dell.com>
 * - Change read_lba() to use the page cache per Al Viro's work.
 * - print u64s properly on all architectures
 * - fixed debug_printk(), now Dprintk()
 *
 * Mon Oct 01 2001 Matt Domsch <Matt_Domsch@dell.com>
 * - Style cleanups
 * - made most functions static
 * - Endianness addition
 * - remove test for second alternate header, as it's not per spec,
 *   and is unnecessary.  There's now a method to read/write the last
 *   sector of an odd-sized disk from user space.  No tools have ever
 *   been released which used this code, so it's effectively dead.
 * - Per Asit Mallick of Intel, added a test for a valid PMBR.
 * - Added kernel command line option 'gpt' to override valid PMBR test.
 *
 * Wed Jun  6 2001 Martin Wilck <Martin.Wilck@Fujitsu-Siemens.com>
 * - added devfs volume UUID support (/dev/volumes/uuids) for
 *   mounting file systems by the partition GUID. 
 *
 * Tue Dec  5 2000 Matt Domsch <Matt_Domsch@dell.com>
 * - Moved crc32() to linux/lib, added efi_crc32().
 *
 * Thu Nov 30 2000 Matt Domsch <Matt_Domsch@dell.com>
 * - Replaced Intel's CRC32 function with an equivalent
 *   non-license-restricted version.
 *
 * Wed Oct 25 2000 Matt Domsch <Matt_Domsch@dell.com>
 * - Fixed the last_lba() call to return the proper last block
 *
 * Thu Oct 12 2000 Matt Domsch <Matt_Domsch@dell.com>
 * - Thanks to Andries Brouwer for his debugging assistance.
 * - Code works, detects all the partitions.
 *
 ************************************************************/
#include <linux/kernel.h>
#include <linux/crc32.h>
#include <linux/ctype.h>
#include <linux/math64.h>
#include <linux/slab.h>
#include "check.h"
#include "efi.h"

/* This allows a kernel command line option 'gpt' to override
 * the test for invalid PMBR.  Not __initdata because reloading
 * the partition tables happens after init too.
 */
static int force_gpt;
static int __init
force_gpt_fn(char *str)
{
	force_gpt = 1;
	return 1;
}
__setup("gpt", force_gpt_fn);


/**
 * efi_crc32() - EFI version of crc32 function
 * @buf: buffer to calculate crc32 of
 * @len: length of buf
 *
 * Description: Returns EFI-style CRC32 value for @buf
 * 
 * This function uses the little endian Ethernet polynomial
 * but seeds the function with ~0, and xor's with ~0 at the end.
 * Note, the EFI Specification, v1.02, has a reference to
 * Dr. Dobbs Journal, May 1994 (actually it's in May 1992).
 */
static inline u32
efi_crc32(const void *buf, unsigned long len)
{
	return (crc32(~0L, buf, len) ^ ~0L);
}

/**
 * last_lba(): return number of last logical block of device
 * @bdev: block device
 * 
 * Description: Returns last LBA value on success, 0 on error.
 * This is stored (by sd and ide-geometry) in
 *  the part[0] entry for this disk, and is the number of
 *  physical sectors available on the disk.
 */
static u64 last_lba(struct block_device *bdev)
{
	if (!bdev || !bdev->bd_inode)
		return 0;
	return div_u64(bdev->bd_inode->i_size,
		       bdev_logical_block_size(bdev)) - 1ULL;
}

static inline int pmbr_part_valid(gpt_mbr_record *part)
{
	if (part->os_type != EFI_PMBR_OSTYPE_EFI_GPT)
		goto invalid;

	/* set to 0x00000001 (i.e., the LBA of the GPT Partition Header) */
	if (le32_to_cpu(part->starting_lba) != GPT_PRIMARY_PARTITION_TABLE_LBA)
		goto invalid;

	return GPT_MBR_PROTECTIVE;
invalid:
	return 0;
}

/**
 * is_pmbr_valid(): test Protective MBR for validity
 * @mbr: pointer to a legacy mbr structure
 * @total_sectors: amount of sectors in the device
 *
 * Description: Checks for a valid protective or hybrid
 * master boot record (MBR). The validity of a pMBR depends
 * on all of the following properties:
 *  1) MSDOS signature is in the last two bytes of the MBR
 *  2) One partition of type 0xEE is found
 *
 * In addition, a hybrid MBR will have up to three additional
 * primary partitions, which point to the same space that's
 * marked out by up to three GPT partitions.
 *
 * Returns 0 upon invalid MBR, or GPT_MBR_PROTECTIVE or
 * GPT_MBR_HYBRID depending on the device layout.
 */
static int is_pmbr_valid(legacy_mbr *mbr, sector_t total_sectors)
{
	uint32_t sz = 0;
	int i, part = 0, ret = 0; /* invalid by default */

	if (!mbr || le16_to_cpu(mbr->signature) != MSDOS_MBR_SIGNATURE)
		goto done;

	for (i = 0; i < 4; i++) {
		ret = pmbr_part_valid(&mbr->partition_record[i]);
		if (ret == GPT_MBR_PROTECTIVE) {
			part = i;
			/*
			 * Ok, we at least know that there's a protective MBR,
			 * now check if there are other partition types for
			 * hybrid MBR.
			 */
			goto check_hybrid;
		}
	}

	if (ret != GPT_MBR_PROTECTIVE)
		goto done;
check_hybrid:
	for (i = 0; i < 4; i++)
		if ((mbr->partition_record[i].os_type !=
			EFI_PMBR_OSTYPE_EFI_GPT) &&
		    (mbr->partition_record[i].os_type != 0x00))
			ret = GPT_MBR_HYBRID;

	/*
	 * Protective MBRs take up the lesser of the whole disk
	 * or 2 TiB (32bit LBA), ignoring the rest of the disk.
	 * Some partitioning programs, nonetheless, choose to set
	 * the size to the maximum 32-bit limitation, disregarding
	 * the disk size.
	 *
	 * Hybrid MBRs do not necessarily comply with this.
	 *
	 * Consider a bad value here to be a warning to support dd'ing
	 * an image from a smaller disk to a larger disk.
	 */
	if (ret == GPT_MBR_PROTECTIVE) {
		sz = le32_to_cpu(mbr->partition_record[part].size_in_lba);
		if (sz != (uint32_t) total_sectors - 1 && sz != 0xFFFFFFFF)
			pr_debug("GPT: mbr size in lba (%u) different than whole disk (%u).\n",
				 sz, min_t(uint32_t,
					   total_sectors - 1, 0xFFFFFFFF));
	}
done:
	return ret;
}

/**
 * read_lba(): Read bytes from disk, starting at given LBA
 * @state: disk parsed partitions
 * @lba: the Logical Block Address of the partition table
 * @buffer: destination buffer
 * @count: bytes to read
 *
 * Description: Reads @count bytes from @state->bdev into @buffer.
 * Returns number of bytes read on success, 0 on error.
 */
static size_t read_lba(struct parsed_partitions *state,
		       u64 lba, u8 *buffer, size_t count)
{
	size_t totalreadcount = 0;
	struct block_device *bdev = state->bdev;
	sector_t n = lba * (bdev_logical_block_size(bdev) / 512);

	if (!buffer || lba > last_lba(bdev))
                return 0;

	while (count) {
		int copied = 512;
		Sector sect;
		unsigned char *data = read_part_sector(state, n++, &sect);
		if (!data)
			break;
		if (copied > count)
			copied = count;
		memcpy(buffer, data, copied);
		put_dev_sector(sect);
		buffer += copied;
		totalreadcount +=copied;
		count -= copied;
	}
	return totalreadcount;
}

/**
 * alloc_read_gpt_entries(): reads partition entries from disk
 * @state: disk parsed partitions
 * @gpt: GPT header
 * 
 * Description: Returns ptes on success,  NULL on error.
 * Allocates space for PTEs based on information found in @gpt.
 * Notes: remember to free pte when you're done!
 */
static gpt_entry *alloc_read_gpt_entries(struct parsed_partitions *state,
					 gpt_header *gpt)
{
	size_t count;
	gpt_entry *pte;

	if (!gpt)
		return NULL;

	count = (size_t)le32_to_cpu(gpt->num_partition_entries) *
                le32_to_cpu(gpt->sizeof_partition_entry);
	if (!count)
		return NULL;
	pte = kmalloc(count, GFP_KERNEL);
	if (!pte)
		return NULL;

	if (read_lba(state, le64_to_cpu(gpt->partition_entry_lba),
			(u8 *) pte, count) < count) {
		kfree(pte);
                pte=NULL;
		return NULL;
	}
	return pte;
}

/**
 * alloc_read_gpt_header(): Allocates GPT header, reads into it from disk
 * @state: disk parsed partitions
 * @lba: the Logical Block Address of the partition table
 * 
 * Description: returns GPT header on success, NULL on error.   Allocates
 * and fills a GPT header starting at @ from @state->bdev.
 * Note: remember to free gpt when finished with it.
 */
static gpt_header *alloc_read_gpt_header(struct parsed_partitions *state,
					 u64 lba)
{
	gpt_header *gpt;
	unsigned ssz = bdev_logical_block_size(state->bdev);

	gpt = kmalloc(ssz, GFP_KERNEL);
	if (!gpt)
		return NULL;

	if (read_lba(state, lba, (u8 *) gpt, ssz) < ssz) {
		kfree(gpt);
                gpt=NULL;
		return NULL;
	}

	return gpt;
}

/**
 * is_gpt_valid() - tests one GPT header and PTEs for validity
 * @state: disk parsed partitions
 * @lba: logical block address of the GPT header to test
 * @gpt: GPT header ptr, filled on return.
 * @ptes: PTEs ptr, filled on return.
 *
 * Description: returns 1 if valid,  0 on error.
 * If valid, returns pointers to newly allocated GPT header and PTEs.
 */
static int is_gpt_valid(struct parsed_partitions *state, u64 lba,
			gpt_header **gpt, gpt_entry **ptes)
{
	u32 crc, origcrc;
	u64 lastlba, pt_size;

	if (!ptes)
		return 0;
	if (!(*gpt = alloc_read_gpt_header(state, lba)))
		return 0;

	/* Check the GUID Partition Table signature */
	if (le64_to_cpu((*gpt)->signature) != GPT_HEADER_SIGNATURE) {
		pr_debug("GUID Partition Table Header signature is wrong:"
			 "%lld != %lld\n",
			 (unsigned long long)le64_to_cpu((*gpt)->signature),
			 (unsigned long long)GPT_HEADER_SIGNATURE);
		goto fail;
	}

	/* Check the GUID Partition Table header size is too big */
	if (le32_to_cpu((*gpt)->header_size) >
			bdev_logical_block_size(state->bdev)) {
		pr_debug("GUID Partition Table Header size is too large: %u > %u\n",
			le32_to_cpu((*gpt)->header_size),
			bdev_logical_block_size(state->bdev));
		goto fail;
	}

	/* Check the GUID Partition Table header size is too small */
	if (le32_to_cpu((*gpt)->header_size) < sizeof(gpt_header)) {
		pr_debug("GUID Partition Table Header size is too small: %u < %zu\n",
			le32_to_cpu((*gpt)->header_size),
			sizeof(gpt_header));
		goto fail;
	}

	/* Check the GUID Partition Table CRC */
	origcrc = le32_to_cpu((*gpt)->header_crc32);
	(*gpt)->header_crc32 = 0;
	crc = efi_crc32((const unsigned char *) (*gpt), le32_to_cpu((*gpt)->header_size));

	if (crc != origcrc) {
		pr_debug("GUID Partition Table Header CRC is wrong: %x != %x\n",
			 crc, origcrc);
		goto fail;
	}
	(*gpt)->header_crc32 = cpu_to_le32(origcrc);

	/* Check that the my_lba entry points to the LBA that contains
	 * the GUID Partition Table */
	if (le64_to_cpu((*gpt)->my_lba) != lba) {
		pr_debug("GPT my_lba incorrect: %lld != %lld\n",
			 (unsigned long long)le64_to_cpu((*gpt)->my_lba),
			 (unsigned long long)lba);
		goto fail;
	}

	/* Check the first_usable_lba and last_usable_lba are
	 * within the disk.
	 */
	lastlba = last_lba(state->bdev);
	if (le64_to_cpu((*gpt)->first_usable_lba) > lastlba) {
		pr_debug("GPT: first_usable_lba incorrect: %lld > %lld\n",
			 (unsigned long long)le64_to_cpu((*gpt)->first_usable_lba),
			 (unsigned long long)lastlba);
		goto fail;
	}
	if (le64_to_cpu((*gpt)->last_usable_lba) > lastlba) {
		pr_debug("GPT: last_usable_lba incorrect: %lld > %lld\n",
			 (unsigned long long)le64_to_cpu((*gpt)->last_usable_lba),
			 (unsigned long long)lastlba);
		goto fail;
	}
	if (le64_to_cpu((*gpt)->last_usable_lba) < le64_to_cpu((*gpt)->first_usable_lba)) {
		pr_debug("GPT: last_usable_lba incorrect: %lld > %lld\n",
			 (unsigned long long)le64_to_cpu((*gpt)->last_usable_lba),
			 (unsigned long long)le64_to_cpu((*gpt)->first_usable_lba));
		goto fail;
	}
	/* Check that sizeof_partition_entry has the correct value */
	if (le32_to_cpu((*gpt)->sizeof_partition_entry) != sizeof(gpt_entry)) {
		pr_debug("GUID Partition Entry Size check failed.\n");
<<<<<<< HEAD
=======
		goto fail;
	}

	/* Sanity check partition table size */
	pt_size = (u64)le32_to_cpu((*gpt)->num_partition_entries) *
		le32_to_cpu((*gpt)->sizeof_partition_entry);
	if (pt_size > KMALLOC_MAX_SIZE) {
		pr_debug("GUID Partition Table is too large: %llu > %lu bytes\n",
			 (unsigned long long)pt_size, KMALLOC_MAX_SIZE);
>>>>>>> 24b8d41d
		goto fail;
	}

	if (!(*ptes = alloc_read_gpt_entries(state, *gpt)))
		goto fail;

	/* Check the GUID Partition Entry Array CRC */
	crc = efi_crc32((const unsigned char *) (*ptes), pt_size);

	if (crc != le32_to_cpu((*gpt)->partition_entry_array_crc32)) {
		pr_debug("GUID Partition Entry Array CRC check failed.\n");
		goto fail_ptes;
	}

	/* We're done, all's well */
	return 1;

 fail_ptes:
	kfree(*ptes);
	*ptes = NULL;
 fail:
	kfree(*gpt);
	*gpt = NULL;
	return 0;
}

/**
 * is_pte_valid() - tests one PTE for validity
 * @pte:pte to check
 * @lastlba: last lba of the disk
 *
 * Description: returns 1 if valid,  0 on error.
 */
static inline int
is_pte_valid(const gpt_entry *pte, const u64 lastlba)
{
	if ((!efi_guidcmp(pte->partition_type_guid, NULL_GUID)) ||
	    le64_to_cpu(pte->starting_lba) > lastlba         ||
	    le64_to_cpu(pte->ending_lba)   > lastlba)
		return 0;
	return 1;
}

/**
 * compare_gpts() - Search disk for valid GPT headers and PTEs
 * @pgpt: primary GPT header
 * @agpt: alternate GPT header
 * @lastlba: last LBA number
 *
 * Description: Returns nothing.  Sanity checks pgpt and agpt fields
 * and prints warnings on discrepancies.
 * 
 */
static void
compare_gpts(gpt_header *pgpt, gpt_header *agpt, u64 lastlba)
{
	int error_found = 0;
	if (!pgpt || !agpt)
		return;
	if (le64_to_cpu(pgpt->my_lba) != le64_to_cpu(agpt->alternate_lba)) {
		pr_warn("GPT:Primary header LBA != Alt. header alternate_lba\n");
		pr_warn("GPT:%lld != %lld\n",
		       (unsigned long long)le64_to_cpu(pgpt->my_lba),
                       (unsigned long long)le64_to_cpu(agpt->alternate_lba));
		error_found++;
	}
	if (le64_to_cpu(pgpt->alternate_lba) != le64_to_cpu(agpt->my_lba)) {
		pr_warn("GPT:Primary header alternate_lba != Alt. header my_lba\n");
		pr_warn("GPT:%lld != %lld\n",
		       (unsigned long long)le64_to_cpu(pgpt->alternate_lba),
                       (unsigned long long)le64_to_cpu(agpt->my_lba));
		error_found++;
	}
	if (le64_to_cpu(pgpt->first_usable_lba) !=
            le64_to_cpu(agpt->first_usable_lba)) {
		pr_warn("GPT:first_usable_lbas don't match.\n");
		pr_warn("GPT:%lld != %lld\n",
		       (unsigned long long)le64_to_cpu(pgpt->first_usable_lba),
                       (unsigned long long)le64_to_cpu(agpt->first_usable_lba));
		error_found++;
	}
	if (le64_to_cpu(pgpt->last_usable_lba) !=
            le64_to_cpu(agpt->last_usable_lba)) {
		pr_warn("GPT:last_usable_lbas don't match.\n");
		pr_warn("GPT:%lld != %lld\n",
		       (unsigned long long)le64_to_cpu(pgpt->last_usable_lba),
                       (unsigned long long)le64_to_cpu(agpt->last_usable_lba));
		error_found++;
	}
	if (efi_guidcmp(pgpt->disk_guid, agpt->disk_guid)) {
		pr_warn("GPT:disk_guids don't match.\n");
		error_found++;
	}
	if (le32_to_cpu(pgpt->num_partition_entries) !=
            le32_to_cpu(agpt->num_partition_entries)) {
		pr_warn("GPT:num_partition_entries don't match: "
		       "0x%x != 0x%x\n",
		       le32_to_cpu(pgpt->num_partition_entries),
		       le32_to_cpu(agpt->num_partition_entries));
		error_found++;
	}
	if (le32_to_cpu(pgpt->sizeof_partition_entry) !=
            le32_to_cpu(agpt->sizeof_partition_entry)) {
		pr_warn("GPT:sizeof_partition_entry values don't match: "
		       "0x%x != 0x%x\n",
                       le32_to_cpu(pgpt->sizeof_partition_entry),
		       le32_to_cpu(agpt->sizeof_partition_entry));
		error_found++;
	}
	if (le32_to_cpu(pgpt->partition_entry_array_crc32) !=
            le32_to_cpu(agpt->partition_entry_array_crc32)) {
		pr_warn("GPT:partition_entry_array_crc32 values don't match: "
		       "0x%x != 0x%x\n",
                       le32_to_cpu(pgpt->partition_entry_array_crc32),
		       le32_to_cpu(agpt->partition_entry_array_crc32));
		error_found++;
	}
	if (le64_to_cpu(pgpt->alternate_lba) != lastlba) {
		pr_warn("GPT:Primary header thinks Alt. header is not at the end of the disk.\n");
		pr_warn("GPT:%lld != %lld\n",
			(unsigned long long)le64_to_cpu(pgpt->alternate_lba),
			(unsigned long long)lastlba);
		error_found++;
	}

	if (le64_to_cpu(agpt->my_lba) != lastlba) {
		pr_warn("GPT:Alternate GPT header not at the end of the disk.\n");
		pr_warn("GPT:%lld != %lld\n",
			(unsigned long long)le64_to_cpu(agpt->my_lba),
			(unsigned long long)lastlba);
		error_found++;
	}

	if (error_found)
		pr_warn("GPT: Use GNU Parted to correct GPT errors.\n");
	return;
}

/**
 * find_valid_gpt() - Search disk for valid GPT headers and PTEs
 * @state: disk parsed partitions
 * @gpt: GPT header ptr, filled on return.
 * @ptes: PTEs ptr, filled on return.
 *
 * Description: Returns 1 if valid, 0 on error.
 * If valid, returns pointers to newly allocated GPT header and PTEs.
 * Validity depends on PMBR being valid (or being overridden by the
 * 'gpt' kernel command line option) and finding either the Primary
 * GPT header and PTEs valid, or the Alternate GPT header and PTEs
 * valid.  If the Primary GPT header is not valid, the Alternate GPT header
 * is not checked unless the 'gpt' kernel command line option is passed.
 * This protects against devices which misreport their size, and forces
 * the user to decide to use the Alternate GPT.
 */
static int find_valid_gpt(struct parsed_partitions *state, gpt_header **gpt,
			  gpt_entry **ptes)
{
	int good_pgpt = 0, good_agpt = 0, good_pmbr = 0;
	gpt_header *pgpt = NULL, *agpt = NULL;
	gpt_entry *pptes = NULL, *aptes = NULL;
	legacy_mbr *legacymbr;
	sector_t total_sectors = i_size_read(state->bdev->bd_inode) >> 9;
	u64 lastlba;

	if (!ptes)
		return 0;

	lastlba = last_lba(state->bdev);
        if (!force_gpt) {
		/* This will be added to the EFI Spec. per Intel after v1.02. */
		legacymbr = kzalloc(sizeof(*legacymbr), GFP_KERNEL);
		if (!legacymbr)
			goto fail;

		read_lba(state, 0, (u8 *)legacymbr, sizeof(*legacymbr));
		good_pmbr = is_pmbr_valid(legacymbr, total_sectors);
		kfree(legacymbr);

		if (!good_pmbr)
			goto fail;

		pr_debug("Device has a %s MBR\n",
			 good_pmbr == GPT_MBR_PROTECTIVE ?
						"protective" : "hybrid");
	}

	good_pgpt = is_gpt_valid(state, GPT_PRIMARY_PARTITION_TABLE_LBA,
				 &pgpt, &pptes);
        if (good_pgpt)
		good_agpt = is_gpt_valid(state,
					 le64_to_cpu(pgpt->alternate_lba),
					 &agpt, &aptes);
        if (!good_agpt && force_gpt)
                good_agpt = is_gpt_valid(state, lastlba, &agpt, &aptes);

        /* The obviously unsuccessful case */
        if (!good_pgpt && !good_agpt)
                goto fail;

        compare_gpts(pgpt, agpt, lastlba);

        /* The good cases */
        if (good_pgpt) {
                *gpt  = pgpt;
                *ptes = pptes;
                kfree(agpt);
                kfree(aptes);
		if (!good_agpt)
                        pr_warn("Alternate GPT is invalid, using primary GPT.\n");
                return 1;
        }
        else if (good_agpt) {
                *gpt  = agpt;
                *ptes = aptes;
                kfree(pgpt);
                kfree(pptes);
		pr_warn("Primary GPT is invalid, using alternate GPT.\n");
                return 1;
        }

 fail:
        kfree(pgpt);
        kfree(agpt);
        kfree(pptes);
        kfree(aptes);
        *gpt = NULL;
        *ptes = NULL;
        return 0;
}

/**
 * utf16_le_to_7bit(): Naively converts a UTF-16LE string to 7-bit ASCII characters
 * @in: input UTF-16LE string
 * @size: size of the input string
 * @out: output string ptr, should be capable to store @size+1 characters
 *
 * Description: Converts @size UTF16-LE symbols from @in string to 7-bit
 * ASCII characters and stores them to @out. Adds trailing zero to @out array.
 */
static void utf16_le_to_7bit(const __le16 *in, unsigned int size, u8 *out)
{
	unsigned int i = 0;

	out[size] = 0;

	while (i < size) {
		u8 c = le16_to_cpu(in[i]) & 0xff;

		if (c && !isprint(c))
			c = '!';
		out[i] = c;
		i++;
	}
}

/**
 * efi_partition(struct parsed_partitions *state)
 * @state: disk parsed partitions
 *
 * Description: called from check.c, if the disk contains GPT
 * partitions, sets up partition entries in the kernel.
 *
 * If the first block on the disk is a legacy MBR,
 * it will get handled by msdos_partition().
 * If it's a Protective MBR, we'll handle it here.
 *
 * We do not create a Linux partition for GPT, but
 * only for the actual data partitions.
 * Returns:
 * -1 if unable to read the partition table
 *  0 if this isn't our partition table
 *  1 if successful
 *
 */
int efi_partition(struct parsed_partitions *state)
{
	gpt_header *gpt = NULL;
	gpt_entry *ptes = NULL;
	u32 i;
	unsigned ssz = bdev_logical_block_size(state->bdev) / 512;

	if (!find_valid_gpt(state, &gpt, &ptes) || !gpt || !ptes) {
		kfree(gpt);
		kfree(ptes);
		return 0;
	}

	pr_debug("GUID Partition Table is valid!  Yea!\n");

	for (i = 0; i < le32_to_cpu(gpt->num_partition_entries) && i < state->limit-1; i++) {
		struct partition_meta_info *info;
		unsigned label_max;
		u64 start = le64_to_cpu(ptes[i].starting_lba);
		u64 size = le64_to_cpu(ptes[i].ending_lba) -
			   le64_to_cpu(ptes[i].starting_lba) + 1ULL;

		if (!is_pte_valid(&ptes[i], last_lba(state->bdev)))
			continue;

		put_partition(state, i+1, start * ssz, size * ssz);

		/* If this is a RAID volume, tell md */
		if (!efi_guidcmp(ptes[i].partition_type_guid, PARTITION_LINUX_RAID_GUID))
			state->parts[i + 1].flags = ADDPART_FLAG_RAID;

		info = &state->parts[i + 1].info;
		efi_guid_to_str(&ptes[i].unique_partition_guid, info->uuid);

		/* Naively convert UTF16-LE to 7 bits. */
		label_max = min(ARRAY_SIZE(info->volname) - 1,
				ARRAY_SIZE(ptes[i].partition_name));
		utf16_le_to_7bit(ptes[i].partition_name, label_max, info->volname);
		state->parts[i + 1].has_info = true;
	}
	kfree(ptes);
	kfree(gpt);
	strlcat(state->pp_buf, "\n", PAGE_SIZE);
	return 1;
}<|MERGE_RESOLUTION|>--- conflicted
+++ resolved
@@ -417,8 +417,6 @@
 	/* Check that sizeof_partition_entry has the correct value */
 	if (le32_to_cpu((*gpt)->sizeof_partition_entry) != sizeof(gpt_entry)) {
 		pr_debug("GUID Partition Entry Size check failed.\n");
-<<<<<<< HEAD
-=======
 		goto fail;
 	}
 
@@ -428,7 +426,6 @@
 	if (pt_size > KMALLOC_MAX_SIZE) {
 		pr_debug("GUID Partition Table is too large: %llu > %lu bytes\n",
 			 (unsigned long long)pt_size, KMALLOC_MAX_SIZE);
->>>>>>> 24b8d41d
 		goto fail;
 	}
 
