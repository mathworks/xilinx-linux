// SPDX-License-Identifier: GPL-2.0
/*
 * Copyright (C) 1991, 1992 Linus Torvalds
 * Copyright (C) 1994,      Karl Keyte: Added support for disk statistics
 * Elevator latency, (C) 2000  Andrea Arcangeli <andrea@suse.de> SuSE
 * Queue request tables / lock, selectable elevator, Jens Axboe <axboe@suse.de>
 * kernel-doc documentation started by NeilBrown <neilb@cse.unsw.edu.au>
 *	-  July2000
 * bio rewrite, highmem i/o, etc, Jens Axboe <axboe@suse.de> - may 2001
 */

/*
 * This handles all read/write requests to block devices
 */
#include <linux/kernel.h>
#include <linux/module.h>
#include <linux/backing-dev.h>
#include <linux/bio.h>
#include <linux/blkdev.h>
#include <linux/blk-mq.h>
#include <linux/highmem.h>
#include <linux/mm.h>
#include <linux/pagemap.h>
#include <linux/kernel_stat.h>
#include <linux/string.h>
#include <linux/init.h>
#include <linux/completion.h>
#include <linux/slab.h>
#include <linux/swap.h>
#include <linux/writeback.h>
#include <linux/task_io_accounting_ops.h>
#include <linux/fault-inject.h>
#include <linux/list_sort.h>
#include <linux/delay.h>
#include <linux/ratelimit.h>
#include <linux/pm_runtime.h>
#include <linux/blk-cgroup.h>
#include <linux/t10-pi.h>
#include <linux/debugfs.h>
#include <linux/bpf.h>
#include <linux/psi.h>
#include <linux/sched/sysctl.h>
#include <linux/blk-crypto.h>

#define CREATE_TRACE_POINTS
#include <trace/events/block.h>

#include "blk.h"
#include "blk-mq.h"
#include "blk-mq-sched.h"
#include "blk-pm.h"
#include "blk-rq-qos.h"

struct dentry *blk_debugfs_root;

EXPORT_TRACEPOINT_SYMBOL_GPL(block_bio_remap);
EXPORT_TRACEPOINT_SYMBOL_GPL(block_rq_remap);
EXPORT_TRACEPOINT_SYMBOL_GPL(block_bio_complete);
EXPORT_TRACEPOINT_SYMBOL_GPL(block_split);
EXPORT_TRACEPOINT_SYMBOL_GPL(block_unplug);

DEFINE_IDA(blk_queue_ida);

/*
 * For queue allocation
 */
struct kmem_cache *blk_requestq_cachep;

/*
 * Controlling structure to kblockd
 */
static struct workqueue_struct *kblockd_workqueue;

/**
 * blk_queue_flag_set - atomically set a queue flag
 * @flag: flag to be set
 * @q: request queue
 */
void blk_queue_flag_set(unsigned int flag, struct request_queue *q)
{
	set_bit(flag, &q->queue_flags);
}
EXPORT_SYMBOL(blk_queue_flag_set);

/**
 * blk_queue_flag_clear - atomically clear a queue flag
 * @flag: flag to be cleared
 * @q: request queue
 */
void blk_queue_flag_clear(unsigned int flag, struct request_queue *q)
{
	clear_bit(flag, &q->queue_flags);
}
EXPORT_SYMBOL(blk_queue_flag_clear);

/**
 * blk_queue_flag_test_and_set - atomically test and set a queue flag
 * @flag: flag to be set
 * @q: request queue
 *
 * Returns the previous value of @flag - 0 if the flag was not set and 1 if
 * the flag was already set.
 */
bool blk_queue_flag_test_and_set(unsigned int flag, struct request_queue *q)
{
	return test_and_set_bit(flag, &q->queue_flags);
}
EXPORT_SYMBOL_GPL(blk_queue_flag_test_and_set);

void blk_rq_init(struct request_queue *q, struct request *rq)
{
	memset(rq, 0, sizeof(*rq));

	INIT_LIST_HEAD(&rq->queuelist);
	rq->q = q;
	rq->__sector = (sector_t) -1;
	INIT_HLIST_NODE(&rq->hash);
	RB_CLEAR_NODE(&rq->rb_node);
	rq->tag = BLK_MQ_NO_TAG;
	rq->internal_tag = BLK_MQ_NO_TAG;
	rq->start_time_ns = ktime_get_ns();
	rq->part = NULL;
	refcount_set(&rq->ref, 1);
	blk_crypto_rq_set_defaults(rq);
}
EXPORT_SYMBOL(blk_rq_init);

#define REQ_OP_NAME(name) [REQ_OP_##name] = #name
static const char *const blk_op_name[] = {
	REQ_OP_NAME(READ),
	REQ_OP_NAME(WRITE),
	REQ_OP_NAME(FLUSH),
	REQ_OP_NAME(DISCARD),
	REQ_OP_NAME(SECURE_ERASE),
	REQ_OP_NAME(ZONE_RESET),
	REQ_OP_NAME(ZONE_RESET_ALL),
	REQ_OP_NAME(ZONE_OPEN),
	REQ_OP_NAME(ZONE_CLOSE),
	REQ_OP_NAME(ZONE_FINISH),
	REQ_OP_NAME(ZONE_APPEND),
	REQ_OP_NAME(WRITE_SAME),
	REQ_OP_NAME(WRITE_ZEROES),
	REQ_OP_NAME(SCSI_IN),
	REQ_OP_NAME(SCSI_OUT),
	REQ_OP_NAME(DRV_IN),
	REQ_OP_NAME(DRV_OUT),
};
#undef REQ_OP_NAME

/**
 * blk_op_str - Return string XXX in the REQ_OP_XXX.
 * @op: REQ_OP_XXX.
 *
 * Description: Centralize block layer function to convert REQ_OP_XXX into
 * string format. Useful in the debugging and tracing bio or request. For
 * invalid REQ_OP_XXX it returns string "UNKNOWN".
 */
inline const char *blk_op_str(unsigned int op)
{
	const char *op_str = "UNKNOWN";

	if (op < ARRAY_SIZE(blk_op_name) && blk_op_name[op])
		op_str = blk_op_name[op];

	return op_str;
}
EXPORT_SYMBOL_GPL(blk_op_str);

static const struct {
	int		errno;
	const char	*name;
} blk_errors[] = {
	[BLK_STS_OK]		= { 0,		"" },
	[BLK_STS_NOTSUPP]	= { -EOPNOTSUPP, "operation not supported" },
	[BLK_STS_TIMEOUT]	= { -ETIMEDOUT,	"timeout" },
	[BLK_STS_NOSPC]		= { -ENOSPC,	"critical space allocation" },
	[BLK_STS_TRANSPORT]	= { -ENOLINK,	"recoverable transport" },
	[BLK_STS_TARGET]	= { -EREMOTEIO,	"critical target" },
	[BLK_STS_NEXUS]		= { -EBADE,	"critical nexus" },
	[BLK_STS_MEDIUM]	= { -ENODATA,	"critical medium" },
	[BLK_STS_PROTECTION]	= { -EILSEQ,	"protection" },
	[BLK_STS_RESOURCE]	= { -ENOMEM,	"kernel resource" },
	[BLK_STS_DEV_RESOURCE]	= { -EBUSY,	"device resource" },
	[BLK_STS_AGAIN]		= { -EAGAIN,	"nonblocking retry" },

	/* device mapper special case, should not leak out: */
	[BLK_STS_DM_REQUEUE]	= { -EREMCHG, "dm internal retry" },

	/* zone device specific errors */
	[BLK_STS_ZONE_OPEN_RESOURCE]	= { -ETOOMANYREFS, "open zones exceeded" },
	[BLK_STS_ZONE_ACTIVE_RESOURCE]	= { -EOVERFLOW, "active zones exceeded" },

	/* everything else not covered above: */
	[BLK_STS_IOERR]		= { -EIO,	"I/O" },
};

blk_status_t errno_to_blk_status(int errno)
{
	int i;

	for (i = 0; i < ARRAY_SIZE(blk_errors); i++) {
		if (blk_errors[i].errno == errno)
			return (__force blk_status_t)i;
	}

	return BLK_STS_IOERR;
}
EXPORT_SYMBOL_GPL(errno_to_blk_status);

int blk_status_to_errno(blk_status_t status)
{
	int idx = (__force int)status;

	if (WARN_ON_ONCE(idx >= ARRAY_SIZE(blk_errors)))
		return -EIO;
	return blk_errors[idx].errno;
}
EXPORT_SYMBOL_GPL(blk_status_to_errno);

static void print_req_error(struct request *req, blk_status_t status,
		const char *caller)
{
	int idx = (__force int)status;

	if (WARN_ON_ONCE(idx >= ARRAY_SIZE(blk_errors)))
		return;

	printk_ratelimited(KERN_ERR
		"%s: %s error, dev %s, sector %llu op 0x%x:(%s) flags 0x%x "
		"phys_seg %u prio class %u\n",
		caller, blk_errors[idx].name,
		req->rq_disk ? req->rq_disk->disk_name : "?",
		blk_rq_pos(req), req_op(req), blk_op_str(req_op(req)),
		req->cmd_flags & ~REQ_OP_MASK,
		req->nr_phys_segments,
		IOPRIO_PRIO_CLASS(req->ioprio));
}

static void req_bio_endio(struct request *rq, struct bio *bio,
			  unsigned int nbytes, blk_status_t error)
{
	if (error)
		bio->bi_status = error;

	if (unlikely(rq->rq_flags & RQF_QUIET))
		bio_set_flag(bio, BIO_QUIET);

	bio_advance(bio, nbytes);

	if (req_op(rq) == REQ_OP_ZONE_APPEND && error == BLK_STS_OK) {
		/*
		 * Partial zone append completions cannot be supported as the
		 * BIO fragments may end up not being written sequentially.
		 */
		if (bio->bi_iter.bi_size)
			bio->bi_status = BLK_STS_IOERR;
		else
			bio->bi_iter.bi_sector = rq->__sector;
	}

	/* don't actually finish bio if it's part of flush sequence */
	if (bio->bi_iter.bi_size == 0 && !(rq->rq_flags & RQF_FLUSH_SEQ))
		bio_endio(bio);
}

void blk_dump_rq_flags(struct request *rq, char *msg)
{
	printk(KERN_INFO "%s: dev %s: flags=%llx\n", msg,
		rq->rq_disk ? rq->rq_disk->disk_name : "?",
		(unsigned long long) rq->cmd_flags);

	printk(KERN_INFO "  sector %llu, nr/cnr %u/%u\n",
	       (unsigned long long)blk_rq_pos(rq),
	       blk_rq_sectors(rq), blk_rq_cur_sectors(rq));
	printk(KERN_INFO "  bio %p, biotail %p, len %u\n",
	       rq->bio, rq->biotail, blk_rq_bytes(rq));
}
EXPORT_SYMBOL(blk_dump_rq_flags);

/**
 * blk_sync_queue - cancel any pending callbacks on a queue
 * @q: the queue
 *
 * Description:
 *     The block layer may perform asynchronous callback activity
 *     on a queue, such as calling the unplug function after a timeout.
 *     A block device may call blk_sync_queue to ensure that any
 *     such activity is cancelled, thus allowing it to release resources
 *     that the callbacks might use. The caller must already have made sure
 *     that its ->submit_bio will not re-add plugging prior to calling
 *     this function.
 *
 *     This function does not cancel any asynchronous activity arising
 *     out of elevator or throttling code. That would require elevator_exit()
 *     and blkcg_exit_queue() to be called with queue lock initialized.
 *
 */
void blk_sync_queue(struct request_queue *q)
{
	del_timer_sync(&q->timeout);
<<<<<<< HEAD

	if (q->mq_ops) {
		struct blk_mq_hw_ctx *hctx;
		int i;

		queue_for_each_hw_ctx(q, hctx, i) {
			cancel_work_sync(&hctx->run_work);
			cancel_delayed_work_sync(&hctx->delay_work);
		}
	} else {
		cancel_delayed_work_sync(&q->delay_work);
	}
=======
	cancel_work_sync(&q->timeout_work);
>>>>>>> 24b8d41d
}
EXPORT_SYMBOL(blk_sync_queue);

/**
 * blk_set_pm_only - increment pm_only counter
 * @q: request queue pointer
 */
void blk_set_pm_only(struct request_queue *q)
{
	atomic_inc(&q->pm_only);
}
EXPORT_SYMBOL_GPL(blk_set_pm_only);

void blk_clear_pm_only(struct request_queue *q)
{
	int pm_only;

	pm_only = atomic_dec_return(&q->pm_only);
	WARN_ON_ONCE(pm_only < 0);
	if (pm_only == 0)
		wake_up_all(&q->mq_freeze_wq);
}
EXPORT_SYMBOL_GPL(blk_clear_pm_only);

/**
 * blk_put_queue - decrement the request_queue refcount
 * @q: the request_queue structure to decrement the refcount for
 *
 * Decrements the refcount of the request_queue kobject. When this reaches 0
 * we'll have blk_release_queue() called.
 *
 * Context: Any context, but the last reference must not be dropped from
 *          atomic context.
 */
void blk_put_queue(struct request_queue *q)
{
	kobject_put(&q->kobj);
}
EXPORT_SYMBOL(blk_put_queue);

void blk_set_queue_dying(struct request_queue *q)
{
	blk_queue_flag_set(QUEUE_FLAG_DYING, q);

	/*
	 * When queue DYING flag is set, we need to block new req
	 * entering queue, so we call blk_freeze_queue_start() to
	 * prevent I/O from crossing blk_queue_enter().
	 */
<<<<<<< HEAD
	if (blk_queue_init_done(q)) {
		spin_lock_irq(q->queue_lock);
		__blk_drain_queue(q, false);
		spin_unlock_irq(q->queue_lock);

		/* ensure blk_queue_bypass() is %true inside RCU read lock */
		synchronize_rcu();
	}
}
EXPORT_SYMBOL_GPL(blk_queue_bypass_start);

/**
 * blk_queue_bypass_end - leave queue bypass mode
 * @q: queue of interest
 *
 * Leave bypass mode and restore the normal queueing behavior.
 */
void blk_queue_bypass_end(struct request_queue *q)
{
	spin_lock_irq(q->queue_lock);
	if (!--q->bypass_depth)
		queue_flag_clear(QUEUE_FLAG_BYPASS, q);
	WARN_ON_ONCE(q->bypass_depth < 0);
	spin_unlock_irq(q->queue_lock);
}
EXPORT_SYMBOL_GPL(blk_queue_bypass_end);

void blk_set_queue_dying(struct request_queue *q)
{
	spin_lock_irq(q->queue_lock);
	queue_flag_set(QUEUE_FLAG_DYING, q);
	spin_unlock_irq(q->queue_lock);
=======
	blk_freeze_queue_start(q);
>>>>>>> 24b8d41d

	if (queue_is_mq(q))
		blk_mq_wake_waiters(q);

	/* Make blk_queue_enter() reexamine the DYING flag. */
	wake_up_all(&q->mq_freeze_wq);
}
EXPORT_SYMBOL_GPL(blk_set_queue_dying);

/**
 * blk_cleanup_queue - shutdown a request queue
 * @q: request queue to shutdown
 *
 * Mark @q DYING, drain all pending requests, mark @q DEAD, destroy and
 * put it.  All future requests will be failed immediately with -ENODEV.
 *
 * Context: can sleep
 */
void blk_cleanup_queue(struct request_queue *q)
{
	/* cannot be called from atomic context */
	might_sleep();

	WARN_ON_ONCE(blk_queue_registered(q));

	/* mark @q DYING, no new request or merges will be allowed afterwards */
	blk_set_queue_dying(q);

	blk_queue_flag_set(QUEUE_FLAG_NOMERGES, q);
	blk_queue_flag_set(QUEUE_FLAG_NOXMERGES, q);

	/*
	 * Drain all requests queued before DYING marking. Set DEAD flag to
	 * prevent that blk_mq_run_hw_queues() accesses the hardware queues
	 * after draining finished.
	 */
	blk_freeze_queue(q);

	rq_qos_exit(q);

	blk_queue_flag_set(QUEUE_FLAG_DEAD, q);

	/* for synchronous bio-based driver finish in-flight integrity i/o */
	blk_flush_integrity();

	/* @q won't process any more request, flush async actions */
	del_timer_sync(&q->backing_dev_info->laptop_mode_wb_timer);
	blk_sync_queue(q);

	if (queue_is_mq(q))
		blk_mq_exit_queue(q);

	/*
	 * In theory, request pool of sched_tags belongs to request queue.
	 * However, the current implementation requires tag_set for freeing
	 * requests, so free the pool now.
	 *
	 * Queue has become frozen, there can't be any in-queue requests, so
	 * it is safe to free requests now.
	 */
	mutex_lock(&q->sysfs_lock);
	if (q->elevator)
		blk_mq_sched_free_requests(q);
	mutex_unlock(&q->sysfs_lock);

	percpu_ref_exit(&q->q_usage_counter);

	/* @q is and will stay empty, shutdown and put */
	blk_put_queue(q);
}
EXPORT_SYMBOL(blk_cleanup_queue);

/**
 * blk_queue_enter() - try to increase q->q_usage_counter
 * @q: request queue pointer
 * @flags: BLK_MQ_REQ_NOWAIT and/or BLK_MQ_REQ_PREEMPT
 */
int blk_queue_enter(struct request_queue *q, blk_mq_req_flags_t flags)
{
	const bool pm = flags & BLK_MQ_REQ_PREEMPT;

	while (true) {
		bool success = false;

		rcu_read_lock();
		if (percpu_ref_tryget_live(&q->q_usage_counter)) {
			/*
			 * The code that increments the pm_only counter is
			 * responsible for ensuring that that counter is
			 * globally visible before the queue is unfrozen.
			 */
			if (pm || !blk_queue_pm_only(q)) {
				success = true;
			} else {
				percpu_ref_put(&q->q_usage_counter);
			}
		}
		rcu_read_unlock();

		if (success)
			return 0;

		if (flags & BLK_MQ_REQ_NOWAIT)
			return -EBUSY;

		/*
		 * read pair of barrier in blk_freeze_queue_start(),
		 * we need to order reading __PERCPU_REF_DEAD flag of
		 * .q_usage_counter and reading .mq_freeze_depth or
		 * queue dying flag, otherwise the following wait may
		 * never return if the two reads are reordered.
		 */
		smp_rmb();

		wait_event(q->mq_freeze_wq,
			   (!q->mq_freeze_depth &&
			    (pm || (blk_pm_request_resume(q),
				    !blk_queue_pm_only(q)))) ||
			   blk_queue_dying(q));
		if (blk_queue_dying(q))
			return -ENODEV;
	}
}

static inline int bio_queue_enter(struct bio *bio)
{
	struct request_queue *q = bio->bi_disk->queue;
	bool nowait = bio->bi_opf & REQ_NOWAIT;
	int ret;

	ret = blk_queue_enter(q, nowait ? BLK_MQ_REQ_NOWAIT : 0);
	if (unlikely(ret)) {
		if (nowait && !blk_queue_dying(q))
			bio_wouldblock_error(bio);
		else
			bio_io_error(bio);
	}

	return ret;
}

void blk_queue_exit(struct request_queue *q)
{
	percpu_ref_put(&q->q_usage_counter);
}

static void blk_queue_usage_counter_release(struct percpu_ref *ref)
{
	struct request_queue *q =
		container_of(ref, struct request_queue, q_usage_counter);

	wake_up_all(&q->mq_freeze_wq);
}

static void blk_rq_timed_out_timer(struct timer_list *t)
{
	struct request_queue *q = from_timer(q, t, timeout);

	kblockd_schedule_work(&q->timeout_work);
}

static void blk_timeout_work(struct work_struct *work)
{
}

struct request_queue *blk_alloc_queue(int node_id)
{
	struct request_queue *q;
	int ret;

	q = kmem_cache_alloc_node(blk_requestq_cachep,
				GFP_KERNEL | __GFP_ZERO, node_id);
	if (!q)
		return NULL;

	q->last_merge = NULL;

	q->id = ida_simple_get(&blk_queue_ida, 0, 0, GFP_KERNEL);
	if (q->id < 0)
		goto fail_q;

	ret = bioset_init(&q->bio_split, BIO_POOL_SIZE, 0, BIOSET_NEED_BVECS);
	if (ret)
		goto fail_id;

	q->backing_dev_info = bdi_alloc(node_id);
	if (!q->backing_dev_info)
		goto fail_split;

	q->stats = blk_alloc_queue_stats();
	if (!q->stats)
		goto fail_stats;

	q->node = node_id;

	atomic_set(&q->nr_active_requests_shared_sbitmap, 0);

	timer_setup(&q->backing_dev_info->laptop_mode_wb_timer,
		    laptop_mode_timer_fn, 0);
	timer_setup(&q->timeout, blk_rq_timed_out_timer, 0);
	INIT_WORK(&q->timeout_work, blk_timeout_work);
	INIT_LIST_HEAD(&q->icq_list);
#ifdef CONFIG_BLK_CGROUP
	INIT_LIST_HEAD(&q->blkg_list);
#endif

	kobject_init(&q->kobj, &blk_queue_ktype);

	mutex_init(&q->debugfs_mutex);
	mutex_init(&q->sysfs_lock);
	mutex_init(&q->sysfs_dir_lock);
	spin_lock_init(&q->queue_lock);

	init_waitqueue_head(&q->mq_freeze_wq);
	mutex_init(&q->mq_freeze_lock);

	/*
	 * Init percpu_ref in atomic mode so that it's faster to shutdown.
	 * See blk_register_queue() for details.
	 */
	if (percpu_ref_init(&q->q_usage_counter,
				blk_queue_usage_counter_release,
				PERCPU_REF_INIT_ATOMIC, GFP_KERNEL))
		goto fail_bdi;

	if (blkcg_init_queue(q))
		goto fail_ref;

	blk_queue_dma_alignment(q, 511);
	blk_set_default_limits(&q->limits);
	q->nr_requests = BLKDEV_MAX_RQ;

	return q;

fail_ref:
	percpu_ref_exit(&q->q_usage_counter);
fail_bdi:
	blk_free_queue_stats(q->stats);
fail_stats:
	bdi_put(q->backing_dev_info);
fail_split:
	bioset_exit(&q->bio_split);
fail_id:
	ida_simple_remove(&blk_queue_ida, q->id);
fail_q:
	kmem_cache_free(blk_requestq_cachep, q);
	return NULL;
}
EXPORT_SYMBOL(blk_alloc_queue);

/**
 * blk_get_queue - increment the request_queue refcount
 * @q: the request_queue structure to increment the refcount for
 *
 * Increment the refcount of the request_queue kobject.
 *
 * Context: Any context.
 */
bool blk_get_queue(struct request_queue *q)
{
	if (likely(!blk_queue_dying(q))) {
		__blk_get_queue(q);
		return true;
	}

	return false;
}
EXPORT_SYMBOL(blk_get_queue);

/**
 * blk_get_request - allocate a request
 * @q: request queue to allocate a request for
 * @op: operation (REQ_OP_*) and REQ_* flags, e.g. REQ_SYNC.
 * @flags: BLK_MQ_REQ_* flags, e.g. BLK_MQ_REQ_NOWAIT.
 */
struct request *blk_get_request(struct request_queue *q, unsigned int op,
				blk_mq_req_flags_t flags)
{
	struct request *req;

	WARN_ON_ONCE(op & REQ_NOWAIT);
	WARN_ON_ONCE(flags & ~(BLK_MQ_REQ_NOWAIT | BLK_MQ_REQ_PREEMPT));

	req = blk_mq_alloc_request(q, op, flags);
	if (!IS_ERR(req) && q->mq_ops->initialize_rq_fn)
		q->mq_ops->initialize_rq_fn(req);

	return req;
}
EXPORT_SYMBOL(blk_get_request);

void blk_put_request(struct request *req)
{
	blk_mq_free_request(req);
}
EXPORT_SYMBOL(blk_put_request);

static void handle_bad_sector(struct bio *bio, sector_t maxsector)
{
	char b[BDEVNAME_SIZE];

	pr_info_ratelimited("attempt to access beyond end of device\n"
			    "%s: rw=%d, want=%llu, limit=%llu\n",
			    bio_devname(bio, b), bio->bi_opf,
			    bio_end_sector(bio), maxsector);
}

#ifdef CONFIG_FAIL_MAKE_REQUEST

static DECLARE_FAULT_ATTR(fail_make_request);

static int __init setup_fail_make_request(char *str)
{
	return setup_fault_attr(&fail_make_request, str);
}
__setup("fail_make_request=", setup_fail_make_request);

static bool should_fail_request(struct hd_struct *part, unsigned int bytes)
{
	return part->make_it_fail && should_fail(&fail_make_request, bytes);
}

static int __init fail_make_request_debugfs(void)
{
	struct dentry *dir = fault_create_debugfs_attr("fail_make_request",
						NULL, &fail_make_request);

	return PTR_ERR_OR_ZERO(dir);
}

late_initcall(fail_make_request_debugfs);

#else /* CONFIG_FAIL_MAKE_REQUEST */

static inline bool should_fail_request(struct hd_struct *part,
					unsigned int bytes)
{
	return false;
}

#endif /* CONFIG_FAIL_MAKE_REQUEST */

static inline bool bio_check_ro(struct bio *bio, struct hd_struct *part)
{
	const int op = bio_op(bio);

	if (part->policy && op_is_write(op)) {
		char b[BDEVNAME_SIZE];

		if (op_is_flush(bio->bi_opf) && !bio_sectors(bio))
			return false;

		WARN_ONCE(1,
		       "Trying to write to read-only block-device %s (partno %d)\n",
			bio_devname(bio, b), part->partno);
		/* Older lvm-tools actually trigger this */
		return false;
	}

	return false;
}

<<<<<<< HEAD
/*
 * A request has just been released.  Account for it, update the full and
 * congestion status, wake up any waiters.   Called under q->queue_lock.
 */
static void freed_request(struct request_list *rl, int op, unsigned int flags)
{
	struct request_queue *q = rl->q;
	int sync = rw_is_sync(op, flags);

	q->nr_rqs[sync]--;
	rl->count[sync]--;
	if (flags & REQ_ELVPRIV)
		q->nr_rqs_elvpriv--;

	__freed_request(rl, sync);

	if (unlikely(rl->starved[sync ^ 1]))
		__freed_request(rl, sync ^ 1);
=======
static noinline int should_fail_bio(struct bio *bio)
{
	if (should_fail_request(&bio->bi_disk->part0, bio->bi_iter.bi_size))
		return -EIO;
	return 0;
>>>>>>> 24b8d41d
}
ALLOW_ERROR_INJECTION(should_fail_bio, ERRNO);

/*
 * Check whether this bio extends beyond the end of the device or partition.
 * This may well happen - the kernel calls bread() without checking the size of
 * the device, e.g., when mounting a file system.
 */
static inline int bio_check_eod(struct bio *bio, sector_t maxsector)
{
	unsigned int nr_sectors = bio_sectors(bio);

	if (nr_sectors && maxsector &&
	    (nr_sectors > maxsector ||
	     bio->bi_iter.bi_sector > maxsector - nr_sectors)) {
		handle_bad_sector(bio, maxsector);
		return -EIO;
	}
	return 0;
}

/*
 * Remap block n of partition p to block n+start(p) of the disk.
 */
static inline int blk_partition_remap(struct bio *bio)
{
	struct hd_struct *p;
	int ret = -EIO;

<<<<<<< HEAD
	/*
	 * Flush requests do not use the elevator so skip initialization.
	 * This allows a request to share the flush and elevator data.
	 */
	if (bio->bi_opf & (REQ_PREFLUSH | REQ_FUA))
		return false;
=======
	rcu_read_lock();
	p = __disk_get_part(bio->bi_disk, bio->bi_partno);
	if (unlikely(!p))
		goto out;
	if (unlikely(should_fail_request(p, bio->bi_iter.bi_size)))
		goto out;
	if (unlikely(bio_check_ro(bio, p)))
		goto out;
>>>>>>> 24b8d41d

	if (bio_sectors(bio)) {
		if (bio_check_eod(bio, part_nr_sects_read(p)))
			goto out;
		bio->bi_iter.bi_sector += p->start_sect;
		trace_block_bio_remap(bio->bi_disk->queue, bio, part_devt(p),
				      bio->bi_iter.bi_sector - p->start_sect);
	}
	bio->bi_partno = 0;
	ret = 0;
out:
	rcu_read_unlock();
	return ret;
}

/*
 * Check write append to a zoned block device.
 */
static inline blk_status_t blk_check_zone_append(struct request_queue *q,
						 struct bio *bio)
{
	sector_t pos = bio->bi_iter.bi_sector;
	int nr_sectors = bio_sectors(bio);

<<<<<<< HEAD
/**
 * __get_request - get a free request
 * @rl: request list to allocate from
 * @op: REQ_OP_READ/REQ_OP_WRITE
 * @op_flags: rq_flag_bits
 * @bio: bio to allocate request for (can be %NULL)
 * @gfp_mask: allocation mask
 *
 * Get a free request from @q.  This function may fail under memory
 * pressure or if @q is dead.
 *
 * Must be called with @q->queue_lock held and,
 * Returns ERR_PTR on failure, with @q->queue_lock held.
 * Returns request pointer on success, with @q->queue_lock *not held*.
 */
static struct request *__get_request(struct request_list *rl, int op,
				     int op_flags, struct bio *bio,
				     gfp_t gfp_mask)
{
	struct request_queue *q = rl->q;
	struct request *rq;
	struct elevator_type *et = q->elevator->type;
	struct io_context *ioc = rq_ioc(bio);
	struct io_cq *icq = NULL;
	const bool is_sync = rw_is_sync(op, op_flags) != 0;
	int may_queue;

	if (unlikely(blk_queue_dying(q)))
		return ERR_PTR(-ENODEV);

	may_queue = elv_may_queue(q, op, op_flags);
	if (may_queue == ELV_MQUEUE_NO)
		goto rq_starved;

	if (rl->count[is_sync]+1 >= queue_congestion_on_threshold(q)) {
		if (rl->count[is_sync]+1 >= q->nr_requests) {
			/*
			 * The queue will fill after this allocation, so set
			 * it as full, and mark this process as "batching".
			 * This process will be allowed to complete a batch of
			 * requests, others will be blocked.
			 */
			if (!blk_rl_full(rl, is_sync)) {
				ioc_set_batching(q, ioc);
				blk_set_rl_full(rl, is_sync);
			} else {
				if (may_queue != ELV_MQUEUE_MUST
						&& !ioc_batching(q, ioc)) {
					/*
					 * The queue is full and the allocating
					 * process is not a "batcher", and not
					 * exempted by the IO scheduler
					 */
					return ERR_PTR(-ENOMEM);
				}
			}
		}
		blk_set_congested(rl, is_sync);
	}
=======
	/* Only applicable to zoned block devices */
	if (!blk_queue_is_zoned(q))
		return BLK_STS_NOTSUPP;

	/* The bio sector must point to the start of a sequential zone */
	if (pos & (blk_queue_zone_sectors(q) - 1) ||
	    !blk_queue_zone_is_seq(q, pos))
		return BLK_STS_IOERR;
>>>>>>> 24b8d41d

	/*
	 * Not allowed to cross zone boundaries. Otherwise, the BIO will be
	 * split and could result in non-contiguous sectors being written in
	 * different zones.
	 */
	if (nr_sectors > q->limits.chunk_sectors)
		return BLK_STS_IOERR;

	/* Make sure the BIO is small enough and will not get split */
	if (nr_sectors > q->limits.max_zone_append_sectors)
		return BLK_STS_IOERR;

<<<<<<< HEAD
	/*
	 * Decide whether the new request will be managed by elevator.  If
	 * so, mark @op_flags and increment elvpriv.  Non-zero elvpriv will
	 * prevent the current elevator from being destroyed until the new
	 * request is freed.  This guarantees icq's won't be destroyed and
	 * makes creating new ones safe.
	 *
	 * Also, lookup icq while holding queue_lock.  If it doesn't exist,
	 * it will be created after releasing queue_lock.
	 */
	if (blk_rq_should_init_elevator(bio) && !blk_queue_bypass(q)) {
		op_flags |= REQ_ELVPRIV;
		q->nr_rqs_elvpriv++;
		if (et->icq_cache && ioc)
			icq = ioc_lookup_icq(ioc, q);
	}

	if (blk_queue_io_stat(q))
		op_flags |= REQ_IO_STAT;
	spin_unlock_irq(q->queue_lock);

	/* allocate and init request */
	rq = mempool_alloc(rl->rq_pool, gfp_mask);
	if (!rq)
		goto fail_alloc;

	blk_rq_init(q, rq);
	blk_rq_set_rl(rq, rl);
	req_set_op_attrs(rq, op, op_flags | REQ_ALLOCED);

	/* init elvpriv */
	if (op_flags & REQ_ELVPRIV) {
		if (unlikely(et->icq_cache && !icq)) {
			if (ioc)
				icq = ioc_create_icq(ioc, q, gfp_mask);
			if (!icq)
				goto fail_elvpriv;
		}
=======
	bio->bi_opf |= REQ_NOMERGE;

	return BLK_STS_OK;
}
>>>>>>> 24b8d41d

static noinline_for_stack bool submit_bio_checks(struct bio *bio)
{
	struct request_queue *q = bio->bi_disk->queue;
	blk_status_t status = BLK_STS_IOERR;
	struct blk_plug *plug;

	might_sleep();

<<<<<<< HEAD
	trace_block_getrq(q, bio, op);
	return rq;
=======
	plug = blk_mq_plug(q, bio);
	if (plug && plug->nowait)
		bio->bi_opf |= REQ_NOWAIT;
>>>>>>> 24b8d41d

	/*
	 * For a REQ_NOWAIT based request, return -EOPNOTSUPP
	 * if queue does not support NOWAIT.
	 */
	if ((bio->bi_opf & REQ_NOWAIT) && !blk_queue_nowait(q))
		goto not_supported;

	if (should_fail_bio(bio))
		goto end_io;

	if (bio->bi_partno) {
		if (unlikely(blk_partition_remap(bio)))
			goto end_io;
	} else {
		if (unlikely(bio_check_ro(bio, &bio->bi_disk->part0)))
			goto end_io;
		if (unlikely(bio_check_eod(bio, get_capacity(bio->bi_disk))))
			goto end_io;
	}

	/*
	 * Filter flush bio's early so that bio based drivers without flush
	 * support don't have to worry about them.
	 */
<<<<<<< HEAD
	spin_lock_irq(q->queue_lock);
	freed_request(rl, op, op_flags);
=======
	if (op_is_flush(bio->bi_opf) &&
	    !test_bit(QUEUE_FLAG_WC, &q->queue_flags)) {
		bio->bi_opf &= ~(REQ_PREFLUSH | REQ_FUA);
		if (!bio_sectors(bio)) {
			status = BLK_STS_OK;
			goto end_io;
		}
	}

	if (!test_bit(QUEUE_FLAG_POLL, &q->queue_flags))
		bio->bi_opf &= ~REQ_HIPRI;

	switch (bio_op(bio)) {
	case REQ_OP_DISCARD:
		if (!blk_queue_discard(q))
			goto not_supported;
		break;
	case REQ_OP_SECURE_ERASE:
		if (!blk_queue_secure_erase(q))
			goto not_supported;
		break;
	case REQ_OP_WRITE_SAME:
		if (!q->limits.max_write_same_sectors)
			goto not_supported;
		break;
	case REQ_OP_ZONE_APPEND:
		status = blk_check_zone_append(q, bio);
		if (status != BLK_STS_OK)
			goto end_io;
		break;
	case REQ_OP_ZONE_RESET:
	case REQ_OP_ZONE_OPEN:
	case REQ_OP_ZONE_CLOSE:
	case REQ_OP_ZONE_FINISH:
		if (!blk_queue_is_zoned(q))
			goto not_supported;
		break;
	case REQ_OP_ZONE_RESET_ALL:
		if (!blk_queue_is_zoned(q) || !blk_queue_zone_resetall(q))
			goto not_supported;
		break;
	case REQ_OP_WRITE_ZEROES:
		if (!q->limits.max_write_zeroes_sectors)
			goto not_supported;
		break;
	default:
		break;
	}
>>>>>>> 24b8d41d

	/*
	 * Various block parts want %current->io_context, so allocate it up
	 * front rather than dealing with lots of pain to allocate it only
	 * where needed. This may fail and the block layer knows how to live
	 * with it.
	 */
	if (unlikely(!current->io_context))
		create_task_io_context(current, GFP_ATOMIC, q->node);

<<<<<<< HEAD
/**
 * get_request - get a free request
 * @q: request_queue to allocate request from
 * @op: REQ_OP_READ/REQ_OP_WRITE
 * @op_flags: rq_flag_bits
 * @bio: bio to allocate request for (can be %NULL)
 * @gfp_mask: allocation mask
 *
 * Get a free request from @q.  If %__GFP_DIRECT_RECLAIM is set in @gfp_mask,
 * this function keeps retrying under memory pressure and fails iff @q is dead.
 *
 * Must be called with @q->queue_lock held and,
 * Returns ERR_PTR on failure, with @q->queue_lock held.
 * Returns request pointer on success, with @q->queue_lock *not held*.
 */
static struct request *get_request(struct request_queue *q, int op,
				   int op_flags, struct bio *bio,
				   gfp_t gfp_mask)
{
	const bool is_sync = rw_is_sync(op, op_flags) != 0;
	DEFINE_WAIT(wait);
	struct request_list *rl;
	struct request *rq;

	rl = blk_get_rl(q, bio);	/* transferred to @rq on success */
retry:
	rq = __get_request(rl, op, op_flags, bio, gfp_mask);
	if (!IS_ERR(rq))
		return rq;

	if (!gfpflags_allow_blocking(gfp_mask) || unlikely(blk_queue_dying(q))) {
		blk_put_rl(rl);
		return rq;
=======
	if (blk_throtl_bio(bio)) {
		blkcg_bio_issue_init(bio);
		return false;
>>>>>>> 24b8d41d
	}

	blk_cgroup_bio_start(bio);
	blkcg_bio_issue_init(bio);

<<<<<<< HEAD
	trace_block_sleeprq(q, bio, op);

	spin_unlock_irq(q->queue_lock);
	io_schedule();
=======
	if (!bio_flagged(bio, BIO_TRACE_COMPLETION)) {
		trace_block_bio_queue(q, bio);
		/* Now that enqueuing has been traced, we need to trace
		 * completion as well.
		 */
		bio_set_flag(bio, BIO_TRACE_COMPLETION);
	}
	return true;
>>>>>>> 24b8d41d

not_supported:
	status = BLK_STS_NOTSUPP;
end_io:
	bio->bi_status = status;
	bio_endio(bio);
	return false;
}

static blk_qc_t __submit_bio(struct bio *bio)
{
	struct gendisk *disk = bio->bi_disk;
	blk_qc_t ret = BLK_QC_T_NONE;

	if (blk_crypto_bio_prep(&bio)) {
		if (!disk->fops->submit_bio)
			return blk_mq_submit_bio(bio);
		ret = disk->fops->submit_bio(bio);
	}
	blk_queue_exit(disk->queue);
	return ret;
}

/*
 * The loop in this function may be a bit non-obvious, and so deserves some
 * explanation:
 *
 *  - Before entering the loop, bio->bi_next is NULL (as all callers ensure
 *    that), so we have a list with a single bio.
 *  - We pretend that we have just taken it off a longer list, so we assign
 *    bio_list to a pointer to the bio_list_on_stack, thus initialising the
 *    bio_list of new bios to be added.  ->submit_bio() may indeed add some more
 *    bios through a recursive call to submit_bio_noacct.  If it did, we find a
 *    non-NULL value in bio_list and re-enter the loop from the top.
 *  - In this case we really did just take the bio of the top of the list (no
 *    pretending) and so remove it from bio_list, and call into ->submit_bio()
 *    again.
 *
 * bio_list_on_stack[0] contains bios submitted by the current ->submit_bio.
 * bio_list_on_stack[1] contains bios that were submitted before the current
 *	->submit_bio_bio, but that haven't been processed yet.
 */
static blk_qc_t __submit_bio_noacct(struct bio *bio)
{
	struct bio_list bio_list_on_stack[2];
	blk_qc_t ret = BLK_QC_T_NONE;

	BUG_ON(bio->bi_next);

	bio_list_init(&bio_list_on_stack[0]);
	current->bio_list = bio_list_on_stack;

	do {
		struct request_queue *q = bio->bi_disk->queue;
		struct bio_list lower, same;

<<<<<<< HEAD
	spin_lock_irq(q->queue_lock);
	rq = get_request(q, rw, 0, NULL, gfp_mask);
	if (IS_ERR(rq)) {
		spin_unlock_irq(q->queue_lock);
		return rq;
	}

	/* q->queue_lock is unlocked at this point */
	rq->__data_len = 0;
	rq->__sector = (sector_t) -1;
	rq->bio = rq->biotail = NULL;
	return rq;
}
=======
		if (unlikely(bio_queue_enter(bio) != 0))
			continue;

		/*
		 * Create a fresh bio_list for all subordinate requests.
		 */
		bio_list_on_stack[1] = bio_list_on_stack[0];
		bio_list_init(&bio_list_on_stack[0]);
>>>>>>> 24b8d41d

		ret = __submit_bio(bio);

		/*
		 * Sort new bios into those for a lower level and those for the
		 * same level.
		 */
		bio_list_init(&lower);
		bio_list_init(&same);
		while ((bio = bio_list_pop(&bio_list_on_stack[0])) != NULL)
			if (q == bio->bi_disk->queue)
				bio_list_add(&same, bio);
			else
				bio_list_add(&lower, bio);

		/*
		 * Now assemble so we handle the lowest level first.
		 */
		bio_list_merge(&bio_list_on_stack[0], &lower);
		bio_list_merge(&bio_list_on_stack[0], &same);
		bio_list_merge(&bio_list_on_stack[0], &bio_list_on_stack[1]);
	} while ((bio = bio_list_pop(&bio_list_on_stack[0])));

	current->bio_list = NULL;
	return ret;
}

<<<<<<< HEAD
/**
 * blk_rq_set_block_pc - initialize a request to type BLOCK_PC
 * @rq:		request to be initialized
=======
static blk_qc_t __submit_bio_noacct_mq(struct bio *bio)
{
	struct bio_list bio_list[2] = { };
	blk_qc_t ret = BLK_QC_T_NONE;

	current->bio_list = bio_list;

	do {
		struct gendisk *disk = bio->bi_disk;

		if (unlikely(bio_queue_enter(bio) != 0))
			continue;

		if (!blk_crypto_bio_prep(&bio)) {
			blk_queue_exit(disk->queue);
			ret = BLK_QC_T_NONE;
			continue;
		}

		ret = blk_mq_submit_bio(bio);
	} while ((bio = bio_list_pop(&bio_list[0])));

	current->bio_list = NULL;
	return ret;
}

/**
 * submit_bio_noacct - re-submit a bio to the block device layer for I/O
 * @bio:  The bio describing the location in memory and on the device.
>>>>>>> 24b8d41d
 *
 * This is a version of submit_bio() that shall only be used for I/O that is
 * resubmitted to lower level drivers by stacking block drivers.  All file
 * systems and other upper level users of the block layer should use
 * submit_bio() instead.
 */
blk_qc_t submit_bio_noacct(struct bio *bio)
{
<<<<<<< HEAD
	rq->cmd_type = REQ_TYPE_BLOCK_PC;
	memset(rq->__cmd, 0, sizeof(rq->__cmd));
=======
	if (!submit_bio_checks(bio))
		return BLK_QC_T_NONE;

	/*
	 * We only want one ->submit_bio to be active at a time, else stack
	 * usage with stacked devices could be a problem.  Use current->bio_list
	 * to collect a list of requests submited by a ->submit_bio method while
	 * it is active, and then process them after it returned.
	 */
	if (current->bio_list) {
		bio_list_add(&current->bio_list[0], bio);
		return BLK_QC_T_NONE;
	}

	if (!bio->bi_disk->fops->submit_bio)
		return __submit_bio_noacct_mq(bio);
	return __submit_bio_noacct(bio);
>>>>>>> 24b8d41d
}
EXPORT_SYMBOL(submit_bio_noacct);

/**
 * submit_bio - submit a bio to the block device layer for I/O
 * @bio: The &struct bio which describes the I/O
 *
 * submit_bio() is used to submit I/O requests to block devices.  It is passed a
 * fully set up &struct bio that describes the I/O that needs to be done.  The
 * bio will be send to the device described by the bi_disk and bi_partno fields.
 *
 * The success/failure status of the request, along with notification of
 * completion, is delivered asynchronously through the ->bi_end_io() callback
 * in @bio.  The bio must NOT be touched by thecaller until ->bi_end_io() has
 * been called.
 */
blk_qc_t submit_bio(struct bio *bio)
{
	if (blkcg_punt_bio_submit(bio))
		return BLK_QC_T_NONE;

	/*
	 * If it's a regular read/write or a barrier with data attached,
	 * go through the normal accounting stuff before submission.
	 */
	if (bio_has_data(bio)) {
		unsigned int count;

		if (unlikely(bio_op(bio) == REQ_OP_WRITE_SAME))
			count = queue_logical_block_size(bio->bi_disk->queue) >> 9;
		else
			count = bio_sectors(bio);

		if (op_is_write(bio_op(bio))) {
			count_vm_events(PGPGOUT, count);
		} else {
			task_io_account_read(bio->bi_iter.bi_size);
			count_vm_events(PGPGIN, count);
		}

		if (unlikely(block_dump)) {
			char b[BDEVNAME_SIZE];
			printk(KERN_DEBUG "%s(%d): %s block %Lu on %s (%u sectors)\n",
			current->comm, task_pid_nr(current),
				op_is_write(bio_op(bio)) ? "WRITE" : "READ",
				(unsigned long long)bio->bi_iter.bi_sector,
				bio_devname(bio, b), count);
		}
	}

	/*
	 * If we're reading data that is part of the userspace workingset, count
	 * submission time as memory stall.  When the device is congested, or
	 * the submitting cgroup IO-throttled, submission can be a significant
	 * part of overall IO time.
	 */
	if (unlikely(bio_op(bio) == REQ_OP_READ &&
	    bio_flagged(bio, BIO_WORKINGSET))) {
		unsigned long pflags;
		blk_qc_t ret;

		psi_memstall_enter(&pflags);
		ret = submit_bio_noacct(bio);
		psi_memstall_leave(&pflags);

		return ret;
	}

	return submit_bio_noacct(bio);
}
EXPORT_SYMBOL(submit_bio);

/**
<<<<<<< HEAD
 * part_round_stats() - Round off the performance stats on a struct disk_stats.
 * @cpu: cpu number for stats access
 * @part: target partition
 *
 * The average IO queue length and utilisation statistics are maintained
 * by observing the current state of the queue length and the amount of
 * time it has been in this state for.
 *
 * Normally, that accounting is done on IO completion, but that can result
 * in more than a second's worth of IO being accounted for within any one
 * second, leading to >100% utilisation.  To deal with that, we call this
 * function to do a round-off before returning the results when reading
 * /proc/diskstats.  This accounts immediately for all queue usage up to
 * the current jiffies and restarts the counters again.
 */
void part_round_stats(int cpu, struct hd_struct *part)
{
	unsigned long now = jiffies;

	if (part->partno)
		part_round_stats_single(cpu, &part_to_disk(part)->part0, now);
	part_round_stats_single(cpu, part, now);
}
EXPORT_SYMBOL_GPL(part_round_stats);

#ifdef CONFIG_PM
static void blk_pm_put_request(struct request *rq)
{
	if (rq->q->dev && !(rq->cmd_flags & REQ_PM) && !--rq->q->nr_pending)
		pm_runtime_mark_last_busy(rq->q->dev);
}
#else
static inline void blk_pm_put_request(struct request *rq) {}
#endif

/*
 * queue lock must be held
 */
void __blk_put_request(struct request_queue *q, struct request *req)
{
	if (unlikely(!q))
		return;

	if (q->mq_ops) {
		blk_mq_free_request(req);
		return;
	}

	blk_pm_put_request(req);

	elv_completed_request(q, req);

	/* this is a bio leak */
	WARN_ON(req->bio != NULL);

	/*
	 * Request may not have originated from ll_rw_blk. if not,
	 * it didn't come out of our reserved rq pools
	 */
	if (req->cmd_flags & REQ_ALLOCED) {
		unsigned int flags = req->cmd_flags;
		int op = req_op(req);
		struct request_list *rl = blk_rq_rl(req);

		BUG_ON(!list_empty(&req->queuelist));
		BUG_ON(ELV_ON_HASH(req));

		blk_free_request(rl, req);
		freed_request(rl, op, flags);
		blk_put_rl(rl);
	}
}
EXPORT_SYMBOL_GPL(__blk_put_request);

void blk_put_request(struct request *req)
{
	struct request_queue *q = req->q;

	if (q->mq_ops)
		blk_mq_free_request(req);
	else {
		unsigned long flags;

		spin_lock_irqsave(q->queue_lock, flags);
		__blk_put_request(q, req);
		spin_unlock_irqrestore(q->queue_lock, flags);
	}
}
EXPORT_SYMBOL(blk_put_request);

/**
 * blk_add_request_payload - add a payload to a request
 * @rq: request to update
 * @page: page backing the payload
 * @offset: offset in page
 * @len: length of the payload.
 *
 * This allows to later add a payload to an already submitted request by
 * a block driver.  The driver needs to take care of freeing the payload
 * itself.
 *
 * Note that this is a quite horrible hack and nothing but handling of
 * discard requests should ever use it.
 */
void blk_add_request_payload(struct request *rq, struct page *page,
		int offset, unsigned int len)
{
	struct bio *bio = rq->bio;

	bio->bi_io_vec->bv_page = page;
	bio->bi_io_vec->bv_offset = offset;
	bio->bi_io_vec->bv_len = len;

	bio->bi_iter.bi_size = len;
	bio->bi_vcnt = 1;
	bio->bi_phys_segments = 1;

	rq->__data_len = rq->resid_len = len;
	rq->nr_phys_segments = 1;
}
EXPORT_SYMBOL_GPL(blk_add_request_payload);

bool bio_attempt_back_merge(struct request_queue *q, struct request *req,
			    struct bio *bio)
{
	const int ff = bio->bi_opf & REQ_FAILFAST_MASK;

	if (!ll_back_merge_fn(q, req, bio))
		return false;

	trace_block_bio_backmerge(q, req, bio);

	if ((req->cmd_flags & REQ_FAILFAST_MASK) != ff)
		blk_rq_set_mixed_merge(req);

	req->biotail->bi_next = bio;
	req->biotail = bio;
	req->__data_len += bio->bi_iter.bi_size;
	req->ioprio = ioprio_best(req->ioprio, bio_prio(bio));

	blk_account_io_start(req, false);
	return true;
}

bool bio_attempt_front_merge(struct request_queue *q, struct request *req,
			     struct bio *bio)
{
	const int ff = bio->bi_opf & REQ_FAILFAST_MASK;

	if (!ll_front_merge_fn(q, req, bio))
		return false;

	trace_block_bio_frontmerge(q, req, bio);

	if ((req->cmd_flags & REQ_FAILFAST_MASK) != ff)
		blk_rq_set_mixed_merge(req);

	bio->bi_next = req->bio;
	req->bio = bio;

	req->__sector = bio->bi_iter.bi_sector;
	req->__data_len += bio->bi_iter.bi_size;
	req->ioprio = ioprio_best(req->ioprio, bio_prio(bio));

	blk_account_io_start(req, false);
	return true;
}

/**
 * blk_attempt_plug_merge - try to merge with %current's plugged list
 * @q: request_queue new bio is being queued at
 * @bio: new bio being queued
 * @request_count: out parameter for number of traversed plugged requests
 * @same_queue_rq: pointer to &struct request that gets filled in when
 * another request associated with @q is found on the plug list
 * (optional, may be %NULL)
 *
 * Determine whether @bio being queued on @q can be merged with a request
 * on %current's plugged list.  Returns %true if merge was successful,
 * otherwise %false.
 *
 * Plugging coalesces IOs from the same issuer for the same purpose without
 * going through @q->queue_lock.  As such it's more of an issuing mechanism
 * than scheduling, and the request, while may have elvpriv data, is not
 * added on the elevator at this point.  In addition, we don't have
 * reliable access to the elevator outside queue lock.  Only check basic
 * merging parameters without querying the elevator.
 *
 * Caller must ensure !blk_queue_nomerges(q) beforehand.
 */
bool blk_attempt_plug_merge(struct request_queue *q, struct bio *bio,
			    unsigned int *request_count,
			    struct request **same_queue_rq)
{
	struct blk_plug *plug;
	struct request *rq;
	bool ret = false;
	struct list_head *plug_list;

	plug = current->plug;
	if (!plug)
		goto out;
	*request_count = 0;

	if (q->mq_ops)
		plug_list = &plug->mq_list;
	else
		plug_list = &plug->list;

	list_for_each_entry_reverse(rq, plug_list, queuelist) {
		int el_ret;

		if (rq->q == q) {
			(*request_count)++;
			/*
			 * Only blk-mq multiple hardware queues case checks the
			 * rq in the same queue, there should be only one such
			 * rq in a queue
			 **/
			if (same_queue_rq)
				*same_queue_rq = rq;
		}

		if (rq->q != q || !blk_rq_merge_ok(rq, bio))
			continue;

		el_ret = blk_try_merge(rq, bio);
		if (el_ret == ELEVATOR_BACK_MERGE) {
			ret = bio_attempt_back_merge(q, rq, bio);
			if (ret)
				break;
		} else if (el_ret == ELEVATOR_FRONT_MERGE) {
			ret = bio_attempt_front_merge(q, rq, bio);
			if (ret)
				break;
		}
	}
out:
	return ret;
}

unsigned int blk_plug_queued_count(struct request_queue *q)
{
	struct blk_plug *plug;
	struct request *rq;
	struct list_head *plug_list;
	unsigned int ret = 0;

	plug = current->plug;
	if (!plug)
		goto out;

	if (q->mq_ops)
		plug_list = &plug->mq_list;
	else
		plug_list = &plug->list;

	list_for_each_entry(rq, plug_list, queuelist) {
		if (rq->q == q)
			ret++;
	}
out:
	return ret;
}

void init_request_from_bio(struct request *req, struct bio *bio)
{
	req->cmd_type = REQ_TYPE_FS;

	req->cmd_flags |= bio->bi_opf & REQ_COMMON_MASK;
	if (bio->bi_opf & REQ_RAHEAD)
		req->cmd_flags |= REQ_FAILFAST_MASK;

	req->errors = 0;
	req->__sector = bio->bi_iter.bi_sector;
	req->ioprio = bio_prio(bio);
	blk_rq_bio_prep(req->q, req, bio);
}

static blk_qc_t blk_queue_bio(struct request_queue *q, struct bio *bio)
{
	const bool sync = !!(bio->bi_opf & REQ_SYNC);
	struct blk_plug *plug;
	int el_ret, rw_flags = 0, where = ELEVATOR_INSERT_SORT;
	struct request *req;
	unsigned int request_count = 0;

	/*
	 * low level driver can indicate that it wants pages above a
	 * certain limit bounced to low memory (ie for highmem, or even
	 * ISA dma in theory)
	 */
	blk_queue_bounce(q, &bio);

	blk_queue_split(q, &bio, q->bio_split);

	if (bio_integrity_enabled(bio) && bio_integrity_prep(bio)) {
		bio->bi_error = -EIO;
		bio_endio(bio);
		return BLK_QC_T_NONE;
	}

	if (bio->bi_opf & (REQ_PREFLUSH | REQ_FUA)) {
		spin_lock_irq(q->queue_lock);
		where = ELEVATOR_INSERT_FLUSH;
		goto get_rq;
	}

	/*
	 * Check if we can merge with the plugged list before grabbing
	 * any locks.
	 */
	if (!blk_queue_nomerges(q)) {
		if (blk_attempt_plug_merge(q, bio, &request_count, NULL))
			return BLK_QC_T_NONE;
	} else
		request_count = blk_plug_queued_count(q);

	spin_lock_irq(q->queue_lock);

	el_ret = elv_merge(q, &req, bio);
	if (el_ret == ELEVATOR_BACK_MERGE) {
		if (bio_attempt_back_merge(q, req, bio)) {
			elv_bio_merged(q, req, bio);
			if (!attempt_back_merge(q, req))
				elv_merged_request(q, req, el_ret);
			goto out_unlock;
		}
	} else if (el_ret == ELEVATOR_FRONT_MERGE) {
		if (bio_attempt_front_merge(q, req, bio)) {
			elv_bio_merged(q, req, bio);
			if (!attempt_front_merge(q, req))
				elv_merged_request(q, req, el_ret);
			goto out_unlock;
		}
	}

get_rq:
	/*
	 * This sync check and mask will be re-done in init_request_from_bio(),
	 * but we need to set it earlier to expose the sync flag to the
	 * rq allocator and io schedulers.
	 */
	if (sync)
		rw_flags |= REQ_SYNC;

	/*
	 * Add in META/PRIO flags, if set, before we get to the IO scheduler
	 */
	rw_flags |= (bio->bi_opf & (REQ_META | REQ_PRIO));

	/*
	 * Grab a free request. This is might sleep but can not fail.
	 * Returns with the queue unlocked.
	 */
	req = get_request(q, bio_data_dir(bio), rw_flags, bio, GFP_NOIO);
	if (IS_ERR(req)) {
		bio->bi_error = PTR_ERR(req);
		bio_endio(bio);
		goto out_unlock;
	}

	/*
	 * After dropping the lock and possibly sleeping here, our request
	 * may now be mergeable after it had proven unmergeable (above).
	 * We don't worry about that case for efficiency. It won't happen
	 * often, and the elevators are able to handle it.
	 */
	init_request_from_bio(req, bio);

	if (test_bit(QUEUE_FLAG_SAME_COMP, &q->queue_flags))
		req->cpu = raw_smp_processor_id();

	plug = current->plug;
	if (plug) {
		/*
		 * If this is the first request added after a plug, fire
		 * of a plug trace.
		 */
		if (!request_count)
			trace_block_plug(q);
		else {
			if (request_count >= BLK_MAX_REQUEST_COUNT) {
				blk_flush_plug_list(plug, false);
				trace_block_plug(q);
			}
		}
		list_add_tail(&req->queuelist, &plug->list);
		blk_account_io_start(req, true);
	} else {
		spin_lock_irq(q->queue_lock);
		add_acct_request(q, req, where);
		__blk_run_queue(q);
out_unlock:
		spin_unlock_irq(q->queue_lock);
	}

	return BLK_QC_T_NONE;
}

/*
 * If bio->bi_dev is a partition, remap the location
 */
static inline void blk_partition_remap(struct bio *bio)
{
	struct block_device *bdev = bio->bi_bdev;

	if (bio_sectors(bio) && bdev != bdev->bd_contains) {
		struct hd_struct *p = bdev->bd_part;

		bio->bi_iter.bi_sector += p->start_sect;
		bio->bi_bdev = bdev->bd_contains;

		trace_block_bio_remap(bdev_get_queue(bio->bi_bdev), bio,
				      bdev->bd_dev,
				      bio->bi_iter.bi_sector - p->start_sect);
	}
}

static void handle_bad_sector(struct bio *bio)
{
	char b[BDEVNAME_SIZE];

	printk(KERN_INFO "attempt to access beyond end of device\n");
	printk(KERN_INFO "%s: rw=%d, want=%Lu, limit=%Lu\n",
			bdevname(bio->bi_bdev, b),
			bio->bi_opf,
			(unsigned long long)bio_end_sector(bio),
			(long long)(i_size_read(bio->bi_bdev->bd_inode) >> 9));
}

#ifdef CONFIG_FAIL_MAKE_REQUEST

static DECLARE_FAULT_ATTR(fail_make_request);

static int __init setup_fail_make_request(char *str)
{
	return setup_fault_attr(&fail_make_request, str);
}
__setup("fail_make_request=", setup_fail_make_request);

static bool should_fail_request(struct hd_struct *part, unsigned int bytes)
{
	return part->make_it_fail && should_fail(&fail_make_request, bytes);
}

static int __init fail_make_request_debugfs(void)
{
	struct dentry *dir = fault_create_debugfs_attr("fail_make_request",
						NULL, &fail_make_request);

	return PTR_ERR_OR_ZERO(dir);
}

late_initcall(fail_make_request_debugfs);

#else /* CONFIG_FAIL_MAKE_REQUEST */

static inline bool should_fail_request(struct hd_struct *part,
					unsigned int bytes)
{
	return false;
}

#endif /* CONFIG_FAIL_MAKE_REQUEST */

/*
 * Check whether this bio extends beyond the end of the device.
 */
static inline int bio_check_eod(struct bio *bio, unsigned int nr_sectors)
{
	sector_t maxsector;

	if (!nr_sectors)
		return 0;

	/* Test device or partition size, when known. */
	maxsector = i_size_read(bio->bi_bdev->bd_inode) >> 9;
	if (maxsector) {
		sector_t sector = bio->bi_iter.bi_sector;

		if (maxsector < nr_sectors || maxsector - nr_sectors < sector) {
			/*
			 * This may well happen - the kernel calls bread()
			 * without checking the size of the device, e.g., when
			 * mounting a device.
			 */
			handle_bad_sector(bio);
			return 1;
		}
	}

	return 0;
}

static noinline_for_stack bool
generic_make_request_checks(struct bio *bio)
{
	struct request_queue *q;
	int nr_sectors = bio_sectors(bio);
	int err = -EIO;
	char b[BDEVNAME_SIZE];
	struct hd_struct *part;

	might_sleep();

	if (bio_check_eod(bio, nr_sectors))
		goto end_io;

	q = bdev_get_queue(bio->bi_bdev);
	if (unlikely(!q)) {
		printk(KERN_ERR
		       "generic_make_request: Trying to access "
			"nonexistent block-device %s (%Lu)\n",
			bdevname(bio->bi_bdev, b),
			(long long) bio->bi_iter.bi_sector);
		goto end_io;
	}

	part = bio->bi_bdev->bd_part;
	if (should_fail_request(part, bio->bi_iter.bi_size) ||
	    should_fail_request(&part_to_disk(part)->part0,
				bio->bi_iter.bi_size))
		goto end_io;

	/*
	 * If this device has partitions, remap block n
	 * of partition p to block n+start(p) of the disk.
	 */
	blk_partition_remap(bio);

	if (bio_check_eod(bio, nr_sectors))
		goto end_io;

	/*
	 * Filter flush bio's early so that make_request based
	 * drivers without flush support don't have to worry
	 * about them.
	 */
	if ((bio->bi_opf & (REQ_PREFLUSH | REQ_FUA)) &&
	    !test_bit(QUEUE_FLAG_WC, &q->queue_flags)) {
		bio->bi_opf &= ~(REQ_PREFLUSH | REQ_FUA);
		if (!nr_sectors) {
			err = 0;
			goto end_io;
		}
	}

	switch (bio_op(bio)) {
	case REQ_OP_DISCARD:
		if (!blk_queue_discard(q))
			goto not_supported;
		break;
	case REQ_OP_SECURE_ERASE:
		if (!blk_queue_secure_erase(q))
			goto not_supported;
		break;
	case REQ_OP_WRITE_SAME:
		if (!bdev_write_same(bio->bi_bdev))
			goto not_supported;
		break;
	default:
		break;
	}

	/*
	 * Various block parts want %current->io_context and lazy ioc
	 * allocation ends up trading a lot of pain for a small amount of
	 * memory.  Just allocate it upfront.  This may fail and block
	 * layer knows how to live with it.
	 */
	create_io_context(GFP_ATOMIC, q->node);

	if (!blkcg_bio_issue_check(q, bio))
		return false;

	trace_block_bio_queue(q, bio);
	return true;

not_supported:
	err = -EOPNOTSUPP;
end_io:
	bio->bi_error = err;
	bio_endio(bio);
	return false;
}

/**
 * generic_make_request - hand a buffer to its device driver for I/O
 * @bio:  The bio describing the location in memory and on the device.
 *
 * generic_make_request() is used to make I/O requests of block
 * devices. It is passed a &struct bio, which describes the I/O that needs
 * to be done.
 *
 * generic_make_request() does not return any status.  The
 * success/failure status of the request, along with notification of
 * completion, is delivered asynchronously through the bio->bi_end_io
 * function described (one day) else where.
 *
 * The caller of generic_make_request must make sure that bi_io_vec
 * are set to describe the memory buffer, and that bi_dev and bi_sector are
 * set to describe the device address, and the
 * bi_end_io and optionally bi_private are set to describe how
 * completion notification should be signaled.
 *
 * generic_make_request and the drivers it calls may use bi_next if this
 * bio happens to be merged with someone else, and may resubmit the bio to
 * a lower device by calling into generic_make_request recursively, which
 * means the bio should NOT be touched after the call to ->make_request_fn.
 */
blk_qc_t generic_make_request(struct bio *bio)
{
	struct bio_list bio_list_on_stack;
	blk_qc_t ret = BLK_QC_T_NONE;

	if (!generic_make_request_checks(bio))
		goto out;

	/*
	 * We only want one ->make_request_fn to be active at a time, else
	 * stack usage with stacked devices could be a problem.  So use
	 * current->bio_list to keep a list of requests submited by a
	 * make_request_fn function.  current->bio_list is also used as a
	 * flag to say if generic_make_request is currently active in this
	 * task or not.  If it is NULL, then no make_request is active.  If
	 * it is non-NULL, then a make_request is active, and new requests
	 * should be added at the tail
	 */
	if (current->bio_list) {
		bio_list_add(current->bio_list, bio);
		goto out;
	}

	/* following loop may be a bit non-obvious, and so deserves some
	 * explanation.
	 * Before entering the loop, bio->bi_next is NULL (as all callers
	 * ensure that) so we have a list with a single bio.
	 * We pretend that we have just taken it off a longer list, so
	 * we assign bio_list to a pointer to the bio_list_on_stack,
	 * thus initialising the bio_list of new bios to be
	 * added.  ->make_request() may indeed add some more bios
	 * through a recursive call to generic_make_request.  If it
	 * did, we find a non-NULL value in bio_list and re-enter the loop
	 * from the top.  In this case we really did just take the bio
	 * of the top of the list (no pretending) and so remove it from
	 * bio_list, and call into ->make_request() again.
	 */
	BUG_ON(bio->bi_next);
	bio_list_init(&bio_list_on_stack);
	current->bio_list = &bio_list_on_stack;
	do {
		struct request_queue *q = bdev_get_queue(bio->bi_bdev);

		if (likely(blk_queue_enter(q, false) == 0)) {
			ret = q->make_request_fn(q, bio);

			blk_queue_exit(q);

			bio = bio_list_pop(current->bio_list);
		} else {
			struct bio *bio_next = bio_list_pop(current->bio_list);

			bio_io_error(bio);
			bio = bio_next;
		}
	} while (bio);
	current->bio_list = NULL; /* deactivate */

out:
	return ret;
}
EXPORT_SYMBOL(generic_make_request);

/**
 * submit_bio - submit a bio to the block device layer for I/O
 * @bio: The &struct bio which describes the I/O
 *
 * submit_bio() is very similar in purpose to generic_make_request(), and
 * uses that function to do most of the work. Both are fairly rough
 * interfaces; @bio must be presetup and ready for I/O.
 *
 */
blk_qc_t submit_bio(struct bio *bio)
{
	/*
	 * If it's a regular read/write or a barrier with data attached,
	 * go through the normal accounting stuff before submission.
	 */
	if (bio_has_data(bio)) {
		unsigned int count;

		if (unlikely(bio_op(bio) == REQ_OP_WRITE_SAME))
			count = bdev_logical_block_size(bio->bi_bdev) >> 9;
		else
			count = bio_sectors(bio);

		if (op_is_write(bio_op(bio))) {
			count_vm_events(PGPGOUT, count);
		} else {
			task_io_account_read(bio->bi_iter.bi_size);
			count_vm_events(PGPGIN, count);
		}

		if (unlikely(block_dump)) {
			char b[BDEVNAME_SIZE];
			printk(KERN_DEBUG "%s(%d): %s block %Lu on %s (%u sectors)\n",
			current->comm, task_pid_nr(current),
				op_is_write(bio_op(bio)) ? "WRITE" : "READ",
				(unsigned long long)bio->bi_iter.bi_sector,
				bdevname(bio->bi_bdev, b),
				count);
		}
	}

	return generic_make_request(bio);
}
EXPORT_SYMBOL(submit_bio);

/**
 * blk_cloned_rq_check_limits - Helper function to check a cloned request
 *                              for new the queue limits
 * @q:  the queue
 * @rq: the request being checked
 *
 * Description:
 *    @rq may have been made based on weaker limitations of upper-level queues
 *    in request stacking drivers, and it may violate the limitation of @q.
 *    Since the block layer and the underlying device driver trust @rq
 *    after it is inserted to @q, it should be checked against @q before
 *    the insertion using this generic function.
 *
 *    Request stacking drivers like request-based dm may change the queue
 *    limits when retrying requests on other queues. Those requests need
 *    to be checked against the new queue limits again during dispatch.
 */
static int blk_cloned_rq_check_limits(struct request_queue *q,
				      struct request *rq)
{
	if (blk_rq_sectors(rq) > blk_queue_get_max_sectors(q, req_op(rq))) {
		printk(KERN_ERR "%s: over max size limit.\n", __func__);
		return -EIO;
	}

	/*
	 * queue's settings related to segment counting like q->bounce_pfn
	 * may differ from that of other stacking queues.
	 * Recalculate it to check the request correctly on this queue's
	 * limitation.
	 */
	blk_recalc_rq_segments(rq);
	if (rq->nr_phys_segments > queue_max_segments(q)) {
		printk(KERN_ERR "%s: over max segments limit.\n", __func__);
		return -EIO;
	}

	return 0;
}

/**
 * blk_insert_cloned_request - Helper for stacking drivers to submit a request
 * @q:  the queue to submit the request
 * @rq: the request being queued
 */
int blk_insert_cloned_request(struct request_queue *q, struct request *rq)
{
	unsigned long flags;
	int where = ELEVATOR_INSERT_BACK;

	if (blk_cloned_rq_check_limits(q, rq))
		return -EIO;

	if (rq->rq_disk &&
	    should_fail_request(&rq->rq_disk->part0, blk_rq_bytes(rq)))
		return -EIO;

	if (q->mq_ops) {
		if (blk_queue_io_stat(q))
			blk_account_io_start(rq, true);
		blk_mq_insert_request(rq, false, true, false);
		return 0;
	}

	spin_lock_irqsave(q->queue_lock, flags);
	if (unlikely(blk_queue_dying(q))) {
		spin_unlock_irqrestore(q->queue_lock, flags);
		return -ENODEV;
	}

	/*
	 * Submitting request must be dequeued before calling this function
	 * because it will be linked to another request_queue
	 */
	BUG_ON(blk_queued_rq(rq));

	if (rq->cmd_flags & (REQ_PREFLUSH | REQ_FUA))
		where = ELEVATOR_INSERT_FLUSH;

	add_acct_request(q, rq, where);
	if (where == ELEVATOR_INSERT_FLUSH)
		__blk_run_queue(q);
	spin_unlock_irqrestore(q->queue_lock, flags);

	return 0;
}
EXPORT_SYMBOL_GPL(blk_insert_cloned_request);

/**
 * blk_rq_err_bytes - determine number of bytes till the next failure boundary
 * @rq: request to examine
 *
 * Description:
 *     A request could be merge of IOs which require different failure
 *     handling.  This function determines the number of bytes which
 *     can be failed from the beginning of the request without
 *     crossing into area which need to be retried further.
 *
 * Return:
 *     The number of bytes to fail.
 *
 * Context:
 *     queue_lock must be held.
 */
unsigned int blk_rq_err_bytes(const struct request *rq)
{
	unsigned int ff = rq->cmd_flags & REQ_FAILFAST_MASK;
	unsigned int bytes = 0;
	struct bio *bio;

	if (!(rq->cmd_flags & REQ_MIXED_MERGE))
		return blk_rq_bytes(rq);

	/*
	 * Currently the only 'mixing' which can happen is between
	 * different fastfail types.  We can safely fail portions
	 * which have all the failfast bits that the first one has -
	 * the ones which are at least as eager to fail as the first
	 * one.
	 */
	for (bio = rq->bio; bio; bio = bio->bi_next) {
		if ((bio->bi_opf & ff) != ff)
			break;
		bytes += bio->bi_iter.bi_size;
	}

	/* this could lead to infinite loop */
	BUG_ON(blk_rq_bytes(rq) && !bytes);
	return bytes;
}
EXPORT_SYMBOL_GPL(blk_rq_err_bytes);

void blk_account_io_completion(struct request *req, unsigned int bytes)
{
	if (blk_do_io_stat(req)) {
		const int rw = rq_data_dir(req);
		struct hd_struct *part;
		int cpu;

		cpu = part_stat_lock();
		part = req->part;
		part_stat_add(cpu, part, sectors[rw], bytes >> 9);
		part_stat_unlock();
	}
}

void blk_account_io_done(struct request *req)
{
	/*
	 * Account IO completion.  flush_rq isn't accounted as a
	 * normal IO on queueing nor completion.  Accounting the
	 * containing request is enough.
	 */
	if (blk_do_io_stat(req) && !(req->cmd_flags & REQ_FLUSH_SEQ)) {
		unsigned long duration = jiffies - req->start_time;
		const int rw = rq_data_dir(req);
		struct hd_struct *part;
		int cpu;

		cpu = part_stat_lock();
		part = req->part;

		part_stat_inc(cpu, part, ios[rw]);
		part_stat_add(cpu, part, ticks[rw], duration);
		part_round_stats(cpu, part);
		part_dec_in_flight(part, rw);

		hd_struct_put(part);
		part_stat_unlock();
	}
}

#ifdef CONFIG_PM
/*
 * Don't process normal requests when queue is suspended
 * or in the process of suspending/resuming
 */
static struct request *blk_pm_peek_request(struct request_queue *q,
					   struct request *rq)
{
	if (q->dev && (q->rpm_status == RPM_SUSPENDED ||
	    (q->rpm_status != RPM_ACTIVE && !(rq->cmd_flags & REQ_PM))))
		return NULL;
	else
		return rq;
}
#else
static inline struct request *blk_pm_peek_request(struct request_queue *q,
						  struct request *rq)
{
	return rq;
}
#endif

void blk_account_io_start(struct request *rq, bool new_io)
{
	struct hd_struct *part;
	int rw = rq_data_dir(rq);
	int cpu;

	if (!blk_do_io_stat(rq))
		return;

	cpu = part_stat_lock();

	if (!new_io) {
		part = rq->part;
		part_stat_inc(cpu, part, merges[rw]);
	} else {
		part = disk_map_sector_rcu(rq->rq_disk, blk_rq_pos(rq));
		if (!hd_struct_try_get(part)) {
			/*
			 * The partition is already being removed,
			 * the request will be accounted on the disk only
			 *
			 * We take a reference on disk->part0 although that
			 * partition will never be deleted, so we can treat
			 * it as any other partition.
			 */
			part = &rq->rq_disk->part0;
			hd_struct_get(part);
		}
		part_round_stats(cpu, part);
		part_inc_in_flight(part, rw);
		rq->part = part;
	}

	part_stat_unlock();
}

/**
 * blk_peek_request - peek at the top of a request queue
 * @q: request queue to peek at
=======
 * blk_cloned_rq_check_limits - Helper function to check a cloned request
 *                              for the new queue limits
 * @q:  the queue
 * @rq: the request being checked
>>>>>>> 24b8d41d
 *
 * Description:
 *    @rq may have been made based on weaker limitations of upper-level queues
 *    in request stacking drivers, and it may violate the limitation of @q.
 *    Since the block layer and the underlying device driver trust @rq
 *    after it is inserted to @q, it should be checked against @q before
 *    the insertion using this generic function.
 *
 *    Request stacking drivers like request-based dm may change the queue
 *    limits when retrying requests on other queues. Those requests need
 *    to be checked against the new queue limits again during dispatch.
 */
static blk_status_t blk_cloned_rq_check_limits(struct request_queue *q,
				      struct request *rq)
{
	unsigned int max_sectors = blk_queue_get_max_sectors(q, req_op(rq));

	if (blk_rq_sectors(rq) > max_sectors) {
		/*
		 * SCSI device does not have a good way to return if
		 * Write Same/Zero is actually supported. If a device rejects
		 * a non-read/write command (discard, write same,etc.) the
		 * low-level device driver will set the relevant queue limit to
		 * 0 to prevent blk-lib from issuing more of the offending
		 * operations. Commands queued prior to the queue limit being
		 * reset need to be completed with BLK_STS_NOTSUPP to avoid I/O
		 * errors being propagated to upper layers.
		 */
		if (max_sectors == 0)
			return BLK_STS_NOTSUPP;

		printk(KERN_ERR "%s: over max size limit. (%u > %u)\n",
			__func__, blk_rq_sectors(rq), max_sectors);
		return BLK_STS_IOERR;
	}

	/*
	 * queue's settings related to segment counting like q->bounce_pfn
	 * may differ from that of other stacking queues.
	 * Recalculate it to check the request correctly on this queue's
	 * limitation.
	 */
	rq->nr_phys_segments = blk_recalc_rq_segments(rq);
	if (rq->nr_phys_segments > queue_max_segments(q)) {
		printk(KERN_ERR "%s: over max segments limit. (%hu > %hu)\n",
			__func__, rq->nr_phys_segments, queue_max_segments(q));
		return BLK_STS_IOERR;
	}

	return BLK_STS_OK;
}

/**
 * blk_insert_cloned_request - Helper for stacking drivers to submit a request
 * @q:  the queue to submit the request
 * @rq: the request being queued
 */
blk_status_t blk_insert_cloned_request(struct request_queue *q, struct request *rq)
{
	blk_status_t ret;

	ret = blk_cloned_rq_check_limits(q, rq);
	if (ret != BLK_STS_OK)
		return ret;

	if (rq->rq_disk &&
	    should_fail_request(&rq->rq_disk->part0, blk_rq_bytes(rq)))
		return BLK_STS_IOERR;

	if (blk_crypto_insert_cloned_request(rq))
		return BLK_STS_IOERR;

	if (blk_queue_io_stat(q))
		blk_account_io_start(rq);

	/*
	 * Since we have a scheduler attached on the top device,
	 * bypass a potential scheduler on the bottom device for
	 * insert.
	 */
	return blk_mq_request_issue_directly(rq, true);
}
EXPORT_SYMBOL_GPL(blk_insert_cloned_request);

/**
 * blk_rq_err_bytes - determine number of bytes till the next failure boundary
 * @rq: request to examine
 *
 * Description:
 *     A request could be merge of IOs which require different failure
 *     handling.  This function determines the number of bytes which
 *     can be failed from the beginning of the request without
 *     crossing into area which need to be retried further.
 *
 * Return:
 *     The number of bytes to fail.
 */
unsigned int blk_rq_err_bytes(const struct request *rq)
{
	unsigned int ff = rq->cmd_flags & REQ_FAILFAST_MASK;
	unsigned int bytes = 0;
	struct bio *bio;

	if (!(rq->rq_flags & RQF_MIXED_MERGE))
		return blk_rq_bytes(rq);

	/*
	 * Currently the only 'mixing' which can happen is between
	 * different fastfail types.  We can safely fail portions
	 * which have all the failfast bits that the first one has -
	 * the ones which are at least as eager to fail as the first
	 * one.
	 */
	for (bio = rq->bio; bio; bio = bio->bi_next) {
		if ((bio->bi_opf & ff) != ff)
			break;
		bytes += bio->bi_iter.bi_size;
	}

<<<<<<< HEAD
	/*
	 * completely done
	 */
	if (!req->bio) {
		/*
		 * Reset counters so that the request stacking driver
		 * can find how many bytes remain in the request
		 * later.
		 */
		req->__data_len = 0;
		return false;
	}

	req->__data_len -= total_bytes;

	/* update sector only for requests with clear definition of sector */
	if (req->cmd_type == REQ_TYPE_FS)
		req->__sector += total_bytes >> 9;

	/* mixed attributes always follow the first bio */
	if (req->cmd_flags & REQ_MIXED_MERGE) {
		req->cmd_flags &= ~REQ_FAILFAST_MASK;
		req->cmd_flags |= req->bio->bi_opf & REQ_FAILFAST_MASK;
	}

	/*
	 * If total number of sectors is less than the first segment
	 * size, something has gone terribly wrong.
	 */
	if (blk_rq_bytes(req) < blk_rq_cur_bytes(req)) {
		blk_dump_rq_flags(req, "request botched");
		req->__data_len = blk_rq_cur_bytes(req);
	}

	/* recalculate the number of segments */
	blk_recalc_rq_segments(req);

	return true;
}
EXPORT_SYMBOL_GPL(blk_update_request);

static bool blk_update_bidi_request(struct request *rq, int error,
				    unsigned int nr_bytes,
				    unsigned int bidi_bytes)
{
	if (blk_update_request(rq, error, nr_bytes))
		return true;

	/* Bidi request must be completed as a whole */
	if (unlikely(blk_bidi_rq(rq)) &&
	    blk_update_request(rq->next_rq, error, bidi_bytes))
		return true;

	if (blk_queue_add_random(rq->q))
		add_disk_randomness(rq->rq_disk);

	return false;
=======
	/* this could lead to infinite loop */
	BUG_ON(blk_rq_bytes(rq) && !bytes);
	return bytes;
>>>>>>> 24b8d41d
}
EXPORT_SYMBOL_GPL(blk_rq_err_bytes);

static void update_io_ticks(struct hd_struct *part, unsigned long now, bool end)
{
	unsigned long stamp;
again:
	stamp = READ_ONCE(part->stamp);
	if (unlikely(stamp != now)) {
		if (likely(cmpxchg(&part->stamp, stamp, now) == stamp))
			__part_stat_add(part, io_ticks, end ? now - stamp : 1);
	}
	if (part->partno) {
		part = &part_to_disk(part)->part0;
		goto again;
	}
}

static void blk_account_io_completion(struct request *req, unsigned int bytes)
{
	if (req->part && blk_do_io_stat(req)) {
		const int sgrp = op_stat_group(req_op(req));
		struct hd_struct *part;

		part_stat_lock();
		part = req->part;
		part_stat_add(part, sectors[sgrp], bytes >> 9);
		part_stat_unlock();
	}
}

void blk_account_io_done(struct request *req, u64 now)
{
	/*
	 * Account IO completion.  flush_rq isn't accounted as a
	 * normal IO on queueing nor completion.  Accounting the
	 * containing request is enough.
	 */
	if (req->part && blk_do_io_stat(req) &&
	    !(req->rq_flags & RQF_FLUSH_SEQ)) {
		const int sgrp = op_stat_group(req_op(req));
		struct hd_struct *part;

		part_stat_lock();
		part = req->part;

		update_io_ticks(part, jiffies, true);
		part_stat_inc(part, ios[sgrp]);
		part_stat_add(part, nsecs[sgrp], now - req->start_time_ns);
		part_stat_unlock();

		hd_struct_put(part);
	}
}

void blk_account_io_start(struct request *rq)
{
	if (!blk_do_io_stat(rq))
		return;

	rq->part = disk_map_sector_rcu(rq->rq_disk, blk_rq_pos(rq));

	part_stat_lock();
	update_io_ticks(rq->part, jiffies, false);
	part_stat_unlock();
}

static unsigned long __part_start_io_acct(struct hd_struct *part,
					  unsigned int sectors, unsigned int op)
{
	const int sgrp = op_stat_group(op);
	unsigned long now = READ_ONCE(jiffies);

	part_stat_lock();
	update_io_ticks(part, now, false);
	part_stat_inc(part, ios[sgrp]);
	part_stat_add(part, sectors[sgrp], sectors);
	part_stat_local_inc(part, in_flight[op_is_write(op)]);
	part_stat_unlock();

	return now;
}

unsigned long part_start_io_acct(struct gendisk *disk, struct hd_struct **part,
				 struct bio *bio)
{
	*part = disk_map_sector_rcu(disk, bio->bi_iter.bi_sector);

	return __part_start_io_acct(*part, bio_sectors(bio), bio_op(bio));
}
EXPORT_SYMBOL_GPL(part_start_io_acct);

unsigned long disk_start_io_acct(struct gendisk *disk, unsigned int sectors,
				 unsigned int op)
{
	return __part_start_io_acct(&disk->part0, sectors, op);
}
EXPORT_SYMBOL(disk_start_io_acct);

static void __part_end_io_acct(struct hd_struct *part, unsigned int op,
			       unsigned long start_time)
{
	const int sgrp = op_stat_group(op);
	unsigned long now = READ_ONCE(jiffies);
	unsigned long duration = now - start_time;

	part_stat_lock();
	update_io_ticks(part, now, true);
	part_stat_add(part, nsecs[sgrp], jiffies_to_nsecs(duration));
	part_stat_local_dec(part, in_flight[op_is_write(op)]);
	part_stat_unlock();
}

void part_end_io_acct(struct hd_struct *part, struct bio *bio,
		      unsigned long start_time)
{
	__part_end_io_acct(part, bio_op(bio), start_time);
	hd_struct_put(part);
}
EXPORT_SYMBOL_GPL(part_end_io_acct);

void disk_end_io_acct(struct gendisk *disk, unsigned int op,
		      unsigned long start_time)
{
	__part_end_io_acct(&disk->part0, op, start_time);
}
EXPORT_SYMBOL(disk_end_io_acct);

/*
 * Steal bios from a request and add them to a bio list.
 * The request must not have been partially completed before.
 */
void blk_steal_bios(struct bio_list *list, struct request *rq)
{
	if (rq->bio) {
		if (list->tail)
			list->tail->bi_next = rq->bio;
		else
			list->head = rq->bio;
		list->tail = rq->biotail;

		rq->bio = NULL;
		rq->biotail = NULL;
	}

	rq->__data_len = 0;
}
EXPORT_SYMBOL_GPL(blk_steal_bios);

/**
 * blk_update_request - Special helper function for request stacking drivers
 * @req:      the request being processed
 * @error:    block status code
 * @nr_bytes: number of bytes to complete @req
 *
 * Description:
 *     Ends I/O on a number of bytes attached to @req, but doesn't complete
 *     the request structure even if @req doesn't have leftover.
 *     If @req has leftover, sets it up for the next range of segments.
 *
 *     This special helper function is only for request stacking drivers
 *     (e.g. request-based dm) so that they can handle partial completion.
 *     Actual device drivers should use blk_mq_end_request instead.
 *
 *     Passing the result of blk_rq_bytes() as @nr_bytes guarantees
 *     %false return from this function.
 *
 * Note:
 *	The RQF_SPECIAL_PAYLOAD flag is ignored on purpose in both
 *	blk_rq_bytes() and in blk_update_request().
 *
 * Return:
 *     %false - this request doesn't have any more data
 *     %true  - this request has more data
 **/
bool blk_update_request(struct request *req, blk_status_t error,
		unsigned int nr_bytes)
{
	int total_bytes;

<<<<<<< HEAD
void blk_rq_bio_prep(struct request_queue *q, struct request *rq,
		     struct bio *bio)
{
	req_set_op(rq, bio_op(bio));
=======
	trace_block_rq_complete(req, blk_status_to_errno(error), nr_bytes);

	if (!req->bio)
		return false;

#ifdef CONFIG_BLK_DEV_INTEGRITY
	if (blk_integrity_rq(req) && req_op(req) == REQ_OP_READ &&
	    error == BLK_STS_OK)
		req->q->integrity.profile->complete_fn(req, nr_bytes);
#endif

	if (unlikely(error && !blk_rq_is_passthrough(req) &&
		     !(req->rq_flags & RQF_QUIET)))
		print_req_error(req, error, __func__);

	blk_account_io_completion(req, nr_bytes);

	total_bytes = 0;
	while (req->bio) {
		struct bio *bio = req->bio;
		unsigned bio_bytes = min(bio->bi_iter.bi_size, nr_bytes);

		if (bio_bytes == bio->bi_iter.bi_size)
			req->bio = bio->bi_next;

		/* Completion has already been traced */
		bio_clear_flag(bio, BIO_TRACE_COMPLETION);
		req_bio_endio(req, bio, bio_bytes, error);

		total_bytes += bio_bytes;
		nr_bytes -= bio_bytes;

		if (!nr_bytes)
			break;
	}

	/*
	 * completely done
	 */
	if (!req->bio) {
		/*
		 * Reset counters so that the request stacking driver
		 * can find how many bytes remain in the request
		 * later.
		 */
		req->__data_len = 0;
		return false;
	}

	req->__data_len -= total_bytes;

	/* update sector only for requests with clear definition of sector */
	if (!blk_rq_is_passthrough(req))
		req->__sector += total_bytes >> 9;

	/* mixed attributes always follow the first bio */
	if (req->rq_flags & RQF_MIXED_MERGE) {
		req->cmd_flags &= ~REQ_FAILFAST_MASK;
		req->cmd_flags |= req->bio->bi_opf & REQ_FAILFAST_MASK;
	}
>>>>>>> 24b8d41d

	if (!(req->rq_flags & RQF_SPECIAL_PAYLOAD)) {
		/*
		 * If total number of sectors is less than the first segment
		 * size, something has gone terribly wrong.
		 */
		if (blk_rq_bytes(req) < blk_rq_cur_bytes(req)) {
			blk_dump_rq_flags(req, "request botched");
			req->__data_len = blk_rq_cur_bytes(req);
		}

		/* recalculate the number of segments */
		req->nr_phys_segments = blk_recalc_rq_segments(req);
	}

	return true;
}
EXPORT_SYMBOL_GPL(blk_update_request);

#if ARCH_IMPLEMENTS_FLUSH_DCACHE_PAGE
/**
 * rq_flush_dcache_pages - Helper function to flush all pages in a request
 * @rq: the request to be flushed
 *
 * Description:
 *     Flush all pages in @rq.
 */
void rq_flush_dcache_pages(struct request *rq)
{
	struct req_iterator iter;
	struct bio_vec bvec;

	rq_for_each_segment(bvec, rq, iter)
		flush_dcache_page(bvec.bv_page);
}
EXPORT_SYMBOL_GPL(rq_flush_dcache_pages);
#endif

/**
 * blk_lld_busy - Check if underlying low-level drivers of a device are busy
 * @q : the queue of the device being checked
 *
 * Description:
 *    Check if underlying low-level drivers of a device are busy.
 *    If the drivers want to export their busy state, they must set own
 *    exporting function using blk_queue_lld_busy() first.
 *
 *    Basically, this function is used only by request stacking drivers
 *    to stop dispatching requests to underlying devices when underlying
 *    devices are busy.  This behavior helps more I/O merging on the queue
 *    of the request stacking driver and prevents I/O throughput regression
 *    on burst I/O load.
 *
 * Return:
 *    0 - Not busy (The request stacking driver should dispatch request)
 *    1 - Busy (The request stacking driver should stop dispatching request)
 */
int blk_lld_busy(struct request_queue *q)
{
	if (queue_is_mq(q) && q->mq_ops->busy)
		return q->mq_ops->busy(q);

	return 0;
}
EXPORT_SYMBOL_GPL(blk_lld_busy);

/**
 * blk_rq_unprep_clone - Helper function to free all bios in a cloned request
 * @rq: the clone request to be cleaned up
 *
 * Description:
 *     Free all bios in @rq for a cloned request.
 */
void blk_rq_unprep_clone(struct request *rq)
{
	struct bio *bio;

	while ((bio = rq->bio) != NULL) {
		rq->bio = bio->bi_next;

		bio_put(bio);
	}
}
EXPORT_SYMBOL_GPL(blk_rq_unprep_clone);

<<<<<<< HEAD
/*
 * Copy attributes of the original request to the clone request.
 * The actual data parts (e.g. ->cmd, ->sense) are not copied.
 */
static void __blk_rq_prep_clone(struct request *dst, struct request *src)
{
	dst->cpu = src->cpu;
	req_set_op_attrs(dst, req_op(src),
			 (src->cmd_flags & REQ_CLONE_MASK) | REQ_NOMERGE);
	dst->cmd_type = src->cmd_type;
	dst->__sector = blk_rq_pos(src);
	dst->__data_len = blk_rq_bytes(src);
	dst->nr_phys_segments = src->nr_phys_segments;
	dst->ioprio = src->ioprio;
	dst->extra_len = src->extra_len;
}

=======
>>>>>>> 24b8d41d
/**
 * blk_rq_prep_clone - Helper function to setup clone request
 * @rq: the request to be setup
 * @rq_src: original request to be cloned
 * @bs: bio_set that bios for clone are allocated from
 * @gfp_mask: memory allocation mask for bio
 * @bio_ctr: setup function to be called for each clone bio.
 *           Returns %0 for success, non %0 for failure.
 * @data: private data to be passed to @bio_ctr
 *
 * Description:
 *     Clones bios in @rq_src to @rq, and copies attributes of @rq_src to @rq.
 *     Also, pages which the original bios are pointing to are not copied
 *     and the cloned bios just point same pages.
 *     So cloned bios must be completed before original bios, which means
 *     the caller must complete @rq before @rq_src.
 */
int blk_rq_prep_clone(struct request *rq, struct request *rq_src,
		      struct bio_set *bs, gfp_t gfp_mask,
		      int (*bio_ctr)(struct bio *, struct bio *, void *),
		      void *data)
{
	struct bio *bio, *bio_src;

	if (!bs)
		bs = &fs_bio_set;

	__rq_for_each_bio(bio_src, rq_src) {
		bio = bio_clone_fast(bio_src, gfp_mask, bs);
		if (!bio)
			goto free_and_out;

		if (bio_ctr && bio_ctr(bio, bio_src, data))
			goto free_and_out;

		if (rq->bio) {
			rq->biotail->bi_next = bio;
			rq->biotail = bio;
		} else {
			rq->bio = rq->biotail = bio;
		}
		bio = NULL;
	}

	/* Copy attributes of the original request to the clone request. */
	rq->__sector = blk_rq_pos(rq_src);
	rq->__data_len = blk_rq_bytes(rq_src);
	if (rq_src->rq_flags & RQF_SPECIAL_PAYLOAD) {
		rq->rq_flags |= RQF_SPECIAL_PAYLOAD;
		rq->special_vec = rq_src->special_vec;
	}
	rq->nr_phys_segments = rq_src->nr_phys_segments;
	rq->ioprio = rq_src->ioprio;

	if (rq->bio && blk_crypto_rq_bio_prep(rq, rq->bio, gfp_mask) < 0)
		goto free_and_out;

	return 0;

free_and_out:
	if (bio)
		bio_put(bio);
	blk_rq_unprep_clone(rq);

	return -ENOMEM;
}
EXPORT_SYMBOL_GPL(blk_rq_prep_clone);

int kblockd_schedule_work(struct work_struct *work)
{
	return queue_work(kblockd_workqueue, work);
}
EXPORT_SYMBOL(kblockd_schedule_work);

<<<<<<< HEAD
int kblockd_schedule_work_on(int cpu, struct work_struct *work)
{
	return queue_work_on(cpu, kblockd_workqueue, work);
}
EXPORT_SYMBOL(kblockd_schedule_work_on);

int kblockd_schedule_delayed_work(struct delayed_work *dwork,
				  unsigned long delay)
=======
int kblockd_mod_delayed_work_on(int cpu, struct delayed_work *dwork,
				unsigned long delay)
>>>>>>> 24b8d41d
{
	return mod_delayed_work_on(cpu, kblockd_workqueue, dwork, delay);
}
EXPORT_SYMBOL(kblockd_mod_delayed_work_on);

/**
 * blk_start_plug - initialize blk_plug and track it inside the task_struct
 * @plug:	The &struct blk_plug that needs to be initialized
 *
 * Description:
 *   blk_start_plug() indicates to the block layer an intent by the caller
 *   to submit multiple I/O requests in a batch.  The block layer may use
 *   this hint to defer submitting I/Os from the caller until blk_finish_plug()
 *   is called.  However, the block layer may choose to submit requests
 *   before a call to blk_finish_plug() if the number of queued I/Os
 *   exceeds %BLK_MAX_REQUEST_COUNT, or if the size of the I/O is larger than
 *   %BLK_PLUG_FLUSH_SIZE.  The queued I/Os may also be submitted early if
 *   the task schedules (see below).
 *
 *   Tracking blk_plug inside the task_struct will help with auto-flushing the
 *   pending I/O should the task end up blocking between blk_start_plug() and
 *   blk_finish_plug(). This is important from a performance perspective, but
 *   also ensures that we don't deadlock. For instance, if the task is blocking
 *   for a memory allocation, memory reclaim could end up wanting to free a
 *   page belonging to that request that is currently residing in our private
 *   plug. By flushing the pending I/O when the process goes to sleep, we avoid
 *   this kind of deadlock.
 */
void blk_start_plug(struct blk_plug *plug)
{
	struct task_struct *tsk = current;

	/*
	 * If this is a nested plug, don't actually assign it.
	 */
	if (tsk->plug)
		return;

	INIT_LIST_HEAD(&plug->mq_list);
	INIT_LIST_HEAD(&plug->cb_list);
	plug->rq_count = 0;
	plug->multiple_queues = false;
	plug->nowait = false;

	/*
	 * Store ordering should not be needed here, since a potential
	 * preempt will imply a full memory barrier
	 */
	tsk->plug = plug;
}
EXPORT_SYMBOL(blk_start_plug);

static void flush_plug_callbacks(struct blk_plug *plug, bool from_schedule)
{
	LIST_HEAD(callbacks);

	while (!list_empty(&plug->cb_list)) {
		list_splice_init(&plug->cb_list, &callbacks);

		while (!list_empty(&callbacks)) {
			struct blk_plug_cb *cb = list_first_entry(&callbacks,
							  struct blk_plug_cb,
							  list);
			list_del(&cb->list);
			cb->callback(cb, from_schedule);
		}
	}
}

struct blk_plug_cb *blk_check_plugged(blk_plug_cb_fn unplug, void *data,
				      int size)
{
	struct blk_plug *plug = current->plug;
	struct blk_plug_cb *cb;

	if (!plug)
		return NULL;

	list_for_each_entry(cb, &plug->cb_list, list)
		if (cb->callback == unplug && cb->data == data)
			return cb;

	/* Not currently on the callback list */
	BUG_ON(size < sizeof(*cb));
	cb = kzalloc(size, GFP_ATOMIC);
	if (cb) {
		cb->data = data;
		cb->callback = unplug;
		list_add(&cb->list, &plug->cb_list);
	}
	return cb;
}
EXPORT_SYMBOL(blk_check_plugged);

void blk_flush_plug_list(struct blk_plug *plug, bool from_schedule)
{
	flush_plug_callbacks(plug, from_schedule);

	if (!list_empty(&plug->mq_list))
		blk_mq_flush_plug_list(plug, from_schedule);
<<<<<<< HEAD

	if (list_empty(&plug->list))
		return;

	list_splice_init(&plug->list, &list);

	list_sort(NULL, &list, plug_rq_cmp);

	q = NULL;
	depth = 0;

	/*
	 * Save and disable interrupts here, to avoid doing it for every
	 * queue lock we have to take.
	 */
	local_irq_save(flags);
	while (!list_empty(&list)) {
		rq = list_entry_rq(list.next);
		list_del_init(&rq->queuelist);
		BUG_ON(!rq->q);
		if (rq->q != q) {
			/*
			 * This drops the queue lock
			 */
			if (q)
				queue_unplugged(q, depth, from_schedule);
			q = rq->q;
			depth = 0;
			spin_lock(q->queue_lock);
		}

		/*
		 * Short-circuit if @q is dead
		 */
		if (unlikely(blk_queue_dying(q))) {
			__blk_end_request_all(rq, -ENODEV);
			continue;
		}

		/*
		 * rq is already accounted, so use raw insert
		 */
		if (rq->cmd_flags & (REQ_PREFLUSH | REQ_FUA))
			__elv_add_request(q, rq, ELEVATOR_INSERT_FLUSH);
		else
			__elv_add_request(q, rq, ELEVATOR_INSERT_SORT_MERGE);

		depth++;
	}

	/*
	 * This drops the queue lock
	 */
	if (q)
		queue_unplugged(q, depth, from_schedule);

	local_irq_restore(flags);
=======
>>>>>>> 24b8d41d
}

/**
 * blk_finish_plug - mark the end of a batch of submitted I/O
 * @plug:	The &struct blk_plug passed to blk_start_plug()
 *
 * Description:
 * Indicate that a batch of I/O submissions is complete.  This function
 * must be paired with an initial call to blk_start_plug().  The intent
 * is to allow the block layer to optimize I/O submission.  See the
 * documentation for blk_start_plug() for more information.
 */
void blk_finish_plug(struct blk_plug *plug)
{
	if (plug != current->plug)
		return;
	blk_flush_plug_list(plug, false);

	current->plug = NULL;
}
EXPORT_SYMBOL(blk_finish_plug);

<<<<<<< HEAD
bool blk_poll(struct request_queue *q, blk_qc_t cookie)
{
	struct blk_plug *plug;
	long state;
	unsigned int queue_num;
	struct blk_mq_hw_ctx *hctx;

	if (!q->mq_ops || !q->mq_ops->poll || !blk_qc_t_valid(cookie) ||
	    !test_bit(QUEUE_FLAG_POLL, &q->queue_flags))
		return false;

	queue_num = blk_qc_t_to_queue_num(cookie);
	hctx = q->queue_hw_ctx[queue_num];
	hctx->poll_considered++;

	plug = current->plug;
	if (plug)
		blk_flush_plug_list(plug, false);

	state = current->state;
	while (!need_resched()) {
		int ret;

		hctx->poll_invoked++;

		ret = q->mq_ops->poll(hctx, blk_qc_t_to_tag(cookie));
		if (ret > 0) {
			hctx->poll_success++;
			set_current_state(TASK_RUNNING);
			return true;
		}

		if (signal_pending_state(state, current))
			set_current_state(TASK_RUNNING);

		if (current->state == TASK_RUNNING)
			return true;
		if (ret < 0)
			break;
		cpu_relax();
	}

	return false;
}
EXPORT_SYMBOL_GPL(blk_poll);

#ifdef CONFIG_PM
/**
 * blk_pm_runtime_init - Block layer runtime PM initialization routine
 * @q: the queue of the device
 * @dev: the device the queue belongs to
 *
 * Description:
 *    Initialize runtime-PM-related fields for @q and start auto suspend for
 *    @dev. Drivers that want to take advantage of request-based runtime PM
 *    should call this function after @dev has been initialized, and its
 *    request queue @q has been allocated, and runtime PM for it can not happen
 *    yet(either due to disabled/forbidden or its usage_count > 0). In most
 *    cases, driver should call this function before any I/O has taken place.
 *
 *    This function takes care of setting up using auto suspend for the device,
 *    the autosuspend delay is set to -1 to make runtime suspend impossible
 *    until an updated value is either set by user or by driver. Drivers do
 *    not need to touch other autosuspend settings.
 *
 *    The block layer runtime PM is request based, so only works for drivers
 *    that use request as their IO unit instead of those directly use bio's.
 */
void blk_pm_runtime_init(struct request_queue *q, struct device *dev)
{
	q->dev = dev;
	q->rpm_status = RPM_ACTIVE;
	pm_runtime_set_autosuspend_delay(q->dev, -1);
	pm_runtime_use_autosuspend(q->dev);
}
EXPORT_SYMBOL(blk_pm_runtime_init);

/**
 * blk_pre_runtime_suspend - Pre runtime suspend check
 * @q: the queue of the device
 *
 * Description:
 *    This function will check if runtime suspend is allowed for the device
 *    by examining if there are any requests pending in the queue. If there
 *    are requests pending, the device can not be runtime suspended; otherwise,
 *    the queue's status will be updated to SUSPENDING and the driver can
 *    proceed to suspend the device.
 *
 *    For the not allowed case, we mark last busy for the device so that
 *    runtime PM core will try to autosuspend it some time later.
 *
 *    This function should be called near the start of the device's
 *    runtime_suspend callback.
 *
 * Return:
 *    0		- OK to runtime suspend the device
 *    -EBUSY	- Device should not be runtime suspended
 */
int blk_pre_runtime_suspend(struct request_queue *q)
{
	int ret = 0;

	if (!q->dev)
		return ret;

	spin_lock_irq(q->queue_lock);
	if (q->nr_pending) {
		ret = -EBUSY;
		pm_runtime_mark_last_busy(q->dev);
	} else {
		q->rpm_status = RPM_SUSPENDING;
	}
	spin_unlock_irq(q->queue_lock);
	return ret;
}
EXPORT_SYMBOL(blk_pre_runtime_suspend);

/**
 * blk_post_runtime_suspend - Post runtime suspend processing
 * @q: the queue of the device
 * @err: return value of the device's runtime_suspend function
 *
 * Description:
 *    Update the queue's runtime status according to the return value of the
 *    device's runtime suspend function and mark last busy for the device so
 *    that PM core will try to auto suspend the device at a later time.
 *
 *    This function should be called near the end of the device's
 *    runtime_suspend callback.
 */
void blk_post_runtime_suspend(struct request_queue *q, int err)
{
	if (!q->dev)
		return;

	spin_lock_irq(q->queue_lock);
	if (!err) {
		q->rpm_status = RPM_SUSPENDED;
	} else {
		q->rpm_status = RPM_ACTIVE;
		pm_runtime_mark_last_busy(q->dev);
	}
	spin_unlock_irq(q->queue_lock);
}
EXPORT_SYMBOL(blk_post_runtime_suspend);

/**
 * blk_pre_runtime_resume - Pre runtime resume processing
 * @q: the queue of the device
 *
 * Description:
 *    Update the queue's runtime status to RESUMING in preparation for the
 *    runtime resume of the device.
 *
 *    This function should be called near the start of the device's
 *    runtime_resume callback.
 */
void blk_pre_runtime_resume(struct request_queue *q)
{
	if (!q->dev)
		return;

	spin_lock_irq(q->queue_lock);
	q->rpm_status = RPM_RESUMING;
	spin_unlock_irq(q->queue_lock);
}
EXPORT_SYMBOL(blk_pre_runtime_resume);

/**
 * blk_post_runtime_resume - Post runtime resume processing
 * @q: the queue of the device
 * @err: return value of the device's runtime_resume function
 *
 * Description:
 *    Update the queue's runtime status according to the return value of the
 *    device's runtime_resume function. If it is successfully resumed, process
 *    the requests that are queued into the device's queue when it is resuming
 *    and then mark last busy and initiate autosuspend for it.
 *
 *    This function should be called near the end of the device's
 *    runtime_resume callback.
 */
void blk_post_runtime_resume(struct request_queue *q, int err)
=======
void blk_io_schedule(void)
>>>>>>> 24b8d41d
{
	/* Prevent hang_check timer from firing at us during very long I/O */
	unsigned long timeout = sysctl_hung_task_timeout_secs * HZ / 2;

	if (timeout)
		io_schedule_timeout(timeout);
	else
		io_schedule();
}
EXPORT_SYMBOL_GPL(blk_io_schedule);

int __init blk_dev_init(void)
{
	BUILD_BUG_ON(REQ_OP_LAST >= (1 << REQ_OP_BITS));
	BUILD_BUG_ON(REQ_OP_BITS + REQ_FLAG_BITS > 8 *
			sizeof_field(struct request, cmd_flags));
	BUILD_BUG_ON(REQ_OP_BITS + REQ_FLAG_BITS > 8 *
			sizeof_field(struct bio, bi_opf));

	/* used for unplugging and affects IO latency/throughput - HIGHPRI */
	kblockd_workqueue = alloc_workqueue("kblockd",
					    WQ_MEM_RECLAIM | WQ_HIGHPRI, 0);
	if (!kblockd_workqueue)
		panic("Failed to create kblockd\n");

	blk_requestq_cachep = kmem_cache_create("request_queue",
			sizeof(struct request_queue), 0, SLAB_PANIC, NULL);

	blk_debugfs_root = debugfs_create_dir("block", NULL);

	return 0;
}<|MERGE_RESOLUTION|>--- conflicted
+++ resolved
@@ -298,22 +298,7 @@
 void blk_sync_queue(struct request_queue *q)
 {
 	del_timer_sync(&q->timeout);
-<<<<<<< HEAD
-
-	if (q->mq_ops) {
-		struct blk_mq_hw_ctx *hctx;
-		int i;
-
-		queue_for_each_hw_ctx(q, hctx, i) {
-			cancel_work_sync(&hctx->run_work);
-			cancel_delayed_work_sync(&hctx->delay_work);
-		}
-	} else {
-		cancel_delayed_work_sync(&q->delay_work);
-	}
-=======
 	cancel_work_sync(&q->timeout_work);
->>>>>>> 24b8d41d
 }
 EXPORT_SYMBOL(blk_sync_queue);
 
@@ -363,42 +348,7 @@
 	 * entering queue, so we call blk_freeze_queue_start() to
 	 * prevent I/O from crossing blk_queue_enter().
 	 */
-<<<<<<< HEAD
-	if (blk_queue_init_done(q)) {
-		spin_lock_irq(q->queue_lock);
-		__blk_drain_queue(q, false);
-		spin_unlock_irq(q->queue_lock);
-
-		/* ensure blk_queue_bypass() is %true inside RCU read lock */
-		synchronize_rcu();
-	}
-}
-EXPORT_SYMBOL_GPL(blk_queue_bypass_start);
-
-/**
- * blk_queue_bypass_end - leave queue bypass mode
- * @q: queue of interest
- *
- * Leave bypass mode and restore the normal queueing behavior.
- */
-void blk_queue_bypass_end(struct request_queue *q)
-{
-	spin_lock_irq(q->queue_lock);
-	if (!--q->bypass_depth)
-		queue_flag_clear(QUEUE_FLAG_BYPASS, q);
-	WARN_ON_ONCE(q->bypass_depth < 0);
-	spin_unlock_irq(q->queue_lock);
-}
-EXPORT_SYMBOL_GPL(blk_queue_bypass_end);
-
-void blk_set_queue_dying(struct request_queue *q)
-{
-	spin_lock_irq(q->queue_lock);
-	queue_flag_set(QUEUE_FLAG_DYING, q);
-	spin_unlock_irq(q->queue_lock);
-=======
 	blk_freeze_queue_start(q);
->>>>>>> 24b8d41d
 
 	if (queue_is_mq(q))
 		blk_mq_wake_waiters(q);
@@ -761,32 +711,11 @@
 	return false;
 }
 
-<<<<<<< HEAD
-/*
- * A request has just been released.  Account for it, update the full and
- * congestion status, wake up any waiters.   Called under q->queue_lock.
- */
-static void freed_request(struct request_list *rl, int op, unsigned int flags)
-{
-	struct request_queue *q = rl->q;
-	int sync = rw_is_sync(op, flags);
-
-	q->nr_rqs[sync]--;
-	rl->count[sync]--;
-	if (flags & REQ_ELVPRIV)
-		q->nr_rqs_elvpriv--;
-
-	__freed_request(rl, sync);
-
-	if (unlikely(rl->starved[sync ^ 1]))
-		__freed_request(rl, sync ^ 1);
-=======
 static noinline int should_fail_bio(struct bio *bio)
 {
 	if (should_fail_request(&bio->bi_disk->part0, bio->bi_iter.bi_size))
 		return -EIO;
 	return 0;
->>>>>>> 24b8d41d
 }
 ALLOW_ERROR_INJECTION(should_fail_bio, ERRNO);
 
@@ -816,14 +745,6 @@
 	struct hd_struct *p;
 	int ret = -EIO;
 
-<<<<<<< HEAD
-	/*
-	 * Flush requests do not use the elevator so skip initialization.
-	 * This allows a request to share the flush and elevator data.
-	 */
-	if (bio->bi_opf & (REQ_PREFLUSH | REQ_FUA))
-		return false;
-=======
 	rcu_read_lock();
 	p = __disk_get_part(bio->bi_disk, bio->bi_partno);
 	if (unlikely(!p))
@@ -832,7 +753,6 @@
 		goto out;
 	if (unlikely(bio_check_ro(bio, p)))
 		goto out;
->>>>>>> 24b8d41d
 
 	if (bio_sectors(bio)) {
 		if (bio_check_eod(bio, part_nr_sects_read(p)))
@@ -857,67 +777,6 @@
 	sector_t pos = bio->bi_iter.bi_sector;
 	int nr_sectors = bio_sectors(bio);
 
-<<<<<<< HEAD
-/**
- * __get_request - get a free request
- * @rl: request list to allocate from
- * @op: REQ_OP_READ/REQ_OP_WRITE
- * @op_flags: rq_flag_bits
- * @bio: bio to allocate request for (can be %NULL)
- * @gfp_mask: allocation mask
- *
- * Get a free request from @q.  This function may fail under memory
- * pressure or if @q is dead.
- *
- * Must be called with @q->queue_lock held and,
- * Returns ERR_PTR on failure, with @q->queue_lock held.
- * Returns request pointer on success, with @q->queue_lock *not held*.
- */
-static struct request *__get_request(struct request_list *rl, int op,
-				     int op_flags, struct bio *bio,
-				     gfp_t gfp_mask)
-{
-	struct request_queue *q = rl->q;
-	struct request *rq;
-	struct elevator_type *et = q->elevator->type;
-	struct io_context *ioc = rq_ioc(bio);
-	struct io_cq *icq = NULL;
-	const bool is_sync = rw_is_sync(op, op_flags) != 0;
-	int may_queue;
-
-	if (unlikely(blk_queue_dying(q)))
-		return ERR_PTR(-ENODEV);
-
-	may_queue = elv_may_queue(q, op, op_flags);
-	if (may_queue == ELV_MQUEUE_NO)
-		goto rq_starved;
-
-	if (rl->count[is_sync]+1 >= queue_congestion_on_threshold(q)) {
-		if (rl->count[is_sync]+1 >= q->nr_requests) {
-			/*
-			 * The queue will fill after this allocation, so set
-			 * it as full, and mark this process as "batching".
-			 * This process will be allowed to complete a batch of
-			 * requests, others will be blocked.
-			 */
-			if (!blk_rl_full(rl, is_sync)) {
-				ioc_set_batching(q, ioc);
-				blk_set_rl_full(rl, is_sync);
-			} else {
-				if (may_queue != ELV_MQUEUE_MUST
-						&& !ioc_batching(q, ioc)) {
-					/*
-					 * The queue is full and the allocating
-					 * process is not a "batcher", and not
-					 * exempted by the IO scheduler
-					 */
-					return ERR_PTR(-ENOMEM);
-				}
-			}
-		}
-		blk_set_congested(rl, is_sync);
-	}
-=======
 	/* Only applicable to zoned block devices */
 	if (!blk_queue_is_zoned(q))
 		return BLK_STS_NOTSUPP;
@@ -926,7 +785,6 @@
 	if (pos & (blk_queue_zone_sectors(q) - 1) ||
 	    !blk_queue_zone_is_seq(q, pos))
 		return BLK_STS_IOERR;
->>>>>>> 24b8d41d
 
 	/*
 	 * Not allowed to cross zone boundaries. Otherwise, the BIO will be
@@ -940,51 +798,10 @@
 	if (nr_sectors > q->limits.max_zone_append_sectors)
 		return BLK_STS_IOERR;
 
-<<<<<<< HEAD
-	/*
-	 * Decide whether the new request will be managed by elevator.  If
-	 * so, mark @op_flags and increment elvpriv.  Non-zero elvpriv will
-	 * prevent the current elevator from being destroyed until the new
-	 * request is freed.  This guarantees icq's won't be destroyed and
-	 * makes creating new ones safe.
-	 *
-	 * Also, lookup icq while holding queue_lock.  If it doesn't exist,
-	 * it will be created after releasing queue_lock.
-	 */
-	if (blk_rq_should_init_elevator(bio) && !blk_queue_bypass(q)) {
-		op_flags |= REQ_ELVPRIV;
-		q->nr_rqs_elvpriv++;
-		if (et->icq_cache && ioc)
-			icq = ioc_lookup_icq(ioc, q);
-	}
-
-	if (blk_queue_io_stat(q))
-		op_flags |= REQ_IO_STAT;
-	spin_unlock_irq(q->queue_lock);
-
-	/* allocate and init request */
-	rq = mempool_alloc(rl->rq_pool, gfp_mask);
-	if (!rq)
-		goto fail_alloc;
-
-	blk_rq_init(q, rq);
-	blk_rq_set_rl(rq, rl);
-	req_set_op_attrs(rq, op, op_flags | REQ_ALLOCED);
-
-	/* init elvpriv */
-	if (op_flags & REQ_ELVPRIV) {
-		if (unlikely(et->icq_cache && !icq)) {
-			if (ioc)
-				icq = ioc_create_icq(ioc, q, gfp_mask);
-			if (!icq)
-				goto fail_elvpriv;
-		}
-=======
 	bio->bi_opf |= REQ_NOMERGE;
 
 	return BLK_STS_OK;
 }
->>>>>>> 24b8d41d
 
 static noinline_for_stack bool submit_bio_checks(struct bio *bio)
 {
@@ -994,14 +811,9 @@
 
 	might_sleep();
 
-<<<<<<< HEAD
-	trace_block_getrq(q, bio, op);
-	return rq;
-=======
 	plug = blk_mq_plug(q, bio);
 	if (plug && plug->nowait)
 		bio->bi_opf |= REQ_NOWAIT;
->>>>>>> 24b8d41d
 
 	/*
 	 * For a REQ_NOWAIT based request, return -EOPNOTSUPP
@@ -1027,10 +839,6 @@
 	 * Filter flush bio's early so that bio based drivers without flush
 	 * support don't have to worry about them.
 	 */
-<<<<<<< HEAD
-	spin_lock_irq(q->queue_lock);
-	freed_request(rl, op, op_flags);
-=======
 	if (op_is_flush(bio->bi_opf) &&
 	    !test_bit(QUEUE_FLAG_WC, &q->queue_flags)) {
 		bio->bi_opf &= ~(REQ_PREFLUSH | REQ_FUA);
@@ -1079,7 +887,6 @@
 	default:
 		break;
 	}
->>>>>>> 24b8d41d
 
 	/*
 	 * Various block parts want %current->io_context, so allocate it up
@@ -1090,56 +897,14 @@
 	if (unlikely(!current->io_context))
 		create_task_io_context(current, GFP_ATOMIC, q->node);
 
-<<<<<<< HEAD
-/**
- * get_request - get a free request
- * @q: request_queue to allocate request from
- * @op: REQ_OP_READ/REQ_OP_WRITE
- * @op_flags: rq_flag_bits
- * @bio: bio to allocate request for (can be %NULL)
- * @gfp_mask: allocation mask
- *
- * Get a free request from @q.  If %__GFP_DIRECT_RECLAIM is set in @gfp_mask,
- * this function keeps retrying under memory pressure and fails iff @q is dead.
- *
- * Must be called with @q->queue_lock held and,
- * Returns ERR_PTR on failure, with @q->queue_lock held.
- * Returns request pointer on success, with @q->queue_lock *not held*.
- */
-static struct request *get_request(struct request_queue *q, int op,
-				   int op_flags, struct bio *bio,
-				   gfp_t gfp_mask)
-{
-	const bool is_sync = rw_is_sync(op, op_flags) != 0;
-	DEFINE_WAIT(wait);
-	struct request_list *rl;
-	struct request *rq;
-
-	rl = blk_get_rl(q, bio);	/* transferred to @rq on success */
-retry:
-	rq = __get_request(rl, op, op_flags, bio, gfp_mask);
-	if (!IS_ERR(rq))
-		return rq;
-
-	if (!gfpflags_allow_blocking(gfp_mask) || unlikely(blk_queue_dying(q))) {
-		blk_put_rl(rl);
-		return rq;
-=======
 	if (blk_throtl_bio(bio)) {
 		blkcg_bio_issue_init(bio);
 		return false;
->>>>>>> 24b8d41d
 	}
 
 	blk_cgroup_bio_start(bio);
 	blkcg_bio_issue_init(bio);
 
-<<<<<<< HEAD
-	trace_block_sleeprq(q, bio, op);
-
-	spin_unlock_irq(q->queue_lock);
-	io_schedule();
-=======
 	if (!bio_flagged(bio, BIO_TRACE_COMPLETION)) {
 		trace_block_bio_queue(q, bio);
 		/* Now that enqueuing has been traced, we need to trace
@@ -1148,7 +913,6 @@
 		bio_set_flag(bio, BIO_TRACE_COMPLETION);
 	}
 	return true;
->>>>>>> 24b8d41d
 
 not_supported:
 	status = BLK_STS_NOTSUPP;
@@ -1205,21 +969,6 @@
 		struct request_queue *q = bio->bi_disk->queue;
 		struct bio_list lower, same;
 
-<<<<<<< HEAD
-	spin_lock_irq(q->queue_lock);
-	rq = get_request(q, rw, 0, NULL, gfp_mask);
-	if (IS_ERR(rq)) {
-		spin_unlock_irq(q->queue_lock);
-		return rq;
-	}
-
-	/* q->queue_lock is unlocked at this point */
-	rq->__data_len = 0;
-	rq->__sector = (sector_t) -1;
-	rq->bio = rq->biotail = NULL;
-	return rq;
-}
-=======
 		if (unlikely(bio_queue_enter(bio) != 0))
 			continue;
 
@@ -1228,7 +977,6 @@
 		 */
 		bio_list_on_stack[1] = bio_list_on_stack[0];
 		bio_list_init(&bio_list_on_stack[0]);
->>>>>>> 24b8d41d
 
 		ret = __submit_bio(bio);
 
@@ -1256,11 +1004,6 @@
 	return ret;
 }
 
-<<<<<<< HEAD
-/**
- * blk_rq_set_block_pc - initialize a request to type BLOCK_PC
- * @rq:		request to be initialized
-=======
 static blk_qc_t __submit_bio_noacct_mq(struct bio *bio)
 {
 	struct bio_list bio_list[2] = { };
@@ -1290,7 +1033,6 @@
 /**
  * submit_bio_noacct - re-submit a bio to the block device layer for I/O
  * @bio:  The bio describing the location in memory and on the device.
->>>>>>> 24b8d41d
  *
  * This is a version of submit_bio() that shall only be used for I/O that is
  * resubmitted to lower level drivers by stacking block drivers.  All file
@@ -1299,10 +1041,6 @@
  */
 blk_qc_t submit_bio_noacct(struct bio *bio)
 {
-<<<<<<< HEAD
-	rq->cmd_type = REQ_TYPE_BLOCK_PC;
-	memset(rq->__cmd, 0, sizeof(rq->__cmd));
-=======
 	if (!submit_bio_checks(bio))
 		return BLK_QC_T_NONE;
 
@@ -1320,7 +1058,6 @@
 	if (!bio->bi_disk->fops->submit_bio)
 		return __submit_bio_noacct_mq(bio);
 	return __submit_bio_noacct(bio);
->>>>>>> 24b8d41d
 }
 EXPORT_SYMBOL(submit_bio_noacct);
 
@@ -1394,965 +1131,10 @@
 EXPORT_SYMBOL(submit_bio);
 
 /**
-<<<<<<< HEAD
- * part_round_stats() - Round off the performance stats on a struct disk_stats.
- * @cpu: cpu number for stats access
- * @part: target partition
- *
- * The average IO queue length and utilisation statistics are maintained
- * by observing the current state of the queue length and the amount of
- * time it has been in this state for.
- *
- * Normally, that accounting is done on IO completion, but that can result
- * in more than a second's worth of IO being accounted for within any one
- * second, leading to >100% utilisation.  To deal with that, we call this
- * function to do a round-off before returning the results when reading
- * /proc/diskstats.  This accounts immediately for all queue usage up to
- * the current jiffies and restarts the counters again.
- */
-void part_round_stats(int cpu, struct hd_struct *part)
-{
-	unsigned long now = jiffies;
-
-	if (part->partno)
-		part_round_stats_single(cpu, &part_to_disk(part)->part0, now);
-	part_round_stats_single(cpu, part, now);
-}
-EXPORT_SYMBOL_GPL(part_round_stats);
-
-#ifdef CONFIG_PM
-static void blk_pm_put_request(struct request *rq)
-{
-	if (rq->q->dev && !(rq->cmd_flags & REQ_PM) && !--rq->q->nr_pending)
-		pm_runtime_mark_last_busy(rq->q->dev);
-}
-#else
-static inline void blk_pm_put_request(struct request *rq) {}
-#endif
-
-/*
- * queue lock must be held
- */
-void __blk_put_request(struct request_queue *q, struct request *req)
-{
-	if (unlikely(!q))
-		return;
-
-	if (q->mq_ops) {
-		blk_mq_free_request(req);
-		return;
-	}
-
-	blk_pm_put_request(req);
-
-	elv_completed_request(q, req);
-
-	/* this is a bio leak */
-	WARN_ON(req->bio != NULL);
-
-	/*
-	 * Request may not have originated from ll_rw_blk. if not,
-	 * it didn't come out of our reserved rq pools
-	 */
-	if (req->cmd_flags & REQ_ALLOCED) {
-		unsigned int flags = req->cmd_flags;
-		int op = req_op(req);
-		struct request_list *rl = blk_rq_rl(req);
-
-		BUG_ON(!list_empty(&req->queuelist));
-		BUG_ON(ELV_ON_HASH(req));
-
-		blk_free_request(rl, req);
-		freed_request(rl, op, flags);
-		blk_put_rl(rl);
-	}
-}
-EXPORT_SYMBOL_GPL(__blk_put_request);
-
-void blk_put_request(struct request *req)
-{
-	struct request_queue *q = req->q;
-
-	if (q->mq_ops)
-		blk_mq_free_request(req);
-	else {
-		unsigned long flags;
-
-		spin_lock_irqsave(q->queue_lock, flags);
-		__blk_put_request(q, req);
-		spin_unlock_irqrestore(q->queue_lock, flags);
-	}
-}
-EXPORT_SYMBOL(blk_put_request);
-
-/**
- * blk_add_request_payload - add a payload to a request
- * @rq: request to update
- * @page: page backing the payload
- * @offset: offset in page
- * @len: length of the payload.
- *
- * This allows to later add a payload to an already submitted request by
- * a block driver.  The driver needs to take care of freeing the payload
- * itself.
- *
- * Note that this is a quite horrible hack and nothing but handling of
- * discard requests should ever use it.
- */
-void blk_add_request_payload(struct request *rq, struct page *page,
-		int offset, unsigned int len)
-{
-	struct bio *bio = rq->bio;
-
-	bio->bi_io_vec->bv_page = page;
-	bio->bi_io_vec->bv_offset = offset;
-	bio->bi_io_vec->bv_len = len;
-
-	bio->bi_iter.bi_size = len;
-	bio->bi_vcnt = 1;
-	bio->bi_phys_segments = 1;
-
-	rq->__data_len = rq->resid_len = len;
-	rq->nr_phys_segments = 1;
-}
-EXPORT_SYMBOL_GPL(blk_add_request_payload);
-
-bool bio_attempt_back_merge(struct request_queue *q, struct request *req,
-			    struct bio *bio)
-{
-	const int ff = bio->bi_opf & REQ_FAILFAST_MASK;
-
-	if (!ll_back_merge_fn(q, req, bio))
-		return false;
-
-	trace_block_bio_backmerge(q, req, bio);
-
-	if ((req->cmd_flags & REQ_FAILFAST_MASK) != ff)
-		blk_rq_set_mixed_merge(req);
-
-	req->biotail->bi_next = bio;
-	req->biotail = bio;
-	req->__data_len += bio->bi_iter.bi_size;
-	req->ioprio = ioprio_best(req->ioprio, bio_prio(bio));
-
-	blk_account_io_start(req, false);
-	return true;
-}
-
-bool bio_attempt_front_merge(struct request_queue *q, struct request *req,
-			     struct bio *bio)
-{
-	const int ff = bio->bi_opf & REQ_FAILFAST_MASK;
-
-	if (!ll_front_merge_fn(q, req, bio))
-		return false;
-
-	trace_block_bio_frontmerge(q, req, bio);
-
-	if ((req->cmd_flags & REQ_FAILFAST_MASK) != ff)
-		blk_rq_set_mixed_merge(req);
-
-	bio->bi_next = req->bio;
-	req->bio = bio;
-
-	req->__sector = bio->bi_iter.bi_sector;
-	req->__data_len += bio->bi_iter.bi_size;
-	req->ioprio = ioprio_best(req->ioprio, bio_prio(bio));
-
-	blk_account_io_start(req, false);
-	return true;
-}
-
-/**
- * blk_attempt_plug_merge - try to merge with %current's plugged list
- * @q: request_queue new bio is being queued at
- * @bio: new bio being queued
- * @request_count: out parameter for number of traversed plugged requests
- * @same_queue_rq: pointer to &struct request that gets filled in when
- * another request associated with @q is found on the plug list
- * (optional, may be %NULL)
- *
- * Determine whether @bio being queued on @q can be merged with a request
- * on %current's plugged list.  Returns %true if merge was successful,
- * otherwise %false.
- *
- * Plugging coalesces IOs from the same issuer for the same purpose without
- * going through @q->queue_lock.  As such it's more of an issuing mechanism
- * than scheduling, and the request, while may have elvpriv data, is not
- * added on the elevator at this point.  In addition, we don't have
- * reliable access to the elevator outside queue lock.  Only check basic
- * merging parameters without querying the elevator.
- *
- * Caller must ensure !blk_queue_nomerges(q) beforehand.
- */
-bool blk_attempt_plug_merge(struct request_queue *q, struct bio *bio,
-			    unsigned int *request_count,
-			    struct request **same_queue_rq)
-{
-	struct blk_plug *plug;
-	struct request *rq;
-	bool ret = false;
-	struct list_head *plug_list;
-
-	plug = current->plug;
-	if (!plug)
-		goto out;
-	*request_count = 0;
-
-	if (q->mq_ops)
-		plug_list = &plug->mq_list;
-	else
-		plug_list = &plug->list;
-
-	list_for_each_entry_reverse(rq, plug_list, queuelist) {
-		int el_ret;
-
-		if (rq->q == q) {
-			(*request_count)++;
-			/*
-			 * Only blk-mq multiple hardware queues case checks the
-			 * rq in the same queue, there should be only one such
-			 * rq in a queue
-			 **/
-			if (same_queue_rq)
-				*same_queue_rq = rq;
-		}
-
-		if (rq->q != q || !blk_rq_merge_ok(rq, bio))
-			continue;
-
-		el_ret = blk_try_merge(rq, bio);
-		if (el_ret == ELEVATOR_BACK_MERGE) {
-			ret = bio_attempt_back_merge(q, rq, bio);
-			if (ret)
-				break;
-		} else if (el_ret == ELEVATOR_FRONT_MERGE) {
-			ret = bio_attempt_front_merge(q, rq, bio);
-			if (ret)
-				break;
-		}
-	}
-out:
-	return ret;
-}
-
-unsigned int blk_plug_queued_count(struct request_queue *q)
-{
-	struct blk_plug *plug;
-	struct request *rq;
-	struct list_head *plug_list;
-	unsigned int ret = 0;
-
-	plug = current->plug;
-	if (!plug)
-		goto out;
-
-	if (q->mq_ops)
-		plug_list = &plug->mq_list;
-	else
-		plug_list = &plug->list;
-
-	list_for_each_entry(rq, plug_list, queuelist) {
-		if (rq->q == q)
-			ret++;
-	}
-out:
-	return ret;
-}
-
-void init_request_from_bio(struct request *req, struct bio *bio)
-{
-	req->cmd_type = REQ_TYPE_FS;
-
-	req->cmd_flags |= bio->bi_opf & REQ_COMMON_MASK;
-	if (bio->bi_opf & REQ_RAHEAD)
-		req->cmd_flags |= REQ_FAILFAST_MASK;
-
-	req->errors = 0;
-	req->__sector = bio->bi_iter.bi_sector;
-	req->ioprio = bio_prio(bio);
-	blk_rq_bio_prep(req->q, req, bio);
-}
-
-static blk_qc_t blk_queue_bio(struct request_queue *q, struct bio *bio)
-{
-	const bool sync = !!(bio->bi_opf & REQ_SYNC);
-	struct blk_plug *plug;
-	int el_ret, rw_flags = 0, where = ELEVATOR_INSERT_SORT;
-	struct request *req;
-	unsigned int request_count = 0;
-
-	/*
-	 * low level driver can indicate that it wants pages above a
-	 * certain limit bounced to low memory (ie for highmem, or even
-	 * ISA dma in theory)
-	 */
-	blk_queue_bounce(q, &bio);
-
-	blk_queue_split(q, &bio, q->bio_split);
-
-	if (bio_integrity_enabled(bio) && bio_integrity_prep(bio)) {
-		bio->bi_error = -EIO;
-		bio_endio(bio);
-		return BLK_QC_T_NONE;
-	}
-
-	if (bio->bi_opf & (REQ_PREFLUSH | REQ_FUA)) {
-		spin_lock_irq(q->queue_lock);
-		where = ELEVATOR_INSERT_FLUSH;
-		goto get_rq;
-	}
-
-	/*
-	 * Check if we can merge with the plugged list before grabbing
-	 * any locks.
-	 */
-	if (!blk_queue_nomerges(q)) {
-		if (blk_attempt_plug_merge(q, bio, &request_count, NULL))
-			return BLK_QC_T_NONE;
-	} else
-		request_count = blk_plug_queued_count(q);
-
-	spin_lock_irq(q->queue_lock);
-
-	el_ret = elv_merge(q, &req, bio);
-	if (el_ret == ELEVATOR_BACK_MERGE) {
-		if (bio_attempt_back_merge(q, req, bio)) {
-			elv_bio_merged(q, req, bio);
-			if (!attempt_back_merge(q, req))
-				elv_merged_request(q, req, el_ret);
-			goto out_unlock;
-		}
-	} else if (el_ret == ELEVATOR_FRONT_MERGE) {
-		if (bio_attempt_front_merge(q, req, bio)) {
-			elv_bio_merged(q, req, bio);
-			if (!attempt_front_merge(q, req))
-				elv_merged_request(q, req, el_ret);
-			goto out_unlock;
-		}
-	}
-
-get_rq:
-	/*
-	 * This sync check and mask will be re-done in init_request_from_bio(),
-	 * but we need to set it earlier to expose the sync flag to the
-	 * rq allocator and io schedulers.
-	 */
-	if (sync)
-		rw_flags |= REQ_SYNC;
-
-	/*
-	 * Add in META/PRIO flags, if set, before we get to the IO scheduler
-	 */
-	rw_flags |= (bio->bi_opf & (REQ_META | REQ_PRIO));
-
-	/*
-	 * Grab a free request. This is might sleep but can not fail.
-	 * Returns with the queue unlocked.
-	 */
-	req = get_request(q, bio_data_dir(bio), rw_flags, bio, GFP_NOIO);
-	if (IS_ERR(req)) {
-		bio->bi_error = PTR_ERR(req);
-		bio_endio(bio);
-		goto out_unlock;
-	}
-
-	/*
-	 * After dropping the lock and possibly sleeping here, our request
-	 * may now be mergeable after it had proven unmergeable (above).
-	 * We don't worry about that case for efficiency. It won't happen
-	 * often, and the elevators are able to handle it.
-	 */
-	init_request_from_bio(req, bio);
-
-	if (test_bit(QUEUE_FLAG_SAME_COMP, &q->queue_flags))
-		req->cpu = raw_smp_processor_id();
-
-	plug = current->plug;
-	if (plug) {
-		/*
-		 * If this is the first request added after a plug, fire
-		 * of a plug trace.
-		 */
-		if (!request_count)
-			trace_block_plug(q);
-		else {
-			if (request_count >= BLK_MAX_REQUEST_COUNT) {
-				blk_flush_plug_list(plug, false);
-				trace_block_plug(q);
-			}
-		}
-		list_add_tail(&req->queuelist, &plug->list);
-		blk_account_io_start(req, true);
-	} else {
-		spin_lock_irq(q->queue_lock);
-		add_acct_request(q, req, where);
-		__blk_run_queue(q);
-out_unlock:
-		spin_unlock_irq(q->queue_lock);
-	}
-
-	return BLK_QC_T_NONE;
-}
-
-/*
- * If bio->bi_dev is a partition, remap the location
- */
-static inline void blk_partition_remap(struct bio *bio)
-{
-	struct block_device *bdev = bio->bi_bdev;
-
-	if (bio_sectors(bio) && bdev != bdev->bd_contains) {
-		struct hd_struct *p = bdev->bd_part;
-
-		bio->bi_iter.bi_sector += p->start_sect;
-		bio->bi_bdev = bdev->bd_contains;
-
-		trace_block_bio_remap(bdev_get_queue(bio->bi_bdev), bio,
-				      bdev->bd_dev,
-				      bio->bi_iter.bi_sector - p->start_sect);
-	}
-}
-
-static void handle_bad_sector(struct bio *bio)
-{
-	char b[BDEVNAME_SIZE];
-
-	printk(KERN_INFO "attempt to access beyond end of device\n");
-	printk(KERN_INFO "%s: rw=%d, want=%Lu, limit=%Lu\n",
-			bdevname(bio->bi_bdev, b),
-			bio->bi_opf,
-			(unsigned long long)bio_end_sector(bio),
-			(long long)(i_size_read(bio->bi_bdev->bd_inode) >> 9));
-}
-
-#ifdef CONFIG_FAIL_MAKE_REQUEST
-
-static DECLARE_FAULT_ATTR(fail_make_request);
-
-static int __init setup_fail_make_request(char *str)
-{
-	return setup_fault_attr(&fail_make_request, str);
-}
-__setup("fail_make_request=", setup_fail_make_request);
-
-static bool should_fail_request(struct hd_struct *part, unsigned int bytes)
-{
-	return part->make_it_fail && should_fail(&fail_make_request, bytes);
-}
-
-static int __init fail_make_request_debugfs(void)
-{
-	struct dentry *dir = fault_create_debugfs_attr("fail_make_request",
-						NULL, &fail_make_request);
-
-	return PTR_ERR_OR_ZERO(dir);
-}
-
-late_initcall(fail_make_request_debugfs);
-
-#else /* CONFIG_FAIL_MAKE_REQUEST */
-
-static inline bool should_fail_request(struct hd_struct *part,
-					unsigned int bytes)
-{
-	return false;
-}
-
-#endif /* CONFIG_FAIL_MAKE_REQUEST */
-
-/*
- * Check whether this bio extends beyond the end of the device.
- */
-static inline int bio_check_eod(struct bio *bio, unsigned int nr_sectors)
-{
-	sector_t maxsector;
-
-	if (!nr_sectors)
-		return 0;
-
-	/* Test device or partition size, when known. */
-	maxsector = i_size_read(bio->bi_bdev->bd_inode) >> 9;
-	if (maxsector) {
-		sector_t sector = bio->bi_iter.bi_sector;
-
-		if (maxsector < nr_sectors || maxsector - nr_sectors < sector) {
-			/*
-			 * This may well happen - the kernel calls bread()
-			 * without checking the size of the device, e.g., when
-			 * mounting a device.
-			 */
-			handle_bad_sector(bio);
-			return 1;
-		}
-	}
-
-	return 0;
-}
-
-static noinline_for_stack bool
-generic_make_request_checks(struct bio *bio)
-{
-	struct request_queue *q;
-	int nr_sectors = bio_sectors(bio);
-	int err = -EIO;
-	char b[BDEVNAME_SIZE];
-	struct hd_struct *part;
-
-	might_sleep();
-
-	if (bio_check_eod(bio, nr_sectors))
-		goto end_io;
-
-	q = bdev_get_queue(bio->bi_bdev);
-	if (unlikely(!q)) {
-		printk(KERN_ERR
-		       "generic_make_request: Trying to access "
-			"nonexistent block-device %s (%Lu)\n",
-			bdevname(bio->bi_bdev, b),
-			(long long) bio->bi_iter.bi_sector);
-		goto end_io;
-	}
-
-	part = bio->bi_bdev->bd_part;
-	if (should_fail_request(part, bio->bi_iter.bi_size) ||
-	    should_fail_request(&part_to_disk(part)->part0,
-				bio->bi_iter.bi_size))
-		goto end_io;
-
-	/*
-	 * If this device has partitions, remap block n
-	 * of partition p to block n+start(p) of the disk.
-	 */
-	blk_partition_remap(bio);
-
-	if (bio_check_eod(bio, nr_sectors))
-		goto end_io;
-
-	/*
-	 * Filter flush bio's early so that make_request based
-	 * drivers without flush support don't have to worry
-	 * about them.
-	 */
-	if ((bio->bi_opf & (REQ_PREFLUSH | REQ_FUA)) &&
-	    !test_bit(QUEUE_FLAG_WC, &q->queue_flags)) {
-		bio->bi_opf &= ~(REQ_PREFLUSH | REQ_FUA);
-		if (!nr_sectors) {
-			err = 0;
-			goto end_io;
-		}
-	}
-
-	switch (bio_op(bio)) {
-	case REQ_OP_DISCARD:
-		if (!blk_queue_discard(q))
-			goto not_supported;
-		break;
-	case REQ_OP_SECURE_ERASE:
-		if (!blk_queue_secure_erase(q))
-			goto not_supported;
-		break;
-	case REQ_OP_WRITE_SAME:
-		if (!bdev_write_same(bio->bi_bdev))
-			goto not_supported;
-		break;
-	default:
-		break;
-	}
-
-	/*
-	 * Various block parts want %current->io_context and lazy ioc
-	 * allocation ends up trading a lot of pain for a small amount of
-	 * memory.  Just allocate it upfront.  This may fail and block
-	 * layer knows how to live with it.
-	 */
-	create_io_context(GFP_ATOMIC, q->node);
-
-	if (!blkcg_bio_issue_check(q, bio))
-		return false;
-
-	trace_block_bio_queue(q, bio);
-	return true;
-
-not_supported:
-	err = -EOPNOTSUPP;
-end_io:
-	bio->bi_error = err;
-	bio_endio(bio);
-	return false;
-}
-
-/**
- * generic_make_request - hand a buffer to its device driver for I/O
- * @bio:  The bio describing the location in memory and on the device.
- *
- * generic_make_request() is used to make I/O requests of block
- * devices. It is passed a &struct bio, which describes the I/O that needs
- * to be done.
- *
- * generic_make_request() does not return any status.  The
- * success/failure status of the request, along with notification of
- * completion, is delivered asynchronously through the bio->bi_end_io
- * function described (one day) else where.
- *
- * The caller of generic_make_request must make sure that bi_io_vec
- * are set to describe the memory buffer, and that bi_dev and bi_sector are
- * set to describe the device address, and the
- * bi_end_io and optionally bi_private are set to describe how
- * completion notification should be signaled.
- *
- * generic_make_request and the drivers it calls may use bi_next if this
- * bio happens to be merged with someone else, and may resubmit the bio to
- * a lower device by calling into generic_make_request recursively, which
- * means the bio should NOT be touched after the call to ->make_request_fn.
- */
-blk_qc_t generic_make_request(struct bio *bio)
-{
-	struct bio_list bio_list_on_stack;
-	blk_qc_t ret = BLK_QC_T_NONE;
-
-	if (!generic_make_request_checks(bio))
-		goto out;
-
-	/*
-	 * We only want one ->make_request_fn to be active at a time, else
-	 * stack usage with stacked devices could be a problem.  So use
-	 * current->bio_list to keep a list of requests submited by a
-	 * make_request_fn function.  current->bio_list is also used as a
-	 * flag to say if generic_make_request is currently active in this
-	 * task or not.  If it is NULL, then no make_request is active.  If
-	 * it is non-NULL, then a make_request is active, and new requests
-	 * should be added at the tail
-	 */
-	if (current->bio_list) {
-		bio_list_add(current->bio_list, bio);
-		goto out;
-	}
-
-	/* following loop may be a bit non-obvious, and so deserves some
-	 * explanation.
-	 * Before entering the loop, bio->bi_next is NULL (as all callers
-	 * ensure that) so we have a list with a single bio.
-	 * We pretend that we have just taken it off a longer list, so
-	 * we assign bio_list to a pointer to the bio_list_on_stack,
-	 * thus initialising the bio_list of new bios to be
-	 * added.  ->make_request() may indeed add some more bios
-	 * through a recursive call to generic_make_request.  If it
-	 * did, we find a non-NULL value in bio_list and re-enter the loop
-	 * from the top.  In this case we really did just take the bio
-	 * of the top of the list (no pretending) and so remove it from
-	 * bio_list, and call into ->make_request() again.
-	 */
-	BUG_ON(bio->bi_next);
-	bio_list_init(&bio_list_on_stack);
-	current->bio_list = &bio_list_on_stack;
-	do {
-		struct request_queue *q = bdev_get_queue(bio->bi_bdev);
-
-		if (likely(blk_queue_enter(q, false) == 0)) {
-			ret = q->make_request_fn(q, bio);
-
-			blk_queue_exit(q);
-
-			bio = bio_list_pop(current->bio_list);
-		} else {
-			struct bio *bio_next = bio_list_pop(current->bio_list);
-
-			bio_io_error(bio);
-			bio = bio_next;
-		}
-	} while (bio);
-	current->bio_list = NULL; /* deactivate */
-
-out:
-	return ret;
-}
-EXPORT_SYMBOL(generic_make_request);
-
-/**
- * submit_bio - submit a bio to the block device layer for I/O
- * @bio: The &struct bio which describes the I/O
- *
- * submit_bio() is very similar in purpose to generic_make_request(), and
- * uses that function to do most of the work. Both are fairly rough
- * interfaces; @bio must be presetup and ready for I/O.
- *
- */
-blk_qc_t submit_bio(struct bio *bio)
-{
-	/*
-	 * If it's a regular read/write or a barrier with data attached,
-	 * go through the normal accounting stuff before submission.
-	 */
-	if (bio_has_data(bio)) {
-		unsigned int count;
-
-		if (unlikely(bio_op(bio) == REQ_OP_WRITE_SAME))
-			count = bdev_logical_block_size(bio->bi_bdev) >> 9;
-		else
-			count = bio_sectors(bio);
-
-		if (op_is_write(bio_op(bio))) {
-			count_vm_events(PGPGOUT, count);
-		} else {
-			task_io_account_read(bio->bi_iter.bi_size);
-			count_vm_events(PGPGIN, count);
-		}
-
-		if (unlikely(block_dump)) {
-			char b[BDEVNAME_SIZE];
-			printk(KERN_DEBUG "%s(%d): %s block %Lu on %s (%u sectors)\n",
-			current->comm, task_pid_nr(current),
-				op_is_write(bio_op(bio)) ? "WRITE" : "READ",
-				(unsigned long long)bio->bi_iter.bi_sector,
-				bdevname(bio->bi_bdev, b),
-				count);
-		}
-	}
-
-	return generic_make_request(bio);
-}
-EXPORT_SYMBOL(submit_bio);
-
-/**
- * blk_cloned_rq_check_limits - Helper function to check a cloned request
- *                              for new the queue limits
- * @q:  the queue
- * @rq: the request being checked
- *
- * Description:
- *    @rq may have been made based on weaker limitations of upper-level queues
- *    in request stacking drivers, and it may violate the limitation of @q.
- *    Since the block layer and the underlying device driver trust @rq
- *    after it is inserted to @q, it should be checked against @q before
- *    the insertion using this generic function.
- *
- *    Request stacking drivers like request-based dm may change the queue
- *    limits when retrying requests on other queues. Those requests need
- *    to be checked against the new queue limits again during dispatch.
- */
-static int blk_cloned_rq_check_limits(struct request_queue *q,
-				      struct request *rq)
-{
-	if (blk_rq_sectors(rq) > blk_queue_get_max_sectors(q, req_op(rq))) {
-		printk(KERN_ERR "%s: over max size limit.\n", __func__);
-		return -EIO;
-	}
-
-	/*
-	 * queue's settings related to segment counting like q->bounce_pfn
-	 * may differ from that of other stacking queues.
-	 * Recalculate it to check the request correctly on this queue's
-	 * limitation.
-	 */
-	blk_recalc_rq_segments(rq);
-	if (rq->nr_phys_segments > queue_max_segments(q)) {
-		printk(KERN_ERR "%s: over max segments limit.\n", __func__);
-		return -EIO;
-	}
-
-	return 0;
-}
-
-/**
- * blk_insert_cloned_request - Helper for stacking drivers to submit a request
- * @q:  the queue to submit the request
- * @rq: the request being queued
- */
-int blk_insert_cloned_request(struct request_queue *q, struct request *rq)
-{
-	unsigned long flags;
-	int where = ELEVATOR_INSERT_BACK;
-
-	if (blk_cloned_rq_check_limits(q, rq))
-		return -EIO;
-
-	if (rq->rq_disk &&
-	    should_fail_request(&rq->rq_disk->part0, blk_rq_bytes(rq)))
-		return -EIO;
-
-	if (q->mq_ops) {
-		if (blk_queue_io_stat(q))
-			blk_account_io_start(rq, true);
-		blk_mq_insert_request(rq, false, true, false);
-		return 0;
-	}
-
-	spin_lock_irqsave(q->queue_lock, flags);
-	if (unlikely(blk_queue_dying(q))) {
-		spin_unlock_irqrestore(q->queue_lock, flags);
-		return -ENODEV;
-	}
-
-	/*
-	 * Submitting request must be dequeued before calling this function
-	 * because it will be linked to another request_queue
-	 */
-	BUG_ON(blk_queued_rq(rq));
-
-	if (rq->cmd_flags & (REQ_PREFLUSH | REQ_FUA))
-		where = ELEVATOR_INSERT_FLUSH;
-
-	add_acct_request(q, rq, where);
-	if (where == ELEVATOR_INSERT_FLUSH)
-		__blk_run_queue(q);
-	spin_unlock_irqrestore(q->queue_lock, flags);
-
-	return 0;
-}
-EXPORT_SYMBOL_GPL(blk_insert_cloned_request);
-
-/**
- * blk_rq_err_bytes - determine number of bytes till the next failure boundary
- * @rq: request to examine
- *
- * Description:
- *     A request could be merge of IOs which require different failure
- *     handling.  This function determines the number of bytes which
- *     can be failed from the beginning of the request without
- *     crossing into area which need to be retried further.
- *
- * Return:
- *     The number of bytes to fail.
- *
- * Context:
- *     queue_lock must be held.
- */
-unsigned int blk_rq_err_bytes(const struct request *rq)
-{
-	unsigned int ff = rq->cmd_flags & REQ_FAILFAST_MASK;
-	unsigned int bytes = 0;
-	struct bio *bio;
-
-	if (!(rq->cmd_flags & REQ_MIXED_MERGE))
-		return blk_rq_bytes(rq);
-
-	/*
-	 * Currently the only 'mixing' which can happen is between
-	 * different fastfail types.  We can safely fail portions
-	 * which have all the failfast bits that the first one has -
-	 * the ones which are at least as eager to fail as the first
-	 * one.
-	 */
-	for (bio = rq->bio; bio; bio = bio->bi_next) {
-		if ((bio->bi_opf & ff) != ff)
-			break;
-		bytes += bio->bi_iter.bi_size;
-	}
-
-	/* this could lead to infinite loop */
-	BUG_ON(blk_rq_bytes(rq) && !bytes);
-	return bytes;
-}
-EXPORT_SYMBOL_GPL(blk_rq_err_bytes);
-
-void blk_account_io_completion(struct request *req, unsigned int bytes)
-{
-	if (blk_do_io_stat(req)) {
-		const int rw = rq_data_dir(req);
-		struct hd_struct *part;
-		int cpu;
-
-		cpu = part_stat_lock();
-		part = req->part;
-		part_stat_add(cpu, part, sectors[rw], bytes >> 9);
-		part_stat_unlock();
-	}
-}
-
-void blk_account_io_done(struct request *req)
-{
-	/*
-	 * Account IO completion.  flush_rq isn't accounted as a
-	 * normal IO on queueing nor completion.  Accounting the
-	 * containing request is enough.
-	 */
-	if (blk_do_io_stat(req) && !(req->cmd_flags & REQ_FLUSH_SEQ)) {
-		unsigned long duration = jiffies - req->start_time;
-		const int rw = rq_data_dir(req);
-		struct hd_struct *part;
-		int cpu;
-
-		cpu = part_stat_lock();
-		part = req->part;
-
-		part_stat_inc(cpu, part, ios[rw]);
-		part_stat_add(cpu, part, ticks[rw], duration);
-		part_round_stats(cpu, part);
-		part_dec_in_flight(part, rw);
-
-		hd_struct_put(part);
-		part_stat_unlock();
-	}
-}
-
-#ifdef CONFIG_PM
-/*
- * Don't process normal requests when queue is suspended
- * or in the process of suspending/resuming
- */
-static struct request *blk_pm_peek_request(struct request_queue *q,
-					   struct request *rq)
-{
-	if (q->dev && (q->rpm_status == RPM_SUSPENDED ||
-	    (q->rpm_status != RPM_ACTIVE && !(rq->cmd_flags & REQ_PM))))
-		return NULL;
-	else
-		return rq;
-}
-#else
-static inline struct request *blk_pm_peek_request(struct request_queue *q,
-						  struct request *rq)
-{
-	return rq;
-}
-#endif
-
-void blk_account_io_start(struct request *rq, bool new_io)
-{
-	struct hd_struct *part;
-	int rw = rq_data_dir(rq);
-	int cpu;
-
-	if (!blk_do_io_stat(rq))
-		return;
-
-	cpu = part_stat_lock();
-
-	if (!new_io) {
-		part = rq->part;
-		part_stat_inc(cpu, part, merges[rw]);
-	} else {
-		part = disk_map_sector_rcu(rq->rq_disk, blk_rq_pos(rq));
-		if (!hd_struct_try_get(part)) {
-			/*
-			 * The partition is already being removed,
-			 * the request will be accounted on the disk only
-			 *
-			 * We take a reference on disk->part0 although that
-			 * partition will never be deleted, so we can treat
-			 * it as any other partition.
-			 */
-			part = &rq->rq_disk->part0;
-			hd_struct_get(part);
-		}
-		part_round_stats(cpu, part);
-		part_inc_in_flight(part, rw);
-		rq->part = part;
-	}
-
-	part_stat_unlock();
-}
-
-/**
- * blk_peek_request - peek at the top of a request queue
- * @q: request queue to peek at
-=======
  * blk_cloned_rq_check_limits - Helper function to check a cloned request
  *                              for the new queue limits
  * @q:  the queue
  * @rq: the request being checked
->>>>>>> 24b8d41d
  *
  * Description:
  *    @rq may have been made based on weaker limitations of upper-level queues
@@ -2472,7 +1254,225 @@
 		bytes += bio->bi_iter.bi_size;
 	}
 
-<<<<<<< HEAD
+	/* this could lead to infinite loop */
+	BUG_ON(blk_rq_bytes(rq) && !bytes);
+	return bytes;
+}
+EXPORT_SYMBOL_GPL(blk_rq_err_bytes);
+
+static void update_io_ticks(struct hd_struct *part, unsigned long now, bool end)
+{
+	unsigned long stamp;
+again:
+	stamp = READ_ONCE(part->stamp);
+	if (unlikely(stamp != now)) {
+		if (likely(cmpxchg(&part->stamp, stamp, now) == stamp))
+			__part_stat_add(part, io_ticks, end ? now - stamp : 1);
+	}
+	if (part->partno) {
+		part = &part_to_disk(part)->part0;
+		goto again;
+	}
+}
+
+static void blk_account_io_completion(struct request *req, unsigned int bytes)
+{
+	if (req->part && blk_do_io_stat(req)) {
+		const int sgrp = op_stat_group(req_op(req));
+		struct hd_struct *part;
+
+		part_stat_lock();
+		part = req->part;
+		part_stat_add(part, sectors[sgrp], bytes >> 9);
+		part_stat_unlock();
+	}
+}
+
+void blk_account_io_done(struct request *req, u64 now)
+{
+	/*
+	 * Account IO completion.  flush_rq isn't accounted as a
+	 * normal IO on queueing nor completion.  Accounting the
+	 * containing request is enough.
+	 */
+	if (req->part && blk_do_io_stat(req) &&
+	    !(req->rq_flags & RQF_FLUSH_SEQ)) {
+		const int sgrp = op_stat_group(req_op(req));
+		struct hd_struct *part;
+
+		part_stat_lock();
+		part = req->part;
+
+		update_io_ticks(part, jiffies, true);
+		part_stat_inc(part, ios[sgrp]);
+		part_stat_add(part, nsecs[sgrp], now - req->start_time_ns);
+		part_stat_unlock();
+
+		hd_struct_put(part);
+	}
+}
+
+void blk_account_io_start(struct request *rq)
+{
+	if (!blk_do_io_stat(rq))
+		return;
+
+	rq->part = disk_map_sector_rcu(rq->rq_disk, blk_rq_pos(rq));
+
+	part_stat_lock();
+	update_io_ticks(rq->part, jiffies, false);
+	part_stat_unlock();
+}
+
+static unsigned long __part_start_io_acct(struct hd_struct *part,
+					  unsigned int sectors, unsigned int op)
+{
+	const int sgrp = op_stat_group(op);
+	unsigned long now = READ_ONCE(jiffies);
+
+	part_stat_lock();
+	update_io_ticks(part, now, false);
+	part_stat_inc(part, ios[sgrp]);
+	part_stat_add(part, sectors[sgrp], sectors);
+	part_stat_local_inc(part, in_flight[op_is_write(op)]);
+	part_stat_unlock();
+
+	return now;
+}
+
+unsigned long part_start_io_acct(struct gendisk *disk, struct hd_struct **part,
+				 struct bio *bio)
+{
+	*part = disk_map_sector_rcu(disk, bio->bi_iter.bi_sector);
+
+	return __part_start_io_acct(*part, bio_sectors(bio), bio_op(bio));
+}
+EXPORT_SYMBOL_GPL(part_start_io_acct);
+
+unsigned long disk_start_io_acct(struct gendisk *disk, unsigned int sectors,
+				 unsigned int op)
+{
+	return __part_start_io_acct(&disk->part0, sectors, op);
+}
+EXPORT_SYMBOL(disk_start_io_acct);
+
+static void __part_end_io_acct(struct hd_struct *part, unsigned int op,
+			       unsigned long start_time)
+{
+	const int sgrp = op_stat_group(op);
+	unsigned long now = READ_ONCE(jiffies);
+	unsigned long duration = now - start_time;
+
+	part_stat_lock();
+	update_io_ticks(part, now, true);
+	part_stat_add(part, nsecs[sgrp], jiffies_to_nsecs(duration));
+	part_stat_local_dec(part, in_flight[op_is_write(op)]);
+	part_stat_unlock();
+}
+
+void part_end_io_acct(struct hd_struct *part, struct bio *bio,
+		      unsigned long start_time)
+{
+	__part_end_io_acct(part, bio_op(bio), start_time);
+	hd_struct_put(part);
+}
+EXPORT_SYMBOL_GPL(part_end_io_acct);
+
+void disk_end_io_acct(struct gendisk *disk, unsigned int op,
+		      unsigned long start_time)
+{
+	__part_end_io_acct(&disk->part0, op, start_time);
+}
+EXPORT_SYMBOL(disk_end_io_acct);
+
+/*
+ * Steal bios from a request and add them to a bio list.
+ * The request must not have been partially completed before.
+ */
+void blk_steal_bios(struct bio_list *list, struct request *rq)
+{
+	if (rq->bio) {
+		if (list->tail)
+			list->tail->bi_next = rq->bio;
+		else
+			list->head = rq->bio;
+		list->tail = rq->biotail;
+
+		rq->bio = NULL;
+		rq->biotail = NULL;
+	}
+
+	rq->__data_len = 0;
+}
+EXPORT_SYMBOL_GPL(blk_steal_bios);
+
+/**
+ * blk_update_request - Special helper function for request stacking drivers
+ * @req:      the request being processed
+ * @error:    block status code
+ * @nr_bytes: number of bytes to complete @req
+ *
+ * Description:
+ *     Ends I/O on a number of bytes attached to @req, but doesn't complete
+ *     the request structure even if @req doesn't have leftover.
+ *     If @req has leftover, sets it up for the next range of segments.
+ *
+ *     This special helper function is only for request stacking drivers
+ *     (e.g. request-based dm) so that they can handle partial completion.
+ *     Actual device drivers should use blk_mq_end_request instead.
+ *
+ *     Passing the result of blk_rq_bytes() as @nr_bytes guarantees
+ *     %false return from this function.
+ *
+ * Note:
+ *	The RQF_SPECIAL_PAYLOAD flag is ignored on purpose in both
+ *	blk_rq_bytes() and in blk_update_request().
+ *
+ * Return:
+ *     %false - this request doesn't have any more data
+ *     %true  - this request has more data
+ **/
+bool blk_update_request(struct request *req, blk_status_t error,
+		unsigned int nr_bytes)
+{
+	int total_bytes;
+
+	trace_block_rq_complete(req, blk_status_to_errno(error), nr_bytes);
+
+	if (!req->bio)
+		return false;
+
+#ifdef CONFIG_BLK_DEV_INTEGRITY
+	if (blk_integrity_rq(req) && req_op(req) == REQ_OP_READ &&
+	    error == BLK_STS_OK)
+		req->q->integrity.profile->complete_fn(req, nr_bytes);
+#endif
+
+	if (unlikely(error && !blk_rq_is_passthrough(req) &&
+		     !(req->rq_flags & RQF_QUIET)))
+		print_req_error(req, error, __func__);
+
+	blk_account_io_completion(req, nr_bytes);
+
+	total_bytes = 0;
+	while (req->bio) {
+		struct bio *bio = req->bio;
+		unsigned bio_bytes = min(bio->bi_iter.bi_size, nr_bytes);
+
+		if (bio_bytes == bio->bi_iter.bi_size)
+			req->bio = bio->bi_next;
+
+		/* Completion has already been traced */
+		bio_clear_flag(bio, BIO_TRACE_COMPLETION);
+		req_bio_endio(req, bio, bio_bytes, error);
+
+		total_bytes += bio_bytes;
+		nr_bytes -= bio_bytes;
+
+		if (!nr_bytes)
+			break;
+	}
+
 	/*
 	 * completely done
 	 */
@@ -2489,290 +1489,6 @@
 	req->__data_len -= total_bytes;
 
 	/* update sector only for requests with clear definition of sector */
-	if (req->cmd_type == REQ_TYPE_FS)
-		req->__sector += total_bytes >> 9;
-
-	/* mixed attributes always follow the first bio */
-	if (req->cmd_flags & REQ_MIXED_MERGE) {
-		req->cmd_flags &= ~REQ_FAILFAST_MASK;
-		req->cmd_flags |= req->bio->bi_opf & REQ_FAILFAST_MASK;
-	}
-
-	/*
-	 * If total number of sectors is less than the first segment
-	 * size, something has gone terribly wrong.
-	 */
-	if (blk_rq_bytes(req) < blk_rq_cur_bytes(req)) {
-		blk_dump_rq_flags(req, "request botched");
-		req->__data_len = blk_rq_cur_bytes(req);
-	}
-
-	/* recalculate the number of segments */
-	blk_recalc_rq_segments(req);
-
-	return true;
-}
-EXPORT_SYMBOL_GPL(blk_update_request);
-
-static bool blk_update_bidi_request(struct request *rq, int error,
-				    unsigned int nr_bytes,
-				    unsigned int bidi_bytes)
-{
-	if (blk_update_request(rq, error, nr_bytes))
-		return true;
-
-	/* Bidi request must be completed as a whole */
-	if (unlikely(blk_bidi_rq(rq)) &&
-	    blk_update_request(rq->next_rq, error, bidi_bytes))
-		return true;
-
-	if (blk_queue_add_random(rq->q))
-		add_disk_randomness(rq->rq_disk);
-
-	return false;
-=======
-	/* this could lead to infinite loop */
-	BUG_ON(blk_rq_bytes(rq) && !bytes);
-	return bytes;
->>>>>>> 24b8d41d
-}
-EXPORT_SYMBOL_GPL(blk_rq_err_bytes);
-
-static void update_io_ticks(struct hd_struct *part, unsigned long now, bool end)
-{
-	unsigned long stamp;
-again:
-	stamp = READ_ONCE(part->stamp);
-	if (unlikely(stamp != now)) {
-		if (likely(cmpxchg(&part->stamp, stamp, now) == stamp))
-			__part_stat_add(part, io_ticks, end ? now - stamp : 1);
-	}
-	if (part->partno) {
-		part = &part_to_disk(part)->part0;
-		goto again;
-	}
-}
-
-static void blk_account_io_completion(struct request *req, unsigned int bytes)
-{
-	if (req->part && blk_do_io_stat(req)) {
-		const int sgrp = op_stat_group(req_op(req));
-		struct hd_struct *part;
-
-		part_stat_lock();
-		part = req->part;
-		part_stat_add(part, sectors[sgrp], bytes >> 9);
-		part_stat_unlock();
-	}
-}
-
-void blk_account_io_done(struct request *req, u64 now)
-{
-	/*
-	 * Account IO completion.  flush_rq isn't accounted as a
-	 * normal IO on queueing nor completion.  Accounting the
-	 * containing request is enough.
-	 */
-	if (req->part && blk_do_io_stat(req) &&
-	    !(req->rq_flags & RQF_FLUSH_SEQ)) {
-		const int sgrp = op_stat_group(req_op(req));
-		struct hd_struct *part;
-
-		part_stat_lock();
-		part = req->part;
-
-		update_io_ticks(part, jiffies, true);
-		part_stat_inc(part, ios[sgrp]);
-		part_stat_add(part, nsecs[sgrp], now - req->start_time_ns);
-		part_stat_unlock();
-
-		hd_struct_put(part);
-	}
-}
-
-void blk_account_io_start(struct request *rq)
-{
-	if (!blk_do_io_stat(rq))
-		return;
-
-	rq->part = disk_map_sector_rcu(rq->rq_disk, blk_rq_pos(rq));
-
-	part_stat_lock();
-	update_io_ticks(rq->part, jiffies, false);
-	part_stat_unlock();
-}
-
-static unsigned long __part_start_io_acct(struct hd_struct *part,
-					  unsigned int sectors, unsigned int op)
-{
-	const int sgrp = op_stat_group(op);
-	unsigned long now = READ_ONCE(jiffies);
-
-	part_stat_lock();
-	update_io_ticks(part, now, false);
-	part_stat_inc(part, ios[sgrp]);
-	part_stat_add(part, sectors[sgrp], sectors);
-	part_stat_local_inc(part, in_flight[op_is_write(op)]);
-	part_stat_unlock();
-
-	return now;
-}
-
-unsigned long part_start_io_acct(struct gendisk *disk, struct hd_struct **part,
-				 struct bio *bio)
-{
-	*part = disk_map_sector_rcu(disk, bio->bi_iter.bi_sector);
-
-	return __part_start_io_acct(*part, bio_sectors(bio), bio_op(bio));
-}
-EXPORT_SYMBOL_GPL(part_start_io_acct);
-
-unsigned long disk_start_io_acct(struct gendisk *disk, unsigned int sectors,
-				 unsigned int op)
-{
-	return __part_start_io_acct(&disk->part0, sectors, op);
-}
-EXPORT_SYMBOL(disk_start_io_acct);
-
-static void __part_end_io_acct(struct hd_struct *part, unsigned int op,
-			       unsigned long start_time)
-{
-	const int sgrp = op_stat_group(op);
-	unsigned long now = READ_ONCE(jiffies);
-	unsigned long duration = now - start_time;
-
-	part_stat_lock();
-	update_io_ticks(part, now, true);
-	part_stat_add(part, nsecs[sgrp], jiffies_to_nsecs(duration));
-	part_stat_local_dec(part, in_flight[op_is_write(op)]);
-	part_stat_unlock();
-}
-
-void part_end_io_acct(struct hd_struct *part, struct bio *bio,
-		      unsigned long start_time)
-{
-	__part_end_io_acct(part, bio_op(bio), start_time);
-	hd_struct_put(part);
-}
-EXPORT_SYMBOL_GPL(part_end_io_acct);
-
-void disk_end_io_acct(struct gendisk *disk, unsigned int op,
-		      unsigned long start_time)
-{
-	__part_end_io_acct(&disk->part0, op, start_time);
-}
-EXPORT_SYMBOL(disk_end_io_acct);
-
-/*
- * Steal bios from a request and add them to a bio list.
- * The request must not have been partially completed before.
- */
-void blk_steal_bios(struct bio_list *list, struct request *rq)
-{
-	if (rq->bio) {
-		if (list->tail)
-			list->tail->bi_next = rq->bio;
-		else
-			list->head = rq->bio;
-		list->tail = rq->biotail;
-
-		rq->bio = NULL;
-		rq->biotail = NULL;
-	}
-
-	rq->__data_len = 0;
-}
-EXPORT_SYMBOL_GPL(blk_steal_bios);
-
-/**
- * blk_update_request - Special helper function for request stacking drivers
- * @req:      the request being processed
- * @error:    block status code
- * @nr_bytes: number of bytes to complete @req
- *
- * Description:
- *     Ends I/O on a number of bytes attached to @req, but doesn't complete
- *     the request structure even if @req doesn't have leftover.
- *     If @req has leftover, sets it up for the next range of segments.
- *
- *     This special helper function is only for request stacking drivers
- *     (e.g. request-based dm) so that they can handle partial completion.
- *     Actual device drivers should use blk_mq_end_request instead.
- *
- *     Passing the result of blk_rq_bytes() as @nr_bytes guarantees
- *     %false return from this function.
- *
- * Note:
- *	The RQF_SPECIAL_PAYLOAD flag is ignored on purpose in both
- *	blk_rq_bytes() and in blk_update_request().
- *
- * Return:
- *     %false - this request doesn't have any more data
- *     %true  - this request has more data
- **/
-bool blk_update_request(struct request *req, blk_status_t error,
-		unsigned int nr_bytes)
-{
-	int total_bytes;
-
-<<<<<<< HEAD
-void blk_rq_bio_prep(struct request_queue *q, struct request *rq,
-		     struct bio *bio)
-{
-	req_set_op(rq, bio_op(bio));
-=======
-	trace_block_rq_complete(req, blk_status_to_errno(error), nr_bytes);
-
-	if (!req->bio)
-		return false;
-
-#ifdef CONFIG_BLK_DEV_INTEGRITY
-	if (blk_integrity_rq(req) && req_op(req) == REQ_OP_READ &&
-	    error == BLK_STS_OK)
-		req->q->integrity.profile->complete_fn(req, nr_bytes);
-#endif
-
-	if (unlikely(error && !blk_rq_is_passthrough(req) &&
-		     !(req->rq_flags & RQF_QUIET)))
-		print_req_error(req, error, __func__);
-
-	blk_account_io_completion(req, nr_bytes);
-
-	total_bytes = 0;
-	while (req->bio) {
-		struct bio *bio = req->bio;
-		unsigned bio_bytes = min(bio->bi_iter.bi_size, nr_bytes);
-
-		if (bio_bytes == bio->bi_iter.bi_size)
-			req->bio = bio->bi_next;
-
-		/* Completion has already been traced */
-		bio_clear_flag(bio, BIO_TRACE_COMPLETION);
-		req_bio_endio(req, bio, bio_bytes, error);
-
-		total_bytes += bio_bytes;
-		nr_bytes -= bio_bytes;
-
-		if (!nr_bytes)
-			break;
-	}
-
-	/*
-	 * completely done
-	 */
-	if (!req->bio) {
-		/*
-		 * Reset counters so that the request stacking driver
-		 * can find how many bytes remain in the request
-		 * later.
-		 */
-		req->__data_len = 0;
-		return false;
-	}
-
-	req->__data_len -= total_bytes;
-
-	/* update sector only for requests with clear definition of sector */
 	if (!blk_rq_is_passthrough(req))
 		req->__sector += total_bytes >> 9;
 
@@ -2781,7 +1497,6 @@
 		req->cmd_flags &= ~REQ_FAILFAST_MASK;
 		req->cmd_flags |= req->bio->bi_opf & REQ_FAILFAST_MASK;
 	}
->>>>>>> 24b8d41d
 
 	if (!(req->rq_flags & RQF_SPECIAL_PAYLOAD)) {
 		/*
@@ -2867,26 +1582,6 @@
 }
 EXPORT_SYMBOL_GPL(blk_rq_unprep_clone);
 
-<<<<<<< HEAD
-/*
- * Copy attributes of the original request to the clone request.
- * The actual data parts (e.g. ->cmd, ->sense) are not copied.
- */
-static void __blk_rq_prep_clone(struct request *dst, struct request *src)
-{
-	dst->cpu = src->cpu;
-	req_set_op_attrs(dst, req_op(src),
-			 (src->cmd_flags & REQ_CLONE_MASK) | REQ_NOMERGE);
-	dst->cmd_type = src->cmd_type;
-	dst->__sector = blk_rq_pos(src);
-	dst->__data_len = blk_rq_bytes(src);
-	dst->nr_phys_segments = src->nr_phys_segments;
-	dst->ioprio = src->ioprio;
-	dst->extra_len = src->extra_len;
-}
-
-=======
->>>>>>> 24b8d41d
 /**
  * blk_rq_prep_clone - Helper function to setup clone request
  * @rq: the request to be setup
@@ -2961,19 +1656,8 @@
 }
 EXPORT_SYMBOL(kblockd_schedule_work);
 
-<<<<<<< HEAD
-int kblockd_schedule_work_on(int cpu, struct work_struct *work)
-{
-	return queue_work_on(cpu, kblockd_workqueue, work);
-}
-EXPORT_SYMBOL(kblockd_schedule_work_on);
-
-int kblockd_schedule_delayed_work(struct delayed_work *dwork,
-				  unsigned long delay)
-=======
 int kblockd_mod_delayed_work_on(int cpu, struct delayed_work *dwork,
 				unsigned long delay)
->>>>>>> 24b8d41d
 {
 	return mod_delayed_work_on(cpu, kblockd_workqueue, dwork, delay);
 }
@@ -3074,66 +1758,6 @@
 
 	if (!list_empty(&plug->mq_list))
 		blk_mq_flush_plug_list(plug, from_schedule);
-<<<<<<< HEAD
-
-	if (list_empty(&plug->list))
-		return;
-
-	list_splice_init(&plug->list, &list);
-
-	list_sort(NULL, &list, plug_rq_cmp);
-
-	q = NULL;
-	depth = 0;
-
-	/*
-	 * Save and disable interrupts here, to avoid doing it for every
-	 * queue lock we have to take.
-	 */
-	local_irq_save(flags);
-	while (!list_empty(&list)) {
-		rq = list_entry_rq(list.next);
-		list_del_init(&rq->queuelist);
-		BUG_ON(!rq->q);
-		if (rq->q != q) {
-			/*
-			 * This drops the queue lock
-			 */
-			if (q)
-				queue_unplugged(q, depth, from_schedule);
-			q = rq->q;
-			depth = 0;
-			spin_lock(q->queue_lock);
-		}
-
-		/*
-		 * Short-circuit if @q is dead
-		 */
-		if (unlikely(blk_queue_dying(q))) {
-			__blk_end_request_all(rq, -ENODEV);
-			continue;
-		}
-
-		/*
-		 * rq is already accounted, so use raw insert
-		 */
-		if (rq->cmd_flags & (REQ_PREFLUSH | REQ_FUA))
-			__elv_add_request(q, rq, ELEVATOR_INSERT_FLUSH);
-		else
-			__elv_add_request(q, rq, ELEVATOR_INSERT_SORT_MERGE);
-
-		depth++;
-	}
-
-	/*
-	 * This drops the queue lock
-	 */
-	if (q)
-		queue_unplugged(q, depth, from_schedule);
-
-	local_irq_restore(flags);
-=======
->>>>>>> 24b8d41d
 }
 
 /**
@@ -3156,193 +1780,7 @@
 }
 EXPORT_SYMBOL(blk_finish_plug);
 
-<<<<<<< HEAD
-bool blk_poll(struct request_queue *q, blk_qc_t cookie)
-{
-	struct blk_plug *plug;
-	long state;
-	unsigned int queue_num;
-	struct blk_mq_hw_ctx *hctx;
-
-	if (!q->mq_ops || !q->mq_ops->poll || !blk_qc_t_valid(cookie) ||
-	    !test_bit(QUEUE_FLAG_POLL, &q->queue_flags))
-		return false;
-
-	queue_num = blk_qc_t_to_queue_num(cookie);
-	hctx = q->queue_hw_ctx[queue_num];
-	hctx->poll_considered++;
-
-	plug = current->plug;
-	if (plug)
-		blk_flush_plug_list(plug, false);
-
-	state = current->state;
-	while (!need_resched()) {
-		int ret;
-
-		hctx->poll_invoked++;
-
-		ret = q->mq_ops->poll(hctx, blk_qc_t_to_tag(cookie));
-		if (ret > 0) {
-			hctx->poll_success++;
-			set_current_state(TASK_RUNNING);
-			return true;
-		}
-
-		if (signal_pending_state(state, current))
-			set_current_state(TASK_RUNNING);
-
-		if (current->state == TASK_RUNNING)
-			return true;
-		if (ret < 0)
-			break;
-		cpu_relax();
-	}
-
-	return false;
-}
-EXPORT_SYMBOL_GPL(blk_poll);
-
-#ifdef CONFIG_PM
-/**
- * blk_pm_runtime_init - Block layer runtime PM initialization routine
- * @q: the queue of the device
- * @dev: the device the queue belongs to
- *
- * Description:
- *    Initialize runtime-PM-related fields for @q and start auto suspend for
- *    @dev. Drivers that want to take advantage of request-based runtime PM
- *    should call this function after @dev has been initialized, and its
- *    request queue @q has been allocated, and runtime PM for it can not happen
- *    yet(either due to disabled/forbidden or its usage_count > 0). In most
- *    cases, driver should call this function before any I/O has taken place.
- *
- *    This function takes care of setting up using auto suspend for the device,
- *    the autosuspend delay is set to -1 to make runtime suspend impossible
- *    until an updated value is either set by user or by driver. Drivers do
- *    not need to touch other autosuspend settings.
- *
- *    The block layer runtime PM is request based, so only works for drivers
- *    that use request as their IO unit instead of those directly use bio's.
- */
-void blk_pm_runtime_init(struct request_queue *q, struct device *dev)
-{
-	q->dev = dev;
-	q->rpm_status = RPM_ACTIVE;
-	pm_runtime_set_autosuspend_delay(q->dev, -1);
-	pm_runtime_use_autosuspend(q->dev);
-}
-EXPORT_SYMBOL(blk_pm_runtime_init);
-
-/**
- * blk_pre_runtime_suspend - Pre runtime suspend check
- * @q: the queue of the device
- *
- * Description:
- *    This function will check if runtime suspend is allowed for the device
- *    by examining if there are any requests pending in the queue. If there
- *    are requests pending, the device can not be runtime suspended; otherwise,
- *    the queue's status will be updated to SUSPENDING and the driver can
- *    proceed to suspend the device.
- *
- *    For the not allowed case, we mark last busy for the device so that
- *    runtime PM core will try to autosuspend it some time later.
- *
- *    This function should be called near the start of the device's
- *    runtime_suspend callback.
- *
- * Return:
- *    0		- OK to runtime suspend the device
- *    -EBUSY	- Device should not be runtime suspended
- */
-int blk_pre_runtime_suspend(struct request_queue *q)
-{
-	int ret = 0;
-
-	if (!q->dev)
-		return ret;
-
-	spin_lock_irq(q->queue_lock);
-	if (q->nr_pending) {
-		ret = -EBUSY;
-		pm_runtime_mark_last_busy(q->dev);
-	} else {
-		q->rpm_status = RPM_SUSPENDING;
-	}
-	spin_unlock_irq(q->queue_lock);
-	return ret;
-}
-EXPORT_SYMBOL(blk_pre_runtime_suspend);
-
-/**
- * blk_post_runtime_suspend - Post runtime suspend processing
- * @q: the queue of the device
- * @err: return value of the device's runtime_suspend function
- *
- * Description:
- *    Update the queue's runtime status according to the return value of the
- *    device's runtime suspend function and mark last busy for the device so
- *    that PM core will try to auto suspend the device at a later time.
- *
- *    This function should be called near the end of the device's
- *    runtime_suspend callback.
- */
-void blk_post_runtime_suspend(struct request_queue *q, int err)
-{
-	if (!q->dev)
-		return;
-
-	spin_lock_irq(q->queue_lock);
-	if (!err) {
-		q->rpm_status = RPM_SUSPENDED;
-	} else {
-		q->rpm_status = RPM_ACTIVE;
-		pm_runtime_mark_last_busy(q->dev);
-	}
-	spin_unlock_irq(q->queue_lock);
-}
-EXPORT_SYMBOL(blk_post_runtime_suspend);
-
-/**
- * blk_pre_runtime_resume - Pre runtime resume processing
- * @q: the queue of the device
- *
- * Description:
- *    Update the queue's runtime status to RESUMING in preparation for the
- *    runtime resume of the device.
- *
- *    This function should be called near the start of the device's
- *    runtime_resume callback.
- */
-void blk_pre_runtime_resume(struct request_queue *q)
-{
-	if (!q->dev)
-		return;
-
-	spin_lock_irq(q->queue_lock);
-	q->rpm_status = RPM_RESUMING;
-	spin_unlock_irq(q->queue_lock);
-}
-EXPORT_SYMBOL(blk_pre_runtime_resume);
-
-/**
- * blk_post_runtime_resume - Post runtime resume processing
- * @q: the queue of the device
- * @err: return value of the device's runtime_resume function
- *
- * Description:
- *    Update the queue's runtime status according to the return value of the
- *    device's runtime_resume function. If it is successfully resumed, process
- *    the requests that are queued into the device's queue when it is resuming
- *    and then mark last busy and initiate autosuspend for it.
- *
- *    This function should be called near the end of the device's
- *    runtime_resume callback.
- */
-void blk_post_runtime_resume(struct request_queue *q, int err)
-=======
 void blk_io_schedule(void)
->>>>>>> 24b8d41d
 {
 	/* Prevent hang_check timer from firing at us during very long I/O */
 	unsigned long timeout = sysctl_hung_task_timeout_secs * HZ / 2;
