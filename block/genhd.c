--- conflicted
+++ resolved
@@ -340,11 +340,7 @@
 }
 EXPORT_SYMBOL_GPL(disk_uevent);
 
-<<<<<<< HEAD
-int disk_scan_partitions(struct gendisk *disk, fmode_t mode, void *owner)
-=======
 int disk_scan_partitions(struct gendisk *disk, blk_mode_t mode)
->>>>>>> e475cc1c
 {
 	struct block_device *bdev;
 	int ret = 0;
@@ -354,9 +350,6 @@
 	if (test_bit(GD_SUPPRESS_PART_SCAN, &disk->state))
 		return -EINVAL;
 	if (disk->open_partitions)
-		return -EBUSY;
-	/* Someone else has bdev exclusively open? */
-	if (disk->part0->bd_holder && disk->part0->bd_holder != owner)
 		return -EBUSY;
 
 	/*
@@ -514,11 +507,7 @@
 
 		bdev_add(disk->part0, ddev->devt);
 		if (get_capacity(disk))
-<<<<<<< HEAD
-			disk_scan_partitions(disk, FMODE_READ, NULL);
-=======
 			disk_scan_partitions(disk, BLK_OPEN_READ);
->>>>>>> e475cc1c
 
 		/*
 		 * Announce the disk and partitions after all partitions are
