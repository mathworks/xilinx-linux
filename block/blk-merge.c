// SPDX-License-Identifier: GPL-2.0
/*
 * Functions related to segment and merge handling
 */
#include <linux/kernel.h>
#include <linux/module.h>
#include <linux/bio.h>
#include <linux/blkdev.h>
#include <linux/scatterlist.h>

#include <trace/events/block.h>

#include "blk.h"
#include "blk-rq-qos.h"

static inline bool bio_will_gap(struct request_queue *q,
		struct request *prev_rq, struct bio *prev, struct bio *next)
{
	struct bio_vec pb, nb;

	if (!bio_has_data(prev) || !queue_virt_boundary(q))
		return false;

	/*
	 * Don't merge if the 1st bio starts with non-zero offset, otherwise it
	 * is quite difficult to respect the sg gap limit.  We work hard to
	 * merge a huge number of small single bios in case of mkfs.
	 */
	if (prev_rq)
		bio_get_first_bvec(prev_rq->bio, &pb);
	else
		bio_get_first_bvec(prev, &pb);
	if (pb.bv_offset & queue_virt_boundary(q))
		return true;

	/*
	 * We don't need to worry about the situation that the merged segment
	 * ends in unaligned virt boundary:
	 *
	 * - if 'pb' ends aligned, the merged segment ends aligned
	 * - if 'pb' ends unaligned, the next bio must include
	 *   one single bvec of 'nb', otherwise the 'nb' can't
	 *   merge with 'pb'
	 */
	bio_get_last_bvec(prev, &pb);
	bio_get_first_bvec(next, &nb);
	if (biovec_phys_mergeable(q, &pb, &nb))
		return false;
	return __bvec_gap_to_prev(q, &pb, nb.bv_offset);
}

static inline bool req_gap_back_merge(struct request *req, struct bio *bio)
{
	return bio_will_gap(req->q, req, req->biotail, bio);
}

static inline bool req_gap_front_merge(struct request *req, struct bio *bio)
{
	return bio_will_gap(req->q, NULL, bio, req->bio);
}

static struct bio *blk_bio_discard_split(struct request_queue *q,
					 struct bio *bio,
					 struct bio_set *bs,
					 unsigned *nsegs)
{
	unsigned int max_discard_sectors, granularity;
	int alignment;
	sector_t tmp;
	unsigned split_sectors;

	*nsegs = 1;

	/* Zero-sector (unknown) and one-sector granularities are the same.  */
	granularity = max(q->limits.discard_granularity >> 9, 1U);

	max_discard_sectors = min(q->limits.max_discard_sectors,
			bio_allowed_max_sectors(q));
	max_discard_sectors -= max_discard_sectors % granularity;

	if (unlikely(!max_discard_sectors)) {
		/* XXX: warn */
		return NULL;
	}

	if (bio_sectors(bio) <= max_discard_sectors)
		return NULL;

	split_sectors = max_discard_sectors;

	/*
	 * If the next starting sector would be misaligned, stop the discard at
	 * the previous aligned sector.
	 */
	alignment = (q->limits.discard_alignment >> 9) % granularity;

	tmp = bio->bi_iter.bi_sector + split_sectors - alignment;
	tmp = sector_div(tmp, granularity);

	if (split_sectors > tmp)
		split_sectors -= tmp;

	return bio_split(bio, split_sectors, GFP_NOIO, bs);
}

static struct bio *blk_bio_write_zeroes_split(struct request_queue *q,
		struct bio *bio, struct bio_set *bs, unsigned *nsegs)
{
	*nsegs = 0;

	if (!q->limits.max_write_zeroes_sectors)
		return NULL;

	if (bio_sectors(bio) <= q->limits.max_write_zeroes_sectors)
		return NULL;

	return bio_split(bio, q->limits.max_write_zeroes_sectors, GFP_NOIO, bs);
}

static struct bio *blk_bio_write_same_split(struct request_queue *q,
					    struct bio *bio,
					    struct bio_set *bs,
					    unsigned *nsegs)
{
	*nsegs = 1;

	if (!q->limits.max_write_same_sectors)
		return NULL;

	if (bio_sectors(bio) <= q->limits.max_write_same_sectors)
		return NULL;

	return bio_split(bio, q->limits.max_write_same_sectors, GFP_NOIO, bs);
}

/*
 * Return the maximum number of sectors from the start of a bio that may be
 * submitted as a single request to a block device. If enough sectors remain,
 * align the end to the physical block size. Otherwise align the end to the
 * logical block size. This approach minimizes the number of non-aligned
 * requests that are submitted to a block device if the start of a bio is not
 * aligned to a physical block boundary.
 */
static inline unsigned get_max_io_size(struct request_queue *q,
				       struct bio *bio)
{
	unsigned sectors = blk_max_size_offset(q, bio->bi_iter.bi_sector, 0);
	unsigned max_sectors = sectors;
	unsigned pbs = queue_physical_block_size(q) >> SECTOR_SHIFT;
	unsigned lbs = queue_logical_block_size(q) >> SECTOR_SHIFT;
	unsigned start_offset = bio->bi_iter.bi_sector & (pbs - 1);

	max_sectors += start_offset;
	max_sectors &= ~(pbs - 1);
	if (max_sectors > start_offset)
		return max_sectors - start_offset;

	return sectors & ~(lbs - 1);
}

static inline unsigned get_max_segment_size(const struct request_queue *q,
					    struct page *start_page,
					    unsigned long offset)
{
	unsigned long mask = queue_segment_boundary(q);

	offset = mask & (page_to_phys(start_page) + offset);

	/*
	 * overflow may be triggered in case of zero page physical address
	 * on 32bit arch, use queue's max segment size when that happens.
	 */
	return min_not_zero(mask - offset + 1,
			(unsigned long)queue_max_segment_size(q));
}

/**
 * bvec_split_segs - verify whether or not a bvec should be split in the middle
 * @q:        [in] request queue associated with the bio associated with @bv
 * @bv:       [in] bvec to examine
 * @nsegs:    [in,out] Number of segments in the bio being built. Incremented
 *            by the number of segments from @bv that may be appended to that
 *            bio without exceeding @max_segs
 * @sectors:  [in,out] Number of sectors in the bio being built. Incremented
 *            by the number of sectors from @bv that may be appended to that
 *            bio without exceeding @max_sectors
 * @max_segs: [in] upper bound for *@nsegs
 * @max_sectors: [in] upper bound for *@sectors
 *
 * When splitting a bio, it can happen that a bvec is encountered that is too
 * big to fit in a single segment and hence that it has to be split in the
 * middle. This function verifies whether or not that should happen. The value
 * %true is returned if and only if appending the entire @bv to a bio with
 * *@nsegs segments and *@sectors sectors would make that bio unacceptable for
 * the block driver.
 */
static bool bvec_split_segs(const struct request_queue *q,
			    const struct bio_vec *bv, unsigned *nsegs,
			    unsigned *sectors, unsigned max_segs,
			    unsigned max_sectors)
{
	unsigned max_len = (min(max_sectors, UINT_MAX >> 9) - *sectors) << 9;
	unsigned len = min(bv->bv_len, max_len);
	unsigned total_len = 0;
	unsigned seg_size = 0;

	while (len && *nsegs < max_segs) {
		seg_size = get_max_segment_size(q, bv->bv_page,
						bv->bv_offset + total_len);
		seg_size = min(seg_size, len);

		(*nsegs)++;
		total_len += seg_size;
		len -= seg_size;

		if ((bv->bv_offset + total_len) & queue_virt_boundary(q))
			break;
	}

	*sectors += total_len >> 9;

	/* tell the caller to split the bvec if it is too big to fit */
	return len > 0 || bv->bv_len > max_len;
}

/**
 * blk_bio_segment_split - split a bio in two bios
 * @q:    [in] request queue pointer
 * @bio:  [in] bio to be split
 * @bs:	  [in] bio set to allocate the clone from
 * @segs: [out] number of segments in the bio with the first half of the sectors
 *
 * Clone @bio, update the bi_iter of the clone to represent the first sectors
 * of @bio and update @bio->bi_iter to represent the remaining sectors. The
 * following is guaranteed for the cloned bio:
 * - That it has at most get_max_io_size(@q, @bio) sectors.
 * - That it has at most queue_max_segments(@q) segments.
 *
 * Except for discard requests the cloned bio will point at the bi_io_vec of
 * the original bio. It is the responsibility of the caller to ensure that the
 * original bio is not freed before the cloned bio. The caller is also
 * responsible for ensuring that @bs is only destroyed after processing of the
 * split bio has finished.
 */
static struct bio *blk_bio_segment_split(struct request_queue *q,
					 struct bio *bio,
					 struct bio_set *bs,
					 unsigned *segs)
{
	struct bio_vec bv, bvprv, *bvprvp = NULL;
	struct bvec_iter iter;
	unsigned nsegs = 0, sectors = 0;
	const unsigned max_sectors = get_max_io_size(q, bio);
<<<<<<< HEAD
	unsigned bvecs = 0;
=======
	const unsigned max_segs = queue_max_segments(q);
>>>>>>> 24b8d41d

	bio_for_each_bvec(bv, bio, iter) {
		/*
		 * With arbitrary bio size, the incoming bio may be very
		 * big. We have to split the bio into small bios so that
		 * each holds at most BIO_MAX_PAGES bvecs because
		 * bio_clone() can fail to allocate big bvecs.
		 *
		 * It should have been better to apply the limit per
		 * request queue in which bio_clone() is involved,
		 * instead of globally. The biggest blocker is the
		 * bio_clone() in bio bounce.
		 *
		 * If bio is splitted by this reason, we should have
		 * allowed to continue bios merging, but don't do
		 * that now for making the change simple.
		 *
		 * TODO: deal with bio bounce's bio_clone() gracefully
		 * and convert the global limit into per-queue limit.
		 */
		if (bvecs++ >= BIO_MAX_PAGES)
			goto split;

		/*
		 * If the queue doesn't support SG gaps and adding this
		 * offset would create a gap, disallow it.
		 */
		if (bvprvp && bvec_gap_to_prev(q, bvprvp, bv.bv_offset))
			goto split;

		if (nsegs < max_segs &&
		    sectors + (bv.bv_len >> 9) <= max_sectors &&
		    bv.bv_offset + bv.bv_len <= PAGE_SIZE) {
			nsegs++;
			sectors += bv.bv_len >> 9;
		} else if (bvec_split_segs(q, &bv, &nsegs, &sectors, max_segs,
					 max_sectors)) {
			goto split;
		}

		bvprv = bv;
		bvprvp = &bvprv;
	}

	*segs = nsegs;
	return NULL;
split:
	*segs = nsegs;
	return bio_split(bio, sectors, GFP_NOIO, bs);
}

/**
 * __blk_queue_split - split a bio and submit the second half
 * @bio:     [in, out] bio to be split
 * @nr_segs: [out] number of segments in the first bio
 *
 * Split a bio into two bios, chain the two bios, submit the second half and
 * store a pointer to the first half in *@bio. If the second bio is still too
 * big it will be split by a recursive call to this function. Since this
 * function may allocate a new bio from @bio->bi_disk->queue->bio_split, it is
 * the responsibility of the caller to ensure that
 * @bio->bi_disk->queue->bio_split is only released after processing of the
 * split bio has finished.
 */
void __blk_queue_split(struct bio **bio, unsigned int *nr_segs)
{
<<<<<<< HEAD
	struct bio *split, *res;
	unsigned nsegs;
=======
	struct request_queue *q = (*bio)->bi_disk->queue;
	struct bio *split = NULL;
>>>>>>> 24b8d41d

	switch (bio_op(*bio)) {
	case REQ_OP_DISCARD:
	case REQ_OP_SECURE_ERASE:
<<<<<<< HEAD
		split = blk_bio_discard_split(q, *bio, bs, &nsegs);
		break;
	case REQ_OP_WRITE_SAME:
		split = blk_bio_write_same_split(q, *bio, bs, &nsegs);
		break;
	default:
		split = blk_bio_segment_split(q, *bio, q->bio_split, &nsegs);
		break;
	}

	/* physical segments can be figured out during splitting */
	res = split ? split : *bio;
	res->bi_phys_segments = nsegs;
	bio_set_flag(res, BIO_SEG_VALID);
=======
		split = blk_bio_discard_split(q, *bio, &q->bio_split, nr_segs);
		break;
	case REQ_OP_WRITE_ZEROES:
		split = blk_bio_write_zeroes_split(q, *bio, &q->bio_split,
				nr_segs);
		break;
	case REQ_OP_WRITE_SAME:
		split = blk_bio_write_same_split(q, *bio, &q->bio_split,
				nr_segs);
		break;
	default:
		/*
		 * All drivers must accept single-segments bios that are <=
		 * PAGE_SIZE.  This is a quick and dirty check that relies on
		 * the fact that bi_io_vec[0] is always valid if a bio has data.
		 * The check might lead to occasional false negatives when bios
		 * are cloned, but compared to the performance impact of cloned
		 * bios themselves the loop below doesn't matter anyway.
		 */
		if (!q->limits.chunk_sectors &&
		    (*bio)->bi_vcnt == 1 &&
		    ((*bio)->bi_io_vec[0].bv_len +
		     (*bio)->bi_io_vec[0].bv_offset) <= PAGE_SIZE) {
			*nr_segs = 1;
			break;
		}
		split = blk_bio_segment_split(q, *bio, &q->bio_split, nr_segs);
		break;
	}
>>>>>>> 24b8d41d

	if (split) {
		/* there isn't chance to merge the splitted bio */
		split->bi_opf |= REQ_NOMERGE;

		bio_chain(split, *bio);
		trace_block_split(q, split, (*bio)->bi_iter.bi_sector);
		submit_bio_noacct(*bio);
		*bio = split;
	}
}

/**
 * blk_queue_split - split a bio and submit the second half
 * @bio: [in, out] bio to be split
 *
 * Split a bio into two bios, chains the two bios, submit the second half and
 * store a pointer to the first half in *@bio. Since this function may allocate
 * a new bio from @bio->bi_disk->queue->bio_split, it is the responsibility of
 * the caller to ensure that @bio->bi_disk->queue->bio_split is only released
 * after processing of the split bio has finished.
 */
void blk_queue_split(struct bio **bio)
{
	unsigned int nr_segs;

	__blk_queue_split(bio, &nr_segs);
}
EXPORT_SYMBOL(blk_queue_split);

unsigned int blk_recalc_rq_segments(struct request *rq)
{
	unsigned int nr_phys_segs = 0;
	unsigned int nr_sectors = 0;
	struct req_iterator iter;
	struct bio_vec bv;

	if (!rq->bio)
		return 0;

<<<<<<< HEAD
	/*
	 * This should probably be returning 0, but blk_add_request_payload()
	 * (Christoph!!!!)
	 */
	if (bio_op(bio) == REQ_OP_DISCARD || bio_op(bio) == REQ_OP_SECURE_ERASE)
		return 1;

	if (bio_op(bio) == REQ_OP_WRITE_SAME)
=======
	switch (bio_op(rq->bio)) {
	case REQ_OP_DISCARD:
	case REQ_OP_SECURE_ERASE:
	case REQ_OP_WRITE_ZEROES:
		return 0;
	case REQ_OP_WRITE_SAME:
>>>>>>> 24b8d41d
		return 1;
	}

	rq_for_each_bvec(bv, rq, iter)
		bvec_split_segs(rq->q, &bv, &nr_phys_segs, &nr_sectors,
				UINT_MAX, UINT_MAX);
	return nr_phys_segs;
}

static inline struct scatterlist *blk_next_sg(struct scatterlist **sg,
		struct scatterlist *sglist)
{
	if (!*sg)
		return sglist;

	/*
	 * If the driver previously mapped a shorter list, we could see a
	 * termination bit prematurely unless it fully inits the sg table
	 * on each mapping. We KNOW that there must be more entries here
	 * or the driver would be buggy, so force clear the termination bit
	 * to avoid doing a full sg_init_table() in drivers for each command.
	 */
	sg_unmark_end(*sg);
	return sg_next(*sg);
}

static unsigned blk_bvec_map_sg(struct request_queue *q,
		struct bio_vec *bvec, struct scatterlist *sglist,
		struct scatterlist **sg)
{
	unsigned nbytes = bvec->bv_len;
	unsigned nsegs = 0, total = 0;

	while (nbytes > 0) {
		unsigned offset = bvec->bv_offset + total;
		unsigned len = min(get_max_segment_size(q, bvec->bv_page,
					offset), nbytes);
		struct page *page = bvec->bv_page;

		/*
		 * Unfortunately a fair number of drivers barf on scatterlists
		 * that have an offset larger than PAGE_SIZE, despite other
		 * subsystems dealing with that invariant just fine.  For now
		 * stick to the legacy format where we never present those from
		 * the block layer, but the code below should be removed once
		 * these offenders (mostly MMC/SD drivers) are fixed.
		 */
		page += (offset >> PAGE_SHIFT);
		offset &= ~PAGE_MASK;

		*sg = blk_next_sg(sg, sglist);
		sg_set_page(*sg, page, len, offset);

		total += len;
		nbytes -= len;
		nsegs++;
	}

	return nsegs;
}

static inline int __blk_bvec_map_sg(struct bio_vec bv,
		struct scatterlist *sglist, struct scatterlist **sg)
{
	*sg = blk_next_sg(sg, sglist);
	sg_set_page(*sg, bv.bv_page, bv.bv_len, bv.bv_offset);
	return 1;
}

/* only try to merge bvecs into one sg if they are from two bios */
static inline bool
__blk_segment_map_sg_merge(struct request_queue *q, struct bio_vec *bvec,
			   struct bio_vec *bvprv, struct scatterlist **sg)
{

	int nbytes = bvec->bv_len;

	if (!*sg)
		return false;

	if ((*sg)->length + nbytes > queue_max_segment_size(q))
		return false;

	if (!biovec_phys_mergeable(q, bvprv, bvec))
		return false;

	(*sg)->length += nbytes;

	return true;
}

static int __blk_bios_map_sg(struct request_queue *q, struct bio *bio,
			     struct scatterlist *sglist,
			     struct scatterlist **sg)
{
	struct bio_vec bvec, bvprv = { NULL };
	struct bvec_iter iter;
<<<<<<< HEAD
	int nsegs, cluster;

	nsegs = 0;
	cluster = blk_queue_cluster(q);

	switch (bio_op(bio)) {
	case REQ_OP_DISCARD:
	case REQ_OP_SECURE_ERASE:
		/*
		 * This is a hack - drivers should be neither modifying the
		 * biovec, nor relying on bi_vcnt - but because of
		 * blk_add_request_payload(), a discard bio may or may not have
		 * a payload we need to set up here (thank you Christoph) and
		 * bi_vcnt is really the only way of telling if we need to.
		 */
		if (!bio->bi_vcnt)
			return 0;
		/* Fall through */
	case REQ_OP_WRITE_SAME:
		*sg = sglist;
		bvec = bio_iovec(bio);
		sg_set_page(*sg, bvec.bv_page, bvec.bv_len, bvec.bv_offset);
		return 1;
	default:
		break;
=======
	int nsegs = 0;
	bool new_bio = false;

	for_each_bio(bio) {
		bio_for_each_bvec(bvec, bio, iter) {
			/*
			 * Only try to merge bvecs from two bios given we
			 * have done bio internal merge when adding pages
			 * to bio
			 */
			if (new_bio &&
			    __blk_segment_map_sg_merge(q, &bvec, &bvprv, sg))
				goto next_bvec;

			if (bvec.bv_offset + bvec.bv_len <= PAGE_SIZE)
				nsegs += __blk_bvec_map_sg(bvec, sglist, sg);
			else
				nsegs += blk_bvec_map_sg(q, &bvec, sglist, sg);
 next_bvec:
			new_bio = false;
		}
		if (likely(bio->bi_iter.bi_size)) {
			bvprv = bvec;
			new_bio = true;
		}
>>>>>>> 24b8d41d
	}

	return nsegs;
}

/*
 * map a request to scatterlist, return number of sg entries setup. Caller
 * must make sure sg can hold rq->nr_phys_segments entries
 */
int __blk_rq_map_sg(struct request_queue *q, struct request *rq,
		struct scatterlist *sglist, struct scatterlist **last_sg)
{
	int nsegs = 0;

<<<<<<< HEAD
	if (rq->bio)
		nsegs = __blk_bios_map_sg(q, rq->bio, sglist, &sg);

	if (unlikely(rq->cmd_flags & REQ_COPY_USER) &&
	    (blk_rq_bytes(rq) & q->dma_pad_mask)) {
		unsigned int pad_len =
			(q->dma_pad_mask & ~blk_rq_bytes(rq)) + 1;

		sg->length += pad_len;
		rq->extra_len += pad_len;
	}

	if (q->dma_drain_size && q->dma_drain_needed(rq)) {
		if (op_is_write(req_op(rq)))
			memset(q->dma_drain_buffer, 0, q->dma_drain_size);

		sg_unmark_end(sg);
		sg = sg_next(sg);
		sg_set_page(sg, virt_to_page(q->dma_drain_buffer),
			    q->dma_drain_size,
			    ((unsigned long)q->dma_drain_buffer) &
			    (PAGE_SIZE - 1));
		nsegs++;
		rq->extra_len += q->dma_drain_size;
	}
=======
	if (rq->rq_flags & RQF_SPECIAL_PAYLOAD)
		nsegs = __blk_bvec_map_sg(rq->special_vec, sglist, last_sg);
	else if (rq->bio && bio_op(rq->bio) == REQ_OP_WRITE_SAME)
		nsegs = __blk_bvec_map_sg(bio_iovec(rq->bio), sglist, last_sg);
	else if (rq->bio)
		nsegs = __blk_bios_map_sg(q, rq->bio, sglist, last_sg);
>>>>>>> 24b8d41d

	if (*last_sg)
		sg_mark_end(*last_sg);

	/*
	 * Something must have been wrong if the figured number of
	 * segment is bigger than number of req's physical segments
	 */
	WARN_ON(nsegs > blk_rq_nr_phys_segments(rq));

	return nsegs;
}
EXPORT_SYMBOL(__blk_rq_map_sg);

static inline unsigned int blk_rq_get_max_segments(struct request *rq)
{
	if (req_op(rq) == REQ_OP_DISCARD)
		return queue_max_discard_segments(rq->q);
	return queue_max_segments(rq->q);
}

static inline int ll_new_hw_segment(struct request *req, struct bio *bio,
		unsigned int nr_phys_segs)
{
	if (req->nr_phys_segments + nr_phys_segs > blk_rq_get_max_segments(req))
		goto no_merge;

	if (blk_integrity_merge_bio(req->q, req, bio) == false)
		goto no_merge;

	/*
	 * This will form the start of a new hw segment.  Bump both
	 * counters.
	 */
	req->nr_phys_segments += nr_phys_segs;
	return 1;

no_merge:
	req_set_nomerge(req->q, req);
	return 0;
}

int ll_back_merge_fn(struct request *req, struct bio *bio, unsigned int nr_segs)
{
	if (req_gap_back_merge(req, bio))
		return 0;
	if (blk_integrity_rq(req) &&
	    integrity_req_gap_back_merge(req, bio))
		return 0;
	if (!bio_crypt_ctx_back_mergeable(req, bio))
		return 0;
	if (blk_rq_sectors(req) + bio_sectors(bio) >
	    blk_rq_get_max_sectors(req, blk_rq_pos(req))) {
<<<<<<< HEAD
		req->cmd_flags |= REQ_NOMERGE;
		if (req == q->last_merge)
			q->last_merge = NULL;
=======
		req_set_nomerge(req->q, req);
>>>>>>> 24b8d41d
		return 0;
	}

	return ll_new_hw_segment(req, bio, nr_segs);
}

static int ll_front_merge_fn(struct request *req, struct bio *bio,
		unsigned int nr_segs)
{
	if (req_gap_front_merge(req, bio))
		return 0;
	if (blk_integrity_rq(req) &&
	    integrity_req_gap_front_merge(req, bio))
		return 0;
	if (!bio_crypt_ctx_front_mergeable(req, bio))
		return 0;
	if (blk_rq_sectors(req) + bio_sectors(bio) >
	    blk_rq_get_max_sectors(req, bio->bi_iter.bi_sector)) {
<<<<<<< HEAD
		req->cmd_flags |= REQ_NOMERGE;
		if (req == q->last_merge)
			q->last_merge = NULL;
=======
		req_set_nomerge(req->q, req);
>>>>>>> 24b8d41d
		return 0;
	}

	return ll_new_hw_segment(req, bio, nr_segs);
}

static bool req_attempt_discard_merge(struct request_queue *q, struct request *req,
		struct request *next)
{
	unsigned short segments = blk_rq_nr_discard_segments(req);

	if (segments >= queue_max_discard_segments(q))
		goto no_merge;
	if (blk_rq_sectors(req) + bio_sectors(next->bio) >
	    blk_rq_get_max_sectors(req, blk_rq_pos(req)))
		goto no_merge;

	req->nr_phys_segments = segments + blk_rq_nr_discard_segments(next);
	return true;
no_merge:
	req_set_nomerge(q, req);
	return false;
}

static int ll_merge_requests_fn(struct request_queue *q, struct request *req,
				struct request *next)
{
	int total_phys_segments;

	if (req_gap_back_merge(req, next->bio))
		return 0;

	/*
	 * Will it become too large?
	 */
	if ((blk_rq_sectors(req) + blk_rq_sectors(next)) >
	    blk_rq_get_max_sectors(req, blk_rq_pos(req)))
		return 0;

	total_phys_segments = req->nr_phys_segments + next->nr_phys_segments;
	if (total_phys_segments > blk_rq_get_max_segments(req))
		return 0;

	if (blk_integrity_merge_rq(q, req, next) == false)
		return 0;

	if (!bio_crypt_ctx_merge_rq(req, next))
		return 0;

	/* Merge is OK... */
	req->nr_phys_segments = total_phys_segments;
	return 1;
}

/**
 * blk_rq_set_mixed_merge - mark a request as mixed merge
 * @rq: request to mark as mixed merge
 *
 * Description:
 *     @rq is about to be mixed merged.  Make sure the attributes
 *     which can be mixed are set in each bio and mark @rq as mixed
 *     merged.
 */
void blk_rq_set_mixed_merge(struct request *rq)
{
	unsigned int ff = rq->cmd_flags & REQ_FAILFAST_MASK;
	struct bio *bio;

	if (rq->rq_flags & RQF_MIXED_MERGE)
		return;

	/*
	 * @rq will no longer represent mixable attributes for all the
	 * contained bios.  It will just track those of the first one.
	 * Distributes the attributs to each bio.
	 */
	for (bio = rq->bio; bio; bio = bio->bi_next) {
		WARN_ON_ONCE((bio->bi_opf & REQ_FAILFAST_MASK) &&
			     (bio->bi_opf & REQ_FAILFAST_MASK) != ff);
		bio->bi_opf |= ff;
	}
	rq->rq_flags |= RQF_MIXED_MERGE;
}

static void blk_account_io_merge_request(struct request *req)
{
	if (blk_do_io_stat(req)) {
		part_stat_lock();
		part_stat_inc(req->part, merges[op_stat_group(req_op(req))]);
		part_stat_unlock();

		hd_struct_put(req->part);
	}
}

/*
 * Two cases of handling DISCARD merge:
 * If max_discard_segments > 1, the driver takes every bio
 * as a range and send them to controller together. The ranges
 * needn't to be contiguous.
 * Otherwise, the bios/requests will be handled as same as
 * others which should be contiguous.
 */
static inline bool blk_discard_mergable(struct request *req)
{
	if (req_op(req) == REQ_OP_DISCARD &&
	    queue_max_discard_segments(req->q) > 1)
		return true;
	return false;
}

static enum elv_merge blk_try_req_merge(struct request *req,
					struct request *next)
{
	if (blk_discard_mergable(req))
		return ELEVATOR_DISCARD_MERGE;
	else if (blk_rq_pos(req) + blk_rq_sectors(req) == blk_rq_pos(next))
		return ELEVATOR_BACK_MERGE;

	return ELEVATOR_NO_MERGE;
}

/*
 * For non-mq, this has to be called with the request spinlock acquired.
 * For mq with scheduling, the appropriate queue wide lock should be held.
 */
static struct request *attempt_merge(struct request_queue *q,
				     struct request *req, struct request *next)
{
	if (!rq_mergeable(req) || !rq_mergeable(next))
<<<<<<< HEAD
		return 0;

	if (req_op(req) != req_op(next))
		return 0;
=======
		return NULL;
>>>>>>> 24b8d41d

	if (req_op(req) != req_op(next))
		return NULL;

	if (rq_data_dir(req) != rq_data_dir(next)
	    || req->rq_disk != next->rq_disk)
		return NULL;

	if (req_op(req) == REQ_OP_WRITE_SAME &&
	    !blk_write_same_mergeable(req->bio, next->bio))
		return NULL;

	/*
	 * Don't allow merge of different write hints, or for a hint with
	 * non-hint IO.
	 */
	if (req->write_hint != next->write_hint)
		return NULL;

	if (req->ioprio != next->ioprio)
		return NULL;

	/*
	 * If we are allowed to merge, then append bio list
	 * from next to rq and release next. merge_requests_fn
	 * will have updated segment counts, update sector
	 * counts here. Handle DISCARDs separately, as they
	 * have separate settings.
	 */

	switch (blk_try_req_merge(req, next)) {
	case ELEVATOR_DISCARD_MERGE:
		if (!req_attempt_discard_merge(q, req, next))
			return NULL;
		break;
	case ELEVATOR_BACK_MERGE:
		if (!ll_merge_requests_fn(q, req, next))
			return NULL;
		break;
	default:
		return NULL;
	}

	/*
	 * If failfast settings disagree or any of the two is already
	 * a mixed merge, mark both as mixed before proceeding.  This
	 * makes sure that all involved bios have mixable attributes
	 * set properly.
	 */
	if (((req->rq_flags | next->rq_flags) & RQF_MIXED_MERGE) ||
	    (req->cmd_flags & REQ_FAILFAST_MASK) !=
	    (next->cmd_flags & REQ_FAILFAST_MASK)) {
		blk_rq_set_mixed_merge(req);
		blk_rq_set_mixed_merge(next);
	}

	/*
	 * At this point we have either done a back merge or front merge. We
	 * need the smaller start_time_ns of the merged requests to be the
	 * current request for accounting purposes.
	 */
	if (next->start_time_ns < req->start_time_ns)
		req->start_time_ns = next->start_time_ns;

	req->biotail->bi_next = next->bio;
	req->biotail = next->biotail;

	req->__data_len += blk_rq_bytes(next);

	if (!blk_discard_mergable(req))
		elv_merge_requests(q, req, next);

	/*
	 * 'next' is going away, so update stats accordingly
	 */
	blk_account_io_merge_request(next);

	trace_block_rq_merge(q, next);

	/*
	 * ownership of bio passed from next to req, return 'next' for
	 * the caller to free
	 */
	next->bio = NULL;
	return next;
}

static struct request *attempt_back_merge(struct request_queue *q,
		struct request *rq)
{
	struct request *next = elv_latter_request(q, rq);

	if (next)
		return attempt_merge(q, rq, next);

	return NULL;
}

static struct request *attempt_front_merge(struct request_queue *q,
		struct request *rq)
{
	struct request *prev = elv_former_request(q, rq);

	if (prev)
		return attempt_merge(q, prev, rq);

	return NULL;
}

int blk_attempt_req_merge(struct request_queue *q, struct request *rq,
			  struct request *next)
{
<<<<<<< HEAD
	struct elevator_queue *e = q->elevator;

	if (e->type->ops.elevator_allow_rq_merge_fn)
		if (!e->type->ops.elevator_allow_rq_merge_fn(q, rq, next))
			return 0;

	return attempt_merge(q, rq, next);
=======
	struct request *free;

	free = attempt_merge(q, rq, next);
	if (free) {
		blk_put_request(free);
		return 1;
	}

	return 0;
>>>>>>> 24b8d41d
}

bool blk_rq_merge_ok(struct request *rq, struct bio *bio)
{
	if (!rq_mergeable(rq) || !bio_mergeable(bio))
		return false;

	if (req_op(rq) != bio_op(bio))
		return false;

	/* different data direction or already started, don't merge */
	if (bio_data_dir(bio) != rq_data_dir(rq))
		return false;

	/* must be same device */
	if (rq->rq_disk != bio->bi_disk)
		return false;

	/* only merge integrity protected bio into ditto rq */
	if (blk_integrity_merge_bio(rq->q, rq, bio) == false)
		return false;

	/* Only merge if the crypt contexts are compatible */
	if (!bio_crypt_rq_ctx_compatible(rq, bio))
		return false;

	/* must be using the same buffer */
	if (req_op(rq) == REQ_OP_WRITE_SAME &&
	    !blk_write_same_mergeable(rq->bio, bio))
		return false;

	/*
	 * Don't allow merge of different write hints, or for a hint with
	 * non-hint IO.
	 */
	if (rq->write_hint != bio->bi_write_hint)
		return false;

	if (rq->ioprio != bio_prio(bio))
		return false;

	return true;
}

enum elv_merge blk_try_merge(struct request *rq, struct bio *bio)
{
	if (blk_discard_mergable(rq))
		return ELEVATOR_DISCARD_MERGE;
	else if (blk_rq_pos(rq) + blk_rq_sectors(rq) == bio->bi_iter.bi_sector)
		return ELEVATOR_BACK_MERGE;
	else if (blk_rq_pos(rq) - bio_sectors(bio) == bio->bi_iter.bi_sector)
		return ELEVATOR_FRONT_MERGE;
	return ELEVATOR_NO_MERGE;
}

static void blk_account_io_merge_bio(struct request *req)
{
	if (!blk_do_io_stat(req))
		return;

	part_stat_lock();
	part_stat_inc(req->part, merges[op_stat_group(req_op(req))]);
	part_stat_unlock();
}

enum bio_merge_status {
	BIO_MERGE_OK,
	BIO_MERGE_NONE,
	BIO_MERGE_FAILED,
};

static enum bio_merge_status bio_attempt_back_merge(struct request *req,
		struct bio *bio, unsigned int nr_segs)
{
	const int ff = bio->bi_opf & REQ_FAILFAST_MASK;

	if (!ll_back_merge_fn(req, bio, nr_segs))
		return BIO_MERGE_FAILED;

	trace_block_bio_backmerge(req->q, req, bio);
	rq_qos_merge(req->q, req, bio);

	if ((req->cmd_flags & REQ_FAILFAST_MASK) != ff)
		blk_rq_set_mixed_merge(req);

	req->biotail->bi_next = bio;
	req->biotail = bio;
	req->__data_len += bio->bi_iter.bi_size;

	bio_crypt_free_ctx(bio);

	blk_account_io_merge_bio(req);
	return BIO_MERGE_OK;
}

static enum bio_merge_status bio_attempt_front_merge(struct request *req,
		struct bio *bio, unsigned int nr_segs)
{
	const int ff = bio->bi_opf & REQ_FAILFAST_MASK;

	if (!ll_front_merge_fn(req, bio, nr_segs))
		return BIO_MERGE_FAILED;

	trace_block_bio_frontmerge(req->q, req, bio);
	rq_qos_merge(req->q, req, bio);

	if ((req->cmd_flags & REQ_FAILFAST_MASK) != ff)
		blk_rq_set_mixed_merge(req);

	bio->bi_next = req->bio;
	req->bio = bio;

	req->__sector = bio->bi_iter.bi_sector;
	req->__data_len += bio->bi_iter.bi_size;

	bio_crypt_do_front_merge(req, bio);

	blk_account_io_merge_bio(req);
	return BIO_MERGE_OK;
}

static enum bio_merge_status bio_attempt_discard_merge(struct request_queue *q,
		struct request *req, struct bio *bio)
{
	unsigned short segments = blk_rq_nr_discard_segments(req);

	if (segments >= queue_max_discard_segments(q))
		goto no_merge;
	if (blk_rq_sectors(req) + bio_sectors(bio) >
	    blk_rq_get_max_sectors(req, blk_rq_pos(req)))
		goto no_merge;

	rq_qos_merge(q, req, bio);

	req->biotail->bi_next = bio;
	req->biotail = bio;
	req->__data_len += bio->bi_iter.bi_size;
	req->nr_phys_segments = segments + 1;

	blk_account_io_merge_bio(req);
	return BIO_MERGE_OK;
no_merge:
	req_set_nomerge(q, req);
	return BIO_MERGE_FAILED;
}

static enum bio_merge_status blk_attempt_bio_merge(struct request_queue *q,
						   struct request *rq,
						   struct bio *bio,
						   unsigned int nr_segs,
						   bool sched_allow_merge)
{
	if (!blk_rq_merge_ok(rq, bio))
		return BIO_MERGE_NONE;

	switch (blk_try_merge(rq, bio)) {
	case ELEVATOR_BACK_MERGE:
		if (!sched_allow_merge || blk_mq_sched_allow_merge(q, rq, bio))
			return bio_attempt_back_merge(rq, bio, nr_segs);
		break;
	case ELEVATOR_FRONT_MERGE:
		if (!sched_allow_merge || blk_mq_sched_allow_merge(q, rq, bio))
			return bio_attempt_front_merge(rq, bio, nr_segs);
		break;
	case ELEVATOR_DISCARD_MERGE:
		return bio_attempt_discard_merge(q, rq, bio);
	default:
		return BIO_MERGE_NONE;
	}

	return BIO_MERGE_FAILED;
}

/**
 * blk_attempt_plug_merge - try to merge with %current's plugged list
 * @q: request_queue new bio is being queued at
 * @bio: new bio being queued
 * @nr_segs: number of segments in @bio
 * @same_queue_rq: pointer to &struct request that gets filled in when
 * another request associated with @q is found on the plug list
 * (optional, may be %NULL)
 *
 * Determine whether @bio being queued on @q can be merged with a request
 * on %current's plugged list.  Returns %true if merge was successful,
 * otherwise %false.
 *
 * Plugging coalesces IOs from the same issuer for the same purpose without
 * going through @q->queue_lock.  As such it's more of an issuing mechanism
 * than scheduling, and the request, while may have elvpriv data, is not
 * added on the elevator at this point.  In addition, we don't have
 * reliable access to the elevator outside queue lock.  Only check basic
 * merging parameters without querying the elevator.
 *
 * Caller must ensure !blk_queue_nomerges(q) beforehand.
 */
bool blk_attempt_plug_merge(struct request_queue *q, struct bio *bio,
		unsigned int nr_segs, struct request **same_queue_rq)
{
	struct blk_plug *plug;
	struct request *rq;
	struct list_head *plug_list;

	plug = blk_mq_plug(q, bio);
	if (!plug)
		return false;

	plug_list = &plug->mq_list;

	list_for_each_entry_reverse(rq, plug_list, queuelist) {
		if (rq->q == q && same_queue_rq) {
			/*
			 * Only blk-mq multiple hardware queues case checks the
			 * rq in the same queue, there should be only one such
			 * rq in a queue
			 **/
			*same_queue_rq = rq;
		}

		if (rq->q != q)
			continue;

		if (blk_attempt_bio_merge(q, rq, bio, nr_segs, false) ==
		    BIO_MERGE_OK)
			return true;
	}

	return false;
}

/*
 * Iterate list of requests and see if we can merge this bio with any
 * of them.
 */
bool blk_bio_list_merge(struct request_queue *q, struct list_head *list,
			struct bio *bio, unsigned int nr_segs)
{
	struct request *rq;
	int checked = 8;

	list_for_each_entry_reverse(rq, list, queuelist) {
		if (!checked--)
			break;

		switch (blk_attempt_bio_merge(q, rq, bio, nr_segs, true)) {
		case BIO_MERGE_NONE:
			continue;
		case BIO_MERGE_OK:
			return true;
		case BIO_MERGE_FAILED:
			return false;
		}

	}

	return false;
}
EXPORT_SYMBOL_GPL(blk_bio_list_merge);

bool blk_mq_sched_try_merge(struct request_queue *q, struct bio *bio,
		unsigned int nr_segs, struct request **merged_request)
{
	struct request *rq;

	switch (elv_merge(q, &rq, bio)) {
	case ELEVATOR_BACK_MERGE:
		if (!blk_mq_sched_allow_merge(q, rq, bio))
			return false;
		if (bio_attempt_back_merge(rq, bio, nr_segs) != BIO_MERGE_OK)
			return false;
		*merged_request = attempt_back_merge(q, rq);
		if (!*merged_request)
			elv_merged_request(q, rq, ELEVATOR_BACK_MERGE);
		return true;
	case ELEVATOR_FRONT_MERGE:
		if (!blk_mq_sched_allow_merge(q, rq, bio))
			return false;
		if (bio_attempt_front_merge(rq, bio, nr_segs) != BIO_MERGE_OK)
			return false;
		*merged_request = attempt_front_merge(q, rq);
		if (!*merged_request)
			elv_merged_request(q, rq, ELEVATOR_FRONT_MERGE);
		return true;
	case ELEVATOR_DISCARD_MERGE:
		return bio_attempt_discard_merge(q, rq, bio) == BIO_MERGE_OK;
	default:
		return false;
	}
}
EXPORT_SYMBOL_GPL(blk_mq_sched_try_merge);<|MERGE_RESOLUTION|>--- conflicted
+++ resolved
@@ -251,34 +251,9 @@
 	struct bvec_iter iter;
 	unsigned nsegs = 0, sectors = 0;
 	const unsigned max_sectors = get_max_io_size(q, bio);
-<<<<<<< HEAD
-	unsigned bvecs = 0;
-=======
 	const unsigned max_segs = queue_max_segments(q);
->>>>>>> 24b8d41d
 
 	bio_for_each_bvec(bv, bio, iter) {
-		/*
-		 * With arbitrary bio size, the incoming bio may be very
-		 * big. We have to split the bio into small bios so that
-		 * each holds at most BIO_MAX_PAGES bvecs because
-		 * bio_clone() can fail to allocate big bvecs.
-		 *
-		 * It should have been better to apply the limit per
-		 * request queue in which bio_clone() is involved,
-		 * instead of globally. The biggest blocker is the
-		 * bio_clone() in bio bounce.
-		 *
-		 * If bio is splitted by this reason, we should have
-		 * allowed to continue bios merging, but don't do
-		 * that now for making the change simple.
-		 *
-		 * TODO: deal with bio bounce's bio_clone() gracefully
-		 * and convert the global limit into per-queue limit.
-		 */
-		if (bvecs++ >= BIO_MAX_PAGES)
-			goto split;
-
 		/*
 		 * If the queue doesn't support SG gaps and adding this
 		 * offset would create a gap, disallow it.
@@ -322,33 +297,12 @@
  */
 void __blk_queue_split(struct bio **bio, unsigned int *nr_segs)
 {
-<<<<<<< HEAD
-	struct bio *split, *res;
-	unsigned nsegs;
-=======
 	struct request_queue *q = (*bio)->bi_disk->queue;
 	struct bio *split = NULL;
->>>>>>> 24b8d41d
 
 	switch (bio_op(*bio)) {
 	case REQ_OP_DISCARD:
 	case REQ_OP_SECURE_ERASE:
-<<<<<<< HEAD
-		split = blk_bio_discard_split(q, *bio, bs, &nsegs);
-		break;
-	case REQ_OP_WRITE_SAME:
-		split = blk_bio_write_same_split(q, *bio, bs, &nsegs);
-		break;
-	default:
-		split = blk_bio_segment_split(q, *bio, q->bio_split, &nsegs);
-		break;
-	}
-
-	/* physical segments can be figured out during splitting */
-	res = split ? split : *bio;
-	res->bi_phys_segments = nsegs;
-	bio_set_flag(res, BIO_SEG_VALID);
-=======
 		split = blk_bio_discard_split(q, *bio, &q->bio_split, nr_segs);
 		break;
 	case REQ_OP_WRITE_ZEROES:
@@ -378,7 +332,6 @@
 		split = blk_bio_segment_split(q, *bio, &q->bio_split, nr_segs);
 		break;
 	}
->>>>>>> 24b8d41d
 
 	if (split) {
 		/* there isn't chance to merge the splitted bio */
@@ -419,23 +372,12 @@
 	if (!rq->bio)
 		return 0;
 
-<<<<<<< HEAD
-	/*
-	 * This should probably be returning 0, but blk_add_request_payload()
-	 * (Christoph!!!!)
-	 */
-	if (bio_op(bio) == REQ_OP_DISCARD || bio_op(bio) == REQ_OP_SECURE_ERASE)
-		return 1;
-
-	if (bio_op(bio) == REQ_OP_WRITE_SAME)
-=======
 	switch (bio_op(rq->bio)) {
 	case REQ_OP_DISCARD:
 	case REQ_OP_SECURE_ERASE:
 	case REQ_OP_WRITE_ZEROES:
 		return 0;
 	case REQ_OP_WRITE_SAME:
->>>>>>> 24b8d41d
 		return 1;
 	}
 
@@ -533,33 +475,6 @@
 {
 	struct bio_vec bvec, bvprv = { NULL };
 	struct bvec_iter iter;
-<<<<<<< HEAD
-	int nsegs, cluster;
-
-	nsegs = 0;
-	cluster = blk_queue_cluster(q);
-
-	switch (bio_op(bio)) {
-	case REQ_OP_DISCARD:
-	case REQ_OP_SECURE_ERASE:
-		/*
-		 * This is a hack - drivers should be neither modifying the
-		 * biovec, nor relying on bi_vcnt - but because of
-		 * blk_add_request_payload(), a discard bio may or may not have
-		 * a payload we need to set up here (thank you Christoph) and
-		 * bi_vcnt is really the only way of telling if we need to.
-		 */
-		if (!bio->bi_vcnt)
-			return 0;
-		/* Fall through */
-	case REQ_OP_WRITE_SAME:
-		*sg = sglist;
-		bvec = bio_iovec(bio);
-		sg_set_page(*sg, bvec.bv_page, bvec.bv_len, bvec.bv_offset);
-		return 1;
-	default:
-		break;
-=======
 	int nsegs = 0;
 	bool new_bio = false;
 
@@ -585,7 +500,6 @@
 			bvprv = bvec;
 			new_bio = true;
 		}
->>>>>>> 24b8d41d
 	}
 
 	return nsegs;
@@ -600,40 +514,12 @@
 {
 	int nsegs = 0;
 
-<<<<<<< HEAD
-	if (rq->bio)
-		nsegs = __blk_bios_map_sg(q, rq->bio, sglist, &sg);
-
-	if (unlikely(rq->cmd_flags & REQ_COPY_USER) &&
-	    (blk_rq_bytes(rq) & q->dma_pad_mask)) {
-		unsigned int pad_len =
-			(q->dma_pad_mask & ~blk_rq_bytes(rq)) + 1;
-
-		sg->length += pad_len;
-		rq->extra_len += pad_len;
-	}
-
-	if (q->dma_drain_size && q->dma_drain_needed(rq)) {
-		if (op_is_write(req_op(rq)))
-			memset(q->dma_drain_buffer, 0, q->dma_drain_size);
-
-		sg_unmark_end(sg);
-		sg = sg_next(sg);
-		sg_set_page(sg, virt_to_page(q->dma_drain_buffer),
-			    q->dma_drain_size,
-			    ((unsigned long)q->dma_drain_buffer) &
-			    (PAGE_SIZE - 1));
-		nsegs++;
-		rq->extra_len += q->dma_drain_size;
-	}
-=======
 	if (rq->rq_flags & RQF_SPECIAL_PAYLOAD)
 		nsegs = __blk_bvec_map_sg(rq->special_vec, sglist, last_sg);
 	else if (rq->bio && bio_op(rq->bio) == REQ_OP_WRITE_SAME)
 		nsegs = __blk_bvec_map_sg(bio_iovec(rq->bio), sglist, last_sg);
 	else if (rq->bio)
 		nsegs = __blk_bios_map_sg(q, rq->bio, sglist, last_sg);
->>>>>>> 24b8d41d
 
 	if (*last_sg)
 		sg_mark_end(*last_sg);
@@ -687,13 +573,7 @@
 		return 0;
 	if (blk_rq_sectors(req) + bio_sectors(bio) >
 	    blk_rq_get_max_sectors(req, blk_rq_pos(req))) {
-<<<<<<< HEAD
-		req->cmd_flags |= REQ_NOMERGE;
-		if (req == q->last_merge)
-			q->last_merge = NULL;
-=======
 		req_set_nomerge(req->q, req);
->>>>>>> 24b8d41d
 		return 0;
 	}
 
@@ -712,13 +592,7 @@
 		return 0;
 	if (blk_rq_sectors(req) + bio_sectors(bio) >
 	    blk_rq_get_max_sectors(req, bio->bi_iter.bi_sector)) {
-<<<<<<< HEAD
-		req->cmd_flags |= REQ_NOMERGE;
-		if (req == q->last_merge)
-			q->last_merge = NULL;
-=======
 		req_set_nomerge(req->q, req);
->>>>>>> 24b8d41d
 		return 0;
 	}
 
@@ -849,14 +723,7 @@
 				     struct request *req, struct request *next)
 {
 	if (!rq_mergeable(req) || !rq_mergeable(next))
-<<<<<<< HEAD
-		return 0;
-
-	if (req_op(req) != req_op(next))
-		return 0;
-=======
-		return NULL;
->>>>>>> 24b8d41d
+		return NULL;
 
 	if (req_op(req) != req_op(next))
 		return NULL;
@@ -969,15 +836,6 @@
 int blk_attempt_req_merge(struct request_queue *q, struct request *rq,
 			  struct request *next)
 {
-<<<<<<< HEAD
-	struct elevator_queue *e = q->elevator;
-
-	if (e->type->ops.elevator_allow_rq_merge_fn)
-		if (!e->type->ops.elevator_allow_rq_merge_fn(q, rq, next))
-			return 0;
-
-	return attempt_merge(q, rq, next);
-=======
 	struct request *free;
 
 	free = attempt_merge(q, rq, next);
@@ -987,7 +845,6 @@
 	}
 
 	return 0;
->>>>>>> 24b8d41d
 }
 
 bool blk_rq_merge_ok(struct request *rq, struct bio *bio)
