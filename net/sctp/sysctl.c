// SPDX-License-Identifier: GPL-2.0-or-later
/* SCTP kernel implementation
 * (C) Copyright IBM Corp. 2002, 2004
 * Copyright (c) 2002 Intel Corp.
 *
 * This file is part of the SCTP kernel implementation
 *
 * Sysctl related interfaces for SCTP.
 *
 * Please send any bug reports or fixes you make to the
 * email address(es):
 *    lksctp developers <linux-sctp@vger.kernel.org>
 *
 * Written or modified by:
 *    Mingqin Liu           <liuming@us.ibm.com>
 *    Jon Grimm             <jgrimm@us.ibm.com>
 *    Ardelle Fan           <ardelle.fan@intel.com>
 *    Ryan Layer            <rmlayer@us.ibm.com>
 *    Sridhar Samudrala     <sri@us.ibm.com>
 */

#define pr_fmt(fmt) KBUILD_MODNAME ": " fmt

#include <net/sctp/structs.h>
#include <net/sctp/sctp.h>
#include <linux/sysctl.h>

static int timer_max = 86400000; /* ms in one day */
static int sack_timer_min = 1;
static int sack_timer_max = 500;
static int addr_scope_max = SCTP_SCOPE_POLICY_MAX;
static int rwnd_scale_max = 16;
static int rto_alpha_min = 0;
static int rto_beta_min = 0;
static int rto_alpha_max = 1000;
static int rto_beta_max = 1000;
static int pf_expose_max = SCTP_PF_EXPOSE_MAX;
static int ps_retrans_max = SCTP_PS_RETRANS_MAX;
static int udp_port_max = 65535;

static unsigned long max_autoclose_min = 0;
static unsigned long max_autoclose_max =
	(MAX_SCHEDULE_TIMEOUT / HZ > UINT_MAX)
	? UINT_MAX : MAX_SCHEDULE_TIMEOUT / HZ;

static int proc_sctp_do_hmac_alg(struct ctl_table *ctl, int write,
				 void *buffer, size_t *lenp, loff_t *ppos);
static int proc_sctp_do_rto_min(struct ctl_table *ctl, int write,
				void *buffer, size_t *lenp, loff_t *ppos);
static int proc_sctp_do_rto_max(struct ctl_table *ctl, int write, void *buffer,
				size_t *lenp, loff_t *ppos);
static int proc_sctp_do_udp_port(struct ctl_table *ctl, int write, void *buffer,
				 size_t *lenp, loff_t *ppos);
static int proc_sctp_do_alpha_beta(struct ctl_table *ctl, int write,
				   void *buffer, size_t *lenp, loff_t *ppos);
static int proc_sctp_do_auth(struct ctl_table *ctl, int write,
			     void *buffer, size_t *lenp, loff_t *ppos);
static int proc_sctp_do_probe_interval(struct ctl_table *ctl, int write,
				       void *buffer, size_t *lenp, loff_t *ppos);

static struct ctl_table sctp_table[] = {
	{
		.procname	= "sctp_mem",
		.data		= &sysctl_sctp_mem,
		.maxlen		= sizeof(sysctl_sctp_mem),
		.mode		= 0644,
		.proc_handler	= proc_doulongvec_minmax
	},
	{
		.procname	= "sctp_rmem",
		.data		= &sysctl_sctp_rmem,
		.maxlen		= sizeof(sysctl_sctp_rmem),
		.mode		= 0644,
		.proc_handler	= proc_dointvec,
	},
	{
		.procname	= "sctp_wmem",
		.data		= &sysctl_sctp_wmem,
		.maxlen		= sizeof(sysctl_sctp_wmem),
		.mode		= 0644,
		.proc_handler	= proc_dointvec,
	},

	{ /* sentinel */ }
};

/* The following index defines are used in sctp_sysctl_net_register().
 * If you add new items to the sctp_net_table, please ensure that
 * the index values of these defines hold the same meaning indicated by
 * their macro names when they appear in sctp_net_table.
 */
#define SCTP_RTO_MIN_IDX       0
#define SCTP_RTO_MAX_IDX       1
#define SCTP_PF_RETRANS_IDX    2
#define SCTP_PS_RETRANS_IDX    3

static struct ctl_table sctp_net_table[] = {
	[SCTP_RTO_MIN_IDX] = {
		.procname	= "rto_min",
		.data		= &init_net.sctp.rto_min,
		.maxlen		= sizeof(unsigned int),
		.mode		= 0644,
		.proc_handler	= proc_sctp_do_rto_min,
		.extra1         = SYSCTL_ONE,
		.extra2         = &init_net.sctp.rto_max
	},
	[SCTP_RTO_MAX_IDX] =  {
		.procname	= "rto_max",
		.data		= &init_net.sctp.rto_max,
		.maxlen		= sizeof(unsigned int),
		.mode		= 0644,
		.proc_handler	= proc_sctp_do_rto_max,
		.extra1         = &init_net.sctp.rto_min,
		.extra2         = &timer_max
	},
	[SCTP_PF_RETRANS_IDX] = {
		.procname	= "pf_retrans",
		.data		= &init_net.sctp.pf_retrans,
		.maxlen		= sizeof(int),
		.mode		= 0644,
		.proc_handler	= proc_dointvec_minmax,
		.extra1		= SYSCTL_ZERO,
		.extra2		= &init_net.sctp.ps_retrans,
	},
	[SCTP_PS_RETRANS_IDX] = {
		.procname	= "ps_retrans",
		.data		= &init_net.sctp.ps_retrans,
		.maxlen		= sizeof(int),
		.mode		= 0644,
		.proc_handler	= proc_dointvec_minmax,
		.extra1		= &init_net.sctp.pf_retrans,
		.extra2		= &ps_retrans_max,
	},
	{
		.procname	= "rto_initial",
		.data		= &init_net.sctp.rto_initial,
		.maxlen		= sizeof(unsigned int),
		.mode		= 0644,
		.proc_handler	= proc_dointvec_minmax,
		.extra1         = SYSCTL_ONE,
		.extra2         = &timer_max
	},
	{
		.procname	= "rto_alpha_exp_divisor",
		.data		= &init_net.sctp.rto_alpha,
		.maxlen		= sizeof(int),
		.mode		= 0644,
		.proc_handler	= proc_sctp_do_alpha_beta,
		.extra1		= &rto_alpha_min,
		.extra2		= &rto_alpha_max,
	},
	{
		.procname	= "rto_beta_exp_divisor",
		.data		= &init_net.sctp.rto_beta,
		.maxlen		= sizeof(int),
		.mode		= 0644,
		.proc_handler	= proc_sctp_do_alpha_beta,
		.extra1		= &rto_beta_min,
		.extra2		= &rto_beta_max,
	},
	{
		.procname	= "max_burst",
		.data		= &init_net.sctp.max_burst,
		.maxlen		= sizeof(int),
		.mode		= 0644,
		.proc_handler	= proc_dointvec_minmax,
		.extra1		= SYSCTL_ZERO,
		.extra2		= SYSCTL_INT_MAX,
	},
	{
		.procname	= "cookie_preserve_enable",
		.data		= &init_net.sctp.cookie_preserve_enable,
		.maxlen		= sizeof(int),
		.mode		= 0644,
		.proc_handler	= proc_dointvec,
	},
	{
		.procname	= "cookie_hmac_alg",
		.data		= &init_net.sctp.sctp_hmac_alg,
		.maxlen		= 8,
		.mode		= 0644,
		.proc_handler	= proc_sctp_do_hmac_alg,
	},
	{
		.procname	= "valid_cookie_life",
		.data		= &init_net.sctp.valid_cookie_life,
		.maxlen		= sizeof(unsigned int),
		.mode		= 0644,
		.proc_handler	= proc_dointvec_minmax,
		.extra1         = SYSCTL_ONE,
		.extra2         = &timer_max
	},
	{
		.procname	= "sack_timeout",
		.data		= &init_net.sctp.sack_timeout,
		.maxlen		= sizeof(int),
		.mode		= 0644,
		.proc_handler	= proc_dointvec_minmax,
		.extra1         = &sack_timer_min,
		.extra2         = &sack_timer_max,
	},
	{
		.procname	= "hb_interval",
		.data		= &init_net.sctp.hb_interval,
		.maxlen		= sizeof(unsigned int),
		.mode		= 0644,
		.proc_handler	= proc_dointvec_minmax,
		.extra1         = SYSCTL_ONE,
		.extra2         = &timer_max
	},
	{
		.procname	= "association_max_retrans",
		.data		= &init_net.sctp.max_retrans_association,
		.maxlen		= sizeof(int),
		.mode		= 0644,
		.proc_handler	= proc_dointvec_minmax,
		.extra1		= SYSCTL_ONE,
		.extra2		= SYSCTL_INT_MAX,
	},
	{
		.procname	= "path_max_retrans",
		.data		= &init_net.sctp.max_retrans_path,
		.maxlen		= sizeof(int),
		.mode		= 0644,
		.proc_handler	= proc_dointvec_minmax,
		.extra1		= SYSCTL_ONE,
		.extra2		= SYSCTL_INT_MAX,
	},
	{
		.procname	= "max_init_retransmits",
		.data		= &init_net.sctp.max_retrans_init,
		.maxlen		= sizeof(int),
		.mode		= 0644,
		.proc_handler	= proc_dointvec_minmax,
		.extra1		= SYSCTL_ONE,
		.extra2		= SYSCTL_INT_MAX,
	},
	{
		.procname	= "sndbuf_policy",
		.data		= &init_net.sctp.sndbuf_policy,
		.maxlen		= sizeof(int),
		.mode		= 0644,
		.proc_handler	= proc_dointvec,
	},
	{
		.procname	= "rcvbuf_policy",
		.data		= &init_net.sctp.rcvbuf_policy,
		.maxlen		= sizeof(int),
		.mode		= 0644,
		.proc_handler	= proc_dointvec,
	},
	{
		.procname	= "default_auto_asconf",
		.data		= &init_net.sctp.default_auto_asconf,
		.maxlen		= sizeof(int),
		.mode		= 0644,
		.proc_handler	= proc_dointvec,
	},
	{
		.procname	= "addip_enable",
		.data		= &init_net.sctp.addip_enable,
		.maxlen		= sizeof(int),
		.mode		= 0644,
		.proc_handler	= proc_dointvec,
	},
	{
		.procname	= "addip_noauth_enable",
		.data		= &init_net.sctp.addip_noauth,
		.maxlen		= sizeof(int),
		.mode		= 0644,
		.proc_handler	= proc_dointvec,
	},
	{
		.procname	= "prsctp_enable",
		.data		= &init_net.sctp.prsctp_enable,
		.maxlen		= sizeof(int),
		.mode		= 0644,
		.proc_handler	= proc_dointvec,
	},
	{
		.procname	= "reconf_enable",
		.data		= &init_net.sctp.reconf_enable,
		.maxlen		= sizeof(int),
		.mode		= 0644,
		.proc_handler	= proc_dointvec,
	},
	{
		.procname	= "auth_enable",
		.data		= &init_net.sctp.auth_enable,
		.maxlen		= sizeof(int),
		.mode		= 0644,
		.proc_handler	= proc_sctp_do_auth,
	},
	{
		.procname	= "intl_enable",
		.data		= &init_net.sctp.intl_enable,
		.maxlen		= sizeof(int),
		.mode		= 0644,
		.proc_handler	= proc_dointvec,
	},
	{
		.procname	= "ecn_enable",
		.data		= &init_net.sctp.ecn_enable,
		.maxlen		= sizeof(int),
		.mode		= 0644,
		.proc_handler	= proc_dointvec,
	},
	{
		.procname	= "plpmtud_probe_interval",
		.data		= &init_net.sctp.probe_interval,
		.maxlen		= sizeof(int),
		.mode		= 0644,
		.proc_handler	= proc_sctp_do_probe_interval,
	},
	{
		.procname	= "udp_port",
		.data		= &init_net.sctp.udp_port,
		.maxlen		= sizeof(int),
		.mode		= 0644,
		.proc_handler	= proc_sctp_do_udp_port,
		.extra1		= SYSCTL_ZERO,
		.extra2		= &udp_port_max,
	},
	{
		.procname	= "encap_port",
		.data		= &init_net.sctp.encap_port,
		.maxlen		= sizeof(int),
		.mode		= 0644,
		.proc_handler	= proc_dointvec_minmax,
		.extra1		= SYSCTL_ZERO,
		.extra2		= &udp_port_max,
	},
	{
		.procname	= "addr_scope_policy",
		.data		= &init_net.sctp.scope_policy,
		.maxlen		= sizeof(int),
		.mode		= 0644,
		.proc_handler	= proc_dointvec_minmax,
		.extra1		= SYSCTL_ZERO,
		.extra2		= &addr_scope_max,
	},
	{
		.procname	= "rwnd_update_shift",
		.data		= &init_net.sctp.rwnd_upd_shift,
		.maxlen		= sizeof(int),
		.mode		= 0644,
		.proc_handler	= &proc_dointvec_minmax,
		.extra1		= SYSCTL_ONE,
		.extra2		= &rwnd_scale_max,
	},
	{
		.procname	= "max_autoclose",
		.data		= &init_net.sctp.max_autoclose,
		.maxlen		= sizeof(unsigned long),
		.mode		= 0644,
		.proc_handler	= &proc_doulongvec_minmax,
		.extra1		= &max_autoclose_min,
		.extra2		= &max_autoclose_max,
	},
#ifdef CONFIG_NET_L3_MASTER_DEV
	{
		.procname	= "l3mdev_accept",
		.data		= &init_net.sctp.l3mdev_accept,
		.maxlen		= sizeof(int),
		.mode		= 0644,
		.proc_handler	= proc_dointvec_minmax,
		.extra1		= SYSCTL_ZERO,
		.extra2		= SYSCTL_ONE,
	},
#endif
	{
		.procname	= "pf_enable",
		.data		= &init_net.sctp.pf_enable,
		.maxlen		= sizeof(int),
		.mode		= 0644,
		.proc_handler	= proc_dointvec,
	},
	{
		.procname	= "pf_expose",
		.data		= &init_net.sctp.pf_expose,
		.maxlen		= sizeof(int),
		.mode		= 0644,
		.proc_handler	= proc_dointvec_minmax,
		.extra1		= SYSCTL_ZERO,
		.extra2		= &pf_expose_max,
	},

	{ /* sentinel */ }
};

static int proc_sctp_do_hmac_alg(struct ctl_table *ctl, int write,
				 void *buffer, size_t *lenp, loff_t *ppos)
{
	struct net *net = current->nsproxy->net_ns;
	struct ctl_table tbl;
	bool changed = false;
	char *none = "none";
	char tmp[8] = {0};
	int ret;

	memset(&tbl, 0, sizeof(struct ctl_table));

	if (write) {
		tbl.data = tmp;
		tbl.maxlen = sizeof(tmp);
	} else {
		tbl.data = net->sctp.sctp_hmac_alg ? : none;
		tbl.maxlen = strlen(tbl.data);
	}

	ret = proc_dostring(&tbl, write, buffer, lenp, ppos);
	if (write && ret == 0) {
#ifdef CONFIG_CRYPTO_MD5
		if (!strncmp(tmp, "md5", 3)) {
			net->sctp.sctp_hmac_alg = "md5";
			changed = true;
		}
#endif
#ifdef CONFIG_CRYPTO_SHA1
		if (!strncmp(tmp, "sha1", 4)) {
			net->sctp.sctp_hmac_alg = "sha1";
			changed = true;
		}
#endif
		if (!strncmp(tmp, "none", 4)) {
			net->sctp.sctp_hmac_alg = NULL;
			changed = true;
		}
		if (!changed)
			ret = -EINVAL;
	}

	return ret;
}

static int proc_sctp_do_rto_min(struct ctl_table *ctl, int write,
				void *buffer, size_t *lenp, loff_t *ppos)
{
	struct net *net = current->nsproxy->net_ns;
	unsigned int min = *(unsigned int *) ctl->extra1;
	unsigned int max = *(unsigned int *) ctl->extra2;
	struct ctl_table tbl;
	int ret, new_value;

	memset(&tbl, 0, sizeof(struct ctl_table));
	tbl.maxlen = sizeof(unsigned int);

	if (write)
		tbl.data = &new_value;
	else
		tbl.data = &net->sctp.rto_min;

	ret = proc_dointvec(&tbl, write, buffer, lenp, ppos);
	if (write && ret == 0) {
		if (new_value > max || new_value < min)
			return -EINVAL;

		net->sctp.rto_min = new_value;
	}

	return ret;
}

static int proc_sctp_do_rto_max(struct ctl_table *ctl, int write,
				void *buffer, size_t *lenp, loff_t *ppos)
{
	struct net *net = current->nsproxy->net_ns;
	unsigned int min = *(unsigned int *) ctl->extra1;
	unsigned int max = *(unsigned int *) ctl->extra2;
	struct ctl_table tbl;
	int ret, new_value;

	memset(&tbl, 0, sizeof(struct ctl_table));
	tbl.maxlen = sizeof(unsigned int);

	if (write)
		tbl.data = &new_value;
	else
		tbl.data = &net->sctp.rto_max;

	ret = proc_dointvec(&tbl, write, buffer, lenp, ppos);
	if (write && ret == 0) {
		if (new_value > max || new_value < min)
			return -EINVAL;

		net->sctp.rto_max = new_value;
	}

	return ret;
}

static int proc_sctp_do_alpha_beta(struct ctl_table *ctl, int write,
				   void *buffer, size_t *lenp, loff_t *ppos)
{
	if (write)
		pr_warn_once("Changing rto_alpha or rto_beta may lead to "
			     "suboptimal rtt/srtt estimations!\n");

	return proc_dointvec_minmax(ctl, write, buffer, lenp, ppos);
}

static int proc_sctp_do_auth(struct ctl_table *ctl, int write,
			     void *buffer, size_t *lenp, loff_t *ppos)
{
	struct net *net = current->nsproxy->net_ns;
	struct ctl_table tbl;
	int new_value, ret;

	memset(&tbl, 0, sizeof(struct ctl_table));
	tbl.maxlen = sizeof(unsigned int);

	if (write)
		tbl.data = &new_value;
	else
		tbl.data = &net->sctp.auth_enable;

	ret = proc_dointvec(&tbl, write, buffer, lenp, ppos);
	if (write && ret == 0) {
		struct sock *sk = net->sctp.ctl_sock;

		net->sctp.auth_enable = new_value;
		/* Update the value in the control socket */
		lock_sock(sk);
		sctp_sk(sk)->ep->auth_enable = new_value;
		release_sock(sk);
	}

	return ret;
}

static int proc_sctp_do_udp_port(struct ctl_table *ctl, int write,
				 void *buffer, size_t *lenp, loff_t *ppos)
{
	struct net *net = current->nsproxy->net_ns;
	unsigned int min = *(unsigned int *)ctl->extra1;
	unsigned int max = *(unsigned int *)ctl->extra2;
	struct ctl_table tbl;
	int ret, new_value;

	memset(&tbl, 0, sizeof(struct ctl_table));
	tbl.maxlen = sizeof(unsigned int);

	if (write)
		tbl.data = &new_value;
	else
		tbl.data = &net->sctp.udp_port;

	ret = proc_dointvec(&tbl, write, buffer, lenp, ppos);
	if (write && ret == 0) {
		struct sock *sk = net->sctp.ctl_sock;

		if (new_value > max || new_value < min)
			return -EINVAL;

		net->sctp.udp_port = new_value;
		sctp_udp_sock_stop(net);
		if (new_value) {
			ret = sctp_udp_sock_start(net);
			if (ret)
				net->sctp.udp_port = 0;
		}

		/* Update the value in the control socket */
		lock_sock(sk);
		sctp_sk(sk)->udp_port = htons(net->sctp.udp_port);
		release_sock(sk);
	}

	return ret;
}

static int proc_sctp_do_probe_interval(struct ctl_table *ctl, int write,
				       void *buffer, size_t *lenp, loff_t *ppos)
{
	struct net *net = current->nsproxy->net_ns;
	struct ctl_table tbl;
	int ret, new_value;

	memset(&tbl, 0, sizeof(struct ctl_table));
	tbl.maxlen = sizeof(unsigned int);

	if (write)
		tbl.data = &new_value;
	else
		tbl.data = &net->sctp.probe_interval;

	ret = proc_dointvec(&tbl, write, buffer, lenp, ppos);
	if (write && ret == 0) {
		if (new_value && new_value < SCTP_PROBE_TIMER_MIN)
			return -EINVAL;

		net->sctp.probe_interval = new_value;
	}

	return ret;
}

int sctp_sysctl_net_register(struct net *net)
{
	struct ctl_table *table;
	int i;

	table = kmemdup(sctp_net_table, sizeof(sctp_net_table), GFP_KERNEL);
	if (!table)
		return -ENOMEM;

	for (i = 0; table[i].data; i++)
		table[i].data += (char *)(&net->sctp) - (char *)&init_net.sctp;

	table[SCTP_RTO_MIN_IDX].extra2 = &net->sctp.rto_max;
	table[SCTP_RTO_MAX_IDX].extra1 = &net->sctp.rto_min;
	table[SCTP_PF_RETRANS_IDX].extra2 = &net->sctp.ps_retrans;
	table[SCTP_PS_RETRANS_IDX].extra1 = &net->sctp.pf_retrans;

<<<<<<< HEAD
	net->sctp.sysctl_header = register_net_sysctl(net, "net/sctp", table);
=======
	net->sctp.sysctl_header = register_net_sysctl_sz(net, "net/sctp",
							 table,
							 ARRAY_SIZE(sctp_net_table));
>>>>>>> e475cc1c
	if (net->sctp.sysctl_header == NULL) {
		kfree(table);
		return -ENOMEM;
	}
	return 0;
}

void sctp_sysctl_net_unregister(struct net *net)
{
	struct ctl_table *table;

	table = net->sctp.sysctl_header->ctl_table_arg;
	unregister_net_sysctl_table(net->sctp.sysctl_header);
	kfree(table);
}

static struct ctl_table_header *sctp_sysctl_header;

/* Sysctl registration.  */
void sctp_sysctl_register(void)
{
	sctp_sysctl_header = register_net_sysctl(&init_net, "net/sctp", sctp_table);
}

/* Sysctl deregistration.  */
void sctp_sysctl_unregister(void)
{
	unregister_net_sysctl_table(sctp_sysctl_header);
}<|MERGE_RESOLUTION|>--- conflicted
+++ resolved
@@ -612,13 +612,9 @@
 	table[SCTP_PF_RETRANS_IDX].extra2 = &net->sctp.ps_retrans;
 	table[SCTP_PS_RETRANS_IDX].extra1 = &net->sctp.pf_retrans;
 
-<<<<<<< HEAD
-	net->sctp.sysctl_header = register_net_sysctl(net, "net/sctp", table);
-=======
 	net->sctp.sysctl_header = register_net_sysctl_sz(net, "net/sctp",
 							 table,
 							 ARRAY_SIZE(sctp_net_table));
->>>>>>> e475cc1c
 	if (net->sctp.sysctl_header == NULL) {
 		kfree(table);
 		return -ENOMEM;
