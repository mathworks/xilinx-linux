// SPDX-License-Identifier: GPL-2.0-or-later
/* SCTP kernel implementation
 * (C) Copyright IBM Corp. 2003, 2004
 *
 * This file is part of the SCTP kernel implementation
 *
 * This file contains the code relating the chunk abstraction.
 *
 * Please send any bug reports or fixes you make to the
 * email address(es):
 *    lksctp developers <linux-sctp@vger.kernel.org>
 *
 * Written or modified by:
 *    Jon Grimm             <jgrimm@us.ibm.com>
 *    Sridhar Samudrala     <sri@us.ibm.com>
 */

#define pr_fmt(fmt) KBUILD_MODNAME ": " fmt

#include <linux/types.h>
#include <linux/kernel.h>
#include <linux/net.h>
#include <linux/inet.h>
#include <linux/skbuff.h>
#include <linux/slab.h>
#include <net/sock.h>
#include <net/sctp/sctp.h>
#include <net/sctp/sm.h>

/* This file is mostly in anticipation of future work, but initially
 * populate with fragment tracking for an outbound message.
 */

/* Initialize datamsg from memory. */
static void sctp_datamsg_init(struct sctp_datamsg *msg)
{
	refcount_set(&msg->refcnt, 1);
	msg->send_failed = 0;
	msg->send_error = 0;
	msg->can_delay = 1;
	msg->abandoned = 0;
	msg->expires_at = 0;
	INIT_LIST_HEAD(&msg->chunks);
}

/* Allocate and initialize datamsg. */
static struct sctp_datamsg *sctp_datamsg_new(gfp_t gfp)
{
	struct sctp_datamsg *msg;
	msg = kmalloc(sizeof(struct sctp_datamsg), gfp);
	if (msg) {
		sctp_datamsg_init(msg);
		SCTP_DBG_OBJCNT_INC(datamsg);
	}
	return msg;
}

void sctp_datamsg_free(struct sctp_datamsg *msg)
{
	struct sctp_chunk *chunk;

	/* This doesn't have to be a _safe vairant because
	 * sctp_chunk_free() only drops the refs.
	 */
	list_for_each_entry(chunk, &msg->chunks, frag_list)
		sctp_chunk_free(chunk);

	sctp_datamsg_put(msg);
}

/* Final destructruction of datamsg memory. */
static void sctp_datamsg_destroy(struct sctp_datamsg *msg)
{
	struct sctp_association *asoc = NULL;
	struct list_head *pos, *temp;
	struct sctp_chunk *chunk;
	struct sctp_ulpevent *ev;
	int error, sent;

	/* Release all references. */
	list_for_each_safe(pos, temp, &msg->chunks) {
		list_del_init(pos);
		chunk = list_entry(pos, struct sctp_chunk, frag_list);

		if (!msg->send_failed) {
			sctp_chunk_put(chunk);
			continue;
		}

		asoc = chunk->asoc;
		error = msg->send_error ?: asoc->outqueue.error;
		sent = chunk->has_tsn ? SCTP_DATA_SENT : SCTP_DATA_UNSENT;

		if (sctp_ulpevent_type_enabled(asoc->subscribe,
					       SCTP_SEND_FAILED)) {
			ev = sctp_ulpevent_make_send_failed(asoc, chunk, sent,
							    error, GFP_ATOMIC);
			if (ev)
				asoc->stream.si->enqueue_event(&asoc->ulpq, ev);
		}

		if (sctp_ulpevent_type_enabled(asoc->subscribe,
					       SCTP_SEND_FAILED_EVENT)) {
			ev = sctp_ulpevent_make_send_failed_event(asoc, chunk,
								  sent, error,
								  GFP_ATOMIC);
			if (ev)
				asoc->stream.si->enqueue_event(&asoc->ulpq, ev);
		}

		sctp_chunk_put(chunk);
	}

	SCTP_DBG_OBJCNT_DEC(datamsg);
	kfree(msg);
}

/* Hold a reference. */
static void sctp_datamsg_hold(struct sctp_datamsg *msg)
{
	refcount_inc(&msg->refcnt);
}

/* Release a reference. */
void sctp_datamsg_put(struct sctp_datamsg *msg)
{
	if (refcount_dec_and_test(&msg->refcnt))
		sctp_datamsg_destroy(msg);
}

/* Assign a chunk to this datamsg. */
static void sctp_datamsg_assign(struct sctp_datamsg *msg, struct sctp_chunk *chunk)
{
	sctp_datamsg_hold(msg);
	chunk->msg = msg;
}


/* A data chunk can have a maximum payload of (2^16 - 20).  Break
 * down any such message into smaller chunks.  Opportunistically, fragment
 * the chunks down to the current MTU constraints.  We may get refragmented
 * later if the PMTU changes, but it is _much better_ to fragment immediately
 * with a reasonable guess than always doing our fragmentation on the
 * soft-interrupt.
 */
struct sctp_datamsg *sctp_datamsg_from_user(struct sctp_association *asoc,
					    struct sctp_sndrcvinfo *sinfo,
					    struct iov_iter *from)
{
	size_t len, first_len, max_data, remaining;
	size_t msg_len = iov_iter_count(from);
	struct sctp_shared_key *shkey = NULL;
	struct list_head *pos, *temp;
	struct sctp_chunk *chunk;
	struct sctp_datamsg *msg;
	int err;

	msg = sctp_datamsg_new(GFP_KERNEL);
	if (!msg)
		return ERR_PTR(-ENOMEM);

	/* Note: Calculate this outside of the loop, so that all fragments
	 * have the same expiration.
	 */
	if (asoc->peer.prsctp_capable && sinfo->sinfo_timetolive &&
	    (SCTP_PR_TTL_ENABLED(sinfo->sinfo_flags) ||
	     !SCTP_PR_POLICY(sinfo->sinfo_flags)))
		msg->expires_at = jiffies +
				  msecs_to_jiffies(sinfo->sinfo_timetolive);

	if (asoc->peer.prsctp_capable &&
	    SCTP_PR_TTL_ENABLED(sinfo->sinfo_flags))
		msg->expires_at =
			jiffies + msecs_to_jiffies(sinfo->sinfo_timetolive);

	/* This is the biggest possible DATA chunk that can fit into
	 * the packet
	 */
<<<<<<< HEAD
	max_data = asoc->pathmtu -
		   sctp_sk(asoc->base.sk)->pf->af->net_header_len -
		   sizeof(struct sctphdr) - sizeof(struct sctp_data_chunk);
	max_data = SCTP_TRUNC4(max_data);
=======
	max_data = asoc->frag_point;
	if (unlikely(!max_data)) {
		max_data = sctp_min_frag_point(sctp_sk(asoc->base.sk),
					       sctp_datachk_len(&asoc->stream));
		pr_warn_ratelimited("%s: asoc:%p frag_point is zero, forcing max_data to default minimum (%zu)",
				    __func__, asoc, max_data);
	}
>>>>>>> 24b8d41d

	/* If the peer requested that we authenticate DATA chunks
	 * we need to account for bundling of the AUTH chunks along with
	 * DATA.
	 */
	if (sctp_auth_send_cid(SCTP_CID_DATA, asoc)) {
		struct sctp_hmac *hmac_desc = sctp_auth_asoc_get_hmac(asoc);

		if (hmac_desc)
<<<<<<< HEAD
			max_data -= SCTP_PAD4(sizeof(sctp_auth_chunk_t) +
					      hmac_desc->hmac_len);
=======
			max_data -= SCTP_PAD4(sizeof(struct sctp_auth_chunk) +
					      hmac_desc->hmac_len);

		if (sinfo->sinfo_tsn &&
		    sinfo->sinfo_ssn != asoc->active_key_id) {
			shkey = sctp_auth_get_shkey(asoc, sinfo->sinfo_ssn);
			if (!shkey) {
				err = -EINVAL;
				goto errout;
			}
		} else {
			shkey = asoc->shkey;
		}
>>>>>>> 24b8d41d
	}

	/* Set first_len and then account for possible bundles on first frag */
	first_len = max_data;

	/* Check to see if we have a pending SACK and try to let it be bundled
	 * with this message.  Do this if we don't have any data queued already.
	 * To check that, look at out_qlen and retransmit list.
	 * NOTE: we will not reduce to account for SACK, if the message would
	 * not have been fragmented.
	 */
	if (timer_pending(&asoc->timers[SCTP_EVENT_TIMEOUT_SACK]) &&
	    asoc->outqueue.out_qlen == 0 &&
	    list_empty(&asoc->outqueue.retransmit) &&
<<<<<<< HEAD
	    msg_len > max)
		max_data -= SCTP_PAD4(sizeof(sctp_sack_chunk_t));
=======
	    msg_len > max_data)
		first_len -= SCTP_PAD4(sizeof(struct sctp_sack_chunk));
>>>>>>> 24b8d41d

	/* Encourage Cookie-ECHO bundling. */
	if (asoc->state < SCTP_STATE_COOKIE_ECHOED)
		first_len -= SCTP_ARBITRARY_COOKIE_ECHO_LEN;

	/* Account for a different sized first fragment */
	if (msg_len >= first_len) {
		msg->can_delay = 0;
		if (msg_len > first_len)
			SCTP_INC_STATS(asoc->base.net,
				       SCTP_MIB_FRAGUSRMSGS);
	} else {
		/* Which may be the only one... */
		first_len = msg_len;
	}

	/* Create chunks for all DATA chunks. */
	for (remaining = msg_len; remaining; remaining -= len) {
		u8 frag = SCTP_DATA_MIDDLE_FRAG;

<<<<<<< HEAD
	if ((whole > 1) || (whole && over))
		SCTP_INC_STATS(sock_net(asoc->base.sk), SCTP_MIB_FRAGUSRMSGS);

	/* Create chunks for all the full sized DATA chunks. */
	for (i = 0, len = first_len; i < whole; i++) {
		frag = SCTP_DATA_MIDDLE_FRAG;

		if (0 == i)
=======
		if (remaining == msg_len) {
			/* First frag, which may also be the last */
>>>>>>> 24b8d41d
			frag |= SCTP_DATA_FIRST_FRAG;
			len = first_len;
		} else {
			/* Middle frags */
			len = max_data;
		}

		if (len >= remaining) {
			/* Last frag, which may also be the first */
			len = remaining;
			frag |= SCTP_DATA_LAST_FRAG;

			/* The application requests to set the I-bit of the
			 * last DATA chunk of a user message when providing
			 * the user message to the SCTP implementation.
			 */
			if ((sinfo->sinfo_flags & SCTP_EOF) ||
			    (sinfo->sinfo_flags & SCTP_SACK_IMMEDIATELY))
				frag |= SCTP_DATA_SACK_IMM;
		}

		chunk = asoc->stream.si->make_datafrag(asoc, sinfo, len, frag,
						       GFP_KERNEL);
		if (!chunk) {
			err = -ENOMEM;
			goto errout;
		}

		err = sctp_user_addto_chunk(chunk, len, from);
		if (err < 0)
			goto errout_chunk_free;

		chunk->shkey = shkey;

		/* Put the chunk->skb back into the form expected by send.  */
		__skb_pull(chunk->skb, (__u8 *)chunk->chunk_hdr -
				       chunk->skb->data);

		sctp_datamsg_assign(msg, chunk);
		list_add_tail(&chunk->frag_list, &msg->chunks);
	}

	return msg;

errout_chunk_free:
	sctp_chunk_free(chunk);

errout:
	list_for_each_safe(pos, temp, &msg->chunks) {
		list_del_init(pos);
		chunk = list_entry(pos, struct sctp_chunk, frag_list);
		sctp_chunk_free(chunk);
	}
	sctp_datamsg_put(msg);

	return ERR_PTR(err);
}

/* Check whether this message has expired. */
int sctp_chunk_abandoned(struct sctp_chunk *chunk)
{
<<<<<<< HEAD
	if (!chunk->asoc->peer.prsctp_capable ||
	    !SCTP_PR_POLICY(chunk->sinfo.sinfo_flags)) {
		struct sctp_datamsg *msg = chunk->msg;

		if (!msg->can_abandon)
			return 0;

		if (time_after(jiffies, msg->expires_at))
			return 1;

=======
	if (!chunk->asoc->peer.prsctp_capable)
		return 0;

	if (chunk->msg->abandoned)
		return 1;

	if (!chunk->has_tsn &&
	    !(chunk->chunk_hdr->flags & SCTP_DATA_FIRST_FRAG))
>>>>>>> 24b8d41d
		return 0;
	}

	if (SCTP_PR_TTL_ENABLED(chunk->sinfo.sinfo_flags) &&
	    time_after(jiffies, chunk->msg->expires_at)) {
<<<<<<< HEAD
		if (chunk->sent_count)
			chunk->asoc->abandoned_sent[SCTP_PR_INDEX(TTL)]++;
		else
			chunk->asoc->abandoned_unsent[SCTP_PR_INDEX(TTL)]++;
		return 1;
	} else if (SCTP_PR_RTX_ENABLED(chunk->sinfo.sinfo_flags) &&
		   chunk->sent_count > chunk->sinfo.sinfo_timetolive) {
		chunk->asoc->abandoned_sent[SCTP_PR_INDEX(RTX)]++;
=======
		struct sctp_stream_out *streamout =
			SCTP_SO(&chunk->asoc->stream,
				chunk->sinfo.sinfo_stream);

		if (chunk->sent_count) {
			chunk->asoc->abandoned_sent[SCTP_PR_INDEX(TTL)]++;
			streamout->ext->abandoned_sent[SCTP_PR_INDEX(TTL)]++;
		} else {
			chunk->asoc->abandoned_unsent[SCTP_PR_INDEX(TTL)]++;
			streamout->ext->abandoned_unsent[SCTP_PR_INDEX(TTL)]++;
		}
		chunk->msg->abandoned = 1;
		return 1;
	} else if (SCTP_PR_RTX_ENABLED(chunk->sinfo.sinfo_flags) &&
		   chunk->sent_count > chunk->sinfo.sinfo_timetolive) {
		struct sctp_stream_out *streamout =
			SCTP_SO(&chunk->asoc->stream,
				chunk->sinfo.sinfo_stream);

		chunk->asoc->abandoned_sent[SCTP_PR_INDEX(RTX)]++;
		streamout->ext->abandoned_sent[SCTP_PR_INDEX(RTX)]++;
		chunk->msg->abandoned = 1;
		return 1;
	} else if (!SCTP_PR_POLICY(chunk->sinfo.sinfo_flags) &&
		   chunk->msg->expires_at &&
		   time_after(jiffies, chunk->msg->expires_at)) {
		chunk->msg->abandoned = 1;
>>>>>>> 24b8d41d
		return 1;
	}
	/* PRIO policy is processed by sendmsg, not here */

	return 0;
}

/* This chunk (and consequently entire message) has failed in its sending. */
void sctp_chunk_fail(struct sctp_chunk *chunk, int error)
{
	chunk->msg->send_failed = 1;
	chunk->msg->send_error = error;
}<|MERGE_RESOLUTION|>--- conflicted
+++ resolved
@@ -168,20 +168,9 @@
 		msg->expires_at = jiffies +
 				  msecs_to_jiffies(sinfo->sinfo_timetolive);
 
-	if (asoc->peer.prsctp_capable &&
-	    SCTP_PR_TTL_ENABLED(sinfo->sinfo_flags))
-		msg->expires_at =
-			jiffies + msecs_to_jiffies(sinfo->sinfo_timetolive);
-
 	/* This is the biggest possible DATA chunk that can fit into
 	 * the packet
 	 */
-<<<<<<< HEAD
-	max_data = asoc->pathmtu -
-		   sctp_sk(asoc->base.sk)->pf->af->net_header_len -
-		   sizeof(struct sctphdr) - sizeof(struct sctp_data_chunk);
-	max_data = SCTP_TRUNC4(max_data);
-=======
 	max_data = asoc->frag_point;
 	if (unlikely(!max_data)) {
 		max_data = sctp_min_frag_point(sctp_sk(asoc->base.sk),
@@ -189,7 +178,6 @@
 		pr_warn_ratelimited("%s: asoc:%p frag_point is zero, forcing max_data to default minimum (%zu)",
 				    __func__, asoc, max_data);
 	}
->>>>>>> 24b8d41d
 
 	/* If the peer requested that we authenticate DATA chunks
 	 * we need to account for bundling of the AUTH chunks along with
@@ -199,10 +187,6 @@
 		struct sctp_hmac *hmac_desc = sctp_auth_asoc_get_hmac(asoc);
 
 		if (hmac_desc)
-<<<<<<< HEAD
-			max_data -= SCTP_PAD4(sizeof(sctp_auth_chunk_t) +
-					      hmac_desc->hmac_len);
-=======
 			max_data -= SCTP_PAD4(sizeof(struct sctp_auth_chunk) +
 					      hmac_desc->hmac_len);
 
@@ -216,7 +200,6 @@
 		} else {
 			shkey = asoc->shkey;
 		}
->>>>>>> 24b8d41d
 	}
 
 	/* Set first_len and then account for possible bundles on first frag */
@@ -231,13 +214,8 @@
 	if (timer_pending(&asoc->timers[SCTP_EVENT_TIMEOUT_SACK]) &&
 	    asoc->outqueue.out_qlen == 0 &&
 	    list_empty(&asoc->outqueue.retransmit) &&
-<<<<<<< HEAD
-	    msg_len > max)
-		max_data -= SCTP_PAD4(sizeof(sctp_sack_chunk_t));
-=======
 	    msg_len > max_data)
 		first_len -= SCTP_PAD4(sizeof(struct sctp_sack_chunk));
->>>>>>> 24b8d41d
 
 	/* Encourage Cookie-ECHO bundling. */
 	if (asoc->state < SCTP_STATE_COOKIE_ECHOED)
@@ -258,19 +236,8 @@
 	for (remaining = msg_len; remaining; remaining -= len) {
 		u8 frag = SCTP_DATA_MIDDLE_FRAG;
 
-<<<<<<< HEAD
-	if ((whole > 1) || (whole && over))
-		SCTP_INC_STATS(sock_net(asoc->base.sk), SCTP_MIB_FRAGUSRMSGS);
-
-	/* Create chunks for all the full sized DATA chunks. */
-	for (i = 0, len = first_len; i < whole; i++) {
-		frag = SCTP_DATA_MIDDLE_FRAG;
-
-		if (0 == i)
-=======
 		if (remaining == msg_len) {
 			/* First frag, which may also be the last */
->>>>>>> 24b8d41d
 			frag |= SCTP_DATA_FIRST_FRAG;
 			len = first_len;
 		} else {
@@ -332,18 +299,6 @@
 /* Check whether this message has expired. */
 int sctp_chunk_abandoned(struct sctp_chunk *chunk)
 {
-<<<<<<< HEAD
-	if (!chunk->asoc->peer.prsctp_capable ||
-	    !SCTP_PR_POLICY(chunk->sinfo.sinfo_flags)) {
-		struct sctp_datamsg *msg = chunk->msg;
-
-		if (!msg->can_abandon)
-			return 0;
-
-		if (time_after(jiffies, msg->expires_at))
-			return 1;
-
-=======
 	if (!chunk->asoc->peer.prsctp_capable)
 		return 0;
 
@@ -352,22 +307,10 @@
 
 	if (!chunk->has_tsn &&
 	    !(chunk->chunk_hdr->flags & SCTP_DATA_FIRST_FRAG))
->>>>>>> 24b8d41d
 		return 0;
-	}
 
 	if (SCTP_PR_TTL_ENABLED(chunk->sinfo.sinfo_flags) &&
 	    time_after(jiffies, chunk->msg->expires_at)) {
-<<<<<<< HEAD
-		if (chunk->sent_count)
-			chunk->asoc->abandoned_sent[SCTP_PR_INDEX(TTL)]++;
-		else
-			chunk->asoc->abandoned_unsent[SCTP_PR_INDEX(TTL)]++;
-		return 1;
-	} else if (SCTP_PR_RTX_ENABLED(chunk->sinfo.sinfo_flags) &&
-		   chunk->sent_count > chunk->sinfo.sinfo_timetolive) {
-		chunk->asoc->abandoned_sent[SCTP_PR_INDEX(RTX)]++;
-=======
 		struct sctp_stream_out *streamout =
 			SCTP_SO(&chunk->asoc->stream,
 				chunk->sinfo.sinfo_stream);
@@ -395,7 +338,6 @@
 		   chunk->msg->expires_at &&
 		   time_after(jiffies, chunk->msg->expires_at)) {
 		chunk->msg->abandoned = 1;
->>>>>>> 24b8d41d
 		return 1;
 	}
 	/* PRIO policy is processed by sendmsg, not here */
