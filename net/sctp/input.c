// SPDX-License-Identifier: GPL-2.0-or-later
/* SCTP kernel implementation
 * Copyright (c) 1999-2000 Cisco, Inc.
 * Copyright (c) 1999-2001 Motorola, Inc.
 * Copyright (c) 2001-2003 International Business Machines, Corp.
 * Copyright (c) 2001 Intel Corp.
 * Copyright (c) 2001 Nokia, Inc.
 * Copyright (c) 2001 La Monte H.P. Yarroll
 *
 * This file is part of the SCTP kernel implementation
 *
 * These functions handle all input from the IP layer into SCTP.
 *
 * Please send any bug reports or fixes you make to the
 * email address(es):
 *    lksctp developers <linux-sctp@vger.kernel.org>
 *
 * Written or modified by:
 *    La Monte H.P. Yarroll <piggy@acm.org>
 *    Karl Knutson <karl@athena.chicago.il.us>
 *    Xingang Guo <xingang.guo@intel.com>
 *    Jon Grimm <jgrimm@us.ibm.com>
 *    Hui Huang <hui.huang@nokia.com>
 *    Daisy Chang <daisyc@us.ibm.com>
 *    Sridhar Samudrala <sri@us.ibm.com>
 *    Ardelle Fan <ardelle.fan@intel.com>
 */

#include <linux/types.h>
#include <linux/list.h> /* For struct list_head */
#include <linux/socket.h>
#include <linux/ip.h>
#include <linux/time.h> /* For struct timeval */
#include <linux/slab.h>
#include <net/ip.h>
#include <net/icmp.h>
#include <net/snmp.h>
#include <net/sock.h>
#include <net/xfrm.h>
#include <net/sctp/sctp.h>
#include <net/sctp/sm.h>
#include <net/sctp/checksum.h>
#include <net/net_namespace.h>
#include <linux/rhashtable.h>
#include <net/sock_reuseport.h>

/* Forward declarations for internal helpers. */
static int sctp_rcv_ootb(struct sk_buff *);
static struct sctp_association *__sctp_rcv_lookup(struct net *net,
				      struct sk_buff *skb,
				      const union sctp_addr *paddr,
				      const union sctp_addr *laddr,
				      struct sctp_transport **transportp);
static struct sctp_endpoint *__sctp_rcv_lookup_endpoint(
					struct net *net, struct sk_buff *skb,
					const union sctp_addr *laddr,
					const union sctp_addr *daddr);
static struct sctp_association *__sctp_lookup_association(
					struct net *net,
					const union sctp_addr *local,
					const union sctp_addr *peer,
					struct sctp_transport **pt);

static int sctp_add_backlog(struct sock *sk, struct sk_buff *skb);


/* Calculate the SCTP checksum of an SCTP packet.  */
static inline int sctp_rcv_checksum(struct net *net, struct sk_buff *skb)
{
	struct sctphdr *sh = sctp_hdr(skb);
	__le32 cmp = sh->checksum;
	__le32 val = sctp_compute_cksum(skb, 0);

	if (val != cmp) {
		/* CRC failure, dump it. */
		__SCTP_INC_STATS(net, SCTP_MIB_CHECKSUMERRORS);
		return -1;
	}
	return 0;
}

/*
 * This is the routine which IP calls when receiving an SCTP packet.
 */
int sctp_rcv(struct sk_buff *skb)
{
	struct sock *sk;
	struct sctp_association *asoc;
	struct sctp_endpoint *ep = NULL;
	struct sctp_ep_common *rcvr;
	struct sctp_transport *transport = NULL;
	struct sctp_chunk *chunk;
	union sctp_addr src;
	union sctp_addr dest;
	int family;
	struct sctp_af *af;
	struct net *net = dev_net(skb->dev);
	bool is_gso = skb_is_gso(skb) && skb_is_gso_sctp(skb);

	if (skb->pkt_type != PACKET_HOST)
		goto discard_it;

	__SCTP_INC_STATS(net, SCTP_MIB_INSCTPPACKS);

	/* If packet is too small to contain a single chunk, let's not
	 * waste time on it anymore.
	 */
	if (skb->len < sizeof(struct sctphdr) + sizeof(struct sctp_chunkhdr) +
		       skb_transport_offset(skb))
		goto discard_it;

	/* If the packet is fragmented and we need to do crc checking,
	 * it's better to just linearize it otherwise crc computing
	 * takes longer.
	 */
<<<<<<< HEAD
	if ((!(skb_shinfo(skb)->gso_type & SKB_GSO_SCTP) &&
	     skb_linearize(skb)) ||
=======
	if ((!is_gso && skb_linearize(skb)) ||
>>>>>>> 24b8d41d
	    !pskb_may_pull(skb, sizeof(struct sctphdr)))
		goto discard_it;

	/* Pull up the IP header. */
	__skb_pull(skb, skb_transport_offset(skb));

	skb->csum_valid = 0; /* Previous value not applicable */
	if (skb_csum_unnecessary(skb))
		__skb_decr_checksum_unnecessary(skb);
	else if (!sctp_checksum_disable &&
<<<<<<< HEAD
		 !(skb_shinfo(skb)->gso_type & SKB_GSO_SCTP) &&
=======
		 !is_gso &&
>>>>>>> 24b8d41d
		 sctp_rcv_checksum(net, skb) < 0)
		goto discard_it;
	skb->csum_valid = 1;

	__skb_pull(skb, sizeof(struct sctphdr));

	family = ipver2af(ip_hdr(skb)->version);
	af = sctp_get_af_specific(family);
	if (unlikely(!af))
		goto discard_it;
	SCTP_INPUT_CB(skb)->af = af;

	/* Initialize local addresses for lookups. */
	af->from_skb(&src, skb, 1);
	af->from_skb(&dest, skb, 0);

	/* If the packet is to or from a non-unicast address,
	 * silently discard the packet.
	 *
	 * This is not clearly defined in the RFC except in section
	 * 8.4 - OOTB handling.  However, based on the book "Stream Control
	 * Transmission Protocol" 2.1, "It is important to note that the
	 * IP address of an SCTP transport address must be a routable
	 * unicast address.  In other words, IP multicast addresses and
	 * IP broadcast addresses cannot be used in an SCTP transport
	 * address."
	 */
	if (!af->addr_valid(&src, NULL, skb) ||
	    !af->addr_valid(&dest, NULL, skb))
		goto discard_it;

	asoc = __sctp_rcv_lookup(net, skb, &src, &dest, &transport);

	if (!asoc)
		ep = __sctp_rcv_lookup_endpoint(net, skb, &dest, &src);

	/* Retrieve the common input handling substructure. */
	rcvr = asoc ? &asoc->base : &ep->base;
	sk = rcvr->sk;

	/*
	 * If a frame arrives on an interface and the receiving socket is
	 * bound to another interface, via SO_BINDTODEVICE, treat it as OOTB
	 */
	if (sk->sk_bound_dev_if && (sk->sk_bound_dev_if != af->skb_iif(skb))) {
		if (transport) {
			sctp_transport_put(transport);
			asoc = NULL;
			transport = NULL;
		} else {
			sctp_endpoint_put(ep);
			ep = NULL;
		}
		sk = net->sctp.ctl_sock;
		ep = sctp_sk(sk)->ep;
		sctp_endpoint_hold(ep);
		rcvr = &ep->base;
	}

	/*
	 * RFC 2960, 8.4 - Handle "Out of the blue" Packets.
	 * An SCTP packet is called an "out of the blue" (OOTB)
	 * packet if it is correctly formed, i.e., passed the
	 * receiver's checksum check, but the receiver is not
	 * able to identify the association to which this
	 * packet belongs.
	 */
	if (!asoc) {
		if (sctp_rcv_ootb(skb)) {
			__SCTP_INC_STATS(net, SCTP_MIB_OUTOFBLUES);
			goto discard_release;
		}
	}

	if (!xfrm_policy_check(sk, XFRM_POLICY_IN, skb, family))
		goto discard_release;
	nf_reset_ct(skb);

	if (sk_filter(sk, skb))
		goto discard_release;

	/* Create an SCTP packet structure. */
	chunk = sctp_chunkify(skb, asoc, sk, GFP_ATOMIC);
	if (!chunk)
		goto discard_release;
	SCTP_INPUT_CB(skb)->chunk = chunk;

	/* Remember what endpoint is to handle this packet. */
	chunk->rcvr = rcvr;

	/* Remember the SCTP header. */
	chunk->sctp_hdr = sctp_hdr(skb);

	/* Set the source and destination addresses of the incoming chunk.  */
	sctp_init_addrs(chunk, &src, &dest);

	/* Remember where we came from.  */
	chunk->transport = transport;

	/* Acquire access to the sock lock. Note: We are safe from other
	 * bottom halves on this lock, but a user may be in the lock too,
	 * so check if it is busy.
	 */
	bh_lock_sock(sk);

	if (sk != rcvr->sk) {
		/* Our cached sk is different from the rcvr->sk.  This is
		 * because migrate()/accept() may have moved the association
		 * to a new socket and released all the sockets.  So now we
		 * are holding a lock on the old socket while the user may
		 * be doing something with the new socket.  Switch our veiw
		 * of the current sk.
		 */
		bh_unlock_sock(sk);
		sk = rcvr->sk;
		bh_lock_sock(sk);
	}

	if (sock_owned_by_user(sk) || !sctp_newsk_ready(sk)) {
		if (sctp_add_backlog(sk, skb)) {
			bh_unlock_sock(sk);
			sctp_chunk_free(chunk);
			skb = NULL; /* sctp_chunk_free already freed the skb */
			goto discard_release;
		}
		__SCTP_INC_STATS(net, SCTP_MIB_IN_PKT_BACKLOG);
	} else {
		__SCTP_INC_STATS(net, SCTP_MIB_IN_PKT_SOFTIRQ);
		sctp_inq_push(&chunk->rcvr->inqueue, chunk);
	}

	bh_unlock_sock(sk);

	/* Release the asoc/ep ref we took in the lookup calls. */
	if (transport)
		sctp_transport_put(transport);
	else
		sctp_endpoint_put(ep);

	return 0;

discard_it:
	__SCTP_INC_STATS(net, SCTP_MIB_IN_PKT_DISCARDS);
	kfree_skb(skb);
	return 0;

discard_release:
	/* Release the asoc/ep ref we took in the lookup calls. */
	if (transport)
		sctp_transport_put(transport);
	else
		sctp_endpoint_put(ep);

	goto discard_it;
}

/* Process the backlog queue of the socket.  Every skb on
 * the backlog holds a ref on an association or endpoint.
 * We hold this ref throughout the state machine to make
 * sure that the structure we need is still around.
 */
int sctp_backlog_rcv(struct sock *sk, struct sk_buff *skb)
{
	struct sctp_chunk *chunk = SCTP_INPUT_CB(skb)->chunk;
	struct sctp_inq *inqueue = &chunk->rcvr->inqueue;
	struct sctp_transport *t = chunk->transport;
	struct sctp_ep_common *rcvr = NULL;
	int backloged = 0;

	rcvr = chunk->rcvr;

	/* If the rcvr is dead then the association or endpoint
	 * has been deleted and we can safely drop the chunk
	 * and refs that we are holding.
	 */
	if (rcvr->dead) {
		sctp_chunk_free(chunk);
		goto done;
	}

	if (unlikely(rcvr->sk != sk)) {
		/* In this case, the association moved from one socket to
		 * another.  We are currently sitting on the backlog of the
		 * old socket, so we need to move.
		 * However, since we are here in the process context we
		 * need to take make sure that the user doesn't own
		 * the new socket when we process the packet.
		 * If the new socket is user-owned, queue the chunk to the
		 * backlog of the new socket without dropping any refs.
		 * Otherwise, we can safely push the chunk on the inqueue.
		 */

		sk = rcvr->sk;
		local_bh_disable();
		bh_lock_sock(sk);

		if (sock_owned_by_user(sk) || !sctp_newsk_ready(sk)) {
			if (sk_add_backlog(sk, skb, READ_ONCE(sk->sk_rcvbuf)))
				sctp_chunk_free(chunk);
			else
				backloged = 1;
		} else
			sctp_inq_push(inqueue, chunk);

		bh_unlock_sock(sk);
		local_bh_enable();

		/* If the chunk was backloged again, don't drop refs */
		if (backloged)
			return 0;
	} else {
		if (!sctp_newsk_ready(sk)) {
			if (!sk_add_backlog(sk, skb, READ_ONCE(sk->sk_rcvbuf)))
				return 0;
			sctp_chunk_free(chunk);
		} else {
			sctp_inq_push(inqueue, chunk);
		}
	}

done:
	/* Release the refs we took in sctp_add_backlog */
	if (SCTP_EP_TYPE_ASSOCIATION == rcvr->type)
		sctp_transport_put(t);
	else if (SCTP_EP_TYPE_SOCKET == rcvr->type)
		sctp_endpoint_put(sctp_ep(rcvr));
	else
		BUG();

	return 0;
}

static int sctp_add_backlog(struct sock *sk, struct sk_buff *skb)
{
	struct sctp_chunk *chunk = SCTP_INPUT_CB(skb)->chunk;
	struct sctp_transport *t = chunk->transport;
	struct sctp_ep_common *rcvr = chunk->rcvr;
	int ret;

	ret = sk_add_backlog(sk, skb, READ_ONCE(sk->sk_rcvbuf));
	if (!ret) {
		/* Hold the assoc/ep while hanging on the backlog queue.
		 * This way, we know structures we need will not disappear
		 * from us
		 */
		if (SCTP_EP_TYPE_ASSOCIATION == rcvr->type)
			sctp_transport_hold(t);
		else if (SCTP_EP_TYPE_SOCKET == rcvr->type)
			sctp_endpoint_hold(sctp_ep(rcvr));
		else
			BUG();
	}
	return ret;

}

/* Handle icmp frag needed error. */
void sctp_icmp_frag_needed(struct sock *sk, struct sctp_association *asoc,
			   struct sctp_transport *t, __u32 pmtu)
{
	if (!t || (t->pathmtu <= pmtu))
		return;

	if (sock_owned_by_user(sk)) {
		atomic_set(&t->mtu_info, pmtu);
		asoc->pmtu_pending = 1;
		t->pmtu_pending = 1;
		return;
	}

	if (!(t->param_flags & SPP_PMTUD_ENABLE))
		/* We can't allow retransmitting in such case, as the
		 * retransmission would be sized just as before, and thus we
		 * would get another icmp, and retransmit again.
		 */
		return;

	/* Update transports view of the MTU. Return if no update was needed.
	 * If an update wasn't needed/possible, it also doesn't make sense to
	 * try to retransmit now.
	 */
	if (!sctp_transport_update_pmtu(t, pmtu))
		return;

	/* Update association pmtu. */
	sctp_assoc_sync_pmtu(asoc);

	/* Retransmit with the new pmtu setting. */
	sctp_retransmit(&asoc->outqueue, t, SCTP_RTXR_PMTUD);
}

void sctp_icmp_redirect(struct sock *sk, struct sctp_transport *t,
			struct sk_buff *skb)
{
	struct dst_entry *dst;

	if (sock_owned_by_user(sk) || !t)
		return;
	dst = sctp_transport_dst_check(t);
	if (dst)
		dst->ops->redirect(dst, sk, skb);
}

/*
 * SCTP Implementer's Guide, 2.37 ICMP handling procedures
 *
 * ICMP8) If the ICMP code is a "Unrecognized next header type encountered"
 *        or a "Protocol Unreachable" treat this message as an abort
 *        with the T bit set.
 *
 * This function sends an event to the state machine, which will abort the
 * association.
 *
 */
void sctp_icmp_proto_unreachable(struct sock *sk,
			   struct sctp_association *asoc,
			   struct sctp_transport *t)
{
	if (sock_owned_by_user(sk)) {
		if (timer_pending(&t->proto_unreach_timer))
			return;
		else {
			if (!mod_timer(&t->proto_unreach_timer,
						jiffies + (HZ/20)))
				sctp_transport_hold(t);
		}
	} else {
		struct net *net = sock_net(sk);

		pr_debug("%s: unrecognized next header type "
			 "encountered!\n", __func__);

		if (del_timer(&t->proto_unreach_timer))
			sctp_transport_put(t);

		sctp_do_sm(net, SCTP_EVENT_T_OTHER,
			   SCTP_ST_OTHER(SCTP_EVENT_ICMP_PROTO_UNREACH),
			   asoc->state, asoc->ep, asoc, t,
			   GFP_ATOMIC);
	}
}

/* Common lookup code for icmp/icmpv6 error handler. */
struct sock *sctp_err_lookup(struct net *net, int family, struct sk_buff *skb,
			     struct sctphdr *sctphdr,
			     struct sctp_association **app,
			     struct sctp_transport **tpp)
{
	struct sctp_init_chunk *chunkhdr, _chunkhdr;
	union sctp_addr saddr;
	union sctp_addr daddr;
	struct sctp_af *af;
	struct sock *sk = NULL;
	struct sctp_association *asoc;
	struct sctp_transport *transport = NULL;
	__u32 vtag = ntohl(sctphdr->vtag);

	*app = NULL; *tpp = NULL;

	af = sctp_get_af_specific(family);
	if (unlikely(!af)) {
		return NULL;
	}

	/* Initialize local addresses for lookups. */
	af->from_skb(&saddr, skb, 1);
	af->from_skb(&daddr, skb, 0);

	/* Look for an association that matches the incoming ICMP error
	 * packet.
	 */
	asoc = __sctp_lookup_association(net, &saddr, &daddr, &transport);
	if (!asoc)
		return NULL;

	sk = asoc->base.sk;

	/* RFC 4960, Appendix C. ICMP Handling
	 *
	 * ICMP6) An implementation MUST validate that the Verification Tag
	 * contained in the ICMP message matches the Verification Tag of
	 * the peer.  If the Verification Tag is not 0 and does NOT
	 * match, discard the ICMP message.  If it is 0 and the ICMP
	 * message contains enough bytes to verify that the chunk type is
	 * an INIT chunk and that the Initiate Tag matches the tag of the
	 * peer, continue with ICMP7.  If the ICMP message is too short
	 * or the chunk type or the Initiate Tag does not match, silently
	 * discard the packet.
	 */
	if (vtag == 0) {
		/* chunk header + first 4 octects of init header */
		chunkhdr = skb_header_pointer(skb, skb_transport_offset(skb) +
					      sizeof(struct sctphdr),
					      sizeof(struct sctp_chunkhdr) +
					      sizeof(__be32), &_chunkhdr);
		if (!chunkhdr ||
		    chunkhdr->chunk_hdr.type != SCTP_CID_INIT ||
		    ntohl(chunkhdr->init_hdr.init_tag) != asoc->c.my_vtag)
			goto out;

	} else if (vtag != asoc->c.peer_vtag) {
		goto out;
	}

	bh_lock_sock(sk);

	/* If too many ICMPs get dropped on busy
	 * servers this needs to be solved differently.
	 */
	if (sock_owned_by_user(sk))
		__NET_INC_STATS(net, LINUX_MIB_LOCKDROPPEDICMPS);

	*app = asoc;
	*tpp = transport;
	return sk;

out:
	sctp_transport_put(transport);
	return NULL;
}

/* Common cleanup code for icmp/icmpv6 error handler. */
void sctp_err_finish(struct sock *sk, struct sctp_transport *t)
<<<<<<< HEAD
=======
	__releases(&((__sk)->sk_lock.slock))
>>>>>>> 24b8d41d
{
	bh_unlock_sock(sk);
	sctp_transport_put(t);
}

/*
 * This routine is called by the ICMP module when it gets some
 * sort of error condition.  If err < 0 then the socket should
 * be closed and the error returned to the user.  If err > 0
 * it's just the icmp type << 8 | icmp code.  After adjustment
 * header points to the first 8 bytes of the sctp header.  We need
 * to find the appropriate port.
 *
 * The locking strategy used here is very "optimistic". When
 * someone else accesses the socket the ICMP is just dropped
 * and for some paths there is no check at all.
 * A more general error queue to queue errors for later handling
 * is probably better.
 *
 */
int sctp_v4_err(struct sk_buff *skb, __u32 info)
{
	const struct iphdr *iph = (const struct iphdr *)skb->data;
	const int ihlen = iph->ihl * 4;
	const int type = icmp_hdr(skb)->type;
	const int code = icmp_hdr(skb)->code;
	struct sock *sk;
	struct sctp_association *asoc = NULL;
	struct sctp_transport *transport;
	struct inet_sock *inet;
	__u16 saveip, savesctp;
	int err;
	struct net *net = dev_net(skb->dev);

	/* Fix up skb to look at the embedded net header. */
	saveip = skb->network_header;
	savesctp = skb->transport_header;
	skb_reset_network_header(skb);
	skb_set_transport_header(skb, ihlen);
	sk = sctp_err_lookup(net, AF_INET, skb, sctp_hdr(skb), &asoc, &transport);
	/* Put back, the original values. */
	skb->network_header = saveip;
	skb->transport_header = savesctp;
	if (!sk) {
		__ICMP_INC_STATS(net, ICMP_MIB_INERRORS);
<<<<<<< HEAD
		return;
=======
		return -ENOENT;
>>>>>>> 24b8d41d
	}
	/* Warning:  The sock lock is held.  Remember to call
	 * sctp_err_finish!
	 */

	switch (type) {
	case ICMP_PARAMETERPROB:
		err = EPROTO;
		break;
	case ICMP_DEST_UNREACH:
		if (code > NR_ICMP_UNREACH)
			goto out_unlock;

		/* PMTU discovery (RFC1191) */
		if (ICMP_FRAG_NEEDED == code) {
			sctp_icmp_frag_needed(sk, asoc, transport,
					      SCTP_TRUNC4(info));
			goto out_unlock;
		} else {
			if (ICMP_PROT_UNREACH == code) {
				sctp_icmp_proto_unreachable(sk, asoc,
							    transport);
				goto out_unlock;
			}
		}
		err = icmp_err_convert[code].errno;
		break;
	case ICMP_TIME_EXCEEDED:
		/* Ignore any time exceeded errors due to fragment reassembly
		 * timeouts.
		 */
		if (ICMP_EXC_FRAGTIME == code)
			goto out_unlock;

		err = EHOSTUNREACH;
		break;
	case ICMP_REDIRECT:
		sctp_icmp_redirect(sk, transport, skb);
		/* Fall through to out_unlock. */
	default:
		goto out_unlock;
	}

	inet = inet_sk(sk);
	if (!sock_owned_by_user(sk) && inet->recverr) {
		sk->sk_err = err;
		sk->sk_error_report(sk);
	} else {  /* Only an error on timeout */
		sk->sk_err_soft = err;
	}

out_unlock:
	sctp_err_finish(sk, transport);
<<<<<<< HEAD
=======
	return 0;
>>>>>>> 24b8d41d
}

/*
 * RFC 2960, 8.4 - Handle "Out of the blue" Packets.
 *
 * This function scans all the chunks in the OOTB packet to determine if
 * the packet should be discarded right away.  If a response might be needed
 * for this packet, or, if further processing is possible, the packet will
 * be queued to a proper inqueue for the next phase of handling.
 *
 * Output:
 * Return 0 - If further processing is needed.
 * Return 1 - If the packet can be discarded right away.
 */
static int sctp_rcv_ootb(struct sk_buff *skb)
{
<<<<<<< HEAD
	sctp_chunkhdr_t *ch, _ch;
=======
	struct sctp_chunkhdr *ch, _ch;
>>>>>>> 24b8d41d
	int ch_end, offset = 0;

	/* Scan through all the chunks in the packet.  */
	do {
		/* Make sure we have at least the header there */
<<<<<<< HEAD
		if (offset + sizeof(sctp_chunkhdr_t) > skb->len)
=======
		if (offset + sizeof(_ch) > skb->len)
>>>>>>> 24b8d41d
			break;

		ch = skb_header_pointer(skb, offset, sizeof(*ch), &_ch);

		/* Break out if chunk length is less then minimal. */
		if (ntohs(ch->length) < sizeof(_ch))
			break;

		ch_end = offset + SCTP_PAD4(ntohs(ch->length));
		if (ch_end > skb->len)
			break;

		/* RFC 8.4, 2) If the OOTB packet contains an ABORT chunk, the
		 * receiver MUST silently discard the OOTB packet and take no
		 * further action.
		 */
		if (SCTP_CID_ABORT == ch->type)
			goto discard;

		/* RFC 8.4, 6) If the packet contains a SHUTDOWN COMPLETE
		 * chunk, the receiver should silently discard the packet
		 * and take no further action.
		 */
		if (SCTP_CID_SHUTDOWN_COMPLETE == ch->type)
			goto discard;

		/* RFC 4460, 2.11.2
		 * This will discard packets with INIT chunk bundled as
		 * subsequent chunks in the packet.  When INIT is first,
		 * the normal INIT processing will discard the chunk.
		 */
		if (SCTP_CID_INIT == ch->type && (void *)ch != skb->data)
			goto discard;

		offset = ch_end;
	} while (ch_end < skb->len);

	return 0;

discard:
	return 1;
}

/* Insert endpoint into the hash table.  */
static int __sctp_hash_endpoint(struct sctp_endpoint *ep)
{
	struct sock *sk = ep->base.sk;
	struct net *net = sock_net(sk);
	struct sctp_hashbucket *head;
	struct sctp_ep_common *epb;

	epb = &ep->base;
	epb->hashent = sctp_ep_hashfn(net, epb->bind_addr.port);
	head = &sctp_ep_hashtable[epb->hashent];

	if (sk->sk_reuseport) {
		bool any = sctp_is_ep_boundall(sk);
		struct sctp_ep_common *epb2;
		struct list_head *list;
		int cnt = 0, err = 1;

		list_for_each(list, &ep->base.bind_addr.address_list)
			cnt++;

		sctp_for_each_hentry(epb2, &head->chain) {
			struct sock *sk2 = epb2->sk;

			if (!net_eq(sock_net(sk2), net) || sk2 == sk ||
			    !uid_eq(sock_i_uid(sk2), sock_i_uid(sk)) ||
			    !sk2->sk_reuseport)
				continue;

			err = sctp_bind_addrs_check(sctp_sk(sk2),
						    sctp_sk(sk), cnt);
			if (!err) {
				err = reuseport_add_sock(sk, sk2, any);
				if (err)
					return err;
				break;
			} else if (err < 0) {
				return err;
			}
		}

		if (err) {
			err = reuseport_alloc(sk, any);
			if (err)
				return err;
		}
	}

	write_lock(&head->lock);
	hlist_add_head(&epb->node, &head->chain);
	write_unlock(&head->lock);
	return 0;
}

/* Add an endpoint to the hash. Local BH-safe. */
int sctp_hash_endpoint(struct sctp_endpoint *ep)
{
	int err;

	local_bh_disable();
	err = __sctp_hash_endpoint(ep);
	local_bh_enable();

	return err;
}

/* Remove endpoint from the hash table.  */
static void __sctp_unhash_endpoint(struct sctp_endpoint *ep)
{
	struct sock *sk = ep->base.sk;
	struct sctp_hashbucket *head;
	struct sctp_ep_common *epb;

	epb = &ep->base;

	epb->hashent = sctp_ep_hashfn(sock_net(sk), epb->bind_addr.port);

	head = &sctp_ep_hashtable[epb->hashent];

	if (rcu_access_pointer(sk->sk_reuseport_cb))
		reuseport_detach_sock(sk);

	write_lock(&head->lock);
	hlist_del_init(&epb->node);
	write_unlock(&head->lock);
}

/* Remove endpoint from the hash.  Local BH-safe. */
void sctp_unhash_endpoint(struct sctp_endpoint *ep)
{
	local_bh_disable();
	__sctp_unhash_endpoint(ep);
	local_bh_enable();
}

static inline __u32 sctp_hashfn(const struct net *net, __be16 lport,
				const union sctp_addr *paddr, __u32 seed)
{
	__u32 addr;

	if (paddr->sa.sa_family == AF_INET6)
		addr = jhash(&paddr->v6.sin6_addr, 16, seed);
	else
		addr = (__force __u32)paddr->v4.sin_addr.s_addr;

	return  jhash_3words(addr, ((__force __u32)paddr->v4.sin_port) << 16 |
			     (__force __u32)lport, net_hash_mix(net), seed);
}

/* Look up an endpoint. */
static struct sctp_endpoint *__sctp_rcv_lookup_endpoint(
					struct net *net, struct sk_buff *skb,
					const union sctp_addr *laddr,
					const union sctp_addr *paddr)
{
	struct sctp_hashbucket *head;
	struct sctp_ep_common *epb;
	struct sctp_endpoint *ep;
	struct sock *sk;
	__be16 lport;
	int hash;

	lport = laddr->v4.sin_port;
	hash = sctp_ep_hashfn(net, ntohs(lport));
	head = &sctp_ep_hashtable[hash];
	read_lock(&head->lock);
	sctp_for_each_hentry(epb, &head->chain) {
		ep = sctp_ep(epb);
		if (sctp_endpoint_is_match(ep, net, laddr))
			goto hit;
	}

	ep = sctp_sk(net->sctp.ctl_sock)->ep;

hit:
	sk = ep->base.sk;
	if (sk->sk_reuseport) {
		__u32 phash = sctp_hashfn(net, lport, paddr, 0);

		sk = reuseport_select_sock(sk, phash, skb,
					   sizeof(struct sctphdr));
		if (sk)
			ep = sctp_sk(sk)->ep;
	}
	sctp_endpoint_hold(ep);
	read_unlock(&head->lock);
	return ep;
}

/* rhashtable for transport */
struct sctp_hash_cmp_arg {
	const union sctp_addr	*paddr;
	const struct net	*net;
	__be16			lport;
};

static inline int sctp_hash_cmp(struct rhashtable_compare_arg *arg,
				const void *ptr)
{
	struct sctp_transport *t = (struct sctp_transport *)ptr;
	const struct sctp_hash_cmp_arg *x = arg->key;
<<<<<<< HEAD
	struct sctp_association *asoc;
=======
>>>>>>> 24b8d41d
	int err = 1;

	if (!sctp_cmp_addr_exact(&t->ipaddr, x->paddr))
		return err;
	if (!sctp_transport_hold(t))
		return err;
<<<<<<< HEAD

	asoc = t->asoc;
	if (!net_eq(sock_net(asoc->base.sk), x->net))
		goto out;
	if (x->ep) {
		if (x->ep != asoc->ep)
			goto out;
	} else {
		if (x->laddr->v4.sin_port != htons(asoc->base.bind_addr.port))
			goto out;
		if (!sctp_bind_addr_match(&asoc->base.bind_addr,
					  x->laddr, sctp_sk(asoc->base.sk)))
			goto out;
	}

=======

	if (!net_eq(t->asoc->base.net, x->net))
		goto out;
	if (x->lport != htons(t->asoc->base.bind_addr.port))
		goto out;

>>>>>>> 24b8d41d
	err = 0;
out:
	sctp_transport_put(t);
	return err;
}

static inline __u32 sctp_hash_obj(const void *data, u32 len, u32 seed)
{
	const struct sctp_transport *t = data;

	return sctp_hashfn(t->asoc->base.net,
			   htons(t->asoc->base.bind_addr.port),
			   &t->ipaddr, seed);
}

static inline __u32 sctp_hash_key(const void *data, u32 len, u32 seed)
{
	const struct sctp_hash_cmp_arg *x = data;

	return sctp_hashfn(x->net, x->lport, x->paddr, seed);
}

static const struct rhashtable_params sctp_hash_params = {
	.head_offset		= offsetof(struct sctp_transport, node),
	.hashfn			= sctp_hash_key,
	.obj_hashfn		= sctp_hash_obj,
	.obj_cmpfn		= sctp_hash_cmp,
	.automatic_shrinking	= true,
};

int sctp_transport_hashtable_init(void)
{
	return rhltable_init(&sctp_transport_hashtable, &sctp_hash_params);
}

void sctp_transport_hashtable_destroy(void)
{
	rhltable_destroy(&sctp_transport_hashtable);
}

int sctp_hash_transport(struct sctp_transport *t)
{
	struct sctp_transport *transport;
	struct rhlist_head *tmp, *list;
	struct sctp_hash_cmp_arg arg;
	int err;

	if (t->asoc->temp)
		return 0;

	arg.net   = t->asoc->base.net;
	arg.paddr = &t->ipaddr;
	arg.lport = htons(t->asoc->base.bind_addr.port);

	rcu_read_lock();
	list = rhltable_lookup(&sctp_transport_hashtable, &arg,
			       sctp_hash_params);

	rhl_for_each_entry_rcu(transport, tmp, list, node)
		if (transport->asoc->ep == t->asoc->ep) {
			rcu_read_unlock();
			return -EEXIST;
		}
	rcu_read_unlock();

	err = rhltable_insert_key(&sctp_transport_hashtable, &arg,
				  &t->node, sctp_hash_params);
	if (err)
		pr_err_once("insert transport fail, errno %d\n", err);

	return err;
}

void sctp_unhash_transport(struct sctp_transport *t)
{
	if (t->asoc->temp)
		return;

	rhltable_remove(&sctp_transport_hashtable, &t->node,
			sctp_hash_params);
}

/* return a transport with holding it */
struct sctp_transport *sctp_addrs_lookup_transport(
				struct net *net,
				const union sctp_addr *laddr,
				const union sctp_addr *paddr)
{
	struct rhlist_head *tmp, *list;
	struct sctp_transport *t;
	struct sctp_hash_cmp_arg arg = {
		.paddr = paddr,
		.net   = net,
		.lport = laddr->v4.sin_port,
	};

	list = rhltable_lookup(&sctp_transport_hashtable, &arg,
			       sctp_hash_params);

	rhl_for_each_entry_rcu(t, tmp, list, node) {
		if (!sctp_transport_hold(t))
			continue;

		if (sctp_bind_addr_match(&t->asoc->base.bind_addr,
					 laddr, sctp_sk(t->asoc->base.sk)))
			return t;
		sctp_transport_put(t);
	}

	return NULL;
}

/* return a transport without holding it, as it's only used under sock lock */
struct sctp_transport *sctp_epaddr_lookup_transport(
				const struct sctp_endpoint *ep,
				const union sctp_addr *paddr)
{
	struct rhlist_head *tmp, *list;
	struct sctp_transport *t;
	struct sctp_hash_cmp_arg arg = {
		.paddr = paddr,
		.net   = ep->base.net,
		.lport = htons(ep->base.bind_addr.port),
	};

	list = rhltable_lookup(&sctp_transport_hashtable, &arg,
			       sctp_hash_params);

	rhl_for_each_entry_rcu(t, tmp, list, node)
		if (ep == t->asoc->ep)
			return t;

	return NULL;
}

/* Look up an association. */
static struct sctp_association *__sctp_lookup_association(
					struct net *net,
					const union sctp_addr *local,
					const union sctp_addr *peer,
					struct sctp_transport **pt)
{
	struct sctp_transport *t;
	struct sctp_association *asoc = NULL;

	t = sctp_addrs_lookup_transport(net, local, peer);
	if (!t)
		goto out;

	asoc = t->asoc;
	*pt = t;

out:
	return asoc;
}

/* Look up an association. protected by RCU read lock */
static
struct sctp_association *sctp_lookup_association(struct net *net,
						 const union sctp_addr *laddr,
						 const union sctp_addr *paddr,
						 struct sctp_transport **transportp)
{
	struct sctp_association *asoc;

	rcu_read_lock();
	asoc = __sctp_lookup_association(net, laddr, paddr, transportp);
	rcu_read_unlock();

	return asoc;
}

/* Is there an association matching the given local and peer addresses? */
bool sctp_has_association(struct net *net,
			  const union sctp_addr *laddr,
			  const union sctp_addr *paddr)
{
	struct sctp_transport *transport;

<<<<<<< HEAD
	if ((asoc = sctp_lookup_association(net, laddr, paddr, &transport))) {
		sctp_transport_put(transport);
		return 1;
=======
	if (sctp_lookup_association(net, laddr, paddr, &transport)) {
		sctp_transport_put(transport);
		return true;
>>>>>>> 24b8d41d
	}

	return false;
}

/*
 * SCTP Implementors Guide, 2.18 Handling of address
 * parameters within the INIT or INIT-ACK.
 *
 * D) When searching for a matching TCB upon reception of an INIT
 *    or INIT-ACK chunk the receiver SHOULD use not only the
 *    source address of the packet (containing the INIT or
 *    INIT-ACK) but the receiver SHOULD also use all valid
 *    address parameters contained within the chunk.
 *
 * 2.18.3 Solution description
 *
 * This new text clearly specifies to an implementor the need
 * to look within the INIT or INIT-ACK. Any implementation that
 * does not do this, may not be able to establish associations
 * in certain circumstances.
 *
 */
static struct sctp_association *__sctp_rcv_init_lookup(struct net *net,
	struct sk_buff *skb,
	const union sctp_addr *laddr, struct sctp_transport **transportp)
{
	struct sctp_association *asoc;
	union sctp_addr addr;
	union sctp_addr *paddr = &addr;
	struct sctphdr *sh = sctp_hdr(skb);
	union sctp_params params;
<<<<<<< HEAD
	sctp_init_chunk_t *init;
=======
	struct sctp_init_chunk *init;
>>>>>>> 24b8d41d
	struct sctp_af *af;

	/*
	 * This code will NOT touch anything inside the chunk--it is
	 * strictly READ-ONLY.
	 *
	 * RFC 2960 3  SCTP packet Format
	 *
	 * Multiple chunks can be bundled into one SCTP packet up to
	 * the MTU size, except for the INIT, INIT ACK, and SHUTDOWN
	 * COMPLETE chunks.  These chunks MUST NOT be bundled with any
	 * other chunk in a packet.  See Section 6.10 for more details
	 * on chunk bundling.
	 */

	/* Find the start of the TLVs and the end of the chunk.  This is
	 * the region we search for address parameters.
	 */
	init = (struct sctp_init_chunk *)skb->data;

	/* Walk the parameters looking for embedded addresses. */
	sctp_walk_params(params, init, init_hdr.params) {

		/* Note: Ignoring hostname addresses. */
		af = sctp_get_af_specific(param_type2af(params.p->type));
		if (!af)
			continue;

		af->from_addr_param(paddr, params.addr, sh->source, 0);

		asoc = __sctp_lookup_association(net, laddr, paddr, transportp);
		if (asoc)
			return asoc;
	}

	return NULL;
}

/* ADD-IP, Section 5.2
 * When an endpoint receives an ASCONF Chunk from the remote peer
 * special procedures may be needed to identify the association the
 * ASCONF Chunk is associated with. To properly find the association
 * the following procedures SHOULD be followed:
 *
 * D2) If the association is not found, use the address found in the
 * Address Parameter TLV combined with the port number found in the
 * SCTP common header. If found proceed to rule D4.
 *
 * D2-ext) If more than one ASCONF Chunks are packed together, use the
 * address found in the ASCONF Address Parameter TLV of each of the
 * subsequent ASCONF Chunks. If found, proceed to rule D4.
 */
static struct sctp_association *__sctp_rcv_asconf_lookup(
					struct net *net,
					struct sctp_chunkhdr *ch,
					const union sctp_addr *laddr,
					__be16 peer_port,
					struct sctp_transport **transportp)
{
	struct sctp_addip_chunk *asconf = (struct sctp_addip_chunk *)ch;
	struct sctp_af *af;
	union sctp_addr_param *param;
	union sctp_addr paddr;

	/* Skip over the ADDIP header and find the Address parameter */
	param = (union sctp_addr_param *)(asconf + 1);

	af = sctp_get_af_specific(param_type2af(param->p.type));
	if (unlikely(!af))
		return NULL;

	af->from_addr_param(&paddr, param, peer_port, 0);

	return __sctp_lookup_association(net, laddr, &paddr, transportp);
}


/* SCTP-AUTH, Section 6.3:
*    If the receiver does not find a STCB for a packet containing an AUTH
*    chunk as the first chunk and not a COOKIE-ECHO chunk as the second
*    chunk, it MUST use the chunks after the AUTH chunk to look up an existing
*    association.
*
* This means that any chunks that can help us identify the association need
* to be looked at to find this association.
*/
static struct sctp_association *__sctp_rcv_walk_lookup(struct net *net,
				      struct sk_buff *skb,
				      const union sctp_addr *laddr,
				      struct sctp_transport **transportp)
{
	struct sctp_association *asoc = NULL;
	struct sctp_chunkhdr *ch;
	int have_auth = 0;
	unsigned int chunk_num = 1;
	__u8 *ch_end;

	/* Walk through the chunks looking for AUTH or ASCONF chunks
	 * to help us find the association.
	 */
	ch = (struct sctp_chunkhdr *)skb->data;
	do {
		/* Break out if chunk length is less then minimal. */
		if (ntohs(ch->length) < sizeof(*ch))
			break;

		ch_end = ((__u8 *)ch) + SCTP_PAD4(ntohs(ch->length));
		if (ch_end > skb_tail_pointer(skb))
			break;

		switch (ch->type) {
		case SCTP_CID_AUTH:
			have_auth = chunk_num;
			break;

		case SCTP_CID_COOKIE_ECHO:
			/* If a packet arrives containing an AUTH chunk as
			 * a first chunk, a COOKIE-ECHO chunk as the second
			 * chunk, and possibly more chunks after them, and
			 * the receiver does not have an STCB for that
			 * packet, then authentication is based on
			 * the contents of the COOKIE- ECHO chunk.
			 */
			if (have_auth == 1 && chunk_num == 2)
				return NULL;
			break;

		case SCTP_CID_ASCONF:
			if (have_auth || net->sctp.addip_noauth)
				asoc = __sctp_rcv_asconf_lookup(
						net, ch, laddr,
						sctp_hdr(skb)->source,
						transportp);
		default:
			break;
		}

		if (asoc)
			break;

		ch = (struct sctp_chunkhdr *)ch_end;
		chunk_num++;
	} while (ch_end < skb_tail_pointer(skb));

	return asoc;
}

/*
 * There are circumstances when we need to look inside the SCTP packet
 * for information to help us find the association.   Examples
 * include looking inside of INIT/INIT-ACK chunks or after the AUTH
 * chunks.
 */
static struct sctp_association *__sctp_rcv_lookup_harder(struct net *net,
				      struct sk_buff *skb,
				      const union sctp_addr *laddr,
				      struct sctp_transport **transportp)
{
	struct sctp_chunkhdr *ch;

	/* We do not allow GSO frames here as we need to linearize and
	 * then cannot guarantee frame boundaries. This shouldn't be an
	 * issue as packets hitting this are mostly INIT or INIT-ACK and
	 * those cannot be on GSO-style anyway.
	 */
<<<<<<< HEAD
	if ((skb_shinfo(skb)->gso_type & SKB_GSO_SCTP) == SKB_GSO_SCTP)
		return NULL;

	ch = (sctp_chunkhdr_t *) skb->data;
=======
	if (skb_is_gso(skb) && skb_is_gso_sctp(skb))
		return NULL;

	ch = (struct sctp_chunkhdr *)skb->data;
>>>>>>> 24b8d41d

	/* The code below will attempt to walk the chunk and extract
	 * parameter information.  Before we do that, we need to verify
	 * that the chunk length doesn't cause overflow.  Otherwise, we'll
	 * walk off the end.
	 */
	if (SCTP_PAD4(ntohs(ch->length)) > skb->len)
		return NULL;

	/* If this is INIT/INIT-ACK look inside the chunk too. */
	if (ch->type == SCTP_CID_INIT || ch->type == SCTP_CID_INIT_ACK)
		return __sctp_rcv_init_lookup(net, skb, laddr, transportp);

	return __sctp_rcv_walk_lookup(net, skb, laddr, transportp);
}

/* Lookup an association for an inbound skb. */
static struct sctp_association *__sctp_rcv_lookup(struct net *net,
				      struct sk_buff *skb,
				      const union sctp_addr *paddr,
				      const union sctp_addr *laddr,
				      struct sctp_transport **transportp)
{
	struct sctp_association *asoc;

	asoc = __sctp_lookup_association(net, laddr, paddr, transportp);
	if (asoc)
		goto out;

	/* Further lookup for INIT/INIT-ACK packets.
	 * SCTP Implementors Guide, 2.18 Handling of address
	 * parameters within the INIT or INIT-ACK.
	 */
	asoc = __sctp_rcv_lookup_harder(net, skb, laddr, transportp);
	if (asoc)
		goto out;

	if (paddr->sa.sa_family == AF_INET)
		pr_debug("sctp: asoc not found for src:%pI4:%d dst:%pI4:%d\n",
			 &laddr->v4.sin_addr, ntohs(laddr->v4.sin_port),
			 &paddr->v4.sin_addr, ntohs(paddr->v4.sin_port));
	else
		pr_debug("sctp: asoc not found for src:%pI6:%d dst:%pI6:%d\n",
			 &laddr->v6.sin6_addr, ntohs(laddr->v6.sin6_port),
			 &paddr->v6.sin6_addr, ntohs(paddr->v6.sin6_port));

out:
	return asoc;
}<|MERGE_RESOLUTION|>--- conflicted
+++ resolved
@@ -113,12 +113,7 @@
 	 * it's better to just linearize it otherwise crc computing
 	 * takes longer.
 	 */
-<<<<<<< HEAD
-	if ((!(skb_shinfo(skb)->gso_type & SKB_GSO_SCTP) &&
-	     skb_linearize(skb)) ||
-=======
 	if ((!is_gso && skb_linearize(skb)) ||
->>>>>>> 24b8d41d
 	    !pskb_may_pull(skb, sizeof(struct sctphdr)))
 		goto discard_it;
 
@@ -129,11 +124,7 @@
 	if (skb_csum_unnecessary(skb))
 		__skb_decr_checksum_unnecessary(skb);
 	else if (!sctp_checksum_disable &&
-<<<<<<< HEAD
-		 !(skb_shinfo(skb)->gso_type & SKB_GSO_SCTP) &&
-=======
 		 !is_gso &&
->>>>>>> 24b8d41d
 		 sctp_rcv_checksum(net, skb) < 0)
 		goto discard_it;
 	skb->csum_valid = 1;
@@ -557,10 +548,7 @@
 
 /* Common cleanup code for icmp/icmpv6 error handler. */
 void sctp_err_finish(struct sock *sk, struct sctp_transport *t)
-<<<<<<< HEAD
-=======
 	__releases(&((__sk)->sk_lock.slock))
->>>>>>> 24b8d41d
 {
 	bh_unlock_sock(sk);
 	sctp_transport_put(t);
@@ -606,11 +594,7 @@
 	skb->transport_header = savesctp;
 	if (!sk) {
 		__ICMP_INC_STATS(net, ICMP_MIB_INERRORS);
-<<<<<<< HEAD
-		return;
-=======
 		return -ENOENT;
->>>>>>> 24b8d41d
 	}
 	/* Warning:  The sock lock is held.  Remember to call
 	 * sctp_err_finish!
@@ -664,10 +648,7 @@
 
 out_unlock:
 	sctp_err_finish(sk, transport);
-<<<<<<< HEAD
-=======
 	return 0;
->>>>>>> 24b8d41d
 }
 
 /*
@@ -684,21 +665,13 @@
  */
 static int sctp_rcv_ootb(struct sk_buff *skb)
 {
-<<<<<<< HEAD
-	sctp_chunkhdr_t *ch, _ch;
-=======
 	struct sctp_chunkhdr *ch, _ch;
->>>>>>> 24b8d41d
 	int ch_end, offset = 0;
 
 	/* Scan through all the chunks in the packet.  */
 	do {
 		/* Make sure we have at least the header there */
-<<<<<<< HEAD
-		if (offset + sizeof(sctp_chunkhdr_t) > skb->len)
-=======
 		if (offset + sizeof(_ch) > skb->len)
->>>>>>> 24b8d41d
 			break;
 
 		ch = skb_header_pointer(skb, offset, sizeof(*ch), &_ch);
@@ -903,40 +876,18 @@
 {
 	struct sctp_transport *t = (struct sctp_transport *)ptr;
 	const struct sctp_hash_cmp_arg *x = arg->key;
-<<<<<<< HEAD
-	struct sctp_association *asoc;
-=======
->>>>>>> 24b8d41d
 	int err = 1;
 
 	if (!sctp_cmp_addr_exact(&t->ipaddr, x->paddr))
 		return err;
 	if (!sctp_transport_hold(t))
 		return err;
-<<<<<<< HEAD
-
-	asoc = t->asoc;
-	if (!net_eq(sock_net(asoc->base.sk), x->net))
-		goto out;
-	if (x->ep) {
-		if (x->ep != asoc->ep)
-			goto out;
-	} else {
-		if (x->laddr->v4.sin_port != htons(asoc->base.bind_addr.port))
-			goto out;
-		if (!sctp_bind_addr_match(&asoc->base.bind_addr,
-					  x->laddr, sctp_sk(asoc->base.sk)))
-			goto out;
-	}
-
-=======
 
 	if (!net_eq(t->asoc->base.net, x->net))
 		goto out;
 	if (x->lport != htons(t->asoc->base.bind_addr.port))
 		goto out;
 
->>>>>>> 24b8d41d
 	err = 0;
 out:
 	sctp_transport_put(t);
@@ -1116,15 +1067,9 @@
 {
 	struct sctp_transport *transport;
 
-<<<<<<< HEAD
-	if ((asoc = sctp_lookup_association(net, laddr, paddr, &transport))) {
-		sctp_transport_put(transport);
-		return 1;
-=======
 	if (sctp_lookup_association(net, laddr, paddr, &transport)) {
 		sctp_transport_put(transport);
 		return true;
->>>>>>> 24b8d41d
 	}
 
 	return false;
@@ -1157,11 +1102,7 @@
 	union sctp_addr *paddr = &addr;
 	struct sctphdr *sh = sctp_hdr(skb);
 	union sctp_params params;
-<<<<<<< HEAD
-	sctp_init_chunk_t *init;
-=======
 	struct sctp_init_chunk *init;
->>>>>>> 24b8d41d
 	struct sctp_af *af;
 
 	/*
@@ -1327,17 +1268,10 @@
 	 * issue as packets hitting this are mostly INIT or INIT-ACK and
 	 * those cannot be on GSO-style anyway.
 	 */
-<<<<<<< HEAD
-	if ((skb_shinfo(skb)->gso_type & SKB_GSO_SCTP) == SKB_GSO_SCTP)
-		return NULL;
-
-	ch = (sctp_chunkhdr_t *) skb->data;
-=======
 	if (skb_is_gso(skb) && skb_is_gso_sctp(skb))
 		return NULL;
 
 	ch = (struct sctp_chunkhdr *)skb->data;
->>>>>>> 24b8d41d
 
 	/* The code below will attempt to walk the chunk and extract
 	 * parameter information.  Before we do that, we need to verify
