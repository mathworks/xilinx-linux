--- conflicted
+++ resolved
@@ -43,11 +43,8 @@
 #include "bcast.h"
 #include "netlink.h"
 #include "udp_media.h"
-<<<<<<< HEAD
-=======
 #include "trace.h"
 #include "crypto.h"
->>>>>>> 24b8d41d
 
 #define MAX_ADDR_STR 60
 
@@ -66,11 +63,7 @@
 {
 	struct tipc_net *tn = tipc_net(net);
 
-<<<<<<< HEAD
-	return rcu_dereference_rtnl(tn->bearer_list[bearer_id]);
-=======
 	return rcu_dereference(tn->bearer_list[bearer_id]);
->>>>>>> 24b8d41d
 }
 
 static void bearer_disable(struct net *net, struct tipc_bearer *b);
@@ -248,41 +241,14 @@
 	int with_this_prio = 1;
 	struct tipc_bearer *b;
 	struct tipc_media *m;
-<<<<<<< HEAD
-	struct tipc_bearer_names b_names;
-	struct sk_buff *skb;
-	char addr_string[16];
-	u32 bearer_id;
-	u32 with_this_prio;
-	u32 i;
-=======
 	struct sk_buff *skb;
 	int bearer_id = 0;
->>>>>>> 24b8d41d
 	int res = -EINVAL;
 	char *errstr = "";
 
 	if (!bearer_name_validate(name, &b_names)) {
-<<<<<<< HEAD
-		pr_warn("Bearer <%s> rejected, illegal name\n", name);
-		return -EINVAL;
-	}
-	if (tipc_addr_domain_valid(disc_domain) &&
-	    (disc_domain != tn->own_addr)) {
-		if (tipc_in_scope(disc_domain, tn->own_addr)) {
-			disc_domain = tn->own_addr & TIPC_ZONE_CLUSTER_MASK;
-			res = 0;   /* accept any node in own cluster */
-		} else if (in_own_cluster_exact(net, disc_domain))
-			res = 0;   /* accept specified node in own cluster */
-	}
-	if (res) {
-		pr_warn("Bearer <%s> rejected, illegal discovery domain\n",
-			name);
-		return -EINVAL;
-=======
 		errstr = "illegal name";
 		goto rejected;
->>>>>>> 24b8d41d
 	}
 
 	if (prio > TIPC_MAX_LINK_PRI && prio != TIPC_MEDIA_LINK_PRI) {
@@ -349,13 +315,8 @@
 	b->max_win = m->max_win;
 	b->domain = disc_domain;
 	b->net_plane = bearer_id + 'A';
-<<<<<<< HEAD
-	b->priority = priority;
-	test_and_set_bit_lock(0, &b->up);
-=======
 	b->priority = prio;
 	refcount_set(&b->refcnt, 1);
->>>>>>> 24b8d41d
 
 	res = tipc_disc_create(net, b, &b->bcast_addr, &skb);
 	if (res) {
@@ -369,17 +330,12 @@
 	if (skb)
 		tipc_bearer_xmit_skb(net, bearer_id, skb, &b->bcast_addr);
 
-<<<<<<< HEAD
-	if (tipc_mon_create(net, bearer_id))
-		return -ENOMEM;
-=======
 	if (tipc_mon_create(net, bearer_id)) {
 		bearer_disable(net, b);
 		return -ENOMEM;
 	}
 
 	pr_info("Enabled bearer <%s>, priority %u\n", name, prio);
->>>>>>> 24b8d41d
 
 	return res;
 rejected:
@@ -398,30 +354,6 @@
 	return 0;
 }
 
-<<<<<<< HEAD
-/* tipc_bearer_reset_all - reset all links on all bearers
- */
-void tipc_bearer_reset_all(struct net *net)
-{
-	struct tipc_bearer *b;
-	int i;
-
-	for (i = 0; i < MAX_BEARERS; i++) {
-		b = bearer_get(net, i);
-		if (b)
-			clear_bit_unlock(0, &b->up);
-	}
-	for (i = 0; i < MAX_BEARERS; i++) {
-		b = bearer_get(net, i);
-		if (b)
-			tipc_reset_bearer(net, b);
-	}
-	for (i = 0; i < MAX_BEARERS; i++) {
-		b = bearer_get(net, i);
-		if (b)
-			test_and_set_bit_lock(0, &b->up);
-	}
-=======
 bool tipc_bearer_hold(struct tipc_bearer *b)
 {
 	return (b && refcount_inc_not_zero(&b->refcnt));
@@ -431,7 +363,6 @@
 {
 	if (b && refcount_dec_and_test(&b->refcnt))
 		kfree_rcu(b, rcu);
->>>>>>> 24b8d41d
 }
 
 /**
@@ -449,17 +380,10 @@
 	tipc_node_delete_links(net, bearer_id);
 	b->media->disable_media(b);
 	RCU_INIT_POINTER(b->media_ptr, NULL);
-<<<<<<< HEAD
-	if (b->link_req)
-		tipc_disc_delete(b->link_req);
-	RCU_INIT_POINTER(tn->bearer_list[bearer_id], NULL);
-	kfree_rcu(b, rcu);
-=======
 	if (b->disc)
 		tipc_disc_delete(b->disc);
 	RCU_INIT_POINTER(tn->bearer_list[bearer_id], NULL);
 	tipc_bearer_put(b);
->>>>>>> 24b8d41d
 	tipc_mon_delete(net, bearer_id);
 }
 
@@ -479,8 +403,6 @@
 		dev_put(dev);
 		return -EINVAL;
 	}
-<<<<<<< HEAD
-=======
 	if (dev == net->loopback_dev) {
 		dev_put(dev);
 		pr_info("Enabling <%s> not permitted\n", b->name);
@@ -497,7 +419,6 @@
 		pr_warn("Failed to obtain node identity\n");
 		return -EINVAL;
 	}
->>>>>>> 24b8d41d
 
 	/* Associate TIPC bearer with L2 bearer */
 	rcu_assign_pointer(b->media_ptr, dev);
@@ -597,12 +518,6 @@
 
 	rcu_read_lock();
 	b = bearer_get(net, bearer_id);
-<<<<<<< HEAD
-	if (likely(b && (test_bit(0, &b->up) || msg_is_reset(hdr))))
-		b->media->send_msg(net, skb, b, dest);
-	else
-		kfree_skb(skb);
-=======
 	if (likely(b && (test_bit(0, &b->up) || msg_is_reset(hdr)))) {
 #ifdef CONFIG_TIPC_CRYPTO
 		tipc_crypto_xmit(net, &skb, b, dest, NULL);
@@ -612,7 +527,6 @@
 	} else {
 		kfree_skb(skb);
 	}
->>>>>>> 24b8d41d
 	rcu_read_unlock();
 }
 
@@ -635,12 +549,6 @@
 		__skb_queue_purge(xmitq);
 	skb_queue_walk_safe(xmitq, skb, tmp) {
 		__skb_dequeue(xmitq);
-<<<<<<< HEAD
-		if (likely(test_bit(0, &b->up) || msg_is_reset(buf_msg(skb))))
-			b->media->send_msg(net, skb, b, dst);
-		else
-			kfree_skb(skb);
-=======
 		if (likely(test_bit(0, &b->up) || msg_is_reset(buf_msg(skb)))) {
 #ifdef CONFIG_TIPC_CRYPTO
 			tipc_crypto_xmit(net, &skb, b, dst, __dnode);
@@ -650,7 +558,6 @@
 		} else {
 			kfree_skb(skb);
 		}
->>>>>>> 24b8d41d
 	}
 	rcu_read_unlock();
 }
@@ -676,16 +583,12 @@
 		msg_set_non_seq(hdr, 1);
 		msg_set_mc_netid(hdr, net_id);
 		__skb_dequeue(xmitq);
-<<<<<<< HEAD
-		b->media->send_msg(net, skb, b, &b->bcast_addr);
-=======
 		dst = &b->bcast_addr;
 #ifdef CONFIG_TIPC_CRYPTO
 		tipc_crypto_xmit(net, &skb, b, dst, NULL);
 		if (skb)
 #endif
 			b->media->send_msg(net, skb, b, dst);
->>>>>>> 24b8d41d
 	}
 	rcu_read_unlock();
 }
@@ -707,13 +610,6 @@
 	struct tipc_bearer *b;
 
 	rcu_read_lock();
-<<<<<<< HEAD
-	b = rcu_dereference_rtnl(dev->tipc_ptr);
-	if (likely(b && test_bit(0, &b->up) &&
-		   (skb->pkt_type <= PACKET_BROADCAST))) {
-		skb->next = NULL;
-		tipc_rcv(dev_net(dev), skb, b);
-=======
 	b = rcu_dereference(dev->tipc_ptr) ?:
 		rcu_dereference(orig_dev->tipc_ptr);
 	if (likely(b && test_bit(0, &b->up) &&
@@ -721,7 +617,6 @@
 		skb_mark_not_on_list(skb);
 		TIPC_SKB_CB(skb)->flags = 0;
 		tipc_rcv(dev_net(b->pt.dev), skb, b);
->>>>>>> 24b8d41d
 		rcu_read_unlock();
 		return NET_RX_SUCCESS;
 	}
@@ -750,33 +645,21 @@
 	if (!b)
 		return NOTIFY_DONE;
 
-<<<<<<< HEAD
-=======
 	trace_tipc_l2_device_event(dev, b, evt);
->>>>>>> 24b8d41d
 	switch (evt) {
 	case NETDEV_CHANGE:
 		if (netif_carrier_ok(dev) && netif_oper_up(dev)) {
 			test_and_set_bit_lock(0, &b->up);
 			break;
-<<<<<<< HEAD
-	case NETDEV_UP:
-		test_and_set_bit_lock(0, &b->up);
-		break;
-=======
 		}
 		fallthrough;
->>>>>>> 24b8d41d
 	case NETDEV_GOING_DOWN:
 		clear_bit_unlock(0, &b->up);
 		tipc_reset_bearer(net, b);
 		break;
-<<<<<<< HEAD
-=======
 	case NETDEV_UP:
 		test_and_set_bit_lock(0, &b->up);
 		break;
->>>>>>> 24b8d41d
 	case NETDEV_CHANGEMTU:
 		if (tipc_mtu_bad(dev, 0)) {
 			bearer_disable(net, b);
@@ -1079,10 +962,6 @@
 	u32 prio;
 
 	prio = TIPC_MEDIA_LINK_PRI;
-<<<<<<< HEAD
-	domain = tn->own_addr & TIPC_ZONE_CLUSTER_MASK;
-=======
->>>>>>> 24b8d41d
 
 	if (!info->attrs[TIPC_NLA_BEARER])
 		return -EINVAL;
@@ -1128,52 +1007,6 @@
 }
 
 int tipc_nl_bearer_add(struct sk_buff *skb, struct genl_info *info)
-<<<<<<< HEAD
-{
-	int err;
-	char *name;
-	struct tipc_bearer *b;
-	struct nlattr *attrs[TIPC_NLA_BEARER_MAX + 1];
-	struct net *net = sock_net(skb->sk);
-
-	if (!info->attrs[TIPC_NLA_BEARER])
-		return -EINVAL;
-
-	err = nla_parse_nested(attrs, TIPC_NLA_BEARER_MAX,
-			       info->attrs[TIPC_NLA_BEARER],
-			       tipc_nl_bearer_policy);
-	if (err)
-		return err;
-
-	if (!attrs[TIPC_NLA_BEARER_NAME])
-		return -EINVAL;
-	name = nla_data(attrs[TIPC_NLA_BEARER_NAME]);
-
-	rtnl_lock();
-	b = tipc_bearer_find(net, name);
-	if (!b) {
-		rtnl_unlock();
-		return -EINVAL;
-	}
-
-#ifdef CONFIG_TIPC_MEDIA_UDP
-	if (attrs[TIPC_NLA_BEARER_UDP_OPTS]) {
-		err = tipc_udp_nl_bearer_add(b,
-					     attrs[TIPC_NLA_BEARER_UDP_OPTS]);
-		if (err) {
-			rtnl_unlock();
-			return err;
-		}
-	}
-#endif
-	rtnl_unlock();
-
-	return 0;
-}
-
-int tipc_nl_bearer_set(struct sk_buff *skb, struct genl_info *info)
-=======
->>>>>>> 24b8d41d
 {
 	int err;
 	char *name;
