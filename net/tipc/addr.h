/*
 * net/tipc/addr.h: Include file for TIPC address utility routines
 *
 * Copyright (c) 2000-2006, 2018, Ericsson AB
 * Copyright (c) 2004-2005, Wind River Systems
 * All rights reserved.
 *
 * Redistribution and use in source and binary forms, with or without
 * modification, are permitted provided that the following conditions are met:
 *
 * 1. Redistributions of source code must retain the above copyright
 *    notice, this list of conditions and the following disclaimer.
 * 2. Redistributions in binary form must reproduce the above copyright
 *    notice, this list of conditions and the following disclaimer in the
 *    documentation and/or other materials provided with the distribution.
 * 3. Neither the names of the copyright holders nor the names of its
 *    contributors may be used to endorse or promote products derived from
 *    this software without specific prior written permission.
 *
 * Alternatively, this software may be distributed under the terms of the
 * GNU General Public License ("GPL") version 2 as published by the Free
 * Software Foundation.
 *
 * THIS SOFTWARE IS PROVIDED BY THE COPYRIGHT HOLDERS AND CONTRIBUTORS "AS IS"
 * AND ANY EXPRESS OR IMPLIED WARRANTIES, INCLUDING, BUT NOT LIMITED TO, THE
 * IMPLIED WARRANTIES OF MERCHANTABILITY AND FITNESS FOR A PARTICULAR PURPOSE
 * ARE DISCLAIMED. IN NO EVENT SHALL THE COPYRIGHT OWNER OR CONTRIBUTORS BE
 * LIABLE FOR ANY DIRECT, INDIRECT, INCIDENTAL, SPECIAL, EXEMPLARY, OR
 * CONSEQUENTIAL DAMAGES (INCLUDING, BUT NOT LIMITED TO, PROCUREMENT OF
 * SUBSTITUTE GOODS OR SERVICES; LOSS OF USE, DATA, OR PROFITS; OR BUSINESS
 * INTERRUPTION) HOWEVER CAUSED AND ON ANY THEORY OF LIABILITY, WHETHER IN
 * CONTRACT, STRICT LIABILITY, OR TORT (INCLUDING NEGLIGENCE OR OTHERWISE)
 * ARISING IN ANY WAY OUT OF THE USE OF THIS SOFTWARE, EVEN IF ADVISED OF THE
 * POSSIBILITY OF SUCH DAMAGE.
 */

#ifndef _TIPC_ADDR_H
#define _TIPC_ADDR_H

#include <linux/types.h>
#include <linux/tipc.h>
#include <net/net_namespace.h>
#include <net/netns/generic.h>
#include "core.h"

static inline u32 tipc_own_addr(struct net *net)
{
	return tipc_net(net)->node_addr;
}

static inline u8 *tipc_own_id(struct net *net)
{
	struct tipc_net *tn = tipc_net(net);

	if (!strlen(tn->node_id_string))
		return NULL;
	return tn->node_id;
}

static inline char *tipc_own_id_string(struct net *net)
{
	return tipc_net(net)->node_id_string;
}

static inline u32 tipc_cluster_mask(u32 addr)
{
	return addr & TIPC_ZONE_CLUSTER_MASK;
<<<<<<< HEAD
}

u32 tipc_own_addr(struct net *net);
int in_own_cluster(struct net *net, u32 addr);
int in_own_cluster_exact(struct net *net, u32 addr);
int in_own_node(struct net *net, u32 addr);
u32 addr_domain(struct net *net, u32 sc);
int tipc_addr_domain_valid(u32);
int tipc_addr_node_valid(u32 addr);
int tipc_in_scope(u32 domain, u32 addr);
int tipc_addr_scope(u32 domain);
char *tipc_addr_string_fill(char *string, u32 addr);
=======
}

static inline int tipc_node2scope(u32 node)
{
	return node ? TIPC_NODE_SCOPE : TIPC_CLUSTER_SCOPE;
}

static inline int tipc_scope2node(struct net *net, int sc)
{
	return sc != TIPC_NODE_SCOPE ? 0 : tipc_own_addr(net);
}

static inline int in_own_node(struct net *net, u32 addr)
{
	return addr == tipc_own_addr(net) || !addr;
}

bool tipc_in_scope(bool legacy_format, u32 domain, u32 addr);
void tipc_set_node_id(struct net *net, u8 *id);
void tipc_set_node_addr(struct net *net, u32 addr);
char *tipc_nodeid2string(char *str, u8 *id);
u32 tipc_node_id2hash(u8 *id128);
>>>>>>> 24b8d41d

#endif<|MERGE_RESOLUTION|>--- conflicted
+++ resolved
@@ -65,20 +65,6 @@
 static inline u32 tipc_cluster_mask(u32 addr)
 {
 	return addr & TIPC_ZONE_CLUSTER_MASK;
-<<<<<<< HEAD
-}
-
-u32 tipc_own_addr(struct net *net);
-int in_own_cluster(struct net *net, u32 addr);
-int in_own_cluster_exact(struct net *net, u32 addr);
-int in_own_node(struct net *net, u32 addr);
-u32 addr_domain(struct net *net, u32 sc);
-int tipc_addr_domain_valid(u32);
-int tipc_addr_node_valid(u32 addr);
-int tipc_in_scope(u32 domain, u32 addr);
-int tipc_addr_scope(u32 domain);
-char *tipc_addr_string_fill(char *string, u32 addr);
-=======
 }
 
 static inline int tipc_node2scope(u32 node)
@@ -101,6 +87,5 @@
 void tipc_set_node_addr(struct net *net, u32 addr);
 char *tipc_nodeid2string(char *str, u8 *id);
 u32 tipc_node_id2hash(u8 *id128);
->>>>>>> 24b8d41d
 
 #endif