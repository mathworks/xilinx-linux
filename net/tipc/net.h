/*
 * net/tipc/net.h: Include file for TIPC network routing code
 *
 * Copyright (c) 1995-2006, 2014, Ericsson AB
 * Copyright (c) 2005, 2010-2011, Wind River Systems
 * All rights reserved.
 *
 * Redistribution and use in source and binary forms, with or without
 * modification, are permitted provided that the following conditions are met:
 *
 * 1. Redistributions of source code must retain the above copyright
 *    notice, this list of conditions and the following disclaimer.
 * 2. Redistributions in binary form must reproduce the above copyright
 *    notice, this list of conditions and the following disclaimer in the
 *    documentation and/or other materials provided with the distribution.
 * 3. Neither the names of the copyright holders nor the names of its
 *    contributors may be used to endorse or promote products derived from
 *    this software without specific prior written permission.
 *
 * Alternatively, this software may be distributed under the terms of the
 * GNU General Public License ("GPL") version 2 as published by the Free
 * Software Foundation.
 *
 * THIS SOFTWARE IS PROVIDED BY THE COPYRIGHT HOLDERS AND CONTRIBUTORS "AS IS"
 * AND ANY EXPRESS OR IMPLIED WARRANTIES, INCLUDING, BUT NOT LIMITED TO, THE
 * IMPLIED WARRANTIES OF MERCHANTABILITY AND FITNESS FOR A PARTICULAR PURPOSE
 * ARE DISCLAIMED. IN NO EVENT SHALL THE COPYRIGHT OWNER OR CONTRIBUTORS BE
 * LIABLE FOR ANY DIRECT, INDIRECT, INCIDENTAL, SPECIAL, EXEMPLARY, OR
 * CONSEQUENTIAL DAMAGES (INCLUDING, BUT NOT LIMITED TO, PROCUREMENT OF
 * SUBSTITUTE GOODS OR SERVICES; LOSS OF USE, DATA, OR PROFITS; OR BUSINESS
 * INTERRUPTION) HOWEVER CAUSED AND ON ANY THEORY OF LIABILITY, WHETHER IN
 * CONTRACT, STRICT LIABILITY, OR TORT (INCLUDING NEGLIGENCE OR OTHERWISE)
 * ARISING IN ANY WAY OUT OF THE USE OF THIS SOFTWARE, EVEN IF ADVISED OF THE
 * POSSIBILITY OF SUCH DAMAGE.
 */

#ifndef _TIPC_NET_H
#define _TIPC_NET_H

#include <net/genetlink.h>

extern const struct nla_policy tipc_nl_net_policy[];
<<<<<<< HEAD

int tipc_net_start(struct net *net, u32 addr);
=======
>>>>>>> 24b8d41d

int tipc_net_init(struct net *net, u8 *node_id, u32 addr);
void tipc_net_finalize_work(struct work_struct *work);
void tipc_sched_net_finalize(struct net *net, u32 addr);
void tipc_net_stop(struct net *net);
int tipc_nl_net_dump(struct sk_buff *skb, struct netlink_callback *cb);
int tipc_nl_net_set(struct sk_buff *skb, struct genl_info *info);
int __tipc_nl_net_set(struct sk_buff *skb, struct genl_info *info);
int tipc_nl_net_addr_legacy_get(struct sk_buff *skb, struct genl_info *info);

#endif<|MERGE_RESOLUTION|>--- conflicted
+++ resolved
@@ -40,11 +40,6 @@
 #include <net/genetlink.h>
 
 extern const struct nla_policy tipc_nl_net_policy[];
-<<<<<<< HEAD
-
-int tipc_net_start(struct net *net, u32 addr);
-=======
->>>>>>> 24b8d41d
 
 int tipc_net_init(struct net *net, u8 *node_id, u32 addr);
 void tipc_net_finalize_work(struct work_struct *work);
