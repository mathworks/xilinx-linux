/*
 * net/tipc/netlink.c: TIPC configuration handling
 *
 * Copyright (c) 2005-2006, 2014, Ericsson AB
 * Copyright (c) 2005-2007, Wind River Systems
 * All rights reserved.
 *
 * Redistribution and use in source and binary forms, with or without
 * modification, are permitted provided that the following conditions are met:
 *
 * 1. Redistributions of source code must retain the above copyright
 *    notice, this list of conditions and the following disclaimer.
 * 2. Redistributions in binary form must reproduce the above copyright
 *    notice, this list of conditions and the following disclaimer in the
 *    documentation and/or other materials provided with the distribution.
 * 3. Neither the names of the copyright holders nor the names of its
 *    contributors may be used to endorse or promote products derived from
 *    this software without specific prior written permission.
 *
 * Alternatively, this software may be distributed under the terms of the
 * GNU General Public License ("GPL") version 2 as published by the Free
 * Software Foundation.
 *
 * THIS SOFTWARE IS PROVIDED BY THE COPYRIGHT HOLDERS AND CONTRIBUTORS "AS IS"
 * AND ANY EXPRESS OR IMPLIED WARRANTIES, INCLUDING, BUT NOT LIMITED TO, THE
 * IMPLIED WARRANTIES OF MERCHANTABILITY AND FITNESS FOR A PARTICULAR PURPOSE
 * ARE DISCLAIMED. IN NO EVENT SHALL THE COPYRIGHT OWNER OR CONTRIBUTORS BE
 * LIABLE FOR ANY DIRECT, INDIRECT, INCIDENTAL, SPECIAL, EXEMPLARY, OR
 * CONSEQUENTIAL DAMAGES (INCLUDING, BUT NOT LIMITED TO, PROCUREMENT OF
 * SUBSTITUTE GOODS OR SERVICES; LOSS OF USE, DATA, OR PROFITS; OR BUSINESS
 * INTERRUPTION) HOWEVER CAUSED AND ON ANY THEORY OF LIABILITY, WHETHER IN
 * CONTRACT, STRICT LIABILITY, OR TORT (INCLUDING NEGLIGENCE OR OTHERWISE)
 * ARISING IN ANY WAY OUT OF THE USE OF THIS SOFTWARE, EVEN IF ADVISED OF THE
 * POSSIBILITY OF SUCH DAMAGE.
 */

#include "core.h"
#include "socket.h"
#include "name_table.h"
#include "bearer.h"
#include "link.h"
#include "node.h"
#include "net.h"
#include "udp_media.h"
#include <net/genetlink.h>

static const struct nla_policy tipc_nl_policy[TIPC_NLA_MAX + 1] = {
	[TIPC_NLA_UNSPEC]	= { .type = NLA_UNSPEC, },
	[TIPC_NLA_BEARER]	= { .type = NLA_NESTED, },
	[TIPC_NLA_SOCK]		= { .type = NLA_NESTED, },
	[TIPC_NLA_PUBL]		= { .type = NLA_NESTED, },
	[TIPC_NLA_LINK]		= { .type = NLA_NESTED, },
	[TIPC_NLA_MEDIA]	= { .type = NLA_NESTED, },
	[TIPC_NLA_NODE]		= { .type = NLA_NESTED, },
	[TIPC_NLA_NET]		= { .type = NLA_NESTED, },
	[TIPC_NLA_NAME_TABLE]	= { .type = NLA_NESTED, },
	[TIPC_NLA_MON]		= { .type = NLA_NESTED, },
};

const struct nla_policy
tipc_nl_name_table_policy[TIPC_NLA_NAME_TABLE_MAX + 1] = {
	[TIPC_NLA_NAME_TABLE_UNSPEC]	= { .type = NLA_UNSPEC },
	[TIPC_NLA_NAME_TABLE_PUBL]	= { .type = NLA_NESTED }
};

const struct nla_policy tipc_nl_monitor_policy[TIPC_NLA_MON_MAX + 1] = {
	[TIPC_NLA_MON_UNSPEC]			= { .type = NLA_UNSPEC },
	[TIPC_NLA_MON_REF]			= { .type = NLA_U32 },
	[TIPC_NLA_MON_ACTIVATION_THRESHOLD]	= { .type = NLA_U32 },
};

const struct nla_policy tipc_nl_sock_policy[TIPC_NLA_SOCK_MAX + 1] = {
	[TIPC_NLA_SOCK_UNSPEC]		= { .type = NLA_UNSPEC },
	[TIPC_NLA_SOCK_ADDR]		= { .type = NLA_U32 },
	[TIPC_NLA_SOCK_REF]		= { .type = NLA_U32 },
	[TIPC_NLA_SOCK_CON]		= { .type = NLA_NESTED },
	[TIPC_NLA_SOCK_HAS_PUBL]	= { .type = NLA_FLAG }
};

const struct nla_policy tipc_nl_net_policy[TIPC_NLA_NET_MAX + 1] = {
	[TIPC_NLA_NET_UNSPEC]		= { .type = NLA_UNSPEC },
	[TIPC_NLA_NET_ID]		= { .type = NLA_U32 },
	[TIPC_NLA_NET_ADDR]		= { .type = NLA_U32 },
	[TIPC_NLA_NET_NODEID]		= { .type = NLA_U64 },
	[TIPC_NLA_NET_NODEID_W1]	= { .type = NLA_U64 },
	[TIPC_NLA_NET_ADDR_LEGACY]	= { .type = NLA_FLAG }
};

const struct nla_policy tipc_nl_link_policy[TIPC_NLA_LINK_MAX + 1] = {
	[TIPC_NLA_LINK_UNSPEC]		= { .type = NLA_UNSPEC },
	[TIPC_NLA_LINK_NAME]		= { .type = NLA_STRING,
					    .len = TIPC_MAX_LINK_NAME },
	[TIPC_NLA_LINK_MTU]		= { .type = NLA_U32 },
	[TIPC_NLA_LINK_BROADCAST]	= { .type = NLA_FLAG },
	[TIPC_NLA_LINK_UP]		= { .type = NLA_FLAG },
	[TIPC_NLA_LINK_ACTIVE]		= { .type = NLA_FLAG },
	[TIPC_NLA_LINK_PROP]		= { .type = NLA_NESTED },
	[TIPC_NLA_LINK_STATS]		= { .type = NLA_NESTED },
	[TIPC_NLA_LINK_RX]		= { .type = NLA_U32 },
	[TIPC_NLA_LINK_TX]		= { .type = NLA_U32 }
};

const struct nla_policy tipc_nl_node_policy[TIPC_NLA_NODE_MAX + 1] = {
	[TIPC_NLA_NODE_UNSPEC]		= { .type = NLA_UNSPEC },
	[TIPC_NLA_NODE_ADDR]		= { .type = NLA_U32 },
	[TIPC_NLA_NODE_UP]		= { .type = NLA_FLAG },
	[TIPC_NLA_NODE_ID]		= { .type = NLA_BINARY,
					    .len = TIPC_NODEID_LEN},
	[TIPC_NLA_NODE_KEY]		= { .type = NLA_BINARY,
					    .len = TIPC_AEAD_KEY_SIZE_MAX},
	[TIPC_NLA_NODE_KEY_MASTER]	= { .type = NLA_FLAG },
	[TIPC_NLA_NODE_REKEYING]	= { .type = NLA_U32 },
};

/* Properties valid for media, bearer and link */
const struct nla_policy tipc_nl_prop_policy[TIPC_NLA_PROP_MAX + 1] = {
	[TIPC_NLA_PROP_UNSPEC]		= { .type = NLA_UNSPEC },
	[TIPC_NLA_PROP_PRIO]		= { .type = NLA_U32 },
	[TIPC_NLA_PROP_TOL]		= { .type = NLA_U32 },
	[TIPC_NLA_PROP_WIN]		= { .type = NLA_U32 },
	[TIPC_NLA_PROP_MTU]		= { .type = NLA_U32 },
	[TIPC_NLA_PROP_BROADCAST]	= { .type = NLA_U32 },
	[TIPC_NLA_PROP_BROADCAST_RATIO]	= { .type = NLA_U32 }
};

const struct nla_policy tipc_nl_bearer_policy[TIPC_NLA_BEARER_MAX + 1]	= {
	[TIPC_NLA_BEARER_UNSPEC]	= { .type = NLA_UNSPEC },
	[TIPC_NLA_BEARER_NAME]		= { .type = NLA_STRING,
					    .len = TIPC_MAX_BEARER_NAME },
	[TIPC_NLA_BEARER_PROP]		= { .type = NLA_NESTED },
	[TIPC_NLA_BEARER_DOMAIN]	= { .type = NLA_U32 }
};

const struct nla_policy tipc_nl_media_policy[TIPC_NLA_MEDIA_MAX + 1] = {
	[TIPC_NLA_MEDIA_UNSPEC]		= { .type = NLA_UNSPEC },
	[TIPC_NLA_MEDIA_NAME]		= { .type = NLA_STRING },
	[TIPC_NLA_MEDIA_PROP]		= { .type = NLA_NESTED }
};

const struct nla_policy tipc_nl_udp_policy[TIPC_NLA_UDP_MAX + 1] = {
	[TIPC_NLA_UDP_UNSPEC]	= {.type = NLA_UNSPEC},
	[TIPC_NLA_UDP_LOCAL]	= {.type = NLA_BINARY,
				   .len = sizeof(struct sockaddr_storage)},
	[TIPC_NLA_UDP_REMOTE]	= {.type = NLA_BINARY,
				   .len = sizeof(struct sockaddr_storage)},
};

/* Users of the legacy API (tipc-config) can't handle that we add operations,
 * so we have a separate genl handling for the new API.
 */
static const struct genl_ops tipc_genl_v2_ops[] = {
	{
		.cmd	= TIPC_NL_BEARER_DISABLE,
		.validate = GENL_DONT_VALIDATE_STRICT | GENL_DONT_VALIDATE_DUMP,
		.doit	= tipc_nl_bearer_disable,
	},
	{
		.cmd	= TIPC_NL_BEARER_ENABLE,
		.validate = GENL_DONT_VALIDATE_STRICT | GENL_DONT_VALIDATE_DUMP,
		.doit	= tipc_nl_bearer_enable,
	},
	{
		.cmd	= TIPC_NL_BEARER_GET,
		.validate = GENL_DONT_VALIDATE_STRICT | GENL_DONT_VALIDATE_DUMP,
		.doit	= tipc_nl_bearer_get,
		.dumpit	= tipc_nl_bearer_dump,
	},
	{
		.cmd	= TIPC_NL_BEARER_ADD,
		.validate = GENL_DONT_VALIDATE_STRICT | GENL_DONT_VALIDATE_DUMP,
		.doit	= tipc_nl_bearer_add,
	},
	{
		.cmd	= TIPC_NL_BEARER_ADD,
		.doit	= tipc_nl_bearer_add,
		.policy = tipc_nl_policy,
	},
	{
		.cmd	= TIPC_NL_BEARER_SET,
		.validate = GENL_DONT_VALIDATE_STRICT | GENL_DONT_VALIDATE_DUMP,
		.doit	= tipc_nl_bearer_set,
	},
	{
		.cmd	= TIPC_NL_SOCK_GET,
		.validate = GENL_DONT_VALIDATE_STRICT | GENL_DONT_VALIDATE_DUMP,
		.start = tipc_dump_start,
		.dumpit	= tipc_nl_sk_dump,
		.done	= tipc_dump_done,
	},
	{
		.cmd	= TIPC_NL_PUBL_GET,
		.validate = GENL_DONT_VALIDATE_STRICT |
			    GENL_DONT_VALIDATE_DUMP_STRICT,
		.dumpit	= tipc_nl_publ_dump,
	},
	{
		.cmd	= TIPC_NL_LINK_GET,
		.validate = GENL_DONT_VALIDATE_STRICT,
		.doit   = tipc_nl_node_get_link,
		.dumpit	= tipc_nl_node_dump_link,
	},
	{
		.cmd	= TIPC_NL_LINK_SET,
		.validate = GENL_DONT_VALIDATE_STRICT | GENL_DONT_VALIDATE_DUMP,
		.doit	= tipc_nl_node_set_link,
	},
	{
		.cmd	= TIPC_NL_LINK_RESET_STATS,
		.validate = GENL_DONT_VALIDATE_STRICT | GENL_DONT_VALIDATE_DUMP,
		.doit   = tipc_nl_node_reset_link_stats,
	},
	{
		.cmd	= TIPC_NL_MEDIA_GET,
		.validate = GENL_DONT_VALIDATE_STRICT | GENL_DONT_VALIDATE_DUMP,
		.doit	= tipc_nl_media_get,
		.dumpit	= tipc_nl_media_dump,
	},
	{
		.cmd	= TIPC_NL_MEDIA_SET,
		.validate = GENL_DONT_VALIDATE_STRICT | GENL_DONT_VALIDATE_DUMP,
		.doit	= tipc_nl_media_set,
	},
	{
		.cmd	= TIPC_NL_NODE_GET,
		.validate = GENL_DONT_VALIDATE_STRICT | GENL_DONT_VALIDATE_DUMP,
		.dumpit	= tipc_nl_node_dump,
	},
	{
		.cmd	= TIPC_NL_NET_GET,
		.validate = GENL_DONT_VALIDATE_STRICT | GENL_DONT_VALIDATE_DUMP,
		.dumpit	= tipc_nl_net_dump,
	},
	{
		.cmd	= TIPC_NL_NET_SET,
		.validate = GENL_DONT_VALIDATE_STRICT | GENL_DONT_VALIDATE_DUMP,
		.doit	= tipc_nl_net_set,
	},
	{
		.cmd	= TIPC_NL_NAME_TABLE_GET,
		.validate = GENL_DONT_VALIDATE_STRICT | GENL_DONT_VALIDATE_DUMP,
		.dumpit	= tipc_nl_name_table_dump,
<<<<<<< HEAD
		.policy = tipc_nl_policy,
	},
	{
		.cmd	= TIPC_NL_MON_SET,
		.doit	= tipc_nl_node_set_monitor,
		.policy = tipc_nl_policy,
	},
	{
		.cmd	= TIPC_NL_MON_GET,
		.doit	= tipc_nl_node_get_monitor,
		.dumpit	= tipc_nl_node_dump_monitor,
		.policy = tipc_nl_policy,
	},
	{
		.cmd	= TIPC_NL_MON_PEER_GET,
		.dumpit	= tipc_nl_node_dump_monitor_peer,
		.policy = tipc_nl_policy,
	},
	{
		.cmd	= TIPC_NL_PEER_REMOVE,
		.doit	= tipc_nl_peer_rm,
		.policy = tipc_nl_policy,
=======
	},
	{
		.cmd	= TIPC_NL_MON_SET,
		.validate = GENL_DONT_VALIDATE_STRICT | GENL_DONT_VALIDATE_DUMP,
		.doit	= tipc_nl_node_set_monitor,
	},
	{
		.cmd	= TIPC_NL_MON_GET,
		.validate = GENL_DONT_VALIDATE_STRICT | GENL_DONT_VALIDATE_DUMP,
		.doit	= tipc_nl_node_get_monitor,
		.dumpit	= tipc_nl_node_dump_monitor,
	},
	{
		.cmd	= TIPC_NL_MON_PEER_GET,
		.validate = GENL_DONT_VALIDATE_STRICT |
			    GENL_DONT_VALIDATE_DUMP_STRICT,
		.dumpit	= tipc_nl_node_dump_monitor_peer,
	},
	{
		.cmd	= TIPC_NL_PEER_REMOVE,
		.validate = GENL_DONT_VALIDATE_STRICT | GENL_DONT_VALIDATE_DUMP,
		.doit	= tipc_nl_peer_rm,
>>>>>>> 24b8d41d
	},
#ifdef CONFIG_TIPC_MEDIA_UDP
	{
		.cmd	= TIPC_NL_UDP_GET_REMOTEIP,
<<<<<<< HEAD
		.dumpit	= tipc_udp_nl_dump_remoteip,
		.policy = tipc_nl_policy,
	},
#endif
=======
		.validate = GENL_DONT_VALIDATE_STRICT |
			    GENL_DONT_VALIDATE_DUMP_STRICT,
		.dumpit	= tipc_udp_nl_dump_remoteip,
	},
#endif
#ifdef CONFIG_TIPC_CRYPTO
	{
		.cmd	= TIPC_NL_KEY_SET,
		.validate = GENL_DONT_VALIDATE_STRICT | GENL_DONT_VALIDATE_DUMP,
		.doit	= tipc_nl_node_set_key,
	},
	{
		.cmd	= TIPC_NL_KEY_FLUSH,
		.validate = GENL_DONT_VALIDATE_STRICT | GENL_DONT_VALIDATE_DUMP,
		.doit	= tipc_nl_node_flush_key,
	},
#endif
	{
		.cmd	= TIPC_NL_ADDR_LEGACY_GET,
		.validate = GENL_DONT_VALIDATE_STRICT | GENL_DONT_VALIDATE_DUMP,
		.doit	= tipc_nl_net_addr_legacy_get,
	},
>>>>>>> 24b8d41d
};

struct genl_family tipc_genl_family __ro_after_init = {
	.name		= TIPC_GENL_V2_NAME,
	.version	= TIPC_GENL_V2_VERSION,
	.hdrsize	= 0,
	.maxattr	= TIPC_NLA_MAX,
	.policy		= tipc_nl_policy,
	.netnsok	= true,
	.module		= THIS_MODULE,
	.ops		= tipc_genl_v2_ops,
	.n_ops		= ARRAY_SIZE(tipc_genl_v2_ops),
};

int __init tipc_netlink_start(void)
{
	int res;

	res = genl_register_family(&tipc_genl_family);
	if (res) {
		pr_err("Failed to register netlink interface\n");
		return res;
	}
	return 0;
}

void tipc_netlink_stop(void)
{
	genl_unregister_family(&tipc_genl_family);
}<|MERGE_RESOLUTION|>--- conflicted
+++ resolved
@@ -171,11 +171,6 @@
 		.doit	= tipc_nl_bearer_add,
 	},
 	{
-		.cmd	= TIPC_NL_BEARER_ADD,
-		.doit	= tipc_nl_bearer_add,
-		.policy = tipc_nl_policy,
-	},
-	{
 		.cmd	= TIPC_NL_BEARER_SET,
 		.validate = GENL_DONT_VALIDATE_STRICT | GENL_DONT_VALIDATE_DUMP,
 		.doit	= tipc_nl_bearer_set,
@@ -239,30 +234,6 @@
 		.cmd	= TIPC_NL_NAME_TABLE_GET,
 		.validate = GENL_DONT_VALIDATE_STRICT | GENL_DONT_VALIDATE_DUMP,
 		.dumpit	= tipc_nl_name_table_dump,
-<<<<<<< HEAD
-		.policy = tipc_nl_policy,
-	},
-	{
-		.cmd	= TIPC_NL_MON_SET,
-		.doit	= tipc_nl_node_set_monitor,
-		.policy = tipc_nl_policy,
-	},
-	{
-		.cmd	= TIPC_NL_MON_GET,
-		.doit	= tipc_nl_node_get_monitor,
-		.dumpit	= tipc_nl_node_dump_monitor,
-		.policy = tipc_nl_policy,
-	},
-	{
-		.cmd	= TIPC_NL_MON_PEER_GET,
-		.dumpit	= tipc_nl_node_dump_monitor_peer,
-		.policy = tipc_nl_policy,
-	},
-	{
-		.cmd	= TIPC_NL_PEER_REMOVE,
-		.doit	= tipc_nl_peer_rm,
-		.policy = tipc_nl_policy,
-=======
 	},
 	{
 		.cmd	= TIPC_NL_MON_SET,
@@ -285,17 +256,10 @@
 		.cmd	= TIPC_NL_PEER_REMOVE,
 		.validate = GENL_DONT_VALIDATE_STRICT | GENL_DONT_VALIDATE_DUMP,
 		.doit	= tipc_nl_peer_rm,
->>>>>>> 24b8d41d
 	},
 #ifdef CONFIG_TIPC_MEDIA_UDP
 	{
 		.cmd	= TIPC_NL_UDP_GET_REMOTEIP,
-<<<<<<< HEAD
-		.dumpit	= tipc_udp_nl_dump_remoteip,
-		.policy = tipc_nl_policy,
-	},
-#endif
-=======
 		.validate = GENL_DONT_VALIDATE_STRICT |
 			    GENL_DONT_VALIDATE_DUMP_STRICT,
 		.dumpit	= tipc_udp_nl_dump_remoteip,
@@ -318,7 +282,6 @@
 		.validate = GENL_DONT_VALIDATE_STRICT | GENL_DONT_VALIDATE_DUMP,
 		.doit	= tipc_nl_net_addr_legacy_get,
 	},
->>>>>>> 24b8d41d
 };
 
 struct genl_family tipc_genl_family __ro_after_init = {
