/*
 * net/tipc/socket.c: TIPC socket API
 *
<<<<<<< HEAD
 * Copyright (c) 2001-2007, 2012-2016, Ericsson AB
=======
 * Copyright (c) 2001-2007, 2012-2017, Ericsson AB
>>>>>>> 24b8d41d
 * Copyright (c) 2004-2008, 2010-2013, Wind River Systems
 * All rights reserved.
 *
 * Redistribution and use in source and binary forms, with or without
 * modification, are permitted provided that the following conditions are met:
 *
 * 1. Redistributions of source code must retain the above copyright
 *    notice, this list of conditions and the following disclaimer.
 * 2. Redistributions in binary form must reproduce the above copyright
 *    notice, this list of conditions and the following disclaimer in the
 *    documentation and/or other materials provided with the distribution.
 * 3. Neither the names of the copyright holders nor the names of its
 *    contributors may be used to endorse or promote products derived from
 *    this software without specific prior written permission.
 *
 * Alternatively, this software may be distributed under the terms of the
 * GNU General Public License ("GPL") version 2 as published by the Free
 * Software Foundation.
 *
 * THIS SOFTWARE IS PROVIDED BY THE COPYRIGHT HOLDERS AND CONTRIBUTORS "AS IS"
 * AND ANY EXPRESS OR IMPLIED WARRANTIES, INCLUDING, BUT NOT LIMITED TO, THE
 * IMPLIED WARRANTIES OF MERCHANTABILITY AND FITNESS FOR A PARTICULAR PURPOSE
 * ARE DISCLAIMED. IN NO EVENT SHALL THE COPYRIGHT OWNER OR CONTRIBUTORS BE
 * LIABLE FOR ANY DIRECT, INDIRECT, INCIDENTAL, SPECIAL, EXEMPLARY, OR
 * CONSEQUENTIAL DAMAGES (INCLUDING, BUT NOT LIMITED TO, PROCUREMENT OF
 * SUBSTITUTE GOODS OR SERVICES; LOSS OF USE, DATA, OR PROFITS; OR BUSINESS
 * INTERRUPTION) HOWEVER CAUSED AND ON ANY THEORY OF LIABILITY, WHETHER IN
 * CONTRACT, STRICT LIABILITY, OR TORT (INCLUDING NEGLIGENCE OR OTHERWISE)
 * ARISING IN ANY WAY OUT OF THE USE OF THIS SOFTWARE, EVEN IF ADVISED OF THE
 * POSSIBILITY OF SUCH DAMAGE.
 */

#include <linux/rhashtable.h>
#include <linux/sched/signal.h>

#include "core.h"
#include "name_table.h"
#include "node.h"
#include "link.h"
#include "name_distr.h"
#include "socket.h"
#include "bcast.h"
#include "netlink.h"
#include "group.h"
#include "trace.h"

#define NAGLE_START_INIT	4
#define NAGLE_START_MAX		1024
#define CONN_TIMEOUT_DEFAULT    8000    /* default connect timeout = 8s */
#define CONN_PROBING_INTV	msecs_to_jiffies(3600000)  /* [ms] => 1 h */
#define TIPC_MAX_PORT		0xffffffff
#define TIPC_MIN_PORT		1
#define TIPC_ACK_RATE		4       /* ACK at 1/4 of rcv window size */

enum {
	TIPC_LISTEN = TCP_LISTEN,
	TIPC_ESTABLISHED = TCP_ESTABLISHED,
	TIPC_OPEN = TCP_CLOSE,
	TIPC_DISCONNECTING = TCP_CLOSE_WAIT,
	TIPC_CONNECTING = TCP_SYN_SENT,
};

struct sockaddr_pair {
	struct sockaddr_tipc sock;
	struct sockaddr_tipc member;
};

/**
 * struct tipc_sock - TIPC socket structure
 * @sk: socket - interacts with 'port' and with user via the socket API
 * @conn_type: TIPC type used when connection was established
 * @conn_instance: TIPC instance used when connection was established
 * @published: non-zero if port has one or more associated names
 * @max_pkt: maximum packet size "hint" used when building messages sent by port
 * @maxnagle: maximum size of msg which can be subject to nagle
 * @portid: unique port identity in TIPC socket hash table
 * @phdr: preformatted message header used when sending messages
 * #cong_links: list of congested links
 * @publications: list of publications for port
 * @blocking_link: address of the congested link we are currently sleeping on
 * @pub_count: total # of publications port has made during its lifetime
 * @conn_timeout: the time we can wait for an unresponded setup request
 * @dupl_rcvcnt: number of bytes counted twice, in both backlog and rcv queue
 * @cong_link_cnt: number of congested links
 * @snt_unacked: # messages sent by socket, and not yet acked by peer
 * @rcv_unacked: # messages read by user, but not yet acked back to peer
 * @peer: 'connected' peer for dgram/rdm
 * @node: hash table node
 * @mc_method: cookie for use between socket and broadcast layer
 * @rcu: rcu struct for tipc_sock
 */
struct tipc_sock {
	struct sock sk;
	u32 conn_type;
	u32 conn_instance;
	int published;
	u32 max_pkt;
	u32 maxnagle;
	u32 portid;
	struct tipc_msg phdr;
	struct list_head cong_links;
	struct list_head publications;
	u32 pub_count;
	atomic_t dupl_rcvcnt;
<<<<<<< HEAD
	bool link_cong;
=======
	u16 conn_timeout;
	bool probe_unacked;
	u16 cong_link_cnt;
>>>>>>> 24b8d41d
	u16 snt_unacked;
	u16 snd_win;
	u16 peer_caps;
	u16 rcv_unacked;
	u16 rcv_win;
<<<<<<< HEAD
	struct sockaddr_tipc remote;
=======
	struct sockaddr_tipc peer;
>>>>>>> 24b8d41d
	struct rhash_head node;
	struct tipc_mc_method mc_method;
	struct rcu_head rcu;
	struct tipc_group *group;
	u32 oneway;
	u32 nagle_start;
	u16 snd_backlog;
	u16 msg_acc;
	u16 pkt_cnt;
	bool expect_ack;
	bool nodelay;
	bool group_is_open;
};

static int tipc_sk_backlog_rcv(struct sock *sk, struct sk_buff *skb);
static void tipc_data_ready(struct sock *sk);
static void tipc_write_space(struct sock *sk);
static void tipc_sock_destruct(struct sock *sk);
static int tipc_release(struct socket *sock);
static int tipc_accept(struct socket *sock, struct socket *new_sock, int flags,
		       bool kern);
static void tipc_sk_timeout(struct timer_list *t);
static int tipc_sk_publish(struct tipc_sock *tsk, uint scope,
			   struct tipc_name_seq const *seq);
static int tipc_sk_withdraw(struct tipc_sock *tsk, uint scope,
			    struct tipc_name_seq const *seq);
static int tipc_sk_leave(struct tipc_sock *tsk);
static struct tipc_sock *tipc_sk_lookup(struct net *net, u32 portid);
static int tipc_sk_insert(struct tipc_sock *tsk);
static void tipc_sk_remove(struct tipc_sock *tsk);
static int __tipc_sendstream(struct socket *sock, struct msghdr *m, size_t dsz);
static int __tipc_sendmsg(struct socket *sock, struct msghdr *m, size_t dsz);
static void tipc_sk_push_backlog(struct tipc_sock *tsk, bool nagle_ack);

static const struct proto_ops packet_ops;
static const struct proto_ops stream_ops;
static const struct proto_ops msg_ops;
static struct proto tipc_proto;
static const struct rhashtable_params tsk_rht_params;

static u32 tsk_own_node(struct tipc_sock *tsk)
{
	return msg_prevnode(&tsk->phdr);
}

static u32 tsk_peer_node(struct tipc_sock *tsk)
{
	return msg_destnode(&tsk->phdr);
}

static u32 tsk_peer_port(struct tipc_sock *tsk)
{
	return msg_destport(&tsk->phdr);
}

static  bool tsk_unreliable(struct tipc_sock *tsk)
{
	return msg_src_droppable(&tsk->phdr) != 0;
}

static void tsk_set_unreliable(struct tipc_sock *tsk, bool unreliable)
{
	msg_set_src_droppable(&tsk->phdr, unreliable ? 1 : 0);
}

static bool tsk_unreturnable(struct tipc_sock *tsk)
{
	return msg_dest_droppable(&tsk->phdr) != 0;
}

static void tsk_set_unreturnable(struct tipc_sock *tsk, bool unreturnable)
{
	msg_set_dest_droppable(&tsk->phdr, unreturnable ? 1 : 0);
}

static int tsk_importance(struct tipc_sock *tsk)
{
	return msg_importance(&tsk->phdr);
}

static struct tipc_sock *tipc_sk(const struct sock *sk)
{
	return container_of(sk, struct tipc_sock, sk);
}

int tsk_set_importance(struct sock *sk, int imp)
{
	if (imp > TIPC_CRITICAL_IMPORTANCE)
		return -EINVAL;
	msg_set_importance(&tipc_sk(sk)->phdr, (u32)imp);
	return 0;
}

static bool tsk_conn_cong(struct tipc_sock *tsk)
{
	return tsk->snt_unacked > tsk->snd_win;
}

static u16 tsk_blocks(int len)
{
	return ((len / FLOWCTL_BLK_SZ) + 1);
}

/* tsk_blocks(): translate a buffer size in bytes to number of
 * advertisable blocks, taking into account the ratio truesize(len)/len
 * We can trust that this ratio is always < 4 for len >= FLOWCTL_BLK_SZ
 */
static u16 tsk_adv_blocks(int len)
{
	return len / FLOWCTL_BLK_SZ / 4;
}

/* tsk_inc(): increment counter for sent or received data
 * - If block based flow control is not supported by peer we
 *   fall back to message based ditto, incrementing the counter
 */
static u16 tsk_inc(struct tipc_sock *tsk, int msglen)
{
	if (likely(tsk->peer_caps & TIPC_BLOCK_FLOWCTL))
		return ((msglen / FLOWCTL_BLK_SZ) + 1);
	return 1;
}

<<<<<<< HEAD
static bool tsk_conn_cong(struct tipc_sock *tsk)
{
	return tsk->snt_unacked > tsk->snd_win;
}

/* tsk_blocks(): translate a buffer size in bytes to number of
 * advertisable blocks, taking into account the ratio truesize(len)/len
 * We can trust that this ratio is always < 4 for len >= FLOWCTL_BLK_SZ
 */
static u16 tsk_adv_blocks(int len)
{
	return len / FLOWCTL_BLK_SZ / 4;
}

/* tsk_inc(): increment counter for sent or received data
 * - If block based flow control is not supported by peer we
 *   fall back to message based ditto, incrementing the counter
 */
static u16 tsk_inc(struct tipc_sock *tsk, int msglen)
{
	if (likely(tsk->peer_caps & TIPC_BLOCK_FLOWCTL))
		return ((msglen / FLOWCTL_BLK_SZ) + 1);
	return 1;
=======
/* tsk_set_nagle - enable/disable nagle property by manipulating maxnagle
 */
static void tsk_set_nagle(struct tipc_sock *tsk)
{
	struct sock *sk = &tsk->sk;

	tsk->maxnagle = 0;
	if (sk->sk_type != SOCK_STREAM)
		return;
	if (tsk->nodelay)
		return;
	if (!(tsk->peer_caps & TIPC_NAGLE))
		return;
	/* Limit node local buffer size to avoid receive queue overflow */
	if (tsk->max_pkt == MAX_MSG_SIZE)
		tsk->maxnagle = 1500;
	else
		tsk->maxnagle = tsk->max_pkt;
>>>>>>> 24b8d41d
}

/**
 * tsk_advance_rx_queue - discard first buffer in socket receive queue
 *
 * Caller must hold socket lock
 */
static void tsk_advance_rx_queue(struct sock *sk)
{
	trace_tipc_sk_advance_rx(sk, NULL, TIPC_DUMP_SK_RCVQ, " ");
	kfree_skb(__skb_dequeue(&sk->sk_receive_queue));
}

/* tipc_sk_respond() : send response message back to sender
 */
static void tipc_sk_respond(struct sock *sk, struct sk_buff *skb, int err)
{
	u32 selector;
	u32 dnode;
	u32 onode = tipc_own_addr(sock_net(sk));

	if (!tipc_msg_reverse(onode, &skb, err))
		return;

	trace_tipc_sk_rej_msg(sk, skb, TIPC_DUMP_NONE, "@sk_respond!");
	dnode = msg_destnode(buf_msg(skb));
	selector = msg_origport(buf_msg(skb));
	tipc_node_xmit_skb(sock_net(sk), skb, dnode, selector);
}

/**
 * tsk_rej_rx_queue - reject all buffers in socket receive queue
 *
 * Caller must hold socket lock
 */
static void tsk_rej_rx_queue(struct sock *sk, int error)
{
	struct sk_buff *skb;

	while ((skb = __skb_dequeue(&sk->sk_receive_queue)))
		tipc_sk_respond(sk, skb, error);
}

static bool tipc_sk_connected(struct sock *sk)
{
	return sk->sk_state == TIPC_ESTABLISHED;
}

/* tipc_sk_type_connectionless - check if the socket is datagram socket
 * @sk: socket
 *
 * Returns true if connection less, false otherwise
 */
static bool tipc_sk_type_connectionless(struct sock *sk)
{
	return sk->sk_type == SOCK_RDM || sk->sk_type == SOCK_DGRAM;
}

/* tsk_peer_msg - verify if message was sent by connected port's peer
 *
 * Handles cases where the node's network address has changed from
 * the default of <0.0.0> to its configured setting.
 */
static bool tsk_peer_msg(struct tipc_sock *tsk, struct tipc_msg *msg)
{
	struct sock *sk = &tsk->sk;
	u32 self = tipc_own_addr(sock_net(sk));
	u32 peer_port = tsk_peer_port(tsk);
	u32 orig_node, peer_node;

	if (unlikely(!tipc_sk_connected(sk)))
		return false;

	if (unlikely(msg_origport(msg) != peer_port))
		return false;

	orig_node = msg_orignode(msg);
	peer_node = tsk_peer_node(tsk);

	if (likely(orig_node == peer_node))
		return true;

	if (!orig_node && peer_node == self)
		return true;

	if (!peer_node && orig_node == self)
		return true;

	return false;
}

/* tipc_set_sk_state - set the sk_state of the socket
 * @sk: socket
 *
 * Caller must hold socket lock
 *
 * Returns 0 on success, errno otherwise
 */
static int tipc_set_sk_state(struct sock *sk, int state)
{
	int oldsk_state = sk->sk_state;
	int res = -EINVAL;

	switch (state) {
	case TIPC_OPEN:
		res = 0;
		break;
	case TIPC_LISTEN:
	case TIPC_CONNECTING:
		if (oldsk_state == TIPC_OPEN)
			res = 0;
		break;
	case TIPC_ESTABLISHED:
		if (oldsk_state == TIPC_CONNECTING ||
		    oldsk_state == TIPC_OPEN)
			res = 0;
		break;
	case TIPC_DISCONNECTING:
		if (oldsk_state == TIPC_CONNECTING ||
		    oldsk_state == TIPC_ESTABLISHED)
			res = 0;
		break;
	}

	if (!res)
		sk->sk_state = state;

	return res;
}

static int tipc_sk_sock_err(struct socket *sock, long *timeout)
{
	struct sock *sk = sock->sk;
	int err = sock_error(sk);
	int typ = sock->type;

	if (err)
		return err;
	if (typ == SOCK_STREAM || typ == SOCK_SEQPACKET) {
		if (sk->sk_state == TIPC_DISCONNECTING)
			return -EPIPE;
		else if (!tipc_sk_connected(sk))
			return -ENOTCONN;
	}
	if (!*timeout)
		return -EAGAIN;
	if (signal_pending(current))
		return sock_intr_errno(*timeout);

	return 0;
}

#define tipc_wait_for_cond(sock_, timeo_, condition_)			       \
({                                                                             \
	DEFINE_WAIT_FUNC(wait_, woken_wake_function);                          \
	struct sock *sk_;						       \
	int rc_;							       \
									       \
	while ((rc_ = !(condition_))) {					       \
		/* coupled with smp_wmb() in tipc_sk_proto_rcv() */            \
		smp_rmb();                                                     \
		sk_ = (sock_)->sk;					       \
		rc_ = tipc_sk_sock_err((sock_), timeo_);		       \
		if (rc_)						       \
			break;						       \
		add_wait_queue(sk_sleep(sk_), &wait_);                         \
		release_sock(sk_);					       \
		*(timeo_) = wait_woken(&wait_, TASK_INTERRUPTIBLE, *(timeo_)); \
		sched_annotate_sleep();				               \
		lock_sock(sk_);						       \
		remove_wait_queue(sk_sleep(sk_), &wait_);		       \
	}								       \
	rc_;								       \
})

/**
 * tipc_sk_create - create a TIPC socket
 * @net: network namespace (must be default network)
 * @sock: pre-allocated socket structure
 * @protocol: protocol indicator (must be 0)
 * @kern: caused by kernel or by userspace?
 *
 * This routine creates additional data structures used by the TIPC socket,
 * initializes them, and links them together.
 *
 * Returns 0 on success, errno otherwise
 */
static int tipc_sk_create(struct net *net, struct socket *sock,
			  int protocol, int kern)
{
	const struct proto_ops *ops;
	struct sock *sk;
	struct tipc_sock *tsk;
	struct tipc_msg *msg;

	/* Validate arguments */
	if (unlikely(protocol != 0))
		return -EPROTONOSUPPORT;

	switch (sock->type) {
	case SOCK_STREAM:
		ops = &stream_ops;
		break;
	case SOCK_SEQPACKET:
		ops = &packet_ops;
		break;
	case SOCK_DGRAM:
	case SOCK_RDM:
		ops = &msg_ops;
		break;
	default:
		return -EPROTOTYPE;
	}

	/* Allocate socket's protocol area */
	sk = sk_alloc(net, AF_TIPC, GFP_KERNEL, &tipc_proto, kern);
	if (sk == NULL)
		return -ENOMEM;

	tsk = tipc_sk(sk);
	tsk->max_pkt = MAX_PKT_DEFAULT;
	tsk->maxnagle = 0;
	tsk->nagle_start = NAGLE_START_INIT;
	INIT_LIST_HEAD(&tsk->publications);
	INIT_LIST_HEAD(&tsk->cong_links);
	msg = &tsk->phdr;

	/* Finish initializing socket data structures */
	sock->ops = ops;
	sock_init_data(sock, sk);
	tipc_set_sk_state(sk, TIPC_OPEN);
	if (tipc_sk_insert(tsk)) {
		pr_warn("Socket create failed; port number exhausted\n");
		return -EINVAL;
	}

	/* Ensure tsk is visible before we read own_addr. */
	smp_mb();

	tipc_msg_init(tipc_own_addr(net), msg, TIPC_LOW_IMPORTANCE,
		      TIPC_NAMED_MSG, NAMED_H_SIZE, 0);

	msg_set_origport(msg, tsk->portid);
	timer_setup(&sk->sk_timer, tipc_sk_timeout, 0);
	sk->sk_shutdown = 0;
	sk->sk_backlog_rcv = tipc_sk_backlog_rcv;
	sk->sk_rcvbuf = sysctl_tipc_rmem[1];
	sk->sk_data_ready = tipc_data_ready;
	sk->sk_write_space = tipc_write_space;
	sk->sk_destruct = tipc_sock_destruct;
	tsk->conn_timeout = CONN_TIMEOUT_DEFAULT;
<<<<<<< HEAD
=======
	tsk->group_is_open = true;
>>>>>>> 24b8d41d
	atomic_set(&tsk->dupl_rcvcnt, 0);

	/* Start out with safe limits until we receive an advertised window */
	tsk->snd_win = tsk_adv_blocks(RCVBUF_MIN);
	tsk->rcv_win = tsk->snd_win;

<<<<<<< HEAD
	if (sock->state == SS_READY) {
=======
	if (tipc_sk_type_connectionless(sk)) {
>>>>>>> 24b8d41d
		tsk_set_unreturnable(tsk, true);
		if (sock->type == SOCK_DGRAM)
			tsk_set_unreliable(tsk, true);
	}
	__skb_queue_head_init(&tsk->mc_method.deferredq);
	trace_tipc_sk_create(sk, NULL, TIPC_DUMP_NONE, " ");
	return 0;
}

static void tipc_sk_callback(struct rcu_head *head)
{
	struct tipc_sock *tsk = container_of(head, struct tipc_sock, rcu);

	sock_put(&tsk->sk);
}

/* Caller should hold socket lock for the socket. */
static void __tipc_shutdown(struct socket *sock, int error)
{
	struct sock *sk = sock->sk;
	struct tipc_sock *tsk = tipc_sk(sk);
	struct net *net = sock_net(sk);
	long timeout = msecs_to_jiffies(CONN_TIMEOUT_DEFAULT);
	u32 dnode = tsk_peer_node(tsk);
	struct sk_buff *skb;

	/* Avoid that hi-prio shutdown msgs bypass msgs in link wakeup queue */
	tipc_wait_for_cond(sock, &timeout, (!tsk->cong_link_cnt &&
					    !tsk_conn_cong(tsk)));

	/* Push out delayed messages if in Nagle mode */
	tipc_sk_push_backlog(tsk, false);
	/* Remove pending SYN */
	__skb_queue_purge(&sk->sk_write_queue);

	/* Remove partially received buffer if any */
	skb = skb_peek(&sk->sk_receive_queue);
	if (skb && TIPC_SKB_CB(skb)->bytes_read) {
		__skb_unlink(skb, &sk->sk_receive_queue);
		kfree_skb(skb);
	}

	/* Reject all unreceived messages if connectionless */
	if (tipc_sk_type_connectionless(sk)) {
		tsk_rej_rx_queue(sk, error);
		return;
	}

	switch (sk->sk_state) {
	case TIPC_CONNECTING:
	case TIPC_ESTABLISHED:
		tipc_set_sk_state(sk, TIPC_DISCONNECTING);
		tipc_node_remove_conn(net, dnode, tsk->portid);
		/* Send a FIN+/- to its peer */
		skb = __skb_dequeue(&sk->sk_receive_queue);
		if (skb) {
			__skb_queue_purge(&sk->sk_receive_queue);
			tipc_sk_respond(sk, skb, error);
			break;
		}
		skb = tipc_msg_create(TIPC_CRITICAL_IMPORTANCE,
				      TIPC_CONN_MSG, SHORT_H_SIZE, 0, dnode,
				      tsk_own_node(tsk), tsk_peer_port(tsk),
				      tsk->portid, error);
		if (skb)
			tipc_node_xmit_skb(net, skb, dnode, tsk->portid);
		break;
	case TIPC_LISTEN:
		/* Reject all SYN messages */
		tsk_rej_rx_queue(sk, error);
		break;
	default:
		__skb_queue_purge(&sk->sk_receive_queue);
		break;
	}
}

/**
 * tipc_release - destroy a TIPC socket
 * @sock: socket to destroy
 *
 * This routine cleans up any messages that are still queued on the socket.
 * For DGRAM and RDM socket types, all queued messages are rejected.
 * For SEQPACKET and STREAM socket types, the first message is rejected
 * and any others are discarded.  (If the first message on a STREAM socket
 * is partially-read, it is discarded and the next one is rejected instead.)
 *
 * NOTE: Rejected messages are not necessarily returned to the sender!  They
 * are returned or discarded according to the "destination droppable" setting
 * specified for the message by the sender.
 *
 * Returns 0 on success, errno otherwise
 */
static int tipc_release(struct socket *sock)
{
	struct sock *sk = sock->sk;
	struct tipc_sock *tsk;

	/*
	 * Exit if socket isn't fully initialized (occurs when a failed accept()
	 * releases a pre-allocated child socket that was never used)
	 */
	if (sk == NULL)
		return 0;

	tsk = tipc_sk(sk);
	lock_sock(sk);

	trace_tipc_sk_release(sk, NULL, TIPC_DUMP_ALL, " ");
	__tipc_shutdown(sock, TIPC_ERR_NO_PORT);
	sk->sk_shutdown = SHUTDOWN_MASK;
	tipc_sk_leave(tsk);
	tipc_sk_withdraw(tsk, 0, NULL);
	__skb_queue_purge(&tsk->mc_method.deferredq);
	sk_stop_timer(sk, &sk->sk_timer);
	tipc_sk_remove(tsk);

	sock_orphan(sk);
	/* Reject any messages that accumulated in backlog queue */
	release_sock(sk);
	tipc_dest_list_purge(&tsk->cong_links);
	tsk->cong_link_cnt = 0;
	call_rcu(&tsk->rcu, tipc_sk_callback);
	sock->sk = NULL;

	return 0;
}

/**
 * tipc_bind - associate or disassocate TIPC name(s) with a socket
 * @sock: socket structure
 * @uaddr: socket address describing name(s) and desired operation
 * @uaddr_len: size of socket address data structure
 *
 * Name and name sequence binding is indicated using a positive scope value;
 * a negative scope value unbinds the specified name.  Specifying no name
 * (i.e. a socket address length of 0) unbinds all names from the socket.
 *
 * Returns 0 on success, errno otherwise
 *
 * NOTE: This routine doesn't need to take the socket lock since it doesn't
 *       access any non-constant socket information.
 */
static int tipc_bind(struct socket *sock, struct sockaddr *uaddr,
		     int uaddr_len)
{
	struct sock *sk = sock->sk;
	struct sockaddr_tipc *addr = (struct sockaddr_tipc *)uaddr;
	struct tipc_sock *tsk = tipc_sk(sk);
	int res = -EINVAL;

	lock_sock(sk);
	if (unlikely(!uaddr_len)) {
		res = tipc_sk_withdraw(tsk, 0, NULL);
		goto exit;
	}
	if (tsk->group) {
		res = -EACCES;
		goto exit;
	}
	if (uaddr_len < sizeof(struct sockaddr_tipc)) {
		res = -EINVAL;
		goto exit;
	}
	if (addr->family != AF_TIPC) {
		res = -EAFNOSUPPORT;
		goto exit;
	}

	if (addr->addrtype == TIPC_ADDR_NAME)
		addr->addr.nameseq.upper = addr->addr.nameseq.lower;
	else if (addr->addrtype != TIPC_ADDR_NAMESEQ) {
		res = -EAFNOSUPPORT;
		goto exit;
	}

	if ((addr->addr.nameseq.type < TIPC_RESERVED_TYPES) &&
	    (addr->addr.nameseq.type != TIPC_TOP_SRV) &&
	    (addr->addr.nameseq.type != TIPC_CFG_SRV)) {
		res = -EACCES;
		goto exit;
	}

	res = (addr->scope >= 0) ?
		tipc_sk_publish(tsk, addr->scope, &addr->addr.nameseq) :
		tipc_sk_withdraw(tsk, -addr->scope, &addr->addr.nameseq);
exit:
	release_sock(sk);
	return res;
}

/**
 * tipc_getname - get port ID of socket or peer socket
 * @sock: socket structure
 * @uaddr: area for returned socket address
 * @peer: 0 = own ID, 1 = current peer ID, 2 = current/former peer ID
 *
 * Returns 0 on success, errno otherwise
 *
 * NOTE: This routine doesn't need to take the socket lock since it only
 *       accesses socket information that is unchanging (or which changes in
 *       a completely predictable manner).
 */
static int tipc_getname(struct socket *sock, struct sockaddr *uaddr,
			int peer)
{
	struct sockaddr_tipc *addr = (struct sockaddr_tipc *)uaddr;
	struct sock *sk = sock->sk;
	struct tipc_sock *tsk = tipc_sk(sk);

	memset(addr, 0, sizeof(*addr));
	if (peer) {
		if ((!tipc_sk_connected(sk)) &&
		    ((peer != 2) || (sk->sk_state != TIPC_DISCONNECTING)))
			return -ENOTCONN;
		addr->addr.id.ref = tsk_peer_port(tsk);
		addr->addr.id.node = tsk_peer_node(tsk);
	} else {
		addr->addr.id.ref = tsk->portid;
		addr->addr.id.node = tipc_own_addr(sock_net(sk));
	}

	addr->addrtype = TIPC_ADDR_ID;
	addr->family = AF_TIPC;
	addr->scope = 0;
	addr->addr.name.domain = 0;

	return sizeof(*addr);
}

/**
 * tipc_poll - read and possibly block on pollmask
 * @file: file structure associated with the socket
 * @sock: socket for which to calculate the poll bits
 * @wait: ???
 *
 * Returns pollmask value
 *
 * COMMENTARY:
 * It appears that the usual socket locking mechanisms are not useful here
 * since the pollmask info is potentially out-of-date the moment this routine
 * exits.  TCP and other protocols seem to rely on higher level poll routines
 * to handle any preventable race conditions, so TIPC will do the same ...
 *
 * IMPORTANT: The fact that a read or write operation is indicated does NOT
 * imply that the operation will succeed, merely that it should be performed
 * and will not block.
 */
static __poll_t tipc_poll(struct file *file, struct socket *sock,
			      poll_table *wait)
{
	struct sock *sk = sock->sk;
	struct tipc_sock *tsk = tipc_sk(sk);
	__poll_t revents = 0;

	sock_poll_wait(file, sock, wait);
	trace_tipc_sk_poll(sk, NULL, TIPC_DUMP_ALL, " ");

	if (sk->sk_shutdown & RCV_SHUTDOWN)
		revents |= EPOLLRDHUP | EPOLLIN | EPOLLRDNORM;
	if (sk->sk_shutdown == SHUTDOWN_MASK)
		revents |= EPOLLHUP;

	switch (sk->sk_state) {
	case TIPC_ESTABLISHED:
		if (!tsk->cong_link_cnt && !tsk_conn_cong(tsk))
			revents |= EPOLLOUT;
		fallthrough;
	case TIPC_LISTEN:
	case TIPC_CONNECTING:
		if (!skb_queue_empty_lockless(&sk->sk_receive_queue))
			revents |= EPOLLIN | EPOLLRDNORM;
		break;
	case TIPC_OPEN:
		if (tsk->group_is_open && !tsk->cong_link_cnt)
			revents |= EPOLLOUT;
		if (!tipc_sk_type_connectionless(sk))
			break;
		if (skb_queue_empty_lockless(&sk->sk_receive_queue))
			break;
		revents |= EPOLLIN | EPOLLRDNORM;
		break;
	case TIPC_DISCONNECTING:
		revents = EPOLLIN | EPOLLRDNORM | EPOLLHUP;
		break;
	}
	return revents;
}

/**
 * tipc_sendmcast - send multicast message
 * @sock: socket structure
 * @seq: destination address
 * @msg: message to send
 * @dlen: length of data to send
 * @timeout: timeout to wait for wakeup
 *
 * Called from function tipc_sendmsg(), which has done all sanity checks
 * Returns the number of bytes sent on success, or errno
 */
static int tipc_sendmcast(struct  socket *sock, struct tipc_name_seq *seq,
			  struct msghdr *msg, size_t dlen, long timeout)
{
	struct sock *sk = sock->sk;
	struct tipc_sock *tsk = tipc_sk(sk);
	struct tipc_msg *hdr = &tsk->phdr;
	struct net *net = sock_net(sk);
	int mtu = tipc_bcast_get_mtu(net);
	struct tipc_mc_method *method = &tsk->mc_method;
	struct sk_buff_head pkts;
	struct tipc_nlist dsts;
	int rc;

	if (tsk->group)
		return -EACCES;

	/* Block or return if any destination link is congested */
	rc = tipc_wait_for_cond(sock, &timeout, !tsk->cong_link_cnt);
	if (unlikely(rc))
		return rc;

	/* Lookup destination nodes */
	tipc_nlist_init(&dsts, tipc_own_addr(net));
	tipc_nametbl_lookup_dst_nodes(net, seq->type, seq->lower,
				      seq->upper, &dsts);
	if (!dsts.local && !dsts.remote)
		return -EHOSTUNREACH;

	/* Build message header */
	msg_set_type(hdr, TIPC_MCAST_MSG);
	msg_set_hdr_sz(hdr, MCAST_H_SIZE);
	msg_set_lookup_scope(hdr, TIPC_CLUSTER_SCOPE);
	msg_set_destport(hdr, 0);
	msg_set_destnode(hdr, 0);
	msg_set_nametype(hdr, seq->type);
	msg_set_namelower(hdr, seq->lower);
	msg_set_nameupper(hdr, seq->upper);

	/* Build message as chain of buffers */
	__skb_queue_head_init(&pkts);
	rc = tipc_msg_build(hdr, msg, 0, dlen, mtu, &pkts);

	/* Send message if build was successful */
	if (unlikely(rc == dlen)) {
		trace_tipc_sk_sendmcast(sk, skb_peek(&pkts),
					TIPC_DUMP_SK_SNDQ, " ");
		rc = tipc_mcast_xmit(net, &pkts, method, &dsts,
				     &tsk->cong_link_cnt);
	}

	tipc_nlist_purge(&dsts);

	return rc ? rc : dlen;
}

/**
 * tipc_send_group_msg - send a message to a member in the group
 * @net: network namespace
 * @m: message to send
 * @mb: group member
 * @dnode: destination node
 * @dport: destination port
 * @dlen: total length of message data
 */
static int tipc_send_group_msg(struct net *net, struct tipc_sock *tsk,
			       struct msghdr *m, struct tipc_member *mb,
			       u32 dnode, u32 dport, int dlen)
{
	u16 bc_snd_nxt = tipc_group_bc_snd_nxt(tsk->group);
	struct tipc_mc_method *method = &tsk->mc_method;
	int blks = tsk_blocks(GROUP_H_SIZE + dlen);
	struct tipc_msg *hdr = &tsk->phdr;
	struct sk_buff_head pkts;
	int mtu, rc;

	/* Complete message header */
	msg_set_type(hdr, TIPC_GRP_UCAST_MSG);
	msg_set_hdr_sz(hdr, GROUP_H_SIZE);
	msg_set_destport(hdr, dport);
	msg_set_destnode(hdr, dnode);
	msg_set_grp_bc_seqno(hdr, bc_snd_nxt);

	/* Build message as chain of buffers */
	__skb_queue_head_init(&pkts);
	mtu = tipc_node_get_mtu(net, dnode, tsk->portid, false);
	rc = tipc_msg_build(hdr, m, 0, dlen, mtu, &pkts);
	if (unlikely(rc != dlen))
		return rc;

	/* Send message */
	rc = tipc_node_xmit(net, &pkts, dnode, tsk->portid);
	if (unlikely(rc == -ELINKCONG)) {
		tipc_dest_push(&tsk->cong_links, dnode, 0);
		tsk->cong_link_cnt++;
	}

	/* Update send window */
	tipc_group_update_member(mb, blks);

	/* A broadcast sent within next EXPIRE period must follow same path */
	method->rcast = true;
	method->mandatory = true;
	return dlen;
}

/**
 * tipc_send_group_unicast - send message to a member in the group
 * @sock: socket structure
 * @m: message to send
 * @dlen: total length of message data
 * @timeout: timeout to wait for wakeup
 *
 * Called from function tipc_sendmsg(), which has done all sanity checks
 * Returns the number of bytes sent on success, or errno
 */
static int tipc_send_group_unicast(struct socket *sock, struct msghdr *m,
				   int dlen, long timeout)
{
	struct sock *sk = sock->sk;
	DECLARE_SOCKADDR(struct sockaddr_tipc *, dest, m->msg_name);
	int blks = tsk_blocks(GROUP_H_SIZE + dlen);
	struct tipc_sock *tsk = tipc_sk(sk);
	struct net *net = sock_net(sk);
	struct tipc_member *mb = NULL;
	u32 node, port;
	int rc;

	node = dest->addr.id.node;
	port = dest->addr.id.ref;
	if (!port && !node)
		return -EHOSTUNREACH;

	/* Block or return if destination link or member is congested */
	rc = tipc_wait_for_cond(sock, &timeout,
				!tipc_dest_find(&tsk->cong_links, node, 0) &&
				tsk->group &&
				!tipc_group_cong(tsk->group, node, port, blks,
						 &mb));
	if (unlikely(rc))
		return rc;

	if (unlikely(!mb))
		return -EHOSTUNREACH;

	rc = tipc_send_group_msg(net, tsk, m, mb, node, port, dlen);

	return rc ? rc : dlen;
}

/**
 * tipc_send_group_anycast - send message to any member with given identity
 * @sock: socket structure
 * @m: message to send
 * @dlen: total length of message data
 * @timeout: timeout to wait for wakeup
 *
 * Called from function tipc_sendmsg(), which has done all sanity checks
 * Returns the number of bytes sent on success, or errno
 */
static int tipc_send_group_anycast(struct socket *sock, struct msghdr *m,
				   int dlen, long timeout)
{
	DECLARE_SOCKADDR(struct sockaddr_tipc *, dest, m->msg_name);
	struct sock *sk = sock->sk;
	struct tipc_sock *tsk = tipc_sk(sk);
	struct list_head *cong_links = &tsk->cong_links;
	int blks = tsk_blocks(GROUP_H_SIZE + dlen);
	struct tipc_msg *hdr = &tsk->phdr;
	struct tipc_member *first = NULL;
	struct tipc_member *mbr = NULL;
	struct net *net = sock_net(sk);
	u32 node, port, exclude;
	struct list_head dsts;
	u32 type, inst, scope;
	int lookups = 0;
	int dstcnt, rc;
	bool cong;

	INIT_LIST_HEAD(&dsts);

	type = msg_nametype(hdr);
	inst = dest->addr.name.name.instance;
	scope = msg_lookup_scope(hdr);

	while (++lookups < 4) {
		exclude = tipc_group_exclude(tsk->group);

		first = NULL;

		/* Look for a non-congested destination member, if any */
		while (1) {
			if (!tipc_nametbl_lookup(net, type, inst, scope, &dsts,
						 &dstcnt, exclude, false))
				return -EHOSTUNREACH;
			tipc_dest_pop(&dsts, &node, &port);
			cong = tipc_group_cong(tsk->group, node, port, blks,
					       &mbr);
			if (!cong)
				break;
			if (mbr == first)
				break;
			if (!first)
				first = mbr;
		}

		/* Start over if destination was not in member list */
		if (unlikely(!mbr))
			continue;

		if (likely(!cong && !tipc_dest_find(cong_links, node, 0)))
			break;

		/* Block or return if destination link or member is congested */
		rc = tipc_wait_for_cond(sock, &timeout,
					!tipc_dest_find(cong_links, node, 0) &&
					tsk->group &&
					!tipc_group_cong(tsk->group, node, port,
							 blks, &mbr));
		if (unlikely(rc))
			return rc;

		/* Send, unless destination disappeared while waiting */
		if (likely(mbr))
			break;
	}

	if (unlikely(lookups >= 4))
		return -EHOSTUNREACH;

	rc = tipc_send_group_msg(net, tsk, m, mbr, node, port, dlen);

	return rc ? rc : dlen;
}

/**
 * tipc_send_group_bcast - send message to all members in communication group
 * @sock: socket structure
 * @m: message to send
 * @dlen: total length of message data
 * @timeout: timeout to wait for wakeup
 *
 * Called from function tipc_sendmsg(), which has done all sanity checks
 * Returns the number of bytes sent on success, or errno
 */
static int tipc_send_group_bcast(struct socket *sock, struct msghdr *m,
				 int dlen, long timeout)
{
	DECLARE_SOCKADDR(struct sockaddr_tipc *, dest, m->msg_name);
	struct sock *sk = sock->sk;
	struct net *net = sock_net(sk);
	struct tipc_sock *tsk = tipc_sk(sk);
	struct tipc_nlist *dsts;
	struct tipc_mc_method *method = &tsk->mc_method;
	bool ack = method->mandatory && method->rcast;
	int blks = tsk_blocks(MCAST_H_SIZE + dlen);
	struct tipc_msg *hdr = &tsk->phdr;
	int mtu = tipc_bcast_get_mtu(net);
	struct sk_buff_head pkts;
	int rc = -EHOSTUNREACH;

	/* Block or return if any destination link or member is congested */
	rc = tipc_wait_for_cond(sock, &timeout,
				!tsk->cong_link_cnt && tsk->group &&
				!tipc_group_bc_cong(tsk->group, blks));
	if (unlikely(rc))
		return rc;

	dsts = tipc_group_dests(tsk->group);
	if (!dsts->local && !dsts->remote)
		return -EHOSTUNREACH;

	/* Complete message header */
	if (dest) {
		msg_set_type(hdr, TIPC_GRP_MCAST_MSG);
		msg_set_nameinst(hdr, dest->addr.name.name.instance);
	} else {
		msg_set_type(hdr, TIPC_GRP_BCAST_MSG);
		msg_set_nameinst(hdr, 0);
	}
	msg_set_hdr_sz(hdr, GROUP_H_SIZE);
	msg_set_destport(hdr, 0);
	msg_set_destnode(hdr, 0);
	msg_set_grp_bc_seqno(hdr, tipc_group_bc_snd_nxt(tsk->group));

	/* Avoid getting stuck with repeated forced replicasts */
	msg_set_grp_bc_ack_req(hdr, ack);

	/* Build message as chain of buffers */
	__skb_queue_head_init(&pkts);
	rc = tipc_msg_build(hdr, m, 0, dlen, mtu, &pkts);
	if (unlikely(rc != dlen))
		return rc;

	/* Send message */
	rc = tipc_mcast_xmit(net, &pkts, method, dsts, &tsk->cong_link_cnt);
	if (unlikely(rc))
		return rc;

	/* Update broadcast sequence number and send windows */
	tipc_group_update_bc_members(tsk->group, blks, ack);

	/* Broadcast link is now free to choose method for next broadcast */
	method->mandatory = false;
	method->expires = jiffies;

	return dlen;
}

/**
 * tipc_send_group_mcast - send message to all members with given identity
 * @sock: socket structure
 * @m: message to send
 * @dlen: total length of message data
 * @timeout: timeout to wait for wakeup
 *
 * Called from function tipc_sendmsg(), which has done all sanity checks
 * Returns the number of bytes sent on success, or errno
 */
static int tipc_send_group_mcast(struct socket *sock, struct msghdr *m,
				 int dlen, long timeout)
{
	struct sock *sk = sock->sk;
	DECLARE_SOCKADDR(struct sockaddr_tipc *, dest, m->msg_name);
	struct tipc_sock *tsk = tipc_sk(sk);
	struct tipc_group *grp = tsk->group;
	struct tipc_msg *hdr = &tsk->phdr;
	struct net *net = sock_net(sk);
	u32 type, inst, scope, exclude;
	struct list_head dsts;
	u32 dstcnt;

	INIT_LIST_HEAD(&dsts);

	type = msg_nametype(hdr);
	inst = dest->addr.name.name.instance;
	scope = msg_lookup_scope(hdr);
	exclude = tipc_group_exclude(grp);

	if (!tipc_nametbl_lookup(net, type, inst, scope, &dsts,
				 &dstcnt, exclude, true))
		return -EHOSTUNREACH;

	if (dstcnt == 1) {
		tipc_dest_pop(&dsts, &dest->addr.id.node, &dest->addr.id.ref);
		return tipc_send_group_unicast(sock, m, dlen, timeout);
	}

	tipc_dest_list_purge(&dsts);
	return tipc_send_group_bcast(sock, m, dlen, timeout);
}

/**
 * tipc_sk_mcast_rcv - Deliver multicast messages to all destination sockets
 * @arrvq: queue with arriving messages, to be cloned after destination lookup
 * @inputq: queue with cloned messages, delivered to socket after dest lookup
 *
 * Multi-threaded: parallel calls with reference to same queues may occur
 */
void tipc_sk_mcast_rcv(struct net *net, struct sk_buff_head *arrvq,
		       struct sk_buff_head *inputq)
{
	u32 self = tipc_own_addr(net);
	u32 type, lower, upper, scope;
	struct sk_buff *skb, *_skb;
	u32 portid, onode;
	struct sk_buff_head tmpq;
	struct list_head dports;
	struct tipc_msg *hdr;
	int user, mtyp, hlen;
	bool exact;

	__skb_queue_head_init(&tmpq);
	INIT_LIST_HEAD(&dports);

	skb = tipc_skb_peek(arrvq, &inputq->lock);
	for (; skb; skb = tipc_skb_peek(arrvq, &inputq->lock)) {
		hdr = buf_msg(skb);
		user = msg_user(hdr);
		mtyp = msg_type(hdr);
		hlen = skb_headroom(skb) + msg_hdr_sz(hdr);
		onode = msg_orignode(hdr);
		type = msg_nametype(hdr);

		if (mtyp == TIPC_GRP_UCAST_MSG || user == GROUP_PROTOCOL) {
			spin_lock_bh(&inputq->lock);
			if (skb_peek(arrvq) == skb) {
				__skb_dequeue(arrvq);
				__skb_queue_tail(inputq, skb);
			}
			kfree_skb(skb);
			spin_unlock_bh(&inputq->lock);
			continue;
		}

		/* Group messages require exact scope match */
		if (msg_in_group(hdr)) {
			lower = 0;
			upper = ~0;
			scope = msg_lookup_scope(hdr);
			exact = true;
		} else {
			/* TIPC_NODE_SCOPE means "any scope" in this context */
			if (onode == self)
				scope = TIPC_NODE_SCOPE;
			else
				scope = TIPC_CLUSTER_SCOPE;
			exact = false;
			lower = msg_namelower(hdr);
			upper = msg_nameupper(hdr);
		}

		/* Create destination port list: */
		tipc_nametbl_mc_lookup(net, type, lower, upper,
				       scope, exact, &dports);

		/* Clone message per destination */
		while (tipc_dest_pop(&dports, NULL, &portid)) {
			_skb = __pskb_copy(skb, hlen, GFP_ATOMIC);
			if (_skb) {
				msg_set_destport(buf_msg(_skb), portid);
				__skb_queue_tail(&tmpq, _skb);
				continue;
			}
			pr_warn("Failed to clone mcast rcv buffer\n");
		}
		/* Append to inputq if not already done by other thread */
		spin_lock_bh(&inputq->lock);
		if (skb_peek(arrvq) == skb) {
			skb_queue_splice_tail_init(&tmpq, inputq);
			kfree_skb(__skb_dequeue(arrvq));
		}
		spin_unlock_bh(&inputq->lock);
		__skb_queue_purge(&tmpq);
		kfree_skb(skb);
	}
	tipc_sk_rcv(net, inputq);
}

/* tipc_sk_push_backlog(): send accumulated buffers in socket write queue
 *                         when socket is in Nagle mode
 */
static void tipc_sk_push_backlog(struct tipc_sock *tsk, bool nagle_ack)
{
	struct sk_buff_head *txq = &tsk->sk.sk_write_queue;
	struct sk_buff *skb = skb_peek_tail(txq);
	struct net *net = sock_net(&tsk->sk);
	u32 dnode = tsk_peer_node(tsk);
	int rc;

	if (nagle_ack) {
		tsk->pkt_cnt += skb_queue_len(txq);
		if (!tsk->pkt_cnt || tsk->msg_acc / tsk->pkt_cnt < 2) {
			tsk->oneway = 0;
			if (tsk->nagle_start < NAGLE_START_MAX)
				tsk->nagle_start *= 2;
			tsk->expect_ack = false;
			pr_debug("tsk %10u: bad nagle %u -> %u, next start %u!\n",
				 tsk->portid, tsk->msg_acc, tsk->pkt_cnt,
				 tsk->nagle_start);
		} else {
			tsk->nagle_start = NAGLE_START_INIT;
			if (skb) {
				msg_set_ack_required(buf_msg(skb));
				tsk->expect_ack = true;
			} else {
				tsk->expect_ack = false;
			}
		}
		tsk->msg_acc = 0;
		tsk->pkt_cnt = 0;
	}

	if (!skb || tsk->cong_link_cnt)
		return;

	/* Do not send SYN again after congestion */
	if (msg_is_syn(buf_msg(skb)))
		return;

	if (tsk->msg_acc)
		tsk->pkt_cnt += skb_queue_len(txq);
	tsk->snt_unacked += tsk->snd_backlog;
	tsk->snd_backlog = 0;
	rc = tipc_node_xmit(net, txq, dnode, tsk->portid);
	if (rc == -ELINKCONG)
		tsk->cong_link_cnt = 1;
}

/**
 * tipc_sk_conn_proto_rcv - receive a connection mng protocol message
 * @tsk: receiving socket
 * @skb: pointer to message buffer.
 */
<<<<<<< HEAD
static void tipc_sk_proto_rcv(struct tipc_sock *tsk, struct sk_buff *skb,
			      struct sk_buff_head *xmitq)
{
	struct sock *sk = &tsk->sk;
	u32 onode = tsk_own_node(tsk);
=======
static void tipc_sk_conn_proto_rcv(struct tipc_sock *tsk, struct sk_buff *skb,
				   struct sk_buff_head *inputq,
				   struct sk_buff_head *xmitq)
{
>>>>>>> 24b8d41d
	struct tipc_msg *hdr = buf_msg(skb);
	u32 onode = tsk_own_node(tsk);
	struct sock *sk = &tsk->sk;
	int mtyp = msg_type(hdr);
<<<<<<< HEAD
	bool conn_cong;
=======
	bool was_cong;
>>>>>>> 24b8d41d

	/* Ignore if connection cannot be validated: */
	if (!tsk_peer_msg(tsk, hdr)) {
		trace_tipc_sk_drop_msg(sk, skb, TIPC_DUMP_NONE, "@proto_rcv!");
		goto exit;
	}

	if (unlikely(msg_errcode(hdr))) {
		tipc_set_sk_state(sk, TIPC_DISCONNECTING);
		tipc_node_remove_conn(sock_net(sk), tsk_peer_node(tsk),
				      tsk_peer_port(tsk));
		sk->sk_state_change(sk);

		/* State change is ignored if socket already awake,
		 * - convert msg to abort msg and add to inqueue
		 */
		msg_set_user(hdr, TIPC_CRITICAL_IMPORTANCE);
		msg_set_type(hdr, TIPC_CONN_MSG);
		msg_set_size(hdr, BASIC_H_SIZE);
		msg_set_hdr_sz(hdr, BASIC_H_SIZE);
		__skb_queue_tail(inputq, skb);
		return;
	}

	tsk->probe_unacked = false;

	if (mtyp == CONN_PROBE) {
		msg_set_type(hdr, CONN_PROBE_REPLY);
		if (tipc_msg_reverse(onode, &skb, TIPC_OK))
			__skb_queue_tail(xmitq, skb);
		return;
	} else if (mtyp == CONN_ACK) {
<<<<<<< HEAD
		conn_cong = tsk_conn_cong(tsk);
		tsk->snt_unacked -= msg_conn_ack(hdr);
		if (tsk->peer_caps & TIPC_BLOCK_FLOWCTL)
			tsk->snd_win = msg_adv_win(hdr);
		if (conn_cong)
=======
		was_cong = tsk_conn_cong(tsk);
		tipc_sk_push_backlog(tsk, msg_nagle_ack(hdr));
		tsk->snt_unacked -= msg_conn_ack(hdr);
		if (tsk->peer_caps & TIPC_BLOCK_FLOWCTL)
			tsk->snd_win = msg_adv_win(hdr);
		if (was_cong && !tsk_conn_cong(tsk))
>>>>>>> 24b8d41d
			sk->sk_write_space(sk);
	} else if (mtyp != CONN_PROBE_REPLY) {
		pr_warn("Received unknown CONN_PROTO msg\n");
	}
exit:
	kfree_skb(skb);
}

/**
 * tipc_sendmsg - send message in connectionless manner
 * @sock: socket structure
 * @m: message to send
 * @dsz: amount of user data to be sent
 *
 * Message must have an destination specified explicitly.
 * Used for SOCK_RDM and SOCK_DGRAM messages,
 * and for 'SYN' messages on SOCK_SEQPACKET and SOCK_STREAM connections.
 * (Note: 'SYN+' is prohibited on SOCK_STREAM.)
 *
 * Returns the number of bytes sent on success, or errno otherwise
 */
static int tipc_sendmsg(struct socket *sock,
			struct msghdr *m, size_t dsz)
{
	struct sock *sk = sock->sk;
	int ret;

	lock_sock(sk);
	ret = __tipc_sendmsg(sock, m, dsz);
	release_sock(sk);

	return ret;
}

static int __tipc_sendmsg(struct socket *sock, struct msghdr *m, size_t dlen)
{
	struct sock *sk = sock->sk;
	struct net *net = sock_net(sk);
	struct tipc_sock *tsk = tipc_sk(sk);
	DECLARE_SOCKADDR(struct sockaddr_tipc *, dest, m->msg_name);
	long timeout = sock_sndtimeo(sk, m->msg_flags & MSG_DONTWAIT);
	struct list_head *clinks = &tsk->cong_links;
	bool syn = !tipc_sk_type_connectionless(sk);
	struct tipc_group *grp = tsk->group;
	struct tipc_msg *hdr = &tsk->phdr;
	struct tipc_name_seq *seq;
	struct sk_buff_head pkts;
	u32 dport = 0, dnode = 0;
	u32 type = 0, inst = 0;
	int mtu, rc;

	if (unlikely(dlen > TIPC_MAX_USER_MSG_SIZE))
		return -EMSGSIZE;

	if (likely(dest)) {
		if (unlikely(m->msg_namelen < sizeof(*dest)))
			return -EINVAL;
		if (unlikely(dest->family != AF_TIPC))
			return -EINVAL;
	}

	if (grp) {
		if (!dest)
			return tipc_send_group_bcast(sock, m, dlen, timeout);
		if (dest->addrtype == TIPC_ADDR_NAME)
			return tipc_send_group_anycast(sock, m, dlen, timeout);
		if (dest->addrtype == TIPC_ADDR_ID)
			return tipc_send_group_unicast(sock, m, dlen, timeout);
		if (dest->addrtype == TIPC_ADDR_MCAST)
			return tipc_send_group_mcast(sock, m, dlen, timeout);
		return -EINVAL;
	}

	if (unlikely(!dest)) {
		dest = &tsk->peer;
		if (!syn && dest->family != AF_TIPC)
			return -EDESTADDRREQ;
	}

	if (unlikely(syn)) {
		if (sk->sk_state == TIPC_LISTEN)
			return -EPIPE;
		if (sk->sk_state != TIPC_OPEN)
			return -EISCONN;
		if (tsk->published)
			return -EOPNOTSUPP;
		if (dest->addrtype == TIPC_ADDR_NAME) {
			tsk->conn_type = dest->addr.name.name.type;
			tsk->conn_instance = dest->addr.name.name.instance;
		}
		msg_set_syn(hdr, 1);
	}

	seq = &dest->addr.nameseq;
	if (dest->addrtype == TIPC_ADDR_MCAST)
		return tipc_sendmcast(sock, seq, m, dlen, timeout);

	if (dest->addrtype == TIPC_ADDR_NAME) {
		type = dest->addr.name.name.type;
		inst = dest->addr.name.name.instance;
		dnode = dest->addr.name.domain;
		dport = tipc_nametbl_translate(net, type, inst, &dnode);
		if (unlikely(!dport && !dnode))
			return -EHOSTUNREACH;
	} else if (dest->addrtype == TIPC_ADDR_ID) {
		dnode = dest->addr.id.node;
	} else {
		return -EINVAL;
	}

	/* Block or return if destination link is congested */
	rc = tipc_wait_for_cond(sock, &timeout,
				!tipc_dest_find(clinks, dnode, 0));
	if (unlikely(rc))
		return rc;

	if (dest->addrtype == TIPC_ADDR_NAME) {
		msg_set_type(hdr, TIPC_NAMED_MSG);
		msg_set_hdr_sz(hdr, NAMED_H_SIZE);
		msg_set_nametype(hdr, type);
		msg_set_nameinst(hdr, inst);
		msg_set_lookup_scope(hdr, tipc_node2scope(dnode));
		msg_set_destnode(hdr, dnode);
		msg_set_destport(hdr, dport);
	} else { /* TIPC_ADDR_ID */
		msg_set_type(hdr, TIPC_DIRECT_MSG);
		msg_set_lookup_scope(hdr, 0);
		msg_set_destnode(hdr, dnode);
		msg_set_destport(hdr, dest->addr.id.ref);
		msg_set_hdr_sz(hdr, BASIC_H_SIZE);
	}

	__skb_queue_head_init(&pkts);
	mtu = tipc_node_get_mtu(net, dnode, tsk->portid, true);
	rc = tipc_msg_build(hdr, m, 0, dlen, mtu, &pkts);
	if (unlikely(rc != dlen))
		return rc;
	if (unlikely(syn && !tipc_msg_skb_clone(&pkts, &sk->sk_write_queue))) {
		__skb_queue_purge(&pkts);
		return -ENOMEM;
	}

	trace_tipc_sk_sendmsg(sk, skb_peek(&pkts), TIPC_DUMP_SK_SNDQ, " ");
	rc = tipc_node_xmit(net, &pkts, dnode, tsk->portid);
	if (unlikely(rc == -ELINKCONG)) {
		tipc_dest_push(clinks, dnode, 0);
		tsk->cong_link_cnt++;
		rc = 0;
	}

	if (unlikely(syn && !rc))
		tipc_set_sk_state(sk, TIPC_CONNECTING);

	return rc ? rc : dlen;
}

/**
 * tipc_sendstream - send stream-oriented data
 * @sock: socket structure
 * @m: data to send
 * @dsz: total length of data to be transmitted
 *
 * Used for SOCK_STREAM data.
 *
 * Returns the number of bytes sent on success (or partial success),
 * or errno if no data sent
 */
static int tipc_sendstream(struct socket *sock, struct msghdr *m, size_t dsz)
{
	struct sock *sk = sock->sk;
	int ret;

	lock_sock(sk);
	ret = __tipc_sendstream(sock, m, dsz);
	release_sock(sk);

	return ret;
}

static int __tipc_sendstream(struct socket *sock, struct msghdr *m, size_t dlen)
{
	struct sock *sk = sock->sk;
	DECLARE_SOCKADDR(struct sockaddr_tipc *, dest, m->msg_name);
<<<<<<< HEAD
	u32 portid = tsk->portid;
	int rc = -EINVAL;
	long timeo;
	u32 dnode;
	uint mtu, send, sent = 0;
	struct iov_iter save;
	int hlen = MIN_H_SIZE;

	/* Handle implied connection establishment */
	if (unlikely(dest)) {
		rc = __tipc_sendmsg(sock, m, dsz);
		hlen = msg_hdr_sz(mhdr);
		if (dsz && (dsz == rc))
			tsk->snt_unacked = tsk_inc(tsk, dsz + hlen);
		return rc;
	}
	if (dsz > (uint)INT_MAX)
=======
	long timeout = sock_sndtimeo(sk, m->msg_flags & MSG_DONTWAIT);
	struct sk_buff_head *txq = &sk->sk_write_queue;
	struct tipc_sock *tsk = tipc_sk(sk);
	struct tipc_msg *hdr = &tsk->phdr;
	struct net *net = sock_net(sk);
	struct sk_buff *skb;
	u32 dnode = tsk_peer_node(tsk);
	int maxnagle = tsk->maxnagle;
	int maxpkt = tsk->max_pkt;
	int send, sent = 0;
	int blocks, rc = 0;

	if (unlikely(dlen > INT_MAX))
>>>>>>> 24b8d41d
		return -EMSGSIZE;

	/* Handle implicit connection setup */
	if (unlikely(dest)) {
		rc = __tipc_sendmsg(sock, m, dlen);
		if (dlen && dlen == rc) {
			tsk->peer_caps = tipc_node_get_capabilities(net, dnode);
			tsk->snt_unacked = tsk_inc(tsk, dlen + msg_hdr_sz(hdr));
		}
		return rc;
	}

	do {
<<<<<<< HEAD
		if (likely(!tsk_conn_cong(tsk))) {
			rc = tipc_node_xmit(net, &pktchain, dnode, portid);
			if (likely(!rc)) {
				tsk->snt_unacked += tsk_inc(tsk, send + hlen);
=======
		rc = tipc_wait_for_cond(sock, &timeout,
					(!tsk->cong_link_cnt &&
					 !tsk_conn_cong(tsk) &&
					 tipc_sk_connected(sk)));
		if (unlikely(rc))
			break;
		send = min_t(size_t, dlen - sent, TIPC_MAX_USER_MSG_SIZE);
		blocks = tsk->snd_backlog;
		if (tsk->oneway++ >= tsk->nagle_start && maxnagle &&
		    send <= maxnagle) {
			rc = tipc_msg_append(hdr, m, send, maxnagle, txq);
			if (unlikely(rc < 0))
				break;
			blocks += rc;
			tsk->msg_acc++;
			if (blocks <= 64 && tsk->expect_ack) {
				tsk->snd_backlog = blocks;
>>>>>>> 24b8d41d
				sent += send;
				break;
			} else if (blocks > 64) {
				tsk->pkt_cnt += skb_queue_len(txq);
			} else {
				skb = skb_peek_tail(txq);
				if (skb) {
					msg_set_ack_required(buf_msg(skb));
					tsk->expect_ack = true;
				} else {
					tsk->expect_ack = false;
				}
				tsk->msg_acc = 0;
				tsk->pkt_cnt = 0;
			}
		} else {
			rc = tipc_msg_build(hdr, m, sent, send, maxpkt, txq);
			if (unlikely(rc != send))
				break;
			blocks += tsk_inc(tsk, send + MIN_H_SIZE);
		}
		trace_tipc_sk_sendstream(sk, skb_peek(txq),
					 TIPC_DUMP_SK_SNDQ, " ");
		rc = tipc_node_xmit(net, txq, dnode, tsk->portid);
		if (unlikely(rc == -ELINKCONG)) {
			tsk->cong_link_cnt = 1;
			rc = 0;
		}
		if (likely(!rc)) {
			tsk->snt_unacked += blocks;
			tsk->snd_backlog = 0;
			sent += send;
		}
	} while (sent < dlen && !rc);

	return sent ? sent : rc;
}

/**
 * tipc_send_packet - send a connection-oriented message
 * @sock: socket structure
 * @m: message to send
 * @dsz: length of data to be transmitted
 *
 * Used for SOCK_SEQPACKET messages.
 *
 * Returns the number of bytes sent on success, or errno otherwise
 */
static int tipc_send_packet(struct socket *sock, struct msghdr *m, size_t dsz)
{
	if (dsz > TIPC_MAX_USER_MSG_SIZE)
		return -EMSGSIZE;

	return tipc_sendstream(sock, m, dsz);
}

/* tipc_sk_finish_conn - complete the setup of a connection
 */
static void tipc_sk_finish_conn(struct tipc_sock *tsk, u32 peer_port,
				u32 peer_node)
{
	struct sock *sk = &tsk->sk;
	struct net *net = sock_net(sk);
	struct tipc_msg *msg = &tsk->phdr;

	msg_set_syn(msg, 0);
	msg_set_destnode(msg, peer_node);
	msg_set_destport(msg, peer_port);
	msg_set_type(msg, TIPC_CONN_MSG);
	msg_set_lookup_scope(msg, 0);
	msg_set_hdr_sz(msg, SHORT_H_SIZE);

	sk_reset_timer(sk, &sk->sk_timer, jiffies + CONN_PROBING_INTV);
	tipc_set_sk_state(sk, TIPC_ESTABLISHED);
	tipc_node_add_conn(net, peer_node, tsk->portid, peer_port);
<<<<<<< HEAD
	tsk->max_pkt = tipc_node_get_mtu(net, peer_node, tsk->portid);
	tsk->peer_caps = tipc_node_get_capabilities(net, peer_node);
=======
	tsk->max_pkt = tipc_node_get_mtu(net, peer_node, tsk->portid, true);
	tsk->peer_caps = tipc_node_get_capabilities(net, peer_node);
	tsk_set_nagle(tsk);
	__skb_queue_purge(&sk->sk_write_queue);
>>>>>>> 24b8d41d
	if (tsk->peer_caps & TIPC_BLOCK_FLOWCTL)
		return;

	/* Fall back to message based flow control */
	tsk->rcv_win = FLOWCTL_MSG_WIN;
	tsk->snd_win = FLOWCTL_MSG_WIN;
}

/**
 * tipc_sk_set_orig_addr - capture sender's address for received message
 * @m: descriptor for message info
 * @skb: received message
 *
 * Note: Address is not captured if not requested by receiver.
 */
static void tipc_sk_set_orig_addr(struct msghdr *m, struct sk_buff *skb)
{
	DECLARE_SOCKADDR(struct sockaddr_pair *, srcaddr, m->msg_name);
	struct tipc_msg *hdr = buf_msg(skb);

	if (!srcaddr)
		return;

	srcaddr->sock.family = AF_TIPC;
	srcaddr->sock.addrtype = TIPC_ADDR_ID;
	srcaddr->sock.scope = 0;
	srcaddr->sock.addr.id.ref = msg_origport(hdr);
	srcaddr->sock.addr.id.node = msg_orignode(hdr);
	srcaddr->sock.addr.name.domain = 0;
	m->msg_namelen = sizeof(struct sockaddr_tipc);

	if (!msg_in_group(hdr))
		return;

	/* Group message users may also want to know sending member's id */
	srcaddr->member.family = AF_TIPC;
	srcaddr->member.addrtype = TIPC_ADDR_NAME;
	srcaddr->member.scope = 0;
	srcaddr->member.addr.name.name.type = msg_nametype(hdr);
	srcaddr->member.addr.name.name.instance = TIPC_SKB_CB(skb)->orig_member;
	srcaddr->member.addr.name.domain = 0;
	m->msg_namelen = sizeof(*srcaddr);
}

/**
 * tipc_sk_anc_data_recv - optionally capture ancillary data for received message
 * @m: descriptor for message info
 * @skb: received message buffer
 * @tsk: TIPC port associated with message
 *
 * Note: Ancillary data is not captured if not requested by receiver.
 *
 * Returns 0 if successful, otherwise errno
 */
static int tipc_sk_anc_data_recv(struct msghdr *m, struct sk_buff *skb,
				 struct tipc_sock *tsk)
{
	struct tipc_msg *msg;
	u32 anc_data[3];
	u32 err;
	u32 dest_type;
	int has_name;
	int res;

	if (likely(m->msg_controllen == 0))
		return 0;
	msg = buf_msg(skb);

	/* Optionally capture errored message object(s) */
	err = msg ? msg_errcode(msg) : 0;
	if (unlikely(err)) {
		anc_data[0] = err;
		anc_data[1] = msg_data_sz(msg);
		res = put_cmsg(m, SOL_TIPC, TIPC_ERRINFO, 8, anc_data);
		if (res)
			return res;
		if (anc_data[1]) {
			if (skb_linearize(skb))
				return -ENOMEM;
			msg = buf_msg(skb);
			res = put_cmsg(m, SOL_TIPC, TIPC_RETDATA, anc_data[1],
				       msg_data(msg));
			if (res)
				return res;
		}
	}

	/* Optionally capture message destination object */
	dest_type = msg ? msg_type(msg) : TIPC_DIRECT_MSG;
	switch (dest_type) {
	case TIPC_NAMED_MSG:
		has_name = 1;
		anc_data[0] = msg_nametype(msg);
		anc_data[1] = msg_namelower(msg);
		anc_data[2] = msg_namelower(msg);
		break;
	case TIPC_MCAST_MSG:
		has_name = 1;
		anc_data[0] = msg_nametype(msg);
		anc_data[1] = msg_namelower(msg);
		anc_data[2] = msg_nameupper(msg);
		break;
	case TIPC_CONN_MSG:
		has_name = (tsk->conn_type != 0);
		anc_data[0] = tsk->conn_type;
		anc_data[1] = tsk->conn_instance;
		anc_data[2] = tsk->conn_instance;
		break;
	default:
		has_name = 0;
	}
	if (has_name) {
		res = put_cmsg(m, SOL_TIPC, TIPC_DESTNAME, 12, anc_data);
		if (res)
			return res;
	}

	return 0;
}

<<<<<<< HEAD
static void tipc_sk_send_ack(struct tipc_sock *tsk)
=======
static struct sk_buff *tipc_sk_build_ack(struct tipc_sock *tsk)
>>>>>>> 24b8d41d
{
	struct sock *sk = &tsk->sk;
	struct sk_buff *skb = NULL;
	struct tipc_msg *msg;
	u32 peer_port = tsk_peer_port(tsk);
	u32 dnode = tsk_peer_node(tsk);

	if (!tipc_sk_connected(sk))
		return NULL;
	skb = tipc_msg_create(CONN_MANAGER, CONN_ACK, INT_H_SIZE, 0,
			      dnode, tsk_own_node(tsk), peer_port,
			      tsk->portid, TIPC_OK);
	if (!skb)
		return NULL;
	msg = buf_msg(skb);
	msg_set_conn_ack(msg, tsk->rcv_unacked);
	tsk->rcv_unacked = 0;

	/* Adjust to and advertize the correct window limit */
	if (tsk->peer_caps & TIPC_BLOCK_FLOWCTL) {
		tsk->rcv_win = tsk_adv_blocks(tsk->sk.sk_rcvbuf);
		msg_set_adv_win(msg, tsk->rcv_win);
	}
<<<<<<< HEAD
	tipc_node_xmit_skb(net, skb, dnode, msg_link_selector(msg));
=======
	return skb;
}

static void tipc_sk_send_ack(struct tipc_sock *tsk)
{
	struct sk_buff *skb;

	skb = tipc_sk_build_ack(tsk);
	if (!skb)
		return;

	tipc_node_xmit_skb(sock_net(&tsk->sk), skb, tsk_peer_node(tsk),
			   msg_link_selector(buf_msg(skb)));
>>>>>>> 24b8d41d
}

static int tipc_wait_for_rcvmsg(struct socket *sock, long *timeop)
{
	struct sock *sk = sock->sk;
	DEFINE_WAIT_FUNC(wait, woken_wake_function);
	long timeo = *timeop;
	int err = sock_error(sk);

	if (err)
		return err;

	for (;;) {
		if (timeo && skb_queue_empty(&sk->sk_receive_queue)) {
			if (sk->sk_shutdown & RCV_SHUTDOWN) {
				err = -ENOTCONN;
				break;
			}
			add_wait_queue(sk_sleep(sk), &wait);
			release_sock(sk);
			timeo = wait_woken(&wait, TASK_INTERRUPTIBLE, timeo);
			sched_annotate_sleep();
			lock_sock(sk);
			remove_wait_queue(sk_sleep(sk), &wait);
		}
		err = 0;
		if (!skb_queue_empty(&sk->sk_receive_queue))
			break;
		err = -EAGAIN;
		if (!timeo)
			break;
		err = sock_intr_errno(timeo);
		if (signal_pending(current))
			break;

		err = sock_error(sk);
		if (err)
			break;
	}
	*timeop = timeo;
	return err;
}

/**
 * tipc_recvmsg - receive packet-oriented message
 * @m: descriptor for message info
 * @buflen: length of user buffer area
 * @flags: receive flags
 *
 * Used for SOCK_DGRAM, SOCK_RDM, and SOCK_SEQPACKET messages.
 * If the complete message doesn't fit in user area, truncate it.
 *
 * Returns size of returned message data, errno otherwise
 */
static int tipc_recvmsg(struct socket *sock, struct msghdr *m,
			size_t buflen,	int flags)
{
	struct sock *sk = sock->sk;
	bool connected = !tipc_sk_type_connectionless(sk);
	struct tipc_sock *tsk = tipc_sk(sk);
<<<<<<< HEAD
	struct sk_buff *buf;
	struct tipc_msg *msg;
	long timeo;
	unsigned int sz;
	u32 err;
	int res, hlen;
=======
	int rc, err, hlen, dlen, copy;
	struct sk_buff_head xmitq;
	struct tipc_msg *hdr;
	struct sk_buff *skb;
	bool grp_evt;
	long timeout;
>>>>>>> 24b8d41d

	/* Catch invalid receive requests */
	if (unlikely(!buflen))
		return -EINVAL;

	lock_sock(sk);
	if (unlikely(connected && sk->sk_state == TIPC_OPEN)) {
		rc = -ENOTCONN;
		goto exit;
	}
	timeout = sock_rcvtimeo(sk, flags & MSG_DONTWAIT);

	/* Step rcv queue to first msg with data or error; wait if necessary */
	do {
		rc = tipc_wait_for_rcvmsg(sock, &timeout);
		if (unlikely(rc))
			goto exit;
		skb = skb_peek(&sk->sk_receive_queue);
		hdr = buf_msg(skb);
		dlen = msg_data_sz(hdr);
		hlen = msg_hdr_sz(hdr);
		err = msg_errcode(hdr);
		grp_evt = msg_is_grp_evt(hdr);
		if (likely(dlen || err))
			break;
		tsk_advance_rx_queue(sk);
	} while (1);

	/* Collect msg meta data, including error code and rejected data */
	tipc_sk_set_orig_addr(m, skb);
	rc = tipc_sk_anc_data_recv(m, skb, tsk);
	if (unlikely(rc))
		goto exit;
	hdr = buf_msg(skb);

<<<<<<< HEAD
	/* Look at first message in receive queue */
	buf = skb_peek(&sk->sk_receive_queue);
	msg = buf_msg(buf);
	sz = msg_data_sz(msg);
	hlen = msg_hdr_sz(msg);
	err = msg_errcode(msg);

	/* Discard an empty non-errored message & try again */
	if ((!sz) && (!err)) {
		tsk_advance_rx_queue(sk);
		goto restart;
=======
	/* Capture data if non-error msg, otherwise just set return value */
	if (likely(!err)) {
		copy = min_t(int, dlen, buflen);
		if (unlikely(copy != dlen))
			m->msg_flags |= MSG_TRUNC;
		rc = skb_copy_datagram_msg(skb, hlen, m, copy);
	} else {
		copy = 0;
		rc = 0;
		if (err != TIPC_CONN_SHUTDOWN && connected && !m->msg_control)
			rc = -ECONNRESET;
>>>>>>> 24b8d41d
	}
	if (unlikely(rc))
		goto exit;

	/* Mark message as group event if applicable */
	if (unlikely(grp_evt)) {
		if (msg_grp_evt(hdr) == TIPC_WITHDRAWN)
			m->msg_flags |= MSG_EOR;
		m->msg_flags |= MSG_OOB;
		copy = 0;
	}

	/* Caption of data or error code/rejected data was successful */
	if (unlikely(flags & MSG_PEEK))
		goto exit;

<<<<<<< HEAD
	/* Capture message data (if valid) & compute return value (always) */
	if (!err) {
		if (unlikely(buf_len < sz)) {
			sz = buf_len;
			m->msg_flags |= MSG_TRUNC;
		}
		res = skb_copy_datagram_msg(buf, hlen, m, sz);
		if (res)
			goto exit;
		res = sz;
	} else {
		if ((sock->state == SS_READY) ||
		    ((err == TIPC_CONN_SHUTDOWN) || m->msg_control))
			res = 0;
		else
			res = -ECONNRESET;
	}

	if (unlikely(flags & MSG_PEEK))
		goto exit;

	if (likely(sock->state != SS_READY)) {
		tsk->rcv_unacked += tsk_inc(tsk, hlen + sz);
		if (unlikely(tsk->rcv_unacked >= (tsk->rcv_win / 4)))
			tipc_sk_send_ack(tsk);
	}
	tsk_advance_rx_queue(sk);
=======
	/* Send group flow control advertisement when applicable */
	if (tsk->group && msg_in_group(hdr) && !grp_evt) {
		__skb_queue_head_init(&xmitq);
		tipc_group_update_rcv_win(tsk->group, tsk_blocks(hlen + dlen),
					  msg_orignode(hdr), msg_origport(hdr),
					  &xmitq);
		tipc_node_distr_xmit(sock_net(sk), &xmitq);
	}

	tsk_advance_rx_queue(sk);

	if (likely(!connected))
		goto exit;

	/* Send connection flow control advertisement when applicable */
	tsk->rcv_unacked += tsk_inc(tsk, hlen + dlen);
	if (tsk->rcv_unacked >= tsk->rcv_win / TIPC_ACK_RATE)
		tipc_sk_send_ack(tsk);
>>>>>>> 24b8d41d
exit:
	release_sock(sk);
	return rc ? rc : copy;
}

/**
 * tipc_recvstream - receive stream-oriented data
 * @m: descriptor for message info
 * @buflen: total size of user buffer area
 * @flags: receive flags
 *
 * Used for SOCK_STREAM messages only.  If not enough data is available
 * will optionally wait for more; never truncates data.
 *
 * Returns size of returned message data, errno otherwise
 */
static int tipc_recvstream(struct socket *sock, struct msghdr *m,
			   size_t buflen, int flags)
{
	struct sock *sk = sock->sk;
	struct tipc_sock *tsk = tipc_sk(sk);
<<<<<<< HEAD
	struct sk_buff *buf;
	struct tipc_msg *msg;
	long timeo;
	unsigned int sz;
	int sz_to_copy, target, needed;
	int sz_copied = 0;
	u32 err;
	int res = 0, hlen;
=======
	struct sk_buff *skb;
	struct tipc_msg *hdr;
	struct tipc_skb_cb *skb_cb;
	bool peek = flags & MSG_PEEK;
	int offset, required, copy, copied = 0;
	int hlen, dlen, err, rc;
	long timeout;
>>>>>>> 24b8d41d

	/* Catch invalid receive attempts */
	if (unlikely(!buflen))
		return -EINVAL;

	lock_sock(sk);

	if (unlikely(sk->sk_state == TIPC_OPEN)) {
		rc = -ENOTCONN;
		goto exit;
<<<<<<< HEAD

	/* Look at first message in receive queue */
	buf = skb_peek(&sk->sk_receive_queue);
	msg = buf_msg(buf);
	sz = msg_data_sz(msg);
	hlen = msg_hdr_sz(msg);
	err = msg_errcode(msg);

	/* Discard an empty non-errored message & try again */
	if ((!sz) && (!err)) {
		tsk_advance_rx_queue(sk);
		goto restart;
	}

	/* Optionally capture sender's address & ancillary data of first msg */
	if (sz_copied == 0) {
		set_orig_addr(m, msg);
		res = tipc_sk_anc_data_recv(m, msg, tsk);
		if (res)
			goto exit;
=======
>>>>>>> 24b8d41d
	}
	required = sock_rcvlowat(sk, flags & MSG_WAITALL, buflen);
	timeout = sock_rcvtimeo(sk, flags & MSG_DONTWAIT);

<<<<<<< HEAD
	/* Capture message data (if valid) & compute return value (always) */
	if (!err) {
		u32 offset = (u32)(unsigned long)(TIPC_SKB_CB(buf)->handle);

		sz -= offset;
		needed = (buf_len - sz_copied);
		sz_to_copy = (sz <= needed) ? sz : needed;

		res = skb_copy_datagram_msg(buf, hlen + offset, m, sz_to_copy);
		if (res)
			goto exit;
=======
	do {
		/* Look at first msg in receive queue; wait if necessary */
		rc = tipc_wait_for_rcvmsg(sock, &timeout);
		if (unlikely(rc))
			break;
		skb = skb_peek(&sk->sk_receive_queue);
		skb_cb = TIPC_SKB_CB(skb);
		hdr = buf_msg(skb);
		dlen = msg_data_sz(hdr);
		hlen = msg_hdr_sz(hdr);
		err = msg_errcode(hdr);

		/* Discard any empty non-errored (SYN-) message */
		if (unlikely(!dlen && !err)) {
			tsk_advance_rx_queue(sk);
			continue;
		}
>>>>>>> 24b8d41d

		/* Collect msg meta data, incl. error code and rejected data */
		if (!copied) {
			tipc_sk_set_orig_addr(m, skb);
			rc = tipc_sk_anc_data_recv(m, skb, tsk);
			if (rc)
				break;
			hdr = buf_msg(skb);
		}

		/* Copy data if msg ok, otherwise return error/partial data */
		if (likely(!err)) {
			offset = skb_cb->bytes_read;
			copy = min_t(int, dlen - offset, buflen - copied);
			rc = skb_copy_datagram_msg(skb, hlen + offset, m, copy);
			if (unlikely(rc))
				break;
			copied += copy;
			offset += copy;
			if (unlikely(offset < dlen)) {
				if (!peek)
					skb_cb->bytes_read = offset;
				break;
			}
		} else {
			rc = 0;
			if ((err != TIPC_CONN_SHUTDOWN) && !m->msg_control)
				rc = -ECONNRESET;
			if (copied || rc)
				break;
		}

		if (unlikely(peek))
			break;

<<<<<<< HEAD
	if (unlikely(flags & MSG_PEEK))
		goto exit;

	tsk->rcv_unacked += tsk_inc(tsk, hlen + sz);
	if (unlikely(tsk->rcv_unacked >= (tsk->rcv_win / 4)))
		tipc_sk_send_ack(tsk);
	tsk_advance_rx_queue(sk);

	/* Loop around if more data is required */
	if ((sz_copied < buf_len) &&	/* didn't get all requested data */
	    (!skb_queue_empty(&sk->sk_receive_queue) ||
	    (sz_copied < target)) &&	/* and more is ready or required */
	    (!err))			/* and haven't reached a FIN */
		goto restart;
=======
		tsk_advance_rx_queue(sk);

		/* Send connection flow control advertisement when applicable */
		tsk->rcv_unacked += tsk_inc(tsk, hlen + dlen);
		if (tsk->rcv_unacked >= tsk->rcv_win / TIPC_ACK_RATE)
			tipc_sk_send_ack(tsk);

		/* Exit if all requested data or FIN/error received */
		if (copied == buflen || err)
			break;
>>>>>>> 24b8d41d

	} while (!skb_queue_empty(&sk->sk_receive_queue) || copied < required);
exit:
	release_sock(sk);
	return copied ? copied : rc;
}

/**
 * tipc_write_space - wake up thread if port congestion is released
 * @sk: socket
 */
static void tipc_write_space(struct sock *sk)
{
	struct socket_wq *wq;

	rcu_read_lock();
	wq = rcu_dereference(sk->sk_wq);
	if (skwq_has_sleeper(wq))
		wake_up_interruptible_sync_poll(&wq->wait, EPOLLOUT |
						EPOLLWRNORM | EPOLLWRBAND);
	rcu_read_unlock();
}

/**
 * tipc_data_ready - wake up threads to indicate messages have been received
 * @sk: socket
 */
static void tipc_data_ready(struct sock *sk)
{
	struct socket_wq *wq;

	rcu_read_lock();
	wq = rcu_dereference(sk->sk_wq);
	if (skwq_has_sleeper(wq))
		wake_up_interruptible_sync_poll(&wq->wait, EPOLLIN |
						EPOLLRDNORM | EPOLLRDBAND);
	rcu_read_unlock();
}

static void tipc_sock_destruct(struct sock *sk)
{
	__skb_queue_purge(&sk->sk_receive_queue);
}

static void tipc_sk_proto_rcv(struct sock *sk,
			      struct sk_buff_head *inputq,
			      struct sk_buff_head *xmitq)
{
	struct sk_buff *skb = __skb_dequeue(inputq);
	struct tipc_sock *tsk = tipc_sk(sk);
	struct tipc_msg *hdr = buf_msg(skb);
	struct tipc_group *grp = tsk->group;
	bool wakeup = false;

	switch (msg_user(hdr)) {
	case CONN_MANAGER:
		tipc_sk_conn_proto_rcv(tsk, skb, inputq, xmitq);
		return;
	case SOCK_WAKEUP:
		tipc_dest_del(&tsk->cong_links, msg_orignode(hdr), 0);
		/* coupled with smp_rmb() in tipc_wait_for_cond() */
		smp_wmb();
		tsk->cong_link_cnt--;
		wakeup = true;
		tipc_sk_push_backlog(tsk, false);
		break;
	case GROUP_PROTOCOL:
		tipc_group_proto_rcv(grp, &wakeup, hdr, inputq, xmitq);
		break;
	case TOP_SRV:
		tipc_group_member_evt(tsk->group, &wakeup, &sk->sk_rcvbuf,
				      hdr, inputq, xmitq);
		break;
	default:
		break;
	}

	if (wakeup)
		sk->sk_write_space(sk);

	kfree_skb(skb);
}

/**
 * tipc_sk_filter_connect - check incoming message for a connection-based socket
 * @tsk: TIPC socket
 * @skb: pointer to message buffer.
 * @xmitq: for Nagle ACK if any
 * Returns true if message should be added to receive queue, false otherwise
 */
static bool tipc_sk_filter_connect(struct tipc_sock *tsk, struct sk_buff *skb,
				   struct sk_buff_head *xmitq)
{
	struct sock *sk = &tsk->sk;
	struct net *net = sock_net(sk);
	struct tipc_msg *hdr = buf_msg(skb);
	bool con_msg = msg_connected(hdr);
	u32 pport = tsk_peer_port(tsk);
	u32 pnode = tsk_peer_node(tsk);
	u32 oport = msg_origport(hdr);
	u32 onode = msg_orignode(hdr);
	int err = msg_errcode(hdr);
	unsigned long delay;

	if (unlikely(msg_mcast(hdr)))
		return false;
	tsk->oneway = 0;

	switch (sk->sk_state) {
	case TIPC_CONNECTING:
		/* Setup ACK */
		if (likely(con_msg)) {
			if (err)
				break;
			tipc_sk_finish_conn(tsk, oport, onode);
			msg_set_importance(&tsk->phdr, msg_importance(hdr));
			/* ACK+ message with data is added to receive queue */
			if (msg_data_sz(hdr))
				return true;
			/* Empty ACK-, - wake up sleeping connect() and drop */
			sk->sk_state_change(sk);
			msg_set_dest_droppable(hdr, 1);
			return false;
		}
		/* Ignore connectionless message if not from listening socket */
		if (oport != pport || onode != pnode)
			return false;

		/* Rejected SYN */
		if (err != TIPC_ERR_OVERLOAD)
			break;

		/* Prepare for new setup attempt if we have a SYN clone */
		if (skb_queue_empty(&sk->sk_write_queue))
			break;
		get_random_bytes(&delay, 2);
		delay %= (tsk->conn_timeout / 4);
		delay = msecs_to_jiffies(delay + 100);
		sk_reset_timer(sk, &sk->sk_timer, jiffies + delay);
		return false;
	case TIPC_OPEN:
	case TIPC_DISCONNECTING:
		return false;
	case TIPC_LISTEN:
		/* Accept only SYN message */
		if (!msg_is_syn(hdr) &&
		    tipc_node_get_capabilities(net, onode) & TIPC_SYN_BIT)
			return false;
		if (!con_msg && !err)
			return true;
		return false;
	case TIPC_ESTABLISHED:
		if (!skb_queue_empty(&sk->sk_write_queue))
			tipc_sk_push_backlog(tsk, false);
		/* Accept only connection-based messages sent by peer */
		if (likely(con_msg && !err && pport == oport &&
			   pnode == onode)) {
			if (msg_ack_required(hdr)) {
				struct sk_buff *skb;

				skb = tipc_sk_build_ack(tsk);
				if (skb) {
					msg_set_nagle_ack(buf_msg(skb));
					__skb_queue_tail(xmitq, skb);
				}
			}
			return true;
		}
		if (!tsk_peer_msg(tsk, hdr))
			return false;
		if (!err)
			return true;
		tipc_set_sk_state(sk, TIPC_DISCONNECTING);
		tipc_node_remove_conn(net, pnode, tsk->portid);
		sk->sk_state_change(sk);
		return true;
	default:
		pr_err("Unknown sk_state %u\n", sk->sk_state);
	}
	/* Abort connection setup attempt */
	tipc_set_sk_state(sk, TIPC_DISCONNECTING);
	sk->sk_err = ECONNREFUSED;
	sk->sk_state_change(sk);
	return true;
}

/**
 * rcvbuf_limit - get proper overload limit of socket receive queue
 * @sk: socket
 * @skb: message
 *
 * For connection oriented messages, irrespective of importance,
 * default queue limit is 2 MB.
 *
 * For connectionless messages, queue limits are based on message
 * importance as follows:
 *
 * TIPC_LOW_IMPORTANCE       (2 MB)
 * TIPC_MEDIUM_IMPORTANCE    (4 MB)
 * TIPC_HIGH_IMPORTANCE      (8 MB)
 * TIPC_CRITICAL_IMPORTANCE  (16 MB)
 *
 * Returns overload limit according to corresponding message importance
 */
static unsigned int rcvbuf_limit(struct sock *sk, struct sk_buff *skb)
{
	struct tipc_sock *tsk = tipc_sk(sk);
	struct tipc_msg *hdr = buf_msg(skb);
<<<<<<< HEAD

	if (unlikely(!msg_connected(hdr)))
		return sk->sk_rcvbuf << msg_importance(hdr);

	if (likely(tsk->peer_caps & TIPC_BLOCK_FLOWCTL))
		return sk->sk_rcvbuf;
=======

	if (unlikely(msg_in_group(hdr)))
		return READ_ONCE(sk->sk_rcvbuf);

	if (unlikely(!msg_connected(hdr)))
		return READ_ONCE(sk->sk_rcvbuf) << msg_importance(hdr);

	if (likely(tsk->peer_caps & TIPC_BLOCK_FLOWCTL))
		return READ_ONCE(sk->sk_rcvbuf);
>>>>>>> 24b8d41d

	return FLOWCTL_MSG_LIM;
}

/**
 * tipc_sk_filter_rcv - validate incoming message
 * @sk: socket
 * @skb: pointer to message.
 *
 * Enqueues message on receive queue if acceptable; optionally handles
 * disconnect indication for a connected socket.
 *
 * Called with socket lock already taken
 *
 */
<<<<<<< HEAD
static bool filter_rcv(struct sock *sk, struct sk_buff *skb,
		       struct sk_buff_head *xmitq)
=======
static void tipc_sk_filter_rcv(struct sock *sk, struct sk_buff *skb,
			       struct sk_buff_head *xmitq)
>>>>>>> 24b8d41d
{
	bool sk_conn = !tipc_sk_type_connectionless(sk);
	struct tipc_sock *tsk = tipc_sk(sk);
	struct tipc_group *grp = tsk->group;
	struct tipc_msg *hdr = buf_msg(skb);
	struct net *net = sock_net(sk);
	struct sk_buff_head inputq;
	int mtyp = msg_type(hdr);
	int limit, err = TIPC_OK;

<<<<<<< HEAD
	if (unlikely(msg_user(hdr) == CONN_MANAGER)) {
		tipc_sk_proto_rcv(tsk, skb, xmitq);
		return false;
	}
=======
	trace_tipc_sk_filter_rcv(sk, skb, TIPC_DUMP_ALL, " ");
	TIPC_SKB_CB(skb)->bytes_read = 0;
	__skb_queue_head_init(&inputq);
	__skb_queue_tail(&inputq, skb);
>>>>>>> 24b8d41d

	if (unlikely(!msg_isdata(hdr)))
		tipc_sk_proto_rcv(sk, &inputq, xmitq);

	if (unlikely(grp))
		tipc_group_filter_msg(grp, &inputq, xmitq);

	if (unlikely(!grp) && mtyp == TIPC_MCAST_MSG)
		tipc_mcast_filter_msg(net, &tsk->mc_method.deferredq, &inputq);

	/* Validate and add to receive buffer if there is space */
	while ((skb = __skb_dequeue(&inputq))) {
		hdr = buf_msg(skb);
		limit = rcvbuf_limit(sk, skb);
		if ((sk_conn && !tipc_sk_filter_connect(tsk, skb, xmitq)) ||
		    (!sk_conn && msg_connected(hdr)) ||
		    (!grp && msg_in_group(hdr)))
			err = TIPC_ERR_NO_PORT;
		else if (sk_rmem_alloc_get(sk) + skb->truesize >= limit) {
			trace_tipc_sk_dump(sk, skb, TIPC_DUMP_ALL,
					   "err_overload2!");
			atomic_inc(&sk->sk_drops);
			err = TIPC_ERR_OVERLOAD;
		}

		if (unlikely(err)) {
			if (tipc_msg_reverse(tipc_own_addr(net), &skb, err)) {
				trace_tipc_sk_rej_msg(sk, skb, TIPC_DUMP_NONE,
						      "@filter_rcv!");
				__skb_queue_tail(xmitq, skb);
			}
			err = TIPC_OK;
			continue;
		}
		__skb_queue_tail(&sk->sk_receive_queue, skb);
		skb_set_owner_r(skb, sk);
		trace_tipc_sk_overlimit2(sk, skb, TIPC_DUMP_ALL,
					 "rcvq >90% allocated!");
		sk->sk_data_ready(sk);
	}
<<<<<<< HEAD

	/* Enqueue message */
	TIPC_SKB_CB(skb)->handle = NULL;
	__skb_queue_tail(&sk->sk_receive_queue, skb);
	skb_set_owner_r(skb, sk);

	sk->sk_data_ready(sk);
	return true;

reject:
	if (tipc_msg_reverse(tsk_own_node(tsk), &skb, err))
		__skb_queue_tail(xmitq, skb);
	return false;
=======
>>>>>>> 24b8d41d
}

/**
 * tipc_sk_backlog_rcv - handle incoming message from backlog queue
 * @sk: socket
 * @skb: message
 *
 * Caller must hold socket lock
 */
static int tipc_sk_backlog_rcv(struct sock *sk, struct sk_buff *skb)
{
<<<<<<< HEAD
	unsigned int truesize = skb->truesize;
	struct sk_buff_head xmitq;
	u32 dnode, selector;

	__skb_queue_head_init(&xmitq);

	if (likely(filter_rcv(sk, skb, &xmitq))) {
		atomic_add(truesize, &tipc_sk(sk)->dupl_rcvcnt);
		return 0;
	}

	if (skb_queue_empty(&xmitq))
		return 0;

	/* Send response/rejected message */
	skb = __skb_dequeue(&xmitq);
	dnode = msg_destnode(buf_msg(skb));
	selector = msg_origport(buf_msg(skb));
	tipc_node_xmit_skb(sock_net(sk), skb, dnode, selector);
=======
	unsigned int before = sk_rmem_alloc_get(sk);
	struct sk_buff_head xmitq;
	unsigned int added;

	__skb_queue_head_init(&xmitq);

	tipc_sk_filter_rcv(sk, skb, &xmitq);
	added = sk_rmem_alloc_get(sk) - before;
	atomic_add(added, &tipc_sk(sk)->dupl_rcvcnt);

	/* Send pending response/rejected messages, if any */
	tipc_node_distr_xmit(sock_net(sk), &xmitq);
>>>>>>> 24b8d41d
	return 0;
}

/**
 * tipc_sk_enqueue - extract all buffers with destination 'dport' from
 *                   inputq and try adding them to socket or backlog queue
 * @inputq: list of incoming buffers with potentially different destinations
 * @sk: socket where the buffers should be enqueued
 * @dport: port number for the socket
 *
 * Caller must hold socket lock
 */
static void tipc_sk_enqueue(struct sk_buff_head *inputq, struct sock *sk,
			    u32 dport, struct sk_buff_head *xmitq)
{
	unsigned long time_limit = jiffies + 2;
	struct sk_buff *skb;
	unsigned int lim;
	atomic_t *dcnt;
	u32 onode;

	while (skb_queue_len(inputq)) {
		if (unlikely(time_after_eq(jiffies, time_limit)))
			return;

		skb = tipc_skb_dequeue(inputq, dport);
		if (unlikely(!skb))
			return;

		/* Add message directly to receive queue if possible */
		if (!sock_owned_by_user(sk)) {
<<<<<<< HEAD
			filter_rcv(sk, skb, xmitq);
=======
			tipc_sk_filter_rcv(sk, skb, xmitq);
>>>>>>> 24b8d41d
			continue;
		}

		/* Try backlog, compensating for double-counted bytes */
		dcnt = &tipc_sk(sk)->dupl_rcvcnt;
		if (!sk->sk_backlog.len)
			atomic_set(dcnt, 0);
		lim = rcvbuf_limit(sk, skb) + atomic_read(dcnt);
		if (likely(!sk_add_backlog(sk, skb, lim))) {
			trace_tipc_sk_overlimit1(sk, skb, TIPC_DUMP_ALL,
						 "bklg & rcvq >90% allocated!");
			continue;
		}

		trace_tipc_sk_dump(sk, skb, TIPC_DUMP_ALL, "err_overload!");
		/* Overload => reject message back to sender */
		onode = tipc_own_addr(sock_net(sk));
<<<<<<< HEAD
		if (tipc_msg_reverse(onode, &skb, TIPC_ERR_OVERLOAD))
			__skb_queue_tail(xmitq, skb);
=======
		atomic_inc(&sk->sk_drops);
		if (tipc_msg_reverse(onode, &skb, TIPC_ERR_OVERLOAD)) {
			trace_tipc_sk_rej_msg(sk, skb, TIPC_DUMP_ALL,
					      "@sk_enqueue!");
			__skb_queue_tail(xmitq, skb);
		}
>>>>>>> 24b8d41d
		break;
	}
}

/**
 * tipc_sk_rcv - handle a chain of incoming buffers
 * @inputq: buffer list containing the buffers
 * Consumes all buffers in list until inputq is empty
 * Note: may be called in multiple threads referring to the same queue
 */
void tipc_sk_rcv(struct net *net, struct sk_buff_head *inputq)
{
	struct sk_buff_head xmitq;
	u32 dnode, dport = 0;
	int err;
	struct tipc_sock *tsk;
	struct sock *sk;
	struct sk_buff *skb;

	__skb_queue_head_init(&xmitq);
	while (skb_queue_len(inputq)) {
		dport = tipc_skb_peek_port(inputq, dport);
		tsk = tipc_sk_lookup(net, dport);

		if (likely(tsk)) {
			sk = &tsk->sk;
			if (likely(spin_trylock_bh(&sk->sk_lock.slock))) {
				tipc_sk_enqueue(inputq, sk, dport, &xmitq);
				spin_unlock_bh(&sk->sk_lock.slock);
			}
			/* Send pending response/rejected messages, if any */
<<<<<<< HEAD
			while ((skb = __skb_dequeue(&xmitq))) {
				dnode = msg_destnode(buf_msg(skb));
				tipc_node_xmit_skb(net, skb, dnode, dport);
			}
=======
			tipc_node_distr_xmit(sock_net(sk), &xmitq);
>>>>>>> 24b8d41d
			sock_put(sk);
			continue;
		}
		/* No destination socket => dequeue skb if still there */
		skb = tipc_skb_dequeue(inputq, dport);
		if (!skb)
			return;

		/* Try secondary lookup if unresolved named message */
		err = TIPC_ERR_NO_PORT;
		if (tipc_msg_lookup_dest(net, skb, &err))
			goto xmit;

		/* Prepare for message rejection */
		if (!tipc_msg_reverse(tipc_own_addr(net), &skb, err))
			continue;

		trace_tipc_sk_rej_msg(NULL, skb, TIPC_DUMP_NONE, "@sk_rcv!");
xmit:
		dnode = msg_destnode(buf_msg(skb));
		tipc_node_xmit_skb(net, skb, dnode, dport);
	}
}

static int tipc_wait_for_connect(struct socket *sock, long *timeo_p)
{
	DEFINE_WAIT_FUNC(wait, woken_wake_function);
	struct sock *sk = sock->sk;
	int done;

	do {
		int err = sock_error(sk);
		if (err)
			return err;
		if (!*timeo_p)
			return -ETIMEDOUT;
		if (signal_pending(current))
			return sock_intr_errno(*timeo_p);
		if (sk->sk_state == TIPC_DISCONNECTING)
			break;

		add_wait_queue(sk_sleep(sk), &wait);
		done = sk_wait_event(sk, timeo_p, tipc_sk_connected(sk),
				     &wait);
		remove_wait_queue(sk_sleep(sk), &wait);
	} while (!done);
	return 0;
}

static bool tipc_sockaddr_is_sane(struct sockaddr_tipc *addr)
{
	if (addr->family != AF_TIPC)
		return false;
	if (addr->addrtype == TIPC_SERVICE_RANGE)
		return (addr->addr.nameseq.lower <= addr->addr.nameseq.upper);
	return (addr->addrtype == TIPC_SERVICE_ADDR ||
		addr->addrtype == TIPC_SOCKET_ADDR);
}

/**
 * tipc_connect - establish a connection to another TIPC port
 * @sock: socket structure
 * @dest: socket address for destination port
 * @destlen: size of socket address data structure
 * @flags: file-related flags associated with socket
 *
 * Returns 0 on success, errno otherwise
 */
static int tipc_connect(struct socket *sock, struct sockaddr *dest,
			int destlen, int flags)
{
	struct sock *sk = sock->sk;
	struct tipc_sock *tsk = tipc_sk(sk);
	struct sockaddr_tipc *dst = (struct sockaddr_tipc *)dest;
	struct msghdr m = {NULL,};
	long timeout = (flags & O_NONBLOCK) ? 0 : tsk->conn_timeout;
	int previous;
	int res = 0;

	if (destlen != sizeof(struct sockaddr_tipc))
		return -EINVAL;

	lock_sock(sk);

	if (tsk->group) {
		res = -EINVAL;
		goto exit;
	}

	if (dst->family == AF_UNSPEC) {
		memset(&tsk->peer, 0, sizeof(struct sockaddr_tipc));
		if (!tipc_sk_type_connectionless(sk))
			res = -EINVAL;
		goto exit;
	}
	if (!tipc_sockaddr_is_sane(dst)) {
		res = -EINVAL;
		goto exit;
	}
	/* DGRAM/RDM connect(), just save the destaddr */
	if (tipc_sk_type_connectionless(sk)) {
		memcpy(&tsk->peer, dest, destlen);
		goto exit;
	} else if (dst->addrtype == TIPC_SERVICE_RANGE) {
		res = -EINVAL;
		goto exit;
	}

	previous = sk->sk_state;

	switch (sk->sk_state) {
	case TIPC_OPEN:
		/* Send a 'SYN-' to destination */
		m.msg_name = dest;
		m.msg_namelen = destlen;

		/* If connect is in non-blocking case, set MSG_DONTWAIT to
		 * indicate send_msg() is never blocked.
		 */
		if (!timeout)
			m.msg_flags = MSG_DONTWAIT;

		res = __tipc_sendmsg(sock, &m, 0);
		if ((res < 0) && (res != -EWOULDBLOCK))
			goto exit;

		/* Just entered TIPC_CONNECTING state; the only
		 * difference is that return value in non-blocking
		 * case is EINPROGRESS, rather than EALREADY.
		 */
		res = -EINPROGRESS;
		fallthrough;
	case TIPC_CONNECTING:
		if (!timeout) {
			if (previous == TIPC_CONNECTING)
				res = -EALREADY;
			goto exit;
		}
		timeout = msecs_to_jiffies(timeout);
		/* Wait until an 'ACK' or 'RST' arrives, or a timeout occurs */
		res = tipc_wait_for_connect(sock, &timeout);
		break;
	case TIPC_ESTABLISHED:
		res = -EISCONN;
		break;
	default:
		res = -EINVAL;
	}

exit:
	release_sock(sk);
	return res;
}

/**
 * tipc_listen - allow socket to listen for incoming connections
 * @sock: socket structure
 * @len: (unused)
 *
 * Returns 0 on success, errno otherwise
 */
static int tipc_listen(struct socket *sock, int len)
{
	struct sock *sk = sock->sk;
	int res;

	lock_sock(sk);
	res = tipc_set_sk_state(sk, TIPC_LISTEN);
	release_sock(sk);

	return res;
}

static int tipc_wait_for_accept(struct socket *sock, long timeo)
{
	struct sock *sk = sock->sk;
	DEFINE_WAIT(wait);
	int err;

	/* True wake-one mechanism for incoming connections: only
	 * one process gets woken up, not the 'whole herd'.
	 * Since we do not 'race & poll' for established sockets
	 * anymore, the common case will execute the loop only once.
	*/
	for (;;) {
		prepare_to_wait_exclusive(sk_sleep(sk), &wait,
					  TASK_INTERRUPTIBLE);
		if (timeo && skb_queue_empty(&sk->sk_receive_queue)) {
			release_sock(sk);
			timeo = schedule_timeout(timeo);
			lock_sock(sk);
		}
		err = 0;
		if (!skb_queue_empty(&sk->sk_receive_queue))
			break;
		err = -EAGAIN;
		if (!timeo)
			break;
		err = sock_intr_errno(timeo);
		if (signal_pending(current))
			break;
	}
	finish_wait(sk_sleep(sk), &wait);
	return err;
}

/**
 * tipc_accept - wait for connection request
 * @sock: listening socket
 * @new_sock: new socket that is to be connected
 * @flags: file-related flags associated with socket
 *
 * Returns 0 on success, errno otherwise
 */
static int tipc_accept(struct socket *sock, struct socket *new_sock, int flags,
		       bool kern)
{
	struct sock *new_sk, *sk = sock->sk;
	struct sk_buff *buf;
	struct tipc_sock *new_tsock;
	struct tipc_msg *msg;
	long timeo;
	int res;

	lock_sock(sk);

	if (sk->sk_state != TIPC_LISTEN) {
		res = -EINVAL;
		goto exit;
	}
	timeo = sock_rcvtimeo(sk, flags & O_NONBLOCK);
	res = tipc_wait_for_accept(sock, timeo);
	if (res)
		goto exit;

	buf = skb_peek(&sk->sk_receive_queue);

	res = tipc_sk_create(sock_net(sock->sk), new_sock, 0, kern);
	if (res)
		goto exit;
	security_sk_clone(sock->sk, new_sock->sk);

	new_sk = new_sock->sk;
	new_tsock = tipc_sk(new_sk);
	msg = buf_msg(buf);

	/* we lock on new_sk; but lockdep sees the lock on sk */
	lock_sock_nested(new_sk, SINGLE_DEPTH_NESTING);

	/*
	 * Reject any stray messages received by new socket
	 * before the socket lock was taken (very, very unlikely)
	 */
	tsk_rej_rx_queue(new_sk, TIPC_ERR_NO_PORT);

	/* Connect new socket to it's peer */
	tipc_sk_finish_conn(new_tsock, msg_origport(msg), msg_orignode(msg));

	tsk_set_importance(new_sk, msg_importance(msg));
	if (msg_named(msg)) {
		new_tsock->conn_type = msg_nametype(msg);
		new_tsock->conn_instance = msg_nameinst(msg);
	}

	/*
	 * Respond to 'SYN-' by discarding it & returning 'ACK'-.
	 * Respond to 'SYN+' by queuing it on new socket.
	 */
	if (!msg_data_sz(msg)) {
		struct msghdr m = {NULL,};

		tsk_advance_rx_queue(sk);
		__tipc_sendstream(new_sock, &m, 0);
	} else {
		__skb_dequeue(&sk->sk_receive_queue);
		__skb_queue_head(&new_sk->sk_receive_queue, buf);
		skb_set_owner_r(buf, new_sk);
	}
	release_sock(new_sk);
exit:
	release_sock(sk);
	return res;
}

/**
 * tipc_shutdown - shutdown socket connection
 * @sock: socket structure
 * @how: direction to close (must be SHUT_RDWR)
 *
 * Terminates connection (if necessary), then purges socket's receive queue.
 *
 * Returns 0 on success, errno otherwise
 */
static int tipc_shutdown(struct socket *sock, int how)
{
	struct sock *sk = sock->sk;
	int res;

	if (how != SHUT_RDWR)
		return -EINVAL;

	lock_sock(sk);

	trace_tipc_sk_shutdown(sk, NULL, TIPC_DUMP_ALL, " ");
	__tipc_shutdown(sock, TIPC_CONN_SHUTDOWN);
	sk->sk_shutdown = SHUTDOWN_MASK;

	if (sk->sk_state == TIPC_DISCONNECTING) {
		/* Discard any unreceived messages */
		__skb_queue_purge(&sk->sk_receive_queue);

<<<<<<< HEAD
		/* Disconnect and send a 'FIN+' or 'FIN-' message to peer */
		skb = __skb_dequeue(&sk->sk_receive_queue);
		if (skb) {
			if (TIPC_SKB_CB(skb)->handle != NULL) {
				kfree_skb(skb);
				goto restart;
			}
			tipc_sk_respond(sk, skb, TIPC_CONN_SHUTDOWN);
		} else {
			skb = tipc_msg_create(TIPC_CRITICAL_IMPORTANCE,
					      TIPC_CONN_MSG, SHORT_H_SIZE,
					      0, dnode, onode, dport, oport,
					      TIPC_CONN_SHUTDOWN);
			if (skb)
				tipc_node_xmit_skb(net, skb, dnode, tsk->portid);
		}
		tsk->connected = 0;
		sock->state = SS_DISCONNECTING;
		tipc_node_remove_conn(net, dnode, tsk->portid);
		/* fall through */
=======
		res = 0;
	} else {
		res = -ENOTCONN;
	}
	/* Wake up anyone sleeping in poll. */
	sk->sk_state_change(sk);
>>>>>>> 24b8d41d

	release_sock(sk);
	return res;
}

static void tipc_sk_check_probing_state(struct sock *sk,
					struct sk_buff_head *list)
{
	struct tipc_sock *tsk = tipc_sk(sk);
	u32 pnode = tsk_peer_node(tsk);
	u32 pport = tsk_peer_port(tsk);
	u32 self = tsk_own_node(tsk);
	u32 oport = tsk->portid;
	struct sk_buff *skb;

	if (tsk->probe_unacked) {
		tipc_set_sk_state(sk, TIPC_DISCONNECTING);
		sk->sk_err = ECONNABORTED;
		tipc_node_remove_conn(sock_net(sk), pnode, pport);
		sk->sk_state_change(sk);
		return;
	}
	/* Prepare new probe */
	skb = tipc_msg_create(CONN_MANAGER, CONN_PROBE, INT_H_SIZE, 0,
			      pnode, self, pport, oport, TIPC_OK);
	if (skb)
		__skb_queue_tail(list, skb);
	tsk->probe_unacked = true;
	sk_reset_timer(sk, &sk->sk_timer, jiffies + CONN_PROBING_INTV);
}

static void tipc_sk_retry_connect(struct sock *sk, struct sk_buff_head *list)
{
	struct tipc_sock *tsk = tipc_sk(sk);

	/* Try again later if dest link is congested */
	if (tsk->cong_link_cnt) {
		sk_reset_timer(sk, &sk->sk_timer, msecs_to_jiffies(100));
		return;
	}
	/* Prepare SYN for retransmit */
	tipc_msg_skb_clone(&sk->sk_write_queue, list);
}

static void tipc_sk_timeout(struct timer_list *t)
{
	struct sock *sk = from_timer(sk, t, sk_timer);
	struct tipc_sock *tsk = tipc_sk(sk);
	u32 pnode = tsk_peer_node(tsk);
	struct sk_buff_head list;
	int rc = 0;

	__skb_queue_head_init(&list);
	bh_lock_sock(sk);

	/* Try again later if socket is busy */
	if (sock_owned_by_user(sk)) {
		sk_reset_timer(sk, &sk->sk_timer, jiffies + HZ / 20);
		bh_unlock_sock(sk);
		sock_put(sk);
		return;
	}

	if (sk->sk_state == TIPC_ESTABLISHED)
		tipc_sk_check_probing_state(sk, &list);
	else if (sk->sk_state == TIPC_CONNECTING)
		tipc_sk_retry_connect(sk, &list);

	bh_unlock_sock(sk);

	if (!skb_queue_empty(&list))
		rc = tipc_node_xmit(sock_net(sk), &list, pnode, tsk->portid);

	/* SYN messages may cause link congestion */
	if (rc == -ELINKCONG) {
		tipc_dest_push(&tsk->cong_links, pnode, 0);
		tsk->cong_link_cnt = 1;
	}
	sock_put(sk);
}

static int tipc_sk_publish(struct tipc_sock *tsk, uint scope,
			   struct tipc_name_seq const *seq)
{
	struct sock *sk = &tsk->sk;
	struct net *net = sock_net(sk);
	struct publication *publ;
	u32 key;

	if (scope != TIPC_NODE_SCOPE)
		scope = TIPC_CLUSTER_SCOPE;

	if (tipc_sk_connected(sk))
		return -EINVAL;
	key = tsk->portid + tsk->pub_count + 1;
	if (key == tsk->portid)
		return -EADDRINUSE;

	publ = tipc_nametbl_publish(net, seq->type, seq->lower, seq->upper,
				    scope, tsk->portid, key);
	if (unlikely(!publ))
		return -EINVAL;

	list_add(&publ->binding_sock, &tsk->publications);
	tsk->pub_count++;
	tsk->published = 1;
	return 0;
}

static int tipc_sk_withdraw(struct tipc_sock *tsk, uint scope,
			    struct tipc_name_seq const *seq)
{
	struct net *net = sock_net(&tsk->sk);
	struct publication *publ;
	struct publication *safe;
	int rc = -EINVAL;

	if (scope != TIPC_NODE_SCOPE)
		scope = TIPC_CLUSTER_SCOPE;

	list_for_each_entry_safe(publ, safe, &tsk->publications, binding_sock) {
		if (seq) {
			if (publ->scope != scope)
				continue;
			if (publ->type != seq->type)
				continue;
			if (publ->lower != seq->lower)
				continue;
			if (publ->upper != seq->upper)
				break;
			tipc_nametbl_withdraw(net, publ->type, publ->lower,
					      publ->upper, publ->key);
			rc = 0;
			break;
		}
		tipc_nametbl_withdraw(net, publ->type, publ->lower,
				      publ->upper, publ->key);
		rc = 0;
	}
	if (list_empty(&tsk->publications))
		tsk->published = 0;
	return rc;
}

/* tipc_sk_reinit: set non-zero address in all existing sockets
 *                 when we go from standalone to network mode.
 */
void tipc_sk_reinit(struct net *net)
{
	struct tipc_net *tn = net_generic(net, tipc_net_id);
	struct rhashtable_iter iter;
	struct tipc_sock *tsk;
	struct tipc_msg *msg;

	rhashtable_walk_enter(&tn->sk_rht, &iter);

	do {
		rhashtable_walk_start(&iter);

		while ((tsk = rhashtable_walk_next(&iter)) && !IS_ERR(tsk)) {
			sock_hold(&tsk->sk);
			rhashtable_walk_stop(&iter);
			lock_sock(&tsk->sk);
			msg = &tsk->phdr;
			msg_set_prevnode(msg, tipc_own_addr(net));
			msg_set_orignode(msg, tipc_own_addr(net));
			release_sock(&tsk->sk);
			rhashtable_walk_start(&iter);
			sock_put(&tsk->sk);
		}

		rhashtable_walk_stop(&iter);
	} while (tsk == ERR_PTR(-EAGAIN));

	rhashtable_walk_exit(&iter);
}

static struct tipc_sock *tipc_sk_lookup(struct net *net, u32 portid)
{
	struct tipc_net *tn = net_generic(net, tipc_net_id);
	struct tipc_sock *tsk;

	rcu_read_lock();
	tsk = rhashtable_lookup(&tn->sk_rht, &portid, tsk_rht_params);
	if (tsk)
		sock_hold(&tsk->sk);
	rcu_read_unlock();

	return tsk;
}

static int tipc_sk_insert(struct tipc_sock *tsk)
{
	struct sock *sk = &tsk->sk;
	struct net *net = sock_net(sk);
	struct tipc_net *tn = net_generic(net, tipc_net_id);
	u32 remaining = (TIPC_MAX_PORT - TIPC_MIN_PORT) + 1;
	u32 portid = prandom_u32() % remaining + TIPC_MIN_PORT;

	while (remaining--) {
		portid++;
		if ((portid < TIPC_MIN_PORT) || (portid > TIPC_MAX_PORT))
			portid = TIPC_MIN_PORT;
		tsk->portid = portid;
		sock_hold(&tsk->sk);
		if (!rhashtable_lookup_insert_fast(&tn->sk_rht, &tsk->node,
						   tsk_rht_params))
			return 0;
		sock_put(&tsk->sk);
	}

	return -1;
}

static void tipc_sk_remove(struct tipc_sock *tsk)
{
	struct sock *sk = &tsk->sk;
	struct tipc_net *tn = net_generic(sock_net(sk), tipc_net_id);

	if (!rhashtable_remove_fast(&tn->sk_rht, &tsk->node, tsk_rht_params)) {
		WARN_ON(refcount_read(&sk->sk_refcnt) == 1);
		__sock_put(sk);
	}
}

static const struct rhashtable_params tsk_rht_params = {
	.nelem_hint = 192,
	.head_offset = offsetof(struct tipc_sock, node),
	.key_offset = offsetof(struct tipc_sock, portid),
	.key_len = sizeof(u32), /* portid */
	.max_size = 1048576,
	.min_size = 256,
	.automatic_shrinking = true,
};

int tipc_sk_rht_init(struct net *net)
{
	struct tipc_net *tn = net_generic(net, tipc_net_id);

	return rhashtable_init(&tn->sk_rht, &tsk_rht_params);
}

void tipc_sk_rht_destroy(struct net *net)
{
	struct tipc_net *tn = net_generic(net, tipc_net_id);

	/* Wait for socket readers to complete */
	synchronize_net();

	rhashtable_destroy(&tn->sk_rht);
}

static int tipc_sk_join(struct tipc_sock *tsk, struct tipc_group_req *mreq)
{
	struct net *net = sock_net(&tsk->sk);
	struct tipc_group *grp = tsk->group;
	struct tipc_msg *hdr = &tsk->phdr;
	struct tipc_name_seq seq;
	int rc;

	if (mreq->type < TIPC_RESERVED_TYPES)
		return -EACCES;
	if (mreq->scope > TIPC_NODE_SCOPE)
		return -EINVAL;
	if (grp)
		return -EACCES;
	grp = tipc_group_create(net, tsk->portid, mreq, &tsk->group_is_open);
	if (!grp)
		return -ENOMEM;
	tsk->group = grp;
	msg_set_lookup_scope(hdr, mreq->scope);
	msg_set_nametype(hdr, mreq->type);
	msg_set_dest_droppable(hdr, true);
	seq.type = mreq->type;
	seq.lower = mreq->instance;
	seq.upper = seq.lower;
	tipc_nametbl_build_group(net, grp, mreq->type, mreq->scope);
	rc = tipc_sk_publish(tsk, mreq->scope, &seq);
	if (rc) {
		tipc_group_delete(net, grp);
		tsk->group = NULL;
		return rc;
	}
	/* Eliminate any risk that a broadcast overtakes sent JOINs */
	tsk->mc_method.rcast = true;
	tsk->mc_method.mandatory = true;
	tipc_group_join(net, grp, &tsk->sk.sk_rcvbuf);
	return rc;
}

static int tipc_sk_leave(struct tipc_sock *tsk)
{
	struct net *net = sock_net(&tsk->sk);
	struct tipc_group *grp = tsk->group;
	struct tipc_name_seq seq;
	int scope;

	if (!grp)
		return -EINVAL;
	tipc_group_self(grp, &seq, &scope);
	tipc_group_delete(net, grp);
	tsk->group = NULL;
	tipc_sk_withdraw(tsk, scope, &seq);
	return 0;
}

/**
 * tipc_setsockopt - set socket option
 * @sock: socket structure
 * @lvl: option level
 * @opt: option identifier
 * @ov: pointer to new option value
 * @ol: length of option value
 *
 * For stream sockets only, accepts and ignores all IPPROTO_TCP options
 * (to ease compatibility).
 *
 * Returns 0 on success, errno otherwise
 */
static int tipc_setsockopt(struct socket *sock, int lvl, int opt,
			   sockptr_t ov, unsigned int ol)
{
	struct sock *sk = sock->sk;
	struct tipc_sock *tsk = tipc_sk(sk);
	struct tipc_group_req mreq;
	u32 value = 0;
	int res = 0;

	if ((lvl == IPPROTO_TCP) && (sock->type == SOCK_STREAM))
		return 0;
	if (lvl != SOL_TIPC)
		return -ENOPROTOOPT;

	switch (opt) {
	case TIPC_IMPORTANCE:
	case TIPC_SRC_DROPPABLE:
	case TIPC_DEST_DROPPABLE:
	case TIPC_CONN_TIMEOUT:
	case TIPC_NODELAY:
		if (ol < sizeof(value))
			return -EINVAL;
		if (copy_from_sockptr(&value, ov, sizeof(u32)))
			return -EFAULT;
		break;
	case TIPC_GROUP_JOIN:
		if (ol < sizeof(mreq))
			return -EINVAL;
		if (copy_from_sockptr(&mreq, ov, sizeof(mreq)))
			return -EFAULT;
		break;
	default:
		if (!sockptr_is_null(ov) || ol)
			return -EINVAL;
	}

	lock_sock(sk);

	switch (opt) {
	case TIPC_IMPORTANCE:
		res = tsk_set_importance(sk, value);
		break;
	case TIPC_SRC_DROPPABLE:
		if (sock->type != SOCK_STREAM)
			tsk_set_unreliable(tsk, value);
		else
			res = -ENOPROTOOPT;
		break;
	case TIPC_DEST_DROPPABLE:
		tsk_set_unreturnable(tsk, value);
		break;
	case TIPC_CONN_TIMEOUT:
		tipc_sk(sk)->conn_timeout = value;
		break;
	case TIPC_MCAST_BROADCAST:
		tsk->mc_method.rcast = false;
		tsk->mc_method.mandatory = true;
		break;
	case TIPC_MCAST_REPLICAST:
		tsk->mc_method.rcast = true;
		tsk->mc_method.mandatory = true;
		break;
	case TIPC_GROUP_JOIN:
		res = tipc_sk_join(tsk, &mreq);
		break;
	case TIPC_GROUP_LEAVE:
		res = tipc_sk_leave(tsk);
		break;
	case TIPC_NODELAY:
		tsk->nodelay = !!value;
		tsk_set_nagle(tsk);
		break;
	default:
		res = -EINVAL;
	}

	release_sock(sk);

	return res;
}

/**
 * tipc_getsockopt - get socket option
 * @sock: socket structure
 * @lvl: option level
 * @opt: option identifier
 * @ov: receptacle for option value
 * @ol: receptacle for length of option value
 *
 * For stream sockets only, returns 0 length result for all IPPROTO_TCP options
 * (to ease compatibility).
 *
 * Returns 0 on success, errno otherwise
 */
static int tipc_getsockopt(struct socket *sock, int lvl, int opt,
			   char __user *ov, int __user *ol)
{
	struct sock *sk = sock->sk;
	struct tipc_sock *tsk = tipc_sk(sk);
	struct tipc_name_seq seq;
	int len, scope;
	u32 value;
	int res;

	if ((lvl == IPPROTO_TCP) && (sock->type == SOCK_STREAM))
		return put_user(0, ol);
	if (lvl != SOL_TIPC)
		return -ENOPROTOOPT;
	res = get_user(len, ol);
	if (res)
		return res;

	lock_sock(sk);

	switch (opt) {
	case TIPC_IMPORTANCE:
		value = tsk_importance(tsk);
		break;
	case TIPC_SRC_DROPPABLE:
		value = tsk_unreliable(tsk);
		break;
	case TIPC_DEST_DROPPABLE:
		value = tsk_unreturnable(tsk);
		break;
	case TIPC_CONN_TIMEOUT:
		value = tsk->conn_timeout;
		/* no need to set "res", since already 0 at this point */
		break;
	case TIPC_NODE_RECVQ_DEPTH:
		value = 0; /* was tipc_queue_size, now obsolete */
		break;
	case TIPC_SOCK_RECVQ_DEPTH:
		value = skb_queue_len(&sk->sk_receive_queue);
		break;
	case TIPC_SOCK_RECVQ_USED:
		value = sk_rmem_alloc_get(sk);
		break;
	case TIPC_GROUP_JOIN:
		seq.type = 0;
		if (tsk->group)
			tipc_group_self(tsk->group, &seq, &scope);
		value = seq.type;
		break;
	default:
		res = -EINVAL;
	}

	release_sock(sk);

	if (res)
		return res;	/* "get" failed */

	if (len < sizeof(value))
		return -EINVAL;

	if (copy_to_user(ov, &value, sizeof(value)))
		return -EFAULT;

	return put_user(sizeof(value), ol);
}

static int tipc_ioctl(struct socket *sock, unsigned int cmd, unsigned long arg)
{
	struct net *net = sock_net(sock->sk);
	struct tipc_sioc_nodeid_req nr = {0};
	struct tipc_sioc_ln_req lnr;
	void __user *argp = (void __user *)arg;

	switch (cmd) {
	case SIOCGETLINKNAME:
		if (copy_from_user(&lnr, argp, sizeof(lnr)))
			return -EFAULT;
		if (!tipc_node_get_linkname(net,
					    lnr.bearer_id & 0xffff, lnr.peer,
					    lnr.linkname, TIPC_MAX_LINK_NAME)) {
			if (copy_to_user(argp, &lnr, sizeof(lnr)))
				return -EFAULT;
			return 0;
		}
		return -EADDRNOTAVAIL;
	case SIOCGETNODEID:
		if (copy_from_user(&nr, argp, sizeof(nr)))
			return -EFAULT;
		if (!tipc_node_get_id(net, nr.peer, nr.node_id))
			return -EADDRNOTAVAIL;
		if (copy_to_user(argp, &nr, sizeof(nr)))
			return -EFAULT;
		return 0;
	default:
		return -ENOIOCTLCMD;
	}
}

static int tipc_socketpair(struct socket *sock1, struct socket *sock2)
{
	struct tipc_sock *tsk2 = tipc_sk(sock2->sk);
	struct tipc_sock *tsk1 = tipc_sk(sock1->sk);
	u32 onode = tipc_own_addr(sock_net(sock1->sk));

	tsk1->peer.family = AF_TIPC;
	tsk1->peer.addrtype = TIPC_ADDR_ID;
	tsk1->peer.scope = TIPC_NODE_SCOPE;
	tsk1->peer.addr.id.ref = tsk2->portid;
	tsk1->peer.addr.id.node = onode;
	tsk2->peer.family = AF_TIPC;
	tsk2->peer.addrtype = TIPC_ADDR_ID;
	tsk2->peer.scope = TIPC_NODE_SCOPE;
	tsk2->peer.addr.id.ref = tsk1->portid;
	tsk2->peer.addr.id.node = onode;

	tipc_sk_finish_conn(tsk1, tsk2->portid, onode);
	tipc_sk_finish_conn(tsk2, tsk1->portid, onode);
	return 0;
}

/* Protocol switches for the various types of TIPC sockets */

static const struct proto_ops msg_ops = {
	.owner		= THIS_MODULE,
	.family		= AF_TIPC,
	.release	= tipc_release,
	.bind		= tipc_bind,
	.connect	= tipc_connect,
	.socketpair	= tipc_socketpair,
	.accept		= sock_no_accept,
	.getname	= tipc_getname,
	.poll		= tipc_poll,
	.ioctl		= tipc_ioctl,
	.listen		= sock_no_listen,
	.shutdown	= tipc_shutdown,
	.setsockopt	= tipc_setsockopt,
	.getsockopt	= tipc_getsockopt,
	.sendmsg	= tipc_sendmsg,
	.recvmsg	= tipc_recvmsg,
	.mmap		= sock_no_mmap,
	.sendpage	= sock_no_sendpage
};

static const struct proto_ops packet_ops = {
	.owner		= THIS_MODULE,
	.family		= AF_TIPC,
	.release	= tipc_release,
	.bind		= tipc_bind,
	.connect	= tipc_connect,
	.socketpair	= tipc_socketpair,
	.accept		= tipc_accept,
	.getname	= tipc_getname,
	.poll		= tipc_poll,
	.ioctl		= tipc_ioctl,
	.listen		= tipc_listen,
	.shutdown	= tipc_shutdown,
	.setsockopt	= tipc_setsockopt,
	.getsockopt	= tipc_getsockopt,
	.sendmsg	= tipc_send_packet,
	.recvmsg	= tipc_recvmsg,
	.mmap		= sock_no_mmap,
	.sendpage	= sock_no_sendpage
};

static const struct proto_ops stream_ops = {
	.owner		= THIS_MODULE,
	.family		= AF_TIPC,
	.release	= tipc_release,
	.bind		= tipc_bind,
	.connect	= tipc_connect,
	.socketpair	= tipc_socketpair,
	.accept		= tipc_accept,
	.getname	= tipc_getname,
	.poll		= tipc_poll,
	.ioctl		= tipc_ioctl,
	.listen		= tipc_listen,
	.shutdown	= tipc_shutdown,
	.setsockopt	= tipc_setsockopt,
	.getsockopt	= tipc_getsockopt,
	.sendmsg	= tipc_sendstream,
	.recvmsg	= tipc_recvstream,
	.mmap		= sock_no_mmap,
	.sendpage	= sock_no_sendpage
};

static const struct net_proto_family tipc_family_ops = {
	.owner		= THIS_MODULE,
	.family		= AF_TIPC,
	.create		= tipc_sk_create
};

static struct proto tipc_proto = {
	.name		= "TIPC",
	.owner		= THIS_MODULE,
	.obj_size	= sizeof(struct tipc_sock),
	.sysctl_rmem	= sysctl_tipc_rmem
};

/**
 * tipc_socket_init - initialize TIPC socket interface
 *
 * Returns 0 on success, errno otherwise
 */
int tipc_socket_init(void)
{
	int res;

	res = proto_register(&tipc_proto, 1);
	if (res) {
		pr_err("Failed to register TIPC protocol type\n");
		goto out;
	}

	res = sock_register(&tipc_family_ops);
	if (res) {
		pr_err("Failed to register TIPC socket type\n");
		proto_unregister(&tipc_proto);
		goto out;
	}
 out:
	return res;
}

/**
 * tipc_socket_stop - stop TIPC socket interface
 */
void tipc_socket_stop(void)
{
	sock_unregister(tipc_family_ops.family);
	proto_unregister(&tipc_proto);
}

/* Caller should hold socket lock for the passed tipc socket. */
static int __tipc_nl_add_sk_con(struct sk_buff *skb, struct tipc_sock *tsk)
{
	u32 peer_node;
	u32 peer_port;
	struct nlattr *nest;

	peer_node = tsk_peer_node(tsk);
	peer_port = tsk_peer_port(tsk);

	nest = nla_nest_start_noflag(skb, TIPC_NLA_SOCK_CON);
	if (!nest)
		return -EMSGSIZE;

	if (nla_put_u32(skb, TIPC_NLA_CON_NODE, peer_node))
		goto msg_full;
	if (nla_put_u32(skb, TIPC_NLA_CON_SOCK, peer_port))
		goto msg_full;

	if (tsk->conn_type != 0) {
		if (nla_put_flag(skb, TIPC_NLA_CON_FLAG))
			goto msg_full;
		if (nla_put_u32(skb, TIPC_NLA_CON_TYPE, tsk->conn_type))
			goto msg_full;
		if (nla_put_u32(skb, TIPC_NLA_CON_INST, tsk->conn_instance))
			goto msg_full;
	}
	nla_nest_end(skb, nest);

	return 0;

msg_full:
	nla_nest_cancel(skb, nest);

	return -EMSGSIZE;
}

static int __tipc_nl_add_sk_info(struct sk_buff *skb, struct tipc_sock
			  *tsk)
{
	struct net *net = sock_net(skb->sk);
	struct sock *sk = &tsk->sk;

	if (nla_put_u32(skb, TIPC_NLA_SOCK_REF, tsk->portid) ||
	    nla_put_u32(skb, TIPC_NLA_SOCK_ADDR, tipc_own_addr(net)))
		return -EMSGSIZE;

	if (tipc_sk_connected(sk)) {
		if (__tipc_nl_add_sk_con(skb, tsk))
			return -EMSGSIZE;
	} else if (!list_empty(&tsk->publications)) {
		if (nla_put_flag(skb, TIPC_NLA_SOCK_HAS_PUBL))
			return -EMSGSIZE;
	}
	return 0;
}

/* Caller should hold socket lock for the passed tipc socket. */
static int __tipc_nl_add_sk(struct sk_buff *skb, struct netlink_callback *cb,
			    struct tipc_sock *tsk)
{
	struct nlattr *attrs;
	void *hdr;

	hdr = genlmsg_put(skb, NETLINK_CB(cb->skb).portid, cb->nlh->nlmsg_seq,
			  &tipc_genl_family, NLM_F_MULTI, TIPC_NL_SOCK_GET);
	if (!hdr)
		goto msg_cancel;

	attrs = nla_nest_start_noflag(skb, TIPC_NLA_SOCK);
	if (!attrs)
		goto genlmsg_cancel;

	if (__tipc_nl_add_sk_info(skb, tsk))
		goto attr_msg_cancel;

	nla_nest_end(skb, attrs);
	genlmsg_end(skb, hdr);

	return 0;

attr_msg_cancel:
	nla_nest_cancel(skb, attrs);
genlmsg_cancel:
	genlmsg_cancel(skb, hdr);
msg_cancel:
	return -EMSGSIZE;
}

int tipc_nl_sk_walk(struct sk_buff *skb, struct netlink_callback *cb,
		    int (*skb_handler)(struct sk_buff *skb,
				       struct netlink_callback *cb,
				       struct tipc_sock *tsk))
{
	struct rhashtable_iter *iter = (void *)cb->args[4];
	struct tipc_sock *tsk;
	int err;

	rhashtable_walk_start(iter);
	while ((tsk = rhashtable_walk_next(iter)) != NULL) {
		if (IS_ERR(tsk)) {
			err = PTR_ERR(tsk);
			if (err == -EAGAIN) {
				err = 0;
				continue;
			}
			break;
		}

		sock_hold(&tsk->sk);
		rhashtable_walk_stop(iter);
		lock_sock(&tsk->sk);
		err = skb_handler(skb, cb, tsk);
		if (err) {
			release_sock(&tsk->sk);
			sock_put(&tsk->sk);
			goto out;
		}
		release_sock(&tsk->sk);
		rhashtable_walk_start(iter);
		sock_put(&tsk->sk);
	}
	rhashtable_walk_stop(iter);
out:
	return skb->len;
}
EXPORT_SYMBOL(tipc_nl_sk_walk);

int tipc_dump_start(struct netlink_callback *cb)
{
	return __tipc_dump_start(cb, sock_net(cb->skb->sk));
}
EXPORT_SYMBOL(tipc_dump_start);

int __tipc_dump_start(struct netlink_callback *cb, struct net *net)
{
	/* tipc_nl_name_table_dump() uses cb->args[0...3]. */
	struct rhashtable_iter *iter = (void *)cb->args[4];
	struct tipc_net *tn = tipc_net(net);

	if (!iter) {
		iter = kmalloc(sizeof(*iter), GFP_KERNEL);
		if (!iter)
			return -ENOMEM;

		cb->args[4] = (long)iter;
	}

	rhashtable_walk_enter(&tn->sk_rht, iter);
	return 0;
}

int tipc_dump_done(struct netlink_callback *cb)
{
	struct rhashtable_iter *hti = (void *)cb->args[4];

	rhashtable_walk_exit(hti);
	kfree(hti);
	return 0;
}
EXPORT_SYMBOL(tipc_dump_done);

int tipc_sk_fill_sock_diag(struct sk_buff *skb, struct netlink_callback *cb,
			   struct tipc_sock *tsk, u32 sk_filter_state,
			   u64 (*tipc_diag_gen_cookie)(struct sock *sk))
{
	struct sock *sk = &tsk->sk;
	struct nlattr *attrs;
	struct nlattr *stat;

	/*filter response w.r.t sk_state*/
	if (!(sk_filter_state & (1 << sk->sk_state)))
		return 0;

	attrs = nla_nest_start_noflag(skb, TIPC_NLA_SOCK);
	if (!attrs)
		goto msg_cancel;

	if (__tipc_nl_add_sk_info(skb, tsk))
		goto attr_msg_cancel;

	if (nla_put_u32(skb, TIPC_NLA_SOCK_TYPE, (u32)sk->sk_type) ||
	    nla_put_u32(skb, TIPC_NLA_SOCK_TIPC_STATE, (u32)sk->sk_state) ||
	    nla_put_u32(skb, TIPC_NLA_SOCK_INO, sock_i_ino(sk)) ||
	    nla_put_u32(skb, TIPC_NLA_SOCK_UID,
			from_kuid_munged(sk_user_ns(NETLINK_CB(cb->skb).sk),
					 sock_i_uid(sk))) ||
	    nla_put_u64_64bit(skb, TIPC_NLA_SOCK_COOKIE,
			      tipc_diag_gen_cookie(sk),
			      TIPC_NLA_SOCK_PAD))
		goto attr_msg_cancel;

	stat = nla_nest_start_noflag(skb, TIPC_NLA_SOCK_STAT);
	if (!stat)
		goto attr_msg_cancel;

	if (nla_put_u32(skb, TIPC_NLA_SOCK_STAT_RCVQ,
			skb_queue_len(&sk->sk_receive_queue)) ||
	    nla_put_u32(skb, TIPC_NLA_SOCK_STAT_SENDQ,
			skb_queue_len(&sk->sk_write_queue)) ||
	    nla_put_u32(skb, TIPC_NLA_SOCK_STAT_DROP,
			atomic_read(&sk->sk_drops)))
		goto stat_msg_cancel;

	if (tsk->cong_link_cnt &&
	    nla_put_flag(skb, TIPC_NLA_SOCK_STAT_LINK_CONG))
		goto stat_msg_cancel;

	if (tsk_conn_cong(tsk) &&
	    nla_put_flag(skb, TIPC_NLA_SOCK_STAT_CONN_CONG))
		goto stat_msg_cancel;

	nla_nest_end(skb, stat);

	if (tsk->group)
		if (tipc_group_fill_sock_diag(tsk->group, skb))
			goto stat_msg_cancel;

	nla_nest_end(skb, attrs);

	return 0;

stat_msg_cancel:
	nla_nest_cancel(skb, stat);
attr_msg_cancel:
	nla_nest_cancel(skb, attrs);
msg_cancel:
	return -EMSGSIZE;
}
EXPORT_SYMBOL(tipc_sk_fill_sock_diag);

int tipc_nl_sk_dump(struct sk_buff *skb, struct netlink_callback *cb)
{
	return tipc_nl_sk_walk(skb, cb, __tipc_nl_add_sk);
}

/* Caller should hold socket lock for the passed tipc socket. */
static int __tipc_nl_add_sk_publ(struct sk_buff *skb,
				 struct netlink_callback *cb,
				 struct publication *publ)
{
	void *hdr;
	struct nlattr *attrs;

	hdr = genlmsg_put(skb, NETLINK_CB(cb->skb).portid, cb->nlh->nlmsg_seq,
			  &tipc_genl_family, NLM_F_MULTI, TIPC_NL_PUBL_GET);
	if (!hdr)
		goto msg_cancel;

	attrs = nla_nest_start_noflag(skb, TIPC_NLA_PUBL);
	if (!attrs)
		goto genlmsg_cancel;

	if (nla_put_u32(skb, TIPC_NLA_PUBL_KEY, publ->key))
		goto attr_msg_cancel;
	if (nla_put_u32(skb, TIPC_NLA_PUBL_TYPE, publ->type))
		goto attr_msg_cancel;
	if (nla_put_u32(skb, TIPC_NLA_PUBL_LOWER, publ->lower))
		goto attr_msg_cancel;
	if (nla_put_u32(skb, TIPC_NLA_PUBL_UPPER, publ->upper))
		goto attr_msg_cancel;

	nla_nest_end(skb, attrs);
	genlmsg_end(skb, hdr);

	return 0;

attr_msg_cancel:
	nla_nest_cancel(skb, attrs);
genlmsg_cancel:
	genlmsg_cancel(skb, hdr);
msg_cancel:
	return -EMSGSIZE;
}

/* Caller should hold socket lock for the passed tipc socket. */
static int __tipc_nl_list_sk_publ(struct sk_buff *skb,
				  struct netlink_callback *cb,
				  struct tipc_sock *tsk, u32 *last_publ)
{
	int err;
	struct publication *p;

	if (*last_publ) {
		list_for_each_entry(p, &tsk->publications, binding_sock) {
			if (p->key == *last_publ)
				break;
		}
		if (p->key != *last_publ) {
			/* We never set seq or call nl_dump_check_consistent()
			 * this means that setting prev_seq here will cause the
			 * consistence check to fail in the netlink callback
			 * handler. Resulting in the last NLMSG_DONE message
			 * having the NLM_F_DUMP_INTR flag set.
			 */
			cb->prev_seq = 1;
			*last_publ = 0;
			return -EPIPE;
		}
	} else {
		p = list_first_entry(&tsk->publications, struct publication,
				     binding_sock);
	}

	list_for_each_entry_from(p, &tsk->publications, binding_sock) {
		err = __tipc_nl_add_sk_publ(skb, cb, p);
		if (err) {
			*last_publ = p->key;
			return err;
		}
	}
	*last_publ = 0;

	return 0;
}

int tipc_nl_publ_dump(struct sk_buff *skb, struct netlink_callback *cb)
{
	int err;
	u32 tsk_portid = cb->args[0];
	u32 last_publ = cb->args[1];
	u32 done = cb->args[2];
	struct net *net = sock_net(skb->sk);
	struct tipc_sock *tsk;

	if (!tsk_portid) {
		struct nlattr **attrs = genl_dumpit_info(cb)->attrs;
		struct nlattr *sock[TIPC_NLA_SOCK_MAX + 1];

		if (!attrs[TIPC_NLA_SOCK])
			return -EINVAL;

<<<<<<< HEAD
		if (!attrs[TIPC_NLA_SOCK])
			return -EINVAL;

		err = nla_parse_nested(sock, TIPC_NLA_SOCK_MAX,
				       attrs[TIPC_NLA_SOCK],
				       tipc_nl_sock_policy);
=======
		err = nla_parse_nested_deprecated(sock, TIPC_NLA_SOCK_MAX,
						  attrs[TIPC_NLA_SOCK],
						  tipc_nl_sock_policy, NULL);
>>>>>>> 24b8d41d
		if (err)
			return err;

		if (!sock[TIPC_NLA_SOCK_REF])
			return -EINVAL;

		tsk_portid = nla_get_u32(sock[TIPC_NLA_SOCK_REF]);
	}

	if (done)
		return 0;

	tsk = tipc_sk_lookup(net, tsk_portid);
	if (!tsk)
		return -EINVAL;

	lock_sock(&tsk->sk);
	err = __tipc_nl_list_sk_publ(skb, cb, tsk, &last_publ);
	if (!err)
		done = 1;
	release_sock(&tsk->sk);
	sock_put(&tsk->sk);

	cb->args[0] = tsk_portid;
	cb->args[1] = last_publ;
	cb->args[2] = done;

	return skb->len;
}

/**
 * tipc_sk_filtering - check if a socket should be traced
 * @sk: the socket to be examined
 * @sysctl_tipc_sk_filter[]: the socket tuple for filtering,
 *  (portid, sock type, name type, name lower, name upper)
 *
 * Returns true if the socket meets the socket tuple data
 * (value 0 = 'any') or when there is no tuple set (all = 0),
 * otherwise false
 */
bool tipc_sk_filtering(struct sock *sk)
{
	struct tipc_sock *tsk;
	struct publication *p;
	u32 _port, _sktype, _type, _lower, _upper;
	u32 type = 0, lower = 0, upper = 0;

	if (!sk)
		return true;

	tsk = tipc_sk(sk);

	_port = sysctl_tipc_sk_filter[0];
	_sktype = sysctl_tipc_sk_filter[1];
	_type = sysctl_tipc_sk_filter[2];
	_lower = sysctl_tipc_sk_filter[3];
	_upper = sysctl_tipc_sk_filter[4];

	if (!_port && !_sktype && !_type && !_lower && !_upper)
		return true;

	if (_port)
		return (_port == tsk->portid);

	if (_sktype && _sktype != sk->sk_type)
		return false;

	if (tsk->published) {
		p = list_first_entry_or_null(&tsk->publications,
					     struct publication, binding_sock);
		if (p) {
			type = p->type;
			lower = p->lower;
			upper = p->upper;
		}
	}

	if (!tipc_sk_type_connectionless(sk)) {
		type = tsk->conn_type;
		lower = tsk->conn_instance;
		upper = tsk->conn_instance;
	}

	if ((_type && _type != type) || (_lower && _lower != lower) ||
	    (_upper && _upper != upper))
		return false;

	return true;
}

u32 tipc_sock_get_portid(struct sock *sk)
{
	return (sk) ? (tipc_sk(sk))->portid : 0;
}

/**
 * tipc_sk_overlimit1 - check if socket rx queue is about to be overloaded,
 *			both the rcv and backlog queues are considered
 * @sk: tipc sk to be checked
 * @skb: tipc msg to be checked
 *
 * Returns true if the socket rx queue allocation is > 90%, otherwise false
 */

bool tipc_sk_overlimit1(struct sock *sk, struct sk_buff *skb)
{
	atomic_t *dcnt = &tipc_sk(sk)->dupl_rcvcnt;
	unsigned int lim = rcvbuf_limit(sk, skb) + atomic_read(dcnt);
	unsigned int qsize = sk->sk_backlog.len + sk_rmem_alloc_get(sk);

	return (qsize > lim * 90 / 100);
}

/**
 * tipc_sk_overlimit2 - check if socket rx queue is about to be overloaded,
 *			only the rcv queue is considered
 * @sk: tipc sk to be checked
 * @skb: tipc msg to be checked
 *
 * Returns true if the socket rx queue allocation is > 90%, otherwise false
 */

bool tipc_sk_overlimit2(struct sock *sk, struct sk_buff *skb)
{
	unsigned int lim = rcvbuf_limit(sk, skb);
	unsigned int qsize = sk_rmem_alloc_get(sk);

	return (qsize > lim * 90 / 100);
}

/**
 * tipc_sk_dump - dump TIPC socket
 * @sk: tipc sk to be dumped
 * @dqueues: bitmask to decide if any socket queue to be dumped?
 *           - TIPC_DUMP_NONE: don't dump socket queues
 *           - TIPC_DUMP_SK_SNDQ: dump socket send queue
 *           - TIPC_DUMP_SK_RCVQ: dump socket rcv queue
 *           - TIPC_DUMP_SK_BKLGQ: dump socket backlog queue
 *           - TIPC_DUMP_ALL: dump all the socket queues above
 * @buf: returned buffer of dump data in format
 */
int tipc_sk_dump(struct sock *sk, u16 dqueues, char *buf)
{
	int i = 0;
	size_t sz = (dqueues) ? SK_LMAX : SK_LMIN;
	struct tipc_sock *tsk;
	struct publication *p;
	bool tsk_connected;

	if (!sk) {
		i += scnprintf(buf, sz, "sk data: (null)\n");
		return i;
	}

	tsk = tipc_sk(sk);
	tsk_connected = !tipc_sk_type_connectionless(sk);

	i += scnprintf(buf, sz, "sk data: %u", sk->sk_type);
	i += scnprintf(buf + i, sz - i, " %d", sk->sk_state);
	i += scnprintf(buf + i, sz - i, " %x", tsk_own_node(tsk));
	i += scnprintf(buf + i, sz - i, " %u", tsk->portid);
	i += scnprintf(buf + i, sz - i, " | %u", tsk_connected);
	if (tsk_connected) {
		i += scnprintf(buf + i, sz - i, " %x", tsk_peer_node(tsk));
		i += scnprintf(buf + i, sz - i, " %u", tsk_peer_port(tsk));
		i += scnprintf(buf + i, sz - i, " %u", tsk->conn_type);
		i += scnprintf(buf + i, sz - i, " %u", tsk->conn_instance);
	}
	i += scnprintf(buf + i, sz - i, " | %u", tsk->published);
	if (tsk->published) {
		p = list_first_entry_or_null(&tsk->publications,
					     struct publication, binding_sock);
		i += scnprintf(buf + i, sz - i, " %u", (p) ? p->type : 0);
		i += scnprintf(buf + i, sz - i, " %u", (p) ? p->lower : 0);
		i += scnprintf(buf + i, sz - i, " %u", (p) ? p->upper : 0);
	}
	i += scnprintf(buf + i, sz - i, " | %u", tsk->snd_win);
	i += scnprintf(buf + i, sz - i, " %u", tsk->rcv_win);
	i += scnprintf(buf + i, sz - i, " %u", tsk->max_pkt);
	i += scnprintf(buf + i, sz - i, " %x", tsk->peer_caps);
	i += scnprintf(buf + i, sz - i, " %u", tsk->cong_link_cnt);
	i += scnprintf(buf + i, sz - i, " %u", tsk->snt_unacked);
	i += scnprintf(buf + i, sz - i, " %u", tsk->rcv_unacked);
	i += scnprintf(buf + i, sz - i, " %u", atomic_read(&tsk->dupl_rcvcnt));
	i += scnprintf(buf + i, sz - i, " %u", sk->sk_shutdown);
	i += scnprintf(buf + i, sz - i, " | %d", sk_wmem_alloc_get(sk));
	i += scnprintf(buf + i, sz - i, " %d", sk->sk_sndbuf);
	i += scnprintf(buf + i, sz - i, " | %d", sk_rmem_alloc_get(sk));
	i += scnprintf(buf + i, sz - i, " %d", sk->sk_rcvbuf);
	i += scnprintf(buf + i, sz - i, " | %d\n", READ_ONCE(sk->sk_backlog.len));

	if (dqueues & TIPC_DUMP_SK_SNDQ) {
		i += scnprintf(buf + i, sz - i, "sk_write_queue: ");
		i += tipc_list_dump(&sk->sk_write_queue, false, buf + i);
	}

	if (dqueues & TIPC_DUMP_SK_RCVQ) {
		i += scnprintf(buf + i, sz - i, "sk_receive_queue: ");
		i += tipc_list_dump(&sk->sk_receive_queue, false, buf + i);
	}

	if (dqueues & TIPC_DUMP_SK_BKLGQ) {
		i += scnprintf(buf + i, sz - i, "sk_backlog:\n  head ");
		i += tipc_skb_dump(sk->sk_backlog.head, false, buf + i);
		if (sk->sk_backlog.tail != sk->sk_backlog.head) {
			i += scnprintf(buf + i, sz - i, "  tail ");
			i += tipc_skb_dump(sk->sk_backlog.tail, false,
					   buf + i);
		}
	}

	return i;
}<|MERGE_RESOLUTION|>--- conflicted
+++ resolved
@@ -1,11 +1,7 @@
 /*
  * net/tipc/socket.c: TIPC socket API
  *
-<<<<<<< HEAD
- * Copyright (c) 2001-2007, 2012-2016, Ericsson AB
-=======
  * Copyright (c) 2001-2007, 2012-2017, Ericsson AB
->>>>>>> 24b8d41d
  * Copyright (c) 2004-2008, 2010-2013, Wind River Systems
  * All rights reserved.
  *
@@ -110,23 +106,15 @@
 	struct list_head publications;
 	u32 pub_count;
 	atomic_t dupl_rcvcnt;
-<<<<<<< HEAD
-	bool link_cong;
-=======
 	u16 conn_timeout;
 	bool probe_unacked;
 	u16 cong_link_cnt;
->>>>>>> 24b8d41d
 	u16 snt_unacked;
 	u16 snd_win;
 	u16 peer_caps;
 	u16 rcv_unacked;
 	u16 rcv_win;
-<<<<<<< HEAD
-	struct sockaddr_tipc remote;
-=======
 	struct sockaddr_tipc peer;
->>>>>>> 24b8d41d
 	struct rhash_head node;
 	struct tipc_mc_method mc_method;
 	struct rcu_head rcu;
@@ -250,31 +238,6 @@
 	return 1;
 }
 
-<<<<<<< HEAD
-static bool tsk_conn_cong(struct tipc_sock *tsk)
-{
-	return tsk->snt_unacked > tsk->snd_win;
-}
-
-/* tsk_blocks(): translate a buffer size in bytes to number of
- * advertisable blocks, taking into account the ratio truesize(len)/len
- * We can trust that this ratio is always < 4 for len >= FLOWCTL_BLK_SZ
- */
-static u16 tsk_adv_blocks(int len)
-{
-	return len / FLOWCTL_BLK_SZ / 4;
-}
-
-/* tsk_inc(): increment counter for sent or received data
- * - If block based flow control is not supported by peer we
- *   fall back to message based ditto, incrementing the counter
- */
-static u16 tsk_inc(struct tipc_sock *tsk, int msglen)
-{
-	if (likely(tsk->peer_caps & TIPC_BLOCK_FLOWCTL))
-		return ((msglen / FLOWCTL_BLK_SZ) + 1);
-	return 1;
-=======
 /* tsk_set_nagle - enable/disable nagle property by manipulating maxnagle
  */
 static void tsk_set_nagle(struct tipc_sock *tsk)
@@ -293,7 +256,6 @@
 		tsk->maxnagle = 1500;
 	else
 		tsk->maxnagle = tsk->max_pkt;
->>>>>>> 24b8d41d
 }
 
 /**
@@ -545,21 +507,14 @@
 	sk->sk_write_space = tipc_write_space;
 	sk->sk_destruct = tipc_sock_destruct;
 	tsk->conn_timeout = CONN_TIMEOUT_DEFAULT;
-<<<<<<< HEAD
-=======
 	tsk->group_is_open = true;
->>>>>>> 24b8d41d
 	atomic_set(&tsk->dupl_rcvcnt, 0);
 
 	/* Start out with safe limits until we receive an advertised window */
 	tsk->snd_win = tsk_adv_blocks(RCVBUF_MIN);
 	tsk->rcv_win = tsk->snd_win;
 
-<<<<<<< HEAD
-	if (sock->state == SS_READY) {
-=======
 	if (tipc_sk_type_connectionless(sk)) {
->>>>>>> 24b8d41d
 		tsk_set_unreturnable(tsk, true);
 		if (sock->type == SOCK_DGRAM)
 			tsk_set_unreliable(tsk, true);
@@ -1353,27 +1308,15 @@
  * @tsk: receiving socket
  * @skb: pointer to message buffer.
  */
-<<<<<<< HEAD
-static void tipc_sk_proto_rcv(struct tipc_sock *tsk, struct sk_buff *skb,
-			      struct sk_buff_head *xmitq)
-{
-	struct sock *sk = &tsk->sk;
-	u32 onode = tsk_own_node(tsk);
-=======
 static void tipc_sk_conn_proto_rcv(struct tipc_sock *tsk, struct sk_buff *skb,
 				   struct sk_buff_head *inputq,
 				   struct sk_buff_head *xmitq)
 {
->>>>>>> 24b8d41d
 	struct tipc_msg *hdr = buf_msg(skb);
 	u32 onode = tsk_own_node(tsk);
 	struct sock *sk = &tsk->sk;
 	int mtyp = msg_type(hdr);
-<<<<<<< HEAD
-	bool conn_cong;
-=======
 	bool was_cong;
->>>>>>> 24b8d41d
 
 	/* Ignore if connection cannot be validated: */
 	if (!tsk_peer_msg(tsk, hdr)) {
@@ -1406,20 +1349,12 @@
 			__skb_queue_tail(xmitq, skb);
 		return;
 	} else if (mtyp == CONN_ACK) {
-<<<<<<< HEAD
-		conn_cong = tsk_conn_cong(tsk);
-		tsk->snt_unacked -= msg_conn_ack(hdr);
-		if (tsk->peer_caps & TIPC_BLOCK_FLOWCTL)
-			tsk->snd_win = msg_adv_win(hdr);
-		if (conn_cong)
-=======
 		was_cong = tsk_conn_cong(tsk);
 		tipc_sk_push_backlog(tsk, msg_nagle_ack(hdr));
 		tsk->snt_unacked -= msg_conn_ack(hdr);
 		if (tsk->peer_caps & TIPC_BLOCK_FLOWCTL)
 			tsk->snd_win = msg_adv_win(hdr);
 		if (was_cong && !tsk_conn_cong(tsk))
->>>>>>> 24b8d41d
 			sk->sk_write_space(sk);
 	} else if (mtyp != CONN_PROBE_REPLY) {
 		pr_warn("Received unknown CONN_PROTO msg\n");
@@ -1603,25 +1538,6 @@
 {
 	struct sock *sk = sock->sk;
 	DECLARE_SOCKADDR(struct sockaddr_tipc *, dest, m->msg_name);
-<<<<<<< HEAD
-	u32 portid = tsk->portid;
-	int rc = -EINVAL;
-	long timeo;
-	u32 dnode;
-	uint mtu, send, sent = 0;
-	struct iov_iter save;
-	int hlen = MIN_H_SIZE;
-
-	/* Handle implied connection establishment */
-	if (unlikely(dest)) {
-		rc = __tipc_sendmsg(sock, m, dsz);
-		hlen = msg_hdr_sz(mhdr);
-		if (dsz && (dsz == rc))
-			tsk->snt_unacked = tsk_inc(tsk, dsz + hlen);
-		return rc;
-	}
-	if (dsz > (uint)INT_MAX)
-=======
 	long timeout = sock_sndtimeo(sk, m->msg_flags & MSG_DONTWAIT);
 	struct sk_buff_head *txq = &sk->sk_write_queue;
 	struct tipc_sock *tsk = tipc_sk(sk);
@@ -1635,7 +1551,6 @@
 	int blocks, rc = 0;
 
 	if (unlikely(dlen > INT_MAX))
->>>>>>> 24b8d41d
 		return -EMSGSIZE;
 
 	/* Handle implicit connection setup */
@@ -1649,12 +1564,6 @@
 	}
 
 	do {
-<<<<<<< HEAD
-		if (likely(!tsk_conn_cong(tsk))) {
-			rc = tipc_node_xmit(net, &pktchain, dnode, portid);
-			if (likely(!rc)) {
-				tsk->snt_unacked += tsk_inc(tsk, send + hlen);
-=======
 		rc = tipc_wait_for_cond(sock, &timeout,
 					(!tsk->cong_link_cnt &&
 					 !tsk_conn_cong(tsk) &&
@@ -1672,7 +1581,6 @@
 			tsk->msg_acc++;
 			if (blocks <= 64 && tsk->expect_ack) {
 				tsk->snd_backlog = blocks;
->>>>>>> 24b8d41d
 				sent += send;
 				break;
 			} else if (blocks > 64) {
@@ -1748,15 +1656,10 @@
 	sk_reset_timer(sk, &sk->sk_timer, jiffies + CONN_PROBING_INTV);
 	tipc_set_sk_state(sk, TIPC_ESTABLISHED);
 	tipc_node_add_conn(net, peer_node, tsk->portid, peer_port);
-<<<<<<< HEAD
-	tsk->max_pkt = tipc_node_get_mtu(net, peer_node, tsk->portid);
-	tsk->peer_caps = tipc_node_get_capabilities(net, peer_node);
-=======
 	tsk->max_pkt = tipc_node_get_mtu(net, peer_node, tsk->portid, true);
 	tsk->peer_caps = tipc_node_get_capabilities(net, peer_node);
 	tsk_set_nagle(tsk);
 	__skb_queue_purge(&sk->sk_write_queue);
->>>>>>> 24b8d41d
 	if (tsk->peer_caps & TIPC_BLOCK_FLOWCTL)
 		return;
 
@@ -1877,11 +1780,7 @@
 	return 0;
 }
 
-<<<<<<< HEAD
-static void tipc_sk_send_ack(struct tipc_sock *tsk)
-=======
 static struct sk_buff *tipc_sk_build_ack(struct tipc_sock *tsk)
->>>>>>> 24b8d41d
 {
 	struct sock *sk = &tsk->sk;
 	struct sk_buff *skb = NULL;
@@ -1905,9 +1804,6 @@
 		tsk->rcv_win = tsk_adv_blocks(tsk->sk.sk_rcvbuf);
 		msg_set_adv_win(msg, tsk->rcv_win);
 	}
-<<<<<<< HEAD
-	tipc_node_xmit_skb(net, skb, dnode, msg_link_selector(msg));
-=======
 	return skb;
 }
 
@@ -1921,7 +1817,6 @@
 
 	tipc_node_xmit_skb(sock_net(&tsk->sk), skb, tsk_peer_node(tsk),
 			   msg_link_selector(buf_msg(skb)));
->>>>>>> 24b8d41d
 }
 
 static int tipc_wait_for_rcvmsg(struct socket *sock, long *timeop)
@@ -1982,21 +1877,12 @@
 	struct sock *sk = sock->sk;
 	bool connected = !tipc_sk_type_connectionless(sk);
 	struct tipc_sock *tsk = tipc_sk(sk);
-<<<<<<< HEAD
-	struct sk_buff *buf;
-	struct tipc_msg *msg;
-	long timeo;
-	unsigned int sz;
-	u32 err;
-	int res, hlen;
-=======
 	int rc, err, hlen, dlen, copy;
 	struct sk_buff_head xmitq;
 	struct tipc_msg *hdr;
 	struct sk_buff *skb;
 	bool grp_evt;
 	long timeout;
->>>>>>> 24b8d41d
 
 	/* Catch invalid receive requests */
 	if (unlikely(!buflen))
@@ -2032,19 +1918,6 @@
 		goto exit;
 	hdr = buf_msg(skb);
 
-<<<<<<< HEAD
-	/* Look at first message in receive queue */
-	buf = skb_peek(&sk->sk_receive_queue);
-	msg = buf_msg(buf);
-	sz = msg_data_sz(msg);
-	hlen = msg_hdr_sz(msg);
-	err = msg_errcode(msg);
-
-	/* Discard an empty non-errored message & try again */
-	if ((!sz) && (!err)) {
-		tsk_advance_rx_queue(sk);
-		goto restart;
-=======
 	/* Capture data if non-error msg, otherwise just set return value */
 	if (likely(!err)) {
 		copy = min_t(int, dlen, buflen);
@@ -2056,7 +1929,6 @@
 		rc = 0;
 		if (err != TIPC_CONN_SHUTDOWN && connected && !m->msg_control)
 			rc = -ECONNRESET;
->>>>>>> 24b8d41d
 	}
 	if (unlikely(rc))
 		goto exit;
@@ -2073,35 +1945,6 @@
 	if (unlikely(flags & MSG_PEEK))
 		goto exit;
 
-<<<<<<< HEAD
-	/* Capture message data (if valid) & compute return value (always) */
-	if (!err) {
-		if (unlikely(buf_len < sz)) {
-			sz = buf_len;
-			m->msg_flags |= MSG_TRUNC;
-		}
-		res = skb_copy_datagram_msg(buf, hlen, m, sz);
-		if (res)
-			goto exit;
-		res = sz;
-	} else {
-		if ((sock->state == SS_READY) ||
-		    ((err == TIPC_CONN_SHUTDOWN) || m->msg_control))
-			res = 0;
-		else
-			res = -ECONNRESET;
-	}
-
-	if (unlikely(flags & MSG_PEEK))
-		goto exit;
-
-	if (likely(sock->state != SS_READY)) {
-		tsk->rcv_unacked += tsk_inc(tsk, hlen + sz);
-		if (unlikely(tsk->rcv_unacked >= (tsk->rcv_win / 4)))
-			tipc_sk_send_ack(tsk);
-	}
-	tsk_advance_rx_queue(sk);
-=======
 	/* Send group flow control advertisement when applicable */
 	if (tsk->group && msg_in_group(hdr) && !grp_evt) {
 		__skb_queue_head_init(&xmitq);
@@ -2120,7 +1963,6 @@
 	tsk->rcv_unacked += tsk_inc(tsk, hlen + dlen);
 	if (tsk->rcv_unacked >= tsk->rcv_win / TIPC_ACK_RATE)
 		tipc_sk_send_ack(tsk);
->>>>>>> 24b8d41d
 exit:
 	release_sock(sk);
 	return rc ? rc : copy;
@@ -2142,16 +1984,6 @@
 {
 	struct sock *sk = sock->sk;
 	struct tipc_sock *tsk = tipc_sk(sk);
-<<<<<<< HEAD
-	struct sk_buff *buf;
-	struct tipc_msg *msg;
-	long timeo;
-	unsigned int sz;
-	int sz_to_copy, target, needed;
-	int sz_copied = 0;
-	u32 err;
-	int res = 0, hlen;
-=======
 	struct sk_buff *skb;
 	struct tipc_msg *hdr;
 	struct tipc_skb_cb *skb_cb;
@@ -2159,7 +1991,6 @@
 	int offset, required, copy, copied = 0;
 	int hlen, dlen, err, rc;
 	long timeout;
->>>>>>> 24b8d41d
 
 	/* Catch invalid receive attempts */
 	if (unlikely(!buflen))
@@ -2170,46 +2001,10 @@
 	if (unlikely(sk->sk_state == TIPC_OPEN)) {
 		rc = -ENOTCONN;
 		goto exit;
-<<<<<<< HEAD
-
-	/* Look at first message in receive queue */
-	buf = skb_peek(&sk->sk_receive_queue);
-	msg = buf_msg(buf);
-	sz = msg_data_sz(msg);
-	hlen = msg_hdr_sz(msg);
-	err = msg_errcode(msg);
-
-	/* Discard an empty non-errored message & try again */
-	if ((!sz) && (!err)) {
-		tsk_advance_rx_queue(sk);
-		goto restart;
-	}
-
-	/* Optionally capture sender's address & ancillary data of first msg */
-	if (sz_copied == 0) {
-		set_orig_addr(m, msg);
-		res = tipc_sk_anc_data_recv(m, msg, tsk);
-		if (res)
-			goto exit;
-=======
->>>>>>> 24b8d41d
 	}
 	required = sock_rcvlowat(sk, flags & MSG_WAITALL, buflen);
 	timeout = sock_rcvtimeo(sk, flags & MSG_DONTWAIT);
 
-<<<<<<< HEAD
-	/* Capture message data (if valid) & compute return value (always) */
-	if (!err) {
-		u32 offset = (u32)(unsigned long)(TIPC_SKB_CB(buf)->handle);
-
-		sz -= offset;
-		needed = (buf_len - sz_copied);
-		sz_to_copy = (sz <= needed) ? sz : needed;
-
-		res = skb_copy_datagram_msg(buf, hlen + offset, m, sz_to_copy);
-		if (res)
-			goto exit;
-=======
 	do {
 		/* Look at first msg in receive queue; wait if necessary */
 		rc = tipc_wait_for_rcvmsg(sock, &timeout);
@@ -2227,7 +2022,6 @@
 			tsk_advance_rx_queue(sk);
 			continue;
 		}
->>>>>>> 24b8d41d
 
 		/* Collect msg meta data, incl. error code and rejected data */
 		if (!copied) {
@@ -2263,22 +2057,6 @@
 		if (unlikely(peek))
 			break;
 
-<<<<<<< HEAD
-	if (unlikely(flags & MSG_PEEK))
-		goto exit;
-
-	tsk->rcv_unacked += tsk_inc(tsk, hlen + sz);
-	if (unlikely(tsk->rcv_unacked >= (tsk->rcv_win / 4)))
-		tipc_sk_send_ack(tsk);
-	tsk_advance_rx_queue(sk);
-
-	/* Loop around if more data is required */
-	if ((sz_copied < buf_len) &&	/* didn't get all requested data */
-	    (!skb_queue_empty(&sk->sk_receive_queue) ||
-	    (sz_copied < target)) &&	/* and more is ready or required */
-	    (!err))			/* and haven't reached a FIN */
-		goto restart;
-=======
 		tsk_advance_rx_queue(sk);
 
 		/* Send connection flow control advertisement when applicable */
@@ -2289,7 +2067,6 @@
 		/* Exit if all requested data or FIN/error received */
 		if (copied == buflen || err)
 			break;
->>>>>>> 24b8d41d
 
 	} while (!skb_queue_empty(&sk->sk_receive_queue) || copied < required);
 exit:
@@ -2498,14 +2275,6 @@
 {
 	struct tipc_sock *tsk = tipc_sk(sk);
 	struct tipc_msg *hdr = buf_msg(skb);
-<<<<<<< HEAD
-
-	if (unlikely(!msg_connected(hdr)))
-		return sk->sk_rcvbuf << msg_importance(hdr);
-
-	if (likely(tsk->peer_caps & TIPC_BLOCK_FLOWCTL))
-		return sk->sk_rcvbuf;
-=======
 
 	if (unlikely(msg_in_group(hdr)))
 		return READ_ONCE(sk->sk_rcvbuf);
@@ -2515,7 +2284,6 @@
 
 	if (likely(tsk->peer_caps & TIPC_BLOCK_FLOWCTL))
 		return READ_ONCE(sk->sk_rcvbuf);
->>>>>>> 24b8d41d
 
 	return FLOWCTL_MSG_LIM;
 }
@@ -2531,13 +2299,8 @@
  * Called with socket lock already taken
  *
  */
-<<<<<<< HEAD
-static bool filter_rcv(struct sock *sk, struct sk_buff *skb,
-		       struct sk_buff_head *xmitq)
-=======
 static void tipc_sk_filter_rcv(struct sock *sk, struct sk_buff *skb,
 			       struct sk_buff_head *xmitq)
->>>>>>> 24b8d41d
 {
 	bool sk_conn = !tipc_sk_type_connectionless(sk);
 	struct tipc_sock *tsk = tipc_sk(sk);
@@ -2548,17 +2311,10 @@
 	int mtyp = msg_type(hdr);
 	int limit, err = TIPC_OK;
 
-<<<<<<< HEAD
-	if (unlikely(msg_user(hdr) == CONN_MANAGER)) {
-		tipc_sk_proto_rcv(tsk, skb, xmitq);
-		return false;
-	}
-=======
 	trace_tipc_sk_filter_rcv(sk, skb, TIPC_DUMP_ALL, " ");
 	TIPC_SKB_CB(skb)->bytes_read = 0;
 	__skb_queue_head_init(&inputq);
 	__skb_queue_tail(&inputq, skb);
->>>>>>> 24b8d41d
 
 	if (unlikely(!msg_isdata(hdr)))
 		tipc_sk_proto_rcv(sk, &inputq, xmitq);
@@ -2599,22 +2355,6 @@
 					 "rcvq >90% allocated!");
 		sk->sk_data_ready(sk);
 	}
-<<<<<<< HEAD
-
-	/* Enqueue message */
-	TIPC_SKB_CB(skb)->handle = NULL;
-	__skb_queue_tail(&sk->sk_receive_queue, skb);
-	skb_set_owner_r(skb, sk);
-
-	sk->sk_data_ready(sk);
-	return true;
-
-reject:
-	if (tipc_msg_reverse(tsk_own_node(tsk), &skb, err))
-		__skb_queue_tail(xmitq, skb);
-	return false;
-=======
->>>>>>> 24b8d41d
 }
 
 /**
@@ -2626,27 +2366,6 @@
  */
 static int tipc_sk_backlog_rcv(struct sock *sk, struct sk_buff *skb)
 {
-<<<<<<< HEAD
-	unsigned int truesize = skb->truesize;
-	struct sk_buff_head xmitq;
-	u32 dnode, selector;
-
-	__skb_queue_head_init(&xmitq);
-
-	if (likely(filter_rcv(sk, skb, &xmitq))) {
-		atomic_add(truesize, &tipc_sk(sk)->dupl_rcvcnt);
-		return 0;
-	}
-
-	if (skb_queue_empty(&xmitq))
-		return 0;
-
-	/* Send response/rejected message */
-	skb = __skb_dequeue(&xmitq);
-	dnode = msg_destnode(buf_msg(skb));
-	selector = msg_origport(buf_msg(skb));
-	tipc_node_xmit_skb(sock_net(sk), skb, dnode, selector);
-=======
 	unsigned int before = sk_rmem_alloc_get(sk);
 	struct sk_buff_head xmitq;
 	unsigned int added;
@@ -2659,7 +2378,6 @@
 
 	/* Send pending response/rejected messages, if any */
 	tipc_node_distr_xmit(sock_net(sk), &xmitq);
->>>>>>> 24b8d41d
 	return 0;
 }
 
@@ -2691,11 +2409,7 @@
 
 		/* Add message directly to receive queue if possible */
 		if (!sock_owned_by_user(sk)) {
-<<<<<<< HEAD
-			filter_rcv(sk, skb, xmitq);
-=======
 			tipc_sk_filter_rcv(sk, skb, xmitq);
->>>>>>> 24b8d41d
 			continue;
 		}
 
@@ -2713,17 +2427,12 @@
 		trace_tipc_sk_dump(sk, skb, TIPC_DUMP_ALL, "err_overload!");
 		/* Overload => reject message back to sender */
 		onode = tipc_own_addr(sock_net(sk));
-<<<<<<< HEAD
-		if (tipc_msg_reverse(onode, &skb, TIPC_ERR_OVERLOAD))
-			__skb_queue_tail(xmitq, skb);
-=======
 		atomic_inc(&sk->sk_drops);
 		if (tipc_msg_reverse(onode, &skb, TIPC_ERR_OVERLOAD)) {
 			trace_tipc_sk_rej_msg(sk, skb, TIPC_DUMP_ALL,
 					      "@sk_enqueue!");
 			__skb_queue_tail(xmitq, skb);
 		}
->>>>>>> 24b8d41d
 		break;
 	}
 }
@@ -2755,14 +2464,7 @@
 				spin_unlock_bh(&sk->sk_lock.slock);
 			}
 			/* Send pending response/rejected messages, if any */
-<<<<<<< HEAD
-			while ((skb = __skb_dequeue(&xmitq))) {
-				dnode = msg_destnode(buf_msg(skb));
-				tipc_node_xmit_skb(net, skb, dnode, dport);
-			}
-=======
 			tipc_node_distr_xmit(sock_net(sk), &xmitq);
->>>>>>> 24b8d41d
 			sock_put(sk);
 			continue;
 		}
@@ -3074,35 +2776,12 @@
 		/* Discard any unreceived messages */
 		__skb_queue_purge(&sk->sk_receive_queue);
 
-<<<<<<< HEAD
-		/* Disconnect and send a 'FIN+' or 'FIN-' message to peer */
-		skb = __skb_dequeue(&sk->sk_receive_queue);
-		if (skb) {
-			if (TIPC_SKB_CB(skb)->handle != NULL) {
-				kfree_skb(skb);
-				goto restart;
-			}
-			tipc_sk_respond(sk, skb, TIPC_CONN_SHUTDOWN);
-		} else {
-			skb = tipc_msg_create(TIPC_CRITICAL_IMPORTANCE,
-					      TIPC_CONN_MSG, SHORT_H_SIZE,
-					      0, dnode, onode, dport, oport,
-					      TIPC_CONN_SHUTDOWN);
-			if (skb)
-				tipc_node_xmit_skb(net, skb, dnode, tsk->portid);
-		}
-		tsk->connected = 0;
-		sock->state = SS_DISCONNECTING;
-		tipc_node_remove_conn(net, dnode, tsk->portid);
-		/* fall through */
-=======
 		res = 0;
 	} else {
 		res = -ENOTCONN;
 	}
 	/* Wake up anyone sleeping in poll. */
 	sk->sk_state_change(sk);
->>>>>>> 24b8d41d
 
 	release_sock(sk);
 	return res;
@@ -4081,18 +3760,9 @@
 		if (!attrs[TIPC_NLA_SOCK])
 			return -EINVAL;
 
-<<<<<<< HEAD
-		if (!attrs[TIPC_NLA_SOCK])
-			return -EINVAL;
-
-		err = nla_parse_nested(sock, TIPC_NLA_SOCK_MAX,
-				       attrs[TIPC_NLA_SOCK],
-				       tipc_nl_sock_policy);
-=======
 		err = nla_parse_nested_deprecated(sock, TIPC_NLA_SOCK_MAX,
 						  attrs[TIPC_NLA_SOCK],
 						  tipc_nl_sock_policy, NULL);
->>>>>>> 24b8d41d
 		if (err)
 			return err;
 
