--- conflicted
+++ resolved
@@ -261,11 +261,7 @@
 {
 	ax25_clear_queues(ax25);
 
-<<<<<<< HEAD
-	if (!sock_flag(ax25->sk, SOCK_DESTROY))
-=======
 	if (!ax25->sk || !sock_flag(ax25->sk, SOCK_DESTROY))
->>>>>>> 24b8d41d
 		ax25_stop_heartbeat(ax25);
 	ax25_stop_t1timer(ax25);
 	ax25_stop_t2timer(ax25);
