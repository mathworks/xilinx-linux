--- conflicted
+++ resolved
@@ -240,42 +240,7 @@
 
 static int packet_direct_xmit(struct sk_buff *skb)
 {
-<<<<<<< HEAD
-	struct net_device *dev = skb->dev;
-	struct sk_buff *orig_skb = skb;
-	struct netdev_queue *txq;
-	int ret = NETDEV_TX_BUSY;
-
-	if (unlikely(!netif_running(dev) ||
-		     !netif_carrier_ok(dev)))
-		goto drop;
-
-	skb = validate_xmit_skb_list(skb, dev);
-	if (skb != orig_skb)
-		goto drop;
-
-	txq = skb_get_tx_queue(dev, skb);
-
-	local_bh_disable();
-
-	HARD_TX_LOCK(dev, txq, smp_processor_id());
-	if (!netif_xmit_frozen_or_drv_stopped(txq))
-		ret = netdev_start_xmit(skb, dev, txq, false);
-	HARD_TX_UNLOCK(dev, txq);
-
-	local_bh_enable();
-
-	if (!dev_xmit_complete(ret))
-		kfree_skb(skb);
-
-	return ret;
-drop:
-	atomic_long_inc(&dev->tx_dropped);
-	kfree_skb_list(skb);
-	return NET_XMIT_DROP;
-=======
 	return dev_direct_xmit(skb, packet_pick_tx_queue(skb));
->>>>>>> 24b8d41d
 }
 
 static struct net_device *packet_cached_dev_get(struct packet_sock *po)
@@ -2009,11 +1974,7 @@
 		goto out_unlock;
 	}
 
-<<<<<<< HEAD
-	sockc.tsflags = sk->sk_tsflags;
-=======
 	sockcm_init(&sockc, sk);
->>>>>>> 24b8d41d
 	if (msg->msg_controllen) {
 		err = sock_cmsg_send(sk, msg, &sockc);
 		if (unlikely(err))
@@ -2026,11 +1987,7 @@
 	skb->mark = sk->sk_mark;
 	skb->tstamp = sockc.transmit_time;
 
-<<<<<<< HEAD
-	sock_tx_timestamp(sk, sockc.tsflags, &skb_shinfo(skb)->tx_flags);
-=======
 	skb_setup_tx_timestamp(skb, sockc.tsflags);
->>>>>>> 24b8d41d
 
 	if (unlikely(extra_len == 4))
 		skb->no_fcs = 1;
@@ -2063,20 +2020,6 @@
 	return res;
 }
 
-<<<<<<< HEAD
-static int __packet_rcv_vnet(const struct sk_buff *skb,
-			     struct virtio_net_hdr *vnet_hdr)
-{
-	*vnet_hdr = (const struct virtio_net_hdr) { 0 };
-
-	if (virtio_net_hdr_from_skb(skb, vnet_hdr, vio_le()))
-		BUG();
-
-	return 0;
-}
-
-=======
->>>>>>> 24b8d41d
 static int packet_rcv_vnet(struct msghdr *msg, const struct sk_buff *skb,
 			   size_t *len)
 {
@@ -2203,12 +2146,7 @@
 
 drop_n_acct:
 	is_drop_n_account = true;
-<<<<<<< HEAD
-	spin_lock(&sk->sk_receive_queue.lock);
-	po->stats.stats1.tp_drops++;
-=======
 	atomic_inc(&po->tp_drops);
->>>>>>> 24b8d41d
 	atomic_inc(&sk->sk_drops);
 
 drop_n_restore:
@@ -2241,11 +2179,8 @@
 	struct timespec64 ts;
 	__u32 ts_status;
 	bool is_drop_n_account = false;
-<<<<<<< HEAD
-=======
 	unsigned int slot_id = 0;
 	bool do_vnet = false;
->>>>>>> 24b8d41d
 
 	/* struct tpacket{2,3}_hdr is aligned to a multiple of TPACKET_ALIGNMENT.
 	 * We may add members to them until current aligned size without forcing
@@ -2488,11 +2423,6 @@
 	return 0;
 
 drop_n_account:
-<<<<<<< HEAD
-	is_drop_n_account = true;
-	po->stats.stats1.tp_drops++;
-=======
->>>>>>> 24b8d41d
 	spin_unlock(&sk->sk_receive_queue.lock);
 	atomic_inc(&po->tp_drops);
 	is_drop_n_account = true;
@@ -2569,14 +2499,9 @@
 	skb->dev = dev;
 	skb->priority = po->sk.sk_priority;
 	skb->mark = po->sk.sk_mark;
-<<<<<<< HEAD
-	sock_tx_timestamp(&po->sk, sockc->tsflags, &skb_shinfo(skb)->tx_flags);
-	skb_shinfo(skb)->destructor_arg = ph.raw;
-=======
 	skb->tstamp = sockc->transmit_time;
 	skb_setup_tx_timestamp(skb, sockc->tsflags);
 	skb_zcopy_set_nouarg(skb, ph.raw);
->>>>>>> 24b8d41d
 
 	skb_reserve(skb, hlen);
 	skb_reset_network_header(skb);
@@ -2754,13 +2679,6 @@
 		}
 	}
 
-	sockc.tsflags = po->sk.sk_tsflags;
-	if (msg->msg_controllen) {
-		err = sock_cmsg_send(&po->sk, msg, &sockc);
-		if (unlikely(err))
-			goto out;
-	}
-
 	err = -ENXIO;
 	if (unlikely(dev == NULL))
 		goto out;
@@ -2979,11 +2897,7 @@
 	if (unlikely(!(dev->flags & IFF_UP)))
 		goto out_unlock;
 
-<<<<<<< HEAD
-	sockc.tsflags = sk->sk_tsflags;
-=======
 	sockcm_init(&sockc, sk);
->>>>>>> 24b8d41d
 	sockc.mark = sk->sk_mark;
 	if (msg->msg_controllen) {
 		err = sock_cmsg_send(sk, msg, &sockc);
@@ -3048,11 +2962,7 @@
 		goto out_free;
 	}
 
-<<<<<<< HEAD
-	sock_tx_timestamp(sk, sockc.tsflags, &skb_shinfo(skb)->tx_flags);
-=======
 	skb_setup_tx_timestamp(skb, sockc.tsflags);
->>>>>>> 24b8d41d
 
 	if (!vnet_hdr.gso_type && (len > dev->mtu + reserve + extra_len) &&
 	    !packet_extra_vlan_len_allowed(dev, skb)) {
@@ -3834,11 +3744,7 @@
 
 		if (optlen != sizeof(val))
 			return -EINVAL;
-<<<<<<< HEAD
-		if (copy_from_user(&val, optval, sizeof(val)))
-=======
 		if (copy_from_sockptr(&val, optval, sizeof(val)))
->>>>>>> 24b8d41d
 			return -EFAULT;
 		switch (val) {
 		case TPACKET_V1:
@@ -4148,31 +4054,6 @@
 	return 0;
 }
 
-<<<<<<< HEAD
-
-#ifdef CONFIG_COMPAT
-static int compat_packet_setsockopt(struct socket *sock, int level, int optname,
-				    char __user *optval, unsigned int optlen)
-{
-	struct packet_sock *po = pkt_sk(sock->sk);
-
-	if (level != SOL_PACKET)
-		return -ENOPROTOOPT;
-
-	if (optname == PACKET_FANOUT_DATA &&
-	    po->fanout && po->fanout->type == PACKET_FANOUT_CBPF) {
-		optval = (char __user *)get_compat_bpf_fprog(optval);
-		if (!optval)
-			return -EFAULT;
-		optlen = sizeof(struct sock_fprog);
-	}
-
-	return packet_setsockopt(sock, level, optname, optval, optlen);
-}
-#endif
-
-=======
->>>>>>> 24b8d41d
 static int packet_notifier(struct notifier_block *this,
 			   unsigned long msg, void *ptr)
 {
@@ -4201,7 +4082,6 @@
 				}
 				if (msg == NETDEV_UNREGISTER) {
 					packet_cached_dev_reset(po);
-					fanout_release(sk);
 					po->ifindex = -1;
 					if (po->prot_hook.dev)
 						dev_put(po->prot_hook.dev);
@@ -4409,16 +4289,6 @@
 	/* Added to avoid minimal code churn */
 	struct tpacket_req *req = &req_u->req;
 
-<<<<<<< HEAD
-	lock_sock(sk);
-	/* Opening a Tx-ring is NOT supported in TPACKET_V3 */
-	if (!closing && tx_ring && (po->tp_version > TPACKET_V2)) {
-		net_warn_ratelimited("Tx-ring is not supported.\n");
-		goto out;
-	}
-
-=======
->>>>>>> 24b8d41d
 	rb = tx_ring ? &po->tx_ring : &po->rx_ring;
 	rb_queue = tx_ring ? &sk->sk_write_queue : &sk->sk_receive_queue;
 
@@ -4568,7 +4438,6 @@
 	if (pg_vec)
 		free_pg_vec(pg_vec, order, req->tp_block_nr);
 out:
-	release_sock(sk);
 	return err;
 }
 
@@ -4670,9 +4539,6 @@
 	.shutdown =	sock_no_shutdown,
 	.setsockopt =	packet_setsockopt,
 	.getsockopt =	packet_getsockopt,
-#ifdef CONFIG_COMPAT
-	.compat_setsockopt = compat_packet_setsockopt,
-#endif
 	.sendmsg =	packet_sendmsg,
 	.recvmsg =	packet_recvmsg,
 	.mmap =		packet_mmap,
