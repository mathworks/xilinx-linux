// SPDX-License-Identifier: GPL-2.0-only
/*
 * INET		An implementation of the TCP/IP protocol suite for the LINUX
 *		operating system.  INET is implemented using the  BSD Socket
 *		interface as the means of communication with the user level.
 *
 *		Implementation of the Transmission Control Protocol(TCP).
 *
 * Authors:	Ross Biro
 *		Fred N. van Kempen, <waltje@uWalt.NL.Mugnet.ORG>
 *		Mark Evans, <evansmp@uhura.aston.ac.uk>
 *		Corey Minyard <wf-rch!minyard@relay.EU.net>
 *		Florian La Roche, <flla@stud.uni-sb.de>
 *		Charles Hedrick, <hedrick@klinzhai.rutgers.edu>
 *		Linus Torvalds, <torvalds@cs.helsinki.fi>
 *		Alan Cox, <gw4pts@gw4pts.ampr.org>
 *		Matthew Dillon, <dillon@apollo.west.oic.com>
 *		Arnt Gulbrandsen, <agulbra@nvg.unit.no>
 *		Jorge Cwik, <jorge@laser.satlink.net>
 */

/*
 * Changes:	Pedro Roque	:	Retransmit queue handled by TCP.
 *				:	Fragmentation on mtu decrease
 *				:	Segment collapse on retransmit
 *				:	AF independence
 *
 *		Linus Torvalds	:	send_delayed_ack
 *		David S. Miller	:	Charge memory using the right skb
 *					during syn/ack processing.
 *		David S. Miller :	Output engine completely rewritten.
 *		Andrea Arcangeli:	SYNACK carry ts_recent in tsecr.
 *		Cacophonix Gaul :	draft-minshall-nagle-01
 *		J Hadi Salim	:	ECN support
 *
 */

#define pr_fmt(fmt) "TCP: " fmt

#include <net/tcp.h>
#include <net/mptcp.h>

#include <linux/compiler.h>
#include <linux/gfp.h>
#include <linux/module.h>
#include <linux/static_key.h>

#include <trace/events/tcp.h>

/* Refresh clocks of a TCP socket,
 * ensuring monotically increasing values.
 */
void tcp_mstamp_refresh(struct tcp_sock *tp)
{
	u64 val = tcp_clock_ns();

	tp->tcp_clock_cache = val;
	tp->tcp_mstamp = div_u64(val, NSEC_PER_USEC);
}

static bool tcp_write_xmit(struct sock *sk, unsigned int mss_now, int nonagle,
			   int push_one, gfp_t gfp);

/* Account for new data that has been sent to the network. */
static void tcp_event_new_data_sent(struct sock *sk, struct sk_buff *skb)
{
	struct inet_connection_sock *icsk = inet_csk(sk);
	struct tcp_sock *tp = tcp_sk(sk);
	unsigned int prior_packets = tp->packets_out;

	WRITE_ONCE(tp->snd_nxt, TCP_SKB_CB(skb)->end_seq);

	__skb_unlink(skb, &sk->sk_write_queue);
	tcp_rbtree_insert(&sk->tcp_rtx_queue, skb);

	if (tp->highest_sack == NULL)
		tp->highest_sack = skb;

	tp->packets_out += tcp_skb_pcount(skb);
	if (!prior_packets || icsk->icsk_pending == ICSK_TIME_LOSS_PROBE)
		tcp_rearm_rto(sk);

	NET_ADD_STATS(sock_net(sk), LINUX_MIB_TCPORIGDATASENT,
		      tcp_skb_pcount(skb));
}

/* SND.NXT, if window was not shrunk or the amount of shrunk was less than one
 * window scaling factor due to loss of precision.
 * If window has been shrunk, what should we make? It is not clear at all.
 * Using SND.UNA we will fail to open window, SND.NXT is out of window. :-(
 * Anything in between SND.UNA...SND.UNA+SND.WND also can be already
 * invalid. OK, let's make this for now:
 */
static inline __u32 tcp_acceptable_seq(const struct sock *sk)
{
	const struct tcp_sock *tp = tcp_sk(sk);

	if (!before(tcp_wnd_end(tp), tp->snd_nxt) ||
	    (tp->rx_opt.wscale_ok &&
	     ((tp->snd_nxt - tcp_wnd_end(tp)) < (1 << tp->rx_opt.rcv_wscale))))
		return tp->snd_nxt;
	else
		return tcp_wnd_end(tp);
}

/* Calculate mss to advertise in SYN segment.
 * RFC1122, RFC1063, draft-ietf-tcpimpl-pmtud-01 state that:
 *
 * 1. It is independent of path mtu.
 * 2. Ideally, it is maximal possible segment size i.e. 65535-40.
 * 3. For IPv4 it is reasonable to calculate it from maximal MTU of
 *    attached devices, because some buggy hosts are confused by
 *    large MSS.
 * 4. We do not make 3, we advertise MSS, calculated from first
 *    hop device mtu, but allow to raise it to ip_rt_min_advmss.
 *    This may be overridden via information stored in routing table.
 * 5. Value 65535 for MSS is valid in IPv6 and means "as large as possible,
 *    probably even Jumbo".
 */
static __u16 tcp_advertise_mss(struct sock *sk)
{
	struct tcp_sock *tp = tcp_sk(sk);
	const struct dst_entry *dst = __sk_dst_get(sk);
	int mss = tp->advmss;

	if (dst) {
		unsigned int metric = dst_metric_advmss(dst);

		if (metric < mss) {
			mss = metric;
			tp->advmss = mss;
		}
	}

	return (__u16)mss;
}

/* RFC2861. Reset CWND after idle period longer RTO to "restart window".
 * This is the first part of cwnd validation mechanism.
 */
void tcp_cwnd_restart(struct sock *sk, s32 delta)
{
	struct tcp_sock *tp = tcp_sk(sk);
	u32 restart_cwnd = tcp_init_cwnd(tp, __sk_dst_get(sk));
	u32 cwnd = tp->snd_cwnd;

	tcp_ca_event(sk, CA_EVENT_CWND_RESTART);

	tp->snd_ssthresh = tcp_current_ssthresh(sk);
	restart_cwnd = min(restart_cwnd, cwnd);

	while ((delta -= inet_csk(sk)->icsk_rto) > 0 && cwnd > restart_cwnd)
		cwnd >>= 1;
	tp->snd_cwnd = max(cwnd, restart_cwnd);
	tp->snd_cwnd_stamp = tcp_jiffies32;
	tp->snd_cwnd_used = 0;
}

/* Congestion state accounting after a packet has been sent. */
static void tcp_event_data_sent(struct tcp_sock *tp,
				struct sock *sk)
{
	struct inet_connection_sock *icsk = inet_csk(sk);
	const u32 now = tcp_jiffies32;

	if (tcp_packets_in_flight(tp) == 0)
		tcp_ca_event(sk, CA_EVENT_TX_START);

	/* If this is the first data packet sent in response to the
	 * previous received data,
	 * and it is a reply for ato after last received packet,
	 * increase pingpong count.
	 */
	if (before(tp->lsndtime, icsk->icsk_ack.lrcvtime) &&
	    (u32)(now - icsk->icsk_ack.lrcvtime) < icsk->icsk_ack.ato)
		inet_csk_inc_pingpong_cnt(sk);

	tp->lsndtime = now;
}

/* Account for an ACK we sent. */
static inline void tcp_event_ack_sent(struct sock *sk, unsigned int pkts,
				      u32 rcv_nxt)
{
	struct tcp_sock *tp = tcp_sk(sk);

	if (unlikely(tp->compressed_ack)) {
		NET_ADD_STATS(sock_net(sk), LINUX_MIB_TCPACKCOMPRESSED,
			      tp->compressed_ack);
		tp->compressed_ack = 0;
		if (hrtimer_try_to_cancel(&tp->compressed_ack_timer) == 1)
			__sock_put(sk);
	}

	if (unlikely(rcv_nxt != tp->rcv_nxt))
		return;  /* Special ACK sent by DCTCP to reflect ECN */
	tcp_dec_quickack_mode(sk, pkts);
	inet_csk_clear_xmit_timer(sk, ICSK_TIME_DACK);
}

/* Determine a window scaling and initial window to offer.
 * Based on the assumption that the given amount of space
 * will be offered. Store the results in the tp structure.
 * NOTE: for smooth operation initial space offering should
 * be a multiple of mss if possible. We assume here that mss >= 1.
 * This MUST be enforced by all callers.
 */
void tcp_select_initial_window(const struct sock *sk, int __space, __u32 mss,
			       __u32 *rcv_wnd, __u32 *window_clamp,
			       int wscale_ok, __u8 *rcv_wscale,
			       __u32 init_rcv_wnd)
{
	unsigned int space = (__space < 0 ? 0 : __space);

	/* If no clamp set the clamp to the max possible scaled window */
	if (*window_clamp == 0)
		(*window_clamp) = (U16_MAX << TCP_MAX_WSCALE);
	space = min(*window_clamp, space);

	/* Quantize space offering to a multiple of mss if possible. */
	if (space > mss)
		space = rounddown(space, mss);

	/* NOTE: offering an initial window larger than 32767
	 * will break some buggy TCP stacks. If the admin tells us
	 * it is likely we could be speaking with such a buggy stack
	 * we will truncate our initial window offering to 32K-1
	 * unless the remote has sent us a window scaling option,
	 * which we interpret as a sign the remote TCP is not
	 * misinterpreting the window field as a signed quantity.
	 */
	if (sock_net(sk)->ipv4.sysctl_tcp_workaround_signed_windows)
		(*rcv_wnd) = min(space, MAX_TCP_WINDOW);
	else
		(*rcv_wnd) = min_t(u32, space, U16_MAX);

	if (init_rcv_wnd)
		*rcv_wnd = min(*rcv_wnd, init_rcv_wnd * mss);

	*rcv_wscale = 0;
	if (wscale_ok) {
<<<<<<< HEAD
		/* Set window scaling on max possible window
		 * See RFC1323 for an explanation of the limit to 14
		 */
		space = max_t(u32, space, sysctl_tcp_rmem[2]);
=======
		/* Set window scaling on max possible window */
		space = max_t(u32, space, sock_net(sk)->ipv4.sysctl_tcp_rmem[2]);
>>>>>>> 24b8d41d
		space = max_t(u32, space, sysctl_rmem_max);
		space = min_t(u32, space, *window_clamp);
		*rcv_wscale = clamp_t(int, ilog2(space) - 15,
				      0, TCP_MAX_WSCALE);
	}
	/* Set the clamp no higher than max representable value */
	(*window_clamp) = min_t(__u32, U16_MAX << (*rcv_wscale), *window_clamp);
}
EXPORT_SYMBOL(tcp_select_initial_window);

/* Chose a new window to advertise, update state in tcp_sock for the
 * socket, and return result with RFC1323 scaling applied.  The return
 * value can be stuffed directly into th->window for an outgoing
 * frame.
 */
static u16 tcp_select_window(struct sock *sk)
{
	struct tcp_sock *tp = tcp_sk(sk);
	u32 old_win = tp->rcv_wnd;
	u32 cur_win = tcp_receive_window(tp);
	u32 new_win = __tcp_select_window(sk);

	/* Never shrink the offered window */
	if (new_win < cur_win) {
		/* Danger Will Robinson!
		 * Don't update rcv_wup/rcv_wnd here or else
		 * we will not be able to advertise a zero
		 * window in time.  --DaveM
		 *
		 * Relax Will Robinson.
		 */
		if (new_win == 0)
			NET_INC_STATS(sock_net(sk),
				      LINUX_MIB_TCPWANTZEROWINDOWADV);
		new_win = ALIGN(cur_win, 1 << tp->rx_opt.rcv_wscale);
	}
	tp->rcv_wnd = new_win;
	tp->rcv_wup = tp->rcv_nxt;

	/* Make sure we do not exceed the maximum possible
	 * scaled window.
	 */
	if (!tp->rx_opt.rcv_wscale &&
	    sock_net(sk)->ipv4.sysctl_tcp_workaround_signed_windows)
		new_win = min(new_win, MAX_TCP_WINDOW);
	else
		new_win = min(new_win, (65535U << tp->rx_opt.rcv_wscale));

	/* RFC1323 scaling applied */
	new_win >>= tp->rx_opt.rcv_wscale;

	/* If we advertise zero window, disable fast path. */
	if (new_win == 0) {
		tp->pred_flags = 0;
		if (old_win)
			NET_INC_STATS(sock_net(sk),
				      LINUX_MIB_TCPTOZEROWINDOWADV);
	} else if (old_win == 0) {
		NET_INC_STATS(sock_net(sk), LINUX_MIB_TCPFROMZEROWINDOWADV);
	}

	return new_win;
}

/* Packet ECN state for a SYN-ACK */
static void tcp_ecn_send_synack(struct sock *sk, struct sk_buff *skb)
{
	const struct tcp_sock *tp = tcp_sk(sk);

	TCP_SKB_CB(skb)->tcp_flags &= ~TCPHDR_CWR;
	if (!(tp->ecn_flags & TCP_ECN_OK))
		TCP_SKB_CB(skb)->tcp_flags &= ~TCPHDR_ECE;
	else if (tcp_ca_needs_ecn(sk) ||
		 tcp_bpf_ca_needs_ecn(sk))
		INET_ECN_xmit(sk);
}

/* Packet ECN state for a SYN.  */
static void tcp_ecn_send_syn(struct sock *sk, struct sk_buff *skb)
{
	struct tcp_sock *tp = tcp_sk(sk);
	bool bpf_needs_ecn = tcp_bpf_ca_needs_ecn(sk);
	bool use_ecn = sock_net(sk)->ipv4.sysctl_tcp_ecn == 1 ||
		tcp_ca_needs_ecn(sk) || bpf_needs_ecn;

	if (!use_ecn) {
		const struct dst_entry *dst = __sk_dst_get(sk);

		if (dst && dst_feature(dst, RTAX_FEATURE_ECN))
			use_ecn = true;
	}

	tp->ecn_flags = 0;

	if (use_ecn) {
		TCP_SKB_CB(skb)->tcp_flags |= TCPHDR_ECE | TCPHDR_CWR;
		tp->ecn_flags = TCP_ECN_OK;
		if (tcp_ca_needs_ecn(sk) || bpf_needs_ecn)
			INET_ECN_xmit(sk);
	}
}

static void tcp_ecn_clear_syn(struct sock *sk, struct sk_buff *skb)
{
	if (sock_net(sk)->ipv4.sysctl_tcp_ecn_fallback)
		/* tp->ecn_flags are cleared at a later point in time when
		 * SYN ACK is ultimatively being received.
		 */
		TCP_SKB_CB(skb)->tcp_flags &= ~(TCPHDR_ECE | TCPHDR_CWR);
}

static void
tcp_ecn_make_synack(const struct request_sock *req, struct tcphdr *th)
{
	if (inet_rsk(req)->ecn_ok)
		th->ece = 1;
}

/* Set up ECN state for a packet on a ESTABLISHED socket that is about to
 * be sent.
 */
static void tcp_ecn_send(struct sock *sk, struct sk_buff *skb,
			 struct tcphdr *th, int tcp_header_len)
{
	struct tcp_sock *tp = tcp_sk(sk);

	if (tp->ecn_flags & TCP_ECN_OK) {
		/* Not-retransmitted data segment: set ECT and inject CWR. */
		if (skb->len != tcp_header_len &&
		    !before(TCP_SKB_CB(skb)->seq, tp->snd_nxt)) {
			INET_ECN_xmit(sk);
			if (tp->ecn_flags & TCP_ECN_QUEUE_CWR) {
				tp->ecn_flags &= ~TCP_ECN_QUEUE_CWR;
				th->cwr = 1;
				skb_shinfo(skb)->gso_type |= SKB_GSO_TCP_ECN;
			}
		} else if (!tcp_ca_needs_ecn(sk)) {
			/* ACK or retransmitted segment: clear ECT|CE */
			INET_ECN_dontxmit(sk);
		}
		if (tp->ecn_flags & TCP_ECN_DEMAND_CWR)
			th->ece = 1;
	}
}

/* Constructs common control bits of non-data skb. If SYN/FIN is present,
 * auto increment end seqno.
 */
static void tcp_init_nondata_skb(struct sk_buff *skb, u32 seq, u8 flags)
{
	skb->ip_summed = CHECKSUM_PARTIAL;

	TCP_SKB_CB(skb)->tcp_flags = flags;
	TCP_SKB_CB(skb)->sacked = 0;

	tcp_skb_pcount_set(skb, 1);

	TCP_SKB_CB(skb)->seq = seq;
	if (flags & (TCPHDR_SYN | TCPHDR_FIN))
		seq++;
	TCP_SKB_CB(skb)->end_seq = seq;
}

static inline bool tcp_urg_mode(const struct tcp_sock *tp)
{
	return tp->snd_una != tp->snd_up;
}

#define OPTION_SACK_ADVERTISE	(1 << 0)
#define OPTION_TS		(1 << 1)
#define OPTION_MD5		(1 << 2)
#define OPTION_WSCALE		(1 << 3)
#define OPTION_FAST_OPEN_COOKIE	(1 << 8)
#define OPTION_SMC		(1 << 9)
#define OPTION_MPTCP		(1 << 10)

static void smc_options_write(__be32 *ptr, u16 *options)
{
#if IS_ENABLED(CONFIG_SMC)
	if (static_branch_unlikely(&tcp_have_smc)) {
		if (unlikely(OPTION_SMC & *options)) {
			*ptr++ = htonl((TCPOPT_NOP  << 24) |
				       (TCPOPT_NOP  << 16) |
				       (TCPOPT_EXP <<  8) |
				       (TCPOLEN_EXP_SMC_BASE));
			*ptr++ = htonl(TCPOPT_SMC_MAGIC);
		}
	}
#endif
}

struct tcp_out_options {
	u16 options;		/* bit field of OPTION_* */
	u16 mss;		/* 0 to disable */
	u8 ws;			/* window scale, 0 to disable */
	u8 num_sack_blocks;	/* number of SACK blocks to include */
	u8 hash_size;		/* bytes in hash_location */
	u8 bpf_opt_len;		/* length of BPF hdr option */
	__u8 *hash_location;	/* temporary pointer, overloaded */
	__u32 tsval, tsecr;	/* need to include OPTION_TS */
	struct tcp_fastopen_cookie *fastopen_cookie;	/* Fast open cookie */
	struct mptcp_out_options mptcp;
};

static void mptcp_options_write(__be32 *ptr, struct tcp_out_options *opts)
{
#if IS_ENABLED(CONFIG_MPTCP)
	if (unlikely(OPTION_MPTCP & opts->options))
		mptcp_write_options(ptr, &opts->mptcp);
#endif
}

#ifdef CONFIG_CGROUP_BPF
static int bpf_skops_write_hdr_opt_arg0(struct sk_buff *skb,
					enum tcp_synack_type synack_type)
{
	if (unlikely(!skb))
		return BPF_WRITE_HDR_TCP_CURRENT_MSS;

	if (unlikely(synack_type == TCP_SYNACK_COOKIE))
		return BPF_WRITE_HDR_TCP_SYNACK_COOKIE;

	return 0;
}

/* req, syn_skb and synack_type are used when writing synack */
static void bpf_skops_hdr_opt_len(struct sock *sk, struct sk_buff *skb,
				  struct request_sock *req,
				  struct sk_buff *syn_skb,
				  enum tcp_synack_type synack_type,
				  struct tcp_out_options *opts,
				  unsigned int *remaining)
{
	struct bpf_sock_ops_kern sock_ops;
	int err;

	if (likely(!BPF_SOCK_OPS_TEST_FLAG(tcp_sk(sk),
					   BPF_SOCK_OPS_WRITE_HDR_OPT_CB_FLAG)) ||
	    !*remaining)
		return;

	/* *remaining has already been aligned to 4 bytes, so *remaining >= 4 */

	/* init sock_ops */
	memset(&sock_ops, 0, offsetof(struct bpf_sock_ops_kern, temp));

	sock_ops.op = BPF_SOCK_OPS_HDR_OPT_LEN_CB;

	if (req) {
		/* The listen "sk" cannot be passed here because
		 * it is not locked.  It would not make too much
		 * sense to do bpf_setsockopt(listen_sk) based
		 * on individual connection request also.
		 *
		 * Thus, "req" is passed here and the cgroup-bpf-progs
		 * of the listen "sk" will be run.
		 *
		 * "req" is also used here for fastopen even the "sk" here is
		 * a fullsock "child" sk.  It is to keep the behavior
		 * consistent between fastopen and non-fastopen on
		 * the bpf programming side.
		 */
		sock_ops.sk = (struct sock *)req;
		sock_ops.syn_skb = syn_skb;
	} else {
		sock_owned_by_me(sk);

		sock_ops.is_fullsock = 1;
		sock_ops.sk = sk;
	}

	sock_ops.args[0] = bpf_skops_write_hdr_opt_arg0(skb, synack_type);
	sock_ops.remaining_opt_len = *remaining;
	/* tcp_current_mss() does not pass a skb */
	if (skb)
		bpf_skops_init_skb(&sock_ops, skb, 0);

	err = BPF_CGROUP_RUN_PROG_SOCK_OPS_SK(&sock_ops, sk);

	if (err || sock_ops.remaining_opt_len == *remaining)
		return;

	opts->bpf_opt_len = *remaining - sock_ops.remaining_opt_len;
	/* round up to 4 bytes */
	opts->bpf_opt_len = (opts->bpf_opt_len + 3) & ~3;

	*remaining -= opts->bpf_opt_len;
}

static void bpf_skops_write_hdr_opt(struct sock *sk, struct sk_buff *skb,
				    struct request_sock *req,
				    struct sk_buff *syn_skb,
				    enum tcp_synack_type synack_type,
				    struct tcp_out_options *opts)
{
	u8 first_opt_off, nr_written, max_opt_len = opts->bpf_opt_len;
	struct bpf_sock_ops_kern sock_ops;
	int err;

	if (likely(!max_opt_len))
		return;

	memset(&sock_ops, 0, offsetof(struct bpf_sock_ops_kern, temp));

	sock_ops.op = BPF_SOCK_OPS_WRITE_HDR_OPT_CB;

	if (req) {
		sock_ops.sk = (struct sock *)req;
		sock_ops.syn_skb = syn_skb;
	} else {
		sock_owned_by_me(sk);

		sock_ops.is_fullsock = 1;
		sock_ops.sk = sk;
	}

	sock_ops.args[0] = bpf_skops_write_hdr_opt_arg0(skb, synack_type);
	sock_ops.remaining_opt_len = max_opt_len;
	first_opt_off = tcp_hdrlen(skb) - max_opt_len;
	bpf_skops_init_skb(&sock_ops, skb, first_opt_off);

	err = BPF_CGROUP_RUN_PROG_SOCK_OPS_SK(&sock_ops, sk);

	if (err)
		nr_written = 0;
	else
		nr_written = max_opt_len - sock_ops.remaining_opt_len;

	if (nr_written < max_opt_len)
		memset(skb->data + first_opt_off + nr_written, TCPOPT_NOP,
		       max_opt_len - nr_written);
}
#else
static void bpf_skops_hdr_opt_len(struct sock *sk, struct sk_buff *skb,
				  struct request_sock *req,
				  struct sk_buff *syn_skb,
				  enum tcp_synack_type synack_type,
				  struct tcp_out_options *opts,
				  unsigned int *remaining)
{
}

static void bpf_skops_write_hdr_opt(struct sock *sk, struct sk_buff *skb,
				    struct request_sock *req,
				    struct sk_buff *syn_skb,
				    enum tcp_synack_type synack_type,
				    struct tcp_out_options *opts)
{
}
#endif

/* Write previously computed TCP options to the packet.
 *
 * Beware: Something in the Internet is very sensitive to the ordering of
 * TCP options, we learned this through the hard way, so be careful here.
 * Luckily we can at least blame others for their non-compliance but from
 * inter-operability perspective it seems that we're somewhat stuck with
 * the ordering which we have been using if we want to keep working with
 * those broken things (not that it currently hurts anybody as there isn't
 * particular reason why the ordering would need to be changed).
 *
 * At least SACK_PERM as the first option is known to lead to a disaster
 * (but it may well be that other scenarios fail similarly).
 */
static void tcp_options_write(__be32 *ptr, struct tcp_sock *tp,
			      struct tcp_out_options *opts)
{
	u16 options = opts->options;	/* mungable copy */

	if (unlikely(OPTION_MD5 & options)) {
		*ptr++ = htonl((TCPOPT_NOP << 24) | (TCPOPT_NOP << 16) |
			       (TCPOPT_MD5SIG << 8) | TCPOLEN_MD5SIG);
		/* overload cookie hash location */
		opts->hash_location = (__u8 *)ptr;
		ptr += 4;
	}

	if (unlikely(opts->mss)) {
		*ptr++ = htonl((TCPOPT_MSS << 24) |
			       (TCPOLEN_MSS << 16) |
			       opts->mss);
	}

	if (likely(OPTION_TS & options)) {
		if (unlikely(OPTION_SACK_ADVERTISE & options)) {
			*ptr++ = htonl((TCPOPT_SACK_PERM << 24) |
				       (TCPOLEN_SACK_PERM << 16) |
				       (TCPOPT_TIMESTAMP << 8) |
				       TCPOLEN_TIMESTAMP);
			options &= ~OPTION_SACK_ADVERTISE;
		} else {
			*ptr++ = htonl((TCPOPT_NOP << 24) |
				       (TCPOPT_NOP << 16) |
				       (TCPOPT_TIMESTAMP << 8) |
				       TCPOLEN_TIMESTAMP);
		}
		*ptr++ = htonl(opts->tsval);
		*ptr++ = htonl(opts->tsecr);
	}

	if (unlikely(OPTION_SACK_ADVERTISE & options)) {
		*ptr++ = htonl((TCPOPT_NOP << 24) |
			       (TCPOPT_NOP << 16) |
			       (TCPOPT_SACK_PERM << 8) |
			       TCPOLEN_SACK_PERM);
	}

	if (unlikely(OPTION_WSCALE & options)) {
		*ptr++ = htonl((TCPOPT_NOP << 24) |
			       (TCPOPT_WINDOW << 16) |
			       (TCPOLEN_WINDOW << 8) |
			       opts->ws);
	}

	if (unlikely(opts->num_sack_blocks)) {
		struct tcp_sack_block *sp = tp->rx_opt.dsack ?
			tp->duplicate_sack : tp->selective_acks;
		int this_sack;

		*ptr++ = htonl((TCPOPT_NOP  << 24) |
			       (TCPOPT_NOP  << 16) |
			       (TCPOPT_SACK <<  8) |
			       (TCPOLEN_SACK_BASE + (opts->num_sack_blocks *
						     TCPOLEN_SACK_PERBLOCK)));

		for (this_sack = 0; this_sack < opts->num_sack_blocks;
		     ++this_sack) {
			*ptr++ = htonl(sp[this_sack].start_seq);
			*ptr++ = htonl(sp[this_sack].end_seq);
		}

		tp->rx_opt.dsack = 0;
	}

	if (unlikely(OPTION_FAST_OPEN_COOKIE & options)) {
		struct tcp_fastopen_cookie *foc = opts->fastopen_cookie;
		u8 *p = (u8 *)ptr;
		u32 len; /* Fast Open option length */

		if (foc->exp) {
			len = TCPOLEN_EXP_FASTOPEN_BASE + foc->len;
			*ptr = htonl((TCPOPT_EXP << 24) | (len << 16) |
				     TCPOPT_FASTOPEN_MAGIC);
			p += TCPOLEN_EXP_FASTOPEN_BASE;
		} else {
			len = TCPOLEN_FASTOPEN_BASE + foc->len;
			*p++ = TCPOPT_FASTOPEN;
			*p++ = len;
		}

		memcpy(p, foc->val, foc->len);
		if ((len & 3) == 2) {
			p[foc->len] = TCPOPT_NOP;
			p[foc->len + 1] = TCPOPT_NOP;
		}
		ptr += (len + 3) >> 2;
	}

	smc_options_write(ptr, &options);

	mptcp_options_write(ptr, opts);
}

static void smc_set_option(const struct tcp_sock *tp,
			   struct tcp_out_options *opts,
			   unsigned int *remaining)
{
#if IS_ENABLED(CONFIG_SMC)
	if (static_branch_unlikely(&tcp_have_smc)) {
		if (tp->syn_smc) {
			if (*remaining >= TCPOLEN_EXP_SMC_BASE_ALIGNED) {
				opts->options |= OPTION_SMC;
				*remaining -= TCPOLEN_EXP_SMC_BASE_ALIGNED;
			}
		}
	}
#endif
}

static void smc_set_option_cond(const struct tcp_sock *tp,
				const struct inet_request_sock *ireq,
				struct tcp_out_options *opts,
				unsigned int *remaining)
{
#if IS_ENABLED(CONFIG_SMC)
	if (static_branch_unlikely(&tcp_have_smc)) {
		if (tp->syn_smc && ireq->smc_ok) {
			if (*remaining >= TCPOLEN_EXP_SMC_BASE_ALIGNED) {
				opts->options |= OPTION_SMC;
				*remaining -= TCPOLEN_EXP_SMC_BASE_ALIGNED;
			}
		}
	}
#endif
}

static void mptcp_set_option_cond(const struct request_sock *req,
				  struct tcp_out_options *opts,
				  unsigned int *remaining)
{
	if (rsk_is_mptcp(req)) {
		unsigned int size;

		if (mptcp_synack_options(req, &size, &opts->mptcp)) {
			if (*remaining >= size) {
				opts->options |= OPTION_MPTCP;
				*remaining -= size;
			}
		}
	}
}

/* Compute TCP options for SYN packets. This is not the final
 * network wire format yet.
 */
static unsigned int tcp_syn_options(struct sock *sk, struct sk_buff *skb,
				struct tcp_out_options *opts,
				struct tcp_md5sig_key **md5)
{
	struct tcp_sock *tp = tcp_sk(sk);
	unsigned int remaining = MAX_TCP_OPTION_SPACE;
	struct tcp_fastopen_request *fastopen = tp->fastopen_req;

	*md5 = NULL;
#ifdef CONFIG_TCP_MD5SIG
	if (static_branch_unlikely(&tcp_md5_needed) &&
	    rcu_access_pointer(tp->md5sig_info)) {
		*md5 = tp->af_specific->md5_lookup(sk, sk);
		if (*md5) {
			opts->options |= OPTION_MD5;
			remaining -= TCPOLEN_MD5SIG_ALIGNED;
		}
	}
#endif

	/* We always get an MSS option.  The option bytes which will be seen in
	 * normal data packets should timestamps be used, must be in the MSS
	 * advertised.  But we subtract them from tp->mss_cache so that
	 * calculations in tcp_sendmsg are simpler etc.  So account for this
	 * fact here if necessary.  If we don't do this correctly, as a
	 * receiver we won't recognize data packets as being full sized when we
	 * should, and thus we won't abide by the delayed ACK rules correctly.
	 * SACKs don't matter, we never delay an ACK when we have any of those
	 * going out.  */
	opts->mss = tcp_advertise_mss(sk);
	remaining -= TCPOLEN_MSS_ALIGNED;

	if (likely(sock_net(sk)->ipv4.sysctl_tcp_timestamps && !*md5)) {
		opts->options |= OPTION_TS;
		opts->tsval = tcp_skb_timestamp(skb) + tp->tsoffset;
		opts->tsecr = tp->rx_opt.ts_recent;
		remaining -= TCPOLEN_TSTAMP_ALIGNED;
	}
	if (likely(sock_net(sk)->ipv4.sysctl_tcp_window_scaling)) {
		opts->ws = tp->rx_opt.rcv_wscale;
		opts->options |= OPTION_WSCALE;
		remaining -= TCPOLEN_WSCALE_ALIGNED;
	}
	if (likely(sock_net(sk)->ipv4.sysctl_tcp_sack)) {
		opts->options |= OPTION_SACK_ADVERTISE;
		if (unlikely(!(OPTION_TS & opts->options)))
			remaining -= TCPOLEN_SACKPERM_ALIGNED;
	}

	if (fastopen && fastopen->cookie.len >= 0) {
		u32 need = fastopen->cookie.len;

		need += fastopen->cookie.exp ? TCPOLEN_EXP_FASTOPEN_BASE :
					       TCPOLEN_FASTOPEN_BASE;
		need = (need + 3) & ~3U;  /* Align to 32 bits */
		if (remaining >= need) {
			opts->options |= OPTION_FAST_OPEN_COOKIE;
			opts->fastopen_cookie = &fastopen->cookie;
			remaining -= need;
			tp->syn_fastopen = 1;
			tp->syn_fastopen_exp = fastopen->cookie.exp ? 1 : 0;
		}
	}

	smc_set_option(tp, opts, &remaining);

	if (sk_is_mptcp(sk)) {
		unsigned int size;

		if (mptcp_syn_options(sk, skb, &size, &opts->mptcp)) {
			opts->options |= OPTION_MPTCP;
			remaining -= size;
		}
	}

	bpf_skops_hdr_opt_len(sk, skb, NULL, NULL, 0, opts, &remaining);

	return MAX_TCP_OPTION_SPACE - remaining;
}

/* Set up TCP options for SYN-ACKs. */
static unsigned int tcp_synack_options(const struct sock *sk,
				       struct request_sock *req,
				       unsigned int mss, struct sk_buff *skb,
				       struct tcp_out_options *opts,
				       const struct tcp_md5sig_key *md5,
				       struct tcp_fastopen_cookie *foc,
				       enum tcp_synack_type synack_type,
				       struct sk_buff *syn_skb)
{
	struct inet_request_sock *ireq = inet_rsk(req);
	unsigned int remaining = MAX_TCP_OPTION_SPACE;

#ifdef CONFIG_TCP_MD5SIG
	if (md5) {
		opts->options |= OPTION_MD5;
		remaining -= TCPOLEN_MD5SIG_ALIGNED;

		/* We can't fit any SACK blocks in a packet with MD5 + TS
		 * options. There was discussion about disabling SACK
		 * rather than TS in order to fit in better with old,
		 * buggy kernels, but that was deemed to be unnecessary.
		 */
		if (synack_type != TCP_SYNACK_COOKIE)
			ireq->tstamp_ok &= !ireq->sack_ok;
	}
#endif

	/* We always send an MSS option. */
	opts->mss = mss;
	remaining -= TCPOLEN_MSS_ALIGNED;

	if (likely(ireq->wscale_ok)) {
		opts->ws = ireq->rcv_wscale;
		opts->options |= OPTION_WSCALE;
		remaining -= TCPOLEN_WSCALE_ALIGNED;
	}
	if (likely(ireq->tstamp_ok)) {
		opts->options |= OPTION_TS;
		opts->tsval = tcp_skb_timestamp(skb) + tcp_rsk(req)->ts_off;
		opts->tsecr = req->ts_recent;
		remaining -= TCPOLEN_TSTAMP_ALIGNED;
	}
	if (likely(ireq->sack_ok)) {
		opts->options |= OPTION_SACK_ADVERTISE;
		if (unlikely(!ireq->tstamp_ok))
			remaining -= TCPOLEN_SACKPERM_ALIGNED;
	}
	if (foc != NULL && foc->len >= 0) {
		u32 need = foc->len;

		need += foc->exp ? TCPOLEN_EXP_FASTOPEN_BASE :
				   TCPOLEN_FASTOPEN_BASE;
		need = (need + 3) & ~3U;  /* Align to 32 bits */
		if (remaining >= need) {
			opts->options |= OPTION_FAST_OPEN_COOKIE;
			opts->fastopen_cookie = foc;
			remaining -= need;
		}
	}

	mptcp_set_option_cond(req, opts, &remaining);

	smc_set_option_cond(tcp_sk(sk), ireq, opts, &remaining);

	bpf_skops_hdr_opt_len((struct sock *)sk, skb, req, syn_skb,
			      synack_type, opts, &remaining);

	return MAX_TCP_OPTION_SPACE - remaining;
}

/* Compute TCP options for ESTABLISHED sockets. This is not the
 * final wire format yet.
 */
static unsigned int tcp_established_options(struct sock *sk, struct sk_buff *skb,
					struct tcp_out_options *opts,
					struct tcp_md5sig_key **md5)
{
	struct tcp_sock *tp = tcp_sk(sk);
	unsigned int size = 0;
	unsigned int eff_sacks;

	opts->options = 0;

	*md5 = NULL;
#ifdef CONFIG_TCP_MD5SIG
	if (static_branch_unlikely(&tcp_md5_needed) &&
	    rcu_access_pointer(tp->md5sig_info)) {
		*md5 = tp->af_specific->md5_lookup(sk, sk);
		if (*md5) {
			opts->options |= OPTION_MD5;
			size += TCPOLEN_MD5SIG_ALIGNED;
		}
	}
#endif

	if (likely(tp->rx_opt.tstamp_ok)) {
		opts->options |= OPTION_TS;
		opts->tsval = skb ? tcp_skb_timestamp(skb) + tp->tsoffset : 0;
		opts->tsecr = tp->rx_opt.ts_recent;
		size += TCPOLEN_TSTAMP_ALIGNED;
	}

	/* MPTCP options have precedence over SACK for the limited TCP
	 * option space because a MPTCP connection would be forced to
	 * fall back to regular TCP if a required multipath option is
	 * missing. SACK still gets a chance to use whatever space is
	 * left.
	 */
	if (sk_is_mptcp(sk)) {
		unsigned int remaining = MAX_TCP_OPTION_SPACE - size;
		unsigned int opt_size = 0;

		if (mptcp_established_options(sk, skb, &opt_size, remaining,
					      &opts->mptcp)) {
			opts->options |= OPTION_MPTCP;
			size += opt_size;
		}
	}

	eff_sacks = tp->rx_opt.num_sacks + tp->rx_opt.dsack;
	if (unlikely(eff_sacks)) {
		const unsigned int remaining = MAX_TCP_OPTION_SPACE - size;
		if (unlikely(remaining < TCPOLEN_SACK_BASE_ALIGNED +
					 TCPOLEN_SACK_PERBLOCK))
			return size;

		opts->num_sack_blocks =
			min_t(unsigned int, eff_sacks,
			      (remaining - TCPOLEN_SACK_BASE_ALIGNED) /
			      TCPOLEN_SACK_PERBLOCK);

		size += TCPOLEN_SACK_BASE_ALIGNED +
			opts->num_sack_blocks * TCPOLEN_SACK_PERBLOCK;
	}

	if (unlikely(BPF_SOCK_OPS_TEST_FLAG(tp,
					    BPF_SOCK_OPS_WRITE_HDR_OPT_CB_FLAG))) {
		unsigned int remaining = MAX_TCP_OPTION_SPACE - size;

		bpf_skops_hdr_opt_len(sk, skb, NULL, NULL, 0, opts, &remaining);

		size = MAX_TCP_OPTION_SPACE - remaining;
	}

	return size;
}


/* TCP SMALL QUEUES (TSQ)
 *
 * TSQ goal is to keep small amount of skbs per tcp flow in tx queues (qdisc+dev)
 * to reduce RTT and bufferbloat.
 * We do this using a special skb destructor (tcp_wfree).
 *
 * Its important tcp_wfree() can be replaced by sock_wfree() in the event skb
 * needs to be reallocated in a driver.
 * The invariant being skb->truesize subtracted from sk->sk_wmem_alloc
 *
 * Since transmit from skb destructor is forbidden, we use a tasklet
 * to process all sockets that eventually need to send more skbs.
 * We use one tasklet per cpu, with its own queue of sockets.
 */
struct tsq_tasklet {
	struct tasklet_struct	tasklet;
	struct list_head	head; /* queue of tcp sockets */
};
static DEFINE_PER_CPU(struct tsq_tasklet, tsq_tasklet);

static void tcp_tsq_write(struct sock *sk)
{
	if ((1 << sk->sk_state) &
	    (TCPF_ESTABLISHED | TCPF_FIN_WAIT1 | TCPF_CLOSING |
	     TCPF_CLOSE_WAIT  | TCPF_LAST_ACK)) {
		struct tcp_sock *tp = tcp_sk(sk);

		if (tp->lost_out > tp->retrans_out &&
<<<<<<< HEAD
		    tp->snd_cwnd > tcp_packets_in_flight(tp))
			tcp_xmit_retransmit_queue(sk);
=======
		    tp->snd_cwnd > tcp_packets_in_flight(tp)) {
			tcp_mstamp_refresh(tp);
			tcp_xmit_retransmit_queue(sk);
		}
>>>>>>> 24b8d41d

		tcp_write_xmit(sk, tcp_current_mss(sk), tp->nonagle,
			       0, GFP_ATOMIC);
	}
<<<<<<< HEAD
=======
}

static void tcp_tsq_handler(struct sock *sk)
{
	bh_lock_sock(sk);
	if (!sock_owned_by_user(sk))
		tcp_tsq_write(sk);
	else if (!test_and_set_bit(TCP_TSQ_DEFERRED, &sk->sk_tsq_flags))
		sock_hold(sk);
	bh_unlock_sock(sk);
>>>>>>> 24b8d41d
}
/*
 * One tasklet per cpu tries to send more skbs.
 * We run in tasklet context but need to disable irqs when
 * transferring tsq->head because tcp_wfree() might
 * interrupt us (non NAPI drivers)
 */
static void tcp_tasklet_func(unsigned long data)
{
	struct tsq_tasklet *tsq = (struct tsq_tasklet *)data;
	LIST_HEAD(list);
	unsigned long flags;
	struct list_head *q, *n;
	struct tcp_sock *tp;
	struct sock *sk;

	local_irq_save(flags);
	list_splice_init(&tsq->head, &list);
	local_irq_restore(flags);

	list_for_each_safe(q, n, &list) {
		tp = list_entry(q, struct tcp_sock, tsq_node);
		list_del(&tp->tsq_node);

		sk = (struct sock *)tp;
		smp_mb__before_atomic();
		clear_bit(TSQ_QUEUED, &sk->sk_tsq_flags);

		tcp_tsq_handler(sk);
		sk_free(sk);
	}
}

#define TCP_DEFERRED_ALL (TCPF_TSQ_DEFERRED |		\
			  TCPF_WRITE_TIMER_DEFERRED |	\
			  TCPF_DELACK_TIMER_DEFERRED |	\
			  TCPF_MTU_REDUCED_DEFERRED)
/**
 * tcp_release_cb - tcp release_sock() callback
 * @sk: socket
 *
 * called from release_sock() to perform protocol dependent
 * actions before socket release.
 */
void tcp_release_cb(struct sock *sk)
{
	unsigned long flags, nflags;

	/* perform an atomic operation only if at least one flag is set */
	do {
		flags = sk->sk_tsq_flags;
		if (!(flags & TCP_DEFERRED_ALL))
			return;
		nflags = flags & ~TCP_DEFERRED_ALL;
	} while (cmpxchg(&sk->sk_tsq_flags, flags, nflags) != flags);

	if (flags & TCPF_TSQ_DEFERRED) {
		tcp_tsq_write(sk);
		__sock_put(sk);
	}
	/* Here begins the tricky part :
	 * We are called from release_sock() with :
	 * 1) BH disabled
	 * 2) sk_lock.slock spinlock held
	 * 3) socket owned by us (sk->sk_lock.owned == 1)
	 *
	 * But following code is meant to be called from BH handlers,
	 * so we should keep BH disabled, but early release socket ownership
	 */
	sock_release_ownership(sk);

	if (flags & TCPF_WRITE_TIMER_DEFERRED) {
		tcp_write_timer_handler(sk);
		__sock_put(sk);
	}
	if (flags & TCPF_DELACK_TIMER_DEFERRED) {
		tcp_delack_timer_handler(sk);
		__sock_put(sk);
	}
	if (flags & TCPF_MTU_REDUCED_DEFERRED) {
		inet_csk(sk)->icsk_af_ops->mtu_reduced(sk);
		__sock_put(sk);
	}
}
EXPORT_SYMBOL(tcp_release_cb);

void __init tcp_tasklet_init(void)
{
	int i;

	for_each_possible_cpu(i) {
		struct tsq_tasklet *tsq = &per_cpu(tsq_tasklet, i);

		INIT_LIST_HEAD(&tsq->head);
		tasklet_init(&tsq->tasklet,
			     tcp_tasklet_func,
			     (unsigned long)tsq);
	}
}

/*
 * Write buffer destructor automatically called from kfree_skb.
 * We can't xmit new skbs from this context, as we might already
 * hold qdisc lock.
 */
void tcp_wfree(struct sk_buff *skb)
{
	struct sock *sk = skb->sk;
	struct tcp_sock *tp = tcp_sk(sk);
	unsigned long flags, nval, oval;

	/* Keep one reference on sk_wmem_alloc.
	 * Will be released by sk_free() from here or tcp_tasklet_func()
	 */
	WARN_ON(refcount_sub_and_test(skb->truesize - 1, &sk->sk_wmem_alloc));

	/* If this softirq is serviced by ksoftirqd, we are likely under stress.
	 * Wait until our queues (qdisc + devices) are drained.
	 * This gives :
	 * - less callbacks to tcp_write_xmit(), reducing stress (batches)
	 * - chance for incoming ACK (processed by another cpu maybe)
	 *   to migrate this flow (skb->ooo_okay will be eventually set)
	 */
	if (refcount_read(&sk->sk_wmem_alloc) >= SKB_TRUESIZE(1) && this_cpu_ksoftirqd() == current)
		goto out;

	for (oval = READ_ONCE(sk->sk_tsq_flags);; oval = nval) {
		struct tsq_tasklet *tsq;
		bool empty;

		if (!(oval & TSQF_THROTTLED) || (oval & TSQF_QUEUED))
			goto out;

		nval = (oval & ~TSQF_THROTTLED) | TSQF_QUEUED;
		nval = cmpxchg(&sk->sk_tsq_flags, oval, nval);
		if (nval != oval)
			continue;

		/* queue this socket to tasklet queue */
		local_irq_save(flags);
		tsq = this_cpu_ptr(&tsq_tasklet);
		empty = list_empty(&tsq->head);
		list_add(&tp->tsq_node, &tsq->head);
		if (empty)
			tasklet_schedule(&tsq->tasklet);
		local_irq_restore(flags);
		return;
	}
out:
	sk_free(sk);
}

/* Note: Called under soft irq.
 * We can call TCP stack right away, unless socket is owned by user.
 */
enum hrtimer_restart tcp_pace_kick(struct hrtimer *timer)
{
	struct tcp_sock *tp = container_of(timer, struct tcp_sock, pacing_timer);
	struct sock *sk = (struct sock *)tp;

	tcp_tsq_handler(sk);
	sock_put(sk);

	return HRTIMER_NORESTART;
}

static void tcp_update_skb_after_send(struct sock *sk, struct sk_buff *skb,
				      u64 prior_wstamp)
{
	struct tcp_sock *tp = tcp_sk(sk);

	if (sk->sk_pacing_status != SK_PACING_NONE) {
		unsigned long rate = sk->sk_pacing_rate;

		/* Original sch_fq does not pace first 10 MSS
		 * Note that tp->data_segs_out overflows after 2^32 packets,
		 * this is a minor annoyance.
		 */
		if (rate != ~0UL && rate && tp->data_segs_out >= 10) {
			u64 len_ns = div64_ul((u64)skb->len * NSEC_PER_SEC, rate);
			u64 credit = tp->tcp_wstamp_ns - prior_wstamp;

			/* take into account OS jitter */
			len_ns -= min_t(u64, len_ns / 2, credit);
			tp->tcp_wstamp_ns += len_ns;
		}
	}
	list_move_tail(&skb->tcp_tsorted_anchor, &tp->tsorted_sent_queue);
}

INDIRECT_CALLABLE_DECLARE(int ip_queue_xmit(struct sock *sk, struct sk_buff *skb, struct flowi *fl));
INDIRECT_CALLABLE_DECLARE(int inet6_csk_xmit(struct sock *sk, struct sk_buff *skb, struct flowi *fl));
INDIRECT_CALLABLE_DECLARE(void tcp_v4_send_check(struct sock *sk, struct sk_buff *skb));

/* This routine actually transmits TCP packets queued in by
 * tcp_do_sendmsg().  This is used by both the initial
 * transmission and possible later retransmissions.
 * All SKB's seen here are completely headerless.  It is our
 * job to build the TCP header, and pass the packet down to
 * IP so it can do the same plus pass the packet off to the
 * device.
 *
 * We are working here with either a clone of the original
 * SKB, or a fresh unique copy made by the retransmit engine.
 */
static int __tcp_transmit_skb(struct sock *sk, struct sk_buff *skb,
			      int clone_it, gfp_t gfp_mask, u32 rcv_nxt)
{
	const struct inet_connection_sock *icsk = inet_csk(sk);
	struct inet_sock *inet;
	struct tcp_sock *tp;
	struct tcp_skb_cb *tcb;
	struct tcp_out_options opts;
	unsigned int tcp_options_size, tcp_header_size;
	struct sk_buff *oskb = NULL;
	struct tcp_md5sig_key *md5;
	struct tcphdr *th;
	u64 prior_wstamp;
	int err;

	BUG_ON(!skb || !tcp_skb_pcount(skb));
	tp = tcp_sk(sk);
<<<<<<< HEAD

	if (clone_it) {
		skb_mstamp_get(&skb->skb_mstamp);
		TCP_SKB_CB(skb)->tx.in_flight = TCP_SKB_CB(skb)->end_seq
			- tp->snd_una;
		tcp_rate_skb_sent(sk, skb);
=======
	prior_wstamp = tp->tcp_wstamp_ns;
	tp->tcp_wstamp_ns = max(tp->tcp_wstamp_ns, tp->tcp_clock_cache);
	skb->skb_mstamp_ns = tp->tcp_wstamp_ns;
	if (clone_it) {
		TCP_SKB_CB(skb)->tx.in_flight = TCP_SKB_CB(skb)->end_seq
			- tp->snd_una;
		oskb = skb;

		tcp_skb_tsorted_save(oskb) {
			if (unlikely(skb_cloned(oskb)))
				skb = pskb_copy(oskb, gfp_mask);
			else
				skb = skb_clone(oskb, gfp_mask);
		} tcp_skb_tsorted_restore(oskb);
>>>>>>> 24b8d41d

		if (unlikely(!skb))
			return -ENOBUFS;
		/* retransmit skbs might have a non zero value in skb->dev
		 * because skb->dev is aliased with skb->rbnode.rb_left
		 */
		skb->dev = NULL;
	}

	inet = inet_sk(sk);
	tcb = TCP_SKB_CB(skb);
	memset(&opts, 0, sizeof(opts));

	if (unlikely(tcb->tcp_flags & TCPHDR_SYN)) {
		tcp_options_size = tcp_syn_options(sk, skb, &opts, &md5);
	} else {
		tcp_options_size = tcp_established_options(sk, skb, &opts,
							   &md5);
		/* Force a PSH flag on all (GSO) packets to expedite GRO flush
		 * at receiver : This slightly improve GRO performance.
		 * Note that we do not force the PSH flag for non GSO packets,
		 * because they might be sent under high congestion events,
		 * and in this case it is better to delay the delivery of 1-MSS
		 * packets and thus the corresponding ACK packet that would
		 * release the following packet.
		 */
		if (tcp_skb_pcount(skb) > 1)
			tcb->tcp_flags |= TCPHDR_PSH;
	}
	tcp_header_size = tcp_options_size + sizeof(struct tcphdr);

	/* if no packet is in qdisc/device queue, then allow XPS to select
	 * another queue. We can be called from tcp_tsq_handler()
	 * which holds one reference to sk.
	 *
	 * TODO: Ideally, in-flight pure ACK packets should not matter here.
	 * One way to get this would be to set skb->truesize = 2 on them.
	 */
	skb->ooo_okay = sk_wmem_alloc_get(sk) < SKB_TRUESIZE(1);

	/* If we had to use memory reserve to allocate this skb,
	 * this might cause drops if packet is looped back :
	 * Other socket might not have SOCK_MEMALLOC.
	 * Packets not looped back do not care about pfmemalloc.
	 */
	skb->pfmemalloc = 0;

	skb_push(skb, tcp_header_size);
	skb_reset_transport_header(skb);

	skb_orphan(skb);
	skb->sk = sk;
	skb->destructor = skb_is_tcp_pure_ack(skb) ? __sock_wfree : tcp_wfree;
	skb_set_hash_from_sk(skb, sk);
	refcount_add(skb->truesize, &sk->sk_wmem_alloc);

	skb_set_dst_pending_confirm(skb, sk->sk_dst_pending_confirm);

	/* Build TCP header and checksum it. */
	th = (struct tcphdr *)skb->data;
	th->source		= inet->inet_sport;
	th->dest		= inet->inet_dport;
	th->seq			= htonl(tcb->seq);
	th->ack_seq		= htonl(rcv_nxt);
	*(((__be16 *)th) + 6)	= htons(((tcp_header_size >> 2) << 12) |
					tcb->tcp_flags);

	th->check		= 0;
	th->urg_ptr		= 0;

	/* The urg_mode check is necessary during a below snd_una win probe */
	if (unlikely(tcp_urg_mode(tp) && before(tcb->seq, tp->snd_up))) {
		if (before(tp->snd_up, tcb->seq + 0x10000)) {
			th->urg_ptr = htons(tp->snd_up - tcb->seq);
			th->urg = 1;
		} else if (after(tcb->seq + 0xFFFF, tp->snd_nxt)) {
			th->urg_ptr = htons(0xFFFF);
			th->urg = 1;
		}
	}

	tcp_options_write((__be32 *)(th + 1), tp, &opts);
	skb_shinfo(skb)->gso_type = sk->sk_gso_type;
	if (likely(!(tcb->tcp_flags & TCPHDR_SYN))) {
		th->window      = htons(tcp_select_window(sk));
		tcp_ecn_send(sk, skb, th, tcp_header_size);
	} else {
		/* RFC1323: The window in SYN & SYN/ACK segments
		 * is never scaled.
		 */
		th->window	= htons(min(tp->rcv_wnd, 65535U));
	}
#ifdef CONFIG_TCP_MD5SIG
	/* Calculate the MD5 hash, as we have all we need now */
	if (md5) {
		sk_nocaps_add(sk, NETIF_F_GSO_MASK);
		tp->af_specific->calc_md5_hash(opts.hash_location,
					       md5, sk, skb);
	}
#endif

	/* BPF prog is the last one writing header option */
	bpf_skops_write_hdr_opt(sk, skb, NULL, NULL, 0, &opts);

	INDIRECT_CALL_INET(icsk->icsk_af_ops->send_check,
			   tcp_v6_send_check, tcp_v4_send_check,
			   sk, skb);

	if (likely(tcb->tcp_flags & TCPHDR_ACK))
		tcp_event_ack_sent(sk, tcp_skb_pcount(skb), rcv_nxt);

	if (skb->len != tcp_header_size) {
		tcp_event_data_sent(tp, sk);
		tp->data_segs_out += tcp_skb_pcount(skb);
		tp->bytes_sent += skb->len - tcp_header_size;
	}

	if (after(tcb->end_seq, tp->snd_nxt) || tcb->seq == tcb->end_seq)
		TCP_ADD_STATS(sock_net(sk), TCP_MIB_OUTSEGS,
			      tcp_skb_pcount(skb));

	tp->segs_out += tcp_skb_pcount(skb);
	/* OK, its time to fill skb_shinfo(skb)->gso_{segs|size} */
	skb_shinfo(skb)->gso_segs = tcp_skb_pcount(skb);
	skb_shinfo(skb)->gso_size = tcp_skb_mss(skb);

	/* Leave earliest departure time in skb->tstamp (skb->skb_mstamp_ns) */

	/* Cleanup our debris for IP stacks */
	memset(skb->cb, 0, max(sizeof(struct inet_skb_parm),
			       sizeof(struct inet6_skb_parm)));

	tcp_add_tx_delay(skb, tp);

	err = INDIRECT_CALL_INET(icsk->icsk_af_ops->queue_xmit,
				 inet6_csk_xmit, ip_queue_xmit,
				 sk, skb, &inet->cork.fl);

	if (unlikely(err > 0)) {
		tcp_enter_cwr(sk);
		err = net_xmit_eval(err);
	}
	if (!err && oskb) {
		tcp_update_skb_after_send(sk, oskb, prior_wstamp);
		tcp_rate_skb_sent(sk, oskb);
	}
	return err;
}

static int tcp_transmit_skb(struct sock *sk, struct sk_buff *skb, int clone_it,
			    gfp_t gfp_mask)
{
	return __tcp_transmit_skb(sk, skb, clone_it, gfp_mask,
				  tcp_sk(sk)->rcv_nxt);
}

/* This routine just queues the buffer for sending.
 *
 * NOTE: probe0 timer is not checked, do not forget tcp_push_pending_frames,
 * otherwise socket can stall.
 */
static void tcp_queue_skb(struct sock *sk, struct sk_buff *skb)
{
	struct tcp_sock *tp = tcp_sk(sk);

	/* Advance write_seq and place onto the write_queue. */
	WRITE_ONCE(tp->write_seq, TCP_SKB_CB(skb)->end_seq);
	__skb_header_release(skb);
	tcp_add_write_queue_tail(sk, skb);
	sk_wmem_queued_add(sk, skb->truesize);
	sk_mem_charge(sk, skb->truesize);
}

/* Initialize TSO segments for a packet. */
static void tcp_set_skb_tso_segs(struct sk_buff *skb, unsigned int mss_now)
{
	if (skb->len <= mss_now) {
		/* Avoid the costly divide in the normal
		 * non-TSO case.
		 */
		tcp_skb_pcount_set(skb, 1);
		TCP_SKB_CB(skb)->tcp_gso_size = 0;
	} else {
		tcp_skb_pcount_set(skb, DIV_ROUND_UP(skb->len, mss_now));
		TCP_SKB_CB(skb)->tcp_gso_size = mss_now;
	}
}

/* Pcount in the middle of the write queue got changed, we need to do various
 * tweaks to fix counters
 */
static void tcp_adjust_pcount(struct sock *sk, const struct sk_buff *skb, int decr)
{
	struct tcp_sock *tp = tcp_sk(sk);

	tp->packets_out -= decr;

	if (TCP_SKB_CB(skb)->sacked & TCPCB_SACKED_ACKED)
		tp->sacked_out -= decr;
	if (TCP_SKB_CB(skb)->sacked & TCPCB_SACKED_RETRANS)
		tp->retrans_out -= decr;
	if (TCP_SKB_CB(skb)->sacked & TCPCB_LOST)
		tp->lost_out -= decr;

	/* Reno case is special. Sigh... */
	if (tcp_is_reno(tp) && decr > 0)
		tp->sacked_out -= min_t(u32, tp->sacked_out, decr);

	if (tp->lost_skb_hint &&
	    before(TCP_SKB_CB(skb)->seq, TCP_SKB_CB(tp->lost_skb_hint)->seq) &&
	    (TCP_SKB_CB(skb)->sacked & TCPCB_SACKED_ACKED))
		tp->lost_cnt_hint -= decr;

	tcp_verify_left_out(tp);
}

static bool tcp_has_tx_tstamp(const struct sk_buff *skb)
{
	return TCP_SKB_CB(skb)->txstamp_ack ||
		(skb_shinfo(skb)->tx_flags & SKBTX_ANY_TSTAMP);
}

static void tcp_fragment_tstamp(struct sk_buff *skb, struct sk_buff *skb2)
{
	struct skb_shared_info *shinfo = skb_shinfo(skb);

	if (unlikely(tcp_has_tx_tstamp(skb)) &&
	    !before(shinfo->tskey, TCP_SKB_CB(skb2)->seq)) {
		struct skb_shared_info *shinfo2 = skb_shinfo(skb2);
		u8 tsflags = shinfo->tx_flags & SKBTX_ANY_TSTAMP;

		shinfo->tx_flags &= ~tsflags;
		shinfo2->tx_flags |= tsflags;
		swap(shinfo->tskey, shinfo2->tskey);
		TCP_SKB_CB(skb2)->txstamp_ack = TCP_SKB_CB(skb)->txstamp_ack;
		TCP_SKB_CB(skb)->txstamp_ack = 0;
	}
}

static void tcp_skb_fragment_eor(struct sk_buff *skb, struct sk_buff *skb2)
{
	TCP_SKB_CB(skb2)->eor = TCP_SKB_CB(skb)->eor;
	TCP_SKB_CB(skb)->eor = 0;
}

<<<<<<< HEAD
=======
/* Insert buff after skb on the write or rtx queue of sk.  */
static void tcp_insert_write_queue_after(struct sk_buff *skb,
					 struct sk_buff *buff,
					 struct sock *sk,
					 enum tcp_queue tcp_queue)
{
	if (tcp_queue == TCP_FRAG_IN_WRITE_QUEUE)
		__skb_queue_after(&sk->sk_write_queue, skb, buff);
	else
		tcp_rbtree_insert(&sk->tcp_rtx_queue, buff);
}

>>>>>>> 24b8d41d
/* Function to create two new TCP segments.  Shrinks the given segment
 * to the specified size and appends a new segment with the rest of the
 * packet to the list.  This won't be called frequently, I hope.
 * Remember, these are still headerless SKBs at this point.
 */
int tcp_fragment(struct sock *sk, enum tcp_queue tcp_queue,
		 struct sk_buff *skb, u32 len,
		 unsigned int mss_now, gfp_t gfp)
{
	struct tcp_sock *tp = tcp_sk(sk);
	struct sk_buff *buff;
	int nsize, old_factor;
	long limit;
	int nlen;
	u8 flags;

	if (WARN_ON(len > skb->len))
		return -EINVAL;

	nsize = skb_headlen(skb) - len;
	if (nsize < 0)
		nsize = 0;

	/* tcp_sendmsg() can overshoot sk_wmem_queued by one full size skb.
	 * We need some allowance to not penalize applications setting small
	 * SO_SNDBUF values.
	 * Also allow first and last skb in retransmit queue to be split.
	 */
	limit = sk->sk_sndbuf + 2 * SKB_TRUESIZE(GSO_MAX_SIZE);
	if (unlikely((sk->sk_wmem_queued >> 1) > limit &&
		     tcp_queue != TCP_FRAG_IN_WRITE_QUEUE &&
		     skb != tcp_rtx_queue_head(sk) &&
		     skb != tcp_rtx_queue_tail(sk))) {
		NET_INC_STATS(sock_net(sk), LINUX_MIB_TCPWQUEUETOOBIG);
		return -ENOMEM;
	}

	if (skb_unclone(skb, gfp))
		return -ENOMEM;

	/* Get a new skb... force flag on. */
	buff = sk_stream_alloc_skb(sk, nsize, gfp, true);
	if (!buff)
		return -ENOMEM; /* We'll just try again later. */
	skb_copy_decrypted(buff, skb);

	sk_wmem_queued_add(sk, buff->truesize);
	sk_mem_charge(sk, buff->truesize);
	nlen = skb->len - len - nsize;
	buff->truesize += nlen;
	skb->truesize -= nlen;

	/* Correct the sequence numbers. */
	TCP_SKB_CB(buff)->seq = TCP_SKB_CB(skb)->seq + len;
	TCP_SKB_CB(buff)->end_seq = TCP_SKB_CB(skb)->end_seq;
	TCP_SKB_CB(skb)->end_seq = TCP_SKB_CB(buff)->seq;

	/* PSH and FIN should only be set in the second packet. */
	flags = TCP_SKB_CB(skb)->tcp_flags;
	TCP_SKB_CB(skb)->tcp_flags = flags & ~(TCPHDR_FIN | TCPHDR_PSH);
	TCP_SKB_CB(buff)->tcp_flags = flags;
	TCP_SKB_CB(buff)->sacked = TCP_SKB_CB(skb)->sacked;
	tcp_skb_fragment_eor(skb, buff);

	skb_split(skb, buff, len);

	buff->ip_summed = CHECKSUM_PARTIAL;

	buff->tstamp = skb->tstamp;
	tcp_fragment_tstamp(skb, buff);

	old_factor = tcp_skb_pcount(skb);

	/* Fix up tso_factor for both original and new SKB.  */
	tcp_set_skb_tso_segs(skb, mss_now);
	tcp_set_skb_tso_segs(buff, mss_now);

	/* Update delivered info for the new segment */
	TCP_SKB_CB(buff)->tx = TCP_SKB_CB(skb)->tx;

	/* If this packet has been sent out already, we must
	 * adjust the various packet counters.
	 */
	if (!before(tp->snd_nxt, TCP_SKB_CB(buff)->end_seq)) {
		int diff = old_factor - tcp_skb_pcount(skb) -
			tcp_skb_pcount(buff);

		if (diff)
			tcp_adjust_pcount(sk, skb, diff);
	}

	/* Link BUFF into the send queue. */
	__skb_header_release(buff);
	tcp_insert_write_queue_after(skb, buff, sk, tcp_queue);
	if (tcp_queue == TCP_FRAG_IN_RTX_QUEUE)
		list_add(&buff->tcp_tsorted_anchor, &skb->tcp_tsorted_anchor);

	return 0;
}

/* This is similar to __pskb_pull_tail(). The difference is that pulled
 * data is not copied, but immediately discarded.
 */
static int __pskb_trim_head(struct sk_buff *skb, int len)
{
	struct skb_shared_info *shinfo;
	int i, k, eat;

	eat = min_t(int, len, skb_headlen(skb));
	if (eat) {
		__skb_pull(skb, eat);
		len -= eat;
		if (!len)
			return 0;
	}
	eat = len;
	k = 0;
	shinfo = skb_shinfo(skb);
	for (i = 0; i < shinfo->nr_frags; i++) {
		int size = skb_frag_size(&shinfo->frags[i]);

		if (size <= eat) {
			skb_frag_unref(skb, i);
			eat -= size;
		} else {
			shinfo->frags[k] = shinfo->frags[i];
			if (eat) {
				skb_frag_off_add(&shinfo->frags[k], eat);
				skb_frag_size_sub(&shinfo->frags[k], eat);
				eat = 0;
			}
			k++;
		}
	}
	shinfo->nr_frags = k;

	skb->data_len -= len;
	skb->len = skb->data_len;
	return len;
}

/* Remove acked data from a packet in the transmit queue. */
int tcp_trim_head(struct sock *sk, struct sk_buff *skb, u32 len)
{
	u32 delta_truesize;

	if (skb_unclone(skb, GFP_ATOMIC))
		return -ENOMEM;

	delta_truesize = __pskb_trim_head(skb, len);

	TCP_SKB_CB(skb)->seq += len;
	skb->ip_summed = CHECKSUM_PARTIAL;

	if (delta_truesize) {
		skb->truesize	   -= delta_truesize;
		sk_wmem_queued_add(sk, -delta_truesize);
		sk_mem_uncharge(sk, delta_truesize);
	}

	/* Any change of skb->len requires recalculation of tso factor. */
	if (tcp_skb_pcount(skb) > 1)
		tcp_set_skb_tso_segs(skb, tcp_skb_mss(skb));

	return 0;
}

/* Calculate MSS not accounting any TCP options.  */
static inline int __tcp_mtu_to_mss(struct sock *sk, int pmtu)
{
	const struct tcp_sock *tp = tcp_sk(sk);
	const struct inet_connection_sock *icsk = inet_csk(sk);
	int mss_now;

	/* Calculate base mss without TCP options:
	   It is MMS_S - sizeof(tcphdr) of rfc1122
	 */
	mss_now = pmtu - icsk->icsk_af_ops->net_header_len - sizeof(struct tcphdr);

	/* IPv6 adds a frag_hdr in case RTAX_FEATURE_ALLFRAG is set */
	if (icsk->icsk_af_ops->net_frag_header_len) {
		const struct dst_entry *dst = __sk_dst_get(sk);

		if (dst && dst_allfrag(dst))
			mss_now -= icsk->icsk_af_ops->net_frag_header_len;
	}

	/* Clamp it (mss_clamp does not include tcp options) */
	if (mss_now > tp->rx_opt.mss_clamp)
		mss_now = tp->rx_opt.mss_clamp;

	/* Now subtract optional transport overhead */
	mss_now -= icsk->icsk_ext_hdr_len;

	/* Then reserve room for full set of TCP options and 8 bytes of data */
	mss_now = max(mss_now, sock_net(sk)->ipv4.sysctl_tcp_min_snd_mss);
	return mss_now;
}

/* Calculate MSS. Not accounting for SACKs here.  */
int tcp_mtu_to_mss(struct sock *sk, int pmtu)
{
	/* Subtract TCP options size, not including SACKs */
	return __tcp_mtu_to_mss(sk, pmtu) -
	       (tcp_sk(sk)->tcp_header_len - sizeof(struct tcphdr));
}

/* Inverse of above */
int tcp_mss_to_mtu(struct sock *sk, int mss)
{
	const struct tcp_sock *tp = tcp_sk(sk);
	const struct inet_connection_sock *icsk = inet_csk(sk);
	int mtu;

	mtu = mss +
	      tp->tcp_header_len +
	      icsk->icsk_ext_hdr_len +
	      icsk->icsk_af_ops->net_header_len;

	/* IPv6 adds a frag_hdr in case RTAX_FEATURE_ALLFRAG is set */
	if (icsk->icsk_af_ops->net_frag_header_len) {
		const struct dst_entry *dst = __sk_dst_get(sk);

		if (dst && dst_allfrag(dst))
			mtu += icsk->icsk_af_ops->net_frag_header_len;
	}
	return mtu;
}
EXPORT_SYMBOL(tcp_mss_to_mtu);

/* MTU probing init per socket */
void tcp_mtup_init(struct sock *sk)
{
	struct tcp_sock *tp = tcp_sk(sk);
	struct inet_connection_sock *icsk = inet_csk(sk);
	struct net *net = sock_net(sk);

	icsk->icsk_mtup.enabled = net->ipv4.sysctl_tcp_mtu_probing > 1;
	icsk->icsk_mtup.search_high = tp->rx_opt.mss_clamp + sizeof(struct tcphdr) +
			       icsk->icsk_af_ops->net_header_len;
	icsk->icsk_mtup.search_low = tcp_mss_to_mtu(sk, net->ipv4.sysctl_tcp_base_mss);
	icsk->icsk_mtup.probe_size = 0;
	if (icsk->icsk_mtup.enabled)
		icsk->icsk_mtup.probe_timestamp = tcp_jiffies32;
}
EXPORT_SYMBOL(tcp_mtup_init);

/* This function synchronize snd mss to current pmtu/exthdr set.

   tp->rx_opt.user_mss is mss set by user by TCP_MAXSEG. It does NOT counts
   for TCP options, but includes only bare TCP header.

   tp->rx_opt.mss_clamp is mss negotiated at connection setup.
   It is minimum of user_mss and mss received with SYN.
   It also does not include TCP options.

   inet_csk(sk)->icsk_pmtu_cookie is last pmtu, seen by this function.

   tp->mss_cache is current effective sending mss, including
   all tcp options except for SACKs. It is evaluated,
   taking into account current pmtu, but never exceeds
   tp->rx_opt.mss_clamp.

   NOTE1. rfc1122 clearly states that advertised MSS
   DOES NOT include either tcp or ip options.

   NOTE2. inet_csk(sk)->icsk_pmtu_cookie and tp->mss_cache
   are READ ONLY outside this function.		--ANK (980731)
 */
unsigned int tcp_sync_mss(struct sock *sk, u32 pmtu)
{
	struct tcp_sock *tp = tcp_sk(sk);
	struct inet_connection_sock *icsk = inet_csk(sk);
	int mss_now;

	if (icsk->icsk_mtup.search_high > pmtu)
		icsk->icsk_mtup.search_high = pmtu;

	mss_now = tcp_mtu_to_mss(sk, pmtu);
	mss_now = tcp_bound_to_half_wnd(tp, mss_now);

	/* And store cached results */
	icsk->icsk_pmtu_cookie = pmtu;
	if (icsk->icsk_mtup.enabled)
		mss_now = min(mss_now, tcp_mtu_to_mss(sk, icsk->icsk_mtup.search_low));
	tp->mss_cache = mss_now;

	return mss_now;
}
EXPORT_SYMBOL(tcp_sync_mss);

/* Compute the current effective MSS, taking SACKs and IP options,
 * and even PMTU discovery events into account.
 */
unsigned int tcp_current_mss(struct sock *sk)
{
	const struct tcp_sock *tp = tcp_sk(sk);
	const struct dst_entry *dst = __sk_dst_get(sk);
	u32 mss_now;
	unsigned int header_len;
	struct tcp_out_options opts;
	struct tcp_md5sig_key *md5;

	mss_now = tp->mss_cache;

	if (dst) {
		u32 mtu = dst_mtu(dst);
		if (mtu != inet_csk(sk)->icsk_pmtu_cookie)
			mss_now = tcp_sync_mss(sk, mtu);
	}

	header_len = tcp_established_options(sk, NULL, &opts, &md5) +
		     sizeof(struct tcphdr);
	/* The mss_cache is sized based on tp->tcp_header_len, which assumes
	 * some common options. If this is an odd packet (because we have SACK
	 * blocks etc) then our calculated header_len will be different, and
	 * we have to adjust mss_now correspondingly */
	if (header_len != tp->tcp_header_len) {
		int delta = (int) header_len - tp->tcp_header_len;
		mss_now -= delta;
	}

	return mss_now;
}

/* RFC2861, slow part. Adjust cwnd, after it was not full during one rto.
 * As additional protections, we do not touch cwnd in retransmission phases,
 * and if application hit its sndbuf limit recently.
 */
static void tcp_cwnd_application_limited(struct sock *sk)
{
	struct tcp_sock *tp = tcp_sk(sk);

	if (inet_csk(sk)->icsk_ca_state == TCP_CA_Open &&
	    sk->sk_socket && !test_bit(SOCK_NOSPACE, &sk->sk_socket->flags)) {
		/* Limited by application or receiver window. */
		u32 init_win = tcp_init_cwnd(tp, __sk_dst_get(sk));
		u32 win_used = max(tp->snd_cwnd_used, init_win);
		if (win_used < tp->snd_cwnd) {
			tp->snd_ssthresh = tcp_current_ssthresh(sk);
			tp->snd_cwnd = (tp->snd_cwnd + win_used) >> 1;
		}
		tp->snd_cwnd_used = 0;
	}
	tp->snd_cwnd_stamp = tcp_jiffies32;
}

static void tcp_cwnd_validate(struct sock *sk, bool is_cwnd_limited)
{
	const struct tcp_congestion_ops *ca_ops = inet_csk(sk)->icsk_ca_ops;
	struct tcp_sock *tp = tcp_sk(sk);

	/* Track the maximum number of outstanding packets in each
	 * window, and remember whether we were cwnd-limited then.
	 */
	if (!before(tp->snd_una, tp->max_packets_seq) ||
	    tp->packets_out > tp->max_packets_out ||
	    is_cwnd_limited) {
		tp->max_packets_out = tp->packets_out;
		tp->max_packets_seq = tp->snd_nxt;
		tp->is_cwnd_limited = is_cwnd_limited;
	}

	if (tcp_is_cwnd_limited(sk)) {
		/* Network is feed fully. */
		tp->snd_cwnd_used = 0;
		tp->snd_cwnd_stamp = tcp_jiffies32;
	} else {
		/* Network starves. */
		if (tp->packets_out > tp->snd_cwnd_used)
			tp->snd_cwnd_used = tp->packets_out;

		if (sock_net(sk)->ipv4.sysctl_tcp_slow_start_after_idle &&
		    (s32)(tcp_jiffies32 - tp->snd_cwnd_stamp) >= inet_csk(sk)->icsk_rto &&
		    !ca_ops->cong_control)
			tcp_cwnd_application_limited(sk);

		/* The following conditions together indicate the starvation
		 * is caused by insufficient sender buffer:
		 * 1) just sent some data (see tcp_write_xmit)
		 * 2) not cwnd limited (this else condition)
		 * 3) no more data to send (tcp_write_queue_empty())
		 * 4) application is hitting buffer limit (SOCK_NOSPACE)
		 */
		if (tcp_write_queue_empty(sk) && sk->sk_socket &&
		    test_bit(SOCK_NOSPACE, &sk->sk_socket->flags) &&
		    (1 << sk->sk_state) & (TCPF_ESTABLISHED | TCPF_CLOSE_WAIT))
			tcp_chrono_start(sk, TCP_CHRONO_SNDBUF_LIMITED);
	}
}

/* Minshall's variant of the Nagle send check. */
static bool tcp_minshall_check(const struct tcp_sock *tp)
{
	return after(tp->snd_sml, tp->snd_una) &&
		!after(tp->snd_sml, tp->snd_nxt);
}

/* Update snd_sml if this skb is under mss
 * Note that a TSO packet might end with a sub-mss segment
 * The test is really :
 * if ((skb->len % mss) != 0)
 *        tp->snd_sml = TCP_SKB_CB(skb)->end_seq;
 * But we can avoid doing the divide again given we already have
 *  skb_pcount = skb->len / mss_now
 */
static void tcp_minshall_update(struct tcp_sock *tp, unsigned int mss_now,
				const struct sk_buff *skb)
{
	if (skb->len < tcp_skb_pcount(skb) * mss_now)
		tp->snd_sml = TCP_SKB_CB(skb)->end_seq;
}

/* Return false, if packet can be sent now without violation Nagle's rules:
 * 1. It is full sized. (provided by caller in %partial bool)
 * 2. Or it contains FIN. (already checked by caller)
 * 3. Or TCP_CORK is not set, and TCP_NODELAY is set.
 * 4. Or TCP_CORK is not set, and all sent packets are ACKed.
 *    With Minshall's modification: all sent small packets are ACKed.
 */
static bool tcp_nagle_check(bool partial, const struct tcp_sock *tp,
			    int nonagle)
{
	return partial &&
		((nonagle & TCP_NAGLE_CORK) ||
		 (!nonagle && tp->packets_out && tcp_minshall_check(tp)));
}

/* Return how many segs we'd like on a TSO packet,
 * to send one TSO packet per ms
 */
<<<<<<< HEAD
u32 tcp_tso_autosize(const struct sock *sk, unsigned int mss_now,
		     int min_tso_segs)
=======
static u32 tcp_tso_autosize(const struct sock *sk, unsigned int mss_now,
			    int min_tso_segs)
>>>>>>> 24b8d41d
{
	u32 bytes, segs;

	bytes = min_t(unsigned long,
		      sk->sk_pacing_rate >> READ_ONCE(sk->sk_pacing_shift),
		      sk->sk_gso_max_size - 1 - MAX_TCP_HEADER);

	/* Goal is to send at least one packet per ms,
	 * not one big TSO packet every 100 ms.
	 * This preserves ACK clocking and is consistent
	 * with tcp_tso_should_defer() heuristic.
	 */
	segs = max_t(u32, bytes / mss_now, min_tso_segs);
<<<<<<< HEAD
=======

	return segs;
}

/* Return the number of segments we want in the skb we are transmitting.
 * See if congestion control module wants to decide; otherwise, autosize.
 */
static u32 tcp_tso_segs(struct sock *sk, unsigned int mss_now)
{
	const struct tcp_congestion_ops *ca_ops = inet_csk(sk)->icsk_ca_ops;
	u32 min_tso, tso_segs;

	min_tso = ca_ops->min_tso_segs ?
			ca_ops->min_tso_segs(sk) :
			sock_net(sk)->ipv4.sysctl_tcp_min_tso_segs;
>>>>>>> 24b8d41d

	tso_segs = tcp_tso_autosize(sk, mss_now, min_tso);
	return min_t(u32, tso_segs, sk->sk_gso_max_segs);
}
EXPORT_SYMBOL(tcp_tso_autosize);

/* Return the number of segments we want in the skb we are transmitting.
 * See if congestion control module wants to decide; otherwise, autosize.
 */
static u32 tcp_tso_segs(struct sock *sk, unsigned int mss_now)
{
	const struct tcp_congestion_ops *ca_ops = inet_csk(sk)->icsk_ca_ops;
	u32 tso_segs = ca_ops->tso_segs_goal ? ca_ops->tso_segs_goal(sk) : 0;

	return tso_segs ? :
		tcp_tso_autosize(sk, mss_now, sysctl_tcp_min_tso_segs);
}

/* Returns the portion of skb which can be sent right away */
static unsigned int tcp_mss_split_point(const struct sock *sk,
					const struct sk_buff *skb,
					unsigned int mss_now,
					unsigned int max_segs,
					int nonagle)
{
	const struct tcp_sock *tp = tcp_sk(sk);
	u32 partial, needed, window, max_len;

	window = tcp_wnd_end(tp) - TCP_SKB_CB(skb)->seq;
	max_len = mss_now * max_segs;

	if (likely(max_len <= window && skb != tcp_write_queue_tail(sk)))
		return max_len;

	needed = min(skb->len, window);

	if (max_len <= needed)
		return max_len;

	partial = needed % mss_now;
	/* If last segment is not a full MSS, check if Nagle rules allow us
	 * to include this last segment in this skb.
	 * Otherwise, we'll split the skb at last MSS boundary
	 */
	if (tcp_nagle_check(partial != 0, tp, nonagle))
		return needed - partial;

	return needed;
}

/* Can at least one segment of SKB be sent right now, according to the
 * congestion window rules?  If so, return how many segments are allowed.
 */
static inline unsigned int tcp_cwnd_test(const struct tcp_sock *tp,
					 const struct sk_buff *skb)
{
	u32 in_flight, cwnd, halfcwnd;

	/* Don't be strict about the congestion window for the final FIN.  */
	if ((TCP_SKB_CB(skb)->tcp_flags & TCPHDR_FIN) &&
	    tcp_skb_pcount(skb) == 1)
		return 1;

	in_flight = tcp_packets_in_flight(tp);
	cwnd = tp->snd_cwnd;
	if (in_flight >= cwnd)
		return 0;

	/* For better scheduling, ensure we have at least
	 * 2 GSO packets in flight.
	 */
	halfcwnd = max(cwnd >> 1, 1U);
	return min(halfcwnd, cwnd - in_flight);
}

/* Initialize TSO state of a skb.
 * This must be invoked the first time we consider transmitting
 * SKB onto the wire.
 */
static int tcp_init_tso_segs(struct sk_buff *skb, unsigned int mss_now)
{
	int tso_segs = tcp_skb_pcount(skb);

	if (!tso_segs || (tso_segs > 1 && tcp_skb_mss(skb) != mss_now)) {
		tcp_set_skb_tso_segs(skb, mss_now);
		tso_segs = tcp_skb_pcount(skb);
	}
	return tso_segs;
}


/* Return true if the Nagle test allows this packet to be
 * sent now.
 */
static inline bool tcp_nagle_test(const struct tcp_sock *tp, const struct sk_buff *skb,
				  unsigned int cur_mss, int nonagle)
{
	/* Nagle rule does not apply to frames, which sit in the middle of the
	 * write_queue (they have no chances to get new data).
	 *
	 * This is implemented in the callers, where they modify the 'nonagle'
	 * argument based upon the location of SKB in the send queue.
	 */
	if (nonagle & TCP_NAGLE_PUSH)
		return true;

	/* Don't use the nagle rule for urgent data (or for the final FIN). */
	if (tcp_urg_mode(tp) || (TCP_SKB_CB(skb)->tcp_flags & TCPHDR_FIN))
		return true;

	if (!tcp_nagle_check(skb->len < cur_mss, tp, nonagle))
		return true;

	return false;
}

/* Does at least the first segment of SKB fit into the send window? */
static bool tcp_snd_wnd_test(const struct tcp_sock *tp,
			     const struct sk_buff *skb,
			     unsigned int cur_mss)
{
	u32 end_seq = TCP_SKB_CB(skb)->end_seq;

	if (skb->len > cur_mss)
		end_seq = TCP_SKB_CB(skb)->seq + cur_mss;

	return !after(end_seq, tcp_wnd_end(tp));
}

/* Trim TSO SKB to LEN bytes, put the remaining data into a new packet
 * which is put after SKB on the list.  It is very much like
 * tcp_fragment() except that it may make several kinds of assumptions
 * in order to speed up the splitting operation.  In particular, we
 * know that all the data is in scatter-gather pages, and that the
 * packet has never been sent out before (and thus is not cloned).
 */
static int tso_fragment(struct sock *sk, struct sk_buff *skb, unsigned int len,
			unsigned int mss_now, gfp_t gfp)
{
	int nlen = skb->len - len;
	struct sk_buff *buff;
	u8 flags;

	/* All of a TSO frame must be composed of paged data.  */
	if (skb->len != skb->data_len)
		return tcp_fragment(sk, TCP_FRAG_IN_WRITE_QUEUE,
				    skb, len, mss_now, gfp);

	buff = sk_stream_alloc_skb(sk, 0, gfp, true);
	if (unlikely(!buff))
		return -ENOMEM;
	skb_copy_decrypted(buff, skb);

	sk_wmem_queued_add(sk, buff->truesize);
	sk_mem_charge(sk, buff->truesize);
	buff->truesize += nlen;
	skb->truesize -= nlen;

	/* Correct the sequence numbers. */
	TCP_SKB_CB(buff)->seq = TCP_SKB_CB(skb)->seq + len;
	TCP_SKB_CB(buff)->end_seq = TCP_SKB_CB(skb)->end_seq;
	TCP_SKB_CB(skb)->end_seq = TCP_SKB_CB(buff)->seq;

	/* PSH and FIN should only be set in the second packet. */
	flags = TCP_SKB_CB(skb)->tcp_flags;
	TCP_SKB_CB(skb)->tcp_flags = flags & ~(TCPHDR_FIN | TCPHDR_PSH);
	TCP_SKB_CB(buff)->tcp_flags = flags;

	/* This packet was never sent out yet, so no SACK bits. */
	TCP_SKB_CB(buff)->sacked = 0;

	tcp_skb_fragment_eor(skb, buff);

<<<<<<< HEAD
	buff->ip_summed = skb->ip_summed = CHECKSUM_PARTIAL;
=======
	buff->ip_summed = CHECKSUM_PARTIAL;
>>>>>>> 24b8d41d
	skb_split(skb, buff, len);
	tcp_fragment_tstamp(skb, buff);

	/* Fix up tso_factor for both original and new SKB.  */
	tcp_set_skb_tso_segs(skb, mss_now);
	tcp_set_skb_tso_segs(buff, mss_now);

	/* Link BUFF into the send queue. */
	__skb_header_release(buff);
	tcp_insert_write_queue_after(skb, buff, sk, TCP_FRAG_IN_WRITE_QUEUE);

	return 0;
}

/* Try to defer sending, if possible, in order to minimize the amount
 * of TSO splitting we do.  View it as a kind of TSO Nagle test.
 *
 * This algorithm is from John Heffner.
 */
static bool tcp_tso_should_defer(struct sock *sk, struct sk_buff *skb,
				 bool *is_cwnd_limited,
				 bool *is_rwnd_limited,
				 u32 max_segs)
{
	const struct inet_connection_sock *icsk = inet_csk(sk);
	u32 send_win, cong_win, limit, in_flight;
	struct tcp_sock *tp = tcp_sk(sk);
	struct sk_buff *head;
	int win_divisor;
	s64 delta;

	if (icsk->icsk_ca_state >= TCP_CA_Recovery)
		goto send_now;

	/* Avoid bursty behavior by allowing defer
	 * only if the last write was recent (1 ms).
	 * Note that tp->tcp_wstamp_ns can be in the future if we have
	 * packets waiting in a qdisc or device for EDT delivery.
	 */
	delta = tp->tcp_clock_cache - tp->tcp_wstamp_ns - NSEC_PER_MSEC;
	if (delta > 0)
		goto send_now;

	in_flight = tcp_packets_in_flight(tp);

	BUG_ON(tcp_skb_pcount(skb) <= 1);
	BUG_ON(tp->snd_cwnd <= in_flight);

	send_win = tcp_wnd_end(tp) - TCP_SKB_CB(skb)->seq;

	/* From in_flight test above, we know that cwnd > in_flight.  */
	cong_win = (tp->snd_cwnd - in_flight) * tp->mss_cache;

	limit = min(send_win, cong_win);

	/* If a full-sized TSO skb can be sent, do it. */
	if (limit >= max_segs * tp->mss_cache)
		goto send_now;

	/* Middle in queue won't get any more data, full sendable already? */
	if ((skb != tcp_write_queue_tail(sk)) && (limit >= skb->len))
		goto send_now;

	win_divisor = READ_ONCE(sock_net(sk)->ipv4.sysctl_tcp_tso_win_divisor);
	if (win_divisor) {
		u32 chunk = min(tp->snd_wnd, tp->snd_cwnd * tp->mss_cache);

		/* If at least some fraction of a window is available,
		 * just use it.
		 */
		chunk /= win_divisor;
		if (limit >= chunk)
			goto send_now;
	} else {
		/* Different approach, try not to defer past a single
		 * ACK.  Receiver should ACK every other full sized
		 * frame, so if we have space for more than 3 frames
		 * then send now.
		 */
		if (limit > tcp_max_tso_deferred_mss(tp) * tp->mss_cache)
			goto send_now;
	}

	/* TODO : use tsorted_sent_queue ? */
	head = tcp_rtx_queue_head(sk);
	if (!head)
		goto send_now;
	delta = tp->tcp_clock_cache - head->tstamp;
	/* If next ACK is likely to come too late (half srtt), do not defer */
	if ((s64)(delta - (u64)NSEC_PER_USEC * (tp->srtt_us >> 4)) < 0)
		goto send_now;

	/* Ok, it looks like it is advisable to defer.
	 * Three cases are tracked :
	 * 1) We are cwnd-limited
	 * 2) We are rwnd-limited
	 * 3) We are application limited.
	 */
	if (cong_win < send_win) {
		if (cong_win <= skb->len) {
			*is_cwnd_limited = true;
			return true;
		}
	} else {
		if (send_win <= skb->len) {
			*is_rwnd_limited = true;
			return true;
		}
	}

	/* If this packet won't get more data, do not wait. */
	if ((TCP_SKB_CB(skb)->tcp_flags & TCPHDR_FIN) ||
	    TCP_SKB_CB(skb)->eor)
		goto send_now;

	return true;

send_now:
	return false;
}

static inline void tcp_mtu_check_reprobe(struct sock *sk)
{
	struct inet_connection_sock *icsk = inet_csk(sk);
	struct tcp_sock *tp = tcp_sk(sk);
	struct net *net = sock_net(sk);
	u32 interval;
	s32 delta;

	interval = net->ipv4.sysctl_tcp_probe_interval;
	delta = tcp_jiffies32 - icsk->icsk_mtup.probe_timestamp;
	if (unlikely(delta >= interval * HZ)) {
		int mss = tcp_current_mss(sk);

		/* Update current search range */
		icsk->icsk_mtup.probe_size = 0;
		icsk->icsk_mtup.search_high = tp->rx_opt.mss_clamp +
			sizeof(struct tcphdr) +
			icsk->icsk_af_ops->net_header_len;
		icsk->icsk_mtup.search_low = tcp_mss_to_mtu(sk, mss);

		/* Update probe time stamp */
		icsk->icsk_mtup.probe_timestamp = tcp_jiffies32;
	}
}

static bool tcp_can_coalesce_send_queue_head(struct sock *sk, int len)
{
	struct sk_buff *skb, *next;

	skb = tcp_send_head(sk);
	tcp_for_write_queue_from_safe(skb, next, sk) {
		if (len <= skb->len)
			break;

		if (unlikely(TCP_SKB_CB(skb)->eor) || tcp_has_tx_tstamp(skb))
			return false;

		len -= skb->len;
	}

	return true;
}

/* Create a new MTU probe if we are ready.
 * MTU probe is regularly attempting to increase the path MTU by
 * deliberately sending larger packets.  This discovers routing
 * changes resulting in larger path MTUs.
 *
 * Returns 0 if we should wait to probe (no cwnd available),
 *         1 if a probe was sent,
 *         -1 otherwise
 */
static int tcp_mtu_probe(struct sock *sk)
{
	struct inet_connection_sock *icsk = inet_csk(sk);
	struct tcp_sock *tp = tcp_sk(sk);
	struct sk_buff *skb, *nskb, *next;
	struct net *net = sock_net(sk);
	int probe_size;
	int size_needed;
	int copy, len;
	int mss_now;
	int interval;

	/* Not currently probing/verifying,
	 * not in recovery,
	 * have enough cwnd, and
	 * not SACKing (the variable headers throw things off)
	 */
	if (likely(!icsk->icsk_mtup.enabled ||
		   icsk->icsk_mtup.probe_size ||
		   inet_csk(sk)->icsk_ca_state != TCP_CA_Open ||
		   tp->snd_cwnd < 11 ||
		   tp->rx_opt.num_sacks || tp->rx_opt.dsack))
		return -1;

	/* Use binary search for probe_size between tcp_mss_base,
	 * and current mss_clamp. if (search_high - search_low)
	 * smaller than a threshold, backoff from probing.
	 */
	mss_now = tcp_current_mss(sk);
	probe_size = tcp_mtu_to_mss(sk, (icsk->icsk_mtup.search_high +
				    icsk->icsk_mtup.search_low) >> 1);
	size_needed = probe_size + (tp->reordering + 1) * tp->mss_cache;
	interval = icsk->icsk_mtup.search_high - icsk->icsk_mtup.search_low;
	/* When misfortune happens, we are reprobing actively,
	 * and then reprobe timer has expired. We stick with current
	 * probing process by not resetting search range to its orignal.
	 */
	if (probe_size > tcp_mtu_to_mss(sk, icsk->icsk_mtup.search_high) ||
		interval < net->ipv4.sysctl_tcp_probe_threshold) {
		/* Check whether enough time has elaplased for
		 * another round of probing.
		 */
		tcp_mtu_check_reprobe(sk);
		return -1;
	}

	/* Have enough data in the send queue to probe? */
	if (tp->write_seq - tp->snd_nxt < size_needed)
		return -1;

	if (tp->snd_wnd < size_needed)
		return -1;
	if (after(tp->snd_nxt + size_needed, tcp_wnd_end(tp)))
		return 0;

	/* Do we need to wait to drain cwnd? With none in flight, don't stall */
	if (tcp_packets_in_flight(tp) + 2 > tp->snd_cwnd) {
		if (!tcp_packets_in_flight(tp))
			return -1;
		else
			return 0;
	}

	if (!tcp_can_coalesce_send_queue_head(sk, probe_size))
		return -1;

	/* We're allowed to probe.  Build it now. */
	nskb = sk_stream_alloc_skb(sk, probe_size, GFP_ATOMIC, false);
	if (!nskb)
		return -1;
	sk_wmem_queued_add(sk, nskb->truesize);
	sk_mem_charge(sk, nskb->truesize);

	skb = tcp_send_head(sk);
	skb_copy_decrypted(nskb, skb);

	TCP_SKB_CB(nskb)->seq = TCP_SKB_CB(skb)->seq;
	TCP_SKB_CB(nskb)->end_seq = TCP_SKB_CB(skb)->seq + probe_size;
	TCP_SKB_CB(nskb)->tcp_flags = TCPHDR_ACK;
	TCP_SKB_CB(nskb)->sacked = 0;
	nskb->csum = 0;
	nskb->ip_summed = CHECKSUM_PARTIAL;

	tcp_insert_write_queue_before(nskb, skb, sk);
	tcp_highest_sack_replace(sk, skb, nskb);

	len = 0;
	tcp_for_write_queue_from_safe(skb, next, sk) {
		copy = min_t(int, skb->len, probe_size - len);
<<<<<<< HEAD
		if (nskb->ip_summed) {
			skb_copy_bits(skb, 0, skb_put(nskb, copy), copy);
		} else {
			__wsum csum = skb_copy_and_csum_bits(skb, 0,
							     skb_put(nskb, copy),
							     copy, 0);
			nskb->csum = csum_block_add(nskb->csum, csum, len);
		}
=======
		skb_copy_bits(skb, 0, skb_put(nskb, copy), copy);
>>>>>>> 24b8d41d

		if (skb->len <= copy) {
			/* We've eaten all the data from this skb.
			 * Throw it away. */
			TCP_SKB_CB(nskb)->tcp_flags |= TCP_SKB_CB(skb)->tcp_flags;
			/* If this is the last SKB we copy and eor is set
			 * we need to propagate it to the new skb.
			 */
			TCP_SKB_CB(nskb)->eor = TCP_SKB_CB(skb)->eor;
			tcp_skb_collapse_tstamp(nskb, skb);
			tcp_unlink_write_queue(skb, sk);
			sk_wmem_free_skb(sk, skb);
		} else {
			TCP_SKB_CB(nskb)->tcp_flags |= TCP_SKB_CB(skb)->tcp_flags &
						   ~(TCPHDR_FIN|TCPHDR_PSH);
			if (!skb_shinfo(skb)->nr_frags) {
				skb_pull(skb, copy);
			} else {
				__pskb_trim_head(skb, copy);
				tcp_set_skb_tso_segs(skb, mss_now);
			}
			TCP_SKB_CB(skb)->seq += copy;
		}

		len += copy;

		if (len >= probe_size)
			break;
	}
	tcp_init_tso_segs(nskb, nskb->len);

	/* We're ready to send.  If this fails, the probe will
	 * be resegmented into mss-sized pieces by tcp_write_xmit().
	 */
	if (!tcp_transmit_skb(sk, nskb, 1, GFP_ATOMIC)) {
		/* Decrement cwnd here because we are sending
		 * effectively two packets. */
		tp->snd_cwnd--;
		tcp_event_new_data_sent(sk, nskb);

		icsk->icsk_mtup.probe_size = tcp_mss_to_mtu(sk, nskb->len);
		tp->mtu_probe.probe_seq_start = TCP_SKB_CB(nskb)->seq;
		tp->mtu_probe.probe_seq_end = TCP_SKB_CB(nskb)->end_seq;

		return 1;
	}

	return -1;
}

<<<<<<< HEAD
=======
static bool tcp_pacing_check(struct sock *sk)
{
	struct tcp_sock *tp = tcp_sk(sk);

	if (!tcp_needs_internal_pacing(sk))
		return false;

	if (tp->tcp_wstamp_ns <= tp->tcp_clock_cache)
		return false;

	if (!hrtimer_is_queued(&tp->pacing_timer)) {
		hrtimer_start(&tp->pacing_timer,
			      ns_to_ktime(tp->tcp_wstamp_ns),
			      HRTIMER_MODE_ABS_PINNED_SOFT);
		sock_hold(sk);
	}
	return true;
}

>>>>>>> 24b8d41d
/* TCP Small Queues :
 * Control number of packets in qdisc/devices to two packets / or ~1 ms.
 * (These limits are doubled for retransmits)
 * This allows for :
 *  - better RTT estimation and ACK scheduling
 *  - faster recovery
 *  - high rates
 * Alas, some drivers / subsystems require a fair amount
 * of queued bytes to ensure line rate.
 * One example is wifi aggregation (802.11 AMPDU)
 */
static bool tcp_small_queue_check(struct sock *sk, const struct sk_buff *skb,
				  unsigned int factor)
{
<<<<<<< HEAD
	unsigned int limit;

	limit = max(2 * skb->truesize, sk->sk_pacing_rate >> 10);
	limit = min_t(u32, limit, sysctl_tcp_limit_output_bytes);
	limit <<= factor;

	if (atomic_read(&sk->sk_wmem_alloc) > limit) {
		set_bit(TSQ_THROTTLED, &tcp_sk(sk)->tsq_flags);
=======
	unsigned long limit;

	limit = max_t(unsigned long,
		      2 * skb->truesize,
		      sk->sk_pacing_rate >> READ_ONCE(sk->sk_pacing_shift));
	if (sk->sk_pacing_status == SK_PACING_NONE)
		limit = min_t(unsigned long, limit,
			      sock_net(sk)->ipv4.sysctl_tcp_limit_output_bytes);
	limit <<= factor;

	if (static_branch_unlikely(&tcp_tx_delay_enabled) &&
	    tcp_sk(sk)->tcp_tx_delay) {
		u64 extra_bytes = (u64)sk->sk_pacing_rate * tcp_sk(sk)->tcp_tx_delay;

		/* TSQ is based on skb truesize sum (sk_wmem_alloc), so we
		 * approximate our needs assuming an ~100% skb->truesize overhead.
		 * USEC_PER_SEC is approximated by 2^20.
		 * do_div(extra_bytes, USEC_PER_SEC/2) is replaced by a right shift.
		 */
		extra_bytes >>= (20 - 1);
		limit += extra_bytes;
	}
	if (refcount_read(&sk->sk_wmem_alloc) > limit) {
		/* Always send skb if rtx queue is empty.
		 * No need to wait for TX completion to call us back,
		 * after softirq/tasklet schedule.
		 * This helps when TX completions are delayed too much.
		 */
		if (tcp_rtx_queue_empty(sk))
			return false;

		set_bit(TSQ_THROTTLED, &sk->sk_tsq_flags);
>>>>>>> 24b8d41d
		/* It is possible TX completion already happened
		 * before we set TSQ_THROTTLED, so we must
		 * test again the condition.
		 */
		smp_mb__after_atomic();
<<<<<<< HEAD
		if (atomic_read(&sk->sk_wmem_alloc) > limit)
=======
		if (refcount_read(&sk->sk_wmem_alloc) > limit)
>>>>>>> 24b8d41d
			return true;
	}
	return false;
}

<<<<<<< HEAD
=======
static void tcp_chrono_set(struct tcp_sock *tp, const enum tcp_chrono new)
{
	const u32 now = tcp_jiffies32;
	enum tcp_chrono old = tp->chrono_type;

	if (old > TCP_CHRONO_UNSPEC)
		tp->chrono_stat[old - 1] += now - tp->chrono_start;
	tp->chrono_start = now;
	tp->chrono_type = new;
}

void tcp_chrono_start(struct sock *sk, const enum tcp_chrono type)
{
	struct tcp_sock *tp = tcp_sk(sk);

	/* If there are multiple conditions worthy of tracking in a
	 * chronograph then the highest priority enum takes precedence
	 * over the other conditions. So that if something "more interesting"
	 * starts happening, stop the previous chrono and start a new one.
	 */
	if (type > tp->chrono_type)
		tcp_chrono_set(tp, type);
}

void tcp_chrono_stop(struct sock *sk, const enum tcp_chrono type)
{
	struct tcp_sock *tp = tcp_sk(sk);


	/* There are multiple conditions worthy of tracking in a
	 * chronograph, so that the highest priority enum takes
	 * precedence over the other conditions (see tcp_chrono_start).
	 * If a condition stops, we only stop chrono tracking if
	 * it's the "most interesting" or current chrono we are
	 * tracking and starts busy chrono if we have pending data.
	 */
	if (tcp_rtx_and_write_queues_empty(sk))
		tcp_chrono_set(tp, TCP_CHRONO_UNSPEC);
	else if (type == tp->chrono_type)
		tcp_chrono_set(tp, TCP_CHRONO_BUSY);
}

>>>>>>> 24b8d41d
/* This routine writes packets to the network.  It advances the
 * send_head.  This happens as incoming acks open up the remote
 * window for us.
 *
 * LARGESEND note: !tcp_urg_mode is overkill, only frames between
 * snd_up-64k-mss .. snd_up cannot be large. However, taking into
 * account rare use of URG, this is not a big flaw.
 *
 * Send at most one packet when push_one > 0. Temporarily ignore
 * cwnd limit to force at most one packet out when push_one == 2.

 * Returns true, if no segments are in flight and we have queued segments,
 * but cannot send anything now because of SWS or another problem.
 */
static bool tcp_write_xmit(struct sock *sk, unsigned int mss_now, int nonagle,
			   int push_one, gfp_t gfp)
{
	struct tcp_sock *tp = tcp_sk(sk);
	struct sk_buff *skb;
	unsigned int tso_segs, sent_pkts;
	int cwnd_quota;
	int result;
	bool is_cwnd_limited = false, is_rwnd_limited = false;
	u32 max_segs;

	sent_pkts = 0;

	tcp_mstamp_refresh(tp);
	if (!push_one) {
		/* Do MTU probing. */
		result = tcp_mtu_probe(sk);
		if (!result) {
			return false;
		} else if (result > 0) {
			sent_pkts = 1;
		}
	}

	max_segs = tcp_tso_segs(sk, mss_now);
	while ((skb = tcp_send_head(sk))) {
		unsigned int limit;

		if (unlikely(tp->repair) && tp->repair_queue == TCP_SEND_QUEUE) {
			/* "skb_mstamp_ns" is used as a start point for the retransmit timer */
			skb->skb_mstamp_ns = tp->tcp_wstamp_ns = tp->tcp_clock_cache;
			list_move_tail(&skb->tcp_tsorted_anchor, &tp->tsorted_sent_queue);
			tcp_init_tso_segs(skb, mss_now);
			goto repair; /* Skip network transmission */
		}

		if (tcp_pacing_check(sk))
			break;

		tso_segs = tcp_init_tso_segs(skb, mss_now);
		BUG_ON(!tso_segs);

		cwnd_quota = tcp_cwnd_test(tp, skb);
		if (!cwnd_quota) {
			if (push_one == 2)
				/* Force out a loss probe pkt. */
				cwnd_quota = 1;
			else
				break;
		}

		if (unlikely(!tcp_snd_wnd_test(tp, skb, mss_now))) {
			is_rwnd_limited = true;
			break;
		}

		if (tso_segs == 1) {
			if (unlikely(!tcp_nagle_test(tp, skb, mss_now,
						     (tcp_skb_is_last(sk, skb) ?
						      nonagle : TCP_NAGLE_PUSH))))
				break;
		} else {
			if (!push_one &&
			    tcp_tso_should_defer(sk, skb, &is_cwnd_limited,
						 &is_rwnd_limited, max_segs))
				break;
		}

		limit = mss_now;
		if (tso_segs > 1 && !tcp_urg_mode(tp))
			limit = tcp_mss_split_point(sk, skb, mss_now,
						    min_t(unsigned int,
							  cwnd_quota,
							  max_segs),
						    nonagle);

		if (skb->len > limit &&
		    unlikely(tso_fragment(sk, skb, limit, mss_now, gfp)))
			break;

		if (tcp_small_queue_check(sk, skb, 0))
			break;
<<<<<<< HEAD
=======

		/* Argh, we hit an empty skb(), presumably a thread
		 * is sleeping in sendmsg()/sk_stream_wait_memory().
		 * We do not want to send a pure-ack packet and have
		 * a strange looking rtx queue with empty packet(s).
		 */
		if (TCP_SKB_CB(skb)->end_seq == TCP_SKB_CB(skb)->seq)
			break;
>>>>>>> 24b8d41d

		if (unlikely(tcp_transmit_skb(sk, skb, 1, gfp)))
			break;

repair:
		/* Advance the send_head.  This one is sent out.
		 * This call will increment packets_out.
		 */
		tcp_event_new_data_sent(sk, skb);

		tcp_minshall_update(tp, mss_now, skb);
		sent_pkts += tcp_skb_pcount(skb);

		if (push_one)
			break;
	}

	if (is_rwnd_limited)
		tcp_chrono_start(sk, TCP_CHRONO_RWND_LIMITED);
	else
		tcp_chrono_stop(sk, TCP_CHRONO_RWND_LIMITED);

	is_cwnd_limited |= (tcp_packets_in_flight(tp) >= tp->snd_cwnd);
	if (likely(sent_pkts || is_cwnd_limited))
		tcp_cwnd_validate(sk, is_cwnd_limited);

	if (likely(sent_pkts)) {
		if (tcp_in_cwnd_reduction(sk))
			tp->prr_out += sent_pkts;

		/* Send one loss probe per tail loss episode. */
		if (push_one != 2)
			tcp_schedule_loss_probe(sk, false);
		return false;
	}
	return !tp->packets_out && !tcp_write_queue_empty(sk);
}

bool tcp_schedule_loss_probe(struct sock *sk, bool advancing_rto)
{
	struct inet_connection_sock *icsk = inet_csk(sk);
	struct tcp_sock *tp = tcp_sk(sk);
	u32 timeout, rto_delta_us;
	int early_retrans;

	/* Don't do any loss probe on a Fast Open connection before 3WHS
	 * finishes.
	 */
	if (rcu_access_pointer(tp->fastopen_rsk))
		return false;

	early_retrans = sock_net(sk)->ipv4.sysctl_tcp_early_retrans;
	/* Schedule a loss probe in 2*RTT for SACK capable connections
	 * not in loss recovery, that are either limited by cwnd or application.
	 */
	if ((early_retrans != 3 && early_retrans != 4) ||
	    !tp->packets_out || !tcp_is_sack(tp) ||
	    (icsk->icsk_ca_state != TCP_CA_Open &&
	     icsk->icsk_ca_state != TCP_CA_CWR))
		return false;

	/* Probe timeout is 2*rtt. Add minimum RTO to account
	 * for delayed ack when there's one outstanding packet. If no RTT
	 * sample is available then probe after TCP_TIMEOUT_INIT.
	 */
	if (tp->srtt_us) {
		timeout = usecs_to_jiffies(tp->srtt_us >> 2);
		if (tp->packets_out == 1)
			timeout += TCP_RTO_MIN;
		else
			timeout += TCP_TIMEOUT_MIN;
	} else {
		timeout = TCP_TIMEOUT_INIT;
	}

	/* If the RTO formula yields an earlier time, then use that time. */
	rto_delta_us = advancing_rto ?
			jiffies_to_usecs(inet_csk(sk)->icsk_rto) :
			tcp_rto_delta_us(sk);  /* How far in future is RTO? */
	if (rto_delta_us > 0)
		timeout = min_t(u32, timeout, usecs_to_jiffies(rto_delta_us));

	tcp_reset_xmit_timer(sk, ICSK_TIME_LOSS_PROBE, timeout, TCP_RTO_MAX);
	return true;
}

/* Thanks to skb fast clones, we can detect if a prior transmit of
 * a packet is still in a qdisc or driver queue.
 * In this case, there is very little point doing a retransmit !
 */
static bool skb_still_in_host_queue(const struct sock *sk,
				    const struct sk_buff *skb)
{
	if (unlikely(skb_fclone_busy(sk, skb))) {
		NET_INC_STATS(sock_net(sk),
			      LINUX_MIB_TCPSPURIOUS_RTX_HOSTQUEUES);
		return true;
	}
	return false;
}

/* When probe timeout (PTO) fires, try send a new segment if possible, else
 * retransmit the last segment.
 */
void tcp_send_loss_probe(struct sock *sk)
{
	struct tcp_sock *tp = tcp_sk(sk);
	struct sk_buff *skb;
	int pcount;
	int mss = tcp_current_mss(sk);

	/* At most one outstanding TLP */
	if (tp->tlp_high_seq)
		goto rearm_timer;

	tp->tlp_retrans = 0;
	skb = tcp_send_head(sk);
	if (skb && tcp_snd_wnd_test(tp, skb, mss)) {
		pcount = tp->packets_out;
		tcp_write_xmit(sk, mss, TCP_NAGLE_OFF, 2, GFP_ATOMIC);
		if (tp->packets_out > pcount)
			goto probe_sent;
		goto rearm_timer;
	}
	skb = skb_rb_last(&sk->tcp_rtx_queue);
	if (unlikely(!skb)) {
		WARN_ONCE(tp->packets_out,
			  "invalid inflight: %u state %u cwnd %u mss %d\n",
			  tp->packets_out, sk->sk_state, tp->snd_cwnd, mss);
		inet_csk(sk)->icsk_pending = 0;
		return;
	}

	if (skb_still_in_host_queue(sk, skb))
		goto rearm_timer;

	pcount = tcp_skb_pcount(skb);
	if (WARN_ON(!pcount))
		goto rearm_timer;

	if ((pcount > 1) && (skb->len > (pcount - 1) * mss)) {
		if (unlikely(tcp_fragment(sk, TCP_FRAG_IN_RTX_QUEUE, skb,
					  (pcount - 1) * mss, mss,
					  GFP_ATOMIC)))
			goto rearm_timer;
		skb = skb_rb_next(skb);
	}

	if (WARN_ON(!skb || !tcp_skb_pcount(skb)))
		goto rearm_timer;

	if (__tcp_retransmit_skb(sk, skb, 1))
		goto rearm_timer;

	tp->tlp_retrans = 1;

probe_sent:
	/* Record snd_nxt for loss detection. */
	tp->tlp_high_seq = tp->snd_nxt;

<<<<<<< HEAD
probe_sent:
=======
>>>>>>> 24b8d41d
	NET_INC_STATS(sock_net(sk), LINUX_MIB_TCPLOSSPROBES);
	/* Reset s.t. tcp_rearm_rto will restart timer from now */
	inet_csk(sk)->icsk_pending = 0;
rearm_timer:
	tcp_rearm_rto(sk);
}

/* Push out any pending frames which were held back due to
 * TCP_CORK or attempt at coalescing tiny packets.
 * The socket must be locked by the caller.
 */
void __tcp_push_pending_frames(struct sock *sk, unsigned int cur_mss,
			       int nonagle)
{
	/* If we are closed, the bytes will have to remain here.
	 * In time closedown will finish, we empty the write queue and
	 * all will be happy.
	 */
	if (unlikely(sk->sk_state == TCP_CLOSE))
		return;

	if (tcp_write_xmit(sk, cur_mss, nonagle, 0,
			   sk_gfp_mask(sk, GFP_ATOMIC)))
		tcp_check_probe_timer(sk);
}

/* Send _single_ skb sitting at the send head. This function requires
 * true push pending frames to setup probe timer etc.
 */
void tcp_push_one(struct sock *sk, unsigned int mss_now)
{
	struct sk_buff *skb = tcp_send_head(sk);

	BUG_ON(!skb || skb->len < mss_now);

	tcp_write_xmit(sk, mss_now, TCP_NAGLE_PUSH, 1, sk->sk_allocation);
}

/* This function returns the amount that we can raise the
 * usable window based on the following constraints
 *
 * 1. The window can never be shrunk once it is offered (RFC 793)
 * 2. We limit memory per socket
 *
 * RFC 1122:
 * "the suggested [SWS] avoidance algorithm for the receiver is to keep
 *  RECV.NEXT + RCV.WIN fixed until:
 *  RCV.BUFF - RCV.USER - RCV.WINDOW >= min(1/2 RCV.BUFF, MSS)"
 *
 * i.e. don't raise the right edge of the window until you can raise
 * it at least MSS bytes.
 *
 * Unfortunately, the recommended algorithm breaks header prediction,
 * since header prediction assumes th->window stays fixed.
 *
 * Strictly speaking, keeping th->window fixed violates the receiver
 * side SWS prevention criteria. The problem is that under this rule
 * a stream of single byte packets will cause the right side of the
 * window to always advance by a single byte.
 *
 * Of course, if the sender implements sender side SWS prevention
 * then this will not be a problem.
 *
 * BSD seems to make the following compromise:
 *
 *	If the free space is less than the 1/4 of the maximum
 *	space available and the free space is less than 1/2 mss,
 *	then set the window to 0.
 *	[ Actually, bsd uses MSS and 1/4 of maximal _window_ ]
 *	Otherwise, just prevent the window from shrinking
 *	and from being larger than the largest representable value.
 *
 * This prevents incremental opening of the window in the regime
 * where TCP is limited by the speed of the reader side taking
 * data out of the TCP receive queue. It does nothing about
 * those cases where the window is constrained on the sender side
 * because the pipeline is full.
 *
 * BSD also seems to "accidentally" limit itself to windows that are a
 * multiple of MSS, at least until the free space gets quite small.
 * This would appear to be a side effect of the mbuf implementation.
 * Combining these two algorithms results in the observed behavior
 * of having a fixed window size at almost all times.
 *
 * Below we obtain similar behavior by forcing the offered window to
 * a multiple of the mss when it is feasible to do so.
 *
 * Note, we don't "adjust" for TIMESTAMP or SACK option bytes.
 * Regular options like TIMESTAMP are taken into account.
 */
u32 __tcp_select_window(struct sock *sk)
{
	struct inet_connection_sock *icsk = inet_csk(sk);
	struct tcp_sock *tp = tcp_sk(sk);
	/* MSS for the peer's data.  Previous versions used mss_clamp
	 * here.  I don't know if the value based on our guesses
	 * of peer's MSS is better for the performance.  It's more correct
	 * but may be worse for the performance because of rcv_mss
	 * fluctuations.  --SAW  1998/11/1
	 */
	int mss = icsk->icsk_ack.rcv_mss;
	int free_space = tcp_space(sk);
	int allowed_space = tcp_full_space(sk);
	int full_space, window;

	if (sk_is_mptcp(sk))
		mptcp_space(sk, &free_space, &allowed_space);

	full_space = min_t(int, tp->window_clamp, allowed_space);

	if (unlikely(mss > full_space)) {
		mss = full_space;
		if (mss <= 0)
			return 0;
	}
	if (free_space < (full_space >> 1)) {
		icsk->icsk_ack.quick = 0;

		if (tcp_under_memory_pressure(sk))
			tp->rcv_ssthresh = min(tp->rcv_ssthresh,
					       4U * tp->advmss);

		/* free_space might become our new window, make sure we don't
		 * increase it due to wscale.
		 */
		free_space = round_down(free_space, 1 << tp->rx_opt.rcv_wscale);

		/* if free space is less than mss estimate, or is below 1/16th
		 * of the maximum allowed, try to move to zero-window, else
		 * tcp_clamp_window() will grow rcv buf up to tcp_rmem[2], and
		 * new incoming data is dropped due to memory limits.
		 * With large window, mss test triggers way too late in order
		 * to announce zero window in time before rmem limit kicks in.
		 */
		if (free_space < (allowed_space >> 4) || free_space < mss)
			return 0;
	}

	if (free_space > tp->rcv_ssthresh)
		free_space = tp->rcv_ssthresh;

	/* Don't do rounding if we are using window scaling, since the
	 * scaled window will not line up with the MSS boundary anyway.
	 */
	if (tp->rx_opt.rcv_wscale) {
		window = free_space;

		/* Advertise enough space so that it won't get scaled away.
		 * Import case: prevent zero window announcement if
		 * 1<<rcv_wscale > mss.
		 */
		window = ALIGN(window, (1 << tp->rx_opt.rcv_wscale));
	} else {
		window = tp->rcv_wnd;
		/* Get the largest window that is a nice multiple of mss.
		 * Window clamp already applied above.
		 * If our current window offering is within 1 mss of the
		 * free space we just keep it. This prevents the divide
		 * and multiply from happening most of the time.
		 * We also don't do any window rounding when the free space
		 * is too small.
		 */
		if (window <= free_space - mss || window > free_space)
			window = rounddown(free_space, mss);
		else if (mss == full_space &&
			 free_space > window + (full_space >> 1))
			window = free_space;
	}

	return window;
}

void tcp_skb_collapse_tstamp(struct sk_buff *skb,
			     const struct sk_buff *next_skb)
{
	if (unlikely(tcp_has_tx_tstamp(next_skb))) {
		const struct skb_shared_info *next_shinfo =
			skb_shinfo(next_skb);
		struct skb_shared_info *shinfo = skb_shinfo(skb);

		shinfo->tx_flags |= next_shinfo->tx_flags & SKBTX_ANY_TSTAMP;
		shinfo->tskey = next_shinfo->tskey;
		TCP_SKB_CB(skb)->txstamp_ack |=
			TCP_SKB_CB(next_skb)->txstamp_ack;
	}
}

/* Collapses two adjacent SKB's during retransmission. */
static bool tcp_collapse_retrans(struct sock *sk, struct sk_buff *skb)
{
	struct tcp_sock *tp = tcp_sk(sk);
	struct sk_buff *next_skb = skb_rb_next(skb);
	int next_skb_size;

	next_skb_size = next_skb->len;

	BUG_ON(tcp_skb_pcount(skb) != 1 || tcp_skb_pcount(next_skb) != 1);

	if (next_skb_size) {
		if (next_skb_size <= skb_availroom(skb))
			skb_copy_bits(next_skb, 0, skb_put(skb, next_skb_size),
				      next_skb_size);
		else if (!tcp_skb_shift(skb, next_skb, 1, next_skb_size))
			return false;
	}
	tcp_highest_sack_replace(sk, next_skb, skb);

	/* Update sequence range on original skb. */
	TCP_SKB_CB(skb)->end_seq = TCP_SKB_CB(next_skb)->end_seq;

	/* Merge over control information. This moves PSH/FIN etc. over */
	TCP_SKB_CB(skb)->tcp_flags |= TCP_SKB_CB(next_skb)->tcp_flags;

	/* All done, get rid of second SKB and account for it so
	 * packet counting does not break.
	 */
	TCP_SKB_CB(skb)->sacked |= TCP_SKB_CB(next_skb)->sacked & TCPCB_EVER_RETRANS;
	TCP_SKB_CB(skb)->eor = TCP_SKB_CB(next_skb)->eor;

	/* changed transmit queue under us so clear hints */
	tcp_clear_retrans_hints_partial(tp);
	if (next_skb == tp->retransmit_skb_hint)
		tp->retransmit_skb_hint = skb;

	tcp_adjust_pcount(sk, next_skb, tcp_skb_pcount(next_skb));

	tcp_skb_collapse_tstamp(skb, next_skb);

	tcp_rtx_queue_unlink_and_free(next_skb, sk);
	return true;
}

/* Check if coalescing SKBs is legal. */
static bool tcp_can_collapse(const struct sock *sk, const struct sk_buff *skb)
{
	if (tcp_skb_pcount(skb) > 1)
		return false;
	if (skb_cloned(skb))
		return false;
	/* Some heuristics for collapsing over SACK'd could be invented */
	if (TCP_SKB_CB(skb)->sacked & TCPCB_SACKED_ACKED)
		return false;

	return true;
}

/* Collapse packets in the retransmit queue to make to create
 * less packets on the wire. This is only done on retransmission.
 */
static void tcp_retrans_try_collapse(struct sock *sk, struct sk_buff *to,
				     int space)
{
	struct tcp_sock *tp = tcp_sk(sk);
	struct sk_buff *skb = to, *tmp;
	bool first = true;

	if (!sock_net(sk)->ipv4.sysctl_tcp_retrans_collapse)
		return;
	if (TCP_SKB_CB(skb)->tcp_flags & TCPHDR_SYN)
		return;

	skb_rbtree_walk_from_safe(skb, tmp) {
		if (!tcp_can_collapse(sk, skb))
			break;

<<<<<<< HEAD
		if (!tcp_skb_can_collapse_to(to))
=======
		if (!tcp_skb_can_collapse(to, skb))
>>>>>>> 24b8d41d
			break;

		space -= skb->len;

		if (first) {
			first = false;
			continue;
		}

		if (space < 0)
			break;

		if (after(TCP_SKB_CB(skb)->end_seq, tcp_wnd_end(tp)))
			break;

		if (!tcp_collapse_retrans(sk, to))
			break;
	}
}

/* This retransmits one SKB.  Policy decisions and retransmit queue
 * state updates are done by the caller.  Returns non-zero if an
 * error occurred which prevented the send.
 */
int __tcp_retransmit_skb(struct sock *sk, struct sk_buff *skb, int segs)
{
	struct inet_connection_sock *icsk = inet_csk(sk);
	struct tcp_sock *tp = tcp_sk(sk);
	unsigned int cur_mss;
	int diff, len, err;


	/* Inconclusive MTU probe */
	if (icsk->icsk_mtup.probe_size)
		icsk->icsk_mtup.probe_size = 0;

	/* Do not sent more than we queued. 1/4 is reserved for possible
	 * copying overhead: fragmentation, tunneling, mangling etc.
	 */
<<<<<<< HEAD
	if (atomic_read(&sk->sk_wmem_alloc) >
=======
	if (refcount_read(&sk->sk_wmem_alloc) >
>>>>>>> 24b8d41d
	    min_t(u32, sk->sk_wmem_queued + (sk->sk_wmem_queued >> 2),
		  sk->sk_sndbuf))
		return -EAGAIN;

	if (skb_still_in_host_queue(sk, skb))
		return -EBUSY;

	if (before(TCP_SKB_CB(skb)->seq, tp->snd_una)) {
		if (unlikely(before(TCP_SKB_CB(skb)->end_seq, tp->snd_una))) {
			WARN_ON_ONCE(1);
			return -EINVAL;
		}
		if (tcp_trim_head(sk, skb, tp->snd_una - TCP_SKB_CB(skb)->seq))
			return -ENOMEM;
	}

	if (inet_csk(sk)->icsk_af_ops->rebuild_header(sk))
		return -EHOSTUNREACH; /* Routing failure or similar. */

	cur_mss = tcp_current_mss(sk);

	/* If receiver has shrunk his window, and skb is out of
	 * new window, do not retransmit it. The exception is the
	 * case, when window is shrunk to zero. In this case
	 * our retransmit serves as a zero window probe.
	 */
	if (!before(TCP_SKB_CB(skb)->seq, tcp_wnd_end(tp)) &&
	    TCP_SKB_CB(skb)->seq != tp->snd_una)
		return -EAGAIN;

	len = cur_mss * segs;
	if (skb->len > len) {
<<<<<<< HEAD
		if (tcp_fragment(sk, skb, len, cur_mss, GFP_ATOMIC))
=======
		if (tcp_fragment(sk, TCP_FRAG_IN_RTX_QUEUE, skb, len,
				 cur_mss, GFP_ATOMIC))
>>>>>>> 24b8d41d
			return -ENOMEM; /* We'll try again later. */
	} else {
		if (skb_unclone(skb, GFP_ATOMIC))
			return -ENOMEM;

		diff = tcp_skb_pcount(skb);
		tcp_set_skb_tso_segs(skb, cur_mss);
		diff -= tcp_skb_pcount(skb);
		if (diff)
			tcp_adjust_pcount(sk, skb, diff);
		if (skb->len < cur_mss)
			tcp_retrans_try_collapse(sk, skb, cur_mss);
	}

	/* RFC3168, section 6.1.1.1. ECN fallback */
	if ((TCP_SKB_CB(skb)->tcp_flags & TCPHDR_SYN_ECN) == TCPHDR_SYN_ECN)
		tcp_ecn_clear_syn(sk, skb);

<<<<<<< HEAD
=======
	/* Update global and local TCP statistics. */
	segs = tcp_skb_pcount(skb);
	TCP_ADD_STATS(sock_net(sk), TCP_MIB_RETRANSSEGS, segs);
	if (TCP_SKB_CB(skb)->tcp_flags & TCPHDR_SYN)
		__NET_INC_STATS(sock_net(sk), LINUX_MIB_TCPSYNRETRANS);
	tp->total_retrans += segs;
	tp->bytes_retrans += skb->len;

>>>>>>> 24b8d41d
	/* make sure skb->data is aligned on arches that require it
	 * and check if ack-trimming & collapsing extended the headroom
	 * beyond what csum_start can cover.
	 */
	if (unlikely((NET_IP_ALIGN && ((unsigned long)skb->data & 3)) ||
		     skb_headroom(skb) >= 0xFFFF)) {
		struct sk_buff *nskb;

		tcp_skb_tsorted_save(skb) {
			nskb = __pskb_copy(skb, MAX_TCP_HEADER, GFP_ATOMIC);
			if (nskb) {
				nskb->dev = NULL;
				err = tcp_transmit_skb(sk, nskb, 0, GFP_ATOMIC);
			} else {
				err = -ENOBUFS;
			}
		} tcp_skb_tsorted_restore(skb);

		if (!err) {
			tcp_update_skb_after_send(sk, skb, tp->tcp_wstamp_ns);
			tcp_rate_skb_sent(sk, skb);
		}
	} else {
		err = tcp_transmit_skb(sk, skb, 1, GFP_ATOMIC);
	}

	/* To avoid taking spuriously low RTT samples based on a timestamp
	 * for a transmit that never happened, always mark EVER_RETRANS
	 */
	TCP_SKB_CB(skb)->sacked |= TCPCB_EVER_RETRANS;

	if (BPF_SOCK_OPS_TEST_FLAG(tp, BPF_SOCK_OPS_RETRANS_CB_FLAG))
		tcp_call_bpf_3arg(sk, BPF_SOCK_OPS_RETRANS_CB,
				  TCP_SKB_CB(skb)->seq, segs, err);

	if (likely(!err)) {
<<<<<<< HEAD
		segs = tcp_skb_pcount(skb);

		TCP_SKB_CB(skb)->sacked |= TCPCB_EVER_RETRANS;
		/* Update global TCP statistics. */
		TCP_ADD_STATS(sock_net(sk), TCP_MIB_RETRANSSEGS, segs);
		if (TCP_SKB_CB(skb)->tcp_flags & TCPHDR_SYN)
			__NET_INC_STATS(sock_net(sk), LINUX_MIB_TCPSYNRETRANS);
		tp->total_retrans += segs;
=======
		trace_tcp_retransmit_skb(sk, skb);
	} else if (err != -EBUSY) {
		NET_ADD_STATS(sock_net(sk), LINUX_MIB_TCPRETRANSFAIL, segs);
>>>>>>> 24b8d41d
	}
	return err;
}

int tcp_retransmit_skb(struct sock *sk, struct sk_buff *skb, int segs)
{
	struct tcp_sock *tp = tcp_sk(sk);
	int err = __tcp_retransmit_skb(sk, skb, segs);

	if (err == 0) {
#if FASTRETRANS_DEBUG > 0
		if (TCP_SKB_CB(skb)->sacked & TCPCB_SACKED_RETRANS) {
			net_dbg_ratelimited("retrans_out leaked\n");
		}
#endif
		TCP_SKB_CB(skb)->sacked |= TCPCB_RETRANS;
		tp->retrans_out += tcp_skb_pcount(skb);
<<<<<<< HEAD

		/* Save stamp of the first retransmit. */
		if (!tp->retrans_stamp)
			tp->retrans_stamp = tcp_skb_timestamp(skb);

	} else if (err != -EBUSY) {
		NET_INC_STATS(sock_net(sk), LINUX_MIB_TCPRETRANSFAIL);
=======
>>>>>>> 24b8d41d
	}

	/* Save stamp of the first (attempted) retransmit. */
	if (!tp->retrans_stamp)
		tp->retrans_stamp = tcp_skb_timestamp(skb);

	if (tp->undo_retrans < 0)
		tp->undo_retrans = 0;
	tp->undo_retrans += tcp_skb_pcount(skb);
	return err;
}

/* This gets called after a retransmit timeout, and the initially
 * retransmitted data is acknowledged.  It tries to continue
 * resending the rest of the retransmit queue, until either
 * we've sent it all or the congestion window limit is reached.
 */
void tcp_xmit_retransmit_queue(struct sock *sk)
{
	const struct inet_connection_sock *icsk = inet_csk(sk);
	struct sk_buff *skb, *rtx_head, *hole = NULL;
	struct tcp_sock *tp = tcp_sk(sk);
<<<<<<< HEAD
	struct sk_buff *skb;
	struct sk_buff *hole = NULL;
	u32 max_segs, last_lost;
=======
	bool rearm_timer = false;
	u32 max_segs;
>>>>>>> 24b8d41d
	int mib_idx;

	if (!tp->packets_out)
		return;

<<<<<<< HEAD
	if (!tp->lost_out)
		tp->retransmit_high = tp->snd_una;

	if (tp->retransmit_skb_hint) {
		skb = tp->retransmit_skb_hint;
		last_lost = TCP_SKB_CB(skb)->end_seq;
		if (after(last_lost, tp->retransmit_high))
			last_lost = tp->retransmit_high;
	} else {
		skb = tcp_write_queue_head(sk);
		last_lost = tp->snd_una;
	}

	max_segs = tcp_tso_segs(sk, tcp_current_mss(sk));
	tcp_for_write_queue_from(skb, sk) {
=======
	rtx_head = tcp_rtx_queue_head(sk);
	skb = tp->retransmit_skb_hint ?: rtx_head;
	max_segs = tcp_tso_segs(sk, tcp_current_mss(sk));
	skb_rbtree_walk_from(skb) {
>>>>>>> 24b8d41d
		__u8 sacked;
		int segs;

		if (tcp_pacing_check(sk))
			break;

		/* we could do better than to assign each time */
		if (!hole)
			tp->retransmit_skb_hint = skb;

		segs = tp->snd_cwnd - tcp_packets_in_flight(tp);
		if (segs <= 0)
<<<<<<< HEAD
			return;
=======
			break;
>>>>>>> 24b8d41d
		sacked = TCP_SKB_CB(skb)->sacked;
		/* In case tcp_shift_skb_data() have aggregated large skbs,
		 * we need to make sure not sending too bigs TSO packets
		 */
		segs = min_t(int, segs, max_segs);
<<<<<<< HEAD

		if (fwd_rexmitting) {
begin_fwd:
			if (!before(TCP_SKB_CB(skb)->seq, tcp_highest_sack_seq(tp)))
				break;
			mib_idx = LINUX_MIB_TCPFORWARDRETRANS;

		} else if (!before(TCP_SKB_CB(skb)->seq, tp->retransmit_high)) {
			tp->retransmit_high = last_lost;
			if (!tcp_can_forward_retransmit(sk))
				break;
			/* Backtrack if necessary to non-L'ed skb */
			if (hole) {
				skb = hole;
				hole = NULL;
			}
			fwd_rexmitting = 1;
			goto begin_fwd;
=======
>>>>>>> 24b8d41d

		if (tp->retrans_out >= tp->lost_out) {
			break;
		} else if (!(sacked & TCPCB_LOST)) {
			if (!hole && !(sacked & (TCPCB_SACKED_RETRANS|TCPCB_SACKED_ACKED)))
				hole = skb;
			continue;

		} else {
			if (icsk->icsk_ca_state != TCP_CA_Loss)
				mib_idx = LINUX_MIB_TCPFASTRETRANS;
			else
				mib_idx = LINUX_MIB_TCPSLOWSTARTRETRANS;
		}

		if (sacked & (TCPCB_SACKED_ACKED|TCPCB_SACKED_RETRANS))
			continue;

		if (tcp_small_queue_check(sk, skb, 1))
<<<<<<< HEAD
			return;

		if (tcp_retransmit_skb(sk, skb, segs))
			return;

=======
			break;

		if (tcp_retransmit_skb(sk, skb, segs))
			break;

>>>>>>> 24b8d41d
		NET_ADD_STATS(sock_net(sk), mib_idx, tcp_skb_pcount(skb));

		if (tcp_in_cwnd_reduction(sk))
			tp->prr_out += tcp_skb_pcount(skb);

		if (skb == rtx_head &&
		    icsk->icsk_pending != ICSK_TIME_REO_TIMEOUT)
			rearm_timer = true;

	}
	if (rearm_timer)
		tcp_reset_xmit_timer(sk, ICSK_TIME_RETRANS,
				     inet_csk(sk)->icsk_rto,
				     TCP_RTO_MAX);
}

/* We allow to exceed memory limits for FIN packets to expedite
 * connection tear down and (memory) recovery.
 * Otherwise tcp_send_fin() could be tempted to either delay FIN
 * or even be forced to close flow without any FIN.
 * In general, we want to allow one skb per socket to avoid hangs
 * with edge trigger epoll()
 */
void sk_forced_mem_schedule(struct sock *sk, int size)
{
	int amt;

	if (size <= sk->sk_forward_alloc)
		return;
	amt = sk_mem_pages(size);
	sk->sk_forward_alloc += amt * SK_MEM_QUANTUM;
	sk_memory_allocated_add(sk, amt);

	if (mem_cgroup_sockets_enabled && sk->sk_memcg)
		mem_cgroup_charge_skmem(sk->sk_memcg, amt);
}

/* Send a FIN. The caller locks the socket for us.
 * We should try to send a FIN packet really hard, but eventually give up.
 */
void tcp_send_fin(struct sock *sk)
{
	struct sk_buff *skb, *tskb, *tail = tcp_write_queue_tail(sk);
	struct tcp_sock *tp = tcp_sk(sk);

	/* Optimization, tack on the FIN if we have one skb in write queue and
	 * this skb was not yet sent, or we are under memory pressure.
	 * Note: in the latter case, FIN packet will be sent after a timeout,
	 * as TCP stack thinks it has already been transmitted.
	 */
	tskb = tail;
	if (!tskb && tcp_under_memory_pressure(sk))
		tskb = skb_rb_last(&sk->tcp_rtx_queue);

	if (tskb) {
		TCP_SKB_CB(tskb)->tcp_flags |= TCPHDR_FIN;
		TCP_SKB_CB(tskb)->end_seq++;
		tp->write_seq++;
		if (!tail) {
			/* This means tskb was already sent.
			 * Pretend we included the FIN on previous transmit.
			 * We need to set tp->snd_nxt to the value it would have
			 * if FIN had been sent. This is because retransmit path
			 * does not change tp->snd_nxt.
			 */
			WRITE_ONCE(tp->snd_nxt, tp->snd_nxt + 1);
			return;
		}
	} else {
		skb = alloc_skb_fclone(MAX_TCP_HEADER, sk->sk_allocation);
		if (unlikely(!skb))
			return;

		INIT_LIST_HEAD(&skb->tcp_tsorted_anchor);
		skb_reserve(skb, MAX_TCP_HEADER);
		sk_forced_mem_schedule(sk, skb->truesize);
		/* FIN eats a sequence byte, write_seq advanced by tcp_queue_skb(). */
		tcp_init_nondata_skb(skb, tp->write_seq,
				     TCPHDR_ACK | TCPHDR_FIN);
		tcp_queue_skb(sk, skb);
	}
	__tcp_push_pending_frames(sk, tcp_current_mss(sk), TCP_NAGLE_OFF);
}

/* We get here when a process closes a file descriptor (either due to
 * an explicit close() or as a byproduct of exit()'ing) and there
 * was unread data in the receive queue.  This behavior is recommended
 * by RFC 2525, section 2.17.  -DaveM
 */
void tcp_send_active_reset(struct sock *sk, gfp_t priority)
{
	struct sk_buff *skb;

	TCP_INC_STATS(sock_net(sk), TCP_MIB_OUTRSTS);

	/* NOTE: No TCP options attached and we never retransmit this. */
	skb = alloc_skb(MAX_TCP_HEADER, priority);
	if (!skb) {
		NET_INC_STATS(sock_net(sk), LINUX_MIB_TCPABORTFAILED);
		return;
	}

	/* Reserve space for headers and prepare control bits. */
	skb_reserve(skb, MAX_TCP_HEADER);
	tcp_init_nondata_skb(skb, tcp_acceptable_seq(sk),
			     TCPHDR_ACK | TCPHDR_RST);
	tcp_mstamp_refresh(tcp_sk(sk));
	/* Send it off. */
	if (tcp_transmit_skb(sk, skb, 0, priority))
		NET_INC_STATS(sock_net(sk), LINUX_MIB_TCPABORTFAILED);

	/* skb of trace_tcp_send_reset() keeps the skb that caused RST,
	 * skb here is different to the troublesome skb, so use NULL
	 */
	trace_tcp_send_reset(sk, NULL);
}

/* Send a crossed SYN-ACK during socket establishment.
 * WARNING: This routine must only be called when we have already sent
 * a SYN packet that crossed the incoming SYN that caused this routine
 * to get called. If this assumption fails then the initial rcv_wnd
 * and rcv_wscale values will not be correct.
 */
int tcp_send_synack(struct sock *sk)
{
	struct sk_buff *skb;

	skb = tcp_rtx_queue_head(sk);
	if (!skb || !(TCP_SKB_CB(skb)->tcp_flags & TCPHDR_SYN)) {
		pr_err("%s: wrong queue state\n", __func__);
		return -EFAULT;
	}
	if (!(TCP_SKB_CB(skb)->tcp_flags & TCPHDR_ACK)) {
		if (skb_cloned(skb)) {
			struct sk_buff *nskb;

			tcp_skb_tsorted_save(skb) {
				nskb = skb_copy(skb, GFP_ATOMIC);
			} tcp_skb_tsorted_restore(skb);
			if (!nskb)
				return -ENOMEM;
			INIT_LIST_HEAD(&nskb->tcp_tsorted_anchor);
			tcp_highest_sack_replace(sk, skb, nskb);
			tcp_rtx_queue_unlink_and_free(skb, sk);
			__skb_header_release(nskb);
			tcp_rbtree_insert(&sk->tcp_rtx_queue, nskb);
			sk_wmem_queued_add(sk, nskb->truesize);
			sk_mem_charge(sk, nskb->truesize);
			skb = nskb;
		}

		TCP_SKB_CB(skb)->tcp_flags |= TCPHDR_ACK;
		tcp_ecn_send_synack(sk, skb);
	}
	return tcp_transmit_skb(sk, skb, 1, GFP_ATOMIC);
}

/**
 * tcp_make_synack - Allocate one skb and build a SYNACK packet.
 * @sk: listener socket
 * @dst: dst entry attached to the SYNACK. It is consumed and caller
 *       should not use it again.
 * @req: request_sock pointer
 * @foc: cookie for tcp fast open
 * @synack_type: Type of synack to prepare
 * @syn_skb: SYN packet just received.  It could be NULL for rtx case.
 */
struct sk_buff *tcp_make_synack(const struct sock *sk, struct dst_entry *dst,
				struct request_sock *req,
				struct tcp_fastopen_cookie *foc,
<<<<<<< HEAD
				enum tcp_synack_type synack_type)
=======
				enum tcp_synack_type synack_type,
				struct sk_buff *syn_skb)
>>>>>>> 24b8d41d
{
	struct inet_request_sock *ireq = inet_rsk(req);
	const struct tcp_sock *tp = tcp_sk(sk);
	struct tcp_md5sig_key *md5 = NULL;
	struct tcp_out_options opts;
	struct sk_buff *skb;
	int tcp_header_size;
	struct tcphdr *th;
	int mss;
	u64 now;

	skb = alloc_skb(MAX_TCP_HEADER, GFP_ATOMIC);
	if (unlikely(!skb)) {
		dst_release(dst);
		return NULL;
	}
	/* Reserve space for headers. */
	skb_reserve(skb, MAX_TCP_HEADER);

	switch (synack_type) {
	case TCP_SYNACK_NORMAL:
		skb_set_owner_w(skb, req_to_sk(req));
		break;
	case TCP_SYNACK_COOKIE:
		/* Under synflood, we do not attach skb to a socket,
		 * to avoid false sharing.
		 */
		break;
	case TCP_SYNACK_FASTOPEN:
		/* sk is a const pointer, because we want to express multiple
		 * cpu might call us concurrently.
		 * sk->sk_wmem_alloc in an atomic, we can promote to rw.
		 */
		skb_set_owner_w(skb, (struct sock *)sk);
		break;
	}
	skb_dst_set(skb, dst);

	mss = tcp_mss_clamp(tp, dst_metric_advmss(dst));

	memset(&opts, 0, sizeof(opts));
	now = tcp_clock_ns();
#ifdef CONFIG_SYN_COOKIES
	if (unlikely(synack_type == TCP_SYNACK_COOKIE && ireq->tstamp_ok))
		skb->skb_mstamp_ns = cookie_init_timestamp(req, now);
	else
#endif
	{
		skb->skb_mstamp_ns = now;
		if (!tcp_rsk(req)->snt_synack) /* Timestamp first SYNACK */
			tcp_rsk(req)->snt_synack = tcp_skb_timestamp_us(skb);
	}

#ifdef CONFIG_TCP_MD5SIG
	rcu_read_lock();
	md5 = tcp_rsk(req)->af_specific->req_md5_lookup(sk, req_to_sk(req));
#endif
	skb_set_hash(skb, tcp_rsk(req)->txhash, PKT_HASH_TYPE_L4);
	/* bpf program will be interested in the tcp_flags */
	TCP_SKB_CB(skb)->tcp_flags = TCPHDR_SYN | TCPHDR_ACK;
	tcp_header_size = tcp_synack_options(sk, req, mss, skb, &opts, md5,
					     foc, synack_type,
					     syn_skb) + sizeof(*th);

	skb_push(skb, tcp_header_size);
	skb_reset_transport_header(skb);

	th = (struct tcphdr *)skb->data;
	memset(th, 0, sizeof(struct tcphdr));
	th->syn = 1;
	th->ack = 1;
	tcp_ecn_make_synack(req, th);
	th->source = htons(ireq->ir_num);
	th->dest = ireq->ir_rmt_port;
	skb->mark = ireq->ir_mark;
	skb->ip_summed = CHECKSUM_PARTIAL;
	th->seq = htonl(tcp_rsk(req)->snt_isn);
	/* XXX data is queued and acked as is. No buffer/window check */
	th->ack_seq = htonl(tcp_rsk(req)->rcv_nxt);

	/* RFC1323: The window in SYN & SYN/ACK segments is never scaled. */
	th->window = htons(min(req->rsk_rcv_wnd, 65535U));
	tcp_options_write((__be32 *)(th + 1), NULL, &opts);
	th->doff = (tcp_header_size >> 2);
	__TCP_INC_STATS(sock_net(sk), TCP_MIB_OUTSEGS);

#ifdef CONFIG_TCP_MD5SIG
	/* Okay, we have all we need - do the md5 hash if needed */
	if (md5)
		tcp_rsk(req)->af_specific->calc_md5_hash(opts.hash_location,
					       md5, req_to_sk(req), skb);
	rcu_read_unlock();
#endif

	bpf_skops_write_hdr_opt((struct sock *)sk, skb, req, syn_skb,
				synack_type, &opts);

	skb->skb_mstamp_ns = now;
	tcp_add_tx_delay(skb, tp);

	return skb;
}
EXPORT_SYMBOL(tcp_make_synack);

static void tcp_ca_dst_init(struct sock *sk, const struct dst_entry *dst)
{
	struct inet_connection_sock *icsk = inet_csk(sk);
	const struct tcp_congestion_ops *ca;
	u32 ca_key = dst_metric(dst, RTAX_CC_ALGO);

	if (ca_key == TCP_CA_UNSPEC)
		return;

	rcu_read_lock();
	ca = tcp_ca_find_key(ca_key);
	if (likely(ca && bpf_try_module_get(ca, ca->owner))) {
		bpf_module_put(icsk->icsk_ca_ops, icsk->icsk_ca_ops->owner);
		icsk->icsk_ca_dst_locked = tcp_ca_dst_locked(dst);
		icsk->icsk_ca_ops = ca;
	}
	rcu_read_unlock();
}

/* Do all connect socket setups that can be done AF independent. */
static void tcp_connect_init(struct sock *sk)
{
	const struct dst_entry *dst = __sk_dst_get(sk);
	struct tcp_sock *tp = tcp_sk(sk);
	__u8 rcv_wscale;
	u32 rcv_wnd;

	/* We'll fix this up when we get a response from the other end.
	 * See tcp_input.c:tcp_rcv_state_process case TCP_SYN_SENT.
	 */
	tp->tcp_header_len = sizeof(struct tcphdr);
	if (sock_net(sk)->ipv4.sysctl_tcp_timestamps)
		tp->tcp_header_len += TCPOLEN_TSTAMP_ALIGNED;

#ifdef CONFIG_TCP_MD5SIG
	if (tp->af_specific->md5_lookup(sk, sk))
		tp->tcp_header_len += TCPOLEN_MD5SIG_ALIGNED;
#endif

	/* If user gave his TCP_MAXSEG, record it to clamp */
	if (tp->rx_opt.user_mss)
		tp->rx_opt.mss_clamp = tp->rx_opt.user_mss;
	tp->max_window = 0;
	tcp_mtup_init(sk);
	tcp_sync_mss(sk, dst_mtu(dst));

	tcp_ca_dst_init(sk, dst);

	if (!tp->window_clamp)
		tp->window_clamp = dst_metric(dst, RTAX_WINDOW);
	tp->advmss = tcp_mss_clamp(tp, dst_metric_advmss(dst));

	tcp_initialize_rcv_mss(sk);

	/* limit the window selection if the user enforce a smaller rx buffer */
	if (sk->sk_userlocks & SOCK_RCVBUF_LOCK &&
	    (tp->window_clamp > tcp_full_space(sk) || tp->window_clamp == 0))
		tp->window_clamp = tcp_full_space(sk);

	rcv_wnd = tcp_rwnd_init_bpf(sk);
	if (rcv_wnd == 0)
		rcv_wnd = dst_metric(dst, RTAX_INITRWND);

	tcp_select_initial_window(sk, tcp_full_space(sk),
				  tp->advmss - (tp->rx_opt.ts_recent_stamp ? tp->tcp_header_len - sizeof(struct tcphdr) : 0),
				  &tp->rcv_wnd,
				  &tp->window_clamp,
				  sock_net(sk)->ipv4.sysctl_tcp_window_scaling,
				  &rcv_wscale,
				  rcv_wnd);

	tp->rx_opt.rcv_wscale = rcv_wscale;
	tp->rcv_ssthresh = tp->rcv_wnd;

	sk->sk_err = 0;
	sock_reset_flag(sk, SOCK_DONE);
	tp->snd_wnd = 0;
	tcp_init_wl(tp, 0);
	tcp_write_queue_purge(sk);
	tp->snd_una = tp->write_seq;
	tp->snd_sml = tp->write_seq;
	tp->snd_up = tp->write_seq;
	WRITE_ONCE(tp->snd_nxt, tp->write_seq);

	if (likely(!tp->repair))
		tp->rcv_nxt = 0;
	else
		tp->rcv_tstamp = tcp_jiffies32;
	tp->rcv_wup = tp->rcv_nxt;
	WRITE_ONCE(tp->copied_seq, tp->rcv_nxt);

	inet_csk(sk)->icsk_rto = tcp_timeout_init(sk);
	inet_csk(sk)->icsk_retransmits = 0;
	tcp_clear_retrans(tp);
}

static void tcp_connect_queue_skb(struct sock *sk, struct sk_buff *skb)
{
	struct tcp_sock *tp = tcp_sk(sk);
	struct tcp_skb_cb *tcb = TCP_SKB_CB(skb);

	tcb->end_seq += skb->len;
	__skb_header_release(skb);
	sk_wmem_queued_add(sk, skb->truesize);
	sk_mem_charge(sk, skb->truesize);
	WRITE_ONCE(tp->write_seq, tcb->end_seq);
	tp->packets_out += tcp_skb_pcount(skb);
}

/* Build and send a SYN with data and (cached) Fast Open cookie. However,
 * queue a data-only packet after the regular SYN, such that regular SYNs
 * are retransmitted on timeouts. Also if the remote SYN-ACK acknowledges
 * only the SYN sequence, the data are retransmitted in the first ACK.
 * If cookie is not cached or other error occurs, falls back to send a
 * regular SYN with Fast Open cookie request option.
 */
static int tcp_send_syn_data(struct sock *sk, struct sk_buff *syn)
{
	struct tcp_sock *tp = tcp_sk(sk);
	struct tcp_fastopen_request *fo = tp->fastopen_req;
	int space, err = 0;
	struct sk_buff *syn_data;

	tp->rx_opt.mss_clamp = tp->advmss;  /* If MSS is not cached */
	if (!tcp_fastopen_cookie_check(sk, &tp->rx_opt.mss_clamp, &fo->cookie))
		goto fallback;

	/* MSS for SYN-data is based on cached MSS and bounded by PMTU and
	 * user-MSS. Reserve maximum option space for middleboxes that add
	 * private TCP options. The cost is reduced data space in SYN :(
	 */
	tp->rx_opt.mss_clamp = tcp_mss_clamp(tp, tp->rx_opt.mss_clamp);

	space = __tcp_mtu_to_mss(sk, inet_csk(sk)->icsk_pmtu_cookie) -
		MAX_TCP_OPTION_SPACE;

	space = min_t(size_t, space, fo->size);

	/* limit to order-0 allocations */
	space = min_t(size_t, space, SKB_MAX_HEAD(MAX_TCP_HEADER));

	syn_data = sk_stream_alloc_skb(sk, space, sk->sk_allocation, false);
	if (!syn_data)
		goto fallback;
	syn_data->ip_summed = CHECKSUM_PARTIAL;
	memcpy(syn_data->cb, syn->cb, sizeof(syn->cb));
	if (space) {
		int copied = copy_from_iter(skb_put(syn_data, space), space,
					    &fo->data->msg_iter);
		if (unlikely(!copied)) {
			tcp_skb_tsorted_anchor_cleanup(syn_data);
			kfree_skb(syn_data);
			goto fallback;
		}
		if (copied != space) {
			skb_trim(syn_data, copied);
			space = copied;
		}
		skb_zcopy_set(syn_data, fo->uarg, NULL);
	}
	/* No more data pending in inet_wait_for_connect() */
	if (space == fo->size)
		fo->data = NULL;
	fo->copied = space;

	tcp_connect_queue_skb(sk, syn_data);
	if (syn_data->len)
		tcp_chrono_start(sk, TCP_CHRONO_BUSY);

	err = tcp_transmit_skb(sk, syn_data, 1, sk->sk_allocation);

	syn->skb_mstamp_ns = syn_data->skb_mstamp_ns;

	/* Now full SYN+DATA was cloned and sent (or not),
	 * remove the SYN from the original skb (syn_data)
	 * we keep in write queue in case of a retransmit, as we
	 * also have the SYN packet (with no data) in the same queue.
	 */
	TCP_SKB_CB(syn_data)->seq++;
	TCP_SKB_CB(syn_data)->tcp_flags = TCPHDR_ACK | TCPHDR_PSH;
	if (!err) {
		tp->syn_data = (fo->copied > 0);
		tcp_rbtree_insert(&sk->tcp_rtx_queue, syn_data);
		NET_INC_STATS(sock_net(sk), LINUX_MIB_TCPORIGDATASENT);
		goto done;
	}

	/* data was not sent, put it in write_queue */
	__skb_queue_tail(&sk->sk_write_queue, syn_data);
	tp->packets_out -= tcp_skb_pcount(syn_data);

fallback:
	/* Send a regular SYN with Fast Open cookie request option */
	if (fo->cookie.len > 0)
		fo->cookie.len = 0;
	err = tcp_transmit_skb(sk, syn, 1, sk->sk_allocation);
	if (err)
		tp->syn_fastopen = 0;
done:
	fo->cookie.len = -1;  /* Exclude Fast Open option for SYN retries */
	return err;
}

/* Build a SYN and send it off. */
int tcp_connect(struct sock *sk)
{
	struct tcp_sock *tp = tcp_sk(sk);
	struct sk_buff *buff;
	int err;

	tcp_call_bpf(sk, BPF_SOCK_OPS_TCP_CONNECT_CB, 0, NULL);

	if (inet_csk(sk)->icsk_af_ops->rebuild_header(sk))
		return -EHOSTUNREACH; /* Routing failure or similar. */

	tcp_connect_init(sk);

	if (unlikely(tp->repair)) {
		tcp_finish_connect(sk, NULL);
		return 0;
	}

	buff = sk_stream_alloc_skb(sk, 0, sk->sk_allocation, true);
	if (unlikely(!buff))
		return -ENOBUFS;

	tcp_init_nondata_skb(buff, tp->write_seq++, TCPHDR_SYN);
	tcp_mstamp_refresh(tp);
	tp->retrans_stamp = tcp_time_stamp(tp);
	tcp_connect_queue_skb(sk, buff);
	tcp_ecn_send_syn(sk, buff);
	tcp_rbtree_insert(&sk->tcp_rtx_queue, buff);

	/* Send off SYN; include data in Fast Open. */
	err = tp->fastopen_req ? tcp_send_syn_data(sk, buff) :
	      tcp_transmit_skb(sk, buff, 1, sk->sk_allocation);
	if (err == -ECONNREFUSED)
		return err;

	/* We change tp->snd_nxt after the tcp_transmit_skb() call
	 * in order to make this packet get counted in tcpOutSegs.
	 */
	WRITE_ONCE(tp->snd_nxt, tp->write_seq);
	tp->pushed_seq = tp->write_seq;
	buff = tcp_send_head(sk);
	if (unlikely(buff)) {
		WRITE_ONCE(tp->snd_nxt, TCP_SKB_CB(buff)->seq);
		tp->pushed_seq	= TCP_SKB_CB(buff)->seq;
	}
	TCP_INC_STATS(sock_net(sk), TCP_MIB_ACTIVEOPENS);

	/* Timer for repeating the SYN until an answer. */
	inet_csk_reset_xmit_timer(sk, ICSK_TIME_RETRANS,
				  inet_csk(sk)->icsk_rto, TCP_RTO_MAX);
	return 0;
}
EXPORT_SYMBOL(tcp_connect);

/* Send out a delayed ack, the caller does the policy checking
 * to see if we should even be here.  See tcp_input.c:tcp_ack_snd_check()
 * for details.
 */
void tcp_send_delayed_ack(struct sock *sk)
{
	struct inet_connection_sock *icsk = inet_csk(sk);
	int ato = icsk->icsk_ack.ato;
	unsigned long timeout;

	if (ato > TCP_DELACK_MIN) {
		const struct tcp_sock *tp = tcp_sk(sk);
		int max_ato = HZ / 2;

		if (inet_csk_in_pingpong_mode(sk) ||
		    (icsk->icsk_ack.pending & ICSK_ACK_PUSHED))
			max_ato = TCP_DELACK_MAX;

		/* Slow path, intersegment interval is "high". */

		/* If some rtt estimate is known, use it to bound delayed ack.
		 * Do not use inet_csk(sk)->icsk_rto here, use results of rtt measurements
		 * directly.
		 */
		if (tp->srtt_us) {
			int rtt = max_t(int, usecs_to_jiffies(tp->srtt_us >> 3),
					TCP_DELACK_MIN);

			if (rtt < max_ato)
				max_ato = rtt;
		}

		ato = min(ato, max_ato);
	}

	ato = min_t(u32, ato, inet_csk(sk)->icsk_delack_max);

	/* Stay within the limit we were given */
	timeout = jiffies + ato;

	/* Use new timeout only if there wasn't a older one earlier. */
	if (icsk->icsk_ack.pending & ICSK_ACK_TIMER) {
		/* If delack timer is about to expire, send ACK now. */
		if (time_before_eq(icsk->icsk_ack.timeout, jiffies + (ato >> 2))) {
			tcp_send_ack(sk);
			return;
		}

		if (!time_before(timeout, icsk->icsk_ack.timeout))
			timeout = icsk->icsk_ack.timeout;
	}
	icsk->icsk_ack.pending |= ICSK_ACK_SCHED | ICSK_ACK_TIMER;
	icsk->icsk_ack.timeout = timeout;
	sk_reset_timer(sk, &icsk->icsk_delack_timer, timeout);
}

/* This routine sends an ack and also updates the window. */
void __tcp_send_ack(struct sock *sk, u32 rcv_nxt)
{
	struct sk_buff *buff;

	/* If we have been reset, we may not send again. */
	if (sk->sk_state == TCP_CLOSE)
		return;

	/* We are not putting this on the write queue, so
	 * tcp_transmit_skb() will set the ownership to this
	 * sock.
	 */
	buff = alloc_skb(MAX_TCP_HEADER,
			 sk_gfp_mask(sk, GFP_ATOMIC | __GFP_NOWARN));
	if (unlikely(!buff)) {
		struct inet_connection_sock *icsk = inet_csk(sk);
		unsigned long delay;

		delay = TCP_DELACK_MAX << icsk->icsk_ack.retry;
		if (delay < TCP_RTO_MAX)
			icsk->icsk_ack.retry++;
		inet_csk_schedule_ack(sk);
		icsk->icsk_ack.ato = TCP_ATO_MIN;
		inet_csk_reset_xmit_timer(sk, ICSK_TIME_DACK, delay, TCP_RTO_MAX);
		return;
	}

	/* Reserve space for headers and prepare control bits. */
	skb_reserve(buff, MAX_TCP_HEADER);
	tcp_init_nondata_skb(buff, tcp_acceptable_seq(sk), TCPHDR_ACK);

	/* We do not want pure acks influencing TCP Small Queues or fq/pacing
	 * too much.
	 * SKB_TRUESIZE(max(1 .. 66, MAX_TCP_HEADER)) is unfortunately ~784
	 */
	skb_set_tcp_pure_ack(buff);

	/* Send it off, this clears delayed acks for us. */
	__tcp_transmit_skb(sk, buff, 0, (__force gfp_t)0, rcv_nxt);
}
EXPORT_SYMBOL_GPL(__tcp_send_ack);

void tcp_send_ack(struct sock *sk)
{
	__tcp_send_ack(sk, tcp_sk(sk)->rcv_nxt);
}

/* This routine sends a packet with an out of date sequence
 * number. It assumes the other end will try to ack it.
 *
 * Question: what should we make while urgent mode?
 * 4.4BSD forces sending single byte of data. We cannot send
 * out of window data, because we have SND.NXT==SND.MAX...
 *
 * Current solution: to send TWO zero-length segments in urgent mode:
 * one is with SEG.SEQ=SND.UNA to deliver urgent pointer, another is
 * out-of-date with SND.UNA-1 to probe window.
 */
static int tcp_xmit_probe_skb(struct sock *sk, int urgent, int mib)
{
	struct tcp_sock *tp = tcp_sk(sk);
	struct sk_buff *skb;

	/* We don't queue it, tcp_transmit_skb() sets ownership. */
	skb = alloc_skb(MAX_TCP_HEADER,
			sk_gfp_mask(sk, GFP_ATOMIC | __GFP_NOWARN));
	if (!skb)
		return -1;

	/* Reserve space for headers and set control bits. */
	skb_reserve(skb, MAX_TCP_HEADER);
	/* Use a previous sequence.  This should cause the other
	 * end to send an ack.  Don't queue or clone SKB, just
	 * send it.
	 */
	tcp_init_nondata_skb(skb, tp->snd_una - !urgent, TCPHDR_ACK);
	NET_INC_STATS(sock_net(sk), mib);
	return tcp_transmit_skb(sk, skb, 0, (__force gfp_t)0);
}

/* Called from setsockopt( ... TCP_REPAIR ) */
void tcp_send_window_probe(struct sock *sk)
{
	if (sk->sk_state == TCP_ESTABLISHED) {
		tcp_sk(sk)->snd_wl1 = tcp_sk(sk)->rcv_nxt - 1;
		tcp_mstamp_refresh(tcp_sk(sk));
		tcp_xmit_probe_skb(sk, 0, LINUX_MIB_TCPWINPROBE);
	}
}

/* Initiate keepalive or window probe from timer. */
int tcp_write_wakeup(struct sock *sk, int mib)
{
	struct tcp_sock *tp = tcp_sk(sk);
	struct sk_buff *skb;

	if (sk->sk_state == TCP_CLOSE)
		return -1;

	skb = tcp_send_head(sk);
	if (skb && before(TCP_SKB_CB(skb)->seq, tcp_wnd_end(tp))) {
		int err;
		unsigned int mss = tcp_current_mss(sk);
		unsigned int seg_size = tcp_wnd_end(tp) - TCP_SKB_CB(skb)->seq;

		if (before(tp->pushed_seq, TCP_SKB_CB(skb)->end_seq))
			tp->pushed_seq = TCP_SKB_CB(skb)->end_seq;

		/* We are probing the opening of a window
		 * but the window size is != 0
		 * must have been a result SWS avoidance ( sender )
		 */
		if (seg_size < TCP_SKB_CB(skb)->end_seq - TCP_SKB_CB(skb)->seq ||
		    skb->len > mss) {
			seg_size = min(seg_size, mss);
			TCP_SKB_CB(skb)->tcp_flags |= TCPHDR_PSH;
			if (tcp_fragment(sk, TCP_FRAG_IN_WRITE_QUEUE,
					 skb, seg_size, mss, GFP_ATOMIC))
				return -1;
		} else if (!tcp_skb_pcount(skb))
			tcp_set_skb_tso_segs(skb, mss);

		TCP_SKB_CB(skb)->tcp_flags |= TCPHDR_PSH;
		err = tcp_transmit_skb(sk, skb, 1, GFP_ATOMIC);
		if (!err)
			tcp_event_new_data_sent(sk, skb);
		return err;
	} else {
		if (between(tp->snd_up, tp->snd_una + 1, tp->snd_una + 0xFFFF))
			tcp_xmit_probe_skb(sk, 1, mib);
		return tcp_xmit_probe_skb(sk, 0, mib);
	}
}

/* A window probe timeout has occurred.  If window is not closed send
 * a partial packet else a zero probe.
 */
void tcp_send_probe0(struct sock *sk)
{
	struct inet_connection_sock *icsk = inet_csk(sk);
	struct tcp_sock *tp = tcp_sk(sk);
	struct net *net = sock_net(sk);
	unsigned long timeout;
	int err;

	err = tcp_write_wakeup(sk, LINUX_MIB_TCPWINPROBE);

	if (tp->packets_out || tcp_write_queue_empty(sk)) {
		/* Cancel probe timer, if it is not required. */
		icsk->icsk_probes_out = 0;
		icsk->icsk_backoff = 0;
		return;
	}

	icsk->icsk_probes_out++;
	if (err <= 0) {
		if (icsk->icsk_backoff < net->ipv4.sysctl_tcp_retries2)
			icsk->icsk_backoff++;
		timeout = tcp_probe0_when(sk, TCP_RTO_MAX);
	} else {
		/* If packet was not sent due to local congestion,
		 * Let senders fight for local resources conservatively.
		 */
		timeout = TCP_RESOURCE_PROBE_INTERVAL;
	}
	tcp_reset_xmit_timer(sk, ICSK_TIME_PROBE0, timeout, TCP_RTO_MAX);
}

int tcp_rtx_synack(const struct sock *sk, struct request_sock *req)
{
	const struct tcp_request_sock_ops *af_ops = tcp_rsk(req)->af_specific;
	struct flowi fl;
	int res;

	tcp_rsk(req)->txhash = net_tx_rndhash();
<<<<<<< HEAD
	res = af_ops->send_synack(sk, NULL, &fl, req, NULL, TCP_SYNACK_NORMAL);
=======
	res = af_ops->send_synack(sk, NULL, &fl, req, NULL, TCP_SYNACK_NORMAL,
				  NULL);
>>>>>>> 24b8d41d
	if (!res) {
		__TCP_INC_STATS(sock_net(sk), TCP_MIB_RETRANSSEGS);
		__NET_INC_STATS(sock_net(sk), LINUX_MIB_TCPSYNRETRANS);
		if (unlikely(tcp_passive_fastopen(sk)))
			tcp_sk(sk)->total_retrans++;
<<<<<<< HEAD
=======
		trace_tcp_retransmit_synack(sk, req);
>>>>>>> 24b8d41d
	}
	return res;
}
EXPORT_SYMBOL(tcp_rtx_synack);<|MERGE_RESOLUTION|>--- conflicted
+++ resolved
@@ -239,15 +239,8 @@
 
 	*rcv_wscale = 0;
 	if (wscale_ok) {
-<<<<<<< HEAD
-		/* Set window scaling on max possible window
-		 * See RFC1323 for an explanation of the limit to 14
-		 */
-		space = max_t(u32, space, sysctl_tcp_rmem[2]);
-=======
 		/* Set window scaling on max possible window */
 		space = max_t(u32, space, sock_net(sk)->ipv4.sysctl_tcp_rmem[2]);
->>>>>>> 24b8d41d
 		space = max_t(u32, space, sysctl_rmem_max);
 		space = min_t(u32, space, *window_clamp);
 		*rcv_wscale = clamp_t(int, ilog2(space) - 15,
@@ -1020,21 +1013,14 @@
 		struct tcp_sock *tp = tcp_sk(sk);
 
 		if (tp->lost_out > tp->retrans_out &&
-<<<<<<< HEAD
-		    tp->snd_cwnd > tcp_packets_in_flight(tp))
-			tcp_xmit_retransmit_queue(sk);
-=======
 		    tp->snd_cwnd > tcp_packets_in_flight(tp)) {
 			tcp_mstamp_refresh(tp);
 			tcp_xmit_retransmit_queue(sk);
 		}
->>>>>>> 24b8d41d
 
 		tcp_write_xmit(sk, tcp_current_mss(sk), tp->nonagle,
 			       0, GFP_ATOMIC);
 	}
-<<<<<<< HEAD
-=======
 }
 
 static void tcp_tsq_handler(struct sock *sk)
@@ -1045,7 +1031,6 @@
 	else if (!test_and_set_bit(TCP_TSQ_DEFERRED, &sk->sk_tsq_flags))
 		sock_hold(sk);
 	bh_unlock_sock(sk);
->>>>>>> 24b8d41d
 }
 /*
  * One tasklet per cpu tries to send more skbs.
@@ -1268,14 +1253,6 @@
 
 	BUG_ON(!skb || !tcp_skb_pcount(skb));
 	tp = tcp_sk(sk);
-<<<<<<< HEAD
-
-	if (clone_it) {
-		skb_mstamp_get(&skb->skb_mstamp);
-		TCP_SKB_CB(skb)->tx.in_flight = TCP_SKB_CB(skb)->end_seq
-			- tp->snd_una;
-		tcp_rate_skb_sent(sk, skb);
-=======
 	prior_wstamp = tp->tcp_wstamp_ns;
 	tp->tcp_wstamp_ns = max(tp->tcp_wstamp_ns, tp->tcp_clock_cache);
 	skb->skb_mstamp_ns = tp->tcp_wstamp_ns;
@@ -1290,7 +1267,6 @@
 			else
 				skb = skb_clone(oskb, gfp_mask);
 		} tcp_skb_tsorted_restore(oskb);
->>>>>>> 24b8d41d
 
 		if (unlikely(!skb))
 			return -ENOBUFS;
@@ -1536,8 +1512,6 @@
 	TCP_SKB_CB(skb)->eor = 0;
 }
 
-<<<<<<< HEAD
-=======
 /* Insert buff after skb on the write or rtx queue of sk.  */
 static void tcp_insert_write_queue_after(struct sk_buff *skb,
 					 struct sk_buff *buff,
@@ -1550,7 +1524,6 @@
 		tcp_rbtree_insert(&sk->tcp_rtx_queue, buff);
 }
 
->>>>>>> 24b8d41d
 /* Function to create two new TCP segments.  Shrinks the given segment
  * to the specified size and appends a new segment with the rest of the
  * packet to the list.  This won't be called frequently, I hope.
@@ -1982,13 +1955,8 @@
 /* Return how many segs we'd like on a TSO packet,
  * to send one TSO packet per ms
  */
-<<<<<<< HEAD
-u32 tcp_tso_autosize(const struct sock *sk, unsigned int mss_now,
-		     int min_tso_segs)
-=======
 static u32 tcp_tso_autosize(const struct sock *sk, unsigned int mss_now,
 			    int min_tso_segs)
->>>>>>> 24b8d41d
 {
 	u32 bytes, segs;
 
@@ -2002,8 +1970,6 @@
 	 * with tcp_tso_should_defer() heuristic.
 	 */
 	segs = max_t(u32, bytes / mss_now, min_tso_segs);
-<<<<<<< HEAD
-=======
 
 	return segs;
 }
@@ -2019,23 +1985,9 @@
 	min_tso = ca_ops->min_tso_segs ?
 			ca_ops->min_tso_segs(sk) :
 			sock_net(sk)->ipv4.sysctl_tcp_min_tso_segs;
->>>>>>> 24b8d41d
 
 	tso_segs = tcp_tso_autosize(sk, mss_now, min_tso);
 	return min_t(u32, tso_segs, sk->sk_gso_max_segs);
-}
-EXPORT_SYMBOL(tcp_tso_autosize);
-
-/* Return the number of segments we want in the skb we are transmitting.
- * See if congestion control module wants to decide; otherwise, autosize.
- */
-static u32 tcp_tso_segs(struct sock *sk, unsigned int mss_now)
-{
-	const struct tcp_congestion_ops *ca_ops = inet_csk(sk)->icsk_ca_ops;
-	u32 tso_segs = ca_ops->tso_segs_goal ? ca_ops->tso_segs_goal(sk) : 0;
-
-	return tso_segs ? :
-		tcp_tso_autosize(sk, mss_now, sysctl_tcp_min_tso_segs);
 }
 
 /* Returns the portion of skb which can be sent right away */
@@ -2193,11 +2145,7 @@
 
 	tcp_skb_fragment_eor(skb, buff);
 
-<<<<<<< HEAD
-	buff->ip_summed = skb->ip_summed = CHECKSUM_PARTIAL;
-=======
 	buff->ip_summed = CHECKSUM_PARTIAL;
->>>>>>> 24b8d41d
 	skb_split(skb, buff, len);
 	tcp_fragment_tstamp(skb, buff);
 
@@ -2460,18 +2408,7 @@
 	len = 0;
 	tcp_for_write_queue_from_safe(skb, next, sk) {
 		copy = min_t(int, skb->len, probe_size - len);
-<<<<<<< HEAD
-		if (nskb->ip_summed) {
-			skb_copy_bits(skb, 0, skb_put(nskb, copy), copy);
-		} else {
-			__wsum csum = skb_copy_and_csum_bits(skb, 0,
-							     skb_put(nskb, copy),
-							     copy, 0);
-			nskb->csum = csum_block_add(nskb->csum, csum, len);
-		}
-=======
 		skb_copy_bits(skb, 0, skb_put(nskb, copy), copy);
->>>>>>> 24b8d41d
 
 		if (skb->len <= copy) {
 			/* We've eaten all the data from this skb.
@@ -2522,8 +2459,6 @@
 	return -1;
 }
 
-<<<<<<< HEAD
-=======
 static bool tcp_pacing_check(struct sock *sk)
 {
 	struct tcp_sock *tp = tcp_sk(sk);
@@ -2543,7 +2478,6 @@
 	return true;
 }
 
->>>>>>> 24b8d41d
 /* TCP Small Queues :
  * Control number of packets in qdisc/devices to two packets / or ~1 ms.
  * (These limits are doubled for retransmits)
@@ -2558,16 +2492,6 @@
 static bool tcp_small_queue_check(struct sock *sk, const struct sk_buff *skb,
 				  unsigned int factor)
 {
-<<<<<<< HEAD
-	unsigned int limit;
-
-	limit = max(2 * skb->truesize, sk->sk_pacing_rate >> 10);
-	limit = min_t(u32, limit, sysctl_tcp_limit_output_bytes);
-	limit <<= factor;
-
-	if (atomic_read(&sk->sk_wmem_alloc) > limit) {
-		set_bit(TSQ_THROTTLED, &tcp_sk(sk)->tsq_flags);
-=======
 	unsigned long limit;
 
 	limit = max_t(unsigned long,
@@ -2600,24 +2524,17 @@
 			return false;
 
 		set_bit(TSQ_THROTTLED, &sk->sk_tsq_flags);
->>>>>>> 24b8d41d
 		/* It is possible TX completion already happened
 		 * before we set TSQ_THROTTLED, so we must
 		 * test again the condition.
 		 */
 		smp_mb__after_atomic();
-<<<<<<< HEAD
-		if (atomic_read(&sk->sk_wmem_alloc) > limit)
-=======
 		if (refcount_read(&sk->sk_wmem_alloc) > limit)
->>>>>>> 24b8d41d
 			return true;
 	}
 	return false;
 }
 
-<<<<<<< HEAD
-=======
 static void tcp_chrono_set(struct tcp_sock *tp, const enum tcp_chrono new)
 {
 	const u32 now = tcp_jiffies32;
@@ -2660,7 +2577,6 @@
 		tcp_chrono_set(tp, TCP_CHRONO_BUSY);
 }
 
->>>>>>> 24b8d41d
 /* This routine writes packets to the network.  It advances the
  * send_head.  This happens as incoming acks open up the remote
  * window for us.
@@ -2757,8 +2673,6 @@
 
 		if (tcp_small_queue_check(sk, skb, 0))
 			break;
-<<<<<<< HEAD
-=======
 
 		/* Argh, we hit an empty skb(), presumably a thread
 		 * is sleeping in sendmsg()/sk_stream_wait_memory().
@@ -2767,7 +2681,6 @@
 		 */
 		if (TCP_SKB_CB(skb)->end_seq == TCP_SKB_CB(skb)->seq)
 			break;
->>>>>>> 24b8d41d
 
 		if (unlikely(tcp_transmit_skb(sk, skb, 1, gfp)))
 			break;
@@ -2928,10 +2841,6 @@
 	/* Record snd_nxt for loss detection. */
 	tp->tlp_high_seq = tp->snd_nxt;
 
-<<<<<<< HEAD
-probe_sent:
-=======
->>>>>>> 24b8d41d
 	NET_INC_STATS(sock_net(sk), LINUX_MIB_TCPLOSSPROBES);
 	/* Reset s.t. tcp_rearm_rto will restart timer from now */
 	inet_csk(sk)->icsk_pending = 0;
@@ -3197,11 +3106,7 @@
 		if (!tcp_can_collapse(sk, skb))
 			break;
 
-<<<<<<< HEAD
-		if (!tcp_skb_can_collapse_to(to))
-=======
 		if (!tcp_skb_can_collapse(to, skb))
->>>>>>> 24b8d41d
 			break;
 
 		space -= skb->len;
@@ -3241,11 +3146,7 @@
 	/* Do not sent more than we queued. 1/4 is reserved for possible
 	 * copying overhead: fragmentation, tunneling, mangling etc.
 	 */
-<<<<<<< HEAD
-	if (atomic_read(&sk->sk_wmem_alloc) >
-=======
 	if (refcount_read(&sk->sk_wmem_alloc) >
->>>>>>> 24b8d41d
 	    min_t(u32, sk->sk_wmem_queued + (sk->sk_wmem_queued >> 2),
 		  sk->sk_sndbuf))
 		return -EAGAIN;
@@ -3278,12 +3179,8 @@
 
 	len = cur_mss * segs;
 	if (skb->len > len) {
-<<<<<<< HEAD
-		if (tcp_fragment(sk, skb, len, cur_mss, GFP_ATOMIC))
-=======
 		if (tcp_fragment(sk, TCP_FRAG_IN_RTX_QUEUE, skb, len,
 				 cur_mss, GFP_ATOMIC))
->>>>>>> 24b8d41d
 			return -ENOMEM; /* We'll try again later. */
 	} else {
 		if (skb_unclone(skb, GFP_ATOMIC))
@@ -3302,8 +3199,6 @@
 	if ((TCP_SKB_CB(skb)->tcp_flags & TCPHDR_SYN_ECN) == TCPHDR_SYN_ECN)
 		tcp_ecn_clear_syn(sk, skb);
 
-<<<<<<< HEAD
-=======
 	/* Update global and local TCP statistics. */
 	segs = tcp_skb_pcount(skb);
 	TCP_ADD_STATS(sock_net(sk), TCP_MIB_RETRANSSEGS, segs);
@@ -3312,7 +3207,6 @@
 	tp->total_retrans += segs;
 	tp->bytes_retrans += skb->len;
 
->>>>>>> 24b8d41d
 	/* make sure skb->data is aligned on arches that require it
 	 * and check if ack-trimming & collapsing extended the headroom
 	 * beyond what csum_start can cover.
@@ -3349,20 +3243,9 @@
 				  TCP_SKB_CB(skb)->seq, segs, err);
 
 	if (likely(!err)) {
-<<<<<<< HEAD
-		segs = tcp_skb_pcount(skb);
-
-		TCP_SKB_CB(skb)->sacked |= TCPCB_EVER_RETRANS;
-		/* Update global TCP statistics. */
-		TCP_ADD_STATS(sock_net(sk), TCP_MIB_RETRANSSEGS, segs);
-		if (TCP_SKB_CB(skb)->tcp_flags & TCPHDR_SYN)
-			__NET_INC_STATS(sock_net(sk), LINUX_MIB_TCPSYNRETRANS);
-		tp->total_retrans += segs;
-=======
 		trace_tcp_retransmit_skb(sk, skb);
 	} else if (err != -EBUSY) {
 		NET_ADD_STATS(sock_net(sk), LINUX_MIB_TCPRETRANSFAIL, segs);
->>>>>>> 24b8d41d
 	}
 	return err;
 }
@@ -3380,16 +3263,6 @@
 #endif
 		TCP_SKB_CB(skb)->sacked |= TCPCB_RETRANS;
 		tp->retrans_out += tcp_skb_pcount(skb);
-<<<<<<< HEAD
-
-		/* Save stamp of the first retransmit. */
-		if (!tp->retrans_stamp)
-			tp->retrans_stamp = tcp_skb_timestamp(skb);
-
-	} else if (err != -EBUSY) {
-		NET_INC_STATS(sock_net(sk), LINUX_MIB_TCPRETRANSFAIL);
-=======
->>>>>>> 24b8d41d
 	}
 
 	/* Save stamp of the first (attempted) retransmit. */
@@ -3412,41 +3285,17 @@
 	const struct inet_connection_sock *icsk = inet_csk(sk);
 	struct sk_buff *skb, *rtx_head, *hole = NULL;
 	struct tcp_sock *tp = tcp_sk(sk);
-<<<<<<< HEAD
-	struct sk_buff *skb;
-	struct sk_buff *hole = NULL;
-	u32 max_segs, last_lost;
-=======
 	bool rearm_timer = false;
 	u32 max_segs;
->>>>>>> 24b8d41d
 	int mib_idx;
 
 	if (!tp->packets_out)
 		return;
 
-<<<<<<< HEAD
-	if (!tp->lost_out)
-		tp->retransmit_high = tp->snd_una;
-
-	if (tp->retransmit_skb_hint) {
-		skb = tp->retransmit_skb_hint;
-		last_lost = TCP_SKB_CB(skb)->end_seq;
-		if (after(last_lost, tp->retransmit_high))
-			last_lost = tp->retransmit_high;
-	} else {
-		skb = tcp_write_queue_head(sk);
-		last_lost = tp->snd_una;
-	}
-
-	max_segs = tcp_tso_segs(sk, tcp_current_mss(sk));
-	tcp_for_write_queue_from(skb, sk) {
-=======
 	rtx_head = tcp_rtx_queue_head(sk);
 	skb = tp->retransmit_skb_hint ?: rtx_head;
 	max_segs = tcp_tso_segs(sk, tcp_current_mss(sk));
 	skb_rbtree_walk_from(skb) {
->>>>>>> 24b8d41d
 		__u8 sacked;
 		int segs;
 
@@ -3459,37 +3308,12 @@
 
 		segs = tp->snd_cwnd - tcp_packets_in_flight(tp);
 		if (segs <= 0)
-<<<<<<< HEAD
-			return;
-=======
 			break;
->>>>>>> 24b8d41d
 		sacked = TCP_SKB_CB(skb)->sacked;
 		/* In case tcp_shift_skb_data() have aggregated large skbs,
 		 * we need to make sure not sending too bigs TSO packets
 		 */
 		segs = min_t(int, segs, max_segs);
-<<<<<<< HEAD
-
-		if (fwd_rexmitting) {
-begin_fwd:
-			if (!before(TCP_SKB_CB(skb)->seq, tcp_highest_sack_seq(tp)))
-				break;
-			mib_idx = LINUX_MIB_TCPFORWARDRETRANS;
-
-		} else if (!before(TCP_SKB_CB(skb)->seq, tp->retransmit_high)) {
-			tp->retransmit_high = last_lost;
-			if (!tcp_can_forward_retransmit(sk))
-				break;
-			/* Backtrack if necessary to non-L'ed skb */
-			if (hole) {
-				skb = hole;
-				hole = NULL;
-			}
-			fwd_rexmitting = 1;
-			goto begin_fwd;
-=======
->>>>>>> 24b8d41d
 
 		if (tp->retrans_out >= tp->lost_out) {
 			break;
@@ -3509,19 +3333,11 @@
 			continue;
 
 		if (tcp_small_queue_check(sk, skb, 1))
-<<<<<<< HEAD
-			return;
-
-		if (tcp_retransmit_skb(sk, skb, segs))
-			return;
-
-=======
 			break;
 
 		if (tcp_retransmit_skb(sk, skb, segs))
 			break;
 
->>>>>>> 24b8d41d
 		NET_ADD_STATS(sock_net(sk), mib_idx, tcp_skb_pcount(skb));
 
 		if (tcp_in_cwnd_reduction(sk))
@@ -3692,12 +3508,8 @@
 struct sk_buff *tcp_make_synack(const struct sock *sk, struct dst_entry *dst,
 				struct request_sock *req,
 				struct tcp_fastopen_cookie *foc,
-<<<<<<< HEAD
-				enum tcp_synack_type synack_type)
-=======
 				enum tcp_synack_type synack_type,
 				struct sk_buff *syn_skb)
->>>>>>> 24b8d41d
 {
 	struct inet_request_sock *ireq = inet_rsk(req);
 	const struct tcp_sock *tp = tcp_sk(sk);
@@ -4292,21 +4104,14 @@
 	int res;
 
 	tcp_rsk(req)->txhash = net_tx_rndhash();
-<<<<<<< HEAD
-	res = af_ops->send_synack(sk, NULL, &fl, req, NULL, TCP_SYNACK_NORMAL);
-=======
 	res = af_ops->send_synack(sk, NULL, &fl, req, NULL, TCP_SYNACK_NORMAL,
 				  NULL);
->>>>>>> 24b8d41d
 	if (!res) {
 		__TCP_INC_STATS(sock_net(sk), TCP_MIB_RETRANSSEGS);
 		__NET_INC_STATS(sock_net(sk), LINUX_MIB_TCPSYNRETRANS);
 		if (unlikely(tcp_passive_fastopen(sk)))
 			tcp_sk(sk)->total_retrans++;
-<<<<<<< HEAD
-=======
 		trace_tcp_retransmit_synack(sk, req);
->>>>>>> 24b8d41d
 	}
 	return res;
 }
