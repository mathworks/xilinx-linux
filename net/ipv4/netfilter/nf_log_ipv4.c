// SPDX-License-Identifier: GPL-2.0-only
/* (C) 1999-2001 Paul `Rusty' Russell
 * (C) 2002-2004 Netfilter Core Team <coreteam@netfilter.org>
 */

#define pr_fmt(fmt) KBUILD_MODNAME ": " fmt

#include <linux/kernel.h>
#include <linux/module.h>
#include <linux/spinlock.h>
#include <linux/skbuff.h>
#include <linux/if_arp.h>
#include <linux/ip.h>
#include <net/ipv6.h>
#include <net/icmp.h>
#include <net/udp.h>
#include <net/tcp.h>
#include <net/route.h>

#include <linux/netfilter.h>
#include <linux/netfilter/xt_LOG.h>
#include <net/netfilter/nf_log.h>

static const struct nf_loginfo default_loginfo = {
	.type	= NF_LOG_TYPE_LOG,
	.u = {
		.log = {
			.level	  = LOGLEVEL_NOTICE,
			.logflags = NF_LOG_DEFAULT_MASK,
		},
	},
};

/* One level of recursion won't kill us */
static void dump_ipv4_packet(struct net *net, struct nf_log_buf *m,
			     const struct nf_loginfo *info,
			     const struct sk_buff *skb, unsigned int iphoff)
{
	struct iphdr _iph;
	const struct iphdr *ih;
	unsigned int logflags;

	if (info->type == NF_LOG_TYPE_LOG)
		logflags = info->u.log.logflags;
	else
		logflags = NF_LOG_DEFAULT_MASK;

	ih = skb_header_pointer(skb, iphoff, sizeof(_iph), &_iph);
	if (ih == NULL) {
		nf_log_buf_add(m, "TRUNCATED");
		return;
	}

	/* Important fields:
	 * TOS, len, DF/MF, fragment offset, TTL, src, dst, options. */
	/* Max length: 40 "SRC=255.255.255.255 DST=255.255.255.255 " */
	nf_log_buf_add(m, "SRC=%pI4 DST=%pI4 ", &ih->saddr, &ih->daddr);

	/* Max length: 46 "LEN=65535 TOS=0xFF PREC=0xFF TTL=255 ID=65535 " */
	nf_log_buf_add(m, "LEN=%u TOS=0x%02X PREC=0x%02X TTL=%u ID=%u ",
		       ntohs(ih->tot_len), ih->tos & IPTOS_TOS_MASK,
		       ih->tos & IPTOS_PREC_MASK, ih->ttl, ntohs(ih->id));

	/* Max length: 6 "CE DF MF " */
	if (ntohs(ih->frag_off) & IP_CE)
		nf_log_buf_add(m, "CE ");
	if (ntohs(ih->frag_off) & IP_DF)
		nf_log_buf_add(m, "DF ");
	if (ntohs(ih->frag_off) & IP_MF)
		nf_log_buf_add(m, "MF ");

	/* Max length: 11 "FRAG:65535 " */
	if (ntohs(ih->frag_off) & IP_OFFSET)
		nf_log_buf_add(m, "FRAG:%u ", ntohs(ih->frag_off) & IP_OFFSET);

	if ((logflags & NF_LOG_IPOPT) &&
	    ih->ihl * 4 > sizeof(struct iphdr)) {
		const unsigned char *op;
		unsigned char _opt[4 * 15 - sizeof(struct iphdr)];
		unsigned int i, optsize;

		optsize = ih->ihl * 4 - sizeof(struct iphdr);
		op = skb_header_pointer(skb, iphoff+sizeof(_iph),
					optsize, _opt);
		if (op == NULL) {
			nf_log_buf_add(m, "TRUNCATED");
			return;
		}

		/* Max length: 127 "OPT (" 15*4*2chars ") " */
		nf_log_buf_add(m, "OPT (");
		for (i = 0; i < optsize; i++)
			nf_log_buf_add(m, "%02X", op[i]);
		nf_log_buf_add(m, ") ");
	}

	switch (ih->protocol) {
	case IPPROTO_TCP:
		if (nf_log_dump_tcp_header(m, skb, ih->protocol,
					   ntohs(ih->frag_off) & IP_OFFSET,
					   iphoff+ih->ihl*4, logflags))
			return;
		break;
	case IPPROTO_UDP:
	case IPPROTO_UDPLITE:
		if (nf_log_dump_udp_header(m, skb, ih->protocol,
					   ntohs(ih->frag_off) & IP_OFFSET,
					   iphoff+ih->ihl*4))
			return;
		break;
	case IPPROTO_ICMP: {
		struct icmphdr _icmph;
		const struct icmphdr *ich;
		static const size_t required_len[NR_ICMP_TYPES+1]
			= { [ICMP_ECHOREPLY] = 4,
			    [ICMP_DEST_UNREACH]
			    = 8 + sizeof(struct iphdr),
			    [ICMP_SOURCE_QUENCH]
			    = 8 + sizeof(struct iphdr),
			    [ICMP_REDIRECT]
			    = 8 + sizeof(struct iphdr),
			    [ICMP_ECHO] = 4,
			    [ICMP_TIME_EXCEEDED]
			    = 8 + sizeof(struct iphdr),
			    [ICMP_PARAMETERPROB]
			    = 8 + sizeof(struct iphdr),
			    [ICMP_TIMESTAMP] = 20,
			    [ICMP_TIMESTAMPREPLY] = 20,
			    [ICMP_ADDRESS] = 12,
			    [ICMP_ADDRESSREPLY] = 12 };

		/* Max length: 11 "PROTO=ICMP " */
		nf_log_buf_add(m, "PROTO=ICMP ");

		if (ntohs(ih->frag_off) & IP_OFFSET)
			break;

		/* Max length: 25 "INCOMPLETE [65535 bytes] " */
		ich = skb_header_pointer(skb, iphoff + ih->ihl * 4,
					 sizeof(_icmph), &_icmph);
		if (ich == NULL) {
			nf_log_buf_add(m, "INCOMPLETE [%u bytes] ",
				       skb->len - iphoff - ih->ihl*4);
			break;
		}

		/* Max length: 18 "TYPE=255 CODE=255 " */
		nf_log_buf_add(m, "TYPE=%u CODE=%u ", ich->type, ich->code);

		/* Max length: 25 "INCOMPLETE [65535 bytes] " */
		if (ich->type <= NR_ICMP_TYPES &&
		    required_len[ich->type] &&
		    skb->len-iphoff-ih->ihl*4 < required_len[ich->type]) {
			nf_log_buf_add(m, "INCOMPLETE [%u bytes] ",
				       skb->len - iphoff - ih->ihl*4);
			break;
		}

		switch (ich->type) {
		case ICMP_ECHOREPLY:
		case ICMP_ECHO:
			/* Max length: 19 "ID=65535 SEQ=65535 " */
			nf_log_buf_add(m, "ID=%u SEQ=%u ",
				       ntohs(ich->un.echo.id),
				       ntohs(ich->un.echo.sequence));
			break;

		case ICMP_PARAMETERPROB:
			/* Max length: 14 "PARAMETER=255 " */
			nf_log_buf_add(m, "PARAMETER=%u ",
				       ntohl(ich->un.gateway) >> 24);
			break;
		case ICMP_REDIRECT:
			/* Max length: 24 "GATEWAY=255.255.255.255 " */
			nf_log_buf_add(m, "GATEWAY=%pI4 ", &ich->un.gateway);
			fallthrough;
		case ICMP_DEST_UNREACH:
		case ICMP_SOURCE_QUENCH:
		case ICMP_TIME_EXCEEDED:
			/* Max length: 3+maxlen */
			if (!iphoff) { /* Only recurse once. */
				nf_log_buf_add(m, "[");
				dump_ipv4_packet(net, m, info, skb,
					    iphoff + ih->ihl*4+sizeof(_icmph));
				nf_log_buf_add(m, "] ");
			}

			/* Max length: 10 "MTU=65535 " */
			if (ich->type == ICMP_DEST_UNREACH &&
			    ich->code == ICMP_FRAG_NEEDED) {
				nf_log_buf_add(m, "MTU=%u ",
					       ntohs(ich->un.frag.mtu));
			}
		}
		break;
	}
	/* Max Length */
	case IPPROTO_AH: {
		struct ip_auth_hdr _ahdr;
		const struct ip_auth_hdr *ah;

		if (ntohs(ih->frag_off) & IP_OFFSET)
			break;

		/* Max length: 9 "PROTO=AH " */
		nf_log_buf_add(m, "PROTO=AH ");

		/* Max length: 25 "INCOMPLETE [65535 bytes] " */
		ah = skb_header_pointer(skb, iphoff+ih->ihl*4,
					sizeof(_ahdr), &_ahdr);
		if (ah == NULL) {
			nf_log_buf_add(m, "INCOMPLETE [%u bytes] ",
				       skb->len - iphoff - ih->ihl*4);
			break;
		}

		/* Length: 15 "SPI=0xF1234567 " */
		nf_log_buf_add(m, "SPI=0x%x ", ntohl(ah->spi));
		break;
	}
	case IPPROTO_ESP: {
		struct ip_esp_hdr _esph;
		const struct ip_esp_hdr *eh;

		/* Max length: 10 "PROTO=ESP " */
		nf_log_buf_add(m, "PROTO=ESP ");

		if (ntohs(ih->frag_off) & IP_OFFSET)
			break;

		/* Max length: 25 "INCOMPLETE [65535 bytes] " */
		eh = skb_header_pointer(skb, iphoff+ih->ihl*4,
					sizeof(_esph), &_esph);
		if (eh == NULL) {
			nf_log_buf_add(m, "INCOMPLETE [%u bytes] ",
				       skb->len - iphoff - ih->ihl*4);
			break;
		}

		/* Length: 15 "SPI=0xF1234567 " */
		nf_log_buf_add(m, "SPI=0x%x ", ntohl(eh->spi));
		break;
	}
	/* Max length: 10 "PROTO 255 " */
	default:
		nf_log_buf_add(m, "PROTO=%u ", ih->protocol);
	}

	/* Max length: 15 "UID=4294967295 " */
	if ((logflags & NF_LOG_UID) && !iphoff)
<<<<<<< HEAD
		nf_log_dump_sk_uid_gid(m, skb->sk);
=======
		nf_log_dump_sk_uid_gid(net, m, skb->sk);
>>>>>>> 24b8d41d

	/* Max length: 16 "MARK=0xFFFFFFFF " */
	if (!iphoff && skb->mark)
		nf_log_buf_add(m, "MARK=0x%x ", skb->mark);

	/* Proto    Max log string length */
	/* IP:	    40+46+6+11+127 = 230 */
	/* TCP:     10+max(25,20+30+13+9+32+11+127) = 252 */
	/* UDP:     10+max(25,20) = 35 */
	/* UDPLITE: 14+max(25,20) = 39 */
	/* ICMP:    11+max(25, 18+25+max(19,14,24+3+n+10,3+n+10)) = 91+n */
	/* ESP:     10+max(25)+15 = 50 */
	/* AH:	    9+max(25)+15 = 49 */
	/* unknown: 10 */

	/* (ICMP allows recursion one level deep) */
	/* maxlen =  IP + ICMP +  IP + max(TCP,UDP,ICMP,unknown) */
	/* maxlen = 230+   91  + 230 + 252 = 803 */
}

static void dump_ipv4_mac_header(struct nf_log_buf *m,
			    const struct nf_loginfo *info,
			    const struct sk_buff *skb)
{
	struct net_device *dev = skb->dev;
	unsigned int logflags = 0;

	if (info->type == NF_LOG_TYPE_LOG)
		logflags = info->u.log.logflags;

	if (!(logflags & NF_LOG_MACDECODE))
		goto fallback;

	switch (dev->type) {
	case ARPHRD_ETHER:
		nf_log_buf_add(m, "MACSRC=%pM MACDST=%pM ",
			       eth_hdr(skb)->h_source, eth_hdr(skb)->h_dest);
		nf_log_dump_vlan(m, skb);
		nf_log_buf_add(m, "MACPROTO=%04x ",
			       ntohs(eth_hdr(skb)->h_proto));
		return;
	default:
		break;
	}

fallback:
	nf_log_buf_add(m, "MAC=");
	if (dev->hard_header_len &&
	    skb->mac_header != skb->network_header) {
		const unsigned char *p = skb_mac_header(skb);
		unsigned int i;

		nf_log_buf_add(m, "%02x", *p++);
		for (i = 1; i < dev->hard_header_len; i++, p++)
			nf_log_buf_add(m, ":%02x", *p);
	}
	nf_log_buf_add(m, " ");
}

static void nf_log_ip_packet(struct net *net, u_int8_t pf,
			     unsigned int hooknum, const struct sk_buff *skb,
			     const struct net_device *in,
			     const struct net_device *out,
			     const struct nf_loginfo *loginfo,
			     const char *prefix)
{
	struct nf_log_buf *m;

	/* FIXME: Disabled from containers until syslog ns is supported */
	if (!net_eq(net, &init_net) && !sysctl_nf_log_all_netns)
		return;

	m = nf_log_buf_open();

	if (!loginfo)
		loginfo = &default_loginfo;

	nf_log_dump_packet_common(m, pf, hooknum, skb, in,
				  out, loginfo, prefix);

	if (in != NULL)
		dump_ipv4_mac_header(m, loginfo, skb);

	dump_ipv4_packet(net, m, loginfo, skb, 0);

	nf_log_buf_close(m);
}

static struct nf_logger nf_ip_logger __read_mostly = {
	.name		= "nf_log_ipv4",
	.type		= NF_LOG_TYPE_LOG,
	.logfn		= nf_log_ip_packet,
	.me		= THIS_MODULE,
};

static int __net_init nf_log_ipv4_net_init(struct net *net)
{
	return nf_log_set(net, NFPROTO_IPV4, &nf_ip_logger);
}

static void __net_exit nf_log_ipv4_net_exit(struct net *net)
{
	nf_log_unset(net, &nf_ip_logger);
}

static struct pernet_operations nf_log_ipv4_net_ops = {
	.init = nf_log_ipv4_net_init,
	.exit = nf_log_ipv4_net_exit,
};

static int __init nf_log_ipv4_init(void)
{
	int ret;

	ret = register_pernet_subsys(&nf_log_ipv4_net_ops);
	if (ret < 0)
		return ret;

	ret = nf_log_register(NFPROTO_IPV4, &nf_ip_logger);
	if (ret < 0) {
		pr_err("failed to register logger\n");
		goto err1;
	}

	return 0;

err1:
	unregister_pernet_subsys(&nf_log_ipv4_net_ops);
	return ret;
}

static void __exit nf_log_ipv4_exit(void)
{
	unregister_pernet_subsys(&nf_log_ipv4_net_ops);
	nf_log_unregister(&nf_ip_logger);
}

module_init(nf_log_ipv4_init);
module_exit(nf_log_ipv4_exit);

MODULE_AUTHOR("Netfilter Core Team <coreteam@netfilter.org>");
MODULE_DESCRIPTION("Netfilter IPv4 packet logging");
MODULE_LICENSE("GPL");
MODULE_ALIAS_NF_LOGGER(AF_INET, 0);<|MERGE_RESOLUTION|>--- conflicted
+++ resolved
@@ -248,11 +248,7 @@
 
 	/* Max length: 15 "UID=4294967295 " */
 	if ((logflags & NF_LOG_UID) && !iphoff)
-<<<<<<< HEAD
-		nf_log_dump_sk_uid_gid(m, skb->sk);
-=======
 		nf_log_dump_sk_uid_gid(net, m, skb->sk);
->>>>>>> 24b8d41d
 
 	/* Max length: 16 "MARK=0xFFFFFFFF " */
 	if (!iphoff && skb->mark)
