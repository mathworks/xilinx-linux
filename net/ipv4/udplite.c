// SPDX-License-Identifier: GPL-2.0-or-later
/*
 *  UDPLITE     An implementation of the UDP-Lite protocol (RFC 3828).
 *
 *  Authors:    Gerrit Renker       <gerrit@erg.abdn.ac.uk>
 *
 *  Changes:
 *  Fixes:
 */

#define pr_fmt(fmt) "UDPLite: " fmt

#include <linux/export.h>
#include <linux/proc_fs.h>
#include "udp_impl.h"

struct udp_table 	udplite_table __read_mostly;
EXPORT_SYMBOL(udplite_table);

static int udplite_rcv(struct sk_buff *skb)
{
	return __udp4_lib_rcv(skb, &udplite_table, IPPROTO_UDPLITE);
}

static int udplite_err(struct sk_buff *skb, u32 info)
{
	return __udp4_lib_err(skb, info, &udplite_table);
}

static const struct net_protocol udplite_protocol = {
	.handler	= udplite_rcv,
	.err_handler	= udplite_err,
	.no_policy	= 1,
	.netns_ok	= 1,
};

struct proto 	udplite_prot = {
	.name		   = "UDP-Lite",
	.owner		   = THIS_MODULE,
	.close		   = udp_lib_close,
	.connect	   = ip4_datagram_connect,
	.disconnect	   = udp_disconnect,
	.ioctl		   = udp_ioctl,
	.init		   = udplite_sk_init,
	.destroy	   = udp_destroy_sock,
	.setsockopt	   = udp_setsockopt,
	.getsockopt	   = udp_getsockopt,
	.sendmsg	   = udp_sendmsg,
	.recvmsg	   = udp_recvmsg,
	.sendpage	   = udp_sendpage,
<<<<<<< HEAD
	.backlog_rcv	   = __udp_queue_rcv_skb,
=======
>>>>>>> 24b8d41d
	.hash		   = udp_lib_hash,
	.unhash		   = udp_lib_unhash,
	.rehash		   = udp_v4_rehash,
	.get_port	   = udp_v4_get_port,
	.memory_allocated  = &udp_memory_allocated,
	.sysctl_mem	   = sysctl_udp_mem,
	.obj_size	   = sizeof(struct udp_sock),
	.h.udp_table	   = &udplite_table,
<<<<<<< HEAD
#ifdef CONFIG_COMPAT
	.compat_setsockopt = compat_udp_setsockopt,
	.compat_getsockopt = compat_udp_getsockopt,
#endif
=======
>>>>>>> 24b8d41d
};
EXPORT_SYMBOL(udplite_prot);

static struct inet_protosw udplite4_protosw = {
	.type		=  SOCK_DGRAM,
	.protocol	=  IPPROTO_UDPLITE,
	.prot		=  &udplite_prot,
	.ops		=  &inet_dgram_ops,
	.flags		=  INET_PROTOSW_PERMANENT,
};

#ifdef CONFIG_PROC_FS
static struct udp_seq_afinfo udplite4_seq_afinfo = {
	.family		= AF_INET,
	.udp_table 	= &udplite_table,
};

static int __net_init udplite4_proc_init_net(struct net *net)
{
	if (!proc_create_net_data("udplite", 0444, net->proc_net, &udp_seq_ops,
			sizeof(struct udp_iter_state), &udplite4_seq_afinfo))
		return -ENOMEM;
	return 0;
}

static void __net_exit udplite4_proc_exit_net(struct net *net)
{
	remove_proc_entry("udplite", net->proc_net);
}

static struct pernet_operations udplite4_net_ops = {
	.init = udplite4_proc_init_net,
	.exit = udplite4_proc_exit_net,
};

static __init int udplite4_proc_init(void)
{
	return register_pernet_subsys(&udplite4_net_ops);
}
#else
static inline int udplite4_proc_init(void)
{
	return 0;
}
#endif

void __init udplite4_register(void)
{
	udp_table_init(&udplite_table, "UDP-Lite");
	if (proto_register(&udplite_prot, 1))
		goto out_register_err;

	if (inet_add_protocol(&udplite_protocol, IPPROTO_UDPLITE) < 0)
		goto out_unregister_proto;

	inet_register_protosw(&udplite4_protosw);

	if (udplite4_proc_init())
		pr_err("%s: Cannot register /proc!\n", __func__);
	return;

out_unregister_proto:
	proto_unregister(&udplite_prot);
out_register_err:
	pr_crit("%s: Cannot add UDP-Lite protocol\n", __func__);
}<|MERGE_RESOLUTION|>--- conflicted
+++ resolved
@@ -48,10 +48,6 @@
 	.sendmsg	   = udp_sendmsg,
 	.recvmsg	   = udp_recvmsg,
 	.sendpage	   = udp_sendpage,
-<<<<<<< HEAD
-	.backlog_rcv	   = __udp_queue_rcv_skb,
-=======
->>>>>>> 24b8d41d
 	.hash		   = udp_lib_hash,
 	.unhash		   = udp_lib_unhash,
 	.rehash		   = udp_v4_rehash,
@@ -60,13 +56,6 @@
 	.sysctl_mem	   = sysctl_udp_mem,
 	.obj_size	   = sizeof(struct udp_sock),
 	.h.udp_table	   = &udplite_table,
-<<<<<<< HEAD
-#ifdef CONFIG_COMPAT
-	.compat_setsockopt = compat_udp_setsockopt,
-	.compat_getsockopt = compat_udp_getsockopt,
-#endif
-=======
->>>>>>> 24b8d41d
 };
 EXPORT_SYMBOL(udplite_prot);
 
