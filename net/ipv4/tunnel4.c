--- conflicted
+++ resolved
@@ -177,11 +177,7 @@
 }
 #endif
 
-<<<<<<< HEAD
-static void tunnel4_err(struct sk_buff *skb, u32 info)
-=======
 static int tunnel4_err(struct sk_buff *skb, u32 info)
->>>>>>> 24b8d41d
 {
 	struct xfrm_tunnel *handler;
 
@@ -215,17 +211,6 @@
 			return 0;
 
 	return -ENOENT;
-}
-#endif
-
-#if IS_ENABLED(CONFIG_MPLS)
-static void tunnelmpls4_err(struct sk_buff *skb, u32 info)
-{
-	struct xfrm_tunnel *handler;
-
-	for_each_tunnel_rcu(tunnelmpls4_handlers, handler)
-		if (!handler->err_handler(skb, info))
-			break;
 }
 #endif
 
@@ -271,8 +256,6 @@
 		inet_del_protocol(&tunnel64_protocol, IPPROTO_IPV6);
 #endif
 		goto err;
-<<<<<<< HEAD
-=======
 	}
 #endif
 #if IS_ENABLED(CONFIG_INET_XFRM_TUNNEL)
@@ -285,7 +268,6 @@
 		inet_del_protocol(&tunnelmpls4_protocol, IPPROTO_MPLS);
 #endif
 		goto err;
->>>>>>> 24b8d41d
 	}
 #endif
 	return 0;
@@ -297,13 +279,10 @@
 
 static void __exit tunnel4_fini(void)
 {
-<<<<<<< HEAD
-=======
 #if IS_ENABLED(CONFIG_INET_XFRM_TUNNEL)
 	if (xfrm_input_unregister_afinfo(&tunnel4_input_afinfo))
 		pr_err("tunnel4 close: can't remove input afinfo\n");
 #endif
->>>>>>> 24b8d41d
 #if IS_ENABLED(CONFIG_MPLS)
 	if (inet_del_protocol(&tunnelmpls4_protocol, IPPROTO_MPLS))
 		pr_err("tunnelmpls4 close: can't remove protocol\n");
