--- conflicted
+++ resolved
@@ -120,17 +120,10 @@
 	if (skb->ip_summed != CHECKSUM_COMPLETE)
 		return;
 
-<<<<<<< HEAD
-	if (offset != 0)
-		csum = csum_sub(csum,
-				csum_partial(skb_transport_header(skb) + tlen,
-					     offset, 0));
-=======
 	if (offset != 0) {
 		int tend_off = skb_transport_offset(skb) + tlen;
 		csum = csum_sub(csum, skb_checksum(skb, tend_off, offset, 0));
 	}
->>>>>>> 24b8d41d
 
 	put_cmsg(msg, SOL_IP, IP_CHECKSUM, sizeof(__wsum), &csum);
 }
@@ -175,13 +168,8 @@
 	put_cmsg(msg, SOL_IP, IP_ORIGDSTADDR, sizeof(sin), &sin);
 }
 
-<<<<<<< HEAD
-void ip_cmsg_recv_offset(struct msghdr *msg, struct sk_buff *skb,
-			 int tlen, int offset)
-=======
 void ip_cmsg_recv_offset(struct msghdr *msg, struct sock *sk,
 			 struct sk_buff *skb, int tlen, int offset)
->>>>>>> 24b8d41d
 {
 	struct inet_sock *inet = inet_sk(sk);
 	unsigned int flags = inet->cmsg_flags;
@@ -245,12 +233,9 @@
 
 	if (flags & IP_CMSG_CHECKSUM)
 		ip_cmsg_recv_checksum(msg, skb, tlen, offset);
-<<<<<<< HEAD
-=======
 
 	if (flags & IP_CMSG_RECVFRAGSIZE)
 		ip_cmsg_recv_fragsize(msg, skb);
->>>>>>> 24b8d41d
 }
 EXPORT_SYMBOL(ip_cmsg_recv_offset);
 
@@ -1406,10 +1391,6 @@
 		 * which has interface index (iif) as the first member of the
 		 * underlying inet{6}_skb_parm struct. This code then overlays
 		 * PKTINFO_SKB_CB and in_pktinfo also has iif as the first
-<<<<<<< HEAD
-		 * element so the iif is picked up from the prior IPCB
-		 */
-=======
 		 * element so the iif is picked up from the prior IPCB. If iif
 		 * is the loopback interface, then return the sending interface
 		 * (e.g., process binds socket to eth0 for Tx which is
@@ -1423,7 +1404,6 @@
 		else if (l3slave && rt && rt->rt_iif)
 			pktinfo->ipi_ifindex = rt->rt_iif;
 
->>>>>>> 24b8d41d
 		pktinfo->ipi_spec_dst.s_addr = fib_compute_spec_dst(skb);
 	} else {
 		pktinfo->ipi_ifindex = 0;
