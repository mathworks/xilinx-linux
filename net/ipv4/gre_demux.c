--- conflicted
+++ resolved
@@ -56,13 +56,9 @@
 }
 EXPORT_SYMBOL_GPL(gre_del_protocol);
 
-<<<<<<< HEAD
-/* Fills in tpi and returns header length to be pulled. */
-=======
 /* Fills in tpi and returns header length to be pulled.
  * Note that caller must use pskb_may_pull() before pulling GRE header.
  */
->>>>>>> 24b8d41d
 int gre_parse_header(struct sk_buff *skb, struct tnl_ptk_info *tpi,
 		     bool *csum_err, __be16 proto, int nhs)
 {
@@ -88,23 +84,14 @@
 
 	options = (__be32 *)(greh + 1);
 	if (greh->flags & GRE_CSUM) {
-<<<<<<< HEAD
-		if (skb_checksum_simple_validate(skb)) {
-=======
 		if (!skb_checksum_simple_validate(skb)) {
 			skb_checksum_try_convert(skb, IPPROTO_GRE,
 						 null_compute_pseudo);
 		} else if (csum_err) {
->>>>>>> 24b8d41d
 			*csum_err = true;
 			return -EINVAL;
 		}
 
-<<<<<<< HEAD
-		skb_checksum_try_convert(skb, IPPROTO_GRE, 0,
-					 null_compute_pseudo);
-=======
->>>>>>> 24b8d41d
 		options++;
 	}
 
@@ -125,13 +112,6 @@
 	 * - When dealing with WCCPv2, Skip extra 4 bytes in GRE header
 	 */
 	if (greh->flags == 0 && tpi->proto == htons(ETH_P_WCCP)) {
-<<<<<<< HEAD
-		tpi->proto = proto;
-		if ((*(u8 *)options & 0xF0) != 0x40)
-			hdr_len += 4;
-	}
-	tpi->hdr_len = hdr_len;
-=======
 		u8 _val, *val;
 
 		val = skb_header_pointer(skb, nhs + hdr_len,
@@ -159,7 +139,6 @@
 		tpi->key = cpu_to_be32(get_session_id(ershdr));
 	}
 
->>>>>>> 24b8d41d
 	return hdr_len;
 }
 EXPORT_SYMBOL(gre_parse_header);
