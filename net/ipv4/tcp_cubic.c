--- conflicted
+++ resolved
@@ -404,10 +404,6 @@
 		/* first detection parameter - ack-train detection */
 		if ((s32)(now - ca->last_ack) <= hystart_ack_delta_us) {
 			ca->last_ack = now;
-<<<<<<< HEAD
-			if ((s32)(now - ca->round_start) > ca->delay_min >> 4) {
-				ca->found |= HYSTART_ACK_TRAIN;
-=======
 
 			threshold = ca->delay_min + hystart_ack_delay(sk);
 
@@ -424,7 +420,6 @@
 				pr_debug("hystart_ack_train (%u > %u) delay_min %u (+ ack_delay %u) cwnd %u\n",
 					 now - ca->round_start, threshold,
 					 ca->delay_min, hystart_ack_delay(sk), tp->snd_cwnd);
->>>>>>> 24b8d41d
 				NET_INC_STATS(sock_net(sk),
 					      LINUX_MIB_TCPHYSTARTTRAINDETECT);
 				NET_ADD_STATS(sock_net(sk),
@@ -444,11 +439,7 @@
 		} else {
 			if (ca->curr_rtt > ca->delay_min +
 			    HYSTART_DELAY_THRESH(ca->delay_min >> 3)) {
-<<<<<<< HEAD
-				ca->found |= HYSTART_DELAY;
-=======
 				ca->found = 1;
->>>>>>> 24b8d41d
 				NET_INC_STATS(sock_net(sk),
 					      LINUX_MIB_TCPHYSTARTDELAYDETECT);
 				NET_ADD_STATS(sock_net(sk),
@@ -460,12 +451,6 @@
 	}
 }
 
-<<<<<<< HEAD
-/* Track delayed acknowledgment ratio using sliding window
- * ratio = (15*ratio + sample) / 16
- */
-=======
->>>>>>> 24b8d41d
 static void bictcp_acked(struct sock *sk, const struct ack_sample *sample)
 {
 	const struct tcp_sock *tp = tcp_sk(sk);
@@ -480,11 +465,7 @@
 	if (ca->epoch_start && (s32)(tcp_jiffies32 - ca->epoch_start) < HZ)
 		return;
 
-<<<<<<< HEAD
-	delay = (sample->rtt_us << 3) / USEC_PER_MSEC;
-=======
 	delay = sample->rtt_us;
->>>>>>> 24b8d41d
 	if (delay == 0)
 		delay = 1;
 
