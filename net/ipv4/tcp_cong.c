--- conflicted
+++ resolved
@@ -71,14 +71,9 @@
 {
 	int ret = 0;
 
-<<<<<<< HEAD
-	/* all algorithms must implement ssthresh and cong_avoid ops */
-	if (!ca->ssthresh || !(ca->cong_avoid || ca->cong_control)) {
-=======
 	/* all algorithms must implement these */
 	if (!ca->ssthresh || !ca->undo_cwnd ||
 	    !(ca->cong_avoid || ca->cong_control)) {
->>>>>>> 24b8d41d
 		pr_err("%s does not implement required ops\n", ca->name);
 		return -EINVAL;
 	}
@@ -203,19 +198,13 @@
 	icsk->icsk_ca_setsockopt = 1;
 	memset(icsk->icsk_ca_priv, 0, sizeof(icsk->icsk_ca_priv));
 
-<<<<<<< HEAD
-	if (sk->sk_state != TCP_CLOSE) {
-		memset(icsk->icsk_ca_priv, 0, sizeof(icsk->icsk_ca_priv));
-=======
 	if (ca->flags & TCP_CONG_NEEDS_ECN)
 		INET_ECN_xmit(sk);
 	else
 		INET_ECN_dontxmit(sk);
 
 	if (!((1 << sk->sk_state) & (TCPF_CLOSE | TCPF_LISTEN)))
->>>>>>> 24b8d41d
 		tcp_init_congestion_control(sk);
-	}
 }
 
 /* Manage refcounts on socket close. */
