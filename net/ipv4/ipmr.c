// SPDX-License-Identifier: GPL-2.0-or-later
/*
 *	IP multicast routing support for mrouted 3.6/3.8
 *
 *		(c) 1995 Alan Cox, <alan@lxorguk.ukuu.org.uk>
 *	  Linux Consultancy and Custom Driver Development
 *
 *	Fixes:
 *	Michael Chastain	:	Incorrect size of copying.
 *	Alan Cox		:	Added the cache manager code
 *	Alan Cox		:	Fixed the clone/copy bug and device race.
 *	Mike McLagan		:	Routing by source
 *	Malcolm Beattie		:	Buffer handling fixes.
 *	Alexey Kuznetsov	:	Double buffer free and other fixes.
 *	SVR Anand		:	Fixed several multicast bugs and problems.
 *	Alexey Kuznetsov	:	Status, optimisations and more.
 *	Brad Parker		:	Better behaviour on mrouted upcall
 *					overflow.
 *      Carlos Picoto           :       PIMv1 Support
 *	Pavlin Ivanov Radoslavov:	PIMv2 Registers must checksum only PIM header
 *					Relax this requirement to work with older peers.
 */

#include <linux/uaccess.h>
#include <linux/types.h>
#include <linux/cache.h>
#include <linux/capability.h>
#include <linux/errno.h>
#include <linux/mm.h>
#include <linux/kernel.h>
#include <linux/fcntl.h>
#include <linux/stat.h>
#include <linux/socket.h>
#include <linux/in.h>
#include <linux/inet.h>
#include <linux/netdevice.h>
#include <linux/inetdevice.h>
#include <linux/igmp.h>
#include <linux/proc_fs.h>
#include <linux/seq_file.h>
#include <linux/mroute.h>
#include <linux/init.h>
#include <linux/if_ether.h>
#include <linux/slab.h>
#include <net/net_namespace.h>
#include <net/ip.h>
#include <net/protocol.h>
#include <linux/skbuff.h>
#include <net/route.h>
#include <net/icmp.h>
#include <net/udp.h>
#include <net/raw.h>
#include <linux/notifier.h>
#include <linux/if_arp.h>
#include <linux/netfilter_ipv4.h>
#include <linux/compat.h>
#include <linux/export.h>
#include <linux/rhashtable.h>
#include <net/ip_tunnels.h>
#include <net/checksum.h>
#include <net/netlink.h>
#include <net/fib_rules.h>
#include <linux/netconf.h>
#include <net/rtnh.h>

#include <linux/nospec.h>

struct ipmr_rule {
	struct fib_rule		common;
};

struct ipmr_result {
	struct mr_table		*mrt;
};

/* Big lock, protecting vif table, mrt cache and mroute socket state.
 * Note that the changes are semaphored via rtnl_lock.
 */

static DEFINE_RWLOCK(mrt_lock);

/* Multicast router control variables */

/* Special spinlock for queue of unresolved entries */
static DEFINE_SPINLOCK(mfc_unres_lock);

/* We return to original Alan's scheme. Hash table of resolved
 * entries is changed only in process context and protected
 * with weak lock mrt_lock. Queue of unresolved entries is protected
 * with strong spinlock mfc_unres_lock.
 *
 * In this case data path is free of exclusive locks at all.
 */

static struct kmem_cache *mrt_cachep __ro_after_init;

static struct mr_table *ipmr_new_table(struct net *net, u32 id);
static void ipmr_free_table(struct mr_table *mrt);

static void ip_mr_forward(struct net *net, struct mr_table *mrt,
			  struct net_device *dev, struct sk_buff *skb,
			  struct mfc_cache *cache, int local);
static int ipmr_cache_report(struct mr_table *mrt,
			     struct sk_buff *pkt, vifi_t vifi, int assert);
static void mroute_netlink_event(struct mr_table *mrt, struct mfc_cache *mfc,
				 int cmd);
static void igmpmsg_netlink_event(struct mr_table *mrt, struct sk_buff *pkt);
static void mroute_clean_tables(struct mr_table *mrt, int flags);
static void ipmr_expire_process(struct timer_list *t);

#ifdef CONFIG_IP_MROUTE_MULTIPLE_TABLES
#define ipmr_for_each_table(mrt, net)					\
	list_for_each_entry_rcu(mrt, &net->ipv4.mr_tables, list,	\
				lockdep_rtnl_is_held() ||		\
				list_empty(&net->ipv4.mr_tables))

static struct mr_table *ipmr_mr_table_iter(struct net *net,
					   struct mr_table *mrt)
{
	struct mr_table *ret;

	if (!mrt)
		ret = list_entry_rcu(net->ipv4.mr_tables.next,
				     struct mr_table, list);
	else
		ret = list_entry_rcu(mrt->list.next,
				     struct mr_table, list);

	if (&ret->list == &net->ipv4.mr_tables)
		return NULL;
	return ret;
}

static struct mr_table *ipmr_get_table(struct net *net, u32 id)
{
	struct mr_table *mrt;

	ipmr_for_each_table(mrt, net) {
		if (mrt->id == id)
			return mrt;
	}
	return NULL;
}

static int ipmr_fib_lookup(struct net *net, struct flowi4 *flp4,
			   struct mr_table **mrt)
{
	int err;
	struct ipmr_result res;
	struct fib_lookup_arg arg = {
		.result = &res,
		.flags = FIB_LOOKUP_NOREF,
	};

	/* update flow if oif or iif point to device enslaved to l3mdev */
	l3mdev_update_flow(net, flowi4_to_flowi(flp4));

	err = fib_rules_lookup(net->ipv4.mr_rules_ops,
			       flowi4_to_flowi(flp4), 0, &arg);
	if (err < 0)
		return err;
	*mrt = res.mrt;
	return 0;
}

static int ipmr_rule_action(struct fib_rule *rule, struct flowi *flp,
			    int flags, struct fib_lookup_arg *arg)
{
	struct ipmr_result *res = arg->result;
	struct mr_table *mrt;

	switch (rule->action) {
	case FR_ACT_TO_TBL:
		break;
	case FR_ACT_UNREACHABLE:
		return -ENETUNREACH;
	case FR_ACT_PROHIBIT:
		return -EACCES;
	case FR_ACT_BLACKHOLE:
	default:
		return -EINVAL;
	}

	arg->table = fib_rule_get_table(rule, arg);

	mrt = ipmr_get_table(rule->fr_net, arg->table);
	if (!mrt)
		return -EAGAIN;
	res->mrt = mrt;
	return 0;
}

static int ipmr_rule_match(struct fib_rule *rule, struct flowi *fl, int flags)
{
	return 1;
}

static const struct nla_policy ipmr_rule_policy[FRA_MAX + 1] = {
	FRA_GENERIC_POLICY,
};

static int ipmr_rule_configure(struct fib_rule *rule, struct sk_buff *skb,
			       struct fib_rule_hdr *frh, struct nlattr **tb,
			       struct netlink_ext_ack *extack)
{
	return 0;
}

static int ipmr_rule_compare(struct fib_rule *rule, struct fib_rule_hdr *frh,
			     struct nlattr **tb)
{
	return 1;
}

static int ipmr_rule_fill(struct fib_rule *rule, struct sk_buff *skb,
			  struct fib_rule_hdr *frh)
{
	frh->dst_len = 0;
	frh->src_len = 0;
	frh->tos     = 0;
	return 0;
}

static const struct fib_rules_ops __net_initconst ipmr_rules_ops_template = {
	.family		= RTNL_FAMILY_IPMR,
	.rule_size	= sizeof(struct ipmr_rule),
	.addr_size	= sizeof(u32),
	.action		= ipmr_rule_action,
	.match		= ipmr_rule_match,
	.configure	= ipmr_rule_configure,
	.compare	= ipmr_rule_compare,
	.fill		= ipmr_rule_fill,
	.nlgroup	= RTNLGRP_IPV4_RULE,
	.policy		= ipmr_rule_policy,
	.owner		= THIS_MODULE,
};

static int __net_init ipmr_rules_init(struct net *net)
{
	struct fib_rules_ops *ops;
	struct mr_table *mrt;
	int err;

	ops = fib_rules_register(&ipmr_rules_ops_template, net);
	if (IS_ERR(ops))
		return PTR_ERR(ops);

	INIT_LIST_HEAD(&net->ipv4.mr_tables);

	mrt = ipmr_new_table(net, RT_TABLE_DEFAULT);
	if (IS_ERR(mrt)) {
		err = PTR_ERR(mrt);
		goto err1;
	}

	err = fib_default_rule_add(ops, 0x7fff, RT_TABLE_DEFAULT, 0);
	if (err < 0)
		goto err2;

	net->ipv4.mr_rules_ops = ops;
	return 0;

err2:
	ipmr_free_table(mrt);
err1:
	fib_rules_unregister(ops);
	return err;
}

static void __net_exit ipmr_rules_exit(struct net *net)
{
	struct mr_table *mrt, *next;

	rtnl_lock();
	list_for_each_entry_safe(mrt, next, &net->ipv4.mr_tables, list) {
		list_del(&mrt->list);
		ipmr_free_table(mrt);
	}
	fib_rules_unregister(net->ipv4.mr_rules_ops);
	rtnl_unlock();
}

static int ipmr_rules_dump(struct net *net, struct notifier_block *nb,
			   struct netlink_ext_ack *extack)
{
	return fib_rules_dump(net, nb, RTNL_FAMILY_IPMR, extack);
}

static unsigned int ipmr_rules_seq_read(struct net *net)
{
	return fib_rules_seq_read(net, RTNL_FAMILY_IPMR);
}

bool ipmr_rule_default(const struct fib_rule *rule)
{
	return fib_rule_matchall(rule) && rule->table == RT_TABLE_DEFAULT;
}
EXPORT_SYMBOL(ipmr_rule_default);
#else
#define ipmr_for_each_table(mrt, net) \
	for (mrt = net->ipv4.mrt; mrt; mrt = NULL)

static struct mr_table *ipmr_mr_table_iter(struct net *net,
					   struct mr_table *mrt)
{
	if (!mrt)
		return net->ipv4.mrt;
	return NULL;
}

static struct mr_table *ipmr_get_table(struct net *net, u32 id)
{
	return net->ipv4.mrt;
}

static int ipmr_fib_lookup(struct net *net, struct flowi4 *flp4,
			   struct mr_table **mrt)
{
	*mrt = net->ipv4.mrt;
	return 0;
}

static int __net_init ipmr_rules_init(struct net *net)
{
	struct mr_table *mrt;

	mrt = ipmr_new_table(net, RT_TABLE_DEFAULT);
	if (IS_ERR(mrt))
		return PTR_ERR(mrt);
	net->ipv4.mrt = mrt;
	return 0;
}

static void __net_exit ipmr_rules_exit(struct net *net)
{
	rtnl_lock();
	ipmr_free_table(net->ipv4.mrt);
	net->ipv4.mrt = NULL;
	rtnl_unlock();
}

static int ipmr_rules_dump(struct net *net, struct notifier_block *nb,
			   struct netlink_ext_ack *extack)
{
	return 0;
}

static unsigned int ipmr_rules_seq_read(struct net *net)
{
	return 0;
}

bool ipmr_rule_default(const struct fib_rule *rule)
{
	return true;
}
EXPORT_SYMBOL(ipmr_rule_default);
#endif

static inline int ipmr_hash_cmp(struct rhashtable_compare_arg *arg,
				const void *ptr)
{
	const struct mfc_cache_cmp_arg *cmparg = arg->key;
	struct mfc_cache *c = (struct mfc_cache *)ptr;

	return cmparg->mfc_mcastgrp != c->mfc_mcastgrp ||
	       cmparg->mfc_origin != c->mfc_origin;
}

static const struct rhashtable_params ipmr_rht_params = {
	.head_offset = offsetof(struct mr_mfc, mnode),
	.key_offset = offsetof(struct mfc_cache, cmparg),
	.key_len = sizeof(struct mfc_cache_cmp_arg),
	.nelem_hint = 3,
	.obj_cmpfn = ipmr_hash_cmp,
	.automatic_shrinking = true,
};

static void ipmr_new_table_set(struct mr_table *mrt,
			       struct net *net)
{
#ifdef CONFIG_IP_MROUTE_MULTIPLE_TABLES
	list_add_tail_rcu(&mrt->list, &net->ipv4.mr_tables);
#endif
}

static struct mfc_cache_cmp_arg ipmr_mr_table_ops_cmparg_any = {
	.mfc_mcastgrp = htonl(INADDR_ANY),
	.mfc_origin = htonl(INADDR_ANY),
};

static struct mr_table_ops ipmr_mr_table_ops = {
	.rht_params = &ipmr_rht_params,
	.cmparg_any = &ipmr_mr_table_ops_cmparg_any,
};

static struct mr_table *ipmr_new_table(struct net *net, u32 id)
{
	struct mr_table *mrt;

	/* "pimreg%u" should not exceed 16 bytes (IFNAMSIZ) */
	if (id != RT_TABLE_DEFAULT && id >= 1000000000)
		return ERR_PTR(-EINVAL);

	mrt = ipmr_get_table(net, id);
	if (mrt)
		return mrt;

	return mr_table_alloc(net, id, &ipmr_mr_table_ops,
			      ipmr_expire_process, ipmr_new_table_set);
}

static void ipmr_free_table(struct mr_table *mrt)
{
	del_timer_sync(&mrt->ipmr_expire_timer);
	mroute_clean_tables(mrt, MRT_FLUSH_VIFS | MRT_FLUSH_VIFS_STATIC |
				 MRT_FLUSH_MFC | MRT_FLUSH_MFC_STATIC);
	rhltable_destroy(&mrt->mfc_hash);
	kfree(mrt);
}

/* Service routines creating virtual interfaces: DVMRP tunnels and PIMREG */

/* Initialize ipmr pimreg/tunnel in_device */
static bool ipmr_init_vif_indev(const struct net_device *dev)
{
	struct in_device *in_dev;

	ASSERT_RTNL();

	in_dev = __in_dev_get_rtnl(dev);
	if (!in_dev)
		return false;
	ipv4_devconf_setall(in_dev);
	neigh_parms_data_state_setall(in_dev->arp_parms);
	IPV4_DEVCONF(in_dev->cnf, RP_FILTER) = 0;

	return true;
}

static struct net_device *ipmr_new_tunnel(struct net *net, struct vifctl *v)
{
	struct net_device *tunnel_dev, *new_dev;
	struct ip_tunnel_parm p = { };
	int err;

	tunnel_dev = __dev_get_by_name(net, "tunl0");
	if (!tunnel_dev)
		goto out;

	p.iph.daddr = v->vifc_rmt_addr.s_addr;
	p.iph.saddr = v->vifc_lcl_addr.s_addr;
	p.iph.version = 4;
	p.iph.ihl = 5;
	p.iph.protocol = IPPROTO_IPIP;
	sprintf(p.name, "dvmrp%d", v->vifc_vifi);

	if (!tunnel_dev->netdev_ops->ndo_tunnel_ctl)
		goto out;
	err = tunnel_dev->netdev_ops->ndo_tunnel_ctl(tunnel_dev, &p,
			SIOCADDTUNNEL);
	if (err)
		goto out;

	new_dev = __dev_get_by_name(net, p.name);
	if (!new_dev)
		goto out;

	new_dev->flags |= IFF_MULTICAST;
	if (!ipmr_init_vif_indev(new_dev))
		goto out_unregister;
	if (dev_open(new_dev, NULL))
		goto out_unregister;
	dev_hold(new_dev);
	err = dev_set_allmulti(new_dev, 1);
	if (err) {
		dev_close(new_dev);
		tunnel_dev->netdev_ops->ndo_tunnel_ctl(tunnel_dev, &p,
				SIOCDELTUNNEL);
		dev_put(new_dev);
		new_dev = ERR_PTR(err);
	}
	return new_dev;

out_unregister:
	unregister_netdevice(new_dev);
out:
	return ERR_PTR(-ENOBUFS);
}

#if defined(CONFIG_IP_PIMSM_V1) || defined(CONFIG_IP_PIMSM_V2)
static netdev_tx_t reg_vif_xmit(struct sk_buff *skb, struct net_device *dev)
{
	struct net *net = dev_net(dev);
	struct mr_table *mrt;
	struct flowi4 fl4 = {
		.flowi4_oif	= dev->ifindex,
		.flowi4_iif	= skb->skb_iif ? : LOOPBACK_IFINDEX,
		.flowi4_mark	= skb->mark,
	};
	int err;

	err = ipmr_fib_lookup(net, &fl4, &mrt);
	if (err < 0) {
		kfree_skb(skb);
		return err;
	}

	read_lock(&mrt_lock);
	dev->stats.tx_bytes += skb->len;
	dev->stats.tx_packets++;
	ipmr_cache_report(mrt, skb, mrt->mroute_reg_vif_num, IGMPMSG_WHOLEPKT);
	read_unlock(&mrt_lock);
	kfree_skb(skb);
	return NETDEV_TX_OK;
}

static int reg_vif_get_iflink(const struct net_device *dev)
{
	return 0;
}

static const struct net_device_ops reg_vif_netdev_ops = {
	.ndo_start_xmit	= reg_vif_xmit,
	.ndo_get_iflink = reg_vif_get_iflink,
};

static void reg_vif_setup(struct net_device *dev)
{
	dev->type		= ARPHRD_PIMREG;
	dev->mtu		= ETH_DATA_LEN - sizeof(struct iphdr) - 8;
	dev->flags		= IFF_NOARP;
	dev->netdev_ops		= &reg_vif_netdev_ops;
	dev->needs_free_netdev	= true;
	dev->features		|= NETIF_F_NETNS_LOCAL;
}

static struct net_device *ipmr_reg_vif(struct net *net, struct mr_table *mrt)
{
	struct net_device *dev;
	char name[IFNAMSIZ];

	if (mrt->id == RT_TABLE_DEFAULT)
		sprintf(name, "pimreg");
	else
		sprintf(name, "pimreg%u", mrt->id);

	dev = alloc_netdev(0, name, NET_NAME_UNKNOWN, reg_vif_setup);

	if (!dev)
		return NULL;

	dev_net_set(dev, net);

	if (register_netdevice(dev)) {
		free_netdev(dev);
		return NULL;
	}

	if (!ipmr_init_vif_indev(dev))
		goto failure;
	if (dev_open(dev, NULL))
		goto failure;

	dev_hold(dev);

	return dev;

failure:
	unregister_netdevice(dev);
	return NULL;
}

/* called with rcu_read_lock() */
static int __pim_rcv(struct mr_table *mrt, struct sk_buff *skb,
		     unsigned int pimlen)
{
	struct net_device *reg_dev = NULL;
	struct iphdr *encap;

	encap = (struct iphdr *)(skb_transport_header(skb) + pimlen);
	/* Check that:
	 * a. packet is really sent to a multicast group
	 * b. packet is not a NULL-REGISTER
	 * c. packet is not truncated
	 */
	if (!ipv4_is_multicast(encap->daddr) ||
	    encap->tot_len == 0 ||
	    ntohs(encap->tot_len) + pimlen > skb->len)
		return 1;

	read_lock(&mrt_lock);
	if (mrt->mroute_reg_vif_num >= 0)
		reg_dev = mrt->vif_table[mrt->mroute_reg_vif_num].dev;
	read_unlock(&mrt_lock);

	if (!reg_dev)
		return 1;

	skb->mac_header = skb->network_header;
	skb_pull(skb, (u8 *)encap - skb->data);
	skb_reset_network_header(skb);
	skb->protocol = htons(ETH_P_IP);
	skb->ip_summed = CHECKSUM_NONE;

	skb_tunnel_rx(skb, reg_dev, dev_net(reg_dev));

	netif_rx(skb);

	return NET_RX_SUCCESS;
}
#else
static struct net_device *ipmr_reg_vif(struct net *net, struct mr_table *mrt)
{
	return NULL;
}
#endif

static int call_ipmr_vif_entry_notifiers(struct net *net,
					 enum fib_event_type event_type,
					 struct vif_device *vif,
					 vifi_t vif_index, u32 tb_id)
{
	return mr_call_vif_notifiers(net, RTNL_FAMILY_IPMR, event_type,
				     vif, vif_index, tb_id,
				     &net->ipv4.ipmr_seq);
}

static int call_ipmr_mfc_entry_notifiers(struct net *net,
					 enum fib_event_type event_type,
					 struct mfc_cache *mfc, u32 tb_id)
{
	return mr_call_mfc_notifiers(net, RTNL_FAMILY_IPMR, event_type,
				     &mfc->_c, tb_id, &net->ipv4.ipmr_seq);
}

/**
 *	vif_delete - Delete a VIF entry
 *	@mrt: Table to delete from
 *	@vifi: VIF identifier to delete
 *	@notify: Set to 1, if the caller is a notifier_call
 *	@head: if unregistering the VIF, place it on this queue
 */
static int vif_delete(struct mr_table *mrt, int vifi, int notify,
		      struct list_head *head)
{
	struct net *net = read_pnet(&mrt->net);
	struct vif_device *v;
	struct net_device *dev;
	struct in_device *in_dev;

	if (vifi < 0 || vifi >= mrt->maxvif)
		return -EADDRNOTAVAIL;

	v = &mrt->vif_table[vifi];

	if (VIF_EXISTS(mrt, vifi))
		call_ipmr_vif_entry_notifiers(net, FIB_EVENT_VIF_DEL, v, vifi,
					      mrt->id);

	write_lock_bh(&mrt_lock);
	dev = v->dev;
	v->dev = NULL;

	if (!dev) {
		write_unlock_bh(&mrt_lock);
		return -EADDRNOTAVAIL;
	}

	if (vifi == mrt->mroute_reg_vif_num)
		mrt->mroute_reg_vif_num = -1;

	if (vifi + 1 == mrt->maxvif) {
		int tmp;

		for (tmp = vifi - 1; tmp >= 0; tmp--) {
			if (VIF_EXISTS(mrt, tmp))
				break;
		}
		mrt->maxvif = tmp+1;
	}

	write_unlock_bh(&mrt_lock);

	dev_set_allmulti(dev, -1);

	in_dev = __in_dev_get_rtnl(dev);
	if (in_dev) {
		IPV4_DEVCONF(in_dev->cnf, MC_FORWARDING)--;
		inet_netconf_notify_devconf(dev_net(dev), RTM_NEWNETCONF,
					    NETCONFA_MC_FORWARDING,
					    dev->ifindex, &in_dev->cnf);
		ip_rt_multicast_event(in_dev);
	}

	if (v->flags & (VIFF_TUNNEL | VIFF_REGISTER) && !notify)
		unregister_netdevice_queue(dev, head);

	dev_put(dev);
	return 0;
}

static void ipmr_cache_free_rcu(struct rcu_head *head)
{
	struct mr_mfc *c = container_of(head, struct mr_mfc, rcu);

	kmem_cache_free(mrt_cachep, (struct mfc_cache *)c);
}

static void ipmr_cache_free(struct mfc_cache *c)
{
	call_rcu(&c->_c.rcu, ipmr_cache_free_rcu);
}

/* Destroy an unresolved cache entry, killing queued skbs
 * and reporting error to netlink readers.
 */
static void ipmr_destroy_unres(struct mr_table *mrt, struct mfc_cache *c)
{
	struct net *net = read_pnet(&mrt->net);
	struct sk_buff *skb;
	struct nlmsgerr *e;

	atomic_dec(&mrt->cache_resolve_queue_len);

	while ((skb = skb_dequeue(&c->_c.mfc_un.unres.unresolved))) {
		if (ip_hdr(skb)->version == 0) {
			struct nlmsghdr *nlh = skb_pull(skb,
							sizeof(struct iphdr));
			nlh->nlmsg_type = NLMSG_ERROR;
			nlh->nlmsg_len = nlmsg_msg_size(sizeof(struct nlmsgerr));
			skb_trim(skb, nlh->nlmsg_len);
			e = nlmsg_data(nlh);
			e->error = -ETIMEDOUT;
			memset(&e->msg, 0, sizeof(e->msg));

			rtnl_unicast(skb, net, NETLINK_CB(skb).portid);
		} else {
			kfree_skb(skb);
		}
	}

	ipmr_cache_free(c);
}

/* Timer process for the unresolved queue. */
static void ipmr_expire_process(struct timer_list *t)
{
	struct mr_table *mrt = from_timer(mrt, t, ipmr_expire_timer);
	struct mr_mfc *c, *next;
	unsigned long expires;
	unsigned long now;

	if (!spin_trylock(&mfc_unres_lock)) {
		mod_timer(&mrt->ipmr_expire_timer, jiffies+HZ/10);
		return;
	}

	if (list_empty(&mrt->mfc_unres_queue))
		goto out;

	now = jiffies;
	expires = 10*HZ;

	list_for_each_entry_safe(c, next, &mrt->mfc_unres_queue, list) {
		if (time_after(c->mfc_un.unres.expires, now)) {
			unsigned long interval = c->mfc_un.unres.expires - now;
			if (interval < expires)
				expires = interval;
			continue;
		}

		list_del(&c->list);
		mroute_netlink_event(mrt, (struct mfc_cache *)c, RTM_DELROUTE);
		ipmr_destroy_unres(mrt, (struct mfc_cache *)c);
	}

	if (!list_empty(&mrt->mfc_unres_queue))
		mod_timer(&mrt->ipmr_expire_timer, jiffies + expires);

out:
	spin_unlock(&mfc_unres_lock);
}

/* Fill oifs list. It is called under write locked mrt_lock. */
static void ipmr_update_thresholds(struct mr_table *mrt, struct mr_mfc *cache,
				   unsigned char *ttls)
{
	int vifi;

	cache->mfc_un.res.minvif = MAXVIFS;
	cache->mfc_un.res.maxvif = 0;
	memset(cache->mfc_un.res.ttls, 255, MAXVIFS);

	for (vifi = 0; vifi < mrt->maxvif; vifi++) {
		if (VIF_EXISTS(mrt, vifi) &&
		    ttls[vifi] && ttls[vifi] < 255) {
			cache->mfc_un.res.ttls[vifi] = ttls[vifi];
			if (cache->mfc_un.res.minvif > vifi)
				cache->mfc_un.res.minvif = vifi;
			if (cache->mfc_un.res.maxvif <= vifi)
				cache->mfc_un.res.maxvif = vifi + 1;
		}
	}
	cache->mfc_un.res.lastuse = jiffies;
}

static int vif_add(struct net *net, struct mr_table *mrt,
		   struct vifctl *vifc, int mrtsock)
{
	struct netdev_phys_item_id ppid = { };
	int vifi = vifc->vifc_vifi;
	struct vif_device *v = &mrt->vif_table[vifi];
	struct net_device *dev;
	struct in_device *in_dev;
	int err;

	/* Is vif busy ? */
	if (VIF_EXISTS(mrt, vifi))
		return -EADDRINUSE;

	switch (vifc->vifc_flags) {
	case VIFF_REGISTER:
		if (!ipmr_pimsm_enabled())
			return -EINVAL;
		/* Special Purpose VIF in PIM
		 * All the packets will be sent to the daemon
		 */
		if (mrt->mroute_reg_vif_num >= 0)
			return -EADDRINUSE;
		dev = ipmr_reg_vif(net, mrt);
		if (!dev)
			return -ENOBUFS;
		err = dev_set_allmulti(dev, 1);
		if (err) {
			unregister_netdevice(dev);
			dev_put(dev);
			return err;
		}
		break;
	case VIFF_TUNNEL:
		dev = ipmr_new_tunnel(net, vifc);
		if (IS_ERR(dev))
			return PTR_ERR(dev);
		break;
	case VIFF_USE_IFINDEX:
	case 0:
		if (vifc->vifc_flags == VIFF_USE_IFINDEX) {
			dev = dev_get_by_index(net, vifc->vifc_lcl_ifindex);
			if (dev && !__in_dev_get_rtnl(dev)) {
				dev_put(dev);
				return -EADDRNOTAVAIL;
			}
		} else {
			dev = ip_dev_find(net, vifc->vifc_lcl_addr.s_addr);
		}
		if (!dev)
			return -EADDRNOTAVAIL;
		err = dev_set_allmulti(dev, 1);
		if (err) {
			dev_put(dev);
			return err;
		}
		break;
	default:
		return -EINVAL;
	}

	in_dev = __in_dev_get_rtnl(dev);
	if (!in_dev) {
		dev_put(dev);
		return -EADDRNOTAVAIL;
	}
	IPV4_DEVCONF(in_dev->cnf, MC_FORWARDING)++;
	inet_netconf_notify_devconf(net, RTM_NEWNETCONF, NETCONFA_MC_FORWARDING,
				    dev->ifindex, &in_dev->cnf);
	ip_rt_multicast_event(in_dev);

	/* Fill in the VIF structures */
	vif_device_init(v, dev, vifc->vifc_rate_limit,
			vifc->vifc_threshold,
			vifc->vifc_flags | (!mrtsock ? VIFF_STATIC : 0),
			(VIFF_TUNNEL | VIFF_REGISTER));

	err = dev_get_port_parent_id(dev, &ppid, true);
	if (err == 0) {
		memcpy(v->dev_parent_id.id, ppid.id, ppid.id_len);
		v->dev_parent_id.id_len = ppid.id_len;
	} else {
		v->dev_parent_id.id_len = 0;
	}

	v->local = vifc->vifc_lcl_addr.s_addr;
	v->remote = vifc->vifc_rmt_addr.s_addr;

	/* And finish update writing critical data */
	write_lock_bh(&mrt_lock);
	v->dev = dev;
	if (v->flags & VIFF_REGISTER)
		mrt->mroute_reg_vif_num = vifi;
	if (vifi+1 > mrt->maxvif)
		mrt->maxvif = vifi+1;
	write_unlock_bh(&mrt_lock);
	call_ipmr_vif_entry_notifiers(net, FIB_EVENT_VIF_ADD, v, vifi, mrt->id);
	return 0;
}

/* called with rcu_read_lock() */
static struct mfc_cache *ipmr_cache_find(struct mr_table *mrt,
					 __be32 origin,
					 __be32 mcastgrp)
{
	struct mfc_cache_cmp_arg arg = {
			.mfc_mcastgrp = mcastgrp,
			.mfc_origin = origin
	};

	return mr_mfc_find(mrt, &arg);
}

/* Look for a (*,G) entry */
static struct mfc_cache *ipmr_cache_find_any(struct mr_table *mrt,
					     __be32 mcastgrp, int vifi)
{
	struct mfc_cache_cmp_arg arg = {
			.mfc_mcastgrp = mcastgrp,
			.mfc_origin = htonl(INADDR_ANY)
	};

	if (mcastgrp == htonl(INADDR_ANY))
		return mr_mfc_find_any_parent(mrt, vifi);
	return mr_mfc_find_any(mrt, vifi, &arg);
}

/* Look for a (S,G,iif) entry if parent != -1 */
static struct mfc_cache *ipmr_cache_find_parent(struct mr_table *mrt,
						__be32 origin, __be32 mcastgrp,
						int parent)
{
	struct mfc_cache_cmp_arg arg = {
			.mfc_mcastgrp = mcastgrp,
			.mfc_origin = origin,
	};

	return mr_mfc_find_parent(mrt, &arg, parent);
}

/* Allocate a multicast cache entry */
static struct mfc_cache *ipmr_cache_alloc(void)
{
	struct mfc_cache *c = kmem_cache_zalloc(mrt_cachep, GFP_KERNEL);

	if (c) {
<<<<<<< HEAD
		c->mfc_un.res.last_assert = jiffies - MFC_ASSERT_THRESH - 1;
		c->mfc_un.res.minvif = MAXVIFS;
=======
		c->_c.mfc_un.res.last_assert = jiffies - MFC_ASSERT_THRESH - 1;
		c->_c.mfc_un.res.minvif = MAXVIFS;
		c->_c.free = ipmr_cache_free_rcu;
		refcount_set(&c->_c.mfc_un.res.refcount, 1);
>>>>>>> 24b8d41d
	}
	return c;
}

static struct mfc_cache *ipmr_cache_alloc_unres(void)
{
	struct mfc_cache *c = kmem_cache_zalloc(mrt_cachep, GFP_ATOMIC);

	if (c) {
		skb_queue_head_init(&c->_c.mfc_un.unres.unresolved);
		c->_c.mfc_un.unres.expires = jiffies + 10 * HZ;
	}
	return c;
}

/* A cache entry has gone into a resolved state from queued */
static void ipmr_cache_resolve(struct net *net, struct mr_table *mrt,
			       struct mfc_cache *uc, struct mfc_cache *c)
{
	struct sk_buff *skb;
	struct nlmsgerr *e;

	/* Play the pending entries through our router */
	while ((skb = __skb_dequeue(&uc->_c.mfc_un.unres.unresolved))) {
		if (ip_hdr(skb)->version == 0) {
			struct nlmsghdr *nlh = skb_pull(skb,
							sizeof(struct iphdr));

			if (mr_fill_mroute(mrt, skb, &c->_c,
					   nlmsg_data(nlh)) > 0) {
				nlh->nlmsg_len = skb_tail_pointer(skb) -
						 (u8 *)nlh;
			} else {
				nlh->nlmsg_type = NLMSG_ERROR;
				nlh->nlmsg_len = nlmsg_msg_size(sizeof(struct nlmsgerr));
				skb_trim(skb, nlh->nlmsg_len);
				e = nlmsg_data(nlh);
				e->error = -EMSGSIZE;
				memset(&e->msg, 0, sizeof(e->msg));
			}

			rtnl_unicast(skb, net, NETLINK_CB(skb).portid);
		} else {
			ip_mr_forward(net, mrt, skb->dev, skb, c, 0);
		}
	}
}

/* Bounce a cache query up to mrouted and netlink.
 *
 * Called under mrt_lock.
 */
static int ipmr_cache_report(struct mr_table *mrt,
			     struct sk_buff *pkt, vifi_t vifi, int assert)
{
	const int ihl = ip_hdrlen(pkt);
	struct sock *mroute_sk;
	struct igmphdr *igmp;
	struct igmpmsg *msg;
	struct sk_buff *skb;
	int ret;

	if (assert == IGMPMSG_WHOLEPKT || assert == IGMPMSG_WRVIFWHOLE)
		skb = skb_realloc_headroom(pkt, sizeof(struct iphdr));
	else
		skb = alloc_skb(128, GFP_ATOMIC);

	if (!skb)
		return -ENOBUFS;

	if (assert == IGMPMSG_WHOLEPKT || assert == IGMPMSG_WRVIFWHOLE) {
		/* Ugly, but we have no choice with this interface.
		 * Duplicate old header, fix ihl, length etc.
		 * And all this only to mangle msg->im_msgtype and
		 * to set msg->im_mbz to "mbz" :-)
		 */
		skb_push(skb, sizeof(struct iphdr));
		skb_reset_network_header(skb);
		skb_reset_transport_header(skb);
		msg = (struct igmpmsg *)skb_network_header(skb);
		memcpy(msg, skb_network_header(pkt), sizeof(struct iphdr));
		msg->im_msgtype = assert;
		msg->im_mbz = 0;
		if (assert == IGMPMSG_WRVIFWHOLE) {
			msg->im_vif = vifi;
			msg->im_vif_hi = vifi >> 8;
		} else {
			msg->im_vif = mrt->mroute_reg_vif_num;
			msg->im_vif_hi = mrt->mroute_reg_vif_num >> 8;
		}
		ip_hdr(skb)->ihl = sizeof(struct iphdr) >> 2;
		ip_hdr(skb)->tot_len = htons(ntohs(ip_hdr(pkt)->tot_len) +
					     sizeof(struct iphdr));
	} else {
		/* Copy the IP header */
		skb_set_network_header(skb, skb->len);
		skb_put(skb, ihl);
		skb_copy_to_linear_data(skb, pkt->data, ihl);
		/* Flag to the kernel this is a route add */
		ip_hdr(skb)->protocol = 0;
		msg = (struct igmpmsg *)skb_network_header(skb);
		msg->im_vif = vifi;
		msg->im_vif_hi = vifi >> 8;
		skb_dst_set(skb, dst_clone(skb_dst(pkt)));
		/* Add our header */
		igmp = skb_put(skb, sizeof(struct igmphdr));
		igmp->type = assert;
		msg->im_msgtype = assert;
		igmp->code = 0;
		ip_hdr(skb)->tot_len = htons(skb->len);	/* Fix the length */
		skb->transport_header = skb->network_header;
	}

	rcu_read_lock();
	mroute_sk = rcu_dereference(mrt->mroute_sk);
	if (!mroute_sk) {
		rcu_read_unlock();
		kfree_skb(skb);
		return -EINVAL;
	}

	igmpmsg_netlink_event(mrt, skb);

	/* Deliver to mrouted */
	ret = sock_queue_rcv_skb(mroute_sk, skb);
	rcu_read_unlock();
	if (ret < 0) {
		net_warn_ratelimited("mroute: pending queue full, dropping entries\n");
		kfree_skb(skb);
	}

	return ret;
}

/* Queue a packet for resolution. It gets locked cache entry! */
static int ipmr_cache_unresolved(struct mr_table *mrt, vifi_t vifi,
				 struct sk_buff *skb, struct net_device *dev)
{
	const struct iphdr *iph = ip_hdr(skb);
	struct mfc_cache *c;
	bool found = false;
	int err;

	spin_lock_bh(&mfc_unres_lock);
	list_for_each_entry(c, &mrt->mfc_unres_queue, _c.list) {
		if (c->mfc_mcastgrp == iph->daddr &&
		    c->mfc_origin == iph->saddr) {
			found = true;
			break;
		}
	}

	if (!found) {
		/* Create a new entry if allowable */
		c = ipmr_cache_alloc_unres();
		if (!c) {
			spin_unlock_bh(&mfc_unres_lock);

			kfree_skb(skb);
			return -ENOBUFS;
		}

		/* Fill in the new cache entry */
		c->_c.mfc_parent = -1;
		c->mfc_origin	= iph->saddr;
		c->mfc_mcastgrp	= iph->daddr;

		/* Reflect first query at mrouted. */
		err = ipmr_cache_report(mrt, skb, vifi, IGMPMSG_NOCACHE);

		if (err < 0) {
			/* If the report failed throw the cache entry
			   out - Brad Parker
			 */
			spin_unlock_bh(&mfc_unres_lock);

			ipmr_cache_free(c);
			kfree_skb(skb);
			return err;
		}

		atomic_inc(&mrt->cache_resolve_queue_len);
		list_add(&c->_c.list, &mrt->mfc_unres_queue);
		mroute_netlink_event(mrt, c, RTM_NEWROUTE);

		if (atomic_read(&mrt->cache_resolve_queue_len) == 1)
			mod_timer(&mrt->ipmr_expire_timer,
				  c->_c.mfc_un.unres.expires);
	}

	/* See if we can append the packet */
	if (c->_c.mfc_un.unres.unresolved.qlen > 3) {
		kfree_skb(skb);
		err = -ENOBUFS;
	} else {
		if (dev) {
			skb->dev = dev;
			skb->skb_iif = dev->ifindex;
		}
		skb_queue_tail(&c->_c.mfc_un.unres.unresolved, skb);
		err = 0;
	}

	spin_unlock_bh(&mfc_unres_lock);
	return err;
}

/* MFC cache manipulation by user space mroute daemon */

static int ipmr_mfc_delete(struct mr_table *mrt, struct mfcctl *mfc, int parent)
{
	struct net *net = read_pnet(&mrt->net);
	struct mfc_cache *c;

	/* The entries are added/deleted only under RTNL */
	rcu_read_lock();
	c = ipmr_cache_find_parent(mrt, mfc->mfcc_origin.s_addr,
				   mfc->mfcc_mcastgrp.s_addr, parent);
	rcu_read_unlock();
	if (!c)
		return -ENOENT;
	rhltable_remove(&mrt->mfc_hash, &c->_c.mnode, ipmr_rht_params);
	list_del_rcu(&c->_c.list);
	call_ipmr_mfc_entry_notifiers(net, FIB_EVENT_ENTRY_DEL, c, mrt->id);
	mroute_netlink_event(mrt, c, RTM_DELROUTE);
	mr_cache_put(&c->_c);

	return 0;
}

static int ipmr_mfc_add(struct net *net, struct mr_table *mrt,
			struct mfcctl *mfc, int mrtsock, int parent)
{
	struct mfc_cache *uc, *c;
	struct mr_mfc *_uc;
	bool found;
	int ret;

	if (mfc->mfcc_parent >= MAXVIFS)
		return -ENFILE;

	/* The entries are added/deleted only under RTNL */
	rcu_read_lock();
	c = ipmr_cache_find_parent(mrt, mfc->mfcc_origin.s_addr,
				   mfc->mfcc_mcastgrp.s_addr, parent);
	rcu_read_unlock();
	if (c) {
		write_lock_bh(&mrt_lock);
		c->_c.mfc_parent = mfc->mfcc_parent;
		ipmr_update_thresholds(mrt, &c->_c, mfc->mfcc_ttls);
		if (!mrtsock)
			c->_c.mfc_flags |= MFC_STATIC;
		write_unlock_bh(&mrt_lock);
		call_ipmr_mfc_entry_notifiers(net, FIB_EVENT_ENTRY_REPLACE, c,
					      mrt->id);
		mroute_netlink_event(mrt, c, RTM_NEWROUTE);
		return 0;
	}

	if (mfc->mfcc_mcastgrp.s_addr != htonl(INADDR_ANY) &&
	    !ipv4_is_multicast(mfc->mfcc_mcastgrp.s_addr))
		return -EINVAL;

	c = ipmr_cache_alloc();
	if (!c)
		return -ENOMEM;

	c->mfc_origin = mfc->mfcc_origin.s_addr;
	c->mfc_mcastgrp = mfc->mfcc_mcastgrp.s_addr;
	c->_c.mfc_parent = mfc->mfcc_parent;
	ipmr_update_thresholds(mrt, &c->_c, mfc->mfcc_ttls);
	if (!mrtsock)
		c->_c.mfc_flags |= MFC_STATIC;

	ret = rhltable_insert_key(&mrt->mfc_hash, &c->cmparg, &c->_c.mnode,
				  ipmr_rht_params);
	if (ret) {
		pr_err("ipmr: rhtable insert error %d\n", ret);
		ipmr_cache_free(c);
		return ret;
	}
	list_add_tail_rcu(&c->_c.list, &mrt->mfc_cache_list);
	/* Check to see if we resolved a queued list. If so we
	 * need to send on the frames and tidy up.
	 */
	found = false;
	spin_lock_bh(&mfc_unres_lock);
	list_for_each_entry(_uc, &mrt->mfc_unres_queue, list) {
		uc = (struct mfc_cache *)_uc;
		if (uc->mfc_origin == c->mfc_origin &&
		    uc->mfc_mcastgrp == c->mfc_mcastgrp) {
			list_del(&_uc->list);
			atomic_dec(&mrt->cache_resolve_queue_len);
			found = true;
			break;
		}
	}
	if (list_empty(&mrt->mfc_unres_queue))
		del_timer(&mrt->ipmr_expire_timer);
	spin_unlock_bh(&mfc_unres_lock);

	if (found) {
		ipmr_cache_resolve(net, mrt, uc, c);
		ipmr_cache_free(uc);
	}
	call_ipmr_mfc_entry_notifiers(net, FIB_EVENT_ENTRY_ADD, c, mrt->id);
	mroute_netlink_event(mrt, c, RTM_NEWROUTE);
	return 0;
}

/* Close the multicast socket, and clear the vif tables etc */
static void mroute_clean_tables(struct mr_table *mrt, int flags)
{
	struct net *net = read_pnet(&mrt->net);
	struct mr_mfc *c, *tmp;
	struct mfc_cache *cache;
	LIST_HEAD(list);
	int i;

	/* Shut down all active vif entries */
	if (flags & (MRT_FLUSH_VIFS | MRT_FLUSH_VIFS_STATIC)) {
		for (i = 0; i < mrt->maxvif; i++) {
			if (((mrt->vif_table[i].flags & VIFF_STATIC) &&
			     !(flags & MRT_FLUSH_VIFS_STATIC)) ||
			    (!(mrt->vif_table[i].flags & VIFF_STATIC) && !(flags & MRT_FLUSH_VIFS)))
				continue;
			vif_delete(mrt, i, 0, &list);
		}
		unregister_netdevice_many(&list);
	}

	/* Wipe the cache */
	if (flags & (MRT_FLUSH_MFC | MRT_FLUSH_MFC_STATIC)) {
		list_for_each_entry_safe(c, tmp, &mrt->mfc_cache_list, list) {
			if (((c->mfc_flags & MFC_STATIC) && !(flags & MRT_FLUSH_MFC_STATIC)) ||
			    (!(c->mfc_flags & MFC_STATIC) && !(flags & MRT_FLUSH_MFC)))
				continue;
			rhltable_remove(&mrt->mfc_hash, &c->mnode, ipmr_rht_params);
			list_del_rcu(&c->list);
			cache = (struct mfc_cache *)c;
			call_ipmr_mfc_entry_notifiers(net, FIB_EVENT_ENTRY_DEL, cache,
						      mrt->id);
			mroute_netlink_event(mrt, cache, RTM_DELROUTE);
			mr_cache_put(c);
		}
	}

	if (flags & MRT_FLUSH_MFC) {
		if (atomic_read(&mrt->cache_resolve_queue_len) != 0) {
			spin_lock_bh(&mfc_unres_lock);
			list_for_each_entry_safe(c, tmp, &mrt->mfc_unres_queue, list) {
				list_del(&c->list);
				cache = (struct mfc_cache *)c;
				mroute_netlink_event(mrt, cache, RTM_DELROUTE);
				ipmr_destroy_unres(mrt, cache);
			}
			spin_unlock_bh(&mfc_unres_lock);
		}
	}
}

/* called from ip_ra_control(), before an RCU grace period,
 * we dont need to call synchronize_rcu() here
 */
static void mrtsock_destruct(struct sock *sk)
{
	struct net *net = sock_net(sk);
	struct mr_table *mrt;

	rtnl_lock();
	ipmr_for_each_table(mrt, net) {
		if (sk == rtnl_dereference(mrt->mroute_sk)) {
			IPV4_DEVCONF_ALL(net, MC_FORWARDING)--;
			inet_netconf_notify_devconf(net, RTM_NEWNETCONF,
						    NETCONFA_MC_FORWARDING,
						    NETCONFA_IFINDEX_ALL,
						    net->ipv4.devconf_all);
			RCU_INIT_POINTER(mrt->mroute_sk, NULL);
			mroute_clean_tables(mrt, MRT_FLUSH_VIFS | MRT_FLUSH_MFC);
		}
	}
	rtnl_unlock();
}

/* Socket options and virtual interface manipulation. The whole
 * virtual interface system is a complete heap, but unfortunately
 * that's how BSD mrouted happens to think. Maybe one day with a proper
 * MOSPF/PIM router set up we can clean this up.
 */

int ip_mroute_setsockopt(struct sock *sk, int optname, sockptr_t optval,
			 unsigned int optlen)
{
	struct net *net = sock_net(sk);
	int val, ret = 0, parent = 0;
	struct mr_table *mrt;
	struct vifctl vif;
	struct mfcctl mfc;
	bool do_wrvifwhole;
	u32 uval;

	/* There's one exception to the lock - MRT_DONE which needs to unlock */
	rtnl_lock();
	if (sk->sk_type != SOCK_RAW ||
	    inet_sk(sk)->inet_num != IPPROTO_IGMP) {
		ret = -EOPNOTSUPP;
		goto out_unlock;
	}

	mrt = ipmr_get_table(net, raw_sk(sk)->ipmr_table ? : RT_TABLE_DEFAULT);
	if (!mrt) {
		ret = -ENOENT;
		goto out_unlock;
	}
	if (optname != MRT_INIT) {
		if (sk != rcu_access_pointer(mrt->mroute_sk) &&
		    !ns_capable(net->user_ns, CAP_NET_ADMIN)) {
			ret = -EACCES;
			goto out_unlock;
		}
	}

	switch (optname) {
	case MRT_INIT:
		if (optlen != sizeof(int)) {
			ret = -EINVAL;
			break;
		}
		if (rtnl_dereference(mrt->mroute_sk)) {
			ret = -EADDRINUSE;
			break;
		}

		ret = ip_ra_control(sk, 1, mrtsock_destruct);
		if (ret == 0) {
			rcu_assign_pointer(mrt->mroute_sk, sk);
			IPV4_DEVCONF_ALL(net, MC_FORWARDING)++;
			inet_netconf_notify_devconf(net, RTM_NEWNETCONF,
						    NETCONFA_MC_FORWARDING,
						    NETCONFA_IFINDEX_ALL,
						    net->ipv4.devconf_all);
		}
		break;
	case MRT_DONE:
		if (sk != rcu_access_pointer(mrt->mroute_sk)) {
			ret = -EACCES;
		} else {
			/* We need to unlock here because mrtsock_destruct takes
			 * care of rtnl itself and we can't change that due to
			 * the IP_ROUTER_ALERT setsockopt which runs without it.
			 */
			rtnl_unlock();
			ret = ip_ra_control(sk, 0, NULL);
			goto out;
		}
		break;
	case MRT_ADD_VIF:
	case MRT_DEL_VIF:
		if (optlen != sizeof(vif)) {
			ret = -EINVAL;
			break;
		}
		if (copy_from_sockptr(&vif, optval, sizeof(vif))) {
			ret = -EFAULT;
			break;
		}
		if (vif.vifc_vifi >= MAXVIFS) {
			ret = -ENFILE;
			break;
		}
		if (optname == MRT_ADD_VIF) {
			ret = vif_add(net, mrt, &vif,
				      sk == rtnl_dereference(mrt->mroute_sk));
		} else {
			ret = vif_delete(mrt, vif.vifc_vifi, 0, NULL);
		}
		break;
	/* Manipulate the forwarding caches. These live
	 * in a sort of kernel/user symbiosis.
	 */
	case MRT_ADD_MFC:
	case MRT_DEL_MFC:
		parent = -1;
		fallthrough;
	case MRT_ADD_MFC_PROXY:
	case MRT_DEL_MFC_PROXY:
		if (optlen != sizeof(mfc)) {
			ret = -EINVAL;
			break;
		}
		if (copy_from_sockptr(&mfc, optval, sizeof(mfc))) {
			ret = -EFAULT;
			break;
		}
		if (parent == 0)
			parent = mfc.mfcc_parent;
		if (optname == MRT_DEL_MFC || optname == MRT_DEL_MFC_PROXY)
			ret = ipmr_mfc_delete(mrt, &mfc, parent);
		else
			ret = ipmr_mfc_add(net, mrt, &mfc,
					   sk == rtnl_dereference(mrt->mroute_sk),
					   parent);
		break;
	case MRT_FLUSH:
		if (optlen != sizeof(val)) {
			ret = -EINVAL;
			break;
		}
		if (copy_from_sockptr(&val, optval, sizeof(val))) {
			ret = -EFAULT;
			break;
		}
		mroute_clean_tables(mrt, val);
		break;
	/* Control PIM assert. */
	case MRT_ASSERT:
		if (optlen != sizeof(val)) {
			ret = -EINVAL;
			break;
		}
		if (copy_from_sockptr(&val, optval, sizeof(val))) {
			ret = -EFAULT;
			break;
		}
		mrt->mroute_do_assert = val;
		break;
	case MRT_PIM:
		if (!ipmr_pimsm_enabled()) {
			ret = -ENOPROTOOPT;
			break;
		}
		if (optlen != sizeof(val)) {
			ret = -EINVAL;
			break;
		}
		if (copy_from_sockptr(&val, optval, sizeof(val))) {
			ret = -EFAULT;
			break;
		}

		do_wrvifwhole = (val == IGMPMSG_WRVIFWHOLE);
		val = !!val;
		if (val != mrt->mroute_do_pim) {
			mrt->mroute_do_pim = val;
			mrt->mroute_do_assert = val;
			mrt->mroute_do_wrvifwhole = do_wrvifwhole;
		}
		break;
	case MRT_TABLE:
		if (!IS_BUILTIN(CONFIG_IP_MROUTE_MULTIPLE_TABLES)) {
			ret = -ENOPROTOOPT;
			break;
		}
		if (optlen != sizeof(uval)) {
			ret = -EINVAL;
			break;
		}
		if (copy_from_sockptr(&uval, optval, sizeof(uval))) {
			ret = -EFAULT;
			break;
		}

		if (sk == rtnl_dereference(mrt->mroute_sk)) {
			ret = -EBUSY;
		} else {
			mrt = ipmr_new_table(net, uval);
			if (IS_ERR(mrt))
				ret = PTR_ERR(mrt);
			else
				raw_sk(sk)->ipmr_table = uval;
		}
		break;
	/* Spurious command, or MRT_VERSION which you cannot set. */
	default:
		ret = -ENOPROTOOPT;
	}
out_unlock:
	rtnl_unlock();
out:
	return ret;
}

/* Getsock opt support for the multicast routing system. */
int ip_mroute_getsockopt(struct sock *sk, int optname, char __user *optval, int __user *optlen)
{
	int olr;
	int val;
	struct net *net = sock_net(sk);
	struct mr_table *mrt;

	if (sk->sk_type != SOCK_RAW ||
	    inet_sk(sk)->inet_num != IPPROTO_IGMP)
		return -EOPNOTSUPP;

	mrt = ipmr_get_table(net, raw_sk(sk)->ipmr_table ? : RT_TABLE_DEFAULT);
	if (!mrt)
		return -ENOENT;

	switch (optname) {
	case MRT_VERSION:
		val = 0x0305;
		break;
	case MRT_PIM:
		if (!ipmr_pimsm_enabled())
			return -ENOPROTOOPT;
		val = mrt->mroute_do_pim;
		break;
	case MRT_ASSERT:
		val = mrt->mroute_do_assert;
		break;
	default:
		return -ENOPROTOOPT;
	}

	if (get_user(olr, optlen))
		return -EFAULT;
	olr = min_t(unsigned int, olr, sizeof(int));
	if (olr < 0)
		return -EINVAL;
	if (put_user(olr, optlen))
		return -EFAULT;
	if (copy_to_user(optval, &val, olr))
		return -EFAULT;
	return 0;
}

/* The IP multicast ioctl support routines. */
int ipmr_ioctl(struct sock *sk, int cmd, void __user *arg)
{
	struct sioc_sg_req sr;
	struct sioc_vif_req vr;
	struct vif_device *vif;
	struct mfc_cache *c;
	struct net *net = sock_net(sk);
	struct mr_table *mrt;

	mrt = ipmr_get_table(net, raw_sk(sk)->ipmr_table ? : RT_TABLE_DEFAULT);
	if (!mrt)
		return -ENOENT;

	switch (cmd) {
	case SIOCGETVIFCNT:
		if (copy_from_user(&vr, arg, sizeof(vr)))
			return -EFAULT;
		if (vr.vifi >= mrt->maxvif)
			return -EINVAL;
		vr.vifi = array_index_nospec(vr.vifi, mrt->maxvif);
		read_lock(&mrt_lock);
		vif = &mrt->vif_table[vr.vifi];
		if (VIF_EXISTS(mrt, vr.vifi)) {
			vr.icount = vif->pkt_in;
			vr.ocount = vif->pkt_out;
			vr.ibytes = vif->bytes_in;
			vr.obytes = vif->bytes_out;
			read_unlock(&mrt_lock);

			if (copy_to_user(arg, &vr, sizeof(vr)))
				return -EFAULT;
			return 0;
		}
		read_unlock(&mrt_lock);
		return -EADDRNOTAVAIL;
	case SIOCGETSGCNT:
		if (copy_from_user(&sr, arg, sizeof(sr)))
			return -EFAULT;

		rcu_read_lock();
		c = ipmr_cache_find(mrt, sr.src.s_addr, sr.grp.s_addr);
		if (c) {
			sr.pktcnt = c->_c.mfc_un.res.pkt;
			sr.bytecnt = c->_c.mfc_un.res.bytes;
			sr.wrong_if = c->_c.mfc_un.res.wrong_if;
			rcu_read_unlock();

			if (copy_to_user(arg, &sr, sizeof(sr)))
				return -EFAULT;
			return 0;
		}
		rcu_read_unlock();
		return -EADDRNOTAVAIL;
	default:
		return -ENOIOCTLCMD;
	}
}

#ifdef CONFIG_COMPAT
struct compat_sioc_sg_req {
	struct in_addr src;
	struct in_addr grp;
	compat_ulong_t pktcnt;
	compat_ulong_t bytecnt;
	compat_ulong_t wrong_if;
};

struct compat_sioc_vif_req {
	vifi_t	vifi;		/* Which iface */
	compat_ulong_t icount;
	compat_ulong_t ocount;
	compat_ulong_t ibytes;
	compat_ulong_t obytes;
};

int ipmr_compat_ioctl(struct sock *sk, unsigned int cmd, void __user *arg)
{
	struct compat_sioc_sg_req sr;
	struct compat_sioc_vif_req vr;
	struct vif_device *vif;
	struct mfc_cache *c;
	struct net *net = sock_net(sk);
	struct mr_table *mrt;

	mrt = ipmr_get_table(net, raw_sk(sk)->ipmr_table ? : RT_TABLE_DEFAULT);
	if (!mrt)
		return -ENOENT;

	switch (cmd) {
	case SIOCGETVIFCNT:
		if (copy_from_user(&vr, arg, sizeof(vr)))
			return -EFAULT;
		if (vr.vifi >= mrt->maxvif)
			return -EINVAL;
		vr.vifi = array_index_nospec(vr.vifi, mrt->maxvif);
		read_lock(&mrt_lock);
		vif = &mrt->vif_table[vr.vifi];
		if (VIF_EXISTS(mrt, vr.vifi)) {
			vr.icount = vif->pkt_in;
			vr.ocount = vif->pkt_out;
			vr.ibytes = vif->bytes_in;
			vr.obytes = vif->bytes_out;
			read_unlock(&mrt_lock);

			if (copy_to_user(arg, &vr, sizeof(vr)))
				return -EFAULT;
			return 0;
		}
		read_unlock(&mrt_lock);
		return -EADDRNOTAVAIL;
	case SIOCGETSGCNT:
		if (copy_from_user(&sr, arg, sizeof(sr)))
			return -EFAULT;

		rcu_read_lock();
		c = ipmr_cache_find(mrt, sr.src.s_addr, sr.grp.s_addr);
		if (c) {
			sr.pktcnt = c->_c.mfc_un.res.pkt;
			sr.bytecnt = c->_c.mfc_un.res.bytes;
			sr.wrong_if = c->_c.mfc_un.res.wrong_if;
			rcu_read_unlock();

			if (copy_to_user(arg, &sr, sizeof(sr)))
				return -EFAULT;
			return 0;
		}
		rcu_read_unlock();
		return -EADDRNOTAVAIL;
	default:
		return -ENOIOCTLCMD;
	}
}
#endif

static int ipmr_device_event(struct notifier_block *this, unsigned long event, void *ptr)
{
	struct net_device *dev = netdev_notifier_info_to_dev(ptr);
	struct net *net = dev_net(dev);
	struct mr_table *mrt;
	struct vif_device *v;
	int ct;

	if (event != NETDEV_UNREGISTER)
		return NOTIFY_DONE;

	ipmr_for_each_table(mrt, net) {
		v = &mrt->vif_table[0];
		for (ct = 0; ct < mrt->maxvif; ct++, v++) {
			if (v->dev == dev)
				vif_delete(mrt, ct, 1, NULL);
		}
	}
	return NOTIFY_DONE;
}

static struct notifier_block ip_mr_notifier = {
	.notifier_call = ipmr_device_event,
};

/* Encapsulate a packet by attaching a valid IPIP header to it.
 * This avoids tunnel drivers and other mess and gives us the speed so
 * important for multicast video.
 */
static void ip_encap(struct net *net, struct sk_buff *skb,
		     __be32 saddr, __be32 daddr)
{
	struct iphdr *iph;
	const struct iphdr *old_iph = ip_hdr(skb);

	skb_push(skb, sizeof(struct iphdr));
	skb->transport_header = skb->network_header;
	skb_reset_network_header(skb);
	iph = ip_hdr(skb);

	iph->version	=	4;
	iph->tos	=	old_iph->tos;
	iph->ttl	=	old_iph->ttl;
	iph->frag_off	=	0;
	iph->daddr	=	daddr;
	iph->saddr	=	saddr;
	iph->protocol	=	IPPROTO_IPIP;
	iph->ihl	=	5;
	iph->tot_len	=	htons(skb->len);
	ip_select_ident(net, skb, NULL);
	ip_send_check(iph);

	memset(&(IPCB(skb)->opt), 0, sizeof(IPCB(skb)->opt));
	nf_reset_ct(skb);
}

static inline int ipmr_forward_finish(struct net *net, struct sock *sk,
				      struct sk_buff *skb)
{
	struct ip_options *opt = &(IPCB(skb)->opt);

	IP_INC_STATS(net, IPSTATS_MIB_OUTFORWDATAGRAMS);
	IP_ADD_STATS(net, IPSTATS_MIB_OUTOCTETS, skb->len);

	if (unlikely(opt->optlen))
		ip_forward_options(skb);

	return dst_output(net, sk, skb);
}

#ifdef CONFIG_NET_SWITCHDEV
static bool ipmr_forward_offloaded(struct sk_buff *skb, struct mr_table *mrt,
				   int in_vifi, int out_vifi)
{
	struct vif_device *out_vif = &mrt->vif_table[out_vifi];
	struct vif_device *in_vif = &mrt->vif_table[in_vifi];

	if (!skb->offload_l3_fwd_mark)
		return false;
	if (!out_vif->dev_parent_id.id_len || !in_vif->dev_parent_id.id_len)
		return false;
	return netdev_phys_item_id_same(&out_vif->dev_parent_id,
					&in_vif->dev_parent_id);
}
#else
static bool ipmr_forward_offloaded(struct sk_buff *skb, struct mr_table *mrt,
				   int in_vifi, int out_vifi)
{
	return false;
}
#endif

/* Processing handlers for ipmr_forward */

static void ipmr_queue_xmit(struct net *net, struct mr_table *mrt,
			    int in_vifi, struct sk_buff *skb, int vifi)
{
	const struct iphdr *iph = ip_hdr(skb);
	struct vif_device *vif = &mrt->vif_table[vifi];
	struct net_device *dev;
	struct rtable *rt;
	struct flowi4 fl4;
	int    encap = 0;

	if (!vif->dev)
		goto out_free;

	if (vif->flags & VIFF_REGISTER) {
		vif->pkt_out++;
		vif->bytes_out += skb->len;
		vif->dev->stats.tx_bytes += skb->len;
		vif->dev->stats.tx_packets++;
		ipmr_cache_report(mrt, skb, vifi, IGMPMSG_WHOLEPKT);
		goto out_free;
	}

	if (ipmr_forward_offloaded(skb, mrt, in_vifi, vifi))
		goto out_free;

	if (vif->flags & VIFF_TUNNEL) {
		rt = ip_route_output_ports(net, &fl4, NULL,
					   vif->remote, vif->local,
					   0, 0,
					   IPPROTO_IPIP,
					   RT_TOS(iph->tos), vif->link);
		if (IS_ERR(rt))
			goto out_free;
		encap = sizeof(struct iphdr);
	} else {
		rt = ip_route_output_ports(net, &fl4, NULL, iph->daddr, 0,
					   0, 0,
					   IPPROTO_IPIP,
					   RT_TOS(iph->tos), vif->link);
		if (IS_ERR(rt))
			goto out_free;
	}

	dev = rt->dst.dev;

	if (skb->len+encap > dst_mtu(&rt->dst) && (ntohs(iph->frag_off) & IP_DF)) {
		/* Do not fragment multicasts. Alas, IPv4 does not
		 * allow to send ICMP, so that packets will disappear
		 * to blackhole.
		 */
		IP_INC_STATS(net, IPSTATS_MIB_FRAGFAILS);
		ip_rt_put(rt);
		goto out_free;
	}

	encap += LL_RESERVED_SPACE(dev) + rt->dst.header_len;

	if (skb_cow(skb, encap)) {
		ip_rt_put(rt);
		goto out_free;
	}

	vif->pkt_out++;
	vif->bytes_out += skb->len;

	skb_dst_drop(skb);
	skb_dst_set(skb, &rt->dst);
	ip_decrease_ttl(ip_hdr(skb));

	/* FIXME: forward and output firewalls used to be called here.
	 * What do we do with netfilter? -- RR
	 */
	if (vif->flags & VIFF_TUNNEL) {
		ip_encap(net, skb, vif->local, vif->remote);
		/* FIXME: extra output firewall step used to be here. --RR */
		vif->dev->stats.tx_packets++;
		vif->dev->stats.tx_bytes += skb->len;
	}

	IPCB(skb)->flags |= IPSKB_FORWARDED;

	/* RFC1584 teaches, that DVMRP/PIM router must deliver packets locally
	 * not only before forwarding, but after forwarding on all output
	 * interfaces. It is clear, if mrouter runs a multicasting
	 * program, it should receive packets not depending to what interface
	 * program is joined.
	 * If we will not make it, the program will have to join on all
	 * interfaces. On the other hand, multihoming host (or router, but
	 * not mrouter) cannot join to more than one interface - it will
	 * result in receiving multiple packets.
	 */
	NF_HOOK(NFPROTO_IPV4, NF_INET_FORWARD,
		net, NULL, skb, skb->dev, dev,
		ipmr_forward_finish);
	return;

out_free:
	kfree_skb(skb);
}

static int ipmr_find_vif(struct mr_table *mrt, struct net_device *dev)
{
	int ct;

	for (ct = mrt->maxvif-1; ct >= 0; ct--) {
		if (mrt->vif_table[ct].dev == dev)
			break;
	}
	return ct;
}

/* "local" means that we should preserve one skb (for local delivery) */
static void ip_mr_forward(struct net *net, struct mr_table *mrt,
			  struct net_device *dev, struct sk_buff *skb,
			  struct mfc_cache *c, int local)
{
	int true_vifi = ipmr_find_vif(mrt, dev);
	int psend = -1;
	int vif, ct;

<<<<<<< HEAD
	vif = cache->mfc_parent;
	cache->mfc_un.res.pkt++;
	cache->mfc_un.res.bytes += skb->len;
	cache->mfc_un.res.lastuse = jiffies;
=======
	vif = c->_c.mfc_parent;
	c->_c.mfc_un.res.pkt++;
	c->_c.mfc_un.res.bytes += skb->len;
	c->_c.mfc_un.res.lastuse = jiffies;
>>>>>>> 24b8d41d

	if (c->mfc_origin == htonl(INADDR_ANY) && true_vifi >= 0) {
		struct mfc_cache *cache_proxy;

		/* For an (*,G) entry, we only check that the incomming
		 * interface is part of the static tree.
		 */
		cache_proxy = mr_mfc_find_any_parent(mrt, vif);
		if (cache_proxy &&
		    cache_proxy->_c.mfc_un.res.ttls[true_vifi] < 255)
			goto forward;
	}

	/* Wrong interface: drop packet and (maybe) send PIM assert. */
	if (mrt->vif_table[vif].dev != dev) {
		if (rt_is_output_route(skb_rtable(skb))) {
			/* It is our own packet, looped back.
			 * Very complicated situation...
			 *
			 * The best workaround until routing daemons will be
			 * fixed is not to redistribute packet, if it was
			 * send through wrong interface. It means, that
			 * multicast applications WILL NOT work for
			 * (S,G), which have default multicast route pointing
			 * to wrong oif. In any case, it is not a good
			 * idea to use multicasting applications on router.
			 */
			goto dont_forward;
		}

		c->_c.mfc_un.res.wrong_if++;

		if (true_vifi >= 0 && mrt->mroute_do_assert &&
		    /* pimsm uses asserts, when switching from RPT to SPT,
		     * so that we cannot check that packet arrived on an oif.
		     * It is bad, but otherwise we would need to move pretty
		     * large chunk of pimd to kernel. Ough... --ANK
		     */
		    (mrt->mroute_do_pim ||
		     c->_c.mfc_un.res.ttls[true_vifi] < 255) &&
		    time_after(jiffies,
			       c->_c.mfc_un.res.last_assert +
			       MFC_ASSERT_THRESH)) {
			c->_c.mfc_un.res.last_assert = jiffies;
			ipmr_cache_report(mrt, skb, true_vifi, IGMPMSG_WRONGVIF);
			if (mrt->mroute_do_wrvifwhole)
				ipmr_cache_report(mrt, skb, true_vifi,
						  IGMPMSG_WRVIFWHOLE);
		}
		goto dont_forward;
	}

forward:
	mrt->vif_table[vif].pkt_in++;
	mrt->vif_table[vif].bytes_in += skb->len;

	/* Forward the frame */
	if (c->mfc_origin == htonl(INADDR_ANY) &&
	    c->mfc_mcastgrp == htonl(INADDR_ANY)) {
		if (true_vifi >= 0 &&
		    true_vifi != c->_c.mfc_parent &&
		    ip_hdr(skb)->ttl >
				c->_c.mfc_un.res.ttls[c->_c.mfc_parent]) {
			/* It's an (*,*) entry and the packet is not coming from
			 * the upstream: forward the packet to the upstream
			 * only.
			 */
			psend = c->_c.mfc_parent;
			goto last_forward;
		}
		goto dont_forward;
	}
	for (ct = c->_c.mfc_un.res.maxvif - 1;
	     ct >= c->_c.mfc_un.res.minvif; ct--) {
		/* For (*,G) entry, don't forward to the incoming interface */
		if ((c->mfc_origin != htonl(INADDR_ANY) ||
		     ct != true_vifi) &&
		    ip_hdr(skb)->ttl > c->_c.mfc_un.res.ttls[ct]) {
			if (psend != -1) {
				struct sk_buff *skb2 = skb_clone(skb, GFP_ATOMIC);

				if (skb2)
					ipmr_queue_xmit(net, mrt, true_vifi,
							skb2, psend);
			}
			psend = ct;
		}
	}
last_forward:
	if (psend != -1) {
		if (local) {
			struct sk_buff *skb2 = skb_clone(skb, GFP_ATOMIC);

			if (skb2)
				ipmr_queue_xmit(net, mrt, true_vifi, skb2,
						psend);
		} else {
			ipmr_queue_xmit(net, mrt, true_vifi, skb, psend);
			return;
		}
	}

dont_forward:
	if (!local)
		kfree_skb(skb);
}

static struct mr_table *ipmr_rt_fib_lookup(struct net *net, struct sk_buff *skb)
{
	struct rtable *rt = skb_rtable(skb);
	struct iphdr *iph = ip_hdr(skb);
	struct flowi4 fl4 = {
		.daddr = iph->daddr,
		.saddr = iph->saddr,
		.flowi4_tos = RT_TOS(iph->tos),
		.flowi4_oif = (rt_is_output_route(rt) ?
			       skb->dev->ifindex : 0),
		.flowi4_iif = (rt_is_output_route(rt) ?
			       LOOPBACK_IFINDEX :
			       skb->dev->ifindex),
		.flowi4_mark = skb->mark,
	};
	struct mr_table *mrt;
	int err;

	err = ipmr_fib_lookup(net, &fl4, &mrt);
	if (err)
		return ERR_PTR(err);
	return mrt;
}

/* Multicast packets for forwarding arrive here
 * Called with rcu_read_lock();
 */
int ip_mr_input(struct sk_buff *skb)
{
	struct mfc_cache *cache;
	struct net *net = dev_net(skb->dev);
	int local = skb_rtable(skb)->rt_flags & RTCF_LOCAL;
	struct mr_table *mrt;
	struct net_device *dev;

	/* skb->dev passed in is the loX master dev for vrfs.
	 * As there are no vifs associated with loopback devices,
	 * get the proper interface that does have a vif associated with it.
	 */
	dev = skb->dev;
	if (netif_is_l3_master(skb->dev)) {
		dev = dev_get_by_index_rcu(net, IPCB(skb)->iif);
		if (!dev) {
			kfree_skb(skb);
			return -ENODEV;
		}
	}

	/* Packet is looped back after forward, it should not be
	 * forwarded second time, but still can be delivered locally.
	 */
	if (IPCB(skb)->flags & IPSKB_FORWARDED)
		goto dont_forward;

	mrt = ipmr_rt_fib_lookup(net, skb);
	if (IS_ERR(mrt)) {
		kfree_skb(skb);
		return PTR_ERR(mrt);
	}
	if (!local) {
		if (IPCB(skb)->opt.router_alert) {
			if (ip_call_ra_chain(skb))
				return 0;
		} else if (ip_hdr(skb)->protocol == IPPROTO_IGMP) {
			/* IGMPv1 (and broken IGMPv2 implementations sort of
			 * Cisco IOS <= 11.2(8)) do not put router alert
			 * option to IGMP packets destined to routable
			 * groups. It is very bad, because it means
			 * that we can forward NO IGMP messages.
			 */
			struct sock *mroute_sk;

			mroute_sk = rcu_dereference(mrt->mroute_sk);
			if (mroute_sk) {
				nf_reset_ct(skb);
				raw_rcv(mroute_sk, skb);
				return 0;
			}
		    }
	}

	/* already under rcu_read_lock() */
	cache = ipmr_cache_find(mrt, ip_hdr(skb)->saddr, ip_hdr(skb)->daddr);
	if (!cache) {
		int vif = ipmr_find_vif(mrt, dev);

		if (vif >= 0)
			cache = ipmr_cache_find_any(mrt, ip_hdr(skb)->daddr,
						    vif);
	}

	/* No usable cache entry */
	if (!cache) {
		int vif;

		if (local) {
			struct sk_buff *skb2 = skb_clone(skb, GFP_ATOMIC);
			ip_local_deliver(skb);
			if (!skb2)
				return -ENOBUFS;
			skb = skb2;
		}

		read_lock(&mrt_lock);
		vif = ipmr_find_vif(mrt, dev);
		if (vif >= 0) {
			int err2 = ipmr_cache_unresolved(mrt, vif, skb, dev);
			read_unlock(&mrt_lock);

			return err2;
		}
		read_unlock(&mrt_lock);
		kfree_skb(skb);
		return -ENODEV;
	}

	read_lock(&mrt_lock);
	ip_mr_forward(net, mrt, dev, skb, cache, local);
	read_unlock(&mrt_lock);

	if (local)
		return ip_local_deliver(skb);

	return 0;

dont_forward:
	if (local)
		return ip_local_deliver(skb);
	kfree_skb(skb);
	return 0;
}

#ifdef CONFIG_IP_PIMSM_V1
/* Handle IGMP messages of PIMv1 */
int pim_rcv_v1(struct sk_buff *skb)
{
	struct igmphdr *pim;
	struct net *net = dev_net(skb->dev);
	struct mr_table *mrt;

	if (!pskb_may_pull(skb, sizeof(*pim) + sizeof(struct iphdr)))
		goto drop;

	pim = igmp_hdr(skb);

	mrt = ipmr_rt_fib_lookup(net, skb);
	if (IS_ERR(mrt))
		goto drop;
	if (!mrt->mroute_do_pim ||
	    pim->group != PIM_V1_VERSION || pim->code != PIM_V1_REGISTER)
		goto drop;

	if (__pim_rcv(mrt, skb, sizeof(*pim))) {
drop:
		kfree_skb(skb);
	}
	return 0;
}
#endif

#ifdef CONFIG_IP_PIMSM_V2
static int pim_rcv(struct sk_buff *skb)
{
	struct pimreghdr *pim;
	struct net *net = dev_net(skb->dev);
	struct mr_table *mrt;

	if (!pskb_may_pull(skb, sizeof(*pim) + sizeof(struct iphdr)))
		goto drop;

	pim = (struct pimreghdr *)skb_transport_header(skb);
	if (pim->type != ((PIM_VERSION << 4) | (PIM_TYPE_REGISTER)) ||
	    (pim->flags & PIM_NULL_REGISTER) ||
	    (ip_compute_csum((void *)pim, sizeof(*pim)) != 0 &&
	     csum_fold(skb_checksum(skb, 0, skb->len, 0))))
		goto drop;

	mrt = ipmr_rt_fib_lookup(net, skb);
	if (IS_ERR(mrt))
		goto drop;
	if (__pim_rcv(mrt, skb, sizeof(*pim))) {
drop:
		kfree_skb(skb);
	}
	return 0;
}
#endif

<<<<<<< HEAD
static int __ipmr_fill_mroute(struct mr_table *mrt, struct sk_buff *skb,
			      struct mfc_cache *c, struct rtmsg *rtm)
{
	struct rta_mfc_stats mfcs;
	struct nlattr *mp_attr;
	struct rtnexthop *nhp;
	unsigned long lastuse;
	int ct;

	/* If cache is unresolved, don't try to parse IIF and OIF */
	if (c->mfc_parent >= MAXVIFS)
		return -ENOENT;

	if (VIF_EXISTS(mrt, c->mfc_parent) &&
	    nla_put_u32(skb, RTA_IIF, mrt->vif_table[c->mfc_parent].dev->ifindex) < 0)
		return -EMSGSIZE;

	if (!(mp_attr = nla_nest_start(skb, RTA_MULTIPATH)))
		return -EMSGSIZE;

	for (ct = c->mfc_un.res.minvif; ct < c->mfc_un.res.maxvif; ct++) {
		if (VIF_EXISTS(mrt, ct) && c->mfc_un.res.ttls[ct] < 255) {
			if (!(nhp = nla_reserve_nohdr(skb, sizeof(*nhp)))) {
				nla_nest_cancel(skb, mp_attr);
				return -EMSGSIZE;
			}

			nhp->rtnh_flags = 0;
			nhp->rtnh_hops = c->mfc_un.res.ttls[ct];
			nhp->rtnh_ifindex = mrt->vif_table[ct].dev->ifindex;
			nhp->rtnh_len = sizeof(*nhp);
		}
	}

	nla_nest_end(skb, mp_attr);

	lastuse = READ_ONCE(c->mfc_un.res.lastuse);
	lastuse = time_after_eq(jiffies, lastuse) ? jiffies - lastuse : 0;

	mfcs.mfcs_packets = c->mfc_un.res.pkt;
	mfcs.mfcs_bytes = c->mfc_un.res.bytes;
	mfcs.mfcs_wrong_if = c->mfc_un.res.wrong_if;
	if (nla_put_64bit(skb, RTA_MFC_STATS, sizeof(mfcs), &mfcs, RTA_PAD) ||
	    nla_put_u64_64bit(skb, RTA_EXPIRES, jiffies_to_clock_t(lastuse),
			      RTA_PAD))
		return -EMSGSIZE;

	rtm->rtm_type = RTN_MULTICAST;
	return 1;
}

int ipmr_get_route(struct net *net, struct sk_buff *skb,
		   __be32 saddr, __be32 daddr,
		   struct rtmsg *rtm, int nowait, u32 portid)
=======
int ipmr_get_route(struct net *net, struct sk_buff *skb,
		   __be32 saddr, __be32 daddr,
		   struct rtmsg *rtm, u32 portid)
>>>>>>> 24b8d41d
{
	struct mfc_cache *cache;
	struct mr_table *mrt;
	int err;

	mrt = ipmr_get_table(net, RT_TABLE_DEFAULT);
	if (!mrt)
		return -ENOENT;

	rcu_read_lock();
	cache = ipmr_cache_find(mrt, saddr, daddr);
	if (!cache && skb->dev) {
		int vif = ipmr_find_vif(mrt, skb->dev);

		if (vif >= 0)
			cache = ipmr_cache_find_any(mrt, daddr, vif);
	}
	if (!cache) {
		struct sk_buff *skb2;
		struct iphdr *iph;
		struct net_device *dev;
		int vif = -1;

		dev = skb->dev;
		read_lock(&mrt_lock);
		if (dev)
			vif = ipmr_find_vif(mrt, dev);
		if (vif < 0) {
			read_unlock(&mrt_lock);
			rcu_read_unlock();
			return -ENODEV;
		}

		skb2 = skb_realloc_headroom(skb, sizeof(struct iphdr));
		if (!skb2) {
			read_unlock(&mrt_lock);
			rcu_read_unlock();
			return -ENOMEM;
		}

		NETLINK_CB(skb2).portid = portid;
		skb_push(skb2, sizeof(struct iphdr));
		skb_reset_network_header(skb2);
		iph = ip_hdr(skb2);
		iph->ihl = sizeof(struct iphdr) >> 2;
		iph->saddr = saddr;
		iph->daddr = daddr;
		iph->version = 0;
		err = ipmr_cache_unresolved(mrt, vif, skb2, dev);
		read_unlock(&mrt_lock);
		rcu_read_unlock();
		return err;
	}

	read_lock(&mrt_lock);
	err = mr_fill_mroute(mrt, skb, &cache->_c, rtm);
	read_unlock(&mrt_lock);
	rcu_read_unlock();
	return err;
}

static int ipmr_fill_mroute(struct mr_table *mrt, struct sk_buff *skb,
			    u32 portid, u32 seq, struct mfc_cache *c, int cmd,
			    int flags)
{
	struct nlmsghdr *nlh;
	struct rtmsg *rtm;
	int err;

	nlh = nlmsg_put(skb, portid, seq, cmd, sizeof(*rtm), flags);
	if (!nlh)
		return -EMSGSIZE;

	rtm = nlmsg_data(nlh);
	rtm->rtm_family   = RTNL_FAMILY_IPMR;
	rtm->rtm_dst_len  = 32;
	rtm->rtm_src_len  = 32;
	rtm->rtm_tos      = 0;
	rtm->rtm_table    = mrt->id;
	if (nla_put_u32(skb, RTA_TABLE, mrt->id))
		goto nla_put_failure;
	rtm->rtm_type     = RTN_MULTICAST;
	rtm->rtm_scope    = RT_SCOPE_UNIVERSE;
	if (c->_c.mfc_flags & MFC_STATIC)
		rtm->rtm_protocol = RTPROT_STATIC;
	else
		rtm->rtm_protocol = RTPROT_MROUTED;
	rtm->rtm_flags    = 0;

	if (nla_put_in_addr(skb, RTA_SRC, c->mfc_origin) ||
	    nla_put_in_addr(skb, RTA_DST, c->mfc_mcastgrp))
		goto nla_put_failure;
	err = mr_fill_mroute(mrt, skb, &c->_c, rtm);
	/* do not break the dump if cache is unresolved */
	if (err < 0 && err != -ENOENT)
		goto nla_put_failure;

	nlmsg_end(skb, nlh);
	return 0;

nla_put_failure:
	nlmsg_cancel(skb, nlh);
	return -EMSGSIZE;
}

static int _ipmr_fill_mroute(struct mr_table *mrt, struct sk_buff *skb,
			     u32 portid, u32 seq, struct mr_mfc *c, int cmd,
			     int flags)
{
	return ipmr_fill_mroute(mrt, skb, portid, seq, (struct mfc_cache *)c,
				cmd, flags);
}

static size_t mroute_msgsize(bool unresolved, int maxvif)
{
	size_t len =
		NLMSG_ALIGN(sizeof(struct rtmsg))
		+ nla_total_size(4)	/* RTA_TABLE */
		+ nla_total_size(4)	/* RTA_SRC */
		+ nla_total_size(4)	/* RTA_DST */
		;

	if (!unresolved)
		len = len
		      + nla_total_size(4)	/* RTA_IIF */
		      + nla_total_size(0)	/* RTA_MULTIPATH */
		      + maxvif * NLA_ALIGN(sizeof(struct rtnexthop))
						/* RTA_MFC_STATS */
		      + nla_total_size_64bit(sizeof(struct rta_mfc_stats))
		;

	return len;
}

static void mroute_netlink_event(struct mr_table *mrt, struct mfc_cache *mfc,
				 int cmd)
{
	struct net *net = read_pnet(&mrt->net);
	struct sk_buff *skb;
	int err = -ENOBUFS;

	skb = nlmsg_new(mroute_msgsize(mfc->_c.mfc_parent >= MAXVIFS,
				       mrt->maxvif),
			GFP_ATOMIC);
	if (!skb)
		goto errout;

	err = ipmr_fill_mroute(mrt, skb, 0, 0, mfc, cmd, 0);
	if (err < 0)
		goto errout;

	rtnl_notify(skb, net, 0, RTNLGRP_IPV4_MROUTE, NULL, GFP_ATOMIC);
	return;

errout:
	kfree_skb(skb);
	if (err < 0)
		rtnl_set_sk_err(net, RTNLGRP_IPV4_MROUTE, err);
}

static size_t igmpmsg_netlink_msgsize(size_t payloadlen)
{
	size_t len =
		NLMSG_ALIGN(sizeof(struct rtgenmsg))
		+ nla_total_size(1)	/* IPMRA_CREPORT_MSGTYPE */
		+ nla_total_size(4)	/* IPMRA_CREPORT_VIF_ID */
		+ nla_total_size(4)	/* IPMRA_CREPORT_SRC_ADDR */
		+ nla_total_size(4)	/* IPMRA_CREPORT_DST_ADDR */
		+ nla_total_size(4)	/* IPMRA_CREPORT_TABLE */
					/* IPMRA_CREPORT_PKT */
		+ nla_total_size(payloadlen)
		;

	return len;
}

static void igmpmsg_netlink_event(struct mr_table *mrt, struct sk_buff *pkt)
{
	struct net *net = read_pnet(&mrt->net);
	struct nlmsghdr *nlh;
	struct rtgenmsg *rtgenm;
	struct igmpmsg *msg;
	struct sk_buff *skb;
	struct nlattr *nla;
	int payloadlen;

	payloadlen = pkt->len - sizeof(struct igmpmsg);
	msg = (struct igmpmsg *)skb_network_header(pkt);

	skb = nlmsg_new(igmpmsg_netlink_msgsize(payloadlen), GFP_ATOMIC);
	if (!skb)
		goto errout;

	nlh = nlmsg_put(skb, 0, 0, RTM_NEWCACHEREPORT,
			sizeof(struct rtgenmsg), 0);
	if (!nlh)
		goto errout;
	rtgenm = nlmsg_data(nlh);
	rtgenm->rtgen_family = RTNL_FAMILY_IPMR;
	if (nla_put_u8(skb, IPMRA_CREPORT_MSGTYPE, msg->im_msgtype) ||
	    nla_put_u32(skb, IPMRA_CREPORT_VIF_ID, msg->im_vif | (msg->im_vif_hi << 8)) ||
	    nla_put_in_addr(skb, IPMRA_CREPORT_SRC_ADDR,
			    msg->im_src.s_addr) ||
	    nla_put_in_addr(skb, IPMRA_CREPORT_DST_ADDR,
			    msg->im_dst.s_addr) ||
	    nla_put_u32(skb, IPMRA_CREPORT_TABLE, mrt->id))
		goto nla_put_failure;

	nla = nla_reserve(skb, IPMRA_CREPORT_PKT, payloadlen);
	if (!nla || skb_copy_bits(pkt, sizeof(struct igmpmsg),
				  nla_data(nla), payloadlen))
		goto nla_put_failure;

	nlmsg_end(skb, nlh);

	rtnl_notify(skb, net, 0, RTNLGRP_IPV4_MROUTE_R, NULL, GFP_ATOMIC);
	return;

nla_put_failure:
	nlmsg_cancel(skb, nlh);
errout:
	kfree_skb(skb);
	rtnl_set_sk_err(net, RTNLGRP_IPV4_MROUTE_R, -ENOBUFS);
}

static int ipmr_rtm_valid_getroute_req(struct sk_buff *skb,
				       const struct nlmsghdr *nlh,
				       struct nlattr **tb,
				       struct netlink_ext_ack *extack)
{
	struct rtmsg *rtm;
	int i, err;

	if (nlh->nlmsg_len < nlmsg_msg_size(sizeof(*rtm))) {
		NL_SET_ERR_MSG(extack, "ipv4: Invalid header for multicast route get request");
		return -EINVAL;
	}

	if (!netlink_strict_get_check(skb))
		return nlmsg_parse_deprecated(nlh, sizeof(*rtm), tb, RTA_MAX,
					      rtm_ipv4_policy, extack);

	rtm = nlmsg_data(nlh);
	if ((rtm->rtm_src_len && rtm->rtm_src_len != 32) ||
	    (rtm->rtm_dst_len && rtm->rtm_dst_len != 32) ||
	    rtm->rtm_tos || rtm->rtm_table || rtm->rtm_protocol ||
	    rtm->rtm_scope || rtm->rtm_type || rtm->rtm_flags) {
		NL_SET_ERR_MSG(extack, "ipv4: Invalid values in header for multicast route get request");
		return -EINVAL;
	}

	err = nlmsg_parse_deprecated_strict(nlh, sizeof(*rtm), tb, RTA_MAX,
					    rtm_ipv4_policy, extack);
	if (err)
		return err;

	if ((tb[RTA_SRC] && !rtm->rtm_src_len) ||
	    (tb[RTA_DST] && !rtm->rtm_dst_len)) {
		NL_SET_ERR_MSG(extack, "ipv4: rtm_src_len and rtm_dst_len must be 32 for IPv4");
		return -EINVAL;
	}

	for (i = 0; i <= RTA_MAX; i++) {
		if (!tb[i])
			continue;

		switch (i) {
		case RTA_SRC:
		case RTA_DST:
		case RTA_TABLE:
			break;
		default:
			NL_SET_ERR_MSG(extack, "ipv4: Unsupported attribute in multicast route get request");
			return -EINVAL;
		}
	}

	return 0;
}

static int ipmr_rtm_getroute(struct sk_buff *in_skb, struct nlmsghdr *nlh,
			     struct netlink_ext_ack *extack)
{
	struct net *net = sock_net(in_skb->sk);
	struct nlattr *tb[RTA_MAX + 1];
	struct sk_buff *skb = NULL;
	struct mfc_cache *cache;
	struct mr_table *mrt;
	__be32 src, grp;
	u32 tableid;
	int err;

	err = ipmr_rtm_valid_getroute_req(in_skb, nlh, tb, extack);
	if (err < 0)
		goto errout;

	src = tb[RTA_SRC] ? nla_get_in_addr(tb[RTA_SRC]) : 0;
	grp = tb[RTA_DST] ? nla_get_in_addr(tb[RTA_DST]) : 0;
	tableid = tb[RTA_TABLE] ? nla_get_u32(tb[RTA_TABLE]) : 0;

	mrt = ipmr_get_table(net, tableid ? tableid : RT_TABLE_DEFAULT);
	if (!mrt) {
		err = -ENOENT;
		goto errout_free;
	}

	/* entries are added/deleted only under RTNL */
	rcu_read_lock();
	cache = ipmr_cache_find(mrt, src, grp);
	rcu_read_unlock();
	if (!cache) {
		err = -ENOENT;
		goto errout_free;
	}

	skb = nlmsg_new(mroute_msgsize(false, mrt->maxvif), GFP_KERNEL);
	if (!skb) {
		err = -ENOBUFS;
		goto errout_free;
	}

	err = ipmr_fill_mroute(mrt, skb, NETLINK_CB(in_skb).portid,
			       nlh->nlmsg_seq, cache,
			       RTM_NEWROUTE, 0);
	if (err < 0)
		goto errout_free;

	err = rtnl_unicast(skb, net, NETLINK_CB(in_skb).portid);

errout:
	return err;

errout_free:
	kfree_skb(skb);
	goto errout;
}

static int ipmr_rtm_dumproute(struct sk_buff *skb, struct netlink_callback *cb)
{
	struct fib_dump_filter filter = {};
	int err;

	if (cb->strict_check) {
		err = ip_valid_fib_dump_req(sock_net(skb->sk), cb->nlh,
					    &filter, cb);
		if (err < 0)
			return err;
	}

	if (filter.table_id) {
		struct mr_table *mrt;

		mrt = ipmr_get_table(sock_net(skb->sk), filter.table_id);
		if (!mrt) {
			if (rtnl_msg_family(cb->nlh) != RTNL_FAMILY_IPMR)
				return skb->len;

			NL_SET_ERR_MSG(cb->extack, "ipv4: MR table does not exist");
			return -ENOENT;
		}
		err = mr_table_dump(mrt, skb, cb, _ipmr_fill_mroute,
				    &mfc_unres_lock, &filter);
		return skb->len ? : err;
	}

	return mr_rtm_dumproute(skb, cb, ipmr_mr_table_iter,
				_ipmr_fill_mroute, &mfc_unres_lock, &filter);
}

static const struct nla_policy rtm_ipmr_policy[RTA_MAX + 1] = {
	[RTA_SRC]	= { .type = NLA_U32 },
	[RTA_DST]	= { .type = NLA_U32 },
	[RTA_IIF]	= { .type = NLA_U32 },
	[RTA_TABLE]	= { .type = NLA_U32 },
	[RTA_MULTIPATH]	= { .len = sizeof(struct rtnexthop) },
};

static bool ipmr_rtm_validate_proto(unsigned char rtm_protocol)
{
	switch (rtm_protocol) {
	case RTPROT_STATIC:
	case RTPROT_MROUTED:
		return true;
	}
	return false;
}

static int ipmr_nla_get_ttls(const struct nlattr *nla, struct mfcctl *mfcc)
{
	struct rtnexthop *rtnh = nla_data(nla);
	int remaining = nla_len(nla), vifi = 0;

	while (rtnh_ok(rtnh, remaining)) {
		mfcc->mfcc_ttls[vifi] = rtnh->rtnh_hops;
		if (++vifi == MAXVIFS)
			break;
		rtnh = rtnh_next(rtnh, &remaining);
	}

	return remaining > 0 ? -EINVAL : vifi;
}

/* returns < 0 on error, 0 for ADD_MFC and 1 for ADD_MFC_PROXY */
static int rtm_to_ipmr_mfcc(struct net *net, struct nlmsghdr *nlh,
			    struct mfcctl *mfcc, int *mrtsock,
			    struct mr_table **mrtret,
			    struct netlink_ext_ack *extack)
{
	struct net_device *dev = NULL;
	u32 tblid = RT_TABLE_DEFAULT;
	struct mr_table *mrt;
	struct nlattr *attr;
	struct rtmsg *rtm;
	int ret, rem;

	ret = nlmsg_validate_deprecated(nlh, sizeof(*rtm), RTA_MAX,
					rtm_ipmr_policy, extack);
	if (ret < 0)
		goto out;
	rtm = nlmsg_data(nlh);

	ret = -EINVAL;
	if (rtm->rtm_family != RTNL_FAMILY_IPMR || rtm->rtm_dst_len != 32 ||
	    rtm->rtm_type != RTN_MULTICAST ||
	    rtm->rtm_scope != RT_SCOPE_UNIVERSE ||
	    !ipmr_rtm_validate_proto(rtm->rtm_protocol))
		goto out;

	memset(mfcc, 0, sizeof(*mfcc));
	mfcc->mfcc_parent = -1;
	ret = 0;
	nlmsg_for_each_attr(attr, nlh, sizeof(struct rtmsg), rem) {
		switch (nla_type(attr)) {
		case RTA_SRC:
			mfcc->mfcc_origin.s_addr = nla_get_be32(attr);
			break;
		case RTA_DST:
			mfcc->mfcc_mcastgrp.s_addr = nla_get_be32(attr);
			break;
		case RTA_IIF:
			dev = __dev_get_by_index(net, nla_get_u32(attr));
			if (!dev) {
				ret = -ENODEV;
				goto out;
			}
			break;
		case RTA_MULTIPATH:
			if (ipmr_nla_get_ttls(attr, mfcc) < 0) {
				ret = -EINVAL;
				goto out;
			}
			break;
		case RTA_PREFSRC:
			ret = 1;
			break;
		case RTA_TABLE:
			tblid = nla_get_u32(attr);
			break;
		}
	}
	mrt = ipmr_get_table(net, tblid);
	if (!mrt) {
		ret = -ENOENT;
		goto out;
	}
	*mrtret = mrt;
	*mrtsock = rtm->rtm_protocol == RTPROT_MROUTED ? 1 : 0;
	if (dev)
		mfcc->mfcc_parent = ipmr_find_vif(mrt, dev);

out:
	return ret;
}

/* takes care of both newroute and delroute */
static int ipmr_rtm_route(struct sk_buff *skb, struct nlmsghdr *nlh,
			  struct netlink_ext_ack *extack)
{
	struct net *net = sock_net(skb->sk);
	int ret, mrtsock, parent;
	struct mr_table *tbl;
	struct mfcctl mfcc;

	mrtsock = 0;
	tbl = NULL;
	ret = rtm_to_ipmr_mfcc(net, nlh, &mfcc, &mrtsock, &tbl, extack);
	if (ret < 0)
		return ret;

	parent = ret ? mfcc.mfcc_parent : -1;
	if (nlh->nlmsg_type == RTM_NEWROUTE)
		return ipmr_mfc_add(net, tbl, &mfcc, mrtsock, parent);
	else
		return ipmr_mfc_delete(tbl, &mfcc, parent);
}

static bool ipmr_fill_table(struct mr_table *mrt, struct sk_buff *skb)
{
	u32 queue_len = atomic_read(&mrt->cache_resolve_queue_len);

	if (nla_put_u32(skb, IPMRA_TABLE_ID, mrt->id) ||
	    nla_put_u32(skb, IPMRA_TABLE_CACHE_RES_QUEUE_LEN, queue_len) ||
	    nla_put_s32(skb, IPMRA_TABLE_MROUTE_REG_VIF_NUM,
			mrt->mroute_reg_vif_num) ||
	    nla_put_u8(skb, IPMRA_TABLE_MROUTE_DO_ASSERT,
		       mrt->mroute_do_assert) ||
	    nla_put_u8(skb, IPMRA_TABLE_MROUTE_DO_PIM, mrt->mroute_do_pim) ||
	    nla_put_u8(skb, IPMRA_TABLE_MROUTE_DO_WRVIFWHOLE,
		       mrt->mroute_do_wrvifwhole))
		return false;

	return true;
}

static bool ipmr_fill_vif(struct mr_table *mrt, u32 vifid, struct sk_buff *skb)
{
	struct nlattr *vif_nest;
	struct vif_device *vif;

	/* if the VIF doesn't exist just continue */
	if (!VIF_EXISTS(mrt, vifid))
		return true;

	vif = &mrt->vif_table[vifid];
	vif_nest = nla_nest_start_noflag(skb, IPMRA_VIF);
	if (!vif_nest)
		return false;
	if (nla_put_u32(skb, IPMRA_VIFA_IFINDEX, vif->dev->ifindex) ||
	    nla_put_u32(skb, IPMRA_VIFA_VIF_ID, vifid) ||
	    nla_put_u16(skb, IPMRA_VIFA_FLAGS, vif->flags) ||
	    nla_put_u64_64bit(skb, IPMRA_VIFA_BYTES_IN, vif->bytes_in,
			      IPMRA_VIFA_PAD) ||
	    nla_put_u64_64bit(skb, IPMRA_VIFA_BYTES_OUT, vif->bytes_out,
			      IPMRA_VIFA_PAD) ||
	    nla_put_u64_64bit(skb, IPMRA_VIFA_PACKETS_IN, vif->pkt_in,
			      IPMRA_VIFA_PAD) ||
	    nla_put_u64_64bit(skb, IPMRA_VIFA_PACKETS_OUT, vif->pkt_out,
			      IPMRA_VIFA_PAD) ||
	    nla_put_be32(skb, IPMRA_VIFA_LOCAL_ADDR, vif->local) ||
	    nla_put_be32(skb, IPMRA_VIFA_REMOTE_ADDR, vif->remote)) {
		nla_nest_cancel(skb, vif_nest);
		return false;
	}
	nla_nest_end(skb, vif_nest);

	return true;
}

static int ipmr_valid_dumplink(const struct nlmsghdr *nlh,
			       struct netlink_ext_ack *extack)
{
	struct ifinfomsg *ifm;

	if (nlh->nlmsg_len < nlmsg_msg_size(sizeof(*ifm))) {
		NL_SET_ERR_MSG(extack, "ipv4: Invalid header for ipmr link dump");
		return -EINVAL;
	}

	if (nlmsg_attrlen(nlh, sizeof(*ifm))) {
		NL_SET_ERR_MSG(extack, "Invalid data after header in ipmr link dump");
		return -EINVAL;
	}

	ifm = nlmsg_data(nlh);
	if (ifm->__ifi_pad || ifm->ifi_type || ifm->ifi_flags ||
	    ifm->ifi_change || ifm->ifi_index) {
		NL_SET_ERR_MSG(extack, "Invalid values in header for ipmr link dump request");
		return -EINVAL;
	}

	return 0;
}

static int ipmr_rtm_dumplink(struct sk_buff *skb, struct netlink_callback *cb)
{
	struct net *net = sock_net(skb->sk);
	struct nlmsghdr *nlh = NULL;
	unsigned int t = 0, s_t;
	unsigned int e = 0, s_e;
	struct mr_table *mrt;

	if (cb->strict_check) {
		int err = ipmr_valid_dumplink(cb->nlh, cb->extack);

		if (err < 0)
			return err;
	}

	s_t = cb->args[0];
	s_e = cb->args[1];

	ipmr_for_each_table(mrt, net) {
		struct nlattr *vifs, *af;
		struct ifinfomsg *hdr;
		u32 i;

		if (t < s_t)
			goto skip_table;
		nlh = nlmsg_put(skb, NETLINK_CB(cb->skb).portid,
				cb->nlh->nlmsg_seq, RTM_NEWLINK,
				sizeof(*hdr), NLM_F_MULTI);
		if (!nlh)
			break;

		hdr = nlmsg_data(nlh);
		memset(hdr, 0, sizeof(*hdr));
		hdr->ifi_family = RTNL_FAMILY_IPMR;

		af = nla_nest_start_noflag(skb, IFLA_AF_SPEC);
		if (!af) {
			nlmsg_cancel(skb, nlh);
			goto out;
		}

		if (!ipmr_fill_table(mrt, skb)) {
			nlmsg_cancel(skb, nlh);
			goto out;
		}

		vifs = nla_nest_start_noflag(skb, IPMRA_TABLE_VIFS);
		if (!vifs) {
			nla_nest_end(skb, af);
			nlmsg_end(skb, nlh);
			goto out;
		}
		for (i = 0; i < mrt->maxvif; i++) {
			if (e < s_e)
				goto skip_entry;
			if (!ipmr_fill_vif(mrt, i, skb)) {
				nla_nest_end(skb, vifs);
				nla_nest_end(skb, af);
				nlmsg_end(skb, nlh);
				goto out;
			}
skip_entry:
			e++;
		}
		s_e = 0;
		e = 0;
		nla_nest_end(skb, vifs);
		nla_nest_end(skb, af);
		nlmsg_end(skb, nlh);
skip_table:
		t++;
	}

out:
	cb->args[1] = e;
	cb->args[0] = t;

	return skb->len;
}

#ifdef CONFIG_PROC_FS
/* The /proc interfaces to multicast routing :
 * /proc/net/ip_mr_cache & /proc/net/ip_mr_vif
 */

static void *ipmr_vif_seq_start(struct seq_file *seq, loff_t *pos)
	__acquires(mrt_lock)
{
	struct mr_vif_iter *iter = seq->private;
	struct net *net = seq_file_net(seq);
	struct mr_table *mrt;

	mrt = ipmr_get_table(net, RT_TABLE_DEFAULT);
	if (!mrt)
		return ERR_PTR(-ENOENT);

	iter->mrt = mrt;

	read_lock(&mrt_lock);
	return mr_vif_seq_start(seq, pos);
}

static void ipmr_vif_seq_stop(struct seq_file *seq, void *v)
	__releases(mrt_lock)
{
	read_unlock(&mrt_lock);
}

static int ipmr_vif_seq_show(struct seq_file *seq, void *v)
{
	struct mr_vif_iter *iter = seq->private;
	struct mr_table *mrt = iter->mrt;

	if (v == SEQ_START_TOKEN) {
		seq_puts(seq,
			 "Interface      BytesIn  PktsIn  BytesOut PktsOut Flags Local    Remote\n");
	} else {
		const struct vif_device *vif = v;
		const char *name =  vif->dev ?
				    vif->dev->name : "none";

		seq_printf(seq,
			   "%2td %-10s %8ld %7ld  %8ld %7ld %05X %08X %08X\n",
			   vif - mrt->vif_table,
			   name, vif->bytes_in, vif->pkt_in,
			   vif->bytes_out, vif->pkt_out,
			   vif->flags, vif->local, vif->remote);
	}
	return 0;
}

static const struct seq_operations ipmr_vif_seq_ops = {
	.start = ipmr_vif_seq_start,
	.next  = mr_vif_seq_next,
	.stop  = ipmr_vif_seq_stop,
	.show  = ipmr_vif_seq_show,
};

static void *ipmr_mfc_seq_start(struct seq_file *seq, loff_t *pos)
{
	struct net *net = seq_file_net(seq);
	struct mr_table *mrt;

	mrt = ipmr_get_table(net, RT_TABLE_DEFAULT);
	if (!mrt)
		return ERR_PTR(-ENOENT);

	return mr_mfc_seq_start(seq, pos, mrt, &mfc_unres_lock);
}

static int ipmr_mfc_seq_show(struct seq_file *seq, void *v)
{
	int n;

	if (v == SEQ_START_TOKEN) {
		seq_puts(seq,
		 "Group    Origin   Iif     Pkts    Bytes    Wrong Oifs\n");
	} else {
		const struct mfc_cache *mfc = v;
		const struct mr_mfc_iter *it = seq->private;
		const struct mr_table *mrt = it->mrt;

		seq_printf(seq, "%08X %08X %-3hd",
			   (__force u32) mfc->mfc_mcastgrp,
			   (__force u32) mfc->mfc_origin,
			   mfc->_c.mfc_parent);

		if (it->cache != &mrt->mfc_unres_queue) {
			seq_printf(seq, " %8lu %8lu %8lu",
				   mfc->_c.mfc_un.res.pkt,
				   mfc->_c.mfc_un.res.bytes,
				   mfc->_c.mfc_un.res.wrong_if);
			for (n = mfc->_c.mfc_un.res.minvif;
			     n < mfc->_c.mfc_un.res.maxvif; n++) {
				if (VIF_EXISTS(mrt, n) &&
				    mfc->_c.mfc_un.res.ttls[n] < 255)
					seq_printf(seq,
					   " %2d:%-3d",
					   n, mfc->_c.mfc_un.res.ttls[n]);
			}
		} else {
			/* unresolved mfc_caches don't contain
			 * pkt, bytes and wrong_if values
			 */
			seq_printf(seq, " %8lu %8lu %8lu", 0ul, 0ul, 0ul);
		}
		seq_putc(seq, '\n');
	}
	return 0;
}

static const struct seq_operations ipmr_mfc_seq_ops = {
	.start = ipmr_mfc_seq_start,
	.next  = mr_mfc_seq_next,
	.stop  = mr_mfc_seq_stop,
	.show  = ipmr_mfc_seq_show,
};
#endif

#ifdef CONFIG_IP_PIMSM_V2
static const struct net_protocol pim_protocol = {
	.handler	=	pim_rcv,
	.netns_ok	=	1,
};
#endif

static unsigned int ipmr_seq_read(struct net *net)
{
	ASSERT_RTNL();

	return net->ipv4.ipmr_seq + ipmr_rules_seq_read(net);
}

static int ipmr_dump(struct net *net, struct notifier_block *nb,
		     struct netlink_ext_ack *extack)
{
	return mr_dump(net, nb, RTNL_FAMILY_IPMR, ipmr_rules_dump,
		       ipmr_mr_table_iter, &mrt_lock, extack);
}

static const struct fib_notifier_ops ipmr_notifier_ops_template = {
	.family		= RTNL_FAMILY_IPMR,
	.fib_seq_read	= ipmr_seq_read,
	.fib_dump	= ipmr_dump,
	.owner		= THIS_MODULE,
};

static int __net_init ipmr_notifier_init(struct net *net)
{
	struct fib_notifier_ops *ops;

	net->ipv4.ipmr_seq = 0;

	ops = fib_notifier_ops_register(&ipmr_notifier_ops_template, net);
	if (IS_ERR(ops))
		return PTR_ERR(ops);
	net->ipv4.ipmr_notifier_ops = ops;

	return 0;
}

static void __net_exit ipmr_notifier_exit(struct net *net)
{
	fib_notifier_ops_unregister(net->ipv4.ipmr_notifier_ops);
	net->ipv4.ipmr_notifier_ops = NULL;
}

/* Setup for IP multicast routing */
static int __net_init ipmr_net_init(struct net *net)
{
	int err;

	err = ipmr_notifier_init(net);
	if (err)
		goto ipmr_notifier_fail;

	err = ipmr_rules_init(net);
	if (err < 0)
		goto ipmr_rules_fail;

#ifdef CONFIG_PROC_FS
	err = -ENOMEM;
	if (!proc_create_net("ip_mr_vif", 0, net->proc_net, &ipmr_vif_seq_ops,
			sizeof(struct mr_vif_iter)))
		goto proc_vif_fail;
	if (!proc_create_net("ip_mr_cache", 0, net->proc_net, &ipmr_mfc_seq_ops,
			sizeof(struct mr_mfc_iter)))
		goto proc_cache_fail;
#endif
	return 0;

#ifdef CONFIG_PROC_FS
proc_cache_fail:
	remove_proc_entry("ip_mr_vif", net->proc_net);
proc_vif_fail:
	ipmr_rules_exit(net);
#endif
ipmr_rules_fail:
	ipmr_notifier_exit(net);
ipmr_notifier_fail:
	return err;
}

static void __net_exit ipmr_net_exit(struct net *net)
{
#ifdef CONFIG_PROC_FS
	remove_proc_entry("ip_mr_cache", net->proc_net);
	remove_proc_entry("ip_mr_vif", net->proc_net);
#endif
	ipmr_notifier_exit(net);
	ipmr_rules_exit(net);
}

static struct pernet_operations ipmr_net_ops = {
	.init = ipmr_net_init,
	.exit = ipmr_net_exit,
};

int __init ip_mr_init(void)
{
	int err;

	mrt_cachep = kmem_cache_create("ip_mrt_cache",
				       sizeof(struct mfc_cache),
				       0, SLAB_HWCACHE_ALIGN | SLAB_PANIC,
				       NULL);

	err = register_pernet_subsys(&ipmr_net_ops);
	if (err)
		goto reg_pernet_fail;

	err = register_netdevice_notifier(&ip_mr_notifier);
	if (err)
		goto reg_notif_fail;
#ifdef CONFIG_IP_PIMSM_V2
	if (inet_add_protocol(&pim_protocol, IPPROTO_PIM) < 0) {
		pr_err("%s: can't add PIM protocol\n", __func__);
		err = -EAGAIN;
		goto add_proto_fail;
	}
#endif
	rtnl_register(RTNL_FAMILY_IPMR, RTM_GETROUTE,
		      ipmr_rtm_getroute, ipmr_rtm_dumproute, 0);
	rtnl_register(RTNL_FAMILY_IPMR, RTM_NEWROUTE,
		      ipmr_rtm_route, NULL, 0);
	rtnl_register(RTNL_FAMILY_IPMR, RTM_DELROUTE,
		      ipmr_rtm_route, NULL, 0);

	rtnl_register(RTNL_FAMILY_IPMR, RTM_GETLINK,
		      NULL, ipmr_rtm_dumplink, 0);
	return 0;

#ifdef CONFIG_IP_PIMSM_V2
add_proto_fail:
	unregister_netdevice_notifier(&ip_mr_notifier);
#endif
reg_notif_fail:
	unregister_pernet_subsys(&ipmr_net_ops);
reg_pernet_fail:
	kmem_cache_destroy(mrt_cachep);
	return err;
}<|MERGE_RESOLUTION|>--- conflicted
+++ resolved
@@ -951,15 +951,10 @@
 	struct mfc_cache *c = kmem_cache_zalloc(mrt_cachep, GFP_KERNEL);
 
 	if (c) {
-<<<<<<< HEAD
-		c->mfc_un.res.last_assert = jiffies - MFC_ASSERT_THRESH - 1;
-		c->mfc_un.res.minvif = MAXVIFS;
-=======
 		c->_c.mfc_un.res.last_assert = jiffies - MFC_ASSERT_THRESH - 1;
 		c->_c.mfc_un.res.minvif = MAXVIFS;
 		c->_c.free = ipmr_cache_free_rcu;
 		refcount_set(&c->_c.mfc_un.res.refcount, 1);
->>>>>>> 24b8d41d
 	}
 	return c;
 }
@@ -1935,17 +1930,10 @@
 	int psend = -1;
 	int vif, ct;
 
-<<<<<<< HEAD
-	vif = cache->mfc_parent;
-	cache->mfc_un.res.pkt++;
-	cache->mfc_un.res.bytes += skb->len;
-	cache->mfc_un.res.lastuse = jiffies;
-=======
 	vif = c->_c.mfc_parent;
 	c->_c.mfc_un.res.pkt++;
 	c->_c.mfc_un.res.bytes += skb->len;
 	c->_c.mfc_un.res.lastuse = jiffies;
->>>>>>> 24b8d41d
 
 	if (c->mfc_origin == htonl(INADDR_ANY) && true_vifi >= 0) {
 		struct mfc_cache *cache_proxy;
@@ -2241,66 +2229,9 @@
 }
 #endif
 
-<<<<<<< HEAD
-static int __ipmr_fill_mroute(struct mr_table *mrt, struct sk_buff *skb,
-			      struct mfc_cache *c, struct rtmsg *rtm)
-{
-	struct rta_mfc_stats mfcs;
-	struct nlattr *mp_attr;
-	struct rtnexthop *nhp;
-	unsigned long lastuse;
-	int ct;
-
-	/* If cache is unresolved, don't try to parse IIF and OIF */
-	if (c->mfc_parent >= MAXVIFS)
-		return -ENOENT;
-
-	if (VIF_EXISTS(mrt, c->mfc_parent) &&
-	    nla_put_u32(skb, RTA_IIF, mrt->vif_table[c->mfc_parent].dev->ifindex) < 0)
-		return -EMSGSIZE;
-
-	if (!(mp_attr = nla_nest_start(skb, RTA_MULTIPATH)))
-		return -EMSGSIZE;
-
-	for (ct = c->mfc_un.res.minvif; ct < c->mfc_un.res.maxvif; ct++) {
-		if (VIF_EXISTS(mrt, ct) && c->mfc_un.res.ttls[ct] < 255) {
-			if (!(nhp = nla_reserve_nohdr(skb, sizeof(*nhp)))) {
-				nla_nest_cancel(skb, mp_attr);
-				return -EMSGSIZE;
-			}
-
-			nhp->rtnh_flags = 0;
-			nhp->rtnh_hops = c->mfc_un.res.ttls[ct];
-			nhp->rtnh_ifindex = mrt->vif_table[ct].dev->ifindex;
-			nhp->rtnh_len = sizeof(*nhp);
-		}
-	}
-
-	nla_nest_end(skb, mp_attr);
-
-	lastuse = READ_ONCE(c->mfc_un.res.lastuse);
-	lastuse = time_after_eq(jiffies, lastuse) ? jiffies - lastuse : 0;
-
-	mfcs.mfcs_packets = c->mfc_un.res.pkt;
-	mfcs.mfcs_bytes = c->mfc_un.res.bytes;
-	mfcs.mfcs_wrong_if = c->mfc_un.res.wrong_if;
-	if (nla_put_64bit(skb, RTA_MFC_STATS, sizeof(mfcs), &mfcs, RTA_PAD) ||
-	    nla_put_u64_64bit(skb, RTA_EXPIRES, jiffies_to_clock_t(lastuse),
-			      RTA_PAD))
-		return -EMSGSIZE;
-
-	rtm->rtm_type = RTN_MULTICAST;
-	return 1;
-}
-
-int ipmr_get_route(struct net *net, struct sk_buff *skb,
-		   __be32 saddr, __be32 daddr,
-		   struct rtmsg *rtm, int nowait, u32 portid)
-=======
 int ipmr_get_route(struct net *net, struct sk_buff *skb,
 		   __be32 saddr, __be32 daddr,
 		   struct rtmsg *rtm, u32 portid)
->>>>>>> 24b8d41d
 {
 	struct mfc_cache *cache;
 	struct mr_table *mrt;
