// SPDX-License-Identifier: GPL-2.0
#include <linux/tcp.h>
#include <net/tcp.h>

static bool tcp_rack_sent_after(u64 t1, u64 t2, u32 seq1, u32 seq2)
{
	return t1 > t2 || (t1 == t2 && after(seq1, seq2));
}

static u32 tcp_rack_reo_wnd(const struct sock *sk)
{
	struct tcp_sock *tp = tcp_sk(sk);

	if (!tp->reord_seen) {
		/* If reordering has not been observed, be aggressive during
		 * the recovery or starting the recovery by DUPACK threshold.
		 */
		if (inet_csk(sk)->icsk_ca_state >= TCP_CA_Recovery)
			return 0;

		if (tp->sacked_out >= tp->reordering &&
		    !(sock_net(sk)->ipv4.sysctl_tcp_recovery & TCP_RACK_NO_DUPTHRESH))
			return 0;
	}

	/* To be more reordering resilient, allow min_rtt/4 settling delay.
	 * Use min_rtt instead of the smoothed RTT because reordering is
	 * often a path property and less related to queuing or delayed ACKs.
	 * Upon receiving DSACKs, linearly increase the window up to the
	 * smoothed RTT.
	 */
	return min((tcp_min_rtt(tp) >> 2) * tp->rack.reo_wnd_steps,
		   tp->srtt_us >> 3);
}

s32 tcp_rack_skb_timeout(struct tcp_sock *tp, struct sk_buff *skb, u32 reo_wnd)
{
	return tp->rack.rtt_us + reo_wnd -
	       tcp_stamp_us_delta(tp->tcp_mstamp, tcp_skb_timestamp_us(skb));
}

/* RACK loss detection (IETF draft draft-ietf-tcpm-rack-01):
 *
 * Marks a packet lost, if some packet sent later has been (s)acked.
 * The underlying idea is similar to the traditional dupthresh and FACK
 * but they look at different metrics:
 *
 * dupthresh: 3 OOO packets delivered (packet count)
 * FACK: sequence delta to highest sacked sequence (sequence space)
 * RACK: sent time delta to the latest delivered packet (time domain)
 *
 * The advantage of RACK is it applies to both original and retransmitted
 * packet and therefore is robust against tail losses. Another advantage
 * is being more resilient to reordering by simply allowing some
 * "settling delay", instead of tweaking the dupthresh.
 *
 * When tcp_rack_detect_loss() detects some packets are lost and we
 * are not already in the CA_Recovery state, either tcp_rack_reo_timeout()
 * or tcp_time_to_recover()'s "Trick#1: the loss is proven" code path will
 * make us enter the CA_Recovery state.
 */
static void tcp_rack_detect_loss(struct sock *sk, u32 *reo_timeout)
{
	struct tcp_sock *tp = tcp_sk(sk);
	struct sk_buff *skb, *n;
	u32 reo_wnd;

	*reo_timeout = 0;
	reo_wnd = tcp_rack_reo_wnd(sk);
	list_for_each_entry_safe(skb, n, &tp->tsorted_sent_queue,
				 tcp_tsorted_anchor) {
		struct tcp_skb_cb *scb = TCP_SKB_CB(skb);
		s32 remaining;

		/* Skip ones marked lost but not yet retransmitted */
		if ((scb->sacked & TCPCB_LOST) &&
		    !(scb->sacked & TCPCB_SACKED_RETRANS))
			continue;

<<<<<<< HEAD
		if (skb_mstamp_after(&tp->rack.mstamp, &skb->skb_mstamp)) {

			if (skb_mstamp_us_delta(&tp->rack.mstamp,
						&skb->skb_mstamp) <= reo_wnd)
				continue;

			/* skb is lost if packet sent later is sacked */
			tcp_skb_mark_lost_uncond_verify(tp, skb);
			if (scb->sacked & TCPCB_SACKED_RETRANS) {
				scb->sacked &= ~TCPCB_SACKED_RETRANS;
				tp->retrans_out -= tcp_skb_pcount(skb);
				NET_INC_STATS(sock_net(sk),
					      LINUX_MIB_TCPLOSTRETRANSMIT);
			}
		} else if (!(scb->sacked & TCPCB_RETRANS)) {
			/* Original data are sent sequentially so stop early
			 * b/c the rest are all sent after rack_sent
			 */
=======
		if (!tcp_rack_sent_after(tp->rack.mstamp,
					 tcp_skb_timestamp_us(skb),
					 tp->rack.end_seq, scb->end_seq))
>>>>>>> 24b8d41d
			break;

		/* A packet is lost if it has not been s/acked beyond
		 * the recent RTT plus the reordering window.
		 */
		remaining = tcp_rack_skb_timeout(tp, skb, reo_wnd);
		if (remaining <= 0) {
			tcp_mark_skb_lost(sk, skb);
			list_del_init(&skb->tcp_tsorted_anchor);
		} else {
			/* Record maximum wait time */
			*reo_timeout = max_t(u32, *reo_timeout, remaining);
		}
	}
}

void tcp_rack_mark_lost(struct sock *sk)
{
	struct tcp_sock *tp = tcp_sk(sk);
	u32 timeout;

	if (!tp->rack.advanced)
		return;

	/* Reset the advanced flag to avoid unnecessary queue scanning */
	tp->rack.advanced = 0;
	tcp_rack_detect_loss(sk, &timeout);
	if (timeout) {
		timeout = usecs_to_jiffies(timeout) + TCP_TIMEOUT_MIN;
		inet_csk_reset_xmit_timer(sk, ICSK_TIME_REO_TIMEOUT,
					  timeout, inet_csk(sk)->icsk_rto);
	}
}

/* Record the most recently (re)sent time among the (s)acked packets
 * This is "Step 3: Advance RACK.xmit_time and update RACK.RTT" from
 * draft-cheng-tcpm-rack-00.txt
 */
void tcp_rack_advance(struct tcp_sock *tp, u8 sacked, u32 end_seq,
		      u64 xmit_time)
{
	u32 rtt_us;

	rtt_us = tcp_stamp_us_delta(tp->tcp_mstamp, xmit_time);
	if (rtt_us < tcp_min_rtt(tp) && (sacked & TCPCB_RETRANS)) {
		/* If the sacked packet was retransmitted, it's ambiguous
		 * whether the retransmission or the original (or the prior
		 * retransmission) was sacked.
		 *
		 * If the original is lost, there is no ambiguity. Otherwise
		 * we assume the original can be delayed up to aRTT + min_rtt.
		 * the aRTT term is bounded by the fast recovery or timeout,
		 * so it's at least one RTT (i.e., retransmission is at least
		 * an RTT later).
		 */
		return;
	}
	tp->rack.advanced = 1;
	tp->rack.rtt_us = rtt_us;
	if (tcp_rack_sent_after(xmit_time, tp->rack.mstamp,
				end_seq, tp->rack.end_seq)) {
		tp->rack.mstamp = xmit_time;
		tp->rack.end_seq = end_seq;
	}
}

/* We have waited long enough to accommodate reordering. Mark the expired
 * packets lost and retransmit them.
 */
void tcp_rack_reo_timeout(struct sock *sk)
{
	struct tcp_sock *tp = tcp_sk(sk);
	u32 timeout, prior_inflight;

	prior_inflight = tcp_packets_in_flight(tp);
	tcp_rack_detect_loss(sk, &timeout);
	if (prior_inflight != tcp_packets_in_flight(tp)) {
		if (inet_csk(sk)->icsk_ca_state != TCP_CA_Recovery) {
			tcp_enter_recovery(sk, false);
			if (!inet_csk(sk)->icsk_ca_ops->cong_control)
				tcp_cwnd_reduction(sk, 1, 0);
		}
		tcp_xmit_retransmit_queue(sk);
	}
	if (inet_csk(sk)->icsk_pending != ICSK_TIME_RETRANS)
		tcp_rearm_rto(sk);
}

/* Updates the RACK's reo_wnd based on DSACK and no. of recoveries.
 *
 * If DSACK is received, increment reo_wnd by min_rtt/4 (upper bounded
 * by srtt), since there is possibility that spurious retransmission was
 * due to reordering delay longer than reo_wnd.
 *
 * Persist the current reo_wnd value for TCP_RACK_RECOVERY_THRESH (16)
 * no. of successful recoveries (accounts for full DSACK-based loss
 * recovery undo). After that, reset it to default (min_rtt/4).
 *
 * At max, reo_wnd is incremented only once per rtt. So that the new
 * DSACK on which we are reacting, is due to the spurious retx (approx)
 * after the reo_wnd has been updated last time.
 *
 * reo_wnd is tracked in terms of steps (of min_rtt/4), rather than
 * absolute value to account for change in rtt.
 */
void tcp_rack_update_reo_wnd(struct sock *sk, struct rate_sample *rs)
{
	struct tcp_sock *tp = tcp_sk(sk);

	if (sock_net(sk)->ipv4.sysctl_tcp_recovery & TCP_RACK_STATIC_REO_WND ||
	    !rs->prior_delivered)
		return;

	/* Disregard DSACK if a rtt has not passed since we adjusted reo_wnd */
	if (before(rs->prior_delivered, tp->rack.last_delivered))
		tp->rack.dsack_seen = 0;

	/* Adjust the reo_wnd if update is pending */
	if (tp->rack.dsack_seen) {
		tp->rack.reo_wnd_steps = min_t(u32, 0xFF,
					       tp->rack.reo_wnd_steps + 1);
		tp->rack.dsack_seen = 0;
		tp->rack.last_delivered = tp->delivered;
		tp->rack.reo_wnd_persist = TCP_RACK_RECOVERY_THRESH;
	} else if (!tp->rack.reo_wnd_persist) {
		tp->rack.reo_wnd_steps = 1;
	}
}

/* RFC6582 NewReno recovery for non-SACK connection. It simply retransmits
 * the next unacked packet upon receiving
 * a) three or more DUPACKs to start the fast recovery
 * b) an ACK acknowledging new data during the fast recovery.
 */
void tcp_newreno_mark_lost(struct sock *sk, bool snd_una_advanced)
{
	const u8 state = inet_csk(sk)->icsk_ca_state;
	struct tcp_sock *tp = tcp_sk(sk);

	if ((state < TCP_CA_Recovery && tp->sacked_out >= tp->reordering) ||
	    (state == TCP_CA_Recovery && snd_una_advanced)) {
		struct sk_buff *skb = tcp_rtx_queue_head(sk);
		u32 mss;

		if (TCP_SKB_CB(skb)->sacked & TCPCB_LOST)
			return;

		mss = tcp_skb_mss(skb);
		if (tcp_skb_pcount(skb) > 1 && skb->len > mss)
			tcp_fragment(sk, TCP_FRAG_IN_RTX_QUEUE, skb,
				     mss, mss, GFP_ATOMIC);

		tcp_mark_skb_lost(sk, skb);
	}
}<|MERGE_RESOLUTION|>--- conflicted
+++ resolved
@@ -77,30 +77,9 @@
 		    !(scb->sacked & TCPCB_SACKED_RETRANS))
 			continue;
 
-<<<<<<< HEAD
-		if (skb_mstamp_after(&tp->rack.mstamp, &skb->skb_mstamp)) {
-
-			if (skb_mstamp_us_delta(&tp->rack.mstamp,
-						&skb->skb_mstamp) <= reo_wnd)
-				continue;
-
-			/* skb is lost if packet sent later is sacked */
-			tcp_skb_mark_lost_uncond_verify(tp, skb);
-			if (scb->sacked & TCPCB_SACKED_RETRANS) {
-				scb->sacked &= ~TCPCB_SACKED_RETRANS;
-				tp->retrans_out -= tcp_skb_pcount(skb);
-				NET_INC_STATS(sock_net(sk),
-					      LINUX_MIB_TCPLOSTRETRANSMIT);
-			}
-		} else if (!(scb->sacked & TCPCB_RETRANS)) {
-			/* Original data are sent sequentially so stop early
-			 * b/c the rest are all sent after rack_sent
-			 */
-=======
 		if (!tcp_rack_sent_after(tp->rack.mstamp,
 					 tcp_skb_timestamp_us(skb),
 					 tp->rack.end_seq, scb->end_seq))
->>>>>>> 24b8d41d
 			break;
 
 		/* A packet is lost if it has not been s/acked beyond
