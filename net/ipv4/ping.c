--- conflicted
+++ resolved
@@ -721,17 +721,7 @@
 		/* no remote port */
 	}
 
-<<<<<<< HEAD
-	ipc.sockc.tsflags = sk->sk_tsflags;
-	ipc.addr = inet->inet_saddr;
-	ipc.opt = NULL;
-	ipc.oif = sk->sk_bound_dev_if;
-	ipc.tx_flags = 0;
-	ipc.ttl = 0;
-	ipc.tos = -1;
-=======
 	ipcm_init_sk(&ipc, inet);
->>>>>>> 24b8d41d
 
 	if (msg->msg_controllen) {
 		err = ip_cmsg_send(sk, msg, &ipc, false);
@@ -754,8 +744,6 @@
 		}
 		rcu_read_unlock();
 	}
-
-	sock_tx_timestamp(sk, ipc.sockc.tsflags, &ipc.tx_flags);
 
 	saddr = ipc.addr;
 	ipc.addr = faddr = daddr;
