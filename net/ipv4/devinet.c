// SPDX-License-Identifier: GPL-2.0-or-later
/*
 *	NET3	IP device support routines.
 *
 *	Derived from the IP parts of dev.c 1.0.19
 * 		Authors:	Ross Biro
 *				Fred N. van Kempen, <waltje@uWalt.NL.Mugnet.ORG>
 *				Mark Evans, <evansmp@uhura.aston.ac.uk>
 *
 *	Additional Authors:
 *		Alan Cox, <gw4pts@gw4pts.ampr.org>
 *		Alexey Kuznetsov, <kuznet@ms2.inr.ac.ru>
 *
 *	Changes:
 *		Alexey Kuznetsov:	pa_* fields are replaced with ifaddr
 *					lists.
 *		Cyrus Durgin:		updated for kmod
 *		Matthias Andree:	in devinet_ioctl, compare label and
 *					address (4.4BSD alias style support),
 *					fall back to comparing just the label
 *					if no match found.
 */


#include <linux/uaccess.h>
#include <linux/bitops.h>
#include <linux/capability.h>
#include <linux/module.h>
#include <linux/types.h>
#include <linux/kernel.h>
#include <linux/sched/signal.h>
#include <linux/string.h>
#include <linux/mm.h>
#include <linux/socket.h>
#include <linux/sockios.h>
#include <linux/in.h>
#include <linux/errno.h>
#include <linux/interrupt.h>
#include <linux/if_addr.h>
#include <linux/if_ether.h>
#include <linux/inet.h>
#include <linux/netdevice.h>
#include <linux/etherdevice.h>
#include <linux/skbuff.h>
#include <linux/init.h>
#include <linux/notifier.h>
#include <linux/inetdevice.h>
#include <linux/igmp.h>
#include <linux/slab.h>
#include <linux/hash.h>
#ifdef CONFIG_SYSCTL
#include <linux/sysctl.h>
#endif
#include <linux/kmod.h>
#include <linux/netconf.h>

#include <net/arp.h>
#include <net/ip.h>
#include <net/route.h>
#include <net/ip_fib.h>
#include <net/rtnetlink.h>
#include <net/net_namespace.h>
#include <net/addrconf.h>

#define IPV6ONLY_FLAGS	\
		(IFA_F_NODAD | IFA_F_OPTIMISTIC | IFA_F_DADFAILED | \
		 IFA_F_HOMEADDRESS | IFA_F_TENTATIVE | \
		 IFA_F_MANAGETEMPADDR | IFA_F_STABLE_PRIVACY)

static struct ipv4_devconf ipv4_devconf = {
	.data = {
		[IPV4_DEVCONF_ACCEPT_REDIRECTS - 1] = 1,
		[IPV4_DEVCONF_SEND_REDIRECTS - 1] = 1,
		[IPV4_DEVCONF_SECURE_REDIRECTS - 1] = 1,
		[IPV4_DEVCONF_SHARED_MEDIA - 1] = 1,
		[IPV4_DEVCONF_IGMPV2_UNSOLICITED_REPORT_INTERVAL - 1] = 10000 /*ms*/,
		[IPV4_DEVCONF_IGMPV3_UNSOLICITED_REPORT_INTERVAL - 1] =  1000 /*ms*/,
	},
};

static struct ipv4_devconf ipv4_devconf_dflt = {
	.data = {
		[IPV4_DEVCONF_ACCEPT_REDIRECTS - 1] = 1,
		[IPV4_DEVCONF_SEND_REDIRECTS - 1] = 1,
		[IPV4_DEVCONF_SECURE_REDIRECTS - 1] = 1,
		[IPV4_DEVCONF_SHARED_MEDIA - 1] = 1,
		[IPV4_DEVCONF_ACCEPT_SOURCE_ROUTE - 1] = 1,
		[IPV4_DEVCONF_IGMPV2_UNSOLICITED_REPORT_INTERVAL - 1] = 10000 /*ms*/,
		[IPV4_DEVCONF_IGMPV3_UNSOLICITED_REPORT_INTERVAL - 1] =  1000 /*ms*/,
	},
};

#define IPV4_DEVCONF_DFLT(net, attr) \
	IPV4_DEVCONF((*net->ipv4.devconf_dflt), attr)

static const struct nla_policy ifa_ipv4_policy[IFA_MAX+1] = {
	[IFA_LOCAL]     	= { .type = NLA_U32 },
	[IFA_ADDRESS]   	= { .type = NLA_U32 },
	[IFA_BROADCAST] 	= { .type = NLA_U32 },
	[IFA_LABEL]     	= { .type = NLA_STRING, .len = IFNAMSIZ - 1 },
	[IFA_CACHEINFO]		= { .len = sizeof(struct ifa_cacheinfo) },
	[IFA_FLAGS]		= { .type = NLA_U32 },
	[IFA_RT_PRIORITY]	= { .type = NLA_U32 },
	[IFA_TARGET_NETNSID]	= { .type = NLA_S32 },
};

struct inet_fill_args {
	u32 portid;
	u32 seq;
	int event;
	unsigned int flags;
	int netnsid;
	int ifindex;
};

#define IN4_ADDR_HSIZE_SHIFT	8
#define IN4_ADDR_HSIZE		(1U << IN4_ADDR_HSIZE_SHIFT)

static struct hlist_head inet_addr_lst[IN4_ADDR_HSIZE];

static u32 inet_addr_hash(const struct net *net, __be32 addr)
{
	u32 val = (__force u32) addr ^ net_hash_mix(net);

	return hash_32(val, IN4_ADDR_HSIZE_SHIFT);
}

static void inet_hash_insert(struct net *net, struct in_ifaddr *ifa)
{
	u32 hash = inet_addr_hash(net, ifa->ifa_local);

	ASSERT_RTNL();
	hlist_add_head_rcu(&ifa->hash, &inet_addr_lst[hash]);
}

static void inet_hash_remove(struct in_ifaddr *ifa)
{
	ASSERT_RTNL();
	hlist_del_init_rcu(&ifa->hash);
}

/**
 * __ip_dev_find - find the first device with a given source address.
 * @net: the net namespace
 * @addr: the source address
 * @devref: if true, take a reference on the found device
 *
 * If a caller uses devref=false, it should be protected by RCU, or RTNL
 */
struct net_device *__ip_dev_find(struct net *net, __be32 addr, bool devref)
{
	struct net_device *result = NULL;
	struct in_ifaddr *ifa;

	rcu_read_lock();
	ifa = inet_lookup_ifaddr_rcu(net, addr);
	if (!ifa) {
		struct flowi4 fl4 = { .daddr = addr };
		struct fib_result res = { 0 };
		struct fib_table *local;

		/* Fallback to FIB local table so that communication
		 * over loopback subnets work.
		 */
		local = fib_get_table(net, RT_TABLE_LOCAL);
		if (local &&
		    !fib_table_lookup(local, &fl4, &res, FIB_LOOKUP_NOREF) &&
		    res.type == RTN_LOCAL)
			result = FIB_RES_DEV(res);
	} else {
		result = ifa->ifa_dev->dev;
	}
	if (result && devref)
		dev_hold(result);
	rcu_read_unlock();
	return result;
}
EXPORT_SYMBOL(__ip_dev_find);

/* called under RCU lock */
struct in_ifaddr *inet_lookup_ifaddr_rcu(struct net *net, __be32 addr)
{
	u32 hash = inet_addr_hash(net, addr);
	struct in_ifaddr *ifa;

	hlist_for_each_entry_rcu(ifa, &inet_addr_lst[hash], hash)
		if (ifa->ifa_local == addr &&
		    net_eq(dev_net(ifa->ifa_dev->dev), net))
			return ifa;

	return NULL;
}

static void rtmsg_ifa(int event, struct in_ifaddr *, struct nlmsghdr *, u32);

static BLOCKING_NOTIFIER_HEAD(inetaddr_chain);
static BLOCKING_NOTIFIER_HEAD(inetaddr_validator_chain);
static void inet_del_ifa(struct in_device *in_dev,
			 struct in_ifaddr __rcu **ifap,
			 int destroy);
#ifdef CONFIG_SYSCTL
static int devinet_sysctl_register(struct in_device *idev);
static void devinet_sysctl_unregister(struct in_device *idev);
#else
static int devinet_sysctl_register(struct in_device *idev)
{
	return 0;
}
static void devinet_sysctl_unregister(struct in_device *idev)
{
}
#endif

/* Locks all the inet devices. */

static struct in_ifaddr *inet_alloc_ifa(void)
{
	return kzalloc(sizeof(struct in_ifaddr), GFP_KERNEL);
}

static void inet_rcu_free_ifa(struct rcu_head *head)
{
	struct in_ifaddr *ifa = container_of(head, struct in_ifaddr, rcu_head);
	if (ifa->ifa_dev)
		in_dev_put(ifa->ifa_dev);
	kfree(ifa);
}

static void inet_free_ifa(struct in_ifaddr *ifa)
{
	call_rcu(&ifa->rcu_head, inet_rcu_free_ifa);
}

void in_dev_finish_destroy(struct in_device *idev)
{
	struct net_device *dev = idev->dev;

	WARN_ON(idev->ifa_list);
	WARN_ON(idev->mc_list);
	kfree(rcu_dereference_protected(idev->mc_hash, 1));
#ifdef NET_REFCNT_DEBUG
	pr_debug("%s: %p=%s\n", __func__, idev, dev ? dev->name : "NIL");
#endif
	dev_put(dev);
	if (!idev->dead)
		pr_err("Freeing alive in_device %p\n", idev);
	else
		kfree(idev);
}
EXPORT_SYMBOL(in_dev_finish_destroy);

static struct in_device *inetdev_init(struct net_device *dev)
{
	struct in_device *in_dev;
	int err = -ENOMEM;

	ASSERT_RTNL();

	in_dev = kzalloc(sizeof(*in_dev), GFP_KERNEL);
	if (!in_dev)
		goto out;
	memcpy(&in_dev->cnf, dev_net(dev)->ipv4.devconf_dflt,
			sizeof(in_dev->cnf));
	in_dev->cnf.sysctl = NULL;
	in_dev->dev = dev;
	in_dev->arp_parms = neigh_parms_alloc(dev, &arp_tbl);
	if (!in_dev->arp_parms)
		goto out_kfree;
	if (IPV4_DEVCONF(in_dev->cnf, FORWARDING))
		dev_disable_lro(dev);
	/* Reference in_dev->dev */
	dev_hold(dev);
	/* Account for reference dev->ip_ptr (below) */
	refcount_set(&in_dev->refcnt, 1);

	err = devinet_sysctl_register(in_dev);
	if (err) {
		in_dev->dead = 1;
		neigh_parms_release(&arp_tbl, in_dev->arp_parms);
		in_dev_put(in_dev);
		in_dev = NULL;
		goto out;
	}
	ip_mc_init_dev(in_dev);
	if (dev->flags & IFF_UP)
		ip_mc_up(in_dev);

	/* we can receive as soon as ip_ptr is set -- do this last */
	rcu_assign_pointer(dev->ip_ptr, in_dev);
out:
	return in_dev ?: ERR_PTR(err);
out_kfree:
	kfree(in_dev);
	in_dev = NULL;
	goto out;
}

static void in_dev_rcu_put(struct rcu_head *head)
{
	struct in_device *idev = container_of(head, struct in_device, rcu_head);
	in_dev_put(idev);
}

static void inetdev_destroy(struct in_device *in_dev)
{
	struct net_device *dev;
	struct in_ifaddr *ifa;

	ASSERT_RTNL();

	dev = in_dev->dev;

	in_dev->dead = 1;

	ip_mc_destroy_dev(in_dev);

	while ((ifa = rtnl_dereference(in_dev->ifa_list)) != NULL) {
		inet_del_ifa(in_dev, &in_dev->ifa_list, 0);
		inet_free_ifa(ifa);
	}

	RCU_INIT_POINTER(dev->ip_ptr, NULL);

	devinet_sysctl_unregister(in_dev);
	neigh_parms_release(&arp_tbl, in_dev->arp_parms);
	arp_ifdown(dev);

	call_rcu(&in_dev->rcu_head, in_dev_rcu_put);
}

int inet_addr_onlink(struct in_device *in_dev, __be32 a, __be32 b)
{
	const struct in_ifaddr *ifa;

	rcu_read_lock();
	in_dev_for_each_ifa_rcu(ifa, in_dev) {
		if (inet_ifa_match(a, ifa)) {
			if (!b || inet_ifa_match(b, ifa)) {
				rcu_read_unlock();
				return 1;
			}
		}
	}
	rcu_read_unlock();
	return 0;
}

static void __inet_del_ifa(struct in_device *in_dev,
			   struct in_ifaddr __rcu **ifap,
			   int destroy, struct nlmsghdr *nlh, u32 portid)
{
	struct in_ifaddr *promote = NULL;
	struct in_ifaddr *ifa, *ifa1;
	struct in_ifaddr *last_prim;
	struct in_ifaddr *prev_prom = NULL;
	int do_promote = IN_DEV_PROMOTE_SECONDARIES(in_dev);

	ASSERT_RTNL();

	ifa1 = rtnl_dereference(*ifap);
	last_prim = rtnl_dereference(in_dev->ifa_list);
	if (in_dev->dead)
		goto no_promotions;

	/* 1. Deleting primary ifaddr forces deletion all secondaries
	 * unless alias promotion is set
	 **/

	if (!(ifa1->ifa_flags & IFA_F_SECONDARY)) {
		struct in_ifaddr __rcu **ifap1 = &ifa1->ifa_next;

		while ((ifa = rtnl_dereference(*ifap1)) != NULL) {
			if (!(ifa->ifa_flags & IFA_F_SECONDARY) &&
			    ifa1->ifa_scope <= ifa->ifa_scope)
				last_prim = ifa;

			if (!(ifa->ifa_flags & IFA_F_SECONDARY) ||
			    ifa1->ifa_mask != ifa->ifa_mask ||
			    !inet_ifa_match(ifa1->ifa_address, ifa)) {
				ifap1 = &ifa->ifa_next;
				prev_prom = ifa;
				continue;
			}

			if (!do_promote) {
				inet_hash_remove(ifa);
				*ifap1 = ifa->ifa_next;

				rtmsg_ifa(RTM_DELADDR, ifa, nlh, portid);
				blocking_notifier_call_chain(&inetaddr_chain,
						NETDEV_DOWN, ifa);
				inet_free_ifa(ifa);
			} else {
				promote = ifa;
				break;
			}
		}
	}

	/* On promotion all secondaries from subnet are changing
	 * the primary IP, we must remove all their routes silently
	 * and later to add them back with new prefsrc. Do this
	 * while all addresses are on the device list.
	 */
	for (ifa = promote; ifa; ifa = rtnl_dereference(ifa->ifa_next)) {
		if (ifa1->ifa_mask == ifa->ifa_mask &&
		    inet_ifa_match(ifa1->ifa_address, ifa))
			fib_del_ifaddr(ifa, ifa1);
	}

no_promotions:
	/* 2. Unlink it */

	*ifap = ifa1->ifa_next;
	inet_hash_remove(ifa1);

	/* 3. Announce address deletion */

	/* Send message first, then call notifier.
	   At first sight, FIB update triggered by notifier
	   will refer to already deleted ifaddr, that could confuse
	   netlink listeners. It is not true: look, gated sees
	   that route deleted and if it still thinks that ifaddr
	   is valid, it will try to restore deleted routes... Grr.
	   So that, this order is correct.
	 */
	rtmsg_ifa(RTM_DELADDR, ifa1, nlh, portid);
	blocking_notifier_call_chain(&inetaddr_chain, NETDEV_DOWN, ifa1);

	if (promote) {
		struct in_ifaddr *next_sec;

		next_sec = rtnl_dereference(promote->ifa_next);
		if (prev_prom) {
			struct in_ifaddr *last_sec;

			rcu_assign_pointer(prev_prom->ifa_next, next_sec);

			last_sec = rtnl_dereference(last_prim->ifa_next);
			rcu_assign_pointer(promote->ifa_next, last_sec);
			rcu_assign_pointer(last_prim->ifa_next, promote);
		}

		promote->ifa_flags &= ~IFA_F_SECONDARY;
		rtmsg_ifa(RTM_NEWADDR, promote, nlh, portid);
		blocking_notifier_call_chain(&inetaddr_chain,
				NETDEV_UP, promote);
		for (ifa = next_sec; ifa;
		     ifa = rtnl_dereference(ifa->ifa_next)) {
			if (ifa1->ifa_mask != ifa->ifa_mask ||
			    !inet_ifa_match(ifa1->ifa_address, ifa))
					continue;
			fib_add_ifaddr(ifa);
		}

	}
	if (destroy)
		inet_free_ifa(ifa1);
}

static void inet_del_ifa(struct in_device *in_dev,
			 struct in_ifaddr __rcu **ifap,
			 int destroy)
{
	__inet_del_ifa(in_dev, ifap, destroy, NULL, 0);
}

static void check_lifetime(struct work_struct *work);

static DECLARE_DELAYED_WORK(check_lifetime_work, check_lifetime);

static int __inet_insert_ifa(struct in_ifaddr *ifa, struct nlmsghdr *nlh,
			     u32 portid, struct netlink_ext_ack *extack)
{
	struct in_ifaddr __rcu **last_primary, **ifap;
	struct in_device *in_dev = ifa->ifa_dev;
	struct in_validator_info ivi;
	struct in_ifaddr *ifa1;
	int ret;

	ASSERT_RTNL();

	if (!ifa->ifa_local) {
		inet_free_ifa(ifa);
		return 0;
	}

	ifa->ifa_flags &= ~IFA_F_SECONDARY;
	last_primary = &in_dev->ifa_list;

	/* Don't set IPv6 only flags to IPv4 addresses */
	ifa->ifa_flags &= ~IPV6ONLY_FLAGS;

	ifap = &in_dev->ifa_list;
	ifa1 = rtnl_dereference(*ifap);

	while (ifa1) {
		if (!(ifa1->ifa_flags & IFA_F_SECONDARY) &&
		    ifa->ifa_scope <= ifa1->ifa_scope)
			last_primary = &ifa1->ifa_next;
		if (ifa1->ifa_mask == ifa->ifa_mask &&
		    inet_ifa_match(ifa1->ifa_address, ifa)) {
			if (ifa1->ifa_local == ifa->ifa_local) {
				inet_free_ifa(ifa);
				return -EEXIST;
			}
			if (ifa1->ifa_scope != ifa->ifa_scope) {
				inet_free_ifa(ifa);
				return -EINVAL;
			}
			ifa->ifa_flags |= IFA_F_SECONDARY;
		}

		ifap = &ifa1->ifa_next;
		ifa1 = rtnl_dereference(*ifap);
	}

	/* Allow any devices that wish to register ifaddr validtors to weigh
	 * in now, before changes are committed.  The rntl lock is serializing
	 * access here, so the state should not change between a validator call
	 * and a final notify on commit.  This isn't invoked on promotion under
	 * the assumption that validators are checking the address itself, and
	 * not the flags.
	 */
	ivi.ivi_addr = ifa->ifa_address;
	ivi.ivi_dev = ifa->ifa_dev;
	ivi.extack = extack;
	ret = blocking_notifier_call_chain(&inetaddr_validator_chain,
					   NETDEV_UP, &ivi);
	ret = notifier_to_errno(ret);
	if (ret) {
		inet_free_ifa(ifa);
		return ret;
	}

	if (!(ifa->ifa_flags & IFA_F_SECONDARY)) {
		prandom_seed((__force u32) ifa->ifa_local);
		ifap = last_primary;
	}

	rcu_assign_pointer(ifa->ifa_next, *ifap);
	rcu_assign_pointer(*ifap, ifa);

	inet_hash_insert(dev_net(in_dev->dev), ifa);

	cancel_delayed_work(&check_lifetime_work);
	queue_delayed_work(system_power_efficient_wq, &check_lifetime_work, 0);

	/* Send message first, then call notifier.
	   Notifier will trigger FIB update, so that
	   listeners of netlink will know about new ifaddr */
	rtmsg_ifa(RTM_NEWADDR, ifa, nlh, portid);
	blocking_notifier_call_chain(&inetaddr_chain, NETDEV_UP, ifa);

	return 0;
}

static int inet_insert_ifa(struct in_ifaddr *ifa)
{
	return __inet_insert_ifa(ifa, NULL, 0, NULL);
}

static int inet_set_ifa(struct net_device *dev, struct in_ifaddr *ifa)
{
	struct in_device *in_dev = __in_dev_get_rtnl(dev);

	ASSERT_RTNL();

	if (!in_dev) {
		inet_free_ifa(ifa);
		return -ENOBUFS;
	}
	ipv4_devconf_setall(in_dev);
	neigh_parms_data_state_setall(in_dev->arp_parms);
	if (ifa->ifa_dev != in_dev) {
		WARN_ON(ifa->ifa_dev);
		in_dev_hold(in_dev);
		ifa->ifa_dev = in_dev;
	}
	if (ipv4_is_loopback(ifa->ifa_local))
		ifa->ifa_scope = RT_SCOPE_HOST;
	return inet_insert_ifa(ifa);
}

/* Caller must hold RCU or RTNL :
 * We dont take a reference on found in_device
 */
struct in_device *inetdev_by_index(struct net *net, int ifindex)
{
	struct net_device *dev;
	struct in_device *in_dev = NULL;

	rcu_read_lock();
	dev = dev_get_by_index_rcu(net, ifindex);
	if (dev)
		in_dev = rcu_dereference_rtnl(dev->ip_ptr);
	rcu_read_unlock();
	return in_dev;
}
EXPORT_SYMBOL(inetdev_by_index);

/* Called only from RTNL semaphored context. No locks. */

struct in_ifaddr *inet_ifa_byprefix(struct in_device *in_dev, __be32 prefix,
				    __be32 mask)
{
	struct in_ifaddr *ifa;

	ASSERT_RTNL();

	in_dev_for_each_ifa_rtnl(ifa, in_dev) {
		if (ifa->ifa_mask == mask && inet_ifa_match(prefix, ifa))
			return ifa;
	}
	return NULL;
}

static int ip_mc_autojoin_config(struct net *net, bool join,
				 const struct in_ifaddr *ifa)
{
#if defined(CONFIG_IP_MULTICAST)
	struct ip_mreqn mreq = {
		.imr_multiaddr.s_addr = ifa->ifa_address,
		.imr_ifindex = ifa->ifa_dev->dev->ifindex,
	};
	struct sock *sk = net->ipv4.mc_autojoin_sk;
	int ret;

	ASSERT_RTNL();

	lock_sock(sk);
	if (join)
		ret = ip_mc_join_group(sk, &mreq);
	else
		ret = ip_mc_leave_group(sk, &mreq);
	release_sock(sk);

	return ret;
#else
	return -EOPNOTSUPP;
#endif
}

static int inet_rtm_deladdr(struct sk_buff *skb, struct nlmsghdr *nlh,
			    struct netlink_ext_ack *extack)
{
	struct net *net = sock_net(skb->sk);
	struct in_ifaddr __rcu **ifap;
	struct nlattr *tb[IFA_MAX+1];
	struct in_device *in_dev;
	struct ifaddrmsg *ifm;
	struct in_ifaddr *ifa;

	int err = -EINVAL;

	ASSERT_RTNL();

	err = nlmsg_parse_deprecated(nlh, sizeof(*ifm), tb, IFA_MAX,
				     ifa_ipv4_policy, extack);
	if (err < 0)
		goto errout;

	ifm = nlmsg_data(nlh);
	in_dev = inetdev_by_index(net, ifm->ifa_index);
	if (!in_dev) {
		err = -ENODEV;
		goto errout;
	}

	for (ifap = &in_dev->ifa_list; (ifa = rtnl_dereference(*ifap)) != NULL;
	     ifap = &ifa->ifa_next) {
		if (tb[IFA_LOCAL] &&
		    ifa->ifa_local != nla_get_in_addr(tb[IFA_LOCAL]))
			continue;

		if (tb[IFA_LABEL] && nla_strcmp(tb[IFA_LABEL], ifa->ifa_label))
			continue;

		if (tb[IFA_ADDRESS] &&
		    (ifm->ifa_prefixlen != ifa->ifa_prefixlen ||
		    !inet_ifa_match(nla_get_in_addr(tb[IFA_ADDRESS]), ifa)))
			continue;

		if (ipv4_is_multicast(ifa->ifa_address))
			ip_mc_autojoin_config(net, false, ifa);
		__inet_del_ifa(in_dev, ifap, 1, nlh, NETLINK_CB(skb).portid);
		return 0;
	}

	err = -EADDRNOTAVAIL;
errout:
	return err;
}

#define INFINITY_LIFE_TIME	0xFFFFFFFF

static void check_lifetime(struct work_struct *work)
{
	unsigned long now, next, next_sec, next_sched;
	struct in_ifaddr *ifa;
	struct hlist_node *n;
	int i;

	now = jiffies;
	next = round_jiffies_up(now + ADDR_CHECK_FREQUENCY);

	for (i = 0; i < IN4_ADDR_HSIZE; i++) {
		bool change_needed = false;

		rcu_read_lock();
		hlist_for_each_entry_rcu(ifa, &inet_addr_lst[i], hash) {
			unsigned long age;

			if (ifa->ifa_flags & IFA_F_PERMANENT)
				continue;

			/* We try to batch several events at once. */
			age = (now - ifa->ifa_tstamp +
			       ADDRCONF_TIMER_FUZZ_MINUS) / HZ;

			if (ifa->ifa_valid_lft != INFINITY_LIFE_TIME &&
			    age >= ifa->ifa_valid_lft) {
				change_needed = true;
			} else if (ifa->ifa_preferred_lft ==
				   INFINITY_LIFE_TIME) {
				continue;
			} else if (age >= ifa->ifa_preferred_lft) {
				if (time_before(ifa->ifa_tstamp +
						ifa->ifa_valid_lft * HZ, next))
					next = ifa->ifa_tstamp +
					       ifa->ifa_valid_lft * HZ;

				if (!(ifa->ifa_flags & IFA_F_DEPRECATED))
					change_needed = true;
			} else if (time_before(ifa->ifa_tstamp +
					       ifa->ifa_preferred_lft * HZ,
					       next)) {
				next = ifa->ifa_tstamp +
				       ifa->ifa_preferred_lft * HZ;
			}
		}
		rcu_read_unlock();
		if (!change_needed)
			continue;
		rtnl_lock();
		hlist_for_each_entry_safe(ifa, n, &inet_addr_lst[i], hash) {
			unsigned long age;

			if (ifa->ifa_flags & IFA_F_PERMANENT)
				continue;

			/* We try to batch several events at once. */
			age = (now - ifa->ifa_tstamp +
			       ADDRCONF_TIMER_FUZZ_MINUS) / HZ;

			if (ifa->ifa_valid_lft != INFINITY_LIFE_TIME &&
			    age >= ifa->ifa_valid_lft) {
				struct in_ifaddr __rcu **ifap;
				struct in_ifaddr *tmp;

				ifap = &ifa->ifa_dev->ifa_list;
				tmp = rtnl_dereference(*ifap);
				while (tmp) {
					if (tmp == ifa) {
						inet_del_ifa(ifa->ifa_dev,
							     ifap, 1);
						break;
					}
					ifap = &tmp->ifa_next;
					tmp = rtnl_dereference(*ifap);
				}
			} else if (ifa->ifa_preferred_lft !=
				   INFINITY_LIFE_TIME &&
				   age >= ifa->ifa_preferred_lft &&
				   !(ifa->ifa_flags & IFA_F_DEPRECATED)) {
				ifa->ifa_flags |= IFA_F_DEPRECATED;
				rtmsg_ifa(RTM_NEWADDR, ifa, NULL, 0);
			}
		}
		rtnl_unlock();
	}

	next_sec = round_jiffies_up(next);
	next_sched = next;

	/* If rounded timeout is accurate enough, accept it. */
	if (time_before(next_sec, next + ADDRCONF_TIMER_FUZZ))
		next_sched = next_sec;

	now = jiffies;
	/* And minimum interval is ADDRCONF_TIMER_FUZZ_MAX. */
	if (time_before(next_sched, now + ADDRCONF_TIMER_FUZZ_MAX))
		next_sched = now + ADDRCONF_TIMER_FUZZ_MAX;

	queue_delayed_work(system_power_efficient_wq, &check_lifetime_work,
			next_sched - now);
}

static void set_ifa_lifetime(struct in_ifaddr *ifa, __u32 valid_lft,
			     __u32 prefered_lft)
{
	unsigned long timeout;

	ifa->ifa_flags &= ~(IFA_F_PERMANENT | IFA_F_DEPRECATED);

	timeout = addrconf_timeout_fixup(valid_lft, HZ);
	if (addrconf_finite_timeout(timeout))
		ifa->ifa_valid_lft = timeout;
	else
		ifa->ifa_flags |= IFA_F_PERMANENT;

	timeout = addrconf_timeout_fixup(prefered_lft, HZ);
	if (addrconf_finite_timeout(timeout)) {
		if (timeout == 0)
			ifa->ifa_flags |= IFA_F_DEPRECATED;
		ifa->ifa_preferred_lft = timeout;
	}
	ifa->ifa_tstamp = jiffies;
	if (!ifa->ifa_cstamp)
		ifa->ifa_cstamp = ifa->ifa_tstamp;
}

static struct in_ifaddr *rtm_to_ifaddr(struct net *net, struct nlmsghdr *nlh,
				       __u32 *pvalid_lft, __u32 *pprefered_lft,
				       struct netlink_ext_ack *extack)
{
	struct nlattr *tb[IFA_MAX+1];
	struct in_ifaddr *ifa;
	struct ifaddrmsg *ifm;
	struct net_device *dev;
	struct in_device *in_dev;
	int err;

	err = nlmsg_parse_deprecated(nlh, sizeof(*ifm), tb, IFA_MAX,
				     ifa_ipv4_policy, extack);
	if (err < 0)
		goto errout;

	ifm = nlmsg_data(nlh);
	err = -EINVAL;
	if (ifm->ifa_prefixlen > 32 || !tb[IFA_LOCAL])
		goto errout;

	dev = __dev_get_by_index(net, ifm->ifa_index);
	err = -ENODEV;
	if (!dev)
		goto errout;

	in_dev = __in_dev_get_rtnl(dev);
	err = -ENOBUFS;
	if (!in_dev)
		goto errout;

	ifa = inet_alloc_ifa();
	if (!ifa)
		/*
		 * A potential indev allocation can be left alive, it stays
		 * assigned to its device and is destroy with it.
		 */
		goto errout;

	ipv4_devconf_setall(in_dev);
	neigh_parms_data_state_setall(in_dev->arp_parms);
	in_dev_hold(in_dev);

	if (!tb[IFA_ADDRESS])
		tb[IFA_ADDRESS] = tb[IFA_LOCAL];

	INIT_HLIST_NODE(&ifa->hash);
	ifa->ifa_prefixlen = ifm->ifa_prefixlen;
	ifa->ifa_mask = inet_make_mask(ifm->ifa_prefixlen);
	ifa->ifa_flags = tb[IFA_FLAGS] ? nla_get_u32(tb[IFA_FLAGS]) :
					 ifm->ifa_flags;
	ifa->ifa_scope = ifm->ifa_scope;
	ifa->ifa_dev = in_dev;

	ifa->ifa_local = nla_get_in_addr(tb[IFA_LOCAL]);
	ifa->ifa_address = nla_get_in_addr(tb[IFA_ADDRESS]);

	if (tb[IFA_BROADCAST])
		ifa->ifa_broadcast = nla_get_in_addr(tb[IFA_BROADCAST]);

	if (tb[IFA_LABEL])
		nla_strlcpy(ifa->ifa_label, tb[IFA_LABEL], IFNAMSIZ);
	else
		memcpy(ifa->ifa_label, dev->name, IFNAMSIZ);

	if (tb[IFA_RT_PRIORITY])
		ifa->ifa_rt_priority = nla_get_u32(tb[IFA_RT_PRIORITY]);

	if (tb[IFA_CACHEINFO]) {
		struct ifa_cacheinfo *ci;

		ci = nla_data(tb[IFA_CACHEINFO]);
		if (!ci->ifa_valid || ci->ifa_prefered > ci->ifa_valid) {
			err = -EINVAL;
			goto errout_free;
		}
		*pvalid_lft = ci->ifa_valid;
		*pprefered_lft = ci->ifa_prefered;
	}

	return ifa;

errout_free:
	inet_free_ifa(ifa);
errout:
	return ERR_PTR(err);
}

static struct in_ifaddr *find_matching_ifa(struct in_ifaddr *ifa)
{
	struct in_device *in_dev = ifa->ifa_dev;
	struct in_ifaddr *ifa1;

	if (!ifa->ifa_local)
		return NULL;

	in_dev_for_each_ifa_rtnl(ifa1, in_dev) {
		if (ifa1->ifa_mask == ifa->ifa_mask &&
		    inet_ifa_match(ifa1->ifa_address, ifa) &&
		    ifa1->ifa_local == ifa->ifa_local)
			return ifa1;
	}
	return NULL;
}

static int inet_rtm_newaddr(struct sk_buff *skb, struct nlmsghdr *nlh,
			    struct netlink_ext_ack *extack)
{
	struct net *net = sock_net(skb->sk);
	struct in_ifaddr *ifa;
	struct in_ifaddr *ifa_existing;
	__u32 valid_lft = INFINITY_LIFE_TIME;
	__u32 prefered_lft = INFINITY_LIFE_TIME;

	ASSERT_RTNL();

	ifa = rtm_to_ifaddr(net, nlh, &valid_lft, &prefered_lft, extack);
	if (IS_ERR(ifa))
		return PTR_ERR(ifa);

	ifa_existing = find_matching_ifa(ifa);
	if (!ifa_existing) {
		/* It would be best to check for !NLM_F_CREATE here but
		 * userspace already relies on not having to provide this.
		 */
		set_ifa_lifetime(ifa, valid_lft, prefered_lft);
		if (ifa->ifa_flags & IFA_F_MCAUTOJOIN) {
			int ret = ip_mc_autojoin_config(net, true, ifa);

			if (ret < 0) {
				inet_free_ifa(ifa);
				return ret;
			}
		}
		return __inet_insert_ifa(ifa, nlh, NETLINK_CB(skb).portid,
					 extack);
	} else {
		u32 new_metric = ifa->ifa_rt_priority;

		inet_free_ifa(ifa);

		if (nlh->nlmsg_flags & NLM_F_EXCL ||
		    !(nlh->nlmsg_flags & NLM_F_REPLACE))
			return -EEXIST;
		ifa = ifa_existing;

		if (ifa->ifa_rt_priority != new_metric) {
			fib_modify_prefix_metric(ifa, new_metric);
			ifa->ifa_rt_priority = new_metric;
		}

		set_ifa_lifetime(ifa, valid_lft, prefered_lft);
		cancel_delayed_work(&check_lifetime_work);
		queue_delayed_work(system_power_efficient_wq,
				&check_lifetime_work, 0);
		rtmsg_ifa(RTM_NEWADDR, ifa, nlh, NETLINK_CB(skb).portid);
	}
	return 0;
}

/*
 *	Determine a default network mask, based on the IP address.
 */

static int inet_abc_len(__be32 addr)
{
	int rc = -1;	/* Something else, probably a multicast. */

	if (ipv4_is_zeronet(addr) || ipv4_is_lbcast(addr))
		rc = 0;
	else {
		__u32 haddr = ntohl(addr);
		if (IN_CLASSA(haddr))
			rc = 8;
		else if (IN_CLASSB(haddr))
			rc = 16;
		else if (IN_CLASSC(haddr))
			rc = 24;
		else if (IN_CLASSE(haddr))
			rc = 32;
	}

	return rc;
}


int devinet_ioctl(struct net *net, unsigned int cmd, struct ifreq *ifr)
{
	struct sockaddr_in sin_orig;
	struct sockaddr_in *sin = (struct sockaddr_in *)&ifr->ifr_addr;
	struct in_ifaddr __rcu **ifap = NULL;
	struct in_device *in_dev;
	struct in_ifaddr *ifa = NULL;
	struct net_device *dev;
	char *colon;
	int ret = -EFAULT;
	int tryaddrmatch = 0;

	ifr->ifr_name[IFNAMSIZ - 1] = 0;

	/* save original address for comparison */
	memcpy(&sin_orig, sin, sizeof(*sin));

	colon = strchr(ifr->ifr_name, ':');
	if (colon)
		*colon = 0;

	dev_load(net, ifr->ifr_name);

	switch (cmd) {
	case SIOCGIFADDR:	/* Get interface address */
	case SIOCGIFBRDADDR:	/* Get the broadcast address */
	case SIOCGIFDSTADDR:	/* Get the destination address */
	case SIOCGIFNETMASK:	/* Get the netmask for the interface */
		/* Note that these ioctls will not sleep,
		   so that we do not impose a lock.
		   One day we will be forced to put shlock here (I mean SMP)
		 */
		tryaddrmatch = (sin_orig.sin_family == AF_INET);
		memset(sin, 0, sizeof(*sin));
		sin->sin_family = AF_INET;
		break;

	case SIOCSIFFLAGS:
		ret = -EPERM;
		if (!ns_capable(net->user_ns, CAP_NET_ADMIN))
			goto out;
		break;
	case SIOCSIFADDR:	/* Set interface address (and family) */
	case SIOCSIFBRDADDR:	/* Set the broadcast address */
	case SIOCSIFDSTADDR:	/* Set the destination address */
	case SIOCSIFNETMASK: 	/* Set the netmask for the interface */
		ret = -EPERM;
		if (!ns_capable(net->user_ns, CAP_NET_ADMIN))
			goto out;
		ret = -EINVAL;
		if (sin->sin_family != AF_INET)
			goto out;
		break;
	default:
		ret = -EINVAL;
		goto out;
	}

	rtnl_lock();

	ret = -ENODEV;
	dev = __dev_get_by_name(net, ifr->ifr_name);
	if (!dev)
		goto done;

	if (colon)
		*colon = ':';

	in_dev = __in_dev_get_rtnl(dev);
	if (in_dev) {
		if (tryaddrmatch) {
			/* Matthias Andree */
			/* compare label and address (4.4BSD style) */
			/* note: we only do this for a limited set of ioctls
			   and only if the original address family was AF_INET.
			   This is checked above. */

			for (ifap = &in_dev->ifa_list;
			     (ifa = rtnl_dereference(*ifap)) != NULL;
			     ifap = &ifa->ifa_next) {
				if (!strcmp(ifr->ifr_name, ifa->ifa_label) &&
				    sin_orig.sin_addr.s_addr ==
							ifa->ifa_local) {
					break; /* found */
				}
			}
		}
		/* we didn't get a match, maybe the application is
		   4.3BSD-style and passed in junk so we fall back to
		   comparing just the label */
		if (!ifa) {
			for (ifap = &in_dev->ifa_list;
			     (ifa = rtnl_dereference(*ifap)) != NULL;
			     ifap = &ifa->ifa_next)
				if (!strcmp(ifr->ifr_name, ifa->ifa_label))
					break;
		}
	}

	ret = -EADDRNOTAVAIL;
	if (!ifa && cmd != SIOCSIFADDR && cmd != SIOCSIFFLAGS)
		goto done;

	switch (cmd) {
	case SIOCGIFADDR:	/* Get interface address */
		ret = 0;
		sin->sin_addr.s_addr = ifa->ifa_local;
		break;

	case SIOCGIFBRDADDR:	/* Get the broadcast address */
		ret = 0;
		sin->sin_addr.s_addr = ifa->ifa_broadcast;
		break;

	case SIOCGIFDSTADDR:	/* Get the destination address */
		ret = 0;
		sin->sin_addr.s_addr = ifa->ifa_address;
		break;

	case SIOCGIFNETMASK:	/* Get the netmask for the interface */
		ret = 0;
		sin->sin_addr.s_addr = ifa->ifa_mask;
		break;

	case SIOCSIFFLAGS:
		if (colon) {
			ret = -EADDRNOTAVAIL;
			if (!ifa)
				break;
			ret = 0;
			if (!(ifr->ifr_flags & IFF_UP))
				inet_del_ifa(in_dev, ifap, 1);
			break;
		}
		ret = dev_change_flags(dev, ifr->ifr_flags, NULL);
		break;

	case SIOCSIFADDR:	/* Set interface address (and family) */
		ret = -EINVAL;
		if (inet_abc_len(sin->sin_addr.s_addr) < 0)
			break;

		if (!ifa) {
			ret = -ENOBUFS;
			ifa = inet_alloc_ifa();
			if (!ifa)
				break;
			INIT_HLIST_NODE(&ifa->hash);
			if (colon)
				memcpy(ifa->ifa_label, ifr->ifr_name, IFNAMSIZ);
			else
				memcpy(ifa->ifa_label, dev->name, IFNAMSIZ);
		} else {
			ret = 0;
			if (ifa->ifa_local == sin->sin_addr.s_addr)
				break;
			inet_del_ifa(in_dev, ifap, 0);
			ifa->ifa_broadcast = 0;
			ifa->ifa_scope = 0;
		}

		ifa->ifa_address = ifa->ifa_local = sin->sin_addr.s_addr;

		if (!(dev->flags & IFF_POINTOPOINT)) {
			ifa->ifa_prefixlen = inet_abc_len(ifa->ifa_address);
			ifa->ifa_mask = inet_make_mask(ifa->ifa_prefixlen);
			if ((dev->flags & IFF_BROADCAST) &&
			    ifa->ifa_prefixlen < 31)
				ifa->ifa_broadcast = ifa->ifa_address |
						     ~ifa->ifa_mask;
		} else {
			ifa->ifa_prefixlen = 32;
			ifa->ifa_mask = inet_make_mask(32);
		}
		set_ifa_lifetime(ifa, INFINITY_LIFE_TIME, INFINITY_LIFE_TIME);
		ret = inet_set_ifa(dev, ifa);
		break;

	case SIOCSIFBRDADDR:	/* Set the broadcast address */
		ret = 0;
		if (ifa->ifa_broadcast != sin->sin_addr.s_addr) {
			inet_del_ifa(in_dev, ifap, 0);
			ifa->ifa_broadcast = sin->sin_addr.s_addr;
			inet_insert_ifa(ifa);
		}
		break;

	case SIOCSIFDSTADDR:	/* Set the destination address */
		ret = 0;
		if (ifa->ifa_address == sin->sin_addr.s_addr)
			break;
		ret = -EINVAL;
		if (inet_abc_len(sin->sin_addr.s_addr) < 0)
			break;
		ret = 0;
		inet_del_ifa(in_dev, ifap, 0);
		ifa->ifa_address = sin->sin_addr.s_addr;
		inet_insert_ifa(ifa);
		break;

	case SIOCSIFNETMASK: 	/* Set the netmask for the interface */

		/*
		 *	The mask we set must be legal.
		 */
		ret = -EINVAL;
		if (bad_mask(sin->sin_addr.s_addr, 0))
			break;
		ret = 0;
		if (ifa->ifa_mask != sin->sin_addr.s_addr) {
			__be32 old_mask = ifa->ifa_mask;
			inet_del_ifa(in_dev, ifap, 0);
			ifa->ifa_mask = sin->sin_addr.s_addr;
			ifa->ifa_prefixlen = inet_mask_len(ifa->ifa_mask);

			/* See if current broadcast address matches
			 * with current netmask, then recalculate
			 * the broadcast address. Otherwise it's a
			 * funny address, so don't touch it since
			 * the user seems to know what (s)he's doing...
			 */
			if ((dev->flags & IFF_BROADCAST) &&
			    (ifa->ifa_prefixlen < 31) &&
			    (ifa->ifa_broadcast ==
			     (ifa->ifa_local|~old_mask))) {
				ifa->ifa_broadcast = (ifa->ifa_local |
						      ~sin->sin_addr.s_addr);
			}
			inet_insert_ifa(ifa);
		}
		break;
	}
done:
	rtnl_unlock();
out:
	return ret;
}

static int inet_gifconf(struct net_device *dev, char __user *buf, int len, int size)
{
	struct in_device *in_dev = __in_dev_get_rtnl(dev);
	const struct in_ifaddr *ifa;
	struct ifreq ifr;
	int done = 0;

	if (WARN_ON(size > sizeof(struct ifreq)))
		goto out;

	if (!in_dev)
		goto out;

	in_dev_for_each_ifa_rtnl(ifa, in_dev) {
		if (!buf) {
			done += size;
			continue;
		}
		if (len < size)
			break;
		memset(&ifr, 0, sizeof(struct ifreq));
		strcpy(ifr.ifr_name, ifa->ifa_label);

		(*(struct sockaddr_in *)&ifr.ifr_addr).sin_family = AF_INET;
		(*(struct sockaddr_in *)&ifr.ifr_addr).sin_addr.s_addr =
								ifa->ifa_local;

		if (copy_to_user(buf + done, &ifr, size)) {
			done = -EFAULT;
			break;
		}
		len  -= size;
		done += size;
	}
out:
	return done;
}

static __be32 in_dev_select_addr(const struct in_device *in_dev,
				 int scope)
{
	const struct in_ifaddr *ifa;

	in_dev_for_each_ifa_rcu(ifa, in_dev) {
		if (ifa->ifa_flags & IFA_F_SECONDARY)
			continue;
		if (ifa->ifa_scope != RT_SCOPE_LINK &&
		    ifa->ifa_scope <= scope)
			return ifa->ifa_local;
	}

	return 0;
}

__be32 inet_select_addr(const struct net_device *dev, __be32 dst, int scope)
{
	const struct in_ifaddr *ifa;
	__be32 addr = 0;
	unsigned char localnet_scope = RT_SCOPE_HOST;
	struct in_device *in_dev;
	struct net *net = dev_net(dev);
	int master_idx;

	rcu_read_lock();
	in_dev = __in_dev_get_rcu(dev);
	if (!in_dev)
		goto no_in_dev;

	if (unlikely(IN_DEV_ROUTE_LOCALNET(in_dev)))
		localnet_scope = RT_SCOPE_LINK;

	in_dev_for_each_ifa_rcu(ifa, in_dev) {
		if (ifa->ifa_flags & IFA_F_SECONDARY)
			continue;
		if (min(ifa->ifa_scope, localnet_scope) > scope)
			continue;
		if (!dst || inet_ifa_match(dst, ifa)) {
			addr = ifa->ifa_local;
			break;
		}
		if (!addr)
			addr = ifa->ifa_local;
	}

	if (addr)
		goto out_unlock;
no_in_dev:
	master_idx = l3mdev_master_ifindex_rcu(dev);

	/* For VRFs, the VRF device takes the place of the loopback device,
	 * with addresses on it being preferred.  Note in such cases the
	 * loopback device will be among the devices that fail the master_idx
	 * equality check in the loop below.
	 */
	if (master_idx &&
	    (dev = dev_get_by_index_rcu(net, master_idx)) &&
	    (in_dev = __in_dev_get_rcu(dev))) {
		addr = in_dev_select_addr(in_dev, scope);
		if (addr)
			goto out_unlock;
	}

	/* Not loopback addresses on loopback should be preferred
	   in this case. It is important that lo is the first interface
	   in dev_base list.
	 */
	for_each_netdev_rcu(net, dev) {
		if (l3mdev_master_ifindex_rcu(dev) != master_idx)
			continue;

		in_dev = __in_dev_get_rcu(dev);
		if (!in_dev)
			continue;

		addr = in_dev_select_addr(in_dev, scope);
		if (addr)
			goto out_unlock;
	}
out_unlock:
	rcu_read_unlock();
	return addr;
}
EXPORT_SYMBOL(inet_select_addr);

static __be32 confirm_addr_indev(struct in_device *in_dev, __be32 dst,
			      __be32 local, int scope)
{
	unsigned char localnet_scope = RT_SCOPE_HOST;
	const struct in_ifaddr *ifa;
	__be32 addr = 0;
	int same = 0;

	if (unlikely(IN_DEV_ROUTE_LOCALNET(in_dev)))
		localnet_scope = RT_SCOPE_LINK;

	in_dev_for_each_ifa_rcu(ifa, in_dev) {
		unsigned char min_scope = min(ifa->ifa_scope, localnet_scope);

		if (!addr &&
		    (local == ifa->ifa_local || !local) &&
		    min_scope <= scope) {
			addr = ifa->ifa_local;
			if (same)
				break;
		}
		if (!same) {
			same = (!local || inet_ifa_match(local, ifa)) &&
				(!dst || inet_ifa_match(dst, ifa));
			if (same && addr) {
				if (local || !dst)
					break;
				/* Is the selected addr into dst subnet? */
				if (inet_ifa_match(addr, ifa))
					break;
				/* No, then can we use new local src? */
				if (min_scope <= scope) {
					addr = ifa->ifa_local;
					break;
				}
				/* search for large dst subnet for addr */
				same = 0;
			}
		}
	}

	return same ? addr : 0;
}

/*
 * Confirm that local IP address exists using wildcards:
 * - net: netns to check, cannot be NULL
 * - in_dev: only on this interface, NULL=any interface
 * - dst: only in the same subnet as dst, 0=any dst
 * - local: address, 0=autoselect the local address
 * - scope: maximum allowed scope value for the local address
 */
__be32 inet_confirm_addr(struct net *net, struct in_device *in_dev,
			 __be32 dst, __be32 local, int scope)
{
	__be32 addr = 0;
	struct net_device *dev;

	if (in_dev)
		return confirm_addr_indev(in_dev, dst, local, scope);

	rcu_read_lock();
	for_each_netdev_rcu(net, dev) {
		in_dev = __in_dev_get_rcu(dev);
		if (in_dev) {
			addr = confirm_addr_indev(in_dev, dst, local, scope);
			if (addr)
				break;
		}
	}
	rcu_read_unlock();

	return addr;
}
EXPORT_SYMBOL(inet_confirm_addr);

/*
 *	Device notifier
 */

int register_inetaddr_notifier(struct notifier_block *nb)
{
	return blocking_notifier_chain_register(&inetaddr_chain, nb);
}
EXPORT_SYMBOL(register_inetaddr_notifier);

int unregister_inetaddr_notifier(struct notifier_block *nb)
{
	return blocking_notifier_chain_unregister(&inetaddr_chain, nb);
}
EXPORT_SYMBOL(unregister_inetaddr_notifier);

int register_inetaddr_validator_notifier(struct notifier_block *nb)
{
	return blocking_notifier_chain_register(&inetaddr_validator_chain, nb);
}
EXPORT_SYMBOL(register_inetaddr_validator_notifier);

int unregister_inetaddr_validator_notifier(struct notifier_block *nb)
{
	return blocking_notifier_chain_unregister(&inetaddr_validator_chain,
	    nb);
}
EXPORT_SYMBOL(unregister_inetaddr_validator_notifier);

/* Rename ifa_labels for a device name change. Make some effort to preserve
 * existing alias numbering and to create unique labels if possible.
*/
static void inetdev_changename(struct net_device *dev, struct in_device *in_dev)
{
	struct in_ifaddr *ifa;
	int named = 0;

	in_dev_for_each_ifa_rtnl(ifa, in_dev) {
		char old[IFNAMSIZ], *dot;

		memcpy(old, ifa->ifa_label, IFNAMSIZ);
		memcpy(ifa->ifa_label, dev->name, IFNAMSIZ);
		if (named++ == 0)
			goto skip;
		dot = strchr(old, ':');
		if (!dot) {
			sprintf(old, ":%d", named);
			dot = old;
		}
		if (strlen(dot) + strlen(dev->name) < IFNAMSIZ)
			strcat(ifa->ifa_label, dot);
		else
			strcpy(ifa->ifa_label + (IFNAMSIZ - strlen(dot) - 1), dot);
skip:
		rtmsg_ifa(RTM_NEWADDR, ifa, NULL, 0);
	}
}

static void inetdev_send_gratuitous_arp(struct net_device *dev,
					struct in_device *in_dev)

{
	const struct in_ifaddr *ifa;

	in_dev_for_each_ifa_rtnl(ifa, in_dev) {
		arp_send(ARPOP_REQUEST, ETH_P_ARP,
			 ifa->ifa_local, dev,
			 ifa->ifa_local, NULL,
			 dev->dev_addr, NULL);
	}
}

/* Called only under RTNL semaphore */

static int inetdev_event(struct notifier_block *this, unsigned long event,
			 void *ptr)
{
	struct net_device *dev = netdev_notifier_info_to_dev(ptr);
	struct in_device *in_dev = __in_dev_get_rtnl(dev);

	ASSERT_RTNL();

	if (!in_dev) {
		if (event == NETDEV_REGISTER) {
			in_dev = inetdev_init(dev);
			if (IS_ERR(in_dev))
				return notifier_from_errno(PTR_ERR(in_dev));
			if (dev->flags & IFF_LOOPBACK) {
				IN_DEV_CONF_SET(in_dev, NOXFRM, 1);
				IN_DEV_CONF_SET(in_dev, NOPOLICY, 1);
			}
		} else if (event == NETDEV_CHANGEMTU) {
			/* Re-enabling IP */
			if (inetdev_valid_mtu(dev->mtu))
				in_dev = inetdev_init(dev);
		}
		goto out;
	}

	switch (event) {
	case NETDEV_REGISTER:
		pr_debug("%s: bug\n", __func__);
		RCU_INIT_POINTER(dev->ip_ptr, NULL);
		break;
	case NETDEV_UP:
		if (!inetdev_valid_mtu(dev->mtu))
			break;
		if (dev->flags & IFF_LOOPBACK) {
			struct in_ifaddr *ifa = inet_alloc_ifa();

			if (ifa) {
				INIT_HLIST_NODE(&ifa->hash);
				ifa->ifa_local =
				  ifa->ifa_address = htonl(INADDR_LOOPBACK);
				ifa->ifa_prefixlen = 8;
				ifa->ifa_mask = inet_make_mask(8);
				in_dev_hold(in_dev);
				ifa->ifa_dev = in_dev;
				ifa->ifa_scope = RT_SCOPE_HOST;
				memcpy(ifa->ifa_label, dev->name, IFNAMSIZ);
				set_ifa_lifetime(ifa, INFINITY_LIFE_TIME,
						 INFINITY_LIFE_TIME);
				ipv4_devconf_setall(in_dev);
				neigh_parms_data_state_setall(in_dev->arp_parms);
				inet_insert_ifa(ifa);
			}
		}
		ip_mc_up(in_dev);
		fallthrough;
	case NETDEV_CHANGEADDR:
		if (!IN_DEV_ARP_NOTIFY(in_dev))
			break;
		fallthrough;
	case NETDEV_NOTIFY_PEERS:
		/* Send gratuitous ARP to notify of link change */
		inetdev_send_gratuitous_arp(dev, in_dev);
		break;
	case NETDEV_DOWN:
		ip_mc_down(in_dev);
		break;
	case NETDEV_PRE_TYPE_CHANGE:
		ip_mc_unmap(in_dev);
		break;
	case NETDEV_POST_TYPE_CHANGE:
		ip_mc_remap(in_dev);
		break;
	case NETDEV_CHANGEMTU:
		if (inetdev_valid_mtu(dev->mtu))
			break;
		/* disable IP when MTU is not enough */
		fallthrough;
	case NETDEV_UNREGISTER:
		inetdev_destroy(in_dev);
		break;
	case NETDEV_CHANGENAME:
		/* Do not notify about label change, this event is
		 * not interesting to applications using netlink.
		 */
		inetdev_changename(dev, in_dev);

		devinet_sysctl_unregister(in_dev);
		devinet_sysctl_register(in_dev);
		break;
	}
out:
	return NOTIFY_DONE;
}

static struct notifier_block ip_netdev_notifier = {
	.notifier_call = inetdev_event,
};

static size_t inet_nlmsg_size(void)
{
	return NLMSG_ALIGN(sizeof(struct ifaddrmsg))
	       + nla_total_size(4) /* IFA_ADDRESS */
	       + nla_total_size(4) /* IFA_LOCAL */
	       + nla_total_size(4) /* IFA_BROADCAST */
	       + nla_total_size(IFNAMSIZ) /* IFA_LABEL */
	       + nla_total_size(4)  /* IFA_FLAGS */
	       + nla_total_size(4)  /* IFA_RT_PRIORITY */
	       + nla_total_size(sizeof(struct ifa_cacheinfo)); /* IFA_CACHEINFO */
}

static inline u32 cstamp_delta(unsigned long cstamp)
{
	return (cstamp - INITIAL_JIFFIES) * 100UL / HZ;
}

static int put_cacheinfo(struct sk_buff *skb, unsigned long cstamp,
			 unsigned long tstamp, u32 preferred, u32 valid)
{
	struct ifa_cacheinfo ci;

	ci.cstamp = cstamp_delta(cstamp);
	ci.tstamp = cstamp_delta(tstamp);
	ci.ifa_prefered = preferred;
	ci.ifa_valid = valid;

	return nla_put(skb, IFA_CACHEINFO, sizeof(ci), &ci);
}

static int inet_fill_ifaddr(struct sk_buff *skb, struct in_ifaddr *ifa,
			    struct inet_fill_args *args)
{
	struct ifaddrmsg *ifm;
	struct nlmsghdr  *nlh;
	u32 preferred, valid;

	nlh = nlmsg_put(skb, args->portid, args->seq, args->event, sizeof(*ifm),
			args->flags);
	if (!nlh)
		return -EMSGSIZE;

	ifm = nlmsg_data(nlh);
	ifm->ifa_family = AF_INET;
	ifm->ifa_prefixlen = ifa->ifa_prefixlen;
	ifm->ifa_flags = ifa->ifa_flags;
	ifm->ifa_scope = ifa->ifa_scope;
	ifm->ifa_index = ifa->ifa_dev->dev->ifindex;

	if (args->netnsid >= 0 &&
	    nla_put_s32(skb, IFA_TARGET_NETNSID, args->netnsid))
		goto nla_put_failure;

	if (!(ifm->ifa_flags & IFA_F_PERMANENT)) {
		preferred = ifa->ifa_preferred_lft;
		valid = ifa->ifa_valid_lft;
		if (preferred != INFINITY_LIFE_TIME) {
			long tval = (jiffies - ifa->ifa_tstamp) / HZ;

			if (preferred > tval)
				preferred -= tval;
			else
				preferred = 0;
			if (valid != INFINITY_LIFE_TIME) {
				if (valid > tval)
					valid -= tval;
				else
					valid = 0;
			}
		}
	} else {
		preferred = INFINITY_LIFE_TIME;
		valid = INFINITY_LIFE_TIME;
	}
	if ((ifa->ifa_address &&
	     nla_put_in_addr(skb, IFA_ADDRESS, ifa->ifa_address)) ||
	    (ifa->ifa_local &&
	     nla_put_in_addr(skb, IFA_LOCAL, ifa->ifa_local)) ||
	    (ifa->ifa_broadcast &&
	     nla_put_in_addr(skb, IFA_BROADCAST, ifa->ifa_broadcast)) ||
	    (ifa->ifa_label[0] &&
	     nla_put_string(skb, IFA_LABEL, ifa->ifa_label)) ||
	    nla_put_u32(skb, IFA_FLAGS, ifa->ifa_flags) ||
	    (ifa->ifa_rt_priority &&
	     nla_put_u32(skb, IFA_RT_PRIORITY, ifa->ifa_rt_priority)) ||
	    put_cacheinfo(skb, ifa->ifa_cstamp, ifa->ifa_tstamp,
			  preferred, valid))
		goto nla_put_failure;

	nlmsg_end(skb, nlh);
	return 0;

nla_put_failure:
	nlmsg_cancel(skb, nlh);
	return -EMSGSIZE;
}

static int inet_valid_dump_ifaddr_req(const struct nlmsghdr *nlh,
				      struct inet_fill_args *fillargs,
				      struct net **tgt_net, struct sock *sk,
				      struct netlink_callback *cb)
{
	struct netlink_ext_ack *extack = cb->extack;
	struct nlattr *tb[IFA_MAX+1];
	struct ifaddrmsg *ifm;
	int err, i;

	if (nlh->nlmsg_len < nlmsg_msg_size(sizeof(*ifm))) {
		NL_SET_ERR_MSG(extack, "ipv4: Invalid header for address dump request");
		return -EINVAL;
	}

	ifm = nlmsg_data(nlh);
	if (ifm->ifa_prefixlen || ifm->ifa_flags || ifm->ifa_scope) {
		NL_SET_ERR_MSG(extack, "ipv4: Invalid values in header for address dump request");
		return -EINVAL;
	}

	fillargs->ifindex = ifm->ifa_index;
	if (fillargs->ifindex) {
		cb->answer_flags |= NLM_F_DUMP_FILTERED;
		fillargs->flags |= NLM_F_DUMP_FILTERED;
	}

	err = nlmsg_parse_deprecated_strict(nlh, sizeof(*ifm), tb, IFA_MAX,
					    ifa_ipv4_policy, extack);
	if (err < 0)
		return err;

	for (i = 0; i <= IFA_MAX; ++i) {
		if (!tb[i])
			continue;

		if (i == IFA_TARGET_NETNSID) {
			struct net *net;

			fillargs->netnsid = nla_get_s32(tb[i]);

			net = rtnl_get_net_ns_capable(sk, fillargs->netnsid);
			if (IS_ERR(net)) {
				fillargs->netnsid = -1;
				NL_SET_ERR_MSG(extack, "ipv4: Invalid target network namespace id");
				return PTR_ERR(net);
			}
			*tgt_net = net;
		} else {
			NL_SET_ERR_MSG(extack, "ipv4: Unsupported attribute in dump request");
			return -EINVAL;
		}
	}

	return 0;
}

static int in_dev_dump_addr(struct in_device *in_dev, struct sk_buff *skb,
			    struct netlink_callback *cb, int s_ip_idx,
			    struct inet_fill_args *fillargs)
{
	struct in_ifaddr *ifa;
	int ip_idx = 0;
	int err;

	in_dev_for_each_ifa_rtnl(ifa, in_dev) {
		if (ip_idx < s_ip_idx) {
			ip_idx++;
			continue;
		}
		err = inet_fill_ifaddr(skb, ifa, fillargs);
		if (err < 0)
			goto done;

		nl_dump_check_consistent(cb, nlmsg_hdr(skb));
		ip_idx++;
	}
	err = 0;

done:
	cb->args[2] = ip_idx;

	return err;
}

static int inet_dump_ifaddr(struct sk_buff *skb, struct netlink_callback *cb)
{
	const struct nlmsghdr *nlh = cb->nlh;
	struct inet_fill_args fillargs = {
		.portid = NETLINK_CB(cb->skb).portid,
		.seq = nlh->nlmsg_seq,
		.event = RTM_NEWADDR,
		.flags = NLM_F_MULTI,
		.netnsid = -1,
	};
	struct net *net = sock_net(skb->sk);
	struct net *tgt_net = net;
	int h, s_h;
	int idx, s_idx;
	int s_ip_idx;
	struct net_device *dev;
	struct in_device *in_dev;
	struct hlist_head *head;
	int err = 0;

	s_h = cb->args[0];
	s_idx = idx = cb->args[1];
	s_ip_idx = cb->args[2];

	if (cb->strict_check) {
		err = inet_valid_dump_ifaddr_req(nlh, &fillargs, &tgt_net,
						 skb->sk, cb);
		if (err < 0)
			goto put_tgt_net;

		err = 0;
		if (fillargs.ifindex) {
			dev = __dev_get_by_index(tgt_net, fillargs.ifindex);
			if (!dev) {
				err = -ENODEV;
				goto put_tgt_net;
			}

			in_dev = __in_dev_get_rtnl(dev);
			if (in_dev) {
				err = in_dev_dump_addr(in_dev, skb, cb, s_ip_idx,
						       &fillargs);
			}
			goto put_tgt_net;
		}
	}

	for (h = s_h; h < NETDEV_HASHENTRIES; h++, s_idx = 0) {
		idx = 0;
		head = &tgt_net->dev_index_head[h];
		rcu_read_lock();
		cb->seq = atomic_read(&tgt_net->ipv4.dev_addr_genid) ^
			  tgt_net->dev_base_seq;
		hlist_for_each_entry_rcu(dev, head, index_hlist) {
			if (idx < s_idx)
				goto cont;
			if (h > s_h || idx > s_idx)
				s_ip_idx = 0;
			in_dev = __in_dev_get_rcu(dev);
			if (!in_dev)
				goto cont;

			err = in_dev_dump_addr(in_dev, skb, cb, s_ip_idx,
					       &fillargs);
			if (err < 0) {
				rcu_read_unlock();
				goto done;
			}
cont:
			idx++;
		}
		rcu_read_unlock();
	}

done:
	cb->args[0] = h;
	cb->args[1] = idx;
put_tgt_net:
	if (fillargs.netnsid >= 0)
		put_net(tgt_net);

	return skb->len ? : err;
}

static void rtmsg_ifa(int event, struct in_ifaddr *ifa, struct nlmsghdr *nlh,
		      u32 portid)
{
	struct inet_fill_args fillargs = {
		.portid = portid,
		.seq = nlh ? nlh->nlmsg_seq : 0,
		.event = event,
		.flags = 0,
		.netnsid = -1,
	};
	struct sk_buff *skb;
	int err = -ENOBUFS;
	struct net *net;

	net = dev_net(ifa->ifa_dev->dev);
	skb = nlmsg_new(inet_nlmsg_size(), GFP_KERNEL);
	if (!skb)
		goto errout;

	err = inet_fill_ifaddr(skb, ifa, &fillargs);
	if (err < 0) {
		/* -EMSGSIZE implies BUG in inet_nlmsg_size() */
		WARN_ON(err == -EMSGSIZE);
		kfree_skb(skb);
		goto errout;
	}
	rtnl_notify(skb, net, portid, RTNLGRP_IPV4_IFADDR, nlh, GFP_KERNEL);
	return;
errout:
	if (err < 0)
		rtnl_set_sk_err(net, RTNLGRP_IPV4_IFADDR, err);
}

static size_t inet_get_link_af_size(const struct net_device *dev,
				    u32 ext_filter_mask)
{
	struct in_device *in_dev = rcu_dereference_rtnl(dev->ip_ptr);

	if (!in_dev)
		return 0;

	return nla_total_size(IPV4_DEVCONF_MAX * 4); /* IFLA_INET_CONF */
}

static int inet_fill_link_af(struct sk_buff *skb, const struct net_device *dev,
			     u32 ext_filter_mask)
{
	struct in_device *in_dev = rcu_dereference_rtnl(dev->ip_ptr);
	struct nlattr *nla;
	int i;

	if (!in_dev)
		return -ENODATA;

	nla = nla_reserve(skb, IFLA_INET_CONF, IPV4_DEVCONF_MAX * 4);
	if (!nla)
		return -EMSGSIZE;

	for (i = 0; i < IPV4_DEVCONF_MAX; i++)
		((u32 *) nla_data(nla))[i] = in_dev->cnf.data[i];

	return 0;
}

static const struct nla_policy inet_af_policy[IFLA_INET_MAX+1] = {
	[IFLA_INET_CONF]	= { .type = NLA_NESTED },
};

static int inet_validate_link_af(const struct net_device *dev,
				 const struct nlattr *nla)
{
	struct nlattr *a, *tb[IFLA_INET_MAX+1];
	int err, rem;

	if (dev && !__in_dev_get_rcu(dev))
		return -EAFNOSUPPORT;

	err = nla_parse_nested_deprecated(tb, IFLA_INET_MAX, nla,
					  inet_af_policy, NULL);
	if (err < 0)
		return err;

	if (tb[IFLA_INET_CONF]) {
		nla_for_each_nested(a, tb[IFLA_INET_CONF], rem) {
			int cfgid = nla_type(a);

			if (nla_len(a) < 4)
				return -EINVAL;

			if (cfgid <= 0 || cfgid > IPV4_DEVCONF_MAX)
				return -EINVAL;
		}
	}

	return 0;
}

static int inet_set_link_af(struct net_device *dev, const struct nlattr *nla)
{
	struct in_device *in_dev = __in_dev_get_rcu(dev);
	struct nlattr *a, *tb[IFLA_INET_MAX+1];
	int rem;

	if (!in_dev)
		return -EAFNOSUPPORT;

	if (nla_parse_nested_deprecated(tb, IFLA_INET_MAX, nla, NULL, NULL) < 0)
		BUG();

	if (tb[IFLA_INET_CONF]) {
		nla_for_each_nested(a, tb[IFLA_INET_CONF], rem)
			ipv4_devconf_set(in_dev, nla_type(a), nla_get_u32(a));
	}

	return 0;
}

static int inet_netconf_msgsize_devconf(int type)
{
	int size = NLMSG_ALIGN(sizeof(struct netconfmsg))
		   + nla_total_size(4);	/* NETCONFA_IFINDEX */
	bool all = false;

	if (type == NETCONFA_ALL)
		all = true;

	if (all || type == NETCONFA_FORWARDING)
		size += nla_total_size(4);
	if (all || type == NETCONFA_RP_FILTER)
		size += nla_total_size(4);
	if (all || type == NETCONFA_MC_FORWARDING)
		size += nla_total_size(4);
	if (all || type == NETCONFA_BC_FORWARDING)
		size += nla_total_size(4);
	if (all || type == NETCONFA_PROXY_NEIGH)
		size += nla_total_size(4);
	if (all || type == NETCONFA_IGNORE_ROUTES_WITH_LINKDOWN)
		size += nla_total_size(4);

	return size;
}

static int inet_netconf_fill_devconf(struct sk_buff *skb, int ifindex,
				     struct ipv4_devconf *devconf, u32 portid,
				     u32 seq, int event, unsigned int flags,
				     int type)
{
	struct nlmsghdr  *nlh;
	struct netconfmsg *ncm;
	bool all = false;

	nlh = nlmsg_put(skb, portid, seq, event, sizeof(struct netconfmsg),
			flags);
	if (!nlh)
		return -EMSGSIZE;

	if (type == NETCONFA_ALL)
		all = true;

	ncm = nlmsg_data(nlh);
	ncm->ncm_family = AF_INET;

	if (nla_put_s32(skb, NETCONFA_IFINDEX, ifindex) < 0)
		goto nla_put_failure;

	if (!devconf)
		goto out;

	if ((all || type == NETCONFA_FORWARDING) &&
	    nla_put_s32(skb, NETCONFA_FORWARDING,
			IPV4_DEVCONF(*devconf, FORWARDING)) < 0)
		goto nla_put_failure;
	if ((all || type == NETCONFA_RP_FILTER) &&
	    nla_put_s32(skb, NETCONFA_RP_FILTER,
			IPV4_DEVCONF(*devconf, RP_FILTER)) < 0)
		goto nla_put_failure;
	if ((all || type == NETCONFA_MC_FORWARDING) &&
	    nla_put_s32(skb, NETCONFA_MC_FORWARDING,
			IPV4_DEVCONF(*devconf, MC_FORWARDING)) < 0)
		goto nla_put_failure;
	if ((all || type == NETCONFA_BC_FORWARDING) &&
	    nla_put_s32(skb, NETCONFA_BC_FORWARDING,
			IPV4_DEVCONF(*devconf, BC_FORWARDING)) < 0)
		goto nla_put_failure;
	if ((all || type == NETCONFA_PROXY_NEIGH) &&
	    nla_put_s32(skb, NETCONFA_PROXY_NEIGH,
			IPV4_DEVCONF(*devconf, PROXY_ARP)) < 0)
		goto nla_put_failure;
	if ((all || type == NETCONFA_IGNORE_ROUTES_WITH_LINKDOWN) &&
	    nla_put_s32(skb, NETCONFA_IGNORE_ROUTES_WITH_LINKDOWN,
			IPV4_DEVCONF(*devconf, IGNORE_ROUTES_WITH_LINKDOWN)) < 0)
		goto nla_put_failure;

out:
	nlmsg_end(skb, nlh);
	return 0;

nla_put_failure:
	nlmsg_cancel(skb, nlh);
	return -EMSGSIZE;
}

void inet_netconf_notify_devconf(struct net *net, int event, int type,
				 int ifindex, struct ipv4_devconf *devconf)
{
	struct sk_buff *skb;
	int err = -ENOBUFS;

	skb = nlmsg_new(inet_netconf_msgsize_devconf(type), GFP_KERNEL);
	if (!skb)
		goto errout;

	err = inet_netconf_fill_devconf(skb, ifindex, devconf, 0, 0,
					event, 0, type);
	if (err < 0) {
		/* -EMSGSIZE implies BUG in inet_netconf_msgsize_devconf() */
		WARN_ON(err == -EMSGSIZE);
		kfree_skb(skb);
		goto errout;
	}
	rtnl_notify(skb, net, 0, RTNLGRP_IPV4_NETCONF, NULL, GFP_KERNEL);
	return;
errout:
	if (err < 0)
		rtnl_set_sk_err(net, RTNLGRP_IPV4_NETCONF, err);
}

static const struct nla_policy devconf_ipv4_policy[NETCONFA_MAX+1] = {
	[NETCONFA_IFINDEX]	= { .len = sizeof(int) },
	[NETCONFA_FORWARDING]	= { .len = sizeof(int) },
	[NETCONFA_RP_FILTER]	= { .len = sizeof(int) },
	[NETCONFA_PROXY_NEIGH]	= { .len = sizeof(int) },
	[NETCONFA_IGNORE_ROUTES_WITH_LINKDOWN]	= { .len = sizeof(int) },
};

static int inet_netconf_valid_get_req(struct sk_buff *skb,
				      const struct nlmsghdr *nlh,
				      struct nlattr **tb,
				      struct netlink_ext_ack *extack)
{
	int i, err;

	if (nlh->nlmsg_len < nlmsg_msg_size(sizeof(struct netconfmsg))) {
		NL_SET_ERR_MSG(extack, "ipv4: Invalid header for netconf get request");
		return -EINVAL;
	}

	if (!netlink_strict_get_check(skb))
		return nlmsg_parse_deprecated(nlh, sizeof(struct netconfmsg),
					      tb, NETCONFA_MAX,
					      devconf_ipv4_policy, extack);

	err = nlmsg_parse_deprecated_strict(nlh, sizeof(struct netconfmsg),
					    tb, NETCONFA_MAX,
					    devconf_ipv4_policy, extack);
	if (err)
		return err;

	for (i = 0; i <= NETCONFA_MAX; i++) {
		if (!tb[i])
			continue;

		switch (i) {
		case NETCONFA_IFINDEX:
			break;
		default:
			NL_SET_ERR_MSG(extack, "ipv4: Unsupported attribute in netconf get request");
			return -EINVAL;
		}
	}

	return 0;
}

static int inet_netconf_get_devconf(struct sk_buff *in_skb,
				    struct nlmsghdr *nlh,
				    struct netlink_ext_ack *extack)
{
	struct net *net = sock_net(in_skb->sk);
	struct nlattr *tb[NETCONFA_MAX+1];
	struct sk_buff *skb;
	struct ipv4_devconf *devconf;
	struct in_device *in_dev;
	struct net_device *dev;
	int ifindex;
	int err;

	err = inet_netconf_valid_get_req(in_skb, nlh, tb, extack);
	if (err)
		goto errout;

	err = -EINVAL;
	if (!tb[NETCONFA_IFINDEX])
		goto errout;

	ifindex = nla_get_s32(tb[NETCONFA_IFINDEX]);
	switch (ifindex) {
	case NETCONFA_IFINDEX_ALL:
		devconf = net->ipv4.devconf_all;
		break;
	case NETCONFA_IFINDEX_DEFAULT:
		devconf = net->ipv4.devconf_dflt;
		break;
	default:
		dev = __dev_get_by_index(net, ifindex);
		if (!dev)
			goto errout;
		in_dev = __in_dev_get_rtnl(dev);
		if (!in_dev)
			goto errout;
		devconf = &in_dev->cnf;
		break;
	}

	err = -ENOBUFS;
	skb = nlmsg_new(inet_netconf_msgsize_devconf(NETCONFA_ALL), GFP_KERNEL);
	if (!skb)
		goto errout;

	err = inet_netconf_fill_devconf(skb, ifindex, devconf,
					NETLINK_CB(in_skb).portid,
					nlh->nlmsg_seq, RTM_NEWNETCONF, 0,
					NETCONFA_ALL);
	if (err < 0) {
		/* -EMSGSIZE implies BUG in inet_netconf_msgsize_devconf() */
		WARN_ON(err == -EMSGSIZE);
		kfree_skb(skb);
		goto errout;
	}
	err = rtnl_unicast(skb, net, NETLINK_CB(in_skb).portid);
errout:
	return err;
}

static int inet_netconf_dump_devconf(struct sk_buff *skb,
				     struct netlink_callback *cb)
{
	const struct nlmsghdr *nlh = cb->nlh;
	struct net *net = sock_net(skb->sk);
	int h, s_h;
	int idx, s_idx;
	struct net_device *dev;
	struct in_device *in_dev;
	struct hlist_head *head;

	if (cb->strict_check) {
		struct netlink_ext_ack *extack = cb->extack;
		struct netconfmsg *ncm;

		if (nlh->nlmsg_len < nlmsg_msg_size(sizeof(*ncm))) {
			NL_SET_ERR_MSG(extack, "ipv4: Invalid header for netconf dump request");
			return -EINVAL;
		}

		if (nlmsg_attrlen(nlh, sizeof(*ncm))) {
			NL_SET_ERR_MSG(extack, "ipv4: Invalid data after header in netconf dump request");
			return -EINVAL;
		}
	}

	s_h = cb->args[0];
	s_idx = idx = cb->args[1];

	for (h = s_h; h < NETDEV_HASHENTRIES; h++, s_idx = 0) {
		idx = 0;
		head = &net->dev_index_head[h];
		rcu_read_lock();
		cb->seq = atomic_read(&net->ipv4.dev_addr_genid) ^
			  net->dev_base_seq;
		hlist_for_each_entry_rcu(dev, head, index_hlist) {
			if (idx < s_idx)
				goto cont;
			in_dev = __in_dev_get_rcu(dev);
			if (!in_dev)
				goto cont;

			if (inet_netconf_fill_devconf(skb, dev->ifindex,
						      &in_dev->cnf,
						      NETLINK_CB(cb->skb).portid,
						      nlh->nlmsg_seq,
						      RTM_NEWNETCONF,
						      NLM_F_MULTI,
						      NETCONFA_ALL) < 0) {
				rcu_read_unlock();
				goto done;
			}
			nl_dump_check_consistent(cb, nlmsg_hdr(skb));
cont:
			idx++;
		}
		rcu_read_unlock();
	}
	if (h == NETDEV_HASHENTRIES) {
		if (inet_netconf_fill_devconf(skb, NETCONFA_IFINDEX_ALL,
					      net->ipv4.devconf_all,
					      NETLINK_CB(cb->skb).portid,
					      nlh->nlmsg_seq,
					      RTM_NEWNETCONF, NLM_F_MULTI,
					      NETCONFA_ALL) < 0)
			goto done;
		else
			h++;
	}
	if (h == NETDEV_HASHENTRIES + 1) {
		if (inet_netconf_fill_devconf(skb, NETCONFA_IFINDEX_DEFAULT,
					      net->ipv4.devconf_dflt,
					      NETLINK_CB(cb->skb).portid,
					      nlh->nlmsg_seq,
					      RTM_NEWNETCONF, NLM_F_MULTI,
					      NETCONFA_ALL) < 0)
			goto done;
		else
			h++;
	}
done:
	cb->args[0] = h;
	cb->args[1] = idx;

	return skb->len;
}

#ifdef CONFIG_SYSCTL

static void devinet_copy_dflt_conf(struct net *net, int i)
{
	struct net_device *dev;

	rcu_read_lock();
	for_each_netdev_rcu(net, dev) {
		struct in_device *in_dev;

		in_dev = __in_dev_get_rcu(dev);
		if (in_dev && !test_bit(i, in_dev->cnf.state))
			in_dev->cnf.data[i] = net->ipv4.devconf_dflt->data[i];
	}
	rcu_read_unlock();
}

/* called with RTNL locked */
static void inet_forward_change(struct net *net)
{
	struct net_device *dev;
	int on = IPV4_DEVCONF_ALL(net, FORWARDING);

	IPV4_DEVCONF_ALL(net, ACCEPT_REDIRECTS) = !on;
	IPV4_DEVCONF_DFLT(net, FORWARDING) = on;
	inet_netconf_notify_devconf(net, RTM_NEWNETCONF,
				    NETCONFA_FORWARDING,
				    NETCONFA_IFINDEX_ALL,
				    net->ipv4.devconf_all);
	inet_netconf_notify_devconf(net, RTM_NEWNETCONF,
				    NETCONFA_FORWARDING,
				    NETCONFA_IFINDEX_DEFAULT,
				    net->ipv4.devconf_dflt);

	for_each_netdev(net, dev) {
		struct in_device *in_dev;

		if (on)
			dev_disable_lro(dev);

		in_dev = __in_dev_get_rtnl(dev);
		if (in_dev) {
			IN_DEV_CONF_SET(in_dev, FORWARDING, on);
			inet_netconf_notify_devconf(net, RTM_NEWNETCONF,
						    NETCONFA_FORWARDING,
						    dev->ifindex, &in_dev->cnf);
		}
	}
}

static int devinet_conf_ifindex(struct net *net, struct ipv4_devconf *cnf)
{
	if (cnf == net->ipv4.devconf_dflt)
		return NETCONFA_IFINDEX_DEFAULT;
	else if (cnf == net->ipv4.devconf_all)
		return NETCONFA_IFINDEX_ALL;
	else {
		struct in_device *idev
			= container_of(cnf, struct in_device, cnf);
		return idev->dev->ifindex;
	}
}

static int devinet_conf_proc(struct ctl_table *ctl, int write,
			     void *buffer, size_t *lenp, loff_t *ppos)
{
	int old_value = *(int *)ctl->data;
	int ret = proc_dointvec(ctl, write, buffer, lenp, ppos);
	int new_value = *(int *)ctl->data;

	if (write) {
		struct ipv4_devconf *cnf = ctl->extra1;
		struct net *net = ctl->extra2;
		int i = (int *)ctl->data - cnf->data;
		int ifindex;

		set_bit(i, cnf->state);

		if (cnf == net->ipv4.devconf_dflt)
			devinet_copy_dflt_conf(net, i);
		if (i == IPV4_DEVCONF_ACCEPT_LOCAL - 1 ||
		    i == IPV4_DEVCONF_ROUTE_LOCALNET - 1)
			if ((new_value == 0) && (old_value != 0))
				rt_cache_flush(net);

		if (i == IPV4_DEVCONF_BC_FORWARDING - 1 &&
		    new_value != old_value)
			rt_cache_flush(net);

		if (i == IPV4_DEVCONF_RP_FILTER - 1 &&
		    new_value != old_value) {
			ifindex = devinet_conf_ifindex(net, cnf);
			inet_netconf_notify_devconf(net, RTM_NEWNETCONF,
						    NETCONFA_RP_FILTER,
						    ifindex, cnf);
		}
		if (i == IPV4_DEVCONF_PROXY_ARP - 1 &&
		    new_value != old_value) {
			ifindex = devinet_conf_ifindex(net, cnf);
			inet_netconf_notify_devconf(net, RTM_NEWNETCONF,
						    NETCONFA_PROXY_NEIGH,
						    ifindex, cnf);
		}
		if (i == IPV4_DEVCONF_IGNORE_ROUTES_WITH_LINKDOWN - 1 &&
		    new_value != old_value) {
			ifindex = devinet_conf_ifindex(net, cnf);
			inet_netconf_notify_devconf(net, RTM_NEWNETCONF,
						    NETCONFA_IGNORE_ROUTES_WITH_LINKDOWN,
						    ifindex, cnf);
		}
	}

	return ret;
}

static int devinet_sysctl_forward(struct ctl_table *ctl, int write,
				  void *buffer, size_t *lenp, loff_t *ppos)
{
	int *valp = ctl->data;
	int val = *valp;
	loff_t pos = *ppos;
	int ret = proc_dointvec(ctl, write, buffer, lenp, ppos);

	if (write && *valp != val) {
		struct net *net = ctl->extra2;

		if (valp != &IPV4_DEVCONF_DFLT(net, FORWARDING)) {
			if (!rtnl_trylock()) {
				/* Restore the original values before restarting */
				*valp = val;
				*ppos = pos;
				return restart_syscall();
			}
			if (valp == &IPV4_DEVCONF_ALL(net, FORWARDING)) {
				inet_forward_change(net);
			} else {
				struct ipv4_devconf *cnf = ctl->extra1;
				struct in_device *idev =
					container_of(cnf, struct in_device, cnf);
				if (*valp)
					dev_disable_lro(idev->dev);
				inet_netconf_notify_devconf(net, RTM_NEWNETCONF,
							    NETCONFA_FORWARDING,
							    idev->dev->ifindex,
							    cnf);
			}
			rtnl_unlock();
			rt_cache_flush(net);
		} else
			inet_netconf_notify_devconf(net, RTM_NEWNETCONF,
						    NETCONFA_FORWARDING,
						    NETCONFA_IFINDEX_DEFAULT,
						    net->ipv4.devconf_dflt);
	}

	return ret;
}

static int ipv4_doint_and_flush(struct ctl_table *ctl, int write,
				void *buffer, size_t *lenp, loff_t *ppos)
{
	int *valp = ctl->data;
	int val = *valp;
	int ret = proc_dointvec(ctl, write, buffer, lenp, ppos);
	struct net *net = ctl->extra2;

	if (write && *valp != val)
		rt_cache_flush(net);

	return ret;
}

#define DEVINET_SYSCTL_ENTRY(attr, name, mval, proc) \
	{ \
		.procname	= name, \
		.data		= ipv4_devconf.data + \
				  IPV4_DEVCONF_ ## attr - 1, \
		.maxlen		= sizeof(int), \
		.mode		= mval, \
		.proc_handler	= proc, \
		.extra1		= &ipv4_devconf, \
	}

#define DEVINET_SYSCTL_RW_ENTRY(attr, name) \
	DEVINET_SYSCTL_ENTRY(attr, name, 0644, devinet_conf_proc)

#define DEVINET_SYSCTL_RO_ENTRY(attr, name) \
	DEVINET_SYSCTL_ENTRY(attr, name, 0444, devinet_conf_proc)

#define DEVINET_SYSCTL_COMPLEX_ENTRY(attr, name, proc) \
	DEVINET_SYSCTL_ENTRY(attr, name, 0644, proc)

#define DEVINET_SYSCTL_FLUSHING_ENTRY(attr, name) \
	DEVINET_SYSCTL_COMPLEX_ENTRY(attr, name, ipv4_doint_and_flush)

static struct devinet_sysctl_table {
	struct ctl_table_header *sysctl_header;
	struct ctl_table devinet_vars[__IPV4_DEVCONF_MAX];
} devinet_sysctl = {
	.devinet_vars = {
		DEVINET_SYSCTL_COMPLEX_ENTRY(FORWARDING, "forwarding",
					     devinet_sysctl_forward),
		DEVINET_SYSCTL_RO_ENTRY(MC_FORWARDING, "mc_forwarding"),
		DEVINET_SYSCTL_RW_ENTRY(BC_FORWARDING, "bc_forwarding"),

		DEVINET_SYSCTL_RW_ENTRY(ACCEPT_REDIRECTS, "accept_redirects"),
		DEVINET_SYSCTL_RW_ENTRY(SECURE_REDIRECTS, "secure_redirects"),
		DEVINET_SYSCTL_RW_ENTRY(SHARED_MEDIA, "shared_media"),
		DEVINET_SYSCTL_RW_ENTRY(RP_FILTER, "rp_filter"),
		DEVINET_SYSCTL_RW_ENTRY(SEND_REDIRECTS, "send_redirects"),
		DEVINET_SYSCTL_RW_ENTRY(ACCEPT_SOURCE_ROUTE,
					"accept_source_route"),
		DEVINET_SYSCTL_RW_ENTRY(ACCEPT_LOCAL, "accept_local"),
		DEVINET_SYSCTL_RW_ENTRY(SRC_VMARK, "src_valid_mark"),
		DEVINET_SYSCTL_RW_ENTRY(PROXY_ARP, "proxy_arp"),
		DEVINET_SYSCTL_RW_ENTRY(MEDIUM_ID, "medium_id"),
		DEVINET_SYSCTL_RW_ENTRY(BOOTP_RELAY, "bootp_relay"),
		DEVINET_SYSCTL_RW_ENTRY(LOG_MARTIANS, "log_martians"),
		DEVINET_SYSCTL_RW_ENTRY(TAG, "tag"),
		DEVINET_SYSCTL_RW_ENTRY(ARPFILTER, "arp_filter"),
		DEVINET_SYSCTL_RW_ENTRY(ARP_ANNOUNCE, "arp_announce"),
		DEVINET_SYSCTL_RW_ENTRY(ARP_IGNORE, "arp_ignore"),
		DEVINET_SYSCTL_RW_ENTRY(ARP_ACCEPT, "arp_accept"),
		DEVINET_SYSCTL_RW_ENTRY(ARP_NOTIFY, "arp_notify"),
		DEVINET_SYSCTL_RW_ENTRY(PROXY_ARP_PVLAN, "proxy_arp_pvlan"),
		DEVINET_SYSCTL_RW_ENTRY(FORCE_IGMP_VERSION,
					"force_igmp_version"),
		DEVINET_SYSCTL_RW_ENTRY(IGMPV2_UNSOLICITED_REPORT_INTERVAL,
					"igmpv2_unsolicited_report_interval"),
		DEVINET_SYSCTL_RW_ENTRY(IGMPV3_UNSOLICITED_REPORT_INTERVAL,
					"igmpv3_unsolicited_report_interval"),
		DEVINET_SYSCTL_RW_ENTRY(IGNORE_ROUTES_WITH_LINKDOWN,
					"ignore_routes_with_linkdown"),
		DEVINET_SYSCTL_RW_ENTRY(DROP_GRATUITOUS_ARP,
					"drop_gratuitous_arp"),

		DEVINET_SYSCTL_FLUSHING_ENTRY(NOXFRM, "disable_xfrm"),
		DEVINET_SYSCTL_FLUSHING_ENTRY(NOPOLICY, "disable_policy"),
		DEVINET_SYSCTL_FLUSHING_ENTRY(PROMOTE_SECONDARIES,
					      "promote_secondaries"),
		DEVINET_SYSCTL_FLUSHING_ENTRY(ROUTE_LOCALNET,
					      "route_localnet"),
		DEVINET_SYSCTL_FLUSHING_ENTRY(DROP_UNICAST_IN_L2_MULTICAST,
					      "drop_unicast_in_l2_multicast"),
	},
};

static int __devinet_sysctl_register(struct net *net, char *dev_name,
				     int ifindex, struct ipv4_devconf *p)
{
	int i;
	struct devinet_sysctl_table *t;
	char path[sizeof("net/ipv4/conf/") + IFNAMSIZ];

	t = kmemdup(&devinet_sysctl, sizeof(*t), GFP_KERNEL);
	if (!t)
		goto out;

	for (i = 0; i < ARRAY_SIZE(t->devinet_vars) - 1; i++) {
		t->devinet_vars[i].data += (char *)p - (char *)&ipv4_devconf;
		t->devinet_vars[i].extra1 = p;
		t->devinet_vars[i].extra2 = net;
	}

	snprintf(path, sizeof(path), "net/ipv4/conf/%s", dev_name);

	t->sysctl_header = register_net_sysctl(net, path, t->devinet_vars);
	if (!t->sysctl_header)
		goto free;

	p->sysctl = t;

<<<<<<< HEAD
	inet_netconf_notify_devconf(net, NETCONFA_ALL, ifindex, p);
=======
	inet_netconf_notify_devconf(net, RTM_NEWNETCONF, NETCONFA_ALL,
				    ifindex, p);
>>>>>>> 24b8d41d
	return 0;

free:
	kfree(t);
out:
	return -ENOBUFS;
}

static void __devinet_sysctl_unregister(struct net *net,
					struct ipv4_devconf *cnf, int ifindex)
{
	struct devinet_sysctl_table *t = cnf->sysctl;

	if (t) {
		cnf->sysctl = NULL;
		unregister_net_sysctl_table(t->sysctl_header);
		kfree(t);
	}

	inet_netconf_notify_devconf(net, RTM_DELNETCONF, 0, ifindex, NULL);
}

static int devinet_sysctl_register(struct in_device *idev)
{
	int err;

	if (!sysctl_dev_name_is_allowed(idev->dev->name))
		return -EINVAL;

	err = neigh_sysctl_register(idev->dev, idev->arp_parms, NULL);
	if (err)
		return err;
	err = __devinet_sysctl_register(dev_net(idev->dev), idev->dev->name,
					idev->dev->ifindex, &idev->cnf);
	if (err)
		neigh_sysctl_unregister(idev->arp_parms);
	return err;
}

static void devinet_sysctl_unregister(struct in_device *idev)
{
	struct net *net = dev_net(idev->dev);

	__devinet_sysctl_unregister(net, &idev->cnf, idev->dev->ifindex);
	neigh_sysctl_unregister(idev->arp_parms);
}

static struct ctl_table ctl_forward_entry[] = {
	{
		.procname	= "ip_forward",
		.data		= &ipv4_devconf.data[
					IPV4_DEVCONF_FORWARDING - 1],
		.maxlen		= sizeof(int),
		.mode		= 0644,
		.proc_handler	= devinet_sysctl_forward,
		.extra1		= &ipv4_devconf,
		.extra2		= &init_net,
	},
	{ },
};
#endif

static __net_init int devinet_init_net(struct net *net)
{
	int err;
	struct ipv4_devconf *all, *dflt;
#ifdef CONFIG_SYSCTL
	struct ctl_table *tbl;
	struct ctl_table_header *forw_hdr;
#endif

	err = -ENOMEM;
	all = kmemdup(&ipv4_devconf, sizeof(ipv4_devconf), GFP_KERNEL);
	if (!all)
		goto err_alloc_all;

	dflt = kmemdup(&ipv4_devconf_dflt, sizeof(ipv4_devconf_dflt), GFP_KERNEL);
	if (!dflt)
		goto err_alloc_dflt;

#ifdef CONFIG_SYSCTL
	tbl = kmemdup(ctl_forward_entry, sizeof(ctl_forward_entry), GFP_KERNEL);
	if (!tbl)
		goto err_alloc_ctl;

	tbl[0].data = &all->data[IPV4_DEVCONF_FORWARDING - 1];
	tbl[0].extra1 = all;
	tbl[0].extra2 = net;
#endif

	if (!net_eq(net, &init_net)) {
		if (IS_ENABLED(CONFIG_SYSCTL) &&
		    sysctl_devconf_inherit_init_net == 3) {
			/* copy from the current netns */
			memcpy(all, current->nsproxy->net_ns->ipv4.devconf_all,
			       sizeof(ipv4_devconf));
			memcpy(dflt,
			       current->nsproxy->net_ns->ipv4.devconf_dflt,
			       sizeof(ipv4_devconf_dflt));
		} else if (!IS_ENABLED(CONFIG_SYSCTL) ||
			   sysctl_devconf_inherit_init_net != 2) {
			/* inherit == 0 or 1: copy from init_net */
			memcpy(all, init_net.ipv4.devconf_all,
			       sizeof(ipv4_devconf));
			memcpy(dflt, init_net.ipv4.devconf_dflt,
			       sizeof(ipv4_devconf_dflt));
		}
		/* else inherit == 2: use compiled values */
	}

#ifdef CONFIG_SYSCTL
	err = __devinet_sysctl_register(net, "all", NETCONFA_IFINDEX_ALL, all);
	if (err < 0)
		goto err_reg_all;

	err = __devinet_sysctl_register(net, "default",
					NETCONFA_IFINDEX_DEFAULT, dflt);
	if (err < 0)
		goto err_reg_dflt;

	err = -ENOMEM;
	forw_hdr = register_net_sysctl(net, "net/ipv4", tbl);
	if (!forw_hdr)
		goto err_reg_ctl;
	net->ipv4.forw_hdr = forw_hdr;
#endif

	net->ipv4.devconf_all = all;
	net->ipv4.devconf_dflt = dflt;
	return 0;

#ifdef CONFIG_SYSCTL
err_reg_ctl:
	__devinet_sysctl_unregister(net, dflt, NETCONFA_IFINDEX_DEFAULT);
err_reg_dflt:
	__devinet_sysctl_unregister(net, all, NETCONFA_IFINDEX_ALL);
err_reg_all:
	kfree(tbl);
err_alloc_ctl:
#endif
	kfree(dflt);
err_alloc_dflt:
	kfree(all);
err_alloc_all:
	return err;
}

static __net_exit void devinet_exit_net(struct net *net)
{
#ifdef CONFIG_SYSCTL
	struct ctl_table *tbl;

	tbl = net->ipv4.forw_hdr->ctl_table_arg;
	unregister_net_sysctl_table(net->ipv4.forw_hdr);
	__devinet_sysctl_unregister(net, net->ipv4.devconf_dflt,
				    NETCONFA_IFINDEX_DEFAULT);
	__devinet_sysctl_unregister(net, net->ipv4.devconf_all,
				    NETCONFA_IFINDEX_ALL);
	kfree(tbl);
#endif
	kfree(net->ipv4.devconf_dflt);
	kfree(net->ipv4.devconf_all);
}

static __net_initdata struct pernet_operations devinet_ops = {
	.init = devinet_init_net,
	.exit = devinet_exit_net,
};

static struct rtnl_af_ops inet_af_ops __read_mostly = {
	.family		  = AF_INET,
	.fill_link_af	  = inet_fill_link_af,
	.get_link_af_size = inet_get_link_af_size,
	.validate_link_af = inet_validate_link_af,
	.set_link_af	  = inet_set_link_af,
};

void __init devinet_init(void)
{
	int i;

	for (i = 0; i < IN4_ADDR_HSIZE; i++)
		INIT_HLIST_HEAD(&inet_addr_lst[i]);

	register_pernet_subsys(&devinet_ops);

	register_gifconf(PF_INET, inet_gifconf);
	register_netdevice_notifier(&ip_netdev_notifier);

	queue_delayed_work(system_power_efficient_wq, &check_lifetime_work, 0);

	rtnl_af_register(&inet_af_ops);

	rtnl_register(PF_INET, RTM_NEWADDR, inet_rtm_newaddr, NULL, 0);
	rtnl_register(PF_INET, RTM_DELADDR, inet_rtm_deladdr, NULL, 0);
	rtnl_register(PF_INET, RTM_GETADDR, NULL, inet_dump_ifaddr, 0);
	rtnl_register(PF_INET, RTM_GETNETCONF, inet_netconf_get_devconf,
		      inet_netconf_dump_devconf, 0);
}<|MERGE_RESOLUTION|>--- conflicted
+++ resolved
@@ -2575,12 +2575,8 @@
 
 	p->sysctl = t;
 
-<<<<<<< HEAD
-	inet_netconf_notify_devconf(net, NETCONFA_ALL, ifindex, p);
-=======
 	inet_netconf_notify_devconf(net, RTM_NEWNETCONF, NETCONFA_ALL,
 				    ifindex, p);
->>>>>>> 24b8d41d
 	return 0;
 
 free:
