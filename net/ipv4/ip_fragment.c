// SPDX-License-Identifier: GPL-2.0
/*
 * INET		An implementation of the TCP/IP protocol suite for the LINUX
 *		operating system.  INET is implemented using the  BSD Socket
 *		interface as the means of communication with the user level.
 *
 *		The IP fragmentation functionality.
 *
 * Authors:	Fred N. van Kempen <waltje@uWalt.NL.Mugnet.ORG>
 *		Alan Cox <alan@lxorguk.ukuu.org.uk>
 *
 * Fixes:
 *		Alan Cox	:	Split from ip.c , see ip_input.c for history.
 *		David S. Miller :	Begin massive cleanup...
 *		Andi Kleen	:	Add sysctls.
 *		xxxx		:	Overlapfrag bug.
 *		Ultima          :       ip_expire() kernel panic.
 *		Bill Hawes	:	Frag accounting and evictor fixes.
 *		John McDonald	:	0 length frag bug.
 *		Alexey Kuznetsov:	SMP races, threading, cleanup.
 *		Patrick McHardy :	LRU queue of frag heads for evictor.
 */

#define pr_fmt(fmt) "IPv4: " fmt

#include <linux/compiler.h>
#include <linux/module.h>
#include <linux/types.h>
#include <linux/mm.h>
#include <linux/jiffies.h>
#include <linux/skbuff.h>
#include <linux/list.h>
#include <linux/ip.h>
#include <linux/icmp.h>
#include <linux/netdevice.h>
#include <linux/jhash.h>
#include <linux/random.h>
#include <linux/slab.h>
#include <net/route.h>
#include <net/dst.h>
#include <net/sock.h>
#include <net/ip.h>
#include <net/icmp.h>
#include <net/checksum.h>
#include <net/inetpeer.h>
#include <net/inet_frag.h>
#include <linux/tcp.h>
#include <linux/udp.h>
#include <linux/inet.h>
#include <linux/netfilter_ipv4.h>
#include <net/inet_ecn.h>
#include <net/l3mdev.h>

/* NOTE. Logic of IP defragmentation is parallel to corresponding IPv6
 * code now. If you change something here, _PLEASE_ update ipv6/reassembly.c
 * as well. Or notify me, at least. --ANK
 */
static const char ip_frag_cache_name[] = "ip4-frags";

/* Describe an entry in the "incomplete datagrams" queue. */
struct ipq {
	struct inet_frag_queue q;

	u8		ecn; /* RFC3168 support */
	u16		max_df_size; /* largest frag with DF set seen */
	int             iif;
	unsigned int    rid;
	struct inet_peer *peer;
};

static u8 ip4_frag_ecn(u8 tos)
{
	return 1 << (tos & INET_ECN_MASK);
}

static struct inet_frags ip4_frags;

static int ip_frag_reasm(struct ipq *qp, struct sk_buff *skb,
			 struct sk_buff *prev_tail, struct net_device *dev);


static void ip4_frag_init(struct inet_frag_queue *q, const void *a)
{
	struct ipq *qp = container_of(q, struct ipq, q);
	struct net *net = q->fqdir->net;

	const struct frag_v4_compare_key *key = a;

	q->key.v4 = *key;
	qp->ecn = 0;
	qp->peer = q->fqdir->max_dist ?
		inet_getpeer_v4(net->ipv4.peers, key->saddr, key->vif, 1) :
		NULL;
}

static void ip4_frag_free(struct inet_frag_queue *q)
{
	struct ipq *qp;

	qp = container_of(q, struct ipq, q);
	if (qp->peer)
		inet_putpeer(qp->peer);
}


/* Destruction primitives. */

static void ipq_put(struct ipq *ipq)
{
	inet_frag_put(&ipq->q);
}

/* Kill ipq entry. It is not destroyed immediately,
 * because caller (and someone more) holds reference count.
 */
static void ipq_kill(struct ipq *ipq)
{
	inet_frag_kill(&ipq->q);
}

static bool frag_expire_skip_icmp(u32 user)
{
	return user == IP_DEFRAG_AF_PACKET ||
	       ip_defrag_user_in_between(user, IP_DEFRAG_CONNTRACK_IN,
					 __IP_DEFRAG_CONNTRACK_IN_END) ||
	       ip_defrag_user_in_between(user, IP_DEFRAG_CONNTRACK_BRIDGE_IN,
					 __IP_DEFRAG_CONNTRACK_BRIDGE_IN);
}

/*
 * Oops, a fragment queue timed out.  Kill it and send an ICMP reply.
 */
static void ip_expire(struct timer_list *t)
{
	struct inet_frag_queue *frag = from_timer(frag, t, timer);
	const struct iphdr *iph;
	struct sk_buff *head = NULL;
	struct net *net;
	struct ipq *qp;
	int err;

	qp = container_of(frag, struct ipq, q);
	net = qp->q.fqdir->net;

	rcu_read_lock();

	if (qp->q.fqdir->dead)
		goto out_rcu_unlock;

	spin_lock(&qp->q.lock);

	if (qp->q.flags & INET_FRAG_COMPLETE)
		goto out;

	ipq_kill(qp);
	__IP_INC_STATS(net, IPSTATS_MIB_REASMFAILS);
<<<<<<< HEAD

	if (!inet_frag_evicting(&qp->q)) {
		struct sk_buff *head = qp->q.fragments;
		const struct iphdr *iph;
		int err;

		__IP_INC_STATS(net, IPSTATS_MIB_REASMTIMEOUT);
=======
	__IP_INC_STATS(net, IPSTATS_MIB_REASMTIMEOUT);

	if (!(qp->q.flags & INET_FRAG_FIRST_IN))
		goto out;
>>>>>>> 24b8d41d

	/* sk_buff::dev and sk_buff::rbnode are unionized. So we
	 * pull the head out of the tree in order to be able to
	 * deal with head->dev.
	 */
	head = inet_frag_pull_head(&qp->q);
	if (!head)
		goto out;
	head->dev = dev_get_by_index_rcu(net, qp->iif);
	if (!head->dev)
		goto out;


	/* skb has no dst, perform route lookup again */
	iph = ip_hdr(head);
	err = ip_route_input_noref(head, iph->daddr, iph->saddr,
					   iph->tos, head->dev);
	if (err)
		goto out;

	/* Only an end host needs to send an ICMP
	 * "Fragment Reassembly Timeout" message, per RFC792.
	 */
	if (frag_expire_skip_icmp(qp->q.key.v4.user) &&
	    (skb_rtable(head)->rt_type != RTN_LOCAL))
		goto out;

	spin_unlock(&qp->q.lock);
	icmp_send(head, ICMP_TIME_EXCEEDED, ICMP_EXC_FRAGTIME, 0);
	goto out_rcu_unlock;

out:
	spin_unlock(&qp->q.lock);
out_rcu_unlock:
	rcu_read_unlock();
	kfree_skb(head);
	ipq_put(qp);
}

/* Find the correct entry in the "incomplete datagrams" queue for
 * this IP datagram, and create new one, if nothing is found.
 */
static struct ipq *ip_find(struct net *net, struct iphdr *iph,
			   u32 user, int vif)
{
	struct frag_v4_compare_key key = {
		.saddr = iph->saddr,
		.daddr = iph->daddr,
		.user = user,
		.vif = vif,
		.id = iph->id,
		.protocol = iph->protocol,
	};
	struct inet_frag_queue *q;

	q = inet_frag_find(net->ipv4.fqdir, &key);
	if (!q)
		return NULL;

	return container_of(q, struct ipq, q);
}

/* Is the fragment too far ahead to be part of ipq? */
static int ip_frag_too_far(struct ipq *qp)
{
	struct inet_peer *peer = qp->peer;
	unsigned int max = qp->q.fqdir->max_dist;
	unsigned int start, end;

	int rc;

	if (!peer || !max)
		return 0;

	start = qp->rid;
	end = atomic_inc_return(&peer->rid);
	qp->rid = end;

	rc = qp->q.fragments_tail && (end - start) > max;

<<<<<<< HEAD
		net = container_of(qp->q.net, struct net, ipv4.frags);
		__IP_INC_STATS(net, IPSTATS_MIB_REASMFAILS);
	}
=======
	if (rc)
		__IP_INC_STATS(qp->q.fqdir->net, IPSTATS_MIB_REASMFAILS);
>>>>>>> 24b8d41d

	return rc;
}

static int ip_frag_reinit(struct ipq *qp)
{
	unsigned int sum_truesize = 0;

	if (!mod_timer(&qp->q.timer, jiffies + qp->q.fqdir->timeout)) {
		refcount_inc(&qp->q.refcnt);
		return -ETIMEDOUT;
	}

	sum_truesize = inet_frag_rbtree_purge(&qp->q.rb_fragments);
	sub_frag_mem_limit(qp->q.fqdir, sum_truesize);

	qp->q.flags = 0;
	qp->q.len = 0;
	qp->q.meat = 0;
	qp->q.rb_fragments = RB_ROOT;
	qp->q.fragments_tail = NULL;
	qp->q.last_run_head = NULL;
	qp->iif = 0;
	qp->ecn = 0;

	return 0;
}

/* Add new segment to existing queue. */
static int ip_frag_queue(struct ipq *qp, struct sk_buff *skb)
{
	struct net *net = qp->q.fqdir->net;
	int ihl, end, flags, offset;
	struct sk_buff *prev_tail;
	struct net_device *dev;
	unsigned int fragsize;
	int err = -ENOENT;
	u8 ecn;

	if (qp->q.flags & INET_FRAG_COMPLETE)
		goto err;

	if (!(IPCB(skb)->flags & IPSKB_FRAG_COMPLETE) &&
	    unlikely(ip_frag_too_far(qp)) &&
	    unlikely(err = ip_frag_reinit(qp))) {
		ipq_kill(qp);
		goto err;
	}

	ecn = ip4_frag_ecn(ip_hdr(skb)->tos);
	offset = ntohs(ip_hdr(skb)->frag_off);
	flags = offset & ~IP_OFFSET;
	offset &= IP_OFFSET;
	offset <<= 3;		/* offset is in 8-byte chunks */
	ihl = ip_hdrlen(skb);

	/* Determine the position of this fragment. */
	end = offset + skb->len - skb_network_offset(skb) - ihl;
	err = -EINVAL;

	/* Is this the final fragment? */
	if ((flags & IP_MF) == 0) {
		/* If we already have some bits beyond end
		 * or have different end, the segment is corrupted.
		 */
		if (end < qp->q.len ||
		    ((qp->q.flags & INET_FRAG_LAST_IN) && end != qp->q.len))
			goto discard_qp;
		qp->q.flags |= INET_FRAG_LAST_IN;
		qp->q.len = end;
	} else {
		if (end&7) {
			end &= ~7;
			if (skb->ip_summed != CHECKSUM_UNNECESSARY)
				skb->ip_summed = CHECKSUM_NONE;
		}
		if (end > qp->q.len) {
			/* Some bits beyond end -> corruption. */
			if (qp->q.flags & INET_FRAG_LAST_IN)
				goto discard_qp;
			qp->q.len = end;
		}
	}
	if (end == offset)
		goto discard_qp;

	err = -ENOMEM;
	if (!pskb_pull(skb, skb_network_offset(skb) + ihl))
		goto discard_qp;

	err = pskb_trim_rcsum(skb, end - offset);
	if (err)
		goto discard_qp;

	/* Note : skb->rbnode and skb->dev share the same location. */
	dev = skb->dev;
	/* Makes sure compiler wont do silly aliasing games */
	barrier();

	prev_tail = qp->q.fragments_tail;
	err = inet_frag_queue_insert(&qp->q, skb, offset, end);
	if (err)
		goto insert_error;

	if (dev)
		qp->iif = dev->ifindex;

	qp->q.stamp = skb->tstamp;
	qp->q.meat += skb->len;
	qp->ecn |= ecn;
	add_frag_mem_limit(qp->q.fqdir, skb->truesize);
	if (offset == 0)
		qp->q.flags |= INET_FRAG_FIRST_IN;

	fragsize = skb->len + ihl;

	if (fragsize > qp->q.max_size)
		qp->q.max_size = fragsize;

	if (ip_hdr(skb)->frag_off & htons(IP_DF) &&
	    fragsize > qp->max_df_size)
		qp->max_df_size = fragsize;

	if (qp->q.flags == (INET_FRAG_FIRST_IN | INET_FRAG_LAST_IN) &&
	    qp->q.meat == qp->q.len) {
		unsigned long orefdst = skb->_skb_refdst;

		skb->_skb_refdst = 0UL;
		err = ip_frag_reasm(qp, skb, prev_tail, dev);
		skb->_skb_refdst = orefdst;
		if (err)
			inet_frag_kill(&qp->q);
		return err;
	}

	skb_dst_drop(skb);
	return -EINPROGRESS;

insert_error:
	if (err == IPFRAG_DUP) {
		kfree_skb(skb);
		return -EINVAL;
	}
	err = -EINVAL;
	__IP_INC_STATS(net, IPSTATS_MIB_REASM_OVERLAPS);
discard_qp:
	inet_frag_kill(&qp->q);
	__IP_INC_STATS(net, IPSTATS_MIB_REASMFAILS);
err:
	kfree_skb(skb);
	return err;
}

static bool ip_frag_coalesce_ok(const struct ipq *qp)
{
	return qp->q.key.v4.user == IP_DEFRAG_LOCAL_DELIVER;
}

/* Build a new IP datagram from all its fragments. */
static int ip_frag_reasm(struct ipq *qp, struct sk_buff *skb,
			 struct sk_buff *prev_tail, struct net_device *dev)
{
	struct net *net = qp->q.fqdir->net;
	struct iphdr *iph;
	void *reasm_data;
	int len, err;
	u8 ecn;

	ipq_kill(qp);

	ecn = ip_frag_ecn_table[qp->ecn];
	if (unlikely(ecn == 0xff)) {
		err = -EINVAL;
		goto out_fail;
	}

	/* Make the one we just received the head. */
	reasm_data = inet_frag_reasm_prepare(&qp->q, skb, prev_tail);
	if (!reasm_data)
		goto out_nomem;

	len = ip_hdrlen(skb) + qp->q.len;
	err = -E2BIG;
	if (len > 65535)
		goto out_oversize;

	inet_frag_reasm_finish(&qp->q, skb, reasm_data,
			       ip_frag_coalesce_ok(qp));

	skb->dev = dev;
	IPCB(skb)->frag_max_size = max(qp->max_df_size, qp->q.max_size);

	iph = ip_hdr(skb);
	iph->tot_len = htons(len);
	iph->tos |= ecn;

	/* When we set IP_DF on a refragmented skb we must also force a
	 * call to ip_fragment to avoid forwarding a DF-skb of size s while
	 * original sender only sent fragments of size f (where f < s).
	 *
	 * We only set DF/IPSKB_FRAG_PMTU if such DF fragment was the largest
	 * frag seen to avoid sending tiny DF-fragments in case skb was built
	 * from one very small df-fragment and one large non-df frag.
	 */
	if (qp->max_df_size == qp->q.max_size) {
		IPCB(skb)->flags |= IPSKB_FRAG_PMTU;
		iph->frag_off = htons(IP_DF);
	} else {
		iph->frag_off = 0;
	}

	ip_send_check(iph);

	__IP_INC_STATS(net, IPSTATS_MIB_REASMOKS);
<<<<<<< HEAD
	qp->q.fragments = NULL;
=======
	qp->q.rb_fragments = RB_ROOT;
>>>>>>> 24b8d41d
	qp->q.fragments_tail = NULL;
	qp->q.last_run_head = NULL;
	return 0;

out_nomem:
	net_dbg_ratelimited("queue_glue: no memory for gluing queue %p\n", qp);
	err = -ENOMEM;
	goto out_fail;
out_oversize:
	net_info_ratelimited("Oversized IP packet from %pI4\n", &qp->q.key.v4.saddr);
out_fail:
	__IP_INC_STATS(net, IPSTATS_MIB_REASMFAILS);
	return err;
}

/* Process an incoming IP datagram fragment. */
int ip_defrag(struct net *net, struct sk_buff *skb, u32 user)
{
	struct net_device *dev = skb->dev ? : skb_dst(skb)->dev;
	int vif = l3mdev_master_ifindex_rcu(dev);
	struct ipq *qp;

	__IP_INC_STATS(net, IPSTATS_MIB_REASMREQDS);
	skb_orphan(skb);

	/* Lookup (or create) queue header */
	qp = ip_find(net, ip_hdr(skb), user, vif);
	if (qp) {
		int ret;

		spin_lock(&qp->q.lock);

		ret = ip_frag_queue(qp, skb);

		spin_unlock(&qp->q.lock);
		ipq_put(qp);
		return ret;
	}

	__IP_INC_STATS(net, IPSTATS_MIB_REASMFAILS);
	kfree_skb(skb);
	return -ENOMEM;
}
EXPORT_SYMBOL(ip_defrag);

struct sk_buff *ip_check_defrag(struct net *net, struct sk_buff *skb, u32 user)
{
	struct iphdr iph;
	int netoff;
	u32 len;

	if (skb->protocol != htons(ETH_P_IP))
		return skb;

	netoff = skb_network_offset(skb);

	if (skb_copy_bits(skb, netoff, &iph, sizeof(iph)) < 0)
		return skb;

	if (iph.ihl < 5 || iph.version != 4)
		return skb;

	len = ntohs(iph.tot_len);
	if (skb->len < netoff + len || len < (iph.ihl * 4))
		return skb;

	if (ip_is_fragment(&iph)) {
		skb = skb_share_check(skb, GFP_ATOMIC);
		if (skb) {
			if (!pskb_may_pull(skb, netoff + iph.ihl * 4)) {
				kfree_skb(skb);
				return NULL;
			}
			if (pskb_trim_rcsum(skb, netoff + len)) {
				kfree_skb(skb);
				return NULL;
			}
			memset(IPCB(skb), 0, sizeof(struct inet_skb_parm));
			if (ip_defrag(net, skb, user))
				return NULL;
			skb_clear_hash(skb);
		}
	}
	return skb;
}
EXPORT_SYMBOL(ip_check_defrag);

#ifdef CONFIG_SYSCTL
static int dist_min;

static struct ctl_table ip4_frags_ns_ctl_table[] = {
	{
		.procname	= "ipfrag_high_thresh",
		.maxlen		= sizeof(unsigned long),
		.mode		= 0644,
		.proc_handler	= proc_doulongvec_minmax,
	},
	{
		.procname	= "ipfrag_low_thresh",
		.maxlen		= sizeof(unsigned long),
		.mode		= 0644,
		.proc_handler	= proc_doulongvec_minmax,
	},
	{
		.procname	= "ipfrag_time",
		.maxlen		= sizeof(int),
		.mode		= 0644,
		.proc_handler	= proc_dointvec_jiffies,
	},
	{
		.procname	= "ipfrag_max_dist",
		.maxlen		= sizeof(int),
		.mode		= 0644,
		.proc_handler	= proc_dointvec_minmax,
		.extra1		= &dist_min,
	},
	{ }
};

/* secret interval has been deprecated */
static int ip4_frags_secret_interval_unused;
static struct ctl_table ip4_frags_ctl_table[] = {
	{
		.procname	= "ipfrag_secret_interval",
		.data		= &ip4_frags_secret_interval_unused,
		.maxlen		= sizeof(int),
		.mode		= 0644,
		.proc_handler	= proc_dointvec_jiffies,
	},
	{ }
};

static int __net_init ip4_frags_ns_ctl_register(struct net *net)
{
	struct ctl_table *table;
	struct ctl_table_header *hdr;

	table = ip4_frags_ns_ctl_table;
	if (!net_eq(net, &init_net)) {
		table = kmemdup(table, sizeof(ip4_frags_ns_ctl_table), GFP_KERNEL);
		if (!table)
			goto err_alloc;

	}
	table[0].data	= &net->ipv4.fqdir->high_thresh;
	table[0].extra1	= &net->ipv4.fqdir->low_thresh;
	table[1].data	= &net->ipv4.fqdir->low_thresh;
	table[1].extra2	= &net->ipv4.fqdir->high_thresh;
	table[2].data	= &net->ipv4.fqdir->timeout;
	table[3].data	= &net->ipv4.fqdir->max_dist;

	hdr = register_net_sysctl(net, "net/ipv4", table);
	if (!hdr)
		goto err_reg;

	net->ipv4.frags_hdr = hdr;
	return 0;

err_reg:
	if (!net_eq(net, &init_net))
		kfree(table);
err_alloc:
	return -ENOMEM;
}

static void __net_exit ip4_frags_ns_ctl_unregister(struct net *net)
{
	struct ctl_table *table;

	table = net->ipv4.frags_hdr->ctl_table_arg;
	unregister_net_sysctl_table(net->ipv4.frags_hdr);
	kfree(table);
}

static void __init ip4_frags_ctl_register(void)
{
	register_net_sysctl(&init_net, "net/ipv4", ip4_frags_ctl_table);
}
#else
static int ip4_frags_ns_ctl_register(struct net *net)
{
	return 0;
}

static void ip4_frags_ns_ctl_unregister(struct net *net)
{
}

static void __init ip4_frags_ctl_register(void)
{
}
#endif

static int __net_init ipv4_frags_init_net(struct net *net)
{
	int res;

	res = fqdir_init(&net->ipv4.fqdir, &ip4_frags, net);
	if (res < 0)
		return res;
	/* Fragment cache limits.
	 *
	 * The fragment memory accounting code, (tries to) account for
	 * the real memory usage, by measuring both the size of frag
	 * queue struct (inet_frag_queue (ipv4:ipq/ipv6:frag_queue))
	 * and the SKB's truesize.
	 *
	 * A 64K fragment consumes 129736 bytes (44*2944)+200
	 * (1500 truesize == 2944, sizeof(struct ipq) == 200)
	 *
	 * We will commit 4MB at one time. Should we cross that limit
	 * we will prune down to 3MB, making room for approx 8 big 64K
	 * fragments 8x128k.
	 */
	net->ipv4.fqdir->high_thresh = 4 * 1024 * 1024;
	net->ipv4.fqdir->low_thresh  = 3 * 1024 * 1024;
	/*
	 * Important NOTE! Fragment queue must be destroyed before MSL expires.
	 * RFC791 is wrong proposing to prolongate timer each fragment arrival
	 * by TTL.
	 */
	net->ipv4.fqdir->timeout = IP_FRAG_TIME;

	net->ipv4.fqdir->max_dist = 64;

	res = ip4_frags_ns_ctl_register(net);
	if (res < 0)
		fqdir_exit(net->ipv4.fqdir);
	return res;
}

static void __net_exit ipv4_frags_pre_exit_net(struct net *net)
{
	fqdir_pre_exit(net->ipv4.fqdir);
}

static void __net_exit ipv4_frags_exit_net(struct net *net)
{
	ip4_frags_ns_ctl_unregister(net);
	fqdir_exit(net->ipv4.fqdir);
}

static struct pernet_operations ip4_frags_ops = {
	.init		= ipv4_frags_init_net,
	.pre_exit	= ipv4_frags_pre_exit_net,
	.exit		= ipv4_frags_exit_net,
};


static u32 ip4_key_hashfn(const void *data, u32 len, u32 seed)
{
	return jhash2(data,
		      sizeof(struct frag_v4_compare_key) / sizeof(u32), seed);
}

static u32 ip4_obj_hashfn(const void *data, u32 len, u32 seed)
{
	const struct inet_frag_queue *fq = data;

	return jhash2((const u32 *)&fq->key.v4,
		      sizeof(struct frag_v4_compare_key) / sizeof(u32), seed);
}

static int ip4_obj_cmpfn(struct rhashtable_compare_arg *arg, const void *ptr)
{
	const struct frag_v4_compare_key *key = arg->key;
	const struct inet_frag_queue *fq = ptr;

	return !!memcmp(&fq->key, key, sizeof(*key));
}

static const struct rhashtable_params ip4_rhash_params = {
	.head_offset		= offsetof(struct inet_frag_queue, node),
	.key_offset		= offsetof(struct inet_frag_queue, key),
	.key_len		= sizeof(struct frag_v4_compare_key),
	.hashfn			= ip4_key_hashfn,
	.obj_hashfn		= ip4_obj_hashfn,
	.obj_cmpfn		= ip4_obj_cmpfn,
	.automatic_shrinking	= true,
};

void __init ipfrag_init(void)
{
	ip4_frags.constructor = ip4_frag_init;
	ip4_frags.destructor = ip4_frag_free;
	ip4_frags.qsize = sizeof(struct ipq);
	ip4_frags.frag_expire = ip_expire;
	ip4_frags.frags_cache_name = ip_frag_cache_name;
	ip4_frags.rhash_params = ip4_rhash_params;
	if (inet_frags_init(&ip4_frags))
		panic("IP: failed to allocate ip4_frags cache\n");
	ip4_frags_ctl_register();
	register_pernet_subsys(&ip4_frags_ops);
}<|MERGE_RESOLUTION|>--- conflicted
+++ resolved
@@ -154,20 +154,10 @@
 
 	ipq_kill(qp);
 	__IP_INC_STATS(net, IPSTATS_MIB_REASMFAILS);
-<<<<<<< HEAD
-
-	if (!inet_frag_evicting(&qp->q)) {
-		struct sk_buff *head = qp->q.fragments;
-		const struct iphdr *iph;
-		int err;
-
-		__IP_INC_STATS(net, IPSTATS_MIB_REASMTIMEOUT);
-=======
 	__IP_INC_STATS(net, IPSTATS_MIB_REASMTIMEOUT);
 
 	if (!(qp->q.flags & INET_FRAG_FIRST_IN))
 		goto out;
->>>>>>> 24b8d41d
 
 	/* sk_buff::dev and sk_buff::rbnode are unionized. So we
 	 * pull the head out of the tree in order to be able to
@@ -248,14 +238,8 @@
 
 	rc = qp->q.fragments_tail && (end - start) > max;
 
-<<<<<<< HEAD
-		net = container_of(qp->q.net, struct net, ipv4.frags);
-		__IP_INC_STATS(net, IPSTATS_MIB_REASMFAILS);
-	}
-=======
 	if (rc)
 		__IP_INC_STATS(qp->q.fqdir->net, IPSTATS_MIB_REASMFAILS);
->>>>>>> 24b8d41d
 
 	return rc;
 }
@@ -470,11 +454,7 @@
 	ip_send_check(iph);
 
 	__IP_INC_STATS(net, IPSTATS_MIB_REASMOKS);
-<<<<<<< HEAD
-	qp->q.fragments = NULL;
-=======
 	qp->q.rb_fragments = RB_ROOT;
->>>>>>> 24b8d41d
 	qp->q.fragments_tail = NULL;
 	qp->q.last_run_head = NULL;
 	return 0;
