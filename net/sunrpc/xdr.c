// SPDX-License-Identifier: GPL-2.0-only
/*
 * linux/net/sunrpc/xdr.c
 *
 * Generic XDR support.
 *
 * Copyright (C) 1995, 1996 Olaf Kirch <okir@monad.swb.de>
 */

#include <linux/module.h>
#include <linux/slab.h>
#include <linux/types.h>
#include <linux/string.h>
#include <linux/kernel.h>
#include <linux/pagemap.h>
#include <linux/errno.h>
#include <linux/sunrpc/xdr.h>
#include <linux/sunrpc/msg_prot.h>
#include <linux/bvec.h>
#include <trace/events/sunrpc.h>

static void _copy_to_pages(struct page **, size_t, const char *, size_t);


/*
 * XDR functions for basic NFS types
 */
__be32 *
xdr_encode_netobj(__be32 *p, const struct xdr_netobj *obj)
{
	unsigned int	quadlen = XDR_QUADLEN(obj->len);

	p[quadlen] = 0;		/* zero trailing bytes */
	*p++ = cpu_to_be32(obj->len);
	memcpy(p, obj->data, obj->len);
	return p + XDR_QUADLEN(obj->len);
}
EXPORT_SYMBOL_GPL(xdr_encode_netobj);

__be32 *
xdr_decode_netobj(__be32 *p, struct xdr_netobj *obj)
{
	unsigned int	len;

	if ((len = be32_to_cpu(*p++)) > XDR_MAX_NETOBJ)
		return NULL;
	obj->len  = len;
	obj->data = (u8 *) p;
	return p + XDR_QUADLEN(len);
}
EXPORT_SYMBOL_GPL(xdr_decode_netobj);

/**
 * xdr_encode_opaque_fixed - Encode fixed length opaque data
 * @p: pointer to current position in XDR buffer.
 * @ptr: pointer to data to encode (or NULL)
 * @nbytes: size of data.
 *
 * Copy the array of data of length nbytes at ptr to the XDR buffer
 * at position p, then align to the next 32-bit boundary by padding
 * with zero bytes (see RFC1832).
 * Note: if ptr is NULL, only the padding is performed.
 *
 * Returns the updated current XDR buffer position
 *
 */
__be32 *xdr_encode_opaque_fixed(__be32 *p, const void *ptr, unsigned int nbytes)
{
	if (likely(nbytes != 0)) {
		unsigned int quadlen = XDR_QUADLEN(nbytes);
		unsigned int padding = (quadlen << 2) - nbytes;

		if (ptr != NULL)
			memcpy(p, ptr, nbytes);
		if (padding != 0)
			memset((char *)p + nbytes, 0, padding);
		p += quadlen;
	}
	return p;
}
EXPORT_SYMBOL_GPL(xdr_encode_opaque_fixed);

/**
 * xdr_encode_opaque - Encode variable length opaque data
 * @p: pointer to current position in XDR buffer.
 * @ptr: pointer to data to encode (or NULL)
 * @nbytes: size of data.
 *
 * Returns the updated current XDR buffer position
 */
__be32 *xdr_encode_opaque(__be32 *p, const void *ptr, unsigned int nbytes)
{
	*p++ = cpu_to_be32(nbytes);
	return xdr_encode_opaque_fixed(p, ptr, nbytes);
}
EXPORT_SYMBOL_GPL(xdr_encode_opaque);

__be32 *
xdr_encode_string(__be32 *p, const char *string)
{
	return xdr_encode_array(p, string, strlen(string));
}
EXPORT_SYMBOL_GPL(xdr_encode_string);

__be32 *
xdr_decode_string_inplace(__be32 *p, char **sp,
			  unsigned int *lenp, unsigned int maxlen)
{
	u32 len;

	len = be32_to_cpu(*p++);
	if (len > maxlen)
		return NULL;
	*lenp = len;
	*sp = (char *) p;
	return p + XDR_QUADLEN(len);
}
EXPORT_SYMBOL_GPL(xdr_decode_string_inplace);

/**
 * xdr_terminate_string - '\0'-terminate a string residing in an xdr_buf
 * @buf: XDR buffer where string resides
 * @len: length of string, in bytes
 *
 */
void
xdr_terminate_string(struct xdr_buf *buf, const u32 len)
{
	char *kaddr;

	kaddr = kmap_atomic(buf->pages[0]);
	kaddr[buf->page_base + len] = '\0';
	kunmap_atomic(kaddr);
}
EXPORT_SYMBOL_GPL(xdr_terminate_string);

size_t
xdr_buf_pagecount(struct xdr_buf *buf)
{
	if (!buf->page_len)
		return 0;
	return (buf->page_base + buf->page_len + PAGE_SIZE - 1) >> PAGE_SHIFT;
}

int
xdr_alloc_bvec(struct xdr_buf *buf, gfp_t gfp)
{
	size_t i, n = xdr_buf_pagecount(buf);

	if (n != 0 && buf->bvec == NULL) {
		buf->bvec = kmalloc_array(n, sizeof(buf->bvec[0]), gfp);
		if (!buf->bvec)
			return -ENOMEM;
		for (i = 0; i < n; i++) {
			buf->bvec[i].bv_page = buf->pages[i];
			buf->bvec[i].bv_len = PAGE_SIZE;
			buf->bvec[i].bv_offset = 0;
		}
	}
	return 0;
}

void
xdr_free_bvec(struct xdr_buf *buf)
{
	kfree(buf->bvec);
	buf->bvec = NULL;
}

/**
 * xdr_inline_pages - Prepare receive buffer for a large reply
 * @xdr: xdr_buf into which reply will be placed
 * @offset: expected offset where data payload will start, in bytes
 * @pages: vector of struct page pointers
 * @base: offset in first page where receive should start, in bytes
 * @len: expected size of the upper layer data payload, in bytes
 *
 */
void
xdr_inline_pages(struct xdr_buf *xdr, unsigned int offset,
		 struct page **pages, unsigned int base, unsigned int len)
{
	struct kvec *head = xdr->head;
	struct kvec *tail = xdr->tail;
	char *buf = (char *)head->iov_base;
	unsigned int buflen = head->iov_len;

	head->iov_len  = offset;

	xdr->pages = pages;
	xdr->page_base = base;
	xdr->page_len = len;

	tail->iov_base = buf + offset;
	tail->iov_len = buflen - offset;
	if ((xdr->page_len & 3) == 0)
		tail->iov_len -= sizeof(__be32);

	xdr->buflen += len;
}
EXPORT_SYMBOL_GPL(xdr_inline_pages);

/*
 * Helper routines for doing 'memmove' like operations on a struct xdr_buf
 */

/**
 * _shift_data_left_pages
 * @pages: vector of pages containing both the source and dest memory area.
 * @pgto_base: page vector address of destination
 * @pgfrom_base: page vector address of source
 * @len: number of bytes to copy
 *
 * Note: the addresses pgto_base and pgfrom_base are both calculated in
 *       the same way:
 *            if a memory area starts at byte 'base' in page 'pages[i]',
 *            then its address is given as (i << PAGE_CACHE_SHIFT) + base
 * Alse note: pgto_base must be < pgfrom_base, but the memory areas
 * 	they point to may overlap.
 */
static void
_shift_data_left_pages(struct page **pages, size_t pgto_base,
			size_t pgfrom_base, size_t len)
{
	struct page **pgfrom, **pgto;
	char *vfrom, *vto;
	size_t copy;

	BUG_ON(pgfrom_base <= pgto_base);

	pgto = pages + (pgto_base >> PAGE_SHIFT);
	pgfrom = pages + (pgfrom_base >> PAGE_SHIFT);

	pgto_base &= ~PAGE_MASK;
	pgfrom_base &= ~PAGE_MASK;

	do {
		if (pgto_base >= PAGE_SIZE) {
			pgto_base = 0;
			pgto++;
		}
		if (pgfrom_base >= PAGE_SIZE){
			pgfrom_base = 0;
			pgfrom++;
		}

		copy = len;
		if (copy > (PAGE_SIZE - pgto_base))
			copy = PAGE_SIZE - pgto_base;
		if (copy > (PAGE_SIZE - pgfrom_base))
			copy = PAGE_SIZE - pgfrom_base;

		vto = kmap_atomic(*pgto);
		if (*pgto != *pgfrom) {
			vfrom = kmap_atomic(*pgfrom);
			memcpy(vto + pgto_base, vfrom + pgfrom_base, copy);
			kunmap_atomic(vfrom);
		} else
			memmove(vto + pgto_base, vto + pgfrom_base, copy);
		flush_dcache_page(*pgto);
		kunmap_atomic(vto);

		pgto_base += copy;
		pgfrom_base += copy;

	} while ((len -= copy) != 0);
}

static void
_shift_data_left_tail(struct xdr_buf *buf, unsigned int pgto, size_t len)
{
	struct kvec *tail = buf->tail;

	if (len > tail->iov_len)
		len = tail->iov_len;

	_copy_to_pages(buf->pages,
		       buf->page_base + pgto,
		       (char *)tail->iov_base,
		       len);
	tail->iov_len -= len;

	if (tail->iov_len > 0)
		memmove((char *)tail->iov_base,
				tail->iov_base + len,
				tail->iov_len);
}

/**
 * _shift_data_right_pages
 * @pages: vector of pages containing both the source and dest memory area.
 * @pgto_base: page vector address of destination
 * @pgfrom_base: page vector address of source
 * @len: number of bytes to copy
 *
 * Note: the addresses pgto_base and pgfrom_base are both calculated in
 *       the same way:
 *            if a memory area starts at byte 'base' in page 'pages[i]',
 *            then its address is given as (i << PAGE_SHIFT) + base
 * Also note: pgfrom_base must be < pgto_base, but the memory areas
 * 	they point to may overlap.
 */
static void
_shift_data_right_pages(struct page **pages, size_t pgto_base,
		size_t pgfrom_base, size_t len)
{
	struct page **pgfrom, **pgto;
	char *vfrom, *vto;
	size_t copy;

	BUG_ON(pgto_base <= pgfrom_base);

	pgto_base += len;
	pgfrom_base += len;

	pgto = pages + (pgto_base >> PAGE_SHIFT);
	pgfrom = pages + (pgfrom_base >> PAGE_SHIFT);

	pgto_base &= ~PAGE_MASK;
	pgfrom_base &= ~PAGE_MASK;

	do {
		/* Are any pointers crossing a page boundary? */
		if (pgto_base == 0) {
			pgto_base = PAGE_SIZE;
			pgto--;
		}
		if (pgfrom_base == 0) {
			pgfrom_base = PAGE_SIZE;
			pgfrom--;
		}

		copy = len;
		if (copy > pgto_base)
			copy = pgto_base;
		if (copy > pgfrom_base)
			copy = pgfrom_base;
		pgto_base -= copy;
		pgfrom_base -= copy;

		vto = kmap_atomic(*pgto);
		if (*pgto != *pgfrom) {
			vfrom = kmap_atomic(*pgfrom);
			memcpy(vto + pgto_base, vfrom + pgfrom_base, copy);
			kunmap_atomic(vfrom);
		} else
			memmove(vto + pgto_base, vto + pgfrom_base, copy);
		flush_dcache_page(*pgto);
		kunmap_atomic(vto);

	} while ((len -= copy) != 0);
}

static unsigned int
_shift_data_right_tail(struct xdr_buf *buf, unsigned int pgfrom, size_t len)
{
	struct kvec *tail = buf->tail;
	unsigned int tailbuf_len;
	unsigned int result = 0;
	size_t copy;

	tailbuf_len = buf->buflen - buf->head->iov_len - buf->page_len;

	/* Shift the tail first */
	if (tailbuf_len != 0) {
		unsigned int free_space = tailbuf_len - tail->iov_len;

		if (len < free_space)
			free_space = len;
		if (len > free_space)
			len = free_space;

		tail->iov_len += free_space;
		copy = len;

		if (tail->iov_len > len) {
			char *p = (char *)tail->iov_base + len;
			memmove(p, tail->iov_base, tail->iov_len - free_space);
			result += tail->iov_len - free_space;
		} else
			copy = tail->iov_len;

		/* Copy from the inlined pages into the tail */
		_copy_from_pages((char *)tail->iov_base,
					 buf->pages,
					 buf->page_base + pgfrom,
					 copy);
		result += copy;
	}

	return result;
}

/**
 * _copy_to_pages
 * @pages: array of pages
 * @pgbase: page vector address of destination
 * @p: pointer to source data
 * @len: length
 *
 * Copies data from an arbitrary memory location into an array of pages
 * The copy is assumed to be non-overlapping.
 */
static void
_copy_to_pages(struct page **pages, size_t pgbase, const char *p, size_t len)
{
	struct page **pgto;
	char *vto;
	size_t copy;

	pgto = pages + (pgbase >> PAGE_SHIFT);
	pgbase &= ~PAGE_MASK;

	for (;;) {
		copy = PAGE_SIZE - pgbase;
		if (copy > len)
			copy = len;

		vto = kmap_atomic(*pgto);
		memcpy(vto + pgbase, p, copy);
		kunmap_atomic(vto);

		len -= copy;
		if (len == 0)
			break;

		pgbase += copy;
		if (pgbase == PAGE_SIZE) {
			flush_dcache_page(*pgto);
			pgbase = 0;
			pgto++;
		}
		p += copy;
	}
	flush_dcache_page(*pgto);
}

/**
 * _copy_from_pages
 * @p: pointer to destination
 * @pages: array of pages
 * @pgbase: offset of source data
 * @len: length
 *
 * Copies data into an arbitrary memory location from an array of pages
 * The copy is assumed to be non-overlapping.
 */
void
_copy_from_pages(char *p, struct page **pages, size_t pgbase, size_t len)
{
	struct page **pgfrom;
	char *vfrom;
	size_t copy;

	pgfrom = pages + (pgbase >> PAGE_SHIFT);
	pgbase &= ~PAGE_MASK;

	do {
		copy = PAGE_SIZE - pgbase;
		if (copy > len)
			copy = len;

		vfrom = kmap_atomic(*pgfrom);
		memcpy(p, vfrom + pgbase, copy);
		kunmap_atomic(vfrom);

		pgbase += copy;
		if (pgbase == PAGE_SIZE) {
			pgbase = 0;
			pgfrom++;
		}
		p += copy;

	} while ((len -= copy) != 0);
}
EXPORT_SYMBOL_GPL(_copy_from_pages);

/**
 * _zero_pages
 * @pages: array of pages
 * @pgbase: beginning page vector address
 * @len: length
 */
static void
_zero_pages(struct page **pages, size_t pgbase, size_t len)
{
	struct page **page;
	char *vpage;
	size_t zero;

	page = pages + (pgbase >> PAGE_SHIFT);
	pgbase &= ~PAGE_MASK;

	do {
		zero = PAGE_SIZE - pgbase;
		if (zero > len)
			zero = len;

		vpage = kmap_atomic(*page);
		memset(vpage + pgbase, 0, zero);
		kunmap_atomic(vpage);

		flush_dcache_page(*page);
		pgbase = 0;
		page++;

	} while ((len -= zero) != 0);
}

/**
 * xdr_shrink_bufhead
 * @buf: xdr_buf
 * @len: bytes to remove from buf->head[0]
 *
 * Shrinks XDR buffer's header kvec buf->head[0] by
 * 'len' bytes. The extra data is not lost, but is instead
 * moved into the inlined pages and/or the tail.
 */
static unsigned int
xdr_shrink_bufhead(struct xdr_buf *buf, size_t len)
{
	struct kvec *head, *tail;
	size_t copy, offs;
	unsigned int pglen = buf->page_len;
	unsigned int result;

	result = 0;
	tail = buf->tail;
	head = buf->head;

	WARN_ON_ONCE(len > head->iov_len);
	if (len > head->iov_len)
		len = head->iov_len;

	/* Shift the tail first */
	if (tail->iov_len != 0) {
		if (tail->iov_len > len) {
			copy = tail->iov_len - len;
			memmove((char *)tail->iov_base + len,
					tail->iov_base, copy);
			result += copy;
		}
		/* Copy from the inlined pages into the tail */
		copy = len;
		if (copy > pglen)
			copy = pglen;
		offs = len - copy;
		if (offs >= tail->iov_len)
			copy = 0;
		else if (copy > tail->iov_len - offs)
			copy = tail->iov_len - offs;
		if (copy != 0) {
			_copy_from_pages((char *)tail->iov_base + offs,
					buf->pages,
					buf->page_base + pglen + offs - len,
					copy);
			result += copy;
		}
		/* Do we also need to copy data from the head into the tail ? */
		if (len > pglen) {
			offs = copy = len - pglen;
			if (copy > tail->iov_len)
				copy = tail->iov_len;
			memcpy(tail->iov_base,
					(char *)head->iov_base +
					head->iov_len - offs,
					copy);
			result += copy;
		}
	}
	/* Now handle pages */
	if (pglen != 0) {
		if (pglen > len)
			_shift_data_right_pages(buf->pages,
					buf->page_base + len,
					buf->page_base,
					pglen - len);
		copy = len;
		if (len > pglen)
			copy = pglen;
		_copy_to_pages(buf->pages, buf->page_base,
				(char *)head->iov_base + head->iov_len - len,
				copy);
		result += copy;
	}
	head->iov_len -= len;
	buf->buflen -= len;
	/* Have we truncated the message? */
	if (buf->len > buf->buflen)
		buf->len = buf->buflen;

	return result;
}

/**
 * xdr_shrink_pagelen - shrinks buf->pages by up to @len bytes
 * @buf: xdr_buf
 * @len: bytes to remove from buf->pages
 *
 * The extra data is not lost, but is instead moved into buf->tail.
 * Returns the actual number of bytes moved.
 */
static unsigned int
xdr_shrink_pagelen(struct xdr_buf *buf, size_t len)
{
	unsigned int pglen = buf->page_len;
	unsigned int result;

	if (len > buf->page_len)
		len = buf-> page_len;

	result = _shift_data_right_tail(buf, pglen - len, len);
	buf->page_len -= len;
	buf->buflen -= len;
	/* Have we truncated the message? */
	if (buf->len > buf->buflen)
		buf->len = buf->buflen;

	return result;
}

void
xdr_shift_buf(struct xdr_buf *buf, size_t len)
{
	xdr_shrink_bufhead(buf, len);
}
EXPORT_SYMBOL_GPL(xdr_shift_buf);

/**
 * xdr_stream_pos - Return the current offset from the start of the xdr_stream
 * @xdr: pointer to struct xdr_stream
 */
unsigned int xdr_stream_pos(const struct xdr_stream *xdr)
{
	return (unsigned int)(XDR_QUADLEN(xdr->buf->len) - xdr->nwords) << 2;
}
EXPORT_SYMBOL_GPL(xdr_stream_pos);

/**
 * xdr_page_pos - Return the current offset from the start of the xdr pages
 * @xdr: pointer to struct xdr_stream
 */
unsigned int xdr_page_pos(const struct xdr_stream *xdr)
{
	unsigned int pos = xdr_stream_pos(xdr);

	WARN_ON(pos < xdr->buf->head[0].iov_len);
	return pos - xdr->buf->head[0].iov_len;
}
EXPORT_SYMBOL_GPL(xdr_page_pos);

/**
 * xdr_init_encode - Initialize a struct xdr_stream for sending data.
 * @xdr: pointer to xdr_stream struct
 * @buf: pointer to XDR buffer in which to encode data
 * @p: current pointer inside XDR buffer
 * @rqst: pointer to controlling rpc_rqst, for debugging
 *
 * Note: at the moment the RPC client only passes the length of our
 *	 scratch buffer in the xdr_buf's header kvec. Previously this
 *	 meant we needed to call xdr_adjust_iovec() after encoding the
 *	 data. With the new scheme, the xdr_stream manages the details
 *	 of the buffer length, and takes care of adjusting the kvec
 *	 length for us.
 */
void xdr_init_encode(struct xdr_stream *xdr, struct xdr_buf *buf, __be32 *p,
		     struct rpc_rqst *rqst)
{
	struct kvec *iov = buf->head;
	int scratch_len = buf->buflen - buf->page_len - buf->tail[0].iov_len;

	xdr_set_scratch_buffer(xdr, NULL, 0);
	BUG_ON(scratch_len < 0);
	xdr->buf = buf;
	xdr->iov = iov;
	xdr->p = (__be32 *)((char *)iov->iov_base + iov->iov_len);
	xdr->end = (__be32 *)((char *)iov->iov_base + scratch_len);
	BUG_ON(iov->iov_len > scratch_len);

	if (p != xdr->p && p != NULL) {
		size_t len;

		BUG_ON(p < xdr->p || p > xdr->end);
		len = (char *)p - (char *)xdr->p;
		xdr->p = p;
		buf->len += len;
		iov->iov_len += len;
	}
	xdr->rqst = rqst;
}
EXPORT_SYMBOL_GPL(xdr_init_encode);

/**
 * xdr_commit_encode - Ensure all data is written to buffer
 * @xdr: pointer to xdr_stream
 *
 * We handle encoding across page boundaries by giving the caller a
 * temporary location to write to, then later copying the data into
 * place; xdr_commit_encode does that copying.
 *
 * Normally the caller doesn't need to call this directly, as the
 * following xdr_reserve_space will do it.  But an explicit call may be
 * required at the end of encoding, or any other time when the xdr_buf
 * data might be read.
 */
inline void xdr_commit_encode(struct xdr_stream *xdr)
{
	int shift = xdr->scratch.iov_len;
	void *page;

	if (shift == 0)
		return;
	page = page_address(*xdr->page_ptr);
	memcpy(xdr->scratch.iov_base, page, shift);
	memmove(page, page + shift, (void *)xdr->p - page);
	xdr->scratch.iov_len = 0;
}
EXPORT_SYMBOL_GPL(xdr_commit_encode);

static __be32 *xdr_get_next_encode_buffer(struct xdr_stream *xdr,
		size_t nbytes)
{
	__be32 *p;
	int space_left;
	int frag1bytes, frag2bytes;

	if (nbytes > PAGE_SIZE)
		goto out_overflow; /* Bigger buffers require special handling */
	if (xdr->buf->len + nbytes > xdr->buf->buflen)
		goto out_overflow; /* Sorry, we're totally out of space */
	frag1bytes = (xdr->end - xdr->p) << 2;
	frag2bytes = nbytes - frag1bytes;
	if (xdr->iov)
		xdr->iov->iov_len += frag1bytes;
	else
		xdr->buf->page_len += frag1bytes;
	xdr->page_ptr++;
	xdr->iov = NULL;
	/*
	 * If the last encode didn't end exactly on a page boundary, the
	 * next one will straddle boundaries.  Encode into the next
	 * page, then copy it back later in xdr_commit_encode.  We use
	 * the "scratch" iov to track any temporarily unused fragment of
	 * space at the end of the previous buffer:
	 */
	xdr->scratch.iov_base = xdr->p;
	xdr->scratch.iov_len = frag1bytes;
	p = page_address(*xdr->page_ptr);
	/*
	 * Note this is where the next encode will start after we've
	 * shifted this one back:
	 */
	xdr->p = (void *)p + frag2bytes;
	space_left = xdr->buf->buflen - xdr->buf->len;
	xdr->end = (void *)p + min_t(int, space_left, PAGE_SIZE);
	xdr->buf->page_len += frag2bytes;
	xdr->buf->len += nbytes;
	return p;
out_overflow:
	trace_rpc_xdr_overflow(xdr, nbytes);
	return NULL;
}

/**
 * xdr_reserve_space - Reserve buffer space for sending
 * @xdr: pointer to xdr_stream
 * @nbytes: number of bytes to reserve
 *
 * Checks that we have enough buffer space to encode 'nbytes' more
 * bytes of data. If so, update the total xdr_buf length, and
 * adjust the length of the current kvec.
 */
__be32 * xdr_reserve_space(struct xdr_stream *xdr, size_t nbytes)
{
	__be32 *p = xdr->p;
	__be32 *q;

	xdr_commit_encode(xdr);
	/* align nbytes on the next 32-bit boundary */
	nbytes += 3;
	nbytes &= ~3;
	q = p + (nbytes >> 2);
	if (unlikely(q > xdr->end || q < p))
		return xdr_get_next_encode_buffer(xdr, nbytes);
	xdr->p = q;
	if (xdr->iov)
		xdr->iov->iov_len += nbytes;
	else
		xdr->buf->page_len += nbytes;
	xdr->buf->len += nbytes;
	return p;
}
EXPORT_SYMBOL_GPL(xdr_reserve_space);


/**
 * xdr_reserve_space_vec - Reserves a large amount of buffer space for sending
 * @xdr: pointer to xdr_stream
 * @vec: pointer to a kvec array
 * @nbytes: number of bytes to reserve
 *
 * Reserves enough buffer space to encode 'nbytes' of data and stores the
 * pointers in 'vec'. The size argument passed to xdr_reserve_space() is
 * determined based on the number of bytes remaining in the current page to
 * avoid invalidating iov_base pointers when xdr_commit_encode() is called.
 */
int xdr_reserve_space_vec(struct xdr_stream *xdr, struct kvec *vec, size_t nbytes)
{
	int thislen;
	int v = 0;
	__be32 *p;

	/*
	 * svcrdma requires every READ payload to start somewhere
	 * in xdr->pages.
	 */
	if (xdr->iov == xdr->buf->head) {
		xdr->iov = NULL;
		xdr->end = xdr->p;
	}

	while (nbytes) {
		thislen = xdr->buf->page_len % PAGE_SIZE;
		thislen = min_t(size_t, nbytes, PAGE_SIZE - thislen);

		p = xdr_reserve_space(xdr, thislen);
		if (!p)
			return -EIO;

		vec[v].iov_base = p;
		vec[v].iov_len = thislen;
		v++;
		nbytes -= thislen;
	}

	return v;
}
EXPORT_SYMBOL_GPL(xdr_reserve_space_vec);

/**
 * xdr_truncate_encode - truncate an encode buffer
 * @xdr: pointer to xdr_stream
 * @len: new length of buffer
 *
 * Truncates the xdr stream, so that xdr->buf->len == len,
 * and xdr->p points at offset len from the start of the buffer, and
 * head, tail, and page lengths are adjusted to correspond.
 *
 * If this means moving xdr->p to a different buffer, we assume that
 * the end pointer should be set to the end of the current page,
 * except in the case of the head buffer when we assume the head
 * buffer's current length represents the end of the available buffer.
 *
 * This is *not* safe to use on a buffer that already has inlined page
 * cache pages (as in a zero-copy server read reply), except for the
 * simple case of truncating from one position in the tail to another.
 *
 */
void xdr_truncate_encode(struct xdr_stream *xdr, size_t len)
{
	struct xdr_buf *buf = xdr->buf;
	struct kvec *head = buf->head;
	struct kvec *tail = buf->tail;
	int fraglen;
	int new;

	if (len > buf->len) {
		WARN_ON_ONCE(1);
		return;
	}
	xdr_commit_encode(xdr);

	fraglen = min_t(int, buf->len - len, tail->iov_len);
	tail->iov_len -= fraglen;
	buf->len -= fraglen;
	if (tail->iov_len) {
		xdr->p = tail->iov_base + tail->iov_len;
		WARN_ON_ONCE(!xdr->end);
		WARN_ON_ONCE(!xdr->iov);
		return;
	}
	WARN_ON_ONCE(fraglen);
	fraglen = min_t(int, buf->len - len, buf->page_len);
	buf->page_len -= fraglen;
	buf->len -= fraglen;

	new = buf->page_base + buf->page_len;

	xdr->page_ptr = buf->pages + (new >> PAGE_SHIFT);

	if (buf->page_len) {
		xdr->p = page_address(*xdr->page_ptr);
		xdr->end = (void *)xdr->p + PAGE_SIZE;
		xdr->p = (void *)xdr->p + (new % PAGE_SIZE);
		WARN_ON_ONCE(xdr->iov);
		return;
	}
	if (fraglen)
		xdr->end = head->iov_base + head->iov_len;
	/* (otherwise assume xdr->end is already set) */
	xdr->page_ptr--;
	head->iov_len = len;
	buf->len = len;
	xdr->p = head->iov_base + head->iov_len;
	xdr->iov = buf->head;
}
EXPORT_SYMBOL(xdr_truncate_encode);

/**
 * xdr_restrict_buflen - decrease available buffer space
 * @xdr: pointer to xdr_stream
 * @newbuflen: new maximum number of bytes available
 *
 * Adjust our idea of how much space is available in the buffer.
 * If we've already used too much space in the buffer, returns -1.
 * If the available space is already smaller than newbuflen, returns 0
 * and does nothing.  Otherwise, adjusts xdr->buf->buflen to newbuflen
 * and ensures xdr->end is set at most offset newbuflen from the start
 * of the buffer.
 */
int xdr_restrict_buflen(struct xdr_stream *xdr, int newbuflen)
{
	struct xdr_buf *buf = xdr->buf;
	int left_in_this_buf = (void *)xdr->end - (void *)xdr->p;
	int end_offset = buf->len + left_in_this_buf;

	if (newbuflen < 0 || newbuflen < buf->len)
		return -1;
	if (newbuflen > buf->buflen)
		return 0;
	if (newbuflen < end_offset)
		xdr->end = (void *)xdr->end + newbuflen - end_offset;
	buf->buflen = newbuflen;
	return 0;
}
EXPORT_SYMBOL(xdr_restrict_buflen);

/**
 * xdr_write_pages - Insert a list of pages into an XDR buffer for sending
 * @xdr: pointer to xdr_stream
 * @pages: list of pages
 * @base: offset of first byte
 * @len: length of data in bytes
 *
 */
void xdr_write_pages(struct xdr_stream *xdr, struct page **pages, unsigned int base,
		 unsigned int len)
{
	struct xdr_buf *buf = xdr->buf;
	struct kvec *iov = buf->tail;
	buf->pages = pages;
	buf->page_base = base;
	buf->page_len = len;

	iov->iov_base = (char *)xdr->p;
	iov->iov_len  = 0;
	xdr->iov = iov;

	if (len & 3) {
		unsigned int pad = 4 - (len & 3);

		BUG_ON(xdr->p >= xdr->end);
		iov->iov_base = (char *)xdr->p + (len & 3);
		iov->iov_len  += pad;
		len += pad;
		*xdr->p++ = 0;
	}
	buf->buflen += len;
	buf->len += len;
}
EXPORT_SYMBOL_GPL(xdr_write_pages);

static void xdr_set_iov(struct xdr_stream *xdr, struct kvec *iov,
		unsigned int len)
{
	if (len > iov->iov_len)
		len = iov->iov_len;
	xdr->p = (__be32*)iov->iov_base;
	xdr->end = (__be32*)(iov->iov_base + len);
	xdr->iov = iov;
	xdr->page_ptr = NULL;
}

static int xdr_set_page_base(struct xdr_stream *xdr,
		unsigned int base, unsigned int len)
{
	unsigned int pgnr;
	unsigned int maxlen;
	unsigned int pgoff;
	unsigned int pgend;
	void *kaddr;

	maxlen = xdr->buf->page_len;
	if (base >= maxlen)
		return -EINVAL;
	maxlen -= base;
	if (len > maxlen)
		len = maxlen;

	base += xdr->buf->page_base;

	pgnr = base >> PAGE_SHIFT;
	xdr->page_ptr = &xdr->buf->pages[pgnr];
	kaddr = page_address(*xdr->page_ptr);

	pgoff = base & ~PAGE_MASK;
	xdr->p = (__be32*)(kaddr + pgoff);

	pgend = pgoff + len;
	if (pgend > PAGE_SIZE)
		pgend = PAGE_SIZE;
	xdr->end = (__be32*)(kaddr + pgend);
	xdr->iov = NULL;
	return 0;
}

static void xdr_set_page(struct xdr_stream *xdr, unsigned int base,
			 unsigned int len)
{
	if (xdr_set_page_base(xdr, base, len) < 0)
		xdr_set_iov(xdr, xdr->buf->tail, xdr->nwords << 2);
}

static void xdr_set_next_page(struct xdr_stream *xdr)
{
	unsigned int newbase;

	newbase = (1 + xdr->page_ptr - xdr->buf->pages) << PAGE_SHIFT;
	newbase -= xdr->buf->page_base;

<<<<<<< HEAD
	if (xdr_set_page_base(xdr, newbase, PAGE_SIZE) < 0)
		xdr_set_iov(xdr, xdr->buf->tail, xdr->nwords << 2);
=======
	xdr_set_page(xdr, newbase, PAGE_SIZE);
>>>>>>> 24b8d41d
}

static bool xdr_set_next_buffer(struct xdr_stream *xdr)
{
	if (xdr->page_ptr != NULL)
		xdr_set_next_page(xdr);
	else if (xdr->iov == xdr->buf->head) {
<<<<<<< HEAD
		if (xdr_set_page_base(xdr, 0, PAGE_SIZE) < 0)
			xdr_set_iov(xdr, xdr->buf->tail, xdr->nwords << 2);
=======
		xdr_set_page(xdr, 0, PAGE_SIZE);
>>>>>>> 24b8d41d
	}
	return xdr->p != xdr->end;
}

/**
 * xdr_init_decode - Initialize an xdr_stream for decoding data.
 * @xdr: pointer to xdr_stream struct
 * @buf: pointer to XDR buffer from which to decode data
 * @p: current pointer inside XDR buffer
 * @rqst: pointer to controlling rpc_rqst, for debugging
 */
void xdr_init_decode(struct xdr_stream *xdr, struct xdr_buf *buf, __be32 *p,
		     struct rpc_rqst *rqst)
{
	xdr->buf = buf;
	xdr->scratch.iov_base = NULL;
	xdr->scratch.iov_len = 0;
	xdr->nwords = XDR_QUADLEN(buf->len);
	if (buf->head[0].iov_len != 0)
		xdr_set_iov(xdr, buf->head, buf->len);
	else if (buf->page_len != 0)
		xdr_set_page_base(xdr, 0, buf->len);
	else
		xdr_set_iov(xdr, buf->head, buf->len);
	if (p != NULL && p > xdr->p && xdr->end >= p) {
		xdr->nwords -= p - xdr->p;
		xdr->p = p;
	}
	xdr->rqst = rqst;
}
EXPORT_SYMBOL_GPL(xdr_init_decode);

/**
 * xdr_init_decode_pages - Initialize an xdr_stream for decoding into pages
 * @xdr: pointer to xdr_stream struct
 * @buf: pointer to XDR buffer from which to decode data
 * @pages: list of pages to decode into
 * @len: length in bytes of buffer in pages
 */
void xdr_init_decode_pages(struct xdr_stream *xdr, struct xdr_buf *buf,
			   struct page **pages, unsigned int len)
{
	memset(buf, 0, sizeof(*buf));
	buf->pages =  pages;
	buf->page_len =  len;
	buf->buflen =  len;
	buf->len = len;
	xdr_init_decode(xdr, buf, NULL, NULL);
}
EXPORT_SYMBOL_GPL(xdr_init_decode_pages);

static __be32 * __xdr_inline_decode(struct xdr_stream *xdr, size_t nbytes)
{
	unsigned int nwords = XDR_QUADLEN(nbytes);
	__be32 *p = xdr->p;
	__be32 *q = p + nwords;

	if (unlikely(nwords > xdr->nwords || q > xdr->end || q < p))
		return NULL;
	xdr->p = q;
	xdr->nwords -= nwords;
	return p;
}

/**
 * xdr_set_scratch_buffer - Attach a scratch buffer for decoding data.
 * @xdr: pointer to xdr_stream struct
 * @buf: pointer to an empty buffer
 * @buflen: size of 'buf'
 *
 * The scratch buffer is used when decoding from an array of pages.
 * If an xdr_inline_decode() call spans across page boundaries, then
 * we copy the data into the scratch buffer in order to allow linear
 * access.
 */
void xdr_set_scratch_buffer(struct xdr_stream *xdr, void *buf, size_t buflen)
{
	xdr->scratch.iov_base = buf;
	xdr->scratch.iov_len = buflen;
}
EXPORT_SYMBOL_GPL(xdr_set_scratch_buffer);

static __be32 *xdr_copy_to_scratch(struct xdr_stream *xdr, size_t nbytes)
{
	__be32 *p;
	char *cpdest = xdr->scratch.iov_base;
	size_t cplen = (char *)xdr->end - (char *)xdr->p;

	if (nbytes > xdr->scratch.iov_len)
		goto out_overflow;
	p = __xdr_inline_decode(xdr, cplen);
	if (p == NULL)
		return NULL;
<<<<<<< HEAD
	p = __xdr_inline_decode(xdr, cplen);
	if (p == NULL)
		return NULL;
	memcpy(cpdest, p, cplen);
=======
	memcpy(cpdest, p, cplen);
	if (!xdr_set_next_buffer(xdr))
		goto out_overflow;
>>>>>>> 24b8d41d
	cpdest += cplen;
	nbytes -= cplen;
	p = __xdr_inline_decode(xdr, nbytes);
	if (p == NULL)
		return NULL;
	memcpy(cpdest, p, nbytes);
	return xdr->scratch.iov_base;
out_overflow:
	trace_rpc_xdr_overflow(xdr, nbytes);
	return NULL;
}

/**
 * xdr_inline_decode - Retrieve XDR data to decode
 * @xdr: pointer to xdr_stream struct
 * @nbytes: number of bytes of data to decode
 *
 * Check if the input buffer is long enough to enable us to decode
 * 'nbytes' more bytes of data starting at the current position.
 * If so return the current pointer, then update the current
 * pointer position.
 */
__be32 * xdr_inline_decode(struct xdr_stream *xdr, size_t nbytes)
{
	__be32 *p;

	if (unlikely(nbytes == 0))
		return xdr->p;
	if (xdr->p == xdr->end && !xdr_set_next_buffer(xdr))
		goto out_overflow;
	p = __xdr_inline_decode(xdr, nbytes);
	if (p != NULL)
		return p;
	return xdr_copy_to_scratch(xdr, nbytes);
out_overflow:
	trace_rpc_xdr_overflow(xdr, nbytes);
	return NULL;
}
EXPORT_SYMBOL_GPL(xdr_inline_decode);

static void xdr_realign_pages(struct xdr_stream *xdr)
{
	struct xdr_buf *buf = xdr->buf;
	struct kvec *iov = buf->head;
	unsigned int cur = xdr_stream_pos(xdr);
	unsigned int copied, offset;

	/* Realign pages to current pointer position */
	if (iov->iov_len > cur) {
		offset = iov->iov_len - cur;
		copied = xdr_shrink_bufhead(buf, offset);
		trace_rpc_xdr_alignment(xdr, offset, copied);
		xdr->nwords = XDR_QUADLEN(buf->len - cur);
	}
}

static unsigned int xdr_align_pages(struct xdr_stream *xdr, unsigned int len)
{
	struct xdr_buf *buf = xdr->buf;
	unsigned int nwords = XDR_QUADLEN(len);
	unsigned int cur = xdr_stream_pos(xdr);
	unsigned int copied, offset;

	if (xdr->nwords == 0)
		return 0;

	xdr_realign_pages(xdr);
	if (nwords > xdr->nwords) {
		nwords = xdr->nwords;
		len = nwords << 2;
	}
	if (buf->page_len <= len)
		len = buf->page_len;
	else if (nwords < xdr->nwords) {
		/* Truncate page data and move it into the tail */
		offset = buf->page_len - len;
		copied = xdr_shrink_pagelen(buf, offset);
		trace_rpc_xdr_alignment(xdr, offset, copied);
		xdr->nwords = XDR_QUADLEN(buf->len - cur);
	}
	return len;
}

/**
 * xdr_read_pages - Ensure page-based XDR data to decode is aligned at current pointer position
 * @xdr: pointer to xdr_stream struct
 * @len: number of bytes of page data
 *
 * Moves data beyond the current pointer position from the XDR head[] buffer
 * into the page list. Any data that lies beyond current position + "len"
 * bytes is moved into the XDR tail[].
 *
 * Returns the number of XDR encoded bytes now contained in the pages
 */
unsigned int xdr_read_pages(struct xdr_stream *xdr, unsigned int len)
{
	struct xdr_buf *buf = xdr->buf;
	struct kvec *iov;
	unsigned int nwords;
	unsigned int end;
	unsigned int padding;

	len = xdr_align_pages(xdr, len);
	if (len == 0)
		return 0;
	nwords = XDR_QUADLEN(len);
	padding = (nwords << 2) - len;
	xdr->iov = iov = buf->tail;
	/* Compute remaining message length.  */
	end = ((xdr->nwords - nwords) << 2) + padding;
	if (end > iov->iov_len)
		end = iov->iov_len;

	/*
	 * Position current pointer at beginning of tail, and
	 * set remaining message length.
	 */
	xdr->p = (__be32 *)((char *)iov->iov_base + padding);
	xdr->end = (__be32 *)((char *)iov->iov_base + end);
	xdr->page_ptr = NULL;
	xdr->nwords = XDR_QUADLEN(end - padding);
	return len;
}
EXPORT_SYMBOL_GPL(xdr_read_pages);

uint64_t xdr_align_data(struct xdr_stream *xdr, uint64_t offset, uint32_t length)
{
	struct xdr_buf *buf = xdr->buf;
	unsigned int from, bytes;
	unsigned int shift = 0;

	if ((offset + length) < offset ||
	    (offset + length) > buf->page_len)
		length = buf->page_len - offset;

	xdr_realign_pages(xdr);
	from = xdr_page_pos(xdr);
	bytes = xdr->nwords << 2;
	if (length < bytes)
		bytes = length;

	/* Move page data to the left */
	if (from > offset) {
		shift = min_t(unsigned int, bytes, buf->page_len - from);
		_shift_data_left_pages(buf->pages,
				       buf->page_base + offset,
				       buf->page_base + from,
				       shift);
		bytes -= shift;

		/* Move tail data into the pages, if necessary */
		if (bytes > 0)
			_shift_data_left_tail(buf, offset + shift, bytes);
	}

	xdr->nwords -= XDR_QUADLEN(length);
	xdr_set_page(xdr, from + length, PAGE_SIZE);
	return length;
}
EXPORT_SYMBOL_GPL(xdr_align_data);

uint64_t xdr_expand_hole(struct xdr_stream *xdr, uint64_t offset, uint64_t length)
{
	struct xdr_buf *buf = xdr->buf;
	unsigned int bytes;
	unsigned int from;
	unsigned int truncated = 0;

	if ((offset + length) < offset ||
	    (offset + length) > buf->page_len)
		length = buf->page_len - offset;

	xdr_realign_pages(xdr);
	from = xdr_page_pos(xdr);
	bytes = xdr->nwords << 2;

	if (offset + length + bytes > buf->page_len) {
		unsigned int shift = (offset + length + bytes) - buf->page_len;
		unsigned int res = _shift_data_right_tail(buf, from + bytes - shift, shift);
		truncated = shift - res;
		xdr->nwords -= XDR_QUADLEN(truncated);
		bytes -= shift;
	}

	/* Now move the page data over and zero pages */
	if (bytes > 0)
		_shift_data_right_pages(buf->pages,
					buf->page_base + offset + length,
					buf->page_base + from,
					bytes);
	_zero_pages(buf->pages, buf->page_base + offset, length);

	buf->len += length - (from - offset) - truncated;
	xdr_set_page(xdr, offset + length, PAGE_SIZE);
	return length;
}
EXPORT_SYMBOL_GPL(xdr_expand_hole);

/**
 * xdr_enter_page - decode data from the XDR page
 * @xdr: pointer to xdr_stream struct
 * @len: number of bytes of page data
 *
 * Moves data beyond the current pointer position from the XDR head[] buffer
 * into the page list. Any data that lies beyond current position + "len"
 * bytes is moved into the XDR tail[]. The current pointer is then
 * repositioned at the beginning of the first XDR page.
 */
void xdr_enter_page(struct xdr_stream *xdr, unsigned int len)
{
	len = xdr_align_pages(xdr, len);
	/*
	 * Position current pointer at beginning of tail, and
	 * set remaining message length.
	 */
	if (len != 0)
		xdr_set_page_base(xdr, 0, len);
}
EXPORT_SYMBOL_GPL(xdr_enter_page);

static const struct kvec empty_iov = {.iov_base = NULL, .iov_len = 0};

void
xdr_buf_from_iov(struct kvec *iov, struct xdr_buf *buf)
{
	buf->head[0] = *iov;
	buf->tail[0] = empty_iov;
	buf->page_len = 0;
	buf->buflen = buf->len = iov->iov_len;
}
EXPORT_SYMBOL_GPL(xdr_buf_from_iov);

/**
 * xdr_buf_subsegment - set subbuf to a portion of buf
 * @buf: an xdr buffer
 * @subbuf: the result buffer
 * @base: beginning of range in bytes
 * @len: length of range in bytes
 *
 * sets @subbuf to an xdr buffer representing the portion of @buf of
 * length @len starting at offset @base.
 *
 * @buf and @subbuf may be pointers to the same struct xdr_buf.
 *
 * Returns -1 if base of length are out of bounds.
 */
int
xdr_buf_subsegment(struct xdr_buf *buf, struct xdr_buf *subbuf,
			unsigned int base, unsigned int len)
{
	subbuf->buflen = subbuf->len = len;
	if (base < buf->head[0].iov_len) {
		subbuf->head[0].iov_base = buf->head[0].iov_base + base;
		subbuf->head[0].iov_len = min_t(unsigned int, len,
						buf->head[0].iov_len - base);
		len -= subbuf->head[0].iov_len;
		base = 0;
	} else {
		base -= buf->head[0].iov_len;
		subbuf->head[0].iov_base = buf->head[0].iov_base;
		subbuf->head[0].iov_len = 0;
	}

	if (base < buf->page_len) {
		subbuf->page_len = min(buf->page_len - base, len);
		base += buf->page_base;
		subbuf->page_base = base & ~PAGE_MASK;
		subbuf->pages = &buf->pages[base >> PAGE_SHIFT];
		len -= subbuf->page_len;
		base = 0;
	} else {
		base -= buf->page_len;
		subbuf->pages = buf->pages;
		subbuf->page_base = 0;
		subbuf->page_len = 0;
	}

	if (base < buf->tail[0].iov_len) {
		subbuf->tail[0].iov_base = buf->tail[0].iov_base + base;
		subbuf->tail[0].iov_len = min_t(unsigned int, len,
						buf->tail[0].iov_len - base);
		len -= subbuf->tail[0].iov_len;
		base = 0;
	} else {
		base -= buf->tail[0].iov_len;
		subbuf->tail[0].iov_base = buf->tail[0].iov_base;
		subbuf->tail[0].iov_len = 0;
	}

	if (base || len)
		return -1;
	return 0;
}
EXPORT_SYMBOL_GPL(xdr_buf_subsegment);

/**
 * xdr_buf_trim - lop at most "len" bytes off the end of "buf"
 * @buf: buf to be trimmed
 * @len: number of bytes to reduce "buf" by
 *
 * Trim an xdr_buf by the given number of bytes by fixing up the lengths. Note
 * that it's possible that we'll trim less than that amount if the xdr_buf is
 * too small, or if (for instance) it's all in the head and the parser has
 * already read too far into it.
 */
void xdr_buf_trim(struct xdr_buf *buf, unsigned int len)
{
	size_t cur;
	unsigned int trim = len;

	if (buf->tail[0].iov_len) {
		cur = min_t(size_t, buf->tail[0].iov_len, trim);
		buf->tail[0].iov_len -= cur;
		trim -= cur;
		if (!trim)
			goto fix_len;
	}

	if (buf->page_len) {
		cur = min_t(unsigned int, buf->page_len, trim);
		buf->page_len -= cur;
		trim -= cur;
		if (!trim)
			goto fix_len;
	}

	if (buf->head[0].iov_len) {
		cur = min_t(size_t, buf->head[0].iov_len, trim);
		buf->head[0].iov_len -= cur;
		trim -= cur;
	}
fix_len:
	buf->len -= (len - trim);
}
EXPORT_SYMBOL_GPL(xdr_buf_trim);

static void __read_bytes_from_xdr_buf(struct xdr_buf *subbuf, void *obj, unsigned int len)
{
	unsigned int this_len;

	this_len = min_t(unsigned int, len, subbuf->head[0].iov_len);
	memcpy(obj, subbuf->head[0].iov_base, this_len);
	len -= this_len;
	obj += this_len;
	this_len = min_t(unsigned int, len, subbuf->page_len);
	if (this_len)
		_copy_from_pages(obj, subbuf->pages, subbuf->page_base, this_len);
	len -= this_len;
	obj += this_len;
	this_len = min_t(unsigned int, len, subbuf->tail[0].iov_len);
	memcpy(obj, subbuf->tail[0].iov_base, this_len);
}

/* obj is assumed to point to allocated memory of size at least len: */
int read_bytes_from_xdr_buf(struct xdr_buf *buf, unsigned int base, void *obj, unsigned int len)
{
	struct xdr_buf subbuf;
	int status;

	status = xdr_buf_subsegment(buf, &subbuf, base, len);
	if (status != 0)
		return status;
	__read_bytes_from_xdr_buf(&subbuf, obj, len);
	return 0;
}
EXPORT_SYMBOL_GPL(read_bytes_from_xdr_buf);

static void __write_bytes_to_xdr_buf(struct xdr_buf *subbuf, void *obj, unsigned int len)
{
	unsigned int this_len;

	this_len = min_t(unsigned int, len, subbuf->head[0].iov_len);
	memcpy(subbuf->head[0].iov_base, obj, this_len);
	len -= this_len;
	obj += this_len;
	this_len = min_t(unsigned int, len, subbuf->page_len);
	if (this_len)
		_copy_to_pages(subbuf->pages, subbuf->page_base, obj, this_len);
	len -= this_len;
	obj += this_len;
	this_len = min_t(unsigned int, len, subbuf->tail[0].iov_len);
	memcpy(subbuf->tail[0].iov_base, obj, this_len);
}

/* obj is assumed to point to allocated memory of size at least len: */
int write_bytes_to_xdr_buf(struct xdr_buf *buf, unsigned int base, void *obj, unsigned int len)
{
	struct xdr_buf subbuf;
	int status;

	status = xdr_buf_subsegment(buf, &subbuf, base, len);
	if (status != 0)
		return status;
	__write_bytes_to_xdr_buf(&subbuf, obj, len);
	return 0;
}
EXPORT_SYMBOL_GPL(write_bytes_to_xdr_buf);

int
xdr_decode_word(struct xdr_buf *buf, unsigned int base, u32 *obj)
{
	__be32	raw;
	int	status;

	status = read_bytes_from_xdr_buf(buf, base, &raw, sizeof(*obj));
	if (status)
		return status;
	*obj = be32_to_cpu(raw);
	return 0;
}
EXPORT_SYMBOL_GPL(xdr_decode_word);

int
xdr_encode_word(struct xdr_buf *buf, unsigned int base, u32 obj)
{
	__be32	raw = cpu_to_be32(obj);

	return write_bytes_to_xdr_buf(buf, base, &raw, sizeof(obj));
}
EXPORT_SYMBOL_GPL(xdr_encode_word);

/* Returns 0 on success, or else a negative error code. */
static int
xdr_xcode_array2(struct xdr_buf *buf, unsigned int base,
		 struct xdr_array2_desc *desc, int encode)
{
	char *elem = NULL, *c;
	unsigned int copied = 0, todo, avail_here;
	struct page **ppages = NULL;
	int err;

	if (encode) {
		if (xdr_encode_word(buf, base, desc->array_len) != 0)
			return -EINVAL;
	} else {
		if (xdr_decode_word(buf, base, &desc->array_len) != 0 ||
		    desc->array_len > desc->array_maxlen ||
		    (unsigned long) base + 4 + desc->array_len *
				    desc->elem_size > buf->len)
			return -EINVAL;
	}
	base += 4;

	if (!desc->xcode)
		return 0;

	todo = desc->array_len * desc->elem_size;

	/* process head */
	if (todo && base < buf->head->iov_len) {
		c = buf->head->iov_base + base;
		avail_here = min_t(unsigned int, todo,
				   buf->head->iov_len - base);
		todo -= avail_here;

		while (avail_here >= desc->elem_size) {
			err = desc->xcode(desc, c);
			if (err)
				goto out;
			c += desc->elem_size;
			avail_here -= desc->elem_size;
		}
		if (avail_here) {
			if (!elem) {
				elem = kmalloc(desc->elem_size, GFP_KERNEL);
				err = -ENOMEM;
				if (!elem)
					goto out;
			}
			if (encode) {
				err = desc->xcode(desc, elem);
				if (err)
					goto out;
				memcpy(c, elem, avail_here);
			} else
				memcpy(elem, c, avail_here);
			copied = avail_here;
		}
		base = buf->head->iov_len;  /* align to start of pages */
	}

	/* process pages array */
	base -= buf->head->iov_len;
	if (todo && base < buf->page_len) {
		unsigned int avail_page;

		avail_here = min(todo, buf->page_len - base);
		todo -= avail_here;

		base += buf->page_base;
		ppages = buf->pages + (base >> PAGE_SHIFT);
		base &= ~PAGE_MASK;
		avail_page = min_t(unsigned int, PAGE_SIZE - base,
					avail_here);
		c = kmap(*ppages) + base;

		while (avail_here) {
			avail_here -= avail_page;
			if (copied || avail_page < desc->elem_size) {
				unsigned int l = min(avail_page,
					desc->elem_size - copied);
				if (!elem) {
					elem = kmalloc(desc->elem_size,
						       GFP_KERNEL);
					err = -ENOMEM;
					if (!elem)
						goto out;
				}
				if (encode) {
					if (!copied) {
						err = desc->xcode(desc, elem);
						if (err)
							goto out;
					}
					memcpy(c, elem + copied, l);
					copied += l;
					if (copied == desc->elem_size)
						copied = 0;
				} else {
					memcpy(elem + copied, c, l);
					copied += l;
					if (copied == desc->elem_size) {
						err = desc->xcode(desc, elem);
						if (err)
							goto out;
						copied = 0;
					}
				}
				avail_page -= l;
				c += l;
			}
			while (avail_page >= desc->elem_size) {
				err = desc->xcode(desc, c);
				if (err)
					goto out;
				c += desc->elem_size;
				avail_page -= desc->elem_size;
			}
			if (avail_page) {
				unsigned int l = min(avail_page,
					    desc->elem_size - copied);
				if (!elem) {
					elem = kmalloc(desc->elem_size,
						       GFP_KERNEL);
					err = -ENOMEM;
					if (!elem)
						goto out;
				}
				if (encode) {
					if (!copied) {
						err = desc->xcode(desc, elem);
						if (err)
							goto out;
					}
					memcpy(c, elem + copied, l);
					copied += l;
					if (copied == desc->elem_size)
						copied = 0;
				} else {
					memcpy(elem + copied, c, l);
					copied += l;
					if (copied == desc->elem_size) {
						err = desc->xcode(desc, elem);
						if (err)
							goto out;
						copied = 0;
					}
				}
			}
			if (avail_here) {
				kunmap(*ppages);
				ppages++;
				c = kmap(*ppages);
			}

			avail_page = min(avail_here,
				 (unsigned int) PAGE_SIZE);
		}
		base = buf->page_len;  /* align to start of tail */
	}

	/* process tail */
	base -= buf->page_len;
	if (todo) {
		c = buf->tail->iov_base + base;
		if (copied) {
			unsigned int l = desc->elem_size - copied;

			if (encode)
				memcpy(c, elem + copied, l);
			else {
				memcpy(elem + copied, c, l);
				err = desc->xcode(desc, elem);
				if (err)
					goto out;
			}
			todo -= l;
			c += l;
		}
		while (todo) {
			err = desc->xcode(desc, c);
			if (err)
				goto out;
			c += desc->elem_size;
			todo -= desc->elem_size;
		}
	}
	err = 0;

out:
	kfree(elem);
	if (ppages)
		kunmap(*ppages);
	return err;
}

int
xdr_decode_array2(struct xdr_buf *buf, unsigned int base,
		  struct xdr_array2_desc *desc)
{
	if (base >= buf->len)
		return -EINVAL;

	return xdr_xcode_array2(buf, base, desc, 0);
}
EXPORT_SYMBOL_GPL(xdr_decode_array2);

int
xdr_encode_array2(struct xdr_buf *buf, unsigned int base,
		  struct xdr_array2_desc *desc)
{
	if ((unsigned long) base + 4 + desc->array_len * desc->elem_size >
	    buf->head->iov_len + buf->page_len + buf->tail->iov_len)
		return -EINVAL;

	return xdr_xcode_array2(buf, base, desc, 1);
}
EXPORT_SYMBOL_GPL(xdr_encode_array2);

int
xdr_process_buf(struct xdr_buf *buf, unsigned int offset, unsigned int len,
		int (*actor)(struct scatterlist *, void *), void *data)
{
	int i, ret = 0;
	unsigned int page_len, thislen, page_offset;
	struct scatterlist      sg[1];

	sg_init_table(sg, 1);

	if (offset >= buf->head[0].iov_len) {
		offset -= buf->head[0].iov_len;
	} else {
		thislen = buf->head[0].iov_len - offset;
		if (thislen > len)
			thislen = len;
		sg_set_buf(sg, buf->head[0].iov_base + offset, thislen);
		ret = actor(sg, data);
		if (ret)
			goto out;
		offset = 0;
		len -= thislen;
	}
	if (len == 0)
		goto out;

	if (offset >= buf->page_len) {
		offset -= buf->page_len;
	} else {
		page_len = buf->page_len - offset;
		if (page_len > len)
			page_len = len;
		len -= page_len;
		page_offset = (offset + buf->page_base) & (PAGE_SIZE - 1);
		i = (offset + buf->page_base) >> PAGE_SHIFT;
		thislen = PAGE_SIZE - page_offset;
		do {
			if (thislen > page_len)
				thislen = page_len;
			sg_set_page(sg, buf->pages[i], thislen, page_offset);
			ret = actor(sg, data);
			if (ret)
				goto out;
			page_len -= thislen;
			i++;
			page_offset = 0;
			thislen = PAGE_SIZE;
		} while (page_len != 0);
		offset = 0;
	}
	if (len == 0)
		goto out;
	if (offset < buf->tail[0].iov_len) {
		thislen = buf->tail[0].iov_len - offset;
		if (thislen > len)
			thislen = len;
		sg_set_buf(sg, buf->tail[0].iov_base + offset, thislen);
		ret = actor(sg, data);
		len -= thislen;
	}
	if (len != 0)
		ret = -EINVAL;
out:
	return ret;
}
EXPORT_SYMBOL_GPL(xdr_process_buf);

/**
 * xdr_stream_decode_opaque - Decode variable length opaque
 * @xdr: pointer to xdr_stream
 * @ptr: location to store opaque data
 * @size: size of storage buffer @ptr
 *
 * Return values:
 *   On success, returns size of object stored in *@ptr
 *   %-EBADMSG on XDR buffer overflow
 *   %-EMSGSIZE on overflow of storage buffer @ptr
 */
ssize_t xdr_stream_decode_opaque(struct xdr_stream *xdr, void *ptr, size_t size)
{
	ssize_t ret;
	void *p;

	ret = xdr_stream_decode_opaque_inline(xdr, &p, size);
	if (ret <= 0)
		return ret;
	memcpy(ptr, p, ret);
	return ret;
}
EXPORT_SYMBOL_GPL(xdr_stream_decode_opaque);

/**
 * xdr_stream_decode_opaque_dup - Decode and duplicate variable length opaque
 * @xdr: pointer to xdr_stream
 * @ptr: location to store pointer to opaque data
 * @maxlen: maximum acceptable object size
 * @gfp_flags: GFP mask to use
 *
 * Return values:
 *   On success, returns size of object stored in *@ptr
 *   %-EBADMSG on XDR buffer overflow
 *   %-EMSGSIZE if the size of the object would exceed @maxlen
 *   %-ENOMEM on memory allocation failure
 */
ssize_t xdr_stream_decode_opaque_dup(struct xdr_stream *xdr, void **ptr,
		size_t maxlen, gfp_t gfp_flags)
{
	ssize_t ret;
	void *p;

	ret = xdr_stream_decode_opaque_inline(xdr, &p, maxlen);
	if (ret > 0) {
		*ptr = kmemdup(p, ret, gfp_flags);
		if (*ptr != NULL)
			return ret;
		ret = -ENOMEM;
	}
	*ptr = NULL;
	return ret;
}
EXPORT_SYMBOL_GPL(xdr_stream_decode_opaque_dup);

/**
 * xdr_stream_decode_string - Decode variable length string
 * @xdr: pointer to xdr_stream
 * @str: location to store string
 * @size: size of storage buffer @str
 *
 * Return values:
 *   On success, returns length of NUL-terminated string stored in *@str
 *   %-EBADMSG on XDR buffer overflow
 *   %-EMSGSIZE on overflow of storage buffer @str
 */
ssize_t xdr_stream_decode_string(struct xdr_stream *xdr, char *str, size_t size)
{
	ssize_t ret;
	void *p;

	ret = xdr_stream_decode_opaque_inline(xdr, &p, size);
	if (ret > 0) {
		memcpy(str, p, ret);
		str[ret] = '\0';
		return strlen(str);
	}
	*str = '\0';
	return ret;
}
EXPORT_SYMBOL_GPL(xdr_stream_decode_string);

/**
 * xdr_stream_decode_string_dup - Decode and duplicate variable length string
 * @xdr: pointer to xdr_stream
 * @str: location to store pointer to string
 * @maxlen: maximum acceptable string length
 * @gfp_flags: GFP mask to use
 *
 * Return values:
 *   On success, returns length of NUL-terminated string stored in *@ptr
 *   %-EBADMSG on XDR buffer overflow
 *   %-EMSGSIZE if the size of the string would exceed @maxlen
 *   %-ENOMEM on memory allocation failure
 */
ssize_t xdr_stream_decode_string_dup(struct xdr_stream *xdr, char **str,
		size_t maxlen, gfp_t gfp_flags)
{
	void *p;
	ssize_t ret;

	ret = xdr_stream_decode_opaque_inline(xdr, &p, maxlen);
	if (ret > 0) {
		char *s = kmalloc(ret + 1, gfp_flags);
		if (s != NULL) {
			memcpy(s, p, ret);
			s[ret] = '\0';
			*str = s;
			return strlen(s);
		}
		ret = -ENOMEM;
	}
	*str = NULL;
	return ret;
}
EXPORT_SYMBOL_GPL(xdr_stream_decode_string_dup);<|MERGE_RESOLUTION|>--- conflicted
+++ resolved
@@ -1028,12 +1028,7 @@
 	newbase = (1 + xdr->page_ptr - xdr->buf->pages) << PAGE_SHIFT;
 	newbase -= xdr->buf->page_base;
 
-<<<<<<< HEAD
-	if (xdr_set_page_base(xdr, newbase, PAGE_SIZE) < 0)
-		xdr_set_iov(xdr, xdr->buf->tail, xdr->nwords << 2);
-=======
 	xdr_set_page(xdr, newbase, PAGE_SIZE);
->>>>>>> 24b8d41d
 }
 
 static bool xdr_set_next_buffer(struct xdr_stream *xdr)
@@ -1041,12 +1036,7 @@
 	if (xdr->page_ptr != NULL)
 		xdr_set_next_page(xdr);
 	else if (xdr->iov == xdr->buf->head) {
-<<<<<<< HEAD
-		if (xdr_set_page_base(xdr, 0, PAGE_SIZE) < 0)
-			xdr_set_iov(xdr, xdr->buf->tail, xdr->nwords << 2);
-=======
 		xdr_set_page(xdr, 0, PAGE_SIZE);
->>>>>>> 24b8d41d
 	}
 	return xdr->p != xdr->end;
 }
@@ -1140,16 +1130,9 @@
 	p = __xdr_inline_decode(xdr, cplen);
 	if (p == NULL)
 		return NULL;
-<<<<<<< HEAD
-	p = __xdr_inline_decode(xdr, cplen);
-	if (p == NULL)
-		return NULL;
-	memcpy(cpdest, p, cplen);
-=======
 	memcpy(cpdest, p, cplen);
 	if (!xdr_set_next_buffer(xdr))
 		goto out_overflow;
->>>>>>> 24b8d41d
 	cpdest += cplen;
 	nbytes -= cplen;
 	p = __xdr_inline_decode(xdr, nbytes);
