// SPDX-License-Identifier: GPL-2.0
/*
 * linux/net/sunrpc/auth_null.c
 *
 * AUTH_NULL authentication. Really :-)
 *
 * Copyright (C) 1996, Olaf Kirch <okir@monad.swb.de>
 */

#include <linux/types.h>
#include <linux/module.h>
#include <linux/sunrpc/clnt.h>

#if IS_ENABLED(CONFIG_SUNRPC_DEBUG)
# define RPCDBG_FACILITY	RPCDBG_AUTH
#endif

static struct rpc_auth null_auth;
static struct rpc_cred null_cred;

static struct rpc_auth *
nul_create(const struct rpc_auth_create_args *args, struct rpc_clnt *clnt)
{
	refcount_inc(&null_auth.au_count);
	return &null_auth;
}

static void
nul_destroy(struct rpc_auth *auth)
{
}

/*
 * Lookup NULL creds for current process
 */
static struct rpc_cred *
nul_lookup_cred(struct rpc_auth *auth, struct auth_cred *acred, int flags)
{
	return get_rpccred(&null_cred);
}

/*
 * Destroy cred handle.
 */
static void
nul_destroy_cred(struct rpc_cred *cred)
{
}

/*
 * Match cred handle against current process
 */
static int
nul_match(struct auth_cred *acred, struct rpc_cred *cred, int taskflags)
{
	return 1;
}

/*
 * Marshal credential.
 */
static int
nul_marshal(struct rpc_task *task, struct xdr_stream *xdr)
{
	__be32 *p;

	p = xdr_reserve_space(xdr, 4 * sizeof(*p));
	if (!p)
		return -EMSGSIZE;
	/* Credential */
	*p++ = rpc_auth_null;
	*p++ = xdr_zero;
	/* Verifier */
	*p++ = rpc_auth_null;
	*p   = xdr_zero;
	return 0;
}

/*
 * Refresh credential. This is a no-op for AUTH_NULL
 */
static int
nul_refresh(struct rpc_task *task)
{
	set_bit(RPCAUTH_CRED_UPTODATE, &task->tk_rqstp->rq_cred->cr_flags);
	return 0;
}

static int
nul_validate(struct rpc_task *task, struct xdr_stream *xdr)
{
	__be32 *p;

	p = xdr_inline_decode(xdr, 2 * sizeof(*p));
	if (!p)
		return -EIO;
	if (*p++ != rpc_auth_null)
		return -EIO;
	if (*p != xdr_zero)
		return -EIO;
	return 0;
}

const struct rpc_authops authnull_ops = {
	.owner		= THIS_MODULE,
	.au_flavor	= RPC_AUTH_NULL,
	.au_name	= "NULL",
	.create		= nul_create,
	.destroy	= nul_destroy,
	.lookup_cred	= nul_lookup_cred,
};

static
struct rpc_auth null_auth = {
	.au_cslack	= NUL_CALLSLACK,
	.au_rslack	= NUL_REPLYSLACK,
<<<<<<< HEAD
	.au_flags	= RPCAUTH_AUTH_NO_CRKEY_TIMEOUT,
=======
	.au_verfsize	= NUL_REPLYSLACK,
	.au_ralign	= NUL_REPLYSLACK,
>>>>>>> 24b8d41d
	.au_ops		= &authnull_ops,
	.au_flavor	= RPC_AUTH_NULL,
	.au_count	= REFCOUNT_INIT(1),
};

static
const struct rpc_credops null_credops = {
	.cr_name	= "AUTH_NULL",
	.crdestroy	= nul_destroy_cred,
	.crmatch	= nul_match,
	.crmarshal	= nul_marshal,
	.crwrap_req	= rpcauth_wrap_req_encode,
	.crrefresh	= nul_refresh,
	.crvalidate	= nul_validate,
	.crunwrap_resp	= rpcauth_unwrap_resp_decode,
};

static
struct rpc_cred null_cred = {
	.cr_lru		= LIST_HEAD_INIT(null_cred.cr_lru),
	.cr_auth	= &null_auth,
	.cr_ops		= &null_credops,
	.cr_count	= REFCOUNT_INIT(2),
	.cr_flags	= 1UL << RPCAUTH_CRED_UPTODATE,
};<|MERGE_RESOLUTION|>--- conflicted
+++ resolved
@@ -114,12 +114,8 @@
 struct rpc_auth null_auth = {
 	.au_cslack	= NUL_CALLSLACK,
 	.au_rslack	= NUL_REPLYSLACK,
-<<<<<<< HEAD
-	.au_flags	= RPCAUTH_AUTH_NO_CRKEY_TIMEOUT,
-=======
 	.au_verfsize	= NUL_REPLYSLACK,
 	.au_ralign	= NUL_REPLYSLACK,
->>>>>>> 24b8d41d
 	.au_ops		= &authnull_ops,
 	.au_flavor	= RPC_AUTH_NULL,
 	.au_count	= REFCOUNT_INIT(1),
