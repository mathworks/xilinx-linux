--- conflicted
+++ resolved
@@ -78,55 +78,9 @@
 {
 	int ret;
 
-<<<<<<< HEAD
-	vec = svc_rdma_get_req_map(rdma);
-	ret = svc_rdma_map_xdr(rdma, sndbuf, vec, false);
-	if (ret)
-		goto out_err;
-
-	ret = svc_rdma_repost_recv(rdma, GFP_NOIO);
-	if (ret)
-		goto out_err;
-
-	ctxt = svc_rdma_get_context(rdma);
-	ctxt->pages[0] = virt_to_page(rqst->rq_buffer);
-	ctxt->count = 1;
-
-	ctxt->direction = DMA_TO_DEVICE;
-	ctxt->sge[0].lkey = rdma->sc_pd->local_dma_lkey;
-	ctxt->sge[0].length = sndbuf->len;
-	ctxt->sge[0].addr =
-	    ib_dma_map_page(rdma->sc_cm_id->device, ctxt->pages[0], 0,
-			    sndbuf->len, DMA_TO_DEVICE);
-	if (ib_dma_mapping_error(rdma->sc_cm_id->device, ctxt->sge[0].addr)) {
-		ret = -EIO;
-		goto out_unmap;
-	}
-	svc_rdma_count_mappings(rdma, ctxt);
-
-	memset(&send_wr, 0, sizeof(send_wr));
-	ctxt->cqe.done = svc_rdma_wc_send;
-	send_wr.wr_cqe = &ctxt->cqe;
-	send_wr.sg_list = ctxt->sge;
-	send_wr.num_sge = 1;
-	send_wr.opcode = IB_WR_SEND;
-	send_wr.send_flags = IB_SEND_SIGNALED;
-
-	ret = svc_rdma_send(rdma, &send_wr);
-	if (ret) {
-		ret = -EIO;
-		goto out_unmap;
-	}
-
-out_err:
-	svc_rdma_put_req_map(rdma, vec);
-	dprintk("svcrdma: %s returns %d\n", __func__, ret);
-	return ret;
-=======
 	ret = svc_rdma_map_reply_msg(rdma, ctxt, NULL, &rqst->rq_snd_buf);
 	if (ret < 0)
 		return -EIO;
->>>>>>> 24b8d41d
 
 	/* Bump page refcnt so Send completion doesn't release
 	 * the rq_buffer before all retransmits are complete.
@@ -144,26 +98,15 @@
 xprt_rdma_bc_allocate(struct rpc_task *task)
 {
 	struct rpc_rqst *rqst = task->tk_rqstp;
-<<<<<<< HEAD
-	struct svc_xprt *sxprt = rqst->rq_xprt->bc_xprt;
-	size_t size = rqst->rq_callsize;
-	struct svcxprt_rdma *rdma;
-	struct page *page;
-
-	rdma = container_of(sxprt, struct svcxprt_rdma, sc_xprt);
-
-=======
 	size_t size = rqst->rq_callsize;
 	struct page *page;
 
->>>>>>> 24b8d41d
 	if (size > PAGE_SIZE) {
 		WARN_ONCE(1, "svcrdma: large bc buffer request (size %zu)\n",
 			  size);
 		return -EINVAL;
 	}
 
-	/* svc_rdma_sendto releases this page */
 	page = alloc_page(RPCRDMA_DEF_GFP);
 	if (!page)
 		return -ENOMEM;
@@ -182,10 +125,7 @@
 {
 	struct rpc_rqst *rqst = task->tk_rqstp;
 
-<<<<<<< HEAD
-=======
 	put_page(virt_to_page(rqst->rq_buffer));
->>>>>>> 24b8d41d
 	kfree(rqst->rq_rbuffer);
 }
 
