--- conflicted
+++ resolved
@@ -58,17 +58,6 @@
 # define RPCDBG_FACILITY	RPCDBG_TRANS
 #endif
 
-<<<<<<< HEAD
-static const char transfertypes[][12] = {
-	"inline",	/* no chunks */
-	"read list",	/* some argument via rdma read */
-	"*read list",	/* entire request via rdma read */
-	"write list",	/* some result via rdma write */
-	"reply chunk"	/* entire reply via rdma write */
-};
-
-=======
->>>>>>> 24b8d41d
 /* Returns size of largest RPC-over-RDMA header in a Call message
  *
  * The largest Call header contains a full-size Read list and a
@@ -82,18 +71,6 @@
 	size = RPCRDMA_HDRLEN_MIN;
 
 	/* Maximum Read list size */
-<<<<<<< HEAD
-	maxsegs += 2;	/* segment for head and tail buffers */
-	size = maxsegs * sizeof(struct rpcrdma_read_chunk);
-
-	/* Minimal Read chunk size */
-	size += sizeof(__be32);	/* segment count */
-	size += sizeof(struct rpcrdma_segment);
-	size += sizeof(__be32);	/* list discriminator */
-
-	dprintk("RPC:       %s: max call header size = %u\n",
-		__func__, size);
-=======
 	size += maxsegs * rpcrdma_readchunk_maxsz * sizeof(__be32);
 
 	/* Minimal Read chunk size */
@@ -101,7 +78,6 @@
 	size += rpcrdma_segment_maxsz * sizeof(__be32);
 	size += sizeof(__be32);	/* list discriminator */
 
->>>>>>> 24b8d41d
 	return size;
 }
 
@@ -118,28 +94,6 @@
 	size = RPCRDMA_HDRLEN_MIN;
 
 	/* Maximum Write list size */
-<<<<<<< HEAD
-	maxsegs += 2;	/* segment for head and tail buffers */
-	size = sizeof(__be32);		/* segment count */
-	size += maxsegs * sizeof(struct rpcrdma_segment);
-	size += sizeof(__be32);	/* list discriminator */
-
-	dprintk("RPC:       %s: max reply header size = %u\n",
-		__func__, size);
-	return size;
-}
-
-void rpcrdma_set_max_header_sizes(struct rpcrdma_xprt *r_xprt)
-{
-	struct rpcrdma_create_data_internal *cdata = &r_xprt->rx_data;
-	struct rpcrdma_ia *ia = &r_xprt->rx_ia;
-	unsigned int maxsegs = ia->ri_max_segs;
-
-	ia->ri_max_inline_write = cdata->inline_wsize -
-				  rpcrdma_max_call_header_size(maxsegs);
-	ia->ri_max_inline_read = cdata->inline_rsize -
-				 rpcrdma_max_reply_header_size(maxsegs);
-=======
 	size += sizeof(__be32);		/* segment count */
 	size += maxsegs * rpcrdma_segment_maxsz * sizeof(__be32);
 	size += sizeof(__be32);	/* list discriminator */
@@ -163,7 +117,6 @@
 		ep->re_inline_send - rpcrdma_max_call_header_size(maxsegs);
 	ep->re_max_inline_recv =
 		ep->re_inline_recv - rpcrdma_max_reply_header_size(maxsegs);
->>>>>>> 24b8d41d
 }
 
 /* The client can send a request inline as long as the RPCRDMA header
@@ -177,11 +130,6 @@
 static bool rpcrdma_args_inline(struct rpcrdma_xprt *r_xprt,
 				struct rpc_rqst *rqst)
 {
-<<<<<<< HEAD
-	struct rpcrdma_ia *ia = &r_xprt->rx_ia;
-
-	return rqst->rq_snd_buf.len <= ia->ri_max_inline_write;
-=======
 	struct xdr_buf *xdr = &rqst->rq_snd_buf;
 	struct rpcrdma_ep *ep = r_xprt->rx_ep;
 	unsigned int count, remaining, offset;
@@ -203,7 +151,6 @@
 	}
 
 	return true;
->>>>>>> 24b8d41d
 }
 
 /* The client can't know how large the actual reply will be. Thus it
@@ -214,12 +161,6 @@
  */
 static bool rpcrdma_results_inline(struct rpcrdma_xprt *r_xprt,
 				   struct rpc_rqst *rqst)
-<<<<<<< HEAD
-{
-	struct rpcrdma_ia *ia = &r_xprt->rx_ia;
-
-	return rqst->rq_rcv_buf.buflen <= ia->ri_max_inline_read;
-=======
 {
 	return rqst->rq_rcv_buf.buflen <= r_xprt->rx_ep->re_max_inline_recv;
 }
@@ -236,7 +177,6 @@
 
 	return (buf->head[0].iov_len + buf->tail[0].iov_len) <
 		r_xprt->rx_ep->re_max_inline_recv;
->>>>>>> 24b8d41d
 }
 
 /* Split @vec on page boundaries into SGEs. FMR registers pages, not
@@ -246,14 +186,9 @@
  * Returns pointer to next available SGE, and bumps the total number
  * of SGEs consumed.
  */
-<<<<<<< HEAD
-static int
-rpcrdma_convert_kvec(struct kvec *vec, struct rpcrdma_mr_seg *seg, int n)
-=======
 static struct rpcrdma_mr_seg *
 rpcrdma_convert_kvec(struct kvec *vec, struct rpcrdma_mr_seg *seg,
 		     unsigned int *n)
->>>>>>> 24b8d41d
 {
 	u32 remaining, page_offset;
 	char *base;
@@ -261,15 +196,6 @@
 	base = vec->iov_base;
 	page_offset = offset_in_page(base);
 	remaining = vec->iov_len;
-<<<<<<< HEAD
-	while (remaining && n < RPCRDMA_MAX_SEGS) {
-		seg[n].mr_page = NULL;
-		seg[n].mr_offset = base;
-		seg[n].mr_len = min_t(u32, PAGE_SIZE - page_offset, remaining);
-		remaining -= seg[n].mr_len;
-		base += seg[n].mr_len;
-		++n;
-=======
 	while (remaining) {
 		seg->mr_page = NULL;
 		seg->mr_offset = base;
@@ -278,7 +204,6 @@
 		base += seg->mr_len;
 		++seg;
 		++(*n);
->>>>>>> 24b8d41d
 		page_offset = 0;
 	}
 	return seg;
@@ -292,39 +217,6 @@
  */
 
 static int
-<<<<<<< HEAD
-rpcrdma_convert_iovs(struct xdr_buf *xdrbuf, unsigned int pos,
-	enum rpcrdma_chunktype type, struct rpcrdma_mr_seg *seg,
-	bool reminv_expected)
-{
-	int len, n, p, page_base;
-	struct page **ppages;
-
-	n = 0;
-	if (pos == 0) {
-		n = rpcrdma_convert_kvec(&xdrbuf->head[0], seg, n);
-		if (n == RPCRDMA_MAX_SEGS)
-			goto out_overflow;
-	}
-
-	len = xdrbuf->page_len;
-	ppages = xdrbuf->pages + (xdrbuf->page_base >> PAGE_SHIFT);
-	page_base = xdrbuf->page_base & ~PAGE_MASK;
-	p = 0;
-	while (len && n < RPCRDMA_MAX_SEGS) {
-		if (!ppages[p]) {
-			/* alloc the pagelist for receiving buffer */
-			ppages[p] = alloc_page(GFP_ATOMIC);
-			if (!ppages[p])
-				return -EAGAIN;
-		}
-		seg[n].mr_page = ppages[p];
-		seg[n].mr_offset = (void *)(unsigned long) page_base;
-		seg[n].mr_len = min_t(u32, PAGE_SIZE - page_base, len);
-		if (seg[n].mr_len > PAGE_SIZE)
-			goto out_overflow;
-		len -= seg[n].mr_len;
-=======
 rpcrdma_convert_iovs(struct rpcrdma_xprt *r_xprt, struct xdr_buf *xdrbuf,
 		     unsigned int pos, enum rpcrdma_chunktype type,
 		     struct rpcrdma_mr_seg *seg)
@@ -356,54 +248,10 @@
 		len -= seg->mr_len;
 		++ppages;
 		++seg;
->>>>>>> 24b8d41d
 		++n;
 		page_base = 0;
 	}
 
-<<<<<<< HEAD
-	/* Message overflows the seg array */
-	if (len && n == RPCRDMA_MAX_SEGS)
-		goto out_overflow;
-
-	/* When encoding the read list, the tail is always sent inline */
-	if (type == rpcrdma_readch)
-		return n;
-
-	/* When encoding the Write list, some servers need to see an extra
-	 * segment for odd-length Write chunks. The upper layer provides
-	 * space in the tail iovec for this purpose.
-	 */
-	if (type == rpcrdma_writech && reminv_expected)
-		return n;
-
-	if (xdrbuf->tail[0].iov_len) {
-		/* the rpcrdma protocol allows us to omit any trailing
-		 * xdr pad bytes, saving the server an RDMA operation. */
-		if (xdrbuf->tail[0].iov_len < 4 && xprt_rdma_pad_optimize)
-			return n;
-		n = rpcrdma_convert_kvec(&xdrbuf->tail[0], seg, n);
-		if (n == RPCRDMA_MAX_SEGS)
-			goto out_overflow;
-	}
-
-	return n;
-
-out_overflow:
-	pr_err("rpcrdma: segment array overflow\n");
-	return -EIO;
-}
-
-static inline __be32 *
-xdr_encode_rdma_segment(__be32 *iptr, struct rpcrdma_mw *mw)
-{
-	*iptr++ = cpu_to_be32(mw->mw_handle);
-	*iptr++ = cpu_to_be32(mw->mw_length);
-	return xdr_encode_hyper(iptr, mw->mw_offset);
-}
-
-/* XDR-encode the Read list. Supports encoding a list of read
-=======
 	/* When encoding a Read chunk, the tail iovec contains an
 	 * XDR pad and may be omitted.
 	 */
@@ -482,7 +330,6 @@
 }
 
 /* Register and XDR encode the Read list. Supports encoding a list of read
->>>>>>> 24b8d41d
  * segments that belong to a single read chunk.
  *
  * Encoding key for single-list chunks (HLOO = Handle32 Length32 Offset64):
@@ -491,25 +338,6 @@
  *   N elements, position P (same P for all chunks of same arg!):
  *    1 - PHLOO - 1 - PHLOO - ... - 1 - PHLOO - 0
  *
-<<<<<<< HEAD
- * Returns a pointer to the XDR word in the RDMA header following
- * the end of the Read list, or an error pointer.
- */
-static __be32 *
-rpcrdma_encode_read_list(struct rpcrdma_xprt *r_xprt,
-			 struct rpcrdma_req *req, struct rpc_rqst *rqst,
-			 __be32 *iptr, enum rpcrdma_chunktype rtype)
-{
-	struct rpcrdma_mr_seg *seg;
-	struct rpcrdma_mw *mw;
-	unsigned int pos;
-	int n, nsegs;
-
-	if (rtype == rpcrdma_noch) {
-		*iptr++ = xdr_zero;	/* item not present */
-		return iptr;
-	}
-=======
  * Returns zero on success, or a negative errno if a failure occurred.
  * @xdr is advanced to the next position in the stream.
  *
@@ -528,50 +356,11 @@
 
 	if (rtype == rpcrdma_noch_pullup || rtype == rpcrdma_noch_mapped)
 		goto done;
->>>>>>> 24b8d41d
 
 	pos = rqst->rq_snd_buf.head[0].iov_len;
 	if (rtype == rpcrdma_areadch)
 		pos = 0;
 	seg = req->rl_segments;
-<<<<<<< HEAD
-	nsegs = rpcrdma_convert_iovs(&rqst->rq_snd_buf, pos, rtype, seg, false);
-	if (nsegs < 0)
-		return ERR_PTR(nsegs);
-
-	do {
-		n = r_xprt->rx_ia.ri_ops->ro_map(r_xprt, seg, nsegs,
-						 false, &mw);
-		if (n < 0)
-			return ERR_PTR(n);
-		list_add(&mw->mw_list, &req->rl_registered);
-
-		*iptr++ = xdr_one;	/* item present */
-
-		/* All read segments in this chunk
-		 * have the same "position".
-		 */
-		*iptr++ = cpu_to_be32(pos);
-		iptr = xdr_encode_rdma_segment(iptr, mw);
-
-		dprintk("RPC: %5u %s: pos %u %u@0x%016llx:0x%08x (%s)\n",
-			rqst->rq_task->tk_pid, __func__, pos,
-			mw->mw_length, (unsigned long long)mw->mw_offset,
-			mw->mw_handle, n < nsegs ? "more" : "last");
-
-		r_xprt->rx_stats.read_chunk_count++;
-		seg += n;
-		nsegs -= n;
-	} while (nsegs);
-
-	/* Finish Read list */
-	*iptr++ = xdr_zero;	/* Next item not present */
-	return iptr;
-}
-
-/* XDR-encode the Write list. Supports encoding a list containing
- * one array of plain segments that belong to a single write chunk.
-=======
 	nsegs = rpcrdma_convert_iovs(r_xprt, &rqst->rq_snd_buf, pos,
 				     rtype, seg);
 	if (nsegs < 0)
@@ -599,7 +388,6 @@
 /* Register and XDR encode the Write list. Supports encoding a list
  * containing one array of plain segments that belong to a single
  * write chunk.
->>>>>>> 24b8d41d
  *
  * Encoding key for single-list chunks (HLOO = Handle32 Length32 Offset64):
  *
@@ -607,57 +395,6 @@
  *   N elements:
  *    1 - N - HLOO - HLOO - ... - HLOO - 0
  *
-<<<<<<< HEAD
- * Returns a pointer to the XDR word in the RDMA header following
- * the end of the Write list, or an error pointer.
- */
-static __be32 *
-rpcrdma_encode_write_list(struct rpcrdma_xprt *r_xprt, struct rpcrdma_req *req,
-			  struct rpc_rqst *rqst, __be32 *iptr,
-			  enum rpcrdma_chunktype wtype)
-{
-	struct rpcrdma_mr_seg *seg;
-	struct rpcrdma_mw *mw;
-	int n, nsegs, nchunks;
-	__be32 *segcount;
-
-	if (wtype != rpcrdma_writech) {
-		*iptr++ = xdr_zero;	/* no Write list present */
-		return iptr;
-	}
-
-	seg = req->rl_segments;
-	nsegs = rpcrdma_convert_iovs(&rqst->rq_rcv_buf,
-				     rqst->rq_rcv_buf.head[0].iov_len,
-				     wtype, seg,
-				     r_xprt->rx_ia.ri_reminv_expected);
-	if (nsegs < 0)
-		return ERR_PTR(nsegs);
-
-	*iptr++ = xdr_one;	/* Write list present */
-	segcount = iptr++;	/* save location of segment count */
-
-	nchunks = 0;
-	do {
-		n = r_xprt->rx_ia.ri_ops->ro_map(r_xprt, seg, nsegs,
-						 true, &mw);
-		if (n < 0)
-			return ERR_PTR(n);
-		list_add(&mw->mw_list, &req->rl_registered);
-
-		iptr = xdr_encode_rdma_segment(iptr, mw);
-
-		dprintk("RPC: %5u %s: %u@0x016%llx:0x%08x (%s)\n",
-			rqst->rq_task->tk_pid, __func__,
-			mw->mw_length, (unsigned long long)mw->mw_offset,
-			mw->mw_handle, n < nsegs ? "more" : "last");
-
-		r_xprt->rx_stats.write_chunk_count++;
-		r_xprt->rx_stats.total_rdma_request += seg->mr_len;
-		nchunks++;
-		seg   += n;
-		nsegs -= n;
-=======
  * Returns zero on success, or a negative errno if a failure occurred.
  * @xdr is advanced to the next position in the stream.
  *
@@ -705,21 +442,11 @@
 		r_xprt->rx_stats.total_rdma_request += mr->mr_length;
 		nchunks++;
 		nsegs -= mr->mr_nents;
->>>>>>> 24b8d41d
 	} while (nsegs);
 
 	/* Update count of segments in this Write chunk */
 	*segcount = cpu_to_be32(nchunks);
 
-<<<<<<< HEAD
-	/* Finish Write list */
-	*iptr++ = xdr_zero;	/* Next item not present */
-	return iptr;
-}
-
-/* XDR-encode the Reply chunk. Supports encoding an array of plain
- * segments that belong to a single write (reply) chunk.
-=======
 done:
 	if (xdr_stream_encode_item_absent(xdr) < 0)
 		return -EMSGSIZE;
@@ -728,7 +455,6 @@
 
 /* Register and XDR encode the Reply chunk. Supports encoding an array
  * of plain segments that belong to a single write (reply) chunk.
->>>>>>> 24b8d41d
  *
  * Encoding key for single-list chunks (HLOO = Handle32 Length32 Offset64):
  *
@@ -736,29 +462,6 @@
  *   N elements:
  *    1 - N - HLOO - HLOO - ... - HLOO
  *
-<<<<<<< HEAD
- * Returns a pointer to the XDR word in the RDMA header following
- * the end of the Reply chunk, or an error pointer.
- */
-static __be32 *
-rpcrdma_encode_reply_chunk(struct rpcrdma_xprt *r_xprt,
-			   struct rpcrdma_req *req, struct rpc_rqst *rqst,
-			   __be32 *iptr, enum rpcrdma_chunktype wtype)
-{
-	struct rpcrdma_mr_seg *seg;
-	struct rpcrdma_mw *mw;
-	int n, nsegs, nchunks;
-	__be32 *segcount;
-
-	if (wtype != rpcrdma_replych) {
-		*iptr++ = xdr_zero;	/* no Reply chunk present */
-		return iptr;
-	}
-
-	seg = req->rl_segments;
-	nsegs = rpcrdma_convert_iovs(&rqst->rq_rcv_buf, 0, wtype, seg,
-				     r_xprt->rx_ia.ri_reminv_expected);
-=======
  * Returns zero on success, or a negative errno if a failure occurred.
  * @xdr is advanced to the next position in the stream.
  */
@@ -781,32 +484,9 @@
 
 	seg = req->rl_segments;
 	nsegs = rpcrdma_convert_iovs(r_xprt, &rqst->rq_rcv_buf, 0, wtype, seg);
->>>>>>> 24b8d41d
 	if (nsegs < 0)
-		return ERR_PTR(nsegs);
-
-<<<<<<< HEAD
-	*iptr++ = xdr_one;	/* Reply chunk present */
-	segcount = iptr++;	/* save location of segment count */
-
-	nchunks = 0;
-	do {
-		n = r_xprt->rx_ia.ri_ops->ro_map(r_xprt, seg, nsegs,
-						 true, &mw);
-		if (n < 0)
-			return ERR_PTR(n);
-		list_add(&mw->mw_list, &req->rl_registered);
-
-		iptr = xdr_encode_rdma_segment(iptr, mw);
-
-		dprintk("RPC: %5u %s: %u@0x%016llx:0x%08x (%s)\n",
-			rqst->rq_task->tk_pid, __func__,
-			mw->mw_length, (unsigned long long)mw->mw_offset,
-			mw->mw_handle, n < nsegs ? "more" : "last");
-
-		r_xprt->rx_stats.reply_chunk_count++;
-		r_xprt->rx_stats.total_rdma_request += seg->mr_len;
-=======
+		return nsegs;
+
 	if (xdr_stream_encode_item_present(xdr) < 0)
 		return -EMSGSIZE;
 	segcount = xdr_reserve_space(xdr, sizeof(*segcount));
@@ -826,7 +506,6 @@
 		trace_xprtrdma_chunk_reply(rqst->rq_task, mr, nsegs);
 		r_xprt->rx_stats.reply_chunk_count++;
 		r_xprt->rx_stats.total_rdma_request += mr->mr_length;
->>>>>>> 24b8d41d
 		nchunks++;
 		nsegs -= mr->mr_nents;
 	} while (nsegs);
@@ -834,190 +513,6 @@
 	/* Update count of segments in the Reply chunk */
 	*segcount = cpu_to_be32(nchunks);
 
-<<<<<<< HEAD
-	return iptr;
-}
-
-/* Prepare the RPC-over-RDMA header SGE.
- */
-static bool
-rpcrdma_prepare_hdr_sge(struct rpcrdma_ia *ia, struct rpcrdma_req *req,
-			u32 len)
-{
-	struct rpcrdma_regbuf *rb = req->rl_rdmabuf;
-	struct ib_sge *sge = &req->rl_send_sge[0];
-
-	if (unlikely(!rpcrdma_regbuf_is_mapped(rb))) {
-		if (!__rpcrdma_dma_map_regbuf(ia, rb))
-			return false;
-		sge->addr = rdmab_addr(rb);
-		sge->lkey = rdmab_lkey(rb);
-	}
-	sge->length = len;
-
-	ib_dma_sync_single_for_device(ia->ri_device, sge->addr,
-				      sge->length, DMA_TO_DEVICE);
-	req->rl_send_wr.num_sge++;
-	return true;
-}
-
-/* Prepare the Send SGEs. The head and tail iovec, and each entry
- * in the page list, gets its own SGE.
- */
-static bool
-rpcrdma_prepare_msg_sges(struct rpcrdma_ia *ia, struct rpcrdma_req *req,
-			 struct xdr_buf *xdr, enum rpcrdma_chunktype rtype)
-{
-	unsigned int sge_no, page_base, len, remaining;
-	struct rpcrdma_regbuf *rb = req->rl_sendbuf;
-	struct ib_device *device = ia->ri_device;
-	struct ib_sge *sge = req->rl_send_sge;
-	u32 lkey = ia->ri_pd->local_dma_lkey;
-	struct page *page, **ppages;
-
-	/* The head iovec is straightforward, as it is already
-	 * DMA-mapped. Sync the content that has changed.
-	 */
-	if (!rpcrdma_dma_map_regbuf(ia, rb))
-		return false;
-	sge_no = 1;
-	sge[sge_no].addr = rdmab_addr(rb);
-	sge[sge_no].length = xdr->head[0].iov_len;
-	sge[sge_no].lkey = rdmab_lkey(rb);
-	ib_dma_sync_single_for_device(device, sge[sge_no].addr,
-				      sge[sge_no].length, DMA_TO_DEVICE);
-
-	/* If there is a Read chunk, the page list is being handled
-	 * via explicit RDMA, and thus is skipped here. However, the
-	 * tail iovec may include an XDR pad for the page list, as
-	 * well as additional content, and may not reside in the
-	 * same page as the head iovec.
-	 */
-	if (rtype == rpcrdma_readch) {
-		len = xdr->tail[0].iov_len;
-
-		/* Do not include the tail if it is only an XDR pad */
-		if (len < 4)
-			goto out;
-
-		page = virt_to_page(xdr->tail[0].iov_base);
-		page_base = (unsigned long)xdr->tail[0].iov_base & ~PAGE_MASK;
-
-		/* If the content in the page list is an odd length,
-		 * xdr_write_pages() has added a pad at the beginning
-		 * of the tail iovec. Force the tail's non-pad content
-		 * to land at the next XDR position in the Send message.
-		 */
-		page_base += len & 3;
-		len -= len & 3;
-		goto map_tail;
-	}
-
-	/* If there is a page list present, temporarily DMA map
-	 * and prepare an SGE for each page to be sent.
-	 */
-	if (xdr->page_len) {
-		ppages = xdr->pages + (xdr->page_base >> PAGE_SHIFT);
-		page_base = xdr->page_base & ~PAGE_MASK;
-		remaining = xdr->page_len;
-		while (remaining) {
-			sge_no++;
-			if (sge_no > RPCRDMA_MAX_SEND_SGES - 2)
-				goto out_mapping_overflow;
-
-			len = min_t(u32, PAGE_SIZE - page_base, remaining);
-			sge[sge_no].addr = ib_dma_map_page(device, *ppages,
-							   page_base, len,
-							   DMA_TO_DEVICE);
-			if (ib_dma_mapping_error(device, sge[sge_no].addr))
-				goto out_mapping_err;
-			sge[sge_no].length = len;
-			sge[sge_no].lkey = lkey;
-
-			req->rl_mapped_sges++;
-			ppages++;
-			remaining -= len;
-			page_base = 0;
-		}
-	}
-
-	/* The tail iovec is not always constructed in the same
-	 * page where the head iovec resides (see, for example,
-	 * gss_wrap_req_priv). To neatly accommodate that case,
-	 * DMA map it separately.
-	 */
-	if (xdr->tail[0].iov_len) {
-		page = virt_to_page(xdr->tail[0].iov_base);
-		page_base = (unsigned long)xdr->tail[0].iov_base & ~PAGE_MASK;
-		len = xdr->tail[0].iov_len;
-
-map_tail:
-		sge_no++;
-		sge[sge_no].addr = ib_dma_map_page(device, page,
-						   page_base, len,
-						   DMA_TO_DEVICE);
-		if (ib_dma_mapping_error(device, sge[sge_no].addr))
-			goto out_mapping_err;
-		sge[sge_no].length = len;
-		sge[sge_no].lkey = lkey;
-		req->rl_mapped_sges++;
-	}
-
-out:
-	req->rl_send_wr.num_sge = sge_no + 1;
-	return true;
-
-out_mapping_overflow:
-	pr_err("rpcrdma: too many Send SGEs (%u)\n", sge_no);
-	return false;
-
-out_mapping_err:
-	pr_err("rpcrdma: Send mapping error\n");
-	return false;
-}
-
-bool
-rpcrdma_prepare_send_sges(struct rpcrdma_ia *ia, struct rpcrdma_req *req,
-			  u32 hdrlen, struct xdr_buf *xdr,
-			  enum rpcrdma_chunktype rtype)
-{
-	req->rl_send_wr.num_sge = 0;
-	req->rl_mapped_sges = 0;
-
-	if (!rpcrdma_prepare_hdr_sge(ia, req, hdrlen))
-		goto out_map;
-
-	if (rtype != rpcrdma_areadch)
-		if (!rpcrdma_prepare_msg_sges(ia, req, xdr, rtype))
-			goto out_map;
-
-	return true;
-
-out_map:
-	pr_err("rpcrdma: failed to DMA map a Send buffer\n");
-	return false;
-}
-
-void
-rpcrdma_unmap_sges(struct rpcrdma_ia *ia, struct rpcrdma_req *req)
-{
-	struct ib_device *device = ia->ri_device;
-	struct ib_sge *sge;
-	int count;
-
-	sge = &req->rl_send_sge[2];
-	for (count = req->rl_mapped_sges; count--; sge++)
-		ib_dma_unmap_page(device, sge->addr, sge->length,
-				  DMA_TO_DEVICE);
-	req->rl_mapped_sges = 0;
-}
-
-/*
- * Marshal a request: the primary job of this routine is to choose
- * the transfer modes. See comments below.
- *
- * Returns zero on success, otherwise a negative errno.
-=======
 	return 0;
 }
 
@@ -1213,7 +708,6 @@
  * Assumptions:
  *  - the caller has already verified that the total length
  *    of the RPC Call body will fit into @rl_sendbuf.
->>>>>>> 24b8d41d
  */
 static bool rpcrdma_prepare_noch_pullup(struct rpcrdma_xprt *r_xprt,
 					struct rpcrdma_req *req,
@@ -1233,19 +727,7 @@
 					struct rpcrdma_req *req,
 					struct xdr_buf *xdr)
 {
-<<<<<<< HEAD
-	struct rpc_xprt *xprt = rqst->rq_xprt;
-	struct rpcrdma_xprt *r_xprt = rpcx_to_rdmax(xprt);
-	struct rpcrdma_req *req = rpcr_to_rdmar(rqst);
-	enum rpcrdma_chunktype rtype, wtype;
-	struct rpcrdma_msg *headerp;
-	bool ddp_allowed;
-	ssize_t hdrlen;
-	size_t rpclen;
-	__be32 *iptr;
-=======
 	struct kvec *tail = &xdr->tail[0];
->>>>>>> 24b8d41d
 
 	if (!rpcrdma_prepare_head_iov(r_xprt, req, xdr->head[0].iov_len))
 		return false;
@@ -1263,14 +745,6 @@
 	return true;
 }
 
-<<<<<<< HEAD
-	headerp = rdmab_to_msg(req->rl_rdmabuf);
-	/* don't byte-swap XID, it's already done in request */
-	headerp->rm_xid = rqst->rq_xid;
-	headerp->rm_vers = rpcrdma_version;
-	headerp->rm_credit = cpu_to_be32(r_xprt->rx_buf.rb_max_requests);
-	headerp->rm_type = rdma_msg;
-=======
 static bool rpcrdma_prepare_readch(struct rpcrdma_xprt *r_xprt,
 				   struct rpcrdma_req *req,
 				   struct xdr_buf *xdr)
@@ -1412,14 +886,6 @@
 	 */
 	ddp_allowed = !test_bit(RPCAUTH_AUTH_DATATOUCH,
 				&rqst->rq_cred->cr_auth->au_flags);
->>>>>>> 24b8d41d
-
-	/* When the ULP employs a GSS flavor that guarantees integrity
-	 * or privacy, direct data placement of individual data items
-	 * is not allowed.
-	 */
-	ddp_allowed = !(rqst->rq_cred->cr_auth->au_flags &
-						RPCAUTH_AUTH_DATATOUCH);
 
 	/*
 	 * Chunks needed for results?
@@ -1432,12 +898,8 @@
 	 */
 	if (rpcrdma_results_inline(r_xprt, rqst))
 		wtype = rpcrdma_noch;
-<<<<<<< HEAD
-	else if (ddp_allowed && rqst->rq_rcv_buf.flags & XDRBUF_READ)
-=======
 	else if ((ddp_allowed && rqst->rq_rcv_buf.flags & XDRBUF_READ) &&
 		 rpcrdma_nonpayload_inline(r_xprt, rqst))
->>>>>>> 24b8d41d
 		wtype = rpcrdma_writech;
 	else
 		wtype = rpcrdma_replych;
@@ -1457,20 +919,12 @@
 	 * by themselves are larger than the inline threshold.
 	 */
 	if (rpcrdma_args_inline(r_xprt, rqst)) {
-<<<<<<< HEAD
-		rtype = rpcrdma_noch;
-		rpclen = rqst->rq_snd_buf.len;
-	} else if (ddp_allowed && rqst->rq_snd_buf.flags & XDRBUF_WRITE) {
-=======
 		*p++ = rdma_msg;
 		rtype = buf->len < rdmab_length(req->rl_sendbuf) ?
 			rpcrdma_noch_pullup : rpcrdma_noch_mapped;
 	} else if (ddp_allowed && buf->flags & XDRBUF_WRITE) {
 		*p++ = rdma_msg;
->>>>>>> 24b8d41d
 		rtype = rpcrdma_readch;
-		rpclen = rqst->rq_snd_buf.head[0].iov_len +
-			 rqst->rq_snd_buf.tail[0].iov_len;
 	} else {
 		r_xprt->rx_stats.nomsg_call_count++;
 		*p++ = rdma_nomsg;
@@ -1499,35 +953,6 @@
 	 * send a Call message with a Position Zero Read chunk and a
 	 * regular Read chunk at the same time.
 	 */
-<<<<<<< HEAD
-	iptr = headerp->rm_body.rm_chunks;
-	iptr = rpcrdma_encode_read_list(r_xprt, req, rqst, iptr, rtype);
-	if (IS_ERR(iptr))
-		goto out_unmap;
-	iptr = rpcrdma_encode_write_list(r_xprt, req, rqst, iptr, wtype);
-	if (IS_ERR(iptr))
-		goto out_unmap;
-	iptr = rpcrdma_encode_reply_chunk(r_xprt, req, rqst, iptr, wtype);
-	if (IS_ERR(iptr))
-		goto out_unmap;
-	hdrlen = (unsigned char *)iptr - (unsigned char *)headerp;
-
-	dprintk("RPC: %5u %s: %s/%s: hdrlen %zd rpclen %zd\n",
-		rqst->rq_task->tk_pid, __func__,
-		transfertypes[rtype], transfertypes[wtype],
-		hdrlen, rpclen);
-
-	if (!rpcrdma_prepare_send_sges(&r_xprt->rx_ia, req, hdrlen,
-				       &rqst->rq_snd_buf, rtype)) {
-		iptr = ERR_PTR(-EIO);
-		goto out_unmap;
-	}
-	return 0;
-
-out_unmap:
-	r_xprt->rx_ia.ri_ops->ro_unmap_safe(r_xprt, req, false);
-	return PTR_ERR(iptr);
-=======
 	ret = rpcrdma_encode_read_list(r_xprt, req, rqst, rtype);
 	if (ret)
 		goto out_err;
@@ -1568,7 +993,6 @@
 	spin_lock(&xprt->transport_lock);
 	__rpcrdma_update_cwnd_locked(xprt, &r_xprt->rx_buf, grant);
 	spin_unlock(&xprt->transport_lock);
->>>>>>> 24b8d41d
 }
 
 /**
@@ -1578,45 +1002,9 @@
  * Prepare @r_xprt for the next connection by reinitializing
  * its credit grant to one (see RFC 8166, Section 3.3.3).
  */
-<<<<<<< HEAD
-static int
-rpcrdma_count_chunks(struct rpcrdma_rep *rep, int wrchunk, __be32 **iptrp)
-{
-	unsigned int i, total_len;
-	struct rpcrdma_write_chunk *cur_wchunk;
-	char *base = (char *)rdmab_to_msg(rep->rr_rdmabuf);
-
-	i = be32_to_cpu(**iptrp);
-	cur_wchunk = (struct rpcrdma_write_chunk *) (*iptrp + 1);
-	total_len = 0;
-	while (i--) {
-		struct rpcrdma_segment *seg = &cur_wchunk->wc_target;
-		ifdebug(FACILITY) {
-			u64 off;
-			xdr_decode_hyper((__be32 *)&seg->rs_offset, &off);
-			dprintk("RPC:       %s: chunk %d@0x%llx:0x%x\n",
-				__func__,
-				be32_to_cpu(seg->rs_length),
-				(unsigned long long)off,
-				be32_to_cpu(seg->rs_handle));
-		}
-		total_len += be32_to_cpu(seg->rs_length);
-		++cur_wchunk;
-	}
-	/* check and adjust for properly terminated write chunk */
-	if (wrchunk) {
-		__be32 *w = (__be32 *) cur_wchunk;
-		if (*w++ != xdr_zero)
-			return -1;
-		cur_wchunk = (struct rpcrdma_write_chunk *) w;
-	}
-	if ((char *)cur_wchunk > base + rep->rr_len)
-		return -1;
-=======
 void rpcrdma_reset_cwnd(struct rpcrdma_xprt *r_xprt)
 {
 	struct rpc_xprt *xprt = &r_xprt->rx_xprt;
->>>>>>> 24b8d41d
 
 	spin_lock(&xprt->transport_lock);
 	xprt->cong = 0;
@@ -1663,23 +1051,12 @@
 	curlen = rqst->rq_rcv_buf.head[0].iov_len;
 	if (curlen > copy_len)
 		curlen = copy_len;
-<<<<<<< HEAD
-	dprintk("RPC:       %s: srcp 0x%p len %d hdrlen %d\n",
-		__func__, srcp, copy_len, curlen);
-	srcp += curlen;
-	copy_len -= curlen;
-
-	page_base = rqst->rq_rcv_buf.page_base;
-	ppages = rqst->rq_rcv_buf.pages + (page_base >> PAGE_SHIFT);
-	page_base &= ~PAGE_MASK;
-=======
 	srcp += curlen;
 	copy_len -= curlen;
 
 	ppages = rqst->rq_rcv_buf.pages +
 		(rqst->rq_rcv_buf.page_base >> PAGE_SHIFT);
 	page_base = offset_in_page(rqst->rq_rcv_buf.page_base);
->>>>>>> 24b8d41d
 	fixup_copy_count = 0;
 	if (copy_len && rqst->rq_rcv_buf.page_len) {
 		int pagelist_len;
@@ -1693,12 +1070,6 @@
 			if (curlen > pagelist_len)
 				curlen = pagelist_len;
 
-<<<<<<< HEAD
-			dprintk("RPC:       %s: page %d"
-				" srcp 0x%p len %d curlen %d\n",
-				__func__, i, srcp, copy_len, curlen);
-=======
->>>>>>> 24b8d41d
 			destp = kmap_atomic(ppages[i]);
 			memcpy(destp + page_base, srcp, curlen);
 			flush_dcache_page(ppages[i]);
@@ -1728,32 +1099,6 @@
 	if (copy_len || pad) {
 		rqst->rq_rcv_buf.tail[0].iov_base = srcp;
 		rqst->rq_private_buf.tail[0].iov_base = srcp;
-<<<<<<< HEAD
-	}
-
-	return fixup_copy_count;
-}
-
-void
-rpcrdma_connect_worker(struct work_struct *work)
-{
-	struct rpcrdma_ep *ep =
-		container_of(work, struct rpcrdma_ep, rep_connect_worker.work);
-	struct rpcrdma_xprt *r_xprt =
-		container_of(ep, struct rpcrdma_xprt, rx_ep);
-	struct rpc_xprt *xprt = &r_xprt->rx_xprt;
-
-	spin_lock_bh(&xprt->transport_lock);
-	if (++xprt->connect_cookie == 0)	/* maintain a reserved value */
-		++xprt->connect_cookie;
-	if (ep->rep_connected > 0) {
-		if (!xprt_test_and_set_connected(xprt))
-			xprt_wake_pending_tasks(xprt, 0);
-	} else {
-		if (xprt_test_and_clear_connected(xprt))
-			xprt_wake_pending_tasks(xprt, -ENOTCONN);
-=======
->>>>>>> 24b8d41d
 	}
 
 	if (fixup_copy_count)
@@ -1866,27 +1211,11 @@
 
 /* Supports only one Write chunk in the Write list
  */
-<<<<<<< HEAD
-void
-rpcrdma_reply_handler(struct work_struct *work)
-{
-	struct rpcrdma_rep *rep =
-			container_of(work, struct rpcrdma_rep, rr_work);
-	struct rpcrdma_msg *headerp;
-	struct rpcrdma_req *req;
-	struct rpc_rqst *rqst;
-	struct rpcrdma_xprt *r_xprt = rep->rr_rxprt;
-	struct rpc_xprt *xprt = &r_xprt->rx_xprt;
-	__be32 *iptr;
-	int rdmalen, status, rmerr;
-	unsigned long cwnd;
-=======
 static int decode_write_list(struct xdr_stream *xdr, u32 *length)
 {
 	u32 chunklen;
 	bool first;
 	__be32 *p;
->>>>>>> 24b8d41d
 
 	*length = 0;
 	first = true;
@@ -1942,50 +1271,6 @@
 	if (unlikely(replychunk))
 		return -EIO;
 
-<<<<<<< HEAD
-	/* check for expected message types */
-	/* The order of some of these tests is important. */
-	switch (headerp->rm_type) {
-	case rdma_msg:
-		/* never expect read chunks */
-		/* never expect reply chunks (two ways to check) */
-		/* never expect write chunks without having offered RDMA */
-		if (headerp->rm_body.rm_chunks[0] != xdr_zero ||
-		    (headerp->rm_body.rm_chunks[1] == xdr_zero &&
-		     headerp->rm_body.rm_chunks[2] != xdr_zero) ||
-		    (headerp->rm_body.rm_chunks[1] != xdr_zero &&
-		     list_empty(&req->rl_registered)))
-			goto badheader;
-		if (headerp->rm_body.rm_chunks[1] != xdr_zero) {
-			/* count any expected write chunks in read reply */
-			/* start at write chunk array count */
-			iptr = &headerp->rm_body.rm_chunks[2];
-			rdmalen = rpcrdma_count_chunks(rep, 1, &iptr);
-			/* check for validity, and no reply chunk after */
-			if (rdmalen < 0 || *iptr++ != xdr_zero)
-				goto badheader;
-			rep->rr_len -=
-			    ((unsigned char *)iptr - (unsigned char *)headerp);
-			status = rep->rr_len + rdmalen;
-			r_xprt->rx_stats.total_rdma_reply += rdmalen;
-			/* special case - last chunk may omit padding */
-			if (rdmalen &= 3) {
-				rdmalen = 4 - rdmalen;
-				status += rdmalen;
-			}
-		} else {
-			/* else ordinary inline */
-			rdmalen = 0;
-			iptr = (__be32 *)((unsigned char *)headerp +
-							RPCRDMA_HDRLEN_MIN);
-			rep->rr_len -= RPCRDMA_HDRLEN_MIN;
-			status = rep->rr_len;
-		}
-
-		r_xprt->rx_stats.fixup_copy_count +=
-			rpcrdma_inline_fixup(rqst, (char *)iptr, rep->rr_len,
-					     rdmalen);
-=======
 	/* Build the RPC reply's Payload stream in rqst->rq_rcv_buf */
 	base = (char *)xdr_inline_decode(xdr, 0);
 	rpclen = xdr_stream_remaining(xdr);
@@ -2041,7 +1326,6 @@
 			"version error (%u-%u), xid %08x\n", __func__,
 			be32_to_cpup(p), be32_to_cpu(*(p + 1)),
 			be32_to_cpu(rep->rr_xid));
->>>>>>> 24b8d41d
 		break;
 	case err_chunk:
 		dprintk("RPC:       %s: server reports "
@@ -2073,35 +1357,12 @@
 		status = rpcrdma_decode_msg(r_xprt, rep, rqst);
 		break;
 	case rdma_nomsg:
-<<<<<<< HEAD
-		/* never expect read or write chunks, always reply chunks */
-		if (headerp->rm_body.rm_chunks[0] != xdr_zero ||
-		    headerp->rm_body.rm_chunks[1] != xdr_zero ||
-		    headerp->rm_body.rm_chunks[2] != xdr_one ||
-		    list_empty(&req->rl_registered))
-			goto badheader;
-		iptr = (__be32 *)((unsigned char *)headerp +
-							RPCRDMA_HDRLEN_MIN);
-		rdmalen = rpcrdma_count_chunks(rep, 0, &iptr);
-		if (rdmalen < 0)
-			goto badheader;
-		r_xprt->rx_stats.total_rdma_reply += rdmalen;
-		/* Reply chunk buffer already is the reply vector - no fixup. */
-		status = rdmalen;
-=======
 		status = rpcrdma_decode_nomsg(r_xprt, rep);
->>>>>>> 24b8d41d
 		break;
 	case rdma_error:
 		status = rpcrdma_decode_error(r_xprt, rep, rqst);
 		break;
 	default:
-<<<<<<< HEAD
-		dprintk("RPC: %5u %s: invalid rpcrdma reply (type %u)\n",
-			rqst->rq_task->tk_pid, __func__,
-			be32_to_cpu(headerp->rm_type));
-=======
->>>>>>> 24b8d41d
 		status = -EIO;
 	}
 	if (status < 0)
@@ -2150,10 +1411,6 @@
 	/* Any data means we had a useful conversation, so
 	 * then we don't need to delay the next reconnect.
 	 */
-<<<<<<< HEAD
-	if (!list_empty(&req->rl_registered))
-		r_xprt->rx_ia.ri_ops->ro_unmap_sync(r_xprt, req);
-=======
 	if (xprt->reestablish_timeout)
 		xprt->reestablish_timeout = 0;
 
@@ -2167,7 +1424,6 @@
 	rep->rr_vers = *p++;
 	credits = be32_to_cpu(*p++);
 	rep->rr_proc = *p++;
->>>>>>> 24b8d41d
 
 	if (rep->rr_vers != rpcrdma_version)
 		goto out_badversion;
@@ -2222,31 +1478,8 @@
 	goto out;
 
 out_shortreply:
-<<<<<<< HEAD
-	dprintk("RPC:       %s: short/invalid reply\n", __func__);
-	goto repost;
-
-out_nomatch:
-	spin_unlock_bh(&xprt->transport_lock);
-	dprintk("RPC:       %s: no match for incoming xid 0x%08x len %d\n",
-		__func__, be32_to_cpu(headerp->rm_xid),
-		rep->rr_len);
-	goto repost;
-
-out_duplicate:
-	spin_unlock_bh(&xprt->transport_lock);
-	dprintk("RPC:       %s: "
-		"duplicate reply %p to RPC request %p: xid 0x%08x\n",
-		__func__, rep, req, be32_to_cpu(headerp->rm_xid));
-
-repost:
-	r_xprt->rx_stats.bad_reply_count++;
-	if (rpcrdma_ep_post_recv(&r_xprt->rx_ia, rep))
-		rpcrdma_recv_buffer_put(rep);
-=======
 	trace_xprtrdma_reply_short(rep);
 
 out:
 	rpcrdma_recv_buffer_put(rep);
->>>>>>> 24b8d41d
 }