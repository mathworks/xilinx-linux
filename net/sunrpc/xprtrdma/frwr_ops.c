// SPDX-License-Identifier: GPL-2.0
/*
 * Copyright (c) 2015, 2017 Oracle.  All rights reserved.
 * Copyright (c) 2003-2007 Network Appliance, Inc. All rights reserved.
 */

/* Lightweight memory registration using Fast Registration Work
 * Requests (FRWR).
 *
 * FRWR features ordered asynchronous registration and invalidation
 * of arbitrarily-sized memory regions. This is the fastest and safest
 * but most complex memory registration mode.
 */

/* Normal operation
 *
 * A Memory Region is prepared for RDMA Read or Write using a FAST_REG
 * Work Request (frwr_map). When the RDMA operation is finished, this
 * Memory Region is invalidated using a LOCAL_INV Work Request
 * (frwr_unmap_async and frwr_unmap_sync).
 *
 * Typically FAST_REG Work Requests are not signaled, and neither are
 * RDMA Send Work Requests (with the exception of signaling occasionally
 * to prevent provider work queue overflows). This greatly reduces HCA
 * interrupt workload.
 */

/* Transport recovery
 *
<<<<<<< HEAD
 * ->op_map and the transport connect worker cannot run at the same
 * time, but ->op_unmap can fire while the transport connect worker
 * is running. Thus MR recovery is handled in ->op_map, to guarantee
 * that recovered MRs are owned by a sending RPC, and not one where
 * ->op_unmap could fire at the same time transport reconnect is
 * being done.
 *
 * When the underlying transport disconnects, MRs are left in one of
 * four states:
 *
 * INVALID:	The MR was not in use before the QP entered ERROR state.
 *
 * VALID:	The MR was registered before the QP entered ERROR state.
 *
 * FLUSHED_FR:	The MR was being registered when the QP entered ERROR
 *		state, and the pending WR was flushed.
 *
 * FLUSHED_LI:	The MR was being invalidated when the QP entered ERROR
 *		state, and the pending WR was flushed.
 *
 * When frwr_op_map encounters FLUSHED and VALID MRs, they are recovered
 * with ib_dereg_mr and then are re-initialized. Because MR recovery
 * allocates fresh resources, it is deferred to a workqueue, and the
 * recovered MRs are placed back on the rb_mws list when recovery is
 * complete. frwr_op_map allocates another MR for the current RPC while
 * the broken MR is reset.
 *
 * To ensure that frwr_op_map doesn't encounter an MR that is marked
 * INVALID but that is about to be flushed due to a previous transport
 * disconnect, the transport connect worker attempts to drain all
 * pending send queue WRs before the transport is reconnected.
 */

#include <linux/sunrpc/rpc_rdma.h>
=======
 * frwr_map and frwr_unmap_* cannot run at the same time the transport
 * connect worker is running. The connect worker holds the transport
 * send lock, just as ->send_request does. This prevents frwr_map and
 * the connect worker from running concurrently. When a connection is
 * closed, the Receive completion queue is drained before the allowing
 * the connect worker to get control. This prevents frwr_unmap and the
 * connect worker from running concurrently.
 *
 * When the underlying transport disconnects, MRs that are in flight
 * are flushed and are likely unusable. Thus all MRs are destroyed.
 * New MRs are created on demand.
 */

#include <linux/sunrpc/svc_rdma.h>
>>>>>>> 24b8d41d

#include "xprt_rdma.h"
#include <trace/events/rpcrdma.h>

#if IS_ENABLED(CONFIG_SUNRPC_DEBUG)
# define RPCDBG_FACILITY	RPCDBG_TRANS
#endif

<<<<<<< HEAD
bool
frwr_is_supported(struct rpcrdma_ia *ia)
{
	struct ib_device_attr *attrs = &ia->ri_device->attrs;

	if (!(attrs->device_cap_flags & IB_DEVICE_MEM_MGT_EXTENSIONS))
		goto out_not_supported;
	if (attrs->max_fast_reg_page_list_len == 0)
		goto out_not_supported;
	return true;

out_not_supported:
	pr_info("rpcrdma: 'frwr' mode is not supported by device %s\n",
		ia->ri_device->name);
	return false;
}

static int
frwr_op_init_mr(struct rpcrdma_ia *ia, struct rpcrdma_mw *r)
{
	unsigned int depth = ia->ri_max_frmr_depth;
	struct rpcrdma_frmr *f = &r->frmr;
	int rc;

	f->fr_mr = ib_alloc_mr(ia->ri_pd, IB_MR_TYPE_MEM_REG, depth);
	if (IS_ERR(f->fr_mr))
		goto out_mr_err;

	r->mw_sg = kcalloc(depth, sizeof(*r->mw_sg), GFP_KERNEL);
	if (!r->mw_sg)
		goto out_list_err;

	sg_init_table(r->mw_sg, depth);
	init_completion(&f->fr_linv_done);
=======
/**
 * frwr_release_mr - Destroy one MR
 * @mr: MR allocated by frwr_mr_init
 *
 */
void frwr_release_mr(struct rpcrdma_mr *mr)
{
	int rc;

	rc = ib_dereg_mr(mr->frwr.fr_mr);
	if (rc)
		trace_xprtrdma_frwr_dereg(mr, rc);
	kfree(mr->mr_sg);
	kfree(mr);
}

static void frwr_mr_recycle(struct rpcrdma_mr *mr)
{
	struct rpcrdma_xprt *r_xprt = mr->mr_xprt;

	trace_xprtrdma_mr_recycle(mr);

	if (mr->mr_dir != DMA_NONE) {
		trace_xprtrdma_mr_unmap(mr);
		ib_dma_unmap_sg(r_xprt->rx_ep->re_id->device,
				mr->mr_sg, mr->mr_nents, mr->mr_dir);
		mr->mr_dir = DMA_NONE;
	}

	spin_lock(&r_xprt->rx_buf.rb_lock);
	list_del(&mr->mr_all);
	r_xprt->rx_stats.mrs_recycled++;
	spin_unlock(&r_xprt->rx_buf.rb_lock);

	frwr_release_mr(mr);
}

/* frwr_reset - Place MRs back on the free list
 * @req: request to reset
 *
 * Used after a failed marshal. For FRWR, this means the MRs
 * don't have to be fully released and recreated.
 *
 * NB: This is safe only as long as none of @req's MRs are
 * involved with an ongoing asynchronous FAST_REG or LOCAL_INV
 * Work Request.
 */
void frwr_reset(struct rpcrdma_req *req)
{
	struct rpcrdma_mr *mr;

	while ((mr = rpcrdma_mr_pop(&req->rl_registered)))
		rpcrdma_mr_put(mr);
}

/**
 * frwr_mr_init - Initialize one MR
 * @r_xprt: controlling transport instance
 * @mr: generic MR to prepare for FRWR
 *
 * Returns zero if successful. Otherwise a negative errno
 * is returned.
 */
int frwr_mr_init(struct rpcrdma_xprt *r_xprt, struct rpcrdma_mr *mr)
{
	struct rpcrdma_ep *ep = r_xprt->rx_ep;
	unsigned int depth = ep->re_max_fr_depth;
	struct scatterlist *sg;
	struct ib_mr *frmr;
	int rc;

	frmr = ib_alloc_mr(ep->re_pd, ep->re_mrtype, depth);
	if (IS_ERR(frmr))
		goto out_mr_err;

	sg = kmalloc_array(depth, sizeof(*sg), GFP_NOFS);
	if (!sg)
		goto out_list_err;

	mr->mr_xprt = r_xprt;
	mr->frwr.fr_mr = frmr;
	mr->mr_dir = DMA_NONE;
	INIT_LIST_HEAD(&mr->mr_list);
	init_completion(&mr->frwr.fr_linv_done);

	sg_init_table(sg, depth);
	mr->mr_sg = sg;
>>>>>>> 24b8d41d
	return 0;

out_mr_err:
	rc = PTR_ERR(frmr);
	trace_xprtrdma_frwr_alloc(mr, rc);
	return rc;

out_list_err:
	ib_dereg_mr(frmr);
	return -ENOMEM;
}

<<<<<<< HEAD
static void
frwr_op_release_mr(struct rpcrdma_mw *r)
=======
/**
 * frwr_query_device - Prepare a transport for use with FRWR
 * @ep: endpoint to fill in
 * @device: RDMA device to query
 *
 * On success, sets:
 *	ep->re_attr
 *	ep->re_max_requests
 *	ep->re_max_rdma_segs
 *	ep->re_max_fr_depth
 *	ep->re_mrtype
 *
 * Return values:
 *   On success, returns zero.
 *   %-EINVAL - the device does not support FRWR memory registration
 *   %-ENOMEM - the device is not sufficiently capable for NFS/RDMA
 */
int frwr_query_device(struct rpcrdma_ep *ep, const struct ib_device *device)
>>>>>>> 24b8d41d
{
	const struct ib_device_attr *attrs = &device->attrs;
	int max_qp_wr, depth, delta;
	unsigned int max_sge;

	if (!(attrs->device_cap_flags & IB_DEVICE_MEM_MGT_EXTENSIONS) ||
	    attrs->max_fast_reg_page_list_len == 0) {
		pr_err("rpcrdma: 'frwr' mode is not supported by device %s\n",
		       device->name);
		return -EINVAL;
	}

<<<<<<< HEAD
	/* Ensure MW is not on any rl_registered list */
	if (!list_empty(&r->mw_list))
		list_del(&r->mw_list);

	rc = ib_dereg_mr(r->frmr.fr_mr);
	if (rc)
		pr_err("rpcrdma: final ib_dereg_mr for %p returned %i\n",
		       r, rc);
	kfree(r->mw_sg);
	kfree(r);
}

static int
__frwr_reset_mr(struct rpcrdma_ia *ia, struct rpcrdma_mw *r)
{
	struct rpcrdma_frmr *f = &r->frmr;
	int rc;

	rc = ib_dereg_mr(f->fr_mr);
	if (rc) {
		pr_warn("rpcrdma: ib_dereg_mr status %d, frwr %p orphaned\n",
			rc, r);
		return rc;
	}

	f->fr_mr = ib_alloc_mr(ia->ri_pd, IB_MR_TYPE_MEM_REG,
			       ia->ri_max_frmr_depth);
	if (IS_ERR(f->fr_mr)) {
		pr_warn("rpcrdma: ib_alloc_mr status %ld, frwr %p orphaned\n",
			PTR_ERR(f->fr_mr), r);
		return PTR_ERR(f->fr_mr);
	}

	dprintk("RPC:       %s: recovered FRMR %p\n", __func__, f);
	f->fr_state = FRMR_IS_INVALID;
	return 0;
}

/* Reset of a single FRMR. Generate a fresh rkey by replacing the MR.
 *
 * There's no recovery if this fails. The FRMR is abandoned, but
 * remains in rb_all. It will be cleaned up when the transport is
 * destroyed.
 */
static void
frwr_op_recover_mr(struct rpcrdma_mw *mw)
{
	enum rpcrdma_frmr_state state = mw->frmr.fr_state;
	struct rpcrdma_xprt *r_xprt = mw->mw_xprt;
	struct rpcrdma_ia *ia = &r_xprt->rx_ia;
	int rc;

	rc = __frwr_reset_mr(ia, mw);
	if (state != FRMR_FLUSHED_LI)
		ib_dma_unmap_sg(ia->ri_device,
				mw->mw_sg, mw->mw_nents, mw->mw_dir);
	if (rc)
		goto out_release;

	rpcrdma_put_mw(r_xprt, mw);
	r_xprt->rx_stats.mrs_recovered++;
	return;

out_release:
	pr_err("rpcrdma: FRMR reset failed %d, %p release\n", rc, mw);
	r_xprt->rx_stats.mrs_orphaned++;

	spin_lock(&r_xprt->rx_buf.rb_mwlock);
	list_del(&mw->mw_all);
	spin_unlock(&r_xprt->rx_buf.rb_mwlock);

	frwr_op_release_mr(mw);
}
=======
	max_sge = min_t(unsigned int, attrs->max_send_sge,
			RPCRDMA_MAX_SEND_SGES);
	if (max_sge < RPCRDMA_MIN_SEND_SGES) {
		pr_err("rpcrdma: HCA provides only %u send SGEs\n", max_sge);
		return -ENOMEM;
	}
	ep->re_attr.cap.max_send_sge = max_sge;
	ep->re_attr.cap.max_recv_sge = 1;
>>>>>>> 24b8d41d

	ep->re_mrtype = IB_MR_TYPE_MEM_REG;
	if (attrs->device_cap_flags & IB_DEVICE_SG_GAPS_REG)
		ep->re_mrtype = IB_MR_TYPE_SG_GAPS;

	/* Quirk: Some devices advertise a large max_fast_reg_page_list_len
	 * capability, but perform optimally when the MRs are not larger
	 * than a page.
	 */
	if (attrs->max_sge_rd > RPCRDMA_MAX_HDR_SEGS)
		ep->re_max_fr_depth = attrs->max_sge_rd;
	else
		ep->re_max_fr_depth = attrs->max_fast_reg_page_list_len;
	if (ep->re_max_fr_depth > RPCRDMA_MAX_DATA_SEGS)
		ep->re_max_fr_depth = RPCRDMA_MAX_DATA_SEGS;

	/* Add room for frwr register and invalidate WRs.
	 * 1. FRWR reg WR for head
	 * 2. FRWR invalidate WR for head
	 * 3. N FRWR reg WRs for pagelist
	 * 4. N FRWR invalidate WRs for pagelist
	 * 5. FRWR reg WR for tail
	 * 6. FRWR invalidate WR for tail
	 * 7. The RDMA_SEND WR
	 */
	depth = 7;

	/* Calculate N if the device max FRWR depth is smaller than
	 * RPCRDMA_MAX_DATA_SEGS.
	 */
	if (ep->re_max_fr_depth < RPCRDMA_MAX_DATA_SEGS) {
		delta = RPCRDMA_MAX_DATA_SEGS - ep->re_max_fr_depth;
		do {
			depth += 2; /* FRWR reg + invalidate */
			delta -= ep->re_max_fr_depth;
		} while (delta > 0);
	}

	max_qp_wr = attrs->max_qp_wr;
	max_qp_wr -= RPCRDMA_BACKWARD_WRS;
	max_qp_wr -= 1;
	if (max_qp_wr < RPCRDMA_MIN_SLOT_TABLE)
		return -ENOMEM;
	if (ep->re_max_requests > max_qp_wr)
		ep->re_max_requests = max_qp_wr;
	ep->re_attr.cap.max_send_wr = ep->re_max_requests * depth;
	if (ep->re_attr.cap.max_send_wr > max_qp_wr) {
		ep->re_max_requests = max_qp_wr / depth;
		if (!ep->re_max_requests)
			return -ENOMEM;
		ep->re_attr.cap.max_send_wr = ep->re_max_requests * depth;
	}
	ep->re_attr.cap.max_send_wr += RPCRDMA_BACKWARD_WRS;
	ep->re_attr.cap.max_send_wr += 1; /* for ib_drain_sq */
	ep->re_attr.cap.max_recv_wr = ep->re_max_requests;
	ep->re_attr.cap.max_recv_wr += RPCRDMA_BACKWARD_WRS;
	ep->re_attr.cap.max_recv_wr += 1; /* for ib_drain_rq */

	ep->re_max_rdma_segs =
		DIV_ROUND_UP(RPCRDMA_MAX_DATA_SEGS, ep->re_max_fr_depth);
	/* Reply chunks require segments for head and tail buffers */
	ep->re_max_rdma_segs += 2;
	if (ep->re_max_rdma_segs > RPCRDMA_MAX_HDR_SEGS)
		ep->re_max_rdma_segs = RPCRDMA_MAX_HDR_SEGS;

	/* Ensure the underlying device is capable of conveying the
	 * largest r/wsize NFS will ask for. This guarantees that
	 * failing over from one RDMA device to another will not
	 * break NFS I/O.
	 */
	if ((ep->re_max_rdma_segs * ep->re_max_fr_depth) < RPCRDMA_MAX_SEGS)
		return -ENOMEM;

	ia->ri_max_segs = max_t(unsigned int, 1, RPCRDMA_MAX_DATA_SEGS /
				ia->ri_max_frmr_depth);
	return 0;
}

<<<<<<< HEAD
/* FRWR mode conveys a list of pages per chunk segment. The
 * maximum length of that list is the FRWR page list depth.
 */
static size_t
frwr_op_maxpages(struct rpcrdma_xprt *r_xprt)
{
	struct rpcrdma_ia *ia = &r_xprt->rx_ia;

	return min_t(unsigned int, RPCRDMA_MAX_DATA_SEGS,
		     RPCRDMA_MAX_HDR_SEGS * ia->ri_max_frmr_depth);
}

static void
__frwr_sendcompletion_flush(struct ib_wc *wc, const char *wr)
{
	if (wc->status != IB_WC_WR_FLUSH_ERR)
		pr_err("rpcrdma: %s: %s (%u/0x%x)\n",
		       wr, ib_wc_status_msg(wc->status),
		       wc->status, wc->vendor_err);
}

/**
 * frwr_wc_fastreg - Invoked by RDMA provider for each polled FastReg WC
 * @cq:	completion queue (ignored)
 * @wc:	completed WR
 *
 */
static void
frwr_wc_fastreg(struct ib_cq *cq, struct ib_wc *wc)
{
	struct rpcrdma_frmr *frmr;
	struct ib_cqe *cqe;

	/* WARNING: Only wr_cqe and status are reliable at this point */
	if (wc->status != IB_WC_SUCCESS) {
		cqe = wc->wr_cqe;
		frmr = container_of(cqe, struct rpcrdma_frmr, fr_cqe);
		frmr->fr_state = FRMR_FLUSHED_FR;
		__frwr_sendcompletion_flush(wc, "fastreg");
	}
}

=======
>>>>>>> 24b8d41d
/**
 * frwr_map - Register a memory region
 * @r_xprt: controlling transport
 * @seg: memory region co-ordinates
 * @nsegs: number of segments remaining
 * @writing: true when RDMA Write will be used
 * @xid: XID of RPC using the registered memory
 * @mr: MR to fill in
 *
<<<<<<< HEAD
 */
static void
frwr_wc_localinv(struct ib_cq *cq, struct ib_wc *wc)
{
	struct rpcrdma_frmr *frmr;
	struct ib_cqe *cqe;

	/* WARNING: Only wr_cqe and status are reliable at this point */
	if (wc->status != IB_WC_SUCCESS) {
		cqe = wc->wr_cqe;
		frmr = container_of(cqe, struct rpcrdma_frmr, fr_cqe);
		frmr->fr_state = FRMR_FLUSHED_LI;
		__frwr_sendcompletion_flush(wc, "localinv");
	}
}

/**
 * frwr_wc_localinv - Invoked by RDMA provider for each polled LocalInv WC
 * @cq:	completion queue (ignored)
 * @wc:	completed WR
 *
 * Awaken anyone waiting for an MR to finish being fenced.
 */
static void
frwr_wc_localinv_wake(struct ib_cq *cq, struct ib_wc *wc)
{
	struct rpcrdma_frmr *frmr;
	struct ib_cqe *cqe;

	/* WARNING: Only wr_cqe and status are reliable at this point */
	cqe = wc->wr_cqe;
	frmr = container_of(cqe, struct rpcrdma_frmr, fr_cqe);
	if (wc->status != IB_WC_SUCCESS) {
		frmr->fr_state = FRMR_FLUSHED_LI;
		__frwr_sendcompletion_flush(wc, "localinv");
	}
	complete(&frmr->fr_linv_done);
}

/* Post a REG_MR Work Request to register a memory region
=======
 * Prepare a REG_MR Work Request to register a memory region
>>>>>>> 24b8d41d
 * for remote access via RDMA READ or RDMA WRITE.
 *
 * Returns the next segment or a negative errno pointer.
 * On success, @mr is filled in.
 */
<<<<<<< HEAD
static int
frwr_op_map(struct rpcrdma_xprt *r_xprt, struct rpcrdma_mr_seg *seg,
	    int nsegs, bool writing, struct rpcrdma_mw **out)
{
	struct rpcrdma_ia *ia = &r_xprt->rx_ia;
	struct rpcrdma_mw *mw;
	struct rpcrdma_frmr *frmr;
	struct ib_mr *mr;
=======
struct rpcrdma_mr_seg *frwr_map(struct rpcrdma_xprt *r_xprt,
				struct rpcrdma_mr_seg *seg,
				int nsegs, bool writing, __be32 xid,
				struct rpcrdma_mr *mr)
{
	struct rpcrdma_ep *ep = r_xprt->rx_ep;
>>>>>>> 24b8d41d
	struct ib_reg_wr *reg_wr;
	int i, n, dma_nents;
	struct ib_mr *ibmr;
	u8 key;

<<<<<<< HEAD
	mw = NULL;
	do {
		if (mw)
			rpcrdma_defer_mr_recovery(mw);
		mw = rpcrdma_get_mw(r_xprt);
		if (!mw)
			return -ENOBUFS;
	} while (mw->frmr.fr_state != FRMR_IS_INVALID);
	frmr = &mw->frmr;
	frmr->fr_state = FRMR_IS_VALID;
	mr = frmr->fr_mr;
	reg_wr = &frmr->fr_regwr;

	if (nsegs > ia->ri_max_frmr_depth)
		nsegs = ia->ri_max_frmr_depth;
	for (i = 0; i < nsegs;) {
		if (seg->mr_page)
			sg_set_page(&mw->mw_sg[i],
=======
	if (nsegs > ep->re_max_fr_depth)
		nsegs = ep->re_max_fr_depth;
	for (i = 0; i < nsegs;) {
		if (seg->mr_page)
			sg_set_page(&mr->mr_sg[i],
>>>>>>> 24b8d41d
				    seg->mr_page,
				    seg->mr_len,
				    offset_in_page(seg->mr_offset));
		else
<<<<<<< HEAD
			sg_set_buf(&mw->mw_sg[i], seg->mr_offset,
=======
			sg_set_buf(&mr->mr_sg[i], seg->mr_offset,
>>>>>>> 24b8d41d
				   seg->mr_len);

		++seg;
		++i;
		if (ep->re_mrtype == IB_MR_TYPE_SG_GAPS)
			continue;
		if ((i < nsegs && offset_in_page(seg->mr_offset)) ||
		    offset_in_page((seg-1)->mr_offset + (seg-1)->mr_len))
			break;
	}
<<<<<<< HEAD
	mw->mw_nents = i;
	mw->mw_dir = rpcrdma_data_dir(writing);
	if (i == 0)
		goto out_dmamap_err;

	dma_nents = ib_dma_map_sg(ia->ri_device,
				  mw->mw_sg, mw->mw_nents, mw->mw_dir);
	if (!dma_nents)
		goto out_dmamap_err;

	n = ib_map_mr_sg(mr, mw->mw_sg, mw->mw_nents, NULL, PAGE_SIZE);
	if (unlikely(n != mw->mw_nents))
		goto out_mapmr_err;

	dprintk("RPC:       %s: Using frmr %p to map %u segments (%u bytes)\n",
		__func__, frmr, mw->mw_nents, mr->length);
=======
	mr->mr_dir = rpcrdma_data_dir(writing);
	mr->mr_nents = i;

	dma_nents = ib_dma_map_sg(ep->re_id->device, mr->mr_sg, mr->mr_nents,
				  mr->mr_dir);
	if (!dma_nents)
		goto out_dmamap_err;

	ibmr = mr->frwr.fr_mr;
	n = ib_map_mr_sg(ibmr, mr->mr_sg, dma_nents, NULL, PAGE_SIZE);
	if (n != dma_nents)
		goto out_mapmr_err;

	ibmr->iova &= 0x00000000ffffffff;
	ibmr->iova |= ((u64)be32_to_cpu(xid)) << 32;
	key = (u8)(ibmr->rkey & 0x000000FF);
	ib_update_fast_reg_key(ibmr, ++key);

	reg_wr = &mr->frwr.fr_regwr;
	reg_wr->mr = ibmr;
	reg_wr->key = ibmr->rkey;
	reg_wr->access = writing ?
			 IB_ACCESS_REMOTE_WRITE | IB_ACCESS_LOCAL_WRITE :
			 IB_ACCESS_REMOTE_READ;

	mr->mr_handle = ibmr->rkey;
	mr->mr_length = ibmr->length;
	mr->mr_offset = ibmr->iova;
	trace_xprtrdma_mr_map(mr);

	return seg;

out_dmamap_err:
	mr->mr_dir = DMA_NONE;
	trace_xprtrdma_frwr_sgerr(mr, i);
	return ERR_PTR(-EIO);
>>>>>>> 24b8d41d

out_mapmr_err:
	trace_xprtrdma_frwr_maperr(mr, n);
	return ERR_PTR(-EIO);
}

/**
 * frwr_wc_fastreg - Invoked by RDMA provider for a flushed FastReg WC
 * @cq: completion queue
 * @wc: WCE for a completed FastReg WR
 *
 */
static void frwr_wc_fastreg(struct ib_cq *cq, struct ib_wc *wc)
{
	struct ib_cqe *cqe = wc->wr_cqe;
	struct rpcrdma_frwr *frwr =
		container_of(cqe, struct rpcrdma_frwr, fr_cqe);

	/* WARNING: Only wr_cqe and status are reliable at this point */
	trace_xprtrdma_wc_fastreg(wc, frwr);
	/* The MR will get recycled when the associated req is retransmitted */

<<<<<<< HEAD
	mw->mw_handle = mr->rkey;
	mw->mw_length = mr->length;
	mw->mw_offset = mr->iova;

	*out = mw;
	return mw->mw_nents;

out_dmamap_err:
	pr_err("rpcrdma: failed to dma map sg %p sg_nents %u\n",
	       mw->mw_sg, mw->mw_nents);
	rpcrdma_defer_mr_recovery(mw);
	return -EIO;

out_mapmr_err:
	pr_err("rpcrdma: failed to map mr %p (%u/%u)\n",
	       frmr->fr_mr, n, mw->mw_nents);
	rpcrdma_defer_mr_recovery(mw);
	return -EIO;

out_senderr:
	pr_err("rpcrdma: FRMR registration ib_post_send returned %i\n", rc);
	rpcrdma_defer_mr_recovery(mw);
	return -ENOTCONN;
}

static struct ib_send_wr *
__frwr_prepare_linv_wr(struct rpcrdma_mw *mw)
{
	struct rpcrdma_frmr *f = &mw->frmr;
	struct ib_send_wr *invalidate_wr;

	dprintk("RPC:       %s: invalidating frmr %p\n", __func__, f);

	f->fr_state = FRMR_IS_INVALID;
	invalidate_wr = &f->fr_invwr;
=======
	rpcrdma_flush_disconnect(cq->cq_context, wc);
}

/**
 * frwr_send - post Send WRs containing the RPC Call message
 * @r_xprt: controlling transport instance
 * @req: prepared RPC Call
 *
 * For FRWR, chain any FastReg WRs to the Send WR. Only a
 * single ib_post_send call is needed to register memory
 * and then post the Send WR.
 *
 * Returns the return code from ib_post_send.
 *
 * Caller must hold the transport send lock to ensure that the
 * pointers to the transport's rdma_cm_id and QP are stable.
 */
int frwr_send(struct rpcrdma_xprt *r_xprt, struct rpcrdma_req *req)
{
	struct ib_send_wr *post_wr;
	struct rpcrdma_mr *mr;

	post_wr = &req->rl_wr;
	list_for_each_entry(mr, &req->rl_registered, mr_list) {
		struct rpcrdma_frwr *frwr;

		frwr = &mr->frwr;

		frwr->fr_cqe.done = frwr_wc_fastreg;
		frwr->fr_regwr.wr.next = post_wr;
		frwr->fr_regwr.wr.wr_cqe = &frwr->fr_cqe;
		frwr->fr_regwr.wr.num_sge = 0;
		frwr->fr_regwr.wr.opcode = IB_WR_REG_MR;
		frwr->fr_regwr.wr.send_flags = 0;

		post_wr = &frwr->fr_regwr.wr;
	}

	return ib_post_send(r_xprt->rx_ep->re_id->qp, post_wr, NULL);
}

/**
 * frwr_reminv - handle a remotely invalidated mr on the @mrs list
 * @rep: Received reply
 * @mrs: list of MRs to check
 *
 */
void frwr_reminv(struct rpcrdma_rep *rep, struct list_head *mrs)
{
	struct rpcrdma_mr *mr;

	list_for_each_entry(mr, mrs, mr_list)
		if (mr->mr_handle == rep->rr_inv_rkey) {
			list_del_init(&mr->mr_list);
			trace_xprtrdma_mr_reminv(mr);
			rpcrdma_mr_put(mr);
			break;	/* only one invalidated MR per RPC */
		}
}

static void __frwr_release_mr(struct ib_wc *wc, struct rpcrdma_mr *mr)
{
	if (wc->status != IB_WC_SUCCESS)
		frwr_mr_recycle(mr);
	else
		rpcrdma_mr_put(mr);
}
>>>>>>> 24b8d41d

/**
 * frwr_wc_localinv - Invoked by RDMA provider for a LOCAL_INV WC
 * @cq: completion queue
 * @wc: WCE for a completed LocalInv WR
 *
 */
static void frwr_wc_localinv(struct ib_cq *cq, struct ib_wc *wc)
{
	struct ib_cqe *cqe = wc->wr_cqe;
	struct rpcrdma_frwr *frwr =
		container_of(cqe, struct rpcrdma_frwr, fr_cqe);
	struct rpcrdma_mr *mr = container_of(frwr, struct rpcrdma_mr, frwr);

	/* WARNING: Only wr_cqe and status are reliable at this point */
	trace_xprtrdma_wc_li(wc, frwr);
	__frwr_release_mr(wc, mr);

	rpcrdma_flush_disconnect(cq->cq_context, wc);
}

<<<<<<< HEAD
/* Invalidate all memory regions that were registered for "req".
 *
 * Sleeps until it is safe for the host CPU to access the
 * previously mapped memory regions.
 *
 * Caller ensures that req->rl_registered is not empty.
=======
/**
 * frwr_wc_localinv_wake - Invoked by RDMA provider for a LOCAL_INV WC
 * @cq: completion queue
 * @wc: WCE for a completed LocalInv WR
 *
 * Awaken anyone waiting for an MR to finish being fenced.
 */
static void frwr_wc_localinv_wake(struct ib_cq *cq, struct ib_wc *wc)
{
	struct ib_cqe *cqe = wc->wr_cqe;
	struct rpcrdma_frwr *frwr =
		container_of(cqe, struct rpcrdma_frwr, fr_cqe);
	struct rpcrdma_mr *mr = container_of(frwr, struct rpcrdma_mr, frwr);

	/* WARNING: Only wr_cqe and status are reliable at this point */
	trace_xprtrdma_wc_li_wake(wc, frwr);
	__frwr_release_mr(wc, mr);
	complete(&frwr->fr_linv_done);

	rpcrdma_flush_disconnect(cq->cq_context, wc);
}

/**
 * frwr_unmap_sync - invalidate memory regions that were registered for @req
 * @r_xprt: controlling transport instance
 * @req: rpcrdma_req with a non-empty list of MRs to process
 *
 * Sleeps until it is safe for the host CPU to access the previously mapped
 * memory regions. This guarantees that registered MRs are properly fenced
 * from the server before the RPC consumer accesses the data in them. It
 * also ensures proper Send flow control: waking the next RPC waits until
 * this RPC has relinquished all its Send Queue entries.
>>>>>>> 24b8d41d
 */
void frwr_unmap_sync(struct rpcrdma_xprt *r_xprt, struct rpcrdma_req *req)
{
<<<<<<< HEAD
	struct ib_send_wr *invalidate_wrs, *pos, *prev, *bad_wr;
	struct rpcrdma_rep *rep = req->rl_reply;
	struct rpcrdma_ia *ia = &r_xprt->rx_ia;
	struct rpcrdma_mw *mw, *tmp;
	struct rpcrdma_frmr *f;
=======
	struct ib_send_wr *first, **prev, *last;
	const struct ib_send_wr *bad_wr;
	struct rpcrdma_frwr *frwr;
	struct rpcrdma_mr *mr;
>>>>>>> 24b8d41d
	int rc;

	/* ORDER: Invalidate all of the MRs first
	 *
	 * Chain the LOCAL_INV Work Requests and post them with
	 * a single ib_post_send() call.
	 */
<<<<<<< HEAD
	f = NULL;
	invalidate_wrs = pos = prev = NULL;
	list_for_each_entry(mw, &req->rl_registered, mw_list) {
		if ((rep->rr_wc_flags & IB_WC_WITH_INVALIDATE) &&
		    (mw->mw_handle == rep->rr_inv_rkey)) {
			mw->frmr.fr_state = FRMR_IS_INVALID;
			continue;
		}

		pos = __frwr_prepare_linv_wr(mw);

		if (!invalidate_wrs)
			invalidate_wrs = pos;
		else
			prev->next = pos;
		prev = pos;
		f = &mw->frmr;
	}
	if (!f)
		goto unmap;
=======
	frwr = NULL;
	prev = &first;
	while ((mr = rpcrdma_mr_pop(&req->rl_registered))) {

		trace_xprtrdma_mr_localinv(mr);
		r_xprt->rx_stats.local_inv_needed++;

		frwr = &mr->frwr;
		frwr->fr_cqe.done = frwr_wc_localinv;
		last = &frwr->fr_invwr;
		last->next = NULL;
		last->wr_cqe = &frwr->fr_cqe;
		last->sg_list = NULL;
		last->num_sge = 0;
		last->opcode = IB_WR_LOCAL_INV;
		last->send_flags = IB_SEND_SIGNALED;
		last->ex.invalidate_rkey = mr->mr_handle;

		*prev = last;
		prev = &last->next;
	}
>>>>>>> 24b8d41d

	/* Strong send queue ordering guarantees that when the
	 * last WR in the chain completes, all WRs in the chain
	 * are complete.
	 */
	frwr->fr_cqe.done = frwr_wc_localinv_wake;
	reinit_completion(&frwr->fr_linv_done);

	/* Transport disconnect drains the receive CQ before it
	 * replaces the QP. The RPC reply handler won't call us
	 * unless re_id->qp is a valid pointer.
	 */
<<<<<<< HEAD
	r_xprt->rx_stats.local_inv_needed++;
	rc = ib_post_send(ia->ri_id->qp, invalidate_wrs, &bad_wr);
	if (rc)
		goto reset_mrs;

	wait_for_completion(&f->fr_linv_done);
=======
	bad_wr = NULL;
	rc = ib_post_send(r_xprt->rx_ep->re_id->qp, first, &bad_wr);
>>>>>>> 24b8d41d

	/* The final LOCAL_INV WR in the chain is supposed to
	 * do the wake. If it was never posted, the wake will
	 * not happen, so don't wait in that case.
	 */
<<<<<<< HEAD
unmap:
	list_for_each_entry_safe(mw, tmp, &req->rl_registered, mw_list) {
		dprintk("RPC:       %s: unmapping frmr %p\n",
			__func__, &mw->frmr);
		list_del_init(&mw->mw_list);
		ib_dma_unmap_sg(ia->ri_device,
				mw->mw_sg, mw->mw_nents, mw->mw_dir);
		rpcrdma_put_mw(r_xprt, mw);
	}
	return;

reset_mrs:
	pr_err("rpcrdma: FRMR invalidate ib_post_send returned %i\n", rc);
	rdma_disconnect(ia->ri_id);

	/* Find and reset the MRs in the LOCAL_INV WRs that did not
	 * get posted. This is synchronous, and slow.
	 */
	list_for_each_entry(mw, &req->rl_registered, mw_list) {
		f = &mw->frmr;
		if (mw->frmr.fr_mr->rkey == bad_wr->ex.invalidate_rkey) {
			__frwr_reset_mr(ia, mw);
			bad_wr = bad_wr->next;
		}
	}
	goto unmap;
}

/* Use a slow, safe mechanism to invalidate all memory regions
 * that were registered for "req".
 */
static void
frwr_op_unmap_safe(struct rpcrdma_xprt *r_xprt, struct rpcrdma_req *req,
		   bool sync)
{
	struct rpcrdma_mw *mw;

	while (!list_empty(&req->rl_registered)) {
		mw = list_first_entry(&req->rl_registered,
				      struct rpcrdma_mw, mw_list);
		list_del_init(&mw->mw_list);

		if (sync)
			frwr_op_recover_mr(mw);
		else
			rpcrdma_defer_mr_recovery(mw);
=======
	if (bad_wr != first)
		wait_for_completion(&frwr->fr_linv_done);
	if (!rc)
		return;

	/* Recycle MRs in the LOCAL_INV chain that did not get posted.
	 */
	trace_xprtrdma_post_linv(req, rc);
	while (bad_wr) {
		frwr = container_of(bad_wr, struct rpcrdma_frwr,
				    fr_invwr);
		mr = container_of(frwr, struct rpcrdma_mr, frwr);
		bad_wr = bad_wr->next;

		list_del_init(&mr->mr_list);
		frwr_mr_recycle(mr);
	}
}

/**
 * frwr_wc_localinv_done - Invoked by RDMA provider for a signaled LOCAL_INV WC
 * @cq:	completion queue
 * @wc:	WCE for a completed LocalInv WR
 *
 */
static void frwr_wc_localinv_done(struct ib_cq *cq, struct ib_wc *wc)
{
	struct ib_cqe *cqe = wc->wr_cqe;
	struct rpcrdma_frwr *frwr =
		container_of(cqe, struct rpcrdma_frwr, fr_cqe);
	struct rpcrdma_mr *mr = container_of(frwr, struct rpcrdma_mr, frwr);
	struct rpcrdma_rep *rep = mr->mr_req->rl_reply;

	/* WARNING: Only wr_cqe and status are reliable at this point */
	trace_xprtrdma_wc_li_done(wc, frwr);
	__frwr_release_mr(wc, mr);

	/* Ensure @rep is generated before __frwr_release_mr */
	smp_rmb();
	rpcrdma_complete_rqst(rep);

	rpcrdma_flush_disconnect(cq->cq_context, wc);
}

/**
 * frwr_unmap_async - invalidate memory regions that were registered for @req
 * @r_xprt: controlling transport instance
 * @req: rpcrdma_req with a non-empty list of MRs to process
 *
 * This guarantees that registered MRs are properly fenced from the
 * server before the RPC consumer accesses the data in them. It also
 * ensures proper Send flow control: waking the next RPC waits until
 * this RPC has relinquished all its Send Queue entries.
 */
void frwr_unmap_async(struct rpcrdma_xprt *r_xprt, struct rpcrdma_req *req)
{
	struct ib_send_wr *first, *last, **prev;
	const struct ib_send_wr *bad_wr;
	struct rpcrdma_frwr *frwr;
	struct rpcrdma_mr *mr;
	int rc;

	/* Chain the LOCAL_INV Work Requests and post them with
	 * a single ib_post_send() call.
	 */
	frwr = NULL;
	prev = &first;
	while ((mr = rpcrdma_mr_pop(&req->rl_registered))) {

		trace_xprtrdma_mr_localinv(mr);
		r_xprt->rx_stats.local_inv_needed++;

		frwr = &mr->frwr;
		frwr->fr_cqe.done = frwr_wc_localinv;
		last = &frwr->fr_invwr;
		last->next = NULL;
		last->wr_cqe = &frwr->fr_cqe;
		last->sg_list = NULL;
		last->num_sge = 0;
		last->opcode = IB_WR_LOCAL_INV;
		last->send_flags = IB_SEND_SIGNALED;
		last->ex.invalidate_rkey = mr->mr_handle;

		*prev = last;
		prev = &last->next;
	}

	/* Strong send queue ordering guarantees that when the
	 * last WR in the chain completes, all WRs in the chain
	 * are complete. The last completion will wake up the
	 * RPC waiter.
	 */
	frwr->fr_cqe.done = frwr_wc_localinv_done;

	/* Transport disconnect drains the receive CQ before it
	 * replaces the QP. The RPC reply handler won't call us
	 * unless re_id->qp is a valid pointer.
	 */
	bad_wr = NULL;
	rc = ib_post_send(r_xprt->rx_ep->re_id->qp, first, &bad_wr);
	if (!rc)
		return;

	/* Recycle MRs in the LOCAL_INV chain that did not get posted.
	 */
	trace_xprtrdma_post_linv(req, rc);
	while (bad_wr) {
		frwr = container_of(bad_wr, struct rpcrdma_frwr, fr_invwr);
		mr = container_of(frwr, struct rpcrdma_mr, frwr);
		bad_wr = bad_wr->next;

		frwr_mr_recycle(mr);
>>>>>>> 24b8d41d
	}

<<<<<<< HEAD
const struct rpcrdma_memreg_ops rpcrdma_frwr_memreg_ops = {
	.ro_map				= frwr_op_map,
	.ro_unmap_sync			= frwr_op_unmap_sync,
	.ro_unmap_safe			= frwr_op_unmap_safe,
	.ro_recover_mr			= frwr_op_recover_mr,
	.ro_open			= frwr_op_open,
	.ro_maxpages			= frwr_op_maxpages,
	.ro_init_mr			= frwr_op_init_mr,
	.ro_release_mr			= frwr_op_release_mr,
	.ro_displayname			= "frwr",
	.ro_send_w_inv_ok		= RPCRDMA_CMP_F_SND_W_INV_OK,
};
=======
	/* The final LOCAL_INV WR in the chain is supposed to
	 * do the wake. If it was never posted, the wake will
	 * not happen, so wake here in that case.
	 */
	rpcrdma_complete_rqst(req->rl_reply);
}
>>>>>>> 24b8d41d
<|MERGE_RESOLUTION|>--- conflicted
+++ resolved
@@ -27,42 +27,6 @@
 
 /* Transport recovery
  *
-<<<<<<< HEAD
- * ->op_map and the transport connect worker cannot run at the same
- * time, but ->op_unmap can fire while the transport connect worker
- * is running. Thus MR recovery is handled in ->op_map, to guarantee
- * that recovered MRs are owned by a sending RPC, and not one where
- * ->op_unmap could fire at the same time transport reconnect is
- * being done.
- *
- * When the underlying transport disconnects, MRs are left in one of
- * four states:
- *
- * INVALID:	The MR was not in use before the QP entered ERROR state.
- *
- * VALID:	The MR was registered before the QP entered ERROR state.
- *
- * FLUSHED_FR:	The MR was being registered when the QP entered ERROR
- *		state, and the pending WR was flushed.
- *
- * FLUSHED_LI:	The MR was being invalidated when the QP entered ERROR
- *		state, and the pending WR was flushed.
- *
- * When frwr_op_map encounters FLUSHED and VALID MRs, they are recovered
- * with ib_dereg_mr and then are re-initialized. Because MR recovery
- * allocates fresh resources, it is deferred to a workqueue, and the
- * recovered MRs are placed back on the rb_mws list when recovery is
- * complete. frwr_op_map allocates another MR for the current RPC while
- * the broken MR is reset.
- *
- * To ensure that frwr_op_map doesn't encounter an MR that is marked
- * INVALID but that is about to be flushed due to a previous transport
- * disconnect, the transport connect worker attempts to drain all
- * pending send queue WRs before the transport is reconnected.
- */
-
-#include <linux/sunrpc/rpc_rdma.h>
-=======
  * frwr_map and frwr_unmap_* cannot run at the same time the transport
  * connect worker is running. The connect worker holds the transport
  * send lock, just as ->send_request does. This prevents frwr_map and
@@ -77,7 +41,6 @@
  */
 
 #include <linux/sunrpc/svc_rdma.h>
->>>>>>> 24b8d41d
 
 #include "xprt_rdma.h"
 #include <trace/events/rpcrdma.h>
@@ -86,42 +49,6 @@
 # define RPCDBG_FACILITY	RPCDBG_TRANS
 #endif
 
-<<<<<<< HEAD
-bool
-frwr_is_supported(struct rpcrdma_ia *ia)
-{
-	struct ib_device_attr *attrs = &ia->ri_device->attrs;
-
-	if (!(attrs->device_cap_flags & IB_DEVICE_MEM_MGT_EXTENSIONS))
-		goto out_not_supported;
-	if (attrs->max_fast_reg_page_list_len == 0)
-		goto out_not_supported;
-	return true;
-
-out_not_supported:
-	pr_info("rpcrdma: 'frwr' mode is not supported by device %s\n",
-		ia->ri_device->name);
-	return false;
-}
-
-static int
-frwr_op_init_mr(struct rpcrdma_ia *ia, struct rpcrdma_mw *r)
-{
-	unsigned int depth = ia->ri_max_frmr_depth;
-	struct rpcrdma_frmr *f = &r->frmr;
-	int rc;
-
-	f->fr_mr = ib_alloc_mr(ia->ri_pd, IB_MR_TYPE_MEM_REG, depth);
-	if (IS_ERR(f->fr_mr))
-		goto out_mr_err;
-
-	r->mw_sg = kcalloc(depth, sizeof(*r->mw_sg), GFP_KERNEL);
-	if (!r->mw_sg)
-		goto out_list_err;
-
-	sg_init_table(r->mw_sg, depth);
-	init_completion(&f->fr_linv_done);
-=======
 /**
  * frwr_release_mr - Destroy one MR
  * @mr: MR allocated by frwr_mr_init
@@ -209,7 +136,6 @@
 
 	sg_init_table(sg, depth);
 	mr->mr_sg = sg;
->>>>>>> 24b8d41d
 	return 0;
 
 out_mr_err:
@@ -222,10 +148,6 @@
 	return -ENOMEM;
 }
 
-<<<<<<< HEAD
-static void
-frwr_op_release_mr(struct rpcrdma_mw *r)
-=======
 /**
  * frwr_query_device - Prepare a transport for use with FRWR
  * @ep: endpoint to fill in
@@ -244,7 +166,6 @@
  *   %-ENOMEM - the device is not sufficiently capable for NFS/RDMA
  */
 int frwr_query_device(struct rpcrdma_ep *ep, const struct ib_device *device)
->>>>>>> 24b8d41d
 {
 	const struct ib_device_attr *attrs = &device->attrs;
 	int max_qp_wr, depth, delta;
@@ -257,81 +178,6 @@
 		return -EINVAL;
 	}
 
-<<<<<<< HEAD
-	/* Ensure MW is not on any rl_registered list */
-	if (!list_empty(&r->mw_list))
-		list_del(&r->mw_list);
-
-	rc = ib_dereg_mr(r->frmr.fr_mr);
-	if (rc)
-		pr_err("rpcrdma: final ib_dereg_mr for %p returned %i\n",
-		       r, rc);
-	kfree(r->mw_sg);
-	kfree(r);
-}
-
-static int
-__frwr_reset_mr(struct rpcrdma_ia *ia, struct rpcrdma_mw *r)
-{
-	struct rpcrdma_frmr *f = &r->frmr;
-	int rc;
-
-	rc = ib_dereg_mr(f->fr_mr);
-	if (rc) {
-		pr_warn("rpcrdma: ib_dereg_mr status %d, frwr %p orphaned\n",
-			rc, r);
-		return rc;
-	}
-
-	f->fr_mr = ib_alloc_mr(ia->ri_pd, IB_MR_TYPE_MEM_REG,
-			       ia->ri_max_frmr_depth);
-	if (IS_ERR(f->fr_mr)) {
-		pr_warn("rpcrdma: ib_alloc_mr status %ld, frwr %p orphaned\n",
-			PTR_ERR(f->fr_mr), r);
-		return PTR_ERR(f->fr_mr);
-	}
-
-	dprintk("RPC:       %s: recovered FRMR %p\n", __func__, f);
-	f->fr_state = FRMR_IS_INVALID;
-	return 0;
-}
-
-/* Reset of a single FRMR. Generate a fresh rkey by replacing the MR.
- *
- * There's no recovery if this fails. The FRMR is abandoned, but
- * remains in rb_all. It will be cleaned up when the transport is
- * destroyed.
- */
-static void
-frwr_op_recover_mr(struct rpcrdma_mw *mw)
-{
-	enum rpcrdma_frmr_state state = mw->frmr.fr_state;
-	struct rpcrdma_xprt *r_xprt = mw->mw_xprt;
-	struct rpcrdma_ia *ia = &r_xprt->rx_ia;
-	int rc;
-
-	rc = __frwr_reset_mr(ia, mw);
-	if (state != FRMR_FLUSHED_LI)
-		ib_dma_unmap_sg(ia->ri_device,
-				mw->mw_sg, mw->mw_nents, mw->mw_dir);
-	if (rc)
-		goto out_release;
-
-	rpcrdma_put_mw(r_xprt, mw);
-	r_xprt->rx_stats.mrs_recovered++;
-	return;
-
-out_release:
-	pr_err("rpcrdma: FRMR reset failed %d, %p release\n", rc, mw);
-	r_xprt->rx_stats.mrs_orphaned++;
-
-	spin_lock(&r_xprt->rx_buf.rb_mwlock);
-	list_del(&mw->mw_all);
-	spin_unlock(&r_xprt->rx_buf.rb_mwlock);
-
-	frwr_op_release_mr(mw);
-}
-=======
 	max_sge = min_t(unsigned int, attrs->max_send_sge,
 			RPCRDMA_MAX_SEND_SGES);
 	if (max_sge < RPCRDMA_MIN_SEND_SGES) {
@@ -340,7 +186,6 @@
 	}
 	ep->re_attr.cap.max_send_sge = max_sge;
 	ep->re_attr.cap.max_recv_sge = 1;
->>>>>>> 24b8d41d
 
 	ep->re_mrtype = IB_MR_TYPE_MEM_REG;
 	if (attrs->device_cap_flags & IB_DEVICE_SG_GAPS_REG)
@@ -414,56 +259,9 @@
 	if ((ep->re_max_rdma_segs * ep->re_max_fr_depth) < RPCRDMA_MAX_SEGS)
 		return -ENOMEM;
 
-	ia->ri_max_segs = max_t(unsigned int, 1, RPCRDMA_MAX_DATA_SEGS /
-				ia->ri_max_frmr_depth);
 	return 0;
 }
 
-<<<<<<< HEAD
-/* FRWR mode conveys a list of pages per chunk segment. The
- * maximum length of that list is the FRWR page list depth.
- */
-static size_t
-frwr_op_maxpages(struct rpcrdma_xprt *r_xprt)
-{
-	struct rpcrdma_ia *ia = &r_xprt->rx_ia;
-
-	return min_t(unsigned int, RPCRDMA_MAX_DATA_SEGS,
-		     RPCRDMA_MAX_HDR_SEGS * ia->ri_max_frmr_depth);
-}
-
-static void
-__frwr_sendcompletion_flush(struct ib_wc *wc, const char *wr)
-{
-	if (wc->status != IB_WC_WR_FLUSH_ERR)
-		pr_err("rpcrdma: %s: %s (%u/0x%x)\n",
-		       wr, ib_wc_status_msg(wc->status),
-		       wc->status, wc->vendor_err);
-}
-
-/**
- * frwr_wc_fastreg - Invoked by RDMA provider for each polled FastReg WC
- * @cq:	completion queue (ignored)
- * @wc:	completed WR
- *
- */
-static void
-frwr_wc_fastreg(struct ib_cq *cq, struct ib_wc *wc)
-{
-	struct rpcrdma_frmr *frmr;
-	struct ib_cqe *cqe;
-
-	/* WARNING: Only wr_cqe and status are reliable at this point */
-	if (wc->status != IB_WC_SUCCESS) {
-		cqe = wc->wr_cqe;
-		frmr = container_of(cqe, struct rpcrdma_frmr, fr_cqe);
-		frmr->fr_state = FRMR_FLUSHED_FR;
-		__frwr_sendcompletion_flush(wc, "fastreg");
-	}
-}
-
-=======
->>>>>>> 24b8d41d
 /**
  * frwr_map - Register a memory region
  * @r_xprt: controlling transport
@@ -473,112 +271,33 @@
  * @xid: XID of RPC using the registered memory
  * @mr: MR to fill in
  *
-<<<<<<< HEAD
- */
-static void
-frwr_wc_localinv(struct ib_cq *cq, struct ib_wc *wc)
-{
-	struct rpcrdma_frmr *frmr;
-	struct ib_cqe *cqe;
-
-	/* WARNING: Only wr_cqe and status are reliable at this point */
-	if (wc->status != IB_WC_SUCCESS) {
-		cqe = wc->wr_cqe;
-		frmr = container_of(cqe, struct rpcrdma_frmr, fr_cqe);
-		frmr->fr_state = FRMR_FLUSHED_LI;
-		__frwr_sendcompletion_flush(wc, "localinv");
-	}
-}
-
-/**
- * frwr_wc_localinv - Invoked by RDMA provider for each polled LocalInv WC
- * @cq:	completion queue (ignored)
- * @wc:	completed WR
- *
- * Awaken anyone waiting for an MR to finish being fenced.
- */
-static void
-frwr_wc_localinv_wake(struct ib_cq *cq, struct ib_wc *wc)
-{
-	struct rpcrdma_frmr *frmr;
-	struct ib_cqe *cqe;
-
-	/* WARNING: Only wr_cqe and status are reliable at this point */
-	cqe = wc->wr_cqe;
-	frmr = container_of(cqe, struct rpcrdma_frmr, fr_cqe);
-	if (wc->status != IB_WC_SUCCESS) {
-		frmr->fr_state = FRMR_FLUSHED_LI;
-		__frwr_sendcompletion_flush(wc, "localinv");
-	}
-	complete(&frmr->fr_linv_done);
-}
-
-/* Post a REG_MR Work Request to register a memory region
-=======
  * Prepare a REG_MR Work Request to register a memory region
->>>>>>> 24b8d41d
  * for remote access via RDMA READ or RDMA WRITE.
  *
  * Returns the next segment or a negative errno pointer.
  * On success, @mr is filled in.
  */
-<<<<<<< HEAD
-static int
-frwr_op_map(struct rpcrdma_xprt *r_xprt, struct rpcrdma_mr_seg *seg,
-	    int nsegs, bool writing, struct rpcrdma_mw **out)
-{
-	struct rpcrdma_ia *ia = &r_xprt->rx_ia;
-	struct rpcrdma_mw *mw;
-	struct rpcrdma_frmr *frmr;
-	struct ib_mr *mr;
-=======
 struct rpcrdma_mr_seg *frwr_map(struct rpcrdma_xprt *r_xprt,
 				struct rpcrdma_mr_seg *seg,
 				int nsegs, bool writing, __be32 xid,
 				struct rpcrdma_mr *mr)
 {
 	struct rpcrdma_ep *ep = r_xprt->rx_ep;
->>>>>>> 24b8d41d
 	struct ib_reg_wr *reg_wr;
 	int i, n, dma_nents;
 	struct ib_mr *ibmr;
 	u8 key;
 
-<<<<<<< HEAD
-	mw = NULL;
-	do {
-		if (mw)
-			rpcrdma_defer_mr_recovery(mw);
-		mw = rpcrdma_get_mw(r_xprt);
-		if (!mw)
-			return -ENOBUFS;
-	} while (mw->frmr.fr_state != FRMR_IS_INVALID);
-	frmr = &mw->frmr;
-	frmr->fr_state = FRMR_IS_VALID;
-	mr = frmr->fr_mr;
-	reg_wr = &frmr->fr_regwr;
-
-	if (nsegs > ia->ri_max_frmr_depth)
-		nsegs = ia->ri_max_frmr_depth;
-	for (i = 0; i < nsegs;) {
-		if (seg->mr_page)
-			sg_set_page(&mw->mw_sg[i],
-=======
 	if (nsegs > ep->re_max_fr_depth)
 		nsegs = ep->re_max_fr_depth;
 	for (i = 0; i < nsegs;) {
 		if (seg->mr_page)
 			sg_set_page(&mr->mr_sg[i],
->>>>>>> 24b8d41d
 				    seg->mr_page,
 				    seg->mr_len,
 				    offset_in_page(seg->mr_offset));
 		else
-<<<<<<< HEAD
-			sg_set_buf(&mw->mw_sg[i], seg->mr_offset,
-=======
 			sg_set_buf(&mr->mr_sg[i], seg->mr_offset,
->>>>>>> 24b8d41d
 				   seg->mr_len);
 
 		++seg;
@@ -589,24 +308,6 @@
 		    offset_in_page((seg-1)->mr_offset + (seg-1)->mr_len))
 			break;
 	}
-<<<<<<< HEAD
-	mw->mw_nents = i;
-	mw->mw_dir = rpcrdma_data_dir(writing);
-	if (i == 0)
-		goto out_dmamap_err;
-
-	dma_nents = ib_dma_map_sg(ia->ri_device,
-				  mw->mw_sg, mw->mw_nents, mw->mw_dir);
-	if (!dma_nents)
-		goto out_dmamap_err;
-
-	n = ib_map_mr_sg(mr, mw->mw_sg, mw->mw_nents, NULL, PAGE_SIZE);
-	if (unlikely(n != mw->mw_nents))
-		goto out_mapmr_err;
-
-	dprintk("RPC:       %s: Using frmr %p to map %u segments (%u bytes)\n",
-		__func__, frmr, mw->mw_nents, mr->length);
-=======
 	mr->mr_dir = rpcrdma_data_dir(writing);
 	mr->mr_nents = i;
 
@@ -643,7 +344,6 @@
 	mr->mr_dir = DMA_NONE;
 	trace_xprtrdma_frwr_sgerr(mr, i);
 	return ERR_PTR(-EIO);
->>>>>>> 24b8d41d
 
 out_mapmr_err:
 	trace_xprtrdma_frwr_maperr(mr, n);
@@ -666,43 +366,6 @@
 	trace_xprtrdma_wc_fastreg(wc, frwr);
 	/* The MR will get recycled when the associated req is retransmitted */
 
-<<<<<<< HEAD
-	mw->mw_handle = mr->rkey;
-	mw->mw_length = mr->length;
-	mw->mw_offset = mr->iova;
-
-	*out = mw;
-	return mw->mw_nents;
-
-out_dmamap_err:
-	pr_err("rpcrdma: failed to dma map sg %p sg_nents %u\n",
-	       mw->mw_sg, mw->mw_nents);
-	rpcrdma_defer_mr_recovery(mw);
-	return -EIO;
-
-out_mapmr_err:
-	pr_err("rpcrdma: failed to map mr %p (%u/%u)\n",
-	       frmr->fr_mr, n, mw->mw_nents);
-	rpcrdma_defer_mr_recovery(mw);
-	return -EIO;
-
-out_senderr:
-	pr_err("rpcrdma: FRMR registration ib_post_send returned %i\n", rc);
-	rpcrdma_defer_mr_recovery(mw);
-	return -ENOTCONN;
-}
-
-static struct ib_send_wr *
-__frwr_prepare_linv_wr(struct rpcrdma_mw *mw)
-{
-	struct rpcrdma_frmr *f = &mw->frmr;
-	struct ib_send_wr *invalidate_wr;
-
-	dprintk("RPC:       %s: invalidating frmr %p\n", __func__, f);
-
-	f->fr_state = FRMR_IS_INVALID;
-	invalidate_wr = &f->fr_invwr;
-=======
 	rpcrdma_flush_disconnect(cq->cq_context, wc);
 }
 
@@ -770,7 +433,6 @@
 	else
 		rpcrdma_mr_put(mr);
 }
->>>>>>> 24b8d41d
 
 /**
  * frwr_wc_localinv - Invoked by RDMA provider for a LOCAL_INV WC
@@ -792,14 +454,6 @@
 	rpcrdma_flush_disconnect(cq->cq_context, wc);
 }
 
-<<<<<<< HEAD
-/* Invalidate all memory regions that were registered for "req".
- *
- * Sleeps until it is safe for the host CPU to access the
- * previously mapped memory regions.
- *
- * Caller ensures that req->rl_registered is not empty.
-=======
 /**
  * frwr_wc_localinv_wake - Invoked by RDMA provider for a LOCAL_INV WC
  * @cq: completion queue
@@ -832,22 +486,13 @@
  * from the server before the RPC consumer accesses the data in them. It
  * also ensures proper Send flow control: waking the next RPC waits until
  * this RPC has relinquished all its Send Queue entries.
->>>>>>> 24b8d41d
  */
 void frwr_unmap_sync(struct rpcrdma_xprt *r_xprt, struct rpcrdma_req *req)
 {
-<<<<<<< HEAD
-	struct ib_send_wr *invalidate_wrs, *pos, *prev, *bad_wr;
-	struct rpcrdma_rep *rep = req->rl_reply;
-	struct rpcrdma_ia *ia = &r_xprt->rx_ia;
-	struct rpcrdma_mw *mw, *tmp;
-	struct rpcrdma_frmr *f;
-=======
 	struct ib_send_wr *first, **prev, *last;
 	const struct ib_send_wr *bad_wr;
 	struct rpcrdma_frwr *frwr;
 	struct rpcrdma_mr *mr;
->>>>>>> 24b8d41d
 	int rc;
 
 	/* ORDER: Invalidate all of the MRs first
@@ -855,28 +500,6 @@
 	 * Chain the LOCAL_INV Work Requests and post them with
 	 * a single ib_post_send() call.
 	 */
-<<<<<<< HEAD
-	f = NULL;
-	invalidate_wrs = pos = prev = NULL;
-	list_for_each_entry(mw, &req->rl_registered, mw_list) {
-		if ((rep->rr_wc_flags & IB_WC_WITH_INVALIDATE) &&
-		    (mw->mw_handle == rep->rr_inv_rkey)) {
-			mw->frmr.fr_state = FRMR_IS_INVALID;
-			continue;
-		}
-
-		pos = __frwr_prepare_linv_wr(mw);
-
-		if (!invalidate_wrs)
-			invalidate_wrs = pos;
-		else
-			prev->next = pos;
-		prev = pos;
-		f = &mw->frmr;
-	}
-	if (!f)
-		goto unmap;
-=======
 	frwr = NULL;
 	prev = &first;
 	while ((mr = rpcrdma_mr_pop(&req->rl_registered))) {
@@ -898,7 +521,6 @@
 		*prev = last;
 		prev = &last->next;
 	}
->>>>>>> 24b8d41d
 
 	/* Strong send queue ordering guarantees that when the
 	 * last WR in the chain completes, all WRs in the chain
@@ -911,70 +533,13 @@
 	 * replaces the QP. The RPC reply handler won't call us
 	 * unless re_id->qp is a valid pointer.
 	 */
-<<<<<<< HEAD
-	r_xprt->rx_stats.local_inv_needed++;
-	rc = ib_post_send(ia->ri_id->qp, invalidate_wrs, &bad_wr);
-	if (rc)
-		goto reset_mrs;
-
-	wait_for_completion(&f->fr_linv_done);
-=======
 	bad_wr = NULL;
 	rc = ib_post_send(r_xprt->rx_ep->re_id->qp, first, &bad_wr);
->>>>>>> 24b8d41d
 
 	/* The final LOCAL_INV WR in the chain is supposed to
 	 * do the wake. If it was never posted, the wake will
 	 * not happen, so don't wait in that case.
 	 */
-<<<<<<< HEAD
-unmap:
-	list_for_each_entry_safe(mw, tmp, &req->rl_registered, mw_list) {
-		dprintk("RPC:       %s: unmapping frmr %p\n",
-			__func__, &mw->frmr);
-		list_del_init(&mw->mw_list);
-		ib_dma_unmap_sg(ia->ri_device,
-				mw->mw_sg, mw->mw_nents, mw->mw_dir);
-		rpcrdma_put_mw(r_xprt, mw);
-	}
-	return;
-
-reset_mrs:
-	pr_err("rpcrdma: FRMR invalidate ib_post_send returned %i\n", rc);
-	rdma_disconnect(ia->ri_id);
-
-	/* Find and reset the MRs in the LOCAL_INV WRs that did not
-	 * get posted. This is synchronous, and slow.
-	 */
-	list_for_each_entry(mw, &req->rl_registered, mw_list) {
-		f = &mw->frmr;
-		if (mw->frmr.fr_mr->rkey == bad_wr->ex.invalidate_rkey) {
-			__frwr_reset_mr(ia, mw);
-			bad_wr = bad_wr->next;
-		}
-	}
-	goto unmap;
-}
-
-/* Use a slow, safe mechanism to invalidate all memory regions
- * that were registered for "req".
- */
-static void
-frwr_op_unmap_safe(struct rpcrdma_xprt *r_xprt, struct rpcrdma_req *req,
-		   bool sync)
-{
-	struct rpcrdma_mw *mw;
-
-	while (!list_empty(&req->rl_registered)) {
-		mw = list_first_entry(&req->rl_registered,
-				      struct rpcrdma_mw, mw_list);
-		list_del_init(&mw->mw_list);
-
-		if (sync)
-			frwr_op_recover_mr(mw);
-		else
-			rpcrdma_defer_mr_recovery(mw);
-=======
 	if (bad_wr != first)
 		wait_for_completion(&frwr->fr_linv_done);
 	if (!rc)
@@ -1087,27 +652,11 @@
 		bad_wr = bad_wr->next;
 
 		frwr_mr_recycle(mr);
->>>>>>> 24b8d41d
-	}
-
-<<<<<<< HEAD
-const struct rpcrdma_memreg_ops rpcrdma_frwr_memreg_ops = {
-	.ro_map				= frwr_op_map,
-	.ro_unmap_sync			= frwr_op_unmap_sync,
-	.ro_unmap_safe			= frwr_op_unmap_safe,
-	.ro_recover_mr			= frwr_op_recover_mr,
-	.ro_open			= frwr_op_open,
-	.ro_maxpages			= frwr_op_maxpages,
-	.ro_init_mr			= frwr_op_init_mr,
-	.ro_release_mr			= frwr_op_release_mr,
-	.ro_displayname			= "frwr",
-	.ro_send_w_inv_ok		= RPCRDMA_CMP_F_SND_W_INV_OK,
-};
-=======
+	}
+
 	/* The final LOCAL_INV WR in the chain is supposed to
 	 * do the wake. If it was never posted, the wake will
 	 * not happen, so wake here in that case.
 	 */
 	rpcrdma_complete_rqst(req->rl_reply);
-}
->>>>>>> 24b8d41d
+}