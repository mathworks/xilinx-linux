// SPDX-License-Identifier: GPL-2.0
/*
 * Copyright (c) 2015 Oracle.  All rights reserved.
 *
 * Support for backward direction RPCs on RPC/RDMA.
 */

#include <linux/sunrpc/xprt.h>
#include <linux/sunrpc/svc.h>
#include <linux/sunrpc/svc_xprt.h>
#include <linux/sunrpc/svc_rdma.h>

#include "xprt_rdma.h"
#include <trace/events/rpcrdma.h>

#if IS_ENABLED(CONFIG_SUNRPC_DEBUG)
# define RPCDBG_FACILITY	RPCDBG_TRANS
#endif

#undef RPCRDMA_BACKCHANNEL_DEBUG

<<<<<<< HEAD
static void rpcrdma_bc_free_rqst(struct rpcrdma_xprt *r_xprt,
				 struct rpc_rqst *rqst)
{
	struct rpcrdma_buffer *buf = &r_xprt->rx_buf;
	struct rpcrdma_req *req = rpcr_to_rdmar(rqst);

	spin_lock(&buf->rb_reqslock);
	list_del(&req->rl_all);
	spin_unlock(&buf->rb_reqslock);

	rpcrdma_destroy_req(req);

	kfree(rqst);
}

static int rpcrdma_bc_setup_rqst(struct rpcrdma_xprt *r_xprt,
				 struct rpc_rqst *rqst)
{
	struct rpcrdma_regbuf *rb;
	struct rpcrdma_req *req;
	size_t size;

	req = rpcrdma_create_req(r_xprt);
	if (IS_ERR(req))
		return PTR_ERR(req);
	req->rl_backchannel = true;

	rb = rpcrdma_alloc_regbuf(RPCRDMA_HDRBUF_SIZE,
				  DMA_TO_DEVICE, GFP_KERNEL);
	if (IS_ERR(rb))
		goto out_fail;
	req->rl_rdmabuf = rb;

	size = r_xprt->rx_data.inline_rsize;
	rb = rpcrdma_alloc_regbuf(size, DMA_TO_DEVICE, GFP_KERNEL);
	if (IS_ERR(rb))
		goto out_fail;
	req->rl_sendbuf = rb;
	xdr_buf_init(&rqst->rq_snd_buf, rb->rg_base, size);
	rpcrdma_set_xprtdata(rqst, req);
	return 0;

out_fail:
	rpcrdma_bc_free_rqst(r_xprt, rqst);
	return -ENOMEM;
}

/* Allocate and add receive buffers to the rpcrdma_buffer's
 * existing list of rep's. These are released when the
 * transport is destroyed.
 */
static int rpcrdma_bc_setup_reps(struct rpcrdma_xprt *r_xprt,
				 unsigned int count)
{
	struct rpcrdma_rep *rep;
	int rc = 0;

	while (count--) {
		rep = rpcrdma_create_rep(r_xprt);
		if (IS_ERR(rep)) {
			pr_err("RPC:       %s: reply buffer alloc failed\n",
			       __func__);
			rc = PTR_ERR(rep);
			break;
		}

		rpcrdma_recv_buffer_put(rep);
	}

	return rc;
}

=======
>>>>>>> 24b8d41d
/**
 * xprt_rdma_bc_setup - Pre-allocate resources for handling backchannel requests
 * @xprt: transport associated with these backchannel resources
 * @reqs: number of concurrent incoming requests to expect
 *
 * Returns 0 on success; otherwise a negative errno
 */
int xprt_rdma_bc_setup(struct rpc_xprt *xprt, unsigned int reqs)
{
	struct rpcrdma_xprt *r_xprt = rpcx_to_rdmax(xprt);

	r_xprt->rx_buf.rb_bc_srv_max_requests = RPCRDMA_BACKWARD_WRS >> 1;
	trace_xprtrdma_cb_setup(r_xprt, reqs);
	return 0;
}

/**
 * xprt_rdma_bc_maxpayload - Return maximum backchannel message size
 * @xprt: transport
 *
 * Returns maximum size, in bytes, of a backchannel message
 */
size_t xprt_rdma_bc_maxpayload(struct rpc_xprt *xprt)
{
	struct rpcrdma_xprt *r_xprt = rpcx_to_rdmax(xprt);
	struct rpcrdma_ep *ep = r_xprt->rx_ep;
	size_t maxmsg;

	maxmsg = min_t(unsigned int, ep->re_inline_send, ep->re_inline_recv);
	maxmsg = min_t(unsigned int, maxmsg, PAGE_SIZE);
	return maxmsg - RPCRDMA_HDRLEN_MIN;
}

unsigned int xprt_rdma_bc_max_slots(struct rpc_xprt *xprt)
{
	return RPCRDMA_BACKWARD_WRS >> 1;
}

static int rpcrdma_bc_marshal_reply(struct rpc_rqst *rqst)
{
	struct rpcrdma_xprt *r_xprt = rpcx_to_rdmax(rqst->rq_xprt);
	struct rpcrdma_req *req = rpcr_to_rdmar(rqst);
	__be32 *p;

	rpcrdma_set_xdrlen(&req->rl_hdrbuf, 0);
	xdr_init_encode(&req->rl_stream, &req->rl_hdrbuf,
			rdmab_data(req->rl_rdmabuf), rqst);

	p = xdr_reserve_space(&req->rl_stream, 28);
	if (unlikely(!p))
		return -EIO;
	*p++ = rqst->rq_xid;
	*p++ = rpcrdma_version;
	*p++ = cpu_to_be32(r_xprt->rx_buf.rb_bc_srv_max_requests);
	*p++ = rdma_msg;
	*p++ = xdr_zero;
	*p++ = xdr_zero;
	*p = xdr_zero;

	if (rpcrdma_prepare_send_sges(r_xprt, req, RPCRDMA_HDRLEN_MIN,
				      &rqst->rq_snd_buf, rpcrdma_noch_pullup))
		return -EIO;

	trace_xprtrdma_cb_reply(rqst);
	return 0;
}

/**
<<<<<<< HEAD
 * xprt_rdma_bc_maxpayload - Return maximum backchannel message size
 * @xprt: transport
 *
 * Returns maximum size, in bytes, of a backchannel message
 */
size_t xprt_rdma_bc_maxpayload(struct rpc_xprt *xprt)
{
	struct rpcrdma_xprt *r_xprt = rpcx_to_rdmax(xprt);
	struct rpcrdma_create_data_internal *cdata = &r_xprt->rx_data;
	size_t maxmsg;

	maxmsg = min_t(unsigned int, cdata->inline_rsize, cdata->inline_wsize);
	return maxmsg - RPCRDMA_HDRLEN_MIN;
}

/**
 * rpcrdma_bc_marshal_reply - Send backwards direction reply
 * @rqst: buffer containing RPC reply data
=======
 * xprt_rdma_bc_send_reply - marshal and send a backchannel reply
 * @rqst: RPC rqst with a backchannel RPC reply in rq_snd_buf
>>>>>>> 24b8d41d
 *
 * Caller holds the transport's write lock.
 *
 * Returns:
 *	%0 if the RPC message has been sent
 *	%-ENOTCONN if the caller should reconnect and call again
 *	%-EIO if a permanent error occurred and the request was not
 *		sent. Do not try to send this message again.
 */
int xprt_rdma_bc_send_reply(struct rpc_rqst *rqst)
{
	struct rpc_xprt *xprt = rqst->rq_xprt;
	struct rpcrdma_xprt *r_xprt = rpcx_to_rdmax(xprt);
	struct rpcrdma_req *req = rpcr_to_rdmar(rqst);
<<<<<<< HEAD
	struct rpcrdma_msg *headerp;

	headerp = rdmab_to_msg(req->rl_rdmabuf);
	headerp->rm_xid = rqst->rq_xid;
	headerp->rm_vers = rpcrdma_version;
	headerp->rm_credit =
			cpu_to_be32(r_xprt->rx_buf.rb_bc_srv_max_requests);
	headerp->rm_type = rdma_msg;
	headerp->rm_body.rm_chunks[0] = xdr_zero;
	headerp->rm_body.rm_chunks[1] = xdr_zero;
	headerp->rm_body.rm_chunks[2] = xdr_zero;

	if (!rpcrdma_prepare_send_sges(&r_xprt->rx_ia, req, RPCRDMA_HDRLEN_MIN,
				       &rqst->rq_snd_buf, rpcrdma_noch))
		return -EIO;
=======
	int rc;

	if (!xprt_connected(xprt))
		return -ENOTCONN;

	if (!xprt_request_get_cong(xprt, rqst))
		return -EBADSLT;

	rc = rpcrdma_bc_marshal_reply(rqst);
	if (rc < 0)
		goto failed_marshal;

	if (rpcrdma_post_sends(r_xprt, req))
		goto drop_connection;
>>>>>>> 24b8d41d
	return 0;

failed_marshal:
	if (rc != -ENOTCONN)
		return rc;
drop_connection:
	xprt_rdma_close(xprt);
	return -ENOTCONN;
}

/**
 * xprt_rdma_bc_destroy - Release resources for handling backchannel requests
 * @xprt: transport associated with these backchannel resources
 * @reqs: number of incoming requests to destroy; ignored
 */
void xprt_rdma_bc_destroy(struct rpc_xprt *xprt, unsigned int reqs)
{
	struct rpc_rqst *rqst, *tmp;

	spin_lock(&xprt->bc_pa_lock);
	list_for_each_entry_safe(rqst, tmp, &xprt->bc_pa_list, rq_bc_pa_list) {
		list_del(&rqst->rq_bc_pa_list);
		spin_unlock(&xprt->bc_pa_lock);

		rpcrdma_req_destroy(rpcr_to_rdmar(rqst));

		spin_lock(&xprt->bc_pa_lock);
	}
	spin_unlock(&xprt->bc_pa_lock);
}

/**
 * xprt_rdma_bc_free_rqst - Release a backchannel rqst
 * @rqst: request to release
 */
void xprt_rdma_bc_free_rqst(struct rpc_rqst *rqst)
{
	struct rpcrdma_req *req = rpcr_to_rdmar(rqst);
	struct rpc_xprt *xprt = rqst->rq_xprt;

	rpcrdma_recv_buffer_put(req->rl_reply);
	req->rl_reply = NULL;

	spin_lock(&xprt->bc_pa_lock);
	list_add_tail(&rqst->rq_bc_pa_list, &xprt->bc_pa_list);
	spin_unlock(&xprt->bc_pa_lock);
	xprt_put(xprt);
}

static struct rpc_rqst *rpcrdma_bc_rqst_get(struct rpcrdma_xprt *r_xprt)
{
	struct rpc_xprt *xprt = &r_xprt->rx_xprt;
	struct rpcrdma_req *req;
	struct rpc_rqst *rqst;
	size_t size;

	spin_lock(&xprt->bc_pa_lock);
	rqst = list_first_entry_or_null(&xprt->bc_pa_list, struct rpc_rqst,
					rq_bc_pa_list);
	if (!rqst)
		goto create_req;
	list_del(&rqst->rq_bc_pa_list);
	spin_unlock(&xprt->bc_pa_lock);
	return rqst;

create_req:
	spin_unlock(&xprt->bc_pa_lock);

	/* Set a limit to prevent a remote from overrunning our resources.
	 */
	if (xprt->bc_alloc_count >= RPCRDMA_BACKWARD_WRS)
		return NULL;

	size = min_t(size_t, r_xprt->rx_ep->re_inline_recv, PAGE_SIZE);
	req = rpcrdma_req_create(r_xprt, size, GFP_KERNEL);
	if (!req)
		return NULL;
	if (rpcrdma_req_setup(r_xprt, req)) {
		rpcrdma_req_destroy(req);
		return NULL;
	}

	xprt->bc_alloc_count++;
	rqst = &req->rl_slot;
	rqst->rq_xprt = xprt;
	__set_bit(RPC_BC_PA_IN_USE, &rqst->rq_bc_pa_state);
	xdr_buf_init(&rqst->rq_snd_buf, rdmab_data(req->rl_sendbuf), size);
	return rqst;
}

/**
 * rpcrdma_bc_receive_call - Handle a backward direction call
 * @r_xprt: transport receiving the call
 * @rep: receive buffer containing the call
 *
 * Operational assumptions:
 *    o Backchannel credits are ignored, just as the NFS server
 *      forechannel currently does
 *    o The ULP manages a replay cache (eg, NFSv4.1 sessions).
 *      No replay detection is done at the transport level
 */
void rpcrdma_bc_receive_call(struct rpcrdma_xprt *r_xprt,
			     struct rpcrdma_rep *rep)
{
	struct rpc_xprt *xprt = &r_xprt->rx_xprt;
	struct svc_serv *bc_serv;
	struct rpcrdma_req *req;
	struct rpc_rqst *rqst;
	struct xdr_buf *buf;
	size_t size;
	__be32 *p;

	p = xdr_inline_decode(&rep->rr_stream, 0);
	size = xdr_stream_remaining(&rep->rr_stream);

#ifdef RPCRDMA_BACKCHANNEL_DEBUG
	pr_info("RPC:       %s: callback XID %08x, length=%u\n",
		__func__, be32_to_cpup(p), size);
	pr_info("RPC:       %s: %*ph\n", __func__, size, p);
#endif

	rqst = rpcrdma_bc_rqst_get(r_xprt);
	if (!rqst)
		goto out_overflow;

	rqst->rq_reply_bytes_recvd = 0;
	rqst->rq_xid = *p;

	rqst->rq_private_buf.len = size;

	buf = &rqst->rq_rcv_buf;
	memset(buf, 0, sizeof(*buf));
	buf->head[0].iov_base = p;
	buf->head[0].iov_len = size;
	buf->len = size;

	/* The receive buffer has to be hooked to the rpcrdma_req
	 * so that it is not released while the req is pointing
	 * to its buffer, and so that it can be reposted after
	 * the Upper Layer is done decoding it.
	 */
	req = rpcr_to_rdmar(rqst);
	req->rl_reply = rep;
	trace_xprtrdma_cb_call(rqst);

	/* Queue rqst for ULP's callback service */
	bc_serv = xprt->bc_serv;
	xprt_get(xprt);
	spin_lock(&bc_serv->sv_cb_lock);
	list_add(&rqst->rq_bc_list, &bc_serv->sv_cb_list);
	spin_unlock(&bc_serv->sv_cb_lock);

	wake_up(&bc_serv->sv_cb_waitq);

	r_xprt->rx_stats.bcall_count++;
	return;

out_overflow:
	pr_warn("RPC/RDMA backchannel overflow\n");
	xprt_force_disconnect(xprt);
	/* This receive buffer gets reposted automatically
	 * when the connection is re-established.
	 */
	return;
<<<<<<< HEAD

out_short:
	pr_warn("RPC/RDMA short backward direction call\n");

	if (rpcrdma_ep_post_recv(&r_xprt->rx_ia, rep))
		xprt_disconnect_done(xprt);
	else
		pr_warn("RPC:       %s: reposting rep %p\n",
			__func__, rep);
=======
>>>>>>> 24b8d41d
}<|MERGE_RESOLUTION|>--- conflicted
+++ resolved
@@ -19,81 +19,6 @@
 
 #undef RPCRDMA_BACKCHANNEL_DEBUG
 
-<<<<<<< HEAD
-static void rpcrdma_bc_free_rqst(struct rpcrdma_xprt *r_xprt,
-				 struct rpc_rqst *rqst)
-{
-	struct rpcrdma_buffer *buf = &r_xprt->rx_buf;
-	struct rpcrdma_req *req = rpcr_to_rdmar(rqst);
-
-	spin_lock(&buf->rb_reqslock);
-	list_del(&req->rl_all);
-	spin_unlock(&buf->rb_reqslock);
-
-	rpcrdma_destroy_req(req);
-
-	kfree(rqst);
-}
-
-static int rpcrdma_bc_setup_rqst(struct rpcrdma_xprt *r_xprt,
-				 struct rpc_rqst *rqst)
-{
-	struct rpcrdma_regbuf *rb;
-	struct rpcrdma_req *req;
-	size_t size;
-
-	req = rpcrdma_create_req(r_xprt);
-	if (IS_ERR(req))
-		return PTR_ERR(req);
-	req->rl_backchannel = true;
-
-	rb = rpcrdma_alloc_regbuf(RPCRDMA_HDRBUF_SIZE,
-				  DMA_TO_DEVICE, GFP_KERNEL);
-	if (IS_ERR(rb))
-		goto out_fail;
-	req->rl_rdmabuf = rb;
-
-	size = r_xprt->rx_data.inline_rsize;
-	rb = rpcrdma_alloc_regbuf(size, DMA_TO_DEVICE, GFP_KERNEL);
-	if (IS_ERR(rb))
-		goto out_fail;
-	req->rl_sendbuf = rb;
-	xdr_buf_init(&rqst->rq_snd_buf, rb->rg_base, size);
-	rpcrdma_set_xprtdata(rqst, req);
-	return 0;
-
-out_fail:
-	rpcrdma_bc_free_rqst(r_xprt, rqst);
-	return -ENOMEM;
-}
-
-/* Allocate and add receive buffers to the rpcrdma_buffer's
- * existing list of rep's. These are released when the
- * transport is destroyed.
- */
-static int rpcrdma_bc_setup_reps(struct rpcrdma_xprt *r_xprt,
-				 unsigned int count)
-{
-	struct rpcrdma_rep *rep;
-	int rc = 0;
-
-	while (count--) {
-		rep = rpcrdma_create_rep(r_xprt);
-		if (IS_ERR(rep)) {
-			pr_err("RPC:       %s: reply buffer alloc failed\n",
-			       __func__);
-			rc = PTR_ERR(rep);
-			break;
-		}
-
-		rpcrdma_recv_buffer_put(rep);
-	}
-
-	return rc;
-}
-
-=======
->>>>>>> 24b8d41d
 /**
  * xprt_rdma_bc_setup - Pre-allocate resources for handling backchannel requests
  * @xprt: transport associated with these backchannel resources
@@ -162,29 +87,8 @@
 }
 
 /**
-<<<<<<< HEAD
- * xprt_rdma_bc_maxpayload - Return maximum backchannel message size
- * @xprt: transport
- *
- * Returns maximum size, in bytes, of a backchannel message
- */
-size_t xprt_rdma_bc_maxpayload(struct rpc_xprt *xprt)
-{
-	struct rpcrdma_xprt *r_xprt = rpcx_to_rdmax(xprt);
-	struct rpcrdma_create_data_internal *cdata = &r_xprt->rx_data;
-	size_t maxmsg;
-
-	maxmsg = min_t(unsigned int, cdata->inline_rsize, cdata->inline_wsize);
-	return maxmsg - RPCRDMA_HDRLEN_MIN;
-}
-
-/**
- * rpcrdma_bc_marshal_reply - Send backwards direction reply
- * @rqst: buffer containing RPC reply data
-=======
  * xprt_rdma_bc_send_reply - marshal and send a backchannel reply
  * @rqst: RPC rqst with a backchannel RPC reply in rq_snd_buf
->>>>>>> 24b8d41d
  *
  * Caller holds the transport's write lock.
  *
@@ -199,23 +103,6 @@
 	struct rpc_xprt *xprt = rqst->rq_xprt;
 	struct rpcrdma_xprt *r_xprt = rpcx_to_rdmax(xprt);
 	struct rpcrdma_req *req = rpcr_to_rdmar(rqst);
-<<<<<<< HEAD
-	struct rpcrdma_msg *headerp;
-
-	headerp = rdmab_to_msg(req->rl_rdmabuf);
-	headerp->rm_xid = rqst->rq_xid;
-	headerp->rm_vers = rpcrdma_version;
-	headerp->rm_credit =
-			cpu_to_be32(r_xprt->rx_buf.rb_bc_srv_max_requests);
-	headerp->rm_type = rdma_msg;
-	headerp->rm_body.rm_chunks[0] = xdr_zero;
-	headerp->rm_body.rm_chunks[1] = xdr_zero;
-	headerp->rm_body.rm_chunks[2] = xdr_zero;
-
-	if (!rpcrdma_prepare_send_sges(&r_xprt->rx_ia, req, RPCRDMA_HDRLEN_MIN,
-				       &rqst->rq_snd_buf, rpcrdma_noch))
-		return -EIO;
-=======
 	int rc;
 
 	if (!xprt_connected(xprt))
@@ -230,7 +117,6 @@
 
 	if (rpcrdma_post_sends(r_xprt, req))
 		goto drop_connection;
->>>>>>> 24b8d41d
 	return 0;
 
 failed_marshal:
@@ -395,16 +281,4 @@
 	 * when the connection is re-established.
 	 */
 	return;
-<<<<<<< HEAD
-
-out_short:
-	pr_warn("RPC/RDMA short backward direction call\n");
-
-	if (rpcrdma_ep_post_recv(&r_xprt->rx_ia, rep))
-		xprt_disconnect_done(xprt);
-	else
-		pr_warn("RPC:       %s: reposting rep %p\n",
-			__func__, rep);
-=======
->>>>>>> 24b8d41d
 }