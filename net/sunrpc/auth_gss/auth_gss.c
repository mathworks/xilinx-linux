--- conflicted
+++ resolved
@@ -331,12 +331,7 @@
 			continue;
 		if (auth && pos->auth->service != auth->service)
 			continue;
-<<<<<<< HEAD
-		atomic_inc(&pos->count);
-		dprintk("RPC:       %s found msg %p\n", __func__, pos);
-=======
 		refcount_inc(&pos->count);
->>>>>>> 24b8d41d
 		return pos;
 	}
 	return NULL;
@@ -1058,15 +1053,6 @@
 		goto err_put_mech;
 	auth = &gss_auth->rpc_auth;
 	auth->au_cslack = GSS_CRED_SLACK >> 2;
-<<<<<<< HEAD
-	auth->au_rslack = GSS_VERF_SLACK >> 2;
-	auth->au_flags = 0;
-	auth->au_ops = &authgss_ops;
-	auth->au_flavor = flavor;
-	if (gss_pseudoflavor_to_datatouch(gss_auth->mech, flavor))
-		auth->au_flags |= RPCAUTH_AUTH_DATATOUCH;
-	atomic_set(&auth->au_count, 1);
-=======
 	auth->au_rslack = GSS_KRB5_MAX_SLACK_NEEDED >> 2;
 	auth->au_verfsize = GSS_VERF_SLACK >> 2;
 	auth->au_ralign = GSS_VERF_SLACK >> 2;
@@ -1076,7 +1062,6 @@
 	if (gss_pseudoflavor_to_datatouch(gss_auth->mech, flavor))
 		__set_bit(RPCAUTH_AUTH_DATATOUCH, &auth->au_flags);
 	refcount_set(&auth->au_count, 1);
->>>>>>> 24b8d41d
 	kref_init(&gss_auth->kref);
 
 	err = rpcauth_init_credcache(auth);
@@ -1375,11 +1360,7 @@
 static int
 gss_hash_cred(struct auth_cred *acred, unsigned int hashbits)
 {
-<<<<<<< HEAD
-	return hash_64(from_kuid(&init_user_ns, acred->uid), hashbits);
-=======
 	return hash_64(from_kuid(&init_user_ns, acred->cred->fsuid), hashbits);
->>>>>>> 24b8d41d
 }
 
 /*
@@ -1398,13 +1379,6 @@
 	struct gss_cred	*cred = NULL;
 	int err = -ENOMEM;
 
-<<<<<<< HEAD
-	dprintk("RPC:       %s for uid %d, flavor %d\n",
-		__func__, from_kuid(&init_user_ns, acred->uid),
-		auth->au_flavor);
-
-=======
->>>>>>> 24b8d41d
 	if (!(cred = kzalloc(sizeof(*cred), gfp)))
 		goto out_err;
 
@@ -1702,27 +1676,6 @@
 {
 	struct rpc_cred *cred = task->tk_rqstp->rq_cred;
 	struct gss_cl_ctx *ctx = gss_cred_get_ctx(cred);
-<<<<<<< HEAD
-	__be32		*seq = NULL;
-	struct kvec	iov;
-	struct xdr_buf	verf_buf;
-	struct xdr_netobj mic;
-	u32		flav,len;
-	u32		maj_stat;
-	__be32		*ret = ERR_PTR(-EIO);
-
-	dprintk("RPC: %5u %s\n", task->tk_pid, __func__);
-
-	flav = ntohl(*p++);
-	if ((len = ntohl(*p++)) > RPC_MAX_AUTH_SIZE)
-		goto out_bad;
-	if (flav != RPC_AUTH_GSS)
-		goto out_bad;
-	seq = kmalloc(4, GFP_NOFS);
-	if (!seq)
-		goto out_bad;
-	*seq = htonl(task->tk_rqstp->rq_seqno);
-=======
 	__be32		*p, *seq = NULL;
 	struct kvec	iov;
 	struct xdr_buf	verf_buf;
@@ -1746,7 +1699,6 @@
 	if (!seq)
 		goto validate_failed;
 	*seq = cpu_to_be32(task->tk_rqstp->rq_seqno);
->>>>>>> 24b8d41d
 	iov.iov_base = seq;
 	iov.iov_len = 4;
 	xdr_buf_from_iov(&iov, &verf_buf);
@@ -1760,26 +1712,6 @@
 
 	/* We leave it to unwrap to calculate au_rslack. For now we just
 	 * calculate the length of the verifier: */
-<<<<<<< HEAD
-	cred->cr_auth->au_verfsize = XDR_QUADLEN(len) + 2;
-	gss_put_ctx(ctx);
-	dprintk("RPC: %5u %s: gss_verify_mic succeeded.\n",
-			task->tk_pid, __func__);
-	kfree(seq);
-	return p + XDR_QUADLEN(len);
-out_bad:
-	gss_put_ctx(ctx);
-	dprintk("RPC: %5u %s failed ret %ld.\n", task->tk_pid, __func__,
-		PTR_ERR(ret));
-	kfree(seq);
-	return ret;
-}
-
-static void gss_wrap_req_encode(kxdreproc_t encode, struct rpc_rqst *rqstp,
-				__be32 *p, void *obj)
-{
-	struct xdr_stream xdr;
-=======
 	if (test_bit(RPCAUTH_AUTH_UPDATE_SLACK, &cred->cr_auth->au_flags))
 		cred->cr_auth->au_verfsize = XDR_QUADLEN(len) + 2;
 	status = 0;
@@ -1787,7 +1719,6 @@
 	gss_put_ctx(ctx);
 	kfree(seq);
 	return status;
->>>>>>> 24b8d41d
 
 validate_failed:
 	status = -EIO;
