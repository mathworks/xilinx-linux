--- conflicted
+++ resolved
@@ -138,135 +138,6 @@
 	return crypto_ahash_update(req);
 }
 
-<<<<<<< HEAD
-static int
-arcfour_hmac_md5_usage_to_salt(unsigned int usage, u8 salt[4])
-{
-	unsigned int ms_usage;
-
-	switch (usage) {
-	case KG_USAGE_SIGN:
-		ms_usage = 15;
-		break;
-	case KG_USAGE_SEAL:
-		ms_usage = 13;
-		break;
-	default:
-		return -EINVAL;
-	}
-	salt[0] = (ms_usage >> 0) & 0xff;
-	salt[1] = (ms_usage >> 8) & 0xff;
-	salt[2] = (ms_usage >> 16) & 0xff;
-	salt[3] = (ms_usage >> 24) & 0xff;
-
-	return 0;
-}
-
-static u32
-make_checksum_hmac_md5(struct krb5_ctx *kctx, char *header, int hdrlen,
-		       struct xdr_buf *body, int body_offset, u8 *cksumkey,
-		       unsigned int usage, struct xdr_netobj *cksumout)
-{
-	struct scatterlist              sg[1];
-	int err = -1;
-	u8 *checksumdata;
-	u8 rc4salt[4];
-	struct crypto_ahash *md5;
-	struct crypto_ahash *hmac_md5;
-	struct ahash_request *req;
-
-	if (cksumkey == NULL)
-		return GSS_S_FAILURE;
-
-	if (cksumout->len < kctx->gk5e->cksumlength) {
-		dprintk("%s: checksum buffer length, %u, too small for %s\n",
-			__func__, cksumout->len, kctx->gk5e->name);
-		return GSS_S_FAILURE;
-	}
-
-	if (arcfour_hmac_md5_usage_to_salt(usage, rc4salt)) {
-		dprintk("%s: invalid usage value %u\n", __func__, usage);
-		return GSS_S_FAILURE;
-	}
-
-	checksumdata = kmalloc(GSS_KRB5_MAX_CKSUM_LEN, GFP_NOFS);
-	if (!checksumdata)
-		return GSS_S_FAILURE;
-
-	md5 = crypto_alloc_ahash("md5", 0, CRYPTO_ALG_ASYNC);
-	if (IS_ERR(md5))
-		goto out_free_cksum;
-
-	hmac_md5 = crypto_alloc_ahash(kctx->gk5e->cksum_name, 0,
-				      CRYPTO_ALG_ASYNC);
-	if (IS_ERR(hmac_md5))
-		goto out_free_md5;
-
-	req = ahash_request_alloc(md5, GFP_KERNEL);
-	if (!req)
-		goto out_free_hmac_md5;
-
-	ahash_request_set_callback(req, CRYPTO_TFM_REQ_MAY_SLEEP, NULL, NULL);
-
-	err = crypto_ahash_init(req);
-	if (err)
-		goto out;
-	sg_init_one(sg, rc4salt, 4);
-	ahash_request_set_crypt(req, sg, NULL, 4);
-	err = crypto_ahash_update(req);
-	if (err)
-		goto out;
-
-	sg_init_one(sg, header, hdrlen);
-	ahash_request_set_crypt(req, sg, NULL, hdrlen);
-	err = crypto_ahash_update(req);
-	if (err)
-		goto out;
-	err = xdr_process_buf(body, body_offset, body->len - body_offset,
-			      checksummer, req);
-	if (err)
-		goto out;
-	ahash_request_set_crypt(req, NULL, checksumdata, 0);
-	err = crypto_ahash_final(req);
-	if (err)
-		goto out;
-
-	ahash_request_free(req);
-	req = ahash_request_alloc(hmac_md5, GFP_KERNEL);
-	if (!req)
-		goto out_free_hmac_md5;
-
-	ahash_request_set_callback(req, CRYPTO_TFM_REQ_MAY_SLEEP, NULL, NULL);
-
-	err = crypto_ahash_init(req);
-	if (err)
-		goto out;
-	err = crypto_ahash_setkey(hmac_md5, cksumkey, kctx->gk5e->keylength);
-	if (err)
-		goto out;
-
-	sg_init_one(sg, checksumdata, crypto_ahash_digestsize(md5));
-	ahash_request_set_crypt(req, sg, checksumdata,
-				crypto_ahash_digestsize(md5));
-	err = crypto_ahash_digest(req);
-	if (err)
-		goto out;
-
-	memcpy(cksumout->data, checksumdata, kctx->gk5e->cksumlength);
-	cksumout->len = kctx->gk5e->cksumlength;
-out:
-	ahash_request_free(req);
-out_free_hmac_md5:
-	crypto_free_ahash(hmac_md5);
-out_free_md5:
-	crypto_free_ahash(md5);
-out_free_cksum:
-	kfree(checksumdata);
-	return err ? GSS_S_FAILURE : 0;
-}
-
-=======
->>>>>>> 24b8d41d
 /*
  * checksum the plaintext data and hdrlen bytes of the token header
  * The checksum is performed over the first 8 bytes of the
@@ -298,11 +169,7 @@
 	if (IS_ERR(tfm))
 		goto out_free_cksum;
 
-<<<<<<< HEAD
-	req = ahash_request_alloc(tfm, GFP_KERNEL);
-=======
 	req = ahash_request_alloc(tfm, GFP_NOFS);
->>>>>>> 24b8d41d
 	if (!req)
 		goto out_free_ahash;
 
@@ -378,10 +245,6 @@
 	struct scatterlist sg[1];
 	int err = -1;
 	u8 *checksumdata;
-<<<<<<< HEAD
-	unsigned int checksumlen;
-=======
->>>>>>> 24b8d41d
 
 	if (kctx->gk5e->keyed_cksum == 0) {
 		dprintk("%s: expected keyed hash for %s\n",
@@ -401,14 +264,8 @@
 	tfm = crypto_alloc_ahash(kctx->gk5e->cksum_name, 0, CRYPTO_ALG_ASYNC);
 	if (IS_ERR(tfm))
 		goto out_free_cksum;
-<<<<<<< HEAD
-	checksumlen = crypto_ahash_digestsize(tfm);
-
-	req = ahash_request_alloc(tfm, GFP_KERNEL);
-=======
 
 	req = ahash_request_alloc(tfm, GFP_NOFS);
->>>>>>> 24b8d41d
 	if (!req)
 		goto out_free_ahash;
 
@@ -688,11 +545,7 @@
 {
 	u32 ret;
 	struct scatterlist sg[1];
-<<<<<<< HEAD
-	SKCIPHER_REQUEST_ON_STACK(req, cipher);
-=======
 	SYNC_SKCIPHER_REQUEST_ON_STACK(req, cipher);
->>>>>>> 24b8d41d
 	u8 *data;
 	struct page **save_pages;
 	u32 len = buf->len - offset;
