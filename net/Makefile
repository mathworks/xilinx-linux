--- conflicted
+++ resolved
@@ -85,10 +85,6 @@
 obj-y				+= l3mdev/
 endif
 obj-$(CONFIG_QRTR)		+= qrtr/
-<<<<<<< HEAD
-obj-$(CONFIG_NET_NCSI)		+= ncsi/
-=======
 obj-$(CONFIG_NET_NCSI)		+= ncsi/
 obj-$(CONFIG_XDP_SOCKETS)	+= xdp/
-obj-$(CONFIG_MPTCP)		+= mptcp/
->>>>>>> 24b8d41d
+obj-$(CONFIG_MPTCP)		+= mptcp/