--- conflicted
+++ resolved
@@ -2,11 +2,7 @@
 /*
  * bcm.c - Broadcast Manager to filter/send (cyclic) CAN content
  *
-<<<<<<< HEAD
- * Copyright (c) 2002-2016 Volkswagen Group Electronic Research
-=======
  * Copyright (c) 2002-2017 Volkswagen Group Electronic Research
->>>>>>> 24b8d41d
  * All rights reserved.
  *
  * Redistribution and use in source and binary forms, with or without
@@ -72,12 +68,9 @@
  */
 #define MAX_NFRAMES 256
 
-<<<<<<< HEAD
-=======
 /* limit timers to 400 days for sending/timeouts */
 #define BCM_TIMER_SEC_MAX (400 * 24 * 60 * 60)
 
->>>>>>> 24b8d41d
 /* use of last_frames[index].flags */
 #define RX_RECV    0x40 /* received data for this element */
 #define RX_THR     0x80 /* element not been sent due to throttle feature */
@@ -88,11 +81,6 @@
 		     (CAN_EFF_MASK | CAN_EFF_FLAG | CAN_RTR_FLAG) : \
 		     (CAN_SFF_MASK | CAN_EFF_FLAG | CAN_RTR_FLAG))
 
-<<<<<<< HEAD
-#define CAN_BCM_VERSION "20161123"
-
-=======
->>>>>>> 24b8d41d
 MODULE_DESCRIPTION("PF_CAN broadcast manager protocol");
 MODULE_LICENSE("Dual BSD/GPL");
 MODULE_AUTHOR("Oliver Hartkopp <oliver.hartkopp@volkswagen.de>");
@@ -153,8 +141,6 @@
 	return ktime_set(tv.tv_sec, tv.tv_usec * NSEC_PER_USEC);
 }
 
-<<<<<<< HEAD
-=======
 /* check limitations for timeval provided by user */
 static bool bcm_is_invalid_tv(struct bcm_msg_head *msg_head)
 {
@@ -171,7 +157,6 @@
 	return false;
 }
 
->>>>>>> 24b8d41d
 #define CFSIZ(flags) ((flags & CAN_FD_FRAME) ? CANFD_MTU : CAN_MTU)
 #define OPSIZ sizeof(struct bcm_op)
 #define MHSIZ sizeof(struct bcm_msg_head)
@@ -222,11 +207,7 @@
 			continue;
 
 		seq_printf(m, "rx_op: %03X %-5s ", op->can_id,
-<<<<<<< HEAD
-			   bcm_proc_getifname(ifname, op->ifindex));
-=======
 			   bcm_proc_getifname(net, ifname, op->ifindex));
->>>>>>> 24b8d41d
 
 		if (op->flags & CAN_FD_FRAME)
 			seq_printf(m, "(%u)", op->nframes);
@@ -235,11 +216,7 @@
 
 		seq_printf(m, "%c ", (op->flags & RX_CHECK_DLC) ? 'd' : ' ');
 
-<<<<<<< HEAD
-		if (op->kt_ival1.tv64)
-=======
 		if (op->kt_ival1)
->>>>>>> 24b8d41d
 			seq_printf(m, "timeo=%lld ",
 				   (long long)ktime_to_us(op->kt_ival1));
 
@@ -259,11 +236,7 @@
 	list_for_each_entry(op, &bo->tx_ops, list) {
 
 		seq_printf(m, "tx_op: %03X %s ", op->can_id,
-<<<<<<< HEAD
-			   bcm_proc_getifname(ifname, op->ifindex));
-=======
 			   bcm_proc_getifname(net, ifname, op->ifindex));
->>>>>>> 24b8d41d
 
 		if (op->flags & CAN_FD_FRAME)
 			seq_printf(m, "(%u) ", op->nframes);
@@ -313,11 +286,7 @@
 	can_skb_prv(skb)->ifindex = dev->ifindex;
 	can_skb_prv(skb)->skbcnt = 0;
 
-<<<<<<< HEAD
-	memcpy(skb_put(skb, op->cfsiz), cf, op->cfsiz);
-=======
 	skb_put_data(skb, cf, op->cfsiz);
->>>>>>> 24b8d41d
 
 	/* send with loopback */
 	skb->dev = dev;
@@ -598,28 +567,6 @@
 	msg_head.nframes = 0;
 
 	bcm_send_to_user(op, &msg_head, NULL, 0);
-<<<<<<< HEAD
-}
-
-/*
- * bcm_rx_timeout_handler - when the (cyclic) CAN frame reception timed out
- */
-static enum hrtimer_restart bcm_rx_timeout_handler(struct hrtimer *hrtimer)
-{
-	struct bcm_op *op = container_of(hrtimer, struct bcm_op, timer);
-
-	/* schedule before NET_RX_SOFTIRQ */
-	tasklet_hi_schedule(&op->tsklet);
-
-	/* no restart of the timer is done here! */
-
-	/* if user wants to be informed, when cyclic CAN-Messages come back */
-	if ((op->flags & RX_ANNOUNCE_RESUME) && op->last_frames) {
-		/* clear received CAN frames to indicate 'nothing received' */
-		memset(op->last_frames, 0, op->nframes * op->cfsiz);
-	}
-=======
->>>>>>> 24b8d41d
 
 	return HRTIMER_NORESTART;
 }
@@ -632,12 +579,7 @@
 	struct canfd_frame *lcf = op->last_frames + op->cfsiz * index;
 
 	if ((op->last_frames) && (lcf->flags & RX_THR)) {
-<<<<<<< HEAD
-		if (update)
-			bcm_rx_changed(op, lcf);
-=======
 		bcm_rx_changed(op, lcf);
->>>>>>> 24b8d41d
 		return 1;
 	}
 	return 0;
@@ -905,13 +847,10 @@
 	if (msg_head->nframes < 1 || msg_head->nframes > MAX_NFRAMES)
 		return -EINVAL;
 
-<<<<<<< HEAD
-=======
 	/* check timeval limitations */
 	if ((msg_head->flags & SETTIMER) && bcm_is_invalid_tv(msg_head))
 		return -EINVAL;
 
->>>>>>> 24b8d41d
 	/* check the given can_id */
 	op = bcm_find_op(&bo->tx_ops, msg_head, ifindex);
 	if (op) {
@@ -962,14 +901,9 @@
 
 		/* create array for CAN frames and copy the data */
 		if (msg_head->nframes > 1) {
-<<<<<<< HEAD
-			op->frames = kmalloc(msg_head->nframes * op->cfsiz,
-					     GFP_KERNEL);
-=======
 			op->frames = kmalloc_array(msg_head->nframes,
 						   op->cfsiz,
 						   GFP_KERNEL);
->>>>>>> 24b8d41d
 			if (!op->frames) {
 				kfree(op);
 				return -ENOMEM;
@@ -1142,26 +1076,17 @@
 
 		if (msg_head->nframes > 1) {
 			/* create array for CAN frames and copy the data */
-<<<<<<< HEAD
-			op->frames = kmalloc(msg_head->nframes * op->cfsiz,
-					     GFP_KERNEL);
-=======
 			op->frames = kmalloc_array(msg_head->nframes,
 						   op->cfsiz,
 						   GFP_KERNEL);
->>>>>>> 24b8d41d
 			if (!op->frames) {
 				kfree(op);
 				return -ENOMEM;
 			}
 
 			/* create and init array for received CAN frames */
-<<<<<<< HEAD
-			op->last_frames = kzalloc(msg_head->nframes * op->cfsiz,
-=======
 			op->last_frames = kcalloc(msg_head->nframes,
 						  op->cfsiz,
->>>>>>> 24b8d41d
 						  GFP_KERNEL);
 			if (!op->last_frames) {
 				kfree(op->frames);
@@ -1606,10 +1531,7 @@
 	struct sockaddr_can *addr = (struct sockaddr_can *)uaddr;
 	struct sock *sk = sock->sk;
 	struct bcm_sock *bo = bcm_sk(sk);
-<<<<<<< HEAD
-=======
 	struct net *net = sock_net(sk);
->>>>>>> 24b8d41d
 	int ret = 0;
 
 	if (len < CAN_REQUIRED_SIZE(*addr, can_ifindex))
@@ -1626,11 +1548,7 @@
 	if (addr->can_ifindex) {
 		struct net_device *dev;
 
-<<<<<<< HEAD
-		dev = dev_get_by_index(&init_net, addr->can_ifindex);
-=======
 		dev = dev_get_by_index(net, addr->can_ifindex);
->>>>>>> 24b8d41d
 		if (!dev) {
 			ret = -ENODEV;
 			goto fail;
@@ -1649,14 +1567,6 @@
 		bo->ifindex = 0;
 	}
 
-<<<<<<< HEAD
-	if (proc_dir) {
-		/* unique socket address as filename */
-		sprintf(bo->procname, "%lu", sock_i_ino(sk));
-		bo->bcm_proc_read = proc_create_data(bo->procname, 0644,
-						     proc_dir,
-						     &bcm_proc_fops, sk);
-=======
 #if IS_ENABLED(CONFIG_PROC_FS)
 	if (net->can.bcmproc_dir) {
 		/* unique socket address as filename */
@@ -1664,7 +1574,6 @@
 		bo->bcm_proc_read = proc_create_net_single(bo->procname, 0644,
 						     net->can.bcmproc_dir,
 						     bcm_proc_show, sk);
->>>>>>> 24b8d41d
 		if (!bo->bcm_proc_read) {
 			ret = -ENOMEM;
 			goto fail;
