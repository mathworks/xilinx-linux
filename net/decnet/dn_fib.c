// SPDX-License-Identifier: GPL-2.0
/*
 * DECnet       An implementation of the DECnet protocol suite for the LINUX
 *              operating system.  DECnet is implemented using the  BSD Socket
 *              interface as the means of communication with the user level.
 *
 *              DECnet Routing Forwarding Information Base (Glue/Info List)
 *
 * Author:      Steve Whitehouse <SteveW@ACM.org>
 *
 *
 * Changes:
 *              Alexey Kuznetsov : SMP locking changes
 *              Steve Whitehouse : Rewrote it... Well to be more correct, I
 *                                 copied most of it from the ipv4 fib code.
 *              Steve Whitehouse : Updated it in style and fixed a few bugs
 *                                 which were fixed in the ipv4 code since
 *                                 this code was copied from it.
 *
 */
#include <linux/string.h>
#include <linux/net.h>
#include <linux/socket.h>
#include <linux/slab.h>
#include <linux/sockios.h>
#include <linux/init.h>
#include <linux/skbuff.h>
#include <linux/netlink.h>
#include <linux/rtnetlink.h>
#include <linux/proc_fs.h>
#include <linux/netdevice.h>
#include <linux/timer.h>
#include <linux/spinlock.h>
#include <linux/atomic.h>
#include <linux/uaccess.h>
#include <net/neighbour.h>
#include <net/dst.h>
#include <net/flow.h>
#include <net/fib_rules.h>
#include <net/dn.h>
#include <net/dn_route.h>
#include <net/dn_fib.h>
#include <net/dn_neigh.h>
#include <net/dn_dev.h>
<<<<<<< HEAD
#include <net/nexthop.h>
=======
#include <net/rtnh.h>
>>>>>>> 24b8d41d

#define RT_MIN_TABLE 1

#define for_fib_info() { struct dn_fib_info *fi;\
	for(fi = dn_fib_info_list; fi; fi = fi->fib_next)
#define endfor_fib_info() }

#define for_nexthops(fi) { int nhsel; const struct dn_fib_nh *nh;\
	for(nhsel = 0, nh = (fi)->fib_nh; nhsel < (fi)->fib_nhs; nh++, nhsel++)

#define change_nexthops(fi) { int nhsel; struct dn_fib_nh *nh;\
	for(nhsel = 0, nh = (struct dn_fib_nh *)((fi)->fib_nh); nhsel < (fi)->fib_nhs; nh++, nhsel++)

#define endfor_nexthops(fi) }

static DEFINE_SPINLOCK(dn_fib_multipath_lock);
static struct dn_fib_info *dn_fib_info_list;
static DEFINE_SPINLOCK(dn_fib_info_lock);

static struct
{
	int error;
	u8 scope;
} dn_fib_props[RTN_MAX+1] = {
	[RTN_UNSPEC] =      { .error = 0,       .scope = RT_SCOPE_NOWHERE },
	[RTN_UNICAST] =     { .error = 0,       .scope = RT_SCOPE_UNIVERSE },
	[RTN_LOCAL] =       { .error = 0,       .scope = RT_SCOPE_HOST },
	[RTN_BROADCAST] =   { .error = -EINVAL, .scope = RT_SCOPE_NOWHERE },
	[RTN_ANYCAST] =     { .error = -EINVAL, .scope = RT_SCOPE_NOWHERE },
	[RTN_MULTICAST] =   { .error = -EINVAL, .scope = RT_SCOPE_NOWHERE },
	[RTN_BLACKHOLE] =   { .error = -EINVAL, .scope = RT_SCOPE_UNIVERSE },
	[RTN_UNREACHABLE] = { .error = -EHOSTUNREACH, .scope = RT_SCOPE_UNIVERSE },
	[RTN_PROHIBIT] =    { .error = -EACCES, .scope = RT_SCOPE_UNIVERSE },
	[RTN_THROW] =       { .error = -EAGAIN, .scope = RT_SCOPE_UNIVERSE },
	[RTN_NAT] =         { .error = 0,       .scope = RT_SCOPE_NOWHERE },
	[RTN_XRESOLVE] =    { .error = -EINVAL, .scope = RT_SCOPE_NOWHERE },
};

static int dn_fib_sync_down(__le16 local, struct net_device *dev, int force);
static int dn_fib_sync_up(struct net_device *dev);

void dn_fib_free_info(struct dn_fib_info *fi)
{
	if (fi->fib_dead == 0) {
		printk(KERN_DEBUG "DECnet: BUG! Attempt to free alive dn_fib_info\n");
		return;
	}

	change_nexthops(fi) {
		if (nh->nh_dev)
			dev_put(nh->nh_dev);
		nh->nh_dev = NULL;
	} endfor_nexthops(fi);
	kfree(fi);
}

void dn_fib_release_info(struct dn_fib_info *fi)
{
	spin_lock(&dn_fib_info_lock);
	if (fi && --fi->fib_treeref == 0) {
		if (fi->fib_next)
			fi->fib_next->fib_prev = fi->fib_prev;
		if (fi->fib_prev)
			fi->fib_prev->fib_next = fi->fib_next;
		if (fi == dn_fib_info_list)
			dn_fib_info_list = fi->fib_next;
		fi->fib_dead = 1;
		dn_fib_info_put(fi);
	}
	spin_unlock(&dn_fib_info_lock);
}

static inline int dn_fib_nh_comp(const struct dn_fib_info *fi, const struct dn_fib_info *ofi)
{
	const struct dn_fib_nh *onh = ofi->fib_nh;

	for_nexthops(fi) {
		if (nh->nh_oif != onh->nh_oif ||
			nh->nh_gw != onh->nh_gw ||
			nh->nh_scope != onh->nh_scope ||
			nh->nh_weight != onh->nh_weight ||
			((nh->nh_flags^onh->nh_flags)&~RTNH_F_DEAD))
				return -1;
		onh++;
	} endfor_nexthops(fi);
	return 0;
}

static inline struct dn_fib_info *dn_fib_find_info(const struct dn_fib_info *nfi)
{
	for_fib_info() {
		if (fi->fib_nhs != nfi->fib_nhs)
			continue;
		if (nfi->fib_protocol == fi->fib_protocol &&
			nfi->fib_prefsrc == fi->fib_prefsrc &&
			nfi->fib_priority == fi->fib_priority &&
			memcmp(nfi->fib_metrics, fi->fib_metrics, sizeof(fi->fib_metrics)) == 0 &&
			((nfi->fib_flags^fi->fib_flags)&~RTNH_F_DEAD) == 0 &&
			(nfi->fib_nhs == 0 || dn_fib_nh_comp(fi, nfi) == 0))
				return fi;
	} endfor_fib_info();
	return NULL;
}

static int dn_fib_count_nhs(const struct nlattr *attr)
{
	struct rtnexthop *nhp = nla_data(attr);
	int nhs = 0, nhlen = nla_len(attr);

	while (rtnh_ok(nhp, nhlen)) {
		nhs++;
		nhp = rtnh_next(nhp, &nhlen);
	}

	/* leftover implies invalid nexthop configuration, discard it */
	return nhlen > 0 ? 0 : nhs;
}

static int dn_fib_get_nhs(struct dn_fib_info *fi, const struct nlattr *attr,
			  const struct rtmsg *r)
{
	struct rtnexthop *nhp = nla_data(attr);
	int nhlen = nla_len(attr);

	change_nexthops(fi) {
		int attrlen;

		if (!rtnh_ok(nhp, nhlen))
			return -EINVAL;

		nh->nh_flags  = (r->rtm_flags&~0xFF) | nhp->rtnh_flags;
		nh->nh_oif    = nhp->rtnh_ifindex;
		nh->nh_weight = nhp->rtnh_hops + 1;

		attrlen = rtnh_attrlen(nhp);
		if (attrlen > 0) {
			struct nlattr *gw_attr;

			gw_attr = nla_find((struct nlattr *) (nhp + 1), attrlen, RTA_GATEWAY);
			nh->nh_gw = gw_attr ? nla_get_le16(gw_attr) : 0;
		}

		nhp = rtnh_next(nhp, &nhlen);
	} endfor_nexthops(fi);

	return 0;
}


static int dn_fib_check_nh(const struct rtmsg *r, struct dn_fib_info *fi, struct dn_fib_nh *nh)
{
	int err;

	if (nh->nh_gw) {
		struct flowidn fld;
		struct dn_fib_res res;

		if (nh->nh_flags&RTNH_F_ONLINK) {
			struct net_device *dev;

			if (r->rtm_scope >= RT_SCOPE_LINK)
				return -EINVAL;
			if (dnet_addr_type(nh->nh_gw) != RTN_UNICAST)
				return -EINVAL;
			if ((dev = __dev_get_by_index(&init_net, nh->nh_oif)) == NULL)
				return -ENODEV;
			if (!(dev->flags&IFF_UP))
				return -ENETDOWN;
			nh->nh_dev = dev;
			dev_hold(dev);
			nh->nh_scope = RT_SCOPE_LINK;
			return 0;
		}

		memset(&fld, 0, sizeof(fld));
		fld.daddr = nh->nh_gw;
		fld.flowidn_oif = nh->nh_oif;
		fld.flowidn_scope = r->rtm_scope + 1;

		if (fld.flowidn_scope < RT_SCOPE_LINK)
			fld.flowidn_scope = RT_SCOPE_LINK;

		if ((err = dn_fib_lookup(&fld, &res)) != 0)
			return err;

		err = -EINVAL;
		if (res.type != RTN_UNICAST && res.type != RTN_LOCAL)
			goto out;
		nh->nh_scope = res.scope;
		nh->nh_oif = DN_FIB_RES_OIF(res);
		nh->nh_dev = DN_FIB_RES_DEV(res);
		if (nh->nh_dev == NULL)
			goto out;
		dev_hold(nh->nh_dev);
		err = -ENETDOWN;
		if (!(nh->nh_dev->flags & IFF_UP))
			goto out;
		err = 0;
out:
		dn_fib_res_put(&res);
		return err;
	} else {
		struct net_device *dev;

		if (nh->nh_flags&(RTNH_F_PERVASIVE|RTNH_F_ONLINK))
			return -EINVAL;

		dev = __dev_get_by_index(&init_net, nh->nh_oif);
		if (dev == NULL || dev->dn_ptr == NULL)
			return -ENODEV;
		if (!(dev->flags&IFF_UP))
			return -ENETDOWN;
		nh->nh_dev = dev;
		dev_hold(nh->nh_dev);
		nh->nh_scope = RT_SCOPE_HOST;
	}

	return 0;
}


struct dn_fib_info *dn_fib_create_info(const struct rtmsg *r, struct nlattr *attrs[],
				       const struct nlmsghdr *nlh, int *errp)
{
	int err;
	struct dn_fib_info *fi = NULL;
	struct dn_fib_info *ofi;
	int nhs = 1;

	if (r->rtm_type > RTN_MAX)
		goto err_inval;

	if (dn_fib_props[r->rtm_type].scope > r->rtm_scope)
		goto err_inval;

	if (attrs[RTA_MULTIPATH] &&
	    (nhs = dn_fib_count_nhs(attrs[RTA_MULTIPATH])) == 0)
		goto err_inval;

	fi = kzalloc(struct_size(fi, fib_nh, nhs), GFP_KERNEL);
	err = -ENOBUFS;
	if (fi == NULL)
		goto failure;

	fi->fib_protocol = r->rtm_protocol;
	fi->fib_nhs = nhs;
	fi->fib_flags = r->rtm_flags;

	if (attrs[RTA_PRIORITY])
		fi->fib_priority = nla_get_u32(attrs[RTA_PRIORITY]);

	if (attrs[RTA_METRICS]) {
		struct nlattr *attr;
		int rem;

		nla_for_each_nested(attr, attrs[RTA_METRICS], rem) {
			int type = nla_type(attr);

			if (type) {
				if (type > RTAX_MAX || type == RTAX_CC_ALGO ||
				    nla_len(attr) < 4)
					goto err_inval;

				fi->fib_metrics[type-1] = nla_get_u32(attr);
			}
		}
	}

	if (attrs[RTA_PREFSRC])
		fi->fib_prefsrc = nla_get_le16(attrs[RTA_PREFSRC]);

	if (attrs[RTA_MULTIPATH]) {
		if ((err = dn_fib_get_nhs(fi, attrs[RTA_MULTIPATH], r)) != 0)
			goto failure;

		if (attrs[RTA_OIF] &&
		    fi->fib_nh->nh_oif != nla_get_u32(attrs[RTA_OIF]))
			goto err_inval;

		if (attrs[RTA_GATEWAY] &&
		    fi->fib_nh->nh_gw != nla_get_le16(attrs[RTA_GATEWAY]))
			goto err_inval;
	} else {
		struct dn_fib_nh *nh = fi->fib_nh;

		if (attrs[RTA_OIF])
			nh->nh_oif = nla_get_u32(attrs[RTA_OIF]);

		if (attrs[RTA_GATEWAY])
			nh->nh_gw = nla_get_le16(attrs[RTA_GATEWAY]);

		nh->nh_flags = r->rtm_flags;
		nh->nh_weight = 1;
	}

	if (r->rtm_type == RTN_NAT) {
		if (!attrs[RTA_GATEWAY] || nhs != 1 || attrs[RTA_OIF])
			goto err_inval;

		fi->fib_nh->nh_gw = nla_get_le16(attrs[RTA_GATEWAY]);
		goto link_it;
	}

	if (dn_fib_props[r->rtm_type].error) {
		if (attrs[RTA_GATEWAY] || attrs[RTA_OIF] || attrs[RTA_MULTIPATH])
			goto err_inval;

		goto link_it;
	}

	if (r->rtm_scope > RT_SCOPE_HOST)
		goto err_inval;

	if (r->rtm_scope == RT_SCOPE_HOST) {
		struct dn_fib_nh *nh = fi->fib_nh;

		/* Local address is added */
		if (nhs != 1 || nh->nh_gw)
			goto err_inval;
		nh->nh_scope = RT_SCOPE_NOWHERE;
		nh->nh_dev = dev_get_by_index(&init_net, fi->fib_nh->nh_oif);
		err = -ENODEV;
		if (nh->nh_dev == NULL)
			goto failure;
	} else {
		change_nexthops(fi) {
			if ((err = dn_fib_check_nh(r, fi, nh)) != 0)
				goto failure;
		} endfor_nexthops(fi)
	}

	if (fi->fib_prefsrc) {
		if (r->rtm_type != RTN_LOCAL || !attrs[RTA_DST] ||
		    fi->fib_prefsrc != nla_get_le16(attrs[RTA_DST]))
			if (dnet_addr_type(fi->fib_prefsrc) != RTN_LOCAL)
				goto err_inval;
	}

link_it:
	if ((ofi = dn_fib_find_info(fi)) != NULL) {
		fi->fib_dead = 1;
		dn_fib_free_info(fi);
		ofi->fib_treeref++;
		return ofi;
	}

	fi->fib_treeref++;
	refcount_set(&fi->fib_clntref, 1);
	spin_lock(&dn_fib_info_lock);
	fi->fib_next = dn_fib_info_list;
	fi->fib_prev = NULL;
	if (dn_fib_info_list)
		dn_fib_info_list->fib_prev = fi;
	dn_fib_info_list = fi;
	spin_unlock(&dn_fib_info_lock);
	return fi;

err_inval:
	err = -EINVAL;

failure:
	*errp = err;
	if (fi) {
		fi->fib_dead = 1;
		dn_fib_free_info(fi);
	}

	return NULL;
}

int dn_fib_semantic_match(int type, struct dn_fib_info *fi, const struct flowidn *fld, struct dn_fib_res *res)
{
	int err = dn_fib_props[type].error;

	if (err == 0) {
		if (fi->fib_flags & RTNH_F_DEAD)
			return 1;

		res->fi = fi;

		switch (type) {
		case RTN_NAT:
			DN_FIB_RES_RESET(*res);
			refcount_inc(&fi->fib_clntref);
			return 0;
		case RTN_UNICAST:
		case RTN_LOCAL:
			for_nexthops(fi) {
				if (nh->nh_flags & RTNH_F_DEAD)
					continue;
				if (!fld->flowidn_oif ||
				    fld->flowidn_oif == nh->nh_oif)
					break;
			}
			if (nhsel < fi->fib_nhs) {
				res->nh_sel = nhsel;
				refcount_inc(&fi->fib_clntref);
				return 0;
			}
			endfor_nexthops(fi);
			res->fi = NULL;
			return 1;
		default:
			net_err_ratelimited("DECnet: impossible routing event : dn_fib_semantic_match type=%d\n",
					    type);
			res->fi = NULL;
			return -EINVAL;
		}
	}
	return err;
}

void dn_fib_select_multipath(const struct flowidn *fld, struct dn_fib_res *res)
{
	struct dn_fib_info *fi = res->fi;
	int w;

	spin_lock_bh(&dn_fib_multipath_lock);
	if (fi->fib_power <= 0) {
		int power = 0;
		change_nexthops(fi) {
			if (!(nh->nh_flags&RTNH_F_DEAD)) {
				power += nh->nh_weight;
				nh->nh_power = nh->nh_weight;
			}
		} endfor_nexthops(fi);
		fi->fib_power = power;
		if (power < 0) {
			spin_unlock_bh(&dn_fib_multipath_lock);
			res->nh_sel = 0;
			return;
		}
	}

	w = jiffies % fi->fib_power;

	change_nexthops(fi) {
		if (!(nh->nh_flags&RTNH_F_DEAD) && nh->nh_power) {
			if ((w -= nh->nh_power) <= 0) {
				nh->nh_power--;
				fi->fib_power--;
				res->nh_sel = nhsel;
				spin_unlock_bh(&dn_fib_multipath_lock);
				return;
			}
		}
	} endfor_nexthops(fi);
	res->nh_sel = 0;
	spin_unlock_bh(&dn_fib_multipath_lock);
}

static inline u32 rtm_get_table(struct nlattr *attrs[], u8 table)
{
	if (attrs[RTA_TABLE])
		table = nla_get_u32(attrs[RTA_TABLE]);

	return table;
}

static int dn_fib_rtm_delroute(struct sk_buff *skb, struct nlmsghdr *nlh,
			       struct netlink_ext_ack *extack)
{
	struct net *net = sock_net(skb->sk);
	struct dn_fib_table *tb;
	struct rtmsg *r = nlmsg_data(nlh);
	struct nlattr *attrs[RTA_MAX+1];
	int err;

	if (!netlink_capable(skb, CAP_NET_ADMIN))
		return -EPERM;

	if (!net_eq(net, &init_net))
		return -EINVAL;

	err = nlmsg_parse_deprecated(nlh, sizeof(*r), attrs, RTA_MAX,
				     rtm_dn_policy, extack);
	if (err < 0)
		return err;

	tb = dn_fib_get_table(rtm_get_table(attrs, r->rtm_table), 0);
	if (!tb)
		return -ESRCH;

	return tb->delete(tb, r, attrs, nlh, &NETLINK_CB(skb));
}

static int dn_fib_rtm_newroute(struct sk_buff *skb, struct nlmsghdr *nlh,
			       struct netlink_ext_ack *extack)
{
	struct net *net = sock_net(skb->sk);
	struct dn_fib_table *tb;
	struct rtmsg *r = nlmsg_data(nlh);
	struct nlattr *attrs[RTA_MAX+1];
	int err;

	if (!netlink_capable(skb, CAP_NET_ADMIN))
		return -EPERM;

	if (!net_eq(net, &init_net))
		return -EINVAL;

	err = nlmsg_parse_deprecated(nlh, sizeof(*r), attrs, RTA_MAX,
				     rtm_dn_policy, extack);
	if (err < 0)
		return err;

	tb = dn_fib_get_table(rtm_get_table(attrs, r->rtm_table), 1);
	if (!tb)
		return -ENOBUFS;

	return tb->insert(tb, r, attrs, nlh, &NETLINK_CB(skb));
}

static void fib_magic(int cmd, int type, __le16 dst, int dst_len, struct dn_ifaddr *ifa)
{
	struct dn_fib_table *tb;
	struct {
		struct nlmsghdr nlh;
		struct rtmsg rtm;
	} req;
	struct {
		struct nlattr hdr;
		__le16 dst;
	} dst_attr = {
		.dst = dst,
	};
	struct {
		struct nlattr hdr;
		__le16 prefsrc;
	} prefsrc_attr = {
		.prefsrc = ifa->ifa_local,
	};
	struct {
		struct nlattr hdr;
		u32 oif;
	} oif_attr = {
		.oif = ifa->ifa_dev->dev->ifindex,
	};
	struct nlattr *attrs[RTA_MAX+1] = {
		[RTA_DST] = (struct nlattr *) &dst_attr,
		[RTA_PREFSRC] = (struct nlattr * ) &prefsrc_attr,
		[RTA_OIF] = (struct nlattr *) &oif_attr,
	};

	memset(&req.rtm, 0, sizeof(req.rtm));

	if (type == RTN_UNICAST)
		tb = dn_fib_get_table(RT_MIN_TABLE, 1);
	else
		tb = dn_fib_get_table(RT_TABLE_LOCAL, 1);

	if (tb == NULL)
		return;

	req.nlh.nlmsg_len = sizeof(req);
	req.nlh.nlmsg_type = cmd;
	req.nlh.nlmsg_flags = NLM_F_REQUEST|NLM_F_CREATE|NLM_F_APPEND;
	req.nlh.nlmsg_pid = 0;
	req.nlh.nlmsg_seq = 0;

	req.rtm.rtm_dst_len = dst_len;
	req.rtm.rtm_table = tb->n;
	req.rtm.rtm_protocol = RTPROT_KERNEL;
	req.rtm.rtm_scope = (type != RTN_LOCAL ? RT_SCOPE_LINK : RT_SCOPE_HOST);
	req.rtm.rtm_type = type;

	if (cmd == RTM_NEWROUTE)
		tb->insert(tb, &req.rtm, attrs, &req.nlh, NULL);
	else
		tb->delete(tb, &req.rtm, attrs, &req.nlh, NULL);
}

static void dn_fib_add_ifaddr(struct dn_ifaddr *ifa)
{

	fib_magic(RTM_NEWROUTE, RTN_LOCAL, ifa->ifa_local, 16, ifa);

#if 0
	if (!(dev->flags&IFF_UP))
		return;
	/* In the future, we will want to add default routes here */

#endif
}

static void dn_fib_del_ifaddr(struct dn_ifaddr *ifa)
{
	int found_it = 0;
	struct net_device *dev;
	struct dn_dev *dn_db;
	struct dn_ifaddr *ifa2;

	ASSERT_RTNL();

	/* Scan device list */
	rcu_read_lock();
	for_each_netdev_rcu(&init_net, dev) {
		dn_db = rcu_dereference(dev->dn_ptr);
		if (dn_db == NULL)
			continue;
		for (ifa2 = rcu_dereference(dn_db->ifa_list);
		     ifa2 != NULL;
		     ifa2 = rcu_dereference(ifa2->ifa_next)) {
			if (ifa2->ifa_local == ifa->ifa_local) {
				found_it = 1;
				break;
			}
		}
	}
	rcu_read_unlock();

	if (found_it == 0) {
		fib_magic(RTM_DELROUTE, RTN_LOCAL, ifa->ifa_local, 16, ifa);

		if (dnet_addr_type(ifa->ifa_local) != RTN_LOCAL) {
			if (dn_fib_sync_down(ifa->ifa_local, NULL, 0))
				dn_fib_flush();
		}
	}
}

static void dn_fib_disable_addr(struct net_device *dev, int force)
{
	if (dn_fib_sync_down(0, dev, force))
		dn_fib_flush();
	dn_rt_cache_flush(0);
	neigh_ifdown(&dn_neigh_table, dev);
}

static int dn_fib_dnaddr_event(struct notifier_block *this, unsigned long event, void *ptr)
{
	struct dn_ifaddr *ifa = (struct dn_ifaddr *)ptr;

	switch (event) {
	case NETDEV_UP:
		dn_fib_add_ifaddr(ifa);
		dn_fib_sync_up(ifa->ifa_dev->dev);
		dn_rt_cache_flush(-1);
		break;
	case NETDEV_DOWN:
		dn_fib_del_ifaddr(ifa);
		if (ifa->ifa_dev && ifa->ifa_dev->ifa_list == NULL) {
			dn_fib_disable_addr(ifa->ifa_dev->dev, 1);
		} else {
			dn_rt_cache_flush(-1);
		}
		break;
	}
	return NOTIFY_DONE;
}

static int dn_fib_sync_down(__le16 local, struct net_device *dev, int force)
{
	int ret = 0;
	int scope = RT_SCOPE_NOWHERE;

	if (force)
		scope = -1;

	for_fib_info() {
		/*
		 * This makes no sense for DECnet.... we will almost
		 * certainly have more than one local address the same
		 * over all our interfaces. It needs thinking about
		 * some more.
		 */
		if (local && fi->fib_prefsrc == local) {
			fi->fib_flags |= RTNH_F_DEAD;
			ret++;
		} else if (dev && fi->fib_nhs) {
			int dead = 0;

			change_nexthops(fi) {
				if (nh->nh_flags&RTNH_F_DEAD)
					dead++;
				else if (nh->nh_dev == dev &&
						nh->nh_scope != scope) {
					spin_lock_bh(&dn_fib_multipath_lock);
					nh->nh_flags |= RTNH_F_DEAD;
					fi->fib_power -= nh->nh_power;
					nh->nh_power = 0;
					spin_unlock_bh(&dn_fib_multipath_lock);
					dead++;
				}
			} endfor_nexthops(fi)
			if (dead == fi->fib_nhs) {
				fi->fib_flags |= RTNH_F_DEAD;
				ret++;
			}
		}
	} endfor_fib_info();
	return ret;
}


static int dn_fib_sync_up(struct net_device *dev)
{
	int ret = 0;

	if (!(dev->flags&IFF_UP))
		return 0;

	for_fib_info() {
		int alive = 0;

		change_nexthops(fi) {
			if (!(nh->nh_flags&RTNH_F_DEAD)) {
				alive++;
				continue;
			}
			if (nh->nh_dev == NULL || !(nh->nh_dev->flags&IFF_UP))
				continue;
			if (nh->nh_dev != dev || dev->dn_ptr == NULL)
				continue;
			alive++;
			spin_lock_bh(&dn_fib_multipath_lock);
			nh->nh_power = 0;
			nh->nh_flags &= ~RTNH_F_DEAD;
			spin_unlock_bh(&dn_fib_multipath_lock);
		} endfor_nexthops(fi);

		if (alive > 0) {
			fi->fib_flags &= ~RTNH_F_DEAD;
			ret++;
		}
	} endfor_fib_info();
	return ret;
}

static struct notifier_block dn_fib_dnaddr_notifier = {
	.notifier_call = dn_fib_dnaddr_event,
};

void __exit dn_fib_cleanup(void)
{
	dn_fib_table_cleanup();
	dn_fib_rules_cleanup();

	unregister_dnaddr_notifier(&dn_fib_dnaddr_notifier);
}


void __init dn_fib_init(void)
{
	dn_fib_table_init();
	dn_fib_rules_init();

	register_dnaddr_notifier(&dn_fib_dnaddr_notifier);

	rtnl_register_module(THIS_MODULE, PF_DECnet, RTM_NEWROUTE,
			     dn_fib_rtm_newroute, NULL, 0);
	rtnl_register_module(THIS_MODULE, PF_DECnet, RTM_DELROUTE,
			     dn_fib_rtm_delroute, NULL, 0);
}<|MERGE_RESOLUTION|>--- conflicted
+++ resolved
@@ -42,11 +42,7 @@
 #include <net/dn_fib.h>
 #include <net/dn_neigh.h>
 #include <net/dn_dev.h>
-<<<<<<< HEAD
-#include <net/nexthop.h>
-=======
 #include <net/rtnh.h>
->>>>>>> 24b8d41d
 
 #define RT_MIN_TABLE 1
 
