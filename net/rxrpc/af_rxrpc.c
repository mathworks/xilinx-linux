// SPDX-License-Identifier: GPL-2.0-or-later
/* AF_RXRPC implementation
 *
 * Copyright (C) 2007 Red Hat, Inc. All Rights Reserved.
 * Written by David Howells (dhowells@redhat.com)
 */

#define pr_fmt(fmt) KBUILD_MODNAME ": " fmt

#include <linux/module.h>
#include <linux/kernel.h>
#include <linux/net.h>
#include <linux/slab.h>
#include <linux/skbuff.h>
#include <linux/random.h>
#include <linux/poll.h>
#include <linux/proc_fs.h>
#include <linux/key-type.h>
#include <net/net_namespace.h>
#include <net/sock.h>
#include <net/af_rxrpc.h>
#define CREATE_TRACE_POINTS
#include "ar-internal.h"

MODULE_DESCRIPTION("RxRPC network protocol");
MODULE_AUTHOR("Red Hat, Inc.");
MODULE_LICENSE("GPL");
MODULE_ALIAS_NETPROTO(PF_RXRPC);

unsigned int rxrpc_debug; // = RXRPC_DEBUG_KPROTO;
module_param_named(debug, rxrpc_debug, uint, 0644);
MODULE_PARM_DESC(debug, "RxRPC debugging mask");

static struct proto rxrpc_proto;
static const struct proto_ops rxrpc_rpc_ops;

/* current debugging ID */
atomic_t rxrpc_debug_id;
EXPORT_SYMBOL(rxrpc_debug_id);

/* count of skbs currently in use */
atomic_t rxrpc_n_tx_skbs, rxrpc_n_rx_skbs;

struct workqueue_struct *rxrpc_workqueue;

static void rxrpc_sock_destructor(struct sock *);

/*
 * see if an RxRPC socket is currently writable
 */
static inline int rxrpc_writable(struct sock *sk)
{
	return refcount_read(&sk->sk_wmem_alloc) < (size_t) sk->sk_sndbuf;
}

/*
 * wait for write bufferage to become available
 */
static void rxrpc_write_space(struct sock *sk)
{
	_enter("%p", sk);
	rcu_read_lock();
	if (rxrpc_writable(sk)) {
		struct socket_wq *wq = rcu_dereference(sk->sk_wq);

		if (skwq_has_sleeper(wq))
			wake_up_interruptible(&wq->wait);
		sk_wake_async(sk, SOCK_WAKE_SPACE, POLL_OUT);
	}
	rcu_read_unlock();
}

/*
 * validate an RxRPC address
 */
static int rxrpc_validate_address(struct rxrpc_sock *rx,
				  struct sockaddr_rxrpc *srx,
				  int len)
{
	unsigned int tail;

	if (len < sizeof(struct sockaddr_rxrpc))
		return -EINVAL;

	if (srx->srx_family != AF_RXRPC)
		return -EAFNOSUPPORT;

	if (srx->transport_type != SOCK_DGRAM)
		return -ESOCKTNOSUPPORT;

	len -= offsetof(struct sockaddr_rxrpc, transport);
	if (srx->transport_len < sizeof(sa_family_t) ||
	    srx->transport_len > len)
		return -EINVAL;

<<<<<<< HEAD
	if (srx->transport.family != rx->family)
=======
	if (srx->transport.family != rx->family &&
	    srx->transport.family == AF_INET && rx->family != AF_INET6)
>>>>>>> 24b8d41d
		return -EAFNOSUPPORT;

	switch (srx->transport.family) {
	case AF_INET:
		if (srx->transport_len < sizeof(struct sockaddr_in))
			return -EINVAL;
		tail = offsetof(struct sockaddr_rxrpc, transport.sin.__pad);
		break;

#ifdef CONFIG_AF_RXRPC_IPV6
	case AF_INET6:
		if (srx->transport_len < sizeof(struct sockaddr_in6))
			return -EINVAL;
		tail = offsetof(struct sockaddr_rxrpc, transport) +
			sizeof(struct sockaddr_in6);
		break;
#endif

	default:
		return -EAFNOSUPPORT;
	}

	if (tail < len)
		memset((void *)srx + tail, 0, len - tail);
	_debug("INET: %pISp", &srx->transport);
	return 0;
}

/*
 * bind a local address to an RxRPC socket
 */
static int rxrpc_bind(struct socket *sock, struct sockaddr *saddr, int len)
{
	struct sockaddr_rxrpc *srx = (struct sockaddr_rxrpc *)saddr;
	struct rxrpc_local *local;
<<<<<<< HEAD
	struct rxrpc_sock *rx = rxrpc_sk(sk);
	u16 service_id = srx->srx_service;
=======
	struct rxrpc_sock *rx = rxrpc_sk(sock->sk);
	u16 service_id;
>>>>>>> 24b8d41d
	int ret;

	_enter("%p,%p,%d", rx, saddr, len);

	ret = rxrpc_validate_address(rx, srx, len);
	if (ret < 0)
		goto error;
	service_id = srx->srx_service;

	lock_sock(&rx->sk);

<<<<<<< HEAD
	if (rx->sk.sk_state != RXRPC_UNBOUND) {
		ret = -EINVAL;
		goto error_unlock;
	}

	memcpy(&rx->srx, srx, sizeof(rx->srx));

	local = rxrpc_lookup_local(&rx->srx);
	if (IS_ERR(local)) {
		ret = PTR_ERR(local);
		goto error_unlock;
	}

	if (service_id) {
		write_lock(&local->services_lock);
		if (rcu_access_pointer(local->service))
			goto service_in_use;
		rx->local = local;
		rcu_assign_pointer(local->service, rx);
		write_unlock(&local->services_lock);

		rx->sk.sk_state = RXRPC_SERVER_BOUND;
	} else {
		rx->local = local;
		rx->sk.sk_state = RXRPC_CLIENT_BOUND;
=======
	switch (rx->sk.sk_state) {
	case RXRPC_UNBOUND:
		rx->srx = *srx;
		local = rxrpc_lookup_local(sock_net(&rx->sk), &rx->srx);
		if (IS_ERR(local)) {
			ret = PTR_ERR(local);
			goto error_unlock;
		}

		if (service_id) {
			write_lock(&local->services_lock);
			if (rcu_access_pointer(local->service))
				goto service_in_use;
			rx->local = local;
			rcu_assign_pointer(local->service, rx);
			write_unlock(&local->services_lock);

			rx->sk.sk_state = RXRPC_SERVER_BOUND;
		} else {
			rx->local = local;
			rx->sk.sk_state = RXRPC_CLIENT_BOUND;
		}
		break;

	case RXRPC_SERVER_BOUND:
		ret = -EINVAL;
		if (service_id == 0)
			goto error_unlock;
		ret = -EADDRINUSE;
		if (service_id == rx->srx.srx_service)
			goto error_unlock;
		ret = -EINVAL;
		srx->srx_service = rx->srx.srx_service;
		if (memcmp(srx, &rx->srx, sizeof(*srx)) != 0)
			goto error_unlock;
		rx->second_service = service_id;
		rx->sk.sk_state = RXRPC_SERVER_BOUND2;
		break;

	default:
		ret = -EINVAL;
		goto error_unlock;
>>>>>>> 24b8d41d
	}

	release_sock(&rx->sk);
	_leave(" = 0");
	return 0;

service_in_use:
	write_unlock(&local->services_lock);
<<<<<<< HEAD
=======
	rxrpc_unuse_local(local);
>>>>>>> 24b8d41d
	rxrpc_put_local(local);
	ret = -EADDRINUSE;
error_unlock:
	release_sock(&rx->sk);
error:
	_leave(" = %d", ret);
	return ret;
}

/*
 * set the number of pending calls permitted on a listening socket
 */
static int rxrpc_listen(struct socket *sock, int backlog)
{
	struct sock *sk = sock->sk;
	struct rxrpc_sock *rx = rxrpc_sk(sk);
	unsigned int max, old;
	int ret;

	_enter("%p,%d", rx, backlog);

	lock_sock(&rx->sk);

	switch (rx->sk.sk_state) {
	case RXRPC_UNBOUND:
		ret = -EADDRNOTAVAIL;
		break;
	case RXRPC_SERVER_BOUND:
	case RXRPC_SERVER_BOUND2:
		ASSERT(rx->local != NULL);
		max = READ_ONCE(rxrpc_max_backlog);
		ret = -EINVAL;
		if (backlog == INT_MAX)
			backlog = max;
		else if (backlog < 0 || backlog > max)
			break;
		old = sk->sk_max_ack_backlog;
		sk->sk_max_ack_backlog = backlog;
		ret = rxrpc_service_prealloc(rx, GFP_KERNEL);
		if (ret == 0)
			rx->sk.sk_state = RXRPC_SERVER_LISTENING;
		else
			sk->sk_max_ack_backlog = old;
		break;
<<<<<<< HEAD
=======
	case RXRPC_SERVER_LISTENING:
		if (backlog == 0) {
			rx->sk.sk_state = RXRPC_SERVER_LISTEN_DISABLED;
			sk->sk_max_ack_backlog = 0;
			rxrpc_discard_prealloc(rx);
			ret = 0;
			break;
		}
		fallthrough;
>>>>>>> 24b8d41d
	default:
		ret = -EBUSY;
		break;
	}

	release_sock(&rx->sk);
	_leave(" = %d", ret);
	return ret;
}

/**
 * rxrpc_kernel_begin_call - Allow a kernel service to begin a call
 * @sock: The socket on which to make the call
 * @srx: The address of the peer to contact
 * @key: The security context to use (defaults to socket setting)
 * @user_call_ID: The ID to use
<<<<<<< HEAD
 * @gfp: The allocation constraints
 * @notify_rx: Where to send notifications instead of socket queue
=======
 * @tx_total_len: Total length of data to transmit during the call (or -1)
 * @gfp: The allocation constraints
 * @notify_rx: Where to send notifications instead of socket queue
 * @upgrade: Request service upgrade for call
 * @interruptibility: The call is interruptible, or can be canceled.
 * @debug_id: The debug ID for tracing to be assigned to the call
>>>>>>> 24b8d41d
 *
 * Allow a kernel service to begin a call on the nominated socket.  This just
 * sets up all the internal tracking structures and allocates connection and
 * call IDs as appropriate.  The call to be used is returned.
 *
 * The default socket destination address and security may be overridden by
 * supplying @srx and @key.
 */
struct rxrpc_call *rxrpc_kernel_begin_call(struct socket *sock,
					   struct sockaddr_rxrpc *srx,
					   struct key *key,
					   unsigned long user_call_ID,
<<<<<<< HEAD
					   gfp_t gfp,
					   rxrpc_notify_rx_t notify_rx)
{
	struct rxrpc_conn_parameters cp;
=======
					   s64 tx_total_len,
					   gfp_t gfp,
					   rxrpc_notify_rx_t notify_rx,
					   bool upgrade,
					   enum rxrpc_interruptibility interruptibility,
					   unsigned int debug_id)
{
	struct rxrpc_conn_parameters cp;
	struct rxrpc_call_params p;
>>>>>>> 24b8d41d
	struct rxrpc_call *call;
	struct rxrpc_sock *rx = rxrpc_sk(sock->sk);
	int ret;

	_enter(",,%x,%lx", key_serial(key), user_call_ID);

	ret = rxrpc_validate_address(rx, srx, sizeof(*srx));
	if (ret < 0)
		return ERR_PTR(ret);

	lock_sock(&rx->sk);

	if (!key)
		key = rx->key;
	if (key && !key->payload.data[0])
		key = NULL; /* a no-security key */

<<<<<<< HEAD
	memset(&cp, 0, sizeof(cp));
	cp.local		= rx->local;
	cp.key			= key;
	cp.security_level	= 0;
	cp.exclusive		= false;
	cp.service_id		= srx->srx_service;
	call = rxrpc_new_client_call(rx, &cp, srx, user_call_ID, gfp);
	if (!IS_ERR(call))
		call->notify_rx = notify_rx;

	release_sock(&rx->sk);
=======
	memset(&p, 0, sizeof(p));
	p.user_call_ID		= user_call_ID;
	p.tx_total_len		= tx_total_len;
	p.interruptibility	= interruptibility;
	p.kernel		= true;

	memset(&cp, 0, sizeof(cp));
	cp.local		= rx->local;
	cp.key			= key;
	cp.security_level	= rx->min_sec_level;
	cp.exclusive		= false;
	cp.upgrade		= upgrade;
	cp.service_id		= srx->srx_service;
	call = rxrpc_new_client_call(rx, &cp, srx, &p, gfp, debug_id);
	/* The socket has been unlocked. */
	if (!IS_ERR(call)) {
		call->notify_rx = notify_rx;
		mutex_unlock(&call->user_mutex);
	}

	rxrpc_put_peer(cp.peer);
>>>>>>> 24b8d41d
	_leave(" = %p", call);
	return call;
}
EXPORT_SYMBOL(rxrpc_kernel_begin_call);

/*
 * Dummy function used to stop the notifier talking to recvmsg().
 */
static void rxrpc_dummy_notify_rx(struct sock *sk, struct rxrpc_call *rxcall,
				  unsigned long call_user_ID)
{
}

/**
 * rxrpc_kernel_end_call - Allow a kernel service to end a call it was using
 * @sock: The socket the call is on
 * @call: The call to end
 *
 * Allow a kernel service to end a call it was using.  The call must be
 * complete before this is called (the call should be aborted if necessary).
 */
void rxrpc_kernel_end_call(struct socket *sock, struct rxrpc_call *call)
{
	_enter("%d{%d}", call->debug_id, atomic_read(&call->usage));
<<<<<<< HEAD
	rxrpc_release_call(rxrpc_sk(sock->sk), call);
=======

	mutex_lock(&call->user_mutex);
	rxrpc_release_call(rxrpc_sk(sock->sk), call);

	/* Make sure we're not going to call back into a kernel service */
	if (call->notify_rx) {
		spin_lock_bh(&call->notify_lock);
		call->notify_rx = rxrpc_dummy_notify_rx;
		spin_unlock_bh(&call->notify_lock);
	}

	mutex_unlock(&call->user_mutex);
>>>>>>> 24b8d41d
	rxrpc_put_call(call, rxrpc_call_put_kernel);
}
EXPORT_SYMBOL(rxrpc_kernel_end_call);

/**
<<<<<<< HEAD
=======
 * rxrpc_kernel_check_life - Check to see whether a call is still alive
 * @sock: The socket the call is on
 * @call: The call to check
 *
 * Allow a kernel service to find out whether a call is still alive -
 * ie. whether it has completed.
 */
bool rxrpc_kernel_check_life(const struct socket *sock,
			     const struct rxrpc_call *call)
{
	return call->state != RXRPC_CALL_COMPLETE;
}
EXPORT_SYMBOL(rxrpc_kernel_check_life);

/**
 * rxrpc_kernel_get_epoch - Retrieve the epoch value from a call.
 * @sock: The socket the call is on
 * @call: The call to query
 *
 * Allow a kernel service to retrieve the epoch value from a service call to
 * see if the client at the other end rebooted.
 */
u32 rxrpc_kernel_get_epoch(struct socket *sock, struct rxrpc_call *call)
{
	return call->conn->proto.epoch;
}
EXPORT_SYMBOL(rxrpc_kernel_get_epoch);

/**
>>>>>>> 24b8d41d
 * rxrpc_kernel_new_call_notification - Get notifications of new calls
 * @sock: The socket to intercept received messages on
 * @notify_new_call: Function to be called when new calls appear
 * @discard_new_call: Function to discard preallocated calls
 *
 * Allow a kernel service to be given notifications about new calls.
 */
void rxrpc_kernel_new_call_notification(
	struct socket *sock,
	rxrpc_notify_new_call_t notify_new_call,
	rxrpc_discard_new_call_t discard_new_call)
{
	struct rxrpc_sock *rx = rxrpc_sk(sock->sk);

	rx->notify_new_call = notify_new_call;
	rx->discard_new_call = discard_new_call;
}
EXPORT_SYMBOL(rxrpc_kernel_new_call_notification);
<<<<<<< HEAD
=======

/**
 * rxrpc_kernel_set_max_life - Set maximum lifespan on a call
 * @sock: The socket the call is on
 * @call: The call to configure
 * @hard_timeout: The maximum lifespan of the call in jiffies
 *
 * Set the maximum lifespan of a call.  The call will end with ETIME or
 * ETIMEDOUT if it takes longer than this.
 */
void rxrpc_kernel_set_max_life(struct socket *sock, struct rxrpc_call *call,
			       unsigned long hard_timeout)
{
	unsigned long now;

	mutex_lock(&call->user_mutex);

	now = jiffies;
	hard_timeout += now;
	WRITE_ONCE(call->expect_term_by, hard_timeout);
	rxrpc_reduce_call_timer(call, hard_timeout, now, rxrpc_timer_set_for_hard);

	mutex_unlock(&call->user_mutex);
}
EXPORT_SYMBOL(rxrpc_kernel_set_max_life);
>>>>>>> 24b8d41d

/*
 * connect an RxRPC socket
 * - this just targets it at a specific destination; no actual connection
 *   negotiation takes place
 */
static int rxrpc_connect(struct socket *sock, struct sockaddr *addr,
			 int addr_len, int flags)
{
	struct sockaddr_rxrpc *srx = (struct sockaddr_rxrpc *)addr;
	struct rxrpc_sock *rx = rxrpc_sk(sock->sk);
	int ret;

	_enter("%p,%p,%d,%d", rx, addr, addr_len, flags);

	ret = rxrpc_validate_address(rx, srx, addr_len);
	if (ret < 0) {
		_leave(" = %d [bad addr]", ret);
		return ret;
	}

	lock_sock(&rx->sk);

	ret = -EISCONN;
	if (test_bit(RXRPC_SOCK_CONNECTED, &rx->flags))
		goto error;

	switch (rx->sk.sk_state) {
	case RXRPC_UNBOUND:
		rx->sk.sk_state = RXRPC_CLIENT_UNBOUND;
	case RXRPC_CLIENT_UNBOUND:
	case RXRPC_CLIENT_BOUND:
		break;
	default:
		ret = -EBUSY;
		goto error;
	}

	rx->connect_srx = *srx;
	set_bit(RXRPC_SOCK_CONNECTED, &rx->flags);
	ret = 0;

error:
	release_sock(&rx->sk);
	return ret;
}

/*
 * send a message through an RxRPC socket
 * - in a client this does a number of things:
 *   - finds/sets up a connection for the security specified (if any)
 *   - initiates a call (ID in control data)
 *   - ends the request phase of a call (if MSG_MORE is not set)
 *   - sends a call data packet
 *   - may send an abort (abort code in control data)
 */
static int rxrpc_sendmsg(struct socket *sock, struct msghdr *m, size_t len)
{
	struct rxrpc_local *local;
	struct rxrpc_sock *rx = rxrpc_sk(sock->sk);
	int ret;

	_enter(",{%d},,%zu", rx->sk.sk_state, len);

	if (m->msg_flags & MSG_OOB)
		return -EOPNOTSUPP;

	if (m->msg_name) {
		ret = rxrpc_validate_address(rx, m->msg_name, m->msg_namelen);
		if (ret < 0) {
			_leave(" = %d [bad addr]", ret);
			return ret;
		}
	}

	lock_sock(&rx->sk);

	switch (rx->sk.sk_state) {
	case RXRPC_UNBOUND:
<<<<<<< HEAD
=======
	case RXRPC_CLIENT_UNBOUND:
>>>>>>> 24b8d41d
		rx->srx.srx_family = AF_RXRPC;
		rx->srx.srx_service = 0;
		rx->srx.transport_type = SOCK_DGRAM;
		rx->srx.transport.family = rx->family;
		switch (rx->family) {
		case AF_INET:
			rx->srx.transport_len = sizeof(struct sockaddr_in);
<<<<<<< HEAD
			break;
#ifdef CONFIG_AF_RXRPC_IPV6
		case AF_INET6:
			rx->srx.transport_len = sizeof(struct sockaddr_in6);
			break;
=======
			break;
#ifdef CONFIG_AF_RXRPC_IPV6
		case AF_INET6:
			rx->srx.transport_len = sizeof(struct sockaddr_in6);
			break;
>>>>>>> 24b8d41d
#endif
		default:
			ret = -EAFNOSUPPORT;
			goto error_unlock;
		}
<<<<<<< HEAD
		local = rxrpc_lookup_local(&rx->srx);
=======
		local = rxrpc_lookup_local(sock_net(sock->sk), &rx->srx);
>>>>>>> 24b8d41d
		if (IS_ERR(local)) {
			ret = PTR_ERR(local);
			goto error_unlock;
		}

		rx->local = local;
<<<<<<< HEAD
		rx->sk.sk_state = RXRPC_CLIENT_UNBOUND;
		/* Fall through */

	case RXRPC_CLIENT_UNBOUND:
=======
		rx->sk.sk_state = RXRPC_CLIENT_BOUND;
		fallthrough;

>>>>>>> 24b8d41d
	case RXRPC_CLIENT_BOUND:
		if (!m->msg_name &&
		    test_bit(RXRPC_SOCK_CONNECTED, &rx->flags)) {
			m->msg_name = &rx->connect_srx;
			m->msg_namelen = sizeof(rx->connect_srx);
		}
<<<<<<< HEAD
	case RXRPC_SERVER_BOUND:
	case RXRPC_SERVER_LISTENING:
		ret = rxrpc_do_sendmsg(rx, m, len);
		break;
	default:
		ret = -EINVAL;
		break;
=======
		fallthrough;
	case RXRPC_SERVER_BOUND:
	case RXRPC_SERVER_LISTENING:
		ret = rxrpc_do_sendmsg(rx, m, len);
		/* The socket has been unlocked */
		goto out;
	default:
		ret = -EINVAL;
		goto error_unlock;
>>>>>>> 24b8d41d
	}

error_unlock:
	release_sock(&rx->sk);
<<<<<<< HEAD
=======
out:
>>>>>>> 24b8d41d
	_leave(" = %d", ret);
	return ret;
}

int rxrpc_sock_set_min_security_level(struct sock *sk, unsigned int val)
{
	if (sk->sk_state != RXRPC_UNBOUND)
		return -EISCONN;
	if (val > RXRPC_SECURITY_MAX)
		return -EINVAL;
	lock_sock(sk);
	rxrpc_sk(sk)->min_sec_level = val;
	release_sock(sk);
	return 0;
}
EXPORT_SYMBOL(rxrpc_sock_set_min_security_level);

/*
 * set RxRPC socket options
 */
static int rxrpc_setsockopt(struct socket *sock, int level, int optname,
			    sockptr_t optval, unsigned int optlen)
{
	struct rxrpc_sock *rx = rxrpc_sk(sock->sk);
	unsigned int min_sec_level;
	u16 service_upgrade[2];
	int ret;

	_enter(",%d,%d,,%d", level, optname, optlen);

	lock_sock(&rx->sk);
	ret = -EOPNOTSUPP;

	if (level == SOL_RXRPC) {
		switch (optname) {
		case RXRPC_EXCLUSIVE_CONNECTION:
			ret = -EINVAL;
			if (optlen != 0)
				goto error;
			ret = -EISCONN;
			if (rx->sk.sk_state != RXRPC_UNBOUND)
				goto error;
			rx->exclusive = true;
			goto success;

		case RXRPC_SECURITY_KEY:
			ret = -EINVAL;
			if (rx->key)
				goto error;
			ret = -EISCONN;
			if (rx->sk.sk_state != RXRPC_UNBOUND)
				goto error;
			ret = rxrpc_request_key(rx, optval, optlen);
			goto error;

		case RXRPC_SECURITY_KEYRING:
			ret = -EINVAL;
			if (rx->key)
				goto error;
			ret = -EISCONN;
			if (rx->sk.sk_state != RXRPC_UNBOUND)
				goto error;
			ret = rxrpc_server_keyring(rx, optval, optlen);
			goto error;

		case RXRPC_MIN_SECURITY_LEVEL:
			ret = -EINVAL;
			if (optlen != sizeof(unsigned int))
				goto error;
			ret = -EISCONN;
			if (rx->sk.sk_state != RXRPC_UNBOUND)
				goto error;
			ret = copy_from_sockptr(&min_sec_level, optval,
				       sizeof(unsigned int));
			if (ret < 0)
				goto error;
			ret = -EINVAL;
			if (min_sec_level > RXRPC_SECURITY_MAX)
				goto error;
			rx->min_sec_level = min_sec_level;
			goto success;

		case RXRPC_UPGRADEABLE_SERVICE:
			ret = -EINVAL;
			if (optlen != sizeof(service_upgrade) ||
			    rx->service_upgrade.from != 0)
				goto error;
			ret = -EISCONN;
			if (rx->sk.sk_state != RXRPC_SERVER_BOUND2)
				goto error;
			ret = -EFAULT;
			if (copy_from_sockptr(service_upgrade, optval,
					   sizeof(service_upgrade)) != 0)
				goto error;
			ret = -EINVAL;
			if ((service_upgrade[0] != rx->srx.srx_service ||
			     service_upgrade[1] != rx->second_service) &&
			    (service_upgrade[0] != rx->second_service ||
			     service_upgrade[1] != rx->srx.srx_service))
				goto error;
			rx->service_upgrade.from = service_upgrade[0];
			rx->service_upgrade.to = service_upgrade[1];
			goto success;

		default:
			break;
		}
	}

success:
	ret = 0;
error:
	release_sock(&rx->sk);
	return ret;
}

/*
 * Get socket options.
 */
static int rxrpc_getsockopt(struct socket *sock, int level, int optname,
			    char __user *optval, int __user *_optlen)
{
	int optlen;

	if (level != SOL_RXRPC)
		return -EOPNOTSUPP;

	if (get_user(optlen, _optlen))
		return -EFAULT;

	switch (optname) {
	case RXRPC_SUPPORTED_CMSG:
		if (optlen < sizeof(int))
			return -ETOOSMALL;
		if (put_user(RXRPC__SUPPORTED - 1, (int __user *)optval) ||
		    put_user(sizeof(int), _optlen))
			return -EFAULT;
		return 0;

	default:
		return -EOPNOTSUPP;
	}
}

/*
 * permit an RxRPC socket to be polled
 */
static __poll_t rxrpc_poll(struct file *file, struct socket *sock,
			       poll_table *wait)
{
	struct sock *sk = sock->sk;
	struct rxrpc_sock *rx = rxrpc_sk(sk);
<<<<<<< HEAD
	unsigned int mask;
=======
	__poll_t mask;
>>>>>>> 24b8d41d

	sock_poll_wait(file, sock, wait);
	mask = 0;

	/* the socket is readable if there are any messages waiting on the Rx
	 * queue */
	if (!list_empty(&rx->recvmsg_q))
<<<<<<< HEAD
		mask |= POLLIN | POLLRDNORM;
=======
		mask |= EPOLLIN | EPOLLRDNORM;
>>>>>>> 24b8d41d

	/* the socket is writable if there is space to add new data to the
	 * socket; there is no guarantee that any particular call in progress
	 * on the socket may have space in the Tx ACK window */
	if (rxrpc_writable(sk))
		mask |= EPOLLOUT | EPOLLWRNORM;

	return mask;
}

/*
 * create an RxRPC socket
 */
static int rxrpc_create(struct net *net, struct socket *sock, int protocol,
			int kern)
{
	struct rxrpc_net *rxnet;
	struct rxrpc_sock *rx;
	struct sock *sk;

	_enter("%p,%d", sock, protocol);

	/* we support transport protocol UDP/UDP6 only */
	if (protocol != PF_INET &&
	    IS_ENABLED(CONFIG_AF_RXRPC_IPV6) && protocol != PF_INET6)
		return -EPROTONOSUPPORT;

	if (sock->type != SOCK_DGRAM)
		return -ESOCKTNOSUPPORT;

	sock->ops = &rxrpc_rpc_ops;
	sock->state = SS_UNCONNECTED;

	sk = sk_alloc(net, PF_RXRPC, GFP_KERNEL, &rxrpc_proto, kern);
	if (!sk)
		return -ENOMEM;

	sock_init_data(sock, sk);
	sock_set_flag(sk, SOCK_RCU_FREE);
	sk->sk_state		= RXRPC_UNBOUND;
	sk->sk_write_space	= rxrpc_write_space;
	sk->sk_max_ack_backlog	= 0;
	sk->sk_destruct		= rxrpc_sock_destructor;

	rx = rxrpc_sk(sk);
	rx->family = protocol;
	rx->calls = RB_ROOT;

	spin_lock_init(&rx->incoming_lock);
	INIT_LIST_HEAD(&rx->sock_calls);
	INIT_LIST_HEAD(&rx->to_be_accepted);
	INIT_LIST_HEAD(&rx->recvmsg_q);
	rwlock_init(&rx->recvmsg_lock);
	rwlock_init(&rx->call_lock);
	memset(&rx->srx, 0, sizeof(rx->srx));

	rxnet = rxrpc_net(sock_net(&rx->sk));
	timer_reduce(&rxnet->peer_keepalive_timer, jiffies + 1);

	_leave(" = 0 [%p]", rx);
	return 0;
}

/*
 * Kill all the calls on a socket and shut it down.
 */
static int rxrpc_shutdown(struct socket *sock, int flags)
{
	struct sock *sk = sock->sk;
	struct rxrpc_sock *rx = rxrpc_sk(sk);
	int ret = 0;

	_enter("%p,%d", sk, flags);

	if (flags != SHUT_RDWR)
		return -EOPNOTSUPP;
	if (sk->sk_state == RXRPC_CLOSE)
		return -ESHUTDOWN;

	lock_sock(sk);

	spin_lock_bh(&sk->sk_receive_queue.lock);
	if (sk->sk_state < RXRPC_CLOSE) {
		sk->sk_state = RXRPC_CLOSE;
		sk->sk_shutdown = SHUTDOWN_MASK;
	} else {
		ret = -ESHUTDOWN;
	}
	spin_unlock_bh(&sk->sk_receive_queue.lock);

	rxrpc_discard_prealloc(rx);

	release_sock(sk);
	return ret;
}

/*
 * RxRPC socket destructor
 */
static void rxrpc_sock_destructor(struct sock *sk)
{
	_enter("%p", sk);

	rxrpc_purge_queue(&sk->sk_receive_queue);

	WARN_ON(refcount_read(&sk->sk_wmem_alloc));
	WARN_ON(!sk_unhashed(sk));
	WARN_ON(sk->sk_socket);

	if (!sock_flag(sk, SOCK_DEAD)) {
		printk("Attempt to release alive rxrpc socket: %p\n", sk);
		return;
	}
}

/*
 * release an RxRPC socket
 */
static int rxrpc_release_sock(struct sock *sk)
{
	struct rxrpc_sock *rx = rxrpc_sk(sk);

	_enter("%p{%d,%d}", sk, sk->sk_state, refcount_read(&sk->sk_refcnt));

	/* declare the socket closed for business */
	sock_orphan(sk);
	sk->sk_shutdown = SHUTDOWN_MASK;

	/* We want to kill off all connections from a service socket
	 * as fast as possible because we can't share these; client
	 * sockets, on the other hand, can share an endpoint.
	 */
	switch (sk->sk_state) {
	case RXRPC_SERVER_BOUND:
	case RXRPC_SERVER_BOUND2:
	case RXRPC_SERVER_LISTENING:
	case RXRPC_SERVER_LISTEN_DISABLED:
		rx->local->service_closed = true;
		break;
	}

	spin_lock_bh(&sk->sk_receive_queue.lock);
	sk->sk_state = RXRPC_CLOSE;
	spin_unlock_bh(&sk->sk_receive_queue.lock);

	if (rx->local && rcu_access_pointer(rx->local->service) == rx) {
		write_lock(&rx->local->services_lock);
		rcu_assign_pointer(rx->local->service, NULL);
		write_unlock(&rx->local->services_lock);
	}

	/* try to flush out this socket */
	rxrpc_discard_prealloc(rx);
	rxrpc_release_calls_on_socket(rx);
	flush_workqueue(rxrpc_workqueue);
	rxrpc_purge_queue(&sk->sk_receive_queue);

<<<<<<< HEAD
=======
	rxrpc_unuse_local(rx->local);
>>>>>>> 24b8d41d
	rxrpc_put_local(rx->local);
	rx->local = NULL;
	key_put(rx->key);
	rx->key = NULL;
	key_put(rx->securities);
	rx->securities = NULL;
	sock_put(sk);

	_leave(" = 0");
	return 0;
}

/*
 * release an RxRPC BSD socket on close() or equivalent
 */
static int rxrpc_release(struct socket *sock)
{
	struct sock *sk = sock->sk;

	_enter("%p{%p}", sock, sk);

	if (!sk)
		return 0;

	sock->sk = NULL;

	return rxrpc_release_sock(sk);
}

/*
 * RxRPC network protocol
 */
static const struct proto_ops rxrpc_rpc_ops = {
	.family		= PF_RXRPC,
	.owner		= THIS_MODULE,
	.release	= rxrpc_release,
	.bind		= rxrpc_bind,
	.connect	= rxrpc_connect,
	.socketpair	= sock_no_socketpair,
	.accept		= sock_no_accept,
	.getname	= sock_no_getname,
	.poll		= rxrpc_poll,
	.ioctl		= sock_no_ioctl,
	.listen		= rxrpc_listen,
	.shutdown	= rxrpc_shutdown,
	.setsockopt	= rxrpc_setsockopt,
	.getsockopt	= rxrpc_getsockopt,
	.sendmsg	= rxrpc_sendmsg,
	.recvmsg	= rxrpc_recvmsg,
	.mmap		= sock_no_mmap,
	.sendpage	= sock_no_sendpage,
};

static struct proto rxrpc_proto = {
	.name		= "RXRPC",
	.owner		= THIS_MODULE,
	.obj_size	= sizeof(struct rxrpc_sock),
	.max_header	= sizeof(struct rxrpc_wire_header),
};

static const struct net_proto_family rxrpc_family_ops = {
	.family	= PF_RXRPC,
	.create = rxrpc_create,
	.owner	= THIS_MODULE,
};

/*
 * initialise and register the RxRPC protocol
 */
static int __init af_rxrpc_init(void)
{
	int ret = -1;
	unsigned int tmp;

	BUILD_BUG_ON(sizeof(struct rxrpc_skb_priv) > sizeof_field(struct sk_buff, cb));

<<<<<<< HEAD
	get_random_bytes(&rxrpc_epoch, sizeof(rxrpc_epoch));
	rxrpc_epoch |= RXRPC_RANDOM_EPOCH;
	get_random_bytes(&rxrpc_client_conn_ids.cur,
			 sizeof(rxrpc_client_conn_ids.cur));
	rxrpc_client_conn_ids.cur &= 0x3fffffff;
	if (rxrpc_client_conn_ids.cur == 0)
		rxrpc_client_conn_ids.cur = 1;
=======
	get_random_bytes(&tmp, sizeof(tmp));
	tmp &= 0x3fffffff;
	if (tmp == 0)
		tmp = 1;
	idr_set_cursor(&rxrpc_client_conn_ids, tmp);
>>>>>>> 24b8d41d

	ret = -ENOMEM;
	rxrpc_call_jar = kmem_cache_create(
		"rxrpc_call_jar", sizeof(struct rxrpc_call), 0,
		SLAB_HWCACHE_ALIGN, NULL);
	if (!rxrpc_call_jar) {
		pr_notice("Failed to allocate call jar\n");
		goto error_call_jar;
	}

	rxrpc_workqueue = alloc_workqueue("krxrpcd", 0, 1);
	if (!rxrpc_workqueue) {
		pr_notice("Failed to allocate work queue\n");
		goto error_work_queue;
	}

	ret = rxrpc_init_security();
	if (ret < 0) {
		pr_crit("Cannot initialise security\n");
		goto error_security;
	}

<<<<<<< HEAD
=======
	ret = register_pernet_subsys(&rxrpc_net_ops);
	if (ret)
		goto error_pernet;

>>>>>>> 24b8d41d
	ret = proto_register(&rxrpc_proto, 1);
	if (ret < 0) {
		pr_crit("Cannot register protocol\n");
		goto error_proto;
	}

	ret = sock_register(&rxrpc_family_ops);
	if (ret < 0) {
		pr_crit("Cannot register socket family\n");
		goto error_sock;
	}

	ret = register_key_type(&key_type_rxrpc);
	if (ret < 0) {
		pr_crit("Cannot register client key type\n");
		goto error_key_type;
	}

	ret = register_key_type(&key_type_rxrpc_s);
	if (ret < 0) {
		pr_crit("Cannot register server key type\n");
		goto error_key_type_s;
	}

	ret = rxrpc_sysctl_init();
	if (ret < 0) {
		pr_crit("Cannot register sysctls\n");
		goto error_sysctls;
	}

	return 0;

error_sysctls:
	unregister_key_type(&key_type_rxrpc_s);
error_key_type_s:
	unregister_key_type(&key_type_rxrpc);
error_key_type:
	sock_unregister(PF_RXRPC);
error_sock:
	proto_unregister(&rxrpc_proto);
error_proto:
<<<<<<< HEAD
=======
	unregister_pernet_subsys(&rxrpc_net_ops);
error_pernet:
>>>>>>> 24b8d41d
	rxrpc_exit_security();
error_security:
	destroy_workqueue(rxrpc_workqueue);
error_work_queue:
	kmem_cache_destroy(rxrpc_call_jar);
error_call_jar:
	return ret;
}

/*
 * unregister the RxRPC protocol
 */
static void __exit af_rxrpc_exit(void)
{
	_enter("");
	rxrpc_sysctl_exit();
	unregister_key_type(&key_type_rxrpc_s);
	unregister_key_type(&key_type_rxrpc);
	sock_unregister(PF_RXRPC);
	proto_unregister(&rxrpc_proto);
<<<<<<< HEAD
	rxrpc_destroy_all_calls();
	rxrpc_destroy_all_connections();
	ASSERTCMP(atomic_read(&rxrpc_n_tx_skbs), ==, 0);
	ASSERTCMP(atomic_read(&rxrpc_n_rx_skbs), ==, 0);
	rxrpc_destroy_all_locals();

	remove_proc_entry("rxrpc_conns", init_net.proc_net);
	remove_proc_entry("rxrpc_calls", init_net.proc_net);
=======
	unregister_pernet_subsys(&rxrpc_net_ops);
	ASSERTCMP(atomic_read(&rxrpc_n_tx_skbs), ==, 0);
	ASSERTCMP(atomic_read(&rxrpc_n_rx_skbs), ==, 0);

	/* Make sure the local and peer records pinned by any dying connections
	 * are released.
	 */
	rcu_barrier();
	rxrpc_destroy_client_conn_ids();

>>>>>>> 24b8d41d
	destroy_workqueue(rxrpc_workqueue);
	rxrpc_exit_security();
	kmem_cache_destroy(rxrpc_call_jar);
	_leave("");
}

module_init(af_rxrpc_init);
module_exit(af_rxrpc_exit);<|MERGE_RESOLUTION|>--- conflicted
+++ resolved
@@ -93,12 +93,8 @@
 	    srx->transport_len > len)
 		return -EINVAL;
 
-<<<<<<< HEAD
-	if (srx->transport.family != rx->family)
-=======
 	if (srx->transport.family != rx->family &&
 	    srx->transport.family == AF_INET && rx->family != AF_INET6)
->>>>>>> 24b8d41d
 		return -EAFNOSUPPORT;
 
 	switch (srx->transport.family) {
@@ -134,13 +130,8 @@
 {
 	struct sockaddr_rxrpc *srx = (struct sockaddr_rxrpc *)saddr;
 	struct rxrpc_local *local;
-<<<<<<< HEAD
-	struct rxrpc_sock *rx = rxrpc_sk(sk);
-	u16 service_id = srx->srx_service;
-=======
 	struct rxrpc_sock *rx = rxrpc_sk(sock->sk);
 	u16 service_id;
->>>>>>> 24b8d41d
 	int ret;
 
 	_enter("%p,%p,%d", rx, saddr, len);
@@ -152,33 +143,6 @@
 
 	lock_sock(&rx->sk);
 
-<<<<<<< HEAD
-	if (rx->sk.sk_state != RXRPC_UNBOUND) {
-		ret = -EINVAL;
-		goto error_unlock;
-	}
-
-	memcpy(&rx->srx, srx, sizeof(rx->srx));
-
-	local = rxrpc_lookup_local(&rx->srx);
-	if (IS_ERR(local)) {
-		ret = PTR_ERR(local);
-		goto error_unlock;
-	}
-
-	if (service_id) {
-		write_lock(&local->services_lock);
-		if (rcu_access_pointer(local->service))
-			goto service_in_use;
-		rx->local = local;
-		rcu_assign_pointer(local->service, rx);
-		write_unlock(&local->services_lock);
-
-		rx->sk.sk_state = RXRPC_SERVER_BOUND;
-	} else {
-		rx->local = local;
-		rx->sk.sk_state = RXRPC_CLIENT_BOUND;
-=======
 	switch (rx->sk.sk_state) {
 	case RXRPC_UNBOUND:
 		rx->srx = *srx;
@@ -221,7 +185,6 @@
 	default:
 		ret = -EINVAL;
 		goto error_unlock;
->>>>>>> 24b8d41d
 	}
 
 	release_sock(&rx->sk);
@@ -230,10 +193,7 @@
 
 service_in_use:
 	write_unlock(&local->services_lock);
-<<<<<<< HEAD
-=======
 	rxrpc_unuse_local(local);
->>>>>>> 24b8d41d
 	rxrpc_put_local(local);
 	ret = -EADDRINUSE;
 error_unlock:
@@ -278,8 +238,6 @@
 		else
 			sk->sk_max_ack_backlog = old;
 		break;
-<<<<<<< HEAD
-=======
 	case RXRPC_SERVER_LISTENING:
 		if (backlog == 0) {
 			rx->sk.sk_state = RXRPC_SERVER_LISTEN_DISABLED;
@@ -289,7 +247,6 @@
 			break;
 		}
 		fallthrough;
->>>>>>> 24b8d41d
 	default:
 		ret = -EBUSY;
 		break;
@@ -306,17 +263,12 @@
  * @srx: The address of the peer to contact
  * @key: The security context to use (defaults to socket setting)
  * @user_call_ID: The ID to use
-<<<<<<< HEAD
- * @gfp: The allocation constraints
- * @notify_rx: Where to send notifications instead of socket queue
-=======
  * @tx_total_len: Total length of data to transmit during the call (or -1)
  * @gfp: The allocation constraints
  * @notify_rx: Where to send notifications instead of socket queue
  * @upgrade: Request service upgrade for call
  * @interruptibility: The call is interruptible, or can be canceled.
  * @debug_id: The debug ID for tracing to be assigned to the call
->>>>>>> 24b8d41d
  *
  * Allow a kernel service to begin a call on the nominated socket.  This just
  * sets up all the internal tracking structures and allocates connection and
@@ -329,12 +281,6 @@
 					   struct sockaddr_rxrpc *srx,
 					   struct key *key,
 					   unsigned long user_call_ID,
-<<<<<<< HEAD
-					   gfp_t gfp,
-					   rxrpc_notify_rx_t notify_rx)
-{
-	struct rxrpc_conn_parameters cp;
-=======
 					   s64 tx_total_len,
 					   gfp_t gfp,
 					   rxrpc_notify_rx_t notify_rx,
@@ -344,7 +290,6 @@
 {
 	struct rxrpc_conn_parameters cp;
 	struct rxrpc_call_params p;
->>>>>>> 24b8d41d
 	struct rxrpc_call *call;
 	struct rxrpc_sock *rx = rxrpc_sk(sock->sk);
 	int ret;
@@ -362,19 +307,6 @@
 	if (key && !key->payload.data[0])
 		key = NULL; /* a no-security key */
 
-<<<<<<< HEAD
-	memset(&cp, 0, sizeof(cp));
-	cp.local		= rx->local;
-	cp.key			= key;
-	cp.security_level	= 0;
-	cp.exclusive		= false;
-	cp.service_id		= srx->srx_service;
-	call = rxrpc_new_client_call(rx, &cp, srx, user_call_ID, gfp);
-	if (!IS_ERR(call))
-		call->notify_rx = notify_rx;
-
-	release_sock(&rx->sk);
-=======
 	memset(&p, 0, sizeof(p));
 	p.user_call_ID		= user_call_ID;
 	p.tx_total_len		= tx_total_len;
@@ -396,7 +328,6 @@
 	}
 
 	rxrpc_put_peer(cp.peer);
->>>>>>> 24b8d41d
 	_leave(" = %p", call);
 	return call;
 }
@@ -421,9 +352,6 @@
 void rxrpc_kernel_end_call(struct socket *sock, struct rxrpc_call *call)
 {
 	_enter("%d{%d}", call->debug_id, atomic_read(&call->usage));
-<<<<<<< HEAD
-	rxrpc_release_call(rxrpc_sk(sock->sk), call);
-=======
 
 	mutex_lock(&call->user_mutex);
 	rxrpc_release_call(rxrpc_sk(sock->sk), call);
@@ -436,14 +364,11 @@
 	}
 
 	mutex_unlock(&call->user_mutex);
->>>>>>> 24b8d41d
 	rxrpc_put_call(call, rxrpc_call_put_kernel);
 }
 EXPORT_SYMBOL(rxrpc_kernel_end_call);
 
 /**
-<<<<<<< HEAD
-=======
  * rxrpc_kernel_check_life - Check to see whether a call is still alive
  * @sock: The socket the call is on
  * @call: The call to check
@@ -473,7 +398,6 @@
 EXPORT_SYMBOL(rxrpc_kernel_get_epoch);
 
 /**
->>>>>>> 24b8d41d
  * rxrpc_kernel_new_call_notification - Get notifications of new calls
  * @sock: The socket to intercept received messages on
  * @notify_new_call: Function to be called when new calls appear
@@ -492,8 +416,6 @@
 	rx->discard_new_call = discard_new_call;
 }
 EXPORT_SYMBOL(rxrpc_kernel_new_call_notification);
-<<<<<<< HEAD
-=======
 
 /**
  * rxrpc_kernel_set_max_life - Set maximum lifespan on a call
@@ -519,7 +441,6 @@
 	mutex_unlock(&call->user_mutex);
 }
 EXPORT_SYMBOL(rxrpc_kernel_set_max_life);
->>>>>>> 24b8d41d
 
 /*
  * connect an RxRPC socket
@@ -599,10 +520,7 @@
 
 	switch (rx->sk.sk_state) {
 	case RXRPC_UNBOUND:
-<<<<<<< HEAD
-=======
 	case RXRPC_CLIENT_UNBOUND:
->>>>>>> 24b8d41d
 		rx->srx.srx_family = AF_RXRPC;
 		rx->srx.srx_service = 0;
 		rx->srx.transport_type = SOCK_DGRAM;
@@ -610,60 +528,32 @@
 		switch (rx->family) {
 		case AF_INET:
 			rx->srx.transport_len = sizeof(struct sockaddr_in);
-<<<<<<< HEAD
 			break;
 #ifdef CONFIG_AF_RXRPC_IPV6
 		case AF_INET6:
 			rx->srx.transport_len = sizeof(struct sockaddr_in6);
 			break;
-=======
-			break;
-#ifdef CONFIG_AF_RXRPC_IPV6
-		case AF_INET6:
-			rx->srx.transport_len = sizeof(struct sockaddr_in6);
-			break;
->>>>>>> 24b8d41d
 #endif
 		default:
 			ret = -EAFNOSUPPORT;
 			goto error_unlock;
 		}
-<<<<<<< HEAD
-		local = rxrpc_lookup_local(&rx->srx);
-=======
 		local = rxrpc_lookup_local(sock_net(sock->sk), &rx->srx);
->>>>>>> 24b8d41d
 		if (IS_ERR(local)) {
 			ret = PTR_ERR(local);
 			goto error_unlock;
 		}
 
 		rx->local = local;
-<<<<<<< HEAD
-		rx->sk.sk_state = RXRPC_CLIENT_UNBOUND;
-		/* Fall through */
-
-	case RXRPC_CLIENT_UNBOUND:
-=======
 		rx->sk.sk_state = RXRPC_CLIENT_BOUND;
 		fallthrough;
 
->>>>>>> 24b8d41d
 	case RXRPC_CLIENT_BOUND:
 		if (!m->msg_name &&
 		    test_bit(RXRPC_SOCK_CONNECTED, &rx->flags)) {
 			m->msg_name = &rx->connect_srx;
 			m->msg_namelen = sizeof(rx->connect_srx);
 		}
-<<<<<<< HEAD
-	case RXRPC_SERVER_BOUND:
-	case RXRPC_SERVER_LISTENING:
-		ret = rxrpc_do_sendmsg(rx, m, len);
-		break;
-	default:
-		ret = -EINVAL;
-		break;
-=======
 		fallthrough;
 	case RXRPC_SERVER_BOUND:
 	case RXRPC_SERVER_LISTENING:
@@ -673,15 +563,11 @@
 	default:
 		ret = -EINVAL;
 		goto error_unlock;
->>>>>>> 24b8d41d
 	}
 
 error_unlock:
 	release_sock(&rx->sk);
-<<<<<<< HEAD
-=======
 out:
->>>>>>> 24b8d41d
 	_leave(" = %d", ret);
 	return ret;
 }
@@ -834,11 +720,7 @@
 {
 	struct sock *sk = sock->sk;
 	struct rxrpc_sock *rx = rxrpc_sk(sk);
-<<<<<<< HEAD
-	unsigned int mask;
-=======
 	__poll_t mask;
->>>>>>> 24b8d41d
 
 	sock_poll_wait(file, sock, wait);
 	mask = 0;
@@ -846,11 +728,7 @@
 	/* the socket is readable if there are any messages waiting on the Rx
 	 * queue */
 	if (!list_empty(&rx->recvmsg_q))
-<<<<<<< HEAD
-		mask |= POLLIN | POLLRDNORM;
-=======
 		mask |= EPOLLIN | EPOLLRDNORM;
->>>>>>> 24b8d41d
 
 	/* the socket is writable if there is space to add new data to the
 	 * socket; there is no guarantee that any particular call in progress
@@ -1008,10 +886,7 @@
 	flush_workqueue(rxrpc_workqueue);
 	rxrpc_purge_queue(&sk->sk_receive_queue);
 
-<<<<<<< HEAD
-=======
 	rxrpc_unuse_local(rx->local);
->>>>>>> 24b8d41d
 	rxrpc_put_local(rx->local);
 	rx->local = NULL;
 	key_put(rx->key);
@@ -1088,21 +963,11 @@
 
 	BUILD_BUG_ON(sizeof(struct rxrpc_skb_priv) > sizeof_field(struct sk_buff, cb));
 
-<<<<<<< HEAD
-	get_random_bytes(&rxrpc_epoch, sizeof(rxrpc_epoch));
-	rxrpc_epoch |= RXRPC_RANDOM_EPOCH;
-	get_random_bytes(&rxrpc_client_conn_ids.cur,
-			 sizeof(rxrpc_client_conn_ids.cur));
-	rxrpc_client_conn_ids.cur &= 0x3fffffff;
-	if (rxrpc_client_conn_ids.cur == 0)
-		rxrpc_client_conn_ids.cur = 1;
-=======
 	get_random_bytes(&tmp, sizeof(tmp));
 	tmp &= 0x3fffffff;
 	if (tmp == 0)
 		tmp = 1;
 	idr_set_cursor(&rxrpc_client_conn_ids, tmp);
->>>>>>> 24b8d41d
 
 	ret = -ENOMEM;
 	rxrpc_call_jar = kmem_cache_create(
@@ -1125,13 +990,10 @@
 		goto error_security;
 	}
 
-<<<<<<< HEAD
-=======
 	ret = register_pernet_subsys(&rxrpc_net_ops);
 	if (ret)
 		goto error_pernet;
 
->>>>>>> 24b8d41d
 	ret = proto_register(&rxrpc_proto, 1);
 	if (ret < 0) {
 		pr_crit("Cannot register protocol\n");
@@ -1173,11 +1035,8 @@
 error_sock:
 	proto_unregister(&rxrpc_proto);
 error_proto:
-<<<<<<< HEAD
-=======
 	unregister_pernet_subsys(&rxrpc_net_ops);
 error_pernet:
->>>>>>> 24b8d41d
 	rxrpc_exit_security();
 error_security:
 	destroy_workqueue(rxrpc_workqueue);
@@ -1198,16 +1057,6 @@
 	unregister_key_type(&key_type_rxrpc);
 	sock_unregister(PF_RXRPC);
 	proto_unregister(&rxrpc_proto);
-<<<<<<< HEAD
-	rxrpc_destroy_all_calls();
-	rxrpc_destroy_all_connections();
-	ASSERTCMP(atomic_read(&rxrpc_n_tx_skbs), ==, 0);
-	ASSERTCMP(atomic_read(&rxrpc_n_rx_skbs), ==, 0);
-	rxrpc_destroy_all_locals();
-
-	remove_proc_entry("rxrpc_conns", init_net.proc_net);
-	remove_proc_entry("rxrpc_calls", init_net.proc_net);
-=======
 	unregister_pernet_subsys(&rxrpc_net_ops);
 	ASSERTCMP(atomic_read(&rxrpc_n_tx_skbs), ==, 0);
 	ASSERTCMP(atomic_read(&rxrpc_n_rx_skbs), ==, 0);
@@ -1218,7 +1067,6 @@
 	rcu_barrier();
 	rxrpc_destroy_client_conn_ids();
 
->>>>>>> 24b8d41d
 	destroy_workqueue(rxrpc_workqueue);
 	rxrpc_exit_security();
 	kmem_cache_destroy(rxrpc_call_jar);
