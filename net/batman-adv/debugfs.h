/* SPDX-License-Identifier: GPL-2.0 */
/* Copyright (C) 2010-2020  B.A.T.M.A.N. contributors:
 *
 * Marek Lindner
 */

#ifndef _NET_BATMAN_ADV_DEBUGFS_H_
#define _NET_BATMAN_ADV_DEBUGFS_H_

#include "main.h"

<<<<<<< HEAD
struct net_device;
=======
#include <linux/fs.h>
#include <linux/netdevice.h>
>>>>>>> 24b8d41d

#define BATADV_DEBUGFS_SUBDIR "batman_adv"

#if IS_ENABLED(CONFIG_BATMAN_ADV_DEBUGFS)

void batadv_debugfs_deprecated(struct file *file, const char *alt);
void batadv_debugfs_init(void);
void batadv_debugfs_destroy(void);
int batadv_debugfs_add_meshif(struct net_device *dev);
void batadv_debugfs_rename_meshif(struct net_device *dev);
void batadv_debugfs_del_meshif(struct net_device *dev);
void batadv_debugfs_add_hardif(struct batadv_hard_iface *hard_iface);
void batadv_debugfs_rename_hardif(struct batadv_hard_iface *hard_iface);
void batadv_debugfs_del_hardif(struct batadv_hard_iface *hard_iface);

#else

static inline void batadv_debugfs_deprecated(struct file *file, const char *alt)
{
}

static inline void batadv_debugfs_init(void)
{
}

static inline void batadv_debugfs_destroy(void)
{
}

static inline int batadv_debugfs_add_meshif(struct net_device *dev)
{
	return 0;
}

static inline void batadv_debugfs_rename_meshif(struct net_device *dev)
{
}

static inline void batadv_debugfs_del_meshif(struct net_device *dev)
{
}

static inline
void batadv_debugfs_add_hardif(struct batadv_hard_iface *hard_iface)
{
}

static inline
void batadv_debugfs_rename_hardif(struct batadv_hard_iface *hard_iface)
{
}

static inline
void batadv_debugfs_del_hardif(struct batadv_hard_iface *hard_iface)
{
}

#endif

#endif /* _NET_BATMAN_ADV_DEBUGFS_H_ */<|MERGE_RESOLUTION|>--- conflicted
+++ resolved
@@ -9,12 +9,8 @@
 
 #include "main.h"
 
-<<<<<<< HEAD
-struct net_device;
-=======
 #include <linux/fs.h>
 #include <linux/netdevice.h>
->>>>>>> 24b8d41d
 
 #define BATADV_DEBUGFS_SUBDIR "batman_adv"
 
