// SPDX-License-Identifier: GPL-2.0
/* Copyright (C) 2010-2020  B.A.T.M.A.N. contributors:
 *
 * Marek Lindner
 */

#include "sysfs.h"
#include "main.h"

#include <asm/current.h>
#include <linux/atomic.h>
#include <linux/compiler.h>
#include <linux/device.h>
#include <linux/errno.h>
#include <linux/gfp.h>
#include <linux/if.h>
#include <linux/if_vlan.h>
#include <linux/kernel.h>
<<<<<<< HEAD
#include <linux/kref.h>
=======
#include <linux/kobject.h>
#include <linux/kref.h>
#include <linux/limits.h>
>>>>>>> 24b8d41d
#include <linux/netdevice.h>
#include <linux/printk.h>
#include <linux/rculist.h>
#include <linux/rcupdate.h>
#include <linux/rtnetlink.h>
#include <linux/sched.h>
#include <linux/slab.h>
#include <linux/stddef.h>
#include <linux/string.h>
#include <linux/stringify.h>
#include <linux/workqueue.h>
<<<<<<< HEAD
=======
#include <uapi/linux/batadv_packet.h>
#include <uapi/linux/batman_adv.h>
>>>>>>> 24b8d41d

#include "bridge_loop_avoidance.h"
#include "distributed-arp-table.h"
#include "gateway_client.h"
#include "gateway_common.h"
#include "hard-interface.h"
#include "log.h"
<<<<<<< HEAD
=======
#include "netlink.h"
>>>>>>> 24b8d41d
#include "network-coding.h"
#include "soft-interface.h"

/**
 * batadv_sysfs_deprecated() - Log use of deprecated batadv sysfs access
 * @attr: attribute which was accessed
 */
static void batadv_sysfs_deprecated(struct attribute *attr)
{
	pr_warn_ratelimited(DEPRECATED "%s (pid %d) Use of sysfs file \"%s\".\nUse batadv genl family instead",
			    current->comm, task_pid_nr(current), attr->name);
}

static struct net_device *batadv_kobj_to_netdev(struct kobject *obj)
{
	struct device *dev = container_of(obj->parent, struct device, kobj);

	return to_net_dev(dev);
}

static struct batadv_priv *batadv_kobj_to_batpriv(struct kobject *obj)
{
	struct net_device *net_dev = batadv_kobj_to_netdev(obj);

	return netdev_priv(net_dev);
}

/**
 * batadv_vlan_kobj_to_batpriv() - convert a vlan kobj in the associated batpriv
 * @obj: kobject to covert
 *
 * Return: the associated batadv_priv struct.
 */
static struct batadv_priv *batadv_vlan_kobj_to_batpriv(struct kobject *obj)
{
	/* VLAN specific attributes are located in the root sysfs folder if they
	 * refer to the untagged VLAN..
	 */
	if (!strcmp(BATADV_SYSFS_IF_MESH_SUBDIR, obj->name))
		return batadv_kobj_to_batpriv(obj);

	/* ..while the attributes for the tagged vlans are located in
	 * the in the corresponding "vlan%VID" subfolder
	 */
	return batadv_kobj_to_batpriv(obj->parent);
}

/**
 * batadv_kobj_to_vlan() - convert a kobj in the associated softif_vlan struct
 * @bat_priv: the bat priv with all the soft interface information
 * @obj: kobject to covert
 *
 * Return: the associated softif_vlan struct if found, NULL otherwise.
 */
static struct batadv_softif_vlan *
batadv_kobj_to_vlan(struct batadv_priv *bat_priv, struct kobject *obj)
{
	struct batadv_softif_vlan *vlan_tmp, *vlan = NULL;

	rcu_read_lock();
	hlist_for_each_entry_rcu(vlan_tmp, &bat_priv->softif_vlan_list, list) {
		if (vlan_tmp->kobj != obj)
			continue;

		if (!kref_get_unless_zero(&vlan_tmp->refcount))
			continue;

		vlan = vlan_tmp;
		break;
	}
	rcu_read_unlock();

	return vlan;
}

<<<<<<< HEAD
#define BATADV_UEV_TYPE_VAR	"BATTYPE="
#define BATADV_UEV_ACTION_VAR	"BATACTION="
#define BATADV_UEV_DATA_VAR	"BATDATA="

static char *batadv_uev_action_str[] = {
	"add",
	"del",
	"change",
	"loopdetect",
};

static char *batadv_uev_type_str[] = {
	"gw",
	"bla",
};

=======
>>>>>>> 24b8d41d
/* Use this, if you have customized show and store functions for vlan attrs */
#define BATADV_ATTR_VLAN(_name, _mode, _show, _store)	\
struct batadv_attribute batadv_attr_vlan_##_name = {	\
	.attr = {.name = __stringify(_name),		\
		 .mode = _mode },			\
	.show   = _show,				\
	.store  = _store,				\
}

/* Use this, if you have customized show and store functions */
#define BATADV_ATTR(_name, _mode, _show, _store)	\
struct batadv_attribute batadv_attr_##_name = {		\
	.attr = {.name = __stringify(_name),		\
		 .mode = _mode },			\
	.show   = _show,				\
	.store  = _store,				\
}

#define BATADV_ATTR_SIF_STORE_BOOL(_name, _post_func)			\
ssize_t batadv_store_##_name(struct kobject *kobj,			\
			     struct attribute *attr, char *buff,	\
			     size_t count)				\
{									\
	struct net_device *net_dev = batadv_kobj_to_netdev(kobj);	\
	struct batadv_priv *bat_priv = netdev_priv(net_dev);		\
	ssize_t length;							\
									\
	batadv_sysfs_deprecated(attr);					\
	length = __batadv_store_bool_attr(buff, count, _post_func, attr,\
					  &bat_priv->_name, net_dev);	\
									\
	batadv_netlink_notify_mesh(bat_priv);				\
									\
	return length;							\
}

#define BATADV_ATTR_SIF_SHOW_BOOL(_name)				\
ssize_t batadv_show_##_name(struct kobject *kobj,			\
			    struct attribute *attr, char *buff)		\
{									\
	struct batadv_priv *bat_priv = batadv_kobj_to_batpriv(kobj);	\
									\
	batadv_sysfs_deprecated(attr);					\
	return sprintf(buff, "%s\n",					\
		       atomic_read(&bat_priv->_name) == 0 ?		\
		       "disabled" : "enabled");				\
}									\

/* Use this, if you are going to turn a [name] in the soft-interface
 * (bat_priv) on or off
 */
#define BATADV_ATTR_SIF_BOOL(_name, _mode, _post_func)			\
	static BATADV_ATTR_SIF_STORE_BOOL(_name, _post_func)		\
	static BATADV_ATTR_SIF_SHOW_BOOL(_name)				\
	static BATADV_ATTR(_name, _mode, batadv_show_##_name,		\
			   batadv_store_##_name)

#define BATADV_ATTR_SIF_STORE_UINT(_name, _var, _min, _max, _post_func)	\
ssize_t batadv_store_##_name(struct kobject *kobj,			\
			     struct attribute *attr, char *buff,	\
			     size_t count)				\
{									\
	struct net_device *net_dev = batadv_kobj_to_netdev(kobj);	\
	struct batadv_priv *bat_priv = netdev_priv(net_dev);		\
	ssize_t length;							\
									\
	batadv_sysfs_deprecated(attr);					\
	length = __batadv_store_uint_attr(buff, count, _min, _max,	\
					  _post_func, attr,		\
					  &bat_priv->_var, net_dev,	\
					  NULL);			\
									\
	batadv_netlink_notify_mesh(bat_priv);				\
									\
	return length;							\
}

#define BATADV_ATTR_SIF_SHOW_UINT(_name, _var)				\
ssize_t batadv_show_##_name(struct kobject *kobj,			\
			    struct attribute *attr, char *buff)		\
{									\
	struct batadv_priv *bat_priv = batadv_kobj_to_batpriv(kobj);	\
									\
	batadv_sysfs_deprecated(attr);					\
	return sprintf(buff, "%i\n", atomic_read(&bat_priv->_var));	\
}									\

/* Use this, if you are going to set [name] in the soft-interface
 * (bat_priv) to an unsigned integer value
 */
#define BATADV_ATTR_SIF_UINT(_name, _var, _mode, _min, _max, _post_func)\
	static BATADV_ATTR_SIF_STORE_UINT(_name, _var, _min, _max, _post_func)\
	static BATADV_ATTR_SIF_SHOW_UINT(_name, _var)			\
	static BATADV_ATTR(_name, _mode, batadv_show_##_name,		\
			   batadv_store_##_name)

#define BATADV_ATTR_VLAN_STORE_BOOL(_name, _post_func)			\
ssize_t batadv_store_vlan_##_name(struct kobject *kobj,			\
				  struct attribute *attr, char *buff,	\
				  size_t count)				\
{									\
	struct batadv_priv *bat_priv = batadv_vlan_kobj_to_batpriv(kobj);\
	struct batadv_softif_vlan *vlan = batadv_kobj_to_vlan(bat_priv,	\
							      kobj);	\
	size_t res = __batadv_store_bool_attr(buff, count, _post_func,	\
					      attr, &vlan->_name,	\
					      bat_priv->soft_iface);	\
									\
	batadv_sysfs_deprecated(attr);					\
	if (vlan->vid)							\
		batadv_netlink_notify_vlan(bat_priv, vlan);		\
	else								\
		batadv_netlink_notify_mesh(bat_priv);			\
									\
	batadv_softif_vlan_put(vlan);					\
	return res;							\
}

#define BATADV_ATTR_VLAN_SHOW_BOOL(_name)				\
ssize_t batadv_show_vlan_##_name(struct kobject *kobj,			\
				 struct attribute *attr, char *buff)	\
{									\
	struct batadv_priv *bat_priv = batadv_vlan_kobj_to_batpriv(kobj);\
	struct batadv_softif_vlan *vlan = batadv_kobj_to_vlan(bat_priv,	\
							      kobj);	\
	size_t res = sprintf(buff, "%s\n",				\
			     atomic_read(&vlan->_name) == 0 ?		\
			     "disabled" : "enabled");			\
									\
	batadv_sysfs_deprecated(attr);					\
	batadv_softif_vlan_put(vlan);					\
	return res;							\
}

/* Use this, if you are going to turn a [name] in the vlan struct on or off */
#define BATADV_ATTR_VLAN_BOOL(_name, _mode, _post_func)			\
	static BATADV_ATTR_VLAN_STORE_BOOL(_name, _post_func)		\
	static BATADV_ATTR_VLAN_SHOW_BOOL(_name)			\
	static BATADV_ATTR_VLAN(_name, _mode, batadv_show_vlan_##_name,	\
				batadv_store_vlan_##_name)

#define BATADV_ATTR_HIF_STORE_UINT(_name, _var, _min, _max, _post_func)	\
ssize_t batadv_store_##_name(struct kobject *kobj,			\
			     struct attribute *attr, char *buff,	\
			     size_t count)				\
{									\
	struct net_device *net_dev = batadv_kobj_to_netdev(kobj);	\
	struct batadv_hard_iface *hard_iface;				\
	struct batadv_priv *bat_priv;					\
	ssize_t length;							\
									\
	batadv_sysfs_deprecated(attr);					\
	hard_iface = batadv_hardif_get_by_netdev(net_dev);		\
	if (!hard_iface)						\
		return 0;						\
									\
	length = __batadv_store_uint_attr(buff, count, _min, _max,	\
					  _post_func, attr,		\
					  &hard_iface->_var,		\
					  hard_iface->soft_iface,	\
					  net_dev);			\
									\
	if (hard_iface->soft_iface) {					\
		bat_priv = netdev_priv(hard_iface->soft_iface);		\
		batadv_netlink_notify_hardif(bat_priv, hard_iface);	\
	}								\
									\
	batadv_hardif_put(hard_iface);				\
	return length;							\
}

#define BATADV_ATTR_HIF_SHOW_UINT(_name, _var)				\
ssize_t batadv_show_##_name(struct kobject *kobj,			\
			    struct attribute *attr, char *buff)		\
{									\
	struct net_device *net_dev = batadv_kobj_to_netdev(kobj);	\
	struct batadv_hard_iface *hard_iface;				\
	ssize_t length;							\
									\
	batadv_sysfs_deprecated(attr);					\
	hard_iface = batadv_hardif_get_by_netdev(net_dev);		\
	if (!hard_iface)						\
		return 0;						\
									\
	length = sprintf(buff, "%i\n", atomic_read(&hard_iface->_var));	\
									\
	batadv_hardif_put(hard_iface);				\
	return length;							\
}

/* Use this, if you are going to set [name] in hard_iface to an
 * unsigned integer value
 */
#define BATADV_ATTR_HIF_UINT(_name, _var, _mode, _min, _max, _post_func)\
	static BATADV_ATTR_HIF_STORE_UINT(_name, _var, _min,		\
					  _max, _post_func)		\
	static BATADV_ATTR_HIF_SHOW_UINT(_name, _var)			\
	static BATADV_ATTR(_name, _mode, batadv_show_##_name,		\
			   batadv_store_##_name)

static int batadv_store_bool_attr(char *buff, size_t count,
				  struct net_device *net_dev,
				  const char *attr_name, atomic_t *attr,
				  bool *changed)
{
	int enabled = -1;

	*changed = false;

	if (buff[count - 1] == '\n')
		buff[count - 1] = '\0';

	if ((strncmp(buff, "1", 2) == 0) ||
	    (strncmp(buff, "enable", 7) == 0) ||
	    (strncmp(buff, "enabled", 8) == 0))
		enabled = 1;

	if ((strncmp(buff, "0", 2) == 0) ||
	    (strncmp(buff, "disable", 8) == 0) ||
	    (strncmp(buff, "disabled", 9) == 0))
		enabled = 0;

	if (enabled < 0) {
		batadv_info(net_dev, "%s: Invalid parameter received: %s\n",
			    attr_name, buff);
		return -EINVAL;
	}

	if (atomic_read(attr) == enabled)
		return count;

	batadv_info(net_dev, "%s: Changing from: %s to: %s\n", attr_name,
		    atomic_read(attr) == 1 ? "enabled" : "disabled",
		    enabled == 1 ? "enabled" : "disabled");

	*changed = true;

	atomic_set(attr, (unsigned int)enabled);
	return count;
}

static inline ssize_t
__batadv_store_bool_attr(char *buff, size_t count,
			 void (*post_func)(struct net_device *),
			 struct attribute *attr,
			 atomic_t *attr_store, struct net_device *net_dev)
{
	bool changed;
	int ret;

	ret = batadv_store_bool_attr(buff, count, net_dev, attr->name,
				     attr_store, &changed);
	if (post_func && changed)
		post_func(net_dev);

	return ret;
}

static int batadv_store_uint_attr(const char *buff, size_t count,
				  struct net_device *net_dev,
				  struct net_device *slave_dev,
				  const char *attr_name,
				  unsigned int min, unsigned int max,
				  atomic_t *attr)
{
	char ifname[IFNAMSIZ + 3] = "";
	unsigned long uint_val;
	int ret;

	ret = kstrtoul(buff, 10, &uint_val);
	if (ret) {
		batadv_info(net_dev, "%s: Invalid parameter received: %s\n",
			    attr_name, buff);
		return -EINVAL;
	}

	if (uint_val < min) {
		batadv_info(net_dev, "%s: Value is too small: %lu min: %u\n",
			    attr_name, uint_val, min);
		return -EINVAL;
	}

	if (uint_val > max) {
		batadv_info(net_dev, "%s: Value is too big: %lu max: %u\n",
			    attr_name, uint_val, max);
		return -EINVAL;
	}

	if (atomic_read(attr) == uint_val)
		return count;

	if (slave_dev)
		snprintf(ifname, sizeof(ifname), "%s: ", slave_dev->name);

	batadv_info(net_dev, "%s: %sChanging from: %i to: %lu\n",
		    attr_name, ifname, atomic_read(attr), uint_val);

	atomic_set(attr, uint_val);
	return count;
}

static ssize_t __batadv_store_uint_attr(const char *buff, size_t count,
					int min, int max,
					void (*post_func)(struct net_device *),
					const struct attribute *attr,
					atomic_t *attr_store,
<<<<<<< HEAD
					struct net_device *net_dev)
=======
					struct net_device *net_dev,
					struct net_device *slave_dev)
>>>>>>> 24b8d41d
{
	int ret;

	ret = batadv_store_uint_attr(buff, count, net_dev, slave_dev,
				     attr->name, min, max, attr_store);
	if (post_func && ret)
		post_func(net_dev);

	return ret;
}

static ssize_t batadv_show_bat_algo(struct kobject *kobj,
				    struct attribute *attr, char *buff)
{
	struct batadv_priv *bat_priv = batadv_kobj_to_batpriv(kobj);

<<<<<<< HEAD
=======
	batadv_sysfs_deprecated(attr);
>>>>>>> 24b8d41d
	return sprintf(buff, "%s\n", bat_priv->algo_ops->name);
}

static void batadv_post_gw_reselect(struct net_device *net_dev)
{
	struct batadv_priv *bat_priv = netdev_priv(net_dev);

	batadv_gw_reselect(bat_priv);
}

static ssize_t batadv_show_gw_mode(struct kobject *kobj, struct attribute *attr,
				   char *buff)
{
	struct batadv_priv *bat_priv = batadv_kobj_to_batpriv(kobj);
	int bytes_written;

<<<<<<< HEAD
=======
	batadv_sysfs_deprecated(attr);

>>>>>>> 24b8d41d
	/* GW mode is not available if the routing algorithm in use does not
	 * implement the GW API
	 */
	if (!bat_priv->algo_ops->gw.get_best_gw_node ||
	    !bat_priv->algo_ops->gw.is_eligible)
		return -ENOENT;

	switch (atomic_read(&bat_priv->gw.mode)) {
	case BATADV_GW_MODE_CLIENT:
		bytes_written = sprintf(buff, "%s\n",
					BATADV_GW_MODE_CLIENT_NAME);
		break;
	case BATADV_GW_MODE_SERVER:
		bytes_written = sprintf(buff, "%s\n",
					BATADV_GW_MODE_SERVER_NAME);
		break;
	default:
		bytes_written = sprintf(buff, "%s\n",
					BATADV_GW_MODE_OFF_NAME);
		break;
	}

	return bytes_written;
}

static ssize_t batadv_store_gw_mode(struct kobject *kobj,
				    struct attribute *attr, char *buff,
				    size_t count)
{
	struct net_device *net_dev = batadv_kobj_to_netdev(kobj);
	struct batadv_priv *bat_priv = netdev_priv(net_dev);
	char *curr_gw_mode_str;
	int gw_mode_tmp = -1;

<<<<<<< HEAD
=======
	batadv_sysfs_deprecated(attr);

>>>>>>> 24b8d41d
	/* toggling GW mode is allowed only if the routing algorithm in use
	 * provides the GW API
	 */
	if (!bat_priv->algo_ops->gw.get_best_gw_node ||
	    !bat_priv->algo_ops->gw.is_eligible)
		return -EINVAL;

	if (buff[count - 1] == '\n')
		buff[count - 1] = '\0';

	if (strncmp(buff, BATADV_GW_MODE_OFF_NAME,
		    strlen(BATADV_GW_MODE_OFF_NAME)) == 0)
		gw_mode_tmp = BATADV_GW_MODE_OFF;

	if (strncmp(buff, BATADV_GW_MODE_CLIENT_NAME,
		    strlen(BATADV_GW_MODE_CLIENT_NAME)) == 0)
		gw_mode_tmp = BATADV_GW_MODE_CLIENT;

	if (strncmp(buff, BATADV_GW_MODE_SERVER_NAME,
		    strlen(BATADV_GW_MODE_SERVER_NAME)) == 0)
		gw_mode_tmp = BATADV_GW_MODE_SERVER;

	if (gw_mode_tmp < 0) {
		batadv_info(net_dev,
			    "Invalid parameter for 'gw mode' setting received: %s\n",
			    buff);
		return -EINVAL;
	}

	if (atomic_read(&bat_priv->gw.mode) == gw_mode_tmp)
		return count;

	switch (atomic_read(&bat_priv->gw.mode)) {
	case BATADV_GW_MODE_CLIENT:
		curr_gw_mode_str = BATADV_GW_MODE_CLIENT_NAME;
		break;
	case BATADV_GW_MODE_SERVER:
		curr_gw_mode_str = BATADV_GW_MODE_SERVER_NAME;
		break;
	default:
		curr_gw_mode_str = BATADV_GW_MODE_OFF_NAME;
		break;
	}

	batadv_info(net_dev, "Changing gw mode from: %s to: %s\n",
		    curr_gw_mode_str, buff);

	/* Invoking batadv_gw_reselect() is not enough to really de-select the
	 * current GW. It will only instruct the gateway client code to perform
	 * a re-election the next time that this is needed.
	 *
	 * When gw client mode is being switched off the current GW must be
	 * de-selected explicitly otherwise no GW_ADD uevent is thrown on
	 * client mode re-activation. This is operation is performed in
	 * batadv_gw_check_client_stop().
	 */
	batadv_gw_reselect(bat_priv);
	/* always call batadv_gw_check_client_stop() before changing the gateway
	 * state
	 */
	batadv_gw_check_client_stop(bat_priv);
	atomic_set(&bat_priv->gw.mode, (unsigned int)gw_mode_tmp);
	batadv_gw_tvlv_container_update(bat_priv);

	batadv_netlink_notify_mesh(bat_priv);

	return count;
}

static ssize_t batadv_show_gw_sel_class(struct kobject *kobj,
					struct attribute *attr, char *buff)
{
	struct batadv_priv *bat_priv = batadv_kobj_to_batpriv(kobj);

<<<<<<< HEAD
=======
	batadv_sysfs_deprecated(attr);

>>>>>>> 24b8d41d
	/* GW selection class is not available if the routing algorithm in use
	 * does not implement the GW API
	 */
	if (!bat_priv->algo_ops->gw.get_best_gw_node ||
	    !bat_priv->algo_ops->gw.is_eligible)
		return -ENOENT;

	if (bat_priv->algo_ops->gw.show_sel_class)
		return bat_priv->algo_ops->gw.show_sel_class(bat_priv, buff);

	return sprintf(buff, "%i\n", atomic_read(&bat_priv->gw.sel_class));
}

static ssize_t batadv_store_gw_sel_class(struct kobject *kobj,
					 struct attribute *attr, char *buff,
					 size_t count)
{
	struct batadv_priv *bat_priv = batadv_kobj_to_batpriv(kobj);
<<<<<<< HEAD
=======
	ssize_t length;

	batadv_sysfs_deprecated(attr);
>>>>>>> 24b8d41d

	/* setting the GW selection class is allowed only if the routing
	 * algorithm in use implements the GW API
	 */
	if (!bat_priv->algo_ops->gw.get_best_gw_node ||
	    !bat_priv->algo_ops->gw.is_eligible)
		return -EINVAL;

	if (buff[count - 1] == '\n')
		buff[count - 1] = '\0';

	if (bat_priv->algo_ops->gw.store_sel_class)
		return bat_priv->algo_ops->gw.store_sel_class(bat_priv, buff,
							      count);

<<<<<<< HEAD
	return __batadv_store_uint_attr(buff, count, 1, BATADV_TQ_MAX_VALUE,
					batadv_post_gw_reselect, attr,
					&bat_priv->gw.sel_class,
					bat_priv->soft_iface);
=======
	length = __batadv_store_uint_attr(buff, count, 1, BATADV_TQ_MAX_VALUE,
					  batadv_post_gw_reselect, attr,
					  &bat_priv->gw.sel_class,
					  bat_priv->soft_iface, NULL);

	batadv_netlink_notify_mesh(bat_priv);

	return length;
>>>>>>> 24b8d41d
}

static ssize_t batadv_show_gw_bwidth(struct kobject *kobj,
				     struct attribute *attr, char *buff)
{
	struct batadv_priv *bat_priv = batadv_kobj_to_batpriv(kobj);
	u32 down, up;

	batadv_sysfs_deprecated(attr);

	down = atomic_read(&bat_priv->gw.bandwidth_down);
	up = atomic_read(&bat_priv->gw.bandwidth_up);

	return sprintf(buff, "%u.%u/%u.%u MBit\n", down / 10,
		       down % 10, up / 10, up % 10);
}

static ssize_t batadv_store_gw_bwidth(struct kobject *kobj,
				      struct attribute *attr, char *buff,
				      size_t count)
{
	struct batadv_priv *bat_priv = batadv_kobj_to_batpriv(kobj);
	struct net_device *net_dev = batadv_kobj_to_netdev(kobj);
	ssize_t length;

	batadv_sysfs_deprecated(attr);

	if (buff[count - 1] == '\n')
		buff[count - 1] = '\0';

	length = batadv_gw_bandwidth_set(net_dev, buff, count);

	batadv_netlink_notify_mesh(bat_priv);

	return length;
}

/**
 * batadv_show_isolation_mark() - print the current isolation mark/mask
 * @kobj: kobject representing the private mesh sysfs directory
 * @attr: the batman-adv attribute the user is interacting with
 * @buff: the buffer that will contain the data to send back to the user
 *
 * Return: the number of bytes written into 'buff' on success or a negative
 * error code in case of failure
 */
static ssize_t batadv_show_isolation_mark(struct kobject *kobj,
					  struct attribute *attr, char *buff)
{
	struct batadv_priv *bat_priv = batadv_kobj_to_batpriv(kobj);

	batadv_sysfs_deprecated(attr);
	return sprintf(buff, "%#.8x/%#.8x\n", bat_priv->isolation_mark,
		       bat_priv->isolation_mark_mask);
}

/**
 * batadv_store_isolation_mark() - parse and store the isolation mark/mask
 *  entered by the user
 * @kobj: kobject representing the private mesh sysfs directory
 * @attr: the batman-adv attribute the user is interacting with
 * @buff: the buffer containing the user data
 * @count: number of bytes in the buffer
 *
 * Return: 'count' on success or a negative error code in case of failure
 */
static ssize_t batadv_store_isolation_mark(struct kobject *kobj,
					   struct attribute *attr, char *buff,
					   size_t count)
{
	struct net_device *net_dev = batadv_kobj_to_netdev(kobj);
	struct batadv_priv *bat_priv = netdev_priv(net_dev);
	u32 mark, mask;
	char *mask_ptr;

	batadv_sysfs_deprecated(attr);

	/* parse the mask if it has been specified, otherwise assume the mask is
	 * the biggest possible
	 */
	mask = 0xFFFFFFFF;
	mask_ptr = strchr(buff, '/');
	if (mask_ptr) {
		*mask_ptr = '\0';
		mask_ptr++;

		/* the mask must be entered in hex base as it is going to be a
		 * bitmask and not a prefix length
		 */
		if (kstrtou32(mask_ptr, 16, &mask) < 0)
			return -EINVAL;
	}

	/* the mark can be entered in any base */
	if (kstrtou32(buff, 0, &mark) < 0)
		return -EINVAL;

	bat_priv->isolation_mark_mask = mask;
	/* erase bits not covered by the mask */
	bat_priv->isolation_mark = mark & bat_priv->isolation_mark_mask;

	batadv_info(net_dev,
		    "New skb mark for extended isolation: %#.8x/%#.8x\n",
		    bat_priv->isolation_mark, bat_priv->isolation_mark_mask);

	batadv_netlink_notify_mesh(bat_priv);

	return count;
}

BATADV_ATTR_SIF_BOOL(aggregated_ogms, 0644, NULL);
BATADV_ATTR_SIF_BOOL(bonding, 0644, NULL);
#ifdef CONFIG_BATMAN_ADV_BLA
BATADV_ATTR_SIF_BOOL(bridge_loop_avoidance, 0644, batadv_bla_status_update);
#endif
#ifdef CONFIG_BATMAN_ADV_DAT
BATADV_ATTR_SIF_BOOL(distributed_arp_table, 0644, batadv_dat_status_update);
#endif
<<<<<<< HEAD
BATADV_ATTR_SIF_BOOL(fragmentation, S_IRUGO | S_IWUSR, batadv_update_min_mtu);
static BATADV_ATTR(routing_algo, S_IRUGO, batadv_show_bat_algo, NULL);
static BATADV_ATTR(gw_mode, S_IRUGO | S_IWUSR, batadv_show_gw_mode,
		   batadv_store_gw_mode);
BATADV_ATTR_SIF_UINT(orig_interval, orig_interval, S_IRUGO | S_IWUSR,
		     2 * BATADV_JITTER, INT_MAX, NULL);
BATADV_ATTR_SIF_UINT(hop_penalty, hop_penalty, S_IRUGO | S_IWUSR, 0,
		     BATADV_TQ_MAX_VALUE, NULL);
static BATADV_ATTR(gw_sel_class, S_IRUGO | S_IWUSR, batadv_show_gw_sel_class,
		   batadv_store_gw_sel_class);
static BATADV_ATTR(gw_bandwidth, S_IRUGO | S_IWUSR, batadv_show_gw_bwidth,
=======
BATADV_ATTR_SIF_BOOL(fragmentation, 0644, batadv_update_min_mtu);
static BATADV_ATTR(routing_algo, 0444, batadv_show_bat_algo, NULL);
static BATADV_ATTR(gw_mode, 0644, batadv_show_gw_mode, batadv_store_gw_mode);
BATADV_ATTR_SIF_UINT(orig_interval, orig_interval, 0644, 2 * BATADV_JITTER,
		     INT_MAX, NULL);
BATADV_ATTR_SIF_UINT(hop_penalty, hop_penalty, 0644, 0, BATADV_TQ_MAX_VALUE,
		     NULL);
static BATADV_ATTR(gw_sel_class, 0644, batadv_show_gw_sel_class,
		   batadv_store_gw_sel_class);
static BATADV_ATTR(gw_bandwidth, 0644, batadv_show_gw_bwidth,
>>>>>>> 24b8d41d
		   batadv_store_gw_bwidth);
#ifdef CONFIG_BATMAN_ADV_MCAST
BATADV_ATTR_SIF_BOOL(multicast_mode, 0644, NULL);
#endif
#ifdef CONFIG_BATMAN_ADV_DEBUG
BATADV_ATTR_SIF_UINT(log_level, log_level, 0644, 0, BATADV_DBG_ALL, NULL);
#endif
#ifdef CONFIG_BATMAN_ADV_NC
BATADV_ATTR_SIF_BOOL(network_coding, 0644, batadv_nc_status_update);
#endif
static BATADV_ATTR(isolation_mark, 0644, batadv_show_isolation_mark,
		   batadv_store_isolation_mark);

static struct batadv_attribute *batadv_mesh_attrs[] = {
	&batadv_attr_aggregated_ogms,
	&batadv_attr_bonding,
#ifdef CONFIG_BATMAN_ADV_BLA
	&batadv_attr_bridge_loop_avoidance,
#endif
#ifdef CONFIG_BATMAN_ADV_DAT
	&batadv_attr_distributed_arp_table,
#endif
#ifdef CONFIG_BATMAN_ADV_MCAST
	&batadv_attr_multicast_mode,
#endif
	&batadv_attr_fragmentation,
	&batadv_attr_routing_algo,
	&batadv_attr_gw_mode,
	&batadv_attr_orig_interval,
	&batadv_attr_hop_penalty,
	&batadv_attr_gw_sel_class,
	&batadv_attr_gw_bandwidth,
#ifdef CONFIG_BATMAN_ADV_DEBUG
	&batadv_attr_log_level,
#endif
#ifdef CONFIG_BATMAN_ADV_NC
	&batadv_attr_network_coding,
#endif
	&batadv_attr_isolation_mark,
	NULL,
};

BATADV_ATTR_VLAN_BOOL(ap_isolation, 0644, NULL);

/* array of vlan specific sysfs attributes */
static struct batadv_attribute *batadv_vlan_attrs[] = {
	&batadv_attr_vlan_ap_isolation,
	NULL,
};

/**
 * batadv_sysfs_add_meshif() - Add soft interface specific sysfs entries
 * @dev: netdev struct of the soft interface
 *
 * Return: 0 on success or negative error number in case of failure
 */
int batadv_sysfs_add_meshif(struct net_device *dev)
{
	struct kobject *batif_kobject = &dev->dev.kobj;
	struct batadv_priv *bat_priv = netdev_priv(dev);
	struct batadv_attribute **bat_attr;
	int err;

	bat_priv->mesh_obj = kobject_create_and_add(BATADV_SYSFS_IF_MESH_SUBDIR,
						    batif_kobject);
	if (!bat_priv->mesh_obj) {
		batadv_err(dev, "Can't add sysfs directory: %s/%s\n", dev->name,
			   BATADV_SYSFS_IF_MESH_SUBDIR);
		goto out;
	}

	for (bat_attr = batadv_mesh_attrs; *bat_attr; ++bat_attr) {
		err = sysfs_create_file(bat_priv->mesh_obj,
					&((*bat_attr)->attr));
		if (err) {
			batadv_err(dev, "Can't add sysfs file: %s/%s/%s\n",
				   dev->name, BATADV_SYSFS_IF_MESH_SUBDIR,
				   ((*bat_attr)->attr).name);
			goto rem_attr;
		}
	}

	return 0;

rem_attr:
	for (bat_attr = batadv_mesh_attrs; *bat_attr; ++bat_attr)
		sysfs_remove_file(bat_priv->mesh_obj, &((*bat_attr)->attr));

	kobject_uevent(bat_priv->mesh_obj, KOBJ_REMOVE);
	kobject_del(bat_priv->mesh_obj);
	kobject_put(bat_priv->mesh_obj);
	bat_priv->mesh_obj = NULL;
out:
	return -ENOMEM;
}

/**
 * batadv_sysfs_del_meshif() - Remove soft interface specific sysfs entries
 * @dev: netdev struct of the soft interface
 */
void batadv_sysfs_del_meshif(struct net_device *dev)
{
	struct batadv_priv *bat_priv = netdev_priv(dev);
	struct batadv_attribute **bat_attr;

	for (bat_attr = batadv_mesh_attrs; *bat_attr; ++bat_attr)
		sysfs_remove_file(bat_priv->mesh_obj, &((*bat_attr)->attr));

	kobject_uevent(bat_priv->mesh_obj, KOBJ_REMOVE);
	kobject_del(bat_priv->mesh_obj);
	kobject_put(bat_priv->mesh_obj);
	bat_priv->mesh_obj = NULL;
}

/**
 * batadv_sysfs_add_vlan() - add all the needed sysfs objects for the new vlan
 * @dev: netdev of the mesh interface
 * @vlan: private data of the newly added VLAN interface
 *
 * Return: 0 on success and -ENOMEM if any of the structure allocations fails.
 */
int batadv_sysfs_add_vlan(struct net_device *dev,
			  struct batadv_softif_vlan *vlan)
{
	char vlan_subdir[sizeof(BATADV_SYSFS_VLAN_SUBDIR_PREFIX) + 5];
	struct batadv_priv *bat_priv = netdev_priv(dev);
	struct batadv_attribute **bat_attr;
	int err;

	if (vlan->vid & BATADV_VLAN_HAS_TAG) {
		sprintf(vlan_subdir, BATADV_SYSFS_VLAN_SUBDIR_PREFIX "%hu",
			vlan->vid & VLAN_VID_MASK);

		vlan->kobj = kobject_create_and_add(vlan_subdir,
						    bat_priv->mesh_obj);
		if (!vlan->kobj) {
			batadv_err(dev, "Can't add sysfs directory: %s/%s\n",
				   dev->name, vlan_subdir);
			goto out;
		}
	} else {
		/* the untagged LAN uses the root folder to store its "VLAN
		 * specific attributes"
		 */
		vlan->kobj = bat_priv->mesh_obj;
		kobject_get(bat_priv->mesh_obj);
	}

	for (bat_attr = batadv_vlan_attrs; *bat_attr; ++bat_attr) {
		err = sysfs_create_file(vlan->kobj,
					&((*bat_attr)->attr));
		if (err) {
			batadv_err(dev, "Can't add sysfs file: %s/%s/%s\n",
				   dev->name, vlan_subdir,
				   ((*bat_attr)->attr).name);
			goto rem_attr;
		}
	}

	return 0;

rem_attr:
	for (bat_attr = batadv_vlan_attrs; *bat_attr; ++bat_attr)
		sysfs_remove_file(vlan->kobj, &((*bat_attr)->attr));

	if (vlan->kobj != bat_priv->mesh_obj) {
		kobject_uevent(vlan->kobj, KOBJ_REMOVE);
		kobject_del(vlan->kobj);
	}
	kobject_put(vlan->kobj);
	vlan->kobj = NULL;
out:
	return -ENOMEM;
}

/**
 * batadv_sysfs_del_vlan() - remove all the sysfs objects for a given VLAN
 * @bat_priv: the bat priv with all the soft interface information
 * @vlan: the private data of the VLAN to destroy
 */
void batadv_sysfs_del_vlan(struct batadv_priv *bat_priv,
			   struct batadv_softif_vlan *vlan)
{
	struct batadv_attribute **bat_attr;

	for (bat_attr = batadv_vlan_attrs; *bat_attr; ++bat_attr)
		sysfs_remove_file(vlan->kobj, &((*bat_attr)->attr));

	if (vlan->kobj != bat_priv->mesh_obj) {
		kobject_uevent(vlan->kobj, KOBJ_REMOVE);
		kobject_del(vlan->kobj);
	}
	kobject_put(vlan->kobj);
	vlan->kobj = NULL;
}

static ssize_t batadv_show_mesh_iface(struct kobject *kobj,
				      struct attribute *attr, char *buff)
{
	struct net_device *net_dev = batadv_kobj_to_netdev(kobj);
	struct batadv_hard_iface *hard_iface;
	ssize_t length;
	const char *ifname;

	batadv_sysfs_deprecated(attr);

	hard_iface = batadv_hardif_get_by_netdev(net_dev);
	if (!hard_iface)
		return 0;

	if (hard_iface->if_status == BATADV_IF_NOT_IN_USE)
		ifname =  "none";
	else
		ifname = hard_iface->soft_iface->name;

	length = sprintf(buff, "%s\n", ifname);

	batadv_hardif_put(hard_iface);

	return length;
}

/**
<<<<<<< HEAD
 * batadv_store_mesh_iface_finish - store new hardif mesh_iface state
=======
 * batadv_store_mesh_iface_finish() - store new hardif mesh_iface state
>>>>>>> 24b8d41d
 * @net_dev: netdevice to add/remove to/from batman-adv soft-interface
 * @ifname: name of soft-interface to modify
 *
 * Changes the parts of the hard+soft interface which can not be modified under
 * sysfs lock (to prevent deadlock situations).
 *
 * Return: 0 on success, 0 < on failure
 */
static int batadv_store_mesh_iface_finish(struct net_device *net_dev,
					  char ifname[IFNAMSIZ])
{
	struct net *net = dev_net(net_dev);
	struct batadv_hard_iface *hard_iface;
	int status_tmp;
	int ret = 0;

	ASSERT_RTNL();

	hard_iface = batadv_hardif_get_by_netdev(net_dev);
	if (!hard_iface)
		return 0;

	if (strncmp(ifname, "none", 4) == 0)
		status_tmp = BATADV_IF_NOT_IN_USE;
	else
		status_tmp = BATADV_IF_I_WANT_YOU;

	if (hard_iface->if_status == status_tmp)
		goto out;

<<<<<<< HEAD
	if ((hard_iface->soft_iface) &&
	    (strncmp(hard_iface->soft_iface->name, ifname, IFNAMSIZ) == 0))
=======
	if (hard_iface->soft_iface &&
	    strncmp(hard_iface->soft_iface->name, ifname, IFNAMSIZ) == 0)
>>>>>>> 24b8d41d
		goto out;

	if (status_tmp == BATADV_IF_NOT_IN_USE) {
		batadv_hardif_disable_interface(hard_iface,
						BATADV_IF_CLEANUP_AUTO);
		goto out;
	}

	/* if the interface already is in use */
	if (hard_iface->if_status != BATADV_IF_NOT_IN_USE)
		batadv_hardif_disable_interface(hard_iface,
						BATADV_IF_CLEANUP_AUTO);

	ret = batadv_hardif_enable_interface(hard_iface, net, ifname);
out:
	batadv_hardif_put(hard_iface);
	return ret;
}

/**
<<<<<<< HEAD
 * batadv_store_mesh_iface_work - store new hardif mesh_iface state
=======
 * batadv_store_mesh_iface_work() - store new hardif mesh_iface state
>>>>>>> 24b8d41d
 * @work: work queue item
 *
 * Changes the parts of the hard+soft interface which can not be modified under
 * sysfs lock (to prevent deadlock situations).
 */
static void batadv_store_mesh_iface_work(struct work_struct *work)
{
	struct batadv_store_mesh_work *store_work;
	int ret;

	store_work = container_of(work, struct batadv_store_mesh_work, work);

	rtnl_lock();
	ret = batadv_store_mesh_iface_finish(store_work->net_dev,
					     store_work->soft_iface_name);
	rtnl_unlock();

	if (ret < 0)
		pr_err("Failed to store new mesh_iface state %s for %s: %d\n",
		       store_work->soft_iface_name, store_work->net_dev->name,
		       ret);

	dev_put(store_work->net_dev);
	kfree(store_work);
}

static ssize_t batadv_store_mesh_iface(struct kobject *kobj,
				       struct attribute *attr, char *buff,
				       size_t count)
{
	struct net_device *net_dev = batadv_kobj_to_netdev(kobj);
	struct batadv_store_mesh_work *store_work;

<<<<<<< HEAD
=======
	batadv_sysfs_deprecated(attr);

>>>>>>> 24b8d41d
	if (buff[count - 1] == '\n')
		buff[count - 1] = '\0';

	if (strlen(buff) >= IFNAMSIZ) {
		pr_err("Invalid parameter for 'mesh_iface' setting received: interface name too long '%s'\n",
		       buff);
		return -EINVAL;
	}

	store_work = kmalloc(sizeof(*store_work), GFP_KERNEL);
	if (!store_work)
		return -ENOMEM;

	dev_hold(net_dev);
	INIT_WORK(&store_work->work, batadv_store_mesh_iface_work);
	store_work->net_dev = net_dev;
<<<<<<< HEAD
	strlcpy(store_work->soft_iface_name, buff,
=======
	strscpy(store_work->soft_iface_name, buff,
>>>>>>> 24b8d41d
		sizeof(store_work->soft_iface_name));

	queue_work(batadv_event_workqueue, &store_work->work);

	return count;
}

static ssize_t batadv_show_iface_status(struct kobject *kobj,
					struct attribute *attr, char *buff)
{
	struct net_device *net_dev = batadv_kobj_to_netdev(kobj);
	struct batadv_hard_iface *hard_iface;
	ssize_t length;

	batadv_sysfs_deprecated(attr);

	hard_iface = batadv_hardif_get_by_netdev(net_dev);
	if (!hard_iface)
		return 0;

	switch (hard_iface->if_status) {
	case BATADV_IF_TO_BE_REMOVED:
		length = sprintf(buff, "disabling\n");
		break;
	case BATADV_IF_INACTIVE:
		length = sprintf(buff, "inactive\n");
		break;
	case BATADV_IF_ACTIVE:
		length = sprintf(buff, "active\n");
		break;
	case BATADV_IF_TO_BE_ACTIVATED:
		length = sprintf(buff, "enabling\n");
		break;
	case BATADV_IF_NOT_IN_USE:
	default:
		length = sprintf(buff, "not in use\n");
		break;
	}

	batadv_hardif_put(hard_iface);

	return length;
}

#ifdef CONFIG_BATMAN_ADV_BATMAN_V

/**
 * batadv_store_throughput_override() - parse and store throughput override
 *  entered by the user
 * @kobj: kobject representing the private mesh sysfs directory
 * @attr: the batman-adv attribute the user is interacting with
 * @buff: the buffer containing the user data
 * @count: number of bytes in the buffer
 *
 * Return: 'count' on success or a negative error code in case of failure
 */
static ssize_t batadv_store_throughput_override(struct kobject *kobj,
						struct attribute *attr,
						char *buff, size_t count)
{
	struct net_device *net_dev = batadv_kobj_to_netdev(kobj);
	struct batadv_hard_iface *hard_iface;
	struct batadv_priv *bat_priv;
	u32 tp_override;
	u32 old_tp_override;
	bool ret;

	batadv_sysfs_deprecated(attr);

	hard_iface = batadv_hardif_get_by_netdev(net_dev);
	if (!hard_iface)
		return -EINVAL;

	if (buff[count - 1] == '\n')
		buff[count - 1] = '\0';

	ret = batadv_parse_throughput(net_dev, buff, "throughput_override",
				      &tp_override);
	if (!ret)
		goto out;

	old_tp_override = atomic_read(&hard_iface->bat_v.throughput_override);
	if (old_tp_override == tp_override)
		goto out;

	batadv_info(hard_iface->soft_iface,
		    "%s: %s: Changing from: %u.%u MBit to: %u.%u MBit\n",
		    "throughput_override", net_dev->name,
		    old_tp_override / 10, old_tp_override % 10,
		    tp_override / 10, tp_override % 10);

	atomic_set(&hard_iface->bat_v.throughput_override, tp_override);

	if (hard_iface->soft_iface) {
		bat_priv = netdev_priv(hard_iface->soft_iface);
		batadv_netlink_notify_hardif(bat_priv, hard_iface);
	}

out:
	batadv_hardif_put(hard_iface);
	return count;
}

static ssize_t batadv_show_throughput_override(struct kobject *kobj,
					       struct attribute *attr,
					       char *buff)
{
	struct net_device *net_dev = batadv_kobj_to_netdev(kobj);
	struct batadv_hard_iface *hard_iface;
	u32 tp_override;

	batadv_sysfs_deprecated(attr);

	hard_iface = batadv_hardif_get_by_netdev(net_dev);
	if (!hard_iface)
		return -EINVAL;

	tp_override = atomic_read(&hard_iface->bat_v.throughput_override);

	batadv_hardif_put(hard_iface);
	return sprintf(buff, "%u.%u MBit\n", tp_override / 10,
		       tp_override % 10);
}

#endif

static BATADV_ATTR(mesh_iface, 0644, batadv_show_mesh_iface,
		   batadv_store_mesh_iface);
static BATADV_ATTR(iface_status, 0444, batadv_show_iface_status, NULL);
#ifdef CONFIG_BATMAN_ADV_BATMAN_V
BATADV_ATTR_HIF_UINT(elp_interval, bat_v.elp_interval, 0644,
		     2 * BATADV_JITTER, INT_MAX, NULL);
static BATADV_ATTR(throughput_override, 0644, batadv_show_throughput_override,
		   batadv_store_throughput_override);
#endif

static struct batadv_attribute *batadv_batman_attrs[] = {
	&batadv_attr_mesh_iface,
	&batadv_attr_iface_status,
#ifdef CONFIG_BATMAN_ADV_BATMAN_V
	&batadv_attr_elp_interval,
	&batadv_attr_throughput_override,
#endif
	NULL,
};

/**
 * batadv_sysfs_add_hardif() - Add hard interface specific sysfs entries
 * @hardif_obj: address where to store the pointer to new sysfs folder
 * @dev: netdev struct of the hard interface
 *
 * Return: 0 on success or negative error number in case of failure
 */
int batadv_sysfs_add_hardif(struct kobject **hardif_obj, struct net_device *dev)
{
	struct kobject *hardif_kobject = &dev->dev.kobj;
	struct batadv_attribute **bat_attr;
	int err;

	*hardif_obj = kobject_create_and_add(BATADV_SYSFS_IF_BAT_SUBDIR,
					     hardif_kobject);

	if (!*hardif_obj) {
		batadv_err(dev, "Can't add sysfs directory: %s/%s\n", dev->name,
			   BATADV_SYSFS_IF_BAT_SUBDIR);
		goto out;
	}

	for (bat_attr = batadv_batman_attrs; *bat_attr; ++bat_attr) {
		err = sysfs_create_file(*hardif_obj, &((*bat_attr)->attr));
		if (err) {
			batadv_err(dev, "Can't add sysfs file: %s/%s/%s\n",
				   dev->name, BATADV_SYSFS_IF_BAT_SUBDIR,
				   ((*bat_attr)->attr).name);
			goto rem_attr;
		}
	}

	return 0;

rem_attr:
	for (bat_attr = batadv_batman_attrs; *bat_attr; ++bat_attr)
		sysfs_remove_file(*hardif_obj, &((*bat_attr)->attr));
out:
	return -ENOMEM;
}

/**
 * batadv_sysfs_del_hardif() - Remove hard interface specific sysfs entries
 * @hardif_obj: address to the pointer to which stores batman-adv sysfs folder
 *  of the hard interface
 */
void batadv_sysfs_del_hardif(struct kobject **hardif_obj)
{
	kobject_uevent(*hardif_obj, KOBJ_REMOVE);
	kobject_del(*hardif_obj);
	kobject_put(*hardif_obj);
	*hardif_obj = NULL;
}<|MERGE_RESOLUTION|>--- conflicted
+++ resolved
@@ -16,13 +16,9 @@
 #include <linux/if.h>
 #include <linux/if_vlan.h>
 #include <linux/kernel.h>
-<<<<<<< HEAD
-#include <linux/kref.h>
-=======
 #include <linux/kobject.h>
 #include <linux/kref.h>
 #include <linux/limits.h>
->>>>>>> 24b8d41d
 #include <linux/netdevice.h>
 #include <linux/printk.h>
 #include <linux/rculist.h>
@@ -34,11 +30,8 @@
 #include <linux/string.h>
 #include <linux/stringify.h>
 #include <linux/workqueue.h>
-<<<<<<< HEAD
-=======
 #include <uapi/linux/batadv_packet.h>
 #include <uapi/linux/batman_adv.h>
->>>>>>> 24b8d41d
 
 #include "bridge_loop_avoidance.h"
 #include "distributed-arp-table.h"
@@ -46,10 +39,7 @@
 #include "gateway_common.h"
 #include "hard-interface.h"
 #include "log.h"
-<<<<<<< HEAD
-=======
 #include "netlink.h"
->>>>>>> 24b8d41d
 #include "network-coding.h"
 #include "soft-interface.h"
 
@@ -125,25 +115,6 @@
 	return vlan;
 }
 
-<<<<<<< HEAD
-#define BATADV_UEV_TYPE_VAR	"BATTYPE="
-#define BATADV_UEV_ACTION_VAR	"BATACTION="
-#define BATADV_UEV_DATA_VAR	"BATDATA="
-
-static char *batadv_uev_action_str[] = {
-	"add",
-	"del",
-	"change",
-	"loopdetect",
-};
-
-static char *batadv_uev_type_str[] = {
-	"gw",
-	"bla",
-};
-
-=======
->>>>>>> 24b8d41d
 /* Use this, if you have customized show and store functions for vlan attrs */
 #define BATADV_ATTR_VLAN(_name, _mode, _show, _store)	\
 struct batadv_attribute batadv_attr_vlan_##_name = {	\
@@ -450,12 +421,8 @@
 					void (*post_func)(struct net_device *),
 					const struct attribute *attr,
 					atomic_t *attr_store,
-<<<<<<< HEAD
-					struct net_device *net_dev)
-=======
 					struct net_device *net_dev,
 					struct net_device *slave_dev)
->>>>>>> 24b8d41d
 {
 	int ret;
 
@@ -472,10 +439,7 @@
 {
 	struct batadv_priv *bat_priv = batadv_kobj_to_batpriv(kobj);
 
-<<<<<<< HEAD
-=======
-	batadv_sysfs_deprecated(attr);
->>>>>>> 24b8d41d
+	batadv_sysfs_deprecated(attr);
 	return sprintf(buff, "%s\n", bat_priv->algo_ops->name);
 }
 
@@ -492,11 +456,8 @@
 	struct batadv_priv *bat_priv = batadv_kobj_to_batpriv(kobj);
 	int bytes_written;
 
-<<<<<<< HEAD
-=======
-	batadv_sysfs_deprecated(attr);
-
->>>>>>> 24b8d41d
+	batadv_sysfs_deprecated(attr);
+
 	/* GW mode is not available if the routing algorithm in use does not
 	 * implement the GW API
 	 */
@@ -531,11 +492,8 @@
 	char *curr_gw_mode_str;
 	int gw_mode_tmp = -1;
 
-<<<<<<< HEAD
-=======
-	batadv_sysfs_deprecated(attr);
-
->>>>>>> 24b8d41d
+	batadv_sysfs_deprecated(attr);
+
 	/* toggling GW mode is allowed only if the routing algorithm in use
 	 * provides the GW API
 	 */
@@ -610,11 +568,8 @@
 {
 	struct batadv_priv *bat_priv = batadv_kobj_to_batpriv(kobj);
 
-<<<<<<< HEAD
-=======
-	batadv_sysfs_deprecated(attr);
-
->>>>>>> 24b8d41d
+	batadv_sysfs_deprecated(attr);
+
 	/* GW selection class is not available if the routing algorithm in use
 	 * does not implement the GW API
 	 */
@@ -633,12 +588,9 @@
 					 size_t count)
 {
 	struct batadv_priv *bat_priv = batadv_kobj_to_batpriv(kobj);
-<<<<<<< HEAD
-=======
 	ssize_t length;
 
 	batadv_sysfs_deprecated(attr);
->>>>>>> 24b8d41d
 
 	/* setting the GW selection class is allowed only if the routing
 	 * algorithm in use implements the GW API
@@ -654,12 +606,6 @@
 		return bat_priv->algo_ops->gw.store_sel_class(bat_priv, buff,
 							      count);
 
-<<<<<<< HEAD
-	return __batadv_store_uint_attr(buff, count, 1, BATADV_TQ_MAX_VALUE,
-					batadv_post_gw_reselect, attr,
-					&bat_priv->gw.sel_class,
-					bat_priv->soft_iface);
-=======
 	length = __batadv_store_uint_attr(buff, count, 1, BATADV_TQ_MAX_VALUE,
 					  batadv_post_gw_reselect, attr,
 					  &bat_priv->gw.sel_class,
@@ -668,7 +614,6 @@
 	batadv_netlink_notify_mesh(bat_priv);
 
 	return length;
->>>>>>> 24b8d41d
 }
 
 static ssize_t batadv_show_gw_bwidth(struct kobject *kobj,
@@ -787,19 +732,6 @@
 #ifdef CONFIG_BATMAN_ADV_DAT
 BATADV_ATTR_SIF_BOOL(distributed_arp_table, 0644, batadv_dat_status_update);
 #endif
-<<<<<<< HEAD
-BATADV_ATTR_SIF_BOOL(fragmentation, S_IRUGO | S_IWUSR, batadv_update_min_mtu);
-static BATADV_ATTR(routing_algo, S_IRUGO, batadv_show_bat_algo, NULL);
-static BATADV_ATTR(gw_mode, S_IRUGO | S_IWUSR, batadv_show_gw_mode,
-		   batadv_store_gw_mode);
-BATADV_ATTR_SIF_UINT(orig_interval, orig_interval, S_IRUGO | S_IWUSR,
-		     2 * BATADV_JITTER, INT_MAX, NULL);
-BATADV_ATTR_SIF_UINT(hop_penalty, hop_penalty, S_IRUGO | S_IWUSR, 0,
-		     BATADV_TQ_MAX_VALUE, NULL);
-static BATADV_ATTR(gw_sel_class, S_IRUGO | S_IWUSR, batadv_show_gw_sel_class,
-		   batadv_store_gw_sel_class);
-static BATADV_ATTR(gw_bandwidth, S_IRUGO | S_IWUSR, batadv_show_gw_bwidth,
-=======
 BATADV_ATTR_SIF_BOOL(fragmentation, 0644, batadv_update_min_mtu);
 static BATADV_ATTR(routing_algo, 0444, batadv_show_bat_algo, NULL);
 static BATADV_ATTR(gw_mode, 0644, batadv_show_gw_mode, batadv_store_gw_mode);
@@ -810,7 +742,6 @@
 static BATADV_ATTR(gw_sel_class, 0644, batadv_show_gw_sel_class,
 		   batadv_store_gw_sel_class);
 static BATADV_ATTR(gw_bandwidth, 0644, batadv_show_gw_bwidth,
->>>>>>> 24b8d41d
 		   batadv_store_gw_bwidth);
 #ifdef CONFIG_BATMAN_ADV_MCAST
 BATADV_ATTR_SIF_BOOL(multicast_mode, 0644, NULL);
@@ -1034,11 +965,7 @@
 }
 
 /**
-<<<<<<< HEAD
- * batadv_store_mesh_iface_finish - store new hardif mesh_iface state
-=======
  * batadv_store_mesh_iface_finish() - store new hardif mesh_iface state
->>>>>>> 24b8d41d
  * @net_dev: netdevice to add/remove to/from batman-adv soft-interface
  * @ifname: name of soft-interface to modify
  *
@@ -1069,13 +996,8 @@
 	if (hard_iface->if_status == status_tmp)
 		goto out;
 
-<<<<<<< HEAD
-	if ((hard_iface->soft_iface) &&
-	    (strncmp(hard_iface->soft_iface->name, ifname, IFNAMSIZ) == 0))
-=======
 	if (hard_iface->soft_iface &&
 	    strncmp(hard_iface->soft_iface->name, ifname, IFNAMSIZ) == 0)
->>>>>>> 24b8d41d
 		goto out;
 
 	if (status_tmp == BATADV_IF_NOT_IN_USE) {
@@ -1096,11 +1018,7 @@
 }
 
 /**
-<<<<<<< HEAD
- * batadv_store_mesh_iface_work - store new hardif mesh_iface state
-=======
  * batadv_store_mesh_iface_work() - store new hardif mesh_iface state
->>>>>>> 24b8d41d
  * @work: work queue item
  *
  * Changes the parts of the hard+soft interface which can not be modified under
@@ -1134,11 +1052,8 @@
 	struct net_device *net_dev = batadv_kobj_to_netdev(kobj);
 	struct batadv_store_mesh_work *store_work;
 
-<<<<<<< HEAD
-=======
-	batadv_sysfs_deprecated(attr);
-
->>>>>>> 24b8d41d
+	batadv_sysfs_deprecated(attr);
+
 	if (buff[count - 1] == '\n')
 		buff[count - 1] = '\0';
 
@@ -1155,11 +1070,7 @@
 	dev_hold(net_dev);
 	INIT_WORK(&store_work->work, batadv_store_mesh_iface_work);
 	store_work->net_dev = net_dev;
-<<<<<<< HEAD
-	strlcpy(store_work->soft_iface_name, buff,
-=======
 	strscpy(store_work->soft_iface_name, buff,
->>>>>>> 24b8d41d
 		sizeof(store_work->soft_iface_name));
 
 	queue_work(batadv_event_workqueue, &store_work->work);
