// SPDX-License-Identifier: GPL-2.0
/* Copyright (C) 2007-2020  B.A.T.M.A.N. contributors:
 *
 * Marek Lindner, Simon Wunderlich
 */

#include "send.h"
#include "main.h"

#include <linux/atomic.h>
#include <linux/bug.h>
#include <linux/byteorder/generic.h>
#include <linux/errno.h>
#include <linux/etherdevice.h>
<<<<<<< HEAD
#include <linux/fs.h>
=======
#include <linux/gfp.h>
>>>>>>> 24b8d41d
#include <linux/if.h>
#include <linux/if_ether.h>
#include <linux/jiffies.h>
#include <linux/kernel.h>
#include <linux/kref.h>
#include <linux/list.h>
#include <linux/netdevice.h>
#include <linux/printk.h>
#include <linux/rculist.h>
#include <linux/rcupdate.h>
#include <linux/skbuff.h>
#include <linux/slab.h>
#include <linux/spinlock.h>
#include <linux/stddef.h>
#include <linux/workqueue.h>

#include "distributed-arp-table.h"
#include "fragmentation.h"
#include "gateway_client.h"
#include "hard-interface.h"
#include "log.h"
#include "network-coding.h"
#include "originator.h"
#include "routing.h"
#include "soft-interface.h"
#include "translation-table.h"

static void batadv_send_outstanding_bcast_packet(struct work_struct *work);

/**
 * batadv_send_skb_packet() - send an already prepared packet
 * @skb: the packet to send
 * @hard_iface: the interface to use to send the broadcast packet
 * @dst_addr: the payload destination
 *
 * Send out an already prepared packet to the given neighbor or broadcast it
 * using the specified interface. Either hard_iface or neigh_node must be not
 * NULL.
 * If neigh_node is NULL, then the packet is broadcasted using hard_iface,
 * otherwise it is sent as unicast to the given neighbor.
 *
 * Regardless of the return value, the skb is consumed.
 *
 * Return: A negative errno code is returned on a failure. A success does not
 * guarantee the frame will be transmitted as it may be dropped due
 * to congestion or traffic shaping.
 */
int batadv_send_skb_packet(struct sk_buff *skb,
			   struct batadv_hard_iface *hard_iface,
			   const u8 *dst_addr)
{
	struct batadv_priv *bat_priv;
	struct ethhdr *ethhdr;
	int ret;

	bat_priv = netdev_priv(hard_iface->soft_iface);

	if (hard_iface->if_status != BATADV_IF_ACTIVE)
		goto send_skb_err;

	if (unlikely(!hard_iface->net_dev))
		goto send_skb_err;

	if (!(hard_iface->net_dev->flags & IFF_UP)) {
		pr_warn("Interface %s is not up - can't send packet via that interface!\n",
			hard_iface->net_dev->name);
		goto send_skb_err;
	}

	/* push to the ethernet header. */
	if (batadv_skb_head_push(skb, ETH_HLEN) < 0)
		goto send_skb_err;

	skb_reset_mac_header(skb);

	ethhdr = eth_hdr(skb);
	ether_addr_copy(ethhdr->h_source, hard_iface->net_dev->dev_addr);
	ether_addr_copy(ethhdr->h_dest, dst_addr);
	ethhdr->h_proto = htons(ETH_P_BATMAN);

	skb_set_network_header(skb, ETH_HLEN);
	skb->protocol = htons(ETH_P_BATMAN);

	skb->dev = hard_iface->net_dev;

	/* Save a clone of the skb to use when decoding coded packets */
	batadv_nc_skb_store_for_decoding(bat_priv, skb);

	/* dev_queue_xmit() returns a negative result on error.	 However on
	 * congestion and traffic shaping, it drops and returns NET_XMIT_DROP
	 * (which is > 0). This will not be treated as an error.
	 *
	 * a negative value cannot be returned because it could be interepreted
	 * as not consumed skb by callers of batadv_send_skb_to_orig.
	 */
	ret = dev_queue_xmit(skb);
<<<<<<< HEAD
	if (ret < 0)
		ret = NET_XMIT_DROP;

	return ret;
=======
	return net_xmit_eval(ret);
>>>>>>> 24b8d41d
send_skb_err:
	kfree_skb(skb);
	return NET_XMIT_DROP;
}

/**
 * batadv_send_broadcast_skb() - Send broadcast packet via hard interface
 * @skb: packet to be transmitted (with batadv header and no outer eth header)
 * @hard_iface: outgoing interface
 *
 * Return: A negative errno code is returned on a failure. A success does not
 * guarantee the frame will be transmitted as it may be dropped due
 * to congestion or traffic shaping.
 */
int batadv_send_broadcast_skb(struct sk_buff *skb,
			      struct batadv_hard_iface *hard_iface)
{
	return batadv_send_skb_packet(skb, hard_iface, batadv_broadcast_addr);
}

/**
 * batadv_send_unicast_skb() - Send unicast packet to neighbor
 * @skb: packet to be transmitted (with batadv header and no outer eth header)
 * @neigh: neighbor which is used as next hop to destination
 *
 * Return: A negative errno code is returned on a failure. A success does not
 * guarantee the frame will be transmitted as it may be dropped due
 * to congestion or traffic shaping.
 */
int batadv_send_unicast_skb(struct sk_buff *skb,
			    struct batadv_neigh_node *neigh)
{
#ifdef CONFIG_BATMAN_ADV_BATMAN_V
	struct batadv_hardif_neigh_node *hardif_neigh;
#endif
	int ret;

	ret = batadv_send_skb_packet(skb, neigh->if_incoming, neigh->addr);

#ifdef CONFIG_BATMAN_ADV_BATMAN_V
	hardif_neigh = batadv_hardif_neigh_get(neigh->if_incoming, neigh->addr);

	if (hardif_neigh && ret != NET_XMIT_DROP)
		hardif_neigh->bat_v.last_unicast_tx = jiffies;

	if (hardif_neigh)
		batadv_hardif_neigh_put(hardif_neigh);
#endif

	return ret;
}

/**
 * batadv_send_skb_to_orig() - Lookup next-hop and transmit skb.
 * @skb: Packet to be transmitted.
 * @orig_node: Final destination of the packet.
 * @recv_if: Interface used when receiving the packet (can be NULL).
 *
 * Looks up the best next-hop towards the passed originator and passes the
 * skb on for preparation of MAC header. If the packet originated from this
 * host, NULL can be passed as recv_if and no interface alternating is
 * attempted.
 *
<<<<<<< HEAD
 * Return: -1 on failure (and the skb is not consumed), -EINPROGRESS if the
 * skb is buffered for later transmit or the NET_XMIT status returned by the
 * lower routine if the packet has been passed down.
 *
 * If the returning value is not -1 the skb has been consumed.
=======
 * Return: negative errno code on a failure, -EINPROGRESS if the skb is
 * buffered for later transmit or the NET_XMIT status returned by the
 * lower routine if the packet has been passed down.
>>>>>>> 24b8d41d
 */
int batadv_send_skb_to_orig(struct sk_buff *skb,
			    struct batadv_orig_node *orig_node,
			    struct batadv_hard_iface *recv_if)
{
	struct batadv_priv *bat_priv = orig_node->bat_priv;
	struct batadv_neigh_node *neigh_node;
<<<<<<< HEAD
	int ret = -1;
=======
	int ret;
>>>>>>> 24b8d41d

	/* batadv_find_router() increases neigh_nodes refcount if found. */
	neigh_node = batadv_find_router(bat_priv, orig_node, recv_if);
	if (!neigh_node) {
		ret = -EINVAL;
		goto free_skb;
	}

	/* Check if the skb is too large to send in one piece and fragment
	 * it if needed.
	 */
	if (atomic_read(&bat_priv->fragmentation) &&
	    skb->len > neigh_node->if_incoming->net_dev->mtu) {
		/* Fragment and send packet. */
		ret = batadv_frag_send_packet(skb, orig_node, neigh_node);
<<<<<<< HEAD
=======
		/* skb was consumed */
		skb = NULL;
>>>>>>> 24b8d41d

		goto put_neigh_node;
	}

	/* try to network code the packet, if it is received on an interface
	 * (i.e. being forwarded). If the packet originates from this node or if
	 * network coding fails, then send the packet as usual.
	 */
	if (recv_if && batadv_nc_skb_forward(skb, neigh_node))
		ret = -EINPROGRESS;
	else
		ret = batadv_send_unicast_skb(skb, neigh_node);

	/* skb was consumed */
	skb = NULL;

put_neigh_node:
	batadv_neigh_node_put(neigh_node);
free_skb:
	kfree_skb(skb);

	return ret;
}

/**
 * batadv_send_skb_push_fill_unicast() - extend the buffer and initialize the
 *  common fields for unicast packets
 * @skb: the skb carrying the unicast header to initialize
 * @hdr_size: amount of bytes to push at the beginning of the skb
 * @orig_node: the destination node
 *
 * Return: false if the buffer extension was not possible or true otherwise.
 */
static bool
batadv_send_skb_push_fill_unicast(struct sk_buff *skb, int hdr_size,
				  struct batadv_orig_node *orig_node)
{
	struct batadv_unicast_packet *unicast_packet;
	u8 ttvn = (u8)atomic_read(&orig_node->last_ttvn);

	if (batadv_skb_head_push(skb, hdr_size) < 0)
		return false;

	unicast_packet = (struct batadv_unicast_packet *)skb->data;
	unicast_packet->version = BATADV_COMPAT_VERSION;
	/* batman packet type: unicast */
	unicast_packet->packet_type = BATADV_UNICAST;
	/* set unicast ttl */
	unicast_packet->ttl = BATADV_TTL;
	/* copy the destination for faster routing */
	ether_addr_copy(unicast_packet->dest, orig_node->orig);
	/* set the destination tt version number */
	unicast_packet->ttvn = ttvn;

	return true;
}

/**
 * batadv_send_skb_prepare_unicast() - encapsulate an skb with a unicast header
 * @skb: the skb containing the payload to encapsulate
 * @orig_node: the destination node
 *
 * Return: false if the payload could not be encapsulated or true otherwise.
 */
static bool batadv_send_skb_prepare_unicast(struct sk_buff *skb,
					    struct batadv_orig_node *orig_node)
{
	size_t uni_size = sizeof(struct batadv_unicast_packet);

	return batadv_send_skb_push_fill_unicast(skb, uni_size, orig_node);
}

/**
 * batadv_send_skb_prepare_unicast_4addr() - encapsulate an skb with a
 *  unicast 4addr header
 * @bat_priv: the bat priv with all the soft interface information
 * @skb: the skb containing the payload to encapsulate
 * @orig: the destination node
 * @packet_subtype: the unicast 4addr packet subtype to use
 *
 * Return: false if the payload could not be encapsulated or true otherwise.
 */
bool batadv_send_skb_prepare_unicast_4addr(struct batadv_priv *bat_priv,
					   struct sk_buff *skb,
					   struct batadv_orig_node *orig,
					   int packet_subtype)
{
	struct batadv_hard_iface *primary_if;
	struct batadv_unicast_4addr_packet *uc_4addr_packet;
	bool ret = false;

	primary_if = batadv_primary_if_get_selected(bat_priv);
	if (!primary_if)
		goto out;

	/* Pull the header space and fill the unicast_packet substructure.
	 * We can do that because the first member of the uc_4addr_packet
	 * is of type struct unicast_packet
	 */
	if (!batadv_send_skb_push_fill_unicast(skb, sizeof(*uc_4addr_packet),
					       orig))
		goto out;

	uc_4addr_packet = (struct batadv_unicast_4addr_packet *)skb->data;
	uc_4addr_packet->u.packet_type = BATADV_UNICAST_4ADDR;
	ether_addr_copy(uc_4addr_packet->src, primary_if->net_dev->dev_addr);
	uc_4addr_packet->subtype = packet_subtype;
	uc_4addr_packet->reserved = 0;

	ret = true;
out:
	if (primary_if)
		batadv_hardif_put(primary_if);
	return ret;
}

/**
 * batadv_send_skb_unicast() - encapsulate and send an skb via unicast
 * @bat_priv: the bat priv with all the soft interface information
 * @skb: payload to send
 * @packet_type: the batman unicast packet type to use
 * @packet_subtype: the unicast 4addr packet subtype (only relevant for unicast
 *  4addr packets)
 * @orig_node: the originator to send the packet to
 * @vid: the vid to be used to search the translation table
 *
 * Wrap the given skb into a batman-adv unicast or unicast-4addr header
 * depending on whether BATADV_UNICAST or BATADV_UNICAST_4ADDR was supplied
 * as packet_type. Then send this frame to the given orig_node.
 *
 * Return: NET_XMIT_DROP in case of error or NET_XMIT_SUCCESS otherwise.
 */
int batadv_send_skb_unicast(struct batadv_priv *bat_priv,
			    struct sk_buff *skb, int packet_type,
			    int packet_subtype,
			    struct batadv_orig_node *orig_node,
			    unsigned short vid)
{
	struct batadv_unicast_packet *unicast_packet;
	struct ethhdr *ethhdr;
	int res, ret = NET_XMIT_DROP;

	if (!orig_node)
		goto out;

	switch (packet_type) {
	case BATADV_UNICAST:
		if (!batadv_send_skb_prepare_unicast(skb, orig_node))
			goto out;
		break;
	case BATADV_UNICAST_4ADDR:
		if (!batadv_send_skb_prepare_unicast_4addr(bat_priv, skb,
							   orig_node,
							   packet_subtype))
			goto out;
		break;
	default:
		/* this function supports UNICAST and UNICAST_4ADDR only. It
		 * should never be invoked with any other packet type
		 */
		goto out;
	}

	/* skb->data might have been reallocated by
	 * batadv_send_skb_prepare_unicast{,_4addr}()
	 */
	ethhdr = eth_hdr(skb);
	unicast_packet = (struct batadv_unicast_packet *)skb->data;

	/* inform the destination node that we are still missing a correct route
	 * for this client. The destination will receive this packet and will
	 * try to reroute it because the ttvn contained in the header is less
	 * than the current one
	 */
	if (batadv_tt_global_client_is_roaming(bat_priv, ethhdr->h_dest, vid))
		unicast_packet->ttvn = unicast_packet->ttvn - 1;

<<<<<<< HEAD
	res = batadv_send_skb_to_orig(skb, orig_node, NULL);
	if (res != -1)
		ret = NET_XMIT_SUCCESS;

out:
	if (ret == NET_XMIT_DROP)
		kfree_skb(skb);
=======
	ret = batadv_send_skb_to_orig(skb, orig_node, NULL);
	 /* skb was consumed */
	skb = NULL;

out:
	kfree_skb(skb);
>>>>>>> 24b8d41d
	return ret;
}

/**
 * batadv_send_skb_via_tt_generic() - send an skb via TT lookup
 * @bat_priv: the bat priv with all the soft interface information
 * @skb: payload to send
 * @packet_type: the batman unicast packet type to use
 * @packet_subtype: the unicast 4addr packet subtype (only relevant for unicast
 *  4addr packets)
 * @dst_hint: can be used to override the destination contained in the skb
 * @vid: the vid to be used to search the translation table
 *
 * Look up the recipient node for the destination address in the ethernet
 * header via the translation table. Wrap the given skb into a batman-adv
 * unicast or unicast-4addr header depending on whether BATADV_UNICAST or
 * BATADV_UNICAST_4ADDR was supplied as packet_type. Then send this frame
 * to the according destination node.
 *
 * Return: NET_XMIT_DROP in case of error or NET_XMIT_SUCCESS otherwise.
 */
int batadv_send_skb_via_tt_generic(struct batadv_priv *bat_priv,
				   struct sk_buff *skb, int packet_type,
				   int packet_subtype, u8 *dst_hint,
				   unsigned short vid)
{
	struct ethhdr *ethhdr = (struct ethhdr *)skb->data;
	struct batadv_orig_node *orig_node;
	u8 *src, *dst;
	int ret;

	src = ethhdr->h_source;
	dst = ethhdr->h_dest;

	/* if we got an hint! let's send the packet to this client (if any) */
	if (dst_hint) {
		src = NULL;
		dst = dst_hint;
	}
	orig_node = batadv_transtable_search(bat_priv, src, dst, vid);

	ret = batadv_send_skb_unicast(bat_priv, skb, packet_type,
				      packet_subtype, orig_node, vid);

	if (orig_node)
		batadv_orig_node_put(orig_node);

	return ret;
}

/**
 * batadv_send_skb_via_gw() - send an skb via gateway lookup
 * @bat_priv: the bat priv with all the soft interface information
 * @skb: payload to send
 * @vid: the vid to be used to search the translation table
 *
 * Look up the currently selected gateway. Wrap the given skb into a batman-adv
 * unicast header and send this frame to this gateway node.
 *
 * Return: NET_XMIT_DROP in case of error or NET_XMIT_SUCCESS otherwise.
 */
int batadv_send_skb_via_gw(struct batadv_priv *bat_priv, struct sk_buff *skb,
			   unsigned short vid)
{
	struct batadv_orig_node *orig_node;
	int ret;

	orig_node = batadv_gw_get_selected_orig(bat_priv);
	ret = batadv_send_skb_unicast(bat_priv, skb, BATADV_UNICAST_4ADDR,
				      BATADV_P_DATA, orig_node, vid);

	if (orig_node)
		batadv_orig_node_put(orig_node);

	return ret;
}

/**
<<<<<<< HEAD
 * batadv_forw_packet_free - free a forwarding packet
 * @forw_packet: The packet to free
=======
 * batadv_forw_packet_free() - free a forwarding packet
 * @forw_packet: The packet to free
 * @dropped: whether the packet is freed because is dropped
>>>>>>> 24b8d41d
 *
 * This frees a forwarding packet and releases any resources it might
 * have claimed.
 */
<<<<<<< HEAD
void batadv_forw_packet_free(struct batadv_forw_packet *forw_packet)
=======
void batadv_forw_packet_free(struct batadv_forw_packet *forw_packet,
			     bool dropped)
>>>>>>> 24b8d41d
{
	if (dropped)
		kfree_skb(forw_packet->skb);
	else
		consume_skb(forw_packet->skb);

	if (forw_packet->if_incoming)
		batadv_hardif_put(forw_packet->if_incoming);
	if (forw_packet->if_outgoing)
		batadv_hardif_put(forw_packet->if_outgoing);
	if (forw_packet->queue_left)
		atomic_inc(forw_packet->queue_left);
	kfree(forw_packet);
}

/**
<<<<<<< HEAD
 * batadv_forw_packet_alloc - allocate a forwarding packet
=======
 * batadv_forw_packet_alloc() - allocate a forwarding packet
>>>>>>> 24b8d41d
 * @if_incoming: The (optional) if_incoming to be grabbed
 * @if_outgoing: The (optional) if_outgoing to be grabbed
 * @queue_left: The (optional) queue counter to decrease
 * @bat_priv: The bat_priv for the mesh of this forw_packet
<<<<<<< HEAD
=======
 * @skb: The raw packet this forwarding packet shall contain
>>>>>>> 24b8d41d
 *
 * Allocates a forwarding packet and tries to get a reference to the
 * (optional) if_incoming, if_outgoing and queue_left. If queue_left
 * is NULL then bat_priv is optional, too.
 *
 * Return: An allocated forwarding packet on success, NULL otherwise.
 */
struct batadv_forw_packet *
batadv_forw_packet_alloc(struct batadv_hard_iface *if_incoming,
			 struct batadv_hard_iface *if_outgoing,
			 atomic_t *queue_left,
<<<<<<< HEAD
			 struct batadv_priv *bat_priv)
=======
			 struct batadv_priv *bat_priv,
			 struct sk_buff *skb)
>>>>>>> 24b8d41d
{
	struct batadv_forw_packet *forw_packet;
	const char *qname;

	if (queue_left && !batadv_atomic_dec_not_zero(queue_left)) {
		qname = "unknown";

		if (queue_left == &bat_priv->bcast_queue_left)
			qname = "bcast";

		if (queue_left == &bat_priv->batman_queue_left)
			qname = "batman";

		batadv_dbg(BATADV_DBG_BATMAN, bat_priv,
			   "%s queue is full\n", qname);

		return NULL;
	}

	forw_packet = kmalloc(sizeof(*forw_packet), GFP_ATOMIC);
	if (!forw_packet)
		goto err;

	if (if_incoming)
		kref_get(&if_incoming->refcount);

	if (if_outgoing)
		kref_get(&if_outgoing->refcount);

<<<<<<< HEAD
	forw_packet->skb = NULL;
=======
	INIT_HLIST_NODE(&forw_packet->list);
	INIT_HLIST_NODE(&forw_packet->cleanup_list);
	forw_packet->skb = skb;
>>>>>>> 24b8d41d
	forw_packet->queue_left = queue_left;
	forw_packet->if_incoming = if_incoming;
	forw_packet->if_outgoing = if_outgoing;
	forw_packet->num_packets = 0;

	return forw_packet;

err:
	if (queue_left)
		atomic_inc(queue_left);

	return NULL;
}

<<<<<<< HEAD
=======
/**
 * batadv_forw_packet_was_stolen() - check whether someone stole this packet
 * @forw_packet: the forwarding packet to check
 *
 * This function checks whether the given forwarding packet was claimed by
 * someone else for free().
 *
 * Return: True if someone stole it, false otherwise.
 */
static bool
batadv_forw_packet_was_stolen(struct batadv_forw_packet *forw_packet)
{
	return !hlist_unhashed(&forw_packet->cleanup_list);
}

/**
 * batadv_forw_packet_steal() - claim a forw_packet for free()
 * @forw_packet: the forwarding packet to steal
 * @lock: a key to the store to steal from (e.g. forw_{bat,bcast}_list_lock)
 *
 * This function tries to steal a specific forw_packet from global
 * visibility for the purpose of getting it for free(). That means
 * the caller is *not* allowed to requeue it afterwards.
 *
 * Return: True if stealing was successful. False if someone else stole it
 * before us.
 */
bool batadv_forw_packet_steal(struct batadv_forw_packet *forw_packet,
			      spinlock_t *lock)
{
	/* did purging routine steal it earlier? */
	spin_lock_bh(lock);
	if (batadv_forw_packet_was_stolen(forw_packet)) {
		spin_unlock_bh(lock);
		return false;
	}

	hlist_del_init(&forw_packet->list);

	/* Just to spot misuse of this function */
	hlist_add_fake(&forw_packet->cleanup_list);

	spin_unlock_bh(lock);
	return true;
}

/**
 * batadv_forw_packet_list_steal() - claim a list of forward packets for free()
 * @forw_list: the to be stolen forward packets
 * @cleanup_list: a backup pointer, to be able to dispose the packet later
 * @hard_iface: the interface to steal forward packets from
 *
 * This function claims responsibility to free any forw_packet queued on the
 * given hard_iface. If hard_iface is NULL forwarding packets on all hard
 * interfaces will be claimed.
 *
 * The packets are being moved from the forw_list to the cleanup_list. This
 * makes it possible for already running threads to notice the claim.
 */
>>>>>>> 24b8d41d
static void
batadv_forw_packet_list_steal(struct hlist_head *forw_list,
			      struct hlist_head *cleanup_list,
			      const struct batadv_hard_iface *hard_iface)
{
	struct batadv_forw_packet *forw_packet;
	struct hlist_node *safe_tmp_node;

	hlist_for_each_entry_safe(forw_packet, safe_tmp_node,
				  forw_list, list) {
		/* if purge_outstanding_packets() was called with an argument
		 * we delete only packets belonging to the given interface
		 */
		if (hard_iface &&
		    forw_packet->if_incoming != hard_iface &&
		    forw_packet->if_outgoing != hard_iface)
			continue;

		hlist_del(&forw_packet->list);
		hlist_add_head(&forw_packet->cleanup_list, cleanup_list);
	}
}

/**
 * batadv_forw_packet_list_free() - free a list of forward packets
 * @head: a list of to be freed forw_packets
 *
 * This function cancels the scheduling of any packet in the provided list,
 * waits for any possibly running packet forwarding thread to finish and
 * finally, safely frees this forward packet.
 *
 * This function might sleep.
 */
static void batadv_forw_packet_list_free(struct hlist_head *head)
{
	struct batadv_forw_packet *forw_packet;
	struct hlist_node *safe_tmp_node;

	hlist_for_each_entry_safe(forw_packet, safe_tmp_node, head,
				  cleanup_list) {
		cancel_delayed_work_sync(&forw_packet->delayed_work);

		hlist_del(&forw_packet->cleanup_list);
		batadv_forw_packet_free(forw_packet, true);
	}
}

/**
 * batadv_forw_packet_queue() - try to queue a forwarding packet
 * @forw_packet: the forwarding packet to queue
 * @lock: a key to the store (e.g. forw_{bat,bcast}_list_lock)
 * @head: the shelve to queue it on (e.g. forw_{bat,bcast}_list)
 * @send_time: timestamp (jiffies) when the packet is to be sent
 *
 * This function tries to (re)queue a forwarding packet. Requeuing
 * is prevented if the according interface is shutting down
 * (e.g. if batadv_forw_packet_list_steal() was called for this
 * packet earlier).
 *
 * Calling batadv_forw_packet_queue() after a call to
 * batadv_forw_packet_steal() is forbidden!
 *
 * Caller needs to ensure that forw_packet->delayed_work was initialized.
 */
static void batadv_forw_packet_queue(struct batadv_forw_packet *forw_packet,
				     spinlock_t *lock, struct hlist_head *head,
				     unsigned long send_time)
{
	spin_lock_bh(lock);

	/* did purging routine steal it from us? */
	if (batadv_forw_packet_was_stolen(forw_packet)) {
		/* If you got it for free() without trouble, then
		 * don't get back into the queue after stealing...
		 */
		WARN_ONCE(hlist_fake(&forw_packet->cleanup_list),
			  "Requeuing after batadv_forw_packet_steal() not allowed!\n");

		spin_unlock_bh(lock);
		return;
	}

	hlist_del_init(&forw_packet->list);
	hlist_add_head(&forw_packet->list, head);

	queue_delayed_work(batadv_event_workqueue,
			   &forw_packet->delayed_work,
			   send_time - jiffies);
	spin_unlock_bh(lock);
}

/**
 * batadv_forw_packet_bcast_queue() - try to queue a broadcast packet
 * @bat_priv: the bat priv with all the soft interface information
 * @forw_packet: the forwarding packet to queue
 * @send_time: timestamp (jiffies) when the packet is to be sent
 *
 * This function tries to (re)queue a broadcast packet.
 *
 * Caller needs to ensure that forw_packet->delayed_work was initialized.
 */
static void
batadv_forw_packet_bcast_queue(struct batadv_priv *bat_priv,
			       struct batadv_forw_packet *forw_packet,
			       unsigned long send_time)
{
	batadv_forw_packet_queue(forw_packet, &bat_priv->forw_bcast_list_lock,
				 &bat_priv->forw_bcast_list, send_time);
}

/**
 * batadv_forw_packet_ogmv1_queue() - try to queue an OGMv1 packet
 * @bat_priv: the bat priv with all the soft interface information
 * @forw_packet: the forwarding packet to queue
 * @send_time: timestamp (jiffies) when the packet is to be sent
 *
 * This function tries to (re)queue an OGMv1 packet.
 *
 * Caller needs to ensure that forw_packet->delayed_work was initialized.
 */
void batadv_forw_packet_ogmv1_queue(struct batadv_priv *bat_priv,
				    struct batadv_forw_packet *forw_packet,
				    unsigned long send_time)
{
	batadv_forw_packet_queue(forw_packet, &bat_priv->forw_bat_list_lock,
				 &bat_priv->forw_bat_list, send_time);
}

/**
 * batadv_add_bcast_packet_to_list() - queue broadcast packet for multiple sends
 * @bat_priv: the bat priv with all the soft interface information
 * @skb: broadcast packet to add
 * @delay: number of jiffies to wait before sending
 * @own_packet: true if it is a self-generated broadcast packet
 *
 * add a broadcast packet to the queue and setup timers. broadcast packets
 * are sent multiple times to increase probability for being received.
 *
 * The skb is not consumed, so the caller should make sure that the
 * skb is freed.
 *
 * Return: NETDEV_TX_OK on success and NETDEV_TX_BUSY on errors.
 */
int batadv_add_bcast_packet_to_list(struct batadv_priv *bat_priv,
				    const struct sk_buff *skb,
				    unsigned long delay,
				    bool own_packet)
{
	struct batadv_hard_iface *primary_if;
	struct batadv_forw_packet *forw_packet;
	struct batadv_bcast_packet *bcast_packet;
	struct sk_buff *newskb;

	primary_if = batadv_primary_if_get_selected(bat_priv);
	if (!primary_if)
		goto err;
<<<<<<< HEAD

	forw_packet = batadv_forw_packet_alloc(primary_if, NULL,
					       &bat_priv->bcast_queue_left,
					       bat_priv);
	batadv_hardif_put(primary_if);
	if (!forw_packet)
		goto err;

	newskb = skb_copy(skb, GFP_ATOMIC);
	if (!newskb)
=======

	newskb = skb_copy(skb, GFP_ATOMIC);
	if (!newskb) {
		batadv_hardif_put(primary_if);
		goto err;
	}

	forw_packet = batadv_forw_packet_alloc(primary_if, NULL,
					       &bat_priv->bcast_queue_left,
					       bat_priv, newskb);
	batadv_hardif_put(primary_if);
	if (!forw_packet)
>>>>>>> 24b8d41d
		goto err_packet_free;

	/* as we have a copy now, it is safe to decrease the TTL */
	bcast_packet = (struct batadv_bcast_packet *)newskb->data;
	bcast_packet->ttl--;

<<<<<<< HEAD
	skb_reset_mac_header(newskb);

	forw_packet->skb = newskb;
=======
	forw_packet->own = own_packet;
>>>>>>> 24b8d41d

	INIT_DELAYED_WORK(&forw_packet->delayed_work,
			  batadv_send_outstanding_bcast_packet);

	batadv_forw_packet_bcast_queue(bat_priv, forw_packet, jiffies + delay);
	return NETDEV_TX_OK;

err_packet_free:
<<<<<<< HEAD
	batadv_forw_packet_free(forw_packet);
=======
	kfree_skb(newskb);
>>>>>>> 24b8d41d
err:
	return NETDEV_TX_BUSY;
}

/**
 * batadv_forw_packet_bcasts_left() - check if a retransmission is necessary
 * @forw_packet: the forwarding packet to check
 * @hard_iface: the interface to check on
 *
 * Checks whether a given packet has any (re)transmissions left on the provided
 * interface.
 *
 * hard_iface may be NULL: In that case the number of transmissions this skb had
 * so far is compared with the maximum amount of retransmissions independent of
 * any interface instead.
 *
 * Return: True if (re)transmissions are left, false otherwise.
 */
static bool
batadv_forw_packet_bcasts_left(struct batadv_forw_packet *forw_packet,
			       struct batadv_hard_iface *hard_iface)
{
	unsigned int max;

	if (hard_iface)
		max = hard_iface->num_bcasts;
	else
		max = BATADV_NUM_BCASTS_MAX;

	return BATADV_SKB_CB(forw_packet->skb)->num_bcasts < max;
}

/**
 * batadv_forw_packet_bcasts_inc() - increment retransmission counter of a
 *  packet
 * @forw_packet: the packet to increase the counter for
 */
static void
batadv_forw_packet_bcasts_inc(struct batadv_forw_packet *forw_packet)
{
	BATADV_SKB_CB(forw_packet->skb)->num_bcasts++;
}

/**
 * batadv_forw_packet_is_rebroadcast() - check packet for previous transmissions
 * @forw_packet: the packet to check
 *
 * Return: True if this packet was transmitted before, false otherwise.
 */
bool batadv_forw_packet_is_rebroadcast(struct batadv_forw_packet *forw_packet)
{
	return BATADV_SKB_CB(forw_packet->skb)->num_bcasts > 0;
}

static void batadv_send_outstanding_bcast_packet(struct work_struct *work)
{
	struct batadv_hard_iface *hard_iface;
	struct batadv_hardif_neigh_node *neigh_node;
	struct delayed_work *delayed_work;
	struct batadv_forw_packet *forw_packet;
	struct batadv_bcast_packet *bcast_packet;
	struct sk_buff *skb1;
	struct net_device *soft_iface;
	struct batadv_priv *bat_priv;
	unsigned long send_time = jiffies + msecs_to_jiffies(5);
	bool dropped = false;
	u8 *neigh_addr;
	u8 *orig_neigh;
	int ret = 0;

	delayed_work = to_delayed_work(work);
	forw_packet = container_of(delayed_work, struct batadv_forw_packet,
				   delayed_work);
	soft_iface = forw_packet->if_incoming->soft_iface;
	bat_priv = netdev_priv(soft_iface);

	if (atomic_read(&bat_priv->mesh_state) == BATADV_MESH_DEACTIVATING) {
		dropped = true;
		goto out;
	}

	if (batadv_dat_drop_broadcast_packet(bat_priv, forw_packet)) {
		dropped = true;
		goto out;
	}

	bcast_packet = (struct batadv_bcast_packet *)forw_packet->skb->data;

	/* rebroadcast packet */
	rcu_read_lock();
	list_for_each_entry_rcu(hard_iface, &batadv_hardif_list, list) {
		if (hard_iface->soft_iface != soft_iface)
			continue;

		if (!batadv_forw_packet_bcasts_left(forw_packet, hard_iface))
			continue;

		if (forw_packet->own) {
			neigh_node = NULL;
		} else {
			neigh_addr = eth_hdr(forw_packet->skb)->h_source;
			neigh_node = batadv_hardif_neigh_get(hard_iface,
							     neigh_addr);
		}

		orig_neigh = neigh_node ? neigh_node->orig : NULL;

		ret = batadv_hardif_no_broadcast(hard_iface, bcast_packet->orig,
						 orig_neigh);

		if (ret) {
			char *type;

			switch (ret) {
			case BATADV_HARDIF_BCAST_NORECIPIENT:
				type = "no neighbor";
				break;
			case BATADV_HARDIF_BCAST_DUPFWD:
				type = "single neighbor is source";
				break;
			case BATADV_HARDIF_BCAST_DUPORIG:
				type = "single neighbor is originator";
				break;
			default:
				type = "unknown";
			}

			batadv_dbg(BATADV_DBG_BATMAN, bat_priv, "BCAST packet from orig %pM on %s suppressed: %s\n",
				   bcast_packet->orig,
				   hard_iface->net_dev->name, type);

			if (neigh_node)
				batadv_hardif_neigh_put(neigh_node);

			continue;
		}

		if (neigh_node)
			batadv_hardif_neigh_put(neigh_node);

		if (!kref_get_unless_zero(&hard_iface->refcount))
			continue;

		if (!kref_get_unless_zero(&hard_iface->refcount))
			continue;

		/* send a copy of the saved skb */
		skb1 = skb_clone(forw_packet->skb, GFP_ATOMIC);
		if (skb1)
			batadv_send_broadcast_skb(skb1, hard_iface);

		batadv_hardif_put(hard_iface);
	}
	rcu_read_unlock();

	batadv_forw_packet_bcasts_inc(forw_packet);

	/* if we still have some more bcasts to send */
	if (batadv_forw_packet_bcasts_left(forw_packet, NULL)) {
		batadv_forw_packet_bcast_queue(bat_priv, forw_packet,
					       send_time);
		return;
	}

out:
<<<<<<< HEAD
	batadv_forw_packet_free(forw_packet);
=======
	/* do we get something for free()? */
	if (batadv_forw_packet_steal(forw_packet,
				     &bat_priv->forw_bcast_list_lock))
		batadv_forw_packet_free(forw_packet, dropped);
>>>>>>> 24b8d41d
}

/**
 * batadv_purge_outstanding_packets() - stop/purge scheduled bcast/OGMv1 packets
 * @bat_priv: the bat priv with all the soft interface information
 * @hard_iface: the hard interface to cancel and purge bcast/ogm packets on
 *
 * This method cancels and purges any broadcast and OGMv1 packet on the given
 * hard_iface. If hard_iface is NULL, broadcast and OGMv1 packets on all hard
 * interfaces will be canceled and purged.
 *
 * This function might sleep.
 */
void
batadv_purge_outstanding_packets(struct batadv_priv *bat_priv,
				 const struct batadv_hard_iface *hard_iface)
{
	struct hlist_head head = HLIST_HEAD_INIT;

	if (hard_iface)
		batadv_dbg(BATADV_DBG_BATMAN, bat_priv,
			   "%s(): %s\n",
			   __func__, hard_iface->net_dev->name);
	else
		batadv_dbg(BATADV_DBG_BATMAN, bat_priv,
			   "%s()\n", __func__);

	/* claim bcast list for free() */
	spin_lock_bh(&bat_priv->forw_bcast_list_lock);
<<<<<<< HEAD
	hlist_for_each_entry_safe(forw_packet, safe_tmp_node,
				  &bat_priv->forw_bcast_list, list) {
		/* if purge_outstanding_packets() was called with an argument
		 * we delete only packets belonging to the given interface
		 */
		if ((hard_iface) &&
		    (forw_packet->if_incoming != hard_iface) &&
		    (forw_packet->if_outgoing != hard_iface))
			continue;

		spin_unlock_bh(&bat_priv->forw_bcast_list_lock);

		/* batadv_send_outstanding_bcast_packet() will lock the list to
		 * delete the item from the list
		 */
		pending = cancel_delayed_work_sync(&forw_packet->delayed_work);
		spin_lock_bh(&bat_priv->forw_bcast_list_lock);

		if (pending) {
			hlist_del(&forw_packet->list);
			batadv_forw_packet_free(forw_packet);
		}
	}
=======
	batadv_forw_packet_list_steal(&bat_priv->forw_bcast_list, &head,
				      hard_iface);
>>>>>>> 24b8d41d
	spin_unlock_bh(&bat_priv->forw_bcast_list_lock);

	/* claim batman packet list for free() */
	spin_lock_bh(&bat_priv->forw_bat_list_lock);
<<<<<<< HEAD
	hlist_for_each_entry_safe(forw_packet, safe_tmp_node,
				  &bat_priv->forw_bat_list, list) {
		/* if purge_outstanding_packets() was called with an argument
		 * we delete only packets belonging to the given interface
		 */
		if ((hard_iface) &&
		    (forw_packet->if_incoming != hard_iface) &&
		    (forw_packet->if_outgoing != hard_iface))
			continue;

		spin_unlock_bh(&bat_priv->forw_bat_list_lock);

		/* send_outstanding_bat_packet() will lock the list to
		 * delete the item from the list
		 */
		pending = cancel_delayed_work_sync(&forw_packet->delayed_work);
		spin_lock_bh(&bat_priv->forw_bat_list_lock);

		if (pending) {
			hlist_del(&forw_packet->list);
			batadv_forw_packet_free(forw_packet);
		}
	}
=======
	batadv_forw_packet_list_steal(&bat_priv->forw_bat_list, &head,
				      hard_iface);
>>>>>>> 24b8d41d
	spin_unlock_bh(&bat_priv->forw_bat_list_lock);

	/* then cancel or wait for packet workers to finish and free */
	batadv_forw_packet_list_free(&head);
}<|MERGE_RESOLUTION|>--- conflicted
+++ resolved
@@ -12,11 +12,7 @@
 #include <linux/byteorder/generic.h>
 #include <linux/errno.h>
 #include <linux/etherdevice.h>
-<<<<<<< HEAD
-#include <linux/fs.h>
-=======
 #include <linux/gfp.h>
->>>>>>> 24b8d41d
 #include <linux/if.h>
 #include <linux/if_ether.h>
 #include <linux/jiffies.h>
@@ -108,19 +104,9 @@
 	/* dev_queue_xmit() returns a negative result on error.	 However on
 	 * congestion and traffic shaping, it drops and returns NET_XMIT_DROP
 	 * (which is > 0). This will not be treated as an error.
-	 *
-	 * a negative value cannot be returned because it could be interepreted
-	 * as not consumed skb by callers of batadv_send_skb_to_orig.
 	 */
 	ret = dev_queue_xmit(skb);
-<<<<<<< HEAD
-	if (ret < 0)
-		ret = NET_XMIT_DROP;
-
-	return ret;
-=======
 	return net_xmit_eval(ret);
->>>>>>> 24b8d41d
 send_skb_err:
 	kfree_skb(skb);
 	return NET_XMIT_DROP;
@@ -184,17 +170,9 @@
  * host, NULL can be passed as recv_if and no interface alternating is
  * attempted.
  *
-<<<<<<< HEAD
- * Return: -1 on failure (and the skb is not consumed), -EINPROGRESS if the
- * skb is buffered for later transmit or the NET_XMIT status returned by the
- * lower routine if the packet has been passed down.
- *
- * If the returning value is not -1 the skb has been consumed.
-=======
  * Return: negative errno code on a failure, -EINPROGRESS if the skb is
  * buffered for later transmit or the NET_XMIT status returned by the
  * lower routine if the packet has been passed down.
->>>>>>> 24b8d41d
  */
 int batadv_send_skb_to_orig(struct sk_buff *skb,
 			    struct batadv_orig_node *orig_node,
@@ -202,11 +180,7 @@
 {
 	struct batadv_priv *bat_priv = orig_node->bat_priv;
 	struct batadv_neigh_node *neigh_node;
-<<<<<<< HEAD
-	int ret = -1;
-=======
 	int ret;
->>>>>>> 24b8d41d
 
 	/* batadv_find_router() increases neigh_nodes refcount if found. */
 	neigh_node = batadv_find_router(bat_priv, orig_node, recv_if);
@@ -222,11 +196,8 @@
 	    skb->len > neigh_node->if_incoming->net_dev->mtu) {
 		/* Fragment and send packet. */
 		ret = batadv_frag_send_packet(skb, orig_node, neigh_node);
-<<<<<<< HEAD
-=======
 		/* skb was consumed */
 		skb = NULL;
->>>>>>> 24b8d41d
 
 		goto put_neigh_node;
 	}
@@ -367,7 +338,7 @@
 {
 	struct batadv_unicast_packet *unicast_packet;
 	struct ethhdr *ethhdr;
-	int res, ret = NET_XMIT_DROP;
+	int ret = NET_XMIT_DROP;
 
 	if (!orig_node)
 		goto out;
@@ -404,22 +375,12 @@
 	if (batadv_tt_global_client_is_roaming(bat_priv, ethhdr->h_dest, vid))
 		unicast_packet->ttvn = unicast_packet->ttvn - 1;
 
-<<<<<<< HEAD
-	res = batadv_send_skb_to_orig(skb, orig_node, NULL);
-	if (res != -1)
-		ret = NET_XMIT_SUCCESS;
-
-out:
-	if (ret == NET_XMIT_DROP)
-		kfree_skb(skb);
-=======
 	ret = batadv_send_skb_to_orig(skb, orig_node, NULL);
 	 /* skb was consumed */
 	skb = NULL;
 
 out:
 	kfree_skb(skb);
->>>>>>> 24b8d41d
 	return ret;
 }
 
@@ -498,24 +459,15 @@
 }
 
 /**
-<<<<<<< HEAD
- * batadv_forw_packet_free - free a forwarding packet
- * @forw_packet: The packet to free
-=======
  * batadv_forw_packet_free() - free a forwarding packet
  * @forw_packet: The packet to free
  * @dropped: whether the packet is freed because is dropped
->>>>>>> 24b8d41d
  *
  * This frees a forwarding packet and releases any resources it might
  * have claimed.
  */
-<<<<<<< HEAD
-void batadv_forw_packet_free(struct batadv_forw_packet *forw_packet)
-=======
 void batadv_forw_packet_free(struct batadv_forw_packet *forw_packet,
 			     bool dropped)
->>>>>>> 24b8d41d
 {
 	if (dropped)
 		kfree_skb(forw_packet->skb);
@@ -532,19 +484,12 @@
 }
 
 /**
-<<<<<<< HEAD
- * batadv_forw_packet_alloc - allocate a forwarding packet
-=======
  * batadv_forw_packet_alloc() - allocate a forwarding packet
->>>>>>> 24b8d41d
  * @if_incoming: The (optional) if_incoming to be grabbed
  * @if_outgoing: The (optional) if_outgoing to be grabbed
  * @queue_left: The (optional) queue counter to decrease
  * @bat_priv: The bat_priv for the mesh of this forw_packet
-<<<<<<< HEAD
-=======
  * @skb: The raw packet this forwarding packet shall contain
->>>>>>> 24b8d41d
  *
  * Allocates a forwarding packet and tries to get a reference to the
  * (optional) if_incoming, if_outgoing and queue_left. If queue_left
@@ -556,12 +501,8 @@
 batadv_forw_packet_alloc(struct batadv_hard_iface *if_incoming,
 			 struct batadv_hard_iface *if_outgoing,
 			 atomic_t *queue_left,
-<<<<<<< HEAD
-			 struct batadv_priv *bat_priv)
-=======
 			 struct batadv_priv *bat_priv,
 			 struct sk_buff *skb)
->>>>>>> 24b8d41d
 {
 	struct batadv_forw_packet *forw_packet;
 	const char *qname;
@@ -591,13 +532,9 @@
 	if (if_outgoing)
 		kref_get(&if_outgoing->refcount);
 
-<<<<<<< HEAD
-	forw_packet->skb = NULL;
-=======
 	INIT_HLIST_NODE(&forw_packet->list);
 	INIT_HLIST_NODE(&forw_packet->cleanup_list);
 	forw_packet->skb = skb;
->>>>>>> 24b8d41d
 	forw_packet->queue_left = queue_left;
 	forw_packet->if_incoming = if_incoming;
 	forw_packet->if_outgoing = if_outgoing;
@@ -612,8 +549,6 @@
 	return NULL;
 }
 
-<<<<<<< HEAD
-=======
 /**
  * batadv_forw_packet_was_stolen() - check whether someone stole this packet
  * @forw_packet: the forwarding packet to check
@@ -673,7 +608,6 @@
  * The packets are being moved from the forw_list to the cleanup_list. This
  * makes it possible for already running threads to notice the claim.
  */
->>>>>>> 24b8d41d
 static void
 batadv_forw_packet_list_steal(struct hlist_head *forw_list,
 			      struct hlist_head *cleanup_list,
@@ -830,18 +764,6 @@
 	primary_if = batadv_primary_if_get_selected(bat_priv);
 	if (!primary_if)
 		goto err;
-<<<<<<< HEAD
-
-	forw_packet = batadv_forw_packet_alloc(primary_if, NULL,
-					       &bat_priv->bcast_queue_left,
-					       bat_priv);
-	batadv_hardif_put(primary_if);
-	if (!forw_packet)
-		goto err;
-
-	newskb = skb_copy(skb, GFP_ATOMIC);
-	if (!newskb)
-=======
 
 	newskb = skb_copy(skb, GFP_ATOMIC);
 	if (!newskb) {
@@ -854,20 +776,13 @@
 					       bat_priv, newskb);
 	batadv_hardif_put(primary_if);
 	if (!forw_packet)
->>>>>>> 24b8d41d
 		goto err_packet_free;
 
 	/* as we have a copy now, it is safe to decrease the TTL */
 	bcast_packet = (struct batadv_bcast_packet *)newskb->data;
 	bcast_packet->ttl--;
 
-<<<<<<< HEAD
-	skb_reset_mac_header(newskb);
-
-	forw_packet->skb = newskb;
-=======
 	forw_packet->own = own_packet;
->>>>>>> 24b8d41d
 
 	INIT_DELAYED_WORK(&forw_packet->delayed_work,
 			  batadv_send_outstanding_bcast_packet);
@@ -876,11 +791,7 @@
 	return NETDEV_TX_OK;
 
 err_packet_free:
-<<<<<<< HEAD
-	batadv_forw_packet_free(forw_packet);
-=======
 	kfree_skb(newskb);
->>>>>>> 24b8d41d
 err:
 	return NETDEV_TX_BUSY;
 }
@@ -1024,9 +935,6 @@
 		if (!kref_get_unless_zero(&hard_iface->refcount))
 			continue;
 
-		if (!kref_get_unless_zero(&hard_iface->refcount))
-			continue;
-
 		/* send a copy of the saved skb */
 		skb1 = skb_clone(forw_packet->skb, GFP_ATOMIC);
 		if (skb1)
@@ -1046,14 +954,10 @@
 	}
 
 out:
-<<<<<<< HEAD
-	batadv_forw_packet_free(forw_packet);
-=======
 	/* do we get something for free()? */
 	if (batadv_forw_packet_steal(forw_packet,
 				     &bat_priv->forw_bcast_list_lock))
 		batadv_forw_packet_free(forw_packet, dropped);
->>>>>>> 24b8d41d
 }
 
 /**
@@ -1083,66 +987,14 @@
 
 	/* claim bcast list for free() */
 	spin_lock_bh(&bat_priv->forw_bcast_list_lock);
-<<<<<<< HEAD
-	hlist_for_each_entry_safe(forw_packet, safe_tmp_node,
-				  &bat_priv->forw_bcast_list, list) {
-		/* if purge_outstanding_packets() was called with an argument
-		 * we delete only packets belonging to the given interface
-		 */
-		if ((hard_iface) &&
-		    (forw_packet->if_incoming != hard_iface) &&
-		    (forw_packet->if_outgoing != hard_iface))
-			continue;
-
-		spin_unlock_bh(&bat_priv->forw_bcast_list_lock);
-
-		/* batadv_send_outstanding_bcast_packet() will lock the list to
-		 * delete the item from the list
-		 */
-		pending = cancel_delayed_work_sync(&forw_packet->delayed_work);
-		spin_lock_bh(&bat_priv->forw_bcast_list_lock);
-
-		if (pending) {
-			hlist_del(&forw_packet->list);
-			batadv_forw_packet_free(forw_packet);
-		}
-	}
-=======
 	batadv_forw_packet_list_steal(&bat_priv->forw_bcast_list, &head,
 				      hard_iface);
->>>>>>> 24b8d41d
 	spin_unlock_bh(&bat_priv->forw_bcast_list_lock);
 
 	/* claim batman packet list for free() */
 	spin_lock_bh(&bat_priv->forw_bat_list_lock);
-<<<<<<< HEAD
-	hlist_for_each_entry_safe(forw_packet, safe_tmp_node,
-				  &bat_priv->forw_bat_list, list) {
-		/* if purge_outstanding_packets() was called with an argument
-		 * we delete only packets belonging to the given interface
-		 */
-		if ((hard_iface) &&
-		    (forw_packet->if_incoming != hard_iface) &&
-		    (forw_packet->if_outgoing != hard_iface))
-			continue;
-
-		spin_unlock_bh(&bat_priv->forw_bat_list_lock);
-
-		/* send_outstanding_bat_packet() will lock the list to
-		 * delete the item from the list
-		 */
-		pending = cancel_delayed_work_sync(&forw_packet->delayed_work);
-		spin_lock_bh(&bat_priv->forw_bat_list_lock);
-
-		if (pending) {
-			hlist_del(&forw_packet->list);
-			batadv_forw_packet_free(forw_packet);
-		}
-	}
-=======
 	batadv_forw_packet_list_steal(&bat_priv->forw_bat_list, &head,
 				      hard_iface);
->>>>>>> 24b8d41d
 	spin_unlock_bh(&bat_priv->forw_bat_list_lock);
 
 	/* then cancel or wait for packet workers to finish and free */
