// SPDX-License-Identifier: GPL-2.0
/* Copyright (C) 2007-2020  B.A.T.M.A.N. contributors:
 *
 * Marek Lindner
 */

#include "icmp_socket.h"
#include "main.h"

#include <linux/atomic.h>
#include <linux/compiler.h>
#include <linux/debugfs.h>
#include <linux/errno.h>
#include <linux/etherdevice.h>
#include <linux/eventpoll.h>
#include <linux/export.h>
#include <linux/fcntl.h>
#include <linux/fs.h>
#include <linux/gfp.h>
#include <linux/if_ether.h>
#include <linux/kernel.h>
#include <linux/list.h>
#include <linux/module.h>
#include <linux/netdevice.h>
#include <linux/pkt_sched.h>
#include <linux/poll.h>
#include <linux/printk.h>
#include <linux/sched.h> /* for linux/wait.h */
#include <linux/skbuff.h>
#include <linux/slab.h>
#include <linux/spinlock.h>
#include <linux/stddef.h>
#include <linux/string.h>
#include <linux/uaccess.h>
#include <linux/wait.h>
#include <uapi/linux/batadv_packet.h>

#include "debugfs.h"
#include "hard-interface.h"
#include "log.h"
#include "originator.h"
#include "send.h"

static struct batadv_socket_client *batadv_socket_client_hash[256];

static void batadv_socket_add_packet(struct batadv_socket_client *socket_client,
				     struct batadv_icmp_header *icmph,
				     size_t icmp_len);

/**
 * batadv_socket_init() - Initialize soft interface independent socket data
 */
void batadv_socket_init(void)
{
	memset(batadv_socket_client_hash, 0, sizeof(batadv_socket_client_hash));
}

static int batadv_socket_open(struct inode *inode, struct file *file)
{
	unsigned int i;
	struct batadv_socket_client *socket_client;

	if (!try_module_get(THIS_MODULE))
		return -EBUSY;

	batadv_debugfs_deprecated(file, "");

	stream_open(inode, file);

	socket_client = kmalloc(sizeof(*socket_client), GFP_KERNEL);
	if (!socket_client) {
		module_put(THIS_MODULE);
		return -ENOMEM;
	}

	for (i = 0; i < ARRAY_SIZE(batadv_socket_client_hash); i++) {
		if (!batadv_socket_client_hash[i]) {
			batadv_socket_client_hash[i] = socket_client;
			break;
		}
	}

	if (i == ARRAY_SIZE(batadv_socket_client_hash)) {
		pr_err("Error - can't add another packet client: maximum number of clients reached\n");
		kfree(socket_client);
		module_put(THIS_MODULE);
		return -EXFULL;
	}

	INIT_LIST_HEAD(&socket_client->queue_list);
	socket_client->queue_len = 0;
	socket_client->index = i;
	socket_client->bat_priv = inode->i_private;
	spin_lock_init(&socket_client->lock);
	init_waitqueue_head(&socket_client->queue_wait);

	file->private_data = socket_client;

	return 0;
}

static int batadv_socket_release(struct inode *inode, struct file *file)
{
	struct batadv_socket_client *client = file->private_data;
	struct batadv_socket_packet *packet, *tmp;

	spin_lock_bh(&client->lock);

	/* for all packets in the queue ... */
	list_for_each_entry_safe(packet, tmp, &client->queue_list, list) {
		list_del(&packet->list);
		kfree(packet);
	}

	batadv_socket_client_hash[client->index] = NULL;
	spin_unlock_bh(&client->lock);

	kfree(client);
	module_put(THIS_MODULE);

	return 0;
}

static ssize_t batadv_socket_read(struct file *file, char __user *buf,
				  size_t count, loff_t *ppos)
{
	struct batadv_socket_client *socket_client = file->private_data;
	struct batadv_socket_packet *socket_packet;
	size_t packet_len;
	int error;

	if ((file->f_flags & O_NONBLOCK) && socket_client->queue_len == 0)
		return -EAGAIN;

	if (!buf || count < sizeof(struct batadv_icmp_packet))
		return -EINVAL;

	error = wait_event_interruptible(socket_client->queue_wait,
					 socket_client->queue_len);

	if (error)
		return error;

	spin_lock_bh(&socket_client->lock);

	socket_packet = list_first_entry(&socket_client->queue_list,
					 struct batadv_socket_packet, list);
	list_del(&socket_packet->list);
	socket_client->queue_len--;

	spin_unlock_bh(&socket_client->lock);

	packet_len = min(count, socket_packet->icmp_len);
	error = copy_to_user(buf, &socket_packet->icmp_packet, packet_len);

	kfree(socket_packet);

	if (error)
		return -EFAULT;

	return packet_len;
}

static ssize_t batadv_socket_write(struct file *file, const char __user *buff,
				   size_t len, loff_t *off)
{
	struct batadv_socket_client *socket_client = file->private_data;
	struct batadv_priv *bat_priv = socket_client->bat_priv;
	struct batadv_hard_iface *primary_if = NULL;
	struct sk_buff *skb;
	struct batadv_icmp_packet_rr *icmp_packet_rr;
	struct batadv_icmp_header *icmp_header;
	struct batadv_orig_node *orig_node = NULL;
	struct batadv_neigh_node *neigh_node = NULL;
	size_t packet_len = sizeof(struct batadv_icmp_packet);
	u8 *addr;

	if (len < sizeof(struct batadv_icmp_header)) {
		batadv_dbg(BATADV_DBG_BATMAN, bat_priv,
			   "Error - can't send packet from char device: invalid packet size\n");
		return -EINVAL;
	}

	primary_if = batadv_primary_if_get_selected(bat_priv);

	if (!primary_if) {
		len = -EFAULT;
		goto out;
	}

	if (len >= BATADV_ICMP_MAX_PACKET_SIZE)
		packet_len = BATADV_ICMP_MAX_PACKET_SIZE;
	else
		packet_len = len;

	skb = netdev_alloc_skb_ip_align(NULL, packet_len + ETH_HLEN);
	if (!skb) {
		len = -ENOMEM;
		goto out;
	}

	skb->priority = TC_PRIO_CONTROL;
	skb_reserve(skb, ETH_HLEN);
	icmp_header = skb_put(skb, packet_len);

	if (copy_from_user(icmp_header, buff, packet_len)) {
		len = -EFAULT;
		goto free_skb;
	}

	if (icmp_header->packet_type != BATADV_ICMP) {
		batadv_dbg(BATADV_DBG_BATMAN, bat_priv,
			   "Error - can't send packet from char device: got bogus packet type (expected: BAT_ICMP)\n");
		len = -EINVAL;
		goto free_skb;
	}

	switch (icmp_header->msg_type) {
	case BATADV_ECHO_REQUEST:
		if (len < sizeof(struct batadv_icmp_packet)) {
			batadv_dbg(BATADV_DBG_BATMAN, bat_priv,
				   "Error - can't send packet from char device: invalid packet size\n");
			len = -EINVAL;
			goto free_skb;
		}

		if (atomic_read(&bat_priv->mesh_state) != BATADV_MESH_ACTIVE)
			goto dst_unreach;

		orig_node = batadv_orig_hash_find(bat_priv, icmp_header->dst);
		if (!orig_node)
			goto dst_unreach;

		neigh_node = batadv_orig_router_get(orig_node,
						    BATADV_IF_DEFAULT);
		if (!neigh_node)
			goto dst_unreach;

		if (!neigh_node->if_incoming)
			goto dst_unreach;

		if (neigh_node->if_incoming->if_status != BATADV_IF_ACTIVE)
			goto dst_unreach;

		icmp_packet_rr = (struct batadv_icmp_packet_rr *)icmp_header;
		if (packet_len == sizeof(*icmp_packet_rr)) {
			addr = neigh_node->if_incoming->net_dev->dev_addr;
			ether_addr_copy(icmp_packet_rr->rr[0], addr);
		}

		break;
	default:
		batadv_dbg(BATADV_DBG_BATMAN, bat_priv,
			   "Error - can't send packet from char device: got unknown message type\n");
		len = -EINVAL;
		goto free_skb;
	}

	icmp_header->uid = socket_client->index;

	if (icmp_header->version != BATADV_COMPAT_VERSION) {
		icmp_header->msg_type = BATADV_PARAMETER_PROBLEM;
		icmp_header->version = BATADV_COMPAT_VERSION;
		batadv_socket_add_packet(socket_client, icmp_header,
					 packet_len);
		goto free_skb;
	}

	ether_addr_copy(icmp_header->orig, primary_if->net_dev->dev_addr);

	batadv_send_unicast_skb(skb, neigh_node);
	goto out;

dst_unreach:
	icmp_header->msg_type = BATADV_DESTINATION_UNREACHABLE;
	batadv_socket_add_packet(socket_client, icmp_header, packet_len);
free_skb:
	kfree_skb(skb);
out:
	if (primary_if)
		batadv_hardif_put(primary_if);
	if (neigh_node)
		batadv_neigh_node_put(neigh_node);
	if (orig_node)
		batadv_orig_node_put(orig_node);
	return len;
}

static __poll_t batadv_socket_poll(struct file *file, poll_table *wait)
{
	struct batadv_socket_client *socket_client = file->private_data;

	poll_wait(file, &socket_client->queue_wait, wait);

	if (socket_client->queue_len > 0)
		return EPOLLIN | EPOLLRDNORM;

	return 0;
}

static const struct file_operations batadv_fops = {
	.owner = THIS_MODULE,
	.open = batadv_socket_open,
	.release = batadv_socket_release,
	.read = batadv_socket_read,
	.write = batadv_socket_write,
	.poll = batadv_socket_poll,
	.llseek = no_llseek,
};

/**
 * batadv_socket_setup() - Create debugfs "socket" file
 * @bat_priv: the bat priv with all the soft interface information
 */
void batadv_socket_setup(struct batadv_priv *bat_priv)
{
	debugfs_create_file(BATADV_ICMP_SOCKET, 0600, bat_priv->debug_dir,
			    bat_priv, &batadv_fops);
}

/**
<<<<<<< HEAD
 * batadv_socket_add_packet - schedule an icmp packet to be sent to
=======
 * batadv_socket_add_packet() - schedule an icmp packet to be sent to
>>>>>>> 24b8d41d
 *  userspace on an icmp socket.
 * @socket_client: the socket this packet belongs to
 * @icmph: pointer to the header of the icmp packet
 * @icmp_len: total length of the icmp packet
 */
static void batadv_socket_add_packet(struct batadv_socket_client *socket_client,
				     struct batadv_icmp_header *icmph,
				     size_t icmp_len)
{
	struct batadv_socket_packet *socket_packet;
	size_t len;

	socket_packet = kmalloc(sizeof(*socket_packet), GFP_ATOMIC);

	if (!socket_packet)
		return;

	len = icmp_len;
	/* check the maximum length before filling the buffer */
	if (len > sizeof(socket_packet->icmp_packet))
		len = sizeof(socket_packet->icmp_packet);

	INIT_LIST_HEAD(&socket_packet->list);
	memcpy(&socket_packet->icmp_packet, icmph, len);
	socket_packet->icmp_len = len;

	spin_lock_bh(&socket_client->lock);

	/* while waiting for the lock the socket_client could have been
	 * deleted
	 */
	if (!batadv_socket_client_hash[icmph->uid]) {
		spin_unlock_bh(&socket_client->lock);
		kfree(socket_packet);
		return;
	}

	list_add_tail(&socket_packet->list, &socket_client->queue_list);
	socket_client->queue_len++;

	if (socket_client->queue_len > 100) {
		socket_packet = list_first_entry(&socket_client->queue_list,
						 struct batadv_socket_packet,
						 list);

		list_del(&socket_packet->list);
		kfree(socket_packet);
		socket_client->queue_len--;
	}

	spin_unlock_bh(&socket_client->lock);

	wake_up(&socket_client->queue_wait);
}

/**
 * batadv_socket_receive_packet() - schedule an icmp packet to be received
 *  locally and sent to userspace.
 * @icmph: pointer to the header of the icmp packet
 * @icmp_len: total length of the icmp packet
 */
void batadv_socket_receive_packet(struct batadv_icmp_header *icmph,
				  size_t icmp_len)
{
	struct batadv_socket_client *hash;

	hash = batadv_socket_client_hash[icmph->uid];
	if (hash)
		batadv_socket_add_packet(hash, icmph, icmp_len);
}<|MERGE_RESOLUTION|>--- conflicted
+++ resolved
@@ -319,11 +319,7 @@
 }
 
 /**
-<<<<<<< HEAD
- * batadv_socket_add_packet - schedule an icmp packet to be sent to
-=======
  * batadv_socket_add_packet() - schedule an icmp packet to be sent to
->>>>>>> 24b8d41d
  *  userspace on an icmp socket.
  * @socket_client: the socket this packet belongs to
  * @icmph: pointer to the header of the icmp packet
