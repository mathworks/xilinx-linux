// SPDX-License-Identifier: GPL-2.0
/* Copyright (C) 2010-2020  B.A.T.M.A.N. contributors:
 *
 * Marek Lindner
 */

#include "debugfs.h"
#include "main.h"

<<<<<<< HEAD
=======
#include <asm/current.h>
#include <linux/dcache.h>
>>>>>>> 24b8d41d
#include <linux/debugfs.h>
#include <linux/errno.h>
#include <linux/export.h>
#include <linux/fs.h>
#include <linux/netdevice.h>
#include <linux/printk.h>
#include <linux/sched.h>
#include <linux/seq_file.h>
#include <linux/stat.h>
#include <linux/stddef.h>
#include <linux/stringify.h>
#include <linux/sysfs.h>
#include <net/net_namespace.h>

#include "bat_algo.h"
#include "bridge_loop_avoidance.h"
#include "distributed-arp-table.h"
#include "gateway_client.h"
#include "icmp_socket.h"
#include "log.h"
#include "multicast.h"
#include "network-coding.h"
#include "originator.h"
#include "translation-table.h"

static struct dentry *batadv_debugfs;

<<<<<<< HEAD
=======
/**
 * batadv_debugfs_deprecated() - Log use of deprecated batadv debugfs access
 * @file: file which was accessed
 * @alt: explanation what can be used as alternative
 */
void batadv_debugfs_deprecated(struct file *file, const char *alt)
{
	struct dentry *dentry = file_dentry(file);
	const char *name = dentry->d_name.name;

	pr_warn_ratelimited(DEPRECATED "%s (pid %d) Use of debugfs file \"%s\".\n%s",
			    current->comm, task_pid_nr(current), name, alt);
}

>>>>>>> 24b8d41d
static int batadv_algorithms_open(struct inode *inode, struct file *file)
{
	batadv_debugfs_deprecated(file,
				  "Use genl command BATADV_CMD_GET_ROUTING_ALGOS instead\n");
	return single_open(file, batadv_algo_seq_print_text, NULL);
}

static int neighbors_open(struct inode *inode, struct file *file)
{
	struct net_device *net_dev = (struct net_device *)inode->i_private;

	batadv_debugfs_deprecated(file,
				  "Use genl command BATADV_CMD_GET_NEIGHBORS instead\n");
	return single_open(file, batadv_hardif_neigh_seq_print_text, net_dev);
}

static int batadv_originators_open(struct inode *inode, struct file *file)
{
	struct net_device *net_dev = (struct net_device *)inode->i_private;

	batadv_debugfs_deprecated(file,
				  "Use genl command BATADV_CMD_GET_ORIGINATORS instead\n");
	return single_open(file, batadv_orig_seq_print_text, net_dev);
}

/**
 * batadv_originators_hardif_open() - handles debugfs output for the originator
 *  table of an hard interface
 * @inode: inode pointer to debugfs file
 * @file: pointer to the seq_file
 *
 * Return: 0 on success or negative error number in case of failure
 */
static int batadv_originators_hardif_open(struct inode *inode,
					  struct file *file)
{
	struct net_device *net_dev = (struct net_device *)inode->i_private;

	batadv_debugfs_deprecated(file,
				  "Use genl command BATADV_CMD_GET_HARDIFS instead\n");
	return single_open(file, batadv_orig_hardif_seq_print_text, net_dev);
}

static int batadv_gateways_open(struct inode *inode, struct file *file)
{
	struct net_device *net_dev = (struct net_device *)inode->i_private;

	batadv_debugfs_deprecated(file,
				  "Use genl command BATADV_CMD_GET_GATEWAYS instead\n");
	return single_open(file, batadv_gw_client_seq_print_text, net_dev);
}

static int batadv_transtable_global_open(struct inode *inode, struct file *file)
{
	struct net_device *net_dev = (struct net_device *)inode->i_private;

	batadv_debugfs_deprecated(file,
				  "Use genl command BATADV_CMD_GET_TRANSTABLE_GLOBAL instead\n");
	return single_open(file, batadv_tt_global_seq_print_text, net_dev);
}

#ifdef CONFIG_BATMAN_ADV_BLA
static int batadv_bla_claim_table_open(struct inode *inode, struct file *file)
{
	struct net_device *net_dev = (struct net_device *)inode->i_private;

	batadv_debugfs_deprecated(file,
				  "Use genl command BATADV_CMD_GET_BLA_CLAIM instead\n");
	return single_open(file, batadv_bla_claim_table_seq_print_text,
			   net_dev);
}

static int batadv_bla_backbone_table_open(struct inode *inode,
					  struct file *file)
{
	struct net_device *net_dev = (struct net_device *)inode->i_private;

	batadv_debugfs_deprecated(file,
				  "Use genl command BATADV_CMD_GET_BLA_BACKBONE instead\n");
	return single_open(file, batadv_bla_backbone_table_seq_print_text,
			   net_dev);
}

#endif

#ifdef CONFIG_BATMAN_ADV_DAT
/**
 * batadv_dat_cache_open() - Prepare file handler for reads from dat_cache
 * @inode: inode which was opened
 * @file: file handle to be initialized
 *
 * Return: 0 on success or negative error number in case of failure
 */
static int batadv_dat_cache_open(struct inode *inode, struct file *file)
{
	struct net_device *net_dev = (struct net_device *)inode->i_private;

	batadv_debugfs_deprecated(file,
				  "Use genl command BATADV_CMD_GET_DAT_CACHE instead\n");
	return single_open(file, batadv_dat_cache_seq_print_text, net_dev);
}
#endif

static int batadv_transtable_local_open(struct inode *inode, struct file *file)
{
	struct net_device *net_dev = (struct net_device *)inode->i_private;

	batadv_debugfs_deprecated(file,
				  "Use genl command BATADV_CMD_GET_TRANSTABLE_LOCAL instead\n");
	return single_open(file, batadv_tt_local_seq_print_text, net_dev);
}

struct batadv_debuginfo {
	struct attribute attr;
	const struct file_operations fops;
};

#ifdef CONFIG_BATMAN_ADV_NC
static int batadv_nc_nodes_open(struct inode *inode, struct file *file)
{
	struct net_device *net_dev = (struct net_device *)inode->i_private;

	batadv_debugfs_deprecated(file, "");
	return single_open(file, batadv_nc_nodes_seq_print_text, net_dev);
}
#endif

#ifdef CONFIG_BATMAN_ADV_MCAST
/**
<<<<<<< HEAD
 * batadv_mcast_flags_open - prepare file handler for reads from mcast_flags
=======
 * batadv_mcast_flags_open() - prepare file handler for reads from mcast_flags
>>>>>>> 24b8d41d
 * @inode: inode which was opened
 * @file: file handle to be initialized
 *
 * Return: 0 on success or negative error number in case of failure
 */
static int batadv_mcast_flags_open(struct inode *inode, struct file *file)
{
	struct net_device *net_dev = (struct net_device *)inode->i_private;

<<<<<<< HEAD
=======
	batadv_debugfs_deprecated(file,
				  "Use genl command BATADV_CMD_GET_MCAST_FLAGS instead\n");
>>>>>>> 24b8d41d
	return single_open(file, batadv_mcast_flags_seq_print_text, net_dev);
}
#endif

#define BATADV_DEBUGINFO(_name, _mode, _open)		\
struct batadv_debuginfo batadv_debuginfo_##_name = {	\
	.attr = {					\
		.name = __stringify(_name),		\
		.mode = _mode,				\
	},						\
	.fops = {					\
		.owner = THIS_MODULE,			\
		.open = _open,				\
		.read	= seq_read,			\
		.llseek = seq_lseek,			\
		.release = single_release,		\
	},						\
}

/* the following attributes are general and therefore they will be directly
 * placed in the BATADV_DEBUGFS_SUBDIR subdirectory of debugfs
 */
static BATADV_DEBUGINFO(routing_algos, 0444, batadv_algorithms_open);

static struct batadv_debuginfo *batadv_general_debuginfos[] = {
	&batadv_debuginfo_routing_algos,
	NULL,
};

/* The following attributes are per soft interface */
static BATADV_DEBUGINFO(neighbors, 0444, neighbors_open);
static BATADV_DEBUGINFO(originators, 0444, batadv_originators_open);
static BATADV_DEBUGINFO(gateways, 0444, batadv_gateways_open);
static BATADV_DEBUGINFO(transtable_global, 0444, batadv_transtable_global_open);
#ifdef CONFIG_BATMAN_ADV_BLA
static BATADV_DEBUGINFO(bla_claim_table, 0444, batadv_bla_claim_table_open);
static BATADV_DEBUGINFO(bla_backbone_table, 0444,
			batadv_bla_backbone_table_open);
#endif
#ifdef CONFIG_BATMAN_ADV_DAT
static BATADV_DEBUGINFO(dat_cache, 0444, batadv_dat_cache_open);
#endif
static BATADV_DEBUGINFO(transtable_local, 0444, batadv_transtable_local_open);
#ifdef CONFIG_BATMAN_ADV_NC
static BATADV_DEBUGINFO(nc_nodes, 0444, batadv_nc_nodes_open);
#endif
#ifdef CONFIG_BATMAN_ADV_MCAST
static BATADV_DEBUGINFO(mcast_flags, 0444, batadv_mcast_flags_open);
#endif
#ifdef CONFIG_BATMAN_ADV_MCAST
static BATADV_DEBUGINFO(mcast_flags, S_IRUGO, batadv_mcast_flags_open);
#endif

static struct batadv_debuginfo *batadv_mesh_debuginfos[] = {
	&batadv_debuginfo_neighbors,
	&batadv_debuginfo_originators,
	&batadv_debuginfo_gateways,
	&batadv_debuginfo_transtable_global,
#ifdef CONFIG_BATMAN_ADV_BLA
	&batadv_debuginfo_bla_claim_table,
	&batadv_debuginfo_bla_backbone_table,
#endif
#ifdef CONFIG_BATMAN_ADV_DAT
	&batadv_debuginfo_dat_cache,
#endif
	&batadv_debuginfo_transtable_local,
#ifdef CONFIG_BATMAN_ADV_NC
	&batadv_debuginfo_nc_nodes,
#endif
#ifdef CONFIG_BATMAN_ADV_MCAST
	&batadv_debuginfo_mcast_flags,
#endif
	NULL,
};

#define BATADV_HARDIF_DEBUGINFO(_name, _mode, _open)		\
struct batadv_debuginfo batadv_hardif_debuginfo_##_name = {	\
	.attr = {						\
		.name = __stringify(_name),			\
		.mode = _mode,					\
	},							\
	.fops = {						\
		.owner = THIS_MODULE,				\
		.open = _open,					\
		.read	= seq_read,				\
		.llseek = seq_lseek,				\
		.release = single_release,			\
	},							\
}

static BATADV_HARDIF_DEBUGINFO(originators, 0444,
			       batadv_originators_hardif_open);

static struct batadv_debuginfo *batadv_hardif_debuginfos[] = {
	&batadv_hardif_debuginfo_originators,
	NULL,
};

/**
 * batadv_debugfs_init() - Initialize soft interface independent debugfs entries
 */
void batadv_debugfs_init(void)
{
	struct batadv_debuginfo **bat_debug;

	batadv_debugfs = debugfs_create_dir(BATADV_DEBUGFS_SUBDIR, NULL);

	for (bat_debug = batadv_general_debuginfos; *bat_debug; ++bat_debug)
		debugfs_create_file(((*bat_debug)->attr).name,
				    S_IFREG | ((*bat_debug)->attr).mode,
				    batadv_debugfs, NULL, &(*bat_debug)->fops);
}

/**
 * batadv_debugfs_destroy() - Remove all debugfs entries
 */
void batadv_debugfs_destroy(void)
{
	debugfs_remove_recursive(batadv_debugfs);
	batadv_debugfs = NULL;
}

/**
 * batadv_debugfs_add_hardif() - creates the base directory for a hard interface
 *  in debugfs.
 * @hard_iface: hard interface which should be added.
 */
void batadv_debugfs_add_hardif(struct batadv_hard_iface *hard_iface)
{
	struct net *net = dev_net(hard_iface->net_dev);
	struct batadv_debuginfo **bat_debug;

	if (net != &init_net)
		return;

	if (net != &init_net)
		return 0;

	hard_iface->debug_dir = debugfs_create_dir(hard_iface->net_dev->name,
						   batadv_debugfs);

	for (bat_debug = batadv_hardif_debuginfos; *bat_debug; ++bat_debug)
		debugfs_create_file(((*bat_debug)->attr).name,
				    S_IFREG | ((*bat_debug)->attr).mode,
				    hard_iface->debug_dir, hard_iface->net_dev,
				    &(*bat_debug)->fops);
}

/**
 * batadv_debugfs_rename_hardif() - Fix debugfs path for renamed hardif
 * @hard_iface: hard interface which was renamed
 */
void batadv_debugfs_rename_hardif(struct batadv_hard_iface *hard_iface)
{
	const char *name = hard_iface->net_dev->name;
	struct dentry *dir;

	dir = hard_iface->debug_dir;
	if (!dir)
		return;

	debugfs_rename(dir->d_parent, dir, dir->d_parent, name);
}

/**
 * batadv_debugfs_del_hardif() - delete the base directory for a hard interface
 *  in debugfs.
 * @hard_iface: hard interface which is deleted.
 */
void batadv_debugfs_del_hardif(struct batadv_hard_iface *hard_iface)
{
	struct net *net = dev_net(hard_iface->net_dev);

	if (net != &init_net)
		return;

	if (batadv_debugfs) {
		debugfs_remove_recursive(hard_iface->debug_dir);
		hard_iface->debug_dir = NULL;
	}
}

/**
 * batadv_debugfs_add_meshif() - Initialize interface dependent debugfs entries
 * @dev: netdev struct of the soft interface
 *
 * Return: 0 on success or negative error number in case of failure
 */
int batadv_debugfs_add_meshif(struct net_device *dev)
{
	struct batadv_priv *bat_priv = netdev_priv(dev);
	struct batadv_debuginfo **bat_debug;
	struct net *net = dev_net(dev);
<<<<<<< HEAD
	struct dentry *file;
=======
>>>>>>> 24b8d41d

	if (net != &init_net)
		return 0;

	if (net != &init_net)
		return 0;

	bat_priv->debug_dir = debugfs_create_dir(dev->name, batadv_debugfs);

	batadv_socket_setup(bat_priv);

	if (batadv_debug_log_setup(bat_priv) < 0)
		goto rem_attr;

	for (bat_debug = batadv_mesh_debuginfos; *bat_debug; ++bat_debug)
		debugfs_create_file(((*bat_debug)->attr).name,
				    S_IFREG | ((*bat_debug)->attr).mode,
				    bat_priv->debug_dir, dev,
				    &(*bat_debug)->fops);

	batadv_nc_init_debugfs(bat_priv);

	return 0;
rem_attr:
	debugfs_remove_recursive(bat_priv->debug_dir);
	bat_priv->debug_dir = NULL;
	return -ENOMEM;
}

/**
 * batadv_debugfs_rename_meshif() - Fix debugfs path for renamed softif
 * @dev: net_device which was renamed
 */
void batadv_debugfs_rename_meshif(struct net_device *dev)
{
	struct batadv_priv *bat_priv = netdev_priv(dev);
	const char *name = dev->name;
	struct dentry *dir;

	dir = bat_priv->debug_dir;
	if (!dir)
		return;

	debugfs_rename(dir->d_parent, dir, dir->d_parent, name);
}

/**
 * batadv_debugfs_del_meshif() - Remove interface dependent debugfs entries
 * @dev: netdev struct of the soft interface
 */
void batadv_debugfs_del_meshif(struct net_device *dev)
{
	struct batadv_priv *bat_priv = netdev_priv(dev);
	struct net *net = dev_net(dev);

	if (net != &init_net)
		return;

	batadv_debug_log_cleanup(bat_priv);

	if (batadv_debugfs) {
		debugfs_remove_recursive(bat_priv->debug_dir);
		bat_priv->debug_dir = NULL;
	}
}<|MERGE_RESOLUTION|>--- conflicted
+++ resolved
@@ -7,11 +7,8 @@
 #include "debugfs.h"
 #include "main.h"
 
-<<<<<<< HEAD
-=======
 #include <asm/current.h>
 #include <linux/dcache.h>
->>>>>>> 24b8d41d
 #include <linux/debugfs.h>
 #include <linux/errno.h>
 #include <linux/export.h>
@@ -39,8 +36,6 @@
 
 static struct dentry *batadv_debugfs;
 
-<<<<<<< HEAD
-=======
 /**
  * batadv_debugfs_deprecated() - Log use of deprecated batadv debugfs access
  * @file: file which was accessed
@@ -55,7 +50,6 @@
 			    current->comm, task_pid_nr(current), name, alt);
 }
 
->>>>>>> 24b8d41d
 static int batadv_algorithms_open(struct inode *inode, struct file *file)
 {
 	batadv_debugfs_deprecated(file,
@@ -185,11 +179,7 @@
 
 #ifdef CONFIG_BATMAN_ADV_MCAST
 /**
-<<<<<<< HEAD
- * batadv_mcast_flags_open - prepare file handler for reads from mcast_flags
-=======
  * batadv_mcast_flags_open() - prepare file handler for reads from mcast_flags
->>>>>>> 24b8d41d
  * @inode: inode which was opened
  * @file: file handle to be initialized
  *
@@ -199,11 +189,8 @@
 {
 	struct net_device *net_dev = (struct net_device *)inode->i_private;
 
-<<<<<<< HEAD
-=======
 	batadv_debugfs_deprecated(file,
 				  "Use genl command BATADV_CMD_GET_MCAST_FLAGS instead\n");
->>>>>>> 24b8d41d
 	return single_open(file, batadv_mcast_flags_seq_print_text, net_dev);
 }
 #endif
@@ -253,9 +240,6 @@
 #ifdef CONFIG_BATMAN_ADV_MCAST
 static BATADV_DEBUGINFO(mcast_flags, 0444, batadv_mcast_flags_open);
 #endif
-#ifdef CONFIG_BATMAN_ADV_MCAST
-static BATADV_DEBUGINFO(mcast_flags, S_IRUGO, batadv_mcast_flags_open);
-#endif
 
 static struct batadv_debuginfo *batadv_mesh_debuginfos[] = {
 	&batadv_debuginfo_neighbors,
@@ -339,9 +323,6 @@
 	if (net != &init_net)
 		return;
 
-	if (net != &init_net)
-		return 0;
-
 	hard_iface->debug_dir = debugfs_create_dir(hard_iface->net_dev->name,
 						   batadv_debugfs);
 
@@ -397,13 +378,6 @@
 	struct batadv_priv *bat_priv = netdev_priv(dev);
 	struct batadv_debuginfo **bat_debug;
 	struct net *net = dev_net(dev);
-<<<<<<< HEAD
-	struct dentry *file;
-=======
->>>>>>> 24b8d41d
-
-	if (net != &init_net)
-		return 0;
 
 	if (net != &init_net)
 		return 0;
