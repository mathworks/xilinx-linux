--- conflicted
+++ resolved
@@ -13,11 +13,7 @@
 #define BATADV_DRIVER_DEVICE "batman-adv"
 
 #ifndef BATADV_SOURCE_VERSION
-<<<<<<< HEAD
-#define BATADV_SOURCE_VERSION "2016.4"
-=======
 #define BATADV_SOURCE_VERSION "2020.4"
->>>>>>> 24b8d41d
 #endif
 
 /* B.A.T.M.A.N. parameters */
@@ -133,12 +129,9 @@
  */
 #define BATADV_TP_MAX_NUM 5
 
-<<<<<<< HEAD
-=======
 /**
  * enum batadv_mesh_state - State of a soft interface
  */
->>>>>>> 24b8d41d
 enum batadv_mesh_state {
 	/** @BATADV_MESH_INACTIVE: soft interface is not yet running */
 	BATADV_MESH_INACTIVE,
@@ -170,14 +163,11 @@
 	 * @BATADV_UEV_CHANGE: a different gateway was selected as based gateway
 	 */
 	BATADV_UEV_CHANGE,
-<<<<<<< HEAD
-=======
 
 	/**
 	 * @BATADV_UEV_LOOPDETECT: loop was detected which cannot be handled by
 	 * bridge loop avoidance
 	 */
->>>>>>> 24b8d41d
 	BATADV_UEV_LOOPDETECT,
 };
 
@@ -187,11 +177,8 @@
 enum batadv_uev_type {
 	/** @BATADV_UEV_GW: selected gateway was modified */
 	BATADV_UEV_GW = 0,
-<<<<<<< HEAD
-=======
 
 	/** @BATADV_UEV_BLA: bridge loop avoidance event */
->>>>>>> 24b8d41d
 	BATADV_UEV_BLA,
 };
 
@@ -218,20 +205,9 @@
 
 /* Kernel headers */
 
-<<<<<<< HEAD
-#include <linux/bitops.h> /* for packet.h */
-=======
 #include <linux/atomic.h>
->>>>>>> 24b8d41d
 #include <linux/compiler.h>
 #include <linux/etherdevice.h>
-<<<<<<< HEAD
-#include <linux/if_ether.h> /* for packet.h */
-#include <linux/if_vlan.h>
-#include <linux/jiffies.h>
-#include <linux/percpu.h>
-#include <linux/types.h>
-=======
 #include <linux/if_vlan.h>
 #include <linux/jiffies.h>
 #include <linux/netdevice.h>
@@ -240,20 +216,10 @@
 #include <linux/skbuff.h>
 #include <linux/types.h>
 #include <uapi/linux/batadv_packet.h>
->>>>>>> 24b8d41d
 
 #include "types.h"
 #include "main.h"
 
-<<<<<<< HEAD
-struct net_device;
-struct packet_type;
-struct seq_file;
-struct sk_buff;
-
-#define BATADV_PRINT_VID(vid) ((vid & BATADV_VLAN_HAS_TAG) ? \
-			       (int)(vid & VLAN_VID_MASK) : -1)
-=======
 /**
  * batadv_print_vid() - return printable version of vid information
  * @vid: the VLAN identifier
@@ -267,7 +233,6 @@
 	else
 		return -1;
 }
->>>>>>> 24b8d41d
 
 extern struct list_head batadv_hardif_list;
 extern unsigned int batadv_hardif_generation;
@@ -293,11 +258,7 @@
 __be32 batadv_skb_crc32(struct sk_buff *skb, u8 *payload_ptr);
 
 /**
-<<<<<<< HEAD
- * batadv_compare_eth - Compare two not u16 aligned Ethernet addresses
-=======
  * batadv_compare_eth() - Compare two not u16 aligned Ethernet addresses
->>>>>>> 24b8d41d
  * @data1: Pointer to a six-byte array containing the Ethernet address
  * @data2: Pointer other six-byte array containing the Ethernet address
  *
@@ -311,11 +272,7 @@
 }
 
 /**
-<<<<<<< HEAD
- * batadv_has_timed_out - compares current time (jiffies) and timestamp +
-=======
  * batadv_has_timed_out() - compares current time (jiffies) and timestamp +
->>>>>>> 24b8d41d
  *  timeout
  * @timestamp:		base value to compare with (in jiffies)
  * @timeout:		added to base value before comparing (in milliseconds)
