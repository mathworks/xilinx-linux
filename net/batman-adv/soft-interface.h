--- conflicted
+++ resolved
@@ -9,22 +9,12 @@
 
 #include "main.h"
 
-<<<<<<< HEAD
-#include <linux/types.h>
-#include <net/rtnetlink.h>
-
-struct net_device;
-struct net;
-struct sk_buff;
-
-=======
 #include <linux/netdevice.h>
 #include <linux/skbuff.h>
 #include <linux/types.h>
 #include <net/net_namespace.h>
 #include <net/rtnetlink.h>
 
->>>>>>> 24b8d41d
 int batadv_skb_head_push(struct sk_buff *skb, unsigned int len);
 void batadv_interface_rx(struct net_device *soft_iface,
 			 struct sk_buff *skb, int hdr_size,
