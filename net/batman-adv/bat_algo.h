--- conflicted
+++ resolved
@@ -9,20 +9,11 @@
 
 #include "main.h"
 
-<<<<<<< HEAD
-#include <linux/types.h>
-
-struct netlink_callback;
-struct seq_file;
-struct sk_buff;
-
-=======
 #include <linux/netlink.h>
 #include <linux/seq_file.h>
 #include <linux/skbuff.h>
 #include <linux/types.h>
 
->>>>>>> 24b8d41d
 extern char batadv_routing_algo[];
 extern struct list_head batadv_hardif_list;
 
