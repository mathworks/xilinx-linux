--- conflicted
+++ resolved
@@ -38,11 +38,8 @@
 #include <linux/stddef.h>
 #include <linux/string.h>
 #include <linux/types.h>
-<<<<<<< HEAD
-=======
 #include <uapi/linux/batadv_packet.h>
 #include <uapi/linux/batman_adv.h>
->>>>>>> 24b8d41d
 
 #include "bat_algo.h"
 #include "bridge_loop_avoidance.h"
@@ -53,10 +50,6 @@
 #include "multicast.h"
 #include "network-coding.h"
 #include "originator.h"
-<<<<<<< HEAD
-#include "packet.h"
-=======
->>>>>>> 24b8d41d
 #include "send.h"
 #include "sysfs.h"
 #include "translation-table.h"
@@ -213,12 +206,9 @@
 	if (atomic_read(&bat_priv->mesh_state) != BATADV_MESH_ACTIVE)
 		goto dropped;
 
-<<<<<<< HEAD
-=======
 	/* reset control block to avoid left overs from previous users */
 	memset(skb->cb, 0, sizeof(struct batadv_skb_cb));
 
->>>>>>> 24b8d41d
 	netif_trans_update(soft_iface);
 	vid = batadv_get_vid(skb, 0);
 
@@ -235,11 +225,7 @@
 		proto = vhdr->h_vlan_encapsulated_proto;
 
 		/* drop batman-in-batman packets to prevent loops */
-<<<<<<< HEAD
-		if (vhdr->h_vlan_encapsulated_proto != htons(ETH_P_BATMAN)) {
-=======
 		if (proto != htons(ETH_P_BATMAN)) {
->>>>>>> 24b8d41d
 			network_offset += VLAN_HLEN;
 			break;
 		}
@@ -413,21 +399,13 @@
 }
 
 /**
-<<<<<<< HEAD
- * batadv_interface_rx - receive ethernet frame on local batman-adv interface
-=======
  * batadv_interface_rx() - receive ethernet frame on local batman-adv interface
->>>>>>> 24b8d41d
  * @soft_iface: local interface which will receive the ethernet frame
  * @skb: ethernet frame for @soft_iface
  * @hdr_size: size of already parsed batman-adv header
  * @orig_node: originator from which the batman-adv packet was sent
  *
-<<<<<<< HEAD
- * Sends a ethernet frame to the receive path of the local @soft_iface.
-=======
  * Sends an ethernet frame to the receive path of the local @soft_iface.
->>>>>>> 24b8d41d
  * skb->data has still point to the batman-adv header with the size @hdr_size.
  * The caller has to have parsed this header already and made sure that at least
  * @hdr_size bytes are still available for pull in @skb.
@@ -449,11 +427,7 @@
 	int packet_type;
 
 	batadv_bcast_packet = (struct batadv_bcast_packet *)skb->data;
-<<<<<<< HEAD
-	is_bcast = (batadv_bcast_packet->packet_type == BATADV_BCAST);
-=======
 	packet_type = batadv_bcast_packet->packet_type;
->>>>>>> 24b8d41d
 
 	skb_pull_rcsum(skb, hdr_size);
 	skb_reset_mac_header(skb);
@@ -591,11 +565,7 @@
 }
 
 /**
-<<<<<<< HEAD
- * batadv_softif_create_vlan - allocate the needed resources for a new vlan
-=======
  * batadv_softif_create_vlan() - allocate the needed resources for a new vlan
->>>>>>> 24b8d41d
  * @bat_priv: the bat priv with all the soft interface information
  * @vid: the VLAN identifier
  *
@@ -644,14 +614,6 @@
 		return err;
 	}
 
-<<<<<<< HEAD
-	spin_lock_bh(&bat_priv->softif_vlan_list_lock);
-	kref_get(&vlan->refcount);
-	hlist_add_head_rcu(&vlan->list, &bat_priv->softif_vlan_list);
-	spin_unlock_bh(&bat_priv->softif_vlan_list_lock);
-
-=======
->>>>>>> 24b8d41d
 	/* add a new TT local entry. This one will be marked with the NOPURGE
 	 * flag
 	 */
@@ -808,11 +770,7 @@
 }
 
 /**
-<<<<<<< HEAD
- * batadv_softif_init_late - late stage initialization of soft interface
-=======
  * batadv_softif_init_late() - late stage initialization of soft interface
->>>>>>> 24b8d41d
  * @dev: registered network device to modify
  *
  * Return: error code on failures
@@ -845,14 +803,6 @@
 	atomic_set(&bat_priv->distributed_arp_table, 1);
 #endif
 #ifdef CONFIG_BATMAN_ADV_MCAST
-<<<<<<< HEAD
-	bat_priv->mcast.querier_ipv4.exists = false;
-	bat_priv->mcast.querier_ipv4.shadowing = false;
-	bat_priv->mcast.querier_ipv6.exists = false;
-	bat_priv->mcast.querier_ipv6.shadowing = false;
-	bat_priv->mcast.flags = BATADV_NO_FLAGS;
-=======
->>>>>>> 24b8d41d
 	atomic_set(&bat_priv->multicast_mode, 1);
 	atomic_set(&bat_priv->multicast_fanout, 16);
 	atomic_set(&bat_priv->mcast.num_want_all_unsnoopables, 0);
@@ -860,10 +810,6 @@
 	atomic_set(&bat_priv->mcast.num_want_all_ipv6, 0);
 #endif
 	atomic_set(&bat_priv->gw.mode, BATADV_GW_MODE_OFF);
-<<<<<<< HEAD
-	atomic_set(&bat_priv->gw.sel_class, 20);
-=======
->>>>>>> 24b8d41d
 	atomic_set(&bat_priv->gw.bandwidth_down, 100);
 	atomic_set(&bat_priv->gw.bandwidth_up, 20);
 	atomic_set(&bat_priv->orig_interval, 1000);
@@ -1110,15 +1056,10 @@
 	ether_setup(dev);
 
 	dev->netdev_ops = &batadv_netdev_ops;
-<<<<<<< HEAD
-	dev->destructor = batadv_softif_free;
-	dev->features |= NETIF_F_HW_VLAN_CTAG_FILTER | NETIF_F_NETNS_LOCAL;
-=======
 	dev->needs_free_netdev = true;
 	dev->priv_destructor = batadv_softif_free;
 	dev->features |= NETIF_F_HW_VLAN_CTAG_FILTER | NETIF_F_NETNS_LOCAL;
 	dev->features |= NETIF_F_LLTX;
->>>>>>> 24b8d41d
 	dev->priv_flags |= IFF_NO_QUEUE;
 
 	/* can't call min_mtu, because the needed variables
@@ -1132,8 +1073,6 @@
 	dev->ethtool_ops = &batadv_ethtool_ops;
 }
 
-<<<<<<< HEAD
-=======
 /**
  * batadv_softif_create() - Create and register soft interface
  * @net: the applicable net namespace
@@ -1141,7 +1080,6 @@
  *
  * Return: newly allocated soft_interface, NULL on errors
  */
->>>>>>> 24b8d41d
 struct net_device *batadv_softif_create(struct net *net, const char *name)
 {
 	struct net_device *soft_iface;
@@ -1219,15 +1157,12 @@
 	unregister_netdevice_queue(soft_iface, head);
 }
 
-<<<<<<< HEAD
-=======
 /**
  * batadv_softif_is_valid() - Check whether device is a batadv soft interface
  * @net_dev: device which should be checked
  *
  * Return: true when net_dev is a batman-adv interface, false otherwise
  */
->>>>>>> 24b8d41d
 bool batadv_softif_is_valid(const struct net_device *net_dev)
 {
 	if (net_dev->netdev_ops->ndo_start_xmit == batadv_interface_tx)
