// SPDX-License-Identifier: GPL-2.0
/* Copyright (C) 2009-2020  B.A.T.M.A.N. contributors:
 *
 * Marek Lindner
 */

#include "gateway_client.h"
#include "main.h"

#include <linux/atomic.h>
#include <linux/byteorder/generic.h>
#include <linux/errno.h>
#include <linux/etherdevice.h>
#include <linux/gfp.h>
#include <linux/if_ether.h>
#include <linux/if_vlan.h>
#include <linux/in.h>
#include <linux/ip.h>
#include <linux/ipv6.h>
#include <linux/kernel.h>
#include <linux/kref.h>
#include <linux/list.h>
#include <linux/lockdep.h>
#include <linux/netdevice.h>
#include <linux/netlink.h>
#include <linux/rculist.h>
#include <linux/rcupdate.h>
#include <linux/seq_file.h>
#include <linux/skbuff.h>
#include <linux/slab.h>
#include <linux/spinlock.h>
#include <linux/stddef.h>
#include <linux/udp.h>
#include <net/sock.h>
<<<<<<< HEAD
=======
#include <uapi/linux/batadv_packet.h>
>>>>>>> 24b8d41d
#include <uapi/linux/batman_adv.h>

#include "hard-interface.h"
#include "log.h"
#include "netlink.h"
#include "originator.h"
#include "routing.h"
#include "soft-interface.h"
<<<<<<< HEAD
#include "sysfs.h"
=======
>>>>>>> 24b8d41d
#include "translation-table.h"

/* These are the offsets of the "hw type" and "hw address length" in the dhcp
 * packet starting at the beginning of the dhcp header
 */
#define BATADV_DHCP_HTYPE_OFFSET	1
#define BATADV_DHCP_HLEN_OFFSET		2
/* Value of htype representing Ethernet */
#define BATADV_DHCP_HTYPE_ETHERNET	0x01
/* This is the offset of the "chaddr" field in the dhcp packet starting at the
 * beginning of the dhcp header
 */
#define BATADV_DHCP_CHADDR_OFFSET	28

/**
 * batadv_gw_node_release() - release gw_node from lists and queue for free
 *  after rcu grace period
 * @ref: kref pointer of the gw_node
 */
static void batadv_gw_node_release(struct kref *ref)
{
	struct batadv_gw_node *gw_node;

	gw_node = container_of(ref, struct batadv_gw_node, refcount);

	batadv_orig_node_put(gw_node->orig_node);
	kfree_rcu(gw_node, rcu);
}

/**
 * batadv_gw_node_put() - decrement the gw_node refcounter and possibly release
 *  it
 * @gw_node: gateway node to free
 */
void batadv_gw_node_put(struct batadv_gw_node *gw_node)
{
	kref_put(&gw_node->refcount, batadv_gw_node_release);
}

<<<<<<< HEAD
=======
/**
 * batadv_gw_get_selected_gw_node() - Get currently selected gateway
 * @bat_priv: the bat priv with all the soft interface information
 *
 * Return: selected gateway (with increased refcnt), NULL on errors
 */
>>>>>>> 24b8d41d
struct batadv_gw_node *
batadv_gw_get_selected_gw_node(struct batadv_priv *bat_priv)
{
	struct batadv_gw_node *gw_node;

	rcu_read_lock();
	gw_node = rcu_dereference(bat_priv->gw.curr_gw);
	if (!gw_node)
		goto out;

	if (!kref_get_unless_zero(&gw_node->refcount))
		gw_node = NULL;

out:
	rcu_read_unlock();
	return gw_node;
}

/**
 * batadv_gw_get_selected_orig() - Get originator of currently selected gateway
 * @bat_priv: the bat priv with all the soft interface information
 *
 * Return: orig_node of selected gateway (with increased refcnt), NULL on errors
 */
struct batadv_orig_node *
batadv_gw_get_selected_orig(struct batadv_priv *bat_priv)
{
	struct batadv_gw_node *gw_node;
	struct batadv_orig_node *orig_node = NULL;

	gw_node = batadv_gw_get_selected_gw_node(bat_priv);
	if (!gw_node)
		goto out;

	rcu_read_lock();
	orig_node = gw_node->orig_node;
	if (!orig_node)
		goto unlock;

	if (!kref_get_unless_zero(&orig_node->refcount))
		orig_node = NULL;

unlock:
	rcu_read_unlock();
out:
	if (gw_node)
		batadv_gw_node_put(gw_node);
	return orig_node;
}

static void batadv_gw_select(struct batadv_priv *bat_priv,
			     struct batadv_gw_node *new_gw_node)
{
	struct batadv_gw_node *curr_gw_node;

	spin_lock_bh(&bat_priv->gw.list_lock);

	if (new_gw_node)
		kref_get(&new_gw_node->refcount);

	curr_gw_node = rcu_replace_pointer(bat_priv->gw.curr_gw, new_gw_node,
					   true);

	if (curr_gw_node)
		batadv_gw_node_put(curr_gw_node);

	spin_unlock_bh(&bat_priv->gw.list_lock);
}

/**
 * batadv_gw_reselect() - force a gateway reselection
 * @bat_priv: the bat priv with all the soft interface information
 *
 * Set a flag to remind the GW component to perform a new gateway reselection.
 * However this function does not ensure that the current gateway is going to be
 * deselected. The reselection mechanism may elect the same gateway once again.
 *
 * This means that invoking batadv_gw_reselect() does not guarantee a gateway
 * change and therefore a uevent is not necessarily expected.
 */
void batadv_gw_reselect(struct batadv_priv *bat_priv)
{
	atomic_set(&bat_priv->gw.reselect, 1);
}

/**
 * batadv_gw_check_client_stop() - check if client mode has been switched off
 * @bat_priv: the bat priv with all the soft interface information
 *
 * This function assumes the caller has checked that the gw state *is actually
 * changing*. This function is not supposed to be called when there is no state
 * change.
 */
void batadv_gw_check_client_stop(struct batadv_priv *bat_priv)
{
	struct batadv_gw_node *curr_gw;

	if (atomic_read(&bat_priv->gw.mode) != BATADV_GW_MODE_CLIENT)
		return;

	curr_gw = batadv_gw_get_selected_gw_node(bat_priv);
	if (!curr_gw)
		return;

	/* deselect the current gateway so that next time that client mode is
	 * enabled a proper GW_ADD event can be sent
	 */
	batadv_gw_select(bat_priv, NULL);

	/* if batman-adv is switching the gw client mode off and a gateway was
	 * already selected, send a DEL uevent
	 */
	batadv_throw_uevent(bat_priv, BATADV_UEV_GW, BATADV_UEV_DEL, NULL);

	batadv_gw_node_put(curr_gw);
}

/**
 * batadv_gw_election() - Elect the best gateway
 * @bat_priv: the bat priv with all the soft interface information
 */
void batadv_gw_election(struct batadv_priv *bat_priv)
{
	struct batadv_gw_node *curr_gw = NULL;
	struct batadv_gw_node *next_gw = NULL;
	struct batadv_neigh_node *router = NULL;
	struct batadv_neigh_ifinfo *router_ifinfo = NULL;
	char gw_addr[18] = { '\0' };

	if (atomic_read(&bat_priv->gw.mode) != BATADV_GW_MODE_CLIENT)
		goto out;

	if (!bat_priv->algo_ops->gw.get_best_gw_node)
		goto out;

	curr_gw = batadv_gw_get_selected_gw_node(bat_priv);

	if (!batadv_atomic_dec_not_zero(&bat_priv->gw.reselect) && curr_gw)
		goto out;

	/* if gw.reselect is set to 1 it means that a previous call to
	 * gw.is_eligible() said that we have a new best GW, therefore it can
	 * now be picked from the list and selected
	 */
	next_gw = bat_priv->algo_ops->gw.get_best_gw_node(bat_priv);

	if (curr_gw == next_gw)
		goto out;

	if (next_gw) {
		sprintf(gw_addr, "%pM", next_gw->orig_node->orig);

		router = batadv_orig_router_get(next_gw->orig_node,
						BATADV_IF_DEFAULT);
		if (!router) {
			batadv_gw_reselect(bat_priv);
			goto out;
		}

		router_ifinfo = batadv_neigh_ifinfo_get(router,
							BATADV_IF_DEFAULT);
		if (!router_ifinfo) {
			batadv_gw_reselect(bat_priv);
			goto out;
		}
	}

	if (curr_gw && !next_gw) {
		batadv_dbg(BATADV_DBG_BATMAN, bat_priv,
			   "Removing selected gateway - no gateway in range\n");
		batadv_throw_uevent(bat_priv, BATADV_UEV_GW, BATADV_UEV_DEL,
				    NULL);
	} else if (!curr_gw && next_gw) {
		batadv_dbg(BATADV_DBG_BATMAN, bat_priv,
			   "Adding route to gateway %pM (bandwidth: %u.%u/%u.%u MBit, tq: %i)\n",
			   next_gw->orig_node->orig,
			   next_gw->bandwidth_down / 10,
			   next_gw->bandwidth_down % 10,
			   next_gw->bandwidth_up / 10,
			   next_gw->bandwidth_up % 10,
			   router_ifinfo->bat_iv.tq_avg);
		batadv_throw_uevent(bat_priv, BATADV_UEV_GW, BATADV_UEV_ADD,
				    gw_addr);
	} else {
		batadv_dbg(BATADV_DBG_BATMAN, bat_priv,
			   "Changing route to gateway %pM (bandwidth: %u.%u/%u.%u MBit, tq: %i)\n",
			   next_gw->orig_node->orig,
			   next_gw->bandwidth_down / 10,
			   next_gw->bandwidth_down % 10,
			   next_gw->bandwidth_up / 10,
			   next_gw->bandwidth_up % 10,
			   router_ifinfo->bat_iv.tq_avg);
		batadv_throw_uevent(bat_priv, BATADV_UEV_GW, BATADV_UEV_CHANGE,
				    gw_addr);
	}

	batadv_gw_select(bat_priv, next_gw);

out:
	if (curr_gw)
		batadv_gw_node_put(curr_gw);
	if (next_gw)
		batadv_gw_node_put(next_gw);
	if (router)
		batadv_neigh_node_put(router);
	if (router_ifinfo)
		batadv_neigh_ifinfo_put(router_ifinfo);
}

/**
 * batadv_gw_check_election() - Elect orig node as best gateway when eligible
 * @bat_priv: the bat priv with all the soft interface information
 * @orig_node: orig node which is to be checked
 */
void batadv_gw_check_election(struct batadv_priv *bat_priv,
			      struct batadv_orig_node *orig_node)
{
	struct batadv_orig_node *curr_gw_orig;

	/* abort immediately if the routing algorithm does not support gateway
	 * election
	 */
	if (!bat_priv->algo_ops->gw.is_eligible)
		return;

	curr_gw_orig = batadv_gw_get_selected_orig(bat_priv);
	if (!curr_gw_orig)
		goto reselect;

	/* this node already is the gateway */
	if (curr_gw_orig == orig_node)
		goto out;

	if (!bat_priv->algo_ops->gw.is_eligible(bat_priv, curr_gw_orig,
						orig_node))
		goto out;

reselect:
	batadv_gw_reselect(bat_priv);
out:
	if (curr_gw_orig)
		batadv_orig_node_put(curr_gw_orig);
}

/**
 * batadv_gw_node_add() - add gateway node to list of available gateways
 * @bat_priv: the bat priv with all the soft interface information
 * @orig_node: originator announcing gateway capabilities
 * @gateway: announced bandwidth information
 *
 * Has to be called with the appropriate locks being acquired
 * (gw.list_lock).
 */
static void batadv_gw_node_add(struct batadv_priv *bat_priv,
			       struct batadv_orig_node *orig_node,
			       struct batadv_tvlv_gateway_data *gateway)
{
	struct batadv_gw_node *gw_node;

	lockdep_assert_held(&bat_priv->gw.list_lock);

<<<<<<< HEAD
=======
	if (gateway->bandwidth_down == 0)
		return;

>>>>>>> 24b8d41d
	gw_node = kzalloc(sizeof(*gw_node), GFP_ATOMIC);
	if (!gw_node)
		return;

	kref_init(&gw_node->refcount);
	INIT_HLIST_NODE(&gw_node->list);
	kref_get(&orig_node->refcount);
	gw_node->orig_node = orig_node;
	gw_node->bandwidth_down = ntohl(gateway->bandwidth_down);
	gw_node->bandwidth_up = ntohl(gateway->bandwidth_up);

<<<<<<< HEAD
	spin_lock_bh(&bat_priv->gw.list_lock);
	kref_get(&gw_node->refcount);
	hlist_add_head_rcu(&gw_node->list, &bat_priv->gw.list);
	spin_unlock_bh(&bat_priv->gw.list_lock);
=======
	kref_get(&gw_node->refcount);
	hlist_add_head_rcu(&gw_node->list, &bat_priv->gw.gateway_list);
	bat_priv->gw.generation++;
>>>>>>> 24b8d41d

	batadv_dbg(BATADV_DBG_BATMAN, bat_priv,
		   "Found new gateway %pM -> gw bandwidth: %u.%u/%u.%u MBit\n",
		   orig_node->orig,
		   ntohl(gateway->bandwidth_down) / 10,
		   ntohl(gateway->bandwidth_down) % 10,
		   ntohl(gateway->bandwidth_up) / 10,
		   ntohl(gateway->bandwidth_up) % 10);

	/* don't return reference to new gw_node */
	batadv_gw_node_put(gw_node);
}

/**
 * batadv_gw_node_get() - retrieve gateway node from list of available gateways
 * @bat_priv: the bat priv with all the soft interface information
 * @orig_node: originator announcing gateway capabilities
 *
 * Return: gateway node if found or NULL otherwise.
 */
struct batadv_gw_node *batadv_gw_node_get(struct batadv_priv *bat_priv,
					  struct batadv_orig_node *orig_node)
{
	struct batadv_gw_node *gw_node_tmp, *gw_node = NULL;

	rcu_read_lock();
	hlist_for_each_entry_rcu(gw_node_tmp, &bat_priv->gw.gateway_list,
				 list) {
		if (gw_node_tmp->orig_node != orig_node)
			continue;

		if (!kref_get_unless_zero(&gw_node_tmp->refcount))
			continue;

		gw_node = gw_node_tmp;
		break;
	}
	rcu_read_unlock();

	return gw_node;
}

/**
 * batadv_gw_node_update() - update list of available gateways with changed
 *  bandwidth information
 * @bat_priv: the bat priv with all the soft interface information
 * @orig_node: originator announcing gateway capabilities
 * @gateway: announced bandwidth information
 */
void batadv_gw_node_update(struct batadv_priv *bat_priv,
			   struct batadv_orig_node *orig_node,
			   struct batadv_tvlv_gateway_data *gateway)
{
	struct batadv_gw_node *gw_node, *curr_gw = NULL;

	spin_lock_bh(&bat_priv->gw.list_lock);
	gw_node = batadv_gw_node_get(bat_priv, orig_node);
	if (!gw_node) {
		batadv_gw_node_add(bat_priv, orig_node, gateway);
		spin_unlock_bh(&bat_priv->gw.list_lock);
		goto out;
	}
	spin_unlock_bh(&bat_priv->gw.list_lock);

	if (gw_node->bandwidth_down == ntohl(gateway->bandwidth_down) &&
	    gw_node->bandwidth_up == ntohl(gateway->bandwidth_up))
		goto out;

	batadv_dbg(BATADV_DBG_BATMAN, bat_priv,
		   "Gateway bandwidth of originator %pM changed from %u.%u/%u.%u MBit to %u.%u/%u.%u MBit\n",
		   orig_node->orig,
		   gw_node->bandwidth_down / 10,
		   gw_node->bandwidth_down % 10,
		   gw_node->bandwidth_up / 10,
		   gw_node->bandwidth_up % 10,
		   ntohl(gateway->bandwidth_down) / 10,
		   ntohl(gateway->bandwidth_down) % 10,
		   ntohl(gateway->bandwidth_up) / 10,
		   ntohl(gateway->bandwidth_up) % 10);

	gw_node->bandwidth_down = ntohl(gateway->bandwidth_down);
	gw_node->bandwidth_up = ntohl(gateway->bandwidth_up);

	if (ntohl(gateway->bandwidth_down) == 0) {
		batadv_dbg(BATADV_DBG_BATMAN, bat_priv,
			   "Gateway %pM removed from gateway list\n",
			   orig_node->orig);

		/* Note: We don't need a NULL check here, since curr_gw never
		 * gets dereferenced.
		 */
		spin_lock_bh(&bat_priv->gw.list_lock);
		if (!hlist_unhashed(&gw_node->list)) {
			hlist_del_init_rcu(&gw_node->list);
			batadv_gw_node_put(gw_node);
			bat_priv->gw.generation++;
		}
		spin_unlock_bh(&bat_priv->gw.list_lock);

		curr_gw = batadv_gw_get_selected_gw_node(bat_priv);
		if (gw_node == curr_gw)
			batadv_gw_reselect(bat_priv);

		if (curr_gw)
			batadv_gw_node_put(curr_gw);
	}

out:
	if (gw_node)
		batadv_gw_node_put(gw_node);
}

/**
 * batadv_gw_node_delete() - Remove orig_node from gateway list
 * @bat_priv: the bat priv with all the soft interface information
 * @orig_node: orig node which is currently in process of being removed
 */
void batadv_gw_node_delete(struct batadv_priv *bat_priv,
			   struct batadv_orig_node *orig_node)
{
	struct batadv_tvlv_gateway_data gateway;

	gateway.bandwidth_down = 0;
	gateway.bandwidth_up = 0;

	batadv_gw_node_update(bat_priv, orig_node, &gateway);
}

/**
 * batadv_gw_node_free() - Free gateway information from soft interface
 * @bat_priv: the bat priv with all the soft interface information
 */
void batadv_gw_node_free(struct batadv_priv *bat_priv)
{
	struct batadv_gw_node *gw_node;
	struct hlist_node *node_tmp;

	spin_lock_bh(&bat_priv->gw.list_lock);
	hlist_for_each_entry_safe(gw_node, node_tmp,
				  &bat_priv->gw.gateway_list, list) {
		hlist_del_init_rcu(&gw_node->list);
		batadv_gw_node_put(gw_node);
		bat_priv->gw.generation++;
	}
	spin_unlock_bh(&bat_priv->gw.list_lock);
}

#ifdef CONFIG_BATMAN_ADV_DEBUGFS
<<<<<<< HEAD
int batadv_gw_client_seq_print_text(struct seq_file *seq, void *offset)
{
	struct net_device *net_dev = (struct net_device *)seq->private;
	struct batadv_priv *bat_priv = netdev_priv(net_dev);
	struct batadv_hard_iface *primary_if;

	primary_if = batadv_seq_print_text_primary_if_get(seq);
	if (!primary_if)
		return 0;

	seq_printf(seq, "[B.A.T.M.A.N. adv %s, MainIF/MAC: %s/%pM (%s %s)]\n",
		   BATADV_SOURCE_VERSION, primary_if->net_dev->name,
		   primary_if->net_dev->dev_addr, net_dev->name,
		   bat_priv->algo_ops->name);

	batadv_hardif_put(primary_if);

	if (!bat_priv->algo_ops->gw.print) {
		seq_puts(seq,
			 "No printing function for this routing protocol\n");
		return 0;
	}

	bat_priv->algo_ops->gw.print(bat_priv, seq);

	return 0;
}
#endif

/**
 * batadv_gw_dump - Dump gateways into a message
 * @msg: Netlink message to dump into
 * @cb: Control block containing additional options
 *
 * Return: Error code, or length of message
 */
int batadv_gw_dump(struct sk_buff *msg, struct netlink_callback *cb)
{
	struct batadv_hard_iface *primary_if = NULL;
	struct net *net = sock_net(cb->skb->sk);
	struct net_device *soft_iface;
	struct batadv_priv *bat_priv;
	int ifindex;
	int ret;

	ifindex = batadv_netlink_get_ifindex(cb->nlh,
					     BATADV_ATTR_MESH_IFINDEX);
	if (!ifindex)
		return -EINVAL;

	soft_iface = dev_get_by_index(net, ifindex);
	if (!soft_iface || !batadv_softif_is_valid(soft_iface)) {
		ret = -ENODEV;
		goto out;
	}

	bat_priv = netdev_priv(soft_iface);

	primary_if = batadv_primary_if_get_selected(bat_priv);
	if (!primary_if || primary_if->if_status != BATADV_IF_ACTIVE) {
		ret = -ENOENT;
		goto out;
	}

=======

/**
 * batadv_gw_client_seq_print_text() - Print the gateway table in a seq file
 * @seq: seq file to print on
 * @offset: not used
 *
 * Return: always 0
 */
int batadv_gw_client_seq_print_text(struct seq_file *seq, void *offset)
{
	struct net_device *net_dev = (struct net_device *)seq->private;
	struct batadv_priv *bat_priv = netdev_priv(net_dev);
	struct batadv_hard_iface *primary_if;

	primary_if = batadv_seq_print_text_primary_if_get(seq);
	if (!primary_if)
		return 0;

	seq_printf(seq, "[B.A.T.M.A.N. adv %s, MainIF/MAC: %s/%pM (%s %s)]\n",
		   BATADV_SOURCE_VERSION, primary_if->net_dev->name,
		   primary_if->net_dev->dev_addr, net_dev->name,
		   bat_priv->algo_ops->name);

	batadv_hardif_put(primary_if);

	if (!bat_priv->algo_ops->gw.print) {
		seq_puts(seq,
			 "No printing function for this routing protocol\n");
		return 0;
	}

	bat_priv->algo_ops->gw.print(bat_priv, seq);

	return 0;
}
#endif

/**
 * batadv_gw_dump() - Dump gateways into a message
 * @msg: Netlink message to dump into
 * @cb: Control block containing additional options
 *
 * Return: Error code, or length of message
 */
int batadv_gw_dump(struct sk_buff *msg, struct netlink_callback *cb)
{
	struct batadv_hard_iface *primary_if = NULL;
	struct net *net = sock_net(cb->skb->sk);
	struct net_device *soft_iface;
	struct batadv_priv *bat_priv;
	int ifindex;
	int ret;

	ifindex = batadv_netlink_get_ifindex(cb->nlh,
					     BATADV_ATTR_MESH_IFINDEX);
	if (!ifindex)
		return -EINVAL;

	soft_iface = dev_get_by_index(net, ifindex);
	if (!soft_iface || !batadv_softif_is_valid(soft_iface)) {
		ret = -ENODEV;
		goto out;
	}

	bat_priv = netdev_priv(soft_iface);

	primary_if = batadv_primary_if_get_selected(bat_priv);
	if (!primary_if || primary_if->if_status != BATADV_IF_ACTIVE) {
		ret = -ENOENT;
		goto out;
	}

>>>>>>> 24b8d41d
	if (!bat_priv->algo_ops->gw.dump) {
		ret = -EOPNOTSUPP;
		goto out;
	}

	bat_priv->algo_ops->gw.dump(msg, cb, bat_priv);

	ret = msg->len;

out:
	if (primary_if)
		batadv_hardif_put(primary_if);
	if (soft_iface)
		dev_put(soft_iface);

	return ret;
}

/**
 * batadv_gw_dhcp_recipient_get() - check if a packet is a DHCP message
 * @skb: the packet to check
 * @header_len: a pointer to the batman-adv header size
 * @chaddr: buffer where the client address will be stored. Valid
 *  only if the function returns BATADV_DHCP_TO_CLIENT
 *
 * This function may re-allocate the data buffer of the skb passed as argument.
 *
 * Return:
 * - BATADV_DHCP_NO if the packet is not a dhcp message or if there was an error
 *   while parsing it
 * - BATADV_DHCP_TO_SERVER if this is a message going to the DHCP server
 * - BATADV_DHCP_TO_CLIENT if this is a message going to a DHCP client
 */
enum batadv_dhcp_recipient
batadv_gw_dhcp_recipient_get(struct sk_buff *skb, unsigned int *header_len,
			     u8 *chaddr)
{
	enum batadv_dhcp_recipient ret = BATADV_DHCP_NO;
	struct ethhdr *ethhdr;
	struct iphdr *iphdr;
	struct ipv6hdr *ipv6hdr;
	struct udphdr *udphdr;
	struct vlan_ethhdr *vhdr;
	int chaddr_offset;
	__be16 proto;
	u8 *p;

	/* check for ethernet header */
	if (!pskb_may_pull(skb, *header_len + ETH_HLEN))
		return BATADV_DHCP_NO;

	ethhdr = eth_hdr(skb);
	proto = ethhdr->h_proto;
	*header_len += ETH_HLEN;

	/* check for initial vlan header */
	if (proto == htons(ETH_P_8021Q)) {
		if (!pskb_may_pull(skb, *header_len + VLAN_HLEN))
			return BATADV_DHCP_NO;

		vhdr = vlan_eth_hdr(skb);
		proto = vhdr->h_vlan_encapsulated_proto;
		*header_len += VLAN_HLEN;
	}

	/* check for ip header */
	switch (proto) {
	case htons(ETH_P_IP):
		if (!pskb_may_pull(skb, *header_len + sizeof(*iphdr)))
			return BATADV_DHCP_NO;

		iphdr = (struct iphdr *)(skb->data + *header_len);
		*header_len += iphdr->ihl * 4;

		/* check for udp header */
		if (iphdr->protocol != IPPROTO_UDP)
			return BATADV_DHCP_NO;

		break;
	case htons(ETH_P_IPV6):
		if (!pskb_may_pull(skb, *header_len + sizeof(*ipv6hdr)))
			return BATADV_DHCP_NO;

		ipv6hdr = (struct ipv6hdr *)(skb->data + *header_len);
		*header_len += sizeof(*ipv6hdr);

		/* check for udp header */
		if (ipv6hdr->nexthdr != IPPROTO_UDP)
			return BATADV_DHCP_NO;

		break;
	default:
		return BATADV_DHCP_NO;
	}

	if (!pskb_may_pull(skb, *header_len + sizeof(*udphdr)))
		return BATADV_DHCP_NO;

	udphdr = (struct udphdr *)(skb->data + *header_len);
	*header_len += sizeof(*udphdr);

	/* check for bootp port */
	switch (proto) {
	case htons(ETH_P_IP):
		if (udphdr->dest == htons(67))
			ret = BATADV_DHCP_TO_SERVER;
		else if (udphdr->source == htons(67))
			ret = BATADV_DHCP_TO_CLIENT;
		break;
	case htons(ETH_P_IPV6):
		if (udphdr->dest == htons(547))
			ret = BATADV_DHCP_TO_SERVER;
		else if (udphdr->source == htons(547))
			ret = BATADV_DHCP_TO_CLIENT;
		break;
	}

	chaddr_offset = *header_len + BATADV_DHCP_CHADDR_OFFSET;
	/* store the client address if the message is going to a client */
	if (ret == BATADV_DHCP_TO_CLIENT) {
		if (!pskb_may_pull(skb, chaddr_offset + ETH_ALEN))
			return BATADV_DHCP_NO;

		/* check if the DHCP packet carries an Ethernet DHCP */
		p = skb->data + *header_len + BATADV_DHCP_HTYPE_OFFSET;
		if (*p != BATADV_DHCP_HTYPE_ETHERNET)
			return BATADV_DHCP_NO;

		/* check if the DHCP packet carries a valid Ethernet address */
		p = skb->data + *header_len + BATADV_DHCP_HLEN_OFFSET;
		if (*p != ETH_ALEN)
			return BATADV_DHCP_NO;

		ether_addr_copy(chaddr, skb->data + chaddr_offset);
	}

	return ret;
}

/**
 * batadv_gw_out_of_range() - check if the dhcp request destination is the best
 *  gateway
 * @bat_priv: the bat priv with all the soft interface information
 * @skb: the outgoing packet
 *
 * Check if the skb is a DHCP request and if it is sent to the current best GW
 * server. Due to topology changes it may be the case that the GW server
 * previously selected is not the best one anymore.
 *
 * This call might reallocate skb data.
 * Must be invoked only when the DHCP packet is going TO a DHCP SERVER.
 *
 * Return: true if the packet destination is unicast and it is not the best gw,
 * false otherwise.
 */
bool batadv_gw_out_of_range(struct batadv_priv *bat_priv,
			    struct sk_buff *skb)
{
	struct batadv_neigh_node *neigh_curr = NULL;
	struct batadv_neigh_node *neigh_old = NULL;
	struct batadv_orig_node *orig_dst_node = NULL;
	struct batadv_gw_node *gw_node = NULL;
	struct batadv_gw_node *curr_gw = NULL;
	struct batadv_neigh_ifinfo *curr_ifinfo, *old_ifinfo;
	struct ethhdr *ethhdr = (struct ethhdr *)skb->data;
	bool out_of_range = false;
	u8 curr_tq_avg;
	unsigned short vid;

	vid = batadv_get_vid(skb, 0);

	if (is_multicast_ether_addr(ethhdr->h_dest))
		goto out;

	orig_dst_node = batadv_transtable_search(bat_priv, ethhdr->h_source,
						 ethhdr->h_dest, vid);
	if (!orig_dst_node)
		goto out;

	gw_node = batadv_gw_node_get(bat_priv, orig_dst_node);
	if (!gw_node)
		goto out;

	switch (atomic_read(&bat_priv->gw.mode)) {
	case BATADV_GW_MODE_SERVER:
		/* If we are a GW then we are our best GW. We can artificially
		 * set the tq towards ourself as the maximum value
		 */
		curr_tq_avg = BATADV_TQ_MAX_VALUE;
		break;
	case BATADV_GW_MODE_CLIENT:
		curr_gw = batadv_gw_get_selected_gw_node(bat_priv);
		if (!curr_gw)
			goto out;

		/* packet is going to our gateway */
		if (curr_gw->orig_node == orig_dst_node)
			goto out;

		/* If the dhcp packet has been sent to a different gw,
		 * we have to evaluate whether the old gw is still
		 * reliable enough
		 */
		neigh_curr = batadv_find_router(bat_priv, curr_gw->orig_node,
						NULL);
		if (!neigh_curr)
			goto out;

		curr_ifinfo = batadv_neigh_ifinfo_get(neigh_curr,
						      BATADV_IF_DEFAULT);
		if (!curr_ifinfo)
			goto out;

		curr_tq_avg = curr_ifinfo->bat_iv.tq_avg;
		batadv_neigh_ifinfo_put(curr_ifinfo);

		break;
	case BATADV_GW_MODE_OFF:
	default:
		goto out;
	}

	neigh_old = batadv_find_router(bat_priv, orig_dst_node, NULL);
	if (!neigh_old)
		goto out;

	old_ifinfo = batadv_neigh_ifinfo_get(neigh_old, BATADV_IF_DEFAULT);
	if (!old_ifinfo)
		goto out;

	if ((curr_tq_avg - old_ifinfo->bat_iv.tq_avg) > BATADV_GW_THRESHOLD)
		out_of_range = true;
	batadv_neigh_ifinfo_put(old_ifinfo);

out:
	if (orig_dst_node)
		batadv_orig_node_put(orig_dst_node);
	if (curr_gw)
		batadv_gw_node_put(curr_gw);
	if (gw_node)
		batadv_gw_node_put(gw_node);
	if (neigh_old)
		batadv_neigh_node_put(neigh_old);
	if (neigh_curr)
		batadv_neigh_node_put(neigh_curr);
	return out_of_range;
}<|MERGE_RESOLUTION|>--- conflicted
+++ resolved
@@ -32,10 +32,7 @@
 #include <linux/stddef.h>
 #include <linux/udp.h>
 #include <net/sock.h>
-<<<<<<< HEAD
-=======
 #include <uapi/linux/batadv_packet.h>
->>>>>>> 24b8d41d
 #include <uapi/linux/batman_adv.h>
 
 #include "hard-interface.h"
@@ -44,10 +41,6 @@
 #include "originator.h"
 #include "routing.h"
 #include "soft-interface.h"
-<<<<<<< HEAD
-#include "sysfs.h"
-=======
->>>>>>> 24b8d41d
 #include "translation-table.h"
 
 /* These are the offsets of the "hw type" and "hw address length" in the dhcp
@@ -87,15 +80,12 @@
 	kref_put(&gw_node->refcount, batadv_gw_node_release);
 }
 
-<<<<<<< HEAD
-=======
 /**
  * batadv_gw_get_selected_gw_node() - Get currently selected gateway
  * @bat_priv: the bat priv with all the soft interface information
  *
  * Return: selected gateway (with increased refcnt), NULL on errors
  */
->>>>>>> 24b8d41d
 struct batadv_gw_node *
 batadv_gw_get_selected_gw_node(struct batadv_priv *bat_priv)
 {
@@ -357,12 +347,9 @@
 
 	lockdep_assert_held(&bat_priv->gw.list_lock);
 
-<<<<<<< HEAD
-=======
 	if (gateway->bandwidth_down == 0)
 		return;
 
->>>>>>> 24b8d41d
 	gw_node = kzalloc(sizeof(*gw_node), GFP_ATOMIC);
 	if (!gw_node)
 		return;
@@ -374,16 +361,9 @@
 	gw_node->bandwidth_down = ntohl(gateway->bandwidth_down);
 	gw_node->bandwidth_up = ntohl(gateway->bandwidth_up);
 
-<<<<<<< HEAD
-	spin_lock_bh(&bat_priv->gw.list_lock);
-	kref_get(&gw_node->refcount);
-	hlist_add_head_rcu(&gw_node->list, &bat_priv->gw.list);
-	spin_unlock_bh(&bat_priv->gw.list_lock);
-=======
 	kref_get(&gw_node->refcount);
 	hlist_add_head_rcu(&gw_node->list, &bat_priv->gw.gateway_list);
 	bat_priv->gw.generation++;
->>>>>>> 24b8d41d
 
 	batadv_dbg(BATADV_DBG_BATMAN, bat_priv,
 		   "Found new gateway %pM -> gw bandwidth: %u.%u/%u.%u MBit\n",
@@ -532,7 +512,14 @@
 }
 
 #ifdef CONFIG_BATMAN_ADV_DEBUGFS
-<<<<<<< HEAD
+
+/**
+ * batadv_gw_client_seq_print_text() - Print the gateway table in a seq file
+ * @seq: seq file to print on
+ * @offset: not used
+ *
+ * Return: always 0
+ */
 int batadv_gw_client_seq_print_text(struct seq_file *seq, void *offset)
 {
 	struct net_device *net_dev = (struct net_device *)seq->private;
@@ -563,7 +550,7 @@
 #endif
 
 /**
- * batadv_gw_dump - Dump gateways into a message
+ * batadv_gw_dump() - Dump gateways into a message
  * @msg: Netlink message to dump into
  * @cb: Control block containing additional options
  *
@@ -597,80 +584,6 @@
 		goto out;
 	}
 
-=======
-
-/**
- * batadv_gw_client_seq_print_text() - Print the gateway table in a seq file
- * @seq: seq file to print on
- * @offset: not used
- *
- * Return: always 0
- */
-int batadv_gw_client_seq_print_text(struct seq_file *seq, void *offset)
-{
-	struct net_device *net_dev = (struct net_device *)seq->private;
-	struct batadv_priv *bat_priv = netdev_priv(net_dev);
-	struct batadv_hard_iface *primary_if;
-
-	primary_if = batadv_seq_print_text_primary_if_get(seq);
-	if (!primary_if)
-		return 0;
-
-	seq_printf(seq, "[B.A.T.M.A.N. adv %s, MainIF/MAC: %s/%pM (%s %s)]\n",
-		   BATADV_SOURCE_VERSION, primary_if->net_dev->name,
-		   primary_if->net_dev->dev_addr, net_dev->name,
-		   bat_priv->algo_ops->name);
-
-	batadv_hardif_put(primary_if);
-
-	if (!bat_priv->algo_ops->gw.print) {
-		seq_puts(seq,
-			 "No printing function for this routing protocol\n");
-		return 0;
-	}
-
-	bat_priv->algo_ops->gw.print(bat_priv, seq);
-
-	return 0;
-}
-#endif
-
-/**
- * batadv_gw_dump() - Dump gateways into a message
- * @msg: Netlink message to dump into
- * @cb: Control block containing additional options
- *
- * Return: Error code, or length of message
- */
-int batadv_gw_dump(struct sk_buff *msg, struct netlink_callback *cb)
-{
-	struct batadv_hard_iface *primary_if = NULL;
-	struct net *net = sock_net(cb->skb->sk);
-	struct net_device *soft_iface;
-	struct batadv_priv *bat_priv;
-	int ifindex;
-	int ret;
-
-	ifindex = batadv_netlink_get_ifindex(cb->nlh,
-					     BATADV_ATTR_MESH_IFINDEX);
-	if (!ifindex)
-		return -EINVAL;
-
-	soft_iface = dev_get_by_index(net, ifindex);
-	if (!soft_iface || !batadv_softif_is_valid(soft_iface)) {
-		ret = -ENODEV;
-		goto out;
-	}
-
-	bat_priv = netdev_priv(soft_iface);
-
-	primary_if = batadv_primary_if_get_selected(bat_priv);
-	if (!primary_if || primary_if->if_status != BATADV_IF_ACTIVE) {
-		ret = -ENOENT;
-		goto out;
-	}
-
->>>>>>> 24b8d41d
 	if (!bat_priv->algo_ops->gw.dump) {
 		ret = -EOPNOTSUPP;
 		goto out;
