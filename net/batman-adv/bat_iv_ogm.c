--- conflicted
+++ resolved
@@ -23,10 +23,7 @@
 #include <linux/kref.h>
 #include <linux/list.h>
 #include <linux/lockdep.h>
-<<<<<<< HEAD
-=======
 #include <linux/mutex.h>
->>>>>>> 24b8d41d
 #include <linux/netdevice.h>
 #include <linux/netlink.h>
 #include <linux/pkt_sched.h>
@@ -45,10 +42,7 @@
 #include <linux/workqueue.h>
 #include <net/genetlink.h>
 #include <net/netlink.h>
-<<<<<<< HEAD
-=======
 #include <uapi/linux/batadv_packet.h>
->>>>>>> 24b8d41d
 #include <uapi/linux/batman_adv.h>
 
 #include "bat_algo.h"
@@ -134,172 +128,8 @@
 }
 
 /**
-<<<<<<< HEAD
- * batadv_iv_ogm_orig_free - free the private resources allocated for this
- *  orig_node
- * @orig_node: the orig_node for which the resources have to be free'd
- */
-static void batadv_iv_ogm_orig_free(struct batadv_orig_node *orig_node)
-{
-	kfree(orig_node->bat_iv.bcast_own);
-	kfree(orig_node->bat_iv.bcast_own_sum);
-}
-
-/**
- * batadv_iv_ogm_orig_add_if - change the private structures of the orig_node to
- *  include the new hard-interface
- * @orig_node: the orig_node that has to be changed
- * @max_if_num: the current amount of interfaces
- *
- * Return: 0 on success, a negative error code otherwise.
- */
-static int batadv_iv_ogm_orig_add_if(struct batadv_orig_node *orig_node,
-				     int max_if_num)
-{
-	void *data_ptr;
-	size_t old_size;
-	int ret = -ENOMEM;
-
-	spin_lock_bh(&orig_node->bat_iv.ogm_cnt_lock);
-
-	old_size = (max_if_num - 1) * sizeof(unsigned long) * BATADV_NUM_WORDS;
-	data_ptr = kmalloc_array(max_if_num,
-				 BATADV_NUM_WORDS * sizeof(unsigned long),
-				 GFP_ATOMIC);
-	if (!data_ptr)
-		goto unlock;
-
-	memcpy(data_ptr, orig_node->bat_iv.bcast_own, old_size);
-	kfree(orig_node->bat_iv.bcast_own);
-	orig_node->bat_iv.bcast_own = data_ptr;
-
-	data_ptr = kmalloc_array(max_if_num, sizeof(u8), GFP_ATOMIC);
-	if (!data_ptr)
-		goto unlock;
-
-	memcpy(data_ptr, orig_node->bat_iv.bcast_own_sum,
-	       (max_if_num - 1) * sizeof(u8));
-	kfree(orig_node->bat_iv.bcast_own_sum);
-	orig_node->bat_iv.bcast_own_sum = data_ptr;
-
-	ret = 0;
-
-unlock:
-	spin_unlock_bh(&orig_node->bat_iv.ogm_cnt_lock);
-
-	return ret;
-}
-
-/**
- * batadv_iv_ogm_drop_bcast_own_entry - drop section of bcast_own
- * @orig_node: the orig_node that has to be changed
- * @max_if_num: the current amount of interfaces
- * @del_if_num: the index of the interface being removed
- */
-static void
-batadv_iv_ogm_drop_bcast_own_entry(struct batadv_orig_node *orig_node,
-				   int max_if_num, int del_if_num)
-{
-	size_t chunk_size;
-	size_t if_offset;
-	void *data_ptr;
-
-	lockdep_assert_held(&orig_node->bat_iv.ogm_cnt_lock);
-
-	chunk_size = sizeof(unsigned long) * BATADV_NUM_WORDS;
-	data_ptr = kmalloc_array(max_if_num, chunk_size, GFP_ATOMIC);
-	if (!data_ptr)
-		/* use old buffer when new one could not be allocated */
-		data_ptr = orig_node->bat_iv.bcast_own;
-
-	/* copy first part */
-	memmove(data_ptr, orig_node->bat_iv.bcast_own, del_if_num * chunk_size);
-
-	/* copy second part */
-	if_offset = (del_if_num + 1) * chunk_size;
-	memmove((char *)data_ptr + del_if_num * chunk_size,
-		(uint8_t *)orig_node->bat_iv.bcast_own + if_offset,
-		(max_if_num - del_if_num) * chunk_size);
-
-	/* bcast_own was shrunk down in new buffer; free old one */
-	if (orig_node->bat_iv.bcast_own != data_ptr) {
-		kfree(orig_node->bat_iv.bcast_own);
-		orig_node->bat_iv.bcast_own = data_ptr;
-	}
-}
-
-/**
- * batadv_iv_ogm_drop_bcast_own_sum_entry - drop section of bcast_own_sum
- * @orig_node: the orig_node that has to be changed
- * @max_if_num: the current amount of interfaces
- * @del_if_num: the index of the interface being removed
- */
-static void
-batadv_iv_ogm_drop_bcast_own_sum_entry(struct batadv_orig_node *orig_node,
-				       int max_if_num, int del_if_num)
-{
-	size_t if_offset;
-	void *data_ptr;
-
-	lockdep_assert_held(&orig_node->bat_iv.ogm_cnt_lock);
-
-	data_ptr = kmalloc_array(max_if_num, sizeof(u8), GFP_ATOMIC);
-	if (!data_ptr)
-		/* use old buffer when new one could not be allocated */
-		data_ptr = orig_node->bat_iv.bcast_own_sum;
-
-	memmove(data_ptr, orig_node->bat_iv.bcast_own_sum,
-		del_if_num * sizeof(u8));
-
-	if_offset = (del_if_num + 1) * sizeof(u8);
-	memmove((char *)data_ptr + del_if_num * sizeof(u8),
-		orig_node->bat_iv.bcast_own_sum + if_offset,
-		(max_if_num - del_if_num) * sizeof(u8));
-
-	/* bcast_own_sum was shrunk down in new buffer; free old one */
-	if (orig_node->bat_iv.bcast_own_sum != data_ptr) {
-		kfree(orig_node->bat_iv.bcast_own_sum);
-		orig_node->bat_iv.bcast_own_sum = data_ptr;
-	}
-}
-
-/**
- * batadv_iv_ogm_orig_del_if - change the private structures of the orig_node to
- *  exclude the removed interface
- * @orig_node: the orig_node that has to be changed
- * @max_if_num: the current amount of interfaces
- * @del_if_num: the index of the interface being removed
- *
- * Return: 0 on success, a negative error code otherwise.
- */
-static int batadv_iv_ogm_orig_del_if(struct batadv_orig_node *orig_node,
-				     int max_if_num, int del_if_num)
-{
-	spin_lock_bh(&orig_node->bat_iv.ogm_cnt_lock);
-
-	if (max_if_num == 0) {
-		kfree(orig_node->bat_iv.bcast_own);
-		kfree(orig_node->bat_iv.bcast_own_sum);
-		orig_node->bat_iv.bcast_own = NULL;
-		orig_node->bat_iv.bcast_own_sum = NULL;
-	} else {
-		batadv_iv_ogm_drop_bcast_own_entry(orig_node, max_if_num,
-						   del_if_num);
-		batadv_iv_ogm_drop_bcast_own_sum_entry(orig_node, max_if_num,
-						       del_if_num);
-	}
-
-	spin_unlock_bh(&orig_node->bat_iv.ogm_cnt_lock);
-
-	return 0;
-}
-
-/**
- * batadv_iv_ogm_orig_get - retrieve or create (if does not exist) an originator
-=======
  * batadv_iv_ogm_orig_get() - retrieve or create (if does not exist) an
  *  originator
->>>>>>> 24b8d41d
  * @bat_priv: the bat priv with all the soft interface information
  * @addr: mac address of the originator
  *
@@ -323,19 +153,6 @@
 
 	spin_lock_init(&orig_node->bat_iv.ogm_cnt_lock);
 
-<<<<<<< HEAD
-	size = bat_priv->num_ifaces * sizeof(unsigned long) * BATADV_NUM_WORDS;
-	orig_node->bat_iv.bcast_own = kzalloc(size, GFP_ATOMIC);
-	if (!orig_node->bat_iv.bcast_own)
-		goto free_orig_node;
-
-	size = bat_priv->num_ifaces * sizeof(u8);
-	orig_node->bat_iv.bcast_own_sum = kzalloc(size, GFP_ATOMIC);
-	if (!orig_node->bat_iv.bcast_own_sum)
-		goto free_orig_node;
-
-=======
->>>>>>> 24b8d41d
 	kref_get(&orig_node->refcount);
 	hash_added = batadv_hash_add(bat_priv->orig_hash, batadv_compare_orig,
 				     batadv_choose_orig, orig_node,
@@ -346,14 +163,9 @@
 	return orig_node;
 
 free_orig_node_hash:
-<<<<<<< HEAD
-	batadv_orig_node_put(orig_node);
-free_orig_node:
-=======
 	/* reference for batadv_hash_add */
 	batadv_orig_node_put(orig_node);
 	/* reference from batadv_orig_node_new */
->>>>>>> 24b8d41d
 	batadv_orig_node_put(orig_node);
 
 	return NULL;
@@ -735,14 +547,6 @@
 	unsigned char *skb_buff;
 	unsigned int skb_size;
 	atomic_t *queue_left = own_packet ? NULL : &bat_priv->batman_queue_left;
-<<<<<<< HEAD
-
-	forw_packet_aggr = batadv_forw_packet_alloc(if_incoming, if_outgoing,
-						    queue_left, bat_priv);
-	if (!forw_packet_aggr)
-		return;
-=======
->>>>>>> 24b8d41d
 
 	if (atomic_read(&bat_priv->aggregated_ogms) &&
 	    packet_len < BATADV_MAX_AGGREGATION_BYTES)
@@ -752,11 +556,6 @@
 
 	skb_size += ETH_HLEN;
 
-<<<<<<< HEAD
-	forw_packet_aggr->skb = netdev_alloc_skb_ip_align(NULL, skb_size);
-	if (!forw_packet_aggr->skb) {
-		batadv_forw_packet_free(forw_packet_aggr);
-=======
 	skb = netdev_alloc_skb_ip_align(NULL, skb_size);
 	if (!skb)
 		return;
@@ -765,7 +564,6 @@
 						    queue_left, bat_priv, skb);
 	if (!forw_packet_aggr) {
 		kfree_skb(skb);
->>>>>>> 24b8d41d
 		return;
 	}
 
@@ -786,14 +584,8 @@
 
 	INIT_DELAYED_WORK(&forw_packet_aggr->delayed_work,
 			  batadv_iv_send_outstanding_bat_ogm_packet);
-<<<<<<< HEAD
-	queue_delayed_work(batadv_event_workqueue,
-			   &forw_packet_aggr->delayed_work,
-			   send_time - jiffies);
-=======
 
 	batadv_forw_packet_ogmv1_queue(bat_priv, forw_packet_aggr, send_time);
->>>>>>> 24b8d41d
 }
 
 /* aggregate a new packet into the existing ogm packet */
@@ -996,15 +788,10 @@
 	u16 tvlv_len = 0;
 	unsigned long send_time;
 
-<<<<<<< HEAD
-	if ((hard_iface->if_status == BATADV_IF_NOT_IN_USE) ||
-	    (hard_iface->if_status == BATADV_IF_TO_BE_REMOVED))
-=======
 	lockdep_assert_held(&hard_iface->bat_iv.ogm_buff_mutex);
 
 	/* interface already disabled by batadv_iv_ogm_iface_disable */
 	if (!*ogm_buff)
->>>>>>> 24b8d41d
 		return;
 
 	/* the interface gets activated here to avoid race conditions between
@@ -1291,15 +1078,8 @@
 	u8 orig_eq_count, neigh_rq_count, neigh_rq_inv, tq_own;
 	unsigned int tq_iface_hop_penalty = BATADV_TQ_MAX_VALUE;
 	unsigned int neigh_rq_inv_cube, neigh_rq_max_cube;
-<<<<<<< HEAD
-	int if_num;
 	unsigned int tq_asym_penalty, inv_asym_penalty;
 	unsigned int combined_tq;
-	unsigned int tq_iface_penalty;
-=======
-	unsigned int tq_asym_penalty, inv_asym_penalty;
-	unsigned int combined_tq;
->>>>>>> 24b8d41d
 	bool ret = false;
 
 	/* find corresponding one hop neighbor */
@@ -1917,29 +1697,17 @@
 	struct delayed_work *delayed_work;
 	struct batadv_forw_packet *forw_packet;
 	struct batadv_priv *bat_priv;
-<<<<<<< HEAD
-=======
 	bool dropped = false;
->>>>>>> 24b8d41d
 
 	delayed_work = to_delayed_work(work);
 	forw_packet = container_of(delayed_work, struct batadv_forw_packet,
 				   delayed_work);
 	bat_priv = netdev_priv(forw_packet->if_incoming->soft_iface);
-<<<<<<< HEAD
-	spin_lock_bh(&bat_priv->forw_bat_list_lock);
-	hlist_del(&forw_packet->list);
-	spin_unlock_bh(&bat_priv->forw_bat_list_lock);
-
-	if (atomic_read(&bat_priv->mesh_state) == BATADV_MESH_DEACTIVATING)
-		goto out;
-=======
 
 	if (atomic_read(&bat_priv->mesh_state) == BATADV_MESH_DEACTIVATING) {
 		dropped = true;
 		goto out;
 	}
->>>>>>> 24b8d41d
 
 	batadv_iv_ogm_emit(forw_packet);
 
@@ -1956,14 +1724,10 @@
 		batadv_iv_ogm_schedule(forw_packet->if_incoming);
 
 out:
-<<<<<<< HEAD
-	batadv_forw_packet_free(forw_packet);
-=======
 	/* do we get something for free()? */
 	if (batadv_forw_packet_steal(forw_packet,
 				     &bat_priv->forw_bat_list_lock))
 		batadv_forw_packet_free(forw_packet, dropped);
->>>>>>> 24b8d41d
 }
 
 static int batadv_iv_ogm_receive(struct sk_buff *skb,
@@ -1984,11 +1748,7 @@
 	 * that does not have B.A.T.M.A.N. IV enabled ?
 	 */
 	if (bat_priv->algo_ops->iface.enable != batadv_iv_ogm_iface_enable)
-<<<<<<< HEAD
-		return NET_RX_DROP;
-=======
 		goto free_skb;
->>>>>>> 24b8d41d
 
 	batadv_inc_counter(bat_priv, BATADV_CNT_MGMT_RX);
 	batadv_add_counter(bat_priv, BATADV_CNT_MGMT_RX_BYTES,
@@ -2119,243 +1879,6 @@
 		seq_puts(seq, "No batman nodes in range ...\n");
 }
 #endif
-<<<<<<< HEAD
-
-/**
- * batadv_iv_ogm_neigh_get_tq_avg - Get the TQ average for a neighbour on a
- *  given outgoing interface.
- * @neigh_node: Neighbour of interest
- * @if_outgoing: Outgoing interface of interest
- * @tq_avg: Pointer of where to store the TQ average
- *
- * Return: False if no average TQ available, otherwise true.
- */
-static bool
-batadv_iv_ogm_neigh_get_tq_avg(struct batadv_neigh_node *neigh_node,
-			       struct batadv_hard_iface *if_outgoing,
-			       u8 *tq_avg)
-{
-	struct batadv_neigh_ifinfo *n_ifinfo;
-
-	n_ifinfo = batadv_neigh_ifinfo_get(neigh_node, if_outgoing);
-	if (!n_ifinfo)
-		return false;
-
-	*tq_avg = n_ifinfo->bat_iv.tq_avg;
-	batadv_neigh_ifinfo_put(n_ifinfo);
-
-	return true;
-}
-
-/**
- * batadv_iv_ogm_orig_dump_subentry - Dump an originator subentry into a
- *  message
- * @msg: Netlink message to dump into
- * @portid: Port making netlink request
- * @seq: Sequence number of netlink message
- * @bat_priv: The bat priv with all the soft interface information
- * @if_outgoing: Limit dump to entries with this outgoing interface
- * @orig_node: Originator to dump
- * @neigh_node: Single hops neighbour
- * @best: Is the best originator
- *
- * Return: Error code, or 0 on success
- */
-static int
-batadv_iv_ogm_orig_dump_subentry(struct sk_buff *msg, u32 portid, u32 seq,
-				 struct batadv_priv *bat_priv,
-				 struct batadv_hard_iface *if_outgoing,
-				 struct batadv_orig_node *orig_node,
-				 struct batadv_neigh_node *neigh_node,
-				 bool best)
-{
-	void *hdr;
-	u8 tq_avg;
-	unsigned int last_seen_msecs;
-
-	last_seen_msecs = jiffies_to_msecs(jiffies - orig_node->last_seen);
-
-	if (!batadv_iv_ogm_neigh_get_tq_avg(neigh_node, if_outgoing, &tq_avg))
-		return 0;
-
-	if (if_outgoing != BATADV_IF_DEFAULT &&
-	    if_outgoing != neigh_node->if_incoming)
-		return 0;
-
-	hdr = genlmsg_put(msg, portid, seq, &batadv_netlink_family,
-			  NLM_F_MULTI, BATADV_CMD_GET_ORIGINATORS);
-	if (!hdr)
-		return -ENOBUFS;
-
-	if (nla_put(msg, BATADV_ATTR_ORIG_ADDRESS, ETH_ALEN,
-		    orig_node->orig) ||
-	    nla_put(msg, BATADV_ATTR_NEIGH_ADDRESS, ETH_ALEN,
-		    neigh_node->addr) ||
-	    nla_put_u32(msg, BATADV_ATTR_HARD_IFINDEX,
-			neigh_node->if_incoming->net_dev->ifindex) ||
-	    nla_put_u8(msg, BATADV_ATTR_TQ, tq_avg) ||
-	    nla_put_u32(msg, BATADV_ATTR_LAST_SEEN_MSECS,
-			last_seen_msecs))
-		goto nla_put_failure;
-
-	if (best && nla_put_flag(msg, BATADV_ATTR_FLAG_BEST))
-		goto nla_put_failure;
-
-	genlmsg_end(msg, hdr);
-	return 0;
-
- nla_put_failure:
-	genlmsg_cancel(msg, hdr);
-	return -EMSGSIZE;
-}
-
-/**
- * batadv_iv_ogm_orig_dump_entry - Dump an originator entry into a message
- * @msg: Netlink message to dump into
- * @portid: Port making netlink request
- * @seq: Sequence number of netlink message
- * @bat_priv: The bat priv with all the soft interface information
- * @if_outgoing: Limit dump to entries with this outgoing interface
- * @orig_node: Originator to dump
- * @sub_s: Number of sub entries to skip
- *
- * This function assumes the caller holds rcu_read_lock().
- *
- * Return: Error code, or 0 on success
- */
-static int
-batadv_iv_ogm_orig_dump_entry(struct sk_buff *msg, u32 portid, u32 seq,
-			      struct batadv_priv *bat_priv,
-			      struct batadv_hard_iface *if_outgoing,
-			      struct batadv_orig_node *orig_node, int *sub_s)
-{
-	struct batadv_neigh_node *neigh_node_best;
-	struct batadv_neigh_node *neigh_node;
-	int sub = 0;
-	bool best;
-	u8 tq_avg_best;
-
-	neigh_node_best = batadv_orig_router_get(orig_node, if_outgoing);
-	if (!neigh_node_best)
-		goto out;
-
-	if (!batadv_iv_ogm_neigh_get_tq_avg(neigh_node_best, if_outgoing,
-					    &tq_avg_best))
-		goto out;
-
-	if (tq_avg_best == 0)
-		goto out;
-
-	hlist_for_each_entry_rcu(neigh_node, &orig_node->neigh_list, list) {
-		if (sub++ < *sub_s)
-			continue;
-
-		best = (neigh_node == neigh_node_best);
-
-		if (batadv_iv_ogm_orig_dump_subentry(msg, portid, seq,
-						     bat_priv, if_outgoing,
-						     orig_node, neigh_node,
-						     best)) {
-			batadv_neigh_node_put(neigh_node_best);
-
-			*sub_s = sub - 1;
-			return -EMSGSIZE;
-		}
-	}
-
- out:
-	if (neigh_node_best)
-		batadv_neigh_node_put(neigh_node_best);
-
-	*sub_s = 0;
-	return 0;
-}
-
-/**
- * batadv_iv_ogm_orig_dump_bucket - Dump an originator bucket into a
- *  message
- * @msg: Netlink message to dump into
- * @portid: Port making netlink request
- * @seq: Sequence number of netlink message
- * @bat_priv: The bat priv with all the soft interface information
- * @if_outgoing: Limit dump to entries with this outgoing interface
- * @head: Bucket to be dumped
- * @idx_s: Number of entries to be skipped
- * @sub: Number of sub entries to be skipped
- *
- * Return: Error code, or 0 on success
- */
-static int
-batadv_iv_ogm_orig_dump_bucket(struct sk_buff *msg, u32 portid, u32 seq,
-			       struct batadv_priv *bat_priv,
-			       struct batadv_hard_iface *if_outgoing,
-			       struct hlist_head *head, int *idx_s, int *sub)
-{
-	struct batadv_orig_node *orig_node;
-	int idx = 0;
-
-	rcu_read_lock();
-	hlist_for_each_entry_rcu(orig_node, head, hash_entry) {
-		if (idx++ < *idx_s)
-			continue;
-
-		if (batadv_iv_ogm_orig_dump_entry(msg, portid, seq, bat_priv,
-						  if_outgoing, orig_node,
-						  sub)) {
-			rcu_read_unlock();
-			*idx_s = idx - 1;
-			return -EMSGSIZE;
-		}
-	}
-	rcu_read_unlock();
-
-	*idx_s = 0;
-	*sub = 0;
-	return 0;
-}
-
-/**
- * batadv_iv_ogm_orig_dump - Dump the originators into a message
- * @msg: Netlink message to dump into
- * @cb: Control block containing additional options
- * @bat_priv: The bat priv with all the soft interface information
- * @if_outgoing: Limit dump to entries with this outgoing interface
- */
-static void
-batadv_iv_ogm_orig_dump(struct sk_buff *msg, struct netlink_callback *cb,
-			struct batadv_priv *bat_priv,
-			struct batadv_hard_iface *if_outgoing)
-{
-	struct batadv_hashtable *hash = bat_priv->orig_hash;
-	struct hlist_head *head;
-	int bucket = cb->args[0];
-	int idx = cb->args[1];
-	int sub = cb->args[2];
-	int portid = NETLINK_CB(cb->skb).portid;
-
-	while (bucket < hash->size) {
-		head = &hash->table[bucket];
-
-		if (batadv_iv_ogm_orig_dump_bucket(msg, portid,
-						   cb->nlh->nlmsg_seq,
-						   bat_priv, if_outgoing, head,
-						   &idx, &sub))
-			break;
-
-		bucket++;
-	}
-
-	cb->args[0] = bucket;
-	cb->args[1] = idx;
-	cb->args[2] = sub;
-}
-
-#ifdef CONFIG_BATMAN_ADV_DEBUGFS
-/**
- * batadv_iv_hardif_neigh_print - print a single hop neighbour node
- * @seq: neighbour table seq_file struct
- * @hardif_neigh: hardif neighbour information
-=======
 
 /**
  * batadv_iv_ogm_neigh_get_tq_avg() - Get the TQ average for a neighbour on a
@@ -2365,7 +1888,6 @@
  * @tq_avg: Pointer of where to store the TQ average
  *
  * Return: False if no average TQ available, otherwise true.
->>>>>>> 24b8d41d
  */
 static bool
 batadv_iv_ogm_neigh_get_tq_avg(struct batadv_neigh_node *neigh_node,
@@ -2410,11 +1932,7 @@
 	u8 tq_avg;
 	unsigned int last_seen_msecs;
 
-<<<<<<< HEAD
-	seq_puts(seq, "           IF        Neighbor      last-seen\n");
-=======
 	last_seen_msecs = jiffies_to_msecs(jiffies - orig_node->last_seen);
->>>>>>> 24b8d41d
 
 	if (!batadv_iv_ogm_neigh_get_tq_avg(neigh_node, if_outgoing, &tq_avg))
 		return 0;
@@ -2645,11 +2163,7 @@
 #endif
 
 /**
-<<<<<<< HEAD
- * batadv_iv_ogm_neigh_diff - calculate tq difference of two neighbors
-=======
  * batadv_iv_ogm_neigh_diff() - calculate tq difference of two neighbors
->>>>>>> 24b8d41d
  * @neigh1: the first neighbor object of the comparison
  * @if_outgoing1: outgoing interface for the first neighbor
  * @neigh2: the second neighbor object of the comparison
@@ -2694,11 +2208,7 @@
 }
 
 /**
-<<<<<<< HEAD
- * batadv_iv_ogm_neigh_dump_neigh - Dump a neighbour into a netlink message
-=======
  * batadv_iv_ogm_neigh_dump_neigh() - Dump a neighbour into a netlink message
->>>>>>> 24b8d41d
  * @msg: Netlink message to dump into
  * @portid: Port making netlink request
  * @seq: Sequence number of netlink message
@@ -2737,11 +2247,7 @@
 }
 
 /**
-<<<<<<< HEAD
- * batadv_iv_ogm_neigh_dump_hardif - Dump the neighbours of a hard interface
-=======
  * batadv_iv_ogm_neigh_dump_hardif() - Dump the neighbours of a hard interface
->>>>>>> 24b8d41d
  *  into a message
  * @msg: Netlink message to dump into
  * @portid: Port making netlink request
@@ -2780,19 +2286,11 @@
 }
 
 /**
-<<<<<<< HEAD
- * batadv_iv_ogm_neigh_dump - Dump the neighbours into a message
- * @msg: Netlink message to dump into
- * @cb: Control block containing additional options
- * @bat_priv: The bat priv with all the soft interface information
- * @single_hardif: Limit dump to this hard interfaace
-=======
  * batadv_iv_ogm_neigh_dump() - Dump the neighbours into a message
  * @msg: Netlink message to dump into
  * @cb: Control block containing additional options
  * @bat_priv: The bat priv with all the soft interface information
  * @single_hardif: Limit dump to this hard interface
->>>>>>> 24b8d41d
  */
 static void
 batadv_iv_ogm_neigh_dump(struct sk_buff *msg, struct netlink_callback *cb,
@@ -2840,11 +2338,7 @@
 }
 
 /**
-<<<<<<< HEAD
- * batadv_iv_ogm_neigh_cmp - compare the metrics of two neighbors
-=======
  * batadv_iv_ogm_neigh_cmp() - compare the metrics of two neighbors
->>>>>>> 24b8d41d
  * @neigh1: the first neighbor object of the comparison
  * @if_outgoing1: outgoing interface for the first neighbor
  * @neigh2: the second neighbor object of the comparison
@@ -2898,18 +2392,12 @@
 	return ret;
 }
 
-<<<<<<< HEAD
-static void batadv_iv_iface_activate(struct batadv_hard_iface *hard_iface)
-=======
 static void batadv_iv_iface_enabled(struct batadv_hard_iface *hard_iface)
->>>>>>> 24b8d41d
 {
 	/* begin scheduling originator messages on that interface */
 	batadv_iv_ogm_schedule(hard_iface);
 }
 
-<<<<<<< HEAD
-=======
 /**
  * batadv_iv_init_sel_class() - initialize GW selection class
  * @bat_priv: the bat priv with all the soft interface information
@@ -2920,7 +2408,6 @@
 	atomic_set(&bat_priv->gw.sel_class, 20);
 }
 
->>>>>>> 24b8d41d
 static struct batadv_gw_node *
 batadv_iv_gw_get_best_gw_node(struct batadv_priv *bat_priv)
 {
@@ -2934,11 +2421,7 @@
 	struct batadv_orig_node *orig_node;
 
 	rcu_read_lock();
-<<<<<<< HEAD
-	hlist_for_each_entry_rcu(gw_node, &bat_priv->gw.list, list) {
-=======
 	hlist_for_each_entry_rcu(gw_node, &bat_priv->gw.gateway_list, list) {
->>>>>>> 24b8d41d
 		orig_node = gw_node->orig_node;
 		router = batadv_orig_router_get(orig_node, BATADV_IF_DEFAULT);
 		if (!router)
@@ -2961,15 +2444,9 @@
 			tmp_gw_factor *= 100 * 100;
 			tmp_gw_factor >>= 18;
 
-<<<<<<< HEAD
-			if ((tmp_gw_factor > max_gw_factor) ||
-			    ((tmp_gw_factor == max_gw_factor) &&
-			     (tq_avg > max_tq))) {
-=======
 			if (tmp_gw_factor > max_gw_factor ||
 			    (tmp_gw_factor == max_gw_factor &&
 			     tq_avg > max_tq)) {
->>>>>>> 24b8d41d
 				if (curr_gw)
 					batadv_gw_node_put(curr_gw);
 				curr_gw = gw_node;
@@ -3050,7 +2527,6 @@
 
 	gw_tq_avg = router_gw_ifinfo->bat_iv.tq_avg;
 	orig_tq_avg = router_orig_ifinfo->bat_iv.tq_avg;
-<<<<<<< HEAD
 
 	/* the TQ value has to be better */
 	if (orig_tq_avg < gw_tq_avg)
@@ -3063,20 +2539,6 @@
 	    (orig_tq_avg - gw_tq_avg < atomic_read(&bat_priv->gw.sel_class)))
 		goto out;
 
-=======
-
-	/* the TQ value has to be better */
-	if (orig_tq_avg < gw_tq_avg)
-		goto out;
-
-	/* if the routing class is greater than 3 the value tells us how much
-	 * greater the TQ value of the new gateway must be
-	 */
-	if ((atomic_read(&bat_priv->gw.sel_class) > 3) &&
-	    (orig_tq_avg - gw_tq_avg < atomic_read(&bat_priv->gw.sel_class)))
-		goto out;
-
->>>>>>> 24b8d41d
 	batadv_dbg(BATADV_DBG_BATMAN, bat_priv,
 		   "Restarting gateway selection: better gateway found (tq curr: %i, tq new: %i)\n",
 		   gw_tq_avg, orig_tq_avg);
@@ -3142,13 +2604,12 @@
 {
 	struct batadv_gw_node *gw_node;
 	int gw_count = 0;
-<<<<<<< HEAD
 
 	seq_puts(seq,
 		 "      Gateway      (#/255)           Nexthop [outgoingIF]: advertised uplink bandwidth\n");
 
 	rcu_read_lock();
-	hlist_for_each_entry_rcu(gw_node, &bat_priv->gw.list, list) {
+	hlist_for_each_entry_rcu(gw_node, &bat_priv->gw.gateway_list, list) {
 		/* fails if orig_node has no router */
 		if (batadv_iv_gw_write_buffer_text(bat_priv, seq, gw_node) < 0)
 			continue;
@@ -3163,23 +2624,24 @@
 #endif
 
 /**
- * batadv_iv_gw_dump_entry - Dump a gateway into a message
+ * batadv_iv_gw_dump_entry() - Dump a gateway into a message
  * @msg: Netlink message to dump into
  * @portid: Port making netlink request
- * @seq: Sequence number of netlink message
+ * @cb: Control block containing additional options
  * @bat_priv: The bat priv with all the soft interface information
  * @gw_node: Gateway to be dumped
  *
  * Return: Error code, or 0 on success
  */
-static int batadv_iv_gw_dump_entry(struct sk_buff *msg, u32 portid, u32 seq,
+static int batadv_iv_gw_dump_entry(struct sk_buff *msg, u32 portid,
+				   struct netlink_callback *cb,
 				   struct batadv_priv *bat_priv,
 				   struct batadv_gw_node *gw_node)
 {
 	struct batadv_neigh_ifinfo *router_ifinfo = NULL;
 	struct batadv_neigh_node *router;
-	struct batadv_gw_node *curr_gw;
-	int ret = -EINVAL;
+	struct batadv_gw_node *curr_gw = NULL;
+	int ret = 0;
 	void *hdr;
 
 	router = batadv_orig_router_get(gw_node->orig_node, BATADV_IF_DEFAULT);
@@ -3192,12 +2654,15 @@
 
 	curr_gw = batadv_gw_get_selected_gw_node(bat_priv);
 
-	hdr = genlmsg_put(msg, portid, seq, &batadv_netlink_family,
-			  NLM_F_MULTI, BATADV_CMD_GET_GATEWAYS);
+	hdr = genlmsg_put(msg, portid, cb->nlh->nlmsg_seq,
+			  &batadv_netlink_family, NLM_F_MULTI,
+			  BATADV_CMD_GET_GATEWAYS);
 	if (!hdr) {
 		ret = -ENOBUFS;
 		goto out;
 	}
+
+	genl_dump_check_consistent(cb, hdr);
 
 	ret = -EMSGSIZE;
 
@@ -3222,100 +2687,12 @@
 		goto out;
 	}
 
-=======
-
-	seq_puts(seq,
-		 "      Gateway      (#/255)           Nexthop [outgoingIF]: advertised uplink bandwidth\n");
-
-	rcu_read_lock();
-	hlist_for_each_entry_rcu(gw_node, &bat_priv->gw.gateway_list, list) {
-		/* fails if orig_node has no router */
-		if (batadv_iv_gw_write_buffer_text(bat_priv, seq, gw_node) < 0)
-			continue;
-
-		gw_count++;
-	}
-	rcu_read_unlock();
-
-	if (gw_count == 0)
-		seq_puts(seq, "No gateways in range ...\n");
-}
-#endif
-
-/**
- * batadv_iv_gw_dump_entry() - Dump a gateway into a message
- * @msg: Netlink message to dump into
- * @portid: Port making netlink request
- * @cb: Control block containing additional options
- * @bat_priv: The bat priv with all the soft interface information
- * @gw_node: Gateway to be dumped
- *
- * Return: Error code, or 0 on success
- */
-static int batadv_iv_gw_dump_entry(struct sk_buff *msg, u32 portid,
-				   struct netlink_callback *cb,
-				   struct batadv_priv *bat_priv,
-				   struct batadv_gw_node *gw_node)
-{
-	struct batadv_neigh_ifinfo *router_ifinfo = NULL;
-	struct batadv_neigh_node *router;
-	struct batadv_gw_node *curr_gw = NULL;
-	int ret = 0;
-	void *hdr;
-
-	router = batadv_orig_router_get(gw_node->orig_node, BATADV_IF_DEFAULT);
-	if (!router)
-		goto out;
-
-	router_ifinfo = batadv_neigh_ifinfo_get(router, BATADV_IF_DEFAULT);
-	if (!router_ifinfo)
-		goto out;
-
-	curr_gw = batadv_gw_get_selected_gw_node(bat_priv);
-
-	hdr = genlmsg_put(msg, portid, cb->nlh->nlmsg_seq,
-			  &batadv_netlink_family, NLM_F_MULTI,
-			  BATADV_CMD_GET_GATEWAYS);
-	if (!hdr) {
-		ret = -ENOBUFS;
-		goto out;
-	}
-
-	genl_dump_check_consistent(cb, hdr);
-
-	ret = -EMSGSIZE;
-
-	if (curr_gw == gw_node)
-		if (nla_put_flag(msg, BATADV_ATTR_FLAG_BEST)) {
-			genlmsg_cancel(msg, hdr);
-			goto out;
-		}
-
-	if (nla_put(msg, BATADV_ATTR_ORIG_ADDRESS, ETH_ALEN,
-		    gw_node->orig_node->orig) ||
-	    nla_put_u8(msg, BATADV_ATTR_TQ, router_ifinfo->bat_iv.tq_avg) ||
-	    nla_put(msg, BATADV_ATTR_ROUTER, ETH_ALEN,
-		    router->addr) ||
-	    nla_put_string(msg, BATADV_ATTR_HARD_IFNAME,
-			   router->if_incoming->net_dev->name) ||
-	    nla_put_u32(msg, BATADV_ATTR_BANDWIDTH_DOWN,
-			gw_node->bandwidth_down) ||
-	    nla_put_u32(msg, BATADV_ATTR_BANDWIDTH_UP,
-			gw_node->bandwidth_up)) {
-		genlmsg_cancel(msg, hdr);
-		goto out;
-	}
-
->>>>>>> 24b8d41d
 	genlmsg_end(msg, hdr);
 	ret = 0;
 
 out:
-<<<<<<< HEAD
-=======
 	if (curr_gw)
 		batadv_gw_node_put(curr_gw);
->>>>>>> 24b8d41d
 	if (router_ifinfo)
 		batadv_neigh_ifinfo_put(router_ifinfo);
 	if (router)
@@ -3324,11 +2701,7 @@
 }
 
 /**
-<<<<<<< HEAD
- * batadv_iv_gw_dump - Dump gateways into a message
-=======
  * batadv_iv_gw_dump() - Dump gateways into a message
->>>>>>> 24b8d41d
  * @msg: Netlink message to dump into
  * @cb: Control block containing additional options
  * @bat_priv: The bat priv with all the soft interface information
@@ -3341,15 +2714,6 @@
 	int idx_skip = cb->args[0];
 	int idx = 0;
 
-<<<<<<< HEAD
-	rcu_read_lock();
-	hlist_for_each_entry_rcu(gw_node, &bat_priv->gw.list, list) {
-		if (idx++ < idx_skip)
-			continue;
-
-		if (batadv_iv_gw_dump_entry(msg, portid, cb->nlh->nlmsg_seq,
-					    bat_priv, gw_node)) {
-=======
 	spin_lock_bh(&bat_priv->gw.list_lock);
 	cb->seq = bat_priv->gw.generation << 1 | 1;
 
@@ -3359,7 +2723,6 @@
 
 		if (batadv_iv_gw_dump_entry(msg, portid, cb, bat_priv,
 					    gw_node)) {
->>>>>>> 24b8d41d
 			idx_skip = idx - 1;
 			goto unlock;
 		}
@@ -3367,11 +2730,7 @@
 
 	idx_skip = idx;
 unlock:
-<<<<<<< HEAD
-	rcu_read_unlock();
-=======
 	spin_unlock_bh(&bat_priv->gw.list_lock);
->>>>>>> 24b8d41d
 
 	cb->args[0] = idx_skip;
 }
@@ -3379,13 +2738,8 @@
 static struct batadv_algo_ops batadv_batman_iv __read_mostly = {
 	.name = "BATMAN_IV",
 	.iface = {
-<<<<<<< HEAD
-		.activate = batadv_iv_iface_activate,
-		.enable = batadv_iv_ogm_iface_enable,
-=======
 		.enable = batadv_iv_ogm_iface_enable,
 		.enabled = batadv_iv_iface_enabled,
->>>>>>> 24b8d41d
 		.disable = batadv_iv_ogm_iface_disable,
 		.update_mac = batadv_iv_ogm_iface_update_mac,
 		.primary_set = batadv_iv_ogm_primary_iface_set,
@@ -3403,17 +2757,9 @@
 		.print = batadv_iv_ogm_orig_print,
 #endif
 		.dump = batadv_iv_ogm_orig_dump,
-<<<<<<< HEAD
-		.free = batadv_iv_ogm_orig_free,
-		.add_if = batadv_iv_ogm_orig_add_if,
-		.del_if = batadv_iv_ogm_orig_del_if,
-	},
-	.gw = {
-=======
 	},
 	.gw = {
 		.init_sel_class = batadv_iv_init_sel_class,
->>>>>>> 24b8d41d
 		.get_best_gw_node = batadv_iv_gw_get_best_gw_node,
 		.is_eligible = batadv_iv_gw_is_eligible,
 #ifdef CONFIG_BATMAN_ADV_DEBUGFS
