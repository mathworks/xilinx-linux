// SPDX-License-Identifier: GPL-2.0
/* Copyright (C) 2009-2020  B.A.T.M.A.N. contributors:
 *
 * Marek Lindner, Simon Wunderlich
 */

#include "originator.h"
#include "main.h"

#include <linux/atomic.h>
#include <linux/errno.h>
#include <linux/etherdevice.h>
#include <linux/gfp.h>
#include <linux/jiffies.h>
#include <linux/kernel.h>
#include <linux/kref.h>
#include <linux/list.h>
#include <linux/lockdep.h>
#include <linux/netdevice.h>
#include <linux/netlink.h>
#include <linux/rculist.h>
#include <linux/rcupdate.h>
#include <linux/seq_file.h>
#include <linux/skbuff.h>
#include <linux/slab.h>
#include <linux/spinlock.h>
#include <linux/stddef.h>
#include <linux/workqueue.h>
#include <net/sock.h>
<<<<<<< HEAD
=======
#include <uapi/linux/batadv_packet.h>
>>>>>>> 24b8d41d
#include <uapi/linux/batman_adv.h>

#include "bat_algo.h"
#include "distributed-arp-table.h"
#include "fragmentation.h"
#include "gateway_client.h"
#include "hard-interface.h"
#include "hash.h"
#include "log.h"
#include "multicast.h"
#include "netlink.h"
#include "network-coding.h"
#include "routing.h"
#include "soft-interface.h"
#include "translation-table.h"

/* hash class keys */
static struct lock_class_key batadv_orig_hash_lock_class_key;

/**
 * batadv_orig_hash_find() - Find and return originator from orig_hash
 * @bat_priv: the bat priv with all the soft interface information
 * @data: mac address of the originator
 *
 * Return: orig_node (with increased refcnt), NULL on errors
 */
struct batadv_orig_node *
batadv_orig_hash_find(struct batadv_priv *bat_priv, const void *data)
{
	struct batadv_hashtable *hash = bat_priv->orig_hash;
	struct hlist_head *head;
	struct batadv_orig_node *orig_node, *orig_node_tmp = NULL;
	int index;

	if (!hash)
		return NULL;

	index = batadv_choose_orig(data, hash->size);
	head = &hash->table[index];

	rcu_read_lock();
	hlist_for_each_entry_rcu(orig_node, head, hash_entry) {
		if (!batadv_compare_eth(orig_node, data))
			continue;

		if (!kref_get_unless_zero(&orig_node->refcount))
			continue;

		orig_node_tmp = orig_node;
		break;
	}
	rcu_read_unlock();

	return orig_node_tmp;
}

static void batadv_purge_orig(struct work_struct *work);

/**
 * batadv_compare_orig() - comparing function used in the originator hash table
 * @node: node in the local table
 * @data2: second object to compare the node to
 *
 * Return: true if they are the same originator
 */
bool batadv_compare_orig(const struct hlist_node *node, const void *data2)
{
	const void *data1 = container_of(node, struct batadv_orig_node,
					 hash_entry);

	return batadv_compare_eth(data1, data2);
}

/**
 * batadv_orig_node_vlan_get() - get an orig_node_vlan object
 * @orig_node: the originator serving the VLAN
 * @vid: the VLAN identifier
 *
 * Return: the vlan object identified by vid and belonging to orig_node or NULL
 * if it does not exist.
 */
struct batadv_orig_node_vlan *
batadv_orig_node_vlan_get(struct batadv_orig_node *orig_node,
			  unsigned short vid)
{
	struct batadv_orig_node_vlan *vlan = NULL, *tmp;

	rcu_read_lock();
	hlist_for_each_entry_rcu(tmp, &orig_node->vlan_list, list) {
		if (tmp->vid != vid)
			continue;

		if (!kref_get_unless_zero(&tmp->refcount))
			continue;

		vlan = tmp;

		break;
	}
	rcu_read_unlock();

	return vlan;
}

/**
 * batadv_orig_node_vlan_new() - search and possibly create an orig_node_vlan
 *  object
 * @orig_node: the originator serving the VLAN
 * @vid: the VLAN identifier
 *
 * Return: NULL in case of failure or the vlan object identified by vid and
 * belonging to orig_node otherwise. The object is created and added to the list
 * if it does not exist.
 *
 * The object is returned with refcounter increased by 1.
 */
struct batadv_orig_node_vlan *
batadv_orig_node_vlan_new(struct batadv_orig_node *orig_node,
			  unsigned short vid)
{
	struct batadv_orig_node_vlan *vlan;

	spin_lock_bh(&orig_node->vlan_list_lock);

	/* first look if an object for this vid already exists */
	vlan = batadv_orig_node_vlan_get(orig_node, vid);
	if (vlan)
		goto out;

	vlan = kzalloc(sizeof(*vlan), GFP_ATOMIC);
	if (!vlan)
		goto out;

	kref_init(&vlan->refcount);
	vlan->vid = vid;

	kref_get(&vlan->refcount);
	hlist_add_head_rcu(&vlan->list, &orig_node->vlan_list);

out:
	spin_unlock_bh(&orig_node->vlan_list_lock);

	return vlan;
}

/**
 * batadv_orig_node_vlan_release() - release originator-vlan object from lists
 *  and queue for free after rcu grace period
 * @ref: kref pointer of the originator-vlan object
 */
static void batadv_orig_node_vlan_release(struct kref *ref)
{
	struct batadv_orig_node_vlan *orig_vlan;

	orig_vlan = container_of(ref, struct batadv_orig_node_vlan, refcount);

	kfree_rcu(orig_vlan, rcu);
}

/**
 * batadv_orig_node_vlan_put() - decrement the refcounter and possibly release
 *  the originator-vlan object
 * @orig_vlan: the originator-vlan object to release
 */
void batadv_orig_node_vlan_put(struct batadv_orig_node_vlan *orig_vlan)
{
	kref_put(&orig_vlan->refcount, batadv_orig_node_vlan_release);
}

/**
 * batadv_originator_init() - Initialize all originator structures
 * @bat_priv: the bat priv with all the soft interface information
 *
 * Return: 0 on success or negative error number in case of failure
 */
int batadv_originator_init(struct batadv_priv *bat_priv)
{
	if (bat_priv->orig_hash)
		return 0;

	bat_priv->orig_hash = batadv_hash_new(1024);

	if (!bat_priv->orig_hash)
		goto err;

	batadv_hash_set_lock_class(bat_priv->orig_hash,
				   &batadv_orig_hash_lock_class_key);

	INIT_DELAYED_WORK(&bat_priv->orig_work, batadv_purge_orig);
	queue_delayed_work(batadv_event_workqueue,
			   &bat_priv->orig_work,
			   msecs_to_jiffies(BATADV_ORIG_WORK_PERIOD));

	return 0;

err:
	return -ENOMEM;
}

/**
 * batadv_neigh_ifinfo_release() - release neigh_ifinfo from lists and queue for
 *  free after rcu grace period
 * @ref: kref pointer of the neigh_ifinfo
 */
static void batadv_neigh_ifinfo_release(struct kref *ref)
{
	struct batadv_neigh_ifinfo *neigh_ifinfo;

	neigh_ifinfo = container_of(ref, struct batadv_neigh_ifinfo, refcount);

	if (neigh_ifinfo->if_outgoing != BATADV_IF_DEFAULT)
		batadv_hardif_put(neigh_ifinfo->if_outgoing);

	kfree_rcu(neigh_ifinfo, rcu);
}

/**
 * batadv_neigh_ifinfo_put() - decrement the refcounter and possibly release
 *  the neigh_ifinfo
 * @neigh_ifinfo: the neigh_ifinfo object to release
 */
void batadv_neigh_ifinfo_put(struct batadv_neigh_ifinfo *neigh_ifinfo)
{
	kref_put(&neigh_ifinfo->refcount, batadv_neigh_ifinfo_release);
}

/**
 * batadv_hardif_neigh_release() - release hardif neigh node from lists and
 *  queue for free after rcu grace period
 * @ref: kref pointer of the neigh_node
 */
static void batadv_hardif_neigh_release(struct kref *ref)
{
	struct batadv_hardif_neigh_node *hardif_neigh;

	hardif_neigh = container_of(ref, struct batadv_hardif_neigh_node,
				    refcount);

	spin_lock_bh(&hardif_neigh->if_incoming->neigh_list_lock);
	hlist_del_init_rcu(&hardif_neigh->list);
	spin_unlock_bh(&hardif_neigh->if_incoming->neigh_list_lock);

	batadv_hardif_put(hardif_neigh->if_incoming);
	kfree_rcu(hardif_neigh, rcu);
}

/**
 * batadv_hardif_neigh_put() - decrement the hardif neighbors refcounter
 *  and possibly release it
 * @hardif_neigh: hardif neigh neighbor to free
 */
void batadv_hardif_neigh_put(struct batadv_hardif_neigh_node *hardif_neigh)
{
	kref_put(&hardif_neigh->refcount, batadv_hardif_neigh_release);
}

/**
 * batadv_neigh_node_release() - release neigh_node from lists and queue for
 *  free after rcu grace period
 * @ref: kref pointer of the neigh_node
 */
static void batadv_neigh_node_release(struct kref *ref)
{
	struct hlist_node *node_tmp;
	struct batadv_neigh_node *neigh_node;
	struct batadv_neigh_ifinfo *neigh_ifinfo;

	neigh_node = container_of(ref, struct batadv_neigh_node, refcount);

	hlist_for_each_entry_safe(neigh_ifinfo, node_tmp,
				  &neigh_node->ifinfo_list, list) {
		batadv_neigh_ifinfo_put(neigh_ifinfo);
	}

	batadv_hardif_neigh_put(neigh_node->hardif_neigh);

	batadv_hardif_put(neigh_node->if_incoming);

	kfree_rcu(neigh_node, rcu);
}

/**
 * batadv_neigh_node_put() - decrement the neighbors refcounter and possibly
 *  release it
 * @neigh_node: neigh neighbor to free
 */
void batadv_neigh_node_put(struct batadv_neigh_node *neigh_node)
{
	kref_put(&neigh_node->refcount, batadv_neigh_node_release);
}

/**
<<<<<<< HEAD
 * batadv_orig_router_get - router to the originator depending on iface
=======
 * batadv_orig_router_get() - router to the originator depending on iface
>>>>>>> 24b8d41d
 * @orig_node: the orig node for the router
 * @if_outgoing: the interface where the payload packet has been received or
 *  the OGM should be sent to
 *
 * Return: the neighbor which should be the router for this orig_node/iface.
 *
 * The object is returned with refcounter increased by 1.
 */
struct batadv_neigh_node *
batadv_orig_router_get(struct batadv_orig_node *orig_node,
		       const struct batadv_hard_iface *if_outgoing)
{
	struct batadv_orig_ifinfo *orig_ifinfo;
	struct batadv_neigh_node *router = NULL;

	rcu_read_lock();
	hlist_for_each_entry_rcu(orig_ifinfo, &orig_node->ifinfo_list, list) {
		if (orig_ifinfo->if_outgoing != if_outgoing)
			continue;

		router = rcu_dereference(orig_ifinfo->router);
		break;
	}

	if (router && !kref_get_unless_zero(&router->refcount))
		router = NULL;

	rcu_read_unlock();
	return router;
}

/**
 * batadv_orig_ifinfo_get() - find the ifinfo from an orig_node
 * @orig_node: the orig node to be queried
 * @if_outgoing: the interface for which the ifinfo should be acquired
 *
 * Return: the requested orig_ifinfo or NULL if not found.
 *
 * The object is returned with refcounter increased by 1.
 */
struct batadv_orig_ifinfo *
batadv_orig_ifinfo_get(struct batadv_orig_node *orig_node,
		       struct batadv_hard_iface *if_outgoing)
{
	struct batadv_orig_ifinfo *tmp, *orig_ifinfo = NULL;

	rcu_read_lock();
	hlist_for_each_entry_rcu(tmp, &orig_node->ifinfo_list,
				 list) {
		if (tmp->if_outgoing != if_outgoing)
			continue;

		if (!kref_get_unless_zero(&tmp->refcount))
			continue;

		orig_ifinfo = tmp;
		break;
	}
	rcu_read_unlock();

	return orig_ifinfo;
}

/**
 * batadv_orig_ifinfo_new() - search and possibly create an orig_ifinfo object
 * @orig_node: the orig node to be queried
 * @if_outgoing: the interface for which the ifinfo should be acquired
 *
 * Return: NULL in case of failure or the orig_ifinfo object for the if_outgoing
 * interface otherwise. The object is created and added to the list
 * if it does not exist.
 *
 * The object is returned with refcounter increased by 1.
 */
struct batadv_orig_ifinfo *
batadv_orig_ifinfo_new(struct batadv_orig_node *orig_node,
		       struct batadv_hard_iface *if_outgoing)
{
	struct batadv_orig_ifinfo *orig_ifinfo;
	unsigned long reset_time;

	spin_lock_bh(&orig_node->neigh_list_lock);

	orig_ifinfo = batadv_orig_ifinfo_get(orig_node, if_outgoing);
	if (orig_ifinfo)
		goto out;

	orig_ifinfo = kzalloc(sizeof(*orig_ifinfo), GFP_ATOMIC);
	if (!orig_ifinfo)
		goto out;

	if (if_outgoing != BATADV_IF_DEFAULT)
		kref_get(&if_outgoing->refcount);

	reset_time = jiffies - 1;
	reset_time -= msecs_to_jiffies(BATADV_RESET_PROTECTION_MS);
	orig_ifinfo->batman_seqno_reset = reset_time;
	orig_ifinfo->if_outgoing = if_outgoing;
	INIT_HLIST_NODE(&orig_ifinfo->list);
	kref_init(&orig_ifinfo->refcount);

	kref_get(&orig_ifinfo->refcount);
	hlist_add_head_rcu(&orig_ifinfo->list,
			   &orig_node->ifinfo_list);
out:
	spin_unlock_bh(&orig_node->neigh_list_lock);
	return orig_ifinfo;
}

/**
 * batadv_neigh_ifinfo_get() - find the ifinfo from an neigh_node
 * @neigh: the neigh node to be queried
 * @if_outgoing: the interface for which the ifinfo should be acquired
 *
 * The object is returned with refcounter increased by 1.
 *
 * Return: the requested neigh_ifinfo or NULL if not found
 */
struct batadv_neigh_ifinfo *
batadv_neigh_ifinfo_get(struct batadv_neigh_node *neigh,
			struct batadv_hard_iface *if_outgoing)
{
	struct batadv_neigh_ifinfo *neigh_ifinfo = NULL,
				   *tmp_neigh_ifinfo;

	rcu_read_lock();
	hlist_for_each_entry_rcu(tmp_neigh_ifinfo, &neigh->ifinfo_list,
				 list) {
		if (tmp_neigh_ifinfo->if_outgoing != if_outgoing)
			continue;

		if (!kref_get_unless_zero(&tmp_neigh_ifinfo->refcount))
			continue;

		neigh_ifinfo = tmp_neigh_ifinfo;
		break;
	}
	rcu_read_unlock();

	return neigh_ifinfo;
}

/**
 * batadv_neigh_ifinfo_new() - search and possibly create an neigh_ifinfo object
 * @neigh: the neigh node to be queried
 * @if_outgoing: the interface for which the ifinfo should be acquired
 *
 * Return: NULL in case of failure or the neigh_ifinfo object for the
 * if_outgoing interface otherwise. The object is created and added to the list
 * if it does not exist.
 *
 * The object is returned with refcounter increased by 1.
 */
struct batadv_neigh_ifinfo *
batadv_neigh_ifinfo_new(struct batadv_neigh_node *neigh,
			struct batadv_hard_iface *if_outgoing)
{
	struct batadv_neigh_ifinfo *neigh_ifinfo;

	spin_lock_bh(&neigh->ifinfo_lock);

	neigh_ifinfo = batadv_neigh_ifinfo_get(neigh, if_outgoing);
	if (neigh_ifinfo)
		goto out;

	neigh_ifinfo = kzalloc(sizeof(*neigh_ifinfo), GFP_ATOMIC);
	if (!neigh_ifinfo)
		goto out;

	if (if_outgoing)
		kref_get(&if_outgoing->refcount);

	INIT_HLIST_NODE(&neigh_ifinfo->list);
	kref_init(&neigh_ifinfo->refcount);
	neigh_ifinfo->if_outgoing = if_outgoing;

	kref_get(&neigh_ifinfo->refcount);
	hlist_add_head_rcu(&neigh_ifinfo->list, &neigh->ifinfo_list);

out:
	spin_unlock_bh(&neigh->ifinfo_lock);

	return neigh_ifinfo;
}

/**
 * batadv_neigh_node_get() - retrieve a neighbour from the list
 * @orig_node: originator which the neighbour belongs to
 * @hard_iface: the interface where this neighbour is connected to
 * @addr: the address of the neighbour
 *
 * Looks for and possibly returns a neighbour belonging to this originator list
 * which is connected through the provided hard interface.
 *
 * Return: neighbor when found. Otherwise NULL
 */
static struct batadv_neigh_node *
batadv_neigh_node_get(const struct batadv_orig_node *orig_node,
		      const struct batadv_hard_iface *hard_iface,
		      const u8 *addr)
{
	struct batadv_neigh_node *tmp_neigh_node, *res = NULL;

	rcu_read_lock();
	hlist_for_each_entry_rcu(tmp_neigh_node, &orig_node->neigh_list, list) {
		if (!batadv_compare_eth(tmp_neigh_node->addr, addr))
			continue;

		if (tmp_neigh_node->if_incoming != hard_iface)
			continue;

		if (!kref_get_unless_zero(&tmp_neigh_node->refcount))
			continue;

		res = tmp_neigh_node;
		break;
	}
	rcu_read_unlock();

	return res;
}

/**
 * batadv_hardif_neigh_create() - create a hardif neighbour node
 * @hard_iface: the interface this neighbour is connected to
 * @neigh_addr: the interface address of the neighbour to retrieve
 * @orig_node: originator object representing the neighbour
 *
 * Return: the hardif neighbour node if found or created or NULL otherwise.
 */
static struct batadv_hardif_neigh_node *
batadv_hardif_neigh_create(struct batadv_hard_iface *hard_iface,
			   const u8 *neigh_addr,
			   struct batadv_orig_node *orig_node)
{
	struct batadv_priv *bat_priv = netdev_priv(hard_iface->soft_iface);
	struct batadv_hardif_neigh_node *hardif_neigh;

	spin_lock_bh(&hard_iface->neigh_list_lock);

	/* check if neighbor hasn't been added in the meantime */
	hardif_neigh = batadv_hardif_neigh_get(hard_iface, neigh_addr);
	if (hardif_neigh)
		goto out;

	hardif_neigh = kzalloc(sizeof(*hardif_neigh), GFP_ATOMIC);
	if (!hardif_neigh)
		goto out;

	kref_get(&hard_iface->refcount);
	INIT_HLIST_NODE(&hardif_neigh->list);
	ether_addr_copy(hardif_neigh->addr, neigh_addr);
	ether_addr_copy(hardif_neigh->orig, orig_node->orig);
	hardif_neigh->if_incoming = hard_iface;
	hardif_neigh->last_seen = jiffies;

	kref_init(&hardif_neigh->refcount);

	if (bat_priv->algo_ops->neigh.hardif_init)
		bat_priv->algo_ops->neigh.hardif_init(hardif_neigh);

	hlist_add_head_rcu(&hardif_neigh->list, &hard_iface->neigh_list);

out:
	spin_unlock_bh(&hard_iface->neigh_list_lock);
	return hardif_neigh;
}

/**
 * batadv_hardif_neigh_get_or_create() - retrieve or create a hardif neighbour
 *  node
 * @hard_iface: the interface this neighbour is connected to
 * @neigh_addr: the interface address of the neighbour to retrieve
 * @orig_node: originator object representing the neighbour
 *
 * Return: the hardif neighbour node if found or created or NULL otherwise.
 */
static struct batadv_hardif_neigh_node *
batadv_hardif_neigh_get_or_create(struct batadv_hard_iface *hard_iface,
				  const u8 *neigh_addr,
				  struct batadv_orig_node *orig_node)
{
	struct batadv_hardif_neigh_node *hardif_neigh;

	/* first check without locking to avoid the overhead */
	hardif_neigh = batadv_hardif_neigh_get(hard_iface, neigh_addr);
	if (hardif_neigh)
		return hardif_neigh;

	return batadv_hardif_neigh_create(hard_iface, neigh_addr, orig_node);
}

/**
 * batadv_hardif_neigh_get() - retrieve a hardif neighbour from the list
 * @hard_iface: the interface where this neighbour is connected to
 * @neigh_addr: the address of the neighbour
 *
 * Looks for and possibly returns a neighbour belonging to this hard interface.
 *
 * Return: neighbor when found. Otherwise NULL
 */
struct batadv_hardif_neigh_node *
batadv_hardif_neigh_get(const struct batadv_hard_iface *hard_iface,
			const u8 *neigh_addr)
{
	struct batadv_hardif_neigh_node *tmp_hardif_neigh, *hardif_neigh = NULL;

	rcu_read_lock();
	hlist_for_each_entry_rcu(tmp_hardif_neigh,
				 &hard_iface->neigh_list, list) {
		if (!batadv_compare_eth(tmp_hardif_neigh->addr, neigh_addr))
			continue;

		if (!kref_get_unless_zero(&tmp_hardif_neigh->refcount))
			continue;

		hardif_neigh = tmp_hardif_neigh;
		break;
	}
	rcu_read_unlock();

	return hardif_neigh;
}

/**
<<<<<<< HEAD
 * batadv_neigh_node_create - create a neigh node object
=======
 * batadv_neigh_node_create() - create a neigh node object
>>>>>>> 24b8d41d
 * @orig_node: originator object representing the neighbour
 * @hard_iface: the interface where the neighbour is connected to
 * @neigh_addr: the mac address of the neighbour interface
 *
 * Allocates a new neigh_node object and initialises all the generic fields.
 *
 * Return: the neighbour node if found or created or NULL otherwise.
 */
static struct batadv_neigh_node *
batadv_neigh_node_create(struct batadv_orig_node *orig_node,
			 struct batadv_hard_iface *hard_iface,
			 const u8 *neigh_addr)
{
	struct batadv_neigh_node *neigh_node;
	struct batadv_hardif_neigh_node *hardif_neigh = NULL;

	spin_lock_bh(&orig_node->neigh_list_lock);

	neigh_node = batadv_neigh_node_get(orig_node, hard_iface, neigh_addr);
	if (neigh_node)
		goto out;

	hardif_neigh = batadv_hardif_neigh_get_or_create(hard_iface,
							 neigh_addr, orig_node);
	if (!hardif_neigh)
		goto out;

	neigh_node = kzalloc(sizeof(*neigh_node), GFP_ATOMIC);
	if (!neigh_node)
		goto out;

	INIT_HLIST_NODE(&neigh_node->list);
	INIT_HLIST_HEAD(&neigh_node->ifinfo_list);
	spin_lock_init(&neigh_node->ifinfo_lock);

	kref_get(&hard_iface->refcount);
	ether_addr_copy(neigh_node->addr, neigh_addr);
	neigh_node->if_incoming = hard_iface;
	neigh_node->orig_node = orig_node;
	neigh_node->last_seen = jiffies;

	/* increment unique neighbor refcount */
	kref_get(&hardif_neigh->refcount);
	neigh_node->hardif_neigh = hardif_neigh;

	/* extra reference for return */
	kref_init(&neigh_node->refcount);

	kref_get(&neigh_node->refcount);
	hlist_add_head_rcu(&neigh_node->list, &orig_node->neigh_list);

	batadv_dbg(BATADV_DBG_BATMAN, orig_node->bat_priv,
		   "Creating new neighbor %pM for orig_node %pM on interface %s\n",
		   neigh_addr, orig_node->orig, hard_iface->net_dev->name);

out:
	spin_unlock_bh(&orig_node->neigh_list_lock);

	if (hardif_neigh)
		batadv_hardif_neigh_put(hardif_neigh);
	return neigh_node;
}

/**
<<<<<<< HEAD
 * batadv_neigh_node_get_or_create - retrieve or create a neigh node object
=======
 * batadv_neigh_node_get_or_create() - retrieve or create a neigh node object
>>>>>>> 24b8d41d
 * @orig_node: originator object representing the neighbour
 * @hard_iface: the interface where the neighbour is connected to
 * @neigh_addr: the mac address of the neighbour interface
 *
 * Return: the neighbour node if found or created or NULL otherwise.
 */
struct batadv_neigh_node *
batadv_neigh_node_get_or_create(struct batadv_orig_node *orig_node,
				struct batadv_hard_iface *hard_iface,
				const u8 *neigh_addr)
{
<<<<<<< HEAD
	struct batadv_neigh_node *neigh_node = NULL;
=======
	struct batadv_neigh_node *neigh_node;
>>>>>>> 24b8d41d

	/* first check without locking to avoid the overhead */
	neigh_node = batadv_neigh_node_get(orig_node, hard_iface, neigh_addr);
	if (neigh_node)
		return neigh_node;

	return batadv_neigh_node_create(orig_node, hard_iface, neigh_addr);
}

#ifdef CONFIG_BATMAN_ADV_DEBUGFS
/**
<<<<<<< HEAD
 * batadv_hardif_neigh_seq_print_text - print the single hop neighbour list
=======
 * batadv_hardif_neigh_seq_print_text() - print the single hop neighbour list
>>>>>>> 24b8d41d
 * @seq: neighbour table seq_file struct
 * @offset: not used
 *
 * Return: always 0
 */
int batadv_hardif_neigh_seq_print_text(struct seq_file *seq, void *offset)
{
	struct net_device *net_dev = (struct net_device *)seq->private;
	struct batadv_priv *bat_priv = netdev_priv(net_dev);
	struct batadv_hard_iface *primary_if;

	primary_if = batadv_seq_print_text_primary_if_get(seq);
	if (!primary_if)
		return 0;

	seq_printf(seq, "[B.A.T.M.A.N. adv %s, MainIF/MAC: %s/%pM (%s %s)]\n",
		   BATADV_SOURCE_VERSION, primary_if->net_dev->name,
		   primary_if->net_dev->dev_addr, net_dev->name,
		   bat_priv->algo_ops->name);

	batadv_hardif_put(primary_if);

	if (!bat_priv->algo_ops->neigh.print) {
		seq_puts(seq,
			 "No printing function for this routing protocol\n");
		return 0;
	}

	bat_priv->algo_ops->neigh.print(bat_priv, seq);
	return 0;
}
#endif
<<<<<<< HEAD

/**
 * batadv_hardif_neigh_dump - Dump to netlink the neighbor infos for a specific
 *  outgoing interface
 * @msg: message to dump into
 * @cb: parameters for the dump
 *
 * Return: 0 or error value
 */
int batadv_hardif_neigh_dump(struct sk_buff *msg, struct netlink_callback *cb)
{
	struct net *net = sock_net(cb->skb->sk);
	struct net_device *soft_iface;
	struct net_device *hard_iface = NULL;
	struct batadv_hard_iface *hardif = BATADV_IF_DEFAULT;
	struct batadv_priv *bat_priv;
	struct batadv_hard_iface *primary_if = NULL;
	int ret;
	int ifindex, hard_ifindex;

	ifindex = batadv_netlink_get_ifindex(cb->nlh, BATADV_ATTR_MESH_IFINDEX);
	if (!ifindex)
		return -EINVAL;

	soft_iface = dev_get_by_index(net, ifindex);
	if (!soft_iface || !batadv_softif_is_valid(soft_iface)) {
		ret = -ENODEV;
		goto out;
	}

	bat_priv = netdev_priv(soft_iface);

	primary_if = batadv_primary_if_get_selected(bat_priv);
	if (!primary_if || primary_if->if_status != BATADV_IF_ACTIVE) {
		ret = -ENOENT;
		goto out;
	}

	hard_ifindex = batadv_netlink_get_ifindex(cb->nlh,
						  BATADV_ATTR_HARD_IFINDEX);
	if (hard_ifindex) {
		hard_iface = dev_get_by_index(net, hard_ifindex);
		if (hard_iface)
			hardif = batadv_hardif_get_by_netdev(hard_iface);

		if (!hardif) {
			ret = -ENODEV;
			goto out;
		}

		if (hardif->soft_iface != soft_iface) {
			ret = -ENOENT;
			goto out;
		}
	}

	if (!bat_priv->algo_ops->neigh.dump) {
		ret = -EOPNOTSUPP;
		goto out;
	}

	bat_priv->algo_ops->neigh.dump(msg, cb, bat_priv, hardif);

	ret = msg->len;

 out:
	if (hardif)
		batadv_hardif_put(hardif);
	if (hard_iface)
		dev_put(hard_iface);
	if (primary_if)
		batadv_hardif_put(primary_if);
	if (soft_iface)
		dev_put(soft_iface);

	return ret;
}
=======
>>>>>>> 24b8d41d

/**
 * batadv_hardif_neigh_dump() - Dump to netlink the neighbor infos for a
 *  specific outgoing interface
 * @msg: message to dump into
 * @cb: parameters for the dump
 *
 * Return: 0 or error value
 */
int batadv_hardif_neigh_dump(struct sk_buff *msg, struct netlink_callback *cb)
{
	struct net *net = sock_net(cb->skb->sk);
	struct net_device *soft_iface;
	struct net_device *hard_iface = NULL;
	struct batadv_hard_iface *hardif = BATADV_IF_DEFAULT;
	struct batadv_priv *bat_priv;
	struct batadv_hard_iface *primary_if = NULL;
	int ret;
	int ifindex, hard_ifindex;

	ifindex = batadv_netlink_get_ifindex(cb->nlh, BATADV_ATTR_MESH_IFINDEX);
	if (!ifindex)
		return -EINVAL;

	soft_iface = dev_get_by_index(net, ifindex);
	if (!soft_iface || !batadv_softif_is_valid(soft_iface)) {
		ret = -ENODEV;
		goto out;
	}

	bat_priv = netdev_priv(soft_iface);

	primary_if = batadv_primary_if_get_selected(bat_priv);
	if (!primary_if || primary_if->if_status != BATADV_IF_ACTIVE) {
		ret = -ENOENT;
		goto out;
	}

	hard_ifindex = batadv_netlink_get_ifindex(cb->nlh,
						  BATADV_ATTR_HARD_IFINDEX);
	if (hard_ifindex) {
		hard_iface = dev_get_by_index(net, hard_ifindex);
		if (hard_iface)
			hardif = batadv_hardif_get_by_netdev(hard_iface);

		if (!hardif) {
			ret = -ENODEV;
			goto out;
		}

		if (hardif->soft_iface != soft_iface) {
			ret = -ENOENT;
			goto out;
		}
	}

	if (!bat_priv->algo_ops->neigh.dump) {
		ret = -EOPNOTSUPP;
		goto out;
	}

	bat_priv->algo_ops->neigh.dump(msg, cb, bat_priv, hardif);

	ret = msg->len;

 out:
	if (hardif)
		batadv_hardif_put(hardif);
	if (hard_iface)
		dev_put(hard_iface);
	if (primary_if)
		batadv_hardif_put(primary_if);
	if (soft_iface)
		dev_put(soft_iface);

	return ret;
}

/**
 * batadv_orig_ifinfo_release() - release orig_ifinfo from lists and queue for
 *  free after rcu grace period
 * @ref: kref pointer of the orig_ifinfo
 */
static void batadv_orig_ifinfo_release(struct kref *ref)
{
	struct batadv_orig_ifinfo *orig_ifinfo;
	struct batadv_neigh_node *router;

	orig_ifinfo = container_of(ref, struct batadv_orig_ifinfo, refcount);

	if (orig_ifinfo->if_outgoing != BATADV_IF_DEFAULT)
		batadv_hardif_put(orig_ifinfo->if_outgoing);

	/* this is the last reference to this object */
	router = rcu_dereference_protected(orig_ifinfo->router, true);
	if (router)
		batadv_neigh_node_put(router);

	kfree_rcu(orig_ifinfo, rcu);
}

/**
 * batadv_orig_ifinfo_put() - decrement the refcounter and possibly release
 *  the orig_ifinfo
 * @orig_ifinfo: the orig_ifinfo object to release
 */
void batadv_orig_ifinfo_put(struct batadv_orig_ifinfo *orig_ifinfo)
{
	kref_put(&orig_ifinfo->refcount, batadv_orig_ifinfo_release);
}

/**
 * batadv_orig_node_free_rcu() - free the orig_node
 * @rcu: rcu pointer of the orig_node
 */
static void batadv_orig_node_free_rcu(struct rcu_head *rcu)
{
	struct batadv_orig_node *orig_node;

	orig_node = container_of(rcu, struct batadv_orig_node, rcu);

	batadv_mcast_purge_orig(orig_node);

	batadv_frag_purge_orig(orig_node, NULL);

<<<<<<< HEAD
	if (orig_node->bat_priv->algo_ops->orig.free)
		orig_node->bat_priv->algo_ops->orig.free(orig_node);

=======
>>>>>>> 24b8d41d
	kfree(orig_node->tt_buff);
	kfree(orig_node);
}

/**
 * batadv_orig_node_release() - release orig_node from lists and queue for
 *  free after rcu grace period
 * @ref: kref pointer of the orig_node
 */
static void batadv_orig_node_release(struct kref *ref)
{
	struct hlist_node *node_tmp;
	struct batadv_neigh_node *neigh_node;
	struct batadv_orig_node *orig_node;
	struct batadv_orig_ifinfo *orig_ifinfo;
	struct batadv_orig_node_vlan *vlan;
	struct batadv_orig_ifinfo *last_candidate;

	orig_node = container_of(ref, struct batadv_orig_node, refcount);

	spin_lock_bh(&orig_node->neigh_list_lock);

	/* for all neighbors towards this originator ... */
	hlist_for_each_entry_safe(neigh_node, node_tmp,
				  &orig_node->neigh_list, list) {
		hlist_del_rcu(&neigh_node->list);
		batadv_neigh_node_put(neigh_node);
	}

	hlist_for_each_entry_safe(orig_ifinfo, node_tmp,
				  &orig_node->ifinfo_list, list) {
		hlist_del_rcu(&orig_ifinfo->list);
		batadv_orig_ifinfo_put(orig_ifinfo);
	}

	last_candidate = orig_node->last_bonding_candidate;
	orig_node->last_bonding_candidate = NULL;
	spin_unlock_bh(&orig_node->neigh_list_lock);

	if (last_candidate)
		batadv_orig_ifinfo_put(last_candidate);

	spin_lock_bh(&orig_node->vlan_list_lock);
	hlist_for_each_entry_safe(vlan, node_tmp, &orig_node->vlan_list, list) {
		hlist_del_rcu(&vlan->list);
		batadv_orig_node_vlan_put(vlan);
	}
	spin_unlock_bh(&orig_node->vlan_list_lock);

	/* Free nc_nodes */
	batadv_nc_purge_orig(orig_node->bat_priv, orig_node, NULL);

	call_rcu(&orig_node->rcu, batadv_orig_node_free_rcu);
}

/**
 * batadv_orig_node_put() - decrement the orig node refcounter and possibly
 *  release it
 * @orig_node: the orig node to free
 */
void batadv_orig_node_put(struct batadv_orig_node *orig_node)
{
	kref_put(&orig_node->refcount, batadv_orig_node_release);
}

/**
 * batadv_originator_free() - Free all originator structures
 * @bat_priv: the bat priv with all the soft interface information
 */
void batadv_originator_free(struct batadv_priv *bat_priv)
{
	struct batadv_hashtable *hash = bat_priv->orig_hash;
	struct hlist_node *node_tmp;
	struct hlist_head *head;
	spinlock_t *list_lock; /* spinlock to protect write access */
	struct batadv_orig_node *orig_node;
	u32 i;

	if (!hash)
		return;

	cancel_delayed_work_sync(&bat_priv->orig_work);

	bat_priv->orig_hash = NULL;

	for (i = 0; i < hash->size; i++) {
		head = &hash->table[i];
		list_lock = &hash->list_locks[i];

		spin_lock_bh(list_lock);
		hlist_for_each_entry_safe(orig_node, node_tmp,
					  head, hash_entry) {
			hlist_del_rcu(&orig_node->hash_entry);
			batadv_orig_node_put(orig_node);
		}
		spin_unlock_bh(list_lock);
	}

	batadv_hash_destroy(hash);
}

/**
 * batadv_orig_node_new() - creates a new orig_node
 * @bat_priv: the bat priv with all the soft interface information
 * @addr: the mac address of the originator
 *
 * Creates a new originator object and initialises all the generic fields.
 * The new object is not added to the originator list.
 *
 * Return: the newly created object or NULL on failure.
 */
struct batadv_orig_node *batadv_orig_node_new(struct batadv_priv *bat_priv,
					      const u8 *addr)
{
	struct batadv_orig_node *orig_node;
	struct batadv_orig_node_vlan *vlan;
	unsigned long reset_time;
	int i;

	batadv_dbg(BATADV_DBG_BATMAN, bat_priv,
		   "Creating new originator: %pM\n", addr);

	orig_node = kzalloc(sizeof(*orig_node), GFP_ATOMIC);
	if (!orig_node)
		return NULL;

	INIT_HLIST_HEAD(&orig_node->neigh_list);
	INIT_HLIST_HEAD(&orig_node->vlan_list);
	INIT_HLIST_HEAD(&orig_node->ifinfo_list);
	spin_lock_init(&orig_node->bcast_seqno_lock);
	spin_lock_init(&orig_node->neigh_list_lock);
	spin_lock_init(&orig_node->tt_buff_lock);
	spin_lock_init(&orig_node->tt_lock);
	spin_lock_init(&orig_node->vlan_list_lock);

	batadv_nc_init_orig(orig_node);

	/* extra reference for return */
	kref_init(&orig_node->refcount);

	orig_node->bat_priv = bat_priv;
	ether_addr_copy(orig_node->orig, addr);
	batadv_dat_init_orig_node_addr(orig_node);
	atomic_set(&orig_node->last_ttvn, 0);
	orig_node->tt_buff = NULL;
	orig_node->tt_buff_len = 0;
	orig_node->last_seen = jiffies;
	reset_time = jiffies - 1 - msecs_to_jiffies(BATADV_RESET_PROTECTION_MS);
	orig_node->bcast_seqno_reset = reset_time;

#ifdef CONFIG_BATMAN_ADV_MCAST
	orig_node->mcast_flags = BATADV_MCAST_WANT_NO_RTR4;
	orig_node->mcast_flags |= BATADV_MCAST_WANT_NO_RTR6;
	INIT_HLIST_NODE(&orig_node->mcast_want_all_unsnoopables_node);
	INIT_HLIST_NODE(&orig_node->mcast_want_all_ipv4_node);
	INIT_HLIST_NODE(&orig_node->mcast_want_all_ipv6_node);
	spin_lock_init(&orig_node->mcast_handler_lock);
#endif

	/* create a vlan object for the "untagged" LAN */
	vlan = batadv_orig_node_vlan_new(orig_node, BATADV_NO_FLAGS);
	if (!vlan)
		goto free_orig_node;
	/* batadv_orig_node_vlan_new() increases the refcounter.
	 * Immediately release vlan since it is not needed anymore in this
	 * context
	 */
	batadv_orig_node_vlan_put(vlan);

	for (i = 0; i < BATADV_FRAG_BUFFER_COUNT; i++) {
		INIT_HLIST_HEAD(&orig_node->fragments[i].fragment_list);
		spin_lock_init(&orig_node->fragments[i].lock);
		orig_node->fragments[i].size = 0;
	}

	return orig_node;
free_orig_node:
	kfree(orig_node);
	return NULL;
}

/**
 * batadv_purge_neigh_ifinfo() - purge obsolete ifinfo entries from neighbor
 * @bat_priv: the bat priv with all the soft interface information
 * @neigh: orig node which is to be checked
 */
static void
batadv_purge_neigh_ifinfo(struct batadv_priv *bat_priv,
			  struct batadv_neigh_node *neigh)
{
	struct batadv_neigh_ifinfo *neigh_ifinfo;
	struct batadv_hard_iface *if_outgoing;
	struct hlist_node *node_tmp;

	spin_lock_bh(&neigh->ifinfo_lock);

	/* for all ifinfo objects for this neighinator */
	hlist_for_each_entry_safe(neigh_ifinfo, node_tmp,
				  &neigh->ifinfo_list, list) {
		if_outgoing = neigh_ifinfo->if_outgoing;

		/* always keep the default interface */
		if (if_outgoing == BATADV_IF_DEFAULT)
			continue;

		/* don't purge if the interface is not (going) down */
		if (if_outgoing->if_status != BATADV_IF_INACTIVE &&
		    if_outgoing->if_status != BATADV_IF_NOT_IN_USE &&
		    if_outgoing->if_status != BATADV_IF_TO_BE_REMOVED)
			continue;

		batadv_dbg(BATADV_DBG_BATMAN, bat_priv,
			   "neighbor/ifinfo purge: neighbor %pM, iface: %s\n",
			   neigh->addr, if_outgoing->net_dev->name);

		hlist_del_rcu(&neigh_ifinfo->list);
		batadv_neigh_ifinfo_put(neigh_ifinfo);
	}

	spin_unlock_bh(&neigh->ifinfo_lock);
}

/**
 * batadv_purge_orig_ifinfo() - purge obsolete ifinfo entries from originator
 * @bat_priv: the bat priv with all the soft interface information
 * @orig_node: orig node which is to be checked
 *
 * Return: true if any ifinfo entry was purged, false otherwise.
 */
static bool
batadv_purge_orig_ifinfo(struct batadv_priv *bat_priv,
			 struct batadv_orig_node *orig_node)
{
	struct batadv_orig_ifinfo *orig_ifinfo;
	struct batadv_hard_iface *if_outgoing;
	struct hlist_node *node_tmp;
	bool ifinfo_purged = false;

	spin_lock_bh(&orig_node->neigh_list_lock);

	/* for all ifinfo objects for this originator */
	hlist_for_each_entry_safe(orig_ifinfo, node_tmp,
				  &orig_node->ifinfo_list, list) {
		if_outgoing = orig_ifinfo->if_outgoing;

		/* always keep the default interface */
		if (if_outgoing == BATADV_IF_DEFAULT)
			continue;

		/* don't purge if the interface is not (going) down */
		if (if_outgoing->if_status != BATADV_IF_INACTIVE &&
		    if_outgoing->if_status != BATADV_IF_NOT_IN_USE &&
		    if_outgoing->if_status != BATADV_IF_TO_BE_REMOVED)
			continue;

		batadv_dbg(BATADV_DBG_BATMAN, bat_priv,
			   "router/ifinfo purge: originator %pM, iface: %s\n",
			   orig_node->orig, if_outgoing->net_dev->name);

		ifinfo_purged = true;

		hlist_del_rcu(&orig_ifinfo->list);
		batadv_orig_ifinfo_put(orig_ifinfo);
		if (orig_node->last_bonding_candidate == orig_ifinfo) {
			orig_node->last_bonding_candidate = NULL;
			batadv_orig_ifinfo_put(orig_ifinfo);
		}
	}

	spin_unlock_bh(&orig_node->neigh_list_lock);

	return ifinfo_purged;
}

/**
 * batadv_purge_orig_neighbors() - purges neighbors from originator
 * @bat_priv: the bat priv with all the soft interface information
 * @orig_node: orig node which is to be checked
 *
 * Return: true if any neighbor was purged, false otherwise
 */
static bool
batadv_purge_orig_neighbors(struct batadv_priv *bat_priv,
			    struct batadv_orig_node *orig_node)
{
	struct hlist_node *node_tmp;
	struct batadv_neigh_node *neigh_node;
	bool neigh_purged = false;
	unsigned long last_seen;
	struct batadv_hard_iface *if_incoming;

	spin_lock_bh(&orig_node->neigh_list_lock);

	/* for all neighbors towards this originator ... */
	hlist_for_each_entry_safe(neigh_node, node_tmp,
				  &orig_node->neigh_list, list) {
		last_seen = neigh_node->last_seen;
		if_incoming = neigh_node->if_incoming;

		if (batadv_has_timed_out(last_seen, BATADV_PURGE_TIMEOUT) ||
		    if_incoming->if_status == BATADV_IF_INACTIVE ||
		    if_incoming->if_status == BATADV_IF_NOT_IN_USE ||
		    if_incoming->if_status == BATADV_IF_TO_BE_REMOVED) {
			if (if_incoming->if_status == BATADV_IF_INACTIVE ||
			    if_incoming->if_status == BATADV_IF_NOT_IN_USE ||
			    if_incoming->if_status == BATADV_IF_TO_BE_REMOVED)
				batadv_dbg(BATADV_DBG_BATMAN, bat_priv,
					   "neighbor purge: originator %pM, neighbor: %pM, iface: %s\n",
					   orig_node->orig, neigh_node->addr,
					   if_incoming->net_dev->name);
			else
				batadv_dbg(BATADV_DBG_BATMAN, bat_priv,
					   "neighbor timeout: originator %pM, neighbor: %pM, last_seen: %u\n",
					   orig_node->orig, neigh_node->addr,
					   jiffies_to_msecs(last_seen));

			neigh_purged = true;

			hlist_del_rcu(&neigh_node->list);
			batadv_neigh_node_put(neigh_node);
		} else {
			/* only necessary if not the whole neighbor is to be
			 * deleted, but some interface has been removed.
			 */
			batadv_purge_neigh_ifinfo(bat_priv, neigh_node);
		}
	}

	spin_unlock_bh(&orig_node->neigh_list_lock);
	return neigh_purged;
}

/**
 * batadv_find_best_neighbor() - finds the best neighbor after purging
 * @bat_priv: the bat priv with all the soft interface information
 * @orig_node: orig node which is to be checked
 * @if_outgoing: the interface for which the metric should be compared
 *
 * Return: the current best neighbor, with refcount increased.
 */
static struct batadv_neigh_node *
batadv_find_best_neighbor(struct batadv_priv *bat_priv,
			  struct batadv_orig_node *orig_node,
			  struct batadv_hard_iface *if_outgoing)
{
	struct batadv_neigh_node *best = NULL, *neigh;
	struct batadv_algo_ops *bao = bat_priv->algo_ops;

	rcu_read_lock();
	hlist_for_each_entry_rcu(neigh, &orig_node->neigh_list, list) {
		if (best && (bao->neigh.cmp(neigh, if_outgoing, best,
					    if_outgoing) <= 0))
			continue;

		if (!kref_get_unless_zero(&neigh->refcount))
			continue;

		if (best)
			batadv_neigh_node_put(best);

		best = neigh;
	}
	rcu_read_unlock();

	return best;
}

/**
 * batadv_purge_orig_node() - purges obsolete information from an orig_node
 * @bat_priv: the bat priv with all the soft interface information
 * @orig_node: orig node which is to be checked
 *
 * This function checks if the orig_node or substructures of it have become
 * obsolete, and purges this information if that's the case.
 *
 * Return: true if the orig_node is to be removed, false otherwise.
 */
static bool batadv_purge_orig_node(struct batadv_priv *bat_priv,
				   struct batadv_orig_node *orig_node)
{
	struct batadv_neigh_node *best_neigh_node;
	struct batadv_hard_iface *hard_iface;
	bool changed_ifinfo, changed_neigh;

	if (batadv_has_timed_out(orig_node->last_seen,
				 2 * BATADV_PURGE_TIMEOUT)) {
		batadv_dbg(BATADV_DBG_BATMAN, bat_priv,
			   "Originator timeout: originator %pM, last_seen %u\n",
			   orig_node->orig,
			   jiffies_to_msecs(orig_node->last_seen));
		return true;
	}
	changed_ifinfo = batadv_purge_orig_ifinfo(bat_priv, orig_node);
	changed_neigh = batadv_purge_orig_neighbors(bat_priv, orig_node);

	if (!changed_ifinfo && !changed_neigh)
		return false;

	/* first for NULL ... */
	best_neigh_node = batadv_find_best_neighbor(bat_priv, orig_node,
						    BATADV_IF_DEFAULT);
	batadv_update_route(bat_priv, orig_node, BATADV_IF_DEFAULT,
			    best_neigh_node);
	if (best_neigh_node)
		batadv_neigh_node_put(best_neigh_node);

	/* ... then for all other interfaces. */
	rcu_read_lock();
	list_for_each_entry_rcu(hard_iface, &batadv_hardif_list, list) {
		if (hard_iface->if_status != BATADV_IF_ACTIVE)
			continue;

		if (hard_iface->soft_iface != bat_priv->soft_iface)
			continue;

		if (!kref_get_unless_zero(&hard_iface->refcount))
			continue;

		best_neigh_node = batadv_find_best_neighbor(bat_priv,
							    orig_node,
							    hard_iface);
		batadv_update_route(bat_priv, orig_node, hard_iface,
				    best_neigh_node);
		if (best_neigh_node)
			batadv_neigh_node_put(best_neigh_node);

		batadv_hardif_put(hard_iface);
	}
	rcu_read_unlock();

	return false;
}

/**
 * batadv_purge_orig_ref() - Purge all outdated originators
 * @bat_priv: the bat priv with all the soft interface information
 */
void batadv_purge_orig_ref(struct batadv_priv *bat_priv)
{
	struct batadv_hashtable *hash = bat_priv->orig_hash;
	struct hlist_node *node_tmp;
	struct hlist_head *head;
	spinlock_t *list_lock; /* spinlock to protect write access */
	struct batadv_orig_node *orig_node;
	u32 i;

	if (!hash)
		return;

	/* for all origins... */
	for (i = 0; i < hash->size; i++) {
		head = &hash->table[i];
		list_lock = &hash->list_locks[i];

		spin_lock_bh(list_lock);
		hlist_for_each_entry_safe(orig_node, node_tmp,
					  head, hash_entry) {
			if (batadv_purge_orig_node(bat_priv, orig_node)) {
				batadv_gw_node_delete(bat_priv, orig_node);
				hlist_del_rcu(&orig_node->hash_entry);
				batadv_tt_global_del_orig(orig_node->bat_priv,
							  orig_node, -1,
							  "originator timed out");
				batadv_orig_node_put(orig_node);
				continue;
			}

			batadv_frag_purge_orig(orig_node,
					       batadv_frag_check_entry);
		}
		spin_unlock_bh(list_lock);
	}

	batadv_gw_election(bat_priv);
}

static void batadv_purge_orig(struct work_struct *work)
{
	struct delayed_work *delayed_work;
	struct batadv_priv *bat_priv;

	delayed_work = to_delayed_work(work);
	bat_priv = container_of(delayed_work, struct batadv_priv, orig_work);
	batadv_purge_orig_ref(bat_priv);
	queue_delayed_work(batadv_event_workqueue,
			   &bat_priv->orig_work,
			   msecs_to_jiffies(BATADV_ORIG_WORK_PERIOD));
}

#ifdef CONFIG_BATMAN_ADV_DEBUGFS

<<<<<<< HEAD
#ifdef CONFIG_BATMAN_ADV_DEBUGFS
=======
/**
 * batadv_orig_seq_print_text() - Print the originator table in a seq file
 * @seq: seq file to print on
 * @offset: not used
 *
 * Return: always 0
 */
>>>>>>> 24b8d41d
int batadv_orig_seq_print_text(struct seq_file *seq, void *offset)
{
	struct net_device *net_dev = (struct net_device *)seq->private;
	struct batadv_priv *bat_priv = netdev_priv(net_dev);
	struct batadv_hard_iface *primary_if;

	primary_if = batadv_seq_print_text_primary_if_get(seq);
	if (!primary_if)
		return 0;

	seq_printf(seq, "[B.A.T.M.A.N. adv %s, MainIF/MAC: %s/%pM (%s %s)]\n",
		   BATADV_SOURCE_VERSION, primary_if->net_dev->name,
		   primary_if->net_dev->dev_addr, net_dev->name,
		   bat_priv->algo_ops->name);

	batadv_hardif_put(primary_if);

	if (!bat_priv->algo_ops->orig.print) {
		seq_puts(seq,
			 "No printing function for this routing protocol\n");
		return 0;
	}

	bat_priv->algo_ops->orig.print(bat_priv, seq, BATADV_IF_DEFAULT);

	return 0;
}

/**
 * batadv_orig_hardif_seq_print_text() - writes originator infos for a specific
 *  outgoing interface
 * @seq: debugfs table seq_file struct
 * @offset: not used
 *
 * Return: 0
 */
int batadv_orig_hardif_seq_print_text(struct seq_file *seq, void *offset)
{
	struct net_device *net_dev = (struct net_device *)seq->private;
	struct batadv_hard_iface *hard_iface;
	struct batadv_priv *bat_priv;

	hard_iface = batadv_hardif_get_by_netdev(net_dev);

	if (!hard_iface || !hard_iface->soft_iface) {
		seq_puts(seq, "Interface not known to B.A.T.M.A.N.\n");
		goto out;
	}

	bat_priv = netdev_priv(hard_iface->soft_iface);
	if (!bat_priv->algo_ops->orig.print) {
		seq_puts(seq,
			 "No printing function for this routing protocol\n");
		goto out;
	}

	if (hard_iface->if_status != BATADV_IF_ACTIVE) {
		seq_puts(seq, "Interface not active\n");
		goto out;
	}

	seq_printf(seq, "[B.A.T.M.A.N. adv %s, IF/MAC: %s/%pM (%s %s)]\n",
		   BATADV_SOURCE_VERSION, hard_iface->net_dev->name,
		   hard_iface->net_dev->dev_addr,
		   hard_iface->soft_iface->name, bat_priv->algo_ops->name);

	bat_priv->algo_ops->orig.print(bat_priv, seq, hard_iface);

out:
	if (hard_iface)
		batadv_hardif_put(hard_iface);
	return 0;
}
#endif
<<<<<<< HEAD

/**
 * batadv_orig_dump - Dump to netlink the originator infos for a specific
 *  outgoing interface
 * @msg: message to dump into
 * @cb: parameters for the dump
 *
 * Return: 0 or error value
 */
int batadv_orig_dump(struct sk_buff *msg, struct netlink_callback *cb)
{
	struct net *net = sock_net(cb->skb->sk);
	struct net_device *soft_iface;
	struct net_device *hard_iface = NULL;
	struct batadv_hard_iface *hardif = BATADV_IF_DEFAULT;
	struct batadv_priv *bat_priv;
	struct batadv_hard_iface *primary_if = NULL;
	int ret;
	int ifindex, hard_ifindex;

	ifindex = batadv_netlink_get_ifindex(cb->nlh, BATADV_ATTR_MESH_IFINDEX);
	if (!ifindex)
		return -EINVAL;

	soft_iface = dev_get_by_index(net, ifindex);
	if (!soft_iface || !batadv_softif_is_valid(soft_iface)) {
		ret = -ENODEV;
		goto out;
	}

	bat_priv = netdev_priv(soft_iface);

	primary_if = batadv_primary_if_get_selected(bat_priv);
	if (!primary_if || primary_if->if_status != BATADV_IF_ACTIVE) {
		ret = -ENOENT;
		goto out;
	}

	hard_ifindex = batadv_netlink_get_ifindex(cb->nlh,
						  BATADV_ATTR_HARD_IFINDEX);
	if (hard_ifindex) {
		hard_iface = dev_get_by_index(net, hard_ifindex);
		if (hard_iface)
			hardif = batadv_hardif_get_by_netdev(hard_iface);

		if (!hardif) {
			ret = -ENODEV;
			goto out;
		}

		if (hardif->soft_iface != soft_iface) {
			ret = -ENOENT;
			goto out;
		}
	}

	if (!bat_priv->algo_ops->orig.dump) {
		ret = -EOPNOTSUPP;
		goto out;
	}

	bat_priv->algo_ops->orig.dump(msg, cb, bat_priv, hardif);

	ret = msg->len;

 out:
	if (hardif)
		batadv_hardif_put(hardif);
	if (hard_iface)
		dev_put(hard_iface);
	if (primary_if)
		batadv_hardif_put(primary_if);
	if (soft_iface)
		dev_put(soft_iface);

	return ret;
}
=======
>>>>>>> 24b8d41d

/**
 * batadv_orig_dump() - Dump to netlink the originator infos for a specific
 *  outgoing interface
 * @msg: message to dump into
 * @cb: parameters for the dump
 *
 * Return: 0 or error value
 */
int batadv_orig_dump(struct sk_buff *msg, struct netlink_callback *cb)
{
<<<<<<< HEAD
	struct batadv_priv *bat_priv = netdev_priv(hard_iface->soft_iface);
	struct batadv_algo_ops *bao = bat_priv->algo_ops;
	struct batadv_hashtable *hash = bat_priv->orig_hash;
	struct hlist_head *head;
	struct batadv_orig_node *orig_node;
	u32 i;
=======
	struct net *net = sock_net(cb->skb->sk);
	struct net_device *soft_iface;
	struct net_device *hard_iface = NULL;
	struct batadv_hard_iface *hardif = BATADV_IF_DEFAULT;
	struct batadv_priv *bat_priv;
	struct batadv_hard_iface *primary_if = NULL;
>>>>>>> 24b8d41d
	int ret;
	int ifindex, hard_ifindex;

	ifindex = batadv_netlink_get_ifindex(cb->nlh, BATADV_ATTR_MESH_IFINDEX);
	if (!ifindex)
		return -EINVAL;

<<<<<<< HEAD
		rcu_read_lock();
		hlist_for_each_entry_rcu(orig_node, head, hash_entry) {
			ret = 0;
			if (bao->orig.add_if)
				ret = bao->orig.add_if(orig_node, max_if_num);
			if (ret == -ENOMEM)
				goto err;
		}
		rcu_read_unlock();
=======
	soft_iface = dev_get_by_index(net, ifindex);
	if (!soft_iface || !batadv_softif_is_valid(soft_iface)) {
		ret = -ENODEV;
		goto out;
>>>>>>> 24b8d41d
	}

	bat_priv = netdev_priv(soft_iface);

	primary_if = batadv_primary_if_get_selected(bat_priv);
	if (!primary_if || primary_if->if_status != BATADV_IF_ACTIVE) {
		ret = -ENOENT;
		goto out;
	}

<<<<<<< HEAD
int batadv_orig_hash_del_if(struct batadv_hard_iface *hard_iface,
			    int max_if_num)
{
	struct batadv_priv *bat_priv = netdev_priv(hard_iface->soft_iface);
	struct batadv_hashtable *hash = bat_priv->orig_hash;
	struct hlist_head *head;
	struct batadv_hard_iface *hard_iface_tmp;
	struct batadv_orig_node *orig_node;
	struct batadv_algo_ops *bao = bat_priv->algo_ops;
	u32 i;
	int ret;
=======
	hard_ifindex = batadv_netlink_get_ifindex(cb->nlh,
						  BATADV_ATTR_HARD_IFINDEX);
	if (hard_ifindex) {
		hard_iface = dev_get_by_index(net, hard_ifindex);
		if (hard_iface)
			hardif = batadv_hardif_get_by_netdev(hard_iface);
>>>>>>> 24b8d41d

		if (!hardif) {
			ret = -ENODEV;
			goto out;
		}

<<<<<<< HEAD
		rcu_read_lock();
		hlist_for_each_entry_rcu(orig_node, head, hash_entry) {
			ret = 0;
			if (bao->orig.del_if)
				ret = bao->orig.del_if(orig_node, max_if_num,
						       hard_iface->if_num);
			if (ret == -ENOMEM)
				goto err;
=======
		if (hardif->soft_iface != soft_iface) {
			ret = -ENOENT;
			goto out;
>>>>>>> 24b8d41d
		}
	}

	if (!bat_priv->algo_ops->orig.dump) {
		ret = -EOPNOTSUPP;
		goto out;
	}

	bat_priv->algo_ops->orig.dump(msg, cb, bat_priv, hardif);

	ret = msg->len;

 out:
	if (hardif)
		batadv_hardif_put(hardif);
	if (hard_iface)
		dev_put(hard_iface);
	if (primary_if)
		batadv_hardif_put(primary_if);
	if (soft_iface)
		dev_put(soft_iface);

	return ret;
}<|MERGE_RESOLUTION|>--- conflicted
+++ resolved
@@ -27,10 +27,7 @@
 #include <linux/stddef.h>
 #include <linux/workqueue.h>
 #include <net/sock.h>
-<<<<<<< HEAD
-=======
 #include <uapi/linux/batadv_packet.h>
->>>>>>> 24b8d41d
 #include <uapi/linux/batman_adv.h>
 
 #include "bat_algo.h"
@@ -323,11 +320,7 @@
 }
 
 /**
-<<<<<<< HEAD
- * batadv_orig_router_get - router to the originator depending on iface
-=======
  * batadv_orig_router_get() - router to the originator depending on iface
->>>>>>> 24b8d41d
  * @orig_node: the orig node for the router
  * @if_outgoing: the interface where the payload packet has been received or
  *  the OGM should be sent to
@@ -653,11 +646,7 @@
 }
 
 /**
-<<<<<<< HEAD
- * batadv_neigh_node_create - create a neigh node object
-=======
  * batadv_neigh_node_create() - create a neigh node object
->>>>>>> 24b8d41d
  * @orig_node: originator object representing the neighbour
  * @hard_iface: the interface where the neighbour is connected to
  * @neigh_addr: the mac address of the neighbour interface
@@ -722,11 +711,7 @@
 }
 
 /**
-<<<<<<< HEAD
- * batadv_neigh_node_get_or_create - retrieve or create a neigh node object
-=======
  * batadv_neigh_node_get_or_create() - retrieve or create a neigh node object
->>>>>>> 24b8d41d
  * @orig_node: originator object representing the neighbour
  * @hard_iface: the interface where the neighbour is connected to
  * @neigh_addr: the mac address of the neighbour interface
@@ -738,11 +723,7 @@
 				struct batadv_hard_iface *hard_iface,
 				const u8 *neigh_addr)
 {
-<<<<<<< HEAD
-	struct batadv_neigh_node *neigh_node = NULL;
-=======
 	struct batadv_neigh_node *neigh_node;
->>>>>>> 24b8d41d
 
 	/* first check without locking to avoid the overhead */
 	neigh_node = batadv_neigh_node_get(orig_node, hard_iface, neigh_addr);
@@ -754,11 +735,7 @@
 
 #ifdef CONFIG_BATMAN_ADV_DEBUGFS
 /**
-<<<<<<< HEAD
- * batadv_hardif_neigh_seq_print_text - print the single hop neighbour list
-=======
  * batadv_hardif_neigh_seq_print_text() - print the single hop neighbour list
->>>>>>> 24b8d41d
  * @seq: neighbour table seq_file struct
  * @offset: not used
  *
@@ -791,11 +768,10 @@
 	return 0;
 }
 #endif
-<<<<<<< HEAD
-
-/**
- * batadv_hardif_neigh_dump - Dump to netlink the neighbor infos for a specific
- *  outgoing interface
+
+/**
+ * batadv_hardif_neigh_dump() - Dump to netlink the neighbor infos for a
+ *  specific outgoing interface
  * @msg: message to dump into
  * @cb: parameters for the dump
  *
@@ -869,85 +845,6 @@
 
 	return ret;
 }
-=======
->>>>>>> 24b8d41d
-
-/**
- * batadv_hardif_neigh_dump() - Dump to netlink the neighbor infos for a
- *  specific outgoing interface
- * @msg: message to dump into
- * @cb: parameters for the dump
- *
- * Return: 0 or error value
- */
-int batadv_hardif_neigh_dump(struct sk_buff *msg, struct netlink_callback *cb)
-{
-	struct net *net = sock_net(cb->skb->sk);
-	struct net_device *soft_iface;
-	struct net_device *hard_iface = NULL;
-	struct batadv_hard_iface *hardif = BATADV_IF_DEFAULT;
-	struct batadv_priv *bat_priv;
-	struct batadv_hard_iface *primary_if = NULL;
-	int ret;
-	int ifindex, hard_ifindex;
-
-	ifindex = batadv_netlink_get_ifindex(cb->nlh, BATADV_ATTR_MESH_IFINDEX);
-	if (!ifindex)
-		return -EINVAL;
-
-	soft_iface = dev_get_by_index(net, ifindex);
-	if (!soft_iface || !batadv_softif_is_valid(soft_iface)) {
-		ret = -ENODEV;
-		goto out;
-	}
-
-	bat_priv = netdev_priv(soft_iface);
-
-	primary_if = batadv_primary_if_get_selected(bat_priv);
-	if (!primary_if || primary_if->if_status != BATADV_IF_ACTIVE) {
-		ret = -ENOENT;
-		goto out;
-	}
-
-	hard_ifindex = batadv_netlink_get_ifindex(cb->nlh,
-						  BATADV_ATTR_HARD_IFINDEX);
-	if (hard_ifindex) {
-		hard_iface = dev_get_by_index(net, hard_ifindex);
-		if (hard_iface)
-			hardif = batadv_hardif_get_by_netdev(hard_iface);
-
-		if (!hardif) {
-			ret = -ENODEV;
-			goto out;
-		}
-
-		if (hardif->soft_iface != soft_iface) {
-			ret = -ENOENT;
-			goto out;
-		}
-	}
-
-	if (!bat_priv->algo_ops->neigh.dump) {
-		ret = -EOPNOTSUPP;
-		goto out;
-	}
-
-	bat_priv->algo_ops->neigh.dump(msg, cb, bat_priv, hardif);
-
-	ret = msg->len;
-
- out:
-	if (hardif)
-		batadv_hardif_put(hardif);
-	if (hard_iface)
-		dev_put(hard_iface);
-	if (primary_if)
-		batadv_hardif_put(primary_if);
-	if (soft_iface)
-		dev_put(soft_iface);
-
-	return ret;
-}
 
 /**
  * batadv_orig_ifinfo_release() - release orig_ifinfo from lists and queue for
@@ -996,12 +893,6 @@
 
 	batadv_frag_purge_orig(orig_node, NULL);
 
-<<<<<<< HEAD
-	if (orig_node->bat_priv->algo_ops->orig.free)
-		orig_node->bat_priv->algo_ops->orig.free(orig_node);
-
-=======
->>>>>>> 24b8d41d
 	kfree(orig_node->tt_buff);
 	kfree(orig_node);
 }
@@ -1493,9 +1384,6 @@
 
 #ifdef CONFIG_BATMAN_ADV_DEBUGFS
 
-<<<<<<< HEAD
-#ifdef CONFIG_BATMAN_ADV_DEBUGFS
-=======
 /**
  * batadv_orig_seq_print_text() - Print the originator table in a seq file
  * @seq: seq file to print on
@@ -1503,7 +1391,6 @@
  *
  * Return: always 0
  */
->>>>>>> 24b8d41d
 int batadv_orig_seq_print_text(struct seq_file *seq, void *offset)
 {
 	struct net_device *net_dev = (struct net_device *)seq->private;
@@ -1578,10 +1465,9 @@
 	return 0;
 }
 #endif
-<<<<<<< HEAD
-
-/**
- * batadv_orig_dump - Dump to netlink the originator infos for a specific
+
+/**
+ * batadv_orig_dump() - Dump to netlink the originator infos for a specific
  *  outgoing interface
  * @msg: message to dump into
  * @cb: parameters for the dump
@@ -1655,129 +1541,4 @@
 		dev_put(soft_iface);
 
 	return ret;
-}
-=======
->>>>>>> 24b8d41d
-
-/**
- * batadv_orig_dump() - Dump to netlink the originator infos for a specific
- *  outgoing interface
- * @msg: message to dump into
- * @cb: parameters for the dump
- *
- * Return: 0 or error value
- */
-int batadv_orig_dump(struct sk_buff *msg, struct netlink_callback *cb)
-{
-<<<<<<< HEAD
-	struct batadv_priv *bat_priv = netdev_priv(hard_iface->soft_iface);
-	struct batadv_algo_ops *bao = bat_priv->algo_ops;
-	struct batadv_hashtable *hash = bat_priv->orig_hash;
-	struct hlist_head *head;
-	struct batadv_orig_node *orig_node;
-	u32 i;
-=======
-	struct net *net = sock_net(cb->skb->sk);
-	struct net_device *soft_iface;
-	struct net_device *hard_iface = NULL;
-	struct batadv_hard_iface *hardif = BATADV_IF_DEFAULT;
-	struct batadv_priv *bat_priv;
-	struct batadv_hard_iface *primary_if = NULL;
->>>>>>> 24b8d41d
-	int ret;
-	int ifindex, hard_ifindex;
-
-	ifindex = batadv_netlink_get_ifindex(cb->nlh, BATADV_ATTR_MESH_IFINDEX);
-	if (!ifindex)
-		return -EINVAL;
-
-<<<<<<< HEAD
-		rcu_read_lock();
-		hlist_for_each_entry_rcu(orig_node, head, hash_entry) {
-			ret = 0;
-			if (bao->orig.add_if)
-				ret = bao->orig.add_if(orig_node, max_if_num);
-			if (ret == -ENOMEM)
-				goto err;
-		}
-		rcu_read_unlock();
-=======
-	soft_iface = dev_get_by_index(net, ifindex);
-	if (!soft_iface || !batadv_softif_is_valid(soft_iface)) {
-		ret = -ENODEV;
-		goto out;
->>>>>>> 24b8d41d
-	}
-
-	bat_priv = netdev_priv(soft_iface);
-
-	primary_if = batadv_primary_if_get_selected(bat_priv);
-	if (!primary_if || primary_if->if_status != BATADV_IF_ACTIVE) {
-		ret = -ENOENT;
-		goto out;
-	}
-
-<<<<<<< HEAD
-int batadv_orig_hash_del_if(struct batadv_hard_iface *hard_iface,
-			    int max_if_num)
-{
-	struct batadv_priv *bat_priv = netdev_priv(hard_iface->soft_iface);
-	struct batadv_hashtable *hash = bat_priv->orig_hash;
-	struct hlist_head *head;
-	struct batadv_hard_iface *hard_iface_tmp;
-	struct batadv_orig_node *orig_node;
-	struct batadv_algo_ops *bao = bat_priv->algo_ops;
-	u32 i;
-	int ret;
-=======
-	hard_ifindex = batadv_netlink_get_ifindex(cb->nlh,
-						  BATADV_ATTR_HARD_IFINDEX);
-	if (hard_ifindex) {
-		hard_iface = dev_get_by_index(net, hard_ifindex);
-		if (hard_iface)
-			hardif = batadv_hardif_get_by_netdev(hard_iface);
->>>>>>> 24b8d41d
-
-		if (!hardif) {
-			ret = -ENODEV;
-			goto out;
-		}
-
-<<<<<<< HEAD
-		rcu_read_lock();
-		hlist_for_each_entry_rcu(orig_node, head, hash_entry) {
-			ret = 0;
-			if (bao->orig.del_if)
-				ret = bao->orig.del_if(orig_node, max_if_num,
-						       hard_iface->if_num);
-			if (ret == -ENOMEM)
-				goto err;
-=======
-		if (hardif->soft_iface != soft_iface) {
-			ret = -ENOENT;
-			goto out;
->>>>>>> 24b8d41d
-		}
-	}
-
-	if (!bat_priv->algo_ops->orig.dump) {
-		ret = -EOPNOTSUPP;
-		goto out;
-	}
-
-	bat_priv->algo_ops->orig.dump(msg, cb, bat_priv, hardif);
-
-	ret = msg->len;
-
- out:
-	if (hardif)
-		batadv_hardif_put(hardif);
-	if (hard_iface)
-		dev_put(hard_iface);
-	if (primary_if)
-		batadv_hardif_put(primary_if);
-	if (soft_iface)
-		dev_put(soft_iface);
-
-	return ret;
 }