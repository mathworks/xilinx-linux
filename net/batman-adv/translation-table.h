/* SPDX-License-Identifier: GPL-2.0 */
/* Copyright (C) 2007-2020  B.A.T.M.A.N. contributors:
 *
 * Marek Lindner, Simon Wunderlich, Antonio Quartulli
 */

#ifndef _NET_BATMAN_ADV_TRANSLATION_TABLE_H_
#define _NET_BATMAN_ADV_TRANSLATION_TABLE_H_

#include "main.h"

#include <linux/netdevice.h>
#include <linux/netlink.h>
#include <linux/seq_file.h>
#include <linux/skbuff.h>
#include <linux/types.h>

<<<<<<< HEAD
struct netlink_callback;
struct net_device;
struct seq_file;
struct sk_buff;

=======
>>>>>>> 24b8d41d
int batadv_tt_init(struct batadv_priv *bat_priv);
bool batadv_tt_local_add(struct net_device *soft_iface, const u8 *addr,
			 unsigned short vid, int ifindex, u32 mark);
u16 batadv_tt_local_remove(struct batadv_priv *bat_priv,
			   const u8 *addr, unsigned short vid,
			   const char *message, bool roaming);
int batadv_tt_local_seq_print_text(struct seq_file *seq, void *offset);
int batadv_tt_global_seq_print_text(struct seq_file *seq, void *offset);
int batadv_tt_local_dump(struct sk_buff *msg, struct netlink_callback *cb);
int batadv_tt_global_dump(struct sk_buff *msg, struct netlink_callback *cb);
void batadv_tt_global_del_orig(struct batadv_priv *bat_priv,
			       struct batadv_orig_node *orig_node,
			       s32 match_vid, const char *message);
struct batadv_tt_global_entry *
batadv_tt_global_hash_find(struct batadv_priv *bat_priv, const u8 *addr,
			   unsigned short vid);
void batadv_tt_global_entry_put(struct batadv_tt_global_entry *tt_global_entry);
int batadv_tt_global_hash_count(struct batadv_priv *bat_priv,
				const u8 *addr, unsigned short vid);
struct batadv_orig_node *batadv_transtable_search(struct batadv_priv *bat_priv,
						  const u8 *src, const u8 *addr,
						  unsigned short vid);
void batadv_tt_free(struct batadv_priv *bat_priv);
bool batadv_is_my_client(struct batadv_priv *bat_priv, const u8 *addr,
			 unsigned short vid);
bool batadv_is_ap_isolated(struct batadv_priv *bat_priv, u8 *src, u8 *dst,
			   unsigned short vid);
void batadv_tt_local_commit_changes(struct batadv_priv *bat_priv);
bool batadv_tt_global_client_is_roaming(struct batadv_priv *bat_priv,
					u8 *addr, unsigned short vid);
bool batadv_tt_local_client_is_roaming(struct batadv_priv *bat_priv,
				       u8 *addr, unsigned short vid);
void batadv_tt_local_resize_to_mtu(struct net_device *soft_iface);
bool batadv_tt_add_temporary_global_entry(struct batadv_priv *bat_priv,
					  struct batadv_orig_node *orig_node,
					  const unsigned char *addr,
					  unsigned short vid);
bool batadv_tt_global_is_isolated(struct batadv_priv *bat_priv,
				  const u8 *addr, unsigned short vid);

int batadv_tt_cache_init(void);
void batadv_tt_cache_destroy(void);

#endif /* _NET_BATMAN_ADV_TRANSLATION_TABLE_H_ */<|MERGE_RESOLUTION|>--- conflicted
+++ resolved
@@ -15,14 +15,6 @@
 #include <linux/skbuff.h>
 #include <linux/types.h>
 
-<<<<<<< HEAD
-struct netlink_callback;
-struct net_device;
-struct seq_file;
-struct sk_buff;
-
-=======
->>>>>>> 24b8d41d
 int batadv_tt_init(struct batadv_priv *bat_priv);
 bool batadv_tt_local_add(struct net_device *soft_iface, const u8 *addr,
 			 unsigned short vid, int ifindex, u32 mark);
