--- conflicted
+++ resolved
@@ -87,25 +87,9 @@
 	source_device = dsa_header[0] & 0x1f;
 	source_port = (dsa_header[1] >> 3) & 0x1f;
 
-<<<<<<< HEAD
-	/*
-	 * Check that the source device exists and that the source
-	 * port is a registered DSA port.
-	 */
-	if (source_device >= DSA_MAX_SWITCHES)
-		goto out_drop;
-
-	ds = dst->ds[source_device];
-	if (!ds)
-		goto out_drop;
-
-	if (source_port >= DSA_MAX_PORTS || !ds->ports[source_port].netdev)
-		goto out_drop;
-=======
 	skb->dev = dsa_master_find_slave(dev, source_device, source_port);
 	if (!skb->dev)
 		return NULL;
->>>>>>> 24b8d41d
 
 	/*
 	 * Convert the DSA header to an 802.1q header if the 'tagged'
@@ -153,14 +137,7 @@
 			2 * ETH_ALEN);
 	}
 
-<<<<<<< HEAD
-	skb->dev = ds->ports[source_port].netdev;
-	skb_push(skb, ETH_HLEN);
-	skb->pkt_type = PACKET_HOST;
-	skb->protocol = eth_type_trans(skb, skb->dev);
-=======
 	skb->offload_fwd_mark = 1;
->>>>>>> 24b8d41d
 
 	return skb;
 }
