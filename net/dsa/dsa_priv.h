/* SPDX-License-Identifier: GPL-2.0-or-later */
/*
 * net/dsa/dsa_priv.h - Hardware switch handling
 * Copyright (c) 2008-2009 Marvell Semiconductor
 */

#ifndef __DSA_PRIV_H
#define __DSA_PRIV_H

#include <linux/if_bridge.h>
#include <linux/phy.h>
#include <linux/netdevice.h>
#include <linux/netpoll.h>
#include <net/dsa.h>
#include <net/gro_cells.h>

enum {
	DSA_NOTIFIER_AGEING_TIME,
	DSA_NOTIFIER_BRIDGE_JOIN,
	DSA_NOTIFIER_BRIDGE_LEAVE,
	DSA_NOTIFIER_FDB_ADD,
	DSA_NOTIFIER_FDB_DEL,
	DSA_NOTIFIER_MDB_ADD,
	DSA_NOTIFIER_MDB_DEL,
	DSA_NOTIFIER_VLAN_ADD,
	DSA_NOTIFIER_VLAN_DEL,
	DSA_NOTIFIER_MTU,
};

/* DSA_NOTIFIER_AGEING_TIME */
struct dsa_notifier_ageing_time_info {
	struct switchdev_trans *trans;
	unsigned int ageing_time;
};

/* DSA_NOTIFIER_BRIDGE_* */
struct dsa_notifier_bridge_info {
	struct net_device *br;
	int tree_index;
	int sw_index;
	int port;
};

/* DSA_NOTIFIER_FDB_* */
struct dsa_notifier_fdb_info {
	int sw_index;
	int port;
	const unsigned char *addr;
	u16 vid;
};

/* DSA_NOTIFIER_MDB_* */
struct dsa_notifier_mdb_info {
	const struct switchdev_obj_port_mdb *mdb;
	struct switchdev_trans *trans;
	int sw_index;
	int port;
};

/* DSA_NOTIFIER_VLAN_* */
struct dsa_notifier_vlan_info {
	const struct switchdev_obj_port_vlan *vlan;
	struct switchdev_trans *trans;
	int sw_index;
	int port;
};

/* DSA_NOTIFIER_MTU */
struct dsa_notifier_mtu_info {
	bool propagate_upstream;
	int sw_index;
	int port;
	int mtu;
};

struct dsa_slave_priv {
<<<<<<< HEAD
=======
	/* Copy of CPU port xmit for faster access in slave transmit hot path */
>>>>>>> 24b8d41d
	struct sk_buff *	(*xmit)(struct sk_buff *skb,
					struct net_device *dev);

	struct pcpu_sw_netstats	__percpu *stats64;

	struct gro_cells	gcells;

	/* DSA port data, such as switch, port index, etc. */
	struct dsa_port		*dp;

#ifdef CONFIG_NET_POLL_CONTROLLER
	struct netpoll		*netpoll;
#endif

	/* TC context */
	struct list_head	mall_tc_list;
};

/* dsa.c */
<<<<<<< HEAD
extern char dsa_driver_version[];
int dsa_cpu_dsa_setup(struct dsa_switch *ds, struct device *dev,
		      struct device_node *port_dn, int port);
void dsa_cpu_dsa_destroy(struct device_node *port_dn);
const struct dsa_device_ops *dsa_resolve_tag_protocol(int tag_protocol);
int dsa_cpu_port_ethtool_setup(struct dsa_switch *ds);
void dsa_cpu_port_ethtool_restore(struct dsa_switch *ds);
=======
const struct dsa_device_ops *dsa_tag_driver_get(int tag_protocol);
void dsa_tag_driver_put(const struct dsa_device_ops *ops);

bool dsa_schedule_work(struct work_struct *work);
const char *dsa_tag_protocol_to_str(const struct dsa_device_ops *ops);

int dsa_legacy_fdb_add(struct ndmsg *ndm, struct nlattr *tb[],
		       struct net_device *dev,
		       const unsigned char *addr, u16 vid,
		       u16 flags,
		       struct netlink_ext_ack *extack);
int dsa_legacy_fdb_del(struct ndmsg *ndm, struct nlattr *tb[],
		       struct net_device *dev,
		       const unsigned char *addr, u16 vid);

/* master.c */
int dsa_master_setup(struct net_device *dev, struct dsa_port *cpu_dp);
void dsa_master_teardown(struct net_device *dev);

static inline struct net_device *dsa_master_find_slave(struct net_device *dev,
						       int device, int port)
{
	struct dsa_port *cpu_dp = dev->dsa_ptr;
	struct dsa_switch_tree *dst = cpu_dp->dst;
	struct dsa_port *dp;

	list_for_each_entry(dp, &dst->ports, list)
		if (dp->ds->index == device && dp->index == port &&
		    dp->type == DSA_PORT_TYPE_USER)
			return dp->slave;

	return NULL;
}

/* port.c */
int dsa_port_set_state(struct dsa_port *dp, u8 state,
		       struct switchdev_trans *trans);
int dsa_port_enable_rt(struct dsa_port *dp, struct phy_device *phy);
int dsa_port_enable(struct dsa_port *dp, struct phy_device *phy);
void dsa_port_disable_rt(struct dsa_port *dp);
void dsa_port_disable(struct dsa_port *dp);
int dsa_port_bridge_join(struct dsa_port *dp, struct net_device *br);
void dsa_port_bridge_leave(struct dsa_port *dp, struct net_device *br);
int dsa_port_vlan_filtering(struct dsa_port *dp, bool vlan_filtering,
			    struct switchdev_trans *trans);
bool dsa_port_skip_vlan_configuration(struct dsa_port *dp);
int dsa_port_ageing_time(struct dsa_port *dp, clock_t ageing_clock,
			 struct switchdev_trans *trans);
int dsa_port_mtu_change(struct dsa_port *dp, int new_mtu,
			bool propagate_upstream);
int dsa_port_fdb_add(struct dsa_port *dp, const unsigned char *addr,
		     u16 vid);
int dsa_port_fdb_del(struct dsa_port *dp, const unsigned char *addr,
		     u16 vid);
int dsa_port_fdb_dump(struct dsa_port *dp, dsa_fdb_dump_cb_t *cb, void *data);
int dsa_port_mdb_add(const struct dsa_port *dp,
		     const struct switchdev_obj_port_mdb *mdb,
		     struct switchdev_trans *trans);
int dsa_port_mdb_del(const struct dsa_port *dp,
		     const struct switchdev_obj_port_mdb *mdb);
int dsa_port_pre_bridge_flags(const struct dsa_port *dp, unsigned long flags,
			      struct switchdev_trans *trans);
int dsa_port_bridge_flags(const struct dsa_port *dp, unsigned long flags,
			  struct switchdev_trans *trans);
int dsa_port_mrouter(struct dsa_port *dp, bool mrouter,
		     struct switchdev_trans *trans);
int dsa_port_vlan_add(struct dsa_port *dp,
		      const struct switchdev_obj_port_vlan *vlan,
		      struct switchdev_trans *trans);
int dsa_port_vlan_del(struct dsa_port *dp,
		      const struct switchdev_obj_port_vlan *vlan);
int dsa_port_link_register_of(struct dsa_port *dp);
void dsa_port_link_unregister_of(struct dsa_port *dp);
extern const struct phylink_mac_ops dsa_port_phylink_mac_ops;
>>>>>>> 24b8d41d

/* slave.c */
extern const struct dsa_device_ops notag_netdev_ops;
void dsa_slave_mii_bus_init(struct dsa_switch *ds);
<<<<<<< HEAD
void dsa_cpu_port_ethtool_init(struct ethtool_ops *ops);
int dsa_slave_create(struct dsa_switch *ds, struct device *parent,
		     int port, const char *name);
=======
int dsa_slave_create(struct dsa_port *dp);
>>>>>>> 24b8d41d
void dsa_slave_destroy(struct net_device *slave_dev);
bool dsa_slave_dev_check(const struct net_device *dev);
int dsa_slave_suspend(struct net_device *slave_dev);
int dsa_slave_resume(struct net_device *slave_dev);
int dsa_slave_register_notifier(void);
void dsa_slave_unregister_notifier(void);

static inline struct dsa_port *dsa_slave_to_port(const struct net_device *dev)
{
	struct dsa_slave_priv *p = netdev_priv(dev);

	return p->dp;
}

static inline struct net_device *
dsa_slave_to_master(const struct net_device *dev)
{
	struct dsa_port *dp = dsa_slave_to_port(dev);

	return dp->cpu_dp->master;
}

/* If under a bridge with vlan_filtering=0, make sure to send pvid-tagged
 * frames as untagged, since the bridge will not untag them.
 */
static inline struct sk_buff *dsa_untag_bridge_pvid(struct sk_buff *skb)
{
	struct dsa_port *dp = dsa_slave_to_port(skb->dev);
	struct net_device *br = dp->bridge_dev;
	struct net_device *dev = skb->dev;
	struct net_device *upper_dev;
	u16 vid, pvid, proto;
	int err;

	if (!br || br_vlan_enabled(br))
		return skb;

	err = br_vlan_get_proto(br, &proto);
	if (err)
		return skb;

	/* Move VLAN tag from data to hwaccel */
	if (!skb_vlan_tag_present(skb) && skb->protocol == htons(proto)) {
		skb = skb_vlan_untag(skb);
		if (!skb)
			return NULL;
	}

	if (!skb_vlan_tag_present(skb))
		return skb;

	vid = skb_vlan_tag_get_id(skb);

	/* We already run under an RCU read-side critical section since
	 * we are called from netif_receive_skb_list_internal().
	 */
	err = br_vlan_get_pvid_rcu(dev, &pvid);
	if (err)
		return skb;

	if (vid != pvid)
		return skb;

	/* The sad part about attempting to untag from DSA is that we
	 * don't know, unless we check, if the skb will end up in
	 * the bridge's data path - br_allowed_ingress() - or not.
	 * For example, there might be an 8021q upper for the
	 * default_pvid of the bridge, which will steal VLAN-tagged traffic
	 * from the bridge's data path. This is a configuration that DSA
	 * supports because vlan_filtering is 0. In that case, we should
	 * definitely keep the tag, to make sure it keeps working.
	 */
	upper_dev = __vlan_find_dev_deep_rcu(br, htons(proto), vid);
	if (upper_dev)
		return skb;

	__vlan_hwaccel_clear_tag(skb);

	return skb;
}

/* switch.c */
int dsa_switch_register_notifier(struct dsa_switch *ds);
void dsa_switch_unregister_notifier(struct dsa_switch *ds);

<<<<<<< HEAD
/* tag_qca.c */
extern const struct dsa_device_ops qca_netdev_ops;
=======
/* dsa2.c */
extern struct list_head dsa_tree_list;
>>>>>>> 24b8d41d

#endif<|MERGE_RESOLUTION|>--- conflicted
+++ resolved
@@ -74,10 +74,7 @@
 };
 
 struct dsa_slave_priv {
-<<<<<<< HEAD
-=======
 	/* Copy of CPU port xmit for faster access in slave transmit hot path */
->>>>>>> 24b8d41d
 	struct sk_buff *	(*xmit)(struct sk_buff *skb,
 					struct net_device *dev);
 
@@ -97,15 +94,6 @@
 };
 
 /* dsa.c */
-<<<<<<< HEAD
-extern char dsa_driver_version[];
-int dsa_cpu_dsa_setup(struct dsa_switch *ds, struct device *dev,
-		      struct device_node *port_dn, int port);
-void dsa_cpu_dsa_destroy(struct device_node *port_dn);
-const struct dsa_device_ops *dsa_resolve_tag_protocol(int tag_protocol);
-int dsa_cpu_port_ethtool_setup(struct dsa_switch *ds);
-void dsa_cpu_port_ethtool_restore(struct dsa_switch *ds);
-=======
 const struct dsa_device_ops *dsa_tag_driver_get(int tag_protocol);
 void dsa_tag_driver_put(const struct dsa_device_ops *ops);
 
@@ -180,18 +168,11 @@
 int dsa_port_link_register_of(struct dsa_port *dp);
 void dsa_port_link_unregister_of(struct dsa_port *dp);
 extern const struct phylink_mac_ops dsa_port_phylink_mac_ops;
->>>>>>> 24b8d41d
 
 /* slave.c */
 extern const struct dsa_device_ops notag_netdev_ops;
 void dsa_slave_mii_bus_init(struct dsa_switch *ds);
-<<<<<<< HEAD
-void dsa_cpu_port_ethtool_init(struct ethtool_ops *ops);
-int dsa_slave_create(struct dsa_switch *ds, struct device *parent,
-		     int port, const char *name);
-=======
 int dsa_slave_create(struct dsa_port *dp);
->>>>>>> 24b8d41d
 void dsa_slave_destroy(struct net_device *slave_dev);
 bool dsa_slave_dev_check(const struct net_device *dev);
 int dsa_slave_suspend(struct net_device *slave_dev);
@@ -277,12 +258,7 @@
 int dsa_switch_register_notifier(struct dsa_switch *ds);
 void dsa_switch_unregister_notifier(struct dsa_switch *ds);
 
-<<<<<<< HEAD
-/* tag_qca.c */
-extern const struct dsa_device_ops qca_netdev_ops;
-=======
 /* dsa2.c */
 extern struct list_head dsa_tree_list;
->>>>>>> 24b8d41d
 
 #endif