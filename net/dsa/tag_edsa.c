// SPDX-License-Identifier: GPL-2.0+
/*
 * net/dsa/tag_edsa.c - Ethertype DSA tagging
 * Copyright (c) 2008-2009 Marvell Semiconductor
 */

#include <linux/etherdevice.h>
#include <linux/list.h>
#include <linux/slab.h>

#include "dsa_priv.h"

#define DSA_HLEN	4
#define EDSA_HLEN	8

#define FRAME_TYPE_TO_CPU	0x00
#define FRAME_TYPE_FORWARD	0x03

#define TO_CPU_CODE_MGMT_TRAP		0x00
#define TO_CPU_CODE_FRAME2REG		0x01
#define TO_CPU_CODE_IGMP_MLD_TRAP	0x02
#define TO_CPU_CODE_POLICY_TRAP		0x03
#define TO_CPU_CODE_ARP_MIRROR		0x04
#define TO_CPU_CODE_POLICY_MIRROR	0x05

static struct sk_buff *edsa_xmit(struct sk_buff *skb, struct net_device *dev)
{
	struct dsa_port *dp = dsa_slave_to_port(dev);
	u8 *edsa_header;

	/*
	 * Convert the outermost 802.1q tag to a DSA tag and prepend
	 * a DSA ethertype field is the packet is tagged, or insert
	 * a DSA ethertype plus DSA tag between the addresses and the
	 * current ethertype field if the packet is untagged.
	 */
	if (skb->protocol == htons(ETH_P_8021Q)) {
		if (skb_cow_head(skb, DSA_HLEN) < 0)
			return NULL;
		skb_push(skb, DSA_HLEN);

		memmove(skb->data, skb->data + DSA_HLEN, 2 * ETH_ALEN);

		/*
		 * Construct tagged FROM_CPU DSA tag from 802.1q tag.
		 */
		edsa_header = skb->data + 2 * ETH_ALEN;
		edsa_header[0] = (ETH_P_EDSA >> 8) & 0xff;
		edsa_header[1] = ETH_P_EDSA & 0xff;
		edsa_header[2] = 0x00;
		edsa_header[3] = 0x00;
		edsa_header[4] = 0x60 | dp->ds->index;
		edsa_header[5] = dp->index << 3;

		/*
		 * Move CFI field from byte 6 to byte 5.
		 */
		if (edsa_header[6] & 0x10) {
			edsa_header[5] |= 0x01;
			edsa_header[6] &= ~0x10;
		}
	} else {
		if (skb_cow_head(skb, EDSA_HLEN) < 0)
			return NULL;
		skb_push(skb, EDSA_HLEN);

		memmove(skb->data, skb->data + EDSA_HLEN, 2 * ETH_ALEN);

		/*
		 * Construct untagged FROM_CPU DSA tag.
		 */
		edsa_header = skb->data + 2 * ETH_ALEN;
		edsa_header[0] = (ETH_P_EDSA >> 8) & 0xff;
		edsa_header[1] = ETH_P_EDSA & 0xff;
		edsa_header[2] = 0x00;
		edsa_header[3] = 0x00;
		edsa_header[4] = 0x40 | dp->ds->index;
		edsa_header[5] = dp->index << 3;
		edsa_header[6] = 0x00;
		edsa_header[7] = 0x00;
	}

	return skb;
}

static struct sk_buff *edsa_rcv(struct sk_buff *skb, struct net_device *dev,
				struct packet_type *pt)
{
	u8 *edsa_header;
	int frame_type;
	int code;
	int source_device;
	int source_port;

	if (unlikely(!pskb_may_pull(skb, EDSA_HLEN)))
		return NULL;

	/*
	 * Skip the two null bytes after the ethertype.
	 */
	edsa_header = skb->data + 2;

	/*
	 * Check that frame type is either TO_CPU or FORWARD.
	 */
	frame_type = edsa_header[0] >> 6;

	switch (frame_type) {
	case FRAME_TYPE_TO_CPU:
		code = (edsa_header[1] & 0x6) | ((edsa_header[2] >> 4) & 1);

		/*
		 * Mark the frame to never egress on any port of the same switch
		 * unless it's a trapped IGMP/MLD packet, in which case the
		 * bridge might want to forward it.
		 */
		if (code != TO_CPU_CODE_IGMP_MLD_TRAP)
			skb->offload_fwd_mark = 1;

		break;

	case FRAME_TYPE_FORWARD:
		skb->offload_fwd_mark = 1;
		break;

	default:
		return NULL;
	}

	/*
	 * Determine source device and port.
	 */
	source_device = edsa_header[0] & 0x1f;
	source_port = (edsa_header[1] >> 3) & 0x1f;

<<<<<<< HEAD
	/*
	 * Check that the source device exists and that the source
	 * port is a registered DSA port.
	 */
	if (source_device >= DSA_MAX_SWITCHES)
		goto out_drop;

	ds = dst->ds[source_device];
	if (!ds)
		goto out_drop;

	if (source_port >= DSA_MAX_PORTS || !ds->ports[source_port].netdev)
		goto out_drop;
=======
	skb->dev = dsa_master_find_slave(dev, source_device, source_port);
	if (!skb->dev)
		return NULL;
>>>>>>> 24b8d41d

	/*
	 * If the 'tagged' bit is set, convert the DSA tag to a 802.1q
	 * tag and delete the ethertype part.  If the 'tagged' bit is
	 * clear, delete the ethertype and the DSA tag parts.
	 */
	if (edsa_header[0] & 0x20) {
		u8 new_header[4];

		/*
		 * Insert 802.1q ethertype and copy the VLAN-related
		 * fields, but clear the bit that will hold CFI (since
		 * DSA uses that bit location for another purpose).
		 */
		new_header[0] = (ETH_P_8021Q >> 8) & 0xff;
		new_header[1] = ETH_P_8021Q & 0xff;
		new_header[2] = edsa_header[2] & ~0x10;
		new_header[3] = edsa_header[3];

		/*
		 * Move CFI bit from its place in the DSA header to
		 * its 802.1q-designated place.
		 */
		if (edsa_header[1] & 0x01)
			new_header[2] |= 0x10;

		skb_pull_rcsum(skb, DSA_HLEN);

		/*
		 * Update packet checksum if skb is CHECKSUM_COMPLETE.
		 */
		if (skb->ip_summed == CHECKSUM_COMPLETE) {
			__wsum c = skb->csum;
			c = csum_add(c, csum_partial(new_header + 2, 2, 0));
			c = csum_sub(c, csum_partial(edsa_header + 2, 2, 0));
			skb->csum = c;
		}

		memcpy(edsa_header, new_header, DSA_HLEN);

		memmove(skb->data - ETH_HLEN,
			skb->data - ETH_HLEN - DSA_HLEN,
			2 * ETH_ALEN);
	} else {
		/*
		 * Remove DSA tag and update checksum.
		 */
		skb_pull_rcsum(skb, EDSA_HLEN);
		memmove(skb->data - ETH_HLEN,
			skb->data - ETH_HLEN - EDSA_HLEN,
			2 * ETH_ALEN);
	}

<<<<<<< HEAD
	skb->dev = ds->ports[source_port].netdev;
	skb_push(skb, ETH_HLEN);
	skb->pkt_type = PACKET_HOST;
	skb->protocol = eth_type_trans(skb, skb->dev);

	skb->dev->stats.rx_packets++;
	skb->dev->stats.rx_bytes += skb->len;

	netif_receive_skb(skb);

	return 0;

out_drop:
	kfree_skb(skb);
out:
	return 0;
=======
	return skb;
>>>>>>> 24b8d41d
}

static const struct dsa_device_ops edsa_netdev_ops = {
	.name	= "edsa",
	.proto	= DSA_TAG_PROTO_EDSA,
	.xmit	= edsa_xmit,
	.rcv	= edsa_rcv,
	.overhead = EDSA_HLEN,
};

MODULE_LICENSE("GPL");
MODULE_ALIAS_DSA_TAG_DRIVER(DSA_TAG_PROTO_EDSA);

module_dsa_tag_driver(edsa_netdev_ops);<|MERGE_RESOLUTION|>--- conflicted
+++ resolved
@@ -133,25 +133,9 @@
 	source_device = edsa_header[0] & 0x1f;
 	source_port = (edsa_header[1] >> 3) & 0x1f;
 
-<<<<<<< HEAD
-	/*
-	 * Check that the source device exists and that the source
-	 * port is a registered DSA port.
-	 */
-	if (source_device >= DSA_MAX_SWITCHES)
-		goto out_drop;
-
-	ds = dst->ds[source_device];
-	if (!ds)
-		goto out_drop;
-
-	if (source_port >= DSA_MAX_PORTS || !ds->ports[source_port].netdev)
-		goto out_drop;
-=======
 	skb->dev = dsa_master_find_slave(dev, source_device, source_port);
 	if (!skb->dev)
 		return NULL;
->>>>>>> 24b8d41d
 
 	/*
 	 * If the 'tagged' bit is set, convert the DSA tag to a 802.1q
@@ -205,26 +189,7 @@
 			2 * ETH_ALEN);
 	}
 
-<<<<<<< HEAD
-	skb->dev = ds->ports[source_port].netdev;
-	skb_push(skb, ETH_HLEN);
-	skb->pkt_type = PACKET_HOST;
-	skb->protocol = eth_type_trans(skb, skb->dev);
-
-	skb->dev->stats.rx_packets++;
-	skb->dev->stats.rx_bytes += skb->len;
-
-	netif_receive_skb(skb);
-
-	return 0;
-
-out_drop:
-	kfree_skb(skb);
-out:
-	return 0;
-=======
 	return skb;
->>>>>>> 24b8d41d
 }
 
 static const struct dsa_device_ops edsa_netdev_ops = {
