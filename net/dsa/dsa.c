// SPDX-License-Identifier: GPL-2.0-or-later
/*
 * net/dsa/dsa.c - Hardware switch handling
 * Copyright (c) 2008-2009 Marvell Semiconductor
 * Copyright (c) 2013 Florian Fainelli <florian@openwrt.org>
 */

#include <linux/device.h>
#include <linux/list.h>
#include <linux/platform_device.h>
#include <linux/slab.h>
#include <linux/module.h>
#include <linux/notifier.h>
#include <linux/of.h>
#include <linux/of_mdio.h>
#include <linux/of_platform.h>
#include <linux/of_net.h>
#include <linux/netdevice.h>
#include <linux/sysfs.h>
#include <linux/phy_fixed.h>
#include <linux/ptp_classify.h>
#include <linux/etherdevice.h>

<<<<<<< HEAD
static struct sk_buff *dsa_slave_notag_xmit(struct sk_buff *skb,
					    struct net_device *dev)
{
	/* Just return the original SKB */
	return skb;
}

static const struct dsa_device_ops none_ops = {
	.xmit	= dsa_slave_notag_xmit,
	.rcv	= NULL,
};

const struct dsa_device_ops *dsa_device_ops[DSA_TAG_LAST] = {
#ifdef CONFIG_NET_DSA_TAG_DSA
	[DSA_TAG_PROTO_DSA] = &dsa_netdev_ops,
#endif
#ifdef CONFIG_NET_DSA_TAG_EDSA
	[DSA_TAG_PROTO_EDSA] = &edsa_netdev_ops,
#endif
#ifdef CONFIG_NET_DSA_TAG_TRAILER
	[DSA_TAG_PROTO_TRAILER] = &trailer_netdev_ops,
#endif
#ifdef CONFIG_NET_DSA_TAG_BRCM
	[DSA_TAG_PROTO_BRCM] = &brcm_netdev_ops,
#endif
#ifdef CONFIG_NET_DSA_TAG_QCA
	[DSA_TAG_PROTO_QCA] = &qca_netdev_ops,
#endif
	[DSA_TAG_PROTO_NONE] = &none_ops,
};
=======
#include "dsa_priv.h"
>>>>>>> 24b8d41d

static LIST_HEAD(dsa_tag_drivers_list);
static DEFINE_MUTEX(dsa_tag_drivers_lock);

<<<<<<< HEAD
void register_switch_driver(struct dsa_switch_ops *ops)
{
	mutex_lock(&dsa_switch_drivers_mutex);
	list_add_tail(&ops->list, &dsa_switch_drivers);
	mutex_unlock(&dsa_switch_drivers_mutex);
}
EXPORT_SYMBOL_GPL(register_switch_driver);

void unregister_switch_driver(struct dsa_switch_ops *ops)
{
	mutex_lock(&dsa_switch_drivers_mutex);
	list_del_init(&ops->list);
	mutex_unlock(&dsa_switch_drivers_mutex);
}
EXPORT_SYMBOL_GPL(unregister_switch_driver);

static struct dsa_switch_ops *
dsa_switch_probe(struct device *parent, struct device *host_dev, int sw_addr,
		 const char **_name, void **priv)
{
	struct dsa_switch_ops *ret;
	struct list_head *list;
	const char *name;

	ret = NULL;
	name = NULL;

	mutex_lock(&dsa_switch_drivers_mutex);
	list_for_each(list, &dsa_switch_drivers) {
		struct dsa_switch_ops *ops;

		ops = list_entry(list, struct dsa_switch_ops, list);

		name = ops->probe(parent, host_dev, sw_addr, priv);
		if (name != NULL) {
			ret = ops;
			break;
		}
	}
	mutex_unlock(&dsa_switch_drivers_mutex);

	*_name = name;

	return ret;
}

/* hwmon support ************************************************************/
=======
static struct sk_buff *dsa_slave_notag_xmit(struct sk_buff *skb,
					    struct net_device *dev)
{
	/* Just return the original SKB */
	return skb;
}

static const struct dsa_device_ops none_ops = {
	.name	= "none",
	.proto	= DSA_TAG_PROTO_NONE,
	.xmit	= dsa_slave_notag_xmit,
	.rcv	= NULL,
};
>>>>>>> 24b8d41d

DSA_TAG_DRIVER(none_ops);

static void dsa_tag_driver_register(struct dsa_tag_driver *dsa_tag_driver,
				    struct module *owner)
{
<<<<<<< HEAD
	struct dsa_switch *ds = dev_get_drvdata(dev);
	int temp, ret;

	ret = ds->ops->get_temp(ds, &temp);
	if (ret < 0)
		return ret;
=======
	dsa_tag_driver->owner = owner;
>>>>>>> 24b8d41d

	mutex_lock(&dsa_tag_drivers_lock);
	list_add_tail(&dsa_tag_driver->list, &dsa_tag_drivers_list);
	mutex_unlock(&dsa_tag_drivers_lock);
}

void dsa_tag_drivers_register(struct dsa_tag_driver *dsa_tag_driver_array[],
			      unsigned int count, struct module *owner)
{
	unsigned int i;

<<<<<<< HEAD
	ret = ds->ops->get_temp_limit(ds, &temp);
	if (ret < 0)
		return ret;

	return sprintf(buf, "%d\n", temp * 1000);
=======
	for (i = 0; i < count; i++)
		dsa_tag_driver_register(dsa_tag_driver_array[i], owner);
>>>>>>> 24b8d41d
}

static void dsa_tag_driver_unregister(struct dsa_tag_driver *dsa_tag_driver)
{
<<<<<<< HEAD
	struct dsa_switch *ds = dev_get_drvdata(dev);
	int temp, ret;

	ret = kstrtoint(buf, 0, &temp);
	if (ret < 0)
		return ret;

	ret = ds->ops->set_temp_limit(ds, DIV_ROUND_CLOSEST(temp, 1000));
	if (ret < 0)
		return ret;

	return count;
=======
	mutex_lock(&dsa_tag_drivers_lock);
	list_del(&dsa_tag_driver->list);
	mutex_unlock(&dsa_tag_drivers_lock);
>>>>>>> 24b8d41d
}
EXPORT_SYMBOL_GPL(dsa_tag_drivers_register);

void dsa_tag_drivers_unregister(struct dsa_tag_driver *dsa_tag_driver_array[],
				unsigned int count)
{
<<<<<<< HEAD
	struct dsa_switch *ds = dev_get_drvdata(dev);
	bool alarm;
	int ret;

	ret = ds->ops->get_temp_alarm(ds, &alarm);
	if (ret < 0)
		return ret;
=======
	unsigned int i;
>>>>>>> 24b8d41d

	for (i = 0; i < count; i++)
		dsa_tag_driver_unregister(dsa_tag_driver_array[i]);
}
EXPORT_SYMBOL_GPL(dsa_tag_drivers_unregister);

const char *dsa_tag_protocol_to_str(const struct dsa_device_ops *ops)
{
<<<<<<< HEAD
	struct device *dev = container_of(kobj, struct device, kobj);
	struct dsa_switch *ds = dev_get_drvdata(dev);
	struct dsa_switch_ops *ops = ds->ops;
	umode_t mode = attr->mode;

	if (index == 1) {
		if (!ops->get_temp_limit)
			mode = 0;
		else if (!ops->set_temp_limit)
			mode &= ~S_IWUSR;
	} else if (index == 2 && !ops->get_temp_alarm) {
		mode = 0;
	}
	return mode;
}

static const struct attribute_group dsa_hwmon_group = {
	.attrs = dsa_hwmon_attrs,
	.is_visible = dsa_hwmon_attrs_visible,
};
__ATTRIBUTE_GROUPS(dsa_hwmon);

#endif /* CONFIG_NET_DSA_HWMON */

/* basic switch operations **************************************************/
int dsa_cpu_dsa_setup(struct dsa_switch *ds, struct device *dev,
		      struct device_node *port_dn, int port)
{
	struct phy_device *phydev;
	int ret, mode;

	if (of_phy_is_fixed_link(port_dn)) {
		ret = of_phy_register_fixed_link(port_dn);
		if (ret) {
			dev_err(dev, "failed to register fixed PHY\n");
			return ret;
		}
		phydev = of_phy_find_device(port_dn);

		mode = of_get_phy_mode(port_dn);
		if (mode < 0)
			mode = PHY_INTERFACE_MODE_NA;
		phydev->interface = mode;

		genphy_config_init(phydev);
		genphy_read_status(phydev);
		if (ds->ops->adjust_link)
			ds->ops->adjust_link(ds, port, phydev);

		put_device(&phydev->mdio.dev);
	}

	return 0;
}

static int dsa_cpu_dsa_setups(struct dsa_switch *ds, struct device *dev)
{
	struct device_node *port_dn;
	int ret, port;

	for (port = 0; port < DSA_MAX_PORTS; port++) {
		if (!(dsa_is_cpu_port(ds, port) || dsa_is_dsa_port(ds, port)))
			continue;

		port_dn = ds->ports[port].dn;
		ret = dsa_cpu_dsa_setup(ds, dev, port_dn, port);
		if (ret)
			return ret;
	}
	return 0;
}

const struct dsa_device_ops *dsa_resolve_tag_protocol(int tag_protocol)
{
	const struct dsa_device_ops *ops;

	if (tag_protocol >= DSA_TAG_LAST)
		return ERR_PTR(-EINVAL);
	ops = dsa_device_ops[tag_protocol];

	if (!ops)
		return ERR_PTR(-ENOPROTOOPT);

	return ops;
}

int dsa_cpu_port_ethtool_setup(struct dsa_switch *ds)
{
	struct net_device *master;
	struct ethtool_ops *cpu_ops;

	master = ds->dst->master_netdev;
	if (ds->master_netdev)
		master = ds->master_netdev;

	cpu_ops = devm_kzalloc(ds->dev, sizeof(*cpu_ops), GFP_KERNEL);
	if (!cpu_ops)
		return -ENOMEM;

	memcpy(&ds->dst->master_ethtool_ops, master->ethtool_ops,
	       sizeof(struct ethtool_ops));
	ds->dst->master_orig_ethtool_ops = master->ethtool_ops;
	memcpy(cpu_ops, &ds->dst->master_ethtool_ops,
	       sizeof(struct ethtool_ops));
	dsa_cpu_port_ethtool_init(cpu_ops);
	master->ethtool_ops = cpu_ops;

	return 0;
}

void dsa_cpu_port_ethtool_restore(struct dsa_switch *ds)
{
	struct net_device *master;

	master = ds->dst->master_netdev;
	if (ds->master_netdev)
		master = ds->master_netdev;

	master->ethtool_ops = ds->dst->master_orig_ethtool_ops;
}

static int dsa_switch_setup_one(struct dsa_switch *ds, struct device *parent)
{
	struct dsa_switch_ops *ops = ds->ops;
	struct dsa_switch_tree *dst = ds->dst;
	struct dsa_chip_data *cd = ds->cd;
	bool valid_name_found = false;
	int index = ds->index;
	int i, ret;

	/*
	 * Validate supplied switch configuration.
	 */
	for (i = 0; i < DSA_MAX_PORTS; i++) {
		char *name;

		name = cd->port_names[i];
		if (name == NULL)
			continue;

		if (!strcmp(name, "cpu")) {
			if (dst->cpu_switch != -1) {
				netdev_err(dst->master_netdev,
					   "multiple cpu ports?!\n");
				ret = -EINVAL;
				goto out;
			}
			dst->cpu_switch = index;
			dst->cpu_port = i;
			ds->cpu_port_mask |= 1 << i;
		} else if (!strcmp(name, "dsa")) {
			ds->dsa_port_mask |= 1 << i;
		} else {
			ds->enabled_port_mask |= 1 << i;
		}
		valid_name_found = true;
	}

	if (!valid_name_found && i == DSA_MAX_PORTS) {
		ret = -EINVAL;
		goto out;
	}

	/* Make the built-in MII bus mask match the number of ports,
	 * switch drivers can override this later
	 */
	ds->phys_mii_mask = ds->enabled_port_mask;

	/*
	 * If the CPU connects to this switch, set the switch tree
	 * tagging protocol to the preferred tagging format of this
	 * switch.
	 */
	if (dst->cpu_switch == index) {
		enum dsa_tag_protocol tag_protocol;

		tag_protocol = ops->get_tag_protocol(ds);
		dst->tag_ops = dsa_resolve_tag_protocol(tag_protocol);
		if (IS_ERR(dst->tag_ops)) {
			ret = PTR_ERR(dst->tag_ops);
			goto out;
		}

		dst->rcv = dst->tag_ops->rcv;
	}

	memcpy(ds->rtable, cd->rtable, sizeof(ds->rtable));

	/*
	 * Do basic register setup.
	 */
	ret = ops->setup(ds);
	if (ret < 0)
		goto out;

	if (ops->set_addr) {
		ret = ops->set_addr(ds, dst->master_netdev->dev_addr);
		if (ret < 0)
			goto out;
	}

	if (!ds->slave_mii_bus && ops->phy_read) {
		ds->slave_mii_bus = devm_mdiobus_alloc(parent);
		if (!ds->slave_mii_bus) {
			ret = -ENOMEM;
			goto out;
		}
		dsa_slave_mii_bus_init(ds);

		ret = mdiobus_register(ds->slave_mii_bus);
		if (ret < 0)
			goto out;
	}

	/*
	 * Create network devices for physical switch ports.
	 */
	for (i = 0; i < DSA_MAX_PORTS; i++) {
		ds->ports[i].dn = cd->port_dn[i];

		if (!(ds->enabled_port_mask & (1 << i)))
			continue;

		ret = dsa_slave_create(ds, parent, i, cd->port_names[i]);
		if (ret < 0) {
			netdev_err(dst->master_netdev, "[%d]: can't create dsa slave device for port %d(%s): %d\n",
				   index, i, cd->port_names[i], ret);
			ret = 0;
		}
	}

	/* Perform configuration of the CPU and DSA ports */
	ret = dsa_cpu_dsa_setups(ds, parent);
	if (ret < 0) {
		netdev_err(dst->master_netdev, "[%d] : can't configure CPU and DSA ports\n",
			   index);
		ret = 0;
	}

	ret = dsa_cpu_port_ethtool_setup(ds);
	if (ret)
		return ret;

#ifdef CONFIG_NET_DSA_HWMON
	/* If the switch provides a temperature sensor,
	 * register with hardware monitoring subsystem.
	 * Treat registration error as non-fatal and ignore it.
	 */
	if (ops->get_temp) {
		const char *netname = netdev_name(dst->master_netdev);
		char hname[IFNAMSIZ + 1];
		int i, j;

		/* Create valid hwmon 'name' attribute */
		for (i = j = 0; i < IFNAMSIZ && netname[i]; i++) {
			if (isalnum(netname[i]))
				hname[j++] = netname[i];
		}
		hname[j] = '\0';
		scnprintf(ds->hwmon_name, sizeof(ds->hwmon_name), "%s_dsa%d",
			  hname, index);
		ds->hwmon_dev = hwmon_device_register_with_groups(NULL,
					ds->hwmon_name, ds, dsa_hwmon_groups);
		if (IS_ERR(ds->hwmon_dev))
			ds->hwmon_dev = NULL;
	}
#endif /* CONFIG_NET_DSA_HWMON */

	return ret;

out:
	return ret;
}

static struct dsa_switch *
dsa_switch_setup(struct dsa_switch_tree *dst, int index,
		 struct device *parent, struct device *host_dev)
{
	struct dsa_chip_data *cd = dst->pd->chip + index;
	struct dsa_switch_ops *ops;
	struct dsa_switch *ds;
	int ret;
	const char *name;
	void *priv;

	/*
	 * Probe for switch model.
	 */
	ops = dsa_switch_probe(parent, host_dev, cd->sw_addr, &name, &priv);
	if (!ops) {
		netdev_err(dst->master_netdev, "[%d]: could not detect attached switch\n",
			   index);
		return ERR_PTR(-EINVAL);
	}
	netdev_info(dst->master_netdev, "[%d]: detected a %s switch\n",
		    index, name);


	/*
	 * Allocate and initialise switch state.
	 */
	ds = devm_kzalloc(parent, sizeof(*ds), GFP_KERNEL);
	if (ds == NULL)
		return ERR_PTR(-ENOMEM);

	ds->dst = dst;
	ds->index = index;
	ds->cd = cd;
	ds->ops = ops;
	ds->priv = priv;
	ds->dev = parent;
=======
	return ops->name;
};

const struct dsa_device_ops *dsa_tag_driver_get(int tag_protocol)
{
	struct dsa_tag_driver *dsa_tag_driver;
	const struct dsa_device_ops *ops;
	bool found = false;

	request_module("%s%d", DSA_TAG_DRIVER_ALIAS, tag_protocol);

	mutex_lock(&dsa_tag_drivers_lock);
	list_for_each_entry(dsa_tag_driver, &dsa_tag_drivers_list, list) {
		ops = dsa_tag_driver->ops;
		if (ops->proto == tag_protocol) {
			found = true;
			break;
		}
	}

	if (found) {
		if (!try_module_get(dsa_tag_driver->owner))
			ops = ERR_PTR(-ENOPROTOOPT);
	} else {
		ops = ERR_PTR(-ENOPROTOOPT);
	}

	mutex_unlock(&dsa_tag_drivers_lock);
>>>>>>> 24b8d41d

	return ops;
}

<<<<<<< HEAD
void dsa_cpu_dsa_destroy(struct device_node *port_dn)
{
	if (of_phy_is_fixed_link(port_dn))
		of_phy_deregister_fixed_link(port_dn);
}

static void dsa_switch_destroy(struct dsa_switch *ds)
{
	int port;

#ifdef CONFIG_NET_DSA_HWMON
	if (ds->hwmon_dev)
		hwmon_device_unregister(ds->hwmon_dev);
#endif

	/* Destroy network devices for physical switch ports. */
	for (port = 0; port < DSA_MAX_PORTS; port++) {
		if (!(ds->enabled_port_mask & (1 << port)))
			continue;

		if (!ds->ports[port].netdev)
			continue;

		dsa_slave_destroy(ds->ports[port].netdev);
	}

	/* Disable configuration of the CPU and DSA ports */
	for (port = 0; port < DSA_MAX_PORTS; port++) {
		if (!(dsa_is_cpu_port(ds, port) || dsa_is_dsa_port(ds, port)))
			continue;
		dsa_cpu_dsa_destroy(ds->ports[port].dn);

		/* Clearing a bit which is not set does no harm */
		ds->cpu_port_mask |= ~(1 << port);
		ds->dsa_port_mask |= ~(1 << port);
	}

	if (ds->slave_mii_bus && ds->ops->phy_read)
		mdiobus_unregister(ds->slave_mii_bus);
}

#ifdef CONFIG_PM_SLEEP
int dsa_switch_suspend(struct dsa_switch *ds)
{
	int i, ret = 0;

	/* Suspend slave network devices */
	for (i = 0; i < DSA_MAX_PORTS; i++) {
		if (!dsa_is_port_initialized(ds, i))
			continue;

		ret = dsa_slave_suspend(ds->ports[i].netdev);
		if (ret)
			return ret;
	}

	if (ds->ops->suspend)
		ret = ds->ops->suspend(ds);

	return ret;
=======
void dsa_tag_driver_put(const struct dsa_device_ops *ops)
{
	struct dsa_tag_driver *dsa_tag_driver;

	mutex_lock(&dsa_tag_drivers_lock);
	list_for_each_entry(dsa_tag_driver, &dsa_tag_drivers_list, list) {
		if (dsa_tag_driver->ops == ops) {
			module_put(dsa_tag_driver->owner);
			break;
		}
	}
	mutex_unlock(&dsa_tag_drivers_lock);
>>>>>>> 24b8d41d
}
EXPORT_SYMBOL_GPL(dsa_switch_suspend);

<<<<<<< HEAD
int dsa_switch_resume(struct dsa_switch *ds)
{
	int i, ret = 0;

	if (ds->ops->resume)
		ret = ds->ops->resume(ds);

	if (ret)
		return ret;

	/* Resume slave network devices */
	for (i = 0; i < DSA_MAX_PORTS; i++) {
		if (!dsa_is_port_initialized(ds, i))
			continue;

		ret = dsa_slave_resume(ds->ports[i].netdev);
		if (ret)
			return ret;
	}

	return 0;
}
EXPORT_SYMBOL_GPL(dsa_switch_resume);
#endif

/* platform driver init and cleanup *****************************************/
=======
>>>>>>> 24b8d41d
static int dev_is_class(struct device *dev, void *class)
{
	if (dev->class != NULL && !strcmp(dev->class->name, class))
		return 1;

	return 0;
}

static struct device *dev_find_class(struct device *parent, char *class)
{
	if (dev_is_class(parent, class)) {
		get_device(parent);
		return parent;
	}

	return device_find_child(parent, class, dev_is_class);
}

struct net_device *dsa_dev_to_net_device(struct device *dev)
{
	struct device *d;

	d = dev_find_class(dev, "net");
	if (d != NULL) {
		struct net_device *nd;

		nd = to_net_dev(d);
		dev_hold(nd);
		put_device(d);

		return nd;
	}

	return NULL;
}
EXPORT_SYMBOL_GPL(dsa_dev_to_net_device);

/* Determine if we should defer delivery of skb until we have a rx timestamp.
 *
 * Called from dsa_switch_rcv. For now, this will only work if tagging is
 * enabled on the switch. Normally the MAC driver would retrieve the hardware
 * timestamp when it reads the packet out of the hardware. However in a DSA
 * switch, the DSA driver owning the interface to which the packet is
 * delivered is never notified unless we do so here.
 */
static bool dsa_skb_defer_rx_timestamp(struct dsa_slave_priv *p,
				       struct sk_buff *skb)
{
<<<<<<< HEAD
	const __be32 *reg;
	int link_sw_addr;
	struct device_node *parent_sw;
	int len;

	parent_sw = of_get_parent(link);
	if (!parent_sw)
		return -EINVAL;

	reg = of_get_property(parent_sw, "reg", &len);
	if (!reg || (len != sizeof(*reg) * 2))
		return -EINVAL;

	/*
	 * Get the destination switch number from the second field of its 'reg'
	 * property, i.e. for "reg = <0x19 1>" sw_addr is '1'.
	 */
	link_sw_addr = be32_to_cpup(reg + 1);

	if (link_sw_addr >= pd->nr_chips)
		return -EINVAL;

	cd->rtable[link_sw_addr] = port_index;
=======
	struct dsa_switch *ds = p->dp->ds;
	unsigned int type;

	if (skb_headroom(skb) < ETH_HLEN)
		return false;
>>>>>>> 24b8d41d

	__skb_push(skb, ETH_HLEN);

	type = ptp_classify_raw(skb);

	__skb_pull(skb, ETH_HLEN);

	if (type == PTP_CLASS_NONE)
		return false;

<<<<<<< HEAD
static void dsa_of_free_platform_data(struct dsa_platform_data *pd)
{
	int i;
	int port_index;

	for (i = 0; i < pd->nr_chips; i++) {
		port_index = 0;
		while (port_index < DSA_MAX_PORTS) {
			kfree(pd->chip[i].port_names[port_index]);
			port_index++;
		}
=======
	if (likely(ds->ops->port_rxtstamp))
		return ds->ops->port_rxtstamp(ds, p->dp->index, skb, type);
>>>>>>> 24b8d41d

	return false;
}

static int dsa_switch_rcv(struct sk_buff *skb, struct net_device *dev,
			  struct packet_type *pt, struct net_device *unused)
{
<<<<<<< HEAD
	struct device_node *np = dev->of_node;
	struct device_node *child, *mdio, *ethernet, *port;
	struct mii_bus *mdio_bus, *mdio_bus_switch;
	struct net_device *ethernet_dev;
	struct dsa_platform_data *pd;
	struct dsa_chip_data *cd;
	const char *port_name;
	int chip_index, port_index;
	const unsigned int *sw_addr, *port_reg;
	u32 eeprom_len;
	int ret;

	mdio = of_parse_phandle(np, "dsa,mii-bus", 0);
	if (!mdio)
		return -EINVAL;

	mdio_bus = of_mdio_find_bus(mdio);
	if (!mdio_bus)
		return -EPROBE_DEFER;

	ethernet = of_parse_phandle(np, "dsa,ethernet", 0);
	if (!ethernet) {
		ret = -EINVAL;
		goto out_put_mdio;
	}
=======
	struct dsa_port *cpu_dp = dev->dsa_ptr;
	struct sk_buff *nskb = NULL;
	struct pcpu_sw_netstats *s;
	struct dsa_slave_priv *p;
>>>>>>> 24b8d41d

	if (unlikely(!cpu_dp)) {
		kfree_skb(skb);
		return 0;
	}

	skb = skb_unshare(skb, GFP_ATOMIC);
	if (!skb)
		return 0;

	nskb = cpu_dp->rcv(skb, dev, pt);
	if (!nskb) {
		kfree_skb(skb);
		return 0;
	}

<<<<<<< HEAD
	chip_index = -1;
	for_each_available_child_of_node(np, child) {
		int i;

		chip_index++;
		cd = &pd->chip[chip_index];

		cd->of_node = child;

		/* Initialize the routing table */
		for (i = 0; i < DSA_MAX_SWITCHES; ++i)
			cd->rtable[i] = DSA_RTABLE_NONE;

		/* When assigning the host device, increment its refcount */
		cd->host_dev = get_device(&mdio_bus->dev);

		sw_addr = of_get_property(child, "reg", NULL);
		if (!sw_addr)
			continue;

		cd->sw_addr = be32_to_cpup(sw_addr);
		if (cd->sw_addr >= PHY_MAX_ADDR)
			continue;

		if (!of_property_read_u32(child, "eeprom-length", &eeprom_len))
			cd->eeprom_len = eeprom_len;

		mdio = of_parse_phandle(child, "mii-bus", 0);
		if (mdio) {
			mdio_bus_switch = of_mdio_find_bus(mdio);
			if (!mdio_bus_switch) {
				ret = -EPROBE_DEFER;
				goto out_free_chip;
			}

			/* Drop the mdio_bus device ref, replacing the host
			 * device with the mdio_bus_switch device, keeping
			 * the refcount from of_mdio_find_bus() above.
			 */
			put_device(cd->host_dev);
			cd->host_dev = &mdio_bus_switch->dev;
		}

		for_each_available_child_of_node(child, port) {
			port_reg = of_get_property(port, "reg", NULL);
			if (!port_reg)
				continue;

			port_index = be32_to_cpup(port_reg);
			if (port_index >= DSA_MAX_PORTS)
				break;

			port_name = of_get_property(port, "label", NULL);
			if (!port_name)
				continue;

			cd->port_dn[port_index] = port;

			cd->port_names[port_index] = kstrdup(port_name,
					GFP_KERNEL);
			if (!cd->port_names[port_index]) {
				ret = -ENOMEM;
				goto out_free_chip;
			}

			ret = dsa_of_probe_links(pd, cd, chip_index,
						 port_index, port, port_name);
			if (ret)
				goto out_free_chip;
=======
	skb = nskb;
	p = netdev_priv(skb->dev);
	skb_push(skb, ETH_HLEN);
	skb->pkt_type = PACKET_HOST;
	skb->protocol = eth_type_trans(skb, skb->dev);
>>>>>>> 24b8d41d

	if (unlikely(cpu_dp->ds->untag_bridge_pvid)) {
		nskb = dsa_untag_bridge_pvid(skb);
		if (!nskb) {
			kfree_skb(skb);
			return 0;
		}
		skb = nskb;
	}

	s = this_cpu_ptr(p->stats64);
	u64_stats_update_begin(&s->syncp);
	s->rx_packets++;
	s->rx_bytes += skb->len;
	u64_stats_update_end(&s->syncp);

	if (dsa_skb_defer_rx_timestamp(p, skb))
		return 0;

	gro_cells_receive(&p->gcells, skb);

	return 0;
}

#ifdef CONFIG_PM_SLEEP
static bool dsa_is_port_initialized(struct dsa_switch *ds, int p)
{
	const struct dsa_port *dp = dsa_to_port(ds, p);

	return dp->type == DSA_PORT_TYPE_USER && dp->slave;
}

int dsa_switch_suspend(struct dsa_switch *ds)
{
	int i, ret = 0;

	/* Suspend slave network devices */
	for (i = 0; i < ds->num_ports; i++) {
		if (!dsa_is_port_initialized(ds, i))
			continue;

		ret = dsa_slave_suspend(dsa_to_port(ds, i)->slave);
		if (ret)
			return ret;
	}

	if (ds->ops->suspend)
		ret = ds->ops->suspend(ds);

	return ret;
}
EXPORT_SYMBOL_GPL(dsa_switch_suspend);

int dsa_switch_resume(struct dsa_switch *ds)
{
	int i, ret = 0;

	if (ds->ops->resume)
		ret = ds->ops->resume(ds);

	if (ret)
		return ret;

	/* Resume slave network devices */
	for (i = 0; i < ds->num_ports; i++) {
		if (!dsa_is_port_initialized(ds, i))
			continue;

		ret = dsa_slave_resume(dsa_to_port(ds, i)->slave);
		if (ret)
			return ret;
	}

	return 0;
}
EXPORT_SYMBOL_GPL(dsa_switch_resume);
#endif

static struct packet_type dsa_pack_type __read_mostly = {
	.type	= cpu_to_be16(ETH_P_XDSA),
	.func	= dsa_switch_rcv,
};

static struct workqueue_struct *dsa_owq;

bool dsa_schedule_work(struct work_struct *work)
{
	return queue_work(dsa_owq, work);
}

static ATOMIC_NOTIFIER_HEAD(dsa_notif_chain);

int register_dsa_notifier(struct notifier_block *nb)
{
	return atomic_notifier_chain_register(&dsa_notif_chain, nb);
}
EXPORT_SYMBOL_GPL(register_dsa_notifier);

int unregister_dsa_notifier(struct notifier_block *nb)
{
	return atomic_notifier_chain_unregister(&dsa_notif_chain, nb);
}
EXPORT_SYMBOL_GPL(unregister_dsa_notifier);

int call_dsa_notifiers(unsigned long val, struct net_device *dev,
		       struct dsa_notifier_info *info)
{
	info->dev = dev;
	return atomic_notifier_call_chain(&dsa_notif_chain, val, info);
}
EXPORT_SYMBOL_GPL(call_dsa_notifiers);

int dsa_devlink_param_get(struct devlink *dl, u32 id,
			  struct devlink_param_gset_ctx *ctx)
{
	struct dsa_switch *ds = dsa_devlink_to_ds(dl);

	if (!ds->ops->devlink_param_get)
		return -EOPNOTSUPP;

<<<<<<< HEAD
	dsa_cpu_port_ethtool_restore(dst->ds[0]);

	dev_put(dst->master_netdev);
=======
	return ds->ops->devlink_param_get(ds, id, ctx);
>>>>>>> 24b8d41d
}
EXPORT_SYMBOL_GPL(dsa_devlink_param_get);

int dsa_devlink_param_set(struct devlink *dl, u32 id,
			  struct devlink_param_gset_ctx *ctx)
{
	struct dsa_switch *ds = dsa_devlink_to_ds(dl);

	if (!ds->ops->devlink_param_set)
		return -EOPNOTSUPP;

	return ds->ops->devlink_param_set(ds, id, ctx);
}
EXPORT_SYMBOL_GPL(dsa_devlink_param_set);

int dsa_devlink_params_register(struct dsa_switch *ds,
				const struct devlink_param *params,
				size_t params_count)
{
	return devlink_params_register(ds->devlink, params, params_count);
}
EXPORT_SYMBOL_GPL(dsa_devlink_params_register);

void dsa_devlink_params_unregister(struct dsa_switch *ds,
				   const struct devlink_param *params,
				   size_t params_count)
{
	devlink_params_unregister(ds->devlink, params, params_count);
}
EXPORT_SYMBOL_GPL(dsa_devlink_params_unregister);

int dsa_devlink_resource_register(struct dsa_switch *ds,
				  const char *resource_name,
				  u64 resource_size,
				  u64 resource_id,
				  u64 parent_resource_id,
				  const struct devlink_resource_size_params *size_params)
{
	return devlink_resource_register(ds->devlink, resource_name,
					 resource_size, resource_id,
					 parent_resource_id,
					 size_params);
}
EXPORT_SYMBOL_GPL(dsa_devlink_resource_register);

void dsa_devlink_resources_unregister(struct dsa_switch *ds)
{
	devlink_resources_unregister(ds->devlink, NULL);
}
EXPORT_SYMBOL_GPL(dsa_devlink_resources_unregister);

void dsa_devlink_resource_occ_get_register(struct dsa_switch *ds,
					   u64 resource_id,
					   devlink_resource_occ_get_t *occ_get,
					   void *occ_get_priv)
{
	return devlink_resource_occ_get_register(ds->devlink, resource_id,
						 occ_get, occ_get_priv);
}
EXPORT_SYMBOL_GPL(dsa_devlink_resource_occ_get_register);

void dsa_devlink_resource_occ_get_unregister(struct dsa_switch *ds,
					     u64 resource_id)
{
	devlink_resource_occ_get_unregister(ds->devlink, resource_id);
}
EXPORT_SYMBOL_GPL(dsa_devlink_resource_occ_get_unregister);

struct devlink_region *
dsa_devlink_region_create(struct dsa_switch *ds,
			  const struct devlink_region_ops *ops,
			  u32 region_max_snapshots, u64 region_size)
{
	return devlink_region_create(ds->devlink, ops, region_max_snapshots,
				     region_size);
}
EXPORT_SYMBOL_GPL(dsa_devlink_region_create);

struct devlink_region *
dsa_devlink_port_region_create(struct dsa_switch *ds,
			       int port,
			       const struct devlink_port_region_ops *ops,
			       u32 region_max_snapshots, u64 region_size)
{
	struct dsa_port *dp = dsa_to_port(ds, port);

	return devlink_port_region_create(&dp->devlink_port, ops,
					  region_max_snapshots,
					  region_size);
}
EXPORT_SYMBOL_GPL(dsa_devlink_port_region_create);

void dsa_devlink_region_destroy(struct devlink_region *region)
{
	devlink_region_destroy(region);
}
EXPORT_SYMBOL_GPL(dsa_devlink_region_destroy);

struct dsa_port *dsa_port_from_netdev(struct net_device *netdev)
{
	if (!netdev || !dsa_slave_dev_check(netdev))
		return ERR_PTR(-ENODEV);

<<<<<<< HEAD
static const struct of_device_id dsa_of_match_table[] = {
	{ .compatible = "marvell,dsa", },
	{}
};
MODULE_DEVICE_TABLE(of, dsa_of_match_table);

static struct platform_driver dsa_driver = {
	.probe		= dsa_probe,
	.remove		= dsa_remove,
	.shutdown	= dsa_shutdown,
	.driver = {
		.name	= "dsa",
		.of_match_table = dsa_of_match_table,
		.pm	= &dsa_pm_ops,
	},
};
=======
	return dsa_slave_to_port(netdev);
}
EXPORT_SYMBOL_GPL(dsa_port_from_netdev);
>>>>>>> 24b8d41d

static int __init dsa_init_module(void)
{
	int rc;

	dsa_owq = alloc_ordered_workqueue("dsa_ordered",
					  WQ_MEM_RECLAIM);
	if (!dsa_owq)
		return -ENOMEM;

	rc = dsa_slave_register_notifier();
	if (rc)
		goto register_notifier_fail;

	dev_add_pack(&dsa_pack_type);

	dsa_tag_driver_register(&DSA_TAG_DRIVER_NAME(none_ops),
				THIS_MODULE);

	return 0;

register_notifier_fail:
	destroy_workqueue(dsa_owq);

	return rc;
}
module_init(dsa_init_module);

static void __exit dsa_cleanup_module(void)
{
	dsa_tag_driver_unregister(&DSA_TAG_DRIVER_NAME(none_ops));

	dsa_slave_unregister_notifier();
	dev_remove_pack(&dsa_pack_type);
	destroy_workqueue(dsa_owq);
}
module_exit(dsa_cleanup_module);

MODULE_AUTHOR("Lennert Buytenhek <buytenh@wantstofly.org>");
MODULE_DESCRIPTION("Driver for Distributed Switch Architecture switch chips");
MODULE_LICENSE("GPL");
MODULE_ALIAS("platform:dsa");<|MERGE_RESOLUTION|>--- conflicted
+++ resolved
@@ -21,93 +21,11 @@
 #include <linux/ptp_classify.h>
 #include <linux/etherdevice.h>
 
-<<<<<<< HEAD
-static struct sk_buff *dsa_slave_notag_xmit(struct sk_buff *skb,
-					    struct net_device *dev)
-{
-	/* Just return the original SKB */
-	return skb;
-}
-
-static const struct dsa_device_ops none_ops = {
-	.xmit	= dsa_slave_notag_xmit,
-	.rcv	= NULL,
-};
-
-const struct dsa_device_ops *dsa_device_ops[DSA_TAG_LAST] = {
-#ifdef CONFIG_NET_DSA_TAG_DSA
-	[DSA_TAG_PROTO_DSA] = &dsa_netdev_ops,
-#endif
-#ifdef CONFIG_NET_DSA_TAG_EDSA
-	[DSA_TAG_PROTO_EDSA] = &edsa_netdev_ops,
-#endif
-#ifdef CONFIG_NET_DSA_TAG_TRAILER
-	[DSA_TAG_PROTO_TRAILER] = &trailer_netdev_ops,
-#endif
-#ifdef CONFIG_NET_DSA_TAG_BRCM
-	[DSA_TAG_PROTO_BRCM] = &brcm_netdev_ops,
-#endif
-#ifdef CONFIG_NET_DSA_TAG_QCA
-	[DSA_TAG_PROTO_QCA] = &qca_netdev_ops,
-#endif
-	[DSA_TAG_PROTO_NONE] = &none_ops,
-};
-=======
 #include "dsa_priv.h"
->>>>>>> 24b8d41d
 
 static LIST_HEAD(dsa_tag_drivers_list);
 static DEFINE_MUTEX(dsa_tag_drivers_lock);
 
-<<<<<<< HEAD
-void register_switch_driver(struct dsa_switch_ops *ops)
-{
-	mutex_lock(&dsa_switch_drivers_mutex);
-	list_add_tail(&ops->list, &dsa_switch_drivers);
-	mutex_unlock(&dsa_switch_drivers_mutex);
-}
-EXPORT_SYMBOL_GPL(register_switch_driver);
-
-void unregister_switch_driver(struct dsa_switch_ops *ops)
-{
-	mutex_lock(&dsa_switch_drivers_mutex);
-	list_del_init(&ops->list);
-	mutex_unlock(&dsa_switch_drivers_mutex);
-}
-EXPORT_SYMBOL_GPL(unregister_switch_driver);
-
-static struct dsa_switch_ops *
-dsa_switch_probe(struct device *parent, struct device *host_dev, int sw_addr,
-		 const char **_name, void **priv)
-{
-	struct dsa_switch_ops *ret;
-	struct list_head *list;
-	const char *name;
-
-	ret = NULL;
-	name = NULL;
-
-	mutex_lock(&dsa_switch_drivers_mutex);
-	list_for_each(list, &dsa_switch_drivers) {
-		struct dsa_switch_ops *ops;
-
-		ops = list_entry(list, struct dsa_switch_ops, list);
-
-		name = ops->probe(parent, host_dev, sw_addr, priv);
-		if (name != NULL) {
-			ret = ops;
-			break;
-		}
-	}
-	mutex_unlock(&dsa_switch_drivers_mutex);
-
-	*_name = name;
-
-	return ret;
-}
-
-/* hwmon support ************************************************************/
-=======
 static struct sk_buff *dsa_slave_notag_xmit(struct sk_buff *skb,
 					    struct net_device *dev)
 {
@@ -121,23 +39,13 @@
 	.xmit	= dsa_slave_notag_xmit,
 	.rcv	= NULL,
 };
->>>>>>> 24b8d41d
 
 DSA_TAG_DRIVER(none_ops);
 
 static void dsa_tag_driver_register(struct dsa_tag_driver *dsa_tag_driver,
 				    struct module *owner)
 {
-<<<<<<< HEAD
-	struct dsa_switch *ds = dev_get_drvdata(dev);
-	int temp, ret;
-
-	ret = ds->ops->get_temp(ds, &temp);
-	if (ret < 0)
-		return ret;
-=======
 	dsa_tag_driver->owner = owner;
->>>>>>> 24b8d41d
 
 	mutex_lock(&dsa_tag_drivers_lock);
 	list_add_tail(&dsa_tag_driver->list, &dsa_tag_drivers_list);
@@ -149,55 +57,22 @@
 {
 	unsigned int i;
 
-<<<<<<< HEAD
-	ret = ds->ops->get_temp_limit(ds, &temp);
-	if (ret < 0)
-		return ret;
-
-	return sprintf(buf, "%d\n", temp * 1000);
-=======
 	for (i = 0; i < count; i++)
 		dsa_tag_driver_register(dsa_tag_driver_array[i], owner);
->>>>>>> 24b8d41d
 }
 
 static void dsa_tag_driver_unregister(struct dsa_tag_driver *dsa_tag_driver)
 {
-<<<<<<< HEAD
-	struct dsa_switch *ds = dev_get_drvdata(dev);
-	int temp, ret;
-
-	ret = kstrtoint(buf, 0, &temp);
-	if (ret < 0)
-		return ret;
-
-	ret = ds->ops->set_temp_limit(ds, DIV_ROUND_CLOSEST(temp, 1000));
-	if (ret < 0)
-		return ret;
-
-	return count;
-=======
 	mutex_lock(&dsa_tag_drivers_lock);
 	list_del(&dsa_tag_driver->list);
 	mutex_unlock(&dsa_tag_drivers_lock);
->>>>>>> 24b8d41d
 }
 EXPORT_SYMBOL_GPL(dsa_tag_drivers_register);
 
 void dsa_tag_drivers_unregister(struct dsa_tag_driver *dsa_tag_driver_array[],
 				unsigned int count)
 {
-<<<<<<< HEAD
-	struct dsa_switch *ds = dev_get_drvdata(dev);
-	bool alarm;
-	int ret;
-
-	ret = ds->ops->get_temp_alarm(ds, &alarm);
-	if (ret < 0)
-		return ret;
-=======
 	unsigned int i;
->>>>>>> 24b8d41d
 
 	for (i = 0; i < count; i++)
 		dsa_tag_driver_unregister(dsa_tag_driver_array[i]);
@@ -206,319 +81,6 @@
 
 const char *dsa_tag_protocol_to_str(const struct dsa_device_ops *ops)
 {
-<<<<<<< HEAD
-	struct device *dev = container_of(kobj, struct device, kobj);
-	struct dsa_switch *ds = dev_get_drvdata(dev);
-	struct dsa_switch_ops *ops = ds->ops;
-	umode_t mode = attr->mode;
-
-	if (index == 1) {
-		if (!ops->get_temp_limit)
-			mode = 0;
-		else if (!ops->set_temp_limit)
-			mode &= ~S_IWUSR;
-	} else if (index == 2 && !ops->get_temp_alarm) {
-		mode = 0;
-	}
-	return mode;
-}
-
-static const struct attribute_group dsa_hwmon_group = {
-	.attrs = dsa_hwmon_attrs,
-	.is_visible = dsa_hwmon_attrs_visible,
-};
-__ATTRIBUTE_GROUPS(dsa_hwmon);
-
-#endif /* CONFIG_NET_DSA_HWMON */
-
-/* basic switch operations **************************************************/
-int dsa_cpu_dsa_setup(struct dsa_switch *ds, struct device *dev,
-		      struct device_node *port_dn, int port)
-{
-	struct phy_device *phydev;
-	int ret, mode;
-
-	if (of_phy_is_fixed_link(port_dn)) {
-		ret = of_phy_register_fixed_link(port_dn);
-		if (ret) {
-			dev_err(dev, "failed to register fixed PHY\n");
-			return ret;
-		}
-		phydev = of_phy_find_device(port_dn);
-
-		mode = of_get_phy_mode(port_dn);
-		if (mode < 0)
-			mode = PHY_INTERFACE_MODE_NA;
-		phydev->interface = mode;
-
-		genphy_config_init(phydev);
-		genphy_read_status(phydev);
-		if (ds->ops->adjust_link)
-			ds->ops->adjust_link(ds, port, phydev);
-
-		put_device(&phydev->mdio.dev);
-	}
-
-	return 0;
-}
-
-static int dsa_cpu_dsa_setups(struct dsa_switch *ds, struct device *dev)
-{
-	struct device_node *port_dn;
-	int ret, port;
-
-	for (port = 0; port < DSA_MAX_PORTS; port++) {
-		if (!(dsa_is_cpu_port(ds, port) || dsa_is_dsa_port(ds, port)))
-			continue;
-
-		port_dn = ds->ports[port].dn;
-		ret = dsa_cpu_dsa_setup(ds, dev, port_dn, port);
-		if (ret)
-			return ret;
-	}
-	return 0;
-}
-
-const struct dsa_device_ops *dsa_resolve_tag_protocol(int tag_protocol)
-{
-	const struct dsa_device_ops *ops;
-
-	if (tag_protocol >= DSA_TAG_LAST)
-		return ERR_PTR(-EINVAL);
-	ops = dsa_device_ops[tag_protocol];
-
-	if (!ops)
-		return ERR_PTR(-ENOPROTOOPT);
-
-	return ops;
-}
-
-int dsa_cpu_port_ethtool_setup(struct dsa_switch *ds)
-{
-	struct net_device *master;
-	struct ethtool_ops *cpu_ops;
-
-	master = ds->dst->master_netdev;
-	if (ds->master_netdev)
-		master = ds->master_netdev;
-
-	cpu_ops = devm_kzalloc(ds->dev, sizeof(*cpu_ops), GFP_KERNEL);
-	if (!cpu_ops)
-		return -ENOMEM;
-
-	memcpy(&ds->dst->master_ethtool_ops, master->ethtool_ops,
-	       sizeof(struct ethtool_ops));
-	ds->dst->master_orig_ethtool_ops = master->ethtool_ops;
-	memcpy(cpu_ops, &ds->dst->master_ethtool_ops,
-	       sizeof(struct ethtool_ops));
-	dsa_cpu_port_ethtool_init(cpu_ops);
-	master->ethtool_ops = cpu_ops;
-
-	return 0;
-}
-
-void dsa_cpu_port_ethtool_restore(struct dsa_switch *ds)
-{
-	struct net_device *master;
-
-	master = ds->dst->master_netdev;
-	if (ds->master_netdev)
-		master = ds->master_netdev;
-
-	master->ethtool_ops = ds->dst->master_orig_ethtool_ops;
-}
-
-static int dsa_switch_setup_one(struct dsa_switch *ds, struct device *parent)
-{
-	struct dsa_switch_ops *ops = ds->ops;
-	struct dsa_switch_tree *dst = ds->dst;
-	struct dsa_chip_data *cd = ds->cd;
-	bool valid_name_found = false;
-	int index = ds->index;
-	int i, ret;
-
-	/*
-	 * Validate supplied switch configuration.
-	 */
-	for (i = 0; i < DSA_MAX_PORTS; i++) {
-		char *name;
-
-		name = cd->port_names[i];
-		if (name == NULL)
-			continue;
-
-		if (!strcmp(name, "cpu")) {
-			if (dst->cpu_switch != -1) {
-				netdev_err(dst->master_netdev,
-					   "multiple cpu ports?!\n");
-				ret = -EINVAL;
-				goto out;
-			}
-			dst->cpu_switch = index;
-			dst->cpu_port = i;
-			ds->cpu_port_mask |= 1 << i;
-		} else if (!strcmp(name, "dsa")) {
-			ds->dsa_port_mask |= 1 << i;
-		} else {
-			ds->enabled_port_mask |= 1 << i;
-		}
-		valid_name_found = true;
-	}
-
-	if (!valid_name_found && i == DSA_MAX_PORTS) {
-		ret = -EINVAL;
-		goto out;
-	}
-
-	/* Make the built-in MII bus mask match the number of ports,
-	 * switch drivers can override this later
-	 */
-	ds->phys_mii_mask = ds->enabled_port_mask;
-
-	/*
-	 * If the CPU connects to this switch, set the switch tree
-	 * tagging protocol to the preferred tagging format of this
-	 * switch.
-	 */
-	if (dst->cpu_switch == index) {
-		enum dsa_tag_protocol tag_protocol;
-
-		tag_protocol = ops->get_tag_protocol(ds);
-		dst->tag_ops = dsa_resolve_tag_protocol(tag_protocol);
-		if (IS_ERR(dst->tag_ops)) {
-			ret = PTR_ERR(dst->tag_ops);
-			goto out;
-		}
-
-		dst->rcv = dst->tag_ops->rcv;
-	}
-
-	memcpy(ds->rtable, cd->rtable, sizeof(ds->rtable));
-
-	/*
-	 * Do basic register setup.
-	 */
-	ret = ops->setup(ds);
-	if (ret < 0)
-		goto out;
-
-	if (ops->set_addr) {
-		ret = ops->set_addr(ds, dst->master_netdev->dev_addr);
-		if (ret < 0)
-			goto out;
-	}
-
-	if (!ds->slave_mii_bus && ops->phy_read) {
-		ds->slave_mii_bus = devm_mdiobus_alloc(parent);
-		if (!ds->slave_mii_bus) {
-			ret = -ENOMEM;
-			goto out;
-		}
-		dsa_slave_mii_bus_init(ds);
-
-		ret = mdiobus_register(ds->slave_mii_bus);
-		if (ret < 0)
-			goto out;
-	}
-
-	/*
-	 * Create network devices for physical switch ports.
-	 */
-	for (i = 0; i < DSA_MAX_PORTS; i++) {
-		ds->ports[i].dn = cd->port_dn[i];
-
-		if (!(ds->enabled_port_mask & (1 << i)))
-			continue;
-
-		ret = dsa_slave_create(ds, parent, i, cd->port_names[i]);
-		if (ret < 0) {
-			netdev_err(dst->master_netdev, "[%d]: can't create dsa slave device for port %d(%s): %d\n",
-				   index, i, cd->port_names[i], ret);
-			ret = 0;
-		}
-	}
-
-	/* Perform configuration of the CPU and DSA ports */
-	ret = dsa_cpu_dsa_setups(ds, parent);
-	if (ret < 0) {
-		netdev_err(dst->master_netdev, "[%d] : can't configure CPU and DSA ports\n",
-			   index);
-		ret = 0;
-	}
-
-	ret = dsa_cpu_port_ethtool_setup(ds);
-	if (ret)
-		return ret;
-
-#ifdef CONFIG_NET_DSA_HWMON
-	/* If the switch provides a temperature sensor,
-	 * register with hardware monitoring subsystem.
-	 * Treat registration error as non-fatal and ignore it.
-	 */
-	if (ops->get_temp) {
-		const char *netname = netdev_name(dst->master_netdev);
-		char hname[IFNAMSIZ + 1];
-		int i, j;
-
-		/* Create valid hwmon 'name' attribute */
-		for (i = j = 0; i < IFNAMSIZ && netname[i]; i++) {
-			if (isalnum(netname[i]))
-				hname[j++] = netname[i];
-		}
-		hname[j] = '\0';
-		scnprintf(ds->hwmon_name, sizeof(ds->hwmon_name), "%s_dsa%d",
-			  hname, index);
-		ds->hwmon_dev = hwmon_device_register_with_groups(NULL,
-					ds->hwmon_name, ds, dsa_hwmon_groups);
-		if (IS_ERR(ds->hwmon_dev))
-			ds->hwmon_dev = NULL;
-	}
-#endif /* CONFIG_NET_DSA_HWMON */
-
-	return ret;
-
-out:
-	return ret;
-}
-
-static struct dsa_switch *
-dsa_switch_setup(struct dsa_switch_tree *dst, int index,
-		 struct device *parent, struct device *host_dev)
-{
-	struct dsa_chip_data *cd = dst->pd->chip + index;
-	struct dsa_switch_ops *ops;
-	struct dsa_switch *ds;
-	int ret;
-	const char *name;
-	void *priv;
-
-	/*
-	 * Probe for switch model.
-	 */
-	ops = dsa_switch_probe(parent, host_dev, cd->sw_addr, &name, &priv);
-	if (!ops) {
-		netdev_err(dst->master_netdev, "[%d]: could not detect attached switch\n",
-			   index);
-		return ERR_PTR(-EINVAL);
-	}
-	netdev_info(dst->master_netdev, "[%d]: detected a %s switch\n",
-		    index, name);
-
-
-	/*
-	 * Allocate and initialise switch state.
-	 */
-	ds = devm_kzalloc(parent, sizeof(*ds), GFP_KERNEL);
-	if (ds == NULL)
-		return ERR_PTR(-ENOMEM);
-
-	ds->dst = dst;
-	ds->index = index;
-	ds->cd = cd;
-	ds->ops = ops;
-	ds->priv = priv;
-	ds->dev = parent;
-=======
 	return ops->name;
 };
 
@@ -547,73 +109,10 @@
 	}
 
 	mutex_unlock(&dsa_tag_drivers_lock);
->>>>>>> 24b8d41d
 
 	return ops;
 }
 
-<<<<<<< HEAD
-void dsa_cpu_dsa_destroy(struct device_node *port_dn)
-{
-	if (of_phy_is_fixed_link(port_dn))
-		of_phy_deregister_fixed_link(port_dn);
-}
-
-static void dsa_switch_destroy(struct dsa_switch *ds)
-{
-	int port;
-
-#ifdef CONFIG_NET_DSA_HWMON
-	if (ds->hwmon_dev)
-		hwmon_device_unregister(ds->hwmon_dev);
-#endif
-
-	/* Destroy network devices for physical switch ports. */
-	for (port = 0; port < DSA_MAX_PORTS; port++) {
-		if (!(ds->enabled_port_mask & (1 << port)))
-			continue;
-
-		if (!ds->ports[port].netdev)
-			continue;
-
-		dsa_slave_destroy(ds->ports[port].netdev);
-	}
-
-	/* Disable configuration of the CPU and DSA ports */
-	for (port = 0; port < DSA_MAX_PORTS; port++) {
-		if (!(dsa_is_cpu_port(ds, port) || dsa_is_dsa_port(ds, port)))
-			continue;
-		dsa_cpu_dsa_destroy(ds->ports[port].dn);
-
-		/* Clearing a bit which is not set does no harm */
-		ds->cpu_port_mask |= ~(1 << port);
-		ds->dsa_port_mask |= ~(1 << port);
-	}
-
-	if (ds->slave_mii_bus && ds->ops->phy_read)
-		mdiobus_unregister(ds->slave_mii_bus);
-}
-
-#ifdef CONFIG_PM_SLEEP
-int dsa_switch_suspend(struct dsa_switch *ds)
-{
-	int i, ret = 0;
-
-	/* Suspend slave network devices */
-	for (i = 0; i < DSA_MAX_PORTS; i++) {
-		if (!dsa_is_port_initialized(ds, i))
-			continue;
-
-		ret = dsa_slave_suspend(ds->ports[i].netdev);
-		if (ret)
-			return ret;
-	}
-
-	if (ds->ops->suspend)
-		ret = ds->ops->suspend(ds);
-
-	return ret;
-=======
 void dsa_tag_driver_put(const struct dsa_device_ops *ops)
 {
 	struct dsa_tag_driver *dsa_tag_driver;
@@ -626,39 +125,8 @@
 		}
 	}
 	mutex_unlock(&dsa_tag_drivers_lock);
->>>>>>> 24b8d41d
-}
-EXPORT_SYMBOL_GPL(dsa_switch_suspend);
-
-<<<<<<< HEAD
-int dsa_switch_resume(struct dsa_switch *ds)
-{
-	int i, ret = 0;
-
-	if (ds->ops->resume)
-		ret = ds->ops->resume(ds);
-
-	if (ret)
-		return ret;
-
-	/* Resume slave network devices */
-	for (i = 0; i < DSA_MAX_PORTS; i++) {
-		if (!dsa_is_port_initialized(ds, i))
-			continue;
-
-		ret = dsa_slave_resume(ds->ports[i].netdev);
-		if (ret)
-			return ret;
-	}
-
-	return 0;
-}
-EXPORT_SYMBOL_GPL(dsa_switch_resume);
-#endif
-
-/* platform driver init and cleanup *****************************************/
-=======
->>>>>>> 24b8d41d
+}
+
 static int dev_is_class(struct device *dev, void *class)
 {
 	if (dev->class != NULL && !strcmp(dev->class->name, class))
@@ -707,37 +175,11 @@
 static bool dsa_skb_defer_rx_timestamp(struct dsa_slave_priv *p,
 				       struct sk_buff *skb)
 {
-<<<<<<< HEAD
-	const __be32 *reg;
-	int link_sw_addr;
-	struct device_node *parent_sw;
-	int len;
-
-	parent_sw = of_get_parent(link);
-	if (!parent_sw)
-		return -EINVAL;
-
-	reg = of_get_property(parent_sw, "reg", &len);
-	if (!reg || (len != sizeof(*reg) * 2))
-		return -EINVAL;
-
-	/*
-	 * Get the destination switch number from the second field of its 'reg'
-	 * property, i.e. for "reg = <0x19 1>" sw_addr is '1'.
-	 */
-	link_sw_addr = be32_to_cpup(reg + 1);
-
-	if (link_sw_addr >= pd->nr_chips)
-		return -EINVAL;
-
-	cd->rtable[link_sw_addr] = port_index;
-=======
 	struct dsa_switch *ds = p->dp->ds;
 	unsigned int type;
 
 	if (skb_headroom(skb) < ETH_HLEN)
 		return false;
->>>>>>> 24b8d41d
 
 	__skb_push(skb, ETH_HLEN);
 
@@ -748,22 +190,8 @@
 	if (type == PTP_CLASS_NONE)
 		return false;
 
-<<<<<<< HEAD
-static void dsa_of_free_platform_data(struct dsa_platform_data *pd)
-{
-	int i;
-	int port_index;
-
-	for (i = 0; i < pd->nr_chips; i++) {
-		port_index = 0;
-		while (port_index < DSA_MAX_PORTS) {
-			kfree(pd->chip[i].port_names[port_index]);
-			port_index++;
-		}
-=======
 	if (likely(ds->ops->port_rxtstamp))
 		return ds->ops->port_rxtstamp(ds, p->dp->index, skb, type);
->>>>>>> 24b8d41d
 
 	return false;
 }
@@ -771,38 +199,10 @@
 static int dsa_switch_rcv(struct sk_buff *skb, struct net_device *dev,
 			  struct packet_type *pt, struct net_device *unused)
 {
-<<<<<<< HEAD
-	struct device_node *np = dev->of_node;
-	struct device_node *child, *mdio, *ethernet, *port;
-	struct mii_bus *mdio_bus, *mdio_bus_switch;
-	struct net_device *ethernet_dev;
-	struct dsa_platform_data *pd;
-	struct dsa_chip_data *cd;
-	const char *port_name;
-	int chip_index, port_index;
-	const unsigned int *sw_addr, *port_reg;
-	u32 eeprom_len;
-	int ret;
-
-	mdio = of_parse_phandle(np, "dsa,mii-bus", 0);
-	if (!mdio)
-		return -EINVAL;
-
-	mdio_bus = of_mdio_find_bus(mdio);
-	if (!mdio_bus)
-		return -EPROBE_DEFER;
-
-	ethernet = of_parse_phandle(np, "dsa,ethernet", 0);
-	if (!ethernet) {
-		ret = -EINVAL;
-		goto out_put_mdio;
-	}
-=======
 	struct dsa_port *cpu_dp = dev->dsa_ptr;
 	struct sk_buff *nskb = NULL;
 	struct pcpu_sw_netstats *s;
 	struct dsa_slave_priv *p;
->>>>>>> 24b8d41d
 
 	if (unlikely(!cpu_dp)) {
 		kfree_skb(skb);
@@ -819,83 +219,11 @@
 		return 0;
 	}
 
-<<<<<<< HEAD
-	chip_index = -1;
-	for_each_available_child_of_node(np, child) {
-		int i;
-
-		chip_index++;
-		cd = &pd->chip[chip_index];
-
-		cd->of_node = child;
-
-		/* Initialize the routing table */
-		for (i = 0; i < DSA_MAX_SWITCHES; ++i)
-			cd->rtable[i] = DSA_RTABLE_NONE;
-
-		/* When assigning the host device, increment its refcount */
-		cd->host_dev = get_device(&mdio_bus->dev);
-
-		sw_addr = of_get_property(child, "reg", NULL);
-		if (!sw_addr)
-			continue;
-
-		cd->sw_addr = be32_to_cpup(sw_addr);
-		if (cd->sw_addr >= PHY_MAX_ADDR)
-			continue;
-
-		if (!of_property_read_u32(child, "eeprom-length", &eeprom_len))
-			cd->eeprom_len = eeprom_len;
-
-		mdio = of_parse_phandle(child, "mii-bus", 0);
-		if (mdio) {
-			mdio_bus_switch = of_mdio_find_bus(mdio);
-			if (!mdio_bus_switch) {
-				ret = -EPROBE_DEFER;
-				goto out_free_chip;
-			}
-
-			/* Drop the mdio_bus device ref, replacing the host
-			 * device with the mdio_bus_switch device, keeping
-			 * the refcount from of_mdio_find_bus() above.
-			 */
-			put_device(cd->host_dev);
-			cd->host_dev = &mdio_bus_switch->dev;
-		}
-
-		for_each_available_child_of_node(child, port) {
-			port_reg = of_get_property(port, "reg", NULL);
-			if (!port_reg)
-				continue;
-
-			port_index = be32_to_cpup(port_reg);
-			if (port_index >= DSA_MAX_PORTS)
-				break;
-
-			port_name = of_get_property(port, "label", NULL);
-			if (!port_name)
-				continue;
-
-			cd->port_dn[port_index] = port;
-
-			cd->port_names[port_index] = kstrdup(port_name,
-					GFP_KERNEL);
-			if (!cd->port_names[port_index]) {
-				ret = -ENOMEM;
-				goto out_free_chip;
-			}
-
-			ret = dsa_of_probe_links(pd, cd, chip_index,
-						 port_index, port, port_name);
-			if (ret)
-				goto out_free_chip;
-=======
 	skb = nskb;
 	p = netdev_priv(skb->dev);
 	skb_push(skb, ETH_HLEN);
 	skb->pkt_type = PACKET_HOST;
 	skb->protocol = eth_type_trans(skb, skb->dev);
->>>>>>> 24b8d41d
 
 	if (unlikely(cpu_dp->ds->untag_bridge_pvid)) {
 		nskb = dsa_untag_bridge_pvid(skb);
@@ -1016,13 +344,7 @@
 	if (!ds->ops->devlink_param_get)
 		return -EOPNOTSUPP;
 
-<<<<<<< HEAD
-	dsa_cpu_port_ethtool_restore(dst->ds[0]);
-
-	dev_put(dst->master_netdev);
-=======
 	return ds->ops->devlink_param_get(ds, id, ctx);
->>>>>>> 24b8d41d
 }
 EXPORT_SYMBOL_GPL(dsa_devlink_param_get);
 
@@ -1126,28 +448,9 @@
 	if (!netdev || !dsa_slave_dev_check(netdev))
 		return ERR_PTR(-ENODEV);
 
-<<<<<<< HEAD
-static const struct of_device_id dsa_of_match_table[] = {
-	{ .compatible = "marvell,dsa", },
-	{}
-};
-MODULE_DEVICE_TABLE(of, dsa_of_match_table);
-
-static struct platform_driver dsa_driver = {
-	.probe		= dsa_probe,
-	.remove		= dsa_remove,
-	.shutdown	= dsa_shutdown,
-	.driver = {
-		.name	= "dsa",
-		.of_match_table = dsa_of_match_table,
-		.pm	= &dsa_pm_ops,
-	},
-};
-=======
 	return dsa_slave_to_port(netdev);
 }
 EXPORT_SYMBOL_GPL(dsa_port_from_netdev);
->>>>>>> 24b8d41d
 
 static int __init dsa_init_module(void)
 {
