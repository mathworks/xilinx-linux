<<<<<<< HEAD
/*
* Portions of this file
* Copyright(c) 2016 Intel Deutschland GmbH
=======
/* SPDX-License-Identifier: GPL-2.0 */
/*
* Portions of this file
* Copyright(c) 2016-2017 Intel Deutschland GmbH
* Copyright (C) 2018 - 2019 Intel Corporation
>>>>>>> 24b8d41d
*/

#if !defined(__MAC80211_DRIVER_TRACE) || defined(TRACE_HEADER_MULTI_READ)
#define __MAC80211_DRIVER_TRACE

#include <linux/tracepoint.h>
#include <net/mac80211.h>
#include "ieee80211_i.h"

#undef TRACE_SYSTEM
#define TRACE_SYSTEM mac80211

#define MAXNAME		32
#define LOCAL_ENTRY	__array(char, wiphy_name, 32)
#define LOCAL_ASSIGN	strlcpy(__entry->wiphy_name, wiphy_name(local->hw.wiphy), MAXNAME)
#define LOCAL_PR_FMT	"%s"
#define LOCAL_PR_ARG	__entry->wiphy_name

#define STA_ENTRY	__array(char, sta_addr, ETH_ALEN)
#define STA_ASSIGN	(sta ? memcpy(__entry->sta_addr, sta->addr, ETH_ALEN) : \
				eth_zero_addr(__entry->sta_addr))
#define STA_NAMED_ASSIGN(s)	memcpy(__entry->sta_addr, (s)->addr, ETH_ALEN)
#define STA_PR_FMT	" sta:%pM"
#define STA_PR_ARG	__entry->sta_addr

#define VIF_ENTRY	__field(enum nl80211_iftype, vif_type) __field(void *, sdata)	\
			__field(bool, p2p)						\
			__string(vif_name, sdata->name)
#define VIF_ASSIGN	__entry->vif_type = sdata->vif.type; __entry->sdata = sdata;	\
			__entry->p2p = sdata->vif.p2p;					\
			__assign_str(vif_name, sdata->name)
#define VIF_PR_FMT	" vif:%s(%d%s)"
#define VIF_PR_ARG	__get_str(vif_name), __entry->vif_type, __entry->p2p ? "/p2p" : ""

#define CHANDEF_ENTRY	__field(u32, control_freq)					\
			__field(u32, freq_offset)					\
			__field(u32, chan_width)					\
			__field(u32, center_freq1)					\
			__field(u32, freq1_offset)					\
			__field(u32, center_freq2)
#define CHANDEF_ASSIGN(c)							\
			__entry->control_freq = (c) ? ((c)->chan ? (c)->chan->center_freq : 0) : 0;	\
			__entry->freq_offset = (c) ? ((c)->chan ? (c)->chan->freq_offset : 0) : 0;	\
			__entry->chan_width = (c) ? (c)->width : 0;			\
			__entry->center_freq1 = (c) ? (c)->center_freq1 : 0;		\
			__entry->freq1_offset = (c) ? (c)->freq1_offset : 0;		\
			__entry->center_freq2 = (c) ? (c)->center_freq2 : 0;
#define CHANDEF_PR_FMT	" control:%d.%03d MHz width:%d center: %d.%03d/%d MHz"
#define CHANDEF_PR_ARG	__entry->control_freq, __entry->freq_offset, __entry->chan_width, \
			__entry->center_freq1, __entry->freq1_offset, __entry->center_freq2

#define MIN_CHANDEF_ENTRY								\
			__field(u32, min_control_freq)					\
			__field(u32, min_freq_offset)					\
			__field(u32, min_chan_width)					\
			__field(u32, min_center_freq1)					\
			__field(u32, min_freq1_offset)					\
			__field(u32, min_center_freq2)

#define MIN_CHANDEF_ASSIGN(c)								\
			__entry->min_control_freq = (c)->chan ? (c)->chan->center_freq : 0;	\
			__entry->min_freq_offset = (c)->chan ? (c)->chan->freq_offset : 0;	\
			__entry->min_chan_width = (c)->width;				\
			__entry->min_center_freq1 = (c)->center_freq1;			\
			__entry->freq1_offset = (c)->freq1_offset;			\
			__entry->min_center_freq2 = (c)->center_freq2;
#define MIN_CHANDEF_PR_FMT	" min_control:%d.%03d MHz min_width:%d min_center: %d.%03d/%d MHz"
#define MIN_CHANDEF_PR_ARG	__entry->min_control_freq, __entry->min_freq_offset,	\
			__entry->min_chan_width,					\
			__entry->min_center_freq1, __entry->min_freq1_offset,		\
			__entry->min_center_freq2

#define CHANCTX_ENTRY	CHANDEF_ENTRY							\
			MIN_CHANDEF_ENTRY						\
			__field(u8, rx_chains_static)					\
			__field(u8, rx_chains_dynamic)
#define CHANCTX_ASSIGN	CHANDEF_ASSIGN(&ctx->conf.def)					\
			MIN_CHANDEF_ASSIGN(&ctx->conf.min_def)				\
			__entry->rx_chains_static = ctx->conf.rx_chains_static;		\
			__entry->rx_chains_dynamic = ctx->conf.rx_chains_dynamic
#define CHANCTX_PR_FMT	CHANDEF_PR_FMT MIN_CHANDEF_PR_FMT " chains:%d/%d"
#define CHANCTX_PR_ARG	CHANDEF_PR_ARG,	MIN_CHANDEF_PR_ARG,				\
			__entry->rx_chains_static, __entry->rx_chains_dynamic

#define KEY_ENTRY	__field(u32, cipher)						\
			__field(u8, hw_key_idx)						\
			__field(u8, flags)						\
			__field(s8, keyidx)
#define KEY_ASSIGN(k)	__entry->cipher = (k)->cipher;					\
			__entry->flags = (k)->flags;					\
			__entry->keyidx = (k)->keyidx;					\
			__entry->hw_key_idx = (k)->hw_key_idx;
#define KEY_PR_FMT	" cipher:0x%x, flags=%#x, keyidx=%d, hw_key_idx=%d"
#define KEY_PR_ARG	__entry->cipher, __entry->flags, __entry->keyidx, __entry->hw_key_idx

#define AMPDU_ACTION_ENTRY	__field(enum ieee80211_ampdu_mlme_action,		\
					ieee80211_ampdu_mlme_action)			\
				STA_ENTRY						\
				__field(u16, tid)					\
				__field(u16, ssn)					\
				__field(u16, buf_size)					\
				__field(bool, amsdu)					\
				__field(u16, timeout)					\
				__field(u16, action)
#define AMPDU_ACTION_ASSIGN	STA_NAMED_ASSIGN(params->sta);				\
				__entry->tid = params->tid;				\
				__entry->ssn = params->ssn;				\
				__entry->buf_size = params->buf_size;			\
				__entry->amsdu = params->amsdu;				\
				__entry->timeout = params->timeout;			\
				__entry->action = params->action;
#define AMPDU_ACTION_PR_FMT	STA_PR_FMT " tid %d, ssn %d, buf_size %u, amsdu %d, timeout %d action %d"
#define AMPDU_ACTION_PR_ARG	STA_PR_ARG, __entry->tid, __entry->ssn,			\
				__entry->buf_size, __entry->amsdu, __entry->timeout,	\
				__entry->action

/*
 * Tracing for driver callbacks.
 */

DECLARE_EVENT_CLASS(local_only_evt,
	TP_PROTO(struct ieee80211_local *local),
	TP_ARGS(local),
	TP_STRUCT__entry(
		LOCAL_ENTRY
	),
	TP_fast_assign(
		LOCAL_ASSIGN;
	),
	TP_printk(LOCAL_PR_FMT, LOCAL_PR_ARG)
);

DECLARE_EVENT_CLASS(local_sdata_addr_evt,
	TP_PROTO(struct ieee80211_local *local,
		 struct ieee80211_sub_if_data *sdata),
	TP_ARGS(local, sdata),

	TP_STRUCT__entry(
		LOCAL_ENTRY
		VIF_ENTRY
		__array(char, addr, ETH_ALEN)
	),

	TP_fast_assign(
		LOCAL_ASSIGN;
		VIF_ASSIGN;
		memcpy(__entry->addr, sdata->vif.addr, ETH_ALEN);
	),

	TP_printk(
		LOCAL_PR_FMT  VIF_PR_FMT " addr:%pM",
		LOCAL_PR_ARG, VIF_PR_ARG, __entry->addr
	)
);

DECLARE_EVENT_CLASS(local_u32_evt,
	TP_PROTO(struct ieee80211_local *local, u32 value),
	TP_ARGS(local, value),

	TP_STRUCT__entry(
		LOCAL_ENTRY
		__field(u32, value)
	),

	TP_fast_assign(
		LOCAL_ASSIGN;
		__entry->value = value;
	),

	TP_printk(
		LOCAL_PR_FMT " value:%d",
		LOCAL_PR_ARG, __entry->value
	)
);

DECLARE_EVENT_CLASS(local_sdata_evt,
	TP_PROTO(struct ieee80211_local *local,
		 struct ieee80211_sub_if_data *sdata),
	TP_ARGS(local, sdata),

	TP_STRUCT__entry(
		LOCAL_ENTRY
		VIF_ENTRY
	),

	TP_fast_assign(
		LOCAL_ASSIGN;
		VIF_ASSIGN;
	),

	TP_printk(
		LOCAL_PR_FMT VIF_PR_FMT,
		LOCAL_PR_ARG, VIF_PR_ARG
	)
);

DEFINE_EVENT(local_only_evt, drv_return_void,
	TP_PROTO(struct ieee80211_local *local),
	TP_ARGS(local)
);

TRACE_EVENT(drv_return_int,
	TP_PROTO(struct ieee80211_local *local, int ret),
	TP_ARGS(local, ret),
	TP_STRUCT__entry(
		LOCAL_ENTRY
		__field(int, ret)
	),
	TP_fast_assign(
		LOCAL_ASSIGN;
		__entry->ret = ret;
	),
	TP_printk(LOCAL_PR_FMT " - %d", LOCAL_PR_ARG, __entry->ret)
);

TRACE_EVENT(drv_return_bool,
	TP_PROTO(struct ieee80211_local *local, bool ret),
	TP_ARGS(local, ret),
	TP_STRUCT__entry(
		LOCAL_ENTRY
		__field(bool, ret)
	),
	TP_fast_assign(
		LOCAL_ASSIGN;
		__entry->ret = ret;
	),
	TP_printk(LOCAL_PR_FMT " - %s", LOCAL_PR_ARG, (__entry->ret) ?
		  "true" : "false")
);

TRACE_EVENT(drv_return_u32,
	TP_PROTO(struct ieee80211_local *local, u32 ret),
	TP_ARGS(local, ret),
	TP_STRUCT__entry(
		LOCAL_ENTRY
		__field(u32, ret)
	),
	TP_fast_assign(
		LOCAL_ASSIGN;
		__entry->ret = ret;
	),
	TP_printk(LOCAL_PR_FMT " - %u", LOCAL_PR_ARG, __entry->ret)
);

TRACE_EVENT(drv_return_u64,
	TP_PROTO(struct ieee80211_local *local, u64 ret),
	TP_ARGS(local, ret),
	TP_STRUCT__entry(
		LOCAL_ENTRY
		__field(u64, ret)
	),
	TP_fast_assign(
		LOCAL_ASSIGN;
		__entry->ret = ret;
	),
	TP_printk(LOCAL_PR_FMT " - %llu", LOCAL_PR_ARG, __entry->ret)
);

DEFINE_EVENT(local_only_evt, drv_start,
	TP_PROTO(struct ieee80211_local *local),
	TP_ARGS(local)
);

DEFINE_EVENT(local_u32_evt, drv_get_et_strings,
	     TP_PROTO(struct ieee80211_local *local, u32 sset),
	     TP_ARGS(local, sset)
);

DEFINE_EVENT(local_u32_evt, drv_get_et_sset_count,
	     TP_PROTO(struct ieee80211_local *local, u32 sset),
	     TP_ARGS(local, sset)
);

DEFINE_EVENT(local_only_evt, drv_get_et_stats,
	     TP_PROTO(struct ieee80211_local *local),
	     TP_ARGS(local)
);

DEFINE_EVENT(local_only_evt, drv_suspend,
	TP_PROTO(struct ieee80211_local *local),
	TP_ARGS(local)
);

DEFINE_EVENT(local_only_evt, drv_resume,
	TP_PROTO(struct ieee80211_local *local),
	TP_ARGS(local)
);

TRACE_EVENT(drv_set_wakeup,
	TP_PROTO(struct ieee80211_local *local, bool enabled),
	TP_ARGS(local, enabled),
	TP_STRUCT__entry(
		LOCAL_ENTRY
		__field(bool, enabled)
	),
	TP_fast_assign(
		LOCAL_ASSIGN;
		__entry->enabled = enabled;
	),
	TP_printk(LOCAL_PR_FMT " enabled:%d", LOCAL_PR_ARG, __entry->enabled)
);

DEFINE_EVENT(local_only_evt, drv_stop,
	TP_PROTO(struct ieee80211_local *local),
	TP_ARGS(local)
);

DEFINE_EVENT(local_sdata_addr_evt, drv_add_interface,
	TP_PROTO(struct ieee80211_local *local,
		 struct ieee80211_sub_if_data *sdata),
	TP_ARGS(local, sdata)
);

TRACE_EVENT(drv_change_interface,
	TP_PROTO(struct ieee80211_local *local,
		 struct ieee80211_sub_if_data *sdata,
		 enum nl80211_iftype type, bool p2p),

	TP_ARGS(local, sdata, type, p2p),

	TP_STRUCT__entry(
		LOCAL_ENTRY
		VIF_ENTRY
		__field(u32, new_type)
		__field(bool, new_p2p)
	),

	TP_fast_assign(
		LOCAL_ASSIGN;
		VIF_ASSIGN;
		__entry->new_type = type;
		__entry->new_p2p = p2p;
	),

	TP_printk(
		LOCAL_PR_FMT  VIF_PR_FMT " new type:%d%s",
		LOCAL_PR_ARG, VIF_PR_ARG, __entry->new_type,
		__entry->new_p2p ? "/p2p" : ""
	)
);

DEFINE_EVENT(local_sdata_addr_evt, drv_remove_interface,
	TP_PROTO(struct ieee80211_local *local,
		 struct ieee80211_sub_if_data *sdata),
	TP_ARGS(local, sdata)
);

TRACE_EVENT(drv_config,
	TP_PROTO(struct ieee80211_local *local,
		 u32 changed),

	TP_ARGS(local, changed),

	TP_STRUCT__entry(
		LOCAL_ENTRY
		__field(u32, changed)
		__field(u32, flags)
		__field(int, power_level)
		__field(int, dynamic_ps_timeout)
		__field(u16, listen_interval)
		__field(u8, long_frame_max_tx_count)
		__field(u8, short_frame_max_tx_count)
		CHANDEF_ENTRY
		__field(int, smps)
	),

	TP_fast_assign(
		LOCAL_ASSIGN;
		__entry->changed = changed;
		__entry->flags = local->hw.conf.flags;
		__entry->power_level = local->hw.conf.power_level;
		__entry->dynamic_ps_timeout = local->hw.conf.dynamic_ps_timeout;
		__entry->listen_interval = local->hw.conf.listen_interval;
		__entry->long_frame_max_tx_count =
			local->hw.conf.long_frame_max_tx_count;
		__entry->short_frame_max_tx_count =
			local->hw.conf.short_frame_max_tx_count;
		CHANDEF_ASSIGN(&local->hw.conf.chandef)
		__entry->smps = local->hw.conf.smps_mode;
	),

	TP_printk(
		LOCAL_PR_FMT " ch:%#x" CHANDEF_PR_FMT,
		LOCAL_PR_ARG, __entry->changed, CHANDEF_PR_ARG
	)
);

TRACE_EVENT(drv_bss_info_changed,
	TP_PROTO(struct ieee80211_local *local,
		 struct ieee80211_sub_if_data *sdata,
		 struct ieee80211_bss_conf *info,
		 u32 changed),

	TP_ARGS(local, sdata, info, changed),

	TP_STRUCT__entry(
		LOCAL_ENTRY
		VIF_ENTRY
		__field(u32, changed)
		__field(bool, assoc)
		__field(bool, ibss_joined)
		__field(bool, ibss_creator)
		__field(u16, aid)
		__field(bool, cts)
		__field(bool, shortpre)
		__field(bool, shortslot)
		__field(bool, enable_beacon)
		__field(u8, dtimper)
		__field(u16, bcnint)
		__field(u16, assoc_cap)
		__field(u64, sync_tsf)
		__field(u32, sync_device_ts)
		__field(u8, sync_dtim_count)
		__field(u32, basic_rates)
		__array(int, mcast_rate, NUM_NL80211_BANDS)
		__field(u16, ht_operation_mode)
		__field(s32, cqm_rssi_thold)
		__field(s32, cqm_rssi_hyst)
		__field(u32, channel_width)
		__field(u32, channel_cfreq1)
		__field(u32, channel_cfreq1_offset)
		__dynamic_array(u32, arp_addr_list,
				info->arp_addr_cnt > IEEE80211_BSS_ARP_ADDR_LIST_LEN ?
					IEEE80211_BSS_ARP_ADDR_LIST_LEN :
					info->arp_addr_cnt)
		__field(int, arp_addr_cnt)
		__field(bool, qos)
		__field(bool, idle)
		__field(bool, ps)
		__dynamic_array(u8, ssid, info->ssid_len)
		__field(bool, hidden_ssid)
		__field(int, txpower)
		__field(u8, p2p_oppps_ctwindow)
	),

	TP_fast_assign(
		LOCAL_ASSIGN;
		VIF_ASSIGN;
		__entry->changed = changed;
		__entry->aid = info->aid;
		__entry->assoc = info->assoc;
		__entry->ibss_joined = info->ibss_joined;
		__entry->ibss_creator = info->ibss_creator;
		__entry->shortpre = info->use_short_preamble;
		__entry->cts = info->use_cts_prot;
		__entry->shortslot = info->use_short_slot;
		__entry->enable_beacon = info->enable_beacon;
		__entry->dtimper = info->dtim_period;
		__entry->bcnint = info->beacon_int;
		__entry->assoc_cap = info->assoc_capability;
		__entry->sync_tsf = info->sync_tsf;
		__entry->sync_device_ts = info->sync_device_ts;
		__entry->sync_dtim_count = info->sync_dtim_count;
		__entry->basic_rates = info->basic_rates;
		memcpy(__entry->mcast_rate, info->mcast_rate,
		       sizeof(__entry->mcast_rate));
		__entry->ht_operation_mode = info->ht_operation_mode;
		__entry->cqm_rssi_thold = info->cqm_rssi_thold;
		__entry->cqm_rssi_hyst = info->cqm_rssi_hyst;
		__entry->channel_width = info->chandef.width;
		__entry->channel_cfreq1 = info->chandef.center_freq1;
		__entry->channel_cfreq1_offset = info->chandef.freq1_offset;
		__entry->arp_addr_cnt = info->arp_addr_cnt;
		memcpy(__get_dynamic_array(arp_addr_list), info->arp_addr_list,
		       sizeof(u32) * (info->arp_addr_cnt > IEEE80211_BSS_ARP_ADDR_LIST_LEN ?
					IEEE80211_BSS_ARP_ADDR_LIST_LEN :
					info->arp_addr_cnt));
		__entry->qos = info->qos;
		__entry->idle = info->idle;
		__entry->ps = info->ps;
		memcpy(__get_dynamic_array(ssid), info->ssid, info->ssid_len);
		__entry->hidden_ssid = info->hidden_ssid;
		__entry->txpower = info->txpower;
		__entry->p2p_oppps_ctwindow = info->p2p_noa_attr.oppps_ctwindow;
	),

	TP_printk(
		LOCAL_PR_FMT  VIF_PR_FMT " changed:%#x",
		LOCAL_PR_ARG, VIF_PR_ARG, __entry->changed
	)
);

TRACE_EVENT(drv_prepare_multicast,
	TP_PROTO(struct ieee80211_local *local, int mc_count),

	TP_ARGS(local, mc_count),

	TP_STRUCT__entry(
		LOCAL_ENTRY
		__field(int, mc_count)
	),

	TP_fast_assign(
		LOCAL_ASSIGN;
		__entry->mc_count = mc_count;
	),

	TP_printk(
		LOCAL_PR_FMT " prepare mc (%d)",
		LOCAL_PR_ARG, __entry->mc_count
	)
);

TRACE_EVENT(drv_configure_filter,
	TP_PROTO(struct ieee80211_local *local,
		 unsigned int changed_flags,
		 unsigned int *total_flags,
		 u64 multicast),

	TP_ARGS(local, changed_flags, total_flags, multicast),

	TP_STRUCT__entry(
		LOCAL_ENTRY
		__field(unsigned int, changed)
		__field(unsigned int, total)
		__field(u64, multicast)
	),

	TP_fast_assign(
		LOCAL_ASSIGN;
		__entry->changed = changed_flags;
		__entry->total = *total_flags;
		__entry->multicast = multicast;
	),

	TP_printk(
		LOCAL_PR_FMT " changed:%#x total:%#x",
		LOCAL_PR_ARG, __entry->changed, __entry->total
	)
);

TRACE_EVENT(drv_config_iface_filter,
	TP_PROTO(struct ieee80211_local *local,
		 struct ieee80211_sub_if_data *sdata,
		 unsigned int filter_flags,
		 unsigned int changed_flags),

	TP_ARGS(local, sdata, filter_flags, changed_flags),

	TP_STRUCT__entry(
		LOCAL_ENTRY
		VIF_ENTRY
		__field(unsigned int, filter_flags)
		__field(unsigned int, changed_flags)
	),

	TP_fast_assign(
		LOCAL_ASSIGN;
		VIF_ASSIGN;
		__entry->filter_flags = filter_flags;
		__entry->changed_flags = changed_flags;
	),

	TP_printk(
		LOCAL_PR_FMT VIF_PR_FMT
		" filter_flags: %#x changed_flags: %#x",
		LOCAL_PR_ARG, VIF_PR_ARG, __entry->filter_flags,
		__entry->changed_flags
	)
);

TRACE_EVENT(drv_set_tim,
	TP_PROTO(struct ieee80211_local *local,
		 struct ieee80211_sta *sta, bool set),

	TP_ARGS(local, sta, set),

	TP_STRUCT__entry(
		LOCAL_ENTRY
		STA_ENTRY
		__field(bool, set)
	),

	TP_fast_assign(
		LOCAL_ASSIGN;
		STA_ASSIGN;
		__entry->set = set;
	),

	TP_printk(
		LOCAL_PR_FMT STA_PR_FMT " set:%d",
		LOCAL_PR_ARG, STA_PR_ARG, __entry->set
	)
);

TRACE_EVENT(drv_set_key,
	TP_PROTO(struct ieee80211_local *local,
		 enum set_key_cmd cmd, struct ieee80211_sub_if_data *sdata,
		 struct ieee80211_sta *sta,
		 struct ieee80211_key_conf *key),

	TP_ARGS(local, cmd, sdata, sta, key),

	TP_STRUCT__entry(
		LOCAL_ENTRY
		VIF_ENTRY
		STA_ENTRY
		KEY_ENTRY
	),

	TP_fast_assign(
		LOCAL_ASSIGN;
		VIF_ASSIGN;
		STA_ASSIGN;
		KEY_ASSIGN(key);
	),

	TP_printk(
		LOCAL_PR_FMT  VIF_PR_FMT  STA_PR_FMT KEY_PR_FMT,
		LOCAL_PR_ARG, VIF_PR_ARG, STA_PR_ARG, KEY_PR_ARG
	)
);

TRACE_EVENT(drv_update_tkip_key,
	TP_PROTO(struct ieee80211_local *local,
		 struct ieee80211_sub_if_data *sdata,
		 struct ieee80211_key_conf *conf,
		 struct ieee80211_sta *sta, u32 iv32),

	TP_ARGS(local, sdata, conf, sta, iv32),

	TP_STRUCT__entry(
		LOCAL_ENTRY
		VIF_ENTRY
		STA_ENTRY
		__field(u32, iv32)
	),

	TP_fast_assign(
		LOCAL_ASSIGN;
		VIF_ASSIGN;
		STA_ASSIGN;
		__entry->iv32 = iv32;
	),

	TP_printk(
		LOCAL_PR_FMT VIF_PR_FMT STA_PR_FMT " iv32:%#x",
		LOCAL_PR_ARG, VIF_PR_ARG, STA_PR_ARG, __entry->iv32
	)
);

DEFINE_EVENT(local_sdata_evt, drv_hw_scan,
	TP_PROTO(struct ieee80211_local *local,
		 struct ieee80211_sub_if_data *sdata),
	TP_ARGS(local, sdata)
);

DEFINE_EVENT(local_sdata_evt, drv_cancel_hw_scan,
	TP_PROTO(struct ieee80211_local *local,
		 struct ieee80211_sub_if_data *sdata),
	TP_ARGS(local, sdata)
);

DEFINE_EVENT(local_sdata_evt, drv_sched_scan_start,
	TP_PROTO(struct ieee80211_local *local,
		 struct ieee80211_sub_if_data *sdata),
	TP_ARGS(local, sdata)
);

DEFINE_EVENT(local_sdata_evt, drv_sched_scan_stop,
	TP_PROTO(struct ieee80211_local *local,
		 struct ieee80211_sub_if_data *sdata),
	TP_ARGS(local, sdata)
);

TRACE_EVENT(drv_sw_scan_start,
	TP_PROTO(struct ieee80211_local *local,
		 struct ieee80211_sub_if_data *sdata,
		 const u8 *mac_addr),

	TP_ARGS(local, sdata, mac_addr),

	TP_STRUCT__entry(
		LOCAL_ENTRY
		VIF_ENTRY
		__array(char, mac_addr, ETH_ALEN)
	),

	TP_fast_assign(
		LOCAL_ASSIGN;
		VIF_ASSIGN;
		memcpy(__entry->mac_addr, mac_addr, ETH_ALEN);
	),

	TP_printk(LOCAL_PR_FMT ", " VIF_PR_FMT ", addr:%pM",
		  LOCAL_PR_ARG, VIF_PR_ARG, __entry->mac_addr)
);

DEFINE_EVENT(local_sdata_evt, drv_sw_scan_complete,
	TP_PROTO(struct ieee80211_local *local,
		 struct ieee80211_sub_if_data *sdata),
	TP_ARGS(local, sdata)
);

TRACE_EVENT(drv_get_stats,
	TP_PROTO(struct ieee80211_local *local,
		 struct ieee80211_low_level_stats *stats,
		 int ret),

	TP_ARGS(local, stats, ret),

	TP_STRUCT__entry(
		LOCAL_ENTRY
		__field(int, ret)
		__field(unsigned int, ackfail)
		__field(unsigned int, rtsfail)
		__field(unsigned int, fcserr)
		__field(unsigned int, rtssucc)
	),

	TP_fast_assign(
		LOCAL_ASSIGN;
		__entry->ret = ret;
		__entry->ackfail = stats->dot11ACKFailureCount;
		__entry->rtsfail = stats->dot11RTSFailureCount;
		__entry->fcserr = stats->dot11FCSErrorCount;
		__entry->rtssucc = stats->dot11RTSSuccessCount;
	),

	TP_printk(
		LOCAL_PR_FMT " ret:%d",
		LOCAL_PR_ARG, __entry->ret
	)
);

TRACE_EVENT(drv_get_key_seq,
	TP_PROTO(struct ieee80211_local *local,
		 struct ieee80211_key_conf *key),

	TP_ARGS(local, key),

	TP_STRUCT__entry(
		LOCAL_ENTRY
		KEY_ENTRY
	),

	TP_fast_assign(
		LOCAL_ASSIGN;
		KEY_ASSIGN(key);
	),

	TP_printk(
		LOCAL_PR_FMT KEY_PR_FMT,
		LOCAL_PR_ARG, KEY_PR_ARG
	)
);

DEFINE_EVENT(local_u32_evt, drv_set_frag_threshold,
	TP_PROTO(struct ieee80211_local *local, u32 value),
	TP_ARGS(local, value)
);

DEFINE_EVENT(local_u32_evt, drv_set_rts_threshold,
	TP_PROTO(struct ieee80211_local *local, u32 value),
	TP_ARGS(local, value)
);

TRACE_EVENT(drv_set_coverage_class,
	TP_PROTO(struct ieee80211_local *local, s16 value),

	TP_ARGS(local, value),

	TP_STRUCT__entry(
		LOCAL_ENTRY
		__field(s16, value)
	),

	TP_fast_assign(
		LOCAL_ASSIGN;
		__entry->value = value;
	),

	TP_printk(
		LOCAL_PR_FMT " value:%d",
		LOCAL_PR_ARG, __entry->value
	)
);

TRACE_EVENT(drv_sta_notify,
	TP_PROTO(struct ieee80211_local *local,
		 struct ieee80211_sub_if_data *sdata,
		 enum sta_notify_cmd cmd,
		 struct ieee80211_sta *sta),

	TP_ARGS(local, sdata, cmd, sta),

	TP_STRUCT__entry(
		LOCAL_ENTRY
		VIF_ENTRY
		STA_ENTRY
		__field(u32, cmd)
	),

	TP_fast_assign(
		LOCAL_ASSIGN;
		VIF_ASSIGN;
		STA_ASSIGN;
		__entry->cmd = cmd;
	),

	TP_printk(
		LOCAL_PR_FMT  VIF_PR_FMT  STA_PR_FMT " cmd:%d",
		LOCAL_PR_ARG, VIF_PR_ARG, STA_PR_ARG, __entry->cmd
	)
);

TRACE_EVENT(drv_sta_state,
	TP_PROTO(struct ieee80211_local *local,
		 struct ieee80211_sub_if_data *sdata,
		 struct ieee80211_sta *sta,
		 enum ieee80211_sta_state old_state,
		 enum ieee80211_sta_state new_state),

	TP_ARGS(local, sdata, sta, old_state, new_state),

	TP_STRUCT__entry(
		LOCAL_ENTRY
		VIF_ENTRY
		STA_ENTRY
		__field(u32, old_state)
		__field(u32, new_state)
	),

	TP_fast_assign(
		LOCAL_ASSIGN;
		VIF_ASSIGN;
		STA_ASSIGN;
		__entry->old_state = old_state;
		__entry->new_state = new_state;
	),

	TP_printk(
		LOCAL_PR_FMT  VIF_PR_FMT  STA_PR_FMT " state: %d->%d",
		LOCAL_PR_ARG, VIF_PR_ARG, STA_PR_ARG,
		__entry->old_state, __entry->new_state
	)
);

TRACE_EVENT(drv_sta_set_txpwr,
	TP_PROTO(struct ieee80211_local *local,
		 struct ieee80211_sub_if_data *sdata,
		 struct ieee80211_sta *sta),

	TP_ARGS(local, sdata, sta),

	TP_STRUCT__entry(
		LOCAL_ENTRY
		VIF_ENTRY
		STA_ENTRY
		__field(s16, txpwr)
		__field(u8, type)
	),

	TP_fast_assign(
		LOCAL_ASSIGN;
		VIF_ASSIGN;
		STA_ASSIGN;
		__entry->txpwr = sta->txpwr.power;
		__entry->type = sta->txpwr.type;
	),

	TP_printk(
		LOCAL_PR_FMT  VIF_PR_FMT  STA_PR_FMT " txpwr: %d type %d",
		LOCAL_PR_ARG, VIF_PR_ARG, STA_PR_ARG,
		__entry->txpwr,  __entry->type
	)
);

TRACE_EVENT(drv_sta_rc_update,
	TP_PROTO(struct ieee80211_local *local,
		 struct ieee80211_sub_if_data *sdata,
		 struct ieee80211_sta *sta,
		 u32 changed),

	TP_ARGS(local, sdata, sta, changed),

	TP_STRUCT__entry(
		LOCAL_ENTRY
		VIF_ENTRY
		STA_ENTRY
		__field(u32, changed)
	),

	TP_fast_assign(
		LOCAL_ASSIGN;
		VIF_ASSIGN;
		STA_ASSIGN;
		__entry->changed = changed;
	),

	TP_printk(
		LOCAL_PR_FMT  VIF_PR_FMT  STA_PR_FMT " changed: 0x%x",
		LOCAL_PR_ARG, VIF_PR_ARG, STA_PR_ARG, __entry->changed
	)
);

DECLARE_EVENT_CLASS(sta_event,
	TP_PROTO(struct ieee80211_local *local,
		 struct ieee80211_sub_if_data *sdata,
		 struct ieee80211_sta *sta),

	TP_ARGS(local, sdata, sta),

	TP_STRUCT__entry(
		LOCAL_ENTRY
		VIF_ENTRY
		STA_ENTRY
	),

	TP_fast_assign(
		LOCAL_ASSIGN;
		VIF_ASSIGN;
		STA_ASSIGN;
	),

	TP_printk(
		LOCAL_PR_FMT  VIF_PR_FMT  STA_PR_FMT,
		LOCAL_PR_ARG, VIF_PR_ARG, STA_PR_ARG
	)
);

DEFINE_EVENT(sta_event, drv_sta_statistics,
	TP_PROTO(struct ieee80211_local *local,
		 struct ieee80211_sub_if_data *sdata,
		 struct ieee80211_sta *sta),
	TP_ARGS(local, sdata, sta)
);

DEFINE_EVENT(sta_event, drv_sta_add,
	TP_PROTO(struct ieee80211_local *local,
		 struct ieee80211_sub_if_data *sdata,
		 struct ieee80211_sta *sta),
	TP_ARGS(local, sdata, sta)
);

DEFINE_EVENT(sta_event, drv_sta_remove,
	TP_PROTO(struct ieee80211_local *local,
		 struct ieee80211_sub_if_data *sdata,
		 struct ieee80211_sta *sta),
	TP_ARGS(local, sdata, sta)
);

DEFINE_EVENT(sta_event, drv_sta_pre_rcu_remove,
	TP_PROTO(struct ieee80211_local *local,
		 struct ieee80211_sub_if_data *sdata,
		 struct ieee80211_sta *sta),
	TP_ARGS(local, sdata, sta)
);

DEFINE_EVENT(sta_event, drv_sync_rx_queues,
	TP_PROTO(struct ieee80211_local *local,
		 struct ieee80211_sub_if_data *sdata,
		 struct ieee80211_sta *sta),
	TP_ARGS(local, sdata, sta)
);

DEFINE_EVENT(sta_event, drv_sta_rate_tbl_update,
	TP_PROTO(struct ieee80211_local *local,
		 struct ieee80211_sub_if_data *sdata,
		 struct ieee80211_sta *sta),
	TP_ARGS(local, sdata, sta)
);

TRACE_EVENT(drv_conf_tx,
	TP_PROTO(struct ieee80211_local *local,
		 struct ieee80211_sub_if_data *sdata,
		 u16 ac, const struct ieee80211_tx_queue_params *params),

	TP_ARGS(local, sdata, ac, params),

	TP_STRUCT__entry(
		LOCAL_ENTRY
		VIF_ENTRY
		__field(u16, ac)
		__field(u16, txop)
		__field(u16, cw_min)
		__field(u16, cw_max)
		__field(u8, aifs)
		__field(bool, uapsd)
	),

	TP_fast_assign(
		LOCAL_ASSIGN;
		VIF_ASSIGN;
		__entry->ac = ac;
		__entry->txop = params->txop;
		__entry->cw_max = params->cw_max;
		__entry->cw_min = params->cw_min;
		__entry->aifs = params->aifs;
		__entry->uapsd = params->uapsd;
	),

	TP_printk(
		LOCAL_PR_FMT  VIF_PR_FMT  " AC:%d",
		LOCAL_PR_ARG, VIF_PR_ARG, __entry->ac
	)
);

DEFINE_EVENT(local_sdata_evt, drv_get_tsf,
	TP_PROTO(struct ieee80211_local *local,
		 struct ieee80211_sub_if_data *sdata),
	TP_ARGS(local, sdata)
);

TRACE_EVENT(drv_set_tsf,
	TP_PROTO(struct ieee80211_local *local,
		 struct ieee80211_sub_if_data *sdata,
		 u64 tsf),

	TP_ARGS(local, sdata, tsf),

	TP_STRUCT__entry(
		LOCAL_ENTRY
		VIF_ENTRY
		__field(u64, tsf)
	),

	TP_fast_assign(
		LOCAL_ASSIGN;
		VIF_ASSIGN;
		__entry->tsf = tsf;
	),

	TP_printk(
		LOCAL_PR_FMT  VIF_PR_FMT  " tsf:%llu",
		LOCAL_PR_ARG, VIF_PR_ARG, (unsigned long long)__entry->tsf
	)
);

TRACE_EVENT(drv_offset_tsf,
	TP_PROTO(struct ieee80211_local *local,
		 struct ieee80211_sub_if_data *sdata,
		 s64 offset),

	TP_ARGS(local, sdata, offset),

	TP_STRUCT__entry(
		LOCAL_ENTRY
		VIF_ENTRY
		__field(s64, tsf_offset)
	),

	TP_fast_assign(
		LOCAL_ASSIGN;
		VIF_ASSIGN;
		__entry->tsf_offset = offset;
	),

	TP_printk(
		LOCAL_PR_FMT  VIF_PR_FMT  " tsf offset:%lld",
		LOCAL_PR_ARG, VIF_PR_ARG,
		(unsigned long long)__entry->tsf_offset
	)
);

DEFINE_EVENT(local_sdata_evt, drv_reset_tsf,
	TP_PROTO(struct ieee80211_local *local,
		 struct ieee80211_sub_if_data *sdata),
	TP_ARGS(local, sdata)
);

DEFINE_EVENT(local_only_evt, drv_tx_last_beacon,
	TP_PROTO(struct ieee80211_local *local),
	TP_ARGS(local)
);

TRACE_EVENT(drv_ampdu_action,
	TP_PROTO(struct ieee80211_local *local,
		 struct ieee80211_sub_if_data *sdata,
		 struct ieee80211_ampdu_params *params),

	TP_ARGS(local, sdata, params),

	TP_STRUCT__entry(
		LOCAL_ENTRY
		VIF_ENTRY
		AMPDU_ACTION_ENTRY
	),

	TP_fast_assign(
		LOCAL_ASSIGN;
		VIF_ASSIGN;
		AMPDU_ACTION_ASSIGN;
	),

	TP_printk(
		LOCAL_PR_FMT VIF_PR_FMT AMPDU_ACTION_PR_FMT,
		LOCAL_PR_ARG, VIF_PR_ARG, AMPDU_ACTION_PR_ARG
	)
);

TRACE_EVENT(drv_get_survey,
	TP_PROTO(struct ieee80211_local *local, int _idx,
		 struct survey_info *survey),

	TP_ARGS(local, _idx, survey),

	TP_STRUCT__entry(
		LOCAL_ENTRY
		__field(int, idx)
	),

	TP_fast_assign(
		LOCAL_ASSIGN;
		__entry->idx = _idx;
	),

	TP_printk(
		LOCAL_PR_FMT " idx:%d",
		LOCAL_PR_ARG, __entry->idx
	)
);

TRACE_EVENT(drv_flush,
	TP_PROTO(struct ieee80211_local *local,
		 u32 queues, bool drop),

	TP_ARGS(local, queues, drop),

	TP_STRUCT__entry(
		LOCAL_ENTRY
		__field(bool, drop)
		__field(u32, queues)
	),

	TP_fast_assign(
		LOCAL_ASSIGN;
		__entry->drop = drop;
		__entry->queues = queues;
	),

	TP_printk(
		LOCAL_PR_FMT " queues:0x%x drop:%d",
		LOCAL_PR_ARG, __entry->queues, __entry->drop
	)
);

TRACE_EVENT(drv_channel_switch,
	TP_PROTO(struct ieee80211_local *local,
		 struct ieee80211_sub_if_data *sdata,
		 struct ieee80211_channel_switch *ch_switch),

	TP_ARGS(local, sdata, ch_switch),

	TP_STRUCT__entry(
		LOCAL_ENTRY
		VIF_ENTRY
		CHANDEF_ENTRY
		__field(u64, timestamp)
		__field(u32, device_timestamp)
		__field(bool, block_tx)
		__field(u8, count)
	),

	TP_fast_assign(
		LOCAL_ASSIGN;
		VIF_ASSIGN;
		CHANDEF_ASSIGN(&ch_switch->chandef)
		__entry->timestamp = ch_switch->timestamp;
		__entry->device_timestamp = ch_switch->device_timestamp;
		__entry->block_tx = ch_switch->block_tx;
		__entry->count = ch_switch->count;
	),

	TP_printk(
		LOCAL_PR_FMT VIF_PR_FMT " new " CHANDEF_PR_FMT " count:%d",
		LOCAL_PR_ARG, VIF_PR_ARG, CHANDEF_PR_ARG, __entry->count
	)
);

TRACE_EVENT(drv_set_antenna,
	TP_PROTO(struct ieee80211_local *local, u32 tx_ant, u32 rx_ant, int ret),

	TP_ARGS(local, tx_ant, rx_ant, ret),

	TP_STRUCT__entry(
		LOCAL_ENTRY
		__field(u32, tx_ant)
		__field(u32, rx_ant)
		__field(int, ret)
	),

	TP_fast_assign(
		LOCAL_ASSIGN;
		__entry->tx_ant = tx_ant;
		__entry->rx_ant = rx_ant;
		__entry->ret = ret;
	),

	TP_printk(
		LOCAL_PR_FMT " tx_ant:%d rx_ant:%d ret:%d",
		LOCAL_PR_ARG, __entry->tx_ant, __entry->rx_ant, __entry->ret
	)
);

TRACE_EVENT(drv_get_antenna,
	TP_PROTO(struct ieee80211_local *local, u32 tx_ant, u32 rx_ant, int ret),

	TP_ARGS(local, tx_ant, rx_ant, ret),

	TP_STRUCT__entry(
		LOCAL_ENTRY
		__field(u32, tx_ant)
		__field(u32, rx_ant)
		__field(int, ret)
	),

	TP_fast_assign(
		LOCAL_ASSIGN;
		__entry->tx_ant = tx_ant;
		__entry->rx_ant = rx_ant;
		__entry->ret = ret;
	),

	TP_printk(
		LOCAL_PR_FMT " tx_ant:%d rx_ant:%d ret:%d",
		LOCAL_PR_ARG, __entry->tx_ant, __entry->rx_ant, __entry->ret
	)
);

TRACE_EVENT(drv_remain_on_channel,
	TP_PROTO(struct ieee80211_local *local,
		 struct ieee80211_sub_if_data *sdata,
		 struct ieee80211_channel *chan,
		 unsigned int duration,
		 enum ieee80211_roc_type type),

	TP_ARGS(local, sdata, chan, duration, type),

	TP_STRUCT__entry(
		LOCAL_ENTRY
		VIF_ENTRY
		__field(int, center_freq)
		__field(int, freq_offset)
		__field(unsigned int, duration)
		__field(u32, type)
	),

	TP_fast_assign(
		LOCAL_ASSIGN;
		VIF_ASSIGN;
		__entry->center_freq = chan->center_freq;
		__entry->freq_offset = chan->freq_offset;
		__entry->duration = duration;
		__entry->type = type;
	),

	TP_printk(
		LOCAL_PR_FMT  VIF_PR_FMT " freq:%d.%03dMHz duration:%dms type=%d",
		LOCAL_PR_ARG, VIF_PR_ARG,
		__entry->center_freq, __entry->freq_offset,
		__entry->duration, __entry->type
	)
);

DEFINE_EVENT(local_sdata_evt, drv_cancel_remain_on_channel,
	TP_PROTO(struct ieee80211_local *local,
		 struct ieee80211_sub_if_data *sdata),
	TP_ARGS(local, sdata)
);

TRACE_EVENT(drv_set_ringparam,
	TP_PROTO(struct ieee80211_local *local, u32 tx, u32 rx),

	TP_ARGS(local, tx, rx),

	TP_STRUCT__entry(
		LOCAL_ENTRY
		__field(u32, tx)
		__field(u32, rx)
	),

	TP_fast_assign(
		LOCAL_ASSIGN;
		__entry->tx = tx;
		__entry->rx = rx;
	),

	TP_printk(
		LOCAL_PR_FMT " tx:%d rx %d",
		LOCAL_PR_ARG, __entry->tx, __entry->rx
	)
);

TRACE_EVENT(drv_get_ringparam,
	TP_PROTO(struct ieee80211_local *local, u32 *tx, u32 *tx_max,
		 u32 *rx, u32 *rx_max),

	TP_ARGS(local, tx, tx_max, rx, rx_max),

	TP_STRUCT__entry(
		LOCAL_ENTRY
		__field(u32, tx)
		__field(u32, tx_max)
		__field(u32, rx)
		__field(u32, rx_max)
	),

	TP_fast_assign(
		LOCAL_ASSIGN;
		__entry->tx = *tx;
		__entry->tx_max = *tx_max;
		__entry->rx = *rx;
		__entry->rx_max = *rx_max;
	),

	TP_printk(
		LOCAL_PR_FMT " tx:%d tx_max %d rx %d rx_max %d",
		LOCAL_PR_ARG,
		__entry->tx, __entry->tx_max, __entry->rx, __entry->rx_max
	)
);

DEFINE_EVENT(local_only_evt, drv_tx_frames_pending,
	TP_PROTO(struct ieee80211_local *local),
	TP_ARGS(local)
);

DEFINE_EVENT(local_only_evt, drv_offchannel_tx_cancel_wait,
	TP_PROTO(struct ieee80211_local *local),
	TP_ARGS(local)
);

TRACE_EVENT(drv_set_bitrate_mask,
	TP_PROTO(struct ieee80211_local *local,
		 struct ieee80211_sub_if_data *sdata,
		 const struct cfg80211_bitrate_mask *mask),

	TP_ARGS(local, sdata, mask),

	TP_STRUCT__entry(
		LOCAL_ENTRY
		VIF_ENTRY
		__field(u32, legacy_2g)
		__field(u32, legacy_5g)
	),

	TP_fast_assign(
		LOCAL_ASSIGN;
		VIF_ASSIGN;
		__entry->legacy_2g = mask->control[NL80211_BAND_2GHZ].legacy;
		__entry->legacy_5g = mask->control[NL80211_BAND_5GHZ].legacy;
	),

	TP_printk(
		LOCAL_PR_FMT  VIF_PR_FMT " 2G Mask:0x%x 5G Mask:0x%x",
		LOCAL_PR_ARG, VIF_PR_ARG, __entry->legacy_2g, __entry->legacy_5g
	)
);

TRACE_EVENT(drv_set_rekey_data,
	TP_PROTO(struct ieee80211_local *local,
		 struct ieee80211_sub_if_data *sdata,
		 struct cfg80211_gtk_rekey_data *data),

	TP_ARGS(local, sdata, data),

	TP_STRUCT__entry(
		LOCAL_ENTRY
		VIF_ENTRY
		__array(u8, kek, NL80211_KEK_LEN)
		__array(u8, kck, NL80211_KCK_LEN)
		__array(u8, replay_ctr, NL80211_REPLAY_CTR_LEN)
	),

	TP_fast_assign(
		LOCAL_ASSIGN;
		VIF_ASSIGN;
		memcpy(__entry->kek, data->kek, NL80211_KEK_LEN);
		memcpy(__entry->kck, data->kck, NL80211_KCK_LEN);
		memcpy(__entry->replay_ctr, data->replay_ctr,
		       NL80211_REPLAY_CTR_LEN);
	),

	TP_printk(LOCAL_PR_FMT VIF_PR_FMT,
		  LOCAL_PR_ARG, VIF_PR_ARG)
);

TRACE_EVENT(drv_event_callback,
	TP_PROTO(struct ieee80211_local *local,
		 struct ieee80211_sub_if_data *sdata,
		 const struct ieee80211_event *_event),

	TP_ARGS(local, sdata, _event),

	TP_STRUCT__entry(
		LOCAL_ENTRY
		VIF_ENTRY
		__field(u32, type)
	),

	TP_fast_assign(
		LOCAL_ASSIGN;
		VIF_ASSIGN;
		__entry->type = _event->type;
	),

	TP_printk(
		LOCAL_PR_FMT VIF_PR_FMT " event:%d",
		LOCAL_PR_ARG, VIF_PR_ARG, __entry->type
	)
);

DECLARE_EVENT_CLASS(release_evt,
	TP_PROTO(struct ieee80211_local *local,
		 struct ieee80211_sta *sta,
		 u16 tids, int num_frames,
		 enum ieee80211_frame_release_type reason,
		 bool more_data),

	TP_ARGS(local, sta, tids, num_frames, reason, more_data),

	TP_STRUCT__entry(
		LOCAL_ENTRY
		STA_ENTRY
		__field(u16, tids)
		__field(int, num_frames)
		__field(int, reason)
		__field(bool, more_data)
	),

	TP_fast_assign(
		LOCAL_ASSIGN;
		STA_ASSIGN;
		__entry->tids = tids;
		__entry->num_frames = num_frames;
		__entry->reason = reason;
		__entry->more_data = more_data;
	),

	TP_printk(
		LOCAL_PR_FMT STA_PR_FMT
		" TIDs:0x%.4x frames:%d reason:%d more:%d",
		LOCAL_PR_ARG, STA_PR_ARG, __entry->tids, __entry->num_frames,
		__entry->reason, __entry->more_data
	)
);

DEFINE_EVENT(release_evt, drv_release_buffered_frames,
	TP_PROTO(struct ieee80211_local *local,
		 struct ieee80211_sta *sta,
		 u16 tids, int num_frames,
		 enum ieee80211_frame_release_type reason,
		 bool more_data),

	TP_ARGS(local, sta, tids, num_frames, reason, more_data)
);

DEFINE_EVENT(release_evt, drv_allow_buffered_frames,
	TP_PROTO(struct ieee80211_local *local,
		 struct ieee80211_sta *sta,
		 u16 tids, int num_frames,
		 enum ieee80211_frame_release_type reason,
		 bool more_data),

	TP_ARGS(local, sta, tids, num_frames, reason, more_data)
);

TRACE_EVENT(drv_mgd_prepare_tx,
	TP_PROTO(struct ieee80211_local *local,
		 struct ieee80211_sub_if_data *sdata,
		 u16 duration),

	TP_ARGS(local, sdata, duration),

	TP_STRUCT__entry(
		LOCAL_ENTRY
		VIF_ENTRY
		__field(u32, duration)
	),

	TP_fast_assign(
		LOCAL_ASSIGN;
		VIF_ASSIGN;
		__entry->duration = duration;
	),

	TP_printk(
		LOCAL_PR_FMT VIF_PR_FMT " duration: %u",
		LOCAL_PR_ARG, VIF_PR_ARG, __entry->duration
	)
);

DEFINE_EVENT(local_sdata_evt, drv_mgd_protect_tdls_discover,
	TP_PROTO(struct ieee80211_local *local,
		 struct ieee80211_sub_if_data *sdata),

	TP_ARGS(local, sdata)
);

DECLARE_EVENT_CLASS(local_chanctx,
	TP_PROTO(struct ieee80211_local *local,
		 struct ieee80211_chanctx *ctx),

	TP_ARGS(local, ctx),

	TP_STRUCT__entry(
		LOCAL_ENTRY
		CHANCTX_ENTRY
	),

	TP_fast_assign(
		LOCAL_ASSIGN;
		CHANCTX_ASSIGN;
	),

	TP_printk(
		LOCAL_PR_FMT CHANCTX_PR_FMT,
		LOCAL_PR_ARG, CHANCTX_PR_ARG
	)
);

DEFINE_EVENT(local_chanctx, drv_add_chanctx,
	TP_PROTO(struct ieee80211_local *local,
		 struct ieee80211_chanctx *ctx),
	TP_ARGS(local, ctx)
);

DEFINE_EVENT(local_chanctx, drv_remove_chanctx,
	TP_PROTO(struct ieee80211_local *local,
		 struct ieee80211_chanctx *ctx),
	TP_ARGS(local, ctx)
);

TRACE_EVENT(drv_change_chanctx,
	TP_PROTO(struct ieee80211_local *local,
		 struct ieee80211_chanctx *ctx,
		 u32 changed),

	TP_ARGS(local, ctx, changed),

	TP_STRUCT__entry(
		LOCAL_ENTRY
		CHANCTX_ENTRY
		__field(u32, changed)
	),

	TP_fast_assign(
		LOCAL_ASSIGN;
		CHANCTX_ASSIGN;
		__entry->changed = changed;
	),

	TP_printk(
		LOCAL_PR_FMT CHANCTX_PR_FMT " changed:%#x",
		LOCAL_PR_ARG, CHANCTX_PR_ARG, __entry->changed
	)
);

#if !defined(__TRACE_VIF_ENTRY)
#define __TRACE_VIF_ENTRY
struct trace_vif_entry {
	enum nl80211_iftype vif_type;
	bool p2p;
	char vif_name[IFNAMSIZ];
} __packed;

struct trace_chandef_entry {
	u32 control_freq;
	u32 freq_offset;
	u32 chan_width;
	u32 center_freq1;
	u32 freq1_offset;
	u32 center_freq2;
} __packed;

struct trace_switch_entry {
	struct trace_vif_entry vif;
	struct trace_chandef_entry old_chandef;
	struct trace_chandef_entry new_chandef;
} __packed;

#define SWITCH_ENTRY_ASSIGN(to, from) local_vifs[i].to = vifs[i].from
#endif

TRACE_EVENT(drv_switch_vif_chanctx,
	TP_PROTO(struct ieee80211_local *local,
		 struct ieee80211_vif_chanctx_switch *vifs,
		 int n_vifs, enum ieee80211_chanctx_switch_mode mode),
	    TP_ARGS(local, vifs, n_vifs, mode),

	TP_STRUCT__entry(
		LOCAL_ENTRY
		__field(int, n_vifs)
		__field(u32, mode)
		__dynamic_array(u8, vifs,
				sizeof(struct trace_switch_entry) * n_vifs)
	),

	TP_fast_assign(
		LOCAL_ASSIGN;
		__entry->n_vifs = n_vifs;
		__entry->mode = mode;
		{
			struct trace_switch_entry *local_vifs =
				__get_dynamic_array(vifs);
			int i;

			for (i = 0; i < n_vifs; i++) {
				struct ieee80211_sub_if_data *sdata;

				sdata = container_of(vifs[i].vif,
						struct ieee80211_sub_if_data,
						vif);

				SWITCH_ENTRY_ASSIGN(vif.vif_type, vif->type);
				SWITCH_ENTRY_ASSIGN(vif.p2p, vif->p2p);
				strncpy(local_vifs[i].vif.vif_name,
					sdata->name,
					sizeof(local_vifs[i].vif.vif_name));
				SWITCH_ENTRY_ASSIGN(old_chandef.control_freq,
						old_ctx->def.chan->center_freq);
				SWITCH_ENTRY_ASSIGN(old_chandef.freq_offset,
						old_ctx->def.chan->freq_offset);
				SWITCH_ENTRY_ASSIGN(old_chandef.chan_width,
						    old_ctx->def.width);
				SWITCH_ENTRY_ASSIGN(old_chandef.center_freq1,
						    old_ctx->def.center_freq1);
				SWITCH_ENTRY_ASSIGN(old_chandef.freq1_offset,
						    old_ctx->def.freq1_offset);
				SWITCH_ENTRY_ASSIGN(old_chandef.center_freq2,
						    old_ctx->def.center_freq2);
				SWITCH_ENTRY_ASSIGN(new_chandef.control_freq,
						new_ctx->def.chan->center_freq);
				SWITCH_ENTRY_ASSIGN(new_chandef.freq_offset,
						new_ctx->def.chan->freq_offset);
				SWITCH_ENTRY_ASSIGN(new_chandef.chan_width,
						    new_ctx->def.width);
				SWITCH_ENTRY_ASSIGN(new_chandef.center_freq1,
						    new_ctx->def.center_freq1);
				SWITCH_ENTRY_ASSIGN(new_chandef.freq1_offset,
						    new_ctx->def.freq1_offset);
				SWITCH_ENTRY_ASSIGN(new_chandef.center_freq2,
						    new_ctx->def.center_freq2);
			}
		}
	),

	TP_printk(
		LOCAL_PR_FMT " n_vifs:%d mode:%d",
		LOCAL_PR_ARG, __entry->n_vifs, __entry->mode
	)
);

DECLARE_EVENT_CLASS(local_sdata_chanctx,
	TP_PROTO(struct ieee80211_local *local,
		 struct ieee80211_sub_if_data *sdata,
		 struct ieee80211_chanctx *ctx),

	TP_ARGS(local, sdata, ctx),

	TP_STRUCT__entry(
		LOCAL_ENTRY
		VIF_ENTRY
		CHANCTX_ENTRY
	),

	TP_fast_assign(
		LOCAL_ASSIGN;
		VIF_ASSIGN;
		CHANCTX_ASSIGN;
	),

	TP_printk(
		LOCAL_PR_FMT VIF_PR_FMT CHANCTX_PR_FMT,
		LOCAL_PR_ARG, VIF_PR_ARG, CHANCTX_PR_ARG
	)
);

DEFINE_EVENT(local_sdata_chanctx, drv_assign_vif_chanctx,
	TP_PROTO(struct ieee80211_local *local,
		 struct ieee80211_sub_if_data *sdata,
		 struct ieee80211_chanctx *ctx),
	TP_ARGS(local, sdata, ctx)
);

DEFINE_EVENT(local_sdata_chanctx, drv_unassign_vif_chanctx,
	TP_PROTO(struct ieee80211_local *local,
		 struct ieee80211_sub_if_data *sdata,
		 struct ieee80211_chanctx *ctx),
	TP_ARGS(local, sdata, ctx)
);

TRACE_EVENT(drv_start_ap,
	TP_PROTO(struct ieee80211_local *local,
		 struct ieee80211_sub_if_data *sdata,
		 struct ieee80211_bss_conf *info),

	TP_ARGS(local, sdata, info),

	TP_STRUCT__entry(
		LOCAL_ENTRY
		VIF_ENTRY
		__field(u8, dtimper)
		__field(u16, bcnint)
		__dynamic_array(u8, ssid, info->ssid_len)
		__field(bool, hidden_ssid)
	),

	TP_fast_assign(
		LOCAL_ASSIGN;
		VIF_ASSIGN;
		__entry->dtimper = info->dtim_period;
		__entry->bcnint = info->beacon_int;
		memcpy(__get_dynamic_array(ssid), info->ssid, info->ssid_len);
		__entry->hidden_ssid = info->hidden_ssid;
	),

	TP_printk(
		LOCAL_PR_FMT  VIF_PR_FMT,
		LOCAL_PR_ARG, VIF_PR_ARG
	)
);

DEFINE_EVENT(local_sdata_evt, drv_stop_ap,
	TP_PROTO(struct ieee80211_local *local,
		 struct ieee80211_sub_if_data *sdata),
	TP_ARGS(local, sdata)
);

TRACE_EVENT(drv_reconfig_complete,
	TP_PROTO(struct ieee80211_local *local,
		 enum ieee80211_reconfig_type reconfig_type),
	TP_ARGS(local, reconfig_type),

	TP_STRUCT__entry(
		LOCAL_ENTRY
		__field(u8, reconfig_type)
	),

	TP_fast_assign(
		LOCAL_ASSIGN;
		__entry->reconfig_type = reconfig_type;
	),

	TP_printk(
		LOCAL_PR_FMT  " reconfig_type:%d",
		LOCAL_PR_ARG, __entry->reconfig_type
	)

);

#if IS_ENABLED(CONFIG_IPV6)
DEFINE_EVENT(local_sdata_evt, drv_ipv6_addr_change,
	TP_PROTO(struct ieee80211_local *local,
		 struct ieee80211_sub_if_data *sdata),
	TP_ARGS(local, sdata)
);
#endif

TRACE_EVENT(drv_join_ibss,
	TP_PROTO(struct ieee80211_local *local,
		 struct ieee80211_sub_if_data *sdata,
		 struct ieee80211_bss_conf *info),

	TP_ARGS(local, sdata, info),

	TP_STRUCT__entry(
		LOCAL_ENTRY
		VIF_ENTRY
		__field(u8, dtimper)
		__field(u16, bcnint)
		__dynamic_array(u8, ssid, info->ssid_len)
	),

	TP_fast_assign(
		LOCAL_ASSIGN;
		VIF_ASSIGN;
		__entry->dtimper = info->dtim_period;
		__entry->bcnint = info->beacon_int;
		memcpy(__get_dynamic_array(ssid), info->ssid, info->ssid_len);
	),

	TP_printk(
		LOCAL_PR_FMT  VIF_PR_FMT,
		LOCAL_PR_ARG, VIF_PR_ARG
	)
);

DEFINE_EVENT(local_sdata_evt, drv_leave_ibss,
	TP_PROTO(struct ieee80211_local *local,
		 struct ieee80211_sub_if_data *sdata),
	TP_ARGS(local, sdata)
);

TRACE_EVENT(drv_get_expected_throughput,
	TP_PROTO(struct ieee80211_sta *sta),

	TP_ARGS(sta),

	TP_STRUCT__entry(
		STA_ENTRY
	),

	TP_fast_assign(
		STA_ASSIGN;
	),

	TP_printk(
		STA_PR_FMT, STA_PR_ARG
	)
);

TRACE_EVENT(drv_start_nan,
	TP_PROTO(struct ieee80211_local *local,
		 struct ieee80211_sub_if_data *sdata,
		 struct cfg80211_nan_conf *conf),

	TP_ARGS(local, sdata, conf),
	TP_STRUCT__entry(
		LOCAL_ENTRY
		VIF_ENTRY
		__field(u8, master_pref)
<<<<<<< HEAD
		__field(u8, dual)
=======
		__field(u8, bands)
>>>>>>> 24b8d41d
	),

	TP_fast_assign(
		LOCAL_ASSIGN;
		VIF_ASSIGN;
		__entry->master_pref = conf->master_pref;
<<<<<<< HEAD
		__entry->dual = conf->dual;
=======
		__entry->bands = conf->bands;
>>>>>>> 24b8d41d
	),

	TP_printk(
		LOCAL_PR_FMT  VIF_PR_FMT
<<<<<<< HEAD
		", master preference: %u, dual: %d",
		LOCAL_PR_ARG, VIF_PR_ARG, __entry->master_pref,
		__entry->dual
=======
		", master preference: %u, bands: 0x%0x",
		LOCAL_PR_ARG, VIF_PR_ARG, __entry->master_pref,
		__entry->bands
>>>>>>> 24b8d41d
	)
);

TRACE_EVENT(drv_stop_nan,
	TP_PROTO(struct ieee80211_local *local,
		 struct ieee80211_sub_if_data *sdata),

	TP_ARGS(local, sdata),

	TP_STRUCT__entry(
		LOCAL_ENTRY
		VIF_ENTRY
	),

	TP_fast_assign(
		LOCAL_ASSIGN;
		VIF_ASSIGN;
	),

	TP_printk(
		LOCAL_PR_FMT  VIF_PR_FMT,
		LOCAL_PR_ARG, VIF_PR_ARG
	)
);

TRACE_EVENT(drv_nan_change_conf,
	TP_PROTO(struct ieee80211_local *local,
		 struct ieee80211_sub_if_data *sdata,
		 struct cfg80211_nan_conf *conf,
		 u32 changes),

	TP_ARGS(local, sdata, conf, changes),
	TP_STRUCT__entry(
		LOCAL_ENTRY
		VIF_ENTRY
		__field(u8, master_pref)
<<<<<<< HEAD
		__field(u8, dual)
=======
		__field(u8, bands)
>>>>>>> 24b8d41d
		__field(u32, changes)
	),

	TP_fast_assign(
		LOCAL_ASSIGN;
		VIF_ASSIGN;
		__entry->master_pref = conf->master_pref;
<<<<<<< HEAD
		__entry->dual = conf->dual;
=======
		__entry->bands = conf->bands;
>>>>>>> 24b8d41d
		__entry->changes = changes;
	),

	TP_printk(
		LOCAL_PR_FMT  VIF_PR_FMT
<<<<<<< HEAD
		", master preference: %u, dual: %d, changes: 0x%x",
		LOCAL_PR_ARG, VIF_PR_ARG, __entry->master_pref,
		__entry->dual, __entry->changes
=======
		", master preference: %u, bands: 0x%0x, changes: 0x%x",
		LOCAL_PR_ARG, VIF_PR_ARG, __entry->master_pref,
		__entry->bands, __entry->changes
>>>>>>> 24b8d41d
	)
);

TRACE_EVENT(drv_add_nan_func,
	TP_PROTO(struct ieee80211_local *local,
		 struct ieee80211_sub_if_data *sdata,
		 const struct cfg80211_nan_func *func),

	TP_ARGS(local, sdata, func),
	TP_STRUCT__entry(
		LOCAL_ENTRY
		VIF_ENTRY
		__field(u8, type)
		__field(u8, inst_id)
	),

	TP_fast_assign(
		LOCAL_ASSIGN;
		VIF_ASSIGN;
		__entry->type = func->type;
		__entry->inst_id = func->instance_id;
	),

	TP_printk(
		LOCAL_PR_FMT  VIF_PR_FMT
		", type: %u, inst_id: %u",
		LOCAL_PR_ARG, VIF_PR_ARG, __entry->type, __entry->inst_id
	)
);

TRACE_EVENT(drv_del_nan_func,
	TP_PROTO(struct ieee80211_local *local,
		 struct ieee80211_sub_if_data *sdata,
		 u8 instance_id),

	TP_ARGS(local, sdata, instance_id),
	TP_STRUCT__entry(
		LOCAL_ENTRY
		VIF_ENTRY
		__field(u8, instance_id)
	),

	TP_fast_assign(
		LOCAL_ASSIGN;
		VIF_ASSIGN;
		__entry->instance_id = instance_id;
	),

	TP_printk(
		LOCAL_PR_FMT  VIF_PR_FMT
		", instance_id: %u",
		LOCAL_PR_ARG, VIF_PR_ARG, __entry->instance_id
	)
);

<<<<<<< HEAD
=======
DEFINE_EVENT(local_sdata_evt, drv_start_pmsr,
	TP_PROTO(struct ieee80211_local *local,
		 struct ieee80211_sub_if_data *sdata),
	TP_ARGS(local, sdata)
);

DEFINE_EVENT(local_sdata_evt, drv_abort_pmsr,
	TP_PROTO(struct ieee80211_local *local,
		 struct ieee80211_sub_if_data *sdata),
	TP_ARGS(local, sdata)
);

>>>>>>> 24b8d41d
/*
 * Tracing for API calls that drivers call.
 */

TRACE_EVENT(api_start_tx_ba_session,
	TP_PROTO(struct ieee80211_sta *sta, u16 tid),

	TP_ARGS(sta, tid),

	TP_STRUCT__entry(
		STA_ENTRY
		__field(u16, tid)
	),

	TP_fast_assign(
		STA_ASSIGN;
		__entry->tid = tid;
	),

	TP_printk(
		STA_PR_FMT " tid:%d",
		STA_PR_ARG, __entry->tid
	)
);

TRACE_EVENT(api_start_tx_ba_cb,
	TP_PROTO(struct ieee80211_sub_if_data *sdata, const u8 *ra, u16 tid),

	TP_ARGS(sdata, ra, tid),

	TP_STRUCT__entry(
		VIF_ENTRY
		__array(u8, ra, ETH_ALEN)
		__field(u16, tid)
	),

	TP_fast_assign(
		VIF_ASSIGN;
		memcpy(__entry->ra, ra, ETH_ALEN);
		__entry->tid = tid;
	),

	TP_printk(
		VIF_PR_FMT " ra:%pM tid:%d",
		VIF_PR_ARG, __entry->ra, __entry->tid
	)
);

TRACE_EVENT(api_stop_tx_ba_session,
	TP_PROTO(struct ieee80211_sta *sta, u16 tid),

	TP_ARGS(sta, tid),

	TP_STRUCT__entry(
		STA_ENTRY
		__field(u16, tid)
	),

	TP_fast_assign(
		STA_ASSIGN;
		__entry->tid = tid;
	),

	TP_printk(
		STA_PR_FMT " tid:%d",
		STA_PR_ARG, __entry->tid
	)
);

TRACE_EVENT(api_stop_tx_ba_cb,
	TP_PROTO(struct ieee80211_sub_if_data *sdata, const u8 *ra, u16 tid),

	TP_ARGS(sdata, ra, tid),

	TP_STRUCT__entry(
		VIF_ENTRY
		__array(u8, ra, ETH_ALEN)
		__field(u16, tid)
	),

	TP_fast_assign(
		VIF_ASSIGN;
		memcpy(__entry->ra, ra, ETH_ALEN);
		__entry->tid = tid;
	),

	TP_printk(
		VIF_PR_FMT " ra:%pM tid:%d",
		VIF_PR_ARG, __entry->ra, __entry->tid
	)
);

DEFINE_EVENT(local_only_evt, api_restart_hw,
	TP_PROTO(struct ieee80211_local *local),
	TP_ARGS(local)
);

TRACE_EVENT(api_beacon_loss,
	TP_PROTO(struct ieee80211_sub_if_data *sdata),

	TP_ARGS(sdata),

	TP_STRUCT__entry(
		VIF_ENTRY
	),

	TP_fast_assign(
		VIF_ASSIGN;
	),

	TP_printk(
		VIF_PR_FMT,
		VIF_PR_ARG
	)
);

TRACE_EVENT(api_connection_loss,
	TP_PROTO(struct ieee80211_sub_if_data *sdata),

	TP_ARGS(sdata),

	TP_STRUCT__entry(
		VIF_ENTRY
	),

	TP_fast_assign(
		VIF_ASSIGN;
	),

	TP_printk(
		VIF_PR_FMT,
		VIF_PR_ARG
	)
);

TRACE_EVENT(api_cqm_rssi_notify,
	TP_PROTO(struct ieee80211_sub_if_data *sdata,
		 enum nl80211_cqm_rssi_threshold_event rssi_event,
		 s32 rssi_level),

	TP_ARGS(sdata, rssi_event, rssi_level),

	TP_STRUCT__entry(
		VIF_ENTRY
		__field(u32, rssi_event)
		__field(s32, rssi_level)
	),

	TP_fast_assign(
		VIF_ASSIGN;
		__entry->rssi_event = rssi_event;
		__entry->rssi_level = rssi_level;
	),

	TP_printk(
		VIF_PR_FMT " event:%d rssi:%d",
		VIF_PR_ARG, __entry->rssi_event, __entry->rssi_level
	)
);

DEFINE_EVENT(local_sdata_evt, api_cqm_beacon_loss_notify,
	TP_PROTO(struct ieee80211_local *local,
		 struct ieee80211_sub_if_data *sdata),
	TP_ARGS(local, sdata)
);

TRACE_EVENT(api_scan_completed,
	TP_PROTO(struct ieee80211_local *local, bool aborted),

	TP_ARGS(local, aborted),

	TP_STRUCT__entry(
		LOCAL_ENTRY
		__field(bool, aborted)
	),

	TP_fast_assign(
		LOCAL_ASSIGN;
		__entry->aborted = aborted;
	),

	TP_printk(
		LOCAL_PR_FMT " aborted:%d",
		LOCAL_PR_ARG, __entry->aborted
	)
);

TRACE_EVENT(api_sched_scan_results,
	TP_PROTO(struct ieee80211_local *local),

	TP_ARGS(local),

	TP_STRUCT__entry(
		LOCAL_ENTRY
	),

	TP_fast_assign(
		LOCAL_ASSIGN;
	),

	TP_printk(
		LOCAL_PR_FMT, LOCAL_PR_ARG
	)
);

TRACE_EVENT(api_sched_scan_stopped,
	TP_PROTO(struct ieee80211_local *local),

	TP_ARGS(local),

	TP_STRUCT__entry(
		LOCAL_ENTRY
	),

	TP_fast_assign(
		LOCAL_ASSIGN;
	),

	TP_printk(
		LOCAL_PR_FMT, LOCAL_PR_ARG
	)
);

TRACE_EVENT(api_sta_block_awake,
	TP_PROTO(struct ieee80211_local *local,
		 struct ieee80211_sta *sta, bool block),

	TP_ARGS(local, sta, block),

	TP_STRUCT__entry(
		LOCAL_ENTRY
		STA_ENTRY
		__field(bool, block)
	),

	TP_fast_assign(
		LOCAL_ASSIGN;
		STA_ASSIGN;
		__entry->block = block;
	),

	TP_printk(
		LOCAL_PR_FMT STA_PR_FMT " block:%d",
		LOCAL_PR_ARG, STA_PR_ARG, __entry->block
	)
);

TRACE_EVENT(api_chswitch_done,
	TP_PROTO(struct ieee80211_sub_if_data *sdata, bool success),

	TP_ARGS(sdata, success),

	TP_STRUCT__entry(
		VIF_ENTRY
		__field(bool, success)
	),

	TP_fast_assign(
		VIF_ASSIGN;
		__entry->success = success;
	),

	TP_printk(
		VIF_PR_FMT " success=%d",
		VIF_PR_ARG, __entry->success
	)
);

DEFINE_EVENT(local_only_evt, api_ready_on_channel,
	TP_PROTO(struct ieee80211_local *local),
	TP_ARGS(local)
);

DEFINE_EVENT(local_only_evt, api_remain_on_channel_expired,
	TP_PROTO(struct ieee80211_local *local),
	TP_ARGS(local)
);

TRACE_EVENT(api_gtk_rekey_notify,
	TP_PROTO(struct ieee80211_sub_if_data *sdata,
		 const u8 *bssid, const u8 *replay_ctr),

	TP_ARGS(sdata, bssid, replay_ctr),

	TP_STRUCT__entry(
		VIF_ENTRY
		__array(u8, bssid, ETH_ALEN)
		__array(u8, replay_ctr, NL80211_REPLAY_CTR_LEN)
	),

	TP_fast_assign(
		VIF_ASSIGN;
		memcpy(__entry->bssid, bssid, ETH_ALEN);
		memcpy(__entry->replay_ctr, replay_ctr, NL80211_REPLAY_CTR_LEN);
	),

	TP_printk(VIF_PR_FMT, VIF_PR_ARG)
);

TRACE_EVENT(api_enable_rssi_reports,
	TP_PROTO(struct ieee80211_sub_if_data *sdata,
		 int rssi_min_thold, int rssi_max_thold),

	TP_ARGS(sdata, rssi_min_thold, rssi_max_thold),

	TP_STRUCT__entry(
		VIF_ENTRY
		__field(int, rssi_min_thold)
		__field(int, rssi_max_thold)
	),

	TP_fast_assign(
		VIF_ASSIGN;
		__entry->rssi_min_thold = rssi_min_thold;
		__entry->rssi_max_thold = rssi_max_thold;
	),

	TP_printk(
		VIF_PR_FMT " rssi_min_thold =%d, rssi_max_thold = %d",
		VIF_PR_ARG, __entry->rssi_min_thold, __entry->rssi_max_thold
	)
);

TRACE_EVENT(api_eosp,
	TP_PROTO(struct ieee80211_local *local,
		 struct ieee80211_sta *sta),

	TP_ARGS(local, sta),

	TP_STRUCT__entry(
		LOCAL_ENTRY
		STA_ENTRY
	),

	TP_fast_assign(
		LOCAL_ASSIGN;
		STA_ASSIGN;
	),

	TP_printk(
		LOCAL_PR_FMT STA_PR_FMT,
		LOCAL_PR_ARG, STA_PR_ARG
	)
);

TRACE_EVENT(api_send_eosp_nullfunc,
	TP_PROTO(struct ieee80211_local *local,
		 struct ieee80211_sta *sta,
		 u8 tid),

	TP_ARGS(local, sta, tid),

	TP_STRUCT__entry(
		LOCAL_ENTRY
		STA_ENTRY
		__field(u8, tid)
	),

	TP_fast_assign(
		LOCAL_ASSIGN;
		STA_ASSIGN;
		__entry->tid = tid;
	),

	TP_printk(
		LOCAL_PR_FMT STA_PR_FMT " tid:%d",
		LOCAL_PR_ARG, STA_PR_ARG, __entry->tid
	)
);

TRACE_EVENT(api_sta_set_buffered,
	TP_PROTO(struct ieee80211_local *local,
		 struct ieee80211_sta *sta,
		 u8 tid, bool buffered),

	TP_ARGS(local, sta, tid, buffered),

	TP_STRUCT__entry(
		LOCAL_ENTRY
		STA_ENTRY
		__field(u8, tid)
		__field(bool, buffered)
	),

	TP_fast_assign(
		LOCAL_ASSIGN;
		STA_ASSIGN;
		__entry->tid = tid;
		__entry->buffered = buffered;
	),

	TP_printk(
		LOCAL_PR_FMT STA_PR_FMT " tid:%d buffered:%d",
		LOCAL_PR_ARG, STA_PR_ARG, __entry->tid, __entry->buffered
	)
);

/*
 * Tracing for internal functions
 * (which may also be called in response to driver calls)
 */

TRACE_EVENT(wake_queue,
	TP_PROTO(struct ieee80211_local *local, u16 queue,
		 enum queue_stop_reason reason),

	TP_ARGS(local, queue, reason),

	TP_STRUCT__entry(
		LOCAL_ENTRY
		__field(u16, queue)
		__field(u32, reason)
	),

	TP_fast_assign(
		LOCAL_ASSIGN;
		__entry->queue = queue;
		__entry->reason = reason;
	),

	TP_printk(
		LOCAL_PR_FMT " queue:%d, reason:%d",
		LOCAL_PR_ARG, __entry->queue, __entry->reason
	)
);

TRACE_EVENT(stop_queue,
	TP_PROTO(struct ieee80211_local *local, u16 queue,
		 enum queue_stop_reason reason),

	TP_ARGS(local, queue, reason),

	TP_STRUCT__entry(
		LOCAL_ENTRY
		__field(u16, queue)
		__field(u32, reason)
	),

	TP_fast_assign(
		LOCAL_ASSIGN;
		__entry->queue = queue;
		__entry->reason = reason;
	),

	TP_printk(
		LOCAL_PR_FMT " queue:%d, reason:%d",
		LOCAL_PR_ARG, __entry->queue, __entry->reason
	)
);

TRACE_EVENT(drv_set_default_unicast_key,
	TP_PROTO(struct ieee80211_local *local,
		 struct ieee80211_sub_if_data *sdata,
		 int key_idx),

	TP_ARGS(local, sdata, key_idx),

	TP_STRUCT__entry(
		LOCAL_ENTRY
		VIF_ENTRY
		__field(int, key_idx)
	),

	TP_fast_assign(
		LOCAL_ASSIGN;
		VIF_ASSIGN;
		__entry->key_idx = key_idx;
	),

	TP_printk(LOCAL_PR_FMT VIF_PR_FMT " key_idx:%d",
		  LOCAL_PR_ARG, VIF_PR_ARG, __entry->key_idx)
);

TRACE_EVENT(api_radar_detected,
	TP_PROTO(struct ieee80211_local *local),

	TP_ARGS(local),

	TP_STRUCT__entry(
		LOCAL_ENTRY
	),

	TP_fast_assign(
		LOCAL_ASSIGN;
	),

	TP_printk(
		LOCAL_PR_FMT " radar detected",
		LOCAL_PR_ARG
	)
);

TRACE_EVENT(drv_channel_switch_beacon,
	TP_PROTO(struct ieee80211_local *local,
		 struct ieee80211_sub_if_data *sdata,
		 struct cfg80211_chan_def *chandef),

	TP_ARGS(local, sdata, chandef),

	TP_STRUCT__entry(
		LOCAL_ENTRY
		VIF_ENTRY
		CHANDEF_ENTRY
	),

	TP_fast_assign(
		LOCAL_ASSIGN;
		VIF_ASSIGN;
		CHANDEF_ASSIGN(chandef);
	),

	TP_printk(
		LOCAL_PR_FMT VIF_PR_FMT " channel switch to " CHANDEF_PR_FMT,
		LOCAL_PR_ARG, VIF_PR_ARG, CHANDEF_PR_ARG
	)
);

TRACE_EVENT(drv_pre_channel_switch,
	TP_PROTO(struct ieee80211_local *local,
		 struct ieee80211_sub_if_data *sdata,
		 struct ieee80211_channel_switch *ch_switch),

	TP_ARGS(local, sdata, ch_switch),

	TP_STRUCT__entry(
		LOCAL_ENTRY
		VIF_ENTRY
		CHANDEF_ENTRY
		__field(u64, timestamp)
		__field(u32, device_timestamp)
		__field(bool, block_tx)
		__field(u8, count)
	),

	TP_fast_assign(
		LOCAL_ASSIGN;
		VIF_ASSIGN;
		CHANDEF_ASSIGN(&ch_switch->chandef)
		__entry->timestamp = ch_switch->timestamp;
		__entry->device_timestamp = ch_switch->device_timestamp;
		__entry->block_tx = ch_switch->block_tx;
		__entry->count = ch_switch->count;
	),

	TP_printk(
		LOCAL_PR_FMT VIF_PR_FMT " prepare channel switch to "
		CHANDEF_PR_FMT  " count:%d block_tx:%d timestamp:%llu",
		LOCAL_PR_ARG, VIF_PR_ARG, CHANDEF_PR_ARG, __entry->count,
		__entry->block_tx, __entry->timestamp
	)
);

DEFINE_EVENT(local_sdata_evt, drv_post_channel_switch,
	     TP_PROTO(struct ieee80211_local *local,
		      struct ieee80211_sub_if_data *sdata),
	     TP_ARGS(local, sdata)
);

DEFINE_EVENT(local_sdata_evt, drv_abort_channel_switch,
	     TP_PROTO(struct ieee80211_local *local,
		      struct ieee80211_sub_if_data *sdata),
	     TP_ARGS(local, sdata)
);

TRACE_EVENT(drv_channel_switch_rx_beacon,
	TP_PROTO(struct ieee80211_local *local,
		 struct ieee80211_sub_if_data *sdata,
		 struct ieee80211_channel_switch *ch_switch),

	TP_ARGS(local, sdata, ch_switch),

	TP_STRUCT__entry(
		LOCAL_ENTRY
		VIF_ENTRY
		CHANDEF_ENTRY
		__field(u64, timestamp)
		__field(u32, device_timestamp)
		__field(bool, block_tx)
		__field(u8, count)
	),

	TP_fast_assign(
		LOCAL_ASSIGN;
		VIF_ASSIGN;
		CHANDEF_ASSIGN(&ch_switch->chandef)
		__entry->timestamp = ch_switch->timestamp;
		__entry->device_timestamp = ch_switch->device_timestamp;
		__entry->block_tx = ch_switch->block_tx;
		__entry->count = ch_switch->count;
	),

	TP_printk(
		LOCAL_PR_FMT VIF_PR_FMT
		" received a channel switch beacon to "
		CHANDEF_PR_FMT  " count:%d block_tx:%d timestamp:%llu",
		LOCAL_PR_ARG, VIF_PR_ARG, CHANDEF_PR_ARG, __entry->count,
		__entry->block_tx, __entry->timestamp
	)
);

TRACE_EVENT(drv_get_txpower,
	TP_PROTO(struct ieee80211_local *local,
		 struct ieee80211_sub_if_data *sdata,
		 int dbm, int ret),

	TP_ARGS(local, sdata, dbm, ret),

	TP_STRUCT__entry(
		LOCAL_ENTRY
		VIF_ENTRY
		__field(int, dbm)
		__field(int, ret)
	),

	TP_fast_assign(
		LOCAL_ASSIGN;
		VIF_ASSIGN;
		__entry->dbm = dbm;
		__entry->ret = ret;
	),

	TP_printk(
		LOCAL_PR_FMT VIF_PR_FMT " dbm:%d ret:%d",
		LOCAL_PR_ARG, VIF_PR_ARG, __entry->dbm, __entry->ret
	)
);

TRACE_EVENT(drv_tdls_channel_switch,
	TP_PROTO(struct ieee80211_local *local,
		 struct ieee80211_sub_if_data *sdata,
		 struct ieee80211_sta *sta, u8 oper_class,
		 struct cfg80211_chan_def *chandef),

	TP_ARGS(local, sdata, sta, oper_class, chandef),

	TP_STRUCT__entry(
		LOCAL_ENTRY
		VIF_ENTRY
		STA_ENTRY
		__field(u8, oper_class)
		CHANDEF_ENTRY
	),

	TP_fast_assign(
		LOCAL_ASSIGN;
		VIF_ASSIGN;
		STA_ASSIGN;
		__entry->oper_class = oper_class;
		CHANDEF_ASSIGN(chandef)
	),

	TP_printk(
		LOCAL_PR_FMT VIF_PR_FMT " tdls channel switch to"
		CHANDEF_PR_FMT  " oper_class:%d " STA_PR_FMT,
		LOCAL_PR_ARG, VIF_PR_ARG, CHANDEF_PR_ARG, __entry->oper_class,
		STA_PR_ARG
	)
);

TRACE_EVENT(drv_tdls_cancel_channel_switch,
	TP_PROTO(struct ieee80211_local *local,
		 struct ieee80211_sub_if_data *sdata,
		 struct ieee80211_sta *sta),

	TP_ARGS(local, sdata, sta),

	TP_STRUCT__entry(
		LOCAL_ENTRY
		VIF_ENTRY
		STA_ENTRY
	),

	TP_fast_assign(
		LOCAL_ASSIGN;
		VIF_ASSIGN;
		STA_ASSIGN;
	),

	TP_printk(
		LOCAL_PR_FMT VIF_PR_FMT
		" tdls cancel channel switch with " STA_PR_FMT,
		LOCAL_PR_ARG, VIF_PR_ARG, STA_PR_ARG
	)
);

TRACE_EVENT(drv_tdls_recv_channel_switch,
	TP_PROTO(struct ieee80211_local *local,
		 struct ieee80211_sub_if_data *sdata,
		 struct ieee80211_tdls_ch_sw_params *params),

	TP_ARGS(local, sdata, params),

	TP_STRUCT__entry(
		LOCAL_ENTRY
		VIF_ENTRY
		__field(u8, action_code)
		STA_ENTRY
		CHANDEF_ENTRY
		__field(u32, status)
		__field(bool, peer_initiator)
		__field(u32, timestamp)
		__field(u16, switch_time)
		__field(u16, switch_timeout)
	),

	TP_fast_assign(
		LOCAL_ASSIGN;
		VIF_ASSIGN;
		STA_NAMED_ASSIGN(params->sta);
		CHANDEF_ASSIGN(params->chandef)
		__entry->peer_initiator = params->sta->tdls_initiator;
		__entry->action_code = params->action_code;
		__entry->status = params->status;
		__entry->timestamp = params->timestamp;
		__entry->switch_time = params->switch_time;
		__entry->switch_timeout = params->switch_timeout;
	),

	TP_printk(
		LOCAL_PR_FMT VIF_PR_FMT " received tdls channel switch packet"
		" action:%d status:%d time:%d switch time:%d switch"
		" timeout:%d initiator: %d chan:" CHANDEF_PR_FMT STA_PR_FMT,
		LOCAL_PR_ARG, VIF_PR_ARG, __entry->action_code, __entry->status,
		__entry->timestamp, __entry->switch_time,
		__entry->switch_timeout, __entry->peer_initiator,
		CHANDEF_PR_ARG, STA_PR_ARG
	)
);

TRACE_EVENT(drv_wake_tx_queue,
	TP_PROTO(struct ieee80211_local *local,
		 struct ieee80211_sub_if_data *sdata,
		 struct txq_info *txq),

	TP_ARGS(local, sdata, txq),

	TP_STRUCT__entry(
		LOCAL_ENTRY
		VIF_ENTRY
		STA_ENTRY
		__field(u8, ac)
		__field(u8, tid)
	),

	TP_fast_assign(
		struct ieee80211_sta *sta = txq->txq.sta;

		LOCAL_ASSIGN;
		VIF_ASSIGN;
		STA_ASSIGN;
		__entry->ac = txq->txq.ac;
		__entry->tid = txq->txq.tid;
	),

	TP_printk(
		LOCAL_PR_FMT  VIF_PR_FMT  STA_PR_FMT " ac:%d tid:%d",
		LOCAL_PR_ARG, VIF_PR_ARG, STA_PR_ARG, __entry->ac, __entry->tid
	)
);

TRACE_EVENT(drv_get_ftm_responder_stats,
	TP_PROTO(struct ieee80211_local *local,
		 struct ieee80211_sub_if_data *sdata,
		 struct cfg80211_ftm_responder_stats *ftm_stats),

	TP_ARGS(local, sdata, ftm_stats),

	TP_STRUCT__entry(
		LOCAL_ENTRY
		VIF_ENTRY
	),

	TP_fast_assign(
		LOCAL_ASSIGN;
		VIF_ASSIGN;
	),

	TP_printk(
		LOCAL_PR_FMT VIF_PR_FMT,
		LOCAL_PR_ARG, VIF_PR_ARG
	)
);

DEFINE_EVENT(local_sdata_addr_evt, drv_update_vif_offload,
	TP_PROTO(struct ieee80211_local *local,
		 struct ieee80211_sub_if_data *sdata),
	TP_ARGS(local, sdata)
);

TRACE_EVENT(drv_sta_set_4addr,
	TP_PROTO(struct ieee80211_local *local,
		 struct ieee80211_sub_if_data *sdata,
		 struct ieee80211_sta *sta, bool enabled),

	TP_ARGS(local, sdata, sta, enabled),

	TP_STRUCT__entry(
		LOCAL_ENTRY
		VIF_ENTRY
		STA_ENTRY
		__field(bool, enabled)
	),

	TP_fast_assign(
		LOCAL_ASSIGN;
		VIF_ASSIGN;
		STA_ASSIGN;
		__entry->enabled = enabled;
	),

	TP_printk(
		LOCAL_PR_FMT  VIF_PR_FMT  STA_PR_FMT " enabled:%d",
		LOCAL_PR_ARG, VIF_PR_ARG, STA_PR_ARG, __entry->enabled
	)
);

#endif /* !__MAC80211_DRIVER_TRACE || TRACE_HEADER_MULTI_READ */

#undef TRACE_INCLUDE_PATH
#define TRACE_INCLUDE_PATH .
#undef TRACE_INCLUDE_FILE
#define TRACE_INCLUDE_FILE trace
#include <trace/define_trace.h><|MERGE_RESOLUTION|>--- conflicted
+++ resolved
@@ -1,14 +1,8 @@
-<<<<<<< HEAD
-/*
-* Portions of this file
-* Copyright(c) 2016 Intel Deutschland GmbH
-=======
 /* SPDX-License-Identifier: GPL-2.0 */
 /*
 * Portions of this file
 * Copyright(c) 2016-2017 Intel Deutschland GmbH
 * Copyright (C) 2018 - 2019 Intel Corporation
->>>>>>> 24b8d41d
 */
 
 #if !defined(__MAC80211_DRIVER_TRACE) || defined(TRACE_HEADER_MULTI_READ)
@@ -1822,35 +1816,21 @@
 		LOCAL_ENTRY
 		VIF_ENTRY
 		__field(u8, master_pref)
-<<<<<<< HEAD
-		__field(u8, dual)
-=======
 		__field(u8, bands)
->>>>>>> 24b8d41d
 	),
 
 	TP_fast_assign(
 		LOCAL_ASSIGN;
 		VIF_ASSIGN;
 		__entry->master_pref = conf->master_pref;
-<<<<<<< HEAD
-		__entry->dual = conf->dual;
-=======
 		__entry->bands = conf->bands;
->>>>>>> 24b8d41d
 	),
 
 	TP_printk(
 		LOCAL_PR_FMT  VIF_PR_FMT
-<<<<<<< HEAD
-		", master preference: %u, dual: %d",
-		LOCAL_PR_ARG, VIF_PR_ARG, __entry->master_pref,
-		__entry->dual
-=======
 		", master preference: %u, bands: 0x%0x",
 		LOCAL_PR_ARG, VIF_PR_ARG, __entry->master_pref,
 		__entry->bands
->>>>>>> 24b8d41d
 	)
 );
 
@@ -1887,11 +1867,7 @@
 		LOCAL_ENTRY
 		VIF_ENTRY
 		__field(u8, master_pref)
-<<<<<<< HEAD
-		__field(u8, dual)
-=======
 		__field(u8, bands)
->>>>>>> 24b8d41d
 		__field(u32, changes)
 	),
 
@@ -1899,25 +1875,15 @@
 		LOCAL_ASSIGN;
 		VIF_ASSIGN;
 		__entry->master_pref = conf->master_pref;
-<<<<<<< HEAD
-		__entry->dual = conf->dual;
-=======
 		__entry->bands = conf->bands;
->>>>>>> 24b8d41d
 		__entry->changes = changes;
 	),
 
 	TP_printk(
 		LOCAL_PR_FMT  VIF_PR_FMT
-<<<<<<< HEAD
-		", master preference: %u, dual: %d, changes: 0x%x",
-		LOCAL_PR_ARG, VIF_PR_ARG, __entry->master_pref,
-		__entry->dual, __entry->changes
-=======
 		", master preference: %u, bands: 0x%0x, changes: 0x%x",
 		LOCAL_PR_ARG, VIF_PR_ARG, __entry->master_pref,
 		__entry->bands, __entry->changes
->>>>>>> 24b8d41d
 	)
 );
 
@@ -1973,8 +1939,6 @@
 	)
 );
 
-<<<<<<< HEAD
-=======
 DEFINE_EVENT(local_sdata_evt, drv_start_pmsr,
 	TP_PROTO(struct ieee80211_local *local,
 		 struct ieee80211_sub_if_data *sdata),
@@ -1987,7 +1951,6 @@
 	TP_ARGS(local, sdata)
 );
 
->>>>>>> 24b8d41d
 /*
  * Tracing for API calls that drivers call.
  */
