--- conflicted
+++ resolved
@@ -7,22 +7,6 @@
 #ifndef AES_CCM_H
 #define AES_CCM_H
 
-<<<<<<< HEAD
-#include <linux/crypto.h>
-
-#define CCM_AAD_LEN	32
-
-struct crypto_aead *ieee80211_aes_key_setup_encrypt(const u8 key[],
-						    size_t key_len,
-						    size_t mic_len);
-int ieee80211_aes_ccm_encrypt(struct crypto_aead *tfm, u8 *b_0, u8 *aad,
-			      u8 *data, size_t data_len, u8 *mic,
-			      size_t mic_len);
-int ieee80211_aes_ccm_decrypt(struct crypto_aead *tfm, u8 *b_0, u8 *aad,
-			      u8 *data, size_t data_len, u8 *mic,
-			      size_t mic_len);
-void ieee80211_aes_key_free(struct crypto_aead *tfm);
-=======
 #include "aead_api.h"
 
 #define CCM_AAD_LEN	32
@@ -57,6 +41,5 @@
 {
 	return aead_key_free(tfm);
 }
->>>>>>> 24b8d41d
 
 #endif /* AES_CCM_H */