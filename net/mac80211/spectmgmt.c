--- conflicted
+++ resolved
@@ -22,18 +22,11 @@
 int ieee80211_parse_ch_switch_ie(struct ieee80211_sub_if_data *sdata,
 				 struct ieee802_11_elems *elems,
 				 enum nl80211_band current_band,
-<<<<<<< HEAD
-				 u32 sta_flags, u8 *bssid,
-				 struct ieee80211_csa_ie *csa_ie)
-{
-	enum nl80211_band new_band;
-=======
 				 u32 vht_cap_info,
 				 u32 sta_flags, u8 *bssid,
 				 struct ieee80211_csa_ie *csa_ie)
 {
 	enum nl80211_band new_band = current_band;
->>>>>>> 24b8d41d
 	int new_freq;
 	u8 new_chan_no;
 	struct ieee80211_channel *new_chan;
@@ -143,14 +136,6 @@
 		struct ieee80211_vht_operation vht_oper = {
 			.chan_width =
 				wide_bw_chansw_ie->new_channel_width,
-<<<<<<< HEAD
-			.center_freq_seg1_idx =
-				wide_bw_chansw_ie->new_center_freq_seg0,
-			.center_freq_seg2_idx =
-				wide_bw_chansw_ie->new_center_freq_seg1,
-			/* .basic_mcs_set doesn't matter */
-		};
-=======
 			.center_freq_seg0_idx =
 				wide_bw_chansw_ie->new_center_freq_seg0,
 			.center_freq_seg1_idx =
@@ -158,7 +143,6 @@
 			/* .basic_mcs_set doesn't matter */
 		};
 		struct ieee80211_ht_operation ht_oper = {};
->>>>>>> 24b8d41d
 
 		/* default, for the case of IEEE80211_VHT_CHANWIDTH_USE_HT,
 		 * to the previously parsed chandef
@@ -166,14 +150,10 @@
 		new_vht_chandef = csa_ie->chandef;
 
 		/* ignore if parsing fails */
-<<<<<<< HEAD
-		if (!ieee80211_chandef_vht_oper(&vht_oper, &new_vht_chandef))
-=======
 		if (!ieee80211_chandef_vht_oper(&sdata->local->hw,
 						vht_cap_info,
 						&vht_oper, &ht_oper,
 						&new_vht_chandef))
->>>>>>> 24b8d41d
 			new_vht_chandef.chan = NULL;
 
 		if (sta_flags & IEEE80211_STA_DISABLE_80P80MHZ &&
