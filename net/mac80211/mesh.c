// SPDX-License-Identifier: GPL-2.0-only
/*
 * Copyright (c) 2008, 2009 open80211s Ltd.
 * Copyright (C) 2018 - 2020 Intel Corporation
 * Authors:    Luis Carlos Cobo <luisca@cozybit.com>
 * 	       Javier Cardona <javier@cozybit.com>
 */

#include <linux/slab.h>
#include <asm/unaligned.h>
#include "ieee80211_i.h"
#include "mesh.h"
#include "driver-ops.h"

static int mesh_allocated;
static struct kmem_cache *rm_cache;

bool mesh_action_is_path_sel(struct ieee80211_mgmt *mgmt)
{
	return (mgmt->u.action.u.mesh_action.action_code ==
			WLAN_MESH_ACTION_HWMP_PATH_SELECTION);
}

void ieee80211s_init(void)
{
	mesh_allocated = 1;
	rm_cache = kmem_cache_create("mesh_rmc", sizeof(struct rmc_entry),
				     0, 0, NULL);
}

void ieee80211s_stop(void)
{
	if (!mesh_allocated)
		return;
	kmem_cache_destroy(rm_cache);
}

static void ieee80211_mesh_housekeeping_timer(struct timer_list *t)
{
	struct ieee80211_sub_if_data *sdata =
		from_timer(sdata, t, u.mesh.housekeeping_timer);
	struct ieee80211_local *local = sdata->local;
	struct ieee80211_if_mesh *ifmsh = &sdata->u.mesh;

	set_bit(MESH_WORK_HOUSEKEEPING, &ifmsh->wrkq_flags);

	ieee80211_queue_work(&local->hw, &sdata->work);
}

/**
 * mesh_matches_local - check if the config of a mesh point matches ours
 *
 * @sdata: local mesh subif
 * @ie: information elements of a management frame from the mesh peer
 *
 * This function checks if the mesh configuration of a mesh point matches the
 * local mesh configuration, i.e. if both nodes belong to the same mesh network.
 */
bool mesh_matches_local(struct ieee80211_sub_if_data *sdata,
			struct ieee802_11_elems *ie)
{
	struct ieee80211_if_mesh *ifmsh = &sdata->u.mesh;
	u32 basic_rates = 0;
	struct cfg80211_chan_def sta_chan_def;
	struct ieee80211_supported_band *sband;
	u32 vht_cap_info = 0;

	/*
	 * As support for each feature is added, check for matching
	 * - On mesh config capabilities
	 *   - Power Save Support En
	 *   - Sync support enabled
	 *   - Sync support active
	 *   - Sync support required from peer
	 *   - MDA enabled
	 * - Power management control on fc
	 */
	if (!(ifmsh->mesh_id_len == ie->mesh_id_len &&
	     memcmp(ifmsh->mesh_id, ie->mesh_id, ie->mesh_id_len) == 0 &&
	     (ifmsh->mesh_pp_id == ie->mesh_config->meshconf_psel) &&
	     (ifmsh->mesh_pm_id == ie->mesh_config->meshconf_pmetric) &&
	     (ifmsh->mesh_cc_id == ie->mesh_config->meshconf_congest) &&
	     (ifmsh->mesh_sp_id == ie->mesh_config->meshconf_synch) &&
	     (ifmsh->mesh_auth_id == ie->mesh_config->meshconf_auth)))
		return false;

	sband = ieee80211_get_sband(sdata);
	if (!sband)
		return false;

	ieee80211_sta_get_rates(sdata, ie, sband->band,
				&basic_rates);

	if (sdata->vif.bss_conf.basic_rates != basic_rates)
		return false;

	cfg80211_chandef_create(&sta_chan_def, sdata->vif.bss_conf.chandef.chan,
				NL80211_CHAN_NO_HT);
	ieee80211_chandef_ht_oper(ie->ht_operation, &sta_chan_def);

	if (ie->vht_cap_elem)
		vht_cap_info = le32_to_cpu(ie->vht_cap_elem->vht_cap_info);

	ieee80211_chandef_vht_oper(&sdata->local->hw, vht_cap_info,
				   ie->vht_operation, ie->ht_operation,
				   &sta_chan_def);
	ieee80211_chandef_he_6ghz_oper(sdata, ie->he_operation, &sta_chan_def);

	if (!cfg80211_chandef_compatible(&sdata->vif.bss_conf.chandef,
					 &sta_chan_def))
		return false;

	return true;
}

/**
 * mesh_peer_accepts_plinks - check if an mp is willing to establish peer links
 *
 * @ie: information elements of a management frame from the mesh peer
 */
bool mesh_peer_accepts_plinks(struct ieee802_11_elems *ie)
{
	return (ie->mesh_config->meshconf_cap &
			IEEE80211_MESHCONF_CAPAB_ACCEPT_PLINKS) != 0;
}

/**
 * mesh_accept_plinks_update - update accepting_plink in local mesh beacons
 *
 * @sdata: mesh interface in which mesh beacons are going to be updated
 *
 * Returns: beacon changed flag if the beacon content changed.
 */
u32 mesh_accept_plinks_update(struct ieee80211_sub_if_data *sdata)
{
	bool free_plinks;
	u32 changed = 0;

	/* In case mesh_plink_free_count > 0 and mesh_plinktbl_capacity == 0,
	 * the mesh interface might be able to establish plinks with peers that
	 * are already on the table but are not on PLINK_ESTAB state. However,
	 * in general the mesh interface is not accepting peer link requests
	 * from new peers, and that must be reflected in the beacon
	 */
	free_plinks = mesh_plink_availables(sdata);

	if (free_plinks != sdata->u.mesh.accepting_plinks) {
		sdata->u.mesh.accepting_plinks = free_plinks;
		changed = BSS_CHANGED_BEACON;
	}

	return changed;
}

/*
 * mesh_sta_cleanup - clean up any mesh sta state
 *
 * @sta: mesh sta to clean up.
 */
void mesh_sta_cleanup(struct sta_info *sta)
{
	struct ieee80211_sub_if_data *sdata = sta->sdata;
	u32 changed = mesh_plink_deactivate(sta);

	if (changed)
		ieee80211_mbss_info_change_notify(sdata, changed);
}

int mesh_rmc_init(struct ieee80211_sub_if_data *sdata)
{
	int i;

	sdata->u.mesh.rmc = kmalloc(sizeof(struct mesh_rmc), GFP_KERNEL);
	if (!sdata->u.mesh.rmc)
		return -ENOMEM;
	sdata->u.mesh.rmc->idx_mask = RMC_BUCKETS - 1;
	for (i = 0; i < RMC_BUCKETS; i++)
		INIT_HLIST_HEAD(&sdata->u.mesh.rmc->bucket[i]);
	return 0;
}

void mesh_rmc_free(struct ieee80211_sub_if_data *sdata)
{
	struct mesh_rmc *rmc = sdata->u.mesh.rmc;
	struct rmc_entry *p;
	struct hlist_node *n;
	int i;

	if (!sdata->u.mesh.rmc)
		return;

	for (i = 0; i < RMC_BUCKETS; i++) {
		hlist_for_each_entry_safe(p, n, &rmc->bucket[i], list) {
			hlist_del(&p->list);
			kmem_cache_free(rm_cache, p);
		}
	}

	kfree(rmc);
	sdata->u.mesh.rmc = NULL;
}

/**
 * mesh_rmc_check - Check frame in recent multicast cache and add if absent.
 *
 * @sdata:	interface
 * @sa:		source address
 * @mesh_hdr:	mesh_header
 *
 * Returns: 0 if the frame is not in the cache, nonzero otherwise.
 *
 * Checks using the source address and the mesh sequence number if we have
 * received this frame lately. If the frame is not in the cache, it is added to
 * it.
 */
int mesh_rmc_check(struct ieee80211_sub_if_data *sdata,
		   const u8 *sa, struct ieee80211s_hdr *mesh_hdr)
{
	struct mesh_rmc *rmc = sdata->u.mesh.rmc;
	u32 seqnum = 0;
	int entries = 0;
	u8 idx;
	struct rmc_entry *p;
	struct hlist_node *n;

	if (!rmc)
		return -1;

	/* Don't care about endianness since only match matters */
	memcpy(&seqnum, &mesh_hdr->seqnum, sizeof(mesh_hdr->seqnum));
	idx = le32_to_cpu(mesh_hdr->seqnum) & rmc->idx_mask;
	hlist_for_each_entry_safe(p, n, &rmc->bucket[idx], list) {
		++entries;
		if (time_after(jiffies, p->exp_time) ||
		    entries == RMC_QUEUE_MAX_LEN) {
			hlist_del(&p->list);
			kmem_cache_free(rm_cache, p);
			--entries;
		} else if ((seqnum == p->seqnum) && ether_addr_equal(sa, p->sa))
			return -1;
	}

	p = kmem_cache_alloc(rm_cache, GFP_ATOMIC);
	if (!p)
		return 0;

	p->seqnum = seqnum;
	p->exp_time = jiffies + RMC_TIMEOUT;
	memcpy(p->sa, sa, ETH_ALEN);
	hlist_add_head(&p->list, &rmc->bucket[idx]);
	return 0;
}

int mesh_add_meshconf_ie(struct ieee80211_sub_if_data *sdata,
			 struct sk_buff *skb)
{
	struct ieee80211_if_mesh *ifmsh = &sdata->u.mesh;
	u8 *pos, neighbors;
	u8 meshconf_len = sizeof(struct ieee80211_meshconf_ie);
	bool is_connected_to_gate = ifmsh->num_gates > 0 ||
		ifmsh->mshcfg.dot11MeshGateAnnouncementProtocol ||
		ifmsh->mshcfg.dot11MeshConnectedToMeshGate;
	bool is_connected_to_as = ifmsh->mshcfg.dot11MeshConnectedToAuthServer;

	if (skb_tailroom(skb) < 2 + meshconf_len)
		return -ENOMEM;

	pos = skb_put(skb, 2 + meshconf_len);
	*pos++ = WLAN_EID_MESH_CONFIG;
	*pos++ = meshconf_len;

	/* save a pointer for quick updates in pre-tbtt */
	ifmsh->meshconf_offset = pos - skb->data;

	/* Active path selection protocol ID */
	*pos++ = ifmsh->mesh_pp_id;
	/* Active path selection metric ID   */
	*pos++ = ifmsh->mesh_pm_id;
	/* Congestion control mode identifier */
	*pos++ = ifmsh->mesh_cc_id;
	/* Synchronization protocol identifier */
	*pos++ = ifmsh->mesh_sp_id;
	/* Authentication Protocol identifier */
	*pos++ = ifmsh->mesh_auth_id;
	/* Mesh Formation Info - number of neighbors */
	neighbors = atomic_read(&ifmsh->estab_plinks);
	neighbors = min_t(int, neighbors, IEEE80211_MAX_MESH_PEERINGS);
	*pos++ = (is_connected_to_as << 7) |
		 (neighbors << 1) |
		 is_connected_to_gate;
	/* Mesh capability */
	*pos = 0x00;
	*pos |= ifmsh->mshcfg.dot11MeshForwarding ?
			IEEE80211_MESHCONF_CAPAB_FORWARDING : 0x00;
	*pos |= ifmsh->accepting_plinks ?
			IEEE80211_MESHCONF_CAPAB_ACCEPT_PLINKS : 0x00;
	/* Mesh PS mode. See IEEE802.11-2012 8.4.2.100.8 */
	*pos |= ifmsh->ps_peers_deep_sleep ?
			IEEE80211_MESHCONF_CAPAB_POWER_SAVE_LEVEL : 0x00;
	return 0;
}

int mesh_add_meshid_ie(struct ieee80211_sub_if_data *sdata, struct sk_buff *skb)
{
	struct ieee80211_if_mesh *ifmsh = &sdata->u.mesh;
	u8 *pos;

	if (skb_tailroom(skb) < 2 + ifmsh->mesh_id_len)
		return -ENOMEM;

	pos = skb_put(skb, 2 + ifmsh->mesh_id_len);
	*pos++ = WLAN_EID_MESH_ID;
	*pos++ = ifmsh->mesh_id_len;
	if (ifmsh->mesh_id_len)
		memcpy(pos, ifmsh->mesh_id, ifmsh->mesh_id_len);

	return 0;
}

static int mesh_add_awake_window_ie(struct ieee80211_sub_if_data *sdata,
				    struct sk_buff *skb)
{
	struct ieee80211_if_mesh *ifmsh = &sdata->u.mesh;
	u8 *pos;

	/* see IEEE802.11-2012 13.14.6 */
	if (ifmsh->ps_peers_light_sleep == 0 &&
	    ifmsh->ps_peers_deep_sleep == 0 &&
	    ifmsh->nonpeer_pm == NL80211_MESH_POWER_ACTIVE)
		return 0;

	if (skb_tailroom(skb) < 4)
		return -ENOMEM;

	pos = skb_put(skb, 2 + 2);
	*pos++ = WLAN_EID_MESH_AWAKE_WINDOW;
	*pos++ = 2;
	put_unaligned_le16(ifmsh->mshcfg.dot11MeshAwakeWindowDuration, pos);

	return 0;
}

int mesh_add_vendor_ies(struct ieee80211_sub_if_data *sdata,
			struct sk_buff *skb)
{
	struct ieee80211_if_mesh *ifmsh = &sdata->u.mesh;
	u8 offset, len;
	const u8 *data;

	if (!ifmsh->ie || !ifmsh->ie_len)
		return 0;

	/* fast-forward to vendor IEs */
	offset = ieee80211_ie_split_vendor(ifmsh->ie, ifmsh->ie_len, 0);

	if (offset < ifmsh->ie_len) {
		len = ifmsh->ie_len - offset;
		data = ifmsh->ie + offset;
		if (skb_tailroom(skb) < len)
			return -ENOMEM;
		skb_put_data(skb, data, len);
	}

	return 0;
}

int mesh_add_rsn_ie(struct ieee80211_sub_if_data *sdata, struct sk_buff *skb)
{
	struct ieee80211_if_mesh *ifmsh = &sdata->u.mesh;
	u8 len = 0;
	const u8 *data;

	if (!ifmsh->ie || !ifmsh->ie_len)
		return 0;

	/* find RSN IE */
	data = cfg80211_find_ie(WLAN_EID_RSN, ifmsh->ie, ifmsh->ie_len);
	if (!data)
		return 0;

	len = data[1] + 2;

	if (skb_tailroom(skb) < len)
		return -ENOMEM;
	skb_put_data(skb, data, len);

	return 0;
}

static int mesh_add_ds_params_ie(struct ieee80211_sub_if_data *sdata,
				 struct sk_buff *skb)
{
	struct ieee80211_chanctx_conf *chanctx_conf;
	struct ieee80211_channel *chan;
	u8 *pos;

	if (skb_tailroom(skb) < 3)
		return -ENOMEM;

	rcu_read_lock();
	chanctx_conf = rcu_dereference(sdata->vif.chanctx_conf);
	if (WARN_ON(!chanctx_conf)) {
		rcu_read_unlock();
		return -EINVAL;
	}
	chan = chanctx_conf->def.chan;
	rcu_read_unlock();

	pos = skb_put(skb, 2 + 1);
	*pos++ = WLAN_EID_DS_PARAMS;
	*pos++ = 1;
	*pos++ = ieee80211_frequency_to_channel(chan->center_freq);

	return 0;
}

int mesh_add_ht_cap_ie(struct ieee80211_sub_if_data *sdata,
		       struct sk_buff *skb)
{
<<<<<<< HEAD
	struct ieee80211_local *local = sdata->local;
	enum nl80211_band band = ieee80211_get_sdata_band(sdata);
=======
>>>>>>> 24b8d41d
	struct ieee80211_supported_band *sband;
	u8 *pos;

	sband = ieee80211_get_sband(sdata);
	if (!sband)
		return -EINVAL;

	/* HT not allowed in 6 GHz */
	if (sband->band == NL80211_BAND_6GHZ)
		return 0;

	if (!sband->ht_cap.ht_supported ||
	    sdata->vif.bss_conf.chandef.width == NL80211_CHAN_WIDTH_20_NOHT ||
	    sdata->vif.bss_conf.chandef.width == NL80211_CHAN_WIDTH_5 ||
	    sdata->vif.bss_conf.chandef.width == NL80211_CHAN_WIDTH_10)
		return 0;

	if (skb_tailroom(skb) < 2 + sizeof(struct ieee80211_ht_cap))
		return -ENOMEM;

	pos = skb_put(skb, 2 + sizeof(struct ieee80211_ht_cap));
	ieee80211_ie_build_ht_cap(pos, &sband->ht_cap, sband->ht_cap.cap);

	return 0;
}

int mesh_add_ht_oper_ie(struct ieee80211_sub_if_data *sdata,
			struct sk_buff *skb)
{
	struct ieee80211_local *local = sdata->local;
	struct ieee80211_chanctx_conf *chanctx_conf;
	struct ieee80211_channel *channel;
	struct ieee80211_supported_band *sband;
	struct ieee80211_sta_ht_cap *ht_cap;
	u8 *pos;

	rcu_read_lock();
	chanctx_conf = rcu_dereference(sdata->vif.chanctx_conf);
	if (WARN_ON(!chanctx_conf)) {
		rcu_read_unlock();
		return -EINVAL;
	}
	channel = chanctx_conf->def.chan;
	rcu_read_unlock();

	sband = local->hw.wiphy->bands[channel->band];
	ht_cap = &sband->ht_cap;

	/* HT not allowed in 6 GHz */
	if (sband->band == NL80211_BAND_6GHZ)
		return 0;

	if (!ht_cap->ht_supported ||
	    sdata->vif.bss_conf.chandef.width == NL80211_CHAN_WIDTH_20_NOHT ||
	    sdata->vif.bss_conf.chandef.width == NL80211_CHAN_WIDTH_5 ||
	    sdata->vif.bss_conf.chandef.width == NL80211_CHAN_WIDTH_10)
		return 0;

	if (skb_tailroom(skb) < 2 + sizeof(struct ieee80211_ht_operation))
		return -ENOMEM;

	pos = skb_put(skb, 2 + sizeof(struct ieee80211_ht_operation));
	ieee80211_ie_build_ht_oper(pos, ht_cap, &sdata->vif.bss_conf.chandef,
				   sdata->vif.bss_conf.ht_operation_mode,
				   false);

	return 0;
}

int mesh_add_vht_cap_ie(struct ieee80211_sub_if_data *sdata,
			struct sk_buff *skb)
{
<<<<<<< HEAD
	struct ieee80211_local *local = sdata->local;
	enum nl80211_band band = ieee80211_get_sdata_band(sdata);
=======
>>>>>>> 24b8d41d
	struct ieee80211_supported_band *sband;
	u8 *pos;

	sband = ieee80211_get_sband(sdata);
	if (!sband)
		return -EINVAL;

	/* VHT not allowed in 6 GHz */
	if (sband->band == NL80211_BAND_6GHZ)
		return 0;

	if (!sband->vht_cap.vht_supported ||
	    sdata->vif.bss_conf.chandef.width == NL80211_CHAN_WIDTH_20_NOHT ||
	    sdata->vif.bss_conf.chandef.width == NL80211_CHAN_WIDTH_5 ||
	    sdata->vif.bss_conf.chandef.width == NL80211_CHAN_WIDTH_10)
		return 0;

	if (skb_tailroom(skb) < 2 + sizeof(struct ieee80211_vht_cap))
		return -ENOMEM;

	pos = skb_put(skb, 2 + sizeof(struct ieee80211_vht_cap));
	ieee80211_ie_build_vht_cap(pos, &sband->vht_cap, sband->vht_cap.cap);

	return 0;
}

int mesh_add_vht_oper_ie(struct ieee80211_sub_if_data *sdata,
			 struct sk_buff *skb)
{
	struct ieee80211_local *local = sdata->local;
	struct ieee80211_chanctx_conf *chanctx_conf;
	struct ieee80211_channel *channel;
	struct ieee80211_supported_band *sband;
	struct ieee80211_sta_vht_cap *vht_cap;
	u8 *pos;

	rcu_read_lock();
	chanctx_conf = rcu_dereference(sdata->vif.chanctx_conf);
	if (WARN_ON(!chanctx_conf)) {
		rcu_read_unlock();
		return -EINVAL;
	}
	channel = chanctx_conf->def.chan;
	rcu_read_unlock();

	sband = local->hw.wiphy->bands[channel->band];
	vht_cap = &sband->vht_cap;

	/* VHT not allowed in 6 GHz */
	if (sband->band == NL80211_BAND_6GHZ)
		return 0;

	if (!vht_cap->vht_supported ||
	    sdata->vif.bss_conf.chandef.width == NL80211_CHAN_WIDTH_20_NOHT ||
	    sdata->vif.bss_conf.chandef.width == NL80211_CHAN_WIDTH_5 ||
	    sdata->vif.bss_conf.chandef.width == NL80211_CHAN_WIDTH_10)
		return 0;

	if (skb_tailroom(skb) < 2 + sizeof(struct ieee80211_vht_operation))
		return -ENOMEM;

	pos = skb_put(skb, 2 + sizeof(struct ieee80211_vht_operation));
	ieee80211_ie_build_vht_oper(pos, vht_cap,
				    &sdata->vif.bss_conf.chandef);

	return 0;
}

int mesh_add_he_cap_ie(struct ieee80211_sub_if_data *sdata,
		       struct sk_buff *skb, u8 ie_len)
{
	const struct ieee80211_sta_he_cap *he_cap;
	struct ieee80211_supported_band *sband;
	u8 *pos;

	sband = ieee80211_get_sband(sdata);
	if (!sband)
		return -EINVAL;

	he_cap = ieee80211_get_he_iftype_cap(sband, NL80211_IFTYPE_MESH_POINT);

	if (!he_cap ||
	    sdata->vif.bss_conf.chandef.width == NL80211_CHAN_WIDTH_20_NOHT ||
	    sdata->vif.bss_conf.chandef.width == NL80211_CHAN_WIDTH_5 ||
	    sdata->vif.bss_conf.chandef.width == NL80211_CHAN_WIDTH_10)
		return 0;

	if (skb_tailroom(skb) < ie_len)
		return -ENOMEM;

	pos = skb_put(skb, ie_len);
	ieee80211_ie_build_he_cap(pos, he_cap, pos + ie_len);

	return 0;
}

int mesh_add_he_oper_ie(struct ieee80211_sub_if_data *sdata,
			struct sk_buff *skb)
{
	const struct ieee80211_sta_he_cap *he_cap;
	struct ieee80211_supported_band *sband;
	u32 len;
	u8 *pos;

	sband = ieee80211_get_sband(sdata);
	if (!sband)
		return -EINVAL;

	he_cap = ieee80211_get_he_iftype_cap(sband, NL80211_IFTYPE_MESH_POINT);
	if (!he_cap ||
	    sdata->vif.bss_conf.chandef.width == NL80211_CHAN_WIDTH_20_NOHT ||
	    sdata->vif.bss_conf.chandef.width == NL80211_CHAN_WIDTH_5 ||
	    sdata->vif.bss_conf.chandef.width == NL80211_CHAN_WIDTH_10)
		return 0;

	len = 2 + 1 + sizeof(struct ieee80211_he_operation);
	if (sdata->vif.bss_conf.chandef.chan->band == NL80211_BAND_6GHZ)
		len += sizeof(struct ieee80211_he_6ghz_oper);

	if (skb_tailroom(skb) < len)
		return -ENOMEM;

	pos = skb_put(skb, len);
	ieee80211_ie_build_he_oper(pos, &sdata->vif.bss_conf.chandef);

	return 0;
}

int mesh_add_he_6ghz_cap_ie(struct ieee80211_sub_if_data *sdata,
			    struct sk_buff *skb)
{
	struct ieee80211_supported_band *sband;
	const struct ieee80211_sband_iftype_data *iftd;

	sband = ieee80211_get_sband(sdata);
	if (!sband)
		return -EINVAL;

	iftd = ieee80211_get_sband_iftype_data(sband,
					       NL80211_IFTYPE_MESH_POINT);
	/* The device doesn't support HE in mesh mode or at all */
	if (!iftd)
		return 0;

	ieee80211_ie_build_he_6ghz_cap(sdata, skb);
	return 0;
}

static void ieee80211_mesh_path_timer(struct timer_list *t)
{
	struct ieee80211_sub_if_data *sdata =
		from_timer(sdata, t, u.mesh.mesh_path_timer);

	ieee80211_queue_work(&sdata->local->hw, &sdata->work);
}

static void ieee80211_mesh_path_root_timer(struct timer_list *t)
{
	struct ieee80211_sub_if_data *sdata =
		from_timer(sdata, t, u.mesh.mesh_path_root_timer);
	struct ieee80211_if_mesh *ifmsh = &sdata->u.mesh;

	set_bit(MESH_WORK_ROOT, &ifmsh->wrkq_flags);

	ieee80211_queue_work(&sdata->local->hw, &sdata->work);
}

void ieee80211_mesh_root_setup(struct ieee80211_if_mesh *ifmsh)
{
	if (ifmsh->mshcfg.dot11MeshHWMPRootMode > IEEE80211_ROOTMODE_ROOT)
		set_bit(MESH_WORK_ROOT, &ifmsh->wrkq_flags);
	else {
		clear_bit(MESH_WORK_ROOT, &ifmsh->wrkq_flags);
		/* stop running timer */
		del_timer_sync(&ifmsh->mesh_path_root_timer);
	}
}

/**
 * ieee80211_fill_mesh_addresses - fill addresses of a locally originated mesh frame
 * @hdr:	802.11 frame header
 * @fc:		frame control field
 * @meshda:	destination address in the mesh
 * @meshsa:	source address in the mesh.  Same as TA, as frame is
 *              locally originated.
 *
 * Return the length of the 802.11 (does not include a mesh control header)
 */
int ieee80211_fill_mesh_addresses(struct ieee80211_hdr *hdr, __le16 *fc,
				  const u8 *meshda, const u8 *meshsa)
{
	if (is_multicast_ether_addr(meshda)) {
		*fc |= cpu_to_le16(IEEE80211_FCTL_FROMDS);
		/* DA TA SA */
		memcpy(hdr->addr1, meshda, ETH_ALEN);
		memcpy(hdr->addr2, meshsa, ETH_ALEN);
		memcpy(hdr->addr3, meshsa, ETH_ALEN);
		return 24;
	} else {
		*fc |= cpu_to_le16(IEEE80211_FCTL_FROMDS | IEEE80211_FCTL_TODS);
		/* RA TA DA SA */
		eth_zero_addr(hdr->addr1);   /* RA is resolved later */
		memcpy(hdr->addr2, meshsa, ETH_ALEN);
		memcpy(hdr->addr3, meshda, ETH_ALEN);
		memcpy(hdr->addr4, meshsa, ETH_ALEN);
		return 30;
	}
}

/**
 * ieee80211_new_mesh_header - create a new mesh header
 * @sdata:	mesh interface to be used
 * @meshhdr:    uninitialized mesh header
 * @addr4or5:   1st address in the ae header, which may correspond to address 4
 *              (if addr6 is NULL) or address 5 (if addr6 is present). It may
 *              be NULL.
 * @addr6:	2nd address in the ae header, which corresponds to addr6 of the
 *              mesh frame
 *
 * Return the header length.
 */
unsigned int ieee80211_new_mesh_header(struct ieee80211_sub_if_data *sdata,
				       struct ieee80211s_hdr *meshhdr,
				       const char *addr4or5, const char *addr6)
{
	if (WARN_ON(!addr4or5 && addr6))
		return 0;

	memset(meshhdr, 0, sizeof(*meshhdr));

	meshhdr->ttl = sdata->u.mesh.mshcfg.dot11MeshTTL;

	/* FIXME: racy -- TX on multiple queues can be concurrent */
	put_unaligned(cpu_to_le32(sdata->u.mesh.mesh_seqnum), &meshhdr->seqnum);
	sdata->u.mesh.mesh_seqnum++;

	if (addr4or5 && !addr6) {
		meshhdr->flags |= MESH_FLAGS_AE_A4;
		memcpy(meshhdr->eaddr1, addr4or5, ETH_ALEN);
		return 2 * ETH_ALEN;
	} else if (addr4or5 && addr6) {
		meshhdr->flags |= MESH_FLAGS_AE_A5_A6;
		memcpy(meshhdr->eaddr1, addr4or5, ETH_ALEN);
		memcpy(meshhdr->eaddr2, addr6, ETH_ALEN);
		return 3 * ETH_ALEN;
	}

	return ETH_ALEN;
}

static void ieee80211_mesh_housekeeping(struct ieee80211_sub_if_data *sdata)
{
	struct ieee80211_if_mesh *ifmsh = &sdata->u.mesh;
	u32 changed;

	if (ifmsh->mshcfg.plink_timeout > 0)
		ieee80211_sta_expire(sdata, ifmsh->mshcfg.plink_timeout * HZ);
	mesh_path_expire(sdata);

	changed = mesh_accept_plinks_update(sdata);
	ieee80211_mbss_info_change_notify(sdata, changed);

	mod_timer(&ifmsh->housekeeping_timer,
		  round_jiffies(jiffies +
				IEEE80211_MESH_HOUSEKEEPING_INTERVAL));
}

static void ieee80211_mesh_rootpath(struct ieee80211_sub_if_data *sdata)
{
	struct ieee80211_if_mesh *ifmsh = &sdata->u.mesh;
	u32 interval;

	mesh_path_tx_root_frame(sdata);

	if (ifmsh->mshcfg.dot11MeshHWMPRootMode == IEEE80211_PROACTIVE_RANN)
		interval = ifmsh->mshcfg.dot11MeshHWMPRannInterval;
	else
		interval = ifmsh->mshcfg.dot11MeshHWMProotInterval;

	mod_timer(&ifmsh->mesh_path_root_timer,
		  round_jiffies(TU_TO_EXP_TIME(interval)));
}

static int
ieee80211_mesh_build_beacon(struct ieee80211_if_mesh *ifmsh)
{
	struct beacon_data *bcn;
	int head_len, tail_len;
	struct sk_buff *skb;
	struct ieee80211_mgmt *mgmt;
	struct ieee80211_chanctx_conf *chanctx_conf;
	struct mesh_csa_settings *csa;
	enum nl80211_band band;
<<<<<<< HEAD
=======
	u8 ie_len_he_cap;
>>>>>>> 24b8d41d
	u8 *pos;
	struct ieee80211_sub_if_data *sdata;
	int hdr_len = offsetofend(struct ieee80211_mgmt, u.beacon);

	sdata = container_of(ifmsh, struct ieee80211_sub_if_data, u.mesh);
	rcu_read_lock();
	chanctx_conf = rcu_dereference(sdata->vif.chanctx_conf);
	band = chanctx_conf->def.chan->band;
	rcu_read_unlock();

	ie_len_he_cap = ieee80211_ie_len_he_cap(sdata,
						NL80211_IFTYPE_MESH_POINT);
	head_len = hdr_len +
		   2 + /* NULL SSID */
		   /* Channel Switch Announcement */
		   2 + sizeof(struct ieee80211_channel_sw_ie) +
		   /* Mesh Channel Switch Parameters */
		   2 + sizeof(struct ieee80211_mesh_chansw_params_ie) +
		   /* Channel Switch Wrapper + Wide Bandwidth CSA IE */
		   2 + 2 + sizeof(struct ieee80211_wide_bw_chansw_ie) +
		   2 + sizeof(struct ieee80211_sec_chan_offs_ie) +
		   2 + 8 + /* supported rates */
		   2 + 3; /* DS params */
	tail_len = 2 + (IEEE80211_MAX_SUPP_RATES - 8) +
		   2 + sizeof(struct ieee80211_ht_cap) +
		   2 + sizeof(struct ieee80211_ht_operation) +
		   2 + ifmsh->mesh_id_len +
		   2 + sizeof(struct ieee80211_meshconf_ie) +
		   2 + sizeof(__le16) + /* awake window */
		   2 + sizeof(struct ieee80211_vht_cap) +
		   2 + sizeof(struct ieee80211_vht_operation) +
		   ie_len_he_cap +
		   2 + 1 + sizeof(struct ieee80211_he_operation) +
			   sizeof(struct ieee80211_he_6ghz_oper) +
		   2 + 1 + sizeof(struct ieee80211_he_6ghz_capa) +
		   ifmsh->ie_len;

	bcn = kzalloc(sizeof(*bcn) + head_len + tail_len, GFP_KERNEL);
	/* need an skb for IE builders to operate on */
	skb = dev_alloc_skb(max(head_len, tail_len));

	if (!bcn || !skb)
		goto out_free;

	/*
	 * pointers go into the block we allocated,
	 * memory is | beacon_data | head | tail |
	 */
	bcn->head = ((u8 *) bcn) + sizeof(*bcn);

	/* fill in the head */
	mgmt = skb_put_zero(skb, hdr_len);
	mgmt->frame_control = cpu_to_le16(IEEE80211_FTYPE_MGMT |
					  IEEE80211_STYPE_BEACON);
	eth_broadcast_addr(mgmt->da);
	memcpy(mgmt->sa, sdata->vif.addr, ETH_ALEN);
	memcpy(mgmt->bssid, sdata->vif.addr, ETH_ALEN);
	ieee80211_mps_set_frame_flags(sdata, NULL, (void *) mgmt);
	mgmt->u.beacon.beacon_int =
		cpu_to_le16(sdata->vif.bss_conf.beacon_int);
	mgmt->u.beacon.capab_info |= cpu_to_le16(
		sdata->u.mesh.security ? WLAN_CAPABILITY_PRIVACY : 0);

	pos = skb_put(skb, 2);
	*pos++ = WLAN_EID_SSID;
	*pos++ = 0x0;

	rcu_read_lock();
	csa = rcu_dereference(ifmsh->csa);
	if (csa) {
		enum nl80211_channel_type ct;
		struct cfg80211_chan_def *chandef;
		int ie_len = 2 + sizeof(struct ieee80211_channel_sw_ie) +
			     2 + sizeof(struct ieee80211_mesh_chansw_params_ie);

		pos = skb_put_zero(skb, ie_len);
		*pos++ = WLAN_EID_CHANNEL_SWITCH;
		*pos++ = 3;
		*pos++ = 0x0;
		*pos++ = ieee80211_frequency_to_channel(
				csa->settings.chandef.chan->center_freq);
		bcn->cntdwn_current_counter = csa->settings.count;
		bcn->cntdwn_counter_offsets[0] = hdr_len + 6;
		*pos++ = csa->settings.count;
		*pos++ = WLAN_EID_CHAN_SWITCH_PARAM;
		*pos++ = 6;
		if (ifmsh->csa_role == IEEE80211_MESH_CSA_ROLE_INIT) {
			*pos++ = ifmsh->mshcfg.dot11MeshTTL;
			*pos |= WLAN_EID_CHAN_SWITCH_PARAM_INITIATOR;
		} else {
			*pos++ = ifmsh->chsw_ttl;
		}
		*pos++ |= csa->settings.block_tx ?
			  WLAN_EID_CHAN_SWITCH_PARAM_TX_RESTRICT : 0x00;
		put_unaligned_le16(WLAN_REASON_MESH_CHAN, pos);
		pos += 2;
		put_unaligned_le16(ifmsh->pre_value, pos);
		pos += 2;

		switch (csa->settings.chandef.width) {
		case NL80211_CHAN_WIDTH_40:
			ie_len = 2 + sizeof(struct ieee80211_sec_chan_offs_ie);
			pos = skb_put_zero(skb, ie_len);

			*pos++ = WLAN_EID_SECONDARY_CHANNEL_OFFSET; /* EID */
			*pos++ = 1;				    /* len */
			ct = cfg80211_get_chandef_type(&csa->settings.chandef);
			if (ct == NL80211_CHAN_HT40PLUS)
				*pos++ = IEEE80211_HT_PARAM_CHA_SEC_ABOVE;
			else
				*pos++ = IEEE80211_HT_PARAM_CHA_SEC_BELOW;
			break;
		case NL80211_CHAN_WIDTH_80:
		case NL80211_CHAN_WIDTH_80P80:
		case NL80211_CHAN_WIDTH_160:
			/* Channel Switch Wrapper + Wide Bandwidth CSA IE */
			ie_len = 2 + 2 +
				 sizeof(struct ieee80211_wide_bw_chansw_ie);
			pos = skb_put_zero(skb, ie_len);

			*pos++ = WLAN_EID_CHANNEL_SWITCH_WRAPPER; /* EID */
			*pos++ = 5;				  /* len */
			/* put sub IE */
			chandef = &csa->settings.chandef;
			ieee80211_ie_build_wide_bw_cs(pos, chandef);
			break;
		default:
			break;
		}
	}
	rcu_read_unlock();

	if (ieee80211_add_srates_ie(sdata, skb, true, band) ||
	    mesh_add_ds_params_ie(sdata, skb))
		goto out_free;

	bcn->head_len = skb->len;
	memcpy(bcn->head, skb->data, bcn->head_len);

	/* now the tail */
	skb_trim(skb, 0);
	bcn->tail = bcn->head + bcn->head_len;

	if (ieee80211_add_ext_srates_ie(sdata, skb, true, band) ||
	    mesh_add_rsn_ie(sdata, skb) ||
	    mesh_add_ht_cap_ie(sdata, skb) ||
	    mesh_add_ht_oper_ie(sdata, skb) ||
	    mesh_add_meshid_ie(sdata, skb) ||
	    mesh_add_meshconf_ie(sdata, skb) ||
	    mesh_add_awake_window_ie(sdata, skb) ||
	    mesh_add_vht_cap_ie(sdata, skb) ||
	    mesh_add_vht_oper_ie(sdata, skb) ||
	    mesh_add_he_cap_ie(sdata, skb, ie_len_he_cap) ||
	    mesh_add_he_oper_ie(sdata, skb) ||
	    mesh_add_he_6ghz_cap_ie(sdata, skb) ||
	    mesh_add_vendor_ies(sdata, skb))
		goto out_free;

	bcn->tail_len = skb->len;
	memcpy(bcn->tail, skb->data, bcn->tail_len);
	bcn->meshconf = (struct ieee80211_meshconf_ie *)
					(bcn->tail + ifmsh->meshconf_offset);

	dev_kfree_skb(skb);
	rcu_assign_pointer(ifmsh->beacon, bcn);
	return 0;
out_free:
	kfree(bcn);
	dev_kfree_skb(skb);
	return -ENOMEM;
}

static int
ieee80211_mesh_rebuild_beacon(struct ieee80211_sub_if_data *sdata)
{
	struct beacon_data *old_bcn;
	int ret;

	old_bcn = rcu_dereference_protected(sdata->u.mesh.beacon,
					    lockdep_is_held(&sdata->wdev.mtx));
	ret = ieee80211_mesh_build_beacon(&sdata->u.mesh);
	if (ret)
		/* just reuse old beacon */
		return ret;

	if (old_bcn)
		kfree_rcu(old_bcn, rcu_head);
	return 0;
}

void ieee80211_mbss_info_change_notify(struct ieee80211_sub_if_data *sdata,
				       u32 changed)
{
	struct ieee80211_if_mesh *ifmsh = &sdata->u.mesh;
	unsigned long bits = changed;
	u32 bit;

	if (!bits)
		return;

	/* if we race with running work, worst case this work becomes a noop */
	for_each_set_bit(bit, &bits, sizeof(changed) * BITS_PER_BYTE)
		set_bit(bit, &ifmsh->mbss_changed);
	set_bit(MESH_WORK_MBSS_CHANGED, &ifmsh->wrkq_flags);
	ieee80211_queue_work(&sdata->local->hw, &sdata->work);
}

int ieee80211_start_mesh(struct ieee80211_sub_if_data *sdata)
{
	struct ieee80211_if_mesh *ifmsh = &sdata->u.mesh;
	struct ieee80211_local *local = sdata->local;
	u32 changed = BSS_CHANGED_BEACON |
		      BSS_CHANGED_BEACON_ENABLED |
		      BSS_CHANGED_HT |
		      BSS_CHANGED_BASIC_RATES |
		      BSS_CHANGED_BEACON_INT |
		      BSS_CHANGED_MCAST_RATE;

	local->fif_other_bss++;
	/* mesh ifaces must set allmulti to forward mcast traffic */
	atomic_inc(&local->iff_allmultis);
	ieee80211_configure_filter(local);

	ifmsh->mesh_cc_id = 0;	/* Disabled */
	/* register sync ops from extensible synchronization framework */
	ifmsh->sync_ops = ieee80211_mesh_sync_ops_get(ifmsh->mesh_sp_id);
	ifmsh->sync_offset_clockdrift_max = 0;
	set_bit(MESH_WORK_HOUSEKEEPING, &ifmsh->wrkq_flags);
	ieee80211_mesh_root_setup(ifmsh);
	ieee80211_queue_work(&local->hw, &sdata->work);
	sdata->vif.bss_conf.ht_operation_mode =
				ifmsh->mshcfg.ht_opmode;
	sdata->vif.bss_conf.enable_beacon = true;

	changed |= ieee80211_mps_local_status_update(sdata);

	if (ieee80211_mesh_build_beacon(ifmsh)) {
		ieee80211_stop_mesh(sdata);
		return -ENOMEM;
	}

	ieee80211_recalc_dtim(local, sdata);
	ieee80211_bss_info_change_notify(sdata, changed);

	netif_carrier_on(sdata->dev);
	return 0;
}

void ieee80211_stop_mesh(struct ieee80211_sub_if_data *sdata)
{
	struct ieee80211_local *local = sdata->local;
	struct ieee80211_if_mesh *ifmsh = &sdata->u.mesh;
	struct beacon_data *bcn;

	netif_carrier_off(sdata->dev);

	/* flush STAs and mpaths on this iface */
	sta_info_flush(sdata);
<<<<<<< HEAD
=======
	ieee80211_free_keys(sdata, true);
>>>>>>> 24b8d41d
	mesh_path_flush_by_iface(sdata);

	/* stop the beacon */
	ifmsh->mesh_id_len = 0;
	sdata->vif.bss_conf.enable_beacon = false;
	sdata->beacon_rate_set = false;
	clear_bit(SDATA_STATE_OFFCHANNEL_BEACON_STOPPED, &sdata->state);
	ieee80211_bss_info_change_notify(sdata, BSS_CHANGED_BEACON_ENABLED);

	/* remove beacon */
	bcn = rcu_dereference_protected(ifmsh->beacon,
					lockdep_is_held(&sdata->wdev.mtx));
	RCU_INIT_POINTER(ifmsh->beacon, NULL);
	kfree_rcu(bcn, rcu_head);

	/* free all potentially still buffered group-addressed frames */
	local->total_ps_buffered -= skb_queue_len(&ifmsh->ps.bc_buf);
	skb_queue_purge(&ifmsh->ps.bc_buf);

	del_timer_sync(&sdata->u.mesh.housekeeping_timer);
	del_timer_sync(&sdata->u.mesh.mesh_path_root_timer);
	del_timer_sync(&sdata->u.mesh.mesh_path_timer);

	/* clear any mesh work (for next join) we may have accrued */
	ifmsh->wrkq_flags = 0;
	ifmsh->mbss_changed = 0;

	local->fif_other_bss--;
	atomic_dec(&local->iff_allmultis);
	ieee80211_configure_filter(local);
}

static void ieee80211_mesh_csa_mark_radar(struct ieee80211_sub_if_data *sdata)
{
	int err;

	/* if the current channel is a DFS channel, mark the channel as
	 * unavailable.
	 */
	err = cfg80211_chandef_dfs_required(sdata->local->hw.wiphy,
					    &sdata->vif.bss_conf.chandef,
					    NL80211_IFTYPE_MESH_POINT);
	if (err > 0)
		cfg80211_radar_event(sdata->local->hw.wiphy,
				     &sdata->vif.bss_conf.chandef, GFP_ATOMIC);
}

static bool
ieee80211_mesh_process_chnswitch(struct ieee80211_sub_if_data *sdata,
				 struct ieee802_11_elems *elems, bool beacon)
{
	struct cfg80211_csa_settings params;
	struct ieee80211_csa_ie csa_ie;
	struct ieee80211_if_mesh *ifmsh = &sdata->u.mesh;
<<<<<<< HEAD
	enum nl80211_band band = ieee80211_get_sdata_band(sdata);
=======
	struct ieee80211_supported_band *sband;
>>>>>>> 24b8d41d
	int err;
	u32 sta_flags, vht_cap_info = 0;

	sdata_assert_lock(sdata);

	sband = ieee80211_get_sband(sdata);
	if (!sband)
		return false;

	sta_flags = 0;
	switch (sdata->vif.bss_conf.chandef.width) {
	case NL80211_CHAN_WIDTH_20_NOHT:
		sta_flags |= IEEE80211_STA_DISABLE_HT;
		fallthrough;
	case NL80211_CHAN_WIDTH_20:
		sta_flags |= IEEE80211_STA_DISABLE_40MHZ;
		fallthrough;
	case NL80211_CHAN_WIDTH_40:
		sta_flags |= IEEE80211_STA_DISABLE_VHT;
		break;
	default:
		break;
	}

	if (elems->vht_cap_elem)
		vht_cap_info =
			le32_to_cpu(elems->vht_cap_elem->vht_cap_info);

	memset(&params, 0, sizeof(params));
	err = ieee80211_parse_ch_switch_ie(sdata, elems, sband->band,
					   vht_cap_info,
					   sta_flags, sdata->vif.addr,
					   &csa_ie);
	if (err < 0)
		return false;
	if (err)
		return false;

	/* Mark the channel unavailable if the reason for the switch is
	 * regulatory.
	 */
	if (csa_ie.reason_code == WLAN_REASON_MESH_CHAN_REGULATORY)
		ieee80211_mesh_csa_mark_radar(sdata);

	params.chandef = csa_ie.chandef;
	params.count = csa_ie.count;

	if (!cfg80211_chandef_usable(sdata->local->hw.wiphy, &params.chandef,
				     IEEE80211_CHAN_DISABLED) ||
	    !cfg80211_reg_can_beacon(sdata->local->hw.wiphy, &params.chandef,
				     NL80211_IFTYPE_MESH_POINT)) {
		sdata_info(sdata,
			   "mesh STA %pM switches to unsupported channel (%d MHz, width:%d, CF1/2: %d/%d MHz), aborting\n",
			   sdata->vif.addr,
			   params.chandef.chan->center_freq,
			   params.chandef.width,
			   params.chandef.center_freq1,
			   params.chandef.center_freq2);
		return false;
	}

	err = cfg80211_chandef_dfs_required(sdata->local->hw.wiphy,
					    &params.chandef,
					    NL80211_IFTYPE_MESH_POINT);
	if (err < 0)
		return false;
	if (err > 0 && !ifmsh->userspace_handles_dfs) {
		sdata_info(sdata,
			   "mesh STA %pM switches to channel requiring DFS (%d MHz, width:%d, CF1/2: %d/%d MHz), aborting\n",
			   sdata->vif.addr,
			   params.chandef.chan->center_freq,
			   params.chandef.width,
			   params.chandef.center_freq1,
			   params.chandef.center_freq2);
		return false;
	}

	params.radar_required = err;

	if (cfg80211_chandef_identical(&params.chandef,
				       &sdata->vif.bss_conf.chandef)) {
		mcsa_dbg(sdata,
			 "received csa with an identical chandef, ignoring\n");
		return true;
	}

	mcsa_dbg(sdata,
		 "received channel switch announcement to go to channel %d MHz\n",
		 params.chandef.chan->center_freq);

	params.block_tx = csa_ie.mode & WLAN_EID_CHAN_SWITCH_PARAM_TX_RESTRICT;
	if (beacon) {
		ifmsh->chsw_ttl = csa_ie.ttl - 1;
		if (ifmsh->pre_value >= csa_ie.pre_value)
			return false;
		ifmsh->pre_value = csa_ie.pre_value;
	}

	if (ifmsh->chsw_ttl >= ifmsh->mshcfg.dot11MeshTTL)
		return false;

	ifmsh->csa_role = IEEE80211_MESH_CSA_ROLE_REPEATER;

	if (ieee80211_channel_switch(sdata->local->hw.wiphy, sdata->dev,
				     &params) < 0)
		return false;

	return true;
}

static void
ieee80211_mesh_rx_probe_req(struct ieee80211_sub_if_data *sdata,
			    struct ieee80211_mgmt *mgmt, size_t len)
{
	struct ieee80211_local *local = sdata->local;
	struct ieee80211_if_mesh *ifmsh = &sdata->u.mesh;
	struct sk_buff *presp;
	struct beacon_data *bcn;
	struct ieee80211_mgmt *hdr;
	struct ieee802_11_elems elems;
	size_t baselen;
	u8 *pos;

	pos = mgmt->u.probe_req.variable;
	baselen = (u8 *) pos - (u8 *) mgmt;
	if (baselen > len)
		return;

	ieee802_11_parse_elems(pos, len - baselen, false, &elems, mgmt->bssid,
			       NULL);

	if (!elems.mesh_id)
		return;

	/* 802.11-2012 10.1.4.3.2 */
	if ((!ether_addr_equal(mgmt->da, sdata->vif.addr) &&
	     !is_broadcast_ether_addr(mgmt->da)) ||
	    elems.ssid_len != 0)
		return;

	if (elems.mesh_id_len != 0 &&
	    (elems.mesh_id_len != ifmsh->mesh_id_len ||
	     memcmp(elems.mesh_id, ifmsh->mesh_id, ifmsh->mesh_id_len)))
		return;

	rcu_read_lock();
	bcn = rcu_dereference(ifmsh->beacon);

	if (!bcn)
		goto out;

	presp = dev_alloc_skb(local->tx_headroom +
			      bcn->head_len + bcn->tail_len);
	if (!presp)
		goto out;

	skb_reserve(presp, local->tx_headroom);
	skb_put_data(presp, bcn->head, bcn->head_len);
	skb_put_data(presp, bcn->tail, bcn->tail_len);
	hdr = (struct ieee80211_mgmt *) presp->data;
	hdr->frame_control = cpu_to_le16(IEEE80211_FTYPE_MGMT |
					 IEEE80211_STYPE_PROBE_RESP);
	memcpy(hdr->da, mgmt->sa, ETH_ALEN);
	IEEE80211_SKB_CB(presp)->flags |= IEEE80211_TX_INTFL_DONT_ENCRYPT;
	ieee80211_tx_skb(sdata, presp);
out:
	rcu_read_unlock();
}

static void ieee80211_mesh_rx_bcn_presp(struct ieee80211_sub_if_data *sdata,
					u16 stype,
					struct ieee80211_mgmt *mgmt,
					size_t len,
					struct ieee80211_rx_status *rx_status)
{
	struct ieee80211_local *local = sdata->local;
	struct ieee80211_if_mesh *ifmsh = &sdata->u.mesh;
	struct ieee802_11_elems elems;
	struct ieee80211_channel *channel;
	size_t baselen;
	int freq;
	enum nl80211_band band = rx_status->band;

	/* ignore ProbeResp to foreign address */
	if (stype == IEEE80211_STYPE_PROBE_RESP &&
	    !ether_addr_equal(mgmt->da, sdata->vif.addr))
		return;

	baselen = (u8 *) mgmt->u.probe_resp.variable - (u8 *) mgmt;
	if (baselen > len)
		return;

	ieee802_11_parse_elems(mgmt->u.probe_resp.variable, len - baselen,
			       false, &elems, mgmt->bssid, NULL);

	/* ignore non-mesh or secure / unsecure mismatch */
	if ((!elems.mesh_id || !elems.mesh_config) ||
	    (elems.rsn && sdata->u.mesh.security == IEEE80211_MESH_SEC_NONE) ||
	    (!elems.rsn && sdata->u.mesh.security != IEEE80211_MESH_SEC_NONE))
		return;

	if (elems.ds_params)
		freq = ieee80211_channel_to_frequency(elems.ds_params[0], band);
	else
		freq = rx_status->freq;

	channel = ieee80211_get_channel(local->hw.wiphy, freq);

	if (!channel || channel->flags & IEEE80211_CHAN_DISABLED)
		return;

	if (mesh_matches_local(sdata, &elems)) {
		mpl_dbg(sdata, "rssi_threshold=%d,rx_status->signal=%d\n",
			sdata->u.mesh.mshcfg.rssi_threshold, rx_status->signal);
		if (!sdata->u.mesh.user_mpm ||
		    sdata->u.mesh.mshcfg.rssi_threshold == 0 ||
		    sdata->u.mesh.mshcfg.rssi_threshold < rx_status->signal)
			mesh_neighbour_update(sdata, mgmt->sa, &elems,
					      rx_status);

		if (ifmsh->csa_role != IEEE80211_MESH_CSA_ROLE_INIT &&
		    !sdata->vif.csa_active)
			ieee80211_mesh_process_chnswitch(sdata, &elems, true);
	}

	if (ifmsh->sync_ops)
		ifmsh->sync_ops->rx_bcn_presp(sdata,
			stype, mgmt, &elems, rx_status);
}

int ieee80211_mesh_finish_csa(struct ieee80211_sub_if_data *sdata)
{
	struct ieee80211_if_mesh *ifmsh = &sdata->u.mesh;
	struct mesh_csa_settings *tmp_csa_settings;
	int ret = 0;
	int changed = 0;

	/* Reset the TTL value and Initiator flag */
	ifmsh->csa_role = IEEE80211_MESH_CSA_ROLE_NONE;
	ifmsh->chsw_ttl = 0;

	/* Remove the CSA and MCSP elements from the beacon */
	tmp_csa_settings = rcu_dereference_protected(ifmsh->csa,
					    lockdep_is_held(&sdata->wdev.mtx));
	RCU_INIT_POINTER(ifmsh->csa, NULL);
	if (tmp_csa_settings)
		kfree_rcu(tmp_csa_settings, rcu_head);
	ret = ieee80211_mesh_rebuild_beacon(sdata);
	if (ret)
		return -EINVAL;

	changed |= BSS_CHANGED_BEACON;

	mcsa_dbg(sdata, "complete switching to center freq %d MHz",
		 sdata->vif.bss_conf.chandef.chan->center_freq);
	return changed;
}

int ieee80211_mesh_csa_beacon(struct ieee80211_sub_if_data *sdata,
			      struct cfg80211_csa_settings *csa_settings)
{
	struct ieee80211_if_mesh *ifmsh = &sdata->u.mesh;
	struct mesh_csa_settings *tmp_csa_settings;
	int ret = 0;

	lockdep_assert_held(&sdata->wdev.mtx);

	tmp_csa_settings = kmalloc(sizeof(*tmp_csa_settings),
				   GFP_ATOMIC);
	if (!tmp_csa_settings)
		return -ENOMEM;

	memcpy(&tmp_csa_settings->settings, csa_settings,
	       sizeof(struct cfg80211_csa_settings));

	rcu_assign_pointer(ifmsh->csa, tmp_csa_settings);

	ret = ieee80211_mesh_rebuild_beacon(sdata);
	if (ret) {
		tmp_csa_settings = rcu_dereference(ifmsh->csa);
		RCU_INIT_POINTER(ifmsh->csa, NULL);
		kfree_rcu(tmp_csa_settings, rcu_head);
		return ret;
	}

	return BSS_CHANGED_BEACON;
}

static int mesh_fwd_csa_frame(struct ieee80211_sub_if_data *sdata,
			       struct ieee80211_mgmt *mgmt, size_t len,
			       struct ieee802_11_elems *elems)
{
	struct ieee80211_mgmt *mgmt_fwd;
	struct sk_buff *skb;
	struct ieee80211_local *local = sdata->local;

	skb = dev_alloc_skb(local->tx_headroom + len);
	if (!skb)
		return -ENOMEM;
	skb_reserve(skb, local->tx_headroom);
	mgmt_fwd = skb_put(skb, len);

	elems->mesh_chansw_params_ie->mesh_ttl--;
	elems->mesh_chansw_params_ie->mesh_flags &=
		~WLAN_EID_CHAN_SWITCH_PARAM_INITIATOR;

	memcpy(mgmt_fwd, mgmt, len);
	eth_broadcast_addr(mgmt_fwd->da);
	memcpy(mgmt_fwd->sa, sdata->vif.addr, ETH_ALEN);
	memcpy(mgmt_fwd->bssid, sdata->vif.addr, ETH_ALEN);

	ieee80211_tx_skb(sdata, skb);
	return 0;
}

static void mesh_rx_csa_frame(struct ieee80211_sub_if_data *sdata,
			      struct ieee80211_mgmt *mgmt, size_t len)
{
	struct ieee80211_if_mesh *ifmsh = &sdata->u.mesh;
	struct ieee802_11_elems elems;
	u16 pre_value;
	bool fwd_csa = true;
	size_t baselen;
	u8 *pos;

	if (mgmt->u.action.u.measurement.action_code !=
	    WLAN_ACTION_SPCT_CHL_SWITCH)
		return;

	pos = mgmt->u.action.u.chan_switch.variable;
	baselen = offsetof(struct ieee80211_mgmt,
			   u.action.u.chan_switch.variable);
	ieee802_11_parse_elems(pos, len - baselen, true, &elems,
			       mgmt->bssid, NULL);

	if (!mesh_matches_local(sdata, &elems))
		return;

	ifmsh->chsw_ttl = elems.mesh_chansw_params_ie->mesh_ttl;
	if (!--ifmsh->chsw_ttl)
		fwd_csa = false;

	pre_value = le16_to_cpu(elems.mesh_chansw_params_ie->mesh_pre_value);
	if (ifmsh->pre_value >= pre_value)
		return;

	ifmsh->pre_value = pre_value;

	if (!sdata->vif.csa_active &&
	    !ieee80211_mesh_process_chnswitch(sdata, &elems, false)) {
		mcsa_dbg(sdata, "Failed to process CSA action frame");
		return;
	}

	/* forward or re-broadcast the CSA frame */
	if (fwd_csa) {
		if (mesh_fwd_csa_frame(sdata, mgmt, len, &elems) < 0)
			mcsa_dbg(sdata, "Failed to forward the CSA frame");
	}
}

static void ieee80211_mesh_rx_mgmt_action(struct ieee80211_sub_if_data *sdata,
					  struct ieee80211_mgmt *mgmt,
					  size_t len,
					  struct ieee80211_rx_status *rx_status)
{
	switch (mgmt->u.action.category) {
	case WLAN_CATEGORY_SELF_PROTECTED:
		switch (mgmt->u.action.u.self_prot.action_code) {
		case WLAN_SP_MESH_PEERING_OPEN:
		case WLAN_SP_MESH_PEERING_CLOSE:
		case WLAN_SP_MESH_PEERING_CONFIRM:
			mesh_rx_plink_frame(sdata, mgmt, len, rx_status);
			break;
		}
		break;
	case WLAN_CATEGORY_MESH_ACTION:
		if (mesh_action_is_path_sel(mgmt))
			mesh_rx_path_sel_frame(sdata, mgmt, len);
		break;
	case WLAN_CATEGORY_SPECTRUM_MGMT:
		mesh_rx_csa_frame(sdata, mgmt, len);
		break;
	}
}

void ieee80211_mesh_rx_queued_mgmt(struct ieee80211_sub_if_data *sdata,
				   struct sk_buff *skb)
{
	struct ieee80211_rx_status *rx_status;
	struct ieee80211_mgmt *mgmt;
	u16 stype;

	sdata_lock(sdata);

	/* mesh already went down */
	if (!sdata->u.mesh.mesh_id_len)
		goto out;

	rx_status = IEEE80211_SKB_RXCB(skb);
	mgmt = (struct ieee80211_mgmt *) skb->data;
	stype = le16_to_cpu(mgmt->frame_control) & IEEE80211_FCTL_STYPE;

	switch (stype) {
	case IEEE80211_STYPE_PROBE_RESP:
	case IEEE80211_STYPE_BEACON:
		ieee80211_mesh_rx_bcn_presp(sdata, stype, mgmt, skb->len,
					    rx_status);
		break;
	case IEEE80211_STYPE_PROBE_REQ:
		ieee80211_mesh_rx_probe_req(sdata, mgmt, skb->len);
		break;
	case IEEE80211_STYPE_ACTION:
		ieee80211_mesh_rx_mgmt_action(sdata, mgmt, skb->len, rx_status);
		break;
	}
out:
	sdata_unlock(sdata);
}

static void mesh_bss_info_changed(struct ieee80211_sub_if_data *sdata)
{
	struct ieee80211_if_mesh *ifmsh = &sdata->u.mesh;
	u32 bit, changed = 0;

	for_each_set_bit(bit, &ifmsh->mbss_changed,
			 sizeof(changed) * BITS_PER_BYTE) {
		clear_bit(bit, &ifmsh->mbss_changed);
		changed |= BIT(bit);
	}

	if (sdata->vif.bss_conf.enable_beacon &&
	    (changed & (BSS_CHANGED_BEACON |
			BSS_CHANGED_HT |
			BSS_CHANGED_BASIC_RATES |
			BSS_CHANGED_BEACON_INT)))
		if (ieee80211_mesh_rebuild_beacon(sdata))
			return;

	ieee80211_bss_info_change_notify(sdata, changed);
}

void ieee80211_mesh_work(struct ieee80211_sub_if_data *sdata)
{
	struct ieee80211_if_mesh *ifmsh = &sdata->u.mesh;

	sdata_lock(sdata);

	/* mesh already went down */
	if (!sdata->u.mesh.mesh_id_len)
		goto out;

	if (ifmsh->preq_queue_len &&
	    time_after(jiffies,
		       ifmsh->last_preq + msecs_to_jiffies(ifmsh->mshcfg.dot11MeshHWMPpreqMinInterval)))
		mesh_path_start_discovery(sdata);

	if (test_and_clear_bit(MESH_WORK_HOUSEKEEPING, &ifmsh->wrkq_flags))
		ieee80211_mesh_housekeeping(sdata);

	if (test_and_clear_bit(MESH_WORK_ROOT, &ifmsh->wrkq_flags))
		ieee80211_mesh_rootpath(sdata);

	if (test_and_clear_bit(MESH_WORK_DRIFT_ADJUST, &ifmsh->wrkq_flags))
		mesh_sync_adjust_tsf(sdata);

	if (test_and_clear_bit(MESH_WORK_MBSS_CHANGED, &ifmsh->wrkq_flags))
		mesh_bss_info_changed(sdata);
out:
	sdata_unlock(sdata);
}


void ieee80211_mesh_init_sdata(struct ieee80211_sub_if_data *sdata)
{
	struct ieee80211_if_mesh *ifmsh = &sdata->u.mesh;
	static u8 zero_addr[ETH_ALEN] = {};

	timer_setup(&ifmsh->housekeeping_timer,
		    ieee80211_mesh_housekeeping_timer, 0);

	ifmsh->accepting_plinks = true;
	atomic_set(&ifmsh->mpaths, 0);
	mesh_rmc_init(sdata);
	ifmsh->last_preq = jiffies;
	ifmsh->next_perr = jiffies;
	ifmsh->csa_role = IEEE80211_MESH_CSA_ROLE_NONE;
	/* Allocate all mesh structures when creating the first mesh interface. */
	if (!mesh_allocated)
		ieee80211s_init();

	mesh_pathtbl_init(sdata);

<<<<<<< HEAD
	setup_timer(&ifmsh->mesh_path_timer,
		    ieee80211_mesh_path_timer,
		    (unsigned long) sdata);
	setup_timer(&ifmsh->mesh_path_root_timer,
		    ieee80211_mesh_path_root_timer,
		    (unsigned long) sdata);
=======
	timer_setup(&ifmsh->mesh_path_timer, ieee80211_mesh_path_timer, 0);
	timer_setup(&ifmsh->mesh_path_root_timer,
		    ieee80211_mesh_path_root_timer, 0);
>>>>>>> 24b8d41d
	INIT_LIST_HEAD(&ifmsh->preq_queue.list);
	skb_queue_head_init(&ifmsh->ps.bc_buf);
	spin_lock_init(&ifmsh->mesh_preq_queue_lock);
	spin_lock_init(&ifmsh->sync_offset_lock);
	RCU_INIT_POINTER(ifmsh->beacon, NULL);

	sdata->vif.bss_conf.bssid = zero_addr;
}

void ieee80211_mesh_teardown_sdata(struct ieee80211_sub_if_data *sdata)
{
	mesh_rmc_free(sdata);
	mesh_pathtbl_unregister(sdata);
}<|MERGE_RESOLUTION|>--- conflicted
+++ resolved
@@ -417,11 +417,6 @@
 int mesh_add_ht_cap_ie(struct ieee80211_sub_if_data *sdata,
 		       struct sk_buff *skb)
 {
-<<<<<<< HEAD
-	struct ieee80211_local *local = sdata->local;
-	enum nl80211_band band = ieee80211_get_sdata_band(sdata);
-=======
->>>>>>> 24b8d41d
 	struct ieee80211_supported_band *sband;
 	u8 *pos;
 
@@ -494,11 +489,6 @@
 int mesh_add_vht_cap_ie(struct ieee80211_sub_if_data *sdata,
 			struct sk_buff *skb)
 {
-<<<<<<< HEAD
-	struct ieee80211_local *local = sdata->local;
-	enum nl80211_band band = ieee80211_get_sdata_band(sdata);
-=======
->>>>>>> 24b8d41d
 	struct ieee80211_supported_band *sband;
 	u8 *pos;
 
@@ -792,10 +782,7 @@
 	struct ieee80211_chanctx_conf *chanctx_conf;
 	struct mesh_csa_settings *csa;
 	enum nl80211_band band;
-<<<<<<< HEAD
-=======
 	u8 ie_len_he_cap;
->>>>>>> 24b8d41d
 	u8 *pos;
 	struct ieee80211_sub_if_data *sdata;
 	int hdr_len = offsetofend(struct ieee80211_mgmt, u.beacon);
@@ -1054,10 +1041,7 @@
 
 	/* flush STAs and mpaths on this iface */
 	sta_info_flush(sdata);
-<<<<<<< HEAD
-=======
 	ieee80211_free_keys(sdata, true);
->>>>>>> 24b8d41d
 	mesh_path_flush_by_iface(sdata);
 
 	/* stop the beacon */
@@ -1112,11 +1096,7 @@
 	struct cfg80211_csa_settings params;
 	struct ieee80211_csa_ie csa_ie;
 	struct ieee80211_if_mesh *ifmsh = &sdata->u.mesh;
-<<<<<<< HEAD
-	enum nl80211_band band = ieee80211_get_sdata_band(sdata);
-=======
 	struct ieee80211_supported_band *sband;
->>>>>>> 24b8d41d
 	int err;
 	u32 sta_flags, vht_cap_info = 0;
 
@@ -1610,18 +1590,9 @@
 
 	mesh_pathtbl_init(sdata);
 
-<<<<<<< HEAD
-	setup_timer(&ifmsh->mesh_path_timer,
-		    ieee80211_mesh_path_timer,
-		    (unsigned long) sdata);
-	setup_timer(&ifmsh->mesh_path_root_timer,
-		    ieee80211_mesh_path_root_timer,
-		    (unsigned long) sdata);
-=======
 	timer_setup(&ifmsh->mesh_path_timer, ieee80211_mesh_path_timer, 0);
 	timer_setup(&ifmsh->mesh_path_root_timer,
 		    ieee80211_mesh_path_root_timer, 0);
->>>>>>> 24b8d41d
 	INIT_LIST_HEAD(&ifmsh->preq_queue.list);
 	skb_queue_head_init(&ifmsh->ps.bc_buf);
 	spin_lock_init(&ifmsh->mesh_preq_queue_lock);
