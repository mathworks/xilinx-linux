--- conflicted
+++ resolved
@@ -480,11 +480,6 @@
 	const struct ieee80211_sub_if_data *sdata, char *buf, int buflen)
 {
 	struct ieee80211_local *local = sdata->local;
-<<<<<<< HEAD
-	struct txq_info *txqi = to_txq_info(sdata->vif.txq);
-	int len;
-
-=======
 	struct txq_info *txqi;
 	int len;
 
@@ -493,7 +488,6 @@
 
 	txqi = to_txq_info(sdata->vif.txq);
 
->>>>>>> 24b8d41d
 	spin_lock_bh(&local->fq.lock);
 	rcu_read_lock();
 
@@ -519,11 +513,8 @@
 }
 IEEE80211_IF_FILE_R(aqm);
 
-<<<<<<< HEAD
-=======
 IEEE80211_IF_FILE(multicast_to_unicast, u.ap.multicast_to_unicast, HEX);
 
->>>>>>> 24b8d41d
 /* IBSS attributes */
 static ssize_t ieee80211_if_fmt_tsf(
 	const struct ieee80211_sub_if_data *sdata, char *buf, int buflen)
@@ -668,13 +659,9 @@
 	DEBUGFS_ADD(rc_rateidx_vht_mcs_mask_5ghz);
 	DEBUGFS_ADD(hw_queues);
 
-<<<<<<< HEAD
-	if (sdata->local->ops->wake_tx_queue)
-=======
 	if (sdata->local->ops->wake_tx_queue &&
 	    sdata->vif.type != NL80211_IFTYPE_P2P_DEVICE &&
 	    sdata->vif.type != NL80211_IFTYPE_NAN)
->>>>>>> 24b8d41d
 		DEBUGFS_ADD(aqm);
 }
 
