--- conflicted
+++ resolved
@@ -17,18 +17,11 @@
 int ieee80211_aes_gmac(struct crypto_aead *tfm, const u8 *aad, u8 *nonce,
 		       const u8 *data, size_t data_len, u8 *mic)
 {
-<<<<<<< HEAD
-	struct scatterlist sg[4];
-	u8 *zero, *__aad, iv[AES_BLOCK_SIZE];
-	struct aead_request *aead_req;
-	int reqsize = sizeof(*aead_req) + crypto_aead_reqsize(tfm);
-=======
 	struct scatterlist sg[5];
 	u8 *zero, *__aad, iv[AES_BLOCK_SIZE];
 	struct aead_request *aead_req;
 	int reqsize = sizeof(*aead_req) + crypto_aead_reqsize(tfm);
 	const __le16 *fc;
->>>>>>> 24b8d41d
 
 	if (data_len < GMAC_MIC_LEN)
 		return -EINVAL;
@@ -41,13 +34,6 @@
 	__aad = zero + GMAC_MIC_LEN;
 	memcpy(__aad, aad, GMAC_AAD_LEN);
 
-<<<<<<< HEAD
-	sg_init_table(sg, 4);
-	sg_set_buf(&sg[0], __aad, GMAC_AAD_LEN);
-	sg_set_buf(&sg[1], data, data_len - GMAC_MIC_LEN);
-	sg_set_buf(&sg[2], zero, GMAC_MIC_LEN);
-	sg_set_buf(&sg[3], mic, GMAC_MIC_LEN);
-=======
 	fc = (const __le16 *)aad;
 	if (ieee80211_is_beacon(*fc)) {
 		/* mask Timestamp field to zero */
@@ -64,7 +50,6 @@
 		sg_set_buf(&sg[2], zero, GMAC_MIC_LEN);
 		sg_set_buf(&sg[3], mic, GMAC_MIC_LEN);
 	}
->>>>>>> 24b8d41d
 
 	memcpy(iv, nonce, GMAC_NONCE_LEN);
 	memset(iv + GMAC_NONCE_LEN, 0, sizeof(iv) - GMAC_NONCE_LEN);
@@ -75,11 +60,7 @@
 	aead_request_set_ad(aead_req, GMAC_AAD_LEN + data_len);
 
 	crypto_aead_encrypt(aead_req);
-<<<<<<< HEAD
-	kzfree(aead_req);
-=======
 	kfree_sensitive(aead_req);
->>>>>>> 24b8d41d
 
 	return 0;
 }
