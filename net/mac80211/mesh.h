/* SPDX-License-Identifier: GPL-2.0-only */
/*
 * Copyright (c) 2008, 2009 open80211s Ltd.
 * Authors:    Luis Carlos Cobo <luisca@cozybit.com>
 *             Javier Cardona <javier@cozybit.com>
 */

#ifndef IEEE80211S_H
#define IEEE80211S_H

#include <linux/types.h>
#include <linux/jhash.h>
#include "ieee80211_i.h"


/* Data structures */

/**
 * enum mesh_path_flags - mac80211 mesh path flags
 *
 * @MESH_PATH_ACTIVE: the mesh path can be used for forwarding
 * @MESH_PATH_RESOLVING: the discovery process is running for this mesh path
 * @MESH_PATH_SN_VALID: the mesh path contains a valid destination sequence
 *	number
 * @MESH_PATH_FIXED: the mesh path has been manually set and should not be
 *	modified
 * @MESH_PATH_RESOLVED: the mesh path can has been resolved
 * @MESH_PATH_REQ_QUEUED: there is an unsent path request for this destination
 *	already queued up, waiting for the discovery process to start.
 * @MESH_PATH_DELETED: the mesh path has been deleted and should no longer
 *	be used
 *
 * MESH_PATH_RESOLVED is used by the mesh path timer to
 * decide when to stop or cancel the mesh path discovery.
 */
enum mesh_path_flags {
	MESH_PATH_ACTIVE =	BIT(0),
	MESH_PATH_RESOLVING =	BIT(1),
	MESH_PATH_SN_VALID =	BIT(2),
	MESH_PATH_FIXED	=	BIT(3),
	MESH_PATH_RESOLVED =	BIT(4),
	MESH_PATH_REQ_QUEUED =	BIT(5),
	MESH_PATH_DELETED =	BIT(6),
};

/**
 * enum mesh_deferred_task_flags - mac80211 mesh deferred tasks
 *
 *
 *
 * @MESH_WORK_HOUSEKEEPING: run the periodic mesh housekeeping tasks
 * @MESH_WORK_ROOT: the mesh root station needs to send a frame
 * @MESH_WORK_DRIFT_ADJUST: time to compensate for clock drift relative to other
 * mesh nodes
 * @MESH_WORK_MBSS_CHANGED: rebuild beacon and notify driver of BSS changes
 */
enum mesh_deferred_task_flags {
	MESH_WORK_HOUSEKEEPING,
	MESH_WORK_ROOT,
	MESH_WORK_DRIFT_ADJUST,
	MESH_WORK_MBSS_CHANGED,
};

/**
 * struct mesh_path - mac80211 mesh path structure
 *
 * @dst: mesh path destination mac address
 * @mpp: mesh proxy mac address
 * @rhash: rhashtable list pointer
<<<<<<< HEAD
=======
 * @walk_list: linked list containing all mesh_path objects.
>>>>>>> 24b8d41d
 * @gate_list: list pointer for known gates list
 * @sdata: mesh subif
 * @next_hop: mesh neighbor to which frames for this destination will be
 *	forwarded
 * @timer: mesh path discovery timer
 * @frame_queue: pending queue for frames sent to this destination while the
 *	path is unresolved
 * @rcu: rcu head for freeing mesh path
 * @sn: target sequence number
 * @metric: current metric to this destination
 * @hop_count: hops to destination
 * @exp_time: in jiffies, when the path will expire or when it expired
 * @discovery_timeout: timeout (lapse in jiffies) used for the last discovery
 *	retry
 * @discovery_retries: number of discovery retries
 * @flags: mesh path flags, as specified on &enum mesh_path_flags
 * @state_lock: mesh path state lock used to protect changes to the
 * mpath itself.  No need to take this lock when adding or removing
 * an mpath to a hash bucket on a path table.
 * @rann_snd_addr: the RANN sender address
 * @rann_metric: the aggregated path metric towards the root node
 * @last_preq_to_root: Timestamp of last PREQ sent to root
 * @is_root: the destination station of this path is a root node
 * @is_gate: the destination station of this path is a mesh gate
 * @path_change_count: the number of path changes to destination
 *
 *
 * The dst address is unique in the mesh path table. Since the mesh_path is
 * protected by RCU, deleting the next_hop STA must remove / substitute the
 * mesh_path structure and wait until that is no longer reachable before
 * destroying the STA completely.
 */
struct mesh_path {
	u8 dst[ETH_ALEN];
	u8 mpp[ETH_ALEN];	/* used for MPP or MAP */
	struct rhash_head rhash;
<<<<<<< HEAD
=======
	struct hlist_node walk_list;
>>>>>>> 24b8d41d
	struct hlist_node gate_list;
	struct ieee80211_sub_if_data *sdata;
	struct sta_info __rcu *next_hop;
	struct timer_list timer;
	struct sk_buff_head frame_queue;
	struct rcu_head rcu;
	u32 sn;
	u32 metric;
	u8 hop_count;
	unsigned long exp_time;
	u32 discovery_timeout;
	u8 discovery_retries;
	enum mesh_path_flags flags;
	spinlock_t state_lock;
	u8 rann_snd_addr[ETH_ALEN];
	u32 rann_metric;
	unsigned long last_preq_to_root;
	bool is_root;
	bool is_gate;
	u32 path_change_count;
};

/**
 * struct mesh_table
 *
 * @known_gates: list of known mesh gates and their mpaths by the station. The
 * gate's mpath may or may not be resolved and active.
 * @gates_lock: protects updates to known_gates
 * @rhead: the rhashtable containing struct mesh_paths, keyed by dest addr
<<<<<<< HEAD
=======
 * @walk_head: linked list containging all mesh_path objects
 * @walk_lock: lock protecting walk_head
>>>>>>> 24b8d41d
 * @entries: number of entries in the table
 */
struct mesh_table {
	struct hlist_head known_gates;
	spinlock_t gates_lock;
	struct rhashtable rhead;
<<<<<<< HEAD
=======
	struct hlist_head walk_head;
	spinlock_t walk_lock;
>>>>>>> 24b8d41d
	atomic_t entries;		/* Up to MAX_MESH_NEIGHBOURS */
};

/* Recent multicast cache */
/* RMC_BUCKETS must be a power of 2, maximum 256 */
#define RMC_BUCKETS		256
#define RMC_QUEUE_MAX_LEN	4
#define RMC_TIMEOUT		(3 * HZ)

/**
 * struct rmc_entry - entry in the Recent Multicast Cache
 *
 * @seqnum: mesh sequence number of the frame
 * @exp_time: expiration time of the entry, in jiffies
 * @sa: source address of the frame
 * @list: hashtable list pointer
 *
 * The Recent Multicast Cache keeps track of the latest multicast frames that
 * have been received by a mesh interface and discards received multicast frames
 * that are found in the cache.
 */
struct rmc_entry {
	struct hlist_node list;
	unsigned long exp_time;
	u32 seqnum;
	u8 sa[ETH_ALEN];
};

struct mesh_rmc {
	struct hlist_head bucket[RMC_BUCKETS];
	u32 idx_mask;
};

#define IEEE80211_MESH_HOUSEKEEPING_INTERVAL (60 * HZ)

#define MESH_PATH_EXPIRE (600 * HZ)

/* Default maximum number of plinks per interface */
#define MESH_MAX_PLINKS		256

/* Maximum number of paths per interface */
#define MESH_MAX_MPATHS		1024

/* Number of frames buffered per destination for unresolved destinations */
#define MESH_FRAME_QUEUE_LEN	10

/* Public interfaces */
/* Various */
int ieee80211_fill_mesh_addresses(struct ieee80211_hdr *hdr, __le16 *fc,
				  const u8 *da, const u8 *sa);
unsigned int ieee80211_new_mesh_header(struct ieee80211_sub_if_data *sdata,
				       struct ieee80211s_hdr *meshhdr,
				       const char *addr4or5, const char *addr6);
int mesh_rmc_check(struct ieee80211_sub_if_data *sdata,
		   const u8 *addr, struct ieee80211s_hdr *mesh_hdr);
bool mesh_matches_local(struct ieee80211_sub_if_data *sdata,
			struct ieee802_11_elems *ie);
void mesh_ids_set_default(struct ieee80211_if_mesh *mesh);
int mesh_add_meshconf_ie(struct ieee80211_sub_if_data *sdata,
			 struct sk_buff *skb);
int mesh_add_meshid_ie(struct ieee80211_sub_if_data *sdata,
		       struct sk_buff *skb);
int mesh_add_rsn_ie(struct ieee80211_sub_if_data *sdata,
		    struct sk_buff *skb);
int mesh_add_vendor_ies(struct ieee80211_sub_if_data *sdata,
			struct sk_buff *skb);
int mesh_add_ht_cap_ie(struct ieee80211_sub_if_data *sdata,
		       struct sk_buff *skb);
int mesh_add_ht_oper_ie(struct ieee80211_sub_if_data *sdata,
			struct sk_buff *skb);
int mesh_add_vht_cap_ie(struct ieee80211_sub_if_data *sdata,
			struct sk_buff *skb);
int mesh_add_vht_oper_ie(struct ieee80211_sub_if_data *sdata,
			 struct sk_buff *skb);
int mesh_add_he_cap_ie(struct ieee80211_sub_if_data *sdata,
		       struct sk_buff *skb, u8 ie_len);
int mesh_add_he_oper_ie(struct ieee80211_sub_if_data *sdata,
			struct sk_buff *skb);
int mesh_add_he_6ghz_cap_ie(struct ieee80211_sub_if_data *sdata,
			    struct sk_buff *skb);
void mesh_rmc_free(struct ieee80211_sub_if_data *sdata);
int mesh_rmc_init(struct ieee80211_sub_if_data *sdata);
void ieee80211s_init(void);
void ieee80211s_update_metric(struct ieee80211_local *local,
			      struct sta_info *sta,
			      struct ieee80211_tx_status *st);
void ieee80211_mesh_init_sdata(struct ieee80211_sub_if_data *sdata);
void ieee80211_mesh_teardown_sdata(struct ieee80211_sub_if_data *sdata);
int ieee80211_start_mesh(struct ieee80211_sub_if_data *sdata);
void ieee80211_stop_mesh(struct ieee80211_sub_if_data *sdata);
void ieee80211_mesh_root_setup(struct ieee80211_if_mesh *ifmsh);
const struct ieee80211_mesh_sync_ops *ieee80211_mesh_sync_ops_get(u8 method);
/* wrapper for ieee80211_bss_info_change_notify() */
void ieee80211_mbss_info_change_notify(struct ieee80211_sub_if_data *sdata,
				       u32 changed);

/* mesh power save */
u32 ieee80211_mps_local_status_update(struct ieee80211_sub_if_data *sdata);
u32 ieee80211_mps_set_sta_local_pm(struct sta_info *sta,
				   enum nl80211_mesh_power_mode pm);
void ieee80211_mps_set_frame_flags(struct ieee80211_sub_if_data *sdata,
				   struct sta_info *sta,
				   struct ieee80211_hdr *hdr);
void ieee80211_mps_sta_status_update(struct sta_info *sta);
void ieee80211_mps_rx_h_sta_process(struct sta_info *sta,
				    struct ieee80211_hdr *hdr);
void ieee80211_mpsp_trigger_process(u8 *qc, struct sta_info *sta,
				    bool tx, bool acked);
void ieee80211_mps_frame_release(struct sta_info *sta,
				 struct ieee802_11_elems *elems);

/* Mesh paths */
int mesh_nexthop_lookup(struct ieee80211_sub_if_data *sdata,
			struct sk_buff *skb);
int mesh_nexthop_resolve(struct ieee80211_sub_if_data *sdata,
			 struct sk_buff *skb);
void mesh_path_start_discovery(struct ieee80211_sub_if_data *sdata);
struct mesh_path *mesh_path_lookup(struct ieee80211_sub_if_data *sdata,
				   const u8 *dst);
struct mesh_path *mpp_path_lookup(struct ieee80211_sub_if_data *sdata,
				  const u8 *dst);
int mpp_path_add(struct ieee80211_sub_if_data *sdata,
		 const u8 *dst, const u8 *mpp);
struct mesh_path *
mesh_path_lookup_by_idx(struct ieee80211_sub_if_data *sdata, int idx);
struct mesh_path *
mpp_path_lookup_by_idx(struct ieee80211_sub_if_data *sdata, int idx);
void mesh_path_fix_nexthop(struct mesh_path *mpath, struct sta_info *next_hop);
void mesh_path_expire(struct ieee80211_sub_if_data *sdata);
void mesh_rx_path_sel_frame(struct ieee80211_sub_if_data *sdata,
			    struct ieee80211_mgmt *mgmt, size_t len);
struct mesh_path *
mesh_path_add(struct ieee80211_sub_if_data *sdata, const u8 *dst);

int mesh_path_add_gate(struct mesh_path *mpath);
int mesh_path_send_to_gates(struct mesh_path *mpath);
int mesh_gate_num(struct ieee80211_sub_if_data *sdata);
u32 airtime_link_metric_get(struct ieee80211_local *local,
			    struct sta_info *sta);

/* Mesh plinks */
void mesh_neighbour_update(struct ieee80211_sub_if_data *sdata,
			   u8 *hw_addr, struct ieee802_11_elems *ie,
			   struct ieee80211_rx_status *rx_status);
bool mesh_peer_accepts_plinks(struct ieee802_11_elems *ie);
u32 mesh_accept_plinks_update(struct ieee80211_sub_if_data *sdata);
void mesh_plink_timer(struct timer_list *t);
void mesh_plink_broken(struct sta_info *sta);
u32 mesh_plink_deactivate(struct sta_info *sta);
u32 mesh_plink_open(struct sta_info *sta);
u32 mesh_plink_block(struct sta_info *sta);
void mesh_rx_plink_frame(struct ieee80211_sub_if_data *sdata,
			 struct ieee80211_mgmt *mgmt, size_t len,
			 struct ieee80211_rx_status *rx_status);
void mesh_sta_cleanup(struct sta_info *sta);

/* Private interfaces */
/* Mesh paths */
int mesh_path_error_tx(struct ieee80211_sub_if_data *sdata,
		       u8 ttl, const u8 *target, u32 target_sn,
		       u16 target_rcode, const u8 *ra);
void mesh_path_assign_nexthop(struct mesh_path *mpath, struct sta_info *sta);
void mesh_path_flush_pending(struct mesh_path *mpath);
void mesh_path_tx_pending(struct mesh_path *mpath);
int mesh_pathtbl_init(struct ieee80211_sub_if_data *sdata);
void mesh_pathtbl_unregister(struct ieee80211_sub_if_data *sdata);
int mesh_path_del(struct ieee80211_sub_if_data *sdata, const u8 *addr);
void mesh_path_timer(struct timer_list *t);
void mesh_path_flush_by_nexthop(struct sta_info *sta);
void mesh_path_discard_frame(struct ieee80211_sub_if_data *sdata,
			     struct sk_buff *skb);
void mesh_path_tx_root_frame(struct ieee80211_sub_if_data *sdata);

bool mesh_action_is_path_sel(struct ieee80211_mgmt *mgmt);

#ifdef CONFIG_MAC80211_MESH
static inline
u32 mesh_plink_inc_estab_count(struct ieee80211_sub_if_data *sdata)
{
	atomic_inc(&sdata->u.mesh.estab_plinks);
	return mesh_accept_plinks_update(sdata) | BSS_CHANGED_BEACON;
}

static inline
u32 mesh_plink_dec_estab_count(struct ieee80211_sub_if_data *sdata)
{
	atomic_dec(&sdata->u.mesh.estab_plinks);
	return mesh_accept_plinks_update(sdata) | BSS_CHANGED_BEACON;
}

static inline int mesh_plink_free_count(struct ieee80211_sub_if_data *sdata)
{
	return sdata->u.mesh.mshcfg.dot11MeshMaxPeerLinks -
	       atomic_read(&sdata->u.mesh.estab_plinks);
}

static inline bool mesh_plink_availables(struct ieee80211_sub_if_data *sdata)
{
	return (min_t(long, mesh_plink_free_count(sdata),
		   MESH_MAX_PLINKS - sdata->local->num_sta)) > 0;
}

static inline void mesh_path_activate(struct mesh_path *mpath)
{
	mpath->flags |= MESH_PATH_ACTIVE | MESH_PATH_RESOLVED;
}

static inline bool mesh_path_sel_is_hwmp(struct ieee80211_sub_if_data *sdata)
{
	return sdata->u.mesh.mesh_pp_id == IEEE80211_PATH_PROTOCOL_HWMP;
}

void mesh_path_flush_by_iface(struct ieee80211_sub_if_data *sdata);
void mesh_sync_adjust_tsf(struct ieee80211_sub_if_data *sdata);
void ieee80211s_stop(void);
#else
static inline bool mesh_path_sel_is_hwmp(struct ieee80211_sub_if_data *sdata)
{ return false; }
static inline void mesh_path_flush_by_iface(struct ieee80211_sub_if_data *sdata)
{}
static inline void ieee80211s_stop(void) {}
#endif

#endif /* IEEE80211S_H */<|MERGE_RESOLUTION|>--- conflicted
+++ resolved
@@ -67,10 +67,7 @@
  * @dst: mesh path destination mac address
  * @mpp: mesh proxy mac address
  * @rhash: rhashtable list pointer
-<<<<<<< HEAD
-=======
  * @walk_list: linked list containing all mesh_path objects.
->>>>>>> 24b8d41d
  * @gate_list: list pointer for known gates list
  * @sdata: mesh subif
  * @next_hop: mesh neighbor to which frames for this destination will be
@@ -107,10 +104,7 @@
 	u8 dst[ETH_ALEN];
 	u8 mpp[ETH_ALEN];	/* used for MPP or MAP */
 	struct rhash_head rhash;
-<<<<<<< HEAD
-=======
 	struct hlist_node walk_list;
->>>>>>> 24b8d41d
 	struct hlist_node gate_list;
 	struct ieee80211_sub_if_data *sdata;
 	struct sta_info __rcu *next_hop;
@@ -140,22 +134,16 @@
  * gate's mpath may or may not be resolved and active.
  * @gates_lock: protects updates to known_gates
  * @rhead: the rhashtable containing struct mesh_paths, keyed by dest addr
-<<<<<<< HEAD
-=======
  * @walk_head: linked list containging all mesh_path objects
  * @walk_lock: lock protecting walk_head
->>>>>>> 24b8d41d
  * @entries: number of entries in the table
  */
 struct mesh_table {
 	struct hlist_head known_gates;
 	spinlock_t gates_lock;
 	struct rhashtable rhead;
-<<<<<<< HEAD
-=======
 	struct hlist_head walk_head;
 	spinlock_t walk_lock;
->>>>>>> 24b8d41d
 	atomic_t entries;		/* Up to MAX_MESH_NEIGHBOURS */
 };
 
