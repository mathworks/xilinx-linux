// SPDX-License-Identifier: GPL-2.0-only
/*
 * Copyright 2002-2005, Instant802 Networks, Inc.
 * Copyright 2005-2006, Devicescape Software, Inc.
 * Copyright 2006-2007	Jiri Benc <jbenc@suse.cz>
 * Copyright 2007-2008	Johannes Berg <johannes@sipsolutions.net>
 * Copyright 2013-2014  Intel Mobile Communications GmbH
 * Copyright 2015-2017	Intel Deutschland GmbH
 * Copyright 2018-2020  Intel Corporation
 */

#include <linux/if_ether.h>
#include <linux/etherdevice.h>
#include <linux/list.h>
#include <linux/rcupdate.h>
#include <linux/rtnetlink.h>
#include <linux/slab.h>
#include <linux/export.h>
#include <net/mac80211.h>
#include <crypto/algapi.h>
#include <asm/unaligned.h>
#include "ieee80211_i.h"
#include "driver-ops.h"
#include "debugfs_key.h"
#include "aes_ccm.h"
#include "aes_cmac.h"
#include "aes_gmac.h"
#include "aes_gcm.h"


/**
 * DOC: Key handling basics
 *
 * Key handling in mac80211 is done based on per-interface (sub_if_data)
 * keys and per-station keys. Since each station belongs to an interface,
 * each station key also belongs to that interface.
 *
 * Hardware acceleration is done on a best-effort basis for algorithms
 * that are implemented in software,  for each key the hardware is asked
 * to enable that key for offloading but if it cannot do that the key is
 * simply kept for software encryption (unless it is for an algorithm
 * that isn't implemented in software).
 * There is currently no way of knowing whether a key is handled in SW
 * or HW except by looking into debugfs.
 *
 * All key management is internally protected by a mutex. Within all
 * other parts of mac80211, key references are, just as STA structure
 * references, protected by RCU. Note, however, that some things are
 * unprotected, namely the key->sta dereferences within the hardware
 * acceleration functions. This means that sta_info_destroy() must
 * remove the key which waits for an RCU grace period.
 */

static const u8 bcast_addr[ETH_ALEN] = { 0xFF, 0xFF, 0xFF, 0xFF, 0xFF, 0xFF };

static void assert_key_lock(struct ieee80211_local *local)
{
	lockdep_assert_held(&local->key_mtx);
}

static void
update_vlan_tailroom_need_count(struct ieee80211_sub_if_data *sdata, int delta)
{
	struct ieee80211_sub_if_data *vlan;

	if (sdata->vif.type != NL80211_IFTYPE_AP)
		return;

	/* crypto_tx_tailroom_needed_cnt is protected by this */
	assert_key_lock(sdata->local);

	rcu_read_lock();

	list_for_each_entry_rcu(vlan, &sdata->u.ap.vlans, u.vlan.list)
		vlan->crypto_tx_tailroom_needed_cnt += delta;

	rcu_read_unlock();
}

static void increment_tailroom_need_count(struct ieee80211_sub_if_data *sdata)
{
	/*
	 * When this count is zero, SKB resizing for allocating tailroom
	 * for IV or MMIC is skipped. But, this check has created two race
	 * cases in xmit path while transiting from zero count to one:
	 *
	 * 1. SKB resize was skipped because no key was added but just before
	 * the xmit key is added and SW encryption kicks off.
	 *
	 * 2. SKB resize was skipped because all the keys were hw planted but
	 * just before xmit one of the key is deleted and SW encryption kicks
	 * off.
	 *
	 * In both the above case SW encryption will find not enough space for
	 * tailroom and exits with WARN_ON. (See WARN_ONs at wpa.c)
	 *
	 * Solution has been explained at
	 * http://mid.gmane.org/1308590980.4322.19.camel@jlt3.sipsolutions.net
	 */

	assert_key_lock(sdata->local);

	update_vlan_tailroom_need_count(sdata, 1);

	if (!sdata->crypto_tx_tailroom_needed_cnt++) {
		/*
		 * Flush all XMIT packets currently using HW encryption or no
		 * encryption at all if the count transition is from 0 -> 1.
		 */
		synchronize_net();
	}
}

static void decrease_tailroom_need_count(struct ieee80211_sub_if_data *sdata,
					 int delta)
{
	assert_key_lock(sdata->local);

	WARN_ON_ONCE(sdata->crypto_tx_tailroom_needed_cnt < delta);

	update_vlan_tailroom_need_count(sdata, -delta);
	sdata->crypto_tx_tailroom_needed_cnt -= delta;
}

static int ieee80211_key_enable_hw_accel(struct ieee80211_key *key)
{
	struct ieee80211_sub_if_data *sdata = key->sdata;
	struct sta_info *sta;
	int ret = -EOPNOTSUPP;

	might_sleep();

	if (key->flags & KEY_FLAG_TAINTED) {
		/* If we get here, it's during resume and the key is
		 * tainted so shouldn't be used/programmed any more.
		 * However, its flags may still indicate that it was
		 * programmed into the device (since we're in resume)
		 * so clear that flag now to avoid trying to remove
		 * it again later.
		 */
		if (key->flags & KEY_FLAG_UPLOADED_TO_HARDWARE &&
		    !(key->conf.flags & (IEEE80211_KEY_FLAG_GENERATE_MMIC |
					 IEEE80211_KEY_FLAG_PUT_MIC_SPACE |
					 IEEE80211_KEY_FLAG_RESERVE_TAILROOM)))
			increment_tailroom_need_count(sdata);

		key->flags &= ~KEY_FLAG_UPLOADED_TO_HARDWARE;
		return -EINVAL;
	}

	if (!key->local->ops->set_key)
		goto out_unsupported;

	assert_key_lock(key->local);

	sta = key->sta;

	/*
	 * If this is a per-STA GTK, check if it
	 * is supported; if not, return.
	 */
	if (sta && !(key->conf.flags & IEEE80211_KEY_FLAG_PAIRWISE) &&
	    !ieee80211_hw_check(&key->local->hw, SUPPORTS_PER_STA_GTK))
		goto out_unsupported;

	if (sta && !sta->uploaded)
		goto out_unsupported;

	if (sdata->vif.type == NL80211_IFTYPE_AP_VLAN) {
		/*
		 * The driver doesn't know anything about VLAN interfaces.
		 * Hence, don't send GTKs for VLAN interfaces to the driver.
		 */
		if (!(key->conf.flags & IEEE80211_KEY_FLAG_PAIRWISE)) {
			ret = 1;
			goto out_unsupported;
		}
	}

	ret = drv_set_key(key->local, SET_KEY, sdata,
			  sta ? &sta->sta : NULL, &key->conf);

	if (!ret) {
		key->flags |= KEY_FLAG_UPLOADED_TO_HARDWARE;

		if (!(key->conf.flags & (IEEE80211_KEY_FLAG_GENERATE_MMIC |
					 IEEE80211_KEY_FLAG_PUT_MIC_SPACE |
					 IEEE80211_KEY_FLAG_RESERVE_TAILROOM)))
			decrease_tailroom_need_count(sdata, 1);

		WARN_ON((key->conf.flags & IEEE80211_KEY_FLAG_PUT_IV_SPACE) &&
			(key->conf.flags & IEEE80211_KEY_FLAG_GENERATE_IV));

		WARN_ON((key->conf.flags & IEEE80211_KEY_FLAG_PUT_MIC_SPACE) &&
			(key->conf.flags & IEEE80211_KEY_FLAG_GENERATE_MMIC));

		return 0;
	}

	if (ret != -ENOSPC && ret != -EOPNOTSUPP && ret != 1)
		sdata_err(sdata,
			  "failed to set key (%d, %pM) to hardware (%d)\n",
			  key->conf.keyidx,
			  sta ? sta->sta.addr : bcast_addr, ret);

 out_unsupported:
	switch (key->conf.cipher) {
	case WLAN_CIPHER_SUITE_WEP40:
	case WLAN_CIPHER_SUITE_WEP104:
	case WLAN_CIPHER_SUITE_TKIP:
	case WLAN_CIPHER_SUITE_CCMP:
	case WLAN_CIPHER_SUITE_CCMP_256:
	case WLAN_CIPHER_SUITE_GCMP:
	case WLAN_CIPHER_SUITE_GCMP_256:
	case WLAN_CIPHER_SUITE_AES_CMAC:
	case WLAN_CIPHER_SUITE_BIP_CMAC_256:
	case WLAN_CIPHER_SUITE_BIP_GMAC_128:
	case WLAN_CIPHER_SUITE_BIP_GMAC_256:
		/* all of these we can do in software - if driver can */
		if (ret == 1)
			return 0;
		if (ieee80211_hw_check(&key->local->hw, SW_CRYPTO_CONTROL))
			return -EINVAL;
		return 0;
	default:
		return -EINVAL;
	}
}

static void ieee80211_key_disable_hw_accel(struct ieee80211_key *key)
{
	struct ieee80211_sub_if_data *sdata;
	struct sta_info *sta;
	int ret;

	might_sleep();

	if (!key || !key->local->ops->set_key)
		return;

	assert_key_lock(key->local);

	if (!(key->flags & KEY_FLAG_UPLOADED_TO_HARDWARE))
		return;

	sta = key->sta;
	sdata = key->sdata;

	if (!(key->conf.flags & (IEEE80211_KEY_FLAG_GENERATE_MMIC |
				 IEEE80211_KEY_FLAG_PUT_MIC_SPACE |
				 IEEE80211_KEY_FLAG_RESERVE_TAILROOM)))
		increment_tailroom_need_count(sdata);

	key->flags &= ~KEY_FLAG_UPLOADED_TO_HARDWARE;
	ret = drv_set_key(key->local, DISABLE_KEY, sdata,
			  sta ? &sta->sta : NULL, &key->conf);

	if (ret)
		sdata_err(sdata,
			  "failed to remove key (%d, %pM) from hardware (%d)\n",
			  key->conf.keyidx,
			  sta ? sta->sta.addr : bcast_addr, ret);
}

static int _ieee80211_set_tx_key(struct ieee80211_key *key, bool force)
{
	struct sta_info *sta = key->sta;
	struct ieee80211_local *local = key->local;

	assert_key_lock(local);

	set_sta_flag(sta, WLAN_STA_USES_ENCRYPTION);

	sta->ptk_idx = key->conf.keyidx;

	if (force || !ieee80211_hw_check(&local->hw, AMPDU_KEYBORDER_SUPPORT))
		clear_sta_flag(sta, WLAN_STA_BLOCK_BA);
	ieee80211_check_fast_xmit(sta);

	return 0;
}

int ieee80211_set_tx_key(struct ieee80211_key *key)
{
	return _ieee80211_set_tx_key(key, false);
}

static void ieee80211_pairwise_rekey(struct ieee80211_key *old,
				     struct ieee80211_key *new)
{
	struct ieee80211_local *local = new->local;
	struct sta_info *sta = new->sta;
	int i;

	assert_key_lock(local);

	if (new->conf.flags & IEEE80211_KEY_FLAG_NO_AUTO_TX) {
		/* Extended Key ID key install, initial one or rekey */

		if (sta->ptk_idx != INVALID_PTK_KEYIDX &&
		    !ieee80211_hw_check(&local->hw, AMPDU_KEYBORDER_SUPPORT)) {
			/* Aggregation Sessions with Extended Key ID must not
			 * mix MPDUs with different keyIDs within one A-MPDU.
			 * Tear down running Tx aggregation sessions and block
			 * new Rx/Tx aggregation requests during rekey to
			 * ensure there are no A-MPDUs when the driver is not
			 * supporting A-MPDU key borders. (Blocking Tx only
			 * would be sufficient but WLAN_STA_BLOCK_BA gets the
			 * job done for the few ms we need it.)
			 */
			set_sta_flag(sta, WLAN_STA_BLOCK_BA);
			mutex_lock(&sta->ampdu_mlme.mtx);
			for (i = 0; i <  IEEE80211_NUM_TIDS; i++)
				___ieee80211_stop_tx_ba_session(sta, i,
								AGG_STOP_LOCAL_REQUEST);
			mutex_unlock(&sta->ampdu_mlme.mtx);
		}
	} else if (old) {
		/* Rekey without Extended Key ID.
		 * Aggregation sessions are OK when running on SW crypto.
		 * A broken remote STA may cause issues not observed with HW
		 * crypto, though.
		 */
		if (!(old->flags & KEY_FLAG_UPLOADED_TO_HARDWARE))
			return;

		/* Stop Tx till we are on the new key */
		old->flags |= KEY_FLAG_TAINTED;
		ieee80211_clear_fast_xmit(sta);
		if (ieee80211_hw_check(&local->hw, AMPDU_AGGREGATION)) {
			set_sta_flag(sta, WLAN_STA_BLOCK_BA);
			ieee80211_sta_tear_down_BA_sessions(sta,
							    AGG_STOP_LOCAL_REQUEST);
		}
		if (!wiphy_ext_feature_isset(local->hw.wiphy,
					     NL80211_EXT_FEATURE_CAN_REPLACE_PTK0)) {
			pr_warn_ratelimited("Rekeying PTK for STA %pM but driver can't safely do that.",
					    sta->sta.addr);
			/* Flushing the driver queues *may* help prevent
			 * the clear text leaks and freezes.
			 */
			ieee80211_flush_queues(local, old->sdata, false);
		}
	}
}

static void __ieee80211_set_default_key(struct ieee80211_sub_if_data *sdata,
					int idx, bool uni, bool multi)
{
	struct ieee80211_key *key = NULL;

	assert_key_lock(sdata->local);

	if (idx >= 0 && idx < NUM_DEFAULT_KEYS)
		key = key_mtx_dereference(sdata->local, sdata->keys[idx]);

	if (uni) {
		rcu_assign_pointer(sdata->default_unicast_key, key);
		ieee80211_check_fast_xmit_iface(sdata);
		if (sdata->vif.type != NL80211_IFTYPE_AP_VLAN)
			drv_set_default_unicast_key(sdata->local, sdata, idx);
	}

	if (multi)
		rcu_assign_pointer(sdata->default_multicast_key, key);

	ieee80211_debugfs_key_update_default(sdata);
}

void ieee80211_set_default_key(struct ieee80211_sub_if_data *sdata, int idx,
			       bool uni, bool multi)
{
	mutex_lock(&sdata->local->key_mtx);
	__ieee80211_set_default_key(sdata, idx, uni, multi);
	mutex_unlock(&sdata->local->key_mtx);
}

static void
__ieee80211_set_default_mgmt_key(struct ieee80211_sub_if_data *sdata, int idx)
{
	struct ieee80211_key *key = NULL;

	assert_key_lock(sdata->local);

	if (idx >= NUM_DEFAULT_KEYS &&
	    idx < NUM_DEFAULT_KEYS + NUM_DEFAULT_MGMT_KEYS)
		key = key_mtx_dereference(sdata->local, sdata->keys[idx]);

	rcu_assign_pointer(sdata->default_mgmt_key, key);

	ieee80211_debugfs_key_update_default(sdata);
}

void ieee80211_set_default_mgmt_key(struct ieee80211_sub_if_data *sdata,
				    int idx)
{
	mutex_lock(&sdata->local->key_mtx);
	__ieee80211_set_default_mgmt_key(sdata, idx);
	mutex_unlock(&sdata->local->key_mtx);
}

static void
__ieee80211_set_default_beacon_key(struct ieee80211_sub_if_data *sdata, int idx)
{
	struct ieee80211_key *key = NULL;

	assert_key_lock(sdata->local);

	if (idx >= NUM_DEFAULT_KEYS + NUM_DEFAULT_MGMT_KEYS &&
	    idx < NUM_DEFAULT_KEYS + NUM_DEFAULT_MGMT_KEYS +
	    NUM_DEFAULT_BEACON_KEYS)
		key = key_mtx_dereference(sdata->local, sdata->keys[idx]);

	rcu_assign_pointer(sdata->default_beacon_key, key);

	ieee80211_debugfs_key_update_default(sdata);
}

void ieee80211_set_default_beacon_key(struct ieee80211_sub_if_data *sdata,
				      int idx)
{
	mutex_lock(&sdata->local->key_mtx);
	__ieee80211_set_default_beacon_key(sdata, idx);
	mutex_unlock(&sdata->local->key_mtx);
}

static int ieee80211_key_replace(struct ieee80211_sub_if_data *sdata,
				  struct sta_info *sta,
				  bool pairwise,
				  struct ieee80211_key *old,
				  struct ieee80211_key *new)
{
	int idx;
	int ret = 0;
	bool defunikey, defmultikey, defmgmtkey, defbeaconkey;

	/* caller must provide at least one old/new */
	if (WARN_ON(!new && !old))
		return 0;

	if (new)
		list_add_tail_rcu(&new->list, &sdata->key_list);

	WARN_ON(new && old && new->conf.keyidx != old->conf.keyidx);

	if (new && sta && pairwise) {
		/* Unicast rekey needs special handling. With Extended Key ID
		 * old is still NULL for the first rekey.
		 */
		ieee80211_pairwise_rekey(old, new);
	}

	if (old) {
		idx = old->conf.keyidx;

		if (old->flags & KEY_FLAG_UPLOADED_TO_HARDWARE) {
			ieee80211_key_disable_hw_accel(old);

			if (new)
				ret = ieee80211_key_enable_hw_accel(new);
		}
	} else {
		/* new must be provided in case old is not */
		idx = new->conf.keyidx;
		if (!new->local->wowlan)
			ret = ieee80211_key_enable_hw_accel(new);
	}

	if (ret)
		return ret;

	if (sta) {
		if (pairwise) {
			rcu_assign_pointer(sta->ptk[idx], new);
			if (new &&
			    !(new->conf.flags & IEEE80211_KEY_FLAG_NO_AUTO_TX))
				_ieee80211_set_tx_key(new, true);
		} else {
			rcu_assign_pointer(sta->gtk[idx], new);
		}
<<<<<<< HEAD
		ieee80211_check_fast_rx(sta);
=======
		/* Only needed for transition from no key -> key.
		 * Still triggers unnecessary when using Extended Key ID
		 * and installing the second key ID the first time.
		 */
		if (new && !old)
			ieee80211_check_fast_rx(sta);
>>>>>>> 24b8d41d
	} else {
		defunikey = old &&
			old == key_mtx_dereference(sdata->local,
						sdata->default_unicast_key);
		defmultikey = old &&
			old == key_mtx_dereference(sdata->local,
						sdata->default_multicast_key);
		defmgmtkey = old &&
			old == key_mtx_dereference(sdata->local,
						sdata->default_mgmt_key);
		defbeaconkey = old &&
			old == key_mtx_dereference(sdata->local,
						   sdata->default_beacon_key);

		if (defunikey && !new)
			__ieee80211_set_default_key(sdata, -1, true, false);
		if (defmultikey && !new)
			__ieee80211_set_default_key(sdata, -1, false, true);
		if (defmgmtkey && !new)
			__ieee80211_set_default_mgmt_key(sdata, -1);
		if (defbeaconkey && !new)
			__ieee80211_set_default_beacon_key(sdata, -1);

		rcu_assign_pointer(sdata->keys[idx], new);
		if (defunikey && new)
			__ieee80211_set_default_key(sdata, new->conf.keyidx,
						    true, false);
		if (defmultikey && new)
			__ieee80211_set_default_key(sdata, new->conf.keyidx,
						    false, true);
		if (defmgmtkey && new)
			__ieee80211_set_default_mgmt_key(sdata,
							 new->conf.keyidx);
		if (defbeaconkey && new)
			__ieee80211_set_default_beacon_key(sdata,
							   new->conf.keyidx);
	}

	if (old)
		list_del_rcu(&old->list);

	return 0;
}

struct ieee80211_key *
ieee80211_key_alloc(u32 cipher, int idx, size_t key_len,
		    const u8 *key_data,
		    size_t seq_len, const u8 *seq,
		    const struct ieee80211_cipher_scheme *cs)
{
	struct ieee80211_key *key;
	int i, j, err;

	if (WARN_ON(idx < 0 ||
		    idx >= NUM_DEFAULT_KEYS + NUM_DEFAULT_MGMT_KEYS +
		    NUM_DEFAULT_BEACON_KEYS))
		return ERR_PTR(-EINVAL);

	key = kzalloc(sizeof(struct ieee80211_key) + key_len, GFP_KERNEL);
	if (!key)
		return ERR_PTR(-ENOMEM);

	/*
	 * Default to software encryption; we'll later upload the
	 * key to the hardware if possible.
	 */
	key->conf.flags = 0;
	key->flags = 0;

	key->conf.cipher = cipher;
	key->conf.keyidx = idx;
	key->conf.keylen = key_len;
	switch (cipher) {
	case WLAN_CIPHER_SUITE_WEP40:
	case WLAN_CIPHER_SUITE_WEP104:
		key->conf.iv_len = IEEE80211_WEP_IV_LEN;
		key->conf.icv_len = IEEE80211_WEP_ICV_LEN;
		break;
	case WLAN_CIPHER_SUITE_TKIP:
		key->conf.iv_len = IEEE80211_TKIP_IV_LEN;
		key->conf.icv_len = IEEE80211_TKIP_ICV_LEN;
		if (seq) {
			for (i = 0; i < IEEE80211_NUM_TIDS; i++) {
				key->u.tkip.rx[i].iv32 =
					get_unaligned_le32(&seq[2]);
				key->u.tkip.rx[i].iv16 =
					get_unaligned_le16(seq);
			}
		}
		spin_lock_init(&key->u.tkip.txlock);
		break;
	case WLAN_CIPHER_SUITE_CCMP:
		key->conf.iv_len = IEEE80211_CCMP_HDR_LEN;
		key->conf.icv_len = IEEE80211_CCMP_MIC_LEN;
		if (seq) {
			for (i = 0; i < IEEE80211_NUM_TIDS + 1; i++)
				for (j = 0; j < IEEE80211_CCMP_PN_LEN; j++)
					key->u.ccmp.rx_pn[i][j] =
						seq[IEEE80211_CCMP_PN_LEN - j - 1];
		}
		/*
		 * Initialize AES key state here as an optimization so that
		 * it does not need to be initialized for every packet.
		 */
		key->u.ccmp.tfm = ieee80211_aes_key_setup_encrypt(
			key_data, key_len, IEEE80211_CCMP_MIC_LEN);
		if (IS_ERR(key->u.ccmp.tfm)) {
			err = PTR_ERR(key->u.ccmp.tfm);
			kfree(key);
			return ERR_PTR(err);
		}
		break;
	case WLAN_CIPHER_SUITE_CCMP_256:
		key->conf.iv_len = IEEE80211_CCMP_256_HDR_LEN;
		key->conf.icv_len = IEEE80211_CCMP_256_MIC_LEN;
		for (i = 0; seq && i < IEEE80211_NUM_TIDS + 1; i++)
			for (j = 0; j < IEEE80211_CCMP_256_PN_LEN; j++)
				key->u.ccmp.rx_pn[i][j] =
					seq[IEEE80211_CCMP_256_PN_LEN - j - 1];
		/* Initialize AES key state here as an optimization so that
		 * it does not need to be initialized for every packet.
		 */
		key->u.ccmp.tfm = ieee80211_aes_key_setup_encrypt(
			key_data, key_len, IEEE80211_CCMP_256_MIC_LEN);
		if (IS_ERR(key->u.ccmp.tfm)) {
			err = PTR_ERR(key->u.ccmp.tfm);
			kfree(key);
			return ERR_PTR(err);
		}
		break;
	case WLAN_CIPHER_SUITE_AES_CMAC:
	case WLAN_CIPHER_SUITE_BIP_CMAC_256:
		key->conf.iv_len = 0;
		if (cipher == WLAN_CIPHER_SUITE_AES_CMAC)
			key->conf.icv_len = sizeof(struct ieee80211_mmie);
		else
			key->conf.icv_len = sizeof(struct ieee80211_mmie_16);
		if (seq)
			for (j = 0; j < IEEE80211_CMAC_PN_LEN; j++)
				key->u.aes_cmac.rx_pn[j] =
					seq[IEEE80211_CMAC_PN_LEN - j - 1];
		/*
		 * Initialize AES key state here as an optimization so that
		 * it does not need to be initialized for every packet.
		 */
		key->u.aes_cmac.tfm =
			ieee80211_aes_cmac_key_setup(key_data, key_len);
		if (IS_ERR(key->u.aes_cmac.tfm)) {
			err = PTR_ERR(key->u.aes_cmac.tfm);
			kfree(key);
			return ERR_PTR(err);
		}
		break;
	case WLAN_CIPHER_SUITE_BIP_GMAC_128:
	case WLAN_CIPHER_SUITE_BIP_GMAC_256:
		key->conf.iv_len = 0;
		key->conf.icv_len = sizeof(struct ieee80211_mmie_16);
		if (seq)
			for (j = 0; j < IEEE80211_GMAC_PN_LEN; j++)
				key->u.aes_gmac.rx_pn[j] =
					seq[IEEE80211_GMAC_PN_LEN - j - 1];
		/* Initialize AES key state here as an optimization so that
		 * it does not need to be initialized for every packet.
		 */
		key->u.aes_gmac.tfm =
			ieee80211_aes_gmac_key_setup(key_data, key_len);
		if (IS_ERR(key->u.aes_gmac.tfm)) {
			err = PTR_ERR(key->u.aes_gmac.tfm);
			kfree(key);
			return ERR_PTR(err);
		}
		break;
	case WLAN_CIPHER_SUITE_GCMP:
	case WLAN_CIPHER_SUITE_GCMP_256:
		key->conf.iv_len = IEEE80211_GCMP_HDR_LEN;
		key->conf.icv_len = IEEE80211_GCMP_MIC_LEN;
		for (i = 0; seq && i < IEEE80211_NUM_TIDS + 1; i++)
			for (j = 0; j < IEEE80211_GCMP_PN_LEN; j++)
				key->u.gcmp.rx_pn[i][j] =
					seq[IEEE80211_GCMP_PN_LEN - j - 1];
		/* Initialize AES key state here as an optimization so that
		 * it does not need to be initialized for every packet.
		 */
		key->u.gcmp.tfm = ieee80211_aes_gcm_key_setup_encrypt(key_data,
								      key_len);
		if (IS_ERR(key->u.gcmp.tfm)) {
			err = PTR_ERR(key->u.gcmp.tfm);
			kfree(key);
			return ERR_PTR(err);
		}
		break;
	default:
		if (cs) {
			if (seq_len && seq_len != cs->pn_len) {
				kfree(key);
				return ERR_PTR(-EINVAL);
			}

			key->conf.iv_len = cs->hdr_len;
			key->conf.icv_len = cs->mic_len;
			for (i = 0; i < IEEE80211_NUM_TIDS + 1; i++)
				for (j = 0; j < seq_len; j++)
					key->u.gen.rx_pn[i][j] =
							seq[seq_len - j - 1];
			key->flags |= KEY_FLAG_CIPHER_SCHEME;
		}
	}
	memcpy(key->conf.key, key_data, key_len);
	INIT_LIST_HEAD(&key->list);

	return key;
}

static void ieee80211_key_free_common(struct ieee80211_key *key)
{
	switch (key->conf.cipher) {
	case WLAN_CIPHER_SUITE_CCMP:
	case WLAN_CIPHER_SUITE_CCMP_256:
		ieee80211_aes_key_free(key->u.ccmp.tfm);
		break;
	case WLAN_CIPHER_SUITE_AES_CMAC:
	case WLAN_CIPHER_SUITE_BIP_CMAC_256:
		ieee80211_aes_cmac_key_free(key->u.aes_cmac.tfm);
		break;
	case WLAN_CIPHER_SUITE_BIP_GMAC_128:
	case WLAN_CIPHER_SUITE_BIP_GMAC_256:
		ieee80211_aes_gmac_key_free(key->u.aes_gmac.tfm);
		break;
	case WLAN_CIPHER_SUITE_GCMP:
	case WLAN_CIPHER_SUITE_GCMP_256:
		ieee80211_aes_gcm_key_free(key->u.gcmp.tfm);
		break;
	}
	kfree_sensitive(key);
}

static void __ieee80211_key_destroy(struct ieee80211_key *key,
				    bool delay_tailroom)
{
	if (key->local) {
		struct ieee80211_sub_if_data *sdata = key->sdata;

		ieee80211_debugfs_key_remove(key);

		if (delay_tailroom) {
			/* see ieee80211_delayed_tailroom_dec */
			sdata->crypto_tx_tailroom_pending_dec++;
			schedule_delayed_work(&sdata->dec_tailroom_needed_wk,
					      HZ/2);
		} else {
			decrease_tailroom_need_count(sdata, 1);
		}
	}

	ieee80211_key_free_common(key);
}

static void ieee80211_key_destroy(struct ieee80211_key *key,
				  bool delay_tailroom)
{
	if (!key)
		return;

	/*
	 * Synchronize so the TX path and rcu key iterators
	 * can no longer be using this key before we free/remove it.
	 */
	synchronize_net();

	__ieee80211_key_destroy(key, delay_tailroom);
}

void ieee80211_key_free_unused(struct ieee80211_key *key)
{
	WARN_ON(key->sdata || key->local);
	ieee80211_key_free_common(key);
}

static bool ieee80211_key_identical(struct ieee80211_sub_if_data *sdata,
				    struct ieee80211_key *old,
				    struct ieee80211_key *new)
{
	u8 tkip_old[WLAN_KEY_LEN_TKIP], tkip_new[WLAN_KEY_LEN_TKIP];
	u8 *tk_old, *tk_new;

	if (!old || new->conf.keylen != old->conf.keylen)
		return false;

	tk_old = old->conf.key;
	tk_new = new->conf.key;

	/*
	 * In station mode, don't compare the TX MIC key, as it's never used
	 * and offloaded rekeying may not care to send it to the host. This
	 * is the case in iwlwifi, for example.
	 */
	if (sdata->vif.type == NL80211_IFTYPE_STATION &&
	    new->conf.cipher == WLAN_CIPHER_SUITE_TKIP &&
	    new->conf.keylen == WLAN_KEY_LEN_TKIP &&
	    !(new->conf.flags & IEEE80211_KEY_FLAG_PAIRWISE)) {
		memcpy(tkip_old, tk_old, WLAN_KEY_LEN_TKIP);
		memcpy(tkip_new, tk_new, WLAN_KEY_LEN_TKIP);
		memset(tkip_old + NL80211_TKIP_DATA_OFFSET_TX_MIC_KEY, 0, 8);
		memset(tkip_new + NL80211_TKIP_DATA_OFFSET_TX_MIC_KEY, 0, 8);
		tk_old = tkip_old;
		tk_new = tkip_new;
	}

	return !crypto_memneq(tk_old, tk_new, new->conf.keylen);
}

int ieee80211_key_link(struct ieee80211_key *key,
		       struct ieee80211_sub_if_data *sdata,
		       struct sta_info *sta)
{
	struct ieee80211_key *old_key;
	int idx = key->conf.keyidx;
	bool pairwise = key->conf.flags & IEEE80211_KEY_FLAG_PAIRWISE;
	/*
	 * We want to delay tailroom updates only for station - in that
	 * case it helps roaming speed, but in other cases it hurts and
	 * can cause warnings to appear.
	 */
	bool delay_tailroom = sdata->vif.type == NL80211_IFTYPE_STATION;
	int ret = -EOPNOTSUPP;

	mutex_lock(&sdata->local->key_mtx);

	if (sta && pairwise) {
		struct ieee80211_key *alt_key;

		old_key = key_mtx_dereference(sdata->local, sta->ptk[idx]);
		alt_key = key_mtx_dereference(sdata->local, sta->ptk[idx ^ 1]);

		/* The rekey code assumes that the old and new key are using
		 * the same cipher. Enforce the assumption for pairwise keys.
		 */
		if ((alt_key && alt_key->conf.cipher != key->conf.cipher) ||
		    (old_key && old_key->conf.cipher != key->conf.cipher))
			goto out;
	} else if (sta) {
		old_key = key_mtx_dereference(sdata->local, sta->gtk[idx]);
	} else {
		old_key = key_mtx_dereference(sdata->local, sdata->keys[idx]);
	}

	/* Non-pairwise keys must also not switch the cipher on rekey */
	if (!pairwise) {
		if (old_key && old_key->conf.cipher != key->conf.cipher)
			goto out;
	}

	/*
	 * Silently accept key re-installation without really installing the
	 * new version of the key to avoid nonce reuse or replay issues.
	 */
	if (ieee80211_key_identical(sdata, old_key, key)) {
		ieee80211_key_free_unused(key);
		ret = 0;
		goto out;
	}

	key->local = sdata->local;
	key->sdata = sdata;
	key->sta = sta;

	increment_tailroom_need_count(sdata);

	ret = ieee80211_key_replace(sdata, sta, pairwise, old_key, key);

	if (!ret) {
		ieee80211_debugfs_key_add(key);
		ieee80211_key_destroy(old_key, delay_tailroom);
	} else {
		ieee80211_key_free(key, delay_tailroom);
	}

 out:
	mutex_unlock(&sdata->local->key_mtx);

	return ret;
}

void ieee80211_key_free(struct ieee80211_key *key, bool delay_tailroom)
{
	if (!key)
		return;

	/*
	 * Replace key with nothingness if it was ever used.
	 */
	if (key->sdata)
		ieee80211_key_replace(key->sdata, key->sta,
				key->conf.flags & IEEE80211_KEY_FLAG_PAIRWISE,
				key, NULL);
	ieee80211_key_destroy(key, delay_tailroom);
}

void ieee80211_reenable_keys(struct ieee80211_sub_if_data *sdata)
{
	struct ieee80211_key *key;
	struct ieee80211_sub_if_data *vlan;

	ASSERT_RTNL();

	mutex_lock(&sdata->local->key_mtx);

	sdata->crypto_tx_tailroom_needed_cnt = 0;
	sdata->crypto_tx_tailroom_pending_dec = 0;

	if (sdata->vif.type == NL80211_IFTYPE_AP) {
		list_for_each_entry(vlan, &sdata->u.ap.vlans, u.vlan.list) {
			vlan->crypto_tx_tailroom_needed_cnt = 0;
			vlan->crypto_tx_tailroom_pending_dec = 0;
		}
	}

	if (ieee80211_sdata_running(sdata)) {
		list_for_each_entry(key, &sdata->key_list, list) {
			increment_tailroom_need_count(sdata);
			ieee80211_key_enable_hw_accel(key);
		}
	}

	mutex_unlock(&sdata->local->key_mtx);
}

void ieee80211_iter_keys(struct ieee80211_hw *hw,
			 struct ieee80211_vif *vif,
			 void (*iter)(struct ieee80211_hw *hw,
				      struct ieee80211_vif *vif,
				      struct ieee80211_sta *sta,
				      struct ieee80211_key_conf *key,
				      void *data),
			 void *iter_data)
{
	struct ieee80211_local *local = hw_to_local(hw);
	struct ieee80211_key *key, *tmp;
	struct ieee80211_sub_if_data *sdata;

	ASSERT_RTNL();

	mutex_lock(&local->key_mtx);
	if (vif) {
		sdata = vif_to_sdata(vif);
		list_for_each_entry_safe(key, tmp, &sdata->key_list, list)
			iter(hw, &sdata->vif,
			     key->sta ? &key->sta->sta : NULL,
			     &key->conf, iter_data);
	} else {
		list_for_each_entry(sdata, &local->interfaces, list)
			list_for_each_entry_safe(key, tmp,
						 &sdata->key_list, list)
				iter(hw, &sdata->vif,
				     key->sta ? &key->sta->sta : NULL,
				     &key->conf, iter_data);
	}
	mutex_unlock(&local->key_mtx);
}
EXPORT_SYMBOL(ieee80211_iter_keys);

static void
_ieee80211_iter_keys_rcu(struct ieee80211_hw *hw,
			 struct ieee80211_sub_if_data *sdata,
			 void (*iter)(struct ieee80211_hw *hw,
				      struct ieee80211_vif *vif,
				      struct ieee80211_sta *sta,
				      struct ieee80211_key_conf *key,
				      void *data),
			 void *iter_data)
{
	struct ieee80211_key *key;

	list_for_each_entry_rcu(key, &sdata->key_list, list) {
		/* skip keys of station in removal process */
		if (key->sta && key->sta->removed)
			continue;
		if (!(key->flags & KEY_FLAG_UPLOADED_TO_HARDWARE))
			continue;

		iter(hw, &sdata->vif,
		     key->sta ? &key->sta->sta : NULL,
		     &key->conf, iter_data);
	}
}

void ieee80211_iter_keys_rcu(struct ieee80211_hw *hw,
			     struct ieee80211_vif *vif,
			     void (*iter)(struct ieee80211_hw *hw,
					  struct ieee80211_vif *vif,
					  struct ieee80211_sta *sta,
					  struct ieee80211_key_conf *key,
					  void *data),
			     void *iter_data)
{
	struct ieee80211_local *local = hw_to_local(hw);
	struct ieee80211_sub_if_data *sdata;

	if (vif) {
		sdata = vif_to_sdata(vif);
		_ieee80211_iter_keys_rcu(hw, sdata, iter, iter_data);
	} else {
		list_for_each_entry_rcu(sdata, &local->interfaces, list)
			_ieee80211_iter_keys_rcu(hw, sdata, iter, iter_data);
	}
}
EXPORT_SYMBOL(ieee80211_iter_keys_rcu);

static void ieee80211_free_keys_iface(struct ieee80211_sub_if_data *sdata,
				      struct list_head *keys)
{
	struct ieee80211_key *key, *tmp;

	decrease_tailroom_need_count(sdata,
				     sdata->crypto_tx_tailroom_pending_dec);
	sdata->crypto_tx_tailroom_pending_dec = 0;

	ieee80211_debugfs_key_remove_mgmt_default(sdata);
	ieee80211_debugfs_key_remove_beacon_default(sdata);

	list_for_each_entry_safe(key, tmp, &sdata->key_list, list) {
		ieee80211_key_replace(key->sdata, key->sta,
				key->conf.flags & IEEE80211_KEY_FLAG_PAIRWISE,
				key, NULL);
		list_add_tail(&key->list, keys);
	}

	ieee80211_debugfs_key_update_default(sdata);
}

void ieee80211_free_keys(struct ieee80211_sub_if_data *sdata,
			 bool force_synchronize)
{
	struct ieee80211_local *local = sdata->local;
	struct ieee80211_sub_if_data *vlan;
	struct ieee80211_sub_if_data *master;
	struct ieee80211_key *key, *tmp;
	LIST_HEAD(keys);

	cancel_delayed_work_sync(&sdata->dec_tailroom_needed_wk);

	mutex_lock(&local->key_mtx);

	ieee80211_free_keys_iface(sdata, &keys);

	if (sdata->vif.type == NL80211_IFTYPE_AP) {
		list_for_each_entry(vlan, &sdata->u.ap.vlans, u.vlan.list)
			ieee80211_free_keys_iface(vlan, &keys);
	}

	if (!list_empty(&keys) || force_synchronize)
		synchronize_net();
	list_for_each_entry_safe(key, tmp, &keys, list)
		__ieee80211_key_destroy(key, false);

	if (sdata->vif.type == NL80211_IFTYPE_AP_VLAN) {
		if (sdata->bss) {
			master = container_of(sdata->bss,
					      struct ieee80211_sub_if_data,
					      u.ap);

			WARN_ON_ONCE(sdata->crypto_tx_tailroom_needed_cnt !=
				     master->crypto_tx_tailroom_needed_cnt);
		}
	} else {
		WARN_ON_ONCE(sdata->crypto_tx_tailroom_needed_cnt ||
			     sdata->crypto_tx_tailroom_pending_dec);
	}

	if (sdata->vif.type == NL80211_IFTYPE_AP) {
		list_for_each_entry(vlan, &sdata->u.ap.vlans, u.vlan.list)
			WARN_ON_ONCE(vlan->crypto_tx_tailroom_needed_cnt ||
				     vlan->crypto_tx_tailroom_pending_dec);
	}

	mutex_unlock(&local->key_mtx);
}

void ieee80211_free_sta_keys(struct ieee80211_local *local,
			     struct sta_info *sta)
{
	struct ieee80211_key *key;
	int i;

	mutex_lock(&local->key_mtx);
	for (i = 0; i < ARRAY_SIZE(sta->gtk); i++) {
		key = key_mtx_dereference(local, sta->gtk[i]);
		if (!key)
			continue;
		ieee80211_key_replace(key->sdata, key->sta,
				key->conf.flags & IEEE80211_KEY_FLAG_PAIRWISE,
				key, NULL);
		__ieee80211_key_destroy(key, key->sdata->vif.type ==
					NL80211_IFTYPE_STATION);
	}

	for (i = 0; i < NUM_DEFAULT_KEYS; i++) {
		key = key_mtx_dereference(local, sta->ptk[i]);
		if (!key)
			continue;
		ieee80211_key_replace(key->sdata, key->sta,
				key->conf.flags & IEEE80211_KEY_FLAG_PAIRWISE,
				key, NULL);
		__ieee80211_key_destroy(key, key->sdata->vif.type ==
					NL80211_IFTYPE_STATION);
	}

	mutex_unlock(&local->key_mtx);
}

void ieee80211_delayed_tailroom_dec(struct work_struct *wk)
{
	struct ieee80211_sub_if_data *sdata;

	sdata = container_of(wk, struct ieee80211_sub_if_data,
			     dec_tailroom_needed_wk.work);

	/*
	 * The reason for the delayed tailroom needed decrementing is to
	 * make roaming faster: during roaming, all keys are first deleted
	 * and then new keys are installed. The first new key causes the
	 * crypto_tx_tailroom_needed_cnt to go from 0 to 1, which invokes
	 * the cost of synchronize_net() (which can be slow). Avoid this
	 * by deferring the crypto_tx_tailroom_needed_cnt decrementing on
	 * key removal for a while, so if we roam the value is larger than
	 * zero and no 0->1 transition happens.
	 *
	 * The cost is that if the AP switching was from an AP with keys
	 * to one without, we still allocate tailroom while it would no
	 * longer be needed. However, in the typical (fast) roaming case
	 * within an ESS this usually won't happen.
	 */

	mutex_lock(&sdata->local->key_mtx);
	decrease_tailroom_need_count(sdata,
				     sdata->crypto_tx_tailroom_pending_dec);
	sdata->crypto_tx_tailroom_pending_dec = 0;
	mutex_unlock(&sdata->local->key_mtx);
}

void ieee80211_gtk_rekey_notify(struct ieee80211_vif *vif, const u8 *bssid,
				const u8 *replay_ctr, gfp_t gfp)
{
	struct ieee80211_sub_if_data *sdata = vif_to_sdata(vif);

	trace_api_gtk_rekey_notify(sdata, bssid, replay_ctr);

	cfg80211_gtk_rekey_notify(sdata->dev, bssid, replay_ctr, gfp);
}
EXPORT_SYMBOL_GPL(ieee80211_gtk_rekey_notify);

void ieee80211_get_key_rx_seq(struct ieee80211_key_conf *keyconf,
			      int tid, struct ieee80211_key_seq *seq)
{
	struct ieee80211_key *key;
	const u8 *pn;

	key = container_of(keyconf, struct ieee80211_key, conf);

	switch (key->conf.cipher) {
	case WLAN_CIPHER_SUITE_TKIP:
		if (WARN_ON(tid < 0 || tid >= IEEE80211_NUM_TIDS))
			return;
		seq->tkip.iv32 = key->u.tkip.rx[tid].iv32;
		seq->tkip.iv16 = key->u.tkip.rx[tid].iv16;
		break;
	case WLAN_CIPHER_SUITE_CCMP:
	case WLAN_CIPHER_SUITE_CCMP_256:
		if (WARN_ON(tid < -1 || tid >= IEEE80211_NUM_TIDS))
			return;
		if (tid < 0)
			pn = key->u.ccmp.rx_pn[IEEE80211_NUM_TIDS];
		else
			pn = key->u.ccmp.rx_pn[tid];
		memcpy(seq->ccmp.pn, pn, IEEE80211_CCMP_PN_LEN);
		break;
	case WLAN_CIPHER_SUITE_AES_CMAC:
	case WLAN_CIPHER_SUITE_BIP_CMAC_256:
		if (WARN_ON(tid != 0))
			return;
		pn = key->u.aes_cmac.rx_pn;
		memcpy(seq->aes_cmac.pn, pn, IEEE80211_CMAC_PN_LEN);
		break;
	case WLAN_CIPHER_SUITE_BIP_GMAC_128:
	case WLAN_CIPHER_SUITE_BIP_GMAC_256:
		if (WARN_ON(tid != 0))
			return;
		pn = key->u.aes_gmac.rx_pn;
		memcpy(seq->aes_gmac.pn, pn, IEEE80211_GMAC_PN_LEN);
		break;
	case WLAN_CIPHER_SUITE_GCMP:
	case WLAN_CIPHER_SUITE_GCMP_256:
		if (WARN_ON(tid < -1 || tid >= IEEE80211_NUM_TIDS))
			return;
		if (tid < 0)
			pn = key->u.gcmp.rx_pn[IEEE80211_NUM_TIDS];
		else
			pn = key->u.gcmp.rx_pn[tid];
		memcpy(seq->gcmp.pn, pn, IEEE80211_GCMP_PN_LEN);
		break;
	}
}
EXPORT_SYMBOL(ieee80211_get_key_rx_seq);

void ieee80211_set_key_rx_seq(struct ieee80211_key_conf *keyconf,
			      int tid, struct ieee80211_key_seq *seq)
{
	struct ieee80211_key *key;
	u8 *pn;

	key = container_of(keyconf, struct ieee80211_key, conf);

	switch (key->conf.cipher) {
	case WLAN_CIPHER_SUITE_TKIP:
		if (WARN_ON(tid < 0 || tid >= IEEE80211_NUM_TIDS))
			return;
		key->u.tkip.rx[tid].iv32 = seq->tkip.iv32;
		key->u.tkip.rx[tid].iv16 = seq->tkip.iv16;
		break;
	case WLAN_CIPHER_SUITE_CCMP:
	case WLAN_CIPHER_SUITE_CCMP_256:
		if (WARN_ON(tid < -1 || tid >= IEEE80211_NUM_TIDS))
			return;
		if (tid < 0)
			pn = key->u.ccmp.rx_pn[IEEE80211_NUM_TIDS];
		else
			pn = key->u.ccmp.rx_pn[tid];
		memcpy(pn, seq->ccmp.pn, IEEE80211_CCMP_PN_LEN);
		break;
	case WLAN_CIPHER_SUITE_AES_CMAC:
	case WLAN_CIPHER_SUITE_BIP_CMAC_256:
		if (WARN_ON(tid != 0))
			return;
		pn = key->u.aes_cmac.rx_pn;
		memcpy(pn, seq->aes_cmac.pn, IEEE80211_CMAC_PN_LEN);
		break;
	case WLAN_CIPHER_SUITE_BIP_GMAC_128:
	case WLAN_CIPHER_SUITE_BIP_GMAC_256:
		if (WARN_ON(tid != 0))
			return;
		pn = key->u.aes_gmac.rx_pn;
		memcpy(pn, seq->aes_gmac.pn, IEEE80211_GMAC_PN_LEN);
		break;
	case WLAN_CIPHER_SUITE_GCMP:
	case WLAN_CIPHER_SUITE_GCMP_256:
		if (WARN_ON(tid < -1 || tid >= IEEE80211_NUM_TIDS))
			return;
		if (tid < 0)
			pn = key->u.gcmp.rx_pn[IEEE80211_NUM_TIDS];
		else
			pn = key->u.gcmp.rx_pn[tid];
		memcpy(pn, seq->gcmp.pn, IEEE80211_GCMP_PN_LEN);
		break;
	default:
		WARN_ON(1);
		break;
	}
}
EXPORT_SYMBOL_GPL(ieee80211_set_key_rx_seq);

void ieee80211_remove_key(struct ieee80211_key_conf *keyconf)
{
	struct ieee80211_key *key;

	key = container_of(keyconf, struct ieee80211_key, conf);

	assert_key_lock(key->local);

	/*
	 * if key was uploaded, we assume the driver will/has remove(d)
	 * it, so adjust bookkeeping accordingly
	 */
	if (key->flags & KEY_FLAG_UPLOADED_TO_HARDWARE) {
		key->flags &= ~KEY_FLAG_UPLOADED_TO_HARDWARE;

		if (!(key->conf.flags & (IEEE80211_KEY_FLAG_GENERATE_MMIC |
					 IEEE80211_KEY_FLAG_PUT_MIC_SPACE |
					 IEEE80211_KEY_FLAG_RESERVE_TAILROOM)))
			increment_tailroom_need_count(key->sdata);
	}

	ieee80211_key_free(key, false);
}
EXPORT_SYMBOL_GPL(ieee80211_remove_key);

struct ieee80211_key_conf *
ieee80211_gtk_rekey_add(struct ieee80211_vif *vif,
			struct ieee80211_key_conf *keyconf)
{
	struct ieee80211_sub_if_data *sdata = vif_to_sdata(vif);
	struct ieee80211_local *local = sdata->local;
	struct ieee80211_key *key;
	int err;

	if (WARN_ON(!local->wowlan))
		return ERR_PTR(-EINVAL);

	if (WARN_ON(vif->type != NL80211_IFTYPE_STATION))
		return ERR_PTR(-EINVAL);

	key = ieee80211_key_alloc(keyconf->cipher, keyconf->keyidx,
				  keyconf->keylen, keyconf->key,
				  0, NULL, NULL);
	if (IS_ERR(key))
		return ERR_CAST(key);

	if (sdata->u.mgd.mfp != IEEE80211_MFP_DISABLED)
		key->conf.flags |= IEEE80211_KEY_FLAG_RX_MGMT;

	err = ieee80211_key_link(key, sdata, NULL);
	if (err)
		return ERR_PTR(err);

	return &key->conf;
}
EXPORT_SYMBOL_GPL(ieee80211_gtk_rekey_add);<|MERGE_RESOLUTION|>--- conflicted
+++ resolved
@@ -478,16 +478,12 @@
 		} else {
 			rcu_assign_pointer(sta->gtk[idx], new);
 		}
-<<<<<<< HEAD
-		ieee80211_check_fast_rx(sta);
-=======
 		/* Only needed for transition from no key -> key.
 		 * Still triggers unnecessary when using Extended Key ID
 		 * and installing the second key ID the first time.
 		 */
 		if (new && !old)
 			ieee80211_check_fast_rx(sta);
->>>>>>> 24b8d41d
 	} else {
 		defunikey = old &&
 			old == key_mtx_dereference(sdata->local,
