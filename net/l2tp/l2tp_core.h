--- conflicted
+++ resolved
@@ -117,18 +117,12 @@
 	 * reorder queue.
 	 */
 	void (*session_close)(struct l2tp_session *session);
-<<<<<<< HEAD
-	void (*ref)(struct l2tp_session *session);
-	void (*deref)(struct l2tp_session *session);
-#if IS_ENABLED(CONFIG_L2TP_DEBUGFS)
-=======
 
 	/* Session show handler.
 	 * Pseudowire-specific implementation of debugfs session rendering.
 	 * The callback is called by l2tp_debugfs.c after rendering core session
 	 * information.
 	 */
->>>>>>> 24b8d41d
 	void (*show)(struct seq_file *m, void *priv);
 
 	u8			priv[];		/* private data */
