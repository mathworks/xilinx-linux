// SPDX-License-Identifier: GPL-2.0-only
/* L2TP core.
 *
 * Copyright (c) 2008,2009,2010 Katalix Systems Ltd
 *
 * This file contains some code of the original L2TPv2 pppol2tp
 * driver, which has the following copyright:
 *
 * Authors:	Martijn van Oosterhout <kleptog@svana.org>
 *		James Chapman (jchapman@katalix.com)
 * Contributors:
 *		Michal Ostrowski <mostrows@speakeasy.net>
 *		Arnaldo Carvalho de Melo <acme@xconectiva.com.br>
 *		David S. Miller (davem@redhat.com)
 */

#define pr_fmt(fmt) KBUILD_MODNAME ": " fmt

#include <linux/module.h>
#include <linux/string.h>
#include <linux/list.h>
#include <linux/rculist.h>
#include <linux/uaccess.h>

#include <linux/kernel.h>
#include <linux/spinlock.h>
#include <linux/kthread.h>
#include <linux/sched.h>
#include <linux/slab.h>
#include <linux/errno.h>
#include <linux/jiffies.h>

#include <linux/netdevice.h>
#include <linux/net.h>
#include <linux/inetdevice.h>
#include <linux/skbuff.h>
#include <linux/init.h>
#include <linux/in.h>
#include <linux/ip.h>
#include <linux/udp.h>
#include <linux/l2tp.h>
#include <linux/hash.h>
#include <linux/sort.h>
#include <linux/file.h>
#include <linux/nsproxy.h>
#include <net/net_namespace.h>
#include <net/netns/generic.h>
#include <net/dst.h>
#include <net/ip.h>
#include <net/udp.h>
#include <net/udp_tunnel.h>
#include <net/inet_common.h>
#include <net/xfrm.h>
#include <net/protocol.h>
#include <net/inet6_connection_sock.h>
#include <net/inet_ecn.h>
#include <net/ip6_route.h>
#include <net/ip6_checksum.h>

#include <asm/byteorder.h>
#include <linux/atomic.h>

#include "l2tp_core.h"
#include "trace.h"

#define CREATE_TRACE_POINTS
#include "trace.h"

#define L2TP_DRV_VERSION	"V2.0"

/* L2TP header constants */
#define L2TP_HDRFLAG_T	   0x8000
#define L2TP_HDRFLAG_L	   0x4000
#define L2TP_HDRFLAG_S	   0x0800
#define L2TP_HDRFLAG_O	   0x0200
#define L2TP_HDRFLAG_P	   0x0100

#define L2TP_HDR_VER_MASK  0x000F
#define L2TP_HDR_VER_2	   0x0002
#define L2TP_HDR_VER_3	   0x0003

/* L2TPv3 default L2-specific sublayer */
#define L2TP_SLFLAG_S	   0x40000000
#define L2TP_SL_SEQ_MASK   0x00ffffff

#define L2TP_HDR_SIZE_MAX		14

/* Default trace flags */
#define L2TP_DEFAULT_DEBUG_FLAGS	0

/* Private data stored for received packets in the skb.
 */
struct l2tp_skb_cb {
	u32			ns;
	u16			has_seq;
	u16			length;
	unsigned long		expires;
};

#define L2TP_SKB_CB(skb)	((struct l2tp_skb_cb *)&(skb)->cb[sizeof(struct inet_skb_parm)])

static struct workqueue_struct *l2tp_wq;

/* per-net private data for this module */
static unsigned int l2tp_net_id;
struct l2tp_net {
	struct list_head l2tp_tunnel_list;
	/* Lock for write access to l2tp_tunnel_list */
	spinlock_t l2tp_tunnel_list_lock;
	struct hlist_head l2tp_session_hlist[L2TP_HASH_SIZE_2];
	/* Lock for write access to l2tp_session_hlist */
	spinlock_t l2tp_session_hlist_lock;
};

#if IS_ENABLED(CONFIG_IPV6)
static bool l2tp_sk_is_v6(struct sock *sk)
{
	return sk->sk_family == PF_INET6 &&
	       !ipv6_addr_v4mapped(&sk->sk_v6_daddr);
}
#endif

static inline struct l2tp_net *l2tp_pernet(const struct net *net)
{
	return net_generic(net, l2tp_net_id);
}

/* Session hash global list for L2TPv3.
 * The session_id SHOULD be random according to RFC3931, but several
 * L2TP implementations use incrementing session_ids.  So we do a real
 * hash on the session_id, rather than a simple bitmask.
 */
static inline struct hlist_head *
l2tp_session_id_hash_2(struct l2tp_net *pn, u32 session_id)
{
	return &pn->l2tp_session_hlist[hash_32(session_id, L2TP_HASH_BITS_2)];
}

/* Session hash list.
 * The session_id SHOULD be random according to RFC2661, but several
 * L2TP implementations (Cisco and Microsoft) use incrementing
 * session_ids.  So we do a real hash on the session_id, rather than a
 * simple bitmask.
 */
static inline struct hlist_head *
l2tp_session_id_hash(struct l2tp_tunnel *tunnel, u32 session_id)
{
	return &tunnel->session_hlist[hash_32(session_id, L2TP_HASH_BITS)];
}

static void l2tp_tunnel_free(struct l2tp_tunnel *tunnel)
{
	trace_free_tunnel(tunnel);
	sock_put(tunnel->sock);
	/* the tunnel is freed in the socket destructor */
}

static void l2tp_session_free(struct l2tp_session *session)
{
	trace_free_session(session);
	if (session->tunnel)
		l2tp_tunnel_dec_refcount(session->tunnel);
	kfree(session);
}

struct l2tp_tunnel *l2tp_sk_to_tunnel(struct sock *sk)
{
	struct l2tp_tunnel *tunnel = sk->sk_user_data;

	if (tunnel)
		if (WARN_ON(tunnel->magic != L2TP_TUNNEL_MAGIC))
			return NULL;

	return tunnel;
}
EXPORT_SYMBOL_GPL(l2tp_sk_to_tunnel);

void l2tp_tunnel_inc_refcount(struct l2tp_tunnel *tunnel)
{
	refcount_inc(&tunnel->ref_count);
}
EXPORT_SYMBOL_GPL(l2tp_tunnel_inc_refcount);

void l2tp_tunnel_dec_refcount(struct l2tp_tunnel *tunnel)
{
	if (refcount_dec_and_test(&tunnel->ref_count))
		l2tp_tunnel_free(tunnel);
}
EXPORT_SYMBOL_GPL(l2tp_tunnel_dec_refcount);

void l2tp_session_inc_refcount(struct l2tp_session *session)
{
	refcount_inc(&session->ref_count);
}
EXPORT_SYMBOL_GPL(l2tp_session_inc_refcount);

void l2tp_session_dec_refcount(struct l2tp_session *session)
{
	if (refcount_dec_and_test(&session->ref_count))
		l2tp_session_free(session);
}
EXPORT_SYMBOL_GPL(l2tp_session_dec_refcount);

/* Lookup a tunnel. A new reference is held on the returned tunnel. */
struct l2tp_tunnel *l2tp_tunnel_get(const struct net *net, u32 tunnel_id)
{
	const struct l2tp_net *pn = l2tp_pernet(net);
	struct l2tp_tunnel *tunnel;

	rcu_read_lock_bh();
	list_for_each_entry_rcu(tunnel, &pn->l2tp_tunnel_list, list) {
		if (tunnel->tunnel_id == tunnel_id &&
		    refcount_inc_not_zero(&tunnel->ref_count)) {
			rcu_read_unlock_bh();

			return tunnel;
		}
	}
	rcu_read_unlock_bh();

	return NULL;
}
EXPORT_SYMBOL_GPL(l2tp_tunnel_get);

struct l2tp_tunnel *l2tp_tunnel_get_nth(const struct net *net, int nth)
{
	const struct l2tp_net *pn = l2tp_pernet(net);
	struct l2tp_tunnel *tunnel;
	int count = 0;

	rcu_read_lock_bh();
	list_for_each_entry_rcu(tunnel, &pn->l2tp_tunnel_list, list) {
		if (++count > nth &&
		    refcount_inc_not_zero(&tunnel->ref_count)) {
			rcu_read_unlock_bh();
			return tunnel;
		}
	}
	rcu_read_unlock_bh();

	return NULL;
}
EXPORT_SYMBOL_GPL(l2tp_tunnel_get_nth);

struct l2tp_session *l2tp_tunnel_get_session(struct l2tp_tunnel *tunnel,
					     u32 session_id)
{
	struct hlist_head *session_list;
	struct l2tp_session *session;

	session_list = l2tp_session_id_hash(tunnel, session_id);

	read_lock_bh(&tunnel->hlist_lock);
	hlist_for_each_entry(session, session_list, hlist)
		if (session->session_id == session_id) {
			l2tp_session_inc_refcount(session);
			read_unlock_bh(&tunnel->hlist_lock);

			return session;
		}
	read_unlock_bh(&tunnel->hlist_lock);

	return NULL;
}
EXPORT_SYMBOL_GPL(l2tp_tunnel_get_session);

struct l2tp_session *l2tp_session_get(const struct net *net, u32 session_id)
{
	struct hlist_head *session_list;
	struct l2tp_session *session;

	session_list = l2tp_session_id_hash_2(l2tp_pernet(net), session_id);

	rcu_read_lock_bh();
	hlist_for_each_entry_rcu(session, session_list, global_hlist)
		if (session->session_id == session_id) {
			l2tp_session_inc_refcount(session);
			rcu_read_unlock_bh();

			return session;
		}
	rcu_read_unlock_bh();

	return NULL;
}
EXPORT_SYMBOL_GPL(l2tp_session_get);

struct l2tp_session *l2tp_session_get_nth(struct l2tp_tunnel *tunnel, int nth)
{
	int hash;
	struct l2tp_session *session;
	int count = 0;

	read_lock_bh(&tunnel->hlist_lock);
	for (hash = 0; hash < L2TP_HASH_SIZE; hash++) {
		hlist_for_each_entry(session, &tunnel->session_hlist[hash], hlist) {
			if (++count > nth) {
				l2tp_session_inc_refcount(session);
				read_unlock_bh(&tunnel->hlist_lock);
				return session;
			}
		}
	}

	read_unlock_bh(&tunnel->hlist_lock);

	return NULL;
}
EXPORT_SYMBOL_GPL(l2tp_session_get_nth);

/* Lookup a session by interface name.
 * This is very inefficient but is only used by management interfaces.
 */
struct l2tp_session *l2tp_session_get_by_ifname(const struct net *net,
						const char *ifname)
{
	struct l2tp_net *pn = l2tp_pernet(net);
	int hash;
	struct l2tp_session *session;

	rcu_read_lock_bh();
	for (hash = 0; hash < L2TP_HASH_SIZE_2; hash++) {
		hlist_for_each_entry_rcu(session, &pn->l2tp_session_hlist[hash], global_hlist) {
			if (!strcmp(session->ifname, ifname)) {
				l2tp_session_inc_refcount(session);
				rcu_read_unlock_bh();

				return session;
			}
		}
	}

	rcu_read_unlock_bh();

	return NULL;
}
EXPORT_SYMBOL_GPL(l2tp_session_get_by_ifname);

int l2tp_session_register(struct l2tp_session *session,
			  struct l2tp_tunnel *tunnel)
{
	struct l2tp_session *session_walk;
	struct hlist_head *g_head;
	struct hlist_head *head;
	struct l2tp_net *pn;
	int err;

	head = l2tp_session_id_hash(tunnel, session->session_id);

	write_lock_bh(&tunnel->hlist_lock);
	if (!tunnel->acpt_newsess) {
		err = -ENODEV;
		goto err_tlock;
	}

	hlist_for_each_entry(session_walk, head, hlist)
		if (session_walk->session_id == session->session_id) {
			err = -EEXIST;
			goto err_tlock;
		}

	if (tunnel->version == L2TP_HDR_VER_3) {
		pn = l2tp_pernet(tunnel->l2tp_net);
		g_head = l2tp_session_id_hash_2(pn, session->session_id);

		spin_lock_bh(&pn->l2tp_session_hlist_lock);

		/* IP encap expects session IDs to be globally unique, while
		 * UDP encap doesn't.
		 */
		hlist_for_each_entry(session_walk, g_head, global_hlist)
			if (session_walk->session_id == session->session_id &&
			    (session_walk->tunnel->encap == L2TP_ENCAPTYPE_IP ||
			     tunnel->encap == L2TP_ENCAPTYPE_IP)) {
				err = -EEXIST;
				goto err_tlock_pnlock;
			}

		l2tp_tunnel_inc_refcount(tunnel);
		hlist_add_head_rcu(&session->global_hlist, g_head);

		spin_unlock_bh(&pn->l2tp_session_hlist_lock);
	} else {
		l2tp_tunnel_inc_refcount(tunnel);
	}

	hlist_add_head(&session->hlist, head);
	write_unlock_bh(&tunnel->hlist_lock);

	trace_register_session(session);

	return 0;

err_tlock_pnlock:
	spin_unlock_bh(&pn->l2tp_session_hlist_lock);
err_tlock:
	write_unlock_bh(&tunnel->hlist_lock);

	return err;
}
EXPORT_SYMBOL_GPL(l2tp_session_register);

/*****************************************************************************
 * Receive data handling
 *****************************************************************************/

/* Queue a skb in order. We come here only if the skb has an L2TP sequence
 * number.
 */
static void l2tp_recv_queue_skb(struct l2tp_session *session, struct sk_buff *skb)
{
	struct sk_buff *skbp;
	struct sk_buff *tmp;
	u32 ns = L2TP_SKB_CB(skb)->ns;

	spin_lock_bh(&session->reorder_q.lock);
	skb_queue_walk_safe(&session->reorder_q, skbp, tmp) {
		if (L2TP_SKB_CB(skbp)->ns > ns) {
			__skb_queue_before(&session->reorder_q, skbp, skb);
			atomic_long_inc(&session->stats.rx_oos_packets);
			goto out;
		}
	}

	__skb_queue_tail(&session->reorder_q, skb);

out:
	spin_unlock_bh(&session->reorder_q.lock);
}

/* Dequeue a single skb.
 */
static void l2tp_recv_dequeue_skb(struct l2tp_session *session, struct sk_buff *skb)
{
	struct l2tp_tunnel *tunnel = session->tunnel;
	int length = L2TP_SKB_CB(skb)->length;

	/* We're about to requeue the skb, so return resources
	 * to its current owner (a socket receive buffer).
	 */
	skb_orphan(skb);

	atomic_long_inc(&tunnel->stats.rx_packets);
	atomic_long_add(length, &tunnel->stats.rx_bytes);
	atomic_long_inc(&session->stats.rx_packets);
	atomic_long_add(length, &session->stats.rx_bytes);

	if (L2TP_SKB_CB(skb)->has_seq) {
		/* Bump our Nr */
		session->nr++;
		session->nr &= session->nr_max;
		trace_session_seqnum_update(session);
	}

	/* call private receive handler */
	if (session->recv_skb)
		(*session->recv_skb)(session, skb, L2TP_SKB_CB(skb)->length);
	else
		kfree_skb(skb);
}

/* Dequeue skbs from the session's reorder_q, subject to packet order.
 * Skbs that have been in the queue for too long are simply discarded.
 */
static void l2tp_recv_dequeue(struct l2tp_session *session)
{
	struct sk_buff *skb;
	struct sk_buff *tmp;

	/* If the pkt at the head of the queue has the nr that we
	 * expect to send up next, dequeue it and any other
	 * in-sequence packets behind it.
	 */
start:
	spin_lock_bh(&session->reorder_q.lock);
	skb_queue_walk_safe(&session->reorder_q, skb, tmp) {
		struct l2tp_skb_cb *cb = L2TP_SKB_CB(skb);

		/* If the packet has been pending on the queue for too long, discard it */
		if (time_after(jiffies, cb->expires)) {
			atomic_long_inc(&session->stats.rx_seq_discards);
			atomic_long_inc(&session->stats.rx_errors);
			trace_session_pkt_expired(session, cb->ns);
			session->reorder_skip = 1;
			__skb_unlink(skb, &session->reorder_q);
			kfree_skb(skb);
			continue;
		}

		if (cb->has_seq) {
			if (session->reorder_skip) {
				session->reorder_skip = 0;
				session->nr = cb->ns;
				trace_session_seqnum_reset(session);
			}
			if (cb->ns != session->nr)
				goto out;
		}
		__skb_unlink(skb, &session->reorder_q);

		/* Process the skb. We release the queue lock while we
		 * do so to let other contexts process the queue.
		 */
		spin_unlock_bh(&session->reorder_q.lock);
		l2tp_recv_dequeue_skb(session, skb);
		goto start;
	}

out:
	spin_unlock_bh(&session->reorder_q.lock);
}

static int l2tp_seq_check_rx_window(struct l2tp_session *session, u32 nr)
{
	u32 nws;

	if (nr >= session->nr)
		nws = nr - session->nr;
	else
		nws = (session->nr_max + 1) - (session->nr - nr);

	return nws < session->nr_window_size;
}

/* If packet has sequence numbers, queue it if acceptable. Returns 0 if
 * acceptable, else non-zero.
 */
static int l2tp_recv_data_seq(struct l2tp_session *session, struct sk_buff *skb)
{
	struct l2tp_skb_cb *cb = L2TP_SKB_CB(skb);

	if (!l2tp_seq_check_rx_window(session, cb->ns)) {
		/* Packet sequence number is outside allowed window.
		 * Discard it.
		 */
		trace_session_pkt_outside_rx_window(session, cb->ns);
		goto discard;
	}

	if (session->reorder_timeout != 0) {
		/* Packet reordering enabled. Add skb to session's
		 * reorder queue, in order of ns.
		 */
		l2tp_recv_queue_skb(session, skb);
		goto out;
	}

	/* Packet reordering disabled. Discard out-of-sequence packets, while
	 * tracking the number if in-sequence packets after the first OOS packet
	 * is seen. After nr_oos_count_max in-sequence packets, reset the
	 * sequence number to re-enable packet reception.
	 */
	if (cb->ns == session->nr) {
		skb_queue_tail(&session->reorder_q, skb);
	} else {
		u32 nr_oos = cb->ns;
		u32 nr_next = (session->nr_oos + 1) & session->nr_max;

		if (nr_oos == nr_next)
			session->nr_oos_count++;
		else
			session->nr_oos_count = 0;

		session->nr_oos = nr_oos;
		if (session->nr_oos_count > session->nr_oos_count_max) {
			session->reorder_skip = 1;
		}
		if (!session->reorder_skip) {
			atomic_long_inc(&session->stats.rx_seq_discards);
			trace_session_pkt_oos(session, cb->ns);
			goto discard;
		}
		skb_queue_tail(&session->reorder_q, skb);
	}

out:
	return 0;

discard:
	return 1;
}

/* Do receive processing of L2TP data frames. We handle both L2TPv2
 * and L2TPv3 data frames here.
 *
 * L2TPv2 Data Message Header
 *
 *  0                   1                   2                   3
 *  0 1 2 3 4 5 6 7 8 9 0 1 2 3 4 5 6 7 8 9 0 1 2 3 4 5 6 7 8 9 0 1
 * +-+-+-+-+-+-+-+-+-+-+-+-+-+-+-+-+-+-+-+-+-+-+-+-+-+-+-+-+-+-+-+-+
 * |T|L|x|x|S|x|O|P|x|x|x|x|  Ver  |          Length (opt)         |
 * +-+-+-+-+-+-+-+-+-+-+-+-+-+-+-+-+-+-+-+-+-+-+-+-+-+-+-+-+-+-+-+-+
 * |           Tunnel ID           |           Session ID          |
 * +-+-+-+-+-+-+-+-+-+-+-+-+-+-+-+-+-+-+-+-+-+-+-+-+-+-+-+-+-+-+-+-+
 * |             Ns (opt)          |             Nr (opt)          |
 * +-+-+-+-+-+-+-+-+-+-+-+-+-+-+-+-+-+-+-+-+-+-+-+-+-+-+-+-+-+-+-+-+
 * |      Offset Size (opt)        |    Offset pad... (opt)
 * +-+-+-+-+-+-+-+-+-+-+-+-+-+-+-+-+-+-+-+-+-+-+-+-+-+-+-+-+-+-+-+-+
 *
 * Data frames are marked by T=0. All other fields are the same as
 * those in L2TP control frames.
 *
 * L2TPv3 Data Message Header
 *
 * +-+-+-+-+-+-+-+-+-+-+-+-+-+-+-+-+-+-+-+-+-+-+-+-+-+-+-+-+-+-+-+-+
 * |                      L2TP Session Header                      |
 * +-+-+-+-+-+-+-+-+-+-+-+-+-+-+-+-+-+-+-+-+-+-+-+-+-+-+-+-+-+-+-+-+
 * |                      L2-Specific Sublayer                     |
 * +-+-+-+-+-+-+-+-+-+-+-+-+-+-+-+-+-+-+-+-+-+-+-+-+-+-+-+-+-+-+-+-+
 * |                        Tunnel Payload                      ...
 * +-+-+-+-+-+-+-+-+-+-+-+-+-+-+-+-+-+-+-+-+-+-+-+-+-+-+-+-+-+-+-+-+
 *
 * L2TPv3 Session Header Over IP
 *
 *  0                   1                   2                   3
 *  0 1 2 3 4 5 6 7 8 9 0 1 2 3 4 5 6 7 8 9 0 1 2 3 4 5 6 7 8 9 0 1
 * +-+-+-+-+-+-+-+-+-+-+-+-+-+-+-+-+-+-+-+-+-+-+-+-+-+-+-+-+-+-+-+-+
 * |                           Session ID                          |
 * +-+-+-+-+-+-+-+-+-+-+-+-+-+-+-+-+-+-+-+-+-+-+-+-+-+-+-+-+-+-+-+-+
 * |               Cookie (optional, maximum 64 bits)...
 * +-+-+-+-+-+-+-+-+-+-+-+-+-+-+-+-+-+-+-+-+-+-+-+-+-+-+-+-+-+-+-+-+
 *                                                                 |
 * +-+-+-+-+-+-+-+-+-+-+-+-+-+-+-+-+-+-+-+-+-+-+-+-+-+-+-+-+-+-+-+-+
 *
 * L2TPv3 L2-Specific Sublayer Format
 *
 *  0                   1                   2                   3
 *  0 1 2 3 4 5 6 7 8 9 0 1 2 3 4 5 6 7 8 9 0 1 2 3 4 5 6 7 8 9 0 1
 * +-+-+-+-+-+-+-+-+-+-+-+-+-+-+-+-+-+-+-+-+-+-+-+-+-+-+-+-+-+-+-+-+
 * |x|S|x|x|x|x|x|x|              Sequence Number                  |
 * +-+-+-+-+-+-+-+-+-+-+-+-+-+-+-+-+-+-+-+-+-+-+-+-+-+-+-+-+-+-+-+-+
 *
 * Cookie value and sublayer format are negotiated with the peer when
 * the session is set up. Unlike L2TPv2, we do not need to parse the
 * packet header to determine if optional fields are present.
 *
 * Caller must already have parsed the frame and determined that it is
 * a data (not control) frame before coming here. Fields up to the
 * session-id have already been parsed and ptr points to the data
 * after the session-id.
 */
void l2tp_recv_common(struct l2tp_session *session, struct sk_buff *skb,
		      unsigned char *ptr, unsigned char *optr, u16 hdrflags,
		      int length)
{
	struct l2tp_tunnel *tunnel = session->tunnel;
	int offset;

	/* Parse and check optional cookie */
	if (session->peer_cookie_len > 0) {
		if (memcmp(ptr, &session->peer_cookie[0], session->peer_cookie_len)) {
			pr_warn_ratelimited("%s: cookie mismatch (%u/%u). Discarding.\n",
					    tunnel->name, tunnel->tunnel_id,
					    session->session_id);
			atomic_long_inc(&session->stats.rx_cookie_discards);
			goto discard;
		}
		ptr += session->peer_cookie_len;
	}

	/* Handle the optional sequence numbers. Sequence numbers are
	 * in different places for L2TPv2 and L2TPv3.
	 *
	 * If we are the LAC, enable/disable sequence numbers under
	 * the control of the LNS.  If no sequence numbers present but
	 * we were expecting them, discard frame.
	 */
	L2TP_SKB_CB(skb)->has_seq = 0;
	if (tunnel->version == L2TP_HDR_VER_2) {
		if (hdrflags & L2TP_HDRFLAG_S) {
			/* Store L2TP info in the skb */
			L2TP_SKB_CB(skb)->ns = ntohs(*(__be16 *)ptr);
			L2TP_SKB_CB(skb)->has_seq = 1;
			ptr += 2;
			/* Skip past nr in the header */
			ptr += 2;

		}
	} else if (session->l2specific_type == L2TP_L2SPECTYPE_DEFAULT) {
		u32 l2h = ntohl(*(__be32 *)ptr);

		if (l2h & 0x40000000) {
			/* Store L2TP info in the skb */
			L2TP_SKB_CB(skb)->ns = l2h & 0x00ffffff;
			L2TP_SKB_CB(skb)->has_seq = 1;
		}
		ptr += 4;
	}

	if (L2TP_SKB_CB(skb)->has_seq) {
		/* Received a packet with sequence numbers. If we're the LAC,
		 * check if we sre sending sequence numbers and if not,
		 * configure it so.
		 */
		if (!session->lns_mode && !session->send_seq) {
			trace_session_seqnum_lns_enable(session);
			session->send_seq = 1;
			l2tp_session_set_header_len(session, tunnel->version);
		}
	} else {
		/* No sequence numbers.
		 * If user has configured mandatory sequence numbers, discard.
		 */
		if (session->recv_seq) {
			pr_warn_ratelimited("%s: recv data has no seq numbers when required. Discarding.\n",
					    session->name);
			atomic_long_inc(&session->stats.rx_seq_discards);
			goto discard;
		}

		/* If we're the LAC and we're sending sequence numbers, the
		 * LNS has requested that we no longer send sequence numbers.
		 * If we're the LNS and we're sending sequence numbers, the
		 * LAC is broken. Discard the frame.
		 */
		if (!session->lns_mode && session->send_seq) {
			trace_session_seqnum_lns_disable(session);
			session->send_seq = 0;
			l2tp_session_set_header_len(session, tunnel->version);
		} else if (session->send_seq) {
			pr_warn_ratelimited("%s: recv data has no seq numbers when required. Discarding.\n",
					    session->name);
			atomic_long_inc(&session->stats.rx_seq_discards);
			goto discard;
		}
	}

	/* Session data offset is defined only for L2TPv2 and is
	 * indicated by an optional 16-bit value in the header.
	 */
	if (tunnel->version == L2TP_HDR_VER_2) {
		/* If offset bit set, skip it. */
		if (hdrflags & L2TP_HDRFLAG_O) {
			offset = ntohs(*(__be16 *)ptr);
			ptr += 2 + offset;
		}
	}

	offset = ptr - optr;
	if (!pskb_may_pull(skb, offset))
		goto discard;

	__skb_pull(skb, offset);

	/* Prepare skb for adding to the session's reorder_q.  Hold
	 * packets for max reorder_timeout or 1 second if not
	 * reordering.
	 */
	L2TP_SKB_CB(skb)->length = length;
	L2TP_SKB_CB(skb)->expires = jiffies +
		(session->reorder_timeout ? session->reorder_timeout : HZ);

	/* Add packet to the session's receive queue. Reordering is done here, if
	 * enabled. Saved L2TP protocol info is stored in skb->sb[].
	 */
	if (L2TP_SKB_CB(skb)->has_seq) {
		if (l2tp_recv_data_seq(session, skb))
			goto discard;
	} else {
		/* No sequence numbers. Add the skb to the tail of the
		 * reorder queue. This ensures that it will be
		 * delivered after all previous sequenced skbs.
		 */
		skb_queue_tail(&session->reorder_q, skb);
	}

	/* Try to dequeue as many skbs from reorder_q as we can. */
	l2tp_recv_dequeue(session);

	return;

discard:
	atomic_long_inc(&session->stats.rx_errors);
	kfree_skb(skb);
}
EXPORT_SYMBOL_GPL(l2tp_recv_common);

/* Drop skbs from the session's reorder_q
 */
static void l2tp_session_queue_purge(struct l2tp_session *session)
{
	struct sk_buff *skb = NULL;

	while ((skb = skb_dequeue(&session->reorder_q))) {
		atomic_long_inc(&session->stats.rx_errors);
		kfree_skb(skb);
	}
}

/* Internal UDP receive frame. Do the real work of receiving an L2TP data frame
 * here. The skb is not on a list when we get here.
 * Returns 0 if the packet was a data packet and was successfully passed on.
 * Returns 1 if the packet was not a good data packet and could not be
 * forwarded.  All such packets are passed up to userspace to deal with.
 */
static int l2tp_udp_recv_core(struct l2tp_tunnel *tunnel, struct sk_buff *skb)
{
	struct l2tp_session *session = NULL;
	unsigned char *ptr, *optr;
	u16 hdrflags;
	u32 tunnel_id, session_id;
	u16 version;
	int length;

	/* UDP has verifed checksum */

	/* UDP always verifies the packet length. */
	__skb_pull(skb, sizeof(struct udphdr));

	/* Short packet? */
	if (!pskb_may_pull(skb, L2TP_HDR_SIZE_MAX)) {
		pr_warn_ratelimited("%s: recv short packet (len=%d)\n",
				    tunnel->name, skb->len);
		goto error;
	}

	/* Point to L2TP header */
	optr = skb->data;
	ptr = skb->data;

	/* Get L2TP header flags */
	hdrflags = ntohs(*(__be16 *)ptr);

	/* Check protocol version */
	version = hdrflags & L2TP_HDR_VER_MASK;
	if (version != tunnel->version) {
		pr_warn_ratelimited("%s: recv protocol version mismatch: got %d expected %d\n",
				    tunnel->name, version, tunnel->version);
		goto error;
	}

	/* Get length of L2TP packet */
	length = skb->len;

	/* If type is control packet, it is handled by userspace. */
	if (hdrflags & L2TP_HDRFLAG_T)
		goto error;

	/* Skip flags */
	ptr += 2;

	if (tunnel->version == L2TP_HDR_VER_2) {
		/* If length is present, skip it */
		if (hdrflags & L2TP_HDRFLAG_L)
			ptr += 2;

		/* Extract tunnel and session ID */
		tunnel_id = ntohs(*(__be16 *)ptr);
		ptr += 2;
		session_id = ntohs(*(__be16 *)ptr);
		ptr += 2;
	} else {
		ptr += 2;	/* skip reserved bits */
		tunnel_id = tunnel->tunnel_id;
		session_id = ntohl(*(__be32 *)ptr);
		ptr += 4;
	}

	/* Find the session context */
	session = l2tp_tunnel_get_session(tunnel, session_id);
	if (!session || !session->recv_skb) {
		if (session)
			l2tp_session_dec_refcount(session);

		/* Not found? Pass to userspace to deal with */
		pr_warn_ratelimited("%s: no session found (%u/%u). Passing up.\n",
				    tunnel->name, tunnel_id, session_id);
		goto error;
	}

	if (tunnel->version == L2TP_HDR_VER_3 &&
	    l2tp_v3_ensure_opt_in_linear(session, skb, &ptr, &optr))
		goto error;

	l2tp_recv_common(session, skb, ptr, optr, hdrflags, length);
	l2tp_session_dec_refcount(session);

	return 0;

error:
	/* Put UDP header back */
	__skb_push(skb, sizeof(struct udphdr));

	return 1;
}

/* UDP encapsulation receive handler. See net/ipv4/udp.c.
 * Return codes:
 * 0 : success.
 * <0: error
 * >0: skb should be passed up to userspace as UDP.
 */
int l2tp_udp_encap_recv(struct sock *sk, struct sk_buff *skb)
{
	struct l2tp_tunnel *tunnel;

	/* Note that this is called from the encap_rcv hook inside an
	 * RCU-protected region, but without the socket being locked.
	 * Hence we use rcu_dereference_sk_user_data to access the
	 * tunnel data structure rather the usual l2tp_sk_to_tunnel
	 * accessor function.
	 */
	tunnel = rcu_dereference_sk_user_data(sk);
	if (!tunnel)
		goto pass_up;
	if (WARN_ON(tunnel->magic != L2TP_TUNNEL_MAGIC))
		goto pass_up;

	if (l2tp_udp_recv_core(tunnel, skb))
		goto pass_up;

	return 0;

pass_up:
	return 1;
}
EXPORT_SYMBOL_GPL(l2tp_udp_encap_recv);

/************************************************************************
 * Transmit handling
 ***********************************************************************/

/* Build an L2TP header for the session into the buffer provided.
 */
static int l2tp_build_l2tpv2_header(struct l2tp_session *session, void *buf)
{
	struct l2tp_tunnel *tunnel = session->tunnel;
	__be16 *bufp = buf;
	__be16 *optr = buf;
	u16 flags = L2TP_HDR_VER_2;
	u32 tunnel_id = tunnel->peer_tunnel_id;
	u32 session_id = session->peer_session_id;

	if (session->send_seq)
		flags |= L2TP_HDRFLAG_S;

	/* Setup L2TP header. */
	*bufp++ = htons(flags);
	*bufp++ = htons(tunnel_id);
	*bufp++ = htons(session_id);
	if (session->send_seq) {
		*bufp++ = htons(session->ns);
		*bufp++ = 0;
		session->ns++;
		session->ns &= 0xffff;
		trace_session_seqnum_update(session);
	}

	return bufp - optr;
}

static int l2tp_build_l2tpv3_header(struct l2tp_session *session, void *buf)
{
	struct l2tp_tunnel *tunnel = session->tunnel;
	char *bufp = buf;
	char *optr = bufp;

	/* Setup L2TP header. The header differs slightly for UDP and
	 * IP encapsulations. For UDP, there is 4 bytes of flags.
	 */
	if (tunnel->encap == L2TP_ENCAPTYPE_UDP) {
		u16 flags = L2TP_HDR_VER_3;
		*((__be16 *)bufp) = htons(flags);
		bufp += 2;
		*((__be16 *)bufp) = 0;
		bufp += 2;
	}

	*((__be32 *)bufp) = htonl(session->peer_session_id);
	bufp += 4;
	if (session->cookie_len) {
		memcpy(bufp, &session->cookie[0], session->cookie_len);
		bufp += session->cookie_len;
	}
	if (session->l2specific_type == L2TP_L2SPECTYPE_DEFAULT) {
		u32 l2h = 0;

		if (session->send_seq) {
			l2h = 0x40000000 | session->ns;
			session->ns++;
			session->ns &= 0xffffff;
			trace_session_seqnum_update(session);
		}

		*((__be32 *)bufp) = htonl(l2h);
		bufp += 4;
	}

	return bufp - optr;
}

/* Queue the packet to IP for output: tunnel socket lock must be held */
static int l2tp_xmit_queue(struct l2tp_tunnel *tunnel, struct sk_buff *skb, struct flowi *fl)
{
	int err;

	skb->ignore_df = 1;
	skb_dst_drop(skb);
#if IS_ENABLED(CONFIG_IPV6)
	if (l2tp_sk_is_v6(tunnel->sock))
		err = inet6_csk_xmit(tunnel->sock, skb, NULL);
	else
#endif
		err = ip_queue_xmit(tunnel->sock, skb, fl);

	return err >= 0 ? NET_XMIT_SUCCESS : NET_XMIT_DROP;
}

static int l2tp_xmit_core(struct l2tp_session *session, struct sk_buff *skb, unsigned int *len)
{
	struct l2tp_tunnel *tunnel = session->tunnel;
	unsigned int data_len = skb->len;
	struct sock *sk = tunnel->sock;
	int headroom, uhlen, udp_len;
	int ret = NET_XMIT_SUCCESS;
	struct inet_sock *inet;
	struct udphdr *uh;

	/* Check that there's enough headroom in the skb to insert IP,
	 * UDP and L2TP headers. If not enough, expand it to
	 * make room. Adjust truesize.
	 */
	uhlen = (tunnel->encap == L2TP_ENCAPTYPE_UDP) ? sizeof(*uh) : 0;
	headroom = NET_SKB_PAD + sizeof(struct iphdr) + uhlen + session->hdr_len;
	if (skb_cow_head(skb, headroom)) {
		kfree_skb(skb);
		return NET_XMIT_DROP;
	}

	/* Setup L2TP header */
	if (tunnel->version == L2TP_HDR_VER_2)
		l2tp_build_l2tpv2_header(session, __skb_push(skb, session->hdr_len));
	else
		l2tp_build_l2tpv3_header(session, __skb_push(skb, session->hdr_len));

	/* Reset skb netfilter state */
	memset(&(IPCB(skb)->opt), 0, sizeof(IPCB(skb)->opt));
	IPCB(skb)->flags &= ~(IPSKB_XFRM_TUNNEL_SIZE | IPSKB_XFRM_TRANSFORMED | IPSKB_REROUTED);
	nf_reset_ct(skb);

	bh_lock_sock(sk);
	if (sock_owned_by_user(sk)) {
		kfree_skb(skb);
		ret = NET_XMIT_DROP;
		goto out_unlock;
	}

	/* The user-space may change the connection status for the user-space
	 * provided socket at run time: we must check it under the socket lock
	 */
	if (tunnel->fd >= 0 && sk->sk_state != TCP_ESTABLISHED) {
		kfree_skb(skb);
		ret = NET_XMIT_DROP;
		goto out_unlock;
	}

	/* Report transmitted length before we add encap header, which keeps
	 * statistics consistent for both UDP and IP encap tx/rx paths.
	 */
	*len = skb->len;

	inet = inet_sk(sk);
	switch (tunnel->encap) {
	case L2TP_ENCAPTYPE_UDP:
		/* Setup UDP header */
		__skb_push(skb, sizeof(*uh));
		skb_reset_transport_header(skb);
		uh = udp_hdr(skb);
		uh->source = inet->inet_sport;
		uh->dest = inet->inet_dport;
		udp_len = uhlen + session->hdr_len + data_len;
		uh->len = htons(udp_len);

		/* Calculate UDP checksum if configured to do so */
#if IS_ENABLED(CONFIG_IPV6)
		if (l2tp_sk_is_v6(sk))
			udp6_set_csum(udp_get_no_check6_tx(sk),
				      skb, &inet6_sk(sk)->saddr,
				      &sk->sk_v6_daddr, udp_len);
		else
#endif
			udp_set_csum(sk->sk_no_check_tx, skb, inet->inet_saddr,
				     inet->inet_daddr, udp_len);
		break;

	case L2TP_ENCAPTYPE_IP:
		break;
	}

	ret = l2tp_xmit_queue(tunnel, skb, &inet->cork.fl);

out_unlock:
	bh_unlock_sock(sk);

	return ret;
}

/* If caller requires the skb to have a ppp header, the header must be
 * inserted in the skb data before calling this function.
 */
int l2tp_xmit_skb(struct l2tp_session *session, struct sk_buff *skb)
{
	unsigned int len = 0;
	int ret;

	ret = l2tp_xmit_core(session, skb, &len);
	if (ret == NET_XMIT_SUCCESS) {
		atomic_long_inc(&session->tunnel->stats.tx_packets);
		atomic_long_add(len, &session->tunnel->stats.tx_bytes);
		atomic_long_inc(&session->stats.tx_packets);
		atomic_long_add(len, &session->stats.tx_bytes);
	} else {
		atomic_long_inc(&session->tunnel->stats.tx_errors);
		atomic_long_inc(&session->stats.tx_errors);
	}
	return ret;
}
EXPORT_SYMBOL_GPL(l2tp_xmit_skb);

/*****************************************************************************
 * Tinnel and session create/destroy.
 *****************************************************************************/

/* Tunnel socket destruct hook.
 * The tunnel context is deleted only when all session sockets have been
 * closed.
 */
static void l2tp_tunnel_destruct(struct sock *sk)
{
	struct l2tp_tunnel *tunnel = l2tp_sk_to_tunnel(sk);

	if (!tunnel)
		goto end;

	/* Disable udp encapsulation */
	switch (tunnel->encap) {
	case L2TP_ENCAPTYPE_UDP:
		/* No longer an encapsulation socket. See net/ipv4/udp.c */
		(udp_sk(sk))->encap_type = 0;
		(udp_sk(sk))->encap_rcv = NULL;
		(udp_sk(sk))->encap_destroy = NULL;
		break;
	case L2TP_ENCAPTYPE_IP:
		break;
	}

	/* Remove hooks into tunnel socket */
	sk->sk_destruct = tunnel->old_sk_destruct;
	sk->sk_user_data = NULL;

	/* Call the original destructor */
	if (sk->sk_destruct)
		(*sk->sk_destruct)(sk);

	kfree_rcu(tunnel, rcu);
end:
	return;
}

/* Remove an l2tp session from l2tp_core's hash lists. */
static void l2tp_session_unhash(struct l2tp_session *session)
{
	struct l2tp_tunnel *tunnel = session->tunnel;

	/* Remove the session from core hashes */
	if (tunnel) {
		/* Remove from the per-tunnel hash */
		write_lock_bh(&tunnel->hlist_lock);
		hlist_del_init(&session->hlist);
		write_unlock_bh(&tunnel->hlist_lock);

		/* For L2TPv3 we have a per-net hash: remove from there, too */
		if (tunnel->version != L2TP_HDR_VER_2) {
			struct l2tp_net *pn = l2tp_pernet(tunnel->l2tp_net);

			spin_lock_bh(&pn->l2tp_session_hlist_lock);
			hlist_del_init_rcu(&session->global_hlist);
			spin_unlock_bh(&pn->l2tp_session_hlist_lock);
			synchronize_rcu();
		}
	}
}

/* When the tunnel is closed, all the attached sessions need to go too.
 */
static void l2tp_tunnel_closeall(struct l2tp_tunnel *tunnel)
{
	int hash;
	struct hlist_node *walk;
	struct hlist_node *tmp;
	struct l2tp_session *session;

	write_lock_bh(&tunnel->hlist_lock);
	tunnel->acpt_newsess = false;
	for (hash = 0; hash < L2TP_HASH_SIZE; hash++) {
again:
		hlist_for_each_safe(walk, tmp, &tunnel->session_hlist[hash]) {
			session = hlist_entry(walk, struct l2tp_session, hlist);
			hlist_del_init(&session->hlist);

			write_unlock_bh(&tunnel->hlist_lock);
			l2tp_session_delete(session);
			write_lock_bh(&tunnel->hlist_lock);

			/* Now restart from the beginning of this hash
			 * chain.  We always remove a session from the
			 * list so we are guaranteed to make forward
			 * progress.
			 */
			goto again;
		}
	}
	write_unlock_bh(&tunnel->hlist_lock);
}

/* Tunnel socket destroy hook for UDP encapsulation */
static void l2tp_udp_encap_destroy(struct sock *sk)
{
	struct l2tp_tunnel *tunnel = l2tp_sk_to_tunnel(sk);

	if (tunnel)
		l2tp_tunnel_delete(tunnel);
}

/* Workqueue tunnel deletion function */
static void l2tp_tunnel_del_work(struct work_struct *work)
{
	struct l2tp_tunnel *tunnel = container_of(work, struct l2tp_tunnel,
						  del_work);
	struct sock *sk = tunnel->sock;
	struct socket *sock = sk->sk_socket;
	struct l2tp_net *pn;

	l2tp_tunnel_closeall(tunnel);

	/* If the tunnel socket was created within the kernel, use
	 * the sk API to release it here.
	 */
	if (tunnel->fd < 0) {
		if (sock) {
			kernel_sock_shutdown(sock, SHUT_RDWR);
			sock_release(sock);
		}
	}

	/* Remove the tunnel struct from the tunnel list */
	pn = l2tp_pernet(tunnel->l2tp_net);
	spin_lock_bh(&pn->l2tp_tunnel_list_lock);
	list_del_rcu(&tunnel->list);
	spin_unlock_bh(&pn->l2tp_tunnel_list_lock);

	/* drop initial ref */
	l2tp_tunnel_dec_refcount(tunnel);

	/* drop workqueue ref */
	l2tp_tunnel_dec_refcount(tunnel);
}

/* Create a socket for the tunnel, if one isn't set up by
 * userspace. This is used for static tunnels where there is no
 * managing L2TP daemon.
 *
 * Since we don't want these sockets to keep a namespace alive by
 * themselves, we drop the socket's namespace refcount after creation.
 * These sockets are freed when the namespace exits using the pernet
 * exit hook.
 */
static int l2tp_tunnel_sock_create(struct net *net,
				   u32 tunnel_id,
				   u32 peer_tunnel_id,
				   struct l2tp_tunnel_cfg *cfg,
				   struct socket **sockp)
{
	int err = -EINVAL;
	struct socket *sock = NULL;
	struct udp_port_cfg udp_conf;

	switch (cfg->encap) {
	case L2TP_ENCAPTYPE_UDP:
		memset(&udp_conf, 0, sizeof(udp_conf));

#if IS_ENABLED(CONFIG_IPV6)
		if (cfg->local_ip6 && cfg->peer_ip6) {
			udp_conf.family = AF_INET6;
			memcpy(&udp_conf.local_ip6, cfg->local_ip6,
			       sizeof(udp_conf.local_ip6));
			memcpy(&udp_conf.peer_ip6, cfg->peer_ip6,
			       sizeof(udp_conf.peer_ip6));
			udp_conf.use_udp6_tx_checksums =
			  !cfg->udp6_zero_tx_checksums;
			udp_conf.use_udp6_rx_checksums =
			  !cfg->udp6_zero_rx_checksums;
		} else
#endif
		{
			udp_conf.family = AF_INET;
			udp_conf.local_ip = cfg->local_ip;
			udp_conf.peer_ip = cfg->peer_ip;
			udp_conf.use_udp_checksums = cfg->use_udp_checksums;
		}

		udp_conf.local_udp_port = htons(cfg->local_udp_port);
		udp_conf.peer_udp_port = htons(cfg->peer_udp_port);

		err = udp_sock_create(net, &udp_conf, &sock);
		if (err < 0)
			goto out;

		break;

	case L2TP_ENCAPTYPE_IP:
#if IS_ENABLED(CONFIG_IPV6)
		if (cfg->local_ip6 && cfg->peer_ip6) {
			struct sockaddr_l2tpip6 ip6_addr = {0};

			err = sock_create_kern(net, AF_INET6, SOCK_DGRAM,
					       IPPROTO_L2TP, &sock);
			if (err < 0)
				goto out;

			ip6_addr.l2tp_family = AF_INET6;
			memcpy(&ip6_addr.l2tp_addr, cfg->local_ip6,
			       sizeof(ip6_addr.l2tp_addr));
			ip6_addr.l2tp_conn_id = tunnel_id;
			err = kernel_bind(sock, (struct sockaddr *)&ip6_addr,
					  sizeof(ip6_addr));
			if (err < 0)
				goto out;

			ip6_addr.l2tp_family = AF_INET6;
			memcpy(&ip6_addr.l2tp_addr, cfg->peer_ip6,
			       sizeof(ip6_addr.l2tp_addr));
			ip6_addr.l2tp_conn_id = peer_tunnel_id;
			err = kernel_connect(sock,
					     (struct sockaddr *)&ip6_addr,
					     sizeof(ip6_addr), 0);
			if (err < 0)
				goto out;
		} else
#endif
		{
			struct sockaddr_l2tpip ip_addr = {0};

			err = sock_create_kern(net, AF_INET, SOCK_DGRAM,
					       IPPROTO_L2TP, &sock);
			if (err < 0)
				goto out;

			ip_addr.l2tp_family = AF_INET;
			ip_addr.l2tp_addr = cfg->local_ip;
			ip_addr.l2tp_conn_id = tunnel_id;
			err = kernel_bind(sock, (struct sockaddr *)&ip_addr,
					  sizeof(ip_addr));
			if (err < 0)
				goto out;

			ip_addr.l2tp_family = AF_INET;
			ip_addr.l2tp_addr = cfg->peer_ip;
			ip_addr.l2tp_conn_id = peer_tunnel_id;
			err = kernel_connect(sock, (struct sockaddr *)&ip_addr,
					     sizeof(ip_addr), 0);
			if (err < 0)
				goto out;
		}
		break;

	default:
		goto out;
	}

out:
	*sockp = sock;
	if (err < 0 && sock) {
		kernel_sock_shutdown(sock, SHUT_RDWR);
		sock_release(sock);
		*sockp = NULL;
	}

	return err;
}

static struct lock_class_key l2tp_socket_class;

int l2tp_tunnel_create(int fd, int version, u32 tunnel_id, u32 peer_tunnel_id,
		       struct l2tp_tunnel_cfg *cfg, struct l2tp_tunnel **tunnelp)
{
	struct l2tp_tunnel *tunnel = NULL;
	int err;
	enum l2tp_encap_type encap = L2TP_ENCAPTYPE_UDP;

	if (cfg)
		encap = cfg->encap;

	tunnel = kzalloc(sizeof(*tunnel), GFP_KERNEL);
	if (!tunnel) {
		err = -ENOMEM;
		goto err;
	}

	tunnel->version = version;
	tunnel->tunnel_id = tunnel_id;
	tunnel->peer_tunnel_id = peer_tunnel_id;

	tunnel->magic = L2TP_TUNNEL_MAGIC;
	sprintf(&tunnel->name[0], "tunl %u", tunnel_id);
	rwlock_init(&tunnel->hlist_lock);
	tunnel->acpt_newsess = true;

	tunnel->encap = encap;
<<<<<<< HEAD
	if (encap == L2TP_ENCAPTYPE_UDP) {
		struct udp_tunnel_sock_cfg udp_cfg = { };

		udp_cfg.sk_user_data = tunnel;
		udp_cfg.encap_type = UDP_ENCAP_L2TPINUDP;
		udp_cfg.encap_rcv = l2tp_udp_encap_recv;
		udp_cfg.encap_destroy = l2tp_udp_encap_destroy;
=======
>>>>>>> 24b8d41d

	refcount_set(&tunnel->ref_count, 1);
	tunnel->fd = fd;

	/* Init delete workqueue struct */
	INIT_WORK(&tunnel->del_work, l2tp_tunnel_del_work);

	INIT_LIST_HEAD(&tunnel->list);

	err = 0;
err:
	if (tunnelp)
		*tunnelp = tunnel;

	return err;
}
EXPORT_SYMBOL_GPL(l2tp_tunnel_create);

static int l2tp_validate_socket(const struct sock *sk, const struct net *net,
				enum l2tp_encap_type encap)
{
	if (!net_eq(sock_net(sk), net))
		return -EINVAL;

	if (sk->sk_type != SOCK_DGRAM)
		return -EPROTONOSUPPORT;

	if (sk->sk_family != PF_INET && sk->sk_family != PF_INET6)
		return -EPROTONOSUPPORT;

	if ((encap == L2TP_ENCAPTYPE_UDP && sk->sk_protocol != IPPROTO_UDP) ||
	    (encap == L2TP_ENCAPTYPE_IP && sk->sk_protocol != IPPROTO_L2TP))
		return -EPROTONOSUPPORT;

	if (sk->sk_user_data)
		return -EBUSY;

	return 0;
}

int l2tp_tunnel_register(struct l2tp_tunnel *tunnel, struct net *net,
			 struct l2tp_tunnel_cfg *cfg)
{
	struct l2tp_tunnel *tunnel_walk;
	struct l2tp_net *pn;
	struct socket *sock;
	struct sock *sk;
	int ret;

	if (tunnel->fd < 0) {
		ret = l2tp_tunnel_sock_create(net, tunnel->tunnel_id,
					      tunnel->peer_tunnel_id, cfg,
					      &sock);
		if (ret < 0)
			goto err;
	} else {
		sock = sockfd_lookup(tunnel->fd, &ret);
		if (!sock)
			goto err;

		ret = l2tp_validate_socket(sock->sk, net, tunnel->encap);
		if (ret < 0)
			goto err_sock;
	}

	tunnel->l2tp_net = net;
	pn = l2tp_pernet(net);

	spin_lock_bh(&pn->l2tp_tunnel_list_lock);
	list_for_each_entry(tunnel_walk, &pn->l2tp_tunnel_list, list) {
		if (tunnel_walk->tunnel_id == tunnel->tunnel_id) {
			spin_unlock_bh(&pn->l2tp_tunnel_list_lock);

			ret = -EEXIST;
			goto err_sock;
		}
	}
	list_add_rcu(&tunnel->list, &pn->l2tp_tunnel_list);
	spin_unlock_bh(&pn->l2tp_tunnel_list_lock);

	sk = sock->sk;
	sock_hold(sk);
	tunnel->sock = sk;

	if (tunnel->encap == L2TP_ENCAPTYPE_UDP) {
		struct udp_tunnel_sock_cfg udp_cfg = {
			.sk_user_data = tunnel,
			.encap_type = UDP_ENCAP_L2TPINUDP,
			.encap_rcv = l2tp_udp_encap_recv,
			.encap_destroy = l2tp_udp_encap_destroy,
		};

		setup_udp_tunnel_sock(net, sock, &udp_cfg);
	} else {
		sk->sk_user_data = tunnel;
	}

	tunnel->old_sk_destruct = sk->sk_destruct;
	sk->sk_destruct = &l2tp_tunnel_destruct;
	lockdep_set_class_and_name(&sk->sk_lock.slock, &l2tp_socket_class,
				   "l2tp_sock");
	sk->sk_allocation = GFP_ATOMIC;

	trace_register_tunnel(tunnel);

	if (tunnel->fd >= 0)
		sockfd_put(sock);

	return 0;

err_sock:
	if (tunnel->fd < 0)
		sock_release(sock);
	else
		sockfd_put(sock);
err:
	return ret;
}
EXPORT_SYMBOL_GPL(l2tp_tunnel_register);

/* This function is used by the netlink TUNNEL_DELETE command.
 */
void l2tp_tunnel_delete(struct l2tp_tunnel *tunnel)
{
	if (!test_and_set_bit(0, &tunnel->dead)) {
		trace_delete_tunnel(tunnel);
		l2tp_tunnel_inc_refcount(tunnel);
		queue_work(l2tp_wq, &tunnel->del_work);
	}
}
EXPORT_SYMBOL_GPL(l2tp_tunnel_delete);

void l2tp_session_delete(struct l2tp_session *session)
{
	if (test_and_set_bit(0, &session->dead))
		return;

	trace_delete_session(session);
	l2tp_session_unhash(session);
	l2tp_session_queue_purge(session);
	if (session->session_close)
		(*session->session_close)(session);

	l2tp_session_dec_refcount(session);
}
EXPORT_SYMBOL_GPL(l2tp_session_delete);

/* We come here whenever a session's send_seq, cookie_len or
 * l2specific_type parameters are set.
 */
void l2tp_session_set_header_len(struct l2tp_session *session, int version)
{
	if (version == L2TP_HDR_VER_2) {
		session->hdr_len = 6;
		if (session->send_seq)
			session->hdr_len += 4;
	} else {
		session->hdr_len = 4 + session->cookie_len;
		session->hdr_len += l2tp_get_l2specific_len(session);
		if (session->tunnel->encap == L2TP_ENCAPTYPE_UDP)
			session->hdr_len += 4;
	}
}
EXPORT_SYMBOL_GPL(l2tp_session_set_header_len);

struct l2tp_session *l2tp_session_create(int priv_size, struct l2tp_tunnel *tunnel, u32 session_id,
					 u32 peer_session_id, struct l2tp_session_cfg *cfg)
{
	struct l2tp_session *session;

	session = kzalloc(sizeof(*session) + priv_size, GFP_KERNEL);
	if (session) {
		session->magic = L2TP_SESSION_MAGIC;
		session->tunnel = tunnel;

		session->session_id = session_id;
		session->peer_session_id = peer_session_id;
		session->nr = 0;
		if (tunnel->version == L2TP_HDR_VER_2)
			session->nr_max = 0xffff;
		else
			session->nr_max = 0xffffff;
		session->nr_window_size = session->nr_max / 2;
		session->nr_oos_count_max = 4;

		/* Use NR of first received packet */
		session->reorder_skip = 1;

		sprintf(&session->name[0], "sess %u/%u",
			tunnel->tunnel_id, session->session_id);

		skb_queue_head_init(&session->reorder_q);

		INIT_HLIST_NODE(&session->hlist);
		INIT_HLIST_NODE(&session->global_hlist);

		if (cfg) {
			session->pwtype = cfg->pw_type;
			session->send_seq = cfg->send_seq;
			session->recv_seq = cfg->recv_seq;
			session->lns_mode = cfg->lns_mode;
			session->reorder_timeout = cfg->reorder_timeout;
			session->l2specific_type = cfg->l2specific_type;
			session->cookie_len = cfg->cookie_len;
			memcpy(&session->cookie[0], &cfg->cookie[0], cfg->cookie_len);
			session->peer_cookie_len = cfg->peer_cookie_len;
			memcpy(&session->peer_cookie[0], &cfg->peer_cookie[0], cfg->peer_cookie_len);
		}

		l2tp_session_set_header_len(session, tunnel->version);

		refcount_set(&session->ref_count, 1);

		return session;
	}

	return ERR_PTR(-ENOMEM);
}
EXPORT_SYMBOL_GPL(l2tp_session_create);

/*****************************************************************************
 * Init and cleanup
 *****************************************************************************/

static __net_init int l2tp_init_net(struct net *net)
{
	struct l2tp_net *pn = net_generic(net, l2tp_net_id);
	int hash;

	INIT_LIST_HEAD(&pn->l2tp_tunnel_list);
	spin_lock_init(&pn->l2tp_tunnel_list_lock);

	for (hash = 0; hash < L2TP_HASH_SIZE_2; hash++)
		INIT_HLIST_HEAD(&pn->l2tp_session_hlist[hash]);

	spin_lock_init(&pn->l2tp_session_hlist_lock);

	return 0;
}

static __net_exit void l2tp_exit_net(struct net *net)
{
	struct l2tp_net *pn = l2tp_pernet(net);
	struct l2tp_tunnel *tunnel = NULL;
	int hash;

	rcu_read_lock_bh();
	list_for_each_entry_rcu(tunnel, &pn->l2tp_tunnel_list, list) {
		l2tp_tunnel_delete(tunnel);
	}
	rcu_read_unlock_bh();

<<<<<<< HEAD
	flush_workqueue(l2tp_wq);
	rcu_barrier();
=======
	if (l2tp_wq)
		flush_workqueue(l2tp_wq);
	rcu_barrier();

	for (hash = 0; hash < L2TP_HASH_SIZE_2; hash++)
		WARN_ON_ONCE(!hlist_empty(&pn->l2tp_session_hlist[hash]));
>>>>>>> 24b8d41d
}

static struct pernet_operations l2tp_net_ops = {
	.init = l2tp_init_net,
	.exit = l2tp_exit_net,
	.id   = &l2tp_net_id,
	.size = sizeof(struct l2tp_net),
};

static int __init l2tp_init(void)
{
	int rc = 0;

	rc = register_pernet_device(&l2tp_net_ops);
	if (rc)
		goto out;

	l2tp_wq = alloc_workqueue("l2tp", WQ_UNBOUND, 0);
	if (!l2tp_wq) {
		pr_err("alloc_workqueue failed\n");
		unregister_pernet_device(&l2tp_net_ops);
		rc = -ENOMEM;
		goto out;
	}

	pr_info("L2TP core driver, %s\n", L2TP_DRV_VERSION);

out:
	return rc;
}

static void __exit l2tp_exit(void)
{
	unregister_pernet_device(&l2tp_net_ops);
	if (l2tp_wq) {
		destroy_workqueue(l2tp_wq);
		l2tp_wq = NULL;
	}
}

module_init(l2tp_init);
module_exit(l2tp_exit);

MODULE_AUTHOR("James Chapman <jchapman@katalix.com>");
MODULE_DESCRIPTION("L2TP core");
MODULE_LICENSE("GPL");
MODULE_VERSION(L2TP_DRV_VERSION);<|MERGE_RESOLUTION|>--- conflicted
+++ resolved
@@ -1407,16 +1407,6 @@
 	tunnel->acpt_newsess = true;
 
 	tunnel->encap = encap;
-<<<<<<< HEAD
-	if (encap == L2TP_ENCAPTYPE_UDP) {
-		struct udp_tunnel_sock_cfg udp_cfg = { };
-
-		udp_cfg.sk_user_data = tunnel;
-		udp_cfg.encap_type = UDP_ENCAP_L2TPINUDP;
-		udp_cfg.encap_rcv = l2tp_udp_encap_recv;
-		udp_cfg.encap_destroy = l2tp_udp_encap_destroy;
-=======
->>>>>>> 24b8d41d
 
 	refcount_set(&tunnel->ref_count, 1);
 	tunnel->fd = fd;
@@ -1669,17 +1659,12 @@
 	}
 	rcu_read_unlock_bh();
 
-<<<<<<< HEAD
-	flush_workqueue(l2tp_wq);
-	rcu_barrier();
-=======
 	if (l2tp_wq)
 		flush_workqueue(l2tp_wq);
 	rcu_barrier();
 
 	for (hash = 0; hash < L2TP_HASH_SIZE_2; hash++)
 		WARN_ON_ONCE(!hlist_empty(&pn->l2tp_session_hlist[hash]));
->>>>>>> 24b8d41d
 }
 
 static struct pernet_operations l2tp_net_ops = {
