// SPDX-License-Identifier: GPL-2.0-only
/* L2TP netlink layer, for management
 *
 * Copyright (c) 2008,2009,2010 Katalix Systems Ltd
 *
 * Partly based on the IrDA nelink implementation
 * (see net/irda/irnetlink.c) which is:
 * Copyright (c) 2007 Samuel Ortiz <samuel@sortiz.org>
 * which is in turn partly based on the wireless netlink code:
 * Copyright 2006 Johannes Berg <johannes@sipsolutions.net>
 */

#define pr_fmt(fmt) KBUILD_MODNAME ": " fmt

#include <net/sock.h>
#include <net/genetlink.h>
#include <net/udp.h>
#include <linux/in.h>
#include <linux/udp.h>
#include <linux/socket.h>
#include <linux/module.h>
#include <linux/list.h>
#include <net/net_namespace.h>

#include <linux/l2tp.h>

#include "l2tp_core.h"

static struct genl_family l2tp_nl_family;

static const struct genl_multicast_group l2tp_multicast_group[] = {
	{
		.name = L2TP_GENL_MCGROUP,
	},
};

static int l2tp_nl_tunnel_send(struct sk_buff *skb, u32 portid, u32 seq,
			       int flags, struct l2tp_tunnel *tunnel, u8 cmd);
static int l2tp_nl_session_send(struct sk_buff *skb, u32 portid, u32 seq,
				int flags, struct l2tp_session *session,
				u8 cmd);

/* Accessed under genl lock */
static const struct l2tp_nl_cmd_ops *l2tp_nl_cmd_ops[__L2TP_PWTYPE_MAX];

static struct l2tp_session *l2tp_nl_session_get(struct genl_info *info)
{
	u32 tunnel_id;
	u32 session_id;
	char *ifname;
	struct l2tp_tunnel *tunnel;
	struct l2tp_session *session = NULL;
	struct net *net = genl_info_net(info);

	if (info->attrs[L2TP_ATTR_IFNAME]) {
		ifname = nla_data(info->attrs[L2TP_ATTR_IFNAME]);
		session = l2tp_session_get_by_ifname(net, ifname);
	} else if ((info->attrs[L2TP_ATTR_SESSION_ID]) &&
		   (info->attrs[L2TP_ATTR_CONN_ID])) {
		tunnel_id = nla_get_u32(info->attrs[L2TP_ATTR_CONN_ID]);
		session_id = nla_get_u32(info->attrs[L2TP_ATTR_SESSION_ID]);
		tunnel = l2tp_tunnel_get(net, tunnel_id);
		if (tunnel) {
			session = l2tp_tunnel_get_session(tunnel, session_id);
			l2tp_tunnel_dec_refcount(tunnel);
		}
	}

	return session;
}

static int l2tp_nl_cmd_noop(struct sk_buff *skb, struct genl_info *info)
{
	struct sk_buff *msg;
	void *hdr;
	int ret = -ENOBUFS;

	msg = nlmsg_new(NLMSG_DEFAULT_SIZE, GFP_KERNEL);
	if (!msg) {
		ret = -ENOMEM;
		goto out;
	}

	hdr = genlmsg_put(msg, info->snd_portid, info->snd_seq,
			  &l2tp_nl_family, 0, L2TP_CMD_NOOP);
	if (!hdr) {
		ret = -EMSGSIZE;
		goto err_out;
	}

	genlmsg_end(msg, hdr);

	return genlmsg_unicast(genl_info_net(info), msg, info->snd_portid);

err_out:
	nlmsg_free(msg);

out:
	return ret;
}

static int l2tp_tunnel_notify(struct genl_family *family,
			      struct genl_info *info,
			      struct l2tp_tunnel *tunnel,
			      u8 cmd)
{
	struct sk_buff *msg;
	int ret;

	msg = nlmsg_new(NLMSG_DEFAULT_SIZE, GFP_KERNEL);
	if (!msg)
		return -ENOMEM;

	ret = l2tp_nl_tunnel_send(msg, info->snd_portid, info->snd_seq,
				  NLM_F_ACK, tunnel, cmd);

	if (ret >= 0) {
		ret = genlmsg_multicast_allns(family, msg, 0, 0, GFP_ATOMIC);
		/* We don't care if no one is listening */
		if (ret == -ESRCH)
			ret = 0;
		return ret;
	}

	nlmsg_free(msg);

	return ret;
}

static int l2tp_session_notify(struct genl_family *family,
			       struct genl_info *info,
			       struct l2tp_session *session,
			       u8 cmd)
{
	struct sk_buff *msg;
	int ret;

	msg = nlmsg_new(NLMSG_DEFAULT_SIZE, GFP_KERNEL);
	if (!msg)
		return -ENOMEM;

	ret = l2tp_nl_session_send(msg, info->snd_portid, info->snd_seq,
				   NLM_F_ACK, session, cmd);

	if (ret >= 0) {
		ret = genlmsg_multicast_allns(family, msg, 0, 0, GFP_ATOMIC);
		/* We don't care if no one is listening */
		if (ret == -ESRCH)
			ret = 0;
		return ret;
	}

	nlmsg_free(msg);

	return ret;
}

static int l2tp_nl_cmd_tunnel_create_get_addr(struct nlattr **attrs, struct l2tp_tunnel_cfg *cfg)
{
	if (attrs[L2TP_ATTR_UDP_SPORT])
		cfg->local_udp_port = nla_get_u16(attrs[L2TP_ATTR_UDP_SPORT]);
	if (attrs[L2TP_ATTR_UDP_DPORT])
		cfg->peer_udp_port = nla_get_u16(attrs[L2TP_ATTR_UDP_DPORT]);
	cfg->use_udp_checksums = nla_get_flag(attrs[L2TP_ATTR_UDP_CSUM]);

	/* Must have either AF_INET or AF_INET6 address for source and destination */
#if IS_ENABLED(CONFIG_IPV6)
	if (attrs[L2TP_ATTR_IP6_SADDR] && attrs[L2TP_ATTR_IP6_DADDR]) {
		cfg->local_ip6 = nla_data(attrs[L2TP_ATTR_IP6_SADDR]);
		cfg->peer_ip6 = nla_data(attrs[L2TP_ATTR_IP6_DADDR]);
		cfg->udp6_zero_tx_checksums = nla_get_flag(attrs[L2TP_ATTR_UDP_ZERO_CSUM6_TX]);
		cfg->udp6_zero_rx_checksums = nla_get_flag(attrs[L2TP_ATTR_UDP_ZERO_CSUM6_RX]);
		return 0;
	}
#endif
	if (attrs[L2TP_ATTR_IP_SADDR] && attrs[L2TP_ATTR_IP_DADDR]) {
		cfg->local_ip.s_addr = nla_get_in_addr(attrs[L2TP_ATTR_IP_SADDR]);
		cfg->peer_ip.s_addr = nla_get_in_addr(attrs[L2TP_ATTR_IP_DADDR]);
		return 0;
	}
	return -EINVAL;
}

static int l2tp_nl_cmd_tunnel_create(struct sk_buff *skb, struct genl_info *info)
{
	u32 tunnel_id;
	u32 peer_tunnel_id;
	int proto_version;
	int fd = -1;
	int ret = 0;
	struct l2tp_tunnel_cfg cfg = { 0, };
	struct l2tp_tunnel *tunnel;
	struct net *net = genl_info_net(info);
	struct nlattr **attrs = info->attrs;

	if (!attrs[L2TP_ATTR_CONN_ID]) {
		ret = -EINVAL;
		goto out;
	}
	tunnel_id = nla_get_u32(attrs[L2TP_ATTR_CONN_ID]);

	if (!attrs[L2TP_ATTR_PEER_CONN_ID]) {
		ret = -EINVAL;
		goto out;
	}
	peer_tunnel_id = nla_get_u32(attrs[L2TP_ATTR_PEER_CONN_ID]);

	if (!attrs[L2TP_ATTR_PROTO_VERSION]) {
		ret = -EINVAL;
		goto out;
	}
	proto_version = nla_get_u8(attrs[L2TP_ATTR_PROTO_VERSION]);

	if (!attrs[L2TP_ATTR_ENCAP_TYPE]) {
		ret = -EINVAL;
		goto out;
	}
	cfg.encap = nla_get_u16(attrs[L2TP_ATTR_ENCAP_TYPE]);

	/* Managed tunnels take the tunnel socket from userspace.
	 * Unmanaged tunnels must call out the source and destination addresses
	 * for the kernel to create the tunnel socket itself.
	 */
	if (attrs[L2TP_ATTR_FD]) {
		fd = nla_get_u32(attrs[L2TP_ATTR_FD]);
	} else {
		ret = l2tp_nl_cmd_tunnel_create_get_addr(attrs, &cfg);
		if (ret < 0)
			goto out;
	}

	ret = -EINVAL;
	switch (cfg.encap) {
	case L2TP_ENCAPTYPE_UDP:
	case L2TP_ENCAPTYPE_IP:
		ret = l2tp_tunnel_create(fd, proto_version, tunnel_id,
					 peer_tunnel_id, &cfg, &tunnel);
		break;
	}

	if (ret < 0)
		goto out;

	l2tp_tunnel_inc_refcount(tunnel);
	ret = l2tp_tunnel_register(tunnel, net, &cfg);
	if (ret < 0) {
		kfree(tunnel);
		goto out;
	}
	ret = l2tp_tunnel_notify(&l2tp_nl_family, info, tunnel,
				 L2TP_CMD_TUNNEL_CREATE);
	l2tp_tunnel_dec_refcount(tunnel);

out:
	return ret;
}

static int l2tp_nl_cmd_tunnel_delete(struct sk_buff *skb, struct genl_info *info)
{
	struct l2tp_tunnel *tunnel;
	u32 tunnel_id;
	int ret = 0;
	struct net *net = genl_info_net(info);

	if (!info->attrs[L2TP_ATTR_CONN_ID]) {
		ret = -EINVAL;
		goto out;
	}
	tunnel_id = nla_get_u32(info->attrs[L2TP_ATTR_CONN_ID]);

	tunnel = l2tp_tunnel_get(net, tunnel_id);
	if (!tunnel) {
		ret = -ENODEV;
		goto out;
	}

	l2tp_tunnel_notify(&l2tp_nl_family, info,
			   tunnel, L2TP_CMD_TUNNEL_DELETE);

	l2tp_tunnel_delete(tunnel);

	l2tp_tunnel_dec_refcount(tunnel);

out:
	return ret;
}

static int l2tp_nl_cmd_tunnel_modify(struct sk_buff *skb, struct genl_info *info)
{
	struct l2tp_tunnel *tunnel;
	u32 tunnel_id;
	int ret = 0;
	struct net *net = genl_info_net(info);

	if (!info->attrs[L2TP_ATTR_CONN_ID]) {
		ret = -EINVAL;
		goto out;
	}
	tunnel_id = nla_get_u32(info->attrs[L2TP_ATTR_CONN_ID]);

	tunnel = l2tp_tunnel_get(net, tunnel_id);
	if (!tunnel) {
		ret = -ENODEV;
		goto out;
	}

	ret = l2tp_tunnel_notify(&l2tp_nl_family, info,
				 tunnel, L2TP_CMD_TUNNEL_MODIFY);

	l2tp_tunnel_dec_refcount(tunnel);

out:
	return ret;
}

#if IS_ENABLED(CONFIG_IPV6)
static int l2tp_nl_tunnel_send_addr6(struct sk_buff *skb, struct sock *sk,
				     enum l2tp_encap_type encap)
{
	struct inet_sock *inet = inet_sk(sk);
	struct ipv6_pinfo *np = inet6_sk(sk);

	switch (encap) {
	case L2TP_ENCAPTYPE_UDP:
		if (udp_get_no_check6_tx(sk) &&
		    nla_put_flag(skb, L2TP_ATTR_UDP_ZERO_CSUM6_TX))
			return -1;
		if (udp_get_no_check6_rx(sk) &&
		    nla_put_flag(skb, L2TP_ATTR_UDP_ZERO_CSUM6_RX))
			return -1;
		if (nla_put_u16(skb, L2TP_ATTR_UDP_SPORT, ntohs(inet->inet_sport)) ||
		    nla_put_u16(skb, L2TP_ATTR_UDP_DPORT, ntohs(inet->inet_dport)))
			return -1;
		fallthrough;
	case L2TP_ENCAPTYPE_IP:
		if (nla_put_in6_addr(skb, L2TP_ATTR_IP6_SADDR, &np->saddr) ||
		    nla_put_in6_addr(skb, L2TP_ATTR_IP6_DADDR, &sk->sk_v6_daddr))
			return -1;
		break;
	}
	return 0;
}
#endif

static int l2tp_nl_tunnel_send_addr4(struct sk_buff *skb, struct sock *sk,
				     enum l2tp_encap_type encap)
{
	struct inet_sock *inet = inet_sk(sk);

	switch (encap) {
	case L2TP_ENCAPTYPE_UDP:
		if (nla_put_u8(skb, L2TP_ATTR_UDP_CSUM, !sk->sk_no_check_tx) ||
		    nla_put_u16(skb, L2TP_ATTR_UDP_SPORT, ntohs(inet->inet_sport)) ||
		    nla_put_u16(skb, L2TP_ATTR_UDP_DPORT, ntohs(inet->inet_dport)))
			return -1;
		fallthrough;
	case L2TP_ENCAPTYPE_IP:
		if (nla_put_in_addr(skb, L2TP_ATTR_IP_SADDR, inet->inet_saddr) ||
		    nla_put_in_addr(skb, L2TP_ATTR_IP_DADDR, inet->inet_daddr))
			return -1;
		break;
	}

	return 0;
}

/* Append attributes for the tunnel address, handling the different attribute types
 * used for different tunnel encapsulation and AF_INET v.s. AF_INET6.
 */
static int l2tp_nl_tunnel_send_addr(struct sk_buff *skb, struct l2tp_tunnel *tunnel)
{
	struct sock *sk = tunnel->sock;

	if (!sk)
		return 0;

#if IS_ENABLED(CONFIG_IPV6)
	if (sk->sk_family == AF_INET6)
		return l2tp_nl_tunnel_send_addr6(skb, sk, tunnel->encap);
#endif
	return l2tp_nl_tunnel_send_addr4(skb, sk, tunnel->encap);
}

static int l2tp_nl_tunnel_send(struct sk_buff *skb, u32 portid, u32 seq, int flags,
			       struct l2tp_tunnel *tunnel, u8 cmd)
{
	void *hdr;
	struct nlattr *nest;

	hdr = genlmsg_put(skb, portid, seq, &l2tp_nl_family, flags, cmd);
	if (!hdr)
		return -EMSGSIZE;

	if (nla_put_u8(skb, L2TP_ATTR_PROTO_VERSION, tunnel->version) ||
	    nla_put_u32(skb, L2TP_ATTR_CONN_ID, tunnel->tunnel_id) ||
	    nla_put_u32(skb, L2TP_ATTR_PEER_CONN_ID, tunnel->peer_tunnel_id) ||
	    nla_put_u32(skb, L2TP_ATTR_DEBUG, 0) ||
	    nla_put_u16(skb, L2TP_ATTR_ENCAP_TYPE, tunnel->encap))
		goto nla_put_failure;

	nest = nla_nest_start_noflag(skb, L2TP_ATTR_STATS);
	if (!nest)
		goto nla_put_failure;

	if (nla_put_u64_64bit(skb, L2TP_ATTR_TX_PACKETS,
			      atomic_long_read(&tunnel->stats.tx_packets),
			      L2TP_ATTR_STATS_PAD) ||
	    nla_put_u64_64bit(skb, L2TP_ATTR_TX_BYTES,
			      atomic_long_read(&tunnel->stats.tx_bytes),
			      L2TP_ATTR_STATS_PAD) ||
	    nla_put_u64_64bit(skb, L2TP_ATTR_TX_ERRORS,
			      atomic_long_read(&tunnel->stats.tx_errors),
			      L2TP_ATTR_STATS_PAD) ||
	    nla_put_u64_64bit(skb, L2TP_ATTR_RX_PACKETS,
			      atomic_long_read(&tunnel->stats.rx_packets),
			      L2TP_ATTR_STATS_PAD) ||
	    nla_put_u64_64bit(skb, L2TP_ATTR_RX_BYTES,
			      atomic_long_read(&tunnel->stats.rx_bytes),
			      L2TP_ATTR_STATS_PAD) ||
	    nla_put_u64_64bit(skb, L2TP_ATTR_RX_SEQ_DISCARDS,
			      atomic_long_read(&tunnel->stats.rx_seq_discards),
			      L2TP_ATTR_STATS_PAD) ||
<<<<<<< HEAD
=======
	    nla_put_u64_64bit(skb, L2TP_ATTR_RX_COOKIE_DISCARDS,
			      atomic_long_read(&tunnel->stats.rx_cookie_discards),
			      L2TP_ATTR_STATS_PAD) ||
>>>>>>> 24b8d41d
	    nla_put_u64_64bit(skb, L2TP_ATTR_RX_OOS_PACKETS,
			      atomic_long_read(&tunnel->stats.rx_oos_packets),
			      L2TP_ATTR_STATS_PAD) ||
	    nla_put_u64_64bit(skb, L2TP_ATTR_RX_ERRORS,
			      atomic_long_read(&tunnel->stats.rx_errors),
			      L2TP_ATTR_STATS_PAD))
		goto nla_put_failure;
	nla_nest_end(skb, nest);

	if (l2tp_nl_tunnel_send_addr(skb, tunnel))
		goto nla_put_failure;

	genlmsg_end(skb, hdr);
	return 0;

nla_put_failure:
	genlmsg_cancel(skb, hdr);
	return -1;
}

static int l2tp_nl_cmd_tunnel_get(struct sk_buff *skb, struct genl_info *info)
{
	struct l2tp_tunnel *tunnel;
	struct sk_buff *msg;
	u32 tunnel_id;
	int ret = -ENOBUFS;
	struct net *net = genl_info_net(info);

	if (!info->attrs[L2TP_ATTR_CONN_ID]) {
		ret = -EINVAL;
		goto err;
	}

	tunnel_id = nla_get_u32(info->attrs[L2TP_ATTR_CONN_ID]);

	msg = nlmsg_new(NLMSG_DEFAULT_SIZE, GFP_KERNEL);
	if (!msg) {
		ret = -ENOMEM;
		goto err;
	}

	tunnel = l2tp_tunnel_get(net, tunnel_id);
	if (!tunnel) {
		ret = -ENODEV;
		goto err_nlmsg;
	}

	ret = l2tp_nl_tunnel_send(msg, info->snd_portid, info->snd_seq,
				  NLM_F_ACK, tunnel, L2TP_CMD_TUNNEL_GET);
	if (ret < 0)
		goto err_nlmsg_tunnel;

	l2tp_tunnel_dec_refcount(tunnel);

	return genlmsg_unicast(net, msg, info->snd_portid);

err_nlmsg_tunnel:
	l2tp_tunnel_dec_refcount(tunnel);
err_nlmsg:
	nlmsg_free(msg);
err:
	return ret;
}

static int l2tp_nl_cmd_tunnel_dump(struct sk_buff *skb, struct netlink_callback *cb)
{
	int ti = cb->args[0];
	struct l2tp_tunnel *tunnel;
	struct net *net = sock_net(skb->sk);

	for (;;) {
		tunnel = l2tp_tunnel_get_nth(net, ti);
		if (!tunnel)
			goto out;

		if (l2tp_nl_tunnel_send(skb, NETLINK_CB(cb->skb).portid,
					cb->nlh->nlmsg_seq, NLM_F_MULTI,
					tunnel, L2TP_CMD_TUNNEL_GET) < 0) {
			l2tp_tunnel_dec_refcount(tunnel);
			goto out;
		}
		l2tp_tunnel_dec_refcount(tunnel);

		ti++;
	}

out:
	cb->args[0] = ti;

	return skb->len;
}

static int l2tp_nl_cmd_session_create(struct sk_buff *skb, struct genl_info *info)
{
	u32 tunnel_id = 0;
	u32 session_id;
	u32 peer_session_id;
	int ret = 0;
	struct l2tp_tunnel *tunnel;
	struct l2tp_session *session;
	struct l2tp_session_cfg cfg = { 0, };
	struct net *net = genl_info_net(info);

	if (!info->attrs[L2TP_ATTR_CONN_ID]) {
		ret = -EINVAL;
		goto out;
	}

	tunnel_id = nla_get_u32(info->attrs[L2TP_ATTR_CONN_ID]);
	tunnel = l2tp_tunnel_get(net, tunnel_id);
	if (!tunnel) {
		ret = -ENODEV;
		goto out;
	}

	if (!info->attrs[L2TP_ATTR_SESSION_ID]) {
		ret = -EINVAL;
		goto out_tunnel;
	}
	session_id = nla_get_u32(info->attrs[L2TP_ATTR_SESSION_ID]);

	if (!info->attrs[L2TP_ATTR_PEER_SESSION_ID]) {
		ret = -EINVAL;
		goto out_tunnel;
	}
	peer_session_id = nla_get_u32(info->attrs[L2TP_ATTR_PEER_SESSION_ID]);

	if (!info->attrs[L2TP_ATTR_PW_TYPE]) {
		ret = -EINVAL;
		goto out_tunnel;
	}
	cfg.pw_type = nla_get_u16(info->attrs[L2TP_ATTR_PW_TYPE]);
	if (cfg.pw_type >= __L2TP_PWTYPE_MAX) {
		ret = -EINVAL;
		goto out_tunnel;
	}

	/* L2TPv2 only accepts PPP pseudo-wires */
	if (tunnel->version == 2 && cfg.pw_type != L2TP_PWTYPE_PPP) {
		ret = -EPROTONOSUPPORT;
		goto out_tunnel;
	}

	if (tunnel->version > 2) {
		if (info->attrs[L2TP_ATTR_L2SPEC_TYPE]) {
			cfg.l2specific_type = nla_get_u8(info->attrs[L2TP_ATTR_L2SPEC_TYPE]);
			if (cfg.l2specific_type != L2TP_L2SPECTYPE_DEFAULT &&
			    cfg.l2specific_type != L2TP_L2SPECTYPE_NONE) {
				ret = -EINVAL;
				goto out_tunnel;
			}
		} else {
			cfg.l2specific_type = L2TP_L2SPECTYPE_DEFAULT;
		}

		if (info->attrs[L2TP_ATTR_COOKIE]) {
			u16 len = nla_len(info->attrs[L2TP_ATTR_COOKIE]);

			if (len > 8) {
				ret = -EINVAL;
				goto out_tunnel;
			}
			cfg.cookie_len = len;
			memcpy(&cfg.cookie[0], nla_data(info->attrs[L2TP_ATTR_COOKIE]), len);
		}
		if (info->attrs[L2TP_ATTR_PEER_COOKIE]) {
			u16 len = nla_len(info->attrs[L2TP_ATTR_PEER_COOKIE]);

			if (len > 8) {
				ret = -EINVAL;
				goto out_tunnel;
			}
			cfg.peer_cookie_len = len;
			memcpy(&cfg.peer_cookie[0], nla_data(info->attrs[L2TP_ATTR_PEER_COOKIE]), len);
		}
		if (info->attrs[L2TP_ATTR_IFNAME])
			cfg.ifname = nla_data(info->attrs[L2TP_ATTR_IFNAME]);
	}

	if (info->attrs[L2TP_ATTR_RECV_SEQ])
		cfg.recv_seq = nla_get_u8(info->attrs[L2TP_ATTR_RECV_SEQ]);

	if (info->attrs[L2TP_ATTR_SEND_SEQ])
		cfg.send_seq = nla_get_u8(info->attrs[L2TP_ATTR_SEND_SEQ]);

	if (info->attrs[L2TP_ATTR_LNS_MODE])
		cfg.lns_mode = nla_get_u8(info->attrs[L2TP_ATTR_LNS_MODE]);

	if (info->attrs[L2TP_ATTR_RECV_TIMEOUT])
		cfg.reorder_timeout = nla_get_msecs(info->attrs[L2TP_ATTR_RECV_TIMEOUT]);

#ifdef CONFIG_MODULES
	if (!l2tp_nl_cmd_ops[cfg.pw_type]) {
		genl_unlock();
		request_module("net-l2tp-type-%u", cfg.pw_type);
		genl_lock();
	}
#endif
	if (!l2tp_nl_cmd_ops[cfg.pw_type] || !l2tp_nl_cmd_ops[cfg.pw_type]->session_create) {
		ret = -EPROTONOSUPPORT;
		goto out_tunnel;
	}

	ret = l2tp_nl_cmd_ops[cfg.pw_type]->session_create(net, tunnel,
							   session_id,
							   peer_session_id,
							   &cfg);

	if (ret >= 0) {
		session = l2tp_tunnel_get_session(tunnel, session_id);
		if (session) {
			ret = l2tp_session_notify(&l2tp_nl_family, info, session,
						  L2TP_CMD_SESSION_CREATE);
			l2tp_session_dec_refcount(session);
		}
	}

out_tunnel:
	l2tp_tunnel_dec_refcount(tunnel);
out:
	return ret;
}

static int l2tp_nl_cmd_session_delete(struct sk_buff *skb, struct genl_info *info)
{
	int ret = 0;
	struct l2tp_session *session;
	u16 pw_type;

	session = l2tp_nl_session_get(info);
	if (!session) {
		ret = -ENODEV;
		goto out;
	}

	l2tp_session_notify(&l2tp_nl_family, info,
			    session, L2TP_CMD_SESSION_DELETE);

	pw_type = session->pwtype;
	if (pw_type < __L2TP_PWTYPE_MAX)
		if (l2tp_nl_cmd_ops[pw_type] && l2tp_nl_cmd_ops[pw_type]->session_delete)
			l2tp_nl_cmd_ops[pw_type]->session_delete(session);

	l2tp_session_dec_refcount(session);

out:
	return ret;
}

static int l2tp_nl_cmd_session_modify(struct sk_buff *skb, struct genl_info *info)
{
	int ret = 0;
	struct l2tp_session *session;

	session = l2tp_nl_session_get(info);
	if (!session) {
		ret = -ENODEV;
		goto out;
	}

	if (info->attrs[L2TP_ATTR_RECV_SEQ])
		session->recv_seq = nla_get_u8(info->attrs[L2TP_ATTR_RECV_SEQ]);

	if (info->attrs[L2TP_ATTR_SEND_SEQ]) {
		session->send_seq = nla_get_u8(info->attrs[L2TP_ATTR_SEND_SEQ]);
		l2tp_session_set_header_len(session, session->tunnel->version);
	}

	if (info->attrs[L2TP_ATTR_LNS_MODE])
		session->lns_mode = nla_get_u8(info->attrs[L2TP_ATTR_LNS_MODE]);

	if (info->attrs[L2TP_ATTR_RECV_TIMEOUT])
		session->reorder_timeout = nla_get_msecs(info->attrs[L2TP_ATTR_RECV_TIMEOUT]);

	ret = l2tp_session_notify(&l2tp_nl_family, info,
				  session, L2TP_CMD_SESSION_MODIFY);

	l2tp_session_dec_refcount(session);

out:
	return ret;
}

static int l2tp_nl_session_send(struct sk_buff *skb, u32 portid, u32 seq, int flags,
				struct l2tp_session *session, u8 cmd)
{
	void *hdr;
	struct nlattr *nest;
	struct l2tp_tunnel *tunnel = session->tunnel;

	hdr = genlmsg_put(skb, portid, seq, &l2tp_nl_family, flags, cmd);
	if (!hdr)
		return -EMSGSIZE;

	if (nla_put_u32(skb, L2TP_ATTR_CONN_ID, tunnel->tunnel_id) ||
	    nla_put_u32(skb, L2TP_ATTR_SESSION_ID, session->session_id) ||
	    nla_put_u32(skb, L2TP_ATTR_PEER_CONN_ID, tunnel->peer_tunnel_id) ||
	    nla_put_u32(skb, L2TP_ATTR_PEER_SESSION_ID, session->peer_session_id) ||
	    nla_put_u32(skb, L2TP_ATTR_DEBUG, 0) ||
	    nla_put_u16(skb, L2TP_ATTR_PW_TYPE, session->pwtype))
		goto nla_put_failure;

	if ((session->ifname[0] &&
	     nla_put_string(skb, L2TP_ATTR_IFNAME, session->ifname)) ||
	    (session->cookie_len &&
	     nla_put(skb, L2TP_ATTR_COOKIE, session->cookie_len, session->cookie)) ||
	    (session->peer_cookie_len &&
	     nla_put(skb, L2TP_ATTR_PEER_COOKIE, session->peer_cookie_len, session->peer_cookie)) ||
	    nla_put_u8(skb, L2TP_ATTR_RECV_SEQ, session->recv_seq) ||
	    nla_put_u8(skb, L2TP_ATTR_SEND_SEQ, session->send_seq) ||
	    nla_put_u8(skb, L2TP_ATTR_LNS_MODE, session->lns_mode) ||
	    (l2tp_tunnel_uses_xfrm(tunnel) &&
	     nla_put_u8(skb, L2TP_ATTR_USING_IPSEC, 1)) ||
	    (session->reorder_timeout &&
	     nla_put_msecs(skb, L2TP_ATTR_RECV_TIMEOUT,
			   session->reorder_timeout, L2TP_ATTR_PAD)))
		goto nla_put_failure;

	nest = nla_nest_start_noflag(skb, L2TP_ATTR_STATS);
	if (!nest)
		goto nla_put_failure;

	if (nla_put_u64_64bit(skb, L2TP_ATTR_TX_PACKETS,
			      atomic_long_read(&session->stats.tx_packets),
			      L2TP_ATTR_STATS_PAD) ||
	    nla_put_u64_64bit(skb, L2TP_ATTR_TX_BYTES,
			      atomic_long_read(&session->stats.tx_bytes),
			      L2TP_ATTR_STATS_PAD) ||
	    nla_put_u64_64bit(skb, L2TP_ATTR_TX_ERRORS,
			      atomic_long_read(&session->stats.tx_errors),
			      L2TP_ATTR_STATS_PAD) ||
	    nla_put_u64_64bit(skb, L2TP_ATTR_RX_PACKETS,
			      atomic_long_read(&session->stats.rx_packets),
			      L2TP_ATTR_STATS_PAD) ||
	    nla_put_u64_64bit(skb, L2TP_ATTR_RX_BYTES,
			      atomic_long_read(&session->stats.rx_bytes),
			      L2TP_ATTR_STATS_PAD) ||
	    nla_put_u64_64bit(skb, L2TP_ATTR_RX_SEQ_DISCARDS,
			      atomic_long_read(&session->stats.rx_seq_discards),
			      L2TP_ATTR_STATS_PAD) ||
<<<<<<< HEAD
=======
	    nla_put_u64_64bit(skb, L2TP_ATTR_RX_COOKIE_DISCARDS,
			      atomic_long_read(&session->stats.rx_cookie_discards),
			      L2TP_ATTR_STATS_PAD) ||
>>>>>>> 24b8d41d
	    nla_put_u64_64bit(skb, L2TP_ATTR_RX_OOS_PACKETS,
			      atomic_long_read(&session->stats.rx_oos_packets),
			      L2TP_ATTR_STATS_PAD) ||
	    nla_put_u64_64bit(skb, L2TP_ATTR_RX_ERRORS,
			      atomic_long_read(&session->stats.rx_errors),
			      L2TP_ATTR_STATS_PAD))
		goto nla_put_failure;
	nla_nest_end(skb, nest);

	genlmsg_end(skb, hdr);
	return 0;

 nla_put_failure:
	genlmsg_cancel(skb, hdr);
	return -1;
}

static int l2tp_nl_cmd_session_get(struct sk_buff *skb, struct genl_info *info)
{
	struct l2tp_session *session;
	struct sk_buff *msg;
	int ret;

	session = l2tp_nl_session_get(info);
	if (!session) {
		ret = -ENODEV;
		goto err;
	}

	msg = nlmsg_new(NLMSG_DEFAULT_SIZE, GFP_KERNEL);
	if (!msg) {
		ret = -ENOMEM;
		goto err_ref;
	}

	ret = l2tp_nl_session_send(msg, info->snd_portid, info->snd_seq,
				   0, session, L2TP_CMD_SESSION_GET);
	if (ret < 0)
		goto err_ref_msg;

	ret = genlmsg_unicast(genl_info_net(info), msg, info->snd_portid);

	l2tp_session_dec_refcount(session);

	return ret;

err_ref_msg:
	nlmsg_free(msg);
err_ref:
	l2tp_session_dec_refcount(session);
err:
	return ret;
}

static int l2tp_nl_cmd_session_dump(struct sk_buff *skb, struct netlink_callback *cb)
{
	struct net *net = sock_net(skb->sk);
	struct l2tp_session *session;
	struct l2tp_tunnel *tunnel = NULL;
	int ti = cb->args[0];
	int si = cb->args[1];

	for (;;) {
		if (!tunnel) {
			tunnel = l2tp_tunnel_get_nth(net, ti);
			if (!tunnel)
				goto out;
		}

		session = l2tp_session_get_nth(tunnel, si);
		if (!session) {
			ti++;
			l2tp_tunnel_dec_refcount(tunnel);
			tunnel = NULL;
			si = 0;
			continue;
		}

		if (l2tp_nl_session_send(skb, NETLINK_CB(cb->skb).portid,
					 cb->nlh->nlmsg_seq, NLM_F_MULTI,
					 session, L2TP_CMD_SESSION_GET) < 0) {
			l2tp_session_dec_refcount(session);
			l2tp_tunnel_dec_refcount(tunnel);
			break;
		}
		l2tp_session_dec_refcount(session);

		si++;
	}

out:
	cb->args[0] = ti;
	cb->args[1] = si;

	return skb->len;
}

static const struct nla_policy l2tp_nl_policy[L2TP_ATTR_MAX + 1] = {
	[L2TP_ATTR_NONE]		= { .type = NLA_UNSPEC, },
	[L2TP_ATTR_PW_TYPE]		= { .type = NLA_U16, },
	[L2TP_ATTR_ENCAP_TYPE]		= { .type = NLA_U16, },
	[L2TP_ATTR_OFFSET]		= { .type = NLA_U16, },
	[L2TP_ATTR_DATA_SEQ]		= { .type = NLA_U8, },
	[L2TP_ATTR_L2SPEC_TYPE]		= { .type = NLA_U8, },
	[L2TP_ATTR_L2SPEC_LEN]		= { .type = NLA_U8, },
	[L2TP_ATTR_PROTO_VERSION]	= { .type = NLA_U8, },
	[L2TP_ATTR_CONN_ID]		= { .type = NLA_U32, },
	[L2TP_ATTR_PEER_CONN_ID]	= { .type = NLA_U32, },
	[L2TP_ATTR_SESSION_ID]		= { .type = NLA_U32, },
	[L2TP_ATTR_PEER_SESSION_ID]	= { .type = NLA_U32, },
	[L2TP_ATTR_UDP_CSUM]		= { .type = NLA_U8, },
	[L2TP_ATTR_VLAN_ID]		= { .type = NLA_U16, },
	[L2TP_ATTR_DEBUG]		= { .type = NLA_U32, },
	[L2TP_ATTR_RECV_SEQ]		= { .type = NLA_U8, },
	[L2TP_ATTR_SEND_SEQ]		= { .type = NLA_U8, },
	[L2TP_ATTR_LNS_MODE]		= { .type = NLA_U8, },
	[L2TP_ATTR_USING_IPSEC]		= { .type = NLA_U8, },
	[L2TP_ATTR_RECV_TIMEOUT]	= { .type = NLA_MSECS, },
	[L2TP_ATTR_FD]			= { .type = NLA_U32, },
	[L2TP_ATTR_IP_SADDR]		= { .type = NLA_U32, },
	[L2TP_ATTR_IP_DADDR]		= { .type = NLA_U32, },
	[L2TP_ATTR_UDP_SPORT]		= { .type = NLA_U16, },
	[L2TP_ATTR_UDP_DPORT]		= { .type = NLA_U16, },
	[L2TP_ATTR_MTU]			= { .type = NLA_U16, },
	[L2TP_ATTR_MRU]			= { .type = NLA_U16, },
	[L2TP_ATTR_STATS]		= { .type = NLA_NESTED, },
	[L2TP_ATTR_IP6_SADDR] = {
		.type = NLA_BINARY,
		.len = sizeof(struct in6_addr),
	},
	[L2TP_ATTR_IP6_DADDR] = {
		.type = NLA_BINARY,
		.len = sizeof(struct in6_addr),
	},
	[L2TP_ATTR_IFNAME] = {
		.type = NLA_NUL_STRING,
		.len = IFNAMSIZ - 1,
	},
	[L2TP_ATTR_COOKIE] = {
		.type = NLA_BINARY,
		.len = 8,
	},
	[L2TP_ATTR_PEER_COOKIE] = {
		.type = NLA_BINARY,
		.len = 8,
	},
};

static const struct genl_small_ops l2tp_nl_ops[] = {
	{
		.cmd = L2TP_CMD_NOOP,
		.validate = GENL_DONT_VALIDATE_STRICT | GENL_DONT_VALIDATE_DUMP,
		.doit = l2tp_nl_cmd_noop,
		/* can be retrieved by unprivileged users */
	},
	{
		.cmd = L2TP_CMD_TUNNEL_CREATE,
		.validate = GENL_DONT_VALIDATE_STRICT | GENL_DONT_VALIDATE_DUMP,
		.doit = l2tp_nl_cmd_tunnel_create,
		.flags = GENL_UNS_ADMIN_PERM,
	},
	{
		.cmd = L2TP_CMD_TUNNEL_DELETE,
		.validate = GENL_DONT_VALIDATE_STRICT | GENL_DONT_VALIDATE_DUMP,
		.doit = l2tp_nl_cmd_tunnel_delete,
		.flags = GENL_UNS_ADMIN_PERM,
	},
	{
		.cmd = L2TP_CMD_TUNNEL_MODIFY,
		.validate = GENL_DONT_VALIDATE_STRICT | GENL_DONT_VALIDATE_DUMP,
		.doit = l2tp_nl_cmd_tunnel_modify,
		.flags = GENL_UNS_ADMIN_PERM,
	},
	{
		.cmd = L2TP_CMD_TUNNEL_GET,
		.validate = GENL_DONT_VALIDATE_STRICT | GENL_DONT_VALIDATE_DUMP,
		.doit = l2tp_nl_cmd_tunnel_get,
		.dumpit = l2tp_nl_cmd_tunnel_dump,
		.flags = GENL_UNS_ADMIN_PERM,
	},
	{
		.cmd = L2TP_CMD_SESSION_CREATE,
		.validate = GENL_DONT_VALIDATE_STRICT | GENL_DONT_VALIDATE_DUMP,
		.doit = l2tp_nl_cmd_session_create,
		.flags = GENL_UNS_ADMIN_PERM,
	},
	{
		.cmd = L2TP_CMD_SESSION_DELETE,
		.validate = GENL_DONT_VALIDATE_STRICT | GENL_DONT_VALIDATE_DUMP,
		.doit = l2tp_nl_cmd_session_delete,
		.flags = GENL_UNS_ADMIN_PERM,
	},
	{
		.cmd = L2TP_CMD_SESSION_MODIFY,
		.validate = GENL_DONT_VALIDATE_STRICT | GENL_DONT_VALIDATE_DUMP,
		.doit = l2tp_nl_cmd_session_modify,
		.flags = GENL_UNS_ADMIN_PERM,
	},
	{
		.cmd = L2TP_CMD_SESSION_GET,
		.validate = GENL_DONT_VALIDATE_STRICT | GENL_DONT_VALIDATE_DUMP,
		.doit = l2tp_nl_cmd_session_get,
		.dumpit = l2tp_nl_cmd_session_dump,
		.flags = GENL_UNS_ADMIN_PERM,
	},
};

static struct genl_family l2tp_nl_family __ro_after_init = {
	.name		= L2TP_GENL_NAME,
	.version	= L2TP_GENL_VERSION,
	.hdrsize	= 0,
	.maxattr	= L2TP_ATTR_MAX,
	.policy = l2tp_nl_policy,
	.netnsok	= true,
	.module		= THIS_MODULE,
	.small_ops	= l2tp_nl_ops,
	.n_small_ops	= ARRAY_SIZE(l2tp_nl_ops),
	.mcgrps		= l2tp_multicast_group,
	.n_mcgrps	= ARRAY_SIZE(l2tp_multicast_group),
};

int l2tp_nl_register_ops(enum l2tp_pwtype pw_type, const struct l2tp_nl_cmd_ops *ops)
{
	int ret;

	ret = -EINVAL;
	if (pw_type >= __L2TP_PWTYPE_MAX)
		goto err;

	genl_lock();
	ret = -EBUSY;
	if (l2tp_nl_cmd_ops[pw_type])
		goto out;

	l2tp_nl_cmd_ops[pw_type] = ops;
	ret = 0;

out:
	genl_unlock();
err:
	return ret;
}
EXPORT_SYMBOL_GPL(l2tp_nl_register_ops);

void l2tp_nl_unregister_ops(enum l2tp_pwtype pw_type)
{
	if (pw_type < __L2TP_PWTYPE_MAX) {
		genl_lock();
		l2tp_nl_cmd_ops[pw_type] = NULL;
		genl_unlock();
	}
}
EXPORT_SYMBOL_GPL(l2tp_nl_unregister_ops);

static int __init l2tp_nl_init(void)
{
	pr_info("L2TP netlink interface\n");
	return genl_register_family(&l2tp_nl_family);
}

static void l2tp_nl_cleanup(void)
{
	genl_unregister_family(&l2tp_nl_family);
}

module_init(l2tp_nl_init);
module_exit(l2tp_nl_cleanup);

MODULE_AUTHOR("James Chapman <jchapman@katalix.com>");
MODULE_DESCRIPTION("L2TP netlink");
MODULE_LICENSE("GPL");
MODULE_VERSION("1.0");
MODULE_ALIAS_GENL_FAMILY("l2tp");<|MERGE_RESOLUTION|>--- conflicted
+++ resolved
@@ -420,12 +420,9 @@
 	    nla_put_u64_64bit(skb, L2TP_ATTR_RX_SEQ_DISCARDS,
 			      atomic_long_read(&tunnel->stats.rx_seq_discards),
 			      L2TP_ATTR_STATS_PAD) ||
-<<<<<<< HEAD
-=======
 	    nla_put_u64_64bit(skb, L2TP_ATTR_RX_COOKIE_DISCARDS,
 			      atomic_long_read(&tunnel->stats.rx_cookie_discards),
 			      L2TP_ATTR_STATS_PAD) ||
->>>>>>> 24b8d41d
 	    nla_put_u64_64bit(skb, L2TP_ATTR_RX_OOS_PACKETS,
 			      atomic_long_read(&tunnel->stats.rx_oos_packets),
 			      L2TP_ATTR_STATS_PAD) ||
@@ -766,12 +763,9 @@
 	    nla_put_u64_64bit(skb, L2TP_ATTR_RX_SEQ_DISCARDS,
 			      atomic_long_read(&session->stats.rx_seq_discards),
 			      L2TP_ATTR_STATS_PAD) ||
-<<<<<<< HEAD
-=======
 	    nla_put_u64_64bit(skb, L2TP_ATTR_RX_COOKIE_DISCARDS,
 			      atomic_long_read(&session->stats.rx_cookie_discards),
 			      L2TP_ATTR_STATS_PAD) ||
->>>>>>> 24b8d41d
 	    nla_put_u64_64bit(skb, L2TP_ATTR_RX_OOS_PACKETS,
 			      atomic_long_read(&session->stats.rx_oos_packets),
 			      L2TP_ATTR_STATS_PAD) ||
