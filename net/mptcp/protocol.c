// SPDX-License-Identifier: GPL-2.0
/* Multipath TCP
 *
 * Copyright (c) 2017 - 2019, Intel Corporation.
 */

#define pr_fmt(fmt) "MPTCP: " fmt

#include <linux/kernel.h>
#include <linux/module.h>
#include <linux/netdevice.h>
#include <linux/sched/signal.h>
#include <linux/atomic.h>
#include <net/sock.h>
#include <net/inet_common.h>
#include <net/inet_hashtables.h>
#include <net/protocol.h>
#include <net/tcp.h>
#include <net/tcp_states.h>
#if IS_ENABLED(CONFIG_MPTCP_IPV6)
#include <net/transp_v6.h>
#endif
#include <net/mptcp.h>
#include <net/xfrm.h>
#include <asm/ioctls.h>
#include "protocol.h"
#include "mib.h"

#define CREATE_TRACE_POINTS
#include <trace/events/mptcp.h>

#if IS_ENABLED(CONFIG_MPTCP_IPV6)
struct mptcp6_sock {
	struct mptcp_sock msk;
	struct ipv6_pinfo np;
};
#endif

enum {
	MPTCP_CMSG_TS = BIT(0),
	MPTCP_CMSG_INQ = BIT(1),
};

static struct percpu_counter mptcp_sockets_allocated ____cacheline_aligned_in_smp;

static void __mptcp_destroy_sock(struct sock *sk);
static void mptcp_check_send_data_fin(struct sock *sk);

DEFINE_PER_CPU(struct mptcp_delegated_action, mptcp_delegated_actions);
static struct net_device mptcp_napi_dev;

/* Returns end sequence number of the receiver's advertised window */
static u64 mptcp_wnd_end(const struct mptcp_sock *msk)
{
	return READ_ONCE(msk->wnd_end);
}

static bool mptcp_is_tcpsk(struct sock *sk)
{
	struct socket *sock = sk->sk_socket;

	if (unlikely(sk->sk_prot == &tcp_prot)) {
		/* we are being invoked after mptcp_accept() has
		 * accepted a non-mp-capable flow: sk is a tcp_sk,
		 * not an mptcp one.
		 *
		 * Hand the socket over to tcp so all further socket ops
		 * bypass mptcp.
		 */
		WRITE_ONCE(sock->ops, &inet_stream_ops);
		return true;
#if IS_ENABLED(CONFIG_MPTCP_IPV6)
	} else if (unlikely(sk->sk_prot == &tcpv6_prot)) {
		WRITE_ONCE(sock->ops, &inet6_stream_ops);
		return true;
#endif
	}

	return false;
}

static int __mptcp_socket_create(struct mptcp_sock *msk)
{
	struct mptcp_subflow_context *subflow;
	struct sock *sk = (struct sock *)msk;
	struct socket *ssock;
	int err;

	err = mptcp_subflow_create_socket(sk, sk->sk_family, &ssock);
	if (err)
		return err;

	msk->scaling_ratio = tcp_sk(ssock->sk)->scaling_ratio;
	WRITE_ONCE(msk->first, ssock->sk);
	subflow = mptcp_subflow_ctx(ssock->sk);
	list_add(&subflow->node, &msk->conn_list);
	sock_hold(ssock->sk);
	subflow->request_mptcp = 1;
	subflow->subflow_id = msk->subflow_id++;

	/* This is the first subflow, always with id 0 */
	subflow->local_id_valid = 1;
	mptcp_sock_graft(msk->first, sk->sk_socket);
	iput(SOCK_INODE(ssock));

	return 0;
}

/* If the MPC handshake is not started, returns the first subflow,
 * eventually allocating it.
 */
struct sock *__mptcp_nmpc_sk(struct mptcp_sock *msk)
{
	struct sock *sk = (struct sock *)msk;
	int ret;

	if (!((1 << sk->sk_state) & (TCPF_CLOSE | TCPF_LISTEN)))
		return ERR_PTR(-EINVAL);

	if (!msk->first) {
		ret = __mptcp_socket_create(msk);
		if (ret)
			return ERR_PTR(ret);

		mptcp_sockopt_sync(msk, msk->first);
	}

	return msk->first;
}

static void mptcp_drop(struct sock *sk, struct sk_buff *skb)
{
	sk_drops_add(sk, skb);
	__kfree_skb(skb);
}

static void mptcp_rmem_fwd_alloc_add(struct sock *sk, int size)
{
	WRITE_ONCE(mptcp_sk(sk)->rmem_fwd_alloc,
		   mptcp_sk(sk)->rmem_fwd_alloc + size);
}

static void mptcp_rmem_charge(struct sock *sk, int size)
{
	mptcp_rmem_fwd_alloc_add(sk, -size);
}

static bool mptcp_try_coalesce(struct sock *sk, struct sk_buff *to,
			       struct sk_buff *from)
{
	bool fragstolen;
	int delta;

	if (MPTCP_SKB_CB(from)->offset ||
	    !skb_try_coalesce(to, from, &fragstolen, &delta))
		return false;

	pr_debug("colesced seq %llx into %llx new len %d new end seq %llx",
		 MPTCP_SKB_CB(from)->map_seq, MPTCP_SKB_CB(to)->map_seq,
		 to->len, MPTCP_SKB_CB(from)->end_seq);
	MPTCP_SKB_CB(to)->end_seq = MPTCP_SKB_CB(from)->end_seq;

	/* note the fwd memory can reach a negative value after accounting
	 * for the delta, but the later skb free will restore a non
	 * negative one
	 */
	atomic_add(delta, &sk->sk_rmem_alloc);
	mptcp_rmem_charge(sk, delta);
	kfree_skb_partial(from, fragstolen);

	return true;
}

static bool mptcp_ooo_try_coalesce(struct mptcp_sock *msk, struct sk_buff *to,
				   struct sk_buff *from)
{
	if (MPTCP_SKB_CB(from)->map_seq != MPTCP_SKB_CB(to)->end_seq)
		return false;

	return mptcp_try_coalesce((struct sock *)msk, to, from);
}

static void __mptcp_rmem_reclaim(struct sock *sk, int amount)
{
	amount >>= PAGE_SHIFT;
	mptcp_rmem_charge(sk, amount << PAGE_SHIFT);
	__sk_mem_reduce_allocated(sk, amount);
}

static void mptcp_rmem_uncharge(struct sock *sk, int size)
{
	struct mptcp_sock *msk = mptcp_sk(sk);
	int reclaimable;

	mptcp_rmem_fwd_alloc_add(sk, size);
	reclaimable = msk->rmem_fwd_alloc - sk_unused_reserved_mem(sk);

	/* see sk_mem_uncharge() for the rationale behind the following schema */
	if (unlikely(reclaimable >= PAGE_SIZE))
		__mptcp_rmem_reclaim(sk, reclaimable);
}

static void mptcp_rfree(struct sk_buff *skb)
{
	unsigned int len = skb->truesize;
	struct sock *sk = skb->sk;

	atomic_sub(len, &sk->sk_rmem_alloc);
	mptcp_rmem_uncharge(sk, len);
}

void mptcp_set_owner_r(struct sk_buff *skb, struct sock *sk)
{
	skb_orphan(skb);
	skb->sk = sk;
	skb->destructor = mptcp_rfree;
	atomic_add(skb->truesize, &sk->sk_rmem_alloc);
	mptcp_rmem_charge(sk, skb->truesize);
}

/* "inspired" by tcp_data_queue_ofo(), main differences:
 * - use mptcp seqs
 * - don't cope with sacks
 */
static void mptcp_data_queue_ofo(struct mptcp_sock *msk, struct sk_buff *skb)
{
	struct sock *sk = (struct sock *)msk;
	struct rb_node **p, *parent;
	u64 seq, end_seq, max_seq;
	struct sk_buff *skb1;

	seq = MPTCP_SKB_CB(skb)->map_seq;
	end_seq = MPTCP_SKB_CB(skb)->end_seq;
	max_seq = atomic64_read(&msk->rcv_wnd_sent);

	pr_debug("msk=%p seq=%llx limit=%llx empty=%d", msk, seq, max_seq,
		 RB_EMPTY_ROOT(&msk->out_of_order_queue));
	if (after64(end_seq, max_seq)) {
		/* out of window */
		mptcp_drop(sk, skb);
		pr_debug("oow by %lld, rcv_wnd_sent %llu\n",
			 (unsigned long long)end_seq - (unsigned long)max_seq,
			 (unsigned long long)atomic64_read(&msk->rcv_wnd_sent));
		MPTCP_INC_STATS(sock_net(sk), MPTCP_MIB_NODSSWINDOW);
		return;
	}

	p = &msk->out_of_order_queue.rb_node;
	MPTCP_INC_STATS(sock_net(sk), MPTCP_MIB_OFOQUEUE);
	if (RB_EMPTY_ROOT(&msk->out_of_order_queue)) {
		rb_link_node(&skb->rbnode, NULL, p);
		rb_insert_color(&skb->rbnode, &msk->out_of_order_queue);
		msk->ooo_last_skb = skb;
		goto end;
	}

	/* with 2 subflows, adding at end of ooo queue is quite likely
	 * Use of ooo_last_skb avoids the O(Log(N)) rbtree lookup.
	 */
	if (mptcp_ooo_try_coalesce(msk, msk->ooo_last_skb, skb)) {
		MPTCP_INC_STATS(sock_net(sk), MPTCP_MIB_OFOMERGE);
		MPTCP_INC_STATS(sock_net(sk), MPTCP_MIB_OFOQUEUETAIL);
		return;
	}

	/* Can avoid an rbtree lookup if we are adding skb after ooo_last_skb */
	if (!before64(seq, MPTCP_SKB_CB(msk->ooo_last_skb)->end_seq)) {
		MPTCP_INC_STATS(sock_net(sk), MPTCP_MIB_OFOQUEUETAIL);
		parent = &msk->ooo_last_skb->rbnode;
		p = &parent->rb_right;
		goto insert;
	}

	/* Find place to insert this segment. Handle overlaps on the way. */
	parent = NULL;
	while (*p) {
		parent = *p;
		skb1 = rb_to_skb(parent);
		if (before64(seq, MPTCP_SKB_CB(skb1)->map_seq)) {
			p = &parent->rb_left;
			continue;
		}
		if (before64(seq, MPTCP_SKB_CB(skb1)->end_seq)) {
			if (!after64(end_seq, MPTCP_SKB_CB(skb1)->end_seq)) {
				/* All the bits are present. Drop. */
				mptcp_drop(sk, skb);
				MPTCP_INC_STATS(sock_net(sk), MPTCP_MIB_DUPDATA);
				return;
			}
			if (after64(seq, MPTCP_SKB_CB(skb1)->map_seq)) {
				/* partial overlap:
				 *     |     skb      |
				 *  |     skb1    |
				 * continue traversing
				 */
			} else {
				/* skb's seq == skb1's seq and skb covers skb1.
				 * Replace skb1 with skb.
				 */
				rb_replace_node(&skb1->rbnode, &skb->rbnode,
						&msk->out_of_order_queue);
				mptcp_drop(sk, skb1);
				MPTCP_INC_STATS(sock_net(sk), MPTCP_MIB_DUPDATA);
				goto merge_right;
			}
		} else if (mptcp_ooo_try_coalesce(msk, skb1, skb)) {
			MPTCP_INC_STATS(sock_net(sk), MPTCP_MIB_OFOMERGE);
			return;
		}
		p = &parent->rb_right;
	}

insert:
	/* Insert segment into RB tree. */
	rb_link_node(&skb->rbnode, parent, p);
	rb_insert_color(&skb->rbnode, &msk->out_of_order_queue);

merge_right:
	/* Remove other segments covered by skb. */
	while ((skb1 = skb_rb_next(skb)) != NULL) {
		if (before64(end_seq, MPTCP_SKB_CB(skb1)->end_seq))
			break;
		rb_erase(&skb1->rbnode, &msk->out_of_order_queue);
		mptcp_drop(sk, skb1);
		MPTCP_INC_STATS(sock_net(sk), MPTCP_MIB_DUPDATA);
	}
	/* If there is no skb after us, we are the last_skb ! */
	if (!skb1)
		msk->ooo_last_skb = skb;

end:
	skb_condense(skb);
	mptcp_set_owner_r(skb, sk);
}

static bool mptcp_rmem_schedule(struct sock *sk, struct sock *ssk, int size)
{
	struct mptcp_sock *msk = mptcp_sk(sk);
	int amt, amount;

	if (size <= msk->rmem_fwd_alloc)
		return true;

	size -= msk->rmem_fwd_alloc;
	amt = sk_mem_pages(size);
	amount = amt << PAGE_SHIFT;
	if (!__sk_mem_raise_allocated(sk, size, amt, SK_MEM_RECV))
		return false;

	mptcp_rmem_fwd_alloc_add(sk, amount);
	return true;
}

static bool __mptcp_move_skb(struct mptcp_sock *msk, struct sock *ssk,
			     struct sk_buff *skb, unsigned int offset,
			     size_t copy_len)
{
	struct mptcp_subflow_context *subflow = mptcp_subflow_ctx(ssk);
	struct sock *sk = (struct sock *)msk;
	struct sk_buff *tail;
	bool has_rxtstamp;

	__skb_unlink(skb, &ssk->sk_receive_queue);

	skb_ext_reset(skb);
	skb_orphan(skb);

	/* try to fetch required memory from subflow */
	if (!mptcp_rmem_schedule(sk, ssk, skb->truesize))
		goto drop;

	has_rxtstamp = TCP_SKB_CB(skb)->has_rxtstamp;

	/* the skb map_seq accounts for the skb offset:
	 * mptcp_subflow_get_mapped_dsn() is based on the current tp->copied_seq
	 * value
	 */
	MPTCP_SKB_CB(skb)->map_seq = mptcp_subflow_get_mapped_dsn(subflow);
	MPTCP_SKB_CB(skb)->end_seq = MPTCP_SKB_CB(skb)->map_seq + copy_len;
	MPTCP_SKB_CB(skb)->offset = offset;
	MPTCP_SKB_CB(skb)->has_rxtstamp = has_rxtstamp;

	if (MPTCP_SKB_CB(skb)->map_seq == msk->ack_seq) {
		/* in sequence */
		msk->bytes_received += copy_len;
		WRITE_ONCE(msk->ack_seq, msk->ack_seq + copy_len);
		tail = skb_peek_tail(&sk->sk_receive_queue);
		if (tail && mptcp_try_coalesce(sk, tail, skb))
			return true;

		mptcp_set_owner_r(skb, sk);
		__skb_queue_tail(&sk->sk_receive_queue, skb);
		return true;
	} else if (after64(MPTCP_SKB_CB(skb)->map_seq, msk->ack_seq)) {
		mptcp_data_queue_ofo(msk, skb);
		return false;
	}

	/* old data, keep it simple and drop the whole pkt, sender
	 * will retransmit as needed, if needed.
	 */
	MPTCP_INC_STATS(sock_net(sk), MPTCP_MIB_DUPDATA);
drop:
	mptcp_drop(sk, skb);
	return false;
}

static void mptcp_stop_rtx_timer(struct sock *sk)
{
	struct inet_connection_sock *icsk = inet_csk(sk);

	sk_stop_timer(sk, &icsk->icsk_retransmit_timer);
	mptcp_sk(sk)->timer_ival = 0;
}

static void mptcp_close_wake_up(struct sock *sk)
{
	if (sock_flag(sk, SOCK_DEAD))
		return;

	sk->sk_state_change(sk);
	if (sk->sk_shutdown == SHUTDOWN_MASK ||
	    sk->sk_state == TCP_CLOSE)
		sk_wake_async(sk, SOCK_WAKE_WAITD, POLL_HUP);
	else
		sk_wake_async(sk, SOCK_WAKE_WAITD, POLL_IN);
}

static bool mptcp_pending_data_fin_ack(struct sock *sk)
{
	struct mptcp_sock *msk = mptcp_sk(sk);

	return ((1 << sk->sk_state) &
		(TCPF_FIN_WAIT1 | TCPF_CLOSING | TCPF_LAST_ACK)) &&
	       msk->write_seq == READ_ONCE(msk->snd_una);
}

static void mptcp_check_data_fin_ack(struct sock *sk)
{
	struct mptcp_sock *msk = mptcp_sk(sk);

	/* Look for an acknowledged DATA_FIN */
	if (mptcp_pending_data_fin_ack(sk)) {
		WRITE_ONCE(msk->snd_data_fin_enable, 0);

		switch (sk->sk_state) {
		case TCP_FIN_WAIT1:
			inet_sk_state_store(sk, TCP_FIN_WAIT2);
			break;
		case TCP_CLOSING:
		case TCP_LAST_ACK:
			inet_sk_state_store(sk, TCP_CLOSE);
			break;
		}

		mptcp_close_wake_up(sk);
	}
}

static bool mptcp_pending_data_fin(struct sock *sk, u64 *seq)
{
	struct mptcp_sock *msk = mptcp_sk(sk);

	if (READ_ONCE(msk->rcv_data_fin) &&
	    ((1 << sk->sk_state) &
	     (TCPF_ESTABLISHED | TCPF_FIN_WAIT1 | TCPF_FIN_WAIT2))) {
		u64 rcv_data_fin_seq = READ_ONCE(msk->rcv_data_fin_seq);

		if (msk->ack_seq == rcv_data_fin_seq) {
			if (seq)
				*seq = rcv_data_fin_seq;

			return true;
		}
	}

	return false;
}

static void mptcp_set_datafin_timeout(struct sock *sk)
{
	struct inet_connection_sock *icsk = inet_csk(sk);
	u32 retransmits;

	retransmits = min_t(u32, icsk->icsk_retransmits,
			    ilog2(TCP_RTO_MAX / TCP_RTO_MIN));

	mptcp_sk(sk)->timer_ival = TCP_RTO_MIN << retransmits;
}

static void __mptcp_set_timeout(struct sock *sk, long tout)
{
	mptcp_sk(sk)->timer_ival = tout > 0 ? tout : TCP_RTO_MIN;
}

static long mptcp_timeout_from_subflow(const struct mptcp_subflow_context *subflow)
{
	const struct sock *ssk = mptcp_subflow_tcp_sock(subflow);

	return inet_csk(ssk)->icsk_pending && !subflow->stale_count ?
	       inet_csk(ssk)->icsk_timeout - jiffies : 0;
}

static void mptcp_set_timeout(struct sock *sk)
{
	struct mptcp_subflow_context *subflow;
	long tout = 0;

	mptcp_for_each_subflow(mptcp_sk(sk), subflow)
		tout = max(tout, mptcp_timeout_from_subflow(subflow));
	__mptcp_set_timeout(sk, tout);
}

static inline bool tcp_can_send_ack(const struct sock *ssk)
{
	return !((1 << inet_sk_state_load(ssk)) &
	       (TCPF_SYN_SENT | TCPF_SYN_RECV | TCPF_TIME_WAIT | TCPF_CLOSE | TCPF_LISTEN));
}

void __mptcp_subflow_send_ack(struct sock *ssk)
{
	if (tcp_can_send_ack(ssk))
		tcp_send_ack(ssk);
}

static void mptcp_subflow_send_ack(struct sock *ssk)
{
	bool slow;

	slow = lock_sock_fast(ssk);
	__mptcp_subflow_send_ack(ssk);
	unlock_sock_fast(ssk, slow);
}

static void mptcp_send_ack(struct mptcp_sock *msk)
{
	struct mptcp_subflow_context *subflow;

	mptcp_for_each_subflow(msk, subflow)
		mptcp_subflow_send_ack(mptcp_subflow_tcp_sock(subflow));
}

static void mptcp_subflow_cleanup_rbuf(struct sock *ssk)
{
	bool slow;

	slow = lock_sock_fast(ssk);
	if (tcp_can_send_ack(ssk))
		tcp_cleanup_rbuf(ssk, 1);
	unlock_sock_fast(ssk, slow);
}

static bool mptcp_subflow_could_cleanup(const struct sock *ssk, bool rx_empty)
{
	const struct inet_connection_sock *icsk = inet_csk(ssk);
	u8 ack_pending = READ_ONCE(icsk->icsk_ack.pending);
	const struct tcp_sock *tp = tcp_sk(ssk);

	return (ack_pending & ICSK_ACK_SCHED) &&
		((READ_ONCE(tp->rcv_nxt) - READ_ONCE(tp->rcv_wup) >
		  READ_ONCE(icsk->icsk_ack.rcv_mss)) ||
		 (rx_empty && ack_pending &
			      (ICSK_ACK_PUSHED2 | ICSK_ACK_PUSHED)));
}

static void mptcp_cleanup_rbuf(struct mptcp_sock *msk)
{
	int old_space = READ_ONCE(msk->old_wspace);
	struct mptcp_subflow_context *subflow;
	struct sock *sk = (struct sock *)msk;
	int space =  __mptcp_space(sk);
	bool cleanup, rx_empty;

	cleanup = (space > 0) && (space >= (old_space << 1));
	rx_empty = !__mptcp_rmem(sk);

	mptcp_for_each_subflow(msk, subflow) {
		struct sock *ssk = mptcp_subflow_tcp_sock(subflow);

		if (cleanup || mptcp_subflow_could_cleanup(ssk, rx_empty))
			mptcp_subflow_cleanup_rbuf(ssk);
	}
}

static bool mptcp_check_data_fin(struct sock *sk)
{
	struct mptcp_sock *msk = mptcp_sk(sk);
	u64 rcv_data_fin_seq;
	bool ret = false;

	/* Need to ack a DATA_FIN received from a peer while this side
	 * of the connection is in ESTABLISHED, FIN_WAIT1, or FIN_WAIT2.
	 * msk->rcv_data_fin was set when parsing the incoming options
	 * at the subflow level and the msk lock was not held, so this
	 * is the first opportunity to act on the DATA_FIN and change
	 * the msk state.
	 *
	 * If we are caught up to the sequence number of the incoming
	 * DATA_FIN, send the DATA_ACK now and do state transition.  If
	 * not caught up, do nothing and let the recv code send DATA_ACK
	 * when catching up.
	 */

	if (mptcp_pending_data_fin(sk, &rcv_data_fin_seq)) {
		WRITE_ONCE(msk->ack_seq, msk->ack_seq + 1);
		WRITE_ONCE(msk->rcv_data_fin, 0);

		WRITE_ONCE(sk->sk_shutdown, sk->sk_shutdown | RCV_SHUTDOWN);
		smp_mb__before_atomic(); /* SHUTDOWN must be visible first */

		switch (sk->sk_state) {
		case TCP_ESTABLISHED:
			inet_sk_state_store(sk, TCP_CLOSE_WAIT);
			break;
		case TCP_FIN_WAIT1:
			inet_sk_state_store(sk, TCP_CLOSING);
			break;
		case TCP_FIN_WAIT2:
			inet_sk_state_store(sk, TCP_CLOSE);
			break;
		default:
			/* Other states not expected */
			WARN_ON_ONCE(1);
			break;
		}

		ret = true;
		if (!__mptcp_check_fallback(msk))
			mptcp_send_ack(msk);
		mptcp_close_wake_up(sk);
	}
	return ret;
}

static bool __mptcp_move_skbs_from_subflow(struct mptcp_sock *msk,
					   struct sock *ssk,
					   unsigned int *bytes)
{
	struct mptcp_subflow_context *subflow = mptcp_subflow_ctx(ssk);
	struct sock *sk = (struct sock *)msk;
	unsigned int moved = 0;
	bool more_data_avail;
	struct tcp_sock *tp;
	bool done = false;
	int sk_rbuf;

	sk_rbuf = READ_ONCE(sk->sk_rcvbuf);

	if (!(sk->sk_userlocks & SOCK_RCVBUF_LOCK)) {
		int ssk_rbuf = READ_ONCE(ssk->sk_rcvbuf);

		if (unlikely(ssk_rbuf > sk_rbuf)) {
			WRITE_ONCE(sk->sk_rcvbuf, ssk_rbuf);
			sk_rbuf = ssk_rbuf;
		}
	}

	pr_debug("msk=%p ssk=%p", msk, ssk);
	tp = tcp_sk(ssk);
	do {
		u32 map_remaining, offset;
		u32 seq = tp->copied_seq;
		struct sk_buff *skb;
		bool fin;

		/* try to move as much data as available */
		map_remaining = subflow->map_data_len -
				mptcp_subflow_get_map_offset(subflow);

		skb = skb_peek(&ssk->sk_receive_queue);
		if (!skb) {
			/* With racing move_skbs_to_msk() and __mptcp_move_skbs(),
			 * a different CPU can have already processed the pending
			 * data, stop here or we can enter an infinite loop
			 */
			if (!moved)
				done = true;
			break;
		}

		if (__mptcp_check_fallback(msk)) {
			/* Under fallback skbs have no MPTCP extension and TCP could
			 * collapse them between the dummy map creation and the
			 * current dequeue. Be sure to adjust the map size.
			 */
			map_remaining = skb->len;
			subflow->map_data_len = skb->len;
		}

		offset = seq - TCP_SKB_CB(skb)->seq;
		fin = TCP_SKB_CB(skb)->tcp_flags & TCPHDR_FIN;
		if (fin) {
			done = true;
			seq++;
		}

		if (offset < skb->len) {
			size_t len = skb->len - offset;

			if (tp->urg_data)
				done = true;

			if (__mptcp_move_skb(msk, ssk, skb, offset, len))
				moved += len;
			seq += len;

			if (WARN_ON_ONCE(map_remaining < len))
				break;
		} else {
			WARN_ON_ONCE(!fin);
			sk_eat_skb(ssk, skb);
			done = true;
		}

		WRITE_ONCE(tp->copied_seq, seq);
		more_data_avail = mptcp_subflow_data_available(ssk);

		if (atomic_read(&sk->sk_rmem_alloc) > sk_rbuf) {
			done = true;
			break;
		}
	} while (more_data_avail);

	*bytes += moved;
	return done;
}

static bool __mptcp_ofo_queue(struct mptcp_sock *msk)
{
	struct sock *sk = (struct sock *)msk;
	struct sk_buff *skb, *tail;
	bool moved = false;
	struct rb_node *p;
	u64 end_seq;

	p = rb_first(&msk->out_of_order_queue);
	pr_debug("msk=%p empty=%d", msk, RB_EMPTY_ROOT(&msk->out_of_order_queue));
	while (p) {
		skb = rb_to_skb(p);
		if (after64(MPTCP_SKB_CB(skb)->map_seq, msk->ack_seq))
			break;

		p = rb_next(p);
		rb_erase(&skb->rbnode, &msk->out_of_order_queue);

		if (unlikely(!after64(MPTCP_SKB_CB(skb)->end_seq,
				      msk->ack_seq))) {
			mptcp_drop(sk, skb);
			MPTCP_INC_STATS(sock_net(sk), MPTCP_MIB_DUPDATA);
			continue;
		}

		end_seq = MPTCP_SKB_CB(skb)->end_seq;
		tail = skb_peek_tail(&sk->sk_receive_queue);
		if (!tail || !mptcp_ooo_try_coalesce(msk, tail, skb)) {
			int delta = msk->ack_seq - MPTCP_SKB_CB(skb)->map_seq;

			/* skip overlapping data, if any */
			pr_debug("uncoalesced seq=%llx ack seq=%llx delta=%d",
				 MPTCP_SKB_CB(skb)->map_seq, msk->ack_seq,
				 delta);
			MPTCP_SKB_CB(skb)->offset += delta;
			MPTCP_SKB_CB(skb)->map_seq += delta;
			__skb_queue_tail(&sk->sk_receive_queue, skb);
		}
		msk->bytes_received += end_seq - msk->ack_seq;
		msk->ack_seq = end_seq;
		moved = true;
	}
	return moved;
}

static bool __mptcp_subflow_error_report(struct sock *sk, struct sock *ssk)
{
	int err = sock_error(ssk);
	int ssk_state;

	if (!err)
		return false;

	/* only propagate errors on fallen-back sockets or
	 * on MPC connect
	 */
	if (sk->sk_state != TCP_SYN_SENT && !__mptcp_check_fallback(mptcp_sk(sk)))
		return false;

	/* We need to propagate only transition to CLOSE state.
	 * Orphaned socket will see such state change via
	 * subflow_sched_work_if_closed() and that path will properly
	 * destroy the msk as needed.
	 */
	ssk_state = inet_sk_state_load(ssk);
	if (ssk_state == TCP_CLOSE && !sock_flag(sk, SOCK_DEAD))
		inet_sk_state_store(sk, ssk_state);
	WRITE_ONCE(sk->sk_err, -err);

	/* This barrier is coupled with smp_rmb() in mptcp_poll() */
	smp_wmb();
	sk_error_report(sk);
	return true;
}

void __mptcp_error_report(struct sock *sk)
{
	struct mptcp_subflow_context *subflow;
	struct mptcp_sock *msk = mptcp_sk(sk);

	mptcp_for_each_subflow(msk, subflow)
		if (__mptcp_subflow_error_report(sk, mptcp_subflow_tcp_sock(subflow)))
			break;
}

/* In most cases we will be able to lock the mptcp socket.  If its already
 * owned, we need to defer to the work queue to avoid ABBA deadlock.
 */
static bool move_skbs_to_msk(struct mptcp_sock *msk, struct sock *ssk)
{
	struct sock *sk = (struct sock *)msk;
	unsigned int moved = 0;

	__mptcp_move_skbs_from_subflow(msk, ssk, &moved);
	__mptcp_ofo_queue(msk);
	if (unlikely(ssk->sk_err)) {
		if (!sock_owned_by_user(sk))
			__mptcp_error_report(sk);
		else
			__set_bit(MPTCP_ERROR_REPORT,  &msk->cb_flags);
	}

	/* If the moves have caught up with the DATA_FIN sequence number
	 * it's time to ack the DATA_FIN and change socket state, but
	 * this is not a good place to change state. Let the workqueue
	 * do it.
	 */
	if (mptcp_pending_data_fin(sk, NULL))
		mptcp_schedule_work(sk);
	return moved > 0;
}

void mptcp_data_ready(struct sock *sk, struct sock *ssk)
{
	struct mptcp_subflow_context *subflow = mptcp_subflow_ctx(ssk);
	struct mptcp_sock *msk = mptcp_sk(sk);
	int sk_rbuf, ssk_rbuf;

	/* The peer can send data while we are shutting down this
	 * subflow at msk destruction time, but we must avoid enqueuing
	 * more data to the msk receive queue
	 */
	if (unlikely(subflow->disposable))
		return;

	ssk_rbuf = READ_ONCE(ssk->sk_rcvbuf);
	sk_rbuf = READ_ONCE(sk->sk_rcvbuf);
	if (unlikely(ssk_rbuf > sk_rbuf))
		sk_rbuf = ssk_rbuf;

	/* over limit? can't append more skbs to msk, Also, no need to wake-up*/
	if (__mptcp_rmem(sk) > sk_rbuf) {
		MPTCP_INC_STATS(sock_net(sk), MPTCP_MIB_RCVPRUNED);
		return;
	}

	/* Wake-up the reader only for in-sequence data */
	mptcp_data_lock(sk);
	if (move_skbs_to_msk(msk, ssk))
		sk->sk_data_ready(sk);

	mptcp_data_unlock(sk);
}

static void mptcp_subflow_joined(struct mptcp_sock *msk, struct sock *ssk)
{
	mptcp_subflow_ctx(ssk)->map_seq = READ_ONCE(msk->ack_seq);
	WRITE_ONCE(msk->allow_infinite_fallback, false);
	mptcp_event(MPTCP_EVENT_SUB_ESTABLISHED, msk, ssk, GFP_ATOMIC);
}

static bool __mptcp_finish_join(struct mptcp_sock *msk, struct sock *ssk)
{
	struct sock *sk = (struct sock *)msk;

	if (sk->sk_state != TCP_ESTABLISHED)
		return false;

	/* attach to msk socket only after we are sure we will deal with it
	 * at close time
	 */
	if (sk->sk_socket && !ssk->sk_socket)
		mptcp_sock_graft(ssk, sk->sk_socket);

	mptcp_subflow_ctx(ssk)->subflow_id = msk->subflow_id++;
	mptcp_sockopt_sync_locked(msk, ssk);
	mptcp_subflow_joined(msk, ssk);
	mptcp_stop_tout_timer(sk);
	return true;
}

static void __mptcp_flush_join_list(struct sock *sk, struct list_head *join_list)
{
	struct mptcp_subflow_context *tmp, *subflow;
	struct mptcp_sock *msk = mptcp_sk(sk);

	list_for_each_entry_safe(subflow, tmp, join_list, node) {
		struct sock *ssk = mptcp_subflow_tcp_sock(subflow);
		bool slow = lock_sock_fast(ssk);

		list_move_tail(&subflow->node, &msk->conn_list);
		if (!__mptcp_finish_join(msk, ssk))
			mptcp_subflow_reset(ssk);
		unlock_sock_fast(ssk, slow);
	}
}

static bool mptcp_rtx_timer_pending(struct sock *sk)
{
	return timer_pending(&inet_csk(sk)->icsk_retransmit_timer);
}

static void mptcp_reset_rtx_timer(struct sock *sk)
{
	struct inet_connection_sock *icsk = inet_csk(sk);
	unsigned long tout;

	/* prevent rescheduling on close */
	if (unlikely(inet_sk_state_load(sk) == TCP_CLOSE))
		return;

	tout = mptcp_sk(sk)->timer_ival;
	sk_reset_timer(sk, &icsk->icsk_retransmit_timer, jiffies + tout);
}

bool mptcp_schedule_work(struct sock *sk)
{
	if (inet_sk_state_load(sk) != TCP_CLOSE &&
	    schedule_work(&mptcp_sk(sk)->work)) {
		/* each subflow already holds a reference to the sk, and the
		 * workqueue is invoked by a subflow, so sk can't go away here.
		 */
		sock_hold(sk);
		return true;
	}
	return false;
}

static struct sock *mptcp_subflow_recv_lookup(const struct mptcp_sock *msk)
{
	struct mptcp_subflow_context *subflow;

	msk_owned_by_me(msk);

	mptcp_for_each_subflow(msk, subflow) {
		if (READ_ONCE(subflow->data_avail))
			return mptcp_subflow_tcp_sock(subflow);
	}

	return NULL;
}

static bool mptcp_skb_can_collapse_to(u64 write_seq,
				      const struct sk_buff *skb,
				      const struct mptcp_ext *mpext)
{
	if (!tcp_skb_can_collapse_to(skb))
		return false;

	/* can collapse only if MPTCP level sequence is in order and this
	 * mapping has not been xmitted yet
	 */
	return mpext && mpext->data_seq + mpext->data_len == write_seq &&
	       !mpext->frozen;
}

/* we can append data to the given data frag if:
 * - there is space available in the backing page_frag
 * - the data frag tail matches the current page_frag free offset
 * - the data frag end sequence number matches the current write seq
 */
static bool mptcp_frag_can_collapse_to(const struct mptcp_sock *msk,
				       const struct page_frag *pfrag,
				       const struct mptcp_data_frag *df)
{
	return df && pfrag->page == df->page &&
		pfrag->size - pfrag->offset > 0 &&
		pfrag->offset == (df->offset + df->data_len) &&
		df->data_seq + df->data_len == msk->write_seq;
}

static void dfrag_uncharge(struct sock *sk, int len)
{
	sk_mem_uncharge(sk, len);
	sk_wmem_queued_add(sk, -len);
}

static void dfrag_clear(struct sock *sk, struct mptcp_data_frag *dfrag)
{
	int len = dfrag->data_len + dfrag->overhead;

	list_del(&dfrag->list);
	dfrag_uncharge(sk, len);
	put_page(dfrag->page);
}

static void __mptcp_clean_una(struct sock *sk)
{
	struct mptcp_sock *msk = mptcp_sk(sk);
	struct mptcp_data_frag *dtmp, *dfrag;
	u64 snd_una;

	snd_una = msk->snd_una;
	list_for_each_entry_safe(dfrag, dtmp, &msk->rtx_queue, list) {
		if (after64(dfrag->data_seq + dfrag->data_len, snd_una))
			break;

		if (unlikely(dfrag == msk->first_pending)) {
			/* in recovery mode can see ack after the current snd head */
			if (WARN_ON_ONCE(!msk->recovery))
				break;

			WRITE_ONCE(msk->first_pending, mptcp_send_next(sk));
		}

		dfrag_clear(sk, dfrag);
	}

	dfrag = mptcp_rtx_head(sk);
	if (dfrag && after64(snd_una, dfrag->data_seq)) {
		u64 delta = snd_una - dfrag->data_seq;

		/* prevent wrap around in recovery mode */
		if (unlikely(delta > dfrag->already_sent)) {
			if (WARN_ON_ONCE(!msk->recovery))
				goto out;
			if (WARN_ON_ONCE(delta > dfrag->data_len))
				goto out;
			dfrag->already_sent += delta - dfrag->already_sent;
		}

		dfrag->data_seq += delta;
		dfrag->offset += delta;
		dfrag->data_len -= delta;
		dfrag->already_sent -= delta;

		dfrag_uncharge(sk, delta);
	}

	/* all retransmitted data acked, recovery completed */
	if (unlikely(msk->recovery) && after64(msk->snd_una, msk->recovery_snd_nxt))
		msk->recovery = false;

out:
	if (snd_una == READ_ONCE(msk->snd_nxt) &&
	    snd_una == READ_ONCE(msk->write_seq)) {
		if (mptcp_rtx_timer_pending(sk) && !mptcp_data_fin_enabled(msk))
			mptcp_stop_rtx_timer(sk);
	} else {
		mptcp_reset_rtx_timer(sk);
	}
}

static void __mptcp_clean_una_wakeup(struct sock *sk)
{
	lockdep_assert_held_once(&sk->sk_lock.slock);

	__mptcp_clean_una(sk);
	mptcp_write_space(sk);
}

static void mptcp_clean_una_wakeup(struct sock *sk)
{
	mptcp_data_lock(sk);
	__mptcp_clean_una_wakeup(sk);
	mptcp_data_unlock(sk);
}

static void mptcp_enter_memory_pressure(struct sock *sk)
{
	struct mptcp_subflow_context *subflow;
	struct mptcp_sock *msk = mptcp_sk(sk);
	bool first = true;

	sk_stream_moderate_sndbuf(sk);
	mptcp_for_each_subflow(msk, subflow) {
		struct sock *ssk = mptcp_subflow_tcp_sock(subflow);

		if (first)
			tcp_enter_memory_pressure(ssk);
		sk_stream_moderate_sndbuf(ssk);
		first = false;
	}
}

/* ensure we get enough memory for the frag hdr, beyond some minimal amount of
 * data
 */
static bool mptcp_page_frag_refill(struct sock *sk, struct page_frag *pfrag)
{
	if (likely(skb_page_frag_refill(32U + sizeof(struct mptcp_data_frag),
					pfrag, sk->sk_allocation)))
		return true;

	mptcp_enter_memory_pressure(sk);
	return false;
}

static struct mptcp_data_frag *
mptcp_carve_data_frag(const struct mptcp_sock *msk, struct page_frag *pfrag,
		      int orig_offset)
{
	int offset = ALIGN(orig_offset, sizeof(long));
	struct mptcp_data_frag *dfrag;

	dfrag = (struct mptcp_data_frag *)(page_to_virt(pfrag->page) + offset);
	dfrag->data_len = 0;
	dfrag->data_seq = msk->write_seq;
	dfrag->overhead = offset - orig_offset + sizeof(struct mptcp_data_frag);
	dfrag->offset = offset + sizeof(struct mptcp_data_frag);
	dfrag->already_sent = 0;
	dfrag->page = pfrag->page;

	return dfrag;
}

struct mptcp_sendmsg_info {
	int mss_now;
	int size_goal;
	u16 limit;
	u16 sent;
	unsigned int flags;
	bool data_lock_held;
};

static int mptcp_check_allowed_size(const struct mptcp_sock *msk, struct sock *ssk,
				    u64 data_seq, int avail_size)
{
	u64 window_end = mptcp_wnd_end(msk);
	u64 mptcp_snd_wnd;

	if (__mptcp_check_fallback(msk))
		return avail_size;

	mptcp_snd_wnd = window_end - data_seq;
	avail_size = min_t(unsigned int, mptcp_snd_wnd, avail_size);

	if (unlikely(tcp_sk(ssk)->snd_wnd < mptcp_snd_wnd)) {
		tcp_sk(ssk)->snd_wnd = min_t(u64, U32_MAX, mptcp_snd_wnd);
		MPTCP_INC_STATS(sock_net(ssk), MPTCP_MIB_SNDWNDSHARED);
	}

	return avail_size;
}

static bool __mptcp_add_ext(struct sk_buff *skb, gfp_t gfp)
{
	struct skb_ext *mpext = __skb_ext_alloc(gfp);

	if (!mpext)
		return false;
	__skb_ext_set(skb, SKB_EXT_MPTCP, mpext);
	return true;
}

static struct sk_buff *__mptcp_do_alloc_tx_skb(struct sock *sk, gfp_t gfp)
{
	struct sk_buff *skb;

	skb = alloc_skb_fclone(MAX_TCP_HEADER, gfp);
	if (likely(skb)) {
		if (likely(__mptcp_add_ext(skb, gfp))) {
			skb_reserve(skb, MAX_TCP_HEADER);
			skb->ip_summed = CHECKSUM_PARTIAL;
			INIT_LIST_HEAD(&skb->tcp_tsorted_anchor);
			return skb;
		}
		__kfree_skb(skb);
	} else {
		mptcp_enter_memory_pressure(sk);
	}
	return NULL;
}

static struct sk_buff *__mptcp_alloc_tx_skb(struct sock *sk, struct sock *ssk, gfp_t gfp)
{
	struct sk_buff *skb;

	skb = __mptcp_do_alloc_tx_skb(sk, gfp);
	if (!skb)
		return NULL;

	if (likely(sk_wmem_schedule(ssk, skb->truesize))) {
		tcp_skb_entail(ssk, skb);
		return skb;
	}
	tcp_skb_tsorted_anchor_cleanup(skb);
	kfree_skb(skb);
	return NULL;
}

static struct sk_buff *mptcp_alloc_tx_skb(struct sock *sk, struct sock *ssk, bool data_lock_held)
{
	gfp_t gfp = data_lock_held ? GFP_ATOMIC : sk->sk_allocation;

	return __mptcp_alloc_tx_skb(sk, ssk, gfp);
}

/* note: this always recompute the csum on the whole skb, even
 * if we just appended a single frag. More status info needed
 */
static void mptcp_update_data_checksum(struct sk_buff *skb, int added)
{
	struct mptcp_ext *mpext = mptcp_get_ext(skb);
	__wsum csum = ~csum_unfold(mpext->csum);
	int offset = skb->len - added;

	mpext->csum = csum_fold(csum_block_add(csum, skb_checksum(skb, offset, added, 0), offset));
}

static void mptcp_update_infinite_map(struct mptcp_sock *msk,
				      struct sock *ssk,
				      struct mptcp_ext *mpext)
{
	if (!mpext)
		return;

	mpext->infinite_map = 1;
	mpext->data_len = 0;

	MPTCP_INC_STATS(sock_net(ssk), MPTCP_MIB_INFINITEMAPTX);
	mptcp_subflow_ctx(ssk)->send_infinite_map = 0;
	pr_fallback(msk);
	mptcp_do_fallback(ssk);
}

static int mptcp_sendmsg_frag(struct sock *sk, struct sock *ssk,
			      struct mptcp_data_frag *dfrag,
			      struct mptcp_sendmsg_info *info)
{
	u64 data_seq = dfrag->data_seq + info->sent;
	int offset = dfrag->offset + info->sent;
	struct mptcp_sock *msk = mptcp_sk(sk);
	bool zero_window_probe = false;
	struct mptcp_ext *mpext = NULL;
	bool can_coalesce = false;
	bool reuse_skb = true;
	struct sk_buff *skb;
	size_t copy;
	int i;

	pr_debug("msk=%p ssk=%p sending dfrag at seq=%llu len=%u already sent=%u",
		 msk, ssk, dfrag->data_seq, dfrag->data_len, info->sent);

	if (WARN_ON_ONCE(info->sent > info->limit ||
			 info->limit > dfrag->data_len))
		return 0;

	if (unlikely(!__tcp_can_send(ssk)))
		return -EAGAIN;

	/* compute send limit */
	info->mss_now = tcp_send_mss(ssk, &info->size_goal, info->flags);
	copy = info->size_goal;

	skb = tcp_write_queue_tail(ssk);
	if (skb && copy > skb->len) {
		/* Limit the write to the size available in the
		 * current skb, if any, so that we create at most a new skb.
		 * Explicitly tells TCP internals to avoid collapsing on later
		 * queue management operation, to avoid breaking the ext <->
		 * SSN association set here
		 */
		mpext = skb_ext_find(skb, SKB_EXT_MPTCP);
		if (!mptcp_skb_can_collapse_to(data_seq, skb, mpext)) {
			TCP_SKB_CB(skb)->eor = 1;
			goto alloc_skb;
		}

		i = skb_shinfo(skb)->nr_frags;
		can_coalesce = skb_can_coalesce(skb, i, dfrag->page, offset);
		if (!can_coalesce && i >= READ_ONCE(sysctl_max_skb_frags)) {
			tcp_mark_push(tcp_sk(ssk), skb);
			goto alloc_skb;
		}

		copy -= skb->len;
	} else {
alloc_skb:
		skb = mptcp_alloc_tx_skb(sk, ssk, info->data_lock_held);
		if (!skb)
			return -ENOMEM;

		i = skb_shinfo(skb)->nr_frags;
		reuse_skb = false;
		mpext = skb_ext_find(skb, SKB_EXT_MPTCP);
	}

	/* Zero window and all data acked? Probe. */
	copy = mptcp_check_allowed_size(msk, ssk, data_seq, copy);
	if (copy == 0) {
		u64 snd_una = READ_ONCE(msk->snd_una);

		if (snd_una != msk->snd_nxt || tcp_write_queue_tail(ssk)) {
			tcp_remove_empty_skb(ssk);
			return 0;
		}

		zero_window_probe = true;
		data_seq = snd_una - 1;
		copy = 1;
	}

	copy = min_t(size_t, copy, info->limit - info->sent);
	if (!sk_wmem_schedule(ssk, copy)) {
		tcp_remove_empty_skb(ssk);
		return -ENOMEM;
	}

	if (can_coalesce) {
		skb_frag_size_add(&skb_shinfo(skb)->frags[i - 1], copy);
	} else {
		get_page(dfrag->page);
		skb_fill_page_desc(skb, i, dfrag->page, offset, copy);
	}

	skb->len += copy;
	skb->data_len += copy;
	skb->truesize += copy;
	sk_wmem_queued_add(ssk, copy);
	sk_mem_charge(ssk, copy);
	WRITE_ONCE(tcp_sk(ssk)->write_seq, tcp_sk(ssk)->write_seq + copy);
	TCP_SKB_CB(skb)->end_seq += copy;
	tcp_skb_pcount_set(skb, 0);

	/* on skb reuse we just need to update the DSS len */
	if (reuse_skb) {
		TCP_SKB_CB(skb)->tcp_flags &= ~TCPHDR_PSH;
		mpext->data_len += copy;
		goto out;
	}

	memset(mpext, 0, sizeof(*mpext));
	mpext->data_seq = data_seq;
	mpext->subflow_seq = mptcp_subflow_ctx(ssk)->rel_write_seq;
	mpext->data_len = copy;
	mpext->use_map = 1;
	mpext->dsn64 = 1;

	pr_debug("data_seq=%llu subflow_seq=%u data_len=%u dsn64=%d",
		 mpext->data_seq, mpext->subflow_seq, mpext->data_len,
		 mpext->dsn64);

	if (zero_window_probe) {
		mptcp_subflow_ctx(ssk)->rel_write_seq += copy;
		mpext->frozen = 1;
		if (READ_ONCE(msk->csum_enabled))
			mptcp_update_data_checksum(skb, copy);
		tcp_push_pending_frames(ssk);
		return 0;
	}
out:
	if (READ_ONCE(msk->csum_enabled))
		mptcp_update_data_checksum(skb, copy);
	if (mptcp_subflow_ctx(ssk)->send_infinite_map)
		mptcp_update_infinite_map(msk, ssk, mpext);
	trace_mptcp_sendmsg_frag(mpext);
	mptcp_subflow_ctx(ssk)->rel_write_seq += copy;
	return copy;
}

#define MPTCP_SEND_BURST_SIZE		((1 << 16) - \
					 sizeof(struct tcphdr) - \
					 MAX_TCP_OPTION_SPACE - \
					 sizeof(struct ipv6hdr) - \
					 sizeof(struct frag_hdr))

struct subflow_send_info {
	struct sock *ssk;
	u64 linger_time;
};

void mptcp_subflow_set_active(struct mptcp_subflow_context *subflow)
{
	if (!subflow->stale)
		return;

	subflow->stale = 0;
	MPTCP_INC_STATS(sock_net(mptcp_subflow_tcp_sock(subflow)), MPTCP_MIB_SUBFLOWRECOVER);
}

bool mptcp_subflow_active(struct mptcp_subflow_context *subflow)
{
	if (unlikely(subflow->stale)) {
		u32 rcv_tstamp = READ_ONCE(tcp_sk(mptcp_subflow_tcp_sock(subflow))->rcv_tstamp);

		if (subflow->stale_rcv_tstamp == rcv_tstamp)
			return false;

		mptcp_subflow_set_active(subflow);
	}
	return __mptcp_subflow_active(subflow);
}

#define SSK_MODE_ACTIVE	0
#define SSK_MODE_BACKUP	1
#define SSK_MODE_MAX	2

/* implement the mptcp packet scheduler;
 * returns the subflow that will transmit the next DSS
 * additionally updates the rtx timeout
 */
struct sock *mptcp_subflow_get_send(struct mptcp_sock *msk)
{
	struct subflow_send_info send_info[SSK_MODE_MAX];
	struct mptcp_subflow_context *subflow;
	struct sock *sk = (struct sock *)msk;
	u32 pace, burst, wmem;
	int i, nr_active = 0;
	struct sock *ssk;
	u64 linger_time;
	long tout = 0;

	/* pick the subflow with the lower wmem/wspace ratio */
	for (i = 0; i < SSK_MODE_MAX; ++i) {
		send_info[i].ssk = NULL;
		send_info[i].linger_time = -1;
	}

	mptcp_for_each_subflow(msk, subflow) {
		trace_mptcp_subflow_get_send(subflow);
		ssk =  mptcp_subflow_tcp_sock(subflow);
		if (!mptcp_subflow_active(subflow))
			continue;

		tout = max(tout, mptcp_timeout_from_subflow(subflow));
		nr_active += !subflow->backup;
		pace = subflow->avg_pacing_rate;
		if (unlikely(!pace)) {
			/* init pacing rate from socket */
			subflow->avg_pacing_rate = READ_ONCE(ssk->sk_pacing_rate);
			pace = subflow->avg_pacing_rate;
			if (!pace)
				continue;
		}

		linger_time = div_u64((u64)READ_ONCE(ssk->sk_wmem_queued) << 32, pace);
		if (linger_time < send_info[subflow->backup].linger_time) {
			send_info[subflow->backup].ssk = ssk;
			send_info[subflow->backup].linger_time = linger_time;
		}
	}
	__mptcp_set_timeout(sk, tout);

	/* pick the best backup if no other subflow is active */
	if (!nr_active)
		send_info[SSK_MODE_ACTIVE].ssk = send_info[SSK_MODE_BACKUP].ssk;

	/* According to the blest algorithm, to avoid HoL blocking for the
	 * faster flow, we need to:
	 * - estimate the faster flow linger time
	 * - use the above to estimate the amount of byte transferred
	 *   by the faster flow
	 * - check that the amount of queued data is greter than the above,
	 *   otherwise do not use the picked, slower, subflow
	 * We select the subflow with the shorter estimated time to flush
	 * the queued mem, which basically ensure the above. We just need
	 * to check that subflow has a non empty cwin.
	 */
	ssk = send_info[SSK_MODE_ACTIVE].ssk;
	if (!ssk || !sk_stream_memory_free(ssk))
		return NULL;

	burst = min_t(int, MPTCP_SEND_BURST_SIZE, mptcp_wnd_end(msk) - msk->snd_nxt);
	wmem = READ_ONCE(ssk->sk_wmem_queued);
	if (!burst)
		return ssk;

	subflow = mptcp_subflow_ctx(ssk);
	subflow->avg_pacing_rate = div_u64((u64)subflow->avg_pacing_rate * wmem +
					   READ_ONCE(ssk->sk_pacing_rate) * burst,
					   burst + wmem);
	msk->snd_burst = burst;
	return ssk;
}

static void mptcp_push_release(struct sock *ssk, struct mptcp_sendmsg_info *info)
{
	tcp_push(ssk, 0, info->mss_now, tcp_sk(ssk)->nonagle, info->size_goal);
	release_sock(ssk);
}

static void mptcp_update_post_push(struct mptcp_sock *msk,
				   struct mptcp_data_frag *dfrag,
				   u32 sent)
{
	u64 snd_nxt_new = dfrag->data_seq;

	dfrag->already_sent += sent;

	msk->snd_burst -= sent;

	snd_nxt_new += dfrag->already_sent;

	/* snd_nxt_new can be smaller than snd_nxt in case mptcp
	 * is recovering after a failover. In that event, this re-sends
	 * old segments.
	 *
	 * Thus compute snd_nxt_new candidate based on
	 * the dfrag->data_seq that was sent and the data
	 * that has been handed to the subflow for transmission
	 * and skip update in case it was old dfrag.
	 */
	if (likely(after64(snd_nxt_new, msk->snd_nxt))) {
		msk->bytes_sent += snd_nxt_new - msk->snd_nxt;
		msk->snd_nxt = snd_nxt_new;
	}
}

void mptcp_check_and_set_pending(struct sock *sk)
{
	if (mptcp_send_head(sk))
		mptcp_sk(sk)->push_pending |= BIT(MPTCP_PUSH_PENDING);
}

static int __subflow_push_pending(struct sock *sk, struct sock *ssk,
				  struct mptcp_sendmsg_info *info)
{
	struct mptcp_sock *msk = mptcp_sk(sk);
	struct mptcp_data_frag *dfrag;
	int len, copied = 0, err = 0;

	while ((dfrag = mptcp_send_head(sk))) {
		info->sent = dfrag->already_sent;
		info->limit = dfrag->data_len;
		len = dfrag->data_len - dfrag->already_sent;
		while (len > 0) {
			int ret = 0;

			ret = mptcp_sendmsg_frag(sk, ssk, dfrag, info);
			if (ret <= 0) {
				err = copied ? : ret;
				goto out;
			}

			info->sent += ret;
			copied += ret;
			len -= ret;

			mptcp_update_post_push(msk, dfrag, ret);
		}
		WRITE_ONCE(msk->first_pending, mptcp_send_next(sk));

		if (msk->snd_burst <= 0 ||
		    !sk_stream_memory_free(ssk) ||
		    !mptcp_subflow_active(mptcp_subflow_ctx(ssk))) {
			err = copied;
			goto out;
		}
		mptcp_set_timeout(sk);
	}
	err = copied;

out:
	return err;
}

void __mptcp_push_pending(struct sock *sk, unsigned int flags)
{
	struct sock *prev_ssk = NULL, *ssk = NULL;
	struct mptcp_sock *msk = mptcp_sk(sk);
	struct mptcp_sendmsg_info info = {
				.flags = flags,
	};
	bool do_check_data_fin = false;
	int push_count = 1;

	while (mptcp_send_head(sk) && (push_count > 0)) {
		struct mptcp_subflow_context *subflow;
		int ret = 0;

		if (mptcp_sched_get_send(msk))
			break;

		push_count = 0;

		mptcp_for_each_subflow(msk, subflow) {
			if (READ_ONCE(subflow->scheduled)) {
				mptcp_subflow_set_scheduled(subflow, false);

				prev_ssk = ssk;
				ssk = mptcp_subflow_tcp_sock(subflow);
				if (ssk != prev_ssk) {
					/* First check. If the ssk has changed since
					 * the last round, release prev_ssk
					 */
					if (prev_ssk)
						mptcp_push_release(prev_ssk, &info);

					/* Need to lock the new subflow only if different
					 * from the previous one, otherwise we are still
					 * helding the relevant lock
					 */
					lock_sock(ssk);
				}

				push_count++;

				ret = __subflow_push_pending(sk, ssk, &info);
				if (ret <= 0) {
					if (ret != -EAGAIN ||
					    (1 << ssk->sk_state) &
					     (TCPF_FIN_WAIT1 | TCPF_FIN_WAIT2 | TCPF_CLOSE))
						push_count--;
					continue;
				}
				do_check_data_fin = true;
			}
		}
	}

	/* at this point we held the socket lock for the last subflow we used */
	if (ssk)
		mptcp_push_release(ssk, &info);

	/* ensure the rtx timer is running */
	if (!mptcp_rtx_timer_pending(sk))
		mptcp_reset_rtx_timer(sk);
	if (do_check_data_fin)
		mptcp_check_send_data_fin(sk);
}

static void __mptcp_subflow_push_pending(struct sock *sk, struct sock *ssk, bool first)
{
	struct mptcp_sock *msk = mptcp_sk(sk);
	struct mptcp_sendmsg_info info = {
		.data_lock_held = true,
	};
	bool keep_pushing = true;
	struct sock *xmit_ssk;
	int copied = 0;

	info.flags = 0;
	while (mptcp_send_head(sk) && keep_pushing) {
		struct mptcp_subflow_context *subflow = mptcp_subflow_ctx(ssk);
		int ret = 0;

		/* check for a different subflow usage only after
		 * spooling the first chunk of data
		 */
		if (first) {
			mptcp_subflow_set_scheduled(subflow, false);
			ret = __subflow_push_pending(sk, ssk, &info);
			first = false;
			if (ret <= 0)
				break;
			copied += ret;
			continue;
		}

		if (mptcp_sched_get_send(msk))
			goto out;

		if (READ_ONCE(subflow->scheduled)) {
			mptcp_subflow_set_scheduled(subflow, false);
			ret = __subflow_push_pending(sk, ssk, &info);
			if (ret <= 0)
				keep_pushing = false;
			copied += ret;
		}

		mptcp_for_each_subflow(msk, subflow) {
			if (READ_ONCE(subflow->scheduled)) {
				xmit_ssk = mptcp_subflow_tcp_sock(subflow);
				if (xmit_ssk != ssk) {
					mptcp_subflow_delegate(subflow,
							       MPTCP_DELEGATE_SEND);
					keep_pushing = false;
				}
			}
		}
	}

out:
	/* __mptcp_alloc_tx_skb could have released some wmem and we are
	 * not going to flush it via release_sock()
	 */
	if (copied) {
		tcp_push(ssk, 0, info.mss_now, tcp_sk(ssk)->nonagle,
			 info.size_goal);
		if (!mptcp_rtx_timer_pending(sk))
			mptcp_reset_rtx_timer(sk);

		if (msk->snd_data_fin_enable &&
		    msk->snd_nxt + 1 == msk->write_seq)
			mptcp_schedule_work(sk);
	}
}

static void mptcp_set_nospace(struct sock *sk)
{
	/* enable autotune */
	set_bit(SOCK_NOSPACE, &sk->sk_socket->flags);

	/* will be cleared on avail space */
	set_bit(MPTCP_NOSPACE, &mptcp_sk(sk)->flags);
}

static int mptcp_disconnect(struct sock *sk, int flags);

<<<<<<< HEAD
static int mptcp_sendmsg_fastopen(struct sock *sk, struct sock *ssk, struct msghdr *msg,
=======
static int mptcp_sendmsg_fastopen(struct sock *sk, struct msghdr *msg,
>>>>>>> e475cc1c
				  size_t len, int *copied_syn)
{
	unsigned int saved_flags = msg->msg_flags;
	struct mptcp_sock *msk = mptcp_sk(sk);
	struct sock *ssk;
	int ret;

	/* on flags based fastopen the mptcp is supposed to create the
	 * first subflow right now. Otherwise we are in the defer_connect
	 * path, and the first subflow must be already present.
	 * Since the defer_connect flag is cleared after the first succsful
	 * fastopen attempt, no need to check for additional subflow status.
	 */
	if (msg->msg_flags & MSG_FASTOPEN) {
		ssk = __mptcp_nmpc_sk(msk);
		if (IS_ERR(ssk))
			return PTR_ERR(ssk);
	}
	if (!msk->first)
		return -EINVAL;

	ssk = msk->first;

	lock_sock(ssk);
	msg->msg_flags |= MSG_DONTWAIT;
<<<<<<< HEAD
	msk->connect_flags = O_NONBLOCK;
=======
>>>>>>> e475cc1c
	msk->fastopening = 1;
	ret = tcp_sendmsg_fastopen(ssk, msg, copied_syn, len, NULL);
	msk->fastopening = 0;
	msg->msg_flags = saved_flags;
	release_sock(ssk);

	/* do the blocking bits of inet_stream_connect outside the ssk socket lock */
	if (ret == -EINPROGRESS && !(msg->msg_flags & MSG_DONTWAIT)) {
		ret = __inet_stream_connect(sk->sk_socket, msg->msg_name,
					    msg->msg_namelen, msg->msg_flags, 1);

		/* Keep the same behaviour of plain TCP: zero the copied bytes in
		 * case of any error, except timeout or signal
		 */
		if (ret && ret != -EINPROGRESS && ret != -ERESTARTSYS && ret != -EINTR)
			*copied_syn = 0;
	} else if (ret && ret != -EINPROGRESS) {
<<<<<<< HEAD
		mptcp_disconnect(sk, 0);
=======
		/* The disconnect() op called by tcp_sendmsg_fastopen()/
		 * __inet_stream_connect() can fail, due to looking check,
		 * see mptcp_disconnect().
		 * Attempt it again outside the problematic scope.
		 */
		if (!mptcp_disconnect(sk, 0))
			sk->sk_socket->state = SS_UNCONNECTED;
>>>>>>> e475cc1c
	}
	inet_clear_bit(DEFER_CONNECT, sk);

	return ret;
}

static int mptcp_sendmsg(struct sock *sk, struct msghdr *msg, size_t len)
{
	struct mptcp_sock *msk = mptcp_sk(sk);
	struct page_frag *pfrag;
	size_t copied = 0;
	int ret = 0;
	long timeo;

	/* silently ignore everything else */
	msg->msg_flags &= MSG_MORE | MSG_DONTWAIT | MSG_NOSIGNAL | MSG_FASTOPEN;

	lock_sock(sk);

	if (unlikely(inet_test_bit(DEFER_CONNECT, sk) ||
		     msg->msg_flags & MSG_FASTOPEN)) {
		int copied_syn = 0;

		ret = mptcp_sendmsg_fastopen(sk, msg, len, &copied_syn);
		copied += copied_syn;
		if (ret == -EINPROGRESS && copied_syn > 0)
			goto out;
		else if (ret)
			goto do_error;
	}

	timeo = sock_sndtimeo(sk, msg->msg_flags & MSG_DONTWAIT);

	if ((1 << sk->sk_state) & ~(TCPF_ESTABLISHED | TCPF_CLOSE_WAIT)) {
		ret = sk_stream_wait_connect(sk, &timeo);
		if (ret)
			goto do_error;
	}

	ret = -EPIPE;
	if (unlikely(sk->sk_err || (sk->sk_shutdown & SEND_SHUTDOWN)))
		goto do_error;

	pfrag = sk_page_frag(sk);

	while (msg_data_left(msg)) {
		int total_ts, frag_truesize = 0;
		struct mptcp_data_frag *dfrag;
		bool dfrag_collapsed;
		size_t psize, offset;

		/* reuse tail pfrag, if possible, or carve a new one from the
		 * page allocator
		 */
		dfrag = mptcp_pending_tail(sk);
		dfrag_collapsed = mptcp_frag_can_collapse_to(msk, pfrag, dfrag);
		if (!dfrag_collapsed) {
			if (!sk_stream_memory_free(sk))
				goto wait_for_memory;

			if (!mptcp_page_frag_refill(sk, pfrag))
				goto wait_for_memory;

			dfrag = mptcp_carve_data_frag(msk, pfrag, pfrag->offset);
			frag_truesize = dfrag->overhead;
		}

		/* we do not bound vs wspace, to allow a single packet.
		 * memory accounting will prevent execessive memory usage
		 * anyway
		 */
		offset = dfrag->offset + dfrag->data_len;
		psize = pfrag->size - offset;
		psize = min_t(size_t, psize, msg_data_left(msg));
		total_ts = psize + frag_truesize;

		if (!sk_wmem_schedule(sk, total_ts))
			goto wait_for_memory;

		if (copy_page_from_iter(dfrag->page, offset, psize,
					&msg->msg_iter) != psize) {
			ret = -EFAULT;
			goto do_error;
		}

		/* data successfully copied into the write queue */
		sk_forward_alloc_add(sk, -total_ts);
		copied += psize;
		dfrag->data_len += psize;
		frag_truesize += psize;
		pfrag->offset += frag_truesize;
		WRITE_ONCE(msk->write_seq, msk->write_seq + psize);

		/* charge data on mptcp pending queue to the msk socket
		 * Note: we charge such data both to sk and ssk
		 */
		sk_wmem_queued_add(sk, frag_truesize);
		if (!dfrag_collapsed) {
			get_page(dfrag->page);
			list_add_tail(&dfrag->list, &msk->rtx_queue);
			if (!msk->first_pending)
				WRITE_ONCE(msk->first_pending, dfrag);
		}
		pr_debug("msk=%p dfrag at seq=%llu len=%u sent=%u new=%d", msk,
			 dfrag->data_seq, dfrag->data_len, dfrag->already_sent,
			 !dfrag_collapsed);

		continue;

wait_for_memory:
		mptcp_set_nospace(sk);
		__mptcp_push_pending(sk, msg->msg_flags);
		ret = sk_stream_wait_memory(sk, &timeo);
		if (ret)
			goto do_error;
	}

	if (copied)
		__mptcp_push_pending(sk, msg->msg_flags);

out:
	release_sock(sk);
	return copied;

do_error:
	if (copied)
		goto out;

	copied = sk_stream_error(sk, msg->msg_flags, ret);
	goto out;
}

static int __mptcp_recvmsg_mskq(struct mptcp_sock *msk,
				struct msghdr *msg,
				size_t len, int flags,
				struct scm_timestamping_internal *tss,
				int *cmsg_flags)
{
	struct sk_buff *skb, *tmp;
	int copied = 0;

	skb_queue_walk_safe(&msk->receive_queue, skb, tmp) {
		u32 offset = MPTCP_SKB_CB(skb)->offset;
		u32 data_len = skb->len - offset;
		u32 count = min_t(size_t, len - copied, data_len);
		int err;

		if (!(flags & MSG_TRUNC)) {
			err = skb_copy_datagram_msg(skb, offset, msg, count);
			if (unlikely(err < 0)) {
				if (!copied)
					return err;
				break;
			}
		}

		if (MPTCP_SKB_CB(skb)->has_rxtstamp) {
			tcp_update_recv_tstamps(skb, tss);
			*cmsg_flags |= MPTCP_CMSG_TS;
		}

		copied += count;

		if (count < data_len) {
			if (!(flags & MSG_PEEK)) {
				MPTCP_SKB_CB(skb)->offset += count;
				MPTCP_SKB_CB(skb)->map_seq += count;
			}
			break;
		}

		if (!(flags & MSG_PEEK)) {
			/* we will bulk release the skb memory later */
			skb->destructor = NULL;
			WRITE_ONCE(msk->rmem_released, msk->rmem_released + skb->truesize);
			__skb_unlink(skb, &msk->receive_queue);
			__kfree_skb(skb);
		}

		if (copied >= len)
			break;
	}

	return copied;
}

/* receive buffer autotuning.  See tcp_rcv_space_adjust for more information.
 *
 * Only difference: Use highest rtt estimate of the subflows in use.
 */
static void mptcp_rcv_space_adjust(struct mptcp_sock *msk, int copied)
{
	struct mptcp_subflow_context *subflow;
	struct sock *sk = (struct sock *)msk;
	u8 scaling_ratio = U8_MAX;
	u32 time, advmss = 1;
	u64 rtt_us, mstamp;

	msk_owned_by_me(msk);

	if (copied <= 0)
		return;

	msk->rcvq_space.copied += copied;

	mstamp = div_u64(tcp_clock_ns(), NSEC_PER_USEC);
	time = tcp_stamp_us_delta(mstamp, msk->rcvq_space.time);

	rtt_us = msk->rcvq_space.rtt_us;
	if (rtt_us && time < (rtt_us >> 3))
		return;

	rtt_us = 0;
	mptcp_for_each_subflow(msk, subflow) {
		const struct tcp_sock *tp;
		u64 sf_rtt_us;
		u32 sf_advmss;

		tp = tcp_sk(mptcp_subflow_tcp_sock(subflow));

		sf_rtt_us = READ_ONCE(tp->rcv_rtt_est.rtt_us);
		sf_advmss = READ_ONCE(tp->advmss);

		rtt_us = max(sf_rtt_us, rtt_us);
		advmss = max(sf_advmss, advmss);
		scaling_ratio = min(tp->scaling_ratio, scaling_ratio);
	}

	msk->rcvq_space.rtt_us = rtt_us;
	msk->scaling_ratio = scaling_ratio;
	if (time < (rtt_us >> 3) || rtt_us == 0)
		return;

	if (msk->rcvq_space.copied <= msk->rcvq_space.space)
		goto new_measure;

	if (READ_ONCE(sock_net(sk)->ipv4.sysctl_tcp_moderate_rcvbuf) &&
	    !(sk->sk_userlocks & SOCK_RCVBUF_LOCK)) {
		u64 rcvwin, grow;
		int rcvbuf;

		rcvwin = ((u64)msk->rcvq_space.copied << 1) + 16 * advmss;

		grow = rcvwin * (msk->rcvq_space.copied - msk->rcvq_space.space);

		do_div(grow, msk->rcvq_space.space);
		rcvwin += (grow << 1);

		rcvbuf = min_t(u64, __tcp_space_from_win(scaling_ratio, rcvwin),
			       READ_ONCE(sock_net(sk)->ipv4.sysctl_tcp_rmem[2]));

		if (rcvbuf > sk->sk_rcvbuf) {
			u32 window_clamp;

			window_clamp = __tcp_win_from_space(scaling_ratio, rcvbuf);
			WRITE_ONCE(sk->sk_rcvbuf, rcvbuf);

			/* Make subflows follow along.  If we do not do this, we
			 * get drops at subflow level if skbs can't be moved to
			 * the mptcp rx queue fast enough (announced rcv_win can
			 * exceed ssk->sk_rcvbuf).
			 */
			mptcp_for_each_subflow(msk, subflow) {
				struct sock *ssk;
				bool slow;

				ssk = mptcp_subflow_tcp_sock(subflow);
				slow = lock_sock_fast(ssk);
				WRITE_ONCE(ssk->sk_rcvbuf, rcvbuf);
				tcp_sk(ssk)->window_clamp = window_clamp;
				tcp_cleanup_rbuf(ssk, 1);
				unlock_sock_fast(ssk, slow);
			}
		}
	}

	msk->rcvq_space.space = msk->rcvq_space.copied;
new_measure:
	msk->rcvq_space.copied = 0;
	msk->rcvq_space.time = mstamp;
}

static void __mptcp_update_rmem(struct sock *sk)
{
	struct mptcp_sock *msk = mptcp_sk(sk);

	if (!msk->rmem_released)
		return;

	atomic_sub(msk->rmem_released, &sk->sk_rmem_alloc);
	mptcp_rmem_uncharge(sk, msk->rmem_released);
	WRITE_ONCE(msk->rmem_released, 0);
}

static void __mptcp_splice_receive_queue(struct sock *sk)
{
	struct mptcp_sock *msk = mptcp_sk(sk);

	skb_queue_splice_tail_init(&sk->sk_receive_queue, &msk->receive_queue);
}

static bool __mptcp_move_skbs(struct mptcp_sock *msk)
{
	struct sock *sk = (struct sock *)msk;
	unsigned int moved = 0;
	bool ret, done;

	do {
		struct sock *ssk = mptcp_subflow_recv_lookup(msk);
		bool slowpath;

		/* we can have data pending in the subflows only if the msk
		 * receive buffer was full at subflow_data_ready() time,
		 * that is an unlikely slow path.
		 */
		if (likely(!ssk))
			break;

		slowpath = lock_sock_fast(ssk);
		mptcp_data_lock(sk);
		__mptcp_update_rmem(sk);
		done = __mptcp_move_skbs_from_subflow(msk, ssk, &moved);
		mptcp_data_unlock(sk);

		if (unlikely(ssk->sk_err))
			__mptcp_error_report(sk);
		unlock_sock_fast(ssk, slowpath);
	} while (!done);

	/* acquire the data lock only if some input data is pending */
	ret = moved > 0;
	if (!RB_EMPTY_ROOT(&msk->out_of_order_queue) ||
	    !skb_queue_empty_lockless(&sk->sk_receive_queue)) {
		mptcp_data_lock(sk);
		__mptcp_update_rmem(sk);
		ret |= __mptcp_ofo_queue(msk);
		__mptcp_splice_receive_queue(sk);
		mptcp_data_unlock(sk);
	}
	if (ret)
		mptcp_check_data_fin((struct sock *)msk);
	return !skb_queue_empty(&msk->receive_queue);
}

static unsigned int mptcp_inq_hint(const struct sock *sk)
{
	const struct mptcp_sock *msk = mptcp_sk(sk);
	const struct sk_buff *skb;

	skb = skb_peek(&msk->receive_queue);
	if (skb) {
		u64 hint_val = msk->ack_seq - MPTCP_SKB_CB(skb)->map_seq;

		if (hint_val >= INT_MAX)
			return INT_MAX;

		return (unsigned int)hint_val;
	}

	if (sk->sk_state == TCP_CLOSE || (sk->sk_shutdown & RCV_SHUTDOWN))
		return 1;

	return 0;
}

static int mptcp_recvmsg(struct sock *sk, struct msghdr *msg, size_t len,
			 int flags, int *addr_len)
{
	struct mptcp_sock *msk = mptcp_sk(sk);
	struct scm_timestamping_internal tss;
	int copied = 0, cmsg_flags = 0;
	int target;
	long timeo;

	/* MSG_ERRQUEUE is really a no-op till we support IP_RECVERR */
	if (unlikely(flags & MSG_ERRQUEUE))
		return inet_recv_error(sk, msg, len, addr_len);

	lock_sock(sk);
	if (unlikely(sk->sk_state == TCP_LISTEN)) {
		copied = -ENOTCONN;
		goto out_err;
	}

	timeo = sock_rcvtimeo(sk, flags & MSG_DONTWAIT);

	len = min_t(size_t, len, INT_MAX);
	target = sock_rcvlowat(sk, flags & MSG_WAITALL, len);

	if (unlikely(msk->recvmsg_inq))
		cmsg_flags = MPTCP_CMSG_INQ;

	while (copied < len) {
		int bytes_read;

		bytes_read = __mptcp_recvmsg_mskq(msk, msg, len - copied, flags, &tss, &cmsg_flags);
		if (unlikely(bytes_read < 0)) {
			if (!copied)
				copied = bytes_read;
			goto out_err;
		}

		copied += bytes_read;

		/* be sure to advertise window change */
		mptcp_cleanup_rbuf(msk);

		if (skb_queue_empty(&msk->receive_queue) && __mptcp_move_skbs(msk))
			continue;

		/* only the master socket status is relevant here. The exit
		 * conditions mirror closely tcp_recvmsg()
		 */
		if (copied >= target)
			break;

		if (copied) {
			if (sk->sk_err ||
			    sk->sk_state == TCP_CLOSE ||
			    (sk->sk_shutdown & RCV_SHUTDOWN) ||
			    !timeo ||
			    signal_pending(current))
				break;
		} else {
			if (sk->sk_err) {
				copied = sock_error(sk);
				break;
			}

			if (sk->sk_shutdown & RCV_SHUTDOWN) {
				/* race breaker: the shutdown could be after the
				 * previous receive queue check
				 */
				if (__mptcp_move_skbs(msk))
					continue;
				break;
			}

			if (sk->sk_state == TCP_CLOSE) {
				copied = -ENOTCONN;
				break;
			}

			if (!timeo) {
				copied = -EAGAIN;
				break;
			}

			if (signal_pending(current)) {
				copied = sock_intr_errno(timeo);
				break;
			}
		}

		pr_debug("block timeout %ld", timeo);
		sk_wait_data(sk, &timeo, NULL);
	}

out_err:
	if (cmsg_flags && copied >= 0) {
		if (cmsg_flags & MPTCP_CMSG_TS)
			tcp_recv_timestamp(msg, sk, &tss);

		if (cmsg_flags & MPTCP_CMSG_INQ) {
			unsigned int inq = mptcp_inq_hint(sk);

			put_cmsg(msg, SOL_TCP, TCP_CM_INQ, sizeof(inq), &inq);
		}
	}

	pr_debug("msk=%p rx queue empty=%d:%d copied=%d",
		 msk, skb_queue_empty_lockless(&sk->sk_receive_queue),
		 skb_queue_empty(&msk->receive_queue), copied);
	if (!(flags & MSG_PEEK))
		mptcp_rcv_space_adjust(msk, copied);

	release_sock(sk);
	return copied;
}

static void mptcp_retransmit_timer(struct timer_list *t)
{
	struct inet_connection_sock *icsk = from_timer(icsk, t,
						       icsk_retransmit_timer);
	struct sock *sk = &icsk->icsk_inet.sk;
	struct mptcp_sock *msk = mptcp_sk(sk);

	bh_lock_sock(sk);
	if (!sock_owned_by_user(sk)) {
		/* we need a process context to retransmit */
		if (!test_and_set_bit(MPTCP_WORK_RTX, &msk->flags))
			mptcp_schedule_work(sk);
	} else {
		/* delegate our work to tcp_release_cb() */
		__set_bit(MPTCP_RETRANSMIT, &msk->cb_flags);
	}
	bh_unlock_sock(sk);
	sock_put(sk);
}

static void mptcp_tout_timer(struct timer_list *t)
{
	struct sock *sk = from_timer(sk, t, sk_timer);

	mptcp_schedule_work(sk);
	sock_put(sk);
}

/* Find an idle subflow.  Return NULL if there is unacked data at tcp
 * level.
 *
 * A backup subflow is returned only if that is the only kind available.
 */
struct sock *mptcp_subflow_get_retrans(struct mptcp_sock *msk)
{
	struct sock *backup = NULL, *pick = NULL;
	struct mptcp_subflow_context *subflow;
	int min_stale_count = INT_MAX;

	mptcp_for_each_subflow(msk, subflow) {
		struct sock *ssk = mptcp_subflow_tcp_sock(subflow);

		if (!__mptcp_subflow_active(subflow))
			continue;

		/* still data outstanding at TCP level? skip this */
		if (!tcp_rtx_and_write_queues_empty(ssk)) {
			mptcp_pm_subflow_chk_stale(msk, ssk);
			min_stale_count = min_t(int, min_stale_count, subflow->stale_count);
			continue;
		}

		if (subflow->backup) {
			if (!backup)
				backup = ssk;
			continue;
		}

		if (!pick)
			pick = ssk;
	}

	if (pick)
		return pick;

	/* use backup only if there are no progresses anywhere */
	return min_stale_count > 1 ? backup : NULL;
}

bool __mptcp_retransmit_pending_data(struct sock *sk)
{
	struct mptcp_data_frag *cur, *rtx_head;
	struct mptcp_sock *msk = mptcp_sk(sk);

	if (__mptcp_check_fallback(msk))
		return false;

	if (tcp_rtx_and_write_queues_empty(sk))
		return false;

	/* the closing socket has some data untransmitted and/or unacked:
	 * some data in the mptcp rtx queue has not really xmitted yet.
	 * keep it simple and re-inject the whole mptcp level rtx queue
	 */
	mptcp_data_lock(sk);
	__mptcp_clean_una_wakeup(sk);
	rtx_head = mptcp_rtx_head(sk);
	if (!rtx_head) {
		mptcp_data_unlock(sk);
		return false;
	}

	msk->recovery_snd_nxt = msk->snd_nxt;
	msk->recovery = true;
	mptcp_data_unlock(sk);

	msk->first_pending = rtx_head;
	msk->snd_burst = 0;

	/* be sure to clear the "sent status" on all re-injected fragments */
	list_for_each_entry(cur, &msk->rtx_queue, list) {
		if (!cur->already_sent)
			break;
		cur->already_sent = 0;
	}

	return true;
}

/* flags for __mptcp_close_ssk() */
#define MPTCP_CF_PUSH		BIT(1)
#define MPTCP_CF_FASTCLOSE	BIT(2)

/* be sure to send a reset only if the caller asked for it, also
 * clean completely the subflow status when the subflow reaches
 * TCP_CLOSE state
 */
static void __mptcp_subflow_disconnect(struct sock *ssk,
				       struct mptcp_subflow_context *subflow,
				       unsigned int flags)
{
	if (((1 << ssk->sk_state) & (TCPF_CLOSE | TCPF_LISTEN)) ||
	    (flags & MPTCP_CF_FASTCLOSE)) {
		/* The MPTCP code never wait on the subflow sockets, TCP-level
		 * disconnect should never fail
		 */
		WARN_ON_ONCE(tcp_disconnect(ssk, 0));
		mptcp_subflow_ctx_reset(subflow);
	} else {
		tcp_shutdown(ssk, SEND_SHUTDOWN);
	}
}

/* subflow sockets can be either outgoing (connect) or incoming
 * (accept).
 *
 * Outgoing subflows use in-kernel sockets.
 * Incoming subflows do not have their own 'struct socket' allocated,
 * so we need to use tcp_close() after detaching them from the mptcp
 * parent socket.
 */
static void __mptcp_close_ssk(struct sock *sk, struct sock *ssk,
			      struct mptcp_subflow_context *subflow,
			      unsigned int flags)
{
	struct mptcp_sock *msk = mptcp_sk(sk);
	bool dispose_it, need_push = false;

	/* If the first subflow moved to a close state before accept, e.g. due
	 * to an incoming reset or listener shutdown, the subflow socket is
	 * already deleted by inet_child_forget() and the mptcp socket can't
	 * survive too.
	 */
	if (msk->in_accept_queue && msk->first == ssk &&
	    (sock_flag(sk, SOCK_DEAD) || sock_flag(ssk, SOCK_DEAD))) {
		/* ensure later check in mptcp_worker() will dispose the msk */
		mptcp_set_close_tout(sk, tcp_jiffies32 - (TCP_TIMEWAIT_LEN + 1));
		sock_set_flag(sk, SOCK_DEAD);
		lock_sock_nested(ssk, SINGLE_DEPTH_NESTING);
		mptcp_subflow_drop_ctx(ssk);
		goto out_release;
	}

	dispose_it = msk->free_first || ssk != msk->first;
	if (dispose_it)
		list_del(&subflow->node);

	lock_sock_nested(ssk, SINGLE_DEPTH_NESTING);

	if ((flags & MPTCP_CF_FASTCLOSE) && !__mptcp_check_fallback(msk)) {
		/* be sure to force the tcp_close path
		 * to generate the egress reset
		 */
		ssk->sk_lingertime = 0;
		sock_set_flag(ssk, SOCK_LINGER);
		subflow->send_fastclose = 1;
	}

	need_push = (flags & MPTCP_CF_PUSH) && __mptcp_retransmit_pending_data(sk);
	if (!dispose_it) {
		__mptcp_subflow_disconnect(ssk, subflow, flags);
		release_sock(ssk);

		goto out;
	}

	subflow->disposable = 1;

	/* if ssk hit tcp_done(), tcp_cleanup_ulp() cleared the related ops
	 * the ssk has been already destroyed, we just need to release the
	 * reference owned by msk;
	 */
	if (!inet_csk(ssk)->icsk_ulp_ops) {
		WARN_ON_ONCE(!sock_flag(ssk, SOCK_DEAD));
		kfree_rcu(subflow, rcu);
	} else {
		/* otherwise tcp will dispose of the ssk and subflow ctx */
<<<<<<< HEAD
		if (ssk->sk_state == TCP_LISTEN) {
			tcp_set_state(ssk, TCP_CLOSE);
			mptcp_subflow_queue_clean(sk, ssk);
			inet_csk_listen_stop(ssk);
		}
=======
>>>>>>> e475cc1c
		__tcp_close(ssk, 0);

		/* close acquired an extra ref */
		__sock_put(ssk);
	}

out_release:
	__mptcp_subflow_error_report(sk, ssk);
	release_sock(ssk);

	sock_put(ssk);

	if (ssk == msk->first)
		WRITE_ONCE(msk->first, NULL);

out:
	if (need_push)
		__mptcp_push_pending(sk, 0);

	/* Catch every 'all subflows closed' scenario, including peers silently
	 * closing them, e.g. due to timeout.
	 * For established sockets, allow an additional timeout before closing,
	 * as the protocol can still create more subflows.
	 */
	if (list_is_singular(&msk->conn_list) && msk->first &&
	    inet_sk_state_load(msk->first) == TCP_CLOSE) {
		if (sk->sk_state != TCP_ESTABLISHED ||
		    msk->in_accept_queue || sock_flag(sk, SOCK_DEAD)) {
			inet_sk_state_store(sk, TCP_CLOSE);
			mptcp_close_wake_up(sk);
		} else {
			mptcp_start_tout_timer(sk);
		}
	}
}

void mptcp_close_ssk(struct sock *sk, struct sock *ssk,
		     struct mptcp_subflow_context *subflow)
{
	if (sk->sk_state == TCP_ESTABLISHED)
		mptcp_event(MPTCP_EVENT_SUB_CLOSED, mptcp_sk(sk), ssk, GFP_KERNEL);

	/* subflow aborted before reaching the fully_established status
	 * attempt the creation of the next subflow
	 */
	mptcp_pm_subflow_check_next(mptcp_sk(sk), ssk, subflow);

	__mptcp_close_ssk(sk, ssk, subflow, MPTCP_CF_PUSH);
}

static unsigned int mptcp_sync_mss(struct sock *sk, u32 pmtu)
{
	return 0;
}

static void __mptcp_close_subflow(struct sock *sk)
{
	struct mptcp_subflow_context *subflow, *tmp;
	struct mptcp_sock *msk = mptcp_sk(sk);

	might_sleep();

	mptcp_for_each_subflow_safe(msk, subflow, tmp) {
		struct sock *ssk = mptcp_subflow_tcp_sock(subflow);

		if (inet_sk_state_load(ssk) != TCP_CLOSE)
			continue;

		/* 'subflow_data_ready' will re-sched once rx queue is empty */
		if (!skb_queue_empty_lockless(&ssk->sk_receive_queue))
			continue;

		mptcp_close_ssk(sk, ssk, subflow);
	}

}

static bool mptcp_close_tout_expired(const struct sock *sk)
{
	if (!inet_csk(sk)->icsk_mtup.probe_timestamp ||
	    sk->sk_state == TCP_CLOSE)
		return false;

	return time_after32(tcp_jiffies32,
		  inet_csk(sk)->icsk_mtup.probe_timestamp + TCP_TIMEWAIT_LEN);
}

static void mptcp_check_fastclose(struct mptcp_sock *msk)
{
	struct mptcp_subflow_context *subflow, *tmp;
	struct sock *sk = (struct sock *)msk;

	if (likely(!READ_ONCE(msk->rcv_fastclose)))
		return;

	mptcp_token_destroy(msk);

	mptcp_for_each_subflow_safe(msk, subflow, tmp) {
		struct sock *tcp_sk = mptcp_subflow_tcp_sock(subflow);
		bool slow;

		slow = lock_sock_fast(tcp_sk);
		if (tcp_sk->sk_state != TCP_CLOSE) {
			tcp_send_active_reset(tcp_sk, GFP_ATOMIC);
			tcp_set_state(tcp_sk, TCP_CLOSE);
		}
		unlock_sock_fast(tcp_sk, slow);
	}

	/* Mirror the tcp_reset() error propagation */
	switch (sk->sk_state) {
	case TCP_SYN_SENT:
		WRITE_ONCE(sk->sk_err, ECONNREFUSED);
		break;
	case TCP_CLOSE_WAIT:
		WRITE_ONCE(sk->sk_err, EPIPE);
		break;
	case TCP_CLOSE:
		return;
	default:
		WRITE_ONCE(sk->sk_err, ECONNRESET);
	}

	inet_sk_state_store(sk, TCP_CLOSE);
	WRITE_ONCE(sk->sk_shutdown, SHUTDOWN_MASK);
	smp_mb__before_atomic(); /* SHUTDOWN must be visible first */
	set_bit(MPTCP_WORK_CLOSE_SUBFLOW, &msk->flags);

	/* the calling mptcp_worker will properly destroy the socket */
	if (sock_flag(sk, SOCK_DEAD))
		return;

	sk->sk_state_change(sk);
	sk_error_report(sk);
}

static void __mptcp_retrans(struct sock *sk)
{
	struct mptcp_sock *msk = mptcp_sk(sk);
	struct mptcp_subflow_context *subflow;
	struct mptcp_sendmsg_info info = {};
	struct mptcp_data_frag *dfrag;
	struct sock *ssk;
	int ret, err;
	u16 len = 0;

	mptcp_clean_una_wakeup(sk);

	/* first check ssk: need to kick "stale" logic */
	err = mptcp_sched_get_retrans(msk);
	dfrag = mptcp_rtx_head(sk);
	if (!dfrag) {
		if (mptcp_data_fin_enabled(msk)) {
			struct inet_connection_sock *icsk = inet_csk(sk);

			icsk->icsk_retransmits++;
			mptcp_set_datafin_timeout(sk);
			mptcp_send_ack(msk);

			goto reset_timer;
		}

		if (!mptcp_send_head(sk))
			return;

		goto reset_timer;
	}

	if (err)
		goto reset_timer;

	mptcp_for_each_subflow(msk, subflow) {
		if (READ_ONCE(subflow->scheduled)) {
			u16 copied = 0;

			mptcp_subflow_set_scheduled(subflow, false);

			ssk = mptcp_subflow_tcp_sock(subflow);

			lock_sock(ssk);

			/* limit retransmission to the bytes already sent on some subflows */
			info.sent = 0;
			info.limit = READ_ONCE(msk->csum_enabled) ? dfrag->data_len :
								    dfrag->already_sent;
			while (info.sent < info.limit) {
				ret = mptcp_sendmsg_frag(sk, ssk, dfrag, &info);
				if (ret <= 0)
					break;

				MPTCP_INC_STATS(sock_net(sk), MPTCP_MIB_RETRANSSEGS);
				copied += ret;
				info.sent += ret;
			}
			if (copied) {
				len = max(copied, len);
				tcp_push(ssk, 0, info.mss_now, tcp_sk(ssk)->nonagle,
					 info.size_goal);
				WRITE_ONCE(msk->allow_infinite_fallback, false);
			}

			release_sock(ssk);
		}
	}

	msk->bytes_retrans += len;
	dfrag->already_sent = max(dfrag->already_sent, len);

reset_timer:
	mptcp_check_and_set_pending(sk);

	if (!mptcp_rtx_timer_pending(sk))
		mptcp_reset_rtx_timer(sk);
}

/* schedule the timeout timer for the relevant event: either close timeout
 * or mp_fail timeout. The close timeout takes precedence on the mp_fail one
 */
void mptcp_reset_tout_timer(struct mptcp_sock *msk, unsigned long fail_tout)
{
	struct sock *sk = (struct sock *)msk;
	unsigned long timeout, close_timeout;

	if (!fail_tout && !inet_csk(sk)->icsk_mtup.probe_timestamp)
		return;

	close_timeout = inet_csk(sk)->icsk_mtup.probe_timestamp - tcp_jiffies32 + jiffies +
			TCP_TIMEWAIT_LEN;

	/* the close timeout takes precedence on the fail one, and here at least one of
	 * them is active
	 */
	timeout = inet_csk(sk)->icsk_mtup.probe_timestamp ? close_timeout : fail_tout;

	sk_reset_timer(sk, &sk->sk_timer, timeout);
}

static void mptcp_mp_fail_no_response(struct mptcp_sock *msk)
{
	struct sock *ssk = msk->first;
	bool slow;

	if (!ssk)
		return;

	pr_debug("MP_FAIL doesn't respond, reset the subflow");

	slow = lock_sock_fast(ssk);
	mptcp_subflow_reset(ssk);
	WRITE_ONCE(mptcp_subflow_ctx(ssk)->fail_tout, 0);
	unlock_sock_fast(ssk, slow);
}

static void mptcp_do_fastclose(struct sock *sk)
{
	struct mptcp_subflow_context *subflow, *tmp;
	struct mptcp_sock *msk = mptcp_sk(sk);

	inet_sk_state_store(sk, TCP_CLOSE);
	mptcp_for_each_subflow_safe(msk, subflow, tmp)
		__mptcp_close_ssk(sk, mptcp_subflow_tcp_sock(subflow),
				  subflow, MPTCP_CF_FASTCLOSE);
}

static void mptcp_worker(struct work_struct *work)
{
	struct mptcp_sock *msk = container_of(work, struct mptcp_sock, work);
	struct sock *sk = (struct sock *)msk;
	unsigned long fail_tout;
	int state;

	lock_sock(sk);
	state = sk->sk_state;
	if (unlikely((1 << state) & (TCPF_CLOSE | TCPF_LISTEN)))
		goto unlock;

	mptcp_check_fastclose(msk);

	mptcp_pm_nl_work(msk);

	mptcp_check_send_data_fin(sk);
	mptcp_check_data_fin_ack(sk);
	mptcp_check_data_fin(sk);

	if (test_and_clear_bit(MPTCP_WORK_CLOSE_SUBFLOW, &msk->flags))
		__mptcp_close_subflow(sk);

	if (mptcp_close_tout_expired(sk)) {
		mptcp_do_fastclose(sk);
		mptcp_close_wake_up(sk);
	}

	if (sock_flag(sk, SOCK_DEAD) && sk->sk_state == TCP_CLOSE) {
		__mptcp_destroy_sock(sk);
		goto unlock;
	}

	if (test_and_clear_bit(MPTCP_WORK_RTX, &msk->flags))
		__mptcp_retrans(sk);

	fail_tout = msk->first ? READ_ONCE(mptcp_subflow_ctx(msk->first)->fail_tout) : 0;
	if (fail_tout && time_after(jiffies, fail_tout))
		mptcp_mp_fail_no_response(msk);

unlock:
	release_sock(sk);
	sock_put(sk);
}

static void __mptcp_init_sock(struct sock *sk)
{
	struct mptcp_sock *msk = mptcp_sk(sk);

	INIT_LIST_HEAD(&msk->conn_list);
	INIT_LIST_HEAD(&msk->join_list);
	INIT_LIST_HEAD(&msk->rtx_queue);
	INIT_WORK(&msk->work, mptcp_worker);
	__skb_queue_head_init(&msk->receive_queue);
	msk->out_of_order_queue = RB_ROOT;
	msk->first_pending = NULL;
	msk->rmem_fwd_alloc = 0;
	WRITE_ONCE(msk->rmem_released, 0);
	msk->timer_ival = TCP_RTO_MIN;

	WRITE_ONCE(msk->first, NULL);
	inet_csk(sk)->icsk_sync_mss = mptcp_sync_mss;
	WRITE_ONCE(msk->csum_enabled, mptcp_is_checksum_enabled(sock_net(sk)));
	WRITE_ONCE(msk->allow_infinite_fallback, true);
	msk->recovery = false;
	msk->subflow_id = 1;

	mptcp_pm_data_init(msk);

	/* re-use the csk retrans timer for MPTCP-level retrans */
	timer_setup(&msk->sk.icsk_retransmit_timer, mptcp_retransmit_timer, 0);
	timer_setup(&sk->sk_timer, mptcp_tout_timer, 0);
}

static void mptcp_ca_reset(struct sock *sk)
{
	struct inet_connection_sock *icsk = inet_csk(sk);

	tcp_assign_congestion_control(sk);
	strcpy(mptcp_sk(sk)->ca_name, icsk->icsk_ca_ops->name);

	/* no need to keep a reference to the ops, the name will suffice */
	tcp_cleanup_congestion_control(sk);
	icsk->icsk_ca_ops = NULL;
}

static int mptcp_init_sock(struct sock *sk)
{
	struct net *net = sock_net(sk);
	int ret;

	__mptcp_init_sock(sk);

	if (!mptcp_is_enabled(net))
		return -ENOPROTOOPT;

	if (unlikely(!net->mib.mptcp_statistics) && !mptcp_mib_alloc(net))
		return -ENOMEM;

	ret = mptcp_init_sched(mptcp_sk(sk),
			       mptcp_sched_find(mptcp_get_scheduler(net)));
	if (ret)
		return ret;

	set_bit(SOCK_CUSTOM_SOCKOPT, &sk->sk_socket->flags);

	/* fetch the ca name; do it outside __mptcp_init_sock(), so that clone will
	 * propagate the correct value
	 */
	mptcp_ca_reset(sk);

	sk_sockets_allocated_inc(sk);
	sk->sk_rcvbuf = READ_ONCE(net->ipv4.sysctl_tcp_rmem[1]);
	sk->sk_sndbuf = READ_ONCE(net->ipv4.sysctl_tcp_wmem[1]);

	return 0;
}

static void __mptcp_clear_xmit(struct sock *sk)
{
	struct mptcp_sock *msk = mptcp_sk(sk);
	struct mptcp_data_frag *dtmp, *dfrag;

	WRITE_ONCE(msk->first_pending, NULL);
	list_for_each_entry_safe(dfrag, dtmp, &msk->rtx_queue, list)
		dfrag_clear(sk, dfrag);
}

void mptcp_cancel_work(struct sock *sk)
{
	struct mptcp_sock *msk = mptcp_sk(sk);

	if (cancel_work_sync(&msk->work))
		__sock_put(sk);
}

void mptcp_subflow_shutdown(struct sock *sk, struct sock *ssk, int how)
{
	lock_sock(ssk);

	switch (ssk->sk_state) {
	case TCP_LISTEN:
		if (!(how & RCV_SHUTDOWN))
			break;
		fallthrough;
	case TCP_SYN_SENT:
		WARN_ON_ONCE(tcp_disconnect(ssk, O_NONBLOCK));
		break;
	default:
		if (__mptcp_check_fallback(mptcp_sk(sk))) {
			pr_debug("Fallback");
			ssk->sk_shutdown |= how;
			tcp_shutdown(ssk, how);

			/* simulate the data_fin ack reception to let the state
			 * machine move forward
			 */
			WRITE_ONCE(mptcp_sk(sk)->snd_una, mptcp_sk(sk)->snd_nxt);
			mptcp_schedule_work(sk);
		} else {
			pr_debug("Sending DATA_FIN on subflow %p", ssk);
			tcp_send_ack(ssk);
			if (!mptcp_rtx_timer_pending(sk))
				mptcp_reset_rtx_timer(sk);
		}
		break;
	}

	release_sock(ssk);
}

static const unsigned char new_state[16] = {
	/* current state:     new state:      action:	*/
	[0 /* (Invalid) */] = TCP_CLOSE,
	[TCP_ESTABLISHED]   = TCP_FIN_WAIT1 | TCP_ACTION_FIN,
	[TCP_SYN_SENT]      = TCP_CLOSE,
	[TCP_SYN_RECV]      = TCP_FIN_WAIT1 | TCP_ACTION_FIN,
	[TCP_FIN_WAIT1]     = TCP_FIN_WAIT1,
	[TCP_FIN_WAIT2]     = TCP_FIN_WAIT2,
	[TCP_TIME_WAIT]     = TCP_CLOSE,	/* should not happen ! */
	[TCP_CLOSE]         = TCP_CLOSE,
	[TCP_CLOSE_WAIT]    = TCP_LAST_ACK  | TCP_ACTION_FIN,
	[TCP_LAST_ACK]      = TCP_LAST_ACK,
	[TCP_LISTEN]        = TCP_CLOSE,
	[TCP_CLOSING]       = TCP_CLOSING,
	[TCP_NEW_SYN_RECV]  = TCP_CLOSE,	/* should not happen ! */
};

static int mptcp_close_state(struct sock *sk)
{
	int next = (int)new_state[sk->sk_state];
	int ns = next & TCP_STATE_MASK;

	inet_sk_state_store(sk, ns);

	return next & TCP_ACTION_FIN;
}

static void mptcp_check_send_data_fin(struct sock *sk)
{
	struct mptcp_subflow_context *subflow;
	struct mptcp_sock *msk = mptcp_sk(sk);

	pr_debug("msk=%p snd_data_fin_enable=%d pending=%d snd_nxt=%llu write_seq=%llu",
		 msk, msk->snd_data_fin_enable, !!mptcp_send_head(sk),
		 msk->snd_nxt, msk->write_seq);

	/* we still need to enqueue subflows or not really shutting down,
	 * skip this
	 */
	if (!msk->snd_data_fin_enable || msk->snd_nxt + 1 != msk->write_seq ||
	    mptcp_send_head(sk))
		return;

	WRITE_ONCE(msk->snd_nxt, msk->write_seq);

	mptcp_for_each_subflow(msk, subflow) {
		struct sock *tcp_sk = mptcp_subflow_tcp_sock(subflow);

		mptcp_subflow_shutdown(sk, tcp_sk, SEND_SHUTDOWN);
	}
}

static void __mptcp_wr_shutdown(struct sock *sk)
{
	struct mptcp_sock *msk = mptcp_sk(sk);

	pr_debug("msk=%p snd_data_fin_enable=%d shutdown=%x state=%d pending=%d",
		 msk, msk->snd_data_fin_enable, sk->sk_shutdown, sk->sk_state,
		 !!mptcp_send_head(sk));

	/* will be ignored by fallback sockets */
	WRITE_ONCE(msk->write_seq, msk->write_seq + 1);
	WRITE_ONCE(msk->snd_data_fin_enable, 1);

	mptcp_check_send_data_fin(sk);
}

static void __mptcp_destroy_sock(struct sock *sk)
{
	struct mptcp_sock *msk = mptcp_sk(sk);

	pr_debug("msk=%p", msk);

	might_sleep();

	mptcp_stop_rtx_timer(sk);
	sk_stop_timer(sk, &sk->sk_timer);
	msk->pm.status = 0;
	mptcp_release_sched(msk);

	sk->sk_prot->destroy(sk);

	WARN_ON_ONCE(msk->rmem_fwd_alloc);
	WARN_ON_ONCE(msk->rmem_released);
	sk_stream_kill_queues(sk);
	xfrm_sk_free_policy(sk);

	sock_put(sk);
}

void __mptcp_unaccepted_force_close(struct sock *sk)
{
	sock_set_flag(sk, SOCK_DEAD);
	mptcp_do_fastclose(sk);
	__mptcp_destroy_sock(sk);
}

static __poll_t mptcp_check_readable(struct mptcp_sock *msk)
{
	/* Concurrent splices from sk_receive_queue into receive_queue will
	 * always show at least one non-empty queue when checked in this order.
	 */
	if (skb_queue_empty_lockless(&((struct sock *)msk)->sk_receive_queue) &&
	    skb_queue_empty_lockless(&msk->receive_queue))
		return 0;

	return EPOLLIN | EPOLLRDNORM;
}

static void mptcp_check_listen_stop(struct sock *sk)
{
	struct sock *ssk;

	if (inet_sk_state_load(sk) != TCP_LISTEN)
		return;

	sock_prot_inuse_add(sock_net(sk), sk->sk_prot, -1);
	ssk = mptcp_sk(sk)->first;
	if (WARN_ON_ONCE(!ssk || inet_sk_state_load(ssk) != TCP_LISTEN))
		return;

	lock_sock_nested(ssk, SINGLE_DEPTH_NESTING);
	tcp_set_state(ssk, TCP_CLOSE);
	mptcp_subflow_queue_clean(sk, ssk);
	inet_csk_listen_stop(ssk);
	mptcp_event_pm_listener(ssk, MPTCP_EVENT_LISTENER_CLOSED);
	release_sock(ssk);
}

bool __mptcp_close(struct sock *sk, long timeout)
{
	struct mptcp_subflow_context *subflow;
	struct mptcp_sock *msk = mptcp_sk(sk);
	bool do_cancel_work = false;
	int subflows_alive = 0;

	WRITE_ONCE(sk->sk_shutdown, SHUTDOWN_MASK);

	if ((1 << sk->sk_state) & (TCPF_LISTEN | TCPF_CLOSE)) {
		mptcp_check_listen_stop(sk);
		inet_sk_state_store(sk, TCP_CLOSE);
		goto cleanup;
	}

	if (mptcp_check_readable(msk) || timeout < 0) {
		/* If the msk has read data, or the caller explicitly ask it,
		 * do the MPTCP equivalent of TCP reset, aka MPTCP fastclose
		 */
		mptcp_do_fastclose(sk);
		timeout = 0;
	} else if (mptcp_close_state(sk)) {
		__mptcp_wr_shutdown(sk);
	}

	sk_stream_wait_close(sk, timeout);

cleanup:
	/* orphan all the subflows */
	mptcp_for_each_subflow(msk, subflow) {
		struct sock *ssk = mptcp_subflow_tcp_sock(subflow);
		bool slow = lock_sock_fast_nested(ssk);

		subflows_alive += ssk->sk_state != TCP_CLOSE;

		/* since the close timeout takes precedence on the fail one,
		 * cancel the latter
		 */
		if (ssk == msk->first)
			subflow->fail_tout = 0;

		/* detach from the parent socket, but allow data_ready to
		 * push incoming data into the mptcp stack, to properly ack it
		 */
		ssk->sk_socket = NULL;
		ssk->sk_wq = NULL;
		unlock_sock_fast(ssk, slow);
	}
	sock_orphan(sk);

	/* all the subflows are closed, only timeout can change the msk
	 * state, let's not keep resources busy for no reasons
	 */
	if (subflows_alive == 0)
		inet_sk_state_store(sk, TCP_CLOSE);

	sock_hold(sk);
	pr_debug("msk=%p state=%d", sk, sk->sk_state);
	if (msk->token)
		mptcp_event(MPTCP_EVENT_CLOSED, msk, NULL, GFP_KERNEL);

	if (sk->sk_state == TCP_CLOSE) {
		__mptcp_destroy_sock(sk);
		do_cancel_work = true;
	} else {
		mptcp_start_tout_timer(sk);
	}

	return do_cancel_work;
}

static void mptcp_close(struct sock *sk, long timeout)
{
	bool do_cancel_work;

	lock_sock(sk);

	do_cancel_work = __mptcp_close(sk, timeout);
	release_sock(sk);
	if (do_cancel_work)
		mptcp_cancel_work(sk);

	sock_put(sk);
}

static void mptcp_copy_inaddrs(struct sock *msk, const struct sock *ssk)
{
#if IS_ENABLED(CONFIG_MPTCP_IPV6)
	const struct ipv6_pinfo *ssk6 = inet6_sk(ssk);
	struct ipv6_pinfo *msk6 = inet6_sk(msk);

	msk->sk_v6_daddr = ssk->sk_v6_daddr;
	msk->sk_v6_rcv_saddr = ssk->sk_v6_rcv_saddr;

	if (msk6 && ssk6) {
		msk6->saddr = ssk6->saddr;
		msk6->flow_label = ssk6->flow_label;
	}
#endif

	inet_sk(msk)->inet_num = inet_sk(ssk)->inet_num;
	inet_sk(msk)->inet_dport = inet_sk(ssk)->inet_dport;
	inet_sk(msk)->inet_sport = inet_sk(ssk)->inet_sport;
	inet_sk(msk)->inet_daddr = inet_sk(ssk)->inet_daddr;
	inet_sk(msk)->inet_saddr = inet_sk(ssk)->inet_saddr;
	inet_sk(msk)->inet_rcv_saddr = inet_sk(ssk)->inet_rcv_saddr;
}

static int mptcp_disconnect(struct sock *sk, int flags)
{
	struct mptcp_sock *msk = mptcp_sk(sk);

	/* We are on the fastopen error path. We can't call straight into the
	 * subflows cleanup code due to lock nesting (we are already under
<<<<<<< HEAD
	 * msk->firstsocket lock). Do nothing and leave the cleanup to the
	 * caller.
	 */
	if (msk->fastopening)
		return 0;

=======
	 * msk->firstsocket lock).
	 */
	if (msk->fastopening)
		return -EBUSY;

	mptcp_check_listen_stop(sk);
>>>>>>> e475cc1c
	inet_sk_state_store(sk, TCP_CLOSE);

	mptcp_stop_rtx_timer(sk);
	mptcp_stop_tout_timer(sk);

	if (msk->token)
		mptcp_event(MPTCP_EVENT_CLOSED, msk, NULL, GFP_KERNEL);

	/* msk->subflow is still intact, the following will not free the first
	 * subflow
	 */
	mptcp_destroy_common(msk, MPTCP_CF_FASTCLOSE);
	WRITE_ONCE(msk->flags, 0);
	msk->cb_flags = 0;
	msk->push_pending = 0;
	msk->recovery = false;
	msk->can_ack = false;
	msk->fully_established = false;
	msk->rcv_data_fin = false;
	msk->snd_data_fin_enable = false;
	msk->rcv_fastclose = false;
	msk->use_64bit_ack = false;
	WRITE_ONCE(msk->csum_enabled, mptcp_is_checksum_enabled(sock_net(sk)));
	mptcp_pm_data_reset(msk);
	mptcp_ca_reset(sk);
	msk->bytes_acked = 0;
	msk->bytes_received = 0;
	msk->bytes_sent = 0;
	msk->bytes_retrans = 0;

	WRITE_ONCE(sk->sk_shutdown, 0);
	sk_error_report(sk);
	return 0;
}

#if IS_ENABLED(CONFIG_MPTCP_IPV6)
static struct ipv6_pinfo *mptcp_inet6_sk(const struct sock *sk)
{
	unsigned int offset = sizeof(struct mptcp6_sock) - sizeof(struct ipv6_pinfo);

	return (struct ipv6_pinfo *)(((u8 *)sk) + offset);
}
#endif

struct sock *mptcp_sk_clone_init(const struct sock *sk,
				 const struct mptcp_options_received *mp_opt,
				 struct sock *ssk,
				 struct request_sock *req)
{
	struct mptcp_subflow_request_sock *subflow_req = mptcp_subflow_rsk(req);
	struct sock *nsk = sk_clone_lock(sk, GFP_ATOMIC);
	struct mptcp_sock *msk;

	if (!nsk)
		return NULL;

#if IS_ENABLED(CONFIG_MPTCP_IPV6)
	if (nsk->sk_family == AF_INET6)
		inet_sk(nsk)->pinet6 = mptcp_inet6_sk(nsk);
#endif

	__mptcp_init_sock(nsk);

	msk = mptcp_sk(nsk);
	msk->local_key = subflow_req->local_key;
	msk->token = subflow_req->token;
	msk->in_accept_queue = 1;
	WRITE_ONCE(msk->fully_established, false);
	if (mp_opt->suboptions & OPTION_MPTCP_CSUMREQD)
		WRITE_ONCE(msk->csum_enabled, true);

	msk->write_seq = subflow_req->idsn + 1;
	msk->snd_nxt = msk->write_seq;
	msk->snd_una = msk->write_seq;
	msk->wnd_end = msk->snd_nxt + req->rsk_rcv_wnd;
	msk->setsockopt_seq = mptcp_sk(sk)->setsockopt_seq;
	mptcp_init_sched(msk, mptcp_sk(sk)->sched);

	/* passive msk is created after the first/MPC subflow */
	msk->subflow_id = 2;

	sock_reset_flag(nsk, SOCK_RCU_FREE);
	security_inet_csk_clone(nsk, req);

	/* this can't race with mptcp_close(), as the msk is
	 * not yet exposted to user-space
	 */
	inet_sk_state_store(nsk, TCP_ESTABLISHED);

	/* The msk maintain a ref to each subflow in the connections list */
	WRITE_ONCE(msk->first, ssk);
	list_add(&mptcp_subflow_ctx(ssk)->node, &msk->conn_list);
	sock_hold(ssk);

	/* new mpc subflow takes ownership of the newly
	 * created mptcp socket
	 */
	mptcp_token_accept(subflow_req, msk);

	/* set msk addresses early to ensure mptcp_pm_get_local_id()
	 * uses the correct data
	 */
	mptcp_copy_inaddrs(nsk, ssk);
	mptcp_propagate_sndbuf(nsk, ssk);

	mptcp_rcv_space_init(msk, ssk);
	bh_unlock_sock(nsk);

	/* note: the newly allocated socket refcount is 2 now */
	return nsk;
}

void mptcp_rcv_space_init(struct mptcp_sock *msk, const struct sock *ssk)
{
	const struct tcp_sock *tp = tcp_sk(ssk);

	msk->rcvq_space.copied = 0;
	msk->rcvq_space.rtt_us = 0;

	msk->rcvq_space.time = tp->tcp_mstamp;

	/* initial rcv_space offering made to peer */
	msk->rcvq_space.space = min_t(u32, tp->rcv_wnd,
				      TCP_INIT_CWND * tp->advmss);
	if (msk->rcvq_space.space == 0)
		msk->rcvq_space.space = TCP_INIT_CWND * TCP_MSS_DEFAULT;

	WRITE_ONCE(msk->wnd_end, msk->snd_nxt + tcp_sk(ssk)->snd_wnd);
}

static struct sock *mptcp_accept(struct sock *ssk, int flags, int *err,
				 bool kern)
{
	struct sock *newsk;

	pr_debug("ssk=%p, listener=%p", ssk, mptcp_subflow_ctx(ssk));
	newsk = inet_csk_accept(ssk, flags, err, kern);
	if (!newsk)
		return NULL;

	pr_debug("newsk=%p, subflow is mptcp=%d", newsk, sk_is_mptcp(newsk));
	if (sk_is_mptcp(newsk)) {
		struct mptcp_subflow_context *subflow;
		struct sock *new_mptcp_sock;

		subflow = mptcp_subflow_ctx(newsk);
		new_mptcp_sock = subflow->conn;

		/* is_mptcp should be false if subflow->conn is missing, see
		 * subflow_syn_recv_sock()
		 */
		if (WARN_ON_ONCE(!new_mptcp_sock)) {
			tcp_sk(newsk)->is_mptcp = 0;
			goto out;
		}

		newsk = new_mptcp_sock;
		MPTCP_INC_STATS(sock_net(ssk), MPTCP_MIB_MPCAPABLEPASSIVEACK);
	} else {
		MPTCP_INC_STATS(sock_net(ssk),
				MPTCP_MIB_MPCAPABLEPASSIVEFALLBACK);
	}

out:
	newsk->sk_kern_sock = kern;
	return newsk;
}

void mptcp_destroy_common(struct mptcp_sock *msk, unsigned int flags)
{
	struct mptcp_subflow_context *subflow, *tmp;
	struct sock *sk = (struct sock *)msk;

	__mptcp_clear_xmit(sk);

	/* join list will be eventually flushed (with rst) at sock lock release time */
	mptcp_for_each_subflow_safe(msk, subflow, tmp)
		__mptcp_close_ssk(sk, mptcp_subflow_tcp_sock(subflow), subflow, flags);

	/* move to sk_receive_queue, sk_stream_kill_queues will purge it */
	mptcp_data_lock(sk);
	skb_queue_splice_tail_init(&msk->receive_queue, &sk->sk_receive_queue);
	__skb_queue_purge(&sk->sk_receive_queue);
	skb_rbtree_purge(&msk->out_of_order_queue);
	mptcp_data_unlock(sk);

	/* move all the rx fwd alloc into the sk_mem_reclaim_final in
	 * inet_sock_destruct() will dispose it
	 */
	sk_forward_alloc_add(sk, msk->rmem_fwd_alloc);
	WRITE_ONCE(msk->rmem_fwd_alloc, 0);
	mptcp_token_destroy(msk);
	mptcp_pm_free_anno_list(msk);
	mptcp_free_local_addr_list(msk);
}

static void mptcp_destroy(struct sock *sk)
{
	struct mptcp_sock *msk = mptcp_sk(sk);

	/* allow the following to close even the initial subflow */
	msk->free_first = 1;
	mptcp_destroy_common(msk, 0);
	sk_sockets_allocated_dec(sk);
}

void __mptcp_data_acked(struct sock *sk)
{
	if (!sock_owned_by_user(sk))
		__mptcp_clean_una(sk);
	else
		__set_bit(MPTCP_CLEAN_UNA, &mptcp_sk(sk)->cb_flags);

	if (mptcp_pending_data_fin_ack(sk))
		mptcp_schedule_work(sk);
}

void __mptcp_check_push(struct sock *sk, struct sock *ssk)
{
	if (!mptcp_send_head(sk))
		return;

	if (!sock_owned_by_user(sk))
		__mptcp_subflow_push_pending(sk, ssk, false);
	else
		__set_bit(MPTCP_PUSH_PENDING, &mptcp_sk(sk)->cb_flags);
}

#define MPTCP_FLAGS_PROCESS_CTX_NEED (BIT(MPTCP_PUSH_PENDING) | \
				      BIT(MPTCP_RETRANSMIT) | \
				      BIT(MPTCP_FLUSH_JOIN_LIST))

/* processes deferred events and flush wmem */
static void mptcp_release_cb(struct sock *sk)
	__must_hold(&sk->sk_lock.slock)
{
	struct mptcp_sock *msk = mptcp_sk(sk);

	for (;;) {
		unsigned long flags = (msk->cb_flags & MPTCP_FLAGS_PROCESS_CTX_NEED) |
				      msk->push_pending;
		struct list_head join_list;

		if (!flags)
			break;

		INIT_LIST_HEAD(&join_list);
		list_splice_init(&msk->join_list, &join_list);

		/* the following actions acquire the subflow socket lock
		 *
		 * 1) can't be invoked in atomic scope
		 * 2) must avoid ABBA deadlock with msk socket spinlock: the RX
		 *    datapath acquires the msk socket spinlock while helding
		 *    the subflow socket lock
		 */
		msk->push_pending = 0;
		msk->cb_flags &= ~flags;
		spin_unlock_bh(&sk->sk_lock.slock);

		if (flags & BIT(MPTCP_FLUSH_JOIN_LIST))
			__mptcp_flush_join_list(sk, &join_list);
		if (flags & BIT(MPTCP_PUSH_PENDING))
			__mptcp_push_pending(sk, 0);
		if (flags & BIT(MPTCP_RETRANSMIT))
			__mptcp_retrans(sk);

		cond_resched();
		spin_lock_bh(&sk->sk_lock.slock);
	}

	if (__test_and_clear_bit(MPTCP_CLEAN_UNA, &msk->cb_flags))
		__mptcp_clean_una_wakeup(sk);
	if (unlikely(msk->cb_flags)) {
		/* be sure to set the current sk state before tacking actions
		 * depending on sk_state, that is processing MPTCP_ERROR_REPORT
		 */
		if (__test_and_clear_bit(MPTCP_CONNECTED, &msk->cb_flags))
			__mptcp_set_connected(sk);
		if (__test_and_clear_bit(MPTCP_ERROR_REPORT, &msk->cb_flags))
			__mptcp_error_report(sk);
	}

	__mptcp_update_rmem(sk);
}

/* MP_JOIN client subflow must wait for 4th ack before sending any data:
 * TCP can't schedule delack timer before the subflow is fully established.
 * MPTCP uses the delack timer to do 3rd ack retransmissions
 */
static void schedule_3rdack_retransmission(struct sock *ssk)
{
	struct inet_connection_sock *icsk = inet_csk(ssk);
	struct tcp_sock *tp = tcp_sk(ssk);
	unsigned long timeout;

	if (mptcp_subflow_ctx(ssk)->fully_established)
		return;

	/* reschedule with a timeout above RTT, as we must look only for drop */
	if (tp->srtt_us)
		timeout = usecs_to_jiffies(tp->srtt_us >> (3 - 1));
	else
		timeout = TCP_TIMEOUT_INIT;
	timeout += jiffies;

	WARN_ON_ONCE(icsk->icsk_ack.pending & ICSK_ACK_TIMER);
	icsk->icsk_ack.pending |= ICSK_ACK_SCHED | ICSK_ACK_TIMER;
	icsk->icsk_ack.timeout = timeout;
	sk_reset_timer(ssk, &icsk->icsk_delack_timer, timeout);
}

void mptcp_subflow_process_delegated(struct sock *ssk, long status)
{
	struct mptcp_subflow_context *subflow = mptcp_subflow_ctx(ssk);
	struct sock *sk = subflow->conn;

	if (status & BIT(MPTCP_DELEGATE_SEND)) {
		mptcp_data_lock(sk);
		if (!sock_owned_by_user(sk))
			__mptcp_subflow_push_pending(sk, ssk, true);
		else
			__set_bit(MPTCP_PUSH_PENDING, &mptcp_sk(sk)->cb_flags);
		mptcp_data_unlock(sk);
	}
	if (status & BIT(MPTCP_DELEGATE_ACK))
		schedule_3rdack_retransmission(ssk);
}

static int mptcp_hash(struct sock *sk)
{
	/* should never be called,
	 * we hash the TCP subflows not the master socket
	 */
	WARN_ON_ONCE(1);
	return 0;
}

static void mptcp_unhash(struct sock *sk)
{
	/* called from sk_common_release(), but nothing to do here */
}

static int mptcp_get_port(struct sock *sk, unsigned short snum)
{
	struct mptcp_sock *msk = mptcp_sk(sk);

	pr_debug("msk=%p, ssk=%p", msk, msk->first);
	if (WARN_ON_ONCE(!msk->first))
		return -EINVAL;

	return inet_csk_get_port(msk->first, snum);
}

void mptcp_finish_connect(struct sock *ssk)
{
	struct mptcp_subflow_context *subflow;
	struct mptcp_sock *msk;
	struct sock *sk;

	subflow = mptcp_subflow_ctx(ssk);
	sk = subflow->conn;
	msk = mptcp_sk(sk);

	pr_debug("msk=%p, token=%u", sk, subflow->token);

	subflow->map_seq = subflow->iasn;
	subflow->map_subflow_seq = 1;

	/* the socket is not connected yet, no msk/subflow ops can access/race
	 * accessing the field below
	 */
	WRITE_ONCE(msk->local_key, subflow->local_key);
	WRITE_ONCE(msk->write_seq, subflow->idsn + 1);
	WRITE_ONCE(msk->snd_nxt, msk->write_seq);
	WRITE_ONCE(msk->snd_una, msk->write_seq);

	mptcp_pm_new_connection(msk, ssk, 0);

	mptcp_rcv_space_init(msk, ssk);
}

void mptcp_sock_graft(struct sock *sk, struct socket *parent)
{
	write_lock_bh(&sk->sk_callback_lock);
	rcu_assign_pointer(sk->sk_wq, &parent->wq);
	sk_set_socket(sk, parent);
	sk->sk_uid = SOCK_INODE(parent)->i_uid;
	write_unlock_bh(&sk->sk_callback_lock);
}

bool mptcp_finish_join(struct sock *ssk)
{
	struct mptcp_subflow_context *subflow = mptcp_subflow_ctx(ssk);
	struct mptcp_sock *msk = mptcp_sk(subflow->conn);
	struct sock *parent = (void *)msk;
	bool ret = true;

	pr_debug("msk=%p, subflow=%p", msk, subflow);

	/* mptcp socket already closing? */
	if (!mptcp_is_fully_established(parent)) {
		subflow->reset_reason = MPTCP_RST_EMPTCP;
		return false;
	}

	/* active subflow, already present inside the conn_list */
	if (!list_empty(&subflow->node)) {
		mptcp_subflow_joined(msk, ssk);
		return true;
	}

	if (!mptcp_pm_allow_new_subflow(msk))
		goto err_prohibited;

	/* If we can't acquire msk socket lock here, let the release callback
	 * handle it
	 */
	mptcp_data_lock(parent);
	if (!sock_owned_by_user(parent)) {
		ret = __mptcp_finish_join(msk, ssk);
		if (ret) {
			sock_hold(ssk);
			list_add_tail(&subflow->node, &msk->conn_list);
		}
	} else {
		sock_hold(ssk);
		list_add_tail(&subflow->node, &msk->join_list);
		__set_bit(MPTCP_FLUSH_JOIN_LIST, &msk->cb_flags);
	}
	mptcp_data_unlock(parent);

	if (!ret) {
err_prohibited:
		subflow->reset_reason = MPTCP_RST_EPROHIBIT;
		return false;
	}

	return true;
}

static void mptcp_shutdown(struct sock *sk, int how)
{
	pr_debug("sk=%p, how=%d", sk, how);

	if ((how & SEND_SHUTDOWN) && mptcp_close_state(sk))
		__mptcp_wr_shutdown(sk);
}

static int mptcp_forward_alloc_get(const struct sock *sk)
{
	return READ_ONCE(sk->sk_forward_alloc) +
	       READ_ONCE(mptcp_sk(sk)->rmem_fwd_alloc);
}

static int mptcp_ioctl_outq(const struct mptcp_sock *msk, u64 v)
{
	const struct sock *sk = (void *)msk;
	u64 delta;

	if (sk->sk_state == TCP_LISTEN)
		return -EINVAL;

	if ((1 << sk->sk_state) & (TCPF_SYN_SENT | TCPF_SYN_RECV))
		return 0;

	delta = msk->write_seq - v;
	if (__mptcp_check_fallback(msk) && msk->first) {
		struct tcp_sock *tp = tcp_sk(msk->first);

		/* the first subflow is disconnected after close - see
		 * __mptcp_close_ssk(). tcp_disconnect() moves the write_seq
		 * so ignore that status, too.
		 */
		if (!((1 << msk->first->sk_state) &
		      (TCPF_SYN_SENT | TCPF_SYN_RECV | TCPF_CLOSE)))
			delta += READ_ONCE(tp->write_seq) - tp->snd_una;
	}
	if (delta > INT_MAX)
		delta = INT_MAX;

	return (int)delta;
}

static int mptcp_ioctl(struct sock *sk, int cmd, int *karg)
{
	struct mptcp_sock *msk = mptcp_sk(sk);
	bool slow;

	switch (cmd) {
	case SIOCINQ:
		if (sk->sk_state == TCP_LISTEN)
			return -EINVAL;

		lock_sock(sk);
		__mptcp_move_skbs(msk);
		*karg = mptcp_inq_hint(sk);
		release_sock(sk);
		break;
	case SIOCOUTQ:
		slow = lock_sock_fast(sk);
		*karg = mptcp_ioctl_outq(msk, READ_ONCE(msk->snd_una));
		unlock_sock_fast(sk, slow);
		break;
	case SIOCOUTQNSD:
		slow = lock_sock_fast(sk);
		*karg = mptcp_ioctl_outq(msk, msk->snd_nxt);
		unlock_sock_fast(sk, slow);
		break;
	default:
		return -ENOIOCTLCMD;
	}

	return 0;
}

static void mptcp_subflow_early_fallback(struct mptcp_sock *msk,
					 struct mptcp_subflow_context *subflow)
{
	subflow->request_mptcp = 0;
	__mptcp_do_fallback(msk);
}

static int mptcp_connect(struct sock *sk, struct sockaddr *uaddr, int addr_len)
{
	struct mptcp_subflow_context *subflow;
	struct mptcp_sock *msk = mptcp_sk(sk);
	int err = -EINVAL;
	struct sock *ssk;

	ssk = __mptcp_nmpc_sk(msk);
	if (IS_ERR(ssk))
		return PTR_ERR(ssk);

	inet_sk_state_store(sk, TCP_SYN_SENT);
	subflow = mptcp_subflow_ctx(ssk);
#ifdef CONFIG_TCP_MD5SIG
	/* no MPTCP if MD5SIG is enabled on this socket or we may run out of
	 * TCP option space.
	 */
	if (rcu_access_pointer(tcp_sk(ssk)->md5sig_info))
		mptcp_subflow_early_fallback(msk, subflow);
#endif
	if (subflow->request_mptcp && mptcp_token_new_connect(ssk)) {
		MPTCP_INC_STATS(sock_net(ssk), MPTCP_MIB_TOKENFALLBACKINIT);
		mptcp_subflow_early_fallback(msk, subflow);
	}
	if (likely(!__mptcp_check_fallback(msk)))
		MPTCP_INC_STATS(sock_net(sk), MPTCP_MIB_MPCAPABLEACTIVE);

	/* if reaching here via the fastopen/sendmsg path, the caller already
	 * acquired the subflow socket lock, too.
	 */
<<<<<<< HEAD
	if (msk->fastopening)
		err = __inet_stream_connect(ssock, uaddr, addr_len, msk->connect_flags, 1);
	else
		err = inet_stream_connect(ssock, uaddr, addr_len, msk->connect_flags);
	inet_sk(sk)->defer_connect = inet_sk(ssock->sk)->defer_connect;
=======
	if (!msk->fastopening)
		lock_sock(ssk);

	/* the following mirrors closely a very small chunk of code from
	 * __inet_stream_connect()
	 */
	if (ssk->sk_state != TCP_CLOSE)
		goto out;

	if (BPF_CGROUP_PRE_CONNECT_ENABLED(ssk)) {
		err = ssk->sk_prot->pre_connect(ssk, uaddr, addr_len);
		if (err)
			goto out;
	}

	err = ssk->sk_prot->connect(ssk, uaddr, addr_len);
	if (err < 0)
		goto out;

	inet_assign_bit(DEFER_CONNECT, sk, inet_test_bit(DEFER_CONNECT, ssk));

out:
	if (!msk->fastopening)
		release_sock(ssk);
>>>>>>> e475cc1c

	/* on successful connect, the msk state will be moved to established by
	 * subflow_finish_connect()
	 */
	if (unlikely(err)) {
		/* avoid leaving a dangling token in an unconnected socket */
		mptcp_token_destroy(msk);
		inet_sk_state_store(sk, TCP_CLOSE);
		return err;
	}

	mptcp_copy_inaddrs(sk, ssk);
	return 0;
}

static struct proto mptcp_prot = {
	.name		= "MPTCP",
	.owner		= THIS_MODULE,
	.init		= mptcp_init_sock,
	.connect	= mptcp_connect,
	.disconnect	= mptcp_disconnect,
	.close		= mptcp_close,
	.accept		= mptcp_accept,
	.setsockopt	= mptcp_setsockopt,
	.getsockopt	= mptcp_getsockopt,
	.shutdown	= mptcp_shutdown,
	.destroy	= mptcp_destroy,
	.sendmsg	= mptcp_sendmsg,
	.ioctl		= mptcp_ioctl,
	.recvmsg	= mptcp_recvmsg,
	.release_cb	= mptcp_release_cb,
	.hash		= mptcp_hash,
	.unhash		= mptcp_unhash,
	.get_port	= mptcp_get_port,
	.forward_alloc_get	= mptcp_forward_alloc_get,
	.sockets_allocated	= &mptcp_sockets_allocated,

	.memory_allocated	= &tcp_memory_allocated,
	.per_cpu_fw_alloc	= &tcp_memory_per_cpu_fw_alloc,

	.memory_pressure	= &tcp_memory_pressure,
	.sysctl_wmem_offset	= offsetof(struct net, ipv4.sysctl_tcp_wmem),
	.sysctl_rmem_offset	= offsetof(struct net, ipv4.sysctl_tcp_rmem),
	.sysctl_mem	= sysctl_tcp_mem,
	.obj_size	= sizeof(struct mptcp_sock),
	.slab_flags	= SLAB_TYPESAFE_BY_RCU,
	.no_autobind	= true,
};

static int mptcp_bind(struct socket *sock, struct sockaddr *uaddr, int addr_len)
{
	struct mptcp_sock *msk = mptcp_sk(sock->sk);
	struct sock *ssk, *sk = sock->sk;
	int err = -EINVAL;

	lock_sock(sk);
	ssk = __mptcp_nmpc_sk(msk);
	if (IS_ERR(ssk)) {
		err = PTR_ERR(ssk);
		goto unlock;
	}

	if (sk->sk_family == AF_INET)
		err = inet_bind_sk(ssk, uaddr, addr_len);
#if IS_ENABLED(CONFIG_MPTCP_IPV6)
	else if (sk->sk_family == AF_INET6)
		err = inet6_bind_sk(ssk, uaddr, addr_len);
#endif
	if (!err)
		mptcp_copy_inaddrs(sk, ssk);

unlock:
	release_sock(sk);
	return err;
}

static int mptcp_listen(struct socket *sock, int backlog)
{
	struct mptcp_sock *msk = mptcp_sk(sock->sk);
	struct sock *sk = sock->sk;
	struct sock *ssk;
	int err;

	pr_debug("msk=%p", msk);

	lock_sock(sk);

	err = -EINVAL;
	if (sock->state != SS_UNCONNECTED || sock->type != SOCK_STREAM)
		goto unlock;

	ssk = __mptcp_nmpc_sk(msk);
	if (IS_ERR(ssk)) {
		err = PTR_ERR(ssk);
		goto unlock;
	}

	inet_sk_state_store(sk, TCP_LISTEN);
	sock_set_flag(sk, SOCK_RCU_FREE);

	lock_sock(ssk);
	err = __inet_listen_sk(ssk, backlog);
	release_sock(ssk);
	inet_sk_state_store(sk, inet_sk_state_load(ssk));

	if (!err) {
		sock_prot_inuse_add(sock_net(sk), sk->sk_prot, 1);
		mptcp_copy_inaddrs(sk, ssk);
		mptcp_event_pm_listener(ssk, MPTCP_EVENT_LISTENER_CREATED);
	}

unlock:
	release_sock(sk);
	return err;
}

static int mptcp_stream_accept(struct socket *sock, struct socket *newsock,
			       int flags, bool kern)
{
	struct mptcp_sock *msk = mptcp_sk(sock->sk);
	struct sock *ssk, *newsk;
	int err;

	pr_debug("msk=%p", msk);

	/* Buggy applications can call accept on socket states other then LISTEN
	 * but no need to allocate the first subflow just to error out.
	 */
	ssk = READ_ONCE(msk->first);
	if (!ssk)
		return -EINVAL;

	newsk = mptcp_accept(ssk, flags, &err, kern);
	if (!newsk)
		return err;

	lock_sock(newsk);

	__inet_accept(sock, newsock, newsk);
	if (!mptcp_is_tcpsk(newsock->sk)) {
		struct mptcp_sock *msk = mptcp_sk(newsk);
		struct mptcp_subflow_context *subflow;

		set_bit(SOCK_CUSTOM_SOCKOPT, &newsock->flags);
		msk->in_accept_queue = 0;

		/* set ssk->sk_socket of accept()ed flows to mptcp socket.
		 * This is needed so NOSPACE flag can be set from tcp stack.
		 */
		mptcp_for_each_subflow(msk, subflow) {
			struct sock *ssk = mptcp_subflow_tcp_sock(subflow);

			if (!ssk->sk_socket)
				mptcp_sock_graft(ssk, newsock);
		}

		/* Do late cleanup for the first subflow as necessary. Also
		 * deal with bad peers not doing a complete shutdown.
		 */
		if (unlikely(inet_sk_state_load(msk->first) == TCP_CLOSE)) {
			__mptcp_close_ssk(newsk, msk->first,
					  mptcp_subflow_ctx(msk->first), 0);
			if (unlikely(list_is_singular(&msk->conn_list)))
				inet_sk_state_store(newsk, TCP_CLOSE);
		}
	}
	release_sock(newsk);

	return 0;
}

static __poll_t mptcp_check_writeable(struct mptcp_sock *msk)
{
	struct sock *sk = (struct sock *)msk;

	if (sk_stream_is_writeable(sk))
		return EPOLLOUT | EPOLLWRNORM;

	mptcp_set_nospace(sk);
	smp_mb__after_atomic(); /* msk->flags is changed by write_space cb */
	if (sk_stream_is_writeable(sk))
		return EPOLLOUT | EPOLLWRNORM;

	return 0;
}

static __poll_t mptcp_poll(struct file *file, struct socket *sock,
			   struct poll_table_struct *wait)
{
	struct sock *sk = sock->sk;
	struct mptcp_sock *msk;
	__poll_t mask = 0;
	u8 shutdown;
	int state;

	msk = mptcp_sk(sk);
	sock_poll_wait(file, sock, wait);

	state = inet_sk_state_load(sk);
	pr_debug("msk=%p state=%d flags=%lx", msk, state, msk->flags);
	if (state == TCP_LISTEN) {
		struct sock *ssk = READ_ONCE(msk->first);

		if (WARN_ON_ONCE(!ssk))
			return 0;

		return inet_csk_listen_poll(ssk);
	}

	shutdown = READ_ONCE(sk->sk_shutdown);
	if (shutdown == SHUTDOWN_MASK || state == TCP_CLOSE)
		mask |= EPOLLHUP;
	if (shutdown & RCV_SHUTDOWN)
		mask |= EPOLLIN | EPOLLRDNORM | EPOLLRDHUP;

	if (state != TCP_SYN_SENT && state != TCP_SYN_RECV) {
		mask |= mptcp_check_readable(msk);
		if (shutdown & SEND_SHUTDOWN)
			mask |= EPOLLOUT | EPOLLWRNORM;
		else
			mask |= mptcp_check_writeable(msk);
	} else if (state == TCP_SYN_SENT &&
		   inet_test_bit(DEFER_CONNECT, sk)) {
		/* cf tcp_poll() note about TFO */
		mask |= EPOLLOUT | EPOLLWRNORM;
	}

	/* This barrier is coupled with smp_wmb() in __mptcp_error_report() */
	smp_rmb();
	if (READ_ONCE(sk->sk_err))
		mask |= EPOLLERR;

	return mask;
}

static const struct proto_ops mptcp_stream_ops = {
	.family		   = PF_INET,
	.owner		   = THIS_MODULE,
	.release	   = inet_release,
	.bind		   = mptcp_bind,
	.connect	   = inet_stream_connect,
	.socketpair	   = sock_no_socketpair,
	.accept		   = mptcp_stream_accept,
	.getname	   = inet_getname,
	.poll		   = mptcp_poll,
	.ioctl		   = inet_ioctl,
	.gettstamp	   = sock_gettstamp,
	.listen		   = mptcp_listen,
	.shutdown	   = inet_shutdown,
	.setsockopt	   = sock_common_setsockopt,
	.getsockopt	   = sock_common_getsockopt,
	.sendmsg	   = inet_sendmsg,
	.recvmsg	   = inet_recvmsg,
	.mmap		   = sock_no_mmap,
};

static struct inet_protosw mptcp_protosw = {
	.type		= SOCK_STREAM,
	.protocol	= IPPROTO_MPTCP,
	.prot		= &mptcp_prot,
	.ops		= &mptcp_stream_ops,
	.flags		= INET_PROTOSW_ICSK,
};

static int mptcp_napi_poll(struct napi_struct *napi, int budget)
{
	struct mptcp_delegated_action *delegated;
	struct mptcp_subflow_context *subflow;
	int work_done = 0;

	delegated = container_of(napi, struct mptcp_delegated_action, napi);
	while ((subflow = mptcp_subflow_delegated_next(delegated)) != NULL) {
		struct sock *ssk = mptcp_subflow_tcp_sock(subflow);

		bh_lock_sock_nested(ssk);
		if (!sock_owned_by_user(ssk)) {
			mptcp_subflow_process_delegated(ssk, xchg(&subflow->delegated_status, 0));
		} else {
			/* tcp_release_cb_override already processed
			 * the action or will do at next release_sock().
			 * In both case must dequeue the subflow here - on the same
			 * CPU that scheduled it.
			 */
			smp_wmb();
			clear_bit(MPTCP_DELEGATE_SCHEDULED, &subflow->delegated_status);
		}
		bh_unlock_sock(ssk);
		sock_put(ssk);

		if (++work_done == budget)
			return budget;
	}

	/* always provide a 0 'work_done' argument, so that napi_complete_done
	 * will not try accessing the NULL napi->dev ptr
	 */
	napi_complete_done(napi, 0);
	return work_done;
}

void __init mptcp_proto_init(void)
{
	struct mptcp_delegated_action *delegated;
	int cpu;

	mptcp_prot.h.hashinfo = tcp_prot.h.hashinfo;

	if (percpu_counter_init(&mptcp_sockets_allocated, 0, GFP_KERNEL))
		panic("Failed to allocate MPTCP pcpu counter\n");

	init_dummy_netdev(&mptcp_napi_dev);
	for_each_possible_cpu(cpu) {
		delegated = per_cpu_ptr(&mptcp_delegated_actions, cpu);
		INIT_LIST_HEAD(&delegated->head);
		netif_napi_add_tx(&mptcp_napi_dev, &delegated->napi,
				  mptcp_napi_poll);
		napi_enable(&delegated->napi);
	}

	mptcp_subflow_init();
	mptcp_pm_init();
	mptcp_sched_init();
	mptcp_token_init();

	if (proto_register(&mptcp_prot, 1) != 0)
		panic("Failed to register MPTCP proto.\n");

	inet_register_protosw(&mptcp_protosw);

	BUILD_BUG_ON(sizeof(struct mptcp_skb_cb) > sizeof_field(struct sk_buff, cb));
}

#if IS_ENABLED(CONFIG_MPTCP_IPV6)
static const struct proto_ops mptcp_v6_stream_ops = {
	.family		   = PF_INET6,
	.owner		   = THIS_MODULE,
	.release	   = inet6_release,
	.bind		   = mptcp_bind,
	.connect	   = inet_stream_connect,
	.socketpair	   = sock_no_socketpair,
	.accept		   = mptcp_stream_accept,
	.getname	   = inet6_getname,
	.poll		   = mptcp_poll,
	.ioctl		   = inet6_ioctl,
	.gettstamp	   = sock_gettstamp,
	.listen		   = mptcp_listen,
	.shutdown	   = inet_shutdown,
	.setsockopt	   = sock_common_setsockopt,
	.getsockopt	   = sock_common_getsockopt,
	.sendmsg	   = inet6_sendmsg,
	.recvmsg	   = inet6_recvmsg,
	.mmap		   = sock_no_mmap,
#ifdef CONFIG_COMPAT
	.compat_ioctl	   = inet6_compat_ioctl,
#endif
};

static struct proto mptcp_v6_prot;

static struct inet_protosw mptcp_v6_protosw = {
	.type		= SOCK_STREAM,
	.protocol	= IPPROTO_MPTCP,
	.prot		= &mptcp_v6_prot,
	.ops		= &mptcp_v6_stream_ops,
	.flags		= INET_PROTOSW_ICSK,
};

int __init mptcp_proto_v6_init(void)
{
	int err;

	mptcp_v6_prot = mptcp_prot;
	strcpy(mptcp_v6_prot.name, "MPTCPv6");
	mptcp_v6_prot.slab = NULL;
	mptcp_v6_prot.obj_size = sizeof(struct mptcp6_sock);
	mptcp_v6_prot.ipv6_pinfo_offset = offsetof(struct mptcp6_sock, np);

	err = proto_register(&mptcp_v6_prot, 1);
	if (err)
		return err;

	err = inet6_register_protosw(&mptcp_v6_protosw);
	if (err)
		proto_unregister(&mptcp_v6_prot);

	return err;
}
#endif<|MERGE_RESOLUTION|>--- conflicted
+++ resolved
@@ -1705,11 +1705,7 @@
 
 static int mptcp_disconnect(struct sock *sk, int flags);
 
-<<<<<<< HEAD
-static int mptcp_sendmsg_fastopen(struct sock *sk, struct sock *ssk, struct msghdr *msg,
-=======
 static int mptcp_sendmsg_fastopen(struct sock *sk, struct msghdr *msg,
->>>>>>> e475cc1c
 				  size_t len, int *copied_syn)
 {
 	unsigned int saved_flags = msg->msg_flags;
@@ -1735,10 +1731,6 @@
 
 	lock_sock(ssk);
 	msg->msg_flags |= MSG_DONTWAIT;
-<<<<<<< HEAD
-	msk->connect_flags = O_NONBLOCK;
-=======
->>>>>>> e475cc1c
 	msk->fastopening = 1;
 	ret = tcp_sendmsg_fastopen(ssk, msg, copied_syn, len, NULL);
 	msk->fastopening = 0;
@@ -1756,9 +1748,6 @@
 		if (ret && ret != -EINPROGRESS && ret != -ERESTARTSYS && ret != -EINTR)
 			*copied_syn = 0;
 	} else if (ret && ret != -EINPROGRESS) {
-<<<<<<< HEAD
-		mptcp_disconnect(sk, 0);
-=======
 		/* The disconnect() op called by tcp_sendmsg_fastopen()/
 		 * __inet_stream_connect() can fail, due to looking check,
 		 * see mptcp_disconnect().
@@ -1766,7 +1755,6 @@
 		 */
 		if (!mptcp_disconnect(sk, 0))
 			sk->sk_socket->state = SS_UNCONNECTED;
->>>>>>> e475cc1c
 	}
 	inet_clear_bit(DEFER_CONNECT, sk);
 
@@ -2444,14 +2432,6 @@
 		kfree_rcu(subflow, rcu);
 	} else {
 		/* otherwise tcp will dispose of the ssk and subflow ctx */
-<<<<<<< HEAD
-		if (ssk->sk_state == TCP_LISTEN) {
-			tcp_set_state(ssk, TCP_CLOSE);
-			mptcp_subflow_queue_clean(sk, ssk);
-			inet_csk_listen_stop(ssk);
-		}
-=======
->>>>>>> e475cc1c
 		__tcp_close(ssk, 0);
 
 		/* close acquired an extra ref */
@@ -3130,21 +3110,12 @@
 
 	/* We are on the fastopen error path. We can't call straight into the
 	 * subflows cleanup code due to lock nesting (we are already under
-<<<<<<< HEAD
-	 * msk->firstsocket lock). Do nothing and leave the cleanup to the
-	 * caller.
-	 */
-	if (msk->fastopening)
-		return 0;
-
-=======
 	 * msk->firstsocket lock).
 	 */
 	if (msk->fastopening)
 		return -EBUSY;
 
 	mptcp_check_listen_stop(sk);
->>>>>>> e475cc1c
 	inet_sk_state_store(sk, TCP_CLOSE);
 
 	mptcp_stop_rtx_timer(sk);
@@ -3698,13 +3669,6 @@
 	/* if reaching here via the fastopen/sendmsg path, the caller already
 	 * acquired the subflow socket lock, too.
 	 */
-<<<<<<< HEAD
-	if (msk->fastopening)
-		err = __inet_stream_connect(ssock, uaddr, addr_len, msk->connect_flags, 1);
-	else
-		err = inet_stream_connect(ssock, uaddr, addr_len, msk->connect_flags);
-	inet_sk(sk)->defer_connect = inet_sk(ssock->sk)->defer_connect;
-=======
 	if (!msk->fastopening)
 		lock_sock(ssk);
 
@@ -3729,7 +3693,6 @@
 out:
 	if (!msk->fastopening)
 		release_sock(ssk);
->>>>>>> e475cc1c
 
 	/* on successful connect, the msk state will be moved to established by
 	 * subflow_finish_connect()
