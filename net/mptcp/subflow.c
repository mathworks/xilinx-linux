// SPDX-License-Identifier: GPL-2.0
/* Multipath TCP
 *
 * Copyright (c) 2017 - 2019, Intel Corporation.
 */

#define pr_fmt(fmt) "MPTCP: " fmt

#include <linux/kernel.h>
#include <linux/module.h>
#include <linux/netdevice.h>
#include <crypto/algapi.h>
#include <crypto/sha2.h>
#include <net/sock.h>
#include <net/inet_common.h>
#include <net/inet_hashtables.h>
#include <net/protocol.h>
#include <net/tcp.h>
#if IS_ENABLED(CONFIG_MPTCP_IPV6)
#include <net/ip6_route.h>
#include <net/transp_v6.h>
#endif
#include <net/mptcp.h>
#include <uapi/linux/mptcp.h>
#include "protocol.h"
#include "mib.h"

#include <trace/events/mptcp.h>
#include <trace/events/sock.h>

static void mptcp_subflow_ops_undo_override(struct sock *ssk);

static void SUBFLOW_REQ_INC_STATS(struct request_sock *req,
				  enum linux_mptcp_mib_field field)
{
	MPTCP_INC_STATS(sock_net(req_to_sk(req)), field);
}

static void subflow_req_destructor(struct request_sock *req)
{
	struct mptcp_subflow_request_sock *subflow_req = mptcp_subflow_rsk(req);

	pr_debug("subflow_req=%p", subflow_req);

	if (subflow_req->msk)
		sock_put((struct sock *)subflow_req->msk);

	mptcp_token_destroy_request(req);
}

static void subflow_generate_hmac(u64 key1, u64 key2, u32 nonce1, u32 nonce2,
				  void *hmac)
{
	u8 msg[8];

	put_unaligned_be32(nonce1, &msg[0]);
	put_unaligned_be32(nonce2, &msg[4]);

	mptcp_crypto_hmac_sha(key1, key2, msg, 8, hmac);
}

static bool mptcp_can_accept_new_subflow(const struct mptcp_sock *msk)
{
	return mptcp_is_fully_established((void *)msk) &&
		((mptcp_pm_is_userspace(msk) &&
		  mptcp_userspace_pm_active(msk)) ||
		 READ_ONCE(msk->pm.accept_subflow));
}

/* validate received token and create truncated hmac and nonce for SYN-ACK */
static void subflow_req_create_thmac(struct mptcp_subflow_request_sock *subflow_req)
{
	struct mptcp_sock *msk = subflow_req->msk;
	u8 hmac[SHA256_DIGEST_SIZE];

	get_random_bytes(&subflow_req->local_nonce, sizeof(u32));

	subflow_generate_hmac(msk->local_key, msk->remote_key,
			      subflow_req->local_nonce,
			      subflow_req->remote_nonce, hmac);

	subflow_req->thmac = get_unaligned_be64(hmac);
}

static struct mptcp_sock *subflow_token_join_request(struct request_sock *req)
{
	struct mptcp_subflow_request_sock *subflow_req = mptcp_subflow_rsk(req);
	struct mptcp_sock *msk;
	int local_id;

	msk = mptcp_token_get_sock(sock_net(req_to_sk(req)), subflow_req->token);
	if (!msk) {
		SUBFLOW_REQ_INC_STATS(req, MPTCP_MIB_JOINNOTOKEN);
		return NULL;
	}

	local_id = mptcp_pm_get_local_id(msk, (struct sock_common *)req);
	if (local_id < 0) {
		sock_put((struct sock *)msk);
		return NULL;
	}
	subflow_req->local_id = local_id;

	return msk;
}

static void subflow_init_req(struct request_sock *req, const struct sock *sk_listener)
{
	struct mptcp_subflow_request_sock *subflow_req = mptcp_subflow_rsk(req);

	subflow_req->mp_capable = 0;
	subflow_req->mp_join = 0;
	subflow_req->csum_reqd = mptcp_is_checksum_enabled(sock_net(sk_listener));
	subflow_req->allow_join_id0 = mptcp_allow_join_id0(sock_net(sk_listener));
	subflow_req->msk = NULL;
	mptcp_token_init_request(req);
}

static bool subflow_use_different_sport(struct mptcp_sock *msk, const struct sock *sk)
{
	return inet_sk(sk)->inet_sport != inet_sk((struct sock *)msk)->inet_sport;
}

static void subflow_add_reset_reason(struct sk_buff *skb, u8 reason)
{
	struct mptcp_ext *mpext = skb_ext_add(skb, SKB_EXT_MPTCP);

	if (mpext) {
		memset(mpext, 0, sizeof(*mpext));
		mpext->reset_reason = reason;
	}
}

/* Init mptcp request socket.
 *
 * Returns an error code if a JOIN has failed and a TCP reset
 * should be sent.
 */
static int subflow_check_req(struct request_sock *req,
			     const struct sock *sk_listener,
			     struct sk_buff *skb)
{
	struct mptcp_subflow_context *listener = mptcp_subflow_ctx(sk_listener);
	struct mptcp_subflow_request_sock *subflow_req = mptcp_subflow_rsk(req);
	struct mptcp_options_received mp_opt;
	bool opt_mp_capable, opt_mp_join;

	pr_debug("subflow_req=%p, listener=%p", subflow_req, listener);

#ifdef CONFIG_TCP_MD5SIG
	/* no MPTCP if MD5SIG is enabled on this socket or we may run out of
	 * TCP option space.
	 */
	if (rcu_access_pointer(tcp_sk(sk_listener)->md5sig_info))
		return -EINVAL;
#endif

	mptcp_get_options(skb, &mp_opt);

	opt_mp_capable = !!(mp_opt.suboptions & OPTIONS_MPTCP_MPC);
	opt_mp_join = !!(mp_opt.suboptions & OPTIONS_MPTCP_MPJ);
	if (opt_mp_capable) {
		SUBFLOW_REQ_INC_STATS(req, MPTCP_MIB_MPCAPABLEPASSIVE);

		if (opt_mp_join)
			return 0;
	} else if (opt_mp_join) {
		SUBFLOW_REQ_INC_STATS(req, MPTCP_MIB_JOINSYNRX);
	}

	if (opt_mp_capable && listener->request_mptcp) {
		int err, retries = MPTCP_TOKEN_MAX_RETRIES;

		subflow_req->ssn_offset = TCP_SKB_CB(skb)->seq;
again:
		do {
			get_random_bytes(&subflow_req->local_key, sizeof(subflow_req->local_key));
		} while (subflow_req->local_key == 0);

		if (unlikely(req->syncookie)) {
			mptcp_crypto_key_sha(subflow_req->local_key,
					     &subflow_req->token,
					     &subflow_req->idsn);
			if (mptcp_token_exists(subflow_req->token)) {
				if (retries-- > 0)
					goto again;
				SUBFLOW_REQ_INC_STATS(req, MPTCP_MIB_TOKENFALLBACKINIT);
			} else {
				subflow_req->mp_capable = 1;
			}
			return 0;
		}

		err = mptcp_token_new_request(req);
		if (err == 0)
			subflow_req->mp_capable = 1;
		else if (retries-- > 0)
			goto again;
		else
			SUBFLOW_REQ_INC_STATS(req, MPTCP_MIB_TOKENFALLBACKINIT);

	} else if (opt_mp_join && listener->request_mptcp) {
		subflow_req->ssn_offset = TCP_SKB_CB(skb)->seq;
		subflow_req->mp_join = 1;
		subflow_req->backup = mp_opt.backup;
		subflow_req->remote_id = mp_opt.join_id;
		subflow_req->token = mp_opt.token;
		subflow_req->remote_nonce = mp_opt.nonce;
		subflow_req->msk = subflow_token_join_request(req);

		/* Can't fall back to TCP in this case. */
		if (!subflow_req->msk) {
			subflow_add_reset_reason(skb, MPTCP_RST_EMPTCP);
			return -EPERM;
		}

		if (subflow_use_different_sport(subflow_req->msk, sk_listener)) {
			pr_debug("syn inet_sport=%d %d",
				 ntohs(inet_sk(sk_listener)->inet_sport),
				 ntohs(inet_sk((struct sock *)subflow_req->msk)->inet_sport));
			if (!mptcp_pm_sport_in_anno_list(subflow_req->msk, sk_listener)) {
				SUBFLOW_REQ_INC_STATS(req, MPTCP_MIB_MISMATCHPORTSYNRX);
				return -EPERM;
			}
			SUBFLOW_REQ_INC_STATS(req, MPTCP_MIB_JOINPORTSYNRX);
		}

		subflow_req_create_thmac(subflow_req);

		if (unlikely(req->syncookie)) {
			if (mptcp_can_accept_new_subflow(subflow_req->msk))
				subflow_init_req_cookie_join_save(subflow_req, skb);
			else
				return -EPERM;
		}

		pr_debug("token=%u, remote_nonce=%u msk=%p", subflow_req->token,
			 subflow_req->remote_nonce, subflow_req->msk);
	}

	return 0;
}

int mptcp_subflow_init_cookie_req(struct request_sock *req,
				  const struct sock *sk_listener,
				  struct sk_buff *skb)
{
	struct mptcp_subflow_context *listener = mptcp_subflow_ctx(sk_listener);
	struct mptcp_subflow_request_sock *subflow_req = mptcp_subflow_rsk(req);
	struct mptcp_options_received mp_opt;
	bool opt_mp_capable, opt_mp_join;
	int err;

	subflow_init_req(req, sk_listener);
	mptcp_get_options(skb, &mp_opt);

	opt_mp_capable = !!(mp_opt.suboptions & OPTIONS_MPTCP_MPC);
	opt_mp_join = !!(mp_opt.suboptions & OPTIONS_MPTCP_MPJ);
	if (opt_mp_capable && opt_mp_join)
		return -EINVAL;

	if (opt_mp_capable && listener->request_mptcp) {
		if (mp_opt.sndr_key == 0)
			return -EINVAL;

		subflow_req->local_key = mp_opt.rcvr_key;
		err = mptcp_token_new_request(req);
		if (err)
			return err;

		subflow_req->mp_capable = 1;
		subflow_req->ssn_offset = TCP_SKB_CB(skb)->seq - 1;
	} else if (opt_mp_join && listener->request_mptcp) {
		if (!mptcp_token_join_cookie_init_state(subflow_req, skb))
			return -EINVAL;

		subflow_req->mp_join = 1;
		subflow_req->ssn_offset = TCP_SKB_CB(skb)->seq - 1;
	}

	return 0;
}
EXPORT_SYMBOL_GPL(mptcp_subflow_init_cookie_req);

static struct dst_entry *subflow_v4_route_req(const struct sock *sk,
					      struct sk_buff *skb,
					      struct flowi *fl,
					      struct request_sock *req)
{
	struct dst_entry *dst;
	int err;

	tcp_rsk(req)->is_mptcp = 1;
	subflow_init_req(req, sk);

	dst = tcp_request_sock_ipv4_ops.route_req(sk, skb, fl, req);
	if (!dst)
		return NULL;

	err = subflow_check_req(req, sk, skb);
	if (err == 0)
		return dst;

	dst_release(dst);
	if (!req->syncookie)
		tcp_request_sock_ops.send_reset(sk, skb);
	return NULL;
}

static void subflow_prep_synack(const struct sock *sk, struct request_sock *req,
				struct tcp_fastopen_cookie *foc,
				enum tcp_synack_type synack_type)
{
	struct mptcp_subflow_context *subflow = mptcp_subflow_ctx(sk);
	struct inet_request_sock *ireq = inet_rsk(req);

	/* clear tstamp_ok, as needed depending on cookie */
	if (foc && foc->len > -1)
		ireq->tstamp_ok = 0;

	if (synack_type == TCP_SYNACK_FASTOPEN)
		mptcp_fastopen_subflow_synack_set_params(subflow, req);
}

static int subflow_v4_send_synack(const struct sock *sk, struct dst_entry *dst,
				  struct flowi *fl,
				  struct request_sock *req,
				  struct tcp_fastopen_cookie *foc,
				  enum tcp_synack_type synack_type,
				  struct sk_buff *syn_skb)
{
	subflow_prep_synack(sk, req, foc, synack_type);

	return tcp_request_sock_ipv4_ops.send_synack(sk, dst, fl, req, foc,
						     synack_type, syn_skb);
}

#if IS_ENABLED(CONFIG_MPTCP_IPV6)
static int subflow_v6_send_synack(const struct sock *sk, struct dst_entry *dst,
				  struct flowi *fl,
				  struct request_sock *req,
				  struct tcp_fastopen_cookie *foc,
				  enum tcp_synack_type synack_type,
				  struct sk_buff *syn_skb)
{
	subflow_prep_synack(sk, req, foc, synack_type);

	return tcp_request_sock_ipv6_ops.send_synack(sk, dst, fl, req, foc,
						     synack_type, syn_skb);
}

static struct dst_entry *subflow_v6_route_req(const struct sock *sk,
					      struct sk_buff *skb,
					      struct flowi *fl,
					      struct request_sock *req)
{
	struct dst_entry *dst;
	int err;

	tcp_rsk(req)->is_mptcp = 1;
	subflow_init_req(req, sk);

	dst = tcp_request_sock_ipv6_ops.route_req(sk, skb, fl, req);
	if (!dst)
		return NULL;

	err = subflow_check_req(req, sk, skb);
	if (err == 0)
		return dst;

	dst_release(dst);
	if (!req->syncookie)
		tcp6_request_sock_ops.send_reset(sk, skb);
	return NULL;
}
#endif

/* validate received truncated hmac and create hmac for third ACK */
static bool subflow_thmac_valid(struct mptcp_subflow_context *subflow)
{
	u8 hmac[SHA256_DIGEST_SIZE];
	u64 thmac;

	subflow_generate_hmac(subflow->remote_key, subflow->local_key,
			      subflow->remote_nonce, subflow->local_nonce,
			      hmac);

	thmac = get_unaligned_be64(hmac);
	pr_debug("subflow=%p, token=%u, thmac=%llu, subflow->thmac=%llu\n",
		 subflow, subflow->token, thmac, subflow->thmac);

	return thmac == subflow->thmac;
}

void mptcp_subflow_reset(struct sock *ssk)
{
	struct mptcp_subflow_context *subflow = mptcp_subflow_ctx(ssk);
	struct sock *sk = subflow->conn;

	/* mptcp_mp_fail_no_response() can reach here on an already closed
	 * socket
	 */
	if (ssk->sk_state == TCP_CLOSE)
		return;

	/* must hold: tcp_done() could drop last reference on parent */
	sock_hold(sk);

	tcp_send_active_reset(ssk, GFP_ATOMIC);
	tcp_done(ssk);
	if (!test_and_set_bit(MPTCP_WORK_CLOSE_SUBFLOW, &mptcp_sk(sk)->flags))
		mptcp_schedule_work(sk);

	sock_put(sk);
}

static bool subflow_use_different_dport(struct mptcp_sock *msk, const struct sock *sk)
{
	return inet_sk(sk)->inet_dport != inet_sk((struct sock *)msk)->inet_dport;
}

void __mptcp_set_connected(struct sock *sk)
{
	if (sk->sk_state == TCP_SYN_SENT) {
		inet_sk_state_store(sk, TCP_ESTABLISHED);
		sk->sk_state_change(sk);
	}
}

static void mptcp_set_connected(struct sock *sk)
{
	mptcp_data_lock(sk);
	if (!sock_owned_by_user(sk))
		__mptcp_set_connected(sk);
	else
		__set_bit(MPTCP_CONNECTED, &mptcp_sk(sk)->cb_flags);
	mptcp_data_unlock(sk);
}

static void subflow_set_remote_key(struct mptcp_sock *msk,
				   struct mptcp_subflow_context *subflow,
				   const struct mptcp_options_received *mp_opt)
{
	/* active MPC subflow will reach here multiple times:
	 * at subflow_finish_connect() time and at 4th ack time
	 */
	if (subflow->remote_key_valid)
		return;

	subflow->remote_key_valid = 1;
	subflow->remote_key = mp_opt->sndr_key;
	mptcp_crypto_key_sha(subflow->remote_key, NULL, &subflow->iasn);
	subflow->iasn++;

	WRITE_ONCE(msk->remote_key, subflow->remote_key);
	WRITE_ONCE(msk->ack_seq, subflow->iasn);
	WRITE_ONCE(msk->can_ack, true);
	atomic64_set(&msk->rcv_wnd_sent, subflow->iasn);
}

static void subflow_finish_connect(struct sock *sk, const struct sk_buff *skb)
{
	struct mptcp_subflow_context *subflow = mptcp_subflow_ctx(sk);
	struct mptcp_options_received mp_opt;
	struct sock *parent = subflow->conn;
	struct mptcp_sock *msk;

	subflow->icsk_af_ops->sk_rx_dst_set(sk, skb);

	/* be sure no special action on any packet other than syn-ack */
	if (subflow->conn_finished)
		return;

	msk = mptcp_sk(parent);
	mptcp_propagate_sndbuf(parent, sk);
	subflow->rel_write_seq = 1;
	subflow->conn_finished = 1;
	subflow->ssn_offset = TCP_SKB_CB(skb)->seq;
	pr_debug("subflow=%p synack seq=%x", subflow, subflow->ssn_offset);

	mptcp_get_options(skb, &mp_opt);
	if (subflow->request_mptcp) {
		if (!(mp_opt.suboptions & OPTIONS_MPTCP_MPC)) {
			MPTCP_INC_STATS(sock_net(sk),
					MPTCP_MIB_MPCAPABLEACTIVEFALLBACK);
			mptcp_do_fallback(sk);
			pr_fallback(msk);
			goto fallback;
		}

		if (mp_opt.suboptions & OPTION_MPTCP_CSUMREQD)
			WRITE_ONCE(msk->csum_enabled, true);
		if (mp_opt.deny_join_id0)
			WRITE_ONCE(msk->pm.remote_deny_join_id0, true);
		subflow->mp_capable = 1;
		subflow_set_remote_key(msk, subflow, &mp_opt);
		MPTCP_INC_STATS(sock_net(sk), MPTCP_MIB_MPCAPABLEACTIVEACK);
		mptcp_finish_connect(sk);
		mptcp_set_connected(parent);
	} else if (subflow->request_join) {
		u8 hmac[SHA256_DIGEST_SIZE];

		if (!(mp_opt.suboptions & OPTIONS_MPTCP_MPJ)) {
			subflow->reset_reason = MPTCP_RST_EMPTCP;
			goto do_reset;
		}

		subflow->backup = mp_opt.backup;
		subflow->thmac = mp_opt.thmac;
		subflow->remote_nonce = mp_opt.nonce;
		subflow->remote_id = mp_opt.join_id;
		pr_debug("subflow=%p, thmac=%llu, remote_nonce=%u backup=%d",
			 subflow, subflow->thmac, subflow->remote_nonce,
			 subflow->backup);

		if (!subflow_thmac_valid(subflow)) {
			MPTCP_INC_STATS(sock_net(sk), MPTCP_MIB_JOINACKMAC);
			subflow->reset_reason = MPTCP_RST_EMPTCP;
			goto do_reset;
		}

		if (!mptcp_finish_join(sk))
			goto do_reset;

		subflow_generate_hmac(subflow->local_key, subflow->remote_key,
				      subflow->local_nonce,
				      subflow->remote_nonce,
				      hmac);
		memcpy(subflow->hmac, hmac, MPTCPOPT_HMAC_LEN);

		subflow->mp_join = 1;
		MPTCP_INC_STATS(sock_net(sk), MPTCP_MIB_JOINSYNACKRX);

		if (subflow_use_different_dport(msk, sk)) {
			pr_debug("synack inet_dport=%d %d",
				 ntohs(inet_sk(sk)->inet_dport),
				 ntohs(inet_sk(parent)->inet_dport));
			MPTCP_INC_STATS(sock_net(sk), MPTCP_MIB_JOINPORTSYNACKRX);
		}
	} else if (mptcp_check_fallback(sk)) {
fallback:
		mptcp_rcv_space_init(msk, sk);
		mptcp_set_connected(parent);
	}
	return;

do_reset:
	subflow->reset_transient = 0;
	mptcp_subflow_reset(sk);
}

static void subflow_set_local_id(struct mptcp_subflow_context *subflow, int local_id)
{
	subflow->local_id = local_id;
	subflow->local_id_valid = 1;
}

static int subflow_chk_local_id(struct sock *sk)
{
	struct mptcp_subflow_context *subflow = mptcp_subflow_ctx(sk);
	struct mptcp_sock *msk = mptcp_sk(subflow->conn);
	int err;

	if (likely(subflow->local_id_valid))
		return 0;

	err = mptcp_pm_get_local_id(msk, (struct sock_common *)sk);
	if (err < 0)
		return err;

	subflow_set_local_id(subflow, err);
	return 0;
}

static int subflow_rebuild_header(struct sock *sk)
{
	int err = subflow_chk_local_id(sk);

	if (unlikely(err < 0))
		return err;

	return inet_sk_rebuild_header(sk);
}

#if IS_ENABLED(CONFIG_MPTCP_IPV6)
static int subflow_v6_rebuild_header(struct sock *sk)
{
	int err = subflow_chk_local_id(sk);

	if (unlikely(err < 0))
		return err;

	return inet6_sk_rebuild_header(sk);
}
#endif

static struct request_sock_ops mptcp_subflow_v4_request_sock_ops __ro_after_init;
static struct tcp_request_sock_ops subflow_request_sock_ipv4_ops __ro_after_init;

static int subflow_v4_conn_request(struct sock *sk, struct sk_buff *skb)
{
	struct mptcp_subflow_context *subflow = mptcp_subflow_ctx(sk);

	pr_debug("subflow=%p", subflow);

	/* Never answer to SYNs sent to broadcast or multicast */
	if (skb_rtable(skb)->rt_flags & (RTCF_BROADCAST | RTCF_MULTICAST))
		goto drop;

	return tcp_conn_request(&mptcp_subflow_v4_request_sock_ops,
				&subflow_request_sock_ipv4_ops,
				sk, skb);
drop:
	tcp_listendrop(sk);
	return 0;
}

static void subflow_v4_req_destructor(struct request_sock *req)
{
	subflow_req_destructor(req);
	tcp_request_sock_ops.destructor(req);
}

#if IS_ENABLED(CONFIG_MPTCP_IPV6)
static struct request_sock_ops mptcp_subflow_v6_request_sock_ops __ro_after_init;
static struct tcp_request_sock_ops subflow_request_sock_ipv6_ops __ro_after_init;
static struct inet_connection_sock_af_ops subflow_v6_specific __ro_after_init;
static struct inet_connection_sock_af_ops subflow_v6m_specific __ro_after_init;
static struct proto tcpv6_prot_override __ro_after_init;

static int subflow_v6_conn_request(struct sock *sk, struct sk_buff *skb)
{
	struct mptcp_subflow_context *subflow = mptcp_subflow_ctx(sk);

	pr_debug("subflow=%p", subflow);

	if (skb->protocol == htons(ETH_P_IP))
		return subflow_v4_conn_request(sk, skb);

	if (!ipv6_unicast_destination(skb))
		goto drop;

	if (ipv6_addr_v4mapped(&ipv6_hdr(skb)->saddr)) {
		__IP6_INC_STATS(sock_net(sk), NULL, IPSTATS_MIB_INHDRERRORS);
		return 0;
	}

	return tcp_conn_request(&mptcp_subflow_v6_request_sock_ops,
				&subflow_request_sock_ipv6_ops, sk, skb);

drop:
	tcp_listendrop(sk);
	return 0; /* don't send reset */
}

static void subflow_v6_req_destructor(struct request_sock *req)
{
	subflow_req_destructor(req);
	tcp6_request_sock_ops.destructor(req);
}
#endif

struct request_sock *mptcp_subflow_reqsk_alloc(const struct request_sock_ops *ops,
					       struct sock *sk_listener,
					       bool attach_listener)
{
	if (ops->family == AF_INET)
		ops = &mptcp_subflow_v4_request_sock_ops;
#if IS_ENABLED(CONFIG_MPTCP_IPV6)
	else if (ops->family == AF_INET6)
		ops = &mptcp_subflow_v6_request_sock_ops;
#endif

	return inet_reqsk_alloc(ops, sk_listener, attach_listener);
}
EXPORT_SYMBOL(mptcp_subflow_reqsk_alloc);

/* validate hmac received in third ACK */
static bool subflow_hmac_valid(const struct request_sock *req,
			       const struct mptcp_options_received *mp_opt)
{
	const struct mptcp_subflow_request_sock *subflow_req;
	u8 hmac[SHA256_DIGEST_SIZE];
	struct mptcp_sock *msk;

	subflow_req = mptcp_subflow_rsk(req);
	msk = subflow_req->msk;
	if (!msk)
		return false;

	subflow_generate_hmac(msk->remote_key, msk->local_key,
			      subflow_req->remote_nonce,
			      subflow_req->local_nonce, hmac);

	return !crypto_memneq(hmac, mp_opt->hmac, MPTCPOPT_HMAC_LEN);
}

static void subflow_ulp_fallback(struct sock *sk,
				 struct mptcp_subflow_context *old_ctx)
{
	struct inet_connection_sock *icsk = inet_csk(sk);

	mptcp_subflow_tcp_fallback(sk, old_ctx);
	icsk->icsk_ulp_ops = NULL;
	rcu_assign_pointer(icsk->icsk_ulp_data, NULL);
	tcp_sk(sk)->is_mptcp = 0;

	mptcp_subflow_ops_undo_override(sk);
}

void mptcp_subflow_drop_ctx(struct sock *ssk)
{
	struct mptcp_subflow_context *ctx = mptcp_subflow_ctx(ssk);

	if (!ctx)
		return;

	list_del(&mptcp_subflow_ctx(ssk)->node);
	if (inet_csk(ssk)->icsk_ulp_ops) {
		subflow_ulp_fallback(ssk, ctx);
		if (ctx->conn)
			sock_put(ctx->conn);
	}

	kfree_rcu(ctx, rcu);
}

void mptcp_subflow_fully_established(struct mptcp_subflow_context *subflow,
				     const struct mptcp_options_received *mp_opt)
{
	struct mptcp_sock *msk = mptcp_sk(subflow->conn);

	subflow_set_remote_key(msk, subflow, mp_opt);
	subflow->fully_established = 1;
	WRITE_ONCE(msk->fully_established, true);

	if (subflow->is_mptfo)
		mptcp_fastopen_gen_msk_ackseq(msk, subflow, mp_opt);
}

static struct sock *subflow_syn_recv_sock(const struct sock *sk,
					  struct sk_buff *skb,
					  struct request_sock *req,
					  struct dst_entry *dst,
					  struct request_sock *req_unhash,
					  bool *own_req)
{
	struct mptcp_subflow_context *listener = mptcp_subflow_ctx(sk);
	struct mptcp_subflow_request_sock *subflow_req;
	struct mptcp_options_received mp_opt;
	bool fallback, fallback_is_fatal;
	struct mptcp_sock *owner;
	struct sock *child;

	pr_debug("listener=%p, req=%p, conn=%p", listener, req, listener->conn);

	/* After child creation we must look for MPC even when options
	 * are not parsed
	 */
	mp_opt.suboptions = 0;

	/* hopefully temporary handling for MP_JOIN+syncookie */
	subflow_req = mptcp_subflow_rsk(req);
	fallback_is_fatal = tcp_rsk(req)->is_mptcp && subflow_req->mp_join;
	fallback = !tcp_rsk(req)->is_mptcp;
	if (fallback)
		goto create_child;

	/* if the sk is MP_CAPABLE, we try to fetch the client key */
	if (subflow_req->mp_capable) {
		/* we can receive and accept an in-window, out-of-order pkt,
		 * which may not carry the MP_CAPABLE opt even on mptcp enabled
		 * paths: always try to extract the peer key, and fallback
		 * for packets missing it.
		 * Even OoO DSS packets coming legitly after dropped or
		 * reordered MPC will cause fallback, but we don't have other
		 * options.
		 */
		mptcp_get_options(skb, &mp_opt);
		if (!(mp_opt.suboptions & OPTIONS_MPTCP_MPC))
			fallback = true;

	} else if (subflow_req->mp_join) {
		mptcp_get_options(skb, &mp_opt);
		if (!(mp_opt.suboptions & OPTIONS_MPTCP_MPJ) ||
		    !subflow_hmac_valid(req, &mp_opt) ||
		    !mptcp_can_accept_new_subflow(subflow_req->msk)) {
			SUBFLOW_REQ_INC_STATS(req, MPTCP_MIB_JOINACKMAC);
			fallback = true;
		}
	}

create_child:
	child = listener->icsk_af_ops->syn_recv_sock(sk, skb, req, dst,
						     req_unhash, own_req);

	if (child && *own_req) {
		struct mptcp_subflow_context *ctx = mptcp_subflow_ctx(child);

		tcp_rsk(req)->drop_req = false;

		/* we need to fallback on ctx allocation failure and on pre-reqs
		 * checking above. In the latter scenario we additionally need
		 * to reset the context to non MPTCP status.
		 */
		if (!ctx || fallback) {
			if (fallback_is_fatal) {
				subflow_add_reset_reason(skb, MPTCP_RST_EMPTCP);
				goto dispose_child;
			}
			goto fallback;
		}

		/* ssk inherits options of listener sk */
		ctx->setsockopt_seq = listener->setsockopt_seq;

		if (ctx->mp_capable) {
			ctx->conn = mptcp_sk_clone_init(listener->conn, &mp_opt, child, req);
			if (!ctx->conn)
				goto fallback;

			ctx->subflow_id = 1;
			owner = mptcp_sk(ctx->conn);
			mptcp_pm_new_connection(owner, child, 1);

			/* with OoO packets we can reach here without ingress
			 * mpc option
			 */
			if (mp_opt.suboptions & OPTION_MPTCP_MPC_ACK) {
				mptcp_subflow_fully_established(ctx, &mp_opt);
				mptcp_pm_fully_established(owner, child);
				ctx->pm_notified = 1;
			}
		} else if (ctx->mp_join) {
			owner = subflow_req->msk;
			if (!owner) {
				subflow_add_reset_reason(skb, MPTCP_RST_EPROHIBIT);
				goto dispose_child;
			}

			/* move the msk reference ownership to the subflow */
			subflow_req->msk = NULL;
			ctx->conn = (struct sock *)owner;

			if (subflow_use_different_sport(owner, sk)) {
				pr_debug("ack inet_sport=%d %d",
					 ntohs(inet_sk(sk)->inet_sport),
					 ntohs(inet_sk((struct sock *)owner)->inet_sport));
				if (!mptcp_pm_sport_in_anno_list(owner, sk)) {
					SUBFLOW_REQ_INC_STATS(req, MPTCP_MIB_MISMATCHPORTACKRX);
					goto dispose_child;
				}
				SUBFLOW_REQ_INC_STATS(req, MPTCP_MIB_JOINPORTACKRX);
			}

			if (!mptcp_finish_join(child))
				goto dispose_child;

			SUBFLOW_REQ_INC_STATS(req, MPTCP_MIB_JOINACKRX);
			tcp_rsk(req)->drop_req = true;
		}
	}

	/* check for expected invariant - should never trigger, just help
	 * catching eariler subtle bugs
	 */
	WARN_ON_ONCE(child && *own_req && tcp_sk(child)->is_mptcp &&
		     (!mptcp_subflow_ctx(child) ||
		      !mptcp_subflow_ctx(child)->conn));
	return child;

dispose_child:
	mptcp_subflow_drop_ctx(child);
	tcp_rsk(req)->drop_req = true;
	inet_csk_prepare_for_destroy_sock(child);
	tcp_done(child);
	req->rsk_ops->send_reset(sk, skb);

	/* The last child reference will be released by the caller */
	return child;

fallback:
	mptcp_subflow_drop_ctx(child);
	return child;
}

static struct inet_connection_sock_af_ops subflow_specific __ro_after_init;
static struct proto tcp_prot_override __ro_after_init;

enum mapping_status {
	MAPPING_OK,
	MAPPING_INVALID,
	MAPPING_EMPTY,
	MAPPING_DATA_FIN,
	MAPPING_DUMMY,
	MAPPING_BAD_CSUM
};

static void dbg_bad_map(struct mptcp_subflow_context *subflow, u32 ssn)
{
	pr_debug("Bad mapping: ssn=%d map_seq=%d map_data_len=%d",
		 ssn, subflow->map_subflow_seq, subflow->map_data_len);
}

static bool skb_is_fully_mapped(struct sock *ssk, struct sk_buff *skb)
{
	struct mptcp_subflow_context *subflow = mptcp_subflow_ctx(ssk);
	unsigned int skb_consumed;

	skb_consumed = tcp_sk(ssk)->copied_seq - TCP_SKB_CB(skb)->seq;
	if (WARN_ON_ONCE(skb_consumed >= skb->len))
		return true;

	return skb->len - skb_consumed <= subflow->map_data_len -
					  mptcp_subflow_get_map_offset(subflow);
}

static bool validate_mapping(struct sock *ssk, struct sk_buff *skb)
{
	struct mptcp_subflow_context *subflow = mptcp_subflow_ctx(ssk);
	u32 ssn = tcp_sk(ssk)->copied_seq - subflow->ssn_offset;

	if (unlikely(before(ssn, subflow->map_subflow_seq))) {
		/* Mapping covers data later in the subflow stream,
		 * currently unsupported.
		 */
		dbg_bad_map(subflow, ssn);
		return false;
	}
	if (unlikely(!before(ssn, subflow->map_subflow_seq +
				  subflow->map_data_len))) {
		/* Mapping does covers past subflow data, invalid */
		dbg_bad_map(subflow, ssn);
		return false;
	}
	return true;
}

static enum mapping_status validate_data_csum(struct sock *ssk, struct sk_buff *skb,
					      bool csum_reqd)
{
	struct mptcp_subflow_context *subflow = mptcp_subflow_ctx(ssk);
	u32 offset, seq, delta;
	__sum16 csum;
	int len;

	if (!csum_reqd)
		return MAPPING_OK;

	/* mapping already validated on previous traversal */
	if (subflow->map_csum_len == subflow->map_data_len)
		return MAPPING_OK;

	/* traverse the receive queue, ensuring it contains a full
	 * DSS mapping and accumulating the related csum.
	 * Preserve the accoumlate csum across multiple calls, to compute
	 * the csum only once
	 */
	delta = subflow->map_data_len - subflow->map_csum_len;
	for (;;) {
		seq = tcp_sk(ssk)->copied_seq + subflow->map_csum_len;
		offset = seq - TCP_SKB_CB(skb)->seq;

		/* if the current skb has not been accounted yet, csum its contents
		 * up to the amount covered by the current DSS
		 */
		if (offset < skb->len) {
			__wsum csum;

			len = min(skb->len - offset, delta);
			csum = skb_checksum(skb, offset, len, 0);
			subflow->map_data_csum = csum_block_add(subflow->map_data_csum, csum,
								subflow->map_csum_len);

			delta -= len;
			subflow->map_csum_len += len;
		}
		if (delta == 0)
			break;

		if (skb_queue_is_last(&ssk->sk_receive_queue, skb)) {
			/* if this subflow is closed, the partial mapping
			 * will be never completed; flush the pending skbs, so
			 * that subflow_sched_work_if_closed() can kick in
			 */
			if (unlikely(ssk->sk_state == TCP_CLOSE))
				while ((skb = skb_peek(&ssk->sk_receive_queue)))
					sk_eat_skb(ssk, skb);

			/* not enough data to validate the csum */
			return MAPPING_EMPTY;
		}

		/* the DSS mapping for next skbs will be validated later,
		 * when a get_mapping_status call will process such skb
		 */
		skb = skb->next;
	}

	/* note that 'map_data_len' accounts only for the carried data, does
	 * not include the eventual seq increment due to the data fin,
	 * while the pseudo header requires the original DSS data len,
	 * including that
	 */
	csum = __mptcp_make_csum(subflow->map_seq,
				 subflow->map_subflow_seq,
				 subflow->map_data_len + subflow->map_data_fin,
				 subflow->map_data_csum);
	if (unlikely(csum)) {
		MPTCP_INC_STATS(sock_net(ssk), MPTCP_MIB_DATACSUMERR);
		return MAPPING_BAD_CSUM;
	}

	subflow->valid_csum_seen = 1;
	return MAPPING_OK;
}

static enum mapping_status get_mapping_status(struct sock *ssk,
					      struct mptcp_sock *msk)
{
	struct mptcp_subflow_context *subflow = mptcp_subflow_ctx(ssk);
	bool csum_reqd = READ_ONCE(msk->csum_enabled);
	struct mptcp_ext *mpext;
	struct sk_buff *skb;
	u16 data_len;
	u64 map_seq;

	skb = skb_peek(&ssk->sk_receive_queue);
	if (!skb)
		return MAPPING_EMPTY;

	if (mptcp_check_fallback(ssk))
		return MAPPING_DUMMY;

	mpext = mptcp_get_ext(skb);
	if (!mpext || !mpext->use_map) {
		if (!subflow->map_valid && !skb->len) {
			/* the TCP stack deliver 0 len FIN pkt to the receive
			 * queue, that is the only 0len pkts ever expected here,
			 * and we can admit no mapping only for 0 len pkts
			 */
			if (!(TCP_SKB_CB(skb)->tcp_flags & TCPHDR_FIN))
				WARN_ONCE(1, "0len seq %d:%d flags %x",
					  TCP_SKB_CB(skb)->seq,
					  TCP_SKB_CB(skb)->end_seq,
					  TCP_SKB_CB(skb)->tcp_flags);
			sk_eat_skb(ssk, skb);
			return MAPPING_EMPTY;
		}

		if (!subflow->map_valid)
			return MAPPING_INVALID;

		goto validate_seq;
	}

	trace_get_mapping_status(mpext);

	data_len = mpext->data_len;
	if (data_len == 0) {
		pr_debug("infinite mapping received");
		MPTCP_INC_STATS(sock_net(ssk), MPTCP_MIB_INFINITEMAPRX);
		subflow->map_data_len = 0;
		return MAPPING_INVALID;
	}

	if (mpext->data_fin == 1) {
		if (data_len == 1) {
			bool updated = mptcp_update_rcv_data_fin(msk, mpext->data_seq,
								 mpext->dsn64);
			pr_debug("DATA_FIN with no payload seq=%llu", mpext->data_seq);
			if (subflow->map_valid) {
				/* A DATA_FIN might arrive in a DSS
				 * option before the previous mapping
				 * has been fully consumed. Continue
				 * handling the existing mapping.
				 */
				skb_ext_del(skb, SKB_EXT_MPTCP);
				return MAPPING_OK;
			} else {
				if (updated)
					mptcp_schedule_work((struct sock *)msk);

				return MAPPING_DATA_FIN;
			}
		} else {
			u64 data_fin_seq = mpext->data_seq + data_len - 1;

			/* If mpext->data_seq is a 32-bit value, data_fin_seq
			 * must also be limited to 32 bits.
			 */
			if (!mpext->dsn64)
				data_fin_seq &= GENMASK_ULL(31, 0);

			mptcp_update_rcv_data_fin(msk, data_fin_seq, mpext->dsn64);
			pr_debug("DATA_FIN with mapping seq=%llu dsn64=%d",
				 data_fin_seq, mpext->dsn64);
		}

		/* Adjust for DATA_FIN using 1 byte of sequence space */
		data_len--;
	}

	map_seq = mptcp_expand_seq(READ_ONCE(msk->ack_seq), mpext->data_seq, mpext->dsn64);
	WRITE_ONCE(mptcp_sk(subflow->conn)->use_64bit_ack, !!mpext->dsn64);

	if (subflow->map_valid) {
		/* Allow replacing only with an identical map */
		if (subflow->map_seq == map_seq &&
		    subflow->map_subflow_seq == mpext->subflow_seq &&
		    subflow->map_data_len == data_len &&
		    subflow->map_csum_reqd == mpext->csum_reqd) {
			skb_ext_del(skb, SKB_EXT_MPTCP);
			goto validate_csum;
		}

		/* If this skb data are fully covered by the current mapping,
		 * the new map would need caching, which is not supported
		 */
		if (skb_is_fully_mapped(ssk, skb)) {
			MPTCP_INC_STATS(sock_net(ssk), MPTCP_MIB_DSSNOMATCH);
			return MAPPING_INVALID;
		}

		/* will validate the next map after consuming the current one */
		goto validate_csum;
	}

	subflow->map_seq = map_seq;
	subflow->map_subflow_seq = mpext->subflow_seq;
	subflow->map_data_len = data_len;
	subflow->map_valid = 1;
	subflow->map_data_fin = mpext->data_fin;
	subflow->mpc_map = mpext->mpc_map;
	subflow->map_csum_reqd = mpext->csum_reqd;
	subflow->map_csum_len = 0;
	subflow->map_data_csum = csum_unfold(mpext->csum);

	/* Cfr RFC 8684 Section 3.3.0 */
	if (unlikely(subflow->map_csum_reqd != csum_reqd))
		return MAPPING_INVALID;

	pr_debug("new map seq=%llu subflow_seq=%u data_len=%u csum=%d:%u",
		 subflow->map_seq, subflow->map_subflow_seq,
		 subflow->map_data_len, subflow->map_csum_reqd,
		 subflow->map_data_csum);

validate_seq:
	/* we revalidate valid mapping on new skb, because we must ensure
	 * the current skb is completely covered by the available mapping
	 */
	if (!validate_mapping(ssk, skb)) {
		MPTCP_INC_STATS(sock_net(ssk), MPTCP_MIB_DSSTCPMISMATCH);
		return MAPPING_INVALID;
	}

	skb_ext_del(skb, SKB_EXT_MPTCP);

validate_csum:
	return validate_data_csum(ssk, skb, csum_reqd);
}

static void mptcp_subflow_discard_data(struct sock *ssk, struct sk_buff *skb,
				       u64 limit)
{
	struct mptcp_subflow_context *subflow = mptcp_subflow_ctx(ssk);
	bool fin = TCP_SKB_CB(skb)->tcp_flags & TCPHDR_FIN;
	u32 incr;

	incr = limit >= skb->len ? skb->len + fin : limit;

	pr_debug("discarding=%d len=%d seq=%d", incr, skb->len,
		 subflow->map_subflow_seq);
	MPTCP_INC_STATS(sock_net(ssk), MPTCP_MIB_DUPDATA);
	tcp_sk(ssk)->copied_seq += incr;
	if (!before(tcp_sk(ssk)->copied_seq, TCP_SKB_CB(skb)->end_seq))
		sk_eat_skb(ssk, skb);
	if (mptcp_subflow_get_map_offset(subflow) >= subflow->map_data_len)
		subflow->map_valid = 0;
}

/* sched mptcp worker to remove the subflow if no more data is pending */
static void subflow_sched_work_if_closed(struct mptcp_sock *msk, struct sock *ssk)
{
	if (likely(ssk->sk_state != TCP_CLOSE))
		return;

	if (skb_queue_empty(&ssk->sk_receive_queue) &&
	    !test_and_set_bit(MPTCP_WORK_CLOSE_SUBFLOW, &msk->flags))
		mptcp_schedule_work((struct sock *)msk);
}

static bool subflow_can_fallback(struct mptcp_subflow_context *subflow)
{
	struct mptcp_sock *msk = mptcp_sk(subflow->conn);

	if (subflow->mp_join)
		return false;
	else if (READ_ONCE(msk->csum_enabled))
		return !subflow->valid_csum_seen;
	else
		return !subflow->fully_established;
}

static void mptcp_subflow_fail(struct mptcp_sock *msk, struct sock *ssk)
{
	struct mptcp_subflow_context *subflow = mptcp_subflow_ctx(ssk);
	unsigned long fail_tout;

	/* greceful failure can happen only on the MPC subflow */
	if (WARN_ON_ONCE(ssk != READ_ONCE(msk->first)))
		return;

	/* since the close timeout take precedence on the fail one,
	 * no need to start the latter when the first is already set
	 */
	if (sock_flag((struct sock *)msk, SOCK_DEAD))
		return;

	/* we don't need extreme accuracy here, use a zero fail_tout as special
	 * value meaning no fail timeout at all;
	 */
	fail_tout = jiffies + TCP_RTO_MAX;
	if (!fail_tout)
		fail_tout = 1;
	WRITE_ONCE(subflow->fail_tout, fail_tout);
	tcp_send_ack(ssk);

	mptcp_reset_tout_timer(msk, subflow->fail_tout);
}

static bool subflow_check_data_avail(struct sock *ssk)
{
	struct mptcp_subflow_context *subflow = mptcp_subflow_ctx(ssk);
	enum mapping_status status;
	struct mptcp_sock *msk;
	struct sk_buff *skb;

	if (!skb_peek(&ssk->sk_receive_queue))
		WRITE_ONCE(subflow->data_avail, MPTCP_SUBFLOW_NODATA);
	if (subflow->data_avail)
		return true;

	msk = mptcp_sk(subflow->conn);
	for (;;) {
		u64 ack_seq;
		u64 old_ack;

		status = get_mapping_status(ssk, msk);
		trace_subflow_check_data_avail(status, skb_peek(&ssk->sk_receive_queue));
		if (unlikely(status == MAPPING_INVALID || status == MAPPING_DUMMY ||
			     status == MAPPING_BAD_CSUM))
			goto fallback;

		if (status != MAPPING_OK)
			goto no_data;

		skb = skb_peek(&ssk->sk_receive_queue);
		if (WARN_ON_ONCE(!skb))
			goto no_data;

		if (unlikely(!READ_ONCE(msk->can_ack)))
			goto fallback;

		old_ack = READ_ONCE(msk->ack_seq);
		ack_seq = mptcp_subflow_get_mapped_dsn(subflow);
		pr_debug("msk ack_seq=%llx subflow ack_seq=%llx", old_ack,
			 ack_seq);
		if (unlikely(before64(ack_seq, old_ack))) {
			mptcp_subflow_discard_data(ssk, skb, old_ack - ack_seq);
			continue;
		}

		WRITE_ONCE(subflow->data_avail, MPTCP_SUBFLOW_DATA_AVAIL);
		break;
	}
	return true;

no_data:
	subflow_sched_work_if_closed(msk, ssk);
	return false;

fallback:
	if (!__mptcp_check_fallback(msk)) {
		/* RFC 8684 section 3.7. */
		if (status == MAPPING_BAD_CSUM &&
		    (subflow->mp_join || subflow->valid_csum_seen)) {
			subflow->send_mp_fail = 1;

			if (!READ_ONCE(msk->allow_infinite_fallback)) {
				subflow->reset_transient = 0;
				subflow->reset_reason = MPTCP_RST_EMIDDLEBOX;
				goto reset;
			}
			mptcp_subflow_fail(msk, ssk);
			WRITE_ONCE(subflow->data_avail, MPTCP_SUBFLOW_DATA_AVAIL);
			return true;
		}

		if (!subflow_can_fallback(subflow) && subflow->map_data_len) {
			/* fatal protocol error, close the socket.
			 * subflow_error_report() will introduce the appropriate barriers
			 */
			subflow->reset_transient = 0;
			subflow->reset_reason = MPTCP_RST_EMPTCP;

reset:
			WRITE_ONCE(ssk->sk_err, EBADMSG);
			tcp_set_state(ssk, TCP_CLOSE);
			while ((skb = skb_peek(&ssk->sk_receive_queue)))
				sk_eat_skb(ssk, skb);
			tcp_send_active_reset(ssk, GFP_ATOMIC);
			WRITE_ONCE(subflow->data_avail, MPTCP_SUBFLOW_NODATA);
			return false;
		}

		mptcp_do_fallback(ssk);
	}

	skb = skb_peek(&ssk->sk_receive_queue);
	subflow->map_valid = 1;
	subflow->map_seq = READ_ONCE(msk->ack_seq);
	subflow->map_data_len = skb->len;
	subflow->map_subflow_seq = tcp_sk(ssk)->copied_seq - subflow->ssn_offset;
	WRITE_ONCE(subflow->data_avail, MPTCP_SUBFLOW_DATA_AVAIL);
	return true;
}

bool mptcp_subflow_data_available(struct sock *sk)
{
	struct mptcp_subflow_context *subflow = mptcp_subflow_ctx(sk);

	/* check if current mapping is still valid */
	if (subflow->map_valid &&
	    mptcp_subflow_get_map_offset(subflow) >= subflow->map_data_len) {
		subflow->map_valid = 0;
		WRITE_ONCE(subflow->data_avail, MPTCP_SUBFLOW_NODATA);

		pr_debug("Done with mapping: seq=%u data_len=%u",
			 subflow->map_subflow_seq,
			 subflow->map_data_len);
	}

	return subflow_check_data_avail(sk);
}

/* If ssk has an mptcp parent socket, use the mptcp rcvbuf occupancy,
 * not the ssk one.
 *
 * In mptcp, rwin is about the mptcp-level connection data.
 *
 * Data that is still on the ssk rx queue can thus be ignored,
 * as far as mptcp peer is concerned that data is still inflight.
 * DSS ACK is updated when skb is moved to the mptcp rx queue.
 */
void mptcp_space(const struct sock *ssk, int *space, int *full_space)
{
	const struct mptcp_subflow_context *subflow = mptcp_subflow_ctx(ssk);
	const struct sock *sk = subflow->conn;

	*space = __mptcp_space(sk);
	*full_space = mptcp_win_from_space(sk, READ_ONCE(sk->sk_rcvbuf));
}

static void subflow_error_report(struct sock *ssk)
{
	struct sock *sk = mptcp_subflow_ctx(ssk)->conn;

	/* bail early if this is a no-op, so that we avoid introducing a
	 * problematic lockdep dependency between TCP accept queue lock
	 * and msk socket spinlock
	 */
	if (!sk->sk_socket)
		return;

	mptcp_data_lock(sk);
	if (!sock_owned_by_user(sk))
		__mptcp_error_report(sk);
	else
		__set_bit(MPTCP_ERROR_REPORT,  &mptcp_sk(sk)->cb_flags);
	mptcp_data_unlock(sk);
}

static void subflow_data_ready(struct sock *sk)
{
	struct mptcp_subflow_context *subflow = mptcp_subflow_ctx(sk);
	u16 state = 1 << inet_sk_state_load(sk);
	struct sock *parent = subflow->conn;
	struct mptcp_sock *msk;

	trace_sk_data_ready(sk);

	msk = mptcp_sk(parent);
	if (state & TCPF_LISTEN) {
		/* MPJ subflow are removed from accept queue before reaching here,
		 * avoid stray wakeups
		 */
		if (reqsk_queue_empty(&inet_csk(sk)->icsk_accept_queue))
			return;

		parent->sk_data_ready(parent);
		return;
	}

	WARN_ON_ONCE(!__mptcp_check_fallback(msk) && !subflow->mp_capable &&
		     !subflow->mp_join && !(state & TCPF_CLOSE));

	if (mptcp_subflow_data_available(sk))
		mptcp_data_ready(parent, sk);
	else if (unlikely(sk->sk_err))
		subflow_error_report(sk);
}

static void subflow_write_space(struct sock *ssk)
{
	struct sock *sk = mptcp_subflow_ctx(ssk)->conn;

	mptcp_propagate_sndbuf(sk, ssk);
	mptcp_write_space(sk);
}

static const struct inet_connection_sock_af_ops *
subflow_default_af_ops(struct sock *sk)
{
#if IS_ENABLED(CONFIG_MPTCP_IPV6)
	if (sk->sk_family == AF_INET6)
		return &subflow_v6_specific;
#endif
	return &subflow_specific;
}

#if IS_ENABLED(CONFIG_MPTCP_IPV6)
void mptcpv6_handle_mapped(struct sock *sk, bool mapped)
{
	struct mptcp_subflow_context *subflow = mptcp_subflow_ctx(sk);
	struct inet_connection_sock *icsk = inet_csk(sk);
	const struct inet_connection_sock_af_ops *target;

	target = mapped ? &subflow_v6m_specific : subflow_default_af_ops(sk);

	pr_debug("subflow=%p family=%d ops=%p target=%p mapped=%d",
		 subflow, sk->sk_family, icsk->icsk_af_ops, target, mapped);

	if (likely(icsk->icsk_af_ops == target))
		return;

	subflow->icsk_af_ops = icsk->icsk_af_ops;
	icsk->icsk_af_ops = target;
}
#endif

void mptcp_info2sockaddr(const struct mptcp_addr_info *info,
			 struct sockaddr_storage *addr,
			 unsigned short family)
{
	memset(addr, 0, sizeof(*addr));
	addr->ss_family = family;
	if (addr->ss_family == AF_INET) {
		struct sockaddr_in *in_addr = (struct sockaddr_in *)addr;

		if (info->family == AF_INET)
			in_addr->sin_addr = info->addr;
#if IS_ENABLED(CONFIG_MPTCP_IPV6)
		else if (ipv6_addr_v4mapped(&info->addr6))
			in_addr->sin_addr.s_addr = info->addr6.s6_addr32[3];
#endif
		in_addr->sin_port = info->port;
	}
#if IS_ENABLED(CONFIG_MPTCP_IPV6)
	else if (addr->ss_family == AF_INET6) {
		struct sockaddr_in6 *in6_addr = (struct sockaddr_in6 *)addr;

		if (info->family == AF_INET)
			ipv6_addr_set_v4mapped(info->addr.s_addr,
					       &in6_addr->sin6_addr);
		else
			in6_addr->sin6_addr = info->addr6;
		in6_addr->sin6_port = info->port;
	}
#endif
}

int __mptcp_subflow_connect(struct sock *sk, const struct mptcp_addr_info *loc,
			    const struct mptcp_addr_info *remote)
{
	struct mptcp_sock *msk = mptcp_sk(sk);
	struct mptcp_subflow_context *subflow;
	struct sockaddr_storage addr;
	int remote_id = remote->id;
	int local_id = loc->id;
	int err = -ENOTCONN;
	struct socket *sf;
	struct sock *ssk;
	u32 remote_token;
	int addrlen;
	int ifindex;
	u8 flags;

	if (!mptcp_is_fully_established(sk))
		goto err_out;

	err = mptcp_subflow_create_socket(sk, loc->family, &sf);
	if (err)
		goto err_out;

	ssk = sf->sk;
	subflow = mptcp_subflow_ctx(ssk);
	do {
		get_random_bytes(&subflow->local_nonce, sizeof(u32));
	} while (!subflow->local_nonce);

	if (local_id)
		subflow_set_local_id(subflow, local_id);

	mptcp_pm_get_flags_and_ifindex_by_id(msk, local_id,
					     &flags, &ifindex);
	subflow->remote_key_valid = 1;
	subflow->remote_key = msk->remote_key;
	subflow->local_key = msk->local_key;
	subflow->token = msk->token;
	mptcp_info2sockaddr(loc, &addr, ssk->sk_family);

	addrlen = sizeof(struct sockaddr_in);
#if IS_ENABLED(CONFIG_MPTCP_IPV6)
	if (addr.ss_family == AF_INET6)
		addrlen = sizeof(struct sockaddr_in6);
#endif
	mptcp_sockopt_sync(msk, ssk);

	ssk->sk_bound_dev_if = ifindex;
	err = kernel_bind(sf, (struct sockaddr *)&addr, addrlen);
	if (err)
		goto failed;

	mptcp_crypto_key_sha(subflow->remote_key, &remote_token, NULL);
	pr_debug("msk=%p remote_token=%u local_id=%d remote_id=%d", msk,
		 remote_token, local_id, remote_id);
	subflow->remote_token = remote_token;
	subflow->remote_id = remote_id;
	subflow->request_join = 1;
	subflow->request_bkup = !!(flags & MPTCP_PM_ADDR_FLAG_BACKUP);
	subflow->subflow_id = msk->subflow_id++;
	mptcp_info2sockaddr(remote, &addr, ssk->sk_family);

	sock_hold(ssk);
	list_add_tail(&subflow->node, &msk->conn_list);
	err = kernel_connect(sf, (struct sockaddr *)&addr, addrlen, O_NONBLOCK);
	if (err && err != -EINPROGRESS)
		goto failed_unlink;

	/* discard the subflow socket */
	mptcp_sock_graft(ssk, sk->sk_socket);
	iput(SOCK_INODE(sf));
	WRITE_ONCE(msk->allow_infinite_fallback, false);
	mptcp_stop_tout_timer(sk);
	return 0;

failed_unlink:
	list_del(&subflow->node);
	sock_put(mptcp_subflow_tcp_sock(subflow));

failed:
	subflow->disposable = 1;
	sock_release(sf);

err_out:
	/* we account subflows before the creation, and this failures will not
	 * be caught by sk_state_change()
	 */
	mptcp_pm_close_subflow(msk);
	return err;
}

static void mptcp_attach_cgroup(struct sock *parent, struct sock *child)
{
#ifdef CONFIG_SOCK_CGROUP_DATA
	struct sock_cgroup_data *parent_skcd = &parent->sk_cgrp_data,
				*child_skcd = &child->sk_cgrp_data;

	/* only the additional subflows created by kworkers have to be modified */
	if (cgroup_id(sock_cgroup_ptr(parent_skcd)) !=
	    cgroup_id(sock_cgroup_ptr(child_skcd))) {
#ifdef CONFIG_MEMCG
		struct mem_cgroup *memcg = parent->sk_memcg;

		mem_cgroup_sk_free(child);
		if (memcg && css_tryget(&memcg->css))
			child->sk_memcg = memcg;
#endif /* CONFIG_MEMCG */

		cgroup_sk_free(child_skcd);
		*child_skcd = *parent_skcd;
		cgroup_sk_clone(child_skcd);
	}
#endif /* CONFIG_SOCK_CGROUP_DATA */
}

static void mptcp_subflow_ops_override(struct sock *ssk)
{
#if IS_ENABLED(CONFIG_MPTCP_IPV6)
	if (ssk->sk_prot == &tcpv6_prot)
		ssk->sk_prot = &tcpv6_prot_override;
	else
#endif
		ssk->sk_prot = &tcp_prot_override;
}

static void mptcp_subflow_ops_undo_override(struct sock *ssk)
{
#if IS_ENABLED(CONFIG_MPTCP_IPV6)
	if (ssk->sk_prot == &tcpv6_prot_override)
		ssk->sk_prot = &tcpv6_prot;
	else
#endif
		ssk->sk_prot = &tcp_prot;
}

int mptcp_subflow_create_socket(struct sock *sk, unsigned short family,
				struct socket **new_sock)
{
	struct mptcp_subflow_context *subflow;
	struct net *net = sock_net(sk);
	struct socket *sf;
	int err;

	/* un-accepted server sockets can reach here - on bad configuration
	 * bail early to avoid greater trouble later
	 */
	if (unlikely(!sk->sk_socket))
		return -EINVAL;

	err = sock_create_kern(net, family, SOCK_STREAM, IPPROTO_TCP, &sf);
	if (err)
		return err;

	lock_sock_nested(sf->sk, SINGLE_DEPTH_NESTING);

	err = security_mptcp_add_subflow(sk, sf->sk);
	if (err)
		goto release_ssk;

	/* the newly created socket has to be in the same cgroup as its parent */
	mptcp_attach_cgroup(sk, sf->sk);

	/* kernel sockets do not by default acquire net ref, but TCP timer
	 * needs it.
	 * Update ns_tracker to current stack trace and refcounted tracker.
	 */
	__netns_tracker_free(net, &sf->sk->ns_tracker, false);
	sf->sk->sk_net_refcnt = 1;
	get_net_track(net, &sf->sk->ns_tracker, GFP_KERNEL);
	sock_inuse_add(net, 1);
	err = tcp_set_ulp(sf->sk, "mptcp");

release_ssk:
	release_sock(sf->sk);

	if (err) {
		sock_release(sf);
		return err;
	}

	/* the newly created socket really belongs to the owning MPTCP master
	 * socket, even if for additional subflows the allocation is performed
	 * by a kernel workqueue. Adjust inode references, so that the
	 * procfs/diag interfaces really show this one belonging to the correct
	 * user.
	 */
	SOCK_INODE(sf)->i_ino = SOCK_INODE(sk->sk_socket)->i_ino;
	SOCK_INODE(sf)->i_uid = SOCK_INODE(sk->sk_socket)->i_uid;
	SOCK_INODE(sf)->i_gid = SOCK_INODE(sk->sk_socket)->i_gid;

	subflow = mptcp_subflow_ctx(sf->sk);
	pr_debug("subflow=%p", subflow);

	*new_sock = sf;
	sock_hold(sk);
	subflow->conn = sk;
	mptcp_subflow_ops_override(sf->sk);

	return 0;
}

static struct mptcp_subflow_context *subflow_create_ctx(struct sock *sk,
							gfp_t priority)
{
	struct inet_connection_sock *icsk = inet_csk(sk);
	struct mptcp_subflow_context *ctx;

	ctx = kzalloc(sizeof(*ctx), priority);
	if (!ctx)
		return NULL;

	rcu_assign_pointer(icsk->icsk_ulp_data, ctx);
	INIT_LIST_HEAD(&ctx->node);
	INIT_LIST_HEAD(&ctx->delegated_node);

	pr_debug("subflow=%p", ctx);

	ctx->tcp_sock = sk;

	return ctx;
}

static void __subflow_state_change(struct sock *sk)
{
	struct socket_wq *wq;

	rcu_read_lock();
	wq = rcu_dereference(sk->sk_wq);
	if (skwq_has_sleeper(wq))
		wake_up_interruptible_all(&wq->wait);
	rcu_read_unlock();
}

static bool subflow_is_done(const struct sock *sk)
{
	return sk->sk_shutdown & RCV_SHUTDOWN || sk->sk_state == TCP_CLOSE;
}

static void subflow_state_change(struct sock *sk)
{
	struct mptcp_subflow_context *subflow = mptcp_subflow_ctx(sk);
	struct sock *parent = subflow->conn;
	struct mptcp_sock *msk;

	__subflow_state_change(sk);

	msk = mptcp_sk(parent);
	if (subflow_simultaneous_connect(sk)) {
		mptcp_propagate_sndbuf(parent, sk);
		mptcp_do_fallback(sk);
		mptcp_rcv_space_init(msk, sk);
		pr_fallback(msk);
		subflow->conn_finished = 1;
		mptcp_set_connected(parent);
	}

	/* as recvmsg() does not acquire the subflow socket for ssk selection
	 * a fin packet carrying a DSS can be unnoticed if we don't trigger
	 * the data available machinery here.
	 */
	if (mptcp_subflow_data_available(sk))
		mptcp_data_ready(parent, sk);
	else if (unlikely(sk->sk_err))
		subflow_error_report(sk);

	subflow_sched_work_if_closed(mptcp_sk(parent), sk);

	/* when the fallback subflow closes the rx side, trigger a 'dummy'
	 * ingress data fin, so that the msk state will follow along
	 */
	if (__mptcp_check_fallback(msk) && subflow_is_done(sk) && msk->first == sk &&
	    mptcp_update_rcv_data_fin(msk, READ_ONCE(msk->ack_seq), true))
		mptcp_schedule_work(parent);
}

void mptcp_subflow_queue_clean(struct sock *listener_sk, struct sock *listener_ssk)
{
	struct request_sock_queue *queue = &inet_csk(listener_ssk)->icsk_accept_queue;
	struct request_sock *req, *head, *tail;
	struct mptcp_subflow_context *subflow;
	struct sock *sk, *ssk;

	/* Due to lock dependencies no relevant lock can be acquired under rskq_lock.
	 * Splice the req list, so that accept() can not reach the pending ssk after
	 * the listener socket is released below.
	 */
	spin_lock_bh(&queue->rskq_lock);
	head = queue->rskq_accept_head;
	tail = queue->rskq_accept_tail;
	queue->rskq_accept_head = NULL;
	queue->rskq_accept_tail = NULL;
	spin_unlock_bh(&queue->rskq_lock);

	if (!head)
		return;

	/* can't acquire the msk socket lock under the subflow one,
	 * or will cause ABBA deadlock
	 */
	release_sock(listener_ssk);

	for (req = head; req; req = req->dl_next) {
		ssk = req->sk;
		if (!sk_is_mptcp(ssk))
			continue;

		subflow = mptcp_subflow_ctx(ssk);
		if (!subflow || !subflow->conn)
			continue;

		sk = subflow->conn;
		sock_hold(sk);

		lock_sock_nested(sk, SINGLE_DEPTH_NESTING);
		__mptcp_unaccepted_force_close(sk);
		release_sock(sk);
<<<<<<< HEAD
		if (do_cancel_work) {
			/* lockdep will report a false positive ABBA deadlock
			 * between cancel_work_sync and the listener socket.
			 * The involved locks belong to different sockets WRT
			 * the existing AB chain.
			 * Using a per socket key is problematic as key
			 * deregistration requires process context and must be
			 * performed at socket disposal time, in atomic
			 * context.
			 * Just tell lockdep to consider the listener socket
			 * released here.
			 */
			mutex_release(&listener_sk->sk_lock.dep_map, _RET_IP_);
			mptcp_cancel_work(sk);
			mutex_acquire(&listener_sk->sk_lock.dep_map,
				      SINGLE_DEPTH_NESTING, 0, _RET_IP_);
		}
=======

		/* lockdep will report a false positive ABBA deadlock
		 * between cancel_work_sync and the listener socket.
		 * The involved locks belong to different sockets WRT
		 * the existing AB chain.
		 * Using a per socket key is problematic as key
		 * deregistration requires process context and must be
		 * performed at socket disposal time, in atomic
		 * context.
		 * Just tell lockdep to consider the listener socket
		 * released here.
		 */
		mutex_release(&listener_sk->sk_lock.dep_map, _RET_IP_);
		mptcp_cancel_work(sk);
		mutex_acquire(&listener_sk->sk_lock.dep_map, 0, 0, _RET_IP_);

>>>>>>> e475cc1c
		sock_put(sk);
	}

	/* we are still under the listener msk socket lock */
	lock_sock_nested(listener_ssk, SINGLE_DEPTH_NESTING);

	/* restore the listener queue, to let the TCP code clean it up */
	spin_lock_bh(&queue->rskq_lock);
	WARN_ON_ONCE(queue->rskq_accept_head);
	queue->rskq_accept_head = head;
	queue->rskq_accept_tail = tail;
	spin_unlock_bh(&queue->rskq_lock);
}

static int subflow_ulp_init(struct sock *sk)
{
	struct inet_connection_sock *icsk = inet_csk(sk);
	struct mptcp_subflow_context *ctx;
	struct tcp_sock *tp = tcp_sk(sk);
	int err = 0;

	/* disallow attaching ULP to a socket unless it has been
	 * created with sock_create_kern()
	 */
	if (!sk->sk_kern_sock) {
		err = -EOPNOTSUPP;
		goto out;
	}

	ctx = subflow_create_ctx(sk, GFP_KERNEL);
	if (!ctx) {
		err = -ENOMEM;
		goto out;
	}

	pr_debug("subflow=%p, family=%d", ctx, sk->sk_family);

	tp->is_mptcp = 1;
	ctx->icsk_af_ops = icsk->icsk_af_ops;
	icsk->icsk_af_ops = subflow_default_af_ops(sk);
	ctx->tcp_state_change = sk->sk_state_change;
	ctx->tcp_error_report = sk->sk_error_report;

	WARN_ON_ONCE(sk->sk_data_ready != sock_def_readable);
	WARN_ON_ONCE(sk->sk_write_space != sk_stream_write_space);

	sk->sk_data_ready = subflow_data_ready;
	sk->sk_write_space = subflow_write_space;
	sk->sk_state_change = subflow_state_change;
	sk->sk_error_report = subflow_error_report;
out:
	return err;
}

static void subflow_ulp_release(struct sock *ssk)
{
	struct mptcp_subflow_context *ctx = mptcp_subflow_ctx(ssk);
	bool release = true;
	struct sock *sk;

	if (!ctx)
		return;

	sk = ctx->conn;
	if (sk) {
		/* if the msk has been orphaned, keep the ctx
		 * alive, will be freed by __mptcp_close_ssk(),
		 * when the subflow is still unaccepted
		 */
		release = ctx->disposable || list_empty(&ctx->node);

		/* inet_child_forget() does not call sk_state_change(),
		 * explicitly trigger the socket close machinery
		 */
		if (!release && !test_and_set_bit(MPTCP_WORK_CLOSE_SUBFLOW,
						  &mptcp_sk(sk)->flags))
			mptcp_schedule_work(sk);
		sock_put(sk);
	}

	mptcp_subflow_ops_undo_override(ssk);
	if (release)
		kfree_rcu(ctx, rcu);
}

static void subflow_ulp_clone(const struct request_sock *req,
			      struct sock *newsk,
			      const gfp_t priority)
{
	struct mptcp_subflow_request_sock *subflow_req = mptcp_subflow_rsk(req);
	struct mptcp_subflow_context *old_ctx = mptcp_subflow_ctx(newsk);
	struct mptcp_subflow_context *new_ctx;

	if (!tcp_rsk(req)->is_mptcp ||
	    (!subflow_req->mp_capable && !subflow_req->mp_join)) {
		subflow_ulp_fallback(newsk, old_ctx);
		return;
	}

	new_ctx = subflow_create_ctx(newsk, priority);
	if (!new_ctx) {
		subflow_ulp_fallback(newsk, old_ctx);
		return;
	}

	new_ctx->conn_finished = 1;
	new_ctx->icsk_af_ops = old_ctx->icsk_af_ops;
	new_ctx->tcp_state_change = old_ctx->tcp_state_change;
	new_ctx->tcp_error_report = old_ctx->tcp_error_report;
	new_ctx->rel_write_seq = 1;
	new_ctx->tcp_sock = newsk;

	if (subflow_req->mp_capable) {
		/* see comments in subflow_syn_recv_sock(), MPTCP connection
		 * is fully established only after we receive the remote key
		 */
		new_ctx->mp_capable = 1;
		new_ctx->local_key = subflow_req->local_key;
		new_ctx->token = subflow_req->token;
		new_ctx->ssn_offset = subflow_req->ssn_offset;
		new_ctx->idsn = subflow_req->idsn;

		/* this is the first subflow, id is always 0 */
		new_ctx->local_id_valid = 1;
	} else if (subflow_req->mp_join) {
		new_ctx->ssn_offset = subflow_req->ssn_offset;
		new_ctx->mp_join = 1;
		new_ctx->fully_established = 1;
		new_ctx->remote_key_valid = 1;
		new_ctx->backup = subflow_req->backup;
		new_ctx->remote_id = subflow_req->remote_id;
		new_ctx->token = subflow_req->token;
		new_ctx->thmac = subflow_req->thmac;

		/* the subflow req id is valid, fetched via subflow_check_req()
		 * and subflow_token_join_request()
		 */
		subflow_set_local_id(new_ctx, subflow_req->local_id);
	}
}

static void tcp_release_cb_override(struct sock *ssk)
{
	struct mptcp_subflow_context *subflow = mptcp_subflow_ctx(ssk);
	long status;

	/* process and clear all the pending actions, but leave the subflow into
	 * the napi queue. To respect locking, only the same CPU that originated
	 * the action can touch the list. mptcp_napi_poll will take care of it.
	 */
	status = set_mask_bits(&subflow->delegated_status, MPTCP_DELEGATE_ACTIONS_MASK, 0);
	if (status)
		mptcp_subflow_process_delegated(ssk, status);

	tcp_release_cb(ssk);
}

static struct tcp_ulp_ops subflow_ulp_ops __read_mostly = {
	.name		= "mptcp",
	.owner		= THIS_MODULE,
	.init		= subflow_ulp_init,
	.release	= subflow_ulp_release,
	.clone		= subflow_ulp_clone,
};

static int subflow_ops_init(struct request_sock_ops *subflow_ops)
{
	subflow_ops->obj_size = sizeof(struct mptcp_subflow_request_sock);

	subflow_ops->slab = kmem_cache_create(subflow_ops->slab_name,
					      subflow_ops->obj_size, 0,
					      SLAB_ACCOUNT |
					      SLAB_TYPESAFE_BY_RCU,
					      NULL);
	if (!subflow_ops->slab)
		return -ENOMEM;

	return 0;
}

void __init mptcp_subflow_init(void)
{
	mptcp_subflow_v4_request_sock_ops = tcp_request_sock_ops;
	mptcp_subflow_v4_request_sock_ops.slab_name = "request_sock_subflow_v4";
	mptcp_subflow_v4_request_sock_ops.destructor = subflow_v4_req_destructor;

	if (subflow_ops_init(&mptcp_subflow_v4_request_sock_ops) != 0)
		panic("MPTCP: failed to init subflow v4 request sock ops\n");

	subflow_request_sock_ipv4_ops = tcp_request_sock_ipv4_ops;
	subflow_request_sock_ipv4_ops.route_req = subflow_v4_route_req;
	subflow_request_sock_ipv4_ops.send_synack = subflow_v4_send_synack;

	subflow_specific = ipv4_specific;
	subflow_specific.conn_request = subflow_v4_conn_request;
	subflow_specific.syn_recv_sock = subflow_syn_recv_sock;
	subflow_specific.sk_rx_dst_set = subflow_finish_connect;
	subflow_specific.rebuild_header = subflow_rebuild_header;

	tcp_prot_override = tcp_prot;
	tcp_prot_override.release_cb = tcp_release_cb_override;

#if IS_ENABLED(CONFIG_MPTCP_IPV6)
	/* In struct mptcp_subflow_request_sock, we assume the TCP request sock
	 * structures for v4 and v6 have the same size. It should not changed in
	 * the future but better to make sure to be warned if it is no longer
	 * the case.
	 */
	BUILD_BUG_ON(sizeof(struct tcp_request_sock) != sizeof(struct tcp6_request_sock));

	mptcp_subflow_v6_request_sock_ops = tcp6_request_sock_ops;
	mptcp_subflow_v6_request_sock_ops.slab_name = "request_sock_subflow_v6";
	mptcp_subflow_v6_request_sock_ops.destructor = subflow_v6_req_destructor;

	if (subflow_ops_init(&mptcp_subflow_v6_request_sock_ops) != 0)
		panic("MPTCP: failed to init subflow v6 request sock ops\n");

	subflow_request_sock_ipv6_ops = tcp_request_sock_ipv6_ops;
	subflow_request_sock_ipv6_ops.route_req = subflow_v6_route_req;
	subflow_request_sock_ipv6_ops.send_synack = subflow_v6_send_synack;

	subflow_v6_specific = ipv6_specific;
	subflow_v6_specific.conn_request = subflow_v6_conn_request;
	subflow_v6_specific.syn_recv_sock = subflow_syn_recv_sock;
	subflow_v6_specific.sk_rx_dst_set = subflow_finish_connect;
	subflow_v6_specific.rebuild_header = subflow_v6_rebuild_header;

	subflow_v6m_specific = subflow_v6_specific;
	subflow_v6m_specific.queue_xmit = ipv4_specific.queue_xmit;
	subflow_v6m_specific.send_check = ipv4_specific.send_check;
	subflow_v6m_specific.net_header_len = ipv4_specific.net_header_len;
	subflow_v6m_specific.mtu_reduced = ipv4_specific.mtu_reduced;
	subflow_v6m_specific.net_frag_header_len = 0;
	subflow_v6m_specific.rebuild_header = subflow_rebuild_header;

	tcpv6_prot_override = tcpv6_prot;
	tcpv6_prot_override.release_cb = tcp_release_cb_override;
#endif

	mptcp_diag_subflow_init(&subflow_ulp_ops);

	if (tcp_register_ulp(&subflow_ulp_ops) != 0)
		panic("MPTCP: failed to register subflows to ULP\n");
}<|MERGE_RESOLUTION|>--- conflicted
+++ resolved
@@ -1796,25 +1796,6 @@
 		lock_sock_nested(sk, SINGLE_DEPTH_NESTING);
 		__mptcp_unaccepted_force_close(sk);
 		release_sock(sk);
-<<<<<<< HEAD
-		if (do_cancel_work) {
-			/* lockdep will report a false positive ABBA deadlock
-			 * between cancel_work_sync and the listener socket.
-			 * The involved locks belong to different sockets WRT
-			 * the existing AB chain.
-			 * Using a per socket key is problematic as key
-			 * deregistration requires process context and must be
-			 * performed at socket disposal time, in atomic
-			 * context.
-			 * Just tell lockdep to consider the listener socket
-			 * released here.
-			 */
-			mutex_release(&listener_sk->sk_lock.dep_map, _RET_IP_);
-			mptcp_cancel_work(sk);
-			mutex_acquire(&listener_sk->sk_lock.dep_map,
-				      SINGLE_DEPTH_NESTING, 0, _RET_IP_);
-		}
-=======
 
 		/* lockdep will report a false positive ABBA deadlock
 		 * between cancel_work_sync and the listener socket.
@@ -1831,7 +1812,6 @@
 		mptcp_cancel_work(sk);
 		mutex_acquire(&listener_sk->sk_lock.dep_map, 0, 0, _RET_IP_);
 
->>>>>>> e475cc1c
 		sock_put(sk);
 	}
 
