/* SPDX-License-Identifier: GPL-2.0 */
/* Multipath TCP
 *
 * Copyright (c) 2017 - 2019, Intel Corporation.
 */

#ifndef __MPTCP_PROTOCOL_H
#define __MPTCP_PROTOCOL_H

#include <linux/random.h>
#include <net/tcp.h>
#include <net/inet_connection_sock.h>
#include <uapi/linux/mptcp.h>
#include <net/genetlink.h>

#define MPTCP_SUPPORTED_VERSION	1

/* MPTCP option bits */
#define OPTION_MPTCP_MPC_SYN	BIT(0)
#define OPTION_MPTCP_MPC_SYNACK	BIT(1)
#define OPTION_MPTCP_MPC_ACK	BIT(2)
#define OPTION_MPTCP_MPJ_SYN	BIT(3)
#define OPTION_MPTCP_MPJ_SYNACK	BIT(4)
#define OPTION_MPTCP_MPJ_ACK	BIT(5)
#define OPTION_MPTCP_ADD_ADDR	BIT(6)
#define OPTION_MPTCP_RM_ADDR	BIT(7)
#define OPTION_MPTCP_FASTCLOSE	BIT(8)
#define OPTION_MPTCP_PRIO	BIT(9)
#define OPTION_MPTCP_RST	BIT(10)
#define OPTION_MPTCP_DSS	BIT(11)
#define OPTION_MPTCP_FAIL	BIT(12)

#define OPTION_MPTCP_CSUMREQD	BIT(13)

#define OPTIONS_MPTCP_MPC	(OPTION_MPTCP_MPC_SYN | OPTION_MPTCP_MPC_SYNACK | \
				 OPTION_MPTCP_MPC_ACK)
#define OPTIONS_MPTCP_MPJ	(OPTION_MPTCP_MPJ_SYN | OPTION_MPTCP_MPJ_SYNACK | \
				 OPTION_MPTCP_MPJ_ACK)

/* MPTCP option subtypes */
#define MPTCPOPT_MP_CAPABLE	0
#define MPTCPOPT_MP_JOIN	1
#define MPTCPOPT_DSS		2
#define MPTCPOPT_ADD_ADDR	3
#define MPTCPOPT_RM_ADDR	4
#define MPTCPOPT_MP_PRIO	5
#define MPTCPOPT_MP_FAIL	6
#define MPTCPOPT_MP_FASTCLOSE	7
#define MPTCPOPT_RST		8

/* MPTCP suboption lengths */
#define TCPOLEN_MPTCP_MPC_SYN		4
#define TCPOLEN_MPTCP_MPC_SYNACK	12
#define TCPOLEN_MPTCP_MPC_ACK		20
#define TCPOLEN_MPTCP_MPC_ACK_DATA	22
#define TCPOLEN_MPTCP_MPJ_SYN		12
#define TCPOLEN_MPTCP_MPJ_SYNACK	16
#define TCPOLEN_MPTCP_MPJ_ACK		24
#define TCPOLEN_MPTCP_DSS_BASE		4
#define TCPOLEN_MPTCP_DSS_ACK32		4
#define TCPOLEN_MPTCP_DSS_ACK64		8
#define TCPOLEN_MPTCP_DSS_MAP32		10
#define TCPOLEN_MPTCP_DSS_MAP64		14
#define TCPOLEN_MPTCP_DSS_CHECKSUM	2
#define TCPOLEN_MPTCP_ADD_ADDR		16
#define TCPOLEN_MPTCP_ADD_ADDR_PORT	18
#define TCPOLEN_MPTCP_ADD_ADDR_BASE	8
#define TCPOLEN_MPTCP_ADD_ADDR_BASE_PORT	10
#define TCPOLEN_MPTCP_ADD_ADDR6		28
#define TCPOLEN_MPTCP_ADD_ADDR6_PORT	30
#define TCPOLEN_MPTCP_ADD_ADDR6_BASE	20
#define TCPOLEN_MPTCP_ADD_ADDR6_BASE_PORT	22
#define TCPOLEN_MPTCP_PORT_LEN		2
#define TCPOLEN_MPTCP_PORT_ALIGN	2
#define TCPOLEN_MPTCP_RM_ADDR_BASE	3
#define TCPOLEN_MPTCP_PRIO		3
#define TCPOLEN_MPTCP_PRIO_ALIGN	4
#define TCPOLEN_MPTCP_FASTCLOSE		12
#define TCPOLEN_MPTCP_RST		4
#define TCPOLEN_MPTCP_FAIL		12

#define TCPOLEN_MPTCP_MPC_ACK_DATA_CSUM	(TCPOLEN_MPTCP_DSS_CHECKSUM + TCPOLEN_MPTCP_MPC_ACK_DATA)

/* MPTCP MP_JOIN flags */
#define MPTCPOPT_BACKUP		BIT(0)
#define MPTCPOPT_THMAC_LEN	8

/* MPTCP MP_CAPABLE flags */
#define MPTCP_VERSION_MASK	(0x0F)
#define MPTCP_CAP_CHECKSUM_REQD	BIT(7)
#define MPTCP_CAP_EXTENSIBILITY	BIT(6)
#define MPTCP_CAP_DENY_JOIN_ID0	BIT(5)
#define MPTCP_CAP_HMAC_SHA256	BIT(0)
#define MPTCP_CAP_FLAG_MASK	(0x1F)

/* MPTCP DSS flags */
#define MPTCP_DSS_DATA_FIN	BIT(4)
#define MPTCP_DSS_DSN64		BIT(3)
#define MPTCP_DSS_HAS_MAP	BIT(2)
#define MPTCP_DSS_ACK64		BIT(1)
#define MPTCP_DSS_HAS_ACK	BIT(0)
#define MPTCP_DSS_FLAG_MASK	(0x1F)

/* MPTCP ADD_ADDR flags */
#define MPTCP_ADDR_ECHO		BIT(0)

/* MPTCP MP_PRIO flags */
#define MPTCP_PRIO_BKUP		BIT(0)

/* MPTCP TCPRST flags */
#define MPTCP_RST_TRANSIENT	BIT(0)

/* MPTCP socket atomic flags */
#define MPTCP_NOSPACE		1
#define MPTCP_WORK_RTX		2
#define MPTCP_FALLBACK_DONE	4
#define MPTCP_WORK_CLOSE_SUBFLOW 5

/* MPTCP socket release cb flags */
#define MPTCP_PUSH_PENDING	1
#define MPTCP_CLEAN_UNA		2
#define MPTCP_ERROR_REPORT	3
#define MPTCP_RETRANSMIT	4
#define MPTCP_FLUSH_JOIN_LIST	5
#define MPTCP_CONNECTED		6

struct mptcp_skb_cb {
	u64 map_seq;
	u64 end_seq;
	u32 offset;
	u8  has_rxtstamp:1;
};

#define MPTCP_SKB_CB(__skb)	((struct mptcp_skb_cb *)&((__skb)->cb[0]))

static inline bool before64(__u64 seq1, __u64 seq2)
{
	return (__s64)(seq1 - seq2) < 0;
}

#define after64(seq2, seq1)	before64(seq1, seq2)

struct mptcp_options_received {
	u64	sndr_key;
	u64	rcvr_key;
	u64	data_ack;
	u64	data_seq;
	u32	subflow_seq;
	u16	data_len;
	__sum16	csum;
	u16	suboptions;
	u32	token;
	u32	nonce;
	u16	use_map:1,
		dsn64:1,
		data_fin:1,
		use_ack:1,
		ack64:1,
		mpc_map:1,
		reset_reason:4,
		reset_transient:1,
		echo:1,
		backup:1,
		deny_join_id0:1,
		__unused:2;
	u8	join_id;
	u64	thmac;
	u8	hmac[MPTCPOPT_HMAC_LEN];
	struct mptcp_addr_info addr;
	struct mptcp_rm_list rm_list;
	u64	ahmac;
	u64	fail_seq;
};

static inline __be32 mptcp_option(u8 subopt, u8 len, u8 nib, u8 field)
{
	return htonl((TCPOPT_MPTCP << 24) | (len << 16) | (subopt << 12) |
		     ((nib & 0xF) << 8) | field);
}

enum mptcp_pm_status {
	MPTCP_PM_ADD_ADDR_RECEIVED,
	MPTCP_PM_ADD_ADDR_SEND_ACK,
	MPTCP_PM_RM_ADDR_RECEIVED,
	MPTCP_PM_ESTABLISHED,
	MPTCP_PM_SUBFLOW_ESTABLISHED,
	MPTCP_PM_ALREADY_ESTABLISHED,	/* persistent status, set after ESTABLISHED event */
	MPTCP_PM_MPC_ENDPOINT_ACCOUNTED /* persistent status, set after MPC local address is
					 * accounted int id_avail_bitmap
					 */
};

enum mptcp_pm_type {
	MPTCP_PM_TYPE_KERNEL = 0,
	MPTCP_PM_TYPE_USERSPACE,

	__MPTCP_PM_TYPE_NR,
	__MPTCP_PM_TYPE_MAX = __MPTCP_PM_TYPE_NR - 1,
};

/* Status bits below MPTCP_PM_ALREADY_ESTABLISHED need pm worker actions */
#define MPTCP_PM_WORK_MASK ((1 << MPTCP_PM_ALREADY_ESTABLISHED) - 1)

enum mptcp_addr_signal_status {
	MPTCP_ADD_ADDR_SIGNAL,
	MPTCP_ADD_ADDR_ECHO,
	MPTCP_RM_ADDR_SIGNAL,
};

/* max value of mptcp_addr_info.id */
#define MPTCP_PM_MAX_ADDR_ID		U8_MAX

struct mptcp_pm_data {
	struct mptcp_addr_info local;
	struct mptcp_addr_info remote;
	struct list_head anno_list;
	struct list_head userspace_pm_local_addr_list;

	spinlock_t	lock;		/*protects the whole PM data */

	u8		addr_signal;
	bool		server_side;
	bool		work_pending;
	bool		accept_addr;
	bool		accept_subflow;
	bool		remote_deny_join_id0;
	u8		add_addr_signaled;
	u8		add_addr_accepted;
	u8		local_addr_used;
	u8		pm_type;
	u8		subflows;
	u8		status;
	DECLARE_BITMAP(id_avail_bitmap, MPTCP_PM_MAX_ADDR_ID + 1);
	struct mptcp_rm_list rm_list_tx;
	struct mptcp_rm_list rm_list_rx;
};

struct mptcp_pm_addr_entry {
	struct list_head	list;
	struct mptcp_addr_info	addr;
	u8			flags;
	int			ifindex;
	struct socket		*lsk;
};

struct mptcp_data_frag {
	struct list_head list;
	u64 data_seq;
	u16 data_len;
	u16 offset;
	u16 overhead;
	u16 already_sent;
	struct page *page;
};

/* MPTCP connection sock */
struct mptcp_sock {
	/* inet_connection_sock must be the first member */
	struct inet_connection_sock sk;
	u64		local_key;
	u64		remote_key;
	u64		write_seq;
	u64		bytes_sent;
	u64		snd_nxt;
	u64		bytes_received;
	u64		ack_seq;
	atomic64_t	rcv_wnd_sent;
	u64		rcv_data_fin_seq;
	u64		bytes_retrans;
	int		rmem_fwd_alloc;
	int		snd_burst;
	int		old_wspace;
	u64		recovery_snd_nxt;	/* in recovery mode accept up to this seq;
						 * recovery related fields are under data_lock
						 * protection
						 */
	u64		bytes_acked;
	u64		snd_una;
	u64		wnd_end;
	unsigned long	timer_ival;
	u32		token;
	int		rmem_released;
	unsigned long	flags;
	unsigned long	cb_flags;
	unsigned long	push_pending;
	bool		recovery;		/* closing subflow write queue reinjected */
	bool		can_ack;
	bool		fully_established;
	bool		rcv_data_fin;
	bool		snd_data_fin_enable;
	bool		rcv_fastclose;
	bool		use_64bit_ack; /* Set when we received a 64-bit DSN */
	bool		csum_enabled;
	bool		allow_infinite_fallback;
	u8		mpc_endpoint_id;
	u8		recvmsg_inq:1,
			cork:1,
			nodelay:1,
<<<<<<< HEAD
			fastopening:1;
	int		connect_flags;
=======
			fastopening:1,
			in_accept_queue:1,
			free_first:1;
>>>>>>> e475cc1c
	struct work_struct work;
	struct sk_buff  *ooo_last_skb;
	struct rb_root  out_of_order_queue;
	struct sk_buff_head receive_queue;
	struct list_head conn_list;
	struct list_head rtx_queue;
	struct mptcp_data_frag *first_pending;
	struct list_head join_list;
	struct sock	*first; /* The mptcp ops can safely dereference, using suitable
				 * ONCE annotation, the subflow outside the socket
				 * lock as such sock is freed after close().
				 */
	struct mptcp_pm_data	pm;
	struct mptcp_sched_ops	*sched;
	struct {
		u32	space;	/* bytes copied in last measurement window */
		u32	copied; /* bytes copied in this measurement window */
		u64	time;	/* start time of measurement window */
		u64	rtt_us; /* last maximum rtt of subflows */
	} rcvq_space;
	u8		scaling_ratio;

	u32		subflow_id;
	u32		setsockopt_seq;
	char		ca_name[TCP_CA_NAME_MAX];
};

#define mptcp_data_lock(sk) spin_lock_bh(&(sk)->sk_lock.slock)
#define mptcp_data_unlock(sk) spin_unlock_bh(&(sk)->sk_lock.slock)

#define mptcp_for_each_subflow(__msk, __subflow)			\
	list_for_each_entry(__subflow, &((__msk)->conn_list), node)
#define mptcp_for_each_subflow_safe(__msk, __subflow, __tmp)			\
	list_for_each_entry_safe(__subflow, __tmp, &((__msk)->conn_list), node)

static inline void msk_owned_by_me(const struct mptcp_sock *msk)
{
	sock_owned_by_me((const struct sock *)msk);
}

#define mptcp_sk(ptr) container_of_const(ptr, struct mptcp_sock, sk.icsk_inet.sk)

/* the msk socket don't use the backlog, also account for the bulk
 * free memory
 */
static inline int __mptcp_rmem(const struct sock *sk)
{
	return atomic_read(&sk->sk_rmem_alloc) - READ_ONCE(mptcp_sk(sk)->rmem_released);
}

static inline int mptcp_win_from_space(const struct sock *sk, int space)
{
	return __tcp_win_from_space(mptcp_sk(sk)->scaling_ratio, space);
}

static inline int __mptcp_space(const struct sock *sk)
{
	return mptcp_win_from_space(sk, READ_ONCE(sk->sk_rcvbuf) - __mptcp_rmem(sk));
}

static inline struct mptcp_data_frag *mptcp_send_head(const struct sock *sk)
{
	const struct mptcp_sock *msk = mptcp_sk(sk);

	return READ_ONCE(msk->first_pending);
}

static inline struct mptcp_data_frag *mptcp_send_next(struct sock *sk)
{
	struct mptcp_sock *msk = mptcp_sk(sk);
	struct mptcp_data_frag *cur;

	cur = msk->first_pending;
	return list_is_last(&cur->list, &msk->rtx_queue) ? NULL :
						     list_next_entry(cur, list);
}

static inline struct mptcp_data_frag *mptcp_pending_tail(const struct sock *sk)
{
	const struct mptcp_sock *msk = mptcp_sk(sk);

	if (!msk->first_pending)
		return NULL;

	if (WARN_ON_ONCE(list_empty(&msk->rtx_queue)))
		return NULL;

	return list_last_entry(&msk->rtx_queue, struct mptcp_data_frag, list);
}

static inline struct mptcp_data_frag *mptcp_rtx_head(struct sock *sk)
{
	struct mptcp_sock *msk = mptcp_sk(sk);

	if (msk->snd_una == READ_ONCE(msk->snd_nxt))
		return NULL;

	return list_first_entry_or_null(&msk->rtx_queue, struct mptcp_data_frag, list);
}

struct csum_pseudo_header {
	__be64 data_seq;
	__be32 subflow_seq;
	__be16 data_len;
	__sum16 csum;
};

struct mptcp_subflow_request_sock {
	struct	tcp_request_sock sk;
	u16	mp_capable : 1,
		mp_join : 1,
		backup : 1,
		csum_reqd : 1,
		allow_join_id0 : 1;
	u8	local_id;
	u8	remote_id;
	u64	local_key;
	u64	idsn;
	u32	token;
	u32	ssn_offset;
	u64	thmac;
	u32	local_nonce;
	u32	remote_nonce;
	struct mptcp_sock	*msk;
	struct hlist_nulls_node token_node;
};

static inline struct mptcp_subflow_request_sock *
mptcp_subflow_rsk(const struct request_sock *rsk)
{
	return (struct mptcp_subflow_request_sock *)rsk;
}

enum mptcp_data_avail {
	MPTCP_SUBFLOW_NODATA,
	MPTCP_SUBFLOW_DATA_AVAIL,
};

struct mptcp_delegated_action {
	struct napi_struct napi;
	struct list_head head;
};

DECLARE_PER_CPU(struct mptcp_delegated_action, mptcp_delegated_actions);

#define MPTCP_DELEGATE_SCHEDULED	0
#define MPTCP_DELEGATE_SEND		1
#define MPTCP_DELEGATE_ACK		2

#define MPTCP_DELEGATE_ACTIONS_MASK	(~BIT(MPTCP_DELEGATE_SCHEDULED))
/* MPTCP subflow context */
struct mptcp_subflow_context {
	struct	list_head node;/* conn_list of subflows */

	struct_group(reset,

	unsigned long avg_pacing_rate; /* protected by msk socket lock */
	u64	local_key;
	u64	remote_key;
	u64	idsn;
	u64	map_seq;
	u32	snd_isn;
	u32	token;
	u32	rel_write_seq;
	u32	map_subflow_seq;
	u32	ssn_offset;
	u32	map_data_len;
	__wsum	map_data_csum;
	u32	map_csum_len;
	u32	request_mptcp : 1,  /* send MP_CAPABLE */
		request_join : 1,   /* send MP_JOIN */
		request_bkup : 1,
		mp_capable : 1,	    /* remote is MPTCP capable */
		mp_join : 1,	    /* remote is JOINing */
		fully_established : 1,	    /* path validated */
		pm_notified : 1,    /* PM hook called for established status */
		conn_finished : 1,
		map_valid : 1,
		map_csum_reqd : 1,
		map_data_fin : 1,
		mpc_map : 1,
		backup : 1,
		send_mp_prio : 1,
		send_mp_fail : 1,
		send_fastclose : 1,
		send_infinite_map : 1,
		remote_key_valid : 1,        /* received the peer key from */
		disposable : 1,	    /* ctx can be free at ulp release time */
		stale : 1,	    /* unable to snd/rcv data, do not use for xmit */
		local_id_valid : 1, /* local_id is correctly initialized */
		valid_csum_seen : 1,        /* at least one csum validated */
		is_mptfo : 1,	    /* subflow is doing TFO */
		__unused : 9;
	enum mptcp_data_avail data_avail;
	bool	scheduled;
	u32	remote_nonce;
	u64	thmac;
	u32	local_nonce;
	u32	remote_token;
	union {
		u8	hmac[MPTCPOPT_HMAC_LEN]; /* MPJ subflow only */
		u64	iasn;	    /* initial ack sequence number, MPC subflows only */
	};
	u8	local_id;
	u8	remote_id;
	u8	reset_seen:1;
	u8	reset_transient:1;
	u8	reset_reason:4;
	u8	stale_count;

	u32	subflow_id;

	long	delegated_status;
	unsigned long	fail_tout;

	);

	struct	list_head delegated_node;   /* link into delegated_action, protected by local BH */

	u32	setsockopt_seq;
	u32	stale_rcv_tstamp;

	struct	sock *tcp_sock;	    /* tcp sk backpointer */
	struct	sock *conn;	    /* parent mptcp_sock */
	const	struct inet_connection_sock_af_ops *icsk_af_ops;
	void	(*tcp_state_change)(struct sock *sk);
	void	(*tcp_error_report)(struct sock *sk);

	struct	rcu_head rcu;
};

static inline struct mptcp_subflow_context *
mptcp_subflow_ctx(const struct sock *sk)
{
	struct inet_connection_sock *icsk = inet_csk(sk);

	/* Use RCU on icsk_ulp_data only for sock diag code */
	return (__force struct mptcp_subflow_context *)icsk->icsk_ulp_data;
}

static inline struct sock *
mptcp_subflow_tcp_sock(const struct mptcp_subflow_context *subflow)
{
	return subflow->tcp_sock;
}

static inline void
mptcp_subflow_ctx_reset(struct mptcp_subflow_context *subflow)
{
	memset(&subflow->reset, 0, sizeof(subflow->reset));
	subflow->request_mptcp = 1;
}

static inline u64
mptcp_subflow_get_map_offset(const struct mptcp_subflow_context *subflow)
{
	return tcp_sk(mptcp_subflow_tcp_sock(subflow))->copied_seq -
		      subflow->ssn_offset -
		      subflow->map_subflow_seq;
}

static inline u64
mptcp_subflow_get_mapped_dsn(const struct mptcp_subflow_context *subflow)
{
	return subflow->map_seq + mptcp_subflow_get_map_offset(subflow);
}

void mptcp_subflow_process_delegated(struct sock *ssk, long actions);

static inline void mptcp_subflow_delegate(struct mptcp_subflow_context *subflow, int action)
{
	long old, set_bits = BIT(MPTCP_DELEGATE_SCHEDULED) | BIT(action);
	struct mptcp_delegated_action *delegated;
	bool schedule;

	/* the caller held the subflow bh socket lock */
	lockdep_assert_in_softirq();

	/* The implied barrier pairs with tcp_release_cb_override()
	 * mptcp_napi_poll(), and ensures the below list check sees list
	 * updates done prior to delegated status bits changes
	 */
	old = set_mask_bits(&subflow->delegated_status, 0, set_bits);
	if (!(old & BIT(MPTCP_DELEGATE_SCHEDULED))) {
		if (WARN_ON_ONCE(!list_empty(&subflow->delegated_node)))
			return;

		delegated = this_cpu_ptr(&mptcp_delegated_actions);
		schedule = list_empty(&delegated->head);
		list_add_tail(&subflow->delegated_node, &delegated->head);
		sock_hold(mptcp_subflow_tcp_sock(subflow));
		if (schedule)
			napi_schedule(&delegated->napi);
	}
}

static inline struct mptcp_subflow_context *
mptcp_subflow_delegated_next(struct mptcp_delegated_action *delegated)
{
	struct mptcp_subflow_context *ret;

	if (list_empty(&delegated->head))
		return NULL;

	ret = list_first_entry(&delegated->head, struct mptcp_subflow_context, delegated_node);
	list_del_init(&ret->delegated_node);
	return ret;
}

int mptcp_is_enabled(const struct net *net);
unsigned int mptcp_get_add_addr_timeout(const struct net *net);
int mptcp_is_checksum_enabled(const struct net *net);
int mptcp_allow_join_id0(const struct net *net);
unsigned int mptcp_stale_loss_cnt(const struct net *net);
int mptcp_get_pm_type(const struct net *net);
const char *mptcp_get_scheduler(const struct net *net);
void mptcp_subflow_fully_established(struct mptcp_subflow_context *subflow,
				     const struct mptcp_options_received *mp_opt);
bool __mptcp_retransmit_pending_data(struct sock *sk);
void mptcp_check_and_set_pending(struct sock *sk);
void __mptcp_push_pending(struct sock *sk, unsigned int flags);
bool mptcp_subflow_data_available(struct sock *sk);
void __init mptcp_subflow_init(void);
void mptcp_subflow_shutdown(struct sock *sk, struct sock *ssk, int how);
void mptcp_close_ssk(struct sock *sk, struct sock *ssk,
		     struct mptcp_subflow_context *subflow);
void __mptcp_subflow_send_ack(struct sock *ssk);
void mptcp_subflow_reset(struct sock *ssk);
void mptcp_subflow_queue_clean(struct sock *sk, struct sock *ssk);
void mptcp_sock_graft(struct sock *sk, struct socket *parent);
struct sock *__mptcp_nmpc_sk(struct mptcp_sock *msk);
bool __mptcp_close(struct sock *sk, long timeout);
void mptcp_cancel_work(struct sock *sk);
void __mptcp_unaccepted_force_close(struct sock *sk);
void mptcp_set_owner_r(struct sk_buff *skb, struct sock *sk);

bool mptcp_addresses_equal(const struct mptcp_addr_info *a,
			   const struct mptcp_addr_info *b, bool use_port);
void mptcp_local_address(const struct sock_common *skc, struct mptcp_addr_info *addr);

/* called with sk socket lock held */
int __mptcp_subflow_connect(struct sock *sk, const struct mptcp_addr_info *loc,
			    const struct mptcp_addr_info *remote);
int mptcp_subflow_create_socket(struct sock *sk, unsigned short family,
				struct socket **new_sock);
void mptcp_info2sockaddr(const struct mptcp_addr_info *info,
			 struct sockaddr_storage *addr,
			 unsigned short family);
struct mptcp_sched_ops *mptcp_sched_find(const char *name);
int mptcp_register_scheduler(struct mptcp_sched_ops *sched);
void mptcp_unregister_scheduler(struct mptcp_sched_ops *sched);
void mptcp_sched_init(void);
int mptcp_init_sched(struct mptcp_sock *msk,
		     struct mptcp_sched_ops *sched);
void mptcp_release_sched(struct mptcp_sock *msk);
void mptcp_subflow_set_scheduled(struct mptcp_subflow_context *subflow,
				 bool scheduled);
struct sock *mptcp_subflow_get_send(struct mptcp_sock *msk);
struct sock *mptcp_subflow_get_retrans(struct mptcp_sock *msk);
int mptcp_sched_get_send(struct mptcp_sock *msk);
int mptcp_sched_get_retrans(struct mptcp_sock *msk);

static inline bool __tcp_can_send(const struct sock *ssk)
{
	/* only send if our side has not closed yet */
	return ((1 << inet_sk_state_load(ssk)) & (TCPF_ESTABLISHED | TCPF_CLOSE_WAIT));
}

static inline bool __mptcp_subflow_active(struct mptcp_subflow_context *subflow)
{
	/* can't send if JOIN hasn't completed yet (i.e. is usable for mptcp) */
	if (subflow->request_join && !subflow->fully_established)
		return false;

	return __tcp_can_send(mptcp_subflow_tcp_sock(subflow));
}

void mptcp_subflow_set_active(struct mptcp_subflow_context *subflow);

bool mptcp_subflow_active(struct mptcp_subflow_context *subflow);

void mptcp_subflow_drop_ctx(struct sock *ssk);

static inline void mptcp_subflow_tcp_fallback(struct sock *sk,
					      struct mptcp_subflow_context *ctx)
{
	sk->sk_data_ready = sock_def_readable;
	sk->sk_state_change = ctx->tcp_state_change;
	sk->sk_write_space = sk_stream_write_space;
	sk->sk_error_report = ctx->tcp_error_report;

	inet_csk(sk)->icsk_af_ops = ctx->icsk_af_ops;
}

void __init mptcp_proto_init(void);
#if IS_ENABLED(CONFIG_MPTCP_IPV6)
int __init mptcp_proto_v6_init(void);
#endif

struct sock *mptcp_sk_clone_init(const struct sock *sk,
				 const struct mptcp_options_received *mp_opt,
				 struct sock *ssk,
				 struct request_sock *req);
void mptcp_get_options(const struct sk_buff *skb,
		       struct mptcp_options_received *mp_opt);

void mptcp_finish_connect(struct sock *sk);
void __mptcp_set_connected(struct sock *sk);
void mptcp_reset_tout_timer(struct mptcp_sock *msk, unsigned long fail_tout);

static inline void mptcp_stop_tout_timer(struct sock *sk)
{
	if (!inet_csk(sk)->icsk_mtup.probe_timestamp)
		return;

	sk_stop_timer(sk, &sk->sk_timer);
	inet_csk(sk)->icsk_mtup.probe_timestamp = 0;
}

static inline void mptcp_set_close_tout(struct sock *sk, unsigned long tout)
{
	/* avoid 0 timestamp, as that means no close timeout */
	inet_csk(sk)->icsk_mtup.probe_timestamp = tout ? : 1;
}

static inline void mptcp_start_tout_timer(struct sock *sk)
{
	mptcp_set_close_tout(sk, tcp_jiffies32);
	mptcp_reset_tout_timer(mptcp_sk(sk), 0);
}

static inline bool mptcp_is_fully_established(struct sock *sk)
{
	return inet_sk_state_load(sk) == TCP_ESTABLISHED &&
	       READ_ONCE(mptcp_sk(sk)->fully_established);
}
void mptcp_rcv_space_init(struct mptcp_sock *msk, const struct sock *ssk);
void mptcp_data_ready(struct sock *sk, struct sock *ssk);
bool mptcp_finish_join(struct sock *sk);
bool mptcp_schedule_work(struct sock *sk);
int mptcp_setsockopt(struct sock *sk, int level, int optname,
		     sockptr_t optval, unsigned int optlen);
int mptcp_getsockopt(struct sock *sk, int level, int optname,
		     char __user *optval, int __user *option);

u64 __mptcp_expand_seq(u64 old_seq, u64 cur_seq);
static inline u64 mptcp_expand_seq(u64 old_seq, u64 cur_seq, bool use_64bit)
{
	if (use_64bit)
		return cur_seq;

	return __mptcp_expand_seq(old_seq, cur_seq);
}
void __mptcp_check_push(struct sock *sk, struct sock *ssk);
void __mptcp_data_acked(struct sock *sk);
void __mptcp_error_report(struct sock *sk);
bool mptcp_update_rcv_data_fin(struct mptcp_sock *msk, u64 data_fin_seq, bool use_64bit);
static inline bool mptcp_data_fin_enabled(const struct mptcp_sock *msk)
{
	return READ_ONCE(msk->snd_data_fin_enable) &&
	       READ_ONCE(msk->write_seq) == READ_ONCE(msk->snd_nxt);
}

static inline bool mptcp_propagate_sndbuf(struct sock *sk, struct sock *ssk)
{
	if ((sk->sk_userlocks & SOCK_SNDBUF_LOCK) || ssk->sk_sndbuf <= READ_ONCE(sk->sk_sndbuf))
		return false;

	WRITE_ONCE(sk->sk_sndbuf, ssk->sk_sndbuf);
	return true;
}

static inline void mptcp_write_space(struct sock *sk)
{
	if (sk_stream_is_writeable(sk)) {
		/* pairs with memory barrier in mptcp_poll */
		smp_mb();
		if (test_and_clear_bit(MPTCP_NOSPACE, &mptcp_sk(sk)->flags))
			sk_stream_write_space(sk);
	}
}

void mptcp_destroy_common(struct mptcp_sock *msk, unsigned int flags);

#define MPTCP_TOKEN_MAX_RETRIES	4

void __init mptcp_token_init(void);
static inline void mptcp_token_init_request(struct request_sock *req)
{
	mptcp_subflow_rsk(req)->token_node.pprev = NULL;
}

int mptcp_token_new_request(struct request_sock *req);
void mptcp_token_destroy_request(struct request_sock *req);
int mptcp_token_new_connect(struct sock *ssk);
void mptcp_token_accept(struct mptcp_subflow_request_sock *r,
			struct mptcp_sock *msk);
bool mptcp_token_exists(u32 token);
struct mptcp_sock *mptcp_token_get_sock(struct net *net, u32 token);
struct mptcp_sock *mptcp_token_iter_next(const struct net *net, long *s_slot,
					 long *s_num);
void mptcp_token_destroy(struct mptcp_sock *msk);

void mptcp_crypto_key_sha(u64 key, u32 *token, u64 *idsn);

void mptcp_crypto_hmac_sha(u64 key1, u64 key2, u8 *msg, int len, void *hmac);
__sum16 __mptcp_make_csum(u64 data_seq, u32 subflow_seq, u16 data_len, __wsum sum);

void __init mptcp_pm_init(void);
void mptcp_pm_data_init(struct mptcp_sock *msk);
void mptcp_pm_data_reset(struct mptcp_sock *msk);
int mptcp_pm_parse_addr(struct nlattr *attr, struct genl_info *info,
			struct mptcp_addr_info *addr);
int mptcp_pm_parse_entry(struct nlattr *attr, struct genl_info *info,
			 bool require_family,
			 struct mptcp_pm_addr_entry *entry);
bool mptcp_pm_addr_families_match(const struct sock *sk,
				  const struct mptcp_addr_info *loc,
				  const struct mptcp_addr_info *rem);
void mptcp_pm_subflow_chk_stale(const struct mptcp_sock *msk, struct sock *ssk);
void mptcp_pm_nl_subflow_chk_stale(const struct mptcp_sock *msk, struct sock *ssk);
void mptcp_pm_new_connection(struct mptcp_sock *msk, const struct sock *ssk, int server_side);
void mptcp_pm_fully_established(struct mptcp_sock *msk, const struct sock *ssk);
bool mptcp_pm_allow_new_subflow(struct mptcp_sock *msk);
void mptcp_pm_connection_closed(struct mptcp_sock *msk);
void mptcp_pm_subflow_established(struct mptcp_sock *msk);
bool mptcp_pm_nl_check_work_pending(struct mptcp_sock *msk);
void mptcp_pm_subflow_check_next(struct mptcp_sock *msk, const struct sock *ssk,
				 const struct mptcp_subflow_context *subflow);
void mptcp_pm_add_addr_received(const struct sock *ssk,
				const struct mptcp_addr_info *addr);
void mptcp_pm_add_addr_echoed(struct mptcp_sock *msk,
			      const struct mptcp_addr_info *addr);
void mptcp_pm_add_addr_send_ack(struct mptcp_sock *msk);
void mptcp_pm_nl_addr_send_ack(struct mptcp_sock *msk);
void mptcp_pm_rm_addr_received(struct mptcp_sock *msk,
			       const struct mptcp_rm_list *rm_list);
void mptcp_pm_mp_prio_received(struct sock *sk, u8 bkup);
void mptcp_pm_mp_fail_received(struct sock *sk, u64 fail_seq);
int mptcp_pm_nl_mp_prio_send_ack(struct mptcp_sock *msk,
				 struct mptcp_addr_info *addr,
				 struct mptcp_addr_info *rem,
				 u8 bkup);
bool mptcp_pm_alloc_anno_list(struct mptcp_sock *msk,
			      const struct mptcp_addr_info *addr);
void mptcp_pm_free_anno_list(struct mptcp_sock *msk);
bool mptcp_pm_sport_in_anno_list(struct mptcp_sock *msk, const struct sock *sk);
struct mptcp_pm_add_entry *
mptcp_pm_del_add_timer(struct mptcp_sock *msk,
		       const struct mptcp_addr_info *addr, bool check_id);
struct mptcp_pm_add_entry *
mptcp_lookup_anno_list_by_saddr(const struct mptcp_sock *msk,
				const struct mptcp_addr_info *addr);
int mptcp_pm_get_flags_and_ifindex_by_id(struct mptcp_sock *msk,
					 unsigned int id,
					 u8 *flags, int *ifindex);
int mptcp_pm_nl_get_flags_and_ifindex_by_id(struct mptcp_sock *msk, unsigned int id,
					    u8 *flags, int *ifindex);
int mptcp_userspace_pm_get_flags_and_ifindex_by_id(struct mptcp_sock *msk,
						   unsigned int id,
						   u8 *flags, int *ifindex);
int mptcp_pm_set_flags(struct net *net, struct nlattr *token,
		       struct mptcp_pm_addr_entry *loc,
		       struct mptcp_pm_addr_entry *rem, u8 bkup);
int mptcp_pm_nl_set_flags(struct net *net, struct mptcp_pm_addr_entry *addr, u8 bkup);
int mptcp_userspace_pm_set_flags(struct net *net, struct nlattr *token,
				 struct mptcp_pm_addr_entry *loc,
				 struct mptcp_pm_addr_entry *rem, u8 bkup);
int mptcp_pm_announce_addr(struct mptcp_sock *msk,
			   const struct mptcp_addr_info *addr,
			   bool echo);
int mptcp_pm_remove_addr(struct mptcp_sock *msk, const struct mptcp_rm_list *rm_list);
int mptcp_pm_remove_subflow(struct mptcp_sock *msk, const struct mptcp_rm_list *rm_list);
void mptcp_pm_remove_addrs(struct mptcp_sock *msk, struct list_head *rm_list);
void mptcp_pm_remove_addrs_and_subflows(struct mptcp_sock *msk,
					struct list_head *rm_list);

void mptcp_free_local_addr_list(struct mptcp_sock *msk);
int mptcp_nl_cmd_announce(struct sk_buff *skb, struct genl_info *info);
int mptcp_nl_cmd_remove(struct sk_buff *skb, struct genl_info *info);
int mptcp_nl_cmd_sf_create(struct sk_buff *skb, struct genl_info *info);
int mptcp_nl_cmd_sf_destroy(struct sk_buff *skb, struct genl_info *info);

void mptcp_event(enum mptcp_event_type type, const struct mptcp_sock *msk,
		 const struct sock *ssk, gfp_t gfp);
void mptcp_event_addr_announced(const struct sock *ssk, const struct mptcp_addr_info *info);
void mptcp_event_addr_removed(const struct mptcp_sock *msk, u8 id);
void mptcp_event_pm_listener(const struct sock *ssk,
			     enum mptcp_event_type event);
bool mptcp_userspace_pm_active(const struct mptcp_sock *msk);

void mptcp_fastopen_gen_msk_ackseq(struct mptcp_sock *msk, struct mptcp_subflow_context *subflow,
				   const struct mptcp_options_received *mp_opt);
void mptcp_fastopen_subflow_synack_set_params(struct mptcp_subflow_context *subflow,
					      struct request_sock *req);

static inline bool mptcp_pm_should_add_signal(struct mptcp_sock *msk)
{
	return READ_ONCE(msk->pm.addr_signal) &
		(BIT(MPTCP_ADD_ADDR_SIGNAL) | BIT(MPTCP_ADD_ADDR_ECHO));
}

static inline bool mptcp_pm_should_add_signal_addr(struct mptcp_sock *msk)
{
	return READ_ONCE(msk->pm.addr_signal) & BIT(MPTCP_ADD_ADDR_SIGNAL);
}

static inline bool mptcp_pm_should_add_signal_echo(struct mptcp_sock *msk)
{
	return READ_ONCE(msk->pm.addr_signal) & BIT(MPTCP_ADD_ADDR_ECHO);
}

static inline bool mptcp_pm_should_rm_signal(struct mptcp_sock *msk)
{
	return READ_ONCE(msk->pm.addr_signal) & BIT(MPTCP_RM_ADDR_SIGNAL);
}

static inline bool mptcp_pm_is_userspace(const struct mptcp_sock *msk)
{
	return READ_ONCE(msk->pm.pm_type) == MPTCP_PM_TYPE_USERSPACE;
}

static inline bool mptcp_pm_is_kernel(const struct mptcp_sock *msk)
{
	return READ_ONCE(msk->pm.pm_type) == MPTCP_PM_TYPE_KERNEL;
}

static inline unsigned int mptcp_add_addr_len(int family, bool echo, bool port)
{
	u8 len = TCPOLEN_MPTCP_ADD_ADDR_BASE;

	if (family == AF_INET6)
		len = TCPOLEN_MPTCP_ADD_ADDR6_BASE;
	if (!echo)
		len += MPTCPOPT_THMAC_LEN;
	/* account for 2 trailing 'nop' options */
	if (port)
		len += TCPOLEN_MPTCP_PORT_LEN + TCPOLEN_MPTCP_PORT_ALIGN;

	return len;
}

static inline int mptcp_rm_addr_len(const struct mptcp_rm_list *rm_list)
{
	if (rm_list->nr == 0 || rm_list->nr > MPTCP_RM_IDS_MAX)
		return -EINVAL;

	return TCPOLEN_MPTCP_RM_ADDR_BASE + roundup(rm_list->nr - 1, 4) + 1;
}

bool mptcp_pm_add_addr_signal(struct mptcp_sock *msk, const struct sk_buff *skb,
			      unsigned int opt_size, unsigned int remaining,
			      struct mptcp_addr_info *addr, bool *echo,
			      bool *drop_other_suboptions);
bool mptcp_pm_rm_addr_signal(struct mptcp_sock *msk, unsigned int remaining,
			     struct mptcp_rm_list *rm_list);
int mptcp_pm_get_local_id(struct mptcp_sock *msk, struct sock_common *skc);
int mptcp_pm_nl_get_local_id(struct mptcp_sock *msk, struct mptcp_addr_info *skc);
int mptcp_userspace_pm_get_local_id(struct mptcp_sock *msk, struct mptcp_addr_info *skc);

void __init mptcp_pm_nl_init(void);
void mptcp_pm_nl_work(struct mptcp_sock *msk);
void mptcp_pm_nl_rm_subflow_received(struct mptcp_sock *msk,
				     const struct mptcp_rm_list *rm_list);
unsigned int mptcp_pm_get_add_addr_signal_max(const struct mptcp_sock *msk);
unsigned int mptcp_pm_get_add_addr_accept_max(const struct mptcp_sock *msk);
unsigned int mptcp_pm_get_subflows_max(const struct mptcp_sock *msk);
unsigned int mptcp_pm_get_local_addr_max(const struct mptcp_sock *msk);

/* called under PM lock */
static inline void __mptcp_pm_close_subflow(struct mptcp_sock *msk)
{
	if (--msk->pm.subflows < mptcp_pm_get_subflows_max(msk))
		WRITE_ONCE(msk->pm.accept_subflow, true);
}

static inline void mptcp_pm_close_subflow(struct mptcp_sock *msk)
{
	spin_lock_bh(&msk->pm.lock);
	__mptcp_pm_close_subflow(msk);
	spin_unlock_bh(&msk->pm.lock);
}

void mptcp_sockopt_sync(struct mptcp_sock *msk, struct sock *ssk);
void mptcp_sockopt_sync_locked(struct mptcp_sock *msk, struct sock *ssk);

static inline struct mptcp_ext *mptcp_get_ext(const struct sk_buff *skb)
{
	return (struct mptcp_ext *)skb_ext_find(skb, SKB_EXT_MPTCP);
}

void mptcp_diag_subflow_init(struct tcp_ulp_ops *ops);

static inline bool __mptcp_check_fallback(const struct mptcp_sock *msk)
{
	return test_bit(MPTCP_FALLBACK_DONE, &msk->flags);
}

static inline bool mptcp_check_fallback(const struct sock *sk)
{
	struct mptcp_subflow_context *subflow = mptcp_subflow_ctx(sk);
	struct mptcp_sock *msk = mptcp_sk(subflow->conn);

	return __mptcp_check_fallback(msk);
}

static inline void __mptcp_do_fallback(struct mptcp_sock *msk)
{
	if (test_bit(MPTCP_FALLBACK_DONE, &msk->flags)) {
		pr_debug("TCP fallback already done (msk=%p)", msk);
		return;
	}
	set_bit(MPTCP_FALLBACK_DONE, &msk->flags);
}

static inline void mptcp_do_fallback(struct sock *ssk)
{
	struct mptcp_subflow_context *subflow = mptcp_subflow_ctx(ssk);
	struct sock *sk = subflow->conn;
	struct mptcp_sock *msk;

	msk = mptcp_sk(sk);
	__mptcp_do_fallback(msk);
	if (READ_ONCE(msk->snd_data_fin_enable) && !(ssk->sk_shutdown & SEND_SHUTDOWN)) {
		gfp_t saved_allocation = ssk->sk_allocation;

		/* we are in a atomic (BH) scope, override ssk default for data
		 * fin allocation
		 */
		ssk->sk_allocation = GFP_ATOMIC;
		ssk->sk_shutdown |= SEND_SHUTDOWN;
		tcp_shutdown(ssk, SEND_SHUTDOWN);
		ssk->sk_allocation = saved_allocation;
	}
}

#define pr_fallback(a) pr_debug("%s:fallback to TCP (msk=%p)", __func__, a)

static inline bool mptcp_check_infinite_map(struct sk_buff *skb)
{
	struct mptcp_ext *mpext;

	mpext = skb ? mptcp_get_ext(skb) : NULL;
	if (mpext && mpext->infinite_map)
		return true;

	return false;
}

static inline bool is_active_ssk(struct mptcp_subflow_context *subflow)
{
	return (subflow->request_mptcp || subflow->request_join);
}

static inline bool subflow_simultaneous_connect(struct sock *sk)
{
	struct mptcp_subflow_context *subflow = mptcp_subflow_ctx(sk);

	return sk->sk_state == TCP_ESTABLISHED &&
	       is_active_ssk(subflow) &&
	       !subflow->conn_finished;
}

#ifdef CONFIG_SYN_COOKIES
void subflow_init_req_cookie_join_save(const struct mptcp_subflow_request_sock *subflow_req,
				       struct sk_buff *skb);
bool mptcp_token_join_cookie_init_state(struct mptcp_subflow_request_sock *subflow_req,
					struct sk_buff *skb);
void __init mptcp_join_cookie_init(void);
#else
static inline void
subflow_init_req_cookie_join_save(const struct mptcp_subflow_request_sock *subflow_req,
				  struct sk_buff *skb) {}
static inline bool
mptcp_token_join_cookie_init_state(struct mptcp_subflow_request_sock *subflow_req,
				   struct sk_buff *skb)
{
	return false;
}

static inline void mptcp_join_cookie_init(void) {}
#endif

#endif /* __MPTCP_PROTOCOL_H */<|MERGE_RESOLUTION|>--- conflicted
+++ resolved
@@ -296,14 +296,9 @@
 	u8		recvmsg_inq:1,
 			cork:1,
 			nodelay:1,
-<<<<<<< HEAD
-			fastopening:1;
-	int		connect_flags;
-=======
 			fastopening:1,
 			in_accept_queue:1,
 			free_first:1;
->>>>>>> e475cc1c
 	struct work_struct work;
 	struct sk_buff  *ooo_last_skb;
 	struct rb_root  out_of_order_queue;
