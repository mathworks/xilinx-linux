--- conflicted
+++ resolved
@@ -68,9 +68,6 @@
 	help
 	  This option is selected by any driver which needs to access
 	  the virtio_vsock.  The module will be called
-<<<<<<< HEAD
-	  vmw_vsock_virtio_transport_common.
-=======
 	  vmw_vsock_virtio_transport_common.
 
 config HYPERV_VSOCKETS
@@ -83,5 +80,4 @@
 	  Sockets over Hyper-V VMBus.
 
 	  To compile this driver as a module, choose M here: the module will be
-	  called hv_sock. If unsure, say N.
->>>>>>> 24b8d41d
+	  called hv_sock. If unsure, say N.