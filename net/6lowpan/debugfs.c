--- conflicted
+++ resolved
@@ -167,11 +167,7 @@
 					struct dentry *ctx, u8 id)
 {
 	struct lowpan_dev *ldev = lowpan_dev(dev);
-<<<<<<< HEAD
-	struct dentry *dentry, *root;
-=======
 	struct dentry *root;
->>>>>>> 24b8d41d
 	char buf[32];
 
 	WARN_ON_ONCE(id > LOWPAN_IPHC_CTX_TABLE_SIZE);
@@ -179,34 +175,6 @@
 	sprintf(buf, "%d", id);
 
 	root = debugfs_create_dir(buf, ctx);
-<<<<<<< HEAD
-	if (!root)
-		return -EINVAL;
-
-	dentry = debugfs_create_file("active", 0644, root,
-				     &ldev->ctx.table[id],
-				     &lowpan_ctx_flag_active_fops);
-	if (!dentry)
-		return -EINVAL;
-
-	dentry = debugfs_create_file("compression", 0644, root,
-				     &ldev->ctx.table[id],
-				     &lowpan_ctx_flag_c_fops);
-	if (!dentry)
-		return -EINVAL;
-
-	dentry = debugfs_create_file("prefix", 0644, root,
-				     &ldev->ctx.table[id],
-				     &lowpan_ctx_pfx_fops);
-	if (!dentry)
-		return -EINVAL;
-
-	dentry = debugfs_create_file("prefix_len", 0644, root,
-				     &ldev->ctx.table[id],
-				     &lowpan_ctx_plen_fops);
-	if (!dentry)
-		return -EINVAL;
-=======
 
 	debugfs_create_file("active", 0644, root, &ldev->ctx.table[id],
 			    &lowpan_ctx_flag_active_fops);
@@ -216,7 +184,6 @@
 
 	debugfs_create_file("prefix", 0644, root, &ldev->ctx.table[id],
 			    &lowpan_ctx_pfx_fops);
->>>>>>> 24b8d41d
 
 	debugfs_create_file("prefix_len", 0644, root, &ldev->ctx.table[id],
 			    &lowpan_ctx_plen_fops);
@@ -259,63 +226,6 @@
 DEFINE_DEBUGFS_ATTRIBUTE(lowpan_short_addr_fops, lowpan_short_addr_get, NULL,
 			 "0x%04llx\n");
 
-<<<<<<< HEAD
-static int lowpan_short_addr_get(void *data, u64 *val)
-{
-	struct wpan_dev *wdev = data;
-
-	rtnl_lock();
-	*val = le16_to_cpu(wdev->short_addr);
-	rtnl_unlock();
-
-	return 0;
-}
-
-DEFINE_SIMPLE_ATTRIBUTE(lowpan_short_addr_fops, lowpan_short_addr_get,
-			NULL, "0x%04llx\n");
-
-static int lowpan_dev_debugfs_802154_init(const struct net_device *dev,
-					  struct lowpan_dev *ldev)
-{
-	struct dentry *dentry, *root;
-
-	if (!lowpan_is_ll(dev, LOWPAN_LLTYPE_IEEE802154))
-		return 0;
-
-	root = debugfs_create_dir("ieee802154", ldev->iface_debugfs);
-	if (!root)
-		return -EINVAL;
-
-	dentry = debugfs_create_file("short_addr", 0444, root,
-				     lowpan_802154_dev(dev)->wdev->ieee802154_ptr,
-				     &lowpan_short_addr_fops);
-	if (!dentry)
-		return -EINVAL;
-
-	return 0;
-}
-
-int lowpan_dev_debugfs_init(struct net_device *dev)
-{
-	struct lowpan_dev *ldev = lowpan_dev(dev);
-	struct dentry *contexts, *dentry;
-	int ret, i;
-
-	/* creating the root */
-	ldev->iface_debugfs = debugfs_create_dir(dev->name, lowpan_debugfs);
-	if (!ldev->iface_debugfs)
-		goto fail;
-
-	contexts = debugfs_create_dir("contexts", ldev->iface_debugfs);
-	if (!contexts)
-		goto remove_root;
-
-	dentry = debugfs_create_file("show", 0644, contexts,
-				     &lowpan_dev(dev)->ctx,
-				     &lowpan_context_fops);
-	if (!dentry)
-		goto remove_root;
-=======
 static void lowpan_dev_debugfs_802154_init(const struct net_device *dev,
 					  struct lowpan_dev *ldev)
 {
@@ -330,7 +240,6 @@
 			    lowpan_802154_dev(dev)->wdev->ieee802154_ptr,
 			    &lowpan_short_addr_fops);
 }
->>>>>>> 24b8d41d
 
 void lowpan_dev_debugfs_init(struct net_device *dev)
 {
@@ -338,13 +247,6 @@
 	struct dentry *contexts;
 	int i;
 
-<<<<<<< HEAD
-	ret = lowpan_dev_debugfs_802154_init(dev, ldev);
-	if (ret < 0)
-		goto remove_root;
-
-	return 0;
-=======
 	/* creating the root */
 	ldev->iface_debugfs = debugfs_create_dir(dev->name, lowpan_debugfs);
 
@@ -355,7 +257,6 @@
 
 	for (i = 0; i < LOWPAN_IPHC_CTX_TABLE_SIZE; i++)
 		lowpan_dev_debugfs_ctx_init(dev, contexts, i);
->>>>>>> 24b8d41d
 
 	lowpan_dev_debugfs_802154_init(dev, ldev);
 }
