--- conflicted
+++ resolved
@@ -55,57 +55,13 @@
 generic_timeout_nla_policy[CTA_TIMEOUT_GENERIC_MAX+1] = {
 	[CTA_TIMEOUT_GENERIC_TIMEOUT]	= { .type = NLA_U32 },
 };
-<<<<<<< HEAD
-#endif /* CONFIG_NF_CT_NETLINK_TIMEOUT */
-
-#ifdef CONFIG_SYSCTL
-static struct ctl_table generic_sysctl_table[] = {
-	{
-		.procname	= "nf_conntrack_generic_timeout",
-		.maxlen		= sizeof(unsigned int),
-		.mode		= 0644,
-		.proc_handler	= proc_dointvec_jiffies,
-	},
-	{ }
-};
-#endif /* CONFIG_SYSCTL */
-=======
 #endif /* CONFIG_NF_CONNTRACK_TIMEOUT */
->>>>>>> 24b8d41d
 
 void nf_conntrack_generic_init_net(struct net *net)
 {
-<<<<<<< HEAD
-#ifdef CONFIG_SYSCTL
-	pn->ctl_table = kmemdup(generic_sysctl_table,
-				sizeof(generic_sysctl_table),
-				GFP_KERNEL);
-	if (!pn->ctl_table)
-		return -ENOMEM;
-
-	pn->ctl_table[0].data = &gn->timeout;
-#endif
-	return 0;
-}
-
-static int generic_init_net(struct net *net, u_int16_t proto)
-{
-	struct nf_generic_net *gn = generic_pernet(net);
-	struct nf_proto_net *pn = &gn->pn;
-
-	gn->timeout = nf_ct_generic_timeout;
-
-	return generic_kmemdup_sysctl_table(pn, gn);
-}
-
-static struct nf_proto_net *generic_get_net_proto(struct net *net)
-{
-	return &net->ct.nf_ct_proto.generic.pn;
-=======
 	struct nf_generic_net *gn = nf_generic_pernet(net);
 
 	gn->timeout = nf_ct_generic_timeout;
->>>>>>> 24b8d41d
 }
 
 const struct nf_conntrack_l4proto nf_conntrack_l4proto_generic =
