// SPDX-License-Identifier: GPL-2.0-only
/*
 * Copyright (c) 2008-2009 Patrick McHardy <kaber@trash.net>
 * Copyright (c) 2013 Eric Leblond <eric@regit.org>
 *
 * Development of this code funded by Astaro AG (http://www.astaro.com/)
 */

#include <linux/kernel.h>
#include <linux/init.h>
#include <linux/module.h>
#include <linux/netlink.h>
#include <linux/netfilter.h>
#include <linux/netfilter/nf_tables.h>
#include <net/netfilter/nf_tables.h>
#include <net/netfilter/nft_reject.h>
#include <linux/icmp.h>
#include <linux/icmpv6.h>

const struct nla_policy nft_reject_policy[NFTA_REJECT_MAX + 1] = {
	[NFTA_REJECT_TYPE]		= { .type = NLA_U32 },
	[NFTA_REJECT_ICMP_CODE]		= { .type = NLA_U8 },
};
EXPORT_SYMBOL_GPL(nft_reject_policy);

int nft_reject_validate(const struct nft_ctx *ctx,
			const struct nft_expr *expr,
			const struct nft_data **data)
{
	return nft_chain_validate_hooks(ctx->chain,
					(1 << NF_INET_LOCAL_IN) |
					(1 << NF_INET_FORWARD) |
<<<<<<< HEAD
					(1 << NF_INET_LOCAL_OUT));
=======
					(1 << NF_INET_LOCAL_OUT) |
					(1 << NF_INET_PRE_ROUTING));
>>>>>>> 24b8d41d
}
EXPORT_SYMBOL_GPL(nft_reject_validate);

int nft_reject_init(const struct nft_ctx *ctx,
		    const struct nft_expr *expr,
		    const struct nlattr * const tb[])
{
	struct nft_reject *priv = nft_expr_priv(expr);
	int err;

	err = nft_reject_validate(ctx, expr, NULL);
	if (err < 0)
		return err;

	if (tb[NFTA_REJECT_TYPE] == NULL)
		return -EINVAL;

	priv->type = ntohl(nla_get_be32(tb[NFTA_REJECT_TYPE]));
	switch (priv->type) {
	case NFT_REJECT_ICMP_UNREACH:
		if (tb[NFTA_REJECT_ICMP_CODE] == NULL)
			return -EINVAL;
		priv->icmp_code = nla_get_u8(tb[NFTA_REJECT_ICMP_CODE]);
	case NFT_REJECT_TCP_RST:
		break;
	default:
		return -EINVAL;
	}

	return 0;
}
EXPORT_SYMBOL_GPL(nft_reject_init);

int nft_reject_dump(struct sk_buff *skb, const struct nft_expr *expr)
{
	const struct nft_reject *priv = nft_expr_priv(expr);

	if (nla_put_be32(skb, NFTA_REJECT_TYPE, htonl(priv->type)))
		goto nla_put_failure;

	switch (priv->type) {
	case NFT_REJECT_ICMP_UNREACH:
		if (nla_put_u8(skb, NFTA_REJECT_ICMP_CODE, priv->icmp_code))
			goto nla_put_failure;
		break;
	default:
		break;
	}

	return 0;

nla_put_failure:
	return -1;
}
EXPORT_SYMBOL_GPL(nft_reject_dump);

static u8 icmp_code_v4[NFT_REJECT_ICMPX_MAX + 1] = {
	[NFT_REJECT_ICMPX_NO_ROUTE]		= ICMP_NET_UNREACH,
	[NFT_REJECT_ICMPX_PORT_UNREACH]		= ICMP_PORT_UNREACH,
	[NFT_REJECT_ICMPX_HOST_UNREACH]		= ICMP_HOST_UNREACH,
	[NFT_REJECT_ICMPX_ADMIN_PROHIBITED]	= ICMP_PKT_FILTERED,
};

int nft_reject_icmp_code(u8 code)
{
	if (WARN_ON_ONCE(code > NFT_REJECT_ICMPX_MAX))
		return ICMP_NET_UNREACH;

	return icmp_code_v4[code];
}

EXPORT_SYMBOL_GPL(nft_reject_icmp_code);


static u8 icmp_code_v6[NFT_REJECT_ICMPX_MAX + 1] = {
	[NFT_REJECT_ICMPX_NO_ROUTE]		= ICMPV6_NOROUTE,
	[NFT_REJECT_ICMPX_PORT_UNREACH]		= ICMPV6_PORT_UNREACH,
	[NFT_REJECT_ICMPX_HOST_UNREACH]		= ICMPV6_ADDR_UNREACH,
	[NFT_REJECT_ICMPX_ADMIN_PROHIBITED]	= ICMPV6_ADM_PROHIBITED,
};

int nft_reject_icmpv6_code(u8 code)
{
	if (WARN_ON_ONCE(code > NFT_REJECT_ICMPX_MAX))
		return ICMPV6_NOROUTE;

	return icmp_code_v6[code];
}

EXPORT_SYMBOL_GPL(nft_reject_icmpv6_code);

MODULE_LICENSE("GPL");
MODULE_AUTHOR("Patrick McHardy <kaber@trash.net>");
MODULE_DESCRIPTION("Netfilter x_tables over nftables module");<|MERGE_RESOLUTION|>--- conflicted
+++ resolved
@@ -30,12 +30,8 @@
 	return nft_chain_validate_hooks(ctx->chain,
 					(1 << NF_INET_LOCAL_IN) |
 					(1 << NF_INET_FORWARD) |
-<<<<<<< HEAD
-					(1 << NF_INET_LOCAL_OUT));
-=======
 					(1 << NF_INET_LOCAL_OUT) |
 					(1 << NF_INET_PRE_ROUTING));
->>>>>>> 24b8d41d
 }
 EXPORT_SYMBOL_GPL(nft_reject_validate);
 
@@ -44,11 +40,6 @@
 		    const struct nlattr * const tb[])
 {
 	struct nft_reject *priv = nft_expr_priv(expr);
-	int err;
-
-	err = nft_reject_validate(ctx, expr, NULL);
-	if (err < 0)
-		return err;
 
 	if (tb[NFTA_REJECT_TYPE] == NULL)
 		return -EINVAL;
