--- conflicted
+++ resolved
@@ -347,11 +347,7 @@
 	if (skb_vlan_tag_present(entskb)) {
 		struct nlattr *nest;
 
-<<<<<<< HEAD
-		nest = nla_nest_start(skb, NFQA_VLAN | NLA_F_NESTED);
-=======
 		nest = nla_nest_start(skb, NFQA_VLAN);
->>>>>>> 24b8d41d
 		if (!nest)
 			goto nla_put_failure;
 
@@ -582,11 +578,7 @@
 	if (nfqnl_put_bridge(entry, skb) < 0)
 		goto nla_put_failure;
 
-<<<<<<< HEAD
-	if (entskb->tstamp.tv64) {
-=======
 	if (entry->state.hook <= NF_INET_FORWARD && entskb->tstamp) {
->>>>>>> 24b8d41d
 		struct nfqnl_msg_packet_timestamp ts;
 		struct timespec64 kts = ktime_to_timespec64(entskb->tstamp);
 
@@ -956,18 +948,7 @@
 	.notifier_call	= nfqnl_rcv_dev_event,
 };
 
-<<<<<<< HEAD
-static int nf_hook_cmp(struct nf_queue_entry *entry, unsigned long entry_ptr)
-{
-	return rcu_access_pointer(entry->state.hook_entries) ==
-		(struct nf_hook_entry *)entry_ptr;
-}
-
-static void nfqnl_nf_hook_drop(struct net *net,
-			       const struct nf_hook_entry *hook)
-=======
 static void nfqnl_nf_hook_drop(struct net *net)
->>>>>>> 24b8d41d
 {
 	struct nfnl_queue_net *q = nfnl_queue_pernet(net);
 	int i;
@@ -1146,28 +1127,18 @@
 		struct nlattr *tb[NFQA_VLAN_MAX + 1];
 		int err;
 
-<<<<<<< HEAD
-		err = nla_parse_nested(tb, NFQA_VLAN_MAX, nfqa[NFQA_VLAN],
-				       nfqa_vlan_policy);
-=======
 		err = nla_parse_nested_deprecated(tb, NFQA_VLAN_MAX,
 						  nfqa[NFQA_VLAN],
 						  nfqa_vlan_policy, NULL);
->>>>>>> 24b8d41d
 		if (err < 0)
 			return err;
 
 		if (!tb[NFQA_VLAN_TCI] || !tb[NFQA_VLAN_PROTO])
 			return -EINVAL;
 
-<<<<<<< HEAD
-		entry->skb->vlan_tci = ntohs(nla_get_be16(tb[NFQA_VLAN_TCI]));
-		entry->skb->vlan_proto = nla_get_be16(tb[NFQA_VLAN_PROTO]);
-=======
 		__vlan_hwaccel_put_tag(entry->skb,
 			nla_get_be16(tb[NFQA_VLAN_PROTO]),
 			ntohs(nla_get_be16(tb[NFQA_VLAN_TCI])));
->>>>>>> 24b8d41d
 	}
 
 	if (nfqa[NFQA_L2HDR]) {
@@ -1534,23 +1505,15 @@
 
 static void __net_exit nfnl_queue_net_exit(struct net *net)
 {
-<<<<<<< HEAD
-=======
 	struct nfnl_queue_net *q = nfnl_queue_pernet(net);
 	unsigned int i;
 
->>>>>>> 24b8d41d
 	nf_unregister_queue_handler(net);
 #ifdef CONFIG_PROC_FS
 	remove_proc_entry("nfnetlink_queue", net->nf.proc_netfilter);
 #endif
 	for (i = 0; i < INSTANCE_BUCKETS; i++)
 		WARN_ON_ONCE(!hlist_empty(&q->instance_table[i]));
-}
-
-static void nfnl_queue_net_exit_batch(struct list_head *net_exit_list)
-{
-	synchronize_rcu();
 }
 
 static void nfnl_queue_net_exit_batch(struct list_head *net_exit_list)
@@ -1585,11 +1548,7 @@
 
 	status = register_netdevice_notifier(&nfqnl_dev_notifier);
 	if (status < 0) {
-<<<<<<< HEAD
-		pr_err("nf_queue: failed to register netdevice notifier\n");
-=======
 		pr_err("failed to register netdevice notifier\n");
->>>>>>> 24b8d41d
 		goto cleanup_netlink_subsys;
 	}
 
