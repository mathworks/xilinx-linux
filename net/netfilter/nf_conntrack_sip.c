--- conflicted
+++ resolved
@@ -1665,39 +1665,13 @@
 static int __init nf_conntrack_sip_init(void)
 {
 	int i, ret;
-<<<<<<< HEAD
-=======
 
 	NF_CT_HELPER_BUILD_BUG_ON(sizeof(struct nf_ct_sip_master));
->>>>>>> 24b8d41d
 
 	if (ports_c == 0)
 		ports[ports_c++] = SIP_PORT;
 
 	for (i = 0; i < ports_c; i++) {
-<<<<<<< HEAD
-		memset(&sip[i], 0, sizeof(sip[i]));
-
-		nf_ct_helper_init(&sip[4 * i], AF_INET, IPPROTO_UDP, "sip",
-				  SIP_PORT, ports[i], i, sip_exp_policy,
-				  SIP_EXPECT_MAX,
-				  sizeof(struct nf_ct_sip_master), sip_help_udp,
-				  NULL, THIS_MODULE);
-		nf_ct_helper_init(&sip[4 * i + 1], AF_INET, IPPROTO_TCP, "sip",
-				  SIP_PORT, ports[i], i, sip_exp_policy,
-				  SIP_EXPECT_MAX,
-				  sizeof(struct nf_ct_sip_master), sip_help_tcp,
-				  NULL, THIS_MODULE);
-		nf_ct_helper_init(&sip[4 * i + 2], AF_INET6, IPPROTO_UDP, "sip",
-				  SIP_PORT, ports[i], i, sip_exp_policy,
-				  SIP_EXPECT_MAX,
-				  sizeof(struct nf_ct_sip_master), sip_help_udp,
-				  NULL, THIS_MODULE);
-		nf_ct_helper_init(&sip[4 * i + 3], AF_INET6, IPPROTO_TCP, "sip",
-				  SIP_PORT, ports[i], i, sip_exp_policy,
-				  SIP_EXPECT_MAX,
-				  sizeof(struct nf_ct_sip_master), sip_help_tcp,
-=======
 		nf_ct_helper_init(&sip[4 * i], AF_INET, IPPROTO_UDP,
 				  HELPER_NAME, SIP_PORT, ports[i], i,
 				  sip_exp_policy, SIP_EXPECT_MAX, sip_help_udp,
@@ -1713,7 +1687,6 @@
 		nf_ct_helper_init(&sip[4 * i + 3], AF_INET6, IPPROTO_TCP,
 				  HELPER_NAME, SIP_PORT, ports[i], i,
 				  sip_exp_policy, SIP_EXPECT_MAX, sip_help_tcp,
->>>>>>> 24b8d41d
 				  NULL, THIS_MODULE);
 	}
 
