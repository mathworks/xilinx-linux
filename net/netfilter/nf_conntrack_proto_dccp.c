--- conflicted
+++ resolved
@@ -380,50 +380,9 @@
 	},
 };
 
-<<<<<<< HEAD
-/* this module per-net specifics */
-static int dccp_net_id __read_mostly;
-struct dccp_net {
-	struct nf_proto_net pn;
-	int dccp_loose;
-	unsigned int dccp_timeout[CT_DCCP_MAX + 1];
-};
-
-static inline struct dccp_net *dccp_pernet(struct net *net)
-{
-	return net_generic(net, dccp_net_id);
-}
-
-static bool dccp_pkt_to_tuple(const struct sk_buff *skb, unsigned int dataoff,
-			      struct net *net, struct nf_conntrack_tuple *tuple)
-{
-	struct dccp_hdr _hdr, *dh;
-
-	/* Actually only need first 4 bytes to get ports. */
-	dh = skb_header_pointer(skb, dataoff, 4, &_hdr);
-	if (dh == NULL)
-		return false;
-
-	tuple->src.u.dccp.port = dh->dccph_sport;
-	tuple->dst.u.dccp.port = dh->dccph_dport;
-	return true;
-}
-
-static bool dccp_invert_tuple(struct nf_conntrack_tuple *inv,
-			      const struct nf_conntrack_tuple *tuple)
-{
-	inv->src.u.dccp.port = tuple->dst.u.dccp.port;
-	inv->dst.u.dccp.port = tuple->src.u.dccp.port;
-	return true;
-}
-
-static bool dccp_new(struct nf_conn *ct, const struct sk_buff *skb,
-		     unsigned int dataoff, unsigned int *timeouts)
-=======
 static noinline bool
 dccp_new(struct nf_conn *ct, const struct sk_buff *skb,
 	 const struct dccp_hdr *dh)
->>>>>>> 24b8d41d
 {
 	struct net *net = nf_ct_net(ct);
 	struct nf_dccp_net *dn;
