--- conflicted
+++ resolved
@@ -314,18 +314,6 @@
 	if (!net_eq(nf_ct_net(ct), net))
 		goto release;
 
-<<<<<<< HEAD
-	l3proto = __nf_ct_l3proto_find(nf_ct_l3num(ct));
-	NF_CT_ASSERT(l3proto);
-	l4proto = __nf_ct_l4proto_find(nf_ct_l3num(ct), nf_ct_protonum(ct));
-	NF_CT_ASSERT(l4proto);
-
-	ret = -ENOSPC;
-	seq_printf(s, "%-8s %u %-8s %u %ld ",
-		   l3proto->name, nf_ct_l3num(ct),
-		   l4proto->name, nf_ct_protonum(ct),
-		   nf_ct_expires(ct)  / HZ);
-=======
 	l4proto = nf_ct_l4proto_find(nf_ct_protonum(ct));
 
 	ret = -ENOSPC;
@@ -335,7 +323,6 @@
 
 	if (!test_bit(IPS_OFFLOAD_BIT, &ct->status))
 		seq_printf(s, "%ld ", nf_ct_expires(ct)  / HZ);
->>>>>>> 24b8d41d
 
 	if (l4proto->print_conntrack)
 		l4proto->print_conntrack(s, ct);
@@ -448,19 +435,11 @@
 	seq_printf(seq, "%08x  %08x %08x %08x %08x %08x %08x %08x "
 			"%08x %08x %08x %08x %08x  %08x %08x %08x %08x\n",
 		   nr_conntracks,
-<<<<<<< HEAD
-		   0,
-		   st->found,
-		   0,
-		   st->invalid,
-		   st->ignore,
-=======
 		   st->clash_resolve,
 		   st->found,
 		   0,
 		   st->invalid,
 		   0,
->>>>>>> 24b8d41d
 		   0,
 		   0,
 		   st->insert,
@@ -540,11 +519,7 @@
 
 static int
 nf_conntrack_hash_sysctl(struct ctl_table *table, int write,
-<<<<<<< HEAD
-			 void __user *buffer, size_t *lenp, loff_t *ppos)
-=======
 			 void *buffer, size_t *lenp, loff_t *ppos)
->>>>>>> 24b8d41d
 {
 	int ret;
 
@@ -1057,17 +1032,6 @@
 	table = kmemdup(nf_ct_sysctl_table, sizeof(nf_ct_sysctl_table),
 			GFP_KERNEL);
 	if (!table)
-<<<<<<< HEAD
-		goto out_kmemdup;
-
-	table[1].data = &net->ct.count;
-	table[3].data = &net->ct.sysctl_checksum;
-	table[4].data = &net->ct.sysctl_log_invalid;
-
-	/* Don't export sysctls to unprivileged users */
-	if (net->user_ns != &init_user_ns)
-		table[0].procname = NULL;
-=======
 		return -ENOMEM;
 
 	table[NF_SYSCTL_CT_COUNT].data = &net->ct.count;
@@ -1104,10 +1068,6 @@
 	} else if (!net_eq(&init_net, net)) {
 		table[NF_SYSCTL_CT_BUCKETS].mode = 0444;
 	}
->>>>>>> 24b8d41d
-
-	if (!net_eq(&init_net, net))
-		table[2].mode = 0444;
 
 	net->ct.sysctl_header = register_net_sysctl(net, "net/netfilter", table);
 	if (!net->ct.sysctl_header)
