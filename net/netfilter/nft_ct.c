--- conflicted
+++ resolved
@@ -140,13 +140,6 @@
 		memcpy(dest, &count, sizeof(count));
 		return;
 	}
-<<<<<<< HEAD
-	case NFT_CT_L3PROTOCOL:
-		*dest = nf_ct_l3num(ct);
-		return;
-	case NFT_CT_PROTOCOL:
-		*dest = nf_ct_protonum(ct);
-=======
 	case NFT_CT_AVGPKT: {
 		const struct nf_conn_acct *acct = nf_conn_acct_find(ct);
 		u64 avgcnt = 0, bcnt = 0, pcnt = 0;
@@ -185,7 +178,6 @@
 #endif
 	case NFT_CT_ID:
 		*dest = nf_ct_get_id(ct);
->>>>>>> 24b8d41d
 		return;
 	default:
 		break;
@@ -307,8 +299,6 @@
 		}
 		break;
 #endif
-<<<<<<< HEAD
-=======
 #ifdef CONFIG_NF_CONNTRACK_SECMARK
 	case NFT_CT_SECMARK:
 		if (ct->secmark != value) {
@@ -317,7 +307,6 @@
 		}
 		break;
 #endif
->>>>>>> 24b8d41d
 #ifdef CONFIG_NF_CONNTRACK_LABELS
 	case NFT_CT_LABELS:
 		nf_connlabels_replace(ct,
@@ -326,8 +315,6 @@
 				      NF_CT_LABELS_MAX_SIZE / sizeof(u32));
 		break;
 #endif
-<<<<<<< HEAD
-=======
 #ifdef CONFIG_NF_CONNTRACK_EVENTS
 	case NFT_CT_EVENTMASK: {
 		struct nf_conntrack_ecache *e = nf_ct_ecache_find(ct);
@@ -344,7 +331,6 @@
 		break;
 	}
 #endif
->>>>>>> 24b8d41d
 	default:
 		break;
 	}
@@ -522,13 +508,9 @@
 	if (err < 0)
 		return err;
 
-<<<<<<< HEAD
-	if (priv->key == NFT_CT_BYTES || priv->key == NFT_CT_PKTS)
-=======
 	if (priv->key == NFT_CT_BYTES ||
 	    priv->key == NFT_CT_PKTS  ||
 	    priv->key == NFT_CT_AVGPKT)
->>>>>>> 24b8d41d
 		nf_ct_set_acct(ctx->net, true);
 
 	return 0;
@@ -557,7 +539,6 @@
 			   const struct nlattr * const tb[])
 {
 	struct nft_ct *priv = nft_expr_priv(expr);
-	bool label_got = false;
 	unsigned int len;
 	int err;
 
@@ -568,9 +549,6 @@
 	case NFT_CT_MARK:
 		if (tb[NFTA_CT_DIRECTION])
 			return -EINVAL;
-<<<<<<< HEAD
-		len = FIELD_SIZEOF(struct nf_conn, mark);
-=======
 		len = sizeof_field(struct nf_conn, mark);
 		break;
 #endif
@@ -604,18 +582,6 @@
 		if (tb[NFTA_CT_DIRECTION])
 			return -EINVAL;
 		len = sizeof(u32);
->>>>>>> 24b8d41d
-		break;
-#endif
-#ifdef CONFIG_NF_CONNTRACK_LABELS
-	case NFT_CT_LABELS:
-		if (tb[NFTA_CT_DIRECTION])
-			return -EINVAL;
-		len = NF_CT_LABELS_MAX_SIZE;
-		err = nf_connlabels_get(ctx->net, (len * BITS_PER_BYTE) - 1);
-		if (err)
-			return err;
-		label_got = true;
 		break;
 #endif
 	default:
@@ -646,23 +612,14 @@
 	return 0;
 
 err1:
-<<<<<<< HEAD
-	if (label_got)
-		nf_connlabels_put(ctx->net);
-=======
 	__nft_ct_set_destroy(ctx, priv);
->>>>>>> 24b8d41d
 	return err;
 }
 
 static void nft_ct_get_destroy(const struct nft_ctx *ctx,
 			       const struct nft_expr *expr)
 {
-<<<<<<< HEAD
-	nft_ct_l3proto_module_put(ctx->afi->family);
-=======
 	nf_ct_netns_put(ctx->net, ctx->family);
->>>>>>> 24b8d41d
 }
 
 static void nft_ct_set_destroy(const struct nft_ctx *ctx,
@@ -670,22 +627,8 @@
 {
 	struct nft_ct *priv = nft_expr_priv(expr);
 
-<<<<<<< HEAD
-	switch (priv->key) {
-#ifdef CONFIG_NF_CONNTRACK_LABELS
-	case NFT_CT_LABELS:
-		nf_connlabels_put(ctx->net);
-		break;
-#endif
-	default:
-		break;
-	}
-
-	nft_ct_l3proto_module_put(ctx->afi->family);
-=======
 	__nft_ct_set_destroy(ctx, priv);
 	nf_ct_netns_put(ctx->net, ctx->family);
->>>>>>> 24b8d41d
 }
 
 static int nft_ct_get_dump(struct sk_buff *skb, const struct nft_expr *expr)
@@ -1340,11 +1283,6 @@
 
 static int __init nft_ct_module_init(void)
 {
-<<<<<<< HEAD
-	BUILD_BUG_ON(NF_CT_LABELS_MAX_SIZE > NFT_REG_SIZE);
-
-	return nft_register_expr(&nft_ct_type);
-=======
 	int err;
 
 	BUILD_BUG_ON(NF_CT_LABELS_MAX_SIZE > NFT_REG_SIZE);
@@ -1382,7 +1320,6 @@
 err1:
 	nft_unregister_expr(&nft_ct_type);
 	return err;
->>>>>>> 24b8d41d
 }
 
 static void __exit nft_ct_module_exit(void)
