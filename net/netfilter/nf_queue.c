/*
 * Rusty Russell (C)2000 -- This code is GPL.
 * Patrick McHardy (c) 2006-2012
 */

#include <linux/kernel.h>
#include <linux/slab.h>
#include <linux/init.h>
#include <linux/module.h>
#include <linux/proc_fs.h>
#include <linux/skbuff.h>
#include <linux/netfilter.h>
#include <linux/netfilter_ipv4.h>
#include <linux/netfilter_ipv6.h>
#include <linux/netfilter_bridge.h>
#include <linux/seq_file.h>
#include <linux/rcupdate.h>
#include <net/protocol.h>
#include <net/netfilter/nf_queue.h>
#include <net/dst.h>

#include "nf_internals.h"

/*
 * Hook for nfnetlink_queue to register its queue handler.
 * We do this so that most of the NFQUEUE code can be modular.
 *
 * Once the queue is registered it must reinject all packets it
 * receives, no matter what.
 */

/* return EBUSY when somebody else is registered, return EEXIST if the
 * same handler is registered, return 0 in case of success. */
void nf_register_queue_handler(struct net *net, const struct nf_queue_handler *qh)
{
	/* should never happen, we only have one queueing backend in kernel */
	WARN_ON(rcu_access_pointer(net->nf.queue_handler));
	rcu_assign_pointer(net->nf.queue_handler, qh);
}
EXPORT_SYMBOL(nf_register_queue_handler);

/* The caller must flush their queue before this */
void nf_unregister_queue_handler(struct net *net)
{
	RCU_INIT_POINTER(net->nf.queue_handler, NULL);
}
EXPORT_SYMBOL(nf_unregister_queue_handler);

static void nf_queue_entry_release_refs(struct nf_queue_entry *entry)
{
	struct nf_hook_state *state = &entry->state;

	/* Release those devices we held, or Alexey will kill me. */
	if (state->in)
		dev_put(state->in);
	if (state->out)
		dev_put(state->out);
	if (state->sk)
		sock_put(state->sk);

#if IS_ENABLED(CONFIG_BRIDGE_NETFILTER)
	if (entry->physin)
		dev_put(entry->physin);
	if (entry->physout)
		dev_put(entry->physout);
#endif
}

void nf_queue_entry_free(struct nf_queue_entry *entry)
{
	nf_queue_entry_release_refs(entry);
	kfree(entry);
}
EXPORT_SYMBOL_GPL(nf_queue_entry_free);

static void __nf_queue_entry_init_physdevs(struct nf_queue_entry *entry)
{
#if IS_ENABLED(CONFIG_BRIDGE_NETFILTER)
	const struct sk_buff *skb = entry->skb;
	struct nf_bridge_info *nf_bridge;

	nf_bridge = nf_bridge_info_get(skb);
	if (nf_bridge) {
		entry->physin = nf_bridge_get_physindev(skb);
		entry->physout = nf_bridge_get_physoutdev(skb);
	} else {
		entry->physin = NULL;
		entry->physout = NULL;
	}
#endif
}

/* Bump dev refs so they don't vanish while packet is out */
void nf_queue_entry_get_refs(struct nf_queue_entry *entry)
{
	struct nf_hook_state *state = &entry->state;

	if (state->in)
		dev_hold(state->in);
	if (state->out)
		dev_hold(state->out);
	if (state->sk)
		sock_hold(state->sk);

#if IS_ENABLED(CONFIG_BRIDGE_NETFILTER)
	if (entry->physin)
		dev_hold(entry->physin);
	if (entry->physout)
		dev_hold(entry->physout);
#endif
}
EXPORT_SYMBOL_GPL(nf_queue_entry_get_refs);

<<<<<<< HEAD
void nf_queue_nf_hook_drop(struct net *net, const struct nf_hook_entry *entry)
=======
void nf_queue_nf_hook_drop(struct net *net)
>>>>>>> 24b8d41d
{
	const struct nf_queue_handler *qh;

	rcu_read_lock();
	qh = rcu_dereference(net->nf.queue_handler);
	if (qh)
<<<<<<< HEAD
		qh->nf_hook_drop(net, entry);
=======
		qh->nf_hook_drop(net);
>>>>>>> 24b8d41d
	rcu_read_unlock();
}
EXPORT_SYMBOL_GPL(nf_queue_nf_hook_drop);

<<<<<<< HEAD
static int __nf_queue(struct sk_buff *skb, const struct nf_hook_state *state,
		      unsigned int queuenum)
=======
static void nf_ip_saveroute(const struct sk_buff *skb,
			    struct nf_queue_entry *entry)
{
	struct ip_rt_info *rt_info = nf_queue_entry_reroute(entry);

	if (entry->state.hook == NF_INET_LOCAL_OUT) {
		const struct iphdr *iph = ip_hdr(skb);

		rt_info->tos = iph->tos;
		rt_info->daddr = iph->daddr;
		rt_info->saddr = iph->saddr;
		rt_info->mark = skb->mark;
	}
}

static void nf_ip6_saveroute(const struct sk_buff *skb,
			     struct nf_queue_entry *entry)
{
	struct ip6_rt_info *rt_info = nf_queue_entry_reroute(entry);

	if (entry->state.hook == NF_INET_LOCAL_OUT) {
		const struct ipv6hdr *iph = ipv6_hdr(skb);

		rt_info->daddr = iph->daddr;
		rt_info->saddr = iph->saddr;
		rt_info->mark = skb->mark;
	}
}

static int __nf_queue(struct sk_buff *skb, const struct nf_hook_state *state,
		      unsigned int index, unsigned int queuenum)
>>>>>>> 24b8d41d
{
	struct nf_queue_entry *entry = NULL;
	const struct nf_queue_handler *qh;
	struct net *net = state->net;
<<<<<<< HEAD

	/* QUEUE == DROP if no one is waiting, to be safe. */
	qh = rcu_dereference(net->nf.queue_handler);
	if (!qh) {
		status = -ESRCH;
		goto err;
=======
	unsigned int route_key_size;
	int status;

	/* QUEUE == DROP if no one is waiting, to be safe. */
	qh = rcu_dereference(net->nf.queue_handler);
	if (!qh)
		return -ESRCH;

	switch (state->pf) {
	case AF_INET:
		route_key_size = sizeof(struct ip_rt_info);
		break;
	case AF_INET6:
		route_key_size = sizeof(struct ip6_rt_info);
		break;
	default:
		route_key_size = 0;
		break;
>>>>>>> 24b8d41d
	}

	entry = kmalloc(sizeof(*entry) + route_key_size, GFP_ATOMIC);
	if (!entry)
		return -ENOMEM;

	if (skb_dst(skb) && !skb_dst_force(skb)) {
		kfree(entry);
		return -ENETDOWN;
	}

	*entry = (struct nf_queue_entry) {
		.skb	= skb,
		.state	= *state,
		.hook_index = index,
		.size	= sizeof(*entry) + route_key_size,
	};

	__nf_queue_entry_init_physdevs(entry);

	nf_queue_entry_get_refs(entry);

	switch (entry->state.pf) {
	case AF_INET:
		nf_ip_saveroute(skb, entry);
		break;
	case AF_INET6:
		nf_ip6_saveroute(skb, entry);
		break;
	}

	status = qh->outfn(entry, queuenum);
	if (status < 0) {
		nf_queue_entry_free(entry);
		return status;
	}

	return 0;
}

/* Packets leaving via this function must come back through nf_reinject(). */
int nf_queue(struct sk_buff *skb, struct nf_hook_state *state,
	     unsigned int index, unsigned int verdict)
{
	int ret;

	ret = __nf_queue(skb, state, index, verdict >> NF_VERDICT_QBITS);
	if (ret < 0) {
		if (ret == -ESRCH &&
		    (verdict & NF_VERDICT_FLAG_QUEUE_BYPASS))
			return 1;
		kfree_skb(skb);
	}

	return 0;
}
EXPORT_SYMBOL_GPL(nf_queue);

static unsigned int nf_iterate(struct sk_buff *skb,
			       struct nf_hook_state *state,
			       const struct nf_hook_entries *hooks,
			       unsigned int *index)
{
	const struct nf_hook_entry *hook;
	unsigned int verdict, i = *index;

<<<<<<< HEAD
/* Packets leaving via this function must come back through nf_reinject(). */
int nf_queue(struct sk_buff *skb, struct nf_hook_state *state,
	     struct nf_hook_entry **entryp, unsigned int verdict)
{
	struct nf_hook_entry *entry = *entryp;
	int ret;

	RCU_INIT_POINTER(state->hook_entries, entry);
	ret = __nf_queue(skb, state, verdict >> NF_VERDICT_QBITS);
	if (ret < 0) {
		if (ret == -ESRCH &&
		    (verdict & NF_VERDICT_FLAG_QUEUE_BYPASS)) {
			*entryp = rcu_dereference(entry->next);
			return 1;
		}
		kfree_skb(skb);
	}

	return 0;
}

void nf_reinject(struct nf_queue_entry *entry, unsigned int verdict)
{
	struct nf_hook_entry *hook_entry;
	struct sk_buff *skb = entry->skb;
	const struct nf_afinfo *afinfo;
	struct nf_hook_ops *elem;
=======
	while (i < hooks->num_hook_entries) {
		hook = &hooks->hooks[i];
repeat:
		verdict = nf_hook_entry_hookfn(hook, skb, state);
		if (verdict != NF_ACCEPT) {
			*index = i;
			if (verdict != NF_REPEAT)
				return verdict;
			goto repeat;
		}
		i++;
	}

	*index = i;
	return NF_ACCEPT;
}

static struct nf_hook_entries *nf_hook_entries_head(const struct net *net, u8 pf, u8 hooknum)
{
	switch (pf) {
#ifdef CONFIG_NETFILTER_FAMILY_BRIDGE
	case NFPROTO_BRIDGE:
		return rcu_dereference(net->nf.hooks_bridge[hooknum]);
#endif
	case NFPROTO_IPV4:
		return rcu_dereference(net->nf.hooks_ipv4[hooknum]);
	case NFPROTO_IPV6:
		return rcu_dereference(net->nf.hooks_ipv6[hooknum]);
	default:
		WARN_ON_ONCE(1);
		return NULL;
	}

	return NULL;
}

/* Caller must hold rcu read-side lock */
void nf_reinject(struct nf_queue_entry *entry, unsigned int verdict)
{
	const struct nf_hook_entry *hook_entry;
	const struct nf_hook_entries *hooks;
	struct sk_buff *skb = entry->skb;
	const struct net *net;
	unsigned int i;
>>>>>>> 24b8d41d
	int err;
	u8 pf;

<<<<<<< HEAD
	hook_entry = rcu_dereference(entry->state.hook_entries);
	elem = &hook_entry->ops;

	nf_queue_entry_release_refs(entry);
=======
	net = entry->state.net;
	pf = entry->state.pf;

	hooks = nf_hook_entries_head(net, pf, entry->state.hook);

	i = entry->hook_index;
	if (WARN_ON_ONCE(!hooks || i >= hooks->num_hook_entries)) {
		kfree_skb(skb);
		nf_queue_entry_free(entry);
		return;
	}

	hook_entry = &hooks->hooks[i];
>>>>>>> 24b8d41d

	/* Continue traversal iff userspace said ok... */
	if (verdict == NF_REPEAT)
		verdict = nf_hook_entry_hookfn(hook_entry, skb, &entry->state);

	if (verdict == NF_ACCEPT) {
		if (nf_reroute(skb, entry) < 0)
			verdict = NF_DROP;
	}

	if (verdict == NF_ACCEPT) {
<<<<<<< HEAD
		hook_entry = rcu_dereference(hook_entry->next);
		if (hook_entry)
next_hook:
			verdict = nf_iterate(skb, &entry->state, &hook_entry);
=======
next_hook:
		++i;
		verdict = nf_iterate(skb, &entry->state, hooks, &i);
>>>>>>> 24b8d41d
	}

	switch (verdict & NF_VERDICT_MASK) {
	case NF_ACCEPT:
	case NF_STOP:
okfn:
		local_bh_disable();
		entry->state.okfn(entry->state.net, entry->state.sk, skb);
		local_bh_enable();
		break;
	case NF_QUEUE:
<<<<<<< HEAD
		err = nf_queue(skb, &entry->state, &hook_entry, verdict);
		if (err == 1) {
			if (hook_entry)
				goto next_hook;
			goto okfn;
		}
=======
		err = nf_queue(skb, &entry->state, i, verdict);
		if (err == 1)
			goto next_hook;
>>>>>>> 24b8d41d
		break;
	case NF_STOLEN:
		break;
	default:
		kfree_skb(skb);
	}

	nf_queue_entry_free(entry);
}
EXPORT_SYMBOL(nf_reinject);<|MERGE_RESOLUTION|>--- conflicted
+++ resolved
@@ -111,30 +111,18 @@
 }
 EXPORT_SYMBOL_GPL(nf_queue_entry_get_refs);
 
-<<<<<<< HEAD
-void nf_queue_nf_hook_drop(struct net *net, const struct nf_hook_entry *entry)
-=======
 void nf_queue_nf_hook_drop(struct net *net)
->>>>>>> 24b8d41d
 {
 	const struct nf_queue_handler *qh;
 
 	rcu_read_lock();
 	qh = rcu_dereference(net->nf.queue_handler);
 	if (qh)
-<<<<<<< HEAD
-		qh->nf_hook_drop(net, entry);
-=======
 		qh->nf_hook_drop(net);
->>>>>>> 24b8d41d
 	rcu_read_unlock();
 }
 EXPORT_SYMBOL_GPL(nf_queue_nf_hook_drop);
 
-<<<<<<< HEAD
-static int __nf_queue(struct sk_buff *skb, const struct nf_hook_state *state,
-		      unsigned int queuenum)
-=======
 static void nf_ip_saveroute(const struct sk_buff *skb,
 			    struct nf_queue_entry *entry)
 {
@@ -166,19 +154,10 @@
 
 static int __nf_queue(struct sk_buff *skb, const struct nf_hook_state *state,
 		      unsigned int index, unsigned int queuenum)
->>>>>>> 24b8d41d
 {
 	struct nf_queue_entry *entry = NULL;
 	const struct nf_queue_handler *qh;
 	struct net *net = state->net;
-<<<<<<< HEAD
-
-	/* QUEUE == DROP if no one is waiting, to be safe. */
-	qh = rcu_dereference(net->nf.queue_handler);
-	if (!qh) {
-		status = -ESRCH;
-		goto err;
-=======
 	unsigned int route_key_size;
 	int status;
 
@@ -197,7 +176,6 @@
 	default:
 		route_key_size = 0;
 		break;
->>>>>>> 24b8d41d
 	}
 
 	entry = kmalloc(sizeof(*entry) + route_key_size, GFP_ATOMIC);
@@ -264,35 +242,6 @@
 	const struct nf_hook_entry *hook;
 	unsigned int verdict, i = *index;
 
-<<<<<<< HEAD
-/* Packets leaving via this function must come back through nf_reinject(). */
-int nf_queue(struct sk_buff *skb, struct nf_hook_state *state,
-	     struct nf_hook_entry **entryp, unsigned int verdict)
-{
-	struct nf_hook_entry *entry = *entryp;
-	int ret;
-
-	RCU_INIT_POINTER(state->hook_entries, entry);
-	ret = __nf_queue(skb, state, verdict >> NF_VERDICT_QBITS);
-	if (ret < 0) {
-		if (ret == -ESRCH &&
-		    (verdict & NF_VERDICT_FLAG_QUEUE_BYPASS)) {
-			*entryp = rcu_dereference(entry->next);
-			return 1;
-		}
-		kfree_skb(skb);
-	}
-
-	return 0;
-}
-
-void nf_reinject(struct nf_queue_entry *entry, unsigned int verdict)
-{
-	struct nf_hook_entry *hook_entry;
-	struct sk_buff *skb = entry->skb;
-	const struct nf_afinfo *afinfo;
-	struct nf_hook_ops *elem;
-=======
 	while (i < hooks->num_hook_entries) {
 		hook = &hooks->hooks[i];
 repeat:
@@ -337,16 +286,9 @@
 	struct sk_buff *skb = entry->skb;
 	const struct net *net;
 	unsigned int i;
->>>>>>> 24b8d41d
 	int err;
 	u8 pf;
 
-<<<<<<< HEAD
-	hook_entry = rcu_dereference(entry->state.hook_entries);
-	elem = &hook_entry->ops;
-
-	nf_queue_entry_release_refs(entry);
-=======
 	net = entry->state.net;
 	pf = entry->state.pf;
 
@@ -360,7 +302,6 @@
 	}
 
 	hook_entry = &hooks->hooks[i];
->>>>>>> 24b8d41d
 
 	/* Continue traversal iff userspace said ok... */
 	if (verdict == NF_REPEAT)
@@ -372,39 +313,22 @@
 	}
 
 	if (verdict == NF_ACCEPT) {
-<<<<<<< HEAD
-		hook_entry = rcu_dereference(hook_entry->next);
-		if (hook_entry)
-next_hook:
-			verdict = nf_iterate(skb, &entry->state, &hook_entry);
-=======
 next_hook:
 		++i;
 		verdict = nf_iterate(skb, &entry->state, hooks, &i);
->>>>>>> 24b8d41d
 	}
 
 	switch (verdict & NF_VERDICT_MASK) {
 	case NF_ACCEPT:
 	case NF_STOP:
-okfn:
 		local_bh_disable();
 		entry->state.okfn(entry->state.net, entry->state.sk, skb);
 		local_bh_enable();
 		break;
 	case NF_QUEUE:
-<<<<<<< HEAD
-		err = nf_queue(skb, &entry->state, &hook_entry, verdict);
-		if (err == 1) {
-			if (hook_entry)
-				goto next_hook;
-			goto okfn;
-		}
-=======
 		err = nf_queue(skb, &entry->state, i, verdict);
 		if (err == 1)
 			goto next_hook;
->>>>>>> 24b8d41d
 		break;
 	case NF_STOLEN:
 		break;
