// SPDX-License-Identifier: GPL-2.0-only
/*
 * (C) 2012-2013 by Pablo Neira Ayuso <pablo@netfilter.org>
 *
 * This software has been sponsored by Sophos Astaro <http://www.sophos.com>
 */

#include <linux/kernel.h>
#include <linux/init.h>
#include <linux/module.h>
#include <linux/netlink.h>
#include <linux/netfilter.h>
#include <linux/netfilter/nfnetlink.h>
#include <linux/netfilter/nf_tables.h>
#include <linux/netfilter/nf_tables_compat.h>
#include <linux/netfilter/x_tables.h>
#include <linux/netfilter_ipv4/ip_tables.h>
#include <linux/netfilter_ipv6/ip6_tables.h>
#include <linux/netfilter_bridge/ebtables.h>
#include <linux/netfilter_arp/arp_tables.h>
#include <net/netfilter/nf_tables.h>

<<<<<<< HEAD
struct nft_xt {
	struct list_head	head;
	struct nft_expr_ops	ops;
	unsigned int		refcnt;
};

static void nft_xt_put(struct nft_xt *xt)
{
	if (--xt->refcnt == 0) {
		list_del(&xt->head);
		kfree(xt);
	}
}

static int nft_compat_chain_validate_dependency(const char *tablename,
						const struct nft_chain *chain)
=======
/* Used for matches where *info is larger than X byte */
#define NFT_MATCH_LARGE_THRESH	192

struct nft_xt_match_priv {
	void *info;
};

static int nft_compat_chain_validate_dependency(const struct nft_ctx *ctx,
						const char *tablename)
>>>>>>> 24b8d41d
{
	enum nft_chain_types type = NFT_CHAIN_T_DEFAULT;
	const struct nft_chain *chain = ctx->chain;
	const struct nft_base_chain *basechain;

	if (!tablename ||
	    !nft_is_base_chain(chain))
		return 0;

	basechain = nft_base_chain(chain);
	if (strcmp(tablename, "nat") == 0) {
		if (ctx->family != NFPROTO_BRIDGE)
			type = NFT_CHAIN_T_NAT;
		if (basechain->type->type != type)
			return -EINVAL;
	}

	return 0;
}

union nft_entry {
	struct ipt_entry e4;
	struct ip6t_entry e6;
	struct ebt_entry ebt;
	struct arpt_entry arp;
};

static inline void
nft_compat_set_par(struct xt_action_param *par, void *xt, const void *xt_info)
{
	par->target	= xt;
	par->targinfo	= xt_info;
	par->hotdrop	= false;
}

static void nft_target_eval_xt(const struct nft_expr *expr,
			       struct nft_regs *regs,
			       const struct nft_pktinfo *pkt)
{
	void *info = nft_expr_priv(expr);
	struct xt_target *target = expr->ops->data;
	struct sk_buff *skb = pkt->skb;
	int ret;

	nft_compat_set_par((struct xt_action_param *)&pkt->xt, target, info);

	ret = target->target(skb, &pkt->xt);

	if (pkt->xt.hotdrop)
		ret = NF_DROP;

	switch (ret) {
	case XT_CONTINUE:
		regs->verdict.code = NFT_CONTINUE;
		break;
	default:
		regs->verdict.code = ret;
		break;
	}
}

static void nft_target_eval_bridge(const struct nft_expr *expr,
				   struct nft_regs *regs,
				   const struct nft_pktinfo *pkt)
{
	void *info = nft_expr_priv(expr);
	struct xt_target *target = expr->ops->data;
	struct sk_buff *skb = pkt->skb;
	int ret;

	nft_compat_set_par((struct xt_action_param *)&pkt->xt, target, info);

	ret = target->target(skb, &pkt->xt);

	if (pkt->xt.hotdrop)
		ret = NF_DROP;

	switch (ret) {
	case EBT_ACCEPT:
		regs->verdict.code = NF_ACCEPT;
		break;
	case EBT_DROP:
		regs->verdict.code = NF_DROP;
		break;
	case EBT_CONTINUE:
		regs->verdict.code = NFT_CONTINUE;
		break;
	case EBT_RETURN:
		regs->verdict.code = NFT_RETURN;
		break;
	default:
		regs->verdict.code = ret;
		break;
	}
}

static const struct nla_policy nft_target_policy[NFTA_TARGET_MAX + 1] = {
	[NFTA_TARGET_NAME]	= { .type = NLA_NUL_STRING },
	[NFTA_TARGET_REV]	= { .type = NLA_U32 },
	[NFTA_TARGET_INFO]	= { .type = NLA_BINARY },
};

static void
nft_target_set_tgchk_param(struct xt_tgchk_param *par,
			   const struct nft_ctx *ctx,
			   struct xt_target *target, void *info,
			   union nft_entry *entry, u16 proto, bool inv)
{
	par->net	= ctx->net;
	par->table	= ctx->table->name;
	switch (ctx->family) {
	case AF_INET:
		entry->e4.ip.proto = proto;
		entry->e4.ip.invflags = inv ? IPT_INV_PROTO : 0;
		break;
	case AF_INET6:
		if (proto)
			entry->e6.ipv6.flags |= IP6T_F_PROTO;

		entry->e6.ipv6.proto = proto;
		entry->e6.ipv6.invflags = inv ? IP6T_INV_PROTO : 0;
		break;
	case NFPROTO_BRIDGE:
		entry->ebt.ethproto = (__force __be16)proto;
		entry->ebt.invflags = inv ? EBT_IPROTO : 0;
		break;
	case NFPROTO_ARP:
		break;
	}
	par->entryinfo	= entry;
	par->target	= target;
	par->targinfo	= info;
	if (nft_is_base_chain(ctx->chain)) {
		const struct nft_base_chain *basechain =
						nft_base_chain(ctx->chain);
		const struct nf_hook_ops *ops = &basechain->ops;

		par->hook_mask = 1 << ops->hooknum;
	} else {
		par->hook_mask = 0;
	}
	par->family	= ctx->family;
	par->nft_compat = true;
}

static void target_compat_from_user(struct xt_target *t, void *in, void *out)
{
	int pad;

	memcpy(out, in, t->targetsize);
	pad = XT_ALIGN(t->targetsize) - t->targetsize;
	if (pad > 0)
		memset(out + t->targetsize, 0, pad);
}

static const struct nla_policy nft_rule_compat_policy[NFTA_RULE_COMPAT_MAX + 1] = {
	[NFTA_RULE_COMPAT_PROTO]	= { .type = NLA_U32 },
	[NFTA_RULE_COMPAT_FLAGS]	= { .type = NLA_U32 },
};

static int nft_parse_compat(const struct nlattr *attr, u16 *proto, bool *inv)
{
	struct nlattr *tb[NFTA_RULE_COMPAT_MAX+1];
	u32 flags;
	int err;

	err = nla_parse_nested_deprecated(tb, NFTA_RULE_COMPAT_MAX, attr,
					  nft_rule_compat_policy, NULL);
	if (err < 0)
		return err;

	if (!tb[NFTA_RULE_COMPAT_PROTO] || !tb[NFTA_RULE_COMPAT_FLAGS])
		return -EINVAL;

	flags = ntohl(nla_get_be32(tb[NFTA_RULE_COMPAT_FLAGS]));
	if (flags & ~NFT_RULE_COMPAT_F_MASK)
		return -EINVAL;
	if (flags & NFT_RULE_COMPAT_F_INV)
		*inv = true;

	*proto = ntohl(nla_get_be32(tb[NFTA_RULE_COMPAT_PROTO]));
	return 0;
}

static void nft_compat_wait_for_destructors(void)
{
	/* xtables matches or targets can have side effects, e.g.
	 * creation/destruction of /proc files.
	 * The xt ->destroy functions are run asynchronously from
	 * work queue.  If we have pending invocations we thus
	 * need to wait for those to finish.
	 */
	nf_tables_trans_destroy_flush_work();
}

static int
nft_target_init(const struct nft_ctx *ctx, const struct nft_expr *expr,
		const struct nlattr * const tb[])
{
	void *info = nft_expr_priv(expr);
	struct xt_target *target = expr->ops->data;
	struct xt_tgchk_param par;
	size_t size = XT_ALIGN(nla_len(tb[NFTA_TARGET_INFO]));
	u16 proto = 0;
	bool inv = false;
	union nft_entry e = {};
	int ret;

	target_compat_from_user(target, nla_data(tb[NFTA_TARGET_INFO]), info);

	if (ctx->nla[NFTA_RULE_COMPAT]) {
		ret = nft_parse_compat(ctx->nla[NFTA_RULE_COMPAT], &proto, &inv);
		if (ret < 0)
			return ret;
	}

	nft_target_set_tgchk_param(&par, ctx, target, info, &e, proto, inv);

	nft_compat_wait_for_destructors();

	ret = xt_check_target(&par, size, proto, inv);
	if (ret < 0)
		return ret;

	/* The standard target cannot be used */
	if (!target->target)
		return -EINVAL;

	return 0;
}

static void __nft_mt_tg_destroy(struct module *me, const struct nft_expr *expr)
{
	module_put(me);
	kfree(expr->ops);
}

static void
nft_target_destroy(const struct nft_ctx *ctx, const struct nft_expr *expr)
{
	struct xt_target *target = expr->ops->data;
	void *info = nft_expr_priv(expr);
	struct module *me = target->me;
	struct xt_tgdtor_param par;

	par.net = ctx->net;
	par.target = target;
	par.targinfo = info;
	par.family = ctx->family;
	if (par.target->destroy != NULL)
		par.target->destroy(&par);

<<<<<<< HEAD
	nft_xt_put(container_of(expr->ops, struct nft_xt, ops));
	module_put(target->me);
=======
	__nft_mt_tg_destroy(me, expr);
}

static int nft_extension_dump_info(struct sk_buff *skb, int attr,
				   const void *info,
				   unsigned int size, unsigned int user_size)
{
	unsigned int info_size, aligned_size = XT_ALIGN(size);
	struct nlattr *nla;

	nla = nla_reserve(skb, attr, aligned_size);
	if (!nla)
		return -1;

	info_size = user_size ? : size;
	memcpy(nla_data(nla), info, info_size);
	memset(nla_data(nla) + info_size, 0, aligned_size - info_size);

	return 0;
>>>>>>> 24b8d41d
}

static int nft_target_dump(struct sk_buff *skb, const struct nft_expr *expr)
{
	const struct xt_target *target = expr->ops->data;
	void *info = nft_expr_priv(expr);

	if (nla_put_string(skb, NFTA_TARGET_NAME, target->name) ||
	    nla_put_be32(skb, NFTA_TARGET_REV, htonl(target->revision)) ||
	    nft_extension_dump_info(skb, NFTA_TARGET_INFO, info,
				    target->targetsize, target->usersize))
		goto nla_put_failure;

	return 0;

nla_put_failure:
	return -1;
}

static int nft_target_validate(const struct nft_ctx *ctx,
			       const struct nft_expr *expr,
			       const struct nft_data **data)
{
	struct xt_target *target = expr->ops->data;
	unsigned int hook_mask = 0;
	int ret;

	if (nft_is_base_chain(ctx->chain)) {
		const struct nft_base_chain *basechain =
						nft_base_chain(ctx->chain);
		const struct nf_hook_ops *ops = &basechain->ops;

		hook_mask = 1 << ops->hooknum;
		if (target->hooks && !(hook_mask & target->hooks))
			return -EINVAL;

		ret = nft_compat_chain_validate_dependency(ctx, target->table);
		if (ret < 0)
			return ret;
	}
	return 0;
}

static void __nft_match_eval(const struct nft_expr *expr,
			     struct nft_regs *regs,
			     const struct nft_pktinfo *pkt,
			     void *info)
{
	struct xt_match *match = expr->ops->data;
	struct sk_buff *skb = pkt->skb;
	bool ret;

	nft_compat_set_par((struct xt_action_param *)&pkt->xt, match, info);

	ret = match->match(skb, (struct xt_action_param *)&pkt->xt);

	if (pkt->xt.hotdrop) {
		regs->verdict.code = NF_DROP;
		return;
	}

	switch (ret ? 1 : 0) {
	case 1:
		regs->verdict.code = NFT_CONTINUE;
		break;
	case 0:
		regs->verdict.code = NFT_BREAK;
		break;
	}
}

static void nft_match_large_eval(const struct nft_expr *expr,
				 struct nft_regs *regs,
				 const struct nft_pktinfo *pkt)
{
	struct nft_xt_match_priv *priv = nft_expr_priv(expr);

	__nft_match_eval(expr, regs, pkt, priv->info);
}

static void nft_match_eval(const struct nft_expr *expr,
			   struct nft_regs *regs,
			   const struct nft_pktinfo *pkt)
{
	__nft_match_eval(expr, regs, pkt, nft_expr_priv(expr));
}

static const struct nla_policy nft_match_policy[NFTA_MATCH_MAX + 1] = {
	[NFTA_MATCH_NAME]	= { .type = NLA_NUL_STRING },
	[NFTA_MATCH_REV]	= { .type = NLA_U32 },
	[NFTA_MATCH_INFO]	= { .type = NLA_BINARY },
};

/* struct xt_mtchk_param and xt_tgchk_param look very similar */
static void
nft_match_set_mtchk_param(struct xt_mtchk_param *par, const struct nft_ctx *ctx,
			  struct xt_match *match, void *info,
			  union nft_entry *entry, u16 proto, bool inv)
{
	par->net	= ctx->net;
	par->table	= ctx->table->name;
	switch (ctx->family) {
	case AF_INET:
		entry->e4.ip.proto = proto;
		entry->e4.ip.invflags = inv ? IPT_INV_PROTO : 0;
		break;
	case AF_INET6:
		if (proto)
			entry->e6.ipv6.flags |= IP6T_F_PROTO;

		entry->e6.ipv6.proto = proto;
		entry->e6.ipv6.invflags = inv ? IP6T_INV_PROTO : 0;
		break;
	case NFPROTO_BRIDGE:
		entry->ebt.ethproto = (__force __be16)proto;
		entry->ebt.invflags = inv ? EBT_IPROTO : 0;
		break;
	case NFPROTO_ARP:
		break;
	}
	par->entryinfo	= entry;
	par->match	= match;
	par->matchinfo	= info;
	if (nft_is_base_chain(ctx->chain)) {
		const struct nft_base_chain *basechain =
						nft_base_chain(ctx->chain);
		const struct nf_hook_ops *ops = &basechain->ops;

		par->hook_mask = 1 << ops->hooknum;
	} else {
		par->hook_mask = 0;
	}
	par->family	= ctx->family;
	par->nft_compat = true;
}

static void match_compat_from_user(struct xt_match *m, void *in, void *out)
{
	int pad;

	memcpy(out, in, m->matchsize);
	pad = XT_ALIGN(m->matchsize) - m->matchsize;
	if (pad > 0)
		memset(out + m->matchsize, 0, pad);
}

static int
__nft_match_init(const struct nft_ctx *ctx, const struct nft_expr *expr,
		 const struct nlattr * const tb[],
		 void *info)
{
	struct xt_match *match = expr->ops->data;
	struct xt_mtchk_param par;
	size_t size = XT_ALIGN(nla_len(tb[NFTA_MATCH_INFO]));
	u16 proto = 0;
	bool inv = false;
	union nft_entry e = {};
	int ret;

	match_compat_from_user(match, nla_data(tb[NFTA_MATCH_INFO]), info);

	if (ctx->nla[NFTA_RULE_COMPAT]) {
		ret = nft_parse_compat(ctx->nla[NFTA_RULE_COMPAT], &proto, &inv);
		if (ret < 0)
			return ret;
	}

	nft_match_set_mtchk_param(&par, ctx, match, info, &e, proto, inv);

	nft_compat_wait_for_destructors();

	return xt_check_match(&par, size, proto, inv);
}

static int
nft_match_init(const struct nft_ctx *ctx, const struct nft_expr *expr,
	       const struct nlattr * const tb[])
{
	return __nft_match_init(ctx, expr, tb, nft_expr_priv(expr));
}

static int
nft_match_large_init(const struct nft_ctx *ctx, const struct nft_expr *expr,
		     const struct nlattr * const tb[])
{
	struct nft_xt_match_priv *priv = nft_expr_priv(expr);
	struct xt_match *m = expr->ops->data;
	int ret;

	priv->info = kmalloc(XT_ALIGN(m->matchsize), GFP_KERNEL);
	if (!priv->info)
		return -ENOMEM;

	ret = __nft_match_init(ctx, expr, tb, priv->info);
	if (ret)
		kfree(priv->info);
	return ret;
}

static void
__nft_match_destroy(const struct nft_ctx *ctx, const struct nft_expr *expr,
		    void *info)
{
	struct xt_match *match = expr->ops->data;
	struct module *me = match->me;
	struct xt_mtdtor_param par;

	par.net = ctx->net;
	par.match = match;
	par.matchinfo = info;
	par.family = ctx->family;
	if (par.match->destroy != NULL)
		par.match->destroy(&par);

<<<<<<< HEAD
	nft_xt_put(container_of(expr->ops, struct nft_xt, ops));
	module_put(match->me);
=======
	__nft_mt_tg_destroy(me, expr);
>>>>>>> 24b8d41d
}

static void
nft_match_destroy(const struct nft_ctx *ctx, const struct nft_expr *expr)
{
	__nft_match_destroy(ctx, expr, nft_expr_priv(expr));
}

static void
nft_match_large_destroy(const struct nft_ctx *ctx, const struct nft_expr *expr)
{
	struct nft_xt_match_priv *priv = nft_expr_priv(expr);

	__nft_match_destroy(ctx, expr, priv->info);
	kfree(priv->info);
}

static int __nft_match_dump(struct sk_buff *skb, const struct nft_expr *expr,
			    void *info)
{
	struct xt_match *match = expr->ops->data;

	if (nla_put_string(skb, NFTA_MATCH_NAME, match->name) ||
	    nla_put_be32(skb, NFTA_MATCH_REV, htonl(match->revision)) ||
	    nft_extension_dump_info(skb, NFTA_MATCH_INFO, info,
				    match->matchsize, match->usersize))
		goto nla_put_failure;

	return 0;

nla_put_failure:
	return -1;
}

static int nft_match_dump(struct sk_buff *skb, const struct nft_expr *expr)
{
	return __nft_match_dump(skb, expr, nft_expr_priv(expr));
}

static int nft_match_large_dump(struct sk_buff *skb, const struct nft_expr *e)
{
	struct nft_xt_match_priv *priv = nft_expr_priv(e);

	return __nft_match_dump(skb, e, priv->info);
}

static int nft_match_validate(const struct nft_ctx *ctx,
			      const struct nft_expr *expr,
			      const struct nft_data **data)
{
	struct xt_match *match = expr->ops->data;
	unsigned int hook_mask = 0;
	int ret;

	if (nft_is_base_chain(ctx->chain)) {
		const struct nft_base_chain *basechain =
						nft_base_chain(ctx->chain);
		const struct nf_hook_ops *ops = &basechain->ops;

		hook_mask = 1 << ops->hooknum;
		if (match->hooks && !(hook_mask & match->hooks))
			return -EINVAL;

		ret = nft_compat_chain_validate_dependency(ctx, match->table);
		if (ret < 0)
			return ret;
	}
	return 0;
}

static int
nfnl_compat_fill_info(struct sk_buff *skb, u32 portid, u32 seq, u32 type,
		      int event, u16 family, const char *name,
		      int rev, int target)
{
	struct nlmsghdr *nlh;
	struct nfgenmsg *nfmsg;
	unsigned int flags = portid ? NLM_F_MULTI : 0;

	event = nfnl_msg_type(NFNL_SUBSYS_NFT_COMPAT, event);
	nlh = nlmsg_put(skb, portid, seq, event, sizeof(*nfmsg), flags);
	if (nlh == NULL)
		goto nlmsg_failure;

	nfmsg = nlmsg_data(nlh);
	nfmsg->nfgen_family = family;
	nfmsg->version = NFNETLINK_V0;
	nfmsg->res_id = 0;

	if (nla_put_string(skb, NFTA_COMPAT_NAME, name) ||
	    nla_put_be32(skb, NFTA_COMPAT_REV, htonl(rev)) ||
	    nla_put_be32(skb, NFTA_COMPAT_TYPE, htonl(target)))
		goto nla_put_failure;

	nlmsg_end(skb, nlh);
	return skb->len;

nlmsg_failure:
nla_put_failure:
	nlmsg_cancel(skb, nlh);
	return -1;
}

static int nfnl_compat_get_rcu(struct net *net, struct sock *nfnl,
			       struct sk_buff *skb, const struct nlmsghdr *nlh,
			       const struct nlattr * const tb[],
			       struct netlink_ext_ack *extack)
{
	int ret = 0, target;
	struct nfgenmsg *nfmsg;
	const char *fmt;
	const char *name;
	u32 rev;
	struct sk_buff *skb2;

	if (tb[NFTA_COMPAT_NAME] == NULL ||
	    tb[NFTA_COMPAT_REV] == NULL ||
	    tb[NFTA_COMPAT_TYPE] == NULL)
		return -EINVAL;

	name = nla_data(tb[NFTA_COMPAT_NAME]);
	rev = ntohl(nla_get_be32(tb[NFTA_COMPAT_REV]));
	target = ntohl(nla_get_be32(tb[NFTA_COMPAT_TYPE]));

	nfmsg = nlmsg_data(nlh);

	switch(nfmsg->nfgen_family) {
	case AF_INET:
		fmt = "ipt_%s";
		break;
	case AF_INET6:
		fmt = "ip6t_%s";
		break;
	case NFPROTO_BRIDGE:
		fmt = "ebt_%s";
		break;
	case NFPROTO_ARP:
		fmt = "arpt_%s";
		break;
	default:
		pr_err("nft_compat: unsupported protocol %d\n",
			nfmsg->nfgen_family);
		return -EINVAL;
	}

	if (!try_module_get(THIS_MODULE))
		return -EINVAL;

	rcu_read_unlock();
	try_then_request_module(xt_find_revision(nfmsg->nfgen_family, name,
						 rev, target, &ret),
						 fmt, name);
	if (ret < 0)
		goto out_put;

	skb2 = nlmsg_new(NLMSG_DEFAULT_SIZE, GFP_KERNEL);
	if (skb2 == NULL) {
		ret = -ENOMEM;
		goto out_put;
	}

	/* include the best revision for this extension in the message */
	if (nfnl_compat_fill_info(skb2, NETLINK_CB(skb).portid,
				  nlh->nlmsg_seq,
				  NFNL_MSG_TYPE(nlh->nlmsg_type),
				  NFNL_MSG_COMPAT_GET,
				  nfmsg->nfgen_family,
				  name, ret, target) <= 0) {
		kfree_skb(skb2);
		goto out_put;
	}

	ret = netlink_unicast(nfnl, skb2, NETLINK_CB(skb).portid,
				MSG_DONTWAIT);
	if (ret > 0)
		ret = 0;
out_put:
	rcu_read_lock();
	module_put(THIS_MODULE);
	return ret == -EAGAIN ? -ENOBUFS : ret;
}

static const struct nla_policy nfnl_compat_policy_get[NFTA_COMPAT_MAX+1] = {
	[NFTA_COMPAT_NAME]	= { .type = NLA_NUL_STRING,
				    .len = NFT_COMPAT_NAME_MAX-1 },
	[NFTA_COMPAT_REV]	= { .type = NLA_U32 },
	[NFTA_COMPAT_TYPE]	= { .type = NLA_U32 },
};

static const struct nfnl_callback nfnl_nft_compat_cb[NFNL_MSG_COMPAT_MAX] = {
	[NFNL_MSG_COMPAT_GET]		= { .call_rcu = nfnl_compat_get_rcu,
					    .attr_count = NFTA_COMPAT_MAX,
					    .policy = nfnl_compat_policy_get },
};

static const struct nfnetlink_subsystem nfnl_compat_subsys = {
	.name		= "nft-compat",
	.subsys_id	= NFNL_SUBSYS_NFT_COMPAT,
	.cb_count	= NFNL_MSG_COMPAT_MAX,
	.cb		= nfnl_nft_compat_cb,
};

<<<<<<< HEAD
static LIST_HEAD(nft_match_list);

=======
>>>>>>> 24b8d41d
static struct nft_expr_type nft_match_type;

static const struct nft_expr_ops *
nft_match_select_ops(const struct nft_ctx *ctx,
		     const struct nlattr * const tb[])
{
	struct nft_expr_ops *ops;
	struct xt_match *match;
	unsigned int matchsize;
	char *mt_name;
	u32 rev, family;
	int err;

	if (tb[NFTA_MATCH_NAME] == NULL ||
	    tb[NFTA_MATCH_REV] == NULL ||
	    tb[NFTA_MATCH_INFO] == NULL)
		return ERR_PTR(-EINVAL);

	mt_name = nla_data(tb[NFTA_MATCH_NAME]);
	rev = ntohl(nla_get_be32(tb[NFTA_MATCH_REV]));
<<<<<<< HEAD
	family = ctx->afi->family;

	/* Re-use the existing match if it's already loaded. */
	list_for_each_entry(nft_match, &nft_match_list, head) {
		struct xt_match *match = nft_match->ops.data;

		if (nft_match_cmp(match, mt_name, rev, family)) {
			if (!try_module_get(match->me))
				return ERR_PTR(-ENOENT);

			nft_match->refcnt++;
			return &nft_match->ops;
		}
	}
=======
	family = ctx->family;
>>>>>>> 24b8d41d

	match = xt_request_find_match(family, mt_name, rev);
	if (IS_ERR(match))
		return ERR_PTR(-ENOENT);

	if (match->matchsize > nla_len(tb[NFTA_MATCH_INFO])) {
		err = -EINVAL;
		goto err;
	}

<<<<<<< HEAD
	/* This is the first time we use this match, allocate operations */
	nft_match = kzalloc(sizeof(struct nft_xt), GFP_KERNEL);
	if (nft_match == NULL) {
=======
	ops = kzalloc(sizeof(struct nft_expr_ops), GFP_KERNEL);
	if (!ops) {
>>>>>>> 24b8d41d
		err = -ENOMEM;
		goto err;
	}

<<<<<<< HEAD
	nft_match->refcnt = 1;
	nft_match->ops.type = &nft_match_type;
	nft_match->ops.size = NFT_EXPR_SIZE(XT_ALIGN(match->matchsize));
	nft_match->ops.eval = nft_match_eval;
	nft_match->ops.init = nft_match_init;
	nft_match->ops.destroy = nft_match_destroy;
	nft_match->ops.dump = nft_match_dump;
	nft_match->ops.validate = nft_match_validate;
	nft_match->ops.data = match;
=======
	ops->type = &nft_match_type;
	ops->eval = nft_match_eval;
	ops->init = nft_match_init;
	ops->destroy = nft_match_destroy;
	ops->dump = nft_match_dump;
	ops->validate = nft_match_validate;
	ops->data = match;

	matchsize = NFT_EXPR_SIZE(XT_ALIGN(match->matchsize));
	if (matchsize > NFT_MATCH_LARGE_THRESH) {
		matchsize = NFT_EXPR_SIZE(sizeof(struct nft_xt_match_priv));

		ops->eval = nft_match_large_eval;
		ops->init = nft_match_large_init;
		ops->destroy = nft_match_large_destroy;
		ops->dump = nft_match_large_dump;
	}
>>>>>>> 24b8d41d

	ops->size = matchsize;

<<<<<<< HEAD
	return &nft_match->ops;
err:
	module_put(match->me);
	return ERR_PTR(err);
=======
	return ops;
err:
	module_put(match->me);
	return ERR_PTR(err);
}

static void nft_match_release_ops(const struct nft_expr_ops *ops)
{
	struct xt_match *match = ops->data;

	module_put(match->me);
	kfree(ops);
>>>>>>> 24b8d41d
}

static struct nft_expr_type nft_match_type __read_mostly = {
	.name		= "match",
	.select_ops	= nft_match_select_ops,
	.release_ops	= nft_match_release_ops,
	.policy		= nft_match_policy,
	.maxattr	= NFTA_MATCH_MAX,
	.owner		= THIS_MODULE,
};

static struct nft_expr_type nft_target_type;

static const struct nft_expr_ops *
nft_target_select_ops(const struct nft_ctx *ctx,
		      const struct nlattr * const tb[])
{
	struct nft_expr_ops *ops;
	struct xt_target *target;
	char *tg_name;
	u32 rev, family;
	int err;

	if (tb[NFTA_TARGET_NAME] == NULL ||
	    tb[NFTA_TARGET_REV] == NULL ||
	    tb[NFTA_TARGET_INFO] == NULL)
		return ERR_PTR(-EINVAL);

	tg_name = nla_data(tb[NFTA_TARGET_NAME]);
	rev = ntohl(nla_get_be32(tb[NFTA_TARGET_REV]));
	family = ctx->family;

<<<<<<< HEAD
	/* Re-use the existing target if it's already loaded. */
	list_for_each_entry(nft_target, &nft_target_list, head) {
		struct xt_target *target = nft_target->ops.data;

		if (nft_target_cmp(target, tg_name, rev, family)) {
			if (!try_module_get(target->me))
				return ERR_PTR(-ENOENT);

			nft_target->refcnt++;
			return &nft_target->ops;
		}
	}
=======
	if (strcmp(tg_name, XT_ERROR_TARGET) == 0 ||
	    strcmp(tg_name, XT_STANDARD_TARGET) == 0 ||
	    strcmp(tg_name, "standard") == 0)
		return ERR_PTR(-EINVAL);
>>>>>>> 24b8d41d

	target = xt_request_find_target(family, tg_name, rev);
	if (IS_ERR(target))
		return ERR_PTR(-ENOENT);

<<<<<<< HEAD
=======
	if (!target->target) {
		err = -EINVAL;
		goto err;
	}

>>>>>>> 24b8d41d
	if (target->targetsize > nla_len(tb[NFTA_TARGET_INFO])) {
		err = -EINVAL;
		goto err;
	}

<<<<<<< HEAD
	/* This is the first time we use this target, allocate operations */
	nft_target = kzalloc(sizeof(struct nft_xt), GFP_KERNEL);
	if (nft_target == NULL) {
=======
	ops = kzalloc(sizeof(struct nft_expr_ops), GFP_KERNEL);
	if (!ops) {
>>>>>>> 24b8d41d
		err = -ENOMEM;
		goto err;
	}

<<<<<<< HEAD
	nft_target->refcnt = 1;
	nft_target->ops.type = &nft_target_type;
	nft_target->ops.size = NFT_EXPR_SIZE(XT_ALIGN(target->targetsize));
	nft_target->ops.init = nft_target_init;
	nft_target->ops.destroy = nft_target_destroy;
	nft_target->ops.dump = nft_target_dump;
	nft_target->ops.validate = nft_target_validate;
	nft_target->ops.data = target;
=======
	ops->type = &nft_target_type;
	ops->size = NFT_EXPR_SIZE(XT_ALIGN(target->targetsize));
	ops->init = nft_target_init;
	ops->destroy = nft_target_destroy;
	ops->dump = nft_target_dump;
	ops->validate = nft_target_validate;
	ops->data = target;
>>>>>>> 24b8d41d

	if (family == NFPROTO_BRIDGE)
		ops->eval = nft_target_eval_bridge;
	else
		ops->eval = nft_target_eval_xt;

<<<<<<< HEAD
	list_add(&nft_target->head, &nft_target_list);

	return &nft_target->ops;
err:
	module_put(target->me);
	return ERR_PTR(err);
=======
	return ops;
err:
	module_put(target->me);
	return ERR_PTR(err);
}

static void nft_target_release_ops(const struct nft_expr_ops *ops)
{
	struct xt_target *target = ops->data;

	module_put(target->me);
	kfree(ops);
>>>>>>> 24b8d41d
}

static struct nft_expr_type nft_target_type __read_mostly = {
	.name		= "target",
	.select_ops	= nft_target_select_ops,
	.release_ops	= nft_target_release_ops,
	.policy		= nft_target_policy,
	.maxattr	= NFTA_TARGET_MAX,
	.owner		= THIS_MODULE,
};

static int __init nft_compat_module_init(void)
{
	int ret;

	ret = nft_register_expr(&nft_match_type);
	if (ret < 0)
		return ret;

	ret = nft_register_expr(&nft_target_type);
	if (ret < 0)
		goto err_match;

	ret = nfnetlink_subsys_register(&nfnl_compat_subsys);
	if (ret < 0) {
		pr_err("nft_compat: cannot register with nfnetlink.\n");
		goto err_target;
	}

	return ret;
err_target:
	nft_unregister_expr(&nft_target_type);
err_match:
	nft_unregister_expr(&nft_match_type);
	return ret;
}

static void __exit nft_compat_module_exit(void)
{
	nfnetlink_subsys_unregister(&nfnl_compat_subsys);
	nft_unregister_expr(&nft_target_type);
	nft_unregister_expr(&nft_match_type);
}

MODULE_ALIAS_NFNL_SUBSYS(NFNL_SUBSYS_NFT_COMPAT);

module_init(nft_compat_module_init);
module_exit(nft_compat_module_exit);

MODULE_LICENSE("GPL");
MODULE_AUTHOR("Pablo Neira Ayuso <pablo@netfilter.org>");
MODULE_ALIAS_NFT_EXPR("match");
MODULE_ALIAS_NFT_EXPR("target");
MODULE_DESCRIPTION("x_tables over nftables support");<|MERGE_RESOLUTION|>--- conflicted
+++ resolved
@@ -20,24 +20,6 @@
 #include <linux/netfilter_arp/arp_tables.h>
 #include <net/netfilter/nf_tables.h>
 
-<<<<<<< HEAD
-struct nft_xt {
-	struct list_head	head;
-	struct nft_expr_ops	ops;
-	unsigned int		refcnt;
-};
-
-static void nft_xt_put(struct nft_xt *xt)
-{
-	if (--xt->refcnt == 0) {
-		list_del(&xt->head);
-		kfree(xt);
-	}
-}
-
-static int nft_compat_chain_validate_dependency(const char *tablename,
-						const struct nft_chain *chain)
-=======
 /* Used for matches where *info is larger than X byte */
 #define NFT_MATCH_LARGE_THRESH	192
 
@@ -47,7 +29,6 @@
 
 static int nft_compat_chain_validate_dependency(const struct nft_ctx *ctx,
 						const char *tablename)
->>>>>>> 24b8d41d
 {
 	enum nft_chain_types type = NFT_CHAIN_T_DEFAULT;
 	const struct nft_chain *chain = ctx->chain;
@@ -300,10 +281,6 @@
 	if (par.target->destroy != NULL)
 		par.target->destroy(&par);
 
-<<<<<<< HEAD
-	nft_xt_put(container_of(expr->ops, struct nft_xt, ops));
-	module_put(target->me);
-=======
 	__nft_mt_tg_destroy(me, expr);
 }
 
@@ -323,7 +300,6 @@
 	memset(nla_data(nla) + info_size, 0, aligned_size - info_size);
 
 	return 0;
->>>>>>> 24b8d41d
 }
 
 static int nft_target_dump(struct sk_buff *skb, const struct nft_expr *expr)
@@ -538,12 +514,7 @@
 	if (par.match->destroy != NULL)
 		par.match->destroy(&par);
 
-<<<<<<< HEAD
-	nft_xt_put(container_of(expr->ops, struct nft_xt, ops));
-	module_put(match->me);
-=======
 	__nft_mt_tg_destroy(me, expr);
->>>>>>> 24b8d41d
 }
 
 static void
@@ -746,11 +717,6 @@
 	.cb		= nfnl_nft_compat_cb,
 };
 
-<<<<<<< HEAD
-static LIST_HEAD(nft_match_list);
-
-=======
->>>>>>> 24b8d41d
 static struct nft_expr_type nft_match_type;
 
 static const struct nft_expr_ops *
@@ -771,24 +737,7 @@
 
 	mt_name = nla_data(tb[NFTA_MATCH_NAME]);
 	rev = ntohl(nla_get_be32(tb[NFTA_MATCH_REV]));
-<<<<<<< HEAD
-	family = ctx->afi->family;
-
-	/* Re-use the existing match if it's already loaded. */
-	list_for_each_entry(nft_match, &nft_match_list, head) {
-		struct xt_match *match = nft_match->ops.data;
-
-		if (nft_match_cmp(match, mt_name, rev, family)) {
-			if (!try_module_get(match->me))
-				return ERR_PTR(-ENOENT);
-
-			nft_match->refcnt++;
-			return &nft_match->ops;
-		}
-	}
-=======
 	family = ctx->family;
->>>>>>> 24b8d41d
 
 	match = xt_request_find_match(family, mt_name, rev);
 	if (IS_ERR(match))
@@ -799,29 +748,12 @@
 		goto err;
 	}
 
-<<<<<<< HEAD
-	/* This is the first time we use this match, allocate operations */
-	nft_match = kzalloc(sizeof(struct nft_xt), GFP_KERNEL);
-	if (nft_match == NULL) {
-=======
 	ops = kzalloc(sizeof(struct nft_expr_ops), GFP_KERNEL);
 	if (!ops) {
->>>>>>> 24b8d41d
 		err = -ENOMEM;
 		goto err;
 	}
 
-<<<<<<< HEAD
-	nft_match->refcnt = 1;
-	nft_match->ops.type = &nft_match_type;
-	nft_match->ops.size = NFT_EXPR_SIZE(XT_ALIGN(match->matchsize));
-	nft_match->ops.eval = nft_match_eval;
-	nft_match->ops.init = nft_match_init;
-	nft_match->ops.destroy = nft_match_destroy;
-	nft_match->ops.dump = nft_match_dump;
-	nft_match->ops.validate = nft_match_validate;
-	nft_match->ops.data = match;
-=======
 	ops->type = &nft_match_type;
 	ops->eval = nft_match_eval;
 	ops->init = nft_match_init;
@@ -839,16 +771,9 @@
 		ops->destroy = nft_match_large_destroy;
 		ops->dump = nft_match_large_dump;
 	}
->>>>>>> 24b8d41d
 
 	ops->size = matchsize;
 
-<<<<<<< HEAD
-	return &nft_match->ops;
-err:
-	module_put(match->me);
-	return ERR_PTR(err);
-=======
 	return ops;
 err:
 	module_put(match->me);
@@ -861,7 +786,6 @@
 
 	module_put(match->me);
 	kfree(ops);
->>>>>>> 24b8d41d
 }
 
 static struct nft_expr_type nft_match_type __read_mostly = {
@@ -894,65 +818,31 @@
 	rev = ntohl(nla_get_be32(tb[NFTA_TARGET_REV]));
 	family = ctx->family;
 
-<<<<<<< HEAD
-	/* Re-use the existing target if it's already loaded. */
-	list_for_each_entry(nft_target, &nft_target_list, head) {
-		struct xt_target *target = nft_target->ops.data;
-
-		if (nft_target_cmp(target, tg_name, rev, family)) {
-			if (!try_module_get(target->me))
-				return ERR_PTR(-ENOENT);
-
-			nft_target->refcnt++;
-			return &nft_target->ops;
-		}
-	}
-=======
 	if (strcmp(tg_name, XT_ERROR_TARGET) == 0 ||
 	    strcmp(tg_name, XT_STANDARD_TARGET) == 0 ||
 	    strcmp(tg_name, "standard") == 0)
 		return ERR_PTR(-EINVAL);
->>>>>>> 24b8d41d
 
 	target = xt_request_find_target(family, tg_name, rev);
 	if (IS_ERR(target))
 		return ERR_PTR(-ENOENT);
 
-<<<<<<< HEAD
-=======
 	if (!target->target) {
 		err = -EINVAL;
 		goto err;
 	}
 
->>>>>>> 24b8d41d
 	if (target->targetsize > nla_len(tb[NFTA_TARGET_INFO])) {
 		err = -EINVAL;
 		goto err;
 	}
 
-<<<<<<< HEAD
-	/* This is the first time we use this target, allocate operations */
-	nft_target = kzalloc(sizeof(struct nft_xt), GFP_KERNEL);
-	if (nft_target == NULL) {
-=======
 	ops = kzalloc(sizeof(struct nft_expr_ops), GFP_KERNEL);
 	if (!ops) {
->>>>>>> 24b8d41d
 		err = -ENOMEM;
 		goto err;
 	}
 
-<<<<<<< HEAD
-	nft_target->refcnt = 1;
-	nft_target->ops.type = &nft_target_type;
-	nft_target->ops.size = NFT_EXPR_SIZE(XT_ALIGN(target->targetsize));
-	nft_target->ops.init = nft_target_init;
-	nft_target->ops.destroy = nft_target_destroy;
-	nft_target->ops.dump = nft_target_dump;
-	nft_target->ops.validate = nft_target_validate;
-	nft_target->ops.data = target;
-=======
 	ops->type = &nft_target_type;
 	ops->size = NFT_EXPR_SIZE(XT_ALIGN(target->targetsize));
 	ops->init = nft_target_init;
@@ -960,21 +850,12 @@
 	ops->dump = nft_target_dump;
 	ops->validate = nft_target_validate;
 	ops->data = target;
->>>>>>> 24b8d41d
 
 	if (family == NFPROTO_BRIDGE)
 		ops->eval = nft_target_eval_bridge;
 	else
 		ops->eval = nft_target_eval_xt;
 
-<<<<<<< HEAD
-	list_add(&nft_target->head, &nft_target_list);
-
-	return &nft_target->ops;
-err:
-	module_put(target->me);
-	return ERR_PTR(err);
-=======
 	return ops;
 err:
 	module_put(target->me);
@@ -987,7 +868,6 @@
 
 	module_put(target->me);
 	kfree(ops);
->>>>>>> 24b8d41d
 }
 
 static struct nft_expr_type nft_target_type __read_mostly = {
