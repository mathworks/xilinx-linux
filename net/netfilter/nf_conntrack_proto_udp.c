--- conflicted
+++ resolved
@@ -50,11 +50,6 @@
 	const struct udphdr *hdr;
 	struct udphdr _hdr;
 
-<<<<<<< HEAD
-	/* Actually only need first 4 bytes to get ports. */
-	hp = skb_header_pointer(skb, dataoff, 4, &_hdr);
-	if (hp == NULL)
-=======
 	/* Header is too small? */
 	hdr = skb_header_pointer(skb, dataoff, sizeof(_hdr), &_hdr);
 	if (!hdr) {
@@ -70,7 +65,6 @@
 
 	/* Packet with no checksum */
 	if (!hdr->check)
->>>>>>> 24b8d41d
 		return false;
 
 	/* Checksum invalid? Ignore.
@@ -267,70 +261,13 @@
        [CTA_TIMEOUT_UDP_UNREPLIED]	= { .type = NLA_U32 },
        [CTA_TIMEOUT_UDP_REPLIED]	= { .type = NLA_U32 },
 };
-<<<<<<< HEAD
-#endif /* CONFIG_NF_CT_NETLINK_TIMEOUT */
-
-#ifdef CONFIG_SYSCTL
-static struct ctl_table udp_sysctl_table[] = {
-	{
-		.procname	= "nf_conntrack_udp_timeout",
-		.maxlen		= sizeof(unsigned int),
-		.mode		= 0644,
-		.proc_handler	= proc_dointvec_jiffies,
-	},
-	{
-		.procname	= "nf_conntrack_udp_timeout_stream",
-		.maxlen		= sizeof(unsigned int),
-		.mode		= 0644,
-		.proc_handler	= proc_dointvec_jiffies,
-	},
-	{ }
-};
-#endif /* CONFIG_SYSCTL */
-=======
 #endif /* CONFIG_NF_CONNTRACK_TIMEOUT */
->>>>>>> 24b8d41d
 
 void nf_conntrack_udp_init_net(struct net *net)
 {
 	struct nf_udp_net *un = nf_udp_pernet(net);
 	int i;
 
-<<<<<<< HEAD
-static int udp_init_net(struct net *net, u_int16_t proto)
-{
-	struct nf_udp_net *un = udp_pernet(net);
-	struct nf_proto_net *pn = &un->pn;
-
-	if (!pn->users) {
-		int i;
-
-		for (i = 0; i < UDP_CT_MAX; i++)
-			un->timeouts[i] = udp_timeouts[i];
-	}
-
-	return udp_kmemdup_sysctl_table(pn, un);
-}
-
-static struct nf_proto_net *udp_get_net_proto(struct net *net)
-{
-	return &net->ct.nf_ct_proto.udp.pn;
-}
-
-struct nf_conntrack_l4proto nf_conntrack_l4proto_udp4 __read_mostly =
-{
-	.l3proto		= PF_INET,
-	.l4proto		= IPPROTO_UDP,
-	.name			= "udp",
-	.allow_clash		= true,
-	.pkt_to_tuple		= udp_pkt_to_tuple,
-	.invert_tuple		= udp_invert_tuple,
-	.print_tuple		= udp_print_tuple,
-	.packet			= udp_packet,
-	.get_timeouts		= udp_get_timeouts,
-	.new			= udp_new,
-	.error			= udp_error,
-=======
 	for (i = 0; i < UDP_CT_MAX; i++)
 		un->timeouts[i] = udp_timeouts[i];
 }
@@ -339,7 +276,6 @@
 {
 	.l4proto		= IPPROTO_UDP,
 	.allow_clash		= true,
->>>>>>> 24b8d41d
 #if IS_ENABLED(CONFIG_NF_CT_NETLINK)
 	.tuple_to_nlattr	= nf_ct_port_tuple_to_nlattr,
 	.nlattr_to_tuple	= nf_ct_port_nlattr_to_tuple,
@@ -360,22 +296,8 @@
 #ifdef CONFIG_NF_CT_PROTO_UDPLITE
 const struct nf_conntrack_l4proto nf_conntrack_l4proto_udplite =
 {
-<<<<<<< HEAD
-	.l3proto		= PF_INET6,
-	.l4proto		= IPPROTO_UDP,
-	.name			= "udp",
-	.allow_clash		= true,
-	.pkt_to_tuple		= udp_pkt_to_tuple,
-	.invert_tuple		= udp_invert_tuple,
-	.print_tuple		= udp_print_tuple,
-	.packet			= udp_packet,
-	.get_timeouts		= udp_get_timeouts,
-	.new			= udp_new,
-	.error			= udp_error,
-=======
 	.l4proto		= IPPROTO_UDPLITE,
 	.allow_clash		= true,
->>>>>>> 24b8d41d
 #if IS_ENABLED(CONFIG_NF_CT_NETLINK)
 	.tuple_to_nlattr	= nf_ct_port_tuple_to_nlattr,
 	.nlattr_to_tuple	= nf_ct_port_nlattr_to_tuple,
