// SPDX-License-Identifier: GPL-2.0-only
/* SANE connection tracking helper
 * (SANE = Scanner Access Now Easy)
 * For documentation about the SANE network protocol see
 * http://www.sane-project.org/html/doc015.html
 */

/* Copyright (C) 2007 Red Hat, Inc.
 * Author: Michal Schmidt <mschmidt@redhat.com>
 * Based on the FTP conntrack helper (net/netfilter/nf_conntrack_ftp.c):
 *  (C) 1999-2001 Paul `Rusty' Russell
 *  (C) 2002-2004 Netfilter Core Team <coreteam@netfilter.org>
 *  (C) 2003,2004 USAGI/WIDE Project <http://www.linux-ipv6.org>
 *  (C) 2003 Yasuyuki Kozakai @USAGI <yasuyuki.kozakai@toshiba.co.jp>
 */

#define pr_fmt(fmt) KBUILD_MODNAME ": " fmt

#include <linux/module.h>
#include <linux/moduleparam.h>
#include <linux/netfilter.h>
#include <linux/slab.h>
#include <linux/in.h>
#include <linux/tcp.h>
#include <net/netfilter/nf_conntrack.h>
#include <net/netfilter/nf_conntrack_helper.h>
#include <net/netfilter/nf_conntrack_expect.h>
#include <linux/netfilter/nf_conntrack_sane.h>

#define HELPER_NAME "sane"

MODULE_LICENSE("GPL");
MODULE_AUTHOR("Michal Schmidt <mschmidt@redhat.com>");
MODULE_DESCRIPTION("SANE connection tracking helper");
MODULE_ALIAS_NFCT_HELPER(HELPER_NAME);

static char *sane_buffer;

static DEFINE_SPINLOCK(nf_sane_lock);

#define MAX_PORTS 8
static u_int16_t ports[MAX_PORTS];
static unsigned int ports_c;
module_param_array(ports, ushort, &ports_c, 0400);

struct sane_request {
	__be32 RPC_code;
#define SANE_NET_START      7   /* RPC code */

	__be32 handle;
};

struct sane_reply_net_start {
	__be32 status;
#define SANE_STATUS_SUCCESS 0

	__be16 zero;
	__be16 port;
	/* other fields aren't interesting for conntrack */
};

static int help(struct sk_buff *skb,
		unsigned int protoff,
		struct nf_conn *ct,
		enum ip_conntrack_info ctinfo)
{
	unsigned int dataoff, datalen;
	const struct tcphdr *th;
	struct tcphdr _tcph;
	void *sb_ptr;
	int ret = NF_ACCEPT;
	int dir = CTINFO2DIR(ctinfo);
	struct nf_ct_sane_master *ct_sane_info = nfct_help_data(ct);
	struct nf_conntrack_expect *exp;
	struct nf_conntrack_tuple *tuple;
	struct sane_request *req;
	struct sane_reply_net_start *reply;

	/* Until there's been traffic both ways, don't look in packets. */
	if (ctinfo != IP_CT_ESTABLISHED &&
	    ctinfo != IP_CT_ESTABLISHED_REPLY)
		return NF_ACCEPT;

	/* Not a full tcp header? */
	th = skb_header_pointer(skb, protoff, sizeof(_tcph), &_tcph);
	if (th == NULL)
		return NF_ACCEPT;

	/* No data? */
	dataoff = protoff + th->doff * 4;
	if (dataoff >= skb->len)
		return NF_ACCEPT;

	datalen = skb->len - dataoff;

	spin_lock_bh(&nf_sane_lock);
	sb_ptr = skb_header_pointer(skb, dataoff, datalen, sane_buffer);
	BUG_ON(sb_ptr == NULL);

	if (dir == IP_CT_DIR_ORIGINAL) {
		if (datalen != sizeof(struct sane_request))
			goto out;

		req = sb_ptr;
		if (req->RPC_code != htonl(SANE_NET_START)) {
			/* Not an interesting command */
			ct_sane_info->state = SANE_STATE_NORMAL;
			goto out;
		}

		/* We're interested in the next reply */
		ct_sane_info->state = SANE_STATE_START_REQUESTED;
		goto out;
	}

	/* Is it a reply to an uninteresting command? */
	if (ct_sane_info->state != SANE_STATE_START_REQUESTED)
		goto out;

	/* It's a reply to SANE_NET_START. */
	ct_sane_info->state = SANE_STATE_NORMAL;

	if (datalen < sizeof(struct sane_reply_net_start)) {
		pr_debug("NET_START reply too short\n");
		goto out;
	}

	reply = sb_ptr;
	if (reply->status != htonl(SANE_STATUS_SUCCESS)) {
		/* saned refused the command */
		pr_debug("unsuccessful SANE_STATUS = %u\n",
			 ntohl(reply->status));
		goto out;
	}

	/* Invalid saned reply? Ignore it. */
	if (reply->zero != 0)
		goto out;

	exp = nf_ct_expect_alloc(ct);
	if (exp == NULL) {
		nf_ct_helper_log(skb, ct, "cannot alloc expectation");
		ret = NF_DROP;
		goto out;
	}

	tuple = &ct->tuplehash[IP_CT_DIR_ORIGINAL].tuple;
	nf_ct_expect_init(exp, NF_CT_EXPECT_CLASS_DEFAULT, nf_ct_l3num(ct),
			  &tuple->src.u3, &tuple->dst.u3,
			  IPPROTO_TCP, NULL, &reply->port);

	pr_debug("expect: ");
	nf_ct_dump_tuple(&exp->tuple);

	/* Can't expect this?  Best to drop packet now. */
	if (nf_ct_expect_related(exp, 0) != 0) {
		nf_ct_helper_log(skb, ct, "cannot add expectation");
		ret = NF_DROP;
	}

	nf_ct_expect_put(exp);

out:
	spin_unlock_bh(&nf_sane_lock);
	return ret;
}

static struct nf_conntrack_helper sane[MAX_PORTS * 2] __read_mostly;

static const struct nf_conntrack_expect_policy sane_exp_policy = {
	.max_expected	= 1,
	.timeout	= 5 * 60,
};

static void __exit nf_conntrack_sane_fini(void)
{
	nf_conntrack_helpers_unregister(sane, ports_c * 2);
	kfree(sane_buffer);
}

static int __init nf_conntrack_sane_init(void)
{
	int i, ret = 0;
<<<<<<< HEAD
=======

	NF_CT_HELPER_BUILD_BUG_ON(sizeof(struct nf_ct_sane_master));
>>>>>>> 24b8d41d

	sane_buffer = kmalloc(65536, GFP_KERNEL);
	if (!sane_buffer)
		return -ENOMEM;

	if (ports_c == 0)
		ports[ports_c++] = SANE_PORT;

	/* FIXME should be configurable whether IPv4 and IPv6 connections
		 are tracked or not - YK */
	for (i = 0; i < ports_c; i++) {
<<<<<<< HEAD
		nf_ct_helper_init(&sane[2 * i], AF_INET, IPPROTO_TCP, "sane",
				  SANE_PORT, ports[i], ports[i],
				  &sane_exp_policy, 0,
				  sizeof(struct nf_ct_sane_master), help, NULL,
				  THIS_MODULE);
		nf_ct_helper_init(&sane[2 * i + 1], AF_INET6, IPPROTO_TCP, "sane",
				  SANE_PORT, ports[i], ports[i],
				  &sane_exp_policy, 0,
				  sizeof(struct nf_ct_sane_master), help, NULL,
=======
		nf_ct_helper_init(&sane[2 * i], AF_INET, IPPROTO_TCP,
				  HELPER_NAME, SANE_PORT, ports[i], ports[i],
				  &sane_exp_policy, 0, help, NULL,
				  THIS_MODULE);
		nf_ct_helper_init(&sane[2 * i + 1], AF_INET6, IPPROTO_TCP,
				  HELPER_NAME, SANE_PORT, ports[i], ports[i],
				  &sane_exp_policy, 0, help, NULL,
>>>>>>> 24b8d41d
				  THIS_MODULE);
	}

	ret = nf_conntrack_helpers_register(sane, ports_c * 2);
	if (ret < 0) {
		pr_err("failed to register helpers\n");
		kfree(sane_buffer);
		return ret;
	}

	return 0;
}

module_init(nf_conntrack_sane_init);
module_exit(nf_conntrack_sane_fini);<|MERGE_RESOLUTION|>--- conflicted
+++ resolved
@@ -181,11 +181,8 @@
 static int __init nf_conntrack_sane_init(void)
 {
 	int i, ret = 0;
-<<<<<<< HEAD
-=======
 
 	NF_CT_HELPER_BUILD_BUG_ON(sizeof(struct nf_ct_sane_master));
->>>>>>> 24b8d41d
 
 	sane_buffer = kmalloc(65536, GFP_KERNEL);
 	if (!sane_buffer)
@@ -197,17 +194,6 @@
 	/* FIXME should be configurable whether IPv4 and IPv6 connections
 		 are tracked or not - YK */
 	for (i = 0; i < ports_c; i++) {
-<<<<<<< HEAD
-		nf_ct_helper_init(&sane[2 * i], AF_INET, IPPROTO_TCP, "sane",
-				  SANE_PORT, ports[i], ports[i],
-				  &sane_exp_policy, 0,
-				  sizeof(struct nf_ct_sane_master), help, NULL,
-				  THIS_MODULE);
-		nf_ct_helper_init(&sane[2 * i + 1], AF_INET6, IPPROTO_TCP, "sane",
-				  SANE_PORT, ports[i], ports[i],
-				  &sane_exp_policy, 0,
-				  sizeof(struct nf_ct_sane_master), help, NULL,
-=======
 		nf_ct_helper_init(&sane[2 * i], AF_INET, IPPROTO_TCP,
 				  HELPER_NAME, SANE_PORT, ports[i], ports[i],
 				  &sane_exp_policy, 0, help, NULL,
@@ -215,7 +201,6 @@
 		nf_ct_helper_init(&sane[2 * i + 1], AF_INET6, IPPROTO_TCP,
 				  HELPER_NAME, SANE_PORT, ports[i], ports[i],
 				  &sane_exp_policy, 0, help, NULL,
->>>>>>> 24b8d41d
 				  THIS_MODULE);
 	}
 
