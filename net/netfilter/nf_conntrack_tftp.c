--- conflicted
+++ resolved
@@ -112,24 +112,13 @@
 static int __init nf_conntrack_tftp_init(void)
 {
 	int i, ret;
-<<<<<<< HEAD
-=======
 
 	NF_CT_HELPER_BUILD_BUG_ON(0);
->>>>>>> 24b8d41d
 
 	if (ports_c == 0)
 		ports[ports_c++] = TFTP_PORT;
 
 	for (i = 0; i < ports_c; i++) {
-<<<<<<< HEAD
-		nf_ct_helper_init(&tftp[2 * i], AF_INET, IPPROTO_UDP, "tftp",
-				  TFTP_PORT, ports[i], i, &tftp_exp_policy,
-				  0, 0, tftp_help, NULL, THIS_MODULE);
-		nf_ct_helper_init(&tftp[2 * i + 1], AF_INET6, IPPROTO_UDP, "tftp",
-				  TFTP_PORT, ports[i], i, &tftp_exp_policy,
-				  0, 0, tftp_help, NULL, THIS_MODULE);
-=======
 		nf_ct_helper_init(&tftp[2 * i], AF_INET, IPPROTO_UDP,
 				  HELPER_NAME, TFTP_PORT, ports[i], i,
 				  &tftp_exp_policy, 0, tftp_help, NULL,
@@ -138,7 +127,6 @@
 				  HELPER_NAME, TFTP_PORT, ports[i], i,
 				  &tftp_exp_policy, 0, tftp_help, NULL,
 				  THIS_MODULE);
->>>>>>> 24b8d41d
 	}
 
 	ret = nf_conntrack_helpers_register(tftp, ports_c * 2);
