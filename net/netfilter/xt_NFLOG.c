// SPDX-License-Identifier: GPL-2.0-only
/*
 * Copyright (c) 2006 Patrick McHardy <kaber@trash.net>
 */

#include <linux/module.h>
#include <linux/init.h>
#include <linux/skbuff.h>

#include <linux/netfilter/x_tables.h>
#include <linux/netfilter/xt_NFLOG.h>
#include <net/netfilter/nf_log.h>

MODULE_AUTHOR("Patrick McHardy <kaber@trash.net>");
MODULE_DESCRIPTION("Xtables: packet logging to netlink using NFLOG");
MODULE_LICENSE("GPL");
MODULE_ALIAS("ipt_NFLOG");
MODULE_ALIAS("ip6t_NFLOG");

static unsigned int
nflog_tg(struct sk_buff *skb, const struct xt_action_param *par)
{
	const struct xt_nflog_info *info = par->targinfo;
	struct net *net = xt_net(par);
	struct nf_loginfo li;

	li.type		     = NF_LOG_TYPE_ULOG;
	li.u.ulog.copy_len   = info->len;
	li.u.ulog.group	     = info->group;
	li.u.ulog.qthreshold = info->threshold;
	li.u.ulog.flags	     = 0;

	if (info->flags & XT_NFLOG_F_COPY_LEN)
		li.u.ulog.flags |= NF_LOG_F_COPY_LEN;
<<<<<<< HEAD
=======

	nf_log_packet(net, xt_family(par), xt_hooknum(par), skb, xt_in(par),
		      xt_out(par), &li, "%s", info->prefix);
>>>>>>> 24b8d41d

	return XT_CONTINUE;
}

static int nflog_tg_check(const struct xt_tgchk_param *par)
{
	const struct xt_nflog_info *info = par->targinfo;

	if (info->flags & ~XT_NFLOG_MASK)
		return -EINVAL;
	if (info->prefix[sizeof(info->prefix) - 1] != '\0')
		return -EINVAL;

	return nf_logger_find_get(par->family, NF_LOG_TYPE_ULOG);
}

static void nflog_tg_destroy(const struct xt_tgdtor_param *par)
{
	nf_logger_put(par->family, NF_LOG_TYPE_ULOG);
}

static struct xt_target nflog_tg_reg __read_mostly = {
	.name       = "NFLOG",
	.revision   = 0,
	.family     = NFPROTO_UNSPEC,
	.checkentry = nflog_tg_check,
	.destroy    = nflog_tg_destroy,
	.target     = nflog_tg,
	.targetsize = sizeof(struct xt_nflog_info),
	.me         = THIS_MODULE,
};

static int __init nflog_tg_init(void)
{
	return xt_register_target(&nflog_tg_reg);
}

static void __exit nflog_tg_exit(void)
{
	xt_unregister_target(&nflog_tg_reg);
}

module_init(nflog_tg_init);
module_exit(nflog_tg_exit);<|MERGE_RESOLUTION|>--- conflicted
+++ resolved
@@ -32,12 +32,9 @@
 
 	if (info->flags & XT_NFLOG_F_COPY_LEN)
 		li.u.ulog.flags |= NF_LOG_F_COPY_LEN;
-<<<<<<< HEAD
-=======
 
 	nf_log_packet(net, xt_family(par), xt_hooknum(par), skb, xt_in(par),
 		      xt_out(par), &li, "%s", info->prefix);
->>>>>>> 24b8d41d
 
 	return XT_CONTINUE;
 }
