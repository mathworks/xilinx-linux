// SPDX-License-Identifier: GPL-2.0-only
/*
 * H.323 connection tracking helper
 *
 * Copyright (c) 2006 Jing Min Zhao <zhaojingmin@users.sourceforge.net>
 * Copyright (c) 2006-2012 Patrick McHardy <kaber@trash.net>
 *
 * Based on the 'brute force' H.323 connection tracking module by
 * Jozsef Kadlecsik <kadlec@netfilter.org>
 *
 * For more information, please see http://nath323.sourceforge.net/
 */

#include <linux/module.h>
#include <linux/moduleparam.h>
#include <linux/ctype.h>
#include <linux/inet.h>
#include <linux/in.h>
#include <linux/ip.h>
#include <linux/slab.h>
#include <linux/udp.h>
#include <linux/tcp.h>
#include <linux/skbuff.h>
#include <net/route.h>
#include <net/ip6_route.h>
#include <linux/netfilter_ipv6.h>

#include <net/netfilter/nf_conntrack.h>
#include <net/netfilter/nf_conntrack_core.h>
#include <net/netfilter/nf_conntrack_tuple.h>
#include <net/netfilter/nf_conntrack_expect.h>
#include <net/netfilter/nf_conntrack_ecache.h>
#include <net/netfilter/nf_conntrack_helper.h>
#include <net/netfilter/nf_conntrack_zones.h>
#include <linux/netfilter/nf_conntrack_h323.h>

/* Parameters */
static unsigned int default_rrq_ttl __read_mostly = 300;
module_param(default_rrq_ttl, uint, 0600);
MODULE_PARM_DESC(default_rrq_ttl, "use this TTL if it's missing in RRQ");

static int gkrouted_only __read_mostly = 1;
module_param(gkrouted_only, int, 0600);
MODULE_PARM_DESC(gkrouted_only, "only accept calls from gatekeeper");

static bool callforward_filter __read_mostly = true;
module_param(callforward_filter, bool, 0600);
MODULE_PARM_DESC(callforward_filter, "only create call forwarding expectations "
				     "if both endpoints are on different sides "
				     "(determined by routing information)");

/* Hooks for NAT */
int (*set_h245_addr_hook) (struct sk_buff *skb, unsigned int protoff,
			   unsigned char **data, int dataoff,
			   H245_TransportAddress *taddr,
			   union nf_inet_addr *addr, __be16 port)
			   __read_mostly;
int (*set_h225_addr_hook) (struct sk_buff *skb, unsigned int protoff,
			   unsigned char **data, int dataoff,
			   TransportAddress *taddr,
			   union nf_inet_addr *addr, __be16 port)
			   __read_mostly;
int (*set_sig_addr_hook) (struct sk_buff *skb,
			  struct nf_conn *ct,
			  enum ip_conntrack_info ctinfo,
			  unsigned int protoff, unsigned char **data,
			  TransportAddress *taddr, int count) __read_mostly;
int (*set_ras_addr_hook) (struct sk_buff *skb,
			  struct nf_conn *ct,
			  enum ip_conntrack_info ctinfo,
			  unsigned int protoff, unsigned char **data,
			  TransportAddress *taddr, int count) __read_mostly;
int (*nat_rtp_rtcp_hook) (struct sk_buff *skb,
			  struct nf_conn *ct,
			  enum ip_conntrack_info ctinfo,
			  unsigned int protoff,
			  unsigned char **data, int dataoff,
			  H245_TransportAddress *taddr,
			  __be16 port, __be16 rtp_port,
			  struct nf_conntrack_expect *rtp_exp,
			  struct nf_conntrack_expect *rtcp_exp) __read_mostly;
int (*nat_t120_hook) (struct sk_buff *skb,
		      struct nf_conn *ct,
		      enum ip_conntrack_info ctinfo,
		      unsigned int protoff,
		      unsigned char **data, int dataoff,
		      H245_TransportAddress *taddr, __be16 port,
		      struct nf_conntrack_expect *exp) __read_mostly;
int (*nat_h245_hook) (struct sk_buff *skb,
		      struct nf_conn *ct,
		      enum ip_conntrack_info ctinfo,
		      unsigned int protoff,
		      unsigned char **data, int dataoff,
		      TransportAddress *taddr, __be16 port,
		      struct nf_conntrack_expect *exp) __read_mostly;
int (*nat_callforwarding_hook) (struct sk_buff *skb,
				struct nf_conn *ct,
				enum ip_conntrack_info ctinfo,
				unsigned int protoff,
				unsigned char **data, int dataoff,
				TransportAddress *taddr, __be16 port,
				struct nf_conntrack_expect *exp) __read_mostly;
int (*nat_q931_hook) (struct sk_buff *skb,
		      struct nf_conn *ct,
		      enum ip_conntrack_info ctinfo,
		      unsigned int protoff,
		      unsigned char **data, TransportAddress *taddr, int idx,
		      __be16 port, struct nf_conntrack_expect *exp)
		      __read_mostly;

static DEFINE_SPINLOCK(nf_h323_lock);
static char *h323_buffer;

static struct nf_conntrack_helper nf_conntrack_helper_h245;
static struct nf_conntrack_helper nf_conntrack_helper_q931[];
static struct nf_conntrack_helper nf_conntrack_helper_ras[];

static int get_tpkt_data(struct sk_buff *skb, unsigned int protoff,
			 struct nf_conn *ct, enum ip_conntrack_info ctinfo,
			 unsigned char **data, int *datalen, int *dataoff)
{
	struct nf_ct_h323_master *info = nfct_help_data(ct);
	int dir = CTINFO2DIR(ctinfo);
	const struct tcphdr *th;
	struct tcphdr _tcph;
	int tcpdatalen;
	int tcpdataoff;
	unsigned char *tpkt;
	int tpktlen;
	int tpktoff;

	/* Get TCP header */
	th = skb_header_pointer(skb, protoff, sizeof(_tcph), &_tcph);
	if (th == NULL)
		return 0;

	/* Get TCP data offset */
	tcpdataoff = protoff + th->doff * 4;

	/* Get TCP data length */
	tcpdatalen = skb->len - tcpdataoff;
	if (tcpdatalen <= 0)	/* No TCP data */
		goto clear_out;

	if (*data == NULL) {	/* first TPKT */
		/* Get first TPKT pointer */
		tpkt = skb_header_pointer(skb, tcpdataoff, tcpdatalen,
					  h323_buffer);
		BUG_ON(tpkt == NULL);

		/* Validate TPKT identifier */
		if (tcpdatalen < 4 || tpkt[0] != 0x03 || tpkt[1] != 0) {
			/* Netmeeting sends TPKT header and data separately */
			if (info->tpkt_len[dir] > 0) {
				pr_debug("nf_ct_h323: previous packet "
					 "indicated separate TPKT data of %hu "
					 "bytes\n", info->tpkt_len[dir]);
				if (info->tpkt_len[dir] <= tcpdatalen) {
					/* Yes, there was a TPKT header
					 * received */
					*data = tpkt;
					*datalen = info->tpkt_len[dir];
					*dataoff = 0;
					goto out;
				}

				/* Fragmented TPKT */
				pr_debug("nf_ct_h323: fragmented TPKT\n");
				goto clear_out;
			}

			/* It is not even a TPKT */
			return 0;
		}
		tpktoff = 0;
	} else {		/* Next TPKT */
		tpktoff = *dataoff + *datalen;
		tcpdatalen -= tpktoff;
		if (tcpdatalen <= 4)	/* No more TPKT */
			goto clear_out;
		tpkt = *data + *datalen;

		/* Validate TPKT identifier */
		if (tpkt[0] != 0x03 || tpkt[1] != 0)
			goto clear_out;
	}

	/* Validate TPKT length */
	tpktlen = tpkt[2] * 256 + tpkt[3];
	if (tpktlen < 4)
		goto clear_out;
	if (tpktlen > tcpdatalen) {
		if (tcpdatalen == 4) {	/* Separate TPKT header */
			/* Netmeeting sends TPKT header and data separately */
			pr_debug("nf_ct_h323: separate TPKT header indicates "
				 "there will be TPKT data of %hu bytes\n",
				 tpktlen - 4);
			info->tpkt_len[dir] = tpktlen - 4;
			return 0;
		}

		pr_debug("nf_ct_h323: incomplete TPKT (fragmented?)\n");
		goto clear_out;
	}

	/* This is the encapsulated data */
	*data = tpkt + 4;
	*datalen = tpktlen - 4;
	*dataoff = tpktoff + 4;

      out:
	/* Clear TPKT length */
	info->tpkt_len[dir] = 0;
	return 1;

      clear_out:
	info->tpkt_len[dir] = 0;
	return 0;
}

static int get_h245_addr(struct nf_conn *ct, const unsigned char *data,
			 H245_TransportAddress *taddr,
			 union nf_inet_addr *addr, __be16 *port)
{
	const unsigned char *p;
	int len;

	if (taddr->choice != eH245_TransportAddress_unicastAddress)
		return 0;

	switch (taddr->unicastAddress.choice) {
	case eUnicastAddress_iPAddress:
		if (nf_ct_l3num(ct) != AF_INET)
			return 0;
		p = data + taddr->unicastAddress.iPAddress.network;
		len = 4;
		break;
	case eUnicastAddress_iP6Address:
		if (nf_ct_l3num(ct) != AF_INET6)
			return 0;
		p = data + taddr->unicastAddress.iP6Address.network;
		len = 16;
		break;
	default:
		return 0;
	}

	memcpy(addr, p, len);
	memset((void *)addr + len, 0, sizeof(*addr) - len);
	memcpy(port, p + len, sizeof(__be16));

	return 1;
}

static int expect_rtp_rtcp(struct sk_buff *skb, struct nf_conn *ct,
			   enum ip_conntrack_info ctinfo,
			   unsigned int protoff,
			   unsigned char **data, int dataoff,
			   H245_TransportAddress *taddr)
{
	int dir = CTINFO2DIR(ctinfo);
	int ret = 0;
	__be16 port;
	__be16 rtp_port, rtcp_port;
	union nf_inet_addr addr;
	struct nf_conntrack_expect *rtp_exp;
	struct nf_conntrack_expect *rtcp_exp;
	typeof(nat_rtp_rtcp_hook) nat_rtp_rtcp;

	/* Read RTP or RTCP address */
	if (!get_h245_addr(ct, *data, taddr, &addr, &port) ||
	    memcmp(&addr, &ct->tuplehash[dir].tuple.src.u3, sizeof(addr)) ||
	    port == 0)
		return 0;

	/* RTP port is even */
	rtp_port = port & ~htons(1);
	rtcp_port = port | htons(1);

	/* Create expect for RTP */
	if ((rtp_exp = nf_ct_expect_alloc(ct)) == NULL)
		return -1;
	nf_ct_expect_init(rtp_exp, NF_CT_EXPECT_CLASS_DEFAULT, nf_ct_l3num(ct),
			  &ct->tuplehash[!dir].tuple.src.u3,
			  &ct->tuplehash[!dir].tuple.dst.u3,
			  IPPROTO_UDP, NULL, &rtp_port);

	/* Create expect for RTCP */
	if ((rtcp_exp = nf_ct_expect_alloc(ct)) == NULL) {
		nf_ct_expect_put(rtp_exp);
		return -1;
	}
	nf_ct_expect_init(rtcp_exp, NF_CT_EXPECT_CLASS_DEFAULT, nf_ct_l3num(ct),
			  &ct->tuplehash[!dir].tuple.src.u3,
			  &ct->tuplehash[!dir].tuple.dst.u3,
			  IPPROTO_UDP, NULL, &rtcp_port);

	if (memcmp(&ct->tuplehash[dir].tuple.src.u3,
		   &ct->tuplehash[!dir].tuple.dst.u3,
		   sizeof(ct->tuplehash[dir].tuple.src.u3)) &&
		   (nat_rtp_rtcp = rcu_dereference(nat_rtp_rtcp_hook)) &&
		   nf_ct_l3num(ct) == NFPROTO_IPV4 &&
		   ct->status & IPS_NAT_MASK) {
		/* NAT needed */
		ret = nat_rtp_rtcp(skb, ct, ctinfo, protoff, data, dataoff,
				   taddr, port, rtp_port, rtp_exp, rtcp_exp);
	} else {		/* Conntrack only */
		if (nf_ct_expect_related(rtp_exp, 0) == 0) {
			if (nf_ct_expect_related(rtcp_exp, 0) == 0) {
				pr_debug("nf_ct_h323: expect RTP ");
				nf_ct_dump_tuple(&rtp_exp->tuple);
				pr_debug("nf_ct_h323: expect RTCP ");
				nf_ct_dump_tuple(&rtcp_exp->tuple);
			} else {
				nf_ct_unexpect_related(rtp_exp);
				ret = -1;
			}
		} else
			ret = -1;
	}

	nf_ct_expect_put(rtp_exp);
	nf_ct_expect_put(rtcp_exp);

	return ret;
}

static int expect_t120(struct sk_buff *skb,
		       struct nf_conn *ct,
		       enum ip_conntrack_info ctinfo,
		       unsigned int protoff,
		       unsigned char **data, int dataoff,
		       H245_TransportAddress *taddr)
{
	int dir = CTINFO2DIR(ctinfo);
	int ret = 0;
	__be16 port;
	union nf_inet_addr addr;
	struct nf_conntrack_expect *exp;
	typeof(nat_t120_hook) nat_t120;

	/* Read T.120 address */
	if (!get_h245_addr(ct, *data, taddr, &addr, &port) ||
	    memcmp(&addr, &ct->tuplehash[dir].tuple.src.u3, sizeof(addr)) ||
	    port == 0)
		return 0;

	/* Create expect for T.120 connections */
	if ((exp = nf_ct_expect_alloc(ct)) == NULL)
		return -1;
	nf_ct_expect_init(exp, NF_CT_EXPECT_CLASS_DEFAULT, nf_ct_l3num(ct),
			  &ct->tuplehash[!dir].tuple.src.u3,
			  &ct->tuplehash[!dir].tuple.dst.u3,
			  IPPROTO_TCP, NULL, &port);
	exp->flags = NF_CT_EXPECT_PERMANENT;	/* Accept multiple channels */

	if (memcmp(&ct->tuplehash[dir].tuple.src.u3,
		   &ct->tuplehash[!dir].tuple.dst.u3,
		   sizeof(ct->tuplehash[dir].tuple.src.u3)) &&
	    (nat_t120 = rcu_dereference(nat_t120_hook)) &&
	    nf_ct_l3num(ct) == NFPROTO_IPV4 &&
	    ct->status & IPS_NAT_MASK) {
		/* NAT needed */
		ret = nat_t120(skb, ct, ctinfo, protoff, data, dataoff, taddr,
			       port, exp);
	} else {		/* Conntrack only */
		if (nf_ct_expect_related(exp, 0) == 0) {
			pr_debug("nf_ct_h323: expect T.120 ");
			nf_ct_dump_tuple(&exp->tuple);
		} else
			ret = -1;
	}

	nf_ct_expect_put(exp);

	return ret;
}

static int process_h245_channel(struct sk_buff *skb,
				struct nf_conn *ct,
				enum ip_conntrack_info ctinfo,
				unsigned int protoff,
				unsigned char **data, int dataoff,
				H2250LogicalChannelParameters *channel)
{
	int ret;

	if (channel->options & eH2250LogicalChannelParameters_mediaChannel) {
		/* RTP */
		ret = expect_rtp_rtcp(skb, ct, ctinfo, protoff, data, dataoff,
				      &channel->mediaChannel);
		if (ret < 0)
			return -1;
	}

	if (channel->
	    options & eH2250LogicalChannelParameters_mediaControlChannel) {
		/* RTCP */
		ret = expect_rtp_rtcp(skb, ct, ctinfo, protoff, data, dataoff,
				      &channel->mediaControlChannel);
		if (ret < 0)
			return -1;
	}

	return 0;
}

static int process_olc(struct sk_buff *skb, struct nf_conn *ct,
		       enum ip_conntrack_info ctinfo,
		       unsigned int protoff,
		       unsigned char **data, int dataoff,
		       OpenLogicalChannel *olc)
{
	int ret;

	pr_debug("nf_ct_h323: OpenLogicalChannel\n");

	if (olc->forwardLogicalChannelParameters.multiplexParameters.choice ==
	    eOpenLogicalChannel_forwardLogicalChannelParameters_multiplexParameters_h2250LogicalChannelParameters)
	{
		ret = process_h245_channel(skb, ct, ctinfo,
					   protoff, data, dataoff,
					   &olc->
					   forwardLogicalChannelParameters.
					   multiplexParameters.
					   h2250LogicalChannelParameters);
		if (ret < 0)
			return -1;
	}

	if ((olc->options &
	     eOpenLogicalChannel_reverseLogicalChannelParameters) &&
	    (olc->reverseLogicalChannelParameters.options &
	     eOpenLogicalChannel_reverseLogicalChannelParameters_multiplexParameters)
	    && (olc->reverseLogicalChannelParameters.multiplexParameters.
		choice ==
		eOpenLogicalChannel_reverseLogicalChannelParameters_multiplexParameters_h2250LogicalChannelParameters))
	{
		ret =
		    process_h245_channel(skb, ct, ctinfo,
					 protoff, data, dataoff,
					 &olc->
					 reverseLogicalChannelParameters.
					 multiplexParameters.
					 h2250LogicalChannelParameters);
		if (ret < 0)
			return -1;
	}

	if ((olc->options & eOpenLogicalChannel_separateStack) &&
	    olc->forwardLogicalChannelParameters.dataType.choice ==
	    eDataType_data &&
	    olc->forwardLogicalChannelParameters.dataType.data.application.
	    choice == eDataApplicationCapability_application_t120 &&
	    olc->forwardLogicalChannelParameters.dataType.data.application.
	    t120.choice == eDataProtocolCapability_separateLANStack &&
	    olc->separateStack.networkAddress.choice ==
	    eNetworkAccessParameters_networkAddress_localAreaAddress) {
		ret = expect_t120(skb, ct, ctinfo, protoff, data, dataoff,
				  &olc->separateStack.networkAddress.
				  localAreaAddress);
		if (ret < 0)
			return -1;
	}

	return 0;
}

static int process_olca(struct sk_buff *skb, struct nf_conn *ct,
			enum ip_conntrack_info ctinfo,
			unsigned int protoff, unsigned char **data, int dataoff,
			OpenLogicalChannelAck *olca)
{
	H2250LogicalChannelAckParameters *ack;
	int ret;

	pr_debug("nf_ct_h323: OpenLogicalChannelAck\n");

	if ((olca->options &
	     eOpenLogicalChannelAck_reverseLogicalChannelParameters) &&
	    (olca->reverseLogicalChannelParameters.options &
	     eOpenLogicalChannelAck_reverseLogicalChannelParameters_multiplexParameters)
	    && (olca->reverseLogicalChannelParameters.multiplexParameters.
		choice ==
		eOpenLogicalChannelAck_reverseLogicalChannelParameters_multiplexParameters_h2250LogicalChannelParameters))
	{
		ret = process_h245_channel(skb, ct, ctinfo,
					   protoff, data, dataoff,
					   &olca->
					   reverseLogicalChannelParameters.
					   multiplexParameters.
					   h2250LogicalChannelParameters);
		if (ret < 0)
			return -1;
	}

	if ((olca->options &
	     eOpenLogicalChannelAck_forwardMultiplexAckParameters) &&
	    (olca->forwardMultiplexAckParameters.choice ==
	     eOpenLogicalChannelAck_forwardMultiplexAckParameters_h2250LogicalChannelAckParameters))
	{
		ack = &olca->forwardMultiplexAckParameters.
		    h2250LogicalChannelAckParameters;
		if (ack->options &
		    eH2250LogicalChannelAckParameters_mediaChannel) {
			/* RTP */
			ret = expect_rtp_rtcp(skb, ct, ctinfo,
					      protoff, data, dataoff,
					      &ack->mediaChannel);
			if (ret < 0)
				return -1;
		}

		if (ack->options &
		    eH2250LogicalChannelAckParameters_mediaControlChannel) {
			/* RTCP */
			ret = expect_rtp_rtcp(skb, ct, ctinfo,
					      protoff, data, dataoff,
					      &ack->mediaControlChannel);
			if (ret < 0)
				return -1;
		}
	}

	if ((olca->options & eOpenLogicalChannelAck_separateStack) &&
		olca->separateStack.networkAddress.choice ==
		eNetworkAccessParameters_networkAddress_localAreaAddress) {
		ret = expect_t120(skb, ct, ctinfo, protoff, data, dataoff,
				  &olca->separateStack.networkAddress.
				  localAreaAddress);
		if (ret < 0)
			return -1;
	}

	return 0;
}

static int process_h245(struct sk_buff *skb, struct nf_conn *ct,
			enum ip_conntrack_info ctinfo,
			unsigned int protoff, unsigned char **data, int dataoff,
			MultimediaSystemControlMessage *mscm)
{
	switch (mscm->choice) {
	case eMultimediaSystemControlMessage_request:
		if (mscm->request.choice ==
		    eRequestMessage_openLogicalChannel) {
			return process_olc(skb, ct, ctinfo,
					   protoff, data, dataoff,
					   &mscm->request.openLogicalChannel);
		}
		pr_debug("nf_ct_h323: H.245 Request %d\n",
			 mscm->request.choice);
		break;
	case eMultimediaSystemControlMessage_response:
		if (mscm->response.choice ==
		    eResponseMessage_openLogicalChannelAck) {
			return process_olca(skb, ct, ctinfo,
					    protoff, data, dataoff,
					    &mscm->response.
					    openLogicalChannelAck);
		}
		pr_debug("nf_ct_h323: H.245 Response %d\n",
			 mscm->response.choice);
		break;
	default:
		pr_debug("nf_ct_h323: H.245 signal %d\n", mscm->choice);
		break;
	}

	return 0;
}

static int h245_help(struct sk_buff *skb, unsigned int protoff,
		     struct nf_conn *ct, enum ip_conntrack_info ctinfo)
{
	static MultimediaSystemControlMessage mscm;
	unsigned char *data = NULL;
	int datalen;
	int dataoff;
	int ret;

	/* Until there's been traffic both ways, don't look in packets. */
	if (ctinfo != IP_CT_ESTABLISHED && ctinfo != IP_CT_ESTABLISHED_REPLY)
		return NF_ACCEPT;

	pr_debug("nf_ct_h245: skblen = %u\n", skb->len);

	spin_lock_bh(&nf_h323_lock);

	/* Process each TPKT */
	while (get_tpkt_data(skb, protoff, ct, ctinfo,
			     &data, &datalen, &dataoff)) {
		pr_debug("nf_ct_h245: TPKT len=%d ", datalen);
		nf_ct_dump_tuple(&ct->tuplehash[CTINFO2DIR(ctinfo)].tuple);

		/* Decode H.245 signal */
		ret = DecodeMultimediaSystemControlMessage(data, datalen,
							   &mscm);
		if (ret < 0) {
			pr_debug("nf_ct_h245: decoding error: %s\n",
				 ret == H323_ERROR_BOUND ?
				 "out of bound" : "out of range");
			/* We don't drop when decoding error */
			break;
		}

		/* Process H.245 signal */
		if (process_h245(skb, ct, ctinfo, protoff,
				 &data, dataoff, &mscm) < 0)
			goto drop;
	}

	spin_unlock_bh(&nf_h323_lock);
	return NF_ACCEPT;

      drop:
	spin_unlock_bh(&nf_h323_lock);
	nf_ct_helper_log(skb, ct, "cannot process H.245 message");
	return NF_DROP;
}

static const struct nf_conntrack_expect_policy h245_exp_policy = {
	.max_expected	= H323_RTP_CHANNEL_MAX * 4 + 2 /* T.120 */,
	.timeout	= 240,
};

static struct nf_conntrack_helper nf_conntrack_helper_h245 __read_mostly = {
	.name			= "H.245",
	.me			= THIS_MODULE,
	.tuple.src.l3num	= AF_UNSPEC,
	.tuple.dst.protonum	= IPPROTO_UDP,
	.help			= h245_help,
	.expect_policy		= &h245_exp_policy,
};

int get_h225_addr(struct nf_conn *ct, unsigned char *data,
		  TransportAddress *taddr,
		  union nf_inet_addr *addr, __be16 *port)
{
	const unsigned char *p;
	int len;

	switch (taddr->choice) {
	case eTransportAddress_ipAddress:
		if (nf_ct_l3num(ct) != AF_INET)
			return 0;
		p = data + taddr->ipAddress.ip;
		len = 4;
		break;
	case eTransportAddress_ip6Address:
		if (nf_ct_l3num(ct) != AF_INET6)
			return 0;
		p = data + taddr->ip6Address.ip;
		len = 16;
		break;
	default:
		return 0;
	}

	memcpy(addr, p, len);
	memset((void *)addr + len, 0, sizeof(*addr) - len);
	memcpy(port, p + len, sizeof(__be16));

	return 1;
}

static int expect_h245(struct sk_buff *skb, struct nf_conn *ct,
		       enum ip_conntrack_info ctinfo,
		       unsigned int protoff, unsigned char **data, int dataoff,
		       TransportAddress *taddr)
{
	int dir = CTINFO2DIR(ctinfo);
	int ret = 0;
	__be16 port;
	union nf_inet_addr addr;
	struct nf_conntrack_expect *exp;
	typeof(nat_h245_hook) nat_h245;

	/* Read h245Address */
	if (!get_h225_addr(ct, *data, taddr, &addr, &port) ||
	    memcmp(&addr, &ct->tuplehash[dir].tuple.src.u3, sizeof(addr)) ||
	    port == 0)
		return 0;

	/* Create expect for h245 connection */
	if ((exp = nf_ct_expect_alloc(ct)) == NULL)
		return -1;
	nf_ct_expect_init(exp, NF_CT_EXPECT_CLASS_DEFAULT, nf_ct_l3num(ct),
			  &ct->tuplehash[!dir].tuple.src.u3,
			  &ct->tuplehash[!dir].tuple.dst.u3,
			  IPPROTO_TCP, NULL, &port);
	exp->helper = &nf_conntrack_helper_h245;

	if (memcmp(&ct->tuplehash[dir].tuple.src.u3,
		   &ct->tuplehash[!dir].tuple.dst.u3,
		   sizeof(ct->tuplehash[dir].tuple.src.u3)) &&
	    (nat_h245 = rcu_dereference(nat_h245_hook)) &&
	    nf_ct_l3num(ct) == NFPROTO_IPV4 &&
	    ct->status & IPS_NAT_MASK) {
		/* NAT needed */
		ret = nat_h245(skb, ct, ctinfo, protoff, data, dataoff, taddr,
			       port, exp);
	} else {		/* Conntrack only */
		if (nf_ct_expect_related(exp, 0) == 0) {
			pr_debug("nf_ct_q931: expect H.245 ");
			nf_ct_dump_tuple(&exp->tuple);
		} else
			ret = -1;
	}

	nf_ct_expect_put(exp);

	return ret;
}

/* If the calling party is on the same side of the forward-to party,
 * we don't need to track the second call
 */
static int callforward_do_filter(struct net *net,
				 const union nf_inet_addr *src,
				 const union nf_inet_addr *dst,
				 u_int8_t family)
{
	int ret = 0;

<<<<<<< HEAD
	/* rcu_read_lock()ed by nf_hook_thresh */
	afinfo = nf_get_afinfo(family);
	if (!afinfo)
		return 0;

=======
>>>>>>> 24b8d41d
	switch (family) {
	case AF_INET: {
		struct flowi4 fl1, fl2;
		struct rtable *rt1, *rt2;

		memset(&fl1, 0, sizeof(fl1));
		fl1.daddr = src->ip;

		memset(&fl2, 0, sizeof(fl2));
		fl2.daddr = dst->ip;
		if (!nf_ip_route(net, (struct dst_entry **)&rt1,
				 flowi4_to_flowi(&fl1), false)) {
			if (!nf_ip_route(net, (struct dst_entry **)&rt2,
					 flowi4_to_flowi(&fl2), false)) {
				if (rt_nexthop(rt1, fl1.daddr) ==
				    rt_nexthop(rt2, fl2.daddr) &&
				    rt1->dst.dev  == rt2->dst.dev)
					ret = 1;
				dst_release(&rt2->dst);
			}
			dst_release(&rt1->dst);
		}
		break;
	}
#if IS_ENABLED(CONFIG_IPV6)
	case AF_INET6: {
		struct rt6_info *rt1, *rt2;
		struct flowi6 fl1, fl2;

		memset(&fl1, 0, sizeof(fl1));
		fl1.daddr = src->in6;

		memset(&fl2, 0, sizeof(fl2));
		fl2.daddr = dst->in6;
		if (!nf_ip6_route(net, (struct dst_entry **)&rt1,
				  flowi6_to_flowi(&fl1), false)) {
			if (!nf_ip6_route(net, (struct dst_entry **)&rt2,
					  flowi6_to_flowi(&fl2), false)) {
				if (ipv6_addr_equal(rt6_nexthop(rt1, &fl1.daddr),
						    rt6_nexthop(rt2, &fl2.daddr)) &&
				    rt1->dst.dev == rt2->dst.dev)
					ret = 1;
				dst_release(&rt2->dst);
			}
			dst_release(&rt1->dst);
		}
		break;
	}
#endif
	}
	return ret;

}

static int expect_callforwarding(struct sk_buff *skb,
				 struct nf_conn *ct,
				 enum ip_conntrack_info ctinfo,
				 unsigned int protoff,
				 unsigned char **data, int dataoff,
				 TransportAddress *taddr)
{
	int dir = CTINFO2DIR(ctinfo);
	int ret = 0;
	__be16 port;
	union nf_inet_addr addr;
	struct nf_conntrack_expect *exp;
	struct net *net = nf_ct_net(ct);
	typeof(nat_callforwarding_hook) nat_callforwarding;

	/* Read alternativeAddress */
	if (!get_h225_addr(ct, *data, taddr, &addr, &port) || port == 0)
		return 0;

	/* If the calling party is on the same side of the forward-to party,
	 * we don't need to track the second call
	 */
	if (callforward_filter &&
	    callforward_do_filter(net, &addr, &ct->tuplehash[!dir].tuple.src.u3,
				  nf_ct_l3num(ct))) {
		pr_debug("nf_ct_q931: Call Forwarding not tracked\n");
		return 0;
	}

	/* Create expect for the second call leg */
	if ((exp = nf_ct_expect_alloc(ct)) == NULL)
		return -1;
	nf_ct_expect_init(exp, NF_CT_EXPECT_CLASS_DEFAULT, nf_ct_l3num(ct),
			  &ct->tuplehash[!dir].tuple.src.u3, &addr,
			  IPPROTO_TCP, NULL, &port);
	exp->helper = nf_conntrack_helper_q931;

	if (memcmp(&ct->tuplehash[dir].tuple.src.u3,
		   &ct->tuplehash[!dir].tuple.dst.u3,
		   sizeof(ct->tuplehash[dir].tuple.src.u3)) &&
	    (nat_callforwarding = rcu_dereference(nat_callforwarding_hook)) &&
	    nf_ct_l3num(ct) == NFPROTO_IPV4 &&
	    ct->status & IPS_NAT_MASK) {
		/* Need NAT */
		ret = nat_callforwarding(skb, ct, ctinfo,
					 protoff, data, dataoff,
					 taddr, port, exp);
	} else {		/* Conntrack only */
		if (nf_ct_expect_related(exp, 0) == 0) {
			pr_debug("nf_ct_q931: expect Call Forwarding ");
			nf_ct_dump_tuple(&exp->tuple);
		} else
			ret = -1;
	}

	nf_ct_expect_put(exp);

	return ret;
}

static int process_setup(struct sk_buff *skb, struct nf_conn *ct,
			 enum ip_conntrack_info ctinfo,
			 unsigned int protoff,
			 unsigned char **data, int dataoff,
			 Setup_UUIE *setup)
{
	int dir = CTINFO2DIR(ctinfo);
	int ret;
	int i;
	__be16 port;
	union nf_inet_addr addr;
	typeof(set_h225_addr_hook) set_h225_addr;

	pr_debug("nf_ct_q931: Setup\n");

	if (setup->options & eSetup_UUIE_h245Address) {
		ret = expect_h245(skb, ct, ctinfo, protoff, data, dataoff,
				  &setup->h245Address);
		if (ret < 0)
			return -1;
	}

	set_h225_addr = rcu_dereference(set_h225_addr_hook);
	if ((setup->options & eSetup_UUIE_destCallSignalAddress) &&
	    (set_h225_addr) && nf_ct_l3num(ct) == NFPROTO_IPV4 &&
	    ct->status & IPS_NAT_MASK &&
	    get_h225_addr(ct, *data, &setup->destCallSignalAddress,
			  &addr, &port) &&
	    memcmp(&addr, &ct->tuplehash[!dir].tuple.src.u3, sizeof(addr))) {
		pr_debug("nf_ct_q931: set destCallSignalAddress %pI6:%hu->%pI6:%hu\n",
			 &addr, ntohs(port), &ct->tuplehash[!dir].tuple.src.u3,
			 ntohs(ct->tuplehash[!dir].tuple.src.u.tcp.port));
		ret = set_h225_addr(skb, protoff, data, dataoff,
				    &setup->destCallSignalAddress,
				    &ct->tuplehash[!dir].tuple.src.u3,
				    ct->tuplehash[!dir].tuple.src.u.tcp.port);
		if (ret < 0)
			return -1;
	}

	if ((setup->options & eSetup_UUIE_sourceCallSignalAddress) &&
	    (set_h225_addr) && nf_ct_l3num(ct) == NFPROTO_IPV4 &&
	    ct->status & IPS_NAT_MASK &&
	    get_h225_addr(ct, *data, &setup->sourceCallSignalAddress,
			  &addr, &port) &&
	    memcmp(&addr, &ct->tuplehash[!dir].tuple.dst.u3, sizeof(addr))) {
		pr_debug("nf_ct_q931: set sourceCallSignalAddress %pI6:%hu->%pI6:%hu\n",
			 &addr, ntohs(port), &ct->tuplehash[!dir].tuple.dst.u3,
			 ntohs(ct->tuplehash[!dir].tuple.dst.u.tcp.port));
		ret = set_h225_addr(skb, protoff, data, dataoff,
				    &setup->sourceCallSignalAddress,
				    &ct->tuplehash[!dir].tuple.dst.u3,
				    ct->tuplehash[!dir].tuple.dst.u.tcp.port);
		if (ret < 0)
			return -1;
	}

	if (setup->options & eSetup_UUIE_fastStart) {
		for (i = 0; i < setup->fastStart.count; i++) {
			ret = process_olc(skb, ct, ctinfo,
					  protoff, data, dataoff,
					  &setup->fastStart.item[i]);
			if (ret < 0)
				return -1;
		}
	}

	return 0;
}

static int process_callproceeding(struct sk_buff *skb,
				  struct nf_conn *ct,
				  enum ip_conntrack_info ctinfo,
				  unsigned int protoff,
				  unsigned char **data, int dataoff,
				  CallProceeding_UUIE *callproc)
{
	int ret;
	int i;

	pr_debug("nf_ct_q931: CallProceeding\n");

	if (callproc->options & eCallProceeding_UUIE_h245Address) {
		ret = expect_h245(skb, ct, ctinfo, protoff, data, dataoff,
				  &callproc->h245Address);
		if (ret < 0)
			return -1;
	}

	if (callproc->options & eCallProceeding_UUIE_fastStart) {
		for (i = 0; i < callproc->fastStart.count; i++) {
			ret = process_olc(skb, ct, ctinfo,
					  protoff, data, dataoff,
					  &callproc->fastStart.item[i]);
			if (ret < 0)
				return -1;
		}
	}

	return 0;
}

static int process_connect(struct sk_buff *skb, struct nf_conn *ct,
			   enum ip_conntrack_info ctinfo,
			   unsigned int protoff,
			   unsigned char **data, int dataoff,
			   Connect_UUIE *connect)
{
	int ret;
	int i;

	pr_debug("nf_ct_q931: Connect\n");

	if (connect->options & eConnect_UUIE_h245Address) {
		ret = expect_h245(skb, ct, ctinfo, protoff, data, dataoff,
				  &connect->h245Address);
		if (ret < 0)
			return -1;
	}

	if (connect->options & eConnect_UUIE_fastStart) {
		for (i = 0; i < connect->fastStart.count; i++) {
			ret = process_olc(skb, ct, ctinfo,
					  protoff, data, dataoff,
					  &connect->fastStart.item[i]);
			if (ret < 0)
				return -1;
		}
	}

	return 0;
}

static int process_alerting(struct sk_buff *skb, struct nf_conn *ct,
			    enum ip_conntrack_info ctinfo,
			    unsigned int protoff,
			    unsigned char **data, int dataoff,
			    Alerting_UUIE *alert)
{
	int ret;
	int i;

	pr_debug("nf_ct_q931: Alerting\n");

	if (alert->options & eAlerting_UUIE_h245Address) {
		ret = expect_h245(skb, ct, ctinfo, protoff, data, dataoff,
				  &alert->h245Address);
		if (ret < 0)
			return -1;
	}

	if (alert->options & eAlerting_UUIE_fastStart) {
		for (i = 0; i < alert->fastStart.count; i++) {
			ret = process_olc(skb, ct, ctinfo,
					  protoff, data, dataoff,
					  &alert->fastStart.item[i]);
			if (ret < 0)
				return -1;
		}
	}

	return 0;
}

static int process_facility(struct sk_buff *skb, struct nf_conn *ct,
			    enum ip_conntrack_info ctinfo,
			    unsigned int protoff,
			    unsigned char **data, int dataoff,
			    Facility_UUIE *facility)
{
	int ret;
	int i;

	pr_debug("nf_ct_q931: Facility\n");

	if (facility->reason.choice == eFacilityReason_callForwarded) {
		if (facility->options & eFacility_UUIE_alternativeAddress)
			return expect_callforwarding(skb, ct, ctinfo,
						     protoff, data, dataoff,
						     &facility->
						     alternativeAddress);
		return 0;
	}

	if (facility->options & eFacility_UUIE_h245Address) {
		ret = expect_h245(skb, ct, ctinfo, protoff, data, dataoff,
				  &facility->h245Address);
		if (ret < 0)
			return -1;
	}

	if (facility->options & eFacility_UUIE_fastStart) {
		for (i = 0; i < facility->fastStart.count; i++) {
			ret = process_olc(skb, ct, ctinfo,
					  protoff, data, dataoff,
					  &facility->fastStart.item[i]);
			if (ret < 0)
				return -1;
		}
	}

	return 0;
}

static int process_progress(struct sk_buff *skb, struct nf_conn *ct,
			    enum ip_conntrack_info ctinfo,
			    unsigned int protoff,
			    unsigned char **data, int dataoff,
			    Progress_UUIE *progress)
{
	int ret;
	int i;

	pr_debug("nf_ct_q931: Progress\n");

	if (progress->options & eProgress_UUIE_h245Address) {
		ret = expect_h245(skb, ct, ctinfo, protoff, data, dataoff,
				  &progress->h245Address);
		if (ret < 0)
			return -1;
	}

	if (progress->options & eProgress_UUIE_fastStart) {
		for (i = 0; i < progress->fastStart.count; i++) {
			ret = process_olc(skb, ct, ctinfo,
					  protoff, data, dataoff,
					  &progress->fastStart.item[i]);
			if (ret < 0)
				return -1;
		}
	}

	return 0;
}

static int process_q931(struct sk_buff *skb, struct nf_conn *ct,
			enum ip_conntrack_info ctinfo,
			unsigned int protoff, unsigned char **data, int dataoff,
			Q931 *q931)
{
	H323_UU_PDU *pdu = &q931->UUIE.h323_uu_pdu;
	int i;
	int ret = 0;

	switch (pdu->h323_message_body.choice) {
	case eH323_UU_PDU_h323_message_body_setup:
		ret = process_setup(skb, ct, ctinfo, protoff, data, dataoff,
				    &pdu->h323_message_body.setup);
		break;
	case eH323_UU_PDU_h323_message_body_callProceeding:
		ret = process_callproceeding(skb, ct, ctinfo,
					     protoff, data, dataoff,
					     &pdu->h323_message_body.
					     callProceeding);
		break;
	case eH323_UU_PDU_h323_message_body_connect:
		ret = process_connect(skb, ct, ctinfo, protoff, data, dataoff,
				      &pdu->h323_message_body.connect);
		break;
	case eH323_UU_PDU_h323_message_body_alerting:
		ret = process_alerting(skb, ct, ctinfo, protoff, data, dataoff,
				       &pdu->h323_message_body.alerting);
		break;
	case eH323_UU_PDU_h323_message_body_facility:
		ret = process_facility(skb, ct, ctinfo, protoff, data, dataoff,
				       &pdu->h323_message_body.facility);
		break;
	case eH323_UU_PDU_h323_message_body_progress:
		ret = process_progress(skb, ct, ctinfo, protoff, data, dataoff,
				       &pdu->h323_message_body.progress);
		break;
	default:
		pr_debug("nf_ct_q931: Q.931 signal %d\n",
			 pdu->h323_message_body.choice);
		break;
	}

	if (ret < 0)
		return -1;

	if (pdu->options & eH323_UU_PDU_h245Control) {
		for (i = 0; i < pdu->h245Control.count; i++) {
			ret = process_h245(skb, ct, ctinfo,
					   protoff, data, dataoff,
					   &pdu->h245Control.item[i]);
			if (ret < 0)
				return -1;
		}
	}

	return 0;
}

static int q931_help(struct sk_buff *skb, unsigned int protoff,
		     struct nf_conn *ct, enum ip_conntrack_info ctinfo)
{
	static Q931 q931;
	unsigned char *data = NULL;
	int datalen;
	int dataoff;
	int ret;

	/* Until there's been traffic both ways, don't look in packets. */
	if (ctinfo != IP_CT_ESTABLISHED && ctinfo != IP_CT_ESTABLISHED_REPLY)
		return NF_ACCEPT;

	pr_debug("nf_ct_q931: skblen = %u\n", skb->len);

	spin_lock_bh(&nf_h323_lock);

	/* Process each TPKT */
	while (get_tpkt_data(skb, protoff, ct, ctinfo,
			     &data, &datalen, &dataoff)) {
		pr_debug("nf_ct_q931: TPKT len=%d ", datalen);
		nf_ct_dump_tuple(&ct->tuplehash[CTINFO2DIR(ctinfo)].tuple);

		/* Decode Q.931 signal */
		ret = DecodeQ931(data, datalen, &q931);
		if (ret < 0) {
			pr_debug("nf_ct_q931: decoding error: %s\n",
				 ret == H323_ERROR_BOUND ?
				 "out of bound" : "out of range");
			/* We don't drop when decoding error */
			break;
		}

		/* Process Q.931 signal */
		if (process_q931(skb, ct, ctinfo, protoff,
				 &data, dataoff, &q931) < 0)
			goto drop;
	}

	spin_unlock_bh(&nf_h323_lock);
	return NF_ACCEPT;

      drop:
	spin_unlock_bh(&nf_h323_lock);
	nf_ct_helper_log(skb, ct, "cannot process Q.931 message");
	return NF_DROP;
}

static const struct nf_conntrack_expect_policy q931_exp_policy = {
	/* T.120 and H.245 */
	.max_expected		= H323_RTP_CHANNEL_MAX * 4 + 4,
	.timeout		= 240,
};

static struct nf_conntrack_helper nf_conntrack_helper_q931[] __read_mostly = {
	{
		.name			= "Q.931",
		.me			= THIS_MODULE,
		.tuple.src.l3num	= AF_INET,
		.tuple.src.u.tcp.port	= cpu_to_be16(Q931_PORT),
		.tuple.dst.protonum	= IPPROTO_TCP,
		.help			= q931_help,
		.expect_policy		= &q931_exp_policy,
	},
	{
		.name			= "Q.931",
		.me			= THIS_MODULE,
		.tuple.src.l3num	= AF_INET6,
		.tuple.src.u.tcp.port	= cpu_to_be16(Q931_PORT),
		.tuple.dst.protonum	= IPPROTO_TCP,
		.help			= q931_help,
		.expect_policy		= &q931_exp_policy,
	},
};

static unsigned char *get_udp_data(struct sk_buff *skb, unsigned int protoff,
				   int *datalen)
{
	const struct udphdr *uh;
	struct udphdr _uh;
	int dataoff;

	uh = skb_header_pointer(skb, protoff, sizeof(_uh), &_uh);
	if (uh == NULL)
		return NULL;
	dataoff = protoff + sizeof(_uh);
	if (dataoff >= skb->len)
		return NULL;
	*datalen = skb->len - dataoff;
	return skb_header_pointer(skb, dataoff, *datalen, h323_buffer);
}

static struct nf_conntrack_expect *find_expect(struct nf_conn *ct,
					       union nf_inet_addr *addr,
					       __be16 port)
{
	struct net *net = nf_ct_net(ct);
	struct nf_conntrack_expect *exp;
	struct nf_conntrack_tuple tuple;

	memset(&tuple.src.u3, 0, sizeof(tuple.src.u3));
	tuple.src.u.tcp.port = 0;
	memcpy(&tuple.dst.u3, addr, sizeof(tuple.dst.u3));
	tuple.dst.u.tcp.port = port;
	tuple.dst.protonum = IPPROTO_TCP;

	exp = __nf_ct_expect_find(net, nf_ct_zone(ct), &tuple);
	if (exp && exp->master == ct)
		return exp;
	return NULL;
}

<<<<<<< HEAD
/****************************************************************************/
=======
>>>>>>> 24b8d41d
static int expect_q931(struct sk_buff *skb, struct nf_conn *ct,
		       enum ip_conntrack_info ctinfo,
		       unsigned int protoff, unsigned char **data,
		       TransportAddress *taddr, int count)
{
	struct nf_ct_h323_master *info = nfct_help_data(ct);
	int dir = CTINFO2DIR(ctinfo);
	int ret = 0;
	int i;
	__be16 port;
	union nf_inet_addr addr;
	struct nf_conntrack_expect *exp;
	typeof(nat_q931_hook) nat_q931;

	/* Look for the first related address */
	for (i = 0; i < count; i++) {
		if (get_h225_addr(ct, *data, &taddr[i], &addr, &port) &&
		    memcmp(&addr, &ct->tuplehash[dir].tuple.src.u3,
			   sizeof(addr)) == 0 && port != 0)
			break;
	}

	if (i >= count)		/* Not found */
		return 0;

	/* Create expect for Q.931 */
	if ((exp = nf_ct_expect_alloc(ct)) == NULL)
		return -1;
	nf_ct_expect_init(exp, NF_CT_EXPECT_CLASS_DEFAULT, nf_ct_l3num(ct),
			  gkrouted_only ? /* only accept calls from GK? */
				&ct->tuplehash[!dir].tuple.src.u3 : NULL,
			  &ct->tuplehash[!dir].tuple.dst.u3,
			  IPPROTO_TCP, NULL, &port);
	exp->helper = nf_conntrack_helper_q931;
	exp->flags = NF_CT_EXPECT_PERMANENT;	/* Accept multiple calls */

	nat_q931 = rcu_dereference(nat_q931_hook);
	if (nat_q931 && nf_ct_l3num(ct) == NFPROTO_IPV4 &&
	    ct->status & IPS_NAT_MASK) {	/* Need NAT */
		ret = nat_q931(skb, ct, ctinfo, protoff, data,
			       taddr, i, port, exp);
	} else {		/* Conntrack only */
		if (nf_ct_expect_related(exp, 0) == 0) {
			pr_debug("nf_ct_ras: expect Q.931 ");
			nf_ct_dump_tuple(&exp->tuple);

			/* Save port for looking up expect in processing RCF */
			info->sig_port[dir] = port;
		} else
			ret = -1;
	}

	nf_ct_expect_put(exp);

	return ret;
}

static int process_grq(struct sk_buff *skb, struct nf_conn *ct,
		       enum ip_conntrack_info ctinfo,
		       unsigned int protoff,
		       unsigned char **data, GatekeeperRequest *grq)
{
	typeof(set_ras_addr_hook) set_ras_addr;

	pr_debug("nf_ct_ras: GRQ\n");

	set_ras_addr = rcu_dereference(set_ras_addr_hook);
	if (set_ras_addr && nf_ct_l3num(ct) == NFPROTO_IPV4 &&
	    ct->status & IPS_NAT_MASK)	/* NATed */
		return set_ras_addr(skb, ct, ctinfo, protoff, data,
				    &grq->rasAddress, 1);
	return 0;
}

static int process_gcf(struct sk_buff *skb, struct nf_conn *ct,
		       enum ip_conntrack_info ctinfo,
		       unsigned int protoff,
		       unsigned char **data, GatekeeperConfirm *gcf)
{
	int dir = CTINFO2DIR(ctinfo);
	int ret = 0;
	__be16 port;
	union nf_inet_addr addr;
	struct nf_conntrack_expect *exp;

	pr_debug("nf_ct_ras: GCF\n");

	if (!get_h225_addr(ct, *data, &gcf->rasAddress, &addr, &port))
		return 0;

	/* Registration port is the same as discovery port */
	if (!memcmp(&addr, &ct->tuplehash[dir].tuple.src.u3, sizeof(addr)) &&
	    port == ct->tuplehash[dir].tuple.src.u.udp.port)
		return 0;

	/* Avoid RAS expectation loops. A GCF is never expected. */
	if (test_bit(IPS_EXPECTED_BIT, &ct->status))
		return 0;

	/* Need new expect */
	if ((exp = nf_ct_expect_alloc(ct)) == NULL)
		return -1;
	nf_ct_expect_init(exp, NF_CT_EXPECT_CLASS_DEFAULT, nf_ct_l3num(ct),
			  &ct->tuplehash[!dir].tuple.src.u3, &addr,
			  IPPROTO_UDP, NULL, &port);
	exp->helper = nf_conntrack_helper_ras;

	if (nf_ct_expect_related(exp, 0) == 0) {
		pr_debug("nf_ct_ras: expect RAS ");
		nf_ct_dump_tuple(&exp->tuple);
	} else
		ret = -1;

	nf_ct_expect_put(exp);

	return ret;
}

static int process_rrq(struct sk_buff *skb, struct nf_conn *ct,
		       enum ip_conntrack_info ctinfo,
		       unsigned int protoff,
		       unsigned char **data, RegistrationRequest *rrq)
{
	struct nf_ct_h323_master *info = nfct_help_data(ct);
	int ret;
	typeof(set_ras_addr_hook) set_ras_addr;

	pr_debug("nf_ct_ras: RRQ\n");

	ret = expect_q931(skb, ct, ctinfo, protoff, data,
			  rrq->callSignalAddress.item,
			  rrq->callSignalAddress.count);
	if (ret < 0)
		return -1;

	set_ras_addr = rcu_dereference(set_ras_addr_hook);
	if (set_ras_addr && nf_ct_l3num(ct) == NFPROTO_IPV4 &&
	    ct->status & IPS_NAT_MASK) {
		ret = set_ras_addr(skb, ct, ctinfo, protoff, data,
				   rrq->rasAddress.item,
				   rrq->rasAddress.count);
		if (ret < 0)
			return -1;
	}

	if (rrq->options & eRegistrationRequest_timeToLive) {
		pr_debug("nf_ct_ras: RRQ TTL = %u seconds\n", rrq->timeToLive);
		info->timeout = rrq->timeToLive;
	} else
		info->timeout = default_rrq_ttl;

	return 0;
}

static int process_rcf(struct sk_buff *skb, struct nf_conn *ct,
		       enum ip_conntrack_info ctinfo,
		       unsigned int protoff,
		       unsigned char **data, RegistrationConfirm *rcf)
{
	struct nf_ct_h323_master *info = nfct_help_data(ct);
	int dir = CTINFO2DIR(ctinfo);
	int ret;
	struct nf_conntrack_expect *exp;
	typeof(set_sig_addr_hook) set_sig_addr;

	pr_debug("nf_ct_ras: RCF\n");

	set_sig_addr = rcu_dereference(set_sig_addr_hook);
	if (set_sig_addr && nf_ct_l3num(ct) == NFPROTO_IPV4 &&
	    ct->status & IPS_NAT_MASK) {
		ret = set_sig_addr(skb, ct, ctinfo, protoff, data,
					rcf->callSignalAddress.item,
					rcf->callSignalAddress.count);
		if (ret < 0)
			return -1;
	}

	if (rcf->options & eRegistrationConfirm_timeToLive) {
		pr_debug("nf_ct_ras: RCF TTL = %u seconds\n", rcf->timeToLive);
		info->timeout = rcf->timeToLive;
	}

	if (info->timeout > 0) {
		pr_debug("nf_ct_ras: set RAS connection timeout to "
			 "%u seconds\n", info->timeout);
		nf_ct_refresh(ct, skb, info->timeout * HZ);

		/* Set expect timeout */
		spin_lock_bh(&nf_conntrack_expect_lock);
		exp = find_expect(ct, &ct->tuplehash[dir].tuple.dst.u3,
				  info->sig_port[!dir]);
		if (exp) {
			pr_debug("nf_ct_ras: set Q.931 expect "
				 "timeout to %u seconds for",
				 info->timeout);
			nf_ct_dump_tuple(&exp->tuple);
			mod_timer_pending(&exp->timeout,
					  jiffies + info->timeout * HZ);
		}
		spin_unlock_bh(&nf_conntrack_expect_lock);
	}

	return 0;
}

static int process_urq(struct sk_buff *skb, struct nf_conn *ct,
		       enum ip_conntrack_info ctinfo,
		       unsigned int protoff,
		       unsigned char **data, UnregistrationRequest *urq)
{
	struct nf_ct_h323_master *info = nfct_help_data(ct);
	int dir = CTINFO2DIR(ctinfo);
	int ret;
	typeof(set_sig_addr_hook) set_sig_addr;

	pr_debug("nf_ct_ras: URQ\n");

	set_sig_addr = rcu_dereference(set_sig_addr_hook);
	if (set_sig_addr && nf_ct_l3num(ct) == NFPROTO_IPV4 &&
	    ct->status & IPS_NAT_MASK) {
		ret = set_sig_addr(skb, ct, ctinfo, protoff, data,
				   urq->callSignalAddress.item,
				   urq->callSignalAddress.count);
		if (ret < 0)
			return -1;
	}

	/* Clear old expect */
	nf_ct_remove_expectations(ct);
	info->sig_port[dir] = 0;
	info->sig_port[!dir] = 0;

	/* Give it 30 seconds for UCF or URJ */
	nf_ct_refresh(ct, skb, 30 * HZ);

	return 0;
}

static int process_arq(struct sk_buff *skb, struct nf_conn *ct,
		       enum ip_conntrack_info ctinfo,
		       unsigned int protoff,
		       unsigned char **data, AdmissionRequest *arq)
{
	const struct nf_ct_h323_master *info = nfct_help_data(ct);
	int dir = CTINFO2DIR(ctinfo);
	__be16 port;
	union nf_inet_addr addr;
	typeof(set_h225_addr_hook) set_h225_addr;

	pr_debug("nf_ct_ras: ARQ\n");

	set_h225_addr = rcu_dereference(set_h225_addr_hook);
	if ((arq->options & eAdmissionRequest_destCallSignalAddress) &&
	    get_h225_addr(ct, *data, &arq->destCallSignalAddress,
			  &addr, &port) &&
	    !memcmp(&addr, &ct->tuplehash[dir].tuple.src.u3, sizeof(addr)) &&
	    port == info->sig_port[dir] &&
	    nf_ct_l3num(ct) == NFPROTO_IPV4 &&
	    set_h225_addr && ct->status & IPS_NAT_MASK) {
		/* Answering ARQ */
		return set_h225_addr(skb, protoff, data, 0,
				     &arq->destCallSignalAddress,
				     &ct->tuplehash[!dir].tuple.dst.u3,
				     info->sig_port[!dir]);
	}

	if ((arq->options & eAdmissionRequest_srcCallSignalAddress) &&
	    get_h225_addr(ct, *data, &arq->srcCallSignalAddress,
			  &addr, &port) &&
	    !memcmp(&addr, &ct->tuplehash[dir].tuple.src.u3, sizeof(addr)) &&
	    set_h225_addr && nf_ct_l3num(ct) == NFPROTO_IPV4 &&
	    ct->status & IPS_NAT_MASK) {
		/* Calling ARQ */
		return set_h225_addr(skb, protoff, data, 0,
				     &arq->srcCallSignalAddress,
				     &ct->tuplehash[!dir].tuple.dst.u3,
				     port);
	}

	return 0;
}

static int process_acf(struct sk_buff *skb, struct nf_conn *ct,
		       enum ip_conntrack_info ctinfo,
		       unsigned int protoff,
		       unsigned char **data, AdmissionConfirm *acf)
{
	int dir = CTINFO2DIR(ctinfo);
	int ret = 0;
	__be16 port;
	union nf_inet_addr addr;
	struct nf_conntrack_expect *exp;
	typeof(set_sig_addr_hook) set_sig_addr;

	pr_debug("nf_ct_ras: ACF\n");

	if (!get_h225_addr(ct, *data, &acf->destCallSignalAddress,
			   &addr, &port))
		return 0;

	if (!memcmp(&addr, &ct->tuplehash[dir].tuple.dst.u3, sizeof(addr))) {
		/* Answering ACF */
		set_sig_addr = rcu_dereference(set_sig_addr_hook);
		if (set_sig_addr && nf_ct_l3num(ct) == NFPROTO_IPV4 &&
		    ct->status & IPS_NAT_MASK)
			return set_sig_addr(skb, ct, ctinfo, protoff, data,
					    &acf->destCallSignalAddress, 1);
		return 0;
	}

	/* Need new expect */
	if ((exp = nf_ct_expect_alloc(ct)) == NULL)
		return -1;
	nf_ct_expect_init(exp, NF_CT_EXPECT_CLASS_DEFAULT, nf_ct_l3num(ct),
			  &ct->tuplehash[!dir].tuple.src.u3, &addr,
			  IPPROTO_TCP, NULL, &port);
	exp->flags = NF_CT_EXPECT_PERMANENT;
	exp->helper = nf_conntrack_helper_q931;

	if (nf_ct_expect_related(exp, 0) == 0) {
		pr_debug("nf_ct_ras: expect Q.931 ");
		nf_ct_dump_tuple(&exp->tuple);
	} else
		ret = -1;

	nf_ct_expect_put(exp);

	return ret;
}

static int process_lrq(struct sk_buff *skb, struct nf_conn *ct,
		       enum ip_conntrack_info ctinfo,
		       unsigned int protoff,
		       unsigned char **data, LocationRequest *lrq)
{
	typeof(set_ras_addr_hook) set_ras_addr;

	pr_debug("nf_ct_ras: LRQ\n");

	set_ras_addr = rcu_dereference(set_ras_addr_hook);
	if (set_ras_addr && nf_ct_l3num(ct) == NFPROTO_IPV4 &&
	    ct->status & IPS_NAT_MASK)
		return set_ras_addr(skb, ct, ctinfo, protoff, data,
				    &lrq->replyAddress, 1);
	return 0;
}

static int process_lcf(struct sk_buff *skb, struct nf_conn *ct,
		       enum ip_conntrack_info ctinfo,
		       unsigned int protoff,
		       unsigned char **data, LocationConfirm *lcf)
{
	int dir = CTINFO2DIR(ctinfo);
	int ret = 0;
	__be16 port;
	union nf_inet_addr addr;
	struct nf_conntrack_expect *exp;

	pr_debug("nf_ct_ras: LCF\n");

	if (!get_h225_addr(ct, *data, &lcf->callSignalAddress,
			   &addr, &port))
		return 0;

	/* Need new expect for call signal */
	if ((exp = nf_ct_expect_alloc(ct)) == NULL)
		return -1;
	nf_ct_expect_init(exp, NF_CT_EXPECT_CLASS_DEFAULT, nf_ct_l3num(ct),
			  &ct->tuplehash[!dir].tuple.src.u3, &addr,
			  IPPROTO_TCP, NULL, &port);
	exp->flags = NF_CT_EXPECT_PERMANENT;
	exp->helper = nf_conntrack_helper_q931;

	if (nf_ct_expect_related(exp, 0) == 0) {
		pr_debug("nf_ct_ras: expect Q.931 ");
		nf_ct_dump_tuple(&exp->tuple);
	} else
		ret = -1;

	nf_ct_expect_put(exp);

	/* Ignore rasAddress */

	return ret;
}

static int process_irr(struct sk_buff *skb, struct nf_conn *ct,
		       enum ip_conntrack_info ctinfo,
		       unsigned int protoff,
		       unsigned char **data, InfoRequestResponse *irr)
{
	int ret;
	typeof(set_ras_addr_hook) set_ras_addr;
	typeof(set_sig_addr_hook) set_sig_addr;

	pr_debug("nf_ct_ras: IRR\n");

	set_ras_addr = rcu_dereference(set_ras_addr_hook);
	if (set_ras_addr && nf_ct_l3num(ct) == NFPROTO_IPV4 &&
	    ct->status & IPS_NAT_MASK) {
		ret = set_ras_addr(skb, ct, ctinfo, protoff, data,
				   &irr->rasAddress, 1);
		if (ret < 0)
			return -1;
	}

	set_sig_addr = rcu_dereference(set_sig_addr_hook);
	if (set_sig_addr && nf_ct_l3num(ct) == NFPROTO_IPV4 &&
	    ct->status & IPS_NAT_MASK) {
		ret = set_sig_addr(skb, ct, ctinfo, protoff, data,
					irr->callSignalAddress.item,
					irr->callSignalAddress.count);
		if (ret < 0)
			return -1;
	}

	return 0;
}

static int process_ras(struct sk_buff *skb, struct nf_conn *ct,
		       enum ip_conntrack_info ctinfo,
		       unsigned int protoff,
		       unsigned char **data, RasMessage *ras)
{
	switch (ras->choice) {
	case eRasMessage_gatekeeperRequest:
		return process_grq(skb, ct, ctinfo, protoff, data,
				   &ras->gatekeeperRequest);
	case eRasMessage_gatekeeperConfirm:
		return process_gcf(skb, ct, ctinfo, protoff, data,
				   &ras->gatekeeperConfirm);
	case eRasMessage_registrationRequest:
		return process_rrq(skb, ct, ctinfo, protoff, data,
				   &ras->registrationRequest);
	case eRasMessage_registrationConfirm:
		return process_rcf(skb, ct, ctinfo, protoff, data,
				   &ras->registrationConfirm);
	case eRasMessage_unregistrationRequest:
		return process_urq(skb, ct, ctinfo, protoff, data,
				   &ras->unregistrationRequest);
	case eRasMessage_admissionRequest:
		return process_arq(skb, ct, ctinfo, protoff, data,
				   &ras->admissionRequest);
	case eRasMessage_admissionConfirm:
		return process_acf(skb, ct, ctinfo, protoff, data,
				   &ras->admissionConfirm);
	case eRasMessage_locationRequest:
		return process_lrq(skb, ct, ctinfo, protoff, data,
				   &ras->locationRequest);
	case eRasMessage_locationConfirm:
		return process_lcf(skb, ct, ctinfo, protoff, data,
				   &ras->locationConfirm);
	case eRasMessage_infoRequestResponse:
		return process_irr(skb, ct, ctinfo, protoff, data,
				   &ras->infoRequestResponse);
	default:
		pr_debug("nf_ct_ras: RAS message %d\n", ras->choice);
		break;
	}

	return 0;
}

static int ras_help(struct sk_buff *skb, unsigned int protoff,
		    struct nf_conn *ct, enum ip_conntrack_info ctinfo)
{
	static RasMessage ras;
	unsigned char *data;
	int datalen = 0;
	int ret;

	pr_debug("nf_ct_ras: skblen = %u\n", skb->len);

	spin_lock_bh(&nf_h323_lock);

	/* Get UDP data */
	data = get_udp_data(skb, protoff, &datalen);
	if (data == NULL)
		goto accept;
	pr_debug("nf_ct_ras: RAS message len=%d ", datalen);
	nf_ct_dump_tuple(&ct->tuplehash[CTINFO2DIR(ctinfo)].tuple);

	/* Decode RAS message */
	ret = DecodeRasMessage(data, datalen, &ras);
	if (ret < 0) {
		pr_debug("nf_ct_ras: decoding error: %s\n",
			 ret == H323_ERROR_BOUND ?
			 "out of bound" : "out of range");
		goto accept;
	}

	/* Process RAS message */
	if (process_ras(skb, ct, ctinfo, protoff, &data, &ras) < 0)
		goto drop;

      accept:
	spin_unlock_bh(&nf_h323_lock);
	return NF_ACCEPT;

      drop:
	spin_unlock_bh(&nf_h323_lock);
	nf_ct_helper_log(skb, ct, "cannot process RAS message");
	return NF_DROP;
}

static const struct nf_conntrack_expect_policy ras_exp_policy = {
	.max_expected		= 32,
	.timeout		= 240,
};

static struct nf_conntrack_helper nf_conntrack_helper_ras[] __read_mostly = {
	{
		.name			= "RAS",
		.me			= THIS_MODULE,
		.tuple.src.l3num	= AF_INET,
		.tuple.src.u.udp.port	= cpu_to_be16(RAS_PORT),
		.tuple.dst.protonum	= IPPROTO_UDP,
		.help			= ras_help,
		.expect_policy		= &ras_exp_policy,
	},
	{
		.name			= "RAS",
		.me			= THIS_MODULE,
		.tuple.src.l3num	= AF_INET6,
		.tuple.src.u.udp.port	= cpu_to_be16(RAS_PORT),
		.tuple.dst.protonum	= IPPROTO_UDP,
		.help			= ras_help,
		.expect_policy		= &ras_exp_policy,
	},
};

static int __init h323_helper_init(void)
{
	int ret;

	ret = nf_conntrack_helper_register(&nf_conntrack_helper_h245);
	if (ret < 0)
		return ret;
	ret = nf_conntrack_helpers_register(nf_conntrack_helper_q931,
					ARRAY_SIZE(nf_conntrack_helper_q931));
	if (ret < 0)
		goto err1;
	ret = nf_conntrack_helpers_register(nf_conntrack_helper_ras,
					ARRAY_SIZE(nf_conntrack_helper_ras));
	if (ret < 0)
		goto err2;

	return 0;
err2:
	nf_conntrack_helpers_unregister(nf_conntrack_helper_q931,
					ARRAY_SIZE(nf_conntrack_helper_q931));
err1:
	nf_conntrack_helper_unregister(&nf_conntrack_helper_h245);
	return ret;
}

static void __exit h323_helper_exit(void)
{
	nf_conntrack_helpers_unregister(nf_conntrack_helper_ras,
					ARRAY_SIZE(nf_conntrack_helper_ras));
	nf_conntrack_helpers_unregister(nf_conntrack_helper_q931,
					ARRAY_SIZE(nf_conntrack_helper_q931));
	nf_conntrack_helper_unregister(&nf_conntrack_helper_h245);
}

static void __exit nf_conntrack_h323_fini(void)
{
	h323_helper_exit();
	kfree(h323_buffer);
	pr_debug("nf_ct_h323: fini\n");
}

static int __init nf_conntrack_h323_init(void)
{
	int ret;

	NF_CT_HELPER_BUILD_BUG_ON(sizeof(struct nf_ct_h323_master));

	h323_buffer = kmalloc(65536, GFP_KERNEL);
	if (!h323_buffer)
		return -ENOMEM;
	ret = h323_helper_init();
	if (ret < 0)
		goto err1;
	pr_debug("nf_ct_h323: init success\n");
	return 0;
err1:
	kfree(h323_buffer);
	return ret;
}

module_init(nf_conntrack_h323_init);
module_exit(nf_conntrack_h323_fini);

EXPORT_SYMBOL_GPL(get_h225_addr);
EXPORT_SYMBOL_GPL(set_h245_addr_hook);
EXPORT_SYMBOL_GPL(set_h225_addr_hook);
EXPORT_SYMBOL_GPL(set_sig_addr_hook);
EXPORT_SYMBOL_GPL(set_ras_addr_hook);
EXPORT_SYMBOL_GPL(nat_rtp_rtcp_hook);
EXPORT_SYMBOL_GPL(nat_t120_hook);
EXPORT_SYMBOL_GPL(nat_h245_hook);
EXPORT_SYMBOL_GPL(nat_callforwarding_hook);
EXPORT_SYMBOL_GPL(nat_q931_hook);

MODULE_AUTHOR("Jing Min Zhao <zhaojingmin@users.sourceforge.net>");
MODULE_DESCRIPTION("H.323 connection tracking helper");
MODULE_LICENSE("GPL");
MODULE_ALIAS("ip_conntrack_h323");
MODULE_ALIAS_NFCT_HELPER("RAS");
MODULE_ALIAS_NFCT_HELPER("Q.931");
MODULE_ALIAS_NFCT_HELPER("H.245");<|MERGE_RESOLUTION|>--- conflicted
+++ resolved
@@ -723,14 +723,6 @@
 {
 	int ret = 0;
 
-<<<<<<< HEAD
-	/* rcu_read_lock()ed by nf_hook_thresh */
-	afinfo = nf_get_afinfo(family);
-	if (!afinfo)
-		return 0;
-
-=======
->>>>>>> 24b8d41d
 	switch (family) {
 	case AF_INET: {
 		struct flowi4 fl1, fl2;
@@ -1250,10 +1242,6 @@
 	return NULL;
 }
 
-<<<<<<< HEAD
-/****************************************************************************/
-=======
->>>>>>> 24b8d41d
 static int expect_q931(struct sk_buff *skb, struct nf_conn *ct,
 		       enum ip_conntrack_info ctinfo,
 		       unsigned int protoff, unsigned char **data,
