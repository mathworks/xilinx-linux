--- conflicted
+++ resolved
@@ -165,11 +165,7 @@
 			 NFACCT_PAD) ||
 	    nla_put_be64(skb, NFACCT_BYTES, cpu_to_be64(bytes),
 			 NFACCT_PAD) ||
-<<<<<<< HEAD
-	    nla_put_be32(skb, NFACCT_USE, htonl(atomic_read(&acct->refcnt))))
-=======
 	    nla_put_be32(skb, NFACCT_USE, htonl(refcount_read(&acct->refcnt))))
->>>>>>> 24b8d41d
 		goto nla_put_failure;
 	if (acct->flags & NFACCT_F_QUOTA) {
 		u64 *quota = (u64 *)acct->data;
@@ -331,11 +327,7 @@
 	/* We want to avoid races with nfnl_acct_put. So only when the current
 	 * refcnt is 1, we decrease it to 0.
 	 */
-<<<<<<< HEAD
-	if (atomic_cmpxchg(&cur->refcnt, 1, 0) == 1) {
-=======
 	if (refcount_dec_if_one(&cur->refcnt)) {
->>>>>>> 24b8d41d
 		/* We are protected by nfnl mutex. */
 		list_del_rcu(&cur->head);
 		kfree_rcu(cur, rcu_head);
@@ -469,12 +461,7 @@
 			  GFP_ATOMIC);
 }
 
-<<<<<<< HEAD
-int nfnl_acct_overquota(struct net *net, const struct sk_buff *skb,
-			struct nf_acct *nfacct)
-=======
 int nfnl_acct_overquota(struct net *net, struct nf_acct *nfacct)
->>>>>>> 24b8d41d
 {
 	u64 now;
 	u64 *quota;
