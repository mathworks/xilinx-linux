--- conflicted
+++ resolved
@@ -51,12 +51,6 @@
 	hlist_nulls_for_each_entry(h, n, &pcpu->dying, hnnode) {
 		struct nf_conn *ct = nf_ct_tuplehash_to_ctrack(h);
 		struct nf_conntrack_ecache *e;
-<<<<<<< HEAD
-
-		if (!nf_ct_is_confirmed(ct))
-			continue;
-
-=======
 
 		if (!nf_ct_is_confirmed(ct))
 			continue;
@@ -69,7 +63,6 @@
 		 * cpu that is about to free the entry must remove it
 		 * from the dying list and needs the lock to do so.
 		 */
->>>>>>> 24b8d41d
 		e = nf_ct_ecache_find(ct);
 		if (!e || e->state != NFCT_ECACHE_DESTROY_FAIL)
 			continue;
