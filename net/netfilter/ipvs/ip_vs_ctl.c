--- conflicted
+++ resolved
@@ -614,9 +614,6 @@
 		if (dest->port == dport &&
 		    dest->af == af &&
 		    ip_vs_addr_equal(af, &dest->addr, daddr) &&
-<<<<<<< HEAD
-			(dest->protocol == protocol || dest->vfwmark)) {
-=======
 		    (dest->protocol == protocol || dest->vfwmark) &&
 		    IP_VS_DFWD_METHOD(dest) == IP_VS_CONN_F_MASQ) {
 			/* HIT */
@@ -648,7 +645,6 @@
 		    dest->af == af &&
 		    ip_vs_addr_equal(af, &dest->addr, daddr) &&
 		    IP_VS_DFWD_METHOD(dest) == IP_VS_CONN_F_TUNNEL) {
->>>>>>> 24b8d41d
 			/* HIT */
 			return dest;
 		}
@@ -2943,18 +2939,7 @@
  */
 
 /* IPVS genetlink family */
-<<<<<<< HEAD
-static struct genl_family ip_vs_genl_family = {
-	.id		= GENL_ID_GENERATE,
-	.hdrsize	= 0,
-	.name		= IPVS_GENL_NAME,
-	.version	= IPVS_GENL_VERSION,
-	.maxattr	= IPVS_CMD_ATTR_MAX,
-	.netnsok        = true,         /* Make ipvsadm to work on netns */
-};
-=======
 static struct genl_family ip_vs_genl_family;
->>>>>>> 24b8d41d
 
 /* Policy used for first-level command attributes */
 static const struct nla_policy ip_vs_cmd_policy[IPVS_CMD_ATTR_MAX + 1] = {
