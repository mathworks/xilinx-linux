// SPDX-License-Identifier: GPL-2.0-or-later
/*
 * ip_vs_proto_tcp.c:	TCP load balancing support for IPVS
 *
 * Authors:     Wensong Zhang <wensong@linuxvirtualserver.org>
 *              Julian Anastasov <ja@ssi.bg>
 *
 * Changes:     Hans Schillstrom <hans.schillstrom@ericsson.com>
 *
 *              Network name space (netns) aware.
 *              Global data moved to netns i.e struct netns_ipvs
 *              tcp_timeouts table has copy per netns in a hash table per
 *              protocol ip_vs_proto_data and is handled by netns
 */

#define KMSG_COMPONENT "IPVS"
#define pr_fmt(fmt) KMSG_COMPONENT ": " fmt

#include <linux/kernel.h>
#include <linux/ip.h>
#include <linux/tcp.h>                  /* for tcphdr */
#include <net/ip.h>
#include <net/tcp.h>                    /* for csum_tcpudp_magic */
#include <net/ip6_checksum.h>
#include <linux/netfilter.h>
#include <linux/netfilter_ipv4.h>
#include <linux/indirect_call_wrapper.h>

#include <net/ip_vs.h>

static int
tcp_csum_check(int af, struct sk_buff *skb, struct ip_vs_protocol *pp);

static int
tcp_conn_schedule(struct netns_ipvs *ipvs, int af, struct sk_buff *skb,
		  struct ip_vs_proto_data *pd,
		  int *verdict, struct ip_vs_conn **cpp,
		  struct ip_vs_iphdr *iph)
{
	struct ip_vs_service *svc;
	struct tcphdr _tcph, *th;
	__be16 _ports[2], *ports = NULL;

	/* In the event of icmp, we're only guaranteed to have the first 8
	 * bytes of the transport header, so we only check the rest of the
	 * TCP packet for non-ICMP packets
	 */
	if (likely(!ip_vs_iph_icmp(iph))) {
		th = skb_header_pointer(skb, iph->len, sizeof(_tcph), &_tcph);
		if (th) {
			if (th->rst || !(sysctl_sloppy_tcp(ipvs) || th->syn))
				return 1;
			ports = &th->source;
		}
	} else {
		ports = skb_header_pointer(
			skb, iph->len, sizeof(_ports), &_ports);
	}

	if (!ports) {
		*verdict = NF_DROP;
		return 0;
	}

	/* No !th->ack check to allow scheduling on SYN+ACK for Active FTP */

	if (likely(!ip_vs_iph_inverse(iph)))
		svc = ip_vs_service_find(ipvs, af, skb->mark, iph->protocol,
					 &iph->daddr, ports[1]);
	else
		svc = ip_vs_service_find(ipvs, af, skb->mark, iph->protocol,
					 &iph->saddr, ports[0]);

	if (svc) {
		int ignored;

		if (ip_vs_todrop(ipvs)) {
			/*
			 * It seems that we are very loaded.
			 * We have to drop this packet :(
			 */
			*verdict = NF_DROP;
			return 0;
		}

		/*
		 * Let the virtual server select a real server for the
		 * incoming connection, and create a connection entry.
		 */
		*cpp = ip_vs_schedule(svc, skb, pd, &ignored, iph);
		if (!*cpp && ignored <= 0) {
			if (!ignored)
				*verdict = ip_vs_leave(svc, skb, pd, iph);
			else
				*verdict = NF_DROP;
			return 0;
		}
	}
	/* NF_ACCEPT */
	return 1;
}


static inline void
tcp_fast_csum_update(int af, struct tcphdr *tcph,
		     const union nf_inet_addr *oldip,
		     const union nf_inet_addr *newip,
		     __be16 oldport, __be16 newport)
{
#ifdef CONFIG_IP_VS_IPV6
	if (af == AF_INET6)
		tcph->check =
			csum_fold(ip_vs_check_diff16(oldip->ip6, newip->ip6,
					 ip_vs_check_diff2(oldport, newport,
						~csum_unfold(tcph->check))));
	else
#endif
	tcph->check =
		csum_fold(ip_vs_check_diff4(oldip->ip, newip->ip,
				 ip_vs_check_diff2(oldport, newport,
						~csum_unfold(tcph->check))));
}


static inline void
tcp_partial_csum_update(int af, struct tcphdr *tcph,
		     const union nf_inet_addr *oldip,
		     const union nf_inet_addr *newip,
		     __be16 oldlen, __be16 newlen)
{
#ifdef CONFIG_IP_VS_IPV6
	if (af == AF_INET6)
		tcph->check =
			~csum_fold(ip_vs_check_diff16(oldip->ip6, newip->ip6,
					 ip_vs_check_diff2(oldlen, newlen,
						csum_unfold(tcph->check))));
	else
#endif
	tcph->check =
		~csum_fold(ip_vs_check_diff4(oldip->ip, newip->ip,
				ip_vs_check_diff2(oldlen, newlen,
						csum_unfold(tcph->check))));
}


INDIRECT_CALLABLE_SCOPE int
tcp_snat_handler(struct sk_buff *skb, struct ip_vs_protocol *pp,
		 struct ip_vs_conn *cp, struct ip_vs_iphdr *iph)
{
	struct tcphdr *tcph;
	unsigned int tcphoff = iph->len;
	bool payload_csum = false;
	int oldlen;

#ifdef CONFIG_IP_VS_IPV6
	if (cp->af == AF_INET6 && iph->fragoffs)
		return 1;
#endif
	oldlen = skb->len - tcphoff;

	/* csum_check requires unshared skb */
	if (skb_ensure_writable(skb, tcphoff + sizeof(*tcph)))
		return 0;

	if (unlikely(cp->app != NULL)) {
		int ret;

		/* Some checks before mangling */
		if (!tcp_csum_check(cp->af, skb, pp))
			return 0;

		/* Call application helper if needed */
		if (!(ret = ip_vs_app_pkt_out(cp, skb, iph)))
			return 0;
		/* ret=2: csum update is needed after payload mangling */
		if (ret == 1)
			oldlen = skb->len - tcphoff;
		else
			payload_csum = true;
	}

	tcph = (void *)skb_network_header(skb) + tcphoff;
	tcph->source = cp->vport;

	/* Adjust TCP checksums */
	if (skb->ip_summed == CHECKSUM_PARTIAL) {
		tcp_partial_csum_update(cp->af, tcph, &cp->daddr, &cp->vaddr,
					htons(oldlen),
					htons(skb->len - tcphoff));
	} else if (!payload_csum) {
		/* Only port and addr are changed, do fast csum update */
		tcp_fast_csum_update(cp->af, tcph, &cp->daddr, &cp->vaddr,
				     cp->dport, cp->vport);
		if (skb->ip_summed == CHECKSUM_COMPLETE)
			skb->ip_summed = cp->app ?
					 CHECKSUM_UNNECESSARY : CHECKSUM_NONE;
	} else {
		/* full checksum calculation */
		tcph->check = 0;
		skb->csum = skb_checksum(skb, tcphoff, skb->len - tcphoff, 0);
#ifdef CONFIG_IP_VS_IPV6
		if (cp->af == AF_INET6)
			tcph->check = csum_ipv6_magic(&cp->vaddr.in6,
						      &cp->caddr.in6,
						      skb->len - tcphoff,
						      cp->protocol, skb->csum);
		else
#endif
			tcph->check = csum_tcpudp_magic(cp->vaddr.ip,
							cp->caddr.ip,
							skb->len - tcphoff,
							cp->protocol,
							skb->csum);
		skb->ip_summed = CHECKSUM_UNNECESSARY;

		IP_VS_DBG(11, "O-pkt: %s O-csum=%d (+%zd)\n",
			  pp->name, tcph->check,
			  (char*)&(tcph->check) - (char*)tcph);
	}
	return 1;
}


static int
tcp_dnat_handler(struct sk_buff *skb, struct ip_vs_protocol *pp,
		 struct ip_vs_conn *cp, struct ip_vs_iphdr *iph)
{
	struct tcphdr *tcph;
	unsigned int tcphoff = iph->len;
	bool payload_csum = false;
	int oldlen;

#ifdef CONFIG_IP_VS_IPV6
	if (cp->af == AF_INET6 && iph->fragoffs)
		return 1;
#endif
	oldlen = skb->len - tcphoff;

	/* csum_check requires unshared skb */
	if (skb_ensure_writable(skb, tcphoff + sizeof(*tcph)))
		return 0;

	if (unlikely(cp->app != NULL)) {
		int ret;

		/* Some checks before mangling */
		if (!tcp_csum_check(cp->af, skb, pp))
			return 0;

		/*
		 *	Attempt ip_vs_app call.
		 *	It will fix ip_vs_conn and iph ack_seq stuff
		 */
		if (!(ret = ip_vs_app_pkt_in(cp, skb, iph)))
			return 0;
		/* ret=2: csum update is needed after payload mangling */
		if (ret == 1)
			oldlen = skb->len - tcphoff;
		else
			payload_csum = true;
	}

	tcph = (void *)skb_network_header(skb) + tcphoff;
	tcph->dest = cp->dport;

	/*
	 *	Adjust TCP checksums
	 */
	if (skb->ip_summed == CHECKSUM_PARTIAL) {
		tcp_partial_csum_update(cp->af, tcph, &cp->vaddr, &cp->daddr,
					htons(oldlen),
					htons(skb->len - tcphoff));
	} else if (!payload_csum) {
		/* Only port and addr are changed, do fast csum update */
		tcp_fast_csum_update(cp->af, tcph, &cp->vaddr, &cp->daddr,
				     cp->vport, cp->dport);
		if (skb->ip_summed == CHECKSUM_COMPLETE)
			skb->ip_summed = cp->app ?
					 CHECKSUM_UNNECESSARY : CHECKSUM_NONE;
	} else {
		/* full checksum calculation */
		tcph->check = 0;
		skb->csum = skb_checksum(skb, tcphoff, skb->len - tcphoff, 0);
#ifdef CONFIG_IP_VS_IPV6
		if (cp->af == AF_INET6)
			tcph->check = csum_ipv6_magic(&cp->caddr.in6,
						      &cp->daddr.in6,
						      skb->len - tcphoff,
						      cp->protocol, skb->csum);
		else
#endif
			tcph->check = csum_tcpudp_magic(cp->caddr.ip,
							cp->daddr.ip,
							skb->len - tcphoff,
							cp->protocol,
							skb->csum);
		skb->ip_summed = CHECKSUM_UNNECESSARY;
	}
	return 1;
}


static int
tcp_csum_check(int af, struct sk_buff *skb, struct ip_vs_protocol *pp)
{
	unsigned int tcphoff;

#ifdef CONFIG_IP_VS_IPV6
	if (af == AF_INET6)
		tcphoff = sizeof(struct ipv6hdr);
	else
#endif
		tcphoff = ip_hdrlen(skb);

	switch (skb->ip_summed) {
	case CHECKSUM_NONE:
		skb->csum = skb_checksum(skb, tcphoff, skb->len - tcphoff, 0);
		fallthrough;
	case CHECKSUM_COMPLETE:
#ifdef CONFIG_IP_VS_IPV6
		if (af == AF_INET6) {
			if (csum_ipv6_magic(&ipv6_hdr(skb)->saddr,
					    &ipv6_hdr(skb)->daddr,
					    skb->len - tcphoff,
					    ipv6_hdr(skb)->nexthdr,
					    skb->csum)) {
				IP_VS_DBG_RL_PKT(0, af, pp, skb, 0,
						 "Failed checksum for");
				return 0;
			}
		} else
#endif
			if (csum_tcpudp_magic(ip_hdr(skb)->saddr,
					      ip_hdr(skb)->daddr,
					      skb->len - tcphoff,
					      ip_hdr(skb)->protocol,
					      skb->csum)) {
				IP_VS_DBG_RL_PKT(0, af, pp, skb, 0,
						 "Failed checksum for");
				return 0;
			}
		break;
	default:
		/* No need to checksum. */
		break;
	}

	return 1;
}


#define TCP_DIR_INPUT		0
#define TCP_DIR_OUTPUT		4
#define TCP_DIR_INPUT_ONLY	8

static const int tcp_state_off[IP_VS_DIR_LAST] = {
	[IP_VS_DIR_INPUT]		=	TCP_DIR_INPUT,
	[IP_VS_DIR_OUTPUT]		=	TCP_DIR_OUTPUT,
	[IP_VS_DIR_INPUT_ONLY]		=	TCP_DIR_INPUT_ONLY,
};

/*
 *	Timeout table[state]
 */
static const int tcp_timeouts[IP_VS_TCP_S_LAST+1] = {
	[IP_VS_TCP_S_NONE]		=	2*HZ,
	[IP_VS_TCP_S_ESTABLISHED]	=	15*60*HZ,
	[IP_VS_TCP_S_SYN_SENT]		=	2*60*HZ,
	[IP_VS_TCP_S_SYN_RECV]		=	1*60*HZ,
	[IP_VS_TCP_S_FIN_WAIT]		=	2*60*HZ,
	[IP_VS_TCP_S_TIME_WAIT]		=	2*60*HZ,
	[IP_VS_TCP_S_CLOSE]		=	10*HZ,
	[IP_VS_TCP_S_CLOSE_WAIT]	=	60*HZ,
	[IP_VS_TCP_S_LAST_ACK]		=	30*HZ,
	[IP_VS_TCP_S_LISTEN]		=	2*60*HZ,
	[IP_VS_TCP_S_SYNACK]		=	120*HZ,
	[IP_VS_TCP_S_LAST]		=	2*HZ,
};

static const char *const tcp_state_name_table[IP_VS_TCP_S_LAST+1] = {
	[IP_VS_TCP_S_NONE]		=	"NONE",
	[IP_VS_TCP_S_ESTABLISHED]	=	"ESTABLISHED",
	[IP_VS_TCP_S_SYN_SENT]		=	"SYN_SENT",
	[IP_VS_TCP_S_SYN_RECV]		=	"SYN_RECV",
	[IP_VS_TCP_S_FIN_WAIT]		=	"FIN_WAIT",
	[IP_VS_TCP_S_TIME_WAIT]		=	"TIME_WAIT",
	[IP_VS_TCP_S_CLOSE]		=	"CLOSE",
	[IP_VS_TCP_S_CLOSE_WAIT]	=	"CLOSE_WAIT",
	[IP_VS_TCP_S_LAST_ACK]		=	"LAST_ACK",
	[IP_VS_TCP_S_LISTEN]		=	"LISTEN",
	[IP_VS_TCP_S_SYNACK]		=	"SYNACK",
	[IP_VS_TCP_S_LAST]		=	"BUG!",
};

static const bool tcp_state_active_table[IP_VS_TCP_S_LAST] = {
	[IP_VS_TCP_S_NONE]		=	false,
	[IP_VS_TCP_S_ESTABLISHED]	=	true,
	[IP_VS_TCP_S_SYN_SENT]		=	true,
	[IP_VS_TCP_S_SYN_RECV]		=	true,
	[IP_VS_TCP_S_FIN_WAIT]		=	false,
	[IP_VS_TCP_S_TIME_WAIT]		=	false,
	[IP_VS_TCP_S_CLOSE]		=	false,
	[IP_VS_TCP_S_CLOSE_WAIT]	=	false,
	[IP_VS_TCP_S_LAST_ACK]		=	false,
	[IP_VS_TCP_S_LISTEN]		=	false,
	[IP_VS_TCP_S_SYNACK]		=	true,
};

#define sNO IP_VS_TCP_S_NONE
#define sES IP_VS_TCP_S_ESTABLISHED
#define sSS IP_VS_TCP_S_SYN_SENT
#define sSR IP_VS_TCP_S_SYN_RECV
#define sFW IP_VS_TCP_S_FIN_WAIT
#define sTW IP_VS_TCP_S_TIME_WAIT
#define sCL IP_VS_TCP_S_CLOSE
#define sCW IP_VS_TCP_S_CLOSE_WAIT
#define sLA IP_VS_TCP_S_LAST_ACK
#define sLI IP_VS_TCP_S_LISTEN
#define sSA IP_VS_TCP_S_SYNACK

struct tcp_states_t {
	int next_state[IP_VS_TCP_S_LAST];
};

static const char * tcp_state_name(int state)
{
	if (state >= IP_VS_TCP_S_LAST)
		return "ERR!";
	return tcp_state_name_table[state] ? tcp_state_name_table[state] : "?";
}

static bool tcp_state_active(int state)
{
	if (state >= IP_VS_TCP_S_LAST)
		return false;
	return tcp_state_active_table[state];
}

<<<<<<< HEAD
static struct tcp_states_t tcp_states [] = {
=======
static struct tcp_states_t tcp_states[] = {
>>>>>>> 24b8d41d
/*	INPUT */
/*        sNO, sES, sSS, sSR, sFW, sTW, sCL, sCW, sLA, sLI, sSA	*/
/*syn*/ {{sSR, sES, sES, sSR, sSR, sSR, sSR, sSR, sSR, sSR, sSR }},
/*fin*/ {{sCL, sCW, sSS, sTW, sTW, sTW, sCL, sCW, sLA, sLI, sTW }},
/*ack*/ {{sES, sES, sSS, sES, sFW, sTW, sCL, sCW, sCL, sLI, sES }},
/*rst*/ {{sCL, sCL, sCL, sSR, sCL, sCL, sCL, sCL, sLA, sLI, sSR }},

/*	OUTPUT */
/*        sNO, sES, sSS, sSR, sFW, sTW, sCL, sCW, sLA, sLI, sSA	*/
/*syn*/ {{sSS, sES, sSS, sSR, sSS, sSS, sSS, sSS, sSS, sLI, sSR }},
/*fin*/ {{sTW, sFW, sSS, sTW, sFW, sTW, sCL, sTW, sLA, sLI, sTW }},
/*ack*/ {{sES, sES, sSS, sES, sFW, sTW, sCL, sCW, sLA, sES, sES }},
/*rst*/ {{sCL, sCL, sSS, sCL, sCL, sTW, sCL, sCL, sCL, sCL, sCL }},

/*	INPUT-ONLY */
/*        sNO, sES, sSS, sSR, sFW, sTW, sCL, sCW, sLA, sLI, sSA	*/
/*syn*/ {{sSR, sES, sES, sSR, sSR, sSR, sSR, sSR, sSR, sSR, sSR }},
/*fin*/ {{sCL, sFW, sSS, sTW, sFW, sTW, sCL, sCW, sLA, sLI, sTW }},
/*ack*/ {{sES, sES, sSS, sES, sFW, sTW, sCL, sCW, sCL, sLI, sES }},
/*rst*/ {{sCL, sCL, sCL, sSR, sCL, sCL, sCL, sCL, sLA, sLI, sCL }},
};

static struct tcp_states_t tcp_states_dos[] = {
/*	INPUT */
/*        sNO, sES, sSS, sSR, sFW, sTW, sCL, sCW, sLA, sLI, sSA	*/
/*syn*/ {{sSR, sES, sES, sSR, sSR, sSR, sSR, sSR, sSR, sSR, sSA }},
/*fin*/ {{sCL, sCW, sSS, sTW, sTW, sTW, sCL, sCW, sLA, sLI, sSA }},
/*ack*/ {{sES, sES, sSS, sSR, sFW, sTW, sCL, sCW, sCL, sLI, sSA }},
/*rst*/ {{sCL, sCL, sCL, sSR, sCL, sCL, sCL, sCL, sLA, sLI, sCL }},

/*	OUTPUT */
/*        sNO, sES, sSS, sSR, sFW, sTW, sCL, sCW, sLA, sLI, sSA	*/
/*syn*/ {{sSS, sES, sSS, sSA, sSS, sSS, sSS, sSS, sSS, sLI, sSA }},
/*fin*/ {{sTW, sFW, sSS, sTW, sFW, sTW, sCL, sTW, sLA, sLI, sTW }},
/*ack*/ {{sES, sES, sSS, sES, sFW, sTW, sCL, sCW, sLA, sES, sES }},
/*rst*/ {{sCL, sCL, sSS, sCL, sCL, sTW, sCL, sCL, sCL, sCL, sCL }},

/*	INPUT-ONLY */
/*        sNO, sES, sSS, sSR, sFW, sTW, sCL, sCW, sLA, sLI, sSA	*/
/*syn*/ {{sSA, sES, sES, sSR, sSA, sSA, sSA, sSA, sSA, sSA, sSA }},
/*fin*/ {{sCL, sFW, sSS, sTW, sFW, sTW, sCL, sCW, sLA, sLI, sTW }},
/*ack*/ {{sES, sES, sSS, sES, sFW, sTW, sCL, sCW, sCL, sLI, sES }},
/*rst*/ {{sCL, sCL, sCL, sSR, sCL, sCL, sCL, sCL, sLA, sLI, sCL }},
};

static void tcp_timeout_change(struct ip_vs_proto_data *pd, int flags)
{
	int on = (flags & 1);		/* secure_tcp */

	/*
	** FIXME: change secure_tcp to independent sysctl var
	** or make it per-service or per-app because it is valid
	** for most if not for all of the applications. Something
	** like "capabilities" (flags) for each object.
	*/
	pd->tcp_state_table = (on ? tcp_states_dos : tcp_states);
}

static inline int tcp_state_idx(struct tcphdr *th)
{
	if (th->rst)
		return 3;
	if (th->syn)
		return 0;
	if (th->fin)
		return 1;
	if (th->ack)
		return 2;
	return -1;
}

static inline void
set_tcp_state(struct ip_vs_proto_data *pd, struct ip_vs_conn *cp,
	      int direction, struct tcphdr *th)
{
	int state_idx;
	int new_state = IP_VS_TCP_S_CLOSE;
	int state_off = tcp_state_off[direction];

	/*
	 *    Update state offset to INPUT_ONLY if necessary
	 *    or delete NO_OUTPUT flag if output packet detected
	 */
	if (cp->flags & IP_VS_CONN_F_NOOUTPUT) {
		if (state_off == TCP_DIR_OUTPUT)
			cp->flags &= ~IP_VS_CONN_F_NOOUTPUT;
		else
			state_off = TCP_DIR_INPUT_ONLY;
	}

	if ((state_idx = tcp_state_idx(th)) < 0) {
		IP_VS_DBG(8, "tcp_state_idx=%d!!!\n", state_idx);
		goto tcp_state_out;
	}

	new_state =
		pd->tcp_state_table[state_off+state_idx].next_state[cp->state];

  tcp_state_out:
	if (new_state != cp->state) {
		struct ip_vs_dest *dest = cp->dest;

		IP_VS_DBG_BUF(8, "%s %s [%c%c%c%c] c:%s:%d v:%s:%d "
			      "d:%s:%d state: %s->%s conn->refcnt:%d\n",
			      pd->pp->name,
			      ((state_off == TCP_DIR_OUTPUT) ?
			       "output " : "input "),
			      th->syn ? 'S' : '.',
			      th->fin ? 'F' : '.',
			      th->ack ? 'A' : '.',
			      th->rst ? 'R' : '.',
			      IP_VS_DBG_ADDR(cp->af, &cp->caddr),
			      ntohs(cp->cport),
			      IP_VS_DBG_ADDR(cp->af, &cp->vaddr),
			      ntohs(cp->vport),
			      IP_VS_DBG_ADDR(cp->daf, &cp->daddr),
			      ntohs(cp->dport),
			      tcp_state_name(cp->state),
			      tcp_state_name(new_state),
			      refcount_read(&cp->refcnt));

		if (dest) {
			if (!(cp->flags & IP_VS_CONN_F_INACTIVE) &&
			    !tcp_state_active(new_state)) {
				atomic_dec(&dest->activeconns);
				atomic_inc(&dest->inactconns);
				cp->flags |= IP_VS_CONN_F_INACTIVE;
			} else if ((cp->flags & IP_VS_CONN_F_INACTIVE) &&
				   tcp_state_active(new_state)) {
				atomic_inc(&dest->activeconns);
				atomic_dec(&dest->inactconns);
				cp->flags &= ~IP_VS_CONN_F_INACTIVE;
			}
		}
		if (new_state == IP_VS_TCP_S_ESTABLISHED)
			ip_vs_control_assure_ct(cp);
	}

	if (likely(pd))
		cp->timeout = pd->timeout_table[cp->state = new_state];
	else	/* What to do ? */
		cp->timeout = tcp_timeouts[cp->state = new_state];
}

/*
 *	Handle state transitions
 */
static void
tcp_state_transition(struct ip_vs_conn *cp, int direction,
		     const struct sk_buff *skb,
		     struct ip_vs_proto_data *pd)
{
	struct tcphdr _tcph, *th;

#ifdef CONFIG_IP_VS_IPV6
	int ihl = cp->af == AF_INET ? ip_hdrlen(skb) : sizeof(struct ipv6hdr);
#else
	int ihl = ip_hdrlen(skb);
#endif

	th = skb_header_pointer(skb, ihl, sizeof(_tcph), &_tcph);
	if (th == NULL)
		return;

	spin_lock_bh(&cp->lock);
	set_tcp_state(pd, cp, direction, th);
	spin_unlock_bh(&cp->lock);
}

static inline __u16 tcp_app_hashkey(__be16 port)
{
	return (((__force u16)port >> TCP_APP_TAB_BITS) ^ (__force u16)port)
		& TCP_APP_TAB_MASK;
}


static int tcp_register_app(struct netns_ipvs *ipvs, struct ip_vs_app *inc)
{
	struct ip_vs_app *i;
	__u16 hash;
	__be16 port = inc->port;
	int ret = 0;
	struct ip_vs_proto_data *pd = ip_vs_proto_data_get(ipvs, IPPROTO_TCP);

	hash = tcp_app_hashkey(port);

	list_for_each_entry(i, &ipvs->tcp_apps[hash], p_list) {
		if (i->port == port) {
			ret = -EEXIST;
			goto out;
		}
	}
	list_add_rcu(&inc->p_list, &ipvs->tcp_apps[hash]);
	atomic_inc(&pd->appcnt);

  out:
	return ret;
}


static void
tcp_unregister_app(struct netns_ipvs *ipvs, struct ip_vs_app *inc)
{
	struct ip_vs_proto_data *pd = ip_vs_proto_data_get(ipvs, IPPROTO_TCP);

	atomic_dec(&pd->appcnt);
	list_del_rcu(&inc->p_list);
}


static int
tcp_app_conn_bind(struct ip_vs_conn *cp)
{
	struct netns_ipvs *ipvs = cp->ipvs;
	int hash;
	struct ip_vs_app *inc;
	int result = 0;

	/* Default binding: bind app only for NAT */
	if (IP_VS_FWD_METHOD(cp) != IP_VS_CONN_F_MASQ)
		return 0;

	/* Lookup application incarnations and bind the right one */
	hash = tcp_app_hashkey(cp->vport);

	list_for_each_entry_rcu(inc, &ipvs->tcp_apps[hash], p_list) {
		if (inc->port == cp->vport) {
			if (unlikely(!ip_vs_app_inc_get(inc)))
				break;

			IP_VS_DBG_BUF(9, "%s(): Binding conn %s:%u->"
				      "%s:%u to app %s on port %u\n",
				      __func__,
				      IP_VS_DBG_ADDR(cp->af, &cp->caddr),
				      ntohs(cp->cport),
				      IP_VS_DBG_ADDR(cp->af, &cp->vaddr),
				      ntohs(cp->vport),
				      inc->name, ntohs(inc->port));

			cp->app = inc;
			if (inc->init_conn)
				result = inc->init_conn(inc, cp);
			break;
		}
	}

	return result;
}


/*
 *	Set LISTEN timeout. (ip_vs_conn_put will setup timer)
 */
void ip_vs_tcp_conn_listen(struct ip_vs_conn *cp)
{
	struct ip_vs_proto_data *pd = ip_vs_proto_data_get(cp->ipvs, IPPROTO_TCP);

	spin_lock_bh(&cp->lock);
	cp->state = IP_VS_TCP_S_LISTEN;
	cp->timeout = (pd ? pd->timeout_table[IP_VS_TCP_S_LISTEN]
			   : tcp_timeouts[IP_VS_TCP_S_LISTEN]);
	spin_unlock_bh(&cp->lock);
}

/* ---------------------------------------------
 *   timeouts is netns related now.
 * ---------------------------------------------
 */
static int __ip_vs_tcp_init(struct netns_ipvs *ipvs, struct ip_vs_proto_data *pd)
{
	ip_vs_init_hash_table(ipvs->tcp_apps, TCP_APP_TAB_SIZE);
	pd->timeout_table = ip_vs_create_timeout_table((int *)tcp_timeouts,
							sizeof(tcp_timeouts));
	if (!pd->timeout_table)
		return -ENOMEM;
	pd->tcp_state_table = tcp_states;
	return 0;
}

static void __ip_vs_tcp_exit(struct netns_ipvs *ipvs, struct ip_vs_proto_data *pd)
{
	kfree(pd->timeout_table);
}


struct ip_vs_protocol ip_vs_protocol_tcp = {
	.name =			"TCP",
	.protocol =		IPPROTO_TCP,
	.num_states =		IP_VS_TCP_S_LAST,
	.dont_defrag =		0,
	.init =			NULL,
	.exit =			NULL,
	.init_netns =		__ip_vs_tcp_init,
	.exit_netns =		__ip_vs_tcp_exit,
	.register_app =		tcp_register_app,
	.unregister_app =	tcp_unregister_app,
	.conn_schedule =	tcp_conn_schedule,
	.conn_in_get =		ip_vs_conn_in_get_proto,
	.conn_out_get =		ip_vs_conn_out_get_proto,
	.snat_handler =		tcp_snat_handler,
	.dnat_handler =		tcp_dnat_handler,
	.state_name =		tcp_state_name,
	.state_transition =	tcp_state_transition,
	.app_conn_bind =	tcp_app_conn_bind,
	.debug_packet =		ip_vs_tcpudp_debug_packet,
	.timeout_change =	tcp_timeout_change,
};<|MERGE_RESOLUTION|>--- conflicted
+++ resolved
@@ -436,11 +436,7 @@
 	return tcp_state_active_table[state];
 }
 
-<<<<<<< HEAD
-static struct tcp_states_t tcp_states [] = {
-=======
 static struct tcp_states_t tcp_states[] = {
->>>>>>> 24b8d41d
 /*	INPUT */
 /*        sNO, sES, sSS, sSR, sFW, sTW, sCL, sCW, sLA, sLI, sSA	*/
 /*syn*/ {{sSR, sES, sES, sSR, sSR, sSR, sSR, sSR, sSR, sSR, sSR }},
