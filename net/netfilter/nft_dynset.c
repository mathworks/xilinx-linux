// SPDX-License-Identifier: GPL-2.0-only
/*
 * Copyright (c) 2015 Patrick McHardy <kaber@trash.net>
 */

#include <linux/kernel.h>
#include <linux/module.h>
#include <linux/init.h>
#include <linux/netlink.h>
#include <linux/netfilter.h>
#include <linux/netfilter/nf_tables.h>
#include <net/netfilter/nf_tables.h>
#include <net/netfilter/nf_tables_core.h>

struct nft_dynset {
	struct nft_set			*set;
	struct nft_set_ext_tmpl		tmpl;
	enum nft_dynset_ops		op:8;
	enum nft_registers		sreg_key:8;
	enum nft_registers		sreg_data:8;
	bool				invert;
	u64				timeout;
	struct nft_expr			*expr;
	struct nft_set_binding		binding;
};

static void *nft_dynset_new(struct nft_set *set, const struct nft_expr *expr,
			    struct nft_regs *regs)
{
	const struct nft_dynset *priv = nft_expr_priv(expr);
	struct nft_set_ext *ext;
	u64 timeout;
	void *elem;

	if (!atomic_add_unless(&set->nelems, 1, set->size))
		return NULL;

	timeout = priv->timeout ? : set->timeout;
	elem = nft_set_elem_init(set, &priv->tmpl,
				 &regs->data[priv->sreg_key], NULL,
				 &regs->data[priv->sreg_data],
<<<<<<< HEAD
				 timeout, GFP_ATOMIC);
=======
				 timeout, 0, GFP_ATOMIC);
>>>>>>> 24b8d41d
	if (elem == NULL)
		goto err1;

	ext = nft_set_elem_ext(set, elem);
	if (priv->expr != NULL &&
	    nft_expr_clone(nft_set_ext_expr(ext), priv->expr) < 0)
		goto err2;

	return elem;

err2:
	nft_set_elem_destroy(set, elem, false);
err1:
	if (set->size)
		atomic_dec(&set->nelems);
	return NULL;
}

void nft_dynset_eval(const struct nft_expr *expr,
		     struct nft_regs *regs, const struct nft_pktinfo *pkt)
{
	const struct nft_dynset *priv = nft_expr_priv(expr);
	struct nft_set *set = priv->set;
	const struct nft_set_ext *ext;
	u64 timeout;

	if (priv->op == NFT_DYNSET_OP_DELETE) {
		set->ops->delete(set, &regs->data[priv->sreg_key]);
		return;
	}

	if (set->ops->update(set, &regs->data[priv->sreg_key], nft_dynset_new,
			     expr, regs, &ext)) {
		if (priv->op == NFT_DYNSET_OP_UPDATE &&
		    nft_set_ext_exists(ext, NFT_SET_EXT_EXPIRATION)) {
			timeout = priv->timeout ? : set->timeout;
			*nft_set_ext_expiration(ext) = get_jiffies_64() + timeout;
		}

		nft_set_elem_update_expr(ext, regs, pkt);

<<<<<<< HEAD
		if (sexpr != NULL)
			sexpr->ops->eval(sexpr, regs, pkt);

=======
>>>>>>> 24b8d41d
		if (priv->invert)
			regs->verdict.code = NFT_BREAK;
		return;
	}
<<<<<<< HEAD
out:
=======

>>>>>>> 24b8d41d
	if (!priv->invert)
		regs->verdict.code = NFT_BREAK;
}

static const struct nla_policy nft_dynset_policy[NFTA_DYNSET_MAX + 1] = {
	[NFTA_DYNSET_SET_NAME]	= { .type = NLA_STRING,
				    .len = NFT_SET_MAXNAMELEN - 1 },
	[NFTA_DYNSET_SET_ID]	= { .type = NLA_U32 },
	[NFTA_DYNSET_OP]	= { .type = NLA_U32 },
	[NFTA_DYNSET_SREG_KEY]	= { .type = NLA_U32 },
	[NFTA_DYNSET_SREG_DATA]	= { .type = NLA_U32 },
	[NFTA_DYNSET_TIMEOUT]	= { .type = NLA_U64 },
	[NFTA_DYNSET_EXPR]	= { .type = NLA_NESTED },
	[NFTA_DYNSET_FLAGS]	= { .type = NLA_U32 },
};

static int nft_dynset_init(const struct nft_ctx *ctx,
			   const struct nft_expr *expr,
			   const struct nlattr * const tb[])
{
	struct nft_dynset *priv = nft_expr_priv(expr);
	u8 genmask = nft_genmask_next(ctx->net);
	struct nft_set *set;
	u64 timeout;
	int err;

	lockdep_assert_held(&ctx->net->nft.commit_mutex);

	if (tb[NFTA_DYNSET_SET_NAME] == NULL ||
	    tb[NFTA_DYNSET_OP] == NULL ||
	    tb[NFTA_DYNSET_SREG_KEY] == NULL)
		return -EINVAL;

	if (tb[NFTA_DYNSET_FLAGS]) {
		u32 flags = ntohl(nla_get_be32(tb[NFTA_DYNSET_FLAGS]));

		if (flags & ~NFT_DYNSET_F_INV)
			return -EINVAL;
		if (flags & NFT_DYNSET_F_INV)
			priv->invert = true;
<<<<<<< HEAD
	}

	set = nf_tables_set_lookup(ctx->table, tb[NFTA_DYNSET_SET_NAME],
				   genmask);
	if (IS_ERR(set)) {
		if (tb[NFTA_DYNSET_SET_ID])
			set = nf_tables_set_lookup_byid(ctx->net,
							tb[NFTA_DYNSET_SET_ID],
							genmask);
		if (IS_ERR(set))
			return PTR_ERR(set);
	}

=======
	}

	set = nft_set_lookup_global(ctx->net, ctx->table,
				    tb[NFTA_DYNSET_SET_NAME],
				    tb[NFTA_DYNSET_SET_ID], genmask);
	if (IS_ERR(set))
		return PTR_ERR(set);

>>>>>>> 24b8d41d
	if (set->ops->update == NULL)
		return -EOPNOTSUPP;

	if (set->flags & NFT_SET_CONSTANT)
		return -EBUSY;

	priv->op = ntohl(nla_get_be32(tb[NFTA_DYNSET_OP]));
	switch (priv->op) {
	case NFT_DYNSET_OP_ADD:
	case NFT_DYNSET_OP_DELETE:
		break;
	case NFT_DYNSET_OP_UPDATE:
		if (!(set->flags & NFT_SET_TIMEOUT))
			return -EOPNOTSUPP;
		break;
	default:
		return -EOPNOTSUPP;
	}

	timeout = 0;
	if (tb[NFTA_DYNSET_TIMEOUT] != NULL) {
		if (!(set->flags & NFT_SET_TIMEOUT))
			return -EINVAL;
<<<<<<< HEAD
		timeout = msecs_to_jiffies(be64_to_cpu(nla_get_be64(
						tb[NFTA_DYNSET_TIMEOUT])));
=======

		err = nf_msecs_to_jiffies64(tb[NFTA_DYNSET_TIMEOUT], &timeout);
		if (err)
			return err;
>>>>>>> 24b8d41d
	}

	priv->sreg_key = nft_parse_register(tb[NFTA_DYNSET_SREG_KEY]);
	err = nft_validate_register_load(priv->sreg_key, set->klen);
	if (err < 0)
		return err;

	if (tb[NFTA_DYNSET_SREG_DATA] != NULL) {
		if (!(set->flags & NFT_SET_MAP))
			return -EINVAL;
		if (set->dtype == NFT_DATA_VERDICT)
			return -EOPNOTSUPP;

		priv->sreg_data = nft_parse_register(tb[NFTA_DYNSET_SREG_DATA]);
		err = nft_validate_register_load(priv->sreg_data, set->dlen);
		if (err < 0)
			return err;
	} else if (set->flags & NFT_SET_MAP)
		return -EINVAL;

	if (tb[NFTA_DYNSET_EXPR] != NULL) {
		if (!(set->flags & NFT_SET_EVAL))
			return -EINVAL;

		priv->expr = nft_set_elem_expr_alloc(ctx, set,
						     tb[NFTA_DYNSET_EXPR]);
		if (IS_ERR(priv->expr))
			return PTR_ERR(priv->expr);

		if (set->expr && set->expr->ops != priv->expr->ops) {
			err = -EOPNOTSUPP;
			goto err_expr_free;
		}
	}

	nft_set_ext_prepare(&priv->tmpl);
	nft_set_ext_add_length(&priv->tmpl, NFT_SET_EXT_KEY, set->klen);
	if (set->flags & NFT_SET_MAP)
		nft_set_ext_add_length(&priv->tmpl, NFT_SET_EXT_DATA, set->dlen);
	if (priv->expr != NULL)
		nft_set_ext_add_length(&priv->tmpl, NFT_SET_EXT_EXPR,
				       priv->expr->ops->size);
	if (set->flags & NFT_SET_TIMEOUT) {
		if (timeout || set->timeout)
			nft_set_ext_add(&priv->tmpl, NFT_SET_EXT_EXPIRATION);
	}

	priv->timeout = timeout;

	err = nf_tables_bind_set(ctx, set, &priv->binding);
	if (err < 0)
		goto err_expr_free;

	if (set->size == 0)
		set->size = 0xffff;

	priv->set = set;
	return 0;

err_expr_free:
	if (priv->expr != NULL)
		nft_expr_destroy(ctx, priv->expr);
	return err;
}

static void nft_dynset_deactivate(const struct nft_ctx *ctx,
				  const struct nft_expr *expr,
				  enum nft_trans_phase phase)
{
	struct nft_dynset *priv = nft_expr_priv(expr);

	nf_tables_deactivate_set(ctx, priv->set, &priv->binding, phase);
}

static void nft_dynset_activate(const struct nft_ctx *ctx,
				const struct nft_expr *expr)
{
	struct nft_dynset *priv = nft_expr_priv(expr);

	priv->set->use++;
}

static void nft_dynset_destroy(const struct nft_ctx *ctx,
			       const struct nft_expr *expr)
{
	struct nft_dynset *priv = nft_expr_priv(expr);

	if (priv->expr != NULL)
		nft_expr_destroy(ctx, priv->expr);

	nf_tables_destroy_set(ctx, priv->set);
}

static int nft_dynset_dump(struct sk_buff *skb, const struct nft_expr *expr)
{
	const struct nft_dynset *priv = nft_expr_priv(expr);
	u32 flags = priv->invert ? NFT_DYNSET_F_INV : 0;

	if (nft_dump_register(skb, NFTA_DYNSET_SREG_KEY, priv->sreg_key))
		goto nla_put_failure;
	if (priv->set->flags & NFT_SET_MAP &&
	    nft_dump_register(skb, NFTA_DYNSET_SREG_DATA, priv->sreg_data))
		goto nla_put_failure;
	if (nla_put_be32(skb, NFTA_DYNSET_OP, htonl(priv->op)))
		goto nla_put_failure;
	if (nla_put_string(skb, NFTA_DYNSET_SET_NAME, priv->set->name))
		goto nla_put_failure;
	if (nla_put_be64(skb, NFTA_DYNSET_TIMEOUT,
<<<<<<< HEAD
			 cpu_to_be64(jiffies_to_msecs(priv->timeout)),
=======
			 nf_jiffies64_to_msecs(priv->timeout),
>>>>>>> 24b8d41d
			 NFTA_DYNSET_PAD))
		goto nla_put_failure;
	if (priv->expr && nft_expr_dump(skb, NFTA_DYNSET_EXPR, priv->expr))
		goto nla_put_failure;
	if (nla_put_be32(skb, NFTA_DYNSET_FLAGS, htonl(flags)))
		goto nla_put_failure;
	return 0;

nla_put_failure:
	return -1;
}

static const struct nft_expr_ops nft_dynset_ops = {
	.type		= &nft_dynset_type,
	.size		= NFT_EXPR_SIZE(sizeof(struct nft_dynset)),
	.eval		= nft_dynset_eval,
	.init		= nft_dynset_init,
	.destroy	= nft_dynset_destroy,
	.activate	= nft_dynset_activate,
	.deactivate	= nft_dynset_deactivate,
	.dump		= nft_dynset_dump,
};

struct nft_expr_type nft_dynset_type __read_mostly = {
	.name		= "dynset",
	.ops		= &nft_dynset_ops,
	.policy		= nft_dynset_policy,
	.maxattr	= NFTA_DYNSET_MAX,
	.owner		= THIS_MODULE,
};<|MERGE_RESOLUTION|>--- conflicted
+++ resolved
@@ -39,11 +39,7 @@
 	elem = nft_set_elem_init(set, &priv->tmpl,
 				 &regs->data[priv->sreg_key], NULL,
 				 &regs->data[priv->sreg_data],
-<<<<<<< HEAD
-				 timeout, GFP_ATOMIC);
-=======
 				 timeout, 0, GFP_ATOMIC);
->>>>>>> 24b8d41d
 	if (elem == NULL)
 		goto err1;
 
@@ -85,21 +81,11 @@
 
 		nft_set_elem_update_expr(ext, regs, pkt);
 
-<<<<<<< HEAD
-		if (sexpr != NULL)
-			sexpr->ops->eval(sexpr, regs, pkt);
-
-=======
->>>>>>> 24b8d41d
 		if (priv->invert)
 			regs->verdict.code = NFT_BREAK;
 		return;
 	}
-<<<<<<< HEAD
-out:
-=======
-
->>>>>>> 24b8d41d
+
 	if (!priv->invert)
 		regs->verdict.code = NFT_BREAK;
 }
@@ -140,21 +126,6 @@
 			return -EINVAL;
 		if (flags & NFT_DYNSET_F_INV)
 			priv->invert = true;
-<<<<<<< HEAD
-	}
-
-	set = nf_tables_set_lookup(ctx->table, tb[NFTA_DYNSET_SET_NAME],
-				   genmask);
-	if (IS_ERR(set)) {
-		if (tb[NFTA_DYNSET_SET_ID])
-			set = nf_tables_set_lookup_byid(ctx->net,
-							tb[NFTA_DYNSET_SET_ID],
-							genmask);
-		if (IS_ERR(set))
-			return PTR_ERR(set);
-	}
-
-=======
 	}
 
 	set = nft_set_lookup_global(ctx->net, ctx->table,
@@ -163,7 +134,6 @@
 	if (IS_ERR(set))
 		return PTR_ERR(set);
 
->>>>>>> 24b8d41d
 	if (set->ops->update == NULL)
 		return -EOPNOTSUPP;
 
@@ -187,15 +157,10 @@
 	if (tb[NFTA_DYNSET_TIMEOUT] != NULL) {
 		if (!(set->flags & NFT_SET_TIMEOUT))
 			return -EINVAL;
-<<<<<<< HEAD
-		timeout = msecs_to_jiffies(be64_to_cpu(nla_get_be64(
-						tb[NFTA_DYNSET_TIMEOUT])));
-=======
 
 		err = nf_msecs_to_jiffies64(tb[NFTA_DYNSET_TIMEOUT], &timeout);
 		if (err)
 			return err;
->>>>>>> 24b8d41d
 	}
 
 	priv->sreg_key = nft_parse_register(tb[NFTA_DYNSET_SREG_KEY]);
@@ -304,11 +269,7 @@
 	if (nla_put_string(skb, NFTA_DYNSET_SET_NAME, priv->set->name))
 		goto nla_put_failure;
 	if (nla_put_be64(skb, NFTA_DYNSET_TIMEOUT,
-<<<<<<< HEAD
-			 cpu_to_be64(jiffies_to_msecs(priv->timeout)),
-=======
 			 nf_jiffies64_to_msecs(priv->timeout),
->>>>>>> 24b8d41d
 			 NFTA_DYNSET_PAD))
 		goto nla_put_failure;
 	if (priv->expr && nft_expr_dump(skb, NFTA_DYNSET_EXPR, priv->expr))
