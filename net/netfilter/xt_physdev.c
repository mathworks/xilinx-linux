// SPDX-License-Identifier: GPL-2.0-only
/* Kernel module to match the bridge port in and
 * out device for IP packets coming into contact with a bridge. */

/* (C) 2001-2003 Bart De Schuymer <bdschuym@pandora.be>
 */
#define pr_fmt(fmt) KBUILD_MODNAME ": " fmt

#include <linux/if.h>
#include <linux/module.h>
#include <linux/skbuff.h>
#include <linux/netfilter_bridge.h>
#include <linux/netfilter/x_tables.h>
#include <uapi/linux/netfilter/xt_physdev.h>

MODULE_LICENSE("GPL");
MODULE_AUTHOR("Bart De Schuymer <bdschuym@pandora.be>");
MODULE_DESCRIPTION("Xtables: Bridge physical device match");
MODULE_ALIAS("ipt_physdev");
MODULE_ALIAS("ip6t_physdev");


static bool
physdev_mt(const struct sk_buff *skb, struct xt_action_param *par)
{
	const struct xt_physdev_info *info = par->matchinfo;
	const struct net_device *physdev;
	unsigned long ret;
	const char *indev, *outdev;

	/* Not a bridged IP packet or no info available yet:
	 * LOCAL_OUT/mangle and LOCAL_OUT/nat don't know if
	 * the destination device will be a bridge. */
	if (!nf_bridge_info_exists(skb)) {
		/* Return MATCH if the invert flags of the used options are on */
		if ((info->bitmask & XT_PHYSDEV_OP_BRIDGED) &&
		    !(info->invert & XT_PHYSDEV_OP_BRIDGED))
			return false;
		if ((info->bitmask & XT_PHYSDEV_OP_ISIN) &&
		    !(info->invert & XT_PHYSDEV_OP_ISIN))
			return false;
		if ((info->bitmask & XT_PHYSDEV_OP_ISOUT) &&
		    !(info->invert & XT_PHYSDEV_OP_ISOUT))
			return false;
		if ((info->bitmask & XT_PHYSDEV_OP_IN) &&
		    !(info->invert & XT_PHYSDEV_OP_IN))
			return false;
		if ((info->bitmask & XT_PHYSDEV_OP_OUT) &&
		    !(info->invert & XT_PHYSDEV_OP_OUT))
			return false;
		return true;
	}

	physdev = nf_bridge_get_physoutdev(skb);
	outdev = physdev ? physdev->name : NULL;

	/* This only makes sense in the FORWARD and POSTROUTING chains */
	if ((info->bitmask & XT_PHYSDEV_OP_BRIDGED) &&
	    (!!outdev ^ !(info->invert & XT_PHYSDEV_OP_BRIDGED)))
		return false;

	physdev = nf_bridge_get_physindev(skb);
	indev = physdev ? physdev->name : NULL;

	if ((info->bitmask & XT_PHYSDEV_OP_ISIN &&
	    (!indev ^ !!(info->invert & XT_PHYSDEV_OP_ISIN))) ||
	    (info->bitmask & XT_PHYSDEV_OP_ISOUT &&
	    (!outdev ^ !!(info->invert & XT_PHYSDEV_OP_ISOUT))))
		return false;

	if (!(info->bitmask & XT_PHYSDEV_OP_IN))
		goto match_outdev;

	if (indev) {
		ret = ifname_compare_aligned(indev, info->physindev,
					     info->in_mask);

		if (!ret ^ !(info->invert & XT_PHYSDEV_OP_IN))
			return false;
	}

match_outdev:
	if (!(info->bitmask & XT_PHYSDEV_OP_OUT))
		return true;

	if (!outdev)
		return false;

	ret = ifname_compare_aligned(outdev, info->physoutdev, info->out_mask);

	return (!!ret ^ !(info->invert & XT_PHYSDEV_OP_OUT));
}

static int physdev_mt_check(const struct xt_mtchk_param *par)
{
	const struct xt_physdev_info *info = par->matchinfo;
	static bool brnf_probed __read_mostly;

	if (!(info->bitmask & XT_PHYSDEV_OP_MASK) ||
	    info->bitmask & ~XT_PHYSDEV_OP_MASK)
		return -EINVAL;
	if (info->bitmask & (XT_PHYSDEV_OP_OUT | XT_PHYSDEV_OP_ISOUT) &&
	    (!(info->bitmask & XT_PHYSDEV_OP_BRIDGED) ||
	     info->invert & XT_PHYSDEV_OP_BRIDGED) &&
<<<<<<< HEAD
	    par->hook_mask & ((1 << NF_INET_LOCAL_OUT) |
	    (1 << NF_INET_FORWARD) | (1 << NF_INET_POST_ROUTING))) {
		pr_info("using --physdev-out and --physdev-is-out are only "
			"supported in the FORWARD and POSTROUTING chains with "
			"bridged traffic.\n");
		if (par->hook_mask & (1 << NF_INET_LOCAL_OUT))
			return -EINVAL;
=======
	    par->hook_mask & (1 << NF_INET_LOCAL_OUT)) {
		pr_info_ratelimited("--physdev-out and --physdev-is-out only supported in the FORWARD and POSTROUTING chains with bridged traffic\n");
		return -EINVAL;
>>>>>>> 24b8d41d
	}

	if (!brnf_probed) {
		brnf_probed = true;
		request_module("br_netfilter");
	}

	return 0;
}

static struct xt_match physdev_mt_reg __read_mostly = {
	.name       = "physdev",
	.revision   = 0,
	.family     = NFPROTO_UNSPEC,
	.checkentry = physdev_mt_check,
	.match      = physdev_mt,
	.matchsize  = sizeof(struct xt_physdev_info),
	.me         = THIS_MODULE,
};

static int __init physdev_mt_init(void)
{
	return xt_register_match(&physdev_mt_reg);
}

static void __exit physdev_mt_exit(void)
{
	xt_unregister_match(&physdev_mt_reg);
}

module_init(physdev_mt_init);
module_exit(physdev_mt_exit);<|MERGE_RESOLUTION|>--- conflicted
+++ resolved
@@ -102,19 +102,9 @@
 	if (info->bitmask & (XT_PHYSDEV_OP_OUT | XT_PHYSDEV_OP_ISOUT) &&
 	    (!(info->bitmask & XT_PHYSDEV_OP_BRIDGED) ||
 	     info->invert & XT_PHYSDEV_OP_BRIDGED) &&
-<<<<<<< HEAD
-	    par->hook_mask & ((1 << NF_INET_LOCAL_OUT) |
-	    (1 << NF_INET_FORWARD) | (1 << NF_INET_POST_ROUTING))) {
-		pr_info("using --physdev-out and --physdev-is-out are only "
-			"supported in the FORWARD and POSTROUTING chains with "
-			"bridged traffic.\n");
-		if (par->hook_mask & (1 << NF_INET_LOCAL_OUT))
-			return -EINVAL;
-=======
 	    par->hook_mask & (1 << NF_INET_LOCAL_OUT)) {
 		pr_info_ratelimited("--physdev-out and --physdev-is-out only supported in the FORWARD and POSTROUTING chains with bridged traffic\n");
 		return -EINVAL;
->>>>>>> 24b8d41d
 	}
 
 	if (!brnf_probed) {
