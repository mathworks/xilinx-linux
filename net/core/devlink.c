// SPDX-License-Identifier: GPL-2.0-or-later
/*
 * net/core/devlink.c - Network physical/parent device Netlink interface
 *
 * Heavily inspired by net/wireless/
 * Copyright (c) 2016 Mellanox Technologies. All rights reserved.
 * Copyright (c) 2016 Jiri Pirko <jiri@mellanox.com>
 */

#include <linux/kernel.h>
#include <linux/module.h>
#include <linux/types.h>
#include <linux/slab.h>
#include <linux/gfp.h>
#include <linux/device.h>
#include <linux/list.h>
#include <linux/netdevice.h>
#include <linux/spinlock.h>
#include <linux/refcount.h>
#include <linux/workqueue.h>
#include <linux/u64_stats_sync.h>
#include <linux/timekeeping.h>
#include <rdma/ib_verbs.h>
#include <net/netlink.h>
#include <net/genetlink.h>
#include <net/rtnetlink.h>
#include <net/net_namespace.h>
#include <net/sock.h>
#include <net/devlink.h>
#define CREATE_TRACE_POINTS
#include <trace/events/devlink.h>

<<<<<<< HEAD
EXPORT_TRACEPOINT_SYMBOL_GPL(devlink_hwmsg);
=======
static struct devlink_dpipe_field devlink_dpipe_fields_ethernet[] = {
	{
		.name = "destination mac",
		.id = DEVLINK_DPIPE_FIELD_ETHERNET_DST_MAC,
		.bitwidth = 48,
	},
};

struct devlink_dpipe_header devlink_dpipe_header_ethernet = {
	.name = "ethernet",
	.id = DEVLINK_DPIPE_HEADER_ETHERNET,
	.fields = devlink_dpipe_fields_ethernet,
	.fields_count = ARRAY_SIZE(devlink_dpipe_fields_ethernet),
	.global = true,
};
EXPORT_SYMBOL(devlink_dpipe_header_ethernet);

static struct devlink_dpipe_field devlink_dpipe_fields_ipv4[] = {
	{
		.name = "destination ip",
		.id = DEVLINK_DPIPE_FIELD_IPV4_DST_IP,
		.bitwidth = 32,
	},
};

struct devlink_dpipe_header devlink_dpipe_header_ipv4 = {
	.name = "ipv4",
	.id = DEVLINK_DPIPE_HEADER_IPV4,
	.fields = devlink_dpipe_fields_ipv4,
	.fields_count = ARRAY_SIZE(devlink_dpipe_fields_ipv4),
	.global = true,
};
EXPORT_SYMBOL(devlink_dpipe_header_ipv4);

static struct devlink_dpipe_field devlink_dpipe_fields_ipv6[] = {
	{
		.name = "destination ip",
		.id = DEVLINK_DPIPE_FIELD_IPV6_DST_IP,
		.bitwidth = 128,
	},
};

struct devlink_dpipe_header devlink_dpipe_header_ipv6 = {
	.name = "ipv6",
	.id = DEVLINK_DPIPE_HEADER_IPV6,
	.fields = devlink_dpipe_fields_ipv6,
	.fields_count = ARRAY_SIZE(devlink_dpipe_fields_ipv6),
	.global = true,
};
EXPORT_SYMBOL(devlink_dpipe_header_ipv6);

EXPORT_TRACEPOINT_SYMBOL_GPL(devlink_hwmsg);
EXPORT_TRACEPOINT_SYMBOL_GPL(devlink_hwerr);
EXPORT_TRACEPOINT_SYMBOL_GPL(devlink_trap_report);

static const struct nla_policy devlink_function_nl_policy[DEVLINK_PORT_FUNCTION_ATTR_MAX + 1] = {
	[DEVLINK_PORT_FUNCTION_ATTR_HW_ADDR] = { .type = NLA_BINARY },
};
>>>>>>> 24b8d41d

static LIST_HEAD(devlink_list);

/* devlink_mutex
 *
 * An overall lock guarding every operation coming from userspace.
 * It also guards devlink devices list and it is taken when
 * driver registers/unregisters it.
 */
static DEFINE_MUTEX(devlink_mutex);

struct net *devlink_net(const struct devlink *devlink)
{
	return read_pnet(&devlink->_net);
}
EXPORT_SYMBOL_GPL(devlink_net);

static void __devlink_net_set(struct devlink *devlink, struct net *net)
{
	write_pnet(&devlink->_net, net);
}

void devlink_net_set(struct devlink *devlink, struct net *net)
{
	if (WARN_ON(devlink->registered))
		return;
	__devlink_net_set(devlink, net);
}
EXPORT_SYMBOL_GPL(devlink_net_set);

static struct devlink *devlink_get_from_attrs(struct net *net,
					      struct nlattr **attrs)
{
	struct devlink *devlink;
	char *busname;
	char *devname;

	if (!attrs[DEVLINK_ATTR_BUS_NAME] || !attrs[DEVLINK_ATTR_DEV_NAME])
		return ERR_PTR(-EINVAL);

	busname = nla_data(attrs[DEVLINK_ATTR_BUS_NAME]);
	devname = nla_data(attrs[DEVLINK_ATTR_DEV_NAME]);

	lockdep_assert_held(&devlink_mutex);

	list_for_each_entry(devlink, &devlink_list, list) {
		if (strcmp(devlink->dev->bus->name, busname) == 0 &&
		    strcmp(dev_name(devlink->dev), devname) == 0 &&
		    net_eq(devlink_net(devlink), net))
			return devlink;
	}

	return ERR_PTR(-ENODEV);
}

static struct devlink *devlink_get_from_info(struct genl_info *info)
{
	return devlink_get_from_attrs(genl_info_net(info), info->attrs);
}

static struct devlink_port *devlink_port_get_by_index(struct devlink *devlink,
						      unsigned int port_index)
{
	struct devlink_port *devlink_port;

	list_for_each_entry(devlink_port, &devlink->port_list, list) {
		if (devlink_port->index == port_index)
			return devlink_port;
	}
	return NULL;
}

static bool devlink_port_index_exists(struct devlink *devlink,
				      unsigned int port_index)
{
	return devlink_port_get_by_index(devlink, port_index);
}

static struct devlink_port *devlink_port_get_from_attrs(struct devlink *devlink,
							struct nlattr **attrs)
{
	if (attrs[DEVLINK_ATTR_PORT_INDEX]) {
		u32 port_index = nla_get_u32(attrs[DEVLINK_ATTR_PORT_INDEX]);
		struct devlink_port *devlink_port;

		devlink_port = devlink_port_get_by_index(devlink, port_index);
		if (!devlink_port)
			return ERR_PTR(-ENODEV);
		return devlink_port;
	}
	return ERR_PTR(-EINVAL);
}

static struct devlink_port *devlink_port_get_from_info(struct devlink *devlink,
						       struct genl_info *info)
{
	return devlink_port_get_from_attrs(devlink, info->attrs);
}

struct devlink_sb {
	struct list_head list;
	unsigned int index;
	u32 size;
	u16 ingress_pools_count;
	u16 egress_pools_count;
	u16 ingress_tc_count;
	u16 egress_tc_count;
};

static u16 devlink_sb_pool_count(struct devlink_sb *devlink_sb)
{
	return devlink_sb->ingress_pools_count + devlink_sb->egress_pools_count;
}

static struct devlink_sb *devlink_sb_get_by_index(struct devlink *devlink,
						  unsigned int sb_index)
{
	struct devlink_sb *devlink_sb;

	list_for_each_entry(devlink_sb, &devlink->sb_list, list) {
		if (devlink_sb->index == sb_index)
			return devlink_sb;
	}
	return NULL;
}

static bool devlink_sb_index_exists(struct devlink *devlink,
				    unsigned int sb_index)
{
	return devlink_sb_get_by_index(devlink, sb_index);
}

static struct devlink_sb *devlink_sb_get_from_attrs(struct devlink *devlink,
						    struct nlattr **attrs)
{
	if (attrs[DEVLINK_ATTR_SB_INDEX]) {
		u32 sb_index = nla_get_u32(attrs[DEVLINK_ATTR_SB_INDEX]);
		struct devlink_sb *devlink_sb;

		devlink_sb = devlink_sb_get_by_index(devlink, sb_index);
		if (!devlink_sb)
			return ERR_PTR(-ENODEV);
		return devlink_sb;
	}
	return ERR_PTR(-EINVAL);
}

static struct devlink_sb *devlink_sb_get_from_info(struct devlink *devlink,
						   struct genl_info *info)
{
	return devlink_sb_get_from_attrs(devlink, info->attrs);
}

static int devlink_sb_pool_index_get_from_attrs(struct devlink_sb *devlink_sb,
						struct nlattr **attrs,
						u16 *p_pool_index)
{
	u16 val;

	if (!attrs[DEVLINK_ATTR_SB_POOL_INDEX])
		return -EINVAL;

	val = nla_get_u16(attrs[DEVLINK_ATTR_SB_POOL_INDEX]);
	if (val >= devlink_sb_pool_count(devlink_sb))
		return -EINVAL;
	*p_pool_index = val;
	return 0;
}

static int devlink_sb_pool_index_get_from_info(struct devlink_sb *devlink_sb,
					       struct genl_info *info,
					       u16 *p_pool_index)
{
	return devlink_sb_pool_index_get_from_attrs(devlink_sb, info->attrs,
						    p_pool_index);
}

static int
devlink_sb_pool_type_get_from_attrs(struct nlattr **attrs,
				    enum devlink_sb_pool_type *p_pool_type)
{
	u8 val;

	if (!attrs[DEVLINK_ATTR_SB_POOL_TYPE])
		return -EINVAL;

	val = nla_get_u8(attrs[DEVLINK_ATTR_SB_POOL_TYPE]);
	if (val != DEVLINK_SB_POOL_TYPE_INGRESS &&
	    val != DEVLINK_SB_POOL_TYPE_EGRESS)
		return -EINVAL;
	*p_pool_type = val;
	return 0;
}

static int
devlink_sb_pool_type_get_from_info(struct genl_info *info,
				   enum devlink_sb_pool_type *p_pool_type)
{
	return devlink_sb_pool_type_get_from_attrs(info->attrs, p_pool_type);
}

static int
devlink_sb_th_type_get_from_attrs(struct nlattr **attrs,
				  enum devlink_sb_threshold_type *p_th_type)
{
	u8 val;

	if (!attrs[DEVLINK_ATTR_SB_POOL_THRESHOLD_TYPE])
		return -EINVAL;

	val = nla_get_u8(attrs[DEVLINK_ATTR_SB_POOL_THRESHOLD_TYPE]);
	if (val != DEVLINK_SB_THRESHOLD_TYPE_STATIC &&
	    val != DEVLINK_SB_THRESHOLD_TYPE_DYNAMIC)
		return -EINVAL;
	*p_th_type = val;
	return 0;
}

static int
devlink_sb_th_type_get_from_info(struct genl_info *info,
				 enum devlink_sb_threshold_type *p_th_type)
{
	return devlink_sb_th_type_get_from_attrs(info->attrs, p_th_type);
}

static int
devlink_sb_tc_index_get_from_attrs(struct devlink_sb *devlink_sb,
				   struct nlattr **attrs,
				   enum devlink_sb_pool_type pool_type,
				   u16 *p_tc_index)
{
	u16 val;

	if (!attrs[DEVLINK_ATTR_SB_TC_INDEX])
		return -EINVAL;

	val = nla_get_u16(attrs[DEVLINK_ATTR_SB_TC_INDEX]);
	if (pool_type == DEVLINK_SB_POOL_TYPE_INGRESS &&
	    val >= devlink_sb->ingress_tc_count)
		return -EINVAL;
	if (pool_type == DEVLINK_SB_POOL_TYPE_EGRESS &&
	    val >= devlink_sb->egress_tc_count)
		return -EINVAL;
	*p_tc_index = val;
	return 0;
}

static int
devlink_sb_tc_index_get_from_info(struct devlink_sb *devlink_sb,
				  struct genl_info *info,
				  enum devlink_sb_pool_type pool_type,
				  u16 *p_tc_index)
{
	return devlink_sb_tc_index_get_from_attrs(devlink_sb, info->attrs,
						  pool_type, p_tc_index);
}

<<<<<<< HEAD
#define DEVLINK_NL_FLAG_NEED_DEVLINK	BIT(0)
#define DEVLINK_NL_FLAG_NEED_PORT	BIT(1)
#define DEVLINK_NL_FLAG_NEED_SB		BIT(2)
#define DEVLINK_NL_FLAG_LOCK_PORTS	BIT(3)
	/* port is not needed but we need to ensure they don't
	 * change in the middle of command
	 */
=======
struct devlink_region {
	struct devlink *devlink;
	struct devlink_port *port;
	struct list_head list;
	union {
		const struct devlink_region_ops *ops;
		const struct devlink_port_region_ops *port_ops;
	};
	struct list_head snapshot_list;
	u32 max_snapshots;
	u32 cur_snapshots;
	u64 size;
};

struct devlink_snapshot {
	struct list_head list;
	struct devlink_region *region;
	u8 *data;
	u32 id;
};

static struct devlink_region *
devlink_region_get_by_name(struct devlink *devlink, const char *region_name)
{
	struct devlink_region *region;

	list_for_each_entry(region, &devlink->region_list, list)
		if (!strcmp(region->ops->name, region_name))
			return region;

	return NULL;
}

static struct devlink_region *
devlink_port_region_get_by_name(struct devlink_port *port,
				const char *region_name)
{
	struct devlink_region *region;

	list_for_each_entry(region, &port->region_list, list)
		if (!strcmp(region->ops->name, region_name))
			return region;

	return NULL;
}

static struct devlink_snapshot *
devlink_region_snapshot_get_by_id(struct devlink_region *region, u32 id)
{
	struct devlink_snapshot *snapshot;

	list_for_each_entry(snapshot, &region->snapshot_list, list)
		if (snapshot->id == id)
			return snapshot;

	return NULL;
}

#define DEVLINK_NL_FLAG_NEED_PORT		BIT(0)
#define DEVLINK_NL_FLAG_NEED_DEVLINK_OR_PORT	BIT(1)

/* The per devlink instance lock is taken by default in the pre-doit
 * operation, yet several commands do not require this. The global
 * devlink lock is taken and protects from disruption by user-calls.
 */
#define DEVLINK_NL_FLAG_NO_LOCK			BIT(2)
>>>>>>> 24b8d41d

static int devlink_nl_pre_doit(const struct genl_ops *ops,
			       struct sk_buff *skb, struct genl_info *info)
{
	struct devlink_port *devlink_port;
	struct devlink *devlink;
	int err;

	mutex_lock(&devlink_mutex);
	devlink = devlink_get_from_info(info);
	if (IS_ERR(devlink)) {
		mutex_unlock(&devlink_mutex);
		return PTR_ERR(devlink);
	}
<<<<<<< HEAD
	if (ops->internal_flags & DEVLINK_NL_FLAG_NEED_DEVLINK) {
		info->user_ptr[0] = devlink;
	} else if (ops->internal_flags & DEVLINK_NL_FLAG_NEED_PORT) {
		struct devlink_port *devlink_port;

		mutex_lock(&devlink_port_mutex);
=======
	if (~ops->internal_flags & DEVLINK_NL_FLAG_NO_LOCK)
		mutex_lock(&devlink->lock);
	info->user_ptr[0] = devlink;
	if (ops->internal_flags & DEVLINK_NL_FLAG_NEED_PORT) {
>>>>>>> 24b8d41d
		devlink_port = devlink_port_get_from_info(devlink, info);
		if (IS_ERR(devlink_port)) {
			err = PTR_ERR(devlink_port);
			goto unlock;
		}
<<<<<<< HEAD
		info->user_ptr[0] = devlink_port;
	}
	if (ops->internal_flags & DEVLINK_NL_FLAG_LOCK_PORTS) {
		mutex_lock(&devlink_port_mutex);
	}
	if (ops->internal_flags & DEVLINK_NL_FLAG_NEED_SB) {
		struct devlink_sb *devlink_sb;

		devlink_sb = devlink_sb_get_from_info(devlink, info);
		if (IS_ERR(devlink_sb)) {
			if (ops->internal_flags & DEVLINK_NL_FLAG_NEED_PORT)
				mutex_unlock(&devlink_port_mutex);
			mutex_unlock(&devlink_mutex);
			return PTR_ERR(devlink_sb);
		}
		info->user_ptr[1] = devlink_sb;
=======
		info->user_ptr[1] = devlink_port;
	} else if (ops->internal_flags & DEVLINK_NL_FLAG_NEED_DEVLINK_OR_PORT) {
		devlink_port = devlink_port_get_from_info(devlink, info);
		if (!IS_ERR(devlink_port))
			info->user_ptr[1] = devlink_port;
>>>>>>> 24b8d41d
	}
	return 0;

unlock:
	if (~ops->internal_flags & DEVLINK_NL_FLAG_NO_LOCK)
		mutex_unlock(&devlink->lock);
	mutex_unlock(&devlink_mutex);
	return err;
}

static void devlink_nl_post_doit(const struct genl_ops *ops,
				 struct sk_buff *skb, struct genl_info *info)
{
<<<<<<< HEAD
	if (ops->internal_flags & DEVLINK_NL_FLAG_NEED_PORT ||
	    ops->internal_flags & DEVLINK_NL_FLAG_LOCK_PORTS)
		mutex_unlock(&devlink_port_mutex);
=======
	struct devlink *devlink;

	devlink = info->user_ptr[0];
	if (~ops->internal_flags & DEVLINK_NL_FLAG_NO_LOCK)
		mutex_unlock(&devlink->lock);
>>>>>>> 24b8d41d
	mutex_unlock(&devlink_mutex);
}

static struct genl_family devlink_nl_family;

enum devlink_multicast_groups {
	DEVLINK_MCGRP_CONFIG,
};

static const struct genl_multicast_group devlink_nl_mcgrps[] = {
	[DEVLINK_MCGRP_CONFIG] = { .name = DEVLINK_GENL_MCGRP_CONFIG_NAME },
};

static int devlink_nl_put_handle(struct sk_buff *msg, struct devlink *devlink)
{
	if (nla_put_string(msg, DEVLINK_ATTR_BUS_NAME, devlink->dev->bus->name))
		return -EMSGSIZE;
	if (nla_put_string(msg, DEVLINK_ATTR_DEV_NAME, dev_name(devlink->dev)))
		return -EMSGSIZE;
	return 0;
}

struct devlink_reload_combination {
	enum devlink_reload_action action;
	enum devlink_reload_limit limit;
};

static const struct devlink_reload_combination devlink_reload_invalid_combinations[] = {
	{
		/* can't reinitialize driver with no down time */
		.action = DEVLINK_RELOAD_ACTION_DRIVER_REINIT,
		.limit = DEVLINK_RELOAD_LIMIT_NO_RESET,
	},
};

static bool
devlink_reload_combination_is_invalid(enum devlink_reload_action action,
				      enum devlink_reload_limit limit)
{
	int i;

	for (i = 0; i < ARRAY_SIZE(devlink_reload_invalid_combinations); i++)
		if (devlink_reload_invalid_combinations[i].action == action &&
		    devlink_reload_invalid_combinations[i].limit == limit)
			return true;
	return false;
}

static bool
devlink_reload_action_is_supported(struct devlink *devlink, enum devlink_reload_action action)
{
	return test_bit(action, &devlink->ops->reload_actions);
}

static bool
devlink_reload_limit_is_supported(struct devlink *devlink, enum devlink_reload_limit limit)
{
	return test_bit(limit, &devlink->ops->reload_limits);
}

static int devlink_reload_stat_put(struct sk_buff *msg,
				   enum devlink_reload_limit limit, u32 value)
{
	struct nlattr *reload_stats_entry;

	reload_stats_entry = nla_nest_start(msg, DEVLINK_ATTR_RELOAD_STATS_ENTRY);
	if (!reload_stats_entry)
		return -EMSGSIZE;

	if (nla_put_u8(msg, DEVLINK_ATTR_RELOAD_STATS_LIMIT, limit) ||
	    nla_put_u32(msg, DEVLINK_ATTR_RELOAD_STATS_VALUE, value))
		goto nla_put_failure;
	nla_nest_end(msg, reload_stats_entry);
	return 0;

nla_put_failure:
	nla_nest_cancel(msg, reload_stats_entry);
	return -EMSGSIZE;
}

static int devlink_reload_stats_put(struct sk_buff *msg, struct devlink *devlink, bool is_remote)
{
	struct nlattr *reload_stats_attr, *act_info, *act_stats;
	int i, j, stat_idx;
	u32 value;

	if (!is_remote)
		reload_stats_attr = nla_nest_start(msg, DEVLINK_ATTR_RELOAD_STATS);
	else
		reload_stats_attr = nla_nest_start(msg, DEVLINK_ATTR_REMOTE_RELOAD_STATS);

	if (!reload_stats_attr)
		return -EMSGSIZE;

	for (i = 0; i <= DEVLINK_RELOAD_ACTION_MAX; i++) {
		if ((!is_remote &&
		     !devlink_reload_action_is_supported(devlink, i)) ||
		    i == DEVLINK_RELOAD_ACTION_UNSPEC)
			continue;
		act_info = nla_nest_start(msg, DEVLINK_ATTR_RELOAD_ACTION_INFO);
		if (!act_info)
			goto nla_put_failure;

		if (nla_put_u8(msg, DEVLINK_ATTR_RELOAD_ACTION, i))
			goto action_info_nest_cancel;
		act_stats = nla_nest_start(msg, DEVLINK_ATTR_RELOAD_ACTION_STATS);
		if (!act_stats)
			goto action_info_nest_cancel;

		for (j = 0; j <= DEVLINK_RELOAD_LIMIT_MAX; j++) {
			/* Remote stats are shown even if not locally supported.
			 * Stats of actions with unspecified limit are shown
			 * though drivers don't need to register unspecified
			 * limit.
			 */
			if ((!is_remote && j != DEVLINK_RELOAD_LIMIT_UNSPEC &&
			     !devlink_reload_limit_is_supported(devlink, j)) ||
			    devlink_reload_combination_is_invalid(i, j))
				continue;

			stat_idx = j * __DEVLINK_RELOAD_ACTION_MAX + i;
			if (!is_remote)
				value = devlink->stats.reload_stats[stat_idx];
			else
				value = devlink->stats.remote_reload_stats[stat_idx];
			if (devlink_reload_stat_put(msg, j, value))
				goto action_stats_nest_cancel;
		}
		nla_nest_end(msg, act_stats);
		nla_nest_end(msg, act_info);
	}
	nla_nest_end(msg, reload_stats_attr);
	return 0;

action_stats_nest_cancel:
	nla_nest_cancel(msg, act_stats);
action_info_nest_cancel:
	nla_nest_cancel(msg, act_info);
nla_put_failure:
	nla_nest_cancel(msg, reload_stats_attr);
	return -EMSGSIZE;
}

static int devlink_nl_fill(struct sk_buff *msg, struct devlink *devlink,
			   enum devlink_command cmd, u32 portid,
			   u32 seq, int flags)
{
	struct nlattr *dev_stats;
	void *hdr;

	hdr = genlmsg_put(msg, portid, seq, &devlink_nl_family, flags, cmd);
	if (!hdr)
		return -EMSGSIZE;

	if (devlink_nl_put_handle(msg, devlink))
		goto nla_put_failure;
	if (nla_put_u8(msg, DEVLINK_ATTR_RELOAD_FAILED, devlink->reload_failed))
		goto nla_put_failure;

	dev_stats = nla_nest_start(msg, DEVLINK_ATTR_DEV_STATS);
	if (!dev_stats)
		goto nla_put_failure;

	if (devlink_reload_stats_put(msg, devlink, false))
		goto dev_stats_nest_cancel;
	if (devlink_reload_stats_put(msg, devlink, true))
		goto dev_stats_nest_cancel;

	nla_nest_end(msg, dev_stats);
	genlmsg_end(msg, hdr);
	return 0;

dev_stats_nest_cancel:
	nla_nest_cancel(msg, dev_stats);
nla_put_failure:
	genlmsg_cancel(msg, hdr);
	return -EMSGSIZE;
}

static void devlink_notify(struct devlink *devlink, enum devlink_command cmd)
{
	struct sk_buff *msg;
	int err;

	WARN_ON(cmd != DEVLINK_CMD_NEW && cmd != DEVLINK_CMD_DEL);

	msg = nlmsg_new(NLMSG_DEFAULT_SIZE, GFP_KERNEL);
	if (!msg)
		return;

	err = devlink_nl_fill(msg, devlink, cmd, 0, 0, 0);
	if (err) {
		nlmsg_free(msg);
		return;
	}

	genlmsg_multicast_netns(&devlink_nl_family, devlink_net(devlink),
				msg, 0, DEVLINK_MCGRP_CONFIG, GFP_KERNEL);
}

static int devlink_nl_port_attrs_put(struct sk_buff *msg,
				     struct devlink_port *devlink_port)
{
	struct devlink_port_attrs *attrs = &devlink_port->attrs;

	if (!devlink_port->attrs_set)
		return 0;
	if (attrs->lanes) {
		if (nla_put_u32(msg, DEVLINK_ATTR_PORT_LANES, attrs->lanes))
			return -EMSGSIZE;
	}
	if (nla_put_u8(msg, DEVLINK_ATTR_PORT_SPLITTABLE, attrs->splittable))
		return -EMSGSIZE;
	if (nla_put_u16(msg, DEVLINK_ATTR_PORT_FLAVOUR, attrs->flavour))
		return -EMSGSIZE;
	switch (devlink_port->attrs.flavour) {
	case DEVLINK_PORT_FLAVOUR_PCI_PF:
		if (nla_put_u32(msg, DEVLINK_ATTR_PORT_CONTROLLER_NUMBER,
				attrs->pci_pf.controller) ||
		    nla_put_u16(msg, DEVLINK_ATTR_PORT_PCI_PF_NUMBER, attrs->pci_pf.pf))
			return -EMSGSIZE;
		if (nla_put_u8(msg, DEVLINK_ATTR_PORT_EXTERNAL, attrs->pci_pf.external))
			return -EMSGSIZE;
		break;
	case DEVLINK_PORT_FLAVOUR_PCI_VF:
		if (nla_put_u32(msg, DEVLINK_ATTR_PORT_CONTROLLER_NUMBER,
				attrs->pci_vf.controller) ||
		    nla_put_u16(msg, DEVLINK_ATTR_PORT_PCI_PF_NUMBER, attrs->pci_vf.pf) ||
		    nla_put_u16(msg, DEVLINK_ATTR_PORT_PCI_VF_NUMBER, attrs->pci_vf.vf))
			return -EMSGSIZE;
		if (nla_put_u8(msg, DEVLINK_ATTR_PORT_EXTERNAL, attrs->pci_vf.external))
			return -EMSGSIZE;
		break;
	case DEVLINK_PORT_FLAVOUR_PHYSICAL:
	case DEVLINK_PORT_FLAVOUR_CPU:
	case DEVLINK_PORT_FLAVOUR_DSA:
	case DEVLINK_PORT_FLAVOUR_VIRTUAL:
		if (nla_put_u32(msg, DEVLINK_ATTR_PORT_NUMBER,
				attrs->phys.port_number))
			return -EMSGSIZE;
		if (!attrs->split)
			return 0;
		if (nla_put_u32(msg, DEVLINK_ATTR_PORT_SPLIT_GROUP,
				attrs->phys.port_number))
			return -EMSGSIZE;
		if (nla_put_u32(msg, DEVLINK_ATTR_PORT_SPLIT_SUBPORT_NUMBER,
				attrs->phys.split_subport_number))
			return -EMSGSIZE;
		break;
	default:
		break;
	}
	return 0;
}

static int
devlink_nl_port_function_attrs_put(struct sk_buff *msg, struct devlink_port *port,
				   struct netlink_ext_ack *extack)
{
	struct devlink *devlink = port->devlink;
	const struct devlink_ops *ops;
	struct nlattr *function_attr;
	bool empty_nest = true;
	int err = 0;

	function_attr = nla_nest_start_noflag(msg, DEVLINK_ATTR_PORT_FUNCTION);
	if (!function_attr)
		return -EMSGSIZE;

	ops = devlink->ops;
	if (ops->port_function_hw_addr_get) {
		int hw_addr_len;
		u8 hw_addr[MAX_ADDR_LEN];

		err = ops->port_function_hw_addr_get(devlink, port, hw_addr, &hw_addr_len, extack);
		if (err == -EOPNOTSUPP) {
			/* Port function attributes are optional for a port. If port doesn't
			 * support function attribute, returning -EOPNOTSUPP is not an error.
			 */
			err = 0;
			goto out;
		} else if (err) {
			goto out;
		}
		err = nla_put(msg, DEVLINK_PORT_FUNCTION_ATTR_HW_ADDR, hw_addr_len, hw_addr);
		if (err)
			goto out;
		empty_nest = false;
	}

out:
	if (err || empty_nest)
		nla_nest_cancel(msg, function_attr);
	else
		nla_nest_end(msg, function_attr);
	return err;
}

static int devlink_nl_port_fill(struct sk_buff *msg, struct devlink *devlink,
				struct devlink_port *devlink_port,
				enum devlink_command cmd, u32 portid,
				u32 seq, int flags,
				struct netlink_ext_ack *extack)
{
	void *hdr;

	hdr = genlmsg_put(msg, portid, seq, &devlink_nl_family, flags, cmd);
	if (!hdr)
		return -EMSGSIZE;

	if (devlink_nl_put_handle(msg, devlink))
		goto nla_put_failure;
	if (nla_put_u32(msg, DEVLINK_ATTR_PORT_INDEX, devlink_port->index))
		goto nla_put_failure;

	/* Hold rtnl lock while accessing port's netdev attributes. */
	rtnl_lock();
	spin_lock_bh(&devlink_port->type_lock);
	if (nla_put_u16(msg, DEVLINK_ATTR_PORT_TYPE, devlink_port->type))
		goto nla_put_failure_type_locked;
	if (devlink_port->desired_type != DEVLINK_PORT_TYPE_NOTSET &&
	    nla_put_u16(msg, DEVLINK_ATTR_PORT_DESIRED_TYPE,
			devlink_port->desired_type))
		goto nla_put_failure_type_locked;
	if (devlink_port->type == DEVLINK_PORT_TYPE_ETH) {
		struct net *net = devlink_net(devlink_port->devlink);
		struct net_device *netdev = devlink_port->type_dev;

		if (netdev && net_eq(net, dev_net(netdev)) &&
		    (nla_put_u32(msg, DEVLINK_ATTR_PORT_NETDEV_IFINDEX,
				 netdev->ifindex) ||
		     nla_put_string(msg, DEVLINK_ATTR_PORT_NETDEV_NAME,
				    netdev->name)))
			goto nla_put_failure_type_locked;
	}
	if (devlink_port->type == DEVLINK_PORT_TYPE_IB) {
		struct ib_device *ibdev = devlink_port->type_dev;

		if (ibdev &&
		    nla_put_string(msg, DEVLINK_ATTR_PORT_IBDEV_NAME,
				   ibdev->name))
			goto nla_put_failure_type_locked;
	}
	spin_unlock_bh(&devlink_port->type_lock);
	rtnl_unlock();
	if (devlink_nl_port_attrs_put(msg, devlink_port))
		goto nla_put_failure;
	if (devlink_nl_port_function_attrs_put(msg, devlink_port, extack))
		goto nla_put_failure;

	genlmsg_end(msg, hdr);
	return 0;

nla_put_failure_type_locked:
	spin_unlock_bh(&devlink_port->type_lock);
	rtnl_unlock();
nla_put_failure:
	genlmsg_cancel(msg, hdr);
	return -EMSGSIZE;
}

static void devlink_port_notify(struct devlink_port *devlink_port,
				enum devlink_command cmd)
{
	struct devlink *devlink = devlink_port->devlink;
	struct sk_buff *msg;
	int err;

	if (!devlink_port->registered)
		return;

	WARN_ON(cmd != DEVLINK_CMD_PORT_NEW && cmd != DEVLINK_CMD_PORT_DEL);

	msg = nlmsg_new(NLMSG_DEFAULT_SIZE, GFP_KERNEL);
	if (!msg)
		return;

	err = devlink_nl_port_fill(msg, devlink, devlink_port, cmd, 0, 0, 0,
				   NULL);
	if (err) {
		nlmsg_free(msg);
		return;
	}

	genlmsg_multicast_netns(&devlink_nl_family, devlink_net(devlink),
				msg, 0, DEVLINK_MCGRP_CONFIG, GFP_KERNEL);
}

static int devlink_nl_cmd_get_doit(struct sk_buff *skb, struct genl_info *info)
{
	struct devlink *devlink = info->user_ptr[0];
	struct sk_buff *msg;
	int err;

	msg = nlmsg_new(NLMSG_DEFAULT_SIZE, GFP_KERNEL);
	if (!msg)
		return -ENOMEM;

	err = devlink_nl_fill(msg, devlink, DEVLINK_CMD_NEW,
			      info->snd_portid, info->snd_seq, 0);
	if (err) {
		nlmsg_free(msg);
		return err;
	}

	return genlmsg_reply(msg, info);
}

static int devlink_nl_cmd_get_dumpit(struct sk_buff *msg,
				     struct netlink_callback *cb)
{
	struct devlink *devlink;
	int start = cb->args[0];
	int idx = 0;
	int err;

	mutex_lock(&devlink_mutex);
	list_for_each_entry(devlink, &devlink_list, list) {
		if (!net_eq(devlink_net(devlink), sock_net(msg->sk)))
			continue;
		if (idx < start) {
			idx++;
			continue;
		}
		err = devlink_nl_fill(msg, devlink, DEVLINK_CMD_NEW,
				      NETLINK_CB(cb->skb).portid,
				      cb->nlh->nlmsg_seq, NLM_F_MULTI);
		if (err)
			goto out;
		idx++;
	}
out:
	mutex_unlock(&devlink_mutex);

	cb->args[0] = idx;
	return msg->len;
}

static int devlink_nl_cmd_port_get_doit(struct sk_buff *skb,
					struct genl_info *info)
{
<<<<<<< HEAD
	struct devlink_port *devlink_port = info->user_ptr[0];
=======
	struct devlink_port *devlink_port = info->user_ptr[1];
>>>>>>> 24b8d41d
	struct devlink *devlink = devlink_port->devlink;
	struct sk_buff *msg;
	int err;

	msg = nlmsg_new(NLMSG_DEFAULT_SIZE, GFP_KERNEL);
	if (!msg)
		return -ENOMEM;

	err = devlink_nl_port_fill(msg, devlink, devlink_port,
				   DEVLINK_CMD_PORT_NEW,
				   info->snd_portid, info->snd_seq, 0,
				   info->extack);
	if (err) {
		nlmsg_free(msg);
		return err;
	}

	return genlmsg_reply(msg, info);
}

static int devlink_nl_cmd_port_get_dumpit(struct sk_buff *msg,
					  struct netlink_callback *cb)
{
	struct devlink *devlink;
	struct devlink_port *devlink_port;
	int start = cb->args[0];
	int idx = 0;
	int err;

	mutex_lock(&devlink_mutex);
	list_for_each_entry(devlink, &devlink_list, list) {
		if (!net_eq(devlink_net(devlink), sock_net(msg->sk)))
			continue;
		mutex_lock(&devlink->lock);
		list_for_each_entry(devlink_port, &devlink->port_list, list) {
			if (idx < start) {
				idx++;
				continue;
			}
			err = devlink_nl_port_fill(msg, devlink, devlink_port,
						   DEVLINK_CMD_NEW,
						   NETLINK_CB(cb->skb).portid,
						   cb->nlh->nlmsg_seq,
						   NLM_F_MULTI,
						   cb->extack);
			if (err) {
				mutex_unlock(&devlink->lock);
				goto out;
			}
			idx++;
		}
		mutex_unlock(&devlink->lock);
	}
out:
	mutex_unlock(&devlink_mutex);

	cb->args[0] = idx;
	return msg->len;
}

static int devlink_port_type_set(struct devlink *devlink,
				 struct devlink_port *devlink_port,
				 enum devlink_port_type port_type)

{
	int err;

	if (devlink->ops->port_type_set) {
		if (port_type == devlink_port->type)
			return 0;
		err = devlink->ops->port_type_set(devlink_port, port_type);
		if (err)
			return err;
		devlink_port->desired_type = port_type;
		devlink_port_notify(devlink_port, DEVLINK_CMD_PORT_NEW);
		return 0;
	}
	return -EOPNOTSUPP;
}

static int
devlink_port_function_hw_addr_set(struct devlink *devlink, struct devlink_port *port,
				  const struct nlattr *attr, struct netlink_ext_ack *extack)
{
<<<<<<< HEAD
	struct devlink_port *devlink_port = info->user_ptr[0];
	struct devlink *devlink = devlink_port->devlink;
=======
	const struct devlink_ops *ops;
	const u8 *hw_addr;
	int hw_addr_len;
>>>>>>> 24b8d41d
	int err;

	hw_addr = nla_data(attr);
	hw_addr_len = nla_len(attr);
	if (hw_addr_len > MAX_ADDR_LEN) {
		NL_SET_ERR_MSG_MOD(extack, "Port function hardware address too long");
		return -EINVAL;
	}
	if (port->type == DEVLINK_PORT_TYPE_ETH) {
		if (hw_addr_len != ETH_ALEN) {
			NL_SET_ERR_MSG_MOD(extack, "Address must be 6 bytes for Ethernet device");
			return -EINVAL;
		}
		if (!is_unicast_ether_addr(hw_addr)) {
			NL_SET_ERR_MSG_MOD(extack, "Non-unicast hardware address unsupported");
			return -EINVAL;
		}
	}

	ops = devlink->ops;
	if (!ops->port_function_hw_addr_set) {
		NL_SET_ERR_MSG_MOD(extack, "Port doesn't support function attributes");
		return -EOPNOTSUPP;
	}

	err = ops->port_function_hw_addr_set(devlink, port, hw_addr, hw_addr_len, extack);
	if (err)
		return err;

	devlink_port_notify(port, DEVLINK_CMD_PORT_NEW);
	return 0;
}

static int
devlink_port_function_set(struct devlink *devlink, struct devlink_port *port,
			  const struct nlattr *attr, struct netlink_ext_ack *extack)
{
	struct nlattr *tb[DEVLINK_PORT_FUNCTION_ATTR_MAX + 1];
	int err;

	err = nla_parse_nested(tb, DEVLINK_PORT_FUNCTION_ATTR_MAX, attr,
			       devlink_function_nl_policy, extack);
	if (err < 0) {
		NL_SET_ERR_MSG_MOD(extack, "Fail to parse port function attributes");
		return err;
	}

	attr = tb[DEVLINK_PORT_FUNCTION_ATTR_HW_ADDR];
	if (attr)
		err = devlink_port_function_hw_addr_set(devlink, port, attr, extack);

	return err;
}

static int devlink_nl_cmd_port_set_doit(struct sk_buff *skb,
					struct genl_info *info)
{
	struct devlink_port *devlink_port = info->user_ptr[1];
	struct devlink *devlink = devlink_port->devlink;
	int err;

	if (info->attrs[DEVLINK_ATTR_PORT_TYPE]) {
		enum devlink_port_type port_type;

		port_type = nla_get_u16(info->attrs[DEVLINK_ATTR_PORT_TYPE]);
		err = devlink_port_type_set(devlink, devlink_port, port_type);
		if (err)
			return err;
	}

	if (info->attrs[DEVLINK_ATTR_PORT_FUNCTION]) {
		struct nlattr *attr = info->attrs[DEVLINK_ATTR_PORT_FUNCTION];
		struct netlink_ext_ack *extack = info->extack;

		err = devlink_port_function_set(devlink, devlink_port, attr, extack);
		if (err)
			return err;
	}

	return 0;
}

static int devlink_port_split(struct devlink *devlink, u32 port_index,
			      u32 count, struct netlink_ext_ack *extack)

{
	if (devlink->ops->port_split)
		return devlink->ops->port_split(devlink, port_index, count,
						extack);
	return -EOPNOTSUPP;
}

static int devlink_nl_cmd_port_split_doit(struct sk_buff *skb,
					  struct genl_info *info)
{
	struct devlink *devlink = info->user_ptr[0];
	struct devlink_port *devlink_port;
	u32 port_index;
	u32 count;

	if (!info->attrs[DEVLINK_ATTR_PORT_INDEX] ||
	    !info->attrs[DEVLINK_ATTR_PORT_SPLIT_COUNT])
		return -EINVAL;

	devlink_port = devlink_port_get_from_info(devlink, info);
	port_index = nla_get_u32(info->attrs[DEVLINK_ATTR_PORT_INDEX]);
	count = nla_get_u32(info->attrs[DEVLINK_ATTR_PORT_SPLIT_COUNT]);

	if (IS_ERR(devlink_port))
		return -EINVAL;

	if (!devlink_port->attrs.splittable) {
		/* Split ports cannot be split. */
		if (devlink_port->attrs.split)
			NL_SET_ERR_MSG_MOD(info->extack, "Port cannot be split further");
		else
			NL_SET_ERR_MSG_MOD(info->extack, "Port cannot be split");
		return -EINVAL;
	}

	if (count < 2 || !is_power_of_2(count) || count > devlink_port->attrs.lanes) {
		NL_SET_ERR_MSG_MOD(info->extack, "Invalid split count");
		return -EINVAL;
	}

	return devlink_port_split(devlink, port_index, count, info->extack);
}

static int devlink_port_unsplit(struct devlink *devlink, u32 port_index,
				struct netlink_ext_ack *extack)

{
	if (devlink->ops->port_unsplit)
		return devlink->ops->port_unsplit(devlink, port_index, extack);
	return -EOPNOTSUPP;
}

static int devlink_nl_cmd_port_unsplit_doit(struct sk_buff *skb,
					    struct genl_info *info)
{
	struct devlink *devlink = info->user_ptr[0];
	u32 port_index;

	if (!info->attrs[DEVLINK_ATTR_PORT_INDEX])
		return -EINVAL;

	port_index = nla_get_u32(info->attrs[DEVLINK_ATTR_PORT_INDEX]);
	return devlink_port_unsplit(devlink, port_index, info->extack);
}

static int devlink_nl_sb_fill(struct sk_buff *msg, struct devlink *devlink,
			      struct devlink_sb *devlink_sb,
			      enum devlink_command cmd, u32 portid,
			      u32 seq, int flags)
{
	void *hdr;

	hdr = genlmsg_put(msg, portid, seq, &devlink_nl_family, flags, cmd);
	if (!hdr)
		return -EMSGSIZE;
<<<<<<< HEAD

	if (devlink_nl_put_handle(msg, devlink))
		goto nla_put_failure;
	if (nla_put_u32(msg, DEVLINK_ATTR_SB_INDEX, devlink_sb->index))
		goto nla_put_failure;
	if (nla_put_u32(msg, DEVLINK_ATTR_SB_SIZE, devlink_sb->size))
		goto nla_put_failure;
	if (nla_put_u16(msg, DEVLINK_ATTR_SB_INGRESS_POOL_COUNT,
			devlink_sb->ingress_pools_count))
		goto nla_put_failure;
	if (nla_put_u16(msg, DEVLINK_ATTR_SB_EGRESS_POOL_COUNT,
			devlink_sb->egress_pools_count))
		goto nla_put_failure;
	if (nla_put_u16(msg, DEVLINK_ATTR_SB_INGRESS_TC_COUNT,
			devlink_sb->ingress_tc_count))
		goto nla_put_failure;
	if (nla_put_u16(msg, DEVLINK_ATTR_SB_EGRESS_TC_COUNT,
			devlink_sb->egress_tc_count))
		goto nla_put_failure;

	genlmsg_end(msg, hdr);
	return 0;

nla_put_failure:
	genlmsg_cancel(msg, hdr);
	return -EMSGSIZE;
}

static int devlink_nl_cmd_sb_get_doit(struct sk_buff *skb,
				      struct genl_info *info)
{
	struct devlink *devlink = info->user_ptr[0];
	struct devlink_sb *devlink_sb = info->user_ptr[1];
	struct sk_buff *msg;
	int err;

	msg = nlmsg_new(NLMSG_DEFAULT_SIZE, GFP_KERNEL);
	if (!msg)
		return -ENOMEM;

	err = devlink_nl_sb_fill(msg, devlink, devlink_sb,
				 DEVLINK_CMD_SB_NEW,
				 info->snd_portid, info->snd_seq, 0);
	if (err) {
		nlmsg_free(msg);
		return err;
	}

	return genlmsg_reply(msg, info);
}

static int devlink_nl_cmd_sb_get_dumpit(struct sk_buff *msg,
					struct netlink_callback *cb)
{
	struct devlink *devlink;
	struct devlink_sb *devlink_sb;
	int start = cb->args[0];
	int idx = 0;
	int err;

	mutex_lock(&devlink_mutex);
	list_for_each_entry(devlink, &devlink_list, list) {
		if (!net_eq(devlink_net(devlink), sock_net(msg->sk)))
			continue;
		list_for_each_entry(devlink_sb, &devlink->sb_list, list) {
			if (idx < start) {
				idx++;
				continue;
			}
			err = devlink_nl_sb_fill(msg, devlink, devlink_sb,
						 DEVLINK_CMD_SB_NEW,
						 NETLINK_CB(cb->skb).portid,
						 cb->nlh->nlmsg_seq,
						 NLM_F_MULTI);
			if (err)
				goto out;
			idx++;
		}
	}
out:
	mutex_unlock(&devlink_mutex);

	cb->args[0] = idx;
	return msg->len;
}

static int devlink_nl_sb_pool_fill(struct sk_buff *msg, struct devlink *devlink,
				   struct devlink_sb *devlink_sb,
				   u16 pool_index, enum devlink_command cmd,
				   u32 portid, u32 seq, int flags)
{
	struct devlink_sb_pool_info pool_info;
	void *hdr;
	int err;

	err = devlink->ops->sb_pool_get(devlink, devlink_sb->index,
					pool_index, &pool_info);
	if (err)
		return err;

	hdr = genlmsg_put(msg, portid, seq, &devlink_nl_family, flags, cmd);
	if (!hdr)
		return -EMSGSIZE;

	if (devlink_nl_put_handle(msg, devlink))
		goto nla_put_failure;
	if (nla_put_u32(msg, DEVLINK_ATTR_SB_INDEX, devlink_sb->index))
		goto nla_put_failure;
	if (nla_put_u16(msg, DEVLINK_ATTR_SB_POOL_INDEX, pool_index))
		goto nla_put_failure;
	if (nla_put_u8(msg, DEVLINK_ATTR_SB_POOL_TYPE, pool_info.pool_type))
		goto nla_put_failure;
	if (nla_put_u32(msg, DEVLINK_ATTR_SB_POOL_SIZE, pool_info.size))
		goto nla_put_failure;
	if (nla_put_u8(msg, DEVLINK_ATTR_SB_POOL_THRESHOLD_TYPE,
		       pool_info.threshold_type))
		goto nla_put_failure;

	genlmsg_end(msg, hdr);
	return 0;

nla_put_failure:
	genlmsg_cancel(msg, hdr);
	return -EMSGSIZE;
}

static int devlink_nl_cmd_sb_pool_get_doit(struct sk_buff *skb,
					   struct genl_info *info)
{
	struct devlink *devlink = info->user_ptr[0];
	struct devlink_sb *devlink_sb = info->user_ptr[1];
	struct sk_buff *msg;
	u16 pool_index;
	int err;

	err = devlink_sb_pool_index_get_from_info(devlink_sb, info,
						  &pool_index);
	if (err)
		return err;

	if (!devlink->ops || !devlink->ops->sb_pool_get)
		return -EOPNOTSUPP;

	msg = nlmsg_new(NLMSG_DEFAULT_SIZE, GFP_KERNEL);
	if (!msg)
		return -ENOMEM;

	err = devlink_nl_sb_pool_fill(msg, devlink, devlink_sb, pool_index,
				      DEVLINK_CMD_SB_POOL_NEW,
				      info->snd_portid, info->snd_seq, 0);
	if (err) {
		nlmsg_free(msg);
		return err;
	}

	return genlmsg_reply(msg, info);
}

static int __sb_pool_get_dumpit(struct sk_buff *msg, int start, int *p_idx,
				struct devlink *devlink,
				struct devlink_sb *devlink_sb,
				u32 portid, u32 seq)
{
	u16 pool_count = devlink_sb_pool_count(devlink_sb);
	u16 pool_index;
	int err;

	for (pool_index = 0; pool_index < pool_count; pool_index++) {
		if (*p_idx < start) {
			(*p_idx)++;
			continue;
		}
		err = devlink_nl_sb_pool_fill(msg, devlink,
					      devlink_sb,
					      pool_index,
					      DEVLINK_CMD_SB_POOL_NEW,
					      portid, seq, NLM_F_MULTI);
		if (err)
			return err;
		(*p_idx)++;
	}
	return 0;
}

static int devlink_nl_cmd_sb_pool_get_dumpit(struct sk_buff *msg,
					     struct netlink_callback *cb)
{
	struct devlink *devlink;
	struct devlink_sb *devlink_sb;
	int start = cb->args[0];
	int idx = 0;
	int err;

	mutex_lock(&devlink_mutex);
	list_for_each_entry(devlink, &devlink_list, list) {
		if (!net_eq(devlink_net(devlink), sock_net(msg->sk)) ||
		    !devlink->ops || !devlink->ops->sb_pool_get)
			continue;
		list_for_each_entry(devlink_sb, &devlink->sb_list, list) {
			err = __sb_pool_get_dumpit(msg, start, &idx, devlink,
						   devlink_sb,
						   NETLINK_CB(cb->skb).portid,
						   cb->nlh->nlmsg_seq);
			if (err && err != -EOPNOTSUPP)
				goto out;
		}
	}
out:
	mutex_unlock(&devlink_mutex);

	cb->args[0] = idx;
	return msg->len;
}

static int devlink_sb_pool_set(struct devlink *devlink, unsigned int sb_index,
			       u16 pool_index, u32 size,
			       enum devlink_sb_threshold_type threshold_type)

{
	const struct devlink_ops *ops = devlink->ops;

	if (ops && ops->sb_pool_set)
		return ops->sb_pool_set(devlink, sb_index, pool_index,
					size, threshold_type);
	return -EOPNOTSUPP;
}

static int devlink_nl_cmd_sb_pool_set_doit(struct sk_buff *skb,
					   struct genl_info *info)
{
	struct devlink *devlink = info->user_ptr[0];
	struct devlink_sb *devlink_sb = info->user_ptr[1];
	enum devlink_sb_threshold_type threshold_type;
	u16 pool_index;
	u32 size;
	int err;

	err = devlink_sb_pool_index_get_from_info(devlink_sb, info,
						  &pool_index);
	if (err)
		return err;

	err = devlink_sb_th_type_get_from_info(info, &threshold_type);
	if (err)
		return err;

	if (!info->attrs[DEVLINK_ATTR_SB_POOL_SIZE])
		return -EINVAL;

	size = nla_get_u32(info->attrs[DEVLINK_ATTR_SB_POOL_SIZE]);
	return devlink_sb_pool_set(devlink, devlink_sb->index,
				   pool_index, size, threshold_type);
}

static int devlink_nl_sb_port_pool_fill(struct sk_buff *msg,
					struct devlink *devlink,
					struct devlink_port *devlink_port,
					struct devlink_sb *devlink_sb,
					u16 pool_index,
					enum devlink_command cmd,
					u32 portid, u32 seq, int flags)
{
	const struct devlink_ops *ops = devlink->ops;
	u32 threshold;
	void *hdr;
	int err;

	err = ops->sb_port_pool_get(devlink_port, devlink_sb->index,
				    pool_index, &threshold);
	if (err)
		return err;

	hdr = genlmsg_put(msg, portid, seq, &devlink_nl_family, flags, cmd);
	if (!hdr)
		return -EMSGSIZE;

	if (devlink_nl_put_handle(msg, devlink))
		goto nla_put_failure;
	if (nla_put_u32(msg, DEVLINK_ATTR_PORT_INDEX, devlink_port->index))
		goto nla_put_failure;
	if (nla_put_u32(msg, DEVLINK_ATTR_SB_INDEX, devlink_sb->index))
		goto nla_put_failure;
	if (nla_put_u16(msg, DEVLINK_ATTR_SB_POOL_INDEX, pool_index))
		goto nla_put_failure;
	if (nla_put_u32(msg, DEVLINK_ATTR_SB_THRESHOLD, threshold))
		goto nla_put_failure;

	if (ops->sb_occ_port_pool_get) {
		u32 cur;
		u32 max;

		err = ops->sb_occ_port_pool_get(devlink_port, devlink_sb->index,
						pool_index, &cur, &max);
		if (err && err != -EOPNOTSUPP)
			return err;
		if (!err) {
			if (nla_put_u32(msg, DEVLINK_ATTR_SB_OCC_CUR, cur))
				goto nla_put_failure;
			if (nla_put_u32(msg, DEVLINK_ATTR_SB_OCC_MAX, max))
				goto nla_put_failure;
		}
	}

	genlmsg_end(msg, hdr);
	return 0;

nla_put_failure:
	genlmsg_cancel(msg, hdr);
	return -EMSGSIZE;
}

static int devlink_nl_cmd_sb_port_pool_get_doit(struct sk_buff *skb,
						struct genl_info *info)
{
	struct devlink_port *devlink_port = info->user_ptr[0];
	struct devlink *devlink = devlink_port->devlink;
	struct devlink_sb *devlink_sb = info->user_ptr[1];
	struct sk_buff *msg;
	u16 pool_index;
	int err;

	err = devlink_sb_pool_index_get_from_info(devlink_sb, info,
						  &pool_index);
	if (err)
		return err;

	if (!devlink->ops || !devlink->ops->sb_port_pool_get)
		return -EOPNOTSUPP;

	msg = nlmsg_new(NLMSG_DEFAULT_SIZE, GFP_KERNEL);
	if (!msg)
		return -ENOMEM;

	err = devlink_nl_sb_port_pool_fill(msg, devlink, devlink_port,
					   devlink_sb, pool_index,
					   DEVLINK_CMD_SB_PORT_POOL_NEW,
					   info->snd_portid, info->snd_seq, 0);
	if (err) {
		nlmsg_free(msg);
		return err;
	}

	return genlmsg_reply(msg, info);
}

static int __sb_port_pool_get_dumpit(struct sk_buff *msg, int start, int *p_idx,
				     struct devlink *devlink,
				     struct devlink_sb *devlink_sb,
				     u32 portid, u32 seq)
{
	struct devlink_port *devlink_port;
	u16 pool_count = devlink_sb_pool_count(devlink_sb);
	u16 pool_index;
	int err;

	list_for_each_entry(devlink_port, &devlink->port_list, list) {
		for (pool_index = 0; pool_index < pool_count; pool_index++) {
			if (*p_idx < start) {
				(*p_idx)++;
				continue;
			}
			err = devlink_nl_sb_port_pool_fill(msg, devlink,
							   devlink_port,
							   devlink_sb,
							   pool_index,
							   DEVLINK_CMD_SB_PORT_POOL_NEW,
							   portid, seq,
							   NLM_F_MULTI);
			if (err)
				return err;
			(*p_idx)++;
		}
	}
	return 0;
}

static int devlink_nl_cmd_sb_port_pool_get_dumpit(struct sk_buff *msg,
						  struct netlink_callback *cb)
{
	struct devlink *devlink;
	struct devlink_sb *devlink_sb;
	int start = cb->args[0];
	int idx = 0;
	int err;

	mutex_lock(&devlink_mutex);
	mutex_lock(&devlink_port_mutex);
	list_for_each_entry(devlink, &devlink_list, list) {
		if (!net_eq(devlink_net(devlink), sock_net(msg->sk)) ||
		    !devlink->ops || !devlink->ops->sb_port_pool_get)
			continue;
		list_for_each_entry(devlink_sb, &devlink->sb_list, list) {
			err = __sb_port_pool_get_dumpit(msg, start, &idx,
							devlink, devlink_sb,
							NETLINK_CB(cb->skb).portid,
							cb->nlh->nlmsg_seq);
			if (err && err != -EOPNOTSUPP)
				goto out;
		}
	}
out:
	mutex_unlock(&devlink_port_mutex);
	mutex_unlock(&devlink_mutex);

	cb->args[0] = idx;
	return msg->len;
}

static int devlink_sb_port_pool_set(struct devlink_port *devlink_port,
				    unsigned int sb_index, u16 pool_index,
				    u32 threshold)

{
	const struct devlink_ops *ops = devlink_port->devlink->ops;

	if (ops && ops->sb_port_pool_set)
		return ops->sb_port_pool_set(devlink_port, sb_index,
					     pool_index, threshold);
	return -EOPNOTSUPP;
}

static int devlink_nl_cmd_sb_port_pool_set_doit(struct sk_buff *skb,
						struct genl_info *info)
{
	struct devlink_port *devlink_port = info->user_ptr[0];
	struct devlink_sb *devlink_sb = info->user_ptr[1];
	u16 pool_index;
	u32 threshold;
	int err;

	err = devlink_sb_pool_index_get_from_info(devlink_sb, info,
						  &pool_index);
	if (err)
		return err;

	if (!info->attrs[DEVLINK_ATTR_SB_THRESHOLD])
		return -EINVAL;

	threshold = nla_get_u32(info->attrs[DEVLINK_ATTR_SB_THRESHOLD]);
	return devlink_sb_port_pool_set(devlink_port, devlink_sb->index,
					pool_index, threshold);
}

static int
devlink_nl_sb_tc_pool_bind_fill(struct sk_buff *msg, struct devlink *devlink,
				struct devlink_port *devlink_port,
				struct devlink_sb *devlink_sb, u16 tc_index,
				enum devlink_sb_pool_type pool_type,
				enum devlink_command cmd,
				u32 portid, u32 seq, int flags)
{
	const struct devlink_ops *ops = devlink->ops;
	u16 pool_index;
	u32 threshold;
	void *hdr;
	int err;

	err = ops->sb_tc_pool_bind_get(devlink_port, devlink_sb->index,
				       tc_index, pool_type,
				       &pool_index, &threshold);
	if (err)
		return err;

	hdr = genlmsg_put(msg, portid, seq, &devlink_nl_family, flags, cmd);
	if (!hdr)
		return -EMSGSIZE;

	if (devlink_nl_put_handle(msg, devlink))
		goto nla_put_failure;
	if (nla_put_u32(msg, DEVLINK_ATTR_PORT_INDEX, devlink_port->index))
		goto nla_put_failure;
	if (nla_put_u32(msg, DEVLINK_ATTR_SB_INDEX, devlink_sb->index))
		goto nla_put_failure;
	if (nla_put_u16(msg, DEVLINK_ATTR_SB_TC_INDEX, tc_index))
		goto nla_put_failure;
	if (nla_put_u8(msg, DEVLINK_ATTR_SB_POOL_TYPE, pool_type))
		goto nla_put_failure;
	if (nla_put_u16(msg, DEVLINK_ATTR_SB_POOL_INDEX, pool_index))
		goto nla_put_failure;
	if (nla_put_u32(msg, DEVLINK_ATTR_SB_THRESHOLD, threshold))
		goto nla_put_failure;

	if (ops->sb_occ_tc_port_bind_get) {
		u32 cur;
		u32 max;

		err = ops->sb_occ_tc_port_bind_get(devlink_port,
						   devlink_sb->index,
						   tc_index, pool_type,
						   &cur, &max);
		if (err && err != -EOPNOTSUPP)
			return err;
		if (!err) {
			if (nla_put_u32(msg, DEVLINK_ATTR_SB_OCC_CUR, cur))
				goto nla_put_failure;
			if (nla_put_u32(msg, DEVLINK_ATTR_SB_OCC_MAX, max))
				goto nla_put_failure;
		}
	}

	genlmsg_end(msg, hdr);
	return 0;

nla_put_failure:
	genlmsg_cancel(msg, hdr);
	return -EMSGSIZE;
}

static int devlink_nl_cmd_sb_tc_pool_bind_get_doit(struct sk_buff *skb,
						   struct genl_info *info)
{
	struct devlink_port *devlink_port = info->user_ptr[0];
	struct devlink *devlink = devlink_port->devlink;
	struct devlink_sb *devlink_sb = info->user_ptr[1];
	struct sk_buff *msg;
	enum devlink_sb_pool_type pool_type;
	u16 tc_index;
	int err;

	err = devlink_sb_pool_type_get_from_info(info, &pool_type);
	if (err)
		return err;

	err = devlink_sb_tc_index_get_from_info(devlink_sb, info,
						pool_type, &tc_index);
	if (err)
		return err;

	if (!devlink->ops || !devlink->ops->sb_tc_pool_bind_get)
		return -EOPNOTSUPP;

	msg = nlmsg_new(NLMSG_DEFAULT_SIZE, GFP_KERNEL);
	if (!msg)
		return -ENOMEM;

	err = devlink_nl_sb_tc_pool_bind_fill(msg, devlink, devlink_port,
					      devlink_sb, tc_index, pool_type,
					      DEVLINK_CMD_SB_TC_POOL_BIND_NEW,
					      info->snd_portid,
					      info->snd_seq, 0);
	if (err) {
		nlmsg_free(msg);
		return err;
	}

	return genlmsg_reply(msg, info);
}

static int __sb_tc_pool_bind_get_dumpit(struct sk_buff *msg,
					int start, int *p_idx,
					struct devlink *devlink,
					struct devlink_sb *devlink_sb,
					u32 portid, u32 seq)
{
	struct devlink_port *devlink_port;
	u16 tc_index;
	int err;

	list_for_each_entry(devlink_port, &devlink->port_list, list) {
		for (tc_index = 0;
		     tc_index < devlink_sb->ingress_tc_count; tc_index++) {
			if (*p_idx < start) {
				(*p_idx)++;
				continue;
			}
			err = devlink_nl_sb_tc_pool_bind_fill(msg, devlink,
							      devlink_port,
							      devlink_sb,
							      tc_index,
							      DEVLINK_SB_POOL_TYPE_INGRESS,
							      DEVLINK_CMD_SB_TC_POOL_BIND_NEW,
							      portid, seq,
							      NLM_F_MULTI);
			if (err)
				return err;
			(*p_idx)++;
		}
		for (tc_index = 0;
		     tc_index < devlink_sb->egress_tc_count; tc_index++) {
			if (*p_idx < start) {
				(*p_idx)++;
				continue;
			}
			err = devlink_nl_sb_tc_pool_bind_fill(msg, devlink,
							      devlink_port,
							      devlink_sb,
							      tc_index,
							      DEVLINK_SB_POOL_TYPE_EGRESS,
							      DEVLINK_CMD_SB_TC_POOL_BIND_NEW,
							      portid, seq,
							      NLM_F_MULTI);
			if (err)
				return err;
			(*p_idx)++;
		}
	}
	return 0;
}

static int
devlink_nl_cmd_sb_tc_pool_bind_get_dumpit(struct sk_buff *msg,
					  struct netlink_callback *cb)
{
	struct devlink *devlink;
	struct devlink_sb *devlink_sb;
	int start = cb->args[0];
	int idx = 0;
	int err;

	mutex_lock(&devlink_mutex);
	mutex_lock(&devlink_port_mutex);
	list_for_each_entry(devlink, &devlink_list, list) {
		if (!net_eq(devlink_net(devlink), sock_net(msg->sk)) ||
		    !devlink->ops || !devlink->ops->sb_tc_pool_bind_get)
			continue;
		list_for_each_entry(devlink_sb, &devlink->sb_list, list) {
			err = __sb_tc_pool_bind_get_dumpit(msg, start, &idx,
							   devlink,
							   devlink_sb,
							   NETLINK_CB(cb->skb).portid,
							   cb->nlh->nlmsg_seq);
			if (err && err != -EOPNOTSUPP)
				goto out;
		}
	}
out:
	mutex_unlock(&devlink_port_mutex);
	mutex_unlock(&devlink_mutex);

	cb->args[0] = idx;
	return msg->len;
}

static int devlink_sb_tc_pool_bind_set(struct devlink_port *devlink_port,
				       unsigned int sb_index, u16 tc_index,
				       enum devlink_sb_pool_type pool_type,
				       u16 pool_index, u32 threshold)

{
	const struct devlink_ops *ops = devlink_port->devlink->ops;

	if (ops && ops->sb_tc_pool_bind_set)
		return ops->sb_tc_pool_bind_set(devlink_port, sb_index,
						tc_index, pool_type,
						pool_index, threshold);
	return -EOPNOTSUPP;
}

static int devlink_nl_cmd_sb_tc_pool_bind_set_doit(struct sk_buff *skb,
						   struct genl_info *info)
{
	struct devlink_port *devlink_port = info->user_ptr[0];
	struct devlink_sb *devlink_sb = info->user_ptr[1];
	enum devlink_sb_pool_type pool_type;
	u16 tc_index;
	u16 pool_index;
	u32 threshold;
	int err;

	err = devlink_sb_pool_type_get_from_info(info, &pool_type);
	if (err)
		return err;

	err = devlink_sb_tc_index_get_from_info(devlink_sb, info,
						pool_type, &tc_index);
	if (err)
		return err;

	err = devlink_sb_pool_index_get_from_info(devlink_sb, info,
						  &pool_index);
	if (err)
		return err;

	if (!info->attrs[DEVLINK_ATTR_SB_THRESHOLD])
		return -EINVAL;

	threshold = nla_get_u32(info->attrs[DEVLINK_ATTR_SB_THRESHOLD]);
	return devlink_sb_tc_pool_bind_set(devlink_port, devlink_sb->index,
					   tc_index, pool_type,
					   pool_index, threshold);
}

static int devlink_nl_cmd_sb_occ_snapshot_doit(struct sk_buff *skb,
					       struct genl_info *info)
{
	struct devlink *devlink = info->user_ptr[0];
	struct devlink_sb *devlink_sb = info->user_ptr[1];
	const struct devlink_ops *ops = devlink->ops;

	if (ops && ops->sb_occ_snapshot)
		return ops->sb_occ_snapshot(devlink, devlink_sb->index);
	return -EOPNOTSUPP;
}

static int devlink_nl_cmd_sb_occ_max_clear_doit(struct sk_buff *skb,
						struct genl_info *info)
{
	struct devlink *devlink = info->user_ptr[0];
	struct devlink_sb *devlink_sb = info->user_ptr[1];
	const struct devlink_ops *ops = devlink->ops;

	if (ops && ops->sb_occ_max_clear)
		return ops->sb_occ_max_clear(devlink, devlink_sb->index);
	return -EOPNOTSUPP;
}

static int devlink_eswitch_fill(struct sk_buff *msg, struct devlink *devlink,
				enum devlink_command cmd, u32 portid,
				u32 seq, int flags, u16 mode)
{
	void *hdr;

	hdr = genlmsg_put(msg, portid, seq, &devlink_nl_family, flags, cmd);
	if (!hdr)
		return -EMSGSIZE;

	if (devlink_nl_put_handle(msg, devlink))
		goto nla_put_failure;

	if (nla_put_u16(msg, DEVLINK_ATTR_ESWITCH_MODE, mode))
		goto nla_put_failure;

	genlmsg_end(msg, hdr);
	return 0;

nla_put_failure:
	genlmsg_cancel(msg, hdr);
	return -EMSGSIZE;
}

static int devlink_nl_cmd_eswitch_mode_get_doit(struct sk_buff *skb,
						struct genl_info *info)
{
	struct devlink *devlink = info->user_ptr[0];
	const struct devlink_ops *ops = devlink->ops;
	struct sk_buff *msg;
	u16 mode;
	int err;

	if (!ops || !ops->eswitch_mode_get)
		return -EOPNOTSUPP;

	err = ops->eswitch_mode_get(devlink, &mode);
	if (err)
		return err;

	msg = nlmsg_new(NLMSG_DEFAULT_SIZE, GFP_KERNEL);
	if (!msg)
		return -ENOMEM;

	err = devlink_eswitch_fill(msg, devlink, DEVLINK_CMD_ESWITCH_MODE_GET,
				   info->snd_portid, info->snd_seq, 0, mode);

	if (err) {
		nlmsg_free(msg);
		return err;
	}

	return genlmsg_reply(msg, info);
}

static int devlink_nl_cmd_eswitch_mode_set_doit(struct sk_buff *skb,
						struct genl_info *info)
{
	struct devlink *devlink = info->user_ptr[0];
	const struct devlink_ops *ops = devlink->ops;
	u16 mode;

	if (!info->attrs[DEVLINK_ATTR_ESWITCH_MODE])
		return -EINVAL;

	mode = nla_get_u16(info->attrs[DEVLINK_ATTR_ESWITCH_MODE]);

	if (ops && ops->eswitch_mode_set)
		return ops->eswitch_mode_set(devlink, mode);
	return -EOPNOTSUPP;
}

static const struct nla_policy devlink_nl_policy[DEVLINK_ATTR_MAX + 1] = {
	[DEVLINK_ATTR_BUS_NAME] = { .type = NLA_NUL_STRING },
	[DEVLINK_ATTR_DEV_NAME] = { .type = NLA_NUL_STRING },
	[DEVLINK_ATTR_PORT_INDEX] = { .type = NLA_U32 },
	[DEVLINK_ATTR_PORT_TYPE] = { .type = NLA_U16 },
	[DEVLINK_ATTR_PORT_SPLIT_COUNT] = { .type = NLA_U32 },
	[DEVLINK_ATTR_SB_INDEX] = { .type = NLA_U32 },
	[DEVLINK_ATTR_SB_POOL_INDEX] = { .type = NLA_U16 },
	[DEVLINK_ATTR_SB_POOL_TYPE] = { .type = NLA_U8 },
	[DEVLINK_ATTR_SB_POOL_SIZE] = { .type = NLA_U32 },
	[DEVLINK_ATTR_SB_POOL_THRESHOLD_TYPE] = { .type = NLA_U8 },
	[DEVLINK_ATTR_SB_THRESHOLD] = { .type = NLA_U32 },
	[DEVLINK_ATTR_SB_TC_INDEX] = { .type = NLA_U16 },
	[DEVLINK_ATTR_ESWITCH_MODE] = { .type = NLA_U16 },
};

static const struct genl_ops devlink_nl_ops[] = {
	{
		.cmd = DEVLINK_CMD_GET,
		.doit = devlink_nl_cmd_get_doit,
		.dumpit = devlink_nl_cmd_get_dumpit,
		.policy = devlink_nl_policy,
		.internal_flags = DEVLINK_NL_FLAG_NEED_DEVLINK,
		/* can be retrieved by unprivileged users */
	},
	{
		.cmd = DEVLINK_CMD_PORT_GET,
		.doit = devlink_nl_cmd_port_get_doit,
		.dumpit = devlink_nl_cmd_port_get_dumpit,
		.policy = devlink_nl_policy,
		.internal_flags = DEVLINK_NL_FLAG_NEED_PORT,
		/* can be retrieved by unprivileged users */
	},
	{
		.cmd = DEVLINK_CMD_PORT_SET,
		.doit = devlink_nl_cmd_port_set_doit,
		.policy = devlink_nl_policy,
		.flags = GENL_ADMIN_PERM,
		.internal_flags = DEVLINK_NL_FLAG_NEED_PORT,
	},
	{
		.cmd = DEVLINK_CMD_PORT_SPLIT,
		.doit = devlink_nl_cmd_port_split_doit,
		.policy = devlink_nl_policy,
		.flags = GENL_ADMIN_PERM,
		.internal_flags = DEVLINK_NL_FLAG_NEED_DEVLINK,
	},
	{
		.cmd = DEVLINK_CMD_PORT_UNSPLIT,
		.doit = devlink_nl_cmd_port_unsplit_doit,
		.policy = devlink_nl_policy,
		.flags = GENL_ADMIN_PERM,
		.internal_flags = DEVLINK_NL_FLAG_NEED_DEVLINK,
	},
	{
		.cmd = DEVLINK_CMD_SB_GET,
		.doit = devlink_nl_cmd_sb_get_doit,
		.dumpit = devlink_nl_cmd_sb_get_dumpit,
		.policy = devlink_nl_policy,
		.internal_flags = DEVLINK_NL_FLAG_NEED_DEVLINK |
				  DEVLINK_NL_FLAG_NEED_SB,
		/* can be retrieved by unprivileged users */
	},
	{
		.cmd = DEVLINK_CMD_SB_POOL_GET,
		.doit = devlink_nl_cmd_sb_pool_get_doit,
		.dumpit = devlink_nl_cmd_sb_pool_get_dumpit,
		.policy = devlink_nl_policy,
		.internal_flags = DEVLINK_NL_FLAG_NEED_DEVLINK |
				  DEVLINK_NL_FLAG_NEED_SB,
		/* can be retrieved by unprivileged users */
	},
	{
		.cmd = DEVLINK_CMD_SB_POOL_SET,
		.doit = devlink_nl_cmd_sb_pool_set_doit,
		.policy = devlink_nl_policy,
		.flags = GENL_ADMIN_PERM,
		.internal_flags = DEVLINK_NL_FLAG_NEED_DEVLINK |
				  DEVLINK_NL_FLAG_NEED_SB,
	},
	{
		.cmd = DEVLINK_CMD_SB_PORT_POOL_GET,
		.doit = devlink_nl_cmd_sb_port_pool_get_doit,
		.dumpit = devlink_nl_cmd_sb_port_pool_get_dumpit,
		.policy = devlink_nl_policy,
		.internal_flags = DEVLINK_NL_FLAG_NEED_PORT |
				  DEVLINK_NL_FLAG_NEED_SB,
		/* can be retrieved by unprivileged users */
	},
	{
		.cmd = DEVLINK_CMD_SB_PORT_POOL_SET,
		.doit = devlink_nl_cmd_sb_port_pool_set_doit,
		.policy = devlink_nl_policy,
		.flags = GENL_ADMIN_PERM,
		.internal_flags = DEVLINK_NL_FLAG_NEED_PORT |
				  DEVLINK_NL_FLAG_NEED_SB,
	},
	{
		.cmd = DEVLINK_CMD_SB_TC_POOL_BIND_GET,
		.doit = devlink_nl_cmd_sb_tc_pool_bind_get_doit,
		.dumpit = devlink_nl_cmd_sb_tc_pool_bind_get_dumpit,
		.policy = devlink_nl_policy,
		.internal_flags = DEVLINK_NL_FLAG_NEED_PORT |
				  DEVLINK_NL_FLAG_NEED_SB,
		/* can be retrieved by unprivileged users */
	},
	{
		.cmd = DEVLINK_CMD_SB_TC_POOL_BIND_SET,
		.doit = devlink_nl_cmd_sb_tc_pool_bind_set_doit,
		.policy = devlink_nl_policy,
		.flags = GENL_ADMIN_PERM,
		.internal_flags = DEVLINK_NL_FLAG_NEED_PORT |
				  DEVLINK_NL_FLAG_NEED_SB,
	},
	{
		.cmd = DEVLINK_CMD_SB_OCC_SNAPSHOT,
		.doit = devlink_nl_cmd_sb_occ_snapshot_doit,
		.policy = devlink_nl_policy,
		.flags = GENL_ADMIN_PERM,
		.internal_flags = DEVLINK_NL_FLAG_NEED_DEVLINK |
				  DEVLINK_NL_FLAG_NEED_SB |
				  DEVLINK_NL_FLAG_LOCK_PORTS,
	},
	{
		.cmd = DEVLINK_CMD_SB_OCC_MAX_CLEAR,
		.doit = devlink_nl_cmd_sb_occ_max_clear_doit,
		.policy = devlink_nl_policy,
		.flags = GENL_ADMIN_PERM,
		.internal_flags = DEVLINK_NL_FLAG_NEED_DEVLINK |
				  DEVLINK_NL_FLAG_NEED_SB |
				  DEVLINK_NL_FLAG_LOCK_PORTS,
	},
	{
		.cmd = DEVLINK_CMD_ESWITCH_MODE_GET,
		.doit = devlink_nl_cmd_eswitch_mode_get_doit,
		.policy = devlink_nl_policy,
		.flags = GENL_ADMIN_PERM,
		.internal_flags = DEVLINK_NL_FLAG_NEED_DEVLINK,
	},
	{
		.cmd = DEVLINK_CMD_ESWITCH_MODE_SET,
		.doit = devlink_nl_cmd_eswitch_mode_set_doit,
		.policy = devlink_nl_policy,
		.flags = GENL_ADMIN_PERM,
		.internal_flags = DEVLINK_NL_FLAG_NEED_DEVLINK,
	},
};

/**
 *	devlink_alloc - Allocate new devlink instance resources
 *
 *	@ops: ops
 *	@priv_size: size of user private data
 *
 *	Allocate new devlink instance resources, including devlink index
 *	and name.
 */
struct devlink *devlink_alloc(const struct devlink_ops *ops, size_t priv_size)
{
	struct devlink *devlink;

	devlink = kzalloc(sizeof(*devlink) + priv_size, GFP_KERNEL);
	if (!devlink)
		return NULL;
	devlink->ops = ops;
	devlink_net_set(devlink, &init_net);
	INIT_LIST_HEAD(&devlink->port_list);
	INIT_LIST_HEAD(&devlink->sb_list);
	return devlink;
}
EXPORT_SYMBOL_GPL(devlink_alloc);

/**
 *	devlink_register - Register devlink instance
 *
 *	@devlink: devlink
 */
int devlink_register(struct devlink *devlink, struct device *dev)
{
	mutex_lock(&devlink_mutex);
	devlink->dev = dev;
	list_add_tail(&devlink->list, &devlink_list);
	devlink_notify(devlink, DEVLINK_CMD_NEW);
	mutex_unlock(&devlink_mutex);
	return 0;
}
EXPORT_SYMBOL_GPL(devlink_register);

/**
 *	devlink_unregister - Unregister devlink instance
 *
 *	@devlink: devlink
 */
void devlink_unregister(struct devlink *devlink)
{
	mutex_lock(&devlink_mutex);
	devlink_notify(devlink, DEVLINK_CMD_DEL);
	list_del(&devlink->list);
	mutex_unlock(&devlink_mutex);
}
EXPORT_SYMBOL_GPL(devlink_unregister);

/**
 *	devlink_free - Free devlink instance resources
 *
 *	@devlink: devlink
 */
void devlink_free(struct devlink *devlink)
{
	kfree(devlink);
}
EXPORT_SYMBOL_GPL(devlink_free);

/**
 *	devlink_port_register - Register devlink port
 *
 *	@devlink: devlink
 *	@devlink_port: devlink port
 *	@port_index
=======

	if (devlink_nl_put_handle(msg, devlink))
		goto nla_put_failure;
	if (nla_put_u32(msg, DEVLINK_ATTR_SB_INDEX, devlink_sb->index))
		goto nla_put_failure;
	if (nla_put_u32(msg, DEVLINK_ATTR_SB_SIZE, devlink_sb->size))
		goto nla_put_failure;
	if (nla_put_u16(msg, DEVLINK_ATTR_SB_INGRESS_POOL_COUNT,
			devlink_sb->ingress_pools_count))
		goto nla_put_failure;
	if (nla_put_u16(msg, DEVLINK_ATTR_SB_EGRESS_POOL_COUNT,
			devlink_sb->egress_pools_count))
		goto nla_put_failure;
	if (nla_put_u16(msg, DEVLINK_ATTR_SB_INGRESS_TC_COUNT,
			devlink_sb->ingress_tc_count))
		goto nla_put_failure;
	if (nla_put_u16(msg, DEVLINK_ATTR_SB_EGRESS_TC_COUNT,
			devlink_sb->egress_tc_count))
		goto nla_put_failure;

	genlmsg_end(msg, hdr);
	return 0;

nla_put_failure:
	genlmsg_cancel(msg, hdr);
	return -EMSGSIZE;
}

static int devlink_nl_cmd_sb_get_doit(struct sk_buff *skb,
				      struct genl_info *info)
{
	struct devlink *devlink = info->user_ptr[0];
	struct devlink_sb *devlink_sb;
	struct sk_buff *msg;
	int err;

	devlink_sb = devlink_sb_get_from_info(devlink, info);
	if (IS_ERR(devlink_sb))
		return PTR_ERR(devlink_sb);

	msg = nlmsg_new(NLMSG_DEFAULT_SIZE, GFP_KERNEL);
	if (!msg)
		return -ENOMEM;

	err = devlink_nl_sb_fill(msg, devlink, devlink_sb,
				 DEVLINK_CMD_SB_NEW,
				 info->snd_portid, info->snd_seq, 0);
	if (err) {
		nlmsg_free(msg);
		return err;
	}

	return genlmsg_reply(msg, info);
}

static int devlink_nl_cmd_sb_get_dumpit(struct sk_buff *msg,
					struct netlink_callback *cb)
{
	struct devlink *devlink;
	struct devlink_sb *devlink_sb;
	int start = cb->args[0];
	int idx = 0;
	int err;

	mutex_lock(&devlink_mutex);
	list_for_each_entry(devlink, &devlink_list, list) {
		if (!net_eq(devlink_net(devlink), sock_net(msg->sk)))
			continue;
		mutex_lock(&devlink->lock);
		list_for_each_entry(devlink_sb, &devlink->sb_list, list) {
			if (idx < start) {
				idx++;
				continue;
			}
			err = devlink_nl_sb_fill(msg, devlink, devlink_sb,
						 DEVLINK_CMD_SB_NEW,
						 NETLINK_CB(cb->skb).portid,
						 cb->nlh->nlmsg_seq,
						 NLM_F_MULTI);
			if (err) {
				mutex_unlock(&devlink->lock);
				goto out;
			}
			idx++;
		}
		mutex_unlock(&devlink->lock);
	}
out:
	mutex_unlock(&devlink_mutex);

	cb->args[0] = idx;
	return msg->len;
}

static int devlink_nl_sb_pool_fill(struct sk_buff *msg, struct devlink *devlink,
				   struct devlink_sb *devlink_sb,
				   u16 pool_index, enum devlink_command cmd,
				   u32 portid, u32 seq, int flags)
{
	struct devlink_sb_pool_info pool_info;
	void *hdr;
	int err;

	err = devlink->ops->sb_pool_get(devlink, devlink_sb->index,
					pool_index, &pool_info);
	if (err)
		return err;

	hdr = genlmsg_put(msg, portid, seq, &devlink_nl_family, flags, cmd);
	if (!hdr)
		return -EMSGSIZE;

	if (devlink_nl_put_handle(msg, devlink))
		goto nla_put_failure;
	if (nla_put_u32(msg, DEVLINK_ATTR_SB_INDEX, devlink_sb->index))
		goto nla_put_failure;
	if (nla_put_u16(msg, DEVLINK_ATTR_SB_POOL_INDEX, pool_index))
		goto nla_put_failure;
	if (nla_put_u8(msg, DEVLINK_ATTR_SB_POOL_TYPE, pool_info.pool_type))
		goto nla_put_failure;
	if (nla_put_u32(msg, DEVLINK_ATTR_SB_POOL_SIZE, pool_info.size))
		goto nla_put_failure;
	if (nla_put_u8(msg, DEVLINK_ATTR_SB_POOL_THRESHOLD_TYPE,
		       pool_info.threshold_type))
		goto nla_put_failure;
	if (nla_put_u32(msg, DEVLINK_ATTR_SB_POOL_CELL_SIZE,
			pool_info.cell_size))
		goto nla_put_failure;

	genlmsg_end(msg, hdr);
	return 0;

nla_put_failure:
	genlmsg_cancel(msg, hdr);
	return -EMSGSIZE;
}

static int devlink_nl_cmd_sb_pool_get_doit(struct sk_buff *skb,
					   struct genl_info *info)
{
	struct devlink *devlink = info->user_ptr[0];
	struct devlink_sb *devlink_sb;
	struct sk_buff *msg;
	u16 pool_index;
	int err;

	devlink_sb = devlink_sb_get_from_info(devlink, info);
	if (IS_ERR(devlink_sb))
		return PTR_ERR(devlink_sb);

	err = devlink_sb_pool_index_get_from_info(devlink_sb, info,
						  &pool_index);
	if (err)
		return err;

	if (!devlink->ops->sb_pool_get)
		return -EOPNOTSUPP;

	msg = nlmsg_new(NLMSG_DEFAULT_SIZE, GFP_KERNEL);
	if (!msg)
		return -ENOMEM;

	err = devlink_nl_sb_pool_fill(msg, devlink, devlink_sb, pool_index,
				      DEVLINK_CMD_SB_POOL_NEW,
				      info->snd_portid, info->snd_seq, 0);
	if (err) {
		nlmsg_free(msg);
		return err;
	}

	return genlmsg_reply(msg, info);
}

static int __sb_pool_get_dumpit(struct sk_buff *msg, int start, int *p_idx,
				struct devlink *devlink,
				struct devlink_sb *devlink_sb,
				u32 portid, u32 seq)
{
	u16 pool_count = devlink_sb_pool_count(devlink_sb);
	u16 pool_index;
	int err;

	for (pool_index = 0; pool_index < pool_count; pool_index++) {
		if (*p_idx < start) {
			(*p_idx)++;
			continue;
		}
		err = devlink_nl_sb_pool_fill(msg, devlink,
					      devlink_sb,
					      pool_index,
					      DEVLINK_CMD_SB_POOL_NEW,
					      portid, seq, NLM_F_MULTI);
		if (err)
			return err;
		(*p_idx)++;
	}
	return 0;
}

static int devlink_nl_cmd_sb_pool_get_dumpit(struct sk_buff *msg,
					     struct netlink_callback *cb)
{
	struct devlink *devlink;
	struct devlink_sb *devlink_sb;
	int start = cb->args[0];
	int idx = 0;
	int err = 0;

	mutex_lock(&devlink_mutex);
	list_for_each_entry(devlink, &devlink_list, list) {
		if (!net_eq(devlink_net(devlink), sock_net(msg->sk)) ||
		    !devlink->ops->sb_pool_get)
			continue;
		mutex_lock(&devlink->lock);
		list_for_each_entry(devlink_sb, &devlink->sb_list, list) {
			err = __sb_pool_get_dumpit(msg, start, &idx, devlink,
						   devlink_sb,
						   NETLINK_CB(cb->skb).portid,
						   cb->nlh->nlmsg_seq);
			if (err == -EOPNOTSUPP) {
				err = 0;
			} else if (err) {
				mutex_unlock(&devlink->lock);
				goto out;
			}
		}
		mutex_unlock(&devlink->lock);
	}
out:
	mutex_unlock(&devlink_mutex);

	if (err != -EMSGSIZE)
		return err;

	cb->args[0] = idx;
	return msg->len;
}

static int devlink_sb_pool_set(struct devlink *devlink, unsigned int sb_index,
			       u16 pool_index, u32 size,
			       enum devlink_sb_threshold_type threshold_type,
			       struct netlink_ext_ack *extack)

{
	const struct devlink_ops *ops = devlink->ops;

	if (ops->sb_pool_set)
		return ops->sb_pool_set(devlink, sb_index, pool_index,
					size, threshold_type, extack);
	return -EOPNOTSUPP;
}

static int devlink_nl_cmd_sb_pool_set_doit(struct sk_buff *skb,
					   struct genl_info *info)
{
	struct devlink *devlink = info->user_ptr[0];
	enum devlink_sb_threshold_type threshold_type;
	struct devlink_sb *devlink_sb;
	u16 pool_index;
	u32 size;
	int err;

	devlink_sb = devlink_sb_get_from_info(devlink, info);
	if (IS_ERR(devlink_sb))
		return PTR_ERR(devlink_sb);

	err = devlink_sb_pool_index_get_from_info(devlink_sb, info,
						  &pool_index);
	if (err)
		return err;

	err = devlink_sb_th_type_get_from_info(info, &threshold_type);
	if (err)
		return err;

	if (!info->attrs[DEVLINK_ATTR_SB_POOL_SIZE])
		return -EINVAL;

	size = nla_get_u32(info->attrs[DEVLINK_ATTR_SB_POOL_SIZE]);
	return devlink_sb_pool_set(devlink, devlink_sb->index,
				   pool_index, size, threshold_type,
				   info->extack);
}

static int devlink_nl_sb_port_pool_fill(struct sk_buff *msg,
					struct devlink *devlink,
					struct devlink_port *devlink_port,
					struct devlink_sb *devlink_sb,
					u16 pool_index,
					enum devlink_command cmd,
					u32 portid, u32 seq, int flags)
{
	const struct devlink_ops *ops = devlink->ops;
	u32 threshold;
	void *hdr;
	int err;

	err = ops->sb_port_pool_get(devlink_port, devlink_sb->index,
				    pool_index, &threshold);
	if (err)
		return err;

	hdr = genlmsg_put(msg, portid, seq, &devlink_nl_family, flags, cmd);
	if (!hdr)
		return -EMSGSIZE;

	if (devlink_nl_put_handle(msg, devlink))
		goto nla_put_failure;
	if (nla_put_u32(msg, DEVLINK_ATTR_PORT_INDEX, devlink_port->index))
		goto nla_put_failure;
	if (nla_put_u32(msg, DEVLINK_ATTR_SB_INDEX, devlink_sb->index))
		goto nla_put_failure;
	if (nla_put_u16(msg, DEVLINK_ATTR_SB_POOL_INDEX, pool_index))
		goto nla_put_failure;
	if (nla_put_u32(msg, DEVLINK_ATTR_SB_THRESHOLD, threshold))
		goto nla_put_failure;

	if (ops->sb_occ_port_pool_get) {
		u32 cur;
		u32 max;

		err = ops->sb_occ_port_pool_get(devlink_port, devlink_sb->index,
						pool_index, &cur, &max);
		if (err && err != -EOPNOTSUPP)
			goto sb_occ_get_failure;
		if (!err) {
			if (nla_put_u32(msg, DEVLINK_ATTR_SB_OCC_CUR, cur))
				goto nla_put_failure;
			if (nla_put_u32(msg, DEVLINK_ATTR_SB_OCC_MAX, max))
				goto nla_put_failure;
		}
	}

	genlmsg_end(msg, hdr);
	return 0;

nla_put_failure:
	err = -EMSGSIZE;
sb_occ_get_failure:
	genlmsg_cancel(msg, hdr);
	return err;
}

static int devlink_nl_cmd_sb_port_pool_get_doit(struct sk_buff *skb,
						struct genl_info *info)
{
	struct devlink_port *devlink_port = info->user_ptr[1];
	struct devlink *devlink = devlink_port->devlink;
	struct devlink_sb *devlink_sb;
	struct sk_buff *msg;
	u16 pool_index;
	int err;

	devlink_sb = devlink_sb_get_from_info(devlink, info);
	if (IS_ERR(devlink_sb))
		return PTR_ERR(devlink_sb);

	err = devlink_sb_pool_index_get_from_info(devlink_sb, info,
						  &pool_index);
	if (err)
		return err;

	if (!devlink->ops->sb_port_pool_get)
		return -EOPNOTSUPP;

	msg = nlmsg_new(NLMSG_DEFAULT_SIZE, GFP_KERNEL);
	if (!msg)
		return -ENOMEM;

	err = devlink_nl_sb_port_pool_fill(msg, devlink, devlink_port,
					   devlink_sb, pool_index,
					   DEVLINK_CMD_SB_PORT_POOL_NEW,
					   info->snd_portid, info->snd_seq, 0);
	if (err) {
		nlmsg_free(msg);
		return err;
	}

	return genlmsg_reply(msg, info);
}

static int __sb_port_pool_get_dumpit(struct sk_buff *msg, int start, int *p_idx,
				     struct devlink *devlink,
				     struct devlink_sb *devlink_sb,
				     u32 portid, u32 seq)
{
	struct devlink_port *devlink_port;
	u16 pool_count = devlink_sb_pool_count(devlink_sb);
	u16 pool_index;
	int err;

	list_for_each_entry(devlink_port, &devlink->port_list, list) {
		for (pool_index = 0; pool_index < pool_count; pool_index++) {
			if (*p_idx < start) {
				(*p_idx)++;
				continue;
			}
			err = devlink_nl_sb_port_pool_fill(msg, devlink,
							   devlink_port,
							   devlink_sb,
							   pool_index,
							   DEVLINK_CMD_SB_PORT_POOL_NEW,
							   portid, seq,
							   NLM_F_MULTI);
			if (err)
				return err;
			(*p_idx)++;
		}
	}
	return 0;
}

static int devlink_nl_cmd_sb_port_pool_get_dumpit(struct sk_buff *msg,
						  struct netlink_callback *cb)
{
	struct devlink *devlink;
	struct devlink_sb *devlink_sb;
	int start = cb->args[0];
	int idx = 0;
	int err = 0;

	mutex_lock(&devlink_mutex);
	list_for_each_entry(devlink, &devlink_list, list) {
		if (!net_eq(devlink_net(devlink), sock_net(msg->sk)) ||
		    !devlink->ops->sb_port_pool_get)
			continue;
		mutex_lock(&devlink->lock);
		list_for_each_entry(devlink_sb, &devlink->sb_list, list) {
			err = __sb_port_pool_get_dumpit(msg, start, &idx,
							devlink, devlink_sb,
							NETLINK_CB(cb->skb).portid,
							cb->nlh->nlmsg_seq);
			if (err == -EOPNOTSUPP) {
				err = 0;
			} else if (err) {
				mutex_unlock(&devlink->lock);
				goto out;
			}
		}
		mutex_unlock(&devlink->lock);
	}
out:
	mutex_unlock(&devlink_mutex);

	if (err != -EMSGSIZE)
		return err;

	cb->args[0] = idx;
	return msg->len;
}

static int devlink_sb_port_pool_set(struct devlink_port *devlink_port,
				    unsigned int sb_index, u16 pool_index,
				    u32 threshold,
				    struct netlink_ext_ack *extack)

{
	const struct devlink_ops *ops = devlink_port->devlink->ops;

	if (ops->sb_port_pool_set)
		return ops->sb_port_pool_set(devlink_port, sb_index,
					     pool_index, threshold, extack);
	return -EOPNOTSUPP;
}

static int devlink_nl_cmd_sb_port_pool_set_doit(struct sk_buff *skb,
						struct genl_info *info)
{
	struct devlink_port *devlink_port = info->user_ptr[1];
	struct devlink *devlink = info->user_ptr[0];
	struct devlink_sb *devlink_sb;
	u16 pool_index;
	u32 threshold;
	int err;

	devlink_sb = devlink_sb_get_from_info(devlink, info);
	if (IS_ERR(devlink_sb))
		return PTR_ERR(devlink_sb);

	err = devlink_sb_pool_index_get_from_info(devlink_sb, info,
						  &pool_index);
	if (err)
		return err;

	if (!info->attrs[DEVLINK_ATTR_SB_THRESHOLD])
		return -EINVAL;

	threshold = nla_get_u32(info->attrs[DEVLINK_ATTR_SB_THRESHOLD]);
	return devlink_sb_port_pool_set(devlink_port, devlink_sb->index,
					pool_index, threshold, info->extack);
}

static int
devlink_nl_sb_tc_pool_bind_fill(struct sk_buff *msg, struct devlink *devlink,
				struct devlink_port *devlink_port,
				struct devlink_sb *devlink_sb, u16 tc_index,
				enum devlink_sb_pool_type pool_type,
				enum devlink_command cmd,
				u32 portid, u32 seq, int flags)
{
	const struct devlink_ops *ops = devlink->ops;
	u16 pool_index;
	u32 threshold;
	void *hdr;
	int err;

	err = ops->sb_tc_pool_bind_get(devlink_port, devlink_sb->index,
				       tc_index, pool_type,
				       &pool_index, &threshold);
	if (err)
		return err;

	hdr = genlmsg_put(msg, portid, seq, &devlink_nl_family, flags, cmd);
	if (!hdr)
		return -EMSGSIZE;

	if (devlink_nl_put_handle(msg, devlink))
		goto nla_put_failure;
	if (nla_put_u32(msg, DEVLINK_ATTR_PORT_INDEX, devlink_port->index))
		goto nla_put_failure;
	if (nla_put_u32(msg, DEVLINK_ATTR_SB_INDEX, devlink_sb->index))
		goto nla_put_failure;
	if (nla_put_u16(msg, DEVLINK_ATTR_SB_TC_INDEX, tc_index))
		goto nla_put_failure;
	if (nla_put_u8(msg, DEVLINK_ATTR_SB_POOL_TYPE, pool_type))
		goto nla_put_failure;
	if (nla_put_u16(msg, DEVLINK_ATTR_SB_POOL_INDEX, pool_index))
		goto nla_put_failure;
	if (nla_put_u32(msg, DEVLINK_ATTR_SB_THRESHOLD, threshold))
		goto nla_put_failure;

	if (ops->sb_occ_tc_port_bind_get) {
		u32 cur;
		u32 max;

		err = ops->sb_occ_tc_port_bind_get(devlink_port,
						   devlink_sb->index,
						   tc_index, pool_type,
						   &cur, &max);
		if (err && err != -EOPNOTSUPP)
			return err;
		if (!err) {
			if (nla_put_u32(msg, DEVLINK_ATTR_SB_OCC_CUR, cur))
				goto nla_put_failure;
			if (nla_put_u32(msg, DEVLINK_ATTR_SB_OCC_MAX, max))
				goto nla_put_failure;
		}
	}

	genlmsg_end(msg, hdr);
	return 0;

nla_put_failure:
	genlmsg_cancel(msg, hdr);
	return -EMSGSIZE;
}

static int devlink_nl_cmd_sb_tc_pool_bind_get_doit(struct sk_buff *skb,
						   struct genl_info *info)
{
	struct devlink_port *devlink_port = info->user_ptr[1];
	struct devlink *devlink = devlink_port->devlink;
	struct devlink_sb *devlink_sb;
	struct sk_buff *msg;
	enum devlink_sb_pool_type pool_type;
	u16 tc_index;
	int err;

	devlink_sb = devlink_sb_get_from_info(devlink, info);
	if (IS_ERR(devlink_sb))
		return PTR_ERR(devlink_sb);

	err = devlink_sb_pool_type_get_from_info(info, &pool_type);
	if (err)
		return err;

	err = devlink_sb_tc_index_get_from_info(devlink_sb, info,
						pool_type, &tc_index);
	if (err)
		return err;

	if (!devlink->ops->sb_tc_pool_bind_get)
		return -EOPNOTSUPP;

	msg = nlmsg_new(NLMSG_DEFAULT_SIZE, GFP_KERNEL);
	if (!msg)
		return -ENOMEM;

	err = devlink_nl_sb_tc_pool_bind_fill(msg, devlink, devlink_port,
					      devlink_sb, tc_index, pool_type,
					      DEVLINK_CMD_SB_TC_POOL_BIND_NEW,
					      info->snd_portid,
					      info->snd_seq, 0);
	if (err) {
		nlmsg_free(msg);
		return err;
	}

	return genlmsg_reply(msg, info);
}

static int __sb_tc_pool_bind_get_dumpit(struct sk_buff *msg,
					int start, int *p_idx,
					struct devlink *devlink,
					struct devlink_sb *devlink_sb,
					u32 portid, u32 seq)
{
	struct devlink_port *devlink_port;
	u16 tc_index;
	int err;

	list_for_each_entry(devlink_port, &devlink->port_list, list) {
		for (tc_index = 0;
		     tc_index < devlink_sb->ingress_tc_count; tc_index++) {
			if (*p_idx < start) {
				(*p_idx)++;
				continue;
			}
			err = devlink_nl_sb_tc_pool_bind_fill(msg, devlink,
							      devlink_port,
							      devlink_sb,
							      tc_index,
							      DEVLINK_SB_POOL_TYPE_INGRESS,
							      DEVLINK_CMD_SB_TC_POOL_BIND_NEW,
							      portid, seq,
							      NLM_F_MULTI);
			if (err)
				return err;
			(*p_idx)++;
		}
		for (tc_index = 0;
		     tc_index < devlink_sb->egress_tc_count; tc_index++) {
			if (*p_idx < start) {
				(*p_idx)++;
				continue;
			}
			err = devlink_nl_sb_tc_pool_bind_fill(msg, devlink,
							      devlink_port,
							      devlink_sb,
							      tc_index,
							      DEVLINK_SB_POOL_TYPE_EGRESS,
							      DEVLINK_CMD_SB_TC_POOL_BIND_NEW,
							      portid, seq,
							      NLM_F_MULTI);
			if (err)
				return err;
			(*p_idx)++;
		}
	}
	return 0;
}

static int
devlink_nl_cmd_sb_tc_pool_bind_get_dumpit(struct sk_buff *msg,
					  struct netlink_callback *cb)
{
	struct devlink *devlink;
	struct devlink_sb *devlink_sb;
	int start = cb->args[0];
	int idx = 0;
	int err = 0;

	mutex_lock(&devlink_mutex);
	list_for_each_entry(devlink, &devlink_list, list) {
		if (!net_eq(devlink_net(devlink), sock_net(msg->sk)) ||
		    !devlink->ops->sb_tc_pool_bind_get)
			continue;

		mutex_lock(&devlink->lock);
		list_for_each_entry(devlink_sb, &devlink->sb_list, list) {
			err = __sb_tc_pool_bind_get_dumpit(msg, start, &idx,
							   devlink,
							   devlink_sb,
							   NETLINK_CB(cb->skb).portid,
							   cb->nlh->nlmsg_seq);
			if (err == -EOPNOTSUPP) {
				err = 0;
			} else if (err) {
				mutex_unlock(&devlink->lock);
				goto out;
			}
		}
		mutex_unlock(&devlink->lock);
	}
out:
	mutex_unlock(&devlink_mutex);

	if (err != -EMSGSIZE)
		return err;

	cb->args[0] = idx;
	return msg->len;
}

static int devlink_sb_tc_pool_bind_set(struct devlink_port *devlink_port,
				       unsigned int sb_index, u16 tc_index,
				       enum devlink_sb_pool_type pool_type,
				       u16 pool_index, u32 threshold,
				       struct netlink_ext_ack *extack)

{
	const struct devlink_ops *ops = devlink_port->devlink->ops;

	if (ops->sb_tc_pool_bind_set)
		return ops->sb_tc_pool_bind_set(devlink_port, sb_index,
						tc_index, pool_type,
						pool_index, threshold, extack);
	return -EOPNOTSUPP;
}

static int devlink_nl_cmd_sb_tc_pool_bind_set_doit(struct sk_buff *skb,
						   struct genl_info *info)
{
	struct devlink_port *devlink_port = info->user_ptr[1];
	struct devlink *devlink = info->user_ptr[0];
	enum devlink_sb_pool_type pool_type;
	struct devlink_sb *devlink_sb;
	u16 tc_index;
	u16 pool_index;
	u32 threshold;
	int err;

	devlink_sb = devlink_sb_get_from_info(devlink, info);
	if (IS_ERR(devlink_sb))
		return PTR_ERR(devlink_sb);

	err = devlink_sb_pool_type_get_from_info(info, &pool_type);
	if (err)
		return err;

	err = devlink_sb_tc_index_get_from_info(devlink_sb, info,
						pool_type, &tc_index);
	if (err)
		return err;

	err = devlink_sb_pool_index_get_from_info(devlink_sb, info,
						  &pool_index);
	if (err)
		return err;

	if (!info->attrs[DEVLINK_ATTR_SB_THRESHOLD])
		return -EINVAL;

	threshold = nla_get_u32(info->attrs[DEVLINK_ATTR_SB_THRESHOLD]);
	return devlink_sb_tc_pool_bind_set(devlink_port, devlink_sb->index,
					   tc_index, pool_type,
					   pool_index, threshold, info->extack);
}

static int devlink_nl_cmd_sb_occ_snapshot_doit(struct sk_buff *skb,
					       struct genl_info *info)
{
	struct devlink *devlink = info->user_ptr[0];
	const struct devlink_ops *ops = devlink->ops;
	struct devlink_sb *devlink_sb;

	devlink_sb = devlink_sb_get_from_info(devlink, info);
	if (IS_ERR(devlink_sb))
		return PTR_ERR(devlink_sb);

	if (ops->sb_occ_snapshot)
		return ops->sb_occ_snapshot(devlink, devlink_sb->index);
	return -EOPNOTSUPP;
}

static int devlink_nl_cmd_sb_occ_max_clear_doit(struct sk_buff *skb,
						struct genl_info *info)
{
	struct devlink *devlink = info->user_ptr[0];
	const struct devlink_ops *ops = devlink->ops;
	struct devlink_sb *devlink_sb;

	devlink_sb = devlink_sb_get_from_info(devlink, info);
	if (IS_ERR(devlink_sb))
		return PTR_ERR(devlink_sb);

	if (ops->sb_occ_max_clear)
		return ops->sb_occ_max_clear(devlink, devlink_sb->index);
	return -EOPNOTSUPP;
}

static int devlink_nl_eswitch_fill(struct sk_buff *msg, struct devlink *devlink,
				   enum devlink_command cmd, u32 portid,
				   u32 seq, int flags)
{
	const struct devlink_ops *ops = devlink->ops;
	enum devlink_eswitch_encap_mode encap_mode;
	u8 inline_mode;
	void *hdr;
	int err = 0;
	u16 mode;

	hdr = genlmsg_put(msg, portid, seq, &devlink_nl_family, flags, cmd);
	if (!hdr)
		return -EMSGSIZE;

	err = devlink_nl_put_handle(msg, devlink);
	if (err)
		goto nla_put_failure;

	if (ops->eswitch_mode_get) {
		err = ops->eswitch_mode_get(devlink, &mode);
		if (err)
			goto nla_put_failure;
		err = nla_put_u16(msg, DEVLINK_ATTR_ESWITCH_MODE, mode);
		if (err)
			goto nla_put_failure;
	}

	if (ops->eswitch_inline_mode_get) {
		err = ops->eswitch_inline_mode_get(devlink, &inline_mode);
		if (err)
			goto nla_put_failure;
		err = nla_put_u8(msg, DEVLINK_ATTR_ESWITCH_INLINE_MODE,
				 inline_mode);
		if (err)
			goto nla_put_failure;
	}

	if (ops->eswitch_encap_mode_get) {
		err = ops->eswitch_encap_mode_get(devlink, &encap_mode);
		if (err)
			goto nla_put_failure;
		err = nla_put_u8(msg, DEVLINK_ATTR_ESWITCH_ENCAP_MODE, encap_mode);
		if (err)
			goto nla_put_failure;
	}

	genlmsg_end(msg, hdr);
	return 0;

nla_put_failure:
	genlmsg_cancel(msg, hdr);
	return err;
}

static int devlink_nl_cmd_eswitch_get_doit(struct sk_buff *skb,
					   struct genl_info *info)
{
	struct devlink *devlink = info->user_ptr[0];
	struct sk_buff *msg;
	int err;

	msg = nlmsg_new(NLMSG_DEFAULT_SIZE, GFP_KERNEL);
	if (!msg)
		return -ENOMEM;

	err = devlink_nl_eswitch_fill(msg, devlink, DEVLINK_CMD_ESWITCH_GET,
				      info->snd_portid, info->snd_seq, 0);

	if (err) {
		nlmsg_free(msg);
		return err;
	}

	return genlmsg_reply(msg, info);
}

static int devlink_nl_cmd_eswitch_set_doit(struct sk_buff *skb,
					   struct genl_info *info)
{
	struct devlink *devlink = info->user_ptr[0];
	const struct devlink_ops *ops = devlink->ops;
	enum devlink_eswitch_encap_mode encap_mode;
	u8 inline_mode;
	int err = 0;
	u16 mode;

	if (info->attrs[DEVLINK_ATTR_ESWITCH_MODE]) {
		if (!ops->eswitch_mode_set)
			return -EOPNOTSUPP;
		mode = nla_get_u16(info->attrs[DEVLINK_ATTR_ESWITCH_MODE]);
		err = ops->eswitch_mode_set(devlink, mode, info->extack);
		if (err)
			return err;
	}

	if (info->attrs[DEVLINK_ATTR_ESWITCH_INLINE_MODE]) {
		if (!ops->eswitch_inline_mode_set)
			return -EOPNOTSUPP;
		inline_mode = nla_get_u8(
				info->attrs[DEVLINK_ATTR_ESWITCH_INLINE_MODE]);
		err = ops->eswitch_inline_mode_set(devlink, inline_mode,
						   info->extack);
		if (err)
			return err;
	}

	if (info->attrs[DEVLINK_ATTR_ESWITCH_ENCAP_MODE]) {
		if (!ops->eswitch_encap_mode_set)
			return -EOPNOTSUPP;
		encap_mode = nla_get_u8(info->attrs[DEVLINK_ATTR_ESWITCH_ENCAP_MODE]);
		err = ops->eswitch_encap_mode_set(devlink, encap_mode,
						  info->extack);
		if (err)
			return err;
	}

	return 0;
}

int devlink_dpipe_match_put(struct sk_buff *skb,
			    struct devlink_dpipe_match *match)
{
	struct devlink_dpipe_header *header = match->header;
	struct devlink_dpipe_field *field = &header->fields[match->field_id];
	struct nlattr *match_attr;

	match_attr = nla_nest_start_noflag(skb, DEVLINK_ATTR_DPIPE_MATCH);
	if (!match_attr)
		return -EMSGSIZE;

	if (nla_put_u32(skb, DEVLINK_ATTR_DPIPE_MATCH_TYPE, match->type) ||
	    nla_put_u32(skb, DEVLINK_ATTR_DPIPE_HEADER_INDEX, match->header_index) ||
	    nla_put_u32(skb, DEVLINK_ATTR_DPIPE_HEADER_ID, header->id) ||
	    nla_put_u32(skb, DEVLINK_ATTR_DPIPE_FIELD_ID, field->id) ||
	    nla_put_u8(skb, DEVLINK_ATTR_DPIPE_HEADER_GLOBAL, header->global))
		goto nla_put_failure;

	nla_nest_end(skb, match_attr);
	return 0;

nla_put_failure:
	nla_nest_cancel(skb, match_attr);
	return -EMSGSIZE;
}
EXPORT_SYMBOL_GPL(devlink_dpipe_match_put);

static int devlink_dpipe_matches_put(struct devlink_dpipe_table *table,
				     struct sk_buff *skb)
{
	struct nlattr *matches_attr;

	matches_attr = nla_nest_start_noflag(skb,
					     DEVLINK_ATTR_DPIPE_TABLE_MATCHES);
	if (!matches_attr)
		return -EMSGSIZE;

	if (table->table_ops->matches_dump(table->priv, skb))
		goto nla_put_failure;

	nla_nest_end(skb, matches_attr);
	return 0;

nla_put_failure:
	nla_nest_cancel(skb, matches_attr);
	return -EMSGSIZE;
}

int devlink_dpipe_action_put(struct sk_buff *skb,
			     struct devlink_dpipe_action *action)
{
	struct devlink_dpipe_header *header = action->header;
	struct devlink_dpipe_field *field = &header->fields[action->field_id];
	struct nlattr *action_attr;

	action_attr = nla_nest_start_noflag(skb, DEVLINK_ATTR_DPIPE_ACTION);
	if (!action_attr)
		return -EMSGSIZE;

	if (nla_put_u32(skb, DEVLINK_ATTR_DPIPE_ACTION_TYPE, action->type) ||
	    nla_put_u32(skb, DEVLINK_ATTR_DPIPE_HEADER_INDEX, action->header_index) ||
	    nla_put_u32(skb, DEVLINK_ATTR_DPIPE_HEADER_ID, header->id) ||
	    nla_put_u32(skb, DEVLINK_ATTR_DPIPE_FIELD_ID, field->id) ||
	    nla_put_u8(skb, DEVLINK_ATTR_DPIPE_HEADER_GLOBAL, header->global))
		goto nla_put_failure;

	nla_nest_end(skb, action_attr);
	return 0;

nla_put_failure:
	nla_nest_cancel(skb, action_attr);
	return -EMSGSIZE;
}
EXPORT_SYMBOL_GPL(devlink_dpipe_action_put);

static int devlink_dpipe_actions_put(struct devlink_dpipe_table *table,
				     struct sk_buff *skb)
{
	struct nlattr *actions_attr;

	actions_attr = nla_nest_start_noflag(skb,
					     DEVLINK_ATTR_DPIPE_TABLE_ACTIONS);
	if (!actions_attr)
		return -EMSGSIZE;

	if (table->table_ops->actions_dump(table->priv, skb))
		goto nla_put_failure;

	nla_nest_end(skb, actions_attr);
	return 0;

nla_put_failure:
	nla_nest_cancel(skb, actions_attr);
	return -EMSGSIZE;
}

static int devlink_dpipe_table_put(struct sk_buff *skb,
				   struct devlink_dpipe_table *table)
{
	struct nlattr *table_attr;
	u64 table_size;

	table_size = table->table_ops->size_get(table->priv);
	table_attr = nla_nest_start_noflag(skb, DEVLINK_ATTR_DPIPE_TABLE);
	if (!table_attr)
		return -EMSGSIZE;

	if (nla_put_string(skb, DEVLINK_ATTR_DPIPE_TABLE_NAME, table->name) ||
	    nla_put_u64_64bit(skb, DEVLINK_ATTR_DPIPE_TABLE_SIZE, table_size,
			      DEVLINK_ATTR_PAD))
		goto nla_put_failure;
	if (nla_put_u8(skb, DEVLINK_ATTR_DPIPE_TABLE_COUNTERS_ENABLED,
		       table->counters_enabled))
		goto nla_put_failure;

	if (table->resource_valid) {
		if (nla_put_u64_64bit(skb, DEVLINK_ATTR_DPIPE_TABLE_RESOURCE_ID,
				      table->resource_id, DEVLINK_ATTR_PAD) ||
		    nla_put_u64_64bit(skb, DEVLINK_ATTR_DPIPE_TABLE_RESOURCE_UNITS,
				      table->resource_units, DEVLINK_ATTR_PAD))
			goto nla_put_failure;
	}
	if (devlink_dpipe_matches_put(table, skb))
		goto nla_put_failure;

	if (devlink_dpipe_actions_put(table, skb))
		goto nla_put_failure;

	nla_nest_end(skb, table_attr);
	return 0;

nla_put_failure:
	nla_nest_cancel(skb, table_attr);
	return -EMSGSIZE;
}

static int devlink_dpipe_send_and_alloc_skb(struct sk_buff **pskb,
					    struct genl_info *info)
{
	int err;

	if (*pskb) {
		err = genlmsg_reply(*pskb, info);
		if (err)
			return err;
	}
	*pskb = genlmsg_new(GENLMSG_DEFAULT_SIZE, GFP_KERNEL);
	if (!*pskb)
		return -ENOMEM;
	return 0;
}

static int devlink_dpipe_tables_fill(struct genl_info *info,
				     enum devlink_command cmd, int flags,
				     struct list_head *dpipe_tables,
				     const char *table_name)
{
	struct devlink *devlink = info->user_ptr[0];
	struct devlink_dpipe_table *table;
	struct nlattr *tables_attr;
	struct sk_buff *skb = NULL;
	struct nlmsghdr *nlh;
	bool incomplete;
	void *hdr;
	int i;
	int err;

	table = list_first_entry(dpipe_tables,
				 struct devlink_dpipe_table, list);
start_again:
	err = devlink_dpipe_send_and_alloc_skb(&skb, info);
	if (err)
		return err;

	hdr = genlmsg_put(skb, info->snd_portid, info->snd_seq,
			  &devlink_nl_family, NLM_F_MULTI, cmd);
	if (!hdr) {
		nlmsg_free(skb);
		return -EMSGSIZE;
	}

	if (devlink_nl_put_handle(skb, devlink))
		goto nla_put_failure;
	tables_attr = nla_nest_start_noflag(skb, DEVLINK_ATTR_DPIPE_TABLES);
	if (!tables_attr)
		goto nla_put_failure;

	i = 0;
	incomplete = false;
	list_for_each_entry_from(table, dpipe_tables, list) {
		if (!table_name) {
			err = devlink_dpipe_table_put(skb, table);
			if (err) {
				if (!i)
					goto err_table_put;
				incomplete = true;
				break;
			}
		} else {
			if (!strcmp(table->name, table_name)) {
				err = devlink_dpipe_table_put(skb, table);
				if (err)
					break;
			}
		}
		i++;
	}

	nla_nest_end(skb, tables_attr);
	genlmsg_end(skb, hdr);
	if (incomplete)
		goto start_again;

send_done:
	nlh = nlmsg_put(skb, info->snd_portid, info->snd_seq,
			NLMSG_DONE, 0, flags | NLM_F_MULTI);
	if (!nlh) {
		err = devlink_dpipe_send_and_alloc_skb(&skb, info);
		if (err)
			return err;
		goto send_done;
	}

	return genlmsg_reply(skb, info);

nla_put_failure:
	err = -EMSGSIZE;
err_table_put:
	nlmsg_free(skb);
	return err;
}

static int devlink_nl_cmd_dpipe_table_get(struct sk_buff *skb,
					  struct genl_info *info)
{
	struct devlink *devlink = info->user_ptr[0];
	const char *table_name =  NULL;

	if (info->attrs[DEVLINK_ATTR_DPIPE_TABLE_NAME])
		table_name = nla_data(info->attrs[DEVLINK_ATTR_DPIPE_TABLE_NAME]);

	return devlink_dpipe_tables_fill(info, DEVLINK_CMD_DPIPE_TABLE_GET, 0,
					 &devlink->dpipe_table_list,
					 table_name);
}

static int devlink_dpipe_value_put(struct sk_buff *skb,
				   struct devlink_dpipe_value *value)
{
	if (nla_put(skb, DEVLINK_ATTR_DPIPE_VALUE,
		    value->value_size, value->value))
		return -EMSGSIZE;
	if (value->mask)
		if (nla_put(skb, DEVLINK_ATTR_DPIPE_VALUE_MASK,
			    value->value_size, value->mask))
			return -EMSGSIZE;
	if (value->mapping_valid)
		if (nla_put_u32(skb, DEVLINK_ATTR_DPIPE_VALUE_MAPPING,
				value->mapping_value))
			return -EMSGSIZE;
	return 0;
}

static int devlink_dpipe_action_value_put(struct sk_buff *skb,
					  struct devlink_dpipe_value *value)
{
	if (!value->action)
		return -EINVAL;
	if (devlink_dpipe_action_put(skb, value->action))
		return -EMSGSIZE;
	if (devlink_dpipe_value_put(skb, value))
		return -EMSGSIZE;
	return 0;
}

static int devlink_dpipe_action_values_put(struct sk_buff *skb,
					   struct devlink_dpipe_value *values,
					   unsigned int values_count)
{
	struct nlattr *action_attr;
	int i;
	int err;

	for (i = 0; i < values_count; i++) {
		action_attr = nla_nest_start_noflag(skb,
						    DEVLINK_ATTR_DPIPE_ACTION_VALUE);
		if (!action_attr)
			return -EMSGSIZE;
		err = devlink_dpipe_action_value_put(skb, &values[i]);
		if (err)
			goto err_action_value_put;
		nla_nest_end(skb, action_attr);
	}
	return 0;

err_action_value_put:
	nla_nest_cancel(skb, action_attr);
	return err;
}

static int devlink_dpipe_match_value_put(struct sk_buff *skb,
					 struct devlink_dpipe_value *value)
{
	if (!value->match)
		return -EINVAL;
	if (devlink_dpipe_match_put(skb, value->match))
		return -EMSGSIZE;
	if (devlink_dpipe_value_put(skb, value))
		return -EMSGSIZE;
	return 0;
}

static int devlink_dpipe_match_values_put(struct sk_buff *skb,
					  struct devlink_dpipe_value *values,
					  unsigned int values_count)
{
	struct nlattr *match_attr;
	int i;
	int err;

	for (i = 0; i < values_count; i++) {
		match_attr = nla_nest_start_noflag(skb,
						   DEVLINK_ATTR_DPIPE_MATCH_VALUE);
		if (!match_attr)
			return -EMSGSIZE;
		err = devlink_dpipe_match_value_put(skb, &values[i]);
		if (err)
			goto err_match_value_put;
		nla_nest_end(skb, match_attr);
	}
	return 0;

err_match_value_put:
	nla_nest_cancel(skb, match_attr);
	return err;
}

static int devlink_dpipe_entry_put(struct sk_buff *skb,
				   struct devlink_dpipe_entry *entry)
{
	struct nlattr *entry_attr, *matches_attr, *actions_attr;
	int err;

	entry_attr = nla_nest_start_noflag(skb, DEVLINK_ATTR_DPIPE_ENTRY);
	if (!entry_attr)
		return  -EMSGSIZE;

	if (nla_put_u64_64bit(skb, DEVLINK_ATTR_DPIPE_ENTRY_INDEX, entry->index,
			      DEVLINK_ATTR_PAD))
		goto nla_put_failure;
	if (entry->counter_valid)
		if (nla_put_u64_64bit(skb, DEVLINK_ATTR_DPIPE_ENTRY_COUNTER,
				      entry->counter, DEVLINK_ATTR_PAD))
			goto nla_put_failure;

	matches_attr = nla_nest_start_noflag(skb,
					     DEVLINK_ATTR_DPIPE_ENTRY_MATCH_VALUES);
	if (!matches_attr)
		goto nla_put_failure;

	err = devlink_dpipe_match_values_put(skb, entry->match_values,
					     entry->match_values_count);
	if (err) {
		nla_nest_cancel(skb, matches_attr);
		goto err_match_values_put;
	}
	nla_nest_end(skb, matches_attr);

	actions_attr = nla_nest_start_noflag(skb,
					     DEVLINK_ATTR_DPIPE_ENTRY_ACTION_VALUES);
	if (!actions_attr)
		goto nla_put_failure;

	err = devlink_dpipe_action_values_put(skb, entry->action_values,
					      entry->action_values_count);
	if (err) {
		nla_nest_cancel(skb, actions_attr);
		goto err_action_values_put;
	}
	nla_nest_end(skb, actions_attr);

	nla_nest_end(skb, entry_attr);
	return 0;

nla_put_failure:
	err = -EMSGSIZE;
err_match_values_put:
err_action_values_put:
	nla_nest_cancel(skb, entry_attr);
	return err;
}

static struct devlink_dpipe_table *
devlink_dpipe_table_find(struct list_head *dpipe_tables,
			 const char *table_name, struct devlink *devlink)
{
	struct devlink_dpipe_table *table;
	list_for_each_entry_rcu(table, dpipe_tables, list,
				lockdep_is_held(&devlink->lock)) {
		if (!strcmp(table->name, table_name))
			return table;
	}
	return NULL;
}

int devlink_dpipe_entry_ctx_prepare(struct devlink_dpipe_dump_ctx *dump_ctx)
{
	struct devlink *devlink;
	int err;

	err = devlink_dpipe_send_and_alloc_skb(&dump_ctx->skb,
					       dump_ctx->info);
	if (err)
		return err;

	dump_ctx->hdr = genlmsg_put(dump_ctx->skb,
				    dump_ctx->info->snd_portid,
				    dump_ctx->info->snd_seq,
				    &devlink_nl_family, NLM_F_MULTI,
				    dump_ctx->cmd);
	if (!dump_ctx->hdr)
		goto nla_put_failure;

	devlink = dump_ctx->info->user_ptr[0];
	if (devlink_nl_put_handle(dump_ctx->skb, devlink))
		goto nla_put_failure;
	dump_ctx->nest = nla_nest_start_noflag(dump_ctx->skb,
					       DEVLINK_ATTR_DPIPE_ENTRIES);
	if (!dump_ctx->nest)
		goto nla_put_failure;
	return 0;

nla_put_failure:
	nlmsg_free(dump_ctx->skb);
	return -EMSGSIZE;
}
EXPORT_SYMBOL_GPL(devlink_dpipe_entry_ctx_prepare);

int devlink_dpipe_entry_ctx_append(struct devlink_dpipe_dump_ctx *dump_ctx,
				   struct devlink_dpipe_entry *entry)
{
	return devlink_dpipe_entry_put(dump_ctx->skb, entry);
}
EXPORT_SYMBOL_GPL(devlink_dpipe_entry_ctx_append);

int devlink_dpipe_entry_ctx_close(struct devlink_dpipe_dump_ctx *dump_ctx)
{
	nla_nest_end(dump_ctx->skb, dump_ctx->nest);
	genlmsg_end(dump_ctx->skb, dump_ctx->hdr);
	return 0;
}
EXPORT_SYMBOL_GPL(devlink_dpipe_entry_ctx_close);

void devlink_dpipe_entry_clear(struct devlink_dpipe_entry *entry)

{
	unsigned int value_count, value_index;
	struct devlink_dpipe_value *value;

	value = entry->action_values;
	value_count = entry->action_values_count;
	for (value_index = 0; value_index < value_count; value_index++) {
		kfree(value[value_index].value);
		kfree(value[value_index].mask);
	}

	value = entry->match_values;
	value_count = entry->match_values_count;
	for (value_index = 0; value_index < value_count; value_index++) {
		kfree(value[value_index].value);
		kfree(value[value_index].mask);
	}
}
EXPORT_SYMBOL(devlink_dpipe_entry_clear);

static int devlink_dpipe_entries_fill(struct genl_info *info,
				      enum devlink_command cmd, int flags,
				      struct devlink_dpipe_table *table)
{
	struct devlink_dpipe_dump_ctx dump_ctx;
	struct nlmsghdr *nlh;
	int err;

	dump_ctx.skb = NULL;
	dump_ctx.cmd = cmd;
	dump_ctx.info = info;

	err = table->table_ops->entries_dump(table->priv,
					     table->counters_enabled,
					     &dump_ctx);
	if (err)
		return err;

send_done:
	nlh = nlmsg_put(dump_ctx.skb, info->snd_portid, info->snd_seq,
			NLMSG_DONE, 0, flags | NLM_F_MULTI);
	if (!nlh) {
		err = devlink_dpipe_send_and_alloc_skb(&dump_ctx.skb, info);
		if (err)
			return err;
		goto send_done;
	}
	return genlmsg_reply(dump_ctx.skb, info);
}

static int devlink_nl_cmd_dpipe_entries_get(struct sk_buff *skb,
					    struct genl_info *info)
{
	struct devlink *devlink = info->user_ptr[0];
	struct devlink_dpipe_table *table;
	const char *table_name;

	if (!info->attrs[DEVLINK_ATTR_DPIPE_TABLE_NAME])
		return -EINVAL;

	table_name = nla_data(info->attrs[DEVLINK_ATTR_DPIPE_TABLE_NAME]);
	table = devlink_dpipe_table_find(&devlink->dpipe_table_list,
					 table_name, devlink);
	if (!table)
		return -EINVAL;

	if (!table->table_ops->entries_dump)
		return -EINVAL;

	return devlink_dpipe_entries_fill(info, DEVLINK_CMD_DPIPE_ENTRIES_GET,
					  0, table);
}

static int devlink_dpipe_fields_put(struct sk_buff *skb,
				    const struct devlink_dpipe_header *header)
{
	struct devlink_dpipe_field *field;
	struct nlattr *field_attr;
	int i;

	for (i = 0; i < header->fields_count; i++) {
		field = &header->fields[i];
		field_attr = nla_nest_start_noflag(skb,
						   DEVLINK_ATTR_DPIPE_FIELD);
		if (!field_attr)
			return -EMSGSIZE;
		if (nla_put_string(skb, DEVLINK_ATTR_DPIPE_FIELD_NAME, field->name) ||
		    nla_put_u32(skb, DEVLINK_ATTR_DPIPE_FIELD_ID, field->id) ||
		    nla_put_u32(skb, DEVLINK_ATTR_DPIPE_FIELD_BITWIDTH, field->bitwidth) ||
		    nla_put_u32(skb, DEVLINK_ATTR_DPIPE_FIELD_MAPPING_TYPE, field->mapping_type))
			goto nla_put_failure;
		nla_nest_end(skb, field_attr);
	}
	return 0;

nla_put_failure:
	nla_nest_cancel(skb, field_attr);
	return -EMSGSIZE;
}

static int devlink_dpipe_header_put(struct sk_buff *skb,
				    struct devlink_dpipe_header *header)
{
	struct nlattr *fields_attr, *header_attr;
	int err;

	header_attr = nla_nest_start_noflag(skb, DEVLINK_ATTR_DPIPE_HEADER);
	if (!header_attr)
		return -EMSGSIZE;

	if (nla_put_string(skb, DEVLINK_ATTR_DPIPE_HEADER_NAME, header->name) ||
	    nla_put_u32(skb, DEVLINK_ATTR_DPIPE_HEADER_ID, header->id) ||
	    nla_put_u8(skb, DEVLINK_ATTR_DPIPE_HEADER_GLOBAL, header->global))
		goto nla_put_failure;

	fields_attr = nla_nest_start_noflag(skb,
					    DEVLINK_ATTR_DPIPE_HEADER_FIELDS);
	if (!fields_attr)
		goto nla_put_failure;

	err = devlink_dpipe_fields_put(skb, header);
	if (err) {
		nla_nest_cancel(skb, fields_attr);
		goto nla_put_failure;
	}
	nla_nest_end(skb, fields_attr);
	nla_nest_end(skb, header_attr);
	return 0;

nla_put_failure:
	err = -EMSGSIZE;
	nla_nest_cancel(skb, header_attr);
	return err;
}

static int devlink_dpipe_headers_fill(struct genl_info *info,
				      enum devlink_command cmd, int flags,
				      struct devlink_dpipe_headers *
				      dpipe_headers)
{
	struct devlink *devlink = info->user_ptr[0];
	struct nlattr *headers_attr;
	struct sk_buff *skb = NULL;
	struct nlmsghdr *nlh;
	void *hdr;
	int i, j;
	int err;

	i = 0;
start_again:
	err = devlink_dpipe_send_and_alloc_skb(&skb, info);
	if (err)
		return err;

	hdr = genlmsg_put(skb, info->snd_portid, info->snd_seq,
			  &devlink_nl_family, NLM_F_MULTI, cmd);
	if (!hdr) {
		nlmsg_free(skb);
		return -EMSGSIZE;
	}

	if (devlink_nl_put_handle(skb, devlink))
		goto nla_put_failure;
	headers_attr = nla_nest_start_noflag(skb, DEVLINK_ATTR_DPIPE_HEADERS);
	if (!headers_attr)
		goto nla_put_failure;

	j = 0;
	for (; i < dpipe_headers->headers_count; i++) {
		err = devlink_dpipe_header_put(skb, dpipe_headers->headers[i]);
		if (err) {
			if (!j)
				goto err_table_put;
			break;
		}
		j++;
	}
	nla_nest_end(skb, headers_attr);
	genlmsg_end(skb, hdr);
	if (i != dpipe_headers->headers_count)
		goto start_again;

send_done:
	nlh = nlmsg_put(skb, info->snd_portid, info->snd_seq,
			NLMSG_DONE, 0, flags | NLM_F_MULTI);
	if (!nlh) {
		err = devlink_dpipe_send_and_alloc_skb(&skb, info);
		if (err)
			return err;
		goto send_done;
	}
	return genlmsg_reply(skb, info);

nla_put_failure:
	err = -EMSGSIZE;
err_table_put:
	nlmsg_free(skb);
	return err;
}

static int devlink_nl_cmd_dpipe_headers_get(struct sk_buff *skb,
					    struct genl_info *info)
{
	struct devlink *devlink = info->user_ptr[0];

	if (!devlink->dpipe_headers)
		return -EOPNOTSUPP;
	return devlink_dpipe_headers_fill(info, DEVLINK_CMD_DPIPE_HEADERS_GET,
					  0, devlink->dpipe_headers);
}

static int devlink_dpipe_table_counters_set(struct devlink *devlink,
					    const char *table_name,
					    bool enable)
{
	struct devlink_dpipe_table *table;

	table = devlink_dpipe_table_find(&devlink->dpipe_table_list,
					 table_name, devlink);
	if (!table)
		return -EINVAL;

	if (table->counter_control_extern)
		return -EOPNOTSUPP;

	if (!(table->counters_enabled ^ enable))
		return 0;

	table->counters_enabled = enable;
	if (table->table_ops->counters_set_update)
		table->table_ops->counters_set_update(table->priv, enable);
	return 0;
}

static int devlink_nl_cmd_dpipe_table_counters_set(struct sk_buff *skb,
						   struct genl_info *info)
{
	struct devlink *devlink = info->user_ptr[0];
	const char *table_name;
	bool counters_enable;

	if (!info->attrs[DEVLINK_ATTR_DPIPE_TABLE_NAME] ||
	    !info->attrs[DEVLINK_ATTR_DPIPE_TABLE_COUNTERS_ENABLED])
		return -EINVAL;

	table_name = nla_data(info->attrs[DEVLINK_ATTR_DPIPE_TABLE_NAME]);
	counters_enable = !!nla_get_u8(info->attrs[DEVLINK_ATTR_DPIPE_TABLE_COUNTERS_ENABLED]);

	return devlink_dpipe_table_counters_set(devlink, table_name,
						counters_enable);
}

static struct devlink_resource *
devlink_resource_find(struct devlink *devlink,
		      struct devlink_resource *resource, u64 resource_id)
{
	struct list_head *resource_list;

	if (resource)
		resource_list = &resource->resource_list;
	else
		resource_list = &devlink->resource_list;

	list_for_each_entry(resource, resource_list, list) {
		struct devlink_resource *child_resource;

		if (resource->id == resource_id)
			return resource;

		child_resource = devlink_resource_find(devlink, resource,
						       resource_id);
		if (child_resource)
			return child_resource;
	}
	return NULL;
}

static void
devlink_resource_validate_children(struct devlink_resource *resource)
{
	struct devlink_resource *child_resource;
	bool size_valid = true;
	u64 parts_size = 0;

	if (list_empty(&resource->resource_list))
		goto out;

	list_for_each_entry(child_resource, &resource->resource_list, list)
		parts_size += child_resource->size_new;

	if (parts_size > resource->size_new)
		size_valid = false;
out:
	resource->size_valid = size_valid;
}

static int
devlink_resource_validate_size(struct devlink_resource *resource, u64 size,
			       struct netlink_ext_ack *extack)
{
	u64 reminder;
	int err = 0;

	if (size > resource->size_params.size_max) {
		NL_SET_ERR_MSG_MOD(extack, "Size larger than maximum");
		err = -EINVAL;
	}

	if (size < resource->size_params.size_min) {
		NL_SET_ERR_MSG_MOD(extack, "Size smaller than minimum");
		err = -EINVAL;
	}

	div64_u64_rem(size, resource->size_params.size_granularity, &reminder);
	if (reminder) {
		NL_SET_ERR_MSG_MOD(extack, "Wrong granularity");
		err = -EINVAL;
	}

	return err;
}

static int devlink_nl_cmd_resource_set(struct sk_buff *skb,
				       struct genl_info *info)
{
	struct devlink *devlink = info->user_ptr[0];
	struct devlink_resource *resource;
	u64 resource_id;
	u64 size;
	int err;

	if (!info->attrs[DEVLINK_ATTR_RESOURCE_ID] ||
	    !info->attrs[DEVLINK_ATTR_RESOURCE_SIZE])
		return -EINVAL;
	resource_id = nla_get_u64(info->attrs[DEVLINK_ATTR_RESOURCE_ID]);

	resource = devlink_resource_find(devlink, NULL, resource_id);
	if (!resource)
		return -EINVAL;

	size = nla_get_u64(info->attrs[DEVLINK_ATTR_RESOURCE_SIZE]);
	err = devlink_resource_validate_size(resource, size, info->extack);
	if (err)
		return err;

	resource->size_new = size;
	devlink_resource_validate_children(resource);
	if (resource->parent)
		devlink_resource_validate_children(resource->parent);
	return 0;
}

static int
devlink_resource_size_params_put(struct devlink_resource *resource,
				 struct sk_buff *skb)
{
	struct devlink_resource_size_params *size_params;

	size_params = &resource->size_params;
	if (nla_put_u64_64bit(skb, DEVLINK_ATTR_RESOURCE_SIZE_GRAN,
			      size_params->size_granularity, DEVLINK_ATTR_PAD) ||
	    nla_put_u64_64bit(skb, DEVLINK_ATTR_RESOURCE_SIZE_MAX,
			      size_params->size_max, DEVLINK_ATTR_PAD) ||
	    nla_put_u64_64bit(skb, DEVLINK_ATTR_RESOURCE_SIZE_MIN,
			      size_params->size_min, DEVLINK_ATTR_PAD) ||
	    nla_put_u8(skb, DEVLINK_ATTR_RESOURCE_UNIT, size_params->unit))
		return -EMSGSIZE;
	return 0;
}

static int devlink_resource_occ_put(struct devlink_resource *resource,
				    struct sk_buff *skb)
{
	if (!resource->occ_get)
		return 0;
	return nla_put_u64_64bit(skb, DEVLINK_ATTR_RESOURCE_OCC,
				 resource->occ_get(resource->occ_get_priv),
				 DEVLINK_ATTR_PAD);
}

static int devlink_resource_put(struct devlink *devlink, struct sk_buff *skb,
				struct devlink_resource *resource)
{
	struct devlink_resource *child_resource;
	struct nlattr *child_resource_attr;
	struct nlattr *resource_attr;

	resource_attr = nla_nest_start_noflag(skb, DEVLINK_ATTR_RESOURCE);
	if (!resource_attr)
		return -EMSGSIZE;

	if (nla_put_string(skb, DEVLINK_ATTR_RESOURCE_NAME, resource->name) ||
	    nla_put_u64_64bit(skb, DEVLINK_ATTR_RESOURCE_SIZE, resource->size,
			      DEVLINK_ATTR_PAD) ||
	    nla_put_u64_64bit(skb, DEVLINK_ATTR_RESOURCE_ID, resource->id,
			      DEVLINK_ATTR_PAD))
		goto nla_put_failure;
	if (resource->size != resource->size_new)
		nla_put_u64_64bit(skb, DEVLINK_ATTR_RESOURCE_SIZE_NEW,
				  resource->size_new, DEVLINK_ATTR_PAD);
	if (devlink_resource_occ_put(resource, skb))
		goto nla_put_failure;
	if (devlink_resource_size_params_put(resource, skb))
		goto nla_put_failure;
	if (list_empty(&resource->resource_list))
		goto out;

	if (nla_put_u8(skb, DEVLINK_ATTR_RESOURCE_SIZE_VALID,
		       resource->size_valid))
		goto nla_put_failure;

	child_resource_attr = nla_nest_start_noflag(skb,
						    DEVLINK_ATTR_RESOURCE_LIST);
	if (!child_resource_attr)
		goto nla_put_failure;

	list_for_each_entry(child_resource, &resource->resource_list, list) {
		if (devlink_resource_put(devlink, skb, child_resource))
			goto resource_put_failure;
	}

	nla_nest_end(skb, child_resource_attr);
out:
	nla_nest_end(skb, resource_attr);
	return 0;

resource_put_failure:
	nla_nest_cancel(skb, child_resource_attr);
nla_put_failure:
	nla_nest_cancel(skb, resource_attr);
	return -EMSGSIZE;
}

static int devlink_resource_fill(struct genl_info *info,
				 enum devlink_command cmd, int flags)
{
	struct devlink *devlink = info->user_ptr[0];
	struct devlink_resource *resource;
	struct nlattr *resources_attr;
	struct sk_buff *skb = NULL;
	struct nlmsghdr *nlh;
	bool incomplete;
	void *hdr;
	int i;
	int err;

	resource = list_first_entry(&devlink->resource_list,
				    struct devlink_resource, list);
start_again:
	err = devlink_dpipe_send_and_alloc_skb(&skb, info);
	if (err)
		return err;

	hdr = genlmsg_put(skb, info->snd_portid, info->snd_seq,
			  &devlink_nl_family, NLM_F_MULTI, cmd);
	if (!hdr) {
		nlmsg_free(skb);
		return -EMSGSIZE;
	}

	if (devlink_nl_put_handle(skb, devlink))
		goto nla_put_failure;

	resources_attr = nla_nest_start_noflag(skb,
					       DEVLINK_ATTR_RESOURCE_LIST);
	if (!resources_attr)
		goto nla_put_failure;

	incomplete = false;
	i = 0;
	list_for_each_entry_from(resource, &devlink->resource_list, list) {
		err = devlink_resource_put(devlink, skb, resource);
		if (err) {
			if (!i)
				goto err_resource_put;
			incomplete = true;
			break;
		}
		i++;
	}
	nla_nest_end(skb, resources_attr);
	genlmsg_end(skb, hdr);
	if (incomplete)
		goto start_again;
send_done:
	nlh = nlmsg_put(skb, info->snd_portid, info->snd_seq,
			NLMSG_DONE, 0, flags | NLM_F_MULTI);
	if (!nlh) {
		err = devlink_dpipe_send_and_alloc_skb(&skb, info);
		if (err)
			return err;
		goto send_done;
	}
	return genlmsg_reply(skb, info);

nla_put_failure:
	err = -EMSGSIZE;
err_resource_put:
	nlmsg_free(skb);
	return err;
}

static int devlink_nl_cmd_resource_dump(struct sk_buff *skb,
					struct genl_info *info)
{
	struct devlink *devlink = info->user_ptr[0];

	if (list_empty(&devlink->resource_list))
		return -EOPNOTSUPP;

	return devlink_resource_fill(info, DEVLINK_CMD_RESOURCE_DUMP, 0);
}

static int
devlink_resources_validate(struct devlink *devlink,
			   struct devlink_resource *resource,
			   struct genl_info *info)
{
	struct list_head *resource_list;
	int err = 0;

	if (resource)
		resource_list = &resource->resource_list;
	else
		resource_list = &devlink->resource_list;

	list_for_each_entry(resource, resource_list, list) {
		if (!resource->size_valid)
			return -EINVAL;
		err = devlink_resources_validate(devlink, resource, info);
		if (err)
			return err;
	}
	return err;
}

static struct net *devlink_netns_get(struct sk_buff *skb,
				     struct genl_info *info)
{
	struct nlattr *netns_pid_attr = info->attrs[DEVLINK_ATTR_NETNS_PID];
	struct nlattr *netns_fd_attr = info->attrs[DEVLINK_ATTR_NETNS_FD];
	struct nlattr *netns_id_attr = info->attrs[DEVLINK_ATTR_NETNS_ID];
	struct net *net;

	if (!!netns_pid_attr + !!netns_fd_attr + !!netns_id_attr > 1) {
		NL_SET_ERR_MSG_MOD(info->extack, "multiple netns identifying attributes specified");
		return ERR_PTR(-EINVAL);
	}

	if (netns_pid_attr) {
		net = get_net_ns_by_pid(nla_get_u32(netns_pid_attr));
	} else if (netns_fd_attr) {
		net = get_net_ns_by_fd(nla_get_u32(netns_fd_attr));
	} else if (netns_id_attr) {
		net = get_net_ns_by_id(sock_net(skb->sk),
				       nla_get_u32(netns_id_attr));
		if (!net)
			net = ERR_PTR(-EINVAL);
	} else {
		WARN_ON(1);
		net = ERR_PTR(-EINVAL);
	}
	if (IS_ERR(net)) {
		NL_SET_ERR_MSG_MOD(info->extack, "Unknown network namespace");
		return ERR_PTR(-EINVAL);
	}
	if (!netlink_ns_capable(skb, net->user_ns, CAP_NET_ADMIN)) {
		put_net(net);
		return ERR_PTR(-EPERM);
	}
	return net;
}

static void devlink_param_notify(struct devlink *devlink,
				 unsigned int port_index,
				 struct devlink_param_item *param_item,
				 enum devlink_command cmd);

static void devlink_reload_netns_change(struct devlink *devlink,
					struct net *dest_net)
{
	struct devlink_param_item *param_item;

	/* Userspace needs to be notified about devlink objects
	 * removed from original and entering new network namespace.
	 * The rest of the devlink objects are re-created during
	 * reload process so the notifications are generated separatelly.
	 */

	list_for_each_entry(param_item, &devlink->param_list, list)
		devlink_param_notify(devlink, 0, param_item,
				     DEVLINK_CMD_PARAM_DEL);
	devlink_notify(devlink, DEVLINK_CMD_DEL);

	__devlink_net_set(devlink, dest_net);

	devlink_notify(devlink, DEVLINK_CMD_NEW);
	list_for_each_entry(param_item, &devlink->param_list, list)
		devlink_param_notify(devlink, 0, param_item,
				     DEVLINK_CMD_PARAM_NEW);
}

static bool devlink_reload_supported(const struct devlink_ops *ops)
{
	return ops->reload_down && ops->reload_up;
}

static void devlink_reload_failed_set(struct devlink *devlink,
				      bool reload_failed)
{
	if (devlink->reload_failed == reload_failed)
		return;
	devlink->reload_failed = reload_failed;
	devlink_notify(devlink, DEVLINK_CMD_NEW);
}

bool devlink_is_reload_failed(const struct devlink *devlink)
{
	return devlink->reload_failed;
}
EXPORT_SYMBOL_GPL(devlink_is_reload_failed);

static void
__devlink_reload_stats_update(struct devlink *devlink, u32 *reload_stats,
			      enum devlink_reload_limit limit, u32 actions_performed)
{
	unsigned long actions = actions_performed;
	int stat_idx;
	int action;

	for_each_set_bit(action, &actions, __DEVLINK_RELOAD_ACTION_MAX) {
		stat_idx = limit * __DEVLINK_RELOAD_ACTION_MAX + action;
		reload_stats[stat_idx]++;
	}
	devlink_notify(devlink, DEVLINK_CMD_NEW);
}

static void
devlink_reload_stats_update(struct devlink *devlink, enum devlink_reload_limit limit,
			    u32 actions_performed)
{
	__devlink_reload_stats_update(devlink, devlink->stats.reload_stats, limit,
				      actions_performed);
}

/**
 *	devlink_remote_reload_actions_performed - Update devlink on reload actions
 *	  performed which are not a direct result of devlink reload call.
 *
 *	This should be called by a driver after performing reload actions in case it was not
 *	a result of devlink reload call. For example fw_activate was performed as a result
 *	of devlink reload triggered fw_activate on another host.
 *	The motivation for this function is to keep data on reload actions performed on this
 *	function whether it was done due to direct devlink reload call or not.
 *
 *	@devlink: devlink
 *	@limit: reload limit
 *	@actions_performed: bitmask of actions performed
 */
void devlink_remote_reload_actions_performed(struct devlink *devlink,
					     enum devlink_reload_limit limit,
					     u32 actions_performed)
{
	if (WARN_ON(!actions_performed ||
		    actions_performed & BIT(DEVLINK_RELOAD_ACTION_UNSPEC) ||
		    actions_performed >= BIT(__DEVLINK_RELOAD_ACTION_MAX) ||
		    limit > DEVLINK_RELOAD_LIMIT_MAX))
		return;

	__devlink_reload_stats_update(devlink, devlink->stats.remote_reload_stats, limit,
				      actions_performed);
}
EXPORT_SYMBOL_GPL(devlink_remote_reload_actions_performed);

static int devlink_reload(struct devlink *devlink, struct net *dest_net,
			  enum devlink_reload_action action, enum devlink_reload_limit limit,
			  u32 *actions_performed, struct netlink_ext_ack *extack)
{
	u32 remote_reload_stats[DEVLINK_RELOAD_STATS_ARRAY_SIZE];
	int err;

	if (!devlink->reload_enabled)
		return -EOPNOTSUPP;

	memcpy(remote_reload_stats, devlink->stats.remote_reload_stats,
	       sizeof(remote_reload_stats));
	err = devlink->ops->reload_down(devlink, !!dest_net, action, limit, extack);
	if (err)
		return err;

	if (dest_net && !net_eq(dest_net, devlink_net(devlink)))
		devlink_reload_netns_change(devlink, dest_net);

	err = devlink->ops->reload_up(devlink, action, limit, actions_performed, extack);
	devlink_reload_failed_set(devlink, !!err);
	if (err)
		return err;

	WARN_ON(!(*actions_performed & BIT(action)));
	/* Catch driver on updating the remote action within devlink reload */
	WARN_ON(memcmp(remote_reload_stats, devlink->stats.remote_reload_stats,
		       sizeof(remote_reload_stats)));
	devlink_reload_stats_update(devlink, limit, *actions_performed);
	return 0;
}

static int
devlink_nl_reload_actions_performed_snd(struct devlink *devlink, u32 actions_performed,
					enum devlink_command cmd, struct genl_info *info)
{
	struct sk_buff *msg;
	void *hdr;

	msg = nlmsg_new(NLMSG_DEFAULT_SIZE, GFP_KERNEL);
	if (!msg)
		return -ENOMEM;

	hdr = genlmsg_put(msg, info->snd_portid, info->snd_seq, &devlink_nl_family, 0, cmd);
	if (!hdr)
		goto free_msg;

	if (devlink_nl_put_handle(msg, devlink))
		goto nla_put_failure;

	if (nla_put_bitfield32(msg, DEVLINK_ATTR_RELOAD_ACTIONS_PERFORMED, actions_performed,
			       actions_performed))
		goto nla_put_failure;
	genlmsg_end(msg, hdr);

	return genlmsg_reply(msg, info);

nla_put_failure:
	genlmsg_cancel(msg, hdr);
free_msg:
	nlmsg_free(msg);
	return -EMSGSIZE;
}

static int devlink_nl_cmd_reload(struct sk_buff *skb, struct genl_info *info)
{
	struct devlink *devlink = info->user_ptr[0];
	enum devlink_reload_action action;
	enum devlink_reload_limit limit;
	struct net *dest_net = NULL;
	u32 actions_performed;
	int err;

	if (!devlink_reload_supported(devlink->ops))
		return -EOPNOTSUPP;

	err = devlink_resources_validate(devlink, NULL, info);
	if (err) {
		NL_SET_ERR_MSG_MOD(info->extack, "resources size validation failed");
		return err;
	}

	if (info->attrs[DEVLINK_ATTR_NETNS_PID] ||
	    info->attrs[DEVLINK_ATTR_NETNS_FD] ||
	    info->attrs[DEVLINK_ATTR_NETNS_ID]) {
		dest_net = devlink_netns_get(skb, info);
		if (IS_ERR(dest_net))
			return PTR_ERR(dest_net);
	}

	if (info->attrs[DEVLINK_ATTR_RELOAD_ACTION])
		action = nla_get_u8(info->attrs[DEVLINK_ATTR_RELOAD_ACTION]);
	else
		action = DEVLINK_RELOAD_ACTION_DRIVER_REINIT;

	if (!devlink_reload_action_is_supported(devlink, action)) {
		NL_SET_ERR_MSG_MOD(info->extack,
				   "Requested reload action is not supported by the driver");
		return -EOPNOTSUPP;
	}

	limit = DEVLINK_RELOAD_LIMIT_UNSPEC;
	if (info->attrs[DEVLINK_ATTR_RELOAD_LIMITS]) {
		struct nla_bitfield32 limits;
		u32 limits_selected;

		limits = nla_get_bitfield32(info->attrs[DEVLINK_ATTR_RELOAD_LIMITS]);
		limits_selected = limits.value & limits.selector;
		if (!limits_selected) {
			NL_SET_ERR_MSG_MOD(info->extack, "Invalid limit selected");
			return -EINVAL;
		}
		for (limit = 0 ; limit <= DEVLINK_RELOAD_LIMIT_MAX ; limit++)
			if (limits_selected & BIT(limit))
				break;
		/* UAPI enables multiselection, but currently it is not used */
		if (limits_selected != BIT(limit)) {
			NL_SET_ERR_MSG_MOD(info->extack,
					   "Multiselection of limit is not supported");
			return -EOPNOTSUPP;
		}
		if (!devlink_reload_limit_is_supported(devlink, limit)) {
			NL_SET_ERR_MSG_MOD(info->extack,
					   "Requested limit is not supported by the driver");
			return -EOPNOTSUPP;
		}
		if (devlink_reload_combination_is_invalid(action, limit)) {
			NL_SET_ERR_MSG_MOD(info->extack,
					   "Requested limit is invalid for this action");
			return -EINVAL;
		}
	}
	err = devlink_reload(devlink, dest_net, action, limit, &actions_performed, info->extack);

	if (dest_net)
		put_net(dest_net);

	if (err)
		return err;
	/* For backward compatibility generate reply only if attributes used by user */
	if (!info->attrs[DEVLINK_ATTR_RELOAD_ACTION] && !info->attrs[DEVLINK_ATTR_RELOAD_LIMITS])
		return 0;

	return devlink_nl_reload_actions_performed_snd(devlink, actions_performed,
						       DEVLINK_CMD_RELOAD, info);
}

static int devlink_nl_flash_update_fill(struct sk_buff *msg,
					struct devlink *devlink,
					enum devlink_command cmd,
					struct devlink_flash_notify *params)
{
	void *hdr;

	hdr = genlmsg_put(msg, 0, 0, &devlink_nl_family, 0, cmd);
	if (!hdr)
		return -EMSGSIZE;

	if (devlink_nl_put_handle(msg, devlink))
		goto nla_put_failure;

	if (cmd != DEVLINK_CMD_FLASH_UPDATE_STATUS)
		goto out;

	if (params->status_msg &&
	    nla_put_string(msg, DEVLINK_ATTR_FLASH_UPDATE_STATUS_MSG,
			   params->status_msg))
		goto nla_put_failure;
	if (params->component &&
	    nla_put_string(msg, DEVLINK_ATTR_FLASH_UPDATE_COMPONENT,
			   params->component))
		goto nla_put_failure;
	if (nla_put_u64_64bit(msg, DEVLINK_ATTR_FLASH_UPDATE_STATUS_DONE,
			      params->done, DEVLINK_ATTR_PAD))
		goto nla_put_failure;
	if (nla_put_u64_64bit(msg, DEVLINK_ATTR_FLASH_UPDATE_STATUS_TOTAL,
			      params->total, DEVLINK_ATTR_PAD))
		goto nla_put_failure;
	if (nla_put_u64_64bit(msg, DEVLINK_ATTR_FLASH_UPDATE_STATUS_TIMEOUT,
			      params->timeout, DEVLINK_ATTR_PAD))
		goto nla_put_failure;

out:
	genlmsg_end(msg, hdr);
	return 0;

nla_put_failure:
	genlmsg_cancel(msg, hdr);
	return -EMSGSIZE;
}

static void __devlink_flash_update_notify(struct devlink *devlink,
					  enum devlink_command cmd,
					  struct devlink_flash_notify *params)
{
	struct sk_buff *msg;
	int err;

	WARN_ON(cmd != DEVLINK_CMD_FLASH_UPDATE &&
		cmd != DEVLINK_CMD_FLASH_UPDATE_END &&
		cmd != DEVLINK_CMD_FLASH_UPDATE_STATUS);

	msg = nlmsg_new(NLMSG_DEFAULT_SIZE, GFP_KERNEL);
	if (!msg)
		return;

	err = devlink_nl_flash_update_fill(msg, devlink, cmd, params);
	if (err)
		goto out_free_msg;

	genlmsg_multicast_netns(&devlink_nl_family, devlink_net(devlink),
				msg, 0, DEVLINK_MCGRP_CONFIG, GFP_KERNEL);
	return;

out_free_msg:
	nlmsg_free(msg);
}

void devlink_flash_update_begin_notify(struct devlink *devlink)
{
	struct devlink_flash_notify params = { 0 };

	__devlink_flash_update_notify(devlink,
				      DEVLINK_CMD_FLASH_UPDATE,
				      &params);
}
EXPORT_SYMBOL_GPL(devlink_flash_update_begin_notify);

void devlink_flash_update_end_notify(struct devlink *devlink)
{
	struct devlink_flash_notify params = { 0 };

	__devlink_flash_update_notify(devlink,
				      DEVLINK_CMD_FLASH_UPDATE_END,
				      &params);
}
EXPORT_SYMBOL_GPL(devlink_flash_update_end_notify);

void devlink_flash_update_status_notify(struct devlink *devlink,
					const char *status_msg,
					const char *component,
					unsigned long done,
					unsigned long total)
{
	struct devlink_flash_notify params = {
		.status_msg = status_msg,
		.component = component,
		.done = done,
		.total = total,
	};

	__devlink_flash_update_notify(devlink,
				      DEVLINK_CMD_FLASH_UPDATE_STATUS,
				      &params);
}
EXPORT_SYMBOL_GPL(devlink_flash_update_status_notify);

void devlink_flash_update_timeout_notify(struct devlink *devlink,
					 const char *status_msg,
					 const char *component,
					 unsigned long timeout)
{
	struct devlink_flash_notify params = {
		.status_msg = status_msg,
		.component = component,
		.timeout = timeout,
	};

	__devlink_flash_update_notify(devlink,
				      DEVLINK_CMD_FLASH_UPDATE_STATUS,
				      &params);
}
EXPORT_SYMBOL_GPL(devlink_flash_update_timeout_notify);

static int devlink_nl_cmd_flash_update(struct sk_buff *skb,
				       struct genl_info *info)
{
	struct nlattr *nla_component, *nla_overwrite_mask;
	struct devlink_flash_update_params params = {};
	struct devlink *devlink = info->user_ptr[0];
	u32 supported_params;

	if (!devlink->ops->flash_update)
		return -EOPNOTSUPP;

	if (!info->attrs[DEVLINK_ATTR_FLASH_UPDATE_FILE_NAME])
		return -EINVAL;

	supported_params = devlink->ops->supported_flash_update_params;

	params.file_name = nla_data(info->attrs[DEVLINK_ATTR_FLASH_UPDATE_FILE_NAME]);

	nla_component = info->attrs[DEVLINK_ATTR_FLASH_UPDATE_COMPONENT];
	if (nla_component) {
		if (!(supported_params & DEVLINK_SUPPORT_FLASH_UPDATE_COMPONENT)) {
			NL_SET_ERR_MSG_ATTR(info->extack, nla_component,
					    "component update is not supported by this device");
			return -EOPNOTSUPP;
		}
		params.component = nla_data(nla_component);
	}

	nla_overwrite_mask = info->attrs[DEVLINK_ATTR_FLASH_UPDATE_OVERWRITE_MASK];
	if (nla_overwrite_mask) {
		struct nla_bitfield32 sections;

		if (!(supported_params & DEVLINK_SUPPORT_FLASH_UPDATE_OVERWRITE_MASK)) {
			NL_SET_ERR_MSG_ATTR(info->extack, nla_overwrite_mask,
					    "overwrite settings are not supported by this device");
			return -EOPNOTSUPP;
		}
		sections = nla_get_bitfield32(nla_overwrite_mask);
		params.overwrite_mask = sections.value & sections.selector;
	}

	return devlink->ops->flash_update(devlink, &params, info->extack);
}

static const struct devlink_param devlink_param_generic[] = {
	{
		.id = DEVLINK_PARAM_GENERIC_ID_INT_ERR_RESET,
		.name = DEVLINK_PARAM_GENERIC_INT_ERR_RESET_NAME,
		.type = DEVLINK_PARAM_GENERIC_INT_ERR_RESET_TYPE,
	},
	{
		.id = DEVLINK_PARAM_GENERIC_ID_MAX_MACS,
		.name = DEVLINK_PARAM_GENERIC_MAX_MACS_NAME,
		.type = DEVLINK_PARAM_GENERIC_MAX_MACS_TYPE,
	},
	{
		.id = DEVLINK_PARAM_GENERIC_ID_ENABLE_SRIOV,
		.name = DEVLINK_PARAM_GENERIC_ENABLE_SRIOV_NAME,
		.type = DEVLINK_PARAM_GENERIC_ENABLE_SRIOV_TYPE,
	},
	{
		.id = DEVLINK_PARAM_GENERIC_ID_REGION_SNAPSHOT,
		.name = DEVLINK_PARAM_GENERIC_REGION_SNAPSHOT_NAME,
		.type = DEVLINK_PARAM_GENERIC_REGION_SNAPSHOT_TYPE,
	},
	{
		.id = DEVLINK_PARAM_GENERIC_ID_IGNORE_ARI,
		.name = DEVLINK_PARAM_GENERIC_IGNORE_ARI_NAME,
		.type = DEVLINK_PARAM_GENERIC_IGNORE_ARI_TYPE,
	},
	{
		.id = DEVLINK_PARAM_GENERIC_ID_MSIX_VEC_PER_PF_MAX,
		.name = DEVLINK_PARAM_GENERIC_MSIX_VEC_PER_PF_MAX_NAME,
		.type = DEVLINK_PARAM_GENERIC_MSIX_VEC_PER_PF_MAX_TYPE,
	},
	{
		.id = DEVLINK_PARAM_GENERIC_ID_MSIX_VEC_PER_PF_MIN,
		.name = DEVLINK_PARAM_GENERIC_MSIX_VEC_PER_PF_MIN_NAME,
		.type = DEVLINK_PARAM_GENERIC_MSIX_VEC_PER_PF_MIN_TYPE,
	},
	{
		.id = DEVLINK_PARAM_GENERIC_ID_FW_LOAD_POLICY,
		.name = DEVLINK_PARAM_GENERIC_FW_LOAD_POLICY_NAME,
		.type = DEVLINK_PARAM_GENERIC_FW_LOAD_POLICY_TYPE,
	},
	{
		.id = DEVLINK_PARAM_GENERIC_ID_RESET_DEV_ON_DRV_PROBE,
		.name = DEVLINK_PARAM_GENERIC_RESET_DEV_ON_DRV_PROBE_NAME,
		.type = DEVLINK_PARAM_GENERIC_RESET_DEV_ON_DRV_PROBE_TYPE,
	},
	{
		.id = DEVLINK_PARAM_GENERIC_ID_ENABLE_ROCE,
		.name = DEVLINK_PARAM_GENERIC_ENABLE_ROCE_NAME,
		.type = DEVLINK_PARAM_GENERIC_ENABLE_ROCE_TYPE,
	},
	{
		.id = DEVLINK_PARAM_GENERIC_ID_ENABLE_REMOTE_DEV_RESET,
		.name = DEVLINK_PARAM_GENERIC_ENABLE_REMOTE_DEV_RESET_NAME,
		.type = DEVLINK_PARAM_GENERIC_ENABLE_REMOTE_DEV_RESET_TYPE,
	},
};

static int devlink_param_generic_verify(const struct devlink_param *param)
{
	/* verify it match generic parameter by id and name */
	if (param->id > DEVLINK_PARAM_GENERIC_ID_MAX)
		return -EINVAL;
	if (strcmp(param->name, devlink_param_generic[param->id].name))
		return -ENOENT;

	WARN_ON(param->type != devlink_param_generic[param->id].type);

	return 0;
}

static int devlink_param_driver_verify(const struct devlink_param *param)
{
	int i;

	if (param->id <= DEVLINK_PARAM_GENERIC_ID_MAX)
		return -EINVAL;
	/* verify no such name in generic params */
	for (i = 0; i <= DEVLINK_PARAM_GENERIC_ID_MAX; i++)
		if (!strcmp(param->name, devlink_param_generic[i].name))
			return -EEXIST;

	return 0;
}

static struct devlink_param_item *
devlink_param_find_by_name(struct list_head *param_list,
			   const char *param_name)
{
	struct devlink_param_item *param_item;

	list_for_each_entry(param_item, param_list, list)
		if (!strcmp(param_item->param->name, param_name))
			return param_item;
	return NULL;
}

static struct devlink_param_item *
devlink_param_find_by_id(struct list_head *param_list, u32 param_id)
{
	struct devlink_param_item *param_item;

	list_for_each_entry(param_item, param_list, list)
		if (param_item->param->id == param_id)
			return param_item;
	return NULL;
}

static bool
devlink_param_cmode_is_supported(const struct devlink_param *param,
				 enum devlink_param_cmode cmode)
{
	return test_bit(cmode, &param->supported_cmodes);
}

static int devlink_param_get(struct devlink *devlink,
			     const struct devlink_param *param,
			     struct devlink_param_gset_ctx *ctx)
{
	if (!param->get)
		return -EOPNOTSUPP;
	return param->get(devlink, param->id, ctx);
}

static int devlink_param_set(struct devlink *devlink,
			     const struct devlink_param *param,
			     struct devlink_param_gset_ctx *ctx)
{
	if (!param->set)
		return -EOPNOTSUPP;
	return param->set(devlink, param->id, ctx);
}

static int
devlink_param_type_to_nla_type(enum devlink_param_type param_type)
{
	switch (param_type) {
	case DEVLINK_PARAM_TYPE_U8:
		return NLA_U8;
	case DEVLINK_PARAM_TYPE_U16:
		return NLA_U16;
	case DEVLINK_PARAM_TYPE_U32:
		return NLA_U32;
	case DEVLINK_PARAM_TYPE_STRING:
		return NLA_STRING;
	case DEVLINK_PARAM_TYPE_BOOL:
		return NLA_FLAG;
	default:
		return -EINVAL;
	}
}

static int
devlink_nl_param_value_fill_one(struct sk_buff *msg,
				enum devlink_param_type type,
				enum devlink_param_cmode cmode,
				union devlink_param_value val)
{
	struct nlattr *param_value_attr;

	param_value_attr = nla_nest_start_noflag(msg,
						 DEVLINK_ATTR_PARAM_VALUE);
	if (!param_value_attr)
		goto nla_put_failure;

	if (nla_put_u8(msg, DEVLINK_ATTR_PARAM_VALUE_CMODE, cmode))
		goto value_nest_cancel;

	switch (type) {
	case DEVLINK_PARAM_TYPE_U8:
		if (nla_put_u8(msg, DEVLINK_ATTR_PARAM_VALUE_DATA, val.vu8))
			goto value_nest_cancel;
		break;
	case DEVLINK_PARAM_TYPE_U16:
		if (nla_put_u16(msg, DEVLINK_ATTR_PARAM_VALUE_DATA, val.vu16))
			goto value_nest_cancel;
		break;
	case DEVLINK_PARAM_TYPE_U32:
		if (nla_put_u32(msg, DEVLINK_ATTR_PARAM_VALUE_DATA, val.vu32))
			goto value_nest_cancel;
		break;
	case DEVLINK_PARAM_TYPE_STRING:
		if (nla_put_string(msg, DEVLINK_ATTR_PARAM_VALUE_DATA,
				   val.vstr))
			goto value_nest_cancel;
		break;
	case DEVLINK_PARAM_TYPE_BOOL:
		if (val.vbool &&
		    nla_put_flag(msg, DEVLINK_ATTR_PARAM_VALUE_DATA))
			goto value_nest_cancel;
		break;
	}

	nla_nest_end(msg, param_value_attr);
	return 0;

value_nest_cancel:
	nla_nest_cancel(msg, param_value_attr);
nla_put_failure:
	return -EMSGSIZE;
}

static int devlink_nl_param_fill(struct sk_buff *msg, struct devlink *devlink,
				 unsigned int port_index,
				 struct devlink_param_item *param_item,
				 enum devlink_command cmd,
				 u32 portid, u32 seq, int flags)
{
	union devlink_param_value param_value[DEVLINK_PARAM_CMODE_MAX + 1];
	bool param_value_set[DEVLINK_PARAM_CMODE_MAX + 1] = {};
	const struct devlink_param *param = param_item->param;
	struct devlink_param_gset_ctx ctx;
	struct nlattr *param_values_list;
	struct nlattr *param_attr;
	int nla_type;
	void *hdr;
	int err;
	int i;

	/* Get value from driver part to driverinit configuration mode */
	for (i = 0; i <= DEVLINK_PARAM_CMODE_MAX; i++) {
		if (!devlink_param_cmode_is_supported(param, i))
			continue;
		if (i == DEVLINK_PARAM_CMODE_DRIVERINIT) {
			if (!param_item->driverinit_value_valid)
				return -EOPNOTSUPP;
			param_value[i] = param_item->driverinit_value;
		} else {
			if (!param_item->published)
				continue;
			ctx.cmode = i;
			err = devlink_param_get(devlink, param, &ctx);
			if (err)
				return err;
			param_value[i] = ctx.val;
		}
		param_value_set[i] = true;
	}

	hdr = genlmsg_put(msg, portid, seq, &devlink_nl_family, flags, cmd);
	if (!hdr)
		return -EMSGSIZE;

	if (devlink_nl_put_handle(msg, devlink))
		goto genlmsg_cancel;

	if (cmd == DEVLINK_CMD_PORT_PARAM_GET ||
	    cmd == DEVLINK_CMD_PORT_PARAM_NEW ||
	    cmd == DEVLINK_CMD_PORT_PARAM_DEL)
		if (nla_put_u32(msg, DEVLINK_ATTR_PORT_INDEX, port_index))
			goto genlmsg_cancel;

	param_attr = nla_nest_start_noflag(msg, DEVLINK_ATTR_PARAM);
	if (!param_attr)
		goto genlmsg_cancel;
	if (nla_put_string(msg, DEVLINK_ATTR_PARAM_NAME, param->name))
		goto param_nest_cancel;
	if (param->generic && nla_put_flag(msg, DEVLINK_ATTR_PARAM_GENERIC))
		goto param_nest_cancel;

	nla_type = devlink_param_type_to_nla_type(param->type);
	if (nla_type < 0)
		goto param_nest_cancel;
	if (nla_put_u8(msg, DEVLINK_ATTR_PARAM_TYPE, nla_type))
		goto param_nest_cancel;

	param_values_list = nla_nest_start_noflag(msg,
						  DEVLINK_ATTR_PARAM_VALUES_LIST);
	if (!param_values_list)
		goto param_nest_cancel;

	for (i = 0; i <= DEVLINK_PARAM_CMODE_MAX; i++) {
		if (!param_value_set[i])
			continue;
		err = devlink_nl_param_value_fill_one(msg, param->type,
						      i, param_value[i]);
		if (err)
			goto values_list_nest_cancel;
	}

	nla_nest_end(msg, param_values_list);
	nla_nest_end(msg, param_attr);
	genlmsg_end(msg, hdr);
	return 0;

values_list_nest_cancel:
	nla_nest_end(msg, param_values_list);
param_nest_cancel:
	nla_nest_cancel(msg, param_attr);
genlmsg_cancel:
	genlmsg_cancel(msg, hdr);
	return -EMSGSIZE;
}

static void devlink_param_notify(struct devlink *devlink,
				 unsigned int port_index,
				 struct devlink_param_item *param_item,
				 enum devlink_command cmd)
{
	struct sk_buff *msg;
	int err;

	WARN_ON(cmd != DEVLINK_CMD_PARAM_NEW && cmd != DEVLINK_CMD_PARAM_DEL &&
		cmd != DEVLINK_CMD_PORT_PARAM_NEW &&
		cmd != DEVLINK_CMD_PORT_PARAM_DEL);

	msg = nlmsg_new(NLMSG_DEFAULT_SIZE, GFP_KERNEL);
	if (!msg)
		return;
	err = devlink_nl_param_fill(msg, devlink, port_index, param_item, cmd,
				    0, 0, 0);
	if (err) {
		nlmsg_free(msg);
		return;
	}

	genlmsg_multicast_netns(&devlink_nl_family, devlink_net(devlink),
				msg, 0, DEVLINK_MCGRP_CONFIG, GFP_KERNEL);
}

static int devlink_nl_cmd_param_get_dumpit(struct sk_buff *msg,
					   struct netlink_callback *cb)
{
	struct devlink_param_item *param_item;
	struct devlink *devlink;
	int start = cb->args[0];
	int idx = 0;
	int err = 0;

	mutex_lock(&devlink_mutex);
	list_for_each_entry(devlink, &devlink_list, list) {
		if (!net_eq(devlink_net(devlink), sock_net(msg->sk)))
			continue;
		mutex_lock(&devlink->lock);
		list_for_each_entry(param_item, &devlink->param_list, list) {
			if (idx < start) {
				idx++;
				continue;
			}
			err = devlink_nl_param_fill(msg, devlink, 0, param_item,
						    DEVLINK_CMD_PARAM_GET,
						    NETLINK_CB(cb->skb).portid,
						    cb->nlh->nlmsg_seq,
						    NLM_F_MULTI);
			if (err == -EOPNOTSUPP) {
				err = 0;
			} else if (err) {
				mutex_unlock(&devlink->lock);
				goto out;
			}
			idx++;
		}
		mutex_unlock(&devlink->lock);
	}
out:
	mutex_unlock(&devlink_mutex);

	if (err != -EMSGSIZE)
		return err;

	cb->args[0] = idx;
	return msg->len;
}

static int
devlink_param_type_get_from_info(struct genl_info *info,
				 enum devlink_param_type *param_type)
{
	if (!info->attrs[DEVLINK_ATTR_PARAM_TYPE])
		return -EINVAL;

	switch (nla_get_u8(info->attrs[DEVLINK_ATTR_PARAM_TYPE])) {
	case NLA_U8:
		*param_type = DEVLINK_PARAM_TYPE_U8;
		break;
	case NLA_U16:
		*param_type = DEVLINK_PARAM_TYPE_U16;
		break;
	case NLA_U32:
		*param_type = DEVLINK_PARAM_TYPE_U32;
		break;
	case NLA_STRING:
		*param_type = DEVLINK_PARAM_TYPE_STRING;
		break;
	case NLA_FLAG:
		*param_type = DEVLINK_PARAM_TYPE_BOOL;
		break;
	default:
		return -EINVAL;
	}

	return 0;
}

static int
devlink_param_value_get_from_info(const struct devlink_param *param,
				  struct genl_info *info,
				  union devlink_param_value *value)
{
	struct nlattr *param_data;
	int len;

	param_data = info->attrs[DEVLINK_ATTR_PARAM_VALUE_DATA];

	if (param->type != DEVLINK_PARAM_TYPE_BOOL && !param_data)
		return -EINVAL;

	switch (param->type) {
	case DEVLINK_PARAM_TYPE_U8:
		if (nla_len(param_data) != sizeof(u8))
			return -EINVAL;
		value->vu8 = nla_get_u8(param_data);
		break;
	case DEVLINK_PARAM_TYPE_U16:
		if (nla_len(param_data) != sizeof(u16))
			return -EINVAL;
		value->vu16 = nla_get_u16(param_data);
		break;
	case DEVLINK_PARAM_TYPE_U32:
		if (nla_len(param_data) != sizeof(u32))
			return -EINVAL;
		value->vu32 = nla_get_u32(param_data);
		break;
	case DEVLINK_PARAM_TYPE_STRING:
		len = strnlen(nla_data(param_data), nla_len(param_data));
		if (len == nla_len(param_data) ||
		    len >= __DEVLINK_PARAM_MAX_STRING_VALUE)
			return -EINVAL;
		strcpy(value->vstr, nla_data(param_data));
		break;
	case DEVLINK_PARAM_TYPE_BOOL:
		if (param_data && nla_len(param_data))
			return -EINVAL;
		value->vbool = nla_get_flag(param_data);
		break;
	}
	return 0;
}

static struct devlink_param_item *
devlink_param_get_from_info(struct list_head *param_list,
			    struct genl_info *info)
{
	char *param_name;

	if (!info->attrs[DEVLINK_ATTR_PARAM_NAME])
		return NULL;

	param_name = nla_data(info->attrs[DEVLINK_ATTR_PARAM_NAME]);
	return devlink_param_find_by_name(param_list, param_name);
}

static int devlink_nl_cmd_param_get_doit(struct sk_buff *skb,
					 struct genl_info *info)
{
	struct devlink *devlink = info->user_ptr[0];
	struct devlink_param_item *param_item;
	struct sk_buff *msg;
	int err;

	param_item = devlink_param_get_from_info(&devlink->param_list, info);
	if (!param_item)
		return -EINVAL;

	msg = nlmsg_new(NLMSG_DEFAULT_SIZE, GFP_KERNEL);
	if (!msg)
		return -ENOMEM;

	err = devlink_nl_param_fill(msg, devlink, 0, param_item,
				    DEVLINK_CMD_PARAM_GET,
				    info->snd_portid, info->snd_seq, 0);
	if (err) {
		nlmsg_free(msg);
		return err;
	}

	return genlmsg_reply(msg, info);
}

static int __devlink_nl_cmd_param_set_doit(struct devlink *devlink,
					   unsigned int port_index,
					   struct list_head *param_list,
					   struct genl_info *info,
					   enum devlink_command cmd)
{
	enum devlink_param_type param_type;
	struct devlink_param_gset_ctx ctx;
	enum devlink_param_cmode cmode;
	struct devlink_param_item *param_item;
	const struct devlink_param *param;
	union devlink_param_value value;
	int err = 0;

	param_item = devlink_param_get_from_info(param_list, info);
	if (!param_item)
		return -EINVAL;
	param = param_item->param;
	err = devlink_param_type_get_from_info(info, &param_type);
	if (err)
		return err;
	if (param_type != param->type)
		return -EINVAL;
	err = devlink_param_value_get_from_info(param, info, &value);
	if (err)
		return err;
	if (param->validate) {
		err = param->validate(devlink, param->id, value, info->extack);
		if (err)
			return err;
	}

	if (!info->attrs[DEVLINK_ATTR_PARAM_VALUE_CMODE])
		return -EINVAL;
	cmode = nla_get_u8(info->attrs[DEVLINK_ATTR_PARAM_VALUE_CMODE]);
	if (!devlink_param_cmode_is_supported(param, cmode))
		return -EOPNOTSUPP;

	if (cmode == DEVLINK_PARAM_CMODE_DRIVERINIT) {
		if (param->type == DEVLINK_PARAM_TYPE_STRING)
			strcpy(param_item->driverinit_value.vstr, value.vstr);
		else
			param_item->driverinit_value = value;
		param_item->driverinit_value_valid = true;
	} else {
		if (!param->set)
			return -EOPNOTSUPP;
		ctx.val = value;
		ctx.cmode = cmode;
		err = devlink_param_set(devlink, param, &ctx);
		if (err)
			return err;
	}

	devlink_param_notify(devlink, port_index, param_item, cmd);
	return 0;
}

static int devlink_nl_cmd_param_set_doit(struct sk_buff *skb,
					 struct genl_info *info)
{
	struct devlink *devlink = info->user_ptr[0];

	return __devlink_nl_cmd_param_set_doit(devlink, 0, &devlink->param_list,
					       info, DEVLINK_CMD_PARAM_NEW);
}

static int devlink_param_register_one(struct devlink *devlink,
				      unsigned int port_index,
				      struct list_head *param_list,
				      const struct devlink_param *param,
				      enum devlink_command cmd)
{
	struct devlink_param_item *param_item;

	if (devlink_param_find_by_name(param_list, param->name))
		return -EEXIST;

	if (param->supported_cmodes == BIT(DEVLINK_PARAM_CMODE_DRIVERINIT))
		WARN_ON(param->get || param->set);
	else
		WARN_ON(!param->get || !param->set);

	param_item = kzalloc(sizeof(*param_item), GFP_KERNEL);
	if (!param_item)
		return -ENOMEM;
	param_item->param = param;

	list_add_tail(&param_item->list, param_list);
	devlink_param_notify(devlink, port_index, param_item, cmd);
	return 0;
}

static void devlink_param_unregister_one(struct devlink *devlink,
					 unsigned int port_index,
					 struct list_head *param_list,
					 const struct devlink_param *param,
					 enum devlink_command cmd)
{
	struct devlink_param_item *param_item;

	param_item = devlink_param_find_by_name(param_list, param->name);
	WARN_ON(!param_item);
	devlink_param_notify(devlink, port_index, param_item, cmd);
	list_del(&param_item->list);
	kfree(param_item);
}

static int devlink_nl_cmd_port_param_get_dumpit(struct sk_buff *msg,
						struct netlink_callback *cb)
{
	struct devlink_param_item *param_item;
	struct devlink_port *devlink_port;
	struct devlink *devlink;
	int start = cb->args[0];
	int idx = 0;
	int err = 0;

	mutex_lock(&devlink_mutex);
	list_for_each_entry(devlink, &devlink_list, list) {
		if (!net_eq(devlink_net(devlink), sock_net(msg->sk)))
			continue;
		mutex_lock(&devlink->lock);
		list_for_each_entry(devlink_port, &devlink->port_list, list) {
			list_for_each_entry(param_item,
					    &devlink_port->param_list, list) {
				if (idx < start) {
					idx++;
					continue;
				}
				err = devlink_nl_param_fill(msg,
						devlink_port->devlink,
						devlink_port->index, param_item,
						DEVLINK_CMD_PORT_PARAM_GET,
						NETLINK_CB(cb->skb).portid,
						cb->nlh->nlmsg_seq,
						NLM_F_MULTI);
				if (err == -EOPNOTSUPP) {
					err = 0;
				} else if (err) {
					mutex_unlock(&devlink->lock);
					goto out;
				}
				idx++;
			}
		}
		mutex_unlock(&devlink->lock);
	}
out:
	mutex_unlock(&devlink_mutex);

	if (err != -EMSGSIZE)
		return err;

	cb->args[0] = idx;
	return msg->len;
}

static int devlink_nl_cmd_port_param_get_doit(struct sk_buff *skb,
					      struct genl_info *info)
{
	struct devlink_port *devlink_port = info->user_ptr[0];
	struct devlink_param_item *param_item;
	struct sk_buff *msg;
	int err;

	param_item = devlink_param_get_from_info(&devlink_port->param_list,
						 info);
	if (!param_item)
		return -EINVAL;

	msg = nlmsg_new(NLMSG_DEFAULT_SIZE, GFP_KERNEL);
	if (!msg)
		return -ENOMEM;

	err = devlink_nl_param_fill(msg, devlink_port->devlink,
				    devlink_port->index, param_item,
				    DEVLINK_CMD_PORT_PARAM_GET,
				    info->snd_portid, info->snd_seq, 0);
	if (err) {
		nlmsg_free(msg);
		return err;
	}

	return genlmsg_reply(msg, info);
}

static int devlink_nl_cmd_port_param_set_doit(struct sk_buff *skb,
					      struct genl_info *info)
{
	struct devlink_port *devlink_port = info->user_ptr[0];

	return __devlink_nl_cmd_param_set_doit(devlink_port->devlink,
					       devlink_port->index,
					       &devlink_port->param_list, info,
					       DEVLINK_CMD_PORT_PARAM_NEW);
}

static int devlink_nl_region_snapshot_id_put(struct sk_buff *msg,
					     struct devlink *devlink,
					     struct devlink_snapshot *snapshot)
{
	struct nlattr *snap_attr;
	int err;

	snap_attr = nla_nest_start_noflag(msg, DEVLINK_ATTR_REGION_SNAPSHOT);
	if (!snap_attr)
		return -EINVAL;

	err = nla_put_u32(msg, DEVLINK_ATTR_REGION_SNAPSHOT_ID, snapshot->id);
	if (err)
		goto nla_put_failure;

	nla_nest_end(msg, snap_attr);
	return 0;

nla_put_failure:
	nla_nest_cancel(msg, snap_attr);
	return err;
}

static int devlink_nl_region_snapshots_id_put(struct sk_buff *msg,
					      struct devlink *devlink,
					      struct devlink_region *region)
{
	struct devlink_snapshot *snapshot;
	struct nlattr *snapshots_attr;
	int err;

	snapshots_attr = nla_nest_start_noflag(msg,
					       DEVLINK_ATTR_REGION_SNAPSHOTS);
	if (!snapshots_attr)
		return -EINVAL;

	list_for_each_entry(snapshot, &region->snapshot_list, list) {
		err = devlink_nl_region_snapshot_id_put(msg, devlink, snapshot);
		if (err)
			goto nla_put_failure;
	}

	nla_nest_end(msg, snapshots_attr);
	return 0;

nla_put_failure:
	nla_nest_cancel(msg, snapshots_attr);
	return err;
}

static int devlink_nl_region_fill(struct sk_buff *msg, struct devlink *devlink,
				  enum devlink_command cmd, u32 portid,
				  u32 seq, int flags,
				  struct devlink_region *region)
{
	void *hdr;
	int err;

	hdr = genlmsg_put(msg, portid, seq, &devlink_nl_family, flags, cmd);
	if (!hdr)
		return -EMSGSIZE;

	err = devlink_nl_put_handle(msg, devlink);
	if (err)
		goto nla_put_failure;

	if (region->port) {
		err = nla_put_u32(msg, DEVLINK_ATTR_PORT_INDEX,
				  region->port->index);
		if (err)
			goto nla_put_failure;
	}

	err = nla_put_string(msg, DEVLINK_ATTR_REGION_NAME, region->ops->name);
	if (err)
		goto nla_put_failure;

	err = nla_put_u64_64bit(msg, DEVLINK_ATTR_REGION_SIZE,
				region->size,
				DEVLINK_ATTR_PAD);
	if (err)
		goto nla_put_failure;

	err = devlink_nl_region_snapshots_id_put(msg, devlink, region);
	if (err)
		goto nla_put_failure;

	genlmsg_end(msg, hdr);
	return 0;

nla_put_failure:
	genlmsg_cancel(msg, hdr);
	return err;
}

static struct sk_buff *
devlink_nl_region_notify_build(struct devlink_region *region,
			       struct devlink_snapshot *snapshot,
			       enum devlink_command cmd, u32 portid, u32 seq)
{
	struct devlink *devlink = region->devlink;
	struct sk_buff *msg;
	void *hdr;
	int err;


	msg = nlmsg_new(NLMSG_DEFAULT_SIZE, GFP_KERNEL);
	if (!msg)
		return ERR_PTR(-ENOMEM);

	hdr = genlmsg_put(msg, portid, seq, &devlink_nl_family, 0, cmd);
	if (!hdr) {
		err = -EMSGSIZE;
		goto out_free_msg;
	}

	err = devlink_nl_put_handle(msg, devlink);
	if (err)
		goto out_cancel_msg;

	if (region->port) {
		err = nla_put_u32(msg, DEVLINK_ATTR_PORT_INDEX,
				  region->port->index);
		if (err)
			goto out_cancel_msg;
	}

	err = nla_put_string(msg, DEVLINK_ATTR_REGION_NAME,
			     region->ops->name);
	if (err)
		goto out_cancel_msg;

	if (snapshot) {
		err = nla_put_u32(msg, DEVLINK_ATTR_REGION_SNAPSHOT_ID,
				  snapshot->id);
		if (err)
			goto out_cancel_msg;
	} else {
		err = nla_put_u64_64bit(msg, DEVLINK_ATTR_REGION_SIZE,
					region->size, DEVLINK_ATTR_PAD);
		if (err)
			goto out_cancel_msg;
	}
	genlmsg_end(msg, hdr);

	return msg;

out_cancel_msg:
	genlmsg_cancel(msg, hdr);
out_free_msg:
	nlmsg_free(msg);
	return ERR_PTR(err);
}

static void devlink_nl_region_notify(struct devlink_region *region,
				     struct devlink_snapshot *snapshot,
				     enum devlink_command cmd)
{
	struct devlink *devlink = region->devlink;
	struct sk_buff *msg;

	WARN_ON(cmd != DEVLINK_CMD_REGION_NEW && cmd != DEVLINK_CMD_REGION_DEL);

	msg = devlink_nl_region_notify_build(region, snapshot, cmd, 0, 0);
	if (IS_ERR(msg))
		return;

	genlmsg_multicast_netns(&devlink_nl_family, devlink_net(devlink),
				msg, 0, DEVLINK_MCGRP_CONFIG, GFP_KERNEL);
}

/**
 * __devlink_snapshot_id_increment - Increment number of snapshots using an id
 *	@devlink: devlink instance
 *	@id: the snapshot id
 *
 *	Track when a new snapshot begins using an id. Load the count for the
 *	given id from the snapshot xarray, increment it, and store it back.
 *
 *	Called when a new snapshot is created with the given id.
 *
 *	The id *must* have been previously allocated by
 *	devlink_region_snapshot_id_get().
 *
 *	Returns 0 on success, or an error on failure.
 */
static int __devlink_snapshot_id_increment(struct devlink *devlink, u32 id)
{
	unsigned long count;
	void *p;

	lockdep_assert_held(&devlink->lock);

	p = xa_load(&devlink->snapshot_ids, id);
	if (WARN_ON(!p))
		return -EINVAL;

	if (WARN_ON(!xa_is_value(p)))
		return -EINVAL;

	count = xa_to_value(p);
	count++;

	return xa_err(xa_store(&devlink->snapshot_ids, id, xa_mk_value(count),
			       GFP_KERNEL));
}

/**
 * __devlink_snapshot_id_decrement - Decrease number of snapshots using an id
 *	@devlink: devlink instance
 *	@id: the snapshot id
 *
 *	Track when a snapshot is deleted and stops using an id. Load the count
 *	for the given id from the snapshot xarray, decrement it, and store it
 *	back.
 *
 *	If the count reaches zero, erase this id from the xarray, freeing it
 *	up for future re-use by devlink_region_snapshot_id_get().
 *
 *	Called when a snapshot using the given id is deleted, and when the
 *	initial allocator of the id is finished using it.
 */
static void __devlink_snapshot_id_decrement(struct devlink *devlink, u32 id)
{
	unsigned long count;
	void *p;

	lockdep_assert_held(&devlink->lock);

	p = xa_load(&devlink->snapshot_ids, id);
	if (WARN_ON(!p))
		return;

	if (WARN_ON(!xa_is_value(p)))
		return;

	count = xa_to_value(p);

	if (count > 1) {
		count--;
		xa_store(&devlink->snapshot_ids, id, xa_mk_value(count),
			 GFP_KERNEL);
	} else {
		/* If this was the last user, we can erase this id */
		xa_erase(&devlink->snapshot_ids, id);
	}
}

/**
 *	__devlink_snapshot_id_insert - Insert a specific snapshot ID
 *	@devlink: devlink instance
 *	@id: the snapshot id
 *
 *	Mark the given snapshot id as used by inserting a zero value into the
 *	snapshot xarray.
 *
 *	This must be called while holding the devlink instance lock. Unlike
 *	devlink_snapshot_id_get, the initial reference count is zero, not one.
 *	It is expected that the id will immediately be used before
 *	releasing the devlink instance lock.
 *
 *	Returns zero on success, or an error code if the snapshot id could not
 *	be inserted.
 */
static int __devlink_snapshot_id_insert(struct devlink *devlink, u32 id)
{
	lockdep_assert_held(&devlink->lock);

	if (xa_load(&devlink->snapshot_ids, id))
		return -EEXIST;

	return xa_err(xa_store(&devlink->snapshot_ids, id, xa_mk_value(0),
			       GFP_KERNEL));
}

/**
 *	__devlink_region_snapshot_id_get - get snapshot ID
 *	@devlink: devlink instance
 *	@id: storage to return snapshot id
 *
 *	Allocates a new snapshot id. Returns zero on success, or a negative
 *	error on failure. Must be called while holding the devlink instance
 *	lock.
 *
 *	Snapshot IDs are tracked using an xarray which stores the number of
 *	users of the snapshot id.
 *
 *	Note that the caller of this function counts as a 'user', in order to
 *	avoid race conditions. The caller must release its hold on the
 *	snapshot by using devlink_region_snapshot_id_put.
 */
static int __devlink_region_snapshot_id_get(struct devlink *devlink, u32 *id)
{
	lockdep_assert_held(&devlink->lock);

	return xa_alloc(&devlink->snapshot_ids, id, xa_mk_value(1),
			xa_limit_32b, GFP_KERNEL);
}

/**
 *	__devlink_region_snapshot_create - create a new snapshot
 *	This will add a new snapshot of a region. The snapshot
 *	will be stored on the region struct and can be accessed
 *	from devlink. This is useful for future analyses of snapshots.
 *	Multiple snapshots can be created on a region.
 *	The @snapshot_id should be obtained using the getter function.
 *
 *	Must be called only while holding the devlink instance lock.
 *
 *	@region: devlink region of the snapshot
 *	@data: snapshot data
 *	@snapshot_id: snapshot id to be created
 */
static int
__devlink_region_snapshot_create(struct devlink_region *region,
				 u8 *data, u32 snapshot_id)
{
	struct devlink *devlink = region->devlink;
	struct devlink_snapshot *snapshot;
	int err;

	lockdep_assert_held(&devlink->lock);

	/* check if region can hold one more snapshot */
	if (region->cur_snapshots == region->max_snapshots)
		return -ENOSPC;

	if (devlink_region_snapshot_get_by_id(region, snapshot_id))
		return -EEXIST;

	snapshot = kzalloc(sizeof(*snapshot), GFP_KERNEL);
	if (!snapshot)
		return -ENOMEM;

	err = __devlink_snapshot_id_increment(devlink, snapshot_id);
	if (err)
		goto err_snapshot_id_increment;

	snapshot->id = snapshot_id;
	snapshot->region = region;
	snapshot->data = data;

	list_add_tail(&snapshot->list, &region->snapshot_list);

	region->cur_snapshots++;

	devlink_nl_region_notify(region, snapshot, DEVLINK_CMD_REGION_NEW);
	return 0;

err_snapshot_id_increment:
	kfree(snapshot);
	return err;
}

static void devlink_region_snapshot_del(struct devlink_region *region,
					struct devlink_snapshot *snapshot)
{
	struct devlink *devlink = region->devlink;

	lockdep_assert_held(&devlink->lock);

	devlink_nl_region_notify(region, snapshot, DEVLINK_CMD_REGION_DEL);
	region->cur_snapshots--;
	list_del(&snapshot->list);
	region->ops->destructor(snapshot->data);
	__devlink_snapshot_id_decrement(devlink, snapshot->id);
	kfree(snapshot);
}

static int devlink_nl_cmd_region_get_doit(struct sk_buff *skb,
					  struct genl_info *info)
{
	struct devlink *devlink = info->user_ptr[0];
	struct devlink_port *port = NULL;
	struct devlink_region *region;
	const char *region_name;
	struct sk_buff *msg;
	unsigned int index;
	int err;

	if (!info->attrs[DEVLINK_ATTR_REGION_NAME])
		return -EINVAL;

	if (info->attrs[DEVLINK_ATTR_PORT_INDEX]) {
		index = nla_get_u32(info->attrs[DEVLINK_ATTR_PORT_INDEX]);

		port = devlink_port_get_by_index(devlink, index);
		if (!port)
			return -ENODEV;
	}

	region_name = nla_data(info->attrs[DEVLINK_ATTR_REGION_NAME]);
	if (port)
		region = devlink_port_region_get_by_name(port, region_name);
	else
		region = devlink_region_get_by_name(devlink, region_name);

	if (!region)
		return -EINVAL;

	msg = nlmsg_new(NLMSG_DEFAULT_SIZE, GFP_KERNEL);
	if (!msg)
		return -ENOMEM;

	err = devlink_nl_region_fill(msg, devlink, DEVLINK_CMD_REGION_GET,
				     info->snd_portid, info->snd_seq, 0,
				     region);
	if (err) {
		nlmsg_free(msg);
		return err;
	}

	return genlmsg_reply(msg, info);
}

static int devlink_nl_cmd_region_get_port_dumpit(struct sk_buff *msg,
						 struct netlink_callback *cb,
						 struct devlink_port *port,
						 int *idx,
						 int start)
{
	struct devlink_region *region;
	int err = 0;

	list_for_each_entry(region, &port->region_list, list) {
		if (*idx < start) {
			(*idx)++;
			continue;
		}
		err = devlink_nl_region_fill(msg, port->devlink,
					     DEVLINK_CMD_REGION_GET,
					     NETLINK_CB(cb->skb).portid,
					     cb->nlh->nlmsg_seq,
					     NLM_F_MULTI, region);
		if (err)
			goto out;
		(*idx)++;
	}

out:
	return err;
}

static int devlink_nl_cmd_region_get_devlink_dumpit(struct sk_buff *msg,
						    struct netlink_callback *cb,
						    struct devlink *devlink,
						    int *idx,
						    int start)
{
	struct devlink_region *region;
	struct devlink_port *port;
	int err = 0;

	mutex_lock(&devlink->lock);
	list_for_each_entry(region, &devlink->region_list, list) {
		if (*idx < start) {
			(*idx)++;
			continue;
		}
		err = devlink_nl_region_fill(msg, devlink,
					     DEVLINK_CMD_REGION_GET,
					     NETLINK_CB(cb->skb).portid,
					     cb->nlh->nlmsg_seq,
					     NLM_F_MULTI, region);
		if (err)
			goto out;
		(*idx)++;
	}

	list_for_each_entry(port, &devlink->port_list, list) {
		err = devlink_nl_cmd_region_get_port_dumpit(msg, cb, port, idx,
							    start);
		if (err)
			goto out;
	}

out:
	mutex_unlock(&devlink->lock);
	return err;
}

static int devlink_nl_cmd_region_get_dumpit(struct sk_buff *msg,
					    struct netlink_callback *cb)
{
	struct devlink *devlink;
	int start = cb->args[0];
	int idx = 0;
	int err;

	mutex_lock(&devlink_mutex);
	list_for_each_entry(devlink, &devlink_list, list) {
		if (!net_eq(devlink_net(devlink), sock_net(msg->sk)))
			continue;
		err = devlink_nl_cmd_region_get_devlink_dumpit(msg, cb, devlink,
							       &idx, start);
		if (err)
			goto out;
	}
out:
	mutex_unlock(&devlink_mutex);
	cb->args[0] = idx;
	return msg->len;
}

static int devlink_nl_cmd_region_del(struct sk_buff *skb,
				     struct genl_info *info)
{
	struct devlink *devlink = info->user_ptr[0];
	struct devlink_snapshot *snapshot;
	struct devlink_port *port = NULL;
	struct devlink_region *region;
	const char *region_name;
	unsigned int index;
	u32 snapshot_id;

	if (!info->attrs[DEVLINK_ATTR_REGION_NAME] ||
	    !info->attrs[DEVLINK_ATTR_REGION_SNAPSHOT_ID])
		return -EINVAL;

	region_name = nla_data(info->attrs[DEVLINK_ATTR_REGION_NAME]);
	snapshot_id = nla_get_u32(info->attrs[DEVLINK_ATTR_REGION_SNAPSHOT_ID]);

	if (info->attrs[DEVLINK_ATTR_PORT_INDEX]) {
		index = nla_get_u32(info->attrs[DEVLINK_ATTR_PORT_INDEX]);

		port = devlink_port_get_by_index(devlink, index);
		if (!port)
			return -ENODEV;
	}

	if (port)
		region = devlink_port_region_get_by_name(port, region_name);
	else
		region = devlink_region_get_by_name(devlink, region_name);

	if (!region)
		return -EINVAL;

	snapshot = devlink_region_snapshot_get_by_id(region, snapshot_id);
	if (!snapshot)
		return -EINVAL;

	devlink_region_snapshot_del(region, snapshot);
	return 0;
}

static int
devlink_nl_cmd_region_new(struct sk_buff *skb, struct genl_info *info)
{
	struct devlink *devlink = info->user_ptr[0];
	struct devlink_snapshot *snapshot;
	struct devlink_port *port = NULL;
	struct nlattr *snapshot_id_attr;
	struct devlink_region *region;
	const char *region_name;
	unsigned int index;
	u32 snapshot_id;
	u8 *data;
	int err;

	if (!info->attrs[DEVLINK_ATTR_REGION_NAME]) {
		NL_SET_ERR_MSG_MOD(info->extack, "No region name provided");
		return -EINVAL;
	}

	region_name = nla_data(info->attrs[DEVLINK_ATTR_REGION_NAME]);

	if (info->attrs[DEVLINK_ATTR_PORT_INDEX]) {
		index = nla_get_u32(info->attrs[DEVLINK_ATTR_PORT_INDEX]);

		port = devlink_port_get_by_index(devlink, index);
		if (!port)
			return -ENODEV;
	}

	if (port)
		region = devlink_port_region_get_by_name(port, region_name);
	else
		region = devlink_region_get_by_name(devlink, region_name);

	if (!region) {
		NL_SET_ERR_MSG_MOD(info->extack, "The requested region does not exist");
		return -EINVAL;
	}

	if (!region->ops->snapshot) {
		NL_SET_ERR_MSG_MOD(info->extack, "The requested region does not support taking an immediate snapshot");
		return -EOPNOTSUPP;
	}

	if (region->cur_snapshots == region->max_snapshots) {
		NL_SET_ERR_MSG_MOD(info->extack, "The region has reached the maximum number of stored snapshots");
		return -ENOSPC;
	}

	snapshot_id_attr = info->attrs[DEVLINK_ATTR_REGION_SNAPSHOT_ID];
	if (snapshot_id_attr) {
		snapshot_id = nla_get_u32(snapshot_id_attr);

		if (devlink_region_snapshot_get_by_id(region, snapshot_id)) {
			NL_SET_ERR_MSG_MOD(info->extack, "The requested snapshot id is already in use");
			return -EEXIST;
		}

		err = __devlink_snapshot_id_insert(devlink, snapshot_id);
		if (err)
			return err;
	} else {
		err = __devlink_region_snapshot_id_get(devlink, &snapshot_id);
		if (err) {
			NL_SET_ERR_MSG_MOD(info->extack, "Failed to allocate a new snapshot id");
			return err;
		}
	}

	if (port)
		err = region->port_ops->snapshot(port, region->port_ops,
						 info->extack, &data);
	else
		err = region->ops->snapshot(devlink, region->ops,
					    info->extack, &data);
	if (err)
		goto err_snapshot_capture;

	err = __devlink_region_snapshot_create(region, data, snapshot_id);
	if (err)
		goto err_snapshot_create;

	if (!snapshot_id_attr) {
		struct sk_buff *msg;

		snapshot = devlink_region_snapshot_get_by_id(region,
							     snapshot_id);
		if (WARN_ON(!snapshot))
			return -EINVAL;

		msg = devlink_nl_region_notify_build(region, snapshot,
						     DEVLINK_CMD_REGION_NEW,
						     info->snd_portid,
						     info->snd_seq);
		err = PTR_ERR_OR_ZERO(msg);
		if (err)
			goto err_notify;

		err = genlmsg_reply(msg, info);
		if (err)
			goto err_notify;
	}

	return 0;

err_snapshot_create:
	region->ops->destructor(data);
err_snapshot_capture:
	__devlink_snapshot_id_decrement(devlink, snapshot_id);
	return err;

err_notify:
	devlink_region_snapshot_del(region, snapshot);
	return err;
}

static int devlink_nl_cmd_region_read_chunk_fill(struct sk_buff *msg,
						 struct devlink *devlink,
						 u8 *chunk, u32 chunk_size,
						 u64 addr)
{
	struct nlattr *chunk_attr;
	int err;

	chunk_attr = nla_nest_start_noflag(msg, DEVLINK_ATTR_REGION_CHUNK);
	if (!chunk_attr)
		return -EINVAL;

	err = nla_put(msg, DEVLINK_ATTR_REGION_CHUNK_DATA, chunk_size, chunk);
	if (err)
		goto nla_put_failure;

	err = nla_put_u64_64bit(msg, DEVLINK_ATTR_REGION_CHUNK_ADDR, addr,
				DEVLINK_ATTR_PAD);
	if (err)
		goto nla_put_failure;

	nla_nest_end(msg, chunk_attr);
	return 0;

nla_put_failure:
	nla_nest_cancel(msg, chunk_attr);
	return err;
}

#define DEVLINK_REGION_READ_CHUNK_SIZE 256

static int devlink_nl_region_read_snapshot_fill(struct sk_buff *skb,
						struct devlink *devlink,
						struct devlink_region *region,
						struct nlattr **attrs,
						u64 start_offset,
						u64 end_offset,
						u64 *new_offset)
{
	struct devlink_snapshot *snapshot;
	u64 curr_offset = start_offset;
	u32 snapshot_id;
	int err = 0;

	*new_offset = start_offset;

	snapshot_id = nla_get_u32(attrs[DEVLINK_ATTR_REGION_SNAPSHOT_ID]);
	snapshot = devlink_region_snapshot_get_by_id(region, snapshot_id);
	if (!snapshot)
		return -EINVAL;

	while (curr_offset < end_offset) {
		u32 data_size;
		u8 *data;

		if (end_offset - curr_offset < DEVLINK_REGION_READ_CHUNK_SIZE)
			data_size = end_offset - curr_offset;
		else
			data_size = DEVLINK_REGION_READ_CHUNK_SIZE;

		data = &snapshot->data[curr_offset];
		err = devlink_nl_cmd_region_read_chunk_fill(skb, devlink,
							    data, data_size,
							    curr_offset);
		if (err)
			break;

		curr_offset += data_size;
	}
	*new_offset = curr_offset;

	return err;
}

static int devlink_nl_cmd_region_read_dumpit(struct sk_buff *skb,
					     struct netlink_callback *cb)
{
	const struct genl_dumpit_info *info = genl_dumpit_info(cb);
	u64 ret_offset, start_offset, end_offset = U64_MAX;
	struct nlattr **attrs = info->attrs;
	struct devlink_port *port = NULL;
	struct devlink_region *region;
	struct nlattr *chunks_attr;
	const char *region_name;
	struct devlink *devlink;
	unsigned int index;
	void *hdr;
	int err;

	start_offset = *((u64 *)&cb->args[0]);

	mutex_lock(&devlink_mutex);
	devlink = devlink_get_from_attrs(sock_net(cb->skb->sk), attrs);
	if (IS_ERR(devlink)) {
		err = PTR_ERR(devlink);
		goto out_dev;
	}

	mutex_lock(&devlink->lock);

	if (!attrs[DEVLINK_ATTR_REGION_NAME] ||
	    !attrs[DEVLINK_ATTR_REGION_SNAPSHOT_ID]) {
		err = -EINVAL;
		goto out_unlock;
	}

	if (info->attrs[DEVLINK_ATTR_PORT_INDEX]) {
		index = nla_get_u32(info->attrs[DEVLINK_ATTR_PORT_INDEX]);

		port = devlink_port_get_by_index(devlink, index);
		if (!port) {
			err = -ENODEV;
			goto out_unlock;
		}
	}

	region_name = nla_data(attrs[DEVLINK_ATTR_REGION_NAME]);

	if (port)
		region = devlink_port_region_get_by_name(port, region_name);
	else
		region = devlink_region_get_by_name(devlink, region_name);

	if (!region) {
		err = -EINVAL;
		goto out_unlock;
	}

	if (attrs[DEVLINK_ATTR_REGION_CHUNK_ADDR] &&
	    attrs[DEVLINK_ATTR_REGION_CHUNK_LEN]) {
		if (!start_offset)
			start_offset =
				nla_get_u64(attrs[DEVLINK_ATTR_REGION_CHUNK_ADDR]);

		end_offset = nla_get_u64(attrs[DEVLINK_ATTR_REGION_CHUNK_ADDR]);
		end_offset += nla_get_u64(attrs[DEVLINK_ATTR_REGION_CHUNK_LEN]);
	}

	if (end_offset > region->size)
		end_offset = region->size;

	/* return 0 if there is no further data to read */
	if (start_offset == end_offset) {
		err = 0;
		goto out_unlock;
	}

	hdr = genlmsg_put(skb, NETLINK_CB(cb->skb).portid, cb->nlh->nlmsg_seq,
			  &devlink_nl_family, NLM_F_ACK | NLM_F_MULTI,
			  DEVLINK_CMD_REGION_READ);
	if (!hdr) {
		err = -EMSGSIZE;
		goto out_unlock;
	}

	err = devlink_nl_put_handle(skb, devlink);
	if (err)
		goto nla_put_failure;

	if (region->port) {
		err = nla_put_u32(skb, DEVLINK_ATTR_PORT_INDEX,
				  region->port->index);
		if (err)
			goto nla_put_failure;
	}

	err = nla_put_string(skb, DEVLINK_ATTR_REGION_NAME, region_name);
	if (err)
		goto nla_put_failure;

	chunks_attr = nla_nest_start_noflag(skb, DEVLINK_ATTR_REGION_CHUNKS);
	if (!chunks_attr) {
		err = -EMSGSIZE;
		goto nla_put_failure;
	}

	err = devlink_nl_region_read_snapshot_fill(skb, devlink,
						   region, attrs,
						   start_offset,
						   end_offset, &ret_offset);

	if (err && err != -EMSGSIZE)
		goto nla_put_failure;

	/* Check if there was any progress done to prevent infinite loop */
	if (ret_offset == start_offset) {
		err = -EINVAL;
		goto nla_put_failure;
	}

	*((u64 *)&cb->args[0]) = ret_offset;

	nla_nest_end(skb, chunks_attr);
	genlmsg_end(skb, hdr);
	mutex_unlock(&devlink->lock);
	mutex_unlock(&devlink_mutex);

	return skb->len;

nla_put_failure:
	genlmsg_cancel(skb, hdr);
out_unlock:
	mutex_unlock(&devlink->lock);
out_dev:
	mutex_unlock(&devlink_mutex);
	return err;
}

struct devlink_info_req {
	struct sk_buff *msg;
};

int devlink_info_driver_name_put(struct devlink_info_req *req, const char *name)
{
	return nla_put_string(req->msg, DEVLINK_ATTR_INFO_DRIVER_NAME, name);
}
EXPORT_SYMBOL_GPL(devlink_info_driver_name_put);

int devlink_info_serial_number_put(struct devlink_info_req *req, const char *sn)
{
	return nla_put_string(req->msg, DEVLINK_ATTR_INFO_SERIAL_NUMBER, sn);
}
EXPORT_SYMBOL_GPL(devlink_info_serial_number_put);

int devlink_info_board_serial_number_put(struct devlink_info_req *req,
					 const char *bsn)
{
	return nla_put_string(req->msg, DEVLINK_ATTR_INFO_BOARD_SERIAL_NUMBER,
			      bsn);
}
EXPORT_SYMBOL_GPL(devlink_info_board_serial_number_put);

static int devlink_info_version_put(struct devlink_info_req *req, int attr,
				    const char *version_name,
				    const char *version_value)
{
	struct nlattr *nest;
	int err;

	nest = nla_nest_start_noflag(req->msg, attr);
	if (!nest)
		return -EMSGSIZE;

	err = nla_put_string(req->msg, DEVLINK_ATTR_INFO_VERSION_NAME,
			     version_name);
	if (err)
		goto nla_put_failure;

	err = nla_put_string(req->msg, DEVLINK_ATTR_INFO_VERSION_VALUE,
			     version_value);
	if (err)
		goto nla_put_failure;

	nla_nest_end(req->msg, nest);

	return 0;

nla_put_failure:
	nla_nest_cancel(req->msg, nest);
	return err;
}

int devlink_info_version_fixed_put(struct devlink_info_req *req,
				   const char *version_name,
				   const char *version_value)
{
	return devlink_info_version_put(req, DEVLINK_ATTR_INFO_VERSION_FIXED,
					version_name, version_value);
}
EXPORT_SYMBOL_GPL(devlink_info_version_fixed_put);

int devlink_info_version_stored_put(struct devlink_info_req *req,
				    const char *version_name,
				    const char *version_value)
{
	return devlink_info_version_put(req, DEVLINK_ATTR_INFO_VERSION_STORED,
					version_name, version_value);
}
EXPORT_SYMBOL_GPL(devlink_info_version_stored_put);

int devlink_info_version_running_put(struct devlink_info_req *req,
				     const char *version_name,
				     const char *version_value)
{
	return devlink_info_version_put(req, DEVLINK_ATTR_INFO_VERSION_RUNNING,
					version_name, version_value);
}
EXPORT_SYMBOL_GPL(devlink_info_version_running_put);

static int
devlink_nl_info_fill(struct sk_buff *msg, struct devlink *devlink,
		     enum devlink_command cmd, u32 portid,
		     u32 seq, int flags, struct netlink_ext_ack *extack)
{
	struct devlink_info_req req;
	void *hdr;
	int err;

	hdr = genlmsg_put(msg, portid, seq, &devlink_nl_family, flags, cmd);
	if (!hdr)
		return -EMSGSIZE;

	err = -EMSGSIZE;
	if (devlink_nl_put_handle(msg, devlink))
		goto err_cancel_msg;

	req.msg = msg;
	err = devlink->ops->info_get(devlink, &req, extack);
	if (err)
		goto err_cancel_msg;

	genlmsg_end(msg, hdr);
	return 0;

err_cancel_msg:
	genlmsg_cancel(msg, hdr);
	return err;
}

static int devlink_nl_cmd_info_get_doit(struct sk_buff *skb,
					struct genl_info *info)
{
	struct devlink *devlink = info->user_ptr[0];
	struct sk_buff *msg;
	int err;

	if (!devlink->ops->info_get)
		return -EOPNOTSUPP;

	msg = nlmsg_new(NLMSG_DEFAULT_SIZE, GFP_KERNEL);
	if (!msg)
		return -ENOMEM;

	err = devlink_nl_info_fill(msg, devlink, DEVLINK_CMD_INFO_GET,
				   info->snd_portid, info->snd_seq, 0,
				   info->extack);
	if (err) {
		nlmsg_free(msg);
		return err;
	}

	return genlmsg_reply(msg, info);
}

static int devlink_nl_cmd_info_get_dumpit(struct sk_buff *msg,
					  struct netlink_callback *cb)
{
	struct devlink *devlink;
	int start = cb->args[0];
	int idx = 0;
	int err = 0;

	mutex_lock(&devlink_mutex);
	list_for_each_entry(devlink, &devlink_list, list) {
		if (!net_eq(devlink_net(devlink), sock_net(msg->sk)))
			continue;
		if (idx < start) {
			idx++;
			continue;
		}

		if (!devlink->ops->info_get) {
			idx++;
			continue;
		}

		mutex_lock(&devlink->lock);
		err = devlink_nl_info_fill(msg, devlink, DEVLINK_CMD_INFO_GET,
					   NETLINK_CB(cb->skb).portid,
					   cb->nlh->nlmsg_seq, NLM_F_MULTI,
					   cb->extack);
		mutex_unlock(&devlink->lock);
		if (err == -EOPNOTSUPP)
			err = 0;
		else if (err)
			break;
		idx++;
	}
	mutex_unlock(&devlink_mutex);

	if (err != -EMSGSIZE)
		return err;

	cb->args[0] = idx;
	return msg->len;
}

struct devlink_fmsg_item {
	struct list_head list;
	int attrtype;
	u8 nla_type;
	u16 len;
	int value[];
};

struct devlink_fmsg {
	struct list_head item_list;
	bool putting_binary; /* This flag forces enclosing of binary data
			      * in an array brackets. It forces using
			      * of designated API:
			      * devlink_fmsg_binary_pair_nest_start()
			      * devlink_fmsg_binary_pair_nest_end()
			      */
};

static struct devlink_fmsg *devlink_fmsg_alloc(void)
{
	struct devlink_fmsg *fmsg;

	fmsg = kzalloc(sizeof(*fmsg), GFP_KERNEL);
	if (!fmsg)
		return NULL;

	INIT_LIST_HEAD(&fmsg->item_list);

	return fmsg;
}

static void devlink_fmsg_free(struct devlink_fmsg *fmsg)
{
	struct devlink_fmsg_item *item, *tmp;

	list_for_each_entry_safe(item, tmp, &fmsg->item_list, list) {
		list_del(&item->list);
		kfree(item);
	}
	kfree(fmsg);
}

static int devlink_fmsg_nest_common(struct devlink_fmsg *fmsg,
				    int attrtype)
{
	struct devlink_fmsg_item *item;

	item = kzalloc(sizeof(*item), GFP_KERNEL);
	if (!item)
		return -ENOMEM;

	item->attrtype = attrtype;
	list_add_tail(&item->list, &fmsg->item_list);

	return 0;
}

int devlink_fmsg_obj_nest_start(struct devlink_fmsg *fmsg)
{
	if (fmsg->putting_binary)
		return -EINVAL;

	return devlink_fmsg_nest_common(fmsg, DEVLINK_ATTR_FMSG_OBJ_NEST_START);
}
EXPORT_SYMBOL_GPL(devlink_fmsg_obj_nest_start);

static int devlink_fmsg_nest_end(struct devlink_fmsg *fmsg)
{
	if (fmsg->putting_binary)
		return -EINVAL;

	return devlink_fmsg_nest_common(fmsg, DEVLINK_ATTR_FMSG_NEST_END);
}

int devlink_fmsg_obj_nest_end(struct devlink_fmsg *fmsg)
{
	if (fmsg->putting_binary)
		return -EINVAL;

	return devlink_fmsg_nest_end(fmsg);
}
EXPORT_SYMBOL_GPL(devlink_fmsg_obj_nest_end);

#define DEVLINK_FMSG_MAX_SIZE (GENLMSG_DEFAULT_SIZE - GENL_HDRLEN - NLA_HDRLEN)

static int devlink_fmsg_put_name(struct devlink_fmsg *fmsg, const char *name)
{
	struct devlink_fmsg_item *item;

	if (fmsg->putting_binary)
		return -EINVAL;

	if (strlen(name) + 1 > DEVLINK_FMSG_MAX_SIZE)
		return -EMSGSIZE;

	item = kzalloc(sizeof(*item) + strlen(name) + 1, GFP_KERNEL);
	if (!item)
		return -ENOMEM;

	item->nla_type = NLA_NUL_STRING;
	item->len = strlen(name) + 1;
	item->attrtype = DEVLINK_ATTR_FMSG_OBJ_NAME;
	memcpy(&item->value, name, item->len);
	list_add_tail(&item->list, &fmsg->item_list);

	return 0;
}

int devlink_fmsg_pair_nest_start(struct devlink_fmsg *fmsg, const char *name)
{
	int err;

	if (fmsg->putting_binary)
		return -EINVAL;

	err = devlink_fmsg_nest_common(fmsg, DEVLINK_ATTR_FMSG_PAIR_NEST_START);
	if (err)
		return err;

	err = devlink_fmsg_put_name(fmsg, name);
	if (err)
		return err;

	return 0;
}
EXPORT_SYMBOL_GPL(devlink_fmsg_pair_nest_start);

int devlink_fmsg_pair_nest_end(struct devlink_fmsg *fmsg)
{
	if (fmsg->putting_binary)
		return -EINVAL;

	return devlink_fmsg_nest_end(fmsg);
}
EXPORT_SYMBOL_GPL(devlink_fmsg_pair_nest_end);

int devlink_fmsg_arr_pair_nest_start(struct devlink_fmsg *fmsg,
				     const char *name)
{
	int err;

	if (fmsg->putting_binary)
		return -EINVAL;

	err = devlink_fmsg_pair_nest_start(fmsg, name);
	if (err)
		return err;

	err = devlink_fmsg_nest_common(fmsg, DEVLINK_ATTR_FMSG_ARR_NEST_START);
	if (err)
		return err;

	return 0;
}
EXPORT_SYMBOL_GPL(devlink_fmsg_arr_pair_nest_start);

int devlink_fmsg_arr_pair_nest_end(struct devlink_fmsg *fmsg)
{
	int err;

	if (fmsg->putting_binary)
		return -EINVAL;

	err = devlink_fmsg_nest_end(fmsg);
	if (err)
		return err;

	err = devlink_fmsg_nest_end(fmsg);
	if (err)
		return err;

	return 0;
}
EXPORT_SYMBOL_GPL(devlink_fmsg_arr_pair_nest_end);

int devlink_fmsg_binary_pair_nest_start(struct devlink_fmsg *fmsg,
					const char *name)
{
	int err;

	err = devlink_fmsg_arr_pair_nest_start(fmsg, name);
	if (err)
		return err;

	fmsg->putting_binary = true;
	return err;
}
EXPORT_SYMBOL_GPL(devlink_fmsg_binary_pair_nest_start);

int devlink_fmsg_binary_pair_nest_end(struct devlink_fmsg *fmsg)
{
	if (!fmsg->putting_binary)
		return -EINVAL;

	fmsg->putting_binary = false;
	return devlink_fmsg_arr_pair_nest_end(fmsg);
}
EXPORT_SYMBOL_GPL(devlink_fmsg_binary_pair_nest_end);

static int devlink_fmsg_put_value(struct devlink_fmsg *fmsg,
				  const void *value, u16 value_len,
				  u8 value_nla_type)
{
	struct devlink_fmsg_item *item;

	if (value_len > DEVLINK_FMSG_MAX_SIZE)
		return -EMSGSIZE;

	item = kzalloc(sizeof(*item) + value_len, GFP_KERNEL);
	if (!item)
		return -ENOMEM;

	item->nla_type = value_nla_type;
	item->len = value_len;
	item->attrtype = DEVLINK_ATTR_FMSG_OBJ_VALUE_DATA;
	memcpy(&item->value, value, item->len);
	list_add_tail(&item->list, &fmsg->item_list);

	return 0;
}

int devlink_fmsg_bool_put(struct devlink_fmsg *fmsg, bool value)
{
	if (fmsg->putting_binary)
		return -EINVAL;

	return devlink_fmsg_put_value(fmsg, &value, sizeof(value), NLA_FLAG);
}
EXPORT_SYMBOL_GPL(devlink_fmsg_bool_put);

int devlink_fmsg_u8_put(struct devlink_fmsg *fmsg, u8 value)
{
	if (fmsg->putting_binary)
		return -EINVAL;

	return devlink_fmsg_put_value(fmsg, &value, sizeof(value), NLA_U8);
}
EXPORT_SYMBOL_GPL(devlink_fmsg_u8_put);

int devlink_fmsg_u32_put(struct devlink_fmsg *fmsg, u32 value)
{
	if (fmsg->putting_binary)
		return -EINVAL;

	return devlink_fmsg_put_value(fmsg, &value, sizeof(value), NLA_U32);
}
EXPORT_SYMBOL_GPL(devlink_fmsg_u32_put);

int devlink_fmsg_u64_put(struct devlink_fmsg *fmsg, u64 value)
{
	if (fmsg->putting_binary)
		return -EINVAL;

	return devlink_fmsg_put_value(fmsg, &value, sizeof(value), NLA_U64);
}
EXPORT_SYMBOL_GPL(devlink_fmsg_u64_put);

int devlink_fmsg_string_put(struct devlink_fmsg *fmsg, const char *value)
{
	if (fmsg->putting_binary)
		return -EINVAL;

	return devlink_fmsg_put_value(fmsg, value, strlen(value) + 1,
				      NLA_NUL_STRING);
}
EXPORT_SYMBOL_GPL(devlink_fmsg_string_put);

int devlink_fmsg_binary_put(struct devlink_fmsg *fmsg, const void *value,
			    u16 value_len)
{
	if (!fmsg->putting_binary)
		return -EINVAL;

	return devlink_fmsg_put_value(fmsg, value, value_len, NLA_BINARY);
}
EXPORT_SYMBOL_GPL(devlink_fmsg_binary_put);

int devlink_fmsg_bool_pair_put(struct devlink_fmsg *fmsg, const char *name,
			       bool value)
{
	int err;

	err = devlink_fmsg_pair_nest_start(fmsg, name);
	if (err)
		return err;

	err = devlink_fmsg_bool_put(fmsg, value);
	if (err)
		return err;

	err = devlink_fmsg_pair_nest_end(fmsg);
	if (err)
		return err;

	return 0;
}
EXPORT_SYMBOL_GPL(devlink_fmsg_bool_pair_put);

int devlink_fmsg_u8_pair_put(struct devlink_fmsg *fmsg, const char *name,
			     u8 value)
{
	int err;

	err = devlink_fmsg_pair_nest_start(fmsg, name);
	if (err)
		return err;

	err = devlink_fmsg_u8_put(fmsg, value);
	if (err)
		return err;

	err = devlink_fmsg_pair_nest_end(fmsg);
	if (err)
		return err;

	return 0;
}
EXPORT_SYMBOL_GPL(devlink_fmsg_u8_pair_put);

int devlink_fmsg_u32_pair_put(struct devlink_fmsg *fmsg, const char *name,
			      u32 value)
{
	int err;

	err = devlink_fmsg_pair_nest_start(fmsg, name);
	if (err)
		return err;

	err = devlink_fmsg_u32_put(fmsg, value);
	if (err)
		return err;

	err = devlink_fmsg_pair_nest_end(fmsg);
	if (err)
		return err;

	return 0;
}
EXPORT_SYMBOL_GPL(devlink_fmsg_u32_pair_put);

int devlink_fmsg_u64_pair_put(struct devlink_fmsg *fmsg, const char *name,
			      u64 value)
{
	int err;

	err = devlink_fmsg_pair_nest_start(fmsg, name);
	if (err)
		return err;

	err = devlink_fmsg_u64_put(fmsg, value);
	if (err)
		return err;

	err = devlink_fmsg_pair_nest_end(fmsg);
	if (err)
		return err;

	return 0;
}
EXPORT_SYMBOL_GPL(devlink_fmsg_u64_pair_put);

int devlink_fmsg_string_pair_put(struct devlink_fmsg *fmsg, const char *name,
				 const char *value)
{
	int err;

	err = devlink_fmsg_pair_nest_start(fmsg, name);
	if (err)
		return err;

	err = devlink_fmsg_string_put(fmsg, value);
	if (err)
		return err;

	err = devlink_fmsg_pair_nest_end(fmsg);
	if (err)
		return err;

	return 0;
}
EXPORT_SYMBOL_GPL(devlink_fmsg_string_pair_put);

int devlink_fmsg_binary_pair_put(struct devlink_fmsg *fmsg, const char *name,
				 const void *value, u32 value_len)
{
	u32 data_size;
	int end_err;
	u32 offset;
	int err;

	err = devlink_fmsg_binary_pair_nest_start(fmsg, name);
	if (err)
		return err;

	for (offset = 0; offset < value_len; offset += data_size) {
		data_size = value_len - offset;
		if (data_size > DEVLINK_FMSG_MAX_SIZE)
			data_size = DEVLINK_FMSG_MAX_SIZE;
		err = devlink_fmsg_binary_put(fmsg, value + offset, data_size);
		if (err)
			break;
		/* Exit from loop with a break (instead of
		 * return) to make sure putting_binary is turned off in
		 * devlink_fmsg_binary_pair_nest_end
		 */
	}

	end_err = devlink_fmsg_binary_pair_nest_end(fmsg);
	if (end_err)
		err = end_err;

	return err;
}
EXPORT_SYMBOL_GPL(devlink_fmsg_binary_pair_put);

static int
devlink_fmsg_item_fill_type(struct devlink_fmsg_item *msg, struct sk_buff *skb)
{
	switch (msg->nla_type) {
	case NLA_FLAG:
	case NLA_U8:
	case NLA_U32:
	case NLA_U64:
	case NLA_NUL_STRING:
	case NLA_BINARY:
		return nla_put_u8(skb, DEVLINK_ATTR_FMSG_OBJ_VALUE_TYPE,
				  msg->nla_type);
	default:
		return -EINVAL;
	}
}

static int
devlink_fmsg_item_fill_data(struct devlink_fmsg_item *msg, struct sk_buff *skb)
{
	int attrtype = DEVLINK_ATTR_FMSG_OBJ_VALUE_DATA;
	u8 tmp;

	switch (msg->nla_type) {
	case NLA_FLAG:
		/* Always provide flag data, regardless of its value */
		tmp = *(bool *) msg->value;

		return nla_put_u8(skb, attrtype, tmp);
	case NLA_U8:
		return nla_put_u8(skb, attrtype, *(u8 *) msg->value);
	case NLA_U32:
		return nla_put_u32(skb, attrtype, *(u32 *) msg->value);
	case NLA_U64:
		return nla_put_u64_64bit(skb, attrtype, *(u64 *) msg->value,
					 DEVLINK_ATTR_PAD);
	case NLA_NUL_STRING:
		return nla_put_string(skb, attrtype, (char *) &msg->value);
	case NLA_BINARY:
		return nla_put(skb, attrtype, msg->len, (void *) &msg->value);
	default:
		return -EINVAL;
	}
}

static int
devlink_fmsg_prepare_skb(struct devlink_fmsg *fmsg, struct sk_buff *skb,
			 int *start)
{
	struct devlink_fmsg_item *item;
	struct nlattr *fmsg_nlattr;
	int i = 0;
	int err;

	fmsg_nlattr = nla_nest_start_noflag(skb, DEVLINK_ATTR_FMSG);
	if (!fmsg_nlattr)
		return -EMSGSIZE;

	list_for_each_entry(item, &fmsg->item_list, list) {
		if (i < *start) {
			i++;
			continue;
		}

		switch (item->attrtype) {
		case DEVLINK_ATTR_FMSG_OBJ_NEST_START:
		case DEVLINK_ATTR_FMSG_PAIR_NEST_START:
		case DEVLINK_ATTR_FMSG_ARR_NEST_START:
		case DEVLINK_ATTR_FMSG_NEST_END:
			err = nla_put_flag(skb, item->attrtype);
			break;
		case DEVLINK_ATTR_FMSG_OBJ_VALUE_DATA:
			err = devlink_fmsg_item_fill_type(item, skb);
			if (err)
				break;
			err = devlink_fmsg_item_fill_data(item, skb);
			break;
		case DEVLINK_ATTR_FMSG_OBJ_NAME:
			err = nla_put_string(skb, item->attrtype,
					     (char *) &item->value);
			break;
		default:
			err = -EINVAL;
			break;
		}
		if (!err)
			*start = ++i;
		else
			break;
	}

	nla_nest_end(skb, fmsg_nlattr);
	return err;
}

static int devlink_fmsg_snd(struct devlink_fmsg *fmsg,
			    struct genl_info *info,
			    enum devlink_command cmd, int flags)
{
	struct nlmsghdr *nlh;
	struct sk_buff *skb;
	bool last = false;
	int index = 0;
	void *hdr;
	int err;

	while (!last) {
		int tmp_index = index;

		skb = genlmsg_new(GENLMSG_DEFAULT_SIZE, GFP_KERNEL);
		if (!skb)
			return -ENOMEM;

		hdr = genlmsg_put(skb, info->snd_portid, info->snd_seq,
				  &devlink_nl_family, flags | NLM_F_MULTI, cmd);
		if (!hdr) {
			err = -EMSGSIZE;
			goto nla_put_failure;
		}

		err = devlink_fmsg_prepare_skb(fmsg, skb, &index);
		if (!err)
			last = true;
		else if (err != -EMSGSIZE || tmp_index == index)
			goto nla_put_failure;

		genlmsg_end(skb, hdr);
		err = genlmsg_reply(skb, info);
		if (err)
			return err;
	}

	skb = genlmsg_new(GENLMSG_DEFAULT_SIZE, GFP_KERNEL);
	if (!skb)
		return -ENOMEM;
	nlh = nlmsg_put(skb, info->snd_portid, info->snd_seq,
			NLMSG_DONE, 0, flags | NLM_F_MULTI);
	if (!nlh) {
		err = -EMSGSIZE;
		goto nla_put_failure;
	}

	return genlmsg_reply(skb, info);

nla_put_failure:
	nlmsg_free(skb);
	return err;
}

static int devlink_fmsg_dumpit(struct devlink_fmsg *fmsg, struct sk_buff *skb,
			       struct netlink_callback *cb,
			       enum devlink_command cmd)
{
	int index = cb->args[0];
	int tmp_index = index;
	void *hdr;
	int err;

	hdr = genlmsg_put(skb, NETLINK_CB(cb->skb).portid, cb->nlh->nlmsg_seq,
			  &devlink_nl_family, NLM_F_ACK | NLM_F_MULTI, cmd);
	if (!hdr) {
		err = -EMSGSIZE;
		goto nla_put_failure;
	}

	err = devlink_fmsg_prepare_skb(fmsg, skb, &index);
	if ((err && err != -EMSGSIZE) || tmp_index == index)
		goto nla_put_failure;

	cb->args[0] = index;
	genlmsg_end(skb, hdr);
	return skb->len;

nla_put_failure:
	genlmsg_cancel(skb, hdr);
	return err;
}

struct devlink_health_reporter {
	struct list_head list;
	void *priv;
	const struct devlink_health_reporter_ops *ops;
	struct devlink *devlink;
	struct devlink_port *devlink_port;
	struct devlink_fmsg *dump_fmsg;
	struct mutex dump_lock; /* lock parallel read/write from dump buffers */
	u64 graceful_period;
	bool auto_recover;
	bool auto_dump;
	u8 health_state;
	u64 dump_ts;
	u64 dump_real_ts;
	u64 error_count;
	u64 recovery_count;
	u64 last_recovery_ts;
	refcount_t refcount;
};

void *
devlink_health_reporter_priv(struct devlink_health_reporter *reporter)
{
	return reporter->priv;
}
EXPORT_SYMBOL_GPL(devlink_health_reporter_priv);

static struct devlink_health_reporter *
__devlink_health_reporter_find_by_name(struct list_head *reporter_list,
				       struct mutex *list_lock,
				       const char *reporter_name)
{
	struct devlink_health_reporter *reporter;

	lockdep_assert_held(list_lock);
	list_for_each_entry(reporter, reporter_list, list)
		if (!strcmp(reporter->ops->name, reporter_name))
			return reporter;
	return NULL;
}

static struct devlink_health_reporter *
devlink_health_reporter_find_by_name(struct devlink *devlink,
				     const char *reporter_name)
{
	return __devlink_health_reporter_find_by_name(&devlink->reporter_list,
						      &devlink->reporters_lock,
						      reporter_name);
}

static struct devlink_health_reporter *
devlink_port_health_reporter_find_by_name(struct devlink_port *devlink_port,
					  const char *reporter_name)
{
	return __devlink_health_reporter_find_by_name(&devlink_port->reporter_list,
						      &devlink_port->reporters_lock,
						      reporter_name);
}

static struct devlink_health_reporter *
__devlink_health_reporter_create(struct devlink *devlink,
				 const struct devlink_health_reporter_ops *ops,
				 u64 graceful_period, void *priv)
{
	struct devlink_health_reporter *reporter;

	if (WARN_ON(graceful_period && !ops->recover))
		return ERR_PTR(-EINVAL);

	reporter = kzalloc(sizeof(*reporter), GFP_KERNEL);
	if (!reporter)
		return ERR_PTR(-ENOMEM);

	reporter->priv = priv;
	reporter->ops = ops;
	reporter->devlink = devlink;
	reporter->graceful_period = graceful_period;
	reporter->auto_recover = !!ops->recover;
	reporter->auto_dump = !!ops->dump;
	mutex_init(&reporter->dump_lock);
	refcount_set(&reporter->refcount, 1);
	return reporter;
}

/**
 *	devlink_port_health_reporter_create - create devlink health reporter for
 *	                                      specified port instance
 *
 *	@port: devlink_port which should contain the new reporter
 *	@ops: ops
 *	@graceful_period: to avoid recovery loops, in msecs
 *	@priv: priv
 */
struct devlink_health_reporter *
devlink_port_health_reporter_create(struct devlink_port *port,
				    const struct devlink_health_reporter_ops *ops,
				    u64 graceful_period, void *priv)
{
	struct devlink_health_reporter *reporter;

	mutex_lock(&port->reporters_lock);
	if (__devlink_health_reporter_find_by_name(&port->reporter_list,
						   &port->reporters_lock, ops->name)) {
		reporter = ERR_PTR(-EEXIST);
		goto unlock;
	}

	reporter = __devlink_health_reporter_create(port->devlink, ops,
						    graceful_period, priv);
	if (IS_ERR(reporter))
		goto unlock;

	reporter->devlink_port = port;
	list_add_tail(&reporter->list, &port->reporter_list);
unlock:
	mutex_unlock(&port->reporters_lock);
	return reporter;
}
EXPORT_SYMBOL_GPL(devlink_port_health_reporter_create);

/**
 *	devlink_health_reporter_create - create devlink health reporter
 *
 *	@devlink: devlink
 *	@ops: ops
 *	@graceful_period: to avoid recovery loops, in msecs
 *	@priv: priv
 */
struct devlink_health_reporter *
devlink_health_reporter_create(struct devlink *devlink,
			       const struct devlink_health_reporter_ops *ops,
			       u64 graceful_period, void *priv)
{
	struct devlink_health_reporter *reporter;

	mutex_lock(&devlink->reporters_lock);
	if (devlink_health_reporter_find_by_name(devlink, ops->name)) {
		reporter = ERR_PTR(-EEXIST);
		goto unlock;
	}

	reporter = __devlink_health_reporter_create(devlink, ops,
						    graceful_period, priv);
	if (IS_ERR(reporter))
		goto unlock;

	list_add_tail(&reporter->list, &devlink->reporter_list);
unlock:
	mutex_unlock(&devlink->reporters_lock);
	return reporter;
}
EXPORT_SYMBOL_GPL(devlink_health_reporter_create);

static void
devlink_health_reporter_free(struct devlink_health_reporter *reporter)
{
	mutex_destroy(&reporter->dump_lock);
	if (reporter->dump_fmsg)
		devlink_fmsg_free(reporter->dump_fmsg);
	kfree(reporter);
}

static void
devlink_health_reporter_put(struct devlink_health_reporter *reporter)
{
	if (refcount_dec_and_test(&reporter->refcount))
		devlink_health_reporter_free(reporter);
}

static void
__devlink_health_reporter_destroy(struct devlink_health_reporter *reporter)
{
	list_del(&reporter->list);
	devlink_health_reporter_put(reporter);
}

/**
 *	devlink_health_reporter_destroy - destroy devlink health reporter
 *
 *	@reporter: devlink health reporter to destroy
 */
void
devlink_health_reporter_destroy(struct devlink_health_reporter *reporter)
{
	struct mutex *lock = &reporter->devlink->reporters_lock;

	mutex_lock(lock);
	__devlink_health_reporter_destroy(reporter);
	mutex_unlock(lock);
}
EXPORT_SYMBOL_GPL(devlink_health_reporter_destroy);

/**
 *	devlink_port_health_reporter_destroy - destroy devlink port health reporter
 *
 *	@reporter: devlink health reporter to destroy
 */
void
devlink_port_health_reporter_destroy(struct devlink_health_reporter *reporter)
{
	struct mutex *lock = &reporter->devlink_port->reporters_lock;

	mutex_lock(lock);
	__devlink_health_reporter_destroy(reporter);
	mutex_unlock(lock);
}
EXPORT_SYMBOL_GPL(devlink_port_health_reporter_destroy);

static int
devlink_nl_health_reporter_fill(struct sk_buff *msg,
				struct devlink *devlink,
				struct devlink_health_reporter *reporter,
				enum devlink_command cmd, u32 portid,
				u32 seq, int flags)
{
	struct nlattr *reporter_attr;
	void *hdr;

	hdr = genlmsg_put(msg, portid, seq, &devlink_nl_family, flags, cmd);
	if (!hdr)
		return -EMSGSIZE;

	if (devlink_nl_put_handle(msg, devlink))
		goto genlmsg_cancel;

	if (reporter->devlink_port) {
		if (nla_put_u32(msg, DEVLINK_ATTR_PORT_INDEX, reporter->devlink_port->index))
			goto genlmsg_cancel;
	}
	reporter_attr = nla_nest_start_noflag(msg,
					      DEVLINK_ATTR_HEALTH_REPORTER);
	if (!reporter_attr)
		goto genlmsg_cancel;
	if (nla_put_string(msg, DEVLINK_ATTR_HEALTH_REPORTER_NAME,
			   reporter->ops->name))
		goto reporter_nest_cancel;
	if (nla_put_u8(msg, DEVLINK_ATTR_HEALTH_REPORTER_STATE,
		       reporter->health_state))
		goto reporter_nest_cancel;
	if (nla_put_u64_64bit(msg, DEVLINK_ATTR_HEALTH_REPORTER_ERR_COUNT,
			      reporter->error_count, DEVLINK_ATTR_PAD))
		goto reporter_nest_cancel;
	if (nla_put_u64_64bit(msg, DEVLINK_ATTR_HEALTH_REPORTER_RECOVER_COUNT,
			      reporter->recovery_count, DEVLINK_ATTR_PAD))
		goto reporter_nest_cancel;
	if (reporter->ops->recover &&
	    nla_put_u64_64bit(msg, DEVLINK_ATTR_HEALTH_REPORTER_GRACEFUL_PERIOD,
			      reporter->graceful_period,
			      DEVLINK_ATTR_PAD))
		goto reporter_nest_cancel;
	if (reporter->ops->recover &&
	    nla_put_u8(msg, DEVLINK_ATTR_HEALTH_REPORTER_AUTO_RECOVER,
		       reporter->auto_recover))
		goto reporter_nest_cancel;
	if (reporter->dump_fmsg &&
	    nla_put_u64_64bit(msg, DEVLINK_ATTR_HEALTH_REPORTER_DUMP_TS,
			      jiffies_to_msecs(reporter->dump_ts),
			      DEVLINK_ATTR_PAD))
		goto reporter_nest_cancel;
	if (reporter->dump_fmsg &&
	    nla_put_u64_64bit(msg, DEVLINK_ATTR_HEALTH_REPORTER_DUMP_TS_NS,
			      reporter->dump_real_ts, DEVLINK_ATTR_PAD))
		goto reporter_nest_cancel;
	if (reporter->ops->dump &&
	    nla_put_u8(msg, DEVLINK_ATTR_HEALTH_REPORTER_AUTO_DUMP,
		       reporter->auto_dump))
		goto reporter_nest_cancel;

	nla_nest_end(msg, reporter_attr);
	genlmsg_end(msg, hdr);
	return 0;

reporter_nest_cancel:
	nla_nest_end(msg, reporter_attr);
genlmsg_cancel:
	genlmsg_cancel(msg, hdr);
	return -EMSGSIZE;
}

static void devlink_recover_notify(struct devlink_health_reporter *reporter,
				   enum devlink_command cmd)
{
	struct sk_buff *msg;
	int err;

	WARN_ON(cmd != DEVLINK_CMD_HEALTH_REPORTER_RECOVER);

	msg = nlmsg_new(NLMSG_DEFAULT_SIZE, GFP_KERNEL);
	if (!msg)
		return;

	err = devlink_nl_health_reporter_fill(msg, reporter->devlink,
					      reporter, cmd, 0, 0, 0);
	if (err) {
		nlmsg_free(msg);
		return;
	}

	genlmsg_multicast_netns(&devlink_nl_family,
				devlink_net(reporter->devlink),
				msg, 0, DEVLINK_MCGRP_CONFIG, GFP_KERNEL);
}

void
devlink_health_reporter_recovery_done(struct devlink_health_reporter *reporter)
{
	reporter->recovery_count++;
	reporter->last_recovery_ts = jiffies;
}
EXPORT_SYMBOL_GPL(devlink_health_reporter_recovery_done);

static int
devlink_health_reporter_recover(struct devlink_health_reporter *reporter,
				void *priv_ctx, struct netlink_ext_ack *extack)
{
	int err;

	if (reporter->health_state == DEVLINK_HEALTH_REPORTER_STATE_HEALTHY)
		return 0;

	if (!reporter->ops->recover)
		return -EOPNOTSUPP;

	err = reporter->ops->recover(reporter, priv_ctx, extack);
	if (err)
		return err;

	devlink_health_reporter_recovery_done(reporter);
	reporter->health_state = DEVLINK_HEALTH_REPORTER_STATE_HEALTHY;
	devlink_recover_notify(reporter, DEVLINK_CMD_HEALTH_REPORTER_RECOVER);

	return 0;
}

static void
devlink_health_dump_clear(struct devlink_health_reporter *reporter)
{
	if (!reporter->dump_fmsg)
		return;
	devlink_fmsg_free(reporter->dump_fmsg);
	reporter->dump_fmsg = NULL;
}

static int devlink_health_do_dump(struct devlink_health_reporter *reporter,
				  void *priv_ctx,
				  struct netlink_ext_ack *extack)
{
	int err;

	if (!reporter->ops->dump)
		return 0;

	if (reporter->dump_fmsg)
		return 0;

	reporter->dump_fmsg = devlink_fmsg_alloc();
	if (!reporter->dump_fmsg) {
		err = -ENOMEM;
		return err;
	}

	err = devlink_fmsg_obj_nest_start(reporter->dump_fmsg);
	if (err)
		goto dump_err;

	err = reporter->ops->dump(reporter, reporter->dump_fmsg,
				  priv_ctx, extack);
	if (err)
		goto dump_err;

	err = devlink_fmsg_obj_nest_end(reporter->dump_fmsg);
	if (err)
		goto dump_err;

	reporter->dump_ts = jiffies;
	reporter->dump_real_ts = ktime_get_real_ns();

	return 0;

dump_err:
	devlink_health_dump_clear(reporter);
	return err;
}

int devlink_health_report(struct devlink_health_reporter *reporter,
			  const char *msg, void *priv_ctx)
{
	enum devlink_health_reporter_state prev_health_state;
	struct devlink *devlink = reporter->devlink;
	unsigned long recover_ts_threshold;

	/* write a log message of the current error */
	WARN_ON(!msg);
	trace_devlink_health_report(devlink, reporter->ops->name, msg);
	reporter->error_count++;
	prev_health_state = reporter->health_state;
	reporter->health_state = DEVLINK_HEALTH_REPORTER_STATE_ERROR;
	devlink_recover_notify(reporter, DEVLINK_CMD_HEALTH_REPORTER_RECOVER);

	/* abort if the previous error wasn't recovered */
	recover_ts_threshold = reporter->last_recovery_ts +
			       msecs_to_jiffies(reporter->graceful_period);
	if (reporter->auto_recover &&
	    (prev_health_state != DEVLINK_HEALTH_REPORTER_STATE_HEALTHY ||
	     (reporter->last_recovery_ts && reporter->recovery_count &&
	      time_is_after_jiffies(recover_ts_threshold)))) {
		trace_devlink_health_recover_aborted(devlink,
						     reporter->ops->name,
						     reporter->health_state,
						     jiffies -
						     reporter->last_recovery_ts);
		return -ECANCELED;
	}

	reporter->health_state = DEVLINK_HEALTH_REPORTER_STATE_ERROR;

	if (reporter->auto_dump) {
		mutex_lock(&reporter->dump_lock);
		/* store current dump of current error, for later analysis */
		devlink_health_do_dump(reporter, priv_ctx, NULL);
		mutex_unlock(&reporter->dump_lock);
	}

	if (reporter->auto_recover)
		return devlink_health_reporter_recover(reporter,
						       priv_ctx, NULL);

	return 0;
}
EXPORT_SYMBOL_GPL(devlink_health_report);

static struct devlink_health_reporter *
devlink_health_reporter_get_from_attrs(struct devlink *devlink,
				       struct nlattr **attrs)
{
	struct devlink_health_reporter *reporter;
	struct devlink_port *devlink_port;
	char *reporter_name;

	if (!attrs[DEVLINK_ATTR_HEALTH_REPORTER_NAME])
		return NULL;

	reporter_name = nla_data(attrs[DEVLINK_ATTR_HEALTH_REPORTER_NAME]);
	devlink_port = devlink_port_get_from_attrs(devlink, attrs);
	if (IS_ERR(devlink_port)) {
		mutex_lock(&devlink->reporters_lock);
		reporter = devlink_health_reporter_find_by_name(devlink, reporter_name);
		if (reporter)
			refcount_inc(&reporter->refcount);
		mutex_unlock(&devlink->reporters_lock);
	} else {
		mutex_lock(&devlink_port->reporters_lock);
		reporter = devlink_port_health_reporter_find_by_name(devlink_port, reporter_name);
		if (reporter)
			refcount_inc(&reporter->refcount);
		mutex_unlock(&devlink_port->reporters_lock);
	}

	return reporter;
}

static struct devlink_health_reporter *
devlink_health_reporter_get_from_info(struct devlink *devlink,
				      struct genl_info *info)
{
	return devlink_health_reporter_get_from_attrs(devlink, info->attrs);
}

static struct devlink_health_reporter *
devlink_health_reporter_get_from_cb(struct netlink_callback *cb)
{
	const struct genl_dumpit_info *info = genl_dumpit_info(cb);
	struct devlink_health_reporter *reporter;
	struct nlattr **attrs = info->attrs;
	struct devlink *devlink;

	mutex_lock(&devlink_mutex);
	devlink = devlink_get_from_attrs(sock_net(cb->skb->sk), attrs);
	if (IS_ERR(devlink))
		goto unlock;

	reporter = devlink_health_reporter_get_from_attrs(devlink, attrs);
	mutex_unlock(&devlink_mutex);
	return reporter;
unlock:
	mutex_unlock(&devlink_mutex);
	return NULL;
}

void
devlink_health_reporter_state_update(struct devlink_health_reporter *reporter,
				     enum devlink_health_reporter_state state)
{
	if (WARN_ON(state != DEVLINK_HEALTH_REPORTER_STATE_HEALTHY &&
		    state != DEVLINK_HEALTH_REPORTER_STATE_ERROR))
		return;

	if (reporter->health_state == state)
		return;

	reporter->health_state = state;
	trace_devlink_health_reporter_state_update(reporter->devlink,
						   reporter->ops->name, state);
	devlink_recover_notify(reporter, DEVLINK_CMD_HEALTH_REPORTER_RECOVER);
}
EXPORT_SYMBOL_GPL(devlink_health_reporter_state_update);

static int devlink_nl_cmd_health_reporter_get_doit(struct sk_buff *skb,
						   struct genl_info *info)
{
	struct devlink *devlink = info->user_ptr[0];
	struct devlink_health_reporter *reporter;
	struct sk_buff *msg;
	int err;

	reporter = devlink_health_reporter_get_from_info(devlink, info);
	if (!reporter)
		return -EINVAL;

	msg = nlmsg_new(NLMSG_DEFAULT_SIZE, GFP_KERNEL);
	if (!msg) {
		err = -ENOMEM;
		goto out;
	}

	err = devlink_nl_health_reporter_fill(msg, devlink, reporter,
					      DEVLINK_CMD_HEALTH_REPORTER_GET,
					      info->snd_portid, info->snd_seq,
					      0);
	if (err) {
		nlmsg_free(msg);
		goto out;
	}

	err = genlmsg_reply(msg, info);
out:
	devlink_health_reporter_put(reporter);
	return err;
}

static int
devlink_nl_cmd_health_reporter_get_dumpit(struct sk_buff *msg,
					  struct netlink_callback *cb)
{
	struct devlink_health_reporter *reporter;
	struct devlink_port *port;
	struct devlink *devlink;
	int start = cb->args[0];
	int idx = 0;
	int err;

	mutex_lock(&devlink_mutex);
	list_for_each_entry(devlink, &devlink_list, list) {
		if (!net_eq(devlink_net(devlink), sock_net(msg->sk)))
			continue;
		mutex_lock(&devlink->reporters_lock);
		list_for_each_entry(reporter, &devlink->reporter_list,
				    list) {
			if (idx < start) {
				idx++;
				continue;
			}
			err = devlink_nl_health_reporter_fill(msg, devlink,
							      reporter,
							      DEVLINK_CMD_HEALTH_REPORTER_GET,
							      NETLINK_CB(cb->skb).portid,
							      cb->nlh->nlmsg_seq,
							      NLM_F_MULTI);
			if (err) {
				mutex_unlock(&devlink->reporters_lock);
				goto out;
			}
			idx++;
		}
		mutex_unlock(&devlink->reporters_lock);
	}

	list_for_each_entry(devlink, &devlink_list, list) {
		if (!net_eq(devlink_net(devlink), sock_net(msg->sk)))
			continue;
		mutex_lock(&devlink->lock);
		list_for_each_entry(port, &devlink->port_list, list) {
			mutex_lock(&port->reporters_lock);
			list_for_each_entry(reporter, &port->reporter_list, list) {
				if (idx < start) {
					idx++;
					continue;
				}
				err = devlink_nl_health_reporter_fill(msg, devlink, reporter,
								      DEVLINK_CMD_HEALTH_REPORTER_GET,
								      NETLINK_CB(cb->skb).portid,
								      cb->nlh->nlmsg_seq,
								      NLM_F_MULTI);
				if (err) {
					mutex_unlock(&port->reporters_lock);
					mutex_unlock(&devlink->lock);
					goto out;
				}
				idx++;
			}
			mutex_unlock(&port->reporters_lock);
		}
		mutex_unlock(&devlink->lock);
	}
out:
	mutex_unlock(&devlink_mutex);

	cb->args[0] = idx;
	return msg->len;
}

static int
devlink_nl_cmd_health_reporter_set_doit(struct sk_buff *skb,
					struct genl_info *info)
{
	struct devlink *devlink = info->user_ptr[0];
	struct devlink_health_reporter *reporter;
	int err;

	reporter = devlink_health_reporter_get_from_info(devlink, info);
	if (!reporter)
		return -EINVAL;

	if (!reporter->ops->recover &&
	    (info->attrs[DEVLINK_ATTR_HEALTH_REPORTER_GRACEFUL_PERIOD] ||
	     info->attrs[DEVLINK_ATTR_HEALTH_REPORTER_AUTO_RECOVER])) {
		err = -EOPNOTSUPP;
		goto out;
	}
	if (!reporter->ops->dump &&
	    info->attrs[DEVLINK_ATTR_HEALTH_REPORTER_AUTO_DUMP]) {
		err = -EOPNOTSUPP;
		goto out;
	}

	if (info->attrs[DEVLINK_ATTR_HEALTH_REPORTER_GRACEFUL_PERIOD])
		reporter->graceful_period =
			nla_get_u64(info->attrs[DEVLINK_ATTR_HEALTH_REPORTER_GRACEFUL_PERIOD]);

	if (info->attrs[DEVLINK_ATTR_HEALTH_REPORTER_AUTO_RECOVER])
		reporter->auto_recover =
			nla_get_u8(info->attrs[DEVLINK_ATTR_HEALTH_REPORTER_AUTO_RECOVER]);

	if (info->attrs[DEVLINK_ATTR_HEALTH_REPORTER_AUTO_DUMP])
		reporter->auto_dump =
		nla_get_u8(info->attrs[DEVLINK_ATTR_HEALTH_REPORTER_AUTO_DUMP]);

	devlink_health_reporter_put(reporter);
	return 0;
out:
	devlink_health_reporter_put(reporter);
	return err;
}

static int devlink_nl_cmd_health_reporter_recover_doit(struct sk_buff *skb,
						       struct genl_info *info)
{
	struct devlink *devlink = info->user_ptr[0];
	struct devlink_health_reporter *reporter;
	int err;

	reporter = devlink_health_reporter_get_from_info(devlink, info);
	if (!reporter)
		return -EINVAL;

	err = devlink_health_reporter_recover(reporter, NULL, info->extack);

	devlink_health_reporter_put(reporter);
	return err;
}

static int devlink_nl_cmd_health_reporter_diagnose_doit(struct sk_buff *skb,
							struct genl_info *info)
{
	struct devlink *devlink = info->user_ptr[0];
	struct devlink_health_reporter *reporter;
	struct devlink_fmsg *fmsg;
	int err;

	reporter = devlink_health_reporter_get_from_info(devlink, info);
	if (!reporter)
		return -EINVAL;

	if (!reporter->ops->diagnose) {
		devlink_health_reporter_put(reporter);
		return -EOPNOTSUPP;
	}

	fmsg = devlink_fmsg_alloc();
	if (!fmsg) {
		devlink_health_reporter_put(reporter);
		return -ENOMEM;
	}

	err = devlink_fmsg_obj_nest_start(fmsg);
	if (err)
		goto out;

	err = reporter->ops->diagnose(reporter, fmsg, info->extack);
	if (err)
		goto out;

	err = devlink_fmsg_obj_nest_end(fmsg);
	if (err)
		goto out;

	err = devlink_fmsg_snd(fmsg, info,
			       DEVLINK_CMD_HEALTH_REPORTER_DIAGNOSE, 0);

out:
	devlink_fmsg_free(fmsg);
	devlink_health_reporter_put(reporter);
	return err;
}

static int
devlink_nl_cmd_health_reporter_dump_get_dumpit(struct sk_buff *skb,
					       struct netlink_callback *cb)
{
	struct devlink_health_reporter *reporter;
	u64 start = cb->args[0];
	int err;

	reporter = devlink_health_reporter_get_from_cb(cb);
	if (!reporter)
		return -EINVAL;

	if (!reporter->ops->dump) {
		err = -EOPNOTSUPP;
		goto out;
	}
	mutex_lock(&reporter->dump_lock);
	if (!start) {
		err = devlink_health_do_dump(reporter, NULL, cb->extack);
		if (err)
			goto unlock;
		cb->args[1] = reporter->dump_ts;
	}
	if (!reporter->dump_fmsg || cb->args[1] != reporter->dump_ts) {
		NL_SET_ERR_MSG_MOD(cb->extack, "Dump trampled, please retry");
		err = -EAGAIN;
		goto unlock;
	}

	err = devlink_fmsg_dumpit(reporter->dump_fmsg, skb, cb,
				  DEVLINK_CMD_HEALTH_REPORTER_DUMP_GET);
unlock:
	mutex_unlock(&reporter->dump_lock);
out:
	devlink_health_reporter_put(reporter);
	return err;
}

static int
devlink_nl_cmd_health_reporter_dump_clear_doit(struct sk_buff *skb,
					       struct genl_info *info)
{
	struct devlink *devlink = info->user_ptr[0];
	struct devlink_health_reporter *reporter;

	reporter = devlink_health_reporter_get_from_info(devlink, info);
	if (!reporter)
		return -EINVAL;

	if (!reporter->ops->dump) {
		devlink_health_reporter_put(reporter);
		return -EOPNOTSUPP;
	}

	mutex_lock(&reporter->dump_lock);
	devlink_health_dump_clear(reporter);
	mutex_unlock(&reporter->dump_lock);
	devlink_health_reporter_put(reporter);
	return 0;
}

static int devlink_nl_cmd_health_reporter_test_doit(struct sk_buff *skb,
						    struct genl_info *info)
{
	struct devlink *devlink = info->user_ptr[0];
	struct devlink_health_reporter *reporter;
	int err;

	reporter = devlink_health_reporter_get_from_info(devlink, info);
	if (!reporter)
		return -EINVAL;

	if (!reporter->ops->test) {
		devlink_health_reporter_put(reporter);
		return -EOPNOTSUPP;
	}

	err = reporter->ops->test(reporter, info->extack);

	devlink_health_reporter_put(reporter);
	return err;
}

struct devlink_stats {
	u64 rx_bytes;
	u64 rx_packets;
	struct u64_stats_sync syncp;
};

/**
 * struct devlink_trap_policer_item - Packet trap policer attributes.
 * @policer: Immutable packet trap policer attributes.
 * @rate: Rate in packets / sec.
 * @burst: Burst size in packets.
 * @list: trap_policer_list member.
 *
 * Describes packet trap policer attributes. Created by devlink during trap
 * policer registration.
 */
struct devlink_trap_policer_item {
	const struct devlink_trap_policer *policer;
	u64 rate;
	u64 burst;
	struct list_head list;
};

/**
 * struct devlink_trap_group_item - Packet trap group attributes.
 * @group: Immutable packet trap group attributes.
 * @policer_item: Associated policer item. Can be NULL.
 * @list: trap_group_list member.
 * @stats: Trap group statistics.
 *
 * Describes packet trap group attributes. Created by devlink during trap
 * group registration.
 */
struct devlink_trap_group_item {
	const struct devlink_trap_group *group;
	struct devlink_trap_policer_item *policer_item;
	struct list_head list;
	struct devlink_stats __percpu *stats;
};

/**
 * struct devlink_trap_item - Packet trap attributes.
 * @trap: Immutable packet trap attributes.
 * @group_item: Associated group item.
 * @list: trap_list member.
 * @action: Trap action.
 * @stats: Trap statistics.
 * @priv: Driver private information.
 *
 * Describes both mutable and immutable packet trap attributes. Created by
 * devlink during trap registration and used for all trap related operations.
 */
struct devlink_trap_item {
	const struct devlink_trap *trap;
	struct devlink_trap_group_item *group_item;
	struct list_head list;
	enum devlink_trap_action action;
	struct devlink_stats __percpu *stats;
	void *priv;
};

static struct devlink_trap_policer_item *
devlink_trap_policer_item_lookup(struct devlink *devlink, u32 id)
{
	struct devlink_trap_policer_item *policer_item;

	list_for_each_entry(policer_item, &devlink->trap_policer_list, list) {
		if (policer_item->policer->id == id)
			return policer_item;
	}

	return NULL;
}

static struct devlink_trap_item *
devlink_trap_item_lookup(struct devlink *devlink, const char *name)
{
	struct devlink_trap_item *trap_item;

	list_for_each_entry(trap_item, &devlink->trap_list, list) {
		if (!strcmp(trap_item->trap->name, name))
			return trap_item;
	}

	return NULL;
}

static struct devlink_trap_item *
devlink_trap_item_get_from_info(struct devlink *devlink,
				struct genl_info *info)
{
	struct nlattr *attr;

	if (!info->attrs[DEVLINK_ATTR_TRAP_NAME])
		return NULL;
	attr = info->attrs[DEVLINK_ATTR_TRAP_NAME];

	return devlink_trap_item_lookup(devlink, nla_data(attr));
}

static int
devlink_trap_action_get_from_info(struct genl_info *info,
				  enum devlink_trap_action *p_trap_action)
{
	u8 val;

	val = nla_get_u8(info->attrs[DEVLINK_ATTR_TRAP_ACTION]);
	switch (val) {
	case DEVLINK_TRAP_ACTION_DROP:
	case DEVLINK_TRAP_ACTION_TRAP:
	case DEVLINK_TRAP_ACTION_MIRROR:
		*p_trap_action = val;
		break;
	default:
		return -EINVAL;
	}

	return 0;
}

static int devlink_trap_metadata_put(struct sk_buff *msg,
				     const struct devlink_trap *trap)
{
	struct nlattr *attr;

	attr = nla_nest_start(msg, DEVLINK_ATTR_TRAP_METADATA);
	if (!attr)
		return -EMSGSIZE;

	if ((trap->metadata_cap & DEVLINK_TRAP_METADATA_TYPE_F_IN_PORT) &&
	    nla_put_flag(msg, DEVLINK_ATTR_TRAP_METADATA_TYPE_IN_PORT))
		goto nla_put_failure;
	if ((trap->metadata_cap & DEVLINK_TRAP_METADATA_TYPE_F_FA_COOKIE) &&
	    nla_put_flag(msg, DEVLINK_ATTR_TRAP_METADATA_TYPE_FA_COOKIE))
		goto nla_put_failure;

	nla_nest_end(msg, attr);

	return 0;

nla_put_failure:
	nla_nest_cancel(msg, attr);
	return -EMSGSIZE;
}

static void devlink_trap_stats_read(struct devlink_stats __percpu *trap_stats,
				    struct devlink_stats *stats)
{
	int i;

	memset(stats, 0, sizeof(*stats));
	for_each_possible_cpu(i) {
		struct devlink_stats *cpu_stats;
		u64 rx_packets, rx_bytes;
		unsigned int start;

		cpu_stats = per_cpu_ptr(trap_stats, i);
		do {
			start = u64_stats_fetch_begin_irq(&cpu_stats->syncp);
			rx_packets = cpu_stats->rx_packets;
			rx_bytes = cpu_stats->rx_bytes;
		} while (u64_stats_fetch_retry_irq(&cpu_stats->syncp, start));

		stats->rx_packets += rx_packets;
		stats->rx_bytes += rx_bytes;
	}
}

static int devlink_trap_stats_put(struct sk_buff *msg,
				  struct devlink_stats __percpu *trap_stats)
{
	struct devlink_stats stats;
	struct nlattr *attr;

	devlink_trap_stats_read(trap_stats, &stats);

	attr = nla_nest_start(msg, DEVLINK_ATTR_STATS);
	if (!attr)
		return -EMSGSIZE;

	if (nla_put_u64_64bit(msg, DEVLINK_ATTR_STATS_RX_PACKETS,
			      stats.rx_packets, DEVLINK_ATTR_PAD))
		goto nla_put_failure;

	if (nla_put_u64_64bit(msg, DEVLINK_ATTR_STATS_RX_BYTES,
			      stats.rx_bytes, DEVLINK_ATTR_PAD))
		goto nla_put_failure;

	nla_nest_end(msg, attr);

	return 0;

nla_put_failure:
	nla_nest_cancel(msg, attr);
	return -EMSGSIZE;
}

static int devlink_nl_trap_fill(struct sk_buff *msg, struct devlink *devlink,
				const struct devlink_trap_item *trap_item,
				enum devlink_command cmd, u32 portid, u32 seq,
				int flags)
{
	struct devlink_trap_group_item *group_item = trap_item->group_item;
	void *hdr;
	int err;

	hdr = genlmsg_put(msg, portid, seq, &devlink_nl_family, flags, cmd);
	if (!hdr)
		return -EMSGSIZE;

	if (devlink_nl_put_handle(msg, devlink))
		goto nla_put_failure;

	if (nla_put_string(msg, DEVLINK_ATTR_TRAP_GROUP_NAME,
			   group_item->group->name))
		goto nla_put_failure;

	if (nla_put_string(msg, DEVLINK_ATTR_TRAP_NAME, trap_item->trap->name))
		goto nla_put_failure;

	if (nla_put_u8(msg, DEVLINK_ATTR_TRAP_TYPE, trap_item->trap->type))
		goto nla_put_failure;

	if (trap_item->trap->generic &&
	    nla_put_flag(msg, DEVLINK_ATTR_TRAP_GENERIC))
		goto nla_put_failure;

	if (nla_put_u8(msg, DEVLINK_ATTR_TRAP_ACTION, trap_item->action))
		goto nla_put_failure;

	err = devlink_trap_metadata_put(msg, trap_item->trap);
	if (err)
		goto nla_put_failure;

	err = devlink_trap_stats_put(msg, trap_item->stats);
	if (err)
		goto nla_put_failure;

	genlmsg_end(msg, hdr);

	return 0;

nla_put_failure:
	genlmsg_cancel(msg, hdr);
	return -EMSGSIZE;
}

static int devlink_nl_cmd_trap_get_doit(struct sk_buff *skb,
					struct genl_info *info)
{
	struct netlink_ext_ack *extack = info->extack;
	struct devlink *devlink = info->user_ptr[0];
	struct devlink_trap_item *trap_item;
	struct sk_buff *msg;
	int err;

	if (list_empty(&devlink->trap_list))
		return -EOPNOTSUPP;

	trap_item = devlink_trap_item_get_from_info(devlink, info);
	if (!trap_item) {
		NL_SET_ERR_MSG_MOD(extack, "Device did not register this trap");
		return -ENOENT;
	}

	msg = nlmsg_new(NLMSG_DEFAULT_SIZE, GFP_KERNEL);
	if (!msg)
		return -ENOMEM;

	err = devlink_nl_trap_fill(msg, devlink, trap_item,
				   DEVLINK_CMD_TRAP_NEW, info->snd_portid,
				   info->snd_seq, 0);
	if (err)
		goto err_trap_fill;

	return genlmsg_reply(msg, info);

err_trap_fill:
	nlmsg_free(msg);
	return err;
}

static int devlink_nl_cmd_trap_get_dumpit(struct sk_buff *msg,
					  struct netlink_callback *cb)
{
	struct devlink_trap_item *trap_item;
	struct devlink *devlink;
	int start = cb->args[0];
	int idx = 0;
	int err;

	mutex_lock(&devlink_mutex);
	list_for_each_entry(devlink, &devlink_list, list) {
		if (!net_eq(devlink_net(devlink), sock_net(msg->sk)))
			continue;
		mutex_lock(&devlink->lock);
		list_for_each_entry(trap_item, &devlink->trap_list, list) {
			if (idx < start) {
				idx++;
				continue;
			}
			err = devlink_nl_trap_fill(msg, devlink, trap_item,
						   DEVLINK_CMD_TRAP_NEW,
						   NETLINK_CB(cb->skb).portid,
						   cb->nlh->nlmsg_seq,
						   NLM_F_MULTI);
			if (err) {
				mutex_unlock(&devlink->lock);
				goto out;
			}
			idx++;
		}
		mutex_unlock(&devlink->lock);
	}
out:
	mutex_unlock(&devlink_mutex);

	cb->args[0] = idx;
	return msg->len;
}

static int __devlink_trap_action_set(struct devlink *devlink,
				     struct devlink_trap_item *trap_item,
				     enum devlink_trap_action trap_action,
				     struct netlink_ext_ack *extack)
{
	int err;

	if (trap_item->action != trap_action &&
	    trap_item->trap->type != DEVLINK_TRAP_TYPE_DROP) {
		NL_SET_ERR_MSG_MOD(extack, "Cannot change action of non-drop traps. Skipping");
		return 0;
	}

	err = devlink->ops->trap_action_set(devlink, trap_item->trap,
					    trap_action, extack);
	if (err)
		return err;

	trap_item->action = trap_action;

	return 0;
}

static int devlink_trap_action_set(struct devlink *devlink,
				   struct devlink_trap_item *trap_item,
				   struct genl_info *info)
{
	enum devlink_trap_action trap_action;
	int err;

	if (!info->attrs[DEVLINK_ATTR_TRAP_ACTION])
		return 0;

	err = devlink_trap_action_get_from_info(info, &trap_action);
	if (err) {
		NL_SET_ERR_MSG_MOD(info->extack, "Invalid trap action");
		return -EINVAL;
	}

	return __devlink_trap_action_set(devlink, trap_item, trap_action,
					 info->extack);
}

static int devlink_nl_cmd_trap_set_doit(struct sk_buff *skb,
					struct genl_info *info)
{
	struct netlink_ext_ack *extack = info->extack;
	struct devlink *devlink = info->user_ptr[0];
	struct devlink_trap_item *trap_item;
	int err;

	if (list_empty(&devlink->trap_list))
		return -EOPNOTSUPP;

	trap_item = devlink_trap_item_get_from_info(devlink, info);
	if (!trap_item) {
		NL_SET_ERR_MSG_MOD(extack, "Device did not register this trap");
		return -ENOENT;
	}

	err = devlink_trap_action_set(devlink, trap_item, info);
	if (err)
		return err;

	return 0;
}

static struct devlink_trap_group_item *
devlink_trap_group_item_lookup(struct devlink *devlink, const char *name)
{
	struct devlink_trap_group_item *group_item;

	list_for_each_entry(group_item, &devlink->trap_group_list, list) {
		if (!strcmp(group_item->group->name, name))
			return group_item;
	}

	return NULL;
}

static struct devlink_trap_group_item *
devlink_trap_group_item_lookup_by_id(struct devlink *devlink, u16 id)
{
	struct devlink_trap_group_item *group_item;

	list_for_each_entry(group_item, &devlink->trap_group_list, list) {
		if (group_item->group->id == id)
			return group_item;
	}

	return NULL;
}

static struct devlink_trap_group_item *
devlink_trap_group_item_get_from_info(struct devlink *devlink,
				      struct genl_info *info)
{
	char *name;

	if (!info->attrs[DEVLINK_ATTR_TRAP_GROUP_NAME])
		return NULL;
	name = nla_data(info->attrs[DEVLINK_ATTR_TRAP_GROUP_NAME]);

	return devlink_trap_group_item_lookup(devlink, name);
}

static int
devlink_nl_trap_group_fill(struct sk_buff *msg, struct devlink *devlink,
			   const struct devlink_trap_group_item *group_item,
			   enum devlink_command cmd, u32 portid, u32 seq,
			   int flags)
{
	void *hdr;
	int err;

	hdr = genlmsg_put(msg, portid, seq, &devlink_nl_family, flags, cmd);
	if (!hdr)
		return -EMSGSIZE;

	if (devlink_nl_put_handle(msg, devlink))
		goto nla_put_failure;

	if (nla_put_string(msg, DEVLINK_ATTR_TRAP_GROUP_NAME,
			   group_item->group->name))
		goto nla_put_failure;

	if (group_item->group->generic &&
	    nla_put_flag(msg, DEVLINK_ATTR_TRAP_GENERIC))
		goto nla_put_failure;

	if (group_item->policer_item &&
	    nla_put_u32(msg, DEVLINK_ATTR_TRAP_POLICER_ID,
			group_item->policer_item->policer->id))
		goto nla_put_failure;

	err = devlink_trap_stats_put(msg, group_item->stats);
	if (err)
		goto nla_put_failure;

	genlmsg_end(msg, hdr);

	return 0;

nla_put_failure:
	genlmsg_cancel(msg, hdr);
	return -EMSGSIZE;
}

static int devlink_nl_cmd_trap_group_get_doit(struct sk_buff *skb,
					      struct genl_info *info)
{
	struct netlink_ext_ack *extack = info->extack;
	struct devlink *devlink = info->user_ptr[0];
	struct devlink_trap_group_item *group_item;
	struct sk_buff *msg;
	int err;

	if (list_empty(&devlink->trap_group_list))
		return -EOPNOTSUPP;

	group_item = devlink_trap_group_item_get_from_info(devlink, info);
	if (!group_item) {
		NL_SET_ERR_MSG_MOD(extack, "Device did not register this trap group");
		return -ENOENT;
	}

	msg = nlmsg_new(NLMSG_DEFAULT_SIZE, GFP_KERNEL);
	if (!msg)
		return -ENOMEM;

	err = devlink_nl_trap_group_fill(msg, devlink, group_item,
					 DEVLINK_CMD_TRAP_GROUP_NEW,
					 info->snd_portid, info->snd_seq, 0);
	if (err)
		goto err_trap_group_fill;

	return genlmsg_reply(msg, info);

err_trap_group_fill:
	nlmsg_free(msg);
	return err;
}

static int devlink_nl_cmd_trap_group_get_dumpit(struct sk_buff *msg,
						struct netlink_callback *cb)
{
	enum devlink_command cmd = DEVLINK_CMD_TRAP_GROUP_NEW;
	struct devlink_trap_group_item *group_item;
	u32 portid = NETLINK_CB(cb->skb).portid;
	struct devlink *devlink;
	int start = cb->args[0];
	int idx = 0;
	int err;

	mutex_lock(&devlink_mutex);
	list_for_each_entry(devlink, &devlink_list, list) {
		if (!net_eq(devlink_net(devlink), sock_net(msg->sk)))
			continue;
		mutex_lock(&devlink->lock);
		list_for_each_entry(group_item, &devlink->trap_group_list,
				    list) {
			if (idx < start) {
				idx++;
				continue;
			}
			err = devlink_nl_trap_group_fill(msg, devlink,
							 group_item, cmd,
							 portid,
							 cb->nlh->nlmsg_seq,
							 NLM_F_MULTI);
			if (err) {
				mutex_unlock(&devlink->lock);
				goto out;
			}
			idx++;
		}
		mutex_unlock(&devlink->lock);
	}
out:
	mutex_unlock(&devlink_mutex);

	cb->args[0] = idx;
	return msg->len;
}

static int
__devlink_trap_group_action_set(struct devlink *devlink,
				struct devlink_trap_group_item *group_item,
				enum devlink_trap_action trap_action,
				struct netlink_ext_ack *extack)
{
	const char *group_name = group_item->group->name;
	struct devlink_trap_item *trap_item;
	int err;

	if (devlink->ops->trap_group_action_set) {
		err = devlink->ops->trap_group_action_set(devlink, group_item->group,
							  trap_action, extack);
		if (err)
			return err;

		list_for_each_entry(trap_item, &devlink->trap_list, list) {
			if (strcmp(trap_item->group_item->group->name, group_name))
				continue;
			if (trap_item->action != trap_action &&
			    trap_item->trap->type != DEVLINK_TRAP_TYPE_DROP)
				continue;
			trap_item->action = trap_action;
		}

		return 0;
	}

	list_for_each_entry(trap_item, &devlink->trap_list, list) {
		if (strcmp(trap_item->group_item->group->name, group_name))
			continue;
		err = __devlink_trap_action_set(devlink, trap_item,
						trap_action, extack);
		if (err)
			return err;
	}

	return 0;
}

static int
devlink_trap_group_action_set(struct devlink *devlink,
			      struct devlink_trap_group_item *group_item,
			      struct genl_info *info, bool *p_modified)
{
	enum devlink_trap_action trap_action;
	int err;

	if (!info->attrs[DEVLINK_ATTR_TRAP_ACTION])
		return 0;

	err = devlink_trap_action_get_from_info(info, &trap_action);
	if (err) {
		NL_SET_ERR_MSG_MOD(info->extack, "Invalid trap action");
		return -EINVAL;
	}

	err = __devlink_trap_group_action_set(devlink, group_item, trap_action,
					      info->extack);
	if (err)
		return err;

	*p_modified = true;

	return 0;
}

static int devlink_trap_group_set(struct devlink *devlink,
				  struct devlink_trap_group_item *group_item,
				  struct genl_info *info)
{
	struct devlink_trap_policer_item *policer_item;
	struct netlink_ext_ack *extack = info->extack;
	const struct devlink_trap_policer *policer;
	struct nlattr **attrs = info->attrs;
	int err;

	if (!attrs[DEVLINK_ATTR_TRAP_POLICER_ID])
		return 0;

	if (!devlink->ops->trap_group_set)
		return -EOPNOTSUPP;

	policer_item = group_item->policer_item;
	if (attrs[DEVLINK_ATTR_TRAP_POLICER_ID]) {
		u32 policer_id;

		policer_id = nla_get_u32(attrs[DEVLINK_ATTR_TRAP_POLICER_ID]);
		policer_item = devlink_trap_policer_item_lookup(devlink,
								policer_id);
		if (policer_id && !policer_item) {
			NL_SET_ERR_MSG_MOD(extack, "Device did not register this trap policer");
			return -ENOENT;
		}
	}
	policer = policer_item ? policer_item->policer : NULL;

	err = devlink->ops->trap_group_set(devlink, group_item->group, policer,
					   extack);
	if (err)
		return err;

	group_item->policer_item = policer_item;

	return 0;
}

static int devlink_nl_cmd_trap_group_set_doit(struct sk_buff *skb,
					      struct genl_info *info)
{
	struct netlink_ext_ack *extack = info->extack;
	struct devlink *devlink = info->user_ptr[0];
	struct devlink_trap_group_item *group_item;
	bool modified = false;
	int err;

	if (list_empty(&devlink->trap_group_list))
		return -EOPNOTSUPP;

	group_item = devlink_trap_group_item_get_from_info(devlink, info);
	if (!group_item) {
		NL_SET_ERR_MSG_MOD(extack, "Device did not register this trap group");
		return -ENOENT;
	}

	err = devlink_trap_group_action_set(devlink, group_item, info,
					    &modified);
	if (err)
		return err;

	err = devlink_trap_group_set(devlink, group_item, info);
	if (err)
		goto err_trap_group_set;

	return 0;

err_trap_group_set:
	if (modified)
		NL_SET_ERR_MSG_MOD(extack, "Trap group set failed, but some changes were committed already");
	return err;
}

static struct devlink_trap_policer_item *
devlink_trap_policer_item_get_from_info(struct devlink *devlink,
					struct genl_info *info)
{
	u32 id;

	if (!info->attrs[DEVLINK_ATTR_TRAP_POLICER_ID])
		return NULL;
	id = nla_get_u32(info->attrs[DEVLINK_ATTR_TRAP_POLICER_ID]);

	return devlink_trap_policer_item_lookup(devlink, id);
}

static int
devlink_trap_policer_stats_put(struct sk_buff *msg, struct devlink *devlink,
			       const struct devlink_trap_policer *policer)
{
	struct nlattr *attr;
	u64 drops;
	int err;

	if (!devlink->ops->trap_policer_counter_get)
		return 0;

	err = devlink->ops->trap_policer_counter_get(devlink, policer, &drops);
	if (err)
		return err;

	attr = nla_nest_start(msg, DEVLINK_ATTR_STATS);
	if (!attr)
		return -EMSGSIZE;

	if (nla_put_u64_64bit(msg, DEVLINK_ATTR_STATS_RX_DROPPED, drops,
			      DEVLINK_ATTR_PAD))
		goto nla_put_failure;

	nla_nest_end(msg, attr);

	return 0;

nla_put_failure:
	nla_nest_cancel(msg, attr);
	return -EMSGSIZE;
}

static int
devlink_nl_trap_policer_fill(struct sk_buff *msg, struct devlink *devlink,
			     const struct devlink_trap_policer_item *policer_item,
			     enum devlink_command cmd, u32 portid, u32 seq,
			     int flags)
{
	void *hdr;
	int err;

	hdr = genlmsg_put(msg, portid, seq, &devlink_nl_family, flags, cmd);
	if (!hdr)
		return -EMSGSIZE;

	if (devlink_nl_put_handle(msg, devlink))
		goto nla_put_failure;

	if (nla_put_u32(msg, DEVLINK_ATTR_TRAP_POLICER_ID,
			policer_item->policer->id))
		goto nla_put_failure;

	if (nla_put_u64_64bit(msg, DEVLINK_ATTR_TRAP_POLICER_RATE,
			      policer_item->rate, DEVLINK_ATTR_PAD))
		goto nla_put_failure;

	if (nla_put_u64_64bit(msg, DEVLINK_ATTR_TRAP_POLICER_BURST,
			      policer_item->burst, DEVLINK_ATTR_PAD))
		goto nla_put_failure;

	err = devlink_trap_policer_stats_put(msg, devlink,
					     policer_item->policer);
	if (err)
		goto nla_put_failure;

	genlmsg_end(msg, hdr);

	return 0;

nla_put_failure:
	genlmsg_cancel(msg, hdr);
	return -EMSGSIZE;
}

static int devlink_nl_cmd_trap_policer_get_doit(struct sk_buff *skb,
						struct genl_info *info)
{
	struct devlink_trap_policer_item *policer_item;
	struct netlink_ext_ack *extack = info->extack;
	struct devlink *devlink = info->user_ptr[0];
	struct sk_buff *msg;
	int err;

	if (list_empty(&devlink->trap_policer_list))
		return -EOPNOTSUPP;

	policer_item = devlink_trap_policer_item_get_from_info(devlink, info);
	if (!policer_item) {
		NL_SET_ERR_MSG_MOD(extack, "Device did not register this trap policer");
		return -ENOENT;
	}

	msg = nlmsg_new(NLMSG_DEFAULT_SIZE, GFP_KERNEL);
	if (!msg)
		return -ENOMEM;

	err = devlink_nl_trap_policer_fill(msg, devlink, policer_item,
					   DEVLINK_CMD_TRAP_POLICER_NEW,
					   info->snd_portid, info->snd_seq, 0);
	if (err)
		goto err_trap_policer_fill;

	return genlmsg_reply(msg, info);

err_trap_policer_fill:
	nlmsg_free(msg);
	return err;
}

static int devlink_nl_cmd_trap_policer_get_dumpit(struct sk_buff *msg,
						  struct netlink_callback *cb)
{
	enum devlink_command cmd = DEVLINK_CMD_TRAP_POLICER_NEW;
	struct devlink_trap_policer_item *policer_item;
	u32 portid = NETLINK_CB(cb->skb).portid;
	struct devlink *devlink;
	int start = cb->args[0];
	int idx = 0;
	int err;

	mutex_lock(&devlink_mutex);
	list_for_each_entry(devlink, &devlink_list, list) {
		if (!net_eq(devlink_net(devlink), sock_net(msg->sk)))
			continue;
		mutex_lock(&devlink->lock);
		list_for_each_entry(policer_item, &devlink->trap_policer_list,
				    list) {
			if (idx < start) {
				idx++;
				continue;
			}
			err = devlink_nl_trap_policer_fill(msg, devlink,
							   policer_item, cmd,
							   portid,
							   cb->nlh->nlmsg_seq,
							   NLM_F_MULTI);
			if (err) {
				mutex_unlock(&devlink->lock);
				goto out;
			}
			idx++;
		}
		mutex_unlock(&devlink->lock);
	}
out:
	mutex_unlock(&devlink_mutex);

	cb->args[0] = idx;
	return msg->len;
}

static int
devlink_trap_policer_set(struct devlink *devlink,
			 struct devlink_trap_policer_item *policer_item,
			 struct genl_info *info)
{
	struct netlink_ext_ack *extack = info->extack;
	struct nlattr **attrs = info->attrs;
	u64 rate, burst;
	int err;

	rate = policer_item->rate;
	burst = policer_item->burst;

	if (attrs[DEVLINK_ATTR_TRAP_POLICER_RATE])
		rate = nla_get_u64(attrs[DEVLINK_ATTR_TRAP_POLICER_RATE]);

	if (attrs[DEVLINK_ATTR_TRAP_POLICER_BURST])
		burst = nla_get_u64(attrs[DEVLINK_ATTR_TRAP_POLICER_BURST]);

	if (rate < policer_item->policer->min_rate) {
		NL_SET_ERR_MSG_MOD(extack, "Policer rate lower than limit");
		return -EINVAL;
	}

	if (rate > policer_item->policer->max_rate) {
		NL_SET_ERR_MSG_MOD(extack, "Policer rate higher than limit");
		return -EINVAL;
	}

	if (burst < policer_item->policer->min_burst) {
		NL_SET_ERR_MSG_MOD(extack, "Policer burst size lower than limit");
		return -EINVAL;
	}

	if (burst > policer_item->policer->max_burst) {
		NL_SET_ERR_MSG_MOD(extack, "Policer burst size higher than limit");
		return -EINVAL;
	}

	err = devlink->ops->trap_policer_set(devlink, policer_item->policer,
					     rate, burst, info->extack);
	if (err)
		return err;

	policer_item->rate = rate;
	policer_item->burst = burst;

	return 0;
}

static int devlink_nl_cmd_trap_policer_set_doit(struct sk_buff *skb,
						struct genl_info *info)
{
	struct devlink_trap_policer_item *policer_item;
	struct netlink_ext_ack *extack = info->extack;
	struct devlink *devlink = info->user_ptr[0];

	if (list_empty(&devlink->trap_policer_list))
		return -EOPNOTSUPP;

	if (!devlink->ops->trap_policer_set)
		return -EOPNOTSUPP;

	policer_item = devlink_trap_policer_item_get_from_info(devlink, info);
	if (!policer_item) {
		NL_SET_ERR_MSG_MOD(extack, "Device did not register this trap policer");
		return -ENOENT;
	}

	return devlink_trap_policer_set(devlink, policer_item, info);
}

static const struct nla_policy devlink_nl_policy[DEVLINK_ATTR_MAX + 1] = {
	[DEVLINK_ATTR_UNSPEC] = { .strict_start_type =
		DEVLINK_ATTR_TRAP_POLICER_ID },
	[DEVLINK_ATTR_BUS_NAME] = { .type = NLA_NUL_STRING },
	[DEVLINK_ATTR_DEV_NAME] = { .type = NLA_NUL_STRING },
	[DEVLINK_ATTR_PORT_INDEX] = { .type = NLA_U32 },
	[DEVLINK_ATTR_PORT_TYPE] = NLA_POLICY_RANGE(NLA_U16, DEVLINK_PORT_TYPE_AUTO,
						    DEVLINK_PORT_TYPE_IB),
	[DEVLINK_ATTR_PORT_SPLIT_COUNT] = { .type = NLA_U32 },
	[DEVLINK_ATTR_SB_INDEX] = { .type = NLA_U32 },
	[DEVLINK_ATTR_SB_POOL_INDEX] = { .type = NLA_U16 },
	[DEVLINK_ATTR_SB_POOL_TYPE] = { .type = NLA_U8 },
	[DEVLINK_ATTR_SB_POOL_SIZE] = { .type = NLA_U32 },
	[DEVLINK_ATTR_SB_POOL_THRESHOLD_TYPE] = { .type = NLA_U8 },
	[DEVLINK_ATTR_SB_THRESHOLD] = { .type = NLA_U32 },
	[DEVLINK_ATTR_SB_TC_INDEX] = { .type = NLA_U16 },
	[DEVLINK_ATTR_ESWITCH_MODE] = NLA_POLICY_RANGE(NLA_U16, DEVLINK_ESWITCH_MODE_LEGACY,
						       DEVLINK_ESWITCH_MODE_SWITCHDEV),
	[DEVLINK_ATTR_ESWITCH_INLINE_MODE] = { .type = NLA_U8 },
	[DEVLINK_ATTR_ESWITCH_ENCAP_MODE] = { .type = NLA_U8 },
	[DEVLINK_ATTR_DPIPE_TABLE_NAME] = { .type = NLA_NUL_STRING },
	[DEVLINK_ATTR_DPIPE_TABLE_COUNTERS_ENABLED] = { .type = NLA_U8 },
	[DEVLINK_ATTR_RESOURCE_ID] = { .type = NLA_U64},
	[DEVLINK_ATTR_RESOURCE_SIZE] = { .type = NLA_U64},
	[DEVLINK_ATTR_PARAM_NAME] = { .type = NLA_NUL_STRING },
	[DEVLINK_ATTR_PARAM_TYPE] = { .type = NLA_U8 },
	[DEVLINK_ATTR_PARAM_VALUE_CMODE] = { .type = NLA_U8 },
	[DEVLINK_ATTR_REGION_NAME] = { .type = NLA_NUL_STRING },
	[DEVLINK_ATTR_REGION_SNAPSHOT_ID] = { .type = NLA_U32 },
	[DEVLINK_ATTR_REGION_CHUNK_ADDR] = { .type = NLA_U64 },
	[DEVLINK_ATTR_REGION_CHUNK_LEN] = { .type = NLA_U64 },
	[DEVLINK_ATTR_HEALTH_REPORTER_NAME] = { .type = NLA_NUL_STRING },
	[DEVLINK_ATTR_HEALTH_REPORTER_GRACEFUL_PERIOD] = { .type = NLA_U64 },
	[DEVLINK_ATTR_HEALTH_REPORTER_AUTO_RECOVER] = { .type = NLA_U8 },
	[DEVLINK_ATTR_FLASH_UPDATE_FILE_NAME] = { .type = NLA_NUL_STRING },
	[DEVLINK_ATTR_FLASH_UPDATE_COMPONENT] = { .type = NLA_NUL_STRING },
	[DEVLINK_ATTR_FLASH_UPDATE_OVERWRITE_MASK] =
		NLA_POLICY_BITFIELD32(DEVLINK_SUPPORTED_FLASH_OVERWRITE_SECTIONS),
	[DEVLINK_ATTR_TRAP_NAME] = { .type = NLA_NUL_STRING },
	[DEVLINK_ATTR_TRAP_ACTION] = { .type = NLA_U8 },
	[DEVLINK_ATTR_TRAP_GROUP_NAME] = { .type = NLA_NUL_STRING },
	[DEVLINK_ATTR_NETNS_PID] = { .type = NLA_U32 },
	[DEVLINK_ATTR_NETNS_FD] = { .type = NLA_U32 },
	[DEVLINK_ATTR_NETNS_ID] = { .type = NLA_U32 },
	[DEVLINK_ATTR_HEALTH_REPORTER_AUTO_DUMP] = { .type = NLA_U8 },
	[DEVLINK_ATTR_TRAP_POLICER_ID] = { .type = NLA_U32 },
	[DEVLINK_ATTR_TRAP_POLICER_RATE] = { .type = NLA_U64 },
	[DEVLINK_ATTR_TRAP_POLICER_BURST] = { .type = NLA_U64 },
	[DEVLINK_ATTR_PORT_FUNCTION] = { .type = NLA_NESTED },
	[DEVLINK_ATTR_RELOAD_ACTION] = NLA_POLICY_RANGE(NLA_U8, DEVLINK_RELOAD_ACTION_DRIVER_REINIT,
							DEVLINK_RELOAD_ACTION_MAX),
	[DEVLINK_ATTR_RELOAD_LIMITS] = NLA_POLICY_BITFIELD32(DEVLINK_RELOAD_LIMITS_VALID_MASK),
};

static const struct genl_small_ops devlink_nl_ops[] = {
	{
		.cmd = DEVLINK_CMD_GET,
		.validate = GENL_DONT_VALIDATE_STRICT | GENL_DONT_VALIDATE_DUMP,
		.doit = devlink_nl_cmd_get_doit,
		.dumpit = devlink_nl_cmd_get_dumpit,
		/* can be retrieved by unprivileged users */
	},
	{
		.cmd = DEVLINK_CMD_PORT_GET,
		.validate = GENL_DONT_VALIDATE_STRICT | GENL_DONT_VALIDATE_DUMP,
		.doit = devlink_nl_cmd_port_get_doit,
		.dumpit = devlink_nl_cmd_port_get_dumpit,
		.internal_flags = DEVLINK_NL_FLAG_NEED_PORT,
		/* can be retrieved by unprivileged users */
	},
	{
		.cmd = DEVLINK_CMD_PORT_SET,
		.validate = GENL_DONT_VALIDATE_STRICT | GENL_DONT_VALIDATE_DUMP,
		.doit = devlink_nl_cmd_port_set_doit,
		.flags = GENL_ADMIN_PERM,
		.internal_flags = DEVLINK_NL_FLAG_NEED_PORT,
	},
	{
		.cmd = DEVLINK_CMD_PORT_SPLIT,
		.validate = GENL_DONT_VALIDATE_STRICT | GENL_DONT_VALIDATE_DUMP,
		.doit = devlink_nl_cmd_port_split_doit,
		.flags = GENL_ADMIN_PERM,
		.internal_flags = DEVLINK_NL_FLAG_NO_LOCK,
	},
	{
		.cmd = DEVLINK_CMD_PORT_UNSPLIT,
		.validate = GENL_DONT_VALIDATE_STRICT | GENL_DONT_VALIDATE_DUMP,
		.doit = devlink_nl_cmd_port_unsplit_doit,
		.flags = GENL_ADMIN_PERM,
		.internal_flags = DEVLINK_NL_FLAG_NO_LOCK,
	},
	{
		.cmd = DEVLINK_CMD_SB_GET,
		.validate = GENL_DONT_VALIDATE_STRICT | GENL_DONT_VALIDATE_DUMP,
		.doit = devlink_nl_cmd_sb_get_doit,
		.dumpit = devlink_nl_cmd_sb_get_dumpit,
		/* can be retrieved by unprivileged users */
	},
	{
		.cmd = DEVLINK_CMD_SB_POOL_GET,
		.validate = GENL_DONT_VALIDATE_STRICT | GENL_DONT_VALIDATE_DUMP,
		.doit = devlink_nl_cmd_sb_pool_get_doit,
		.dumpit = devlink_nl_cmd_sb_pool_get_dumpit,
		/* can be retrieved by unprivileged users */
	},
	{
		.cmd = DEVLINK_CMD_SB_POOL_SET,
		.validate = GENL_DONT_VALIDATE_STRICT | GENL_DONT_VALIDATE_DUMP,
		.doit = devlink_nl_cmd_sb_pool_set_doit,
		.flags = GENL_ADMIN_PERM,
	},
	{
		.cmd = DEVLINK_CMD_SB_PORT_POOL_GET,
		.validate = GENL_DONT_VALIDATE_STRICT | GENL_DONT_VALIDATE_DUMP,
		.doit = devlink_nl_cmd_sb_port_pool_get_doit,
		.dumpit = devlink_nl_cmd_sb_port_pool_get_dumpit,
		.internal_flags = DEVLINK_NL_FLAG_NEED_PORT,
		/* can be retrieved by unprivileged users */
	},
	{
		.cmd = DEVLINK_CMD_SB_PORT_POOL_SET,
		.validate = GENL_DONT_VALIDATE_STRICT | GENL_DONT_VALIDATE_DUMP,
		.doit = devlink_nl_cmd_sb_port_pool_set_doit,
		.flags = GENL_ADMIN_PERM,
		.internal_flags = DEVLINK_NL_FLAG_NEED_PORT,
	},
	{
		.cmd = DEVLINK_CMD_SB_TC_POOL_BIND_GET,
		.validate = GENL_DONT_VALIDATE_STRICT | GENL_DONT_VALIDATE_DUMP,
		.doit = devlink_nl_cmd_sb_tc_pool_bind_get_doit,
		.dumpit = devlink_nl_cmd_sb_tc_pool_bind_get_dumpit,
		.internal_flags = DEVLINK_NL_FLAG_NEED_PORT,
		/* can be retrieved by unprivileged users */
	},
	{
		.cmd = DEVLINK_CMD_SB_TC_POOL_BIND_SET,
		.validate = GENL_DONT_VALIDATE_STRICT | GENL_DONT_VALIDATE_DUMP,
		.doit = devlink_nl_cmd_sb_tc_pool_bind_set_doit,
		.flags = GENL_ADMIN_PERM,
		.internal_flags = DEVLINK_NL_FLAG_NEED_PORT,
	},
	{
		.cmd = DEVLINK_CMD_SB_OCC_SNAPSHOT,
		.validate = GENL_DONT_VALIDATE_STRICT | GENL_DONT_VALIDATE_DUMP,
		.doit = devlink_nl_cmd_sb_occ_snapshot_doit,
		.flags = GENL_ADMIN_PERM,
	},
	{
		.cmd = DEVLINK_CMD_SB_OCC_MAX_CLEAR,
		.validate = GENL_DONT_VALIDATE_STRICT | GENL_DONT_VALIDATE_DUMP,
		.doit = devlink_nl_cmd_sb_occ_max_clear_doit,
		.flags = GENL_ADMIN_PERM,
	},
	{
		.cmd = DEVLINK_CMD_ESWITCH_GET,
		.validate = GENL_DONT_VALIDATE_STRICT | GENL_DONT_VALIDATE_DUMP,
		.doit = devlink_nl_cmd_eswitch_get_doit,
		.flags = GENL_ADMIN_PERM,
		.internal_flags = DEVLINK_NL_FLAG_NO_LOCK,
	},
	{
		.cmd = DEVLINK_CMD_ESWITCH_SET,
		.validate = GENL_DONT_VALIDATE_STRICT | GENL_DONT_VALIDATE_DUMP,
		.doit = devlink_nl_cmd_eswitch_set_doit,
		.flags = GENL_ADMIN_PERM,
		.internal_flags = DEVLINK_NL_FLAG_NO_LOCK,
	},
	{
		.cmd = DEVLINK_CMD_DPIPE_TABLE_GET,
		.validate = GENL_DONT_VALIDATE_STRICT | GENL_DONT_VALIDATE_DUMP,
		.doit = devlink_nl_cmd_dpipe_table_get,
		/* can be retrieved by unprivileged users */
	},
	{
		.cmd = DEVLINK_CMD_DPIPE_ENTRIES_GET,
		.validate = GENL_DONT_VALIDATE_STRICT | GENL_DONT_VALIDATE_DUMP,
		.doit = devlink_nl_cmd_dpipe_entries_get,
		/* can be retrieved by unprivileged users */
	},
	{
		.cmd = DEVLINK_CMD_DPIPE_HEADERS_GET,
		.validate = GENL_DONT_VALIDATE_STRICT | GENL_DONT_VALIDATE_DUMP,
		.doit = devlink_nl_cmd_dpipe_headers_get,
		/* can be retrieved by unprivileged users */
	},
	{
		.cmd = DEVLINK_CMD_DPIPE_TABLE_COUNTERS_SET,
		.validate = GENL_DONT_VALIDATE_STRICT | GENL_DONT_VALIDATE_DUMP,
		.doit = devlink_nl_cmd_dpipe_table_counters_set,
		.flags = GENL_ADMIN_PERM,
	},
	{
		.cmd = DEVLINK_CMD_RESOURCE_SET,
		.validate = GENL_DONT_VALIDATE_STRICT | GENL_DONT_VALIDATE_DUMP,
		.doit = devlink_nl_cmd_resource_set,
		.flags = GENL_ADMIN_PERM,
	},
	{
		.cmd = DEVLINK_CMD_RESOURCE_DUMP,
		.validate = GENL_DONT_VALIDATE_STRICT | GENL_DONT_VALIDATE_DUMP,
		.doit = devlink_nl_cmd_resource_dump,
		/* can be retrieved by unprivileged users */
	},
	{
		.cmd = DEVLINK_CMD_RELOAD,
		.validate = GENL_DONT_VALIDATE_STRICT | GENL_DONT_VALIDATE_DUMP,
		.doit = devlink_nl_cmd_reload,
		.flags = GENL_ADMIN_PERM,
		.internal_flags = DEVLINK_NL_FLAG_NO_LOCK,
	},
	{
		.cmd = DEVLINK_CMD_PARAM_GET,
		.validate = GENL_DONT_VALIDATE_STRICT | GENL_DONT_VALIDATE_DUMP,
		.doit = devlink_nl_cmd_param_get_doit,
		.dumpit = devlink_nl_cmd_param_get_dumpit,
		/* can be retrieved by unprivileged users */
	},
	{
		.cmd = DEVLINK_CMD_PARAM_SET,
		.validate = GENL_DONT_VALIDATE_STRICT | GENL_DONT_VALIDATE_DUMP,
		.doit = devlink_nl_cmd_param_set_doit,
		.flags = GENL_ADMIN_PERM,
	},
	{
		.cmd = DEVLINK_CMD_PORT_PARAM_GET,
		.validate = GENL_DONT_VALIDATE_STRICT | GENL_DONT_VALIDATE_DUMP,
		.doit = devlink_nl_cmd_port_param_get_doit,
		.dumpit = devlink_nl_cmd_port_param_get_dumpit,
		.internal_flags = DEVLINK_NL_FLAG_NEED_PORT,
		/* can be retrieved by unprivileged users */
	},
	{
		.cmd = DEVLINK_CMD_PORT_PARAM_SET,
		.validate = GENL_DONT_VALIDATE_STRICT | GENL_DONT_VALIDATE_DUMP,
		.doit = devlink_nl_cmd_port_param_set_doit,
		.flags = GENL_ADMIN_PERM,
		.internal_flags = DEVLINK_NL_FLAG_NEED_PORT,
	},
	{
		.cmd = DEVLINK_CMD_REGION_GET,
		.validate = GENL_DONT_VALIDATE_STRICT | GENL_DONT_VALIDATE_DUMP,
		.doit = devlink_nl_cmd_region_get_doit,
		.dumpit = devlink_nl_cmd_region_get_dumpit,
		.flags = GENL_ADMIN_PERM,
	},
	{
		.cmd = DEVLINK_CMD_REGION_NEW,
		.validate = GENL_DONT_VALIDATE_STRICT | GENL_DONT_VALIDATE_DUMP,
		.doit = devlink_nl_cmd_region_new,
		.flags = GENL_ADMIN_PERM,
	},
	{
		.cmd = DEVLINK_CMD_REGION_DEL,
		.validate = GENL_DONT_VALIDATE_STRICT | GENL_DONT_VALIDATE_DUMP,
		.doit = devlink_nl_cmd_region_del,
		.flags = GENL_ADMIN_PERM,
	},
	{
		.cmd = DEVLINK_CMD_REGION_READ,
		.validate = GENL_DONT_VALIDATE_STRICT |
			    GENL_DONT_VALIDATE_DUMP_STRICT,
		.dumpit = devlink_nl_cmd_region_read_dumpit,
		.flags = GENL_ADMIN_PERM,
	},
	{
		.cmd = DEVLINK_CMD_INFO_GET,
		.validate = GENL_DONT_VALIDATE_STRICT | GENL_DONT_VALIDATE_DUMP,
		.doit = devlink_nl_cmd_info_get_doit,
		.dumpit = devlink_nl_cmd_info_get_dumpit,
		/* can be retrieved by unprivileged users */
	},
	{
		.cmd = DEVLINK_CMD_HEALTH_REPORTER_GET,
		.validate = GENL_DONT_VALIDATE_STRICT | GENL_DONT_VALIDATE_DUMP,
		.doit = devlink_nl_cmd_health_reporter_get_doit,
		.dumpit = devlink_nl_cmd_health_reporter_get_dumpit,
		.internal_flags = DEVLINK_NL_FLAG_NEED_DEVLINK_OR_PORT |
				  DEVLINK_NL_FLAG_NO_LOCK,
		/* can be retrieved by unprivileged users */
	},
	{
		.cmd = DEVLINK_CMD_HEALTH_REPORTER_SET,
		.validate = GENL_DONT_VALIDATE_STRICT | GENL_DONT_VALIDATE_DUMP,
		.doit = devlink_nl_cmd_health_reporter_set_doit,
		.flags = GENL_ADMIN_PERM,
		.internal_flags = DEVLINK_NL_FLAG_NEED_DEVLINK_OR_PORT |
				  DEVLINK_NL_FLAG_NO_LOCK,
	},
	{
		.cmd = DEVLINK_CMD_HEALTH_REPORTER_RECOVER,
		.validate = GENL_DONT_VALIDATE_STRICT | GENL_DONT_VALIDATE_DUMP,
		.doit = devlink_nl_cmd_health_reporter_recover_doit,
		.flags = GENL_ADMIN_PERM,
		.internal_flags = DEVLINK_NL_FLAG_NEED_DEVLINK_OR_PORT |
				  DEVLINK_NL_FLAG_NO_LOCK,
	},
	{
		.cmd = DEVLINK_CMD_HEALTH_REPORTER_DIAGNOSE,
		.validate = GENL_DONT_VALIDATE_STRICT | GENL_DONT_VALIDATE_DUMP,
		.doit = devlink_nl_cmd_health_reporter_diagnose_doit,
		.flags = GENL_ADMIN_PERM,
		.internal_flags = DEVLINK_NL_FLAG_NEED_DEVLINK_OR_PORT |
				  DEVLINK_NL_FLAG_NO_LOCK,
	},
	{
		.cmd = DEVLINK_CMD_HEALTH_REPORTER_DUMP_GET,
		.validate = GENL_DONT_VALIDATE_STRICT |
			    GENL_DONT_VALIDATE_DUMP_STRICT,
		.dumpit = devlink_nl_cmd_health_reporter_dump_get_dumpit,
		.flags = GENL_ADMIN_PERM,
		.internal_flags = DEVLINK_NL_FLAG_NEED_DEVLINK_OR_PORT |
				  DEVLINK_NL_FLAG_NO_LOCK,
	},
	{
		.cmd = DEVLINK_CMD_HEALTH_REPORTER_DUMP_CLEAR,
		.validate = GENL_DONT_VALIDATE_STRICT | GENL_DONT_VALIDATE_DUMP,
		.doit = devlink_nl_cmd_health_reporter_dump_clear_doit,
		.flags = GENL_ADMIN_PERM,
		.internal_flags = DEVLINK_NL_FLAG_NEED_DEVLINK_OR_PORT |
				  DEVLINK_NL_FLAG_NO_LOCK,
	},
	{
		.cmd = DEVLINK_CMD_HEALTH_REPORTER_TEST,
		.validate = GENL_DONT_VALIDATE_STRICT | GENL_DONT_VALIDATE_DUMP,
		.doit = devlink_nl_cmd_health_reporter_test_doit,
		.flags = GENL_ADMIN_PERM,
		.internal_flags = DEVLINK_NL_FLAG_NEED_DEVLINK_OR_PORT |
				  DEVLINK_NL_FLAG_NO_LOCK,
	},
	{
		.cmd = DEVLINK_CMD_FLASH_UPDATE,
		.validate = GENL_DONT_VALIDATE_STRICT | GENL_DONT_VALIDATE_DUMP,
		.doit = devlink_nl_cmd_flash_update,
		.flags = GENL_ADMIN_PERM,
	},
	{
		.cmd = DEVLINK_CMD_TRAP_GET,
		.doit = devlink_nl_cmd_trap_get_doit,
		.dumpit = devlink_nl_cmd_trap_get_dumpit,
		/* can be retrieved by unprivileged users */
	},
	{
		.cmd = DEVLINK_CMD_TRAP_SET,
		.doit = devlink_nl_cmd_trap_set_doit,
		.flags = GENL_ADMIN_PERM,
	},
	{
		.cmd = DEVLINK_CMD_TRAP_GROUP_GET,
		.doit = devlink_nl_cmd_trap_group_get_doit,
		.dumpit = devlink_nl_cmd_trap_group_get_dumpit,
		/* can be retrieved by unprivileged users */
	},
	{
		.cmd = DEVLINK_CMD_TRAP_GROUP_SET,
		.doit = devlink_nl_cmd_trap_group_set_doit,
		.flags = GENL_ADMIN_PERM,
	},
	{
		.cmd = DEVLINK_CMD_TRAP_POLICER_GET,
		.doit = devlink_nl_cmd_trap_policer_get_doit,
		.dumpit = devlink_nl_cmd_trap_policer_get_dumpit,
		/* can be retrieved by unprivileged users */
	},
	{
		.cmd = DEVLINK_CMD_TRAP_POLICER_SET,
		.doit = devlink_nl_cmd_trap_policer_set_doit,
		.flags = GENL_ADMIN_PERM,
	},
};

static struct genl_family devlink_nl_family __ro_after_init = {
	.name		= DEVLINK_GENL_NAME,
	.version	= DEVLINK_GENL_VERSION,
	.maxattr	= DEVLINK_ATTR_MAX,
	.policy = devlink_nl_policy,
	.netnsok	= true,
	.pre_doit	= devlink_nl_pre_doit,
	.post_doit	= devlink_nl_post_doit,
	.module		= THIS_MODULE,
	.small_ops	= devlink_nl_ops,
	.n_small_ops	= ARRAY_SIZE(devlink_nl_ops),
	.mcgrps		= devlink_nl_mcgrps,
	.n_mcgrps	= ARRAY_SIZE(devlink_nl_mcgrps),
};

static bool devlink_reload_actions_valid(const struct devlink_ops *ops)
{
	const struct devlink_reload_combination *comb;
	int i;

	if (!devlink_reload_supported(ops)) {
		if (WARN_ON(ops->reload_actions))
			return false;
		return true;
	}

	if (WARN_ON(!ops->reload_actions ||
		    ops->reload_actions & BIT(DEVLINK_RELOAD_ACTION_UNSPEC) ||
		    ops->reload_actions >= BIT(__DEVLINK_RELOAD_ACTION_MAX)))
		return false;

	if (WARN_ON(ops->reload_limits & BIT(DEVLINK_RELOAD_LIMIT_UNSPEC) ||
		    ops->reload_limits >= BIT(__DEVLINK_RELOAD_LIMIT_MAX)))
		return false;

	for (i = 0; i < ARRAY_SIZE(devlink_reload_invalid_combinations); i++)  {
		comb = &devlink_reload_invalid_combinations[i];
		if (ops->reload_actions == BIT(comb->action) &&
		    ops->reload_limits == BIT(comb->limit))
			return false;
	}
	return true;
}

/**
 *	devlink_alloc - Allocate new devlink instance resources
 *
 *	@ops: ops
 *	@priv_size: size of user private data
 *
 *	Allocate new devlink instance resources, including devlink index
 *	and name.
 */
struct devlink *devlink_alloc(const struct devlink_ops *ops, size_t priv_size)
{
	struct devlink *devlink;

	if (WARN_ON(!ops))
		return NULL;

	if (!devlink_reload_actions_valid(ops))
		return NULL;

	devlink = kzalloc(sizeof(*devlink) + priv_size, GFP_KERNEL);
	if (!devlink)
		return NULL;
	devlink->ops = ops;
	xa_init_flags(&devlink->snapshot_ids, XA_FLAGS_ALLOC);
	__devlink_net_set(devlink, &init_net);
	INIT_LIST_HEAD(&devlink->port_list);
	INIT_LIST_HEAD(&devlink->sb_list);
	INIT_LIST_HEAD_RCU(&devlink->dpipe_table_list);
	INIT_LIST_HEAD(&devlink->resource_list);
	INIT_LIST_HEAD(&devlink->param_list);
	INIT_LIST_HEAD(&devlink->region_list);
	INIT_LIST_HEAD(&devlink->reporter_list);
	INIT_LIST_HEAD(&devlink->trap_list);
	INIT_LIST_HEAD(&devlink->trap_group_list);
	INIT_LIST_HEAD(&devlink->trap_policer_list);
	mutex_init(&devlink->lock);
	mutex_init(&devlink->reporters_lock);
	return devlink;
}
EXPORT_SYMBOL_GPL(devlink_alloc);

/**
 *	devlink_register - Register devlink instance
 *
 *	@devlink: devlink
 *	@dev: parent device
 */
int devlink_register(struct devlink *devlink, struct device *dev)
{
	devlink->dev = dev;
	devlink->registered = true;
	mutex_lock(&devlink_mutex);
	list_add_tail(&devlink->list, &devlink_list);
	devlink_notify(devlink, DEVLINK_CMD_NEW);
	mutex_unlock(&devlink_mutex);
	return 0;
}
EXPORT_SYMBOL_GPL(devlink_register);

/**
 *	devlink_unregister - Unregister devlink instance
 *
 *	@devlink: devlink
 */
void devlink_unregister(struct devlink *devlink)
{
	mutex_lock(&devlink_mutex);
	WARN_ON(devlink_reload_supported(devlink->ops) &&
		devlink->reload_enabled);
	devlink_notify(devlink, DEVLINK_CMD_DEL);
	list_del(&devlink->list);
	mutex_unlock(&devlink_mutex);
}
EXPORT_SYMBOL_GPL(devlink_unregister);

/**
 *	devlink_reload_enable - Enable reload of devlink instance
 *
 *	@devlink: devlink
 *
 *	Should be called at end of device initialization
 *	process when reload operation is supported.
 */
void devlink_reload_enable(struct devlink *devlink)
{
	mutex_lock(&devlink_mutex);
	devlink->reload_enabled = true;
	mutex_unlock(&devlink_mutex);
}
EXPORT_SYMBOL_GPL(devlink_reload_enable);

/**
 *	devlink_reload_disable - Disable reload of devlink instance
 *
 *	@devlink: devlink
 *
 *	Should be called at the beginning of device cleanup
 *	process when reload operation is supported.
 */
void devlink_reload_disable(struct devlink *devlink)
{
	mutex_lock(&devlink_mutex);
	/* Mutex is taken which ensures that no reload operation is in
	 * progress while setting up forbidded flag.
	 */
	devlink->reload_enabled = false;
	mutex_unlock(&devlink_mutex);
}
EXPORT_SYMBOL_GPL(devlink_reload_disable);

/**
 *	devlink_free - Free devlink instance resources
 *
 *	@devlink: devlink
 */
void devlink_free(struct devlink *devlink)
{
	mutex_destroy(&devlink->reporters_lock);
	mutex_destroy(&devlink->lock);
	WARN_ON(!list_empty(&devlink->trap_policer_list));
	WARN_ON(!list_empty(&devlink->trap_group_list));
	WARN_ON(!list_empty(&devlink->trap_list));
	WARN_ON(!list_empty(&devlink->reporter_list));
	WARN_ON(!list_empty(&devlink->region_list));
	WARN_ON(!list_empty(&devlink->param_list));
	WARN_ON(!list_empty(&devlink->resource_list));
	WARN_ON(!list_empty(&devlink->dpipe_table_list));
	WARN_ON(!list_empty(&devlink->sb_list));
	WARN_ON(!list_empty(&devlink->port_list));

	xa_destroy(&devlink->snapshot_ids);

	kfree(devlink);
}
EXPORT_SYMBOL_GPL(devlink_free);

static void devlink_port_type_warn(struct work_struct *work)
{
	WARN(true, "Type was not set for devlink port.");
}

static bool devlink_port_type_should_warn(struct devlink_port *devlink_port)
{
	/* Ignore CPU and DSA flavours. */
	return devlink_port->attrs.flavour != DEVLINK_PORT_FLAVOUR_CPU &&
	       devlink_port->attrs.flavour != DEVLINK_PORT_FLAVOUR_DSA &&
	       devlink_port->attrs.flavour != DEVLINK_PORT_FLAVOUR_UNUSED;
}

#define DEVLINK_PORT_TYPE_WARN_TIMEOUT (HZ * 3600)

static void devlink_port_type_warn_schedule(struct devlink_port *devlink_port)
{
	if (!devlink_port_type_should_warn(devlink_port))
		return;
	/* Schedule a work to WARN in case driver does not set port
	 * type within timeout.
	 */
	schedule_delayed_work(&devlink_port->type_warn_dw,
			      DEVLINK_PORT_TYPE_WARN_TIMEOUT);
}

static void devlink_port_type_warn_cancel(struct devlink_port *devlink_port)
{
	if (!devlink_port_type_should_warn(devlink_port))
		return;
	cancel_delayed_work_sync(&devlink_port->type_warn_dw);
}

/**
 *	devlink_port_register - Register devlink port
 *
 *	@devlink: devlink
 *	@devlink_port: devlink port
 *	@port_index: driver-specific numerical identifier of the port
 *
 *	Register devlink port with provided port index. User can use
 *	any indexing, even hw-related one. devlink_port structure
 *	is convenient to be embedded inside user driver private structure.
 *	Note that the caller should take care of zeroing the devlink_port
 *	structure.
 */
int devlink_port_register(struct devlink *devlink,
			  struct devlink_port *devlink_port,
			  unsigned int port_index)
{
	mutex_lock(&devlink->lock);
	if (devlink_port_index_exists(devlink, port_index)) {
		mutex_unlock(&devlink->lock);
		return -EEXIST;
	}
	devlink_port->devlink = devlink;
	devlink_port->index = port_index;
	devlink_port->registered = true;
	spin_lock_init(&devlink_port->type_lock);
	INIT_LIST_HEAD(&devlink_port->reporter_list);
	mutex_init(&devlink_port->reporters_lock);
	list_add_tail(&devlink_port->list, &devlink->port_list);
	INIT_LIST_HEAD(&devlink_port->param_list);
	INIT_LIST_HEAD(&devlink_port->region_list);
	mutex_unlock(&devlink->lock);
	INIT_DELAYED_WORK(&devlink_port->type_warn_dw, &devlink_port_type_warn);
	devlink_port_type_warn_schedule(devlink_port);
	devlink_port_notify(devlink_port, DEVLINK_CMD_PORT_NEW);
	return 0;
}
EXPORT_SYMBOL_GPL(devlink_port_register);

/**
 *	devlink_port_unregister - Unregister devlink port
 *
 *	@devlink_port: devlink port
 */
void devlink_port_unregister(struct devlink_port *devlink_port)
{
	struct devlink *devlink = devlink_port->devlink;

	devlink_port_type_warn_cancel(devlink_port);
	devlink_port_notify(devlink_port, DEVLINK_CMD_PORT_DEL);
	mutex_lock(&devlink->lock);
	list_del(&devlink_port->list);
	mutex_unlock(&devlink->lock);
	WARN_ON(!list_empty(&devlink_port->reporter_list));
	WARN_ON(!list_empty(&devlink_port->region_list));
	mutex_destroy(&devlink_port->reporters_lock);
}
EXPORT_SYMBOL_GPL(devlink_port_unregister);

static void __devlink_port_type_set(struct devlink_port *devlink_port,
				    enum devlink_port_type type,
				    void *type_dev)
{
	if (WARN_ON(!devlink_port->registered))
		return;
	devlink_port_type_warn_cancel(devlink_port);
	spin_lock_bh(&devlink_port->type_lock);
	devlink_port->type = type;
	devlink_port->type_dev = type_dev;
	spin_unlock_bh(&devlink_port->type_lock);
	devlink_port_notify(devlink_port, DEVLINK_CMD_PORT_NEW);
}

static void devlink_port_type_netdev_checks(struct devlink_port *devlink_port,
					    struct net_device *netdev)
{
	const struct net_device_ops *ops = netdev->netdev_ops;

	/* If driver registers devlink port, it should set devlink port
	 * attributes accordingly so the compat functions are called
	 * and the original ops are not used.
	 */
	if (ops->ndo_get_phys_port_name) {
		/* Some drivers use the same set of ndos for netdevs
		 * that have devlink_port registered and also for
		 * those who don't. Make sure that ndo_get_phys_port_name
		 * returns -EOPNOTSUPP here in case it is defined.
		 * Warn if not.
		 */
		char name[IFNAMSIZ];
		int err;

		err = ops->ndo_get_phys_port_name(netdev, name, sizeof(name));
		WARN_ON(err != -EOPNOTSUPP);
	}
	if (ops->ndo_get_port_parent_id) {
		/* Some drivers use the same set of ndos for netdevs
		 * that have devlink_port registered and also for
		 * those who don't. Make sure that ndo_get_port_parent_id
		 * returns -EOPNOTSUPP here in case it is defined.
		 * Warn if not.
		 */
		struct netdev_phys_item_id ppid;
		int err;

		err = ops->ndo_get_port_parent_id(netdev, &ppid);
		WARN_ON(err != -EOPNOTSUPP);
	}
}

/**
 *	devlink_port_type_eth_set - Set port type to Ethernet
 *
 *	@devlink_port: devlink port
 *	@netdev: related netdevice
 */
void devlink_port_type_eth_set(struct devlink_port *devlink_port,
			       struct net_device *netdev)
{
	if (netdev)
		devlink_port_type_netdev_checks(devlink_port, netdev);
	else
		dev_warn(devlink_port->devlink->dev,
			 "devlink port type for port %d set to Ethernet without a software interface reference, device type not supported by the kernel?\n",
			 devlink_port->index);

	__devlink_port_type_set(devlink_port, DEVLINK_PORT_TYPE_ETH, netdev);
}
EXPORT_SYMBOL_GPL(devlink_port_type_eth_set);

/**
 *	devlink_port_type_ib_set - Set port type to InfiniBand
 *
 *	@devlink_port: devlink port
 *	@ibdev: related IB device
 */
void devlink_port_type_ib_set(struct devlink_port *devlink_port,
			      struct ib_device *ibdev)
{
	__devlink_port_type_set(devlink_port, DEVLINK_PORT_TYPE_IB, ibdev);
}
EXPORT_SYMBOL_GPL(devlink_port_type_ib_set);

/**
 *	devlink_port_type_clear - Clear port type
 *
 *	@devlink_port: devlink port
 */
void devlink_port_type_clear(struct devlink_port *devlink_port)
{
	__devlink_port_type_set(devlink_port, DEVLINK_PORT_TYPE_NOTSET, NULL);
	devlink_port_type_warn_schedule(devlink_port);
}
EXPORT_SYMBOL_GPL(devlink_port_type_clear);

static int __devlink_port_attrs_set(struct devlink_port *devlink_port,
				    enum devlink_port_flavour flavour)
{
	struct devlink_port_attrs *attrs = &devlink_port->attrs;

	devlink_port->attrs_set = true;
	attrs->flavour = flavour;
	if (attrs->switch_id.id_len) {
		devlink_port->switch_port = true;
		if (WARN_ON(attrs->switch_id.id_len > MAX_PHYS_ITEM_ID_LEN))
			attrs->switch_id.id_len = MAX_PHYS_ITEM_ID_LEN;
	} else {
		devlink_port->switch_port = false;
	}
	return 0;
}

/**
 *	devlink_port_attrs_set - Set port attributes
 *
 *	@devlink_port: devlink port
 *	@attrs: devlink port attrs
 */
void devlink_port_attrs_set(struct devlink_port *devlink_port,
			    struct devlink_port_attrs *attrs)
{
	int ret;

	if (WARN_ON(devlink_port->registered))
		return;
	devlink_port->attrs = *attrs;
	ret = __devlink_port_attrs_set(devlink_port, attrs->flavour);
	if (ret)
		return;
	WARN_ON(attrs->splittable && attrs->split);
}
EXPORT_SYMBOL_GPL(devlink_port_attrs_set);

/**
 *	devlink_port_attrs_pci_pf_set - Set PCI PF port attributes
 *
 *	@devlink_port: devlink port
 *	@controller: associated controller number for the devlink port instance
 *	@pf: associated PF for the devlink port instance
 *	@external: indicates if the port is for an external controller
 */
void devlink_port_attrs_pci_pf_set(struct devlink_port *devlink_port, u32 controller,
				   u16 pf, bool external)
{
	struct devlink_port_attrs *attrs = &devlink_port->attrs;
	int ret;

	if (WARN_ON(devlink_port->registered))
		return;
	ret = __devlink_port_attrs_set(devlink_port,
				       DEVLINK_PORT_FLAVOUR_PCI_PF);
	if (ret)
		return;
	attrs->pci_pf.controller = controller;
	attrs->pci_pf.pf = pf;
	attrs->pci_pf.external = external;
}
EXPORT_SYMBOL_GPL(devlink_port_attrs_pci_pf_set);

/**
 *	devlink_port_attrs_pci_vf_set - Set PCI VF port attributes
 *
 *	@devlink_port: devlink port
 *	@controller: associated controller number for the devlink port instance
 *	@pf: associated PF for the devlink port instance
 *	@vf: associated VF of a PF for the devlink port instance
 *	@external: indicates if the port is for an external controller
 */
void devlink_port_attrs_pci_vf_set(struct devlink_port *devlink_port, u32 controller,
				   u16 pf, u16 vf, bool external)
{
	struct devlink_port_attrs *attrs = &devlink_port->attrs;
	int ret;

	if (WARN_ON(devlink_port->registered))
		return;
	ret = __devlink_port_attrs_set(devlink_port,
				       DEVLINK_PORT_FLAVOUR_PCI_VF);
	if (ret)
		return;
	attrs->pci_vf.controller = controller;
	attrs->pci_vf.pf = pf;
	attrs->pci_vf.vf = vf;
	attrs->pci_vf.external = external;
}
EXPORT_SYMBOL_GPL(devlink_port_attrs_pci_vf_set);

static int __devlink_port_phys_port_name_get(struct devlink_port *devlink_port,
					     char *name, size_t len)
{
	struct devlink_port_attrs *attrs = &devlink_port->attrs;
	int n = 0;

	if (!devlink_port->attrs_set)
		return -EOPNOTSUPP;

	switch (attrs->flavour) {
	case DEVLINK_PORT_FLAVOUR_PHYSICAL:
	case DEVLINK_PORT_FLAVOUR_VIRTUAL:
		if (!attrs->split)
			n = snprintf(name, len, "p%u", attrs->phys.port_number);
		else
			n = snprintf(name, len, "p%us%u",
				     attrs->phys.port_number,
				     attrs->phys.split_subport_number);
		break;
	case DEVLINK_PORT_FLAVOUR_CPU:
	case DEVLINK_PORT_FLAVOUR_DSA:
	case DEVLINK_PORT_FLAVOUR_UNUSED:
		/* As CPU and DSA ports do not have a netdevice associated
		 * case should not ever happen.
		 */
		WARN_ON(1);
		return -EINVAL;
	case DEVLINK_PORT_FLAVOUR_PCI_PF:
		if (attrs->pci_pf.external) {
			n = snprintf(name, len, "c%u", attrs->pci_pf.controller);
			if (n >= len)
				return -EINVAL;
			len -= n;
			name += n;
		}
		n = snprintf(name, len, "pf%u", attrs->pci_pf.pf);
		break;
	case DEVLINK_PORT_FLAVOUR_PCI_VF:
		if (attrs->pci_vf.external) {
			n = snprintf(name, len, "c%u", attrs->pci_vf.controller);
			if (n >= len)
				return -EINVAL;
			len -= n;
			name += n;
		}
		n = snprintf(name, len, "pf%uvf%u",
			     attrs->pci_vf.pf, attrs->pci_vf.vf);
		break;
	}

	if (n >= len)
		return -EINVAL;

	return 0;
}

int devlink_sb_register(struct devlink *devlink, unsigned int sb_index,
			u32 size, u16 ingress_pools_count,
			u16 egress_pools_count, u16 ingress_tc_count,
			u16 egress_tc_count)
{
	struct devlink_sb *devlink_sb;
	int err = 0;

	mutex_lock(&devlink->lock);
	if (devlink_sb_index_exists(devlink, sb_index)) {
		err = -EEXIST;
		goto unlock;
	}

	devlink_sb = kzalloc(sizeof(*devlink_sb), GFP_KERNEL);
	if (!devlink_sb) {
		err = -ENOMEM;
		goto unlock;
	}
	devlink_sb->index = sb_index;
	devlink_sb->size = size;
	devlink_sb->ingress_pools_count = ingress_pools_count;
	devlink_sb->egress_pools_count = egress_pools_count;
	devlink_sb->ingress_tc_count = ingress_tc_count;
	devlink_sb->egress_tc_count = egress_tc_count;
	list_add_tail(&devlink_sb->list, &devlink->sb_list);
unlock:
	mutex_unlock(&devlink->lock);
	return err;
}
EXPORT_SYMBOL_GPL(devlink_sb_register);

void devlink_sb_unregister(struct devlink *devlink, unsigned int sb_index)
{
	struct devlink_sb *devlink_sb;

	mutex_lock(&devlink->lock);
	devlink_sb = devlink_sb_get_by_index(devlink, sb_index);
	WARN_ON(!devlink_sb);
	list_del(&devlink_sb->list);
	mutex_unlock(&devlink->lock);
	kfree(devlink_sb);
}
EXPORT_SYMBOL_GPL(devlink_sb_unregister);

/**
 *	devlink_dpipe_headers_register - register dpipe headers
 *
 *	@devlink: devlink
 *	@dpipe_headers: dpipe header array
 *
 *	Register the headers supported by hardware.
 */
int devlink_dpipe_headers_register(struct devlink *devlink,
				   struct devlink_dpipe_headers *dpipe_headers)
{
	mutex_lock(&devlink->lock);
	devlink->dpipe_headers = dpipe_headers;
	mutex_unlock(&devlink->lock);
	return 0;
}
EXPORT_SYMBOL_GPL(devlink_dpipe_headers_register);

/**
 *	devlink_dpipe_headers_unregister - unregister dpipe headers
 *
 *	@devlink: devlink
 *
 *	Unregister the headers supported by hardware.
 */
void devlink_dpipe_headers_unregister(struct devlink *devlink)
{
	mutex_lock(&devlink->lock);
	devlink->dpipe_headers = NULL;
	mutex_unlock(&devlink->lock);
}
EXPORT_SYMBOL_GPL(devlink_dpipe_headers_unregister);

/**
 *	devlink_dpipe_table_counter_enabled - check if counter allocation
 *					      required
 *	@devlink: devlink
 *	@table_name: tables name
 *
 *	Used by driver to check if counter allocation is required.
 *	After counter allocation is turned on the table entries
 *	are updated to include counter statistics.
 *
 *	After that point on the driver must respect the counter
 *	state so that each entry added to the table is added
 *	with a counter.
 */
bool devlink_dpipe_table_counter_enabled(struct devlink *devlink,
					 const char *table_name)
{
	struct devlink_dpipe_table *table;
	bool enabled;

	rcu_read_lock();
	table = devlink_dpipe_table_find(&devlink->dpipe_table_list,
					 table_name, devlink);
	enabled = false;
	if (table)
		enabled = table->counters_enabled;
	rcu_read_unlock();
	return enabled;
}
EXPORT_SYMBOL_GPL(devlink_dpipe_table_counter_enabled);

/**
 *	devlink_dpipe_table_register - register dpipe table
 *
 *	@devlink: devlink
 *	@table_name: table name
 *	@table_ops: table ops
 *	@priv: priv
 *	@counter_control_extern: external control for counters
 */
int devlink_dpipe_table_register(struct devlink *devlink,
				 const char *table_name,
				 struct devlink_dpipe_table_ops *table_ops,
				 void *priv, bool counter_control_extern)
{
	struct devlink_dpipe_table *table;
	int err = 0;

	if (WARN_ON(!table_ops->size_get))
		return -EINVAL;

	mutex_lock(&devlink->lock);

	if (devlink_dpipe_table_find(&devlink->dpipe_table_list, table_name,
				     devlink)) {
		err = -EEXIST;
		goto unlock;
	}

	table = kzalloc(sizeof(*table), GFP_KERNEL);
	if (!table) {
		err = -ENOMEM;
		goto unlock;
	}

	table->name = table_name;
	table->table_ops = table_ops;
	table->priv = priv;
	table->counter_control_extern = counter_control_extern;

	list_add_tail_rcu(&table->list, &devlink->dpipe_table_list);
unlock:
	mutex_unlock(&devlink->lock);
	return err;
}
EXPORT_SYMBOL_GPL(devlink_dpipe_table_register);

/**
 *	devlink_dpipe_table_unregister - unregister dpipe table
 *
 *	@devlink: devlink
 *	@table_name: table name
 */
void devlink_dpipe_table_unregister(struct devlink *devlink,
				    const char *table_name)
{
	struct devlink_dpipe_table *table;

	mutex_lock(&devlink->lock);
	table = devlink_dpipe_table_find(&devlink->dpipe_table_list,
					 table_name, devlink);
	if (!table)
		goto unlock;
	list_del_rcu(&table->list);
	mutex_unlock(&devlink->lock);
	kfree_rcu(table, rcu);
	return;
unlock:
	mutex_unlock(&devlink->lock);
}
EXPORT_SYMBOL_GPL(devlink_dpipe_table_unregister);

/**
 *	devlink_resource_register - devlink resource register
 *
 *	@devlink: devlink
 *	@resource_name: resource's name
 *	@resource_size: resource's size
 *	@resource_id: resource's id
 *	@parent_resource_id: resource's parent id
 *	@size_params: size parameters
 */
int devlink_resource_register(struct devlink *devlink,
			      const char *resource_name,
			      u64 resource_size,
			      u64 resource_id,
			      u64 parent_resource_id,
			      const struct devlink_resource_size_params *size_params)
{
	struct devlink_resource *resource;
	struct list_head *resource_list;
	bool top_hierarchy;
	int err = 0;

	top_hierarchy = parent_resource_id == DEVLINK_RESOURCE_ID_PARENT_TOP;

	mutex_lock(&devlink->lock);
	resource = devlink_resource_find(devlink, NULL, resource_id);
	if (resource) {
		err = -EINVAL;
		goto out;
	}

	resource = kzalloc(sizeof(*resource), GFP_KERNEL);
	if (!resource) {
		err = -ENOMEM;
		goto out;
	}

	if (top_hierarchy) {
		resource_list = &devlink->resource_list;
	} else {
		struct devlink_resource *parent_resource;

		parent_resource = devlink_resource_find(devlink, NULL,
							parent_resource_id);
		if (parent_resource) {
			resource_list = &parent_resource->resource_list;
			resource->parent = parent_resource;
		} else {
			kfree(resource);
			err = -EINVAL;
			goto out;
		}
	}

	resource->name = resource_name;
	resource->size = resource_size;
	resource->size_new = resource_size;
	resource->id = resource_id;
	resource->size_valid = true;
	memcpy(&resource->size_params, size_params,
	       sizeof(resource->size_params));
	INIT_LIST_HEAD(&resource->resource_list);
	list_add_tail(&resource->list, resource_list);
out:
	mutex_unlock(&devlink->lock);
	return err;
}
EXPORT_SYMBOL_GPL(devlink_resource_register);

/**
 *	devlink_resources_unregister - free all resources
 *
 *	@devlink: devlink
 *	@resource: resource
 */
void devlink_resources_unregister(struct devlink *devlink,
				  struct devlink_resource *resource)
{
	struct devlink_resource *tmp, *child_resource;
	struct list_head *resource_list;

	if (resource)
		resource_list = &resource->resource_list;
	else
		resource_list = &devlink->resource_list;

	if (!resource)
		mutex_lock(&devlink->lock);

	list_for_each_entry_safe(child_resource, tmp, resource_list, list) {
		devlink_resources_unregister(devlink, child_resource);
		list_del(&child_resource->list);
		kfree(child_resource);
	}

	if (!resource)
		mutex_unlock(&devlink->lock);
}
EXPORT_SYMBOL_GPL(devlink_resources_unregister);

/**
 *	devlink_resource_size_get - get and update size
 *
 *	@devlink: devlink
 *	@resource_id: the requested resource id
 *	@p_resource_size: ptr to update
 */
int devlink_resource_size_get(struct devlink *devlink,
			      u64 resource_id,
			      u64 *p_resource_size)
{
	struct devlink_resource *resource;
	int err = 0;

	mutex_lock(&devlink->lock);
	resource = devlink_resource_find(devlink, NULL, resource_id);
	if (!resource) {
		err = -EINVAL;
		goto out;
	}
	*p_resource_size = resource->size_new;
	resource->size = resource->size_new;
out:
	mutex_unlock(&devlink->lock);
	return err;
}
EXPORT_SYMBOL_GPL(devlink_resource_size_get);

/**
 *	devlink_dpipe_table_resource_set - set the resource id
 *
 *	@devlink: devlink
 *	@table_name: table name
 *	@resource_id: resource id
 *	@resource_units: number of resource's units consumed per table's entry
 */
int devlink_dpipe_table_resource_set(struct devlink *devlink,
				     const char *table_name, u64 resource_id,
				     u64 resource_units)
{
	struct devlink_dpipe_table *table;
	int err = 0;

	mutex_lock(&devlink->lock);
	table = devlink_dpipe_table_find(&devlink->dpipe_table_list,
					 table_name, devlink);
	if (!table) {
		err = -EINVAL;
		goto out;
	}
	table->resource_id = resource_id;
	table->resource_units = resource_units;
	table->resource_valid = true;
out:
	mutex_unlock(&devlink->lock);
	return err;
}
EXPORT_SYMBOL_GPL(devlink_dpipe_table_resource_set);

/**
 *	devlink_resource_occ_get_register - register occupancy getter
 *
 *	@devlink: devlink
 *	@resource_id: resource id
 *	@occ_get: occupancy getter callback
 *	@occ_get_priv: occupancy getter callback priv
 */
void devlink_resource_occ_get_register(struct devlink *devlink,
				       u64 resource_id,
				       devlink_resource_occ_get_t *occ_get,
				       void *occ_get_priv)
{
	struct devlink_resource *resource;

	mutex_lock(&devlink->lock);
	resource = devlink_resource_find(devlink, NULL, resource_id);
	if (WARN_ON(!resource))
		goto out;
	WARN_ON(resource->occ_get);

	resource->occ_get = occ_get;
	resource->occ_get_priv = occ_get_priv;
out:
	mutex_unlock(&devlink->lock);
}
EXPORT_SYMBOL_GPL(devlink_resource_occ_get_register);

/**
 *	devlink_resource_occ_get_unregister - unregister occupancy getter
 *
 *	@devlink: devlink
 *	@resource_id: resource id
 */
void devlink_resource_occ_get_unregister(struct devlink *devlink,
					 u64 resource_id)
{
	struct devlink_resource *resource;

	mutex_lock(&devlink->lock);
	resource = devlink_resource_find(devlink, NULL, resource_id);
	if (WARN_ON(!resource))
		goto out;
	WARN_ON(!resource->occ_get);

	resource->occ_get = NULL;
	resource->occ_get_priv = NULL;
out:
	mutex_unlock(&devlink->lock);
}
EXPORT_SYMBOL_GPL(devlink_resource_occ_get_unregister);

static int devlink_param_verify(const struct devlink_param *param)
{
	if (!param || !param->name || !param->supported_cmodes)
		return -EINVAL;
	if (param->generic)
		return devlink_param_generic_verify(param);
	else
		return devlink_param_driver_verify(param);
}

static int __devlink_params_register(struct devlink *devlink,
				     unsigned int port_index,
				     struct list_head *param_list,
				     const struct devlink_param *params,
				     size_t params_count,
				     enum devlink_command reg_cmd,
				     enum devlink_command unreg_cmd)
{
	const struct devlink_param *param = params;
	int i;
	int err;

	mutex_lock(&devlink->lock);
	for (i = 0; i < params_count; i++, param++) {
		err = devlink_param_verify(param);
		if (err)
			goto rollback;

		err = devlink_param_register_one(devlink, port_index,
						 param_list, param, reg_cmd);
		if (err)
			goto rollback;
	}

	mutex_unlock(&devlink->lock);
	return 0;

rollback:
	if (!i)
		goto unlock;
	for (param--; i > 0; i--, param--)
		devlink_param_unregister_one(devlink, port_index, param_list,
					     param, unreg_cmd);
unlock:
	mutex_unlock(&devlink->lock);
	return err;
}

static void __devlink_params_unregister(struct devlink *devlink,
					unsigned int port_index,
					struct list_head *param_list,
					const struct devlink_param *params,
					size_t params_count,
					enum devlink_command cmd)
{
	const struct devlink_param *param = params;
	int i;

	mutex_lock(&devlink->lock);
	for (i = 0; i < params_count; i++, param++)
		devlink_param_unregister_one(devlink, 0, param_list, param,
					     cmd);
	mutex_unlock(&devlink->lock);
}

/**
 *	devlink_params_register - register configuration parameters
 *
 *	@devlink: devlink
 *	@params: configuration parameters array
 *	@params_count: number of parameters provided
 *
 *	Register the configuration parameters supported by the driver.
 */
int devlink_params_register(struct devlink *devlink,
			    const struct devlink_param *params,
			    size_t params_count)
{
	return __devlink_params_register(devlink, 0, &devlink->param_list,
					 params, params_count,
					 DEVLINK_CMD_PARAM_NEW,
					 DEVLINK_CMD_PARAM_DEL);
}
EXPORT_SYMBOL_GPL(devlink_params_register);

/**
 *	devlink_params_unregister - unregister configuration parameters
 *	@devlink: devlink
 *	@params: configuration parameters to unregister
 *	@params_count: number of parameters provided
 */
void devlink_params_unregister(struct devlink *devlink,
			       const struct devlink_param *params,
			       size_t params_count)
{
	return __devlink_params_unregister(devlink, 0, &devlink->param_list,
					   params, params_count,
					   DEVLINK_CMD_PARAM_DEL);
}
EXPORT_SYMBOL_GPL(devlink_params_unregister);

/**
 *	devlink_params_publish - publish configuration parameters
 *
 *	@devlink: devlink
 *
 *	Publish previously registered configuration parameters.
 */
void devlink_params_publish(struct devlink *devlink)
{
	struct devlink_param_item *param_item;

	list_for_each_entry(param_item, &devlink->param_list, list) {
		if (param_item->published)
			continue;
		param_item->published = true;
		devlink_param_notify(devlink, 0, param_item,
				     DEVLINK_CMD_PARAM_NEW);
	}
}
EXPORT_SYMBOL_GPL(devlink_params_publish);

/**
 *	devlink_params_unpublish - unpublish configuration parameters
 *
 *	@devlink: devlink
 *
 *	Unpublish previously registered configuration parameters.
 */
void devlink_params_unpublish(struct devlink *devlink)
{
	struct devlink_param_item *param_item;

	list_for_each_entry(param_item, &devlink->param_list, list) {
		if (!param_item->published)
			continue;
		param_item->published = false;
		devlink_param_notify(devlink, 0, param_item,
				     DEVLINK_CMD_PARAM_DEL);
	}
}
EXPORT_SYMBOL_GPL(devlink_params_unpublish);

/**
 *	devlink_port_params_register - register port configuration parameters
 *
 *	@devlink_port: devlink port
 *	@params: configuration parameters array
 *	@params_count: number of parameters provided
 *
 *	Register the configuration parameters supported by the port.
 */
int devlink_port_params_register(struct devlink_port *devlink_port,
				 const struct devlink_param *params,
				 size_t params_count)
{
	return __devlink_params_register(devlink_port->devlink,
					 devlink_port->index,
					 &devlink_port->param_list, params,
					 params_count,
					 DEVLINK_CMD_PORT_PARAM_NEW,
					 DEVLINK_CMD_PORT_PARAM_DEL);
}
EXPORT_SYMBOL_GPL(devlink_port_params_register);

/**
 *	devlink_port_params_unregister - unregister port configuration
 *	parameters
 *
 *	@devlink_port: devlink port
 *	@params: configuration parameters array
 *	@params_count: number of parameters provided
 */
void devlink_port_params_unregister(struct devlink_port *devlink_port,
				    const struct devlink_param *params,
				    size_t params_count)
{
	return __devlink_params_unregister(devlink_port->devlink,
					   devlink_port->index,
					   &devlink_port->param_list,
					   params, params_count,
					   DEVLINK_CMD_PORT_PARAM_DEL);
}
EXPORT_SYMBOL_GPL(devlink_port_params_unregister);

static int
__devlink_param_driverinit_value_get(struct list_head *param_list, u32 param_id,
				     union devlink_param_value *init_val)
{
	struct devlink_param_item *param_item;

	param_item = devlink_param_find_by_id(param_list, param_id);
	if (!param_item)
		return -EINVAL;

	if (!param_item->driverinit_value_valid ||
	    !devlink_param_cmode_is_supported(param_item->param,
					      DEVLINK_PARAM_CMODE_DRIVERINIT))
		return -EOPNOTSUPP;

	if (param_item->param->type == DEVLINK_PARAM_TYPE_STRING)
		strcpy(init_val->vstr, param_item->driverinit_value.vstr);
	else
		*init_val = param_item->driverinit_value;

	return 0;
}

static int
__devlink_param_driverinit_value_set(struct devlink *devlink,
				     unsigned int port_index,
				     struct list_head *param_list, u32 param_id,
				     union devlink_param_value init_val,
				     enum devlink_command cmd)
{
	struct devlink_param_item *param_item;

	param_item = devlink_param_find_by_id(param_list, param_id);
	if (!param_item)
		return -EINVAL;

	if (!devlink_param_cmode_is_supported(param_item->param,
					      DEVLINK_PARAM_CMODE_DRIVERINIT))
		return -EOPNOTSUPP;

	if (param_item->param->type == DEVLINK_PARAM_TYPE_STRING)
		strcpy(param_item->driverinit_value.vstr, init_val.vstr);
	else
		param_item->driverinit_value = init_val;
	param_item->driverinit_value_valid = true;

	devlink_param_notify(devlink, port_index, param_item, cmd);
	return 0;
}

/**
 *	devlink_param_driverinit_value_get - get configuration parameter
 *					     value for driver initializing
 *
 *	@devlink: devlink
 *	@param_id: parameter ID
 *	@init_val: value of parameter in driverinit configuration mode
 *
 *	This function should be used by the driver to get driverinit
 *	configuration for initialization after reload command.
 */
int devlink_param_driverinit_value_get(struct devlink *devlink, u32 param_id,
				       union devlink_param_value *init_val)
{
	if (!devlink_reload_supported(devlink->ops))
		return -EOPNOTSUPP;

	return __devlink_param_driverinit_value_get(&devlink->param_list,
						    param_id, init_val);
}
EXPORT_SYMBOL_GPL(devlink_param_driverinit_value_get);

/**
 *	devlink_param_driverinit_value_set - set value of configuration
 *					     parameter for driverinit
 *					     configuration mode
 *
 *	@devlink: devlink
 *	@param_id: parameter ID
 *	@init_val: value of parameter to set for driverinit configuration mode
 *
 *	This function should be used by the driver to set driverinit
 *	configuration mode default value.
 */
int devlink_param_driverinit_value_set(struct devlink *devlink, u32 param_id,
				       union devlink_param_value init_val)
{
	return __devlink_param_driverinit_value_set(devlink, 0,
						    &devlink->param_list,
						    param_id, init_val,
						    DEVLINK_CMD_PARAM_NEW);
}
EXPORT_SYMBOL_GPL(devlink_param_driverinit_value_set);

/**
 *	devlink_port_param_driverinit_value_get - get configuration parameter
 *						value for driver initializing
 *
 *	@devlink_port: devlink_port
 *	@param_id: parameter ID
 *	@init_val: value of parameter in driverinit configuration mode
 *
 *	This function should be used by the driver to get driverinit
 *	configuration for initialization after reload command.
 */
int devlink_port_param_driverinit_value_get(struct devlink_port *devlink_port,
					    u32 param_id,
					    union devlink_param_value *init_val)
{
	struct devlink *devlink = devlink_port->devlink;

	if (!devlink_reload_supported(devlink->ops))
		return -EOPNOTSUPP;

	return __devlink_param_driverinit_value_get(&devlink_port->param_list,
						    param_id, init_val);
}
EXPORT_SYMBOL_GPL(devlink_port_param_driverinit_value_get);

/**
 *     devlink_port_param_driverinit_value_set - set value of configuration
 *                                               parameter for driverinit
 *                                               configuration mode
 *
 *     @devlink_port: devlink_port
 *     @param_id: parameter ID
 *     @init_val: value of parameter to set for driverinit configuration mode
 *
 *     This function should be used by the driver to set driverinit
 *     configuration mode default value.
 */
int devlink_port_param_driverinit_value_set(struct devlink_port *devlink_port,
					    u32 param_id,
					    union devlink_param_value init_val)
{
	return __devlink_param_driverinit_value_set(devlink_port->devlink,
						    devlink_port->index,
						    &devlink_port->param_list,
						    param_id, init_val,
						    DEVLINK_CMD_PORT_PARAM_NEW);
}
EXPORT_SYMBOL_GPL(devlink_port_param_driverinit_value_set);

/**
 *	devlink_param_value_changed - notify devlink on a parameter's value
 *				      change. Should be called by the driver
 *				      right after the change.
 *
 *	@devlink: devlink
 *	@param_id: parameter ID
 *
 *	This function should be used by the driver to notify devlink on value
 *	change, excluding driverinit configuration mode.
 *	For driverinit configuration mode driver should use the function
 */
void devlink_param_value_changed(struct devlink *devlink, u32 param_id)
{
	struct devlink_param_item *param_item;

	param_item = devlink_param_find_by_id(&devlink->param_list, param_id);
	WARN_ON(!param_item);

	devlink_param_notify(devlink, 0, param_item, DEVLINK_CMD_PARAM_NEW);
}
EXPORT_SYMBOL_GPL(devlink_param_value_changed);

/**
 *     devlink_port_param_value_changed - notify devlink on a parameter's value
 *                                      change. Should be called by the driver
 *                                      right after the change.
 *
 *     @devlink_port: devlink_port
 *     @param_id: parameter ID
 *
 *     This function should be used by the driver to notify devlink on value
 *     change, excluding driverinit configuration mode.
 *     For driverinit configuration mode driver should use the function
 *     devlink_port_param_driverinit_value_set() instead.
 */
void devlink_port_param_value_changed(struct devlink_port *devlink_port,
				      u32 param_id)
{
	struct devlink_param_item *param_item;

	param_item = devlink_param_find_by_id(&devlink_port->param_list,
					      param_id);
	WARN_ON(!param_item);

	devlink_param_notify(devlink_port->devlink, devlink_port->index,
			     param_item, DEVLINK_CMD_PORT_PARAM_NEW);
}
EXPORT_SYMBOL_GPL(devlink_port_param_value_changed);

/**
 *	devlink_param_value_str_fill - Safely fill-up the string preventing
 *				       from overflow of the preallocated buffer
 *
 *	@dst_val: destination devlink_param_value
 *	@src: source buffer
 */
void devlink_param_value_str_fill(union devlink_param_value *dst_val,
				  const char *src)
{
	size_t len;

	len = strlcpy(dst_val->vstr, src, __DEVLINK_PARAM_MAX_STRING_VALUE);
	WARN_ON(len >= __DEVLINK_PARAM_MAX_STRING_VALUE);
}
EXPORT_SYMBOL_GPL(devlink_param_value_str_fill);

/**
 *	devlink_region_create - create a new address region
 *
 *	@devlink: devlink
 *	@ops: region operations and name
 *	@region_max_snapshots: Maximum supported number of snapshots for region
 *	@region_size: size of region
 */
struct devlink_region *
devlink_region_create(struct devlink *devlink,
		      const struct devlink_region_ops *ops,
		      u32 region_max_snapshots, u64 region_size)
{
	struct devlink_region *region;
	int err = 0;

	if (WARN_ON(!ops) || WARN_ON(!ops->destructor))
		return ERR_PTR(-EINVAL);

	mutex_lock(&devlink->lock);

	if (devlink_region_get_by_name(devlink, ops->name)) {
		err = -EEXIST;
		goto unlock;
	}

	region = kzalloc(sizeof(*region), GFP_KERNEL);
	if (!region) {
		err = -ENOMEM;
		goto unlock;
	}

	region->devlink = devlink;
	region->max_snapshots = region_max_snapshots;
	region->ops = ops;
	region->size = region_size;
	INIT_LIST_HEAD(&region->snapshot_list);
	list_add_tail(&region->list, &devlink->region_list);
	devlink_nl_region_notify(region, NULL, DEVLINK_CMD_REGION_NEW);

	mutex_unlock(&devlink->lock);
	return region;

unlock:
	mutex_unlock(&devlink->lock);
	return ERR_PTR(err);
}
EXPORT_SYMBOL_GPL(devlink_region_create);

/**
 *	devlink_port_region_create - create a new address region for a port
 *
 *	@port: devlink port
 *	@ops: region operations and name
 *	@region_max_snapshots: Maximum supported number of snapshots for region
 *	@region_size: size of region
 */
struct devlink_region *
devlink_port_region_create(struct devlink_port *port,
			   const struct devlink_port_region_ops *ops,
			   u32 region_max_snapshots, u64 region_size)
{
	struct devlink *devlink = port->devlink;
	struct devlink_region *region;
	int err = 0;

	if (WARN_ON(!ops) || WARN_ON(!ops->destructor))
		return ERR_PTR(-EINVAL);

	mutex_lock(&devlink->lock);

	if (devlink_port_region_get_by_name(port, ops->name)) {
		err = -EEXIST;
		goto unlock;
	}

	region = kzalloc(sizeof(*region), GFP_KERNEL);
	if (!region) {
		err = -ENOMEM;
		goto unlock;
	}

	region->devlink = devlink;
	region->port = port;
	region->max_snapshots = region_max_snapshots;
	region->port_ops = ops;
	region->size = region_size;
	INIT_LIST_HEAD(&region->snapshot_list);
	list_add_tail(&region->list, &port->region_list);
	devlink_nl_region_notify(region, NULL, DEVLINK_CMD_REGION_NEW);

	mutex_unlock(&devlink->lock);
	return region;

unlock:
	mutex_unlock(&devlink->lock);
	return ERR_PTR(err);
}
EXPORT_SYMBOL_GPL(devlink_port_region_create);

/**
 *	devlink_region_destroy - destroy address region
 *
 *	@region: devlink region to destroy
 */
void devlink_region_destroy(struct devlink_region *region)
{
	struct devlink *devlink = region->devlink;
	struct devlink_snapshot *snapshot, *ts;

	mutex_lock(&devlink->lock);

	/* Free all snapshots of region */
	list_for_each_entry_safe(snapshot, ts, &region->snapshot_list, list)
		devlink_region_snapshot_del(region, snapshot);

	list_del(&region->list);

	devlink_nl_region_notify(region, NULL, DEVLINK_CMD_REGION_DEL);
	mutex_unlock(&devlink->lock);
	kfree(region);
}
EXPORT_SYMBOL_GPL(devlink_region_destroy);

/**
 *	devlink_region_snapshot_id_get - get snapshot ID
 *
 *	This callback should be called when adding a new snapshot,
 *	Driver should use the same id for multiple snapshots taken
 *	on multiple regions at the same time/by the same trigger.
 *
 *	The caller of this function must use devlink_region_snapshot_id_put
 *	when finished creating regions using this id.
 *
 *	Returns zero on success, or a negative error code on failure.
 *
 *	@devlink: devlink
 *	@id: storage to return id
 */
int devlink_region_snapshot_id_get(struct devlink *devlink, u32 *id)
{
	int err;

	mutex_lock(&devlink->lock);
	err = __devlink_region_snapshot_id_get(devlink, id);
	mutex_unlock(&devlink->lock);

	return err;
}
EXPORT_SYMBOL_GPL(devlink_region_snapshot_id_get);

/**
 *	devlink_region_snapshot_id_put - put snapshot ID reference
 *
 *	This should be called by a driver after finishing creating snapshots
 *	with an id. Doing so ensures that the ID can later be released in the
 *	event that all snapshots using it have been destroyed.
 *
 *	@devlink: devlink
 *	@id: id to release reference on
 */
void devlink_region_snapshot_id_put(struct devlink *devlink, u32 id)
{
	mutex_lock(&devlink->lock);
	__devlink_snapshot_id_decrement(devlink, id);
	mutex_unlock(&devlink->lock);
}
EXPORT_SYMBOL_GPL(devlink_region_snapshot_id_put);

/**
 *	devlink_region_snapshot_create - create a new snapshot
 *	This will add a new snapshot of a region. The snapshot
 *	will be stored on the region struct and can be accessed
 *	from devlink. This is useful for future analyses of snapshots.
 *	Multiple snapshots can be created on a region.
 *	The @snapshot_id should be obtained using the getter function.
 *
 *	@region: devlink region of the snapshot
 *	@data: snapshot data
 *	@snapshot_id: snapshot id to be created
 */
int devlink_region_snapshot_create(struct devlink_region *region,
				   u8 *data, u32 snapshot_id)
{
	struct devlink *devlink = region->devlink;
	int err;

	mutex_lock(&devlink->lock);
	err = __devlink_region_snapshot_create(region, data, snapshot_id);
	mutex_unlock(&devlink->lock);

	return err;
}
EXPORT_SYMBOL_GPL(devlink_region_snapshot_create);

#define DEVLINK_TRAP(_id, _type)					      \
	{								      \
		.type = DEVLINK_TRAP_TYPE_##_type,			      \
		.id = DEVLINK_TRAP_GENERIC_ID_##_id,			      \
		.name = DEVLINK_TRAP_GENERIC_NAME_##_id,		      \
	}

static const struct devlink_trap devlink_trap_generic[] = {
	DEVLINK_TRAP(SMAC_MC, DROP),
	DEVLINK_TRAP(VLAN_TAG_MISMATCH, DROP),
	DEVLINK_TRAP(INGRESS_VLAN_FILTER, DROP),
	DEVLINK_TRAP(INGRESS_STP_FILTER, DROP),
	DEVLINK_TRAP(EMPTY_TX_LIST, DROP),
	DEVLINK_TRAP(PORT_LOOPBACK_FILTER, DROP),
	DEVLINK_TRAP(BLACKHOLE_ROUTE, DROP),
	DEVLINK_TRAP(TTL_ERROR, EXCEPTION),
	DEVLINK_TRAP(TAIL_DROP, DROP),
	DEVLINK_TRAP(NON_IP_PACKET, DROP),
	DEVLINK_TRAP(UC_DIP_MC_DMAC, DROP),
	DEVLINK_TRAP(DIP_LB, DROP),
	DEVLINK_TRAP(SIP_MC, DROP),
	DEVLINK_TRAP(SIP_LB, DROP),
	DEVLINK_TRAP(CORRUPTED_IP_HDR, DROP),
	DEVLINK_TRAP(IPV4_SIP_BC, DROP),
	DEVLINK_TRAP(IPV6_MC_DIP_RESERVED_SCOPE, DROP),
	DEVLINK_TRAP(IPV6_MC_DIP_INTERFACE_LOCAL_SCOPE, DROP),
	DEVLINK_TRAP(MTU_ERROR, EXCEPTION),
	DEVLINK_TRAP(UNRESOLVED_NEIGH, EXCEPTION),
	DEVLINK_TRAP(RPF, EXCEPTION),
	DEVLINK_TRAP(REJECT_ROUTE, EXCEPTION),
	DEVLINK_TRAP(IPV4_LPM_UNICAST_MISS, EXCEPTION),
	DEVLINK_TRAP(IPV6_LPM_UNICAST_MISS, EXCEPTION),
	DEVLINK_TRAP(NON_ROUTABLE, DROP),
	DEVLINK_TRAP(DECAP_ERROR, EXCEPTION),
	DEVLINK_TRAP(OVERLAY_SMAC_MC, DROP),
	DEVLINK_TRAP(INGRESS_FLOW_ACTION_DROP, DROP),
	DEVLINK_TRAP(EGRESS_FLOW_ACTION_DROP, DROP),
	DEVLINK_TRAP(STP, CONTROL),
	DEVLINK_TRAP(LACP, CONTROL),
	DEVLINK_TRAP(LLDP, CONTROL),
	DEVLINK_TRAP(IGMP_QUERY, CONTROL),
	DEVLINK_TRAP(IGMP_V1_REPORT, CONTROL),
	DEVLINK_TRAP(IGMP_V2_REPORT, CONTROL),
	DEVLINK_TRAP(IGMP_V3_REPORT, CONTROL),
	DEVLINK_TRAP(IGMP_V2_LEAVE, CONTROL),
	DEVLINK_TRAP(MLD_QUERY, CONTROL),
	DEVLINK_TRAP(MLD_V1_REPORT, CONTROL),
	DEVLINK_TRAP(MLD_V2_REPORT, CONTROL),
	DEVLINK_TRAP(MLD_V1_DONE, CONTROL),
	DEVLINK_TRAP(IPV4_DHCP, CONTROL),
	DEVLINK_TRAP(IPV6_DHCP, CONTROL),
	DEVLINK_TRAP(ARP_REQUEST, CONTROL),
	DEVLINK_TRAP(ARP_RESPONSE, CONTROL),
	DEVLINK_TRAP(ARP_OVERLAY, CONTROL),
	DEVLINK_TRAP(IPV6_NEIGH_SOLICIT, CONTROL),
	DEVLINK_TRAP(IPV6_NEIGH_ADVERT, CONTROL),
	DEVLINK_TRAP(IPV4_BFD, CONTROL),
	DEVLINK_TRAP(IPV6_BFD, CONTROL),
	DEVLINK_TRAP(IPV4_OSPF, CONTROL),
	DEVLINK_TRAP(IPV6_OSPF, CONTROL),
	DEVLINK_TRAP(IPV4_BGP, CONTROL),
	DEVLINK_TRAP(IPV6_BGP, CONTROL),
	DEVLINK_TRAP(IPV4_VRRP, CONTROL),
	DEVLINK_TRAP(IPV6_VRRP, CONTROL),
	DEVLINK_TRAP(IPV4_PIM, CONTROL),
	DEVLINK_TRAP(IPV6_PIM, CONTROL),
	DEVLINK_TRAP(UC_LB, CONTROL),
	DEVLINK_TRAP(LOCAL_ROUTE, CONTROL),
	DEVLINK_TRAP(EXTERNAL_ROUTE, CONTROL),
	DEVLINK_TRAP(IPV6_UC_DIP_LINK_LOCAL_SCOPE, CONTROL),
	DEVLINK_TRAP(IPV6_DIP_ALL_NODES, CONTROL),
	DEVLINK_TRAP(IPV6_DIP_ALL_ROUTERS, CONTROL),
	DEVLINK_TRAP(IPV6_ROUTER_SOLICIT, CONTROL),
	DEVLINK_TRAP(IPV6_ROUTER_ADVERT, CONTROL),
	DEVLINK_TRAP(IPV6_REDIRECT, CONTROL),
	DEVLINK_TRAP(IPV4_ROUTER_ALERT, CONTROL),
	DEVLINK_TRAP(IPV6_ROUTER_ALERT, CONTROL),
	DEVLINK_TRAP(PTP_EVENT, CONTROL),
	DEVLINK_TRAP(PTP_GENERAL, CONTROL),
	DEVLINK_TRAP(FLOW_ACTION_SAMPLE, CONTROL),
	DEVLINK_TRAP(FLOW_ACTION_TRAP, CONTROL),
	DEVLINK_TRAP(EARLY_DROP, DROP),
	DEVLINK_TRAP(VXLAN_PARSING, DROP),
	DEVLINK_TRAP(LLC_SNAP_PARSING, DROP),
	DEVLINK_TRAP(VLAN_PARSING, DROP),
	DEVLINK_TRAP(PPPOE_PPP_PARSING, DROP),
	DEVLINK_TRAP(MPLS_PARSING, DROP),
	DEVLINK_TRAP(ARP_PARSING, DROP),
	DEVLINK_TRAP(IP_1_PARSING, DROP),
	DEVLINK_TRAP(IP_N_PARSING, DROP),
	DEVLINK_TRAP(GRE_PARSING, DROP),
	DEVLINK_TRAP(UDP_PARSING, DROP),
	DEVLINK_TRAP(TCP_PARSING, DROP),
	DEVLINK_TRAP(IPSEC_PARSING, DROP),
	DEVLINK_TRAP(SCTP_PARSING, DROP),
	DEVLINK_TRAP(DCCP_PARSING, DROP),
	DEVLINK_TRAP(GTP_PARSING, DROP),
	DEVLINK_TRAP(ESP_PARSING, DROP),
};

#define DEVLINK_TRAP_GROUP(_id)						      \
	{								      \
		.id = DEVLINK_TRAP_GROUP_GENERIC_ID_##_id,		      \
		.name = DEVLINK_TRAP_GROUP_GENERIC_NAME_##_id,		      \
	}

static const struct devlink_trap_group devlink_trap_group_generic[] = {
	DEVLINK_TRAP_GROUP(L2_DROPS),
	DEVLINK_TRAP_GROUP(L3_DROPS),
	DEVLINK_TRAP_GROUP(L3_EXCEPTIONS),
	DEVLINK_TRAP_GROUP(BUFFER_DROPS),
	DEVLINK_TRAP_GROUP(TUNNEL_DROPS),
	DEVLINK_TRAP_GROUP(ACL_DROPS),
	DEVLINK_TRAP_GROUP(STP),
	DEVLINK_TRAP_GROUP(LACP),
	DEVLINK_TRAP_GROUP(LLDP),
	DEVLINK_TRAP_GROUP(MC_SNOOPING),
	DEVLINK_TRAP_GROUP(DHCP),
	DEVLINK_TRAP_GROUP(NEIGH_DISCOVERY),
	DEVLINK_TRAP_GROUP(BFD),
	DEVLINK_TRAP_GROUP(OSPF),
	DEVLINK_TRAP_GROUP(BGP),
	DEVLINK_TRAP_GROUP(VRRP),
	DEVLINK_TRAP_GROUP(PIM),
	DEVLINK_TRAP_GROUP(UC_LB),
	DEVLINK_TRAP_GROUP(LOCAL_DELIVERY),
	DEVLINK_TRAP_GROUP(EXTERNAL_DELIVERY),
	DEVLINK_TRAP_GROUP(IPV6),
	DEVLINK_TRAP_GROUP(PTP_EVENT),
	DEVLINK_TRAP_GROUP(PTP_GENERAL),
	DEVLINK_TRAP_GROUP(ACL_SAMPLE),
	DEVLINK_TRAP_GROUP(ACL_TRAP),
	DEVLINK_TRAP_GROUP(PARSER_ERROR_DROPS),
};

static int devlink_trap_generic_verify(const struct devlink_trap *trap)
{
	if (trap->id > DEVLINK_TRAP_GENERIC_ID_MAX)
		return -EINVAL;

	if (strcmp(trap->name, devlink_trap_generic[trap->id].name))
		return -EINVAL;

	if (trap->type != devlink_trap_generic[trap->id].type)
		return -EINVAL;

	return 0;
}

static int devlink_trap_driver_verify(const struct devlink_trap *trap)
{
	int i;

	if (trap->id <= DEVLINK_TRAP_GENERIC_ID_MAX)
		return -EINVAL;

	for (i = 0; i < ARRAY_SIZE(devlink_trap_generic); i++) {
		if (!strcmp(trap->name, devlink_trap_generic[i].name))
			return -EEXIST;
	}

	return 0;
}

static int devlink_trap_verify(const struct devlink_trap *trap)
{
	if (!trap || !trap->name)
		return -EINVAL;

	if (trap->generic)
		return devlink_trap_generic_verify(trap);
	else
		return devlink_trap_driver_verify(trap);
}

static int
devlink_trap_group_generic_verify(const struct devlink_trap_group *group)
{
	if (group->id > DEVLINK_TRAP_GROUP_GENERIC_ID_MAX)
		return -EINVAL;

	if (strcmp(group->name, devlink_trap_group_generic[group->id].name))
		return -EINVAL;

	return 0;
}

static int
devlink_trap_group_driver_verify(const struct devlink_trap_group *group)
{
	int i;

	if (group->id <= DEVLINK_TRAP_GROUP_GENERIC_ID_MAX)
		return -EINVAL;

	for (i = 0; i < ARRAY_SIZE(devlink_trap_group_generic); i++) {
		if (!strcmp(group->name, devlink_trap_group_generic[i].name))
			return -EEXIST;
	}

	return 0;
}

static int devlink_trap_group_verify(const struct devlink_trap_group *group)
{
	if (group->generic)
		return devlink_trap_group_generic_verify(group);
	else
		return devlink_trap_group_driver_verify(group);
}

static void
devlink_trap_group_notify(struct devlink *devlink,
			  const struct devlink_trap_group_item *group_item,
			  enum devlink_command cmd)
{
	struct sk_buff *msg;
	int err;

	WARN_ON_ONCE(cmd != DEVLINK_CMD_TRAP_GROUP_NEW &&
		     cmd != DEVLINK_CMD_TRAP_GROUP_DEL);

	msg = nlmsg_new(NLMSG_DEFAULT_SIZE, GFP_KERNEL);
	if (!msg)
		return;

	err = devlink_nl_trap_group_fill(msg, devlink, group_item, cmd, 0, 0,
					 0);
	if (err) {
		nlmsg_free(msg);
		return;
	}

	genlmsg_multicast_netns(&devlink_nl_family, devlink_net(devlink),
				msg, 0, DEVLINK_MCGRP_CONFIG, GFP_KERNEL);
}

static int
devlink_trap_item_group_link(struct devlink *devlink,
			     struct devlink_trap_item *trap_item)
{
	u16 group_id = trap_item->trap->init_group_id;
	struct devlink_trap_group_item *group_item;

	group_item = devlink_trap_group_item_lookup_by_id(devlink, group_id);
	if (WARN_ON_ONCE(!group_item))
		return -EINVAL;

	trap_item->group_item = group_item;

	return 0;
}

static void devlink_trap_notify(struct devlink *devlink,
				const struct devlink_trap_item *trap_item,
				enum devlink_command cmd)
{
	struct sk_buff *msg;
	int err;

	WARN_ON_ONCE(cmd != DEVLINK_CMD_TRAP_NEW &&
		     cmd != DEVLINK_CMD_TRAP_DEL);

	msg = nlmsg_new(NLMSG_DEFAULT_SIZE, GFP_KERNEL);
	if (!msg)
		return;

	err = devlink_nl_trap_fill(msg, devlink, trap_item, cmd, 0, 0, 0);
	if (err) {
		nlmsg_free(msg);
		return;
	}

	genlmsg_multicast_netns(&devlink_nl_family, devlink_net(devlink),
				msg, 0, DEVLINK_MCGRP_CONFIG, GFP_KERNEL);
}

static int
devlink_trap_register(struct devlink *devlink,
		      const struct devlink_trap *trap, void *priv)
{
	struct devlink_trap_item *trap_item;
	int err;

	if (devlink_trap_item_lookup(devlink, trap->name))
		return -EEXIST;

	trap_item = kzalloc(sizeof(*trap_item), GFP_KERNEL);
	if (!trap_item)
		return -ENOMEM;

	trap_item->stats = netdev_alloc_pcpu_stats(struct devlink_stats);
	if (!trap_item->stats) {
		err = -ENOMEM;
		goto err_stats_alloc;
	}

	trap_item->trap = trap;
	trap_item->action = trap->init_action;
	trap_item->priv = priv;

	err = devlink_trap_item_group_link(devlink, trap_item);
	if (err)
		goto err_group_link;

	err = devlink->ops->trap_init(devlink, trap, trap_item);
	if (err)
		goto err_trap_init;

	list_add_tail(&trap_item->list, &devlink->trap_list);
	devlink_trap_notify(devlink, trap_item, DEVLINK_CMD_TRAP_NEW);

	return 0;

err_trap_init:
err_group_link:
	free_percpu(trap_item->stats);
err_stats_alloc:
	kfree(trap_item);
	return err;
}

static void devlink_trap_unregister(struct devlink *devlink,
				    const struct devlink_trap *trap)
{
	struct devlink_trap_item *trap_item;

	trap_item = devlink_trap_item_lookup(devlink, trap->name);
	if (WARN_ON_ONCE(!trap_item))
		return;

	devlink_trap_notify(devlink, trap_item, DEVLINK_CMD_TRAP_DEL);
	list_del(&trap_item->list);
	if (devlink->ops->trap_fini)
		devlink->ops->trap_fini(devlink, trap, trap_item);
	free_percpu(trap_item->stats);
	kfree(trap_item);
}

static void devlink_trap_disable(struct devlink *devlink,
				 const struct devlink_trap *trap)
{
	struct devlink_trap_item *trap_item;

	trap_item = devlink_trap_item_lookup(devlink, trap->name);
	if (WARN_ON_ONCE(!trap_item))
		return;

	devlink->ops->trap_action_set(devlink, trap, DEVLINK_TRAP_ACTION_DROP,
				      NULL);
	trap_item->action = DEVLINK_TRAP_ACTION_DROP;
}

/**
 * devlink_traps_register - Register packet traps with devlink.
 * @devlink: devlink.
 * @traps: Packet traps.
 * @traps_count: Count of provided packet traps.
 * @priv: Driver private information.
 *
 * Return: Non-zero value on failure.
 */
int devlink_traps_register(struct devlink *devlink,
			   const struct devlink_trap *traps,
			   size_t traps_count, void *priv)
{
	int i, err;

	if (!devlink->ops->trap_init || !devlink->ops->trap_action_set)
		return -EINVAL;

	mutex_lock(&devlink->lock);
	for (i = 0; i < traps_count; i++) {
		const struct devlink_trap *trap = &traps[i];

		err = devlink_trap_verify(trap);
		if (err)
			goto err_trap_verify;

		err = devlink_trap_register(devlink, trap, priv);
		if (err)
			goto err_trap_register;
	}
	mutex_unlock(&devlink->lock);

	return 0;

err_trap_register:
err_trap_verify:
	for (i--; i >= 0; i--)
		devlink_trap_unregister(devlink, &traps[i]);
	mutex_unlock(&devlink->lock);
	return err;
}
EXPORT_SYMBOL_GPL(devlink_traps_register);

/**
 * devlink_traps_unregister - Unregister packet traps from devlink.
 * @devlink: devlink.
 * @traps: Packet traps.
 * @traps_count: Count of provided packet traps.
 */
void devlink_traps_unregister(struct devlink *devlink,
			      const struct devlink_trap *traps,
			      size_t traps_count)
{
	int i;

	mutex_lock(&devlink->lock);
	/* Make sure we do not have any packets in-flight while unregistering
	 * traps by disabling all of them and waiting for a grace period.
	 */
	for (i = traps_count - 1; i >= 0; i--)
		devlink_trap_disable(devlink, &traps[i]);
	synchronize_rcu();
	for (i = traps_count - 1; i >= 0; i--)
		devlink_trap_unregister(devlink, &traps[i]);
	mutex_unlock(&devlink->lock);
}
EXPORT_SYMBOL_GPL(devlink_traps_unregister);

static void
devlink_trap_stats_update(struct devlink_stats __percpu *trap_stats,
			  size_t skb_len)
{
	struct devlink_stats *stats;

	stats = this_cpu_ptr(trap_stats);
	u64_stats_update_begin(&stats->syncp);
	stats->rx_bytes += skb_len;
	stats->rx_packets++;
	u64_stats_update_end(&stats->syncp);
}

static void
devlink_trap_report_metadata_set(struct devlink_trap_metadata *metadata,
				 const struct devlink_trap_item *trap_item,
				 struct devlink_port *in_devlink_port,
				 const struct flow_action_cookie *fa_cookie)
{
	metadata->trap_name = trap_item->trap->name;
	metadata->trap_group_name = trap_item->group_item->group->name;
	metadata->fa_cookie = fa_cookie;
	metadata->trap_type = trap_item->trap->type;

	spin_lock(&in_devlink_port->type_lock);
	if (in_devlink_port->type == DEVLINK_PORT_TYPE_ETH)
		metadata->input_dev = in_devlink_port->type_dev;
	spin_unlock(&in_devlink_port->type_lock);
}

/**
 * devlink_trap_report - Report trapped packet to drop monitor.
 * @devlink: devlink.
 * @skb: Trapped packet.
 * @trap_ctx: Trap context.
 * @in_devlink_port: Input devlink port.
 * @fa_cookie: Flow action cookie. Could be NULL.
 */
void devlink_trap_report(struct devlink *devlink, struct sk_buff *skb,
			 void *trap_ctx, struct devlink_port *in_devlink_port,
			 const struct flow_action_cookie *fa_cookie)

{
	struct devlink_trap_item *trap_item = trap_ctx;

	devlink_trap_stats_update(trap_item->stats, skb->len);
	devlink_trap_stats_update(trap_item->group_item->stats, skb->len);

	if (trace_devlink_trap_report_enabled()) {
		struct devlink_trap_metadata metadata = {};

		devlink_trap_report_metadata_set(&metadata, trap_item,
						 in_devlink_port, fa_cookie);
		trace_devlink_trap_report(devlink, skb, &metadata);
	}
}
EXPORT_SYMBOL_GPL(devlink_trap_report);

/**
 * devlink_trap_ctx_priv - Trap context to driver private information.
 * @trap_ctx: Trap context.
 *
 * Return: Driver private information passed during registration.
 */
void *devlink_trap_ctx_priv(void *trap_ctx)
{
	struct devlink_trap_item *trap_item = trap_ctx;

	return trap_item->priv;
}
EXPORT_SYMBOL_GPL(devlink_trap_ctx_priv);

static int
devlink_trap_group_item_policer_link(struct devlink *devlink,
				     struct devlink_trap_group_item *group_item)
{
	u32 policer_id = group_item->group->init_policer_id;
	struct devlink_trap_policer_item *policer_item;

	if (policer_id == 0)
		return 0;

	policer_item = devlink_trap_policer_item_lookup(devlink, policer_id);
	if (WARN_ON_ONCE(!policer_item))
		return -EINVAL;

	group_item->policer_item = policer_item;

	return 0;
}

static int
devlink_trap_group_register(struct devlink *devlink,
			    const struct devlink_trap_group *group)
{
	struct devlink_trap_group_item *group_item;
	int err;

	if (devlink_trap_group_item_lookup(devlink, group->name))
		return -EEXIST;

	group_item = kzalloc(sizeof(*group_item), GFP_KERNEL);
	if (!group_item)
		return -ENOMEM;

	group_item->stats = netdev_alloc_pcpu_stats(struct devlink_stats);
	if (!group_item->stats) {
		err = -ENOMEM;
		goto err_stats_alloc;
	}

	group_item->group = group;

	err = devlink_trap_group_item_policer_link(devlink, group_item);
	if (err)
		goto err_policer_link;

	if (devlink->ops->trap_group_init) {
		err = devlink->ops->trap_group_init(devlink, group);
		if (err)
			goto err_group_init;
	}

	list_add_tail(&group_item->list, &devlink->trap_group_list);
	devlink_trap_group_notify(devlink, group_item,
				  DEVLINK_CMD_TRAP_GROUP_NEW);

	return 0;

err_group_init:
err_policer_link:
	free_percpu(group_item->stats);
err_stats_alloc:
	kfree(group_item);
	return err;
}

static void
devlink_trap_group_unregister(struct devlink *devlink,
			      const struct devlink_trap_group *group)
{
	struct devlink_trap_group_item *group_item;

	group_item = devlink_trap_group_item_lookup(devlink, group->name);
	if (WARN_ON_ONCE(!group_item))
		return;

	devlink_trap_group_notify(devlink, group_item,
				  DEVLINK_CMD_TRAP_GROUP_DEL);
	list_del(&group_item->list);
	free_percpu(group_item->stats);
	kfree(group_item);
}

/**
 * devlink_trap_groups_register - Register packet trap groups with devlink.
 * @devlink: devlink.
 * @groups: Packet trap groups.
 * @groups_count: Count of provided packet trap groups.
>>>>>>> 24b8d41d
 *
 * Return: Non-zero value on failure.
 */
int devlink_trap_groups_register(struct devlink *devlink,
				 const struct devlink_trap_group *groups,
				 size_t groups_count)
{
	int i, err;

	mutex_lock(&devlink->lock);
	for (i = 0; i < groups_count; i++) {
		const struct devlink_trap_group *group = &groups[i];

		err = devlink_trap_group_verify(group);
		if (err)
			goto err_trap_group_verify;

		err = devlink_trap_group_register(devlink, group);
		if (err)
			goto err_trap_group_register;
	}
<<<<<<< HEAD
	devlink_port->devlink = devlink;
	devlink_port->index = port_index;
	devlink_port->registered = true;
	list_add_tail(&devlink_port->list, &devlink->port_list);
	mutex_unlock(&devlink_port_mutex);
	devlink_port_notify(devlink_port, DEVLINK_CMD_PORT_NEW);
=======
	mutex_unlock(&devlink->lock);

>>>>>>> 24b8d41d
	return 0;

err_trap_group_register:
err_trap_group_verify:
	for (i--; i >= 0; i--)
		devlink_trap_group_unregister(devlink, &groups[i]);
	mutex_unlock(&devlink->lock);
	return err;
}
EXPORT_SYMBOL_GPL(devlink_trap_groups_register);

/**
 * devlink_trap_groups_unregister - Unregister packet trap groups from devlink.
 * @devlink: devlink.
 * @groups: Packet trap groups.
 * @groups_count: Count of provided packet trap groups.
 */
void devlink_trap_groups_unregister(struct devlink *devlink,
				    const struct devlink_trap_group *groups,
				    size_t groups_count)
{
	int i;

	mutex_lock(&devlink->lock);
	for (i = groups_count - 1; i >= 0; i--)
		devlink_trap_group_unregister(devlink, &groups[i]);
	mutex_unlock(&devlink->lock);
}
EXPORT_SYMBOL_GPL(devlink_trap_groups_unregister);

static void
devlink_trap_policer_notify(struct devlink *devlink,
			    const struct devlink_trap_policer_item *policer_item,
			    enum devlink_command cmd)
{
	struct sk_buff *msg;
	int err;

	WARN_ON_ONCE(cmd != DEVLINK_CMD_TRAP_POLICER_NEW &&
		     cmd != DEVLINK_CMD_TRAP_POLICER_DEL);

	msg = nlmsg_new(NLMSG_DEFAULT_SIZE, GFP_KERNEL);
	if (!msg)
		return;

	err = devlink_nl_trap_policer_fill(msg, devlink, policer_item, cmd, 0,
					   0, 0);
	if (err) {
		nlmsg_free(msg);
		return;
	}

	genlmsg_multicast_netns(&devlink_nl_family, devlink_net(devlink),
				msg, 0, DEVLINK_MCGRP_CONFIG, GFP_KERNEL);
}

static int
devlink_trap_policer_register(struct devlink *devlink,
			      const struct devlink_trap_policer *policer)
{
	struct devlink_trap_policer_item *policer_item;
	int err;

	if (devlink_trap_policer_item_lookup(devlink, policer->id))
		return -EEXIST;

	policer_item = kzalloc(sizeof(*policer_item), GFP_KERNEL);
	if (!policer_item)
		return -ENOMEM;

	policer_item->policer = policer;
	policer_item->rate = policer->init_rate;
	policer_item->burst = policer->init_burst;

	if (devlink->ops->trap_policer_init) {
		err = devlink->ops->trap_policer_init(devlink, policer);
		if (err)
			goto err_policer_init;
	}

	list_add_tail(&policer_item->list, &devlink->trap_policer_list);
	devlink_trap_policer_notify(devlink, policer_item,
				    DEVLINK_CMD_TRAP_POLICER_NEW);

	return 0;

err_policer_init:
	kfree(policer_item);
	return err;
}

static void
devlink_trap_policer_unregister(struct devlink *devlink,
				const struct devlink_trap_policer *policer)
{
	struct devlink_trap_policer_item *policer_item;

	policer_item = devlink_trap_policer_item_lookup(devlink, policer->id);
	if (WARN_ON_ONCE(!policer_item))
		return;

	devlink_trap_policer_notify(devlink, policer_item,
				    DEVLINK_CMD_TRAP_POLICER_DEL);
	list_del(&policer_item->list);
	if (devlink->ops->trap_policer_fini)
		devlink->ops->trap_policer_fini(devlink, policer);
	kfree(policer_item);
}

/**
 * devlink_trap_policers_register - Register packet trap policers with devlink.
 * @devlink: devlink.
 * @policers: Packet trap policers.
 * @policers_count: Count of provided packet trap policers.
 *
 * Return: Non-zero value on failure.
 */
int
devlink_trap_policers_register(struct devlink *devlink,
			       const struct devlink_trap_policer *policers,
			       size_t policers_count)
{
	int i, err;

	mutex_lock(&devlink->lock);
	for (i = 0; i < policers_count; i++) {
		const struct devlink_trap_policer *policer = &policers[i];

		if (WARN_ON(policer->id == 0 ||
			    policer->max_rate < policer->min_rate ||
			    policer->max_burst < policer->min_burst)) {
			err = -EINVAL;
			goto err_trap_policer_verify;
		}

		err = devlink_trap_policer_register(devlink, policer);
		if (err)
			goto err_trap_policer_register;
	}
	mutex_unlock(&devlink->lock);

	return 0;

err_trap_policer_register:
err_trap_policer_verify:
	for (i--; i >= 0; i--)
		devlink_trap_policer_unregister(devlink, &policers[i]);
	mutex_unlock(&devlink->lock);
	return err;
}
EXPORT_SYMBOL_GPL(devlink_trap_policers_register);

/**
 * devlink_trap_policers_unregister - Unregister packet trap policers from devlink.
 * @devlink: devlink.
 * @policers: Packet trap policers.
 * @policers_count: Count of provided packet trap policers.
 */
void
devlink_trap_policers_unregister(struct devlink *devlink,
				 const struct devlink_trap_policer *policers,
				 size_t policers_count)
{
	int i;

	mutex_lock(&devlink->lock);
	for (i = policers_count - 1; i >= 0; i--)
		devlink_trap_policer_unregister(devlink, &policers[i]);
	mutex_unlock(&devlink->lock);
}
EXPORT_SYMBOL_GPL(devlink_trap_policers_unregister);

static void __devlink_compat_running_version(struct devlink *devlink,
					     char *buf, size_t len)
{
	const struct nlattr *nlattr;
	struct devlink_info_req req;
	struct sk_buff *msg;
	int rem, err;

	msg = nlmsg_new(NLMSG_DEFAULT_SIZE, GFP_KERNEL);
	if (!msg)
		return;

	req.msg = msg;
	err = devlink->ops->info_get(devlink, &req, NULL);
	if (err)
		goto free_msg;

	nla_for_each_attr(nlattr, (void *)msg->data, msg->len, rem) {
		const struct nlattr *kv;
		int rem_kv;

		if (nla_type(nlattr) != DEVLINK_ATTR_INFO_VERSION_RUNNING)
			continue;

		nla_for_each_nested(kv, nlattr, rem_kv) {
			if (nla_type(kv) != DEVLINK_ATTR_INFO_VERSION_VALUE)
				continue;

			strlcat(buf, nla_data(kv), len);
			strlcat(buf, " ", len);
		}
	}
free_msg:
	nlmsg_free(msg);
}

void devlink_compat_running_version(struct net_device *dev,
				    char *buf, size_t len)
{
	struct devlink *devlink;

	dev_hold(dev);
	rtnl_unlock();

	devlink = netdev_to_devlink(dev);
	if (!devlink || !devlink->ops->info_get)
		goto out;

	mutex_lock(&devlink->lock);
	__devlink_compat_running_version(devlink, buf, len);
	mutex_unlock(&devlink->lock);

out:
	rtnl_lock();
	dev_put(dev);
}

int devlink_compat_flash_update(struct net_device *dev, const char *file_name)
{
	struct devlink_flash_update_params params = {};
	struct devlink *devlink;
	int ret;

	dev_hold(dev);
	rtnl_unlock();

	devlink = netdev_to_devlink(dev);
	if (!devlink || !devlink->ops->flash_update) {
		ret = -EOPNOTSUPP;
		goto out;
	}

	params.file_name = file_name;

	mutex_lock(&devlink->lock);
	ret = devlink->ops->flash_update(devlink, &params, NULL);
	mutex_unlock(&devlink->lock);

out:
	rtnl_lock();
	dev_put(dev);

	return ret;
}

int devlink_compat_phys_port_name_get(struct net_device *dev,
				      char *name, size_t len)
{
	struct devlink_port *devlink_port;

	/* RTNL mutex is held here which ensures that devlink_port
	 * instance cannot disappear in the middle. No need to take
	 * any devlink lock as only permanent values are accessed.
	 */
	ASSERT_RTNL();

	devlink_port = netdev_to_devlink_port(dev);
	if (!devlink_port)
		return -EOPNOTSUPP;

	return __devlink_port_phys_port_name_get(devlink_port, name, len);
}

<<<<<<< HEAD
int devlink_sb_register(struct devlink *devlink, unsigned int sb_index,
			u32 size, u16 ingress_pools_count,
			u16 egress_pools_count, u16 ingress_tc_count,
			u16 egress_tc_count)
{
	struct devlink_sb *devlink_sb;
	int err = 0;

	mutex_lock(&devlink_mutex);
	if (devlink_sb_index_exists(devlink, sb_index)) {
		err = -EEXIST;
		goto unlock;
	}

	devlink_sb = kzalloc(sizeof(*devlink_sb), GFP_KERNEL);
	if (!devlink_sb) {
		err = -ENOMEM;
		goto unlock;
	}
	devlink_sb->index = sb_index;
	devlink_sb->size = size;
	devlink_sb->ingress_pools_count = ingress_pools_count;
	devlink_sb->egress_pools_count = egress_pools_count;
	devlink_sb->ingress_tc_count = ingress_tc_count;
	devlink_sb->egress_tc_count = egress_tc_count;
	list_add_tail(&devlink_sb->list, &devlink->sb_list);
unlock:
	mutex_unlock(&devlink_mutex);
	return err;
}
EXPORT_SYMBOL_GPL(devlink_sb_register);

void devlink_sb_unregister(struct devlink *devlink, unsigned int sb_index)
{
	struct devlink_sb *devlink_sb;

	mutex_lock(&devlink_mutex);
	devlink_sb = devlink_sb_get_by_index(devlink, sb_index);
	WARN_ON(!devlink_sb);
	list_del(&devlink_sb->list);
	mutex_unlock(&devlink_mutex);
	kfree(devlink_sb);
}
EXPORT_SYMBOL_GPL(devlink_sb_unregister);

static int __init devlink_module_init(void)
=======
int devlink_compat_switch_id_get(struct net_device *dev,
				 struct netdev_phys_item_id *ppid)
>>>>>>> 24b8d41d
{
	struct devlink_port *devlink_port;

	/* Caller must hold RTNL mutex or reference to dev, which ensures that
	 * devlink_port instance cannot disappear in the middle. No need to take
	 * any devlink lock as only permanent values are accessed.
	 */
	devlink_port = netdev_to_devlink_port(dev);
	if (!devlink_port || !devlink_port->switch_port)
		return -EOPNOTSUPP;

	memcpy(ppid, &devlink_port->attrs.switch_id, sizeof(*ppid));

	return 0;
}

static void __net_exit devlink_pernet_pre_exit(struct net *net)
{
	struct devlink *devlink;
	u32 actions_performed;
	int err;

	/* In case network namespace is getting destroyed, reload
	 * all devlink instances from this namespace into init_net.
	 */
	mutex_lock(&devlink_mutex);
	list_for_each_entry(devlink, &devlink_list, list) {
		if (net_eq(devlink_net(devlink), net)) {
			if (WARN_ON(!devlink_reload_supported(devlink->ops)))
				continue;
			err = devlink_reload(devlink, &init_net,
					     DEVLINK_RELOAD_ACTION_DRIVER_REINIT,
					     DEVLINK_RELOAD_LIMIT_UNSPEC,
					     &actions_performed, NULL);
			if (err && err != -EOPNOTSUPP)
				pr_warn("Failed to reload devlink instance into init_net\n");
		}
	}
	mutex_unlock(&devlink_mutex);
}

static struct pernet_operations devlink_pernet_ops __net_initdata = {
	.pre_exit = devlink_pernet_pre_exit,
};

static int __init devlink_init(void)
{
	int err;

	err = genl_register_family(&devlink_nl_family);
	if (err)
		goto out;
	err = register_pernet_subsys(&devlink_pernet_ops);

out:
	WARN_ON(err);
	return err;
}

subsys_initcall(devlink_init);<|MERGE_RESOLUTION|>--- conflicted
+++ resolved
@@ -30,9 +30,6 @@
 #define CREATE_TRACE_POINTS
 #include <trace/events/devlink.h>
 
-<<<<<<< HEAD
-EXPORT_TRACEPOINT_SYMBOL_GPL(devlink_hwmsg);
-=======
 static struct devlink_dpipe_field devlink_dpipe_fields_ethernet[] = {
 	{
 		.name = "destination mac",
@@ -91,7 +88,6 @@
 static const struct nla_policy devlink_function_nl_policy[DEVLINK_PORT_FUNCTION_ATTR_MAX + 1] = {
 	[DEVLINK_PORT_FUNCTION_ATTR_HW_ADDR] = { .type = NLA_BINARY },
 };
->>>>>>> 24b8d41d
 
 static LIST_HEAD(devlink_list);
 
@@ -349,15 +345,6 @@
 						  pool_type, p_tc_index);
 }
 
-<<<<<<< HEAD
-#define DEVLINK_NL_FLAG_NEED_DEVLINK	BIT(0)
-#define DEVLINK_NL_FLAG_NEED_PORT	BIT(1)
-#define DEVLINK_NL_FLAG_NEED_SB		BIT(2)
-#define DEVLINK_NL_FLAG_LOCK_PORTS	BIT(3)
-	/* port is not needed but we need to ensure they don't
-	 * change in the middle of command
-	 */
-=======
 struct devlink_region {
 	struct devlink *devlink;
 	struct devlink_port *port;
@@ -424,7 +411,6 @@
  * devlink lock is taken and protects from disruption by user-calls.
  */
 #define DEVLINK_NL_FLAG_NO_LOCK			BIT(2)
->>>>>>> 24b8d41d
 
 static int devlink_nl_pre_doit(const struct genl_ops *ops,
 			       struct sk_buff *skb, struct genl_info *info)
@@ -439,48 +425,20 @@
 		mutex_unlock(&devlink_mutex);
 		return PTR_ERR(devlink);
 	}
-<<<<<<< HEAD
-	if (ops->internal_flags & DEVLINK_NL_FLAG_NEED_DEVLINK) {
-		info->user_ptr[0] = devlink;
-	} else if (ops->internal_flags & DEVLINK_NL_FLAG_NEED_PORT) {
-		struct devlink_port *devlink_port;
-
-		mutex_lock(&devlink_port_mutex);
-=======
 	if (~ops->internal_flags & DEVLINK_NL_FLAG_NO_LOCK)
 		mutex_lock(&devlink->lock);
 	info->user_ptr[0] = devlink;
 	if (ops->internal_flags & DEVLINK_NL_FLAG_NEED_PORT) {
->>>>>>> 24b8d41d
 		devlink_port = devlink_port_get_from_info(devlink, info);
 		if (IS_ERR(devlink_port)) {
 			err = PTR_ERR(devlink_port);
 			goto unlock;
 		}
-<<<<<<< HEAD
-		info->user_ptr[0] = devlink_port;
-	}
-	if (ops->internal_flags & DEVLINK_NL_FLAG_LOCK_PORTS) {
-		mutex_lock(&devlink_port_mutex);
-	}
-	if (ops->internal_flags & DEVLINK_NL_FLAG_NEED_SB) {
-		struct devlink_sb *devlink_sb;
-
-		devlink_sb = devlink_sb_get_from_info(devlink, info);
-		if (IS_ERR(devlink_sb)) {
-			if (ops->internal_flags & DEVLINK_NL_FLAG_NEED_PORT)
-				mutex_unlock(&devlink_port_mutex);
-			mutex_unlock(&devlink_mutex);
-			return PTR_ERR(devlink_sb);
-		}
-		info->user_ptr[1] = devlink_sb;
-=======
 		info->user_ptr[1] = devlink_port;
 	} else if (ops->internal_flags & DEVLINK_NL_FLAG_NEED_DEVLINK_OR_PORT) {
 		devlink_port = devlink_port_get_from_info(devlink, info);
 		if (!IS_ERR(devlink_port))
 			info->user_ptr[1] = devlink_port;
->>>>>>> 24b8d41d
 	}
 	return 0;
 
@@ -494,17 +452,11 @@
 static void devlink_nl_post_doit(const struct genl_ops *ops,
 				 struct sk_buff *skb, struct genl_info *info)
 {
-<<<<<<< HEAD
-	if (ops->internal_flags & DEVLINK_NL_FLAG_NEED_PORT ||
-	    ops->internal_flags & DEVLINK_NL_FLAG_LOCK_PORTS)
-		mutex_unlock(&devlink_port_mutex);
-=======
 	struct devlink *devlink;
 
 	devlink = info->user_ptr[0];
 	if (~ops->internal_flags & DEVLINK_NL_FLAG_NO_LOCK)
 		mutex_unlock(&devlink->lock);
->>>>>>> 24b8d41d
 	mutex_unlock(&devlink_mutex);
 }
 
@@ -946,11 +898,7 @@
 static int devlink_nl_cmd_port_get_doit(struct sk_buff *skb,
 					struct genl_info *info)
 {
-<<<<<<< HEAD
-	struct devlink_port *devlink_port = info->user_ptr[0];
-=======
 	struct devlink_port *devlink_port = info->user_ptr[1];
->>>>>>> 24b8d41d
 	struct devlink *devlink = devlink_port->devlink;
 	struct sk_buff *msg;
 	int err;
@@ -1035,14 +983,9 @@
 devlink_port_function_hw_addr_set(struct devlink *devlink, struct devlink_port *port,
 				  const struct nlattr *attr, struct netlink_ext_ack *extack)
 {
-<<<<<<< HEAD
-	struct devlink_port *devlink_port = info->user_ptr[0];
-	struct devlink *devlink = devlink_port->devlink;
-=======
 	const struct devlink_ops *ops;
 	const u8 *hw_addr;
 	int hw_addr_len;
->>>>>>> 24b8d41d
 	int err;
 
 	hw_addr = nla_data(attr);
@@ -1203,1005 +1146,6 @@
 	hdr = genlmsg_put(msg, portid, seq, &devlink_nl_family, flags, cmd);
 	if (!hdr)
 		return -EMSGSIZE;
-<<<<<<< HEAD
-
-	if (devlink_nl_put_handle(msg, devlink))
-		goto nla_put_failure;
-	if (nla_put_u32(msg, DEVLINK_ATTR_SB_INDEX, devlink_sb->index))
-		goto nla_put_failure;
-	if (nla_put_u32(msg, DEVLINK_ATTR_SB_SIZE, devlink_sb->size))
-		goto nla_put_failure;
-	if (nla_put_u16(msg, DEVLINK_ATTR_SB_INGRESS_POOL_COUNT,
-			devlink_sb->ingress_pools_count))
-		goto nla_put_failure;
-	if (nla_put_u16(msg, DEVLINK_ATTR_SB_EGRESS_POOL_COUNT,
-			devlink_sb->egress_pools_count))
-		goto nla_put_failure;
-	if (nla_put_u16(msg, DEVLINK_ATTR_SB_INGRESS_TC_COUNT,
-			devlink_sb->ingress_tc_count))
-		goto nla_put_failure;
-	if (nla_put_u16(msg, DEVLINK_ATTR_SB_EGRESS_TC_COUNT,
-			devlink_sb->egress_tc_count))
-		goto nla_put_failure;
-
-	genlmsg_end(msg, hdr);
-	return 0;
-
-nla_put_failure:
-	genlmsg_cancel(msg, hdr);
-	return -EMSGSIZE;
-}
-
-static int devlink_nl_cmd_sb_get_doit(struct sk_buff *skb,
-				      struct genl_info *info)
-{
-	struct devlink *devlink = info->user_ptr[0];
-	struct devlink_sb *devlink_sb = info->user_ptr[1];
-	struct sk_buff *msg;
-	int err;
-
-	msg = nlmsg_new(NLMSG_DEFAULT_SIZE, GFP_KERNEL);
-	if (!msg)
-		return -ENOMEM;
-
-	err = devlink_nl_sb_fill(msg, devlink, devlink_sb,
-				 DEVLINK_CMD_SB_NEW,
-				 info->snd_portid, info->snd_seq, 0);
-	if (err) {
-		nlmsg_free(msg);
-		return err;
-	}
-
-	return genlmsg_reply(msg, info);
-}
-
-static int devlink_nl_cmd_sb_get_dumpit(struct sk_buff *msg,
-					struct netlink_callback *cb)
-{
-	struct devlink *devlink;
-	struct devlink_sb *devlink_sb;
-	int start = cb->args[0];
-	int idx = 0;
-	int err;
-
-	mutex_lock(&devlink_mutex);
-	list_for_each_entry(devlink, &devlink_list, list) {
-		if (!net_eq(devlink_net(devlink), sock_net(msg->sk)))
-			continue;
-		list_for_each_entry(devlink_sb, &devlink->sb_list, list) {
-			if (idx < start) {
-				idx++;
-				continue;
-			}
-			err = devlink_nl_sb_fill(msg, devlink, devlink_sb,
-						 DEVLINK_CMD_SB_NEW,
-						 NETLINK_CB(cb->skb).portid,
-						 cb->nlh->nlmsg_seq,
-						 NLM_F_MULTI);
-			if (err)
-				goto out;
-			idx++;
-		}
-	}
-out:
-	mutex_unlock(&devlink_mutex);
-
-	cb->args[0] = idx;
-	return msg->len;
-}
-
-static int devlink_nl_sb_pool_fill(struct sk_buff *msg, struct devlink *devlink,
-				   struct devlink_sb *devlink_sb,
-				   u16 pool_index, enum devlink_command cmd,
-				   u32 portid, u32 seq, int flags)
-{
-	struct devlink_sb_pool_info pool_info;
-	void *hdr;
-	int err;
-
-	err = devlink->ops->sb_pool_get(devlink, devlink_sb->index,
-					pool_index, &pool_info);
-	if (err)
-		return err;
-
-	hdr = genlmsg_put(msg, portid, seq, &devlink_nl_family, flags, cmd);
-	if (!hdr)
-		return -EMSGSIZE;
-
-	if (devlink_nl_put_handle(msg, devlink))
-		goto nla_put_failure;
-	if (nla_put_u32(msg, DEVLINK_ATTR_SB_INDEX, devlink_sb->index))
-		goto nla_put_failure;
-	if (nla_put_u16(msg, DEVLINK_ATTR_SB_POOL_INDEX, pool_index))
-		goto nla_put_failure;
-	if (nla_put_u8(msg, DEVLINK_ATTR_SB_POOL_TYPE, pool_info.pool_type))
-		goto nla_put_failure;
-	if (nla_put_u32(msg, DEVLINK_ATTR_SB_POOL_SIZE, pool_info.size))
-		goto nla_put_failure;
-	if (nla_put_u8(msg, DEVLINK_ATTR_SB_POOL_THRESHOLD_TYPE,
-		       pool_info.threshold_type))
-		goto nla_put_failure;
-
-	genlmsg_end(msg, hdr);
-	return 0;
-
-nla_put_failure:
-	genlmsg_cancel(msg, hdr);
-	return -EMSGSIZE;
-}
-
-static int devlink_nl_cmd_sb_pool_get_doit(struct sk_buff *skb,
-					   struct genl_info *info)
-{
-	struct devlink *devlink = info->user_ptr[0];
-	struct devlink_sb *devlink_sb = info->user_ptr[1];
-	struct sk_buff *msg;
-	u16 pool_index;
-	int err;
-
-	err = devlink_sb_pool_index_get_from_info(devlink_sb, info,
-						  &pool_index);
-	if (err)
-		return err;
-
-	if (!devlink->ops || !devlink->ops->sb_pool_get)
-		return -EOPNOTSUPP;
-
-	msg = nlmsg_new(NLMSG_DEFAULT_SIZE, GFP_KERNEL);
-	if (!msg)
-		return -ENOMEM;
-
-	err = devlink_nl_sb_pool_fill(msg, devlink, devlink_sb, pool_index,
-				      DEVLINK_CMD_SB_POOL_NEW,
-				      info->snd_portid, info->snd_seq, 0);
-	if (err) {
-		nlmsg_free(msg);
-		return err;
-	}
-
-	return genlmsg_reply(msg, info);
-}
-
-static int __sb_pool_get_dumpit(struct sk_buff *msg, int start, int *p_idx,
-				struct devlink *devlink,
-				struct devlink_sb *devlink_sb,
-				u32 portid, u32 seq)
-{
-	u16 pool_count = devlink_sb_pool_count(devlink_sb);
-	u16 pool_index;
-	int err;
-
-	for (pool_index = 0; pool_index < pool_count; pool_index++) {
-		if (*p_idx < start) {
-			(*p_idx)++;
-			continue;
-		}
-		err = devlink_nl_sb_pool_fill(msg, devlink,
-					      devlink_sb,
-					      pool_index,
-					      DEVLINK_CMD_SB_POOL_NEW,
-					      portid, seq, NLM_F_MULTI);
-		if (err)
-			return err;
-		(*p_idx)++;
-	}
-	return 0;
-}
-
-static int devlink_nl_cmd_sb_pool_get_dumpit(struct sk_buff *msg,
-					     struct netlink_callback *cb)
-{
-	struct devlink *devlink;
-	struct devlink_sb *devlink_sb;
-	int start = cb->args[0];
-	int idx = 0;
-	int err;
-
-	mutex_lock(&devlink_mutex);
-	list_for_each_entry(devlink, &devlink_list, list) {
-		if (!net_eq(devlink_net(devlink), sock_net(msg->sk)) ||
-		    !devlink->ops || !devlink->ops->sb_pool_get)
-			continue;
-		list_for_each_entry(devlink_sb, &devlink->sb_list, list) {
-			err = __sb_pool_get_dumpit(msg, start, &idx, devlink,
-						   devlink_sb,
-						   NETLINK_CB(cb->skb).portid,
-						   cb->nlh->nlmsg_seq);
-			if (err && err != -EOPNOTSUPP)
-				goto out;
-		}
-	}
-out:
-	mutex_unlock(&devlink_mutex);
-
-	cb->args[0] = idx;
-	return msg->len;
-}
-
-static int devlink_sb_pool_set(struct devlink *devlink, unsigned int sb_index,
-			       u16 pool_index, u32 size,
-			       enum devlink_sb_threshold_type threshold_type)
-
-{
-	const struct devlink_ops *ops = devlink->ops;
-
-	if (ops && ops->sb_pool_set)
-		return ops->sb_pool_set(devlink, sb_index, pool_index,
-					size, threshold_type);
-	return -EOPNOTSUPP;
-}
-
-static int devlink_nl_cmd_sb_pool_set_doit(struct sk_buff *skb,
-					   struct genl_info *info)
-{
-	struct devlink *devlink = info->user_ptr[0];
-	struct devlink_sb *devlink_sb = info->user_ptr[1];
-	enum devlink_sb_threshold_type threshold_type;
-	u16 pool_index;
-	u32 size;
-	int err;
-
-	err = devlink_sb_pool_index_get_from_info(devlink_sb, info,
-						  &pool_index);
-	if (err)
-		return err;
-
-	err = devlink_sb_th_type_get_from_info(info, &threshold_type);
-	if (err)
-		return err;
-
-	if (!info->attrs[DEVLINK_ATTR_SB_POOL_SIZE])
-		return -EINVAL;
-
-	size = nla_get_u32(info->attrs[DEVLINK_ATTR_SB_POOL_SIZE]);
-	return devlink_sb_pool_set(devlink, devlink_sb->index,
-				   pool_index, size, threshold_type);
-}
-
-static int devlink_nl_sb_port_pool_fill(struct sk_buff *msg,
-					struct devlink *devlink,
-					struct devlink_port *devlink_port,
-					struct devlink_sb *devlink_sb,
-					u16 pool_index,
-					enum devlink_command cmd,
-					u32 portid, u32 seq, int flags)
-{
-	const struct devlink_ops *ops = devlink->ops;
-	u32 threshold;
-	void *hdr;
-	int err;
-
-	err = ops->sb_port_pool_get(devlink_port, devlink_sb->index,
-				    pool_index, &threshold);
-	if (err)
-		return err;
-
-	hdr = genlmsg_put(msg, portid, seq, &devlink_nl_family, flags, cmd);
-	if (!hdr)
-		return -EMSGSIZE;
-
-	if (devlink_nl_put_handle(msg, devlink))
-		goto nla_put_failure;
-	if (nla_put_u32(msg, DEVLINK_ATTR_PORT_INDEX, devlink_port->index))
-		goto nla_put_failure;
-	if (nla_put_u32(msg, DEVLINK_ATTR_SB_INDEX, devlink_sb->index))
-		goto nla_put_failure;
-	if (nla_put_u16(msg, DEVLINK_ATTR_SB_POOL_INDEX, pool_index))
-		goto nla_put_failure;
-	if (nla_put_u32(msg, DEVLINK_ATTR_SB_THRESHOLD, threshold))
-		goto nla_put_failure;
-
-	if (ops->sb_occ_port_pool_get) {
-		u32 cur;
-		u32 max;
-
-		err = ops->sb_occ_port_pool_get(devlink_port, devlink_sb->index,
-						pool_index, &cur, &max);
-		if (err && err != -EOPNOTSUPP)
-			return err;
-		if (!err) {
-			if (nla_put_u32(msg, DEVLINK_ATTR_SB_OCC_CUR, cur))
-				goto nla_put_failure;
-			if (nla_put_u32(msg, DEVLINK_ATTR_SB_OCC_MAX, max))
-				goto nla_put_failure;
-		}
-	}
-
-	genlmsg_end(msg, hdr);
-	return 0;
-
-nla_put_failure:
-	genlmsg_cancel(msg, hdr);
-	return -EMSGSIZE;
-}
-
-static int devlink_nl_cmd_sb_port_pool_get_doit(struct sk_buff *skb,
-						struct genl_info *info)
-{
-	struct devlink_port *devlink_port = info->user_ptr[0];
-	struct devlink *devlink = devlink_port->devlink;
-	struct devlink_sb *devlink_sb = info->user_ptr[1];
-	struct sk_buff *msg;
-	u16 pool_index;
-	int err;
-
-	err = devlink_sb_pool_index_get_from_info(devlink_sb, info,
-						  &pool_index);
-	if (err)
-		return err;
-
-	if (!devlink->ops || !devlink->ops->sb_port_pool_get)
-		return -EOPNOTSUPP;
-
-	msg = nlmsg_new(NLMSG_DEFAULT_SIZE, GFP_KERNEL);
-	if (!msg)
-		return -ENOMEM;
-
-	err = devlink_nl_sb_port_pool_fill(msg, devlink, devlink_port,
-					   devlink_sb, pool_index,
-					   DEVLINK_CMD_SB_PORT_POOL_NEW,
-					   info->snd_portid, info->snd_seq, 0);
-	if (err) {
-		nlmsg_free(msg);
-		return err;
-	}
-
-	return genlmsg_reply(msg, info);
-}
-
-static int __sb_port_pool_get_dumpit(struct sk_buff *msg, int start, int *p_idx,
-				     struct devlink *devlink,
-				     struct devlink_sb *devlink_sb,
-				     u32 portid, u32 seq)
-{
-	struct devlink_port *devlink_port;
-	u16 pool_count = devlink_sb_pool_count(devlink_sb);
-	u16 pool_index;
-	int err;
-
-	list_for_each_entry(devlink_port, &devlink->port_list, list) {
-		for (pool_index = 0; pool_index < pool_count; pool_index++) {
-			if (*p_idx < start) {
-				(*p_idx)++;
-				continue;
-			}
-			err = devlink_nl_sb_port_pool_fill(msg, devlink,
-							   devlink_port,
-							   devlink_sb,
-							   pool_index,
-							   DEVLINK_CMD_SB_PORT_POOL_NEW,
-							   portid, seq,
-							   NLM_F_MULTI);
-			if (err)
-				return err;
-			(*p_idx)++;
-		}
-	}
-	return 0;
-}
-
-static int devlink_nl_cmd_sb_port_pool_get_dumpit(struct sk_buff *msg,
-						  struct netlink_callback *cb)
-{
-	struct devlink *devlink;
-	struct devlink_sb *devlink_sb;
-	int start = cb->args[0];
-	int idx = 0;
-	int err;
-
-	mutex_lock(&devlink_mutex);
-	mutex_lock(&devlink_port_mutex);
-	list_for_each_entry(devlink, &devlink_list, list) {
-		if (!net_eq(devlink_net(devlink), sock_net(msg->sk)) ||
-		    !devlink->ops || !devlink->ops->sb_port_pool_get)
-			continue;
-		list_for_each_entry(devlink_sb, &devlink->sb_list, list) {
-			err = __sb_port_pool_get_dumpit(msg, start, &idx,
-							devlink, devlink_sb,
-							NETLINK_CB(cb->skb).portid,
-							cb->nlh->nlmsg_seq);
-			if (err && err != -EOPNOTSUPP)
-				goto out;
-		}
-	}
-out:
-	mutex_unlock(&devlink_port_mutex);
-	mutex_unlock(&devlink_mutex);
-
-	cb->args[0] = idx;
-	return msg->len;
-}
-
-static int devlink_sb_port_pool_set(struct devlink_port *devlink_port,
-				    unsigned int sb_index, u16 pool_index,
-				    u32 threshold)
-
-{
-	const struct devlink_ops *ops = devlink_port->devlink->ops;
-
-	if (ops && ops->sb_port_pool_set)
-		return ops->sb_port_pool_set(devlink_port, sb_index,
-					     pool_index, threshold);
-	return -EOPNOTSUPP;
-}
-
-static int devlink_nl_cmd_sb_port_pool_set_doit(struct sk_buff *skb,
-						struct genl_info *info)
-{
-	struct devlink_port *devlink_port = info->user_ptr[0];
-	struct devlink_sb *devlink_sb = info->user_ptr[1];
-	u16 pool_index;
-	u32 threshold;
-	int err;
-
-	err = devlink_sb_pool_index_get_from_info(devlink_sb, info,
-						  &pool_index);
-	if (err)
-		return err;
-
-	if (!info->attrs[DEVLINK_ATTR_SB_THRESHOLD])
-		return -EINVAL;
-
-	threshold = nla_get_u32(info->attrs[DEVLINK_ATTR_SB_THRESHOLD]);
-	return devlink_sb_port_pool_set(devlink_port, devlink_sb->index,
-					pool_index, threshold);
-}
-
-static int
-devlink_nl_sb_tc_pool_bind_fill(struct sk_buff *msg, struct devlink *devlink,
-				struct devlink_port *devlink_port,
-				struct devlink_sb *devlink_sb, u16 tc_index,
-				enum devlink_sb_pool_type pool_type,
-				enum devlink_command cmd,
-				u32 portid, u32 seq, int flags)
-{
-	const struct devlink_ops *ops = devlink->ops;
-	u16 pool_index;
-	u32 threshold;
-	void *hdr;
-	int err;
-
-	err = ops->sb_tc_pool_bind_get(devlink_port, devlink_sb->index,
-				       tc_index, pool_type,
-				       &pool_index, &threshold);
-	if (err)
-		return err;
-
-	hdr = genlmsg_put(msg, portid, seq, &devlink_nl_family, flags, cmd);
-	if (!hdr)
-		return -EMSGSIZE;
-
-	if (devlink_nl_put_handle(msg, devlink))
-		goto nla_put_failure;
-	if (nla_put_u32(msg, DEVLINK_ATTR_PORT_INDEX, devlink_port->index))
-		goto nla_put_failure;
-	if (nla_put_u32(msg, DEVLINK_ATTR_SB_INDEX, devlink_sb->index))
-		goto nla_put_failure;
-	if (nla_put_u16(msg, DEVLINK_ATTR_SB_TC_INDEX, tc_index))
-		goto nla_put_failure;
-	if (nla_put_u8(msg, DEVLINK_ATTR_SB_POOL_TYPE, pool_type))
-		goto nla_put_failure;
-	if (nla_put_u16(msg, DEVLINK_ATTR_SB_POOL_INDEX, pool_index))
-		goto nla_put_failure;
-	if (nla_put_u32(msg, DEVLINK_ATTR_SB_THRESHOLD, threshold))
-		goto nla_put_failure;
-
-	if (ops->sb_occ_tc_port_bind_get) {
-		u32 cur;
-		u32 max;
-
-		err = ops->sb_occ_tc_port_bind_get(devlink_port,
-						   devlink_sb->index,
-						   tc_index, pool_type,
-						   &cur, &max);
-		if (err && err != -EOPNOTSUPP)
-			return err;
-		if (!err) {
-			if (nla_put_u32(msg, DEVLINK_ATTR_SB_OCC_CUR, cur))
-				goto nla_put_failure;
-			if (nla_put_u32(msg, DEVLINK_ATTR_SB_OCC_MAX, max))
-				goto nla_put_failure;
-		}
-	}
-
-	genlmsg_end(msg, hdr);
-	return 0;
-
-nla_put_failure:
-	genlmsg_cancel(msg, hdr);
-	return -EMSGSIZE;
-}
-
-static int devlink_nl_cmd_sb_tc_pool_bind_get_doit(struct sk_buff *skb,
-						   struct genl_info *info)
-{
-	struct devlink_port *devlink_port = info->user_ptr[0];
-	struct devlink *devlink = devlink_port->devlink;
-	struct devlink_sb *devlink_sb = info->user_ptr[1];
-	struct sk_buff *msg;
-	enum devlink_sb_pool_type pool_type;
-	u16 tc_index;
-	int err;
-
-	err = devlink_sb_pool_type_get_from_info(info, &pool_type);
-	if (err)
-		return err;
-
-	err = devlink_sb_tc_index_get_from_info(devlink_sb, info,
-						pool_type, &tc_index);
-	if (err)
-		return err;
-
-	if (!devlink->ops || !devlink->ops->sb_tc_pool_bind_get)
-		return -EOPNOTSUPP;
-
-	msg = nlmsg_new(NLMSG_DEFAULT_SIZE, GFP_KERNEL);
-	if (!msg)
-		return -ENOMEM;
-
-	err = devlink_nl_sb_tc_pool_bind_fill(msg, devlink, devlink_port,
-					      devlink_sb, tc_index, pool_type,
-					      DEVLINK_CMD_SB_TC_POOL_BIND_NEW,
-					      info->snd_portid,
-					      info->snd_seq, 0);
-	if (err) {
-		nlmsg_free(msg);
-		return err;
-	}
-
-	return genlmsg_reply(msg, info);
-}
-
-static int __sb_tc_pool_bind_get_dumpit(struct sk_buff *msg,
-					int start, int *p_idx,
-					struct devlink *devlink,
-					struct devlink_sb *devlink_sb,
-					u32 portid, u32 seq)
-{
-	struct devlink_port *devlink_port;
-	u16 tc_index;
-	int err;
-
-	list_for_each_entry(devlink_port, &devlink->port_list, list) {
-		for (tc_index = 0;
-		     tc_index < devlink_sb->ingress_tc_count; tc_index++) {
-			if (*p_idx < start) {
-				(*p_idx)++;
-				continue;
-			}
-			err = devlink_nl_sb_tc_pool_bind_fill(msg, devlink,
-							      devlink_port,
-							      devlink_sb,
-							      tc_index,
-							      DEVLINK_SB_POOL_TYPE_INGRESS,
-							      DEVLINK_CMD_SB_TC_POOL_BIND_NEW,
-							      portid, seq,
-							      NLM_F_MULTI);
-			if (err)
-				return err;
-			(*p_idx)++;
-		}
-		for (tc_index = 0;
-		     tc_index < devlink_sb->egress_tc_count; tc_index++) {
-			if (*p_idx < start) {
-				(*p_idx)++;
-				continue;
-			}
-			err = devlink_nl_sb_tc_pool_bind_fill(msg, devlink,
-							      devlink_port,
-							      devlink_sb,
-							      tc_index,
-							      DEVLINK_SB_POOL_TYPE_EGRESS,
-							      DEVLINK_CMD_SB_TC_POOL_BIND_NEW,
-							      portid, seq,
-							      NLM_F_MULTI);
-			if (err)
-				return err;
-			(*p_idx)++;
-		}
-	}
-	return 0;
-}
-
-static int
-devlink_nl_cmd_sb_tc_pool_bind_get_dumpit(struct sk_buff *msg,
-					  struct netlink_callback *cb)
-{
-	struct devlink *devlink;
-	struct devlink_sb *devlink_sb;
-	int start = cb->args[0];
-	int idx = 0;
-	int err;
-
-	mutex_lock(&devlink_mutex);
-	mutex_lock(&devlink_port_mutex);
-	list_for_each_entry(devlink, &devlink_list, list) {
-		if (!net_eq(devlink_net(devlink), sock_net(msg->sk)) ||
-		    !devlink->ops || !devlink->ops->sb_tc_pool_bind_get)
-			continue;
-		list_for_each_entry(devlink_sb, &devlink->sb_list, list) {
-			err = __sb_tc_pool_bind_get_dumpit(msg, start, &idx,
-							   devlink,
-							   devlink_sb,
-							   NETLINK_CB(cb->skb).portid,
-							   cb->nlh->nlmsg_seq);
-			if (err && err != -EOPNOTSUPP)
-				goto out;
-		}
-	}
-out:
-	mutex_unlock(&devlink_port_mutex);
-	mutex_unlock(&devlink_mutex);
-
-	cb->args[0] = idx;
-	return msg->len;
-}
-
-static int devlink_sb_tc_pool_bind_set(struct devlink_port *devlink_port,
-				       unsigned int sb_index, u16 tc_index,
-				       enum devlink_sb_pool_type pool_type,
-				       u16 pool_index, u32 threshold)
-
-{
-	const struct devlink_ops *ops = devlink_port->devlink->ops;
-
-	if (ops && ops->sb_tc_pool_bind_set)
-		return ops->sb_tc_pool_bind_set(devlink_port, sb_index,
-						tc_index, pool_type,
-						pool_index, threshold);
-	return -EOPNOTSUPP;
-}
-
-static int devlink_nl_cmd_sb_tc_pool_bind_set_doit(struct sk_buff *skb,
-						   struct genl_info *info)
-{
-	struct devlink_port *devlink_port = info->user_ptr[0];
-	struct devlink_sb *devlink_sb = info->user_ptr[1];
-	enum devlink_sb_pool_type pool_type;
-	u16 tc_index;
-	u16 pool_index;
-	u32 threshold;
-	int err;
-
-	err = devlink_sb_pool_type_get_from_info(info, &pool_type);
-	if (err)
-		return err;
-
-	err = devlink_sb_tc_index_get_from_info(devlink_sb, info,
-						pool_type, &tc_index);
-	if (err)
-		return err;
-
-	err = devlink_sb_pool_index_get_from_info(devlink_sb, info,
-						  &pool_index);
-	if (err)
-		return err;
-
-	if (!info->attrs[DEVLINK_ATTR_SB_THRESHOLD])
-		return -EINVAL;
-
-	threshold = nla_get_u32(info->attrs[DEVLINK_ATTR_SB_THRESHOLD]);
-	return devlink_sb_tc_pool_bind_set(devlink_port, devlink_sb->index,
-					   tc_index, pool_type,
-					   pool_index, threshold);
-}
-
-static int devlink_nl_cmd_sb_occ_snapshot_doit(struct sk_buff *skb,
-					       struct genl_info *info)
-{
-	struct devlink *devlink = info->user_ptr[0];
-	struct devlink_sb *devlink_sb = info->user_ptr[1];
-	const struct devlink_ops *ops = devlink->ops;
-
-	if (ops && ops->sb_occ_snapshot)
-		return ops->sb_occ_snapshot(devlink, devlink_sb->index);
-	return -EOPNOTSUPP;
-}
-
-static int devlink_nl_cmd_sb_occ_max_clear_doit(struct sk_buff *skb,
-						struct genl_info *info)
-{
-	struct devlink *devlink = info->user_ptr[0];
-	struct devlink_sb *devlink_sb = info->user_ptr[1];
-	const struct devlink_ops *ops = devlink->ops;
-
-	if (ops && ops->sb_occ_max_clear)
-		return ops->sb_occ_max_clear(devlink, devlink_sb->index);
-	return -EOPNOTSUPP;
-}
-
-static int devlink_eswitch_fill(struct sk_buff *msg, struct devlink *devlink,
-				enum devlink_command cmd, u32 portid,
-				u32 seq, int flags, u16 mode)
-{
-	void *hdr;
-
-	hdr = genlmsg_put(msg, portid, seq, &devlink_nl_family, flags, cmd);
-	if (!hdr)
-		return -EMSGSIZE;
-
-	if (devlink_nl_put_handle(msg, devlink))
-		goto nla_put_failure;
-
-	if (nla_put_u16(msg, DEVLINK_ATTR_ESWITCH_MODE, mode))
-		goto nla_put_failure;
-
-	genlmsg_end(msg, hdr);
-	return 0;
-
-nla_put_failure:
-	genlmsg_cancel(msg, hdr);
-	return -EMSGSIZE;
-}
-
-static int devlink_nl_cmd_eswitch_mode_get_doit(struct sk_buff *skb,
-						struct genl_info *info)
-{
-	struct devlink *devlink = info->user_ptr[0];
-	const struct devlink_ops *ops = devlink->ops;
-	struct sk_buff *msg;
-	u16 mode;
-	int err;
-
-	if (!ops || !ops->eswitch_mode_get)
-		return -EOPNOTSUPP;
-
-	err = ops->eswitch_mode_get(devlink, &mode);
-	if (err)
-		return err;
-
-	msg = nlmsg_new(NLMSG_DEFAULT_SIZE, GFP_KERNEL);
-	if (!msg)
-		return -ENOMEM;
-
-	err = devlink_eswitch_fill(msg, devlink, DEVLINK_CMD_ESWITCH_MODE_GET,
-				   info->snd_portid, info->snd_seq, 0, mode);
-
-	if (err) {
-		nlmsg_free(msg);
-		return err;
-	}
-
-	return genlmsg_reply(msg, info);
-}
-
-static int devlink_nl_cmd_eswitch_mode_set_doit(struct sk_buff *skb,
-						struct genl_info *info)
-{
-	struct devlink *devlink = info->user_ptr[0];
-	const struct devlink_ops *ops = devlink->ops;
-	u16 mode;
-
-	if (!info->attrs[DEVLINK_ATTR_ESWITCH_MODE])
-		return -EINVAL;
-
-	mode = nla_get_u16(info->attrs[DEVLINK_ATTR_ESWITCH_MODE]);
-
-	if (ops && ops->eswitch_mode_set)
-		return ops->eswitch_mode_set(devlink, mode);
-	return -EOPNOTSUPP;
-}
-
-static const struct nla_policy devlink_nl_policy[DEVLINK_ATTR_MAX + 1] = {
-	[DEVLINK_ATTR_BUS_NAME] = { .type = NLA_NUL_STRING },
-	[DEVLINK_ATTR_DEV_NAME] = { .type = NLA_NUL_STRING },
-	[DEVLINK_ATTR_PORT_INDEX] = { .type = NLA_U32 },
-	[DEVLINK_ATTR_PORT_TYPE] = { .type = NLA_U16 },
-	[DEVLINK_ATTR_PORT_SPLIT_COUNT] = { .type = NLA_U32 },
-	[DEVLINK_ATTR_SB_INDEX] = { .type = NLA_U32 },
-	[DEVLINK_ATTR_SB_POOL_INDEX] = { .type = NLA_U16 },
-	[DEVLINK_ATTR_SB_POOL_TYPE] = { .type = NLA_U8 },
-	[DEVLINK_ATTR_SB_POOL_SIZE] = { .type = NLA_U32 },
-	[DEVLINK_ATTR_SB_POOL_THRESHOLD_TYPE] = { .type = NLA_U8 },
-	[DEVLINK_ATTR_SB_THRESHOLD] = { .type = NLA_U32 },
-	[DEVLINK_ATTR_SB_TC_INDEX] = { .type = NLA_U16 },
-	[DEVLINK_ATTR_ESWITCH_MODE] = { .type = NLA_U16 },
-};
-
-static const struct genl_ops devlink_nl_ops[] = {
-	{
-		.cmd = DEVLINK_CMD_GET,
-		.doit = devlink_nl_cmd_get_doit,
-		.dumpit = devlink_nl_cmd_get_dumpit,
-		.policy = devlink_nl_policy,
-		.internal_flags = DEVLINK_NL_FLAG_NEED_DEVLINK,
-		/* can be retrieved by unprivileged users */
-	},
-	{
-		.cmd = DEVLINK_CMD_PORT_GET,
-		.doit = devlink_nl_cmd_port_get_doit,
-		.dumpit = devlink_nl_cmd_port_get_dumpit,
-		.policy = devlink_nl_policy,
-		.internal_flags = DEVLINK_NL_FLAG_NEED_PORT,
-		/* can be retrieved by unprivileged users */
-	},
-	{
-		.cmd = DEVLINK_CMD_PORT_SET,
-		.doit = devlink_nl_cmd_port_set_doit,
-		.policy = devlink_nl_policy,
-		.flags = GENL_ADMIN_PERM,
-		.internal_flags = DEVLINK_NL_FLAG_NEED_PORT,
-	},
-	{
-		.cmd = DEVLINK_CMD_PORT_SPLIT,
-		.doit = devlink_nl_cmd_port_split_doit,
-		.policy = devlink_nl_policy,
-		.flags = GENL_ADMIN_PERM,
-		.internal_flags = DEVLINK_NL_FLAG_NEED_DEVLINK,
-	},
-	{
-		.cmd = DEVLINK_CMD_PORT_UNSPLIT,
-		.doit = devlink_nl_cmd_port_unsplit_doit,
-		.policy = devlink_nl_policy,
-		.flags = GENL_ADMIN_PERM,
-		.internal_flags = DEVLINK_NL_FLAG_NEED_DEVLINK,
-	},
-	{
-		.cmd = DEVLINK_CMD_SB_GET,
-		.doit = devlink_nl_cmd_sb_get_doit,
-		.dumpit = devlink_nl_cmd_sb_get_dumpit,
-		.policy = devlink_nl_policy,
-		.internal_flags = DEVLINK_NL_FLAG_NEED_DEVLINK |
-				  DEVLINK_NL_FLAG_NEED_SB,
-		/* can be retrieved by unprivileged users */
-	},
-	{
-		.cmd = DEVLINK_CMD_SB_POOL_GET,
-		.doit = devlink_nl_cmd_sb_pool_get_doit,
-		.dumpit = devlink_nl_cmd_sb_pool_get_dumpit,
-		.policy = devlink_nl_policy,
-		.internal_flags = DEVLINK_NL_FLAG_NEED_DEVLINK |
-				  DEVLINK_NL_FLAG_NEED_SB,
-		/* can be retrieved by unprivileged users */
-	},
-	{
-		.cmd = DEVLINK_CMD_SB_POOL_SET,
-		.doit = devlink_nl_cmd_sb_pool_set_doit,
-		.policy = devlink_nl_policy,
-		.flags = GENL_ADMIN_PERM,
-		.internal_flags = DEVLINK_NL_FLAG_NEED_DEVLINK |
-				  DEVLINK_NL_FLAG_NEED_SB,
-	},
-	{
-		.cmd = DEVLINK_CMD_SB_PORT_POOL_GET,
-		.doit = devlink_nl_cmd_sb_port_pool_get_doit,
-		.dumpit = devlink_nl_cmd_sb_port_pool_get_dumpit,
-		.policy = devlink_nl_policy,
-		.internal_flags = DEVLINK_NL_FLAG_NEED_PORT |
-				  DEVLINK_NL_FLAG_NEED_SB,
-		/* can be retrieved by unprivileged users */
-	},
-	{
-		.cmd = DEVLINK_CMD_SB_PORT_POOL_SET,
-		.doit = devlink_nl_cmd_sb_port_pool_set_doit,
-		.policy = devlink_nl_policy,
-		.flags = GENL_ADMIN_PERM,
-		.internal_flags = DEVLINK_NL_FLAG_NEED_PORT |
-				  DEVLINK_NL_FLAG_NEED_SB,
-	},
-	{
-		.cmd = DEVLINK_CMD_SB_TC_POOL_BIND_GET,
-		.doit = devlink_nl_cmd_sb_tc_pool_bind_get_doit,
-		.dumpit = devlink_nl_cmd_sb_tc_pool_bind_get_dumpit,
-		.policy = devlink_nl_policy,
-		.internal_flags = DEVLINK_NL_FLAG_NEED_PORT |
-				  DEVLINK_NL_FLAG_NEED_SB,
-		/* can be retrieved by unprivileged users */
-	},
-	{
-		.cmd = DEVLINK_CMD_SB_TC_POOL_BIND_SET,
-		.doit = devlink_nl_cmd_sb_tc_pool_bind_set_doit,
-		.policy = devlink_nl_policy,
-		.flags = GENL_ADMIN_PERM,
-		.internal_flags = DEVLINK_NL_FLAG_NEED_PORT |
-				  DEVLINK_NL_FLAG_NEED_SB,
-	},
-	{
-		.cmd = DEVLINK_CMD_SB_OCC_SNAPSHOT,
-		.doit = devlink_nl_cmd_sb_occ_snapshot_doit,
-		.policy = devlink_nl_policy,
-		.flags = GENL_ADMIN_PERM,
-		.internal_flags = DEVLINK_NL_FLAG_NEED_DEVLINK |
-				  DEVLINK_NL_FLAG_NEED_SB |
-				  DEVLINK_NL_FLAG_LOCK_PORTS,
-	},
-	{
-		.cmd = DEVLINK_CMD_SB_OCC_MAX_CLEAR,
-		.doit = devlink_nl_cmd_sb_occ_max_clear_doit,
-		.policy = devlink_nl_policy,
-		.flags = GENL_ADMIN_PERM,
-		.internal_flags = DEVLINK_NL_FLAG_NEED_DEVLINK |
-				  DEVLINK_NL_FLAG_NEED_SB |
-				  DEVLINK_NL_FLAG_LOCK_PORTS,
-	},
-	{
-		.cmd = DEVLINK_CMD_ESWITCH_MODE_GET,
-		.doit = devlink_nl_cmd_eswitch_mode_get_doit,
-		.policy = devlink_nl_policy,
-		.flags = GENL_ADMIN_PERM,
-		.internal_flags = DEVLINK_NL_FLAG_NEED_DEVLINK,
-	},
-	{
-		.cmd = DEVLINK_CMD_ESWITCH_MODE_SET,
-		.doit = devlink_nl_cmd_eswitch_mode_set_doit,
-		.policy = devlink_nl_policy,
-		.flags = GENL_ADMIN_PERM,
-		.internal_flags = DEVLINK_NL_FLAG_NEED_DEVLINK,
-	},
-};
-
-/**
- *	devlink_alloc - Allocate new devlink instance resources
- *
- *	@ops: ops
- *	@priv_size: size of user private data
- *
- *	Allocate new devlink instance resources, including devlink index
- *	and name.
- */
-struct devlink *devlink_alloc(const struct devlink_ops *ops, size_t priv_size)
-{
-	struct devlink *devlink;
-
-	devlink = kzalloc(sizeof(*devlink) + priv_size, GFP_KERNEL);
-	if (!devlink)
-		return NULL;
-	devlink->ops = ops;
-	devlink_net_set(devlink, &init_net);
-	INIT_LIST_HEAD(&devlink->port_list);
-	INIT_LIST_HEAD(&devlink->sb_list);
-	return devlink;
-}
-EXPORT_SYMBOL_GPL(devlink_alloc);
-
-/**
- *	devlink_register - Register devlink instance
- *
- *	@devlink: devlink
- */
-int devlink_register(struct devlink *devlink, struct device *dev)
-{
-	mutex_lock(&devlink_mutex);
-	devlink->dev = dev;
-	list_add_tail(&devlink->list, &devlink_list);
-	devlink_notify(devlink, DEVLINK_CMD_NEW);
-	mutex_unlock(&devlink_mutex);
-	return 0;
-}
-EXPORT_SYMBOL_GPL(devlink_register);
-
-/**
- *	devlink_unregister - Unregister devlink instance
- *
- *	@devlink: devlink
- */
-void devlink_unregister(struct devlink *devlink)
-{
-	mutex_lock(&devlink_mutex);
-	devlink_notify(devlink, DEVLINK_CMD_DEL);
-	list_del(&devlink->list);
-	mutex_unlock(&devlink_mutex);
-}
-EXPORT_SYMBOL_GPL(devlink_unregister);
-
-/**
- *	devlink_free - Free devlink instance resources
- *
- *	@devlink: devlink
- */
-void devlink_free(struct devlink *devlink)
-{
-	kfree(devlink);
-}
-EXPORT_SYMBOL_GPL(devlink_free);
-
-/**
- *	devlink_port_register - Register devlink port
- *
- *	@devlink: devlink
- *	@devlink_port: devlink port
- *	@port_index
-=======
 
 	if (devlink_nl_put_handle(msg, devlink))
 		goto nla_put_failure;
@@ -11038,7 +9982,6 @@
  * @devlink: devlink.
  * @groups: Packet trap groups.
  * @groups_count: Count of provided packet trap groups.
->>>>>>> 24b8d41d
  *
  * Return: Non-zero value on failure.
  */
@@ -11060,17 +10003,8 @@
 		if (err)
 			goto err_trap_group_register;
 	}
-<<<<<<< HEAD
-	devlink_port->devlink = devlink;
-	devlink_port->index = port_index;
-	devlink_port->registered = true;
-	list_add_tail(&devlink_port->list, &devlink->port_list);
-	mutex_unlock(&devlink_port_mutex);
-	devlink_port_notify(devlink_port, DEVLINK_CMD_PORT_NEW);
-=======
 	mutex_unlock(&devlink->lock);
 
->>>>>>> 24b8d41d
 	return 0;
 
 err_trap_group_register:
@@ -11346,57 +10280,8 @@
 	return __devlink_port_phys_port_name_get(devlink_port, name, len);
 }
 
-<<<<<<< HEAD
-int devlink_sb_register(struct devlink *devlink, unsigned int sb_index,
-			u32 size, u16 ingress_pools_count,
-			u16 egress_pools_count, u16 ingress_tc_count,
-			u16 egress_tc_count)
-{
-	struct devlink_sb *devlink_sb;
-	int err = 0;
-
-	mutex_lock(&devlink_mutex);
-	if (devlink_sb_index_exists(devlink, sb_index)) {
-		err = -EEXIST;
-		goto unlock;
-	}
-
-	devlink_sb = kzalloc(sizeof(*devlink_sb), GFP_KERNEL);
-	if (!devlink_sb) {
-		err = -ENOMEM;
-		goto unlock;
-	}
-	devlink_sb->index = sb_index;
-	devlink_sb->size = size;
-	devlink_sb->ingress_pools_count = ingress_pools_count;
-	devlink_sb->egress_pools_count = egress_pools_count;
-	devlink_sb->ingress_tc_count = ingress_tc_count;
-	devlink_sb->egress_tc_count = egress_tc_count;
-	list_add_tail(&devlink_sb->list, &devlink->sb_list);
-unlock:
-	mutex_unlock(&devlink_mutex);
-	return err;
-}
-EXPORT_SYMBOL_GPL(devlink_sb_register);
-
-void devlink_sb_unregister(struct devlink *devlink, unsigned int sb_index)
-{
-	struct devlink_sb *devlink_sb;
-
-	mutex_lock(&devlink_mutex);
-	devlink_sb = devlink_sb_get_by_index(devlink, sb_index);
-	WARN_ON(!devlink_sb);
-	list_del(&devlink_sb->list);
-	mutex_unlock(&devlink_mutex);
-	kfree(devlink_sb);
-}
-EXPORT_SYMBOL_GPL(devlink_sb_unregister);
-
-static int __init devlink_module_init(void)
-=======
 int devlink_compat_switch_id_get(struct net_device *dev,
 				 struct netdev_phys_item_id *ppid)
->>>>>>> 24b8d41d
 {
 	struct devlink_port *devlink_port;
 
