// SPDX-License-Identifier: GPL-2.0-only
/*
 * net/core/fib_rules.c		Generic Routing Rules
 *
 * Authors:	Thomas Graf <tgraf@suug.ch>
 */

#include <linux/types.h>
#include <linux/kernel.h>
#include <linux/slab.h>
#include <linux/list.h>
#include <linux/module.h>
#include <net/net_namespace.h>
#include <net/sock.h>
#include <net/fib_rules.h>
#include <net/ip_tunnels.h>
#include <linux/indirect_call_wrapper.h>

#if defined(CONFIG_IPV6) && defined(CONFIG_IPV6_MULTIPLE_TABLES)
#ifdef CONFIG_IP_MULTIPLE_TABLES
#define INDIRECT_CALL_MT(f, f2, f1, ...) \
	INDIRECT_CALL_INET(f, f2, f1, __VA_ARGS__)
#else
#define INDIRECT_CALL_MT(f, f2, f1, ...) INDIRECT_CALL_1(f, f2, __VA_ARGS__)
#endif
#elif defined(CONFIG_IP_MULTIPLE_TABLES)
#define INDIRECT_CALL_MT(f, f2, f1, ...) INDIRECT_CALL_1(f, f1, __VA_ARGS__)
#else
#define INDIRECT_CALL_MT(f, f2, f1, ...) f(__VA_ARGS__)
#endif

static const struct fib_kuid_range fib_kuid_range_unset = {
	KUIDT_INIT(0),
	KUIDT_INIT(~0),
};

bool fib_rule_matchall(const struct fib_rule *rule)
{
	if (rule->iifindex || rule->oifindex || rule->mark || rule->tun_id ||
	    rule->flags)
		return false;
	if (rule->suppress_ifgroup != -1 || rule->suppress_prefixlen != -1)
		return false;
	if (!uid_eq(rule->uid_range.start, fib_kuid_range_unset.start) ||
	    !uid_eq(rule->uid_range.end, fib_kuid_range_unset.end))
		return false;
	if (fib_rule_port_range_set(&rule->sport_range))
		return false;
	if (fib_rule_port_range_set(&rule->dport_range))
		return false;
	return true;
}
EXPORT_SYMBOL_GPL(fib_rule_matchall);

int fib_default_rule_add(struct fib_rules_ops *ops,
			 u32 pref, u32 table, u32 flags)
{
	struct fib_rule *r;

	r = kzalloc(ops->rule_size, GFP_KERNEL);
	if (r == NULL)
		return -ENOMEM;

	refcount_set(&r->refcnt, 1);
	r->action = FR_ACT_TO_TBL;
	r->pref = pref;
	r->table = table;
	r->flags = flags;
	r->proto = RTPROT_KERNEL;
	r->fr_net = ops->fro_net;
	r->uid_range = fib_kuid_range_unset;

	r->suppress_prefixlen = -1;
	r->suppress_ifgroup = -1;

	/* The lock is not required here, the list in unreacheable
	 * at the moment this function is called */
	list_add_tail(&r->list, &ops->rules_list);
	return 0;
}
EXPORT_SYMBOL(fib_default_rule_add);

static u32 fib_default_rule_pref(struct fib_rules_ops *ops)
{
	struct list_head *pos;
	struct fib_rule *rule;

	if (!list_empty(&ops->rules_list)) {
		pos = ops->rules_list.next;
		if (pos->next != &ops->rules_list) {
			rule = list_entry(pos->next, struct fib_rule, list);
			if (rule->pref)
				return rule->pref - 1;
		}
	}

	return 0;
}

static void notify_rule_change(int event, struct fib_rule *rule,
			       struct fib_rules_ops *ops, struct nlmsghdr *nlh,
			       u32 pid);

static struct fib_rules_ops *lookup_rules_ops(struct net *net, int family)
{
	struct fib_rules_ops *ops;

	rcu_read_lock();
	list_for_each_entry_rcu(ops, &net->rules_ops, list) {
		if (ops->family == family) {
			if (!try_module_get(ops->owner))
				ops = NULL;
			rcu_read_unlock();
			return ops;
		}
	}
	rcu_read_unlock();

	return NULL;
}

static void rules_ops_put(struct fib_rules_ops *ops)
{
	if (ops)
		module_put(ops->owner);
}

static void flush_route_cache(struct fib_rules_ops *ops)
{
	if (ops->flush_cache)
		ops->flush_cache(ops);
}

static int __fib_rules_register(struct fib_rules_ops *ops)
{
	int err = -EEXIST;
	struct fib_rules_ops *o;
	struct net *net;

	net = ops->fro_net;

	if (ops->rule_size < sizeof(struct fib_rule))
		return -EINVAL;

	if (ops->match == NULL || ops->configure == NULL ||
	    ops->compare == NULL || ops->fill == NULL ||
	    ops->action == NULL)
		return -EINVAL;

	spin_lock(&net->rules_mod_lock);
	list_for_each_entry(o, &net->rules_ops, list)
		if (ops->family == o->family)
			goto errout;

	list_add_tail_rcu(&ops->list, &net->rules_ops);
	err = 0;
errout:
	spin_unlock(&net->rules_mod_lock);

	return err;
}

struct fib_rules_ops *
fib_rules_register(const struct fib_rules_ops *tmpl, struct net *net)
{
	struct fib_rules_ops *ops;
	int err;

	ops = kmemdup(tmpl, sizeof(*ops), GFP_KERNEL);
	if (ops == NULL)
		return ERR_PTR(-ENOMEM);

	INIT_LIST_HEAD(&ops->rules_list);
	ops->fro_net = net;

	err = __fib_rules_register(ops);
	if (err) {
		kfree(ops);
		ops = ERR_PTR(err);
	}

	return ops;
}
EXPORT_SYMBOL_GPL(fib_rules_register);

static void fib_rules_cleanup_ops(struct fib_rules_ops *ops)
{
	struct fib_rule *rule, *tmp;

	list_for_each_entry_safe(rule, tmp, &ops->rules_list, list) {
		list_del_rcu(&rule->list);
		if (ops->delete)
			ops->delete(rule);
		fib_rule_put(rule);
	}
}

void fib_rules_unregister(struct fib_rules_ops *ops)
{
	struct net *net = ops->fro_net;

	spin_lock(&net->rules_mod_lock);
	list_del_rcu(&ops->list);
	spin_unlock(&net->rules_mod_lock);

	fib_rules_cleanup_ops(ops);
	kfree_rcu(ops, rcu);
}
EXPORT_SYMBOL_GPL(fib_rules_unregister);

static int uid_range_set(struct fib_kuid_range *range)
{
	return uid_valid(range->start) && uid_valid(range->end);
}

static struct fib_kuid_range nla_get_kuid_range(struct nlattr **tb)
{
	struct fib_rule_uid_range *in;
	struct fib_kuid_range out;

	in = (struct fib_rule_uid_range *)nla_data(tb[FRA_UID_RANGE]);

	out.start = make_kuid(current_user_ns(), in->start);
	out.end = make_kuid(current_user_ns(), in->end);

	return out;
}

static int nla_put_uid_range(struct sk_buff *skb, struct fib_kuid_range *range)
{
	struct fib_rule_uid_range out = {
		from_kuid_munged(current_user_ns(), range->start),
		from_kuid_munged(current_user_ns(), range->end)
	};

	return nla_put(skb, FRA_UID_RANGE, sizeof(out), &out);
}

static int nla_get_port_range(struct nlattr *pattr,
			      struct fib_rule_port_range *port_range)
{
	const struct fib_rule_port_range *pr = nla_data(pattr);

	if (!fib_rule_port_range_valid(pr))
		return -EINVAL;

	port_range->start = pr->start;
	port_range->end = pr->end;

	return 0;
}

static int nla_put_port_range(struct sk_buff *skb, int attrtype,
			      struct fib_rule_port_range *range)
{
	return nla_put(skb, attrtype, sizeof(*range), range);
}

static int fib_rule_match(struct fib_rule *rule, struct fib_rules_ops *ops,
			  struct flowi *fl, int flags,
			  struct fib_lookup_arg *arg)
{
	int ret = 0;

	if (rule->iifindex && (rule->iifindex != fl->flowi_iif))
		goto out;

	if (rule->oifindex && (rule->oifindex != fl->flowi_oif))
		goto out;

	if ((rule->mark ^ fl->flowi_mark) & rule->mark_mask)
		goto out;

	if (rule->tun_id && (rule->tun_id != fl->flowi_tun_key.tun_id))
		goto out;

	if (rule->l3mdev && !l3mdev_fib_rule_match(rule->fr_net, fl, arg))
		goto out;

<<<<<<< HEAD
	ret = ops->match(rule, fl, flags);
=======
	if (uid_lt(fl->flowi_uid, rule->uid_range.start) ||
	    uid_gt(fl->flowi_uid, rule->uid_range.end))
		goto out;

	ret = INDIRECT_CALL_MT(ops->match,
			       fib6_rule_match,
			       fib4_rule_match,
			       rule, fl, flags);
>>>>>>> 24b8d41d
out:
	return (rule->flags & FIB_RULE_INVERT) ? !ret : ret;
}

int fib_rules_lookup(struct fib_rules_ops *ops, struct flowi *fl,
		     int flags, struct fib_lookup_arg *arg)
{
	struct fib_rule *rule;
	int err;

	rcu_read_lock();

	list_for_each_entry_rcu(rule, &ops->rules_list, list) {
jumped:
		if (!fib_rule_match(rule, ops, fl, flags, arg))
			continue;

		if (rule->action == FR_ACT_GOTO) {
			struct fib_rule *target;

			target = rcu_dereference(rule->ctarget);
			if (target == NULL) {
				continue;
			} else {
				rule = target;
				goto jumped;
			}
		} else if (rule->action == FR_ACT_NOP)
			continue;
		else
			err = INDIRECT_CALL_MT(ops->action,
					       fib6_rule_action,
					       fib4_rule_action,
					       rule, fl, flags, arg);

		if (!err && ops->suppress && INDIRECT_CALL_MT(ops->suppress,
							      fib6_rule_suppress,
							      fib4_rule_suppress,
							      rule, arg))
			continue;

		if (err != -EAGAIN) {
			if ((arg->flags & FIB_LOOKUP_NOREF) ||
			    likely(refcount_inc_not_zero(&rule->refcnt))) {
				arg->rule = rule;
				goto out;
			}
			break;
		}
	}

	err = -ESRCH;
out:
	rcu_read_unlock();

	return err;
}
EXPORT_SYMBOL_GPL(fib_rules_lookup);

static int call_fib_rule_notifier(struct notifier_block *nb,
				  enum fib_event_type event_type,
				  struct fib_rule *rule, int family,
				  struct netlink_ext_ack *extack)
{
	struct fib_rule_notifier_info info = {
		.info.family = family,
		.info.extack = extack,
		.rule = rule,
	};

	return call_fib_notifier(nb, event_type, &info.info);
}

static int call_fib_rule_notifiers(struct net *net,
				   enum fib_event_type event_type,
				   struct fib_rule *rule,
				   struct fib_rules_ops *ops,
				   struct netlink_ext_ack *extack)
{
	struct fib_rule_notifier_info info = {
		.info.family = ops->family,
		.info.extack = extack,
		.rule = rule,
	};

	ops->fib_rules_seq++;
	return call_fib_notifiers(net, event_type, &info.info);
}

/* Called with rcu_read_lock() */
int fib_rules_dump(struct net *net, struct notifier_block *nb, int family,
		   struct netlink_ext_ack *extack)
{
	struct fib_rules_ops *ops;
	struct fib_rule *rule;
	int err = 0;

	ops = lookup_rules_ops(net, family);
	if (!ops)
		return -EAFNOSUPPORT;
	list_for_each_entry_rcu(rule, &ops->rules_list, list) {
		err = call_fib_rule_notifier(nb, FIB_EVENT_RULE_ADD,
					     rule, family, extack);
		if (err)
			break;
	}
	rules_ops_put(ops);

	return err;
}
EXPORT_SYMBOL_GPL(fib_rules_dump);

<<<<<<< HEAD
static int rule_exists(struct fib_rules_ops *ops, struct fib_rule_hdr *frh,
		       struct nlattr **tb, struct fib_rule *rule)
{
	struct fib_rule *r;

	list_for_each_entry(r, &ops->rules_list, list) {
		if (r->action != rule->action)
			continue;

		if (r->table != rule->table)
			continue;

		if (r->pref != rule->pref)
			continue;

		if (memcmp(r->iifname, rule->iifname, IFNAMSIZ))
			continue;

		if (memcmp(r->oifname, rule->oifname, IFNAMSIZ))
			continue;

		if (r->mark != rule->mark)
			continue;

		if (r->mark_mask != rule->mark_mask)
			continue;

		if (r->tun_id != rule->tun_id)
			continue;

		if (r->fr_net != rule->fr_net)
			continue;

		if (r->l3mdev != rule->l3mdev)
			continue;

		if (!ops->compare(r, frh, tb))
			continue;
		return 1;
	}
	return 0;
}

int fib_nl_newrule(struct sk_buff *skb, struct nlmsghdr *nlh)
=======
unsigned int fib_rules_seq_read(struct net *net, int family)
>>>>>>> 24b8d41d
{
	unsigned int fib_rules_seq;
	struct fib_rules_ops *ops;

	ASSERT_RTNL();

	ops = lookup_rules_ops(net, family);
	if (!ops)
		return 0;
	fib_rules_seq = ops->fib_rules_seq;
	rules_ops_put(ops);

	return fib_rules_seq;
}
EXPORT_SYMBOL_GPL(fib_rules_seq_read);

static struct fib_rule *rule_find(struct fib_rules_ops *ops,
				  struct fib_rule_hdr *frh,
				  struct nlattr **tb,
				  struct fib_rule *rule,
				  bool user_priority)
{
	struct fib_rule *r;

	list_for_each_entry(r, &ops->rules_list, list) {
		if (rule->action && r->action != rule->action)
			continue;

		if (rule->table && r->table != rule->table)
			continue;

		if (user_priority && r->pref != rule->pref)
			continue;

		if (rule->iifname[0] &&
		    memcmp(r->iifname, rule->iifname, IFNAMSIZ))
			continue;

		if (rule->oifname[0] &&
		    memcmp(r->oifname, rule->oifname, IFNAMSIZ))
			continue;

		if (rule->mark && r->mark != rule->mark)
			continue;

		if (rule->suppress_ifgroup != -1 &&
		    r->suppress_ifgroup != rule->suppress_ifgroup)
			continue;

		if (rule->suppress_prefixlen != -1 &&
		    r->suppress_prefixlen != rule->suppress_prefixlen)
			continue;

		if (rule->mark_mask && r->mark_mask != rule->mark_mask)
			continue;

		if (rule->tun_id && r->tun_id != rule->tun_id)
			continue;

		if (r->fr_net != rule->fr_net)
			continue;

		if (rule->l3mdev && r->l3mdev != rule->l3mdev)
			continue;

		if (uid_range_set(&rule->uid_range) &&
		    (!uid_eq(r->uid_range.start, rule->uid_range.start) ||
		    !uid_eq(r->uid_range.end, rule->uid_range.end)))
			continue;

		if (rule->ip_proto && r->ip_proto != rule->ip_proto)
			continue;

		if (rule->proto && r->proto != rule->proto)
			continue;

		if (fib_rule_port_range_set(&rule->sport_range) &&
		    !fib_rule_port_range_compare(&r->sport_range,
						 &rule->sport_range))
			continue;

		if (fib_rule_port_range_set(&rule->dport_range) &&
		    !fib_rule_port_range_compare(&r->dport_range,
						 &rule->dport_range))
			continue;

		if (!ops->compare(r, frh, tb))
			continue;
		return r;
	}

	return NULL;
}

#ifdef CONFIG_NET_L3_MASTER_DEV
static int fib_nl2rule_l3mdev(struct nlattr *nla, struct fib_rule *nlrule,
			      struct netlink_ext_ack *extack)
{
	nlrule->l3mdev = nla_get_u8(nla);
	if (nlrule->l3mdev != 1) {
		NL_SET_ERR_MSG(extack, "Invalid l3mdev attribute");
		return -1;
	}

	return 0;
}
#else
static int fib_nl2rule_l3mdev(struct nlattr *nla, struct fib_rule *nlrule,
			      struct netlink_ext_ack *extack)
{
	NL_SET_ERR_MSG(extack, "l3mdev support is not enabled in kernel");
	return -1;
}
#endif

static int fib_nl2rule(struct sk_buff *skb, struct nlmsghdr *nlh,
		       struct netlink_ext_ack *extack,
		       struct fib_rules_ops *ops,
		       struct nlattr *tb[],
		       struct fib_rule **rule,
		       bool *user_priority)
{
	struct net *net = sock_net(skb->sk);
	struct fib_rule_hdr *frh = nlmsg_data(nlh);
	struct fib_rule *nlrule = NULL;
	int err = -EINVAL;

	if (frh->src_len)
		if (!tb[FRA_SRC] ||
		    frh->src_len > (ops->addr_size * 8) ||
		    nla_len(tb[FRA_SRC]) != ops->addr_size) {
			NL_SET_ERR_MSG(extack, "Invalid source address");
			goto errout;
	}

	if (frh->dst_len)
		if (!tb[FRA_DST] ||
		    frh->dst_len > (ops->addr_size * 8) ||
		    nla_len(tb[FRA_DST]) != ops->addr_size) {
			NL_SET_ERR_MSG(extack, "Invalid dst address");
			goto errout;
	}

	nlrule = kzalloc(ops->rule_size, GFP_KERNEL);
	if (!nlrule) {
		err = -ENOMEM;
		goto errout;
	}
	refcount_set(&nlrule->refcnt, 1);
	nlrule->fr_net = net;

	if (tb[FRA_PRIORITY]) {
		nlrule->pref = nla_get_u32(tb[FRA_PRIORITY]);
		*user_priority = true;
	} else {
		nlrule->pref = fib_default_rule_pref(ops);
	}

	nlrule->proto = tb[FRA_PROTOCOL] ?
		nla_get_u8(tb[FRA_PROTOCOL]) : RTPROT_UNSPEC;

	if (tb[FRA_IIFNAME]) {
		struct net_device *dev;

		nlrule->iifindex = -1;
		nla_strlcpy(nlrule->iifname, tb[FRA_IIFNAME], IFNAMSIZ);
		dev = __dev_get_by_name(net, nlrule->iifname);
		if (dev)
			nlrule->iifindex = dev->ifindex;
	}

	if (tb[FRA_OIFNAME]) {
		struct net_device *dev;

		nlrule->oifindex = -1;
		nla_strlcpy(nlrule->oifname, tb[FRA_OIFNAME], IFNAMSIZ);
		dev = __dev_get_by_name(net, nlrule->oifname);
		if (dev)
			nlrule->oifindex = dev->ifindex;
	}

	if (tb[FRA_FWMARK]) {
		nlrule->mark = nla_get_u32(tb[FRA_FWMARK]);
		if (nlrule->mark)
			/* compatibility: if the mark value is non-zero all bits
			 * are compared unless a mask is explicitly specified.
			 */
			nlrule->mark_mask = 0xFFFFFFFF;
	}

	if (tb[FRA_FWMASK])
		nlrule->mark_mask = nla_get_u32(tb[FRA_FWMASK]);

	if (tb[FRA_TUN_ID])
		nlrule->tun_id = nla_get_be64(tb[FRA_TUN_ID]);

<<<<<<< HEAD
	if (tb[FRA_L3MDEV]) {
#ifdef CONFIG_NET_L3_MASTER_DEV
		rule->l3mdev = nla_get_u8(tb[FRA_L3MDEV]);
		if (rule->l3mdev != 1)
#endif
			goto errout_free;
	}

	rule->action = frh->action;
	rule->flags = frh->flags;
	rule->table = frh_get_table(frh, tb);
=======
	err = -EINVAL;
	if (tb[FRA_L3MDEV] &&
	    fib_nl2rule_l3mdev(tb[FRA_L3MDEV], nlrule, extack) < 0)
		goto errout_free;

	nlrule->action = frh->action;
	nlrule->flags = frh->flags;
	nlrule->table = frh_get_table(frh, tb);
>>>>>>> 24b8d41d
	if (tb[FRA_SUPPRESS_PREFIXLEN])
		nlrule->suppress_prefixlen = nla_get_u32(tb[FRA_SUPPRESS_PREFIXLEN]);
	else
		nlrule->suppress_prefixlen = -1;

	if (tb[FRA_SUPPRESS_IFGROUP])
		nlrule->suppress_ifgroup = nla_get_u32(tb[FRA_SUPPRESS_IFGROUP]);
	else
		nlrule->suppress_ifgroup = -1;

	if (tb[FRA_GOTO]) {
		if (nlrule->action != FR_ACT_GOTO) {
			NL_SET_ERR_MSG(extack, "Unexpected goto");
			goto errout_free;
		}

		nlrule->target = nla_get_u32(tb[FRA_GOTO]);
		/* Backward jumps are prohibited to avoid endless loops */
		if (nlrule->target <= nlrule->pref) {
			NL_SET_ERR_MSG(extack, "Backward goto not supported");
			goto errout_free;
		}
	} else if (nlrule->action == FR_ACT_GOTO) {
		NL_SET_ERR_MSG(extack, "Missing goto target for action goto");
		goto errout_free;
	}

	if (nlrule->l3mdev && nlrule->table) {
		NL_SET_ERR_MSG(extack, "l3mdev and table are mutually exclusive");
		goto errout_free;
	}

	if (tb[FRA_UID_RANGE]) {
		if (current_user_ns() != net->user_ns) {
			err = -EPERM;
			NL_SET_ERR_MSG(extack, "No permission to set uid");
			goto errout_free;
		}

		nlrule->uid_range = nla_get_kuid_range(tb);

		if (!uid_range_set(&nlrule->uid_range) ||
		    !uid_lte(nlrule->uid_range.start, nlrule->uid_range.end)) {
			NL_SET_ERR_MSG(extack, "Invalid uid range");
			goto errout_free;
		}
	} else {
		nlrule->uid_range = fib_kuid_range_unset;
	}

	if (tb[FRA_IP_PROTO])
		nlrule->ip_proto = nla_get_u8(tb[FRA_IP_PROTO]);

	if (tb[FRA_SPORT_RANGE]) {
		err = nla_get_port_range(tb[FRA_SPORT_RANGE],
					 &nlrule->sport_range);
		if (err) {
			NL_SET_ERR_MSG(extack, "Invalid sport range");
			goto errout_free;
		}
	}

	if (tb[FRA_DPORT_RANGE]) {
		err = nla_get_port_range(tb[FRA_DPORT_RANGE],
					 &nlrule->dport_range);
		if (err) {
			NL_SET_ERR_MSG(extack, "Invalid dport range");
			goto errout_free;
		}
	}

	*rule = nlrule;

	return 0;

errout_free:
	kfree(nlrule);
errout:
	return err;
}

static int rule_exists(struct fib_rules_ops *ops, struct fib_rule_hdr *frh,
		       struct nlattr **tb, struct fib_rule *rule)
{
	struct fib_rule *r;

	list_for_each_entry(r, &ops->rules_list, list) {
		if (r->action != rule->action)
			continue;

		if (r->table != rule->table)
			continue;

		if (r->pref != rule->pref)
			continue;

		if (memcmp(r->iifname, rule->iifname, IFNAMSIZ))
			continue;

		if (memcmp(r->oifname, rule->oifname, IFNAMSIZ))
			continue;

		if (r->mark != rule->mark)
			continue;

		if (r->suppress_ifgroup != rule->suppress_ifgroup)
			continue;

		if (r->suppress_prefixlen != rule->suppress_prefixlen)
			continue;

		if (r->mark_mask != rule->mark_mask)
			continue;

		if (r->tun_id != rule->tun_id)
			continue;

		if (r->fr_net != rule->fr_net)
			continue;

		if (r->l3mdev != rule->l3mdev)
			continue;

		if (!uid_eq(r->uid_range.start, rule->uid_range.start) ||
		    !uid_eq(r->uid_range.end, rule->uid_range.end))
			continue;

		if (r->ip_proto != rule->ip_proto)
			continue;

		if (r->proto != rule->proto)
			continue;

		if (!fib_rule_port_range_compare(&r->sport_range,
						 &rule->sport_range))
			continue;

		if (!fib_rule_port_range_compare(&r->dport_range,
						 &rule->dport_range))
			continue;

		if (!ops->compare(r, frh, tb))
			continue;
		return 1;
	}
	return 0;
}

int fib_nl_newrule(struct sk_buff *skb, struct nlmsghdr *nlh,
		   struct netlink_ext_ack *extack)
{
	struct net *net = sock_net(skb->sk);
	struct fib_rule_hdr *frh = nlmsg_data(nlh);
	struct fib_rules_ops *ops = NULL;
	struct fib_rule *rule = NULL, *r, *last = NULL;
	struct nlattr *tb[FRA_MAX + 1];
	int err = -EINVAL, unresolved = 0;
	bool user_priority = false;

	if (nlh->nlmsg_len < nlmsg_msg_size(sizeof(*frh))) {
		NL_SET_ERR_MSG(extack, "Invalid msg length");
		goto errout;
	}

	ops = lookup_rules_ops(net, frh->family);
	if (!ops) {
		err = -EAFNOSUPPORT;
		NL_SET_ERR_MSG(extack, "Rule family not supported");
		goto errout;
	}

	err = nlmsg_parse_deprecated(nlh, sizeof(*frh), tb, FRA_MAX,
				     ops->policy, extack);
	if (err < 0) {
		NL_SET_ERR_MSG(extack, "Error parsing msg");
		goto errout;
	}

	err = fib_nl2rule(skb, nlh, extack, ops, tb, &rule, &user_priority);
	if (err)
		goto errout;

	if ((nlh->nlmsg_flags & NLM_F_EXCL) &&
	    rule_exists(ops, frh, tb, rule)) {
		err = -EEXIST;
		goto errout_free;
	}

	err = ops->configure(rule, skb, frh, tb, extack);
	if (err < 0)
		goto errout_free;

<<<<<<< HEAD
	if (rule->l3mdev && rule->table)
		goto errout_free;

	if ((nlh->nlmsg_flags & NLM_F_EXCL) &&
	    rule_exists(ops, frh, tb, rule)) {
		err = -EEXIST;
		goto errout_free;
	}

	err = ops->configure(rule, skb, frh, tb);
=======
	err = call_fib_rule_notifiers(net, FIB_EVENT_RULE_ADD, rule, ops,
				      extack);
>>>>>>> 24b8d41d
	if (err < 0)
		goto errout_free;

	list_for_each_entry(r, &ops->rules_list, list) {
		if (r->pref == rule->target) {
			RCU_INIT_POINTER(rule->ctarget, r);
			break;
		}
	}

	if (rcu_dereference_protected(rule->ctarget, 1) == NULL)
		unresolved = 1;

	list_for_each_entry(r, &ops->rules_list, list) {
		if (r->pref > rule->pref)
			break;
		last = r;
	}

	if (last)
		list_add_rcu(&rule->list, &last->list);
	else
		list_add_rcu(&rule->list, &ops->rules_list);

	if (ops->unresolved_rules) {
		/*
		 * There are unresolved goto rules in the list, check if
		 * any of them are pointing to this new rule.
		 */
		list_for_each_entry(r, &ops->rules_list, list) {
			if (r->action == FR_ACT_GOTO &&
			    r->target == rule->pref &&
			    rtnl_dereference(r->ctarget) == NULL) {
				rcu_assign_pointer(r->ctarget, rule);
				if (--ops->unresolved_rules == 0)
					break;
			}
		}
	}

	if (rule->action == FR_ACT_GOTO)
		ops->nr_goto_rules++;

	if (unresolved)
		ops->unresolved_rules++;

	if (rule->tun_id)
		ip_tunnel_need_metadata();

	notify_rule_change(RTM_NEWRULE, rule, ops, nlh, NETLINK_CB(skb).portid);
	flush_route_cache(ops);
	rules_ops_put(ops);
	return 0;

errout_free:
	kfree(rule);
errout:
	rules_ops_put(ops);
	return err;
}
EXPORT_SYMBOL_GPL(fib_nl_newrule);

<<<<<<< HEAD
int fib_nl_delrule(struct sk_buff *skb, struct nlmsghdr *nlh)
=======
int fib_nl_delrule(struct sk_buff *skb, struct nlmsghdr *nlh,
		   struct netlink_ext_ack *extack)
>>>>>>> 24b8d41d
{
	struct net *net = sock_net(skb->sk);
	struct fib_rule_hdr *frh = nlmsg_data(nlh);
	struct fib_rules_ops *ops = NULL;
	struct fib_rule *rule = NULL, *r, *nlrule = NULL;
	struct nlattr *tb[FRA_MAX+1];
	int err = -EINVAL;
	bool user_priority = false;

	if (nlh->nlmsg_len < nlmsg_msg_size(sizeof(*frh))) {
		NL_SET_ERR_MSG(extack, "Invalid msg length");
		goto errout;
	}

	ops = lookup_rules_ops(net, frh->family);
	if (ops == NULL) {
		err = -EAFNOSUPPORT;
		NL_SET_ERR_MSG(extack, "Rule family not supported");
		goto errout;
	}

	err = nlmsg_parse_deprecated(nlh, sizeof(*frh), tb, FRA_MAX,
				     ops->policy, extack);
	if (err < 0) {
		NL_SET_ERR_MSG(extack, "Error parsing msg");
		goto errout;
	}

	err = fib_nl2rule(skb, nlh, extack, ops, tb, &nlrule, &user_priority);
	if (err)
		goto errout;

	rule = rule_find(ops, frh, tb, nlrule, user_priority);
	if (!rule) {
		err = -ENOENT;
		goto errout;
	}

<<<<<<< HEAD
		if (tb[FRA_L3MDEV] &&
		    (rule->l3mdev != nla_get_u8(tb[FRA_L3MDEV])))
			continue;

		if (!ops->compare(rule, frh, tb))
			continue;
=======
	if (rule->flags & FIB_RULE_PERMANENT) {
		err = -EPERM;
		goto errout;
	}
>>>>>>> 24b8d41d

	if (ops->delete) {
		err = ops->delete(rule);
		if (err)
			goto errout;
	}

	if (rule->tun_id)
		ip_tunnel_unneed_metadata();

	list_del_rcu(&rule->list);

	if (rule->action == FR_ACT_GOTO) {
		ops->nr_goto_rules--;
		if (rtnl_dereference(rule->ctarget) == NULL)
			ops->unresolved_rules--;
	}

	/*
	 * Check if this rule is a target to any of them. If so,
	 * adjust to the next one with the same preference or
	 * disable them. As this operation is eventually very
	 * expensive, it is only performed if goto rules, except
	 * current if it is goto rule, have actually been added.
	 */
	if (ops->nr_goto_rules > 0) {
		struct fib_rule *n;

		n = list_next_entry(rule, list);
		if (&n->list == &ops->rules_list || n->pref != rule->pref)
			n = NULL;
		list_for_each_entry(r, &ops->rules_list, list) {
			if (rtnl_dereference(r->ctarget) != rule)
				continue;
			rcu_assign_pointer(r->ctarget, n);
			if (!n)
				ops->unresolved_rules++;
		}
	}

	call_fib_rule_notifiers(net, FIB_EVENT_RULE_DEL, rule, ops,
				NULL);
	notify_rule_change(RTM_DELRULE, rule, ops, nlh,
			   NETLINK_CB(skb).portid);
	fib_rule_put(rule);
	flush_route_cache(ops);
	rules_ops_put(ops);
	kfree(nlrule);
	return 0;

errout:
	kfree(nlrule);
	rules_ops_put(ops);
	return err;
}
EXPORT_SYMBOL_GPL(fib_nl_delrule);

static inline size_t fib_rule_nlmsg_size(struct fib_rules_ops *ops,
					 struct fib_rule *rule)
{
	size_t payload = NLMSG_ALIGN(sizeof(struct fib_rule_hdr))
			 + nla_total_size(IFNAMSIZ) /* FRA_IIFNAME */
			 + nla_total_size(IFNAMSIZ) /* FRA_OIFNAME */
			 + nla_total_size(4) /* FRA_PRIORITY */
			 + nla_total_size(4) /* FRA_TABLE */
			 + nla_total_size(4) /* FRA_SUPPRESS_PREFIXLEN */
			 + nla_total_size(4) /* FRA_SUPPRESS_IFGROUP */
			 + nla_total_size(4) /* FRA_FWMARK */
			 + nla_total_size(4) /* FRA_FWMASK */
<<<<<<< HEAD
			 + nla_total_size_64bit(8); /* FRA_TUN_ID */
=======
			 + nla_total_size_64bit(8) /* FRA_TUN_ID */
			 + nla_total_size(sizeof(struct fib_kuid_range))
			 + nla_total_size(1) /* FRA_PROTOCOL */
			 + nla_total_size(1) /* FRA_IP_PROTO */
			 + nla_total_size(sizeof(struct fib_rule_port_range)) /* FRA_SPORT_RANGE */
			 + nla_total_size(sizeof(struct fib_rule_port_range)); /* FRA_DPORT_RANGE */
>>>>>>> 24b8d41d

	if (ops->nlmsg_payload)
		payload += ops->nlmsg_payload(rule);

	return payload;
}

static int fib_nl_fill_rule(struct sk_buff *skb, struct fib_rule *rule,
			    u32 pid, u32 seq, int type, int flags,
			    struct fib_rules_ops *ops)
{
	struct nlmsghdr *nlh;
	struct fib_rule_hdr *frh;

	nlh = nlmsg_put(skb, pid, seq, type, sizeof(*frh), flags);
	if (nlh == NULL)
		return -EMSGSIZE;

	frh = nlmsg_data(nlh);
	frh->family = ops->family;
	frh->table = rule->table < 256 ? rule->table : RT_TABLE_COMPAT;
	if (nla_put_u32(skb, FRA_TABLE, rule->table))
		goto nla_put_failure;
	if (nla_put_u32(skb, FRA_SUPPRESS_PREFIXLEN, rule->suppress_prefixlen))
		goto nla_put_failure;
	frh->res1 = 0;
	frh->res2 = 0;
	frh->action = rule->action;
	frh->flags = rule->flags;

	if (nla_put_u8(skb, FRA_PROTOCOL, rule->proto))
		goto nla_put_failure;

	if (rule->action == FR_ACT_GOTO &&
	    rcu_access_pointer(rule->ctarget) == NULL)
		frh->flags |= FIB_RULE_UNRESOLVED;

	if (rule->iifname[0]) {
		if (nla_put_string(skb, FRA_IIFNAME, rule->iifname))
			goto nla_put_failure;
		if (rule->iifindex == -1)
			frh->flags |= FIB_RULE_IIF_DETACHED;
	}

	if (rule->oifname[0]) {
		if (nla_put_string(skb, FRA_OIFNAME, rule->oifname))
			goto nla_put_failure;
		if (rule->oifindex == -1)
			frh->flags |= FIB_RULE_OIF_DETACHED;
	}

	if ((rule->pref &&
	     nla_put_u32(skb, FRA_PRIORITY, rule->pref)) ||
	    (rule->mark &&
	     nla_put_u32(skb, FRA_FWMARK, rule->mark)) ||
	    ((rule->mark_mask || rule->mark) &&
	     nla_put_u32(skb, FRA_FWMASK, rule->mark_mask)) ||
	    (rule->target &&
	     nla_put_u32(skb, FRA_GOTO, rule->target)) ||
	    (rule->tun_id &&
	     nla_put_be64(skb, FRA_TUN_ID, rule->tun_id, FRA_PAD)) ||
	    (rule->l3mdev &&
<<<<<<< HEAD
	     nla_put_u8(skb, FRA_L3MDEV, rule->l3mdev)))
=======
	     nla_put_u8(skb, FRA_L3MDEV, rule->l3mdev)) ||
	    (uid_range_set(&rule->uid_range) &&
	     nla_put_uid_range(skb, &rule->uid_range)) ||
	    (fib_rule_port_range_set(&rule->sport_range) &&
	     nla_put_port_range(skb, FRA_SPORT_RANGE, &rule->sport_range)) ||
	    (fib_rule_port_range_set(&rule->dport_range) &&
	     nla_put_port_range(skb, FRA_DPORT_RANGE, &rule->dport_range)) ||
	    (rule->ip_proto && nla_put_u8(skb, FRA_IP_PROTO, rule->ip_proto)))
>>>>>>> 24b8d41d
		goto nla_put_failure;

	if (rule->suppress_ifgroup != -1) {
		if (nla_put_u32(skb, FRA_SUPPRESS_IFGROUP, rule->suppress_ifgroup))
			goto nla_put_failure;
	}

	if (ops->fill(rule, skb, frh) < 0)
		goto nla_put_failure;

	nlmsg_end(skb, nlh);
	return 0;

nla_put_failure:
	nlmsg_cancel(skb, nlh);
	return -EMSGSIZE;
}

static int dump_rules(struct sk_buff *skb, struct netlink_callback *cb,
		      struct fib_rules_ops *ops)
{
	int idx = 0;
	struct fib_rule *rule;
	int err = 0;

	rcu_read_lock();
	list_for_each_entry_rcu(rule, &ops->rules_list, list) {
		if (idx < cb->args[1])
			goto skip;

		err = fib_nl_fill_rule(skb, rule, NETLINK_CB(cb->skb).portid,
				       cb->nlh->nlmsg_seq, RTM_NEWRULE,
				       NLM_F_MULTI, ops);
		if (err)
			break;
skip:
		idx++;
	}
	rcu_read_unlock();
	cb->args[1] = idx;
	rules_ops_put(ops);

	return err;
}

static int fib_valid_dumprule_req(const struct nlmsghdr *nlh,
				   struct netlink_ext_ack *extack)
{
	struct fib_rule_hdr *frh;

	if (nlh->nlmsg_len < nlmsg_msg_size(sizeof(*frh))) {
		NL_SET_ERR_MSG(extack, "Invalid header for fib rule dump request");
		return -EINVAL;
	}

	frh = nlmsg_data(nlh);
	if (frh->dst_len || frh->src_len || frh->tos || frh->table ||
	    frh->res1 || frh->res2 || frh->action || frh->flags) {
		NL_SET_ERR_MSG(extack,
			       "Invalid values in header for fib rule dump request");
		return -EINVAL;
	}

	if (nlmsg_attrlen(nlh, sizeof(*frh))) {
		NL_SET_ERR_MSG(extack, "Invalid data after header in fib rule dump request");
		return -EINVAL;
	}

	return 0;
}

static int fib_nl_dumprule(struct sk_buff *skb, struct netlink_callback *cb)
{
	const struct nlmsghdr *nlh = cb->nlh;
	struct net *net = sock_net(skb->sk);
	struct fib_rules_ops *ops;
	int idx = 0, family;

	if (cb->strict_check) {
		int err = fib_valid_dumprule_req(nlh, cb->extack);

		if (err < 0)
			return err;
	}

	family = rtnl_msg_family(nlh);
	if (family != AF_UNSPEC) {
		/* Protocol specific dump request */
		ops = lookup_rules_ops(net, family);
		if (ops == NULL)
			return -EAFNOSUPPORT;

		dump_rules(skb, cb, ops);

		return skb->len;
	}

	rcu_read_lock();
	list_for_each_entry_rcu(ops, &net->rules_ops, list) {
		if (idx < cb->args[0] || !try_module_get(ops->owner))
			goto skip;

		if (dump_rules(skb, cb, ops) < 0)
			break;

		cb->args[1] = 0;
skip:
		idx++;
	}
	rcu_read_unlock();
	cb->args[0] = idx;

	return skb->len;
}

static void notify_rule_change(int event, struct fib_rule *rule,
			       struct fib_rules_ops *ops, struct nlmsghdr *nlh,
			       u32 pid)
{
	struct net *net;
	struct sk_buff *skb;
	int err = -ENOBUFS;

	net = ops->fro_net;
	skb = nlmsg_new(fib_rule_nlmsg_size(ops, rule), GFP_KERNEL);
	if (skb == NULL)
		goto errout;

	err = fib_nl_fill_rule(skb, rule, pid, nlh->nlmsg_seq, event, 0, ops);
	if (err < 0) {
		/* -EMSGSIZE implies BUG in fib_rule_nlmsg_size() */
		WARN_ON(err == -EMSGSIZE);
		kfree_skb(skb);
		goto errout;
	}

	rtnl_notify(skb, net, pid, ops->nlgroup, nlh, GFP_KERNEL);
	return;
errout:
	if (err < 0)
		rtnl_set_sk_err(net, ops->nlgroup, err);
}

static void attach_rules(struct list_head *rules, struct net_device *dev)
{
	struct fib_rule *rule;

	list_for_each_entry(rule, rules, list) {
		if (rule->iifindex == -1 &&
		    strcmp(dev->name, rule->iifname) == 0)
			rule->iifindex = dev->ifindex;
		if (rule->oifindex == -1 &&
		    strcmp(dev->name, rule->oifname) == 0)
			rule->oifindex = dev->ifindex;
	}
}

static void detach_rules(struct list_head *rules, struct net_device *dev)
{
	struct fib_rule *rule;

	list_for_each_entry(rule, rules, list) {
		if (rule->iifindex == dev->ifindex)
			rule->iifindex = -1;
		if (rule->oifindex == dev->ifindex)
			rule->oifindex = -1;
	}
}


static int fib_rules_event(struct notifier_block *this, unsigned long event,
			   void *ptr)
{
	struct net_device *dev = netdev_notifier_info_to_dev(ptr);
	struct net *net = dev_net(dev);
	struct fib_rules_ops *ops;

	ASSERT_RTNL();

	switch (event) {
	case NETDEV_REGISTER:
		list_for_each_entry(ops, &net->rules_ops, list)
			attach_rules(&ops->rules_list, dev);
		break;

	case NETDEV_CHANGENAME:
		list_for_each_entry(ops, &net->rules_ops, list) {
			detach_rules(&ops->rules_list, dev);
			attach_rules(&ops->rules_list, dev);
		}
		break;

	case NETDEV_UNREGISTER:
		list_for_each_entry(ops, &net->rules_ops, list)
			detach_rules(&ops->rules_list, dev);
		break;
	}

	return NOTIFY_DONE;
}

static struct notifier_block fib_rules_notifier = {
	.notifier_call = fib_rules_event,
};

static int __net_init fib_rules_net_init(struct net *net)
{
	INIT_LIST_HEAD(&net->rules_ops);
	spin_lock_init(&net->rules_mod_lock);
	return 0;
}

static void __net_exit fib_rules_net_exit(struct net *net)
{
	WARN_ON_ONCE(!list_empty(&net->rules_ops));
}

static struct pernet_operations fib_rules_net_ops = {
	.init = fib_rules_net_init,
	.exit = fib_rules_net_exit,
};

static int __init fib_rules_init(void)
{
	int err;
	rtnl_register(PF_UNSPEC, RTM_NEWRULE, fib_nl_newrule, NULL, 0);
	rtnl_register(PF_UNSPEC, RTM_DELRULE, fib_nl_delrule, NULL, 0);
	rtnl_register(PF_UNSPEC, RTM_GETRULE, NULL, fib_nl_dumprule, 0);

	err = register_pernet_subsys(&fib_rules_net_ops);
	if (err < 0)
		goto fail;

	err = register_netdevice_notifier(&fib_rules_notifier);
	if (err < 0)
		goto fail_unregister;

	return 0;

fail_unregister:
	unregister_pernet_subsys(&fib_rules_net_ops);
fail:
	rtnl_unregister(PF_UNSPEC, RTM_NEWRULE);
	rtnl_unregister(PF_UNSPEC, RTM_DELRULE);
	rtnl_unregister(PF_UNSPEC, RTM_GETRULE);
	return err;
}

subsys_initcall(fib_rules_init);<|MERGE_RESOLUTION|>--- conflicted
+++ resolved
@@ -277,9 +277,6 @@
 	if (rule->l3mdev && !l3mdev_fib_rule_match(rule->fr_net, fl, arg))
 		goto out;
 
-<<<<<<< HEAD
-	ret = ops->match(rule, fl, flags);
-=======
 	if (uid_lt(fl->flowi_uid, rule->uid_range.start) ||
 	    uid_gt(fl->flowi_uid, rule->uid_range.end))
 		goto out;
@@ -288,7 +285,6 @@
 			       fib6_rule_match,
 			       fib4_rule_match,
 			       rule, fl, flags);
->>>>>>> 24b8d41d
 out:
 	return (rule->flags & FIB_RULE_INVERT) ? !ret : ret;
 }
@@ -401,54 +397,7 @@
 }
 EXPORT_SYMBOL_GPL(fib_rules_dump);
 
-<<<<<<< HEAD
-static int rule_exists(struct fib_rules_ops *ops, struct fib_rule_hdr *frh,
-		       struct nlattr **tb, struct fib_rule *rule)
-{
-	struct fib_rule *r;
-
-	list_for_each_entry(r, &ops->rules_list, list) {
-		if (r->action != rule->action)
-			continue;
-
-		if (r->table != rule->table)
-			continue;
-
-		if (r->pref != rule->pref)
-			continue;
-
-		if (memcmp(r->iifname, rule->iifname, IFNAMSIZ))
-			continue;
-
-		if (memcmp(r->oifname, rule->oifname, IFNAMSIZ))
-			continue;
-
-		if (r->mark != rule->mark)
-			continue;
-
-		if (r->mark_mask != rule->mark_mask)
-			continue;
-
-		if (r->tun_id != rule->tun_id)
-			continue;
-
-		if (r->fr_net != rule->fr_net)
-			continue;
-
-		if (r->l3mdev != rule->l3mdev)
-			continue;
-
-		if (!ops->compare(r, frh, tb))
-			continue;
-		return 1;
-	}
-	return 0;
-}
-
-int fib_nl_newrule(struct sk_buff *skb, struct nlmsghdr *nlh)
-=======
 unsigned int fib_rules_seq_read(struct net *net, int family)
->>>>>>> 24b8d41d
 {
 	unsigned int fib_rules_seq;
 	struct fib_rules_ops *ops;
@@ -645,19 +594,6 @@
 	if (tb[FRA_TUN_ID])
 		nlrule->tun_id = nla_get_be64(tb[FRA_TUN_ID]);
 
-<<<<<<< HEAD
-	if (tb[FRA_L3MDEV]) {
-#ifdef CONFIG_NET_L3_MASTER_DEV
-		rule->l3mdev = nla_get_u8(tb[FRA_L3MDEV]);
-		if (rule->l3mdev != 1)
-#endif
-			goto errout_free;
-	}
-
-	rule->action = frh->action;
-	rule->flags = frh->flags;
-	rule->table = frh_get_table(frh, tb);
-=======
 	err = -EINVAL;
 	if (tb[FRA_L3MDEV] &&
 	    fib_nl2rule_l3mdev(tb[FRA_L3MDEV], nlrule, extack) < 0)
@@ -666,7 +602,6 @@
 	nlrule->action = frh->action;
 	nlrule->flags = frh->flags;
 	nlrule->table = frh_get_table(frh, tb);
->>>>>>> 24b8d41d
 	if (tb[FRA_SUPPRESS_PREFIXLEN])
 		nlrule->suppress_prefixlen = nla_get_u32(tb[FRA_SUPPRESS_PREFIXLEN]);
 	else
@@ -859,21 +794,8 @@
 	if (err < 0)
 		goto errout_free;
 
-<<<<<<< HEAD
-	if (rule->l3mdev && rule->table)
-		goto errout_free;
-
-	if ((nlh->nlmsg_flags & NLM_F_EXCL) &&
-	    rule_exists(ops, frh, tb, rule)) {
-		err = -EEXIST;
-		goto errout_free;
-	}
-
-	err = ops->configure(rule, skb, frh, tb);
-=======
 	err = call_fib_rule_notifiers(net, FIB_EVENT_RULE_ADD, rule, ops,
 				      extack);
->>>>>>> 24b8d41d
 	if (err < 0)
 		goto errout_free;
 
@@ -936,12 +858,8 @@
 }
 EXPORT_SYMBOL_GPL(fib_nl_newrule);
 
-<<<<<<< HEAD
-int fib_nl_delrule(struct sk_buff *skb, struct nlmsghdr *nlh)
-=======
 int fib_nl_delrule(struct sk_buff *skb, struct nlmsghdr *nlh,
 		   struct netlink_ext_ack *extack)
->>>>>>> 24b8d41d
 {
 	struct net *net = sock_net(skb->sk);
 	struct fib_rule_hdr *frh = nlmsg_data(nlh);
@@ -980,19 +898,10 @@
 		goto errout;
 	}
 
-<<<<<<< HEAD
-		if (tb[FRA_L3MDEV] &&
-		    (rule->l3mdev != nla_get_u8(tb[FRA_L3MDEV])))
-			continue;
-
-		if (!ops->compare(rule, frh, tb))
-			continue;
-=======
 	if (rule->flags & FIB_RULE_PERMANENT) {
 		err = -EPERM;
 		goto errout;
 	}
->>>>>>> 24b8d41d
 
 	if (ops->delete) {
 		err = ops->delete(rule);
@@ -1062,16 +971,12 @@
 			 + nla_total_size(4) /* FRA_SUPPRESS_IFGROUP */
 			 + nla_total_size(4) /* FRA_FWMARK */
 			 + nla_total_size(4) /* FRA_FWMASK */
-<<<<<<< HEAD
-			 + nla_total_size_64bit(8); /* FRA_TUN_ID */
-=======
 			 + nla_total_size_64bit(8) /* FRA_TUN_ID */
 			 + nla_total_size(sizeof(struct fib_kuid_range))
 			 + nla_total_size(1) /* FRA_PROTOCOL */
 			 + nla_total_size(1) /* FRA_IP_PROTO */
 			 + nla_total_size(sizeof(struct fib_rule_port_range)) /* FRA_SPORT_RANGE */
 			 + nla_total_size(sizeof(struct fib_rule_port_range)); /* FRA_DPORT_RANGE */
->>>>>>> 24b8d41d
 
 	if (ops->nlmsg_payload)
 		payload += ops->nlmsg_payload(rule);
@@ -1134,9 +1039,6 @@
 	    (rule->tun_id &&
 	     nla_put_be64(skb, FRA_TUN_ID, rule->tun_id, FRA_PAD)) ||
 	    (rule->l3mdev &&
-<<<<<<< HEAD
-	     nla_put_u8(skb, FRA_L3MDEV, rule->l3mdev)))
-=======
 	     nla_put_u8(skb, FRA_L3MDEV, rule->l3mdev)) ||
 	    (uid_range_set(&rule->uid_range) &&
 	     nla_put_uid_range(skb, &rule->uid_range)) ||
@@ -1145,7 +1047,6 @@
 	    (fib_rule_port_range_set(&rule->dport_range) &&
 	     nla_put_port_range(skb, FRA_DPORT_RANGE, &rule->dport_range)) ||
 	    (rule->ip_proto && nla_put_u8(skb, FRA_IP_PROTO, rule->ip_proto)))
->>>>>>> 24b8d41d
 		goto nla_put_failure;
 
 	if (rule->suppress_ifgroup != -1) {
