// SPDX-License-Identifier: GPL-2.0-or-later
/*
 * Authors:
 * Copyright 2001, 2002 by Robert Olsson <robert.olsson@its.uu.se>
 *                             Uppsala University and
 *                             Swedish University of Agricultural Sciences
 *
 * Alexey Kuznetsov  <kuznet@ms2.inr.ac.ru>
 * Ben Greear <greearb@candelatech.com>
 * Jens Låås <jens.laas@data.slu.se>
 *
 * A tool for loading the network with preconfigurated packets.
 * The tool is implemented as a linux module.  Parameters are output
 * device, delay (to hard_xmit), number of packets, and whether
 * to use multiple SKBs or just the same one.
 * pktgen uses the installed interface's output routine.
 *
 * Additional hacking by:
 *
 * Jens.Laas@data.slu.se
 * Improved by ANK. 010120.
 * Improved by ANK even more. 010212.
 * MAC address typo fixed. 010417 --ro
 * Integrated.  020301 --DaveM
 * Added multiskb option 020301 --DaveM
 * Scaling of results. 020417--sigurdur@linpro.no
 * Significant re-work of the module:
 *   *  Convert to threaded model to more efficiently be able to transmit
 *       and receive on multiple interfaces at once.
 *   *  Converted many counters to __u64 to allow longer runs.
 *   *  Allow configuration of ranges, like min/max IP address, MACs,
 *       and UDP-ports, for both source and destination, and can
 *       set to use a random distribution or sequentially walk the range.
 *   *  Can now change most values after starting.
 *   *  Place 12-byte packet in UDP payload with magic number,
 *       sequence number, and timestamp.
 *   *  Add receiver code that detects dropped pkts, re-ordered pkts, and
 *       latencies (with micro-second) precision.
 *   *  Add IOCTL interface to easily get counters & configuration.
 *   --Ben Greear <greearb@candelatech.com>
 *
 * Renamed multiskb to clone_skb and cleaned up sending core for two distinct
 * skb modes. A clone_skb=0 mode for Ben "ranges" work and a clone_skb != 0
 * as a "fastpath" with a configurable number of clones after alloc's.
 * clone_skb=0 means all packets are allocated this also means ranges time
 * stamps etc can be used. clone_skb=100 means 1 malloc is followed by 100
 * clones.
 *
 * Also moved to /proc/net/pktgen/
 * --ro
 *
 * Sept 10:  Fixed threading/locking.  Lots of bone-headed and more clever
 *    mistakes.  Also merged in DaveM's patch in the -pre6 patch.
 * --Ben Greear <greearb@candelatech.com>
 *
 * Integrated to 2.5.x 021029 --Lucio Maciel (luciomaciel@zipmail.com.br)
 *
 * 021124 Finished major redesign and rewrite for new functionality.
 * See Documentation/networking/pktgen.rst for how to use this.
 *
 * The new operation:
 * For each CPU one thread/process is created at start. This process checks
 * for running devices in the if_list and sends packets until count is 0 it
 * also the thread checks the thread->control which is used for inter-process
 * communication. controlling process "posts" operations to the threads this
 * way.
 * The if_list is RCU protected, and the if_lock remains to protect updating
 * of if_list, from "add_device" as it invoked from userspace (via proc write).
 *
 * By design there should only be *one* "controlling" process. In practice
 * multiple write accesses gives unpredictable result. Understood by "write"
 * to /proc gives result code thats should be read be the "writer".
 * For practical use this should be no problem.
 *
 * Note when adding devices to a specific CPU there good idea to also assign
 * /proc/irq/XX/smp_affinity so TX-interrupts gets bound to the same CPU.
 * --ro
 *
 * Fix refcount off by one if first packet fails, potential null deref,
 * memleak 030710- KJP
 *
 * First "ranges" functionality for ipv6 030726 --ro
 *
 * Included flow support. 030802 ANK.
 *
 * Fixed unaligned access on IA-64 Grant Grundler <grundler@parisc-linux.org>
 *
 * Remove if fix from added Harald Welte <laforge@netfilter.org> 040419
 * ia64 compilation fix from  Aron Griffis <aron@hp.com> 040604
 *
 * New xmit() return, do_div and misc clean up by Stephen Hemminger
 * <shemminger@osdl.org> 040923
 *
 * Randy Dunlap fixed u64 printk compiler warning
 *
 * Remove FCS from BW calculation.  Lennert Buytenhek <buytenh@wantstofly.org>
 * New time handling. Lennert Buytenhek <buytenh@wantstofly.org> 041213
 *
 * Corrections from Nikolai Malykh (nmalykh@bilim.com)
 * Removed unused flags F_SET_SRCMAC & F_SET_SRCIP 041230
 *
 * interruptible_sleep_on_timeout() replaced Nishanth Aravamudan <nacc@us.ibm.com>
 * 050103
 *
 * MPLS support by Steven Whitehouse <steve@chygwyn.com>
 *
 * 802.1Q/Q-in-Q support by Francesco Fondelli (FF) <francesco.fondelli@gmail.com>
 *
 * Fixed src_mac command to set source mac of packet to value specified in
 * command by Adit Ranadive <adit.262@gmail.com>
 */

#define pr_fmt(fmt) KBUILD_MODNAME ": " fmt

#include <linux/sys.h>
#include <linux/types.h>
#include <linux/module.h>
#include <linux/moduleparam.h>
#include <linux/kernel.h>
#include <linux/mutex.h>
#include <linux/sched.h>
#include <linux/slab.h>
#include <linux/vmalloc.h>
#include <linux/unistd.h>
#include <linux/string.h>
#include <linux/ptrace.h>
#include <linux/errno.h>
#include <linux/ioport.h>
#include <linux/interrupt.h>
#include <linux/capability.h>
#include <linux/hrtimer.h>
#include <linux/freezer.h>
#include <linux/delay.h>
#include <linux/timer.h>
#include <linux/list.h>
#include <linux/init.h>
#include <linux/skbuff.h>
#include <linux/netdevice.h>
#include <linux/inet.h>
#include <linux/inetdevice.h>
#include <linux/rtnetlink.h>
#include <linux/if_arp.h>
#include <linux/if_vlan.h>
#include <linux/in.h>
#include <linux/ip.h>
#include <linux/ipv6.h>
#include <linux/udp.h>
#include <linux/proc_fs.h>
#include <linux/seq_file.h>
#include <linux/wait.h>
#include <linux/etherdevice.h>
#include <linux/kthread.h>
#include <linux/prefetch.h>
#include <linux/mmzone.h>
#include <net/net_namespace.h>
#include <net/checksum.h>
#include <net/ipv6.h>
#include <net/udp.h>
#include <net/ip6_checksum.h>
#include <net/addrconf.h>
#ifdef CONFIG_XFRM
#include <net/xfrm.h>
#endif
#include <net/netns/generic.h>
#include <asm/byteorder.h>
#include <linux/rcupdate.h>
#include <linux/bitops.h>
#include <linux/io.h>
#include <linux/timex.h>
#include <linux/uaccess.h>
#include <asm/dma.h>
#include <asm/div64.h>		/* do_div */

#define VERSION	"2.75"
#define IP_NAME_SZ 32
#define MAX_MPLS_LABELS 16 /* This is the max label stack depth */
#define MPLS_STACK_BOTTOM htonl(0x00000100)

#define func_enter() pr_debug("entering %s\n", __func__);

#define PKT_FLAGS							\
	pf(IPV6)		/* Interface in IPV6 Mode */		\
	pf(IPSRC_RND)		/* IP-Src Random  */			\
	pf(IPDST_RND)		/* IP-Dst Random  */			\
	pf(TXSIZE_RND)		/* Transmit size is random */		\
	pf(UDPSRC_RND)		/* UDP-Src Random */			\
	pf(UDPDST_RND)		/* UDP-Dst Random */			\
	pf(UDPCSUM)		/* Include UDP checksum */		\
	pf(NO_TIMESTAMP)	/* Don't timestamp packets (default TS) */ \
	pf(MPLS_RND)		/* Random MPLS labels */		\
	pf(QUEUE_MAP_RND)	/* queue map Random */			\
	pf(QUEUE_MAP_CPU)	/* queue map mirrors smp_processor_id() */ \
	pf(FLOW_SEQ)		/* Sequential flows */			\
	pf(IPSEC)		/* ipsec on for flows */		\
	pf(MACSRC_RND)		/* MAC-Src Random */			\
	pf(MACDST_RND)		/* MAC-Dst Random */			\
	pf(VID_RND)		/* Random VLAN ID */			\
	pf(SVID_RND)		/* Random SVLAN ID */			\
	pf(NODE)		/* Node memory alloc*/			\

#define pf(flag)		flag##_SHIFT,
enum pkt_flags {
	PKT_FLAGS
};
#undef pf

/* Device flag bits */
#define pf(flag)		static const __u32 F_##flag = (1<<flag##_SHIFT);
PKT_FLAGS
#undef pf

#define pf(flag)		__stringify(flag),
static char *pkt_flag_names[] = {
	PKT_FLAGS
};
#undef pf

#define NR_PKT_FLAGS		ARRAY_SIZE(pkt_flag_names)

/* Thread control flag bits */
#define T_STOP        (1<<0)	/* Stop run */
#define T_RUN         (1<<1)	/* Start run */
#define T_REMDEVALL   (1<<2)	/* Remove all devs */
#define T_REMDEV      (1<<3)	/* Remove one dev */

/* Xmit modes */
#define M_START_XMIT		0	/* Default normal TX */
#define M_NETIF_RECEIVE 	1	/* Inject packets into stack */
#define M_QUEUE_XMIT		2	/* Inject packet into qdisc */

/* If lock -- protects updating of if_list */
#define   if_lock(t)           mutex_lock(&(t->if_lock));
#define   if_unlock(t)           mutex_unlock(&(t->if_lock));

/* Used to help with determining the pkts on receive */
#define PKTGEN_MAGIC 0xbe9be955
#define PG_PROC_DIR "pktgen"
#define PGCTRL	    "pgctrl"

#define MAX_CFLOWS  65536

#define VLAN_TAG_SIZE(x) ((x)->vlan_id == 0xffff ? 0 : 4)
#define SVLAN_TAG_SIZE(x) ((x)->svlan_id == 0xffff ? 0 : 4)

struct flow_state {
	__be32 cur_daddr;
	int count;
#ifdef CONFIG_XFRM
	struct xfrm_state *x;
#endif
	__u32 flags;
};

/* flow flag bits */
#define F_INIT   (1<<0)		/* flow has been initialized */

struct pktgen_dev {
	/*
	 * Try to keep frequent/infrequent used vars. separated.
	 */
	struct proc_dir_entry *entry;	/* proc file */
	struct pktgen_thread *pg_thread;/* the owner */
	struct list_head list;		/* chaining in the thread's run-queue */
	struct rcu_head	 rcu;		/* freed by RCU */

	int running;		/* if false, the test will stop */

	/* If min != max, then we will either do a linear iteration, or
	 * we will do a random selection from within the range.
	 */
	__u32 flags;
	int xmit_mode;
	int min_pkt_size;
	int max_pkt_size;
	int pkt_overhead;	/* overhead for MPLS, VLANs, IPSEC etc */
	int nfrags;
	int removal_mark;	/* non-zero => the device is marked for
				 * removal by worker thread */

	struct page *page;
	u64 delay;		/* nano-seconds */

	__u64 count;		/* Default No packets to send */
	__u64 sofar;		/* How many pkts we've sent so far */
	__u64 tx_bytes;		/* How many bytes we've transmitted */
	__u64 errors;		/* Errors when trying to transmit, */

	/* runtime counters relating to clone_skb */

	__u32 clone_count;
	int last_ok;		/* Was last skb sent?
				 * Or a failed transmit of some sort?
				 * This will keep sequence numbers in order
				 */
	ktime_t next_tx;
	ktime_t started_at;
	ktime_t stopped_at;
	u64	idle_acc;	/* nano-seconds */

	__u32 seq_num;

	int clone_skb;		/*
				 * Use multiple SKBs during packet gen.
				 * If this number is greater than 1, then
				 * that many copies of the same packet will be
				 * sent before a new packet is allocated.
				 * If you want to send 1024 identical packets
				 * before creating a new packet,
				 * set clone_skb to 1024.
				 */

	char dst_min[IP_NAME_SZ];	/* IP, ie 1.2.3.4 */
	char dst_max[IP_NAME_SZ];	/* IP, ie 1.2.3.4 */
	char src_min[IP_NAME_SZ];	/* IP, ie 1.2.3.4 */
	char src_max[IP_NAME_SZ];	/* IP, ie 1.2.3.4 */

	struct in6_addr in6_saddr;
	struct in6_addr in6_daddr;
	struct in6_addr cur_in6_daddr;
	struct in6_addr cur_in6_saddr;
	/* For ranges */
	struct in6_addr min_in6_daddr;
	struct in6_addr max_in6_daddr;
	struct in6_addr min_in6_saddr;
	struct in6_addr max_in6_saddr;

	/* If we're doing ranges, random or incremental, then this
	 * defines the min/max for those ranges.
	 */
	__be32 saddr_min;	/* inclusive, source IP address */
	__be32 saddr_max;	/* exclusive, source IP address */
	__be32 daddr_min;	/* inclusive, dest IP address */
	__be32 daddr_max;	/* exclusive, dest IP address */

	__u16 udp_src_min;	/* inclusive, source UDP port */
	__u16 udp_src_max;	/* exclusive, source UDP port */
	__u16 udp_dst_min;	/* inclusive, dest UDP port */
	__u16 udp_dst_max;	/* exclusive, dest UDP port */

	/* DSCP + ECN */
	__u8 tos;            /* six MSB of (former) IPv4 TOS
				are for dscp codepoint */
	__u8 traffic_class;  /* ditto for the (former) Traffic Class in IPv6
				(see RFC 3260, sec. 4) */

	/* MPLS */
	unsigned int nr_labels;	/* Depth of stack, 0 = no MPLS */
	__be32 labels[MAX_MPLS_LABELS];

	/* VLAN/SVLAN (802.1Q/Q-in-Q) */
	__u8  vlan_p;
	__u8  vlan_cfi;
	__u16 vlan_id;  /* 0xffff means no vlan tag */

	__u8  svlan_p;
	__u8  svlan_cfi;
	__u16 svlan_id; /* 0xffff means no svlan tag */

	__u32 src_mac_count;	/* How many MACs to iterate through */
	__u32 dst_mac_count;	/* How many MACs to iterate through */

	unsigned char dst_mac[ETH_ALEN];
	unsigned char src_mac[ETH_ALEN];

	__u32 cur_dst_mac_offset;
	__u32 cur_src_mac_offset;
	__be32 cur_saddr;
	__be32 cur_daddr;
	__u16 ip_id;
	__u16 cur_udp_dst;
	__u16 cur_udp_src;
	__u16 cur_queue_map;
	__u32 cur_pkt_size;
	__u32 last_pkt_size;

	__u8 hh[14];
	/* = {
	   0x00, 0x80, 0xC8, 0x79, 0xB3, 0xCB,

	   We fill in SRC address later
	   0x00, 0x00, 0x00, 0x00, 0x00, 0x00,
	   0x08, 0x00
	   };
	 */
	__u16 pad;		/* pad out the hh struct to an even 16 bytes */

	struct sk_buff *skb;	/* skb we are to transmit next, used for when we
				 * are transmitting the same one multiple times
				 */
	struct net_device *odev; /* The out-going device.
				  * Note that the device should have it's
				  * pg_info pointer pointing back to this
				  * device.
				  * Set when the user specifies the out-going
				  * device name (not when the inject is
				  * started as it used to do.)
				  */
	char odevname[32];
	struct flow_state *flows;
	unsigned int cflows;	/* Concurrent flows (config) */
	unsigned int lflow;		/* Flow length  (config) */
	unsigned int nflows;	/* accumulated flows (stats) */
	unsigned int curfl;		/* current sequenced flow (state)*/

	u16 queue_map_min;
	u16 queue_map_max;
	__u32 skb_priority;	/* skb priority field */
	unsigned int burst;	/* number of duplicated packets to burst */
	int node;               /* Memory node */

#ifdef CONFIG_XFRM
	__u8	ipsmode;		/* IPSEC mode (config) */
	__u8	ipsproto;		/* IPSEC type (config) */
	__u32	spi;
	struct xfrm_dst xdst;
	struct dst_ops dstops;
#endif
	char result[512];
};

struct pktgen_hdr {
	__be32 pgh_magic;
	__be32 seq_num;
	__be32 tv_sec;
	__be32 tv_usec;
};


static unsigned int pg_net_id __read_mostly;

struct pktgen_net {
	struct net		*net;
	struct proc_dir_entry	*proc_dir;
	struct list_head	pktgen_threads;
	bool			pktgen_exiting;
};

struct pktgen_thread {
	struct mutex if_lock;		/* for list of devices */
	struct list_head if_list;	/* All device here */
	struct list_head th_list;
	struct task_struct *tsk;
	char result[512];

	/* Field for thread to receive "posted" events terminate,
	   stop ifs etc. */

	u32 control;
	int cpu;

	wait_queue_head_t queue;
	struct completion start_done;
	struct pktgen_net *net;
};

#define REMOVE 1
#define FIND   0

static const char version[] =
	"Packet Generator for packet performance testing. "
	"Version: " VERSION "\n";

static int pktgen_remove_device(struct pktgen_thread *t, struct pktgen_dev *i);
static int pktgen_add_device(struct pktgen_thread *t, const char *ifname);
static struct pktgen_dev *pktgen_find_dev(struct pktgen_thread *t,
					  const char *ifname, bool exact);
static int pktgen_device_event(struct notifier_block *, unsigned long, void *);
static void pktgen_run_all_threads(struct pktgen_net *pn);
static void pktgen_reset_all_threads(struct pktgen_net *pn);
static void pktgen_stop_all_threads_ifs(struct pktgen_net *pn);

static void pktgen_stop(struct pktgen_thread *t);
static void pktgen_clear_counters(struct pktgen_dev *pkt_dev);

/* Module parameters, defaults. */
static int pg_count_d __read_mostly = 1000;
static int pg_delay_d __read_mostly;
static int pg_clone_skb_d  __read_mostly;
static int debug  __read_mostly;

static DEFINE_MUTEX(pktgen_thread_lock);

static struct notifier_block pktgen_notifier_block = {
	.notifier_call = pktgen_device_event,
};

/*
 * /proc handling functions
 *
 */

static int pgctrl_show(struct seq_file *seq, void *v)
{
	seq_puts(seq, version);
	return 0;
}

static ssize_t pgctrl_write(struct file *file, const char __user *buf,
			    size_t count, loff_t *ppos)
{
	char data[128];
	struct pktgen_net *pn = net_generic(current->nsproxy->net_ns, pg_net_id);

	if (!capable(CAP_NET_ADMIN))
		return -EPERM;

	if (count == 0)
		return -EINVAL;

	if (count > sizeof(data))
		count = sizeof(data);

	if (copy_from_user(data, buf, count))
		return -EFAULT;

	data[count - 1] = 0;	/* Strip trailing '\n' and terminate string */

	if (!strcmp(data, "stop"))
		pktgen_stop_all_threads_ifs(pn);

	else if (!strcmp(data, "start"))
		pktgen_run_all_threads(pn);

	else if (!strcmp(data, "reset"))
		pktgen_reset_all_threads(pn);

	else
		return -EINVAL;

	return count;
}

static int pgctrl_open(struct inode *inode, struct file *file)
{
	return single_open(file, pgctrl_show, PDE_DATA(inode));
}

static const struct proc_ops pktgen_proc_ops = {
	.proc_open	= pgctrl_open,
	.proc_read	= seq_read,
	.proc_lseek	= seq_lseek,
	.proc_write	= pgctrl_write,
	.proc_release	= single_release,
};

static int pktgen_if_show(struct seq_file *seq, void *v)
{
	const struct pktgen_dev *pkt_dev = seq->private;
	ktime_t stopped;
	unsigned int i;
	u64 idle;

	seq_printf(seq,
		   "Params: count %llu  min_pkt_size: %u  max_pkt_size: %u\n",
		   (unsigned long long)pkt_dev->count, pkt_dev->min_pkt_size,
		   pkt_dev->max_pkt_size);

	seq_printf(seq,
		   "     frags: %d  delay: %llu  clone_skb: %d  ifname: %s\n",
		   pkt_dev->nfrags, (unsigned long long) pkt_dev->delay,
		   pkt_dev->clone_skb, pkt_dev->odevname);

	seq_printf(seq, "     flows: %u flowlen: %u\n", pkt_dev->cflows,
		   pkt_dev->lflow);

	seq_printf(seq,
		   "     queue_map_min: %u  queue_map_max: %u\n",
		   pkt_dev->queue_map_min,
		   pkt_dev->queue_map_max);

	if (pkt_dev->skb_priority)
		seq_printf(seq, "     skb_priority: %u\n",
			   pkt_dev->skb_priority);

	if (pkt_dev->flags & F_IPV6) {
		seq_printf(seq,
			   "     saddr: %pI6c  min_saddr: %pI6c  max_saddr: %pI6c\n"
			   "     daddr: %pI6c  min_daddr: %pI6c  max_daddr: %pI6c\n",
			   &pkt_dev->in6_saddr,
			   &pkt_dev->min_in6_saddr, &pkt_dev->max_in6_saddr,
			   &pkt_dev->in6_daddr,
			   &pkt_dev->min_in6_daddr, &pkt_dev->max_in6_daddr);
	} else {
		seq_printf(seq,
			   "     dst_min: %s  dst_max: %s\n",
			   pkt_dev->dst_min, pkt_dev->dst_max);
		seq_printf(seq,
			   "     src_min: %s  src_max: %s\n",
			   pkt_dev->src_min, pkt_dev->src_max);
	}

	seq_puts(seq, "     src_mac: ");

	seq_printf(seq, "%pM ",
		   is_zero_ether_addr(pkt_dev->src_mac) ?
			     pkt_dev->odev->dev_addr : pkt_dev->src_mac);

	seq_puts(seq, "dst_mac: ");
	seq_printf(seq, "%pM\n", pkt_dev->dst_mac);

	seq_printf(seq,
		   "     udp_src_min: %d  udp_src_max: %d"
		   "  udp_dst_min: %d  udp_dst_max: %d\n",
		   pkt_dev->udp_src_min, pkt_dev->udp_src_max,
		   pkt_dev->udp_dst_min, pkt_dev->udp_dst_max);

	seq_printf(seq,
		   "     src_mac_count: %d  dst_mac_count: %d\n",
		   pkt_dev->src_mac_count, pkt_dev->dst_mac_count);

	if (pkt_dev->nr_labels) {
		seq_puts(seq, "     mpls: ");
		for (i = 0; i < pkt_dev->nr_labels; i++)
			seq_printf(seq, "%08x%s", ntohl(pkt_dev->labels[i]),
				   i == pkt_dev->nr_labels-1 ? "\n" : ", ");
	}

	if (pkt_dev->vlan_id != 0xffff)
		seq_printf(seq, "     vlan_id: %u  vlan_p: %u  vlan_cfi: %u\n",
			   pkt_dev->vlan_id, pkt_dev->vlan_p,
			   pkt_dev->vlan_cfi);

	if (pkt_dev->svlan_id != 0xffff)
		seq_printf(seq, "     svlan_id: %u  vlan_p: %u  vlan_cfi: %u\n",
			   pkt_dev->svlan_id, pkt_dev->svlan_p,
			   pkt_dev->svlan_cfi);

	if (pkt_dev->tos)
		seq_printf(seq, "     tos: 0x%02x\n", pkt_dev->tos);

	if (pkt_dev->traffic_class)
		seq_printf(seq, "     traffic_class: 0x%02x\n", pkt_dev->traffic_class);

	if (pkt_dev->burst > 1)
		seq_printf(seq, "     burst: %d\n", pkt_dev->burst);

	if (pkt_dev->node >= 0)
		seq_printf(seq, "     node: %d\n", pkt_dev->node);

	if (pkt_dev->xmit_mode == M_NETIF_RECEIVE)
		seq_puts(seq, "     xmit_mode: netif_receive\n");
	else if (pkt_dev->xmit_mode == M_QUEUE_XMIT)
		seq_puts(seq, "     xmit_mode: xmit_queue\n");

	seq_puts(seq, "     Flags: ");

	for (i = 0; i < NR_PKT_FLAGS; i++) {
		if (i == F_FLOW_SEQ)
			if (!pkt_dev->cflows)
				continue;

		if (pkt_dev->flags & (1 << i))
			seq_printf(seq, "%s  ", pkt_flag_names[i]);
		else if (i == F_FLOW_SEQ)
			seq_puts(seq, "FLOW_RND  ");

#ifdef CONFIG_XFRM
		if (i == F_IPSEC && pkt_dev->spi)
			seq_printf(seq, "spi:%u", pkt_dev->spi);
#endif
	}

	seq_puts(seq, "\n");

	/* not really stopped, more like last-running-at */
	stopped = pkt_dev->running ? ktime_get() : pkt_dev->stopped_at;
	idle = pkt_dev->idle_acc;
	do_div(idle, NSEC_PER_USEC);

	seq_printf(seq,
		   "Current:\n     pkts-sofar: %llu  errors: %llu\n",
		   (unsigned long long)pkt_dev->sofar,
		   (unsigned long long)pkt_dev->errors);

	seq_printf(seq,
		   "     started: %lluus  stopped: %lluus idle: %lluus\n",
		   (unsigned long long) ktime_to_us(pkt_dev->started_at),
		   (unsigned long long) ktime_to_us(stopped),
		   (unsigned long long) idle);

	seq_printf(seq,
		   "     seq_num: %d  cur_dst_mac_offset: %d  cur_src_mac_offset: %d\n",
		   pkt_dev->seq_num, pkt_dev->cur_dst_mac_offset,
		   pkt_dev->cur_src_mac_offset);

	if (pkt_dev->flags & F_IPV6) {
		seq_printf(seq, "     cur_saddr: %pI6c  cur_daddr: %pI6c\n",
				&pkt_dev->cur_in6_saddr,
				&pkt_dev->cur_in6_daddr);
	} else
		seq_printf(seq, "     cur_saddr: %pI4  cur_daddr: %pI4\n",
			   &pkt_dev->cur_saddr, &pkt_dev->cur_daddr);

	seq_printf(seq, "     cur_udp_dst: %d  cur_udp_src: %d\n",
		   pkt_dev->cur_udp_dst, pkt_dev->cur_udp_src);

	seq_printf(seq, "     cur_queue_map: %u\n", pkt_dev->cur_queue_map);

	seq_printf(seq, "     flows: %u\n", pkt_dev->nflows);

	if (pkt_dev->result[0])
		seq_printf(seq, "Result: %s\n", pkt_dev->result);
	else
		seq_puts(seq, "Result: Idle\n");

	return 0;
}


static int hex32_arg(const char __user *user_buffer, unsigned long maxlen,
		     __u32 *num)
{
	int i = 0;
	*num = 0;

	for (; i < maxlen; i++) {
		int value;
		char c;
		*num <<= 4;
		if (get_user(c, &user_buffer[i]))
			return -EFAULT;
		value = hex_to_bin(c);
		if (value >= 0)
			*num |= value;
		else
			break;
	}
	return i;
}

static int count_trail_chars(const char __user * user_buffer,
			     unsigned int maxlen)
{
	int i;

	for (i = 0; i < maxlen; i++) {
		char c;
		if (get_user(c, &user_buffer[i]))
			return -EFAULT;
		switch (c) {
		case '\"':
		case '\n':
		case '\r':
		case '\t':
		case ' ':
		case '=':
			break;
		default:
			goto done;
		}
	}
done:
	return i;
}

static long num_arg(const char __user *user_buffer, unsigned long maxlen,
				unsigned long *num)
{
	int i;
	*num = 0;

	for (i = 0; i < maxlen; i++) {
		char c;
		if (get_user(c, &user_buffer[i]))
			return -EFAULT;
		if ((c >= '0') && (c <= '9')) {
			*num *= 10;
			*num += c - '0';
		} else
			break;
	}
	return i;
}

static int strn_len(const char __user * user_buffer, unsigned int maxlen)
{
	int i;

	for (i = 0; i < maxlen; i++) {
		char c;
		if (get_user(c, &user_buffer[i]))
			return -EFAULT;
		switch (c) {
		case '\"':
		case '\n':
		case '\r':
		case '\t':
		case ' ':
			goto done_str;
		default:
			break;
		}
	}
done_str:
	return i;
}

static ssize_t get_labels(const char __user *buffer, struct pktgen_dev *pkt_dev)
{
	unsigned int n = 0;
	char c;
	ssize_t i = 0;
	int len;

	pkt_dev->nr_labels = 0;
	do {
		__u32 tmp;
		len = hex32_arg(&buffer[i], 8, &tmp);
		if (len <= 0)
			return len;
		pkt_dev->labels[n] = htonl(tmp);
		if (pkt_dev->labels[n] & MPLS_STACK_BOTTOM)
			pkt_dev->flags |= F_MPLS_RND;
		i += len;
		if (get_user(c, &buffer[i]))
			return -EFAULT;
		i++;
		n++;
		if (n >= MAX_MPLS_LABELS)
			return -E2BIG;
	} while (c == ',');

	pkt_dev->nr_labels = n;
	return i;
}

static __u32 pktgen_read_flag(const char *f, bool *disable)
{
	__u32 i;

	if (f[0] == '!') {
		*disable = true;
		f++;
	}

	for (i = 0; i < NR_PKT_FLAGS; i++) {
		if (!IS_ENABLED(CONFIG_XFRM) && i == IPSEC_SHIFT)
			continue;

		/* allow only disabling ipv6 flag */
		if (!*disable && i == IPV6_SHIFT)
			continue;

		if (strcmp(f, pkt_flag_names[i]) == 0)
			return 1 << i;
	}

	if (strcmp(f, "FLOW_RND") == 0) {
		*disable = !*disable;
		return F_FLOW_SEQ;
	}

	return 0;
}

static ssize_t pktgen_if_write(struct file *file,
			       const char __user * user_buffer, size_t count,
			       loff_t * offset)
{
	struct seq_file *seq = file->private_data;
	struct pktgen_dev *pkt_dev = seq->private;
	int i, max, len;
	char name[16], valstr[32];
	unsigned long value = 0;
	char *pg_result = NULL;
	int tmp = 0;
	char buf[128];

	pg_result = &(pkt_dev->result[0]);

	if (count < 1) {
		pr_warn("wrong command format\n");
		return -EINVAL;
	}

	max = count;
	tmp = count_trail_chars(user_buffer, max);
	if (tmp < 0) {
		pr_warn("illegal format\n");
		return tmp;
	}
	i = tmp;

	/* Read variable name */

	len = strn_len(&user_buffer[i], sizeof(name) - 1);
	if (len < 0)
		return len;

	memset(name, 0, sizeof(name));
	if (copy_from_user(name, &user_buffer[i], len))
		return -EFAULT;
	i += len;

	max = count - i;
	len = count_trail_chars(&user_buffer[i], max);
	if (len < 0)
		return len;

	i += len;

	if (debug) {
		size_t copy = min_t(size_t, count + 1, 1024);
		char *tp = strndup_user(user_buffer, copy);

		if (IS_ERR(tp))
			return PTR_ERR(tp);

		pr_debug("%s,%zu  buffer -:%s:-\n", name, count, tp);
		kfree(tp);
	}

	if (!strcmp(name, "min_pkt_size")) {
		len = num_arg(&user_buffer[i], 10, &value);
		if (len < 0)
			return len;

		i += len;
		if (value < 14 + 20 + 8)
			value = 14 + 20 + 8;
		if (value != pkt_dev->min_pkt_size) {
			pkt_dev->min_pkt_size = value;
			pkt_dev->cur_pkt_size = value;
		}
		sprintf(pg_result, "OK: min_pkt_size=%d",
			pkt_dev->min_pkt_size);
		return count;
	}

	if (!strcmp(name, "max_pkt_size")) {
		len = num_arg(&user_buffer[i], 10, &value);
		if (len < 0)
			return len;

		i += len;
		if (value < 14 + 20 + 8)
			value = 14 + 20 + 8;
		if (value != pkt_dev->max_pkt_size) {
			pkt_dev->max_pkt_size = value;
			pkt_dev->cur_pkt_size = value;
		}
		sprintf(pg_result, "OK: max_pkt_size=%d",
			pkt_dev->max_pkt_size);
		return count;
	}

	/* Shortcut for min = max */

	if (!strcmp(name, "pkt_size")) {
		len = num_arg(&user_buffer[i], 10, &value);
		if (len < 0)
			return len;

		i += len;
		if (value < 14 + 20 + 8)
			value = 14 + 20 + 8;
		if (value != pkt_dev->min_pkt_size) {
			pkt_dev->min_pkt_size = value;
			pkt_dev->max_pkt_size = value;
			pkt_dev->cur_pkt_size = value;
		}
		sprintf(pg_result, "OK: pkt_size=%d", pkt_dev->min_pkt_size);
		return count;
	}

	if (!strcmp(name, "debug")) {
		len = num_arg(&user_buffer[i], 10, &value);
		if (len < 0)
			return len;

		i += len;
		debug = value;
		sprintf(pg_result, "OK: debug=%u", debug);
		return count;
	}

	if (!strcmp(name, "frags")) {
		len = num_arg(&user_buffer[i], 10, &value);
		if (len < 0)
			return len;

		i += len;
		pkt_dev->nfrags = value;
		sprintf(pg_result, "OK: frags=%d", pkt_dev->nfrags);
		return count;
	}
	if (!strcmp(name, "delay")) {
		len = num_arg(&user_buffer[i], 10, &value);
		if (len < 0)
			return len;

		i += len;
		if (value == 0x7FFFFFFF)
			pkt_dev->delay = ULLONG_MAX;
		else
			pkt_dev->delay = (u64)value;

		sprintf(pg_result, "OK: delay=%llu",
			(unsigned long long) pkt_dev->delay);
		return count;
	}
	if (!strcmp(name, "rate")) {
		len = num_arg(&user_buffer[i], 10, &value);
		if (len < 0)
			return len;

		i += len;
		if (!value)
			return len;
		pkt_dev->delay = pkt_dev->min_pkt_size*8*NSEC_PER_USEC/value;
		if (debug)
			pr_info("Delay set at: %llu ns\n", pkt_dev->delay);

		sprintf(pg_result, "OK: rate=%lu", value);
		return count;
	}
	if (!strcmp(name, "ratep")) {
		len = num_arg(&user_buffer[i], 10, &value);
		if (len < 0)
			return len;

		i += len;
		if (!value)
			return len;
		pkt_dev->delay = NSEC_PER_SEC/value;
		if (debug)
			pr_info("Delay set at: %llu ns\n", pkt_dev->delay);

		sprintf(pg_result, "OK: rate=%lu", value);
		return count;
	}
	if (!strcmp(name, "udp_src_min")) {
		len = num_arg(&user_buffer[i], 10, &value);
		if (len < 0)
			return len;

		i += len;
		if (value != pkt_dev->udp_src_min) {
			pkt_dev->udp_src_min = value;
			pkt_dev->cur_udp_src = value;
		}
		sprintf(pg_result, "OK: udp_src_min=%u", pkt_dev->udp_src_min);
		return count;
	}
	if (!strcmp(name, "udp_dst_min")) {
		len = num_arg(&user_buffer[i], 10, &value);
		if (len < 0)
			return len;

		i += len;
		if (value != pkt_dev->udp_dst_min) {
			pkt_dev->udp_dst_min = value;
			pkt_dev->cur_udp_dst = value;
		}
		sprintf(pg_result, "OK: udp_dst_min=%u", pkt_dev->udp_dst_min);
		return count;
	}
	if (!strcmp(name, "udp_src_max")) {
		len = num_arg(&user_buffer[i], 10, &value);
		if (len < 0)
			return len;

		i += len;
		if (value != pkt_dev->udp_src_max) {
			pkt_dev->udp_src_max = value;
			pkt_dev->cur_udp_src = value;
		}
		sprintf(pg_result, "OK: udp_src_max=%u", pkt_dev->udp_src_max);
		return count;
	}
	if (!strcmp(name, "udp_dst_max")) {
		len = num_arg(&user_buffer[i], 10, &value);
		if (len < 0)
			return len;

		i += len;
		if (value != pkt_dev->udp_dst_max) {
			pkt_dev->udp_dst_max = value;
			pkt_dev->cur_udp_dst = value;
		}
		sprintf(pg_result, "OK: udp_dst_max=%u", pkt_dev->udp_dst_max);
		return count;
	}
	if (!strcmp(name, "clone_skb")) {
		len = num_arg(&user_buffer[i], 10, &value);
		if (len < 0)
			return len;
		if ((value > 0) &&
		    ((pkt_dev->xmit_mode == M_NETIF_RECEIVE) ||
		     !(pkt_dev->odev->priv_flags & IFF_TX_SKB_SHARING)))
			return -ENOTSUPP;
		i += len;
		pkt_dev->clone_skb = value;

		sprintf(pg_result, "OK: clone_skb=%d", pkt_dev->clone_skb);
		return count;
	}
	if (!strcmp(name, "count")) {
		len = num_arg(&user_buffer[i], 10, &value);
		if (len < 0)
			return len;

		i += len;
		pkt_dev->count = value;
		sprintf(pg_result, "OK: count=%llu",
			(unsigned long long)pkt_dev->count);
		return count;
	}
	if (!strcmp(name, "src_mac_count")) {
		len = num_arg(&user_buffer[i], 10, &value);
		if (len < 0)
			return len;

		i += len;
		if (pkt_dev->src_mac_count != value) {
			pkt_dev->src_mac_count = value;
			pkt_dev->cur_src_mac_offset = 0;
		}
		sprintf(pg_result, "OK: src_mac_count=%d",
			pkt_dev->src_mac_count);
		return count;
	}
	if (!strcmp(name, "dst_mac_count")) {
		len = num_arg(&user_buffer[i], 10, &value);
		if (len < 0)
			return len;

		i += len;
		if (pkt_dev->dst_mac_count != value) {
			pkt_dev->dst_mac_count = value;
			pkt_dev->cur_dst_mac_offset = 0;
		}
		sprintf(pg_result, "OK: dst_mac_count=%d",
			pkt_dev->dst_mac_count);
		return count;
	}
	if (!strcmp(name, "burst")) {
		len = num_arg(&user_buffer[i], 10, &value);
		if (len < 0)
			return len;

		i += len;
		if ((value > 1) &&
		    ((pkt_dev->xmit_mode == M_QUEUE_XMIT) ||
		     ((pkt_dev->xmit_mode == M_START_XMIT) &&
		     (!(pkt_dev->odev->priv_flags & IFF_TX_SKB_SHARING)))))
			return -ENOTSUPP;
		pkt_dev->burst = value < 1 ? 1 : value;
		sprintf(pg_result, "OK: burst=%u", pkt_dev->burst);
		return count;
	}
	if (!strcmp(name, "node")) {
		len = num_arg(&user_buffer[i], 10, &value);
		if (len < 0)
			return len;

		i += len;

		if (node_possible(value)) {
			pkt_dev->node = value;
			sprintf(pg_result, "OK: node=%d", pkt_dev->node);
			if (pkt_dev->page) {
				put_page(pkt_dev->page);
				pkt_dev->page = NULL;
			}
		}
		else
			sprintf(pg_result, "ERROR: node not possible");
		return count;
	}
	if (!strcmp(name, "xmit_mode")) {
		char f[32];

		memset(f, 0, 32);
		len = strn_len(&user_buffer[i], sizeof(f) - 1);
		if (len < 0)
			return len;

		if (copy_from_user(f, &user_buffer[i], len))
			return -EFAULT;
		i += len;

		if (strcmp(f, "start_xmit") == 0) {
			pkt_dev->xmit_mode = M_START_XMIT;
		} else if (strcmp(f, "netif_receive") == 0) {
			/* clone_skb set earlier, not supported in this mode */
			if (pkt_dev->clone_skb > 0)
				return -ENOTSUPP;

			pkt_dev->xmit_mode = M_NETIF_RECEIVE;

			/* make sure new packet is allocated every time
			 * pktgen_xmit() is called
			 */
			pkt_dev->last_ok = 1;

			/* override clone_skb if user passed default value
			 * at module loading time
			 */
			pkt_dev->clone_skb = 0;
		} else if (strcmp(f, "queue_xmit") == 0) {
			pkt_dev->xmit_mode = M_QUEUE_XMIT;
			pkt_dev->last_ok = 1;
		} else {
			sprintf(pg_result,
				"xmit_mode -:%s:- unknown\nAvailable modes: %s",
				f, "start_xmit, netif_receive\n");
			return count;
		}
		sprintf(pg_result, "OK: xmit_mode=%s", f);
		return count;
	}
	if (!strcmp(name, "flag")) {
		__u32 flag;
		char f[32];
		bool disable = false;

		memset(f, 0, 32);
		len = strn_len(&user_buffer[i], sizeof(f) - 1);
		if (len < 0)
			return len;

		if (copy_from_user(f, &user_buffer[i], len))
			return -EFAULT;
		i += len;

		flag = pktgen_read_flag(f, &disable);

		if (flag) {
			if (disable)
				pkt_dev->flags &= ~flag;
			else
				pkt_dev->flags |= flag;
		} else {
			sprintf(pg_result,
				"Flag -:%s:- unknown\nAvailable flags, (prepend ! to un-set flag):\n%s",
				f,
				"IPSRC_RND, IPDST_RND, UDPSRC_RND, UDPDST_RND, "
				"MACSRC_RND, MACDST_RND, TXSIZE_RND, IPV6, "
				"MPLS_RND, VID_RND, SVID_RND, FLOW_SEQ, "
				"QUEUE_MAP_RND, QUEUE_MAP_CPU, UDPCSUM, "
				"NO_TIMESTAMP, "
#ifdef CONFIG_XFRM
				"IPSEC, "
#endif
				"NODE_ALLOC\n");
			return count;
		}
		sprintf(pg_result, "OK: flags=0x%x", pkt_dev->flags);
		return count;
	}
	if (!strcmp(name, "dst_min") || !strcmp(name, "dst")) {
		len = strn_len(&user_buffer[i], sizeof(pkt_dev->dst_min) - 1);
		if (len < 0)
			return len;

		if (copy_from_user(buf, &user_buffer[i], len))
			return -EFAULT;
		buf[len] = 0;
		if (strcmp(buf, pkt_dev->dst_min) != 0) {
			memset(pkt_dev->dst_min, 0, sizeof(pkt_dev->dst_min));
			strcpy(pkt_dev->dst_min, buf);
			pkt_dev->daddr_min = in_aton(pkt_dev->dst_min);
			pkt_dev->cur_daddr = pkt_dev->daddr_min;
		}
		if (debug)
			pr_debug("dst_min set to: %s\n", pkt_dev->dst_min);
		i += len;
		sprintf(pg_result, "OK: dst_min=%s", pkt_dev->dst_min);
		return count;
	}
	if (!strcmp(name, "dst_max")) {
		len = strn_len(&user_buffer[i], sizeof(pkt_dev->dst_max) - 1);
		if (len < 0)
			return len;

		if (copy_from_user(buf, &user_buffer[i], len))
			return -EFAULT;
		buf[len] = 0;
		if (strcmp(buf, pkt_dev->dst_max) != 0) {
			memset(pkt_dev->dst_max, 0, sizeof(pkt_dev->dst_max));
			strcpy(pkt_dev->dst_max, buf);
			pkt_dev->daddr_max = in_aton(pkt_dev->dst_max);
			pkt_dev->cur_daddr = pkt_dev->daddr_max;
		}
		if (debug)
			pr_debug("dst_max set to: %s\n", pkt_dev->dst_max);
		i += len;
		sprintf(pg_result, "OK: dst_max=%s", pkt_dev->dst_max);
		return count;
	}
	if (!strcmp(name, "dst6")) {
		len = strn_len(&user_buffer[i], sizeof(buf) - 1);
		if (len < 0)
			return len;

		pkt_dev->flags |= F_IPV6;

		if (copy_from_user(buf, &user_buffer[i], len))
			return -EFAULT;
		buf[len] = 0;

		in6_pton(buf, -1, pkt_dev->in6_daddr.s6_addr, -1, NULL);
		snprintf(buf, sizeof(buf), "%pI6c", &pkt_dev->in6_daddr);

		pkt_dev->cur_in6_daddr = pkt_dev->in6_daddr;

		if (debug)
			pr_debug("dst6 set to: %s\n", buf);

		i += len;
		sprintf(pg_result, "OK: dst6=%s", buf);
		return count;
	}
	if (!strcmp(name, "dst6_min")) {
		len = strn_len(&user_buffer[i], sizeof(buf) - 1);
		if (len < 0)
			return len;

		pkt_dev->flags |= F_IPV6;

		if (copy_from_user(buf, &user_buffer[i], len))
			return -EFAULT;
		buf[len] = 0;

		in6_pton(buf, -1, pkt_dev->min_in6_daddr.s6_addr, -1, NULL);
		snprintf(buf, sizeof(buf), "%pI6c", &pkt_dev->min_in6_daddr);

		pkt_dev->cur_in6_daddr = pkt_dev->min_in6_daddr;
		if (debug)
			pr_debug("dst6_min set to: %s\n", buf);

		i += len;
		sprintf(pg_result, "OK: dst6_min=%s", buf);
		return count;
	}
	if (!strcmp(name, "dst6_max")) {
		len = strn_len(&user_buffer[i], sizeof(buf) - 1);
		if (len < 0)
			return len;

		pkt_dev->flags |= F_IPV6;

		if (copy_from_user(buf, &user_buffer[i], len))
			return -EFAULT;
		buf[len] = 0;

		in6_pton(buf, -1, pkt_dev->max_in6_daddr.s6_addr, -1, NULL);
		snprintf(buf, sizeof(buf), "%pI6c", &pkt_dev->max_in6_daddr);

		if (debug)
			pr_debug("dst6_max set to: %s\n", buf);

		i += len;
		sprintf(pg_result, "OK: dst6_max=%s", buf);
		return count;
	}
	if (!strcmp(name, "src6")) {
		len = strn_len(&user_buffer[i], sizeof(buf) - 1);
		if (len < 0)
			return len;

		pkt_dev->flags |= F_IPV6;

		if (copy_from_user(buf, &user_buffer[i], len))
			return -EFAULT;
		buf[len] = 0;

		in6_pton(buf, -1, pkt_dev->in6_saddr.s6_addr, -1, NULL);
		snprintf(buf, sizeof(buf), "%pI6c", &pkt_dev->in6_saddr);

		pkt_dev->cur_in6_saddr = pkt_dev->in6_saddr;

		if (debug)
			pr_debug("src6 set to: %s\n", buf);

		i += len;
		sprintf(pg_result, "OK: src6=%s", buf);
		return count;
	}
	if (!strcmp(name, "src_min")) {
		len = strn_len(&user_buffer[i], sizeof(pkt_dev->src_min) - 1);
		if (len < 0)
			return len;

		if (copy_from_user(buf, &user_buffer[i], len))
			return -EFAULT;
		buf[len] = 0;
		if (strcmp(buf, pkt_dev->src_min) != 0) {
			memset(pkt_dev->src_min, 0, sizeof(pkt_dev->src_min));
			strcpy(pkt_dev->src_min, buf);
			pkt_dev->saddr_min = in_aton(pkt_dev->src_min);
			pkt_dev->cur_saddr = pkt_dev->saddr_min;
		}
		if (debug)
			pr_debug("src_min set to: %s\n", pkt_dev->src_min);
		i += len;
		sprintf(pg_result, "OK: src_min=%s", pkt_dev->src_min);
		return count;
	}
	if (!strcmp(name, "src_max")) {
		len = strn_len(&user_buffer[i], sizeof(pkt_dev->src_max) - 1);
		if (len < 0)
			return len;

		if (copy_from_user(buf, &user_buffer[i], len))
			return -EFAULT;
		buf[len] = 0;
		if (strcmp(buf, pkt_dev->src_max) != 0) {
			memset(pkt_dev->src_max, 0, sizeof(pkt_dev->src_max));
			strcpy(pkt_dev->src_max, buf);
			pkt_dev->saddr_max = in_aton(pkt_dev->src_max);
			pkt_dev->cur_saddr = pkt_dev->saddr_max;
		}
		if (debug)
			pr_debug("src_max set to: %s\n", pkt_dev->src_max);
		i += len;
		sprintf(pg_result, "OK: src_max=%s", pkt_dev->src_max);
		return count;
	}
	if (!strcmp(name, "dst_mac")) {
		len = strn_len(&user_buffer[i], sizeof(valstr) - 1);
		if (len < 0)
			return len;

		memset(valstr, 0, sizeof(valstr));
		if (copy_from_user(valstr, &user_buffer[i], len))
			return -EFAULT;

		if (!mac_pton(valstr, pkt_dev->dst_mac))
			return -EINVAL;
		/* Set up Dest MAC */
		ether_addr_copy(&pkt_dev->hh[0], pkt_dev->dst_mac);

		sprintf(pg_result, "OK: dstmac %pM", pkt_dev->dst_mac);
		return count;
	}
	if (!strcmp(name, "src_mac")) {
		len = strn_len(&user_buffer[i], sizeof(valstr) - 1);
		if (len < 0)
			return len;

		memset(valstr, 0, sizeof(valstr));
		if (copy_from_user(valstr, &user_buffer[i], len))
			return -EFAULT;

		if (!mac_pton(valstr, pkt_dev->src_mac))
			return -EINVAL;
		/* Set up Src MAC */
		ether_addr_copy(&pkt_dev->hh[6], pkt_dev->src_mac);

		sprintf(pg_result, "OK: srcmac %pM", pkt_dev->src_mac);
		return count;
	}

	if (!strcmp(name, "clear_counters")) {
		pktgen_clear_counters(pkt_dev);
		sprintf(pg_result, "OK: Clearing counters.\n");
		return count;
	}

	if (!strcmp(name, "flows")) {
		len = num_arg(&user_buffer[i], 10, &value);
		if (len < 0)
			return len;

		i += len;
		if (value > MAX_CFLOWS)
			value = MAX_CFLOWS;

		pkt_dev->cflows = value;
		sprintf(pg_result, "OK: flows=%u", pkt_dev->cflows);
		return count;
	}
#ifdef CONFIG_XFRM
	if (!strcmp(name, "spi")) {
		len = num_arg(&user_buffer[i], 10, &value);
		if (len < 0)
			return len;

		i += len;
		pkt_dev->spi = value;
		sprintf(pg_result, "OK: spi=%u", pkt_dev->spi);
		return count;
	}
#endif
	if (!strcmp(name, "flowlen")) {
		len = num_arg(&user_buffer[i], 10, &value);
		if (len < 0)
			return len;

		i += len;
		pkt_dev->lflow = value;
		sprintf(pg_result, "OK: flowlen=%u", pkt_dev->lflow);
		return count;
	}

	if (!strcmp(name, "queue_map_min")) {
		len = num_arg(&user_buffer[i], 5, &value);
		if (len < 0)
			return len;

		i += len;
		pkt_dev->queue_map_min = value;
		sprintf(pg_result, "OK: queue_map_min=%u", pkt_dev->queue_map_min);
		return count;
	}

	if (!strcmp(name, "queue_map_max")) {
		len = num_arg(&user_buffer[i], 5, &value);
		if (len < 0)
			return len;

		i += len;
		pkt_dev->queue_map_max = value;
		sprintf(pg_result, "OK: queue_map_max=%u", pkt_dev->queue_map_max);
		return count;
	}

	if (!strcmp(name, "mpls")) {
		unsigned int n, cnt;

		len = get_labels(&user_buffer[i], pkt_dev);
		if (len < 0)
			return len;
		i += len;
		cnt = sprintf(pg_result, "OK: mpls=");
		for (n = 0; n < pkt_dev->nr_labels; n++)
			cnt += sprintf(pg_result + cnt,
				       "%08x%s", ntohl(pkt_dev->labels[n]),
				       n == pkt_dev->nr_labels-1 ? "" : ",");

		if (pkt_dev->nr_labels && pkt_dev->vlan_id != 0xffff) {
			pkt_dev->vlan_id = 0xffff; /* turn off VLAN/SVLAN */
			pkt_dev->svlan_id = 0xffff;

			if (debug)
				pr_debug("VLAN/SVLAN auto turned off\n");
		}
		return count;
	}

	if (!strcmp(name, "vlan_id")) {
		len = num_arg(&user_buffer[i], 4, &value);
		if (len < 0)
			return len;

		i += len;
		if (value <= 4095) {
			pkt_dev->vlan_id = value;  /* turn on VLAN */

			if (debug)
				pr_debug("VLAN turned on\n");

			if (debug && pkt_dev->nr_labels)
				pr_debug("MPLS auto turned off\n");

			pkt_dev->nr_labels = 0;    /* turn off MPLS */
			sprintf(pg_result, "OK: vlan_id=%u", pkt_dev->vlan_id);
		} else {
			pkt_dev->vlan_id = 0xffff; /* turn off VLAN/SVLAN */
			pkt_dev->svlan_id = 0xffff;

			if (debug)
				pr_debug("VLAN/SVLAN turned off\n");
		}
		return count;
	}

	if (!strcmp(name, "vlan_p")) {
		len = num_arg(&user_buffer[i], 1, &value);
		if (len < 0)
			return len;

		i += len;
		if ((value <= 7) && (pkt_dev->vlan_id != 0xffff)) {
			pkt_dev->vlan_p = value;
			sprintf(pg_result, "OK: vlan_p=%u", pkt_dev->vlan_p);
		} else {
			sprintf(pg_result, "ERROR: vlan_p must be 0-7");
		}
		return count;
	}

	if (!strcmp(name, "vlan_cfi")) {
		len = num_arg(&user_buffer[i], 1, &value);
		if (len < 0)
			return len;

		i += len;
		if ((value <= 1) && (pkt_dev->vlan_id != 0xffff)) {
			pkt_dev->vlan_cfi = value;
			sprintf(pg_result, "OK: vlan_cfi=%u", pkt_dev->vlan_cfi);
		} else {
			sprintf(pg_result, "ERROR: vlan_cfi must be 0-1");
		}
		return count;
	}

	if (!strcmp(name, "svlan_id")) {
		len = num_arg(&user_buffer[i], 4, &value);
		if (len < 0)
			return len;

		i += len;
		if ((value <= 4095) && ((pkt_dev->vlan_id != 0xffff))) {
			pkt_dev->svlan_id = value;  /* turn on SVLAN */

			if (debug)
				pr_debug("SVLAN turned on\n");

			if (debug && pkt_dev->nr_labels)
				pr_debug("MPLS auto turned off\n");

			pkt_dev->nr_labels = 0;    /* turn off MPLS */
			sprintf(pg_result, "OK: svlan_id=%u", pkt_dev->svlan_id);
		} else {
			pkt_dev->vlan_id = 0xffff; /* turn off VLAN/SVLAN */
			pkt_dev->svlan_id = 0xffff;

			if (debug)
				pr_debug("VLAN/SVLAN turned off\n");
		}
		return count;
	}

	if (!strcmp(name, "svlan_p")) {
		len = num_arg(&user_buffer[i], 1, &value);
		if (len < 0)
			return len;

		i += len;
		if ((value <= 7) && (pkt_dev->svlan_id != 0xffff)) {
			pkt_dev->svlan_p = value;
			sprintf(pg_result, "OK: svlan_p=%u", pkt_dev->svlan_p);
		} else {
			sprintf(pg_result, "ERROR: svlan_p must be 0-7");
		}
		return count;
	}

	if (!strcmp(name, "svlan_cfi")) {
		len = num_arg(&user_buffer[i], 1, &value);
		if (len < 0)
			return len;

		i += len;
		if ((value <= 1) && (pkt_dev->svlan_id != 0xffff)) {
			pkt_dev->svlan_cfi = value;
			sprintf(pg_result, "OK: svlan_cfi=%u", pkt_dev->svlan_cfi);
		} else {
			sprintf(pg_result, "ERROR: svlan_cfi must be 0-1");
		}
		return count;
	}

	if (!strcmp(name, "tos")) {
		__u32 tmp_value = 0;
		len = hex32_arg(&user_buffer[i], 2, &tmp_value);
		if (len < 0)
			return len;

		i += len;
		if (len == 2) {
			pkt_dev->tos = tmp_value;
			sprintf(pg_result, "OK: tos=0x%02x", pkt_dev->tos);
		} else {
			sprintf(pg_result, "ERROR: tos must be 00-ff");
		}
		return count;
	}

	if (!strcmp(name, "traffic_class")) {
		__u32 tmp_value = 0;
		len = hex32_arg(&user_buffer[i], 2, &tmp_value);
		if (len < 0)
			return len;

		i += len;
		if (len == 2) {
			pkt_dev->traffic_class = tmp_value;
			sprintf(pg_result, "OK: traffic_class=0x%02x", pkt_dev->traffic_class);
		} else {
			sprintf(pg_result, "ERROR: traffic_class must be 00-ff");
		}
		return count;
	}

	if (!strcmp(name, "skb_priority")) {
		len = num_arg(&user_buffer[i], 9, &value);
		if (len < 0)
			return len;

		i += len;
		pkt_dev->skb_priority = value;
		sprintf(pg_result, "OK: skb_priority=%i",
			pkt_dev->skb_priority);
		return count;
	}

	sprintf(pkt_dev->result, "No such parameter \"%s\"", name);
	return -EINVAL;
}

static int pktgen_if_open(struct inode *inode, struct file *file)
{
	return single_open(file, pktgen_if_show, PDE_DATA(inode));
}

static const struct proc_ops pktgen_if_proc_ops = {
	.proc_open	= pktgen_if_open,
	.proc_read	= seq_read,
	.proc_lseek	= seq_lseek,
	.proc_write	= pktgen_if_write,
	.proc_release	= single_release,
};

static int pktgen_thread_show(struct seq_file *seq, void *v)
{
	struct pktgen_thread *t = seq->private;
	const struct pktgen_dev *pkt_dev;

	BUG_ON(!t);

	seq_puts(seq, "Running: ");

	rcu_read_lock();
	list_for_each_entry_rcu(pkt_dev, &t->if_list, list)
		if (pkt_dev->running)
			seq_printf(seq, "%s ", pkt_dev->odevname);

	seq_puts(seq, "\nStopped: ");

	list_for_each_entry_rcu(pkt_dev, &t->if_list, list)
		if (!pkt_dev->running)
			seq_printf(seq, "%s ", pkt_dev->odevname);

	if (t->result[0])
		seq_printf(seq, "\nResult: %s\n", t->result);
	else
		seq_puts(seq, "\nResult: NA\n");

	rcu_read_unlock();

	return 0;
}

static ssize_t pktgen_thread_write(struct file *file,
				   const char __user * user_buffer,
				   size_t count, loff_t * offset)
{
	struct seq_file *seq = file->private_data;
	struct pktgen_thread *t = seq->private;
	int i, max, len, ret;
	char name[40];
	char *pg_result;

	if (count < 1) {
		//      sprintf(pg_result, "Wrong command format");
		return -EINVAL;
	}

	max = count;
	len = count_trail_chars(user_buffer, max);
	if (len < 0)
		return len;

	i = len;

	/* Read variable name */

	len = strn_len(&user_buffer[i], sizeof(name) - 1);
	if (len < 0)
		return len;

	memset(name, 0, sizeof(name));
	if (copy_from_user(name, &user_buffer[i], len))
		return -EFAULT;
	i += len;

	max = count - i;
	len = count_trail_chars(&user_buffer[i], max);
	if (len < 0)
		return len;

	i += len;

	if (debug)
		pr_debug("t=%s, count=%lu\n", name, (unsigned long)count);

	if (!t) {
		pr_err("ERROR: No thread\n");
		ret = -EINVAL;
		goto out;
	}

	pg_result = &(t->result[0]);

	if (!strcmp(name, "add_device")) {
		char f[32];
		memset(f, 0, 32);
		len = strn_len(&user_buffer[i], sizeof(f) - 1);
		if (len < 0) {
			ret = len;
			goto out;
		}
		if (copy_from_user(f, &user_buffer[i], len))
			return -EFAULT;
		i += len;
		mutex_lock(&pktgen_thread_lock);
		ret = pktgen_add_device(t, f);
		mutex_unlock(&pktgen_thread_lock);
		if (!ret) {
			ret = count;
			sprintf(pg_result, "OK: add_device=%s", f);
		} else
			sprintf(pg_result, "ERROR: can not add device %s", f);
		goto out;
	}

	if (!strcmp(name, "rem_device_all")) {
		mutex_lock(&pktgen_thread_lock);
		t->control |= T_REMDEVALL;
		mutex_unlock(&pktgen_thread_lock);
		schedule_timeout_interruptible(msecs_to_jiffies(125));	/* Propagate thread->control  */
		ret = count;
		sprintf(pg_result, "OK: rem_device_all");
		goto out;
	}

	if (!strcmp(name, "max_before_softirq")) {
		sprintf(pg_result, "OK: Note! max_before_softirq is obsoleted -- Do not use");
		ret = count;
		goto out;
	}

	ret = -EINVAL;
out:
	return ret;
}

static int pktgen_thread_open(struct inode *inode, struct file *file)
{
	return single_open(file, pktgen_thread_show, PDE_DATA(inode));
}

static const struct proc_ops pktgen_thread_proc_ops = {
	.proc_open	= pktgen_thread_open,
	.proc_read	= seq_read,
	.proc_lseek	= seq_lseek,
	.proc_write	= pktgen_thread_write,
	.proc_release	= single_release,
};

/* Think find or remove for NN */
static struct pktgen_dev *__pktgen_NN_threads(const struct pktgen_net *pn,
					      const char *ifname, int remove)
{
	struct pktgen_thread *t;
	struct pktgen_dev *pkt_dev = NULL;
	bool exact = (remove == FIND);

	list_for_each_entry(t, &pn->pktgen_threads, th_list) {
		pkt_dev = pktgen_find_dev(t, ifname, exact);
		if (pkt_dev) {
			if (remove) {
				pkt_dev->removal_mark = 1;
				t->control |= T_REMDEV;
			}
			break;
		}
	}
	return pkt_dev;
}

/*
 * mark a device for removal
 */
static void pktgen_mark_device(const struct pktgen_net *pn, const char *ifname)
{
	struct pktgen_dev *pkt_dev = NULL;
	const int max_tries = 10, msec_per_try = 125;
	int i = 0;

	mutex_lock(&pktgen_thread_lock);
	pr_debug("%s: marking %s for removal\n", __func__, ifname);

	while (1) {

		pkt_dev = __pktgen_NN_threads(pn, ifname, REMOVE);
		if (pkt_dev == NULL)
			break;	/* success */

		mutex_unlock(&pktgen_thread_lock);
		pr_debug("%s: waiting for %s to disappear....\n",
			 __func__, ifname);
		schedule_timeout_interruptible(msecs_to_jiffies(msec_per_try));
		mutex_lock(&pktgen_thread_lock);

		if (++i >= max_tries) {
			pr_err("%s: timed out after waiting %d msec for device %s to be removed\n",
			       __func__, msec_per_try * i, ifname);
			break;
		}

	}

	mutex_unlock(&pktgen_thread_lock);
}

static void pktgen_change_name(const struct pktgen_net *pn, struct net_device *dev)
{
	struct pktgen_thread *t;

	mutex_lock(&pktgen_thread_lock);

	list_for_each_entry(t, &pn->pktgen_threads, th_list) {
		struct pktgen_dev *pkt_dev;

		if_lock(t);
		list_for_each_entry(pkt_dev, &t->if_list, list) {
			if (pkt_dev->odev != dev)
				continue;

			proc_remove(pkt_dev->entry);

			pkt_dev->entry = proc_create_data(dev->name, 0600,
							  pn->proc_dir,
							  &pktgen_if_proc_ops,
							  pkt_dev);
			if (!pkt_dev->entry)
				pr_err("can't move proc entry for '%s'\n",
				       dev->name);
			break;
		}
		if_unlock(t);
	}
	mutex_unlock(&pktgen_thread_lock);
}

static int pktgen_device_event(struct notifier_block *unused,
			       unsigned long event, void *ptr)
{
	struct net_device *dev = netdev_notifier_info_to_dev(ptr);
	struct pktgen_net *pn = net_generic(dev_net(dev), pg_net_id);

	if (pn->pktgen_exiting)
		return NOTIFY_DONE;

	/* It is OK that we do not hold the group lock right now,
	 * as we run under the RTNL lock.
	 */

	switch (event) {
	case NETDEV_CHANGENAME:
		pktgen_change_name(pn, dev);
		break;

	case NETDEV_UNREGISTER:
		pktgen_mark_device(pn, dev->name);
		break;
	}

	return NOTIFY_DONE;
}

static struct net_device *pktgen_dev_get_by_name(const struct pktgen_net *pn,
						 struct pktgen_dev *pkt_dev,
						 const char *ifname)
{
	char b[IFNAMSIZ+5];
	int i;

	for (i = 0; ifname[i] != '@'; i++) {
		if (i == IFNAMSIZ)
			break;

		b[i] = ifname[i];
	}
	b[i] = 0;

	return dev_get_by_name(pn->net, b);
}


/* Associate pktgen_dev with a device. */

static int pktgen_setup_dev(const struct pktgen_net *pn,
			    struct pktgen_dev *pkt_dev, const char *ifname)
{
	struct net_device *odev;
	int err;

	/* Clean old setups */
	if (pkt_dev->odev) {
		dev_put(pkt_dev->odev);
		pkt_dev->odev = NULL;
	}

	odev = pktgen_dev_get_by_name(pn, pkt_dev, ifname);
	if (!odev) {
		pr_err("no such netdevice: \"%s\"\n", ifname);
		return -ENODEV;
	}

	if (odev->type != ARPHRD_ETHER && odev->type != ARPHRD_LOOPBACK) {
		pr_err("not an ethernet or loopback device: \"%s\"\n", ifname);
		err = -EINVAL;
	} else if (!netif_running(odev)) {
		pr_err("device is down: \"%s\"\n", ifname);
		err = -ENETDOWN;
	} else {
		pkt_dev->odev = odev;
		return 0;
	}

	dev_put(odev);
	return err;
}

/* Read pkt_dev from the interface and set up internal pktgen_dev
 * structure to have the right information to create/send packets
 */
static void pktgen_setup_inject(struct pktgen_dev *pkt_dev)
{
	int ntxq;

	if (!pkt_dev->odev) {
		pr_err("ERROR: pkt_dev->odev == NULL in setup_inject\n");
		sprintf(pkt_dev->result,
			"ERROR: pkt_dev->odev == NULL in setup_inject.\n");
		return;
	}

	/* make sure that we don't pick a non-existing transmit queue */
	ntxq = pkt_dev->odev->real_num_tx_queues;

	if (ntxq <= pkt_dev->queue_map_min) {
		pr_warn("WARNING: Requested queue_map_min (zero-based) (%d) exceeds valid range [0 - %d] for (%d) queues on %s, resetting\n",
			pkt_dev->queue_map_min, (ntxq ?: 1) - 1, ntxq,
			pkt_dev->odevname);
		pkt_dev->queue_map_min = (ntxq ?: 1) - 1;
	}
	if (pkt_dev->queue_map_max >= ntxq) {
		pr_warn("WARNING: Requested queue_map_max (zero-based) (%d) exceeds valid range [0 - %d] for (%d) queues on %s, resetting\n",
			pkt_dev->queue_map_max, (ntxq ?: 1) - 1, ntxq,
			pkt_dev->odevname);
		pkt_dev->queue_map_max = (ntxq ?: 1) - 1;
	}

	/* Default to the interface's mac if not explicitly set. */

	if (is_zero_ether_addr(pkt_dev->src_mac))
		ether_addr_copy(&(pkt_dev->hh[6]), pkt_dev->odev->dev_addr);

	/* Set up Dest MAC */
	ether_addr_copy(&(pkt_dev->hh[0]), pkt_dev->dst_mac);

	if (pkt_dev->flags & F_IPV6) {
		int i, set = 0, err = 1;
		struct inet6_dev *idev;

		if (pkt_dev->min_pkt_size == 0) {
			pkt_dev->min_pkt_size = 14 + sizeof(struct ipv6hdr)
						+ sizeof(struct udphdr)
						+ sizeof(struct pktgen_hdr)
						+ pkt_dev->pkt_overhead;
		}

		for (i = 0; i < sizeof(struct in6_addr); i++)
			if (pkt_dev->cur_in6_saddr.s6_addr[i]) {
				set = 1;
				break;
			}

		if (!set) {

			/*
			 * Use linklevel address if unconfigured.
			 *
			 * use ipv6_get_lladdr if/when it's get exported
			 */

			rcu_read_lock();
			idev = __in6_dev_get(pkt_dev->odev);
			if (idev) {
				struct inet6_ifaddr *ifp;

				read_lock_bh(&idev->lock);
				list_for_each_entry(ifp, &idev->addr_list, if_list) {
					if ((ifp->scope & IFA_LINK) &&
					    !(ifp->flags & IFA_F_TENTATIVE)) {
						pkt_dev->cur_in6_saddr = ifp->addr;
						err = 0;
						break;
					}
				}
				read_unlock_bh(&idev->lock);
			}
			rcu_read_unlock();
			if (err)
				pr_err("ERROR: IPv6 link address not available\n");
		}
	} else {
		if (pkt_dev->min_pkt_size == 0) {
			pkt_dev->min_pkt_size = 14 + sizeof(struct iphdr)
						+ sizeof(struct udphdr)
						+ sizeof(struct pktgen_hdr)
						+ pkt_dev->pkt_overhead;
		}

		pkt_dev->saddr_min = 0;
		pkt_dev->saddr_max = 0;
		if (strlen(pkt_dev->src_min) == 0) {

			struct in_device *in_dev;

			rcu_read_lock();
			in_dev = __in_dev_get_rcu(pkt_dev->odev);
			if (in_dev) {
				const struct in_ifaddr *ifa;

				ifa = rcu_dereference(in_dev->ifa_list);
				if (ifa) {
					pkt_dev->saddr_min = ifa->ifa_address;
					pkt_dev->saddr_max = pkt_dev->saddr_min;
				}
			}
			rcu_read_unlock();
		} else {
			pkt_dev->saddr_min = in_aton(pkt_dev->src_min);
			pkt_dev->saddr_max = in_aton(pkt_dev->src_max);
		}

		pkt_dev->daddr_min = in_aton(pkt_dev->dst_min);
		pkt_dev->daddr_max = in_aton(pkt_dev->dst_max);
	}
	/* Initialize current values. */
	pkt_dev->cur_pkt_size = pkt_dev->min_pkt_size;
	if (pkt_dev->min_pkt_size > pkt_dev->max_pkt_size)
		pkt_dev->max_pkt_size = pkt_dev->min_pkt_size;

	pkt_dev->cur_dst_mac_offset = 0;
	pkt_dev->cur_src_mac_offset = 0;
	pkt_dev->cur_saddr = pkt_dev->saddr_min;
	pkt_dev->cur_daddr = pkt_dev->daddr_min;
	pkt_dev->cur_udp_dst = pkt_dev->udp_dst_min;
	pkt_dev->cur_udp_src = pkt_dev->udp_src_min;
	pkt_dev->nflows = 0;
}


static void spin(struct pktgen_dev *pkt_dev, ktime_t spin_until)
{
	ktime_t start_time, end_time;
	s64 remaining;
	struct hrtimer_sleeper t;

	hrtimer_init_sleeper_on_stack(&t, CLOCK_MONOTONIC, HRTIMER_MODE_ABS);
	hrtimer_set_expires(&t.timer, spin_until);

	remaining = ktime_to_ns(hrtimer_expires_remaining(&t.timer));
	if (remaining <= 0)
		goto out;

	start_time = ktime_get();
	if (remaining < 100000) {
		/* for small delays (<100us), just loop until limit is reached */
		do {
			end_time = ktime_get();
		} while (ktime_compare(end_time, spin_until) < 0);
	} else {
		do {
			set_current_state(TASK_INTERRUPTIBLE);
			hrtimer_sleeper_start_expires(&t, HRTIMER_MODE_ABS);

			if (likely(t.task))
				schedule();

			hrtimer_cancel(&t.timer);
		} while (t.task && pkt_dev->running && !signal_pending(current));
		__set_current_state(TASK_RUNNING);
		end_time = ktime_get();
	}

	pkt_dev->idle_acc += ktime_to_ns(ktime_sub(end_time, start_time));
out:
	pkt_dev->next_tx = ktime_add_ns(spin_until, pkt_dev->delay);
	destroy_hrtimer_on_stack(&t.timer);
}

static inline void set_pkt_overhead(struct pktgen_dev *pkt_dev)
{
	pkt_dev->pkt_overhead = 0;
	pkt_dev->pkt_overhead += pkt_dev->nr_labels*sizeof(u32);
	pkt_dev->pkt_overhead += VLAN_TAG_SIZE(pkt_dev);
	pkt_dev->pkt_overhead += SVLAN_TAG_SIZE(pkt_dev);
}

static inline int f_seen(const struct pktgen_dev *pkt_dev, int flow)
{
	return !!(pkt_dev->flows[flow].flags & F_INIT);
}

static inline int f_pick(struct pktgen_dev *pkt_dev)
{
	int flow = pkt_dev->curfl;

	if (pkt_dev->flags & F_FLOW_SEQ) {
		if (pkt_dev->flows[flow].count >= pkt_dev->lflow) {
			/* reset time */
			pkt_dev->flows[flow].count = 0;
			pkt_dev->flows[flow].flags = 0;
			pkt_dev->curfl += 1;
			if (pkt_dev->curfl >= pkt_dev->cflows)
				pkt_dev->curfl = 0; /*reset */
		}
	} else {
		flow = prandom_u32() % pkt_dev->cflows;
		pkt_dev->curfl = flow;

		if (pkt_dev->flows[flow].count > pkt_dev->lflow) {
			pkt_dev->flows[flow].count = 0;
			pkt_dev->flows[flow].flags = 0;
		}
	}

	return pkt_dev->curfl;
}


#ifdef CONFIG_XFRM
/* If there was already an IPSEC SA, we keep it as is, else
 * we go look for it ...
*/
#define DUMMY_MARK 0
static void get_ipsec_sa(struct pktgen_dev *pkt_dev, int flow)
{
	struct xfrm_state *x = pkt_dev->flows[flow].x;
	struct pktgen_net *pn = net_generic(dev_net(pkt_dev->odev), pg_net_id);
	if (!x) {

		if (pkt_dev->spi) {
			/* We need as quick as possible to find the right SA
			 * Searching with minimum criteria to archieve this.
			 */
			x = xfrm_state_lookup_byspi(pn->net, htonl(pkt_dev->spi), AF_INET);
		} else {
			/* slow path: we dont already have xfrm_state */
			x = xfrm_stateonly_find(pn->net, DUMMY_MARK, 0,
						(xfrm_address_t *)&pkt_dev->cur_daddr,
						(xfrm_address_t *)&pkt_dev->cur_saddr,
						AF_INET,
						pkt_dev->ipsmode,
						pkt_dev->ipsproto, 0);
		}
		if (x) {
			pkt_dev->flows[flow].x = x;
			set_pkt_overhead(pkt_dev);
			pkt_dev->pkt_overhead += x->props.header_len;
		}

	}
}
#endif
static void set_cur_queue_map(struct pktgen_dev *pkt_dev)
{

	if (pkt_dev->flags & F_QUEUE_MAP_CPU)
		pkt_dev->cur_queue_map = smp_processor_id();

	else if (pkt_dev->queue_map_min <= pkt_dev->queue_map_max) {
		__u16 t;
		if (pkt_dev->flags & F_QUEUE_MAP_RND) {
			t = prandom_u32() %
				(pkt_dev->queue_map_max -
				 pkt_dev->queue_map_min + 1)
				+ pkt_dev->queue_map_min;
		} else {
			t = pkt_dev->cur_queue_map + 1;
			if (t > pkt_dev->queue_map_max)
				t = pkt_dev->queue_map_min;
		}
		pkt_dev->cur_queue_map = t;
	}
	pkt_dev->cur_queue_map  = pkt_dev->cur_queue_map % pkt_dev->odev->real_num_tx_queues;
}

/* Increment/randomize headers according to flags and current values
 * for IP src/dest, UDP src/dst port, MAC-Addr src/dst
 */
static void mod_cur_headers(struct pktgen_dev *pkt_dev)
{
	__u32 imn;
	__u32 imx;
	int flow = 0;

	if (pkt_dev->cflows)
		flow = f_pick(pkt_dev);

	/*  Deal with source MAC */
	if (pkt_dev->src_mac_count > 1) {
		__u32 mc;
		__u32 tmp;

		if (pkt_dev->flags & F_MACSRC_RND)
			mc = prandom_u32() % pkt_dev->src_mac_count;
		else {
			mc = pkt_dev->cur_src_mac_offset++;
			if (pkt_dev->cur_src_mac_offset >=
			    pkt_dev->src_mac_count)
				pkt_dev->cur_src_mac_offset = 0;
		}

		tmp = pkt_dev->src_mac[5] + (mc & 0xFF);
		pkt_dev->hh[11] = tmp;
		tmp = (pkt_dev->src_mac[4] + ((mc >> 8) & 0xFF) + (tmp >> 8));
		pkt_dev->hh[10] = tmp;
		tmp = (pkt_dev->src_mac[3] + ((mc >> 16) & 0xFF) + (tmp >> 8));
		pkt_dev->hh[9] = tmp;
		tmp = (pkt_dev->src_mac[2] + ((mc >> 24) & 0xFF) + (tmp >> 8));
		pkt_dev->hh[8] = tmp;
		tmp = (pkt_dev->src_mac[1] + (tmp >> 8));
		pkt_dev->hh[7] = tmp;
	}

	/*  Deal with Destination MAC */
	if (pkt_dev->dst_mac_count > 1) {
		__u32 mc;
		__u32 tmp;

		if (pkt_dev->flags & F_MACDST_RND)
			mc = prandom_u32() % pkt_dev->dst_mac_count;

		else {
			mc = pkt_dev->cur_dst_mac_offset++;
			if (pkt_dev->cur_dst_mac_offset >=
			    pkt_dev->dst_mac_count) {
				pkt_dev->cur_dst_mac_offset = 0;
			}
		}

		tmp = pkt_dev->dst_mac[5] + (mc & 0xFF);
		pkt_dev->hh[5] = tmp;
		tmp = (pkt_dev->dst_mac[4] + ((mc >> 8) & 0xFF) + (tmp >> 8));
		pkt_dev->hh[4] = tmp;
		tmp = (pkt_dev->dst_mac[3] + ((mc >> 16) & 0xFF) + (tmp >> 8));
		pkt_dev->hh[3] = tmp;
		tmp = (pkt_dev->dst_mac[2] + ((mc >> 24) & 0xFF) + (tmp >> 8));
		pkt_dev->hh[2] = tmp;
		tmp = (pkt_dev->dst_mac[1] + (tmp >> 8));
		pkt_dev->hh[1] = tmp;
	}

	if (pkt_dev->flags & F_MPLS_RND) {
		unsigned int i;
		for (i = 0; i < pkt_dev->nr_labels; i++)
			if (pkt_dev->labels[i] & MPLS_STACK_BOTTOM)
				pkt_dev->labels[i] = MPLS_STACK_BOTTOM |
					     ((__force __be32)prandom_u32() &
						      htonl(0x000fffff));
	}

	if ((pkt_dev->flags & F_VID_RND) && (pkt_dev->vlan_id != 0xffff)) {
		pkt_dev->vlan_id = prandom_u32() & (4096 - 1);
	}

	if ((pkt_dev->flags & F_SVID_RND) && (pkt_dev->svlan_id != 0xffff)) {
		pkt_dev->svlan_id = prandom_u32() & (4096 - 1);
	}

	if (pkt_dev->udp_src_min < pkt_dev->udp_src_max) {
		if (pkt_dev->flags & F_UDPSRC_RND)
			pkt_dev->cur_udp_src = prandom_u32() %
				(pkt_dev->udp_src_max - pkt_dev->udp_src_min)
				+ pkt_dev->udp_src_min;

		else {
			pkt_dev->cur_udp_src++;
			if (pkt_dev->cur_udp_src >= pkt_dev->udp_src_max)
				pkt_dev->cur_udp_src = pkt_dev->udp_src_min;
		}
	}

	if (pkt_dev->udp_dst_min < pkt_dev->udp_dst_max) {
		if (pkt_dev->flags & F_UDPDST_RND) {
			pkt_dev->cur_udp_dst = prandom_u32() %
				(pkt_dev->udp_dst_max - pkt_dev->udp_dst_min)
				+ pkt_dev->udp_dst_min;
		} else {
			pkt_dev->cur_udp_dst++;
			if (pkt_dev->cur_udp_dst >= pkt_dev->udp_dst_max)
				pkt_dev->cur_udp_dst = pkt_dev->udp_dst_min;
		}
	}

	if (!(pkt_dev->flags & F_IPV6)) {

		imn = ntohl(pkt_dev->saddr_min);
		imx = ntohl(pkt_dev->saddr_max);
		if (imn < imx) {
			__u32 t;
			if (pkt_dev->flags & F_IPSRC_RND)
				t = prandom_u32() % (imx - imn) + imn;
			else {
				t = ntohl(pkt_dev->cur_saddr);
				t++;
				if (t > imx)
					t = imn;

			}
			pkt_dev->cur_saddr = htonl(t);
		}

		if (pkt_dev->cflows && f_seen(pkt_dev, flow)) {
			pkt_dev->cur_daddr = pkt_dev->flows[flow].cur_daddr;
		} else {
			imn = ntohl(pkt_dev->daddr_min);
			imx = ntohl(pkt_dev->daddr_max);
			if (imn < imx) {
				__u32 t;
				__be32 s;
				if (pkt_dev->flags & F_IPDST_RND) {

					do {
						t = prandom_u32() %
							(imx - imn) + imn;
						s = htonl(t);
					} while (ipv4_is_loopback(s) ||
						ipv4_is_multicast(s) ||
						ipv4_is_lbcast(s) ||
						ipv4_is_zeronet(s) ||
						ipv4_is_local_multicast(s));
					pkt_dev->cur_daddr = s;
				} else {
					t = ntohl(pkt_dev->cur_daddr);
					t++;
					if (t > imx) {
						t = imn;
					}
					pkt_dev->cur_daddr = htonl(t);
				}
			}
			if (pkt_dev->cflows) {
				pkt_dev->flows[flow].flags |= F_INIT;
				pkt_dev->flows[flow].cur_daddr =
				    pkt_dev->cur_daddr;
#ifdef CONFIG_XFRM
				if (pkt_dev->flags & F_IPSEC)
					get_ipsec_sa(pkt_dev, flow);
#endif
				pkt_dev->nflows++;
			}
		}
	} else {		/* IPV6 * */

		if (!ipv6_addr_any(&pkt_dev->min_in6_daddr)) {
			int i;

			/* Only random destinations yet */

			for (i = 0; i < 4; i++) {
				pkt_dev->cur_in6_daddr.s6_addr32[i] =
				    (((__force __be32)prandom_u32() |
				      pkt_dev->min_in6_daddr.s6_addr32[i]) &
				     pkt_dev->max_in6_daddr.s6_addr32[i]);
			}
		}
	}

	if (pkt_dev->min_pkt_size < pkt_dev->max_pkt_size) {
		__u32 t;
		if (pkt_dev->flags & F_TXSIZE_RND) {
			t = prandom_u32() %
				(pkt_dev->max_pkt_size - pkt_dev->min_pkt_size)
				+ pkt_dev->min_pkt_size;
		} else {
			t = pkt_dev->cur_pkt_size + 1;
			if (t > pkt_dev->max_pkt_size)
				t = pkt_dev->min_pkt_size;
		}
		pkt_dev->cur_pkt_size = t;
	}

	set_cur_queue_map(pkt_dev);

	pkt_dev->flows[flow].count++;
}


#ifdef CONFIG_XFRM
static u32 pktgen_dst_metrics[RTAX_MAX + 1] = {

	[RTAX_HOPLIMIT] = 0x5, /* Set a static hoplimit */
};

static int pktgen_output_ipsec(struct sk_buff *skb, struct pktgen_dev *pkt_dev)
{
	struct xfrm_state *x = pkt_dev->flows[pkt_dev->curfl].x;
	int err = 0;
	struct net *net = dev_net(pkt_dev->odev);

	if (!x)
		return 0;
	/* XXX: we dont support tunnel mode for now until
	 * we resolve the dst issue */
	if ((x->props.mode != XFRM_MODE_TRANSPORT) && (pkt_dev->spi == 0))
		return 0;

	/* But when user specify an valid SPI, transformation
	 * supports both transport/tunnel mode + ESP/AH type.
	 */
	if ((x->props.mode == XFRM_MODE_TUNNEL) && (pkt_dev->spi != 0))
		skb->_skb_refdst = (unsigned long)&pkt_dev->xdst.u.dst | SKB_DST_NOREF;

	rcu_read_lock_bh();
	err = pktgen_xfrm_outer_mode_output(x, skb);
	rcu_read_unlock_bh();
	if (err) {
		XFRM_INC_STATS(net, LINUX_MIB_XFRMOUTSTATEMODEERROR);
		goto error;
	}
	err = x->type->output(x, skb);
	if (err) {
		XFRM_INC_STATS(net, LINUX_MIB_XFRMOUTSTATEPROTOERROR);
		goto error;
	}
	spin_lock_bh(&x->lock);
	x->curlft.bytes += skb->len;
	x->curlft.packets++;
	spin_unlock_bh(&x->lock);
error:
	return err;
}

static void free_SAs(struct pktgen_dev *pkt_dev)
{
	if (pkt_dev->cflows) {
		/* let go of the SAs if we have them */
		int i;
		for (i = 0; i < pkt_dev->cflows; i++) {
			struct xfrm_state *x = pkt_dev->flows[i].x;
			if (x) {
				xfrm_state_put(x);
				pkt_dev->flows[i].x = NULL;
			}
		}
	}
}

static int process_ipsec(struct pktgen_dev *pkt_dev,
			      struct sk_buff *skb, __be16 protocol)
{
	if (pkt_dev->flags & F_IPSEC) {
		struct xfrm_state *x = pkt_dev->flows[pkt_dev->curfl].x;
		int nhead = 0;
		if (x) {
			struct ethhdr *eth;
			struct iphdr *iph;
			int ret;

			nhead = x->props.header_len - skb_headroom(skb);
			if (nhead > 0) {
				ret = pskb_expand_head(skb, nhead, 0, GFP_ATOMIC);
				if (ret < 0) {
					pr_err("Error expanding ipsec packet %d\n",
					       ret);
					goto err;
				}
			}

			/* ipsec is not expecting ll header */
			skb_pull(skb, ETH_HLEN);
			ret = pktgen_output_ipsec(skb, pkt_dev);
			if (ret) {
				pr_err("Error creating ipsec packet %d\n", ret);
				goto err;
			}
			/* restore ll */
			eth = skb_push(skb, ETH_HLEN);
			memcpy(eth, pkt_dev->hh, 2 * ETH_ALEN);
			eth->h_proto = protocol;

			/* Update IPv4 header len as well as checksum value */
			iph = ip_hdr(skb);
			iph->tot_len = htons(skb->len - ETH_HLEN);
			ip_send_check(iph);
		}
	}
	return 1;
err:
	kfree_skb(skb);
	return 0;
}
#endif

static void mpls_push(__be32 *mpls, struct pktgen_dev *pkt_dev)
{
	unsigned int i;
	for (i = 0; i < pkt_dev->nr_labels; i++)
		*mpls++ = pkt_dev->labels[i] & ~MPLS_STACK_BOTTOM;

	mpls--;
	*mpls |= MPLS_STACK_BOTTOM;
}

static inline __be16 build_tci(unsigned int id, unsigned int cfi,
			       unsigned int prio)
{
	return htons(id | (cfi << 12) | (prio << 13));
}

static void pktgen_finalize_skb(struct pktgen_dev *pkt_dev, struct sk_buff *skb,
				int datalen)
{
	struct timespec64 timestamp;
	struct pktgen_hdr *pgh;

	pgh = skb_put(skb, sizeof(*pgh));
	datalen -= sizeof(*pgh);

	if (pkt_dev->nfrags <= 0) {
		skb_put_zero(skb, datalen);
	} else {
		int frags = pkt_dev->nfrags;
		int i, len;
		int frag_len;


		if (frags > MAX_SKB_FRAGS)
			frags = MAX_SKB_FRAGS;
		len = datalen - frags * PAGE_SIZE;
		if (len > 0) {
			skb_put_zero(skb, len);
			datalen = frags * PAGE_SIZE;
		}

		i = 0;
		frag_len = (datalen/frags) < PAGE_SIZE ?
			   (datalen/frags) : PAGE_SIZE;
		while (datalen > 0) {
			if (unlikely(!pkt_dev->page)) {
				int node = numa_node_id();

				if (pkt_dev->node >= 0 && (pkt_dev->flags & F_NODE))
					node = pkt_dev->node;
				pkt_dev->page = alloc_pages_node(node, GFP_KERNEL | __GFP_ZERO, 0);
				if (!pkt_dev->page)
					break;
			}
			get_page(pkt_dev->page);
			skb_frag_set_page(skb, i, pkt_dev->page);
			skb_frag_off_set(&skb_shinfo(skb)->frags[i], 0);
			/*last fragment, fill rest of data*/
			if (i == (frags - 1))
				skb_frag_size_set(&skb_shinfo(skb)->frags[i],
				    (datalen < PAGE_SIZE ? datalen : PAGE_SIZE));
			else
				skb_frag_size_set(&skb_shinfo(skb)->frags[i], frag_len);
			datalen -= skb_frag_size(&skb_shinfo(skb)->frags[i]);
			skb->len += skb_frag_size(&skb_shinfo(skb)->frags[i]);
			skb->data_len += skb_frag_size(&skb_shinfo(skb)->frags[i]);
			i++;
			skb_shinfo(skb)->nr_frags = i;
		}
	}

	/* Stamp the time, and sequence number,
	 * convert them to network byte order
	 */
	pgh->pgh_magic = htonl(PKTGEN_MAGIC);
	pgh->seq_num = htonl(pkt_dev->seq_num);

	if (pkt_dev->flags & F_NO_TIMESTAMP) {
		pgh->tv_sec = 0;
		pgh->tv_usec = 0;
	} else {
		/*
		 * pgh->tv_sec wraps in y2106 when interpreted as unsigned
		 * as done by wireshark, or y2038 when interpreted as signed.
		 * This is probably harmless, but if anyone wants to improve
		 * it, we could introduce a variant that puts 64-bit nanoseconds
		 * into the respective header bytes.
		 * This would also be slightly faster to read.
		 */
		ktime_get_real_ts64(&timestamp);
		pgh->tv_sec = htonl(timestamp.tv_sec);
		pgh->tv_usec = htonl(timestamp.tv_nsec / NSEC_PER_USEC);
	}
}

static struct sk_buff *pktgen_alloc_skb(struct net_device *dev,
					struct pktgen_dev *pkt_dev)
{
	unsigned int extralen = LL_RESERVED_SPACE(dev);
	struct sk_buff *skb = NULL;
	unsigned int size;

	size = pkt_dev->cur_pkt_size + 64 + extralen + pkt_dev->pkt_overhead;
	if (pkt_dev->flags & F_NODE) {
		int node = pkt_dev->node >= 0 ? pkt_dev->node : numa_node_id();

		skb = __alloc_skb(NET_SKB_PAD + size, GFP_NOWAIT, 0, node);
		if (likely(skb)) {
			skb_reserve(skb, NET_SKB_PAD);
			skb->dev = dev;
		}
	} else {
		 skb = __netdev_alloc_skb(dev, size, GFP_NOWAIT);
	}

	/* the caller pre-fetches from skb->data and reserves for the mac hdr */
	if (likely(skb))
		skb_reserve(skb, extralen - 16);

	return skb;
}

static struct sk_buff *fill_packet_ipv4(struct net_device *odev,
					struct pktgen_dev *pkt_dev)
{
	struct sk_buff *skb = NULL;
	__u8 *eth;
	struct udphdr *udph;
	int datalen, iplen;
	struct iphdr *iph;
	__be16 protocol = htons(ETH_P_IP);
	__be32 *mpls;
	__be16 *vlan_tci = NULL;                 /* Encapsulates priority and VLAN ID */
	__be16 *vlan_encapsulated_proto = NULL;  /* packet type ID field (or len) for VLAN tag */
	__be16 *svlan_tci = NULL;                /* Encapsulates priority and SVLAN ID */
	__be16 *svlan_encapsulated_proto = NULL; /* packet type ID field (or len) for SVLAN tag */
	u16 queue_map;

	if (pkt_dev->nr_labels)
		protocol = htons(ETH_P_MPLS_UC);

	if (pkt_dev->vlan_id != 0xffff)
		protocol = htons(ETH_P_8021Q);

	/* Update any of the values, used when we're incrementing various
	 * fields.
	 */
	mod_cur_headers(pkt_dev);
	queue_map = pkt_dev->cur_queue_map;

	skb = pktgen_alloc_skb(odev, pkt_dev);
	if (!skb) {
		sprintf(pkt_dev->result, "No memory");
		return NULL;
	}

	prefetchw(skb->data);
	skb_reserve(skb, 16);

	/*  Reserve for ethernet and IP header  */
	eth = skb_push(skb, 14);
	mpls = skb_put(skb, pkt_dev->nr_labels * sizeof(__u32));
	if (pkt_dev->nr_labels)
		mpls_push(mpls, pkt_dev);

	if (pkt_dev->vlan_id != 0xffff) {
		if (pkt_dev->svlan_id != 0xffff) {
			svlan_tci = skb_put(skb, sizeof(__be16));
			*svlan_tci = build_tci(pkt_dev->svlan_id,
					       pkt_dev->svlan_cfi,
					       pkt_dev->svlan_p);
			svlan_encapsulated_proto = skb_put(skb,
							   sizeof(__be16));
			*svlan_encapsulated_proto = htons(ETH_P_8021Q);
		}
		vlan_tci = skb_put(skb, sizeof(__be16));
		*vlan_tci = build_tci(pkt_dev->vlan_id,
				      pkt_dev->vlan_cfi,
				      pkt_dev->vlan_p);
		vlan_encapsulated_proto = skb_put(skb, sizeof(__be16));
		*vlan_encapsulated_proto = htons(ETH_P_IP);
	}

	skb_reset_mac_header(skb);
	skb_set_network_header(skb, skb->len);
	iph = skb_put(skb, sizeof(struct iphdr));

	skb_set_transport_header(skb, skb->len);
	udph = skb_put(skb, sizeof(struct udphdr));
	skb_set_queue_mapping(skb, queue_map);
	skb->priority = pkt_dev->skb_priority;

	memcpy(eth, pkt_dev->hh, 12);
	*(__be16 *) & eth[12] = protocol;

	/* Eth + IPh + UDPh + mpls */
	datalen = pkt_dev->cur_pkt_size - 14 - 20 - 8 -
		  pkt_dev->pkt_overhead;
	if (datalen < 0 || datalen < sizeof(struct pktgen_hdr))
		datalen = sizeof(struct pktgen_hdr);

	udph->source = htons(pkt_dev->cur_udp_src);
	udph->dest = htons(pkt_dev->cur_udp_dst);
	udph->len = htons(datalen + 8);	/* DATA + udphdr */
	udph->check = 0;

	iph->ihl = 5;
	iph->version = 4;
	iph->ttl = 32;
	iph->tos = pkt_dev->tos;
	iph->protocol = IPPROTO_UDP;	/* UDP */
	iph->saddr = pkt_dev->cur_saddr;
	iph->daddr = pkt_dev->cur_daddr;
	iph->id = htons(pkt_dev->ip_id);
	pkt_dev->ip_id++;
	iph->frag_off = 0;
	iplen = 20 + 8 + datalen;
	iph->tot_len = htons(iplen);
	ip_send_check(iph);
	skb->protocol = protocol;
	skb->dev = odev;
	skb->pkt_type = PACKET_HOST;

	pktgen_finalize_skb(pkt_dev, skb, datalen);

	if (!(pkt_dev->flags & F_UDPCSUM)) {
		skb->ip_summed = CHECKSUM_NONE;
	} else if (odev->features & (NETIF_F_HW_CSUM | NETIF_F_IP_CSUM)) {
		skb->ip_summed = CHECKSUM_PARTIAL;
		skb->csum = 0;
		udp4_hwcsum(skb, iph->saddr, iph->daddr);
	} else {
		__wsum csum = skb_checksum(skb, skb_transport_offset(skb), datalen + 8, 0);

		/* add protocol-dependent pseudo-header */
		udph->check = csum_tcpudp_magic(iph->saddr, iph->daddr,
						datalen + 8, IPPROTO_UDP, csum);

		if (udph->check == 0)
			udph->check = CSUM_MANGLED_0;
	}

#ifdef CONFIG_XFRM
	if (!process_ipsec(pkt_dev, skb, protocol))
		return NULL;
#endif

	return skb;
}

static struct sk_buff *fill_packet_ipv6(struct net_device *odev,
					struct pktgen_dev *pkt_dev)
{
	struct sk_buff *skb = NULL;
	__u8 *eth;
	struct udphdr *udph;
	int datalen, udplen;
	struct ipv6hdr *iph;
	__be16 protocol = htons(ETH_P_IPV6);
	__be32 *mpls;
	__be16 *vlan_tci = NULL;                 /* Encapsulates priority and VLAN ID */
	__be16 *vlan_encapsulated_proto = NULL;  /* packet type ID field (or len) for VLAN tag */
	__be16 *svlan_tci = NULL;                /* Encapsulates priority and SVLAN ID */
	__be16 *svlan_encapsulated_proto = NULL; /* packet type ID field (or len) for SVLAN tag */
	u16 queue_map;

	if (pkt_dev->nr_labels)
		protocol = htons(ETH_P_MPLS_UC);

	if (pkt_dev->vlan_id != 0xffff)
		protocol = htons(ETH_P_8021Q);

	/* Update any of the values, used when we're incrementing various
	 * fields.
	 */
	mod_cur_headers(pkt_dev);
	queue_map = pkt_dev->cur_queue_map;

	skb = pktgen_alloc_skb(odev, pkt_dev);
	if (!skb) {
		sprintf(pkt_dev->result, "No memory");
		return NULL;
	}

	prefetchw(skb->data);
	skb_reserve(skb, 16);

	/*  Reserve for ethernet and IP header  */
	eth = skb_push(skb, 14);
	mpls = skb_put(skb, pkt_dev->nr_labels * sizeof(__u32));
	if (pkt_dev->nr_labels)
		mpls_push(mpls, pkt_dev);

	if (pkt_dev->vlan_id != 0xffff) {
		if (pkt_dev->svlan_id != 0xffff) {
			svlan_tci = skb_put(skb, sizeof(__be16));
			*svlan_tci = build_tci(pkt_dev->svlan_id,
					       pkt_dev->svlan_cfi,
					       pkt_dev->svlan_p);
			svlan_encapsulated_proto = skb_put(skb,
							   sizeof(__be16));
			*svlan_encapsulated_proto = htons(ETH_P_8021Q);
		}
		vlan_tci = skb_put(skb, sizeof(__be16));
		*vlan_tci = build_tci(pkt_dev->vlan_id,
				      pkt_dev->vlan_cfi,
				      pkt_dev->vlan_p);
		vlan_encapsulated_proto = skb_put(skb, sizeof(__be16));
		*vlan_encapsulated_proto = htons(ETH_P_IPV6);
	}

	skb_reset_mac_header(skb);
	skb_set_network_header(skb, skb->len);
	iph = skb_put(skb, sizeof(struct ipv6hdr));

	skb_set_transport_header(skb, skb->len);
	udph = skb_put(skb, sizeof(struct udphdr));
	skb_set_queue_mapping(skb, queue_map);
	skb->priority = pkt_dev->skb_priority;

	memcpy(eth, pkt_dev->hh, 12);
	*(__be16 *) &eth[12] = protocol;

	/* Eth + IPh + UDPh + mpls */
	datalen = pkt_dev->cur_pkt_size - 14 -
		  sizeof(struct ipv6hdr) - sizeof(struct udphdr) -
		  pkt_dev->pkt_overhead;

	if (datalen < 0 || datalen < sizeof(struct pktgen_hdr)) {
		datalen = sizeof(struct pktgen_hdr);
		net_info_ratelimited("increased datalen to %d\n", datalen);
	}

	udplen = datalen + sizeof(struct udphdr);
	udph->source = htons(pkt_dev->cur_udp_src);
	udph->dest = htons(pkt_dev->cur_udp_dst);
	udph->len = htons(udplen);
	udph->check = 0;

	*(__be32 *) iph = htonl(0x60000000);	/* Version + flow */

	if (pkt_dev->traffic_class) {
		/* Version + traffic class + flow (0) */
		*(__be32 *)iph |= htonl(0x60000000 | (pkt_dev->traffic_class << 20));
	}

	iph->hop_limit = 32;

	iph->payload_len = htons(udplen);
	iph->nexthdr = IPPROTO_UDP;

	iph->daddr = pkt_dev->cur_in6_daddr;
	iph->saddr = pkt_dev->cur_in6_saddr;

	skb->protocol = protocol;
	skb->dev = odev;
	skb->pkt_type = PACKET_HOST;

	pktgen_finalize_skb(pkt_dev, skb, datalen);

	if (!(pkt_dev->flags & F_UDPCSUM)) {
		skb->ip_summed = CHECKSUM_NONE;
	} else if (odev->features & (NETIF_F_HW_CSUM | NETIF_F_IPV6_CSUM)) {
		skb->ip_summed = CHECKSUM_PARTIAL;
		skb->csum_start = skb_transport_header(skb) - skb->head;
		skb->csum_offset = offsetof(struct udphdr, check);
		udph->check = ~csum_ipv6_magic(&iph->saddr, &iph->daddr, udplen, IPPROTO_UDP, 0);
	} else {
		__wsum csum = skb_checksum(skb, skb_transport_offset(skb), udplen, 0);

		/* add protocol-dependent pseudo-header */
		udph->check = csum_ipv6_magic(&iph->saddr, &iph->daddr, udplen, IPPROTO_UDP, csum);

		if (udph->check == 0)
			udph->check = CSUM_MANGLED_0;
	}

	return skb;
}

static struct sk_buff *fill_packet(struct net_device *odev,
				   struct pktgen_dev *pkt_dev)
{
	if (pkt_dev->flags & F_IPV6)
		return fill_packet_ipv6(odev, pkt_dev);
	else
		return fill_packet_ipv4(odev, pkt_dev);
}

static void pktgen_clear_counters(struct pktgen_dev *pkt_dev)
{
	pkt_dev->seq_num = 1;
	pkt_dev->idle_acc = 0;
	pkt_dev->sofar = 0;
	pkt_dev->tx_bytes = 0;
	pkt_dev->errors = 0;
}

/* Set up structure for sending pkts, clear counters */

static void pktgen_run(struct pktgen_thread *t)
{
	struct pktgen_dev *pkt_dev;
	int started = 0;

	func_enter();

	rcu_read_lock();
	list_for_each_entry_rcu(pkt_dev, &t->if_list, list) {

		/*
		 * setup odev and create initial packet.
		 */
		pktgen_setup_inject(pkt_dev);

		if (pkt_dev->odev) {
			pktgen_clear_counters(pkt_dev);
			pkt_dev->skb = NULL;
			pkt_dev->started_at = pkt_dev->next_tx = ktime_get();

			set_pkt_overhead(pkt_dev);

			strcpy(pkt_dev->result, "Starting");
			pkt_dev->running = 1;	/* Cranke yeself! */
			started++;
		} else
			strcpy(pkt_dev->result, "Error starting");
	}
	rcu_read_unlock();
	if (started)
		t->control &= ~(T_STOP);
}

static void pktgen_stop_all_threads_ifs(struct pktgen_net *pn)
{
	struct pktgen_thread *t;

	func_enter();

	mutex_lock(&pktgen_thread_lock);

	list_for_each_entry(t, &pn->pktgen_threads, th_list)
		t->control |= T_STOP;

	mutex_unlock(&pktgen_thread_lock);
}

static int thread_is_running(const struct pktgen_thread *t)
{
	const struct pktgen_dev *pkt_dev;

	rcu_read_lock();
	list_for_each_entry_rcu(pkt_dev, &t->if_list, list)
		if (pkt_dev->running) {
			rcu_read_unlock();
			return 1;
		}
	rcu_read_unlock();
	return 0;
}

static int pktgen_wait_thread_run(struct pktgen_thread *t)
{
	while (thread_is_running(t)) {

		/* note: 't' will still be around even after the unlock/lock
		 * cycle because pktgen_thread threads are only cleared at
		 * net exit
		 */
		mutex_unlock(&pktgen_thread_lock);
		msleep_interruptible(100);
		mutex_lock(&pktgen_thread_lock);

		if (signal_pending(current))
			goto signal;
	}
	return 1;
signal:
	return 0;
}

static int pktgen_wait_all_threads_run(struct pktgen_net *pn)
{
	struct pktgen_thread *t;
	int sig = 1;

	/* prevent from racing with rmmod */
	if (!try_module_get(THIS_MODULE))
		return sig;

	mutex_lock(&pktgen_thread_lock);

	list_for_each_entry(t, &pn->pktgen_threads, th_list) {
		sig = pktgen_wait_thread_run(t);
		if (sig == 0)
			break;
	}

	if (sig == 0)
		list_for_each_entry(t, &pn->pktgen_threads, th_list)
			t->control |= (T_STOP);

	mutex_unlock(&pktgen_thread_lock);
	module_put(THIS_MODULE);
	return sig;
}

static void pktgen_run_all_threads(struct pktgen_net *pn)
{
	struct pktgen_thread *t;

	func_enter();

	mutex_lock(&pktgen_thread_lock);

	list_for_each_entry(t, &pn->pktgen_threads, th_list)
		t->control |= (T_RUN);

	mutex_unlock(&pktgen_thread_lock);

	/* Propagate thread->control  */
	schedule_timeout_interruptible(msecs_to_jiffies(125));

	pktgen_wait_all_threads_run(pn);
}

static void pktgen_reset_all_threads(struct pktgen_net *pn)
{
	struct pktgen_thread *t;

	func_enter();

	mutex_lock(&pktgen_thread_lock);

	list_for_each_entry(t, &pn->pktgen_threads, th_list)
		t->control |= (T_REMDEVALL);

	mutex_unlock(&pktgen_thread_lock);

	/* Propagate thread->control  */
	schedule_timeout_interruptible(msecs_to_jiffies(125));

	pktgen_wait_all_threads_run(pn);
}

static void show_results(struct pktgen_dev *pkt_dev, int nr_frags)
{
	__u64 bps, mbps, pps;
	char *p = pkt_dev->result;
	ktime_t elapsed = ktime_sub(pkt_dev->stopped_at,
				    pkt_dev->started_at);
	ktime_t idle = ns_to_ktime(pkt_dev->idle_acc);

	p += sprintf(p, "OK: %llu(c%llu+d%llu) usec, %llu (%dbyte,%dfrags)\n",
		     (unsigned long long)ktime_to_us(elapsed),
		     (unsigned long long)ktime_to_us(ktime_sub(elapsed, idle)),
		     (unsigned long long)ktime_to_us(idle),
		     (unsigned long long)pkt_dev->sofar,
		     pkt_dev->cur_pkt_size, nr_frags);

	pps = div64_u64(pkt_dev->sofar * NSEC_PER_SEC,
			ktime_to_ns(elapsed));

	bps = pps * 8 * pkt_dev->cur_pkt_size;

	mbps = bps;
	do_div(mbps, 1000000);
	p += sprintf(p, "  %llupps %lluMb/sec (%llubps) errors: %llu",
		     (unsigned long long)pps,
		     (unsigned long long)mbps,
		     (unsigned long long)bps,
		     (unsigned long long)pkt_dev->errors);
}

/* Set stopped-at timer, remove from running list, do counters & statistics */
static int pktgen_stop_device(struct pktgen_dev *pkt_dev)
{
	int nr_frags = pkt_dev->skb ? skb_shinfo(pkt_dev->skb)->nr_frags : -1;

	if (!pkt_dev->running) {
		pr_warn("interface: %s is already stopped\n",
			pkt_dev->odevname);
		return -EINVAL;
	}

	pkt_dev->running = 0;
	kfree_skb(pkt_dev->skb);
	pkt_dev->skb = NULL;
	pkt_dev->stopped_at = ktime_get();

	show_results(pkt_dev, nr_frags);

	return 0;
}

static struct pktgen_dev *next_to_run(struct pktgen_thread *t)
{
	struct pktgen_dev *pkt_dev, *best = NULL;

	rcu_read_lock();
	list_for_each_entry_rcu(pkt_dev, &t->if_list, list) {
		if (!pkt_dev->running)
			continue;
		if (best == NULL)
			best = pkt_dev;
		else if (ktime_compare(pkt_dev->next_tx, best->next_tx) < 0)
			best = pkt_dev;
	}
	rcu_read_unlock();

	return best;
}

static void pktgen_stop(struct pktgen_thread *t)
{
	struct pktgen_dev *pkt_dev;

	func_enter();

	rcu_read_lock();

	list_for_each_entry_rcu(pkt_dev, &t->if_list, list) {
		pktgen_stop_device(pkt_dev);
	}

	rcu_read_unlock();
}

/*
 * one of our devices needs to be removed - find it
 * and remove it
 */
static void pktgen_rem_one_if(struct pktgen_thread *t)
{
	struct list_head *q, *n;
	struct pktgen_dev *cur;

	func_enter();

	list_for_each_safe(q, n, &t->if_list) {
		cur = list_entry(q, struct pktgen_dev, list);

		if (!cur->removal_mark)
			continue;

		kfree_skb(cur->skb);
		cur->skb = NULL;

		pktgen_remove_device(t, cur);

		break;
	}
}

static void pktgen_rem_all_ifs(struct pktgen_thread *t)
{
	struct list_head *q, *n;
	struct pktgen_dev *cur;

	func_enter();

	/* Remove all devices, free mem */

	list_for_each_safe(q, n, &t->if_list) {
		cur = list_entry(q, struct pktgen_dev, list);

		kfree_skb(cur->skb);
		cur->skb = NULL;

		pktgen_remove_device(t, cur);
	}
}

static void pktgen_rem_thread(struct pktgen_thread *t)
{
	/* Remove from the thread list */
	remove_proc_entry(t->tsk->comm, t->net->proc_dir);
}

static void pktgen_resched(struct pktgen_dev *pkt_dev)
{
	ktime_t idle_start = ktime_get();
	schedule();
	pkt_dev->idle_acc += ktime_to_ns(ktime_sub(ktime_get(), idle_start));
}

static void pktgen_wait_for_skb(struct pktgen_dev *pkt_dev)
{
	ktime_t idle_start = ktime_get();

	while (refcount_read(&(pkt_dev->skb->users)) != 1) {
		if (signal_pending(current))
			break;

		if (need_resched())
			pktgen_resched(pkt_dev);
		else
			cpu_relax();
	}
	pkt_dev->idle_acc += ktime_to_ns(ktime_sub(ktime_get(), idle_start));
}

static void pktgen_xmit(struct pktgen_dev *pkt_dev)
{
	unsigned int burst = READ_ONCE(pkt_dev->burst);
	struct net_device *odev = pkt_dev->odev;
	struct netdev_queue *txq;
	struct sk_buff *skb;
	int ret;

	/* If device is offline, then don't send */
	if (unlikely(!netif_running(odev) || !netif_carrier_ok(odev))) {
		pktgen_stop_device(pkt_dev);
		return;
	}

	/* This is max DELAY, this has special meaning of
	 * "never transmit"
	 */
	if (unlikely(pkt_dev->delay == ULLONG_MAX)) {
		pkt_dev->next_tx = ktime_add_ns(ktime_get(), ULONG_MAX);
		return;
	}

	/* If no skb or clone count exhausted then get new one */
	if (!pkt_dev->skb || (pkt_dev->last_ok &&
			      ++pkt_dev->clone_count >= pkt_dev->clone_skb)) {
		/* build a new pkt */
		kfree_skb(pkt_dev->skb);

		pkt_dev->skb = fill_packet(odev, pkt_dev);
		if (pkt_dev->skb == NULL) {
			pr_err("ERROR: couldn't allocate skb in fill_packet\n");
			schedule();
			pkt_dev->clone_count--;	/* back out increment, OOM */
			return;
		}
		pkt_dev->last_pkt_size = pkt_dev->skb->len;
		pkt_dev->clone_count = 0;	/* reset counter */
	}

	if (pkt_dev->delay && pkt_dev->last_ok)
		spin(pkt_dev, pkt_dev->next_tx);

	if (pkt_dev->xmit_mode == M_NETIF_RECEIVE) {
		skb = pkt_dev->skb;
		skb->protocol = eth_type_trans(skb, skb->dev);
		refcount_add(burst, &skb->users);
		local_bh_disable();
		do {
			ret = netif_receive_skb(skb);
			if (ret == NET_RX_DROP)
				pkt_dev->errors++;
			pkt_dev->sofar++;
			pkt_dev->seq_num++;
			if (refcount_read(&skb->users) != burst) {
				/* skb was queued by rps/rfs or taps,
				 * so cannot reuse this skb
				 */
				WARN_ON(refcount_sub_and_test(burst - 1, &skb->users));
				/* get out of the loop and wait
				 * until skb is consumed
				 */
				break;
			}
			/* skb was 'freed' by stack, so clean few
			 * bits and reuse it
			 */
			skb_reset_redirect(skb);
		} while (--burst > 0);
		goto out; /* Skips xmit_mode M_START_XMIT */
	} else if (pkt_dev->xmit_mode == M_QUEUE_XMIT) {
		local_bh_disable();
<<<<<<< HEAD
		atomic_inc(&pkt_dev->skb->users);
=======
		refcount_inc(&pkt_dev->skb->users);
>>>>>>> 24b8d41d

		ret = dev_queue_xmit(pkt_dev->skb);
		switch (ret) {
		case NET_XMIT_SUCCESS:
			pkt_dev->sofar++;
			pkt_dev->seq_num++;
			pkt_dev->tx_bytes += pkt_dev->last_pkt_size;
			break;
		case NET_XMIT_DROP:
		case NET_XMIT_CN:
		/* These are all valid return codes for a qdisc but
		 * indicate packets are being dropped or will likely
		 * be dropped soon.
		 */
		case NETDEV_TX_BUSY:
		/* qdisc may call dev_hard_start_xmit directly in cases
		 * where no queues exist e.g. loopback device, virtual
		 * devices, etc. In this case we need to handle
		 * NETDEV_TX_ codes.
		 */
		default:
			pkt_dev->errors++;
			net_info_ratelimited("%s xmit error: %d\n",
					     pkt_dev->odevname, ret);
			break;
		}
		goto out;
	}

	txq = skb_get_tx_queue(odev, pkt_dev->skb);

	local_bh_disable();

	HARD_TX_LOCK(odev, txq, smp_processor_id());

	if (unlikely(netif_xmit_frozen_or_drv_stopped(txq))) {
		pkt_dev->last_ok = 0;
		goto unlock;
	}
	refcount_add(burst, &pkt_dev->skb->users);

xmit_more:
	ret = netdev_start_xmit(pkt_dev->skb, odev, txq, --burst > 0);

	switch (ret) {
	case NETDEV_TX_OK:
		pkt_dev->last_ok = 1;
		pkt_dev->sofar++;
		pkt_dev->seq_num++;
		pkt_dev->tx_bytes += pkt_dev->last_pkt_size;
		if (burst > 0 && !netif_xmit_frozen_or_drv_stopped(txq))
			goto xmit_more;
		break;
	case NET_XMIT_DROP:
	case NET_XMIT_CN:
		/* skb has been consumed */
		pkt_dev->errors++;
		break;
	default: /* Drivers are not supposed to return other values! */
		net_info_ratelimited("%s xmit error: %d\n",
				     pkt_dev->odevname, ret);
		pkt_dev->errors++;
<<<<<<< HEAD
		/* fallthru */
=======
		fallthrough;
>>>>>>> 24b8d41d
	case NETDEV_TX_BUSY:
		/* Retry it next time */
		refcount_dec(&(pkt_dev->skb->users));
		pkt_dev->last_ok = 0;
	}
	if (unlikely(burst))
		WARN_ON(refcount_sub_and_test(burst, &pkt_dev->skb->users));
unlock:
	HARD_TX_UNLOCK(odev, txq);

out:
	local_bh_enable();

	/* If pkt_dev->count is zero, then run forever */
	if ((pkt_dev->count != 0) && (pkt_dev->sofar >= pkt_dev->count)) {
		pktgen_wait_for_skb(pkt_dev);

		/* Done with this */
		pktgen_stop_device(pkt_dev);
	}
}

/*
 * Main loop of the thread goes here
 */

static int pktgen_thread_worker(void *arg)
{
	DEFINE_WAIT(wait);
	struct pktgen_thread *t = arg;
	struct pktgen_dev *pkt_dev = NULL;
	int cpu = t->cpu;

	BUG_ON(smp_processor_id() != cpu);

	init_waitqueue_head(&t->queue);
	complete(&t->start_done);

	pr_debug("starting pktgen/%d:  pid=%d\n", cpu, task_pid_nr(current));

	set_freezable();

	while (!kthread_should_stop()) {
		pkt_dev = next_to_run(t);

		if (unlikely(!pkt_dev && t->control == 0)) {
			if (t->net->pktgen_exiting)
				break;
			wait_event_interruptible_timeout(t->queue,
							 t->control != 0,
							 HZ/10);
			try_to_freeze();
			continue;
		}

		if (likely(pkt_dev)) {
			pktgen_xmit(pkt_dev);

			if (need_resched())
				pktgen_resched(pkt_dev);
			else
				cpu_relax();
		}

		if (t->control & T_STOP) {
			pktgen_stop(t);
			t->control &= ~(T_STOP);
		}

		if (t->control & T_RUN) {
			pktgen_run(t);
			t->control &= ~(T_RUN);
		}

		if (t->control & T_REMDEVALL) {
			pktgen_rem_all_ifs(t);
			t->control &= ~(T_REMDEVALL);
		}

		if (t->control & T_REMDEV) {
			pktgen_rem_one_if(t);
			t->control &= ~(T_REMDEV);
		}

		try_to_freeze();
	}

	pr_debug("%s stopping all device\n", t->tsk->comm);
	pktgen_stop(t);

	pr_debug("%s removing all device\n", t->tsk->comm);
	pktgen_rem_all_ifs(t);

	pr_debug("%s removing thread\n", t->tsk->comm);
	pktgen_rem_thread(t);

	return 0;
}

static struct pktgen_dev *pktgen_find_dev(struct pktgen_thread *t,
					  const char *ifname, bool exact)
{
	struct pktgen_dev *p, *pkt_dev = NULL;
	size_t len = strlen(ifname);

	rcu_read_lock();
	list_for_each_entry_rcu(p, &t->if_list, list)
		if (strncmp(p->odevname, ifname, len) == 0) {
			if (p->odevname[len]) {
				if (exact || p->odevname[len] != '@')
					continue;
			}
			pkt_dev = p;
			break;
		}

	rcu_read_unlock();
	pr_debug("find_dev(%s) returning %p\n", ifname, pkt_dev);
	return pkt_dev;
}

/*
 * Adds a dev at front of if_list.
 */

static int add_dev_to_thread(struct pktgen_thread *t,
			     struct pktgen_dev *pkt_dev)
{
	int rv = 0;

	/* This function cannot be called concurrently, as its called
	 * under pktgen_thread_lock mutex, but it can run from
	 * userspace on another CPU than the kthread.  The if_lock()
	 * is used here to sync with concurrent instances of
	 * _rem_dev_from_if_list() invoked via kthread, which is also
	 * updating the if_list */
	if_lock(t);

	if (pkt_dev->pg_thread) {
		pr_err("ERROR: already assigned to a thread\n");
		rv = -EBUSY;
		goto out;
	}

	pkt_dev->running = 0;
	pkt_dev->pg_thread = t;
	list_add_rcu(&pkt_dev->list, &t->if_list);

out:
	if_unlock(t);
	return rv;
}

/* Called under thread lock */

static int pktgen_add_device(struct pktgen_thread *t, const char *ifname)
{
	struct pktgen_dev *pkt_dev;
	int err;
	int node = cpu_to_node(t->cpu);

	/* We don't allow a device to be on several threads */

	pkt_dev = __pktgen_NN_threads(t->net, ifname, FIND);
	if (pkt_dev) {
		pr_err("ERROR: interface already used\n");
		return -EBUSY;
	}

	pkt_dev = kzalloc_node(sizeof(struct pktgen_dev), GFP_KERNEL, node);
	if (!pkt_dev)
		return -ENOMEM;

	strcpy(pkt_dev->odevname, ifname);
	pkt_dev->flows = vzalloc_node(array_size(MAX_CFLOWS,
						 sizeof(struct flow_state)),
				      node);
	if (pkt_dev->flows == NULL) {
		kfree(pkt_dev);
		return -ENOMEM;
	}

	pkt_dev->removal_mark = 0;
	pkt_dev->nfrags = 0;
	pkt_dev->delay = pg_delay_d;
	pkt_dev->count = pg_count_d;
	pkt_dev->sofar = 0;
	pkt_dev->udp_src_min = 9;	/* sink port */
	pkt_dev->udp_src_max = 9;
	pkt_dev->udp_dst_min = 9;
	pkt_dev->udp_dst_max = 9;
	pkt_dev->vlan_p = 0;
	pkt_dev->vlan_cfi = 0;
	pkt_dev->vlan_id = 0xffff;
	pkt_dev->svlan_p = 0;
	pkt_dev->svlan_cfi = 0;
	pkt_dev->svlan_id = 0xffff;
	pkt_dev->burst = 1;
	pkt_dev->node = NUMA_NO_NODE;

	err = pktgen_setup_dev(t->net, pkt_dev, ifname);
	if (err)
		goto out1;
	if (pkt_dev->odev->priv_flags & IFF_TX_SKB_SHARING)
		pkt_dev->clone_skb = pg_clone_skb_d;

	pkt_dev->entry = proc_create_data(ifname, 0600, t->net->proc_dir,
					  &pktgen_if_proc_ops, pkt_dev);
	if (!pkt_dev->entry) {
		pr_err("cannot create %s/%s procfs entry\n",
		       PG_PROC_DIR, ifname);
		err = -EINVAL;
		goto out2;
	}
#ifdef CONFIG_XFRM
	pkt_dev->ipsmode = XFRM_MODE_TRANSPORT;
	pkt_dev->ipsproto = IPPROTO_ESP;

	/* xfrm tunnel mode needs additional dst to extract outter
	 * ip header protocol/ttl/id field, here creat a phony one.
	 * instead of looking for a valid rt, which definitely hurting
	 * performance under such circumstance.
	 */
	pkt_dev->dstops.family = AF_INET;
	pkt_dev->xdst.u.dst.dev = pkt_dev->odev;
	dst_init_metrics(&pkt_dev->xdst.u.dst, pktgen_dst_metrics, false);
	pkt_dev->xdst.child = &pkt_dev->xdst.u.dst;
	pkt_dev->xdst.u.dst.ops = &pkt_dev->dstops;
#endif

	return add_dev_to_thread(t, pkt_dev);
out2:
	dev_put(pkt_dev->odev);
out1:
#ifdef CONFIG_XFRM
	free_SAs(pkt_dev);
#endif
	vfree(pkt_dev->flows);
	kfree(pkt_dev);
	return err;
}

static int __net_init pktgen_create_thread(int cpu, struct pktgen_net *pn)
{
	struct pktgen_thread *t;
	struct proc_dir_entry *pe;
	struct task_struct *p;

	t = kzalloc_node(sizeof(struct pktgen_thread), GFP_KERNEL,
			 cpu_to_node(cpu));
	if (!t) {
		pr_err("ERROR: out of memory, can't create new thread\n");
		return -ENOMEM;
	}

	mutex_init(&t->if_lock);
	t->cpu = cpu;

	INIT_LIST_HEAD(&t->if_list);

	list_add_tail(&t->th_list, &pn->pktgen_threads);
	init_completion(&t->start_done);

	p = kthread_create_on_node(pktgen_thread_worker,
				   t,
				   cpu_to_node(cpu),
				   "kpktgend_%d", cpu);
	if (IS_ERR(p)) {
		pr_err("kthread_create_on_node() failed for cpu %d\n", t->cpu);
		list_del(&t->th_list);
		kfree(t);
		return PTR_ERR(p);
	}
	kthread_bind(p, cpu);
	t->tsk = p;

	pe = proc_create_data(t->tsk->comm, 0600, pn->proc_dir,
			      &pktgen_thread_proc_ops, t);
	if (!pe) {
		pr_err("cannot create %s/%s procfs entry\n",
		       PG_PROC_DIR, t->tsk->comm);
		kthread_stop(p);
		list_del(&t->th_list);
		kfree(t);
		return -EINVAL;
	}

	t->net = pn;
	get_task_struct(p);
	wake_up_process(p);
	wait_for_completion(&t->start_done);

	return 0;
}

/*
 * Removes a device from the thread if_list.
 */
static void _rem_dev_from_if_list(struct pktgen_thread *t,
				  struct pktgen_dev *pkt_dev)
{
	struct list_head *q, *n;
	struct pktgen_dev *p;

	if_lock(t);
	list_for_each_safe(q, n, &t->if_list) {
		p = list_entry(q, struct pktgen_dev, list);
		if (p == pkt_dev)
			list_del_rcu(&p->list);
	}
	if_unlock(t);
}

static int pktgen_remove_device(struct pktgen_thread *t,
				struct pktgen_dev *pkt_dev)
{
	pr_debug("remove_device pkt_dev=%p\n", pkt_dev);

	if (pkt_dev->running) {
		pr_warn("WARNING: trying to remove a running interface, stopping it now\n");
		pktgen_stop_device(pkt_dev);
	}

	/* Dis-associate from the interface */

	if (pkt_dev->odev) {
		dev_put(pkt_dev->odev);
		pkt_dev->odev = NULL;
	}

	/* Remove proc before if_list entry, because add_device uses
	 * list to determine if interface already exist, avoid race
	 * with proc_create_data() */
	proc_remove(pkt_dev->entry);

	/* And update the thread if_list */
	_rem_dev_from_if_list(t, pkt_dev);

#ifdef CONFIG_XFRM
	free_SAs(pkt_dev);
#endif
	vfree(pkt_dev->flows);
	if (pkt_dev->page)
		put_page(pkt_dev->page);
	kfree_rcu(pkt_dev, rcu);
	return 0;
}

static int __net_init pg_net_init(struct net *net)
{
	struct pktgen_net *pn = net_generic(net, pg_net_id);
	struct proc_dir_entry *pe;
	int cpu, ret = 0;

	pn->net = net;
	INIT_LIST_HEAD(&pn->pktgen_threads);
	pn->pktgen_exiting = false;
	pn->proc_dir = proc_mkdir(PG_PROC_DIR, pn->net->proc_net);
	if (!pn->proc_dir) {
		pr_warn("cannot create /proc/net/%s\n", PG_PROC_DIR);
		return -ENODEV;
	}
	pe = proc_create(PGCTRL, 0600, pn->proc_dir, &pktgen_proc_ops);
	if (pe == NULL) {
		pr_err("cannot create %s procfs entry\n", PGCTRL);
		ret = -EINVAL;
		goto remove;
	}

	for_each_online_cpu(cpu) {
		int err;

		err = pktgen_create_thread(cpu, pn);
		if (err)
			pr_warn("Cannot create thread for cpu %d (%d)\n",
				   cpu, err);
	}

	if (list_empty(&pn->pktgen_threads)) {
		pr_err("Initialization failed for all threads\n");
		ret = -ENODEV;
		goto remove_entry;
	}

	return 0;

remove_entry:
	remove_proc_entry(PGCTRL, pn->proc_dir);
remove:
	remove_proc_entry(PG_PROC_DIR, pn->net->proc_net);
	return ret;
}

static void __net_exit pg_net_exit(struct net *net)
{
	struct pktgen_net *pn = net_generic(net, pg_net_id);
	struct pktgen_thread *t;
	struct list_head *q, *n;
	LIST_HEAD(list);

	/* Stop all interfaces & threads */
	pn->pktgen_exiting = true;

	mutex_lock(&pktgen_thread_lock);
	list_splice_init(&pn->pktgen_threads, &list);
	mutex_unlock(&pktgen_thread_lock);

	list_for_each_safe(q, n, &list) {
		t = list_entry(q, struct pktgen_thread, th_list);
		list_del(&t->th_list);
		kthread_stop(t->tsk);
		put_task_struct(t->tsk);
		kfree(t);
	}

	remove_proc_entry(PGCTRL, pn->proc_dir);
	remove_proc_entry(PG_PROC_DIR, pn->net->proc_net);
}

static struct pernet_operations pg_net_ops = {
	.init = pg_net_init,
	.exit = pg_net_exit,
	.id   = &pg_net_id,
	.size = sizeof(struct pktgen_net),
};

static int __init pg_init(void)
{
	int ret = 0;

	pr_info("%s", version);
	ret = register_pernet_subsys(&pg_net_ops);
	if (ret)
		return ret;
	ret = register_netdevice_notifier(&pktgen_notifier_block);
	if (ret)
		unregister_pernet_subsys(&pg_net_ops);

	return ret;
}

static void __exit pg_cleanup(void)
{
	unregister_netdevice_notifier(&pktgen_notifier_block);
	unregister_pernet_subsys(&pg_net_ops);
	/* Don't need rcu_barrier() due to use of kfree_rcu() */
}

module_init(pg_init);
module_exit(pg_cleanup);

MODULE_AUTHOR("Robert Olsson <robert.olsson@its.uu.se>");
MODULE_DESCRIPTION("Packet Generator tool");
MODULE_LICENSE("GPL");
MODULE_VERSION(VERSION);
module_param(pg_count_d, int, 0);
MODULE_PARM_DESC(pg_count_d, "Default number of packets to inject");
module_param(pg_delay_d, int, 0);
MODULE_PARM_DESC(pg_delay_d, "Default delay between packets (nanoseconds)");
module_param(pg_clone_skb_d, int, 0);
MODULE_PARM_DESC(pg_clone_skb_d, "Default number of copies of the same packet");
module_param(debug, int, 0);
MODULE_PARM_DESC(debug, "Enable debugging of pktgen module");<|MERGE_RESOLUTION|>--- conflicted
+++ resolved
@@ -3367,11 +3367,7 @@
 		goto out; /* Skips xmit_mode M_START_XMIT */
 	} else if (pkt_dev->xmit_mode == M_QUEUE_XMIT) {
 		local_bh_disable();
-<<<<<<< HEAD
-		atomic_inc(&pkt_dev->skb->users);
-=======
 		refcount_inc(&pkt_dev->skb->users);
->>>>>>> 24b8d41d
 
 		ret = dev_queue_xmit(pkt_dev->skb);
 		switch (ret) {
@@ -3434,11 +3430,7 @@
 		net_info_ratelimited("%s xmit error: %d\n",
 				     pkt_dev->odevname, ret);
 		pkt_dev->errors++;
-<<<<<<< HEAD
-		/* fallthru */
-=======
 		fallthrough;
->>>>>>> 24b8d41d
 	case NETDEV_TX_BUSY:
 		/* Retry it next time */
 		refcount_dec(&(pkt_dev->skb->users));
