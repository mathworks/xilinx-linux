--- conflicted
+++ resolved
@@ -3077,26 +3077,13 @@
 /**
  *	skb_rbtree_purge - empty a skb rbtree
  *	@root: root of the rbtree to empty
-<<<<<<< HEAD
-=======
  *	Return value: the sum of truesizes of all purged skbs.
->>>>>>> 24b8d41d
  *
  *	Delete all buffers on an &sk_buff rbtree. Each buffer is removed from
  *	the list and one reference dropped. This function does not take
  *	any lock. Synchronization should be handled by the caller (e.g., TCP
  *	out-of-order queue is protected by the socket lock).
  */
-<<<<<<< HEAD
-void skb_rbtree_purge(struct rb_root *root)
-{
-	struct sk_buff *skb, *next;
-
-	rbtree_postorder_for_each_entry_safe(skb, next, root, rbnode)
-		kfree_skb(skb);
-
-	*root = RB_ROOT;
-=======
 unsigned int skb_rbtree_purge(struct rb_root *root)
 {
 	struct rb_node *p = rb_first(root);
@@ -3111,7 +3098,6 @@
 		kfree_skb(skb);
 	}
 	return sum;
->>>>>>> 24b8d41d
 }
 
 /**
@@ -3799,24 +3785,12 @@
 	if (sg && csum && (mss != GSO_BY_FRAGS))  {
 		if (!(features & NETIF_F_GSO_PARTIAL)) {
 			struct sk_buff *iter;
-<<<<<<< HEAD
-=======
 			unsigned int frag_len;
->>>>>>> 24b8d41d
 
 			if (!list_skb ||
 			    !net_gso_ok(features, skb_shinfo(head_skb)->gso_type))
 				goto normal;
 
-<<<<<<< HEAD
-			/* Split the buffer at the frag_list pointer.
-			 * This is based on the assumption that all
-			 * buffers in the chain excluding the last
-			 * containing the same amount of data.
-			 */
-			skb_walk_frags(head_skb, iter) {
-				if (skb_headlen(iter))
-=======
 			/* If we get here then all the required
 			 * GSO features except frag_list are supported.
 			 * Try to split the SKB to multiple GSO SKBs
@@ -3830,17 +3804,13 @@
 				if (frag_len != iter->len && iter->next)
 					goto normal;
 				if (skb_headlen(iter) && !iter->head_frag)
->>>>>>> 24b8d41d
 					goto normal;
 
 				len -= iter->len;
 			}
-<<<<<<< HEAD
-=======
 
 			if (len != frag_len)
 				goto normal;
->>>>>>> 24b8d41d
 		}
 
 		/* GSO partial only requires that we trim off any excess that
@@ -4215,7 +4185,6 @@
 	NAPI_GRO_CB(skb)->same_flow = 1;
 	return 0;
 }
-EXPORT_SYMBOL_GPL(skb_gro_receive);
 
 #ifdef CONFIG_SKB_EXTENSIONS
 #define SKB_EXT_ALIGN_VALUE	8
@@ -5288,15 +5257,10 @@
 			thlen += inner_tcp_hdrlen(skb);
 	} else if (likely(shinfo->gso_type & (SKB_GSO_TCPV4 | SKB_GSO_TCPV6))) {
 		thlen = tcp_hdrlen(skb);
-<<<<<<< HEAD
-	} else if (unlikely(shinfo->gso_type & SKB_GSO_SCTP)) {
-		thlen = sizeof(struct sctphdr);
-=======
 	} else if (unlikely(skb_is_gso_sctp(skb))) {
 		thlen = sizeof(struct sctphdr);
 	} else if (shinfo->gso_type & SKB_GSO_UDP_L4) {
 		thlen = sizeof(struct udphdr);
->>>>>>> 24b8d41d
 	}
 	/* UFO sets gso_size to the size of the fragmentation
 	 * payload, i.e. the size of the L4 (UDP) header is already
@@ -5410,38 +5374,6 @@
 	return skb_gso_size_check(skb, skb_gso_mac_seglen(skb), len);
 }
 EXPORT_SYMBOL_GPL(skb_gso_validate_mac_len);
-
-/**
- * skb_gso_validate_mtu - Return in case such skb fits a given MTU
- *
- * @skb: GSO skb
- * @mtu: MTU to validate against
- *
- * skb_gso_validate_mtu validates if a given skb will fit a wanted MTU
- * once split.
- */
-bool skb_gso_validate_mtu(const struct sk_buff *skb, unsigned int mtu)
-{
-	const struct skb_shared_info *shinfo = skb_shinfo(skb);
-	const struct sk_buff *iter;
-	unsigned int hlen;
-
-	hlen = skb_gso_network_seglen(skb);
-
-	if (shinfo->gso_size != GSO_BY_FRAGS)
-		return hlen <= mtu;
-
-	/* Undo this so we can re-use header sizes */
-	hlen -= GSO_BY_FRAGS;
-
-	skb_walk_frags(skb, iter) {
-		if (hlen + skb_headlen(iter) > mtu)
-			return false;
-	}
-
-	return true;
-}
-EXPORT_SYMBOL_GPL(skb_gso_validate_mtu);
 
 static struct sk_buff *skb_reorder_vlan_header(struct sk_buff *skb)
 {
@@ -6087,12 +6019,7 @@
 	size = SKB_WITH_OVERHEAD(ksize(data));
 
 	memcpy((struct skb_shared_info *)(data + size),
-<<<<<<< HEAD
-	       skb_shinfo(skb), offsetof(struct skb_shared_info,
-					 frags[skb_shinfo(skb)->nr_frags]));
-=======
 	       skb_shinfo(skb), offsetof(struct skb_shared_info, frags[0]));
->>>>>>> 24b8d41d
 	if (skb_orphan_frags(skb, gfp_mask)) {
 		kfree(data);
 		return -ENOMEM;
@@ -6113,11 +6040,7 @@
 				 *    where splitting is expensive.
 				 * 2. Split is accurately. We make this.
 				 */
-<<<<<<< HEAD
-				shinfo->frags[0].page_offset += off - pos;
-=======
 				skb_frag_off_add(&shinfo->frags[0], off - pos);
->>>>>>> 24b8d41d
 				skb_frag_size_sub(&shinfo->frags[0], off - pos);
 			}
 			skb_frag_ref(skb, i);
@@ -6129,11 +6052,6 @@
 	if (skb_has_frag_list(skb))
 		skb_clone_fraglist(skb);
 
-<<<<<<< HEAD
-	if (k == 0) {
-		/* split line is in frag list */
-		pskb_carve_frag_list(skb, shinfo, off - pos, gfp_mask);
-=======
 	/* split line is in frag list */
 	if (k == 0 && pskb_carve_frag_list(skb, shinfo, off - pos, gfp_mask)) {
 		/* skb_frag_unref() is not needed here as shinfo->nr_frags = 0. */
@@ -6141,7 +6059,6 @@
 			kfree_skb_list(skb_shinfo(skb)->frag_list);
 		kfree(data);
 		return -ENOMEM;
->>>>>>> 24b8d41d
 	}
 	skb_release_data(skb);
 
@@ -6193,9 +6110,6 @@
 	}
 	return clone;
 }
-<<<<<<< HEAD
-EXPORT_SYMBOL(pskb_extract);
-=======
 EXPORT_SYMBOL(pskb_extract);
 
 /**
@@ -6406,5 +6320,4 @@
 	kmem_cache_free(skbuff_ext_cache, ext);
 }
 EXPORT_SYMBOL(__skb_ext_put);
-#endif /* CONFIG_SKB_EXTENSIONS */
->>>>>>> 24b8d41d
+#endif /* CONFIG_SKB_EXTENSIONS */