--- conflicted
+++ resolved
@@ -174,12 +174,8 @@
 		   sd->processed, sd->dropped, sd->time_squeeze, 0,
 		   0, 0, 0, 0, /* was fastroute */
 		   0,	/* was cpu_collision */
-<<<<<<< HEAD
-		   sd->received_rps, flow_limit_count);
-=======
 		   sd->received_rps, flow_limit_count,
 		   softnet_backlog_len(sd), (int)seq->index);
->>>>>>> 24b8d41d
 	return 0;
 }
 
