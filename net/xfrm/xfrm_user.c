// SPDX-License-Identifier: GPL-2.0-only
/* xfrm_user.c: User interface to configure xfrm engine.
 *
 * Copyright (C) 2002 David S. Miller (davem@redhat.com)
 *
 * Changes:
 *	Mitsuru KANDA @USAGI
 * 	Kazunori MIYAZAWA @USAGI
 * 	Kunihiro Ishiguro <kunihiro@ipinfusion.com>
 * 		IPv6 support
 *
 */

#include <linux/crypto.h>
#include <linux/module.h>
#include <linux/kernel.h>
#include <linux/types.h>
#include <linux/slab.h>
#include <linux/socket.h>
#include <linux/string.h>
#include <linux/net.h>
#include <linux/skbuff.h>
#include <linux/pfkeyv2.h>
#include <linux/ipsec.h>
#include <linux/init.h>
#include <linux/security.h>
#include <net/sock.h>
#include <net/xfrm.h>
#include <net/netlink.h>
#include <net/ah.h>
#include <linux/uaccess.h>
#if IS_ENABLED(CONFIG_IPV6)
#include <linux/in6.h>
#endif
#include <asm/unaligned.h>

static int verify_one_alg(struct nlattr **attrs, enum xfrm_attr_type_t type)
{
	struct nlattr *rt = attrs[type];
	struct xfrm_algo *algp;

	if (!rt)
		return 0;

	algp = nla_data(rt);
	if (nla_len(rt) < (int)xfrm_alg_len(algp))
		return -EINVAL;

	switch (type) {
	case XFRMA_ALG_AUTH:
	case XFRMA_ALG_CRYPT:
	case XFRMA_ALG_COMP:
		break;

	default:
		return -EINVAL;
	}

	algp->alg_name[sizeof(algp->alg_name) - 1] = '\0';
	return 0;
}

static int verify_auth_trunc(struct nlattr **attrs)
{
	struct nlattr *rt = attrs[XFRMA_ALG_AUTH_TRUNC];
	struct xfrm_algo_auth *algp;

	if (!rt)
		return 0;

	algp = nla_data(rt);
	if (nla_len(rt) < (int)xfrm_alg_auth_len(algp))
		return -EINVAL;

	algp->alg_name[sizeof(algp->alg_name) - 1] = '\0';
	return 0;
}

static int verify_aead(struct nlattr **attrs)
{
	struct nlattr *rt = attrs[XFRMA_ALG_AEAD];
	struct xfrm_algo_aead *algp;

	if (!rt)
		return 0;

	algp = nla_data(rt);
	if (nla_len(rt) < (int)aead_len(algp))
		return -EINVAL;

	algp->alg_name[sizeof(algp->alg_name) - 1] = '\0';
	return 0;
}

static void verify_one_addr(struct nlattr **attrs, enum xfrm_attr_type_t type,
			   xfrm_address_t **addrp)
{
	struct nlattr *rt = attrs[type];

	if (rt && addrp)
		*addrp = nla_data(rt);
}

static inline int verify_sec_ctx_len(struct nlattr **attrs)
{
	struct nlattr *rt = attrs[XFRMA_SEC_CTX];
	struct xfrm_user_sec_ctx *uctx;

	if (!rt)
		return 0;

	uctx = nla_data(rt);
	if (uctx->len > nla_len(rt) ||
	    uctx->len != (sizeof(struct xfrm_user_sec_ctx) + uctx->ctx_len))
		return -EINVAL;

	return 0;
}

static inline int verify_replay(struct xfrm_usersa_info *p,
				struct nlattr **attrs)
{
	struct nlattr *rt = attrs[XFRMA_REPLAY_ESN_VAL];
	struct xfrm_replay_state_esn *rs;

	if (!rt)
		return (p->flags & XFRM_STATE_ESN) ? -EINVAL : 0;

	rs = nla_data(rt);

	if (rs->bmp_len > XFRMA_REPLAY_ESN_MAX / sizeof(rs->bmp[0]) / 8)
		return -EINVAL;

	if (nla_len(rt) < (int)xfrm_replay_state_esn_len(rs) &&
	    nla_len(rt) != sizeof(*rs))
		return -EINVAL;

	/* As only ESP and AH support ESN feature. */
	if ((p->id.proto != IPPROTO_ESP) && (p->id.proto != IPPROTO_AH))
		return -EINVAL;

	if (p->replay_window != 0)
		return -EINVAL;

	return 0;
}

static int verify_newsa_info(struct xfrm_usersa_info *p,
			     struct nlattr **attrs)
{
	int err;

	err = -EINVAL;
	switch (p->family) {
	case AF_INET:
		break;

	case AF_INET6:
#if IS_ENABLED(CONFIG_IPV6)
		break;
#else
		err = -EAFNOSUPPORT;
		goto out;
#endif

	default:
		goto out;
	}

	switch (p->sel.family) {
	case AF_UNSPEC:
		break;

	case AF_INET:
		if (p->sel.prefixlen_d > 32 || p->sel.prefixlen_s > 32)
			goto out;

		break;

	case AF_INET6:
#if IS_ENABLED(CONFIG_IPV6)
		if (p->sel.prefixlen_d > 128 || p->sel.prefixlen_s > 128)
			goto out;

		break;
#else
		err = -EAFNOSUPPORT;
		goto out;
#endif

	default:
		goto out;
	}

	err = -EINVAL;
	switch (p->id.proto) {
	case IPPROTO_AH:
		if ((!attrs[XFRMA_ALG_AUTH]	&&
		     !attrs[XFRMA_ALG_AUTH_TRUNC]) ||
		    attrs[XFRMA_ALG_AEAD]	||
		    attrs[XFRMA_ALG_CRYPT]	||
		    attrs[XFRMA_ALG_COMP]	||
		    attrs[XFRMA_TFCPAD])
			goto out;
		break;

	case IPPROTO_ESP:
		if (attrs[XFRMA_ALG_COMP])
			goto out;
		if (!attrs[XFRMA_ALG_AUTH] &&
		    !attrs[XFRMA_ALG_AUTH_TRUNC] &&
		    !attrs[XFRMA_ALG_CRYPT] &&
		    !attrs[XFRMA_ALG_AEAD])
			goto out;
		if ((attrs[XFRMA_ALG_AUTH] ||
		     attrs[XFRMA_ALG_AUTH_TRUNC] ||
		     attrs[XFRMA_ALG_CRYPT]) &&
		    attrs[XFRMA_ALG_AEAD])
			goto out;
		if (attrs[XFRMA_TFCPAD] &&
		    p->mode != XFRM_MODE_TUNNEL)
			goto out;
		break;

	case IPPROTO_COMP:
		if (!attrs[XFRMA_ALG_COMP]	||
		    attrs[XFRMA_ALG_AEAD]	||
		    attrs[XFRMA_ALG_AUTH]	||
		    attrs[XFRMA_ALG_AUTH_TRUNC]	||
		    attrs[XFRMA_ALG_CRYPT]	||
		    attrs[XFRMA_TFCPAD]		||
		    (ntohl(p->id.spi) >= 0x10000))
			goto out;
		break;

#if IS_ENABLED(CONFIG_IPV6)
	case IPPROTO_DSTOPTS:
	case IPPROTO_ROUTING:
		if (attrs[XFRMA_ALG_COMP]	||
		    attrs[XFRMA_ALG_AUTH]	||
		    attrs[XFRMA_ALG_AUTH_TRUNC]	||
		    attrs[XFRMA_ALG_AEAD]	||
		    attrs[XFRMA_ALG_CRYPT]	||
		    attrs[XFRMA_ENCAP]		||
		    attrs[XFRMA_SEC_CTX]	||
		    attrs[XFRMA_TFCPAD]		||
		    !attrs[XFRMA_COADDR])
			goto out;
		break;
#endif

	default:
		goto out;
	}

	if ((err = verify_aead(attrs)))
		goto out;
	if ((err = verify_auth_trunc(attrs)))
		goto out;
	if ((err = verify_one_alg(attrs, XFRMA_ALG_AUTH)))
		goto out;
	if ((err = verify_one_alg(attrs, XFRMA_ALG_CRYPT)))
		goto out;
	if ((err = verify_one_alg(attrs, XFRMA_ALG_COMP)))
		goto out;
	if ((err = verify_sec_ctx_len(attrs)))
		goto out;
	if ((err = verify_replay(p, attrs)))
		goto out;

	err = -EINVAL;
	switch (p->mode) {
	case XFRM_MODE_TRANSPORT:
	case XFRM_MODE_TUNNEL:
	case XFRM_MODE_ROUTEOPTIMIZATION:
	case XFRM_MODE_BEET:
		break;

	default:
		goto out;
	}

	err = 0;

out:
	return err;
}

static int attach_one_algo(struct xfrm_algo **algpp, u8 *props,
			   struct xfrm_algo_desc *(*get_byname)(const char *, int),
			   struct nlattr *rta)
{
	struct xfrm_algo *p, *ualg;
	struct xfrm_algo_desc *algo;

	if (!rta)
		return 0;

	ualg = nla_data(rta);

	algo = get_byname(ualg->alg_name, 1);
	if (!algo)
		return -ENOSYS;
	*props = algo->desc.sadb_alg_id;

	p = kmemdup(ualg, xfrm_alg_len(ualg), GFP_KERNEL);
	if (!p)
		return -ENOMEM;

	strcpy(p->alg_name, algo->name);
	*algpp = p;
	return 0;
}

static int attach_crypt(struct xfrm_state *x, struct nlattr *rta)
{
	struct xfrm_algo *p, *ualg;
	struct xfrm_algo_desc *algo;

	if (!rta)
		return 0;

	ualg = nla_data(rta);

	algo = xfrm_ealg_get_byname(ualg->alg_name, 1);
	if (!algo)
		return -ENOSYS;
	x->props.ealgo = algo->desc.sadb_alg_id;

	p = kmemdup(ualg, xfrm_alg_len(ualg), GFP_KERNEL);
	if (!p)
		return -ENOMEM;

	strcpy(p->alg_name, algo->name);
	x->ealg = p;
	x->geniv = algo->uinfo.encr.geniv;
	return 0;
}

static int attach_auth(struct xfrm_algo_auth **algpp, u8 *props,
		       struct nlattr *rta)
{
	struct xfrm_algo *ualg;
	struct xfrm_algo_auth *p;
	struct xfrm_algo_desc *algo;

	if (!rta)
		return 0;

	ualg = nla_data(rta);

	algo = xfrm_aalg_get_byname(ualg->alg_name, 1);
	if (!algo)
		return -ENOSYS;
	*props = algo->desc.sadb_alg_id;

	p = kmalloc(sizeof(*p) + (ualg->alg_key_len + 7) / 8, GFP_KERNEL);
	if (!p)
		return -ENOMEM;

	strcpy(p->alg_name, algo->name);
	p->alg_key_len = ualg->alg_key_len;
	p->alg_trunc_len = algo->uinfo.auth.icv_truncbits;
	memcpy(p->alg_key, ualg->alg_key, (ualg->alg_key_len + 7) / 8);

	*algpp = p;
	return 0;
}

static int attach_auth_trunc(struct xfrm_algo_auth **algpp, u8 *props,
			     struct nlattr *rta)
{
	struct xfrm_algo_auth *p, *ualg;
	struct xfrm_algo_desc *algo;

	if (!rta)
		return 0;

	ualg = nla_data(rta);

	algo = xfrm_aalg_get_byname(ualg->alg_name, 1);
	if (!algo)
		return -ENOSYS;
	if (ualg->alg_trunc_len > algo->uinfo.auth.icv_fullbits)
		return -EINVAL;
	*props = algo->desc.sadb_alg_id;

	p = kmemdup(ualg, xfrm_alg_auth_len(ualg), GFP_KERNEL);
	if (!p)
		return -ENOMEM;

	strcpy(p->alg_name, algo->name);
	if (!p->alg_trunc_len)
		p->alg_trunc_len = algo->uinfo.auth.icv_truncbits;

	*algpp = p;
	return 0;
}

static int attach_aead(struct xfrm_state *x, struct nlattr *rta)
{
	struct xfrm_algo_aead *p, *ualg;
	struct xfrm_algo_desc *algo;

	if (!rta)
		return 0;

	ualg = nla_data(rta);

	algo = xfrm_aead_get_byname(ualg->alg_name, ualg->alg_icv_len, 1);
	if (!algo)
		return -ENOSYS;
	x->props.ealgo = algo->desc.sadb_alg_id;

	p = kmemdup(ualg, aead_len(ualg), GFP_KERNEL);
	if (!p)
		return -ENOMEM;

	strcpy(p->alg_name, algo->name);
	x->aead = p;
	x->geniv = algo->uinfo.aead.geniv;
	return 0;
}

static inline int xfrm_replay_verify_len(struct xfrm_replay_state_esn *replay_esn,
					 struct nlattr *rp)
{
	struct xfrm_replay_state_esn *up;
	unsigned int ulen;

	if (!replay_esn || !rp)
		return 0;

	up = nla_data(rp);
	ulen = xfrm_replay_state_esn_len(up);

	/* Check the overall length and the internal bitmap length to avoid
	 * potential overflow. */
	if (nla_len(rp) < (int)ulen ||
	    xfrm_replay_state_esn_len(replay_esn) != ulen ||
	    replay_esn->bmp_len != up->bmp_len)
		return -EINVAL;

	if (up->replay_window > up->bmp_len * sizeof(__u32) * 8)
		return -EINVAL;

	return 0;
}

static int xfrm_alloc_replay_state_esn(struct xfrm_replay_state_esn **replay_esn,
				       struct xfrm_replay_state_esn **preplay_esn,
				       struct nlattr *rta)
{
	struct xfrm_replay_state_esn *p, *pp, *up;
	unsigned int klen, ulen;

	if (!rta)
		return 0;

	up = nla_data(rta);
	klen = xfrm_replay_state_esn_len(up);
	ulen = nla_len(rta) >= (int)klen ? klen : sizeof(*up);

	p = kzalloc(klen, GFP_KERNEL);
	if (!p)
		return -ENOMEM;

	pp = kzalloc(klen, GFP_KERNEL);
	if (!pp) {
		kfree(p);
		return -ENOMEM;
	}

	memcpy(p, up, ulen);
	memcpy(pp, up, ulen);

	*replay_esn = p;
	*preplay_esn = pp;

	return 0;
}

static inline unsigned int xfrm_user_sec_ctx_size(struct xfrm_sec_ctx *xfrm_ctx)
{
	unsigned int len = 0;

	if (xfrm_ctx) {
		len += sizeof(struct xfrm_user_sec_ctx);
		len += xfrm_ctx->ctx_len;
	}
	return len;
}

static void copy_from_user_state(struct xfrm_state *x, struct xfrm_usersa_info *p)
{
	memcpy(&x->id, &p->id, sizeof(x->id));
	memcpy(&x->sel, &p->sel, sizeof(x->sel));
	memcpy(&x->lft, &p->lft, sizeof(x->lft));
	x->props.mode = p->mode;
	x->props.replay_window = min_t(unsigned int, p->replay_window,
					sizeof(x->replay.bitmap) * 8);
	x->props.reqid = p->reqid;
	x->props.family = p->family;
	memcpy(&x->props.saddr, &p->saddr, sizeof(x->props.saddr));
	x->props.flags = p->flags;

	if (!x->sel.family && !(p->flags & XFRM_STATE_AF_UNSPEC))
		x->sel.family = p->family;
}

/*
 * someday when pfkey also has support, we could have the code
 * somehow made shareable and move it to xfrm_state.c - JHS
 *
*/
static void xfrm_update_ae_params(struct xfrm_state *x, struct nlattr **attrs,
				  int update_esn)
{
	struct nlattr *rp = attrs[XFRMA_REPLAY_VAL];
	struct nlattr *re = update_esn ? attrs[XFRMA_REPLAY_ESN_VAL] : NULL;
	struct nlattr *lt = attrs[XFRMA_LTIME_VAL];
	struct nlattr *et = attrs[XFRMA_ETIMER_THRESH];
	struct nlattr *rt = attrs[XFRMA_REPLAY_THRESH];

	if (re) {
		struct xfrm_replay_state_esn *replay_esn;
		replay_esn = nla_data(re);
		memcpy(x->replay_esn, replay_esn,
		       xfrm_replay_state_esn_len(replay_esn));
		memcpy(x->preplay_esn, replay_esn,
		       xfrm_replay_state_esn_len(replay_esn));
	}

	if (rp) {
		struct xfrm_replay_state *replay;
		replay = nla_data(rp);
		memcpy(&x->replay, replay, sizeof(*replay));
		memcpy(&x->preplay, replay, sizeof(*replay));
	}

	if (lt) {
		struct xfrm_lifetime_cur *ltime;
		ltime = nla_data(lt);
		x->curlft.bytes = ltime->bytes;
		x->curlft.packets = ltime->packets;
		x->curlft.add_time = ltime->add_time;
		x->curlft.use_time = ltime->use_time;
	}

	if (et)
		x->replay_maxage = nla_get_u32(et);

	if (rt)
		x->replay_maxdiff = nla_get_u32(rt);
}

static void xfrm_smark_init(struct nlattr **attrs, struct xfrm_mark *m)
{
	if (attrs[XFRMA_SET_MARK]) {
		m->v = nla_get_u32(attrs[XFRMA_SET_MARK]);
		if (attrs[XFRMA_SET_MARK_MASK])
			m->m = nla_get_u32(attrs[XFRMA_SET_MARK_MASK]);
		else
			m->m = 0xffffffff;
	} else {
		m->v = m->m = 0;
	}
}

static struct xfrm_state *xfrm_state_construct(struct net *net,
					       struct xfrm_usersa_info *p,
					       struct nlattr **attrs,
					       int *errp)
{
	struct xfrm_state *x = xfrm_state_alloc(net);
	int err = -ENOMEM;

	if (!x)
		goto error_no_put;

	copy_from_user_state(x, p);

	if (attrs[XFRMA_SA_EXTRA_FLAGS])
		x->props.extra_flags = nla_get_u32(attrs[XFRMA_SA_EXTRA_FLAGS]);

	if ((err = attach_aead(x, attrs[XFRMA_ALG_AEAD])))
		goto error;
	if ((err = attach_auth_trunc(&x->aalg, &x->props.aalgo,
				     attrs[XFRMA_ALG_AUTH_TRUNC])))
		goto error;
	if (!x->props.aalgo) {
		if ((err = attach_auth(&x->aalg, &x->props.aalgo,
				       attrs[XFRMA_ALG_AUTH])))
			goto error;
	}
	if ((err = attach_crypt(x, attrs[XFRMA_ALG_CRYPT])))
		goto error;
	if ((err = attach_one_algo(&x->calg, &x->props.calgo,
				   xfrm_calg_get_byname,
				   attrs[XFRMA_ALG_COMP])))
		goto error;

	if (attrs[XFRMA_ENCAP]) {
		x->encap = kmemdup(nla_data(attrs[XFRMA_ENCAP]),
				   sizeof(*x->encap), GFP_KERNEL);
		if (x->encap == NULL)
			goto error;
	}

	if (attrs[XFRMA_TFCPAD])
		x->tfcpad = nla_get_u32(attrs[XFRMA_TFCPAD]);

	if (attrs[XFRMA_COADDR]) {
		x->coaddr = kmemdup(nla_data(attrs[XFRMA_COADDR]),
				    sizeof(*x->coaddr), GFP_KERNEL);
		if (x->coaddr == NULL)
			goto error;
	}

	xfrm_mark_get(attrs, &x->mark);

	xfrm_smark_init(attrs, &x->props.smark);

	if (attrs[XFRMA_IF_ID])
		x->if_id = nla_get_u32(attrs[XFRMA_IF_ID]);

	err = __xfrm_init_state(x, false, attrs[XFRMA_OFFLOAD_DEV]);
	if (err)
		goto error;

	if (attrs[XFRMA_SEC_CTX]) {
		err = security_xfrm_state_alloc(x,
						nla_data(attrs[XFRMA_SEC_CTX]));
		if (err)
			goto error;
	}

	if ((err = xfrm_alloc_replay_state_esn(&x->replay_esn, &x->preplay_esn,
					       attrs[XFRMA_REPLAY_ESN_VAL])))
		goto error;

	x->km.seq = p->seq;
	x->replay_maxdiff = net->xfrm.sysctl_aevent_rseqth;
	/* sysctl_xfrm_aevent_etime is in 100ms units */
	x->replay_maxage = (net->xfrm.sysctl_aevent_etime*HZ)/XFRM_AE_ETH_M;

	if ((err = xfrm_init_replay(x)))
		goto error;

	/* override default values from above */
	xfrm_update_ae_params(x, attrs, 0);

	/* configure the hardware if offload is requested */
	if (attrs[XFRMA_OFFLOAD_DEV]) {
		err = xfrm_dev_state_add(net, x,
					 nla_data(attrs[XFRMA_OFFLOAD_DEV]));
		if (err)
			goto error;
	}

	return x;

error:
	x->km.state = XFRM_STATE_DEAD;
	xfrm_state_put(x);
error_no_put:
	*errp = err;
	return NULL;
}

static int xfrm_add_sa(struct sk_buff *skb, struct nlmsghdr *nlh,
		struct nlattr **attrs)
{
	struct net *net = sock_net(skb->sk);
	struct xfrm_usersa_info *p = nlmsg_data(nlh);
	struct xfrm_state *x;
	int err;
	struct km_event c;

	err = verify_newsa_info(p, attrs);
	if (err)
		return err;

	x = xfrm_state_construct(net, p, attrs, &err);
	if (!x)
		return err;

	xfrm_state_hold(x);
	if (nlh->nlmsg_type == XFRM_MSG_NEWSA)
		err = xfrm_state_add(x);
	else
		err = xfrm_state_update(x);

	xfrm_audit_state_add(x, err ? 0 : 1, true);

	if (err < 0) {
		x->km.state = XFRM_STATE_DEAD;
		xfrm_dev_state_delete(x);
		__xfrm_state_put(x);
		goto out;
	}

	if (x->km.state == XFRM_STATE_VOID)
		x->km.state = XFRM_STATE_VALID;

	c.seq = nlh->nlmsg_seq;
	c.portid = nlh->nlmsg_pid;
	c.event = nlh->nlmsg_type;

	km_state_notify(x, &c);
out:
	xfrm_state_put(x);
	return err;
}

static struct xfrm_state *xfrm_user_state_lookup(struct net *net,
						 struct xfrm_usersa_id *p,
						 struct nlattr **attrs,
						 int *errp)
{
	struct xfrm_state *x = NULL;
	struct xfrm_mark m;
	int err;
	u32 mark = xfrm_mark_get(attrs, &m);

	if (xfrm_id_proto_match(p->proto, IPSEC_PROTO_ANY)) {
		err = -ESRCH;
		x = xfrm_state_lookup(net, mark, &p->daddr, p->spi, p->proto, p->family);
	} else {
		xfrm_address_t *saddr = NULL;

		verify_one_addr(attrs, XFRMA_SRCADDR, &saddr);
		if (!saddr) {
			err = -EINVAL;
			goto out;
		}

		err = -ESRCH;
		x = xfrm_state_lookup_byaddr(net, mark,
					     &p->daddr, saddr,
					     p->proto, p->family);
	}

 out:
	if (!x && errp)
		*errp = err;
	return x;
}

static int xfrm_del_sa(struct sk_buff *skb, struct nlmsghdr *nlh,
		struct nlattr **attrs)
{
	struct net *net = sock_net(skb->sk);
	struct xfrm_state *x;
	int err = -ESRCH;
	struct km_event c;
	struct xfrm_usersa_id *p = nlmsg_data(nlh);

	x = xfrm_user_state_lookup(net, p, attrs, &err);
	if (x == NULL)
		return err;

	if ((err = security_xfrm_state_delete(x)) != 0)
		goto out;

	if (xfrm_state_kern(x)) {
		err = -EPERM;
		goto out;
	}

	err = xfrm_state_delete(x);

	if (err < 0)
		goto out;

	c.seq = nlh->nlmsg_seq;
	c.portid = nlh->nlmsg_pid;
	c.event = nlh->nlmsg_type;
	km_state_notify(x, &c);

out:
	xfrm_audit_state_delete(x, err ? 0 : 1, true);
	xfrm_state_put(x);
	return err;
}

static void copy_to_user_state(struct xfrm_state *x, struct xfrm_usersa_info *p)
{
	memset(p, 0, sizeof(*p));
	memcpy(&p->id, &x->id, sizeof(p->id));
	memcpy(&p->sel, &x->sel, sizeof(p->sel));
	memcpy(&p->lft, &x->lft, sizeof(p->lft));
	memcpy(&p->curlft, &x->curlft, sizeof(p->curlft));
	put_unaligned(x->stats.replay_window, &p->stats.replay_window);
	put_unaligned(x->stats.replay, &p->stats.replay);
	put_unaligned(x->stats.integrity_failed, &p->stats.integrity_failed);
	memcpy(&p->saddr, &x->props.saddr, sizeof(p->saddr));
	p->mode = x->props.mode;
	p->replay_window = x->props.replay_window;
	p->reqid = x->props.reqid;
	p->family = x->props.family;
	p->flags = x->props.flags;
	p->seq = x->km.seq;
}

struct xfrm_dump_info {
	struct sk_buff *in_skb;
	struct sk_buff *out_skb;
	u32 nlmsg_seq;
	u16 nlmsg_flags;
};

static int copy_sec_ctx(struct xfrm_sec_ctx *s, struct sk_buff *skb)
{
	struct xfrm_user_sec_ctx *uctx;
	struct nlattr *attr;
	int ctx_size = sizeof(*uctx) + s->ctx_len;

	attr = nla_reserve(skb, XFRMA_SEC_CTX, ctx_size);
	if (attr == NULL)
		return -EMSGSIZE;

	uctx = nla_data(attr);
	uctx->exttype = XFRMA_SEC_CTX;
	uctx->len = ctx_size;
	uctx->ctx_doi = s->ctx_doi;
	uctx->ctx_alg = s->ctx_alg;
	uctx->ctx_len = s->ctx_len;
	memcpy(uctx + 1, s->ctx_str, s->ctx_len);

	return 0;
}

static int copy_user_offload(struct xfrm_state_offload *xso, struct sk_buff *skb)
{
	struct xfrm_user_offload *xuo;
	struct nlattr *attr;

	attr = nla_reserve(skb, XFRMA_OFFLOAD_DEV, sizeof(*xuo));
	if (attr == NULL)
		return -EMSGSIZE;

	xuo = nla_data(attr);
	memset(xuo, 0, sizeof(*xuo));
	xuo->ifindex = xso->dev->ifindex;
	xuo->flags = xso->flags;

	return 0;
}

static int copy_to_user_auth(struct xfrm_algo_auth *auth, struct sk_buff *skb)
{
	struct xfrm_algo *algo;
	struct nlattr *nla;

	nla = nla_reserve(skb, XFRMA_ALG_AUTH,
			  sizeof(*algo) + (auth->alg_key_len + 7) / 8);
	if (!nla)
		return -EMSGSIZE;

	algo = nla_data(nla);
	strncpy(algo->alg_name, auth->alg_name, sizeof(algo->alg_name));
	memcpy(algo->alg_key, auth->alg_key, (auth->alg_key_len + 7) / 8);
	algo->alg_key_len = auth->alg_key_len;

	return 0;
}

static int xfrm_smark_put(struct sk_buff *skb, struct xfrm_mark *m)
{
	int ret = 0;

	if (m->v | m->m) {
		ret = nla_put_u32(skb, XFRMA_SET_MARK, m->v);
		if (!ret)
			ret = nla_put_u32(skb, XFRMA_SET_MARK_MASK, m->m);
	}
	return ret;
}

/* Don't change this without updating xfrm_sa_len! */
static int copy_to_user_state_extra(struct xfrm_state *x,
				    struct xfrm_usersa_info *p,
				    struct sk_buff *skb)
{
	int ret = 0;

	copy_to_user_state(x, p);

	if (x->props.extra_flags) {
		ret = nla_put_u32(skb, XFRMA_SA_EXTRA_FLAGS,
				  x->props.extra_flags);
		if (ret)
			goto out;
	}

	if (x->coaddr) {
		ret = nla_put(skb, XFRMA_COADDR, sizeof(*x->coaddr), x->coaddr);
		if (ret)
			goto out;
	}
	if (x->lastused) {
		ret = nla_put_u64_64bit(skb, XFRMA_LASTUSED, x->lastused,
					XFRMA_PAD);
		if (ret)
			goto out;
	}
	if (x->aead) {
		ret = nla_put(skb, XFRMA_ALG_AEAD, aead_len(x->aead), x->aead);
		if (ret)
			goto out;
	}
	if (x->aalg) {
		ret = copy_to_user_auth(x->aalg, skb);
		if (!ret)
			ret = nla_put(skb, XFRMA_ALG_AUTH_TRUNC,
				      xfrm_alg_auth_len(x->aalg), x->aalg);
		if (ret)
			goto out;
	}
	if (x->ealg) {
		ret = nla_put(skb, XFRMA_ALG_CRYPT, xfrm_alg_len(x->ealg), x->ealg);
		if (ret)
			goto out;
	}
	if (x->calg) {
		ret = nla_put(skb, XFRMA_ALG_COMP, sizeof(*(x->calg)), x->calg);
		if (ret)
			goto out;
	}
	if (x->encap) {
		ret = nla_put(skb, XFRMA_ENCAP, sizeof(*x->encap), x->encap);
		if (ret)
			goto out;
	}
	if (x->tfcpad) {
		ret = nla_put_u32(skb, XFRMA_TFCPAD, x->tfcpad);
		if (ret)
			goto out;
	}
	ret = xfrm_mark_put(skb, &x->mark);
	if (ret)
		goto out;

	ret = xfrm_smark_put(skb, &x->props.smark);
	if (ret)
		goto out;

	if (x->replay_esn)
		ret = nla_put(skb, XFRMA_REPLAY_ESN_VAL,
			      xfrm_replay_state_esn_len(x->replay_esn),
			      x->replay_esn);
	else
		ret = nla_put(skb, XFRMA_REPLAY_VAL, sizeof(x->replay),
			      &x->replay);
	if (ret)
		goto out;
	if(x->xso.dev)
		ret = copy_user_offload(&x->xso, skb);
	if (ret)
		goto out;
	if (x->if_id) {
		ret = nla_put_u32(skb, XFRMA_IF_ID, x->if_id);
		if (ret)
			goto out;
	}
	if (x->security)
		ret = copy_sec_ctx(x->security, skb);
out:
	return ret;
}

static int dump_one_state(struct xfrm_state *x, int count, void *ptr)
{
	struct xfrm_dump_info *sp = ptr;
	struct sk_buff *in_skb = sp->in_skb;
	struct sk_buff *skb = sp->out_skb;
	struct xfrm_translator *xtr;
	struct xfrm_usersa_info *p;
	struct nlmsghdr *nlh;
	int err;

	nlh = nlmsg_put(skb, NETLINK_CB(in_skb).portid, sp->nlmsg_seq,
			XFRM_MSG_NEWSA, sizeof(*p), sp->nlmsg_flags);
	if (nlh == NULL)
		return -EMSGSIZE;

	p = nlmsg_data(nlh);

	err = copy_to_user_state_extra(x, p, skb);
	if (err) {
		nlmsg_cancel(skb, nlh);
		return err;
	}
	nlmsg_end(skb, nlh);

	xtr = xfrm_get_translator();
	if (xtr) {
		err = xtr->alloc_compat(skb, nlh);

		xfrm_put_translator(xtr);
		if (err) {
			nlmsg_cancel(skb, nlh);
			return err;
		}
	}

	return 0;
}

static int xfrm_dump_sa_done(struct netlink_callback *cb)
{
	struct xfrm_state_walk *walk = (struct xfrm_state_walk *) &cb->args[1];
	struct sock *sk = cb->skb->sk;
	struct net *net = sock_net(sk);

	if (cb->args[0])
		xfrm_state_walk_done(walk, net);
	return 0;
}

static int xfrm_dump_sa(struct sk_buff *skb, struct netlink_callback *cb)
{
	struct net *net = sock_net(skb->sk);
	struct xfrm_state_walk *walk = (struct xfrm_state_walk *) &cb->args[1];
	struct xfrm_dump_info info;

	BUILD_BUG_ON(sizeof(struct xfrm_state_walk) >
		     sizeof(cb->args) - sizeof(cb->args[0]));

	info.in_skb = cb->skb;
	info.out_skb = skb;
	info.nlmsg_seq = cb->nlh->nlmsg_seq;
	info.nlmsg_flags = NLM_F_MULTI;

	if (!cb->args[0]) {
		struct nlattr *attrs[XFRMA_MAX+1];
		struct xfrm_address_filter *filter = NULL;
		u8 proto = 0;
		int err;

<<<<<<< HEAD
		err = nlmsg_parse(cb->nlh, 0, attrs, XFRMA_MAX,
				  xfrma_policy);
=======
		err = nlmsg_parse_deprecated(cb->nlh, 0, attrs, XFRMA_MAX,
					     xfrma_policy, cb->extack);
>>>>>>> 24b8d41d
		if (err < 0)
			return err;

		if (attrs[XFRMA_ADDRESS_FILTER]) {
			filter = kmemdup(nla_data(attrs[XFRMA_ADDRESS_FILTER]),
					 sizeof(*filter), GFP_KERNEL);
			if (filter == NULL)
				return -ENOMEM;
		}

		if (attrs[XFRMA_PROTO])
			proto = nla_get_u8(attrs[XFRMA_PROTO]);

		xfrm_state_walk_init(walk, proto, filter);
		cb->args[0] = 1;
	}

	(void) xfrm_state_walk(net, walk, dump_one_state, &info);

	return skb->len;
}

static struct sk_buff *xfrm_state_netlink(struct sk_buff *in_skb,
					  struct xfrm_state *x, u32 seq)
{
	struct xfrm_dump_info info;
	struct sk_buff *skb;
	int err;

	skb = nlmsg_new(NLMSG_DEFAULT_SIZE, GFP_ATOMIC);
	if (!skb)
		return ERR_PTR(-ENOMEM);

	info.in_skb = in_skb;
	info.out_skb = skb;
	info.nlmsg_seq = seq;
	info.nlmsg_flags = 0;

	err = dump_one_state(x, 0, &info);
	if (err) {
		kfree_skb(skb);
		return ERR_PTR(err);
	}

	return skb;
}

/* A wrapper for nlmsg_multicast() checking that nlsk is still available.
 * Must be called with RCU read lock.
 */
static inline int xfrm_nlmsg_multicast(struct net *net, struct sk_buff *skb,
				       u32 pid, unsigned int group)
{
	struct sock *nlsk = rcu_dereference(net->xfrm.nlsk);
	struct xfrm_translator *xtr;

	if (!nlsk) {
		kfree_skb(skb);
		return -EPIPE;
	}

	xtr = xfrm_get_translator();
	if (xtr) {
		int err = xtr->alloc_compat(skb, nlmsg_hdr(skb));

		xfrm_put_translator(xtr);
		if (err) {
			kfree_skb(skb);
			return err;
		}
	}

	return nlmsg_multicast(nlsk, skb, pid, group, GFP_ATOMIC);
}

static inline unsigned int xfrm_spdinfo_msgsize(void)
{
	return NLMSG_ALIGN(4)
	       + nla_total_size(sizeof(struct xfrmu_spdinfo))
	       + nla_total_size(sizeof(struct xfrmu_spdhinfo))
	       + nla_total_size(sizeof(struct xfrmu_spdhthresh))
	       + nla_total_size(sizeof(struct xfrmu_spdhthresh));
}

static int build_spdinfo(struct sk_buff *skb, struct net *net,
			 u32 portid, u32 seq, u32 flags)
{
	struct xfrmk_spdinfo si;
	struct xfrmu_spdinfo spc;
	struct xfrmu_spdhinfo sph;
	struct xfrmu_spdhthresh spt4, spt6;
	struct nlmsghdr *nlh;
	int err;
	u32 *f;
	unsigned lseq;

	nlh = nlmsg_put(skb, portid, seq, XFRM_MSG_NEWSPDINFO, sizeof(u32), 0);
	if (nlh == NULL) /* shouldn't really happen ... */
		return -EMSGSIZE;

	f = nlmsg_data(nlh);
	*f = flags;
	xfrm_spd_getinfo(net, &si);
	spc.incnt = si.incnt;
	spc.outcnt = si.outcnt;
	spc.fwdcnt = si.fwdcnt;
	spc.inscnt = si.inscnt;
	spc.outscnt = si.outscnt;
	spc.fwdscnt = si.fwdscnt;
	sph.spdhcnt = si.spdhcnt;
	sph.spdhmcnt = si.spdhmcnt;

	do {
		lseq = read_seqbegin(&net->xfrm.policy_hthresh.lock);

		spt4.lbits = net->xfrm.policy_hthresh.lbits4;
		spt4.rbits = net->xfrm.policy_hthresh.rbits4;
		spt6.lbits = net->xfrm.policy_hthresh.lbits6;
		spt6.rbits = net->xfrm.policy_hthresh.rbits6;
	} while (read_seqretry(&net->xfrm.policy_hthresh.lock, lseq));

	err = nla_put(skb, XFRMA_SPD_INFO, sizeof(spc), &spc);
	if (!err)
		err = nla_put(skb, XFRMA_SPD_HINFO, sizeof(sph), &sph);
	if (!err)
		err = nla_put(skb, XFRMA_SPD_IPV4_HTHRESH, sizeof(spt4), &spt4);
	if (!err)
		err = nla_put(skb, XFRMA_SPD_IPV6_HTHRESH, sizeof(spt6), &spt6);
	if (err) {
		nlmsg_cancel(skb, nlh);
		return err;
	}

	nlmsg_end(skb, nlh);
	return 0;
}

static int xfrm_set_spdinfo(struct sk_buff *skb, struct nlmsghdr *nlh,
			    struct nlattr **attrs)
{
	struct net *net = sock_net(skb->sk);
	struct xfrmu_spdhthresh *thresh4 = NULL;
	struct xfrmu_spdhthresh *thresh6 = NULL;

	/* selector prefixlen thresholds to hash policies */
	if (attrs[XFRMA_SPD_IPV4_HTHRESH]) {
		struct nlattr *rta = attrs[XFRMA_SPD_IPV4_HTHRESH];

		if (nla_len(rta) < sizeof(*thresh4))
			return -EINVAL;
		thresh4 = nla_data(rta);
		if (thresh4->lbits > 32 || thresh4->rbits > 32)
			return -EINVAL;
	}
	if (attrs[XFRMA_SPD_IPV6_HTHRESH]) {
		struct nlattr *rta = attrs[XFRMA_SPD_IPV6_HTHRESH];

		if (nla_len(rta) < sizeof(*thresh6))
			return -EINVAL;
		thresh6 = nla_data(rta);
		if (thresh6->lbits > 128 || thresh6->rbits > 128)
			return -EINVAL;
	}

	if (thresh4 || thresh6) {
		write_seqlock(&net->xfrm.policy_hthresh.lock);
		if (thresh4) {
			net->xfrm.policy_hthresh.lbits4 = thresh4->lbits;
			net->xfrm.policy_hthresh.rbits4 = thresh4->rbits;
		}
		if (thresh6) {
			net->xfrm.policy_hthresh.lbits6 = thresh6->lbits;
			net->xfrm.policy_hthresh.rbits6 = thresh6->rbits;
		}
		write_sequnlock(&net->xfrm.policy_hthresh.lock);

		xfrm_policy_hash_rebuild(net);
	}

	return 0;
}

static int xfrm_get_spdinfo(struct sk_buff *skb, struct nlmsghdr *nlh,
		struct nlattr **attrs)
{
	struct net *net = sock_net(skb->sk);
	struct sk_buff *r_skb;
	u32 *flags = nlmsg_data(nlh);
	u32 sportid = NETLINK_CB(skb).portid;
	u32 seq = nlh->nlmsg_seq;
	int err;

	r_skb = nlmsg_new(xfrm_spdinfo_msgsize(), GFP_ATOMIC);
	if (r_skb == NULL)
		return -ENOMEM;

	err = build_spdinfo(r_skb, net, sportid, seq, *flags);
	BUG_ON(err < 0);

	return nlmsg_unicast(net->xfrm.nlsk, r_skb, sportid);
}

static inline unsigned int xfrm_sadinfo_msgsize(void)
{
	return NLMSG_ALIGN(4)
	       + nla_total_size(sizeof(struct xfrmu_sadhinfo))
	       + nla_total_size(4); /* XFRMA_SAD_CNT */
}

static int build_sadinfo(struct sk_buff *skb, struct net *net,
			 u32 portid, u32 seq, u32 flags)
{
	struct xfrmk_sadinfo si;
	struct xfrmu_sadhinfo sh;
	struct nlmsghdr *nlh;
	int err;
	u32 *f;

	nlh = nlmsg_put(skb, portid, seq, XFRM_MSG_NEWSADINFO, sizeof(u32), 0);
	if (nlh == NULL) /* shouldn't really happen ... */
		return -EMSGSIZE;

	f = nlmsg_data(nlh);
	*f = flags;
	xfrm_sad_getinfo(net, &si);

	sh.sadhmcnt = si.sadhmcnt;
	sh.sadhcnt = si.sadhcnt;

	err = nla_put_u32(skb, XFRMA_SAD_CNT, si.sadcnt);
	if (!err)
		err = nla_put(skb, XFRMA_SAD_HINFO, sizeof(sh), &sh);
	if (err) {
		nlmsg_cancel(skb, nlh);
		return err;
	}

	nlmsg_end(skb, nlh);
	return 0;
}

static int xfrm_get_sadinfo(struct sk_buff *skb, struct nlmsghdr *nlh,
		struct nlattr **attrs)
{
	struct net *net = sock_net(skb->sk);
	struct sk_buff *r_skb;
	u32 *flags = nlmsg_data(nlh);
	u32 sportid = NETLINK_CB(skb).portid;
	u32 seq = nlh->nlmsg_seq;
	int err;

	r_skb = nlmsg_new(xfrm_sadinfo_msgsize(), GFP_ATOMIC);
	if (r_skb == NULL)
		return -ENOMEM;

	err = build_sadinfo(r_skb, net, sportid, seq, *flags);
	BUG_ON(err < 0);

	return nlmsg_unicast(net->xfrm.nlsk, r_skb, sportid);
}

static int xfrm_get_sa(struct sk_buff *skb, struct nlmsghdr *nlh,
		struct nlattr **attrs)
{
	struct net *net = sock_net(skb->sk);
	struct xfrm_usersa_id *p = nlmsg_data(nlh);
	struct xfrm_state *x;
	struct sk_buff *resp_skb;
	int err = -ESRCH;

	x = xfrm_user_state_lookup(net, p, attrs, &err);
	if (x == NULL)
		goto out_noput;

	resp_skb = xfrm_state_netlink(skb, x, nlh->nlmsg_seq);
	if (IS_ERR(resp_skb)) {
		err = PTR_ERR(resp_skb);
	} else {
		err = nlmsg_unicast(net->xfrm.nlsk, resp_skb, NETLINK_CB(skb).portid);
	}
	xfrm_state_put(x);
out_noput:
	return err;
}

static int xfrm_alloc_userspi(struct sk_buff *skb, struct nlmsghdr *nlh,
		struct nlattr **attrs)
{
	struct net *net = sock_net(skb->sk);
	struct xfrm_state *x;
	struct xfrm_userspi_info *p;
	struct xfrm_translator *xtr;
	struct sk_buff *resp_skb;
	xfrm_address_t *daddr;
	int family;
	int err;
	u32 mark;
	struct xfrm_mark m;
	u32 if_id = 0;

	p = nlmsg_data(nlh);
	err = verify_spi_info(p->info.id.proto, p->min, p->max);
	if (err)
		goto out_noput;

	family = p->info.family;
	daddr = &p->info.id.daddr;

	x = NULL;

	mark = xfrm_mark_get(attrs, &m);

	if (attrs[XFRMA_IF_ID])
		if_id = nla_get_u32(attrs[XFRMA_IF_ID]);

	if (p->info.seq) {
		x = xfrm_find_acq_byseq(net, mark, p->info.seq);
		if (x && !xfrm_addr_equal(&x->id.daddr, daddr, family)) {
			xfrm_state_put(x);
			x = NULL;
		}
	}

	if (!x)
		x = xfrm_find_acq(net, &m, p->info.mode, p->info.reqid,
				  if_id, p->info.id.proto, daddr,
				  &p->info.saddr, 1,
				  family);
	err = -ENOENT;
	if (x == NULL)
		goto out_noput;

	err = xfrm_alloc_spi(x, p->min, p->max);
	if (err)
		goto out;

	resp_skb = xfrm_state_netlink(skb, x, nlh->nlmsg_seq);
	if (IS_ERR(resp_skb)) {
		err = PTR_ERR(resp_skb);
		goto out;
	}

	xtr = xfrm_get_translator();
	if (xtr) {
		err = xtr->alloc_compat(skb, nlmsg_hdr(skb));

		xfrm_put_translator(xtr);
		if (err) {
			kfree_skb(resp_skb);
			goto out;
		}
	}

	err = nlmsg_unicast(net->xfrm.nlsk, resp_skb, NETLINK_CB(skb).portid);

out:
	xfrm_state_put(x);
out_noput:
	return err;
}

static int verify_policy_dir(u8 dir)
{
	switch (dir) {
	case XFRM_POLICY_IN:
	case XFRM_POLICY_OUT:
	case XFRM_POLICY_FWD:
		break;

	default:
		return -EINVAL;
	}

	return 0;
}

static int verify_policy_type(u8 type)
{
	switch (type) {
	case XFRM_POLICY_TYPE_MAIN:
#ifdef CONFIG_XFRM_SUB_POLICY
	case XFRM_POLICY_TYPE_SUB:
#endif
		break;

	default:
		return -EINVAL;
	}

	return 0;
}

static int verify_newpolicy_info(struct xfrm_userpolicy_info *p)
{
	int ret;

	switch (p->share) {
	case XFRM_SHARE_ANY:
	case XFRM_SHARE_SESSION:
	case XFRM_SHARE_USER:
	case XFRM_SHARE_UNIQUE:
		break;

	default:
		return -EINVAL;
	}

	switch (p->action) {
	case XFRM_POLICY_ALLOW:
	case XFRM_POLICY_BLOCK:
		break;

	default:
		return -EINVAL;
	}

	switch (p->sel.family) {
	case AF_INET:
		if (p->sel.prefixlen_d > 32 || p->sel.prefixlen_s > 32)
			return -EINVAL;

		break;

	case AF_INET6:
#if IS_ENABLED(CONFIG_IPV6)
		if (p->sel.prefixlen_d > 128 || p->sel.prefixlen_s > 128)
			return -EINVAL;

		break;
#else
		return  -EAFNOSUPPORT;
#endif

	default:
		return -EINVAL;
	}

	ret = verify_policy_dir(p->dir);
	if (ret)
		return ret;
	if (p->index && (xfrm_policy_id2dir(p->index) != p->dir))
		return -EINVAL;

	return 0;
}

static int copy_from_user_sec_ctx(struct xfrm_policy *pol, struct nlattr **attrs)
{
	struct nlattr *rt = attrs[XFRMA_SEC_CTX];
	struct xfrm_user_sec_ctx *uctx;

	if (!rt)
		return 0;

	uctx = nla_data(rt);
	return security_xfrm_policy_alloc(&pol->security, uctx, GFP_KERNEL);
}

static void copy_templates(struct xfrm_policy *xp, struct xfrm_user_tmpl *ut,
			   int nr)
{
	int i;

	xp->xfrm_nr = nr;
	for (i = 0; i < nr; i++, ut++) {
		struct xfrm_tmpl *t = &xp->xfrm_vec[i];

		memcpy(&t->id, &ut->id, sizeof(struct xfrm_id));
		memcpy(&t->saddr, &ut->saddr,
		       sizeof(xfrm_address_t));
		t->reqid = ut->reqid;
		t->mode = ut->mode;
		t->share = ut->share;
		t->optional = ut->optional;
		t->aalgos = ut->aalgos;
		t->ealgos = ut->ealgos;
		t->calgos = ut->calgos;
		/* If all masks are ~0, then we allow all algorithms. */
		t->allalgs = !~(t->aalgos & t->ealgos & t->calgos);
		t->encap_family = ut->family;
	}
}

static int validate_tmpl(int nr, struct xfrm_user_tmpl *ut, u16 family)
{
	u16 prev_family;
	int i;

	if (nr > XFRM_MAX_DEPTH)
		return -EINVAL;

	prev_family = family;

	for (i = 0; i < nr; i++) {
		/* We never validated the ut->family value, so many
		 * applications simply leave it at zero.  The check was
		 * never made and ut->family was ignored because all
		 * templates could be assumed to have the same family as
		 * the policy itself.  Now that we will have ipv4-in-ipv6
		 * and ipv6-in-ipv4 tunnels, this is no longer true.
		 */
		if (!ut[i].family)
			ut[i].family = family;

		switch (ut[i].mode) {
		case XFRM_MODE_TUNNEL:
		case XFRM_MODE_BEET:
			break;
		default:
			if (ut[i].family != prev_family)
				return -EINVAL;
			break;
		}
		if (ut[i].mode >= XFRM_MODE_MAX)
			return -EINVAL;

		prev_family = ut[i].family;

		switch (ut[i].family) {
		case AF_INET:
			break;
#if IS_ENABLED(CONFIG_IPV6)
		case AF_INET6:
			break;
#endif
		default:
			return -EINVAL;
		}

		if (!xfrm_id_proto_valid(ut[i].id.proto))
			return -EINVAL;
	}

	return 0;
}

static int copy_from_user_tmpl(struct xfrm_policy *pol, struct nlattr **attrs)
{
	struct nlattr *rt = attrs[XFRMA_TMPL];

	if (!rt) {
		pol->xfrm_nr = 0;
	} else {
		struct xfrm_user_tmpl *utmpl = nla_data(rt);
		int nr = nla_len(rt) / sizeof(*utmpl);
		int err;

		err = validate_tmpl(nr, utmpl, pol->family);
		if (err)
			return err;

		copy_templates(pol, utmpl, nr);
	}
	return 0;
}

static int copy_from_user_policy_type(u8 *tp, struct nlattr **attrs)
{
	struct nlattr *rt = attrs[XFRMA_POLICY_TYPE];
	struct xfrm_userpolicy_type *upt;
	u8 type = XFRM_POLICY_TYPE_MAIN;
	int err;

	if (rt) {
		upt = nla_data(rt);
		type = upt->type;
	}

	err = verify_policy_type(type);
	if (err)
		return err;

	*tp = type;
	return 0;
}

static void copy_from_user_policy(struct xfrm_policy *xp, struct xfrm_userpolicy_info *p)
{
	xp->priority = p->priority;
	xp->index = p->index;
	memcpy(&xp->selector, &p->sel, sizeof(xp->selector));
	memcpy(&xp->lft, &p->lft, sizeof(xp->lft));
	xp->action = p->action;
	xp->flags = p->flags;
	xp->family = p->sel.family;
	/* XXX xp->share = p->share; */
}

static void copy_to_user_policy(struct xfrm_policy *xp, struct xfrm_userpolicy_info *p, int dir)
{
	memset(p, 0, sizeof(*p));
	memcpy(&p->sel, &xp->selector, sizeof(p->sel));
	memcpy(&p->lft, &xp->lft, sizeof(p->lft));
	memcpy(&p->curlft, &xp->curlft, sizeof(p->curlft));
	p->priority = xp->priority;
	p->index = xp->index;
	p->sel.family = xp->family;
	p->dir = dir;
	p->action = xp->action;
	p->flags = xp->flags;
	p->share = XFRM_SHARE_ANY; /* XXX xp->share */
}

static struct xfrm_policy *xfrm_policy_construct(struct net *net, struct xfrm_userpolicy_info *p, struct nlattr **attrs, int *errp)
{
	struct xfrm_policy *xp = xfrm_policy_alloc(net, GFP_KERNEL);
	int err;

	if (!xp) {
		*errp = -ENOMEM;
		return NULL;
	}

	copy_from_user_policy(xp, p);

	err = copy_from_user_policy_type(&xp->type, attrs);
	if (err)
		goto error;

	if (!(err = copy_from_user_tmpl(xp, attrs)))
		err = copy_from_user_sec_ctx(xp, attrs);
	if (err)
		goto error;

	xfrm_mark_get(attrs, &xp->mark);

	if (attrs[XFRMA_IF_ID])
		xp->if_id = nla_get_u32(attrs[XFRMA_IF_ID]);

	return xp;
 error:
	*errp = err;
	xp->walk.dead = 1;
	xfrm_policy_destroy(xp);
	return NULL;
}

static int xfrm_add_policy(struct sk_buff *skb, struct nlmsghdr *nlh,
		struct nlattr **attrs)
{
	struct net *net = sock_net(skb->sk);
	struct xfrm_userpolicy_info *p = nlmsg_data(nlh);
	struct xfrm_policy *xp;
	struct km_event c;
	int err;
	int excl;

	err = verify_newpolicy_info(p);
	if (err)
		return err;
	err = verify_sec_ctx_len(attrs);
	if (err)
		return err;

	xp = xfrm_policy_construct(net, p, attrs, &err);
	if (!xp)
		return err;

	/* shouldn't excl be based on nlh flags??
	 * Aha! this is anti-netlink really i.e  more pfkey derived
	 * in netlink excl is a flag and you wouldnt need
	 * a type XFRM_MSG_UPDPOLICY - JHS */
	excl = nlh->nlmsg_type == XFRM_MSG_NEWPOLICY;
	err = xfrm_policy_insert(p->dir, xp, excl);
	xfrm_audit_policy_add(xp, err ? 0 : 1, true);

	if (err) {
		security_xfrm_policy_free(xp->security);
		kfree(xp);
		return err;
	}

	c.event = nlh->nlmsg_type;
	c.seq = nlh->nlmsg_seq;
	c.portid = nlh->nlmsg_pid;
	km_policy_notify(xp, p->dir, &c);

	xfrm_pol_put(xp);

	return 0;
}

static int copy_to_user_tmpl(struct xfrm_policy *xp, struct sk_buff *skb)
{
	struct xfrm_user_tmpl vec[XFRM_MAX_DEPTH];
	int i;

	if (xp->xfrm_nr == 0)
		return 0;

	for (i = 0; i < xp->xfrm_nr; i++) {
		struct xfrm_user_tmpl *up = &vec[i];
		struct xfrm_tmpl *kp = &xp->xfrm_vec[i];

		memset(up, 0, sizeof(*up));
		memcpy(&up->id, &kp->id, sizeof(up->id));
		up->family = kp->encap_family;
		memcpy(&up->saddr, &kp->saddr, sizeof(up->saddr));
		up->reqid = kp->reqid;
		up->mode = kp->mode;
		up->share = kp->share;
		up->optional = kp->optional;
		up->aalgos = kp->aalgos;
		up->ealgos = kp->ealgos;
		up->calgos = kp->calgos;
	}

	return nla_put(skb, XFRMA_TMPL,
		       sizeof(struct xfrm_user_tmpl) * xp->xfrm_nr, vec);
}

static inline int copy_to_user_state_sec_ctx(struct xfrm_state *x, struct sk_buff *skb)
{
	if (x->security) {
		return copy_sec_ctx(x->security, skb);
	}
	return 0;
}

static inline int copy_to_user_sec_ctx(struct xfrm_policy *xp, struct sk_buff *skb)
{
	if (xp->security)
		return copy_sec_ctx(xp->security, skb);
	return 0;
}
static inline unsigned int userpolicy_type_attrsize(void)
{
#ifdef CONFIG_XFRM_SUB_POLICY
	return nla_total_size(sizeof(struct xfrm_userpolicy_type));
#else
	return 0;
#endif
}

#ifdef CONFIG_XFRM_SUB_POLICY
static int copy_to_user_policy_type(u8 type, struct sk_buff *skb)
{
	struct xfrm_userpolicy_type upt;

	/* Sadly there are two holes in struct xfrm_userpolicy_type */
	memset(&upt, 0, sizeof(upt));
	upt.type = type;

	return nla_put(skb, XFRMA_POLICY_TYPE, sizeof(upt), &upt);
}

#else
static inline int copy_to_user_policy_type(u8 type, struct sk_buff *skb)
{
	return 0;
}
#endif

static int dump_one_policy(struct xfrm_policy *xp, int dir, int count, void *ptr)
{
	struct xfrm_dump_info *sp = ptr;
	struct xfrm_userpolicy_info *p;
	struct sk_buff *in_skb = sp->in_skb;
	struct sk_buff *skb = sp->out_skb;
	struct xfrm_translator *xtr;
	struct nlmsghdr *nlh;
	int err;

	nlh = nlmsg_put(skb, NETLINK_CB(in_skb).portid, sp->nlmsg_seq,
			XFRM_MSG_NEWPOLICY, sizeof(*p), sp->nlmsg_flags);
	if (nlh == NULL)
		return -EMSGSIZE;

	p = nlmsg_data(nlh);
	copy_to_user_policy(xp, p, dir);
	err = copy_to_user_tmpl(xp, skb);
	if (!err)
		err = copy_to_user_sec_ctx(xp, skb);
	if (!err)
		err = copy_to_user_policy_type(xp->type, skb);
	if (!err)
		err = xfrm_mark_put(skb, &xp->mark);
	if (!err)
		err = xfrm_if_id_put(skb, xp->if_id);
	if (err) {
		nlmsg_cancel(skb, nlh);
		return err;
	}
	nlmsg_end(skb, nlh);

	xtr = xfrm_get_translator();
	if (xtr) {
		err = xtr->alloc_compat(skb, nlh);

		xfrm_put_translator(xtr);
		if (err) {
			nlmsg_cancel(skb, nlh);
			return err;
		}
	}

	return 0;
}

static int xfrm_dump_policy_done(struct netlink_callback *cb)
{
	struct xfrm_policy_walk *walk = (struct xfrm_policy_walk *)cb->args;
	struct net *net = sock_net(cb->skb->sk);

	xfrm_policy_walk_done(walk, net);
	return 0;
}

static int xfrm_dump_policy_start(struct netlink_callback *cb)
{
	struct xfrm_policy_walk *walk = (struct xfrm_policy_walk *)cb->args;

	BUILD_BUG_ON(sizeof(*walk) > sizeof(cb->args));

	xfrm_policy_walk_init(walk, XFRM_POLICY_TYPE_ANY);
	return 0;
}

static int xfrm_dump_policy(struct sk_buff *skb, struct netlink_callback *cb)
{
	struct net *net = sock_net(skb->sk);
	struct xfrm_policy_walk *walk = (struct xfrm_policy_walk *)cb->args;
	struct xfrm_dump_info info;

	info.in_skb = cb->skb;
	info.out_skb = skb;
	info.nlmsg_seq = cb->nlh->nlmsg_seq;
	info.nlmsg_flags = NLM_F_MULTI;

	(void) xfrm_policy_walk(net, walk, dump_one_policy, &info);

	return skb->len;
}

static struct sk_buff *xfrm_policy_netlink(struct sk_buff *in_skb,
					  struct xfrm_policy *xp,
					  int dir, u32 seq)
{
	struct xfrm_dump_info info;
	struct sk_buff *skb;
	int err;

	skb = nlmsg_new(NLMSG_DEFAULT_SIZE, GFP_KERNEL);
	if (!skb)
		return ERR_PTR(-ENOMEM);

	info.in_skb = in_skb;
	info.out_skb = skb;
	info.nlmsg_seq = seq;
	info.nlmsg_flags = 0;

	err = dump_one_policy(xp, dir, 0, &info);
	if (err) {
		kfree_skb(skb);
		return ERR_PTR(err);
	}

	return skb;
}

static int xfrm_get_policy(struct sk_buff *skb, struct nlmsghdr *nlh,
		struct nlattr **attrs)
{
	struct net *net = sock_net(skb->sk);
	struct xfrm_policy *xp;
	struct xfrm_userpolicy_id *p;
	u8 type = XFRM_POLICY_TYPE_MAIN;
	int err;
	struct km_event c;
	int delete;
	struct xfrm_mark m;
	u32 if_id = 0;

	p = nlmsg_data(nlh);
	delete = nlh->nlmsg_type == XFRM_MSG_DELPOLICY;

	err = copy_from_user_policy_type(&type, attrs);
	if (err)
		return err;

	err = verify_policy_dir(p->dir);
	if (err)
		return err;

	if (attrs[XFRMA_IF_ID])
		if_id = nla_get_u32(attrs[XFRMA_IF_ID]);

	xfrm_mark_get(attrs, &m);

	if (p->index)
		xp = xfrm_policy_byid(net, &m, if_id, type, p->dir,
				      p->index, delete, &err);
	else {
		struct nlattr *rt = attrs[XFRMA_SEC_CTX];
		struct xfrm_sec_ctx *ctx;

		err = verify_sec_ctx_len(attrs);
		if (err)
			return err;

		ctx = NULL;
		if (rt) {
			struct xfrm_user_sec_ctx *uctx = nla_data(rt);

			err = security_xfrm_policy_alloc(&ctx, uctx, GFP_KERNEL);
			if (err)
				return err;
		}
		xp = xfrm_policy_bysel_ctx(net, &m, if_id, type, p->dir,
					   &p->sel, ctx, delete, &err);
		security_xfrm_policy_free(ctx);
	}
	if (xp == NULL)
		return -ENOENT;

	if (!delete) {
		struct sk_buff *resp_skb;

		resp_skb = xfrm_policy_netlink(skb, xp, p->dir, nlh->nlmsg_seq);
		if (IS_ERR(resp_skb)) {
			err = PTR_ERR(resp_skb);
		} else {
			err = nlmsg_unicast(net->xfrm.nlsk, resp_skb,
					    NETLINK_CB(skb).portid);
		}
	} else {
		xfrm_audit_policy_delete(xp, err ? 0 : 1, true);

		if (err != 0)
			goto out;

		c.data.byid = p->index;
		c.event = nlh->nlmsg_type;
		c.seq = nlh->nlmsg_seq;
		c.portid = nlh->nlmsg_pid;
		km_policy_notify(xp, p->dir, &c);
	}

out:
	xfrm_pol_put(xp);
	return err;
}

static int xfrm_flush_sa(struct sk_buff *skb, struct nlmsghdr *nlh,
		struct nlattr **attrs)
{
	struct net *net = sock_net(skb->sk);
	struct km_event c;
	struct xfrm_usersa_flush *p = nlmsg_data(nlh);
	int err;

	err = xfrm_state_flush(net, p->proto, true, false);
	if (err) {
		if (err == -ESRCH) /* empty table */
			return 0;
		return err;
	}
	c.data.proto = p->proto;
	c.event = nlh->nlmsg_type;
	c.seq = nlh->nlmsg_seq;
	c.portid = nlh->nlmsg_pid;
	c.net = net;
	km_state_notify(NULL, &c);

	return 0;
}

static inline unsigned int xfrm_aevent_msgsize(struct xfrm_state *x)
{
	unsigned int replay_size = x->replay_esn ?
			      xfrm_replay_state_esn_len(x->replay_esn) :
			      sizeof(struct xfrm_replay_state);

	return NLMSG_ALIGN(sizeof(struct xfrm_aevent_id))
	       + nla_total_size(replay_size)
	       + nla_total_size_64bit(sizeof(struct xfrm_lifetime_cur))
	       + nla_total_size(sizeof(struct xfrm_mark))
	       + nla_total_size(4) /* XFRM_AE_RTHR */
	       + nla_total_size(4); /* XFRM_AE_ETHR */
}

static int build_aevent(struct sk_buff *skb, struct xfrm_state *x, const struct km_event *c)
{
	struct xfrm_aevent_id *id;
	struct nlmsghdr *nlh;
	int err;

	nlh = nlmsg_put(skb, c->portid, c->seq, XFRM_MSG_NEWAE, sizeof(*id), 0);
	if (nlh == NULL)
		return -EMSGSIZE;

	id = nlmsg_data(nlh);
	memset(&id->sa_id, 0, sizeof(id->sa_id));
	memcpy(&id->sa_id.daddr, &x->id.daddr, sizeof(x->id.daddr));
	id->sa_id.spi = x->id.spi;
	id->sa_id.family = x->props.family;
	id->sa_id.proto = x->id.proto;
	memcpy(&id->saddr, &x->props.saddr, sizeof(x->props.saddr));
	id->reqid = x->props.reqid;
	id->flags = c->data.aevent;

	if (x->replay_esn) {
		err = nla_put(skb, XFRMA_REPLAY_ESN_VAL,
			      xfrm_replay_state_esn_len(x->replay_esn),
			      x->replay_esn);
	} else {
		err = nla_put(skb, XFRMA_REPLAY_VAL, sizeof(x->replay),
			      &x->replay);
	}
	if (err)
		goto out_cancel;
	err = nla_put_64bit(skb, XFRMA_LTIME_VAL, sizeof(x->curlft), &x->curlft,
			    XFRMA_PAD);
	if (err)
		goto out_cancel;

	if (id->flags & XFRM_AE_RTHR) {
		err = nla_put_u32(skb, XFRMA_REPLAY_THRESH, x->replay_maxdiff);
		if (err)
			goto out_cancel;
	}
	if (id->flags & XFRM_AE_ETHR) {
		err = nla_put_u32(skb, XFRMA_ETIMER_THRESH,
				  x->replay_maxage * 10 / HZ);
		if (err)
			goto out_cancel;
	}
	err = xfrm_mark_put(skb, &x->mark);
	if (err)
		goto out_cancel;

	err = xfrm_if_id_put(skb, x->if_id);
	if (err)
		goto out_cancel;

	nlmsg_end(skb, nlh);
	return 0;

out_cancel:
	nlmsg_cancel(skb, nlh);
	return err;
}

static int xfrm_get_ae(struct sk_buff *skb, struct nlmsghdr *nlh,
		struct nlattr **attrs)
{
	struct net *net = sock_net(skb->sk);
	struct xfrm_state *x;
	struct sk_buff *r_skb;
	int err;
	struct km_event c;
	u32 mark;
	struct xfrm_mark m;
	struct xfrm_aevent_id *p = nlmsg_data(nlh);
	struct xfrm_usersa_id *id = &p->sa_id;

	mark = xfrm_mark_get(attrs, &m);

	x = xfrm_state_lookup(net, mark, &id->daddr, id->spi, id->proto, id->family);
	if (x == NULL)
		return -ESRCH;

	r_skb = nlmsg_new(xfrm_aevent_msgsize(x), GFP_ATOMIC);
	if (r_skb == NULL) {
		xfrm_state_put(x);
		return -ENOMEM;
	}

	/*
	 * XXX: is this lock really needed - none of the other
	 * gets lock (the concern is things getting updated
	 * while we are still reading) - jhs
	*/
	spin_lock_bh(&x->lock);
	c.data.aevent = p->flags;
	c.seq = nlh->nlmsg_seq;
	c.portid = nlh->nlmsg_pid;

	err = build_aevent(r_skb, x, &c);
	BUG_ON(err < 0);

	err = nlmsg_unicast(net->xfrm.nlsk, r_skb, NETLINK_CB(skb).portid);
	spin_unlock_bh(&x->lock);
	xfrm_state_put(x);
	return err;
}

static int xfrm_new_ae(struct sk_buff *skb, struct nlmsghdr *nlh,
		struct nlattr **attrs)
{
	struct net *net = sock_net(skb->sk);
	struct xfrm_state *x;
	struct km_event c;
	int err = -EINVAL;
	u32 mark = 0;
	struct xfrm_mark m;
	struct xfrm_aevent_id *p = nlmsg_data(nlh);
	struct nlattr *rp = attrs[XFRMA_REPLAY_VAL];
	struct nlattr *re = attrs[XFRMA_REPLAY_ESN_VAL];
	struct nlattr *lt = attrs[XFRMA_LTIME_VAL];
	struct nlattr *et = attrs[XFRMA_ETIMER_THRESH];
	struct nlattr *rt = attrs[XFRMA_REPLAY_THRESH];

	if (!lt && !rp && !re && !et && !rt)
		return err;

	/* pedantic mode - thou shalt sayeth replaceth */
	if (!(nlh->nlmsg_flags&NLM_F_REPLACE))
		return err;

	mark = xfrm_mark_get(attrs, &m);

	x = xfrm_state_lookup(net, mark, &p->sa_id.daddr, p->sa_id.spi, p->sa_id.proto, p->sa_id.family);
	if (x == NULL)
		return -ESRCH;

	if (x->km.state != XFRM_STATE_VALID)
		goto out;

	err = xfrm_replay_verify_len(x->replay_esn, re);
	if (err)
		goto out;

	spin_lock_bh(&x->lock);
	xfrm_update_ae_params(x, attrs, 1);
	spin_unlock_bh(&x->lock);

	c.event = nlh->nlmsg_type;
	c.seq = nlh->nlmsg_seq;
	c.portid = nlh->nlmsg_pid;
	c.data.aevent = XFRM_AE_CU;
	km_state_notify(x, &c);
	err = 0;
out:
	xfrm_state_put(x);
	return err;
}

static int xfrm_flush_policy(struct sk_buff *skb, struct nlmsghdr *nlh,
		struct nlattr **attrs)
{
	struct net *net = sock_net(skb->sk);
	struct km_event c;
	u8 type = XFRM_POLICY_TYPE_MAIN;
	int err;

	err = copy_from_user_policy_type(&type, attrs);
	if (err)
		return err;

	err = xfrm_policy_flush(net, type, true);
	if (err) {
		if (err == -ESRCH) /* empty table */
			return 0;
		return err;
	}

	c.data.type = type;
	c.event = nlh->nlmsg_type;
	c.seq = nlh->nlmsg_seq;
	c.portid = nlh->nlmsg_pid;
	c.net = net;
	km_policy_notify(NULL, 0, &c);
	return 0;
}

static int xfrm_add_pol_expire(struct sk_buff *skb, struct nlmsghdr *nlh,
		struct nlattr **attrs)
{
	struct net *net = sock_net(skb->sk);
	struct xfrm_policy *xp;
	struct xfrm_user_polexpire *up = nlmsg_data(nlh);
	struct xfrm_userpolicy_info *p = &up->pol;
	u8 type = XFRM_POLICY_TYPE_MAIN;
	int err = -ENOENT;
	struct xfrm_mark m;
	u32 if_id = 0;

	err = copy_from_user_policy_type(&type, attrs);
	if (err)
		return err;

	err = verify_policy_dir(p->dir);
	if (err)
		return err;

	if (attrs[XFRMA_IF_ID])
		if_id = nla_get_u32(attrs[XFRMA_IF_ID]);

	xfrm_mark_get(attrs, &m);

	if (p->index)
		xp = xfrm_policy_byid(net, &m, if_id, type, p->dir, p->index,
				      0, &err);
	else {
		struct nlattr *rt = attrs[XFRMA_SEC_CTX];
		struct xfrm_sec_ctx *ctx;

		err = verify_sec_ctx_len(attrs);
		if (err)
			return err;

		ctx = NULL;
		if (rt) {
			struct xfrm_user_sec_ctx *uctx = nla_data(rt);

			err = security_xfrm_policy_alloc(&ctx, uctx, GFP_KERNEL);
			if (err)
				return err;
		}
		xp = xfrm_policy_bysel_ctx(net, &m, if_id, type, p->dir,
					   &p->sel, ctx, 0, &err);
		security_xfrm_policy_free(ctx);
	}
	if (xp == NULL)
		return -ENOENT;

	if (unlikely(xp->walk.dead))
		goto out;

	err = 0;
	if (up->hard) {
		xfrm_policy_delete(xp, p->dir);
		xfrm_audit_policy_delete(xp, 1, true);
	}
	km_policy_expired(xp, p->dir, up->hard, nlh->nlmsg_pid);

out:
	xfrm_pol_put(xp);
	return err;
}

static int xfrm_add_sa_expire(struct sk_buff *skb, struct nlmsghdr *nlh,
		struct nlattr **attrs)
{
	struct net *net = sock_net(skb->sk);
	struct xfrm_state *x;
	int err;
	struct xfrm_user_expire *ue = nlmsg_data(nlh);
	struct xfrm_usersa_info *p = &ue->state;
	struct xfrm_mark m;
	u32 mark = xfrm_mark_get(attrs, &m);

	x = xfrm_state_lookup(net, mark, &p->id.daddr, p->id.spi, p->id.proto, p->family);

	err = -ENOENT;
	if (x == NULL)
		return err;

	spin_lock_bh(&x->lock);
	err = -EINVAL;
	if (x->km.state != XFRM_STATE_VALID)
		goto out;
	km_state_expired(x, ue->hard, nlh->nlmsg_pid);

	if (ue->hard) {
		__xfrm_state_delete(x);
		xfrm_audit_state_delete(x, 1, true);
	}
	err = 0;
out:
	spin_unlock_bh(&x->lock);
	xfrm_state_put(x);
	return err;
}

static int xfrm_add_acquire(struct sk_buff *skb, struct nlmsghdr *nlh,
		struct nlattr **attrs)
{
	struct net *net = sock_net(skb->sk);
	struct xfrm_policy *xp;
	struct xfrm_user_tmpl *ut;
	int i;
	struct nlattr *rt = attrs[XFRMA_TMPL];
	struct xfrm_mark mark;

	struct xfrm_user_acquire *ua = nlmsg_data(nlh);
	struct xfrm_state *x = xfrm_state_alloc(net);
	int err = -ENOMEM;

	if (!x)
		goto nomem;

	xfrm_mark_get(attrs, &mark);

	err = verify_newpolicy_info(&ua->policy);
	if (err)
		goto free_state;
<<<<<<< HEAD
=======
	err = verify_sec_ctx_len(attrs);
	if (err)
		goto free_state;
>>>>>>> 24b8d41d

	/*   build an XP */
	xp = xfrm_policy_construct(net, &ua->policy, attrs, &err);
	if (!xp)
		goto free_state;

	memcpy(&x->id, &ua->id, sizeof(ua->id));
	memcpy(&x->props.saddr, &ua->saddr, sizeof(ua->saddr));
	memcpy(&x->sel, &ua->sel, sizeof(ua->sel));
	xp->mark.m = x->mark.m = mark.m;
	xp->mark.v = x->mark.v = mark.v;
	ut = nla_data(rt);
	/* extract the templates and for each call km_key */
	for (i = 0; i < xp->xfrm_nr; i++, ut++) {
		struct xfrm_tmpl *t = &xp->xfrm_vec[i];
		memcpy(&x->id, &t->id, sizeof(x->id));
		x->props.mode = t->mode;
		x->props.reqid = t->reqid;
		x->props.family = ut->family;
		t->aalgos = ua->aalgos;
		t->ealgos = ua->ealgos;
		t->calgos = ua->calgos;
		err = km_query(x, t, xp);

	}

	xfrm_state_free(x);
	kfree(xp);

	return 0;

free_state:
	xfrm_state_free(x);
nomem:
	return err;
}

#ifdef CONFIG_XFRM_MIGRATE
static int copy_from_user_migrate(struct xfrm_migrate *ma,
				  struct xfrm_kmaddress *k,
				  struct nlattr **attrs, int *num)
{
	struct nlattr *rt = attrs[XFRMA_MIGRATE];
	struct xfrm_user_migrate *um;
	int i, num_migrate;

	if (k != NULL) {
		struct xfrm_user_kmaddress *uk;

		uk = nla_data(attrs[XFRMA_KMADDRESS]);
		memcpy(&k->local, &uk->local, sizeof(k->local));
		memcpy(&k->remote, &uk->remote, sizeof(k->remote));
		k->family = uk->family;
		k->reserved = uk->reserved;
	}

	um = nla_data(rt);
	num_migrate = nla_len(rt) / sizeof(*um);

	if (num_migrate <= 0 || num_migrate > XFRM_MAX_DEPTH)
		return -EINVAL;

	for (i = 0; i < num_migrate; i++, um++, ma++) {
		memcpy(&ma->old_daddr, &um->old_daddr, sizeof(ma->old_daddr));
		memcpy(&ma->old_saddr, &um->old_saddr, sizeof(ma->old_saddr));
		memcpy(&ma->new_daddr, &um->new_daddr, sizeof(ma->new_daddr));
		memcpy(&ma->new_saddr, &um->new_saddr, sizeof(ma->new_saddr));

		ma->proto = um->proto;
		ma->mode = um->mode;
		ma->reqid = um->reqid;

		ma->old_family = um->old_family;
		ma->new_family = um->new_family;
	}

	*num = i;
	return 0;
}

static int xfrm_do_migrate(struct sk_buff *skb, struct nlmsghdr *nlh,
			   struct nlattr **attrs)
{
	struct xfrm_userpolicy_id *pi = nlmsg_data(nlh);
	struct xfrm_migrate m[XFRM_MAX_DEPTH];
	struct xfrm_kmaddress km, *kmp;
	u8 type;
	int err;
	int n = 0;
	struct net *net = sock_net(skb->sk);
	struct xfrm_encap_tmpl  *encap = NULL;

	if (attrs[XFRMA_MIGRATE] == NULL)
		return -EINVAL;

	kmp = attrs[XFRMA_KMADDRESS] ? &km : NULL;

	err = copy_from_user_policy_type(&type, attrs);
	if (err)
		return err;

	err = copy_from_user_migrate((struct xfrm_migrate *)m, kmp, attrs, &n);
	if (err)
		return err;

	if (!n)
		return 0;

	if (attrs[XFRMA_ENCAP]) {
		encap = kmemdup(nla_data(attrs[XFRMA_ENCAP]),
				sizeof(*encap), GFP_KERNEL);
		if (!encap)
			return 0;
	}

	err = xfrm_migrate(&pi->sel, pi->dir, type, m, n, kmp, net, encap);

	kfree(encap);

	return err;
}
#else
static int xfrm_do_migrate(struct sk_buff *skb, struct nlmsghdr *nlh,
			   struct nlattr **attrs)
{
	return -ENOPROTOOPT;
}
#endif

#ifdef CONFIG_XFRM_MIGRATE
static int copy_to_user_migrate(const struct xfrm_migrate *m, struct sk_buff *skb)
{
	struct xfrm_user_migrate um;

	memset(&um, 0, sizeof(um));
	um.proto = m->proto;
	um.mode = m->mode;
	um.reqid = m->reqid;
	um.old_family = m->old_family;
	memcpy(&um.old_daddr, &m->old_daddr, sizeof(um.old_daddr));
	memcpy(&um.old_saddr, &m->old_saddr, sizeof(um.old_saddr));
	um.new_family = m->new_family;
	memcpy(&um.new_daddr, &m->new_daddr, sizeof(um.new_daddr));
	memcpy(&um.new_saddr, &m->new_saddr, sizeof(um.new_saddr));

	return nla_put(skb, XFRMA_MIGRATE, sizeof(um), &um);
}

static int copy_to_user_kmaddress(const struct xfrm_kmaddress *k, struct sk_buff *skb)
{
	struct xfrm_user_kmaddress uk;

	memset(&uk, 0, sizeof(uk));
	uk.family = k->family;
	uk.reserved = k->reserved;
	memcpy(&uk.local, &k->local, sizeof(uk.local));
	memcpy(&uk.remote, &k->remote, sizeof(uk.remote));

	return nla_put(skb, XFRMA_KMADDRESS, sizeof(uk), &uk);
}

static inline unsigned int xfrm_migrate_msgsize(int num_migrate, int with_kma,
						int with_encp)
{
	return NLMSG_ALIGN(sizeof(struct xfrm_userpolicy_id))
	      + (with_kma ? nla_total_size(sizeof(struct xfrm_kmaddress)) : 0)
	      + (with_encp ? nla_total_size(sizeof(struct xfrm_encap_tmpl)) : 0)
	      + nla_total_size(sizeof(struct xfrm_user_migrate) * num_migrate)
	      + userpolicy_type_attrsize();
}

static int build_migrate(struct sk_buff *skb, const struct xfrm_migrate *m,
			 int num_migrate, const struct xfrm_kmaddress *k,
			 const struct xfrm_selector *sel,
			 const struct xfrm_encap_tmpl *encap, u8 dir, u8 type)
{
	const struct xfrm_migrate *mp;
	struct xfrm_userpolicy_id *pol_id;
	struct nlmsghdr *nlh;
	int i, err;

	nlh = nlmsg_put(skb, 0, 0, XFRM_MSG_MIGRATE, sizeof(*pol_id), 0);
	if (nlh == NULL)
		return -EMSGSIZE;

	pol_id = nlmsg_data(nlh);
	/* copy data from selector, dir, and type to the pol_id */
	memset(pol_id, 0, sizeof(*pol_id));
	memcpy(&pol_id->sel, sel, sizeof(pol_id->sel));
	pol_id->dir = dir;

	if (k != NULL) {
		err = copy_to_user_kmaddress(k, skb);
		if (err)
			goto out_cancel;
	}
	if (encap) {
		err = nla_put(skb, XFRMA_ENCAP, sizeof(*encap), encap);
		if (err)
			goto out_cancel;
	}
	err = copy_to_user_policy_type(type, skb);
	if (err)
		goto out_cancel;
	for (i = 0, mp = m ; i < num_migrate; i++, mp++) {
		err = copy_to_user_migrate(mp, skb);
		if (err)
			goto out_cancel;
	}

	nlmsg_end(skb, nlh);
	return 0;

out_cancel:
	nlmsg_cancel(skb, nlh);
	return err;
}

static int xfrm_send_migrate(const struct xfrm_selector *sel, u8 dir, u8 type,
			     const struct xfrm_migrate *m, int num_migrate,
			     const struct xfrm_kmaddress *k,
			     const struct xfrm_encap_tmpl *encap)
{
	struct net *net = &init_net;
	struct sk_buff *skb;
	int err;

	skb = nlmsg_new(xfrm_migrate_msgsize(num_migrate, !!k, !!encap),
			GFP_ATOMIC);
	if (skb == NULL)
		return -ENOMEM;

	/* build migrate */
	err = build_migrate(skb, m, num_migrate, k, sel, encap, dir, type);
	BUG_ON(err < 0);

	return xfrm_nlmsg_multicast(net, skb, 0, XFRMNLGRP_MIGRATE);
}
#else
static int xfrm_send_migrate(const struct xfrm_selector *sel, u8 dir, u8 type,
			     const struct xfrm_migrate *m, int num_migrate,
			     const struct xfrm_kmaddress *k,
			     const struct xfrm_encap_tmpl *encap)
{
	return -ENOPROTOOPT;
}
#endif

#define XMSGSIZE(type) sizeof(struct type)

const int xfrm_msg_min[XFRM_NR_MSGTYPES] = {
	[XFRM_MSG_NEWSA       - XFRM_MSG_BASE] = XMSGSIZE(xfrm_usersa_info),
	[XFRM_MSG_DELSA       - XFRM_MSG_BASE] = XMSGSIZE(xfrm_usersa_id),
	[XFRM_MSG_GETSA       - XFRM_MSG_BASE] = XMSGSIZE(xfrm_usersa_id),
	[XFRM_MSG_NEWPOLICY   - XFRM_MSG_BASE] = XMSGSIZE(xfrm_userpolicy_info),
	[XFRM_MSG_DELPOLICY   - XFRM_MSG_BASE] = XMSGSIZE(xfrm_userpolicy_id),
	[XFRM_MSG_GETPOLICY   - XFRM_MSG_BASE] = XMSGSIZE(xfrm_userpolicy_id),
	[XFRM_MSG_ALLOCSPI    - XFRM_MSG_BASE] = XMSGSIZE(xfrm_userspi_info),
	[XFRM_MSG_ACQUIRE     - XFRM_MSG_BASE] = XMSGSIZE(xfrm_user_acquire),
	[XFRM_MSG_EXPIRE      - XFRM_MSG_BASE] = XMSGSIZE(xfrm_user_expire),
	[XFRM_MSG_UPDPOLICY   - XFRM_MSG_BASE] = XMSGSIZE(xfrm_userpolicy_info),
	[XFRM_MSG_UPDSA       - XFRM_MSG_BASE] = XMSGSIZE(xfrm_usersa_info),
	[XFRM_MSG_POLEXPIRE   - XFRM_MSG_BASE] = XMSGSIZE(xfrm_user_polexpire),
	[XFRM_MSG_FLUSHSA     - XFRM_MSG_BASE] = XMSGSIZE(xfrm_usersa_flush),
	[XFRM_MSG_FLUSHPOLICY - XFRM_MSG_BASE] = 0,
	[XFRM_MSG_NEWAE       - XFRM_MSG_BASE] = XMSGSIZE(xfrm_aevent_id),
	[XFRM_MSG_GETAE       - XFRM_MSG_BASE] = XMSGSIZE(xfrm_aevent_id),
	[XFRM_MSG_REPORT      - XFRM_MSG_BASE] = XMSGSIZE(xfrm_user_report),
	[XFRM_MSG_MIGRATE     - XFRM_MSG_BASE] = XMSGSIZE(xfrm_userpolicy_id),
	[XFRM_MSG_GETSADINFO  - XFRM_MSG_BASE] = sizeof(u32),
	[XFRM_MSG_NEWSPDINFO  - XFRM_MSG_BASE] = sizeof(u32),
	[XFRM_MSG_GETSPDINFO  - XFRM_MSG_BASE] = sizeof(u32),
};
EXPORT_SYMBOL_GPL(xfrm_msg_min);

#undef XMSGSIZE

const struct nla_policy xfrma_policy[XFRMA_MAX+1] = {
	[XFRMA_SA]		= { .len = sizeof(struct xfrm_usersa_info)},
	[XFRMA_POLICY]		= { .len = sizeof(struct xfrm_userpolicy_info)},
	[XFRMA_LASTUSED]	= { .type = NLA_U64},
	[XFRMA_ALG_AUTH_TRUNC]	= { .len = sizeof(struct xfrm_algo_auth)},
	[XFRMA_ALG_AEAD]	= { .len = sizeof(struct xfrm_algo_aead) },
	[XFRMA_ALG_AUTH]	= { .len = sizeof(struct xfrm_algo) },
	[XFRMA_ALG_CRYPT]	= { .len = sizeof(struct xfrm_algo) },
	[XFRMA_ALG_COMP]	= { .len = sizeof(struct xfrm_algo) },
	[XFRMA_ENCAP]		= { .len = sizeof(struct xfrm_encap_tmpl) },
	[XFRMA_TMPL]		= { .len = sizeof(struct xfrm_user_tmpl) },
	[XFRMA_SEC_CTX]		= { .len = sizeof(struct xfrm_sec_ctx) },
	[XFRMA_LTIME_VAL]	= { .len = sizeof(struct xfrm_lifetime_cur) },
	[XFRMA_REPLAY_VAL]	= { .len = sizeof(struct xfrm_replay_state) },
	[XFRMA_REPLAY_THRESH]	= { .type = NLA_U32 },
	[XFRMA_ETIMER_THRESH]	= { .type = NLA_U32 },
	[XFRMA_SRCADDR]		= { .len = sizeof(xfrm_address_t) },
	[XFRMA_COADDR]		= { .len = sizeof(xfrm_address_t) },
	[XFRMA_POLICY_TYPE]	= { .len = sizeof(struct xfrm_userpolicy_type)},
	[XFRMA_MIGRATE]		= { .len = sizeof(struct xfrm_user_migrate) },
	[XFRMA_KMADDRESS]	= { .len = sizeof(struct xfrm_user_kmaddress) },
	[XFRMA_MARK]		= { .len = sizeof(struct xfrm_mark) },
	[XFRMA_TFCPAD]		= { .type = NLA_U32 },
	[XFRMA_REPLAY_ESN_VAL]	= { .len = sizeof(struct xfrm_replay_state_esn) },
	[XFRMA_SA_EXTRA_FLAGS]	= { .type = NLA_U32 },
	[XFRMA_PROTO]		= { .type = NLA_U8 },
	[XFRMA_ADDRESS_FILTER]	= { .len = sizeof(struct xfrm_address_filter) },
	[XFRMA_OFFLOAD_DEV]	= { .len = sizeof(struct xfrm_user_offload) },
	[XFRMA_SET_MARK]	= { .type = NLA_U32 },
	[XFRMA_SET_MARK_MASK]	= { .type = NLA_U32 },
	[XFRMA_IF_ID]		= { .type = NLA_U32 },
};
EXPORT_SYMBOL_GPL(xfrma_policy);

static const struct nla_policy xfrma_spd_policy[XFRMA_SPD_MAX+1] = {
	[XFRMA_SPD_IPV4_HTHRESH] = { .len = sizeof(struct xfrmu_spdhthresh) },
	[XFRMA_SPD_IPV6_HTHRESH] = { .len = sizeof(struct xfrmu_spdhthresh) },
};

static const struct xfrm_link {
	int (*doit)(struct sk_buff *, struct nlmsghdr *, struct nlattr **);
	int (*start)(struct netlink_callback *);
	int (*dump)(struct sk_buff *, struct netlink_callback *);
	int (*done)(struct netlink_callback *);
	const struct nla_policy *nla_pol;
	int nla_max;
} xfrm_dispatch[XFRM_NR_MSGTYPES] = {
	[XFRM_MSG_NEWSA       - XFRM_MSG_BASE] = { .doit = xfrm_add_sa        },
	[XFRM_MSG_DELSA       - XFRM_MSG_BASE] = { .doit = xfrm_del_sa        },
	[XFRM_MSG_GETSA       - XFRM_MSG_BASE] = { .doit = xfrm_get_sa,
						   .dump = xfrm_dump_sa,
						   .done = xfrm_dump_sa_done  },
	[XFRM_MSG_NEWPOLICY   - XFRM_MSG_BASE] = { .doit = xfrm_add_policy    },
	[XFRM_MSG_DELPOLICY   - XFRM_MSG_BASE] = { .doit = xfrm_get_policy    },
	[XFRM_MSG_GETPOLICY   - XFRM_MSG_BASE] = { .doit = xfrm_get_policy,
						   .start = xfrm_dump_policy_start,
						   .dump = xfrm_dump_policy,
						   .done = xfrm_dump_policy_done },
	[XFRM_MSG_ALLOCSPI    - XFRM_MSG_BASE] = { .doit = xfrm_alloc_userspi },
	[XFRM_MSG_ACQUIRE     - XFRM_MSG_BASE] = { .doit = xfrm_add_acquire   },
	[XFRM_MSG_EXPIRE      - XFRM_MSG_BASE] = { .doit = xfrm_add_sa_expire },
	[XFRM_MSG_UPDPOLICY   - XFRM_MSG_BASE] = { .doit = xfrm_add_policy    },
	[XFRM_MSG_UPDSA       - XFRM_MSG_BASE] = { .doit = xfrm_add_sa        },
	[XFRM_MSG_POLEXPIRE   - XFRM_MSG_BASE] = { .doit = xfrm_add_pol_expire},
	[XFRM_MSG_FLUSHSA     - XFRM_MSG_BASE] = { .doit = xfrm_flush_sa      },
	[XFRM_MSG_FLUSHPOLICY - XFRM_MSG_BASE] = { .doit = xfrm_flush_policy  },
	[XFRM_MSG_NEWAE       - XFRM_MSG_BASE] = { .doit = xfrm_new_ae  },
	[XFRM_MSG_GETAE       - XFRM_MSG_BASE] = { .doit = xfrm_get_ae  },
	[XFRM_MSG_MIGRATE     - XFRM_MSG_BASE] = { .doit = xfrm_do_migrate    },
	[XFRM_MSG_GETSADINFO  - XFRM_MSG_BASE] = { .doit = xfrm_get_sadinfo   },
	[XFRM_MSG_NEWSPDINFO  - XFRM_MSG_BASE] = { .doit = xfrm_set_spdinfo,
						   .nla_pol = xfrma_spd_policy,
						   .nla_max = XFRMA_SPD_MAX },
	[XFRM_MSG_GETSPDINFO  - XFRM_MSG_BASE] = { .doit = xfrm_get_spdinfo   },
};

static int xfrm_user_rcv_msg(struct sk_buff *skb, struct nlmsghdr *nlh,
			     struct netlink_ext_ack *extack)
{
	struct net *net = sock_net(skb->sk);
	struct nlattr *attrs[XFRMA_MAX+1];
	const struct xfrm_link *link;
	struct nlmsghdr *nlh64 = NULL;
	int type, err;

<<<<<<< HEAD
#ifdef CONFIG_COMPAT
	if (in_compat_syscall())
		return -EOPNOTSUPP;
#endif

=======
>>>>>>> 24b8d41d
	type = nlh->nlmsg_type;
	if (type > XFRM_MSG_MAX)
		return -EINVAL;

	type -= XFRM_MSG_BASE;
	link = &xfrm_dispatch[type];

	/* All operations require privileges, even GET */
	if (!netlink_net_capable(skb, CAP_NET_ADMIN))
		return -EPERM;

	if (in_compat_syscall()) {
		struct xfrm_translator *xtr = xfrm_get_translator();

		if (!xtr)
			return -EOPNOTSUPP;

		nlh64 = xtr->rcv_msg_compat(nlh, link->nla_max,
					    link->nla_pol, extack);
		xfrm_put_translator(xtr);
		if (IS_ERR(nlh64))
			return PTR_ERR(nlh64);
		if (nlh64)
			nlh = nlh64;
	}

	if ((type == (XFRM_MSG_GETSA - XFRM_MSG_BASE) ||
	     type == (XFRM_MSG_GETPOLICY - XFRM_MSG_BASE)) &&
	    (nlh->nlmsg_flags & NLM_F_DUMP)) {
		struct netlink_dump_control c = {
			.start = link->start,
			.dump = link->dump,
			.done = link->done,
		};

		if (link->dump == NULL) {
			err = -EINVAL;
			goto err;
		}

		err = netlink_dump_start(net->xfrm.nlsk, skb, nlh, &c);
		goto err;
	}

	err = nlmsg_parse_deprecated(nlh, xfrm_msg_min[type], attrs,
				     link->nla_max ? : XFRMA_MAX,
				     link->nla_pol ? : xfrma_policy, extack);
	if (err < 0)
		goto err;

	if (link->doit == NULL) {
		err = -EINVAL;
		goto err;
	}

	err = link->doit(skb, nlh, attrs);

err:
	kvfree(nlh64);
	return err;
}

static void xfrm_netlink_rcv(struct sk_buff *skb)
{
	struct net *net = sock_net(skb->sk);

	mutex_lock(&net->xfrm.xfrm_cfg_mutex);
	netlink_rcv_skb(skb, &xfrm_user_rcv_msg);
	mutex_unlock(&net->xfrm.xfrm_cfg_mutex);
}

static inline unsigned int xfrm_expire_msgsize(void)
{
	return NLMSG_ALIGN(sizeof(struct xfrm_user_expire))
	       + nla_total_size(sizeof(struct xfrm_mark));
}

static int build_expire(struct sk_buff *skb, struct xfrm_state *x, const struct km_event *c)
{
	struct xfrm_user_expire *ue;
	struct nlmsghdr *nlh;
	int err;

	nlh = nlmsg_put(skb, c->portid, 0, XFRM_MSG_EXPIRE, sizeof(*ue), 0);
	if (nlh == NULL)
		return -EMSGSIZE;

	ue = nlmsg_data(nlh);
	copy_to_user_state(x, &ue->state);
	ue->hard = (c->data.hard != 0) ? 1 : 0;
	/* clear the padding bytes */
	memset(&ue->hard + 1, 0, sizeof(*ue) - offsetofend(typeof(*ue), hard));

	err = xfrm_mark_put(skb, &x->mark);
	if (err)
		return err;

	err = xfrm_if_id_put(skb, x->if_id);
	if (err)
		return err;

	nlmsg_end(skb, nlh);
	return 0;
}

static int xfrm_exp_state_notify(struct xfrm_state *x, const struct km_event *c)
{
	struct net *net = xs_net(x);
	struct sk_buff *skb;

	skb = nlmsg_new(xfrm_expire_msgsize(), GFP_ATOMIC);
	if (skb == NULL)
		return -ENOMEM;

	if (build_expire(skb, x, c) < 0) {
		kfree_skb(skb);
		return -EMSGSIZE;
	}

	return xfrm_nlmsg_multicast(net, skb, 0, XFRMNLGRP_EXPIRE);
}

static int xfrm_aevent_state_notify(struct xfrm_state *x, const struct km_event *c)
{
	struct net *net = xs_net(x);
	struct sk_buff *skb;
	int err;

	skb = nlmsg_new(xfrm_aevent_msgsize(x), GFP_ATOMIC);
	if (skb == NULL)
		return -ENOMEM;

	err = build_aevent(skb, x, c);
	BUG_ON(err < 0);

	return xfrm_nlmsg_multicast(net, skb, 0, XFRMNLGRP_AEVENTS);
}

static int xfrm_notify_sa_flush(const struct km_event *c)
{
	struct net *net = c->net;
	struct xfrm_usersa_flush *p;
	struct nlmsghdr *nlh;
	struct sk_buff *skb;
	int len = NLMSG_ALIGN(sizeof(struct xfrm_usersa_flush));

	skb = nlmsg_new(len, GFP_ATOMIC);
	if (skb == NULL)
		return -ENOMEM;

	nlh = nlmsg_put(skb, c->portid, c->seq, XFRM_MSG_FLUSHSA, sizeof(*p), 0);
	if (nlh == NULL) {
		kfree_skb(skb);
		return -EMSGSIZE;
	}

	p = nlmsg_data(nlh);
	p->proto = c->data.proto;

	nlmsg_end(skb, nlh);

	return xfrm_nlmsg_multicast(net, skb, 0, XFRMNLGRP_SA);
}

static inline unsigned int xfrm_sa_len(struct xfrm_state *x)
{
	unsigned int l = 0;
	if (x->aead)
		l += nla_total_size(aead_len(x->aead));
	if (x->aalg) {
		l += nla_total_size(sizeof(struct xfrm_algo) +
				    (x->aalg->alg_key_len + 7) / 8);
		l += nla_total_size(xfrm_alg_auth_len(x->aalg));
	}
	if (x->ealg)
		l += nla_total_size(xfrm_alg_len(x->ealg));
	if (x->calg)
		l += nla_total_size(sizeof(*x->calg));
	if (x->encap)
		l += nla_total_size(sizeof(*x->encap));
	if (x->tfcpad)
		l += nla_total_size(sizeof(x->tfcpad));
	if (x->replay_esn)
		l += nla_total_size(xfrm_replay_state_esn_len(x->replay_esn));
	else
		l += nla_total_size(sizeof(struct xfrm_replay_state));
	if (x->security)
		l += nla_total_size(sizeof(struct xfrm_user_sec_ctx) +
				    x->security->ctx_len);
	if (x->coaddr)
		l += nla_total_size(sizeof(*x->coaddr));
	if (x->props.extra_flags)
		l += nla_total_size(sizeof(x->props.extra_flags));
	if (x->xso.dev)
		 l += nla_total_size(sizeof(x->xso));
	if (x->props.smark.v | x->props.smark.m) {
		l += nla_total_size(sizeof(x->props.smark.v));
		l += nla_total_size(sizeof(x->props.smark.m));
	}
	if (x->if_id)
		l += nla_total_size(sizeof(x->if_id));

	/* Must count x->lastused as it may become non-zero behind our back. */
	l += nla_total_size_64bit(sizeof(u64));

	return l;
}

static int xfrm_notify_sa(struct xfrm_state *x, const struct km_event *c)
{
	struct net *net = xs_net(x);
	struct xfrm_usersa_info *p;
	struct xfrm_usersa_id *id;
	struct nlmsghdr *nlh;
	struct sk_buff *skb;
	unsigned int len = xfrm_sa_len(x);
	unsigned int headlen;
	int err;

	headlen = sizeof(*p);
	if (c->event == XFRM_MSG_DELSA) {
		len += nla_total_size(headlen);
		headlen = sizeof(*id);
		len += nla_total_size(sizeof(struct xfrm_mark));
	}
	len += NLMSG_ALIGN(headlen);

	skb = nlmsg_new(len, GFP_ATOMIC);
	if (skb == NULL)
		return -ENOMEM;

	nlh = nlmsg_put(skb, c->portid, c->seq, c->event, headlen, 0);
	err = -EMSGSIZE;
	if (nlh == NULL)
		goto out_free_skb;

	p = nlmsg_data(nlh);
	if (c->event == XFRM_MSG_DELSA) {
		struct nlattr *attr;

		id = nlmsg_data(nlh);
		memset(id, 0, sizeof(*id));
		memcpy(&id->daddr, &x->id.daddr, sizeof(id->daddr));
		id->spi = x->id.spi;
		id->family = x->props.family;
		id->proto = x->id.proto;

		attr = nla_reserve(skb, XFRMA_SA, sizeof(*p));
		err = -EMSGSIZE;
		if (attr == NULL)
			goto out_free_skb;

		p = nla_data(attr);
	}
	err = copy_to_user_state_extra(x, p, skb);
	if (err)
		goto out_free_skb;

	nlmsg_end(skb, nlh);

	return xfrm_nlmsg_multicast(net, skb, 0, XFRMNLGRP_SA);

out_free_skb:
	kfree_skb(skb);
	return err;
}

static int xfrm_send_state_notify(struct xfrm_state *x, const struct km_event *c)
{

	switch (c->event) {
	case XFRM_MSG_EXPIRE:
		return xfrm_exp_state_notify(x, c);
	case XFRM_MSG_NEWAE:
		return xfrm_aevent_state_notify(x, c);
	case XFRM_MSG_DELSA:
	case XFRM_MSG_UPDSA:
	case XFRM_MSG_NEWSA:
		return xfrm_notify_sa(x, c);
	case XFRM_MSG_FLUSHSA:
		return xfrm_notify_sa_flush(c);
	default:
		printk(KERN_NOTICE "xfrm_user: Unknown SA event %d\n",
		       c->event);
		break;
	}

	return 0;

}

static inline unsigned int xfrm_acquire_msgsize(struct xfrm_state *x,
						struct xfrm_policy *xp)
{
	return NLMSG_ALIGN(sizeof(struct xfrm_user_acquire))
	       + nla_total_size(sizeof(struct xfrm_user_tmpl) * xp->xfrm_nr)
	       + nla_total_size(sizeof(struct xfrm_mark))
	       + nla_total_size(xfrm_user_sec_ctx_size(x->security))
	       + userpolicy_type_attrsize();
}

static int build_acquire(struct sk_buff *skb, struct xfrm_state *x,
			 struct xfrm_tmpl *xt, struct xfrm_policy *xp)
{
	__u32 seq = xfrm_get_acqseq();
	struct xfrm_user_acquire *ua;
	struct nlmsghdr *nlh;
	int err;

	nlh = nlmsg_put(skb, 0, 0, XFRM_MSG_ACQUIRE, sizeof(*ua), 0);
	if (nlh == NULL)
		return -EMSGSIZE;

	ua = nlmsg_data(nlh);
	memcpy(&ua->id, &x->id, sizeof(ua->id));
	memcpy(&ua->saddr, &x->props.saddr, sizeof(ua->saddr));
	memcpy(&ua->sel, &x->sel, sizeof(ua->sel));
	copy_to_user_policy(xp, &ua->policy, XFRM_POLICY_OUT);
	ua->aalgos = xt->aalgos;
	ua->ealgos = xt->ealgos;
	ua->calgos = xt->calgos;
	ua->seq = x->km.seq = seq;

	err = copy_to_user_tmpl(xp, skb);
	if (!err)
		err = copy_to_user_state_sec_ctx(x, skb);
	if (!err)
		err = copy_to_user_policy_type(xp->type, skb);
	if (!err)
		err = xfrm_mark_put(skb, &xp->mark);
	if (!err)
		err = xfrm_if_id_put(skb, xp->if_id);
	if (err) {
		nlmsg_cancel(skb, nlh);
		return err;
	}

	nlmsg_end(skb, nlh);
	return 0;
}

static int xfrm_send_acquire(struct xfrm_state *x, struct xfrm_tmpl *xt,
			     struct xfrm_policy *xp)
{
	struct net *net = xs_net(x);
	struct sk_buff *skb;
	int err;

	skb = nlmsg_new(xfrm_acquire_msgsize(x, xp), GFP_ATOMIC);
	if (skb == NULL)
		return -ENOMEM;

	err = build_acquire(skb, x, xt, xp);
	BUG_ON(err < 0);

	return xfrm_nlmsg_multicast(net, skb, 0, XFRMNLGRP_ACQUIRE);
}

/* User gives us xfrm_user_policy_info followed by an array of 0
 * or more templates.
 */
static struct xfrm_policy *xfrm_compile_policy(struct sock *sk, int opt,
					       u8 *data, int len, int *dir)
{
	struct net *net = sock_net(sk);
	struct xfrm_userpolicy_info *p = (struct xfrm_userpolicy_info *)data;
	struct xfrm_user_tmpl *ut = (struct xfrm_user_tmpl *) (p + 1);
	struct xfrm_policy *xp;
	int nr;

	switch (sk->sk_family) {
	case AF_INET:
		if (opt != IP_XFRM_POLICY) {
			*dir = -EOPNOTSUPP;
			return NULL;
		}
		break;
#if IS_ENABLED(CONFIG_IPV6)
	case AF_INET6:
		if (opt != IPV6_XFRM_POLICY) {
			*dir = -EOPNOTSUPP;
			return NULL;
		}
		break;
#endif
	default:
		*dir = -EINVAL;
		return NULL;
	}

	*dir = -EINVAL;

	if (len < sizeof(*p) ||
	    verify_newpolicy_info(p))
		return NULL;

	nr = ((len - sizeof(*p)) / sizeof(*ut));
	if (validate_tmpl(nr, ut, p->sel.family))
		return NULL;

	if (p->dir > XFRM_POLICY_OUT)
		return NULL;

	xp = xfrm_policy_alloc(net, GFP_ATOMIC);
	if (xp == NULL) {
		*dir = -ENOBUFS;
		return NULL;
	}

	copy_from_user_policy(xp, p);
	xp->type = XFRM_POLICY_TYPE_MAIN;
	copy_templates(xp, ut, nr);

	*dir = p->dir;

	return xp;
}

static inline unsigned int xfrm_polexpire_msgsize(struct xfrm_policy *xp)
{
	return NLMSG_ALIGN(sizeof(struct xfrm_user_polexpire))
	       + nla_total_size(sizeof(struct xfrm_user_tmpl) * xp->xfrm_nr)
	       + nla_total_size(xfrm_user_sec_ctx_size(xp->security))
	       + nla_total_size(sizeof(struct xfrm_mark))
	       + userpolicy_type_attrsize();
}

static int build_polexpire(struct sk_buff *skb, struct xfrm_policy *xp,
			   int dir, const struct km_event *c)
{
	struct xfrm_user_polexpire *upe;
	int hard = c->data.hard;
	struct nlmsghdr *nlh;
	int err;

	nlh = nlmsg_put(skb, c->portid, 0, XFRM_MSG_POLEXPIRE, sizeof(*upe), 0);
	if (nlh == NULL)
		return -EMSGSIZE;

	upe = nlmsg_data(nlh);
	copy_to_user_policy(xp, &upe->pol, dir);
	err = copy_to_user_tmpl(xp, skb);
	if (!err)
		err = copy_to_user_sec_ctx(xp, skb);
	if (!err)
		err = copy_to_user_policy_type(xp->type, skb);
	if (!err)
		err = xfrm_mark_put(skb, &xp->mark);
	if (!err)
		err = xfrm_if_id_put(skb, xp->if_id);
	if (err) {
		nlmsg_cancel(skb, nlh);
		return err;
	}
	upe->hard = !!hard;

	nlmsg_end(skb, nlh);
	return 0;
}

static int xfrm_exp_policy_notify(struct xfrm_policy *xp, int dir, const struct km_event *c)
{
	struct net *net = xp_net(xp);
	struct sk_buff *skb;
	int err;

	skb = nlmsg_new(xfrm_polexpire_msgsize(xp), GFP_ATOMIC);
	if (skb == NULL)
		return -ENOMEM;

	err = build_polexpire(skb, xp, dir, c);
	BUG_ON(err < 0);

	return xfrm_nlmsg_multicast(net, skb, 0, XFRMNLGRP_EXPIRE);
}

static int xfrm_notify_policy(struct xfrm_policy *xp, int dir, const struct km_event *c)
{
	unsigned int len = nla_total_size(sizeof(struct xfrm_user_tmpl) * xp->xfrm_nr);
	struct net *net = xp_net(xp);
	struct xfrm_userpolicy_info *p;
	struct xfrm_userpolicy_id *id;
	struct nlmsghdr *nlh;
	struct sk_buff *skb;
	unsigned int headlen;
	int err;

	headlen = sizeof(*p);
	if (c->event == XFRM_MSG_DELPOLICY) {
		len += nla_total_size(headlen);
		headlen = sizeof(*id);
	}
	len += userpolicy_type_attrsize();
	len += nla_total_size(sizeof(struct xfrm_mark));
	len += NLMSG_ALIGN(headlen);

	skb = nlmsg_new(len, GFP_ATOMIC);
	if (skb == NULL)
		return -ENOMEM;

	nlh = nlmsg_put(skb, c->portid, c->seq, c->event, headlen, 0);
	err = -EMSGSIZE;
	if (nlh == NULL)
		goto out_free_skb;

	p = nlmsg_data(nlh);
	if (c->event == XFRM_MSG_DELPOLICY) {
		struct nlattr *attr;

		id = nlmsg_data(nlh);
		memset(id, 0, sizeof(*id));
		id->dir = dir;
		if (c->data.byid)
			id->index = xp->index;
		else
			memcpy(&id->sel, &xp->selector, sizeof(id->sel));

		attr = nla_reserve(skb, XFRMA_POLICY, sizeof(*p));
		err = -EMSGSIZE;
		if (attr == NULL)
			goto out_free_skb;

		p = nla_data(attr);
	}

	copy_to_user_policy(xp, p, dir);
	err = copy_to_user_tmpl(xp, skb);
	if (!err)
		err = copy_to_user_policy_type(xp->type, skb);
	if (!err)
		err = xfrm_mark_put(skb, &xp->mark);
	if (!err)
		err = xfrm_if_id_put(skb, xp->if_id);
	if (err)
		goto out_free_skb;

	nlmsg_end(skb, nlh);

	return xfrm_nlmsg_multicast(net, skb, 0, XFRMNLGRP_POLICY);

out_free_skb:
	kfree_skb(skb);
	return err;
}

static int xfrm_notify_policy_flush(const struct km_event *c)
{
	struct net *net = c->net;
	struct nlmsghdr *nlh;
	struct sk_buff *skb;
	int err;

	skb = nlmsg_new(userpolicy_type_attrsize(), GFP_ATOMIC);
	if (skb == NULL)
		return -ENOMEM;

	nlh = nlmsg_put(skb, c->portid, c->seq, XFRM_MSG_FLUSHPOLICY, 0, 0);
	err = -EMSGSIZE;
	if (nlh == NULL)
		goto out_free_skb;
	err = copy_to_user_policy_type(c->data.type, skb);
	if (err)
		goto out_free_skb;

	nlmsg_end(skb, nlh);

	return xfrm_nlmsg_multicast(net, skb, 0, XFRMNLGRP_POLICY);

out_free_skb:
	kfree_skb(skb);
	return err;
}

static int xfrm_send_policy_notify(struct xfrm_policy *xp, int dir, const struct km_event *c)
{

	switch (c->event) {
	case XFRM_MSG_NEWPOLICY:
	case XFRM_MSG_UPDPOLICY:
	case XFRM_MSG_DELPOLICY:
		return xfrm_notify_policy(xp, dir, c);
	case XFRM_MSG_FLUSHPOLICY:
		return xfrm_notify_policy_flush(c);
	case XFRM_MSG_POLEXPIRE:
		return xfrm_exp_policy_notify(xp, dir, c);
	default:
		printk(KERN_NOTICE "xfrm_user: Unknown Policy event %d\n",
		       c->event);
	}

	return 0;

}

static inline unsigned int xfrm_report_msgsize(void)
{
	return NLMSG_ALIGN(sizeof(struct xfrm_user_report));
}

static int build_report(struct sk_buff *skb, u8 proto,
			struct xfrm_selector *sel, xfrm_address_t *addr)
{
	struct xfrm_user_report *ur;
	struct nlmsghdr *nlh;

	nlh = nlmsg_put(skb, 0, 0, XFRM_MSG_REPORT, sizeof(*ur), 0);
	if (nlh == NULL)
		return -EMSGSIZE;

	ur = nlmsg_data(nlh);
	ur->proto = proto;
	memcpy(&ur->sel, sel, sizeof(ur->sel));

	if (addr) {
		int err = nla_put(skb, XFRMA_COADDR, sizeof(*addr), addr);
		if (err) {
			nlmsg_cancel(skb, nlh);
			return err;
		}
	}
	nlmsg_end(skb, nlh);
	return 0;
}

static int xfrm_send_report(struct net *net, u8 proto,
			    struct xfrm_selector *sel, xfrm_address_t *addr)
{
	struct sk_buff *skb;
	int err;

	skb = nlmsg_new(xfrm_report_msgsize(), GFP_ATOMIC);
	if (skb == NULL)
		return -ENOMEM;

	err = build_report(skb, proto, sel, addr);
	BUG_ON(err < 0);

	return xfrm_nlmsg_multicast(net, skb, 0, XFRMNLGRP_REPORT);
}

static inline unsigned int xfrm_mapping_msgsize(void)
{
	return NLMSG_ALIGN(sizeof(struct xfrm_user_mapping));
}

static int build_mapping(struct sk_buff *skb, struct xfrm_state *x,
			 xfrm_address_t *new_saddr, __be16 new_sport)
{
	struct xfrm_user_mapping *um;
	struct nlmsghdr *nlh;

	nlh = nlmsg_put(skb, 0, 0, XFRM_MSG_MAPPING, sizeof(*um), 0);
	if (nlh == NULL)
		return -EMSGSIZE;

	um = nlmsg_data(nlh);

	memcpy(&um->id.daddr, &x->id.daddr, sizeof(um->id.daddr));
	um->id.spi = x->id.spi;
	um->id.family = x->props.family;
	um->id.proto = x->id.proto;
	memcpy(&um->new_saddr, new_saddr, sizeof(um->new_saddr));
	memcpy(&um->old_saddr, &x->props.saddr, sizeof(um->old_saddr));
	um->new_sport = new_sport;
	um->old_sport = x->encap->encap_sport;
	um->reqid = x->props.reqid;

	nlmsg_end(skb, nlh);
	return 0;
}

static int xfrm_send_mapping(struct xfrm_state *x, xfrm_address_t *ipaddr,
			     __be16 sport)
{
	struct net *net = xs_net(x);
	struct sk_buff *skb;
	int err;

	if (x->id.proto != IPPROTO_ESP)
		return -EINVAL;

	if (!x->encap)
		return -EINVAL;

	skb = nlmsg_new(xfrm_mapping_msgsize(), GFP_ATOMIC);
	if (skb == NULL)
		return -ENOMEM;

	err = build_mapping(skb, x, ipaddr, sport);
	BUG_ON(err < 0);

	return xfrm_nlmsg_multicast(net, skb, 0, XFRMNLGRP_MAPPING);
}

static bool xfrm_is_alive(const struct km_event *c)
{
	return (bool)xfrm_acquire_is_on(c->net);
}

static struct xfrm_mgr netlink_mgr = {
	.notify		= xfrm_send_state_notify,
	.acquire	= xfrm_send_acquire,
	.compile_policy	= xfrm_compile_policy,
	.notify_policy	= xfrm_send_policy_notify,
	.report		= xfrm_send_report,
	.migrate	= xfrm_send_migrate,
	.new_mapping	= xfrm_send_mapping,
	.is_alive	= xfrm_is_alive,
};

static int __net_init xfrm_user_net_init(struct net *net)
{
	struct sock *nlsk;
	struct netlink_kernel_cfg cfg = {
		.groups	= XFRMNLGRP_MAX,
		.input	= xfrm_netlink_rcv,
	};

	nlsk = netlink_kernel_create(net, NETLINK_XFRM, &cfg);
	if (nlsk == NULL)
		return -ENOMEM;
	net->xfrm.nlsk_stash = nlsk; /* Don't set to NULL */
	rcu_assign_pointer(net->xfrm.nlsk, nlsk);
	return 0;
}

static void __net_exit xfrm_user_net_exit(struct list_head *net_exit_list)
{
	struct net *net;
	list_for_each_entry(net, net_exit_list, exit_list)
		RCU_INIT_POINTER(net->xfrm.nlsk, NULL);
	synchronize_net();
	list_for_each_entry(net, net_exit_list, exit_list)
		netlink_kernel_release(net->xfrm.nlsk_stash);
}

static struct pernet_operations xfrm_user_net_ops = {
	.init	    = xfrm_user_net_init,
	.exit_batch = xfrm_user_net_exit,
};

static int __init xfrm_user_init(void)
{
	int rv;

	printk(KERN_INFO "Initializing XFRM netlink socket\n");

	rv = register_pernet_subsys(&xfrm_user_net_ops);
	if (rv < 0)
		return rv;
	rv = xfrm_register_km(&netlink_mgr);
	if (rv < 0)
		unregister_pernet_subsys(&xfrm_user_net_ops);
	return rv;
}

static void __exit xfrm_user_exit(void)
{
	xfrm_unregister_km(&netlink_mgr);
	unregister_pernet_subsys(&xfrm_user_net_ops);
}

module_init(xfrm_user_init);
module_exit(xfrm_user_exit);
MODULE_LICENSE("GPL");
MODULE_ALIAS_NET_PF_PROTO(PF_NETLINK, NETLINK_XFRM);<|MERGE_RESOLUTION|>--- conflicted
+++ resolved
@@ -1039,13 +1039,8 @@
 		u8 proto = 0;
 		int err;
 
-<<<<<<< HEAD
-		err = nlmsg_parse(cb->nlh, 0, attrs, XFRMA_MAX,
-				  xfrma_policy);
-=======
 		err = nlmsg_parse_deprecated(cb->nlh, 0, attrs, XFRMA_MAX,
 					     xfrma_policy, cb->extack);
->>>>>>> 24b8d41d
 		if (err < 0)
 			return err;
 
@@ -2334,12 +2329,9 @@
 	err = verify_newpolicy_info(&ua->policy);
 	if (err)
 		goto free_state;
-<<<<<<< HEAD
-=======
 	err = verify_sec_ctx_len(attrs);
 	if (err)
 		goto free_state;
->>>>>>> 24b8d41d
 
 	/*   build an XP */
 	xp = xfrm_policy_construct(net, &ua->policy, attrs, &err);
@@ -2702,14 +2694,6 @@
 	struct nlmsghdr *nlh64 = NULL;
 	int type, err;
 
-<<<<<<< HEAD
-#ifdef CONFIG_COMPAT
-	if (in_compat_syscall())
-		return -EOPNOTSUPP;
-#endif
-
-=======
->>>>>>> 24b8d41d
 	type = nlh->nlmsg_type;
 	if (type > XFRM_MSG_MAX)
 		return -EINVAL;
