// SPDX-License-Identifier: GPL-2.0-only
/*
 * xfrm_replay.c - xfrm replay detection, derived from xfrm_state.c.
 *
 * Copyright (C) 2010 secunet Security Networks AG
 * Copyright (C) 2010 Steffen Klassert <steffen.klassert@secunet.com>
 */

#include <linux/export.h>
#include <net/xfrm.h>

u32 xfrm_replay_seqhi(struct xfrm_state *x, __be32 net_seq)
{
	u32 seq, seq_hi, bottom;
	struct xfrm_replay_state_esn *replay_esn = x->replay_esn;

	if (!(x->props.flags & XFRM_STATE_ESN))
		return 0;

	seq = ntohl(net_seq);
	seq_hi = replay_esn->seq_hi;
	bottom = replay_esn->seq - replay_esn->replay_window + 1;

	if (likely(replay_esn->seq >= replay_esn->replay_window - 1)) {
		/* A. same subspace */
		if (unlikely(seq < bottom))
			seq_hi++;
	} else {
		/* B. window spans two subspaces */
		if (unlikely(seq >= bottom))
			seq_hi--;
	}

	return seq_hi;
}
EXPORT_SYMBOL(xfrm_replay_seqhi);
;
static void xfrm_replay_notify(struct xfrm_state *x, int event)
{
	struct km_event c;
	/* we send notify messages in case
	 *  1. we updated on of the sequence numbers, and the seqno difference
	 *     is at least x->replay_maxdiff, in this case we also update the
	 *     timeout of our timer function
	 *  2. if x->replay_maxage has elapsed since last update,
	 *     and there were changes
	 *
	 *  The state structure must be locked!
	 */

	switch (event) {
	case XFRM_REPLAY_UPDATE:
		if (!x->replay_maxdiff ||
		    ((x->replay.seq - x->preplay.seq < x->replay_maxdiff) &&
		    (x->replay.oseq - x->preplay.oseq < x->replay_maxdiff))) {
			if (x->xflags & XFRM_TIME_DEFER)
				event = XFRM_REPLAY_TIMEOUT;
			else
				return;
		}

		break;

	case XFRM_REPLAY_TIMEOUT:
		if (memcmp(&x->replay, &x->preplay,
			   sizeof(struct xfrm_replay_state)) == 0) {
			x->xflags |= XFRM_TIME_DEFER;
			return;
		}

		break;
	}

	memcpy(&x->preplay, &x->replay, sizeof(struct xfrm_replay_state));
	c.event = XFRM_MSG_NEWAE;
	c.data.aevent = event;
	km_state_notify(x, &c);

	if (x->replay_maxage &&
	    !mod_timer(&x->rtimer, jiffies + x->replay_maxage))
		x->xflags &= ~XFRM_TIME_DEFER;
}

static int xfrm_replay_overflow(struct xfrm_state *x, struct sk_buff *skb)
{
	int err = 0;
	struct net *net = xs_net(x);

	if (x->type->flags & XFRM_TYPE_REPLAY_PROT) {
		XFRM_SKB_CB(skb)->seq.output.low = ++x->replay.oseq;
		XFRM_SKB_CB(skb)->seq.output.hi = 0;
		if (unlikely(x->replay.oseq == 0) &&
		    !(x->props.extra_flags & XFRM_SA_XFLAG_OSEQ_MAY_WRAP)) {
			x->replay.oseq--;
			xfrm_audit_state_replay_overflow(x, skb);
			err = -EOVERFLOW;

			return err;
		}
		if (xfrm_aevent_is_on(net))
			x->repl->notify(x, XFRM_REPLAY_UPDATE);
	}

	return err;
}

static int xfrm_replay_check(struct xfrm_state *x,
		      struct sk_buff *skb, __be32 net_seq)
{
	u32 diff;
	u32 seq = ntohl(net_seq);

	if (!x->props.replay_window)
		return 0;

	if (unlikely(seq == 0))
		goto err;

	if (likely(seq > x->replay.seq))
		return 0;

	diff = x->replay.seq - seq;
	if (diff >= x->props.replay_window) {
		x->stats.replay_window++;
		goto err;
	}

	if (x->replay.bitmap & (1U << diff)) {
		x->stats.replay++;
		goto err;
	}
	return 0;

err:
	xfrm_audit_state_replay(x, skb, net_seq);
	return -EINVAL;
}

static void xfrm_replay_advance(struct xfrm_state *x, __be32 net_seq)
{
	u32 diff;
	u32 seq = ntohl(net_seq);

	if (!x->props.replay_window)
		return;

	if (seq > x->replay.seq) {
		diff = seq - x->replay.seq;
		if (diff < x->props.replay_window)
			x->replay.bitmap = ((x->replay.bitmap) << diff) | 1;
		else
			x->replay.bitmap = 1;
		x->replay.seq = seq;
	} else {
		diff = x->replay.seq - seq;
		x->replay.bitmap |= (1U << diff);
	}

	if (xfrm_aevent_is_on(xs_net(x)))
		x->repl->notify(x, XFRM_REPLAY_UPDATE);
}

static int xfrm_replay_overflow_bmp(struct xfrm_state *x, struct sk_buff *skb)
{
	int err = 0;
	struct xfrm_replay_state_esn *replay_esn = x->replay_esn;
	struct net *net = xs_net(x);

	if (x->type->flags & XFRM_TYPE_REPLAY_PROT) {
		XFRM_SKB_CB(skb)->seq.output.low = ++replay_esn->oseq;
		XFRM_SKB_CB(skb)->seq.output.hi = 0;
		if (unlikely(replay_esn->oseq == 0) &&
		    !(x->props.extra_flags & XFRM_SA_XFLAG_OSEQ_MAY_WRAP)) {
			replay_esn->oseq--;
			xfrm_audit_state_replay_overflow(x, skb);
			err = -EOVERFLOW;

			return err;
		}
		if (xfrm_aevent_is_on(net))
			x->repl->notify(x, XFRM_REPLAY_UPDATE);
	}

	return err;
}

static int xfrm_replay_check_bmp(struct xfrm_state *x,
				 struct sk_buff *skb, __be32 net_seq)
{
	unsigned int bitnr, nr;
	struct xfrm_replay_state_esn *replay_esn = x->replay_esn;
	u32 pos;
	u32 seq = ntohl(net_seq);
	u32 diff =  replay_esn->seq - seq;

	if (!replay_esn->replay_window)
		return 0;

	if (unlikely(seq == 0))
		goto err;

	if (likely(seq > replay_esn->seq))
		return 0;

	if (diff >= replay_esn->replay_window) {
		x->stats.replay_window++;
		goto err;
	}

	pos = (replay_esn->seq - 1) % replay_esn->replay_window;

	if (pos >= diff)
		bitnr = (pos - diff) % replay_esn->replay_window;
	else
		bitnr = replay_esn->replay_window - (diff - pos);

	nr = bitnr >> 5;
	bitnr = bitnr & 0x1F;
	if (replay_esn->bmp[nr] & (1U << bitnr))
		goto err_replay;

	return 0;

err_replay:
	x->stats.replay++;
err:
	xfrm_audit_state_replay(x, skb, net_seq);
	return -EINVAL;
}

static void xfrm_replay_advance_bmp(struct xfrm_state *x, __be32 net_seq)
{
	unsigned int bitnr, nr, i;
	u32 diff;
	struct xfrm_replay_state_esn *replay_esn = x->replay_esn;
	u32 seq = ntohl(net_seq);
	u32 pos;

	if (!replay_esn->replay_window)
		return;

	pos = (replay_esn->seq - 1) % replay_esn->replay_window;

	if (seq > replay_esn->seq) {
		diff = seq - replay_esn->seq;

		if (diff < replay_esn->replay_window) {
			for (i = 1; i < diff; i++) {
				bitnr = (pos + i) % replay_esn->replay_window;
				nr = bitnr >> 5;
				bitnr = bitnr & 0x1F;
				replay_esn->bmp[nr] &=  ~(1U << bitnr);
			}
		} else {
			nr = (replay_esn->replay_window - 1) >> 5;
			for (i = 0; i <= nr; i++)
				replay_esn->bmp[i] = 0;
		}

		bitnr = (pos + diff) % replay_esn->replay_window;
		replay_esn->seq = seq;
	} else {
		diff = replay_esn->seq - seq;

		if (pos >= diff)
			bitnr = (pos - diff) % replay_esn->replay_window;
		else
			bitnr = replay_esn->replay_window - (diff - pos);
	}

	nr = bitnr >> 5;
	bitnr = bitnr & 0x1F;
	replay_esn->bmp[nr] |= (1U << bitnr);

	if (xfrm_aevent_is_on(xs_net(x)))
		x->repl->notify(x, XFRM_REPLAY_UPDATE);
}

static void xfrm_replay_notify_bmp(struct xfrm_state *x, int event)
{
	struct km_event c;
	struct xfrm_replay_state_esn *replay_esn = x->replay_esn;
	struct xfrm_replay_state_esn *preplay_esn = x->preplay_esn;

	/* we send notify messages in case
	 *  1. we updated on of the sequence numbers, and the seqno difference
	 *     is at least x->replay_maxdiff, in this case we also update the
	 *     timeout of our timer function
	 *  2. if x->replay_maxage has elapsed since last update,
	 *     and there were changes
	 *
	 *  The state structure must be locked!
	 */

	switch (event) {
	case XFRM_REPLAY_UPDATE:
		if (!x->replay_maxdiff ||
		    ((replay_esn->seq - preplay_esn->seq < x->replay_maxdiff) &&
		    (replay_esn->oseq - preplay_esn->oseq
		     < x->replay_maxdiff))) {
			if (x->xflags & XFRM_TIME_DEFER)
				event = XFRM_REPLAY_TIMEOUT;
			else
				return;
		}

		break;

	case XFRM_REPLAY_TIMEOUT:
		if (memcmp(x->replay_esn, x->preplay_esn,
			   xfrm_replay_state_esn_len(replay_esn)) == 0) {
			x->xflags |= XFRM_TIME_DEFER;
			return;
		}

		break;
	}

	memcpy(x->preplay_esn, x->replay_esn,
	       xfrm_replay_state_esn_len(replay_esn));
	c.event = XFRM_MSG_NEWAE;
	c.data.aevent = event;
	km_state_notify(x, &c);

	if (x->replay_maxage &&
	    !mod_timer(&x->rtimer, jiffies + x->replay_maxage))
		x->xflags &= ~XFRM_TIME_DEFER;
}

static void xfrm_replay_notify_esn(struct xfrm_state *x, int event)
{
	u32 seq_diff, oseq_diff;
	struct km_event c;
	struct xfrm_replay_state_esn *replay_esn = x->replay_esn;
	struct xfrm_replay_state_esn *preplay_esn = x->preplay_esn;

	/* we send notify messages in case
	 *  1. we updated on of the sequence numbers, and the seqno difference
	 *     is at least x->replay_maxdiff, in this case we also update the
	 *     timeout of our timer function
	 *  2. if x->replay_maxage has elapsed since last update,
	 *     and there were changes
	 *
	 *  The state structure must be locked!
	 */

	switch (event) {
	case XFRM_REPLAY_UPDATE:
		if (x->replay_maxdiff) {
			if (replay_esn->seq_hi == preplay_esn->seq_hi)
				seq_diff = replay_esn->seq - preplay_esn->seq;
			else
				seq_diff = ~preplay_esn->seq + replay_esn->seq
					   + 1;

			if (replay_esn->oseq_hi == preplay_esn->oseq_hi)
				oseq_diff = replay_esn->oseq
					    - preplay_esn->oseq;
			else
				oseq_diff = ~preplay_esn->oseq
					    + replay_esn->oseq + 1;

			if (seq_diff >= x->replay_maxdiff ||
			    oseq_diff >= x->replay_maxdiff)
				break;
		}

		if (x->xflags & XFRM_TIME_DEFER)
			event = XFRM_REPLAY_TIMEOUT;
		else
			return;

		break;

	case XFRM_REPLAY_TIMEOUT:
		if (memcmp(x->replay_esn, x->preplay_esn,
			   xfrm_replay_state_esn_len(replay_esn)) == 0) {
			x->xflags |= XFRM_TIME_DEFER;
			return;
		}

		break;
	}

	memcpy(x->preplay_esn, x->replay_esn,
	       xfrm_replay_state_esn_len(replay_esn));
	c.event = XFRM_MSG_NEWAE;
	c.data.aevent = event;
	km_state_notify(x, &c);

	if (x->replay_maxage &&
	    !mod_timer(&x->rtimer, jiffies + x->replay_maxage))
		x->xflags &= ~XFRM_TIME_DEFER;
}

static int xfrm_replay_overflow_esn(struct xfrm_state *x, struct sk_buff *skb)
{
	int err = 0;
	struct xfrm_replay_state_esn *replay_esn = x->replay_esn;
	struct net *net = xs_net(x);

	if (x->type->flags & XFRM_TYPE_REPLAY_PROT) {
		XFRM_SKB_CB(skb)->seq.output.low = ++replay_esn->oseq;
		XFRM_SKB_CB(skb)->seq.output.hi = replay_esn->oseq_hi;

		if (unlikely(replay_esn->oseq == 0)) {
			XFRM_SKB_CB(skb)->seq.output.hi = ++replay_esn->oseq_hi;

			if (replay_esn->oseq_hi == 0) {
				replay_esn->oseq--;
				replay_esn->oseq_hi--;
				xfrm_audit_state_replay_overflow(x, skb);
				err = -EOVERFLOW;

				return err;
			}
		}
		if (xfrm_aevent_is_on(net))
			x->repl->notify(x, XFRM_REPLAY_UPDATE);
	}

	return err;
}

static int xfrm_replay_check_esn(struct xfrm_state *x,
				 struct sk_buff *skb, __be32 net_seq)
{
	unsigned int bitnr, nr;
	u32 diff;
	struct xfrm_replay_state_esn *replay_esn = x->replay_esn;
	u32 pos;
	u32 seq = ntohl(net_seq);
	u32 wsize = replay_esn->replay_window;
	u32 top = replay_esn->seq;
	u32 bottom = top - wsize + 1;

	if (!wsize)
		return 0;

	if (unlikely(seq == 0 && replay_esn->seq_hi == 0 &&
		     (replay_esn->seq < replay_esn->replay_window - 1)))
		goto err;

	diff = top - seq;

	if (likely(top >= wsize - 1)) {
		/* A. same subspace */
		if (likely(seq > top) || seq < bottom)
			return 0;
	} else {
		/* B. window spans two subspaces */
		if (likely(seq > top && seq < bottom))
			return 0;
		if (seq >= bottom)
			diff = ~seq + top + 1;
	}

	if (diff >= replay_esn->replay_window) {
		x->stats.replay_window++;
		goto err;
	}

	pos = (replay_esn->seq - 1) % replay_esn->replay_window;

	if (pos >= diff)
		bitnr = (pos - diff) % replay_esn->replay_window;
	else
		bitnr = replay_esn->replay_window - (diff - pos);

	nr = bitnr >> 5;
	bitnr = bitnr & 0x1F;
	if (replay_esn->bmp[nr] & (1U << bitnr))
		goto err_replay;

	return 0;

err_replay:
	x->stats.replay++;
err:
	xfrm_audit_state_replay(x, skb, net_seq);
	return -EINVAL;
}

static int xfrm_replay_recheck_esn(struct xfrm_state *x,
				   struct sk_buff *skb, __be32 net_seq)
{
	if (unlikely(XFRM_SKB_CB(skb)->seq.input.hi !=
		     htonl(xfrm_replay_seqhi(x, net_seq)))) {
			x->stats.replay_window++;
			return -EINVAL;
	}

	return xfrm_replay_check_esn(x, skb, net_seq);
}

static void xfrm_replay_advance_esn(struct xfrm_state *x, __be32 net_seq)
{
	unsigned int bitnr, nr, i;
	int wrap;
	u32 diff, pos, seq, seq_hi;
	struct xfrm_replay_state_esn *replay_esn = x->replay_esn;

	if (!replay_esn->replay_window)
		return;

	seq = ntohl(net_seq);
	pos = (replay_esn->seq - 1) % replay_esn->replay_window;
	seq_hi = xfrm_replay_seqhi(x, net_seq);
	wrap = seq_hi - replay_esn->seq_hi;

	if ((!wrap && seq > replay_esn->seq) || wrap > 0) {
		if (likely(!wrap))
			diff = seq - replay_esn->seq;
		else
			diff = ~replay_esn->seq + seq + 1;

		if (diff < replay_esn->replay_window) {
			for (i = 1; i < diff; i++) {
				bitnr = (pos + i) % replay_esn->replay_window;
				nr = bitnr >> 5;
				bitnr = bitnr & 0x1F;
				replay_esn->bmp[nr] &=  ~(1U << bitnr);
			}
		} else {
			nr = (replay_esn->replay_window - 1) >> 5;
			for (i = 0; i <= nr; i++)
				replay_esn->bmp[i] = 0;
		}

		bitnr = (pos + diff) % replay_esn->replay_window;
		replay_esn->seq = seq;

		if (unlikely(wrap > 0))
			replay_esn->seq_hi++;
	} else {
		diff = replay_esn->seq - seq;

		if (pos >= diff)
			bitnr = (pos - diff) % replay_esn->replay_window;
		else
			bitnr = replay_esn->replay_window - (diff - pos);
	}

	xfrm_dev_state_advance_esn(x);

	nr = bitnr >> 5;
	bitnr = bitnr & 0x1F;
	replay_esn->bmp[nr] |= (1U << bitnr);

	if (xfrm_aevent_is_on(xs_net(x)))
		x->repl->notify(x, XFRM_REPLAY_UPDATE);
}

<<<<<<< HEAD
=======
#ifdef CONFIG_XFRM_OFFLOAD
static int xfrm_replay_overflow_offload(struct xfrm_state *x, struct sk_buff *skb)
{
	int err = 0;
	struct net *net = xs_net(x);
	struct xfrm_offload *xo = xfrm_offload(skb);
	__u32 oseq = x->replay.oseq;

	if (!xo)
		return xfrm_replay_overflow(x, skb);

	if (x->type->flags & XFRM_TYPE_REPLAY_PROT) {
		if (!skb_is_gso(skb)) {
			XFRM_SKB_CB(skb)->seq.output.low = ++oseq;
			xo->seq.low = oseq;
		} else {
			XFRM_SKB_CB(skb)->seq.output.low = oseq + 1;
			xo->seq.low = oseq + 1;
			oseq += skb_shinfo(skb)->gso_segs;
		}

		XFRM_SKB_CB(skb)->seq.output.hi = 0;
		xo->seq.hi = 0;
		if (unlikely(oseq < x->replay.oseq) &&
		    !(x->props.extra_flags & XFRM_SA_XFLAG_OSEQ_MAY_WRAP)) {
			xfrm_audit_state_replay_overflow(x, skb);
			err = -EOVERFLOW;

			return err;
		}

		x->replay.oseq = oseq;

		if (xfrm_aevent_is_on(net))
			x->repl->notify(x, XFRM_REPLAY_UPDATE);
	}

	return err;
}

static int xfrm_replay_overflow_offload_bmp(struct xfrm_state *x, struct sk_buff *skb)
{
	int err = 0;
	struct xfrm_offload *xo = xfrm_offload(skb);
	struct xfrm_replay_state_esn *replay_esn = x->replay_esn;
	struct net *net = xs_net(x);
	__u32 oseq = replay_esn->oseq;

	if (!xo)
		return xfrm_replay_overflow_bmp(x, skb);

	if (x->type->flags & XFRM_TYPE_REPLAY_PROT) {
		if (!skb_is_gso(skb)) {
			XFRM_SKB_CB(skb)->seq.output.low = ++oseq;
			xo->seq.low = oseq;
		} else {
			XFRM_SKB_CB(skb)->seq.output.low = oseq + 1;
			xo->seq.low = oseq + 1;
			oseq += skb_shinfo(skb)->gso_segs;
		}

		XFRM_SKB_CB(skb)->seq.output.hi = 0;
		xo->seq.hi = 0;
		if (unlikely(oseq < replay_esn->oseq) &&
		    !(x->props.extra_flags & XFRM_SA_XFLAG_OSEQ_MAY_WRAP)) {
			xfrm_audit_state_replay_overflow(x, skb);
			err = -EOVERFLOW;

			return err;
		} else {
			replay_esn->oseq = oseq;
		}

		if (xfrm_aevent_is_on(net))
			x->repl->notify(x, XFRM_REPLAY_UPDATE);
	}

	return err;
}

static int xfrm_replay_overflow_offload_esn(struct xfrm_state *x, struct sk_buff *skb)
{
	int err = 0;
	struct xfrm_offload *xo = xfrm_offload(skb);
	struct xfrm_replay_state_esn *replay_esn = x->replay_esn;
	struct net *net = xs_net(x);
	__u32 oseq = replay_esn->oseq;
	__u32 oseq_hi = replay_esn->oseq_hi;

	if (!xo)
		return xfrm_replay_overflow_esn(x, skb);

	if (x->type->flags & XFRM_TYPE_REPLAY_PROT) {
		if (!skb_is_gso(skb)) {
			XFRM_SKB_CB(skb)->seq.output.low = ++oseq;
			XFRM_SKB_CB(skb)->seq.output.hi = oseq_hi;
			xo->seq.low = oseq;
			xo->seq.hi = oseq_hi;
		} else {
			XFRM_SKB_CB(skb)->seq.output.low = oseq + 1;
			XFRM_SKB_CB(skb)->seq.output.hi = oseq_hi;
			xo->seq.low = oseq + 1;
			xo->seq.hi = oseq_hi;
			oseq += skb_shinfo(skb)->gso_segs;
		}

		if (unlikely(oseq < replay_esn->oseq)) {
			XFRM_SKB_CB(skb)->seq.output.hi = ++oseq_hi;
			xo->seq.hi = oseq_hi;
			replay_esn->oseq_hi = oseq_hi;
			if (replay_esn->oseq_hi == 0) {
				replay_esn->oseq--;
				replay_esn->oseq_hi--;
				xfrm_audit_state_replay_overflow(x, skb);
				err = -EOVERFLOW;

				return err;
			}
		}

		replay_esn->oseq = oseq;

		if (xfrm_aevent_is_on(net))
			x->repl->notify(x, XFRM_REPLAY_UPDATE);
	}

	return err;
}

static const struct xfrm_replay xfrm_replay_legacy = {
	.advance	= xfrm_replay_advance,
	.check		= xfrm_replay_check,
	.recheck	= xfrm_replay_check,
	.notify		= xfrm_replay_notify,
	.overflow	= xfrm_replay_overflow_offload,
};

static const struct xfrm_replay xfrm_replay_bmp = {
	.advance	= xfrm_replay_advance_bmp,
	.check		= xfrm_replay_check_bmp,
	.recheck	= xfrm_replay_check_bmp,
	.notify		= xfrm_replay_notify_bmp,
	.overflow	= xfrm_replay_overflow_offload_bmp,
};

static const struct xfrm_replay xfrm_replay_esn = {
	.advance	= xfrm_replay_advance_esn,
	.check		= xfrm_replay_check_esn,
	.recheck	= xfrm_replay_recheck_esn,
	.notify		= xfrm_replay_notify_esn,
	.overflow	= xfrm_replay_overflow_offload_esn,
};
#else
>>>>>>> 24b8d41d
static const struct xfrm_replay xfrm_replay_legacy = {
	.advance	= xfrm_replay_advance,
	.check		= xfrm_replay_check,
	.recheck	= xfrm_replay_check,
	.notify		= xfrm_replay_notify,
	.overflow	= xfrm_replay_overflow,
};

static const struct xfrm_replay xfrm_replay_bmp = {
	.advance	= xfrm_replay_advance_bmp,
	.check		= xfrm_replay_check_bmp,
	.recheck	= xfrm_replay_check_bmp,
	.notify		= xfrm_replay_notify_bmp,
	.overflow	= xfrm_replay_overflow_bmp,
};

static const struct xfrm_replay xfrm_replay_esn = {
	.advance	= xfrm_replay_advance_esn,
	.check		= xfrm_replay_check_esn,
	.recheck	= xfrm_replay_recheck_esn,
	.notify		= xfrm_replay_notify_esn,
	.overflow	= xfrm_replay_overflow_esn,
};
#endif

int xfrm_init_replay(struct xfrm_state *x)
{
	struct xfrm_replay_state_esn *replay_esn = x->replay_esn;

	if (replay_esn) {
		if (replay_esn->replay_window >
		    replay_esn->bmp_len * sizeof(__u32) * 8)
			return -EINVAL;

		if (x->props.flags & XFRM_STATE_ESN) {
			if (replay_esn->replay_window == 0)
				return -EINVAL;
			x->repl = &xfrm_replay_esn;
		} else {
			x->repl = &xfrm_replay_bmp;
		}
	} else {
		x->repl = &xfrm_replay_legacy;
	}

	return 0;
}
EXPORT_SYMBOL(xfrm_init_replay);<|MERGE_RESOLUTION|>--- conflicted
+++ resolved
@@ -551,8 +551,6 @@
 		x->repl->notify(x, XFRM_REPLAY_UPDATE);
 }
 
-<<<<<<< HEAD
-=======
 #ifdef CONFIG_XFRM_OFFLOAD
 static int xfrm_replay_overflow_offload(struct xfrm_state *x, struct sk_buff *skb)
 {
@@ -706,7 +704,6 @@
 	.overflow	= xfrm_replay_overflow_offload_esn,
 };
 #else
->>>>>>> 24b8d41d
 static const struct xfrm_replay xfrm_replay_legacy = {
 	.advance	= xfrm_replay_advance,
 	.check		= xfrm_replay_check,
