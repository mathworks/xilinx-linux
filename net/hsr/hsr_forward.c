// SPDX-License-Identifier: GPL-2.0
/* Copyright 2011-2014 Autronica Fire and Security AS
 *
 * Author(s):
 *	2011-2014 Arvid Brodin, arvid.brodin@alten.se
 *
 * Frame router for HSR and PRP.
 */

#include "hsr_forward.h"
#include <linux/types.h>
#include <linux/skbuff.h>
#include <linux/etherdevice.h>
#include <linux/if_vlan.h>
#include "hsr_main.h"
#include "hsr_framereg.h"

struct hsr_node;

/* The uses I can see for these HSR supervision frames are:
 * 1) Use the frames that are sent after node initialization ("HSR_TLV.Type =
 *    22") to reset any sequence_nr counters belonging to that node. Useful if
 *    the other node's counter has been reset for some reason.
 *    --
 *    Or not - resetting the counter and bridging the frame would create a
 *    loop, unfortunately.
 *
 * 2) Use the LifeCheck frames to detect ring breaks. I.e. if no LifeCheck
 *    frame is received from a particular node, we know something is wrong.
 *    We just register these (as with normal frames) and throw them away.
 *
 * 3) Allow different MAC addresses for the two slave interfaces, using the
 *    MacAddressA field.
 */
static bool is_supervision_frame(struct hsr_priv *hsr, struct sk_buff *skb)
{
<<<<<<< HEAD
	struct ethhdr *ethHdr;
	struct hsr_sup_tag *hsrSupTag;
	struct hsrv1_ethhdr_sp *hsrV1Hdr;

	WARN_ON_ONCE(!skb_mac_header_was_set(skb));
	ethHdr = (struct ethhdr *) skb_mac_header(skb);

	/* Correct addr? */
	if (!ether_addr_equal(ethHdr->h_dest,
=======
	struct ethhdr *eth_hdr;
	struct hsr_sup_tag *hsr_sup_tag;
	struct hsrv1_ethhdr_sp *hsr_V1_hdr;

	WARN_ON_ONCE(!skb_mac_header_was_set(skb));
	eth_hdr = (struct ethhdr *)skb_mac_header(skb);

	/* Correct addr? */
	if (!ether_addr_equal(eth_hdr->h_dest,
>>>>>>> 24b8d41d
			      hsr->sup_multicast_addr))
		return false;

	/* Correct ether type?. */
<<<<<<< HEAD
	if (!(ethHdr->h_proto == htons(ETH_P_PRP)
			|| ethHdr->h_proto == htons(ETH_P_HSR)))
		return false;

	/* Get the supervision header from correct location. */
	if (ethHdr->h_proto == htons(ETH_P_HSR)) { /* Okay HSRv1. */
		hsrV1Hdr = (struct hsrv1_ethhdr_sp *) skb_mac_header(skb);
		if (hsrV1Hdr->hsr.encap_proto != htons(ETH_P_PRP))
			return false;

		hsrSupTag = &hsrV1Hdr->hsr_sup;
	} else {
		hsrSupTag = &((struct hsrv0_ethhdr_sp *) skb_mac_header(skb))->hsr_sup;
	}

	if ((hsrSupTag->HSR_TLV_Type != HSR_TLV_ANNOUNCE) &&
	    (hsrSupTag->HSR_TLV_Type != HSR_TLV_LIFE_CHECK))
		return false;
	if ((hsrSupTag->HSR_TLV_Length != 12) &&
			(hsrSupTag->HSR_TLV_Length !=
					sizeof(struct hsr_sup_payload)))
=======
	if (!(eth_hdr->h_proto == htons(ETH_P_PRP) ||
	      eth_hdr->h_proto == htons(ETH_P_HSR)))
		return false;

	/* Get the supervision header from correct location. */
	if (eth_hdr->h_proto == htons(ETH_P_HSR)) { /* Okay HSRv1. */
		hsr_V1_hdr = (struct hsrv1_ethhdr_sp *)skb_mac_header(skb);
		if (hsr_V1_hdr->hsr.encap_proto != htons(ETH_P_PRP))
			return false;

		hsr_sup_tag = &hsr_V1_hdr->hsr_sup;
	} else {
		hsr_sup_tag =
		     &((struct hsrv0_ethhdr_sp *)skb_mac_header(skb))->hsr_sup;
	}

	if (hsr_sup_tag->HSR_TLV_type != HSR_TLV_ANNOUNCE &&
	    hsr_sup_tag->HSR_TLV_type != HSR_TLV_LIFE_CHECK &&
	    hsr_sup_tag->HSR_TLV_type != PRP_TLV_LIFE_CHECK_DD &&
	    hsr_sup_tag->HSR_TLV_type != PRP_TLV_LIFE_CHECK_DA)
		return false;
	if (hsr_sup_tag->HSR_TLV_length != 12 &&
	    hsr_sup_tag->HSR_TLV_length != sizeof(struct hsr_sup_payload))
>>>>>>> 24b8d41d
		return false;

	return true;
}

static struct sk_buff *create_stripped_skb_hsr(struct sk_buff *skb_in,
					       struct hsr_frame_info *frame)
{
	struct sk_buff *skb;
	int copylen;
	unsigned char *dst, *src;

	skb_pull(skb_in, HSR_HLEN);
	skb = __pskb_copy(skb_in, skb_headroom(skb_in) - HSR_HLEN, GFP_ATOMIC);
	skb_push(skb_in, HSR_HLEN);
	if (!skb)
		return NULL;

	skb_reset_mac_header(skb);

	if (skb->ip_summed == CHECKSUM_PARTIAL)
		skb->csum_start -= HSR_HLEN;

	copylen = 2 * ETH_ALEN;
	if (frame->is_vlan)
		copylen += VLAN_HLEN;
	src = skb_mac_header(skb_in);
	dst = skb_mac_header(skb);
	memcpy(dst, src, copylen);

	skb->protocol = eth_hdr(skb)->h_proto;
	return skb;
}

struct sk_buff *hsr_get_untagged_frame(struct hsr_frame_info *frame,
				       struct hsr_port *port)
{
	if (!frame->skb_std) {
		if (frame->skb_hsr) {
			frame->skb_std =
				create_stripped_skb_hsr(frame->skb_hsr, frame);
		} else {
			/* Unexpected */
			WARN_ONCE(1, "%s:%d: Unexpected frame received (port_src %s)\n",
				  __FILE__, __LINE__, port->dev->name);
			return NULL;
		}
	}

	return skb_clone(frame->skb_std, GFP_ATOMIC);
}

struct sk_buff *prp_get_untagged_frame(struct hsr_frame_info *frame,
				       struct hsr_port *port)
{
	if (!frame->skb_std) {
		if (frame->skb_prp) {
			/* trim the skb by len - HSR_HLEN to exclude RCT */
			skb_trim(frame->skb_prp,
				 frame->skb_prp->len - HSR_HLEN);
			frame->skb_std =
				__pskb_copy(frame->skb_prp,
					    skb_headroom(frame->skb_prp),
					    GFP_ATOMIC);
		} else {
			/* Unexpected */
			WARN_ONCE(1, "%s:%d: Unexpected frame received (port_src %s)\n",
				  __FILE__, __LINE__, port->dev->name);
			return NULL;
		}
	}

	return skb_clone(frame->skb_std, GFP_ATOMIC);
}

<<<<<<< HEAD
static void hsr_fill_tag(struct sk_buff *skb, struct hsr_frame_info *frame,
			 struct hsr_port *port, u8 protoVersion)
=======
static void prp_set_lan_id(struct prp_rct *trailer,
			   struct hsr_port *port)
>>>>>>> 24b8d41d
{
	int lane_id;

	if (port->type == HSR_PT_SLAVE_A)
		lane_id = 0;
	else
		lane_id = 1;

	/* Add net_id in the upper 3 bits of lane_id */
	lane_id |= port->hsr->net_id;
	set_prp_lan_id(trailer, lane_id);
}

/* Tailroom for PRP rct should have been created before calling this */
static struct sk_buff *prp_fill_rct(struct sk_buff *skb,
				    struct hsr_frame_info *frame,
				    struct hsr_port *port)
{
	struct prp_rct *trailer;
	int min_size = ETH_ZLEN;
	int lsdu_size;

	if (!skb)
		return skb;

	if (frame->is_vlan)
		min_size = VLAN_ETH_ZLEN;

	if (skb_put_padto(skb, min_size))
		return NULL;

	trailer = (struct prp_rct *)skb_put(skb, HSR_HLEN);
	lsdu_size = skb->len - 14;
	if (frame->is_vlan)
		lsdu_size -= 4;
	prp_set_lan_id(trailer, port);
	set_prp_LSDU_size(trailer, lsdu_size);
	trailer->sequence_nr = htons(frame->sequence_nr);
	trailer->PRP_suffix = htons(ETH_P_PRP);

	return skb;
}

static void hsr_set_path_id(struct hsr_ethhdr *hsr_ethhdr,
			    struct hsr_port *port)
{
	int path_id;

	if (port->type == HSR_PT_SLAVE_A)
		path_id = 0;
	else
		path_id = 1;

	set_hsr_tag_path(&hsr_ethhdr->hsr_tag, path_id);
}

static struct sk_buff *hsr_fill_tag(struct sk_buff *skb,
				    struct hsr_frame_info *frame,
				    struct hsr_port *port, u8 proto_version)
{
	struct hsr_ethhdr *hsr_ethhdr;
	int lsdu_size;

	/* pad to minimum packet size which is 60 + 6 (HSR tag) */
	if (skb_put_padto(skb, ETH_ZLEN + HSR_HLEN))
		return NULL;

	lsdu_size = skb->len - 14;
	if (frame->is_vlan)
		lsdu_size -= 4;

	hsr_ethhdr = (struct hsr_ethhdr *)skb_mac_header(skb);

	hsr_set_path_id(hsr_ethhdr, port);
	set_hsr_tag_LSDU_size(&hsr_ethhdr->hsr_tag, lsdu_size);
	hsr_ethhdr->hsr_tag.sequence_nr = htons(frame->sequence_nr);
	hsr_ethhdr->hsr_tag.encap_proto = hsr_ethhdr->ethhdr.h_proto;
<<<<<<< HEAD
	hsr_ethhdr->ethhdr.h_proto = htons(protoVersion ?
			ETH_P_HSR : ETH_P_PRP);
=======
	hsr_ethhdr->ethhdr.h_proto = htons(proto_version ?
			ETH_P_HSR : ETH_P_PRP);

	return skb;
>>>>>>> 24b8d41d
}

/* If the original frame was an HSR tagged frame, just clone it to be sent
 * unchanged. Otherwise, create a private frame especially tagged for 'port'.
 */
struct sk_buff *hsr_create_tagged_frame(struct hsr_frame_info *frame,
					struct hsr_port *port)
{
	unsigned char *dst, *src;
	struct sk_buff *skb;
	int movelen;

	if (frame->skb_hsr) {
		struct hsr_ethhdr *hsr_ethhdr =
			(struct hsr_ethhdr *)skb_mac_header(frame->skb_hsr);

		/* set the lane id properly */
		hsr_set_path_id(hsr_ethhdr, port);
		return skb_clone(frame->skb_hsr, GFP_ATOMIC);
	}

	/* Create the new skb with enough headroom to fit the HSR tag */
	skb = __pskb_copy(frame->skb_std,
			  skb_headroom(frame->skb_std) + HSR_HLEN, GFP_ATOMIC);
	if (!skb)
		return NULL;
	skb_reset_mac_header(skb);

	if (skb->ip_summed == CHECKSUM_PARTIAL)
		skb->csum_start += HSR_HLEN;

	movelen = ETH_HLEN;
	if (frame->is_vlan)
		movelen += VLAN_HLEN;

	src = skb_mac_header(skb);
	dst = skb_push(skb, HSR_HLEN);
	memmove(dst, src, movelen);
	skb_reset_mac_header(skb);

<<<<<<< HEAD
	hsr_fill_tag(skb, frame, port, port->hsr->protVersion);

	return skb;
=======
	/* skb_put_padto free skb on error and hsr_fill_tag returns NULL in
	 * that case
	 */
	return hsr_fill_tag(skb, frame, port, port->hsr->prot_version);
>>>>>>> 24b8d41d
}

struct sk_buff *prp_create_tagged_frame(struct hsr_frame_info *frame,
					struct hsr_port *port)
{
	struct sk_buff *skb;

	if (frame->skb_prp) {
		struct prp_rct *trailer = skb_get_PRP_rct(frame->skb_prp);

		if (trailer) {
			prp_set_lan_id(trailer, port);
		} else {
			WARN_ONCE(!trailer, "errored PRP skb");
			return NULL;
		}
		return skb_clone(frame->skb_prp, GFP_ATOMIC);
	}

	skb = skb_copy_expand(frame->skb_std, 0,
			      skb_tailroom(frame->skb_std) + HSR_HLEN,
			      GFP_ATOMIC);
	prp_fill_rct(skb, frame, port);

	return skb;
}

static void hsr_deliver_master(struct sk_buff *skb, struct net_device *dev,
			       struct hsr_node *node_src)
{
	bool was_multicast_frame;
	int res;

	was_multicast_frame = (skb->pkt_type == PACKET_MULTICAST);
	hsr_addr_subst_source(node_src, skb);
	skb_pull(skb, ETH_HLEN);
	res = netif_rx(skb);
	if (res == NET_RX_DROP) {
		dev->stats.rx_dropped++;
	} else {
		dev->stats.rx_packets++;
		dev->stats.rx_bytes += skb->len;
		if (was_multicast_frame)
			dev->stats.multicast++;
	}
}

static int hsr_xmit(struct sk_buff *skb, struct hsr_port *port,
		    struct hsr_frame_info *frame)
{
	if (frame->port_rcv->type == HSR_PT_MASTER) {
		hsr_addr_subst_dest(frame->node_src, skb, port);

		/* Address substitution (IEC62439-3 pp 26, 50): replace mac
		 * address of outgoing frame with that of the outgoing slave's.
		 */
		ether_addr_copy(eth_hdr(skb)->h_source, port->dev->dev_addr);
	}
	return dev_queue_xmit(skb);
}

bool prp_drop_frame(struct hsr_frame_info *frame, struct hsr_port *port)
{
	return ((frame->port_rcv->type == HSR_PT_SLAVE_A &&
		 port->type ==  HSR_PT_SLAVE_B) ||
		(frame->port_rcv->type == HSR_PT_SLAVE_B &&
		 port->type ==  HSR_PT_SLAVE_A));
}

/* Forward the frame through all devices except:
 * - Back through the receiving device
 * - If it's a HSR frame: through a device where it has passed before
 * - if it's a PRP frame: through another PRP slave device (no bridge)
 * - To the local HSR master only if the frame is directly addressed to it, or
 *   a non-supervision multicast or broadcast frame.
 *
 * HSR slave devices should insert a HSR tag into the frame, or forward the
 * frame unchanged if it's already tagged. Interlink devices should strip HSR
 * tags if they're of the non-HSR type (but only after duplicate discard). The
 * master device always strips HSR tags.
 */
static void hsr_forward_do(struct hsr_frame_info *frame)
{
	struct hsr_port *port;
	struct sk_buff *skb;

	hsr_for_each_port(frame->port_rcv->hsr, port) {
		struct hsr_priv *hsr = port->hsr;
		/* Don't send frame back the way it came */
		if (port == frame->port_rcv)
			continue;

		/* Don't deliver locally unless we should */
		if (port->type == HSR_PT_MASTER && !frame->is_local_dest)
			continue;

		/* Deliver frames directly addressed to us to master only */
		if (port->type != HSR_PT_MASTER && frame->is_local_exclusive)
			continue;

		/* Don't send frame over port where it has been sent before.
		 * Also fro SAN, this shouldn't be done.
		 */
		if (!frame->is_from_san &&
		    hsr_register_frame_out(port, frame->node_src,
					   frame->sequence_nr))
			continue;

		if (frame->is_supervision && port->type == HSR_PT_MASTER) {
			hsr_handle_sup_frame(frame);
			continue;
		}

		/* Check if frame is to be dropped. Eg. for PRP no forward
		 * between ports.
		 */
		if (hsr->proto_ops->drop_frame &&
		    hsr->proto_ops->drop_frame(frame, port))
			continue;

		if (port->type != HSR_PT_MASTER)
			skb = hsr->proto_ops->create_tagged_frame(frame, port);
		else
			skb = hsr->proto_ops->get_untagged_frame(frame, port);

		if (!skb) {
			frame->port_rcv->dev->stats.rx_dropped++;
			continue;
		}

		skb->dev = port->dev;
		if (port->type == HSR_PT_MASTER)
			hsr_deliver_master(skb, port->dev, frame->node_src);
		else
			hsr_xmit(skb, port, frame);
	}
}

static void check_local_dest(struct hsr_priv *hsr, struct sk_buff *skb,
			     struct hsr_frame_info *frame)
{
	if (hsr_addr_is_self(hsr, eth_hdr(skb)->h_dest)) {
		frame->is_local_exclusive = true;
		skb->pkt_type = PACKET_HOST;
	} else {
		frame->is_local_exclusive = false;
	}

	if (skb->pkt_type == PACKET_HOST ||
	    skb->pkt_type == PACKET_MULTICAST ||
	    skb->pkt_type == PACKET_BROADCAST) {
		frame->is_local_dest = true;
	} else {
		frame->is_local_dest = false;
	}
}

static void handle_std_frame(struct sk_buff *skb,
			     struct hsr_frame_info *frame)
{
	struct hsr_port *port = frame->port_rcv;
	struct hsr_priv *hsr = port->hsr;
	unsigned long irqflags;

	frame->skb_hsr = NULL;
	frame->skb_prp = NULL;
	frame->skb_std = skb;

	if (port->type != HSR_PT_MASTER) {
		frame->is_from_san = true;
	} else {
		/* Sequence nr for the master node */
		spin_lock_irqsave(&hsr->seqnr_lock, irqflags);
		frame->sequence_nr = hsr->sequence_nr;
		hsr->sequence_nr++;
		spin_unlock_irqrestore(&hsr->seqnr_lock, irqflags);
	}
}

void hsr_fill_frame_info(__be16 proto, struct sk_buff *skb,
			 struct hsr_frame_info *frame)
{
	if (proto == htons(ETH_P_PRP) ||
	    proto == htons(ETH_P_HSR)) {
		/* HSR tagged frame :- Data or Supervision */
		frame->skb_std = NULL;
		frame->skb_prp = NULL;
		frame->skb_hsr = skb;
		frame->sequence_nr = hsr_get_skb_sequence_nr(skb);
		return;
	}

	/* Standard frame or PRP from master port */
	handle_std_frame(skb, frame);
}

void prp_fill_frame_info(__be16 proto, struct sk_buff *skb,
			 struct hsr_frame_info *frame)
{
	/* Supervision frame */
	struct prp_rct *rct = skb_get_PRP_rct(skb);

	if (rct &&
	    prp_check_lsdu_size(skb, rct, frame->is_supervision)) {
		frame->skb_hsr = NULL;
		frame->skb_std = NULL;
		frame->skb_prp = skb;
		frame->sequence_nr = prp_get_skb_sequence_nr(rct);
		return;
	}
	handle_std_frame(skb, frame);
}

static int fill_frame_info(struct hsr_frame_info *frame,
			   struct sk_buff *skb, struct hsr_port *port)
{
	struct hsr_priv *hsr = port->hsr;
	struct hsr_vlan_ethhdr *vlan_hdr;
	struct ethhdr *ethhdr;
	__be16 proto;

	memset(frame, 0, sizeof(*frame));
	frame->is_supervision = is_supervision_frame(port->hsr, skb);
	frame->node_src = hsr_get_node(port, &hsr->node_db, skb,
				       frame->is_supervision,
				       port->type);
	if (!frame->node_src)
		return -1; /* Unknown node and !is_supervision, or no mem */

	ethhdr = (struct ethhdr *)skb_mac_header(skb);
	frame->is_vlan = false;
	proto = ethhdr->h_proto;

	if (proto == htons(ETH_P_8021Q))
		frame->is_vlan = true;

	if (frame->is_vlan) {
		vlan_hdr = (struct hsr_vlan_ethhdr *)ethhdr;
		proto = vlan_hdr->vlanhdr.h_vlan_encapsulated_proto;
		/* FIXME: */
<<<<<<< HEAD
		WARN_ONCE(1, "HSR: VLAN not yet supported");
	}
	if (ethhdr->h_proto == htons(ETH_P_PRP)
			|| ethhdr->h_proto == htons(ETH_P_HSR)) {
		frame->skb_std = NULL;
		frame->skb_hsr = skb;
		frame->sequence_nr = hsr_get_skb_sequence_nr(skb);
	} else {
		frame->skb_std = skb;
		frame->skb_hsr = NULL;
		/* Sequence nr for the master node */
		spin_lock_irqsave(&port->hsr->seqnr_lock, irqflags);
		frame->sequence_nr = port->hsr->sequence_nr;
		port->hsr->sequence_nr++;
		spin_unlock_irqrestore(&port->hsr->seqnr_lock, irqflags);
=======
		netdev_warn_once(skb->dev, "VLAN not yet supported");
>>>>>>> 24b8d41d
	}

	frame->is_from_san = false;
	frame->port_rcv = port;
	hsr->proto_ops->fill_frame_info(proto, skb, frame);
	check_local_dest(port->hsr, skb, frame);

	return 0;
}

/* Must be called holding rcu read lock (because of the port parameter) */
void hsr_forward_skb(struct sk_buff *skb, struct hsr_port *port)
{
	struct hsr_frame_info frame;

	if (skb_mac_header(skb) != skb->data) {
		WARN_ONCE(1, "%s:%d: Malformed frame (port_src %s)\n",
			  __FILE__, __LINE__, port->dev->name);
		goto out_drop;
	}

	if (fill_frame_info(&frame, skb, port) < 0)
		goto out_drop;

	hsr_register_frame_in(frame.node_src, port, frame.sequence_nr);
	hsr_forward_do(&frame);
	/* Gets called for ingress frames as well as egress from master port.
	 * So check and increment stats for master port only here.
	 */
	if (port->type == HSR_PT_MASTER) {
		port->dev->stats.tx_packets++;
		port->dev->stats.tx_bytes += skb->len;
	}

	kfree_skb(frame.skb_hsr);
	kfree_skb(frame.skb_prp);
	kfree_skb(frame.skb_std);
	return;

out_drop:
	port->dev->stats.tx_dropped++;
	kfree_skb(skb);
}<|MERGE_RESOLUTION|>--- conflicted
+++ resolved
@@ -34,17 +34,6 @@
  */
 static bool is_supervision_frame(struct hsr_priv *hsr, struct sk_buff *skb)
 {
-<<<<<<< HEAD
-	struct ethhdr *ethHdr;
-	struct hsr_sup_tag *hsrSupTag;
-	struct hsrv1_ethhdr_sp *hsrV1Hdr;
-
-	WARN_ON_ONCE(!skb_mac_header_was_set(skb));
-	ethHdr = (struct ethhdr *) skb_mac_header(skb);
-
-	/* Correct addr? */
-	if (!ether_addr_equal(ethHdr->h_dest,
-=======
 	struct ethhdr *eth_hdr;
 	struct hsr_sup_tag *hsr_sup_tag;
 	struct hsrv1_ethhdr_sp *hsr_V1_hdr;
@@ -54,34 +43,10 @@
 
 	/* Correct addr? */
 	if (!ether_addr_equal(eth_hdr->h_dest,
->>>>>>> 24b8d41d
 			      hsr->sup_multicast_addr))
 		return false;
 
 	/* Correct ether type?. */
-<<<<<<< HEAD
-	if (!(ethHdr->h_proto == htons(ETH_P_PRP)
-			|| ethHdr->h_proto == htons(ETH_P_HSR)))
-		return false;
-
-	/* Get the supervision header from correct location. */
-	if (ethHdr->h_proto == htons(ETH_P_HSR)) { /* Okay HSRv1. */
-		hsrV1Hdr = (struct hsrv1_ethhdr_sp *) skb_mac_header(skb);
-		if (hsrV1Hdr->hsr.encap_proto != htons(ETH_P_PRP))
-			return false;
-
-		hsrSupTag = &hsrV1Hdr->hsr_sup;
-	} else {
-		hsrSupTag = &((struct hsrv0_ethhdr_sp *) skb_mac_header(skb))->hsr_sup;
-	}
-
-	if ((hsrSupTag->HSR_TLV_Type != HSR_TLV_ANNOUNCE) &&
-	    (hsrSupTag->HSR_TLV_Type != HSR_TLV_LIFE_CHECK))
-		return false;
-	if ((hsrSupTag->HSR_TLV_Length != 12) &&
-			(hsrSupTag->HSR_TLV_Length !=
-					sizeof(struct hsr_sup_payload)))
-=======
 	if (!(eth_hdr->h_proto == htons(ETH_P_PRP) ||
 	      eth_hdr->h_proto == htons(ETH_P_HSR)))
 		return false;
@@ -105,7 +70,6 @@
 		return false;
 	if (hsr_sup_tag->HSR_TLV_length != 12 &&
 	    hsr_sup_tag->HSR_TLV_length != sizeof(struct hsr_sup_payload))
->>>>>>> 24b8d41d
 		return false;
 
 	return true;
@@ -181,13 +145,8 @@
 	return skb_clone(frame->skb_std, GFP_ATOMIC);
 }
 
-<<<<<<< HEAD
-static void hsr_fill_tag(struct sk_buff *skb, struct hsr_frame_info *frame,
-			 struct hsr_port *port, u8 protoVersion)
-=======
 static void prp_set_lan_id(struct prp_rct *trailer,
 			   struct hsr_port *port)
->>>>>>> 24b8d41d
 {
 	int lane_id;
 
@@ -265,15 +224,10 @@
 	set_hsr_tag_LSDU_size(&hsr_ethhdr->hsr_tag, lsdu_size);
 	hsr_ethhdr->hsr_tag.sequence_nr = htons(frame->sequence_nr);
 	hsr_ethhdr->hsr_tag.encap_proto = hsr_ethhdr->ethhdr.h_proto;
-<<<<<<< HEAD
-	hsr_ethhdr->ethhdr.h_proto = htons(protoVersion ?
-			ETH_P_HSR : ETH_P_PRP);
-=======
 	hsr_ethhdr->ethhdr.h_proto = htons(proto_version ?
 			ETH_P_HSR : ETH_P_PRP);
 
 	return skb;
->>>>>>> 24b8d41d
 }
 
 /* If the original frame was an HSR tagged frame, just clone it to be sent
@@ -314,16 +268,10 @@
 	memmove(dst, src, movelen);
 	skb_reset_mac_header(skb);
 
-<<<<<<< HEAD
-	hsr_fill_tag(skb, frame, port, port->hsr->protVersion);
-
-	return skb;
-=======
 	/* skb_put_padto free skb on error and hsr_fill_tag returns NULL in
 	 * that case
 	 */
 	return hsr_fill_tag(skb, frame, port, port->hsr->prot_version);
->>>>>>> 24b8d41d
 }
 
 struct sk_buff *prp_create_tagged_frame(struct hsr_frame_info *frame,
@@ -564,25 +512,7 @@
 		vlan_hdr = (struct hsr_vlan_ethhdr *)ethhdr;
 		proto = vlan_hdr->vlanhdr.h_vlan_encapsulated_proto;
 		/* FIXME: */
-<<<<<<< HEAD
-		WARN_ONCE(1, "HSR: VLAN not yet supported");
-	}
-	if (ethhdr->h_proto == htons(ETH_P_PRP)
-			|| ethhdr->h_proto == htons(ETH_P_HSR)) {
-		frame->skb_std = NULL;
-		frame->skb_hsr = skb;
-		frame->sequence_nr = hsr_get_skb_sequence_nr(skb);
-	} else {
-		frame->skb_std = skb;
-		frame->skb_hsr = NULL;
-		/* Sequence nr for the master node */
-		spin_lock_irqsave(&port->hsr->seqnr_lock, irqflags);
-		frame->sequence_nr = port->hsr->sequence_nr;
-		port->hsr->sequence_nr++;
-		spin_unlock_irqrestore(&port->hsr->seqnr_lock, irqflags);
-=======
 		netdev_warn_once(skb->dev, "VLAN not yet supported");
->>>>>>> 24b8d41d
 	}
 
 	frame->is_from_san = false;
