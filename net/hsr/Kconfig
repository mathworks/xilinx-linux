--- conflicted
+++ resolved
@@ -30,14 +30,9 @@
 
 	  This code is a "best effort" to comply with the HSR standard as
 	  described in IEC 62439-3:2010 (HSRv0) and IEC 62439-3:2012 (HSRv1),
-<<<<<<< HEAD
-	  but no compliancy tests have been made. Use iproute2 to select
-	  the version you desire.
-=======
 	  and PRP standard described in IEC 62439-4:2012 (PRP), but no
 	  compliancy tests have been made. Use iproute2 to select the protocol
 	  you would like to use.
->>>>>>> 24b8d41d
 
 	  You need to perform any and all necessary tests yourself before
 	  relying on this code in a safety critical system!
