// SPDX-License-Identifier: GPL-2.0-or-later
/*
 *	TCP over IPv6
 *	Linux INET6 implementation
 *
 *	Authors:
 *	Pedro Roque		<roque@di.fc.ul.pt>
 *
 *	Based on:
 *	linux/net/ipv4/tcp.c
 *	linux/net/ipv4/tcp_input.c
 *	linux/net/ipv4/tcp_output.c
 *
 *	Fixes:
 *	Hideaki YOSHIFUJI	:	sin6_scope_id support
 *	YOSHIFUJI Hideaki @USAGI and:	Support IPV6_V6ONLY socket option, which
 *	Alexey Kuznetsov		allow both IPv4 and IPv6 sockets to bind
 *					a single port at the same time.
 *	YOSHIFUJI Hideaki @USAGI:	convert /proc/net/tcp6 to seq_file.
 */

#include <linux/bottom_half.h>
#include <linux/module.h>
#include <linux/errno.h>
#include <linux/types.h>
#include <linux/socket.h>
#include <linux/sockios.h>
#include <linux/net.h>
#include <linux/jiffies.h>
#include <linux/in.h>
#include <linux/in6.h>
#include <linux/netdevice.h>
#include <linux/init.h>
#include <linux/jhash.h>
#include <linux/ipsec.h>
#include <linux/times.h>
#include <linux/slab.h>
#include <linux/uaccess.h>
#include <linux/ipv6.h>
#include <linux/icmpv6.h>
#include <linux/random.h>
#include <linux/indirect_call_wrapper.h>

#include <net/tcp.h>
#include <net/ndisc.h>
#include <net/inet6_hashtables.h>
#include <net/inet6_connection_sock.h>
#include <net/ipv6.h>
#include <net/transp_v6.h>
#include <net/addrconf.h>
#include <net/ip6_route.h>
#include <net/ip6_checksum.h>
#include <net/inet_ecn.h>
#include <net/protocol.h>
#include <net/xfrm.h>
#include <net/snmp.h>
#include <net/dsfield.h>
#include <net/timewait_sock.h>
#include <net/inet_common.h>
#include <net/secure_seq.h>
#include <net/busy_poll.h>

#include <linux/proc_fs.h>
#include <linux/seq_file.h>

#include <crypto/hash.h>
#include <linux/scatterlist.h>

#include <trace/events/tcp.h>

static void	tcp_v6_send_reset(const struct sock *sk, struct sk_buff *skb);
static void	tcp_v6_reqsk_send_ack(const struct sock *sk, struct sk_buff *skb,
				      struct request_sock *req);

static int	tcp_v6_do_rcv(struct sock *sk, struct sk_buff *skb);

static const struct inet_connection_sock_af_ops ipv6_mapped;
const struct inet_connection_sock_af_ops ipv6_specific;
#ifdef CONFIG_TCP_MD5SIG
static const struct tcp_sock_af_ops tcp_sock_ipv6_specific;
static const struct tcp_sock_af_ops tcp_sock_ipv6_mapped_specific;
#else
static struct tcp_md5sig_key *tcp_v6_md5_do_lookup(const struct sock *sk,
						   const struct in6_addr *addr,
						   int l3index)
{
	return NULL;
}
#endif

/* Helper returning the inet6 address from a given tcp socket.
 * It can be used in TCP stack instead of inet6_sk(sk).
 * This avoids a dereference and allow compiler optimizations.
 * It is a specialized version of inet6_sk_generic().
 */
static struct ipv6_pinfo *tcp_inet6_sk(const struct sock *sk)
{
	unsigned int offset = sizeof(struct tcp6_sock) - sizeof(struct ipv6_pinfo);

	return (struct ipv6_pinfo *)(((u8 *)sk) + offset);
}

static void inet6_sk_rx_dst_set(struct sock *sk, const struct sk_buff *skb)
{
	struct dst_entry *dst = skb_dst(skb);

	if (dst && dst_hold_safe(dst)) {
		const struct rt6_info *rt = (const struct rt6_info *)dst;

		sk->sk_rx_dst = dst;
		inet_sk(sk)->rx_dst_ifindex = skb->skb_iif;
		tcp_inet6_sk(sk)->rx_dst_cookie = rt6_get_cookie(rt);
	}
}

static u32 tcp_v6_init_seq(const struct sk_buff *skb)
{
	return secure_tcpv6_seq(ipv6_hdr(skb)->daddr.s6_addr32,
				ipv6_hdr(skb)->saddr.s6_addr32,
				tcp_hdr(skb)->dest,
				tcp_hdr(skb)->source);
}

static u32 tcp_v6_init_ts_off(const struct net *net, const struct sk_buff *skb)
{
	return secure_tcpv6_ts_off(net, ipv6_hdr(skb)->daddr.s6_addr32,
				   ipv6_hdr(skb)->saddr.s6_addr32);
}

static int tcp_v6_pre_connect(struct sock *sk, struct sockaddr *uaddr,
			      int addr_len)
{
	/* This check is replicated from tcp_v6_connect() and intended to
	 * prevent BPF program called below from accessing bytes that are out
	 * of the bound specified by user in addr_len.
	 */
	if (addr_len < SIN6_LEN_RFC2133)
		return -EINVAL;

	sock_owned_by_me(sk);

	return BPF_CGROUP_RUN_PROG_INET6_CONNECT(sk, uaddr);
}

static int tcp_v6_connect(struct sock *sk, struct sockaddr *uaddr,
			  int addr_len)
{
	struct sockaddr_in6 *usin = (struct sockaddr_in6 *) uaddr;
	struct inet_sock *inet = inet_sk(sk);
	struct inet_connection_sock *icsk = inet_csk(sk);
	struct ipv6_pinfo *np = tcp_inet6_sk(sk);
	struct tcp_sock *tp = tcp_sk(sk);
	struct in6_addr *saddr = NULL, *final_p, final;
	struct ipv6_txoptions *opt;
	struct flowi6 fl6;
	struct dst_entry *dst;
	int addr_type;
	int err;
	struct inet_timewait_death_row *tcp_death_row = &sock_net(sk)->ipv4.tcp_death_row;

	if (addr_len < SIN6_LEN_RFC2133)
		return -EINVAL;

	if (usin->sin6_family != AF_INET6)
		return -EAFNOSUPPORT;

	memset(&fl6, 0, sizeof(fl6));

	if (np->sndflow) {
		fl6.flowlabel = usin->sin6_flowinfo&IPV6_FLOWINFO_MASK;
		IP6_ECN_flow_init(fl6.flowlabel);
		if (fl6.flowlabel&IPV6_FLOWLABEL_MASK) {
			struct ip6_flowlabel *flowlabel;
			flowlabel = fl6_sock_lookup(sk, fl6.flowlabel);
			if (IS_ERR(flowlabel))
				return -EINVAL;
			fl6_sock_release(flowlabel);
		}
	}

	/*
	 *	connect() to INADDR_ANY means loopback (BSD'ism).
	 */

	if (ipv6_addr_any(&usin->sin6_addr)) {
		if (ipv6_addr_v4mapped(&sk->sk_v6_rcv_saddr))
			ipv6_addr_set_v4mapped(htonl(INADDR_LOOPBACK),
					       &usin->sin6_addr);
		else
			usin->sin6_addr = in6addr_loopback;
	}

	addr_type = ipv6_addr_type(&usin->sin6_addr);

	if (addr_type & IPV6_ADDR_MULTICAST)
		return -ENETUNREACH;

	if (addr_type&IPV6_ADDR_LINKLOCAL) {
		if (addr_len >= sizeof(struct sockaddr_in6) &&
		    usin->sin6_scope_id) {
			/* If interface is set while binding, indices
			 * must coincide.
			 */
			if (!sk_dev_equal_l3scope(sk, usin->sin6_scope_id))
				return -EINVAL;

			sk->sk_bound_dev_if = usin->sin6_scope_id;
		}

		/* Connect to link-local address requires an interface */
		if (!sk->sk_bound_dev_if)
			return -EINVAL;
	}

	if (tp->rx_opt.ts_recent_stamp &&
	    !ipv6_addr_equal(&sk->sk_v6_daddr, &usin->sin6_addr)) {
		tp->rx_opt.ts_recent = 0;
		tp->rx_opt.ts_recent_stamp = 0;
		WRITE_ONCE(tp->write_seq, 0);
	}

	sk->sk_v6_daddr = usin->sin6_addr;
	np->flow_label = fl6.flowlabel;

	/*
	 *	TCP over IPv4
	 */

	if (addr_type & IPV6_ADDR_MAPPED) {
		u32 exthdrlen = icsk->icsk_ext_hdr_len;
		struct sockaddr_in sin;

		if (__ipv6_only_sock(sk))
			return -ENETUNREACH;

		sin.sin_family = AF_INET;
		sin.sin_port = usin->sin6_port;
		sin.sin_addr.s_addr = usin->sin6_addr.s6_addr32[3];

		icsk->icsk_af_ops = &ipv6_mapped;
		if (sk_is_mptcp(sk))
			mptcpv6_handle_mapped(sk, true);
		sk->sk_backlog_rcv = tcp_v4_do_rcv;
#ifdef CONFIG_TCP_MD5SIG
		tp->af_specific = &tcp_sock_ipv6_mapped_specific;
#endif

		err = tcp_v4_connect(sk, (struct sockaddr *)&sin, sizeof(sin));

		if (err) {
			icsk->icsk_ext_hdr_len = exthdrlen;
			icsk->icsk_af_ops = &ipv6_specific;
			if (sk_is_mptcp(sk))
				mptcpv6_handle_mapped(sk, false);
			sk->sk_backlog_rcv = tcp_v6_do_rcv;
#ifdef CONFIG_TCP_MD5SIG
			tp->af_specific = &tcp_sock_ipv6_specific;
#endif
			goto failure;
		}
		np->saddr = sk->sk_v6_rcv_saddr;

		return err;
	}

	if (!ipv6_addr_any(&sk->sk_v6_rcv_saddr))
		saddr = &sk->sk_v6_rcv_saddr;

	fl6.flowi6_proto = IPPROTO_TCP;
	fl6.daddr = sk->sk_v6_daddr;
	fl6.saddr = saddr ? *saddr : np->saddr;
	fl6.flowi6_oif = sk->sk_bound_dev_if;
	fl6.flowi6_mark = sk->sk_mark;
	fl6.fl6_dport = usin->sin6_port;
	fl6.fl6_sport = inet->inet_sport;
	fl6.flowi6_uid = sk->sk_uid;

	opt = rcu_dereference_protected(np->opt, lockdep_sock_is_held(sk));
	final_p = fl6_update_dst(&fl6, opt, &final);

	security_sk_classify_flow(sk, flowi6_to_flowi(&fl6));

	dst = ip6_dst_lookup_flow(sock_net(sk), sk, &fl6, final_p);
	if (IS_ERR(dst)) {
		err = PTR_ERR(dst);
		goto failure;
	}

	if (!saddr) {
		saddr = &fl6.saddr;
		sk->sk_v6_rcv_saddr = *saddr;
	}

	/* set the source address */
	np->saddr = *saddr;
	inet->inet_rcv_saddr = LOOPBACK4_IPV6;

	sk->sk_gso_type = SKB_GSO_TCPV6;
	ip6_dst_store(sk, dst, NULL, NULL);

	icsk->icsk_ext_hdr_len = 0;
	if (opt)
		icsk->icsk_ext_hdr_len = opt->opt_flen +
					 opt->opt_nflen;

	tp->rx_opt.mss_clamp = IPV6_MIN_MTU - sizeof(struct tcphdr) - sizeof(struct ipv6hdr);

	inet->inet_dport = usin->sin6_port;

	tcp_set_state(sk, TCP_SYN_SENT);
	err = inet6_hash_connect(tcp_death_row, sk);
	if (err)
		goto late_failure;

	sk_set_txhash(sk);

	if (likely(!tp->repair)) {
		if (!tp->write_seq)
			WRITE_ONCE(tp->write_seq,
				   secure_tcpv6_seq(np->saddr.s6_addr32,
						    sk->sk_v6_daddr.s6_addr32,
						    inet->inet_sport,
						    inet->inet_dport));
		tp->tsoffset = secure_tcpv6_ts_off(sock_net(sk),
						   np->saddr.s6_addr32,
						   sk->sk_v6_daddr.s6_addr32);
	}

	if (tcp_fastopen_defer_connect(sk, &err))
		return err;
	if (err)
		goto late_failure;

	err = tcp_connect(sk);
	if (err)
		goto late_failure;

	return 0;

late_failure:
	tcp_set_state(sk, TCP_CLOSE);
failure:
	inet->inet_dport = 0;
	sk->sk_route_caps = 0;
	return err;
}

static void tcp_v6_mtu_reduced(struct sock *sk)
{
	struct dst_entry *dst;

	if ((1 << sk->sk_state) & (TCPF_LISTEN | TCPF_CLOSE))
		return;

	dst = inet6_csk_update_pmtu(sk, tcp_sk(sk)->mtu_info);
	if (!dst)
		return;

	if (inet_csk(sk)->icsk_pmtu_cookie > dst_mtu(dst)) {
		tcp_sync_mss(sk, dst_mtu(dst));
		tcp_simple_retransmit(sk);
	}
}

static int tcp_v6_err(struct sk_buff *skb, struct inet6_skb_parm *opt,
		u8 type, u8 code, int offset, __be32 info)
{
	const struct ipv6hdr *hdr = (const struct ipv6hdr *)skb->data;
	const struct tcphdr *th = (struct tcphdr *)(skb->data+offset);
	struct net *net = dev_net(skb->dev);
	struct request_sock *fastopen;
	struct ipv6_pinfo *np;
	struct tcp_sock *tp;
	__u32 seq, snd_una;
	struct sock *sk;
	bool fatal;
	int err;

	sk = __inet6_lookup_established(net, &tcp_hashinfo,
					&hdr->daddr, th->dest,
					&hdr->saddr, ntohs(th->source),
					skb->dev->ifindex, inet6_sdif(skb));

	if (!sk) {
		__ICMP6_INC_STATS(net, __in6_dev_get(skb->dev),
				  ICMP6_MIB_INERRORS);
<<<<<<< HEAD
		return;
=======
		return -ENOENT;
>>>>>>> 24b8d41d
	}

	if (sk->sk_state == TCP_TIME_WAIT) {
		inet_twsk_put(inet_twsk(sk));
		return 0;
	}
	seq = ntohl(th->seq);
	fatal = icmpv6_err_convert(type, code, &err);
	if (sk->sk_state == TCP_NEW_SYN_RECV) {
		tcp_req_err(sk, seq, fatal);
		return 0;
	}

	bh_lock_sock(sk);
	if (sock_owned_by_user(sk) && type != ICMPV6_PKT_TOOBIG)
		__NET_INC_STATS(net, LINUX_MIB_LOCKDROPPEDICMPS);

	if (sk->sk_state == TCP_CLOSE)
		goto out;

<<<<<<< HEAD
	if (ipv6_hdr(skb)->hop_limit < inet6_sk(sk)->min_hopcount) {
=======
	if (ipv6_hdr(skb)->hop_limit < tcp_inet6_sk(sk)->min_hopcount) {
>>>>>>> 24b8d41d
		__NET_INC_STATS(net, LINUX_MIB_TCPMINTTLDROP);
		goto out;
	}

	tp = tcp_sk(sk);
	/* XXX (TFO) - tp->snd_una should be ISN (tcp_create_openreq_child() */
	fastopen = rcu_dereference(tp->fastopen_rsk);
	snd_una = fastopen ? tcp_rsk(fastopen)->snt_isn : tp->snd_una;
	if (sk->sk_state != TCP_LISTEN &&
	    !between(seq, snd_una, tp->snd_nxt)) {
		__NET_INC_STATS(net, LINUX_MIB_OUTOFWINDOWICMPS);
		goto out;
	}

	np = tcp_inet6_sk(sk);

	if (type == NDISC_REDIRECT) {
		if (!sock_owned_by_user(sk)) {
			struct dst_entry *dst = __sk_dst_check(sk, np->dst_cookie);

			if (dst)
				dst->ops->redirect(dst, sk, skb);
		}
		goto out;
	}

	if (type == ICMPV6_PKT_TOOBIG) {
		/* We are not interested in TCP_LISTEN and open_requests
		 * (SYN-ACKs send out by Linux are always <576bytes so
		 * they should go through unfragmented).
		 */
		if (sk->sk_state == TCP_LISTEN)
			goto out;

		if (!ip6_sk_accept_pmtu(sk))
			goto out;

		tp->mtu_info = ntohl(info);
		if (!sock_owned_by_user(sk))
			tcp_v6_mtu_reduced(sk);
		else if (!test_and_set_bit(TCP_MTU_REDUCED_DEFERRED,
					   &sk->sk_tsq_flags))
			sock_hold(sk);
		goto out;
	}


	/* Might be for an request_sock */
	switch (sk->sk_state) {
	case TCP_SYN_SENT:
	case TCP_SYN_RECV:
		/* Only in fast or simultaneous open. If a fast open socket is
		 * already accepted it is treated as a connected one below.
		 */
		if (fastopen && !fastopen->sk)
			break;

		ipv6_icmp_error(sk, skb, err, th->dest, ntohl(info), (u8 *)th);

		if (!sock_owned_by_user(sk)) {
			sk->sk_err = err;
			sk->sk_error_report(sk);		/* Wake people up to see the error (see connect in sock.c) */

			tcp_done(sk);
		} else
			sk->sk_err_soft = err;
		goto out;
	case TCP_LISTEN:
		break;
	default:
		/* check if this ICMP message allows revert of backoff.
		 * (see RFC 6069)
		 */
		if (!fastopen && type == ICMPV6_DEST_UNREACH &&
		    code == ICMPV6_NOROUTE)
			tcp_ld_RTO_revert(sk, seq);
	}

	if (!sock_owned_by_user(sk) && np->recverr) {
		sk->sk_err = err;
		sk->sk_error_report(sk);
	} else
		sk->sk_err_soft = err;

out:
	bh_unlock_sock(sk);
	sock_put(sk);
	return 0;
}


static int tcp_v6_send_synack(const struct sock *sk, struct dst_entry *dst,
			      struct flowi *fl,
			      struct request_sock *req,
			      struct tcp_fastopen_cookie *foc,
<<<<<<< HEAD
			      enum tcp_synack_type synack_type)
{
	struct inet_request_sock *ireq = inet_rsk(req);
	struct ipv6_pinfo *np = inet6_sk(sk);
=======
			      enum tcp_synack_type synack_type,
			      struct sk_buff *syn_skb)
{
	struct inet_request_sock *ireq = inet_rsk(req);
	struct ipv6_pinfo *np = tcp_inet6_sk(sk);
>>>>>>> 24b8d41d
	struct ipv6_txoptions *opt;
	struct flowi6 *fl6 = &fl->u.ip6;
	struct sk_buff *skb;
	int err = -ENOMEM;
	u8 tclass;

	/* First, grab a route. */
	if (!dst && (dst = inet6_csk_route_req(sk, fl6, req,
					       IPPROTO_TCP)) == NULL)
		goto done;

<<<<<<< HEAD
	skb = tcp_make_synack(sk, dst, req, foc, synack_type);
=======
	skb = tcp_make_synack(sk, dst, req, foc, synack_type, syn_skb);
>>>>>>> 24b8d41d

	if (skb) {
		__tcp_v6_send_check(skb, &ireq->ir_v6_loc_addr,
				    &ireq->ir_v6_rmt_addr);

		fl6->daddr = ireq->ir_v6_rmt_addr;
		if (np->repflow && ireq->pktopts)
			fl6->flowlabel = ip6_flowlabel(ipv6_hdr(ireq->pktopts));

		tclass = sock_net(sk)->ipv4.sysctl_tcp_reflect_tos ?
				(tcp_rsk(req)->syn_tos & ~INET_ECN_MASK) |
				(np->tclass & INET_ECN_MASK) :
				np->tclass;

		if (!INET_ECN_is_capable(tclass) &&
		    tcp_bpf_ca_needs_ecn((struct sock *)req))
			tclass |= INET_ECN_ECT_0;

		rcu_read_lock();
		opt = ireq->ipv6_opt;
		if (!opt)
			opt = rcu_dereference(np->opt);
<<<<<<< HEAD
		err = ip6_xmit(sk, skb, fl6, opt, np->tclass);
=======
		err = ip6_xmit(sk, skb, fl6, sk->sk_mark, opt,
			       tclass, sk->sk_priority);
>>>>>>> 24b8d41d
		rcu_read_unlock();
		err = net_xmit_eval(err);
	}

done:
	return err;
}


static void tcp_v6_reqsk_destructor(struct request_sock *req)
{
	kfree(inet_rsk(req)->ipv6_opt);
	kfree_skb(inet_rsk(req)->pktopts);
}

#ifdef CONFIG_TCP_MD5SIG
static struct tcp_md5sig_key *tcp_v6_md5_do_lookup(const struct sock *sk,
						   const struct in6_addr *addr,
						   int l3index)
{
	return tcp_md5_do_lookup(sk, l3index,
				 (union tcp_md5_addr *)addr, AF_INET6);
}

static struct tcp_md5sig_key *tcp_v6_md5_lookup(const struct sock *sk,
						const struct sock *addr_sk)
{
	int l3index;

	l3index = l3mdev_master_ifindex_by_index(sock_net(sk),
						 addr_sk->sk_bound_dev_if);
	return tcp_v6_md5_do_lookup(sk, &addr_sk->sk_v6_daddr,
				    l3index);
}

static int tcp_v6_parse_md5_keys(struct sock *sk, int optname,
				 sockptr_t optval, int optlen)
{
	struct tcp_md5sig cmd;
	struct sockaddr_in6 *sin6 = (struct sockaddr_in6 *)&cmd.tcpm_addr;
	int l3index = 0;
	u8 prefixlen;

	if (optlen < sizeof(cmd))
		return -EINVAL;

	if (copy_from_sockptr(&cmd, optval, sizeof(cmd)))
		return -EFAULT;

	if (sin6->sin6_family != AF_INET6)
		return -EINVAL;

	if (optname == TCP_MD5SIG_EXT &&
	    cmd.tcpm_flags & TCP_MD5SIG_FLAG_PREFIX) {
		prefixlen = cmd.tcpm_prefixlen;
		if (prefixlen > 128 || (ipv6_addr_v4mapped(&sin6->sin6_addr) &&
					prefixlen > 32))
			return -EINVAL;
	} else {
		prefixlen = ipv6_addr_v4mapped(&sin6->sin6_addr) ? 32 : 128;
	}

	if (optname == TCP_MD5SIG_EXT &&
	    cmd.tcpm_flags & TCP_MD5SIG_FLAG_IFINDEX) {
		struct net_device *dev;

		rcu_read_lock();
		dev = dev_get_by_index_rcu(sock_net(sk), cmd.tcpm_ifindex);
		if (dev && netif_is_l3_master(dev))
			l3index = dev->ifindex;
		rcu_read_unlock();

		/* ok to reference set/not set outside of rcu;
		 * right now device MUST be an L3 master
		 */
		if (!dev || !l3index)
			return -EINVAL;
	}

	if (!cmd.tcpm_keylen) {
		if (ipv6_addr_v4mapped(&sin6->sin6_addr))
			return tcp_md5_do_del(sk, (union tcp_md5_addr *)&sin6->sin6_addr.s6_addr32[3],
					      AF_INET, prefixlen,
					      l3index);
		return tcp_md5_do_del(sk, (union tcp_md5_addr *)&sin6->sin6_addr,
				      AF_INET6, prefixlen, l3index);
	}

	if (cmd.tcpm_keylen > TCP_MD5SIG_MAXKEYLEN)
		return -EINVAL;

	if (ipv6_addr_v4mapped(&sin6->sin6_addr))
		return tcp_md5_do_add(sk, (union tcp_md5_addr *)&sin6->sin6_addr.s6_addr32[3],
				      AF_INET, prefixlen, l3index,
				      cmd.tcpm_key, cmd.tcpm_keylen,
				      GFP_KERNEL);

	return tcp_md5_do_add(sk, (union tcp_md5_addr *)&sin6->sin6_addr,
			      AF_INET6, prefixlen, l3index,
			      cmd.tcpm_key, cmd.tcpm_keylen, GFP_KERNEL);
}

static int tcp_v6_md5_hash_headers(struct tcp_md5sig_pool *hp,
				   const struct in6_addr *daddr,
				   const struct in6_addr *saddr,
				   const struct tcphdr *th, int nbytes)
{
	struct tcp6_pseudohdr *bp;
	struct scatterlist sg;
	struct tcphdr *_th;

	bp = hp->scratch;
	/* 1. TCP pseudo-header (RFC2460) */
	bp->saddr = *saddr;
	bp->daddr = *daddr;
	bp->protocol = cpu_to_be32(IPPROTO_TCP);
	bp->len = cpu_to_be32(nbytes);

	_th = (struct tcphdr *)(bp + 1);
	memcpy(_th, th, sizeof(*th));
	_th->check = 0;

	sg_init_one(&sg, bp, sizeof(*bp) + sizeof(*th));
	ahash_request_set_crypt(hp->md5_req, &sg, NULL,
				sizeof(*bp) + sizeof(*th));
	return crypto_ahash_update(hp->md5_req);
}

static int tcp_v6_md5_hash_hdr(char *md5_hash, const struct tcp_md5sig_key *key,
			       const struct in6_addr *daddr, struct in6_addr *saddr,
			       const struct tcphdr *th)
{
	struct tcp_md5sig_pool *hp;
	struct ahash_request *req;

	hp = tcp_get_md5sig_pool();
	if (!hp)
		goto clear_hash_noput;
	req = hp->md5_req;

	if (crypto_ahash_init(req))
		goto clear_hash;
	if (tcp_v6_md5_hash_headers(hp, daddr, saddr, th, th->doff << 2))
		goto clear_hash;
	if (tcp_md5_hash_key(hp, key))
		goto clear_hash;
	ahash_request_set_crypt(req, NULL, md5_hash, 0);
	if (crypto_ahash_final(req))
		goto clear_hash;

	tcp_put_md5sig_pool();
	return 0;

clear_hash:
	tcp_put_md5sig_pool();
clear_hash_noput:
	memset(md5_hash, 0, 16);
	return 1;
}

static int tcp_v6_md5_hash_skb(char *md5_hash,
			       const struct tcp_md5sig_key *key,
			       const struct sock *sk,
			       const struct sk_buff *skb)
{
	const struct in6_addr *saddr, *daddr;
	struct tcp_md5sig_pool *hp;
	struct ahash_request *req;
	const struct tcphdr *th = tcp_hdr(skb);

	if (sk) { /* valid for establish/request sockets */
		saddr = &sk->sk_v6_rcv_saddr;
		daddr = &sk->sk_v6_daddr;
	} else {
		const struct ipv6hdr *ip6h = ipv6_hdr(skb);
		saddr = &ip6h->saddr;
		daddr = &ip6h->daddr;
	}

	hp = tcp_get_md5sig_pool();
	if (!hp)
		goto clear_hash_noput;
	req = hp->md5_req;

	if (crypto_ahash_init(req))
		goto clear_hash;

	if (tcp_v6_md5_hash_headers(hp, daddr, saddr, th, skb->len))
		goto clear_hash;
	if (tcp_md5_hash_skb_data(hp, skb, th->doff << 2))
		goto clear_hash;
	if (tcp_md5_hash_key(hp, key))
		goto clear_hash;
	ahash_request_set_crypt(req, NULL, md5_hash, 0);
	if (crypto_ahash_final(req))
		goto clear_hash;

	tcp_put_md5sig_pool();
	return 0;

clear_hash:
	tcp_put_md5sig_pool();
clear_hash_noput:
	memset(md5_hash, 0, 16);
	return 1;
}

#endif

static bool tcp_v6_inbound_md5_hash(const struct sock *sk,
				    const struct sk_buff *skb,
				    int dif, int sdif)
{
#ifdef CONFIG_TCP_MD5SIG
	const __u8 *hash_location = NULL;
	struct tcp_md5sig_key *hash_expected;
	const struct ipv6hdr *ip6h = ipv6_hdr(skb);
	const struct tcphdr *th = tcp_hdr(skb);
	int genhash, l3index;
	u8 newhash[16];

	/* sdif set, means packet ingressed via a device
	 * in an L3 domain and dif is set to the l3mdev
	 */
	l3index = sdif ? dif : 0;

	hash_expected = tcp_v6_md5_do_lookup(sk, &ip6h->saddr, l3index);
	hash_location = tcp_parse_md5sig_option(th);

	/* We've parsed the options - do we have a hash? */
	if (!hash_expected && !hash_location)
		return false;

	if (hash_expected && !hash_location) {
		NET_INC_STATS(sock_net(sk), LINUX_MIB_TCPMD5NOTFOUND);
		return true;
	}

	if (!hash_expected && hash_location) {
		NET_INC_STATS(sock_net(sk), LINUX_MIB_TCPMD5UNEXPECTED);
		return true;
	}

	/* check the signature */
	genhash = tcp_v6_md5_hash_skb(newhash,
				      hash_expected,
				      NULL, skb);

	if (genhash || memcmp(hash_location, newhash, 16) != 0) {
		NET_INC_STATS(sock_net(sk), LINUX_MIB_TCPMD5FAILURE);
<<<<<<< HEAD
		net_info_ratelimited("MD5 Hash %s for [%pI6c]:%u->[%pI6c]:%u\n",
=======
		net_info_ratelimited("MD5 Hash %s for [%pI6c]:%u->[%pI6c]:%u L3 index %d\n",
>>>>>>> 24b8d41d
				     genhash ? "failed" : "mismatch",
				     &ip6h->saddr, ntohs(th->source),
				     &ip6h->daddr, ntohs(th->dest), l3index);
		return true;
	}
#endif
	return false;
}

static void tcp_v6_init_req(struct request_sock *req,
			    const struct sock *sk_listener,
			    struct sk_buff *skb)
{
	bool l3_slave = ipv6_l3mdev_skb(TCP_SKB_CB(skb)->header.h6.flags);
	struct inet_request_sock *ireq = inet_rsk(req);
	const struct ipv6_pinfo *np = tcp_inet6_sk(sk_listener);

	ireq->ir_v6_rmt_addr = ipv6_hdr(skb)->saddr;
	ireq->ir_v6_loc_addr = ipv6_hdr(skb)->daddr;

	/* So that link locals have meaning */
	if ((!sk_listener->sk_bound_dev_if || l3_slave) &&
	    ipv6_addr_type(&ireq->ir_v6_rmt_addr) & IPV6_ADDR_LINKLOCAL)
		ireq->ir_iif = tcp_v6_iif(skb);

	if (!TCP_SKB_CB(skb)->tcp_tw_isn &&
	    (ipv6_opt_accepted(sk_listener, skb, &TCP_SKB_CB(skb)->header.h6) ||
	     np->rxopt.bits.rxinfo ||
	     np->rxopt.bits.rxoinfo || np->rxopt.bits.rxhlim ||
	     np->rxopt.bits.rxohlim || np->repflow)) {
		refcount_inc(&skb->users);
		ireq->pktopts = skb;
	}
}

static struct dst_entry *tcp_v6_route_req(const struct sock *sk,
					  struct flowi *fl,
					  const struct request_sock *req)
{
	return inet6_csk_route_req(sk, &fl->u.ip6, req, IPPROTO_TCP);
}

struct request_sock_ops tcp6_request_sock_ops __read_mostly = {
	.family		=	AF_INET6,
	.obj_size	=	sizeof(struct tcp6_request_sock),
	.rtx_syn_ack	=	tcp_rtx_synack,
	.send_ack	=	tcp_v6_reqsk_send_ack,
	.destructor	=	tcp_v6_reqsk_destructor,
	.send_reset	=	tcp_v6_send_reset,
	.syn_ack_timeout =	tcp_syn_ack_timeout,
};

const struct tcp_request_sock_ops tcp_request_sock_ipv6_ops = {
	.mss_clamp	=	IPV6_MIN_MTU - sizeof(struct tcphdr) -
				sizeof(struct ipv6hdr),
#ifdef CONFIG_TCP_MD5SIG
	.req_md5_lookup	=	tcp_v6_md5_lookup,
	.calc_md5_hash	=	tcp_v6_md5_hash_skb,
#endif
	.init_req	=	tcp_v6_init_req,
#ifdef CONFIG_SYN_COOKIES
	.cookie_init_seq =	cookie_v6_init_sequence,
#endif
	.route_req	=	tcp_v6_route_req,
	.init_seq	=	tcp_v6_init_seq,
	.init_ts_off	=	tcp_v6_init_ts_off,
	.send_synack	=	tcp_v6_send_synack,
};

static void tcp_v6_send_response(const struct sock *sk, struct sk_buff *skb, u32 seq,
				 u32 ack, u32 win, u32 tsval, u32 tsecr,
				 int oif, struct tcp_md5sig_key *key, int rst,
<<<<<<< HEAD
				 u8 tclass, __be32 label)
=======
				 u8 tclass, __be32 label, u32 priority)
>>>>>>> 24b8d41d
{
	const struct tcphdr *th = tcp_hdr(skb);
	struct tcphdr *t1;
	struct sk_buff *buff;
	struct flowi6 fl6;
	struct net *net = sk ? sock_net(sk) : dev_net(skb_dst(skb)->dev);
	struct sock *ctl_sk = net->ipv6.tcp_sk;
	unsigned int tot_len = sizeof(struct tcphdr);
	struct dst_entry *dst;
	__be32 *topt;
	__u32 mark = 0;

	if (tsecr)
		tot_len += TCPOLEN_TSTAMP_ALIGNED;
#ifdef CONFIG_TCP_MD5SIG
	if (key)
		tot_len += TCPOLEN_MD5SIG_ALIGNED;
#endif

	buff = alloc_skb(MAX_HEADER + sizeof(struct ipv6hdr) + tot_len,
			 GFP_ATOMIC);
	if (!buff)
		return;

	skb_reserve(buff, MAX_HEADER + sizeof(struct ipv6hdr) + tot_len);

	t1 = skb_push(buff, tot_len);
	skb_reset_transport_header(buff);

	/* Swap the send and the receive. */
	memset(t1, 0, sizeof(*t1));
	t1->dest = th->source;
	t1->source = th->dest;
	t1->doff = tot_len / 4;
	t1->seq = htonl(seq);
	t1->ack_seq = htonl(ack);
	t1->ack = !rst || !th->ack;
	t1->rst = rst;
	t1->window = htons(win);

	topt = (__be32 *)(t1 + 1);

	if (tsecr) {
		*topt++ = htonl((TCPOPT_NOP << 24) | (TCPOPT_NOP << 16) |
				(TCPOPT_TIMESTAMP << 8) | TCPOLEN_TIMESTAMP);
		*topt++ = htonl(tsval);
		*topt++ = htonl(tsecr);
	}

#ifdef CONFIG_TCP_MD5SIG
	if (key) {
		*topt++ = htonl((TCPOPT_NOP << 24) | (TCPOPT_NOP << 16) |
				(TCPOPT_MD5SIG << 8) | TCPOLEN_MD5SIG);
		tcp_v6_md5_hash_hdr((__u8 *)topt, key,
				    &ipv6_hdr(skb)->saddr,
				    &ipv6_hdr(skb)->daddr, t1);
	}
#endif

	memset(&fl6, 0, sizeof(fl6));
	fl6.daddr = ipv6_hdr(skb)->saddr;
	fl6.saddr = ipv6_hdr(skb)->daddr;
	fl6.flowlabel = label;

	buff->ip_summed = CHECKSUM_PARTIAL;
	buff->csum = 0;

	__tcp_v6_send_check(buff, &fl6.saddr, &fl6.daddr);

	fl6.flowi6_proto = IPPROTO_TCP;
	if (rt6_need_strict(&fl6.daddr) && !oif)
		fl6.flowi6_oif = tcp_v6_iif(skb);
	else {
		if (!oif && netif_index_is_l3_master(net, skb->skb_iif))
			oif = skb->skb_iif;

		fl6.flowi6_oif = oif;
	}

	if (sk) {
		if (sk->sk_state == TCP_TIME_WAIT) {
			mark = inet_twsk(sk)->tw_mark;
			/* autoflowlabel relies on buff->hash */
			skb_set_hash(buff, inet_twsk(sk)->tw_txhash,
				     PKT_HASH_TYPE_L4);
		} else {
			mark = sk->sk_mark;
		}
		buff->tstamp = tcp_transmit_time(sk);
	}
	fl6.flowi6_mark = IP6_REPLY_MARK(net, skb->mark) ?: mark;
	fl6.fl6_dport = t1->dest;
	fl6.fl6_sport = t1->source;
	fl6.flowi6_uid = sock_net_uid(net, sk && sk_fullsock(sk) ? sk : NULL);
	security_skb_classify_flow(skb, flowi6_to_flowi(&fl6));

	/* Pass a socket to ip6_dst_lookup either it is for RST
	 * Underlying function will use this to retrieve the network
	 * namespace
	 */
	dst = ip6_dst_lookup_flow(sock_net(ctl_sk), ctl_sk, &fl6, NULL);
	if (!IS_ERR(dst)) {
		skb_dst_set(buff, dst);
<<<<<<< HEAD
		ip6_xmit(ctl_sk, buff, &fl6, NULL, tclass);
=======
		ip6_xmit(ctl_sk, buff, &fl6, fl6.flowi6_mark, NULL,
			 tclass & ~INET_ECN_MASK, priority);
>>>>>>> 24b8d41d
		TCP_INC_STATS(net, TCP_MIB_OUTSEGS);
		if (rst)
			TCP_INC_STATS(net, TCP_MIB_OUTRSTS);
		return;
	}

	kfree_skb(buff);
}

static void tcp_v6_send_reset(const struct sock *sk, struct sk_buff *skb)
{
	const struct tcphdr *th = tcp_hdr(skb);
	struct ipv6hdr *ipv6h = ipv6_hdr(skb);
	u32 seq = 0, ack_seq = 0;
	struct tcp_md5sig_key *key = NULL;
#ifdef CONFIG_TCP_MD5SIG
	const __u8 *hash_location = NULL;
	unsigned char newhash[16];
	int genhash;
	struct sock *sk1 = NULL;
#endif
	__be32 label = 0;
	u32 priority = 0;
	struct net *net;
	int oif = 0;

	if (th->rst)
		return;

	/* If sk not NULL, it means we did a successful lookup and incoming
	 * route had to be correct. prequeue might have dropped our dst.
	 */
	if (!sk && !ipv6_unicast_destination(skb))
		return;

	net = sk ? sock_net(sk) : dev_net(skb_dst(skb)->dev);
#ifdef CONFIG_TCP_MD5SIG
	rcu_read_lock();
	hash_location = tcp_parse_md5sig_option(th);
	if (sk && sk_fullsock(sk)) {
		int l3index;

		/* sdif set, means packet ingressed via a device
		 * in an L3 domain and inet_iif is set to it.
		 */
		l3index = tcp_v6_sdif(skb) ? tcp_v6_iif_l3_slave(skb) : 0;
		key = tcp_v6_md5_do_lookup(sk, &ipv6h->saddr, l3index);
	} else if (hash_location) {
		int dif = tcp_v6_iif_l3_slave(skb);
		int sdif = tcp_v6_sdif(skb);
		int l3index;

		/*
		 * active side is lost. Try to find listening socket through
		 * source port, and then find md5 key through listening socket.
		 * we are not loose security here:
		 * Incoming packet is checked with md5 hash with finding key,
		 * no RST generated if md5 hash doesn't match.
		 */
		sk1 = inet6_lookup_listener(net,
					   &tcp_hashinfo, NULL, 0,
					   &ipv6h->saddr,
					   th->source, &ipv6h->daddr,
					   ntohs(th->source), dif, sdif);
		if (!sk1)
			goto out;

<<<<<<< HEAD
		key = tcp_v6_md5_do_lookup(sk1, &ipv6h->saddr);
=======
		/* sdif set, means packet ingressed via a device
		 * in an L3 domain and dif is set to it.
		 */
		l3index = tcp_v6_sdif(skb) ? dif : 0;

		key = tcp_v6_md5_do_lookup(sk1, &ipv6h->saddr, l3index);
>>>>>>> 24b8d41d
		if (!key)
			goto out;

		genhash = tcp_v6_md5_hash_skb(newhash, key, NULL, skb);
		if (genhash || memcmp(hash_location, newhash, 16) != 0)
			goto out;
	}
#endif

	if (th->ack)
		seq = ntohl(th->ack_seq);
	else
		ack_seq = ntohl(th->seq) + th->syn + th->fin + skb->len -
			  (th->doff << 2);

	if (sk) {
		oif = sk->sk_bound_dev_if;
		if (sk_fullsock(sk)) {
			const struct ipv6_pinfo *np = tcp_inet6_sk(sk);

<<<<<<< HEAD
=======
			trace_tcp_send_reset(sk, skb);
			if (np->repflow)
				label = ip6_flowlabel(ipv6h);
			priority = sk->sk_priority;
		}
		if (sk->sk_state == TCP_TIME_WAIT) {
			label = cpu_to_be32(inet_twsk(sk)->tw_flowlabel);
			priority = inet_twsk(sk)->tw_priority;
		}
	} else {
		if (net->ipv6.sysctl.flowlabel_reflect & FLOWLABEL_REFLECT_TCP_RESET)
			label = ip6_flowlabel(ipv6h);
	}

	tcp_v6_send_response(sk, skb, seq, ack_seq, 0, 0, 0, oif, key, 1,
			     ipv6_get_dsfield(ipv6h), label, priority);

>>>>>>> 24b8d41d
#ifdef CONFIG_TCP_MD5SIG
out:
	rcu_read_unlock();
#endif
}

static void tcp_v6_send_ack(const struct sock *sk, struct sk_buff *skb, u32 seq,
			    u32 ack, u32 win, u32 tsval, u32 tsecr, int oif,
			    struct tcp_md5sig_key *key, u8 tclass,
<<<<<<< HEAD
			    __be32 label)
=======
			    __be32 label, u32 priority)
>>>>>>> 24b8d41d
{
	tcp_v6_send_response(sk, skb, seq, ack, win, tsval, tsecr, oif, key, 0,
			     tclass, label, priority);
}

static void tcp_v6_timewait_ack(struct sock *sk, struct sk_buff *skb)
{
	struct inet_timewait_sock *tw = inet_twsk(sk);
	struct tcp_timewait_sock *tcptw = tcp_twsk(sk);

	tcp_v6_send_ack(sk, skb, tcptw->tw_snd_nxt, tcptw->tw_rcv_nxt,
			tcptw->tw_rcv_wnd >> tw->tw_rcv_wscale,
			tcp_time_stamp_raw() + tcptw->tw_ts_offset,
			tcptw->tw_ts_recent, tw->tw_bound_dev_if, tcp_twsk_md5_key(tcptw),
			tw->tw_tclass, cpu_to_be32(tw->tw_flowlabel), tw->tw_priority);

	inet_twsk_put(tw);
}

static void tcp_v6_reqsk_send_ack(const struct sock *sk, struct sk_buff *skb,
				  struct request_sock *req)
{
	int l3index;

	l3index = tcp_v6_sdif(skb) ? tcp_v6_iif_l3_slave(skb) : 0;

	/* sk->sk_state == TCP_LISTEN -> for regular TCP_SYN_RECV
	 * sk->sk_state == TCP_SYN_RECV -> for Fast Open.
	 */
	/* RFC 7323 2.3
	 * The window field (SEG.WND) of every outgoing segment, with the
	 * exception of <SYN> segments, MUST be right-shifted by
	 * Rcv.Wind.Shift bits:
	 */
	tcp_v6_send_ack(sk, skb, (sk->sk_state == TCP_LISTEN) ?
			tcp_rsk(req)->snt_isn + 1 : tcp_sk(sk)->snd_nxt,
			tcp_rsk(req)->rcv_nxt,
			req->rsk_rcv_wnd >> inet_rsk(req)->rcv_wscale,
<<<<<<< HEAD
			tcp_time_stamp, req->ts_recent, sk->sk_bound_dev_if,
			tcp_v6_md5_do_lookup(sk, &ipv6_hdr(skb)->daddr),
			0, 0);
=======
			tcp_time_stamp_raw() + tcp_rsk(req)->ts_off,
			req->ts_recent, sk->sk_bound_dev_if,
			tcp_v6_md5_do_lookup(sk, &ipv6_hdr(skb)->saddr, l3index),
			ipv6_get_dsfield(ipv6_hdr(skb)), 0, sk->sk_priority);
>>>>>>> 24b8d41d
}


static struct sock *tcp_v6_cookie_check(struct sock *sk, struct sk_buff *skb)
{
#ifdef CONFIG_SYN_COOKIES
	const struct tcphdr *th = tcp_hdr(skb);

	if (!th->syn)
		sk = cookie_v6_check(sk, skb);
#endif
	return sk;
}

u16 tcp_v6_get_syncookie(struct sock *sk, struct ipv6hdr *iph,
			 struct tcphdr *th, u32 *cookie)
{
	u16 mss = 0;
#ifdef CONFIG_SYN_COOKIES
	mss = tcp_get_syncookie_mss(&tcp6_request_sock_ops,
				    &tcp_request_sock_ipv6_ops, sk, th);
	if (mss) {
		*cookie = __cookie_v6_init_sequence(iph, th, &mss);
		tcp_synq_overflow(sk);
	}
#endif
	return mss;
}

static int tcp_v6_conn_request(struct sock *sk, struct sk_buff *skb)
{
	if (skb->protocol == htons(ETH_P_IP))
		return tcp_v4_conn_request(sk, skb);

	if (!ipv6_unicast_destination(skb))
		goto drop;

	return tcp_conn_request(&tcp6_request_sock_ops,
				&tcp_request_sock_ipv6_ops, sk, skb);

drop:
	tcp_listendrop(sk);
	return 0; /* don't send reset */
}

static void tcp_v6_restore_cb(struct sk_buff *skb)
{
	/* We need to move header back to the beginning if xfrm6_policy_check()
	 * and tcp_v6_fill_cb() are going to be called again.
	 * ip6_datagram_recv_specific_ctl() also expects IP6CB to be there.
	 */
	memmove(IP6CB(skb), &TCP_SKB_CB(skb)->header.h6,
		sizeof(struct inet6_skb_parm));
}

static struct sock *tcp_v6_syn_recv_sock(const struct sock *sk, struct sk_buff *skb,
					 struct request_sock *req,
					 struct dst_entry *dst,
					 struct request_sock *req_unhash,
					 bool *own_req)
{
	struct inet_request_sock *ireq;
	struct ipv6_pinfo *newnp;
	const struct ipv6_pinfo *np = tcp_inet6_sk(sk);
	struct ipv6_txoptions *opt;
	struct inet_sock *newinet;
	bool found_dup_sk = false;
	struct tcp_sock *newtp;
	struct sock *newsk;
#ifdef CONFIG_TCP_MD5SIG
	struct tcp_md5sig_key *key;
	int l3index;
#endif
	struct flowi6 fl6;

	if (skb->protocol == htons(ETH_P_IP)) {
		/*
		 *	v6 mapped
		 */

		newsk = tcp_v4_syn_recv_sock(sk, skb, req, dst,
					     req_unhash, own_req);

		if (!newsk)
			return NULL;

		inet_sk(newsk)->pinet6 = tcp_inet6_sk(newsk);

		newinet = inet_sk(newsk);
		newnp = tcp_inet6_sk(newsk);
		newtp = tcp_sk(newsk);

		memcpy(newnp, np, sizeof(struct ipv6_pinfo));

		newnp->saddr = newsk->sk_v6_rcv_saddr;

		inet_csk(newsk)->icsk_af_ops = &ipv6_mapped;
		if (sk_is_mptcp(newsk))
			mptcpv6_handle_mapped(newsk, true);
		newsk->sk_backlog_rcv = tcp_v4_do_rcv;
#ifdef CONFIG_TCP_MD5SIG
		newtp->af_specific = &tcp_sock_ipv6_mapped_specific;
#endif

		newnp->ipv6_mc_list = NULL;
		newnp->ipv6_ac_list = NULL;
		newnp->ipv6_fl_list = NULL;
		newnp->pktoptions  = NULL;
		newnp->opt	   = NULL;
		newnp->mcast_oif   = inet_iif(skb);
		newnp->mcast_hops  = ip_hdr(skb)->ttl;
		newnp->rcv_flowinfo = 0;
		if (np->repflow)
			newnp->flow_label = 0;

		/*
		 * No need to charge this sock to the relevant IPv6 refcnt debug socks count
		 * here, tcp_create_openreq_child now does this for us, see the comment in
		 * that function for the gory details. -acme
		 */

		/* It is tricky place. Until this moment IPv4 tcp
		   worked with IPv6 icsk.icsk_af_ops.
		   Sync it now.
		 */
		tcp_sync_mss(newsk, inet_csk(newsk)->icsk_pmtu_cookie);

		return newsk;
	}

	ireq = inet_rsk(req);

	if (sk_acceptq_is_full(sk))
		goto out_overflow;

	if (!dst) {
		dst = inet6_csk_route_req(sk, &fl6, req, IPPROTO_TCP);
		if (!dst)
			goto out;
	}

	newsk = tcp_create_openreq_child(sk, req, skb);
	if (!newsk)
		goto out_nonewsk;

	/*
	 * No need to charge this sock to the relevant IPv6 refcnt debug socks
	 * count here, tcp_create_openreq_child now does this for us, see the
	 * comment in that function for the gory details. -acme
	 */

	newsk->sk_gso_type = SKB_GSO_TCPV6;
	ip6_dst_store(newsk, dst, NULL, NULL);
	inet6_sk_rx_dst_set(newsk, skb);

	inet_sk(newsk)->pinet6 = tcp_inet6_sk(newsk);

	newtp = tcp_sk(newsk);
	newinet = inet_sk(newsk);
	newnp = tcp_inet6_sk(newsk);

	memcpy(newnp, np, sizeof(struct ipv6_pinfo));

	newsk->sk_v6_daddr = ireq->ir_v6_rmt_addr;
	newnp->saddr = ireq->ir_v6_loc_addr;
	newsk->sk_v6_rcv_saddr = ireq->ir_v6_loc_addr;
	newsk->sk_bound_dev_if = ireq->ir_iif;

	/* Now IPv6 options...

	   First: no IPv4 options.
	 */
	newinet->inet_opt = NULL;
	newnp->ipv6_mc_list = NULL;
	newnp->ipv6_ac_list = NULL;
	newnp->ipv6_fl_list = NULL;

	/* Clone RX bits */
	newnp->rxopt.all = np->rxopt.all;

	newnp->pktoptions = NULL;
	newnp->opt	  = NULL;
	newnp->mcast_oif  = tcp_v6_iif(skb);
	newnp->mcast_hops = ipv6_hdr(skb)->hop_limit;
	newnp->rcv_flowinfo = ip6_flowinfo(ipv6_hdr(skb));
	if (np->repflow)
		newnp->flow_label = ip6_flowlabel(ipv6_hdr(skb));

	/* Set ToS of the new socket based upon the value of incoming SYN.
	 * ECT bits are set later in tcp_init_transfer().
	 */
	if (sock_net(sk)->ipv4.sysctl_tcp_reflect_tos)
		newnp->tclass = tcp_rsk(req)->syn_tos & ~INET_ECN_MASK;

	/* Clone native IPv6 options from listening socket (if any)

	   Yes, keeping reference count would be much more clever,
	   but we make one more one thing there: reattach optmem
	   to newsk.
	 */
	opt = ireq->ipv6_opt;
	if (!opt)
		opt = rcu_dereference(np->opt);
	if (opt) {
		opt = ipv6_dup_options(newsk, opt);
		RCU_INIT_POINTER(newnp->opt, opt);
	}
	inet_csk(newsk)->icsk_ext_hdr_len = 0;
	if (opt)
		inet_csk(newsk)->icsk_ext_hdr_len = opt->opt_nflen +
						    opt->opt_flen;

	tcp_ca_openreq_child(newsk, dst);

	tcp_sync_mss(newsk, dst_mtu(dst));
	newtp->advmss = tcp_mss_clamp(tcp_sk(sk), dst_metric_advmss(dst));

	tcp_initialize_rcv_mss(newsk);

	newinet->inet_daddr = newinet->inet_saddr = LOOPBACK4_IPV6;
	newinet->inet_rcv_saddr = LOOPBACK4_IPV6;

#ifdef CONFIG_TCP_MD5SIG
	l3index = l3mdev_master_ifindex_by_index(sock_net(sk), ireq->ir_iif);

	/* Copy over the MD5 key from the original socket */
	key = tcp_v6_md5_do_lookup(sk, &newsk->sk_v6_daddr, l3index);
	if (key) {
		/* We're using one, so create a matching key
		 * on the newsk structure. If we fail to get
		 * memory, then we end up not copying the key
		 * across. Shucks.
		 */
		tcp_md5_do_add(newsk, (union tcp_md5_addr *)&newsk->sk_v6_daddr,
			       AF_INET6, 128, l3index, key->key, key->keylen,
			       sk_gfp_mask(sk, GFP_ATOMIC));
	}
#endif

	if (__inet_inherit_port(sk, newsk) < 0) {
		inet_csk_prepare_forced_close(newsk);
		tcp_done(newsk);
		goto out;
	}
	*own_req = inet_ehash_nolisten(newsk, req_to_sk(req_unhash),
				       &found_dup_sk);
	if (*own_req) {
		tcp_move_syn(newtp, req);

		/* Clone pktoptions received with SYN, if we own the req */
		if (ireq->pktopts) {
			newnp->pktoptions = skb_clone(ireq->pktopts,
						      sk_gfp_mask(sk, GFP_ATOMIC));
			consume_skb(ireq->pktopts);
			ireq->pktopts = NULL;
			if (newnp->pktoptions) {
				tcp_v6_restore_cb(newnp->pktoptions);
				skb_set_owner_r(newnp->pktoptions, newsk);
			}
		}
	} else {
		if (!req_unhash && found_dup_sk) {
			/* This code path should only be executed in the
			 * syncookie case only
			 */
			bh_unlock_sock(newsk);
			sock_put(newsk);
			newsk = NULL;
		}
	}

	return newsk;

out_overflow:
	__NET_INC_STATS(sock_net(sk), LINUX_MIB_LISTENOVERFLOWS);
out_nonewsk:
	dst_release(dst);
out:
	tcp_listendrop(sk);
	return NULL;
}

static void tcp_v6_restore_cb(struct sk_buff *skb)
{
	/* We need to move header back to the beginning if xfrm6_policy_check()
	 * and tcp_v6_fill_cb() are going to be called again.
	 * ip6_datagram_recv_specific_ctl() also expects IP6CB to be there.
	 */
	memmove(IP6CB(skb), &TCP_SKB_CB(skb)->header.h6,
		sizeof(struct inet6_skb_parm));
}

/* The socket must have it's spinlock held when we get
 * here, unless it is a TCP_LISTEN socket.
 *
 * We have a potential double-lock case here, so even when
 * doing backlog processing we use the BH locking scheme.
 * This is because we cannot sleep with the original spinlock
 * held.
 */
static int tcp_v6_do_rcv(struct sock *sk, struct sk_buff *skb)
{
	struct ipv6_pinfo *np = tcp_inet6_sk(sk);
	struct sk_buff *opt_skb = NULL;
	struct tcp_sock *tp;

	/* Imagine: socket is IPv6. IPv4 packet arrives,
	   goes to IPv4 receive handler and backlogged.
	   From backlog it always goes here. Kerboom...
	   Fortunately, tcp_rcv_established and rcv_established
	   handle them correctly, but it is not case with
	   tcp_v6_hnd_req and tcp_v6_send_reset().   --ANK
	 */

	if (skb->protocol == htons(ETH_P_IP))
		return tcp_v4_do_rcv(sk, skb);

<<<<<<< HEAD
	if (tcp_filter(sk, skb))
		goto discard;

=======
>>>>>>> 24b8d41d
	/*
	 *	socket locking is here for SMP purposes as backlog rcv
	 *	is currently called with bh processing disabled.
	 */

	/* Do Stevens' IPV6_PKTOPTIONS.

	   Yes, guys, it is the only place in our code, where we
	   may make it not affecting IPv4.
	   The rest of code is protocol independent,
	   and I do not like idea to uglify IPv4.

	   Actually, all the idea behind IPV6_PKTOPTIONS
	   looks not very well thought. For now we latch
	   options, received in the last packet, enqueued
	   by tcp. Feel free to propose better solution.
					       --ANK (980728)
	 */
	if (np->rxopt.all)
		opt_skb = skb_clone(skb, sk_gfp_mask(sk, GFP_ATOMIC));

	if (sk->sk_state == TCP_ESTABLISHED) { /* Fast path */
		struct dst_entry *dst = sk->sk_rx_dst;

		sock_rps_save_rxhash(sk, skb);
		sk_mark_napi_id(sk, skb);
		if (dst) {
			if (inet_sk(sk)->rx_dst_ifindex != skb->skb_iif ||
			    dst->ops->check(dst, np->rx_dst_cookie) == NULL) {
				dst_release(dst);
				sk->sk_rx_dst = NULL;
			}
		}

		tcp_rcv_established(sk, skb);
		if (opt_skb)
			goto ipv6_pktoptions;
		return 0;
	}

	if (tcp_checksum_complete(skb))
		goto csum_err;

	if (sk->sk_state == TCP_LISTEN) {
		struct sock *nsk = tcp_v6_cookie_check(sk, skb);

		if (!nsk)
			goto discard;

		if (nsk != sk) {
			if (tcp_child_process(sk, nsk, skb))
				goto reset;
			if (opt_skb)
				__kfree_skb(opt_skb);
			return 0;
		}
	} else
		sock_rps_save_rxhash(sk, skb);

	if (tcp_rcv_state_process(sk, skb))
		goto reset;
	if (opt_skb)
		goto ipv6_pktoptions;
	return 0;

reset:
	tcp_v6_send_reset(sk, skb);
discard:
	if (opt_skb)
		__kfree_skb(opt_skb);
	kfree_skb(skb);
	return 0;
csum_err:
	TCP_INC_STATS(sock_net(sk), TCP_MIB_CSUMERRORS);
	TCP_INC_STATS(sock_net(sk), TCP_MIB_INERRS);
	goto discard;


ipv6_pktoptions:
	/* Do you ask, what is it?

	   1. skb was enqueued by tcp.
	   2. skb is added to tail of read queue, rather than out of order.
	   3. socket is not in passive state.
	   4. Finally, it really contains options, which user wants to receive.
	 */
	tp = tcp_sk(sk);
	if (TCP_SKB_CB(opt_skb)->end_seq == tp->rcv_nxt &&
	    !((1 << sk->sk_state) & (TCPF_CLOSE | TCPF_LISTEN))) {
		if (np->rxopt.bits.rxinfo || np->rxopt.bits.rxoinfo)
			np->mcast_oif = tcp_v6_iif(opt_skb);
		if (np->rxopt.bits.rxhlim || np->rxopt.bits.rxohlim)
			np->mcast_hops = ipv6_hdr(opt_skb)->hop_limit;
		if (np->rxopt.bits.rxflow || np->rxopt.bits.rxtclass)
			np->rcv_flowinfo = ip6_flowinfo(ipv6_hdr(opt_skb));
		if (np->repflow)
			np->flow_label = ip6_flowlabel(ipv6_hdr(opt_skb));
		if (ipv6_opt_accepted(sk, opt_skb, &TCP_SKB_CB(opt_skb)->header.h6)) {
			skb_set_owner_r(opt_skb, sk);
			tcp_v6_restore_cb(opt_skb);
			opt_skb = xchg(&np->pktoptions, opt_skb);
		} else {
			__kfree_skb(opt_skb);
			opt_skb = xchg(&np->pktoptions, NULL);
		}
	}

	kfree_skb(opt_skb);
	return 0;
}

static void tcp_v6_fill_cb(struct sk_buff *skb, const struct ipv6hdr *hdr,
			   const struct tcphdr *th)
{
	/* This is tricky: we move IP6CB at its correct location into
	 * TCP_SKB_CB(). It must be done after xfrm6_policy_check(), because
	 * _decode_session6() uses IP6CB().
	 * barrier() makes sure compiler won't play aliasing games.
	 */
	memmove(&TCP_SKB_CB(skb)->header.h6, IP6CB(skb),
		sizeof(struct inet6_skb_parm));
	barrier();

	TCP_SKB_CB(skb)->seq = ntohl(th->seq);
	TCP_SKB_CB(skb)->end_seq = (TCP_SKB_CB(skb)->seq + th->syn + th->fin +
				    skb->len - th->doff*4);
	TCP_SKB_CB(skb)->ack_seq = ntohl(th->ack_seq);
	TCP_SKB_CB(skb)->tcp_flags = tcp_flag_byte(th);
	TCP_SKB_CB(skb)->tcp_tw_isn = 0;
	TCP_SKB_CB(skb)->ip_dsfield = ipv6_get_dsfield(hdr);
	TCP_SKB_CB(skb)->sacked = 0;
	TCP_SKB_CB(skb)->has_rxtstamp =
			skb->tstamp || skb_hwtstamps(skb)->hwtstamp;
}

<<<<<<< HEAD
static int tcp_v6_rcv(struct sk_buff *skb)
=======
INDIRECT_CALLABLE_SCOPE int tcp_v6_rcv(struct sk_buff *skb)
>>>>>>> 24b8d41d
{
	struct sk_buff *skb_to_free;
	int sdif = inet6_sdif(skb);
	int dif = inet6_iif(skb);
	const struct tcphdr *th;
	const struct ipv6hdr *hdr;
	bool refcounted;
	struct sock *sk;
	int ret;
	struct net *net = dev_net(skb->dev);

	if (skb->pkt_type != PACKET_HOST)
		goto discard_it;

	/*
	 *	Count it even if it's bad.
	 */
	__TCP_INC_STATS(net, TCP_MIB_INSEGS);

	if (!pskb_may_pull(skb, sizeof(struct tcphdr)))
		goto discard_it;

	th = (const struct tcphdr *)skb->data;

	if (unlikely(th->doff < sizeof(struct tcphdr)/4))
		goto bad_packet;
	if (!pskb_may_pull(skb, th->doff*4))
		goto discard_it;

	if (skb_checksum_init(skb, IPPROTO_TCP, ip6_compute_pseudo))
		goto csum_error;

	th = (const struct tcphdr *)skb->data;
	hdr = ipv6_hdr(skb);

lookup:
	sk = __inet6_lookup_skb(&tcp_hashinfo, skb, __tcp_hdrlen(th),
<<<<<<< HEAD
				th->source, th->dest, inet6_iif(skb),
=======
				th->source, th->dest, inet6_iif(skb), sdif,
>>>>>>> 24b8d41d
				&refcounted);
	if (!sk)
		goto no_tcp_socket;

process:
	if (sk->sk_state == TCP_TIME_WAIT)
		goto do_time_wait;

	if (sk->sk_state == TCP_NEW_SYN_RECV) {
		struct request_sock *req = inet_reqsk(sk);
		bool req_stolen = false;
		struct sock *nsk;

		sk = req->rsk_listener;
<<<<<<< HEAD
		tcp_v6_fill_cb(skb, hdr, th);
		if (tcp_v6_inbound_md5_hash(sk, skb)) {
=======
		if (tcp_v6_inbound_md5_hash(sk, skb, dif, sdif)) {
>>>>>>> 24b8d41d
			sk_drops_add(sk, skb);
			reqsk_put(req);
			goto discard_it;
		}
		if (tcp_checksum_complete(skb)) {
			reqsk_put(req);
			goto csum_error;
		}
		if (unlikely(sk->sk_state != TCP_LISTEN)) {
			inet_csk_reqsk_queue_drop_and_put(sk, req);
			goto lookup;
		}
		sock_hold(sk);
		refcounted = true;
<<<<<<< HEAD
		nsk = tcp_check_req(sk, skb, req, false);
=======
		nsk = NULL;
		if (!tcp_filter(sk, skb)) {
			th = (const struct tcphdr *)skb->data;
			hdr = ipv6_hdr(skb);
			tcp_v6_fill_cb(skb, hdr, th);
			nsk = tcp_check_req(sk, skb, req, false, &req_stolen);
		}
>>>>>>> 24b8d41d
		if (!nsk) {
			reqsk_put(req);
			if (req_stolen) {
				/* Another cpu got exclusive access to req
				 * and created a full blown socket.
				 * Try to feed this packet to this socket
				 * instead of discarding it.
				 */
				tcp_v6_restore_cb(skb);
				sock_put(sk);
				goto lookup;
			}
			goto discard_and_relse;
		}
		if (nsk == sk) {
			reqsk_put(req);
			tcp_v6_restore_cb(skb);
		} else if (tcp_child_process(sk, nsk, skb)) {
			tcp_v6_send_reset(nsk, skb);
			goto discard_and_relse;
		} else {
			sock_put(sk);
			return 0;
		}
	}
<<<<<<< HEAD
	if (hdr->hop_limit < inet6_sk(sk)->min_hopcount) {
=======
	if (hdr->hop_limit < tcp_inet6_sk(sk)->min_hopcount) {
>>>>>>> 24b8d41d
		__NET_INC_STATS(net, LINUX_MIB_TCPMINTTLDROP);
		goto discard_and_relse;
	}

	if (!xfrm6_policy_check(sk, XFRM_POLICY_IN, skb))
		goto discard_and_relse;

	if (tcp_v6_inbound_md5_hash(sk, skb, dif, sdif))
		goto discard_and_relse;

	if (tcp_filter(sk, skb))
		goto discard_and_relse;
	th = (const struct tcphdr *)skb->data;
	hdr = ipv6_hdr(skb);
<<<<<<< HEAD
=======
	tcp_v6_fill_cb(skb, hdr, th);
>>>>>>> 24b8d41d

	skb->dev = NULL;

	if (sk->sk_state == TCP_LISTEN) {
		ret = tcp_v6_do_rcv(sk, skb);
		goto put_and_return;
	}

	sk_incoming_cpu_update(sk);

	bh_lock_sock_nested(sk);
	tcp_segs_in(tcp_sk(sk), skb);
	ret = 0;
	if (!sock_owned_by_user(sk)) {
<<<<<<< HEAD
		if (!tcp_prequeue(sk, skb))
			ret = tcp_v6_do_rcv(sk, skb);
	} else if (tcp_add_backlog(sk, skb)) {
		goto discard_and_relse;
=======
		skb_to_free = sk->sk_rx_skb_cache;
		sk->sk_rx_skb_cache = NULL;
		ret = tcp_v6_do_rcv(sk, skb);
	} else {
		if (tcp_add_backlog(sk, skb))
			goto discard_and_relse;
		skb_to_free = NULL;
>>>>>>> 24b8d41d
	}
	bh_unlock_sock(sk);
	if (skb_to_free)
		__kfree_skb(skb_to_free);
put_and_return:
	if (refcounted)
		sock_put(sk);
	return ret ? -1 : 0;

no_tcp_socket:
	if (!xfrm6_policy_check(NULL, XFRM_POLICY_IN, skb))
		goto discard_it;

	tcp_v6_fill_cb(skb, hdr, th);

	if (tcp_checksum_complete(skb)) {
csum_error:
		__TCP_INC_STATS(net, TCP_MIB_CSUMERRORS);
bad_packet:
		__TCP_INC_STATS(net, TCP_MIB_INERRS);
	} else {
		tcp_v6_send_reset(NULL, skb);
	}

discard_it:
	kfree_skb(skb);
	return 0;

discard_and_relse:
	sk_drops_add(sk, skb);
	if (refcounted)
		sock_put(sk);
	goto discard_it;

do_time_wait:
	if (!xfrm6_policy_check(NULL, XFRM_POLICY_IN, skb)) {
		inet_twsk_put(inet_twsk(sk));
		goto discard_it;
	}

	tcp_v6_fill_cb(skb, hdr, th);

	if (tcp_checksum_complete(skb)) {
		inet_twsk_put(inet_twsk(sk));
		goto csum_error;
	}

	switch (tcp_timewait_state_process(inet_twsk(sk), skb, th)) {
	case TCP_TW_SYN:
	{
		struct sock *sk2;

		sk2 = inet6_lookup_listener(dev_net(skb->dev), &tcp_hashinfo,
					    skb, __tcp_hdrlen(th),
					    &ipv6_hdr(skb)->saddr, th->source,
					    &ipv6_hdr(skb)->daddr,
					    ntohs(th->dest),
					    tcp_v6_iif_l3_slave(skb),
					    sdif);
		if (sk2) {
			struct inet_timewait_sock *tw = inet_twsk(sk);
			inet_twsk_deschedule_put(tw);
			sk = sk2;
			tcp_v6_restore_cb(skb);
			refcounted = false;
			goto process;
		}
	}
		/* to ACK */
		fallthrough;
	case TCP_TW_ACK:
		tcp_v6_timewait_ack(sk, skb);
		break;
	case TCP_TW_RST:
		tcp_v6_send_reset(sk, skb);
		inet_twsk_deschedule_put(inet_twsk(sk));
		goto discard_it;
	case TCP_TW_SUCCESS:
		;
	}
	goto discard_it;
}

INDIRECT_CALLABLE_SCOPE void tcp_v6_early_demux(struct sk_buff *skb)
{
	const struct ipv6hdr *hdr;
	const struct tcphdr *th;
	struct sock *sk;

	if (skb->pkt_type != PACKET_HOST)
		return;

	if (!pskb_may_pull(skb, skb_transport_offset(skb) + sizeof(struct tcphdr)))
		return;

	hdr = ipv6_hdr(skb);
	th = tcp_hdr(skb);

	if (th->doff < sizeof(struct tcphdr) / 4)
		return;

	/* Note : We use inet6_iif() here, not tcp_v6_iif() */
	sk = __inet6_lookup_established(dev_net(skb->dev), &tcp_hashinfo,
					&hdr->saddr, th->source,
					&hdr->daddr, ntohs(th->dest),
					inet6_iif(skb), inet6_sdif(skb));
	if (sk) {
		skb->sk = sk;
		skb->destructor = sock_edemux;
		if (sk_fullsock(sk)) {
			struct dst_entry *dst = READ_ONCE(sk->sk_rx_dst);

			if (dst)
				dst = dst_check(dst, tcp_inet6_sk(sk)->rx_dst_cookie);
			if (dst &&
			    inet_sk(sk)->rx_dst_ifindex == skb->skb_iif)
				skb_dst_set_noref(skb, dst);
		}
	}
}

static struct timewait_sock_ops tcp6_timewait_sock_ops = {
	.twsk_obj_size	= sizeof(struct tcp6_timewait_sock),
	.twsk_unique	= tcp_twsk_unique,
	.twsk_destructor = tcp_twsk_destructor,
};

INDIRECT_CALLABLE_SCOPE void tcp_v6_send_check(struct sock *sk, struct sk_buff *skb)
{
	struct ipv6_pinfo *np = inet6_sk(sk);

	__tcp_v6_send_check(skb, &np->saddr, &sk->sk_v6_daddr);
}

const struct inet_connection_sock_af_ops ipv6_specific = {
	.queue_xmit	   = inet6_csk_xmit,
	.send_check	   = tcp_v6_send_check,
	.rebuild_header	   = inet6_sk_rebuild_header,
	.sk_rx_dst_set	   = inet6_sk_rx_dst_set,
	.conn_request	   = tcp_v6_conn_request,
	.syn_recv_sock	   = tcp_v6_syn_recv_sock,
	.net_header_len	   = sizeof(struct ipv6hdr),
	.net_frag_header_len = sizeof(struct frag_hdr),
	.setsockopt	   = ipv6_setsockopt,
	.getsockopt	   = ipv6_getsockopt,
	.addr2sockaddr	   = inet6_csk_addr2sockaddr,
	.sockaddr_len	   = sizeof(struct sockaddr_in6),
	.mtu_reduced	   = tcp_v6_mtu_reduced,
};

#ifdef CONFIG_TCP_MD5SIG
static const struct tcp_sock_af_ops tcp_sock_ipv6_specific = {
	.md5_lookup	=	tcp_v6_md5_lookup,
	.calc_md5_hash	=	tcp_v6_md5_hash_skb,
	.md5_parse	=	tcp_v6_parse_md5_keys,
};
#endif

/*
 *	TCP over IPv4 via INET6 API
 */
static const struct inet_connection_sock_af_ops ipv6_mapped = {
	.queue_xmit	   = ip_queue_xmit,
	.send_check	   = tcp_v4_send_check,
	.rebuild_header	   = inet_sk_rebuild_header,
	.sk_rx_dst_set	   = inet_sk_rx_dst_set,
	.conn_request	   = tcp_v6_conn_request,
	.syn_recv_sock	   = tcp_v6_syn_recv_sock,
	.net_header_len	   = sizeof(struct iphdr),
	.setsockopt	   = ipv6_setsockopt,
	.getsockopt	   = ipv6_getsockopt,
	.addr2sockaddr	   = inet6_csk_addr2sockaddr,
	.sockaddr_len	   = sizeof(struct sockaddr_in6),
	.mtu_reduced	   = tcp_v4_mtu_reduced,
};

#ifdef CONFIG_TCP_MD5SIG
static const struct tcp_sock_af_ops tcp_sock_ipv6_mapped_specific = {
	.md5_lookup	=	tcp_v4_md5_lookup,
	.calc_md5_hash	=	tcp_v4_md5_hash_skb,
	.md5_parse	=	tcp_v6_parse_md5_keys,
};
#endif

/* NOTE: A lot of things set to zero explicitly by call to
 *       sk_alloc() so need not be done here.
 */
static int tcp_v6_init_sock(struct sock *sk)
{
	struct inet_connection_sock *icsk = inet_csk(sk);

	tcp_init_sock(sk);

	icsk->icsk_af_ops = &ipv6_specific;

#ifdef CONFIG_TCP_MD5SIG
	tcp_sk(sk)->af_specific = &tcp_sock_ipv6_specific;
#endif

	return 0;
}

static void tcp_v6_destroy_sock(struct sock *sk)
{
	tcp_v4_destroy_sock(sk);
	inet6_destroy_sock(sk);
}

#ifdef CONFIG_PROC_FS
/* Proc filesystem TCPv6 sock list dumping. */
static void get_openreq6(struct seq_file *seq,
			 const struct request_sock *req, int i)
{
	long ttd = req->rsk_timer.expires - jiffies;
	const struct in6_addr *src = &inet_rsk(req)->ir_v6_loc_addr;
	const struct in6_addr *dest = &inet_rsk(req)->ir_v6_rmt_addr;

	if (ttd < 0)
		ttd = 0;

	seq_printf(seq,
		   "%4d: %08X%08X%08X%08X:%04X %08X%08X%08X%08X:%04X "
		   "%02X %08X:%08X %02X:%08lX %08X %5u %8d %d %d %pK\n",
		   i,
		   src->s6_addr32[0], src->s6_addr32[1],
		   src->s6_addr32[2], src->s6_addr32[3],
		   inet_rsk(req)->ir_num,
		   dest->s6_addr32[0], dest->s6_addr32[1],
		   dest->s6_addr32[2], dest->s6_addr32[3],
		   ntohs(inet_rsk(req)->ir_rmt_port),
		   TCP_SYN_RECV,
		   0, 0, /* could print option size, but that is af dependent. */
		   1,   /* timers active (only the expire timer) */
		   jiffies_to_clock_t(ttd),
		   req->num_timeout,
		   from_kuid_munged(seq_user_ns(seq),
				    sock_i_uid(req->rsk_listener)),
		   0,  /* non standard timer */
		   0, /* open_requests have no inode */
		   0, req);
}

static void get_tcp6_sock(struct seq_file *seq, struct sock *sp, int i)
{
	const struct in6_addr *dest, *src;
	__u16 destp, srcp;
	int timer_active;
	unsigned long timer_expires;
	const struct inet_sock *inet = inet_sk(sp);
	const struct tcp_sock *tp = tcp_sk(sp);
	const struct inet_connection_sock *icsk = inet_csk(sp);
	const struct fastopen_queue *fastopenq = &icsk->icsk_accept_queue.fastopenq;
	int rx_queue;
	int state;

	dest  = &sp->sk_v6_daddr;
	src   = &sp->sk_v6_rcv_saddr;
	destp = ntohs(inet->inet_dport);
	srcp  = ntohs(inet->inet_sport);

	if (icsk->icsk_pending == ICSK_TIME_RETRANS ||
<<<<<<< HEAD
	    icsk->icsk_pending == ICSK_TIME_EARLY_RETRANS ||
=======
	    icsk->icsk_pending == ICSK_TIME_REO_TIMEOUT ||
>>>>>>> 24b8d41d
	    icsk->icsk_pending == ICSK_TIME_LOSS_PROBE) {
		timer_active	= 1;
		timer_expires	= icsk->icsk_timeout;
	} else if (icsk->icsk_pending == ICSK_TIME_PROBE0) {
		timer_active	= 4;
		timer_expires	= icsk->icsk_timeout;
	} else if (timer_pending(&sp->sk_timer)) {
		timer_active	= 2;
		timer_expires	= sp->sk_timer.expires;
	} else {
		timer_active	= 0;
		timer_expires = jiffies;
	}

	state = inet_sk_state_load(sp);
	if (state == TCP_LISTEN)
		rx_queue = READ_ONCE(sp->sk_ack_backlog);
	else
		/* Because we don't lock the socket,
		 * we might find a transient negative value.
		 */
		rx_queue = max_t(int, READ_ONCE(tp->rcv_nxt) -
				      READ_ONCE(tp->copied_seq), 0);

	seq_printf(seq,
		   "%4d: %08X%08X%08X%08X:%04X %08X%08X%08X%08X:%04X "
		   "%02X %08X:%08X %02X:%08lX %08X %5u %8d %lu %d %pK %lu %lu %u %u %d\n",
		   i,
		   src->s6_addr32[0], src->s6_addr32[1],
		   src->s6_addr32[2], src->s6_addr32[3], srcp,
		   dest->s6_addr32[0], dest->s6_addr32[1],
		   dest->s6_addr32[2], dest->s6_addr32[3], destp,
		   state,
		   READ_ONCE(tp->write_seq) - tp->snd_una,
		   rx_queue,
		   timer_active,
		   jiffies_delta_to_clock_t(timer_expires - jiffies),
		   icsk->icsk_retransmits,
		   from_kuid_munged(seq_user_ns(seq), sock_i_uid(sp)),
		   icsk->icsk_probes_out,
		   sock_i_ino(sp),
		   refcount_read(&sp->sk_refcnt), sp,
		   jiffies_to_clock_t(icsk->icsk_rto),
		   jiffies_to_clock_t(icsk->icsk_ack.ato),
		   (icsk->icsk_ack.quick << 1) | inet_csk_in_pingpong_mode(sp),
		   tp->snd_cwnd,
		   state == TCP_LISTEN ?
			fastopenq->max_qlen :
			(tcp_in_initial_slowstart(tp) ? -1 : tp->snd_ssthresh)
		   );
}

static void get_timewait6_sock(struct seq_file *seq,
			       struct inet_timewait_sock *tw, int i)
{
	long delta = tw->tw_timer.expires - jiffies;
	const struct in6_addr *dest, *src;
	__u16 destp, srcp;

	dest = &tw->tw_v6_daddr;
	src  = &tw->tw_v6_rcv_saddr;
	destp = ntohs(tw->tw_dport);
	srcp  = ntohs(tw->tw_sport);

	seq_printf(seq,
		   "%4d: %08X%08X%08X%08X:%04X %08X%08X%08X%08X:%04X "
		   "%02X %08X:%08X %02X:%08lX %08X %5d %8d %d %d %pK\n",
		   i,
		   src->s6_addr32[0], src->s6_addr32[1],
		   src->s6_addr32[2], src->s6_addr32[3], srcp,
		   dest->s6_addr32[0], dest->s6_addr32[1],
		   dest->s6_addr32[2], dest->s6_addr32[3], destp,
		   tw->tw_substate, 0, 0,
		   3, jiffies_delta_to_clock_t(delta), 0, 0, 0, 0,
		   refcount_read(&tw->tw_refcnt), tw);
}

static int tcp6_seq_show(struct seq_file *seq, void *v)
{
	struct tcp_iter_state *st;
	struct sock *sk = v;

	if (v == SEQ_START_TOKEN) {
		seq_puts(seq,
			 "  sl  "
			 "local_address                         "
			 "remote_address                        "
			 "st tx_queue rx_queue tr tm->when retrnsmt"
			 "   uid  timeout inode\n");
		goto out;
	}
	st = seq->private;

	if (sk->sk_state == TCP_TIME_WAIT)
		get_timewait6_sock(seq, v, st->num);
	else if (sk->sk_state == TCP_NEW_SYN_RECV)
		get_openreq6(seq, v, st->num);
	else
		get_tcp6_sock(seq, v, st->num);
out:
	return 0;
}

static const struct seq_operations tcp6_seq_ops = {
	.show		= tcp6_seq_show,
	.start		= tcp_seq_start,
	.next		= tcp_seq_next,
	.stop		= tcp_seq_stop,
};

static struct tcp_seq_afinfo tcp6_seq_afinfo = {
	.family		= AF_INET6,
};

int __net_init tcp6_proc_init(struct net *net)
{
	if (!proc_create_net_data("tcp6", 0444, net->proc_net, &tcp6_seq_ops,
			sizeof(struct tcp_iter_state), &tcp6_seq_afinfo))
		return -ENOMEM;
	return 0;
}

void tcp6_proc_exit(struct net *net)
{
	remove_proc_entry("tcp6", net->proc_net);
}
#endif

struct proto tcpv6_prot = {
	.name			= "TCPv6",
	.owner			= THIS_MODULE,
	.close			= tcp_close,
	.pre_connect		= tcp_v6_pre_connect,
	.connect		= tcp_v6_connect,
	.disconnect		= tcp_disconnect,
	.accept			= inet_csk_accept,
	.ioctl			= tcp_ioctl,
	.init			= tcp_v6_init_sock,
	.destroy		= tcp_v6_destroy_sock,
	.shutdown		= tcp_shutdown,
	.setsockopt		= tcp_setsockopt,
	.getsockopt		= tcp_getsockopt,
	.keepalive		= tcp_set_keepalive,
	.recvmsg		= tcp_recvmsg,
	.sendmsg		= tcp_sendmsg,
	.sendpage		= tcp_sendpage,
	.backlog_rcv		= tcp_v6_do_rcv,
	.release_cb		= tcp_release_cb,
	.hash			= inet6_hash,
	.unhash			= inet_unhash,
	.get_port		= inet_csk_get_port,
	.enter_memory_pressure	= tcp_enter_memory_pressure,
	.leave_memory_pressure	= tcp_leave_memory_pressure,
	.stream_memory_free	= tcp_stream_memory_free,
	.sockets_allocated	= &tcp_sockets_allocated,
	.memory_allocated	= &tcp_memory_allocated,
	.memory_pressure	= &tcp_memory_pressure,
	.orphan_count		= &tcp_orphan_count,
	.sysctl_mem		= sysctl_tcp_mem,
	.sysctl_wmem_offset	= offsetof(struct net, ipv4.sysctl_tcp_wmem),
	.sysctl_rmem_offset	= offsetof(struct net, ipv4.sysctl_tcp_rmem),
	.max_header		= MAX_TCP_HEADER,
	.obj_size		= sizeof(struct tcp6_sock),
	.slab_flags		= SLAB_TYPESAFE_BY_RCU,
	.twsk_prot		= &tcp6_timewait_sock_ops,
	.rsk_prot		= &tcp6_request_sock_ops,
	.h.hashinfo		= &tcp_hashinfo,
	.no_autobind		= true,
<<<<<<< HEAD
#ifdef CONFIG_COMPAT
	.compat_setsockopt	= compat_tcp_setsockopt,
	.compat_getsockopt	= compat_tcp_getsockopt,
#endif
=======
>>>>>>> 24b8d41d
	.diag_destroy		= tcp_abort,
};
EXPORT_SYMBOL_GPL(tcpv6_prot);

/* thinking of making this const? Don't.
 * early_demux can change based on sysctl.
 */
static struct inet6_protocol tcpv6_protocol = {
	.early_demux	=	tcp_v6_early_demux,
	.early_demux_handler =  tcp_v6_early_demux,
	.handler	=	tcp_v6_rcv,
	.err_handler	=	tcp_v6_err,
	.flags		=	INET6_PROTO_NOPOLICY|INET6_PROTO_FINAL,
};

static struct inet_protosw tcpv6_protosw = {
	.type		=	SOCK_STREAM,
	.protocol	=	IPPROTO_TCP,
	.prot		=	&tcpv6_prot,
	.ops		=	&inet6_stream_ops,
	.flags		=	INET_PROTOSW_PERMANENT |
				INET_PROTOSW_ICSK,
};

static int __net_init tcpv6_net_init(struct net *net)
{
	return inet_ctl_sock_create(&net->ipv6.tcp_sk, PF_INET6,
				    SOCK_RAW, IPPROTO_TCP, net);
}

static void __net_exit tcpv6_net_exit(struct net *net)
{
	inet_ctl_sock_destroy(net->ipv6.tcp_sk);
}

static void __net_exit tcpv6_net_exit_batch(struct list_head *net_exit_list)
{
	inet_twsk_purge(&tcp_hashinfo, AF_INET6);
}

static struct pernet_operations tcpv6_net_ops = {
	.init	    = tcpv6_net_init,
	.exit	    = tcpv6_net_exit,
	.exit_batch = tcpv6_net_exit_batch,
};

int __init tcpv6_init(void)
{
	int ret;

	ret = inet6_add_protocol(&tcpv6_protocol, IPPROTO_TCP);
	if (ret)
		goto out;

	/* register inet6 protocol */
	ret = inet6_register_protosw(&tcpv6_protosw);
	if (ret)
		goto out_tcpv6_protocol;

	ret = register_pernet_subsys(&tcpv6_net_ops);
	if (ret)
		goto out_tcpv6_protosw;

	ret = mptcpv6_init();
	if (ret)
		goto out_tcpv6_pernet_subsys;

out:
	return ret;

out_tcpv6_pernet_subsys:
	unregister_pernet_subsys(&tcpv6_net_ops);
out_tcpv6_protosw:
	inet6_unregister_protosw(&tcpv6_protosw);
out_tcpv6_protocol:
	inet6_del_protocol(&tcpv6_protocol, IPPROTO_TCP);
	goto out;
}

void tcpv6_exit(void)
{
	unregister_pernet_subsys(&tcpv6_net_ops);
	inet6_unregister_protosw(&tcpv6_protosw);
	inet6_del_protocol(&tcpv6_protocol, IPPROTO_TCP);
}<|MERGE_RESOLUTION|>--- conflicted
+++ resolved
@@ -384,11 +384,7 @@
 	if (!sk) {
 		__ICMP6_INC_STATS(net, __in6_dev_get(skb->dev),
 				  ICMP6_MIB_INERRORS);
-<<<<<<< HEAD
-		return;
-=======
 		return -ENOENT;
->>>>>>> 24b8d41d
 	}
 
 	if (sk->sk_state == TCP_TIME_WAIT) {
@@ -409,11 +405,7 @@
 	if (sk->sk_state == TCP_CLOSE)
 		goto out;
 
-<<<<<<< HEAD
-	if (ipv6_hdr(skb)->hop_limit < inet6_sk(sk)->min_hopcount) {
-=======
 	if (ipv6_hdr(skb)->hop_limit < tcp_inet6_sk(sk)->min_hopcount) {
->>>>>>> 24b8d41d
 		__NET_INC_STATS(net, LINUX_MIB_TCPMINTTLDROP);
 		goto out;
 	}
@@ -509,18 +501,11 @@
 			      struct flowi *fl,
 			      struct request_sock *req,
 			      struct tcp_fastopen_cookie *foc,
-<<<<<<< HEAD
-			      enum tcp_synack_type synack_type)
-{
-	struct inet_request_sock *ireq = inet_rsk(req);
-	struct ipv6_pinfo *np = inet6_sk(sk);
-=======
 			      enum tcp_synack_type synack_type,
 			      struct sk_buff *syn_skb)
 {
 	struct inet_request_sock *ireq = inet_rsk(req);
 	struct ipv6_pinfo *np = tcp_inet6_sk(sk);
->>>>>>> 24b8d41d
 	struct ipv6_txoptions *opt;
 	struct flowi6 *fl6 = &fl->u.ip6;
 	struct sk_buff *skb;
@@ -532,11 +517,7 @@
 					       IPPROTO_TCP)) == NULL)
 		goto done;
 
-<<<<<<< HEAD
-	skb = tcp_make_synack(sk, dst, req, foc, synack_type);
-=======
 	skb = tcp_make_synack(sk, dst, req, foc, synack_type, syn_skb);
->>>>>>> 24b8d41d
 
 	if (skb) {
 		__tcp_v6_send_check(skb, &ireq->ir_v6_loc_addr,
@@ -559,12 +540,8 @@
 		opt = ireq->ipv6_opt;
 		if (!opt)
 			opt = rcu_dereference(np->opt);
-<<<<<<< HEAD
-		err = ip6_xmit(sk, skb, fl6, opt, np->tclass);
-=======
 		err = ip6_xmit(sk, skb, fl6, sk->sk_mark, opt,
 			       tclass, sk->sk_priority);
->>>>>>> 24b8d41d
 		rcu_read_unlock();
 		err = net_xmit_eval(err);
 	}
@@ -815,11 +792,7 @@
 
 	if (genhash || memcmp(hash_location, newhash, 16) != 0) {
 		NET_INC_STATS(sock_net(sk), LINUX_MIB_TCPMD5FAILURE);
-<<<<<<< HEAD
-		net_info_ratelimited("MD5 Hash %s for [%pI6c]:%u->[%pI6c]:%u\n",
-=======
 		net_info_ratelimited("MD5 Hash %s for [%pI6c]:%u->[%pI6c]:%u L3 index %d\n",
->>>>>>> 24b8d41d
 				     genhash ? "failed" : "mismatch",
 				     &ip6h->saddr, ntohs(th->source),
 				     &ip6h->daddr, ntohs(th->dest), l3index);
@@ -892,11 +865,7 @@
 static void tcp_v6_send_response(const struct sock *sk, struct sk_buff *skb, u32 seq,
 				 u32 ack, u32 win, u32 tsval, u32 tsecr,
 				 int oif, struct tcp_md5sig_key *key, int rst,
-<<<<<<< HEAD
-				 u8 tclass, __be32 label)
-=======
 				 u8 tclass, __be32 label, u32 priority)
->>>>>>> 24b8d41d
 {
 	const struct tcphdr *th = tcp_hdr(skb);
 	struct tcphdr *t1;
@@ -1000,12 +969,8 @@
 	dst = ip6_dst_lookup_flow(sock_net(ctl_sk), ctl_sk, &fl6, NULL);
 	if (!IS_ERR(dst)) {
 		skb_dst_set(buff, dst);
-<<<<<<< HEAD
-		ip6_xmit(ctl_sk, buff, &fl6, NULL, tclass);
-=======
 		ip6_xmit(ctl_sk, buff, &fl6, fl6.flowi6_mark, NULL,
 			 tclass & ~INET_ECN_MASK, priority);
->>>>>>> 24b8d41d
 		TCP_INC_STATS(net, TCP_MIB_OUTSEGS);
 		if (rst)
 			TCP_INC_STATS(net, TCP_MIB_OUTRSTS);
@@ -1073,16 +1038,12 @@
 		if (!sk1)
 			goto out;
 
-<<<<<<< HEAD
-		key = tcp_v6_md5_do_lookup(sk1, &ipv6h->saddr);
-=======
 		/* sdif set, means packet ingressed via a device
 		 * in an L3 domain and dif is set to it.
 		 */
 		l3index = tcp_v6_sdif(skb) ? dif : 0;
 
 		key = tcp_v6_md5_do_lookup(sk1, &ipv6h->saddr, l3index);
->>>>>>> 24b8d41d
 		if (!key)
 			goto out;
 
@@ -1103,8 +1064,6 @@
 		if (sk_fullsock(sk)) {
 			const struct ipv6_pinfo *np = tcp_inet6_sk(sk);
 
-<<<<<<< HEAD
-=======
 			trace_tcp_send_reset(sk, skb);
 			if (np->repflow)
 				label = ip6_flowlabel(ipv6h);
@@ -1122,7 +1081,6 @@
 	tcp_v6_send_response(sk, skb, seq, ack_seq, 0, 0, 0, oif, key, 1,
 			     ipv6_get_dsfield(ipv6h), label, priority);
 
->>>>>>> 24b8d41d
 #ifdef CONFIG_TCP_MD5SIG
 out:
 	rcu_read_unlock();
@@ -1132,11 +1090,7 @@
 static void tcp_v6_send_ack(const struct sock *sk, struct sk_buff *skb, u32 seq,
 			    u32 ack, u32 win, u32 tsval, u32 tsecr, int oif,
 			    struct tcp_md5sig_key *key, u8 tclass,
-<<<<<<< HEAD
-			    __be32 label)
-=======
 			    __be32 label, u32 priority)
->>>>>>> 24b8d41d
 {
 	tcp_v6_send_response(sk, skb, seq, ack, win, tsval, tsecr, oif, key, 0,
 			     tclass, label, priority);
@@ -1175,16 +1129,10 @@
 			tcp_rsk(req)->snt_isn + 1 : tcp_sk(sk)->snd_nxt,
 			tcp_rsk(req)->rcv_nxt,
 			req->rsk_rcv_wnd >> inet_rsk(req)->rcv_wscale,
-<<<<<<< HEAD
-			tcp_time_stamp, req->ts_recent, sk->sk_bound_dev_if,
-			tcp_v6_md5_do_lookup(sk, &ipv6_hdr(skb)->daddr),
-			0, 0);
-=======
 			tcp_time_stamp_raw() + tcp_rsk(req)->ts_off,
 			req->ts_recent, sk->sk_bound_dev_if,
 			tcp_v6_md5_do_lookup(sk, &ipv6_hdr(skb)->saddr, l3index),
 			ipv6_get_dsfield(ipv6_hdr(skb)), 0, sk->sk_priority);
->>>>>>> 24b8d41d
 }
 
 
@@ -1467,16 +1415,6 @@
 	return NULL;
 }
 
-static void tcp_v6_restore_cb(struct sk_buff *skb)
-{
-	/* We need to move header back to the beginning if xfrm6_policy_check()
-	 * and tcp_v6_fill_cb() are going to be called again.
-	 * ip6_datagram_recv_specific_ctl() also expects IP6CB to be there.
-	 */
-	memmove(IP6CB(skb), &TCP_SKB_CB(skb)->header.h6,
-		sizeof(struct inet6_skb_parm));
-}
-
 /* The socket must have it's spinlock held when we get
  * here, unless it is a TCP_LISTEN socket.
  *
@@ -1502,12 +1440,6 @@
 	if (skb->protocol == htons(ETH_P_IP))
 		return tcp_v4_do_rcv(sk, skb);
 
-<<<<<<< HEAD
-	if (tcp_filter(sk, skb))
-		goto discard;
-
-=======
->>>>>>> 24b8d41d
 	/*
 	 *	socket locking is here for SMP purposes as backlog rcv
 	 *	is currently called with bh processing disabled.
@@ -1643,11 +1575,7 @@
 			skb->tstamp || skb_hwtstamps(skb)->hwtstamp;
 }
 
-<<<<<<< HEAD
-static int tcp_v6_rcv(struct sk_buff *skb)
-=======
 INDIRECT_CALLABLE_SCOPE int tcp_v6_rcv(struct sk_buff *skb)
->>>>>>> 24b8d41d
 {
 	struct sk_buff *skb_to_free;
 	int sdif = inet6_sdif(skb);
@@ -1685,11 +1613,7 @@
 
 lookup:
 	sk = __inet6_lookup_skb(&tcp_hashinfo, skb, __tcp_hdrlen(th),
-<<<<<<< HEAD
-				th->source, th->dest, inet6_iif(skb),
-=======
 				th->source, th->dest, inet6_iif(skb), sdif,
->>>>>>> 24b8d41d
 				&refcounted);
 	if (!sk)
 		goto no_tcp_socket;
@@ -1704,12 +1628,7 @@
 		struct sock *nsk;
 
 		sk = req->rsk_listener;
-<<<<<<< HEAD
-		tcp_v6_fill_cb(skb, hdr, th);
-		if (tcp_v6_inbound_md5_hash(sk, skb)) {
-=======
 		if (tcp_v6_inbound_md5_hash(sk, skb, dif, sdif)) {
->>>>>>> 24b8d41d
 			sk_drops_add(sk, skb);
 			reqsk_put(req);
 			goto discard_it;
@@ -1724,9 +1643,6 @@
 		}
 		sock_hold(sk);
 		refcounted = true;
-<<<<<<< HEAD
-		nsk = tcp_check_req(sk, skb, req, false);
-=======
 		nsk = NULL;
 		if (!tcp_filter(sk, skb)) {
 			th = (const struct tcphdr *)skb->data;
@@ -1734,7 +1650,6 @@
 			tcp_v6_fill_cb(skb, hdr, th);
 			nsk = tcp_check_req(sk, skb, req, false, &req_stolen);
 		}
->>>>>>> 24b8d41d
 		if (!nsk) {
 			reqsk_put(req);
 			if (req_stolen) {
@@ -1760,11 +1675,7 @@
 			return 0;
 		}
 	}
-<<<<<<< HEAD
-	if (hdr->hop_limit < inet6_sk(sk)->min_hopcount) {
-=======
 	if (hdr->hop_limit < tcp_inet6_sk(sk)->min_hopcount) {
->>>>>>> 24b8d41d
 		__NET_INC_STATS(net, LINUX_MIB_TCPMINTTLDROP);
 		goto discard_and_relse;
 	}
@@ -1779,10 +1690,7 @@
 		goto discard_and_relse;
 	th = (const struct tcphdr *)skb->data;
 	hdr = ipv6_hdr(skb);
-<<<<<<< HEAD
-=======
 	tcp_v6_fill_cb(skb, hdr, th);
->>>>>>> 24b8d41d
 
 	skb->dev = NULL;
 
@@ -1797,12 +1705,6 @@
 	tcp_segs_in(tcp_sk(sk), skb);
 	ret = 0;
 	if (!sock_owned_by_user(sk)) {
-<<<<<<< HEAD
-		if (!tcp_prequeue(sk, skb))
-			ret = tcp_v6_do_rcv(sk, skb);
-	} else if (tcp_add_backlog(sk, skb)) {
-		goto discard_and_relse;
-=======
 		skb_to_free = sk->sk_rx_skb_cache;
 		sk->sk_rx_skb_cache = NULL;
 		ret = tcp_v6_do_rcv(sk, skb);
@@ -1810,7 +1712,6 @@
 		if (tcp_add_backlog(sk, skb))
 			goto discard_and_relse;
 		skb_to_free = NULL;
->>>>>>> 24b8d41d
 	}
 	bh_unlock_sock(sk);
 	if (skb_to_free)
@@ -2072,11 +1973,7 @@
 	srcp  = ntohs(inet->inet_sport);
 
 	if (icsk->icsk_pending == ICSK_TIME_RETRANS ||
-<<<<<<< HEAD
-	    icsk->icsk_pending == ICSK_TIME_EARLY_RETRANS ||
-=======
 	    icsk->icsk_pending == ICSK_TIME_REO_TIMEOUT ||
->>>>>>> 24b8d41d
 	    icsk->icsk_pending == ICSK_TIME_LOSS_PROBE) {
 		timer_active	= 1;
 		timer_expires	= icsk->icsk_timeout;
@@ -2245,13 +2142,6 @@
 	.rsk_prot		= &tcp6_request_sock_ops,
 	.h.hashinfo		= &tcp_hashinfo,
 	.no_autobind		= true,
-<<<<<<< HEAD
-#ifdef CONFIG_COMPAT
-	.compat_setsockopt	= compat_tcp_setsockopt,
-	.compat_getsockopt	= compat_tcp_getsockopt,
-#endif
-=======
->>>>>>> 24b8d41d
 	.diag_destroy		= tcp_abort,
 };
 EXPORT_SYMBOL_GPL(tcpv6_prot);
