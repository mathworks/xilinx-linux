--- conflicted
+++ resolved
@@ -94,11 +94,7 @@
 static inline int compute_score(struct sock *sk, struct net *net,
 				const unsigned short hnum,
 				const struct in6_addr *daddr,
-<<<<<<< HEAD
-				const int dif, bool exact_dif)
-=======
 				const int dif, const int sdif)
->>>>>>> 24b8d41d
 {
 	int score = -1;
 
@@ -111,31 +107,12 @@
 			return -1;
 
 		score = 1;
-<<<<<<< HEAD
-		if (!ipv6_addr_any(&sk->sk_v6_rcv_saddr)) {
-			if (!ipv6_addr_equal(&sk->sk_v6_rcv_saddr, daddr))
-				return -1;
+		if (READ_ONCE(sk->sk_incoming_cpu) == raw_smp_processor_id())
 			score++;
-		}
-		if (sk->sk_bound_dev_if || exact_dif) {
-			if (sk->sk_bound_dev_if != dif)
-				return -1;
-			score++;
-		}
-		if (sk->sk_incoming_cpu == raw_smp_processor_id())
-=======
-		if (READ_ONCE(sk->sk_incoming_cpu) == raw_smp_processor_id())
->>>>>>> 24b8d41d
-			score++;
 	}
 	return score;
 }
 
-<<<<<<< HEAD
-/* called with rcu_read_lock() */
-struct sock *inet6_lookup_listener(struct net *net,
-		struct inet_hashinfo *hashinfo,
-=======
 static inline struct sock *lookup_reuseport(struct net *net, struct sock *sk,
 					    struct sk_buff *skb, int doff,
 					    const struct in6_addr *saddr,
@@ -156,43 +133,11 @@
 /* called with rcu_read_lock() */
 static struct sock *inet6_lhash2_lookup(struct net *net,
 		struct inet_listen_hashbucket *ilb2,
->>>>>>> 24b8d41d
 		struct sk_buff *skb, int doff,
 		const struct in6_addr *saddr,
 		const __be16 sport, const struct in6_addr *daddr,
 		const unsigned short hnum, const int dif, const int sdif)
 {
-<<<<<<< HEAD
-	unsigned int hash = inet_lhashfn(net, hnum);
-	struct inet_listen_hashbucket *ilb = &hashinfo->listening_hash[hash];
-	int score, hiscore = 0, matches = 0, reuseport = 0;
-	bool exact_dif = inet6_exact_dif_match(net, skb);
-	struct sock *sk, *result = NULL;
-	u32 phash = 0;
-
-	sk_for_each(sk, &ilb->head) {
-		score = compute_score(sk, net, hnum, daddr, dif, exact_dif);
-		if (score > hiscore) {
-			reuseport = sk->sk_reuseport;
-			if (reuseport) {
-				phash = inet6_ehashfn(net, daddr, hnum,
-						      saddr, sport);
-				result = reuseport_select_sock(sk, phash,
-							       skb, doff);
-				if (result)
-					return result;
-				matches = 1;
-			}
-			result = sk;
-			hiscore = score;
-		} else if (score == hiscore && reuseport) {
-			matches++;
-			if (reciprocal_scale(phash, matches) == 0)
-				result = sk;
-			phash = next_pseudo_random32(phash);
-		}
-	}
-=======
 	struct inet_connection_sock *icsk;
 	struct sock *sk, *result = NULL;
 	int score, hiscore = 0;
@@ -277,7 +222,6 @@
 done:
 	if (IS_ERR(result))
 		return NULL;
->>>>>>> 24b8d41d
 	return result;
 }
 EXPORT_SYMBOL_GPL(inet6_lookup_listener);
@@ -292,13 +236,8 @@
 	bool refcounted;
 
 	sk = __inet6_lookup(net, hashinfo, skb, doff, saddr, sport, daddr,
-<<<<<<< HEAD
-			    ntohs(dport), dif, &refcounted);
-	if (sk && !refcounted && !atomic_inc_not_zero(&sk->sk_refcnt))
-=======
 			    ntohs(dport), dif, 0, &refcounted);
 	if (sk && !refcounted && !refcount_inc_not_zero(&sk->sk_refcnt))
->>>>>>> 24b8d41d
 		sk = NULL;
 	return sk;
 }
@@ -396,61 +335,10 @@
 
 	if (sk->sk_state != TCP_CLOSE) {
 		local_bh_disable();
-<<<<<<< HEAD
-		err = __inet_hash(sk, NULL, ipv6_rcv_saddr_equal);
-=======
 		err = __inet_hash(sk, NULL);
->>>>>>> 24b8d41d
 		local_bh_enable();
 	}
 
 	return err;
-<<<<<<< HEAD
-}
-EXPORT_SYMBOL_GPL(inet6_hash);
-
-/* match_wildcard == true:  IPV6_ADDR_ANY equals to any IPv6 addresses if IPv6
- *                          only, and any IPv4 addresses if not IPv6 only
- * match_wildcard == false: addresses must be exactly the same, i.e.
- *                          IPV6_ADDR_ANY only equals to IPV6_ADDR_ANY,
- *                          and 0.0.0.0 equals to 0.0.0.0 only
- */
-int ipv6_rcv_saddr_equal(const struct sock *sk, const struct sock *sk2,
-			 bool match_wildcard)
-{
-	const struct in6_addr *sk2_rcv_saddr6 = inet6_rcv_saddr(sk2);
-	int sk2_ipv6only = inet_v6_ipv6only(sk2);
-	int addr_type = ipv6_addr_type(&sk->sk_v6_rcv_saddr);
-	int addr_type2 = sk2_rcv_saddr6 ? ipv6_addr_type(sk2_rcv_saddr6) : IPV6_ADDR_MAPPED;
-
-	/* if both are mapped, treat as IPv4 */
-	if (addr_type == IPV6_ADDR_MAPPED && addr_type2 == IPV6_ADDR_MAPPED) {
-		if (!sk2_ipv6only) {
-			if (sk->sk_rcv_saddr == sk2->sk_rcv_saddr)
-				return 1;
-			if (!sk->sk_rcv_saddr || !sk2->sk_rcv_saddr)
-				return match_wildcard;
-		}
-		return 0;
-	}
-
-	if (addr_type == IPV6_ADDR_ANY && addr_type2 == IPV6_ADDR_ANY)
-		return 1;
-
-	if (addr_type2 == IPV6_ADDR_ANY && match_wildcard &&
-	    !(sk2_ipv6only && addr_type == IPV6_ADDR_MAPPED))
-		return 1;
-
-	if (addr_type == IPV6_ADDR_ANY && match_wildcard &&
-	    !(ipv6_only_sock(sk) && addr_type2 == IPV6_ADDR_MAPPED))
-		return 1;
-
-	if (sk2_rcv_saddr6 &&
-	    ipv6_addr_equal(&sk->sk_v6_rcv_saddr, sk2_rcv_saddr6))
-		return 1;
-
-	return 0;
-=======
->>>>>>> 24b8d41d
 }
 EXPORT_SYMBOL_GPL(inet6_hash);