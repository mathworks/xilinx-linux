/* SPDX-License-Identifier: GPL-2.0-or-later */
/*
 * Copyright (c) 2015 Tom Herbert <tom@herbertland.com>
 */

#ifndef __ILA_H
#define __ILA_H

#include <linux/errno.h>
#include <linux/ip.h>
#include <linux/kernel.h>
#include <linux/module.h>
#include <linux/socket.h>
#include <linux/skbuff.h>
#include <linux/types.h>
#include <net/checksum.h>
#include <net/genetlink.h>
#include <net/ip.h>
#include <net/protocol.h>
#include <uapi/linux/ila.h>

struct ila_locator {
	union {
		__u8            v8[8];
		__be16          v16[4];
		__be32          v32[2];
		__be64		v64;
	};
};

struct ila_identifier {
	union {
		struct {
#if defined(__LITTLE_ENDIAN_BITFIELD)
			u8 __space:4;
			u8 csum_neutral:1;
			u8 type:3;
#elif defined(__BIG_ENDIAN_BITFIELD)
			u8 type:3;
			u8 csum_neutral:1;
			u8 __space:4;
#else
#error  "Adjust your <asm/byteorder.h> defines"
#endif
			u8 __space2[7];
		};
		__u8            v8[8];
		__be16          v16[4];
		__be32          v32[2];
		__be64		v64;
	};
};

<<<<<<< HEAD
enum {
	ILA_ATYPE_IID = 0,
	ILA_ATYPE_LUID,
	ILA_ATYPE_VIRT_V4,
	ILA_ATYPE_VIRT_UNI_V6,
	ILA_ATYPE_VIRT_MULTI_V6,
	ILA_ATYPE_RSVD_1,
	ILA_ATYPE_RSVD_2,
	ILA_ATYPE_RSVD_3,
};

=======
>>>>>>> 24b8d41d
#define CSUM_NEUTRAL_FLAG	htonl(0x10000000)

struct ila_addr {
	union {
		struct in6_addr addr;
		struct {
			struct ila_locator loc;
			struct ila_identifier ident;
		};
	};
};

static inline struct ila_addr *ila_a2i(struct in6_addr *addr)
{
	return (struct ila_addr *)addr;
}

<<<<<<< HEAD
static inline bool ila_addr_is_ila(struct ila_addr *iaddr)
{
	return (iaddr->ident.type != ILA_ATYPE_IID);
}

=======
>>>>>>> 24b8d41d
struct ila_params {
	struct ila_locator locator;
	struct ila_locator locator_match;
	__wsum csum_diff;
	u8 csum_mode;
<<<<<<< HEAD
=======
	u8 ident_type;
>>>>>>> 24b8d41d
};

static inline __wsum compute_csum_diff8(const __be32 *from, const __be32 *to)
{
	__be32 diff[] = {
		~from[0], ~from[1], to[0], to[1],
	};

	return csum_partial(diff, sizeof(diff), 0);
}

static inline bool ila_csum_neutral_set(struct ila_identifier ident)
{
	return !!(ident.csum_neutral);
}

void ila_update_ipv6_locator(struct sk_buff *skb, struct ila_params *p,
			     bool set_csum_neutral);

void ila_init_saved_csum(struct ila_params *p);
<<<<<<< HEAD
=======

struct ila_net {
	struct {
		struct rhashtable rhash_table;
		spinlock_t *locks; /* Bucket locks for entry manipulation */
		unsigned int locks_mask;
		bool hooks_registered;
	} xlat;
};
>>>>>>> 24b8d41d

int ila_lwt_init(void);
void ila_lwt_fini(void);

int ila_xlat_init_net(struct net *net);
void ila_xlat_exit_net(struct net *net);

int ila_xlat_nl_cmd_add_mapping(struct sk_buff *skb, struct genl_info *info);
int ila_xlat_nl_cmd_del_mapping(struct sk_buff *skb, struct genl_info *info);
int ila_xlat_nl_cmd_get_mapping(struct sk_buff *skb, struct genl_info *info);
int ila_xlat_nl_cmd_flush(struct sk_buff *skb, struct genl_info *info);
int ila_xlat_nl_dump_start(struct netlink_callback *cb);
int ila_xlat_nl_dump_done(struct netlink_callback *cb);
int ila_xlat_nl_dump(struct sk_buff *skb, struct netlink_callback *cb);

extern unsigned int ila_net_id;

extern struct genl_family ila_nl_family;

#endif /* __ILA_H */<|MERGE_RESOLUTION|>--- conflicted
+++ resolved
@@ -51,20 +51,6 @@
 	};
 };
 
-<<<<<<< HEAD
-enum {
-	ILA_ATYPE_IID = 0,
-	ILA_ATYPE_LUID,
-	ILA_ATYPE_VIRT_V4,
-	ILA_ATYPE_VIRT_UNI_V6,
-	ILA_ATYPE_VIRT_MULTI_V6,
-	ILA_ATYPE_RSVD_1,
-	ILA_ATYPE_RSVD_2,
-	ILA_ATYPE_RSVD_3,
-};
-
-=======
->>>>>>> 24b8d41d
 #define CSUM_NEUTRAL_FLAG	htonl(0x10000000)
 
 struct ila_addr {
@@ -82,23 +68,12 @@
 	return (struct ila_addr *)addr;
 }
 
-<<<<<<< HEAD
-static inline bool ila_addr_is_ila(struct ila_addr *iaddr)
-{
-	return (iaddr->ident.type != ILA_ATYPE_IID);
-}
-
-=======
->>>>>>> 24b8d41d
 struct ila_params {
 	struct ila_locator locator;
 	struct ila_locator locator_match;
 	__wsum csum_diff;
 	u8 csum_mode;
-<<<<<<< HEAD
-=======
 	u8 ident_type;
->>>>>>> 24b8d41d
 };
 
 static inline __wsum compute_csum_diff8(const __be32 *from, const __be32 *to)
@@ -119,8 +94,6 @@
 			     bool set_csum_neutral);
 
 void ila_init_saved_csum(struct ila_params *p);
-<<<<<<< HEAD
-=======
 
 struct ila_net {
 	struct {
@@ -130,7 +103,6 @@
 		bool hooks_registered;
 	} xlat;
 };
->>>>>>> 24b8d41d
 
 int ila_lwt_init(void);
 void ila_lwt_fini(void);
