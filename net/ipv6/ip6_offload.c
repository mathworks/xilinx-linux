--- conflicted
+++ resolved
@@ -13,11 +13,8 @@
 #include <net/protocol.h>
 #include <net/ipv6.h>
 #include <net/inet_common.h>
-<<<<<<< HEAD
-=======
 #include <net/tcp.h>
 #include <net/udp.h>
->>>>>>> 24b8d41d
 
 #include "ip6_offload.h"
 
@@ -81,10 +78,6 @@
 	const struct net_offload *ops;
 	int proto;
 	struct frag_hdr *fptr;
-<<<<<<< HEAD
-	unsigned int unfrag_ip6hlen;
-=======
->>>>>>> 24b8d41d
 	unsigned int payload_len;
 	u8 *prevhdr;
 	int offset = 0;
@@ -110,12 +103,8 @@
 
 	if (skb->encapsulation &&
 	    skb_shinfo(skb)->gso_type & (SKB_GSO_IPXIP4 | SKB_GSO_IPXIP6))
-<<<<<<< HEAD
-		udpfrag = proto == IPPROTO_UDP && encap;
-=======
 		udpfrag = proto == IPPROTO_UDP && encap &&
 			  (skb_shinfo(skb)->gso_type & SKB_GSO_UDP);
->>>>>>> 24b8d41d
 	else
 		udpfrag = proto == IPPROTO_UDP && !skb->encapsulation &&
 			  (skb_shinfo(skb)->gso_type & SKB_GSO_UDP);
@@ -133,11 +122,7 @@
 
 	for (skb = segs; skb; skb = skb->next) {
 		ipv6h = (struct ipv6hdr *)(skb_mac_header(skb) + nhoff);
-<<<<<<< HEAD
-		if (gso_partial)
-=======
 		if (gso_partial && skb_is_gso(skb))
->>>>>>> 24b8d41d
 			payload_len = skb_shinfo(skb)->gso_size +
 				      SKB_GSO_CB(skb)->data_offset +
 				      skb->head - (unsigned char *)(ipv6h + 1);
@@ -290,12 +275,8 @@
 
 	skb_gro_postpull_rcsum(skb, iph, nlen);
 
-<<<<<<< HEAD
-	pp = call_gro_receive(ops->callbacks.gro_receive, head, skb);
-=======
 	pp = indirect_call_gro_receive_l4(tcp6_gro_receive, udp6_gro_receive,
 					 ops->callbacks.gro_receive, head, skb);
->>>>>>> 24b8d41d
 
 out_unlock:
 	rcu_read_unlock();
@@ -306,13 +287,8 @@
 	return pp;
 }
 
-<<<<<<< HEAD
-static struct sk_buff **sit_ip6ip6_gro_receive(struct sk_buff **head,
-					       struct sk_buff *skb)
-=======
 static struct sk_buff *sit_ip6ip6_gro_receive(struct list_head *head,
 					      struct sk_buff *skb)
->>>>>>> 24b8d41d
 {
 	/* Common GRO receive for SIT and IP6IP6 */
 
@@ -326,13 +302,8 @@
 	return ipv6_gro_receive(head, skb);
 }
 
-<<<<<<< HEAD
-static struct sk_buff **ip4ip6_gro_receive(struct sk_buff **head,
-					   struct sk_buff *skb)
-=======
 static struct sk_buff *ip4ip6_gro_receive(struct list_head *head,
 					  struct sk_buff *skb)
->>>>>>> 24b8d41d
 {
 	/* Common GRO receive for SIT and IP6IP6 */
 
@@ -346,11 +317,7 @@
 	return inet_gro_receive(head, skb);
 }
 
-<<<<<<< HEAD
-static int ipv6_gro_complete(struct sk_buff *skb, int nhoff)
-=======
 INDIRECT_CALLABLE_SCOPE int ipv6_gro_complete(struct sk_buff *skb, int nhoff)
->>>>>>> 24b8d41d
 {
 	const struct net_offload *ops;
 	struct ipv6hdr *iph = (struct ipv6hdr *)(skb->data + nhoff);
@@ -437,11 +404,7 @@
 
 static const struct net_offload sit_offload = {
 	.callbacks = {
-<<<<<<< HEAD
-		.gso_segment	= ipv6_gso_segment,
-=======
 		.gso_segment	= sit_gso_segment,
->>>>>>> 24b8d41d
 		.gro_receive    = sit_ip6ip6_gro_receive,
 		.gro_complete   = sit_gro_complete,
 	},
@@ -449,11 +412,7 @@
 
 static const struct net_offload ip4ip6_offload = {
 	.callbacks = {
-<<<<<<< HEAD
-		.gso_segment	= inet_gso_segment,
-=======
 		.gso_segment	= ip4ip6_gso_segment,
->>>>>>> 24b8d41d
 		.gro_receive    = ip4ip6_gro_receive,
 		.gro_complete   = ip4ip6_gro_complete,
 	},
@@ -461,11 +420,7 @@
 
 static const struct net_offload ip6ip6_offload = {
 	.callbacks = {
-<<<<<<< HEAD
-		.gso_segment	= ipv6_gso_segment,
-=======
 		.gso_segment	= ip6ip6_gso_segment,
->>>>>>> 24b8d41d
 		.gro_receive    = sit_ip6ip6_gro_receive,
 		.gro_complete   = ip6ip6_gro_complete,
 	},
