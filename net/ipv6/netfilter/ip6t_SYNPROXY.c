// SPDX-License-Identifier: GPL-2.0-only
/*
 * Copyright (c) 2013 Patrick McHardy <kaber@trash.net>
 */

#include <linux/netfilter_ipv6/ip6_tables.h>
#include <linux/netfilter/x_tables.h>
#include <linux/netfilter/xt_SYNPROXY.h>
<<<<<<< HEAD
#include <net/netfilter/nf_conntrack.h>
#include <net/netfilter/nf_conntrack_seqadj.h>
#include <net/netfilter/nf_conntrack_synproxy.h>

static struct ipv6hdr *
synproxy_build_ip(struct net *net, struct sk_buff *skb,
		  const struct in6_addr *saddr,
		  const struct in6_addr *daddr)
{
	struct ipv6hdr *iph;

	skb_reset_network_header(skb);
	iph = (struct ipv6hdr *)skb_put(skb, sizeof(*iph));
	ip6_flow_hdr(iph, 0, 0);
	iph->hop_limit	= net->ipv6.devconf_all->hop_limit;
	iph->nexthdr	= IPPROTO_TCP;
	iph->saddr	= *saddr;
	iph->daddr	= *daddr;

	return iph;
}

static void
synproxy_send_tcp(struct net *net,
		  const struct sk_buff *skb, struct sk_buff *nskb,
		  struct nf_conntrack *nfct, enum ip_conntrack_info ctinfo,
		  struct ipv6hdr *niph, struct tcphdr *nth,
		  unsigned int tcp_hdr_size)
{
	struct dst_entry *dst;
	struct flowi6 fl6;

	nth->check = ~tcp_v6_check(tcp_hdr_size, &niph->saddr, &niph->daddr, 0);
	nskb->ip_summed   = CHECKSUM_PARTIAL;
	nskb->csum_start  = (unsigned char *)nth - nskb->head;
	nskb->csum_offset = offsetof(struct tcphdr, check);

	memset(&fl6, 0, sizeof(fl6));
	fl6.flowi6_proto = IPPROTO_TCP;
	fl6.saddr = niph->saddr;
	fl6.daddr = niph->daddr;
	fl6.fl6_sport = nth->source;
	fl6.fl6_dport = nth->dest;
	security_skb_classify_flow((struct sk_buff *)skb, flowi6_to_flowi(&fl6));
	dst = ip6_route_output(net, NULL, &fl6);
	if (dst->error) {
		dst_release(dst);
		goto free_nskb;
	}
	dst = xfrm_lookup(net, dst, flowi6_to_flowi(&fl6), NULL, 0);
	if (IS_ERR(dst))
		goto free_nskb;

	skb_dst_set(nskb, dst);

	if (nfct) {
		nskb->nfct = nfct;
		nskb->nfctinfo = ctinfo;
		nf_conntrack_get(nfct);
	}

	ip6_local_out(net, nskb->sk, nskb);
	return;

free_nskb:
	kfree_skb(nskb);
}

static void
synproxy_send_client_synack(struct net *net,
			    const struct sk_buff *skb, const struct tcphdr *th,
			    const struct synproxy_options *opts)
{
	struct sk_buff *nskb;
	struct ipv6hdr *iph, *niph;
	struct tcphdr *nth;
	unsigned int tcp_hdr_size;
	u16 mss = opts->mss;

	iph = ipv6_hdr(skb);

	tcp_hdr_size = sizeof(*nth) + synproxy_options_size(opts);
	nskb = alloc_skb(sizeof(*niph) + tcp_hdr_size + MAX_TCP_HEADER,
			 GFP_ATOMIC);
	if (nskb == NULL)
		return;
	skb_reserve(nskb, MAX_TCP_HEADER);

	niph = synproxy_build_ip(net, nskb, &iph->daddr, &iph->saddr);

	skb_reset_transport_header(nskb);
	nth = (struct tcphdr *)skb_put(nskb, tcp_hdr_size);
	nth->source	= th->dest;
	nth->dest	= th->source;
	nth->seq	= htonl(__cookie_v6_init_sequence(iph, th, &mss));
	nth->ack_seq	= htonl(ntohl(th->seq) + 1);
	tcp_flag_word(nth) = TCP_FLAG_SYN | TCP_FLAG_ACK;
	if (opts->options & XT_SYNPROXY_OPT_ECN)
		tcp_flag_word(nth) |= TCP_FLAG_ECE;
	nth->doff	= tcp_hdr_size / 4;
	nth->window	= 0;
	nth->check	= 0;
	nth->urg_ptr	= 0;

	synproxy_build_options(nth, opts);

	synproxy_send_tcp(net, skb, nskb, skb->nfct, IP_CT_ESTABLISHED_REPLY,
			  niph, nth, tcp_hdr_size);
}

static void
synproxy_send_server_syn(struct net *net,
			 const struct sk_buff *skb, const struct tcphdr *th,
			 const struct synproxy_options *opts, u32 recv_seq)
{
	struct synproxy_net *snet = synproxy_pernet(net);
	struct sk_buff *nskb;
	struct ipv6hdr *iph, *niph;
	struct tcphdr *nth;
	unsigned int tcp_hdr_size;

	iph = ipv6_hdr(skb);

	tcp_hdr_size = sizeof(*nth) + synproxy_options_size(opts);
	nskb = alloc_skb(sizeof(*niph) + tcp_hdr_size + MAX_TCP_HEADER,
			 GFP_ATOMIC);
	if (nskb == NULL)
		return;
	skb_reserve(nskb, MAX_TCP_HEADER);

	niph = synproxy_build_ip(net, nskb, &iph->saddr, &iph->daddr);

	skb_reset_transport_header(nskb);
	nth = (struct tcphdr *)skb_put(nskb, tcp_hdr_size);
	nth->source	= th->source;
	nth->dest	= th->dest;
	nth->seq	= htonl(recv_seq - 1);
	/* ack_seq is used to relay our ISN to the synproxy hook to initialize
	 * sequence number translation once a connection tracking entry exists.
	 */
	nth->ack_seq	= htonl(ntohl(th->ack_seq) - 1);
	tcp_flag_word(nth) = TCP_FLAG_SYN;
	if (opts->options & XT_SYNPROXY_OPT_ECN)
		tcp_flag_word(nth) |= TCP_FLAG_ECE | TCP_FLAG_CWR;
	nth->doff	= tcp_hdr_size / 4;
	nth->window	= th->window;
	nth->check	= 0;
	nth->urg_ptr	= 0;

	synproxy_build_options(nth, opts);

	synproxy_send_tcp(net, skb, nskb, &snet->tmpl->ct_general, IP_CT_NEW,
			  niph, nth, tcp_hdr_size);
}

static void
synproxy_send_server_ack(struct net *net,
			 const struct ip_ct_tcp *state,
			 const struct sk_buff *skb, const struct tcphdr *th,
			 const struct synproxy_options *opts)
{
	struct sk_buff *nskb;
	struct ipv6hdr *iph, *niph;
	struct tcphdr *nth;
	unsigned int tcp_hdr_size;

	iph = ipv6_hdr(skb);

	tcp_hdr_size = sizeof(*nth) + synproxy_options_size(opts);
	nskb = alloc_skb(sizeof(*niph) + tcp_hdr_size + MAX_TCP_HEADER,
			 GFP_ATOMIC);
	if (nskb == NULL)
		return;
	skb_reserve(nskb, MAX_TCP_HEADER);

	niph = synproxy_build_ip(net, nskb, &iph->daddr, &iph->saddr);

	skb_reset_transport_header(nskb);
	nth = (struct tcphdr *)skb_put(nskb, tcp_hdr_size);
	nth->source	= th->dest;
	nth->dest	= th->source;
	nth->seq	= htonl(ntohl(th->ack_seq));
	nth->ack_seq	= htonl(ntohl(th->seq) + 1);
	tcp_flag_word(nth) = TCP_FLAG_ACK;
	nth->doff	= tcp_hdr_size / 4;
	nth->window	= htons(state->seen[IP_CT_DIR_ORIGINAL].td_maxwin);
	nth->check	= 0;
	nth->urg_ptr	= 0;

	synproxy_build_options(nth, opts);

	synproxy_send_tcp(net, skb, nskb, NULL, 0, niph, nth, tcp_hdr_size);
}

static void
synproxy_send_client_ack(struct net *net,
			 const struct sk_buff *skb, const struct tcphdr *th,
			 const struct synproxy_options *opts)
{
	struct sk_buff *nskb;
	struct ipv6hdr *iph, *niph;
	struct tcphdr *nth;
	unsigned int tcp_hdr_size;

	iph = ipv6_hdr(skb);

	tcp_hdr_size = sizeof(*nth) + synproxy_options_size(opts);
	nskb = alloc_skb(sizeof(*niph) + tcp_hdr_size + MAX_TCP_HEADER,
			 GFP_ATOMIC);
	if (nskb == NULL)
		return;
	skb_reserve(nskb, MAX_TCP_HEADER);

	niph = synproxy_build_ip(net, nskb, &iph->saddr, &iph->daddr);

	skb_reset_transport_header(nskb);
	nth = (struct tcphdr *)skb_put(nskb, tcp_hdr_size);
	nth->source	= th->source;
	nth->dest	= th->dest;
	nth->seq	= htonl(ntohl(th->seq) + 1);
	nth->ack_seq	= th->ack_seq;
	tcp_flag_word(nth) = TCP_FLAG_ACK;
	nth->doff	= tcp_hdr_size / 4;
	nth->window	= htons(ntohs(th->window) >> opts->wscale);
	nth->check	= 0;
	nth->urg_ptr	= 0;

	synproxy_build_options(nth, opts);

	synproxy_send_tcp(net, skb, nskb, skb->nfct, IP_CT_ESTABLISHED_REPLY,
			  niph, nth, tcp_hdr_size);
}

static bool
synproxy_recv_client_ack(struct net *net,
			 const struct sk_buff *skb, const struct tcphdr *th,
			 struct synproxy_options *opts, u32 recv_seq)
{
	struct synproxy_net *snet = synproxy_pernet(net);
	int mss;

	mss = __cookie_v6_check(ipv6_hdr(skb), th, ntohl(th->ack_seq) - 1);
	if (mss == 0) {
		this_cpu_inc(snet->stats->cookie_invalid);
		return false;
	}

	this_cpu_inc(snet->stats->cookie_valid);
	opts->mss = mss;
	opts->options |= XT_SYNPROXY_OPT_MSS;

	if (opts->options & XT_SYNPROXY_OPT_TIMESTAMP)
		synproxy_check_timestamp_cookie(opts);

	synproxy_send_server_syn(net, skb, th, opts, recv_seq);
	return true;
}
=======

#include <net/netfilter/nf_synproxy.h>
>>>>>>> 24b8d41d

static unsigned int
synproxy_tg6(struct sk_buff *skb, const struct xt_action_param *par)
{
	const struct xt_synproxy_info *info = par->targinfo;
<<<<<<< HEAD
	struct net *net = par->net;
=======
	struct net *net = xt_net(par);
>>>>>>> 24b8d41d
	struct synproxy_net *snet = synproxy_pernet(net);
	struct synproxy_options opts = {};
	struct tcphdr *th, _th;

	if (nf_ip6_checksum(skb, xt_hooknum(par), par->thoff, IPPROTO_TCP))
		return NF_DROP;

	th = skb_header_pointer(skb, par->thoff, sizeof(_th), &_th);
	if (th == NULL)
		return NF_DROP;

	if (!synproxy_parse_options(skb, par->thoff, th, &opts))
		return NF_DROP;

	if (th->syn && !(th->ack || th->fin || th->rst)) {
		/* Initial SYN from client */
		this_cpu_inc(snet->stats->syn_received);

		if (th->ece && th->cwr)
			opts.options |= XT_SYNPROXY_OPT_ECN;

		opts.options &= info->options;
		opts.mss_encode = opts.mss_option;
		opts.mss_option = info->mss;
		if (opts.options & XT_SYNPROXY_OPT_TIMESTAMP)
			synproxy_init_timestamp_cookie(info, &opts);
		else
			opts.options &= ~(XT_SYNPROXY_OPT_WSCALE |
					  XT_SYNPROXY_OPT_SACK_PERM |
					  XT_SYNPROXY_OPT_ECN);

<<<<<<< HEAD
		synproxy_send_client_synack(net, skb, th, &opts);
		return NF_DROP;

	} else if (th->ack && !(th->fin || th->rst || th->syn)) {
		/* ACK from client */
		synproxy_recv_client_ack(net, skb, th, &opts, ntohl(th->seq));
		return NF_DROP;
	}

	return XT_CONTINUE;
}

static unsigned int ipv6_synproxy_hook(void *priv,
				       struct sk_buff *skb,
				       const struct nf_hook_state *nhs)
{
	struct net *net = nhs->net;
	struct synproxy_net *snet = synproxy_pernet(net);
	enum ip_conntrack_info ctinfo;
	struct nf_conn *ct;
	struct nf_conn_synproxy *synproxy;
	struct synproxy_options opts = {};
	const struct ip_ct_tcp *state;
	struct tcphdr *th, _th;
	__be16 frag_off;
	u8 nexthdr;
	int thoff;

	ct = nf_ct_get(skb, &ctinfo);
	if (ct == NULL)
		return NF_ACCEPT;

	synproxy = nfct_synproxy(ct);
	if (synproxy == NULL)
		return NF_ACCEPT;

	if (nf_is_loopback_packet(skb))
		return NF_ACCEPT;

	nexthdr = ipv6_hdr(skb)->nexthdr;
	thoff = ipv6_skip_exthdr(skb, sizeof(struct ipv6hdr), &nexthdr,
				 &frag_off);
	if (thoff < 0)
		return NF_ACCEPT;

	th = skb_header_pointer(skb, thoff, sizeof(_th), &_th);
	if (th == NULL)
		return NF_DROP;

	state = &ct->proto.tcp;
	switch (state->state) {
	case TCP_CONNTRACK_CLOSE:
		if (th->rst && !test_bit(IPS_SEEN_REPLY_BIT, &ct->status)) {
			nf_ct_seqadj_init(ct, ctinfo, synproxy->isn -
						      ntohl(th->seq) + 1);
			break;
		}

		if (!th->syn || th->ack ||
		    CTINFO2DIR(ctinfo) != IP_CT_DIR_ORIGINAL)
			break;

		/* Reopened connection - reset the sequence number and timestamp
		 * adjustments, they will get initialized once the connection is
		 * reestablished.
		 */
		nf_ct_seqadj_init(ct, ctinfo, 0);
		synproxy->tsoff = 0;
		this_cpu_inc(snet->stats->conn_reopened);

		/* fall through */
	case TCP_CONNTRACK_SYN_SENT:
		if (!synproxy_parse_options(skb, thoff, th, &opts))
			return NF_DROP;

		if (!th->syn && th->ack &&
		    CTINFO2DIR(ctinfo) == IP_CT_DIR_ORIGINAL) {
			/* Keep-Alives are sent with SEG.SEQ = SND.NXT-1,
			 * therefore we need to add 1 to make the SYN sequence
			 * number match the one of first SYN.
			 */
			if (synproxy_recv_client_ack(net, skb, th, &opts,
						     ntohl(th->seq) + 1))
				this_cpu_inc(snet->stats->cookie_retrans);

			return NF_DROP;
		}

		synproxy->isn = ntohl(th->ack_seq);
		if (opts.options & XT_SYNPROXY_OPT_TIMESTAMP)
			synproxy->its = opts.tsecr;
		break;
	case TCP_CONNTRACK_SYN_RECV:
		if (!th->syn || !th->ack)
			break;

		if (!synproxy_parse_options(skb, thoff, th, &opts))
			return NF_DROP;

		if (opts.options & XT_SYNPROXY_OPT_TIMESTAMP)
			synproxy->tsoff = opts.tsval - synproxy->its;

		opts.options &= ~(XT_SYNPROXY_OPT_MSS |
				  XT_SYNPROXY_OPT_WSCALE |
				  XT_SYNPROXY_OPT_SACK_PERM);

		swap(opts.tsval, opts.tsecr);
		synproxy_send_server_ack(net, state, skb, th, &opts);

		nf_ct_seqadj_init(ct, ctinfo, synproxy->isn - ntohl(th->seq));

		swap(opts.tsval, opts.tsecr);
		synproxy_send_client_ack(net, skb, th, &opts);

		consume_skb(skb);
		return NF_STOLEN;
	default:
		break;
=======
		synproxy_send_client_synack_ipv6(net, skb, th, &opts);
		consume_skb(skb);
		return NF_STOLEN;

	} else if (th->ack && !(th->fin || th->rst || th->syn)) {
		/* ACK from client */
		if (synproxy_recv_client_ack_ipv6(net, skb, th, &opts,
						  ntohl(th->seq))) {
			consume_skb(skb);
			return NF_STOLEN;
		} else {
			return NF_DROP;
		}
>>>>>>> 24b8d41d
	}

	return XT_CONTINUE;
}

static int synproxy_tg6_check(const struct xt_tgchk_param *par)
{
	struct synproxy_net *snet = synproxy_pernet(par->net);
	const struct ip6t_entry *e = par->entryinfo;
	int err;

	if (!(e->ipv6.flags & IP6T_F_PROTO) ||
	    e->ipv6.proto != IPPROTO_TCP ||
	    e->ipv6.invflags & XT_INV_PROTO)
		return -EINVAL;

	err = nf_ct_netns_get(par->net, par->family);
	if (err)
		return err;

	err = nf_synproxy_ipv6_init(snet, par->net);
	if (err) {
		nf_ct_netns_put(par->net, par->family);
		return err;
	}

	return err;
}

static void synproxy_tg6_destroy(const struct xt_tgdtor_param *par)
{
	struct synproxy_net *snet = synproxy_pernet(par->net);

	nf_synproxy_ipv6_fini(snet, par->net);
	nf_ct_netns_put(par->net, par->family);
}

static struct xt_target synproxy_tg6_reg __read_mostly = {
	.name		= "SYNPROXY",
	.family		= NFPROTO_IPV6,
	.hooks		= (1 << NF_INET_LOCAL_IN) | (1 << NF_INET_FORWARD),
	.target		= synproxy_tg6,
	.targetsize	= sizeof(struct xt_synproxy_info),
	.checkentry	= synproxy_tg6_check,
	.destroy	= synproxy_tg6_destroy,
	.me		= THIS_MODULE,
};

static int __init synproxy_tg6_init(void)
{
	return xt_register_target(&synproxy_tg6_reg);
}

static void __exit synproxy_tg6_exit(void)
{
	xt_unregister_target(&synproxy_tg6_reg);
}

module_init(synproxy_tg6_init);
module_exit(synproxy_tg6_exit);

MODULE_LICENSE("GPL");
MODULE_AUTHOR("Patrick McHardy <kaber@trash.net>");
MODULE_DESCRIPTION("Intercept IPv6 TCP connections and establish them using syncookies");<|MERGE_RESOLUTION|>--- conflicted
+++ resolved
@@ -6,278 +6,14 @@
 #include <linux/netfilter_ipv6/ip6_tables.h>
 #include <linux/netfilter/x_tables.h>
 #include <linux/netfilter/xt_SYNPROXY.h>
-<<<<<<< HEAD
-#include <net/netfilter/nf_conntrack.h>
-#include <net/netfilter/nf_conntrack_seqadj.h>
-#include <net/netfilter/nf_conntrack_synproxy.h>
-
-static struct ipv6hdr *
-synproxy_build_ip(struct net *net, struct sk_buff *skb,
-		  const struct in6_addr *saddr,
-		  const struct in6_addr *daddr)
-{
-	struct ipv6hdr *iph;
-
-	skb_reset_network_header(skb);
-	iph = (struct ipv6hdr *)skb_put(skb, sizeof(*iph));
-	ip6_flow_hdr(iph, 0, 0);
-	iph->hop_limit	= net->ipv6.devconf_all->hop_limit;
-	iph->nexthdr	= IPPROTO_TCP;
-	iph->saddr	= *saddr;
-	iph->daddr	= *daddr;
-
-	return iph;
-}
-
-static void
-synproxy_send_tcp(struct net *net,
-		  const struct sk_buff *skb, struct sk_buff *nskb,
-		  struct nf_conntrack *nfct, enum ip_conntrack_info ctinfo,
-		  struct ipv6hdr *niph, struct tcphdr *nth,
-		  unsigned int tcp_hdr_size)
-{
-	struct dst_entry *dst;
-	struct flowi6 fl6;
-
-	nth->check = ~tcp_v6_check(tcp_hdr_size, &niph->saddr, &niph->daddr, 0);
-	nskb->ip_summed   = CHECKSUM_PARTIAL;
-	nskb->csum_start  = (unsigned char *)nth - nskb->head;
-	nskb->csum_offset = offsetof(struct tcphdr, check);
-
-	memset(&fl6, 0, sizeof(fl6));
-	fl6.flowi6_proto = IPPROTO_TCP;
-	fl6.saddr = niph->saddr;
-	fl6.daddr = niph->daddr;
-	fl6.fl6_sport = nth->source;
-	fl6.fl6_dport = nth->dest;
-	security_skb_classify_flow((struct sk_buff *)skb, flowi6_to_flowi(&fl6));
-	dst = ip6_route_output(net, NULL, &fl6);
-	if (dst->error) {
-		dst_release(dst);
-		goto free_nskb;
-	}
-	dst = xfrm_lookup(net, dst, flowi6_to_flowi(&fl6), NULL, 0);
-	if (IS_ERR(dst))
-		goto free_nskb;
-
-	skb_dst_set(nskb, dst);
-
-	if (nfct) {
-		nskb->nfct = nfct;
-		nskb->nfctinfo = ctinfo;
-		nf_conntrack_get(nfct);
-	}
-
-	ip6_local_out(net, nskb->sk, nskb);
-	return;
-
-free_nskb:
-	kfree_skb(nskb);
-}
-
-static void
-synproxy_send_client_synack(struct net *net,
-			    const struct sk_buff *skb, const struct tcphdr *th,
-			    const struct synproxy_options *opts)
-{
-	struct sk_buff *nskb;
-	struct ipv6hdr *iph, *niph;
-	struct tcphdr *nth;
-	unsigned int tcp_hdr_size;
-	u16 mss = opts->mss;
-
-	iph = ipv6_hdr(skb);
-
-	tcp_hdr_size = sizeof(*nth) + synproxy_options_size(opts);
-	nskb = alloc_skb(sizeof(*niph) + tcp_hdr_size + MAX_TCP_HEADER,
-			 GFP_ATOMIC);
-	if (nskb == NULL)
-		return;
-	skb_reserve(nskb, MAX_TCP_HEADER);
-
-	niph = synproxy_build_ip(net, nskb, &iph->daddr, &iph->saddr);
-
-	skb_reset_transport_header(nskb);
-	nth = (struct tcphdr *)skb_put(nskb, tcp_hdr_size);
-	nth->source	= th->dest;
-	nth->dest	= th->source;
-	nth->seq	= htonl(__cookie_v6_init_sequence(iph, th, &mss));
-	nth->ack_seq	= htonl(ntohl(th->seq) + 1);
-	tcp_flag_word(nth) = TCP_FLAG_SYN | TCP_FLAG_ACK;
-	if (opts->options & XT_SYNPROXY_OPT_ECN)
-		tcp_flag_word(nth) |= TCP_FLAG_ECE;
-	nth->doff	= tcp_hdr_size / 4;
-	nth->window	= 0;
-	nth->check	= 0;
-	nth->urg_ptr	= 0;
-
-	synproxy_build_options(nth, opts);
-
-	synproxy_send_tcp(net, skb, nskb, skb->nfct, IP_CT_ESTABLISHED_REPLY,
-			  niph, nth, tcp_hdr_size);
-}
-
-static void
-synproxy_send_server_syn(struct net *net,
-			 const struct sk_buff *skb, const struct tcphdr *th,
-			 const struct synproxy_options *opts, u32 recv_seq)
-{
-	struct synproxy_net *snet = synproxy_pernet(net);
-	struct sk_buff *nskb;
-	struct ipv6hdr *iph, *niph;
-	struct tcphdr *nth;
-	unsigned int tcp_hdr_size;
-
-	iph = ipv6_hdr(skb);
-
-	tcp_hdr_size = sizeof(*nth) + synproxy_options_size(opts);
-	nskb = alloc_skb(sizeof(*niph) + tcp_hdr_size + MAX_TCP_HEADER,
-			 GFP_ATOMIC);
-	if (nskb == NULL)
-		return;
-	skb_reserve(nskb, MAX_TCP_HEADER);
-
-	niph = synproxy_build_ip(net, nskb, &iph->saddr, &iph->daddr);
-
-	skb_reset_transport_header(nskb);
-	nth = (struct tcphdr *)skb_put(nskb, tcp_hdr_size);
-	nth->source	= th->source;
-	nth->dest	= th->dest;
-	nth->seq	= htonl(recv_seq - 1);
-	/* ack_seq is used to relay our ISN to the synproxy hook to initialize
-	 * sequence number translation once a connection tracking entry exists.
-	 */
-	nth->ack_seq	= htonl(ntohl(th->ack_seq) - 1);
-	tcp_flag_word(nth) = TCP_FLAG_SYN;
-	if (opts->options & XT_SYNPROXY_OPT_ECN)
-		tcp_flag_word(nth) |= TCP_FLAG_ECE | TCP_FLAG_CWR;
-	nth->doff	= tcp_hdr_size / 4;
-	nth->window	= th->window;
-	nth->check	= 0;
-	nth->urg_ptr	= 0;
-
-	synproxy_build_options(nth, opts);
-
-	synproxy_send_tcp(net, skb, nskb, &snet->tmpl->ct_general, IP_CT_NEW,
-			  niph, nth, tcp_hdr_size);
-}
-
-static void
-synproxy_send_server_ack(struct net *net,
-			 const struct ip_ct_tcp *state,
-			 const struct sk_buff *skb, const struct tcphdr *th,
-			 const struct synproxy_options *opts)
-{
-	struct sk_buff *nskb;
-	struct ipv6hdr *iph, *niph;
-	struct tcphdr *nth;
-	unsigned int tcp_hdr_size;
-
-	iph = ipv6_hdr(skb);
-
-	tcp_hdr_size = sizeof(*nth) + synproxy_options_size(opts);
-	nskb = alloc_skb(sizeof(*niph) + tcp_hdr_size + MAX_TCP_HEADER,
-			 GFP_ATOMIC);
-	if (nskb == NULL)
-		return;
-	skb_reserve(nskb, MAX_TCP_HEADER);
-
-	niph = synproxy_build_ip(net, nskb, &iph->daddr, &iph->saddr);
-
-	skb_reset_transport_header(nskb);
-	nth = (struct tcphdr *)skb_put(nskb, tcp_hdr_size);
-	nth->source	= th->dest;
-	nth->dest	= th->source;
-	nth->seq	= htonl(ntohl(th->ack_seq));
-	nth->ack_seq	= htonl(ntohl(th->seq) + 1);
-	tcp_flag_word(nth) = TCP_FLAG_ACK;
-	nth->doff	= tcp_hdr_size / 4;
-	nth->window	= htons(state->seen[IP_CT_DIR_ORIGINAL].td_maxwin);
-	nth->check	= 0;
-	nth->urg_ptr	= 0;
-
-	synproxy_build_options(nth, opts);
-
-	synproxy_send_tcp(net, skb, nskb, NULL, 0, niph, nth, tcp_hdr_size);
-}
-
-static void
-synproxy_send_client_ack(struct net *net,
-			 const struct sk_buff *skb, const struct tcphdr *th,
-			 const struct synproxy_options *opts)
-{
-	struct sk_buff *nskb;
-	struct ipv6hdr *iph, *niph;
-	struct tcphdr *nth;
-	unsigned int tcp_hdr_size;
-
-	iph = ipv6_hdr(skb);
-
-	tcp_hdr_size = sizeof(*nth) + synproxy_options_size(opts);
-	nskb = alloc_skb(sizeof(*niph) + tcp_hdr_size + MAX_TCP_HEADER,
-			 GFP_ATOMIC);
-	if (nskb == NULL)
-		return;
-	skb_reserve(nskb, MAX_TCP_HEADER);
-
-	niph = synproxy_build_ip(net, nskb, &iph->saddr, &iph->daddr);
-
-	skb_reset_transport_header(nskb);
-	nth = (struct tcphdr *)skb_put(nskb, tcp_hdr_size);
-	nth->source	= th->source;
-	nth->dest	= th->dest;
-	nth->seq	= htonl(ntohl(th->seq) + 1);
-	nth->ack_seq	= th->ack_seq;
-	tcp_flag_word(nth) = TCP_FLAG_ACK;
-	nth->doff	= tcp_hdr_size / 4;
-	nth->window	= htons(ntohs(th->window) >> opts->wscale);
-	nth->check	= 0;
-	nth->urg_ptr	= 0;
-
-	synproxy_build_options(nth, opts);
-
-	synproxy_send_tcp(net, skb, nskb, skb->nfct, IP_CT_ESTABLISHED_REPLY,
-			  niph, nth, tcp_hdr_size);
-}
-
-static bool
-synproxy_recv_client_ack(struct net *net,
-			 const struct sk_buff *skb, const struct tcphdr *th,
-			 struct synproxy_options *opts, u32 recv_seq)
-{
-	struct synproxy_net *snet = synproxy_pernet(net);
-	int mss;
-
-	mss = __cookie_v6_check(ipv6_hdr(skb), th, ntohl(th->ack_seq) - 1);
-	if (mss == 0) {
-		this_cpu_inc(snet->stats->cookie_invalid);
-		return false;
-	}
-
-	this_cpu_inc(snet->stats->cookie_valid);
-	opts->mss = mss;
-	opts->options |= XT_SYNPROXY_OPT_MSS;
-
-	if (opts->options & XT_SYNPROXY_OPT_TIMESTAMP)
-		synproxy_check_timestamp_cookie(opts);
-
-	synproxy_send_server_syn(net, skb, th, opts, recv_seq);
-	return true;
-}
-=======
 
 #include <net/netfilter/nf_synproxy.h>
->>>>>>> 24b8d41d
 
 static unsigned int
 synproxy_tg6(struct sk_buff *skb, const struct xt_action_param *par)
 {
 	const struct xt_synproxy_info *info = par->targinfo;
-<<<<<<< HEAD
-	struct net *net = par->net;
-=======
 	struct net *net = xt_net(par);
->>>>>>> 24b8d41d
 	struct synproxy_net *snet = synproxy_pernet(net);
 	struct synproxy_options opts = {};
 	struct tcphdr *th, _th;
@@ -309,126 +45,6 @@
 					  XT_SYNPROXY_OPT_SACK_PERM |
 					  XT_SYNPROXY_OPT_ECN);
 
-<<<<<<< HEAD
-		synproxy_send_client_synack(net, skb, th, &opts);
-		return NF_DROP;
-
-	} else if (th->ack && !(th->fin || th->rst || th->syn)) {
-		/* ACK from client */
-		synproxy_recv_client_ack(net, skb, th, &opts, ntohl(th->seq));
-		return NF_DROP;
-	}
-
-	return XT_CONTINUE;
-}
-
-static unsigned int ipv6_synproxy_hook(void *priv,
-				       struct sk_buff *skb,
-				       const struct nf_hook_state *nhs)
-{
-	struct net *net = nhs->net;
-	struct synproxy_net *snet = synproxy_pernet(net);
-	enum ip_conntrack_info ctinfo;
-	struct nf_conn *ct;
-	struct nf_conn_synproxy *synproxy;
-	struct synproxy_options opts = {};
-	const struct ip_ct_tcp *state;
-	struct tcphdr *th, _th;
-	__be16 frag_off;
-	u8 nexthdr;
-	int thoff;
-
-	ct = nf_ct_get(skb, &ctinfo);
-	if (ct == NULL)
-		return NF_ACCEPT;
-
-	synproxy = nfct_synproxy(ct);
-	if (synproxy == NULL)
-		return NF_ACCEPT;
-
-	if (nf_is_loopback_packet(skb))
-		return NF_ACCEPT;
-
-	nexthdr = ipv6_hdr(skb)->nexthdr;
-	thoff = ipv6_skip_exthdr(skb, sizeof(struct ipv6hdr), &nexthdr,
-				 &frag_off);
-	if (thoff < 0)
-		return NF_ACCEPT;
-
-	th = skb_header_pointer(skb, thoff, sizeof(_th), &_th);
-	if (th == NULL)
-		return NF_DROP;
-
-	state = &ct->proto.tcp;
-	switch (state->state) {
-	case TCP_CONNTRACK_CLOSE:
-		if (th->rst && !test_bit(IPS_SEEN_REPLY_BIT, &ct->status)) {
-			nf_ct_seqadj_init(ct, ctinfo, synproxy->isn -
-						      ntohl(th->seq) + 1);
-			break;
-		}
-
-		if (!th->syn || th->ack ||
-		    CTINFO2DIR(ctinfo) != IP_CT_DIR_ORIGINAL)
-			break;
-
-		/* Reopened connection - reset the sequence number and timestamp
-		 * adjustments, they will get initialized once the connection is
-		 * reestablished.
-		 */
-		nf_ct_seqadj_init(ct, ctinfo, 0);
-		synproxy->tsoff = 0;
-		this_cpu_inc(snet->stats->conn_reopened);
-
-		/* fall through */
-	case TCP_CONNTRACK_SYN_SENT:
-		if (!synproxy_parse_options(skb, thoff, th, &opts))
-			return NF_DROP;
-
-		if (!th->syn && th->ack &&
-		    CTINFO2DIR(ctinfo) == IP_CT_DIR_ORIGINAL) {
-			/* Keep-Alives are sent with SEG.SEQ = SND.NXT-1,
-			 * therefore we need to add 1 to make the SYN sequence
-			 * number match the one of first SYN.
-			 */
-			if (synproxy_recv_client_ack(net, skb, th, &opts,
-						     ntohl(th->seq) + 1))
-				this_cpu_inc(snet->stats->cookie_retrans);
-
-			return NF_DROP;
-		}
-
-		synproxy->isn = ntohl(th->ack_seq);
-		if (opts.options & XT_SYNPROXY_OPT_TIMESTAMP)
-			synproxy->its = opts.tsecr;
-		break;
-	case TCP_CONNTRACK_SYN_RECV:
-		if (!th->syn || !th->ack)
-			break;
-
-		if (!synproxy_parse_options(skb, thoff, th, &opts))
-			return NF_DROP;
-
-		if (opts.options & XT_SYNPROXY_OPT_TIMESTAMP)
-			synproxy->tsoff = opts.tsval - synproxy->its;
-
-		opts.options &= ~(XT_SYNPROXY_OPT_MSS |
-				  XT_SYNPROXY_OPT_WSCALE |
-				  XT_SYNPROXY_OPT_SACK_PERM);
-
-		swap(opts.tsval, opts.tsecr);
-		synproxy_send_server_ack(net, state, skb, th, &opts);
-
-		nf_ct_seqadj_init(ct, ctinfo, synproxy->isn - ntohl(th->seq));
-
-		swap(opts.tsval, opts.tsecr);
-		synproxy_send_client_ack(net, skb, th, &opts);
-
-		consume_skb(skb);
-		return NF_STOLEN;
-	default:
-		break;
-=======
 		synproxy_send_client_synack_ipv6(net, skb, th, &opts);
 		consume_skb(skb);
 		return NF_STOLEN;
@@ -442,7 +58,6 @@
 		} else {
 			return NF_DROP;
 		}
->>>>>>> 24b8d41d
 	}
 
 	return XT_CONTINUE;
