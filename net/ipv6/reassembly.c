// SPDX-License-Identifier: GPL-2.0-or-later
/*
 *	IPv6 fragment reassembly
 *	Linux INET6 implementation
 *
 *	Authors:
 *	Pedro Roque		<roque@di.fc.ul.pt>
 *
 *	Based on: net/ipv4/ip_fragment.c
 */

/*
 *	Fixes:
 *	Andi Kleen	Make it work with multiple hosts.
 *			More RFC compliance.
 *
 *      Horst von Brand Add missing #include <linux/string.h>
 *	Alexey Kuznetsov	SMP races, threading, cleanup.
 *	Patrick McHardy		LRU queue of frag heads for evictor.
 *	Mitsuru KANDA @USAGI	Register inet6_protocol{}.
 *	David Stevens and
 *	YOSHIFUJI,H. @USAGI	Always remove fragment header to
 *				calculate ICV correctly.
 */

#define pr_fmt(fmt) "IPv6: " fmt

#include <linux/errno.h>
#include <linux/types.h>
#include <linux/string.h>
#include <linux/socket.h>
#include <linux/sockios.h>
#include <linux/jiffies.h>
#include <linux/net.h>
#include <linux/list.h>
#include <linux/netdevice.h>
#include <linux/in6.h>
#include <linux/ipv6.h>
#include <linux/icmpv6.h>
#include <linux/random.h>
#include <linux/jhash.h>
#include <linux/skbuff.h>
#include <linux/slab.h>
#include <linux/export.h>
#include <linux/tcp.h>
#include <linux/udp.h>

#include <net/sock.h>
#include <net/snmp.h>

#include <net/ipv6.h>
#include <net/ip6_route.h>
#include <net/protocol.h>
#include <net/transp_v6.h>
#include <net/rawv6.h>
#include <net/ndisc.h>
#include <net/addrconf.h>
#include <net/ipv6_frag.h>
#include <net/inet_ecn.h>

static const char ip6_frag_cache_name[] = "ip6-frags";

static u8 ip6_frag_ecn(const struct ipv6hdr *ipv6h)
{
	return 1 << (ipv6_get_dsfield(ipv6h) & INET_ECN_MASK);
}

static struct inet_frags ip6_frags;

static int ip6_frag_reasm(struct frag_queue *fq, struct sk_buff *skb,
			  struct sk_buff *prev_tail, struct net_device *dev);

<<<<<<< HEAD
/*
 * callers should be careful not to use the hash value outside the ipfrag_lock
 * as doing so could race with ipfrag_hash_rnd being recalculated.
 */
static unsigned int inet6_hash_frag(__be32 id, const struct in6_addr *saddr,
				    const struct in6_addr *daddr)
{
	net_get_random_once(&ip6_frags.rnd, sizeof(ip6_frags.rnd));
	return jhash_3words(ipv6_addr_hash(saddr), ipv6_addr_hash(daddr),
			    (__force u32)id, ip6_frags.rnd);
}

static unsigned int ip6_hashfn(const struct inet_frag_queue *q)
{
	const struct frag_queue *fq;

	fq = container_of(q, struct frag_queue, q);
	return inet6_hash_frag(fq->id, &fq->saddr, &fq->daddr);
}

bool ip6_frag_match(const struct inet_frag_queue *q, const void *a)
{
	const struct frag_queue *fq;
	const struct ip6_create_arg *arg = a;

	fq = container_of(q, struct frag_queue, q);
	return	fq->id == arg->id &&
		fq->user == arg->user &&
		ipv6_addr_equal(&fq->saddr, arg->src) &&
		ipv6_addr_equal(&fq->daddr, arg->dst) &&
		(arg->iif == fq->iif ||
		 !(ipv6_addr_type(arg->dst) & (IPV6_ADDR_MULTICAST |
					       IPV6_ADDR_LINKLOCAL)));
}
EXPORT_SYMBOL(ip6_frag_match);

void ip6_frag_init(struct inet_frag_queue *q, const void *a)
{
	struct frag_queue *fq = container_of(q, struct frag_queue, q);
	const struct ip6_create_arg *arg = a;

	fq->id = arg->id;
	fq->user = arg->user;
	fq->saddr = *arg->src;
	fq->daddr = *arg->dst;
	fq->ecn = arg->ecn;
}
EXPORT_SYMBOL(ip6_frag_init);

void ip6_expire_frag_queue(struct net *net, struct frag_queue *fq,
			   struct inet_frags *frags)
{
	struct net_device *dev = NULL;

	spin_lock(&fq->q.lock);

	if (fq->q.flags & INET_FRAG_COMPLETE)
		goto out;

	inet_frag_kill(&fq->q, frags);

	rcu_read_lock();
	dev = dev_get_by_index_rcu(net, fq->iif);
	if (!dev)
		goto out_rcu_unlock;

	__IP6_INC_STATS(net, __in6_dev_get(dev), IPSTATS_MIB_REASMFAILS);

	if (inet_frag_evicting(&fq->q))
		goto out_rcu_unlock;

	__IP6_INC_STATS(net, __in6_dev_get(dev), IPSTATS_MIB_REASMTIMEOUT);

	/* Don't send error if the first segment did not arrive. */
	if (!(fq->q.flags & INET_FRAG_FIRST_IN) || !fq->q.fragments)
		goto out_rcu_unlock;

	/* But use as source device on which LAST ARRIVED
	 * segment was received. And do not use fq->dev
	 * pointer directly, device might already disappeared.
	 */
	fq->q.fragments->dev = dev;
	icmpv6_send(fq->q.fragments, ICMPV6_TIME_EXCEED, ICMPV6_EXC_FRAGTIME, 0);
out_rcu_unlock:
	rcu_read_unlock();
out:
	spin_unlock(&fq->q.lock);
	inet_frag_put(&fq->q, frags);
}
EXPORT_SYMBOL(ip6_expire_frag_queue);

static void ip6_frag_expire(unsigned long data)
=======
static void ip6_frag_expire(struct timer_list *t)
>>>>>>> 24b8d41d
{
	struct inet_frag_queue *frag = from_timer(frag, t, timer);
	struct frag_queue *fq;

	fq = container_of(frag, struct frag_queue, q);

	ip6frag_expire_frag_queue(fq->q.fqdir->net, fq);
}

static struct frag_queue *
fq_find(struct net *net, __be32 id, const struct ipv6hdr *hdr, int iif)
{
	struct frag_v6_compare_key key = {
		.id = id,
		.saddr = hdr->saddr,
		.daddr = hdr->daddr,
		.user = IP6_DEFRAG_LOCAL_DELIVER,
		.iif = iif,
	};
	struct inet_frag_queue *q;

	if (!(ipv6_addr_type(&hdr->daddr) & (IPV6_ADDR_MULTICAST |
					    IPV6_ADDR_LINKLOCAL)))
		key.iif = 0;

	q = inet_frag_find(net->ipv6.fqdir, &key);
	if (!q)
		return NULL;

	return container_of(q, struct frag_queue, q);
}

static int ip6_frag_queue(struct frag_queue *fq, struct sk_buff *skb,
			  struct frag_hdr *fhdr, int nhoff,
			  u32 *prob_offset)
{
	struct net *net = dev_net(skb_dst(skb)->dev);
	int offset, end, fragsize;
	struct sk_buff *prev_tail;
	struct net_device *dev;
	int err = -ENOENT;
	u8 ecn;

	if (fq->q.flags & INET_FRAG_COMPLETE)
		goto err;

	err = -EINVAL;
	offset = ntohs(fhdr->frag_off) & ~0x7;
	end = offset + (ntohs(ipv6_hdr(skb)->payload_len) -
			((u8 *)(fhdr + 1) - (u8 *)(ipv6_hdr(skb) + 1)));

	if ((unsigned int)end > IPV6_MAXPLEN) {
<<<<<<< HEAD
		__IP6_INC_STATS(net, ip6_dst_idev(skb_dst(skb)),
				IPSTATS_MIB_INHDRERRORS);
		icmpv6_param_prob(skb, ICMPV6_HDR_FIELD,
				  ((u8 *)&fhdr->frag_off -
				   skb_network_header(skb)));
=======
		*prob_offset = (u8 *)&fhdr->frag_off - skb_network_header(skb);
		/* note that if prob_offset is set, the skb is freed elsewhere,
		 * we do not free it here.
		 */
>>>>>>> 24b8d41d
		return -1;
	}

	ecn = ip6_frag_ecn(ipv6_hdr(skb));

	if (skb->ip_summed == CHECKSUM_COMPLETE) {
		const unsigned char *nh = skb_network_header(skb);
		skb->csum = csum_sub(skb->csum,
				     csum_partial(nh, (u8 *)(fhdr + 1) - nh,
						  0));
	}

	/* Is this the final fragment? */
	if (!(fhdr->frag_off & htons(IP6_MF))) {
		/* If we already have some bits beyond end
		 * or have different end, the segment is corrupted.
		 */
		if (end < fq->q.len ||
		    ((fq->q.flags & INET_FRAG_LAST_IN) && end != fq->q.len))
			goto discard_fq;
		fq->q.flags |= INET_FRAG_LAST_IN;
		fq->q.len = end;
	} else {
		/* Check if the fragment is rounded to 8 bytes.
		 * Required by the RFC.
		 */
		if (end & 0x7) {
			/* RFC2460 says always send parameter problem in
			 * this case. -DaveM
			 */
<<<<<<< HEAD
			__IP6_INC_STATS(net, ip6_dst_idev(skb_dst(skb)),
					IPSTATS_MIB_INHDRERRORS);
			icmpv6_param_prob(skb, ICMPV6_HDR_FIELD,
					  offsetof(struct ipv6hdr, payload_len));
=======
			*prob_offset = offsetof(struct ipv6hdr, payload_len);
>>>>>>> 24b8d41d
			return -1;
		}
		if (end > fq->q.len) {
			/* Some bits beyond end -> corruption. */
			if (fq->q.flags & INET_FRAG_LAST_IN)
				goto discard_fq;
			fq->q.len = end;
		}
	}

	if (end == offset)
		goto discard_fq;

	err = -ENOMEM;
	/* Point into the IP datagram 'data' part. */
	if (!pskb_pull(skb, (u8 *) (fhdr + 1) - skb->data))
		goto discard_fq;

	err = pskb_trim_rcsum(skb, end - offset);
	if (err)
		goto discard_fq;

	/* Note : skb->rbnode and skb->dev share the same location. */
	dev = skb->dev;
	/* Makes sure compiler wont do silly aliasing games */
	barrier();

	prev_tail = fq->q.fragments_tail;
	err = inet_frag_queue_insert(&fq->q, skb, offset, end);
	if (err)
		goto insert_error;

	if (dev)
		fq->iif = dev->ifindex;

	fq->q.stamp = skb->tstamp;
	fq->q.meat += skb->len;
	fq->ecn |= ecn;
	add_frag_mem_limit(fq->q.fqdir, skb->truesize);

	fragsize = -skb_network_offset(skb) + skb->len;
	if (fragsize > fq->q.max_size)
		fq->q.max_size = fragsize;

	/* The first fragment.
	 * nhoffset is obtained from the first fragment, of course.
	 */
	if (offset == 0) {
		fq->nhoffset = nhoff;
		fq->q.flags |= INET_FRAG_FIRST_IN;
	}

	if (fq->q.flags == (INET_FRAG_FIRST_IN | INET_FRAG_LAST_IN) &&
	    fq->q.meat == fq->q.len) {
		unsigned long orefdst = skb->_skb_refdst;

		skb->_skb_refdst = 0UL;
		err = ip6_frag_reasm(fq, skb, prev_tail, dev);
		skb->_skb_refdst = orefdst;
		return err;
	}

	skb_dst_drop(skb);
	return -EINPROGRESS;

insert_error:
	if (err == IPFRAG_DUP) {
		kfree_skb(skb);
		return -EINVAL;
	}
	err = -EINVAL;
	__IP6_INC_STATS(net, ip6_dst_idev(skb_dst(skb)),
			IPSTATS_MIB_REASM_OVERLAPS);
discard_fq:
	inet_frag_kill(&fq->q);
	__IP6_INC_STATS(net, ip6_dst_idev(skb_dst(skb)),
			IPSTATS_MIB_REASMFAILS);
err:
<<<<<<< HEAD
	__IP6_INC_STATS(net, ip6_dst_idev(skb_dst(skb)),
			IPSTATS_MIB_REASMFAILS);
=======
>>>>>>> 24b8d41d
	kfree_skb(skb);
	return err;
}

/*
 *	Check if this packet is complete.
 *
 *	It is called with locked fq, and caller must check that
 *	queue is eligible for reassembly i.e. it is not COMPLETE,
 *	the last and the first frames arrived and all the bits are here.
 */
static int ip6_frag_reasm(struct frag_queue *fq, struct sk_buff *skb,
			  struct sk_buff *prev_tail, struct net_device *dev)
{
	struct net *net = fq->q.fqdir->net;
	unsigned int nhoff;
	void *reasm_data;
	int payload_len;
	u8 ecn;

	inet_frag_kill(&fq->q);

	ecn = ip_frag_ecn_table[fq->ecn];
	if (unlikely(ecn == 0xff))
		goto out_fail;

	reasm_data = inet_frag_reasm_prepare(&fq->q, skb, prev_tail);
	if (!reasm_data)
		goto out_oom;

	payload_len = ((skb->data - skb_network_header(skb)) -
		       sizeof(struct ipv6hdr) + fq->q.len -
		       sizeof(struct frag_hdr));
	if (payload_len > IPV6_MAXPLEN)
		goto out_oversize;

	/* We have to remove fragment header from datagram and to relocate
	 * header in order to calculate ICV correctly. */
	nhoff = fq->nhoffset;
<<<<<<< HEAD
	skb_network_header(head)[nhoff] = skb_transport_header(head)[0];
	memmove(head->head + sizeof(struct frag_hdr), head->head,
		(head->data - head->head) - sizeof(struct frag_hdr));
	if (skb_mac_header_was_set(head))
		head->mac_header += sizeof(struct frag_hdr);
	head->network_header += sizeof(struct frag_hdr);

	skb_reset_transport_header(head);
	skb_push(head, head->data - skb_network_header(head));

	sum_truesize = head->truesize;
	for (fp = head->next; fp;) {
		bool headstolen;
		int delta;
		struct sk_buff *next = fp->next;

		sum_truesize += fp->truesize;
		if (head->ip_summed != fp->ip_summed)
			head->ip_summed = CHECKSUM_NONE;
		else if (head->ip_summed == CHECKSUM_COMPLETE)
			head->csum = csum_add(head->csum, fp->csum);

		if (skb_try_coalesce(head, fp, &headstolen, &delta)) {
			kfree_skb_partial(fp, headstolen);
		} else {
			if (!skb_shinfo(head)->frag_list)
				skb_shinfo(head)->frag_list = fp;
			head->data_len += fp->len;
			head->len += fp->len;
			head->truesize += fp->truesize;
		}
		fp = next;
	}
	sub_frag_mem_limit(fq->q.net, sum_truesize);
=======
	skb_network_header(skb)[nhoff] = skb_transport_header(skb)[0];
	memmove(skb->head + sizeof(struct frag_hdr), skb->head,
		(skb->data - skb->head) - sizeof(struct frag_hdr));
	if (skb_mac_header_was_set(skb))
		skb->mac_header += sizeof(struct frag_hdr);
	skb->network_header += sizeof(struct frag_hdr);

	skb_reset_transport_header(skb);

	inet_frag_reasm_finish(&fq->q, skb, reasm_data, true);
>>>>>>> 24b8d41d

	skb->dev = dev;
	ipv6_hdr(skb)->payload_len = htons(payload_len);
	ipv6_change_dsfield(ipv6_hdr(skb), 0xff, ecn);
	IP6CB(skb)->nhoff = nhoff;
	IP6CB(skb)->flags |= IP6SKB_FRAGMENTED;
	IP6CB(skb)->frag_max_size = fq->q.max_size;

	/* Yes, and fold redundant checksum back. 8) */
	skb_postpush_rcsum(skb, skb_network_header(skb),
			   skb_network_header_len(skb));

	rcu_read_lock();
<<<<<<< HEAD
	__IP6_INC_STATS(net, __in6_dev_get(dev), IPSTATS_MIB_REASMOKS);
=======
	__IP6_INC_STATS(net, __in6_dev_stats_get(dev, skb), IPSTATS_MIB_REASMOKS);
>>>>>>> 24b8d41d
	rcu_read_unlock();
	fq->q.rb_fragments = RB_ROOT;
	fq->q.fragments_tail = NULL;
	fq->q.last_run_head = NULL;
	return 1;

out_oversize:
	net_dbg_ratelimited("ip6_frag_reasm: payload len = %d\n", payload_len);
	goto out_fail;
out_oom:
	net_dbg_ratelimited("ip6_frag_reasm: no memory for reassembly\n");
out_fail:
	rcu_read_lock();
<<<<<<< HEAD
	__IP6_INC_STATS(net, __in6_dev_get(dev), IPSTATS_MIB_REASMFAILS);
=======
	__IP6_INC_STATS(net, __in6_dev_stats_get(dev, skb), IPSTATS_MIB_REASMFAILS);
>>>>>>> 24b8d41d
	rcu_read_unlock();
	inet_frag_kill(&fq->q);
	return -1;
}

static int ipv6_frag_rcv(struct sk_buff *skb)
{
	struct frag_hdr *fhdr;
	struct frag_queue *fq;
	const struct ipv6hdr *hdr = ipv6_hdr(skb);
	struct net *net = dev_net(skb_dst(skb)->dev);
	u8 nexthdr;
	int iif;

	if (IP6CB(skb)->flags & IP6SKB_FRAGMENTED)
		goto fail_hdr;

	__IP6_INC_STATS(net, ip6_dst_idev(skb_dst(skb)), IPSTATS_MIB_REASMREQDS);

	/* Jumbo payload inhibits frag. header */
	if (hdr->payload_len == 0)
		goto fail_hdr;

	if (!pskb_may_pull(skb, (skb_transport_offset(skb) +
				 sizeof(struct frag_hdr))))
		goto fail_hdr;

	hdr = ipv6_hdr(skb);
	fhdr = (struct frag_hdr *)skb_transport_header(skb);

	if (!(fhdr->frag_off & htons(0xFFF9))) {
		/* It is not a fragmented frame */
		skb->transport_header += sizeof(struct frag_hdr);
		__IP6_INC_STATS(net,
				ip6_dst_idev(skb_dst(skb)), IPSTATS_MIB_REASMOKS);

		IP6CB(skb)->nhoff = (u8 *)fhdr - skb_network_header(skb);
		IP6CB(skb)->flags |= IP6SKB_FRAGMENTED;
		return 1;
	}

	/* RFC 8200, Section 4.5 Fragment Header:
	 * If the first fragment does not include all headers through an
	 * Upper-Layer header, then that fragment should be discarded and
	 * an ICMP Parameter Problem, Code 3, message should be sent to
	 * the source of the fragment, with the Pointer field set to zero.
	 */
	nexthdr = hdr->nexthdr;
	if (ipv6frag_thdr_truncated(skb, skb_transport_offset(skb), &nexthdr)) {
		__IP6_INC_STATS(net, __in6_dev_get_safely(skb->dev),
				IPSTATS_MIB_INHDRERRORS);
		icmpv6_param_prob(skb, ICMPV6_HDR_INCOMP, 0);
		return -1;
	}

	iif = skb->dev ? skb->dev->ifindex : 0;
	fq = fq_find(net, fhdr->identification, hdr, iif);
	if (fq) {
		u32 prob_offset = 0;
		int ret;

		spin_lock(&fq->q.lock);

		fq->iif = iif;
		ret = ip6_frag_queue(fq, skb, fhdr, IP6CB(skb)->nhoff,
				     &prob_offset);

		spin_unlock(&fq->q.lock);
		inet_frag_put(&fq->q);
		if (prob_offset) {
			__IP6_INC_STATS(net, __in6_dev_get_safely(skb->dev),
					IPSTATS_MIB_INHDRERRORS);
			/* icmpv6_param_prob() calls kfree_skb(skb) */
			icmpv6_param_prob(skb, ICMPV6_HDR_FIELD, prob_offset);
		}
		return ret;
	}

	__IP6_INC_STATS(net, ip6_dst_idev(skb_dst(skb)), IPSTATS_MIB_REASMFAILS);
	kfree_skb(skb);
	return -1;

fail_hdr:
<<<<<<< HEAD
	__IP6_INC_STATS(net, ip6_dst_idev(skb_dst(skb)),
=======
	__IP6_INC_STATS(net, __in6_dev_get_safely(skb->dev),
>>>>>>> 24b8d41d
			IPSTATS_MIB_INHDRERRORS);
	icmpv6_param_prob(skb, ICMPV6_HDR_FIELD, skb_network_header_len(skb));
	return -1;
}

static const struct inet6_protocol frag_protocol = {
	.handler	=	ipv6_frag_rcv,
	.flags		=	INET6_PROTO_NOPOLICY,
};

#ifdef CONFIG_SYSCTL

static struct ctl_table ip6_frags_ns_ctl_table[] = {
	{
		.procname	= "ip6frag_high_thresh",
		.maxlen		= sizeof(unsigned long),
		.mode		= 0644,
		.proc_handler	= proc_doulongvec_minmax,
	},
	{
		.procname	= "ip6frag_low_thresh",
		.maxlen		= sizeof(unsigned long),
		.mode		= 0644,
		.proc_handler	= proc_doulongvec_minmax,
	},
	{
		.procname	= "ip6frag_time",
		.maxlen		= sizeof(int),
		.mode		= 0644,
		.proc_handler	= proc_dointvec_jiffies,
	},
	{ }
};

/* secret interval has been deprecated */
static int ip6_frags_secret_interval_unused;
static struct ctl_table ip6_frags_ctl_table[] = {
	{
		.procname	= "ip6frag_secret_interval",
		.data		= &ip6_frags_secret_interval_unused,
		.maxlen		= sizeof(int),
		.mode		= 0644,
		.proc_handler	= proc_dointvec_jiffies,
	},
	{ }
};

static int __net_init ip6_frags_ns_sysctl_register(struct net *net)
{
	struct ctl_table *table;
	struct ctl_table_header *hdr;

	table = ip6_frags_ns_ctl_table;
	if (!net_eq(net, &init_net)) {
		table = kmemdup(table, sizeof(ip6_frags_ns_ctl_table), GFP_KERNEL);
		if (!table)
			goto err_alloc;

	}
	table[0].data	= &net->ipv6.fqdir->high_thresh;
	table[0].extra1	= &net->ipv6.fqdir->low_thresh;
	table[1].data	= &net->ipv6.fqdir->low_thresh;
	table[1].extra2	= &net->ipv6.fqdir->high_thresh;
	table[2].data	= &net->ipv6.fqdir->timeout;

	hdr = register_net_sysctl(net, "net/ipv6", table);
	if (!hdr)
		goto err_reg;

	net->ipv6.sysctl.frags_hdr = hdr;
	return 0;

err_reg:
	if (!net_eq(net, &init_net))
		kfree(table);
err_alloc:
	return -ENOMEM;
}

static void __net_exit ip6_frags_ns_sysctl_unregister(struct net *net)
{
	struct ctl_table *table;

	table = net->ipv6.sysctl.frags_hdr->ctl_table_arg;
	unregister_net_sysctl_table(net->ipv6.sysctl.frags_hdr);
	if (!net_eq(net, &init_net))
		kfree(table);
}

static struct ctl_table_header *ip6_ctl_header;

static int ip6_frags_sysctl_register(void)
{
	ip6_ctl_header = register_net_sysctl(&init_net, "net/ipv6",
			ip6_frags_ctl_table);
	return ip6_ctl_header == NULL ? -ENOMEM : 0;
}

static void ip6_frags_sysctl_unregister(void)
{
	unregister_net_sysctl_table(ip6_ctl_header);
}
#else
static int ip6_frags_ns_sysctl_register(struct net *net)
{
	return 0;
}

static void ip6_frags_ns_sysctl_unregister(struct net *net)
{
}

static int ip6_frags_sysctl_register(void)
{
	return 0;
}

static void ip6_frags_sysctl_unregister(void)
{
}
#endif

static int __net_init ipv6_frags_init_net(struct net *net)
{
	int res;

	res = fqdir_init(&net->ipv6.fqdir, &ip6_frags, net);
	if (res < 0)
		return res;

	net->ipv6.fqdir->high_thresh = IPV6_FRAG_HIGH_THRESH;
	net->ipv6.fqdir->low_thresh = IPV6_FRAG_LOW_THRESH;
	net->ipv6.fqdir->timeout = IPV6_FRAG_TIMEOUT;

	res = ip6_frags_ns_sysctl_register(net);
	if (res < 0)
		fqdir_exit(net->ipv6.fqdir);
	return res;
}

static void __net_exit ipv6_frags_pre_exit_net(struct net *net)
{
	fqdir_pre_exit(net->ipv6.fqdir);
}

static void __net_exit ipv6_frags_exit_net(struct net *net)
{
	ip6_frags_ns_sysctl_unregister(net);
	fqdir_exit(net->ipv6.fqdir);
}

static struct pernet_operations ip6_frags_ops = {
	.init		= ipv6_frags_init_net,
	.pre_exit	= ipv6_frags_pre_exit_net,
	.exit		= ipv6_frags_exit_net,
};

static const struct rhashtable_params ip6_rhash_params = {
	.head_offset		= offsetof(struct inet_frag_queue, node),
	.hashfn			= ip6frag_key_hashfn,
	.obj_hashfn		= ip6frag_obj_hashfn,
	.obj_cmpfn		= ip6frag_obj_cmpfn,
	.automatic_shrinking	= true,
};

int __init ipv6_frag_init(void)
{
	int ret;

	ip6_frags.constructor = ip6frag_init;
	ip6_frags.destructor = NULL;
	ip6_frags.qsize = sizeof(struct frag_queue);
	ip6_frags.frag_expire = ip6_frag_expire;
	ip6_frags.frags_cache_name = ip6_frag_cache_name;
	ip6_frags.rhash_params = ip6_rhash_params;
	ret = inet_frags_init(&ip6_frags);
	if (ret)
		goto out;

	ret = inet6_add_protocol(&frag_protocol, IPPROTO_FRAGMENT);
	if (ret)
		goto err_protocol;

	ret = ip6_frags_sysctl_register();
	if (ret)
		goto err_sysctl;

	ret = register_pernet_subsys(&ip6_frags_ops);
	if (ret)
		goto err_pernet;

out:
	return ret;

err_pernet:
	ip6_frags_sysctl_unregister();
err_sysctl:
	inet6_del_protocol(&frag_protocol, IPPROTO_FRAGMENT);
err_protocol:
	inet_frags_fini(&ip6_frags);
	goto out;
}

void ipv6_frag_exit(void)
{
	ip6_frags_sysctl_unregister();
	unregister_pernet_subsys(&ip6_frags_ops);
	inet6_del_protocol(&frag_protocol, IPPROTO_FRAGMENT);
	inet_frags_fini(&ip6_frags);
}<|MERGE_RESOLUTION|>--- conflicted
+++ resolved
@@ -70,102 +70,7 @@
 static int ip6_frag_reasm(struct frag_queue *fq, struct sk_buff *skb,
 			  struct sk_buff *prev_tail, struct net_device *dev);
 
-<<<<<<< HEAD
-/*
- * callers should be careful not to use the hash value outside the ipfrag_lock
- * as doing so could race with ipfrag_hash_rnd being recalculated.
- */
-static unsigned int inet6_hash_frag(__be32 id, const struct in6_addr *saddr,
-				    const struct in6_addr *daddr)
-{
-	net_get_random_once(&ip6_frags.rnd, sizeof(ip6_frags.rnd));
-	return jhash_3words(ipv6_addr_hash(saddr), ipv6_addr_hash(daddr),
-			    (__force u32)id, ip6_frags.rnd);
-}
-
-static unsigned int ip6_hashfn(const struct inet_frag_queue *q)
-{
-	const struct frag_queue *fq;
-
-	fq = container_of(q, struct frag_queue, q);
-	return inet6_hash_frag(fq->id, &fq->saddr, &fq->daddr);
-}
-
-bool ip6_frag_match(const struct inet_frag_queue *q, const void *a)
-{
-	const struct frag_queue *fq;
-	const struct ip6_create_arg *arg = a;
-
-	fq = container_of(q, struct frag_queue, q);
-	return	fq->id == arg->id &&
-		fq->user == arg->user &&
-		ipv6_addr_equal(&fq->saddr, arg->src) &&
-		ipv6_addr_equal(&fq->daddr, arg->dst) &&
-		(arg->iif == fq->iif ||
-		 !(ipv6_addr_type(arg->dst) & (IPV6_ADDR_MULTICAST |
-					       IPV6_ADDR_LINKLOCAL)));
-}
-EXPORT_SYMBOL(ip6_frag_match);
-
-void ip6_frag_init(struct inet_frag_queue *q, const void *a)
-{
-	struct frag_queue *fq = container_of(q, struct frag_queue, q);
-	const struct ip6_create_arg *arg = a;
-
-	fq->id = arg->id;
-	fq->user = arg->user;
-	fq->saddr = *arg->src;
-	fq->daddr = *arg->dst;
-	fq->ecn = arg->ecn;
-}
-EXPORT_SYMBOL(ip6_frag_init);
-
-void ip6_expire_frag_queue(struct net *net, struct frag_queue *fq,
-			   struct inet_frags *frags)
-{
-	struct net_device *dev = NULL;
-
-	spin_lock(&fq->q.lock);
-
-	if (fq->q.flags & INET_FRAG_COMPLETE)
-		goto out;
-
-	inet_frag_kill(&fq->q, frags);
-
-	rcu_read_lock();
-	dev = dev_get_by_index_rcu(net, fq->iif);
-	if (!dev)
-		goto out_rcu_unlock;
-
-	__IP6_INC_STATS(net, __in6_dev_get(dev), IPSTATS_MIB_REASMFAILS);
-
-	if (inet_frag_evicting(&fq->q))
-		goto out_rcu_unlock;
-
-	__IP6_INC_STATS(net, __in6_dev_get(dev), IPSTATS_MIB_REASMTIMEOUT);
-
-	/* Don't send error if the first segment did not arrive. */
-	if (!(fq->q.flags & INET_FRAG_FIRST_IN) || !fq->q.fragments)
-		goto out_rcu_unlock;
-
-	/* But use as source device on which LAST ARRIVED
-	 * segment was received. And do not use fq->dev
-	 * pointer directly, device might already disappeared.
-	 */
-	fq->q.fragments->dev = dev;
-	icmpv6_send(fq->q.fragments, ICMPV6_TIME_EXCEED, ICMPV6_EXC_FRAGTIME, 0);
-out_rcu_unlock:
-	rcu_read_unlock();
-out:
-	spin_unlock(&fq->q.lock);
-	inet_frag_put(&fq->q, frags);
-}
-EXPORT_SYMBOL(ip6_expire_frag_queue);
-
-static void ip6_frag_expire(unsigned long data)
-=======
 static void ip6_frag_expire(struct timer_list *t)
->>>>>>> 24b8d41d
 {
 	struct inet_frag_queue *frag = from_timer(frag, t, timer);
 	struct frag_queue *fq;
@@ -218,18 +123,10 @@
 			((u8 *)(fhdr + 1) - (u8 *)(ipv6_hdr(skb) + 1)));
 
 	if ((unsigned int)end > IPV6_MAXPLEN) {
-<<<<<<< HEAD
-		__IP6_INC_STATS(net, ip6_dst_idev(skb_dst(skb)),
-				IPSTATS_MIB_INHDRERRORS);
-		icmpv6_param_prob(skb, ICMPV6_HDR_FIELD,
-				  ((u8 *)&fhdr->frag_off -
-				   skb_network_header(skb)));
-=======
 		*prob_offset = (u8 *)&fhdr->frag_off - skb_network_header(skb);
 		/* note that if prob_offset is set, the skb is freed elsewhere,
 		 * we do not free it here.
 		 */
->>>>>>> 24b8d41d
 		return -1;
 	}
 
@@ -260,14 +157,7 @@
 			/* RFC2460 says always send parameter problem in
 			 * this case. -DaveM
 			 */
-<<<<<<< HEAD
-			__IP6_INC_STATS(net, ip6_dst_idev(skb_dst(skb)),
-					IPSTATS_MIB_INHDRERRORS);
-			icmpv6_param_prob(skb, ICMPV6_HDR_FIELD,
-					  offsetof(struct ipv6hdr, payload_len));
-=======
 			*prob_offset = offsetof(struct ipv6hdr, payload_len);
->>>>>>> 24b8d41d
 			return -1;
 		}
 		if (end > fq->q.len) {
@@ -346,11 +236,6 @@
 	__IP6_INC_STATS(net, ip6_dst_idev(skb_dst(skb)),
 			IPSTATS_MIB_REASMFAILS);
 err:
-<<<<<<< HEAD
-	__IP6_INC_STATS(net, ip6_dst_idev(skb_dst(skb)),
-			IPSTATS_MIB_REASMFAILS);
-=======
->>>>>>> 24b8d41d
 	kfree_skb(skb);
 	return err;
 }
@@ -390,42 +275,6 @@
 	/* We have to remove fragment header from datagram and to relocate
 	 * header in order to calculate ICV correctly. */
 	nhoff = fq->nhoffset;
-<<<<<<< HEAD
-	skb_network_header(head)[nhoff] = skb_transport_header(head)[0];
-	memmove(head->head + sizeof(struct frag_hdr), head->head,
-		(head->data - head->head) - sizeof(struct frag_hdr));
-	if (skb_mac_header_was_set(head))
-		head->mac_header += sizeof(struct frag_hdr);
-	head->network_header += sizeof(struct frag_hdr);
-
-	skb_reset_transport_header(head);
-	skb_push(head, head->data - skb_network_header(head));
-
-	sum_truesize = head->truesize;
-	for (fp = head->next; fp;) {
-		bool headstolen;
-		int delta;
-		struct sk_buff *next = fp->next;
-
-		sum_truesize += fp->truesize;
-		if (head->ip_summed != fp->ip_summed)
-			head->ip_summed = CHECKSUM_NONE;
-		else if (head->ip_summed == CHECKSUM_COMPLETE)
-			head->csum = csum_add(head->csum, fp->csum);
-
-		if (skb_try_coalesce(head, fp, &headstolen, &delta)) {
-			kfree_skb_partial(fp, headstolen);
-		} else {
-			if (!skb_shinfo(head)->frag_list)
-				skb_shinfo(head)->frag_list = fp;
-			head->data_len += fp->len;
-			head->len += fp->len;
-			head->truesize += fp->truesize;
-		}
-		fp = next;
-	}
-	sub_frag_mem_limit(fq->q.net, sum_truesize);
-=======
 	skb_network_header(skb)[nhoff] = skb_transport_header(skb)[0];
 	memmove(skb->head + sizeof(struct frag_hdr), skb->head,
 		(skb->data - skb->head) - sizeof(struct frag_hdr));
@@ -436,7 +285,6 @@
 	skb_reset_transport_header(skb);
 
 	inet_frag_reasm_finish(&fq->q, skb, reasm_data, true);
->>>>>>> 24b8d41d
 
 	skb->dev = dev;
 	ipv6_hdr(skb)->payload_len = htons(payload_len);
@@ -450,11 +298,7 @@
 			   skb_network_header_len(skb));
 
 	rcu_read_lock();
-<<<<<<< HEAD
-	__IP6_INC_STATS(net, __in6_dev_get(dev), IPSTATS_MIB_REASMOKS);
-=======
 	__IP6_INC_STATS(net, __in6_dev_stats_get(dev, skb), IPSTATS_MIB_REASMOKS);
->>>>>>> 24b8d41d
 	rcu_read_unlock();
 	fq->q.rb_fragments = RB_ROOT;
 	fq->q.fragments_tail = NULL;
@@ -468,11 +312,7 @@
 	net_dbg_ratelimited("ip6_frag_reasm: no memory for reassembly\n");
 out_fail:
 	rcu_read_lock();
-<<<<<<< HEAD
-	__IP6_INC_STATS(net, __in6_dev_get(dev), IPSTATS_MIB_REASMFAILS);
-=======
 	__IP6_INC_STATS(net, __in6_dev_stats_get(dev, skb), IPSTATS_MIB_REASMFAILS);
->>>>>>> 24b8d41d
 	rcu_read_unlock();
 	inet_frag_kill(&fq->q);
 	return -1;
@@ -556,11 +396,7 @@
 	return -1;
 
 fail_hdr:
-<<<<<<< HEAD
-	__IP6_INC_STATS(net, ip6_dst_idev(skb_dst(skb)),
-=======
 	__IP6_INC_STATS(net, __in6_dev_get_safely(skb->dev),
->>>>>>> 24b8d41d
 			IPSTATS_MIB_INHDRERRORS);
 	icmpv6_param_prob(skb, ICMPV6_HDR_FIELD, skb_network_header_len(skb));
 	return -1;
