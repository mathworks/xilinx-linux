// SPDX-License-Identifier: GPL-2.0-or-later
/*
 *	Internet Control Message Protocol (ICMPv6)
 *	Linux INET6 implementation
 *
 *	Authors:
 *	Pedro Roque		<roque@di.fc.ul.pt>
 *
 *	Based on net/ipv4/icmp.c
 *
 *	RFC 1885
 */

/*
 *	Changes:
 *
 *	Andi Kleen		:	exception handling
 *	Andi Kleen			add rate limits. never reply to a icmp.
 *					add more length checks and other fixes.
 *	yoshfuji		:	ensure to sent parameter problem for
 *					fragments.
 *	YOSHIFUJI Hideaki @USAGI:	added sysctl for icmp rate limit.
 *	Randy Dunlap and
 *	YOSHIFUJI Hideaki @USAGI:	Per-interface statistics support
 *	Kazunori MIYAZAWA @USAGI:       change output process to use ip6_append_data
 */

#define pr_fmt(fmt) "IPv6: " fmt

#include <linux/module.h>
#include <linux/errno.h>
#include <linux/types.h>
#include <linux/socket.h>
#include <linux/in.h>
#include <linux/kernel.h>
#include <linux/sockios.h>
#include <linux/net.h>
#include <linux/skbuff.h>
#include <linux/init.h>
#include <linux/netfilter.h>
#include <linux/slab.h>

#ifdef CONFIG_SYSCTL
#include <linux/sysctl.h>
#endif

#include <linux/inet.h>
#include <linux/netdevice.h>
#include <linux/icmpv6.h>

#include <net/ip.h>
#include <net/sock.h>

#include <net/ipv6.h>
#include <net/ip6_checksum.h>
#include <net/ping.h>
#include <net/protocol.h>
#include <net/raw.h>
#include <net/rawv6.h>
#include <net/transp_v6.h>
#include <net/ip6_route.h>
#include <net/addrconf.h>
#include <net/icmp.h>
#include <net/xfrm.h>
#include <net/inet_common.h>
#include <net/dsfield.h>
#include <net/l3mdev.h>

#include <linux/uaccess.h>

/*
 *	The ICMP socket(s). This is the most convenient way to flow control
 *	our ICMP output as well as maintain a clean interface throughout
 *	all layers. All Socketless IP sends will soon be gone.
 *
 *	On SMP we have one ICMP socket per-cpu.
 */
static struct sock *icmpv6_sk(struct net *net)
{
	return this_cpu_read(*net->ipv6.icmp_sk);
}

static int icmpv6_err(struct sk_buff *skb, struct inet6_skb_parm *opt,
		       u8 type, u8 code, int offset, __be32 info)
{
	/* icmpv6_notify checks 8 bytes can be pulled, icmp6hdr is 8 bytes */
	struct icmp6hdr *icmp6 = (struct icmp6hdr *) (skb->data + offset);
	struct net *net = dev_net(skb->dev);

	if (type == ICMPV6_PKT_TOOBIG)
		ip6_update_pmtu(skb, net, info, skb->dev->ifindex, 0, sock_net_uid(net, NULL));
	else if (type == NDISC_REDIRECT)
		ip6_redirect(skb, net, skb->dev->ifindex, 0,
			     sock_net_uid(net, NULL));

	if (!(type & ICMPV6_INFOMSG_MASK))
		if (icmp6->icmp6_type == ICMPV6_ECHO_REQUEST)
			ping_err(skb, offset, ntohl(info));
<<<<<<< HEAD
=======

	return 0;
>>>>>>> 24b8d41d
}

static int icmpv6_rcv(struct sk_buff *skb);

static const struct inet6_protocol icmpv6_protocol = {
	.handler	=	icmpv6_rcv,
	.err_handler	=	icmpv6_err,
	.flags		=	INET6_PROTO_NOPOLICY|INET6_PROTO_FINAL,
};

/* Called with BH disabled */
static __inline__ struct sock *icmpv6_xmit_lock(struct net *net)
{
	struct sock *sk;

	sk = icmpv6_sk(net);
	if (unlikely(!spin_trylock(&sk->sk_lock.slock))) {
		/* This can happen if the output path (f.e. SIT or
		 * ip6ip6 tunnel) signals dst_link_failure() for an
		 * outgoing ICMP6 packet.
		 */
		return NULL;
	}
	return sk;
}

static __inline__ void icmpv6_xmit_unlock(struct sock *sk)
{
	spin_unlock(&sk->sk_lock.slock);
}

/*
 * Figure out, may we reply to this packet with icmp error.
 *
 * We do not reply, if:
 *	- it was icmp error message.
 *	- it is truncated, so that it is known, that protocol is ICMPV6
 *	  (i.e. in the middle of some exthdr)
 *
 *	--ANK (980726)
 */

static bool is_ineligible(const struct sk_buff *skb)
{
	int ptr = (u8 *)(ipv6_hdr(skb) + 1) - skb->data;
	int len = skb->len - ptr;
	__u8 nexthdr = ipv6_hdr(skb)->nexthdr;
	__be16 frag_off;

	if (len < 0)
		return true;

	ptr = ipv6_skip_exthdr(skb, ptr, &nexthdr, &frag_off);
	if (ptr < 0)
		return false;
	if (nexthdr == IPPROTO_ICMPV6) {
		u8 _type, *tp;
		tp = skb_header_pointer(skb,
			ptr+offsetof(struct icmp6hdr, icmp6_type),
			sizeof(_type), &_type);

		/* Based on RFC 8200, Section 4.5 Fragment Header, return
		 * false if this is a fragment packet with no icmp header info.
		 */
		if (!tp && frag_off != 0)
			return false;
		else if (!tp || !(*tp & ICMPV6_INFOMSG_MASK))
			return true;
	}
	return false;
}

static bool icmpv6_mask_allow(struct net *net, int type)
{
	if (type > ICMPV6_MSG_MAX)
		return true;

	/* Limit if icmp type is set in ratemask. */
	if (!test_bit(type, net->ipv6.sysctl.icmpv6_ratemask))
		return true;

	return false;
}

static bool icmpv6_global_allow(struct net *net, int type)
{
	if (icmpv6_mask_allow(net, type))
		return true;

	if (icmp_global_allow())
		return true;

	return false;
}

/*
 * Check the ICMP output rate limit
 */
static bool icmpv6_xrlim_allow(struct sock *sk, u8 type,
			       struct flowi6 *fl6)
{
	struct net *net = sock_net(sk);
	struct dst_entry *dst;
	bool res = false;

	if (icmpv6_mask_allow(net, type))
		return true;

	/*
	 * Look up the output route.
	 * XXX: perhaps the expire for routing entries cloned by
	 * this lookup should be more aggressive (not longer than timeout).
	 */
	dst = ip6_route_output(net, sk, fl6);
	if (dst->error) {
		IP6_INC_STATS(net, ip6_dst_idev(dst),
			      IPSTATS_MIB_OUTNOROUTES);
	} else if (dst->dev && (dst->dev->flags&IFF_LOOPBACK)) {
		res = true;
	} else {
		struct rt6_info *rt = (struct rt6_info *)dst;
		int tmo = net->ipv6.sysctl.icmpv6_time;
		struct inet_peer *peer;

		/* Give more bandwidth to wider prefixes. */
		if (rt->rt6i_dst.plen < 128)
			tmo >>= ((128 - rt->rt6i_dst.plen)>>5);

		peer = inet_getpeer_v6(net->ipv6.peers, &fl6->daddr, 1);
		res = inet_peer_xrlim_allow(peer, tmo);
		if (peer)
			inet_putpeer(peer);
	}
	dst_release(dst);
	return res;
}

static bool icmpv6_rt_has_prefsrc(struct sock *sk, u8 type,
				  struct flowi6 *fl6)
{
	struct net *net = sock_net(sk);
	struct dst_entry *dst;
	bool res = false;

	dst = ip6_route_output(net, sk, fl6);
	if (!dst->error) {
		struct rt6_info *rt = (struct rt6_info *)dst;
		struct in6_addr prefsrc;

		rt6_get_prefsrc(rt, &prefsrc);
		res = !ipv6_addr_any(&prefsrc);
	}
	dst_release(dst);
	return res;
}

/*
 *	an inline helper for the "simple" if statement below
 *	checks if parameter problem report is caused by an
 *	unrecognized IPv6 option that has the Option Type
 *	highest-order two bits set to 10
 */

static bool opt_unrec(struct sk_buff *skb, __u32 offset)
{
	u8 _optval, *op;

	offset += skb_network_offset(skb);
	op = skb_header_pointer(skb, offset, sizeof(_optval), &_optval);
	if (!op)
		return true;
	return (*op & 0xC0) == 0x80;
}

void icmpv6_push_pending_frames(struct sock *sk, struct flowi6 *fl6,
				struct icmp6hdr *thdr, int len)
{
	struct sk_buff *skb;
	struct icmp6hdr *icmp6h;

	skb = skb_peek(&sk->sk_write_queue);
	if (!skb)
		return;

	icmp6h = icmp6_hdr(skb);
	memcpy(icmp6h, thdr, sizeof(struct icmp6hdr));
	icmp6h->icmp6_cksum = 0;

	if (skb_queue_len(&sk->sk_write_queue) == 1) {
		skb->csum = csum_partial(icmp6h,
					sizeof(struct icmp6hdr), skb->csum);
		icmp6h->icmp6_cksum = csum_ipv6_magic(&fl6->saddr,
						      &fl6->daddr,
						      len, fl6->flowi6_proto,
						      skb->csum);
	} else {
		__wsum tmp_csum = 0;

		skb_queue_walk(&sk->sk_write_queue, skb) {
			tmp_csum = csum_add(tmp_csum, skb->csum);
		}

		tmp_csum = csum_partial(icmp6h,
					sizeof(struct icmp6hdr), tmp_csum);
		icmp6h->icmp6_cksum = csum_ipv6_magic(&fl6->saddr,
						      &fl6->daddr,
						      len, fl6->flowi6_proto,
						      tmp_csum);
	}
	ip6_push_pending_frames(sk);
}

struct icmpv6_msg {
	struct sk_buff	*skb;
	int		offset;
	uint8_t		type;
};

static int icmpv6_getfrag(void *from, char *to, int offset, int len, int odd, struct sk_buff *skb)
{
	struct icmpv6_msg *msg = (struct icmpv6_msg *) from;
	struct sk_buff *org_skb = msg->skb;
	__wsum csum;

	csum = skb_copy_and_csum_bits(org_skb, msg->offset + offset,
				      to, len);
	skb->csum = csum_block_add(skb->csum, csum, odd);
	if (!(msg->type & ICMPV6_INFOMSG_MASK))
		nf_ct_attach(skb, org_skb);
	return 0;
}

#if IS_ENABLED(CONFIG_IPV6_MIP6)
static void mip6_addr_swap(struct sk_buff *skb)
{
	struct ipv6hdr *iph = ipv6_hdr(skb);
	struct inet6_skb_parm *opt = IP6CB(skb);
	struct ipv6_destopt_hao *hao;
	struct in6_addr tmp;
	int off;

	if (opt->dsthao) {
		off = ipv6_find_tlv(skb, opt->dsthao, IPV6_TLV_HAO);
		if (likely(off >= 0)) {
			hao = (struct ipv6_destopt_hao *)
					(skb_network_header(skb) + off);
			tmp = iph->saddr;
			iph->saddr = hao->addr;
			hao->addr = tmp;
		}
	}
}
#else
static inline void mip6_addr_swap(struct sk_buff *skb) {}
#endif

static struct dst_entry *icmpv6_route_lookup(struct net *net,
					     struct sk_buff *skb,
					     struct sock *sk,
					     struct flowi6 *fl6)
{
	struct dst_entry *dst, *dst2;
	struct flowi6 fl2;
	int err;

	err = ip6_dst_lookup(net, sk, &dst, fl6);
	if (err)
		return ERR_PTR(err);

	/*
	 * We won't send icmp if the destination is known
	 * anycast.
	 */
	if (ipv6_anycast_destination(dst, &fl6->daddr)) {
		net_dbg_ratelimited("icmp6_send: acast source\n");
		dst_release(dst);
		return ERR_PTR(-EINVAL);
	}

	/* No need to clone since we're just using its address. */
	dst2 = dst;

	dst = xfrm_lookup(net, dst, flowi6_to_flowi(fl6), sk, 0);
	if (!IS_ERR(dst)) {
		if (dst != dst2)
			return dst;
	} else {
		if (PTR_ERR(dst) == -EPERM)
			dst = NULL;
		else
			return dst;
	}

	err = xfrm_decode_session_reverse(skb, flowi6_to_flowi(&fl2), AF_INET6);
	if (err)
		goto relookup_failed;

	err = ip6_dst_lookup(net, sk, &dst2, &fl2);
	if (err)
		goto relookup_failed;

	dst2 = xfrm_lookup(net, dst2, flowi6_to_flowi(&fl2), sk, XFRM_LOOKUP_ICMP);
	if (!IS_ERR(dst2)) {
		dst_release(dst);
		dst = dst2;
	} else {
		err = PTR_ERR(dst2);
		if (err == -EPERM) {
			dst_release(dst);
			return dst2;
		} else
			goto relookup_failed;
	}

relookup_failed:
	if (dst)
		return dst;
	return ERR_PTR(err);
}

static struct net_device *icmp6_dev(const struct sk_buff *skb)
{
	struct net_device *dev = skb->dev;

	/* for local traffic to local address, skb dev is the loopback
	 * device. Check if there is a dst attached to the skb and if so
	 * get the real device index. Same is needed for replies to a link
	 * local address on a device enslaved to an L3 master device
	 */
	if (unlikely(dev->ifindex == LOOPBACK_IFINDEX || netif_is_l3_master(skb->dev))) {
		const struct rt6_info *rt6 = skb_rt6_info(skb);

		if (rt6)
			dev = rt6->rt6i_idev->dev;
	}

	return dev;
}

static int icmp6_iif(const struct sk_buff *skb)
{
	return icmp6_dev(skb)->ifindex;
}

/*
 *	Send an ICMP message in response to a packet in error
 */
<<<<<<< HEAD
static void icmp6_send(struct sk_buff *skb, u8 type, u8 code, __u32 info,
		       const struct in6_addr *force_saddr)
=======
void icmp6_send(struct sk_buff *skb, u8 type, u8 code, __u32 info,
		const struct in6_addr *force_saddr)
>>>>>>> 24b8d41d
{
	struct inet6_dev *idev = NULL;
	struct ipv6hdr *hdr = ipv6_hdr(skb);
	struct sock *sk;
	struct net *net;
	struct ipv6_pinfo *np;
	const struct in6_addr *saddr = NULL;
	struct dst_entry *dst;
	struct icmp6hdr tmp_hdr;
	struct flowi6 fl6;
	struct icmpv6_msg msg;
<<<<<<< HEAD
	struct sockcm_cookie sockc_unused = {0};
=======
>>>>>>> 24b8d41d
	struct ipcm6_cookie ipc6;
	int iif = 0;
	int addr_type = 0;
	int len;
<<<<<<< HEAD
	int err = 0;
	u32 mark = IP6_REPLY_MARK(net, skb->mark);
=======
	u32 mark;
>>>>>>> 24b8d41d

	if ((u8 *)hdr < skb->head ||
	    (skb_network_header(skb) + sizeof(*hdr)) > skb_tail_pointer(skb))
		return;

	if (!skb->dev)
		return;
	net = dev_net(skb->dev);
	mark = IP6_REPLY_MARK(net, skb->mark);
	/*
	 *	Make sure we respect the rules
	 *	i.e. RFC 1885 2.4(e)
	 *	Rule (e.1) is enforced by not using icmp6_send
	 *	in any code that processes icmp errors.
	 */
	addr_type = ipv6_addr_type(&hdr->daddr);

	if (ipv6_chk_addr(net, &hdr->daddr, skb->dev, 0) ||
	    ipv6_chk_acast_addr_src(net, skb->dev, &hdr->daddr))
		saddr = &hdr->daddr;

	/*
	 *	Dest addr check
	 */

	if (addr_type & IPV6_ADDR_MULTICAST || skb->pkt_type != PACKET_HOST) {
		if (type != ICMPV6_PKT_TOOBIG &&
		    !(type == ICMPV6_PARAMPROB &&
		      code == ICMPV6_UNK_OPTION &&
		      (opt_unrec(skb, info))))
			return;

		saddr = NULL;
	}

	addr_type = ipv6_addr_type(&hdr->saddr);

	/*
	 *	Source addr check
	 */

<<<<<<< HEAD
	if (__ipv6_addr_needs_scope_id(addr_type))
		iif = skb->dev->ifindex;
	else {
		dst = skb_dst(skb);
		iif = l3mdev_master_ifindex(dst ? dst->dev : skb->dev);
=======
	if (__ipv6_addr_needs_scope_id(addr_type)) {
		iif = icmp6_iif(skb);
	} else {
		/*
		 * The source device is used for looking up which routing table
		 * to use for sending an ICMP error.
		 */
		iif = l3mdev_master_ifindex(skb->dev);
>>>>>>> 24b8d41d
	}

	/*
	 *	Must not send error if the source does not uniquely
	 *	identify a single node (RFC2463 Section 2.4).
	 *	We check unspecified / multicast addresses here,
	 *	and anycast addresses will be checked later.
	 */
	if ((addr_type == IPV6_ADDR_ANY) || (addr_type & IPV6_ADDR_MULTICAST)) {
		net_dbg_ratelimited("icmp6_send: addr_any/mcast source [%pI6c > %pI6c]\n",
				    &hdr->saddr, &hdr->daddr);
		return;
	}

	/*
	 *	Never answer to a ICMP packet.
	 */
	if (is_ineligible(skb)) {
		net_dbg_ratelimited("icmp6_send: no reply to icmp error [%pI6c > %pI6c]\n",
				    &hdr->saddr, &hdr->daddr);
		return;
	}

	/* Needed by both icmp_global_allow and icmpv6_xmit_lock */
	local_bh_disable();

	/* Check global sysctl_icmp_msgs_per_sec ratelimit */
	if (!(skb->dev->flags & IFF_LOOPBACK) && !icmpv6_global_allow(net, type))
		goto out_bh_enable;

	mip6_addr_swap(skb);

	sk = icmpv6_xmit_lock(net);
	if (!sk)
		goto out_bh_enable;

	memset(&fl6, 0, sizeof(fl6));
	fl6.flowi6_proto = IPPROTO_ICMPV6;
	fl6.daddr = hdr->saddr;
	if (force_saddr)
		saddr = force_saddr;
<<<<<<< HEAD
	if (saddr)
=======
	if (saddr) {
>>>>>>> 24b8d41d
		fl6.saddr = *saddr;
	} else if (!icmpv6_rt_has_prefsrc(sk, type, &fl6)) {
		/* select a more meaningful saddr from input if */
		struct net_device *in_netdev;

		in_netdev = dev_get_by_index(net, IP6CB(skb)->iif);
		if (in_netdev) {
			ipv6_dev_get_saddr(net, in_netdev, &fl6.daddr,
					   inet6_sk(sk)->srcprefs,
					   &fl6.saddr);
			dev_put(in_netdev);
		}
	}
	fl6.flowi6_mark = mark;
	fl6.flowi6_oif = iif;
	fl6.fl6_icmp_type = type;
	fl6.fl6_icmp_code = code;
	fl6.flowi6_uid = sock_net_uid(net, NULL);
	fl6.mp_hash = rt6_multipath_hash(net, &fl6, skb, NULL);
	security_skb_classify_flow(skb, flowi6_to_flowi(&fl6));

	np = inet6_sk(sk);

	if (!icmpv6_xrlim_allow(sk, type, &fl6))
		goto out;

	tmp_hdr.icmp6_type = type;
	tmp_hdr.icmp6_code = code;
	tmp_hdr.icmp6_cksum = 0;
	tmp_hdr.icmp6_pointer = htonl(info);

	if (!fl6.flowi6_oif && ipv6_addr_is_multicast(&fl6.daddr))
		fl6.flowi6_oif = np->mcast_oif;
	else if (!fl6.flowi6_oif)
		fl6.flowi6_oif = np->ucast_oif;

<<<<<<< HEAD
	ipc6.tclass = np->tclass;
=======
	ipcm6_init_sk(&ipc6, np);
	ipc6.sockc.mark = mark;
>>>>>>> 24b8d41d
	fl6.flowlabel = ip6_make_flowinfo(ipc6.tclass, fl6.flowlabel);

	dst = icmpv6_route_lookup(net, skb, sk, &fl6);
	if (IS_ERR(dst))
		goto out;

	ipc6.hlimit = ip6_sk_dst_hoplimit(np, &fl6, dst);
<<<<<<< HEAD
	ipc6.dontfrag = np->dontfrag;
	ipc6.opt = NULL;
=======
>>>>>>> 24b8d41d

	msg.skb = skb;
	msg.offset = skb_network_offset(skb);
	msg.type = type;

	len = skb->len - msg.offset;
	len = min_t(unsigned int, len, IPV6_MIN_MTU - sizeof(struct ipv6hdr) - sizeof(struct icmp6hdr));
	if (len < 0) {
		net_dbg_ratelimited("icmp: len problem [%pI6c > %pI6c]\n",
				    &hdr->saddr, &hdr->daddr);
		goto out_dst_release;
	}

	rcu_read_lock();
	idev = __in6_dev_get(skb->dev);

<<<<<<< HEAD
	err = ip6_append_data(sk, icmpv6_getfrag, &msg,
			      len + sizeof(struct icmp6hdr),
			      sizeof(struct icmp6hdr),
			      &ipc6, &fl6, (struct rt6_info *)dst,
			      MSG_DONTWAIT, &sockc_unused);
	if (err) {
=======
	if (ip6_append_data(sk, icmpv6_getfrag, &msg,
			    len + sizeof(struct icmp6hdr),
			    sizeof(struct icmp6hdr),
			    &ipc6, &fl6, (struct rt6_info *)dst,
			    MSG_DONTWAIT)) {
>>>>>>> 24b8d41d
		ICMP6_INC_STATS(net, idev, ICMP6_MIB_OUTERRORS);
		ip6_flush_pending_frames(sk);
	} else {
		icmpv6_push_pending_frames(sk, &fl6, &tmp_hdr,
					   len + sizeof(struct icmp6hdr));
	}
	rcu_read_unlock();
out_dst_release:
	dst_release(dst);
out:
	icmpv6_xmit_unlock(sk);
out_bh_enable:
	local_bh_enable();
}
EXPORT_SYMBOL(icmp6_send);

/* Slightly more convenient version of icmp6_send.
 */
void icmpv6_param_prob(struct sk_buff *skb, u8 code, int pos)
{
	icmp6_send(skb, ICMPV6_PARAMPROB, code, pos, NULL);
	kfree_skb(skb);
}

/* Generate icmpv6 with type/code ICMPV6_DEST_UNREACH/ICMPV6_ADDR_UNREACH
 * if sufficient data bytes are available
 * @nhs is the size of the tunnel header(s) :
 *  Either an IPv4 header for SIT encap
 *         an IPv4 header + GRE header for GRE encap
 */
int ip6_err_gen_icmpv6_unreach(struct sk_buff *skb, int nhs, int type,
			       unsigned int data_len)
{
	struct in6_addr temp_saddr;
	struct rt6_info *rt;
	struct sk_buff *skb2;
	u32 info = 0;

	if (!pskb_may_pull(skb, nhs + sizeof(struct ipv6hdr) + 8))
		return 1;

	/* RFC 4884 (partial) support for ICMP extensions */
	if (data_len < 128 || (data_len & 7) || skb->len < data_len)
		data_len = 0;

	skb2 = data_len ? skb_copy(skb, GFP_ATOMIC) : skb_clone(skb, GFP_ATOMIC);

	if (!skb2)
		return 1;

	skb_dst_drop(skb2);
	skb_pull(skb2, nhs);
	skb_reset_network_header(skb2);

<<<<<<< HEAD
	rt = rt6_lookup(dev_net(skb->dev), &ipv6_hdr(skb2)->saddr, NULL, 0, 0);
=======
	rt = rt6_lookup(dev_net(skb->dev), &ipv6_hdr(skb2)->saddr, NULL, 0,
			skb, 0);
>>>>>>> 24b8d41d

	if (rt && rt->dst.dev)
		skb2->dev = rt->dst.dev;

	ipv6_addr_set_v4mapped(ip_hdr(skb)->saddr, &temp_saddr);

	if (data_len) {
		/* RFC 4884 (partial) support :
		 * insert 0 padding at the end, before the extensions
		 */
		__skb_push(skb2, nhs);
		skb_reset_network_header(skb2);
		memmove(skb2->data, skb2->data + nhs, data_len - nhs);
		memset(skb2->data + data_len - nhs, 0, nhs);
		/* RFC 4884 4.5 : Length is measured in 64-bit words,
		 * and stored in reserved[0]
		 */
		info = (data_len/8) << 24;
	}
	if (type == ICMP_TIME_EXCEEDED)
		icmp6_send(skb2, ICMPV6_TIME_EXCEED, ICMPV6_EXC_HOPLIMIT,
			   info, &temp_saddr);
	else
		icmp6_send(skb2, ICMPV6_DEST_UNREACH, ICMPV6_ADDR_UNREACH,
			   info, &temp_saddr);
	if (rt)
		ip6_rt_put(rt);

	kfree_skb(skb2);

	return 0;
}
EXPORT_SYMBOL(ip6_err_gen_icmpv6_unreach);

static void icmpv6_echo_reply(struct sk_buff *skb)
{
	struct net *net = dev_net(skb->dev);
	struct sock *sk;
	struct inet6_dev *idev;
	struct ipv6_pinfo *np;
	const struct in6_addr *saddr = NULL;
	struct icmp6hdr *icmph = icmp6_hdr(skb);
	struct icmp6hdr tmp_hdr;
	struct flowi6 fl6;
	struct icmpv6_msg msg;
	struct dst_entry *dst;
	struct ipcm6_cookie ipc6;
<<<<<<< HEAD
	int err = 0;
	u32 mark = IP6_REPLY_MARK(net, skb->mark);
	struct sockcm_cookie sockc_unused = {0};
=======
	u32 mark = IP6_REPLY_MARK(net, skb->mark);
	bool acast;

	if (ipv6_addr_is_multicast(&ipv6_hdr(skb)->daddr) &&
	    net->ipv6.sysctl.icmpv6_echo_ignore_multicast)
		return;
>>>>>>> 24b8d41d

	saddr = &ipv6_hdr(skb)->daddr;

	acast = ipv6_anycast_destination(skb_dst(skb), saddr);
	if (acast && net->ipv6.sysctl.icmpv6_echo_ignore_anycast)
		return;

	if (!ipv6_unicast_destination(skb) &&
	    !(net->ipv6.sysctl.anycast_src_echo_reply && acast))
		saddr = NULL;

	memcpy(&tmp_hdr, icmph, sizeof(tmp_hdr));
	tmp_hdr.icmp6_type = ICMPV6_ECHO_REPLY;

	memset(&fl6, 0, sizeof(fl6));
	if (net->ipv6.sysctl.flowlabel_reflect & FLOWLABEL_REFLECT_ICMPV6_ECHO_REPLIES)
		fl6.flowlabel = ip6_flowlabel(ipv6_hdr(skb));

	fl6.flowi6_proto = IPPROTO_ICMPV6;
	fl6.daddr = ipv6_hdr(skb)->saddr;
	if (saddr)
		fl6.saddr = *saddr;
<<<<<<< HEAD
	fl6.flowi6_oif = skb->dev->ifindex;
=======
	fl6.flowi6_oif = icmp6_iif(skb);
>>>>>>> 24b8d41d
	fl6.fl6_icmp_type = ICMPV6_ECHO_REPLY;
	fl6.flowi6_mark = mark;
	fl6.flowi6_uid = sock_net_uid(net, NULL);
	security_skb_classify_flow(skb, flowi6_to_flowi(&fl6));

	local_bh_disable();
	sk = icmpv6_xmit_lock(net);
	if (!sk)
		goto out_bh_enable;
	np = inet6_sk(sk);

	if (!fl6.flowi6_oif && ipv6_addr_is_multicast(&fl6.daddr))
		fl6.flowi6_oif = np->mcast_oif;
	else if (!fl6.flowi6_oif)
		fl6.flowi6_oif = np->ucast_oif;

	if (ip6_dst_lookup(net, sk, &dst, &fl6))
		goto out;
	dst = xfrm_lookup(net, dst, flowi6_to_flowi(&fl6), sk, 0);
	if (IS_ERR(dst))
		goto out;

<<<<<<< HEAD
=======
	/* Check the ratelimit */
	if ((!(skb->dev->flags & IFF_LOOPBACK) && !icmpv6_global_allow(net, ICMPV6_ECHO_REPLY)) ||
	    !icmpv6_xrlim_allow(sk, ICMPV6_ECHO_REPLY, &fl6))
		goto out_dst_release;

>>>>>>> 24b8d41d
	idev = __in6_dev_get(skb->dev);

	msg.skb = skb;
	msg.offset = 0;
	msg.type = ICMPV6_ECHO_REPLY;

<<<<<<< HEAD
	ipc6.hlimit = ip6_sk_dst_hoplimit(np, &fl6, dst);
	ipc6.tclass = ipv6_get_dsfield(ipv6_hdr(skb));
	ipc6.dontfrag = np->dontfrag;
	ipc6.opt = NULL;

	err = ip6_append_data(sk, icmpv6_getfrag, &msg, skb->len + sizeof(struct icmp6hdr),
				sizeof(struct icmp6hdr), &ipc6, &fl6,
				(struct rt6_info *)dst, MSG_DONTWAIT,
				&sockc_unused);

	if (err) {
=======
	ipcm6_init_sk(&ipc6, np);
	ipc6.hlimit = ip6_sk_dst_hoplimit(np, &fl6, dst);
	ipc6.tclass = ipv6_get_dsfield(ipv6_hdr(skb));
	ipc6.sockc.mark = mark;

	if (ip6_append_data(sk, icmpv6_getfrag, &msg,
			    skb->len + sizeof(struct icmp6hdr),
			    sizeof(struct icmp6hdr), &ipc6, &fl6,
			    (struct rt6_info *)dst, MSG_DONTWAIT)) {
>>>>>>> 24b8d41d
		__ICMP6_INC_STATS(net, idev, ICMP6_MIB_OUTERRORS);
		ip6_flush_pending_frames(sk);
	} else {
		icmpv6_push_pending_frames(sk, &fl6, &tmp_hdr,
					   skb->len + sizeof(struct icmp6hdr));
	}
out_dst_release:
	dst_release(dst);
out:
	icmpv6_xmit_unlock(sk);
out_bh_enable:
	local_bh_enable();
}

void icmpv6_notify(struct sk_buff *skb, u8 type, u8 code, __be32 info)
{
	const struct inet6_protocol *ipprot;
	int inner_offset;
	__be16 frag_off;
	u8 nexthdr;
	struct net *net = dev_net(skb->dev);

	if (!pskb_may_pull(skb, sizeof(struct ipv6hdr)))
		goto out;

	nexthdr = ((struct ipv6hdr *)skb->data)->nexthdr;
	if (ipv6_ext_hdr(nexthdr)) {
		/* now skip over extension headers */
		inner_offset = ipv6_skip_exthdr(skb, sizeof(struct ipv6hdr),
						&nexthdr, &frag_off);
		if (inner_offset < 0)
			goto out;
	} else {
		inner_offset = sizeof(struct ipv6hdr);
	}

	/* Checkin header including 8 bytes of inner protocol header. */
	if (!pskb_may_pull(skb, inner_offset+8))
		goto out;

	/* BUGGG_FUTURE: we should try to parse exthdrs in this packet.
	   Without this we will not able f.e. to make source routed
	   pmtu discovery.
	   Corresponding argument (opt) to notifiers is already added.
	   --ANK (980726)
	 */

	ipprot = rcu_dereference(inet6_protos[nexthdr]);
	if (ipprot && ipprot->err_handler)
		ipprot->err_handler(skb, NULL, type, code, inner_offset, info);

	raw6_icmp_error(skb, nexthdr, type, code, inner_offset, info);
	return;

out:
	__ICMP6_INC_STATS(net, __in6_dev_get(skb->dev), ICMP6_MIB_INERRORS);
}

/*
 *	Handle icmp messages
 */

static int icmpv6_rcv(struct sk_buff *skb)
{
	struct net *net = dev_net(skb->dev);
	struct net_device *dev = icmp6_dev(skb);
	struct inet6_dev *idev = __in6_dev_get(dev);
	const struct in6_addr *saddr, *daddr;
	struct icmp6hdr *hdr;
	u8 type;
	bool success = false;

	if (!xfrm6_policy_check(NULL, XFRM_POLICY_IN, skb)) {
		struct sec_path *sp = skb_sec_path(skb);
		int nh;

		if (!(sp && sp->xvec[sp->len - 1]->props.flags &
				 XFRM_STATE_ICMP))
			goto drop_no_count;

		if (!pskb_may_pull(skb, sizeof(*hdr) + sizeof(struct ipv6hdr)))
			goto drop_no_count;

		nh = skb_network_offset(skb);
		skb_set_network_header(skb, sizeof(*hdr));

		if (!xfrm6_policy_check_reverse(NULL, XFRM_POLICY_IN, skb))
			goto drop_no_count;

		skb_set_network_header(skb, nh);
	}

	__ICMP6_INC_STATS(dev_net(dev), idev, ICMP6_MIB_INMSGS);

	saddr = &ipv6_hdr(skb)->saddr;
	daddr = &ipv6_hdr(skb)->daddr;

	if (skb_checksum_validate(skb, IPPROTO_ICMPV6, ip6_compute_pseudo)) {
		net_dbg_ratelimited("ICMPv6 checksum failed [%pI6c > %pI6c]\n",
				    saddr, daddr);
		goto csum_error;
	}

	if (!pskb_pull(skb, sizeof(*hdr)))
		goto discard_it;

	hdr = icmp6_hdr(skb);

	type = hdr->icmp6_type;

	ICMP6MSGIN_INC_STATS(dev_net(dev), idev, type);

	switch (type) {
	case ICMPV6_ECHO_REQUEST:
		if (!net->ipv6.sysctl.icmpv6_echo_ignore_all)
			icmpv6_echo_reply(skb);
		break;

	case ICMPV6_ECHO_REPLY:
		success = ping_rcv(skb);
		break;

	case ICMPV6_PKT_TOOBIG:
		/* BUGGG_FUTURE: if packet contains rthdr, we cannot update
		   standard destination cache. Seems, only "advanced"
		   destination cache will allow to solve this problem
		   --ANK (980726)
		 */
		if (!pskb_may_pull(skb, sizeof(struct ipv6hdr)))
			goto discard_it;
		hdr = icmp6_hdr(skb);

		/* to notify */
		fallthrough;
	case ICMPV6_DEST_UNREACH:
	case ICMPV6_TIME_EXCEED:
	case ICMPV6_PARAMPROB:
		icmpv6_notify(skb, type, hdr->icmp6_code, hdr->icmp6_mtu);
		break;

	case NDISC_ROUTER_SOLICITATION:
	case NDISC_ROUTER_ADVERTISEMENT:
	case NDISC_NEIGHBOUR_SOLICITATION:
	case NDISC_NEIGHBOUR_ADVERTISEMENT:
	case NDISC_REDIRECT:
		ndisc_rcv(skb);
		break;

	case ICMPV6_MGM_QUERY:
		igmp6_event_query(skb);
		break;

	case ICMPV6_MGM_REPORT:
		igmp6_event_report(skb);
		break;

	case ICMPV6_MGM_REDUCTION:
	case ICMPV6_NI_QUERY:
	case ICMPV6_NI_REPLY:
	case ICMPV6_MLD2_REPORT:
	case ICMPV6_DHAAD_REQUEST:
	case ICMPV6_DHAAD_REPLY:
	case ICMPV6_MOBILE_PREFIX_SOL:
	case ICMPV6_MOBILE_PREFIX_ADV:
		break;

	default:
		/* informational */
		if (type & ICMPV6_INFOMSG_MASK)
			break;

		net_dbg_ratelimited("icmpv6: msg of unknown type [%pI6c > %pI6c]\n",
				    saddr, daddr);

		/*
		 * error of unknown type.
		 * must pass to upper level
		 */

		icmpv6_notify(skb, type, hdr->icmp6_code, hdr->icmp6_mtu);
	}

	/* until the v6 path can be better sorted assume failure and
	 * preserve the status quo behaviour for the rest of the paths to here
	 */
	if (success)
		consume_skb(skb);
	else
		kfree_skb(skb);

	return 0;

csum_error:
	__ICMP6_INC_STATS(dev_net(dev), idev, ICMP6_MIB_CSUMERRORS);
discard_it:
	__ICMP6_INC_STATS(dev_net(dev), idev, ICMP6_MIB_INERRORS);
drop_no_count:
	kfree_skb(skb);
	return 0;
}

void icmpv6_flow_init(struct sock *sk, struct flowi6 *fl6,
		      u8 type,
		      const struct in6_addr *saddr,
		      const struct in6_addr *daddr,
		      int oif)
{
	memset(fl6, 0, sizeof(*fl6));
	fl6->saddr = *saddr;
	fl6->daddr = *daddr;
	fl6->flowi6_proto	= IPPROTO_ICMPV6;
	fl6->fl6_icmp_type	= type;
	fl6->fl6_icmp_code	= 0;
	fl6->flowi6_oif		= oif;
	security_sk_classify_flow(sk, flowi6_to_flowi(fl6));
}

static void __net_exit icmpv6_sk_exit(struct net *net)
{
	int i;

	for_each_possible_cpu(i)
		inet_ctl_sock_destroy(*per_cpu_ptr(net->ipv6.icmp_sk, i));
	free_percpu(net->ipv6.icmp_sk);
}

static int __net_init icmpv6_sk_init(struct net *net)
{
	struct sock *sk;
	int err, i;

	net->ipv6.icmp_sk = alloc_percpu(struct sock *);
	if (!net->ipv6.icmp_sk)
		return -ENOMEM;

	for_each_possible_cpu(i) {
		err = inet_ctl_sock_create(&sk, PF_INET6,
					   SOCK_RAW, IPPROTO_ICMPV6, net);
		if (err < 0) {
			pr_err("Failed to initialize the ICMP6 control socket (err %d)\n",
			       err);
			goto fail;
		}

		*per_cpu_ptr(net->ipv6.icmp_sk, i) = sk;

		/* Enough space for 2 64K ICMP packets, including
		 * sk_buff struct overhead.
		 */
		sk->sk_sndbuf = 2 * SKB_TRUESIZE(64 * 1024);
	}
	return 0;

 fail:
	icmpv6_sk_exit(net);
	return err;
}

static struct pernet_operations icmpv6_sk_ops = {
	.init = icmpv6_sk_init,
	.exit = icmpv6_sk_exit,
};

int __init icmpv6_init(void)
{
	int err;

	err = register_pernet_subsys(&icmpv6_sk_ops);
	if (err < 0)
		return err;

	err = -EAGAIN;
	if (inet6_add_protocol(&icmpv6_protocol, IPPROTO_ICMPV6) < 0)
		goto fail;

	err = inet6_register_icmp_sender(icmp6_send);
	if (err)
		goto sender_reg_err;
	return 0;

sender_reg_err:
	inet6_del_protocol(&icmpv6_protocol, IPPROTO_ICMPV6);
fail:
	pr_err("Failed to register ICMP6 protocol\n");
	unregister_pernet_subsys(&icmpv6_sk_ops);
	return err;
}

void icmpv6_cleanup(void)
{
	inet6_unregister_icmp_sender(icmp6_send);
	unregister_pernet_subsys(&icmpv6_sk_ops);
	inet6_del_protocol(&icmpv6_protocol, IPPROTO_ICMPV6);
}


static const struct icmp6_err {
	int err;
	int fatal;
} tab_unreach[] = {
	{	/* NOROUTE */
		.err	= ENETUNREACH,
		.fatal	= 0,
	},
	{	/* ADM_PROHIBITED */
		.err	= EACCES,
		.fatal	= 1,
	},
	{	/* Was NOT_NEIGHBOUR, now reserved */
		.err	= EHOSTUNREACH,
		.fatal	= 0,
	},
	{	/* ADDR_UNREACH	*/
		.err	= EHOSTUNREACH,
		.fatal	= 0,
	},
	{	/* PORT_UNREACH	*/
		.err	= ECONNREFUSED,
		.fatal	= 1,
	},
	{	/* POLICY_FAIL */
		.err	= EACCES,
		.fatal	= 1,
	},
	{	/* REJECT_ROUTE	*/
		.err	= EACCES,
		.fatal	= 1,
	},
};

int icmpv6_err_convert(u8 type, u8 code, int *err)
{
	int fatal = 0;

	*err = EPROTO;

	switch (type) {
	case ICMPV6_DEST_UNREACH:
		fatal = 1;
		if (code < ARRAY_SIZE(tab_unreach)) {
			*err  = tab_unreach[code].err;
			fatal = tab_unreach[code].fatal;
		}
		break;

	case ICMPV6_PKT_TOOBIG:
		*err = EMSGSIZE;
		break;

	case ICMPV6_PARAMPROB:
		*err = EPROTO;
		fatal = 1;
		break;

	case ICMPV6_TIME_EXCEED:
		*err = EHOSTUNREACH;
		break;
	}

	return fatal;
}
EXPORT_SYMBOL(icmpv6_err_convert);

#ifdef CONFIG_SYSCTL
static struct ctl_table ipv6_icmp_table_template[] = {
	{
		.procname	= "ratelimit",
		.data		= &init_net.ipv6.sysctl.icmpv6_time,
		.maxlen		= sizeof(int),
		.mode		= 0644,
		.proc_handler	= proc_dointvec_ms_jiffies,
	},
	{
		.procname	= "echo_ignore_all",
		.data		= &init_net.ipv6.sysctl.icmpv6_echo_ignore_all,
		.maxlen		= sizeof(int),
		.mode		= 0644,
		.proc_handler = proc_dointvec,
	},
	{
		.procname	= "echo_ignore_multicast",
		.data		= &init_net.ipv6.sysctl.icmpv6_echo_ignore_multicast,
		.maxlen		= sizeof(int),
		.mode		= 0644,
		.proc_handler = proc_dointvec,
	},
	{
		.procname	= "echo_ignore_anycast",
		.data		= &init_net.ipv6.sysctl.icmpv6_echo_ignore_anycast,
		.maxlen		= sizeof(int),
		.mode		= 0644,
		.proc_handler = proc_dointvec,
	},
	{
		.procname	= "ratemask",
		.data		= &init_net.ipv6.sysctl.icmpv6_ratemask_ptr,
		.maxlen		= ICMPV6_MSG_MAX + 1,
		.mode		= 0644,
		.proc_handler = proc_do_large_bitmap,
	},
	{ },
};

struct ctl_table * __net_init ipv6_icmp_sysctl_init(struct net *net)
{
	struct ctl_table *table;

	table = kmemdup(ipv6_icmp_table_template,
			sizeof(ipv6_icmp_table_template),
			GFP_KERNEL);

	if (table) {
		table[0].data = &net->ipv6.sysctl.icmpv6_time;
		table[1].data = &net->ipv6.sysctl.icmpv6_echo_ignore_all;
		table[2].data = &net->ipv6.sysctl.icmpv6_echo_ignore_multicast;
		table[3].data = &net->ipv6.sysctl.icmpv6_echo_ignore_anycast;
		table[4].data = &net->ipv6.sysctl.icmpv6_ratemask_ptr;
	}
	return table;
}
#endif<|MERGE_RESOLUTION|>--- conflicted
+++ resolved
@@ -96,11 +96,8 @@
 	if (!(type & ICMPV6_INFOMSG_MASK))
 		if (icmp6->icmp6_type == ICMPV6_ECHO_REQUEST)
 			ping_err(skb, offset, ntohl(info));
-<<<<<<< HEAD
-=======
 
 	return 0;
->>>>>>> 24b8d41d
 }
 
 static int icmpv6_rcv(struct sk_buff *skb);
@@ -448,13 +445,8 @@
 /*
  *	Send an ICMP message in response to a packet in error
  */
-<<<<<<< HEAD
-static void icmp6_send(struct sk_buff *skb, u8 type, u8 code, __u32 info,
-		       const struct in6_addr *force_saddr)
-=======
 void icmp6_send(struct sk_buff *skb, u8 type, u8 code, __u32 info,
 		const struct in6_addr *force_saddr)
->>>>>>> 24b8d41d
 {
 	struct inet6_dev *idev = NULL;
 	struct ipv6hdr *hdr = ipv6_hdr(skb);
@@ -466,20 +458,11 @@
 	struct icmp6hdr tmp_hdr;
 	struct flowi6 fl6;
 	struct icmpv6_msg msg;
-<<<<<<< HEAD
-	struct sockcm_cookie sockc_unused = {0};
-=======
->>>>>>> 24b8d41d
 	struct ipcm6_cookie ipc6;
 	int iif = 0;
 	int addr_type = 0;
 	int len;
-<<<<<<< HEAD
-	int err = 0;
-	u32 mark = IP6_REPLY_MARK(net, skb->mark);
-=======
 	u32 mark;
->>>>>>> 24b8d41d
 
 	if ((u8 *)hdr < skb->head ||
 	    (skb_network_header(skb) + sizeof(*hdr)) > skb_tail_pointer(skb))
@@ -521,13 +504,6 @@
 	 *	Source addr check
 	 */
 
-<<<<<<< HEAD
-	if (__ipv6_addr_needs_scope_id(addr_type))
-		iif = skb->dev->ifindex;
-	else {
-		dst = skb_dst(skb);
-		iif = l3mdev_master_ifindex(dst ? dst->dev : skb->dev);
-=======
 	if (__ipv6_addr_needs_scope_id(addr_type)) {
 		iif = icmp6_iif(skb);
 	} else {
@@ -536,7 +512,6 @@
 		 * to use for sending an ICMP error.
 		 */
 		iif = l3mdev_master_ifindex(skb->dev);
->>>>>>> 24b8d41d
 	}
 
 	/*
@@ -578,11 +553,7 @@
 	fl6.daddr = hdr->saddr;
 	if (force_saddr)
 		saddr = force_saddr;
-<<<<<<< HEAD
-	if (saddr)
-=======
 	if (saddr) {
->>>>>>> 24b8d41d
 		fl6.saddr = *saddr;
 	} else if (!icmpv6_rt_has_prefsrc(sk, type, &fl6)) {
 		/* select a more meaningful saddr from input if */
@@ -619,12 +590,8 @@
 	else if (!fl6.flowi6_oif)
 		fl6.flowi6_oif = np->ucast_oif;
 
-<<<<<<< HEAD
-	ipc6.tclass = np->tclass;
-=======
 	ipcm6_init_sk(&ipc6, np);
 	ipc6.sockc.mark = mark;
->>>>>>> 24b8d41d
 	fl6.flowlabel = ip6_make_flowinfo(ipc6.tclass, fl6.flowlabel);
 
 	dst = icmpv6_route_lookup(net, skb, sk, &fl6);
@@ -632,11 +599,6 @@
 		goto out;
 
 	ipc6.hlimit = ip6_sk_dst_hoplimit(np, &fl6, dst);
-<<<<<<< HEAD
-	ipc6.dontfrag = np->dontfrag;
-	ipc6.opt = NULL;
-=======
->>>>>>> 24b8d41d
 
 	msg.skb = skb;
 	msg.offset = skb_network_offset(skb);
@@ -653,20 +615,11 @@
 	rcu_read_lock();
 	idev = __in6_dev_get(skb->dev);
 
-<<<<<<< HEAD
-	err = ip6_append_data(sk, icmpv6_getfrag, &msg,
-			      len + sizeof(struct icmp6hdr),
-			      sizeof(struct icmp6hdr),
-			      &ipc6, &fl6, (struct rt6_info *)dst,
-			      MSG_DONTWAIT, &sockc_unused);
-	if (err) {
-=======
 	if (ip6_append_data(sk, icmpv6_getfrag, &msg,
 			    len + sizeof(struct icmp6hdr),
 			    sizeof(struct icmp6hdr),
 			    &ipc6, &fl6, (struct rt6_info *)dst,
 			    MSG_DONTWAIT)) {
->>>>>>> 24b8d41d
 		ICMP6_INC_STATS(net, idev, ICMP6_MIB_OUTERRORS);
 		ip6_flush_pending_frames(sk);
 	} else {
@@ -721,12 +674,8 @@
 	skb_pull(skb2, nhs);
 	skb_reset_network_header(skb2);
 
-<<<<<<< HEAD
-	rt = rt6_lookup(dev_net(skb->dev), &ipv6_hdr(skb2)->saddr, NULL, 0, 0);
-=======
 	rt = rt6_lookup(dev_net(skb->dev), &ipv6_hdr(skb2)->saddr, NULL, 0,
 			skb, 0);
->>>>>>> 24b8d41d
 
 	if (rt && rt->dst.dev)
 		skb2->dev = rt->dst.dev;
@@ -774,18 +723,12 @@
 	struct icmpv6_msg msg;
 	struct dst_entry *dst;
 	struct ipcm6_cookie ipc6;
-<<<<<<< HEAD
-	int err = 0;
-	u32 mark = IP6_REPLY_MARK(net, skb->mark);
-	struct sockcm_cookie sockc_unused = {0};
-=======
 	u32 mark = IP6_REPLY_MARK(net, skb->mark);
 	bool acast;
 
 	if (ipv6_addr_is_multicast(&ipv6_hdr(skb)->daddr) &&
 	    net->ipv6.sysctl.icmpv6_echo_ignore_multicast)
 		return;
->>>>>>> 24b8d41d
 
 	saddr = &ipv6_hdr(skb)->daddr;
 
@@ -808,11 +751,7 @@
 	fl6.daddr = ipv6_hdr(skb)->saddr;
 	if (saddr)
 		fl6.saddr = *saddr;
-<<<<<<< HEAD
-	fl6.flowi6_oif = skb->dev->ifindex;
-=======
 	fl6.flowi6_oif = icmp6_iif(skb);
->>>>>>> 24b8d41d
 	fl6.fl6_icmp_type = ICMPV6_ECHO_REPLY;
 	fl6.flowi6_mark = mark;
 	fl6.flowi6_uid = sock_net_uid(net, NULL);
@@ -835,33 +774,17 @@
 	if (IS_ERR(dst))
 		goto out;
 
-<<<<<<< HEAD
-=======
 	/* Check the ratelimit */
 	if ((!(skb->dev->flags & IFF_LOOPBACK) && !icmpv6_global_allow(net, ICMPV6_ECHO_REPLY)) ||
 	    !icmpv6_xrlim_allow(sk, ICMPV6_ECHO_REPLY, &fl6))
 		goto out_dst_release;
 
->>>>>>> 24b8d41d
 	idev = __in6_dev_get(skb->dev);
 
 	msg.skb = skb;
 	msg.offset = 0;
 	msg.type = ICMPV6_ECHO_REPLY;
 
-<<<<<<< HEAD
-	ipc6.hlimit = ip6_sk_dst_hoplimit(np, &fl6, dst);
-	ipc6.tclass = ipv6_get_dsfield(ipv6_hdr(skb));
-	ipc6.dontfrag = np->dontfrag;
-	ipc6.opt = NULL;
-
-	err = ip6_append_data(sk, icmpv6_getfrag, &msg, skb->len + sizeof(struct icmp6hdr),
-				sizeof(struct icmp6hdr), &ipc6, &fl6,
-				(struct rt6_info *)dst, MSG_DONTWAIT,
-				&sockc_unused);
-
-	if (err) {
-=======
 	ipcm6_init_sk(&ipc6, np);
 	ipc6.hlimit = ip6_sk_dst_hoplimit(np, &fl6, dst);
 	ipc6.tclass = ipv6_get_dsfield(ipv6_hdr(skb));
@@ -871,7 +794,6 @@
 			    skb->len + sizeof(struct icmp6hdr),
 			    sizeof(struct icmp6hdr), &ipc6, &fl6,
 			    (struct rt6_info *)dst, MSG_DONTWAIT)) {
->>>>>>> 24b8d41d
 		__ICMP6_INC_STATS(net, idev, ICMP6_MIB_OUTERRORS);
 		ip6_flush_pending_frames(sk);
 	} else {
