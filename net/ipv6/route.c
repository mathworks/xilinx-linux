// SPDX-License-Identifier: GPL-2.0-or-later
/*
 *	Linux INET6 implementation
 *	FIB front-end.
 *
 *	Authors:
 *	Pedro Roque		<roque@di.fc.ul.pt>
 */

/*	Changes:
 *
 *	YOSHIFUJI Hideaki @USAGI
 *		reworked default router selection.
 *		- respect outgoing interface
 *		- select from (probably) reachable routers (i.e.
 *		routers in REACHABLE, STALE, DELAY or PROBE states).
 *		- always select the same router if it is (probably)
 *		reachable.  otherwise, round-robin the list.
 *	Ville Nuorvala
 *		Fixed routing subtrees.
 */

#define pr_fmt(fmt) "IPv6: " fmt

#include <linux/capability.h>
#include <linux/errno.h>
#include <linux/export.h>
#include <linux/types.h>
#include <linux/times.h>
#include <linux/socket.h>
#include <linux/sockios.h>
#include <linux/net.h>
#include <linux/route.h>
#include <linux/netdevice.h>
#include <linux/in6.h>
#include <linux/mroute6.h>
#include <linux/init.h>
#include <linux/if_arp.h>
#include <linux/proc_fs.h>
#include <linux/seq_file.h>
#include <linux/nsproxy.h>
#include <linux/slab.h>
#include <linux/jhash.h>
#include <net/net_namespace.h>
#include <net/snmp.h>
#include <net/ipv6.h>
#include <net/ip6_fib.h>
#include <net/ip6_route.h>
#include <net/ndisc.h>
#include <net/addrconf.h>
#include <net/tcp.h>
#include <linux/rtnetlink.h>
#include <net/dst.h>
#include <net/dst_metadata.h>
#include <net/xfrm.h>
#include <net/netevent.h>
#include <net/netlink.h>
#include <net/rtnh.h>
#include <net/lwtunnel.h>
#include <net/ip_tunnels.h>
#include <net/l3mdev.h>
#include <net/ip.h>
#include <linux/uaccess.h>
#include <linux/btf_ids.h>

#ifdef CONFIG_SYSCTL
#include <linux/sysctl.h>
#endif

static int ip6_rt_type_to_error(u8 fib6_type);

#define CREATE_TRACE_POINTS
#include <trace/events/fib6.h>
EXPORT_TRACEPOINT_SYMBOL_GPL(fib6_table_lookup);
#undef CREATE_TRACE_POINTS

enum rt6_nud_state {
	RT6_NUD_FAIL_HARD = -3,
	RT6_NUD_FAIL_PROBE = -2,
	RT6_NUD_FAIL_DO_RR = -1,
	RT6_NUD_SUCCEED = 1
};

static struct dst_entry	*ip6_dst_check(struct dst_entry *dst, u32 cookie);
static unsigned int	 ip6_default_advmss(const struct dst_entry *dst);
static unsigned int	 ip6_mtu(const struct dst_entry *dst);
static struct dst_entry *ip6_negative_advice(struct dst_entry *);
static void		ip6_dst_destroy(struct dst_entry *);
static void		ip6_dst_ifdown(struct dst_entry *,
				       struct net_device *dev, int how);
static int		 ip6_dst_gc(struct dst_ops *ops);

static int		ip6_pkt_discard(struct sk_buff *skb);
static int		ip6_pkt_discard_out(struct net *net, struct sock *sk, struct sk_buff *skb);
static int		ip6_pkt_prohibit(struct sk_buff *skb);
static int		ip6_pkt_prohibit_out(struct net *net, struct sock *sk, struct sk_buff *skb);
static void		ip6_link_failure(struct sk_buff *skb);
static void		ip6_rt_update_pmtu(struct dst_entry *dst, struct sock *sk,
					   struct sk_buff *skb, u32 mtu,
					   bool confirm_neigh);
static void		rt6_do_redirect(struct dst_entry *dst, struct sock *sk,
					struct sk_buff *skb);
static int rt6_score_route(const struct fib6_nh *nh, u32 fib6_flags, int oif,
			   int strict);
static size_t rt6_nlmsg_size(struct fib6_info *f6i);
static int rt6_fill_node(struct net *net, struct sk_buff *skb,
			 struct fib6_info *rt, struct dst_entry *dst,
			 struct in6_addr *dest, struct in6_addr *src,
			 int iif, int type, u32 portid, u32 seq,
			 unsigned int flags);
static struct rt6_info *rt6_find_cached_rt(const struct fib6_result *res,
					   const struct in6_addr *daddr,
					   const struct in6_addr *saddr);

#ifdef CONFIG_IPV6_ROUTE_INFO
static struct fib6_info *rt6_add_route_info(struct net *net,
					   const struct in6_addr *prefix, int prefixlen,
					   const struct in6_addr *gwaddr,
					   struct net_device *dev,
					   unsigned int pref);
static struct fib6_info *rt6_get_route_info(struct net *net,
					   const struct in6_addr *prefix, int prefixlen,
					   const struct in6_addr *gwaddr,
					   struct net_device *dev);
#endif

struct uncached_list {
	spinlock_t		lock;
	struct list_head	head;
};

static DEFINE_PER_CPU_ALIGNED(struct uncached_list, rt6_uncached_list);

void rt6_uncached_list_add(struct rt6_info *rt)
{
	struct uncached_list *ul = raw_cpu_ptr(&rt6_uncached_list);

	rt->rt6i_uncached_list = ul;

	spin_lock_bh(&ul->lock);
	list_add_tail(&rt->rt6i_uncached, &ul->head);
	spin_unlock_bh(&ul->lock);
}

void rt6_uncached_list_del(struct rt6_info *rt)
{
	if (!list_empty(&rt->rt6i_uncached)) {
		struct uncached_list *ul = rt->rt6i_uncached_list;
		struct net *net = dev_net(rt->dst.dev);

		spin_lock_bh(&ul->lock);
		list_del(&rt->rt6i_uncached);
		atomic_dec(&net->ipv6.rt6_stats->fib_rt_uncache);
		spin_unlock_bh(&ul->lock);
	}
}

static void rt6_uncached_list_flush_dev(struct net *net, struct net_device *dev)
{
	struct net_device *loopback_dev = net->loopback_dev;
	int cpu;

	if (dev == loopback_dev)
		return;

	for_each_possible_cpu(cpu) {
		struct uncached_list *ul = per_cpu_ptr(&rt6_uncached_list, cpu);
		struct rt6_info *rt;

		spin_lock_bh(&ul->lock);
		list_for_each_entry(rt, &ul->head, rt6i_uncached) {
			struct inet6_dev *rt_idev = rt->rt6i_idev;
			struct net_device *rt_dev = rt->dst.dev;

			if (rt_idev->dev == dev) {
				rt->rt6i_idev = in6_dev_get(loopback_dev);
				in6_dev_put(rt_idev);
			}

			if (rt_dev == dev) {
				rt->dst.dev = blackhole_netdev;
				dev_hold(rt->dst.dev);
				dev_put(rt_dev);
			}
		}
		spin_unlock_bh(&ul->lock);
	}
}

static inline const void *choose_neigh_daddr(const struct in6_addr *p,
					     struct sk_buff *skb,
					     const void *daddr)
{
	if (!ipv6_addr_any(p))
		return (const void *) p;
	else if (skb)
		return &ipv6_hdr(skb)->daddr;
	return daddr;
}

struct neighbour *ip6_neigh_lookup(const struct in6_addr *gw,
				   struct net_device *dev,
				   struct sk_buff *skb,
				   const void *daddr)
{
	struct neighbour *n;

	daddr = choose_neigh_daddr(gw, skb, daddr);
	n = __ipv6_neigh_lookup(dev, daddr);
	if (n)
		return n;

	n = neigh_create(&nd_tbl, daddr, dev);
	return IS_ERR(n) ? NULL : n;
}

static struct neighbour *ip6_dst_neigh_lookup(const struct dst_entry *dst,
					      struct sk_buff *skb,
					      const void *daddr)
{
	const struct rt6_info *rt = container_of(dst, struct rt6_info, dst);

	return ip6_neigh_lookup(rt6_nexthop(rt, &in6addr_any),
				dst->dev, skb, daddr);
}

static void ip6_confirm_neigh(const struct dst_entry *dst, const void *daddr)
{
	struct net_device *dev = dst->dev;
	struct rt6_info *rt = (struct rt6_info *)dst;

	daddr = choose_neigh_daddr(rt6_nexthop(rt, &in6addr_any), NULL, daddr);
	if (!daddr)
		return;
	if (dev->flags & (IFF_NOARP | IFF_LOOPBACK))
		return;
	if (ipv6_addr_is_multicast((const struct in6_addr *)daddr))
		return;
	__ipv6_confirm_neigh(dev, daddr);
}

static struct dst_ops ip6_dst_ops_template = {
	.family			=	AF_INET6,
	.gc			=	ip6_dst_gc,
	.gc_thresh		=	1024,
	.check			=	ip6_dst_check,
	.default_advmss		=	ip6_default_advmss,
	.mtu			=	ip6_mtu,
	.cow_metrics		=	dst_cow_metrics_generic,
	.destroy		=	ip6_dst_destroy,
	.ifdown			=	ip6_dst_ifdown,
	.negative_advice	=	ip6_negative_advice,
	.link_failure		=	ip6_link_failure,
	.update_pmtu		=	ip6_rt_update_pmtu,
	.redirect		=	rt6_do_redirect,
	.local_out		=	__ip6_local_out,
	.neigh_lookup		=	ip6_dst_neigh_lookup,
	.confirm_neigh		=	ip6_confirm_neigh,
};

static unsigned int ip6_blackhole_mtu(const struct dst_entry *dst)
{
	unsigned int mtu = dst_metric_raw(dst, RTAX_MTU);

	return mtu ? : dst->dev->mtu;
}

static void ip6_rt_blackhole_update_pmtu(struct dst_entry *dst, struct sock *sk,
					 struct sk_buff *skb, u32 mtu,
					 bool confirm_neigh)
{
}

static void ip6_rt_blackhole_redirect(struct dst_entry *dst, struct sock *sk,
				      struct sk_buff *skb)
{
}

static struct dst_ops ip6_dst_blackhole_ops = {
	.family			=	AF_INET6,
	.destroy		=	ip6_dst_destroy,
	.check			=	ip6_dst_check,
	.mtu			=	ip6_blackhole_mtu,
	.default_advmss		=	ip6_default_advmss,
	.update_pmtu		=	ip6_rt_blackhole_update_pmtu,
	.redirect		=	ip6_rt_blackhole_redirect,
	.cow_metrics		=	dst_cow_metrics_generic,
	.neigh_lookup		=	ip6_dst_neigh_lookup,
};

static const u32 ip6_template_metrics[RTAX_MAX] = {
	[RTAX_HOPLIMIT - 1] = 0,
};

static const struct fib6_info fib6_null_entry_template = {
	.fib6_flags	= (RTF_REJECT | RTF_NONEXTHOP),
	.fib6_protocol  = RTPROT_KERNEL,
	.fib6_metric	= ~(u32)0,
	.fib6_ref	= REFCOUNT_INIT(1),
	.fib6_type	= RTN_UNREACHABLE,
	.fib6_metrics	= (struct dst_metrics *)&dst_default_metrics,
};

static const struct rt6_info ip6_null_entry_template = {
	.dst = {
		.__refcnt	= ATOMIC_INIT(1),
		.__use		= 1,
		.obsolete	= DST_OBSOLETE_FORCE_CHK,
		.error		= -ENETUNREACH,
		.input		= ip6_pkt_discard,
		.output		= ip6_pkt_discard_out,
	},
	.rt6i_flags	= (RTF_REJECT | RTF_NONEXTHOP),
};

#ifdef CONFIG_IPV6_MULTIPLE_TABLES

static const struct rt6_info ip6_prohibit_entry_template = {
	.dst = {
		.__refcnt	= ATOMIC_INIT(1),
		.__use		= 1,
		.obsolete	= DST_OBSOLETE_FORCE_CHK,
		.error		= -EACCES,
		.input		= ip6_pkt_prohibit,
		.output		= ip6_pkt_prohibit_out,
	},
	.rt6i_flags	= (RTF_REJECT | RTF_NONEXTHOP),
};

static const struct rt6_info ip6_blk_hole_entry_template = {
	.dst = {
		.__refcnt	= ATOMIC_INIT(1),
		.__use		= 1,
		.obsolete	= DST_OBSOLETE_FORCE_CHK,
		.error		= -EINVAL,
		.input		= dst_discard,
		.output		= dst_discard_out,
	},
	.rt6i_flags	= (RTF_REJECT | RTF_NONEXTHOP),
};

#endif

static void rt6_info_init(struct rt6_info *rt)
{
	struct dst_entry *dst = &rt->dst;

	memset(dst + 1, 0, sizeof(*rt) - sizeof(*dst));
	INIT_LIST_HEAD(&rt->rt6i_uncached);
}

/* allocate dst with ip6_dst_ops */
struct rt6_info *ip6_dst_alloc(struct net *net, struct net_device *dev,
			       int flags)
{
	struct rt6_info *rt = dst_alloc(&net->ipv6.ip6_dst_ops, dev,
					1, DST_OBSOLETE_FORCE_CHK, flags);

	if (rt) {
		rt6_info_init(rt);
		atomic_inc(&net->ipv6.rt6_stats->fib_rt_alloc);
	}

	return rt;
}
EXPORT_SYMBOL(ip6_dst_alloc);

static void ip6_dst_destroy(struct dst_entry *dst)
{
	struct rt6_info *rt = (struct rt6_info *)dst;
	struct fib6_info *from;
	struct inet6_dev *idev;

	ip_dst_metrics_put(dst);
	rt6_uncached_list_del(rt);

	idev = rt->rt6i_idev;
	if (idev) {
		rt->rt6i_idev = NULL;
		in6_dev_put(idev);
	}

	from = xchg((__force struct fib6_info **)&rt->from, NULL);
	fib6_info_release(from);
}

static void ip6_dst_ifdown(struct dst_entry *dst, struct net_device *dev,
			   int how)
{
	struct rt6_info *rt = (struct rt6_info *)dst;
	struct inet6_dev *idev = rt->rt6i_idev;
	struct net_device *loopback_dev =
		dev_net(dev)->loopback_dev;

	if (idev && idev->dev != loopback_dev) {
		struct inet6_dev *loopback_idev = in6_dev_get(loopback_dev);
		if (loopback_idev) {
			rt->rt6i_idev = loopback_idev;
			in6_dev_put(idev);
		}
	}
}

static bool __rt6_check_expired(const struct rt6_info *rt)
{
	if (rt->rt6i_flags & RTF_EXPIRES)
		return time_after(jiffies, rt->dst.expires);
	else
		return false;
}

static bool rt6_check_expired(const struct rt6_info *rt)
{
	struct fib6_info *from;

	from = rcu_dereference(rt->from);

	if (rt->rt6i_flags & RTF_EXPIRES) {
		if (time_after(jiffies, rt->dst.expires))
			return true;
	} else if (from) {
		return rt->dst.obsolete != DST_OBSOLETE_FORCE_CHK ||
			fib6_check_expired(from);
	}
	return false;
}

void fib6_select_path(const struct net *net, struct fib6_result *res,
		      struct flowi6 *fl6, int oif, bool have_oif_match,
		      const struct sk_buff *skb, int strict)
{
	struct fib6_info *sibling, *next_sibling;
	struct fib6_info *match = res->f6i;

	if (!match->nh && (!match->fib6_nsiblings || have_oif_match))
		goto out;

	if (match->nh && have_oif_match && res->nh)
		return;

	/* We might have already computed the hash for ICMPv6 errors. In such
	 * case it will always be non-zero. Otherwise now is the time to do it.
	 */
	if (!fl6->mp_hash &&
	    (!match->nh || nexthop_is_multipath(match->nh)))
		fl6->mp_hash = rt6_multipath_hash(net, fl6, skb, NULL);

	if (unlikely(match->nh)) {
		nexthop_path_fib6_result(res, fl6->mp_hash);
		return;
	}

	if (fl6->mp_hash <= atomic_read(&match->fib6_nh->fib_nh_upper_bound))
		goto out;

	list_for_each_entry_safe(sibling, next_sibling, &match->fib6_siblings,
				 fib6_siblings) {
		const struct fib6_nh *nh = sibling->fib6_nh;
		int nh_upper_bound;

		nh_upper_bound = atomic_read(&nh->fib_nh_upper_bound);
		if (fl6->mp_hash > nh_upper_bound)
			continue;
		if (rt6_score_route(nh, sibling->fib6_flags, oif, strict) < 0)
			break;
		match = sibling;
		break;
	}

out:
	res->f6i = match;
	res->nh = match->fib6_nh;
}

/*
 *	Route lookup. rcu_read_lock() should be held.
 */

static bool __rt6_device_match(struct net *net, const struct fib6_nh *nh,
			       const struct in6_addr *saddr, int oif, int flags)
{
	const struct net_device *dev;

	if (nh->fib_nh_flags & RTNH_F_DEAD)
		return false;

	dev = nh->fib_nh_dev;
	if (oif) {
		if (dev->ifindex == oif)
			return true;
	} else {
		if (ipv6_chk_addr(net, saddr, dev,
				  flags & RT6_LOOKUP_F_IFACE))
			return true;
	}

	return false;
}

struct fib6_nh_dm_arg {
	struct net		*net;
	const struct in6_addr	*saddr;
	int			oif;
	int			flags;
	struct fib6_nh		*nh;
};

static int __rt6_nh_dev_match(struct fib6_nh *nh, void *_arg)
{
	struct fib6_nh_dm_arg *arg = _arg;

	arg->nh = nh;
	return __rt6_device_match(arg->net, nh, arg->saddr, arg->oif,
				  arg->flags);
}

/* returns fib6_nh from nexthop or NULL */
static struct fib6_nh *rt6_nh_dev_match(struct net *net, struct nexthop *nh,
					struct fib6_result *res,
					const struct in6_addr *saddr,
					int oif, int flags)
{
	struct fib6_nh_dm_arg arg = {
		.net   = net,
		.saddr = saddr,
		.oif   = oif,
		.flags = flags,
	};

	if (nexthop_is_blackhole(nh))
		return NULL;

	if (nexthop_for_each_fib6_nh(nh, __rt6_nh_dev_match, &arg))
		return arg.nh;

	return NULL;
}

static void rt6_device_match(struct net *net, struct fib6_result *res,
			     const struct in6_addr *saddr, int oif, int flags)
{
	struct fib6_info *f6i = res->f6i;
	struct fib6_info *spf6i;
	struct fib6_nh *nh;

	if (!oif && ipv6_addr_any(saddr)) {
		if (unlikely(f6i->nh)) {
			nh = nexthop_fib6_nh(f6i->nh);
			if (nexthop_is_blackhole(f6i->nh))
				goto out_blackhole;
		} else {
			nh = f6i->fib6_nh;
		}
		if (!(nh->fib_nh_flags & RTNH_F_DEAD))
			goto out;
	}

	for (spf6i = f6i; spf6i; spf6i = rcu_dereference(spf6i->fib6_next)) {
		bool matched = false;

		if (unlikely(spf6i->nh)) {
			nh = rt6_nh_dev_match(net, spf6i->nh, res, saddr,
					      oif, flags);
			if (nh)
				matched = true;
		} else {
			nh = spf6i->fib6_nh;
			if (__rt6_device_match(net, nh, saddr, oif, flags))
				matched = true;
		}
		if (matched) {
			res->f6i = spf6i;
			goto out;
		}
	}

	if (oif && flags & RT6_LOOKUP_F_IFACE) {
		res->f6i = net->ipv6.fib6_null_entry;
		nh = res->f6i->fib6_nh;
		goto out;
	}

	if (unlikely(f6i->nh)) {
		nh = nexthop_fib6_nh(f6i->nh);
		if (nexthop_is_blackhole(f6i->nh))
			goto out_blackhole;
	} else {
		nh = f6i->fib6_nh;
	}

	if (nh->fib_nh_flags & RTNH_F_DEAD) {
		res->f6i = net->ipv6.fib6_null_entry;
		nh = res->f6i->fib6_nh;
	}
out:
	res->nh = nh;
	res->fib6_type = res->f6i->fib6_type;
	res->fib6_flags = res->f6i->fib6_flags;
	return;

out_blackhole:
	res->fib6_flags |= RTF_REJECT;
	res->fib6_type = RTN_BLACKHOLE;
	res->nh = nh;
}

#ifdef CONFIG_IPV6_ROUTER_PREF
struct __rt6_probe_work {
	struct work_struct work;
	struct in6_addr target;
	struct net_device *dev;
};

static void rt6_probe_deferred(struct work_struct *w)
{
	struct in6_addr mcaddr;
	struct __rt6_probe_work *work =
		container_of(w, struct __rt6_probe_work, work);

	addrconf_addr_solict_mult(&work->target, &mcaddr);
	ndisc_send_ns(work->dev, &work->target, &mcaddr, NULL, 0);
	dev_put(work->dev);
	kfree(work);
}

static void rt6_probe(struct fib6_nh *fib6_nh)
{
	struct __rt6_probe_work *work = NULL;
	const struct in6_addr *nh_gw;
	unsigned long last_probe;
	struct neighbour *neigh;
	struct net_device *dev;
	struct inet6_dev *idev;

	/*
	 * Okay, this does not seem to be appropriate
	 * for now, however, we need to check if it
	 * is really so; aka Router Reachability Probing.
	 *
	 * Router Reachability Probe MUST be rate-limited
	 * to no more than one per minute.
	 */
	if (!fib6_nh->fib_nh_gw_family)
		return;

	nh_gw = &fib6_nh->fib_nh_gw6;
	dev = fib6_nh->fib_nh_dev;
	rcu_read_lock_bh();
	last_probe = READ_ONCE(fib6_nh->last_probe);
	idev = __in6_dev_get(dev);
	neigh = __ipv6_neigh_lookup_noref(dev, nh_gw);
	if (neigh) {
		if (neigh->nud_state & NUD_VALID)
			goto out;

		write_lock(&neigh->lock);
		if (!(neigh->nud_state & NUD_VALID) &&
		    time_after(jiffies,
			       neigh->updated + idev->cnf.rtr_probe_interval)) {
			work = kmalloc(sizeof(*work), GFP_ATOMIC);
			if (work)
				__neigh_set_probe_once(neigh);
		}
		write_unlock(&neigh->lock);
	} else if (time_after(jiffies, last_probe +
				       idev->cnf.rtr_probe_interval)) {
		work = kmalloc(sizeof(*work), GFP_ATOMIC);
	}

	if (!work || cmpxchg(&fib6_nh->last_probe,
			     last_probe, jiffies) != last_probe) {
		kfree(work);
	} else {
		INIT_WORK(&work->work, rt6_probe_deferred);
		work->target = *nh_gw;
		dev_hold(dev);
		work->dev = dev;
		schedule_work(&work->work);
	}

out:
	rcu_read_unlock_bh();
}
#else
static inline void rt6_probe(struct fib6_nh *fib6_nh)
{
}
#endif

/*
 * Default Router Selection (RFC 2461 6.3.6)
 */
static enum rt6_nud_state rt6_check_neigh(const struct fib6_nh *fib6_nh)
{
	enum rt6_nud_state ret = RT6_NUD_FAIL_HARD;
	struct neighbour *neigh;

	rcu_read_lock_bh();
	neigh = __ipv6_neigh_lookup_noref(fib6_nh->fib_nh_dev,
					  &fib6_nh->fib_nh_gw6);
	if (neigh) {
		read_lock(&neigh->lock);
		if (neigh->nud_state & NUD_VALID)
			ret = RT6_NUD_SUCCEED;
#ifdef CONFIG_IPV6_ROUTER_PREF
		else if (!(neigh->nud_state & NUD_FAILED))
			ret = RT6_NUD_SUCCEED;
		else
			ret = RT6_NUD_FAIL_PROBE;
#endif
		read_unlock(&neigh->lock);
	} else {
		ret = IS_ENABLED(CONFIG_IPV6_ROUTER_PREF) ?
		      RT6_NUD_SUCCEED : RT6_NUD_FAIL_DO_RR;
	}
	rcu_read_unlock_bh();

	return ret;
}

static int rt6_score_route(const struct fib6_nh *nh, u32 fib6_flags, int oif,
			   int strict)
{
	int m = 0;

	if (!oif || nh->fib_nh_dev->ifindex == oif)
		m = 2;

	if (!m && (strict & RT6_LOOKUP_F_IFACE))
		return RT6_NUD_FAIL_HARD;
#ifdef CONFIG_IPV6_ROUTER_PREF
	m |= IPV6_DECODE_PREF(IPV6_EXTRACT_PREF(fib6_flags)) << 2;
#endif
	if ((strict & RT6_LOOKUP_F_REACHABLE) &&
	    !(fib6_flags & RTF_NONEXTHOP) && nh->fib_nh_gw_family) {
		int n = rt6_check_neigh(nh);
		if (n < 0)
			return n;
	}
	return m;
}

static bool find_match(struct fib6_nh *nh, u32 fib6_flags,
		       int oif, int strict, int *mpri, bool *do_rr)
{
	bool match_do_rr = false;
	bool rc = false;
	int m;

<<<<<<< HEAD
	if (dev && !netif_carrier_ok(dev) &&
	    idev->cnf.ignore_routes_with_linkdown &&
	    !(strict & RT6_LOOKUP_F_IGNORE_LINKSTATE))
=======
	if (nh->fib_nh_flags & RTNH_F_DEAD)
>>>>>>> 24b8d41d
		goto out;

	if (ip6_ignore_linkdown(nh->fib_nh_dev) &&
	    nh->fib_nh_flags & RTNH_F_LINKDOWN &&
	    !(strict & RT6_LOOKUP_F_IGNORE_LINKSTATE))
		goto out;

	m = rt6_score_route(nh, fib6_flags, oif, strict);
	if (m == RT6_NUD_FAIL_DO_RR) {
		match_do_rr = true;
		m = 0; /* lowest valid score */
	} else if (m == RT6_NUD_FAIL_HARD) {
		goto out;
	}

	if (strict & RT6_LOOKUP_F_REACHABLE)
		rt6_probe(nh);

	/* note that m can be RT6_NUD_FAIL_PROBE at this point */
	if (m > *mpri) {
		*do_rr = match_do_rr;
		*mpri = m;
		rc = true;
	}
out:
	return rc;
}

struct fib6_nh_frl_arg {
	u32		flags;
	int		oif;
	int		strict;
	int		*mpri;
	bool		*do_rr;
	struct fib6_nh	*nh;
};

static int rt6_nh_find_match(struct fib6_nh *nh, void *_arg)
{
	struct fib6_nh_frl_arg *arg = _arg;

	arg->nh = nh;
	return find_match(nh, arg->flags, arg->oif, arg->strict,
			  arg->mpri, arg->do_rr);
}

static void __find_rr_leaf(struct fib6_info *f6i_start,
			   struct fib6_info *nomatch, u32 metric,
			   struct fib6_result *res, struct fib6_info **cont,
			   int oif, int strict, bool *do_rr, int *mpri)
{
	struct fib6_info *f6i;

	for (f6i = f6i_start;
	     f6i && f6i != nomatch;
	     f6i = rcu_dereference(f6i->fib6_next)) {
		bool matched = false;
		struct fib6_nh *nh;

		if (cont && f6i->fib6_metric != metric) {
			*cont = f6i;
			return;
		}

		if (fib6_check_expired(f6i))
			continue;

		if (unlikely(f6i->nh)) {
			struct fib6_nh_frl_arg arg = {
				.flags  = f6i->fib6_flags,
				.oif    = oif,
				.strict = strict,
				.mpri   = mpri,
				.do_rr  = do_rr
			};

			if (nexthop_is_blackhole(f6i->nh)) {
				res->fib6_flags = RTF_REJECT;
				res->fib6_type = RTN_BLACKHOLE;
				res->f6i = f6i;
				res->nh = nexthop_fib6_nh(f6i->nh);
				return;
			}
			if (nexthop_for_each_fib6_nh(f6i->nh, rt6_nh_find_match,
						     &arg)) {
				matched = true;
				nh = arg.nh;
			}
		} else {
			nh = f6i->fib6_nh;
			if (find_match(nh, f6i->fib6_flags, oif, strict,
				       mpri, do_rr))
				matched = true;
		}
		if (matched) {
			res->f6i = f6i;
			res->nh = nh;
			res->fib6_flags = f6i->fib6_flags;
			res->fib6_type = f6i->fib6_type;
		}
	}
}

static void find_rr_leaf(struct fib6_node *fn, struct fib6_info *leaf,
			 struct fib6_info *rr_head, int oif, int strict,
			 bool *do_rr, struct fib6_result *res)
{
	u32 metric = rr_head->fib6_metric;
	struct fib6_info *cont = NULL;
	int mpri = -1;

	__find_rr_leaf(rr_head, NULL, metric, res, &cont,
		       oif, strict, do_rr, &mpri);

	__find_rr_leaf(leaf, rr_head, metric, res, &cont,
		       oif, strict, do_rr, &mpri);

	if (res->f6i || !cont)
		return;

	__find_rr_leaf(cont, NULL, metric, res, NULL,
		       oif, strict, do_rr, &mpri);
}

static void rt6_select(struct net *net, struct fib6_node *fn, int oif,
		       struct fib6_result *res, int strict)
{
	struct fib6_info *leaf = rcu_dereference(fn->leaf);
	struct fib6_info *rt0;
	bool do_rr = false;
	int key_plen;

	/* make sure this function or its helpers sets f6i */
	res->f6i = NULL;

	if (!leaf || leaf == net->ipv6.fib6_null_entry)
		goto out;

	rt0 = rcu_dereference(fn->rr_ptr);
	if (!rt0)
		rt0 = leaf;

	/* Double check to make sure fn is not an intermediate node
	 * and fn->leaf does not points to its child's leaf
	 * (This might happen if all routes under fn are deleted from
	 * the tree and fib6_repair_tree() is called on the node.)
	 */
	key_plen = rt0->fib6_dst.plen;
#ifdef CONFIG_IPV6_SUBTREES
	if (rt0->fib6_src.plen)
		key_plen = rt0->fib6_src.plen;
#endif
	if (fn->fn_bit != key_plen)
		goto out;

	find_rr_leaf(fn, leaf, rt0, oif, strict, &do_rr, res);
	if (do_rr) {
		struct fib6_info *next = rcu_dereference(rt0->fib6_next);

		/* no entries matched; do round-robin */
		if (!next || next->fib6_metric != rt0->fib6_metric)
			next = leaf;

		if (next != rt0) {
			spin_lock_bh(&leaf->fib6_table->tb6_lock);
			/* make sure next is not being deleted from the tree */
			if (next->fib6_node)
				rcu_assign_pointer(fn->rr_ptr, next);
			spin_unlock_bh(&leaf->fib6_table->tb6_lock);
		}
	}

out:
	if (!res->f6i) {
		res->f6i = net->ipv6.fib6_null_entry;
		res->nh = res->f6i->fib6_nh;
		res->fib6_flags = res->f6i->fib6_flags;
		res->fib6_type = res->f6i->fib6_type;
	}
}

static bool rt6_is_gw_or_nonexthop(const struct fib6_result *res)
{
	return (res->f6i->fib6_flags & RTF_NONEXTHOP) ||
	       res->nh->fib_nh_gw_family;
}

#ifdef CONFIG_IPV6_ROUTE_INFO
int rt6_route_rcv(struct net_device *dev, u8 *opt, int len,
		  const struct in6_addr *gwaddr)
{
	struct net *net = dev_net(dev);
	struct route_info *rinfo = (struct route_info *) opt;
	struct in6_addr prefix_buf, *prefix;
	unsigned int pref;
	unsigned long lifetime;
	struct fib6_info *rt;

	if (len < sizeof(struct route_info)) {
		return -EINVAL;
	}

	/* Sanity check for prefix_len and length */
	if (rinfo->length > 3) {
		return -EINVAL;
	} else if (rinfo->prefix_len > 128) {
		return -EINVAL;
	} else if (rinfo->prefix_len > 64) {
		if (rinfo->length < 2) {
			return -EINVAL;
		}
	} else if (rinfo->prefix_len > 0) {
		if (rinfo->length < 1) {
			return -EINVAL;
		}
	}

	pref = rinfo->route_pref;
	if (pref == ICMPV6_ROUTER_PREF_INVALID)
		return -EINVAL;

	lifetime = addrconf_timeout_fixup(ntohl(rinfo->lifetime), HZ);

	if (rinfo->length == 3)
		prefix = (struct in6_addr *)rinfo->prefix;
	else {
		/* this function is safe */
		ipv6_addr_prefix(&prefix_buf,
				 (struct in6_addr *)rinfo->prefix,
				 rinfo->prefix_len);
		prefix = &prefix_buf;
	}

	if (rinfo->prefix_len == 0)
		rt = rt6_get_dflt_router(net, gwaddr, dev);
	else
		rt = rt6_get_route_info(net, prefix, rinfo->prefix_len,
					gwaddr, dev);

	if (rt && !lifetime) {
		ip6_del_rt(net, rt, false);
		rt = NULL;
	}

	if (!rt && lifetime)
		rt = rt6_add_route_info(net, prefix, rinfo->prefix_len, gwaddr,
					dev, pref);
	else if (rt)
		rt->fib6_flags = RTF_ROUTEINFO |
				 (rt->fib6_flags & ~RTF_PREF_MASK) | RTF_PREF(pref);

	if (rt) {
		if (!addrconf_finite_timeout(lifetime))
			fib6_clean_expires(rt);
		else
			fib6_set_expires(rt, jiffies + HZ * lifetime);

		fib6_info_release(rt);
	}
	return 0;
}
#endif

/*
 *	Misc support functions
 */

/* called with rcu_lock held */
static struct net_device *ip6_rt_get_dev_rcu(const struct fib6_result *res)
{
	struct net_device *dev = res->nh->fib_nh_dev;

	if (res->fib6_flags & (RTF_LOCAL | RTF_ANYCAST)) {
		/* for copies of local routes, dst->dev needs to be the
		 * device if it is a master device, the master device if
		 * device is enslaved, and the loopback as the default
		 */
		if (netif_is_l3_slave(dev) &&
		    !rt6_need_strict(&res->f6i->fib6_dst.addr))
			dev = l3mdev_master_dev_rcu(dev);
		else if (!netif_is_l3_master(dev))
			dev = dev_net(dev)->loopback_dev;
		/* last case is netif_is_l3_master(dev) is true in which
		 * case we want dev returned to be dev
		 */
	}

	return dev;
}

static const int fib6_prop[RTN_MAX + 1] = {
	[RTN_UNSPEC]	= 0,
	[RTN_UNICAST]	= 0,
	[RTN_LOCAL]	= 0,
	[RTN_BROADCAST]	= 0,
	[RTN_ANYCAST]	= 0,
	[RTN_MULTICAST]	= 0,
	[RTN_BLACKHOLE]	= -EINVAL,
	[RTN_UNREACHABLE] = -EHOSTUNREACH,
	[RTN_PROHIBIT]	= -EACCES,
	[RTN_THROW]	= -EAGAIN,
	[RTN_NAT]	= -EINVAL,
	[RTN_XRESOLVE]	= -EINVAL,
};

static int ip6_rt_type_to_error(u8 fib6_type)
{
	return fib6_prop[fib6_type];
}

static unsigned short fib6_info_dst_flags(struct fib6_info *rt)
{
	unsigned short flags = 0;

	if (rt->dst_nocount)
		flags |= DST_NOCOUNT;
	if (rt->dst_nopolicy)
		flags |= DST_NOPOLICY;

	return flags;
}

static void ip6_rt_init_dst_reject(struct rt6_info *rt, u8 fib6_type)
{
	rt->dst.error = ip6_rt_type_to_error(fib6_type);

	switch (fib6_type) {
	case RTN_BLACKHOLE:
		rt->dst.output = dst_discard_out;
		rt->dst.input = dst_discard;
		break;
	case RTN_PROHIBIT:
		rt->dst.output = ip6_pkt_prohibit_out;
		rt->dst.input = ip6_pkt_prohibit;
		break;
	case RTN_THROW:
	case RTN_UNREACHABLE:
	default:
		rt->dst.output = ip6_pkt_discard_out;
		rt->dst.input = ip6_pkt_discard;
		break;
	}
}

static void ip6_rt_init_dst(struct rt6_info *rt, const struct fib6_result *res)
{
	struct fib6_info *f6i = res->f6i;

	if (res->fib6_flags & RTF_REJECT) {
		ip6_rt_init_dst_reject(rt, res->fib6_type);
		return;
	}

	rt->dst.error = 0;
	rt->dst.output = ip6_output;

	if (res->fib6_type == RTN_LOCAL || res->fib6_type == RTN_ANYCAST) {
		rt->dst.input = ip6_input;
	} else if (ipv6_addr_type(&f6i->fib6_dst.addr) & IPV6_ADDR_MULTICAST) {
		rt->dst.input = ip6_mc_input;
	} else {
		rt->dst.input = ip6_forward;
	}

	if (res->nh->fib_nh_lws) {
		rt->dst.lwtstate = lwtstate_get(res->nh->fib_nh_lws);
		lwtunnel_set_redirect(&rt->dst);
	}

	rt->dst.lastuse = jiffies;
}

/* Caller must already hold reference to @from */
static void rt6_set_from(struct rt6_info *rt, struct fib6_info *from)
{
	rt->rt6i_flags &= ~RTF_EXPIRES;
	rcu_assign_pointer(rt->from, from);
	ip_dst_init_metrics(&rt->dst, from->fib6_metrics);
}

/* Caller must already hold reference to f6i in result */
static void ip6_rt_copy_init(struct rt6_info *rt, const struct fib6_result *res)
{
	const struct fib6_nh *nh = res->nh;
	const struct net_device *dev = nh->fib_nh_dev;
	struct fib6_info *f6i = res->f6i;

	ip6_rt_init_dst(rt, res);

	rt->rt6i_dst = f6i->fib6_dst;
	rt->rt6i_idev = dev ? in6_dev_get(dev) : NULL;
	rt->rt6i_flags = res->fib6_flags;
	if (nh->fib_nh_gw_family) {
		rt->rt6i_gateway = nh->fib_nh_gw6;
		rt->rt6i_flags |= RTF_GATEWAY;
	}
	rt6_set_from(rt, f6i);
#ifdef CONFIG_IPV6_SUBTREES
	rt->rt6i_src = f6i->fib6_src;
#endif
}

static struct fib6_node* fib6_backtrack(struct fib6_node *fn,
					struct in6_addr *saddr)
{
	struct fib6_node *pn, *sn;
	while (1) {
		if (fn->fn_flags & RTN_TL_ROOT)
			return NULL;
		pn = rcu_dereference(fn->parent);
		sn = FIB6_SUBTREE(pn);
		if (sn && sn != fn)
			fn = fib6_node_lookup(sn, NULL, saddr);
		else
			fn = pn;
		if (fn->fn_flags & RTN_RTINFO)
			return fn;
	}
}

static bool ip6_hold_safe(struct net *net, struct rt6_info **prt)
{
	struct rt6_info *rt = *prt;

	if (dst_hold_safe(&rt->dst))
		return true;
	if (net) {
		rt = net->ipv6.ip6_null_entry;
		dst_hold(&rt->dst);
	} else {
		rt = NULL;
	}
	*prt = rt;
	return false;
}

/* called with rcu_lock held */
static struct rt6_info *ip6_create_rt_rcu(const struct fib6_result *res)
{
	struct net_device *dev = res->nh->fib_nh_dev;
	struct fib6_info *f6i = res->f6i;
	unsigned short flags;
	struct rt6_info *nrt;

	if (!fib6_info_hold_safe(f6i))
		goto fallback;

	flags = fib6_info_dst_flags(f6i);
	nrt = ip6_dst_alloc(dev_net(dev), dev, flags);
	if (!nrt) {
		fib6_info_release(f6i);
		goto fallback;
	}

	ip6_rt_copy_init(nrt, res);
	return nrt;

fallback:
	nrt = dev_net(dev)->ipv6.ip6_null_entry;
	dst_hold(&nrt->dst);
	return nrt;
}

INDIRECT_CALLABLE_SCOPE struct rt6_info *ip6_pol_route_lookup(struct net *net,
					     struct fib6_table *table,
					     struct flowi6 *fl6,
					     const struct sk_buff *skb,
					     int flags)
{
	struct fib6_result res = {};
	struct fib6_node *fn;
	struct rt6_info *rt;

	if (fl6->flowi6_flags & FLOWI_FLAG_SKIP_NH_OIF)
		flags &= ~RT6_LOOKUP_F_IFACE;

	rcu_read_lock();
	fn = fib6_node_lookup(&table->tb6_root, &fl6->daddr, &fl6->saddr);
restart:
	res.f6i = rcu_dereference(fn->leaf);
	if (!res.f6i)
		res.f6i = net->ipv6.fib6_null_entry;
	else
		rt6_device_match(net, &res, &fl6->saddr, fl6->flowi6_oif,
				 flags);

	if (res.f6i == net->ipv6.fib6_null_entry) {
		fn = fib6_backtrack(fn, &fl6->saddr);
		if (fn)
			goto restart;

		rt = net->ipv6.ip6_null_entry;
		dst_hold(&rt->dst);
		goto out;
	} else if (res.fib6_flags & RTF_REJECT) {
		goto do_create;
	}

	fib6_select_path(net, &res, fl6, fl6->flowi6_oif,
			 fl6->flowi6_oif != 0, skb, flags);

	/* Search through exception table */
	rt = rt6_find_cached_rt(&res, &fl6->daddr, &fl6->saddr);
	if (rt) {
		if (ip6_hold_safe(net, &rt))
			dst_use_noref(&rt->dst, jiffies);
	} else {
do_create:
		rt = ip6_create_rt_rcu(&res);
	}

out:
	trace_fib6_table_lookup(net, &res, table, fl6);

	rcu_read_unlock();

	return rt;
}

struct dst_entry *ip6_route_lookup(struct net *net, struct flowi6 *fl6,
				   const struct sk_buff *skb, int flags)
{
	return fib6_rule_lookup(net, fl6, skb, flags, ip6_pol_route_lookup);
}
EXPORT_SYMBOL_GPL(ip6_route_lookup);

struct rt6_info *rt6_lookup(struct net *net, const struct in6_addr *daddr,
			    const struct in6_addr *saddr, int oif,
			    const struct sk_buff *skb, int strict)
{
	struct flowi6 fl6 = {
		.flowi6_oif = oif,
		.daddr = *daddr,
	};
	struct dst_entry *dst;
	int flags = strict ? RT6_LOOKUP_F_IFACE : 0;

	if (saddr) {
		memcpy(&fl6.saddr, saddr, sizeof(*saddr));
		flags |= RT6_LOOKUP_F_HAS_SADDR;
	}

	dst = fib6_rule_lookup(net, &fl6, skb, flags, ip6_pol_route_lookup);
	if (dst->error == 0)
		return (struct rt6_info *) dst;

	dst_release(dst);

	return NULL;
}
EXPORT_SYMBOL(rt6_lookup);

/* ip6_ins_rt is called with FREE table->tb6_lock.
 * It takes new route entry, the addition fails by any reason the
 * route is released.
 * Caller must hold dst before calling it.
 */

static int __ip6_ins_rt(struct fib6_info *rt, struct nl_info *info,
			struct netlink_ext_ack *extack)
{
	int err;
	struct fib6_table *table;

	table = rt->fib6_table;
	spin_lock_bh(&table->tb6_lock);
	err = fib6_add(&table->tb6_root, rt, info, extack);
	spin_unlock_bh(&table->tb6_lock);

	return err;
}

int ip6_ins_rt(struct net *net, struct fib6_info *rt)
{
	struct nl_info info = {	.nl_net = net, };

	return __ip6_ins_rt(rt, &info, NULL);
}

static struct rt6_info *ip6_rt_cache_alloc(const struct fib6_result *res,
					   const struct in6_addr *daddr,
					   const struct in6_addr *saddr)
{
	struct fib6_info *f6i = res->f6i;
	struct net_device *dev;
	struct rt6_info *rt;

	/*
	 *	Clone the route.
	 */

	if (!fib6_info_hold_safe(f6i))
		return NULL;

	dev = ip6_rt_get_dev_rcu(res);
	rt = ip6_dst_alloc(dev_net(dev), dev, 0);
	if (!rt) {
		fib6_info_release(f6i);
		return NULL;
	}

	ip6_rt_copy_init(rt, res);
	rt->rt6i_flags |= RTF_CACHE;
	rt->rt6i_dst.addr = *daddr;
	rt->rt6i_dst.plen = 128;

	if (!rt6_is_gw_or_nonexthop(res)) {
		if (f6i->fib6_dst.plen != 128 &&
		    ipv6_addr_equal(&f6i->fib6_dst.addr, daddr))
			rt->rt6i_flags |= RTF_ANYCAST;
#ifdef CONFIG_IPV6_SUBTREES
		if (rt->rt6i_src.plen && saddr) {
			rt->rt6i_src.addr = *saddr;
			rt->rt6i_src.plen = 128;
		}
#endif
	}

	return rt;
}

static struct rt6_info *ip6_rt_pcpu_alloc(const struct fib6_result *res)
{
	struct fib6_info *f6i = res->f6i;
	unsigned short flags = fib6_info_dst_flags(f6i);
	struct net_device *dev;
	struct rt6_info *pcpu_rt;

	if (!fib6_info_hold_safe(f6i))
		return NULL;

	rcu_read_lock();
	dev = ip6_rt_get_dev_rcu(res);
	pcpu_rt = ip6_dst_alloc(dev_net(dev), dev, flags | DST_NOCOUNT);
	rcu_read_unlock();
	if (!pcpu_rt) {
		fib6_info_release(f6i);
		return NULL;
	}
	ip6_rt_copy_init(pcpu_rt, res);
	pcpu_rt->rt6i_flags |= RTF_PCPU;

	if (f6i->nh)
		pcpu_rt->sernum = rt_genid_ipv6(dev_net(dev));

	return pcpu_rt;
}

static bool rt6_is_valid(const struct rt6_info *rt6)
{
	return rt6->sernum == rt_genid_ipv6(dev_net(rt6->dst.dev));
}

/* It should be called with rcu_read_lock() acquired */
static struct rt6_info *rt6_get_pcpu_route(const struct fib6_result *res)
{
	struct rt6_info *pcpu_rt;

	pcpu_rt = this_cpu_read(*res->nh->rt6i_pcpu);

	if (pcpu_rt && pcpu_rt->sernum && !rt6_is_valid(pcpu_rt)) {
		struct rt6_info *prev, **p;

		p = this_cpu_ptr(res->nh->rt6i_pcpu);
		prev = xchg(p, NULL);
		if (prev) {
			dst_dev_put(&prev->dst);
			dst_release(&prev->dst);
		}

		pcpu_rt = NULL;
	}

	return pcpu_rt;
}

static struct rt6_info *rt6_make_pcpu_route(struct net *net,
					    const struct fib6_result *res)
{
	struct rt6_info *pcpu_rt, *prev, **p;

	pcpu_rt = ip6_rt_pcpu_alloc(res);
	if (!pcpu_rt)
		return NULL;

	p = this_cpu_ptr(res->nh->rt6i_pcpu);
	prev = cmpxchg(p, NULL, pcpu_rt);
	BUG_ON(prev);

	if (res->f6i->fib6_destroying) {
		struct fib6_info *from;

		from = xchg((__force struct fib6_info **)&pcpu_rt->from, NULL);
		fib6_info_release(from);
	}

	return pcpu_rt;
}

/* exception hash table implementation
 */
static DEFINE_SPINLOCK(rt6_exception_lock);

/* Remove rt6_ex from hash table and free the memory
 * Caller must hold rt6_exception_lock
 */
static void rt6_remove_exception(struct rt6_exception_bucket *bucket,
				 struct rt6_exception *rt6_ex)
{
	struct fib6_info *from;
	struct net *net;

	if (!bucket || !rt6_ex)
		return;

	net = dev_net(rt6_ex->rt6i->dst.dev);
	net->ipv6.rt6_stats->fib_rt_cache--;

	/* purge completely the exception to allow releasing the held resources:
	 * some [sk] cache may keep the dst around for unlimited time
	 */
	from = xchg((__force struct fib6_info **)&rt6_ex->rt6i->from, NULL);
	fib6_info_release(from);
	dst_dev_put(&rt6_ex->rt6i->dst);

	hlist_del_rcu(&rt6_ex->hlist);
	dst_release(&rt6_ex->rt6i->dst);
	kfree_rcu(rt6_ex, rcu);
	WARN_ON_ONCE(!bucket->depth);
	bucket->depth--;
}

/* Remove oldest rt6_ex in bucket and free the memory
 * Caller must hold rt6_exception_lock
 */
static void rt6_exception_remove_oldest(struct rt6_exception_bucket *bucket)
{
	struct rt6_exception *rt6_ex, *oldest = NULL;

	if (!bucket)
		return;

	hlist_for_each_entry(rt6_ex, &bucket->chain, hlist) {
		if (!oldest || time_before(rt6_ex->stamp, oldest->stamp))
			oldest = rt6_ex;
	}
	rt6_remove_exception(bucket, oldest);
}

static u32 rt6_exception_hash(const struct in6_addr *dst,
			      const struct in6_addr *src)
{
	static u32 seed __read_mostly;
	u32 val;

	net_get_random_once(&seed, sizeof(seed));
	val = jhash2((const u32 *)dst, sizeof(*dst)/sizeof(u32), seed);

#ifdef CONFIG_IPV6_SUBTREES
	if (src)
		val = jhash2((const u32 *)src, sizeof(*src)/sizeof(u32), val);
#endif
	return hash_32(val, FIB6_EXCEPTION_BUCKET_SIZE_SHIFT);
}

/* Helper function to find the cached rt in the hash table
 * and update bucket pointer to point to the bucket for this
 * (daddr, saddr) pair
 * Caller must hold rt6_exception_lock
 */
static struct rt6_exception *
__rt6_find_exception_spinlock(struct rt6_exception_bucket **bucket,
			      const struct in6_addr *daddr,
			      const struct in6_addr *saddr)
{
	struct rt6_exception *rt6_ex;
	u32 hval;

	if (!(*bucket) || !daddr)
		return NULL;

	hval = rt6_exception_hash(daddr, saddr);
	*bucket += hval;

	hlist_for_each_entry(rt6_ex, &(*bucket)->chain, hlist) {
		struct rt6_info *rt6 = rt6_ex->rt6i;
		bool matched = ipv6_addr_equal(daddr, &rt6->rt6i_dst.addr);

#ifdef CONFIG_IPV6_SUBTREES
		if (matched && saddr)
			matched = ipv6_addr_equal(saddr, &rt6->rt6i_src.addr);
#endif
		if (matched)
			return rt6_ex;
	}
	return NULL;
}

/* Helper function to find the cached rt in the hash table
 * and update bucket pointer to point to the bucket for this
 * (daddr, saddr) pair
 * Caller must hold rcu_read_lock()
 */
static struct rt6_exception *
__rt6_find_exception_rcu(struct rt6_exception_bucket **bucket,
			 const struct in6_addr *daddr,
			 const struct in6_addr *saddr)
{
	struct rt6_exception *rt6_ex;
	u32 hval;

	WARN_ON_ONCE(!rcu_read_lock_held());

	if (!(*bucket) || !daddr)
		return NULL;

	hval = rt6_exception_hash(daddr, saddr);
	*bucket += hval;

	hlist_for_each_entry_rcu(rt6_ex, &(*bucket)->chain, hlist) {
		struct rt6_info *rt6 = rt6_ex->rt6i;
		bool matched = ipv6_addr_equal(daddr, &rt6->rt6i_dst.addr);

#ifdef CONFIG_IPV6_SUBTREES
		if (matched && saddr)
			matched = ipv6_addr_equal(saddr, &rt6->rt6i_src.addr);
#endif
		if (matched)
			return rt6_ex;
	}
	return NULL;
}

static unsigned int fib6_mtu(const struct fib6_result *res)
{
	const struct fib6_nh *nh = res->nh;
	unsigned int mtu;

	if (res->f6i->fib6_pmtu) {
		mtu = res->f6i->fib6_pmtu;
	} else {
		struct net_device *dev = nh->fib_nh_dev;
		struct inet6_dev *idev;

		rcu_read_lock();
		idev = __in6_dev_get(dev);
		mtu = idev->cnf.mtu6;
		rcu_read_unlock();
	}

	mtu = min_t(unsigned int, mtu, IP6_MAX_MTU);

	return mtu - lwtunnel_headroom(nh->fib_nh_lws, mtu);
}

#define FIB6_EXCEPTION_BUCKET_FLUSHED  0x1UL

/* used when the flushed bit is not relevant, only access to the bucket
 * (ie., all bucket users except rt6_insert_exception);
 *
 * called under rcu lock; sometimes called with rt6_exception_lock held
 */
static
struct rt6_exception_bucket *fib6_nh_get_excptn_bucket(const struct fib6_nh *nh,
						       spinlock_t *lock)
{
	struct rt6_exception_bucket *bucket;

	if (lock)
		bucket = rcu_dereference_protected(nh->rt6i_exception_bucket,
						   lockdep_is_held(lock));
	else
		bucket = rcu_dereference(nh->rt6i_exception_bucket);

	/* remove bucket flushed bit if set */
	if (bucket) {
		unsigned long p = (unsigned long)bucket;

		p &= ~FIB6_EXCEPTION_BUCKET_FLUSHED;
		bucket = (struct rt6_exception_bucket *)p;
	}

	return bucket;
}

static bool fib6_nh_excptn_bucket_flushed(struct rt6_exception_bucket *bucket)
{
	unsigned long p = (unsigned long)bucket;

	return !!(p & FIB6_EXCEPTION_BUCKET_FLUSHED);
}

/* called with rt6_exception_lock held */
static void fib6_nh_excptn_bucket_set_flushed(struct fib6_nh *nh,
					      spinlock_t *lock)
{
	struct rt6_exception_bucket *bucket;
	unsigned long p;

	bucket = rcu_dereference_protected(nh->rt6i_exception_bucket,
					   lockdep_is_held(lock));

	p = (unsigned long)bucket;
	p |= FIB6_EXCEPTION_BUCKET_FLUSHED;
	bucket = (struct rt6_exception_bucket *)p;
	rcu_assign_pointer(nh->rt6i_exception_bucket, bucket);
}

static int rt6_insert_exception(struct rt6_info *nrt,
				const struct fib6_result *res)
{
	struct net *net = dev_net(nrt->dst.dev);
	struct rt6_exception_bucket *bucket;
	struct fib6_info *f6i = res->f6i;
	struct in6_addr *src_key = NULL;
	struct rt6_exception *rt6_ex;
	struct fib6_nh *nh = res->nh;
	int err = 0;

	spin_lock_bh(&rt6_exception_lock);

	bucket = rcu_dereference_protected(nh->rt6i_exception_bucket,
					  lockdep_is_held(&rt6_exception_lock));
	if (!bucket) {
		bucket = kcalloc(FIB6_EXCEPTION_BUCKET_SIZE, sizeof(*bucket),
				 GFP_ATOMIC);
		if (!bucket) {
			err = -ENOMEM;
			goto out;
		}
		rcu_assign_pointer(nh->rt6i_exception_bucket, bucket);
	} else if (fib6_nh_excptn_bucket_flushed(bucket)) {
		err = -EINVAL;
		goto out;
	}

#ifdef CONFIG_IPV6_SUBTREES
	/* fib6_src.plen != 0 indicates f6i is in subtree
	 * and exception table is indexed by a hash of
	 * both fib6_dst and fib6_src.
	 * Otherwise, the exception table is indexed by
	 * a hash of only fib6_dst.
	 */
	if (f6i->fib6_src.plen)
		src_key = &nrt->rt6i_src.addr;
#endif
	/* rt6_mtu_change() might lower mtu on f6i.
	 * Only insert this exception route if its mtu
	 * is less than f6i's mtu value.
	 */
	if (dst_metric_raw(&nrt->dst, RTAX_MTU) >= fib6_mtu(res)) {
		err = -EINVAL;
		goto out;
	}

	rt6_ex = __rt6_find_exception_spinlock(&bucket, &nrt->rt6i_dst.addr,
					       src_key);
	if (rt6_ex)
		rt6_remove_exception(bucket, rt6_ex);

	rt6_ex = kzalloc(sizeof(*rt6_ex), GFP_ATOMIC);
	if (!rt6_ex) {
		err = -ENOMEM;
		goto out;
	}
	rt6_ex->rt6i = nrt;
	rt6_ex->stamp = jiffies;
	hlist_add_head_rcu(&rt6_ex->hlist, &bucket->chain);
	bucket->depth++;
	net->ipv6.rt6_stats->fib_rt_cache++;

	if (bucket->depth > FIB6_MAX_DEPTH)
		rt6_exception_remove_oldest(bucket);

out:
	spin_unlock_bh(&rt6_exception_lock);

	/* Update fn->fn_sernum to invalidate all cached dst */
	if (!err) {
		spin_lock_bh(&f6i->fib6_table->tb6_lock);
		fib6_update_sernum(net, f6i);
		spin_unlock_bh(&f6i->fib6_table->tb6_lock);
		fib6_force_start_gc(net);
	}

	return err;
}

static void fib6_nh_flush_exceptions(struct fib6_nh *nh, struct fib6_info *from)
{
	struct rt6_exception_bucket *bucket;
	struct rt6_exception *rt6_ex;
	struct hlist_node *tmp;
	int i;

	spin_lock_bh(&rt6_exception_lock);

	bucket = fib6_nh_get_excptn_bucket(nh, &rt6_exception_lock);
	if (!bucket)
		goto out;

	/* Prevent rt6_insert_exception() to recreate the bucket list */
	if (!from)
		fib6_nh_excptn_bucket_set_flushed(nh, &rt6_exception_lock);

	for (i = 0; i < FIB6_EXCEPTION_BUCKET_SIZE; i++) {
		hlist_for_each_entry_safe(rt6_ex, tmp, &bucket->chain, hlist) {
			if (!from ||
			    rcu_access_pointer(rt6_ex->rt6i->from) == from)
				rt6_remove_exception(bucket, rt6_ex);
		}
		WARN_ON_ONCE(!from && bucket->depth);
		bucket++;
	}
out:
	spin_unlock_bh(&rt6_exception_lock);
}

static int rt6_nh_flush_exceptions(struct fib6_nh *nh, void *arg)
{
	struct fib6_info *f6i = arg;

	fib6_nh_flush_exceptions(nh, f6i);

	return 0;
}

void rt6_flush_exceptions(struct fib6_info *f6i)
{
	if (f6i->nh)
		nexthop_for_each_fib6_nh(f6i->nh, rt6_nh_flush_exceptions,
					 f6i);
	else
		fib6_nh_flush_exceptions(f6i->fib6_nh, f6i);
}

/* Find cached rt in the hash table inside passed in rt
 * Caller has to hold rcu_read_lock()
 */
static struct rt6_info *rt6_find_cached_rt(const struct fib6_result *res,
					   const struct in6_addr *daddr,
					   const struct in6_addr *saddr)
{
	const struct in6_addr *src_key = NULL;
	struct rt6_exception_bucket *bucket;
	struct rt6_exception *rt6_ex;
	struct rt6_info *ret = NULL;

#ifdef CONFIG_IPV6_SUBTREES
	/* fib6i_src.plen != 0 indicates f6i is in subtree
	 * and exception table is indexed by a hash of
	 * both fib6_dst and fib6_src.
	 * However, the src addr used to create the hash
	 * might not be exactly the passed in saddr which
	 * is a /128 addr from the flow.
	 * So we need to use f6i->fib6_src to redo lookup
	 * if the passed in saddr does not find anything.
	 * (See the logic in ip6_rt_cache_alloc() on how
	 * rt->rt6i_src is updated.)
	 */
	if (res->f6i->fib6_src.plen)
		src_key = saddr;
find_ex:
#endif
	bucket = fib6_nh_get_excptn_bucket(res->nh, NULL);
	rt6_ex = __rt6_find_exception_rcu(&bucket, daddr, src_key);

	if (rt6_ex && !rt6_check_expired(rt6_ex->rt6i))
		ret = rt6_ex->rt6i;

#ifdef CONFIG_IPV6_SUBTREES
	/* Use fib6_src as src_key and redo lookup */
	if (!ret && src_key && src_key != &res->f6i->fib6_src.addr) {
		src_key = &res->f6i->fib6_src.addr;
		goto find_ex;
	}
#endif

	return ret;
}

/* Remove the passed in cached rt from the hash table that contains it */
static int fib6_nh_remove_exception(const struct fib6_nh *nh, int plen,
				    const struct rt6_info *rt)
{
	const struct in6_addr *src_key = NULL;
	struct rt6_exception_bucket *bucket;
	struct rt6_exception *rt6_ex;
	int err;

	if (!rcu_access_pointer(nh->rt6i_exception_bucket))
		return -ENOENT;

	spin_lock_bh(&rt6_exception_lock);
	bucket = fib6_nh_get_excptn_bucket(nh, &rt6_exception_lock);

#ifdef CONFIG_IPV6_SUBTREES
	/* rt6i_src.plen != 0 indicates 'from' is in subtree
	 * and exception table is indexed by a hash of
	 * both rt6i_dst and rt6i_src.
	 * Otherwise, the exception table is indexed by
	 * a hash of only rt6i_dst.
	 */
	if (plen)
		src_key = &rt->rt6i_src.addr;
#endif
	rt6_ex = __rt6_find_exception_spinlock(&bucket,
					       &rt->rt6i_dst.addr,
					       src_key);
	if (rt6_ex) {
		rt6_remove_exception(bucket, rt6_ex);
		err = 0;
	} else {
		err = -ENOENT;
	}

	spin_unlock_bh(&rt6_exception_lock);
	return err;
}

struct fib6_nh_excptn_arg {
	struct rt6_info	*rt;
	int		plen;
};

static int rt6_nh_remove_exception_rt(struct fib6_nh *nh, void *_arg)
{
	struct fib6_nh_excptn_arg *arg = _arg;
	int err;

	err = fib6_nh_remove_exception(nh, arg->plen, arg->rt);
	if (err == 0)
		return 1;

	return 0;
}

static int rt6_remove_exception_rt(struct rt6_info *rt)
{
	struct fib6_info *from;

	from = rcu_dereference(rt->from);
	if (!from || !(rt->rt6i_flags & RTF_CACHE))
		return -EINVAL;

	if (from->nh) {
		struct fib6_nh_excptn_arg arg = {
			.rt = rt,
			.plen = from->fib6_src.plen
		};
		int rc;

		/* rc = 1 means an entry was found */
		rc = nexthop_for_each_fib6_nh(from->nh,
					      rt6_nh_remove_exception_rt,
					      &arg);
		return rc ? 0 : -ENOENT;
	}

	return fib6_nh_remove_exception(from->fib6_nh,
					from->fib6_src.plen, rt);
}

/* Find rt6_ex which contains the passed in rt cache and
 * refresh its stamp
 */
static void fib6_nh_update_exception(const struct fib6_nh *nh, int plen,
				     const struct rt6_info *rt)
{
	const struct in6_addr *src_key = NULL;
	struct rt6_exception_bucket *bucket;
	struct rt6_exception *rt6_ex;

	bucket = fib6_nh_get_excptn_bucket(nh, NULL);
#ifdef CONFIG_IPV6_SUBTREES
	/* rt6i_src.plen != 0 indicates 'from' is in subtree
	 * and exception table is indexed by a hash of
	 * both rt6i_dst and rt6i_src.
	 * Otherwise, the exception table is indexed by
	 * a hash of only rt6i_dst.
	 */
	if (plen)
		src_key = &rt->rt6i_src.addr;
#endif
	rt6_ex = __rt6_find_exception_rcu(&bucket, &rt->rt6i_dst.addr, src_key);
	if (rt6_ex)
		rt6_ex->stamp = jiffies;
}

struct fib6_nh_match_arg {
	const struct net_device *dev;
	const struct in6_addr	*gw;
	struct fib6_nh		*match;
};

/* determine if fib6_nh has given device and gateway */
static int fib6_nh_find_match(struct fib6_nh *nh, void *_arg)
{
	struct fib6_nh_match_arg *arg = _arg;

	if (arg->dev != nh->fib_nh_dev ||
	    (arg->gw && !nh->fib_nh_gw_family) ||
	    (!arg->gw && nh->fib_nh_gw_family) ||
	    (arg->gw && !ipv6_addr_equal(arg->gw, &nh->fib_nh_gw6)))
		return 0;

	arg->match = nh;

	/* found a match, break the loop */
	return 1;
}

static void rt6_update_exception_stamp_rt(struct rt6_info *rt)
{
	struct fib6_info *from;
	struct fib6_nh *fib6_nh;

	rcu_read_lock();

	from = rcu_dereference(rt->from);
	if (!from || !(rt->rt6i_flags & RTF_CACHE))
		goto unlock;

	if (from->nh) {
		struct fib6_nh_match_arg arg = {
			.dev = rt->dst.dev,
			.gw = &rt->rt6i_gateway,
		};

		nexthop_for_each_fib6_nh(from->nh, fib6_nh_find_match, &arg);

		if (!arg.match)
			goto unlock;
		fib6_nh = arg.match;
	} else {
		fib6_nh = from->fib6_nh;
	}
	fib6_nh_update_exception(fib6_nh, from->fib6_src.plen, rt);
unlock:
	rcu_read_unlock();
}

static bool rt6_mtu_change_route_allowed(struct inet6_dev *idev,
					 struct rt6_info *rt, int mtu)
{
	/* If the new MTU is lower than the route PMTU, this new MTU will be the
	 * lowest MTU in the path: always allow updating the route PMTU to
	 * reflect PMTU decreases.
	 *
	 * If the new MTU is higher, and the route PMTU is equal to the local
	 * MTU, this means the old MTU is the lowest in the path, so allow
	 * updating it: if other nodes now have lower MTUs, PMTU discovery will
	 * handle this.
	 */

	if (dst_mtu(&rt->dst) >= mtu)
		return true;

	if (dst_mtu(&rt->dst) == idev->cnf.mtu6)
		return true;

	return false;
}

static void rt6_exceptions_update_pmtu(struct inet6_dev *idev,
				       const struct fib6_nh *nh, int mtu)
{
	struct rt6_exception_bucket *bucket;
	struct rt6_exception *rt6_ex;
	int i;

	bucket = fib6_nh_get_excptn_bucket(nh, &rt6_exception_lock);
	if (!bucket)
		return;

	for (i = 0; i < FIB6_EXCEPTION_BUCKET_SIZE; i++) {
		hlist_for_each_entry(rt6_ex, &bucket->chain, hlist) {
			struct rt6_info *entry = rt6_ex->rt6i;

			/* For RTF_CACHE with rt6i_pmtu == 0 (i.e. a redirected
			 * route), the metrics of its rt->from have already
			 * been updated.
			 */
			if (dst_metric_raw(&entry->dst, RTAX_MTU) &&
			    rt6_mtu_change_route_allowed(idev, entry, mtu))
				dst_metric_set(&entry->dst, RTAX_MTU, mtu);
		}
		bucket++;
	}
}

#define RTF_CACHE_GATEWAY	(RTF_GATEWAY | RTF_CACHE)

static void fib6_nh_exceptions_clean_tohost(const struct fib6_nh *nh,
					    const struct in6_addr *gateway)
{
	struct rt6_exception_bucket *bucket;
	struct rt6_exception *rt6_ex;
	struct hlist_node *tmp;
	int i;

	if (!rcu_access_pointer(nh->rt6i_exception_bucket))
		return;

	spin_lock_bh(&rt6_exception_lock);
	bucket = fib6_nh_get_excptn_bucket(nh, &rt6_exception_lock);
	if (bucket) {
		for (i = 0; i < FIB6_EXCEPTION_BUCKET_SIZE; i++) {
			hlist_for_each_entry_safe(rt6_ex, tmp,
						  &bucket->chain, hlist) {
				struct rt6_info *entry = rt6_ex->rt6i;

				if ((entry->rt6i_flags & RTF_CACHE_GATEWAY) ==
				    RTF_CACHE_GATEWAY &&
				    ipv6_addr_equal(gateway,
						    &entry->rt6i_gateway)) {
					rt6_remove_exception(bucket, rt6_ex);
				}
			}
			bucket++;
		}
	}

	spin_unlock_bh(&rt6_exception_lock);
}

static void rt6_age_examine_exception(struct rt6_exception_bucket *bucket,
				      struct rt6_exception *rt6_ex,
				      struct fib6_gc_args *gc_args,
				      unsigned long now)
{
	struct rt6_info *rt = rt6_ex->rt6i;

	/* we are pruning and obsoleting aged-out and non gateway exceptions
	 * even if others have still references to them, so that on next
	 * dst_check() such references can be dropped.
	 * EXPIRES exceptions - e.g. pmtu-generated ones are pruned when
	 * expired, independently from their aging, as per RFC 8201 section 4
	 */
	if (!(rt->rt6i_flags & RTF_EXPIRES)) {
		if (time_after_eq(now, rt->dst.lastuse + gc_args->timeout)) {
			RT6_TRACE("aging clone %p\n", rt);
			rt6_remove_exception(bucket, rt6_ex);
			return;
		}
	} else if (time_after(jiffies, rt->dst.expires)) {
		RT6_TRACE("purging expired route %p\n", rt);
		rt6_remove_exception(bucket, rt6_ex);
		return;
	}

	if (rt->rt6i_flags & RTF_GATEWAY) {
		struct neighbour *neigh;
		__u8 neigh_flags = 0;

		neigh = __ipv6_neigh_lookup_noref(rt->dst.dev, &rt->rt6i_gateway);
		if (neigh)
			neigh_flags = neigh->flags;

		if (!(neigh_flags & NTF_ROUTER)) {
			RT6_TRACE("purging route %p via non-router but gateway\n",
				  rt);
			rt6_remove_exception(bucket, rt6_ex);
			return;
		}
	}

	gc_args->more++;
}

static void fib6_nh_age_exceptions(const struct fib6_nh *nh,
				   struct fib6_gc_args *gc_args,
				   unsigned long now)
{
	struct rt6_exception_bucket *bucket;
	struct rt6_exception *rt6_ex;
	struct hlist_node *tmp;
	int i;

	if (!rcu_access_pointer(nh->rt6i_exception_bucket))
		return;

	rcu_read_lock_bh();
	spin_lock(&rt6_exception_lock);
	bucket = fib6_nh_get_excptn_bucket(nh, &rt6_exception_lock);
	if (bucket) {
		for (i = 0; i < FIB6_EXCEPTION_BUCKET_SIZE; i++) {
			hlist_for_each_entry_safe(rt6_ex, tmp,
						  &bucket->chain, hlist) {
				rt6_age_examine_exception(bucket, rt6_ex,
							  gc_args, now);
			}
			bucket++;
		}
	}
	spin_unlock(&rt6_exception_lock);
	rcu_read_unlock_bh();
}

struct fib6_nh_age_excptn_arg {
	struct fib6_gc_args	*gc_args;
	unsigned long		now;
};

static int rt6_nh_age_exceptions(struct fib6_nh *nh, void *_arg)
{
	struct fib6_nh_age_excptn_arg *arg = _arg;

	fib6_nh_age_exceptions(nh, arg->gc_args, arg->now);
	return 0;
}

void rt6_age_exceptions(struct fib6_info *f6i,
			struct fib6_gc_args *gc_args,
			unsigned long now)
{
	if (f6i->nh) {
		struct fib6_nh_age_excptn_arg arg = {
			.gc_args = gc_args,
			.now = now
		};

		nexthop_for_each_fib6_nh(f6i->nh, rt6_nh_age_exceptions,
					 &arg);
	} else {
		fib6_nh_age_exceptions(f6i->fib6_nh, gc_args, now);
	}
}

<<<<<<< HEAD
struct rt6_info *ip6_pol_route(struct net *net, struct fib6_table *table,
			       int oif, struct flowi6 *fl6, int flags)
{
	struct fib6_node *fn, *saved_fn;
	struct rt6_info *rt;
	int strict = 0;

	strict |= flags & RT6_LOOKUP_F_IFACE;
	strict |= flags & RT6_LOOKUP_F_IGNORE_LINKSTATE;
	if (net->ipv6.devconf_all->forwarding == 0)
		strict |= RT6_LOOKUP_F_REACHABLE;
=======
/* must be called with rcu lock held */
int fib6_table_lookup(struct net *net, struct fib6_table *table, int oif,
		      struct flowi6 *fl6, struct fib6_result *res, int strict)
{
	struct fib6_node *fn, *saved_fn;
>>>>>>> 24b8d41d

	fn = fib6_node_lookup(&table->tb6_root, &fl6->daddr, &fl6->saddr);
	saved_fn = fn;

	if (fl6->flowi6_flags & FLOWI_FLAG_SKIP_NH_OIF)
		oif = 0;

redo_rt6_select:
	rt6_select(net, fn, oif, res, strict);
	if (res->f6i == net->ipv6.fib6_null_entry) {
		fn = fib6_backtrack(fn, &fl6->saddr);
		if (fn)
			goto redo_rt6_select;
		else if (strict & RT6_LOOKUP_F_REACHABLE) {
			/* also consider unreachable route */
			strict &= ~RT6_LOOKUP_F_REACHABLE;
			fn = saved_fn;
			goto redo_rt6_select;
		}
	}

	trace_fib6_table_lookup(net, res, table, fl6);

	return 0;
}

struct rt6_info *ip6_pol_route(struct net *net, struct fib6_table *table,
			       int oif, struct flowi6 *fl6,
			       const struct sk_buff *skb, int flags)
{
	struct fib6_result res = {};
	struct rt6_info *rt = NULL;
	int strict = 0;

	WARN_ON_ONCE((flags & RT6_LOOKUP_F_DST_NOREF) &&
		     !rcu_read_lock_held());

	strict |= flags & RT6_LOOKUP_F_IFACE;
	strict |= flags & RT6_LOOKUP_F_IGNORE_LINKSTATE;
	if (net->ipv6.devconf_all->forwarding == 0)
		strict |= RT6_LOOKUP_F_REACHABLE;

	rcu_read_lock();

	fib6_table_lookup(net, table, oif, fl6, &res, strict);
	if (res.f6i == net->ipv6.fib6_null_entry)
		goto out;

	fib6_select_path(net, &res, fl6, oif, false, skb, strict);

	/*Search through exception table */
	rt = rt6_find_cached_rt(&res, &fl6->daddr, &fl6->saddr);
	if (rt) {
		goto out;
	} else if (unlikely((fl6->flowi6_flags & FLOWI_FLAG_KNOWN_NH) &&
			    !res.nh->fib_nh_gw_family)) {
		/* Create a RTF_CACHE clone which will not be
		 * owned by the fib6 tree.  It is for the special case where
		 * the daddr in the skb during the neighbor look-up is different
		 * from the fl6->daddr used to look-up route here.
		 */
		rt = ip6_rt_cache_alloc(&res, &fl6->daddr, NULL);

		if (rt) {
			/* 1 refcnt is taken during ip6_rt_cache_alloc().
			 * As rt6_uncached_list_add() does not consume refcnt,
			 * this refcnt is always returned to the caller even
			 * if caller sets RT6_LOOKUP_F_DST_NOREF flag.
			 */
			rt6_uncached_list_add(rt);
			atomic_inc(&net->ipv6.rt6_stats->fib_rt_uncache);
			rcu_read_unlock();

			return rt;
		}
	} else {
		/* Get a percpu copy */
		local_bh_disable();
		rt = rt6_get_pcpu_route(&res);

		if (!rt)
			rt = rt6_make_pcpu_route(net, &res);

		local_bh_enable();
	}
out:
	if (!rt)
		rt = net->ipv6.ip6_null_entry;
	if (!(flags & RT6_LOOKUP_F_DST_NOREF))
		ip6_hold_safe(net, &rt);
	rcu_read_unlock();

	return rt;
}
EXPORT_SYMBOL_GPL(ip6_pol_route);

INDIRECT_CALLABLE_SCOPE struct rt6_info *ip6_pol_route_input(struct net *net,
					    struct fib6_table *table,
					    struct flowi6 *fl6,
					    const struct sk_buff *skb,
					    int flags)
{
	return ip6_pol_route(net, table, fl6->flowi6_iif, fl6, skb, flags);
}

struct dst_entry *ip6_route_input_lookup(struct net *net,
					 struct net_device *dev,
					 struct flowi6 *fl6,
					 const struct sk_buff *skb,
					 int flags)
{
	if (rt6_need_strict(&fl6->daddr) && dev->type != ARPHRD_PIMREG)
		flags |= RT6_LOOKUP_F_IFACE;

	return fib6_rule_lookup(net, fl6, skb, flags, ip6_pol_route_input);
}
EXPORT_SYMBOL_GPL(ip6_route_input_lookup);

static void ip6_multipath_l3_keys(const struct sk_buff *skb,
				  struct flow_keys *keys,
				  struct flow_keys *flkeys)
{
	const struct ipv6hdr *outer_iph = ipv6_hdr(skb);
	const struct ipv6hdr *key_iph = outer_iph;
	struct flow_keys *_flkeys = flkeys;
	const struct ipv6hdr *inner_iph;
	const struct icmp6hdr *icmph;
	struct ipv6hdr _inner_iph;
	struct icmp6hdr _icmph;

	if (likely(outer_iph->nexthdr != IPPROTO_ICMPV6))
		goto out;

	icmph = skb_header_pointer(skb, skb_transport_offset(skb),
				   sizeof(_icmph), &_icmph);
	if (!icmph)
		goto out;

	if (!icmpv6_is_err(icmph->icmp6_type))
		goto out;

	inner_iph = skb_header_pointer(skb,
				       skb_transport_offset(skb) + sizeof(*icmph),
				       sizeof(_inner_iph), &_inner_iph);
	if (!inner_iph)
		goto out;

	key_iph = inner_iph;
	_flkeys = NULL;
out:
	if (_flkeys) {
		keys->addrs.v6addrs.src = _flkeys->addrs.v6addrs.src;
		keys->addrs.v6addrs.dst = _flkeys->addrs.v6addrs.dst;
		keys->tags.flow_label = _flkeys->tags.flow_label;
		keys->basic.ip_proto = _flkeys->basic.ip_proto;
	} else {
		keys->addrs.v6addrs.src = key_iph->saddr;
		keys->addrs.v6addrs.dst = key_iph->daddr;
		keys->tags.flow_label = ip6_flowlabel(key_iph);
		keys->basic.ip_proto = key_iph->nexthdr;
	}
}
EXPORT_SYMBOL_GPL(ip6_pol_route);

/* if skb is set it will be used and fl6 can be NULL */
u32 rt6_multipath_hash(const struct net *net, const struct flowi6 *fl6,
		       const struct sk_buff *skb, struct flow_keys *flkeys)
{
	struct flow_keys hash_keys;
	u32 mhash;

	switch (ip6_multipath_hash_policy(net)) {
	case 0:
		memset(&hash_keys, 0, sizeof(hash_keys));
		hash_keys.control.addr_type = FLOW_DISSECTOR_KEY_IPV6_ADDRS;
		if (skb) {
			ip6_multipath_l3_keys(skb, &hash_keys, flkeys);
		} else {
			hash_keys.addrs.v6addrs.src = fl6->saddr;
			hash_keys.addrs.v6addrs.dst = fl6->daddr;
			hash_keys.tags.flow_label = (__force u32)flowi6_get_flowlabel(fl6);
			hash_keys.basic.ip_proto = fl6->flowi6_proto;
		}
		break;
	case 1:
		if (skb) {
			unsigned int flag = FLOW_DISSECTOR_F_STOP_AT_ENCAP;
			struct flow_keys keys;

<<<<<<< HEAD
struct dst_entry *ip6_route_input_lookup(struct net *net,
					 struct net_device *dev,
					 struct flowi6 *fl6, int flags)
{
	if (rt6_need_strict(&fl6->daddr) && dev->type != ARPHRD_PIMREG)
		flags |= RT6_LOOKUP_F_IFACE;
=======
			/* short-circuit if we already have L4 hash present */
			if (skb->l4_hash)
				return skb_get_hash_raw(skb) >> 1;

			memset(&hash_keys, 0, sizeof(hash_keys));

                        if (!flkeys) {
				skb_flow_dissect_flow_keys(skb, &keys, flag);
				flkeys = &keys;
			}
			hash_keys.control.addr_type = FLOW_DISSECTOR_KEY_IPV6_ADDRS;
			hash_keys.addrs.v6addrs.src = flkeys->addrs.v6addrs.src;
			hash_keys.addrs.v6addrs.dst = flkeys->addrs.v6addrs.dst;
			hash_keys.ports.src = flkeys->ports.src;
			hash_keys.ports.dst = flkeys->ports.dst;
			hash_keys.basic.ip_proto = flkeys->basic.ip_proto;
		} else {
			memset(&hash_keys, 0, sizeof(hash_keys));
			hash_keys.control.addr_type = FLOW_DISSECTOR_KEY_IPV6_ADDRS;
			hash_keys.addrs.v6addrs.src = fl6->saddr;
			hash_keys.addrs.v6addrs.dst = fl6->daddr;
			hash_keys.ports.src = fl6->fl6_sport;
			hash_keys.ports.dst = fl6->fl6_dport;
			hash_keys.basic.ip_proto = fl6->flowi6_proto;
		}
		break;
	case 2:
		memset(&hash_keys, 0, sizeof(hash_keys));
		hash_keys.control.addr_type = FLOW_DISSECTOR_KEY_IPV6_ADDRS;
		if (skb) {
			struct flow_keys keys;

			if (!flkeys) {
				skb_flow_dissect_flow_keys(skb, &keys, 0);
				flkeys = &keys;
			}

			/* Inner can be v4 or v6 */
			if (flkeys->control.addr_type == FLOW_DISSECTOR_KEY_IPV4_ADDRS) {
				hash_keys.control.addr_type = FLOW_DISSECTOR_KEY_IPV4_ADDRS;
				hash_keys.addrs.v4addrs.src = flkeys->addrs.v4addrs.src;
				hash_keys.addrs.v4addrs.dst = flkeys->addrs.v4addrs.dst;
			} else if (flkeys->control.addr_type == FLOW_DISSECTOR_KEY_IPV6_ADDRS) {
				hash_keys.control.addr_type = FLOW_DISSECTOR_KEY_IPV6_ADDRS;
				hash_keys.addrs.v6addrs.src = flkeys->addrs.v6addrs.src;
				hash_keys.addrs.v6addrs.dst = flkeys->addrs.v6addrs.dst;
				hash_keys.tags.flow_label = flkeys->tags.flow_label;
				hash_keys.basic.ip_proto = flkeys->basic.ip_proto;
			} else {
				/* Same as case 0 */
				hash_keys.control.addr_type = FLOW_DISSECTOR_KEY_IPV6_ADDRS;
				ip6_multipath_l3_keys(skb, &hash_keys, flkeys);
			}
		} else {
			/* Same as case 0 */
			hash_keys.control.addr_type = FLOW_DISSECTOR_KEY_IPV6_ADDRS;
			hash_keys.addrs.v6addrs.src = fl6->saddr;
			hash_keys.addrs.v6addrs.dst = fl6->daddr;
			hash_keys.tags.flow_label = (__force u32)flowi6_get_flowlabel(fl6);
			hash_keys.basic.ip_proto = fl6->flowi6_proto;
		}
		break;
	}
	mhash = flow_hash_from_keys(&hash_keys);
>>>>>>> 24b8d41d

	return mhash >> 1;
}
EXPORT_SYMBOL_GPL(ip6_route_input_lookup);

/* Called with rcu held */
void ip6_route_input(struct sk_buff *skb)
{
	const struct ipv6hdr *iph = ipv6_hdr(skb);
	struct net *net = dev_net(skb->dev);
	int flags = RT6_LOOKUP_F_HAS_SADDR | RT6_LOOKUP_F_DST_NOREF;
	struct ip_tunnel_info *tun_info;
	struct flowi6 fl6 = {
		.flowi6_iif = skb->dev->ifindex,
		.daddr = iph->daddr,
		.saddr = iph->saddr,
		.flowlabel = ip6_flowinfo(iph),
		.flowi6_mark = skb->mark,
		.flowi6_proto = iph->nexthdr,
	};
	struct flow_keys *flkeys = NULL, _flkeys;

	tun_info = skb_tunnel_info(skb);
	if (tun_info && !(tun_info->mode & IP_TUNNEL_INFO_TX))
		fl6.flowi6_tun_key.tun_id = tun_info->key.tun_id;

	if (fib6_rules_early_flow_dissect(net, skb, &fl6, &_flkeys))
		flkeys = &_flkeys;

	if (unlikely(fl6.flowi6_proto == IPPROTO_ICMPV6))
		fl6.mp_hash = rt6_multipath_hash(net, &fl6, skb, flkeys);
	skb_dst_drop(skb);
	skb_dst_set_noref(skb, ip6_route_input_lookup(net, skb->dev,
						      &fl6, skb, flags));
}

INDIRECT_CALLABLE_SCOPE struct rt6_info *ip6_pol_route_output(struct net *net,
					     struct fib6_table *table,
					     struct flowi6 *fl6,
					     const struct sk_buff *skb,
					     int flags)
{
	return ip6_pol_route(net, table, fl6->flowi6_oif, fl6, skb, flags);
}

struct dst_entry *ip6_route_output_flags_noref(struct net *net,
					       const struct sock *sk,
					       struct flowi6 *fl6, int flags)
{
	bool any_src;

<<<<<<< HEAD
	if (rt6_need_strict(&fl6->daddr)) {
		struct dst_entry *dst;

=======
	if (ipv6_addr_type(&fl6->daddr) &
	    (IPV6_ADDR_MULTICAST | IPV6_ADDR_LINKLOCAL)) {
		struct dst_entry *dst;

		/* This function does not take refcnt on the dst */
>>>>>>> 24b8d41d
		dst = l3mdev_link_scope_lookup(net, fl6);
		if (dst)
			return dst;
	}

	fl6->flowi6_iif = LOOPBACK_IFINDEX;

	flags |= RT6_LOOKUP_F_DST_NOREF;
	any_src = ipv6_addr_any(&fl6->saddr);
	if ((sk && sk->sk_bound_dev_if) || rt6_need_strict(&fl6->daddr) ||
	    (fl6->flowi6_oif && any_src))
		flags |= RT6_LOOKUP_F_IFACE;

	if (!any_src)
		flags |= RT6_LOOKUP_F_HAS_SADDR;
	else if (sk)
		flags |= rt6_srcprefs2flags(inet6_sk(sk)->srcprefs);

	return fib6_rule_lookup(net, fl6, NULL, flags, ip6_pol_route_output);
}
EXPORT_SYMBOL_GPL(ip6_route_output_flags_noref);

struct dst_entry *ip6_route_output_flags(struct net *net,
					 const struct sock *sk,
					 struct flowi6 *fl6,
					 int flags)
{
        struct dst_entry *dst;
        struct rt6_info *rt6;

        rcu_read_lock();
        dst = ip6_route_output_flags_noref(net, sk, fl6, flags);
        rt6 = (struct rt6_info *)dst;
        /* For dst cached in uncached_list, refcnt is already taken. */
        if (list_empty(&rt6->rt6i_uncached) && !dst_hold_safe(dst)) {
                dst = &net->ipv6.ip6_null_entry->dst;
                dst_hold(dst);
        }
        rcu_read_unlock();

        return dst;
}
EXPORT_SYMBOL_GPL(ip6_route_output_flags);

struct dst_entry *ip6_blackhole_route(struct net *net, struct dst_entry *dst_orig)
{
	struct rt6_info *rt, *ort = (struct rt6_info *) dst_orig;
	struct net_device *loopback_dev = net->loopback_dev;
	struct dst_entry *new = NULL;

	rt = dst_alloc(&ip6_dst_blackhole_ops, loopback_dev, 1,
		       DST_OBSOLETE_DEAD, 0);
	if (rt) {
		rt6_info_init(rt);
		atomic_inc(&net->ipv6.rt6_stats->fib_rt_alloc);

		new = &rt->dst;
		new->__use = 1;
		new->input = dst_discard;
		new->output = dst_discard_out;

		dst_copy_metrics(new, &ort->dst);

		rt->rt6i_idev = in6_dev_get(loopback_dev);
		rt->rt6i_gateway = ort->rt6i_gateway;
		rt->rt6i_flags = ort->rt6i_flags & ~RTF_PCPU;

		memcpy(&rt->rt6i_dst, &ort->rt6i_dst, sizeof(struct rt6key));
#ifdef CONFIG_IPV6_SUBTREES
		memcpy(&rt->rt6i_src, &ort->rt6i_src, sizeof(struct rt6key));
#endif
	}

	dst_release(dst_orig);
	return new ? new : ERR_PTR(-ENOMEM);
}

/*
 *	Destination cache support functions
 */

static bool fib6_check(struct fib6_info *f6i, u32 cookie)
{
	u32 rt_cookie = 0;

	if (!fib6_get_cookie_safe(f6i, &rt_cookie) || rt_cookie != cookie)
		return false;

	if (fib6_check_expired(f6i))
		return false;

	return true;
}

static struct dst_entry *rt6_check(struct rt6_info *rt,
				   struct fib6_info *from,
				   u32 cookie)
{
	u32 rt_cookie = 0;

	if (!from || !fib6_get_cookie_safe(from, &rt_cookie) ||
	    rt_cookie != cookie)
		return NULL;

	if (rt6_check_expired(rt))
		return NULL;

	return &rt->dst;
}

static struct dst_entry *rt6_dst_from_check(struct rt6_info *rt,
					    struct fib6_info *from,
					    u32 cookie)
{
	if (!__rt6_check_expired(rt) &&
	    rt->dst.obsolete == DST_OBSOLETE_FORCE_CHK &&
	    fib6_check(from, cookie))
		return &rt->dst;
	else
		return NULL;
}

static struct dst_entry *ip6_dst_check(struct dst_entry *dst, u32 cookie)
{
	struct dst_entry *dst_ret;
	struct fib6_info *from;
	struct rt6_info *rt;

	rt = container_of(dst, struct rt6_info, dst);

	if (rt->sernum)
		return rt6_is_valid(rt) ? dst : NULL;

	rcu_read_lock();

	/* All IPV6 dsts are created with ->obsolete set to the value
	 * DST_OBSOLETE_FORCE_CHK which forces validation calls down
	 * into this function always.
	 */

	from = rcu_dereference(rt->from);

	if (from && (rt->rt6i_flags & RTF_PCPU ||
	    unlikely(!list_empty(&rt->rt6i_uncached))))
		dst_ret = rt6_dst_from_check(rt, from, cookie);
	else
		dst_ret = rt6_check(rt, from, cookie);

	rcu_read_unlock();

	return dst_ret;
}

static struct dst_entry *ip6_negative_advice(struct dst_entry *dst)
{
	struct rt6_info *rt = (struct rt6_info *) dst;

	if (rt) {
		if (rt->rt6i_flags & RTF_CACHE) {
			rcu_read_lock();
			if (rt6_check_expired(rt)) {
				rt6_remove_exception_rt(rt);
				dst = NULL;
			}
			rcu_read_unlock();
		} else {
			dst_release(dst);
			dst = NULL;
		}
	}
	return dst;
}

static void ip6_link_failure(struct sk_buff *skb)
{
	struct rt6_info *rt;

	icmpv6_send(skb, ICMPV6_DEST_UNREACH, ICMPV6_ADDR_UNREACH, 0);

	rt = (struct rt6_info *) skb_dst(skb);
	if (rt) {
		rcu_read_lock();
		if (rt->rt6i_flags & RTF_CACHE) {
			rt6_remove_exception_rt(rt);
		} else {
			struct fib6_info *from;
			struct fib6_node *fn;

			from = rcu_dereference(rt->from);
			if (from) {
				fn = rcu_dereference(from->fib6_node);
				if (fn && (rt->rt6i_flags & RTF_DEFAULT))
					fn->fn_sernum = -1;
			}
		}
		rcu_read_unlock();
	}
}

static void rt6_update_expires(struct rt6_info *rt0, int timeout)
{
	if (!(rt0->rt6i_flags & RTF_EXPIRES)) {
		struct fib6_info *from;

		rcu_read_lock();
		from = rcu_dereference(rt0->from);
		if (from)
			rt0->dst.expires = from->expires;
		rcu_read_unlock();
	}

	dst_set_expires(&rt0->dst, timeout);
	rt0->rt6i_flags |= RTF_EXPIRES;
}

static void rt6_do_update_pmtu(struct rt6_info *rt, u32 mtu)
{
	struct net *net = dev_net(rt->dst.dev);

	dst_metric_set(&rt->dst, RTAX_MTU, mtu);
	rt->rt6i_flags |= RTF_MODIFIED;
	rt6_update_expires(rt, net->ipv6.sysctl.ip6_rt_mtu_expires);
}

static bool rt6_cache_allowed_for_pmtu(const struct rt6_info *rt)
{
	return !(rt->rt6i_flags & RTF_CACHE) &&
		(rt->rt6i_flags & RTF_PCPU || rcu_access_pointer(rt->from));
}

static void __ip6_rt_update_pmtu(struct dst_entry *dst, const struct sock *sk,
				 const struct ipv6hdr *iph, u32 mtu,
				 bool confirm_neigh)
{
	const struct in6_addr *daddr, *saddr;
	struct rt6_info *rt6 = (struct rt6_info *)dst;

	/* Note: do *NOT* check dst_metric_locked(dst, RTAX_MTU)
	 * IPv6 pmtu discovery isn't optional, so 'mtu lock' cannot disable it.
	 * [see also comment in rt6_mtu_change_route()]
	 */

	if (iph) {
		daddr = &iph->daddr;
		saddr = &iph->saddr;
	} else if (sk) {
		daddr = &sk->sk_v6_daddr;
		saddr = &inet6_sk(sk)->saddr;
	} else {
		daddr = NULL;
		saddr = NULL;
	}

<<<<<<< HEAD
	if (dst_metric_locked(dst, RTAX_MTU))
		return;

	dst_confirm(dst);
	mtu = max_t(u32, mtu, IPV6_MIN_MTU);
=======
	if (confirm_neigh)
		dst_confirm_neigh(dst, daddr);

	if (mtu < IPV6_MIN_MTU)
		return;
>>>>>>> 24b8d41d
	if (mtu >= dst_mtu(dst))
		return;

	if (!rt6_cache_allowed_for_pmtu(rt6)) {
		rt6_do_update_pmtu(rt6, mtu);
		/* update rt6_ex->stamp for cache */
		if (rt6->rt6i_flags & RTF_CACHE)
			rt6_update_exception_stamp_rt(rt6);
	} else if (daddr) {
		struct fib6_result res = {};
		struct rt6_info *nrt6;

		rcu_read_lock();
		res.f6i = rcu_dereference(rt6->from);
		if (!res.f6i)
			goto out_unlock;

		res.fib6_flags = res.f6i->fib6_flags;
		res.fib6_type = res.f6i->fib6_type;

		if (res.f6i->nh) {
			struct fib6_nh_match_arg arg = {
				.dev = dst->dev,
				.gw = &rt6->rt6i_gateway,
			};

			nexthop_for_each_fib6_nh(res.f6i->nh,
						 fib6_nh_find_match, &arg);

			/* fib6_info uses a nexthop that does not have fib6_nh
			 * using the dst->dev + gw. Should be impossible.
			 */
			if (!arg.match)
				goto out_unlock;

			res.nh = arg.match;
		} else {
			res.nh = res.f6i->fib6_nh;
		}

		nrt6 = ip6_rt_cache_alloc(&res, daddr, saddr);
		if (nrt6) {
			rt6_do_update_pmtu(nrt6, mtu);
			if (rt6_insert_exception(nrt6, &res))
				dst_release_immediate(&nrt6->dst);
		}
out_unlock:
		rcu_read_unlock();
	}
}

static void ip6_rt_update_pmtu(struct dst_entry *dst, struct sock *sk,
			       struct sk_buff *skb, u32 mtu,
			       bool confirm_neigh)
{
	__ip6_rt_update_pmtu(dst, sk, skb ? ipv6_hdr(skb) : NULL, mtu,
			     confirm_neigh);
}

void ip6_update_pmtu(struct sk_buff *skb, struct net *net, __be32 mtu,
		     int oif, u32 mark, kuid_t uid)
{
	const struct ipv6hdr *iph = (struct ipv6hdr *) skb->data;
	struct dst_entry *dst;
	struct flowi6 fl6 = {
		.flowi6_oif = oif,
		.flowi6_mark = mark ? mark : IP6_REPLY_MARK(net, skb->mark),
		.daddr = iph->daddr,
		.saddr = iph->saddr,
		.flowlabel = ip6_flowinfo(iph),
		.flowi6_uid = uid,
	};

	dst = ip6_route_output(net, NULL, &fl6);
	if (!dst->error)
		__ip6_rt_update_pmtu(dst, NULL, iph, ntohl(mtu), true);
	dst_release(dst);
}
EXPORT_SYMBOL_GPL(ip6_update_pmtu);

void ip6_sk_update_pmtu(struct sk_buff *skb, struct sock *sk, __be32 mtu)
{
	int oif = sk->sk_bound_dev_if;
	struct dst_entry *dst;

	if (!oif && skb->dev)
		oif = l3mdev_master_ifindex(skb->dev);

	ip6_update_pmtu(skb, sock_net(sk), mtu, oif, sk->sk_mark, sk->sk_uid);

	dst = __sk_dst_get(sk);
	if (!dst || !dst->obsolete ||
	    dst->ops->check(dst, inet6_sk(sk)->dst_cookie))
		return;

	bh_lock_sock(sk);
	if (!sock_owned_by_user(sk) && !ipv6_addr_v4mapped(&sk->sk_v6_daddr))
		ip6_datagram_dst_update(sk, false);
	bh_unlock_sock(sk);
}
EXPORT_SYMBOL_GPL(ip6_sk_update_pmtu);

void ip6_sk_dst_store_flow(struct sock *sk, struct dst_entry *dst,
			   const struct flowi6 *fl6)
{
#ifdef CONFIG_IPV6_SUBTREES
	struct ipv6_pinfo *np = inet6_sk(sk);
#endif

	ip6_dst_store(sk, dst,
		      ipv6_addr_equal(&fl6->daddr, &sk->sk_v6_daddr) ?
		      &sk->sk_v6_daddr : NULL,
#ifdef CONFIG_IPV6_SUBTREES
		      ipv6_addr_equal(&fl6->saddr, &np->saddr) ?
		      &np->saddr :
#endif
		      NULL);
}

static bool ip6_redirect_nh_match(const struct fib6_result *res,
				  struct flowi6 *fl6,
				  const struct in6_addr *gw,
				  struct rt6_info **ret)
{
	const struct fib6_nh *nh = res->nh;

	if (nh->fib_nh_flags & RTNH_F_DEAD || !nh->fib_nh_gw_family ||
	    fl6->flowi6_oif != nh->fib_nh_dev->ifindex)
		return false;

	/* rt_cache's gateway might be different from its 'parent'
	 * in the case of an ip redirect.
	 * So we keep searching in the exception table if the gateway
	 * is different.
	 */
	if (!ipv6_addr_equal(gw, &nh->fib_nh_gw6)) {
		struct rt6_info *rt_cache;

		rt_cache = rt6_find_cached_rt(res, &fl6->daddr, &fl6->saddr);
		if (rt_cache &&
		    ipv6_addr_equal(gw, &rt_cache->rt6i_gateway)) {
			*ret = rt_cache;
			return true;
		}
		return false;
	}
	return true;
}

struct fib6_nh_rd_arg {
	struct fib6_result	*res;
	struct flowi6		*fl6;
	const struct in6_addr	*gw;
	struct rt6_info		**ret;
};

static int fib6_nh_redirect_match(struct fib6_nh *nh, void *_arg)
{
	struct fib6_nh_rd_arg *arg = _arg;

	arg->res->nh = nh;
	return ip6_redirect_nh_match(arg->res, arg->fl6, arg->gw, arg->ret);
}

/* Handle redirects */
struct ip6rd_flowi {
	struct flowi6 fl6;
	struct in6_addr gateway;
};

INDIRECT_CALLABLE_SCOPE struct rt6_info *__ip6_route_redirect(struct net *net,
					     struct fib6_table *table,
					     struct flowi6 *fl6,
					     const struct sk_buff *skb,
					     int flags)
{
	struct ip6rd_flowi *rdfl = (struct ip6rd_flowi *)fl6;
	struct rt6_info *ret = NULL;
	struct fib6_result res = {};
	struct fib6_nh_rd_arg arg = {
		.res = &res,
		.fl6 = fl6,
		.gw  = &rdfl->gateway,
		.ret = &ret
	};
	struct fib6_info *rt;
	struct fib6_node *fn;

	/* l3mdev_update_flow overrides oif if the device is enslaved; in
	 * this case we must match on the real ingress device, so reset it
	 */
	if (fl6->flowi6_flags & FLOWI_FLAG_SKIP_NH_OIF)
		fl6->flowi6_oif = skb->dev->ifindex;

	/* Get the "current" route for this destination and
	 * check if the redirect has come from appropriate router.
	 *
	 * RFC 4861 specifies that redirects should only be
	 * accepted if they come from the nexthop to the target.
	 * Due to the way the routes are chosen, this notion
	 * is a bit fuzzy and one might need to check all possible
	 * routes.
	 */

	rcu_read_lock();
	fn = fib6_node_lookup(&table->tb6_root, &fl6->daddr, &fl6->saddr);
restart:
	for_each_fib6_node_rt_rcu(fn) {
		res.f6i = rt;
		if (fib6_check_expired(rt))
			continue;
		if (rt->fib6_flags & RTF_REJECT)
			break;
		if (unlikely(rt->nh)) {
			if (nexthop_is_blackhole(rt->nh))
				continue;
			/* on match, res->nh is filled in and potentially ret */
			if (nexthop_for_each_fib6_nh(rt->nh,
						     fib6_nh_redirect_match,
						     &arg))
				goto out;
		} else {
			res.nh = rt->fib6_nh;
			if (ip6_redirect_nh_match(&res, fl6, &rdfl->gateway,
						  &ret))
				goto out;
		}
	}

	if (!rt)
		rt = net->ipv6.fib6_null_entry;
	else if (rt->fib6_flags & RTF_REJECT) {
		ret = net->ipv6.ip6_null_entry;
		goto out;
	}

	if (rt == net->ipv6.fib6_null_entry) {
		fn = fib6_backtrack(fn, &fl6->saddr);
		if (fn)
			goto restart;
	}

	res.f6i = rt;
	res.nh = rt->fib6_nh;
out:
	if (ret) {
		ip6_hold_safe(net, &ret);
	} else {
		res.fib6_flags = res.f6i->fib6_flags;
		res.fib6_type = res.f6i->fib6_type;
		ret = ip6_create_rt_rcu(&res);
	}

	rcu_read_unlock();

	trace_fib6_table_lookup(net, &res, table, fl6);
	return ret;
};

static struct dst_entry *ip6_route_redirect(struct net *net,
					    const struct flowi6 *fl6,
					    const struct sk_buff *skb,
					    const struct in6_addr *gateway)
{
	int flags = RT6_LOOKUP_F_HAS_SADDR;
	struct ip6rd_flowi rdfl;

	rdfl.fl6 = *fl6;
	rdfl.gateway = *gateway;

	return fib6_rule_lookup(net, &rdfl.fl6, skb,
				flags, __ip6_route_redirect);
}

void ip6_redirect(struct sk_buff *skb, struct net *net, int oif, u32 mark,
		  kuid_t uid)
{
	const struct ipv6hdr *iph = (struct ipv6hdr *) skb->data;
	struct dst_entry *dst;
	struct flowi6 fl6 = {
		.flowi6_iif = LOOPBACK_IFINDEX,
		.flowi6_oif = oif,
		.flowi6_mark = mark,
		.daddr = iph->daddr,
		.saddr = iph->saddr,
		.flowlabel = ip6_flowinfo(iph),
		.flowi6_uid = uid,
	};

	dst = ip6_route_redirect(net, &fl6, skb, &ipv6_hdr(skb)->saddr);
	rt6_do_redirect(dst, NULL, skb);
	dst_release(dst);
}
EXPORT_SYMBOL_GPL(ip6_redirect);

void ip6_redirect_no_header(struct sk_buff *skb, struct net *net, int oif)
{
	const struct ipv6hdr *iph = ipv6_hdr(skb);
	const struct rd_msg *msg = (struct rd_msg *)icmp6_hdr(skb);
	struct dst_entry *dst;
	struct flowi6 fl6 = {
		.flowi6_iif = LOOPBACK_IFINDEX,
		.flowi6_oif = oif,
		.daddr = msg->dest,
		.saddr = iph->daddr,
		.flowi6_uid = sock_net_uid(net, NULL),
	};

	dst = ip6_route_redirect(net, &fl6, skb, &iph->saddr);
	rt6_do_redirect(dst, NULL, skb);
	dst_release(dst);
}

void ip6_sk_redirect(struct sk_buff *skb, struct sock *sk)
{
	ip6_redirect(skb, sock_net(sk), sk->sk_bound_dev_if, sk->sk_mark,
		     sk->sk_uid);
}
EXPORT_SYMBOL_GPL(ip6_sk_redirect);

static unsigned int ip6_default_advmss(const struct dst_entry *dst)
{
	struct net_device *dev = dst->dev;
	unsigned int mtu = dst_mtu(dst);
	struct net *net = dev_net(dev);

	mtu -= sizeof(struct ipv6hdr) + sizeof(struct tcphdr);

	if (mtu < net->ipv6.sysctl.ip6_rt_min_advmss)
		mtu = net->ipv6.sysctl.ip6_rt_min_advmss;

	/*
	 * Maximal non-jumbo IPv6 payload is IPV6_MAXPLEN and
	 * corresponding MSS is IPV6_MAXPLEN - tcp_header_size.
	 * IPV6_MAXPLEN is also valid and means: "any MSS,
	 * rely only on pmtu discovery"
	 */
	if (mtu > IPV6_MAXPLEN - sizeof(struct tcphdr))
		mtu = IPV6_MAXPLEN;
	return mtu;
}

static unsigned int ip6_mtu(const struct dst_entry *dst)
{
	struct inet6_dev *idev;
	unsigned int mtu;

	mtu = dst_metric_raw(dst, RTAX_MTU);
	if (mtu)
		goto out;

	mtu = IPV6_MIN_MTU;

	rcu_read_lock();
	idev = __in6_dev_get(dst->dev);
	if (idev)
		mtu = idev->cnf.mtu6;
	rcu_read_unlock();

out:
	mtu = min_t(unsigned int, mtu, IP6_MAX_MTU);

	return mtu - lwtunnel_headroom(dst->lwtstate, mtu);
}

/* MTU selection:
 * 1. mtu on route is locked - use it
 * 2. mtu from nexthop exception
 * 3. mtu from egress device
 *
 * based on ip6_dst_mtu_forward and exception logic of
 * rt6_find_cached_rt; called with rcu_read_lock
 */
u32 ip6_mtu_from_fib6(const struct fib6_result *res,
		      const struct in6_addr *daddr,
		      const struct in6_addr *saddr)
{
	const struct fib6_nh *nh = res->nh;
	struct fib6_info *f6i = res->f6i;
	struct inet6_dev *idev;
	struct rt6_info *rt;
	u32 mtu = 0;

	if (unlikely(fib6_metric_locked(f6i, RTAX_MTU))) {
		mtu = f6i->fib6_pmtu;
		if (mtu)
			goto out;
	}

	rt = rt6_find_cached_rt(res, daddr, saddr);
	if (unlikely(rt)) {
		mtu = dst_metric_raw(&rt->dst, RTAX_MTU);
	} else {
		struct net_device *dev = nh->fib_nh_dev;

		mtu = IPV6_MIN_MTU;
		idev = __in6_dev_get(dev);
		if (idev && idev->cnf.mtu6 > mtu)
			mtu = idev->cnf.mtu6;
	}

	mtu = min_t(unsigned int, mtu, IP6_MAX_MTU);
out:
	return mtu - lwtunnel_headroom(nh->fib_nh_lws, mtu);
}

struct dst_entry *icmp6_dst_alloc(struct net_device *dev,
				  struct flowi6 *fl6)
{
	struct dst_entry *dst;
	struct rt6_info *rt;
	struct inet6_dev *idev = in6_dev_get(dev);
	struct net *net = dev_net(dev);

	if (unlikely(!idev))
		return ERR_PTR(-ENODEV);

	rt = ip6_dst_alloc(net, dev, 0);
	if (unlikely(!rt)) {
		in6_dev_put(idev);
		dst = ERR_PTR(-ENOMEM);
		goto out;
	}

	rt->dst.input = ip6_input;
	rt->dst.output  = ip6_output;
	rt->rt6i_gateway  = fl6->daddr;
	rt->rt6i_dst.addr = fl6->daddr;
	rt->rt6i_dst.plen = 128;
	rt->rt6i_idev     = idev;
	dst_metric_set(&rt->dst, RTAX_HOPLIMIT, 0);

	/* Add this dst into uncached_list so that rt6_disable_ip() can
	 * do proper release of the net_device
	 */
	rt6_uncached_list_add(rt);
	atomic_inc(&net->ipv6.rt6_stats->fib_rt_uncache);

	dst = xfrm_lookup(net, &rt->dst, flowi6_to_flowi(fl6), NULL, 0);

out:
	return dst;
}

static int ip6_dst_gc(struct dst_ops *ops)
{
	struct net *net = container_of(ops, struct net, ipv6.ip6_dst_ops);
	int rt_min_interval = net->ipv6.sysctl.ip6_rt_gc_min_interval;
	int rt_max_size = net->ipv6.sysctl.ip6_rt_max_size;
	int rt_elasticity = net->ipv6.sysctl.ip6_rt_gc_elasticity;
	int rt_gc_timeout = net->ipv6.sysctl.ip6_rt_gc_timeout;
	unsigned long rt_last_gc = net->ipv6.ip6_rt_last_gc;
	int entries;

	entries = dst_entries_get_fast(ops);
	if (entries > rt_max_size)
		entries = dst_entries_get_slow(ops);

	if (time_after(rt_last_gc + rt_min_interval, jiffies) &&
	    entries <= rt_max_size)
		goto out;

	net->ipv6.ip6_rt_gc_expire++;
	fib6_run_gc(net->ipv6.ip6_rt_gc_expire, net, true);
	entries = dst_entries_get_slow(ops);
	if (entries < ops->gc_thresh)
		net->ipv6.ip6_rt_gc_expire = rt_gc_timeout>>1;
out:
	net->ipv6.ip6_rt_gc_expire -= net->ipv6.ip6_rt_gc_expire>>rt_elasticity;
	return entries > rt_max_size;
}

static int ip6_nh_lookup_table(struct net *net, struct fib6_config *cfg,
			       const struct in6_addr *gw_addr, u32 tbid,
			       int flags, struct fib6_result *res)
{
	struct flowi6 fl6 = {
		.flowi6_oif = cfg->fc_ifindex,
		.daddr = *gw_addr,
		.saddr = cfg->fc_prefsrc,
	};
	struct fib6_table *table;
	int err;

	table = fib6_get_table(net, tbid);
	if (!table)
		return -EINVAL;

	if (!ipv6_addr_any(&cfg->fc_prefsrc))
		flags |= RT6_LOOKUP_F_HAS_SADDR;

	flags |= RT6_LOOKUP_F_IGNORE_LINKSTATE;

	err = fib6_table_lookup(net, table, cfg->fc_ifindex, &fl6, res, flags);
	if (!err && res->f6i != net->ipv6.fib6_null_entry)
		fib6_select_path(net, res, &fl6, cfg->fc_ifindex,
				 cfg->fc_ifindex != 0, NULL, flags);

	return err;
}

static int ip6_route_check_nh_onlink(struct net *net,
				     struct fib6_config *cfg,
				     const struct net_device *dev,
				     struct netlink_ext_ack *extack)
{
	u32 tbid = l3mdev_fib_table_rcu(dev) ? : RT_TABLE_MAIN;
	const struct in6_addr *gw_addr = &cfg->fc_gateway;
	struct fib6_result res = {};
	int err;

	err = ip6_nh_lookup_table(net, cfg, gw_addr, tbid, 0, &res);
	if (!err && !(res.fib6_flags & RTF_REJECT) &&
	    /* ignore match if it is the default route */
	    !ipv6_addr_any(&res.f6i->fib6_dst.addr) &&
	    (res.fib6_type != RTN_UNICAST || dev != res.nh->fib_nh_dev)) {
		NL_SET_ERR_MSG(extack,
			       "Nexthop has invalid gateway or device mismatch");
		err = -EINVAL;
	}

	return err;
}

static int ip6_route_check_nh(struct net *net,
			      struct fib6_config *cfg,
			      struct net_device **_dev,
			      struct inet6_dev **idev)
{
	const struct in6_addr *gw_addr = &cfg->fc_gateway;
	struct net_device *dev = _dev ? *_dev : NULL;
	int flags = RT6_LOOKUP_F_IFACE;
	struct fib6_result res = {};
	int err = -EHOSTUNREACH;

	if (cfg->fc_table) {
		err = ip6_nh_lookup_table(net, cfg, gw_addr,
					  cfg->fc_table, flags, &res);
		/* gw_addr can not require a gateway or resolve to a reject
		 * route. If a device is given, it must match the result.
		 */
		if (err || res.fib6_flags & RTF_REJECT ||
		    res.nh->fib_nh_gw_family ||
		    (dev && dev != res.nh->fib_nh_dev))
			err = -EHOSTUNREACH;
	}

	if (err < 0) {
		struct flowi6 fl6 = {
			.flowi6_oif = cfg->fc_ifindex,
			.daddr = *gw_addr,
		};

		err = fib6_lookup(net, cfg->fc_ifindex, &fl6, &res, flags);
		if (err || res.fib6_flags & RTF_REJECT ||
		    res.nh->fib_nh_gw_family)
			err = -EHOSTUNREACH;

		if (err)
			return err;

		fib6_select_path(net, &res, &fl6, cfg->fc_ifindex,
				 cfg->fc_ifindex != 0, NULL, flags);
	}

	err = 0;
	if (dev) {
		if (dev != res.nh->fib_nh_dev)
			err = -EHOSTUNREACH;
	} else {
		*_dev = dev = res.nh->fib_nh_dev;
		dev_hold(dev);
		*idev = in6_dev_get(dev);
	}

	return err;
}

<<<<<<< HEAD
static struct rt6_info *ip6_nh_lookup_table(struct net *net,
					    struct fib6_config *cfg,
					    const struct in6_addr *gw_addr)
{
	struct flowi6 fl6 = {
		.flowi6_oif = cfg->fc_ifindex,
		.daddr = *gw_addr,
		.saddr = cfg->fc_prefsrc,
	};
	struct fib6_table *table;
	struct rt6_info *rt;
	int flags = RT6_LOOKUP_F_IFACE | RT6_LOOKUP_F_IGNORE_LINKSTATE;

	table = fib6_get_table(net, cfg->fc_table);
	if (!table)
		return NULL;

	if (!ipv6_addr_any(&cfg->fc_prefsrc))
		flags |= RT6_LOOKUP_F_HAS_SADDR;

	rt = ip6_pol_route(net, table, cfg->fc_ifindex, &fl6, flags);

	/* if table lookup failed, fall back to full lookup */
	if (rt == net->ipv6.ip6_null_entry) {
		ip6_rt_put(rt);
		rt = NULL;
	}

	return rt;
}

static struct rt6_info *ip6_route_info_create(struct fib6_config *cfg)
=======
static int ip6_validate_gw(struct net *net, struct fib6_config *cfg,
			   struct net_device **_dev, struct inet6_dev **idev,
			   struct netlink_ext_ack *extack)
>>>>>>> 24b8d41d
{
	const struct in6_addr *gw_addr = &cfg->fc_gateway;
	int gwa_type = ipv6_addr_type(gw_addr);
	bool skip_dev = gwa_type & IPV6_ADDR_LINKLOCAL ? false : true;
	const struct net_device *dev = *_dev;
	bool need_addr_check = !dev;
	int err = -EINVAL;

	/* if gw_addr is local we will fail to detect this in case
	 * address is still TENTATIVE (DAD in progress). rt6_lookup()
	 * will return already-added prefix route via interface that
	 * prefix route was assigned to, which might be non-loopback.
	 */
	if (dev &&
	    ipv6_chk_addr_and_flags(net, gw_addr, dev, skip_dev, 0, 0)) {
		NL_SET_ERR_MSG(extack, "Gateway can not be a local address");
		goto out;
	}

	if (gwa_type != (IPV6_ADDR_LINKLOCAL | IPV6_ADDR_UNICAST)) {
		/* IPv6 strictly inhibits using not link-local
		 * addresses as nexthop address.
		 * Otherwise, router will not able to send redirects.
		 * It is very good, but in some (rare!) circumstances
		 * (SIT, PtP, NBMA NOARP links) it is handy to allow
		 * some exceptions. --ANK
		 * We allow IPv4-mapped nexthops to support RFC4798-type
		 * addressing
		 */
		if (!(gwa_type & (IPV6_ADDR_UNICAST | IPV6_ADDR_MAPPED))) {
			NL_SET_ERR_MSG(extack, "Invalid gateway address");
			goto out;
		}

		rcu_read_lock();

		if (cfg->fc_flags & RTNH_F_ONLINK)
			err = ip6_route_check_nh_onlink(net, cfg, dev, extack);
		else
			err = ip6_route_check_nh(net, cfg, _dev, idev);

		rcu_read_unlock();

		if (err)
			goto out;
	}

	/* reload in case device was changed */
	dev = *_dev;

	err = -EINVAL;
	if (!dev) {
		NL_SET_ERR_MSG(extack, "Egress device not specified");
		goto out;
	} else if (dev->flags & IFF_LOOPBACK) {
		NL_SET_ERR_MSG(extack,
			       "Egress device can not be loopback device for this route");
		goto out;
	}

	/* if we did not check gw_addr above, do so now that the
	 * egress device has been resolved.
	 */
	if (need_addr_check &&
	    ipv6_chk_addr_and_flags(net, gw_addr, dev, skip_dev, 0, 0)) {
		NL_SET_ERR_MSG(extack, "Gateway can not be a local address");
		goto out;
	}

	err = 0;
out:
	return err;
}

static bool fib6_is_reject(u32 flags, struct net_device *dev, int addr_type)
{
	if ((flags & RTF_REJECT) ||
	    (dev && (dev->flags & IFF_LOOPBACK) &&
	     !(addr_type & IPV6_ADDR_LOOPBACK) &&
	     !(flags & (RTF_ANYCAST | RTF_LOCAL))))
		return true;

	return false;
}

int fib6_nh_init(struct net *net, struct fib6_nh *fib6_nh,
		 struct fib6_config *cfg, gfp_t gfp_flags,
		 struct netlink_ext_ack *extack)
{
	struct net_device *dev = NULL;
	struct inet6_dev *idev = NULL;
	int addr_type;
	int err;

	fib6_nh->fib_nh_family = AF_INET6;
#ifdef CONFIG_IPV6_ROUTER_PREF
	fib6_nh->last_probe = jiffies;
#endif
	if (cfg->fc_is_fdb) {
		fib6_nh->fib_nh_gw6 = cfg->fc_gateway;
		fib6_nh->fib_nh_gw_family = AF_INET6;
		return 0;
	}

	err = -ENODEV;
	if (cfg->fc_ifindex) {
		dev = dev_get_by_index(net, cfg->fc_ifindex);
		if (!dev)
			goto out;
		idev = in6_dev_get(dev);
		if (!idev)
			goto out;
	}

	if (cfg->fc_flags & RTNH_F_ONLINK) {
		if (!dev) {
			NL_SET_ERR_MSG(extack,
				       "Nexthop device required for onlink");
			goto out;
		}

		if (!(dev->flags & IFF_UP)) {
			NL_SET_ERR_MSG(extack, "Nexthop device is not up");
			err = -ENETDOWN;
			goto out;
		}

		fib6_nh->fib_nh_flags |= RTNH_F_ONLINK;
	}

	fib6_nh->fib_nh_weight = 1;

	/* We cannot add true routes via loopback here,
	 * they would result in kernel looping; promote them to reject routes
	 */
	addr_type = ipv6_addr_type(&cfg->fc_dst);
	if (fib6_is_reject(cfg->fc_flags, dev, addr_type)) {
		/* hold loopback dev/idev if we haven't done so. */
		if (dev != net->loopback_dev) {
			if (dev) {
				dev_put(dev);
				in6_dev_put(idev);
			}
			dev = net->loopback_dev;
			dev_hold(dev);
			idev = in6_dev_get(dev);
			if (!idev) {
				err = -ENODEV;
				goto out;
			}
		}
		goto pcpu_alloc;
	}

	if (cfg->fc_flags & RTF_GATEWAY) {
		err = ip6_validate_gw(net, cfg, &dev, &idev, extack);
		if (err)
			goto out;

		fib6_nh->fib_nh_gw6 = cfg->fc_gateway;
		fib6_nh->fib_nh_gw_family = AF_INET6;
	}

	err = -ENODEV;
	if (!dev)
		goto out;

	if (idev->cnf.disable_ipv6) {
		NL_SET_ERR_MSG(extack, "IPv6 is disabled on nexthop device");
		err = -EACCES;
		goto out;
	}

	if (!(dev->flags & IFF_UP) && !cfg->fc_ignore_dev_down) {
		NL_SET_ERR_MSG(extack, "Nexthop device is not up");
		err = -ENETDOWN;
		goto out;
	}

	if (!(cfg->fc_flags & (RTF_LOCAL | RTF_ANYCAST)) &&
	    !netif_carrier_ok(dev))
		fib6_nh->fib_nh_flags |= RTNH_F_LINKDOWN;

	err = fib_nh_common_init(net, &fib6_nh->nh_common, cfg->fc_encap,
				 cfg->fc_encap_type, cfg, gfp_flags, extack);
	if (err)
		goto out;

pcpu_alloc:
	fib6_nh->rt6i_pcpu = alloc_percpu_gfp(struct rt6_info *, gfp_flags);
	if (!fib6_nh->rt6i_pcpu) {
		err = -ENOMEM;
		goto out;
	}

	fib6_nh->fib_nh_dev = dev;
	fib6_nh->fib_nh_oif = dev->ifindex;
	err = 0;
out:
	if (idev)
		in6_dev_put(idev);

	if (err) {
		lwtstate_put(fib6_nh->fib_nh_lws);
		fib6_nh->fib_nh_lws = NULL;
		if (dev)
			dev_put(dev);
	}

	return err;
}

void fib6_nh_release(struct fib6_nh *fib6_nh)
{
	struct rt6_exception_bucket *bucket;

	rcu_read_lock();

	fib6_nh_flush_exceptions(fib6_nh, NULL);
	bucket = fib6_nh_get_excptn_bucket(fib6_nh, NULL);
	if (bucket) {
		rcu_assign_pointer(fib6_nh->rt6i_exception_bucket, NULL);
		kfree(bucket);
	}

	rcu_read_unlock();

	if (fib6_nh->rt6i_pcpu) {
		int cpu;

		for_each_possible_cpu(cpu) {
			struct rt6_info **ppcpu_rt;
			struct rt6_info *pcpu_rt;

			ppcpu_rt = per_cpu_ptr(fib6_nh->rt6i_pcpu, cpu);
			pcpu_rt = *ppcpu_rt;
			if (pcpu_rt) {
				dst_dev_put(&pcpu_rt->dst);
				dst_release(&pcpu_rt->dst);
				*ppcpu_rt = NULL;
			}
		}

		free_percpu(fib6_nh->rt6i_pcpu);
	}

	fib_nh_common_release(&fib6_nh->nh_common);
}

static struct fib6_info *ip6_route_info_create(struct fib6_config *cfg,
					      gfp_t gfp_flags,
					      struct netlink_ext_ack *extack)
{
	struct net *net = cfg->fc_nlinfo.nl_net;
	struct fib6_info *rt = NULL;
	struct nexthop *nh = NULL;
	struct fib6_table *table;
	struct fib6_nh *fib6_nh;
	int err = -EINVAL;
	int addr_type;

	/* RTF_PCPU is an internal flag; can not be set by userspace */
	if (cfg->fc_flags & RTF_PCPU) {
		NL_SET_ERR_MSG(extack, "Userspace can not set RTF_PCPU");
		goto out;
	}

	/* RTF_CACHE is an internal flag; can not be set by userspace */
	if (cfg->fc_flags & RTF_CACHE) {
		NL_SET_ERR_MSG(extack, "Userspace can not set RTF_CACHE");
		goto out;
	}

	if (cfg->fc_type > RTN_MAX) {
		NL_SET_ERR_MSG(extack, "Invalid route type");
		goto out;
	}

	if (cfg->fc_dst_len > 128) {
		NL_SET_ERR_MSG(extack, "Invalid prefix length");
		goto out;
	}
	if (cfg->fc_src_len > 128) {
		NL_SET_ERR_MSG(extack, "Invalid source address length");
		goto out;
	}
#ifndef CONFIG_IPV6_SUBTREES
	if (cfg->fc_src_len) {
		NL_SET_ERR_MSG(extack,
			       "Specifying source address requires IPV6_SUBTREES to be enabled");
		goto out;
	}
#endif
	if (cfg->fc_nh_id) {
		nh = nexthop_find_by_id(net, cfg->fc_nh_id);
		if (!nh) {
			NL_SET_ERR_MSG(extack, "Nexthop id does not exist");
			goto out;
		}
		err = fib6_check_nexthop(nh, cfg, extack);
		if (err)
			goto out;
	}

	err = -ENOBUFS;
	if (cfg->fc_nlinfo.nlh &&
	    !(cfg->fc_nlinfo.nlh->nlmsg_flags & NLM_F_CREATE)) {
		table = fib6_get_table(net, cfg->fc_table);
		if (!table) {
			pr_warn("NLM_F_CREATE should be specified when creating new route\n");
			table = fib6_new_table(net, cfg->fc_table);
		}
	} else {
		table = fib6_new_table(net, cfg->fc_table);
	}

	if (!table)
		goto out;

	err = -ENOMEM;
	rt = fib6_info_alloc(gfp_flags, !nh);
	if (!rt)
		goto out;

	rt->fib6_metrics = ip_fib_metrics_init(net, cfg->fc_mx, cfg->fc_mx_len,
					       extack);
	if (IS_ERR(rt->fib6_metrics)) {
		err = PTR_ERR(rt->fib6_metrics);
		/* Do not leave garbage there. */
		rt->fib6_metrics = (struct dst_metrics *)&dst_default_metrics;
		goto out;
	}

	if (cfg->fc_flags & RTF_ADDRCONF)
		rt->dst_nocount = true;

<<<<<<< HEAD
		if (gwa_type != (IPV6_ADDR_LINKLOCAL|IPV6_ADDR_UNICAST)) {
			struct rt6_info *grt = NULL;
=======
	if (cfg->fc_flags & RTF_EXPIRES)
		fib6_set_expires(rt, jiffies +
				clock_t_to_jiffies(cfg->fc_expires));
	else
		fib6_clean_expires(rt);
>>>>>>> 24b8d41d

	if (cfg->fc_protocol == RTPROT_UNSPEC)
		cfg->fc_protocol = RTPROT_BOOT;
	rt->fib6_protocol = cfg->fc_protocol;

<<<<<<< HEAD
			if (cfg->fc_table) {
				grt = ip6_nh_lookup_table(net, cfg, gw_addr);

				if (grt) {
					if (grt->rt6i_flags & RTF_GATEWAY ||
					    (dev && dev != grt->dst.dev)) {
						ip6_rt_put(grt);
						grt = NULL;
					}
				}
			}

			if (!grt)
				grt = rt6_lookup(net, gw_addr, NULL,
						 cfg->fc_ifindex, 1);
=======
	rt->fib6_table = table;
	rt->fib6_metric = cfg->fc_metric;
	rt->fib6_type = cfg->fc_type ? : RTN_UNICAST;
	rt->fib6_flags = cfg->fc_flags & ~RTF_GATEWAY;
>>>>>>> 24b8d41d

	ipv6_addr_prefix(&rt->fib6_dst.addr, &cfg->fc_dst, cfg->fc_dst_len);
	rt->fib6_dst.plen = cfg->fc_dst_len;

#ifdef CONFIG_IPV6_SUBTREES
	ipv6_addr_prefix(&rt->fib6_src.addr, &cfg->fc_src, cfg->fc_src_len);
	rt->fib6_src.plen = cfg->fc_src_len;
#endif
	if (nh) {
		if (rt->fib6_src.plen) {
			NL_SET_ERR_MSG(extack, "Nexthops can not be used with source routing");
			goto out;
		}
		if (!nexthop_get(nh)) {
			NL_SET_ERR_MSG(extack, "Nexthop has been deleted");
			goto out;
		}
		rt->nh = nh;
		fib6_nh = nexthop_fib6_nh(rt->nh);
	} else {
		err = fib6_nh_init(net, rt->fib6_nh, cfg, gfp_flags, extack);
		if (err)
			goto out;

		fib6_nh = rt->fib6_nh;

		/* We cannot add true routes via loopback here, they would
		 * result in kernel looping; promote them to reject routes
		 */
		addr_type = ipv6_addr_type(&cfg->fc_dst);
		if (fib6_is_reject(cfg->fc_flags, rt->fib6_nh->fib_nh_dev,
				   addr_type))
			rt->fib6_flags = RTF_REJECT | RTF_NONEXTHOP;
	}

	if (!ipv6_addr_any(&cfg->fc_prefsrc)) {
		struct net_device *dev = fib6_nh->fib_nh_dev;

		if (!ipv6_chk_addr(net, &cfg->fc_prefsrc, dev, 0)) {
			NL_SET_ERR_MSG(extack, "Invalid source address");
			err = -EINVAL;
			goto out;
		}
		rt->fib6_prefsrc.addr = cfg->fc_prefsrc;
		rt->fib6_prefsrc.plen = 128;
	} else
		rt->fib6_prefsrc.plen = 0;

	return rt;
out:
	fib6_info_release(rt);
	return ERR_PTR(err);
}

int ip6_route_add(struct fib6_config *cfg, gfp_t gfp_flags,
		  struct netlink_ext_ack *extack)
{
	struct fib6_info *rt;
	int err;

	rt = ip6_route_info_create(cfg, gfp_flags, extack);
	if (IS_ERR(rt))
		return PTR_ERR(rt);

	err = __ip6_ins_rt(rt, &cfg->fc_nlinfo, extack);
	fib6_info_release(rt);

	return err;
}

static int __ip6_del_rt(struct fib6_info *rt, struct nl_info *info)
{
	struct net *net = info->nl_net;
	struct fib6_table *table;
	int err;

	if (rt == net->ipv6.fib6_null_entry) {
		err = -ENOENT;
		goto out;
	}

	table = rt->fib6_table;
	spin_lock_bh(&table->tb6_lock);
	err = fib6_del(rt, info);
	spin_unlock_bh(&table->tb6_lock);

out:
	fib6_info_release(rt);
	return err;
}

int ip6_del_rt(struct net *net, struct fib6_info *rt, bool skip_notify)
{
	struct nl_info info = {
		.nl_net = net,
		.skip_notify = skip_notify
	};

	return __ip6_del_rt(rt, &info);
}

static int __ip6_del_rt_siblings(struct fib6_info *rt, struct fib6_config *cfg)
{
	struct nl_info *info = &cfg->fc_nlinfo;
	struct net *net = info->nl_net;
	struct sk_buff *skb = NULL;
	struct fib6_table *table;
	int err = -ENOENT;

	if (rt == net->ipv6.fib6_null_entry)
		goto out_put;
	table = rt->fib6_table;
	spin_lock_bh(&table->tb6_lock);

	if (rt->fib6_nsiblings && cfg->fc_delete_all_nh) {
		struct fib6_info *sibling, *next_sibling;
		struct fib6_node *fn;

		/* prefer to send a single notification with all hops */
		skb = nlmsg_new(rt6_nlmsg_size(rt), gfp_any());
		if (skb) {
			u32 seq = info->nlh ? info->nlh->nlmsg_seq : 0;

			if (rt6_fill_node(net, skb, rt, NULL,
					  NULL, NULL, 0, RTM_DELROUTE,
					  info->portid, seq, 0) < 0) {
				kfree_skb(skb);
				skb = NULL;
			} else
				info->skip_notify = 1;
		}

		/* 'rt' points to the first sibling route. If it is not the
		 * leaf, then we do not need to send a notification. Otherwise,
		 * we need to check if the last sibling has a next route or not
		 * and emit a replace or delete notification, respectively.
		 */
		info->skip_notify_kernel = 1;
		fn = rcu_dereference_protected(rt->fib6_node,
					    lockdep_is_held(&table->tb6_lock));
		if (rcu_access_pointer(fn->leaf) == rt) {
			struct fib6_info *last_sibling, *replace_rt;

			last_sibling = list_last_entry(&rt->fib6_siblings,
						       struct fib6_info,
						       fib6_siblings);
			replace_rt = rcu_dereference_protected(
					    last_sibling->fib6_next,
					    lockdep_is_held(&table->tb6_lock));
			if (replace_rt)
				call_fib6_entry_notifiers_replace(net,
								  replace_rt);
			else
				call_fib6_multipath_entry_notifiers(net,
						       FIB_EVENT_ENTRY_DEL,
						       rt, rt->fib6_nsiblings,
						       NULL);
		}
		list_for_each_entry_safe(sibling, next_sibling,
					 &rt->fib6_siblings,
					 fib6_siblings) {
			err = fib6_del(sibling, info);
			if (err)
				goto out_unlock;
		}
	}

	err = fib6_del(rt, info);
out_unlock:
	spin_unlock_bh(&table->tb6_lock);
out_put:
	fib6_info_release(rt);

	if (skb) {
		rtnl_notify(skb, net, info->portid, RTNLGRP_IPV6_ROUTE,
			    info->nlh, gfp_any());
	}
	return err;
}

static int __ip6_del_cached_rt(struct rt6_info *rt, struct fib6_config *cfg)
{
	int rc = -ESRCH;

	if (cfg->fc_ifindex && rt->dst.dev->ifindex != cfg->fc_ifindex)
		goto out;

	if (cfg->fc_flags & RTF_GATEWAY &&
	    !ipv6_addr_equal(&cfg->fc_gateway, &rt->rt6i_gateway))
		goto out;

	rc = rt6_remove_exception_rt(rt);
out:
	return rc;
}

static int ip6_del_cached_rt(struct fib6_config *cfg, struct fib6_info *rt,
			     struct fib6_nh *nh)
{
	struct fib6_result res = {
		.f6i = rt,
		.nh = nh,
	};
	struct rt6_info *rt_cache;

	rt_cache = rt6_find_cached_rt(&res, &cfg->fc_dst, &cfg->fc_src);
	if (rt_cache)
		return __ip6_del_cached_rt(rt_cache, cfg);

	return 0;
}

struct fib6_nh_del_cached_rt_arg {
	struct fib6_config *cfg;
	struct fib6_info *f6i;
};

static int fib6_nh_del_cached_rt(struct fib6_nh *nh, void *_arg)
{
	struct fib6_nh_del_cached_rt_arg *arg = _arg;
	int rc;

	rc = ip6_del_cached_rt(arg->cfg, arg->f6i, nh);
	return rc != -ESRCH ? rc : 0;
}

static int ip6_del_cached_rt_nh(struct fib6_config *cfg, struct fib6_info *f6i)
{
	struct fib6_nh_del_cached_rt_arg arg = {
		.cfg = cfg,
		.f6i = f6i
	};

	return nexthop_for_each_fib6_nh(f6i->nh, fib6_nh_del_cached_rt, &arg);
}

static int ip6_route_del(struct fib6_config *cfg,
			 struct netlink_ext_ack *extack)
{
	struct fib6_table *table;
	struct fib6_info *rt;
	struct fib6_node *fn;
	int err = -ESRCH;

	table = fib6_get_table(cfg->fc_nlinfo.nl_net, cfg->fc_table);
	if (!table) {
		NL_SET_ERR_MSG(extack, "FIB table does not exist");
		return err;
	}

	rcu_read_lock();

	fn = fib6_locate(&table->tb6_root,
			 &cfg->fc_dst, cfg->fc_dst_len,
			 &cfg->fc_src, cfg->fc_src_len,
			 !(cfg->fc_flags & RTF_CACHE));

	if (fn) {
		for_each_fib6_node_rt_rcu(fn) {
			struct fib6_nh *nh;

			if (rt->nh && cfg->fc_nh_id &&
			    rt->nh->id != cfg->fc_nh_id)
				continue;

			if (cfg->fc_flags & RTF_CACHE) {
				int rc = 0;

				if (rt->nh) {
					rc = ip6_del_cached_rt_nh(cfg, rt);
				} else if (cfg->fc_nh_id) {
					continue;
				} else {
					nh = rt->fib6_nh;
					rc = ip6_del_cached_rt(cfg, rt, nh);
				}
				if (rc != -ESRCH) {
					rcu_read_unlock();
					return rc;
				}
				continue;
			}

			if (cfg->fc_metric && cfg->fc_metric != rt->fib6_metric)
				continue;
			if (cfg->fc_protocol &&
			    cfg->fc_protocol != rt->fib6_protocol)
				continue;

			if (rt->nh) {
				if (!fib6_info_hold_safe(rt))
					continue;
				rcu_read_unlock();

				return __ip6_del_rt(rt, &cfg->fc_nlinfo);
			}
			if (cfg->fc_nh_id)
				continue;

			nh = rt->fib6_nh;
			if (cfg->fc_ifindex &&
			    (!nh->fib_nh_dev ||
			     nh->fib_nh_dev->ifindex != cfg->fc_ifindex))
				continue;
			if (cfg->fc_flags & RTF_GATEWAY &&
			    !ipv6_addr_equal(&cfg->fc_gateway, &nh->fib_nh_gw6))
				continue;
			if (!fib6_info_hold_safe(rt))
				continue;
			rcu_read_unlock();

			/* if gateway was specified only delete the one hop */
			if (cfg->fc_flags & RTF_GATEWAY)
				return __ip6_del_rt(rt, &cfg->fc_nlinfo);

			return __ip6_del_rt_siblings(rt, cfg);
		}
	}
	rcu_read_unlock();

	return err;
}

static void rt6_do_redirect(struct dst_entry *dst, struct sock *sk, struct sk_buff *skb)
{
	struct netevent_redirect netevent;
	struct rt6_info *rt, *nrt = NULL;
	struct fib6_result res = {};
	struct ndisc_options ndopts;
	struct inet6_dev *in6_dev;
	struct neighbour *neigh;
	struct rd_msg *msg;
	int optlen, on_link;
	u8 *lladdr;

	optlen = skb_tail_pointer(skb) - skb_transport_header(skb);
	optlen -= sizeof(*msg);

	if (optlen < 0) {
		net_dbg_ratelimited("rt6_do_redirect: packet too short\n");
		return;
	}

	msg = (struct rd_msg *)icmp6_hdr(skb);

	if (ipv6_addr_is_multicast(&msg->dest)) {
		net_dbg_ratelimited("rt6_do_redirect: destination address is multicast\n");
		return;
	}

	on_link = 0;
	if (ipv6_addr_equal(&msg->dest, &msg->target)) {
		on_link = 1;
	} else if (ipv6_addr_type(&msg->target) !=
		   (IPV6_ADDR_UNICAST|IPV6_ADDR_LINKLOCAL)) {
		net_dbg_ratelimited("rt6_do_redirect: target address is not link-local unicast\n");
		return;
	}

	in6_dev = __in6_dev_get(skb->dev);
	if (!in6_dev)
		return;
	if (in6_dev->cnf.forwarding || !in6_dev->cnf.accept_redirects)
		return;

	/* RFC2461 8.1:
	 *	The IP source address of the Redirect MUST be the same as the current
	 *	first-hop router for the specified ICMP Destination Address.
	 */

	if (!ndisc_parse_options(skb->dev, msg->opt, optlen, &ndopts)) {
		net_dbg_ratelimited("rt6_redirect: invalid ND options\n");
		return;
	}

	lladdr = NULL;
	if (ndopts.nd_opts_tgt_lladdr) {
		lladdr = ndisc_opt_addr_data(ndopts.nd_opts_tgt_lladdr,
					     skb->dev);
		if (!lladdr) {
			net_dbg_ratelimited("rt6_redirect: invalid link-layer address length\n");
			return;
		}
	}

	rt = (struct rt6_info *) dst;
	if (rt->rt6i_flags & RTF_REJECT) {
		net_dbg_ratelimited("rt6_redirect: source isn't a valid nexthop for redirect target\n");
		return;
	}

	/* Redirect received -> path was valid.
	 * Look, redirects are sent only in response to data packets,
	 * so that this nexthop apparently is reachable. --ANK
	 */
	dst_confirm_neigh(&rt->dst, &ipv6_hdr(skb)->saddr);

	neigh = __neigh_lookup(&nd_tbl, &msg->target, skb->dev, 1);
	if (!neigh)
		return;

	/*
	 *	We have finally decided to accept it.
	 */

	ndisc_update(skb->dev, neigh, lladdr, NUD_STALE,
		     NEIGH_UPDATE_F_WEAK_OVERRIDE|
		     NEIGH_UPDATE_F_OVERRIDE|
		     (on_link ? 0 : (NEIGH_UPDATE_F_OVERRIDE_ISROUTER|
				     NEIGH_UPDATE_F_ISROUTER)),
		     NDISC_REDIRECT, &ndopts);
<<<<<<< HEAD
=======

	rcu_read_lock();
	res.f6i = rcu_dereference(rt->from);
	if (!res.f6i)
		goto out;

	if (res.f6i->nh) {
		struct fib6_nh_match_arg arg = {
			.dev = dst->dev,
			.gw = &rt->rt6i_gateway,
		};

		nexthop_for_each_fib6_nh(res.f6i->nh,
					 fib6_nh_find_match, &arg);

		/* fib6_info uses a nexthop that does not have fib6_nh
		 * using the dst->dev. Should be impossible
		 */
		if (!arg.match)
			goto out;
		res.nh = arg.match;
	} else {
		res.nh = res.f6i->fib6_nh;
	}
>>>>>>> 24b8d41d

	res.fib6_flags = res.f6i->fib6_flags;
	res.fib6_type = res.f6i->fib6_type;
	nrt = ip6_rt_cache_alloc(&res, &msg->dest, NULL);
	if (!nrt)
		goto out;

	nrt->rt6i_flags = RTF_GATEWAY|RTF_UP|RTF_DYNAMIC|RTF_CACHE;
	if (on_link)
		nrt->rt6i_flags &= ~RTF_GATEWAY;

	nrt->rt6i_gateway = *(struct in6_addr *)neigh->primary_key;

	/* rt6_insert_exception() will take care of duplicated exceptions */
	if (rt6_insert_exception(nrt, &res)) {
		dst_release_immediate(&nrt->dst);
		goto out;
	}

	netevent.old = &rt->dst;
	netevent.new = &nrt->dst;
	netevent.daddr = &msg->dest;
	netevent.neigh = neigh;
	call_netevent_notifiers(NETEVENT_REDIRECT, &netevent);

out:
	rcu_read_unlock();
	neigh_release(neigh);
}

#ifdef CONFIG_IPV6_ROUTE_INFO
static struct fib6_info *rt6_get_route_info(struct net *net,
					   const struct in6_addr *prefix, int prefixlen,
					   const struct in6_addr *gwaddr,
					   struct net_device *dev)
{
	u32 tb_id = l3mdev_fib_table(dev) ? : RT6_TABLE_INFO;
	int ifindex = dev->ifindex;
	struct fib6_node *fn;
	struct fib6_info *rt = NULL;
	struct fib6_table *table;

	table = fib6_get_table(net, tb_id);
	if (!table)
		return NULL;

	rcu_read_lock();
	fn = fib6_locate(&table->tb6_root, prefix, prefixlen, NULL, 0, true);
	if (!fn)
		goto out;

	for_each_fib6_node_rt_rcu(fn) {
		/* these routes do not use nexthops */
		if (rt->nh)
			continue;
		if (rt->fib6_nh->fib_nh_dev->ifindex != ifindex)
			continue;
		if (!(rt->fib6_flags & RTF_ROUTEINFO) ||
		    !rt->fib6_nh->fib_nh_gw_family)
			continue;
		if (!ipv6_addr_equal(&rt->fib6_nh->fib_nh_gw6, gwaddr))
			continue;
		if (!fib6_info_hold_safe(rt))
			continue;
		break;
	}
out:
	rcu_read_unlock();
	return rt;
}

static struct fib6_info *rt6_add_route_info(struct net *net,
					   const struct in6_addr *prefix, int prefixlen,
					   const struct in6_addr *gwaddr,
					   struct net_device *dev,
					   unsigned int pref)
{
	struct fib6_config cfg = {
		.fc_metric	= IP6_RT_PRIO_USER,
		.fc_ifindex	= dev->ifindex,
		.fc_dst_len	= prefixlen,
		.fc_flags	= RTF_GATEWAY | RTF_ADDRCONF | RTF_ROUTEINFO |
				  RTF_UP | RTF_PREF(pref),
		.fc_protocol = RTPROT_RA,
		.fc_type = RTN_UNICAST,
		.fc_nlinfo.portid = 0,
		.fc_nlinfo.nlh = NULL,
		.fc_nlinfo.nl_net = net,
	};

<<<<<<< HEAD
	cfg.fc_table = l3mdev_fib_table(dev) ? : RT6_TABLE_INFO,
=======
	cfg.fc_table = l3mdev_fib_table(dev) ? : RT6_TABLE_INFO;
>>>>>>> 24b8d41d
	cfg.fc_dst = *prefix;
	cfg.fc_gateway = *gwaddr;

	/* We should treat it as a default route if prefix length is 0. */
	if (!prefixlen)
		cfg.fc_flags |= RTF_DEFAULT;

	ip6_route_add(&cfg, GFP_ATOMIC, NULL);

	return rt6_get_route_info(net, prefix, prefixlen, gwaddr, dev);
}
#endif

struct fib6_info *rt6_get_dflt_router(struct net *net,
				     const struct in6_addr *addr,
				     struct net_device *dev)
{
	u32 tb_id = l3mdev_fib_table(dev) ? : RT6_TABLE_DFLT;
<<<<<<< HEAD
	struct rt6_info *rt;
	struct fib6_table *table;

	table = fib6_get_table(dev_net(dev), tb_id);
=======
	struct fib6_info *rt;
	struct fib6_table *table;

	table = fib6_get_table(net, tb_id);
>>>>>>> 24b8d41d
	if (!table)
		return NULL;

	rcu_read_lock();
	for_each_fib6_node_rt_rcu(&table->tb6_root) {
		struct fib6_nh *nh;

		/* RA routes do not use nexthops */
		if (rt->nh)
			continue;

		nh = rt->fib6_nh;
		if (dev == nh->fib_nh_dev &&
		    ((rt->fib6_flags & (RTF_ADDRCONF | RTF_DEFAULT)) == (RTF_ADDRCONF | RTF_DEFAULT)) &&
		    ipv6_addr_equal(&nh->fib_nh_gw6, addr))
			break;
	}
	if (rt && !fib6_info_hold_safe(rt))
		rt = NULL;
	rcu_read_unlock();
	return rt;
}

struct fib6_info *rt6_add_dflt_router(struct net *net,
				     const struct in6_addr *gwaddr,
				     struct net_device *dev,
				     unsigned int pref)
{
	struct fib6_config cfg = {
		.fc_table	= l3mdev_fib_table(dev) ? : RT6_TABLE_DFLT,
		.fc_metric	= IP6_RT_PRIO_USER,
		.fc_ifindex	= dev->ifindex,
		.fc_flags	= RTF_GATEWAY | RTF_ADDRCONF | RTF_DEFAULT |
				  RTF_UP | RTF_EXPIRES | RTF_PREF(pref),
		.fc_protocol = RTPROT_RA,
		.fc_type = RTN_UNICAST,
		.fc_nlinfo.portid = 0,
		.fc_nlinfo.nlh = NULL,
		.fc_nlinfo.nl_net = net,
	};

	cfg.fc_gateway = *gwaddr;

<<<<<<< HEAD
	if (!ip6_route_add(&cfg)) {
=======
	if (!ip6_route_add(&cfg, GFP_ATOMIC, NULL)) {
>>>>>>> 24b8d41d
		struct fib6_table *table;

		table = fib6_get_table(dev_net(dev), cfg.fc_table);
		if (table)
			table->flags |= RT6_TABLE_HAS_DFLT_ROUTER;
	}
<<<<<<< HEAD
=======

	return rt6_get_dflt_router(net, gwaddr, dev);
}

static void __rt6_purge_dflt_routers(struct net *net,
				     struct fib6_table *table)
{
	struct fib6_info *rt;

restart:
	rcu_read_lock();
	for_each_fib6_node_rt_rcu(&table->tb6_root) {
		struct net_device *dev = fib6_info_nh_dev(rt);
		struct inet6_dev *idev = dev ? __in6_dev_get(dev) : NULL;

		if (rt->fib6_flags & (RTF_DEFAULT | RTF_ADDRCONF) &&
		    (!idev || idev->cnf.accept_ra != 2) &&
		    fib6_info_hold_safe(rt)) {
			rcu_read_unlock();
			ip6_del_rt(net, rt, false);
			goto restart;
		}
	}
	rcu_read_unlock();
>>>>>>> 24b8d41d

	table->flags &= ~RT6_TABLE_HAS_DFLT_ROUTER;
}

static void __rt6_purge_dflt_routers(struct fib6_table *table)
{
<<<<<<< HEAD
	struct rt6_info *rt;
=======
	struct fib6_table *table;
	struct hlist_head *head;
	unsigned int h;

	rcu_read_lock();
>>>>>>> 24b8d41d

	for (h = 0; h < FIB6_TABLE_HASHSZ; h++) {
		head = &net->ipv6.fib_table_hash[h];
		hlist_for_each_entry_rcu(table, head, tb6_hlist) {
			if (table->flags & RT6_TABLE_HAS_DFLT_ROUTER)
				__rt6_purge_dflt_routers(net, table);
		}
	}
<<<<<<< HEAD
	read_unlock_bh(&table->tb6_lock);

	table->flags &= ~RT6_TABLE_HAS_DFLT_ROUTER;
}

void rt6_purge_dflt_routers(struct net *net)
{
	struct fib6_table *table;
	struct hlist_head *head;
	unsigned int h;

	rcu_read_lock();

	for (h = 0; h < FIB6_TABLE_HASHSZ; h++) {
		head = &net->ipv6.fib_table_hash[h];
		hlist_for_each_entry_rcu(table, head, tb6_hlist) {
			if (table->flags & RT6_TABLE_HAS_DFLT_ROUTER)
				__rt6_purge_dflt_routers(table);
		}
	}
=======
>>>>>>> 24b8d41d

	rcu_read_unlock();
}

static void rtmsg_to_fib6_config(struct net *net,
				 struct in6_rtmsg *rtmsg,
				 struct fib6_config *cfg)
{
	*cfg = (struct fib6_config){
		.fc_table = l3mdev_fib_table_by_index(net, rtmsg->rtmsg_ifindex) ?
			 : RT6_TABLE_MAIN,
		.fc_ifindex = rtmsg->rtmsg_ifindex,
		.fc_metric = rtmsg->rtmsg_metric ? : IP6_RT_PRIO_USER,
		.fc_expires = rtmsg->rtmsg_info,
		.fc_dst_len = rtmsg->rtmsg_dst_len,
		.fc_src_len = rtmsg->rtmsg_src_len,
		.fc_flags = rtmsg->rtmsg_flags,
		.fc_type = rtmsg->rtmsg_type,

		.fc_nlinfo.nl_net = net,

		.fc_dst = rtmsg->rtmsg_dst,
		.fc_src = rtmsg->rtmsg_src,
		.fc_gateway = rtmsg->rtmsg_gateway,
	};
}

int ipv6_route_ioctl(struct net *net, unsigned int cmd, struct in6_rtmsg *rtmsg)
{
	struct fib6_config cfg;
	int err;

	if (cmd != SIOCADDRT && cmd != SIOCDELRT)
		return -EINVAL;
	if (!ns_capable(net->user_ns, CAP_NET_ADMIN))
		return -EPERM;

	rtmsg_to_fib6_config(net, rtmsg, &cfg);

	rtnl_lock();
	switch (cmd) {
	case SIOCADDRT:
		err = ip6_route_add(&cfg, GFP_KERNEL, NULL);
		break;
	case SIOCDELRT:
		err = ip6_route_del(&cfg, NULL);
		break;
	}
	rtnl_unlock();
	return err;
}

/*
 *	Drop the packet on the floor
 */

static int ip6_pkt_drop(struct sk_buff *skb, u8 code, int ipstats_mib_noroutes)
{
	struct dst_entry *dst = skb_dst(skb);
	struct net *net = dev_net(dst->dev);
	struct inet6_dev *idev;
	int type;

	if (netif_is_l3_master(skb->dev) &&
	    dst->dev == net->loopback_dev)
		idev = __in6_dev_get_safely(dev_get_by_index_rcu(net, IP6CB(skb)->iif));
	else
		idev = ip6_dst_idev(dst);

	switch (ipstats_mib_noroutes) {
	case IPSTATS_MIB_INNOROUTES:
		type = ipv6_addr_type(&ipv6_hdr(skb)->daddr);
		if (type == IPV6_ADDR_ANY) {
			IP6_INC_STATS(net, idev, IPSTATS_MIB_INADDRERRORS);
			break;
		}
		fallthrough;
	case IPSTATS_MIB_OUTNOROUTES:
		IP6_INC_STATS(net, idev, ipstats_mib_noroutes);
		break;
	}

	/* Start over by dropping the dst for l3mdev case */
	if (netif_is_l3_master(skb->dev))
		skb_dst_drop(skb);

	icmpv6_send(skb, ICMPV6_DEST_UNREACH, code, 0);
	kfree_skb(skb);
	return 0;
}

static int ip6_pkt_discard(struct sk_buff *skb)
{
	return ip6_pkt_drop(skb, ICMPV6_NOROUTE, IPSTATS_MIB_INNOROUTES);
}

static int ip6_pkt_discard_out(struct net *net, struct sock *sk, struct sk_buff *skb)
{
	skb->dev = skb_dst(skb)->dev;
	return ip6_pkt_drop(skb, ICMPV6_NOROUTE, IPSTATS_MIB_OUTNOROUTES);
}

static int ip6_pkt_prohibit(struct sk_buff *skb)
{
	return ip6_pkt_drop(skb, ICMPV6_ADM_PROHIBITED, IPSTATS_MIB_INNOROUTES);
}

static int ip6_pkt_prohibit_out(struct net *net, struct sock *sk, struct sk_buff *skb)
{
	skb->dev = skb_dst(skb)->dev;
	return ip6_pkt_drop(skb, ICMPV6_ADM_PROHIBITED, IPSTATS_MIB_OUTNOROUTES);
}

/*
 *	Allocate a dst for local (unicast / anycast) address.
 */

struct fib6_info *addrconf_f6i_alloc(struct net *net,
				     struct inet6_dev *idev,
				     const struct in6_addr *addr,
				     bool anycast, gfp_t gfp_flags)
{
<<<<<<< HEAD
	u32 tb_id;
	struct net *net = dev_net(idev->dev);
	struct net_device *dev = net->loopback_dev;
	struct rt6_info *rt;

	/* use L3 Master device as loopback for host routes if device
	 * is enslaved and address is not link local or multicast
	 */
	if (!rt6_need_strict(addr))
		dev = l3mdev_master_dev_rcu(idev->dev) ? : dev;

	rt = ip6_dst_alloc(net, dev, DST_NOCOUNT);
	if (!rt)
		return ERR_PTR(-ENOMEM);

	in6_dev_hold(idev);

	rt->dst.flags |= DST_HOST;
	rt->dst.input = ip6_input;
	rt->dst.output = ip6_output;
	rt->rt6i_idev = idev;

	rt->rt6i_flags = RTF_UP | RTF_NONEXTHOP;
	if (anycast)
		rt->rt6i_flags |= RTF_ANYCAST;
	else
		rt->rt6i_flags |= RTF_LOCAL;

	rt->rt6i_gateway  = *addr;
	rt->rt6i_dst.addr = *addr;
	rt->rt6i_dst.plen = 128;
	tb_id = l3mdev_fib_table(idev->dev) ? : RT6_TABLE_LOCAL;
	rt->rt6i_table = fib6_get_table(net, tb_id);
	rt->dst.flags |= DST_NOCACHE;

	atomic_set(&rt->dst.__refcnt, 1);
=======
	struct fib6_config cfg = {
		.fc_table = l3mdev_fib_table(idev->dev) ? : RT6_TABLE_LOCAL,
		.fc_ifindex = idev->dev->ifindex,
		.fc_flags = RTF_UP | RTF_NONEXTHOP,
		.fc_dst = *addr,
		.fc_dst_len = 128,
		.fc_protocol = RTPROT_KERNEL,
		.fc_nlinfo.nl_net = net,
		.fc_ignore_dev_down = true,
	};
	struct fib6_info *f6i;
>>>>>>> 24b8d41d

	if (anycast) {
		cfg.fc_type = RTN_ANYCAST;
		cfg.fc_flags |= RTF_ANYCAST;
	} else {
		cfg.fc_type = RTN_LOCAL;
		cfg.fc_flags |= RTF_LOCAL;
	}

<<<<<<< HEAD
=======
	f6i = ip6_route_info_create(&cfg, gfp_flags, NULL);
	if (!IS_ERR(f6i))
		f6i->dst_nocount = true;
	return f6i;
}

>>>>>>> 24b8d41d
/* remove deleted ip from prefsrc entries */
struct arg_dev_net_ip {
	struct net_device *dev;
	struct net *net;
	struct in6_addr *addr;
};

static int fib6_remove_prefsrc(struct fib6_info *rt, void *arg)
{
	struct net_device *dev = ((struct arg_dev_net_ip *)arg)->dev;
	struct net *net = ((struct arg_dev_net_ip *)arg)->net;
	struct in6_addr *addr = ((struct arg_dev_net_ip *)arg)->addr;

	if (!rt->nh &&
	    ((void *)rt->fib6_nh->fib_nh_dev == dev || !dev) &&
	    rt != net->ipv6.fib6_null_entry &&
	    ipv6_addr_equal(addr, &rt->fib6_prefsrc.addr)) {
		spin_lock_bh(&rt6_exception_lock);
		/* remove prefsrc entry */
		rt->fib6_prefsrc.plen = 0;
		spin_unlock_bh(&rt6_exception_lock);
	}
	return 0;
}

void rt6_remove_prefsrc(struct inet6_ifaddr *ifp)
{
	struct net *net = dev_net(ifp->idev->dev);
	struct arg_dev_net_ip adni = {
		.dev = ifp->idev->dev,
		.net = net,
		.addr = &ifp->addr,
	};
	fib6_clean_all(net, fib6_remove_prefsrc, &adni);
}

#define RTF_RA_ROUTER		(RTF_ADDRCONF | RTF_DEFAULT)

/* Remove routers and update dst entries when gateway turn into host. */
static int fib6_clean_tohost(struct fib6_info *rt, void *arg)
{
	struct in6_addr *gateway = (struct in6_addr *)arg;
	struct fib6_nh *nh;

	/* RA routes do not use nexthops */
	if (rt->nh)
		return 0;

	nh = rt->fib6_nh;
	if (((rt->fib6_flags & RTF_RA_ROUTER) == RTF_RA_ROUTER) &&
	    nh->fib_nh_gw_family && ipv6_addr_equal(gateway, &nh->fib_nh_gw6))
		return -1;

	/* Further clean up cached routes in exception table.
	 * This is needed because cached route may have a different
	 * gateway than its 'parent' in the case of an ip redirect.
	 */
	fib6_nh_exceptions_clean_tohost(nh, gateway);

	return 0;
}

void rt6_clean_tohost(struct net *net, struct in6_addr *gateway)
{
	fib6_clean_all(net, fib6_clean_tohost, gateway);
}

struct arg_netdev_event {
	const struct net_device *dev;
	union {
		unsigned char nh_flags;
		unsigned long event;
	};
};

static struct fib6_info *rt6_multipath_first_sibling(const struct fib6_info *rt)
{
	struct fib6_info *iter;
	struct fib6_node *fn;

	fn = rcu_dereference_protected(rt->fib6_node,
			lockdep_is_held(&rt->fib6_table->tb6_lock));
	iter = rcu_dereference_protected(fn->leaf,
			lockdep_is_held(&rt->fib6_table->tb6_lock));
	while (iter) {
		if (iter->fib6_metric == rt->fib6_metric &&
		    rt6_qualify_for_ecmp(iter))
			return iter;
		iter = rcu_dereference_protected(iter->fib6_next,
				lockdep_is_held(&rt->fib6_table->tb6_lock));
	}

	return NULL;
}

/* only called for fib entries with builtin fib6_nh */
static bool rt6_is_dead(const struct fib6_info *rt)
{
	if (rt->fib6_nh->fib_nh_flags & RTNH_F_DEAD ||
	    (rt->fib6_nh->fib_nh_flags & RTNH_F_LINKDOWN &&
	     ip6_ignore_linkdown(rt->fib6_nh->fib_nh_dev)))
		return true;

	return false;
}

static int rt6_multipath_total_weight(const struct fib6_info *rt)
{
	struct fib6_info *iter;
	int total = 0;

	if (!rt6_is_dead(rt))
		total += rt->fib6_nh->fib_nh_weight;

	list_for_each_entry(iter, &rt->fib6_siblings, fib6_siblings) {
		if (!rt6_is_dead(iter))
			total += iter->fib6_nh->fib_nh_weight;
	}

	return total;
}

static void rt6_upper_bound_set(struct fib6_info *rt, int *weight, int total)
{
	int upper_bound = -1;

	if (!rt6_is_dead(rt)) {
		*weight += rt->fib6_nh->fib_nh_weight;
		upper_bound = DIV_ROUND_CLOSEST_ULL((u64) (*weight) << 31,
						    total) - 1;
	}
	atomic_set(&rt->fib6_nh->fib_nh_upper_bound, upper_bound);
}

static void rt6_multipath_upper_bound_set(struct fib6_info *rt, int total)
{
	struct fib6_info *iter;
	int weight = 0;

	rt6_upper_bound_set(rt, &weight, total);

	list_for_each_entry(iter, &rt->fib6_siblings, fib6_siblings)
		rt6_upper_bound_set(iter, &weight, total);
}

void rt6_multipath_rebalance(struct fib6_info *rt)
{
	struct fib6_info *first;
	int total;

	/* In case the entire multipath route was marked for flushing,
	 * then there is no need to rebalance upon the removal of every
	 * sibling route.
	 */
	if (!rt->fib6_nsiblings || rt->should_flush)
		return;

	/* During lookup routes are evaluated in order, so we need to
	 * make sure upper bounds are assigned from the first sibling
	 * onwards.
	 */
	first = rt6_multipath_first_sibling(rt);
	if (WARN_ON_ONCE(!first))
		return;

	total = rt6_multipath_total_weight(first);
	rt6_multipath_upper_bound_set(first, total);
}

static int fib6_ifup(struct fib6_info *rt, void *p_arg)
{
	const struct arg_netdev_event *arg = p_arg;
	struct net *net = dev_net(arg->dev);

	if (rt != net->ipv6.fib6_null_entry && !rt->nh &&
	    rt->fib6_nh->fib_nh_dev == arg->dev) {
		rt->fib6_nh->fib_nh_flags &= ~arg->nh_flags;
		fib6_update_sernum_upto_root(net, rt);
		rt6_multipath_rebalance(rt);
	}

	return 0;
}

void rt6_sync_up(struct net_device *dev, unsigned char nh_flags)
{
	struct arg_netdev_event arg = {
		.dev = dev,
		{
			.nh_flags = nh_flags,
		},
	};

	if (nh_flags & RTNH_F_DEAD && netif_carrier_ok(dev))
		arg.nh_flags |= RTNH_F_LINKDOWN;

	fib6_clean_all(dev_net(dev), fib6_ifup, &arg);
}

/* only called for fib entries with inline fib6_nh */
static bool rt6_multipath_uses_dev(const struct fib6_info *rt,
				   const struct net_device *dev)
{
	struct fib6_info *iter;

	if (rt->fib6_nh->fib_nh_dev == dev)
		return true;
	list_for_each_entry(iter, &rt->fib6_siblings, fib6_siblings)
		if (iter->fib6_nh->fib_nh_dev == dev)
			return true;

	return false;
}

static void rt6_multipath_flush(struct fib6_info *rt)
{
	struct fib6_info *iter;

	rt->should_flush = 1;
	list_for_each_entry(iter, &rt->fib6_siblings, fib6_siblings)
		iter->should_flush = 1;
}

static unsigned int rt6_multipath_dead_count(const struct fib6_info *rt,
					     const struct net_device *down_dev)
{
	struct fib6_info *iter;
	unsigned int dead = 0;

	if (rt->fib6_nh->fib_nh_dev == down_dev ||
	    rt->fib6_nh->fib_nh_flags & RTNH_F_DEAD)
		dead++;
	list_for_each_entry(iter, &rt->fib6_siblings, fib6_siblings)
		if (iter->fib6_nh->fib_nh_dev == down_dev ||
		    iter->fib6_nh->fib_nh_flags & RTNH_F_DEAD)
			dead++;

	return dead;
}

static void rt6_multipath_nh_flags_set(struct fib6_info *rt,
				       const struct net_device *dev,
				       unsigned char nh_flags)
{
	struct fib6_info *iter;

	if (rt->fib6_nh->fib_nh_dev == dev)
		rt->fib6_nh->fib_nh_flags |= nh_flags;
	list_for_each_entry(iter, &rt->fib6_siblings, fib6_siblings)
		if (iter->fib6_nh->fib_nh_dev == dev)
			iter->fib6_nh->fib_nh_flags |= nh_flags;
}

/* called with write lock held for table with rt */
static int fib6_ifdown(struct fib6_info *rt, void *p_arg)
{
	const struct arg_netdev_event *arg = p_arg;
	const struct net_device *dev = arg->dev;
	struct net *net = dev_net(dev);

	if (rt == net->ipv6.fib6_null_entry || rt->nh)
		return 0;

	switch (arg->event) {
	case NETDEV_UNREGISTER:
		return rt->fib6_nh->fib_nh_dev == dev ? -1 : 0;
	case NETDEV_DOWN:
		if (rt->should_flush)
			return -1;
		if (!rt->fib6_nsiblings)
			return rt->fib6_nh->fib_nh_dev == dev ? -1 : 0;
		if (rt6_multipath_uses_dev(rt, dev)) {
			unsigned int count;

			count = rt6_multipath_dead_count(rt, dev);
			if (rt->fib6_nsiblings + 1 == count) {
				rt6_multipath_flush(rt);
				return -1;
			}
			rt6_multipath_nh_flags_set(rt, dev, RTNH_F_DEAD |
						   RTNH_F_LINKDOWN);
			fib6_update_sernum(net, rt);
			rt6_multipath_rebalance(rt);
		}
		return -2;
	case NETDEV_CHANGE:
		if (rt->fib6_nh->fib_nh_dev != dev ||
		    rt->fib6_flags & (RTF_LOCAL | RTF_ANYCAST))
			break;
		rt->fib6_nh->fib_nh_flags |= RTNH_F_LINKDOWN;
		rt6_multipath_rebalance(rt);
		break;
	}

	return 0;
}

void rt6_sync_down_dev(struct net_device *dev, unsigned long event)
{
	struct arg_netdev_event arg = {
		.dev = dev,
		{
			.event = event,
		},
	};
	struct net *net = dev_net(dev);

	if (net->ipv6.sysctl.skip_notify_on_dev_down)
		fib6_clean_all_skip_notify(net, fib6_ifdown, &arg);
	else
		fib6_clean_all(net, fib6_ifdown, &arg);
}

void rt6_disable_ip(struct net_device *dev, unsigned long event)
{
	rt6_sync_down_dev(dev, event);
	rt6_uncached_list_flush_dev(dev_net(dev), dev);
	neigh_ifdown(&nd_tbl, dev);
}

struct rt6_mtu_change_arg {
	struct net_device *dev;
	unsigned int mtu;
	struct fib6_info *f6i;
};

static int fib6_nh_mtu_change(struct fib6_nh *nh, void *_arg)
{
	struct rt6_mtu_change_arg *arg = (struct rt6_mtu_change_arg *)_arg;
	struct fib6_info *f6i = arg->f6i;

	/* For administrative MTU increase, there is no way to discover
	 * IPv6 PMTU increase, so PMTU increase should be updated here.
	 * Since RFC 1981 doesn't include administrative MTU increase
	 * update PMTU increase is a MUST. (i.e. jumbo frame)
	 */
	if (nh->fib_nh_dev == arg->dev) {
		struct inet6_dev *idev = __in6_dev_get(arg->dev);
		u32 mtu = f6i->fib6_pmtu;

		if (mtu >= arg->mtu ||
		    (mtu < arg->mtu && mtu == idev->cnf.mtu6))
			fib6_metric_set(f6i, RTAX_MTU, arg->mtu);

		spin_lock_bh(&rt6_exception_lock);
		rt6_exceptions_update_pmtu(idev, nh, arg->mtu);
		spin_unlock_bh(&rt6_exception_lock);
	}

	return 0;
}

static int rt6_mtu_change_route(struct fib6_info *f6i, void *p_arg)
{
	struct rt6_mtu_change_arg *arg = (struct rt6_mtu_change_arg *) p_arg;
	struct inet6_dev *idev;

	/* In IPv6 pmtu discovery is not optional,
	   so that RTAX_MTU lock cannot disable it.
	   We still use this lock to block changes
	   caused by addrconf/ndisc.
	*/

	idev = __in6_dev_get(arg->dev);
	if (!idev)
		return 0;

<<<<<<< HEAD
	/* For administrative MTU increase, there is no way to discover
	   IPv6 PMTU increase, so PMTU increase should be updated here.
	   Since RFC 1981 doesn't include administrative MTU increase
	   update PMTU increase is a MUST. (i.e. jumbo frame)
	 */
	/*
	   If new MTU is less than route PMTU, this new MTU will be the
	   lowest MTU in the path, update the route PMTU to reflect PMTU
	   decreases; if new MTU is greater than route PMTU, and the
	   old MTU is the lowest MTU in the path, update the route PMTU
	   to reflect the increase. In this case if the other nodes' MTU
	   also have the lowest MTU, TOO BIG MESSAGE will be lead to
	   PMTU discouvery.
	 */
	if (rt->dst.dev == arg->dev &&
	    dst_metric_raw(&rt->dst, RTAX_MTU) &&
	    !dst_metric_locked(&rt->dst, RTAX_MTU)) {
		if (rt->rt6i_flags & RTF_CACHE) {
			/* For RTF_CACHE with rt6i_pmtu == 0
			 * (i.e. a redirected route),
			 * the metrics of its rt->dst.from has already
			 * been updated.
			 */
			if (rt->rt6i_pmtu && rt->rt6i_pmtu > arg->mtu)
				rt->rt6i_pmtu = arg->mtu;
		} else if (dst_mtu(&rt->dst) >= arg->mtu ||
			   (dst_mtu(&rt->dst) < arg->mtu &&
			    dst_mtu(&rt->dst) == idev->cnf.mtu6)) {
			dst_metric_set(&rt->dst, RTAX_MTU, arg->mtu);
		}
=======
	if (fib6_metric_locked(f6i, RTAX_MTU))
		return 0;

	arg->f6i = f6i;
	if (f6i->nh) {
		/* fib6_nh_mtu_change only returns 0, so this is safe */
		return nexthop_for_each_fib6_nh(f6i->nh, fib6_nh_mtu_change,
						arg);
>>>>>>> 24b8d41d
	}

	return fib6_nh_mtu_change(f6i->fib6_nh, arg);
}

void rt6_mtu_change(struct net_device *dev, unsigned int mtu)
{
	struct rt6_mtu_change_arg arg = {
		.dev = dev,
		.mtu = mtu,
	};

	fib6_clean_all(dev_net(dev), rt6_mtu_change_route, &arg);
}

static const struct nla_policy rtm_ipv6_policy[RTA_MAX+1] = {
	[RTA_UNSPEC]		= { .strict_start_type = RTA_DPORT + 1 },
	[RTA_GATEWAY]           = { .len = sizeof(struct in6_addr) },
	[RTA_PREFSRC]		= { .len = sizeof(struct in6_addr) },
	[RTA_OIF]               = { .type = NLA_U32 },
	[RTA_IIF]		= { .type = NLA_U32 },
	[RTA_PRIORITY]          = { .type = NLA_U32 },
	[RTA_METRICS]           = { .type = NLA_NESTED },
	[RTA_MULTIPATH]		= { .len = sizeof(struct rtnexthop) },
	[RTA_PREF]              = { .type = NLA_U8 },
	[RTA_ENCAP_TYPE]	= { .type = NLA_U16 },
	[RTA_ENCAP]		= { .type = NLA_NESTED },
	[RTA_EXPIRES]		= { .type = NLA_U32 },
	[RTA_UID]		= { .type = NLA_U32 },
	[RTA_MARK]		= { .type = NLA_U32 },
	[RTA_TABLE]		= { .type = NLA_U32 },
	[RTA_IP_PROTO]		= { .type = NLA_U8 },
	[RTA_SPORT]		= { .type = NLA_U16 },
	[RTA_DPORT]		= { .type = NLA_U16 },
	[RTA_NH_ID]		= { .type = NLA_U32 },
};

static int rtm_to_fib6_config(struct sk_buff *skb, struct nlmsghdr *nlh,
			      struct fib6_config *cfg,
			      struct netlink_ext_ack *extack)
{
	struct rtmsg *rtm;
	struct nlattr *tb[RTA_MAX+1];
	unsigned int pref;
	int err;

	err = nlmsg_parse_deprecated(nlh, sizeof(*rtm), tb, RTA_MAX,
				     rtm_ipv6_policy, extack);
	if (err < 0)
		goto errout;

	err = -EINVAL;
	rtm = nlmsg_data(nlh);

	*cfg = (struct fib6_config){
		.fc_table = rtm->rtm_table,
		.fc_dst_len = rtm->rtm_dst_len,
		.fc_src_len = rtm->rtm_src_len,
		.fc_flags = RTF_UP,
		.fc_protocol = rtm->rtm_protocol,
		.fc_type = rtm->rtm_type,

		.fc_nlinfo.portid = NETLINK_CB(skb).portid,
		.fc_nlinfo.nlh = nlh,
		.fc_nlinfo.nl_net = sock_net(skb->sk),
	};

	if (rtm->rtm_type == RTN_UNREACHABLE ||
	    rtm->rtm_type == RTN_BLACKHOLE ||
	    rtm->rtm_type == RTN_PROHIBIT ||
	    rtm->rtm_type == RTN_THROW)
		cfg->fc_flags |= RTF_REJECT;

	if (rtm->rtm_type == RTN_LOCAL)
		cfg->fc_flags |= RTF_LOCAL;

	if (rtm->rtm_flags & RTM_F_CLONED)
		cfg->fc_flags |= RTF_CACHE;

	cfg->fc_flags |= (rtm->rtm_flags & RTNH_F_ONLINK);

	if (tb[RTA_NH_ID]) {
		if (tb[RTA_GATEWAY]   || tb[RTA_OIF] ||
		    tb[RTA_MULTIPATH] || tb[RTA_ENCAP]) {
			NL_SET_ERR_MSG(extack,
				       "Nexthop specification and nexthop id are mutually exclusive");
			goto errout;
		}
		cfg->fc_nh_id = nla_get_u32(tb[RTA_NH_ID]);
	}

	if (tb[RTA_GATEWAY]) {
		cfg->fc_gateway = nla_get_in6_addr(tb[RTA_GATEWAY]);
		cfg->fc_flags |= RTF_GATEWAY;
	}
	if (tb[RTA_VIA]) {
		NL_SET_ERR_MSG(extack, "IPv6 does not support RTA_VIA attribute");
		goto errout;
	}

	if (tb[RTA_DST]) {
		int plen = (rtm->rtm_dst_len + 7) >> 3;

		if (nla_len(tb[RTA_DST]) < plen)
			goto errout;

		nla_memcpy(&cfg->fc_dst, tb[RTA_DST], plen);
	}

	if (tb[RTA_SRC]) {
		int plen = (rtm->rtm_src_len + 7) >> 3;

		if (nla_len(tb[RTA_SRC]) < plen)
			goto errout;

		nla_memcpy(&cfg->fc_src, tb[RTA_SRC], plen);
	}

	if (tb[RTA_PREFSRC])
		cfg->fc_prefsrc = nla_get_in6_addr(tb[RTA_PREFSRC]);

	if (tb[RTA_OIF])
		cfg->fc_ifindex = nla_get_u32(tb[RTA_OIF]);

	if (tb[RTA_PRIORITY])
		cfg->fc_metric = nla_get_u32(tb[RTA_PRIORITY]);

	if (tb[RTA_METRICS]) {
		cfg->fc_mx = nla_data(tb[RTA_METRICS]);
		cfg->fc_mx_len = nla_len(tb[RTA_METRICS]);
	}

	if (tb[RTA_TABLE])
		cfg->fc_table = nla_get_u32(tb[RTA_TABLE]);

	if (tb[RTA_MULTIPATH]) {
		cfg->fc_mp = nla_data(tb[RTA_MULTIPATH]);
		cfg->fc_mp_len = nla_len(tb[RTA_MULTIPATH]);

		err = lwtunnel_valid_encap_type_attr(cfg->fc_mp,
						     cfg->fc_mp_len, extack);
		if (err < 0)
			goto errout;
	}

	if (tb[RTA_PREF]) {
		pref = nla_get_u8(tb[RTA_PREF]);
		if (pref != ICMPV6_ROUTER_PREF_LOW &&
		    pref != ICMPV6_ROUTER_PREF_HIGH)
			pref = ICMPV6_ROUTER_PREF_MEDIUM;
		cfg->fc_flags |= RTF_PREF(pref);
	}

	if (tb[RTA_ENCAP])
		cfg->fc_encap = tb[RTA_ENCAP];

	if (tb[RTA_ENCAP_TYPE]) {
		cfg->fc_encap_type = nla_get_u16(tb[RTA_ENCAP_TYPE]);

		err = lwtunnel_valid_encap_type(cfg->fc_encap_type, extack);
		if (err < 0)
			goto errout;
	}

	if (tb[RTA_EXPIRES]) {
		unsigned long timeout = addrconf_timeout_fixup(nla_get_u32(tb[RTA_EXPIRES]), HZ);

		if (addrconf_finite_timeout(timeout)) {
			cfg->fc_expires = jiffies_to_clock_t(timeout * HZ);
			cfg->fc_flags |= RTF_EXPIRES;
		}
	}

	err = 0;
errout:
	return err;
}

struct rt6_nh {
	struct fib6_info *fib6_info;
	struct fib6_config r_cfg;
	struct list_head next;
};

static int ip6_route_info_append(struct net *net,
				 struct list_head *rt6_nh_list,
				 struct fib6_info *rt,
				 struct fib6_config *r_cfg)
{
	struct rt6_nh *nh;
	int err = -EEXIST;

	list_for_each_entry(nh, rt6_nh_list, next) {
		/* check if fib6_info already exists */
		if (rt6_duplicate_nexthop(nh->fib6_info, rt))
			return err;
	}

	nh = kzalloc(sizeof(*nh), GFP_KERNEL);
	if (!nh)
		return -ENOMEM;
	nh->fib6_info = rt;
	memcpy(&nh->r_cfg, r_cfg, sizeof(*r_cfg));
	list_add_tail(&nh->next, rt6_nh_list);

	return 0;
}

static void ip6_route_mpath_notify(struct fib6_info *rt,
				   struct fib6_info *rt_last,
				   struct nl_info *info,
				   __u16 nlflags)
{
	/* if this is an APPEND route, then rt points to the first route
	 * inserted and rt_last points to last route inserted. Userspace
	 * wants a consistent dump of the route which starts at the first
	 * nexthop. Since sibling routes are always added at the end of
	 * the list, find the first sibling of the last route appended
	 */
	if ((nlflags & NLM_F_APPEND) && rt_last && rt_last->fib6_nsiblings) {
		rt = list_first_entry(&rt_last->fib6_siblings,
				      struct fib6_info,
				      fib6_siblings);
	}

	if (rt)
		inet6_rt_notify(RTM_NEWROUTE, rt, info, nlflags);
}

static bool ip6_route_mpath_should_notify(const struct fib6_info *rt)
{
	bool rt_can_ecmp = rt6_qualify_for_ecmp(rt);
	bool should_notify = false;
	struct fib6_info *leaf;
	struct fib6_node *fn;

	rcu_read_lock();
	fn = rcu_dereference(rt->fib6_node);
	if (!fn)
		goto out;

	leaf = rcu_dereference(fn->leaf);
	if (!leaf)
		goto out;

	if (rt == leaf ||
	    (rt_can_ecmp && rt->fib6_metric == leaf->fib6_metric &&
	     rt6_qualify_for_ecmp(leaf)))
		should_notify = true;
out:
	rcu_read_unlock();

	return should_notify;
}

static int ip6_route_multipath_add(struct fib6_config *cfg,
				   struct netlink_ext_ack *extack)
{
	struct fib6_info *rt_notif = NULL, *rt_last = NULL;
	struct nl_info *info = &cfg->fc_nlinfo;
	struct fib6_config r_cfg;
	struct rtnexthop *rtnh;
	struct fib6_info *rt;
	struct rt6_nh *err_nh;
	struct rt6_nh *nh, *nh_safe;
	__u16 nlflags;
	int remaining;
	int attrlen;
	int err = 1;
	int nhn = 0;
	int replace = (cfg->fc_nlinfo.nlh &&
		       (cfg->fc_nlinfo.nlh->nlmsg_flags & NLM_F_REPLACE));
	LIST_HEAD(rt6_nh_list);

	nlflags = replace ? NLM_F_REPLACE : NLM_F_CREATE;
	if (info->nlh && info->nlh->nlmsg_flags & NLM_F_APPEND)
		nlflags |= NLM_F_APPEND;

	remaining = cfg->fc_mp_len;
	rtnh = (struct rtnexthop *)cfg->fc_mp;

	/* Parse a Multipath Entry and build a list (rt6_nh_list) of
	 * fib6_info structs per nexthop
	 */
	while (rtnh_ok(rtnh, remaining)) {
		memcpy(&r_cfg, cfg, sizeof(*cfg));
		if (rtnh->rtnh_ifindex)
			r_cfg.fc_ifindex = rtnh->rtnh_ifindex;

		attrlen = rtnh_attrlen(rtnh);
		if (attrlen > 0) {
			struct nlattr *nla, *attrs = rtnh_attrs(rtnh);

			nla = nla_find(attrs, attrlen, RTA_GATEWAY);
			if (nla) {
				r_cfg.fc_gateway = nla_get_in6_addr(nla);
				r_cfg.fc_flags |= RTF_GATEWAY;
			}
			r_cfg.fc_encap = nla_find(attrs, attrlen, RTA_ENCAP);
			nla = nla_find(attrs, attrlen, RTA_ENCAP_TYPE);
			if (nla)
				r_cfg.fc_encap_type = nla_get_u16(nla);
		}

		r_cfg.fc_flags |= (rtnh->rtnh_flags & RTNH_F_ONLINK);
		rt = ip6_route_info_create(&r_cfg, GFP_KERNEL, extack);
		if (IS_ERR(rt)) {
			err = PTR_ERR(rt);
			rt = NULL;
			goto cleanup;
		}
		if (!rt6_qualify_for_ecmp(rt)) {
			err = -EINVAL;
			NL_SET_ERR_MSG(extack,
				       "Device only routes can not be added for IPv6 using the multipath API.");
			fib6_info_release(rt);
			goto cleanup;
		}

		rt->fib6_nh->fib_nh_weight = rtnh->rtnh_hops + 1;

		err = ip6_route_info_append(info->nl_net, &rt6_nh_list,
					    rt, &r_cfg);
		if (err) {
			fib6_info_release(rt);
			goto cleanup;
		}

		rtnh = rtnh_next(rtnh, &remaining);
	}

	if (list_empty(&rt6_nh_list)) {
		NL_SET_ERR_MSG(extack,
			       "Invalid nexthop configuration - no valid nexthops");
		return -EINVAL;
	}

	/* for add and replace send one notification with all nexthops.
	 * Skip the notification in fib6_add_rt2node and send one with
	 * the full route when done
	 */
	info->skip_notify = 1;

	/* For add and replace, send one notification with all nexthops. For
	 * append, send one notification with all appended nexthops.
	 */
	info->skip_notify_kernel = 1;

	err_nh = NULL;
	list_for_each_entry(nh, &rt6_nh_list, next) {
		err = __ip6_ins_rt(nh->fib6_info, info, extack);
		fib6_info_release(nh->fib6_info);

		if (!err) {
			/* save reference to last route successfully inserted */
			rt_last = nh->fib6_info;

			/* save reference to first route for notification */
			if (!rt_notif)
				rt_notif = nh->fib6_info;
		}

		/* nh->fib6_info is used or freed at this point, reset to NULL*/
		nh->fib6_info = NULL;
		if (err) {
			if (replace && nhn)
				NL_SET_ERR_MSG_MOD(extack,
						   "multipath route replace failed (check consistency of installed routes)");
			err_nh = nh;
			goto add_errout;
		}

		/* Because each route is added like a single route we remove
		 * these flags after the first nexthop: if there is a collision,
		 * we have already failed to add the first nexthop:
		 * fib6_add_rt2node() has rejected it; when replacing, old
		 * nexthops have been replaced by first new, the rest should
		 * be added to it.
		 */
		cfg->fc_nlinfo.nlh->nlmsg_flags &= ~(NLM_F_EXCL |
						     NLM_F_REPLACE);
		cfg->fc_nlinfo.nlh->nlmsg_flags |= NLM_F_CREATE;
		nhn++;
	}

	/* An in-kernel notification should only be sent in case the new
	 * multipath route is added as the first route in the node, or if
	 * it was appended to it. We pass 'rt_notif' since it is the first
	 * sibling and might allow us to skip some checks in the replace case.
	 */
	if (ip6_route_mpath_should_notify(rt_notif)) {
		enum fib_event_type fib_event;

		if (rt_notif->fib6_nsiblings != nhn - 1)
			fib_event = FIB_EVENT_ENTRY_APPEND;
		else
			fib_event = FIB_EVENT_ENTRY_REPLACE;

		err = call_fib6_multipath_entry_notifiers(info->nl_net,
							  fib_event, rt_notif,
							  nhn - 1, extack);
		if (err) {
			/* Delete all the siblings that were just added */
			err_nh = NULL;
			goto add_errout;
		}
	}

	/* success ... tell user about new route */
	ip6_route_mpath_notify(rt_notif, rt_last, info, nlflags);
	goto cleanup;

add_errout:
	/* send notification for routes that were added so that
	 * the delete notifications sent by ip6_route_del are
	 * coherent
	 */
	if (rt_notif)
		ip6_route_mpath_notify(rt_notif, rt_last, info, nlflags);

	/* Delete routes that were already added */
	list_for_each_entry(nh, &rt6_nh_list, next) {
		if (err_nh == nh)
			break;
		ip6_route_del(&nh->r_cfg, extack);
	}

cleanup:
	list_for_each_entry_safe(nh, nh_safe, &rt6_nh_list, next) {
		if (nh->fib6_info)
			fib6_info_release(nh->fib6_info);
		list_del(&nh->next);
		kfree(nh);
	}

	return err;
}

static int ip6_route_multipath_del(struct fib6_config *cfg,
				   struct netlink_ext_ack *extack)
{
	struct fib6_config r_cfg;
	struct rtnexthop *rtnh;
	int last_err = 0;
	int remaining;
	int attrlen;
	int err;

	remaining = cfg->fc_mp_len;
	rtnh = (struct rtnexthop *)cfg->fc_mp;

	/* Parse a Multipath Entry */
	while (rtnh_ok(rtnh, remaining)) {
		memcpy(&r_cfg, cfg, sizeof(*cfg));
		if (rtnh->rtnh_ifindex)
			r_cfg.fc_ifindex = rtnh->rtnh_ifindex;

		attrlen = rtnh_attrlen(rtnh);
		if (attrlen > 0) {
			struct nlattr *nla, *attrs = rtnh_attrs(rtnh);

			nla = nla_find(attrs, attrlen, RTA_GATEWAY);
			if (nla) {
				nla_memcpy(&r_cfg.fc_gateway, nla, 16);
				r_cfg.fc_flags |= RTF_GATEWAY;
			}
		}
		err = ip6_route_del(&r_cfg, extack);
		if (err)
			last_err = err;

		rtnh = rtnh_next(rtnh, &remaining);
	}

	return last_err;
}

static int inet6_rtm_delroute(struct sk_buff *skb, struct nlmsghdr *nlh,
			      struct netlink_ext_ack *extack)
{
	struct fib6_config cfg;
	int err;

	err = rtm_to_fib6_config(skb, nlh, &cfg, extack);
	if (err < 0)
		return err;

	if (cfg.fc_nh_id &&
	    !nexthop_find_by_id(sock_net(skb->sk), cfg.fc_nh_id)) {
		NL_SET_ERR_MSG(extack, "Nexthop id does not exist");
		return -EINVAL;
	}

	if (cfg.fc_mp)
		return ip6_route_multipath_del(&cfg, extack);
	else {
		cfg.fc_delete_all_nh = 1;
		return ip6_route_del(&cfg, extack);
	}
}

static int inet6_rtm_newroute(struct sk_buff *skb, struct nlmsghdr *nlh,
			      struct netlink_ext_ack *extack)
{
	struct fib6_config cfg;
	int err;

	err = rtm_to_fib6_config(skb, nlh, &cfg, extack);
	if (err < 0)
		return err;

	if (cfg.fc_metric == 0)
		cfg.fc_metric = IP6_RT_PRIO_USER;

	if (cfg.fc_mp)
		return ip6_route_multipath_add(&cfg, extack);
	else
		return ip6_route_add(&cfg, GFP_KERNEL, extack);
}

/* add the overhead of this fib6_nh to nexthop_len */
static int rt6_nh_nlmsg_size(struct fib6_nh *nh, void *arg)
{
	int *nexthop_len = arg;

	*nexthop_len += nla_total_size(0)	 /* RTA_MULTIPATH */
		     + NLA_ALIGN(sizeof(struct rtnexthop))
		     + nla_total_size(16); /* RTA_GATEWAY */

	if (nh->fib_nh_lws) {
		/* RTA_ENCAP_TYPE */
		*nexthop_len += lwtunnel_get_encap_size(nh->fib_nh_lws);
		/* RTA_ENCAP */
		*nexthop_len += nla_total_size(2);
	}

	return 0;
}

static size_t rt6_nlmsg_size(struct fib6_info *f6i)
{
	int nexthop_len;

	if (f6i->nh) {
		nexthop_len = nla_total_size(4); /* RTA_NH_ID */
		nexthop_for_each_fib6_nh(f6i->nh, rt6_nh_nlmsg_size,
					 &nexthop_len);
	} else {
		struct fib6_nh *nh = f6i->fib6_nh;

		nexthop_len = 0;
		if (f6i->fib6_nsiblings) {
			nexthop_len = nla_total_size(0)	 /* RTA_MULTIPATH */
				    + NLA_ALIGN(sizeof(struct rtnexthop))
				    + nla_total_size(16) /* RTA_GATEWAY */
				    + lwtunnel_get_encap_size(nh->fib_nh_lws);

			nexthop_len *= f6i->fib6_nsiblings;
		}
		nexthop_len += lwtunnel_get_encap_size(nh->fib_nh_lws);
	}

	return NLMSG_ALIGN(sizeof(struct rtmsg))
	       + nla_total_size(16) /* RTA_SRC */
	       + nla_total_size(16) /* RTA_DST */
	       + nla_total_size(16) /* RTA_GATEWAY */
	       + nla_total_size(16) /* RTA_PREFSRC */
	       + nla_total_size(4) /* RTA_TABLE */
	       + nla_total_size(4) /* RTA_IIF */
	       + nla_total_size(4) /* RTA_OIF */
	       + nla_total_size(4) /* RTA_PRIORITY */
	       + RTAX_MAX * nla_total_size(4) /* RTA_METRICS */
	       + nla_total_size(sizeof(struct rta_cacheinfo))
	       + nla_total_size(TCP_CA_NAME_MAX) /* RTAX_CC_ALGO */
	       + nla_total_size(1) /* RTA_PREF */
	       + nexthop_len;
}

static int rt6_fill_node_nexthop(struct sk_buff *skb, struct nexthop *nh,
				 unsigned char *flags)
{
	if (nexthop_is_multipath(nh)) {
		struct nlattr *mp;

		mp = nla_nest_start_noflag(skb, RTA_MULTIPATH);
		if (!mp)
			goto nla_put_failure;

		if (nexthop_mpath_fill_node(skb, nh, AF_INET6))
			goto nla_put_failure;

		nla_nest_end(skb, mp);
	} else {
		struct fib6_nh *fib6_nh;

		fib6_nh = nexthop_fib6_nh(nh);
		if (fib_nexthop_info(skb, &fib6_nh->nh_common, AF_INET6,
				     flags, false) < 0)
			goto nla_put_failure;
	}

	return 0;

nla_put_failure:
	return -EMSGSIZE;
}

static int rt6_fill_node(struct net *net, struct sk_buff *skb,
			 struct fib6_info *rt, struct dst_entry *dst,
			 struct in6_addr *dest, struct in6_addr *src,
			 int iif, int type, u32 portid, u32 seq,
			 unsigned int flags)
{
	struct rt6_info *rt6 = (struct rt6_info *)dst;
	struct rt6key *rt6_dst, *rt6_src;
	u32 *pmetrics, table, rt6_flags;
	unsigned char nh_flags = 0;
	struct nlmsghdr *nlh;
	struct rtmsg *rtm;
	long expires = 0;

	nlh = nlmsg_put(skb, portid, seq, type, sizeof(*rtm), flags);
	if (!nlh)
		return -EMSGSIZE;

	if (rt6) {
		rt6_dst = &rt6->rt6i_dst;
		rt6_src = &rt6->rt6i_src;
		rt6_flags = rt6->rt6i_flags;
	} else {
		rt6_dst = &rt->fib6_dst;
		rt6_src = &rt->fib6_src;
		rt6_flags = rt->fib6_flags;
	}

	rtm = nlmsg_data(nlh);
	rtm->rtm_family = AF_INET6;
	rtm->rtm_dst_len = rt6_dst->plen;
	rtm->rtm_src_len = rt6_src->plen;
	rtm->rtm_tos = 0;
	if (rt->fib6_table)
		table = rt->fib6_table->tb6_id;
	else
		table = RT6_TABLE_UNSPEC;
	rtm->rtm_table = table < 256 ? table : RT_TABLE_COMPAT;
	if (nla_put_u32(skb, RTA_TABLE, table))
		goto nla_put_failure;

	rtm->rtm_type = rt->fib6_type;
	rtm->rtm_flags = 0;
	rtm->rtm_scope = RT_SCOPE_UNIVERSE;
	rtm->rtm_protocol = rt->fib6_protocol;

	if (rt6_flags & RTF_CACHE)
		rtm->rtm_flags |= RTM_F_CLONED;

	if (dest) {
		if (nla_put_in6_addr(skb, RTA_DST, dest))
			goto nla_put_failure;
		rtm->rtm_dst_len = 128;
	} else if (rtm->rtm_dst_len)
		if (nla_put_in6_addr(skb, RTA_DST, &rt6_dst->addr))
			goto nla_put_failure;
#ifdef CONFIG_IPV6_SUBTREES
	if (src) {
		if (nla_put_in6_addr(skb, RTA_SRC, src))
			goto nla_put_failure;
		rtm->rtm_src_len = 128;
	} else if (rtm->rtm_src_len &&
		   nla_put_in6_addr(skb, RTA_SRC, &rt6_src->addr))
		goto nla_put_failure;
#endif
	if (iif) {
#ifdef CONFIG_IPV6_MROUTE
<<<<<<< HEAD
		if (ipv6_addr_is_multicast(&rt->rt6i_dst.addr)) {
			int err = ip6mr_get_route(net, skb, rtm, nowait,
						  portid);

			if (err <= 0) {
				if (!nowait) {
					if (err == 0)
						return 0;
					goto nla_put_failure;
				} else {
					if (err == -EMSGSIZE)
						goto nla_put_failure;
				}
			}
=======
		if (ipv6_addr_is_multicast(&rt6_dst->addr)) {
			int err = ip6mr_get_route(net, skb, rtm, portid);

			if (err == 0)
				return 0;
			if (err < 0)
				goto nla_put_failure;
>>>>>>> 24b8d41d
		} else
#endif
			if (nla_put_u32(skb, RTA_IIF, iif))
				goto nla_put_failure;
	} else if (dest) {
		struct in6_addr saddr_buf;
		if (ip6_route_get_saddr(net, rt, dest, 0, &saddr_buf) == 0 &&
		    nla_put_in6_addr(skb, RTA_PREFSRC, &saddr_buf))
			goto nla_put_failure;
	}

	if (rt->fib6_prefsrc.plen) {
		struct in6_addr saddr_buf;
		saddr_buf = rt->fib6_prefsrc.addr;
		if (nla_put_in6_addr(skb, RTA_PREFSRC, &saddr_buf))
			goto nla_put_failure;
	}

	pmetrics = dst ? dst_metrics_ptr(dst) : rt->fib6_metrics->metrics;
	if (rtnetlink_put_metrics(skb, pmetrics) < 0)
		goto nla_put_failure;

	if (nla_put_u32(skb, RTA_PRIORITY, rt->fib6_metric))
		goto nla_put_failure;

	/* For multipath routes, walk the siblings list and add
	 * each as a nexthop within RTA_MULTIPATH.
	 */
	if (rt6) {
		if (rt6_flags & RTF_GATEWAY &&
		    nla_put_in6_addr(skb, RTA_GATEWAY, &rt6->rt6i_gateway))
			goto nla_put_failure;

		if (dst->dev && nla_put_u32(skb, RTA_OIF, dst->dev->ifindex))
			goto nla_put_failure;
	} else if (rt->fib6_nsiblings) {
		struct fib6_info *sibling, *next_sibling;
		struct nlattr *mp;

		mp = nla_nest_start_noflag(skb, RTA_MULTIPATH);
		if (!mp)
			goto nla_put_failure;

		if (fib_add_nexthop(skb, &rt->fib6_nh->nh_common,
				    rt->fib6_nh->fib_nh_weight, AF_INET6) < 0)
			goto nla_put_failure;

		list_for_each_entry_safe(sibling, next_sibling,
					 &rt->fib6_siblings, fib6_siblings) {
			if (fib_add_nexthop(skb, &sibling->fib6_nh->nh_common,
					    sibling->fib6_nh->fib_nh_weight,
					    AF_INET6) < 0)
				goto nla_put_failure;
		}

		nla_nest_end(skb, mp);
	} else if (rt->nh) {
		if (nla_put_u32(skb, RTA_NH_ID, rt->nh->id))
			goto nla_put_failure;

		if (nexthop_is_blackhole(rt->nh))
			rtm->rtm_type = RTN_BLACKHOLE;

		if (net->ipv4.sysctl_nexthop_compat_mode &&
		    rt6_fill_node_nexthop(skb, rt->nh, &nh_flags) < 0)
			goto nla_put_failure;

		rtm->rtm_flags |= nh_flags;
	} else {
		if (fib_nexthop_info(skb, &rt->fib6_nh->nh_common, AF_INET6,
				     &nh_flags, false) < 0)
			goto nla_put_failure;

		rtm->rtm_flags |= nh_flags;
	}

	if (rt6_flags & RTF_EXPIRES) {
		expires = dst ? dst->expires : rt->expires;
		expires -= jiffies;
	}

	if (!dst) {
		if (rt->offload)
			rtm->rtm_flags |= RTM_F_OFFLOAD;
		if (rt->trap)
			rtm->rtm_flags |= RTM_F_TRAP;
	}

	if (rtnl_put_cacheinfo(skb, dst, 0, expires, dst ? dst->error : 0) < 0)
		goto nla_put_failure;

	if (nla_put_u8(skb, RTA_PREF, IPV6_EXTRACT_PREF(rt6_flags)))
		goto nla_put_failure;


	nlmsg_end(skb, nlh);
	return 0;

nla_put_failure:
	nlmsg_cancel(skb, nlh);
	return -EMSGSIZE;
}

static int fib6_info_nh_uses_dev(struct fib6_nh *nh, void *arg)
{
	const struct net_device *dev = arg;

	if (nh->fib_nh_dev == dev)
		return 1;

	return 0;
}

static bool fib6_info_uses_dev(const struct fib6_info *f6i,
			       const struct net_device *dev)
{
	if (f6i->nh) {
		struct net_device *_dev = (struct net_device *)dev;

		return !!nexthop_for_each_fib6_nh(f6i->nh,
						  fib6_info_nh_uses_dev,
						  _dev);
	}

	if (f6i->fib6_nh->fib_nh_dev == dev)
		return true;

	if (f6i->fib6_nsiblings) {
		struct fib6_info *sibling, *next_sibling;

		list_for_each_entry_safe(sibling, next_sibling,
					 &f6i->fib6_siblings, fib6_siblings) {
			if (sibling->fib6_nh->fib_nh_dev == dev)
				return true;
		}
	}

	return false;
}

struct fib6_nh_exception_dump_walker {
	struct rt6_rtnl_dump_arg *dump;
	struct fib6_info *rt;
	unsigned int flags;
	unsigned int skip;
	unsigned int count;
};

static int rt6_nh_dump_exceptions(struct fib6_nh *nh, void *arg)
{
	struct fib6_nh_exception_dump_walker *w = arg;
	struct rt6_rtnl_dump_arg *dump = w->dump;
	struct rt6_exception_bucket *bucket;
	struct rt6_exception *rt6_ex;
	int i, err;

	bucket = fib6_nh_get_excptn_bucket(nh, NULL);
	if (!bucket)
		return 0;

	for (i = 0; i < FIB6_EXCEPTION_BUCKET_SIZE; i++) {
		hlist_for_each_entry(rt6_ex, &bucket->chain, hlist) {
			if (w->skip) {
				w->skip--;
				continue;
			}

			/* Expiration of entries doesn't bump sernum, insertion
			 * does. Removal is triggered by insertion, so we can
			 * rely on the fact that if entries change between two
			 * partial dumps, this node is scanned again completely,
			 * see rt6_insert_exception() and fib6_dump_table().
			 *
			 * Count expired entries we go through as handled
			 * entries that we'll skip next time, in case of partial
			 * node dump. Otherwise, if entries expire meanwhile,
			 * we'll skip the wrong amount.
			 */
			if (rt6_check_expired(rt6_ex->rt6i)) {
				w->count++;
				continue;
			}

			err = rt6_fill_node(dump->net, dump->skb, w->rt,
					    &rt6_ex->rt6i->dst, NULL, NULL, 0,
					    RTM_NEWROUTE,
					    NETLINK_CB(dump->cb->skb).portid,
					    dump->cb->nlh->nlmsg_seq, w->flags);
			if (err)
				return err;

			w->count++;
		}
		bucket++;
	}

	return 0;
}

/* Return -1 if done with node, number of handled routes on partial dump */
int rt6_dump_route(struct fib6_info *rt, void *p_arg, unsigned int skip)
{
	struct rt6_rtnl_dump_arg *arg = (struct rt6_rtnl_dump_arg *) p_arg;
	struct fib_dump_filter *filter = &arg->filter;
	unsigned int flags = NLM_F_MULTI;
	struct net *net = arg->net;
	int count = 0;

	if (rt == net->ipv6.fib6_null_entry)
		return -1;

	if ((filter->flags & RTM_F_PREFIX) &&
	    !(rt->fib6_flags & RTF_PREFIX_RT)) {
		/* success since this is not a prefix route */
		return -1;
	}
	if (filter->filter_set &&
	    ((filter->rt_type  && rt->fib6_type != filter->rt_type) ||
	     (filter->dev      && !fib6_info_uses_dev(rt, filter->dev)) ||
	     (filter->protocol && rt->fib6_protocol != filter->protocol))) {
		return -1;
	}

	if (filter->filter_set ||
	    !filter->dump_routes || !filter->dump_exceptions) {
		flags |= NLM_F_DUMP_FILTERED;
	}

	if (filter->dump_routes) {
		if (skip) {
			skip--;
		} else {
			if (rt6_fill_node(net, arg->skb, rt, NULL, NULL, NULL,
					  0, RTM_NEWROUTE,
					  NETLINK_CB(arg->cb->skb).portid,
					  arg->cb->nlh->nlmsg_seq, flags)) {
				return 0;
			}
			count++;
		}
	}

	if (filter->dump_exceptions) {
		struct fib6_nh_exception_dump_walker w = { .dump = arg,
							   .rt = rt,
							   .flags = flags,
							   .skip = skip,
							   .count = 0 };
		int err;

		rcu_read_lock();
		if (rt->nh) {
			err = nexthop_for_each_fib6_nh(rt->nh,
						       rt6_nh_dump_exceptions,
						       &w);
		} else {
			err = rt6_nh_dump_exceptions(rt->fib6_nh, &w);
		}
		rcu_read_unlock();

		if (err)
			return count += w.count;
	}

	return -1;
}

static int inet6_rtm_valid_getroute_req(struct sk_buff *skb,
					const struct nlmsghdr *nlh,
					struct nlattr **tb,
					struct netlink_ext_ack *extack)
{
	struct rtmsg *rtm;
	int i, err;

	if (nlh->nlmsg_len < nlmsg_msg_size(sizeof(*rtm))) {
		NL_SET_ERR_MSG_MOD(extack,
				   "Invalid header for get route request");
		return -EINVAL;
	}

	if (!netlink_strict_get_check(skb))
		return nlmsg_parse_deprecated(nlh, sizeof(*rtm), tb, RTA_MAX,
					      rtm_ipv6_policy, extack);

	rtm = nlmsg_data(nlh);
	if ((rtm->rtm_src_len && rtm->rtm_src_len != 128) ||
	    (rtm->rtm_dst_len && rtm->rtm_dst_len != 128) ||
	    rtm->rtm_table || rtm->rtm_protocol || rtm->rtm_scope ||
	    rtm->rtm_type) {
		NL_SET_ERR_MSG_MOD(extack, "Invalid values in header for get route request");
		return -EINVAL;
	}
	if (rtm->rtm_flags & ~RTM_F_FIB_MATCH) {
		NL_SET_ERR_MSG_MOD(extack,
				   "Invalid flags for get route request");
		return -EINVAL;
	}

	err = nlmsg_parse_deprecated_strict(nlh, sizeof(*rtm), tb, RTA_MAX,
					    rtm_ipv6_policy, extack);
	if (err)
		return err;

	if ((tb[RTA_SRC] && !rtm->rtm_src_len) ||
	    (tb[RTA_DST] && !rtm->rtm_dst_len)) {
		NL_SET_ERR_MSG_MOD(extack, "rtm_src_len and rtm_dst_len must be 128 for IPv6");
		return -EINVAL;
	}

	for (i = 0; i <= RTA_MAX; i++) {
		if (!tb[i])
			continue;

		switch (i) {
		case RTA_SRC:
		case RTA_DST:
		case RTA_IIF:
		case RTA_OIF:
		case RTA_MARK:
		case RTA_UID:
		case RTA_SPORT:
		case RTA_DPORT:
		case RTA_IP_PROTO:
			break;
		default:
			NL_SET_ERR_MSG_MOD(extack, "Unsupported attribute in get route request");
			return -EINVAL;
		}
	}

	return 0;
}

static int inet6_rtm_getroute(struct sk_buff *in_skb, struct nlmsghdr *nlh,
			      struct netlink_ext_ack *extack)
{
	struct net *net = sock_net(in_skb->sk);
	struct nlattr *tb[RTA_MAX+1];
	int err, iif = 0, oif = 0;
	struct fib6_info *from;
	struct dst_entry *dst;
	struct rt6_info *rt;
	struct sk_buff *skb;
	struct rtmsg *rtm;
	struct flowi6 fl6 = {};
	bool fibmatch;

	err = inet6_rtm_valid_getroute_req(in_skb, nlh, tb, extack);
	if (err < 0)
		goto errout;

	err = -EINVAL;
<<<<<<< HEAD
	memset(&fl6, 0, sizeof(fl6));
	rtm = nlmsg_data(nlh);
	fl6.flowlabel = ip6_make_flowinfo(rtm->rtm_tos, 0);
=======
	rtm = nlmsg_data(nlh);
	fl6.flowlabel = ip6_make_flowinfo(rtm->rtm_tos, 0);
	fibmatch = !!(rtm->rtm_flags & RTM_F_FIB_MATCH);
>>>>>>> 24b8d41d

	if (tb[RTA_SRC]) {
		if (nla_len(tb[RTA_SRC]) < sizeof(struct in6_addr))
			goto errout;

		fl6.saddr = *(struct in6_addr *)nla_data(tb[RTA_SRC]);
	}

	if (tb[RTA_DST]) {
		if (nla_len(tb[RTA_DST]) < sizeof(struct in6_addr))
			goto errout;

		fl6.daddr = *(struct in6_addr *)nla_data(tb[RTA_DST]);
	}

	if (tb[RTA_IIF])
		iif = nla_get_u32(tb[RTA_IIF]);

	if (tb[RTA_OIF])
		oif = nla_get_u32(tb[RTA_OIF]);

	if (tb[RTA_MARK])
		fl6.flowi6_mark = nla_get_u32(tb[RTA_MARK]);

	if (tb[RTA_UID])
		fl6.flowi6_uid = make_kuid(current_user_ns(),
					   nla_get_u32(tb[RTA_UID]));
	else
		fl6.flowi6_uid = iif ? INVALID_UID : current_uid();

	if (tb[RTA_SPORT])
		fl6.fl6_sport = nla_get_be16(tb[RTA_SPORT]);

	if (tb[RTA_DPORT])
		fl6.fl6_dport = nla_get_be16(tb[RTA_DPORT]);

	if (tb[RTA_IP_PROTO]) {
		err = rtm_getroute_parse_ip_proto(tb[RTA_IP_PROTO],
						  &fl6.flowi6_proto, AF_INET6,
						  extack);
		if (err)
			goto errout;
	}

	if (iif) {
		struct net_device *dev;
		int flags = 0;

		rcu_read_lock();

		dev = dev_get_by_index_rcu(net, iif);
		if (!dev) {
			rcu_read_unlock();
			err = -ENODEV;
			goto errout;
		}

		fl6.flowi6_iif = iif;

		if (!ipv6_addr_any(&fl6.saddr))
			flags |= RT6_LOOKUP_F_HAS_SADDR;

		dst = ip6_route_input_lookup(net, dev, &fl6, NULL, flags);

		rcu_read_unlock();
	} else {
		fl6.flowi6_oif = oif;

<<<<<<< HEAD
		rt = (struct rt6_info *)ip6_route_output(net, NULL, &fl6);
=======
		dst = ip6_route_output(net, NULL, &fl6);
	}


	rt = container_of(dst, struct rt6_info, dst);
	if (rt->dst.error) {
		err = rt->dst.error;
		ip6_rt_put(rt);
		goto errout;
	}

	if (rt == net->ipv6.ip6_null_entry) {
		err = rt->dst.error;
		ip6_rt_put(rt);
		goto errout;
>>>>>>> 24b8d41d
	}

	skb = alloc_skb(NLMSG_GOODSIZE, GFP_KERNEL);
	if (!skb) {
		ip6_rt_put(rt);
		err = -ENOBUFS;
		goto errout;
	}

	skb_dst_set(skb, &rt->dst);

	rcu_read_lock();
	from = rcu_dereference(rt->from);
	if (from) {
		if (fibmatch)
			err = rt6_fill_node(net, skb, from, NULL, NULL, NULL,
					    iif, RTM_NEWROUTE,
					    NETLINK_CB(in_skb).portid,
					    nlh->nlmsg_seq, 0);
		else
			err = rt6_fill_node(net, skb, from, dst, &fl6.daddr,
					    &fl6.saddr, iif, RTM_NEWROUTE,
					    NETLINK_CB(in_skb).portid,
					    nlh->nlmsg_seq, 0);
	} else {
		err = -ENETUNREACH;
	}
	rcu_read_unlock();

	if (err < 0) {
		kfree_skb(skb);
		goto errout;
	}

	err = rtnl_unicast(skb, net, NETLINK_CB(in_skb).portid);
errout:
	return err;
}

void inet6_rt_notify(int event, struct fib6_info *rt, struct nl_info *info,
		     unsigned int nlm_flags)
{
	struct sk_buff *skb;
	struct net *net = info->nl_net;
	u32 seq;
	int err;

	err = -ENOBUFS;
	seq = info->nlh ? info->nlh->nlmsg_seq : 0;

	skb = nlmsg_new(rt6_nlmsg_size(rt), gfp_any());
	if (!skb)
		goto errout;

	err = rt6_fill_node(net, skb, rt, NULL, NULL, NULL, 0,
			    event, info->portid, seq, nlm_flags);
	if (err < 0) {
		/* -EMSGSIZE implies BUG in rt6_nlmsg_size() */
		WARN_ON(err == -EMSGSIZE);
		kfree_skb(skb);
		goto errout;
	}
	rtnl_notify(skb, net, info->portid, RTNLGRP_IPV6_ROUTE,
		    info->nlh, gfp_any());
	return;
errout:
	if (err < 0)
		rtnl_set_sk_err(net, RTNLGRP_IPV6_ROUTE, err);
}

void fib6_rt_update(struct net *net, struct fib6_info *rt,
		    struct nl_info *info)
{
	u32 seq = info->nlh ? info->nlh->nlmsg_seq : 0;
	struct sk_buff *skb;
	int err = -ENOBUFS;

	/* call_fib6_entry_notifiers will be removed when in-kernel notifier
	 * is implemented and supported for nexthop objects
	 */
	call_fib6_entry_notifiers(net, FIB_EVENT_ENTRY_REPLACE, rt, NULL);

	skb = nlmsg_new(rt6_nlmsg_size(rt), gfp_any());
	if (!skb)
		goto errout;

	err = rt6_fill_node(net, skb, rt, NULL, NULL, NULL, 0,
			    RTM_NEWROUTE, info->portid, seq, NLM_F_REPLACE);
	if (err < 0) {
		/* -EMSGSIZE implies BUG in rt6_nlmsg_size() */
		WARN_ON(err == -EMSGSIZE);
		kfree_skb(skb);
		goto errout;
	}
	rtnl_notify(skb, net, info->portid, RTNLGRP_IPV6_ROUTE,
		    info->nlh, gfp_any());
	return;
errout:
	if (err < 0)
		rtnl_set_sk_err(net, RTNLGRP_IPV6_ROUTE, err);
}

static int ip6_route_dev_notify(struct notifier_block *this,
				unsigned long event, void *ptr)
{
	struct net_device *dev = netdev_notifier_info_to_dev(ptr);
	struct net *net = dev_net(dev);

	if (!(dev->flags & IFF_LOOPBACK))
		return NOTIFY_OK;

	if (event == NETDEV_REGISTER) {
		net->ipv6.fib6_null_entry->fib6_nh->fib_nh_dev = dev;
		net->ipv6.ip6_null_entry->dst.dev = dev;
		net->ipv6.ip6_null_entry->rt6i_idev = in6_dev_get(dev);
#ifdef CONFIG_IPV6_MULTIPLE_TABLES
		net->ipv6.ip6_prohibit_entry->dst.dev = dev;
		net->ipv6.ip6_prohibit_entry->rt6i_idev = in6_dev_get(dev);
		net->ipv6.ip6_blk_hole_entry->dst.dev = dev;
		net->ipv6.ip6_blk_hole_entry->rt6i_idev = in6_dev_get(dev);
#endif
	 } else if (event == NETDEV_UNREGISTER &&
		    dev->reg_state != NETREG_UNREGISTERED) {
		/* NETDEV_UNREGISTER could be fired for multiple times by
		 * netdev_wait_allrefs(). Make sure we only call this once.
		 */
		in6_dev_put_clear(&net->ipv6.ip6_null_entry->rt6i_idev);
#ifdef CONFIG_IPV6_MULTIPLE_TABLES
		in6_dev_put_clear(&net->ipv6.ip6_prohibit_entry->rt6i_idev);
		in6_dev_put_clear(&net->ipv6.ip6_blk_hole_entry->rt6i_idev);
#endif
	}

	return NOTIFY_OK;
}

/*
 *	/proc
 */

#ifdef CONFIG_PROC_FS
static int rt6_stats_seq_show(struct seq_file *seq, void *v)
{
	struct net *net = (struct net *)seq->private;
	seq_printf(seq, "%04x %04x %04x %04x %04x %04x %04x\n",
		   net->ipv6.rt6_stats->fib_nodes,
		   net->ipv6.rt6_stats->fib_route_nodes,
		   atomic_read(&net->ipv6.rt6_stats->fib_rt_alloc),
		   net->ipv6.rt6_stats->fib_rt_entries,
		   net->ipv6.rt6_stats->fib_rt_cache,
		   dst_entries_get_slow(&net->ipv6.ip6_dst_ops),
		   net->ipv6.rt6_stats->fib_discarded_routes);

	return 0;
}
#endif	/* CONFIG_PROC_FS */

#ifdef CONFIG_SYSCTL

static int ipv6_sysctl_rtcache_flush(struct ctl_table *ctl, int write,
			      void *buffer, size_t *lenp, loff_t *ppos)
{
	struct net *net;
	int delay;
	int ret;
	if (!write)
		return -EINVAL;

	net = (struct net *)ctl->extra1;
	delay = net->ipv6.sysctl.flush_delay;
	ret = proc_dointvec(ctl, write, buffer, lenp, ppos);
	if (ret)
		return ret;

	fib6_run_gc(delay <= 0 ? 0 : (unsigned long)delay, net, delay > 0);
	return 0;
}

static struct ctl_table ipv6_route_table_template[] = {
	{
		.procname	=	"flush",
		.data		=	&init_net.ipv6.sysctl.flush_delay,
		.maxlen		=	sizeof(int),
		.mode		=	0200,
		.proc_handler	=	ipv6_sysctl_rtcache_flush
	},
	{
		.procname	=	"gc_thresh",
		.data		=	&ip6_dst_ops_template.gc_thresh,
		.maxlen		=	sizeof(int),
		.mode		=	0644,
		.proc_handler	=	proc_dointvec,
	},
	{
		.procname	=	"max_size",
		.data		=	&init_net.ipv6.sysctl.ip6_rt_max_size,
		.maxlen		=	sizeof(int),
		.mode		=	0644,
		.proc_handler	=	proc_dointvec,
	},
	{
		.procname	=	"gc_min_interval",
		.data		=	&init_net.ipv6.sysctl.ip6_rt_gc_min_interval,
		.maxlen		=	sizeof(int),
		.mode		=	0644,
		.proc_handler	=	proc_dointvec_jiffies,
	},
	{
		.procname	=	"gc_timeout",
		.data		=	&init_net.ipv6.sysctl.ip6_rt_gc_timeout,
		.maxlen		=	sizeof(int),
		.mode		=	0644,
		.proc_handler	=	proc_dointvec_jiffies,
	},
	{
		.procname	=	"gc_interval",
		.data		=	&init_net.ipv6.sysctl.ip6_rt_gc_interval,
		.maxlen		=	sizeof(int),
		.mode		=	0644,
		.proc_handler	=	proc_dointvec_jiffies,
	},
	{
		.procname	=	"gc_elasticity",
		.data		=	&init_net.ipv6.sysctl.ip6_rt_gc_elasticity,
		.maxlen		=	sizeof(int),
		.mode		=	0644,
		.proc_handler	=	proc_dointvec,
	},
	{
		.procname	=	"mtu_expires",
		.data		=	&init_net.ipv6.sysctl.ip6_rt_mtu_expires,
		.maxlen		=	sizeof(int),
		.mode		=	0644,
		.proc_handler	=	proc_dointvec_jiffies,
	},
	{
		.procname	=	"min_adv_mss",
		.data		=	&init_net.ipv6.sysctl.ip6_rt_min_advmss,
		.maxlen		=	sizeof(int),
		.mode		=	0644,
		.proc_handler	=	proc_dointvec,
	},
	{
		.procname	=	"gc_min_interval_ms",
		.data		=	&init_net.ipv6.sysctl.ip6_rt_gc_min_interval,
		.maxlen		=	sizeof(int),
		.mode		=	0644,
		.proc_handler	=	proc_dointvec_ms_jiffies,
	},
	{
		.procname	=	"skip_notify_on_dev_down",
		.data		=	&init_net.ipv6.sysctl.skip_notify_on_dev_down,
		.maxlen		=	sizeof(int),
		.mode		=	0644,
		.proc_handler	=	proc_dointvec_minmax,
		.extra1		=	SYSCTL_ZERO,
		.extra2		=	SYSCTL_ONE,
	},
	{ }
};

struct ctl_table * __net_init ipv6_route_sysctl_init(struct net *net)
{
	struct ctl_table *table;

	table = kmemdup(ipv6_route_table_template,
			sizeof(ipv6_route_table_template),
			GFP_KERNEL);

	if (table) {
		table[0].data = &net->ipv6.sysctl.flush_delay;
		table[0].extra1 = net;
		table[1].data = &net->ipv6.ip6_dst_ops.gc_thresh;
		table[2].data = &net->ipv6.sysctl.ip6_rt_max_size;
		table[3].data = &net->ipv6.sysctl.ip6_rt_gc_min_interval;
		table[4].data = &net->ipv6.sysctl.ip6_rt_gc_timeout;
		table[5].data = &net->ipv6.sysctl.ip6_rt_gc_interval;
		table[6].data = &net->ipv6.sysctl.ip6_rt_gc_elasticity;
		table[7].data = &net->ipv6.sysctl.ip6_rt_mtu_expires;
		table[8].data = &net->ipv6.sysctl.ip6_rt_min_advmss;
		table[9].data = &net->ipv6.sysctl.ip6_rt_gc_min_interval;
		table[10].data = &net->ipv6.sysctl.skip_notify_on_dev_down;

		/* Don't export sysctls to unprivileged users */
		if (net->user_ns != &init_user_ns)
			table[0].procname = NULL;
	}

	return table;
}
#endif

static int __net_init ip6_route_net_init(struct net *net)
{
	int ret = -ENOMEM;

	memcpy(&net->ipv6.ip6_dst_ops, &ip6_dst_ops_template,
	       sizeof(net->ipv6.ip6_dst_ops));

	if (dst_entries_init(&net->ipv6.ip6_dst_ops) < 0)
		goto out_ip6_dst_ops;

	net->ipv6.fib6_null_entry = fib6_info_alloc(GFP_KERNEL, true);
	if (!net->ipv6.fib6_null_entry)
		goto out_ip6_dst_entries;
	memcpy(net->ipv6.fib6_null_entry, &fib6_null_entry_template,
	       sizeof(*net->ipv6.fib6_null_entry));

	net->ipv6.ip6_null_entry = kmemdup(&ip6_null_entry_template,
					   sizeof(*net->ipv6.ip6_null_entry),
					   GFP_KERNEL);
	if (!net->ipv6.ip6_null_entry)
		goto out_fib6_null_entry;
	net->ipv6.ip6_null_entry->dst.ops = &net->ipv6.ip6_dst_ops;
	dst_init_metrics(&net->ipv6.ip6_null_entry->dst,
			 ip6_template_metrics, true);
	INIT_LIST_HEAD(&net->ipv6.ip6_null_entry->rt6i_uncached);

#ifdef CONFIG_IPV6_MULTIPLE_TABLES
	net->ipv6.fib6_has_custom_rules = false;
	net->ipv6.ip6_prohibit_entry = kmemdup(&ip6_prohibit_entry_template,
					       sizeof(*net->ipv6.ip6_prohibit_entry),
					       GFP_KERNEL);
	if (!net->ipv6.ip6_prohibit_entry)
		goto out_ip6_null_entry;
	net->ipv6.ip6_prohibit_entry->dst.ops = &net->ipv6.ip6_dst_ops;
	dst_init_metrics(&net->ipv6.ip6_prohibit_entry->dst,
			 ip6_template_metrics, true);
	INIT_LIST_HEAD(&net->ipv6.ip6_prohibit_entry->rt6i_uncached);

	net->ipv6.ip6_blk_hole_entry = kmemdup(&ip6_blk_hole_entry_template,
					       sizeof(*net->ipv6.ip6_blk_hole_entry),
					       GFP_KERNEL);
	if (!net->ipv6.ip6_blk_hole_entry)
		goto out_ip6_prohibit_entry;
	net->ipv6.ip6_blk_hole_entry->dst.ops = &net->ipv6.ip6_dst_ops;
	dst_init_metrics(&net->ipv6.ip6_blk_hole_entry->dst,
			 ip6_template_metrics, true);
	INIT_LIST_HEAD(&net->ipv6.ip6_blk_hole_entry->rt6i_uncached);
#ifdef CONFIG_IPV6_SUBTREES
	net->ipv6.fib6_routes_require_src = 0;
#endif
#endif

	net->ipv6.sysctl.flush_delay = 0;
	net->ipv6.sysctl.ip6_rt_max_size = 4096;
	net->ipv6.sysctl.ip6_rt_gc_min_interval = HZ / 2;
	net->ipv6.sysctl.ip6_rt_gc_timeout = 60*HZ;
	net->ipv6.sysctl.ip6_rt_gc_interval = 30*HZ;
	net->ipv6.sysctl.ip6_rt_gc_elasticity = 9;
	net->ipv6.sysctl.ip6_rt_mtu_expires = 10*60*HZ;
	net->ipv6.sysctl.ip6_rt_min_advmss = IPV6_MIN_MTU - 20 - 40;
	net->ipv6.sysctl.skip_notify_on_dev_down = 0;

	net->ipv6.ip6_rt_gc_expire = 30*HZ;

	ret = 0;
out:
	return ret;

#ifdef CONFIG_IPV6_MULTIPLE_TABLES
out_ip6_prohibit_entry:
	kfree(net->ipv6.ip6_prohibit_entry);
out_ip6_null_entry:
	kfree(net->ipv6.ip6_null_entry);
#endif
out_fib6_null_entry:
	kfree(net->ipv6.fib6_null_entry);
out_ip6_dst_entries:
	dst_entries_destroy(&net->ipv6.ip6_dst_ops);
out_ip6_dst_ops:
	goto out;
}

static void __net_exit ip6_route_net_exit(struct net *net)
{
	kfree(net->ipv6.fib6_null_entry);
	kfree(net->ipv6.ip6_null_entry);
#ifdef CONFIG_IPV6_MULTIPLE_TABLES
	kfree(net->ipv6.ip6_prohibit_entry);
	kfree(net->ipv6.ip6_blk_hole_entry);
#endif
	dst_entries_destroy(&net->ipv6.ip6_dst_ops);
}

static int __net_init ip6_route_net_init_late(struct net *net)
{
#ifdef CONFIG_PROC_FS
	proc_create_net("ipv6_route", 0, net->proc_net, &ipv6_route_seq_ops,
			sizeof(struct ipv6_route_iter));
	proc_create_net_single("rt6_stats", 0444, net->proc_net,
			rt6_stats_seq_show, NULL);
#endif
	return 0;
}

static void __net_exit ip6_route_net_exit_late(struct net *net)
{
#ifdef CONFIG_PROC_FS
	remove_proc_entry("ipv6_route", net->proc_net);
	remove_proc_entry("rt6_stats", net->proc_net);
#endif
}

static struct pernet_operations ip6_route_net_ops = {
	.init = ip6_route_net_init,
	.exit = ip6_route_net_exit,
};

static int __net_init ipv6_inetpeer_init(struct net *net)
{
	struct inet_peer_base *bp = kmalloc(sizeof(*bp), GFP_KERNEL);

	if (!bp)
		return -ENOMEM;
	inet_peer_base_init(bp);
	net->ipv6.peers = bp;
	return 0;
}

static void __net_exit ipv6_inetpeer_exit(struct net *net)
{
	struct inet_peer_base *bp = net->ipv6.peers;

	net->ipv6.peers = NULL;
	inetpeer_invalidate_tree(bp);
	kfree(bp);
}

static struct pernet_operations ipv6_inetpeer_ops = {
	.init	=	ipv6_inetpeer_init,
	.exit	=	ipv6_inetpeer_exit,
};

static struct pernet_operations ip6_route_net_late_ops = {
	.init = ip6_route_net_init_late,
	.exit = ip6_route_net_exit_late,
};

static struct notifier_block ip6_route_dev_notifier = {
	.notifier_call = ip6_route_dev_notify,
	.priority = ADDRCONF_NOTIFY_PRIORITY - 10,
};

void __init ip6_route_init_special_entries(void)
{
	/* Registering of the loopback is done before this portion of code,
	 * the loopback reference in rt6_info will not be taken, do it
	 * manually for init_net */
	init_net.ipv6.fib6_null_entry->fib6_nh->fib_nh_dev = init_net.loopback_dev;
	init_net.ipv6.ip6_null_entry->dst.dev = init_net.loopback_dev;
	init_net.ipv6.ip6_null_entry->rt6i_idev = in6_dev_get(init_net.loopback_dev);
  #ifdef CONFIG_IPV6_MULTIPLE_TABLES
	init_net.ipv6.ip6_prohibit_entry->dst.dev = init_net.loopback_dev;
	init_net.ipv6.ip6_prohibit_entry->rt6i_idev = in6_dev_get(init_net.loopback_dev);
	init_net.ipv6.ip6_blk_hole_entry->dst.dev = init_net.loopback_dev;
	init_net.ipv6.ip6_blk_hole_entry->rt6i_idev = in6_dev_get(init_net.loopback_dev);
  #endif
}

#if IS_BUILTIN(CONFIG_IPV6)
#if defined(CONFIG_BPF_SYSCALL) && defined(CONFIG_PROC_FS)
DEFINE_BPF_ITER_FUNC(ipv6_route, struct bpf_iter_meta *meta, struct fib6_info *rt)

BTF_ID_LIST(btf_fib6_info_id)
BTF_ID(struct, fib6_info)

static const struct bpf_iter_seq_info ipv6_route_seq_info = {
	.seq_ops		= &ipv6_route_seq_ops,
	.init_seq_private	= bpf_iter_init_seq_net,
	.fini_seq_private	= bpf_iter_fini_seq_net,
	.seq_priv_size		= sizeof(struct ipv6_route_iter),
};

static struct bpf_iter_reg ipv6_route_reg_info = {
	.target			= "ipv6_route",
	.ctx_arg_info_size	= 1,
	.ctx_arg_info		= {
		{ offsetof(struct bpf_iter__ipv6_route, rt),
		  PTR_TO_BTF_ID_OR_NULL },
	},
	.seq_info		= &ipv6_route_seq_info,
};

static int __init bpf_iter_register(void)
{
	ipv6_route_reg_info.ctx_arg_info[0].btf_id = *btf_fib6_info_id;
	return bpf_iter_reg_target(&ipv6_route_reg_info);
}

static void bpf_iter_unregister(void)
{
	bpf_iter_unreg_target(&ipv6_route_reg_info);
}
#endif
#endif

int __init ip6_route_init(void)
{
	int ret;
	int cpu;

	ret = -ENOMEM;
	ip6_dst_ops_template.kmem_cachep =
		kmem_cache_create("ip6_dst_cache", sizeof(struct rt6_info), 0,
				  SLAB_HWCACHE_ALIGN, NULL);
	if (!ip6_dst_ops_template.kmem_cachep)
		goto out;

	ret = dst_entries_init(&ip6_dst_blackhole_ops);
	if (ret)
		goto out_kmem_cache;

	ret = register_pernet_subsys(&ipv6_inetpeer_ops);
	if (ret)
		goto out_dst_entries;

	ret = register_pernet_subsys(&ip6_route_net_ops);
	if (ret)
		goto out_register_inetpeer;

	ip6_dst_blackhole_ops.kmem_cachep = ip6_dst_ops_template.kmem_cachep;

	ret = fib6_init();
	if (ret)
		goto out_register_subsys;

	ret = xfrm6_init();
	if (ret)
		goto out_fib6_init;

	ret = fib6_rules_init();
	if (ret)
		goto xfrm6_init;

	ret = register_pernet_subsys(&ip6_route_net_late_ops);
	if (ret)
		goto fib6_rules_init;

	ret = rtnl_register_module(THIS_MODULE, PF_INET6, RTM_NEWROUTE,
				   inet6_rtm_newroute, NULL, 0);
	if (ret < 0)
		goto out_register_late_subsys;

	ret = rtnl_register_module(THIS_MODULE, PF_INET6, RTM_DELROUTE,
				   inet6_rtm_delroute, NULL, 0);
	if (ret < 0)
		goto out_register_late_subsys;

	ret = rtnl_register_module(THIS_MODULE, PF_INET6, RTM_GETROUTE,
				   inet6_rtm_getroute, NULL,
				   RTNL_FLAG_DOIT_UNLOCKED);
	if (ret < 0)
		goto out_register_late_subsys;

	ret = register_netdevice_notifier(&ip6_route_dev_notifier);
	if (ret)
		goto out_register_late_subsys;

#if IS_BUILTIN(CONFIG_IPV6)
#if defined(CONFIG_BPF_SYSCALL) && defined(CONFIG_PROC_FS)
	ret = bpf_iter_register();
	if (ret)
		goto out_register_late_subsys;
#endif
#endif

	for_each_possible_cpu(cpu) {
		struct uncached_list *ul = per_cpu_ptr(&rt6_uncached_list, cpu);

		INIT_LIST_HEAD(&ul->head);
		spin_lock_init(&ul->lock);
	}

out:
	return ret;

out_register_late_subsys:
	rtnl_unregister_all(PF_INET6);
	unregister_pernet_subsys(&ip6_route_net_late_ops);
fib6_rules_init:
	fib6_rules_cleanup();
xfrm6_init:
	xfrm6_fini();
out_fib6_init:
	fib6_gc_cleanup();
out_register_subsys:
	unregister_pernet_subsys(&ip6_route_net_ops);
out_register_inetpeer:
	unregister_pernet_subsys(&ipv6_inetpeer_ops);
out_dst_entries:
	dst_entries_destroy(&ip6_dst_blackhole_ops);
out_kmem_cache:
	kmem_cache_destroy(ip6_dst_ops_template.kmem_cachep);
	goto out;
}

void ip6_route_cleanup(void)
{
#if IS_BUILTIN(CONFIG_IPV6)
#if defined(CONFIG_BPF_SYSCALL) && defined(CONFIG_PROC_FS)
	bpf_iter_unregister();
#endif
#endif
	unregister_netdevice_notifier(&ip6_route_dev_notifier);
	unregister_pernet_subsys(&ip6_route_net_late_ops);
	fib6_rules_cleanup();
	xfrm6_fini();
	fib6_gc_cleanup();
	unregister_pernet_subsys(&ipv6_inetpeer_ops);
	unregister_pernet_subsys(&ip6_route_net_ops);
	dst_entries_destroy(&ip6_dst_blackhole_ops);
	kmem_cache_destroy(ip6_dst_ops_template.kmem_cachep);
}<|MERGE_RESOLUTION|>--- conflicted
+++ resolved
@@ -747,13 +747,7 @@
 	bool rc = false;
 	int m;
 
-<<<<<<< HEAD
-	if (dev && !netif_carrier_ok(dev) &&
-	    idev->cnf.ignore_routes_with_linkdown &&
-	    !(strict & RT6_LOOKUP_F_IGNORE_LINKSTATE))
-=======
 	if (nh->fib_nh_flags & RTNH_F_DEAD)
->>>>>>> 24b8d41d
 		goto out;
 
 	if (ip6_ignore_linkdown(nh->fib_nh_dev) &&
@@ -2183,25 +2177,11 @@
 	}
 }
 
-<<<<<<< HEAD
-struct rt6_info *ip6_pol_route(struct net *net, struct fib6_table *table,
-			       int oif, struct flowi6 *fl6, int flags)
-{
-	struct fib6_node *fn, *saved_fn;
-	struct rt6_info *rt;
-	int strict = 0;
-
-	strict |= flags & RT6_LOOKUP_F_IFACE;
-	strict |= flags & RT6_LOOKUP_F_IGNORE_LINKSTATE;
-	if (net->ipv6.devconf_all->forwarding == 0)
-		strict |= RT6_LOOKUP_F_REACHABLE;
-=======
 /* must be called with rcu lock held */
 int fib6_table_lookup(struct net *net, struct fib6_table *table, int oif,
 		      struct flowi6 *fl6, struct fib6_result *res, int strict)
 {
 	struct fib6_node *fn, *saved_fn;
->>>>>>> 24b8d41d
 
 	fn = fib6_node_lookup(&table->tb6_root, &fl6->daddr, &fl6->saddr);
 	saved_fn = fn;
@@ -2364,7 +2344,6 @@
 		keys->basic.ip_proto = key_iph->nexthdr;
 	}
 }
-EXPORT_SYMBOL_GPL(ip6_pol_route);
 
 /* if skb is set it will be used and fl6 can be NULL */
 u32 rt6_multipath_hash(const struct net *net, const struct flowi6 *fl6,
@@ -2391,14 +2370,6 @@
 			unsigned int flag = FLOW_DISSECTOR_F_STOP_AT_ENCAP;
 			struct flow_keys keys;
 
-<<<<<<< HEAD
-struct dst_entry *ip6_route_input_lookup(struct net *net,
-					 struct net_device *dev,
-					 struct flowi6 *fl6, int flags)
-{
-	if (rt6_need_strict(&fl6->daddr) && dev->type != ARPHRD_PIMREG)
-		flags |= RT6_LOOKUP_F_IFACE;
-=======
 			/* short-circuit if we already have L4 hash present */
 			if (skb->l4_hash)
 				return skb_get_hash_raw(skb) >> 1;
@@ -2463,11 +2434,9 @@
 		break;
 	}
 	mhash = flow_hash_from_keys(&hash_keys);
->>>>>>> 24b8d41d
 
 	return mhash >> 1;
 }
-EXPORT_SYMBOL_GPL(ip6_route_input_lookup);
 
 /* Called with rcu held */
 void ip6_route_input(struct sk_buff *skb)
@@ -2515,17 +2484,11 @@
 {
 	bool any_src;
 
-<<<<<<< HEAD
-	if (rt6_need_strict(&fl6->daddr)) {
-		struct dst_entry *dst;
-
-=======
 	if (ipv6_addr_type(&fl6->daddr) &
 	    (IPV6_ADDR_MULTICAST | IPV6_ADDR_LINKLOCAL)) {
 		struct dst_entry *dst;
 
 		/* This function does not take refcnt on the dst */
->>>>>>> 24b8d41d
 		dst = l3mdev_link_scope_lookup(net, fl6);
 		if (dst)
 			return dst;
@@ -2779,19 +2742,11 @@
 		saddr = NULL;
 	}
 
-<<<<<<< HEAD
-	if (dst_metric_locked(dst, RTAX_MTU))
-		return;
-
-	dst_confirm(dst);
-	mtu = max_t(u32, mtu, IPV6_MIN_MTU);
-=======
 	if (confirm_neigh)
 		dst_confirm_neigh(dst, daddr);
 
 	if (mtu < IPV6_MIN_MTU)
 		return;
->>>>>>> 24b8d41d
 	if (mtu >= dst_mtu(dst))
 		return;
 
@@ -3370,44 +3325,9 @@
 	return err;
 }
 
-<<<<<<< HEAD
-static struct rt6_info *ip6_nh_lookup_table(struct net *net,
-					    struct fib6_config *cfg,
-					    const struct in6_addr *gw_addr)
-{
-	struct flowi6 fl6 = {
-		.flowi6_oif = cfg->fc_ifindex,
-		.daddr = *gw_addr,
-		.saddr = cfg->fc_prefsrc,
-	};
-	struct fib6_table *table;
-	struct rt6_info *rt;
-	int flags = RT6_LOOKUP_F_IFACE | RT6_LOOKUP_F_IGNORE_LINKSTATE;
-
-	table = fib6_get_table(net, cfg->fc_table);
-	if (!table)
-		return NULL;
-
-	if (!ipv6_addr_any(&cfg->fc_prefsrc))
-		flags |= RT6_LOOKUP_F_HAS_SADDR;
-
-	rt = ip6_pol_route(net, table, cfg->fc_ifindex, &fl6, flags);
-
-	/* if table lookup failed, fall back to full lookup */
-	if (rt == net->ipv6.ip6_null_entry) {
-		ip6_rt_put(rt);
-		rt = NULL;
-	}
-
-	return rt;
-}
-
-static struct rt6_info *ip6_route_info_create(struct fib6_config *cfg)
-=======
 static int ip6_validate_gw(struct net *net, struct fib6_config *cfg,
 			   struct net_device **_dev, struct inet6_dev **idev,
 			   struct netlink_ext_ack *extack)
->>>>>>> 24b8d41d
 {
 	const struct in6_addr *gw_addr = &cfg->fc_gateway;
 	int gwa_type = ipv6_addr_type(gw_addr);
@@ -3744,43 +3664,20 @@
 	if (cfg->fc_flags & RTF_ADDRCONF)
 		rt->dst_nocount = true;
 
-<<<<<<< HEAD
-		if (gwa_type != (IPV6_ADDR_LINKLOCAL|IPV6_ADDR_UNICAST)) {
-			struct rt6_info *grt = NULL;
-=======
 	if (cfg->fc_flags & RTF_EXPIRES)
 		fib6_set_expires(rt, jiffies +
 				clock_t_to_jiffies(cfg->fc_expires));
 	else
 		fib6_clean_expires(rt);
->>>>>>> 24b8d41d
 
 	if (cfg->fc_protocol == RTPROT_UNSPEC)
 		cfg->fc_protocol = RTPROT_BOOT;
 	rt->fib6_protocol = cfg->fc_protocol;
 
-<<<<<<< HEAD
-			if (cfg->fc_table) {
-				grt = ip6_nh_lookup_table(net, cfg, gw_addr);
-
-				if (grt) {
-					if (grt->rt6i_flags & RTF_GATEWAY ||
-					    (dev && dev != grt->dst.dev)) {
-						ip6_rt_put(grt);
-						grt = NULL;
-					}
-				}
-			}
-
-			if (!grt)
-				grt = rt6_lookup(net, gw_addr, NULL,
-						 cfg->fc_ifindex, 1);
-=======
 	rt->fib6_table = table;
 	rt->fib6_metric = cfg->fc_metric;
 	rt->fib6_type = cfg->fc_type ? : RTN_UNICAST;
 	rt->fib6_flags = cfg->fc_flags & ~RTF_GATEWAY;
->>>>>>> 24b8d41d
 
 	ipv6_addr_prefix(&rt->fib6_dst.addr, &cfg->fc_dst, cfg->fc_dst_len);
 	rt->fib6_dst.plen = cfg->fc_dst_len;
@@ -4192,8 +4089,6 @@
 		     (on_link ? 0 : (NEIGH_UPDATE_F_OVERRIDE_ISROUTER|
 				     NEIGH_UPDATE_F_ISROUTER)),
 		     NDISC_REDIRECT, &ndopts);
-<<<<<<< HEAD
-=======
 
 	rcu_read_lock();
 	res.f6i = rcu_dereference(rt->from);
@@ -4218,7 +4113,6 @@
 	} else {
 		res.nh = res.f6i->fib6_nh;
 	}
->>>>>>> 24b8d41d
 
 	res.fib6_flags = res.f6i->fib6_flags;
 	res.fib6_type = res.f6i->fib6_type;
@@ -4309,11 +4203,7 @@
 		.fc_nlinfo.nl_net = net,
 	};
 
-<<<<<<< HEAD
-	cfg.fc_table = l3mdev_fib_table(dev) ? : RT6_TABLE_INFO,
-=======
 	cfg.fc_table = l3mdev_fib_table(dev) ? : RT6_TABLE_INFO;
->>>>>>> 24b8d41d
 	cfg.fc_dst = *prefix;
 	cfg.fc_gateway = *gwaddr;
 
@@ -4332,17 +4222,10 @@
 				     struct net_device *dev)
 {
 	u32 tb_id = l3mdev_fib_table(dev) ? : RT6_TABLE_DFLT;
-<<<<<<< HEAD
-	struct rt6_info *rt;
-	struct fib6_table *table;
-
-	table = fib6_get_table(dev_net(dev), tb_id);
-=======
 	struct fib6_info *rt;
 	struct fib6_table *table;
 
 	table = fib6_get_table(net, tb_id);
->>>>>>> 24b8d41d
 	if (!table)
 		return NULL;
 
@@ -4386,19 +4269,13 @@
 
 	cfg.fc_gateway = *gwaddr;
 
-<<<<<<< HEAD
-	if (!ip6_route_add(&cfg)) {
-=======
 	if (!ip6_route_add(&cfg, GFP_ATOMIC, NULL)) {
->>>>>>> 24b8d41d
 		struct fib6_table *table;
 
 		table = fib6_get_table(dev_net(dev), cfg.fc_table);
 		if (table)
 			table->flags |= RT6_TABLE_HAS_DFLT_ROUTER;
 	}
-<<<<<<< HEAD
-=======
 
 	return rt6_get_dflt_router(net, gwaddr, dev);
 }
@@ -4423,22 +4300,17 @@
 		}
 	}
 	rcu_read_unlock();
->>>>>>> 24b8d41d
 
 	table->flags &= ~RT6_TABLE_HAS_DFLT_ROUTER;
 }
 
-static void __rt6_purge_dflt_routers(struct fib6_table *table)
-{
-<<<<<<< HEAD
-	struct rt6_info *rt;
-=======
+void rt6_purge_dflt_routers(struct net *net)
+{
 	struct fib6_table *table;
 	struct hlist_head *head;
 	unsigned int h;
 
 	rcu_read_lock();
->>>>>>> 24b8d41d
 
 	for (h = 0; h < FIB6_TABLE_HASHSZ; h++) {
 		head = &net->ipv6.fib_table_hash[h];
@@ -4447,29 +4319,6 @@
 				__rt6_purge_dflt_routers(net, table);
 		}
 	}
-<<<<<<< HEAD
-	read_unlock_bh(&table->tb6_lock);
-
-	table->flags &= ~RT6_TABLE_HAS_DFLT_ROUTER;
-}
-
-void rt6_purge_dflt_routers(struct net *net)
-{
-	struct fib6_table *table;
-	struct hlist_head *head;
-	unsigned int h;
-
-	rcu_read_lock();
-
-	for (h = 0; h < FIB6_TABLE_HASHSZ; h++) {
-		head = &net->ipv6.fib_table_hash[h];
-		hlist_for_each_entry_rcu(table, head, tb6_hlist) {
-			if (table->flags & RT6_TABLE_HAS_DFLT_ROUTER)
-				__rt6_purge_dflt_routers(table);
-		}
-	}
-=======
->>>>>>> 24b8d41d
 
 	rcu_read_unlock();
 }
@@ -4592,44 +4441,6 @@
 				     const struct in6_addr *addr,
 				     bool anycast, gfp_t gfp_flags)
 {
-<<<<<<< HEAD
-	u32 tb_id;
-	struct net *net = dev_net(idev->dev);
-	struct net_device *dev = net->loopback_dev;
-	struct rt6_info *rt;
-
-	/* use L3 Master device as loopback for host routes if device
-	 * is enslaved and address is not link local or multicast
-	 */
-	if (!rt6_need_strict(addr))
-		dev = l3mdev_master_dev_rcu(idev->dev) ? : dev;
-
-	rt = ip6_dst_alloc(net, dev, DST_NOCOUNT);
-	if (!rt)
-		return ERR_PTR(-ENOMEM);
-
-	in6_dev_hold(idev);
-
-	rt->dst.flags |= DST_HOST;
-	rt->dst.input = ip6_input;
-	rt->dst.output = ip6_output;
-	rt->rt6i_idev = idev;
-
-	rt->rt6i_flags = RTF_UP | RTF_NONEXTHOP;
-	if (anycast)
-		rt->rt6i_flags |= RTF_ANYCAST;
-	else
-		rt->rt6i_flags |= RTF_LOCAL;
-
-	rt->rt6i_gateway  = *addr;
-	rt->rt6i_dst.addr = *addr;
-	rt->rt6i_dst.plen = 128;
-	tb_id = l3mdev_fib_table(idev->dev) ? : RT6_TABLE_LOCAL;
-	rt->rt6i_table = fib6_get_table(net, tb_id);
-	rt->dst.flags |= DST_NOCACHE;
-
-	atomic_set(&rt->dst.__refcnt, 1);
-=======
 	struct fib6_config cfg = {
 		.fc_table = l3mdev_fib_table(idev->dev) ? : RT6_TABLE_LOCAL,
 		.fc_ifindex = idev->dev->ifindex,
@@ -4641,7 +4452,6 @@
 		.fc_ignore_dev_down = true,
 	};
 	struct fib6_info *f6i;
->>>>>>> 24b8d41d
 
 	if (anycast) {
 		cfg.fc_type = RTN_ANYCAST;
@@ -4651,15 +4461,12 @@
 		cfg.fc_flags |= RTF_LOCAL;
 	}
 
-<<<<<<< HEAD
-=======
 	f6i = ip6_route_info_create(&cfg, gfp_flags, NULL);
 	if (!IS_ERR(f6i))
 		f6i->dst_nocount = true;
 	return f6i;
 }
 
->>>>>>> 24b8d41d
 /* remove deleted ip from prefsrc entries */
 struct arg_dev_net_ip {
 	struct net_device *dev;
@@ -5027,38 +4834,6 @@
 	if (!idev)
 		return 0;
 
-<<<<<<< HEAD
-	/* For administrative MTU increase, there is no way to discover
-	   IPv6 PMTU increase, so PMTU increase should be updated here.
-	   Since RFC 1981 doesn't include administrative MTU increase
-	   update PMTU increase is a MUST. (i.e. jumbo frame)
-	 */
-	/*
-	   If new MTU is less than route PMTU, this new MTU will be the
-	   lowest MTU in the path, update the route PMTU to reflect PMTU
-	   decreases; if new MTU is greater than route PMTU, and the
-	   old MTU is the lowest MTU in the path, update the route PMTU
-	   to reflect the increase. In this case if the other nodes' MTU
-	   also have the lowest MTU, TOO BIG MESSAGE will be lead to
-	   PMTU discouvery.
-	 */
-	if (rt->dst.dev == arg->dev &&
-	    dst_metric_raw(&rt->dst, RTAX_MTU) &&
-	    !dst_metric_locked(&rt->dst, RTAX_MTU)) {
-		if (rt->rt6i_flags & RTF_CACHE) {
-			/* For RTF_CACHE with rt6i_pmtu == 0
-			 * (i.e. a redirected route),
-			 * the metrics of its rt->dst.from has already
-			 * been updated.
-			 */
-			if (rt->rt6i_pmtu && rt->rt6i_pmtu > arg->mtu)
-				rt->rt6i_pmtu = arg->mtu;
-		} else if (dst_mtu(&rt->dst) >= arg->mtu ||
-			   (dst_mtu(&rt->dst) < arg->mtu &&
-			    dst_mtu(&rt->dst) == idev->cnf.mtu6)) {
-			dst_metric_set(&rt->dst, RTAX_MTU, arg->mtu);
-		}
-=======
 	if (fib6_metric_locked(f6i, RTAX_MTU))
 		return 0;
 
@@ -5067,7 +4842,6 @@
 		/* fib6_nh_mtu_change only returns 0, so this is safe */
 		return nexthop_for_each_fib6_nh(f6i->nh, fib6_nh_mtu_change,
 						arg);
->>>>>>> 24b8d41d
 	}
 
 	return fib6_nh_mtu_change(f6i->fib6_nh, arg);
@@ -5742,22 +5516,6 @@
 #endif
 	if (iif) {
 #ifdef CONFIG_IPV6_MROUTE
-<<<<<<< HEAD
-		if (ipv6_addr_is_multicast(&rt->rt6i_dst.addr)) {
-			int err = ip6mr_get_route(net, skb, rtm, nowait,
-						  portid);
-
-			if (err <= 0) {
-				if (!nowait) {
-					if (err == 0)
-						return 0;
-					goto nla_put_failure;
-				} else {
-					if (err == -EMSGSIZE)
-						goto nla_put_failure;
-				}
-			}
-=======
 		if (ipv6_addr_is_multicast(&rt6_dst->addr)) {
 			int err = ip6mr_get_route(net, skb, rtm, portid);
 
@@ -5765,7 +5523,6 @@
 				return 0;
 			if (err < 0)
 				goto nla_put_failure;
->>>>>>> 24b8d41d
 		} else
 #endif
 			if (nla_put_u32(skb, RTA_IIF, iif))
@@ -6119,15 +5876,9 @@
 		goto errout;
 
 	err = -EINVAL;
-<<<<<<< HEAD
-	memset(&fl6, 0, sizeof(fl6));
-	rtm = nlmsg_data(nlh);
-	fl6.flowlabel = ip6_make_flowinfo(rtm->rtm_tos, 0);
-=======
 	rtm = nlmsg_data(nlh);
 	fl6.flowlabel = ip6_make_flowinfo(rtm->rtm_tos, 0);
 	fibmatch = !!(rtm->rtm_flags & RTM_F_FIB_MATCH);
->>>>>>> 24b8d41d
 
 	if (tb[RTA_SRC]) {
 		if (nla_len(tb[RTA_SRC]) < sizeof(struct in6_addr))
@@ -6196,9 +5947,6 @@
 	} else {
 		fl6.flowi6_oif = oif;
 
-<<<<<<< HEAD
-		rt = (struct rt6_info *)ip6_route_output(net, NULL, &fl6);
-=======
 		dst = ip6_route_output(net, NULL, &fl6);
 	}
 
@@ -6214,7 +5962,6 @@
 		err = rt->dst.error;
 		ip6_rt_put(rt);
 		goto errout;
->>>>>>> 24b8d41d
 	}
 
 	skb = alloc_skb(NLMSG_GOODSIZE, GFP_KERNEL);
