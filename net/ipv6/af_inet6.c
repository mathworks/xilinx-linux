--- conflicted
+++ resolved
@@ -58,13 +58,10 @@
 #include <net/ip6_tunnel.h>
 #endif
 #include <net/calipso.h>
-<<<<<<< HEAD
-=======
 #include <net/seg6.h>
 #include <net/rpl.h>
 #include <net/compat.h>
 #include <net/xfrm.h>
->>>>>>> 24b8d41d
 
 #include <linux/uaccess.h>
 #include <linux/mroute6.h>
@@ -1180,8 +1177,6 @@
 	if (err)
 		goto calipso_fail;
 
-<<<<<<< HEAD
-=======
 	err = seg6_init();
 	if (err)
 		goto seg6_fail;
@@ -1194,7 +1189,6 @@
 	if (err)
 		goto igmp6_late_err;
 
->>>>>>> 24b8d41d
 #ifdef CONFIG_SYSCTL
 	err = ipv6_sysctl_register();
 	if (err)
@@ -1210,10 +1204,6 @@
 
 #ifdef CONFIG_SYSCTL
 sysctl_fail:
-<<<<<<< HEAD
-	calipso_exit();
-#endif
-=======
 	igmp6_late_cleanup();
 #endif
 igmp6_late_err:
@@ -1222,7 +1212,6 @@
 	seg6_exit();
 seg6_fail:
 	calipso_exit();
->>>>>>> 24b8d41d
 calipso_fail:
 	pingv6_exit();
 pingv6_fail:
