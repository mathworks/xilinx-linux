--- conflicted
+++ resolved
@@ -752,11 +752,7 @@
 
 int ip6_datagram_send_ctl(struct net *net, struct sock *sk,
 			  struct msghdr *msg, struct flowi6 *fl6,
-<<<<<<< HEAD
-			  struct ipcm6_cookie *ipc6, struct sockcm_cookie *sockc)
-=======
 			  struct ipcm6_cookie *ipc6)
->>>>>>> 24b8d41d
 {
 	struct in6_pktinfo *src_info;
 	struct cmsghdr *cmsg;
@@ -775,11 +771,7 @@
 		}
 
 		if (cmsg->cmsg_level == SOL_SOCKET) {
-<<<<<<< HEAD
-			err = __sock_cmsg_send(sk, msg, cmsg, sockc);
-=======
 			err = __sock_cmsg_send(sk, msg, cmsg, &ipc6->sockc);
->>>>>>> 24b8d41d
 			if (err)
 				return err;
 			continue;
