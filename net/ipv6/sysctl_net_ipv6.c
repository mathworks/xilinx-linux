// SPDX-License-Identifier: GPL-2.0
/*
 * sysctl_net_ipv6.c: sysctl interface to net IPV6 subsystem.
 *
 * Changes:
 * YOSHIFUJI Hideaki @USAGI:	added icmp sysctl table.
 */

#include <linux/mm.h>
#include <linux/sysctl.h>
#include <linux/in6.h>
#include <linux/ipv6.h>
#include <linux/slab.h>
#include <linux/export.h>
#include <net/ndisc.h>
#include <net/ipv6.h>
#include <net/addrconf.h>
#include <net/inet_frag.h>
<<<<<<< HEAD
=======
#include <net/netevent.h>
>>>>>>> 24b8d41d
#ifdef CONFIG_NETLABEL
#include <net/calipso.h>
#endif

static int two = 2;
static int flowlabel_reflect_max = 0x7;
static int auto_flowlabels_min;
static int auto_flowlabels_max = IP6_AUTO_FLOW_LABEL_MAX;

static int proc_rt6_multipath_hash_policy(struct ctl_table *table, int write,
					  void *buffer, size_t *lenp, loff_t *ppos)
{
	struct net *net;
	int ret;

	net = container_of(table->data, struct net,
			   ipv6.sysctl.multipath_hash_policy);
	ret = proc_dointvec_minmax(table, write, buffer, lenp, ppos);
	if (write && ret == 0)
		call_netevent_notifiers(NETEVENT_IPV6_MPATH_HASH_UPDATE, net);

	return ret;
}

static struct ctl_table ipv6_table_template[] = {
	{
		.procname	= "bindv6only",
		.data		= &init_net.ipv6.sysctl.bindv6only,
		.maxlen		= sizeof(int),
		.mode		= 0644,
		.proc_handler	= proc_dointvec
	},
	{
		.procname	= "anycast_src_echo_reply",
		.data		= &init_net.ipv6.sysctl.anycast_src_echo_reply,
		.maxlen		= sizeof(int),
		.mode		= 0644,
		.proc_handler	= proc_dointvec
	},
	{
		.procname	= "flowlabel_consistency",
		.data		= &init_net.ipv6.sysctl.flowlabel_consistency,
		.maxlen		= sizeof(int),
		.mode		= 0644,
		.proc_handler	= proc_dointvec
	},
	{
		.procname	= "auto_flowlabels",
		.data		= &init_net.ipv6.sysctl.auto_flowlabels,
		.maxlen		= sizeof(int),
		.mode		= 0644,
		.proc_handler	= proc_dointvec_minmax,
		.extra1		= &auto_flowlabels_min,
		.extra2		= &auto_flowlabels_max
	},
	{
		.procname	= "fwmark_reflect",
		.data		= &init_net.ipv6.sysctl.fwmark_reflect,
		.maxlen		= sizeof(int),
		.mode		= 0644,
		.proc_handler	= proc_dointvec
	},
	{
		.procname	= "idgen_retries",
		.data		= &init_net.ipv6.sysctl.idgen_retries,
		.maxlen		= sizeof(int),
		.mode		= 0644,
		.proc_handler	= proc_dointvec,
	},
	{
		.procname	= "idgen_delay",
		.data		= &init_net.ipv6.sysctl.idgen_delay,
		.maxlen		= sizeof(int),
		.mode		= 0644,
		.proc_handler	= proc_dointvec_jiffies,
	},
	{
		.procname	= "flowlabel_state_ranges",
		.data		= &init_net.ipv6.sysctl.flowlabel_state_ranges,
		.maxlen		= sizeof(int),
		.mode		= 0644,
		.proc_handler	= proc_dointvec
	},
	{
		.procname	= "ip_nonlocal_bind",
		.data		= &init_net.ipv6.sysctl.ip_nonlocal_bind,
		.maxlen		= sizeof(int),
		.mode		= 0644,
		.proc_handler	= proc_dointvec
	},
	{
		.procname	= "flowlabel_reflect",
		.data		= &init_net.ipv6.sysctl.flowlabel_reflect,
		.maxlen		= sizeof(int),
		.mode		= 0644,
		.proc_handler	= proc_dointvec_minmax,
		.extra1		= SYSCTL_ZERO,
		.extra2		= &flowlabel_reflect_max,
	},
	{
		.procname	= "max_dst_opts_number",
		.data		= &init_net.ipv6.sysctl.max_dst_opts_cnt,
		.maxlen		= sizeof(int),
		.mode		= 0644,
		.proc_handler	= proc_dointvec
	},
	{
		.procname	= "max_hbh_opts_number",
		.data		= &init_net.ipv6.sysctl.max_hbh_opts_cnt,
		.maxlen		= sizeof(int),
		.mode		= 0644,
		.proc_handler	= proc_dointvec
	},
	{
		.procname	= "max_dst_opts_length",
		.data		= &init_net.ipv6.sysctl.max_dst_opts_len,
		.maxlen		= sizeof(int),
		.mode		= 0644,
		.proc_handler	= proc_dointvec
	},
	{
		.procname	= "max_hbh_length",
		.data		= &init_net.ipv6.sysctl.max_hbh_opts_len,
		.maxlen		= sizeof(int),
		.mode		= 0644,
		.proc_handler	= proc_dointvec
	},
	{
		.procname	= "fib_multipath_hash_policy",
		.data		= &init_net.ipv6.sysctl.multipath_hash_policy,
		.maxlen		= sizeof(int),
		.mode		= 0644,
		.proc_handler   = proc_rt6_multipath_hash_policy,
		.extra1		= SYSCTL_ZERO,
		.extra2		= &two,
	},
	{
		.procname	= "seg6_flowlabel",
		.data		= &init_net.ipv6.sysctl.seg6_flowlabel,
		.maxlen		= sizeof(int),
		.mode		= 0644,
		.proc_handler	= proc_dointvec
	},
	{ }
};

static struct ctl_table ipv6_rotable[] = {
	{
		.procname	= "mld_max_msf",
		.data		= &sysctl_mld_max_msf,
		.maxlen		= sizeof(int),
		.mode		= 0644,
		.proc_handler	= proc_dointvec
	},
	{
		.procname	= "mld_qrv",
		.data		= &sysctl_mld_qrv,
		.maxlen		= sizeof(int),
		.mode		= 0644,
		.proc_handler	= proc_dointvec_minmax,
		.extra1		= SYSCTL_ONE
	},
#ifdef CONFIG_NETLABEL
	{
		.procname	= "calipso_cache_enable",
		.data		= &calipso_cache_enabled,
		.maxlen		= sizeof(int),
		.mode		= 0644,
		.proc_handler	= proc_dointvec,
	},
	{
		.procname	= "calipso_cache_bucket_size",
		.data		= &calipso_cache_bucketsize,
		.maxlen		= sizeof(int),
		.mode		= 0644,
		.proc_handler	= proc_dointvec,
	},
<<<<<<< HEAD
#ifdef CONFIG_NETLABEL
	{
		.procname	= "calipso_cache_enable",
		.data		= &calipso_cache_enabled,
		.maxlen		= sizeof(int),
		.mode		= 0644,
		.proc_handler	= proc_dointvec,
	},
	{
		.procname	= "calipso_cache_bucket_size",
		.data		= &calipso_cache_bucketsize,
		.maxlen		= sizeof(int),
		.mode		= 0644,
		.proc_handler	= proc_dointvec,
	},
=======
>>>>>>> 24b8d41d
#endif /* CONFIG_NETLABEL */
	{ }
};

static int __net_init ipv6_sysctl_net_init(struct net *net)
{
	struct ctl_table *ipv6_table;
	struct ctl_table *ipv6_route_table;
	struct ctl_table *ipv6_icmp_table;
	int err, i;

	err = -ENOMEM;
	ipv6_table = kmemdup(ipv6_table_template, sizeof(ipv6_table_template),
			     GFP_KERNEL);
	if (!ipv6_table)
		goto out;
	/* Update the variables to point into the current struct net */
	for (i = 0; i < ARRAY_SIZE(ipv6_table_template) - 1; i++)
		ipv6_table[i].data += (void *)net - (void *)&init_net;

	ipv6_route_table = ipv6_route_sysctl_init(net);
	if (!ipv6_route_table)
		goto out_ipv6_table;

	ipv6_icmp_table = ipv6_icmp_sysctl_init(net);
	if (!ipv6_icmp_table)
		goto out_ipv6_route_table;

	net->ipv6.sysctl.hdr = register_net_sysctl(net, "net/ipv6", ipv6_table);
	if (!net->ipv6.sysctl.hdr)
		goto out_ipv6_icmp_table;

	net->ipv6.sysctl.route_hdr =
		register_net_sysctl(net, "net/ipv6/route", ipv6_route_table);
	if (!net->ipv6.sysctl.route_hdr)
		goto out_unregister_ipv6_table;

	net->ipv6.sysctl.icmp_hdr =
		register_net_sysctl(net, "net/ipv6/icmp", ipv6_icmp_table);
	if (!net->ipv6.sysctl.icmp_hdr)
		goto out_unregister_route_table;

	err = 0;
out:
	return err;
out_unregister_route_table:
	unregister_net_sysctl_table(net->ipv6.sysctl.route_hdr);
out_unregister_ipv6_table:
	unregister_net_sysctl_table(net->ipv6.sysctl.hdr);
out_ipv6_icmp_table:
	kfree(ipv6_icmp_table);
out_ipv6_route_table:
	kfree(ipv6_route_table);
out_ipv6_table:
	kfree(ipv6_table);
	goto out;
}

static void __net_exit ipv6_sysctl_net_exit(struct net *net)
{
	struct ctl_table *ipv6_table;
	struct ctl_table *ipv6_route_table;
	struct ctl_table *ipv6_icmp_table;

	ipv6_table = net->ipv6.sysctl.hdr->ctl_table_arg;
	ipv6_route_table = net->ipv6.sysctl.route_hdr->ctl_table_arg;
	ipv6_icmp_table = net->ipv6.sysctl.icmp_hdr->ctl_table_arg;

	unregister_net_sysctl_table(net->ipv6.sysctl.icmp_hdr);
	unregister_net_sysctl_table(net->ipv6.sysctl.route_hdr);
	unregister_net_sysctl_table(net->ipv6.sysctl.hdr);

	kfree(ipv6_table);
	kfree(ipv6_route_table);
	kfree(ipv6_icmp_table);
}

static struct pernet_operations ipv6_sysctl_net_ops = {
	.init = ipv6_sysctl_net_init,
	.exit = ipv6_sysctl_net_exit,
};

static struct ctl_table_header *ip6_header;

int ipv6_sysctl_register(void)
{
	int err = -ENOMEM;

	ip6_header = register_net_sysctl(&init_net, "net/ipv6", ipv6_rotable);
	if (!ip6_header)
		goto out;

	err = register_pernet_subsys(&ipv6_sysctl_net_ops);
	if (err)
		goto err_pernet;
out:
	return err;

err_pernet:
	unregister_net_sysctl_table(ip6_header);
	goto out;
}

void ipv6_sysctl_unregister(void)
{
	unregister_net_sysctl_table(ip6_header);
	unregister_pernet_subsys(&ipv6_sysctl_net_ops);
}<|MERGE_RESOLUTION|>--- conflicted
+++ resolved
@@ -16,10 +16,7 @@
 #include <net/ipv6.h>
 #include <net/addrconf.h>
 #include <net/inet_frag.h>
-<<<<<<< HEAD
-=======
 #include <net/netevent.h>
->>>>>>> 24b8d41d
 #ifdef CONFIG_NETLABEL
 #include <net/calipso.h>
 #endif
@@ -197,24 +194,6 @@
 		.mode		= 0644,
 		.proc_handler	= proc_dointvec,
 	},
-<<<<<<< HEAD
-#ifdef CONFIG_NETLABEL
-	{
-		.procname	= "calipso_cache_enable",
-		.data		= &calipso_cache_enabled,
-		.maxlen		= sizeof(int),
-		.mode		= 0644,
-		.proc_handler	= proc_dointvec,
-	},
-	{
-		.procname	= "calipso_cache_bucket_size",
-		.data		= &calipso_cache_bucketsize,
-		.maxlen		= sizeof(int),
-		.mode		= 0644,
-		.proc_handler	= proc_dointvec,
-	},
-=======
->>>>>>> 24b8d41d
 #endif /* CONFIG_NETLABEL */
 	{ }
 };
