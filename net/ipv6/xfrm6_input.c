--- conflicted
+++ resolved
@@ -17,14 +17,6 @@
 #include <net/ipv6.h>
 #include <net/xfrm.h>
 
-<<<<<<< HEAD
-int xfrm6_extract_input(struct xfrm_state *x, struct sk_buff *skb)
-{
-	return xfrm6_extract_header(skb);
-}
-
-=======
->>>>>>> 24b8d41d
 int xfrm6_rcv_spi(struct sk_buff *skb, int nexthdr, __be32 spi,
 		  struct ip6_tnl *t)
 {
@@ -75,8 +67,6 @@
 	return 0;
 }
 
-<<<<<<< HEAD
-=======
 /* If it's a keepalive packet, then just eat it.
  * If it's an encapsulated packet, then pass it to the
  * IPsec xfrm input.
@@ -170,7 +160,6 @@
 	return 0;
 }
 
->>>>>>> 24b8d41d
 int xfrm6_rcv_tnl(struct sk_buff *skb, struct ip6_tnl *t)
 {
 	return xfrm6_rcv_spi(skb, skb_network_header(skb)[IP6CB(skb)->nhoff],
