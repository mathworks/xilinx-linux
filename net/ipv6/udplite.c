--- conflicted
+++ resolved
@@ -44,10 +44,6 @@
 	.getsockopt	   = udpv6_getsockopt,
 	.sendmsg	   = udpv6_sendmsg,
 	.recvmsg	   = udpv6_recvmsg,
-<<<<<<< HEAD
-	.backlog_rcv	   = __udpv6_queue_rcv_skb,
-=======
->>>>>>> 24b8d41d
 	.hash		   = udp_lib_hash,
 	.unhash		   = udp_lib_unhash,
 	.rehash		   = udp_v6_rehash,
@@ -56,13 +52,6 @@
 	.sysctl_mem	   = sysctl_udp_mem,
 	.obj_size	   = sizeof(struct udp6_sock),
 	.h.udp_table	   = &udplite_table,
-<<<<<<< HEAD
-#ifdef CONFIG_COMPAT
-	.compat_setsockopt = compat_udpv6_setsockopt,
-	.compat_getsockopt = compat_udpv6_getsockopt,
-#endif
-=======
->>>>>>> 24b8d41d
 };
 
 static struct inet_protosw udplite6_protosw = {
