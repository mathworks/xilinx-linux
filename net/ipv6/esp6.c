// SPDX-License-Identifier: GPL-2.0-or-later
/*
 * Copyright (C)2002 USAGI/WIDE Project
 *
 * Authors
 *
 *	Mitsuru KANDA @USAGI       : IPv6 Support
 *	Kazunori MIYAZAWA @USAGI   :
 *	Kunihiro Ishiguro <kunihiro@ipinfusion.com>
 *
 *	This file is derived from net/ipv4/esp.c
 */

#define pr_fmt(fmt) "IPv6: " fmt

#include <crypto/aead.h>
#include <crypto/authenc.h>
#include <linux/err.h>
#include <linux/module.h>
#include <net/ip.h>
#include <net/xfrm.h>
#include <net/esp.h>
#include <linux/scatterlist.h>
#include <linux/kernel.h>
#include <linux/pfkeyv2.h>
#include <linux/random.h>
#include <linux/slab.h>
#include <linux/spinlock.h>
#include <net/ip6_checksum.h>
#include <net/ip6_route.h>
#include <net/icmp.h>
#include <net/ipv6.h>
#include <net/protocol.h>
#include <net/udp.h>
#include <linux/icmpv6.h>
#include <net/tcp.h>
#include <net/espintcp.h>
#include <net/inet6_hashtables.h>

#include <linux/highmem.h>

struct esp_skb_cb {
	struct xfrm_skb_cb xfrm;
	void *tmp;
};

struct esp_output_extra {
	__be32 seqhi;
	u32 esphoff;
};

#define ESP_SKB_CB(__skb) ((struct esp_skb_cb *)&((__skb)->cb[0]))

/*
 * Allocate an AEAD request structure with extra space for SG and IV.
 *
 * For alignment considerations the upper 32 bits of the sequence number are
 * placed at the front, if present. Followed by the IV, the request and finally
 * the SG list.
 *
 * TODO: Use spare space in skb for this where possible.
 */
static void *esp_alloc_tmp(struct crypto_aead *aead, int nfrags, int seqihlen)
{
	unsigned int len;

	len = seqihlen;

	len += crypto_aead_ivsize(aead);

	if (len) {
		len += crypto_aead_alignmask(aead) &
		       ~(crypto_tfm_ctx_alignment() - 1);
		len = ALIGN(len, crypto_tfm_ctx_alignment());
	}

	len += sizeof(struct aead_request) + crypto_aead_reqsize(aead);
	len = ALIGN(len, __alignof__(struct scatterlist));

	len += sizeof(struct scatterlist) * nfrags;

	return kmalloc(len, GFP_ATOMIC);
}

static inline void *esp_tmp_extra(void *tmp)
{
	return PTR_ALIGN(tmp, __alignof__(struct esp_output_extra));
}

static inline u8 *esp_tmp_iv(struct crypto_aead *aead, void *tmp, int seqhilen)
{
	return crypto_aead_ivsize(aead) ?
	       PTR_ALIGN((u8 *)tmp + seqhilen,
			 crypto_aead_alignmask(aead) + 1) : tmp + seqhilen;
}

static inline struct aead_request *esp_tmp_req(struct crypto_aead *aead, u8 *iv)
{
	struct aead_request *req;

	req = (void *)PTR_ALIGN(iv + crypto_aead_ivsize(aead),
				crypto_tfm_ctx_alignment());
	aead_request_set_tfm(req, aead);
	return req;
}

static inline struct scatterlist *esp_req_sg(struct crypto_aead *aead,
					     struct aead_request *req)
{
	return (void *)ALIGN((unsigned long)(req + 1) +
			     crypto_aead_reqsize(aead),
			     __alignof__(struct scatterlist));
}

static void esp_ssg_unref(struct xfrm_state *x, void *tmp)
{
	struct esp_output_extra *extra = esp_tmp_extra(tmp);
	struct crypto_aead *aead = x->data;
	int extralen = 0;
	u8 *iv;
	struct aead_request *req;
	struct scatterlist *sg;

	if (x->props.flags & XFRM_STATE_ESN)
		extralen += sizeof(*extra);

	iv = esp_tmp_iv(aead, tmp, extralen);
	req = esp_tmp_req(aead, iv);

	/* Unref skb_frag_pages in the src scatterlist if necessary.
	 * Skip the first sg which comes from skb->data.
	 */
	if (req->src != req->dst)
		for (sg = sg_next(req->src); sg; sg = sg_next(sg))
			put_page(sg_page(sg));
}

#ifdef CONFIG_INET6_ESPINTCP
struct esp_tcp_sk {
	struct sock *sk;
	struct rcu_head rcu;
};

static void esp_free_tcp_sk(struct rcu_head *head)
{
	struct esp_tcp_sk *esk = container_of(head, struct esp_tcp_sk, rcu);

	sock_put(esk->sk);
	kfree(esk);
}

static struct sock *esp6_find_tcp_sk(struct xfrm_state *x)
{
	struct xfrm_encap_tmpl *encap = x->encap;
	struct esp_tcp_sk *esk;
	__be16 sport, dport;
	struct sock *nsk;
	struct sock *sk;

	sk = rcu_dereference(x->encap_sk);
	if (sk && sk->sk_state == TCP_ESTABLISHED)
		return sk;

	spin_lock_bh(&x->lock);
	sport = encap->encap_sport;
	dport = encap->encap_dport;
	nsk = rcu_dereference_protected(x->encap_sk,
					lockdep_is_held(&x->lock));
	if (sk && sk == nsk) {
		esk = kmalloc(sizeof(*esk), GFP_ATOMIC);
		if (!esk) {
			spin_unlock_bh(&x->lock);
			return ERR_PTR(-ENOMEM);
		}
		RCU_INIT_POINTER(x->encap_sk, NULL);
		esk->sk = sk;
		call_rcu(&esk->rcu, esp_free_tcp_sk);
	}
	spin_unlock_bh(&x->lock);

	sk = __inet6_lookup_established(xs_net(x), &tcp_hashinfo, &x->id.daddr.in6,
					dport, &x->props.saddr.in6, ntohs(sport), 0, 0);
	if (!sk)
		return ERR_PTR(-ENOENT);

	if (!tcp_is_ulp_esp(sk)) {
		sock_put(sk);
		return ERR_PTR(-EINVAL);
	}

	spin_lock_bh(&x->lock);
	nsk = rcu_dereference_protected(x->encap_sk,
					lockdep_is_held(&x->lock));
	if (encap->encap_sport != sport ||
	    encap->encap_dport != dport) {
		sock_put(sk);
		sk = nsk ?: ERR_PTR(-EREMCHG);
	} else if (sk == nsk) {
		sock_put(sk);
	} else {
		rcu_assign_pointer(x->encap_sk, sk);
	}
	spin_unlock_bh(&x->lock);

	return sk;
}

static int esp_output_tcp_finish(struct xfrm_state *x, struct sk_buff *skb)
{
	struct sock *sk;
	int err;

	rcu_read_lock();

	sk = esp6_find_tcp_sk(x);
	err = PTR_ERR_OR_ZERO(sk);
	if (err)
		goto out;

	bh_lock_sock(sk);
	if (sock_owned_by_user(sk))
		err = espintcp_queue_out(sk, skb);
	else
		err = espintcp_push_skb(sk, skb);
	bh_unlock_sock(sk);

out:
	rcu_read_unlock();
	return err;
}

static int esp_output_tcp_encap_cb(struct net *net, struct sock *sk,
				   struct sk_buff *skb)
{
	struct dst_entry *dst = skb_dst(skb);
	struct xfrm_state *x = dst->xfrm;

	return esp_output_tcp_finish(x, skb);
}

static int esp_output_tail_tcp(struct xfrm_state *x, struct sk_buff *skb)
{
	int err;

	local_bh_disable();
	err = xfrm_trans_queue_net(xs_net(x), skb, esp_output_tcp_encap_cb);
	local_bh_enable();

	/* EINPROGRESS just happens to do the right thing.  It
	 * actually means that the skb has been consumed and
	 * isn't coming back.
	 */
	return err ?: -EINPROGRESS;
}
#else
static int esp_output_tail_tcp(struct xfrm_state *x, struct sk_buff *skb)
{
	kfree_skb(skb);

	return -EOPNOTSUPP;
}
#endif

static void esp_output_encap_csum(struct sk_buff *skb)
{
	/* UDP encap with IPv6 requires a valid checksum */
	if (*skb_mac_header(skb) == IPPROTO_UDP) {
		struct udphdr *uh = udp_hdr(skb);
		struct ipv6hdr *ip6h = ipv6_hdr(skb);
		int len = ntohs(uh->len);
		unsigned int offset = skb_transport_offset(skb);
		__wsum csum = skb_checksum(skb, offset, skb->len - offset, 0);

		uh->check = csum_ipv6_magic(&ip6h->saddr, &ip6h->daddr,
					    len, IPPROTO_UDP, csum);
		if (uh->check == 0)
			uh->check = CSUM_MANGLED_0;
	}
}

static void esp_output_done(struct crypto_async_request *base, int err)
{
	struct sk_buff *skb = base->data;
	struct xfrm_offload *xo = xfrm_offload(skb);
	void *tmp;
	struct xfrm_state *x;

	if (xo && (xo->flags & XFRM_DEV_RESUME)) {
		struct sec_path *sp = skb_sec_path(skb);

		x = sp->xvec[sp->len - 1];
	} else {
		x = skb_dst(skb)->xfrm;
	}

	tmp = ESP_SKB_CB(skb)->tmp;
	esp_ssg_unref(x, tmp);
	kfree(tmp);

	esp_output_encap_csum(skb);

	if (xo && (xo->flags & XFRM_DEV_RESUME)) {
		if (err) {
			XFRM_INC_STATS(xs_net(x), LINUX_MIB_XFRMOUTSTATEPROTOERROR);
			kfree_skb(skb);
			return;
		}

		skb_push(skb, skb->data - skb_mac_header(skb));
		secpath_reset(skb);
		xfrm_dev_resume(skb);
	} else {
		if (!err &&
		    x->encap && x->encap->encap_type == TCP_ENCAP_ESPINTCP)
			esp_output_tail_tcp(x, skb);
		else
			xfrm_output_resume(skb, err);
	}
}

/* Move ESP header back into place. */
static void esp_restore_header(struct sk_buff *skb, unsigned int offset)
{
	struct ip_esp_hdr *esph = (void *)(skb->data + offset);
	void *tmp = ESP_SKB_CB(skb)->tmp;
	__be32 *seqhi = esp_tmp_extra(tmp);

	esph->seq_no = esph->spi;
	esph->spi = *seqhi;
}

static void esp_output_restore_header(struct sk_buff *skb)
{
	void *tmp = ESP_SKB_CB(skb)->tmp;
	struct esp_output_extra *extra = esp_tmp_extra(tmp);

	esp_restore_header(skb, skb_transport_offset(skb) + extra->esphoff -
				sizeof(__be32));
}

static struct ip_esp_hdr *esp_output_set_esn(struct sk_buff *skb,
					     struct xfrm_state *x,
					     struct ip_esp_hdr *esph,
					     struct esp_output_extra *extra)
{
	/* For ESN we move the header forward by 4 bytes to
	 * accomodate the high bits.  We will move it back after
	 * encryption.
	 */
	if ((x->props.flags & XFRM_STATE_ESN)) {
		__u32 seqhi;
		struct xfrm_offload *xo = xfrm_offload(skb);

		if (xo)
			seqhi = xo->seq.hi;
		else
			seqhi = XFRM_SKB_CB(skb)->seq.output.hi;

		extra->esphoff = (unsigned char *)esph -
				 skb_transport_header(skb);
		esph = (struct ip_esp_hdr *)((unsigned char *)esph - 4);
		extra->seqhi = esph->spi;
		esph->seq_no = htonl(seqhi);
	}

	esph->spi = x->id.spi;

	return esph;
}

static void esp_output_done_esn(struct crypto_async_request *base, int err)
{
	struct sk_buff *skb = base->data;

	esp_output_restore_header(skb);
	esp_output_done(base, err);
}

static struct ip_esp_hdr *esp6_output_udp_encap(struct sk_buff *skb,
					       int encap_type,
					       struct esp_info *esp,
					       __be16 sport,
					       __be16 dport)
{
	struct udphdr *uh;
	__be32 *udpdata32;
	unsigned int len;

	len = skb->len + esp->tailen - skb_transport_offset(skb);
	if (len > U16_MAX)
		return ERR_PTR(-EMSGSIZE);

	uh = (struct udphdr *)esp->esph;
	uh->source = sport;
	uh->dest = dport;
	uh->len = htons(len);
	uh->check = 0;

	*skb_mac_header(skb) = IPPROTO_UDP;

	if (encap_type == UDP_ENCAP_ESPINUDP_NON_IKE) {
		udpdata32 = (__be32 *)(uh + 1);
		udpdata32[0] = udpdata32[1] = 0;
		return (struct ip_esp_hdr *)(udpdata32 + 2);
	}

	return (struct ip_esp_hdr *)(uh + 1);
}

#ifdef CONFIG_INET6_ESPINTCP
static struct ip_esp_hdr *esp6_output_tcp_encap(struct xfrm_state *x,
						struct sk_buff *skb,
						struct esp_info *esp)
{
	__be16 *lenp = (void *)esp->esph;
	struct ip_esp_hdr *esph;
	unsigned int len;
	struct sock *sk;

	len = skb->len + esp->tailen - skb_transport_offset(skb);
	if (len > IP_MAX_MTU)
		return ERR_PTR(-EMSGSIZE);

	rcu_read_lock();
	sk = esp6_find_tcp_sk(x);
	rcu_read_unlock();

	if (IS_ERR(sk))
		return ERR_CAST(sk);

	*lenp = htons(len);
	esph = (struct ip_esp_hdr *)(lenp + 1);

	return esph;
}
#else
static struct ip_esp_hdr *esp6_output_tcp_encap(struct xfrm_state *x,
						struct sk_buff *skb,
						struct esp_info *esp)
{
	return ERR_PTR(-EOPNOTSUPP);
}
#endif

static int esp6_output_encap(struct xfrm_state *x, struct sk_buff *skb,
			    struct esp_info *esp)
{
	struct xfrm_encap_tmpl *encap = x->encap;
	struct ip_esp_hdr *esph;
	__be16 sport, dport;
	int encap_type;

	spin_lock_bh(&x->lock);
	sport = encap->encap_sport;
	dport = encap->encap_dport;
	encap_type = encap->encap_type;
	spin_unlock_bh(&x->lock);

	switch (encap_type) {
	default:
	case UDP_ENCAP_ESPINUDP:
	case UDP_ENCAP_ESPINUDP_NON_IKE:
		esph = esp6_output_udp_encap(skb, encap_type, esp, sport, dport);
		break;
	case TCP_ENCAP_ESPINTCP:
		esph = esp6_output_tcp_encap(x, skb, esp);
		break;
	}

	if (IS_ERR(esph))
		return PTR_ERR(esph);

	esp->esph = esph;

	return 0;
}

int esp6_output_head(struct xfrm_state *x, struct sk_buff *skb, struct esp_info *esp)
{
	u8 *tail;
	u8 *vaddr;
	int nfrags;
	int esph_offset;
	struct page *page;
	struct sk_buff *trailer;
	int tailen = esp->tailen;

	if (x->encap) {
		int err = esp6_output_encap(x, skb, esp);

		if (err < 0)
			return err;
	}

	if (!skb_cloned(skb)) {
		if (tailen <= skb_tailroom(skb)) {
			nfrags = 1;
			trailer = skb;
			tail = skb_tail_pointer(trailer);

			goto skip_cow;
		} else if ((skb_shinfo(skb)->nr_frags < MAX_SKB_FRAGS)
			   && !skb_has_frag_list(skb)) {
			int allocsize;
			struct sock *sk = skb->sk;
			struct page_frag *pfrag = &x->xfrag;

			esp->inplace = false;

			allocsize = ALIGN(tailen, L1_CACHE_BYTES);

			spin_lock_bh(&x->lock);

			if (unlikely(!skb_page_frag_refill(allocsize, pfrag, GFP_ATOMIC))) {
				spin_unlock_bh(&x->lock);
				goto cow;
			}

			page = pfrag->page;
			get_page(page);

			vaddr = kmap_atomic(page);

			tail = vaddr + pfrag->offset;

			esp_output_fill_trailer(tail, esp->tfclen, esp->plen, esp->proto);

			kunmap_atomic(vaddr);

			nfrags = skb_shinfo(skb)->nr_frags;

			__skb_fill_page_desc(skb, nfrags, page, pfrag->offset,
					     tailen);
			skb_shinfo(skb)->nr_frags = ++nfrags;

			pfrag->offset = pfrag->offset + allocsize;

			spin_unlock_bh(&x->lock);

			nfrags++;

			skb->len += tailen;
			skb->data_len += tailen;
			skb->truesize += tailen;
			if (sk && sk_fullsock(sk))
				refcount_add(tailen, &sk->sk_wmem_alloc);

			goto out;
		}
	}

cow:
	esph_offset = (unsigned char *)esp->esph - skb_transport_header(skb);

	nfrags = skb_cow_data(skb, tailen, &trailer);
	if (nfrags < 0)
		goto out;
	tail = skb_tail_pointer(trailer);
	esp->esph = (struct ip_esp_hdr *)(skb_transport_header(skb) + esph_offset);

skip_cow:
	esp_output_fill_trailer(tail, esp->tfclen, esp->plen, esp->proto);
	pskb_put(skb, trailer, tailen);

out:
	return nfrags;
}
EXPORT_SYMBOL_GPL(esp6_output_head);

int esp6_output_tail(struct xfrm_state *x, struct sk_buff *skb, struct esp_info *esp)
{
	u8 *iv;
	int alen;
	void *tmp;
	int ivlen;
	int assoclen;
	int extralen;
	struct page *page;
	struct ip_esp_hdr *esph;
	struct aead_request *req;
	struct crypto_aead *aead;
	struct scatterlist *sg, *dsg;
	struct esp_output_extra *extra;
	int err = -ENOMEM;

	assoclen = sizeof(struct ip_esp_hdr);
	extralen = 0;

	if (x->props.flags & XFRM_STATE_ESN) {
		extralen += sizeof(*extra);
		assoclen += sizeof(__be32);
	}

	aead = x->data;
	alen = crypto_aead_authsize(aead);
	ivlen = crypto_aead_ivsize(aead);

	tmp = esp_alloc_tmp(aead, esp->nfrags + 2, extralen);
	if (!tmp)
		goto error;

	extra = esp_tmp_extra(tmp);
	iv = esp_tmp_iv(aead, tmp, extralen);
	req = esp_tmp_req(aead, iv);
	sg = esp_req_sg(aead, req);

	if (esp->inplace)
		dsg = sg;
	else
		dsg = &sg[esp->nfrags];

	esph = esp_output_set_esn(skb, x, esp->esph, extra);
	esp->esph = esph;

	sg_init_table(sg, esp->nfrags);
	err = skb_to_sgvec(skb, sg,
		           (unsigned char *)esph - skb->data,
		           assoclen + ivlen + esp->clen + alen);
	if (unlikely(err < 0))
		goto error_free;

	if (!esp->inplace) {
		int allocsize;
		struct page_frag *pfrag = &x->xfrag;

		allocsize = ALIGN(skb->data_len, L1_CACHE_BYTES);

		spin_lock_bh(&x->lock);
		if (unlikely(!skb_page_frag_refill(allocsize, pfrag, GFP_ATOMIC))) {
			spin_unlock_bh(&x->lock);
			goto error_free;
		}

		skb_shinfo(skb)->nr_frags = 1;

		page = pfrag->page;
		get_page(page);
		/* replace page frags in skb with new page */
		__skb_fill_page_desc(skb, 0, page, pfrag->offset, skb->data_len);
		pfrag->offset = pfrag->offset + allocsize;
		spin_unlock_bh(&x->lock);

		sg_init_table(dsg, skb_shinfo(skb)->nr_frags + 1);
		err = skb_to_sgvec(skb, dsg,
			           (unsigned char *)esph - skb->data,
			           assoclen + ivlen + esp->clen + alen);
		if (unlikely(err < 0))
			goto error_free;
	}

	if ((x->props.flags & XFRM_STATE_ESN))
		aead_request_set_callback(req, 0, esp_output_done_esn, skb);
	else
		aead_request_set_callback(req, 0, esp_output_done, skb);

	aead_request_set_crypt(req, sg, dsg, ivlen + esp->clen, iv);
	aead_request_set_ad(req, assoclen);

	memset(iv, 0, ivlen);
	memcpy(iv + ivlen - min(ivlen, 8), (u8 *)&esp->seqno + 8 - min(ivlen, 8),
	       min(ivlen, 8));

	ESP_SKB_CB(skb)->tmp = tmp;
	err = crypto_aead_encrypt(req);

	switch (err) {
	case -EINPROGRESS:
		goto error;

	case -ENOSPC:
		err = NET_XMIT_DROP;
		break;

	case 0:
		if ((x->props.flags & XFRM_STATE_ESN))
			esp_output_restore_header(skb);
		esp_output_encap_csum(skb);
	}

	if (sg != dsg)
		esp_ssg_unref(x, tmp);

	if (!err && x->encap && x->encap->encap_type == TCP_ENCAP_ESPINTCP)
		err = esp_output_tail_tcp(x, skb);

error_free:
	kfree(tmp);
error:
	return err;
}
EXPORT_SYMBOL_GPL(esp6_output_tail);

static int esp6_output(struct xfrm_state *x, struct sk_buff *skb)
{
	int alen;
	int blksize;
	struct ip_esp_hdr *esph;
	struct crypto_aead *aead;
	struct esp_info esp;

	esp.inplace = true;

	esp.proto = *skb_mac_header(skb);
	*skb_mac_header(skb) = IPPROTO_ESP;

	/* skb is pure payload to encrypt */

	aead = x->data;
	alen = crypto_aead_authsize(aead);

	esp.tfclen = 0;
	if (x->tfcpad) {
		struct xfrm_dst *dst = (struct xfrm_dst *)skb_dst(skb);
		u32 padto;

		padto = min(x->tfcpad, xfrm_state_mtu(x, dst->child_mtu_cached));
		if (skb->len < padto)
			esp.tfclen = padto - skb->len;
	}
	blksize = ALIGN(crypto_aead_blocksize(aead), 4);
	esp.clen = ALIGN(skb->len + 2 + esp.tfclen, blksize);
	esp.plen = esp.clen - skb->len - esp.tfclen;
	esp.tailen = esp.tfclen + esp.plen + alen;

	esp.esph = ip_esp_hdr(skb);

	esp.nfrags = esp6_output_head(x, skb, &esp);
	if (esp.nfrags < 0)
		return esp.nfrags;

	esph = esp.esph;
	esph->spi = x->id.spi;

	esph->seq_no = htonl(XFRM_SKB_CB(skb)->seq.output.low);
	esp.seqno = cpu_to_be64(XFRM_SKB_CB(skb)->seq.output.low +
			    ((u64)XFRM_SKB_CB(skb)->seq.output.hi << 32));

	skb_push(skb, -skb_network_offset(skb));

	return esp6_output_tail(x, skb, &esp);
}

static inline int esp_remove_trailer(struct sk_buff *skb)
{
	struct xfrm_state *x = xfrm_input_state(skb);
	struct xfrm_offload *xo = xfrm_offload(skb);
	struct crypto_aead *aead = x->data;
	int alen, hlen, elen;
	int padlen, trimlen;
	__wsum csumdiff;
	u8 nexthdr[2];
	int ret;

	alen = crypto_aead_authsize(aead);
	hlen = sizeof(struct ip_esp_hdr) + crypto_aead_ivsize(aead);
	elen = skb->len - hlen;

	if (xo && (xo->flags & XFRM_ESP_NO_TRAILER)) {
		ret = xo->proto;
		goto out;
	}

	ret = skb_copy_bits(skb, skb->len - alen - 2, nexthdr, 2);
	BUG_ON(ret);

	ret = -EINVAL;
	padlen = nexthdr[0];
	if (padlen + 2 + alen >= elen) {
		net_dbg_ratelimited("ipsec esp packet is garbage padlen=%d, elen=%d\n",
				    padlen + 2, elen - alen);
		goto out;
	}

	trimlen = alen + padlen + 2;
	if (skb->ip_summed == CHECKSUM_COMPLETE) {
		csumdiff = skb_checksum(skb, skb->len - trimlen, trimlen, 0);
		skb->csum = csum_block_sub(skb->csum, csumdiff,
					   skb->len - trimlen);
	}
	pskb_trim(skb, skb->len - trimlen);

	ret = nexthdr[1];

out:
	return ret;
}

int esp6_input_done2(struct sk_buff *skb, int err)
{
	struct xfrm_state *x = xfrm_input_state(skb);
	struct xfrm_offload *xo = xfrm_offload(skb);
	struct crypto_aead *aead = x->data;
	int hlen = sizeof(struct ip_esp_hdr) + crypto_aead_ivsize(aead);
	int hdr_len = skb_network_header_len(skb);

	if (!xo || (xo && !(xo->flags & CRYPTO_DONE)))
		kfree(ESP_SKB_CB(skb)->tmp);

	if (unlikely(err))
		goto out;

	err = esp_remove_trailer(skb);
	if (unlikely(err < 0))
		goto out;

	if (x->encap) {
		const struct ipv6hdr *ip6h = ipv6_hdr(skb);
		int offset = skb_network_offset(skb) + sizeof(*ip6h);
		struct xfrm_encap_tmpl *encap = x->encap;
		u8 nexthdr = ip6h->nexthdr;
		__be16 frag_off, source;
		struct udphdr *uh;
		struct tcphdr *th;

		offset = ipv6_skip_exthdr(skb, offset, &nexthdr, &frag_off);
		uh = (void *)(skb->data + offset);
		th = (void *)(skb->data + offset);
		hdr_len += offset;

		switch (x->encap->encap_type) {
		case TCP_ENCAP_ESPINTCP:
			source = th->source;
			break;
		case UDP_ENCAP_ESPINUDP:
		case UDP_ENCAP_ESPINUDP_NON_IKE:
			source = uh->source;
			break;
		default:
			WARN_ON_ONCE(1);
			err = -EINVAL;
			goto out;
		}

		/*
		 * 1) if the NAT-T peer's IP or port changed then
		 *    advertize the change to the keying daemon.
		 *    This is an inbound SA, so just compare
		 *    SRC ports.
		 */
		if (!ipv6_addr_equal(&ip6h->saddr, &x->props.saddr.in6) ||
		    source != encap->encap_sport) {
			xfrm_address_t ipaddr;

			memcpy(&ipaddr.a6, &ip6h->saddr.s6_addr, sizeof(ipaddr.a6));
			km_new_mapping(x, &ipaddr, source);

			/* XXX: perhaps add an extra
			 * policy check here, to see
			 * if we should allow or
			 * reject a packet from a
			 * different source
			 * address/port.
			 */
		}

		/*
		 * 2) ignore UDP/TCP checksums in case
		 *    of NAT-T in Transport Mode, or
		 *    perform other post-processing fixes
		 *    as per draft-ietf-ipsec-udp-encaps-06,
		 *    section 3.1.2
		 */
		if (x->props.mode == XFRM_MODE_TRANSPORT)
			skb->ip_summed = CHECKSUM_UNNECESSARY;
	}

	skb_postpull_rcsum(skb, skb_network_header(skb),
			   skb_network_header_len(skb));
	skb_pull_rcsum(skb, hlen);
	if (x->props.mode == XFRM_MODE_TUNNEL)
		skb_reset_transport_header(skb);
	else
		skb_set_transport_header(skb, -hdr_len);

	/* RFC4303: Drop dummy packets without any error */
	if (err == IPPROTO_NONE)
		err = -EINVAL;

out:
	return err;
}
EXPORT_SYMBOL_GPL(esp6_input_done2);

static void esp_input_done(struct crypto_async_request *base, int err)
{
	struct sk_buff *skb = base->data;

	xfrm_input_resume(skb, esp6_input_done2(skb, err));
}

static void esp_input_restore_header(struct sk_buff *skb)
{
	esp_restore_header(skb, 0);
	__skb_pull(skb, 4);
}

static void esp_input_set_header(struct sk_buff *skb, __be32 *seqhi)
{
	struct xfrm_state *x = xfrm_input_state(skb);

	/* For ESN we move the header forward by 4 bytes to
	 * accomodate the high bits.  We will move it back after
	 * decryption.
	 */
	if ((x->props.flags & XFRM_STATE_ESN)) {
		struct ip_esp_hdr *esph = skb_push(skb, 4);

		*seqhi = esph->spi;
		esph->spi = esph->seq_no;
		esph->seq_no = XFRM_SKB_CB(skb)->seq.input.hi;
	}
}

static void esp_input_done_esn(struct crypto_async_request *base, int err)
{
	struct sk_buff *skb = base->data;

	esp_input_restore_header(skb);
	esp_input_done(base, err);
}

static int esp6_input(struct xfrm_state *x, struct sk_buff *skb)
{
	struct crypto_aead *aead = x->data;
	struct aead_request *req;
	struct sk_buff *trailer;
	int ivlen = crypto_aead_ivsize(aead);
	int elen = skb->len - sizeof(struct ip_esp_hdr) - ivlen;
	int nfrags;
	int assoclen;
	int seqhilen;
	int ret = 0;
	void *tmp;
	__be32 *seqhi;
	u8 *iv;
	struct scatterlist *sg;

	if (!pskb_may_pull(skb, sizeof(struct ip_esp_hdr) + ivlen)) {
		ret = -EINVAL;
		goto out;
	}

	if (elen <= 0) {
		ret = -EINVAL;
		goto out;
	}

	assoclen = sizeof(struct ip_esp_hdr);
	seqhilen = 0;

	if (x->props.flags & XFRM_STATE_ESN) {
		seqhilen += sizeof(__be32);
		assoclen += seqhilen;
	}

	if (!skb_cloned(skb)) {
		if (!skb_is_nonlinear(skb)) {
			nfrags = 1;

			goto skip_cow;
		} else if (!skb_has_frag_list(skb)) {
			nfrags = skb_shinfo(skb)->nr_frags;
			nfrags++;

			goto skip_cow;
		}
	}

	nfrags = skb_cow_data(skb, 0, &trailer);
	if (nfrags < 0) {
		ret = -EINVAL;
		goto out;
	}

skip_cow:
	ret = -ENOMEM;
	tmp = esp_alloc_tmp(aead, nfrags, seqhilen);
	if (!tmp)
		goto out;

	ESP_SKB_CB(skb)->tmp = tmp;
	seqhi = esp_tmp_extra(tmp);
	iv = esp_tmp_iv(aead, tmp, seqhilen);
	req = esp_tmp_req(aead, iv);
	sg = esp_req_sg(aead, req);

	esp_input_set_header(skb, seqhi);

	sg_init_table(sg, nfrags);
	ret = skb_to_sgvec(skb, sg, 0, skb->len);
	if (unlikely(ret < 0)) {
		kfree(tmp);
		goto out;
	}

	skb->ip_summed = CHECKSUM_NONE;

<<<<<<< HEAD
	/* For ESN we move the header forward by 4 bytes to
	 * accomodate the high bits.  We will move it back after
	 * decryption.
	 */
	if ((x->props.flags & XFRM_STATE_ESN)) {
		esph = (void *)skb_push(skb, 4);
		*seqhi = esph->spi;
		esph->spi = esph->seq_no;
		esph->seq_no = XFRM_SKB_CB(skb)->seq.input.hi;
=======
	if ((x->props.flags & XFRM_STATE_ESN))
>>>>>>> 24b8d41d
		aead_request_set_callback(req, 0, esp_input_done_esn, skb);
	else
		aead_request_set_callback(req, 0, esp_input_done, skb);

	aead_request_set_crypt(req, sg, sg, elen + ivlen, iv);
	aead_request_set_ad(req, assoclen);

	ret = crypto_aead_decrypt(req);
	if (ret == -EINPROGRESS)
		goto out;

	if ((x->props.flags & XFRM_STATE_ESN))
		esp_input_restore_header(skb);

	ret = esp6_input_done2(skb, ret);

out:
	return ret;
}

static int esp6_err(struct sk_buff *skb, struct inet6_skb_parm *opt,
		    u8 type, u8 code, int offset, __be32 info)
{
	struct net *net = dev_net(skb->dev);
	const struct ipv6hdr *iph = (const struct ipv6hdr *)skb->data;
	struct ip_esp_hdr *esph = (struct ip_esp_hdr *)(skb->data + offset);
	struct xfrm_state *x;

	if (type != ICMPV6_PKT_TOOBIG &&
	    type != NDISC_REDIRECT)
		return 0;

	x = xfrm_state_lookup(net, skb->mark, (const xfrm_address_t *)&iph->daddr,
			      esph->spi, IPPROTO_ESP, AF_INET6);
	if (!x)
		return 0;

	if (type == NDISC_REDIRECT)
		ip6_redirect(skb, net, skb->dev->ifindex, 0,
			     sock_net_uid(net, NULL));
	else
		ip6_update_pmtu(skb, net, info, 0, 0, sock_net_uid(net, NULL));
	xfrm_state_put(x);

	return 0;
}

static void esp6_destroy(struct xfrm_state *x)
{
	struct crypto_aead *aead = x->data;

	if (!aead)
		return;

	crypto_free_aead(aead);
}

static int esp_init_aead(struct xfrm_state *x)
{
	char aead_name[CRYPTO_MAX_ALG_NAME];
	struct crypto_aead *aead;
	int err;

	err = -ENAMETOOLONG;
	if (snprintf(aead_name, CRYPTO_MAX_ALG_NAME, "%s(%s)",
		     x->geniv, x->aead->alg_name) >= CRYPTO_MAX_ALG_NAME)
		goto error;

	aead = crypto_alloc_aead(aead_name, 0, 0);
	err = PTR_ERR(aead);
	if (IS_ERR(aead))
		goto error;

	x->data = aead;

	err = crypto_aead_setkey(aead, x->aead->alg_key,
				 (x->aead->alg_key_len + 7) / 8);
	if (err)
		goto error;

	err = crypto_aead_setauthsize(aead, x->aead->alg_icv_len / 8);
	if (err)
		goto error;

error:
	return err;
}

static int esp_init_authenc(struct xfrm_state *x)
{
	struct crypto_aead *aead;
	struct crypto_authenc_key_param *param;
	struct rtattr *rta;
	char *key;
	char *p;
	char authenc_name[CRYPTO_MAX_ALG_NAME];
	unsigned int keylen;
	int err;

	err = -EINVAL;
	if (!x->ealg)
		goto error;

	err = -ENAMETOOLONG;

	if ((x->props.flags & XFRM_STATE_ESN)) {
		if (snprintf(authenc_name, CRYPTO_MAX_ALG_NAME,
			     "%s%sauthencesn(%s,%s)%s",
			     x->geniv ?: "", x->geniv ? "(" : "",
			     x->aalg ? x->aalg->alg_name : "digest_null",
			     x->ealg->alg_name,
			     x->geniv ? ")" : "") >= CRYPTO_MAX_ALG_NAME)
			goto error;
	} else {
		if (snprintf(authenc_name, CRYPTO_MAX_ALG_NAME,
			     "%s%sauthenc(%s,%s)%s",
			     x->geniv ?: "", x->geniv ? "(" : "",
			     x->aalg ? x->aalg->alg_name : "digest_null",
			     x->ealg->alg_name,
			     x->geniv ? ")" : "") >= CRYPTO_MAX_ALG_NAME)
			goto error;
	}

	aead = crypto_alloc_aead(authenc_name, 0, 0);
	err = PTR_ERR(aead);
	if (IS_ERR(aead))
		goto error;

	x->data = aead;

	keylen = (x->aalg ? (x->aalg->alg_key_len + 7) / 8 : 0) +
		 (x->ealg->alg_key_len + 7) / 8 + RTA_SPACE(sizeof(*param));
	err = -ENOMEM;
	key = kmalloc(keylen, GFP_KERNEL);
	if (!key)
		goto error;

	p = key;
	rta = (void *)p;
	rta->rta_type = CRYPTO_AUTHENC_KEYA_PARAM;
	rta->rta_len = RTA_LENGTH(sizeof(*param));
	param = RTA_DATA(rta);
	p += RTA_SPACE(sizeof(*param));

	if (x->aalg) {
		struct xfrm_algo_desc *aalg_desc;

		memcpy(p, x->aalg->alg_key, (x->aalg->alg_key_len + 7) / 8);
		p += (x->aalg->alg_key_len + 7) / 8;

		aalg_desc = xfrm_aalg_get_byname(x->aalg->alg_name, 0);
		BUG_ON(!aalg_desc);

		err = -EINVAL;
		if (aalg_desc->uinfo.auth.icv_fullbits / 8 !=
		    crypto_aead_authsize(aead)) {
			pr_info("ESP: %s digestsize %u != %hu\n",
				x->aalg->alg_name,
				crypto_aead_authsize(aead),
				aalg_desc->uinfo.auth.icv_fullbits / 8);
			goto free_key;
		}

		err = crypto_aead_setauthsize(
			aead, x->aalg->alg_trunc_len / 8);
		if (err)
			goto free_key;
	}

	param->enckeylen = cpu_to_be32((x->ealg->alg_key_len + 7) / 8);
	memcpy(p, x->ealg->alg_key, (x->ealg->alg_key_len + 7) / 8);

	err = crypto_aead_setkey(aead, key, keylen);

free_key:
	kfree(key);

error:
	return err;
}

static int esp6_init_state(struct xfrm_state *x)
{
	struct crypto_aead *aead;
	u32 align;
	int err;

	x->data = NULL;

	if (x->aead)
		err = esp_init_aead(x);
	else
		err = esp_init_authenc(x);

	if (err)
		goto error;

	aead = x->data;

	x->props.header_len = sizeof(struct ip_esp_hdr) +
			      crypto_aead_ivsize(aead);
	switch (x->props.mode) {
	case XFRM_MODE_BEET:
		if (x->sel.family != AF_INET6)
			x->props.header_len += IPV4_BEET_PHMAXLEN +
					       (sizeof(struct ipv6hdr) - sizeof(struct iphdr));
		break;
	default:
	case XFRM_MODE_TRANSPORT:
		break;
	case XFRM_MODE_TUNNEL:
		x->props.header_len += sizeof(struct ipv6hdr);
		break;
	}

	if (x->encap) {
		struct xfrm_encap_tmpl *encap = x->encap;

		switch (encap->encap_type) {
		default:
			err = -EINVAL;
			goto error;
		case UDP_ENCAP_ESPINUDP:
			x->props.header_len += sizeof(struct udphdr);
			break;
		case UDP_ENCAP_ESPINUDP_NON_IKE:
			x->props.header_len += sizeof(struct udphdr) + 2 * sizeof(u32);
			break;
#ifdef CONFIG_INET6_ESPINTCP
		case TCP_ENCAP_ESPINTCP:
			/* only the length field, TCP encap is done by
			 * the socket
			 */
			x->props.header_len += 2;
			break;
#endif
		}
	}

	align = ALIGN(crypto_aead_blocksize(aead), 4);
	x->props.trailer_len = align + 1 + crypto_aead_authsize(aead);

error:
	return err;
}

static int esp6_rcv_cb(struct sk_buff *skb, int err)
{
	return 0;
}

static const struct xfrm_type esp6_type = {
	.description	= "ESP6",
	.owner		= THIS_MODULE,
	.proto		= IPPROTO_ESP,
	.flags		= XFRM_TYPE_REPLAY_PROT,
	.init_state	= esp6_init_state,
	.destructor	= esp6_destroy,
	.input		= esp6_input,
	.output		= esp6_output,
	.hdr_offset	= xfrm6_find_1stfragopt,
};

static struct xfrm6_protocol esp6_protocol = {
	.handler	=	xfrm6_rcv,
	.input_handler	=	xfrm_input,
	.cb_handler	=	esp6_rcv_cb,
	.err_handler	=	esp6_err,
	.priority	=	0,
};

static int __init esp6_init(void)
{
	if (xfrm_register_type(&esp6_type, AF_INET6) < 0) {
		pr_info("%s: can't add xfrm type\n", __func__);
		return -EAGAIN;
	}
	if (xfrm6_protocol_register(&esp6_protocol, IPPROTO_ESP) < 0) {
		pr_info("%s: can't add protocol\n", __func__);
		xfrm_unregister_type(&esp6_type, AF_INET6);
		return -EAGAIN;
	}

	return 0;
}

static void __exit esp6_fini(void)
{
	if (xfrm6_protocol_deregister(&esp6_protocol, IPPROTO_ESP) < 0)
		pr_info("%s: can't remove protocol\n", __func__);
	xfrm_unregister_type(&esp6_type, AF_INET6);
}

module_init(esp6_init);
module_exit(esp6_fini);

MODULE_LICENSE("GPL");
MODULE_ALIAS_XFRM_TYPE(AF_INET6, XFRM_PROTO_ESP);<|MERGE_RESOLUTION|>--- conflicted
+++ resolved
@@ -995,19 +995,7 @@
 
 	skb->ip_summed = CHECKSUM_NONE;
 
-<<<<<<< HEAD
-	/* For ESN we move the header forward by 4 bytes to
-	 * accomodate the high bits.  We will move it back after
-	 * decryption.
-	 */
-	if ((x->props.flags & XFRM_STATE_ESN)) {
-		esph = (void *)skb_push(skb, 4);
-		*seqhi = esph->spi;
-		esph->spi = esph->seq_no;
-		esph->seq_no = XFRM_SKB_CB(skb)->seq.input.hi;
-=======
 	if ((x->props.flags & XFRM_STATE_ESN))
->>>>>>> 24b8d41d
 		aead_request_set_callback(req, 0, esp_input_done_esn, skb);
 	else
 		aead_request_set_callback(req, 0, esp_input_done, skb);
