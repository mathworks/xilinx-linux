// SPDX-License-Identifier: GPL-2.0-or-later
/*
 *	Neighbour Discovery for IPv6
 *	Linux INET6 implementation
 *
 *	Authors:
 *	Pedro Roque		<roque@di.fc.ul.pt>
 *	Mike Shaver		<shaver@ingenia.com>
 */

/*
 *	Changes:
 *
 *	Alexey I. Froloff		:	RFC6106 (DNSSL) support
 *	Pierre Ynard			:	export userland ND options
 *						through netlink (RDNSS support)
 *	Lars Fenneberg			:	fixed MTU setting on receipt
 *						of an RA.
 *	Janos Farkas			:	kmalloc failure checks
 *	Alexey Kuznetsov		:	state machine reworked
 *						and moved to net/core.
 *	Pekka Savola			:	RFC2461 validation
 *	YOSHIFUJI Hideaki @USAGI	:	Verify ND options properly
 */

#define pr_fmt(fmt) "ICMPv6: " fmt

#include <linux/module.h>
#include <linux/errno.h>
#include <linux/types.h>
#include <linux/socket.h>
#include <linux/sockios.h>
#include <linux/sched.h>
#include <linux/net.h>
#include <linux/in6.h>
#include <linux/route.h>
#include <linux/init.h>
#include <linux/rcupdate.h>
#include <linux/slab.h>
#ifdef CONFIG_SYSCTL
#include <linux/sysctl.h>
#endif

#include <linux/if_addr.h>
#include <linux/if_ether.h>
#include <linux/if_arp.h>
#include <linux/ipv6.h>
#include <linux/icmpv6.h>
#include <linux/jhash.h>

#include <net/sock.h>
#include <net/snmp.h>

#include <net/ipv6.h>
#include <net/protocol.h>
#include <net/ndisc.h>
#include <net/ip6_route.h>
#include <net/addrconf.h>
#include <net/icmp.h>

#include <net/netlink.h>
#include <linux/rtnetlink.h>

#include <net/flow.h>
#include <net/ip6_checksum.h>
#include <net/inet_common.h>
#include <linux/proc_fs.h>

#include <linux/netfilter.h>
#include <linux/netfilter_ipv6.h>

static u32 ndisc_hash(const void *pkey,
		      const struct net_device *dev,
		      __u32 *hash_rnd);
static bool ndisc_key_eq(const struct neighbour *neigh, const void *pkey);
static bool ndisc_allow_add(const struct net_device *dev,
			    struct netlink_ext_ack *extack);
static int ndisc_constructor(struct neighbour *neigh);
static void ndisc_solicit(struct neighbour *neigh, struct sk_buff *skb);
static void ndisc_error_report(struct neighbour *neigh, struct sk_buff *skb);
static int pndisc_constructor(struct pneigh_entry *n);
static void pndisc_destructor(struct pneigh_entry *n);
static void pndisc_redo(struct sk_buff *skb);
static int ndisc_is_multicast(const void *pkey);

static const struct neigh_ops ndisc_generic_ops = {
	.family =		AF_INET6,
	.solicit =		ndisc_solicit,
	.error_report =		ndisc_error_report,
	.output =		neigh_resolve_output,
	.connected_output =	neigh_connected_output,
};

static const struct neigh_ops ndisc_hh_ops = {
	.family =		AF_INET6,
	.solicit =		ndisc_solicit,
	.error_report =		ndisc_error_report,
	.output =		neigh_resolve_output,
	.connected_output =	neigh_resolve_output,
};


static const struct neigh_ops ndisc_direct_ops = {
	.family =		AF_INET6,
	.output =		neigh_direct_output,
	.connected_output =	neigh_direct_output,
};

struct neigh_table nd_tbl = {
	.family =	AF_INET6,
	.key_len =	sizeof(struct in6_addr),
	.protocol =	cpu_to_be16(ETH_P_IPV6),
	.hash =		ndisc_hash,
	.key_eq =	ndisc_key_eq,
	.constructor =	ndisc_constructor,
	.pconstructor =	pndisc_constructor,
	.pdestructor =	pndisc_destructor,
	.proxy_redo =	pndisc_redo,
	.is_multicast =	ndisc_is_multicast,
	.allow_add  =   ndisc_allow_add,
	.id =		"ndisc_cache",
	.parms = {
		.tbl			= &nd_tbl,
		.reachable_time		= ND_REACHABLE_TIME,
		.data = {
			[NEIGH_VAR_MCAST_PROBES] = 3,
			[NEIGH_VAR_UCAST_PROBES] = 3,
			[NEIGH_VAR_RETRANS_TIME] = ND_RETRANS_TIMER,
			[NEIGH_VAR_BASE_REACHABLE_TIME] = ND_REACHABLE_TIME,
			[NEIGH_VAR_DELAY_PROBE_TIME] = 5 * HZ,
			[NEIGH_VAR_GC_STALETIME] = 60 * HZ,
			[NEIGH_VAR_QUEUE_LEN_BYTES] = SK_WMEM_MAX,
			[NEIGH_VAR_PROXY_QLEN] = 64,
			[NEIGH_VAR_ANYCAST_DELAY] = 1 * HZ,
			[NEIGH_VAR_PROXY_DELAY] = (8 * HZ) / 10,
		},
	},
	.gc_interval =	  30 * HZ,
	.gc_thresh1 =	 128,
	.gc_thresh2 =	 512,
	.gc_thresh3 =	1024,
};
EXPORT_SYMBOL_GPL(nd_tbl);

void __ndisc_fill_addr_option(struct sk_buff *skb, int type, void *data,
			      int data_len, int pad)
{
	int space = __ndisc_opt_addr_space(data_len, pad);
	u8 *opt = skb_put(skb, space);

	opt[0] = type;
	opt[1] = space>>3;

	memset(opt + 2, 0, pad);
	opt   += pad;
	space -= pad;

	memcpy(opt+2, data, data_len);
	data_len += 2;
	opt += data_len;
	space -= data_len;
	if (space > 0)
		memset(opt, 0, space);
}
EXPORT_SYMBOL_GPL(__ndisc_fill_addr_option);

static inline void ndisc_fill_addr_option(struct sk_buff *skb, int type,
					  void *data, u8 icmp6_type)
{
	__ndisc_fill_addr_option(skb, type, data, skb->dev->addr_len,
				 ndisc_addr_option_pad(skb->dev->type));
	ndisc_ops_fill_addr_option(skb->dev, skb, icmp6_type);
}

static inline void ndisc_fill_redirect_addr_option(struct sk_buff *skb,
						   void *ha,
						   const u8 *ops_data)
{
	ndisc_fill_addr_option(skb, ND_OPT_TARGET_LL_ADDR, ha, NDISC_REDIRECT);
	ndisc_ops_fill_redirect_addr_option(skb->dev, skb, ops_data);
}

static struct nd_opt_hdr *ndisc_next_option(struct nd_opt_hdr *cur,
					    struct nd_opt_hdr *end)
{
	int type;
	if (!cur || !end || cur >= end)
		return NULL;
	type = cur->nd_opt_type;
	do {
		cur = ((void *)cur) + (cur->nd_opt_len << 3);
	} while (cur < end && cur->nd_opt_type != type);
	return cur <= end && cur->nd_opt_type == type ? cur : NULL;
}

static inline int ndisc_is_useropt(const struct net_device *dev,
				   struct nd_opt_hdr *opt)
{
	return opt->nd_opt_type == ND_OPT_RDNSS ||
		opt->nd_opt_type == ND_OPT_DNSSL ||
<<<<<<< HEAD
=======
		opt->nd_opt_type == ND_OPT_CAPTIVE_PORTAL ||
		opt->nd_opt_type == ND_OPT_PREF64 ||
>>>>>>> 24b8d41d
		ndisc_ops_is_useropt(dev, opt->nd_opt_type);
}

static struct nd_opt_hdr *ndisc_next_useropt(const struct net_device *dev,
					     struct nd_opt_hdr *cur,
					     struct nd_opt_hdr *end)
{
	if (!cur || !end || cur >= end)
		return NULL;
	do {
		cur = ((void *)cur) + (cur->nd_opt_len << 3);
	} while (cur < end && !ndisc_is_useropt(dev, cur));
	return cur <= end && ndisc_is_useropt(dev, cur) ? cur : NULL;
}

struct ndisc_options *ndisc_parse_options(const struct net_device *dev,
					  u8 *opt, int opt_len,
					  struct ndisc_options *ndopts)
{
	struct nd_opt_hdr *nd_opt = (struct nd_opt_hdr *)opt;

	if (!nd_opt || opt_len < 0 || !ndopts)
		return NULL;
	memset(ndopts, 0, sizeof(*ndopts));
	while (opt_len) {
		int l;
		if (opt_len < sizeof(struct nd_opt_hdr))
			return NULL;
		l = nd_opt->nd_opt_len << 3;
		if (opt_len < l || l == 0)
			return NULL;
		if (ndisc_ops_parse_options(dev, nd_opt, ndopts))
			goto next_opt;
		switch (nd_opt->nd_opt_type) {
		case ND_OPT_SOURCE_LL_ADDR:
		case ND_OPT_TARGET_LL_ADDR:
		case ND_OPT_MTU:
		case ND_OPT_NONCE:
		case ND_OPT_REDIRECT_HDR:
			if (ndopts->nd_opt_array[nd_opt->nd_opt_type]) {
				ND_PRINTK(2, warn,
					  "%s: duplicated ND6 option found: type=%d\n",
					  __func__, nd_opt->nd_opt_type);
			} else {
				ndopts->nd_opt_array[nd_opt->nd_opt_type] = nd_opt;
			}
			break;
		case ND_OPT_PREFIX_INFO:
			ndopts->nd_opts_pi_end = nd_opt;
			if (!ndopts->nd_opt_array[nd_opt->nd_opt_type])
				ndopts->nd_opt_array[nd_opt->nd_opt_type] = nd_opt;
			break;
#ifdef CONFIG_IPV6_ROUTE_INFO
		case ND_OPT_ROUTE_INFO:
			ndopts->nd_opts_ri_end = nd_opt;
			if (!ndopts->nd_opts_ri)
				ndopts->nd_opts_ri = nd_opt;
			break;
#endif
		default:
			if (ndisc_is_useropt(dev, nd_opt)) {
				ndopts->nd_useropts_end = nd_opt;
				if (!ndopts->nd_useropts)
					ndopts->nd_useropts = nd_opt;
			} else {
				/*
				 * Unknown options must be silently ignored,
				 * to accommodate future extension to the
				 * protocol.
				 */
				ND_PRINTK(2, notice,
					  "%s: ignored unsupported option; type=%d, len=%d\n",
					  __func__,
					  nd_opt->nd_opt_type,
					  nd_opt->nd_opt_len);
			}
		}
next_opt:
		opt_len -= l;
		nd_opt = ((void *)nd_opt) + l;
	}
	return ndopts;
}

int ndisc_mc_map(const struct in6_addr *addr, char *buf, struct net_device *dev, int dir)
{
	switch (dev->type) {
	case ARPHRD_ETHER:
	case ARPHRD_IEEE802:	/* Not sure. Check it later. --ANK */
	case ARPHRD_FDDI:
		ipv6_eth_mc_map(addr, buf);
		return 0;
	case ARPHRD_ARCNET:
		ipv6_arcnet_mc_map(addr, buf);
		return 0;
	case ARPHRD_INFINIBAND:
		ipv6_ib_mc_map(addr, dev->broadcast, buf);
		return 0;
	case ARPHRD_IPGRE:
		return ipv6_ipgre_mc_map(addr, dev->broadcast, buf);
	default:
		if (dir) {
			memcpy(buf, dev->broadcast, dev->addr_len);
			return 0;
		}
	}
	return -EINVAL;
}
EXPORT_SYMBOL(ndisc_mc_map);

static u32 ndisc_hash(const void *pkey,
		      const struct net_device *dev,
		      __u32 *hash_rnd)
{
	return ndisc_hashfn(pkey, dev, hash_rnd);
}

static bool ndisc_key_eq(const struct neighbour *n, const void *pkey)
{
	return neigh_key_eq128(n, pkey);
}

static int ndisc_constructor(struct neighbour *neigh)
{
	struct in6_addr *addr = (struct in6_addr *)&neigh->primary_key;
	struct net_device *dev = neigh->dev;
	struct inet6_dev *in6_dev;
	struct neigh_parms *parms;
	bool is_multicast = ipv6_addr_is_multicast(addr);

	in6_dev = in6_dev_get(dev);
	if (!in6_dev) {
		return -EINVAL;
	}

	parms = in6_dev->nd_parms;
	__neigh_parms_put(neigh->parms);
	neigh->parms = neigh_parms_clone(parms);

	neigh->type = is_multicast ? RTN_MULTICAST : RTN_UNICAST;
	if (!dev->header_ops) {
		neigh->nud_state = NUD_NOARP;
		neigh->ops = &ndisc_direct_ops;
		neigh->output = neigh_direct_output;
	} else {
		if (is_multicast) {
			neigh->nud_state = NUD_NOARP;
			ndisc_mc_map(addr, neigh->ha, dev, 1);
		} else if (dev->flags&(IFF_NOARP|IFF_LOOPBACK)) {
			neigh->nud_state = NUD_NOARP;
			memcpy(neigh->ha, dev->dev_addr, dev->addr_len);
			if (dev->flags&IFF_LOOPBACK)
				neigh->type = RTN_LOCAL;
		} else if (dev->flags&IFF_POINTOPOINT) {
			neigh->nud_state = NUD_NOARP;
			memcpy(neigh->ha, dev->broadcast, dev->addr_len);
		}
		if (dev->header_ops->cache)
			neigh->ops = &ndisc_hh_ops;
		else
			neigh->ops = &ndisc_generic_ops;
		if (neigh->nud_state&NUD_VALID)
			neigh->output = neigh->ops->connected_output;
		else
			neigh->output = neigh->ops->output;
	}
	in6_dev_put(in6_dev);
	return 0;
}

static int pndisc_constructor(struct pneigh_entry *n)
{
	struct in6_addr *addr = (struct in6_addr *)&n->key;
	struct in6_addr maddr;
	struct net_device *dev = n->dev;

	if (!dev || !__in6_dev_get(dev))
		return -EINVAL;
	addrconf_addr_solict_mult(addr, &maddr);
	ipv6_dev_mc_inc(dev, &maddr);
	return 0;
}

static void pndisc_destructor(struct pneigh_entry *n)
{
	struct in6_addr *addr = (struct in6_addr *)&n->key;
	struct in6_addr maddr;
	struct net_device *dev = n->dev;

	if (!dev || !__in6_dev_get(dev))
		return;
	addrconf_addr_solict_mult(addr, &maddr);
	ipv6_dev_mc_dec(dev, &maddr);
}

/* called with rtnl held */
static bool ndisc_allow_add(const struct net_device *dev,
			    struct netlink_ext_ack *extack)
{
	struct inet6_dev *idev = __in6_dev_get(dev);

	if (!idev || idev->cnf.disable_ipv6) {
		NL_SET_ERR_MSG(extack, "IPv6 is disabled on this device");
		return false;
	}

	return true;
}

static struct sk_buff *ndisc_alloc_skb(struct net_device *dev,
				       int len)
{
	int hlen = LL_RESERVED_SPACE(dev);
	int tlen = dev->needed_tailroom;
	struct sock *sk = dev_net(dev)->ipv6.ndisc_sk;
	struct sk_buff *skb;

	skb = alloc_skb(hlen + sizeof(struct ipv6hdr) + len + tlen, GFP_ATOMIC);
	if (!skb) {
		ND_PRINTK(0, err, "ndisc: %s failed to allocate an skb\n",
			  __func__);
		return NULL;
	}

	skb->protocol = htons(ETH_P_IPV6);
	skb->dev = dev;

	skb_reserve(skb, hlen + sizeof(struct ipv6hdr));
	skb_reset_transport_header(skb);

	/* Manually assign socket ownership as we avoid calling
	 * sock_alloc_send_pskb() to bypass wmem buffer limits
	 */
	skb_set_owner_w(skb, sk);

	return skb;
}

static void ip6_nd_hdr(struct sk_buff *skb,
		       const struct in6_addr *saddr,
		       const struct in6_addr *daddr,
		       int hop_limit, int len)
{
	struct ipv6hdr *hdr;
	struct inet6_dev *idev;
	unsigned tclass;

	rcu_read_lock();
	idev = __in6_dev_get(skb->dev);
	tclass = idev ? idev->cnf.ndisc_tclass : 0;
	rcu_read_unlock();

	skb_push(skb, sizeof(*hdr));
	skb_reset_network_header(skb);
	hdr = ipv6_hdr(skb);

	ip6_flow_hdr(hdr, tclass, 0);

	hdr->payload_len = htons(len);
	hdr->nexthdr = IPPROTO_ICMPV6;
	hdr->hop_limit = hop_limit;

	hdr->saddr = *saddr;
	hdr->daddr = *daddr;
}

static void ndisc_send_skb(struct sk_buff *skb,
			   const struct in6_addr *daddr,
			   const struct in6_addr *saddr)
{
	struct dst_entry *dst = skb_dst(skb);
	struct net *net = dev_net(skb->dev);
	struct sock *sk = net->ipv6.ndisc_sk;
	struct inet6_dev *idev;
	int err;
	struct icmp6hdr *icmp6h = icmp6_hdr(skb);
	u8 type;

	type = icmp6h->icmp6_type;

	if (!dst) {
		struct flowi6 fl6;
		int oif = skb->dev->ifindex;

		icmpv6_flow_init(sk, &fl6, type, saddr, daddr, oif);
		dst = icmp6_dst_alloc(skb->dev, &fl6);
		if (IS_ERR(dst)) {
			kfree_skb(skb);
			return;
		}

		skb_dst_set(skb, dst);
	}

	icmp6h->icmp6_cksum = csum_ipv6_magic(saddr, daddr, skb->len,
					      IPPROTO_ICMPV6,
					      csum_partial(icmp6h,
							   skb->len, 0));

	ip6_nd_hdr(skb, saddr, daddr, inet6_sk(sk)->hop_limit, skb->len);

	rcu_read_lock();
	idev = __in6_dev_get(dst->dev);
	IP6_UPD_PO_STATS(net, idev, IPSTATS_MIB_OUT, skb->len);

	err = NF_HOOK(NFPROTO_IPV6, NF_INET_LOCAL_OUT,
		      net, sk, skb, NULL, dst->dev,
		      dst_output);
	if (!err) {
		ICMP6MSGOUT_INC_STATS(net, idev, type);
		ICMP6_INC_STATS(net, idev, ICMP6_MIB_OUTMSGS);
	}

	rcu_read_unlock();
}

void ndisc_send_na(struct net_device *dev, const struct in6_addr *daddr,
		   const struct in6_addr *solicited_addr,
		   bool router, bool solicited, bool override, bool inc_opt)
{
	struct sk_buff *skb;
	struct in6_addr tmpaddr;
	struct inet6_ifaddr *ifp;
	const struct in6_addr *src_addr;
	struct nd_msg *msg;
	int optlen = 0;

	/* for anycast or proxy, solicited_addr != src_addr */
	ifp = ipv6_get_ifaddr(dev_net(dev), solicited_addr, dev, 1);
	if (ifp) {
		src_addr = solicited_addr;
		if (ifp->flags & IFA_F_OPTIMISTIC)
			override = false;
		inc_opt |= ifp->idev->cnf.force_tllao;
		in6_ifa_put(ifp);
	} else {
		if (ipv6_dev_get_saddr(dev_net(dev), dev, daddr,
				       inet6_sk(dev_net(dev)->ipv6.ndisc_sk)->srcprefs,
				       &tmpaddr))
			return;
		src_addr = &tmpaddr;
	}

	if (!dev->addr_len)
		inc_opt = false;
	if (inc_opt)
		optlen += ndisc_opt_addr_space(dev,
					       NDISC_NEIGHBOUR_ADVERTISEMENT);

	skb = ndisc_alloc_skb(dev, sizeof(*msg) + optlen);
	if (!skb)
		return;

	msg = skb_put(skb, sizeof(*msg));
	*msg = (struct nd_msg) {
		.icmph = {
			.icmp6_type = NDISC_NEIGHBOUR_ADVERTISEMENT,
			.icmp6_router = router,
			.icmp6_solicited = solicited,
			.icmp6_override = override,
		},
		.target = *solicited_addr,
	};

	if (inc_opt)
		ndisc_fill_addr_option(skb, ND_OPT_TARGET_LL_ADDR,
				       dev->dev_addr,
				       NDISC_NEIGHBOUR_ADVERTISEMENT);

	ndisc_send_skb(skb, daddr, src_addr);
}

static void ndisc_send_unsol_na(struct net_device *dev)
{
	struct inet6_dev *idev;
	struct inet6_ifaddr *ifa;

	idev = in6_dev_get(dev);
	if (!idev)
		return;

	read_lock_bh(&idev->lock);
	list_for_each_entry(ifa, &idev->addr_list, if_list) {
		/* skip tentative addresses until dad completes */
		if (ifa->flags & IFA_F_TENTATIVE &&
		    !(ifa->flags & IFA_F_OPTIMISTIC))
			continue;

		ndisc_send_na(dev, &in6addr_linklocal_allnodes, &ifa->addr,
			      /*router=*/ !!idev->cnf.forwarding,
			      /*solicited=*/ false, /*override=*/ true,
			      /*inc_opt=*/ true);
	}
	read_unlock_bh(&idev->lock);

	in6_dev_put(idev);
}

void ndisc_send_ns(struct net_device *dev, const struct in6_addr *solicit,
		   const struct in6_addr *daddr, const struct in6_addr *saddr,
		   u64 nonce)
{
	struct sk_buff *skb;
	struct in6_addr addr_buf;
	int inc_opt = dev->addr_len;
	int optlen = 0;
	struct nd_msg *msg;

	if (!saddr) {
		if (ipv6_get_lladdr(dev, &addr_buf,
				   (IFA_F_TENTATIVE|IFA_F_OPTIMISTIC)))
			return;
		saddr = &addr_buf;
	}

	if (ipv6_addr_any(saddr))
		inc_opt = false;
	if (inc_opt)
		optlen += ndisc_opt_addr_space(dev,
					       NDISC_NEIGHBOUR_SOLICITATION);
<<<<<<< HEAD
=======
	if (nonce != 0)
		optlen += 8;
>>>>>>> 24b8d41d

	skb = ndisc_alloc_skb(dev, sizeof(*msg) + optlen);
	if (!skb)
		return;

	msg = skb_put(skb, sizeof(*msg));
	*msg = (struct nd_msg) {
		.icmph = {
			.icmp6_type = NDISC_NEIGHBOUR_SOLICITATION,
		},
		.target = *solicit,
	};

	if (inc_opt)
		ndisc_fill_addr_option(skb, ND_OPT_SOURCE_LL_ADDR,
				       dev->dev_addr,
				       NDISC_NEIGHBOUR_SOLICITATION);
<<<<<<< HEAD
=======
	if (nonce != 0) {
		u8 *opt = skb_put(skb, 8);

		opt[0] = ND_OPT_NONCE;
		opt[1] = 8 >> 3;
		memcpy(opt + 2, &nonce, 6);
	}
>>>>>>> 24b8d41d

	ndisc_send_skb(skb, daddr, saddr);
}

void ndisc_send_rs(struct net_device *dev, const struct in6_addr *saddr,
		   const struct in6_addr *daddr)
{
	struct sk_buff *skb;
	struct rs_msg *msg;
	int send_sllao = dev->addr_len;
	int optlen = 0;

#ifdef CONFIG_IPV6_OPTIMISTIC_DAD
	/*
	 * According to section 2.2 of RFC 4429, we must not
	 * send router solicitations with a sllao from
	 * optimistic addresses, but we may send the solicitation
	 * if we don't include the sllao.  So here we check
	 * if our address is optimistic, and if so, we
	 * suppress the inclusion of the sllao.
	 */
	if (send_sllao) {
		struct inet6_ifaddr *ifp = ipv6_get_ifaddr(dev_net(dev), saddr,
							   dev, 1);
		if (ifp) {
			if (ifp->flags & IFA_F_OPTIMISTIC)  {
				send_sllao = 0;
			}
			in6_ifa_put(ifp);
		} else {
			send_sllao = 0;
		}
	}
#endif
	if (send_sllao)
		optlen += ndisc_opt_addr_space(dev, NDISC_ROUTER_SOLICITATION);

	skb = ndisc_alloc_skb(dev, sizeof(*msg) + optlen);
	if (!skb)
		return;

	msg = skb_put(skb, sizeof(*msg));
	*msg = (struct rs_msg) {
		.icmph = {
			.icmp6_type = NDISC_ROUTER_SOLICITATION,
		},
	};

	if (send_sllao)
		ndisc_fill_addr_option(skb, ND_OPT_SOURCE_LL_ADDR,
				       dev->dev_addr,
				       NDISC_ROUTER_SOLICITATION);

	ndisc_send_skb(skb, daddr, saddr);
}


static void ndisc_error_report(struct neighbour *neigh, struct sk_buff *skb)
{
	/*
	 *	"The sender MUST return an ICMP
	 *	 destination unreachable"
	 */
	dst_link_failure(skb);
	kfree_skb(skb);
}

/* Called with locked neigh: either read or both */

static void ndisc_solicit(struct neighbour *neigh, struct sk_buff *skb)
{
	struct in6_addr *saddr = NULL;
	struct in6_addr mcaddr;
	struct net_device *dev = neigh->dev;
	struct in6_addr *target = (struct in6_addr *)&neigh->primary_key;
	int probes = atomic_read(&neigh->probes);

	if (skb && ipv6_chk_addr_and_flags(dev_net(dev), &ipv6_hdr(skb)->saddr,
					   dev, false, 1,
					   IFA_F_TENTATIVE|IFA_F_OPTIMISTIC))
		saddr = &ipv6_hdr(skb)->saddr;
	probes -= NEIGH_VAR(neigh->parms, UCAST_PROBES);
	if (probes < 0) {
		if (!(neigh->nud_state & NUD_VALID)) {
			ND_PRINTK(1, dbg,
				  "%s: trying to ucast probe in NUD_INVALID: %pI6\n",
				  __func__, target);
		}
		ndisc_send_ns(dev, target, target, saddr, 0);
	} else if ((probes -= NEIGH_VAR(neigh->parms, APP_PROBES)) < 0) {
		neigh_app_ns(neigh);
	} else {
		addrconf_addr_solict_mult(target, &mcaddr);
		ndisc_send_ns(dev, target, &mcaddr, saddr, 0);
	}
}

static int pndisc_is_router(const void *pkey,
			    struct net_device *dev)
{
	struct pneigh_entry *n;
	int ret = -1;

	read_lock_bh(&nd_tbl.lock);
	n = __pneigh_lookup(&nd_tbl, dev_net(dev), pkey, dev);
	if (n)
		ret = !!(n->flags & NTF_ROUTER);
	read_unlock_bh(&nd_tbl.lock);

	return ret;
}

void ndisc_update(const struct net_device *dev, struct neighbour *neigh,
		  const u8 *lladdr, u8 new, u32 flags, u8 icmp6_type,
		  struct ndisc_options *ndopts)
{
<<<<<<< HEAD
	neigh_update(neigh, lladdr, new, flags);
=======
	neigh_update(neigh, lladdr, new, flags, 0);
>>>>>>> 24b8d41d
	/* report ndisc ops about neighbour update */
	ndisc_ops_update(dev, neigh, flags, icmp6_type, ndopts);
}

static void ndisc_recv_ns(struct sk_buff *skb)
{
	struct nd_msg *msg = (struct nd_msg *)skb_transport_header(skb);
	const struct in6_addr *saddr = &ipv6_hdr(skb)->saddr;
	const struct in6_addr *daddr = &ipv6_hdr(skb)->daddr;
	u8 *lladdr = NULL;
	u32 ndoptlen = skb_tail_pointer(skb) - (skb_transport_header(skb) +
				    offsetof(struct nd_msg, opt));
	struct ndisc_options ndopts;
	struct net_device *dev = skb->dev;
	struct inet6_ifaddr *ifp;
	struct inet6_dev *idev = NULL;
	struct neighbour *neigh;
	int dad = ipv6_addr_any(saddr);
	bool inc;
	int is_router = -1;
	u64 nonce = 0;

	if (skb->len < sizeof(struct nd_msg)) {
		ND_PRINTK(2, warn, "NS: packet too short\n");
		return;
	}

	if (ipv6_addr_is_multicast(&msg->target)) {
		ND_PRINTK(2, warn, "NS: multicast target address\n");
		return;
	}

	/*
	 * RFC2461 7.1.1:
	 * DAD has to be destined for solicited node multicast address.
	 */
	if (dad && !ipv6_addr_is_solict_mult(daddr)) {
		ND_PRINTK(2, warn, "NS: bad DAD packet (wrong destination)\n");
		return;
	}

	if (!ndisc_parse_options(dev, msg->opt, ndoptlen, &ndopts)) {
		ND_PRINTK(2, warn, "NS: invalid ND options\n");
		return;
	}

	if (ndopts.nd_opts_src_lladdr) {
		lladdr = ndisc_opt_addr_data(ndopts.nd_opts_src_lladdr, dev);
		if (!lladdr) {
			ND_PRINTK(2, warn,
				  "NS: invalid link-layer address length\n");
			return;
		}

		/* RFC2461 7.1.1:
		 *	If the IP source address is the unspecified address,
		 *	there MUST NOT be source link-layer address option
		 *	in the message.
		 */
		if (dad) {
			ND_PRINTK(2, warn,
				  "NS: bad DAD packet (link-layer address option)\n");
			return;
		}
	}
	if (ndopts.nd_opts_nonce && ndopts.nd_opts_nonce->nd_opt_len == 1)
		memcpy(&nonce, (u8 *)(ndopts.nd_opts_nonce + 1), 6);

	inc = ipv6_addr_is_multicast(daddr);

	ifp = ipv6_get_ifaddr(dev_net(dev), &msg->target, dev, 1);
	if (ifp) {
have_ifp:
		if (ifp->flags & (IFA_F_TENTATIVE|IFA_F_OPTIMISTIC)) {
			if (dad) {
				if (nonce != 0 && ifp->dad_nonce == nonce) {
					u8 *np = (u8 *)&nonce;
					/* Matching nonce if looped back */
					ND_PRINTK(2, notice,
						  "%s: IPv6 DAD loopback for address %pI6c nonce %pM ignored\n",
						  ifp->idev->dev->name,
						  &ifp->addr, np);
					goto out;
				}
				/*
				 * We are colliding with another node
				 * who is doing DAD
				 * so fail our DAD process
				 */
				addrconf_dad_failure(skb, ifp);
				return;
			} else {
				/*
				 * This is not a dad solicitation.
				 * If we are an optimistic node,
				 * we should respond.
				 * Otherwise, we should ignore it.
				 */
				if (!(ifp->flags & IFA_F_OPTIMISTIC))
					goto out;
			}
		}

		idev = ifp->idev;
	} else {
		struct net *net = dev_net(dev);

		/* perhaps an address on the master device */
		if (netif_is_l3_slave(dev)) {
			struct net_device *mdev;

			mdev = netdev_master_upper_dev_get_rcu(dev);
			if (mdev) {
				ifp = ipv6_get_ifaddr(net, &msg->target, mdev, 1);
				if (ifp)
					goto have_ifp;
			}
		}

		idev = in6_dev_get(dev);
		if (!idev) {
			/* XXX: count this drop? */
			return;
		}

		if (ipv6_chk_acast_addr(net, dev, &msg->target) ||
		    (idev->cnf.forwarding &&
		     (net->ipv6.devconf_all->proxy_ndp || idev->cnf.proxy_ndp) &&
		     (is_router = pndisc_is_router(&msg->target, dev)) >= 0)) {
			if (!(NEIGH_CB(skb)->flags & LOCALLY_ENQUEUED) &&
			    skb->pkt_type != PACKET_HOST &&
			    inc &&
			    NEIGH_VAR(idev->nd_parms, PROXY_DELAY) != 0) {
				/*
				 * for anycast or proxy,
				 * sender should delay its response
				 * by a random time between 0 and
				 * MAX_ANYCAST_DELAY_TIME seconds.
				 * (RFC2461) -- yoshfuji
				 */
				struct sk_buff *n = skb_clone(skb, GFP_ATOMIC);
				if (n)
					pneigh_enqueue(&nd_tbl, idev->nd_parms, n);
				goto out;
			}
		} else
			goto out;
	}

	if (is_router < 0)
		is_router = idev->cnf.forwarding;

	if (dad) {
		ndisc_send_na(dev, &in6addr_linklocal_allnodes, &msg->target,
			      !!is_router, false, (ifp != NULL), true);
		goto out;
	}

	if (inc)
		NEIGH_CACHE_STAT_INC(&nd_tbl, rcv_probes_mcast);
	else
		NEIGH_CACHE_STAT_INC(&nd_tbl, rcv_probes_ucast);

	/*
	 *	update / create cache entry
	 *	for the source address
	 */
	neigh = __neigh_lookup(&nd_tbl, saddr, dev,
			       !inc || lladdr || !dev->addr_len);
	if (neigh)
		ndisc_update(dev, neigh, lladdr, NUD_STALE,
			     NEIGH_UPDATE_F_WEAK_OVERRIDE|
			     NEIGH_UPDATE_F_OVERRIDE,
			     NDISC_NEIGHBOUR_SOLICITATION, &ndopts);
	if (neigh || !dev->header_ops) {
		ndisc_send_na(dev, saddr, &msg->target, !!is_router,
			      true, (ifp != NULL && inc), inc);
		if (neigh)
			neigh_release(neigh);
	}

out:
	if (ifp)
		in6_ifa_put(ifp);
	else
		in6_dev_put(idev);
}

static void ndisc_recv_na(struct sk_buff *skb)
{
	struct nd_msg *msg = (struct nd_msg *)skb_transport_header(skb);
	struct in6_addr *saddr = &ipv6_hdr(skb)->saddr;
	const struct in6_addr *daddr = &ipv6_hdr(skb)->daddr;
	u8 *lladdr = NULL;
	u32 ndoptlen = skb_tail_pointer(skb) - (skb_transport_header(skb) +
				    offsetof(struct nd_msg, opt));
	struct ndisc_options ndopts;
	struct net_device *dev = skb->dev;
	struct inet6_dev *idev = __in6_dev_get(dev);
	struct inet6_ifaddr *ifp;
	struct neighbour *neigh;

	if (skb->len < sizeof(struct nd_msg)) {
		ND_PRINTK(2, warn, "NA: packet too short\n");
		return;
	}

	if (ipv6_addr_is_multicast(&msg->target)) {
		ND_PRINTK(2, warn, "NA: target address is multicast\n");
		return;
	}

	if (ipv6_addr_is_multicast(daddr) &&
	    msg->icmph.icmp6_solicited) {
		ND_PRINTK(2, warn, "NA: solicited NA is multicasted\n");
		return;
	}

	/* For some 802.11 wireless deployments (and possibly other networks),
	 * there will be a NA proxy and unsolicitd packets are attacks
	 * and thus should not be accepted.
	 */
	if (!msg->icmph.icmp6_solicited && idev &&
	    idev->cnf.drop_unsolicited_na)
		return;

	if (!ndisc_parse_options(dev, msg->opt, ndoptlen, &ndopts)) {
		ND_PRINTK(2, warn, "NS: invalid ND option\n");
		return;
	}
	if (ndopts.nd_opts_tgt_lladdr) {
		lladdr = ndisc_opt_addr_data(ndopts.nd_opts_tgt_lladdr, dev);
		if (!lladdr) {
			ND_PRINTK(2, warn,
				  "NA: invalid link-layer address length\n");
			return;
		}
	}
	ifp = ipv6_get_ifaddr(dev_net(dev), &msg->target, dev, 1);
	if (ifp) {
		if (skb->pkt_type != PACKET_LOOPBACK
		    && (ifp->flags & IFA_F_TENTATIVE)) {
				addrconf_dad_failure(skb, ifp);
				return;
		}
		/* What should we make now? The advertisement
		   is invalid, but ndisc specs say nothing
		   about it. It could be misconfiguration, or
		   an smart proxy agent tries to help us :-)

		   We should not print the error if NA has been
		   received from loopback - it is just our own
		   unsolicited advertisement.
		 */
		if (skb->pkt_type != PACKET_LOOPBACK)
			ND_PRINTK(1, warn,
				  "NA: %pM advertised our address %pI6c on %s!\n",
				  eth_hdr(skb)->h_source, &ifp->addr, ifp->idev->dev->name);
		in6_ifa_put(ifp);
		return;
	}
	neigh = neigh_lookup(&nd_tbl, &msg->target, dev);

	if (neigh) {
		u8 old_flags = neigh->flags;
		struct net *net = dev_net(dev);

		if (neigh->nud_state & NUD_FAILED)
			goto out;

		/*
		 * Don't update the neighbor cache entry on a proxy NA from
		 * ourselves because either the proxied node is off link or it
		 * has already sent a NA to us.
		 */
		if (lladdr && !memcmp(lladdr, dev->dev_addr, dev->addr_len) &&
		    net->ipv6.devconf_all->forwarding && net->ipv6.devconf_all->proxy_ndp &&
		    pneigh_lookup(&nd_tbl, net, &msg->target, dev, 0)) {
			/* XXX: idev->cnf.proxy_ndp */
			goto out;
		}

		ndisc_update(dev, neigh, lladdr,
			     msg->icmph.icmp6_solicited ? NUD_REACHABLE : NUD_STALE,
			     NEIGH_UPDATE_F_WEAK_OVERRIDE|
			     (msg->icmph.icmp6_override ? NEIGH_UPDATE_F_OVERRIDE : 0)|
			     NEIGH_UPDATE_F_OVERRIDE_ISROUTER|
			     (msg->icmph.icmp6_router ? NEIGH_UPDATE_F_ISROUTER : 0),
			     NDISC_NEIGHBOUR_ADVERTISEMENT, &ndopts);

		if ((old_flags & ~neigh->flags) & NTF_ROUTER) {
			/*
			 * Change: router to host
			 */
			rt6_clean_tohost(dev_net(dev),  saddr);
		}

out:
		neigh_release(neigh);
	}
}

static void ndisc_recv_rs(struct sk_buff *skb)
{
	struct rs_msg *rs_msg = (struct rs_msg *)skb_transport_header(skb);
	unsigned long ndoptlen = skb->len - sizeof(*rs_msg);
	struct neighbour *neigh;
	struct inet6_dev *idev;
	const struct in6_addr *saddr = &ipv6_hdr(skb)->saddr;
	struct ndisc_options ndopts;
	u8 *lladdr = NULL;

	if (skb->len < sizeof(*rs_msg))
		return;

	idev = __in6_dev_get(skb->dev);
	if (!idev) {
		ND_PRINTK(1, err, "RS: can't find in6 device\n");
		return;
	}

	/* Don't accept RS if we're not in router mode */
	if (!idev->cnf.forwarding)
		goto out;

	/*
	 * Don't update NCE if src = ::;
	 * this implies that the source node has no ip address assigned yet.
	 */
	if (ipv6_addr_any(saddr))
		goto out;

	/* Parse ND options */
	if (!ndisc_parse_options(skb->dev, rs_msg->opt, ndoptlen, &ndopts)) {
		ND_PRINTK(2, notice, "NS: invalid ND option, ignored\n");
		goto out;
	}

	if (ndopts.nd_opts_src_lladdr) {
		lladdr = ndisc_opt_addr_data(ndopts.nd_opts_src_lladdr,
					     skb->dev);
		if (!lladdr)
			goto out;
	}

	neigh = __neigh_lookup(&nd_tbl, saddr, skb->dev, 1);
	if (neigh) {
		ndisc_update(skb->dev, neigh, lladdr, NUD_STALE,
			     NEIGH_UPDATE_F_WEAK_OVERRIDE|
			     NEIGH_UPDATE_F_OVERRIDE|
			     NEIGH_UPDATE_F_OVERRIDE_ISROUTER,
			     NDISC_ROUTER_SOLICITATION, &ndopts);
		neigh_release(neigh);
	}
out:
	return;
}

static void ndisc_ra_useropt(struct sk_buff *ra, struct nd_opt_hdr *opt)
{
	struct icmp6hdr *icmp6h = (struct icmp6hdr *)skb_transport_header(ra);
	struct sk_buff *skb;
	struct nlmsghdr *nlh;
	struct nduseroptmsg *ndmsg;
	struct net *net = dev_net(ra->dev);
	int err;
	int base_size = NLMSG_ALIGN(sizeof(struct nduseroptmsg)
				    + (opt->nd_opt_len << 3));
	size_t msg_size = base_size + nla_total_size(sizeof(struct in6_addr));

	skb = nlmsg_new(msg_size, GFP_ATOMIC);
	if (!skb) {
		err = -ENOBUFS;
		goto errout;
	}

	nlh = nlmsg_put(skb, 0, 0, RTM_NEWNDUSEROPT, base_size, 0);
	if (!nlh) {
		goto nla_put_failure;
	}

	ndmsg = nlmsg_data(nlh);
	ndmsg->nduseropt_family = AF_INET6;
	ndmsg->nduseropt_ifindex = ra->dev->ifindex;
	ndmsg->nduseropt_icmp_type = icmp6h->icmp6_type;
	ndmsg->nduseropt_icmp_code = icmp6h->icmp6_code;
	ndmsg->nduseropt_opts_len = opt->nd_opt_len << 3;

	memcpy(ndmsg + 1, opt, opt->nd_opt_len << 3);

	if (nla_put_in6_addr(skb, NDUSEROPT_SRCADDR, &ipv6_hdr(ra)->saddr))
		goto nla_put_failure;
	nlmsg_end(skb, nlh);

	rtnl_notify(skb, net, 0, RTNLGRP_ND_USEROPT, NULL, GFP_ATOMIC);
	return;

nla_put_failure:
	nlmsg_free(skb);
	err = -EMSGSIZE;
errout:
	rtnl_set_sk_err(net, RTNLGRP_ND_USEROPT, err);
}

static void ndisc_router_discovery(struct sk_buff *skb)
{
	struct ra_msg *ra_msg = (struct ra_msg *)skb_transport_header(skb);
	struct neighbour *neigh = NULL;
	struct inet6_dev *in6_dev;
	struct fib6_info *rt = NULL;
	struct net *net;
	int lifetime;
	struct ndisc_options ndopts;
	int optlen;
	unsigned int pref = 0;
	__u32 old_if_flags;
	bool send_ifinfo_notify = false;

	__u8 *opt = (__u8 *)(ra_msg + 1);

	optlen = (skb_tail_pointer(skb) - skb_transport_header(skb)) -
		sizeof(struct ra_msg);

	ND_PRINTK(2, info,
		  "RA: %s, dev: %s\n",
		  __func__, skb->dev->name);
	if (!(ipv6_addr_type(&ipv6_hdr(skb)->saddr) & IPV6_ADDR_LINKLOCAL)) {
		ND_PRINTK(2, warn, "RA: source address is not link-local\n");
		return;
	}
	if (optlen < 0) {
		ND_PRINTK(2, warn, "RA: packet too short\n");
		return;
	}

#ifdef CONFIG_IPV6_NDISC_NODETYPE
	if (skb->ndisc_nodetype == NDISC_NODETYPE_HOST) {
		ND_PRINTK(2, warn, "RA: from host or unauthorized router\n");
		return;
	}
#endif

	/*
	 *	set the RA_RECV flag in the interface
	 */

	in6_dev = __in6_dev_get(skb->dev);
	if (!in6_dev) {
		ND_PRINTK(0, err, "RA: can't find inet6 device for %s\n",
			  skb->dev->name);
		return;
	}

	if (!ndisc_parse_options(skb->dev, opt, optlen, &ndopts)) {
		ND_PRINTK(2, warn, "RA: invalid ND options\n");
		return;
	}

	if (!ipv6_accept_ra(in6_dev)) {
		ND_PRINTK(2, info,
			  "RA: %s, did not accept ra for dev: %s\n",
			  __func__, skb->dev->name);
		goto skip_linkparms;
	}

#ifdef CONFIG_IPV6_NDISC_NODETYPE
	/* skip link-specific parameters from interior routers */
	if (skb->ndisc_nodetype == NDISC_NODETYPE_NODEFAULT) {
		ND_PRINTK(2, info,
			  "RA: %s, nodetype is NODEFAULT, dev: %s\n",
			  __func__, skb->dev->name);
		goto skip_linkparms;
	}
#endif

	if (in6_dev->if_flags & IF_RS_SENT) {
		/*
		 *	flag that an RA was received after an RS was sent
		 *	out on this interface.
		 */
		in6_dev->if_flags |= IF_RA_RCVD;
	}

	/*
	 * Remember the managed/otherconf flags from most recently
	 * received RA message (RFC 2462) -- yoshfuji
	 */
	old_if_flags = in6_dev->if_flags;
	in6_dev->if_flags = (in6_dev->if_flags & ~(IF_RA_MANAGED |
				IF_RA_OTHERCONF)) |
				(ra_msg->icmph.icmp6_addrconf_managed ?
					IF_RA_MANAGED : 0) |
				(ra_msg->icmph.icmp6_addrconf_other ?
					IF_RA_OTHERCONF : 0);

	if (old_if_flags != in6_dev->if_flags)
		send_ifinfo_notify = true;

	if (!in6_dev->cnf.accept_ra_defrtr) {
		ND_PRINTK(2, info,
			  "RA: %s, defrtr is false for dev: %s\n",
			  __func__, skb->dev->name);
		goto skip_defrtr;
	}

	/* Do not accept RA with source-addr found on local machine unless
	 * accept_ra_from_local is set to true.
	 */
	net = dev_net(in6_dev->dev);
	if (!in6_dev->cnf.accept_ra_from_local &&
	    ipv6_chk_addr(net, &ipv6_hdr(skb)->saddr, in6_dev->dev, 0)) {
		ND_PRINTK(2, info,
			  "RA from local address detected on dev: %s: default router ignored\n",
			  skb->dev->name);
		goto skip_defrtr;
	}

	lifetime = ntohs(ra_msg->icmph.icmp6_rt_lifetime);

#ifdef CONFIG_IPV6_ROUTER_PREF
	pref = ra_msg->icmph.icmp6_router_pref;
	/* 10b is handled as if it were 00b (medium) */
	if (pref == ICMPV6_ROUTER_PREF_INVALID ||
	    !in6_dev->cnf.accept_ra_rtr_pref)
		pref = ICMPV6_ROUTER_PREF_MEDIUM;
#endif
	/* routes added from RAs do not use nexthop objects */
	rt = rt6_get_dflt_router(net, &ipv6_hdr(skb)->saddr, skb->dev);
	if (rt) {
		neigh = ip6_neigh_lookup(&rt->fib6_nh->fib_nh_gw6,
					 rt->fib6_nh->fib_nh_dev, NULL,
					  &ipv6_hdr(skb)->saddr);
		if (!neigh) {
			ND_PRINTK(0, err,
				  "RA: %s got default router without neighbour\n",
				  __func__);
			fib6_info_release(rt);
			return;
		}
	}
	if (rt && lifetime == 0) {
		ip6_del_rt(net, rt, false);
		rt = NULL;
	}

	ND_PRINTK(3, info, "RA: rt: %p  lifetime: %d, for dev: %s\n",
		  rt, lifetime, skb->dev->name);
	if (!rt && lifetime) {
		ND_PRINTK(3, info, "RA: adding default router\n");

		rt = rt6_add_dflt_router(net, &ipv6_hdr(skb)->saddr,
					 skb->dev, pref);
		if (!rt) {
			ND_PRINTK(0, err,
				  "RA: %s failed to add default route\n",
				  __func__);
			return;
		}

		neigh = ip6_neigh_lookup(&rt->fib6_nh->fib_nh_gw6,
					 rt->fib6_nh->fib_nh_dev, NULL,
					  &ipv6_hdr(skb)->saddr);
		if (!neigh) {
			ND_PRINTK(0, err,
				  "RA: %s got default router without neighbour\n",
				  __func__);
			fib6_info_release(rt);
			return;
		}
		neigh->flags |= NTF_ROUTER;
	} else if (rt) {
		rt->fib6_flags = (rt->fib6_flags & ~RTF_PREF_MASK) | RTF_PREF(pref);
	}

	if (rt)
		fib6_set_expires(rt, jiffies + (HZ * lifetime));
	if (in6_dev->cnf.accept_ra_min_hop_limit < 256 &&
	    ra_msg->icmph.icmp6_hop_limit) {
		if (in6_dev->cnf.accept_ra_min_hop_limit <= ra_msg->icmph.icmp6_hop_limit) {
			in6_dev->cnf.hop_limit = ra_msg->icmph.icmp6_hop_limit;
			fib6_metric_set(rt, RTAX_HOPLIMIT,
					ra_msg->icmph.icmp6_hop_limit);
		} else {
			ND_PRINTK(2, warn, "RA: Got route advertisement with lower hop_limit than minimum\n");
		}
	}

skip_defrtr:

	/*
	 *	Update Reachable Time and Retrans Timer
	 */

	if (in6_dev->nd_parms) {
		unsigned long rtime = ntohl(ra_msg->retrans_timer);

		if (rtime && rtime/1000 < MAX_SCHEDULE_TIMEOUT/HZ) {
			rtime = (rtime*HZ)/1000;
			if (rtime < HZ/100)
				rtime = HZ/100;
			NEIGH_VAR_SET(in6_dev->nd_parms, RETRANS_TIME, rtime);
			in6_dev->tstamp = jiffies;
			send_ifinfo_notify = true;
		}

		rtime = ntohl(ra_msg->reachable_time);
		if (rtime && rtime/1000 < MAX_SCHEDULE_TIMEOUT/(3*HZ)) {
			rtime = (rtime*HZ)/1000;

			if (rtime < HZ/10)
				rtime = HZ/10;

			if (rtime != NEIGH_VAR(in6_dev->nd_parms, BASE_REACHABLE_TIME)) {
				NEIGH_VAR_SET(in6_dev->nd_parms,
					      BASE_REACHABLE_TIME, rtime);
				NEIGH_VAR_SET(in6_dev->nd_parms,
					      GC_STALETIME, 3 * rtime);
				in6_dev->nd_parms->reachable_time = neigh_rand_reach_time(rtime);
				in6_dev->tstamp = jiffies;
				send_ifinfo_notify = true;
			}
		}
	}

	/*
	 *	Send a notify if RA changed managed/otherconf flags or timer settings
	 */
	if (send_ifinfo_notify)
		inet6_ifinfo_notify(RTM_NEWLINK, in6_dev);

skip_linkparms:

	/*
	 *	Process options.
	 */

	if (!neigh)
		neigh = __neigh_lookup(&nd_tbl, &ipv6_hdr(skb)->saddr,
				       skb->dev, 1);
	if (neigh) {
		u8 *lladdr = NULL;
		if (ndopts.nd_opts_src_lladdr) {
			lladdr = ndisc_opt_addr_data(ndopts.nd_opts_src_lladdr,
						     skb->dev);
			if (!lladdr) {
				ND_PRINTK(2, warn,
					  "RA: invalid link-layer address length\n");
				goto out;
			}
		}
		ndisc_update(skb->dev, neigh, lladdr, NUD_STALE,
			     NEIGH_UPDATE_F_WEAK_OVERRIDE|
			     NEIGH_UPDATE_F_OVERRIDE|
			     NEIGH_UPDATE_F_OVERRIDE_ISROUTER|
			     NEIGH_UPDATE_F_ISROUTER,
			     NDISC_ROUTER_ADVERTISEMENT, &ndopts);
	}

	if (!ipv6_accept_ra(in6_dev)) {
		ND_PRINTK(2, info,
			  "RA: %s, accept_ra is false for dev: %s\n",
			  __func__, skb->dev->name);
		goto out;
	}

#ifdef CONFIG_IPV6_ROUTE_INFO
	if (!in6_dev->cnf.accept_ra_from_local &&
	    ipv6_chk_addr(dev_net(in6_dev->dev), &ipv6_hdr(skb)->saddr,
			  in6_dev->dev, 0)) {
		ND_PRINTK(2, info,
			  "RA from local address detected on dev: %s: router info ignored.\n",
			  skb->dev->name);
		goto skip_routeinfo;
	}

	if (in6_dev->cnf.accept_ra_rtr_pref && ndopts.nd_opts_ri) {
		struct nd_opt_hdr *p;
		for (p = ndopts.nd_opts_ri;
		     p;
		     p = ndisc_next_option(p, ndopts.nd_opts_ri_end)) {
			struct route_info *ri = (struct route_info *)p;
#ifdef CONFIG_IPV6_NDISC_NODETYPE
			if (skb->ndisc_nodetype == NDISC_NODETYPE_NODEFAULT &&
			    ri->prefix_len == 0)
				continue;
#endif
			if (ri->prefix_len == 0 &&
			    !in6_dev->cnf.accept_ra_defrtr)
				continue;
			if (ri->prefix_len < in6_dev->cnf.accept_ra_rt_info_min_plen)
				continue;
			if (ri->prefix_len > in6_dev->cnf.accept_ra_rt_info_max_plen)
				continue;
			rt6_route_rcv(skb->dev, (u8 *)p, (p->nd_opt_len) << 3,
				      &ipv6_hdr(skb)->saddr);
		}
	}

skip_routeinfo:
#endif

#ifdef CONFIG_IPV6_NDISC_NODETYPE
	/* skip link-specific ndopts from interior routers */
	if (skb->ndisc_nodetype == NDISC_NODETYPE_NODEFAULT) {
		ND_PRINTK(2, info,
			  "RA: %s, nodetype is NODEFAULT (interior routes), dev: %s\n",
			  __func__, skb->dev->name);
		goto out;
	}
#endif

	if (in6_dev->cnf.accept_ra_pinfo && ndopts.nd_opts_pi) {
		struct nd_opt_hdr *p;
		for (p = ndopts.nd_opts_pi;
		     p;
		     p = ndisc_next_option(p, ndopts.nd_opts_pi_end)) {
			addrconf_prefix_rcv(skb->dev, (u8 *)p,
					    (p->nd_opt_len) << 3,
					    ndopts.nd_opts_src_lladdr != NULL);
		}
	}

	if (ndopts.nd_opts_mtu && in6_dev->cnf.accept_ra_mtu) {
		__be32 n;
		u32 mtu;

		memcpy(&n, ((u8 *)(ndopts.nd_opts_mtu+1))+2, sizeof(mtu));
		mtu = ntohl(n);

		if (mtu < IPV6_MIN_MTU || mtu > skb->dev->mtu) {
			ND_PRINTK(2, warn, "RA: invalid mtu: %d\n", mtu);
		} else if (in6_dev->cnf.mtu6 != mtu) {
			in6_dev->cnf.mtu6 = mtu;
			fib6_metric_set(rt, RTAX_MTU, mtu);
			rt6_mtu_change(skb->dev, mtu);
		}
	}

	if (ndopts.nd_useropts) {
		struct nd_opt_hdr *p;
		for (p = ndopts.nd_useropts;
		     p;
		     p = ndisc_next_useropt(skb->dev, p,
					    ndopts.nd_useropts_end)) {
			ndisc_ra_useropt(skb, p);
		}
	}

	if (ndopts.nd_opts_tgt_lladdr || ndopts.nd_opts_rh) {
		ND_PRINTK(2, warn, "RA: invalid RA options\n");
	}
out:
	fib6_info_release(rt);
	if (neigh)
		neigh_release(neigh);
}

static void ndisc_redirect_rcv(struct sk_buff *skb)
{
	u8 *hdr;
	struct ndisc_options ndopts;
	struct rd_msg *msg = (struct rd_msg *)skb_transport_header(skb);
	u32 ndoptlen = skb_tail_pointer(skb) - (skb_transport_header(skb) +
				    offsetof(struct rd_msg, opt));

#ifdef CONFIG_IPV6_NDISC_NODETYPE
	switch (skb->ndisc_nodetype) {
	case NDISC_NODETYPE_HOST:
	case NDISC_NODETYPE_NODEFAULT:
		ND_PRINTK(2, warn,
			  "Redirect: from host or unauthorized router\n");
		return;
	}
#endif

	if (!(ipv6_addr_type(&ipv6_hdr(skb)->saddr) & IPV6_ADDR_LINKLOCAL)) {
		ND_PRINTK(2, warn,
			  "Redirect: source address is not link-local\n");
		return;
	}

	if (!ndisc_parse_options(skb->dev, msg->opt, ndoptlen, &ndopts))
		return;

	if (!ndopts.nd_opts_rh) {
		ip6_redirect_no_header(skb, dev_net(skb->dev),
					skb->dev->ifindex);
		return;
	}

	hdr = (u8 *)ndopts.nd_opts_rh;
	hdr += 8;
	if (!pskb_pull(skb, hdr - skb_transport_header(skb)))
		return;

	icmpv6_notify(skb, NDISC_REDIRECT, 0, 0);
}

static void ndisc_fill_redirect_hdr_option(struct sk_buff *skb,
					   struct sk_buff *orig_skb,
					   int rd_len)
{
	u8 *opt = skb_put(skb, rd_len);

	memset(opt, 0, 8);
	*(opt++) = ND_OPT_REDIRECT_HDR;
	*(opt++) = (rd_len >> 3);
	opt += 6;

	skb_copy_bits(orig_skb, skb_network_offset(orig_skb), opt,
		      rd_len - 8);
}

void ndisc_send_redirect(struct sk_buff *skb, const struct in6_addr *target)
{
	struct net_device *dev = skb->dev;
	struct net *net = dev_net(dev);
	struct sock *sk = net->ipv6.ndisc_sk;
	int optlen = 0;
	struct inet_peer *peer;
	struct sk_buff *buff;
	struct rd_msg *msg;
	struct in6_addr saddr_buf;
	struct rt6_info *rt;
	struct dst_entry *dst;
	struct flowi6 fl6;
	int rd_len;
	u8 ha_buf[MAX_ADDR_LEN], *ha = NULL,
	   ops_data_buf[NDISC_OPS_REDIRECT_DATA_SPACE], *ops_data = NULL;
	bool ret;

	if (netif_is_l3_master(skb->dev)) {
		dev = __dev_get_by_index(dev_net(skb->dev), IPCB(skb)->iif);
		if (!dev)
			return;
	}

	if (ipv6_get_lladdr(dev, &saddr_buf, IFA_F_TENTATIVE)) {
		ND_PRINTK(2, warn, "Redirect: no link-local address on %s\n",
			  dev->name);
		return;
	}

	if (!ipv6_addr_equal(&ipv6_hdr(skb)->daddr, target) &&
	    ipv6_addr_type(target) != (IPV6_ADDR_UNICAST|IPV6_ADDR_LINKLOCAL)) {
		ND_PRINTK(2, warn,
			  "Redirect: target address is not link-local unicast\n");
		return;
	}

	icmpv6_flow_init(sk, &fl6, NDISC_REDIRECT,
			 &saddr_buf, &ipv6_hdr(skb)->saddr, dev->ifindex);

	dst = ip6_route_output(net, NULL, &fl6);
	if (dst->error) {
		dst_release(dst);
		return;
	}
	dst = xfrm_lookup(net, dst, flowi6_to_flowi(&fl6), NULL, 0);
	if (IS_ERR(dst))
		return;

	rt = (struct rt6_info *) dst;

	if (rt->rt6i_flags & RTF_GATEWAY) {
		ND_PRINTK(2, warn,
			  "Redirect: destination is not a neighbour\n");
		goto release;
	}
	peer = inet_getpeer_v6(net->ipv6.peers, &ipv6_hdr(skb)->saddr, 1);
	ret = inet_peer_xrlim_allow(peer, 1*HZ);
	if (peer)
		inet_putpeer(peer);
	if (!ret)
		goto release;

	if (dev->addr_len) {
		struct neighbour *neigh = dst_neigh_lookup(skb_dst(skb), target);
		if (!neigh) {
			ND_PRINTK(2, warn,
				  "Redirect: no neigh for target address\n");
			goto release;
		}

		read_lock_bh(&neigh->lock);
		if (neigh->nud_state & NUD_VALID) {
			memcpy(ha_buf, neigh->ha, dev->addr_len);
			read_unlock_bh(&neigh->lock);
			ha = ha_buf;
			optlen += ndisc_redirect_opt_addr_space(dev, neigh,
								ops_data_buf,
								&ops_data);
		} else
			read_unlock_bh(&neigh->lock);

		neigh_release(neigh);
	}

	rd_len = min_t(unsigned int,
		       IPV6_MIN_MTU - sizeof(struct ipv6hdr) - sizeof(*msg) - optlen,
		       skb->len + 8);
	rd_len &= ~0x7;
	optlen += rd_len;

	buff = ndisc_alloc_skb(dev, sizeof(*msg) + optlen);
	if (!buff)
		goto release;

	msg = skb_put(buff, sizeof(*msg));
	*msg = (struct rd_msg) {
		.icmph = {
			.icmp6_type = NDISC_REDIRECT,
		},
		.target = *target,
		.dest = ipv6_hdr(skb)->daddr,
	};

	/*
	 *	include target_address option
	 */

	if (ha)
		ndisc_fill_redirect_addr_option(buff, ha, ops_data);

	/*
	 *	build redirect option and copy skb over to the new packet.
	 */

	if (rd_len)
		ndisc_fill_redirect_hdr_option(buff, skb, rd_len);

	skb_dst_set(buff, dst);
	ndisc_send_skb(buff, &ipv6_hdr(skb)->saddr, &saddr_buf);
	return;

release:
	dst_release(dst);
}

static void pndisc_redo(struct sk_buff *skb)
{
	ndisc_recv_ns(skb);
	kfree_skb(skb);
}

static int ndisc_is_multicast(const void *pkey)
{
	return ipv6_addr_is_multicast((struct in6_addr *)pkey);
}

static bool ndisc_suppress_frag_ndisc(struct sk_buff *skb)
{
	struct inet6_dev *idev = __in6_dev_get(skb->dev);

	if (!idev)
		return true;
	if (IP6CB(skb)->flags & IP6SKB_FRAGMENTED &&
	    idev->cnf.suppress_frag_ndisc) {
		net_warn_ratelimited("Received fragmented ndisc packet. Carefully consider disabling suppress_frag_ndisc.\n");
		return true;
	}
	return false;
}

int ndisc_rcv(struct sk_buff *skb)
{
	struct nd_msg *msg;

	if (ndisc_suppress_frag_ndisc(skb))
		return 0;

	if (skb_linearize(skb))
		return 0;

	msg = (struct nd_msg *)skb_transport_header(skb);

	__skb_push(skb, skb->data - skb_transport_header(skb));

	if (ipv6_hdr(skb)->hop_limit != 255) {
		ND_PRINTK(2, warn, "NDISC: invalid hop-limit: %d\n",
			  ipv6_hdr(skb)->hop_limit);
		return 0;
	}

	if (msg->icmph.icmp6_code != 0) {
		ND_PRINTK(2, warn, "NDISC: invalid ICMPv6 code: %d\n",
			  msg->icmph.icmp6_code);
		return 0;
	}

	switch (msg->icmph.icmp6_type) {
	case NDISC_NEIGHBOUR_SOLICITATION:
		memset(NEIGH_CB(skb), 0, sizeof(struct neighbour_cb));
		ndisc_recv_ns(skb);
		break;

	case NDISC_NEIGHBOUR_ADVERTISEMENT:
		ndisc_recv_na(skb);
		break;

	case NDISC_ROUTER_SOLICITATION:
		ndisc_recv_rs(skb);
		break;

	case NDISC_ROUTER_ADVERTISEMENT:
		ndisc_router_discovery(skb);
		break;

	case NDISC_REDIRECT:
		ndisc_redirect_rcv(skb);
		break;
	}

	return 0;
}

static int ndisc_netdev_event(struct notifier_block *this, unsigned long event, void *ptr)
{
	struct net_device *dev = netdev_notifier_info_to_dev(ptr);
	struct netdev_notifier_change_info *change_info;
	struct net *net = dev_net(dev);
	struct inet6_dev *idev;

	switch (event) {
	case NETDEV_CHANGEADDR:
		neigh_changeaddr(&nd_tbl, dev);
		fib6_run_gc(0, net, false);
		fallthrough;
	case NETDEV_UP:
		idev = in6_dev_get(dev);
		if (!idev)
			break;
		if (idev->cnf.ndisc_notify ||
		    net->ipv6.devconf_all->ndisc_notify)
			ndisc_send_unsol_na(dev);
		in6_dev_put(idev);
		break;
	case NETDEV_CHANGE:
		change_info = ptr;
		if (change_info->flags_changed & IFF_NOARP)
			neigh_changeaddr(&nd_tbl, dev);
		if (!netif_carrier_ok(dev))
			neigh_carrier_down(&nd_tbl, dev);
		break;
	case NETDEV_DOWN:
		neigh_ifdown(&nd_tbl, dev);
		fib6_run_gc(0, net, false);
		break;
	case NETDEV_NOTIFY_PEERS:
		ndisc_send_unsol_na(dev);
		break;
	default:
		break;
	}

	return NOTIFY_DONE;
}

static struct notifier_block ndisc_netdev_notifier = {
	.notifier_call = ndisc_netdev_event,
	.priority = ADDRCONF_NOTIFY_PRIORITY - 5,
};

#ifdef CONFIG_SYSCTL
static void ndisc_warn_deprecated_sysctl(struct ctl_table *ctl,
					 const char *func, const char *dev_name)
{
	static char warncomm[TASK_COMM_LEN];
	static int warned;
	if (strcmp(warncomm, current->comm) && warned < 5) {
		strcpy(warncomm, current->comm);
		pr_warn("process `%s' is using deprecated sysctl (%s) net.ipv6.neigh.%s.%s - use net.ipv6.neigh.%s.%s_ms instead\n",
			warncomm, func,
			dev_name, ctl->procname,
			dev_name, ctl->procname);
		warned++;
	}
}

int ndisc_ifinfo_sysctl_change(struct ctl_table *ctl, int write, void *buffer,
		size_t *lenp, loff_t *ppos)
{
	struct net_device *dev = ctl->extra1;
	struct inet6_dev *idev;
	int ret;

	if ((strcmp(ctl->procname, "retrans_time") == 0) ||
	    (strcmp(ctl->procname, "base_reachable_time") == 0))
		ndisc_warn_deprecated_sysctl(ctl, "syscall", dev ? dev->name : "default");

	if (strcmp(ctl->procname, "retrans_time") == 0)
		ret = neigh_proc_dointvec(ctl, write, buffer, lenp, ppos);

	else if (strcmp(ctl->procname, "base_reachable_time") == 0)
		ret = neigh_proc_dointvec_jiffies(ctl, write,
						  buffer, lenp, ppos);

	else if ((strcmp(ctl->procname, "retrans_time_ms") == 0) ||
		 (strcmp(ctl->procname, "base_reachable_time_ms") == 0))
		ret = neigh_proc_dointvec_ms_jiffies(ctl, write,
						     buffer, lenp, ppos);
	else
		ret = -1;

	if (write && ret == 0 && dev && (idev = in6_dev_get(dev)) != NULL) {
		if (ctl->data == &NEIGH_VAR(idev->nd_parms, BASE_REACHABLE_TIME))
			idev->nd_parms->reachable_time =
					neigh_rand_reach_time(NEIGH_VAR(idev->nd_parms, BASE_REACHABLE_TIME));
		idev->tstamp = jiffies;
		inet6_ifinfo_notify(RTM_NEWLINK, idev);
		in6_dev_put(idev);
	}
	return ret;
}


#endif

static int __net_init ndisc_net_init(struct net *net)
{
	struct ipv6_pinfo *np;
	struct sock *sk;
	int err;

	err = inet_ctl_sock_create(&sk, PF_INET6,
				   SOCK_RAW, IPPROTO_ICMPV6, net);
	if (err < 0) {
		ND_PRINTK(0, err,
			  "NDISC: Failed to initialize the control socket (err %d)\n",
			  err);
		return err;
	}

	net->ipv6.ndisc_sk = sk;

	np = inet6_sk(sk);
	np->hop_limit = 255;
	/* Do not loopback ndisc messages */
	np->mc_loop = 0;

	return 0;
}

static void __net_exit ndisc_net_exit(struct net *net)
{
	inet_ctl_sock_destroy(net->ipv6.ndisc_sk);
}

static struct pernet_operations ndisc_net_ops = {
	.init = ndisc_net_init,
	.exit = ndisc_net_exit,
};

int __init ndisc_init(void)
{
	int err;

	err = register_pernet_subsys(&ndisc_net_ops);
	if (err)
		return err;
	/*
	 * Initialize the neighbour table
	 */
	neigh_table_init(NEIGH_ND_TABLE, &nd_tbl);

#ifdef CONFIG_SYSCTL
	err = neigh_sysctl_register(NULL, &nd_tbl.parms,
				    ndisc_ifinfo_sysctl_change);
	if (err)
		goto out_unregister_pernet;
out:
#endif
	return err;

#ifdef CONFIG_SYSCTL
out_unregister_pernet:
	unregister_pernet_subsys(&ndisc_net_ops);
	goto out;
#endif
}

int __init ndisc_late_init(void)
{
	return register_netdevice_notifier(&ndisc_netdev_notifier);
}

void ndisc_late_cleanup(void)
{
	unregister_netdevice_notifier(&ndisc_netdev_notifier);
}

void ndisc_cleanup(void)
{
#ifdef CONFIG_SYSCTL
	neigh_sysctl_unregister(&nd_tbl.parms);
#endif
	neigh_table_clear(NEIGH_ND_TABLE, &nd_tbl);
	unregister_pernet_subsys(&ndisc_net_ops);
}<|MERGE_RESOLUTION|>--- conflicted
+++ resolved
@@ -198,11 +198,8 @@
 {
 	return opt->nd_opt_type == ND_OPT_RDNSS ||
 		opt->nd_opt_type == ND_OPT_DNSSL ||
-<<<<<<< HEAD
-=======
 		opt->nd_opt_type == ND_OPT_CAPTIVE_PORTAL ||
 		opt->nd_opt_type == ND_OPT_PREF64 ||
->>>>>>> 24b8d41d
 		ndisc_ops_is_useropt(dev, opt->nd_opt_type);
 }
 
@@ -623,11 +620,8 @@
 	if (inc_opt)
 		optlen += ndisc_opt_addr_space(dev,
 					       NDISC_NEIGHBOUR_SOLICITATION);
-<<<<<<< HEAD
-=======
 	if (nonce != 0)
 		optlen += 8;
->>>>>>> 24b8d41d
 
 	skb = ndisc_alloc_skb(dev, sizeof(*msg) + optlen);
 	if (!skb)
@@ -645,8 +639,6 @@
 		ndisc_fill_addr_option(skb, ND_OPT_SOURCE_LL_ADDR,
 				       dev->dev_addr,
 				       NDISC_NEIGHBOUR_SOLICITATION);
-<<<<<<< HEAD
-=======
 	if (nonce != 0) {
 		u8 *opt = skb_put(skb, 8);
 
@@ -654,7 +646,6 @@
 		opt[1] = 8 >> 3;
 		memcpy(opt + 2, &nonce, 6);
 	}
->>>>>>> 24b8d41d
 
 	ndisc_send_skb(skb, daddr, saddr);
 }
@@ -771,11 +762,7 @@
 		  const u8 *lladdr, u8 new, u32 flags, u8 icmp6_type,
 		  struct ndisc_options *ndopts)
 {
-<<<<<<< HEAD
-	neigh_update(neigh, lladdr, new, flags);
-=======
 	neigh_update(neigh, lladdr, new, flags, 0);
->>>>>>> 24b8d41d
 	/* report ndisc ops about neighbour update */
 	ndisc_ops_update(dev, neigh, flags, icmp6_type, ndopts);
 }
