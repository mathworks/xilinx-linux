// SPDX-License-Identifier: GPL-2.0
/*
 * cfg80211 - wext compat code
 *
 * This is temporary code until all wireless functionality is migrated
 * into cfg80211, when that happens all the exports here go away and
 * we directly assign the wireless handlers of wireless interfaces.
 *
 * Copyright 2008-2009	Johannes Berg <johannes@sipsolutions.net>
 * Copyright (C) 2019 Intel Corporation
 */

#include <linux/export.h>
#include <linux/wireless.h>
#include <linux/nl80211.h>
#include <linux/if_arp.h>
#include <linux/etherdevice.h>
#include <linux/slab.h>
#include <net/iw_handler.h>
#include <net/cfg80211.h>
#include <net/cfg80211-wext.h>
#include "wext-compat.h"
#include "core.h"
#include "rdev-ops.h"

int cfg80211_wext_giwname(struct net_device *dev,
			  struct iw_request_info *info,
			  char *name, char *extra)
{
	strcpy(name, "IEEE 802.11");
	return 0;
}
EXPORT_WEXT_HANDLER(cfg80211_wext_giwname);

int cfg80211_wext_siwmode(struct net_device *dev, struct iw_request_info *info,
			  u32 *mode, char *extra)
{
	struct wireless_dev *wdev = dev->ieee80211_ptr;
	struct cfg80211_registered_device *rdev;
	struct vif_params vifparams;
	enum nl80211_iftype type;

	rdev = wiphy_to_rdev(wdev->wiphy);

	switch (*mode) {
	case IW_MODE_INFRA:
		type = NL80211_IFTYPE_STATION;
		break;
	case IW_MODE_ADHOC:
		type = NL80211_IFTYPE_ADHOC;
		break;
	case IW_MODE_REPEAT:
		type = NL80211_IFTYPE_WDS;
		break;
	case IW_MODE_MONITOR:
		type = NL80211_IFTYPE_MONITOR;
		break;
	default:
		return -EINVAL;
	}

	if (type == wdev->iftype)
		return 0;

	memset(&vifparams, 0, sizeof(vifparams));

	return cfg80211_change_iface(rdev, dev, type, &vifparams);
}
EXPORT_WEXT_HANDLER(cfg80211_wext_siwmode);

int cfg80211_wext_giwmode(struct net_device *dev, struct iw_request_info *info,
			  u32 *mode, char *extra)
{
	struct wireless_dev *wdev = dev->ieee80211_ptr;

	if (!wdev)
		return -EOPNOTSUPP;

	switch (wdev->iftype) {
	case NL80211_IFTYPE_AP:
		*mode = IW_MODE_MASTER;
		break;
	case NL80211_IFTYPE_STATION:
		*mode = IW_MODE_INFRA;
		break;
	case NL80211_IFTYPE_ADHOC:
		*mode = IW_MODE_ADHOC;
		break;
	case NL80211_IFTYPE_MONITOR:
		*mode = IW_MODE_MONITOR;
		break;
	case NL80211_IFTYPE_WDS:
		*mode = IW_MODE_REPEAT;
		break;
	case NL80211_IFTYPE_AP_VLAN:
		*mode = IW_MODE_SECOND;		/* FIXME */
		break;
	default:
		*mode = IW_MODE_AUTO;
		break;
	}
	return 0;
}
EXPORT_WEXT_HANDLER(cfg80211_wext_giwmode);


int cfg80211_wext_giwrange(struct net_device *dev,
			   struct iw_request_info *info,
			   struct iw_point *data, char *extra)
{
	struct wireless_dev *wdev = dev->ieee80211_ptr;
	struct iw_range *range = (struct iw_range *) extra;
	enum nl80211_band band;
	int i, c = 0;

	if (!wdev)
		return -EOPNOTSUPP;

	data->length = sizeof(struct iw_range);
	memset(range, 0, sizeof(struct iw_range));

	range->we_version_compiled = WIRELESS_EXT;
	range->we_version_source = 21;
	range->retry_capa = IW_RETRY_LIMIT;
	range->retry_flags = IW_RETRY_LIMIT;
	range->min_retry = 0;
	range->max_retry = 255;
	range->min_rts = 0;
	range->max_rts = 2347;
	range->min_frag = 256;
	range->max_frag = 2346;

	range->max_encoding_tokens = 4;

	range->max_qual.updated = IW_QUAL_NOISE_INVALID;

	switch (wdev->wiphy->signal_type) {
	case CFG80211_SIGNAL_TYPE_NONE:
		break;
	case CFG80211_SIGNAL_TYPE_MBM:
		range->max_qual.level = (u8)-110;
		range->max_qual.qual = 70;
		range->avg_qual.qual = 35;
		range->max_qual.updated |= IW_QUAL_DBM;
		range->max_qual.updated |= IW_QUAL_QUAL_UPDATED;
		range->max_qual.updated |= IW_QUAL_LEVEL_UPDATED;
		break;
	case CFG80211_SIGNAL_TYPE_UNSPEC:
		range->max_qual.level = 100;
		range->max_qual.qual = 100;
		range->avg_qual.qual = 50;
		range->max_qual.updated |= IW_QUAL_QUAL_UPDATED;
		range->max_qual.updated |= IW_QUAL_LEVEL_UPDATED;
		break;
	}

	range->avg_qual.level = range->max_qual.level / 2;
	range->avg_qual.noise = range->max_qual.noise / 2;
	range->avg_qual.updated = range->max_qual.updated;

	for (i = 0; i < wdev->wiphy->n_cipher_suites; i++) {
		switch (wdev->wiphy->cipher_suites[i]) {
		case WLAN_CIPHER_SUITE_TKIP:
			range->enc_capa |= (IW_ENC_CAPA_CIPHER_TKIP |
					    IW_ENC_CAPA_WPA);
			break;

		case WLAN_CIPHER_SUITE_CCMP:
			range->enc_capa |= (IW_ENC_CAPA_CIPHER_CCMP |
					    IW_ENC_CAPA_WPA2);
			break;

		case WLAN_CIPHER_SUITE_WEP40:
			range->encoding_size[range->num_encoding_sizes++] =
				WLAN_KEY_LEN_WEP40;
			break;

		case WLAN_CIPHER_SUITE_WEP104:
			range->encoding_size[range->num_encoding_sizes++] =
				WLAN_KEY_LEN_WEP104;
			break;
		}
	}

	for (band = 0; band < NUM_NL80211_BANDS; band ++) {
		struct ieee80211_supported_band *sband;

		sband = wdev->wiphy->bands[band];

		if (!sband)
			continue;

		for (i = 0; i < sband->n_channels && c < IW_MAX_FREQUENCIES; i++) {
			struct ieee80211_channel *chan = &sband->channels[i];

			if (!(chan->flags & IEEE80211_CHAN_DISABLED)) {
				range->freq[c].i =
					ieee80211_frequency_to_channel(
						chan->center_freq);
				range->freq[c].m = chan->center_freq;
				range->freq[c].e = 6;
				c++;
			}
		}
	}
	range->num_channels = c;
	range->num_frequency = c;

	IW_EVENT_CAPA_SET_KERNEL(range->event_capa);
	IW_EVENT_CAPA_SET(range->event_capa, SIOCGIWAP);
	IW_EVENT_CAPA_SET(range->event_capa, SIOCGIWSCAN);

	if (wdev->wiphy->max_scan_ssids > 0)
		range->scan_capa |= IW_SCAN_CAPA_ESSID;

	return 0;
}
EXPORT_WEXT_HANDLER(cfg80211_wext_giwrange);


/**
 * cfg80211_wext_freq - get wext frequency for non-"auto"
 * @freq: the wext freq encoding
 *
 * Returns a frequency, or a negative error code, or 0 for auto.
 */
int cfg80211_wext_freq(struct iw_freq *freq)
{
	/*
	 * Parse frequency - return 0 for auto and
	 * -EINVAL for impossible things.
	 */
	if (freq->e == 0) {
		enum nl80211_band band = NL80211_BAND_2GHZ;
		if (freq->m < 0)
			return 0;
		if (freq->m > 14)
			band = NL80211_BAND_5GHZ;
		return ieee80211_channel_to_frequency(freq->m, band);
	} else {
		int i, div = 1000000;
		for (i = 0; i < freq->e; i++)
			div /= 10;
		if (div <= 0)
			return -EINVAL;
		return freq->m / div;
	}
}

int cfg80211_wext_siwrts(struct net_device *dev,
			 struct iw_request_info *info,
			 struct iw_param *rts, char *extra)
{
	struct wireless_dev *wdev = dev->ieee80211_ptr;
	struct cfg80211_registered_device *rdev = wiphy_to_rdev(wdev->wiphy);
	u32 orts = wdev->wiphy->rts_threshold;
	int err;

	if (rts->disabled || !rts->fixed)
		wdev->wiphy->rts_threshold = (u32) -1;
	else if (rts->value < 0)
		return -EINVAL;
	else
		wdev->wiphy->rts_threshold = rts->value;

	err = rdev_set_wiphy_params(rdev, WIPHY_PARAM_RTS_THRESHOLD);
	if (err)
		wdev->wiphy->rts_threshold = orts;

	return err;
}
EXPORT_WEXT_HANDLER(cfg80211_wext_siwrts);

int cfg80211_wext_giwrts(struct net_device *dev,
			 struct iw_request_info *info,
			 struct iw_param *rts, char *extra)
{
	struct wireless_dev *wdev = dev->ieee80211_ptr;

	rts->value = wdev->wiphy->rts_threshold;
	rts->disabled = rts->value == (u32) -1;
	rts->fixed = 1;

	return 0;
}
EXPORT_WEXT_HANDLER(cfg80211_wext_giwrts);

int cfg80211_wext_siwfrag(struct net_device *dev,
			  struct iw_request_info *info,
			  struct iw_param *frag, char *extra)
{
	struct wireless_dev *wdev = dev->ieee80211_ptr;
	struct cfg80211_registered_device *rdev = wiphy_to_rdev(wdev->wiphy);
	u32 ofrag = wdev->wiphy->frag_threshold;
	int err;

	if (frag->disabled || !frag->fixed)
		wdev->wiphy->frag_threshold = (u32) -1;
	else if (frag->value < 256)
		return -EINVAL;
	else {
		/* Fragment length must be even, so strip LSB. */
		wdev->wiphy->frag_threshold = frag->value & ~0x1;
	}

	err = rdev_set_wiphy_params(rdev, WIPHY_PARAM_FRAG_THRESHOLD);
	if (err)
		wdev->wiphy->frag_threshold = ofrag;

	return err;
}
EXPORT_WEXT_HANDLER(cfg80211_wext_siwfrag);

int cfg80211_wext_giwfrag(struct net_device *dev,
			  struct iw_request_info *info,
			  struct iw_param *frag, char *extra)
{
	struct wireless_dev *wdev = dev->ieee80211_ptr;

	frag->value = wdev->wiphy->frag_threshold;
	frag->disabled = frag->value == (u32) -1;
	frag->fixed = 1;

	return 0;
}
EXPORT_WEXT_HANDLER(cfg80211_wext_giwfrag);

static int cfg80211_wext_siwretry(struct net_device *dev,
				  struct iw_request_info *info,
				  struct iw_param *retry, char *extra)
{
	struct wireless_dev *wdev = dev->ieee80211_ptr;
	struct cfg80211_registered_device *rdev = wiphy_to_rdev(wdev->wiphy);
	u32 changed = 0;
	u8 olong = wdev->wiphy->retry_long;
	u8 oshort = wdev->wiphy->retry_short;
	int err;

	if (retry->disabled || retry->value < 1 || retry->value > 255 ||
	    (retry->flags & IW_RETRY_TYPE) != IW_RETRY_LIMIT)
		return -EINVAL;

	if (retry->flags & IW_RETRY_LONG) {
		wdev->wiphy->retry_long = retry->value;
		changed |= WIPHY_PARAM_RETRY_LONG;
	} else if (retry->flags & IW_RETRY_SHORT) {
		wdev->wiphy->retry_short = retry->value;
		changed |= WIPHY_PARAM_RETRY_SHORT;
	} else {
		wdev->wiphy->retry_short = retry->value;
		wdev->wiphy->retry_long = retry->value;
		changed |= WIPHY_PARAM_RETRY_LONG;
		changed |= WIPHY_PARAM_RETRY_SHORT;
	}

	err = rdev_set_wiphy_params(rdev, changed);
	if (err) {
		wdev->wiphy->retry_short = oshort;
		wdev->wiphy->retry_long = olong;
	}

	return err;
}

int cfg80211_wext_giwretry(struct net_device *dev,
			   struct iw_request_info *info,
			   struct iw_param *retry, char *extra)
{
	struct wireless_dev *wdev = dev->ieee80211_ptr;

	retry->disabled = 0;

	if (retry->flags == 0 || (retry->flags & IW_RETRY_SHORT)) {
		/*
		 * First return short value, iwconfig will ask long value
		 * later if needed
		 */
		retry->flags |= IW_RETRY_LIMIT | IW_RETRY_SHORT;
		retry->value = wdev->wiphy->retry_short;
		if (wdev->wiphy->retry_long == wdev->wiphy->retry_short)
			retry->flags |= IW_RETRY_LONG;

		return 0;
	}

	if (retry->flags & IW_RETRY_LONG) {
		retry->flags = IW_RETRY_LIMIT | IW_RETRY_LONG;
		retry->value = wdev->wiphy->retry_long;
	}

	return 0;
}
EXPORT_WEXT_HANDLER(cfg80211_wext_giwretry);

static int __cfg80211_set_encryption(struct cfg80211_registered_device *rdev,
				     struct net_device *dev, bool pairwise,
				     const u8 *addr, bool remove, bool tx_key,
				     int idx, struct key_params *params)
{
	struct wireless_dev *wdev = dev->ieee80211_ptr;
	int err, i;
	bool rejoin = false;

	if (pairwise && !addr)
		return -EINVAL;

	/*
	 * In many cases we won't actually need this, but it's better
	 * to do it first in case the allocation fails. Don't use wext.
	 */
	if (!wdev->wext.keys) {
		wdev->wext.keys = kzalloc(sizeof(*wdev->wext.keys),
					  GFP_KERNEL);
		if (!wdev->wext.keys)
			return -ENOMEM;
		for (i = 0; i < CFG80211_MAX_WEP_KEYS; i++)
			wdev->wext.keys->params[i].key =
				wdev->wext.keys->data[i];
	}

	if (wdev->iftype != NL80211_IFTYPE_ADHOC &&
	    wdev->iftype != NL80211_IFTYPE_STATION)
		return -EOPNOTSUPP;

	if (params->cipher == WLAN_CIPHER_SUITE_AES_CMAC) {
		if (!wdev->current_bss)
			return -ENOLINK;

		if (!rdev->ops->set_default_mgmt_key)
			return -EOPNOTSUPP;

		if (idx < 4 || idx > 5)
			return -EINVAL;
	} else if (idx < 0 || idx > 3)
		return -EINVAL;

	if (remove) {
		err = 0;
		if (wdev->current_bss) {
			/*
			 * If removing the current TX key, we will need to
			 * join a new IBSS without the privacy bit clear.
			 */
			if (idx == wdev->wext.default_key &&
			    wdev->iftype == NL80211_IFTYPE_ADHOC) {
				__cfg80211_leave_ibss(rdev, wdev->netdev, true);
				rejoin = true;
			}

			if (!pairwise && addr &&
			    !(rdev->wiphy.flags & WIPHY_FLAG_IBSS_RSN))
				err = -ENOENT;
			else
				err = rdev_del_key(rdev, dev, idx, pairwise,
						   addr);
		}
		wdev->wext.connect.privacy = false;
		/*
		 * Applications using wireless extensions expect to be
		 * able to delete keys that don't exist, so allow that.
		 */
		if (err == -ENOENT)
			err = 0;
		if (!err) {
			if (!addr && idx < 4) {
				memset(wdev->wext.keys->data[idx], 0,
				       sizeof(wdev->wext.keys->data[idx]));
				wdev->wext.keys->params[idx].key_len = 0;
				wdev->wext.keys->params[idx].cipher = 0;
			}
			if (idx == wdev->wext.default_key)
				wdev->wext.default_key = -1;
			else if (idx == wdev->wext.default_mgmt_key)
				wdev->wext.default_mgmt_key = -1;
		}

		if (!err && rejoin)
			err = cfg80211_ibss_wext_join(rdev, wdev);

		return err;
	}

	if (addr)
		tx_key = false;

	if (cfg80211_validate_key_settings(rdev, params, idx, pairwise, addr))
		return -EINVAL;

	err = 0;
	if (wdev->current_bss)
		err = rdev_add_key(rdev, dev, idx, pairwise, addr, params);
	else if (params->cipher != WLAN_CIPHER_SUITE_WEP40 &&
		 params->cipher != WLAN_CIPHER_SUITE_WEP104)
		return -EINVAL;
	if (err)
		return err;

	/*
	 * We only need to store WEP keys, since they're the only keys that
<<<<<<< HEAD
	 * can be be set before a connection is established and persist after
=======
	 * can be set before a connection is established and persist after
>>>>>>> 24b8d41d
	 * disconnecting.
	 */
	if (!addr && (params->cipher == WLAN_CIPHER_SUITE_WEP40 ||
		      params->cipher == WLAN_CIPHER_SUITE_WEP104)) {
		wdev->wext.keys->params[idx] = *params;
		memcpy(wdev->wext.keys->data[idx],
			params->key, params->key_len);
		wdev->wext.keys->params[idx].key =
			wdev->wext.keys->data[idx];
	}

	if ((params->cipher == WLAN_CIPHER_SUITE_WEP40 ||
	     params->cipher == WLAN_CIPHER_SUITE_WEP104) &&
	    (tx_key || (!addr && wdev->wext.default_key == -1))) {
		if (wdev->current_bss) {
			/*
			 * If we are getting a new TX key from not having
			 * had one before we need to join a new IBSS with
			 * the privacy bit set.
			 */
			if (wdev->iftype == NL80211_IFTYPE_ADHOC &&
			    wdev->wext.default_key == -1) {
				__cfg80211_leave_ibss(rdev, wdev->netdev, true);
				rejoin = true;
			}
			err = rdev_set_default_key(rdev, dev, idx, true, true);
		}
		if (!err) {
			wdev->wext.default_key = idx;
			if (rejoin)
				err = cfg80211_ibss_wext_join(rdev, wdev);
		}
		return err;
	}

	if (params->cipher == WLAN_CIPHER_SUITE_AES_CMAC &&
	    (tx_key || (!addr && wdev->wext.default_mgmt_key == -1))) {
		if (wdev->current_bss)
			err = rdev_set_default_mgmt_key(rdev, dev, idx);
		if (!err)
			wdev->wext.default_mgmt_key = idx;
		return err;
	}

	return 0;
}

static int cfg80211_set_encryption(struct cfg80211_registered_device *rdev,
				   struct net_device *dev, bool pairwise,
				   const u8 *addr, bool remove, bool tx_key,
				   int idx, struct key_params *params)
{
	int err;

	wdev_lock(dev->ieee80211_ptr);
	err = __cfg80211_set_encryption(rdev, dev, pairwise, addr,
					remove, tx_key, idx, params);
	wdev_unlock(dev->ieee80211_ptr);

	return err;
}

static int cfg80211_wext_siwencode(struct net_device *dev,
				   struct iw_request_info *info,
				   struct iw_point *erq, char *keybuf)
{
	struct wireless_dev *wdev = dev->ieee80211_ptr;
	struct cfg80211_registered_device *rdev = wiphy_to_rdev(wdev->wiphy);
	int idx, err;
	bool remove = false;
	struct key_params params;

	if (wdev->iftype != NL80211_IFTYPE_STATION &&
	    wdev->iftype != NL80211_IFTYPE_ADHOC)
		return -EOPNOTSUPP;

	/* no use -- only MFP (set_default_mgmt_key) is optional */
	if (!rdev->ops->del_key ||
	    !rdev->ops->add_key ||
	    !rdev->ops->set_default_key)
		return -EOPNOTSUPP;

	idx = erq->flags & IW_ENCODE_INDEX;
	if (idx == 0) {
		idx = wdev->wext.default_key;
		if (idx < 0)
			idx = 0;
	} else if (idx < 1 || idx > 4)
		return -EINVAL;
	else
		idx--;

	if (erq->flags & IW_ENCODE_DISABLED)
		remove = true;
	else if (erq->length == 0) {
		/* No key data - just set the default TX key index */
		err = 0;
		wdev_lock(wdev);
		if (wdev->current_bss)
			err = rdev_set_default_key(rdev, dev, idx, true,
						   true);
		if (!err)
			wdev->wext.default_key = idx;
		wdev_unlock(wdev);
		return err;
	}

	memset(&params, 0, sizeof(params));
	params.key = keybuf;
	params.key_len = erq->length;
	if (erq->length == 5)
		params.cipher = WLAN_CIPHER_SUITE_WEP40;
	else if (erq->length == 13)
		params.cipher = WLAN_CIPHER_SUITE_WEP104;
	else if (!remove)
		return -EINVAL;

	return cfg80211_set_encryption(rdev, dev, false, NULL, remove,
				       wdev->wext.default_key == -1,
				       idx, &params);
}

static int cfg80211_wext_siwencodeext(struct net_device *dev,
				      struct iw_request_info *info,
				      struct iw_point *erq, char *extra)
{
	struct wireless_dev *wdev = dev->ieee80211_ptr;
	struct cfg80211_registered_device *rdev = wiphy_to_rdev(wdev->wiphy);
	struct iw_encode_ext *ext = (struct iw_encode_ext *) extra;
	const u8 *addr;
	int idx;
	bool remove = false;
	struct key_params params;
	u32 cipher;

	if (wdev->iftype != NL80211_IFTYPE_STATION &&
	    wdev->iftype != NL80211_IFTYPE_ADHOC)
		return -EOPNOTSUPP;

	/* no use -- only MFP (set_default_mgmt_key) is optional */
	if (!rdev->ops->del_key ||
	    !rdev->ops->add_key ||
	    !rdev->ops->set_default_key)
		return -EOPNOTSUPP;

	switch (ext->alg) {
	case IW_ENCODE_ALG_NONE:
		remove = true;
		cipher = 0;
		break;
	case IW_ENCODE_ALG_WEP:
		if (ext->key_len == 5)
			cipher = WLAN_CIPHER_SUITE_WEP40;
		else if (ext->key_len == 13)
			cipher = WLAN_CIPHER_SUITE_WEP104;
		else
			return -EINVAL;
		break;
	case IW_ENCODE_ALG_TKIP:
		cipher = WLAN_CIPHER_SUITE_TKIP;
		break;
	case IW_ENCODE_ALG_CCMP:
		cipher = WLAN_CIPHER_SUITE_CCMP;
		break;
	case IW_ENCODE_ALG_AES_CMAC:
		cipher = WLAN_CIPHER_SUITE_AES_CMAC;
		break;
	default:
		return -EOPNOTSUPP;
	}

	if (erq->flags & IW_ENCODE_DISABLED)
		remove = true;

	idx = erq->flags & IW_ENCODE_INDEX;
	if (cipher == WLAN_CIPHER_SUITE_AES_CMAC) {
		if (idx < 4 || idx > 5) {
			idx = wdev->wext.default_mgmt_key;
			if (idx < 0)
				return -EINVAL;
		} else
			idx--;
	} else {
		if (idx < 1 || idx > 4) {
			idx = wdev->wext.default_key;
			if (idx < 0)
				return -EINVAL;
		} else
			idx--;
	}

	addr = ext->addr.sa_data;
	if (is_broadcast_ether_addr(addr))
		addr = NULL;

	memset(&params, 0, sizeof(params));
	params.key = ext->key;
	params.key_len = ext->key_len;
	params.cipher = cipher;

	if (ext->ext_flags & IW_ENCODE_EXT_RX_SEQ_VALID) {
		params.seq = ext->rx_seq;
		params.seq_len = 6;
	}

	return cfg80211_set_encryption(
			rdev, dev,
			!(ext->ext_flags & IW_ENCODE_EXT_GROUP_KEY),
			addr, remove,
			ext->ext_flags & IW_ENCODE_EXT_SET_TX_KEY,
			idx, &params);
}

static int cfg80211_wext_giwencode(struct net_device *dev,
				   struct iw_request_info *info,
				   struct iw_point *erq, char *keybuf)
{
	struct wireless_dev *wdev = dev->ieee80211_ptr;
	int idx;

	if (wdev->iftype != NL80211_IFTYPE_STATION &&
	    wdev->iftype != NL80211_IFTYPE_ADHOC)
		return -EOPNOTSUPP;

	idx = erq->flags & IW_ENCODE_INDEX;
	if (idx == 0) {
		idx = wdev->wext.default_key;
		if (idx < 0)
			idx = 0;
	} else if (idx < 1 || idx > 4)
		return -EINVAL;
	else
		idx--;

	erq->flags = idx + 1;

	if (!wdev->wext.keys || !wdev->wext.keys->params[idx].cipher) {
		erq->flags |= IW_ENCODE_DISABLED;
		erq->length = 0;
		return 0;
	}

	erq->length = min_t(size_t, erq->length,
			    wdev->wext.keys->params[idx].key_len);
	memcpy(keybuf, wdev->wext.keys->params[idx].key, erq->length);
	erq->flags |= IW_ENCODE_ENABLED;

	return 0;
}

static int cfg80211_wext_siwfreq(struct net_device *dev,
				 struct iw_request_info *info,
				 struct iw_freq *wextfreq, char *extra)
{
	struct wireless_dev *wdev = dev->ieee80211_ptr;
	struct cfg80211_registered_device *rdev = wiphy_to_rdev(wdev->wiphy);
	struct cfg80211_chan_def chandef = {
		.width = NL80211_CHAN_WIDTH_20_NOHT,
	};
	int freq;

	switch (wdev->iftype) {
	case NL80211_IFTYPE_STATION:
		return cfg80211_mgd_wext_siwfreq(dev, info, wextfreq, extra);
	case NL80211_IFTYPE_ADHOC:
		return cfg80211_ibss_wext_siwfreq(dev, info, wextfreq, extra);
	case NL80211_IFTYPE_MONITOR:
		freq = cfg80211_wext_freq(wextfreq);
		if (freq < 0)
			return freq;
		if (freq == 0)
			return -EINVAL;
		chandef.center_freq1 = freq;
		chandef.chan = ieee80211_get_channel(&rdev->wiphy, freq);
		if (!chandef.chan)
			return -EINVAL;
		return cfg80211_set_monitor_channel(rdev, &chandef);
	case NL80211_IFTYPE_MESH_POINT:
		freq = cfg80211_wext_freq(wextfreq);
		if (freq < 0)
			return freq;
		if (freq == 0)
			return -EINVAL;
		chandef.center_freq1 = freq;
		chandef.chan = ieee80211_get_channel(&rdev->wiphy, freq);
		if (!chandef.chan)
			return -EINVAL;
		return cfg80211_set_mesh_channel(rdev, wdev, &chandef);
	default:
		return -EOPNOTSUPP;
	}
}

static int cfg80211_wext_giwfreq(struct net_device *dev,
				 struct iw_request_info *info,
				 struct iw_freq *freq, char *extra)
{
	struct wireless_dev *wdev = dev->ieee80211_ptr;
	struct cfg80211_registered_device *rdev = wiphy_to_rdev(wdev->wiphy);
	struct cfg80211_chan_def chandef = {};
	int ret;

	switch (wdev->iftype) {
	case NL80211_IFTYPE_STATION:
		return cfg80211_mgd_wext_giwfreq(dev, info, freq, extra);
	case NL80211_IFTYPE_ADHOC:
		return cfg80211_ibss_wext_giwfreq(dev, info, freq, extra);
	case NL80211_IFTYPE_MONITOR:
		if (!rdev->ops->get_channel)
			return -EINVAL;

		ret = rdev_get_channel(rdev, wdev, &chandef);
		if (ret)
			return ret;
		freq->m = chandef.chan->center_freq;
		freq->e = 6;
		return 0;
	default:
		return -EINVAL;
	}
}

static int cfg80211_wext_siwtxpower(struct net_device *dev,
				    struct iw_request_info *info,
				    union iwreq_data *data, char *extra)
{
	struct wireless_dev *wdev = dev->ieee80211_ptr;
	struct cfg80211_registered_device *rdev = wiphy_to_rdev(wdev->wiphy);
	enum nl80211_tx_power_setting type;
	int dbm = 0;

	if ((data->txpower.flags & IW_TXPOW_TYPE) != IW_TXPOW_DBM)
		return -EINVAL;
	if (data->txpower.flags & IW_TXPOW_RANGE)
		return -EINVAL;

	if (!rdev->ops->set_tx_power)
		return -EOPNOTSUPP;

	/* only change when not disabling */
	if (!data->txpower.disabled) {
		rfkill_set_sw_state(rdev->rfkill, false);

		if (data->txpower.fixed) {
			/*
			 * wext doesn't support negative values, see
			 * below where it's for automatic
			 */
			if (data->txpower.value < 0)
				return -EINVAL;
			dbm = data->txpower.value;
			type = NL80211_TX_POWER_FIXED;
			/* TODO: do regulatory check! */
		} else {
			/*
			 * Automatic power level setting, max being the value
			 * passed in from userland.
			 */
			if (data->txpower.value < 0) {
				type = NL80211_TX_POWER_AUTOMATIC;
			} else {
				dbm = data->txpower.value;
				type = NL80211_TX_POWER_LIMITED;
			}
		}
	} else {
		if (rfkill_set_sw_state(rdev->rfkill, true))
			schedule_work(&rdev->rfkill_block);
		return 0;
	}

	return rdev_set_tx_power(rdev, wdev, type, DBM_TO_MBM(dbm));
}

static int cfg80211_wext_giwtxpower(struct net_device *dev,
				    struct iw_request_info *info,
				    union iwreq_data *data, char *extra)
{
	struct wireless_dev *wdev = dev->ieee80211_ptr;
	struct cfg80211_registered_device *rdev = wiphy_to_rdev(wdev->wiphy);
	int err, val;

	if ((data->txpower.flags & IW_TXPOW_TYPE) != IW_TXPOW_DBM)
		return -EINVAL;
	if (data->txpower.flags & IW_TXPOW_RANGE)
		return -EINVAL;

	if (!rdev->ops->get_tx_power)
		return -EOPNOTSUPP;

	err = rdev_get_tx_power(rdev, wdev, &val);
	if (err)
		return err;

	/* well... oh well */
	data->txpower.fixed = 1;
	data->txpower.disabled = rfkill_blocked(rdev->rfkill);
	data->txpower.value = val;
	data->txpower.flags = IW_TXPOW_DBM;

	return 0;
}

static int cfg80211_set_auth_alg(struct wireless_dev *wdev,
				 s32 auth_alg)
{
	int nr_alg = 0;

	if (!auth_alg)
		return -EINVAL;

	if (auth_alg & ~(IW_AUTH_ALG_OPEN_SYSTEM |
			 IW_AUTH_ALG_SHARED_KEY |
			 IW_AUTH_ALG_LEAP))
		return -EINVAL;

	if (auth_alg & IW_AUTH_ALG_OPEN_SYSTEM) {
		nr_alg++;
		wdev->wext.connect.auth_type = NL80211_AUTHTYPE_OPEN_SYSTEM;
	}

	if (auth_alg & IW_AUTH_ALG_SHARED_KEY) {
		nr_alg++;
		wdev->wext.connect.auth_type = NL80211_AUTHTYPE_SHARED_KEY;
	}

	if (auth_alg & IW_AUTH_ALG_LEAP) {
		nr_alg++;
		wdev->wext.connect.auth_type = NL80211_AUTHTYPE_NETWORK_EAP;
	}

	if (nr_alg > 1)
		wdev->wext.connect.auth_type = NL80211_AUTHTYPE_AUTOMATIC;

	return 0;
}

static int cfg80211_set_wpa_version(struct wireless_dev *wdev, u32 wpa_versions)
{
	if (wpa_versions & ~(IW_AUTH_WPA_VERSION_WPA |
			     IW_AUTH_WPA_VERSION_WPA2|
		             IW_AUTH_WPA_VERSION_DISABLED))
		return -EINVAL;

	if ((wpa_versions & IW_AUTH_WPA_VERSION_DISABLED) &&
	    (wpa_versions & (IW_AUTH_WPA_VERSION_WPA|
			     IW_AUTH_WPA_VERSION_WPA2)))
		return -EINVAL;

	if (wpa_versions & IW_AUTH_WPA_VERSION_DISABLED)
		wdev->wext.connect.crypto.wpa_versions &=
			~(NL80211_WPA_VERSION_1|NL80211_WPA_VERSION_2);

	if (wpa_versions & IW_AUTH_WPA_VERSION_WPA)
		wdev->wext.connect.crypto.wpa_versions |=
			NL80211_WPA_VERSION_1;

	if (wpa_versions & IW_AUTH_WPA_VERSION_WPA2)
		wdev->wext.connect.crypto.wpa_versions |=
			NL80211_WPA_VERSION_2;

	return 0;
}

static int cfg80211_set_cipher_group(struct wireless_dev *wdev, u32 cipher)
{
	if (cipher & IW_AUTH_CIPHER_WEP40)
		wdev->wext.connect.crypto.cipher_group =
			WLAN_CIPHER_SUITE_WEP40;
	else if (cipher & IW_AUTH_CIPHER_WEP104)
		wdev->wext.connect.crypto.cipher_group =
			WLAN_CIPHER_SUITE_WEP104;
	else if (cipher & IW_AUTH_CIPHER_TKIP)
		wdev->wext.connect.crypto.cipher_group =
			WLAN_CIPHER_SUITE_TKIP;
	else if (cipher & IW_AUTH_CIPHER_CCMP)
		wdev->wext.connect.crypto.cipher_group =
			WLAN_CIPHER_SUITE_CCMP;
	else if (cipher & IW_AUTH_CIPHER_AES_CMAC)
		wdev->wext.connect.crypto.cipher_group =
			WLAN_CIPHER_SUITE_AES_CMAC;
	else if (cipher & IW_AUTH_CIPHER_NONE)
		wdev->wext.connect.crypto.cipher_group = 0;
	else
		return -EINVAL;

	return 0;
}

static int cfg80211_set_cipher_pairwise(struct wireless_dev *wdev, u32 cipher)
{
	int nr_ciphers = 0;
	u32 *ciphers_pairwise = wdev->wext.connect.crypto.ciphers_pairwise;

	if (cipher & IW_AUTH_CIPHER_WEP40) {
		ciphers_pairwise[nr_ciphers] = WLAN_CIPHER_SUITE_WEP40;
		nr_ciphers++;
	}

	if (cipher & IW_AUTH_CIPHER_WEP104) {
		ciphers_pairwise[nr_ciphers] = WLAN_CIPHER_SUITE_WEP104;
		nr_ciphers++;
	}

	if (cipher & IW_AUTH_CIPHER_TKIP) {
		ciphers_pairwise[nr_ciphers] = WLAN_CIPHER_SUITE_TKIP;
		nr_ciphers++;
	}

	if (cipher & IW_AUTH_CIPHER_CCMP) {
		ciphers_pairwise[nr_ciphers] = WLAN_CIPHER_SUITE_CCMP;
		nr_ciphers++;
	}

	if (cipher & IW_AUTH_CIPHER_AES_CMAC) {
		ciphers_pairwise[nr_ciphers] = WLAN_CIPHER_SUITE_AES_CMAC;
		nr_ciphers++;
	}

	BUILD_BUG_ON(NL80211_MAX_NR_CIPHER_SUITES < 5);

	wdev->wext.connect.crypto.n_ciphers_pairwise = nr_ciphers;

	return 0;
}


static int cfg80211_set_key_mgt(struct wireless_dev *wdev, u32 key_mgt)
{
	int nr_akm_suites = 0;

	if (key_mgt & ~(IW_AUTH_KEY_MGMT_802_1X |
			IW_AUTH_KEY_MGMT_PSK))
		return -EINVAL;

	if (key_mgt & IW_AUTH_KEY_MGMT_802_1X) {
		wdev->wext.connect.crypto.akm_suites[nr_akm_suites] =
			WLAN_AKM_SUITE_8021X;
		nr_akm_suites++;
	}

	if (key_mgt & IW_AUTH_KEY_MGMT_PSK) {
		wdev->wext.connect.crypto.akm_suites[nr_akm_suites] =
			WLAN_AKM_SUITE_PSK;
		nr_akm_suites++;
	}

	wdev->wext.connect.crypto.n_akm_suites = nr_akm_suites;

	return 0;
}

static int cfg80211_wext_siwauth(struct net_device *dev,
				 struct iw_request_info *info,
				 struct iw_param *data, char *extra)
{
	struct wireless_dev *wdev = dev->ieee80211_ptr;

	if (wdev->iftype != NL80211_IFTYPE_STATION)
		return -EOPNOTSUPP;

	switch (data->flags & IW_AUTH_INDEX) {
	case IW_AUTH_PRIVACY_INVOKED:
		wdev->wext.connect.privacy = data->value;
		return 0;
	case IW_AUTH_WPA_VERSION:
		return cfg80211_set_wpa_version(wdev, data->value);
	case IW_AUTH_CIPHER_GROUP:
		return cfg80211_set_cipher_group(wdev, data->value);
	case IW_AUTH_KEY_MGMT:
		return cfg80211_set_key_mgt(wdev, data->value);
	case IW_AUTH_CIPHER_PAIRWISE:
		return cfg80211_set_cipher_pairwise(wdev, data->value);
	case IW_AUTH_80211_AUTH_ALG:
		return cfg80211_set_auth_alg(wdev, data->value);
	case IW_AUTH_WPA_ENABLED:
	case IW_AUTH_RX_UNENCRYPTED_EAPOL:
	case IW_AUTH_DROP_UNENCRYPTED:
	case IW_AUTH_MFP:
		return 0;
	default:
		return -EOPNOTSUPP;
	}
}

static int cfg80211_wext_giwauth(struct net_device *dev,
				 struct iw_request_info *info,
				 struct iw_param *data, char *extra)
{
	/* XXX: what do we need? */

	return -EOPNOTSUPP;
}

static int cfg80211_wext_siwpower(struct net_device *dev,
				  struct iw_request_info *info,
				  struct iw_param *wrq, char *extra)
{
	struct wireless_dev *wdev = dev->ieee80211_ptr;
	struct cfg80211_registered_device *rdev = wiphy_to_rdev(wdev->wiphy);
	bool ps = wdev->ps;
	int timeout = wdev->ps_timeout;
	int err;

	if (wdev->iftype != NL80211_IFTYPE_STATION)
		return -EINVAL;

	if (!rdev->ops->set_power_mgmt)
		return -EOPNOTSUPP;

	if (wrq->disabled) {
		ps = false;
	} else {
		switch (wrq->flags & IW_POWER_MODE) {
		case IW_POWER_ON:       /* If not specified */
		case IW_POWER_MODE:     /* If set all mask */
		case IW_POWER_ALL_R:    /* If explicitely state all */
			ps = true;
			break;
		default:                /* Otherwise we ignore */
			return -EINVAL;
		}

		if (wrq->flags & ~(IW_POWER_MODE | IW_POWER_TIMEOUT))
			return -EINVAL;

		if (wrq->flags & IW_POWER_TIMEOUT)
			timeout = wrq->value / 1000;
	}

	err = rdev_set_power_mgmt(rdev, dev, ps, timeout);
	if (err)
		return err;

	wdev->ps = ps;
	wdev->ps_timeout = timeout;

	return 0;

}

static int cfg80211_wext_giwpower(struct net_device *dev,
				  struct iw_request_info *info,
				  struct iw_param *wrq, char *extra)
{
	struct wireless_dev *wdev = dev->ieee80211_ptr;

	wrq->disabled = !wdev->ps;

	return 0;
}

static int cfg80211_wds_wext_siwap(struct net_device *dev,
				   struct iw_request_info *info,
				   struct sockaddr *addr, char *extra)
{
	struct wireless_dev *wdev = dev->ieee80211_ptr;
	struct cfg80211_registered_device *rdev = wiphy_to_rdev(wdev->wiphy);
	int err;

	if (WARN_ON(wdev->iftype != NL80211_IFTYPE_WDS))
		return -EINVAL;

	if (addr->sa_family != ARPHRD_ETHER)
		return -EINVAL;

	if (netif_running(dev))
		return -EBUSY;

	if (!rdev->ops->set_wds_peer)
		return -EOPNOTSUPP;

	err = rdev_set_wds_peer(rdev, dev, (u8 *)&addr->sa_data);
	if (err)
		return err;

	memcpy(&wdev->wext.bssid, (u8 *) &addr->sa_data, ETH_ALEN);

	return 0;
}

static int cfg80211_wds_wext_giwap(struct net_device *dev,
				   struct iw_request_info *info,
				   struct sockaddr *addr, char *extra)
{
	struct wireless_dev *wdev = dev->ieee80211_ptr;

	if (WARN_ON(wdev->iftype != NL80211_IFTYPE_WDS))
		return -EINVAL;

	addr->sa_family = ARPHRD_ETHER;
	memcpy(&addr->sa_data, wdev->wext.bssid, ETH_ALEN);

	return 0;
}

static int cfg80211_wext_siwrate(struct net_device *dev,
				 struct iw_request_info *info,
				 struct iw_param *rate, char *extra)
{
	struct wireless_dev *wdev = dev->ieee80211_ptr;
	struct cfg80211_registered_device *rdev = wiphy_to_rdev(wdev->wiphy);
	struct cfg80211_bitrate_mask mask;
	u32 fixed, maxrate;
	struct ieee80211_supported_band *sband;
	int band, ridx;
	bool match = false;

	if (!rdev->ops->set_bitrate_mask)
		return -EOPNOTSUPP;

	memset(&mask, 0, sizeof(mask));
	fixed = 0;
	maxrate = (u32)-1;

	if (rate->value < 0) {
		/* nothing */
	} else if (rate->fixed) {
		fixed = rate->value / 100000;
	} else {
		maxrate = rate->value / 100000;
	}

	for (band = 0; band < NUM_NL80211_BANDS; band++) {
		sband = wdev->wiphy->bands[band];
		if (sband == NULL)
			continue;
		for (ridx = 0; ridx < sband->n_bitrates; ridx++) {
			struct ieee80211_rate *srate = &sband->bitrates[ridx];
			if (fixed == srate->bitrate) {
				mask.control[band].legacy = 1 << ridx;
				match = true;
				break;
			}
			if (srate->bitrate <= maxrate) {
				mask.control[band].legacy |= 1 << ridx;
				match = true;
			}
		}
	}

	if (!match)
		return -EINVAL;

	return rdev_set_bitrate_mask(rdev, dev, NULL, &mask);
}

static int cfg80211_wext_giwrate(struct net_device *dev,
				 struct iw_request_info *info,
				 struct iw_param *rate, char *extra)
{
	struct wireless_dev *wdev = dev->ieee80211_ptr;
	struct cfg80211_registered_device *rdev = wiphy_to_rdev(wdev->wiphy);
	struct station_info sinfo = {};
	u8 addr[ETH_ALEN];
	int err;

	if (wdev->iftype != NL80211_IFTYPE_STATION)
		return -EOPNOTSUPP;

	if (!rdev->ops->get_station)
		return -EOPNOTSUPP;

	err = 0;
	wdev_lock(wdev);
	if (wdev->current_bss)
		memcpy(addr, wdev->current_bss->pub.bssid, ETH_ALEN);
	else
		err = -EOPNOTSUPP;
	wdev_unlock(wdev);
	if (err)
		return err;

	err = rdev_get_station(rdev, dev, addr, &sinfo);
	if (err)
		return err;

	if (!(sinfo.filled & BIT_ULL(NL80211_STA_INFO_TX_BITRATE))) {
		err = -EOPNOTSUPP;
		goto free;
	}

	rate->value = 100000 * cfg80211_calculate_bitrate(&sinfo.txrate);

free:
	cfg80211_sinfo_release_content(&sinfo);
	return err;
}

/* Get wireless statistics.  Called by /proc/net/wireless and by SIOCGIWSTATS */
static struct iw_statistics *cfg80211_wireless_stats(struct net_device *dev)
{
	struct wireless_dev *wdev = dev->ieee80211_ptr;
	struct cfg80211_registered_device *rdev = wiphy_to_rdev(wdev->wiphy);
	/* we are under RTNL - globally locked - so can use static structs */
	static struct iw_statistics wstats;
	static struct station_info sinfo = {};
	u8 bssid[ETH_ALEN];

	if (dev->ieee80211_ptr->iftype != NL80211_IFTYPE_STATION)
		return NULL;

	if (!rdev->ops->get_station)
		return NULL;

	/* Grab BSSID of current BSS, if any */
	wdev_lock(wdev);
	if (!wdev->current_bss) {
		wdev_unlock(wdev);
		return NULL;
	}
	memcpy(bssid, wdev->current_bss->pub.bssid, ETH_ALEN);
	wdev_unlock(wdev);

	memset(&sinfo, 0, sizeof(sinfo));

	if (rdev_get_station(rdev, dev, bssid, &sinfo))
		return NULL;

	memset(&wstats, 0, sizeof(wstats));

	switch (rdev->wiphy.signal_type) {
	case CFG80211_SIGNAL_TYPE_MBM:
		if (sinfo.filled & BIT_ULL(NL80211_STA_INFO_SIGNAL)) {
			int sig = sinfo.signal;
			wstats.qual.updated |= IW_QUAL_LEVEL_UPDATED;
			wstats.qual.updated |= IW_QUAL_QUAL_UPDATED;
			wstats.qual.updated |= IW_QUAL_DBM;
			wstats.qual.level = sig;
			if (sig < -110)
				sig = -110;
			else if (sig > -40)
				sig = -40;
			wstats.qual.qual = sig + 110;
			break;
		}
		fallthrough;
	case CFG80211_SIGNAL_TYPE_UNSPEC:
		if (sinfo.filled & BIT_ULL(NL80211_STA_INFO_SIGNAL)) {
			wstats.qual.updated |= IW_QUAL_LEVEL_UPDATED;
			wstats.qual.updated |= IW_QUAL_QUAL_UPDATED;
			wstats.qual.level = sinfo.signal;
			wstats.qual.qual = sinfo.signal;
			break;
		}
		fallthrough;
	default:
		wstats.qual.updated |= IW_QUAL_LEVEL_INVALID;
		wstats.qual.updated |= IW_QUAL_QUAL_INVALID;
	}

	wstats.qual.updated |= IW_QUAL_NOISE_INVALID;
	if (sinfo.filled & BIT_ULL(NL80211_STA_INFO_RX_DROP_MISC))
		wstats.discard.misc = sinfo.rx_dropped_misc;
	if (sinfo.filled & BIT_ULL(NL80211_STA_INFO_TX_FAILED))
		wstats.discard.retries = sinfo.tx_failed;

	cfg80211_sinfo_release_content(&sinfo);

	return &wstats;
}

static int cfg80211_wext_siwap(struct net_device *dev,
			       struct iw_request_info *info,
			       struct sockaddr *ap_addr, char *extra)
{
	struct wireless_dev *wdev = dev->ieee80211_ptr;

	switch (wdev->iftype) {
	case NL80211_IFTYPE_ADHOC:
		return cfg80211_ibss_wext_siwap(dev, info, ap_addr, extra);
	case NL80211_IFTYPE_STATION:
		return cfg80211_mgd_wext_siwap(dev, info, ap_addr, extra);
	case NL80211_IFTYPE_WDS:
		return cfg80211_wds_wext_siwap(dev, info, ap_addr, extra);
	default:
		return -EOPNOTSUPP;
	}
}

static int cfg80211_wext_giwap(struct net_device *dev,
			       struct iw_request_info *info,
			       struct sockaddr *ap_addr, char *extra)
{
	struct wireless_dev *wdev = dev->ieee80211_ptr;

	switch (wdev->iftype) {
	case NL80211_IFTYPE_ADHOC:
		return cfg80211_ibss_wext_giwap(dev, info, ap_addr, extra);
	case NL80211_IFTYPE_STATION:
		return cfg80211_mgd_wext_giwap(dev, info, ap_addr, extra);
	case NL80211_IFTYPE_WDS:
		return cfg80211_wds_wext_giwap(dev, info, ap_addr, extra);
	default:
		return -EOPNOTSUPP;
	}
}

static int cfg80211_wext_siwessid(struct net_device *dev,
				  struct iw_request_info *info,
				  struct iw_point *data, char *ssid)
{
	struct wireless_dev *wdev = dev->ieee80211_ptr;

	switch (wdev->iftype) {
	case NL80211_IFTYPE_ADHOC:
		return cfg80211_ibss_wext_siwessid(dev, info, data, ssid);
	case NL80211_IFTYPE_STATION:
		return cfg80211_mgd_wext_siwessid(dev, info, data, ssid);
	default:
		return -EOPNOTSUPP;
	}
}

static int cfg80211_wext_giwessid(struct net_device *dev,
				  struct iw_request_info *info,
				  struct iw_point *data, char *ssid)
{
	struct wireless_dev *wdev = dev->ieee80211_ptr;

	data->flags = 0;
	data->length = 0;

	switch (wdev->iftype) {
	case NL80211_IFTYPE_ADHOC:
		return cfg80211_ibss_wext_giwessid(dev, info, data, ssid);
	case NL80211_IFTYPE_STATION:
		return cfg80211_mgd_wext_giwessid(dev, info, data, ssid);
	default:
		return -EOPNOTSUPP;
	}
}

static int cfg80211_wext_siwpmksa(struct net_device *dev,
				  struct iw_request_info *info,
				  struct iw_point *data, char *extra)
{
	struct wireless_dev *wdev = dev->ieee80211_ptr;
	struct cfg80211_registered_device *rdev = wiphy_to_rdev(wdev->wiphy);
	struct cfg80211_pmksa cfg_pmksa;
	struct iw_pmksa *pmksa = (struct iw_pmksa *)extra;

	memset(&cfg_pmksa, 0, sizeof(struct cfg80211_pmksa));

	if (wdev->iftype != NL80211_IFTYPE_STATION)
		return -EINVAL;

	cfg_pmksa.bssid = pmksa->bssid.sa_data;
	cfg_pmksa.pmkid = pmksa->pmkid;

	switch (pmksa->cmd) {
	case IW_PMKSA_ADD:
		if (!rdev->ops->set_pmksa)
			return -EOPNOTSUPP;

		return rdev_set_pmksa(rdev, dev, &cfg_pmksa);

	case IW_PMKSA_REMOVE:
		if (!rdev->ops->del_pmksa)
			return -EOPNOTSUPP;

		return rdev_del_pmksa(rdev, dev, &cfg_pmksa);

	case IW_PMKSA_FLUSH:
		if (!rdev->ops->flush_pmksa)
			return -EOPNOTSUPP;

		return rdev_flush_pmksa(rdev, dev);

	default:
		return -EOPNOTSUPP;
	}
}

static const iw_handler cfg80211_handlers[] = {
	[IW_IOCTL_IDX(SIOCGIWNAME)]	= (iw_handler) cfg80211_wext_giwname,
	[IW_IOCTL_IDX(SIOCSIWFREQ)]	= (iw_handler) cfg80211_wext_siwfreq,
	[IW_IOCTL_IDX(SIOCGIWFREQ)]	= (iw_handler) cfg80211_wext_giwfreq,
	[IW_IOCTL_IDX(SIOCSIWMODE)]	= (iw_handler) cfg80211_wext_siwmode,
	[IW_IOCTL_IDX(SIOCGIWMODE)]	= (iw_handler) cfg80211_wext_giwmode,
	[IW_IOCTL_IDX(SIOCGIWRANGE)]	= (iw_handler) cfg80211_wext_giwrange,
	[IW_IOCTL_IDX(SIOCSIWAP)]	= (iw_handler) cfg80211_wext_siwap,
	[IW_IOCTL_IDX(SIOCGIWAP)]	= (iw_handler) cfg80211_wext_giwap,
	[IW_IOCTL_IDX(SIOCSIWMLME)]	= (iw_handler) cfg80211_wext_siwmlme,
	[IW_IOCTL_IDX(SIOCSIWSCAN)]	= (iw_handler) cfg80211_wext_siwscan,
	[IW_IOCTL_IDX(SIOCGIWSCAN)]	= (iw_handler) cfg80211_wext_giwscan,
	[IW_IOCTL_IDX(SIOCSIWESSID)]	= (iw_handler) cfg80211_wext_siwessid,
	[IW_IOCTL_IDX(SIOCGIWESSID)]	= (iw_handler) cfg80211_wext_giwessid,
	[IW_IOCTL_IDX(SIOCSIWRATE)]	= (iw_handler) cfg80211_wext_siwrate,
	[IW_IOCTL_IDX(SIOCGIWRATE)]	= (iw_handler) cfg80211_wext_giwrate,
	[IW_IOCTL_IDX(SIOCSIWRTS)]	= (iw_handler) cfg80211_wext_siwrts,
	[IW_IOCTL_IDX(SIOCGIWRTS)]	= (iw_handler) cfg80211_wext_giwrts,
	[IW_IOCTL_IDX(SIOCSIWFRAG)]	= (iw_handler) cfg80211_wext_siwfrag,
	[IW_IOCTL_IDX(SIOCGIWFRAG)]	= (iw_handler) cfg80211_wext_giwfrag,
	[IW_IOCTL_IDX(SIOCSIWTXPOW)]	= (iw_handler) cfg80211_wext_siwtxpower,
	[IW_IOCTL_IDX(SIOCGIWTXPOW)]	= (iw_handler) cfg80211_wext_giwtxpower,
	[IW_IOCTL_IDX(SIOCSIWRETRY)]	= (iw_handler) cfg80211_wext_siwretry,
	[IW_IOCTL_IDX(SIOCGIWRETRY)]	= (iw_handler) cfg80211_wext_giwretry,
	[IW_IOCTL_IDX(SIOCSIWENCODE)]	= (iw_handler) cfg80211_wext_siwencode,
	[IW_IOCTL_IDX(SIOCGIWENCODE)]	= (iw_handler) cfg80211_wext_giwencode,
	[IW_IOCTL_IDX(SIOCSIWPOWER)]	= (iw_handler) cfg80211_wext_siwpower,
	[IW_IOCTL_IDX(SIOCGIWPOWER)]	= (iw_handler) cfg80211_wext_giwpower,
	[IW_IOCTL_IDX(SIOCSIWGENIE)]	= (iw_handler) cfg80211_wext_siwgenie,
	[IW_IOCTL_IDX(SIOCSIWAUTH)]	= (iw_handler) cfg80211_wext_siwauth,
	[IW_IOCTL_IDX(SIOCGIWAUTH)]	= (iw_handler) cfg80211_wext_giwauth,
	[IW_IOCTL_IDX(SIOCSIWENCODEEXT)]= (iw_handler) cfg80211_wext_siwencodeext,
	[IW_IOCTL_IDX(SIOCSIWPMKSA)]	= (iw_handler) cfg80211_wext_siwpmksa,
};

const struct iw_handler_def cfg80211_wext_handler = {
	.num_standard		= ARRAY_SIZE(cfg80211_handlers),
	.standard		= cfg80211_handlers,
	.get_wireless_stats = cfg80211_wireless_stats,
};<|MERGE_RESOLUTION|>--- conflicted
+++ resolved
@@ -497,11 +497,7 @@
 
 	/*
 	 * We only need to store WEP keys, since they're the only keys that
-<<<<<<< HEAD
-	 * can be be set before a connection is established and persist after
-=======
 	 * can be set before a connection is established and persist after
->>>>>>> 24b8d41d
 	 * disconnecting.
 	 */
 	if (!addr && (params->cipher == WLAN_CIPHER_SUITE_WEP40 ||
