/* SPDX-License-Identifier: GPL-2.0 */
#undef TRACE_SYSTEM
#define TRACE_SYSTEM cfg80211

#if !defined(__RDEV_OPS_TRACE) || defined(TRACE_HEADER_MULTI_READ)
#define __RDEV_OPS_TRACE

#include <linux/tracepoint.h>

#include <linux/rtnetlink.h>
#include <linux/etherdevice.h>
#include <net/cfg80211.h>
#include "core.h"

#define MAC_ENTRY(entry_mac) __array(u8, entry_mac, ETH_ALEN)
#define MAC_ASSIGN(entry_mac, given_mac) do {			     \
	if (given_mac)						     \
		memcpy(__entry->entry_mac, given_mac, ETH_ALEN);     \
	else							     \
		eth_zero_addr(__entry->entry_mac);		     \
	} while (0)
#define MAC_PR_FMT "%pM"
#define MAC_PR_ARG(entry_mac) (__entry->entry_mac)

#define MAXNAME		32
#define WIPHY_ENTRY	__array(char, wiphy_name, 32)
#define WIPHY_ASSIGN	strlcpy(__entry->wiphy_name, wiphy_name(wiphy), MAXNAME)
#define WIPHY_PR_FMT	"%s"
#define WIPHY_PR_ARG	__entry->wiphy_name

#define WDEV_ENTRY	__field(u32, id)
#define WDEV_ASSIGN	(__entry->id) = (!IS_ERR_OR_NULL(wdev)	\
					 ? wdev->identifier : 0)
#define WDEV_PR_FMT	"wdev(%u)"
#define WDEV_PR_ARG	(__entry->id)

#define NETDEV_ENTRY	__array(char, name, IFNAMSIZ) \
			__field(int, ifindex)
#define NETDEV_ASSIGN					       \
	do {						       \
		memcpy(__entry->name, netdev->name, IFNAMSIZ); \
		(__entry->ifindex) = (netdev->ifindex);	       \
	} while (0)
#define NETDEV_PR_FMT	"netdev:%s(%d)"
#define NETDEV_PR_ARG	__entry->name, __entry->ifindex

#define MESH_CFG_ENTRY __field(u16, dot11MeshRetryTimeout)		   \
		       __field(u16, dot11MeshConfirmTimeout)		   \
		       __field(u16, dot11MeshHoldingTimeout)		   \
		       __field(u16, dot11MeshMaxPeerLinks)		   \
		       __field(u8, dot11MeshMaxRetries)			   \
		       __field(u8, dot11MeshTTL)			   \
		       __field(u8, element_ttl)				   \
		       __field(bool, auto_open_plinks)			   \
		       __field(u32, dot11MeshNbrOffsetMaxNeighbor)	   \
		       __field(u8, dot11MeshHWMPmaxPREQretries)		   \
		       __field(u32, path_refresh_time)			   \
		       __field(u32, dot11MeshHWMPactivePathTimeout)	   \
		       __field(u16, min_discovery_timeout)		   \
		       __field(u16, dot11MeshHWMPpreqMinInterval)	   \
		       __field(u16, dot11MeshHWMPperrMinInterval)	   \
		       __field(u16, dot11MeshHWMPnetDiameterTraversalTime) \
		       __field(u8, dot11MeshHWMPRootMode)		   \
		       __field(u16, dot11MeshHWMPRannInterval)		   \
		       __field(bool, dot11MeshGateAnnouncementProtocol)	   \
		       __field(bool, dot11MeshForwarding)		   \
		       __field(s32, rssi_threshold)			   \
		       __field(u16, ht_opmode)				   \
		       __field(u32, dot11MeshHWMPactivePathToRootTimeout)  \
		       __field(u16, dot11MeshHWMProotInterval)		   \
		       __field(u16, dot11MeshHWMPconfirmationInterval)	   \
		       __field(bool, dot11MeshNolearn)
#define MESH_CFG_ASSIGN							      \
	do {								      \
		__entry->dot11MeshRetryTimeout = conf->dot11MeshRetryTimeout; \
		__entry->dot11MeshConfirmTimeout =			      \
				conf->dot11MeshConfirmTimeout;		      \
		__entry->dot11MeshHoldingTimeout =			      \
				conf->dot11MeshHoldingTimeout;		      \
		__entry->dot11MeshMaxPeerLinks = conf->dot11MeshMaxPeerLinks; \
		__entry->dot11MeshMaxRetries = conf->dot11MeshMaxRetries;     \
		__entry->dot11MeshTTL = conf->dot11MeshTTL;		      \
		__entry->element_ttl = conf->element_ttl;		      \
		__entry->auto_open_plinks = conf->auto_open_plinks;	      \
		__entry->dot11MeshNbrOffsetMaxNeighbor =		      \
				conf->dot11MeshNbrOffsetMaxNeighbor;	      \
		__entry->dot11MeshHWMPmaxPREQretries =			      \
				conf->dot11MeshHWMPmaxPREQretries;	      \
		__entry->path_refresh_time = conf->path_refresh_time;	      \
		__entry->dot11MeshHWMPactivePathTimeout =		      \
				conf->dot11MeshHWMPactivePathTimeout;	      \
		__entry->min_discovery_timeout = conf->min_discovery_timeout; \
		__entry->dot11MeshHWMPpreqMinInterval =			      \
				conf->dot11MeshHWMPpreqMinInterval;	      \
		__entry->dot11MeshHWMPperrMinInterval =			      \
				conf->dot11MeshHWMPperrMinInterval;	      \
		__entry->dot11MeshHWMPnetDiameterTraversalTime =	      \
				conf->dot11MeshHWMPnetDiameterTraversalTime;  \
		__entry->dot11MeshHWMPRootMode = conf->dot11MeshHWMPRootMode; \
		__entry->dot11MeshHWMPRannInterval =			      \
				conf->dot11MeshHWMPRannInterval;	      \
		__entry->dot11MeshGateAnnouncementProtocol =		      \
				conf->dot11MeshGateAnnouncementProtocol;      \
		__entry->dot11MeshForwarding = conf->dot11MeshForwarding;     \
		__entry->rssi_threshold = conf->rssi_threshold;		      \
		__entry->ht_opmode = conf->ht_opmode;			      \
		__entry->dot11MeshHWMPactivePathToRootTimeout =		      \
				conf->dot11MeshHWMPactivePathToRootTimeout;   \
		__entry->dot11MeshHWMProotInterval =			      \
				conf->dot11MeshHWMProotInterval;	      \
		__entry->dot11MeshHWMPconfirmationInterval =		      \
				conf->dot11MeshHWMPconfirmationInterval;      \
		__entry->dot11MeshNolearn = conf->dot11MeshNolearn;	      \
	} while (0)

#define CHAN_ENTRY __field(enum nl80211_band, band) \
<<<<<<< HEAD
		   __field(u16, center_freq)
=======
		   __field(u32, center_freq)		\
		   __field(u16, freq_offset)
>>>>>>> 24b8d41d
#define CHAN_ASSIGN(chan)					  \
	do {							  \
		if (chan) {					  \
			__entry->band = chan->band;		  \
			__entry->center_freq = chan->center_freq; \
			__entry->freq_offset = chan->freq_offset; \
		} else {					  \
			__entry->band = 0;			  \
			__entry->center_freq = 0;		  \
			__entry->freq_offset = 0;		  \
		}						  \
	} while (0)
#define CHAN_PR_FMT "band: %d, freq: %u.%03u"
#define CHAN_PR_ARG __entry->band, __entry->center_freq, __entry->freq_offset

#define CHAN_DEF_ENTRY __field(enum nl80211_band, band)		\
		       __field(u32, control_freq)			\
		       __field(u32, freq_offset)			\
		       __field(u32, width)				\
		       __field(u32, center_freq1)			\
		       __field(u32, freq1_offset)			\
		       __field(u32, center_freq2)
#define CHAN_DEF_ASSIGN(chandef)					\
	do {								\
		if ((chandef) && (chandef)->chan) {			\
			__entry->band = (chandef)->chan->band;		\
			__entry->control_freq =				\
				(chandef)->chan->center_freq;		\
			__entry->freq_offset =				\
				(chandef)->chan->freq_offset;		\
			__entry->width = (chandef)->width;		\
			__entry->center_freq1 = (chandef)->center_freq1;\
			__entry->freq1_offset = (chandef)->freq1_offset;\
			__entry->center_freq2 = (chandef)->center_freq2;\
		} else {						\
			__entry->band = 0;				\
			__entry->control_freq = 0;			\
			__entry->freq_offset = 0;			\
			__entry->width = 0;				\
			__entry->center_freq1 = 0;			\
			__entry->freq1_offset = 0;			\
			__entry->center_freq2 = 0;			\
		}							\
	} while (0)
#define CHAN_DEF_PR_FMT							\
	"band: %d, control freq: %u.%03u, width: %d, cf1: %u.%03u, cf2: %u"
#define CHAN_DEF_PR_ARG __entry->band, __entry->control_freq,		\
			__entry->freq_offset, __entry->width,		\
			__entry->center_freq1, __entry->freq1_offset,	\
			__entry->center_freq2

#define SINFO_ENTRY __field(int, generation)	    \
		    __field(u32, connected_time)    \
		    __field(u32, inactive_time)	    \
		    __field(u32, rx_bytes)	    \
		    __field(u32, tx_bytes)	    \
		    __field(u32, rx_packets)	    \
		    __field(u32, tx_packets)	    \
		    __field(u32, tx_retries)	    \
		    __field(u32, tx_failed)	    \
		    __field(u32, rx_dropped_misc)   \
		    __field(u32, beacon_loss_count) \
		    __field(u16, llid)		    \
		    __field(u16, plid)		    \
		    __field(u8, plink_state)
#define SINFO_ASSIGN						       \
	do {							       \
		__entry->generation = sinfo->generation;	       \
		__entry->connected_time = sinfo->connected_time;       \
		__entry->inactive_time = sinfo->inactive_time;	       \
		__entry->rx_bytes = sinfo->rx_bytes;		       \
		__entry->tx_bytes = sinfo->tx_bytes;		       \
		__entry->rx_packets = sinfo->rx_packets;	       \
		__entry->tx_packets = sinfo->tx_packets;	       \
		__entry->tx_retries = sinfo->tx_retries;	       \
		__entry->tx_failed = sinfo->tx_failed;		       \
		__entry->rx_dropped_misc = sinfo->rx_dropped_misc;     \
		__entry->beacon_loss_count = sinfo->beacon_loss_count; \
		__entry->llid = sinfo->llid;			       \
		__entry->plid = sinfo->plid;			       \
		__entry->plink_state = sinfo->plink_state;	       \
	} while (0)

#define BOOL_TO_STR(bo) (bo) ? "true" : "false"

#define QOS_MAP_ENTRY __field(u8, num_des)			\
		      __array(u8, dscp_exception,		\
			      2 * IEEE80211_QOS_MAP_MAX_EX)	\
		      __array(u8, up, IEEE80211_QOS_MAP_LEN_MIN)
#define QOS_MAP_ASSIGN(qos_map)					\
	do {							\
		if ((qos_map)) {				\
			__entry->num_des = (qos_map)->num_des;	\
			memcpy(__entry->dscp_exception,		\
			       &(qos_map)->dscp_exception,	\
			       2 * IEEE80211_QOS_MAP_MAX_EX);	\
			memcpy(__entry->up, &(qos_map)->up,	\
			       IEEE80211_QOS_MAP_LEN_MIN);	\
		} else {					\
			__entry->num_des = 0;			\
			memset(__entry->dscp_exception, 0,	\
			       2 * IEEE80211_QOS_MAP_MAX_EX);	\
			memset(__entry->up, 0,			\
			       IEEE80211_QOS_MAP_LEN_MIN);	\
		}						\
	} while (0)

/*************************************************************
 *			rdev->ops traces		     *
 *************************************************************/

TRACE_EVENT(rdev_suspend,
	TP_PROTO(struct wiphy *wiphy, struct cfg80211_wowlan *wow),
	TP_ARGS(wiphy, wow),
	TP_STRUCT__entry(
		WIPHY_ENTRY
		__field(bool, any)
		__field(bool, disconnect)
		__field(bool, magic_pkt)
		__field(bool, gtk_rekey_failure)
		__field(bool, eap_identity_req)
		__field(bool, four_way_handshake)
		__field(bool, rfkill_release)
		__field(bool, valid_wow)
	),
	TP_fast_assign(
		WIPHY_ASSIGN;
		if (wow) {
			__entry->any = wow->any;
			__entry->disconnect = wow->disconnect;
			__entry->magic_pkt = wow->magic_pkt;
			__entry->gtk_rekey_failure = wow->gtk_rekey_failure;
			__entry->eap_identity_req = wow->eap_identity_req;
			__entry->four_way_handshake = wow->four_way_handshake;
			__entry->rfkill_release = wow->rfkill_release;
			__entry->valid_wow = true;
		} else {
			__entry->valid_wow = false;
		}
	),
	TP_printk(WIPHY_PR_FMT ", wow%s - any: %d, disconnect: %d, "
		  "magic pkt: %d, gtk rekey failure: %d, eap identify req: %d, "
		  "four way handshake: %d, rfkill release: %d.",
		  WIPHY_PR_ARG, __entry->valid_wow ? "" : "(Not configured!)",
		  __entry->any, __entry->disconnect, __entry->magic_pkt,
		  __entry->gtk_rekey_failure, __entry->eap_identity_req,
		  __entry->four_way_handshake, __entry->rfkill_release)
);

TRACE_EVENT(rdev_return_int,
	TP_PROTO(struct wiphy *wiphy, int ret),
	TP_ARGS(wiphy, ret),
	TP_STRUCT__entry(
		WIPHY_ENTRY
		__field(int, ret)
	),
	TP_fast_assign(
		WIPHY_ASSIGN;
		__entry->ret = ret;
	),
	TP_printk(WIPHY_PR_FMT ", returned: %d", WIPHY_PR_ARG, __entry->ret)
);

TRACE_EVENT(rdev_scan,
	TP_PROTO(struct wiphy *wiphy, struct cfg80211_scan_request *request),
	TP_ARGS(wiphy, request),
	TP_STRUCT__entry(
		WIPHY_ENTRY
	),
	TP_fast_assign(
		WIPHY_ASSIGN;
	),
	TP_printk(WIPHY_PR_FMT, WIPHY_PR_ARG)
);

DECLARE_EVENT_CLASS(wiphy_only_evt,
	TP_PROTO(struct wiphy *wiphy),
	TP_ARGS(wiphy),
	TP_STRUCT__entry(
		WIPHY_ENTRY
	),
	TP_fast_assign(
		WIPHY_ASSIGN;
	),
	TP_printk(WIPHY_PR_FMT, WIPHY_PR_ARG)
);

DEFINE_EVENT(wiphy_only_evt, rdev_resume,
	TP_PROTO(struct wiphy *wiphy),
	TP_ARGS(wiphy)
);

DEFINE_EVENT(wiphy_only_evt, rdev_return_void,
	TP_PROTO(struct wiphy *wiphy),
	TP_ARGS(wiphy)
);

DEFINE_EVENT(wiphy_only_evt, rdev_get_antenna,
	TP_PROTO(struct wiphy *wiphy),
	TP_ARGS(wiphy)
);

DEFINE_EVENT(wiphy_only_evt, rdev_rfkill_poll,
	TP_PROTO(struct wiphy *wiphy),
	TP_ARGS(wiphy)
);

DECLARE_EVENT_CLASS(wiphy_enabled_evt,
	TP_PROTO(struct wiphy *wiphy, bool enabled),
	TP_ARGS(wiphy, enabled),
	TP_STRUCT__entry(
		WIPHY_ENTRY
		__field(bool, enabled)
	),
	TP_fast_assign(
		WIPHY_ASSIGN;
		__entry->enabled = enabled;
	),
	TP_printk(WIPHY_PR_FMT ", %senabled ",
		  WIPHY_PR_ARG, __entry->enabled ? "" : "not ")
);

DEFINE_EVENT(wiphy_enabled_evt, rdev_set_wakeup,
	TP_PROTO(struct wiphy *wiphy, bool enabled),
	TP_ARGS(wiphy, enabled)
);

TRACE_EVENT(rdev_add_virtual_intf,
	TP_PROTO(struct wiphy *wiphy, char *name, enum nl80211_iftype type),
	TP_ARGS(wiphy, name, type),
	TP_STRUCT__entry(
		WIPHY_ENTRY
		__string(vir_intf_name, name ? name : "<noname>")
		__field(enum nl80211_iftype, type)
	),
	TP_fast_assign(
		WIPHY_ASSIGN;
		__assign_str(vir_intf_name, name ? name : "<noname>");
		__entry->type = type;
	),
	TP_printk(WIPHY_PR_FMT ", virtual intf name: %s, type: %d",
		  WIPHY_PR_ARG, __get_str(vir_intf_name), __entry->type)
);

DECLARE_EVENT_CLASS(wiphy_wdev_evt,
	TP_PROTO(struct wiphy *wiphy, struct wireless_dev *wdev),
	TP_ARGS(wiphy, wdev),
	TP_STRUCT__entry(
		WIPHY_ENTRY
		WDEV_ENTRY
	),
	TP_fast_assign(
		WIPHY_ASSIGN;
		WDEV_ASSIGN;
	),
	TP_printk(WIPHY_PR_FMT ", " WDEV_PR_FMT, WIPHY_PR_ARG, WDEV_PR_ARG)
);

DECLARE_EVENT_CLASS(wiphy_wdev_cookie_evt,
	TP_PROTO(struct wiphy *wiphy, struct wireless_dev *wdev, u64 cookie),
	TP_ARGS(wiphy, wdev, cookie),
	TP_STRUCT__entry(
		WIPHY_ENTRY
		WDEV_ENTRY
		__field(u64, cookie)
	),
	TP_fast_assign(
		WIPHY_ASSIGN;
		WDEV_ASSIGN;
		__entry->cookie = cookie;
	),
	TP_printk(WIPHY_PR_FMT ", " WDEV_PR_FMT ", cookie: %lld",
		  WIPHY_PR_ARG, WDEV_PR_ARG,
		  (unsigned long long)__entry->cookie)
);

DEFINE_EVENT(wiphy_wdev_evt, rdev_return_wdev,
	TP_PROTO(struct wiphy *wiphy, struct wireless_dev *wdev),
	TP_ARGS(wiphy, wdev)
);

DEFINE_EVENT(wiphy_wdev_evt, rdev_del_virtual_intf,
	TP_PROTO(struct wiphy *wiphy, struct wireless_dev *wdev),
	TP_ARGS(wiphy, wdev)
);

TRACE_EVENT(rdev_change_virtual_intf,
	TP_PROTO(struct wiphy *wiphy, struct net_device *netdev,
		 enum nl80211_iftype type),
	TP_ARGS(wiphy, netdev, type),
	TP_STRUCT__entry(
		WIPHY_ENTRY
		NETDEV_ENTRY
		__field(enum nl80211_iftype, type)
	),
	TP_fast_assign(
		WIPHY_ASSIGN;
		NETDEV_ASSIGN;
		__entry->type = type;
	),
	TP_printk(WIPHY_PR_FMT ", " NETDEV_PR_FMT ", type: %d",
		  WIPHY_PR_ARG, NETDEV_PR_ARG, __entry->type)
);

DECLARE_EVENT_CLASS(key_handle,
	TP_PROTO(struct wiphy *wiphy, struct net_device *netdev, u8 key_index,
		 bool pairwise, const u8 *mac_addr),
	TP_ARGS(wiphy, netdev, key_index, pairwise, mac_addr),
	TP_STRUCT__entry(
		WIPHY_ENTRY
		NETDEV_ENTRY
		MAC_ENTRY(mac_addr)
		__field(u8, key_index)
		__field(bool, pairwise)
	),
	TP_fast_assign(
		WIPHY_ASSIGN;
		NETDEV_ASSIGN;
		MAC_ASSIGN(mac_addr, mac_addr);
		__entry->key_index = key_index;
		__entry->pairwise = pairwise;
	),
	TP_printk(WIPHY_PR_FMT ", " NETDEV_PR_FMT ", key_index: %u, pairwise: %s, mac addr: " MAC_PR_FMT,
		  WIPHY_PR_ARG, NETDEV_PR_ARG, __entry->key_index,
		  BOOL_TO_STR(__entry->pairwise), MAC_PR_ARG(mac_addr))
);

DEFINE_EVENT(key_handle, rdev_get_key,
	TP_PROTO(struct wiphy *wiphy, struct net_device *netdev, u8 key_index,
		 bool pairwise, const u8 *mac_addr),
	TP_ARGS(wiphy, netdev, key_index, pairwise, mac_addr)
);

DEFINE_EVENT(key_handle, rdev_del_key,
	TP_PROTO(struct wiphy *wiphy, struct net_device *netdev, u8 key_index,
		 bool pairwise, const u8 *mac_addr),
	TP_ARGS(wiphy, netdev, key_index, pairwise, mac_addr)
);

TRACE_EVENT(rdev_add_key,
	TP_PROTO(struct wiphy *wiphy, struct net_device *netdev, u8 key_index,
		 bool pairwise, const u8 *mac_addr, u8 mode),
	TP_ARGS(wiphy, netdev, key_index, pairwise, mac_addr, mode),
	TP_STRUCT__entry(
		WIPHY_ENTRY
		NETDEV_ENTRY
		MAC_ENTRY(mac_addr)
		__field(u8, key_index)
		__field(bool, pairwise)
		__field(u8, mode)
	),
	TP_fast_assign(
		WIPHY_ASSIGN;
		NETDEV_ASSIGN;
		MAC_ASSIGN(mac_addr, mac_addr);
		__entry->key_index = key_index;
		__entry->pairwise = pairwise;
		__entry->mode = mode;
	),
	TP_printk(WIPHY_PR_FMT ", " NETDEV_PR_FMT ", key_index: %u, "
		  "mode: %u, pairwise: %s, mac addr: " MAC_PR_FMT,
		  WIPHY_PR_ARG, NETDEV_PR_ARG, __entry->key_index,
		  __entry->mode, BOOL_TO_STR(__entry->pairwise),
		  MAC_PR_ARG(mac_addr))
);

TRACE_EVENT(rdev_set_default_key,
	TP_PROTO(struct wiphy *wiphy, struct net_device *netdev, u8 key_index,
		 bool unicast, bool multicast),
	TP_ARGS(wiphy, netdev, key_index, unicast, multicast),
	TP_STRUCT__entry(
		WIPHY_ENTRY
		NETDEV_ENTRY
		__field(u8, key_index)
		__field(bool, unicast)
		__field(bool, multicast)
	),
	TP_fast_assign(
		WIPHY_ASSIGN;
		NETDEV_ASSIGN;
		__entry->key_index = key_index;
		__entry->unicast = unicast;
		__entry->multicast = multicast;
	),
	TP_printk(WIPHY_PR_FMT ", " NETDEV_PR_FMT ", key index: %u, unicast: %s, multicast: %s",
		  WIPHY_PR_ARG, NETDEV_PR_ARG, __entry->key_index,
		  BOOL_TO_STR(__entry->unicast),
		  BOOL_TO_STR(__entry->multicast))
);

TRACE_EVENT(rdev_set_default_mgmt_key,
	TP_PROTO(struct wiphy *wiphy, struct net_device *netdev, u8 key_index),
	TP_ARGS(wiphy, netdev, key_index),
	TP_STRUCT__entry(
		WIPHY_ENTRY
		NETDEV_ENTRY
		__field(u8, key_index)
	),
	TP_fast_assign(
		WIPHY_ASSIGN;
		NETDEV_ASSIGN;
		__entry->key_index = key_index;
	),
	TP_printk(WIPHY_PR_FMT ", " NETDEV_PR_FMT ", key index: %u",
		  WIPHY_PR_ARG, NETDEV_PR_ARG, __entry->key_index)
);

TRACE_EVENT(rdev_set_default_beacon_key,
	TP_PROTO(struct wiphy *wiphy, struct net_device *netdev, u8 key_index),
	TP_ARGS(wiphy, netdev, key_index),
	TP_STRUCT__entry(
		WIPHY_ENTRY
		NETDEV_ENTRY
		__field(u8, key_index)
	),
	TP_fast_assign(
		WIPHY_ASSIGN;
		NETDEV_ASSIGN;
		__entry->key_index = key_index;
	),
	TP_printk(WIPHY_PR_FMT ", " NETDEV_PR_FMT ", key index: %u",
		  WIPHY_PR_ARG, NETDEV_PR_ARG, __entry->key_index)
);

TRACE_EVENT(rdev_start_ap,
	TP_PROTO(struct wiphy *wiphy, struct net_device *netdev,
		 struct cfg80211_ap_settings *settings),
	TP_ARGS(wiphy, netdev, settings),
	TP_STRUCT__entry(
		WIPHY_ENTRY
		NETDEV_ENTRY
		CHAN_DEF_ENTRY
		__field(int, beacon_interval)
		__field(int, dtim_period)
		__array(char, ssid, IEEE80211_MAX_SSID_LEN + 1)
		__field(enum nl80211_hidden_ssid, hidden_ssid)
		__field(u32, wpa_ver)
		__field(bool, privacy)
		__field(enum nl80211_auth_type, auth_type)
		__field(int, inactivity_timeout)
	),
	TP_fast_assign(
		WIPHY_ASSIGN;
		NETDEV_ASSIGN;
		CHAN_DEF_ASSIGN(&settings->chandef);
		__entry->beacon_interval = settings->beacon_interval;
		__entry->dtim_period = settings->dtim_period;
		__entry->hidden_ssid = settings->hidden_ssid;
		__entry->wpa_ver = settings->crypto.wpa_versions;
		__entry->privacy = settings->privacy;
		__entry->auth_type = settings->auth_type;
		__entry->inactivity_timeout = settings->inactivity_timeout;
		memset(__entry->ssid, 0, IEEE80211_MAX_SSID_LEN + 1);
		memcpy(__entry->ssid, settings->ssid, settings->ssid_len);
	),
	TP_printk(WIPHY_PR_FMT ", " NETDEV_PR_FMT ", AP settings - ssid: %s, "
		  CHAN_DEF_PR_FMT ", beacon interval: %d, dtim period: %d, "
		  "hidden ssid: %d, wpa versions: %u, privacy: %s, "
		  "auth type: %d, inactivity timeout: %d",
		  WIPHY_PR_ARG, NETDEV_PR_ARG, __entry->ssid, CHAN_DEF_PR_ARG,
		  __entry->beacon_interval, __entry->dtim_period,
		  __entry->hidden_ssid, __entry->wpa_ver,
		  BOOL_TO_STR(__entry->privacy), __entry->auth_type,
		  __entry->inactivity_timeout)
);

TRACE_EVENT(rdev_change_beacon,
	TP_PROTO(struct wiphy *wiphy, struct net_device *netdev,
		 struct cfg80211_beacon_data *info),
	TP_ARGS(wiphy, netdev, info),
	TP_STRUCT__entry(
		WIPHY_ENTRY
		NETDEV_ENTRY
		__dynamic_array(u8, head, info ? info->head_len : 0)
		__dynamic_array(u8, tail, info ? info->tail_len : 0)
		__dynamic_array(u8, beacon_ies, info ? info->beacon_ies_len : 0)
		__dynamic_array(u8, proberesp_ies,
				info ? info->proberesp_ies_len : 0)
		__dynamic_array(u8, assocresp_ies,
				info ? info->assocresp_ies_len : 0)
		__dynamic_array(u8, probe_resp, info ? info->probe_resp_len : 0)
	),
	TP_fast_assign(
		WIPHY_ASSIGN;
		NETDEV_ASSIGN;
		if (info) {
			if (info->head)
				memcpy(__get_dynamic_array(head), info->head,
				       info->head_len);
			if (info->tail)
				memcpy(__get_dynamic_array(tail), info->tail,
				       info->tail_len);
			if (info->beacon_ies)
				memcpy(__get_dynamic_array(beacon_ies),
				       info->beacon_ies, info->beacon_ies_len);
			if (info->proberesp_ies)
				memcpy(__get_dynamic_array(proberesp_ies),
				       info->proberesp_ies,
				       info->proberesp_ies_len);
			if (info->assocresp_ies)
				memcpy(__get_dynamic_array(assocresp_ies),
				       info->assocresp_ies,
				       info->assocresp_ies_len);
			if (info->probe_resp)
				memcpy(__get_dynamic_array(probe_resp),
				       info->probe_resp, info->probe_resp_len);
		}
	),
	TP_printk(WIPHY_PR_FMT ", " NETDEV_PR_FMT, WIPHY_PR_ARG, NETDEV_PR_ARG)
);

DECLARE_EVENT_CLASS(wiphy_netdev_evt,
	TP_PROTO(struct wiphy *wiphy, struct net_device *netdev),
	TP_ARGS(wiphy, netdev),
	TP_STRUCT__entry(
		WIPHY_ENTRY
		NETDEV_ENTRY
	),
	TP_fast_assign(
		WIPHY_ASSIGN;
		NETDEV_ASSIGN;
	),
	TP_printk(WIPHY_PR_FMT ", " NETDEV_PR_FMT, WIPHY_PR_ARG, NETDEV_PR_ARG)
);

DEFINE_EVENT(wiphy_netdev_evt, rdev_stop_ap,
	TP_PROTO(struct wiphy *wiphy, struct net_device *netdev),
	TP_ARGS(wiphy, netdev)
);

DEFINE_EVENT(wiphy_netdev_evt, rdev_set_rekey_data,
	TP_PROTO(struct wiphy *wiphy, struct net_device *netdev),
	TP_ARGS(wiphy, netdev)
);

DEFINE_EVENT(wiphy_netdev_evt, rdev_get_mesh_config,
	TP_PROTO(struct wiphy *wiphy, struct net_device *netdev),
	TP_ARGS(wiphy, netdev)
);

DEFINE_EVENT(wiphy_netdev_evt, rdev_leave_mesh,
	TP_PROTO(struct wiphy *wiphy, struct net_device *netdev),
	TP_ARGS(wiphy, netdev)
);

DEFINE_EVENT(wiphy_netdev_evt, rdev_leave_ibss,
	TP_PROTO(struct wiphy *wiphy, struct net_device *netdev),
	TP_ARGS(wiphy, netdev)
);

DEFINE_EVENT(wiphy_netdev_evt, rdev_leave_ocb,
	TP_PROTO(struct wiphy *wiphy, struct net_device *netdev),
	TP_ARGS(wiphy, netdev)
);

DEFINE_EVENT(wiphy_netdev_evt, rdev_flush_pmksa,
	TP_PROTO(struct wiphy *wiphy, struct net_device *netdev),
	TP_ARGS(wiphy, netdev)
);

DEFINE_EVENT(wiphy_netdev_evt, rdev_end_cac,
	     TP_PROTO(struct wiphy *wiphy, struct net_device *netdev),
	     TP_ARGS(wiphy, netdev)
);

DECLARE_EVENT_CLASS(station_add_change,
	TP_PROTO(struct wiphy *wiphy, struct net_device *netdev, u8 *mac,
		 struct station_parameters *params),
	TP_ARGS(wiphy, netdev, mac, params),
	TP_STRUCT__entry(
		WIPHY_ENTRY
		NETDEV_ENTRY
		MAC_ENTRY(sta_mac)
		__field(u32, sta_flags_mask)
		__field(u32, sta_flags_set)
		__field(u32, sta_modify_mask)
		__field(int, listen_interval)
		__field(u16, capability)
		__field(u16, aid)
		__field(u8, plink_action)
		__field(u8, plink_state)
		__field(u8, uapsd_queues)
		__field(u8, max_sp)
		__field(u8, opmode_notif)
		__field(bool, opmode_notif_used)
		__array(u8, ht_capa, (int)sizeof(struct ieee80211_ht_cap))
		__array(u8, vht_capa, (int)sizeof(struct ieee80211_vht_cap))
		__array(char, vlan, IFNAMSIZ)
		__dynamic_array(u8, supported_rates,
				params->supported_rates_len)
		__dynamic_array(u8, ext_capab, params->ext_capab_len)
		__dynamic_array(u8, supported_channels,
				params->supported_channels_len)
		__dynamic_array(u8, supported_oper_classes,
				params->supported_oper_classes_len)
	),
	TP_fast_assign(
		WIPHY_ASSIGN;
		NETDEV_ASSIGN;
		MAC_ASSIGN(sta_mac, mac);
		__entry->sta_flags_mask = params->sta_flags_mask;
		__entry->sta_flags_set = params->sta_flags_set;
		__entry->sta_modify_mask = params->sta_modify_mask;
		__entry->listen_interval = params->listen_interval;
		__entry->aid = params->aid;
		__entry->plink_action = params->plink_action;
		__entry->plink_state = params->plink_state;
		__entry->uapsd_queues = params->uapsd_queues;
		memset(__entry->ht_capa, 0, sizeof(struct ieee80211_ht_cap));
		if (params->ht_capa)
			memcpy(__entry->ht_capa, params->ht_capa,
			       sizeof(struct ieee80211_ht_cap));
		memset(__entry->vht_capa, 0, sizeof(struct ieee80211_vht_cap));
		if (params->vht_capa)
			memcpy(__entry->vht_capa, params->vht_capa,
			       sizeof(struct ieee80211_vht_cap));
		memset(__entry->vlan, 0, sizeof(__entry->vlan));
		if (params->vlan)
			memcpy(__entry->vlan, params->vlan->name, IFNAMSIZ);
		if (params->supported_rates && params->supported_rates_len)
			memcpy(__get_dynamic_array(supported_rates),
			       params->supported_rates,
			       params->supported_rates_len);
		if (params->ext_capab && params->ext_capab_len)
			memcpy(__get_dynamic_array(ext_capab),
			       params->ext_capab,
			       params->ext_capab_len);
		if (params->supported_channels &&
		    params->supported_channels_len)
			memcpy(__get_dynamic_array(supported_channels),
			       params->supported_channels,
			       params->supported_channels_len);
		if (params->supported_oper_classes &&
		    params->supported_oper_classes_len)
			memcpy(__get_dynamic_array(supported_oper_classes),
			       params->supported_oper_classes,
			       params->supported_oper_classes_len);
		__entry->max_sp = params->max_sp;
		__entry->capability = params->capability;
		__entry->opmode_notif = params->opmode_notif;
		__entry->opmode_notif_used = params->opmode_notif_used;
	),
	TP_printk(WIPHY_PR_FMT ", " NETDEV_PR_FMT ", station mac: " MAC_PR_FMT
		  ", station flags mask: %u, station flags set: %u, "
		  "station modify mask: %u, listen interval: %d, aid: %u, "
		  "plink action: %u, plink state: %u, uapsd queues: %u, vlan:%s",
		  WIPHY_PR_ARG, NETDEV_PR_ARG, MAC_PR_ARG(sta_mac),
		  __entry->sta_flags_mask, __entry->sta_flags_set,
		  __entry->sta_modify_mask, __entry->listen_interval,
		  __entry->aid, __entry->plink_action, __entry->plink_state,
		  __entry->uapsd_queues, __entry->vlan)
);

DEFINE_EVENT(station_add_change, rdev_add_station,
	TP_PROTO(struct wiphy *wiphy, struct net_device *netdev, u8 *mac,
		 struct station_parameters *params),
	TP_ARGS(wiphy, netdev, mac, params)
);

DEFINE_EVENT(station_add_change, rdev_change_station,
	TP_PROTO(struct wiphy *wiphy, struct net_device *netdev, u8 *mac,
		 struct station_parameters *params),
	TP_ARGS(wiphy, netdev, mac, params)
);

DECLARE_EVENT_CLASS(wiphy_netdev_mac_evt,
	TP_PROTO(struct wiphy *wiphy, struct net_device *netdev, const u8 *mac),
	TP_ARGS(wiphy, netdev, mac),
	TP_STRUCT__entry(
		WIPHY_ENTRY
		NETDEV_ENTRY
		MAC_ENTRY(sta_mac)
	),
	TP_fast_assign(
		WIPHY_ASSIGN;
		NETDEV_ASSIGN;
		MAC_ASSIGN(sta_mac, mac);
	),
	TP_printk(WIPHY_PR_FMT ", " NETDEV_PR_FMT ", mac: " MAC_PR_FMT,
		  WIPHY_PR_ARG, NETDEV_PR_ARG, MAC_PR_ARG(sta_mac))
);

DECLARE_EVENT_CLASS(station_del,
	TP_PROTO(struct wiphy *wiphy, struct net_device *netdev,
		 struct station_del_parameters *params),
	TP_ARGS(wiphy, netdev, params),
	TP_STRUCT__entry(
		WIPHY_ENTRY
		NETDEV_ENTRY
		MAC_ENTRY(sta_mac)
		__field(u8, subtype)
		__field(u16, reason_code)
	),
	TP_fast_assign(
		WIPHY_ASSIGN;
		NETDEV_ASSIGN;
		MAC_ASSIGN(sta_mac, params->mac);
		__entry->subtype = params->subtype;
		__entry->reason_code = params->reason_code;
	),
	TP_printk(WIPHY_PR_FMT ", " NETDEV_PR_FMT ", station mac: " MAC_PR_FMT
		  ", subtype: %u, reason_code: %u",
		  WIPHY_PR_ARG, NETDEV_PR_ARG, MAC_PR_ARG(sta_mac),
		  __entry->subtype, __entry->reason_code)
);

DEFINE_EVENT(station_del, rdev_del_station,
	TP_PROTO(struct wiphy *wiphy, struct net_device *netdev,
		 struct station_del_parameters *params),
	TP_ARGS(wiphy, netdev, params)
);

DEFINE_EVENT(wiphy_netdev_mac_evt, rdev_get_station,
	TP_PROTO(struct wiphy *wiphy, struct net_device *netdev, const u8 *mac),
	TP_ARGS(wiphy, netdev, mac)
);

DEFINE_EVENT(wiphy_netdev_mac_evt, rdev_del_mpath,
	TP_PROTO(struct wiphy *wiphy, struct net_device *netdev, const u8 *mac),
	TP_ARGS(wiphy, netdev, mac)
);

DEFINE_EVENT(wiphy_netdev_mac_evt, rdev_set_wds_peer,
	TP_PROTO(struct wiphy *wiphy, struct net_device *netdev, const u8 *mac),
	TP_ARGS(wiphy, netdev, mac)
);

TRACE_EVENT(rdev_dump_station,
	TP_PROTO(struct wiphy *wiphy, struct net_device *netdev, int _idx,
		 u8 *mac),
	TP_ARGS(wiphy, netdev, _idx, mac),
	TP_STRUCT__entry(
		WIPHY_ENTRY
		NETDEV_ENTRY
		MAC_ENTRY(sta_mac)
		__field(int, idx)
	),
	TP_fast_assign(
		WIPHY_ASSIGN;
		NETDEV_ASSIGN;
		MAC_ASSIGN(sta_mac, mac);
		__entry->idx = _idx;
	),
	TP_printk(WIPHY_PR_FMT ", " NETDEV_PR_FMT ", station mac: " MAC_PR_FMT ", idx: %d",
		  WIPHY_PR_ARG, NETDEV_PR_ARG, MAC_PR_ARG(sta_mac),
		  __entry->idx)
);

TRACE_EVENT(rdev_return_int_station_info,
	TP_PROTO(struct wiphy *wiphy, int ret, struct station_info *sinfo),
	TP_ARGS(wiphy, ret, sinfo),
	TP_STRUCT__entry(
		WIPHY_ENTRY
		__field(int, ret)
		SINFO_ENTRY
	),
	TP_fast_assign(
		WIPHY_ASSIGN;
		__entry->ret = ret;
		SINFO_ASSIGN;
	),
	TP_printk(WIPHY_PR_FMT ", returned %d" ,
		  WIPHY_PR_ARG, __entry->ret)
);

DECLARE_EVENT_CLASS(mpath_evt,
	TP_PROTO(struct wiphy *wiphy, struct net_device *netdev, u8 *dst,
		 u8 *next_hop),
	TP_ARGS(wiphy, netdev, dst, next_hop),
	TP_STRUCT__entry(
		WIPHY_ENTRY
		NETDEV_ENTRY
		MAC_ENTRY(dst)
		MAC_ENTRY(next_hop)
	),
	TP_fast_assign(
		WIPHY_ASSIGN;
		NETDEV_ASSIGN;
		MAC_ASSIGN(dst, dst);
		MAC_ASSIGN(next_hop, next_hop);
	),
	TP_printk(WIPHY_PR_FMT ", " NETDEV_PR_FMT ", destination: " MAC_PR_FMT ", next hop: " MAC_PR_FMT,
		  WIPHY_PR_ARG, NETDEV_PR_ARG, MAC_PR_ARG(dst),
		  MAC_PR_ARG(next_hop))
);

DEFINE_EVENT(mpath_evt, rdev_add_mpath,
	TP_PROTO(struct wiphy *wiphy, struct net_device *netdev, u8 *dst,
		 u8 *next_hop),
	TP_ARGS(wiphy, netdev, dst, next_hop)
);

DEFINE_EVENT(mpath_evt, rdev_change_mpath,
	TP_PROTO(struct wiphy *wiphy, struct net_device *netdev, u8 *dst,
		 u8 *next_hop),
	TP_ARGS(wiphy, netdev, dst, next_hop)
);

DEFINE_EVENT(mpath_evt, rdev_get_mpath,
	TP_PROTO(struct wiphy *wiphy, struct net_device *netdev, u8 *dst,
		 u8 *next_hop),
	TP_ARGS(wiphy, netdev, dst, next_hop)
);

TRACE_EVENT(rdev_dump_mpath,
	TP_PROTO(struct wiphy *wiphy, struct net_device *netdev, int _idx,
		 u8 *dst, u8 *next_hop),
	TP_ARGS(wiphy, netdev, _idx, dst, next_hop),
	TP_STRUCT__entry(
		WIPHY_ENTRY
		NETDEV_ENTRY
		MAC_ENTRY(dst)
		MAC_ENTRY(next_hop)
		__field(int, idx)
	),
	TP_fast_assign(
		WIPHY_ASSIGN;
		NETDEV_ASSIGN;
		MAC_ASSIGN(dst, dst);
		MAC_ASSIGN(next_hop, next_hop);
		__entry->idx = _idx;
	),
	TP_printk(WIPHY_PR_FMT ", " NETDEV_PR_FMT ", index: %d, destination: "
		  MAC_PR_FMT ", next hop: " MAC_PR_FMT,
		  WIPHY_PR_ARG, NETDEV_PR_ARG, __entry->idx, MAC_PR_ARG(dst),
		  MAC_PR_ARG(next_hop))
);

TRACE_EVENT(rdev_get_mpp,
	TP_PROTO(struct wiphy *wiphy, struct net_device *netdev,
		 u8 *dst, u8 *mpp),
	TP_ARGS(wiphy, netdev, dst, mpp),
	TP_STRUCT__entry(
		WIPHY_ENTRY
		NETDEV_ENTRY
		MAC_ENTRY(dst)
		MAC_ENTRY(mpp)
	),
	TP_fast_assign(
		WIPHY_ASSIGN;
		NETDEV_ASSIGN;
		MAC_ASSIGN(dst, dst);
		MAC_ASSIGN(mpp, mpp);
	),
	TP_printk(WIPHY_PR_FMT ", " NETDEV_PR_FMT ", destination: " MAC_PR_FMT
		  ", mpp: " MAC_PR_FMT, WIPHY_PR_ARG, NETDEV_PR_ARG,
		  MAC_PR_ARG(dst), MAC_PR_ARG(mpp))
);

TRACE_EVENT(rdev_dump_mpp,
	TP_PROTO(struct wiphy *wiphy, struct net_device *netdev, int _idx,
		 u8 *dst, u8 *mpp),
	TP_ARGS(wiphy, netdev, _idx, mpp, dst),
	TP_STRUCT__entry(
		WIPHY_ENTRY
		NETDEV_ENTRY
		MAC_ENTRY(dst)
		MAC_ENTRY(mpp)
		__field(int, idx)
	),
	TP_fast_assign(
		WIPHY_ASSIGN;
		NETDEV_ASSIGN;
		MAC_ASSIGN(dst, dst);
		MAC_ASSIGN(mpp, mpp);
		__entry->idx = _idx;
	),
	TP_printk(WIPHY_PR_FMT ", " NETDEV_PR_FMT ", index: %d, destination: "
		  MAC_PR_FMT ", mpp: " MAC_PR_FMT,
		  WIPHY_PR_ARG, NETDEV_PR_ARG, __entry->idx, MAC_PR_ARG(dst),
		  MAC_PR_ARG(mpp))
);

TRACE_EVENT(rdev_return_int_mpath_info,
	TP_PROTO(struct wiphy *wiphy, int ret, struct mpath_info *pinfo),
	TP_ARGS(wiphy, ret, pinfo),
	TP_STRUCT__entry(
		WIPHY_ENTRY
		__field(int, ret)
		__field(int, generation)
		__field(u32, filled)
		__field(u32, frame_qlen)
		__field(u32, sn)
		__field(u32, metric)
		__field(u32, exptime)
		__field(u32, discovery_timeout)
		__field(u8, discovery_retries)
		__field(u8, flags)
	),
	TP_fast_assign(
		WIPHY_ASSIGN;
		__entry->ret = ret;
		__entry->generation = pinfo->generation;
		__entry->filled = pinfo->filled;
		__entry->frame_qlen = pinfo->frame_qlen;
		__entry->sn = pinfo->sn;
		__entry->metric = pinfo->metric;
		__entry->exptime = pinfo->exptime;
		__entry->discovery_timeout = pinfo->discovery_timeout;
		__entry->discovery_retries = pinfo->discovery_retries;
		__entry->flags = pinfo->flags;
	),
	TP_printk(WIPHY_PR_FMT ", returned %d. mpath info - generation: %d, "
		  "filled: %u, frame qlen: %u, sn: %u, metric: %u, exptime: %u,"
		  " discovery timeout: %u, discovery retries: %u, flags: %u",
		  WIPHY_PR_ARG, __entry->ret, __entry->generation,
		  __entry->filled, __entry->frame_qlen, __entry->sn,
		  __entry->metric, __entry->exptime, __entry->discovery_timeout,
		  __entry->discovery_retries, __entry->flags)
);

TRACE_EVENT(rdev_return_int_mesh_config,
	TP_PROTO(struct wiphy *wiphy, int ret, struct mesh_config *conf),
	TP_ARGS(wiphy, ret, conf),
	TP_STRUCT__entry(
		WIPHY_ENTRY
		MESH_CFG_ENTRY
		__field(int, ret)
	),
	TP_fast_assign(
		WIPHY_ASSIGN;
		MESH_CFG_ASSIGN;
		__entry->ret = ret;
	),
	TP_printk(WIPHY_PR_FMT ", returned: %d",
		  WIPHY_PR_ARG, __entry->ret)
);

TRACE_EVENT(rdev_update_mesh_config,
	TP_PROTO(struct wiphy *wiphy, struct net_device *netdev, u32 mask,
		 const struct mesh_config *conf),
	TP_ARGS(wiphy, netdev, mask, conf),
	TP_STRUCT__entry(
		WIPHY_ENTRY
		NETDEV_ENTRY
		MESH_CFG_ENTRY
		__field(u32, mask)
	),
	TP_fast_assign(
		WIPHY_ASSIGN;
		NETDEV_ASSIGN;
		MESH_CFG_ASSIGN;
		__entry->mask = mask;
	),
	TP_printk(WIPHY_PR_FMT ", " NETDEV_PR_FMT ", mask: %u",
		  WIPHY_PR_ARG, NETDEV_PR_ARG, __entry->mask)
);

TRACE_EVENT(rdev_join_mesh,
	TP_PROTO(struct wiphy *wiphy, struct net_device *netdev,
		 const struct mesh_config *conf,
		 const struct mesh_setup *setup),
	TP_ARGS(wiphy, netdev, conf, setup),
	TP_STRUCT__entry(
		WIPHY_ENTRY
		NETDEV_ENTRY
		MESH_CFG_ENTRY
	),
	TP_fast_assign(
		WIPHY_ASSIGN;
		NETDEV_ASSIGN;
		MESH_CFG_ASSIGN;
	),
	TP_printk(WIPHY_PR_FMT ", " NETDEV_PR_FMT,
		  WIPHY_PR_ARG, NETDEV_PR_ARG)
);

TRACE_EVENT(rdev_change_bss,
	TP_PROTO(struct wiphy *wiphy, struct net_device *netdev,
		 struct bss_parameters *params),
	TP_ARGS(wiphy, netdev, params),
	TP_STRUCT__entry(
		WIPHY_ENTRY
		NETDEV_ENTRY
		__field(int, use_cts_prot)
		__field(int, use_short_preamble)
		__field(int, use_short_slot_time)
		__field(int, ap_isolate)
		__field(int, ht_opmode)
	),
	TP_fast_assign(
		WIPHY_ASSIGN;
		NETDEV_ASSIGN;
		__entry->use_cts_prot = params->use_cts_prot;
		__entry->use_short_preamble = params->use_short_preamble;
		__entry->use_short_slot_time = params->use_short_slot_time;
		__entry->ap_isolate = params->ap_isolate;
		__entry->ht_opmode = params->ht_opmode;
	),
	TP_printk(WIPHY_PR_FMT ", " NETDEV_PR_FMT ", use cts prot: %d, "
		  "use short preamble: %d, use short slot time: %d, "
		  "ap isolate: %d, ht opmode: %d",
		  WIPHY_PR_ARG, NETDEV_PR_ARG, __entry->use_cts_prot,
		  __entry->use_short_preamble, __entry->use_short_slot_time,
		  __entry->ap_isolate, __entry->ht_opmode)
);

TRACE_EVENT(rdev_set_txq_params,
	TP_PROTO(struct wiphy *wiphy, struct net_device *netdev,
		 struct ieee80211_txq_params *params),
	TP_ARGS(wiphy, netdev, params),
	TP_STRUCT__entry(
		WIPHY_ENTRY
		NETDEV_ENTRY
		__field(enum nl80211_ac, ac)
		__field(u16, txop)
		__field(u16, cwmin)
		__field(u16, cwmax)
		__field(u8, aifs)
	),
	TP_fast_assign(
		WIPHY_ASSIGN;
		NETDEV_ASSIGN;
		__entry->ac = params->ac;
		__entry->txop = params->txop;
		__entry->cwmin = params->cwmin;
		__entry->cwmax = params->cwmax;
		__entry->aifs = params->aifs;
	),
	TP_printk(WIPHY_PR_FMT ", " NETDEV_PR_FMT ", ac: %d, txop: %u, cwmin: %u, cwmax: %u, aifs: %u",
		  WIPHY_PR_ARG, NETDEV_PR_ARG, __entry->ac, __entry->txop,
		  __entry->cwmin, __entry->cwmax, __entry->aifs)
);

TRACE_EVENT(rdev_libertas_set_mesh_channel,
	TP_PROTO(struct wiphy *wiphy, struct net_device *netdev,
		 struct ieee80211_channel *chan),
	TP_ARGS(wiphy, netdev, chan),
	TP_STRUCT__entry(
		WIPHY_ENTRY
		NETDEV_ENTRY
		CHAN_ENTRY
	),
	TP_fast_assign(
		WIPHY_ASSIGN;
		NETDEV_ASSIGN;
		CHAN_ASSIGN(chan);
	),
	TP_printk(WIPHY_PR_FMT ", " NETDEV_PR_FMT ", " CHAN_PR_FMT, WIPHY_PR_ARG,
		  NETDEV_PR_ARG, CHAN_PR_ARG)
);

TRACE_EVENT(rdev_set_monitor_channel,
	TP_PROTO(struct wiphy *wiphy,
		 struct cfg80211_chan_def *chandef),
	TP_ARGS(wiphy, chandef),
	TP_STRUCT__entry(
		WIPHY_ENTRY
		CHAN_DEF_ENTRY
	),
	TP_fast_assign(
		WIPHY_ASSIGN;
		CHAN_DEF_ASSIGN(chandef);
	),
	TP_printk(WIPHY_PR_FMT ", " CHAN_DEF_PR_FMT,
		  WIPHY_PR_ARG, CHAN_DEF_PR_ARG)
);

TRACE_EVENT(rdev_auth,
	TP_PROTO(struct wiphy *wiphy, struct net_device *netdev,
		 struct cfg80211_auth_request *req),
	TP_ARGS(wiphy, netdev, req),
	TP_STRUCT__entry(
		WIPHY_ENTRY
		NETDEV_ENTRY
		MAC_ENTRY(bssid)
		__field(enum nl80211_auth_type, auth_type)
	),
	TP_fast_assign(
		WIPHY_ASSIGN;
		NETDEV_ASSIGN;
		if (req->bss)
			MAC_ASSIGN(bssid, req->bss->bssid);
		else
			eth_zero_addr(__entry->bssid);
		__entry->auth_type = req->auth_type;
	),
	TP_printk(WIPHY_PR_FMT ", " NETDEV_PR_FMT ", auth type: %d, bssid: " MAC_PR_FMT,
		  WIPHY_PR_ARG, NETDEV_PR_ARG, __entry->auth_type,
		  MAC_PR_ARG(bssid))
);

TRACE_EVENT(rdev_assoc,
	TP_PROTO(struct wiphy *wiphy, struct net_device *netdev,
		 struct cfg80211_assoc_request *req),
	TP_ARGS(wiphy, netdev, req),
	TP_STRUCT__entry(
		WIPHY_ENTRY
		NETDEV_ENTRY
		MAC_ENTRY(bssid)
		MAC_ENTRY(prev_bssid)
		__field(bool, use_mfp)
		__field(u32, flags)
	),
	TP_fast_assign(
		WIPHY_ASSIGN;
		NETDEV_ASSIGN;
		if (req->bss)
			MAC_ASSIGN(bssid, req->bss->bssid);
		else
			eth_zero_addr(__entry->bssid);
		MAC_ASSIGN(prev_bssid, req->prev_bssid);
		__entry->use_mfp = req->use_mfp;
		__entry->flags = req->flags;
	),
	TP_printk(WIPHY_PR_FMT ", " NETDEV_PR_FMT ", bssid: " MAC_PR_FMT
		  ", previous bssid: " MAC_PR_FMT ", use mfp: %s, flags: %u",
		  WIPHY_PR_ARG, NETDEV_PR_ARG, MAC_PR_ARG(bssid),
		  MAC_PR_ARG(prev_bssid), BOOL_TO_STR(__entry->use_mfp),
		  __entry->flags)
);

TRACE_EVENT(rdev_deauth,
	TP_PROTO(struct wiphy *wiphy, struct net_device *netdev,
		 struct cfg80211_deauth_request *req),
	TP_ARGS(wiphy, netdev, req),
	TP_STRUCT__entry(
		WIPHY_ENTRY
		NETDEV_ENTRY
		MAC_ENTRY(bssid)
		__field(u16, reason_code)
	),
	TP_fast_assign(
		WIPHY_ASSIGN;
		NETDEV_ASSIGN;
		MAC_ASSIGN(bssid, req->bssid);
		__entry->reason_code = req->reason_code;
	),
	TP_printk(WIPHY_PR_FMT ", " NETDEV_PR_FMT ", bssid: " MAC_PR_FMT ", reason: %u",
		  WIPHY_PR_ARG, NETDEV_PR_ARG, MAC_PR_ARG(bssid),
		  __entry->reason_code)
);

TRACE_EVENT(rdev_disassoc,
	TP_PROTO(struct wiphy *wiphy, struct net_device *netdev,
		 struct cfg80211_disassoc_request *req),
	TP_ARGS(wiphy, netdev, req),
	TP_STRUCT__entry(
		WIPHY_ENTRY
		NETDEV_ENTRY
		MAC_ENTRY(bssid)
		__field(u16, reason_code)
		__field(bool, local_state_change)
	),
	TP_fast_assign(
		WIPHY_ASSIGN;
		NETDEV_ASSIGN;
		if (req->bss)
			MAC_ASSIGN(bssid, req->bss->bssid);
		else
			eth_zero_addr(__entry->bssid);
		__entry->reason_code = req->reason_code;
		__entry->local_state_change = req->local_state_change;
	),
	TP_printk(WIPHY_PR_FMT ", " NETDEV_PR_FMT ", bssid: " MAC_PR_FMT
		  ", reason: %u, local state change: %s",
		  WIPHY_PR_ARG, NETDEV_PR_ARG, MAC_PR_ARG(bssid),
		  __entry->reason_code,
		  BOOL_TO_STR(__entry->local_state_change))
);

TRACE_EVENT(rdev_mgmt_tx_cancel_wait,
	TP_PROTO(struct wiphy *wiphy,
		 struct wireless_dev *wdev, u64 cookie),
	TP_ARGS(wiphy, wdev, cookie),
	TP_STRUCT__entry(
		WIPHY_ENTRY
		WDEV_ENTRY
		__field(u64, cookie)
	),
	TP_fast_assign(
		WIPHY_ASSIGN;
		WDEV_ASSIGN;
		__entry->cookie = cookie;
	),
	TP_printk(WIPHY_PR_FMT ", " WDEV_PR_FMT ", cookie: %llu ",
		  WIPHY_PR_ARG, WDEV_PR_ARG, __entry->cookie)
);

TRACE_EVENT(rdev_set_power_mgmt,
	TP_PROTO(struct wiphy *wiphy, struct net_device *netdev,
		 bool enabled, int timeout),
	TP_ARGS(wiphy, netdev, enabled, timeout),
	TP_STRUCT__entry(
		WIPHY_ENTRY
		NETDEV_ENTRY
		__field(bool, enabled)
		__field(int, timeout)
	),
	TP_fast_assign(
		WIPHY_ASSIGN;
		NETDEV_ASSIGN;
		__entry->enabled = enabled;
		__entry->timeout = timeout;
	),
	TP_printk(WIPHY_PR_FMT ", " NETDEV_PR_FMT ", %senabled, timeout: %d ",
		  WIPHY_PR_ARG, NETDEV_PR_ARG,
		  __entry->enabled ? "" : "not ", __entry->timeout)
);

TRACE_EVENT(rdev_connect,
	TP_PROTO(struct wiphy *wiphy, struct net_device *netdev,
		 struct cfg80211_connect_params *sme),
	TP_ARGS(wiphy, netdev, sme),
	TP_STRUCT__entry(
		WIPHY_ENTRY
		NETDEV_ENTRY
		MAC_ENTRY(bssid)
		__array(char, ssid, IEEE80211_MAX_SSID_LEN + 1)
		__field(enum nl80211_auth_type, auth_type)
		__field(bool, privacy)
		__field(u32, wpa_versions)
		__field(u32, flags)
		MAC_ENTRY(prev_bssid)
	),
	TP_fast_assign(
		WIPHY_ASSIGN;
		NETDEV_ASSIGN;
		MAC_ASSIGN(bssid, sme->bssid);
		memset(__entry->ssid, 0, IEEE80211_MAX_SSID_LEN + 1);
		memcpy(__entry->ssid, sme->ssid, sme->ssid_len);
		__entry->auth_type = sme->auth_type;
		__entry->privacy = sme->privacy;
		__entry->wpa_versions = sme->crypto.wpa_versions;
		__entry->flags = sme->flags;
		MAC_ASSIGN(prev_bssid, sme->prev_bssid);
	),
	TP_printk(WIPHY_PR_FMT ", " NETDEV_PR_FMT ", bssid: " MAC_PR_FMT
		  ", ssid: %s, auth type: %d, privacy: %s, wpa versions: %u, "
		  "flags: %u, previous bssid: " MAC_PR_FMT,
		  WIPHY_PR_ARG, NETDEV_PR_ARG, MAC_PR_ARG(bssid), __entry->ssid,
		  __entry->auth_type, BOOL_TO_STR(__entry->privacy),
		  __entry->wpa_versions, __entry->flags, MAC_PR_ARG(prev_bssid))
<<<<<<< HEAD
=======
);

TRACE_EVENT(rdev_update_connect_params,
	TP_PROTO(struct wiphy *wiphy, struct net_device *netdev,
		 struct cfg80211_connect_params *sme, u32 changed),
	TP_ARGS(wiphy, netdev, sme, changed),
	TP_STRUCT__entry(
		WIPHY_ENTRY
		NETDEV_ENTRY
		__field(u32, changed)
	),
	TP_fast_assign(
		WIPHY_ASSIGN;
		NETDEV_ASSIGN;
		__entry->changed = changed;
	),
	TP_printk(WIPHY_PR_FMT ", " NETDEV_PR_FMT ", parameters changed: %u",
		  WIPHY_PR_ARG, NETDEV_PR_ARG,  __entry->changed)
>>>>>>> 24b8d41d
);

TRACE_EVENT(rdev_set_cqm_rssi_config,
	TP_PROTO(struct wiphy *wiphy,
		 struct net_device *netdev, s32 rssi_thold,
		 u32 rssi_hyst),
	TP_ARGS(wiphy, netdev, rssi_thold, rssi_hyst),
	TP_STRUCT__entry(
		WIPHY_ENTRY
		NETDEV_ENTRY
		__field(s32, rssi_thold)
		__field(u32, rssi_hyst)
	),
	TP_fast_assign(
		WIPHY_ASSIGN;
		NETDEV_ASSIGN;
		__entry->rssi_thold = rssi_thold;
		__entry->rssi_hyst = rssi_hyst;
	),
	TP_printk(WIPHY_PR_FMT ", " NETDEV_PR_FMT
		  ", rssi_thold: %d, rssi_hyst: %u ",
		  WIPHY_PR_ARG, NETDEV_PR_ARG,
		 __entry->rssi_thold, __entry->rssi_hyst)
);

TRACE_EVENT(rdev_set_cqm_rssi_range_config,
	TP_PROTO(struct wiphy *wiphy,
		 struct net_device *netdev, s32 low, s32 high),
	TP_ARGS(wiphy, netdev, low, high),
	TP_STRUCT__entry(
		WIPHY_ENTRY
		NETDEV_ENTRY
		__field(s32, rssi_low)
		__field(s32, rssi_high)
	),
	TP_fast_assign(
		WIPHY_ASSIGN;
		NETDEV_ASSIGN;
		__entry->rssi_low = low;
		__entry->rssi_high = high;
	),
	TP_printk(WIPHY_PR_FMT ", " NETDEV_PR_FMT
		  ", range: %d - %d ",
		  WIPHY_PR_ARG, NETDEV_PR_ARG,
		  __entry->rssi_low, __entry->rssi_high)
);

TRACE_EVENT(rdev_set_cqm_txe_config,
	TP_PROTO(struct wiphy *wiphy, struct net_device *netdev, u32 rate,
		 u32 pkts, u32 intvl),
	TP_ARGS(wiphy, netdev, rate, pkts, intvl),
	TP_STRUCT__entry(
		WIPHY_ENTRY
		NETDEV_ENTRY
		__field(u32, rate)
		__field(u32, pkts)
		__field(u32, intvl)
	),
	TP_fast_assign(
		WIPHY_ASSIGN;
		NETDEV_ASSIGN;
		__entry->rate = rate;
		__entry->pkts = pkts;
		__entry->intvl = intvl;
	),
	TP_printk(WIPHY_PR_FMT ", " NETDEV_PR_FMT ", rate: %u, packets: %u, interval: %u",
		  WIPHY_PR_ARG, NETDEV_PR_ARG, __entry->rate, __entry->pkts,
		  __entry->intvl)
);

TRACE_EVENT(rdev_disconnect,
	TP_PROTO(struct wiphy *wiphy, struct net_device *netdev,
		 u16 reason_code),
	TP_ARGS(wiphy, netdev, reason_code),
	TP_STRUCT__entry(
		WIPHY_ENTRY
		NETDEV_ENTRY
		__field(u16, reason_code)
	),
	TP_fast_assign(
		WIPHY_ASSIGN;
		NETDEV_ASSIGN;
		__entry->reason_code = reason_code;
	),
	TP_printk(WIPHY_PR_FMT ", " NETDEV_PR_FMT ", reason code: %u", WIPHY_PR_ARG,
		  NETDEV_PR_ARG, __entry->reason_code)
);

TRACE_EVENT(rdev_join_ibss,
	TP_PROTO(struct wiphy *wiphy, struct net_device *netdev,
		 struct cfg80211_ibss_params *params),
	TP_ARGS(wiphy, netdev, params),
	TP_STRUCT__entry(
		WIPHY_ENTRY
		NETDEV_ENTRY
		MAC_ENTRY(bssid)
		__array(char, ssid, IEEE80211_MAX_SSID_LEN + 1)
	),
	TP_fast_assign(
		WIPHY_ASSIGN;
		NETDEV_ASSIGN;
		MAC_ASSIGN(bssid, params->bssid);
		memset(__entry->ssid, 0, IEEE80211_MAX_SSID_LEN + 1);
		memcpy(__entry->ssid, params->ssid, params->ssid_len);
	),
	TP_printk(WIPHY_PR_FMT ", " NETDEV_PR_FMT ", bssid: " MAC_PR_FMT ", ssid: %s",
		  WIPHY_PR_ARG, NETDEV_PR_ARG, MAC_PR_ARG(bssid), __entry->ssid)
);

TRACE_EVENT(rdev_join_ocb,
	TP_PROTO(struct wiphy *wiphy, struct net_device *netdev,
		 const struct ocb_setup *setup),
	TP_ARGS(wiphy, netdev, setup),
	TP_STRUCT__entry(
		WIPHY_ENTRY
		NETDEV_ENTRY
	),
	TP_fast_assign(
		WIPHY_ASSIGN;
		NETDEV_ASSIGN;
	),
	TP_printk(WIPHY_PR_FMT ", " NETDEV_PR_FMT,
		  WIPHY_PR_ARG, NETDEV_PR_ARG)
);

TRACE_EVENT(rdev_set_wiphy_params,
	TP_PROTO(struct wiphy *wiphy, u32 changed),
	TP_ARGS(wiphy, changed),
	TP_STRUCT__entry(
		WIPHY_ENTRY
		__field(u32, changed)
	),
	TP_fast_assign(
		WIPHY_ASSIGN;
		__entry->changed = changed;
	),
	TP_printk(WIPHY_PR_FMT ", changed: %u",
		  WIPHY_PR_ARG, __entry->changed)
);

DEFINE_EVENT(wiphy_wdev_evt, rdev_get_tx_power,
	TP_PROTO(struct wiphy *wiphy, struct wireless_dev *wdev),
	TP_ARGS(wiphy, wdev)
);

TRACE_EVENT(rdev_set_tx_power,
	TP_PROTO(struct wiphy *wiphy, struct wireless_dev *wdev,
		 enum nl80211_tx_power_setting type, int mbm),
	TP_ARGS(wiphy, wdev, type, mbm),
	TP_STRUCT__entry(
		WIPHY_ENTRY
		WDEV_ENTRY
		__field(enum nl80211_tx_power_setting, type)
		__field(int, mbm)
	),
	TP_fast_assign(
		WIPHY_ASSIGN;
		WDEV_ASSIGN;
		__entry->type = type;
		__entry->mbm = mbm;
	),
	TP_printk(WIPHY_PR_FMT ", " WDEV_PR_FMT ", type: %u, mbm: %d",
		  WIPHY_PR_ARG, WDEV_PR_ARG,__entry->type, __entry->mbm)
);

TRACE_EVENT(rdev_return_int_int,
	TP_PROTO(struct wiphy *wiphy, int func_ret, int func_fill),
	TP_ARGS(wiphy, func_ret, func_fill),
	TP_STRUCT__entry(
		WIPHY_ENTRY
		__field(int, func_ret)
		__field(int, func_fill)
	),
	TP_fast_assign(
		WIPHY_ASSIGN;
		__entry->func_ret = func_ret;
		__entry->func_fill = func_fill;
	),
	TP_printk(WIPHY_PR_FMT ", function returns: %d, function filled: %d",
		  WIPHY_PR_ARG, __entry->func_ret, __entry->func_fill)
);

#ifdef CONFIG_NL80211_TESTMODE
TRACE_EVENT(rdev_testmode_cmd,
	TP_PROTO(struct wiphy *wiphy, struct wireless_dev *wdev),
	TP_ARGS(wiphy, wdev),
	TP_STRUCT__entry(
		WIPHY_ENTRY
		WDEV_ENTRY
	),
	TP_fast_assign(
		WIPHY_ASSIGN;
		WDEV_ASSIGN;
	),
	TP_printk(WIPHY_PR_FMT WDEV_PR_FMT, WIPHY_PR_ARG, WDEV_PR_ARG)
);

TRACE_EVENT(rdev_testmode_dump,
	TP_PROTO(struct wiphy *wiphy),
	TP_ARGS(wiphy),
	TP_STRUCT__entry(
		WIPHY_ENTRY
	),
	TP_fast_assign(
		WIPHY_ASSIGN;
	),
	TP_printk(WIPHY_PR_FMT, WIPHY_PR_ARG)
);
#endif /* CONFIG_NL80211_TESTMODE */

TRACE_EVENT(rdev_set_bitrate_mask,
	TP_PROTO(struct wiphy *wiphy, struct net_device *netdev,
		 const u8 *peer, const struct cfg80211_bitrate_mask *mask),
	TP_ARGS(wiphy, netdev, peer, mask),
	TP_STRUCT__entry(
		WIPHY_ENTRY
		NETDEV_ENTRY
		MAC_ENTRY(peer)
	),
	TP_fast_assign(
		WIPHY_ASSIGN;
		NETDEV_ASSIGN;
		MAC_ASSIGN(peer, peer);
	),
	TP_printk(WIPHY_PR_FMT ", " NETDEV_PR_FMT ", peer: " MAC_PR_FMT,
		  WIPHY_PR_ARG, NETDEV_PR_ARG, MAC_PR_ARG(peer))
);

TRACE_EVENT(rdev_update_mgmt_frame_registrations,
	TP_PROTO(struct wiphy *wiphy, struct wireless_dev *wdev,
		 struct mgmt_frame_regs *upd),
	TP_ARGS(wiphy, wdev, upd),
	TP_STRUCT__entry(
		WIPHY_ENTRY
		WDEV_ENTRY
		__field(u16, global_stypes)
		__field(u16, interface_stypes)
	),
	TP_fast_assign(
		WIPHY_ASSIGN;
		WDEV_ASSIGN;
		__entry->global_stypes = upd->global_stypes;
		__entry->interface_stypes = upd->interface_stypes;
	),
	TP_printk(WIPHY_PR_FMT ", " WDEV_PR_FMT ", global: 0x%.2x, intf: 0x%.2x",
		  WIPHY_PR_ARG, WDEV_PR_ARG,
		  __entry->global_stypes, __entry->interface_stypes)
);

TRACE_EVENT(rdev_return_int_tx_rx,
	TP_PROTO(struct wiphy *wiphy, int ret, u32 tx, u32 rx),
	TP_ARGS(wiphy, ret, tx, rx),
	TP_STRUCT__entry(
		WIPHY_ENTRY
		__field(int, ret)
		__field(u32, tx)
		__field(u32, rx)
	),
	TP_fast_assign(
		WIPHY_ASSIGN;
		__entry->ret = ret;
		__entry->tx = tx;
		__entry->rx = rx;
	),
	TP_printk(WIPHY_PR_FMT ", returned %d, tx: %u, rx: %u",
		  WIPHY_PR_ARG, __entry->ret, __entry->tx, __entry->rx)
);

TRACE_EVENT(rdev_return_void_tx_rx,
	TP_PROTO(struct wiphy *wiphy, u32 tx, u32 tx_max,
		 u32 rx, u32 rx_max),
	TP_ARGS(wiphy, tx, tx_max, rx, rx_max),
	TP_STRUCT__entry(
		WIPHY_ENTRY
		__field(u32, tx)
		__field(u32, tx_max)
		__field(u32, rx)
		__field(u32, rx_max)
	),
	TP_fast_assign(
		WIPHY_ASSIGN;
		__entry->tx = tx;
		__entry->tx_max = tx_max;
		__entry->rx = rx;
		__entry->rx_max = rx_max;
	),
	TP_printk(WIPHY_PR_FMT ", tx: %u, tx_max: %u, rx: %u, rx_max: %u ",
		  WIPHY_PR_ARG, __entry->tx, __entry->tx_max, __entry->rx,
		  __entry->rx_max)
);

DECLARE_EVENT_CLASS(tx_rx_evt,
	TP_PROTO(struct wiphy *wiphy, u32 tx, u32 rx),
	TP_ARGS(wiphy, rx, tx),
	TP_STRUCT__entry(
		WIPHY_ENTRY
		__field(u32, tx)
		__field(u32, rx)
	),
	TP_fast_assign(
		WIPHY_ASSIGN;
		__entry->tx = tx;
		__entry->rx = rx;
	),
	TP_printk(WIPHY_PR_FMT ", tx: %u, rx: %u ",
		  WIPHY_PR_ARG, __entry->tx, __entry->rx)
);

DEFINE_EVENT(tx_rx_evt, rdev_set_antenna,
	TP_PROTO(struct wiphy *wiphy, u32 tx, u32 rx),
	TP_ARGS(wiphy, rx, tx)
);

DECLARE_EVENT_CLASS(wiphy_netdev_id_evt,
	TP_PROTO(struct wiphy *wiphy, struct net_device *netdev, u64 id),
	TP_ARGS(wiphy, netdev, id),
	TP_STRUCT__entry(
		WIPHY_ENTRY
		NETDEV_ENTRY
		__field(u64, id)
	),
	TP_fast_assign(
		WIPHY_ASSIGN;
		NETDEV_ASSIGN;
		__entry->id = id;
	),
	TP_printk(WIPHY_PR_FMT ", " NETDEV_PR_FMT ", id: %llu",
		  WIPHY_PR_ARG, NETDEV_PR_ARG, __entry->id)
);

DEFINE_EVENT(wiphy_netdev_id_evt, rdev_sched_scan_start,
	TP_PROTO(struct wiphy *wiphy, struct net_device *netdev, u64 id),
	TP_ARGS(wiphy, netdev, id)
);

DEFINE_EVENT(wiphy_netdev_id_evt, rdev_sched_scan_stop,
	TP_PROTO(struct wiphy *wiphy, struct net_device *netdev, u64 id),
	TP_ARGS(wiphy, netdev, id)
);

TRACE_EVENT(rdev_tdls_mgmt,
	TP_PROTO(struct wiphy *wiphy, struct net_device *netdev,
		 u8 *peer, u8 action_code, u8 dialog_token,
		 u16 status_code, u32 peer_capability,
		 bool initiator, const u8 *buf, size_t len),
	TP_ARGS(wiphy, netdev, peer, action_code, dialog_token, status_code,
		peer_capability, initiator, buf, len),
	TP_STRUCT__entry(
		WIPHY_ENTRY
		NETDEV_ENTRY
		MAC_ENTRY(peer)
		__field(u8, action_code)
		__field(u8, dialog_token)
		__field(u16, status_code)
		__field(u32, peer_capability)
		__field(bool, initiator)
		__dynamic_array(u8, buf, len)
	),
	TP_fast_assign(
		WIPHY_ASSIGN;
		NETDEV_ASSIGN;
		MAC_ASSIGN(peer, peer);
		__entry->action_code = action_code;
		__entry->dialog_token = dialog_token;
		__entry->status_code = status_code;
		__entry->peer_capability = peer_capability;
		__entry->initiator = initiator;
		memcpy(__get_dynamic_array(buf), buf, len);
	),
	TP_printk(WIPHY_PR_FMT ", " NETDEV_PR_FMT ", " MAC_PR_FMT ", action_code: %u, "
		  "dialog_token: %u, status_code: %u, peer_capability: %u "
		  "initiator: %s buf: %#.2x ",
		  WIPHY_PR_ARG, NETDEV_PR_ARG, MAC_PR_ARG(peer),
		  __entry->action_code, __entry->dialog_token,
		  __entry->status_code, __entry->peer_capability,
		  BOOL_TO_STR(__entry->initiator),
		  ((u8 *)__get_dynamic_array(buf))[0])
);

TRACE_EVENT(rdev_dump_survey,
	TP_PROTO(struct wiphy *wiphy, struct net_device *netdev, int _idx),
	TP_ARGS(wiphy, netdev, _idx),
	TP_STRUCT__entry(
		WIPHY_ENTRY
		NETDEV_ENTRY
		__field(int, idx)
	),
	TP_fast_assign(
		WIPHY_ASSIGN;
		NETDEV_ASSIGN;
		__entry->idx = _idx;
	),
	TP_printk(WIPHY_PR_FMT ", " NETDEV_PR_FMT ", index: %d",
		  WIPHY_PR_ARG, NETDEV_PR_ARG, __entry->idx)
);

TRACE_EVENT(rdev_return_int_survey_info,
	TP_PROTO(struct wiphy *wiphy, int ret, struct survey_info *info),
	TP_ARGS(wiphy, ret, info),
	TP_STRUCT__entry(
		WIPHY_ENTRY
		CHAN_ENTRY
		__field(int, ret)
		__field(u64, time)
		__field(u64, time_busy)
		__field(u64, time_ext_busy)
		__field(u64, time_rx)
		__field(u64, time_tx)
		__field(u64, time_scan)
		__field(u32, filled)
		__field(s8, noise)
	),
	TP_fast_assign(
		WIPHY_ASSIGN;
		CHAN_ASSIGN(info->channel);
		__entry->ret = ret;
		__entry->time = info->time;
		__entry->time_busy = info->time_busy;
		__entry->time_ext_busy = info->time_ext_busy;
		__entry->time_rx = info->time_rx;
		__entry->time_tx = info->time_tx;
		__entry->time_scan = info->time_scan;
		__entry->filled = info->filled;
		__entry->noise = info->noise;
	),
	TP_printk(WIPHY_PR_FMT ", returned: %d, " CHAN_PR_FMT
		  ", channel time: %llu, channel time busy: %llu, "
		  "channel time extension busy: %llu, channel time rx: %llu, "
		  "channel time tx: %llu, scan time: %llu, filled: %u, noise: %d",
		  WIPHY_PR_ARG, __entry->ret, CHAN_PR_ARG,
		  __entry->time, __entry->time_busy,
		  __entry->time_ext_busy, __entry->time_rx,
		  __entry->time_tx, __entry->time_scan,
		  __entry->filled, __entry->noise)
);

TRACE_EVENT(rdev_tdls_oper,
	TP_PROTO(struct wiphy *wiphy, struct net_device *netdev,
		 u8 *peer, enum nl80211_tdls_operation oper),
	TP_ARGS(wiphy, netdev, peer, oper),
	TP_STRUCT__entry(
		WIPHY_ENTRY
		NETDEV_ENTRY
		MAC_ENTRY(peer)
		__field(enum nl80211_tdls_operation, oper)
	),
	TP_fast_assign(
		WIPHY_ASSIGN;
		NETDEV_ASSIGN;
		MAC_ASSIGN(peer, peer);
		__entry->oper = oper;
	),
	TP_printk(WIPHY_PR_FMT ", " NETDEV_PR_FMT ", " MAC_PR_FMT ", oper: %d",
		  WIPHY_PR_ARG, NETDEV_PR_ARG, MAC_PR_ARG(peer), __entry->oper)
);

DECLARE_EVENT_CLASS(rdev_pmksa,
	TP_PROTO(struct wiphy *wiphy, struct net_device *netdev,
		 struct cfg80211_pmksa *pmksa),
	TP_ARGS(wiphy, netdev, pmksa),
	TP_STRUCT__entry(
		WIPHY_ENTRY
		NETDEV_ENTRY
		MAC_ENTRY(bssid)
	),
	TP_fast_assign(
		WIPHY_ASSIGN;
		NETDEV_ASSIGN;
		MAC_ASSIGN(bssid, pmksa->bssid);
	),
	TP_printk(WIPHY_PR_FMT ", " NETDEV_PR_FMT ", bssid: " MAC_PR_FMT,
		  WIPHY_PR_ARG, NETDEV_PR_ARG, MAC_PR_ARG(bssid))
);

TRACE_EVENT(rdev_probe_client,
	TP_PROTO(struct wiphy *wiphy, struct net_device *netdev,
		 const u8 *peer),
	TP_ARGS(wiphy, netdev, peer),
	TP_STRUCT__entry(
		WIPHY_ENTRY
		NETDEV_ENTRY
		MAC_ENTRY(peer)
	),
	TP_fast_assign(
		WIPHY_ASSIGN;
		NETDEV_ASSIGN;
		MAC_ASSIGN(peer, peer);
	),
	TP_printk(WIPHY_PR_FMT ", " NETDEV_PR_FMT ", " MAC_PR_FMT,
		  WIPHY_PR_ARG, NETDEV_PR_ARG, MAC_PR_ARG(peer))
);

DEFINE_EVENT(rdev_pmksa, rdev_set_pmksa,
	TP_PROTO(struct wiphy *wiphy, struct net_device *netdev,
		 struct cfg80211_pmksa *pmksa),
	TP_ARGS(wiphy, netdev, pmksa)
);

DEFINE_EVENT(rdev_pmksa, rdev_del_pmksa,
	TP_PROTO(struct wiphy *wiphy, struct net_device *netdev,
		 struct cfg80211_pmksa *pmksa),
	TP_ARGS(wiphy, netdev, pmksa)
);

TRACE_EVENT(rdev_remain_on_channel,
	TP_PROTO(struct wiphy *wiphy, struct wireless_dev *wdev,
		 struct ieee80211_channel *chan,
		 unsigned int duration),
	TP_ARGS(wiphy, wdev, chan, duration),
	TP_STRUCT__entry(
		WIPHY_ENTRY
		WDEV_ENTRY
		CHAN_ENTRY
		__field(unsigned int, duration)
	),
	TP_fast_assign(
		WIPHY_ASSIGN;
		WDEV_ASSIGN;
		CHAN_ASSIGN(chan);
		__entry->duration = duration;
	),
	TP_printk(WIPHY_PR_FMT ", " WDEV_PR_FMT ", " CHAN_PR_FMT ", duration: %u",
		  WIPHY_PR_ARG, WDEV_PR_ARG, CHAN_PR_ARG, __entry->duration)
);

TRACE_EVENT(rdev_return_int_cookie,
	TP_PROTO(struct wiphy *wiphy, int ret, u64 cookie),
	TP_ARGS(wiphy, ret, cookie),
	TP_STRUCT__entry(
		WIPHY_ENTRY
		__field(int, ret)
		__field(u64, cookie)
	),
	TP_fast_assign(
		WIPHY_ASSIGN;
		__entry->ret = ret;
		__entry->cookie = cookie;
	),
	TP_printk(WIPHY_PR_FMT ", returned %d, cookie: %llu",
		  WIPHY_PR_ARG, __entry->ret, __entry->cookie)
);

TRACE_EVENT(rdev_cancel_remain_on_channel,
	TP_PROTO(struct wiphy *wiphy, struct wireless_dev *wdev, u64 cookie),
	TP_ARGS(wiphy, wdev, cookie),
	TP_STRUCT__entry(
		WIPHY_ENTRY
		WDEV_ENTRY
		__field(u64, cookie)
	),
	TP_fast_assign(
		WIPHY_ASSIGN;
		WDEV_ASSIGN;
		__entry->cookie = cookie;
	),
	TP_printk(WIPHY_PR_FMT ", " WDEV_PR_FMT ", cookie: %llu",
		  WIPHY_PR_ARG, WDEV_PR_ARG, __entry->cookie)
);

TRACE_EVENT(rdev_mgmt_tx,
	TP_PROTO(struct wiphy *wiphy, struct wireless_dev *wdev,
		 struct cfg80211_mgmt_tx_params *params),
	TP_ARGS(wiphy, wdev, params),
	TP_STRUCT__entry(
		WIPHY_ENTRY
		WDEV_ENTRY
		CHAN_ENTRY
		__field(bool, offchan)
		__field(unsigned int, wait)
		__field(bool, no_cck)
		__field(bool, dont_wait_for_ack)
	),
	TP_fast_assign(
		WIPHY_ASSIGN;
		WDEV_ASSIGN;
		CHAN_ASSIGN(params->chan);
		__entry->offchan = params->offchan;
		__entry->wait = params->wait;
		__entry->no_cck = params->no_cck;
		__entry->dont_wait_for_ack = params->dont_wait_for_ack;
	),
	TP_printk(WIPHY_PR_FMT ", " WDEV_PR_FMT ", " CHAN_PR_FMT ", offchan: %s,"
		  " wait: %u, no cck: %s, dont wait for ack: %s",
		  WIPHY_PR_ARG, WDEV_PR_ARG, CHAN_PR_ARG,
		  BOOL_TO_STR(__entry->offchan), __entry->wait,
		  BOOL_TO_STR(__entry->no_cck),
		  BOOL_TO_STR(__entry->dont_wait_for_ack))
);

TRACE_EVENT(rdev_tx_control_port,
	TP_PROTO(struct wiphy *wiphy, struct net_device *netdev,
		 const u8 *buf, size_t len, const u8 *dest, __be16 proto,
		 bool unencrypted),
	TP_ARGS(wiphy, netdev, buf, len, dest, proto, unencrypted),
	TP_STRUCT__entry(
		WIPHY_ENTRY
		NETDEV_ENTRY
		MAC_ENTRY(dest)
		__field(__be16, proto)
		__field(bool, unencrypted)
	),
	TP_fast_assign(
		WIPHY_ASSIGN;
		NETDEV_ASSIGN;
		MAC_ASSIGN(dest, dest);
		__entry->proto = proto;
		__entry->unencrypted = unencrypted;
	),
	TP_printk(WIPHY_PR_FMT ", " NETDEV_PR_FMT ", " MAC_PR_FMT ","
		  " proto: 0x%x, unencrypted: %s",
		  WIPHY_PR_ARG, NETDEV_PR_ARG, MAC_PR_ARG(dest),
		  be16_to_cpu(__entry->proto),
		  BOOL_TO_STR(__entry->unencrypted))
);

TRACE_EVENT(rdev_set_noack_map,
	TP_PROTO(struct wiphy *wiphy, struct net_device *netdev,
		 u16 noack_map),
	TP_ARGS(wiphy, netdev, noack_map),
	TP_STRUCT__entry(
		WIPHY_ENTRY
		NETDEV_ENTRY
		__field(u16, noack_map)
	),
	TP_fast_assign(
		WIPHY_ASSIGN;
		NETDEV_ASSIGN;
		__entry->noack_map = noack_map;
	),
	TP_printk(WIPHY_PR_FMT ", " NETDEV_PR_FMT ", noack_map: %u",
		  WIPHY_PR_ARG, NETDEV_PR_ARG, __entry->noack_map)
);

DEFINE_EVENT(wiphy_wdev_evt, rdev_get_channel,
	TP_PROTO(struct wiphy *wiphy, struct wireless_dev *wdev),
	TP_ARGS(wiphy, wdev)
);

TRACE_EVENT(rdev_return_chandef,
	TP_PROTO(struct wiphy *wiphy, int ret,
		 struct cfg80211_chan_def *chandef),
	TP_ARGS(wiphy, ret, chandef),
	TP_STRUCT__entry(
		WIPHY_ENTRY
		__field(int, ret)
		CHAN_DEF_ENTRY
	),
	TP_fast_assign(
		WIPHY_ASSIGN;
		if (ret == 0)
			CHAN_DEF_ASSIGN(chandef);
		else
			CHAN_DEF_ASSIGN((struct cfg80211_chan_def *)NULL);
		__entry->ret = ret;
	),
	TP_printk(WIPHY_PR_FMT ", " CHAN_DEF_PR_FMT ", ret: %d",
		  WIPHY_PR_ARG, CHAN_DEF_PR_ARG, __entry->ret)
);

DEFINE_EVENT(wiphy_wdev_evt, rdev_start_p2p_device,
	TP_PROTO(struct wiphy *wiphy, struct wireless_dev *wdev),
	TP_ARGS(wiphy, wdev)
);

DEFINE_EVENT(wiphy_wdev_evt, rdev_stop_p2p_device,
	TP_PROTO(struct wiphy *wiphy, struct wireless_dev *wdev),
	TP_ARGS(wiphy, wdev)
);

TRACE_EVENT(rdev_start_nan,
	TP_PROTO(struct wiphy *wiphy, struct wireless_dev *wdev,
		 struct cfg80211_nan_conf *conf),
	TP_ARGS(wiphy, wdev, conf),
	TP_STRUCT__entry(
		WIPHY_ENTRY
		WDEV_ENTRY
		__field(u8, master_pref)
<<<<<<< HEAD
		__field(u8, dual);
=======
		__field(u8, bands)
>>>>>>> 24b8d41d
	),
	TP_fast_assign(
		WIPHY_ASSIGN;
		WDEV_ASSIGN;
		__entry->master_pref = conf->master_pref;
<<<<<<< HEAD
		__entry->dual = conf->dual;
	),
	TP_printk(WIPHY_PR_FMT ", " WDEV_PR_FMT
		  ", master preference: %u, dual: %d",
		  WIPHY_PR_ARG, WDEV_PR_ARG, __entry->master_pref,
		  __entry->dual)
=======
		__entry->bands = conf->bands;
	),
	TP_printk(WIPHY_PR_FMT ", " WDEV_PR_FMT
		  ", master preference: %u, bands: 0x%0x",
		  WIPHY_PR_ARG, WDEV_PR_ARG, __entry->master_pref,
		  __entry->bands)
>>>>>>> 24b8d41d
);

TRACE_EVENT(rdev_nan_change_conf,
	TP_PROTO(struct wiphy *wiphy, struct wireless_dev *wdev,
		 struct cfg80211_nan_conf *conf, u32 changes),
	TP_ARGS(wiphy, wdev, conf, changes),
	TP_STRUCT__entry(
		WIPHY_ENTRY
		WDEV_ENTRY
		__field(u8, master_pref)
<<<<<<< HEAD
		__field(u8, dual);
		__field(u32, changes);
=======
		__field(u8, bands)
		__field(u32, changes)
>>>>>>> 24b8d41d
	),
	TP_fast_assign(
		WIPHY_ASSIGN;
		WDEV_ASSIGN;
		__entry->master_pref = conf->master_pref;
<<<<<<< HEAD
		__entry->dual = conf->dual;
		__entry->changes = changes;
	),
	TP_printk(WIPHY_PR_FMT ", " WDEV_PR_FMT
		  ", master preference: %u, dual: %d, changes: %x",
		  WIPHY_PR_ARG, WDEV_PR_ARG, __entry->master_pref,
		  __entry->dual, __entry->changes)
=======
		__entry->bands = conf->bands;
		__entry->changes = changes;
	),
	TP_printk(WIPHY_PR_FMT ", " WDEV_PR_FMT
		  ", master preference: %u, bands: 0x%0x, changes: %x",
		  WIPHY_PR_ARG, WDEV_PR_ARG, __entry->master_pref,
		  __entry->bands, __entry->changes)
>>>>>>> 24b8d41d
);

DEFINE_EVENT(wiphy_wdev_evt, rdev_stop_nan,
	TP_PROTO(struct wiphy *wiphy, struct wireless_dev *wdev),
	TP_ARGS(wiphy, wdev)
);

TRACE_EVENT(rdev_add_nan_func,
	TP_PROTO(struct wiphy *wiphy, struct wireless_dev *wdev,
		 const struct cfg80211_nan_func *func),
	TP_ARGS(wiphy, wdev, func),
	TP_STRUCT__entry(
		WIPHY_ENTRY
		WDEV_ENTRY
		__field(u8, func_type)
		__field(u64, cookie)
	),
	TP_fast_assign(
		WIPHY_ASSIGN;
		WDEV_ASSIGN;
		__entry->func_type = func->type;
		__entry->cookie = func->cookie
	),
	TP_printk(WIPHY_PR_FMT ", " WDEV_PR_FMT ", type=%u, cookie=%llu",
		  WIPHY_PR_ARG, WDEV_PR_ARG, __entry->func_type,
		  __entry->cookie)
);

TRACE_EVENT(rdev_del_nan_func,
	TP_PROTO(struct wiphy *wiphy, struct wireless_dev *wdev,
		 u64 cookie),
	TP_ARGS(wiphy, wdev, cookie),
	TP_STRUCT__entry(
		WIPHY_ENTRY
		WDEV_ENTRY
		__field(u64, cookie)
	),
	TP_fast_assign(
		WIPHY_ASSIGN;
		WDEV_ASSIGN;
		__entry->cookie = cookie;
	),
	TP_printk(WIPHY_PR_FMT ", " WDEV_PR_FMT ", cookie=%llu",
		  WIPHY_PR_ARG, WDEV_PR_ARG, __entry->cookie)
);

TRACE_EVENT(rdev_set_mac_acl,
	TP_PROTO(struct wiphy *wiphy, struct net_device *netdev,
		 struct cfg80211_acl_data *params),
	TP_ARGS(wiphy, netdev, params),
	TP_STRUCT__entry(
		WIPHY_ENTRY
		NETDEV_ENTRY
		__field(u32, acl_policy)
	),
	TP_fast_assign(
		WIPHY_ASSIGN;
		NETDEV_ASSIGN;
		__entry->acl_policy = params->acl_policy;
	),
	TP_printk(WIPHY_PR_FMT ", " NETDEV_PR_FMT ", acl policy: %d",
		  WIPHY_PR_ARG, NETDEV_PR_ARG, __entry->acl_policy)
);

TRACE_EVENT(rdev_update_ft_ies,
	TP_PROTO(struct wiphy *wiphy, struct net_device *netdev,
		 struct cfg80211_update_ft_ies_params *ftie),
	TP_ARGS(wiphy, netdev, ftie),
	TP_STRUCT__entry(
		WIPHY_ENTRY
		NETDEV_ENTRY
		__field(u16, md)
		__dynamic_array(u8, ie, ftie->ie_len)
	),
	TP_fast_assign(
		WIPHY_ASSIGN;
		NETDEV_ASSIGN;
		__entry->md = ftie->md;
		memcpy(__get_dynamic_array(ie), ftie->ie, ftie->ie_len);
	),
	TP_printk(WIPHY_PR_FMT ", " NETDEV_PR_FMT ", md: 0x%x",
		  WIPHY_PR_ARG, NETDEV_PR_ARG, __entry->md)
);

TRACE_EVENT(rdev_crit_proto_start,
	TP_PROTO(struct wiphy *wiphy, struct wireless_dev *wdev,
		 enum nl80211_crit_proto_id protocol, u16 duration),
	TP_ARGS(wiphy, wdev, protocol, duration),
	TP_STRUCT__entry(
		WIPHY_ENTRY
		WDEV_ENTRY
		__field(u16, proto)
		__field(u16, duration)
	),
	TP_fast_assign(
		WIPHY_ASSIGN;
		WDEV_ASSIGN;
		__entry->proto = protocol;
		__entry->duration = duration;
	),
	TP_printk(WIPHY_PR_FMT ", " WDEV_PR_FMT ", proto=%x, duration=%u",
		  WIPHY_PR_ARG, WDEV_PR_ARG, __entry->proto, __entry->duration)
);

TRACE_EVENT(rdev_crit_proto_stop,
	TP_PROTO(struct wiphy *wiphy, struct wireless_dev *wdev),
	TP_ARGS(wiphy, wdev),
	TP_STRUCT__entry(
		WIPHY_ENTRY
		WDEV_ENTRY
	),
	TP_fast_assign(
		WIPHY_ASSIGN;
		WDEV_ASSIGN;
	),
	TP_printk(WIPHY_PR_FMT ", " WDEV_PR_FMT,
		  WIPHY_PR_ARG, WDEV_PR_ARG)
);

TRACE_EVENT(rdev_channel_switch,
	TP_PROTO(struct wiphy *wiphy, struct net_device *netdev,
		 struct cfg80211_csa_settings *params),
	TP_ARGS(wiphy, netdev, params),
	TP_STRUCT__entry(
		WIPHY_ENTRY
		NETDEV_ENTRY
		CHAN_DEF_ENTRY
		__field(bool, radar_required)
		__field(bool, block_tx)
		__field(u8, count)
		__dynamic_array(u16, bcn_ofs, params->n_counter_offsets_beacon)
		__dynamic_array(u16, pres_ofs, params->n_counter_offsets_presp)
	),
	TP_fast_assign(
		WIPHY_ASSIGN;
		NETDEV_ASSIGN;
		CHAN_DEF_ASSIGN(&params->chandef);
		__entry->radar_required = params->radar_required;
		__entry->block_tx = params->block_tx;
		__entry->count = params->count;
		memcpy(__get_dynamic_array(bcn_ofs),
		       params->counter_offsets_beacon,
		       params->n_counter_offsets_beacon * sizeof(u16));

		/* probe response offsets are optional */
		if (params->n_counter_offsets_presp)
			memcpy(__get_dynamic_array(pres_ofs),
			       params->counter_offsets_presp,
			       params->n_counter_offsets_presp * sizeof(u16));
	),
	TP_printk(WIPHY_PR_FMT ", " NETDEV_PR_FMT ", " CHAN_DEF_PR_FMT
		  ", block_tx: %d, count: %u, radar_required: %d",
		  WIPHY_PR_ARG, NETDEV_PR_ARG, CHAN_DEF_PR_ARG,
		  __entry->block_tx, __entry->count, __entry->radar_required)
);

TRACE_EVENT(rdev_set_qos_map,
	TP_PROTO(struct wiphy *wiphy, struct net_device *netdev,
		 struct cfg80211_qos_map *qos_map),
	TP_ARGS(wiphy, netdev, qos_map),
	TP_STRUCT__entry(
		WIPHY_ENTRY
		NETDEV_ENTRY
		QOS_MAP_ENTRY
	),
	TP_fast_assign(
		WIPHY_ASSIGN;
		NETDEV_ASSIGN;
		QOS_MAP_ASSIGN(qos_map);
	),
	TP_printk(WIPHY_PR_FMT ", " NETDEV_PR_FMT ", num_des: %u",
		  WIPHY_PR_ARG, NETDEV_PR_ARG, __entry->num_des)
);

TRACE_EVENT(rdev_set_ap_chanwidth,
	TP_PROTO(struct wiphy *wiphy, struct net_device *netdev,
		 struct cfg80211_chan_def *chandef),
	TP_ARGS(wiphy, netdev, chandef),
	TP_STRUCT__entry(
		WIPHY_ENTRY
		NETDEV_ENTRY
		CHAN_DEF_ENTRY
	),
	TP_fast_assign(
		WIPHY_ASSIGN;
		NETDEV_ASSIGN;
		CHAN_DEF_ASSIGN(chandef);
	),
	TP_printk(WIPHY_PR_FMT ", " NETDEV_PR_FMT ", " CHAN_DEF_PR_FMT,
		  WIPHY_PR_ARG, NETDEV_PR_ARG, CHAN_DEF_PR_ARG)
);

TRACE_EVENT(rdev_add_tx_ts,
	TP_PROTO(struct wiphy *wiphy, struct net_device *netdev,
		 u8 tsid, const u8 *peer, u8 user_prio, u16 admitted_time),
	TP_ARGS(wiphy, netdev, tsid, peer, user_prio, admitted_time),
	TP_STRUCT__entry(
		WIPHY_ENTRY
		NETDEV_ENTRY
		MAC_ENTRY(peer)
		__field(u8, tsid)
		__field(u8, user_prio)
		__field(u16, admitted_time)
	),
	TP_fast_assign(
		WIPHY_ASSIGN;
		NETDEV_ASSIGN;
		MAC_ASSIGN(peer, peer);
		__entry->tsid = tsid;
		__entry->user_prio = user_prio;
		__entry->admitted_time = admitted_time;
	),
	TP_printk(WIPHY_PR_FMT ", " NETDEV_PR_FMT ", " MAC_PR_FMT ", TSID %d, UP %d, time %d",
		  WIPHY_PR_ARG, NETDEV_PR_ARG, MAC_PR_ARG(peer),
		  __entry->tsid, __entry->user_prio, __entry->admitted_time)
);

TRACE_EVENT(rdev_del_tx_ts,
	TP_PROTO(struct wiphy *wiphy, struct net_device *netdev,
		 u8 tsid, const u8 *peer),
	TP_ARGS(wiphy, netdev, tsid, peer),
	TP_STRUCT__entry(
		WIPHY_ENTRY
		NETDEV_ENTRY
		MAC_ENTRY(peer)
		__field(u8, tsid)
	),
	TP_fast_assign(
		WIPHY_ASSIGN;
		NETDEV_ASSIGN;
		MAC_ASSIGN(peer, peer);
		__entry->tsid = tsid;
	),
	TP_printk(WIPHY_PR_FMT ", " NETDEV_PR_FMT ", " MAC_PR_FMT ", TSID %d",
		  WIPHY_PR_ARG, NETDEV_PR_ARG, MAC_PR_ARG(peer), __entry->tsid)
);

TRACE_EVENT(rdev_tdls_channel_switch,
	TP_PROTO(struct wiphy *wiphy, struct net_device *netdev,
		 const u8 *addr, u8 oper_class,
		 struct cfg80211_chan_def *chandef),
	TP_ARGS(wiphy, netdev, addr, oper_class, chandef),
	TP_STRUCT__entry(
		WIPHY_ENTRY
		NETDEV_ENTRY
		MAC_ENTRY(addr)
		__field(u8, oper_class)
		CHAN_DEF_ENTRY
	),
	TP_fast_assign(
		WIPHY_ASSIGN;
		NETDEV_ASSIGN;
		MAC_ASSIGN(addr, addr);
		CHAN_DEF_ASSIGN(chandef);
	),
	TP_printk(WIPHY_PR_FMT ", " NETDEV_PR_FMT ", " MAC_PR_FMT
		  " oper class %d, " CHAN_DEF_PR_FMT,
		  WIPHY_PR_ARG, NETDEV_PR_ARG, MAC_PR_ARG(addr),
		  __entry->oper_class, CHAN_DEF_PR_ARG)
);

TRACE_EVENT(rdev_tdls_cancel_channel_switch,
	TP_PROTO(struct wiphy *wiphy, struct net_device *netdev,
		 const u8 *addr),
	TP_ARGS(wiphy, netdev, addr),
	TP_STRUCT__entry(
		WIPHY_ENTRY
		NETDEV_ENTRY
		MAC_ENTRY(addr)
	),
	TP_fast_assign(
		WIPHY_ASSIGN;
		NETDEV_ASSIGN;
		MAC_ASSIGN(addr, addr);
	),
	TP_printk(WIPHY_PR_FMT ", " NETDEV_PR_FMT ", " MAC_PR_FMT,
		  WIPHY_PR_ARG, NETDEV_PR_ARG, MAC_PR_ARG(addr))
);

TRACE_EVENT(rdev_set_pmk,
	TP_PROTO(struct wiphy *wiphy, struct net_device *netdev,
		 struct cfg80211_pmk_conf *pmk_conf),

	TP_ARGS(wiphy, netdev, pmk_conf),

	TP_STRUCT__entry(
		WIPHY_ENTRY
		NETDEV_ENTRY
		MAC_ENTRY(aa)
		__field(u8, pmk_len)
		__field(u8, pmk_r0_name_len)
		__dynamic_array(u8, pmk, pmk_conf->pmk_len)
		__dynamic_array(u8, pmk_r0_name, WLAN_PMK_NAME_LEN)
	),

	TP_fast_assign(
		WIPHY_ASSIGN;
		NETDEV_ASSIGN;
		MAC_ASSIGN(aa, pmk_conf->aa);
		__entry->pmk_len = pmk_conf->pmk_len;
		__entry->pmk_r0_name_len =
		pmk_conf->pmk_r0_name ? WLAN_PMK_NAME_LEN : 0;
		memcpy(__get_dynamic_array(pmk), pmk_conf->pmk,
		       pmk_conf->pmk_len);
		memcpy(__get_dynamic_array(pmk_r0_name), pmk_conf->pmk_r0_name,
		       pmk_conf->pmk_r0_name ? WLAN_PMK_NAME_LEN : 0);
	),

	TP_printk(WIPHY_PR_FMT ", " NETDEV_PR_FMT ", " MAC_PR_FMT
		  "pmk_len=%u, pmk: %s pmk_r0_name: %s", WIPHY_PR_ARG,
		  NETDEV_PR_ARG, MAC_PR_ARG(aa), __entry->pmk_len,
		  __print_array(__get_dynamic_array(pmk),
				__get_dynamic_array_len(pmk), 1),
		  __entry->pmk_r0_name_len ?
		  __print_array(__get_dynamic_array(pmk_r0_name),
				__get_dynamic_array_len(pmk_r0_name), 1) : "")
);

TRACE_EVENT(rdev_del_pmk,
	TP_PROTO(struct wiphy *wiphy, struct net_device *netdev, const u8 *aa),

	TP_ARGS(wiphy, netdev, aa),

	TP_STRUCT__entry(
		WIPHY_ENTRY
		NETDEV_ENTRY
		MAC_ENTRY(aa)
	),

	TP_fast_assign(
		WIPHY_ASSIGN;
		NETDEV_ASSIGN;
		MAC_ASSIGN(aa, aa);
	),

	TP_printk(WIPHY_PR_FMT ", " NETDEV_PR_FMT ", " MAC_PR_FMT,
		  WIPHY_PR_ARG, NETDEV_PR_ARG, MAC_PR_ARG(aa))
);

TRACE_EVENT(rdev_external_auth,
	    TP_PROTO(struct wiphy *wiphy, struct net_device *netdev,
		     struct cfg80211_external_auth_params *params),
	    TP_ARGS(wiphy, netdev, params),
	    TP_STRUCT__entry(WIPHY_ENTRY
			     NETDEV_ENTRY
			     MAC_ENTRY(bssid)
			     __array(u8, ssid, IEEE80211_MAX_SSID_LEN + 1)
			     __field(u16, status)
	    ),
	    TP_fast_assign(WIPHY_ASSIGN;
			   NETDEV_ASSIGN;
			   MAC_ASSIGN(bssid, params->bssid);
			   memset(__entry->ssid, 0, IEEE80211_MAX_SSID_LEN + 1);
			   memcpy(__entry->ssid, params->ssid.ssid,
				  params->ssid.ssid_len);
			   __entry->status = params->status;
	    ),
	    TP_printk(WIPHY_PR_FMT ", " NETDEV_PR_FMT ", bssid: " MAC_PR_FMT
		      ", ssid: %s, status: %u", WIPHY_PR_ARG, NETDEV_PR_ARG,
		      __entry->bssid, __entry->ssid, __entry->status)
);

TRACE_EVENT(rdev_start_radar_detection,
	TP_PROTO(struct wiphy *wiphy, struct net_device *netdev,
		 struct cfg80211_chan_def *chandef,
		 u32 cac_time_ms),
	TP_ARGS(wiphy, netdev, chandef, cac_time_ms),
	TP_STRUCT__entry(
		WIPHY_ENTRY
		NETDEV_ENTRY
		CHAN_DEF_ENTRY
		__field(u32, cac_time_ms)
	),
	TP_fast_assign(
		WIPHY_ASSIGN;
		NETDEV_ASSIGN;
		CHAN_DEF_ASSIGN(chandef);
		__entry->cac_time_ms = cac_time_ms;
	),
	TP_printk(WIPHY_PR_FMT ", " NETDEV_PR_FMT ", " CHAN_DEF_PR_FMT
		  ", cac_time_ms=%u",
		  WIPHY_PR_ARG, NETDEV_PR_ARG, CHAN_DEF_PR_ARG,
		  __entry->cac_time_ms)
);

TRACE_EVENT(rdev_set_mcast_rate,
	TP_PROTO(struct wiphy *wiphy, struct net_device *netdev,
		 int *mcast_rate),
	TP_ARGS(wiphy, netdev, mcast_rate),
	TP_STRUCT__entry(
		WIPHY_ENTRY
		NETDEV_ENTRY
		__array(int, mcast_rate, NUM_NL80211_BANDS)
	),
	TP_fast_assign(
		WIPHY_ASSIGN;
		NETDEV_ASSIGN;
		memcpy(__entry->mcast_rate, mcast_rate,
		       sizeof(int) * NUM_NL80211_BANDS);
	),
	TP_printk(WIPHY_PR_FMT ", " NETDEV_PR_FMT ", "
		  "mcast_rates [2.4GHz=0x%x, 5.2GHz=0x%x, 6GHz=0x%x, 60GHz=0x%x]",
		  WIPHY_PR_ARG, NETDEV_PR_ARG,
		  __entry->mcast_rate[NL80211_BAND_2GHZ],
		  __entry->mcast_rate[NL80211_BAND_5GHZ],
		  __entry->mcast_rate[NL80211_BAND_6GHZ],
		  __entry->mcast_rate[NL80211_BAND_60GHZ])
);

TRACE_EVENT(rdev_set_coalesce,
	TP_PROTO(struct wiphy *wiphy, struct cfg80211_coalesce *coalesce),
	TP_ARGS(wiphy, coalesce),
	TP_STRUCT__entry(
		WIPHY_ENTRY
		__field(int, n_rules)
	),
	TP_fast_assign(
		WIPHY_ASSIGN;
		__entry->n_rules = coalesce ? coalesce->n_rules : 0;
	),
	TP_printk(WIPHY_PR_FMT ", n_rules=%d",
		  WIPHY_PR_ARG, __entry->n_rules)
);

DEFINE_EVENT(wiphy_wdev_evt, rdev_abort_scan,
	TP_PROTO(struct wiphy *wiphy, struct wireless_dev *wdev),
	TP_ARGS(wiphy, wdev)
);

TRACE_EVENT(rdev_set_multicast_to_unicast,
	TP_PROTO(struct wiphy *wiphy, struct net_device *netdev,
		 const bool enabled),
	TP_ARGS(wiphy, netdev, enabled),
	TP_STRUCT__entry(
		WIPHY_ENTRY
		NETDEV_ENTRY
		__field(bool, enabled)
	),
	TP_fast_assign(
		WIPHY_ASSIGN;
		NETDEV_ASSIGN;
		__entry->enabled = enabled;
	),
	TP_printk(WIPHY_PR_FMT ", " NETDEV_PR_FMT ", unicast: %s",
		  WIPHY_PR_ARG, NETDEV_PR_ARG,
		  BOOL_TO_STR(__entry->enabled))
);

DEFINE_EVENT(wiphy_wdev_evt, rdev_get_txq_stats,
	TP_PROTO(struct wiphy *wiphy, struct wireless_dev *wdev),
	TP_ARGS(wiphy, wdev)
);

TRACE_EVENT(rdev_get_ftm_responder_stats,
	TP_PROTO(struct wiphy *wiphy, struct net_device *netdev,
		 struct cfg80211_ftm_responder_stats *ftm_stats),

	TP_ARGS(wiphy, netdev, ftm_stats),

	TP_STRUCT__entry(
		WIPHY_ENTRY
		NETDEV_ENTRY
		__field(u64, timestamp)
		__field(u32, success_num)
		__field(u32, partial_num)
		__field(u32, failed_num)
		__field(u32, asap_num)
		__field(u32, non_asap_num)
		__field(u64, duration)
		__field(u32, unknown_triggers)
		__field(u32, reschedule)
		__field(u32, out_of_window)
	),

	TP_fast_assign(
		WIPHY_ASSIGN;
		NETDEV_ASSIGN;
		__entry->success_num = ftm_stats->success_num;
		__entry->partial_num = ftm_stats->partial_num;
		__entry->failed_num = ftm_stats->failed_num;
		__entry->asap_num = ftm_stats->asap_num;
		__entry->non_asap_num = ftm_stats->non_asap_num;
		__entry->duration = ftm_stats->total_duration_ms;
		__entry->unknown_triggers = ftm_stats->unknown_triggers_num;
		__entry->reschedule = ftm_stats->reschedule_requests_num;
		__entry->out_of_window = ftm_stats->out_of_window_triggers_num;
	),

	TP_printk(WIPHY_PR_FMT "Ftm responder stats: success %u, partial %u, "
		"failed %u, asap %u, non asap %u, total duration %llu, unknown "
		"triggers %u, rescheduled %u, out of window %u", WIPHY_PR_ARG,
		__entry->success_num, __entry->partial_num, __entry->failed_num,
		__entry->asap_num, __entry->non_asap_num, __entry->duration,
		__entry->unknown_triggers, __entry->reschedule,
		__entry->out_of_window)
);

DEFINE_EVENT(wiphy_wdev_cookie_evt, rdev_start_pmsr,
	TP_PROTO(struct wiphy *wiphy, struct wireless_dev *wdev, u64 cookie),
	TP_ARGS(wiphy, wdev, cookie)
);

DEFINE_EVENT(wiphy_wdev_cookie_evt, rdev_abort_pmsr,
	TP_PROTO(struct wiphy *wiphy, struct wireless_dev *wdev, u64 cookie),
	TP_ARGS(wiphy, wdev, cookie)
);

/*************************************************************
 *	     cfg80211 exported functions traces		     *
 *************************************************************/

TRACE_EVENT(cfg80211_return_bool,
	TP_PROTO(bool ret),
	TP_ARGS(ret),
	TP_STRUCT__entry(
		__field(bool, ret)
	),
	TP_fast_assign(
		__entry->ret = ret;
	),
	TP_printk("returned %s", BOOL_TO_STR(__entry->ret))
);

DECLARE_EVENT_CLASS(cfg80211_netdev_mac_evt,
	TP_PROTO(struct net_device *netdev, const u8 *macaddr),
	TP_ARGS(netdev, macaddr),
	TP_STRUCT__entry(
		NETDEV_ENTRY
		MAC_ENTRY(macaddr)
	),
	TP_fast_assign(
		NETDEV_ASSIGN;
		MAC_ASSIGN(macaddr, macaddr);
	),
	TP_printk(NETDEV_PR_FMT ", mac: " MAC_PR_FMT,
		  NETDEV_PR_ARG, MAC_PR_ARG(macaddr))
);

DEFINE_EVENT(cfg80211_netdev_mac_evt, cfg80211_notify_new_peer_candidate,
	TP_PROTO(struct net_device *netdev, const u8 *macaddr),
	TP_ARGS(netdev, macaddr)
);

DECLARE_EVENT_CLASS(netdev_evt_only,
	TP_PROTO(struct net_device *netdev),
	TP_ARGS(netdev),
	TP_STRUCT__entry(
		NETDEV_ENTRY
	),
	TP_fast_assign(
		NETDEV_ASSIGN;
	),
	TP_printk(NETDEV_PR_FMT , NETDEV_PR_ARG)
);

DEFINE_EVENT(netdev_evt_only, cfg80211_send_rx_auth,
	TP_PROTO(struct net_device *netdev),
	TP_ARGS(netdev)
);

TRACE_EVENT(cfg80211_send_rx_assoc,
	TP_PROTO(struct net_device *netdev, struct cfg80211_bss *bss),
	TP_ARGS(netdev, bss),
	TP_STRUCT__entry(
		NETDEV_ENTRY
		MAC_ENTRY(bssid)
		CHAN_ENTRY
	),
	TP_fast_assign(
		NETDEV_ASSIGN;
		MAC_ASSIGN(bssid, bss->bssid);
		CHAN_ASSIGN(bss->channel);
	),
	TP_printk(NETDEV_PR_FMT ", " MAC_PR_FMT ", " CHAN_PR_FMT,
		  NETDEV_PR_ARG, MAC_PR_ARG(bssid), CHAN_PR_ARG)
);

DECLARE_EVENT_CLASS(netdev_frame_event,
	TP_PROTO(struct net_device *netdev, const u8 *buf, int len),
	TP_ARGS(netdev, buf, len),
	TP_STRUCT__entry(
		NETDEV_ENTRY
		__dynamic_array(u8, frame, len)
	),
	TP_fast_assign(
		NETDEV_ASSIGN;
		memcpy(__get_dynamic_array(frame), buf, len);
	),
	TP_printk(NETDEV_PR_FMT ", ftype:0x%.2x",
		  NETDEV_PR_ARG,
		  le16_to_cpup((__le16 *)__get_dynamic_array(frame)))
);

DEFINE_EVENT(netdev_frame_event, cfg80211_rx_unprot_mlme_mgmt,
	TP_PROTO(struct net_device *netdev, const u8 *buf, int len),
	TP_ARGS(netdev, buf, len)
);

DEFINE_EVENT(netdev_frame_event, cfg80211_rx_mlme_mgmt,
	TP_PROTO(struct net_device *netdev, const u8 *buf, int len),
	TP_ARGS(netdev, buf, len)
);

TRACE_EVENT(cfg80211_tx_mlme_mgmt,
	TP_PROTO(struct net_device *netdev, const u8 *buf, int len),
	TP_ARGS(netdev, buf, len),
	TP_STRUCT__entry(
		NETDEV_ENTRY
		__dynamic_array(u8, frame, len)
	),
	TP_fast_assign(
		NETDEV_ASSIGN;
		memcpy(__get_dynamic_array(frame), buf, len);
	),
	TP_printk(NETDEV_PR_FMT ", ftype:0x%.2x",
		  NETDEV_PR_ARG,
		  le16_to_cpup((__le16 *)__get_dynamic_array(frame)))
);

DECLARE_EVENT_CLASS(netdev_mac_evt,
	TP_PROTO(struct net_device *netdev, const u8 *mac),
	TP_ARGS(netdev, mac),
	TP_STRUCT__entry(
		NETDEV_ENTRY
		MAC_ENTRY(mac)
	),
	TP_fast_assign(
		NETDEV_ASSIGN;
		MAC_ASSIGN(mac, mac)
	),
	TP_printk(NETDEV_PR_FMT ", mac: " MAC_PR_FMT,
		  NETDEV_PR_ARG, MAC_PR_ARG(mac))
);

DEFINE_EVENT(netdev_mac_evt, cfg80211_send_auth_timeout,
	TP_PROTO(struct net_device *netdev, const u8 *mac),
	TP_ARGS(netdev, mac)
);

DEFINE_EVENT(netdev_mac_evt, cfg80211_send_assoc_timeout,
	TP_PROTO(struct net_device *netdev, const u8 *mac),
	TP_ARGS(netdev, mac)
);

TRACE_EVENT(cfg80211_michael_mic_failure,
	TP_PROTO(struct net_device *netdev, const u8 *addr,
		 enum nl80211_key_type key_type, int key_id, const u8 *tsc),
	TP_ARGS(netdev, addr, key_type, key_id, tsc),
	TP_STRUCT__entry(
		NETDEV_ENTRY
		MAC_ENTRY(addr)
		__field(enum nl80211_key_type, key_type)
		__field(int, key_id)
		__array(u8, tsc, 6)
	),
	TP_fast_assign(
		NETDEV_ASSIGN;
		MAC_ASSIGN(addr, addr);
		__entry->key_type = key_type;
		__entry->key_id = key_id;
		if (tsc)
			memcpy(__entry->tsc, tsc, 6);
	),
	TP_printk(NETDEV_PR_FMT ", " MAC_PR_FMT ", key type: %d, key id: %d, tsc: %pm",
		  NETDEV_PR_ARG, MAC_PR_ARG(addr), __entry->key_type,
		  __entry->key_id, __entry->tsc)
);

TRACE_EVENT(cfg80211_ready_on_channel,
	TP_PROTO(struct wireless_dev *wdev, u64 cookie,
		 struct ieee80211_channel *chan,
		 unsigned int duration),
	TP_ARGS(wdev, cookie, chan, duration),
	TP_STRUCT__entry(
		WDEV_ENTRY
		__field(u64, cookie)
		CHAN_ENTRY
		__field(unsigned int, duration)
	),
	TP_fast_assign(
		WDEV_ASSIGN;
		__entry->cookie = cookie;
		CHAN_ASSIGN(chan);
		__entry->duration = duration;
	),
	TP_printk(WDEV_PR_FMT ", cookie: %llu, " CHAN_PR_FMT ", duration: %u",
		  WDEV_PR_ARG, __entry->cookie, CHAN_PR_ARG,
		  __entry->duration)
);

TRACE_EVENT(cfg80211_ready_on_channel_expired,
	TP_PROTO(struct wireless_dev *wdev, u64 cookie,
		 struct ieee80211_channel *chan),
	TP_ARGS(wdev, cookie, chan),
	TP_STRUCT__entry(
		WDEV_ENTRY
		__field(u64, cookie)
		CHAN_ENTRY
	),
	TP_fast_assign(
		WDEV_ASSIGN;
		__entry->cookie = cookie;
		CHAN_ASSIGN(chan);
	),
	TP_printk(WDEV_PR_FMT ", cookie: %llu, " CHAN_PR_FMT,
		  WDEV_PR_ARG, __entry->cookie, CHAN_PR_ARG)
);

TRACE_EVENT(cfg80211_tx_mgmt_expired,
	TP_PROTO(struct wireless_dev *wdev, u64 cookie,
		 struct ieee80211_channel *chan),
	TP_ARGS(wdev, cookie, chan),
	TP_STRUCT__entry(
		WDEV_ENTRY
		__field(u64, cookie)
		CHAN_ENTRY
	),
	TP_fast_assign(
		WDEV_ASSIGN;
		__entry->cookie = cookie;
		CHAN_ASSIGN(chan);
	),
	TP_printk(WDEV_PR_FMT ", cookie: %llu, " CHAN_PR_FMT,
		  WDEV_PR_ARG, __entry->cookie, CHAN_PR_ARG)
);

TRACE_EVENT(cfg80211_new_sta,
	TP_PROTO(struct net_device *netdev, const u8 *mac_addr,
		 struct station_info *sinfo),
	TP_ARGS(netdev, mac_addr, sinfo),
	TP_STRUCT__entry(
		NETDEV_ENTRY
		MAC_ENTRY(mac_addr)
		SINFO_ENTRY
	),
	TP_fast_assign(
		NETDEV_ASSIGN;
		MAC_ASSIGN(mac_addr, mac_addr);
		SINFO_ASSIGN;
	),
	TP_printk(NETDEV_PR_FMT ", " MAC_PR_FMT,
		  NETDEV_PR_ARG, MAC_PR_ARG(mac_addr))
);

DEFINE_EVENT(cfg80211_netdev_mac_evt, cfg80211_del_sta,
	TP_PROTO(struct net_device *netdev, const u8 *macaddr),
	TP_ARGS(netdev, macaddr)
);

TRACE_EVENT(cfg80211_rx_mgmt,
	TP_PROTO(struct wireless_dev *wdev, int freq, int sig_dbm),
	TP_ARGS(wdev, freq, sig_dbm),
	TP_STRUCT__entry(
		WDEV_ENTRY
		__field(int, freq)
		__field(int, sig_dbm)
	),
	TP_fast_assign(
		WDEV_ASSIGN;
		__entry->freq = freq;
		__entry->sig_dbm = sig_dbm;
	),
	TP_printk(WDEV_PR_FMT ", freq: "KHZ_F", sig dbm: %d",
		  WDEV_PR_ARG, PR_KHZ(__entry->freq), __entry->sig_dbm)
);

TRACE_EVENT(cfg80211_mgmt_tx_status,
	TP_PROTO(struct wireless_dev *wdev, u64 cookie, bool ack),
	TP_ARGS(wdev, cookie, ack),
	TP_STRUCT__entry(
		WDEV_ENTRY
		__field(u64, cookie)
		__field(bool, ack)
	),
	TP_fast_assign(
		WDEV_ASSIGN;
		__entry->cookie = cookie;
		__entry->ack = ack;
	),
	TP_printk(WDEV_PR_FMT", cookie: %llu, ack: %s",
		  WDEV_PR_ARG, __entry->cookie, BOOL_TO_STR(__entry->ack))
);

TRACE_EVENT(cfg80211_control_port_tx_status,
	TP_PROTO(struct wireless_dev *wdev, u64 cookie, bool ack),
	TP_ARGS(wdev, cookie, ack),
	TP_STRUCT__entry(
		WDEV_ENTRY
		__field(u64, cookie)
		__field(bool, ack)
	),
	TP_fast_assign(
		WDEV_ASSIGN;
		__entry->cookie = cookie;
		__entry->ack = ack;
	),
	TP_printk(WDEV_PR_FMT", cookie: %llu, ack: %s",
		  WDEV_PR_ARG, __entry->cookie, BOOL_TO_STR(__entry->ack))
);

TRACE_EVENT(cfg80211_rx_control_port,
	TP_PROTO(struct net_device *netdev, struct sk_buff *skb,
		 bool unencrypted),
	TP_ARGS(netdev, skb, unencrypted),
	TP_STRUCT__entry(
		NETDEV_ENTRY
		__field(int, len)
		MAC_ENTRY(from)
		__field(u16, proto)
		__field(bool, unencrypted)
	),
	TP_fast_assign(
		NETDEV_ASSIGN;
		__entry->len = skb->len;
		MAC_ASSIGN(from, eth_hdr(skb)->h_source);
		__entry->proto = be16_to_cpu(skb->protocol);
		__entry->unencrypted = unencrypted;
	),
	TP_printk(NETDEV_PR_FMT ", len=%d, " MAC_PR_FMT ", proto: 0x%x, unencrypted: %s",
		  NETDEV_PR_ARG, __entry->len, MAC_PR_ARG(from),
		  __entry->proto, BOOL_TO_STR(__entry->unencrypted))
);

TRACE_EVENT(cfg80211_cqm_rssi_notify,
	TP_PROTO(struct net_device *netdev,
		 enum nl80211_cqm_rssi_threshold_event rssi_event,
		 s32 rssi_level),
	TP_ARGS(netdev, rssi_event, rssi_level),
	TP_STRUCT__entry(
		NETDEV_ENTRY
		__field(enum nl80211_cqm_rssi_threshold_event, rssi_event)
		__field(s32, rssi_level)
	),
	TP_fast_assign(
		NETDEV_ASSIGN;
		__entry->rssi_event = rssi_event;
		__entry->rssi_level = rssi_level;
	),
	TP_printk(NETDEV_PR_FMT ", rssi event: %d, level: %d",
		  NETDEV_PR_ARG, __entry->rssi_event, __entry->rssi_level)
);

TRACE_EVENT(cfg80211_reg_can_beacon,
	TP_PROTO(struct wiphy *wiphy, struct cfg80211_chan_def *chandef,
		 enum nl80211_iftype iftype, bool check_no_ir),
	TP_ARGS(wiphy, chandef, iftype, check_no_ir),
	TP_STRUCT__entry(
		WIPHY_ENTRY
		CHAN_DEF_ENTRY
		__field(enum nl80211_iftype, iftype)
		__field(bool, check_no_ir)
	),
	TP_fast_assign(
		WIPHY_ASSIGN;
		CHAN_DEF_ASSIGN(chandef);
		__entry->iftype = iftype;
		__entry->check_no_ir = check_no_ir;
	),
	TP_printk(WIPHY_PR_FMT ", " CHAN_DEF_PR_FMT ", iftype=%d check_no_ir=%s",
		  WIPHY_PR_ARG, CHAN_DEF_PR_ARG, __entry->iftype,
		  BOOL_TO_STR(__entry->check_no_ir))
);

TRACE_EVENT(cfg80211_chandef_dfs_required,
	TP_PROTO(struct wiphy *wiphy, struct cfg80211_chan_def *chandef),
	TP_ARGS(wiphy, chandef),
	TP_STRUCT__entry(
		WIPHY_ENTRY
		CHAN_DEF_ENTRY
	),
	TP_fast_assign(
		WIPHY_ASSIGN;
		CHAN_DEF_ASSIGN(chandef);
	),
	TP_printk(WIPHY_PR_FMT ", " CHAN_DEF_PR_FMT,
		  WIPHY_PR_ARG, CHAN_DEF_PR_ARG)
);

TRACE_EVENT(cfg80211_ch_switch_notify,
	TP_PROTO(struct net_device *netdev,
		 struct cfg80211_chan_def *chandef),
	TP_ARGS(netdev, chandef),
	TP_STRUCT__entry(
		NETDEV_ENTRY
		CHAN_DEF_ENTRY
	),
	TP_fast_assign(
		NETDEV_ASSIGN;
		CHAN_DEF_ASSIGN(chandef);
	),
	TP_printk(NETDEV_PR_FMT ", " CHAN_DEF_PR_FMT,
		  NETDEV_PR_ARG, CHAN_DEF_PR_ARG)
);

TRACE_EVENT(cfg80211_ch_switch_started_notify,
	TP_PROTO(struct net_device *netdev,
		 struct cfg80211_chan_def *chandef),
	TP_ARGS(netdev, chandef),
	TP_STRUCT__entry(
		NETDEV_ENTRY
		CHAN_DEF_ENTRY
	),
	TP_fast_assign(
		NETDEV_ASSIGN;
		CHAN_DEF_ASSIGN(chandef);
	),
	TP_printk(NETDEV_PR_FMT ", " CHAN_DEF_PR_FMT,
		  NETDEV_PR_ARG, CHAN_DEF_PR_ARG)
);

TRACE_EVENT(cfg80211_radar_event,
	TP_PROTO(struct wiphy *wiphy, struct cfg80211_chan_def *chandef),
	TP_ARGS(wiphy, chandef),
	TP_STRUCT__entry(
		WIPHY_ENTRY
		CHAN_DEF_ENTRY
	),
	TP_fast_assign(
		WIPHY_ASSIGN;
		CHAN_DEF_ASSIGN(chandef);
	),
	TP_printk(WIPHY_PR_FMT ", " CHAN_DEF_PR_FMT,
		  WIPHY_PR_ARG, CHAN_DEF_PR_ARG)
);

TRACE_EVENT(cfg80211_cac_event,
	TP_PROTO(struct net_device *netdev, enum nl80211_radar_event evt),
	TP_ARGS(netdev, evt),
	TP_STRUCT__entry(
		NETDEV_ENTRY
		__field(enum nl80211_radar_event, evt)
	),
	TP_fast_assign(
		NETDEV_ASSIGN;
		__entry->evt = evt;
	),
	TP_printk(NETDEV_PR_FMT ",  event: %d",
		  NETDEV_PR_ARG, __entry->evt)
);

DECLARE_EVENT_CLASS(cfg80211_rx_evt,
	TP_PROTO(struct net_device *netdev, const u8 *addr),
	TP_ARGS(netdev, addr),
	TP_STRUCT__entry(
		NETDEV_ENTRY
		MAC_ENTRY(addr)
	),
	TP_fast_assign(
		NETDEV_ASSIGN;
		MAC_ASSIGN(addr, addr);
	),
	TP_printk(NETDEV_PR_FMT ", " MAC_PR_FMT, NETDEV_PR_ARG, MAC_PR_ARG(addr))
);

DEFINE_EVENT(cfg80211_rx_evt, cfg80211_rx_spurious_frame,
	TP_PROTO(struct net_device *netdev, const u8 *addr),
	TP_ARGS(netdev, addr)
);

DEFINE_EVENT(cfg80211_rx_evt, cfg80211_rx_unexpected_4addr_frame,
	TP_PROTO(struct net_device *netdev, const u8 *addr),
	TP_ARGS(netdev, addr)
);

TRACE_EVENT(cfg80211_ibss_joined,
	TP_PROTO(struct net_device *netdev, const u8 *bssid,
		 struct ieee80211_channel *channel),
	TP_ARGS(netdev, bssid, channel),
	TP_STRUCT__entry(
		NETDEV_ENTRY
		MAC_ENTRY(bssid)
		CHAN_ENTRY
	),
	TP_fast_assign(
		NETDEV_ASSIGN;
		MAC_ASSIGN(bssid, bssid);
		CHAN_ASSIGN(channel);
	),
	TP_printk(NETDEV_PR_FMT ", bssid: " MAC_PR_FMT ", " CHAN_PR_FMT,
		  NETDEV_PR_ARG, MAC_PR_ARG(bssid), CHAN_PR_ARG)
);

TRACE_EVENT(cfg80211_probe_status,
	TP_PROTO(struct net_device *netdev, const u8 *addr, u64 cookie,
		 bool acked),
	TP_ARGS(netdev, addr, cookie, acked),
	TP_STRUCT__entry(
		NETDEV_ENTRY
		MAC_ENTRY(addr)
		__field(u64, cookie)
		__field(bool, acked)
	),
	TP_fast_assign(
		NETDEV_ASSIGN;
		MAC_ASSIGN(addr, addr);
		__entry->cookie = cookie;
		__entry->acked = acked;
	),
	TP_printk(NETDEV_PR_FMT " addr:" MAC_PR_FMT ", cookie: %llu, acked: %s",
		  NETDEV_PR_ARG, MAC_PR_ARG(addr), __entry->cookie,
		  BOOL_TO_STR(__entry->acked))
);

TRACE_EVENT(cfg80211_cqm_pktloss_notify,
	TP_PROTO(struct net_device *netdev, const u8 *peer, u32 num_packets),
	TP_ARGS(netdev, peer, num_packets),
	TP_STRUCT__entry(
		NETDEV_ENTRY
		MAC_ENTRY(peer)
		__field(u32, num_packets)
	),
	TP_fast_assign(
		NETDEV_ASSIGN;
		MAC_ASSIGN(peer, peer);
		__entry->num_packets = num_packets;
	),
	TP_printk(NETDEV_PR_FMT ", peer: " MAC_PR_FMT ", num of lost packets: %u",
		  NETDEV_PR_ARG, MAC_PR_ARG(peer), __entry->num_packets)
);

DEFINE_EVENT(cfg80211_netdev_mac_evt, cfg80211_gtk_rekey_notify,
	TP_PROTO(struct net_device *netdev, const u8 *macaddr),
	TP_ARGS(netdev, macaddr)
);

TRACE_EVENT(cfg80211_pmksa_candidate_notify,
	TP_PROTO(struct net_device *netdev, int index, const u8 *bssid,
		 bool preauth),
	TP_ARGS(netdev, index, bssid, preauth),
	TP_STRUCT__entry(
		NETDEV_ENTRY
		__field(int, index)
		MAC_ENTRY(bssid)
		__field(bool, preauth)
	),
	TP_fast_assign(
		NETDEV_ASSIGN;
		__entry->index = index;
		MAC_ASSIGN(bssid, bssid);
		__entry->preauth = preauth;
	),
	TP_printk(NETDEV_PR_FMT ", index:%d, bssid: " MAC_PR_FMT ", pre auth: %s",
		  NETDEV_PR_ARG, __entry->index, MAC_PR_ARG(bssid),
		  BOOL_TO_STR(__entry->preauth))
);

TRACE_EVENT(cfg80211_report_obss_beacon,
	TP_PROTO(struct wiphy *wiphy, const u8 *frame, size_t len,
		 int freq, int sig_dbm),
	TP_ARGS(wiphy, frame, len, freq, sig_dbm),
	TP_STRUCT__entry(
		WIPHY_ENTRY
		__field(int, freq)
		__field(int, sig_dbm)
	),
	TP_fast_assign(
		WIPHY_ASSIGN;
		__entry->freq = freq;
		__entry->sig_dbm = sig_dbm;
	),
	TP_printk(WIPHY_PR_FMT ", freq: "KHZ_F", sig_dbm: %d",
		  WIPHY_PR_ARG, PR_KHZ(__entry->freq), __entry->sig_dbm)
);

TRACE_EVENT(cfg80211_tdls_oper_request,
	TP_PROTO(struct wiphy *wiphy, struct net_device *netdev, const u8 *peer,
		 enum nl80211_tdls_operation oper, u16 reason_code),
	TP_ARGS(wiphy, netdev, peer, oper, reason_code),
	TP_STRUCT__entry(
		WIPHY_ENTRY
		NETDEV_ENTRY
		MAC_ENTRY(peer)
		__field(enum nl80211_tdls_operation, oper)
		__field(u16, reason_code)
	),
	TP_fast_assign(
		WIPHY_ASSIGN;
		NETDEV_ASSIGN;
		MAC_ASSIGN(peer, peer);
		__entry->oper = oper;
		__entry->reason_code = reason_code;
	),
	TP_printk(WIPHY_PR_FMT ", " NETDEV_PR_FMT ", peer: " MAC_PR_FMT ", oper: %d, reason_code %u",
		  WIPHY_PR_ARG, NETDEV_PR_ARG, MAC_PR_ARG(peer), __entry->oper,
		  __entry->reason_code)
	);

TRACE_EVENT(cfg80211_scan_done,
	TP_PROTO(struct cfg80211_scan_request *request,
		 struct cfg80211_scan_info *info),
	TP_ARGS(request, info),
	TP_STRUCT__entry(
		__field(u32, n_channels)
		__dynamic_array(u8, ie, request ? request->ie_len : 0)
		__array(u32, rates, NUM_NL80211_BANDS)
		__field(u32, wdev_id)
		MAC_ENTRY(wiphy_mac)
		__field(bool, no_cck)
		__field(bool, aborted)
		__field(u64, scan_start_tsf)
		MAC_ENTRY(tsf_bssid)
	),
	TP_fast_assign(
		if (request) {
			memcpy(__get_dynamic_array(ie), request->ie,
			       request->ie_len);
			memcpy(__entry->rates, request->rates,
			       NUM_NL80211_BANDS);
			__entry->wdev_id = request->wdev ?
					request->wdev->identifier : 0;
			if (request->wiphy)
				MAC_ASSIGN(wiphy_mac,
					   request->wiphy->perm_addr);
			__entry->no_cck = request->no_cck;
		}
		if (info) {
			__entry->aborted = info->aborted;
			__entry->scan_start_tsf = info->scan_start_tsf;
			MAC_ASSIGN(tsf_bssid, info->tsf_bssid);
		}
	),
	TP_printk("aborted: %s, scan start (TSF): %llu, tsf_bssid: " MAC_PR_FMT,
		  BOOL_TO_STR(__entry->aborted),
		  (unsigned long long)__entry->scan_start_tsf,
		  MAC_PR_ARG(tsf_bssid))
);

DECLARE_EVENT_CLASS(wiphy_id_evt,
	TP_PROTO(struct wiphy *wiphy, u64 id),
	TP_ARGS(wiphy, id),
	TP_STRUCT__entry(
		WIPHY_ENTRY
		__field(u64, id)
	),
	TP_fast_assign(
		WIPHY_ASSIGN;
		__entry->id = id;
	),
	TP_printk(WIPHY_PR_FMT ", id: %llu", WIPHY_PR_ARG, __entry->id)
);

DEFINE_EVENT(wiphy_id_evt, cfg80211_sched_scan_stopped,
	TP_PROTO(struct wiphy *wiphy, u64 id),
	TP_ARGS(wiphy, id)
);

DEFINE_EVENT(wiphy_id_evt, cfg80211_sched_scan_results,
	TP_PROTO(struct wiphy *wiphy, u64 id),
	TP_ARGS(wiphy, id)
);

TRACE_EVENT(cfg80211_get_bss,
	TP_PROTO(struct wiphy *wiphy, struct ieee80211_channel *channel,
		 const u8 *bssid, const u8 *ssid, size_t ssid_len,
		 enum ieee80211_bss_type bss_type,
		 enum ieee80211_privacy privacy),
	TP_ARGS(wiphy, channel, bssid, ssid, ssid_len, bss_type, privacy),
	TP_STRUCT__entry(
		WIPHY_ENTRY
		CHAN_ENTRY
		MAC_ENTRY(bssid)
		__dynamic_array(u8, ssid, ssid_len)
		__field(enum ieee80211_bss_type, bss_type)
		__field(enum ieee80211_privacy, privacy)
	),
	TP_fast_assign(
		WIPHY_ASSIGN;
		CHAN_ASSIGN(channel);
		MAC_ASSIGN(bssid, bssid);
		memcpy(__get_dynamic_array(ssid), ssid, ssid_len);
		__entry->bss_type = bss_type;
		__entry->privacy = privacy;
	),
	TP_printk(WIPHY_PR_FMT ", " CHAN_PR_FMT ", " MAC_PR_FMT
		  ", buf: %#.2x, bss_type: %d, privacy: %d",
		  WIPHY_PR_ARG, CHAN_PR_ARG, MAC_PR_ARG(bssid),
		  ((u8 *)__get_dynamic_array(ssid))[0], __entry->bss_type,
		  __entry->privacy)
);

TRACE_EVENT(cfg80211_inform_bss_frame,
	TP_PROTO(struct wiphy *wiphy, struct cfg80211_inform_bss *data,
		 struct ieee80211_mgmt *mgmt, size_t len),
	TP_ARGS(wiphy, data, mgmt, len),
	TP_STRUCT__entry(
		WIPHY_ENTRY
		CHAN_ENTRY
		__field(enum nl80211_bss_scan_width, scan_width)
		__dynamic_array(u8, mgmt, len)
		__field(s32, signal)
		__field(u64, ts_boottime)
		__field(u64, parent_tsf)
		MAC_ENTRY(parent_bssid)
	),
	TP_fast_assign(
		WIPHY_ASSIGN;
		CHAN_ASSIGN(data->chan);
		__entry->scan_width = data->scan_width;
		if (mgmt)
			memcpy(__get_dynamic_array(mgmt), mgmt, len);
		__entry->signal = data->signal;
		__entry->ts_boottime = data->boottime_ns;
		__entry->parent_tsf = data->parent_tsf;
		MAC_ASSIGN(parent_bssid, data->parent_bssid);
	),
	TP_printk(WIPHY_PR_FMT ", " CHAN_PR_FMT
		  "(scan_width: %d) signal: %d, tsb:%llu, detect_tsf:%llu, tsf_bssid: "
		  MAC_PR_FMT, WIPHY_PR_ARG, CHAN_PR_ARG, __entry->scan_width,
		  __entry->signal, (unsigned long long)__entry->ts_boottime,
		  (unsigned long long)__entry->parent_tsf,
		  MAC_PR_ARG(parent_bssid))
);

DECLARE_EVENT_CLASS(cfg80211_bss_evt,
	TP_PROTO(struct cfg80211_bss *pub),
	TP_ARGS(pub),
	TP_STRUCT__entry(
		MAC_ENTRY(bssid)
		CHAN_ENTRY
	),
	TP_fast_assign(
		MAC_ASSIGN(bssid, pub->bssid);
		CHAN_ASSIGN(pub->channel);
	),
	TP_printk(MAC_PR_FMT ", " CHAN_PR_FMT, MAC_PR_ARG(bssid), CHAN_PR_ARG)
);

DEFINE_EVENT(cfg80211_bss_evt, cfg80211_return_bss,
	TP_PROTO(struct cfg80211_bss *pub),
	TP_ARGS(pub)
);

TRACE_EVENT(cfg80211_return_uint,
	TP_PROTO(unsigned int ret),
	TP_ARGS(ret),
	TP_STRUCT__entry(
		__field(unsigned int, ret)
	),
	TP_fast_assign(
		__entry->ret = ret;
	),
	TP_printk("ret: %d", __entry->ret)
);

TRACE_EVENT(cfg80211_return_u32,
	TP_PROTO(u32 ret),
	TP_ARGS(ret),
	TP_STRUCT__entry(
		__field(u32, ret)
	),
	TP_fast_assign(
		__entry->ret = ret;
	),
	TP_printk("ret: %u", __entry->ret)
);

TRACE_EVENT(cfg80211_report_wowlan_wakeup,
	TP_PROTO(struct wiphy *wiphy, struct wireless_dev *wdev,
		 struct cfg80211_wowlan_wakeup *wakeup),
	TP_ARGS(wiphy, wdev, wakeup),
	TP_STRUCT__entry(
		WIPHY_ENTRY
		WDEV_ENTRY
		__field(bool, non_wireless)
		__field(bool, disconnect)
		__field(bool, magic_pkt)
		__field(bool, gtk_rekey_failure)
		__field(bool, eap_identity_req)
		__field(bool, four_way_handshake)
		__field(bool, rfkill_release)
		__field(s32, pattern_idx)
		__field(u32, packet_len)
		__dynamic_array(u8, packet,
				wakeup ? wakeup->packet_present_len : 0)
	),
	TP_fast_assign(
		WIPHY_ASSIGN;
		WDEV_ASSIGN;
		__entry->non_wireless = !wakeup;
		__entry->disconnect = wakeup ? wakeup->disconnect : false;
		__entry->magic_pkt = wakeup ? wakeup->magic_pkt : false;
		__entry->gtk_rekey_failure = wakeup ? wakeup->gtk_rekey_failure : false;
		__entry->eap_identity_req = wakeup ? wakeup->eap_identity_req : false;
		__entry->four_way_handshake = wakeup ? wakeup->four_way_handshake : false;
		__entry->rfkill_release = wakeup ? wakeup->rfkill_release : false;
		__entry->pattern_idx = wakeup ? wakeup->pattern_idx : false;
		__entry->packet_len = wakeup ? wakeup->packet_len : false;
		if (wakeup && wakeup->packet && wakeup->packet_present_len)
			memcpy(__get_dynamic_array(packet), wakeup->packet,
			       wakeup->packet_present_len);
	),
	TP_printk(WIPHY_PR_FMT ", " WDEV_PR_FMT, WIPHY_PR_ARG, WDEV_PR_ARG)
);

TRACE_EVENT(cfg80211_ft_event,
	TP_PROTO(struct wiphy *wiphy, struct net_device *netdev,
		 struct cfg80211_ft_event_params *ft_event),
	TP_ARGS(wiphy, netdev, ft_event),
	TP_STRUCT__entry(
		WIPHY_ENTRY
		NETDEV_ENTRY
		__dynamic_array(u8, ies, ft_event->ies_len)
		MAC_ENTRY(target_ap)
		__dynamic_array(u8, ric_ies, ft_event->ric_ies_len)
	),
	TP_fast_assign(
		WIPHY_ASSIGN;
		NETDEV_ASSIGN;
		if (ft_event->ies)
			memcpy(__get_dynamic_array(ies), ft_event->ies,
			       ft_event->ies_len);
		MAC_ASSIGN(target_ap, ft_event->target_ap);
		if (ft_event->ric_ies)
			memcpy(__get_dynamic_array(ric_ies), ft_event->ric_ies,
			       ft_event->ric_ies_len);
	),
	TP_printk(WIPHY_PR_FMT ", " NETDEV_PR_FMT ", target_ap: " MAC_PR_FMT,
		  WIPHY_PR_ARG, NETDEV_PR_ARG, MAC_PR_ARG(target_ap))
);

TRACE_EVENT(cfg80211_stop_iface,
	TP_PROTO(struct wiphy *wiphy, struct wireless_dev *wdev),
	TP_ARGS(wiphy, wdev),
	TP_STRUCT__entry(
		WIPHY_ENTRY
		WDEV_ENTRY
	),
	TP_fast_assign(
		WIPHY_ASSIGN;
		WDEV_ASSIGN;
	),
	TP_printk(WIPHY_PR_FMT ", " WDEV_PR_FMT,
		  WIPHY_PR_ARG, WDEV_PR_ARG)
);

TRACE_EVENT(cfg80211_pmsr_report,
	TP_PROTO(struct wiphy *wiphy, struct wireless_dev *wdev,
		 u64 cookie, const u8 *addr),
	TP_ARGS(wiphy, wdev, cookie, addr),
	TP_STRUCT__entry(
		WIPHY_ENTRY
		WDEV_ENTRY
		__field(u64, cookie)
		MAC_ENTRY(addr)
	),
	TP_fast_assign(
		WIPHY_ASSIGN;
		WDEV_ASSIGN;
		__entry->cookie = cookie;
		MAC_ASSIGN(addr, addr);
	),
	TP_printk(WIPHY_PR_FMT ", " WDEV_PR_FMT ", cookie:%lld, " MAC_PR_FMT,
		  WIPHY_PR_ARG, WDEV_PR_ARG,
		  (unsigned long long)__entry->cookie,
		  MAC_PR_ARG(addr))
);

TRACE_EVENT(cfg80211_pmsr_complete,
	TP_PROTO(struct wiphy *wiphy, struct wireless_dev *wdev, u64 cookie),
	TP_ARGS(wiphy, wdev, cookie),
	TP_STRUCT__entry(
		WIPHY_ENTRY
		WDEV_ENTRY
		__field(u64, cookie)
	),
	TP_fast_assign(
		WIPHY_ASSIGN;
		WDEV_ASSIGN;
		__entry->cookie = cookie;
	),
	TP_printk(WIPHY_PR_FMT ", " WDEV_PR_FMT ", cookie:%lld",
		  WIPHY_PR_ARG, WDEV_PR_ARG,
		  (unsigned long long)__entry->cookie)
);

TRACE_EVENT(rdev_update_owe_info,
	    TP_PROTO(struct wiphy *wiphy, struct net_device *netdev,
		     struct cfg80211_update_owe_info *owe_info),
	    TP_ARGS(wiphy, netdev, owe_info),
	    TP_STRUCT__entry(WIPHY_ENTRY
			     NETDEV_ENTRY
			     MAC_ENTRY(peer)
			     __field(u16, status)
			     __dynamic_array(u8, ie, owe_info->ie_len)),
	    TP_fast_assign(WIPHY_ASSIGN;
			   NETDEV_ASSIGN;
			   MAC_ASSIGN(peer, owe_info->peer);
			   __entry->status = owe_info->status;
			   memcpy(__get_dynamic_array(ie),
				  owe_info->ie, owe_info->ie_len);),
	    TP_printk(WIPHY_PR_FMT ", " NETDEV_PR_FMT ", peer: " MAC_PR_FMT
		  " status %d", WIPHY_PR_ARG, NETDEV_PR_ARG, MAC_PR_ARG(peer),
		  __entry->status)
);

TRACE_EVENT(cfg80211_update_owe_info_event,
	    TP_PROTO(struct wiphy *wiphy, struct net_device *netdev,
		     struct cfg80211_update_owe_info *owe_info),
	    TP_ARGS(wiphy, netdev, owe_info),
	    TP_STRUCT__entry(WIPHY_ENTRY
			     NETDEV_ENTRY
			     MAC_ENTRY(peer)
			     __dynamic_array(u8, ie, owe_info->ie_len)),
	    TP_fast_assign(WIPHY_ASSIGN;
			   NETDEV_ASSIGN;
			   MAC_ASSIGN(peer, owe_info->peer);
			   memcpy(__get_dynamic_array(ie), owe_info->ie,
				  owe_info->ie_len);),
	    TP_printk(WIPHY_PR_FMT ", " NETDEV_PR_FMT ", peer: " MAC_PR_FMT,
		      WIPHY_PR_ARG, NETDEV_PR_ARG, MAC_PR_ARG(peer))
);

TRACE_EVENT(rdev_probe_mesh_link,
	TP_PROTO(struct wiphy *wiphy, struct net_device *netdev,
		 const u8 *dest, const u8 *buf, size_t len),
	TP_ARGS(wiphy, netdev, dest, buf, len),
	TP_STRUCT__entry(
		WIPHY_ENTRY
		NETDEV_ENTRY
		MAC_ENTRY(dest)
	),
	TP_fast_assign(
		WIPHY_ASSIGN;
		NETDEV_ASSIGN;
		MAC_ASSIGN(dest, dest);
	),
	TP_printk(WIPHY_PR_FMT ", " NETDEV_PR_FMT ", " MAC_PR_FMT,
		  WIPHY_PR_ARG, NETDEV_PR_ARG, MAC_PR_ARG(dest))
);

TRACE_EVENT(rdev_set_tid_config,
	TP_PROTO(struct wiphy *wiphy, struct net_device *netdev,
<<<<<<< HEAD
		 int mcast_rate[NUM_NL80211_BANDS]),
	TP_ARGS(wiphy, netdev, mcast_rate),
	TP_STRUCT__entry(
		WIPHY_ENTRY
		NETDEV_ENTRY
		__array(int, mcast_rate, NUM_NL80211_BANDS)
=======
		 struct cfg80211_tid_config *tid_conf),
	TP_ARGS(wiphy, netdev, tid_conf),
	TP_STRUCT__entry(
		WIPHY_ENTRY
		NETDEV_ENTRY
		MAC_ENTRY(peer)
>>>>>>> 24b8d41d
	),
	TP_fast_assign(
		WIPHY_ASSIGN;
		NETDEV_ASSIGN;
<<<<<<< HEAD
		memcpy(__entry->mcast_rate, mcast_rate,
		       sizeof(int) * NUM_NL80211_BANDS);
	),
	TP_printk(WIPHY_PR_FMT ", " NETDEV_PR_FMT ", "
		  "mcast_rates [2.4GHz=0x%x, 5.2GHz=0x%x, 60GHz=0x%x]",
		  WIPHY_PR_ARG, NETDEV_PR_ARG,
		  __entry->mcast_rate[NL80211_BAND_2GHZ],
		  __entry->mcast_rate[NL80211_BAND_5GHZ],
		  __entry->mcast_rate[NL80211_BAND_60GHZ])
=======
		MAC_ASSIGN(peer, tid_conf->peer);
	),
	TP_printk(WIPHY_PR_FMT ", " NETDEV_PR_FMT ", peer: " MAC_PR_FMT,
		  WIPHY_PR_ARG, NETDEV_PR_ARG, MAC_PR_ARG(peer))
>>>>>>> 24b8d41d
);

TRACE_EVENT(rdev_reset_tid_config,
	TP_PROTO(struct wiphy *wiphy, struct net_device *netdev,
		 const u8 *peer, u8 tids),
	TP_ARGS(wiphy, netdev, peer, tids),
	TP_STRUCT__entry(
		WIPHY_ENTRY
		NETDEV_ENTRY
		MAC_ENTRY(peer)
		__field(u8, tids)
	),
	TP_fast_assign(
		WIPHY_ASSIGN;
		NETDEV_ASSIGN;
		MAC_ASSIGN(peer, peer);
		__entry->tids = tids;
	),
	TP_printk(WIPHY_PR_FMT ", " NETDEV_PR_FMT ", peer: " MAC_PR_FMT ", tids: 0x%x",
		  WIPHY_PR_ARG, NETDEV_PR_ARG, MAC_PR_ARG(peer), __entry->tids)
);
#endif /* !__RDEV_OPS_TRACE || TRACE_HEADER_MULTI_READ */

#undef TRACE_INCLUDE_PATH
#define TRACE_INCLUDE_PATH .
#undef TRACE_INCLUDE_FILE
#define TRACE_INCLUDE_FILE trace
#include <trace/define_trace.h><|MERGE_RESOLUTION|>--- conflicted
+++ resolved
@@ -114,12 +114,8 @@
 	} while (0)
 
 #define CHAN_ENTRY __field(enum nl80211_band, band) \
-<<<<<<< HEAD
-		   __field(u16, center_freq)
-=======
 		   __field(u32, center_freq)		\
 		   __field(u16, freq_offset)
->>>>>>> 24b8d41d
 #define CHAN_ASSIGN(chan)					  \
 	do {							  \
 		if (chan) {					  \
@@ -1353,8 +1349,6 @@
 		  WIPHY_PR_ARG, NETDEV_PR_ARG, MAC_PR_ARG(bssid), __entry->ssid,
 		  __entry->auth_type, BOOL_TO_STR(__entry->privacy),
 		  __entry->wpa_versions, __entry->flags, MAC_PR_ARG(prev_bssid))
-<<<<<<< HEAD
-=======
 );
 
 TRACE_EVENT(rdev_update_connect_params,
@@ -1373,7 +1367,6 @@
 	),
 	TP_printk(WIPHY_PR_FMT ", " NETDEV_PR_FMT ", parameters changed: %u",
 		  WIPHY_PR_ARG, NETDEV_PR_ARG,  __entry->changed)
->>>>>>> 24b8d41d
 );
 
 TRACE_EVENT(rdev_set_cqm_rssi_config,
@@ -2051,31 +2044,18 @@
 		WIPHY_ENTRY
 		WDEV_ENTRY
 		__field(u8, master_pref)
-<<<<<<< HEAD
-		__field(u8, dual);
-=======
 		__field(u8, bands)
->>>>>>> 24b8d41d
 	),
 	TP_fast_assign(
 		WIPHY_ASSIGN;
 		WDEV_ASSIGN;
 		__entry->master_pref = conf->master_pref;
-<<<<<<< HEAD
-		__entry->dual = conf->dual;
-	),
-	TP_printk(WIPHY_PR_FMT ", " WDEV_PR_FMT
-		  ", master preference: %u, dual: %d",
-		  WIPHY_PR_ARG, WDEV_PR_ARG, __entry->master_pref,
-		  __entry->dual)
-=======
 		__entry->bands = conf->bands;
 	),
 	TP_printk(WIPHY_PR_FMT ", " WDEV_PR_FMT
 		  ", master preference: %u, bands: 0x%0x",
 		  WIPHY_PR_ARG, WDEV_PR_ARG, __entry->master_pref,
 		  __entry->bands)
->>>>>>> 24b8d41d
 );
 
 TRACE_EVENT(rdev_nan_change_conf,
@@ -2086,27 +2066,13 @@
 		WIPHY_ENTRY
 		WDEV_ENTRY
 		__field(u8, master_pref)
-<<<<<<< HEAD
-		__field(u8, dual);
-		__field(u32, changes);
-=======
 		__field(u8, bands)
 		__field(u32, changes)
->>>>>>> 24b8d41d
 	),
 	TP_fast_assign(
 		WIPHY_ASSIGN;
 		WDEV_ASSIGN;
 		__entry->master_pref = conf->master_pref;
-<<<<<<< HEAD
-		__entry->dual = conf->dual;
-		__entry->changes = changes;
-	),
-	TP_printk(WIPHY_PR_FMT ", " WDEV_PR_FMT
-		  ", master preference: %u, dual: %d, changes: %x",
-		  WIPHY_PR_ARG, WDEV_PR_ARG, __entry->master_pref,
-		  __entry->dual, __entry->changes)
-=======
 		__entry->bands = conf->bands;
 		__entry->changes = changes;
 	),
@@ -2114,7 +2080,6 @@
 		  ", master preference: %u, bands: 0x%0x, changes: %x",
 		  WIPHY_PR_ARG, WDEV_PR_ARG, __entry->master_pref,
 		  __entry->bands, __entry->changes)
->>>>>>> 24b8d41d
 );
 
 DEFINE_EVENT(wiphy_wdev_evt, rdev_stop_nan,
@@ -3547,41 +3512,20 @@
 
 TRACE_EVENT(rdev_set_tid_config,
 	TP_PROTO(struct wiphy *wiphy, struct net_device *netdev,
-<<<<<<< HEAD
-		 int mcast_rate[NUM_NL80211_BANDS]),
-	TP_ARGS(wiphy, netdev, mcast_rate),
-	TP_STRUCT__entry(
-		WIPHY_ENTRY
-		NETDEV_ENTRY
-		__array(int, mcast_rate, NUM_NL80211_BANDS)
-=======
 		 struct cfg80211_tid_config *tid_conf),
 	TP_ARGS(wiphy, netdev, tid_conf),
 	TP_STRUCT__entry(
 		WIPHY_ENTRY
 		NETDEV_ENTRY
 		MAC_ENTRY(peer)
->>>>>>> 24b8d41d
-	),
-	TP_fast_assign(
-		WIPHY_ASSIGN;
-		NETDEV_ASSIGN;
-<<<<<<< HEAD
-		memcpy(__entry->mcast_rate, mcast_rate,
-		       sizeof(int) * NUM_NL80211_BANDS);
-	),
-	TP_printk(WIPHY_PR_FMT ", " NETDEV_PR_FMT ", "
-		  "mcast_rates [2.4GHz=0x%x, 5.2GHz=0x%x, 60GHz=0x%x]",
-		  WIPHY_PR_ARG, NETDEV_PR_ARG,
-		  __entry->mcast_rate[NL80211_BAND_2GHZ],
-		  __entry->mcast_rate[NL80211_BAND_5GHZ],
-		  __entry->mcast_rate[NL80211_BAND_60GHZ])
-=======
+	),
+	TP_fast_assign(
+		WIPHY_ASSIGN;
+		NETDEV_ASSIGN;
 		MAC_ASSIGN(peer, tid_conf->peer);
 	),
 	TP_printk(WIPHY_PR_FMT ", " NETDEV_PR_FMT ", peer: " MAC_PR_FMT,
 		  WIPHY_PR_ARG, NETDEV_PR_ARG, MAC_PR_ARG(peer))
->>>>>>> 24b8d41d
 );
 
 TRACE_EVENT(rdev_reset_tid_config,
