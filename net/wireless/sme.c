// SPDX-License-Identifier: GPL-2.0
/*
 * SME code for cfg80211
 * both driver SME event handling and the SME implementation
 * (for nl80211's connect() and wext)
 *
 * Copyright 2009	Johannes Berg <johannes@sipsolutions.net>
 * Copyright (C) 2009, 2020 Intel Corporation. All rights reserved.
 * Copyright 2017	Intel Deutschland GmbH
 */

#include <linux/etherdevice.h>
#include <linux/if_arp.h>
#include <linux/slab.h>
#include <linux/workqueue.h>
#include <linux/wireless.h>
#include <linux/export.h>
#include <net/iw_handler.h>
#include <net/cfg80211.h>
#include <net/rtnetlink.h>
#include "nl80211.h"
#include "reg.h"
#include "rdev-ops.h"

/*
 * Software SME in cfg80211, using auth/assoc/deauth calls to the
 * driver. This is for implementing nl80211's connect/disconnect
 * and wireless extensions (if configured.)
 */

struct cfg80211_conn {
	struct cfg80211_connect_params params;
	/* these are sub-states of the _CONNECTING sme_state */
	enum {
		CFG80211_CONN_SCANNING,
		CFG80211_CONN_SCAN_AGAIN,
		CFG80211_CONN_AUTHENTICATE_NEXT,
		CFG80211_CONN_AUTHENTICATING,
		CFG80211_CONN_AUTH_FAILED_TIMEOUT,
		CFG80211_CONN_ASSOCIATE_NEXT,
		CFG80211_CONN_ASSOCIATING,
		CFG80211_CONN_ASSOC_FAILED,
		CFG80211_CONN_ASSOC_FAILED_TIMEOUT,
		CFG80211_CONN_DEAUTH,
		CFG80211_CONN_ABANDON,
		CFG80211_CONN_CONNECTED,
	} state;
	u8 bssid[ETH_ALEN], prev_bssid[ETH_ALEN];
	const u8 *ie;
	size_t ie_len;
	bool auto_auth, prev_bssid_valid;
};

static void cfg80211_sme_free(struct wireless_dev *wdev)
{
	if (!wdev->conn)
		return;

	kfree(wdev->conn->ie);
	kfree(wdev->conn);
	wdev->conn = NULL;
}

static int cfg80211_conn_scan(struct wireless_dev *wdev)
{
	struct cfg80211_registered_device *rdev = wiphy_to_rdev(wdev->wiphy);
	struct cfg80211_scan_request *request;
	int n_channels, err;

	ASSERT_RTNL();
	ASSERT_WDEV_LOCK(wdev);

	if (rdev->scan_req || rdev->scan_msg)
		return -EBUSY;

	if (wdev->conn->params.channel)
		n_channels = 1;
	else
		n_channels = ieee80211_get_num_supported_channels(wdev->wiphy);

	request = kzalloc(sizeof(*request) + sizeof(request->ssids[0]) +
			  sizeof(request->channels[0]) * n_channels,
			  GFP_KERNEL);
	if (!request)
		return -ENOMEM;

	if (wdev->conn->params.channel) {
		enum nl80211_band band = wdev->conn->params.channel->band;
		struct ieee80211_supported_band *sband =
			wdev->wiphy->bands[band];

		if (!sband) {
			kfree(request);
			return -EINVAL;
		}
		request->channels[0] = wdev->conn->params.channel;
		request->rates[band] = (1 << sband->n_bitrates) - 1;
	} else {
		int i = 0, j;
		enum nl80211_band band;
		struct ieee80211_supported_band *bands;
		struct ieee80211_channel *channel;

		for (band = 0; band < NUM_NL80211_BANDS; band++) {
			bands = wdev->wiphy->bands[band];
			if (!bands)
				continue;
			for (j = 0; j < bands->n_channels; j++) {
				channel = &bands->channels[j];
				if (channel->flags & IEEE80211_CHAN_DISABLED)
					continue;
				request->channels[i++] = channel;
			}
			request->rates[band] = (1 << bands->n_bitrates) - 1;
		}
		n_channels = i;
	}
	request->n_channels = n_channels;
	request->ssids = (void *)&request->channels[n_channels];
	request->n_ssids = 1;

	memcpy(request->ssids[0].ssid, wdev->conn->params.ssid,
		wdev->conn->params.ssid_len);
	request->ssids[0].ssid_len = wdev->conn->params.ssid_len;

	eth_broadcast_addr(request->bssid);

	request->wdev = wdev;
	request->wiphy = &rdev->wiphy;
	request->scan_start = jiffies;

	rdev->scan_req = request;

	err = rdev_scan(rdev, request);
	if (!err) {
		wdev->conn->state = CFG80211_CONN_SCANNING;
		nl80211_send_scan_start(rdev, wdev);
		dev_hold(wdev->netdev);
	} else {
		rdev->scan_req = NULL;
		kfree(request);
	}
	return err;
}

static int cfg80211_conn_do_work(struct wireless_dev *wdev,
				 enum nl80211_timeout_reason *treason)
{
	struct cfg80211_registered_device *rdev = wiphy_to_rdev(wdev->wiphy);
	struct cfg80211_connect_params *params;
	struct cfg80211_assoc_request req = {};
	int err;

	ASSERT_WDEV_LOCK(wdev);

	if (!wdev->conn)
		return 0;

	params = &wdev->conn->params;

	switch (wdev->conn->state) {
	case CFG80211_CONN_SCANNING:
		/* didn't find it during scan ... */
		return -ENOENT;
	case CFG80211_CONN_SCAN_AGAIN:
		return cfg80211_conn_scan(wdev);
	case CFG80211_CONN_AUTHENTICATE_NEXT:
		if (WARN_ON(!rdev->ops->auth))
			return -EOPNOTSUPP;
		wdev->conn->state = CFG80211_CONN_AUTHENTICATING;
		return cfg80211_mlme_auth(rdev, wdev->netdev,
					  params->channel, params->auth_type,
					  params->bssid,
					  params->ssid, params->ssid_len,
					  NULL, 0,
					  params->key, params->key_len,
					  params->key_idx, NULL, 0);
	case CFG80211_CONN_AUTH_FAILED_TIMEOUT:
		*treason = NL80211_TIMEOUT_AUTH;
		return -ENOTCONN;
	case CFG80211_CONN_ASSOCIATE_NEXT:
		if (WARN_ON(!rdev->ops->assoc))
			return -EOPNOTSUPP;
		wdev->conn->state = CFG80211_CONN_ASSOCIATING;
		if (wdev->conn->prev_bssid_valid)
			req.prev_bssid = wdev->conn->prev_bssid;
		req.ie = params->ie;
		req.ie_len = params->ie_len;
		req.use_mfp = params->mfp != NL80211_MFP_NO;
		req.crypto = params->crypto;
		req.flags = params->flags;
		req.ht_capa = params->ht_capa;
		req.ht_capa_mask = params->ht_capa_mask;
		req.vht_capa = params->vht_capa;
		req.vht_capa_mask = params->vht_capa_mask;

		err = cfg80211_mlme_assoc(rdev, wdev->netdev, params->channel,
					  params->bssid, params->ssid,
					  params->ssid_len, &req);
		if (err)
			cfg80211_mlme_deauth(rdev, wdev->netdev, params->bssid,
					     NULL, 0,
					     WLAN_REASON_DEAUTH_LEAVING,
					     false);
		return err;
	case CFG80211_CONN_ASSOC_FAILED_TIMEOUT:
		*treason = NL80211_TIMEOUT_ASSOC;
		fallthrough;
	case CFG80211_CONN_ASSOC_FAILED:
		cfg80211_mlme_deauth(rdev, wdev->netdev, params->bssid,
				     NULL, 0,
				     WLAN_REASON_DEAUTH_LEAVING, false);
		return -ENOTCONN;
	case CFG80211_CONN_DEAUTH:
		cfg80211_mlme_deauth(rdev, wdev->netdev, params->bssid,
				     NULL, 0,
				     WLAN_REASON_DEAUTH_LEAVING, false);
		fallthrough;
	case CFG80211_CONN_ABANDON:
		/* free directly, disconnected event already sent */
		cfg80211_sme_free(wdev);
		return 0;
	default:
		return 0;
	}
}

void cfg80211_conn_work(struct work_struct *work)
{
	struct cfg80211_registered_device *rdev =
		container_of(work, struct cfg80211_registered_device, conn_work);
	struct wireless_dev *wdev;
	u8 bssid_buf[ETH_ALEN], *bssid = NULL;
	enum nl80211_timeout_reason treason;

	rtnl_lock();

	list_for_each_entry(wdev, &rdev->wiphy.wdev_list, list) {
		if (!wdev->netdev)
			continue;

		wdev_lock(wdev);
		if (!netif_running(wdev->netdev)) {
			wdev_unlock(wdev);
			continue;
		}
		if (!wdev->conn ||
		    wdev->conn->state == CFG80211_CONN_CONNECTED) {
			wdev_unlock(wdev);
			continue;
		}
		if (wdev->conn->params.bssid) {
			memcpy(bssid_buf, wdev->conn->params.bssid, ETH_ALEN);
			bssid = bssid_buf;
		}
<<<<<<< HEAD
		if (cfg80211_conn_do_work(wdev)) {
			__cfg80211_connect_result(
					wdev->netdev, bssid,
					NULL, 0, NULL, 0, -1, false, NULL);
=======
		treason = NL80211_TIMEOUT_UNSPECIFIED;
		if (cfg80211_conn_do_work(wdev, &treason)) {
			struct cfg80211_connect_resp_params cr;

			memset(&cr, 0, sizeof(cr));
			cr.status = -1;
			cr.bssid = bssid;
			cr.timeout_reason = treason;
			__cfg80211_connect_result(wdev->netdev, &cr, false);
>>>>>>> 24b8d41d
		}
		wdev_unlock(wdev);
	}

	rtnl_unlock();
}

/* Returned bss is reference counted and must be cleaned up appropriately. */
static struct cfg80211_bss *cfg80211_get_conn_bss(struct wireless_dev *wdev)
{
	struct cfg80211_registered_device *rdev = wiphy_to_rdev(wdev->wiphy);
	struct cfg80211_bss *bss;

	ASSERT_WDEV_LOCK(wdev);

	bss = cfg80211_get_bss(wdev->wiphy, wdev->conn->params.channel,
			       wdev->conn->params.bssid,
			       wdev->conn->params.ssid,
			       wdev->conn->params.ssid_len,
			       wdev->conn_bss_type,
			       IEEE80211_PRIVACY(wdev->conn->params.privacy));
	if (!bss)
		return NULL;

	memcpy(wdev->conn->bssid, bss->bssid, ETH_ALEN);
	wdev->conn->params.bssid = wdev->conn->bssid;
	wdev->conn->params.channel = bss->channel;
	wdev->conn->state = CFG80211_CONN_AUTHENTICATE_NEXT;
	schedule_work(&rdev->conn_work);

	return bss;
}

static void __cfg80211_sme_scan_done(struct net_device *dev)
{
	struct wireless_dev *wdev = dev->ieee80211_ptr;
	struct cfg80211_registered_device *rdev = wiphy_to_rdev(wdev->wiphy);
	struct cfg80211_bss *bss;

	ASSERT_WDEV_LOCK(wdev);

	if (!wdev->conn)
		return;

	if (wdev->conn->state != CFG80211_CONN_SCANNING &&
	    wdev->conn->state != CFG80211_CONN_SCAN_AGAIN)
		return;

	bss = cfg80211_get_conn_bss(wdev);
	if (bss)
		cfg80211_put_bss(&rdev->wiphy, bss);
	else
		schedule_work(&rdev->conn_work);
}

void cfg80211_sme_scan_done(struct net_device *dev)
{
	struct wireless_dev *wdev = dev->ieee80211_ptr;

	wdev_lock(wdev);
	__cfg80211_sme_scan_done(dev);
	wdev_unlock(wdev);
}

void cfg80211_sme_rx_auth(struct wireless_dev *wdev, const u8 *buf, size_t len)
{
	struct wiphy *wiphy = wdev->wiphy;
	struct cfg80211_registered_device *rdev = wiphy_to_rdev(wiphy);
	struct ieee80211_mgmt *mgmt = (struct ieee80211_mgmt *)buf;
	u16 status_code = le16_to_cpu(mgmt->u.auth.status_code);

	ASSERT_WDEV_LOCK(wdev);

	if (!wdev->conn || wdev->conn->state == CFG80211_CONN_CONNECTED)
		return;

	if (status_code == WLAN_STATUS_NOT_SUPPORTED_AUTH_ALG &&
	    wdev->conn->auto_auth &&
	    wdev->conn->params.auth_type != NL80211_AUTHTYPE_NETWORK_EAP) {
		/* select automatically between only open, shared, leap */
		switch (wdev->conn->params.auth_type) {
		case NL80211_AUTHTYPE_OPEN_SYSTEM:
			if (wdev->connect_keys)
				wdev->conn->params.auth_type =
					NL80211_AUTHTYPE_SHARED_KEY;
			else
				wdev->conn->params.auth_type =
					NL80211_AUTHTYPE_NETWORK_EAP;
			break;
		case NL80211_AUTHTYPE_SHARED_KEY:
			wdev->conn->params.auth_type =
				NL80211_AUTHTYPE_NETWORK_EAP;
			break;
		default:
			/* huh? */
			wdev->conn->params.auth_type =
				NL80211_AUTHTYPE_OPEN_SYSTEM;
			break;
		}
		wdev->conn->state = CFG80211_CONN_AUTHENTICATE_NEXT;
		schedule_work(&rdev->conn_work);
	} else if (status_code != WLAN_STATUS_SUCCESS) {
		struct cfg80211_connect_resp_params cr;

		memset(&cr, 0, sizeof(cr));
		cr.status = status_code;
		cr.bssid = mgmt->bssid;
		cr.timeout_reason = NL80211_TIMEOUT_UNSPECIFIED;
		__cfg80211_connect_result(wdev->netdev, &cr, false);
	} else if (wdev->conn->state == CFG80211_CONN_AUTHENTICATING) {
		wdev->conn->state = CFG80211_CONN_ASSOCIATE_NEXT;
		schedule_work(&rdev->conn_work);
	}
}

bool cfg80211_sme_rx_assoc_resp(struct wireless_dev *wdev, u16 status)
{
	struct cfg80211_registered_device *rdev = wiphy_to_rdev(wdev->wiphy);

	if (!wdev->conn)
		return false;

	if (status == WLAN_STATUS_SUCCESS) {
		wdev->conn->state = CFG80211_CONN_CONNECTED;
		return false;
	}

	if (wdev->conn->prev_bssid_valid) {
		/*
		 * Some stupid APs don't accept reassoc, so we
		 * need to fall back to trying regular assoc;
		 * return true so no event is sent to userspace.
		 */
		wdev->conn->prev_bssid_valid = false;
		wdev->conn->state = CFG80211_CONN_ASSOCIATE_NEXT;
		schedule_work(&rdev->conn_work);
		return true;
	}

	wdev->conn->state = CFG80211_CONN_ASSOC_FAILED;
	schedule_work(&rdev->conn_work);
	return false;
}

void cfg80211_sme_deauth(struct wireless_dev *wdev)
{
	cfg80211_sme_free(wdev);
}

void cfg80211_sme_auth_timeout(struct wireless_dev *wdev)
{
	struct cfg80211_registered_device *rdev = wiphy_to_rdev(wdev->wiphy);

	if (!wdev->conn)
		return;

	wdev->conn->state = CFG80211_CONN_AUTH_FAILED_TIMEOUT;
	schedule_work(&rdev->conn_work);
}

void cfg80211_sme_disassoc(struct wireless_dev *wdev)
{
	struct cfg80211_registered_device *rdev = wiphy_to_rdev(wdev->wiphy);

	if (!wdev->conn)
		return;

	wdev->conn->state = CFG80211_CONN_DEAUTH;
	schedule_work(&rdev->conn_work);
}

void cfg80211_sme_assoc_timeout(struct wireless_dev *wdev)
{
	struct cfg80211_registered_device *rdev = wiphy_to_rdev(wdev->wiphy);

	if (!wdev->conn)
		return;

	wdev->conn->state = CFG80211_CONN_ASSOC_FAILED_TIMEOUT;
	schedule_work(&rdev->conn_work);
}

void cfg80211_sme_abandon_assoc(struct wireless_dev *wdev)
{
	struct cfg80211_registered_device *rdev = wiphy_to_rdev(wdev->wiphy);

	if (!wdev->conn)
		return;

	wdev->conn->state = CFG80211_CONN_ABANDON;
	schedule_work(&rdev->conn_work);
}

static int cfg80211_sme_get_conn_ies(struct wireless_dev *wdev,
				     const u8 *ies, size_t ies_len,
				     const u8 **out_ies, size_t *out_ies_len)
{
	struct cfg80211_registered_device *rdev = wiphy_to_rdev(wdev->wiphy);
	u8 *buf;
	size_t offs;

	if (!rdev->wiphy.extended_capabilities_len ||
	    (ies && cfg80211_find_ie(WLAN_EID_EXT_CAPABILITY, ies, ies_len))) {
		*out_ies = kmemdup(ies, ies_len, GFP_KERNEL);
		if (!*out_ies)
			return -ENOMEM;
		*out_ies_len = ies_len;
		return 0;
	}

	buf = kmalloc(ies_len + rdev->wiphy.extended_capabilities_len + 2,
		      GFP_KERNEL);
	if (!buf)
		return -ENOMEM;

	if (ies_len) {
		static const u8 before_extcapa[] = {
			/* not listing IEs expected to be created by driver */
			WLAN_EID_RSN,
			WLAN_EID_QOS_CAPA,
			WLAN_EID_RRM_ENABLED_CAPABILITIES,
			WLAN_EID_MOBILITY_DOMAIN,
			WLAN_EID_SUPPORTED_REGULATORY_CLASSES,
			WLAN_EID_BSS_COEX_2040,
		};

		offs = ieee80211_ie_split(ies, ies_len, before_extcapa,
					  ARRAY_SIZE(before_extcapa), 0);
		memcpy(buf, ies, offs);
		/* leave a whole for extended capabilities IE */
		memcpy(buf + offs + rdev->wiphy.extended_capabilities_len + 2,
		       ies + offs, ies_len - offs);
	} else {
		offs = 0;
	}

	/* place extended capabilities IE (with only driver capabilities) */
	buf[offs] = WLAN_EID_EXT_CAPABILITY;
	buf[offs + 1] = rdev->wiphy.extended_capabilities_len;
	memcpy(buf + offs + 2,
	       rdev->wiphy.extended_capabilities,
	       rdev->wiphy.extended_capabilities_len);

	*out_ies = buf;
	*out_ies_len = ies_len + rdev->wiphy.extended_capabilities_len + 2;

	return 0;
}

static int cfg80211_sme_connect(struct wireless_dev *wdev,
				struct cfg80211_connect_params *connect,
				const u8 *prev_bssid)
{
	struct cfg80211_registered_device *rdev = wiphy_to_rdev(wdev->wiphy);
	struct cfg80211_bss *bss;
	int err;

	if (!rdev->ops->auth || !rdev->ops->assoc)
		return -EOPNOTSUPP;

	if (wdev->current_bss) {
<<<<<<< HEAD
		if (!prev_bssid)
			return -EALREADY;
		if (prev_bssid &&
		    !ether_addr_equal(prev_bssid, wdev->current_bss->pub.bssid))
			return -ENOTCONN;
=======
>>>>>>> 24b8d41d
		cfg80211_unhold_bss(wdev->current_bss);
		cfg80211_put_bss(wdev->wiphy, &wdev->current_bss->pub);
		wdev->current_bss = NULL;

		cfg80211_sme_free(wdev);
	}

	if (WARN_ON(wdev->conn))
		return -EINPROGRESS;

	wdev->conn = kzalloc(sizeof(*wdev->conn), GFP_KERNEL);
	if (!wdev->conn)
		return -ENOMEM;

	/*
	 * Copy all parameters, and treat explicitly IEs, BSSID, SSID.
	 */
	memcpy(&wdev->conn->params, connect, sizeof(*connect));
	if (connect->bssid) {
		wdev->conn->params.bssid = wdev->conn->bssid;
		memcpy(wdev->conn->bssid, connect->bssid, ETH_ALEN);
	}

	if (cfg80211_sme_get_conn_ies(wdev, connect->ie, connect->ie_len,
				      &wdev->conn->ie,
				      &wdev->conn->params.ie_len)) {
		kfree(wdev->conn);
		wdev->conn = NULL;
		return -ENOMEM;
	}
	wdev->conn->params.ie = wdev->conn->ie;

	if (connect->auth_type == NL80211_AUTHTYPE_AUTOMATIC) {
		wdev->conn->auto_auth = true;
		/* start with open system ... should mostly work */
		wdev->conn->params.auth_type =
			NL80211_AUTHTYPE_OPEN_SYSTEM;
	} else {
		wdev->conn->auto_auth = false;
	}

	wdev->conn->params.ssid = wdev->ssid;
	wdev->conn->params.ssid_len = wdev->ssid_len;

	/* see if we have the bss already */
	bss = cfg80211_get_conn_bss(wdev);

	if (prev_bssid) {
		memcpy(wdev->conn->prev_bssid, prev_bssid, ETH_ALEN);
		wdev->conn->prev_bssid_valid = true;
	}

	/* we're good if we have a matching bss struct */
	if (bss) {
		enum nl80211_timeout_reason treason;

		err = cfg80211_conn_do_work(wdev, &treason);
		cfg80211_put_bss(wdev->wiphy, bss);
	} else {
		/* otherwise we'll need to scan for the AP first */
		err = cfg80211_conn_scan(wdev);

		/*
		 * If we can't scan right now, then we need to scan again
		 * after the current scan finished, since the parameters
		 * changed (unless we find a good AP anyway).
		 */
		if (err == -EBUSY) {
			err = 0;
			wdev->conn->state = CFG80211_CONN_SCAN_AGAIN;
		}
	}

	if (err)
		cfg80211_sme_free(wdev);

	return err;
}

static int cfg80211_sme_disconnect(struct wireless_dev *wdev, u16 reason)
{
	struct cfg80211_registered_device *rdev = wiphy_to_rdev(wdev->wiphy);
	int err;

	if (!wdev->conn)
		return 0;

	if (!rdev->ops->deauth)
		return -EOPNOTSUPP;

	if (wdev->conn->state == CFG80211_CONN_SCANNING ||
	    wdev->conn->state == CFG80211_CONN_SCAN_AGAIN) {
		err = 0;
		goto out;
	}

	/* wdev->conn->params.bssid must be set if > SCANNING */
	err = cfg80211_mlme_deauth(rdev, wdev->netdev,
				   wdev->conn->params.bssid,
				   NULL, 0, reason, false);
 out:
	cfg80211_sme_free(wdev);
	return err;
}

/*
 * code shared for in-device and software SME
 */

static bool cfg80211_is_all_idle(void)
{
	struct cfg80211_registered_device *rdev;
	struct wireless_dev *wdev;
	bool is_all_idle = true;

	/*
	 * All devices must be idle as otherwise if you are actively
	 * scanning some new beacon hints could be learned and would
	 * count as new regulatory hints.
	 * Also if there is any other active beaconing interface we
	 * need not issue a disconnect hint and reset any info such
	 * as chan dfs state, etc.
	 */
	list_for_each_entry(rdev, &cfg80211_rdev_list, list) {
		list_for_each_entry(wdev, &rdev->wiphy.wdev_list, list) {
			wdev_lock(wdev);
			if (wdev->conn || wdev->current_bss ||
			    cfg80211_beaconing_iface_active(wdev))
				is_all_idle = false;
			wdev_unlock(wdev);
		}
	}

	return is_all_idle;
}

static void disconnect_work(struct work_struct *work)
{
	rtnl_lock();
	if (cfg80211_is_all_idle())
		regulatory_hint_disconnect();
	rtnl_unlock();
}

DECLARE_WORK(cfg80211_disconnect_work, disconnect_work);


/*
 * API calls for drivers implementing connect/disconnect and
 * SME event handling
 */

/* This method must consume bss one way or another */
<<<<<<< HEAD
void __cfg80211_connect_result(struct net_device *dev, const u8 *bssid,
			       const u8 *req_ie, size_t req_ie_len,
			       const u8 *resp_ie, size_t resp_ie_len,
			       int status, bool wextev,
			       struct cfg80211_bss *bss)
=======
void __cfg80211_connect_result(struct net_device *dev,
			       struct cfg80211_connect_resp_params *cr,
			       bool wextev)
>>>>>>> 24b8d41d
{
	struct wireless_dev *wdev = dev->ieee80211_ptr;
	const u8 *country_ie;
#ifdef CONFIG_CFG80211_WEXT
	union iwreq_data wrqu;
#endif

	ASSERT_WDEV_LOCK(wdev);

	if (WARN_ON(wdev->iftype != NL80211_IFTYPE_STATION &&
		    wdev->iftype != NL80211_IFTYPE_P2P_CLIENT)) {
		cfg80211_put_bss(wdev->wiphy, cr->bss);
		return;
	}

	wdev->unprot_beacon_reported = 0;
	nl80211_send_connect_result(wiphy_to_rdev(wdev->wiphy), dev, cr,
				    GFP_KERNEL);

#ifdef CONFIG_CFG80211_WEXT
	if (wextev) {
		if (cr->req_ie && cr->status == WLAN_STATUS_SUCCESS) {
			memset(&wrqu, 0, sizeof(wrqu));
			wrqu.data.length = cr->req_ie_len;
			wireless_send_event(dev, IWEVASSOCREQIE, &wrqu,
					    cr->req_ie);
		}

		if (cr->resp_ie && cr->status == WLAN_STATUS_SUCCESS) {
			memset(&wrqu, 0, sizeof(wrqu));
			wrqu.data.length = cr->resp_ie_len;
			wireless_send_event(dev, IWEVASSOCRESPIE, &wrqu,
					    cr->resp_ie);
		}

		memset(&wrqu, 0, sizeof(wrqu));
		wrqu.ap_addr.sa_family = ARPHRD_ETHER;
		if (cr->bssid && cr->status == WLAN_STATUS_SUCCESS) {
			memcpy(wrqu.ap_addr.sa_data, cr->bssid, ETH_ALEN);
			memcpy(wdev->wext.prev_bssid, cr->bssid, ETH_ALEN);
			wdev->wext.prev_bssid_valid = true;
		}
		wireless_send_event(dev, SIOCGIWAP, &wrqu, NULL);
	}
#endif

	if (!cr->bss && (cr->status == WLAN_STATUS_SUCCESS)) {
		WARN_ON_ONCE(!wiphy_to_rdev(wdev->wiphy)->ops->connect);
		cr->bss = cfg80211_get_bss(wdev->wiphy, NULL, cr->bssid,
					   wdev->ssid, wdev->ssid_len,
					   wdev->conn_bss_type,
					   IEEE80211_PRIVACY_ANY);
		if (cr->bss)
			cfg80211_hold_bss(bss_from_pub(cr->bss));
	}

	if (wdev->current_bss) {
		cfg80211_unhold_bss(wdev->current_bss);
		cfg80211_put_bss(wdev->wiphy, &wdev->current_bss->pub);
		wdev->current_bss = NULL;
	}

	if (cr->status != WLAN_STATUS_SUCCESS) {
		kfree_sensitive(wdev->connect_keys);
		wdev->connect_keys = NULL;
		wdev->ssid_len = 0;
		wdev->conn_owner_nlportid = 0;
		if (cr->bss) {
			cfg80211_unhold_bss(bss_from_pub(cr->bss));
			cfg80211_put_bss(wdev->wiphy, cr->bss);
		}
		cfg80211_sme_free(wdev);
		return;
	}

	if (WARN_ON(!cr->bss))
		return;

	wdev->current_bss = bss_from_pub(cr->bss);

	if (!(wdev->wiphy->flags & WIPHY_FLAG_HAS_STATIC_WEP))
		cfg80211_upload_connect_keys(wdev);

	rcu_read_lock();
	country_ie = ieee80211_bss_get_ie(cr->bss, WLAN_EID_COUNTRY);
	if (!country_ie) {
		rcu_read_unlock();
		return;
	}

	country_ie = kmemdup(country_ie, 2 + country_ie[1], GFP_ATOMIC);
	rcu_read_unlock();

	if (!country_ie)
		return;

	/*
	 * ieee80211_bss_get_ie() ensures we can access:
	 * - country_ie + 2, the start of the country ie data, and
	 * - and country_ie[1] which is the IE length
	 */
	regulatory_hint_country_ie(wdev->wiphy, cr->bss->channel->band,
				   country_ie + 2, country_ie[1]);
	kfree(country_ie);
}

/* Consumes bss object one way or another */
<<<<<<< HEAD
void cfg80211_connect_bss(struct net_device *dev, const u8 *bssid,
			  struct cfg80211_bss *bss, const u8 *req_ie,
			  size_t req_ie_len, const u8 *resp_ie,
			  size_t resp_ie_len, int status, gfp_t gfp)
=======
void cfg80211_connect_done(struct net_device *dev,
			   struct cfg80211_connect_resp_params *params,
			   gfp_t gfp)
>>>>>>> 24b8d41d
{
	struct wireless_dev *wdev = dev->ieee80211_ptr;
	struct cfg80211_registered_device *rdev = wiphy_to_rdev(wdev->wiphy);
	struct cfg80211_event *ev;
	unsigned long flags;
	u8 *next;

	if (params->bss) {
		struct cfg80211_internal_bss *ibss = bss_from_pub(params->bss);

		if (list_empty(&ibss->list)) {
			struct cfg80211_bss *found = NULL, *tmp = params->bss;

			found = cfg80211_get_bss(wdev->wiphy, NULL,
						 params->bss->bssid,
						 wdev->ssid, wdev->ssid_len,
						 wdev->conn_bss_type,
						 IEEE80211_PRIVACY_ANY);
			if (found) {
				/* The same BSS is already updated so use it
				 * instead, as it has latest info.
				 */
				params->bss = found;
			} else {
				/* Update with BSS provided by driver, it will
				 * be freshly added and ref cnted, we can free
				 * the old one.
				 *
				 * signal_valid can be false, as we are not
				 * expecting the BSS to be found.
				 *
				 * keep the old timestamp to avoid confusion
				 */
				cfg80211_bss_update(rdev, ibss, false,
						    ibss->ts);
			}

<<<<<<< HEAD
	if (bss) {
		/* Make sure the bss entry provided by the driver is valid. */
		struct cfg80211_internal_bss *ibss = bss_from_pub(bss);

		if (WARN_ON(list_empty(&ibss->list))) {
			cfg80211_put_bss(wdev->wiphy, bss);
			return;
		}
	}

	ev = kzalloc(sizeof(*ev) + req_ie_len + resp_ie_len, gfp);
	if (!ev) {
		cfg80211_put_bss(wdev->wiphy, bss);
=======
			cfg80211_put_bss(wdev->wiphy, tmp);
		}
	}

	ev = kzalloc(sizeof(*ev) + (params->bssid ? ETH_ALEN : 0) +
		     params->req_ie_len + params->resp_ie_len +
		     params->fils.kek_len + params->fils.pmk_len +
		     (params->fils.pmkid ? WLAN_PMKID_LEN : 0), gfp);
	if (!ev) {
		cfg80211_put_bss(wdev->wiphy, params->bss);
>>>>>>> 24b8d41d
		return;
	}

	ev->type = EVENT_CONNECT_RESULT;
	next = ((u8 *)ev) + sizeof(*ev);
	if (params->bssid) {
		ev->cr.bssid = next;
		memcpy((void *)ev->cr.bssid, params->bssid, ETH_ALEN);
		next += ETH_ALEN;
	}
	if (params->req_ie_len) {
		ev->cr.req_ie = next;
		ev->cr.req_ie_len = params->req_ie_len;
		memcpy((void *)ev->cr.req_ie, params->req_ie,
		       params->req_ie_len);
		next += params->req_ie_len;
	}
<<<<<<< HEAD
	if (bss)
		cfg80211_hold_bss(bss_from_pub(bss));
	ev->cr.bss = bss;
	ev->cr.status = status;
=======
	if (params->resp_ie_len) {
		ev->cr.resp_ie = next;
		ev->cr.resp_ie_len = params->resp_ie_len;
		memcpy((void *)ev->cr.resp_ie, params->resp_ie,
		       params->resp_ie_len);
		next += params->resp_ie_len;
	}
	if (params->fils.kek_len) {
		ev->cr.fils.kek = next;
		ev->cr.fils.kek_len = params->fils.kek_len;
		memcpy((void *)ev->cr.fils.kek, params->fils.kek,
		       params->fils.kek_len);
		next += params->fils.kek_len;
	}
	if (params->fils.pmk_len) {
		ev->cr.fils.pmk = next;
		ev->cr.fils.pmk_len = params->fils.pmk_len;
		memcpy((void *)ev->cr.fils.pmk, params->fils.pmk,
		       params->fils.pmk_len);
		next += params->fils.pmk_len;
	}
	if (params->fils.pmkid) {
		ev->cr.fils.pmkid = next;
		memcpy((void *)ev->cr.fils.pmkid, params->fils.pmkid,
		       WLAN_PMKID_LEN);
		next += WLAN_PMKID_LEN;
	}
	ev->cr.fils.update_erp_next_seq_num = params->fils.update_erp_next_seq_num;
	if (params->fils.update_erp_next_seq_num)
		ev->cr.fils.erp_next_seq_num = params->fils.erp_next_seq_num;
	if (params->bss)
		cfg80211_hold_bss(bss_from_pub(params->bss));
	ev->cr.bss = params->bss;
	ev->cr.status = params->status;
	ev->cr.timeout_reason = params->timeout_reason;
>>>>>>> 24b8d41d

	spin_lock_irqsave(&wdev->event_lock, flags);
	list_add_tail(&ev->list, &wdev->event_list);
	spin_unlock_irqrestore(&wdev->event_lock, flags);
	queue_work(cfg80211_wq, &rdev->event_work);
}
<<<<<<< HEAD
EXPORT_SYMBOL(cfg80211_connect_bss);
=======
EXPORT_SYMBOL(cfg80211_connect_done);
>>>>>>> 24b8d41d

/* Consumes bss object one way or another */
void __cfg80211_roamed(struct wireless_dev *wdev,
		       struct cfg80211_roam_info *info)
{
#ifdef CONFIG_CFG80211_WEXT
	union iwreq_data wrqu;
#endif
	ASSERT_WDEV_LOCK(wdev);

	if (WARN_ON(wdev->iftype != NL80211_IFTYPE_STATION &&
		    wdev->iftype != NL80211_IFTYPE_P2P_CLIENT))
		goto out;

	if (WARN_ON(!wdev->current_bss))
		goto out;

	cfg80211_unhold_bss(wdev->current_bss);
	cfg80211_put_bss(wdev->wiphy, &wdev->current_bss->pub);
	wdev->current_bss = NULL;

	if (WARN_ON(!info->bss))
		return;

	cfg80211_hold_bss(bss_from_pub(info->bss));
	wdev->current_bss = bss_from_pub(info->bss);

	wdev->unprot_beacon_reported = 0;
	nl80211_send_roamed(wiphy_to_rdev(wdev->wiphy),
			    wdev->netdev, info, GFP_KERNEL);

#ifdef CONFIG_CFG80211_WEXT
	if (info->req_ie) {
		memset(&wrqu, 0, sizeof(wrqu));
		wrqu.data.length = info->req_ie_len;
		wireless_send_event(wdev->netdev, IWEVASSOCREQIE,
				    &wrqu, info->req_ie);
	}

	if (info->resp_ie) {
		memset(&wrqu, 0, sizeof(wrqu));
		wrqu.data.length = info->resp_ie_len;
		wireless_send_event(wdev->netdev, IWEVASSOCRESPIE,
				    &wrqu, info->resp_ie);
	}

	memset(&wrqu, 0, sizeof(wrqu));
	wrqu.ap_addr.sa_family = ARPHRD_ETHER;
	memcpy(wrqu.ap_addr.sa_data, info->bss->bssid, ETH_ALEN);
	memcpy(wdev->wext.prev_bssid, info->bss->bssid, ETH_ALEN);
	wdev->wext.prev_bssid_valid = true;
	wireless_send_event(wdev->netdev, SIOCGIWAP, &wrqu, NULL);
#endif

	return;
out:
	cfg80211_put_bss(wdev->wiphy, info->bss);
}

/* Consumes info->bss object one way or another */
void cfg80211_roamed(struct net_device *dev, struct cfg80211_roam_info *info,
		     gfp_t gfp)
{
	struct wireless_dev *wdev = dev->ieee80211_ptr;
	struct cfg80211_registered_device *rdev = wiphy_to_rdev(wdev->wiphy);
	struct cfg80211_event *ev;
	unsigned long flags;
	u8 *next;

	if (!info->bss) {
		info->bss = cfg80211_get_bss(wdev->wiphy, info->channel,
					     info->bssid, wdev->ssid,
					     wdev->ssid_len,
					     wdev->conn_bss_type,
					     IEEE80211_PRIVACY_ANY);
	}

	if (WARN_ON(!info->bss))
		return;

	ev = kzalloc(sizeof(*ev) + info->req_ie_len + info->resp_ie_len +
		     info->fils.kek_len + info->fils.pmk_len +
		     (info->fils.pmkid ? WLAN_PMKID_LEN : 0), gfp);
	if (!ev) {
		cfg80211_put_bss(wdev->wiphy, info->bss);
		return;
	}

	ev->type = EVENT_ROAMED;
	next = ((u8 *)ev) + sizeof(*ev);
	if (info->req_ie_len) {
		ev->rm.req_ie = next;
		ev->rm.req_ie_len = info->req_ie_len;
		memcpy((void *)ev->rm.req_ie, info->req_ie, info->req_ie_len);
		next += info->req_ie_len;
	}
	if (info->resp_ie_len) {
		ev->rm.resp_ie = next;
		ev->rm.resp_ie_len = info->resp_ie_len;
		memcpy((void *)ev->rm.resp_ie, info->resp_ie,
		       info->resp_ie_len);
		next += info->resp_ie_len;
	}
	if (info->fils.kek_len) {
		ev->rm.fils.kek = next;
		ev->rm.fils.kek_len = info->fils.kek_len;
		memcpy((void *)ev->rm.fils.kek, info->fils.kek,
		       info->fils.kek_len);
		next += info->fils.kek_len;
	}
	if (info->fils.pmk_len) {
		ev->rm.fils.pmk = next;
		ev->rm.fils.pmk_len = info->fils.pmk_len;
		memcpy((void *)ev->rm.fils.pmk, info->fils.pmk,
		       info->fils.pmk_len);
		next += info->fils.pmk_len;
	}
	if (info->fils.pmkid) {
		ev->rm.fils.pmkid = next;
		memcpy((void *)ev->rm.fils.pmkid, info->fils.pmkid,
		       WLAN_PMKID_LEN);
		next += WLAN_PMKID_LEN;
	}
	ev->rm.fils.update_erp_next_seq_num = info->fils.update_erp_next_seq_num;
	if (info->fils.update_erp_next_seq_num)
		ev->rm.fils.erp_next_seq_num = info->fils.erp_next_seq_num;
	ev->rm.bss = info->bss;

	spin_lock_irqsave(&wdev->event_lock, flags);
	list_add_tail(&ev->list, &wdev->event_list);
	spin_unlock_irqrestore(&wdev->event_lock, flags);
	queue_work(cfg80211_wq, &rdev->event_work);
}
EXPORT_SYMBOL(cfg80211_roamed);

void __cfg80211_port_authorized(struct wireless_dev *wdev, const u8 *bssid)
{
	ASSERT_WDEV_LOCK(wdev);

	if (WARN_ON(wdev->iftype != NL80211_IFTYPE_STATION))
		return;

	if (WARN_ON(!wdev->current_bss) ||
	    WARN_ON(!ether_addr_equal(wdev->current_bss->pub.bssid, bssid)))
		return;

	nl80211_send_port_authorized(wiphy_to_rdev(wdev->wiphy), wdev->netdev,
				     bssid);
}

void cfg80211_port_authorized(struct net_device *dev, const u8 *bssid,
			      gfp_t gfp)
{
	struct wireless_dev *wdev = dev->ieee80211_ptr;
	struct cfg80211_registered_device *rdev = wiphy_to_rdev(wdev->wiphy);
	struct cfg80211_event *ev;
	unsigned long flags;

	if (WARN_ON(!bssid))
		return;

	ev = kzalloc(sizeof(*ev), gfp);
	if (!ev)
		return;

	ev->type = EVENT_PORT_AUTHORIZED;
	memcpy(ev->pa.bssid, bssid, ETH_ALEN);

	/*
	 * Use the wdev event list so that if there are pending
	 * connected/roamed events, they will be reported first.
	 */
	spin_lock_irqsave(&wdev->event_lock, flags);
	list_add_tail(&ev->list, &wdev->event_list);
	spin_unlock_irqrestore(&wdev->event_lock, flags);
	queue_work(cfg80211_wq, &rdev->event_work);
}
EXPORT_SYMBOL(cfg80211_port_authorized);

void __cfg80211_disconnected(struct net_device *dev, const u8 *ie,
			     size_t ie_len, u16 reason, bool from_ap)
{
	struct wireless_dev *wdev = dev->ieee80211_ptr;
	struct cfg80211_registered_device *rdev = wiphy_to_rdev(wdev->wiphy);
	int i;
#ifdef CONFIG_CFG80211_WEXT
	union iwreq_data wrqu;
#endif

	ASSERT_WDEV_LOCK(wdev);

	if (WARN_ON(wdev->iftype != NL80211_IFTYPE_STATION &&
		    wdev->iftype != NL80211_IFTYPE_P2P_CLIENT))
		return;

	if (wdev->current_bss) {
		cfg80211_unhold_bss(wdev->current_bss);
		cfg80211_put_bss(wdev->wiphy, &wdev->current_bss->pub);
	}

	wdev->current_bss = NULL;
	wdev->ssid_len = 0;
	wdev->conn_owner_nlportid = 0;
	kfree_sensitive(wdev->connect_keys);
	wdev->connect_keys = NULL;

	nl80211_send_disconnected(rdev, dev, reason, ie, ie_len, from_ap);

	/* stop critical protocol if supported */
	if (rdev->ops->crit_proto_stop && rdev->crit_proto_nlportid) {
		rdev->crit_proto_nlportid = 0;
		rdev_crit_proto_stop(rdev, wdev);
	}

	/*
	 * Delete all the keys ... pairwise keys can't really
	 * exist any more anyway, but default keys might.
	 */
	if (rdev->ops->del_key) {
		int max_key_idx = 5;

		if (wiphy_ext_feature_isset(
			    wdev->wiphy,
			    NL80211_EXT_FEATURE_BEACON_PROTECTION) ||
		    wiphy_ext_feature_isset(
			    wdev->wiphy,
			    NL80211_EXT_FEATURE_BEACON_PROTECTION_CLIENT))
			max_key_idx = 7;
		for (i = 0; i <= max_key_idx; i++)
			rdev_del_key(rdev, dev, i, false, NULL);
	}

	rdev_set_qos_map(rdev, dev, NULL);

#ifdef CONFIG_CFG80211_WEXT
	memset(&wrqu, 0, sizeof(wrqu));
	wrqu.ap_addr.sa_family = ARPHRD_ETHER;
	wireless_send_event(dev, SIOCGIWAP, &wrqu, NULL);
	wdev->wext.connect.ssid_len = 0;
#endif

	schedule_work(&cfg80211_disconnect_work);
}

void cfg80211_disconnected(struct net_device *dev, u16 reason,
			   const u8 *ie, size_t ie_len,
			   bool locally_generated, gfp_t gfp)
{
	struct wireless_dev *wdev = dev->ieee80211_ptr;
	struct cfg80211_registered_device *rdev = wiphy_to_rdev(wdev->wiphy);
	struct cfg80211_event *ev;
	unsigned long flags;

	ev = kzalloc(sizeof(*ev) + ie_len, gfp);
	if (!ev)
		return;

	ev->type = EVENT_DISCONNECTED;
	ev->dc.ie = ((u8 *)ev) + sizeof(*ev);
	ev->dc.ie_len = ie_len;
	memcpy((void *)ev->dc.ie, ie, ie_len);
	ev->dc.reason = reason;
	ev->dc.locally_generated = locally_generated;

	spin_lock_irqsave(&wdev->event_lock, flags);
	list_add_tail(&ev->list, &wdev->event_list);
	spin_unlock_irqrestore(&wdev->event_lock, flags);
	queue_work(cfg80211_wq, &rdev->event_work);
}
EXPORT_SYMBOL(cfg80211_disconnected);

/*
 * API calls for nl80211/wext compatibility code
 */
int cfg80211_connect(struct cfg80211_registered_device *rdev,
		     struct net_device *dev,
		     struct cfg80211_connect_params *connect,
		     struct cfg80211_cached_keys *connkeys,
		     const u8 *prev_bssid)
{
	struct wireless_dev *wdev = dev->ieee80211_ptr;
	int err;

	ASSERT_WDEV_LOCK(wdev);

	/*
	 * If we have an ssid_len, we're trying to connect or are
	 * already connected, so reject a new SSID unless it's the
	 * same (which is the case for re-association.)
	 */
	if (wdev->ssid_len &&
	    (wdev->ssid_len != connect->ssid_len ||
	     memcmp(wdev->ssid, connect->ssid, wdev->ssid_len)))
		return -EALREADY;

	/*
	 * If connected, reject (re-)association unless prev_bssid
	 * matches the current BSSID.
	 */
	if (wdev->current_bss) {
		if (!prev_bssid)
			return -EALREADY;
		if (!ether_addr_equal(prev_bssid, wdev->current_bss->pub.bssid))
			return -ENOTCONN;
	}

	/*
	 * Reject if we're in the process of connecting with WEP,
	 * this case isn't very interesting and trying to handle
	 * it would make the code much more complex.
	 */
	if (wdev->connect_keys)
		return -EINPROGRESS;

	cfg80211_oper_and_ht_capa(&connect->ht_capa_mask,
				  rdev->wiphy.ht_capa_mod_mask);
	cfg80211_oper_and_vht_capa(&connect->vht_capa_mask,
				   rdev->wiphy.vht_capa_mod_mask);

	if (connkeys && connkeys->def >= 0) {
		int idx;
		u32 cipher;

		idx = connkeys->def;
		cipher = connkeys->params[idx].cipher;
		/* If given a WEP key we may need it for shared key auth */
		if (cipher == WLAN_CIPHER_SUITE_WEP40 ||
		    cipher == WLAN_CIPHER_SUITE_WEP104) {
			connect->key_idx = idx;
			connect->key = connkeys->params[idx].key;
			connect->key_len = connkeys->params[idx].key_len;

			/*
			 * If ciphers are not set (e.g. when going through
			 * iwconfig), we have to set them appropriately here.
			 */
			if (connect->crypto.cipher_group == 0)
				connect->crypto.cipher_group = cipher;

			if (connect->crypto.n_ciphers_pairwise == 0) {
				connect->crypto.n_ciphers_pairwise = 1;
				connect->crypto.ciphers_pairwise[0] = cipher;
			}
		}

		connect->crypto.wep_keys = connkeys->params;
		connect->crypto.wep_tx_key = connkeys->def;
	} else {
		if (WARN_ON(connkeys))
			return -EINVAL;
	}

	wdev->connect_keys = connkeys;
	memcpy(wdev->ssid, connect->ssid, connect->ssid_len);
	wdev->ssid_len = connect->ssid_len;

	wdev->conn_bss_type = connect->pbss ? IEEE80211_BSS_TYPE_PBSS :
					      IEEE80211_BSS_TYPE_ESS;

	if (!rdev->ops->connect)
		err = cfg80211_sme_connect(wdev, connect, prev_bssid);
	else
		err = rdev_connect(rdev, dev, connect);

	if (err) {
		wdev->connect_keys = NULL;
		/*
		 * This could be reassoc getting refused, don't clear
		 * ssid_len in that case.
		 */
		if (!wdev->current_bss)
			wdev->ssid_len = 0;
		return err;
	}

	return 0;
}

int cfg80211_disconnect(struct cfg80211_registered_device *rdev,
			struct net_device *dev, u16 reason, bool wextev)
{
	struct wireless_dev *wdev = dev->ieee80211_ptr;
	int err = 0;

	ASSERT_WDEV_LOCK(wdev);

	kfree_sensitive(wdev->connect_keys);
	wdev->connect_keys = NULL;

	wdev->conn_owner_nlportid = 0;

	if (wdev->conn)
		err = cfg80211_sme_disconnect(wdev, reason);
	else if (!rdev->ops->disconnect)
		cfg80211_mlme_down(rdev, dev);
	else if (wdev->ssid_len)
		err = rdev_disconnect(rdev, dev, reason);

	/*
	 * Clear ssid_len unless we actually were fully connected,
	 * in which case cfg80211_disconnected() will take care of
	 * this later.
	 */
	if (!wdev->current_bss)
		wdev->ssid_len = 0;

	return err;
}

/*
 * Used to clean up after the connection / connection attempt owner socket
 * disconnects
 */
void cfg80211_autodisconnect_wk(struct work_struct *work)
{
	struct wireless_dev *wdev =
		container_of(work, struct wireless_dev, disconnect_wk);
	struct cfg80211_registered_device *rdev = wiphy_to_rdev(wdev->wiphy);

	wdev_lock(wdev);

	if (wdev->conn_owner_nlportid) {
		switch (wdev->iftype) {
		case NL80211_IFTYPE_ADHOC:
			__cfg80211_leave_ibss(rdev, wdev->netdev, false);
			break;
		case NL80211_IFTYPE_AP:
		case NL80211_IFTYPE_P2P_GO:
			__cfg80211_stop_ap(rdev, wdev->netdev, false);
			break;
		case NL80211_IFTYPE_MESH_POINT:
			__cfg80211_leave_mesh(rdev, wdev->netdev);
			break;
		case NL80211_IFTYPE_STATION:
		case NL80211_IFTYPE_P2P_CLIENT:
			/*
			 * Use disconnect_bssid if still connecting and
			 * ops->disconnect not implemented.  Otherwise we can
			 * use cfg80211_disconnect.
			 */
			if (rdev->ops->disconnect || wdev->current_bss)
				cfg80211_disconnect(rdev, wdev->netdev,
						    WLAN_REASON_DEAUTH_LEAVING,
						    true);
			else
				cfg80211_mlme_deauth(rdev, wdev->netdev,
						     wdev->disconnect_bssid,
						     NULL, 0,
						     WLAN_REASON_DEAUTH_LEAVING,
						     false);
			break;
		default:
			break;
		}
	}

	wdev_unlock(wdev);
}<|MERGE_RESOLUTION|>--- conflicted
+++ resolved
@@ -253,12 +253,6 @@
 			memcpy(bssid_buf, wdev->conn->params.bssid, ETH_ALEN);
 			bssid = bssid_buf;
 		}
-<<<<<<< HEAD
-		if (cfg80211_conn_do_work(wdev)) {
-			__cfg80211_connect_result(
-					wdev->netdev, bssid,
-					NULL, 0, NULL, 0, -1, false, NULL);
-=======
 		treason = NL80211_TIMEOUT_UNSPECIFIED;
 		if (cfg80211_conn_do_work(wdev, &treason)) {
 			struct cfg80211_connect_resp_params cr;
@@ -268,7 +262,6 @@
 			cr.bssid = bssid;
 			cr.timeout_reason = treason;
 			__cfg80211_connect_result(wdev->netdev, &cr, false);
->>>>>>> 24b8d41d
 		}
 		wdev_unlock(wdev);
 	}
@@ -530,14 +523,6 @@
 		return -EOPNOTSUPP;
 
 	if (wdev->current_bss) {
-<<<<<<< HEAD
-		if (!prev_bssid)
-			return -EALREADY;
-		if (prev_bssid &&
-		    !ether_addr_equal(prev_bssid, wdev->current_bss->pub.bssid))
-			return -ENOTCONN;
-=======
->>>>>>> 24b8d41d
 		cfg80211_unhold_bss(wdev->current_bss);
 		cfg80211_put_bss(wdev->wiphy, &wdev->current_bss->pub);
 		wdev->current_bss = NULL;
@@ -691,17 +676,9 @@
  */
 
 /* This method must consume bss one way or another */
-<<<<<<< HEAD
-void __cfg80211_connect_result(struct net_device *dev, const u8 *bssid,
-			       const u8 *req_ie, size_t req_ie_len,
-			       const u8 *resp_ie, size_t resp_ie_len,
-			       int status, bool wextev,
-			       struct cfg80211_bss *bss)
-=======
 void __cfg80211_connect_result(struct net_device *dev,
 			       struct cfg80211_connect_resp_params *cr,
 			       bool wextev)
->>>>>>> 24b8d41d
 {
 	struct wireless_dev *wdev = dev->ieee80211_ptr;
 	const u8 *country_ie;
@@ -809,16 +786,9 @@
 }
 
 /* Consumes bss object one way or another */
-<<<<<<< HEAD
-void cfg80211_connect_bss(struct net_device *dev, const u8 *bssid,
-			  struct cfg80211_bss *bss, const u8 *req_ie,
-			  size_t req_ie_len, const u8 *resp_ie,
-			  size_t resp_ie_len, int status, gfp_t gfp)
-=======
 void cfg80211_connect_done(struct net_device *dev,
 			   struct cfg80211_connect_resp_params *params,
 			   gfp_t gfp)
->>>>>>> 24b8d41d
 {
 	struct wireless_dev *wdev = dev->ieee80211_ptr;
 	struct cfg80211_registered_device *rdev = wiphy_to_rdev(wdev->wiphy);
@@ -856,21 +826,6 @@
 						    ibss->ts);
 			}
 
-<<<<<<< HEAD
-	if (bss) {
-		/* Make sure the bss entry provided by the driver is valid. */
-		struct cfg80211_internal_bss *ibss = bss_from_pub(bss);
-
-		if (WARN_ON(list_empty(&ibss->list))) {
-			cfg80211_put_bss(wdev->wiphy, bss);
-			return;
-		}
-	}
-
-	ev = kzalloc(sizeof(*ev) + req_ie_len + resp_ie_len, gfp);
-	if (!ev) {
-		cfg80211_put_bss(wdev->wiphy, bss);
-=======
 			cfg80211_put_bss(wdev->wiphy, tmp);
 		}
 	}
@@ -881,7 +836,6 @@
 		     (params->fils.pmkid ? WLAN_PMKID_LEN : 0), gfp);
 	if (!ev) {
 		cfg80211_put_bss(wdev->wiphy, params->bss);
->>>>>>> 24b8d41d
 		return;
 	}
 
@@ -899,12 +853,6 @@
 		       params->req_ie_len);
 		next += params->req_ie_len;
 	}
-<<<<<<< HEAD
-	if (bss)
-		cfg80211_hold_bss(bss_from_pub(bss));
-	ev->cr.bss = bss;
-	ev->cr.status = status;
-=======
 	if (params->resp_ie_len) {
 		ev->cr.resp_ie = next;
 		ev->cr.resp_ie_len = params->resp_ie_len;
@@ -940,18 +888,13 @@
 	ev->cr.bss = params->bss;
 	ev->cr.status = params->status;
 	ev->cr.timeout_reason = params->timeout_reason;
->>>>>>> 24b8d41d
 
 	spin_lock_irqsave(&wdev->event_lock, flags);
 	list_add_tail(&ev->list, &wdev->event_list);
 	spin_unlock_irqrestore(&wdev->event_lock, flags);
 	queue_work(cfg80211_wq, &rdev->event_work);
 }
-<<<<<<< HEAD
-EXPORT_SYMBOL(cfg80211_connect_bss);
-=======
 EXPORT_SYMBOL(cfg80211_connect_done);
->>>>>>> 24b8d41d
 
 /* Consumes bss object one way or another */
 void __cfg80211_roamed(struct wireless_dev *wdev,
