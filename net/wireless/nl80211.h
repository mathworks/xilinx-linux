--- conflicted
+++ resolved
@@ -80,16 +80,9 @@
 				struct net_device *netdev,
 				const u8 *addr, gfp_t gfp);
 void nl80211_send_connect_result(struct cfg80211_registered_device *rdev,
-<<<<<<< HEAD
-				 struct net_device *netdev, const u8 *bssid,
-				 const u8 *req_ie, size_t req_ie_len,
-				 const u8 *resp_ie, size_t resp_ie_len,
-				 int status, gfp_t gfp);
-=======
 				 struct net_device *netdev,
 				 struct cfg80211_connect_resp_params *params,
 				 gfp_t gfp);
->>>>>>> 24b8d41d
 void nl80211_send_roamed(struct cfg80211_registered_device *rdev,
 			 struct net_device *netdev,
 			 struct cfg80211_roam_info *info, gfp_t gfp);
