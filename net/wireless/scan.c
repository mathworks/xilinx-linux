--- conflicted
+++ resolved
@@ -5,10 +5,7 @@
  * Copyright 2008 Johannes Berg <johannes@sipsolutions.net>
  * Copyright 2013-2014  Intel Mobile Communications GmbH
  * Copyright 2016	Intel Deutschland GmbH
-<<<<<<< HEAD
-=======
  * Copyright (C) 2018-2020 Intel Corporation
->>>>>>> 24b8d41d
  */
 #include <linux/kernel.h>
 #include <linux/slab.h>
@@ -490,8 +487,6 @@
 	return ret;
 }
 
-<<<<<<< HEAD
-=======
 static u8 cfg80211_parse_bss_param(u8 data,
 				   struct cfg80211_colocated_ap *coloc_ap)
 {
@@ -915,7 +910,6 @@
 	return rdev_scan(rdev, request);
 }
 
->>>>>>> 24b8d41d
 void ___cfg80211_scan_done(struct cfg80211_registered_device *rdev,
 			   bool send_message)
 {
@@ -1003,12 +997,6 @@
 void cfg80211_scan_done(struct cfg80211_scan_request *request,
 			struct cfg80211_scan_info *info)
 {
-<<<<<<< HEAD
-	trace_cfg80211_scan_done(request, info);
-	WARN_ON(request != wiphy_to_rdev(request->wiphy)->scan_req);
-
-	request->info = *info;
-=======
 	struct cfg80211_scan_info old_info = request->info;
 
 	trace_cfg80211_scan_done(request, info);
@@ -1028,7 +1016,6 @@
 		       sizeof(request->info.tsf_bssid));
 	}
 
->>>>>>> 24b8d41d
 	request->notified = true;
 	queue_work(cfg80211_wq, &wiphy_to_rdev(request->wiphy)->scan_done_wk);
 }
@@ -1212,50 +1199,6 @@
 	__cfg80211_bss_expire(rdev, jiffies - IEEE80211_SCAN_RESULT_EXPIRE);
 }
 
-<<<<<<< HEAD
-const u8 *cfg80211_find_ie_match(u8 eid, const u8 *ies, int len,
-				 const u8 *match, int match_len,
-				 int match_offset)
-{
-	/* match_offset can't be smaller than 2, unless match_len is
-	 * zero, in which case match_offset must be zero as well.
-	 */
-	if (WARN_ON((match_len && match_offset < 2) ||
-		    (!match_len && match_offset)))
-		return NULL;
-
-	while (len >= 2 && len >= ies[1] + 2) {
-		if ((ies[0] == eid) &&
-		    (ies[1] + 2 >= match_offset + match_len) &&
-		    !memcmp(ies + match_offset, match, match_len))
-			return ies;
-
-		len -= ies[1] + 2;
-		ies += ies[1] + 2;
-	}
-
-	return NULL;
-}
-EXPORT_SYMBOL(cfg80211_find_ie_match);
-
-const u8 *cfg80211_find_vendor_ie(unsigned int oui, int oui_type,
-				  const u8 *ies, int len)
-{
-	const u8 *ie;
-	u8 match[] = { oui >> 16, oui >> 8, oui, oui_type };
-	int match_len = (oui_type < 0) ? 3 : sizeof(match);
-
-	if (WARN_ON(oui_type > 0xff))
-		return NULL;
-
-	ie = cfg80211_find_ie_match(WLAN_EID_VENDOR_SPECIFIC, ies, len,
-				    match, match_len, 2);
-
-	if (ie && (ie[1] < 4))
-		return NULL;
-
-	return ie;
-=======
 void cfg80211_bss_flush(struct wiphy *wiphy)
 {
 	struct cfg80211_registered_device *rdev = wiphy_to_rdev(wiphy);
@@ -1280,7 +1223,6 @@
 	}
 
 	return NULL;
->>>>>>> 24b8d41d
 }
 EXPORT_SYMBOL(cfg80211_find_elem_match);
 
@@ -1754,24 +1696,9 @@
 
 	found = rb_find_bss(rdev, tmp, BSS_CMP_REGULAR);
 
-<<<<<<< HEAD
-		found->pub.beacon_interval = tmp->pub.beacon_interval;
-		/*
-		 * don't update the signal if beacon was heard on
-		 * adjacent channel.
-		 */
-		if (signal_valid)
-			found->pub.signal = tmp->pub.signal;
-		found->pub.capability = tmp->pub.capability;
-		found->ts = tmp->ts;
-		found->ts_boottime = tmp->ts_boottime;
-		found->parent_tsf = tmp->parent_tsf;
-		ether_addr_copy(found->parent_bssid, tmp->parent_bssid);
-=======
 	if (found) {
 		if (!cfg80211_update_known_bss(rdev, found, tmp, signal_valid))
 			goto drop;
->>>>>>> 24b8d41d
 	} else {
 		struct cfg80211_internal_bss *new;
 		struct cfg80211_internal_bss *hidden;
@@ -1830,8 +1757,6 @@
 			goto drop;
 		}
 
-<<<<<<< HEAD
-=======
 		/* This must be before the call to bss_ref_get */
 		if (tmp->pub.transmitted_bss) {
 			struct cfg80211_internal_bss *pbss =
@@ -1843,7 +1768,6 @@
 			bss_ref_get(rdev, pbss);
 		}
 
->>>>>>> 24b8d41d
 		list_add_tail(&new->list, &rdev->bss_list);
 		rdev->bss_entries++;
 		rb_insert_bss(rdev, new);
@@ -2467,13 +2391,6 @@
 	tmp.pub.signal = data->signal;
 	tmp.ts_boottime = data->boottime_ns;
 	tmp.parent_tsf = data->parent_tsf;
-<<<<<<< HEAD
-	ether_addr_copy(tmp.parent_bssid, data->parent_bssid);
-
-	signal_valid = abs(data->chan->center_freq - channel->center_freq) <=
-		wiphy->max_adj_channel_rssi_comp;
-	res = cfg80211_bss_update(wiphy_to_rdev(wiphy), &tmp, signal_valid);
-=======
 	tmp.pub.chains = data->chains;
 	memcpy(tmp.pub.chain_signal, data->chain_signal, IEEE80211_MAX_CHAINS);
 	ether_addr_copy(tmp.parent_bssid, data->parent_bssid);
@@ -2481,7 +2398,6 @@
 	signal_valid = data->chan == channel;
 	res = cfg80211_bss_update(wiphy_to_rdev(wiphy), &tmp, signal_valid,
 				  jiffies);
->>>>>>> 24b8d41d
 	if (!res)
 		return NULL;
 
