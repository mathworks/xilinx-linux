// SPDX-License-Identifier: GPL-2.0-only
/*
 *  ebt_ip6
 *
 *	Authors:
 *	Manohar Castelino <manohar.r.castelino@intel.com>
 *	Kuo-Lang Tseng <kuo-lang.tseng@intel.com>
 *	Jan Engelhardt <jengelh@medozas.de>
 *
 * Summary:
 * This is just a modification of the IPv4 code written by
 * Bart De Schuymer <bdschuym@pandora.be>
 * with the changes required to support IPv6
 *
 *  Jan, 2008
 */
#include <linux/ipv6.h>
#include <net/ipv6.h>
#include <linux/in.h>
#include <linux/module.h>
#include <net/dsfield.h>
#include <linux/netfilter/x_tables.h>
#include <linux/netfilter_bridge/ebtables.h>
#include <linux/netfilter_bridge/ebt_ip6.h>

union pkthdr {
	struct {
		__be16 src;
		__be16 dst;
	} tcpudphdr;
	struct {
		u8 type;
		u8 code;
	} icmphdr;
};

static bool
ebt_ip6_mt(const struct sk_buff *skb, struct xt_action_param *par)
{
	const struct ebt_ip6_info *info = par->matchinfo;
	const struct ipv6hdr *ih6;
	struct ipv6hdr _ip6h;
	const union pkthdr *pptr;
	union pkthdr _pkthdr;

	ih6 = skb_header_pointer(skb, 0, sizeof(_ip6h), &_ip6h);
	if (ih6 == NULL)
		return false;
	if ((info->bitmask & EBT_IP6_TCLASS) &&
	    NF_INVF(info, EBT_IP6_TCLASS,
		    info->tclass != ipv6_get_dsfield(ih6)))
		return false;
	if (((info->bitmask & EBT_IP6_SOURCE) &&
	     NF_INVF(info, EBT_IP6_SOURCE,
		     ipv6_masked_addr_cmp(&ih6->saddr, &info->smsk,
					  &info->saddr))) ||
	    ((info->bitmask & EBT_IP6_DEST) &&
	     NF_INVF(info, EBT_IP6_DEST,
		     ipv6_masked_addr_cmp(&ih6->daddr, &info->dmsk,
					  &info->daddr))))
		return false;
	if (info->bitmask & EBT_IP6_PROTO) {
		uint8_t nexthdr = ih6->nexthdr;
		__be16 frag_off;
		int offset_ph;

		offset_ph = ipv6_skip_exthdr(skb, sizeof(_ip6h), &nexthdr, &frag_off);
		if (offset_ph == -1)
			return false;
		if (NF_INVF(info, EBT_IP6_PROTO, info->protocol != nexthdr))
			return false;
		if (!(info->bitmask & (EBT_IP6_DPORT |
				       EBT_IP6_SPORT | EBT_IP6_ICMP6)))
			return true;

		/* min icmpv6 headersize is 4, so sizeof(_pkthdr) is ok. */
		pptr = skb_header_pointer(skb, offset_ph, sizeof(_pkthdr),
					  &_pkthdr);
		if (pptr == NULL)
			return false;
		if (info->bitmask & EBT_IP6_DPORT) {
			u16 dst = ntohs(pptr->tcpudphdr.dst);
			if (NF_INVF(info, EBT_IP6_DPORT,
				    dst < info->dport[0] ||
				    dst > info->dport[1]))
				return false;
		}
		if (info->bitmask & EBT_IP6_SPORT) {
			u16 src = ntohs(pptr->tcpudphdr.src);
			if (NF_INVF(info, EBT_IP6_SPORT,
				    src < info->sport[0] ||
				    src > info->sport[1]))
<<<<<<< HEAD
			return false;
=======
				return false;
>>>>>>> 24b8d41d
		}
		if ((info->bitmask & EBT_IP6_ICMP6) &&
		    NF_INVF(info, EBT_IP6_ICMP6,
			    pptr->icmphdr.type < info->icmpv6_type[0] ||
			    pptr->icmphdr.type > info->icmpv6_type[1] ||
			    pptr->icmphdr.code < info->icmpv6_code[0] ||
			    pptr->icmphdr.code > info->icmpv6_code[1]))
			return false;
	}
	return true;
}

static int ebt_ip6_mt_check(const struct xt_mtchk_param *par)
{
	const struct ebt_entry *e = par->entryinfo;
	struct ebt_ip6_info *info = par->matchinfo;

	if (e->ethproto != htons(ETH_P_IPV6) || e->invflags & EBT_IPROTO)
		return -EINVAL;
	if (info->bitmask & ~EBT_IP6_MASK || info->invflags & ~EBT_IP6_MASK)
		return -EINVAL;
	if (info->bitmask & (EBT_IP6_DPORT | EBT_IP6_SPORT)) {
		if (info->invflags & EBT_IP6_PROTO)
			return -EINVAL;
		if (info->protocol != IPPROTO_TCP &&
		    info->protocol != IPPROTO_UDP &&
		    info->protocol != IPPROTO_UDPLITE &&
		    info->protocol != IPPROTO_SCTP &&
		    info->protocol != IPPROTO_DCCP)
			return -EINVAL;
	}
	if (info->bitmask & EBT_IP6_DPORT && info->dport[0] > info->dport[1])
		return -EINVAL;
	if (info->bitmask & EBT_IP6_SPORT && info->sport[0] > info->sport[1])
		return -EINVAL;
	if (info->bitmask & EBT_IP6_ICMP6) {
		if ((info->invflags & EBT_IP6_PROTO) ||
		     info->protocol != IPPROTO_ICMPV6)
			return -EINVAL;
		if (info->icmpv6_type[0] > info->icmpv6_type[1] ||
		    info->icmpv6_code[0] > info->icmpv6_code[1])
			return -EINVAL;
	}
	return 0;
}

static struct xt_match ebt_ip6_mt_reg __read_mostly = {
	.name		= "ip6",
	.revision	= 0,
	.family		= NFPROTO_BRIDGE,
	.match		= ebt_ip6_mt,
	.checkentry	= ebt_ip6_mt_check,
	.matchsize	= sizeof(struct ebt_ip6_info),
	.me		= THIS_MODULE,
};

static int __init ebt_ip6_init(void)
{
	return xt_register_match(&ebt_ip6_mt_reg);
}

static void __exit ebt_ip6_fini(void)
{
	xt_unregister_match(&ebt_ip6_mt_reg);
}

module_init(ebt_ip6_init);
module_exit(ebt_ip6_fini);
MODULE_DESCRIPTION("Ebtables: IPv6 protocol packet match");
MODULE_AUTHOR("Kuo-Lang Tseng <kuo-lang.tseng@intel.com>");
MODULE_LICENSE("GPL");<|MERGE_RESOLUTION|>--- conflicted
+++ resolved
@@ -90,11 +90,7 @@
 			if (NF_INVF(info, EBT_IP6_SPORT,
 				    src < info->sport[0] ||
 				    src > info->sport[1]))
-<<<<<<< HEAD
-			return false;
-=======
 				return false;
->>>>>>> 24b8d41d
 		}
 		if ((info->bitmask & EBT_IP6_ICMP6) &&
 		    NF_INVF(info, EBT_IP6_ICMP6,
