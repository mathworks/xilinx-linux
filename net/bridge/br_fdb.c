// SPDX-License-Identifier: GPL-2.0-or-later
/*
 *	Forwarding database
 *	Linux ethernet bridge
 *
 *	Authors:
 *	Lennert Buytenhek		<buytenh@gnu.org>
 */

#include <linux/kernel.h>
#include <linux/init.h>
#include <linux/rculist.h>
#include <linux/spinlock.h>
#include <linux/times.h>
#include <linux/netdevice.h>
#include <linux/etherdevice.h>
#include <linux/jhash.h>
#include <linux/random.h>
#include <linux/slab.h>
#include <linux/atomic.h>
#include <asm/unaligned.h>
#include <linux/if_vlan.h>
#include <net/switchdev.h>
#include <trace/events/bridge.h>
#include "br_private.h"

static const struct rhashtable_params br_fdb_rht_params = {
	.head_offset = offsetof(struct net_bridge_fdb_entry, rhnode),
	.key_offset = offsetof(struct net_bridge_fdb_entry, key),
	.key_len = sizeof(struct net_bridge_fdb_key),
	.automatic_shrinking = true,
};

static struct kmem_cache *br_fdb_cache __read_mostly;
static int fdb_insert(struct net_bridge *br, struct net_bridge_port *source,
		      const unsigned char *addr, u16 vid);
static void fdb_notify(struct net_bridge *br,
		       const struct net_bridge_fdb_entry *, int, bool);

int __init br_fdb_init(void)
{
	br_fdb_cache = kmem_cache_create("bridge_fdb_cache",
					 sizeof(struct net_bridge_fdb_entry),
					 0,
					 SLAB_HWCACHE_ALIGN, NULL);
	if (!br_fdb_cache)
		return -ENOMEM;

	return 0;
}

void br_fdb_fini(void)
{
	kmem_cache_destroy(br_fdb_cache);
}

int br_fdb_hash_init(struct net_bridge *br)
{
	return rhashtable_init(&br->fdb_hash_tbl, &br_fdb_rht_params);
}

void br_fdb_hash_fini(struct net_bridge *br)
{
	rhashtable_destroy(&br->fdb_hash_tbl);
}

/* if topology_changing then use forward_delay (default 15 sec)
 * otherwise keep longer (default 5 minutes)
 */
static inline unsigned long hold_time(const struct net_bridge *br)
{
	return br->topology_change ? br->forward_delay : br->ageing_time;
}

static inline int has_expired(const struct net_bridge *br,
				  const struct net_bridge_fdb_entry *fdb)
{
	return !test_bit(BR_FDB_STATIC, &fdb->flags) &&
	       !test_bit(BR_FDB_ADDED_BY_EXT_LEARN, &fdb->flags) &&
	       time_before_eq(fdb->updated + hold_time(br), jiffies);
}

static void fdb_rcu_free(struct rcu_head *head)
{
	struct net_bridge_fdb_entry *ent
		= container_of(head, struct net_bridge_fdb_entry, rcu);
	kmem_cache_free(br_fdb_cache, ent);
}

static struct net_bridge_fdb_entry *fdb_find_rcu(struct rhashtable *tbl,
						 const unsigned char *addr,
						 __u16 vid)
{
	struct net_bridge_fdb_key key;

	WARN_ON_ONCE(!rcu_read_lock_held());

	key.vlan_id = vid;
	memcpy(key.addr.addr, addr, sizeof(key.addr.addr));

	return rhashtable_lookup(tbl, &key, br_fdb_rht_params);
}

/* requires bridge hash_lock */
static struct net_bridge_fdb_entry *br_fdb_find(struct net_bridge *br,
						const unsigned char *addr,
						__u16 vid)
{
	struct net_bridge_fdb_entry *fdb;

	lockdep_assert_held_once(&br->hash_lock);

	rcu_read_lock();
	fdb = fdb_find_rcu(&br->fdb_hash_tbl, addr, vid);
	rcu_read_unlock();

	return fdb;
}

struct net_device *br_fdb_find_port(const struct net_device *br_dev,
				    const unsigned char *addr,
				    __u16 vid)
{
	struct net_bridge_fdb_entry *f;
	struct net_device *dev = NULL;
	struct net_bridge *br;

	ASSERT_RTNL();

	if (!netif_is_bridge_master(br_dev))
		return NULL;

	br = netdev_priv(br_dev);
	rcu_read_lock();
	f = br_fdb_find_rcu(br, addr, vid);
	if (f && f->dst)
		dev = f->dst->dev;
	rcu_read_unlock();

	return dev;
}
EXPORT_SYMBOL_GPL(br_fdb_find_port);

struct net_bridge_fdb_entry *br_fdb_find_rcu(struct net_bridge *br,
					     const unsigned char *addr,
					     __u16 vid)
{
	return fdb_find_rcu(&br->fdb_hash_tbl, addr, vid);
}

/* When a static FDB entry is added, the mac address from the entry is
 * added to the bridge private HW address list and all required ports
 * are then updated with the new information.
 * Called under RTNL.
 */
static void fdb_add_hw_addr(struct net_bridge *br, const unsigned char *addr)
{
	int err;
	struct net_bridge_port *p;

	ASSERT_RTNL();

	list_for_each_entry(p, &br->port_list, list) {
		if (!br_promisc_port(p)) {
			err = dev_uc_add(p->dev, addr);
			if (err)
				goto undo;
		}
	}

	return;
undo:
	list_for_each_entry_continue_reverse(p, &br->port_list, list) {
		if (!br_promisc_port(p))
			dev_uc_del(p->dev, addr);
	}
}

/* When a static FDB entry is deleted, the HW address from that entry is
 * also removed from the bridge private HW address list and updates all
 * the ports with needed information.
 * Called under RTNL.
 */
static void fdb_del_hw_addr(struct net_bridge *br, const unsigned char *addr)
{
	struct net_bridge_port *p;

	ASSERT_RTNL();

	list_for_each_entry(p, &br->port_list, list) {
		if (!br_promisc_port(p))
			dev_uc_del(p->dev, addr);
	}
}

static void fdb_delete(struct net_bridge *br, struct net_bridge_fdb_entry *f,
		       bool swdev_notify)
{
	trace_fdb_delete(br, f);

	if (test_bit(BR_FDB_STATIC, &f->flags))
		fdb_del_hw_addr(br, f->key.addr.addr);

	hlist_del_init_rcu(&f->fdb_node);
	rhashtable_remove_fast(&br->fdb_hash_tbl, &f->rhnode,
			       br_fdb_rht_params);
	fdb_notify(br, f, RTM_DELNEIGH, swdev_notify);
	call_rcu(&f->rcu, fdb_rcu_free);
}

/* Delete a local entry if no other port had the same address. */
static void fdb_delete_local(struct net_bridge *br,
			     const struct net_bridge_port *p,
			     struct net_bridge_fdb_entry *f)
{
	const unsigned char *addr = f->key.addr.addr;
	struct net_bridge_vlan_group *vg;
	const struct net_bridge_vlan *v;
	struct net_bridge_port *op;
	u16 vid = f->key.vlan_id;

	/* Maybe another port has same hw addr? */
	list_for_each_entry(op, &br->port_list, list) {
		vg = nbp_vlan_group(op);
		if (op != p && ether_addr_equal(op->dev->dev_addr, addr) &&
		    (!vid || br_vlan_find(vg, vid))) {
			f->dst = op;
			clear_bit(BR_FDB_ADDED_BY_USER, &f->flags);
			return;
		}
	}

	vg = br_vlan_group(br);
	v = br_vlan_find(vg, vid);
	/* Maybe bridge device has same hw addr? */
	if (p && ether_addr_equal(br->dev->dev_addr, addr) &&
	    (!vid || (v && br_vlan_should_use(v)))) {
		f->dst = NULL;
		clear_bit(BR_FDB_ADDED_BY_USER, &f->flags);
		return;
	}

	fdb_delete(br, f, true);
}

void br_fdb_find_delete_local(struct net_bridge *br,
			      const struct net_bridge_port *p,
			      const unsigned char *addr, u16 vid)
{
	struct net_bridge_fdb_entry *f;

	spin_lock_bh(&br->hash_lock);
	f = br_fdb_find(br, addr, vid);
	if (f && test_bit(BR_FDB_LOCAL, &f->flags) &&
	    !test_bit(BR_FDB_ADDED_BY_USER, &f->flags) && f->dst == p)
		fdb_delete_local(br, p, f);
	spin_unlock_bh(&br->hash_lock);
}

void br_fdb_changeaddr(struct net_bridge_port *p, const unsigned char *newaddr)
{
	struct net_bridge_vlan_group *vg;
	struct net_bridge_fdb_entry *f;
	struct net_bridge *br = p->br;
	struct net_bridge_vlan *v;

	spin_lock_bh(&br->hash_lock);
	vg = nbp_vlan_group(p);
	hlist_for_each_entry(f, &br->fdb_list, fdb_node) {
		if (f->dst == p && test_bit(BR_FDB_LOCAL, &f->flags) &&
		    !test_bit(BR_FDB_ADDED_BY_USER, &f->flags)) {
			/* delete old one */
			fdb_delete_local(br, p, f);

			/* if this port has no vlan information
			 * configured, we can safely be done at
			 * this point.
			 */
			if (!vg || !vg->num_vlans)
				goto insert;
		}
	}

insert:
	/* insert new address,  may fail if invalid address or dup. */
	fdb_insert(br, p, newaddr, 0);

	if (!vg || !vg->num_vlans)
		goto done;

	/* Now add entries for every VLAN configured on the port.
	 * This function runs under RTNL so the bitmap will not change
	 * from under us.
	 */
	list_for_each_entry(v, &vg->vlan_list, vlist)
		fdb_insert(br, p, newaddr, v->vid);

done:
	spin_unlock_bh(&br->hash_lock);
}

void br_fdb_change_mac_address(struct net_bridge *br, const u8 *newaddr)
{
	struct net_bridge_vlan_group *vg;
	struct net_bridge_fdb_entry *f;
	struct net_bridge_vlan *v;

	spin_lock_bh(&br->hash_lock);

	/* If old entry was unassociated with any port, then delete it. */
<<<<<<< HEAD
	f = __br_fdb_get(br, br->dev->dev_addr, 0);
	if (f && f->is_local && !f->dst && !f->added_by_user)
=======
	f = br_fdb_find(br, br->dev->dev_addr, 0);
	if (f && test_bit(BR_FDB_LOCAL, &f->flags) &&
	    !f->dst && !test_bit(BR_FDB_ADDED_BY_USER, &f->flags))
>>>>>>> 24b8d41d
		fdb_delete_local(br, NULL, f);

	fdb_insert(br, NULL, newaddr, 0);
	vg = br_vlan_group(br);
	if (!vg || !vg->num_vlans)
		goto out;
	/* Now remove and add entries for every VLAN configured on the
	 * bridge.  This function runs under RTNL so the bitmap will not
	 * change from under us.
	 */
	list_for_each_entry(v, &vg->vlan_list, vlist) {
		if (!br_vlan_should_use(v))
			continue;
<<<<<<< HEAD
		f = __br_fdb_get(br, br->dev->dev_addr, v->vid);
		if (f && f->is_local && !f->dst && !f->added_by_user)
=======
		f = br_fdb_find(br, br->dev->dev_addr, v->vid);
		if (f && test_bit(BR_FDB_LOCAL, &f->flags) &&
		    !f->dst && !test_bit(BR_FDB_ADDED_BY_USER, &f->flags))
>>>>>>> 24b8d41d
			fdb_delete_local(br, NULL, f);
		fdb_insert(br, NULL, newaddr, v->vid);
	}
out:
	spin_unlock_bh(&br->hash_lock);
}

void br_fdb_cleanup(struct work_struct *work)
{
	struct net_bridge *br = container_of(work, struct net_bridge,
					     gc_work.work);
	struct net_bridge_fdb_entry *f = NULL;
	unsigned long delay = hold_time(br);
	unsigned long work_delay = delay;
	unsigned long now = jiffies;

	/* this part is tricky, in order to avoid blocking learning and
	 * consequently forwarding, we rely on rcu to delete objects with
	 * delayed freeing allowing us to continue traversing
	 */
	rcu_read_lock();
	hlist_for_each_entry_rcu(f, &br->fdb_list, fdb_node) {
		unsigned long this_timer = f->updated + delay;

		if (test_bit(BR_FDB_STATIC, &f->flags) ||
		    test_bit(BR_FDB_ADDED_BY_EXT_LEARN, &f->flags)) {
			if (test_bit(BR_FDB_NOTIFY, &f->flags)) {
				if (time_after(this_timer, now))
					work_delay = min(work_delay,
							 this_timer - now);
				else if (!test_and_set_bit(BR_FDB_NOTIFY_INACTIVE,
							   &f->flags))
					fdb_notify(br, f, RTM_NEWNEIGH, false);
			}
			continue;
		}

		if (time_after(this_timer, now)) {
			work_delay = min(work_delay, this_timer - now);
		} else {
			spin_lock_bh(&br->hash_lock);
			if (!hlist_unhashed(&f->fdb_node))
				fdb_delete(br, f, true);
			spin_unlock_bh(&br->hash_lock);
		}
	}
	rcu_read_unlock();

	/* Cleanup minimum 10 milliseconds apart */
	work_delay = max_t(unsigned long, work_delay, msecs_to_jiffies(10));
	mod_delayed_work(system_long_wq, &br->gc_work, work_delay);
}

/* Completely flush all dynamic entries in forwarding database.*/
void br_fdb_flush(struct net_bridge *br)
{
	struct net_bridge_fdb_entry *f;
	struct hlist_node *tmp;

	spin_lock_bh(&br->hash_lock);
	hlist_for_each_entry_safe(f, tmp, &br->fdb_list, fdb_node) {
		if (!test_bit(BR_FDB_STATIC, &f->flags))
			fdb_delete(br, f, true);
	}
	spin_unlock_bh(&br->hash_lock);
}

/* Flush all entries referring to a specific port.
 * if do_all is set also flush static entries
 * if vid is set delete all entries that match the vlan_id
 */
void br_fdb_delete_by_port(struct net_bridge *br,
			   const struct net_bridge_port *p,
			   u16 vid,
			   int do_all)
{
	struct net_bridge_fdb_entry *f;
	struct hlist_node *tmp;

	spin_lock_bh(&br->hash_lock);
	hlist_for_each_entry_safe(f, tmp, &br->fdb_list, fdb_node) {
		if (f->dst != p)
			continue;

		if (!do_all)
			if (test_bit(BR_FDB_STATIC, &f->flags) ||
			    (test_bit(BR_FDB_ADDED_BY_EXT_LEARN, &f->flags) &&
			     !test_bit(BR_FDB_OFFLOADED, &f->flags)) ||
			    (vid && f->key.vlan_id != vid))
				continue;

		if (test_bit(BR_FDB_LOCAL, &f->flags))
			fdb_delete_local(br, p, f);
		else
			fdb_delete(br, f, true);
	}
	spin_unlock_bh(&br->hash_lock);
}

#if IS_ENABLED(CONFIG_ATM_LANE)
/* Interface used by ATM LANE hook to test
 * if an addr is on some other bridge port */
int br_fdb_test_addr(struct net_device *dev, unsigned char *addr)
{
	struct net_bridge_fdb_entry *fdb;
	struct net_bridge_port *port;
	int ret;

	rcu_read_lock();
	port = br_port_get_rcu(dev);
	if (!port)
		ret = 0;
	else {
		fdb = br_fdb_find_rcu(port->br, addr, 0);
		ret = fdb && fdb->dst && fdb->dst->dev != dev &&
			fdb->dst->state == BR_STATE_FORWARDING;
	}
	rcu_read_unlock();

	return ret;
}
#endif /* CONFIG_ATM_LANE */

/*
 * Fill buffer with forwarding table records in
 * the API format.
 */
int br_fdb_fillbuf(struct net_bridge *br, void *buf,
		   unsigned long maxnum, unsigned long skip)
{
	struct net_bridge_fdb_entry *f;
	struct __fdb_entry *fe = buf;
	int num = 0;

	memset(buf, 0, maxnum*sizeof(struct __fdb_entry));

	rcu_read_lock();
	hlist_for_each_entry_rcu(f, &br->fdb_list, fdb_node) {
		if (num >= maxnum)
			break;

		if (has_expired(br, f))
			continue;

		/* ignore pseudo entry for local MAC address */
		if (!f->dst)
			continue;

		if (skip) {
			--skip;
			continue;
		}

		/* convert from internal format to API */
		memcpy(fe->mac_addr, f->key.addr.addr, ETH_ALEN);

		/* due to ABI compat need to split into hi/lo */
		fe->port_no = f->dst->port_no;
		fe->port_hi = f->dst->port_no >> 8;

		fe->is_local = test_bit(BR_FDB_LOCAL, &f->flags);
		if (!test_bit(BR_FDB_STATIC, &f->flags))
			fe->ageing_timer_value = jiffies_delta_to_clock_t(jiffies - f->updated);
		++fe;
		++num;
	}
	rcu_read_unlock();

	return num;
}

static struct net_bridge_fdb_entry *fdb_create(struct net_bridge *br,
					       struct net_bridge_port *source,
					       const unsigned char *addr,
					       __u16 vid,
					       unsigned long flags)
{
	struct net_bridge_fdb_entry *fdb;

	fdb = kmem_cache_alloc(br_fdb_cache, GFP_ATOMIC);
	if (fdb) {
		memcpy(fdb->key.addr.addr, addr, ETH_ALEN);
		fdb->dst = source;
		fdb->key.vlan_id = vid;
		fdb->flags = flags;
		fdb->updated = fdb->used = jiffies;
		if (rhashtable_lookup_insert_fast(&br->fdb_hash_tbl,
						  &fdb->rhnode,
						  br_fdb_rht_params)) {
			kmem_cache_free(br_fdb_cache, fdb);
			fdb = NULL;
		} else {
			hlist_add_head_rcu(&fdb->fdb_node, &br->fdb_list);
		}
	}
	return fdb;
}

static int fdb_insert(struct net_bridge *br, struct net_bridge_port *source,
		  const unsigned char *addr, u16 vid)
{
	struct net_bridge_fdb_entry *fdb;

	if (!is_valid_ether_addr(addr))
		return -EINVAL;

	fdb = br_fdb_find(br, addr, vid);
	if (fdb) {
		/* it is okay to have multiple ports with same
		 * address, just use the first one.
		 */
		if (test_bit(BR_FDB_LOCAL, &fdb->flags))
			return 0;
		br_warn(br, "adding interface %s with same address as a received packet (addr:%pM, vlan:%u)\n",
		       source ? source->dev->name : br->dev->name, addr, vid);
		fdb_delete(br, fdb, true);
	}

	fdb = fdb_create(br, source, addr, vid,
			 BIT(BR_FDB_LOCAL) | BIT(BR_FDB_STATIC));
	if (!fdb)
		return -ENOMEM;

	fdb_add_hw_addr(br, addr);
	fdb_notify(br, fdb, RTM_NEWNEIGH, true);
	return 0;
}

/* Add entry for local address of interface */
int br_fdb_insert(struct net_bridge *br, struct net_bridge_port *source,
		  const unsigned char *addr, u16 vid)
{
	int ret;

	spin_lock_bh(&br->hash_lock);
	ret = fdb_insert(br, source, addr, vid);
	spin_unlock_bh(&br->hash_lock);
	return ret;
}

/* returns true if the fdb was modified */
static bool __fdb_mark_active(struct net_bridge_fdb_entry *fdb)
{
	return !!(test_bit(BR_FDB_NOTIFY_INACTIVE, &fdb->flags) &&
		  test_and_clear_bit(BR_FDB_NOTIFY_INACTIVE, &fdb->flags));
}

void br_fdb_update(struct net_bridge *br, struct net_bridge_port *source,
		   const unsigned char *addr, u16 vid, unsigned long flags)
{
	struct net_bridge_fdb_entry *fdb;

	/* some users want to always flood. */
	if (hold_time(br) == 0)
		return;

	fdb = fdb_find_rcu(&br->fdb_hash_tbl, addr, vid);
	if (likely(fdb)) {
		/* attempt to update an entry for a local interface */
		if (unlikely(test_bit(BR_FDB_LOCAL, &fdb->flags))) {
			if (net_ratelimit())
				br_warn(br, "received packet on %s with own address as source address (addr:%pM, vlan:%u)\n",
					source->dev->name, addr, vid);
		} else {
			unsigned long now = jiffies;
			bool fdb_modified = false;

			if (now != fdb->updated) {
				fdb->updated = now;
				fdb_modified = __fdb_mark_active(fdb);
			}

			/* fastpath: update of existing entry */
			if (unlikely(source != fdb->dst &&
				     !test_bit(BR_FDB_STICKY, &fdb->flags))) {
				fdb->dst = source;
				fdb_modified = true;
				/* Take over HW learned entry */
				if (unlikely(test_bit(BR_FDB_ADDED_BY_EXT_LEARN,
						      &fdb->flags)))
					clear_bit(BR_FDB_ADDED_BY_EXT_LEARN,
						  &fdb->flags);
			}

			if (unlikely(test_bit(BR_FDB_ADDED_BY_USER, &flags)))
				set_bit(BR_FDB_ADDED_BY_USER, &fdb->flags);
			if (unlikely(fdb_modified)) {
				trace_br_fdb_update(br, source, addr, vid, flags);
				fdb_notify(br, fdb, RTM_NEWNEIGH, true);
			}
		}
	} else {
		spin_lock(&br->hash_lock);
		fdb = fdb_create(br, source, addr, vid, flags);
		if (fdb) {
			trace_br_fdb_update(br, source, addr, vid, flags);
			fdb_notify(br, fdb, RTM_NEWNEIGH, true);
		}
		/* else  we lose race and someone else inserts
		 * it first, don't bother updating
		 */
		spin_unlock(&br->hash_lock);
	}
}

static int fdb_to_nud(const struct net_bridge *br,
		      const struct net_bridge_fdb_entry *fdb)
{
	if (test_bit(BR_FDB_LOCAL, &fdb->flags))
		return NUD_PERMANENT;
	else if (test_bit(BR_FDB_STATIC, &fdb->flags))
		return NUD_NOARP;
	else if (has_expired(br, fdb))
		return NUD_STALE;
	else
		return NUD_REACHABLE;
}

static int fdb_fill_info(struct sk_buff *skb, const struct net_bridge *br,
			 const struct net_bridge_fdb_entry *fdb,
			 u32 portid, u32 seq, int type, unsigned int flags)
{
	unsigned long now = jiffies;
	struct nda_cacheinfo ci;
	struct nlmsghdr *nlh;
	struct ndmsg *ndm;

	nlh = nlmsg_put(skb, portid, seq, type, sizeof(*ndm), flags);
	if (nlh == NULL)
		return -EMSGSIZE;

	ndm = nlmsg_data(nlh);
	ndm->ndm_family	 = AF_BRIDGE;
	ndm->ndm_pad1    = 0;
	ndm->ndm_pad2    = 0;
	ndm->ndm_flags	 = 0;
	ndm->ndm_type	 = 0;
	ndm->ndm_ifindex = fdb->dst ? fdb->dst->dev->ifindex : br->dev->ifindex;
	ndm->ndm_state   = fdb_to_nud(br, fdb);

	if (test_bit(BR_FDB_OFFLOADED, &fdb->flags))
		ndm->ndm_flags |= NTF_OFFLOADED;
	if (test_bit(BR_FDB_ADDED_BY_EXT_LEARN, &fdb->flags))
		ndm->ndm_flags |= NTF_EXT_LEARNED;
	if (test_bit(BR_FDB_STICKY, &fdb->flags))
		ndm->ndm_flags |= NTF_STICKY;

	if (nla_put(skb, NDA_LLADDR, ETH_ALEN, &fdb->key.addr))
		goto nla_put_failure;
	if (nla_put_u32(skb, NDA_MASTER, br->dev->ifindex))
		goto nla_put_failure;
	ci.ndm_used	 = jiffies_to_clock_t(now - fdb->used);
	ci.ndm_confirmed = 0;
	ci.ndm_updated	 = jiffies_to_clock_t(now - fdb->updated);
	ci.ndm_refcnt	 = 0;
	if (nla_put(skb, NDA_CACHEINFO, sizeof(ci), &ci))
		goto nla_put_failure;

	if (fdb->key.vlan_id && nla_put(skb, NDA_VLAN, sizeof(u16),
					&fdb->key.vlan_id))
		goto nla_put_failure;

	if (test_bit(BR_FDB_NOTIFY, &fdb->flags)) {
		struct nlattr *nest = nla_nest_start(skb, NDA_FDB_EXT_ATTRS);
		u8 notify_bits = FDB_NOTIFY_BIT;

		if (!nest)
			goto nla_put_failure;
		if (test_bit(BR_FDB_NOTIFY_INACTIVE, &fdb->flags))
			notify_bits |= FDB_NOTIFY_INACTIVE_BIT;

		if (nla_put_u8(skb, NFEA_ACTIVITY_NOTIFY, notify_bits)) {
			nla_nest_cancel(skb, nest);
			goto nla_put_failure;
		}

		nla_nest_end(skb, nest);
	}

	nlmsg_end(skb, nlh);
	return 0;

nla_put_failure:
	nlmsg_cancel(skb, nlh);
	return -EMSGSIZE;
}

static inline size_t fdb_nlmsg_size(void)
{
	return NLMSG_ALIGN(sizeof(struct ndmsg))
		+ nla_total_size(ETH_ALEN) /* NDA_LLADDR */
		+ nla_total_size(sizeof(u32)) /* NDA_MASTER */
		+ nla_total_size(sizeof(u16)) /* NDA_VLAN */
		+ nla_total_size(sizeof(struct nda_cacheinfo))
		+ nla_total_size(0) /* NDA_FDB_EXT_ATTRS */
		+ nla_total_size(sizeof(u8)); /* NFEA_ACTIVITY_NOTIFY */
}

static void fdb_notify(struct net_bridge *br,
		       const struct net_bridge_fdb_entry *fdb, int type,
		       bool swdev_notify)
{
	struct net *net = dev_net(br->dev);
	struct sk_buff *skb;
	int err = -ENOBUFS;

	if (swdev_notify)
		br_switchdev_fdb_notify(fdb, type);

	skb = nlmsg_new(fdb_nlmsg_size(), GFP_ATOMIC);
	if (skb == NULL)
		goto errout;

	err = fdb_fill_info(skb, br, fdb, 0, 0, type, 0);
	if (err < 0) {
		/* -EMSGSIZE implies BUG in fdb_nlmsg_size() */
		WARN_ON(err == -EMSGSIZE);
		kfree_skb(skb);
		goto errout;
	}
	rtnl_notify(skb, net, 0, RTNLGRP_NEIGH, NULL, GFP_ATOMIC);
	return;
errout:
	rtnl_set_sk_err(net, RTNLGRP_NEIGH, err);
}

/* Dump information about entries, in response to GETNEIGH */
int br_fdb_dump(struct sk_buff *skb,
		struct netlink_callback *cb,
		struct net_device *dev,
		struct net_device *filter_dev,
		int *idx)
{
	struct net_bridge *br = netdev_priv(dev);
<<<<<<< HEAD
	int err = 0;
	int i;
=======
	struct net_bridge_fdb_entry *f;
	int err = 0;
>>>>>>> 24b8d41d

	if (!(dev->priv_flags & IFF_EBRIDGE))
		return err;

	if (!filter_dev) {
		err = ndo_dflt_fdb_dump(skb, cb, dev, NULL, idx);
		if (err < 0)
<<<<<<< HEAD
			goto out;
=======
			return err;
>>>>>>> 24b8d41d
	}

	rcu_read_lock();
	hlist_for_each_entry_rcu(f, &br->fdb_list, fdb_node) {
		if (*idx < cb->args[2])
			goto skip;
		if (filter_dev && (!f->dst || f->dst->dev != filter_dev)) {
			if (filter_dev != dev)
				goto skip;
			/* !f->dst is a special case for bridge
			 * It means the MAC belongs to the bridge
			 * Therefore need a little more filtering
			 * we only want to dump the !f->dst case
			 */
			if (f->dst)
				goto skip;
		}
		if (!filter_dev && f->dst)
			goto skip;

		err = fdb_fill_info(skb, br, f,
				    NETLINK_CB(cb->skb).portid,
				    cb->nlh->nlmsg_seq,
				    RTM_NEWNEIGH,
				    NLM_F_MULTI);
		if (err < 0)
			break;
skip:
		*idx += 1;
	}
	rcu_read_unlock();

<<<<<<< HEAD
		hlist_for_each_entry_rcu(f, &br->hash[i], hlist) {

			if (*idx < cb->args[2])
				goto skip;
=======
	return err;
}

int br_fdb_get(struct sk_buff *skb,
	       struct nlattr *tb[],
	       struct net_device *dev,
	       const unsigned char *addr,
	       u16 vid, u32 portid, u32 seq,
	       struct netlink_ext_ack *extack)
{
	struct net_bridge *br = netdev_priv(dev);
	struct net_bridge_fdb_entry *f;
	int err = 0;
>>>>>>> 24b8d41d

	rcu_read_lock();
	f = br_fdb_find_rcu(br, addr, vid);
	if (!f) {
		NL_SET_ERR_MSG(extack, "Fdb entry not found");
		err = -ENOENT;
		goto errout;
	}

<<<<<<< HEAD
			err = fdb_fill_info(skb, br, f,
					    NETLINK_CB(cb->skb).portid,
					    cb->nlh->nlmsg_seq,
					    RTM_NEWNEIGH,
					    NLM_F_MULTI);
			if (err < 0)
				goto out;
skip:
			*idx += 1;
		}
	}

out:
	return err;
=======
	err = fdb_fill_info(skb, br, f, portid, seq,
			    RTM_NEWNEIGH, 0);
errout:
	rcu_read_unlock();
	return err;
}

/* returns true if the fdb is modified */
static bool fdb_handle_notify(struct net_bridge_fdb_entry *fdb, u8 notify)
{
	bool modified = false;

	/* allow to mark an entry as inactive, usually done on creation */
	if ((notify & FDB_NOTIFY_INACTIVE_BIT) &&
	    !test_and_set_bit(BR_FDB_NOTIFY_INACTIVE, &fdb->flags))
		modified = true;

	if ((notify & FDB_NOTIFY_BIT) &&
	    !test_and_set_bit(BR_FDB_NOTIFY, &fdb->flags)) {
		/* enabled activity tracking */
		modified = true;
	} else if (!(notify & FDB_NOTIFY_BIT) &&
		   test_and_clear_bit(BR_FDB_NOTIFY, &fdb->flags)) {
		/* disabled activity tracking, clear notify state */
		clear_bit(BR_FDB_NOTIFY_INACTIVE, &fdb->flags);
		modified = true;
	}

	return modified;
>>>>>>> 24b8d41d
}

/* Update (create or replace) forwarding database entry */
static int fdb_add_entry(struct net_bridge *br, struct net_bridge_port *source,
<<<<<<< HEAD
			 const __u8 *addr, __u16 state, __u16 flags, __u16 vid)
{
	struct hlist_head *head = &br->hash[br_mac_hash(addr, vid)];
=======
			 const u8 *addr, struct ndmsg *ndm, u16 flags, u16 vid,
			 struct nlattr *nfea_tb[])
{
	bool is_sticky = !!(ndm->ndm_flags & NTF_STICKY);
	bool refresh = !nfea_tb[NFEA_DONT_REFRESH];
>>>>>>> 24b8d41d
	struct net_bridge_fdb_entry *fdb;
	u16 state = ndm->ndm_state;
	bool modified = false;
	u8 notify = 0;

	/* If the port cannot learn allow only local and static entries */
	if (source && !(state & NUD_PERMANENT) && !(state & NUD_NOARP) &&
	    !(source->state == BR_STATE_LEARNING ||
	      source->state == BR_STATE_FORWARDING))
		return -EPERM;

	if (!source && !(state & NUD_PERMANENT)) {
		pr_info("bridge: RTM_NEWNEIGH %s without NUD_PERMANENT\n",
			br->dev->name);
		return -EINVAL;
	}

<<<<<<< HEAD
	fdb = fdb_find(head, addr, vid);
=======
	if (is_sticky && (state & NUD_PERMANENT))
		return -EINVAL;

	if (nfea_tb[NFEA_ACTIVITY_NOTIFY]) {
		notify = nla_get_u8(nfea_tb[NFEA_ACTIVITY_NOTIFY]);
		if ((notify & ~BR_FDB_NOTIFY_SETTABLE_BITS) ||
		    (notify & BR_FDB_NOTIFY_SETTABLE_BITS) == FDB_NOTIFY_INACTIVE_BIT)
			return -EINVAL;
	}

	fdb = br_fdb_find(br, addr, vid);
>>>>>>> 24b8d41d
	if (fdb == NULL) {
		if (!(flags & NLM_F_CREATE))
			return -ENOENT;

		fdb = fdb_create(br, source, addr, vid, 0);
		if (!fdb)
			return -ENOMEM;

		modified = true;
	} else {
		if (flags & NLM_F_EXCL)
			return -EEXIST;

		if (fdb->dst != source) {
			fdb->dst = source;
			modified = true;
		}
	}

	if (fdb_to_nud(br, fdb) != state) {
		if (state & NUD_PERMANENT) {
			set_bit(BR_FDB_LOCAL, &fdb->flags);
			if (!test_and_set_bit(BR_FDB_STATIC, &fdb->flags))
				fdb_add_hw_addr(br, addr);
		} else if (state & NUD_NOARP) {
			clear_bit(BR_FDB_LOCAL, &fdb->flags);
			if (!test_and_set_bit(BR_FDB_STATIC, &fdb->flags))
				fdb_add_hw_addr(br, addr);
		} else {
			clear_bit(BR_FDB_LOCAL, &fdb->flags);
			if (test_and_clear_bit(BR_FDB_STATIC, &fdb->flags))
				fdb_del_hw_addr(br, addr);
		}

		modified = true;
	}

	if (is_sticky != test_bit(BR_FDB_STICKY, &fdb->flags)) {
		change_bit(BR_FDB_STICKY, &fdb->flags);
		modified = true;
	}

	if (fdb_handle_notify(fdb, notify))
		modified = true;

	set_bit(BR_FDB_ADDED_BY_USER, &fdb->flags);

	fdb->used = jiffies;
	if (modified) {
		if (refresh)
			fdb->updated = jiffies;
		fdb_notify(br, fdb, RTM_NEWNEIGH, true);
	}

	return 0;
}

static int __br_fdb_add(struct ndmsg *ndm, struct net_bridge *br,
			struct net_bridge_port *p, const unsigned char *addr,
<<<<<<< HEAD
			u16 nlh_flags, u16 vid)
=======
			u16 nlh_flags, u16 vid, struct nlattr *nfea_tb[])
>>>>>>> 24b8d41d
{
	int err = 0;

	if (ndm->ndm_flags & NTF_USE) {
		if (!p) {
			pr_info("bridge: RTM_NEWNEIGH %s with NTF_USE is not supported\n",
				br->dev->name);
			return -EINVAL;
		}
<<<<<<< HEAD
		local_bh_disable();
		rcu_read_lock();
		br_fdb_update(br, p, addr, vid, true);
=======
		if (!nbp_state_should_learn(p))
			return 0;

		local_bh_disable();
		rcu_read_lock();
		br_fdb_update(br, p, addr, vid, BIT(BR_FDB_ADDED_BY_USER));
>>>>>>> 24b8d41d
		rcu_read_unlock();
		local_bh_enable();
	} else if (ndm->ndm_flags & NTF_EXT_LEARNED) {
		err = br_fdb_external_learn_add(br, p, addr, vid, true);
	} else {
		spin_lock_bh(&br->hash_lock);
<<<<<<< HEAD
		err = fdb_add_entry(br, p, addr, ndm->ndm_state,
				    nlh_flags, vid);
=======
		err = fdb_add_entry(br, p, addr, ndm, nlh_flags, vid, nfea_tb);
>>>>>>> 24b8d41d
		spin_unlock_bh(&br->hash_lock);
	}

	return err;
}

static const struct nla_policy br_nda_fdb_pol[NFEA_MAX + 1] = {
	[NFEA_ACTIVITY_NOTIFY]	= { .type = NLA_U8 },
	[NFEA_DONT_REFRESH]	= { .type = NLA_FLAG },
};

/* Add new permanent fdb entry with RTM_NEWNEIGH */
int br_fdb_add(struct ndmsg *ndm, struct nlattr *tb[],
	       struct net_device *dev,
	       const unsigned char *addr, u16 vid, u16 nlh_flags,
	       struct netlink_ext_ack *extack)
{
	struct nlattr *nfea_tb[NFEA_MAX + 1], *attr;
	struct net_bridge_vlan_group *vg;
	struct net_bridge_port *p = NULL;
	struct net_bridge_vlan *v;
	struct net_bridge *br = NULL;
	int err = 0;

	trace_br_fdb_add(ndm, dev, addr, vid, nlh_flags);

	if (!(ndm->ndm_state & (NUD_PERMANENT|NUD_NOARP|NUD_REACHABLE))) {
		pr_info("bridge: RTM_NEWNEIGH with invalid state %#x\n", ndm->ndm_state);
		return -EINVAL;
	}

	if (is_zero_ether_addr(addr)) {
		pr_info("bridge: RTM_NEWNEIGH with invalid ether address\n");
		return -EINVAL;
	}

	if (dev->priv_flags & IFF_EBRIDGE) {
		br = netdev_priv(dev);
		vg = br_vlan_group(br);
	} else {
		p = br_port_get_rtnl(dev);
		if (!p) {
			pr_info("bridge: RTM_NEWNEIGH %s not a bridge port\n",
				dev->name);
			return -EINVAL;
		}
		br = p->br;
		vg = nbp_vlan_group(p);
	}

	if (tb[NDA_FDB_EXT_ATTRS]) {
		attr = tb[NDA_FDB_EXT_ATTRS];
		err = nla_parse_nested(nfea_tb, NFEA_MAX, attr,
				       br_nda_fdb_pol, extack);
		if (err)
			return err;
	} else {
		memset(nfea_tb, 0, sizeof(struct nlattr *) * (NFEA_MAX + 1));
	}

	if (vid) {
		v = br_vlan_find(vg, vid);
		if (!v || !br_vlan_should_use(v)) {
			pr_info("bridge: RTM_NEWNEIGH with unconfigured vlan %d on %s\n", vid, dev->name);
			return -EINVAL;
		}

		/* VID was specified, so use it. */
<<<<<<< HEAD
		err = __br_fdb_add(ndm, br, p, addr, nlh_flags, vid);
	} else {
		err = __br_fdb_add(ndm, br, p, addr, nlh_flags, 0);
=======
		err = __br_fdb_add(ndm, br, p, addr, nlh_flags, vid, nfea_tb);
	} else {
		err = __br_fdb_add(ndm, br, p, addr, nlh_flags, 0, nfea_tb);
>>>>>>> 24b8d41d
		if (err || !vg || !vg->num_vlans)
			goto out;

		/* We have vlans configured on this port and user didn't
		 * specify a VLAN.  To be nice, add/update entry for every
		 * vlan on this port.
		 */
		list_for_each_entry(v, &vg->vlan_list, vlist) {
			if (!br_vlan_should_use(v))
				continue;
<<<<<<< HEAD
			err = __br_fdb_add(ndm, br, p, addr, nlh_flags, v->vid);
=======
			err = __br_fdb_add(ndm, br, p, addr, nlh_flags, v->vid,
					   nfea_tb);
>>>>>>> 24b8d41d
			if (err)
				goto out;
		}
	}

out:
	return err;
}

static int fdb_delete_by_addr_and_port(struct net_bridge *br,
				       const struct net_bridge_port *p,
				       const u8 *addr, u16 vlan)
{
	struct net_bridge_fdb_entry *fdb;

	fdb = br_fdb_find(br, addr, vlan);
	if (!fdb || fdb->dst != p)
		return -ENOENT;

	fdb_delete(br, fdb, true);

	return 0;
}

static int __br_fdb_delete(struct net_bridge *br,
			   const struct net_bridge_port *p,
			   const unsigned char *addr, u16 vid)
{
	int err;

	spin_lock_bh(&br->hash_lock);
	err = fdb_delete_by_addr_and_port(br, p, addr, vid);
	spin_unlock_bh(&br->hash_lock);

	return err;
}

/* Remove neighbor entry with RTM_DELNEIGH */
int br_fdb_delete(struct ndmsg *ndm, struct nlattr *tb[],
		  struct net_device *dev,
		  const unsigned char *addr, u16 vid)
{
	struct net_bridge_vlan_group *vg;
	struct net_bridge_port *p = NULL;
	struct net_bridge_vlan *v;
	struct net_bridge *br;
	int err;

	if (dev->priv_flags & IFF_EBRIDGE) {
		br = netdev_priv(dev);
		vg = br_vlan_group(br);
	} else {
		p = br_port_get_rtnl(dev);
		if (!p) {
			pr_info("bridge: RTM_DELNEIGH %s not a bridge port\n",
				dev->name);
			return -EINVAL;
		}
		vg = nbp_vlan_group(p);
		br = p->br;
	}

	if (vid) {
		v = br_vlan_find(vg, vid);
		if (!v) {
			pr_info("bridge: RTM_DELNEIGH with unconfigured vlan %d on %s\n", vid, dev->name);
			return -EINVAL;
		}

		err = __br_fdb_delete(br, p, addr, vid);
	} else {
		err = -ENOENT;
		err &= __br_fdb_delete(br, p, addr, 0);
		if (!vg || !vg->num_vlans)
			return err;

		list_for_each_entry(v, &vg->vlan_list, vlist) {
			if (!br_vlan_should_use(v))
				continue;
			err &= __br_fdb_delete(br, p, addr, v->vid);
		}
	}

	return err;
}

int br_fdb_sync_static(struct net_bridge *br, struct net_bridge_port *p)
{
	struct net_bridge_fdb_entry *f, *tmp;
	int err = 0;

	ASSERT_RTNL();

	/* the key here is that static entries change only under rtnl */
	rcu_read_lock();
	hlist_for_each_entry_rcu(f, &br->fdb_list, fdb_node) {
		/* We only care for static entries */
		if (!test_bit(BR_FDB_STATIC, &f->flags))
			continue;
		err = dev_uc_add(p->dev, f->key.addr.addr);
		if (err)
			goto rollback;
	}
done:
	rcu_read_unlock();

	return err;

rollback:
	hlist_for_each_entry_rcu(tmp, &br->fdb_list, fdb_node) {
		/* We only care for static entries */
		if (!test_bit(BR_FDB_STATIC, &tmp->flags))
			continue;
		if (tmp == f)
			break;
		dev_uc_del(p->dev, tmp->key.addr.addr);
	}

	goto done;
}

void br_fdb_unsync_static(struct net_bridge *br, struct net_bridge_port *p)
{
	struct net_bridge_fdb_entry *f;

	ASSERT_RTNL();

	rcu_read_lock();
	hlist_for_each_entry_rcu(f, &br->fdb_list, fdb_node) {
		/* We only care for static entries */
		if (!test_bit(BR_FDB_STATIC, &f->flags))
			continue;

		dev_uc_del(p->dev, f->key.addr.addr);
	}
	rcu_read_unlock();
}

int br_fdb_external_learn_add(struct net_bridge *br, struct net_bridge_port *p,
			      const unsigned char *addr, u16 vid,
			      bool swdev_notify)
{
	struct net_bridge_fdb_entry *fdb;
	bool modified = false;
	int err = 0;

	trace_br_fdb_external_learn_add(br, p, addr, vid);

	spin_lock_bh(&br->hash_lock);

	fdb = br_fdb_find(br, addr, vid);
	if (!fdb) {
		unsigned long flags = BIT(BR_FDB_ADDED_BY_EXT_LEARN);

		if (swdev_notify)
			flags |= BIT(BR_FDB_ADDED_BY_USER);
		fdb = fdb_create(br, p, addr, vid, flags);
		if (!fdb) {
			err = -ENOMEM;
			goto err_unlock;
		}
		fdb_notify(br, fdb, RTM_NEWNEIGH, swdev_notify);
	} else {
		fdb->updated = jiffies;

		if (fdb->dst != p) {
			fdb->dst = p;
			modified = true;
		}

		if (test_bit(BR_FDB_ADDED_BY_EXT_LEARN, &fdb->flags)) {
			/* Refresh entry */
			fdb->used = jiffies;
		} else if (!test_bit(BR_FDB_ADDED_BY_USER, &fdb->flags)) {
			/* Take over SW learned entry */
			set_bit(BR_FDB_ADDED_BY_EXT_LEARN, &fdb->flags);
			modified = true;
		}

		if (swdev_notify)
			set_bit(BR_FDB_ADDED_BY_USER, &fdb->flags);

		if (modified)
			fdb_notify(br, fdb, RTM_NEWNEIGH, swdev_notify);
	}

err_unlock:
	spin_unlock_bh(&br->hash_lock);

	return err;
}

int br_fdb_external_learn_del(struct net_bridge *br, struct net_bridge_port *p,
			      const unsigned char *addr, u16 vid,
			      bool swdev_notify)
{
	struct net_bridge_fdb_entry *fdb;
	int err = 0;

	spin_lock_bh(&br->hash_lock);

	fdb = br_fdb_find(br, addr, vid);
	if (fdb && test_bit(BR_FDB_ADDED_BY_EXT_LEARN, &fdb->flags))
		fdb_delete(br, fdb, swdev_notify);
	else
		err = -ENOENT;

	spin_unlock_bh(&br->hash_lock);

	return err;
}

void br_fdb_offloaded_set(struct net_bridge *br, struct net_bridge_port *p,
			  const unsigned char *addr, u16 vid, bool offloaded)
{
	struct net_bridge_fdb_entry *fdb;

	spin_lock_bh(&br->hash_lock);

	fdb = br_fdb_find(br, addr, vid);
	if (fdb && offloaded != test_bit(BR_FDB_OFFLOADED, &fdb->flags))
		change_bit(BR_FDB_OFFLOADED, &fdb->flags);

	spin_unlock_bh(&br->hash_lock);
}

void br_fdb_clear_offload(const struct net_device *dev, u16 vid)
{
	struct net_bridge_fdb_entry *f;
	struct net_bridge_port *p;

	ASSERT_RTNL();

	p = br_port_get_rtnl(dev);
	if (!p)
		return;

	spin_lock_bh(&p->br->hash_lock);
	hlist_for_each_entry(f, &p->br->fdb_list, fdb_node) {
		if (f->dst == p && f->key.vlan_id == vid)
			clear_bit(BR_FDB_OFFLOADED, &f->flags);
	}
	spin_unlock_bh(&p->br->hash_lock);
}
EXPORT_SYMBOL_GPL(br_fdb_clear_offload);<|MERGE_RESOLUTION|>--- conflicted
+++ resolved
@@ -308,14 +308,9 @@
 	spin_lock_bh(&br->hash_lock);
 
 	/* If old entry was unassociated with any port, then delete it. */
-<<<<<<< HEAD
-	f = __br_fdb_get(br, br->dev->dev_addr, 0);
-	if (f && f->is_local && !f->dst && !f->added_by_user)
-=======
 	f = br_fdb_find(br, br->dev->dev_addr, 0);
 	if (f && test_bit(BR_FDB_LOCAL, &f->flags) &&
 	    !f->dst && !test_bit(BR_FDB_ADDED_BY_USER, &f->flags))
->>>>>>> 24b8d41d
 		fdb_delete_local(br, NULL, f);
 
 	fdb_insert(br, NULL, newaddr, 0);
@@ -329,14 +324,9 @@
 	list_for_each_entry(v, &vg->vlan_list, vlist) {
 		if (!br_vlan_should_use(v))
 			continue;
-<<<<<<< HEAD
-		f = __br_fdb_get(br, br->dev->dev_addr, v->vid);
-		if (f && f->is_local && !f->dst && !f->added_by_user)
-=======
 		f = br_fdb_find(br, br->dev->dev_addr, v->vid);
 		if (f && test_bit(BR_FDB_LOCAL, &f->flags) &&
 		    !f->dst && !test_bit(BR_FDB_ADDED_BY_USER, &f->flags))
->>>>>>> 24b8d41d
 			fdb_delete_local(br, NULL, f);
 		fdb_insert(br, NULL, newaddr, v->vid);
 	}
@@ -771,13 +761,8 @@
 		int *idx)
 {
 	struct net_bridge *br = netdev_priv(dev);
-<<<<<<< HEAD
-	int err = 0;
-	int i;
-=======
 	struct net_bridge_fdb_entry *f;
 	int err = 0;
->>>>>>> 24b8d41d
 
 	if (!(dev->priv_flags & IFF_EBRIDGE))
 		return err;
@@ -785,11 +770,7 @@
 	if (!filter_dev) {
 		err = ndo_dflt_fdb_dump(skb, cb, dev, NULL, idx);
 		if (err < 0)
-<<<<<<< HEAD
-			goto out;
-=======
 			return err;
->>>>>>> 24b8d41d
 	}
 
 	rcu_read_lock();
@@ -822,12 +803,6 @@
 	}
 	rcu_read_unlock();
 
-<<<<<<< HEAD
-		hlist_for_each_entry_rcu(f, &br->hash[i], hlist) {
-
-			if (*idx < cb->args[2])
-				goto skip;
-=======
 	return err;
 }
 
@@ -841,7 +816,6 @@
 	struct net_bridge *br = netdev_priv(dev);
 	struct net_bridge_fdb_entry *f;
 	int err = 0;
->>>>>>> 24b8d41d
 
 	rcu_read_lock();
 	f = br_fdb_find_rcu(br, addr, vid);
@@ -851,22 +825,6 @@
 		goto errout;
 	}
 
-<<<<<<< HEAD
-			err = fdb_fill_info(skb, br, f,
-					    NETLINK_CB(cb->skb).portid,
-					    cb->nlh->nlmsg_seq,
-					    RTM_NEWNEIGH,
-					    NLM_F_MULTI);
-			if (err < 0)
-				goto out;
-skip:
-			*idx += 1;
-		}
-	}
-
-out:
-	return err;
-=======
 	err = fdb_fill_info(skb, br, f, portid, seq,
 			    RTM_NEWNEIGH, 0);
 errout:
@@ -896,22 +854,15 @@
 	}
 
 	return modified;
->>>>>>> 24b8d41d
 }
 
 /* Update (create or replace) forwarding database entry */
 static int fdb_add_entry(struct net_bridge *br, struct net_bridge_port *source,
-<<<<<<< HEAD
-			 const __u8 *addr, __u16 state, __u16 flags, __u16 vid)
-{
-	struct hlist_head *head = &br->hash[br_mac_hash(addr, vid)];
-=======
 			 const u8 *addr, struct ndmsg *ndm, u16 flags, u16 vid,
 			 struct nlattr *nfea_tb[])
 {
 	bool is_sticky = !!(ndm->ndm_flags & NTF_STICKY);
 	bool refresh = !nfea_tb[NFEA_DONT_REFRESH];
->>>>>>> 24b8d41d
 	struct net_bridge_fdb_entry *fdb;
 	u16 state = ndm->ndm_state;
 	bool modified = false;
@@ -929,9 +880,6 @@
 		return -EINVAL;
 	}
 
-<<<<<<< HEAD
-	fdb = fdb_find(head, addr, vid);
-=======
 	if (is_sticky && (state & NUD_PERMANENT))
 		return -EINVAL;
 
@@ -943,7 +891,6 @@
 	}
 
 	fdb = br_fdb_find(br, addr, vid);
->>>>>>> 24b8d41d
 	if (fdb == NULL) {
 		if (!(flags & NLM_F_CREATE))
 			return -ENOENT;
@@ -1003,11 +950,7 @@
 
 static int __br_fdb_add(struct ndmsg *ndm, struct net_bridge *br,
 			struct net_bridge_port *p, const unsigned char *addr,
-<<<<<<< HEAD
-			u16 nlh_flags, u16 vid)
-=======
 			u16 nlh_flags, u16 vid, struct nlattr *nfea_tb[])
->>>>>>> 24b8d41d
 {
 	int err = 0;
 
@@ -1017,30 +960,19 @@
 				br->dev->name);
 			return -EINVAL;
 		}
-<<<<<<< HEAD
-		local_bh_disable();
-		rcu_read_lock();
-		br_fdb_update(br, p, addr, vid, true);
-=======
 		if (!nbp_state_should_learn(p))
 			return 0;
 
 		local_bh_disable();
 		rcu_read_lock();
 		br_fdb_update(br, p, addr, vid, BIT(BR_FDB_ADDED_BY_USER));
->>>>>>> 24b8d41d
 		rcu_read_unlock();
 		local_bh_enable();
 	} else if (ndm->ndm_flags & NTF_EXT_LEARNED) {
 		err = br_fdb_external_learn_add(br, p, addr, vid, true);
 	} else {
 		spin_lock_bh(&br->hash_lock);
-<<<<<<< HEAD
-		err = fdb_add_entry(br, p, addr, ndm->ndm_state,
-				    nlh_flags, vid);
-=======
 		err = fdb_add_entry(br, p, addr, ndm, nlh_flags, vid, nfea_tb);
->>>>>>> 24b8d41d
 		spin_unlock_bh(&br->hash_lock);
 	}
 
@@ -1109,15 +1041,9 @@
 		}
 
 		/* VID was specified, so use it. */
-<<<<<<< HEAD
-		err = __br_fdb_add(ndm, br, p, addr, nlh_flags, vid);
-	} else {
-		err = __br_fdb_add(ndm, br, p, addr, nlh_flags, 0);
-=======
 		err = __br_fdb_add(ndm, br, p, addr, nlh_flags, vid, nfea_tb);
 	} else {
 		err = __br_fdb_add(ndm, br, p, addr, nlh_flags, 0, nfea_tb);
->>>>>>> 24b8d41d
 		if (err || !vg || !vg->num_vlans)
 			goto out;
 
@@ -1128,12 +1054,8 @@
 		list_for_each_entry(v, &vg->vlan_list, vlist) {
 			if (!br_vlan_should_use(v))
 				continue;
-<<<<<<< HEAD
-			err = __br_fdb_add(ndm, br, p, addr, nlh_flags, v->vid);
-=======
 			err = __br_fdb_add(ndm, br, p, addr, nlh_flags, v->vid,
 					   nfea_tb);
->>>>>>> 24b8d41d
 			if (err)
 				goto out;
 		}
