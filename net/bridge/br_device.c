// SPDX-License-Identifier: GPL-2.0-or-later
/*
 *	Device handling code
 *	Linux ethernet bridge
 *
 *	Authors:
 *	Lennert Buytenhek		<buytenh@gnu.org>
 */

#include <linux/kernel.h>
#include <linux/netdevice.h>
#include <linux/netpoll.h>
#include <linux/etherdevice.h>
#include <linux/ethtool.h>
#include <linux/list.h>
#include <linux/netfilter_bridge.h>

#include <linux/uaccess.h>
#include "br_private.h"

#define COMMON_FEATURES (NETIF_F_SG | NETIF_F_FRAGLIST | NETIF_F_HIGHDMA | \
			 NETIF_F_GSO_MASK | NETIF_F_HW_CSUM)

const struct nf_br_ops __rcu *nf_br_ops __read_mostly;
EXPORT_SYMBOL_GPL(nf_br_ops);

/* net device transmit always called with BH disabled */
netdev_tx_t br_dev_xmit(struct sk_buff *skb, struct net_device *dev)
{
	struct net_bridge *br = netdev_priv(dev);
	struct net_bridge_fdb_entry *dst;
	struct net_bridge_mdb_entry *mdst;
	struct pcpu_sw_netstats *brstats = this_cpu_ptr(br->stats);
	const struct nf_br_ops *nf_ops;
	u8 state = BR_STATE_FORWARDING;
	const unsigned char *dest;
	u16 vid = 0;

	memset(skb->cb, 0, sizeof(struct br_input_skb_cb));

	rcu_read_lock();
	nf_ops = rcu_dereference(nf_br_ops);
	if (nf_ops && nf_ops->br_dev_xmit_hook(skb)) {
		rcu_read_unlock();
		return NETDEV_TX_OK;
	}

	u64_stats_update_begin(&brstats->syncp);
	brstats->tx_packets++;
	brstats->tx_bytes += skb->len;
	u64_stats_update_end(&brstats->syncp);

	br_switchdev_frame_unmark(skb);
	BR_INPUT_SKB_CB(skb)->brdev = dev;
	BR_INPUT_SKB_CB(skb)->frag_max_size = 0;

	skb_reset_mac_header(skb);
	skb_pull(skb, ETH_HLEN);

	if (!br_allowed_ingress(br, br_vlan_group_rcu(br), skb, &vid, &state))
		goto out;

<<<<<<< HEAD
=======
	if (IS_ENABLED(CONFIG_INET) &&
	    (eth_hdr(skb)->h_proto == htons(ETH_P_ARP) ||
	     eth_hdr(skb)->h_proto == htons(ETH_P_RARP)) &&
	    br_opt_get(br, BROPT_NEIGH_SUPPRESS_ENABLED)) {
		br_do_proxy_suppress_arp(skb, br, vid, NULL);
	} else if (IS_ENABLED(CONFIG_IPV6) &&
		   skb->protocol == htons(ETH_P_IPV6) &&
		   br_opt_get(br, BROPT_NEIGH_SUPPRESS_ENABLED) &&
		   pskb_may_pull(skb, sizeof(struct ipv6hdr) +
				 sizeof(struct nd_msg)) &&
		   ipv6_hdr(skb)->nexthdr == IPPROTO_ICMPV6) {
			struct nd_msg *msg, _msg;

			msg = br_is_nd_neigh_msg(skb, &_msg);
			if (msg)
				br_do_suppress_nd(skb, br, vid, NULL, msg);
	}

	dest = eth_hdr(skb)->h_dest;
>>>>>>> 24b8d41d
	if (is_broadcast_ether_addr(dest)) {
		br_flood(br, skb, BR_PKT_BROADCAST, false, true);
	} else if (is_multicast_ether_addr(dest)) {
		if (unlikely(netpoll_tx_running(dev))) {
			br_flood(br, skb, BR_PKT_MULTICAST, false, true);
			goto out;
		}
		if (br_multicast_rcv(br, NULL, skb, vid)) {
			kfree_skb(skb);
			goto out;
		}

		mdst = br_mdb_get(br, skb, vid);
		if ((mdst || BR_INPUT_SKB_CB_MROUTERS_ONLY(skb)) &&
		    br_multicast_querier_exists(br, eth_hdr(skb)))
			br_multicast_flood(mdst, skb, false, true);
		else
			br_flood(br, skb, BR_PKT_MULTICAST, false, true);
<<<<<<< HEAD
	} else if ((dst = __br_fdb_get(br, dest, vid)) != NULL) {
=======
	} else if ((dst = br_fdb_find_rcu(br, dest, vid)) != NULL) {
>>>>>>> 24b8d41d
		br_forward(dst->dst, skb, false, true);
	} else {
		br_flood(br, skb, BR_PKT_UNICAST, false, true);
	}
out:
	rcu_read_unlock();
	return NETDEV_TX_OK;
}

static struct lock_class_key bridge_netdev_addr_lock_key;

static void br_set_lockdep_class(struct net_device *dev)
{
	lockdep_set_class(&dev->addr_list_lock, &bridge_netdev_addr_lock_key);
}

static int br_dev_init(struct net_device *dev)
{
	struct net_bridge *br = netdev_priv(dev);
	int err;

	br->stats = netdev_alloc_pcpu_stats(struct pcpu_sw_netstats);
	if (!br->stats)
		return -ENOMEM;

	err = br_fdb_hash_init(br);
	if (err) {
		free_percpu(br->stats);
		return err;
	}

	err = br_mdb_hash_init(br);
	if (err) {
		free_percpu(br->stats);
		br_fdb_hash_fini(br);
		return err;
	}

	err = br_vlan_init(br);
	if (err) {
		free_percpu(br->stats);
<<<<<<< HEAD
=======
		br_mdb_hash_fini(br);
		br_fdb_hash_fini(br);
>>>>>>> 24b8d41d
		return err;
	}

	err = br_multicast_init_stats(br);
	if (err) {
		free_percpu(br->stats);
		br_vlan_flush(br);
<<<<<<< HEAD
	}
	br_set_lockdep_class(dev);
=======
		br_mdb_hash_fini(br);
		br_fdb_hash_fini(br);
	}
>>>>>>> 24b8d41d

	br_set_lockdep_class(dev);
	return err;
}

static void br_dev_uninit(struct net_device *dev)
{
	struct net_bridge *br = netdev_priv(dev);

	br_multicast_dev_del(br);
	br_multicast_uninit_stats(br);
	br_vlan_flush(br);
	br_mdb_hash_fini(br);
	br_fdb_hash_fini(br);
	free_percpu(br->stats);
}

static int br_dev_open(struct net_device *dev)
{
	struct net_bridge *br = netdev_priv(dev);

	netdev_update_features(dev);
	netif_start_queue(dev);
	br_stp_enable_bridge(br);
	br_multicast_open(br);

	if (br_opt_get(br, BROPT_MULTICAST_ENABLED))
		br_multicast_join_snoopers(br);

	return 0;
}

static void br_dev_set_multicast_list(struct net_device *dev)
{
}

static void br_dev_change_rx_flags(struct net_device *dev, int change)
{
	if (change & IFF_PROMISC)
		br_manage_promisc(netdev_priv(dev));
}

static int br_dev_stop(struct net_device *dev)
{
	struct net_bridge *br = netdev_priv(dev);

	br_stp_disable_bridge(br);
	br_multicast_stop(br);

	if (br_opt_get(br, BROPT_MULTICAST_ENABLED))
		br_multicast_leave_snoopers(br);

	netif_stop_queue(dev);

	return 0;
}

static void br_get_stats64(struct net_device *dev,
			   struct rtnl_link_stats64 *stats)
{
	struct net_bridge *br = netdev_priv(dev);

	netdev_stats_to_stats64(stats, &dev->stats);
	dev_fetch_sw_netstats(stats, br->stats);
}

static int br_change_mtu(struct net_device *dev, int new_mtu)
{
	struct net_bridge *br = netdev_priv(dev);

	dev->mtu = new_mtu;

	/* this flag will be cleared if the MTU was automatically adjusted */
	br_opt_toggle(br, BROPT_MTU_SET_BY_USER, true);
#if IS_ENABLED(CONFIG_BRIDGE_NETFILTER)
	/* remember the MTU in the rtable for PMTU */
	dst_metric_set(&br->fake_rtable.dst, RTAX_MTU, new_mtu);
#endif

	return 0;
}

/* Allow setting mac address to any valid ethernet address. */
static int br_set_mac_address(struct net_device *dev, void *p)
{
	struct net_bridge *br = netdev_priv(dev);
	struct sockaddr *addr = p;

	if (!is_valid_ether_addr(addr->sa_data))
		return -EADDRNOTAVAIL;

	/* dev_set_mac_addr() can be called by a master device on bridge's
	 * NETDEV_UNREGISTER, but since it's being destroyed do nothing
	 */
	if (dev->reg_state != NETREG_REGISTERED)
		return -EBUSY;

	spin_lock_bh(&br->lock);
	if (!ether_addr_equal(dev->dev_addr, addr->sa_data)) {
		/* Mac address will be changed in br_stp_change_bridge_id(). */
		br_stp_change_bridge_id(br, addr->sa_data);
	}
	spin_unlock_bh(&br->lock);

	return 0;
}

static void br_getinfo(struct net_device *dev, struct ethtool_drvinfo *info)
{
	strlcpy(info->driver, "bridge", sizeof(info->driver));
	strlcpy(info->version, BR_VERSION, sizeof(info->version));
	strlcpy(info->fw_version, "N/A", sizeof(info->fw_version));
	strlcpy(info->bus_info, "N/A", sizeof(info->bus_info));
}

static int br_get_link_ksettings(struct net_device *dev,
				 struct ethtool_link_ksettings *cmd)
{
	struct net_bridge *br = netdev_priv(dev);
	struct net_bridge_port *p;

	cmd->base.duplex = DUPLEX_UNKNOWN;
	cmd->base.port = PORT_OTHER;
	cmd->base.speed = SPEED_UNKNOWN;

	list_for_each_entry(p, &br->port_list, list) {
		struct ethtool_link_ksettings ecmd;
		struct net_device *pdev = p->dev;

		if (!netif_running(pdev) || !netif_oper_up(pdev))
			continue;

		if (__ethtool_get_link_ksettings(pdev, &ecmd))
			continue;

		if (ecmd.base.speed == (__u32)SPEED_UNKNOWN)
			continue;

		if (cmd->base.speed == (__u32)SPEED_UNKNOWN ||
		    cmd->base.speed < ecmd.base.speed)
			cmd->base.speed = ecmd.base.speed;
	}

	return 0;
}

static netdev_features_t br_fix_features(struct net_device *dev,
	netdev_features_t features)
{
	struct net_bridge *br = netdev_priv(dev);

	return br_features_recompute(br, features);
}

#ifdef CONFIG_NET_POLL_CONTROLLER
static void br_poll_controller(struct net_device *br_dev)
{
}

static void br_netpoll_cleanup(struct net_device *dev)
{
	struct net_bridge *br = netdev_priv(dev);
	struct net_bridge_port *p;

	list_for_each_entry(p, &br->port_list, list)
		br_netpoll_disable(p);
}

static int __br_netpoll_enable(struct net_bridge_port *p)
{
	struct netpoll *np;
	int err;

	np = kzalloc(sizeof(*p->np), GFP_KERNEL);
	if (!np)
		return -ENOMEM;

	err = __netpoll_setup(np, p->dev);
	if (err) {
		kfree(np);
		return err;
	}

	p->np = np;
	return err;
}

int br_netpoll_enable(struct net_bridge_port *p)
{
	if (!p->br->dev->npinfo)
		return 0;

	return __br_netpoll_enable(p);
}

static int br_netpoll_setup(struct net_device *dev, struct netpoll_info *ni)
{
	struct net_bridge *br = netdev_priv(dev);
	struct net_bridge_port *p;
	int err = 0;

	list_for_each_entry(p, &br->port_list, list) {
		if (!p->dev)
			continue;
		err = __br_netpoll_enable(p);
		if (err)
			goto fail;
	}

out:
	return err;

fail:
	br_netpoll_cleanup(dev);
	goto out;
}

void br_netpoll_disable(struct net_bridge_port *p)
{
	struct netpoll *np = p->np;

	if (!np)
		return;

	p->np = NULL;

	__netpoll_free(np);
}

#endif

static int br_add_slave(struct net_device *dev, struct net_device *slave_dev,
			struct netlink_ext_ack *extack)

{
	struct net_bridge *br = netdev_priv(dev);

	return br_add_if(br, slave_dev, extack);
}

static int br_del_slave(struct net_device *dev, struct net_device *slave_dev)
{
	struct net_bridge *br = netdev_priv(dev);

	return br_del_if(br, slave_dev);
}

static const struct ethtool_ops br_ethtool_ops = {
	.get_drvinfo		 = br_getinfo,
	.get_link		 = ethtool_op_get_link,
	.get_link_ksettings	 = br_get_link_ksettings,
};

static const struct net_device_ops br_netdev_ops = {
	.ndo_open		 = br_dev_open,
	.ndo_stop		 = br_dev_stop,
	.ndo_init		 = br_dev_init,
	.ndo_uninit		 = br_dev_uninit,
	.ndo_start_xmit		 = br_dev_xmit,
	.ndo_get_stats64	 = br_get_stats64,
	.ndo_set_mac_address	 = br_set_mac_address,
	.ndo_set_rx_mode	 = br_dev_set_multicast_list,
	.ndo_change_rx_flags	 = br_dev_change_rx_flags,
	.ndo_change_mtu		 = br_change_mtu,
	.ndo_do_ioctl		 = br_dev_ioctl,
#ifdef CONFIG_NET_POLL_CONTROLLER
	.ndo_netpoll_setup	 = br_netpoll_setup,
	.ndo_netpoll_cleanup	 = br_netpoll_cleanup,
	.ndo_poll_controller	 = br_poll_controller,
#endif
	.ndo_add_slave		 = br_add_slave,
	.ndo_del_slave		 = br_del_slave,
	.ndo_fix_features        = br_fix_features,
	.ndo_neigh_construct	 = netdev_default_l2upper_neigh_construct,
	.ndo_neigh_destroy	 = netdev_default_l2upper_neigh_destroy,
	.ndo_fdb_add		 = br_fdb_add,
	.ndo_fdb_del		 = br_fdb_delete,
	.ndo_fdb_dump		 = br_fdb_dump,
	.ndo_fdb_get		 = br_fdb_get,
	.ndo_bridge_getlink	 = br_getlink,
	.ndo_bridge_setlink	 = br_setlink,
	.ndo_bridge_dellink	 = br_dellink,
	.ndo_features_check	 = passthru_features_check,
};

static struct device_type br_type = {
	.name	= "bridge",
};

void br_dev_setup(struct net_device *dev)
{
	struct net_bridge *br = netdev_priv(dev);

	eth_hw_addr_random(dev);
	ether_setup(dev);

	dev->netdev_ops = &br_netdev_ops;
	dev->needs_free_netdev = true;
	dev->ethtool_ops = &br_ethtool_ops;
	SET_NETDEV_DEVTYPE(dev, &br_type);
	dev->priv_flags = IFF_EBRIDGE | IFF_NO_QUEUE;

	dev->features = COMMON_FEATURES | NETIF_F_LLTX | NETIF_F_NETNS_LOCAL |
			NETIF_F_HW_VLAN_CTAG_TX | NETIF_F_HW_VLAN_STAG_TX;
	dev->hw_features = COMMON_FEATURES | NETIF_F_HW_VLAN_CTAG_TX |
			   NETIF_F_HW_VLAN_STAG_TX;
	dev->vlan_features = COMMON_FEATURES;

	br->dev = dev;
	spin_lock_init(&br->lock);
	INIT_LIST_HEAD(&br->port_list);
	INIT_HLIST_HEAD(&br->fdb_list);
#if IS_ENABLED(CONFIG_BRIDGE_MRP)
	INIT_LIST_HEAD(&br->mrp_list);
#endif
	spin_lock_init(&br->hash_lock);

	br->bridge_id.prio[0] = 0x80;
	br->bridge_id.prio[1] = 0x00;

	ether_addr_copy(br->group_addr, eth_stp_addr);

	br->stp_enabled = BR_NO_STP;
	br->group_fwd_mask = BR_GROUPFWD_DEFAULT;
	br->group_fwd_mask_required = BR_GROUPFWD_DEFAULT;

	br->designated_root = br->bridge_id;
	br->bridge_max_age = br->max_age = 20 * HZ;
	br->bridge_hello_time = br->hello_time = 2 * HZ;
	br->bridge_forward_delay = br->forward_delay = 15 * HZ;
	br->bridge_ageing_time = br->ageing_time = BR_DEFAULT_AGEING_TIME;
	dev->max_mtu = ETH_MAX_MTU;

	br_netfilter_rtable_init(br);
	br_stp_timer_init(br);
	br_multicast_init(br);
	INIT_DELAYED_WORK(&br->gc_work, br_fdb_cleanup);
}<|MERGE_RESOLUTION|>--- conflicted
+++ resolved
@@ -60,8 +60,6 @@
 	if (!br_allowed_ingress(br, br_vlan_group_rcu(br), skb, &vid, &state))
 		goto out;
 
-<<<<<<< HEAD
-=======
 	if (IS_ENABLED(CONFIG_INET) &&
 	    (eth_hdr(skb)->h_proto == htons(ETH_P_ARP) ||
 	     eth_hdr(skb)->h_proto == htons(ETH_P_RARP)) &&
@@ -81,7 +79,6 @@
 	}
 
 	dest = eth_hdr(skb)->h_dest;
->>>>>>> 24b8d41d
 	if (is_broadcast_ether_addr(dest)) {
 		br_flood(br, skb, BR_PKT_BROADCAST, false, true);
 	} else if (is_multicast_ether_addr(dest)) {
@@ -100,11 +97,7 @@
 			br_multicast_flood(mdst, skb, false, true);
 		else
 			br_flood(br, skb, BR_PKT_MULTICAST, false, true);
-<<<<<<< HEAD
-	} else if ((dst = __br_fdb_get(br, dest, vid)) != NULL) {
-=======
 	} else if ((dst = br_fdb_find_rcu(br, dest, vid)) != NULL) {
->>>>>>> 24b8d41d
 		br_forward(dst->dst, skb, false, true);
 	} else {
 		br_flood(br, skb, BR_PKT_UNICAST, false, true);
@@ -146,11 +139,8 @@
 	err = br_vlan_init(br);
 	if (err) {
 		free_percpu(br->stats);
-<<<<<<< HEAD
-=======
 		br_mdb_hash_fini(br);
 		br_fdb_hash_fini(br);
->>>>>>> 24b8d41d
 		return err;
 	}
 
@@ -158,14 +148,9 @@
 	if (err) {
 		free_percpu(br->stats);
 		br_vlan_flush(br);
-<<<<<<< HEAD
-	}
-	br_set_lockdep_class(dev);
-=======
 		br_mdb_hash_fini(br);
 		br_fdb_hash_fini(br);
 	}
->>>>>>> 24b8d41d
 
 	br_set_lockdep_class(dev);
 	return err;
@@ -439,8 +424,6 @@
 	.ndo_add_slave		 = br_add_slave,
 	.ndo_del_slave		 = br_del_slave,
 	.ndo_fix_features        = br_fix_features,
-	.ndo_neigh_construct	 = netdev_default_l2upper_neigh_construct,
-	.ndo_neigh_destroy	 = netdev_default_l2upper_neigh_destroy,
 	.ndo_fdb_add		 = br_fdb_add,
 	.ndo_fdb_del		 = br_fdb_delete,
 	.ndo_fdb_dump		 = br_fdb_dump,
