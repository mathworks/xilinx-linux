// SPDX-License-Identifier: GPL-2.0-or-later
/* net/sched/sch_ingress.c - Ingress and clsact qdisc
 *
 * Authors:     Jamal Hadi Salim 1999
 */

#include <linux/module.h>
#include <linux/types.h>
#include <linux/list.h>
#include <linux/skbuff.h>
#include <linux/rtnetlink.h>

#include <net/netlink.h>
#include <net/pkt_sched.h>
#include <net/pkt_cls.h>

struct ingress_sched_data {
	struct tcf_block *block;
	struct tcf_block_ext_info block_info;
	struct mini_Qdisc_pair miniqp;
};

static struct Qdisc *ingress_leaf(struct Qdisc *sch, unsigned long arg)
{
	return NULL;
}

static unsigned long ingress_find(struct Qdisc *sch, u32 classid)
{
	return TC_H_MIN(classid) + 1;
}

static bool ingress_cl_offload(u32 classid)
{
	return true;
}

static unsigned long ingress_bind_filter(struct Qdisc *sch,
					 unsigned long parent, u32 classid)
{
	return ingress_find(sch, classid);
}

static void ingress_unbind_filter(struct Qdisc *sch, unsigned long cl)
{
}

static void ingress_walk(struct Qdisc *sch, struct qdisc_walker *walker)
{
}

static struct tcf_block *ingress_tcf_block(struct Qdisc *sch, unsigned long cl,
					   struct netlink_ext_ack *extack)
{
	struct ingress_sched_data *q = qdisc_priv(sch);

	return q->block;
}

static void clsact_chain_head_change(struct tcf_proto *tp_head, void *priv)
{
	struct mini_Qdisc_pair *miniqp = priv;

	mini_qdisc_pair_swap(miniqp, tp_head);
};

static void ingress_ingress_block_set(struct Qdisc *sch, u32 block_index)
{
	struct ingress_sched_data *q = qdisc_priv(sch);

	q->block_info.block_index = block_index;
}

static u32 ingress_ingress_block_get(struct Qdisc *sch)
{
	struct ingress_sched_data *q = qdisc_priv(sch);

	return q->block_info.block_index;
}

static int ingress_init(struct Qdisc *sch, struct nlattr *opt,
			struct netlink_ext_ack *extack)
{
	struct ingress_sched_data *q = qdisc_priv(sch);
	struct net_device *dev = qdisc_dev(sch);
	int err;

	net_inc_ingress_queue();

	mini_qdisc_pair_init(&q->miniqp, sch, &dev->miniq_ingress);

	q->block_info.binder_type = FLOW_BLOCK_BINDER_TYPE_CLSACT_INGRESS;
	q->block_info.chain_head_change = clsact_chain_head_change;
	q->block_info.chain_head_change_priv = &q->miniqp;

	err = tcf_block_get_ext(&q->block, sch, &q->block_info, extack);
	if (err)
		return err;

	mini_qdisc_pair_block_init(&q->miniqp, q->block);

	return 0;
}

static void ingress_destroy(struct Qdisc *sch)
{
	struct ingress_sched_data *q = qdisc_priv(sch);

	tcf_block_put_ext(q->block, sch, &q->block_info);
	net_dec_ingress_queue();
}

static int ingress_dump(struct Qdisc *sch, struct sk_buff *skb)
{
	struct nlattr *nest;

	nest = nla_nest_start_noflag(skb, TCA_OPTIONS);
	if (nest == NULL)
		goto nla_put_failure;

	return nla_nest_end(skb, nest);

nla_put_failure:
	nla_nest_cancel(skb, nest);
	return -1;
}

static const struct Qdisc_class_ops ingress_class_ops = {
	.flags		=	QDISC_CLASS_OPS_DOIT_UNLOCKED,
	.leaf		=	ingress_leaf,
	.find		=	ingress_find,
	.walk		=	ingress_walk,
<<<<<<< HEAD
	.tcf_chain	=	ingress_find_tcf,
	.tcf_cl_offload	=	ingress_cl_offload,
=======
	.tcf_block	=	ingress_tcf_block,
>>>>>>> 24b8d41d
	.bind_tcf	=	ingress_bind_filter,
	.unbind_tcf	=	ingress_unbind_filter,
};

static struct Qdisc_ops ingress_qdisc_ops __read_mostly = {
	.cl_ops			=	&ingress_class_ops,
	.id			=	"ingress",
	.priv_size		=	sizeof(struct ingress_sched_data),
	.static_flags		=	TCQ_F_CPUSTATS,
	.init			=	ingress_init,
	.destroy		=	ingress_destroy,
	.dump			=	ingress_dump,
	.ingress_block_set	=	ingress_ingress_block_set,
	.ingress_block_get	=	ingress_ingress_block_get,
	.owner			=	THIS_MODULE,
};

struct clsact_sched_data {
	struct tcf_block *ingress_block;
	struct tcf_block *egress_block;
	struct tcf_block_ext_info ingress_block_info;
	struct tcf_block_ext_info egress_block_info;
	struct mini_Qdisc_pair miniqp_ingress;
	struct mini_Qdisc_pair miniqp_egress;
};

static unsigned long clsact_find(struct Qdisc *sch, u32 classid)
{
	switch (TC_H_MIN(classid)) {
	case TC_H_MIN(TC_H_MIN_INGRESS):
	case TC_H_MIN(TC_H_MIN_EGRESS):
		return TC_H_MIN(classid);
	default:
		return 0;
	}
}

static bool clsact_cl_offload(u32 classid)
{
	return TC_H_MIN(classid) == TC_H_MIN(TC_H_MIN_INGRESS);
}

static unsigned long clsact_bind_filter(struct Qdisc *sch,
					unsigned long parent, u32 classid)
{
	return clsact_find(sch, classid);
}

static struct tcf_block *clsact_tcf_block(struct Qdisc *sch, unsigned long cl,
					  struct netlink_ext_ack *extack)
{
	struct clsact_sched_data *q = qdisc_priv(sch);

	switch (cl) {
	case TC_H_MIN(TC_H_MIN_INGRESS):
		return q->ingress_block;
	case TC_H_MIN(TC_H_MIN_EGRESS):
		return q->egress_block;
	default:
		return NULL;
	}
}

static void clsact_ingress_block_set(struct Qdisc *sch, u32 block_index)
{
	struct clsact_sched_data *q = qdisc_priv(sch);

	q->ingress_block_info.block_index = block_index;
}

static void clsact_egress_block_set(struct Qdisc *sch, u32 block_index)
{
	struct clsact_sched_data *q = qdisc_priv(sch);

	q->egress_block_info.block_index = block_index;
}

static u32 clsact_ingress_block_get(struct Qdisc *sch)
{
	struct clsact_sched_data *q = qdisc_priv(sch);

	return q->ingress_block_info.block_index;
}

static u32 clsact_egress_block_get(struct Qdisc *sch)
{
	struct clsact_sched_data *q = qdisc_priv(sch);

	return q->egress_block_info.block_index;
}

static int clsact_init(struct Qdisc *sch, struct nlattr *opt,
		       struct netlink_ext_ack *extack)
{
	struct clsact_sched_data *q = qdisc_priv(sch);
	struct net_device *dev = qdisc_dev(sch);
	int err;

	net_inc_ingress_queue();
	net_inc_egress_queue();

	mini_qdisc_pair_init(&q->miniqp_ingress, sch, &dev->miniq_ingress);

	q->ingress_block_info.binder_type = FLOW_BLOCK_BINDER_TYPE_CLSACT_INGRESS;
	q->ingress_block_info.chain_head_change = clsact_chain_head_change;
	q->ingress_block_info.chain_head_change_priv = &q->miniqp_ingress;

	err = tcf_block_get_ext(&q->ingress_block, sch, &q->ingress_block_info,
				extack);
	if (err)
		return err;

	mini_qdisc_pair_block_init(&q->miniqp_ingress, q->ingress_block);

	mini_qdisc_pair_init(&q->miniqp_egress, sch, &dev->miniq_egress);

	q->egress_block_info.binder_type = FLOW_BLOCK_BINDER_TYPE_CLSACT_EGRESS;
	q->egress_block_info.chain_head_change = clsact_chain_head_change;
	q->egress_block_info.chain_head_change_priv = &q->miniqp_egress;

	return tcf_block_get_ext(&q->egress_block, sch, &q->egress_block_info, extack);
}

static void clsact_destroy(struct Qdisc *sch)
{
	struct clsact_sched_data *q = qdisc_priv(sch);

	tcf_block_put_ext(q->egress_block, sch, &q->egress_block_info);
	tcf_block_put_ext(q->ingress_block, sch, &q->ingress_block_info);

	net_dec_ingress_queue();
	net_dec_egress_queue();
}

static const struct Qdisc_class_ops clsact_class_ops = {
	.flags		=	QDISC_CLASS_OPS_DOIT_UNLOCKED,
	.leaf		=	ingress_leaf,
	.find		=	clsact_find,
	.walk		=	ingress_walk,
<<<<<<< HEAD
	.tcf_chain	=	clsact_find_tcf,
	.tcf_cl_offload	=	clsact_cl_offload,
=======
	.tcf_block	=	clsact_tcf_block,
>>>>>>> 24b8d41d
	.bind_tcf	=	clsact_bind_filter,
	.unbind_tcf	=	ingress_unbind_filter,
};

static struct Qdisc_ops clsact_qdisc_ops __read_mostly = {
	.cl_ops			=	&clsact_class_ops,
	.id			=	"clsact",
	.priv_size		=	sizeof(struct clsact_sched_data),
	.static_flags		=	TCQ_F_CPUSTATS,
	.init			=	clsact_init,
	.destroy		=	clsact_destroy,
	.dump			=	ingress_dump,
	.ingress_block_set	=	clsact_ingress_block_set,
	.egress_block_set	=	clsact_egress_block_set,
	.ingress_block_get	=	clsact_ingress_block_get,
	.egress_block_get	=	clsact_egress_block_get,
	.owner			=	THIS_MODULE,
};

static int __init ingress_module_init(void)
{
	int ret;

	ret = register_qdisc(&ingress_qdisc_ops);
	if (!ret) {
		ret = register_qdisc(&clsact_qdisc_ops);
		if (ret)
			unregister_qdisc(&ingress_qdisc_ops);
	}

	return ret;
}

static void __exit ingress_module_exit(void)
{
	unregister_qdisc(&ingress_qdisc_ops);
	unregister_qdisc(&clsact_qdisc_ops);
}

module_init(ingress_module_init);
module_exit(ingress_module_exit);

MODULE_ALIAS("sch_clsact");
MODULE_LICENSE("GPL");<|MERGE_RESOLUTION|>--- conflicted
+++ resolved
@@ -30,11 +30,6 @@
 	return TC_H_MIN(classid) + 1;
 }
 
-static bool ingress_cl_offload(u32 classid)
-{
-	return true;
-}
-
 static unsigned long ingress_bind_filter(struct Qdisc *sch,
 					 unsigned long parent, u32 classid)
 {
@@ -130,12 +125,7 @@
 	.leaf		=	ingress_leaf,
 	.find		=	ingress_find,
 	.walk		=	ingress_walk,
-<<<<<<< HEAD
-	.tcf_chain	=	ingress_find_tcf,
-	.tcf_cl_offload	=	ingress_cl_offload,
-=======
 	.tcf_block	=	ingress_tcf_block,
->>>>>>> 24b8d41d
 	.bind_tcf	=	ingress_bind_filter,
 	.unbind_tcf	=	ingress_unbind_filter,
 };
@@ -173,11 +163,6 @@
 	}
 }
 
-static bool clsact_cl_offload(u32 classid)
-{
-	return TC_H_MIN(classid) == TC_H_MIN(TC_H_MIN_INGRESS);
-}
-
 static unsigned long clsact_bind_filter(struct Qdisc *sch,
 					unsigned long parent, u32 classid)
 {
@@ -275,12 +260,7 @@
 	.leaf		=	ingress_leaf,
 	.find		=	clsact_find,
 	.walk		=	ingress_walk,
-<<<<<<< HEAD
-	.tcf_chain	=	clsact_find_tcf,
-	.tcf_cl_offload	=	clsact_cl_offload,
-=======
 	.tcf_block	=	clsact_tcf_block,
->>>>>>> 24b8d41d
 	.bind_tcf	=	clsact_bind_filter,
 	.unbind_tcf	=	ingress_unbind_filter,
 };
