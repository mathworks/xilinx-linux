--- conflicted
+++ resolved
@@ -70,12 +70,6 @@
 {
 	struct Qdisc *sch = ctx;
 	struct sk_buff *skb = __qdisc_dequeue_head(&sch->q);
-<<<<<<< HEAD
-
-	if (skb)
-		sch->qstats.backlog -= qdisc_pkt_len(skb);
-=======
->>>>>>> 24b8d41d
 
 	if (skb) {
 		sch->qstats.backlog -= qdisc_pkt_len(skb);
