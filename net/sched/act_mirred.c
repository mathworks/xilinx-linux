// SPDX-License-Identifier: GPL-2.0-or-later
/*
 * net/sched/act_mirred.c	packet mirroring and redirect actions
 *
 * Authors:	Jamal Hadi Salim (2002-4)
 *
 * TODO: Add ingress support (and socket redirect support)
 */

#include <linux/types.h>
#include <linux/kernel.h>
#include <linux/string.h>
#include <linux/errno.h>
#include <linux/skbuff.h>
#include <linux/rtnetlink.h>
#include <linux/module.h>
#include <linux/init.h>
#include <linux/gfp.h>
#include <linux/if_arp.h>
#include <net/net_namespace.h>
#include <net/netlink.h>
#include <net/pkt_sched.h>
#include <net/pkt_cls.h>
#include <linux/tc_act/tc_mirred.h>
#include <net/tc_act/tc_mirred.h>

static LIST_HEAD(mirred_list);
static DEFINE_SPINLOCK(mirred_list_lock);

#define MIRRED_RECURSION_LIMIT    4
static DEFINE_PER_CPU(unsigned int, mirred_rec_level);

static bool tcf_mirred_is_act_redirect(int action)
{
	return action == TCA_EGRESS_REDIR || action == TCA_INGRESS_REDIR;
}

static bool tcf_mirred_act_wants_ingress(int action)
{
	switch (action) {
	case TCA_EGRESS_REDIR:
	case TCA_EGRESS_MIRROR:
		return false;
	case TCA_INGRESS_REDIR:
	case TCA_INGRESS_MIRROR:
		return true;
	default:
		BUG();
	}
}

static bool tcf_mirred_can_reinsert(int action)
{
	switch (action) {
	case TC_ACT_SHOT:
	case TC_ACT_STOLEN:
	case TC_ACT_QUEUED:
	case TC_ACT_TRAP:
		return true;
	}
	return false;
}

static struct net_device *tcf_mirred_dev_dereference(struct tcf_mirred *m)
{
	return rcu_dereference_protected(m->tcfm_dev,
					 lockdep_is_held(&m->tcf_lock));
}

static void tcf_mirred_release(struct tc_action *a)
{
	struct tcf_mirred *m = to_mirred(a);
	struct net_device *dev;

	spin_lock(&mirred_list_lock);
	list_del(&m->tcfm_list);
<<<<<<< HEAD
=======
	spin_unlock(&mirred_list_lock);

	/* last reference to action, no need to lock */
>>>>>>> 24b8d41d
	dev = rcu_dereference_protected(m->tcfm_dev, 1);
	if (dev)
		dev_put(dev);
	spin_unlock_bh(&mirred_list_lock);
}

static const struct nla_policy mirred_policy[TCA_MIRRED_MAX + 1] = {
	[TCA_MIRRED_PARMS]	= { .len = sizeof(struct tc_mirred) },
};

<<<<<<< HEAD
static int mirred_net_id;
static struct tc_action_ops act_mirred_ops;

static int tcf_mirred_init(struct net *net, struct nlattr *nla,
			   struct nlattr *est, struct tc_action **a, int ovr,
			   int bind)
=======
static unsigned int mirred_net_id;
static struct tc_action_ops act_mirred_ops;

static int tcf_mirred_init(struct net *net, struct nlattr *nla,
			   struct nlattr *est, struct tc_action **a,
			   int ovr, int bind, bool rtnl_held,
			   struct tcf_proto *tp,
			   u32 flags, struct netlink_ext_ack *extack)
>>>>>>> 24b8d41d
{
	struct tc_action_net *tn = net_generic(net, mirred_net_id);
	struct nlattr *tb[TCA_MIRRED_MAX + 1];
	struct tcf_chain *goto_ch = NULL;
	bool mac_header_xmit = false;
	struct tc_mirred *parm;
	struct tcf_mirred *m;
	struct net_device *dev;
<<<<<<< HEAD
	int ret, ok_push = 0;
	bool exists = false;
=======
	bool exists = false;
	int ret, err;
	u32 index;
>>>>>>> 24b8d41d

	if (!nla) {
		NL_SET_ERR_MSG_MOD(extack, "Mirred requires attributes to be passed");
		return -EINVAL;
	}
	ret = nla_parse_nested_deprecated(tb, TCA_MIRRED_MAX, nla,
					  mirred_policy, extack);
	if (ret < 0)
		return ret;
	if (!tb[TCA_MIRRED_PARMS]) {
		NL_SET_ERR_MSG_MOD(extack, "Missing required mirred parameters");
		return -EINVAL;
	}
	parm = nla_data(tb[TCA_MIRRED_PARMS]);
	index = parm->index;
	err = tcf_idr_check_alloc(tn, &index, a, bind);
	if (err < 0)
		return err;
	exists = err;
	if (exists && bind)
		return 0;

	switch (parm->eaction) {
	case TCA_EGRESS_MIRROR:
	case TCA_EGRESS_REDIR:
	case TCA_INGRESS_REDIR:
	case TCA_INGRESS_MIRROR:
		break;
	default:
		if (exists)
<<<<<<< HEAD
			tcf_hash_release(*a, bind);
		return -EINVAL;
	}
	if (parm->ifindex) {
		dev = __dev_get_by_index(net, parm->ifindex);
		if (dev == NULL) {
			if (exists)
				tcf_hash_release(*a, bind);
			return -ENODEV;
		}
		switch (dev->type) {
		case ARPHRD_TUNNEL:
		case ARPHRD_TUNNEL6:
		case ARPHRD_SIT:
		case ARPHRD_IPGRE:
		case ARPHRD_VOID:
		case ARPHRD_NONE:
			ok_push = 0;
			break;
		default:
			ok_push = 1;
			break;
		}
	} else {
		dev = NULL;
	}
=======
			tcf_idr_release(*a, bind);
		else
			tcf_idr_cleanup(tn, index);
		NL_SET_ERR_MSG_MOD(extack, "Unknown mirred option");
		return -EINVAL;
	}
>>>>>>> 24b8d41d

	if (!exists) {
		if (!parm->ifindex) {
			tcf_idr_cleanup(tn, index);
			NL_SET_ERR_MSG_MOD(extack, "Specified device does not exist");
			return -EINVAL;
<<<<<<< HEAD
		ret = tcf_hash_create(tn, parm->index, est, a,
				      &act_mirred_ops, bind, true);
		if (ret)
=======
		}
		ret = tcf_idr_create_from_flags(tn, index, est, a,
						&act_mirred_ops, bind, flags);
		if (ret) {
			tcf_idr_cleanup(tn, index);
>>>>>>> 24b8d41d
			return ret;
		}
		ret = ACT_P_CREATED;
<<<<<<< HEAD
	} else {
		tcf_hash_release(*a, bind);
		if (!ovr)
			return -EEXIST;
	}
	m = to_mirred(*a);
=======
	} else if (!ovr) {
		tcf_idr_release(*a, bind);
		return -EEXIST;
	}
>>>>>>> 24b8d41d

	m = to_mirred(*a);
	if (ret == ACT_P_CREATED)
		INIT_LIST_HEAD(&m->tcfm_list);

	err = tcf_action_check_ctrlact(parm->action, tp, &goto_ch, extack);
	if (err < 0)
		goto release_idr;

	spin_lock_bh(&m->tcf_lock);

	if (parm->ifindex) {
		dev = dev_get_by_index(net, parm->ifindex);
		if (!dev) {
			spin_unlock_bh(&m->tcf_lock);
			err = -ENODEV;
			goto put_chain;
		}
		mac_header_xmit = dev_is_mac_header_xmit(dev);
		dev = rcu_replace_pointer(m->tcfm_dev, dev,
					  lockdep_is_held(&m->tcf_lock));
		if (dev)
			dev_put(dev);
		m->tcfm_mac_header_xmit = mac_header_xmit;
	}
	goto_ch = tcf_action_set_ctrlact(*a, parm->action, goto_ch);
	m->tcfm_eaction = parm->eaction;
	spin_unlock_bh(&m->tcf_lock);
	if (goto_ch)
		tcf_chain_put_by_act(goto_ch);

	if (ret == ACT_P_CREATED) {
		spin_lock(&mirred_list_lock);
		list_add(&m->tcfm_list, &mirred_list);
<<<<<<< HEAD
		spin_unlock_bh(&mirred_list_lock);
		tcf_hash_insert(tn, *a);
=======
		spin_unlock(&mirred_list_lock);
>>>>>>> 24b8d41d
	}

	return ret;
put_chain:
	if (goto_ch)
		tcf_chain_put_by_act(goto_ch);
release_idr:
	tcf_idr_release(*a, bind);
	return err;
}

static int tcf_mirred_act(struct sk_buff *skb, const struct tc_action *a,
			  struct tcf_result *res)
{
	struct tcf_mirred *m = to_mirred(a);
<<<<<<< HEAD
=======
	struct sk_buff *skb2 = skb;
	bool m_mac_header_xmit;
>>>>>>> 24b8d41d
	struct net_device *dev;
	unsigned int rec_level;
	int retval, err = 0;
	bool use_reinsert;
	bool want_ingress;
	bool is_redirect;
	bool expects_nh;
	int m_eaction;
	int mac_len;
	bool at_nh;

	rec_level = __this_cpu_inc_return(mirred_rec_level);
	if (unlikely(rec_level > MIRRED_RECURSION_LIMIT)) {
		net_warn_ratelimited("Packet exceeded mirred recursion limit on dev %s\n",
				     netdev_name(skb->dev));
		__this_cpu_dec(mirred_rec_level);
		return TC_ACT_SHOT;
	}

	tcf_lastuse_update(&m->tcf_tm);
<<<<<<< HEAD
	bstats_cpu_update(this_cpu_ptr(m->common.cpu_bstats), skb);

	rcu_read_lock();
=======
	tcf_action_update_bstats(&m->common, skb);

	m_mac_header_xmit = READ_ONCE(m->tcfm_mac_header_xmit);
	m_eaction = READ_ONCE(m->tcfm_eaction);
>>>>>>> 24b8d41d
	retval = READ_ONCE(m->tcf_action);
	dev = rcu_dereference_bh(m->tcfm_dev);
	if (unlikely(!dev)) {
		pr_notice_once("tc mirred: target device is gone\n");
		goto out;
	}

	if (unlikely(!(dev->flags & IFF_UP))) {
		net_notice_ratelimited("tc mirred to Houston: device %s is down\n",
				       dev->name);
		goto out;
	}

<<<<<<< HEAD
	at = G_TC_AT(skb->tc_verd);
	skb2 = skb_clone(skb, GFP_ATOMIC);
	if (!skb2)
		goto out;

	if (!(at & AT_EGRESS)) {
		if (m->tcfm_ok_push)
			skb_push_rcsum(skb2, skb->mac_len);
=======
	/* we could easily avoid the clone only if called by ingress and clsact;
	 * since we can't easily detect the clsact caller, skip clone only for
	 * ingress - that covers the TC S/W datapath.
	 */
	is_redirect = tcf_mirred_is_act_redirect(m_eaction);
	use_reinsert = skb_at_tc_ingress(skb) && is_redirect &&
		       tcf_mirred_can_reinsert(retval);
	if (!use_reinsert) {
		skb2 = skb_clone(skb, GFP_ATOMIC);
		if (!skb2)
			goto out;
>>>>>>> 24b8d41d
	}

	want_ingress = tcf_mirred_act_wants_ingress(m_eaction);

	expects_nh = want_ingress || !m_mac_header_xmit;
	at_nh = skb->data == skb_network_header(skb);
	if (at_nh != expects_nh) {
		mac_len = skb_at_tc_ingress(skb) ? skb->mac_len :
			  skb_network_header(skb) - skb_mac_header(skb);
		if (expects_nh) {
			/* target device/action expect data at nh */
			skb_pull_rcsum(skb2, mac_len);
		} else {
			/* target device/action expect data at mac */
			skb_push_rcsum(skb2, mac_len);
		}
	}

	skb2->skb_iif = skb->dev->ifindex;
	skb2->dev = dev;

	/* mirror is always swallowed */
	if (is_redirect) {
		skb_set_redirected(skb2, skb2->tc_at_ingress);

		/* let's the caller reinsert the packet, if possible */
		if (use_reinsert) {
			res->ingress = want_ingress;
			if (skb_tc_reinsert(skb, res))
				tcf_action_inc_overlimit_qstats(&m->common);
			__this_cpu_dec(mirred_rec_level);
			return TC_ACT_CONSUMED;
		}
	}

	if (!want_ingress)
		err = dev_queue_xmit(skb2);
	else
		err = netif_receive_skb(skb2);

	if (err) {
out:
		tcf_action_inc_overlimit_qstats(&m->common);
		if (tcf_mirred_is_act_redirect(m_eaction))
			retval = TC_ACT_SHOT;
	}
	__this_cpu_dec(mirred_rec_level);

	return retval;
}

<<<<<<< HEAD
static void tcf_stats_update(struct tc_action *a, u64 bytes, u32 packets,
			     u64 lastuse)
=======
static void tcf_stats_update(struct tc_action *a, u64 bytes, u64 packets,
			     u64 drops, u64 lastuse, bool hw)
>>>>>>> 24b8d41d
{
	struct tcf_mirred *m = to_mirred(a);
	struct tcf_t *tm = &m->tcf_tm;

<<<<<<< HEAD
	_bstats_cpu_update(this_cpu_ptr(a->cpu_bstats), bytes, packets);
	tm->lastuse = lastuse;
=======
	tcf_action_update_stats(a, bytes, packets, drops, hw);
	tm->lastuse = max_t(u64, tm->lastuse, lastuse);
>>>>>>> 24b8d41d
}

static int tcf_mirred_dump(struct sk_buff *skb, struct tc_action *a, int bind,
			   int ref)
{
	unsigned char *b = skb_tail_pointer(skb);
	struct tcf_mirred *m = to_mirred(a);
	struct tc_mirred opt = {
		.index   = m->tcf_index,
		.refcnt  = refcount_read(&m->tcf_refcnt) - ref,
		.bindcnt = atomic_read(&m->tcf_bindcnt) - bind,
	};
	struct net_device *dev;
	struct tcf_t t;

	spin_lock_bh(&m->tcf_lock);
	opt.action = m->tcf_action;
	opt.eaction = m->tcfm_eaction;
	dev = tcf_mirred_dev_dereference(m);
	if (dev)
		opt.ifindex = dev->ifindex;

	if (nla_put(skb, TCA_MIRRED_PARMS, sizeof(opt), &opt))
		goto nla_put_failure;

	tcf_tm_dump(&t, &m->tcf_tm);
	if (nla_put_64bit(skb, TCA_MIRRED_TM, sizeof(t), &t, TCA_MIRRED_PAD))
		goto nla_put_failure;
	spin_unlock_bh(&m->tcf_lock);

	return skb->len;

nla_put_failure:
	spin_unlock_bh(&m->tcf_lock);
	nlmsg_trim(skb, b);
	return -1;
}

static int tcf_mirred_walker(struct net *net, struct sk_buff *skb,
			     struct netlink_callback *cb, int type,
<<<<<<< HEAD
			     const struct tc_action_ops *ops)
{
	struct tc_action_net *tn = net_generic(net, mirred_net_id);

	return tcf_generic_walker(tn, skb, cb, type, ops);
=======
			     const struct tc_action_ops *ops,
			     struct netlink_ext_ack *extack)
{
	struct tc_action_net *tn = net_generic(net, mirred_net_id);

	return tcf_generic_walker(tn, skb, cb, type, ops, extack);
>>>>>>> 24b8d41d
}

static int tcf_mirred_search(struct net *net, struct tc_action **a, u32 index)
{
	struct tc_action_net *tn = net_generic(net, mirred_net_id);

	return tcf_idr_search(tn, a, index);
}

static int mirred_device_event(struct notifier_block *unused,
			       unsigned long event, void *ptr)
{
	struct net_device *dev = netdev_notifier_info_to_dev(ptr);
	struct tcf_mirred *m;

	ASSERT_RTNL();
	if (event == NETDEV_UNREGISTER) {
		spin_lock(&mirred_list_lock);
		list_for_each_entry(m, &mirred_list, tcfm_list) {
			spin_lock_bh(&m->tcf_lock);
			if (tcf_mirred_dev_dereference(m) == dev) {
				dev_put(dev);
				/* Note : no rcu grace period necessary, as
				 * net_device are already rcu protected.
				 */
				RCU_INIT_POINTER(m->tcfm_dev, NULL);
			}
			spin_unlock_bh(&m->tcf_lock);
		}
		spin_unlock(&mirred_list_lock);
	}

	return NOTIFY_DONE;
}

static struct notifier_block mirred_device_notifier = {
	.notifier_call = mirred_device_event,
};

static void tcf_mirred_dev_put(void *priv)
{
	struct net_device *dev = priv;

	dev_put(dev);
}

static struct net_device *
tcf_mirred_get_dev(const struct tc_action *a,
		   tc_action_priv_destructor *destructor)
{
	struct tcf_mirred *m = to_mirred(a);
	struct net_device *dev;

	rcu_read_lock();
	dev = rcu_dereference(m->tcfm_dev);
	if (dev) {
		dev_hold(dev);
		*destructor = tcf_mirred_dev_put;
	}
	rcu_read_unlock();

	return dev;
}

static size_t tcf_mirred_get_fill_size(const struct tc_action *act)
{
	return nla_total_size(sizeof(struct tc_mirred));
}

static struct tc_action_ops act_mirred_ops = {
	.kind		=	"mirred",
	.id		=	TCA_ID_MIRRED,
	.owner		=	THIS_MODULE,
<<<<<<< HEAD
	.act		=	tcf_mirred,
=======
	.act		=	tcf_mirred_act,
>>>>>>> 24b8d41d
	.stats_update	=	tcf_stats_update,
	.dump		=	tcf_mirred_dump,
	.cleanup	=	tcf_mirred_release,
	.init		=	tcf_mirred_init,
	.walk		=	tcf_mirred_walker,
	.lookup		=	tcf_mirred_search,
<<<<<<< HEAD
	.size		=	sizeof(struct tcf_mirred),
=======
	.get_fill_size	=	tcf_mirred_get_fill_size,
	.size		=	sizeof(struct tcf_mirred),
	.get_dev	=	tcf_mirred_get_dev,
>>>>>>> 24b8d41d
};

static __net_init int mirred_init_net(struct net *net)
{
	struct tc_action_net *tn = net_generic(net, mirred_net_id);

	return tc_action_net_init(net, tn, &act_mirred_ops);
}

static void __net_exit mirred_exit_net(struct list_head *net_list)
{
	tc_action_net_exit(net_list, mirred_net_id);
}

static struct pernet_operations mirred_net_ops = {
	.init = mirred_init_net,
	.exit_batch = mirred_exit_net,
	.id   = &mirred_net_id,
	.size = sizeof(struct tc_action_net),
};

MODULE_AUTHOR("Jamal Hadi Salim(2002)");
MODULE_DESCRIPTION("Device Mirror/redirect actions");
MODULE_LICENSE("GPL");

static int __init mirred_init_module(void)
{
	int err = register_netdevice_notifier(&mirred_device_notifier);
	if (err)
		return err;

	pr_info("Mirror/redirect action on\n");
	err = tcf_register_action(&act_mirred_ops, &mirred_net_ops);
	if (err)
		unregister_netdevice_notifier(&mirred_device_notifier);

	return err;
}

static void __exit mirred_cleanup_module(void)
{
	tcf_unregister_action(&act_mirred_ops, &mirred_net_ops);
	unregister_netdevice_notifier(&mirred_device_notifier);
}

module_init(mirred_init_module);
module_exit(mirred_cleanup_module);<|MERGE_RESOLUTION|>--- conflicted
+++ resolved
@@ -74,30 +74,18 @@
 
 	spin_lock(&mirred_list_lock);
 	list_del(&m->tcfm_list);
-<<<<<<< HEAD
-=======
 	spin_unlock(&mirred_list_lock);
 
 	/* last reference to action, no need to lock */
->>>>>>> 24b8d41d
 	dev = rcu_dereference_protected(m->tcfm_dev, 1);
 	if (dev)
 		dev_put(dev);
-	spin_unlock_bh(&mirred_list_lock);
 }
 
 static const struct nla_policy mirred_policy[TCA_MIRRED_MAX + 1] = {
 	[TCA_MIRRED_PARMS]	= { .len = sizeof(struct tc_mirred) },
 };
 
-<<<<<<< HEAD
-static int mirred_net_id;
-static struct tc_action_ops act_mirred_ops;
-
-static int tcf_mirred_init(struct net *net, struct nlattr *nla,
-			   struct nlattr *est, struct tc_action **a, int ovr,
-			   int bind)
-=======
 static unsigned int mirred_net_id;
 static struct tc_action_ops act_mirred_ops;
 
@@ -106,7 +94,6 @@
 			   int ovr, int bind, bool rtnl_held,
 			   struct tcf_proto *tp,
 			   u32 flags, struct netlink_ext_ack *extack)
->>>>>>> 24b8d41d
 {
 	struct tc_action_net *tn = net_generic(net, mirred_net_id);
 	struct nlattr *tb[TCA_MIRRED_MAX + 1];
@@ -115,14 +102,9 @@
 	struct tc_mirred *parm;
 	struct tcf_mirred *m;
 	struct net_device *dev;
-<<<<<<< HEAD
-	int ret, ok_push = 0;
-	bool exists = false;
-=======
 	bool exists = false;
 	int ret, err;
 	u32 index;
->>>>>>> 24b8d41d
 
 	if (!nla) {
 		NL_SET_ERR_MSG_MOD(extack, "Mirred requires attributes to be passed");
@@ -153,74 +135,30 @@
 		break;
 	default:
 		if (exists)
-<<<<<<< HEAD
-			tcf_hash_release(*a, bind);
-		return -EINVAL;
-	}
-	if (parm->ifindex) {
-		dev = __dev_get_by_index(net, parm->ifindex);
-		if (dev == NULL) {
-			if (exists)
-				tcf_hash_release(*a, bind);
-			return -ENODEV;
-		}
-		switch (dev->type) {
-		case ARPHRD_TUNNEL:
-		case ARPHRD_TUNNEL6:
-		case ARPHRD_SIT:
-		case ARPHRD_IPGRE:
-		case ARPHRD_VOID:
-		case ARPHRD_NONE:
-			ok_push = 0;
-			break;
-		default:
-			ok_push = 1;
-			break;
-		}
-	} else {
-		dev = NULL;
-	}
-=======
 			tcf_idr_release(*a, bind);
 		else
 			tcf_idr_cleanup(tn, index);
 		NL_SET_ERR_MSG_MOD(extack, "Unknown mirred option");
 		return -EINVAL;
 	}
->>>>>>> 24b8d41d
 
 	if (!exists) {
 		if (!parm->ifindex) {
 			tcf_idr_cleanup(tn, index);
 			NL_SET_ERR_MSG_MOD(extack, "Specified device does not exist");
 			return -EINVAL;
-<<<<<<< HEAD
-		ret = tcf_hash_create(tn, parm->index, est, a,
-				      &act_mirred_ops, bind, true);
-		if (ret)
-=======
 		}
 		ret = tcf_idr_create_from_flags(tn, index, est, a,
 						&act_mirred_ops, bind, flags);
 		if (ret) {
 			tcf_idr_cleanup(tn, index);
->>>>>>> 24b8d41d
 			return ret;
 		}
 		ret = ACT_P_CREATED;
-<<<<<<< HEAD
-	} else {
-		tcf_hash_release(*a, bind);
-		if (!ovr)
-			return -EEXIST;
-	}
-	m = to_mirred(*a);
-=======
 	} else if (!ovr) {
 		tcf_idr_release(*a, bind);
 		return -EEXIST;
 	}
->>>>>>> 24b8d41d
 
 	m = to_mirred(*a);
 	if (ret == ACT_P_CREATED)
@@ -255,12 +193,7 @@
 	if (ret == ACT_P_CREATED) {
 		spin_lock(&mirred_list_lock);
 		list_add(&m->tcfm_list, &mirred_list);
-<<<<<<< HEAD
-		spin_unlock_bh(&mirred_list_lock);
-		tcf_hash_insert(tn, *a);
-=======
 		spin_unlock(&mirred_list_lock);
->>>>>>> 24b8d41d
 	}
 
 	return ret;
@@ -276,11 +209,8 @@
 			  struct tcf_result *res)
 {
 	struct tcf_mirred *m = to_mirred(a);
-<<<<<<< HEAD
-=======
 	struct sk_buff *skb2 = skb;
 	bool m_mac_header_xmit;
->>>>>>> 24b8d41d
 	struct net_device *dev;
 	unsigned int rec_level;
 	int retval, err = 0;
@@ -301,16 +231,10 @@
 	}
 
 	tcf_lastuse_update(&m->tcf_tm);
-<<<<<<< HEAD
-	bstats_cpu_update(this_cpu_ptr(m->common.cpu_bstats), skb);
-
-	rcu_read_lock();
-=======
 	tcf_action_update_bstats(&m->common, skb);
 
 	m_mac_header_xmit = READ_ONCE(m->tcfm_mac_header_xmit);
 	m_eaction = READ_ONCE(m->tcfm_eaction);
->>>>>>> 24b8d41d
 	retval = READ_ONCE(m->tcf_action);
 	dev = rcu_dereference_bh(m->tcfm_dev);
 	if (unlikely(!dev)) {
@@ -324,16 +248,6 @@
 		goto out;
 	}
 
-<<<<<<< HEAD
-	at = G_TC_AT(skb->tc_verd);
-	skb2 = skb_clone(skb, GFP_ATOMIC);
-	if (!skb2)
-		goto out;
-
-	if (!(at & AT_EGRESS)) {
-		if (m->tcfm_ok_push)
-			skb_push_rcsum(skb2, skb->mac_len);
-=======
 	/* we could easily avoid the clone only if called by ingress and clsact;
 	 * since we can't easily detect the clsact caller, skip clone only for
 	 * ingress - that covers the TC S/W datapath.
@@ -345,7 +259,6 @@
 		skb2 = skb_clone(skb, GFP_ATOMIC);
 		if (!skb2)
 			goto out;
->>>>>>> 24b8d41d
 	}
 
 	want_ingress = tcf_mirred_act_wants_ingress(m_eaction);
@@ -397,24 +310,14 @@
 	return retval;
 }
 
-<<<<<<< HEAD
-static void tcf_stats_update(struct tc_action *a, u64 bytes, u32 packets,
-			     u64 lastuse)
-=======
 static void tcf_stats_update(struct tc_action *a, u64 bytes, u64 packets,
 			     u64 drops, u64 lastuse, bool hw)
->>>>>>> 24b8d41d
 {
 	struct tcf_mirred *m = to_mirred(a);
 	struct tcf_t *tm = &m->tcf_tm;
 
-<<<<<<< HEAD
-	_bstats_cpu_update(this_cpu_ptr(a->cpu_bstats), bytes, packets);
-	tm->lastuse = lastuse;
-=======
 	tcf_action_update_stats(a, bytes, packets, drops, hw);
 	tm->lastuse = max_t(u64, tm->lastuse, lastuse);
->>>>>>> 24b8d41d
 }
 
 static int tcf_mirred_dump(struct sk_buff *skb, struct tc_action *a, int bind,
@@ -455,20 +358,12 @@
 
 static int tcf_mirred_walker(struct net *net, struct sk_buff *skb,
 			     struct netlink_callback *cb, int type,
-<<<<<<< HEAD
-			     const struct tc_action_ops *ops)
-{
-	struct tc_action_net *tn = net_generic(net, mirred_net_id);
-
-	return tcf_generic_walker(tn, skb, cb, type, ops);
-=======
 			     const struct tc_action_ops *ops,
 			     struct netlink_ext_ack *extack)
 {
 	struct tc_action_net *tn = net_generic(net, mirred_net_id);
 
 	return tcf_generic_walker(tn, skb, cb, type, ops, extack);
->>>>>>> 24b8d41d
 }
 
 static int tcf_mirred_search(struct net *net, struct tc_action **a, u32 index)
@@ -542,24 +437,16 @@
 	.kind		=	"mirred",
 	.id		=	TCA_ID_MIRRED,
 	.owner		=	THIS_MODULE,
-<<<<<<< HEAD
-	.act		=	tcf_mirred,
-=======
 	.act		=	tcf_mirred_act,
->>>>>>> 24b8d41d
 	.stats_update	=	tcf_stats_update,
 	.dump		=	tcf_mirred_dump,
 	.cleanup	=	tcf_mirred_release,
 	.init		=	tcf_mirred_init,
 	.walk		=	tcf_mirred_walker,
 	.lookup		=	tcf_mirred_search,
-<<<<<<< HEAD
-	.size		=	sizeof(struct tcf_mirred),
-=======
 	.get_fill_size	=	tcf_mirred_get_fill_size,
 	.size		=	sizeof(struct tcf_mirred),
 	.get_dev	=	tcf_mirred_get_dev,
->>>>>>> 24b8d41d
 };
 
 static __net_init int mirred_init_net(struct net *net)
