// SPDX-License-Identifier: GPL-2.0-or-later
/*
 * net/sched/sch_cbq.c	Class-Based Queueing discipline.
 *
 * Authors:	Alexey Kuznetsov, <kuznet@ms2.inr.ac.ru>
 */

#include <linux/module.h>
#include <linux/slab.h>
#include <linux/types.h>
#include <linux/kernel.h>
#include <linux/string.h>
#include <linux/errno.h>
#include <linux/skbuff.h>
#include <net/netlink.h>
#include <net/pkt_sched.h>
#include <net/pkt_cls.h>


/*	Class-Based Queueing (CBQ) algorithm.
	=======================================

	Sources: [1] Sally Floyd and Van Jacobson, "Link-sharing and Resource
		 Management Models for Packet Networks",
		 IEEE/ACM Transactions on Networking, Vol.3, No.4, 1995

		 [2] Sally Floyd, "Notes on CBQ and Guaranteed Service", 1995

		 [3] Sally Floyd, "Notes on Class-Based Queueing: Setting
		 Parameters", 1996

		 [4] Sally Floyd and Michael Speer, "Experimental Results
		 for Class-Based Queueing", 1998, not published.

	-----------------------------------------------------------------------

	Algorithm skeleton was taken from NS simulator cbq.cc.
	If someone wants to check this code against the LBL version,
	he should take into account that ONLY the skeleton was borrowed,
	the implementation is different. Particularly:

	--- The WRR algorithm is different. Our version looks more
	reasonable (I hope) and works when quanta are allowed to be
	less than MTU, which is always the case when real time classes
	have small rates. Note, that the statement of [3] is
	incomplete, delay may actually be estimated even if class
	per-round allotment is less than MTU. Namely, if per-round
	allotment is W*r_i, and r_1+...+r_k = r < 1

	delay_i <= ([MTU/(W*r_i)]*W*r + W*r + k*MTU)/B

	In the worst case we have IntServ estimate with D = W*r+k*MTU
	and C = MTU*r. The proof (if correct at all) is trivial.


	--- It seems that cbq-2.0 is not very accurate. At least, I cannot
	interpret some places, which look like wrong translations
	from NS. Anyone is advised to find these differences
	and explain to me, why I am wrong 8).

	--- Linux has no EOI event, so that we cannot estimate true class
	idle time. Workaround is to consider the next dequeue event
	as sign that previous packet is finished. This is wrong because of
	internal device queueing, but on a permanently loaded link it is true.
	Moreover, combined with clock integrator, this scheme looks
	very close to an ideal solution.  */

struct cbq_sched_data;


struct cbq_class {
	struct Qdisc_class_common common;
	struct cbq_class	*next_alive;	/* next class with backlog in this priority band */

/* Parameters */
	unsigned char		priority;	/* class priority */
	unsigned char		priority2;	/* priority to be used after overlimit */
	unsigned char		ewma_log;	/* time constant for idle time calculation */

	u32			defmap;

	/* Link-sharing scheduler parameters */
	long			maxidle;	/* Class parameters: see below. */
	long			offtime;
	long			minidle;
	u32			avpkt;
	struct qdisc_rate_table	*R_tab;

	/* General scheduler (WRR) parameters */
	long			allot;
	long			quantum;	/* Allotment per WRR round */
	long			weight;		/* Relative allotment: see below */

	struct Qdisc		*qdisc;		/* Ptr to CBQ discipline */
	struct cbq_class	*split;		/* Ptr to split node */
	struct cbq_class	*share;		/* Ptr to LS parent in the class tree */
	struct cbq_class	*tparent;	/* Ptr to tree parent in the class tree */
	struct cbq_class	*borrow;	/* NULL if class is bandwidth limited;
						   parent otherwise */
	struct cbq_class	*sibling;	/* Sibling chain */
	struct cbq_class	*children;	/* Pointer to children chain */

	struct Qdisc		*q;		/* Elementary queueing discipline */


/* Variables */
	unsigned char		cpriority;	/* Effective priority */
	unsigned char		delayed;
	unsigned char		level;		/* level of the class in hierarchy:
						   0 for leaf classes, and maximal
						   level of children + 1 for nodes.
						 */

	psched_time_t		last;		/* Last end of service */
	psched_time_t		undertime;
	long			avgidle;
	long			deficit;	/* Saved deficit for WRR */
	psched_time_t		penalized;
	struct gnet_stats_basic_packed bstats;
	struct gnet_stats_queue qstats;
	struct net_rate_estimator __rcu *rate_est;
	struct tc_cbq_xstats	xstats;

	struct tcf_proto __rcu	*filter_list;
	struct tcf_block	*block;

	int			filters;

	struct cbq_class	*defaults[TC_PRIO_MAX + 1];
};

struct cbq_sched_data {
	struct Qdisc_class_hash	clhash;			/* Hash table of all classes */
	int			nclasses[TC_CBQ_MAXPRIO + 1];
	unsigned int		quanta[TC_CBQ_MAXPRIO + 1];

	struct cbq_class	link;

	unsigned int		activemask;
	struct cbq_class	*active[TC_CBQ_MAXPRIO + 1];	/* List of all classes
								   with backlog */

#ifdef CONFIG_NET_CLS_ACT
	struct cbq_class	*rx_class;
#endif
	struct cbq_class	*tx_class;
	struct cbq_class	*tx_borrowed;
	int			tx_len;
	psched_time_t		now;		/* Cached timestamp */
	unsigned int		pmask;

	struct hrtimer		delay_timer;
	struct qdisc_watchdog	watchdog;	/* Watchdog timer,
						   started when CBQ has
						   backlog, but cannot
						   transmit just now */
	psched_tdiff_t		wd_expires;
	int			toplevel;
	u32			hgenerator;
};


#define L2T(cl, len)	qdisc_l2t((cl)->R_tab, len)

static inline struct cbq_class *
cbq_class_lookup(struct cbq_sched_data *q, u32 classid)
{
	struct Qdisc_class_common *clc;

	clc = qdisc_class_find(&q->clhash, classid);
	if (clc == NULL)
		return NULL;
	return container_of(clc, struct cbq_class, common);
}

#ifdef CONFIG_NET_CLS_ACT

static struct cbq_class *
cbq_reclassify(struct sk_buff *skb, struct cbq_class *this)
{
	struct cbq_class *cl;

	for (cl = this->tparent; cl; cl = cl->tparent) {
		struct cbq_class *new = cl->defaults[TC_PRIO_BESTEFFORT];

		if (new != NULL && new != this)
			return new;
	}
	return NULL;
}

#endif

/* Classify packet. The procedure is pretty complicated, but
 * it allows us to combine link sharing and priority scheduling
 * transparently.
 *
 * Namely, you can put link sharing rules (f.e. route based) at root of CBQ,
 * so that it resolves to split nodes. Then packets are classified
 * by logical priority, or a more specific classifier may be attached
 * to the split node.
 */

static struct cbq_class *
cbq_classify(struct sk_buff *skb, struct Qdisc *sch, int *qerr)
{
	struct cbq_sched_data *q = qdisc_priv(sch);
	struct cbq_class *head = &q->link;
	struct cbq_class **defmap;
	struct cbq_class *cl = NULL;
	u32 prio = skb->priority;
	struct tcf_proto *fl;
	struct tcf_result res;

	/*
	 *  Step 1. If skb->priority points to one of our classes, use it.
	 */
	if (TC_H_MAJ(prio ^ sch->handle) == 0 &&
	    (cl = cbq_class_lookup(q, prio)) != NULL)
		return cl;

	*qerr = NET_XMIT_SUCCESS | __NET_XMIT_BYPASS;
	for (;;) {
		int result = 0;
		defmap = head->defaults;

		fl = rcu_dereference_bh(head->filter_list);
		/*
		 * Step 2+n. Apply classifier.
		 */
		result = tcf_classify(skb, fl, &res, true);
		if (!fl || result < 0)
			goto fallback;

		cl = (void *)res.class;
		if (!cl) {
			if (TC_H_MAJ(res.classid))
				cl = cbq_class_lookup(q, res.classid);
			else if ((cl = defmap[res.classid & TC_PRIO_MAX]) == NULL)
				cl = defmap[TC_PRIO_BESTEFFORT];

			if (cl == NULL)
				goto fallback;
		}
		if (cl->level >= head->level)
			goto fallback;
#ifdef CONFIG_NET_CLS_ACT
		switch (result) {
		case TC_ACT_QUEUED:
		case TC_ACT_STOLEN:
		case TC_ACT_TRAP:
			*qerr = NET_XMIT_SUCCESS | __NET_XMIT_STOLEN;
			fallthrough;
		case TC_ACT_SHOT:
			return NULL;
		case TC_ACT_RECLASSIFY:
			return cbq_reclassify(skb, cl);
		}
#endif
		if (cl->level == 0)
			return cl;

		/*
		 * Step 3+n. If classifier selected a link sharing class,
		 *	   apply agency specific classifier.
		 *	   Repeat this procdure until we hit a leaf node.
		 */
		head = cl;
	}

fallback:
	cl = head;

	/*
	 * Step 4. No success...
	 */
	if (TC_H_MAJ(prio) == 0 &&
	    !(cl = head->defaults[prio & TC_PRIO_MAX]) &&
	    !(cl = head->defaults[TC_PRIO_BESTEFFORT]))
		return head;

	return cl;
}

/*
 * A packet has just been enqueued on the empty class.
 * cbq_activate_class adds it to the tail of active class list
 * of its priority band.
 */

static inline void cbq_activate_class(struct cbq_class *cl)
{
	struct cbq_sched_data *q = qdisc_priv(cl->qdisc);
	int prio = cl->cpriority;
	struct cbq_class *cl_tail;

	cl_tail = q->active[prio];
	q->active[prio] = cl;

	if (cl_tail != NULL) {
		cl->next_alive = cl_tail->next_alive;
		cl_tail->next_alive = cl;
	} else {
		cl->next_alive = cl;
		q->activemask |= (1<<prio);
	}
}

/*
 * Unlink class from active chain.
 * Note that this same procedure is done directly in cbq_dequeue*
 * during round-robin procedure.
 */

static void cbq_deactivate_class(struct cbq_class *this)
{
	struct cbq_sched_data *q = qdisc_priv(this->qdisc);
	int prio = this->cpriority;
	struct cbq_class *cl;
	struct cbq_class *cl_prev = q->active[prio];

	do {
		cl = cl_prev->next_alive;
		if (cl == this) {
			cl_prev->next_alive = cl->next_alive;
			cl->next_alive = NULL;

			if (cl == q->active[prio]) {
				q->active[prio] = cl_prev;
				if (cl == q->active[prio]) {
					q->active[prio] = NULL;
					q->activemask &= ~(1<<prio);
					return;
				}
			}
			return;
		}
	} while ((cl_prev = cl) != q->active[prio]);
}

static void
cbq_mark_toplevel(struct cbq_sched_data *q, struct cbq_class *cl)
{
	int toplevel = q->toplevel;

	if (toplevel > cl->level) {
		psched_time_t now = psched_get_time();

		do {
			if (cl->undertime < now) {
				q->toplevel = cl->level;
				return;
			}
		} while ((cl = cl->borrow) != NULL && toplevel > cl->level);
	}
}

static int
cbq_enqueue(struct sk_buff *skb, struct Qdisc *sch,
	    struct sk_buff **to_free)
{
	struct cbq_sched_data *q = qdisc_priv(sch);
	int ret;
	struct cbq_class *cl = cbq_classify(skb, sch, &ret);

#ifdef CONFIG_NET_CLS_ACT
	q->rx_class = cl;
#endif
	if (cl == NULL) {
		if (ret & __NET_XMIT_BYPASS)
			qdisc_qstats_drop(sch);
		__qdisc_drop(skb, to_free);
		return ret;
	}

	ret = qdisc_enqueue(skb, cl->q, to_free);
	if (ret == NET_XMIT_SUCCESS) {
		sch->q.qlen++;
		cbq_mark_toplevel(q, cl);
		if (!cl->next_alive)
			cbq_activate_class(cl);
		return ret;
	}

	if (net_xmit_drop_count(ret)) {
		qdisc_qstats_drop(sch);
		cbq_mark_toplevel(q, cl);
		cl->qstats.drops++;
	}
	return ret;
}

/* Overlimit action: penalize leaf class by adding offtime */
static void cbq_overlimit(struct cbq_class *cl)
{
	struct cbq_sched_data *q = qdisc_priv(cl->qdisc);
	psched_tdiff_t delay = cl->undertime - q->now;

	if (!cl->delayed) {
		delay += cl->offtime;

		/*
		 * Class goes to sleep, so that it will have no
		 * chance to work avgidle. Let's forgive it 8)
		 *
		 * BTW cbq-2.0 has a crap in this
		 * place, apparently they forgot to shift it by cl->ewma_log.
		 */
		if (cl->avgidle < 0)
			delay -= (-cl->avgidle) - ((-cl->avgidle) >> cl->ewma_log);
		if (cl->avgidle < cl->minidle)
			cl->avgidle = cl->minidle;
		if (delay <= 0)
			delay = 1;
		cl->undertime = q->now + delay;

		cl->xstats.overactions++;
		cl->delayed = 1;
	}
	if (q->wd_expires == 0 || q->wd_expires > delay)
		q->wd_expires = delay;

	/* Dirty work! We must schedule wakeups based on
	 * real available rate, rather than leaf rate,
	 * which may be tiny (even zero).
	 */
	if (q->toplevel == TC_CBQ_MAXLEVEL) {
		struct cbq_class *b;
		psched_tdiff_t base_delay = q->wd_expires;

		for (b = cl->borrow; b; b = b->borrow) {
			delay = b->undertime - q->now;
			if (delay < base_delay) {
				if (delay <= 0)
					delay = 1;
				base_delay = delay;
			}
		}

		q->wd_expires = base_delay;
	}
}

static psched_tdiff_t cbq_undelay_prio(struct cbq_sched_data *q, int prio,
				       psched_time_t now)
{
	struct cbq_class *cl;
	struct cbq_class *cl_prev = q->active[prio];
	psched_time_t sched = now;

	if (cl_prev == NULL)
		return 0;

	do {
		cl = cl_prev->next_alive;
		if (now - cl->penalized > 0) {
			cl_prev->next_alive = cl->next_alive;
			cl->next_alive = NULL;
			cl->cpriority = cl->priority;
			cl->delayed = 0;
			cbq_activate_class(cl);

			if (cl == q->active[prio]) {
				q->active[prio] = cl_prev;
				if (cl == q->active[prio]) {
					q->active[prio] = NULL;
					return 0;
				}
			}

			cl = cl_prev->next_alive;
		} else if (sched - cl->penalized > 0)
			sched = cl->penalized;
	} while ((cl_prev = cl) != q->active[prio]);

	return sched - now;
}

static enum hrtimer_restart cbq_undelay(struct hrtimer *timer)
{
	struct cbq_sched_data *q = container_of(timer, struct cbq_sched_data,
						delay_timer);
	struct Qdisc *sch = q->watchdog.qdisc;
	psched_time_t now;
	psched_tdiff_t delay = 0;
	unsigned int pmask;

	now = psched_get_time();

	pmask = q->pmask;
	q->pmask = 0;

	while (pmask) {
		int prio = ffz(~pmask);
		psched_tdiff_t tmp;

		pmask &= ~(1<<prio);

		tmp = cbq_undelay_prio(q, prio, now);
		if (tmp > 0) {
			q->pmask |= 1<<prio;
			if (tmp < delay || delay == 0)
				delay = tmp;
		}
	}

	if (delay) {
		ktime_t time;

		time = 0;
		time = ktime_add_ns(time, PSCHED_TICKS2NS(now + delay));
		hrtimer_start(&q->delay_timer, time, HRTIMER_MODE_ABS_PINNED);
	}

	__netif_schedule(qdisc_root(sch));
	return HRTIMER_NORESTART;
}

/*
 * It is mission critical procedure.
 *
 * We "regenerate" toplevel cutoff, if transmitting class
 * has backlog and it is not regulated. It is not part of
 * original CBQ description, but looks more reasonable.
 * Probably, it is wrong. This question needs further investigation.
 */

static inline void
cbq_update_toplevel(struct cbq_sched_data *q, struct cbq_class *cl,
		    struct cbq_class *borrowed)
{
	if (cl && q->toplevel >= borrowed->level) {
		if (cl->q->q.qlen > 1) {
			do {
				if (borrowed->undertime == PSCHED_PASTPERFECT) {
					q->toplevel = borrowed->level;
					return;
				}
			} while ((borrowed = borrowed->borrow) != NULL);
		}
#if 0
	/* It is not necessary now. Uncommenting it
	   will save CPU cycles, but decrease fairness.
	 */
		q->toplevel = TC_CBQ_MAXLEVEL;
#endif
	}
}

static void
cbq_update(struct cbq_sched_data *q)
{
	struct cbq_class *this = q->tx_class;
	struct cbq_class *cl = this;
	int len = q->tx_len;
	psched_time_t now;

	q->tx_class = NULL;
	/* Time integrator. We calculate EOS time
	 * by adding expected packet transmission time.
	 */
	now = q->now + L2T(&q->link, len);

	for ( ; cl; cl = cl->share) {
		long avgidle = cl->avgidle;
		long idle;

		cl->bstats.packets++;
		cl->bstats.bytes += len;

		/*
		 * (now - last) is total time between packet right edges.
		 * (last_pktlen/rate) is "virtual" busy time, so that
		 *
		 *	idle = (now - last) - last_pktlen/rate
		 */

		idle = now - cl->last;
		if ((unsigned long)idle > 128*1024*1024) {
			avgidle = cl->maxidle;
		} else {
			idle -= L2T(cl, len);

		/* true_avgidle := (1-W)*true_avgidle + W*idle,
		 * where W=2^{-ewma_log}. But cl->avgidle is scaled:
		 * cl->avgidle == true_avgidle/W,
		 * hence:
		 */
			avgidle += idle - (avgidle>>cl->ewma_log);
		}

		if (avgidle <= 0) {
			/* Overlimit or at-limit */

			if (avgidle < cl->minidle)
				avgidle = cl->minidle;

			cl->avgidle = avgidle;

			/* Calculate expected time, when this class
			 * will be allowed to send.
			 * It will occur, when:
			 * (1-W)*true_avgidle + W*delay = 0, i.e.
			 * idle = (1/W - 1)*(-true_avgidle)
			 * or
			 * idle = (1 - W)*(-cl->avgidle);
			 */
			idle = (-avgidle) - ((-avgidle) >> cl->ewma_log);

			/*
			 * That is not all.
			 * To maintain the rate allocated to the class,
			 * we add to undertime virtual clock,
			 * necessary to complete transmitted packet.
			 * (len/phys_bandwidth has been already passed
			 * to the moment of cbq_update)
			 */

			idle -= L2T(&q->link, len);
			idle += L2T(cl, len);

			cl->undertime = now + idle;
		} else {
			/* Underlimit */

			cl->undertime = PSCHED_PASTPERFECT;
			if (avgidle > cl->maxidle)
				cl->avgidle = cl->maxidle;
			else
				cl->avgidle = avgidle;
		}
		if ((s64)(now - cl->last) > 0)
			cl->last = now;
	}

	cbq_update_toplevel(q, this, q->tx_borrowed);
}

static inline struct cbq_class *
cbq_under_limit(struct cbq_class *cl)
{
	struct cbq_sched_data *q = qdisc_priv(cl->qdisc);
	struct cbq_class *this_cl = cl;

	if (cl->tparent == NULL)
		return cl;

	if (cl->undertime == PSCHED_PASTPERFECT || q->now >= cl->undertime) {
		cl->delayed = 0;
		return cl;
	}

	do {
		/* It is very suspicious place. Now overlimit
		 * action is generated for not bounded classes
		 * only if link is completely congested.
		 * Though it is in agree with ancestor-only paradigm,
		 * it looks very stupid. Particularly,
		 * it means that this chunk of code will either
		 * never be called or result in strong amplification
		 * of burstiness. Dangerous, silly, and, however,
		 * no another solution exists.
		 */
		cl = cl->borrow;
		if (!cl) {
			this_cl->qstats.overlimits++;
			cbq_overlimit(this_cl);
			return NULL;
		}
		if (cl->level > q->toplevel)
			return NULL;
	} while (cl->undertime != PSCHED_PASTPERFECT && q->now < cl->undertime);

	cl->delayed = 0;
	return cl;
}

static inline struct sk_buff *
cbq_dequeue_prio(struct Qdisc *sch, int prio)
{
	struct cbq_sched_data *q = qdisc_priv(sch);
	struct cbq_class *cl_tail, *cl_prev, *cl;
	struct sk_buff *skb;
	int deficit;

	cl_tail = cl_prev = q->active[prio];
	cl = cl_prev->next_alive;

	do {
		deficit = 0;

		/* Start round */
		do {
			struct cbq_class *borrow = cl;

			if (cl->q->q.qlen &&
			    (borrow = cbq_under_limit(cl)) == NULL)
				goto skip_class;

			if (cl->deficit <= 0) {
				/* Class exhausted its allotment per
				 * this round. Switch to the next one.
				 */
				deficit = 1;
				cl->deficit += cl->quantum;
				goto next_class;
			}

			skb = cl->q->dequeue(cl->q);

			/* Class did not give us any skb :-(
			 * It could occur even if cl->q->q.qlen != 0
			 * f.e. if cl->q == "tbf"
			 */
			if (skb == NULL)
				goto skip_class;

			cl->deficit -= qdisc_pkt_len(skb);
			q->tx_class = cl;
			q->tx_borrowed = borrow;
			if (borrow != cl) {
#ifndef CBQ_XSTATS_BORROWS_BYTES
				borrow->xstats.borrows++;
				cl->xstats.borrows++;
#else
				borrow->xstats.borrows += qdisc_pkt_len(skb);
				cl->xstats.borrows += qdisc_pkt_len(skb);
#endif
			}
			q->tx_len = qdisc_pkt_len(skb);

			if (cl->deficit <= 0) {
				q->active[prio] = cl;
				cl = cl->next_alive;
				cl->deficit += cl->quantum;
			}
			return skb;

skip_class:
			if (cl->q->q.qlen == 0 || prio != cl->cpriority) {
				/* Class is empty or penalized.
				 * Unlink it from active chain.
				 */
				cl_prev->next_alive = cl->next_alive;
				cl->next_alive = NULL;

				/* Did cl_tail point to it? */
				if (cl == cl_tail) {
					/* Repair it! */
					cl_tail = cl_prev;

					/* Was it the last class in this band? */
					if (cl == cl_tail) {
						/* Kill the band! */
						q->active[prio] = NULL;
						q->activemask &= ~(1<<prio);
						if (cl->q->q.qlen)
							cbq_activate_class(cl);
						return NULL;
					}

					q->active[prio] = cl_tail;
				}
				if (cl->q->q.qlen)
					cbq_activate_class(cl);

				cl = cl_prev;
			}

next_class:
			cl_prev = cl;
			cl = cl->next_alive;
		} while (cl_prev != cl_tail);
	} while (deficit);

	q->active[prio] = cl_prev;

	return NULL;
}

static inline struct sk_buff *
cbq_dequeue_1(struct Qdisc *sch)
{
	struct cbq_sched_data *q = qdisc_priv(sch);
	struct sk_buff *skb;
	unsigned int activemask;

	activemask = q->activemask & 0xFF;
	while (activemask) {
		int prio = ffz(~activemask);
		activemask &= ~(1<<prio);
		skb = cbq_dequeue_prio(sch, prio);
		if (skb)
			return skb;
	}
	return NULL;
}

static struct sk_buff *
cbq_dequeue(struct Qdisc *sch)
{
	struct sk_buff *skb;
	struct cbq_sched_data *q = qdisc_priv(sch);
	psched_time_t now;

	now = psched_get_time();

	if (q->tx_class)
		cbq_update(q);

	q->now = now;

	for (;;) {
		q->wd_expires = 0;

		skb = cbq_dequeue_1(sch);
		if (skb) {
			qdisc_bstats_update(sch, skb);
			sch->q.qlen--;
			return skb;
		}

		/* All the classes are overlimit.
		 *
		 * It is possible, if:
		 *
		 * 1. Scheduler is empty.
		 * 2. Toplevel cutoff inhibited borrowing.
		 * 3. Root class is overlimit.
		 *
		 * Reset 2d and 3d conditions and retry.
		 *
		 * Note, that NS and cbq-2.0 are buggy, peeking
		 * an arbitrary class is appropriate for ancestor-only
		 * sharing, but not for toplevel algorithm.
		 *
		 * Our version is better, but slower, because it requires
		 * two passes, but it is unavoidable with top-level sharing.
		 */

		if (q->toplevel == TC_CBQ_MAXLEVEL &&
		    q->link.undertime == PSCHED_PASTPERFECT)
			break;

		q->toplevel = TC_CBQ_MAXLEVEL;
		q->link.undertime = PSCHED_PASTPERFECT;
	}

	/* No packets in scheduler or nobody wants to give them to us :-(
	 * Sigh... start watchdog timer in the last case.
	 */

	if (sch->q.qlen) {
		qdisc_qstats_overlimit(sch);
		if (q->wd_expires)
			qdisc_watchdog_schedule(&q->watchdog,
						now + q->wd_expires);
	}
	return NULL;
}

/* CBQ class maintanance routines */

static void cbq_adjust_levels(struct cbq_class *this)
{
	if (this == NULL)
		return;

	do {
		int level = 0;
		struct cbq_class *cl;

		cl = this->children;
		if (cl) {
			do {
				if (cl->level > level)
					level = cl->level;
			} while ((cl = cl->sibling) != this->children);
		}
		this->level = level + 1;
	} while ((this = this->tparent) != NULL);
}

static void cbq_normalize_quanta(struct cbq_sched_data *q, int prio)
{
	struct cbq_class *cl;
	unsigned int h;

	if (q->quanta[prio] == 0)
		return;

	for (h = 0; h < q->clhash.hashsize; h++) {
		hlist_for_each_entry(cl, &q->clhash.hash[h], common.hnode) {
			/* BUGGGG... Beware! This expression suffer of
			 * arithmetic overflows!
			 */
			if (cl->priority == prio) {
				cl->quantum = (cl->weight*cl->allot*q->nclasses[prio])/
					q->quanta[prio];
			}
			if (cl->quantum <= 0 ||
			    cl->quantum > 32*qdisc_dev(cl->qdisc)->mtu) {
				pr_warn("CBQ: class %08x has bad quantum==%ld, repaired.\n",
					cl->common.classid, cl->quantum);
				cl->quantum = qdisc_dev(cl->qdisc)->mtu/2 + 1;
			}
		}
	}
}

static void cbq_sync_defmap(struct cbq_class *cl)
{
	struct cbq_sched_data *q = qdisc_priv(cl->qdisc);
	struct cbq_class *split = cl->split;
	unsigned int h;
	int i;

	if (split == NULL)
		return;

	for (i = 0; i <= TC_PRIO_MAX; i++) {
		if (split->defaults[i] == cl && !(cl->defmap & (1<<i)))
			split->defaults[i] = NULL;
	}

	for (i = 0; i <= TC_PRIO_MAX; i++) {
		int level = split->level;

		if (split->defaults[i])
			continue;

		for (h = 0; h < q->clhash.hashsize; h++) {
			struct cbq_class *c;

			hlist_for_each_entry(c, &q->clhash.hash[h],
					     common.hnode) {
				if (c->split == split && c->level < level &&
				    c->defmap & (1<<i)) {
					split->defaults[i] = c;
					level = c->level;
				}
			}
		}
	}
}

static void cbq_change_defmap(struct cbq_class *cl, u32 splitid, u32 def, u32 mask)
{
	struct cbq_class *split = NULL;

	if (splitid == 0) {
		split = cl->split;
		if (!split)
			return;
		splitid = split->common.classid;
	}

	if (split == NULL || split->common.classid != splitid) {
		for (split = cl->tparent; split; split = split->tparent)
			if (split->common.classid == splitid)
				break;
	}

	if (split == NULL)
		return;

	if (cl->split != split) {
		cl->defmap = 0;
		cbq_sync_defmap(cl);
		cl->split = split;
		cl->defmap = def & mask;
	} else
		cl->defmap = (cl->defmap & ~mask) | (def & mask);

	cbq_sync_defmap(cl);
}

static void cbq_unlink_class(struct cbq_class *this)
{
	struct cbq_class *cl, **clp;
	struct cbq_sched_data *q = qdisc_priv(this->qdisc);

	qdisc_class_hash_remove(&q->clhash, &this->common);

	if (this->tparent) {
		clp = &this->sibling;
		cl = *clp;
		do {
			if (cl == this) {
				*clp = cl->sibling;
				break;
			}
			clp = &cl->sibling;
		} while ((cl = *clp) != this->sibling);

		if (this->tparent->children == this) {
			this->tparent->children = this->sibling;
			if (this->sibling == this)
				this->tparent->children = NULL;
		}
	} else {
		WARN_ON(this->sibling != this);
	}
}

static void cbq_link_class(struct cbq_class *this)
{
	struct cbq_sched_data *q = qdisc_priv(this->qdisc);
	struct cbq_class *parent = this->tparent;

	this->sibling = this;
	qdisc_class_hash_insert(&q->clhash, &this->common);

	if (parent == NULL)
		return;

	if (parent->children == NULL) {
		parent->children = this;
	} else {
		this->sibling = parent->children->sibling;
		parent->children->sibling = this;
	}
}

static void
cbq_reset(struct Qdisc *sch)
{
	struct cbq_sched_data *q = qdisc_priv(sch);
	struct cbq_class *cl;
	int prio;
	unsigned int h;

	q->activemask = 0;
	q->pmask = 0;
	q->tx_class = NULL;
	q->tx_borrowed = NULL;
	qdisc_watchdog_cancel(&q->watchdog);
	hrtimer_cancel(&q->delay_timer);
	q->toplevel = TC_CBQ_MAXLEVEL;
	q->now = psched_get_time();

	for (prio = 0; prio <= TC_CBQ_MAXPRIO; prio++)
		q->active[prio] = NULL;

	for (h = 0; h < q->clhash.hashsize; h++) {
		hlist_for_each_entry(cl, &q->clhash.hash[h], common.hnode) {
			qdisc_reset(cl->q);

			cl->next_alive = NULL;
			cl->undertime = PSCHED_PASTPERFECT;
			cl->avgidle = cl->maxidle;
			cl->deficit = cl->quantum;
			cl->cpriority = cl->priority;
		}
	}
	sch->q.qlen = 0;
}


static int cbq_set_lss(struct cbq_class *cl, struct tc_cbq_lssopt *lss)
{
	if (lss->change & TCF_CBQ_LSS_FLAGS) {
		cl->share = (lss->flags & TCF_CBQ_LSS_ISOLATED) ? NULL : cl->tparent;
		cl->borrow = (lss->flags & TCF_CBQ_LSS_BOUNDED) ? NULL : cl->tparent;
	}
	if (lss->change & TCF_CBQ_LSS_EWMA)
		cl->ewma_log = lss->ewma_log;
	if (lss->change & TCF_CBQ_LSS_AVPKT)
		cl->avpkt = lss->avpkt;
	if (lss->change & TCF_CBQ_LSS_MINIDLE)
		cl->minidle = -(long)lss->minidle;
	if (lss->change & TCF_CBQ_LSS_MAXIDLE) {
		cl->maxidle = lss->maxidle;
		cl->avgidle = lss->maxidle;
	}
	if (lss->change & TCF_CBQ_LSS_OFFTIME)
		cl->offtime = lss->offtime;
	return 0;
}

static void cbq_rmprio(struct cbq_sched_data *q, struct cbq_class *cl)
{
	q->nclasses[cl->priority]--;
	q->quanta[cl->priority] -= cl->weight;
	cbq_normalize_quanta(q, cl->priority);
}

static void cbq_addprio(struct cbq_sched_data *q, struct cbq_class *cl)
{
	q->nclasses[cl->priority]++;
	q->quanta[cl->priority] += cl->weight;
	cbq_normalize_quanta(q, cl->priority);
}

static int cbq_set_wrr(struct cbq_class *cl, struct tc_cbq_wrropt *wrr)
{
	struct cbq_sched_data *q = qdisc_priv(cl->qdisc);

	if (wrr->allot)
		cl->allot = wrr->allot;
	if (wrr->weight)
		cl->weight = wrr->weight;
	if (wrr->priority) {
		cl->priority = wrr->priority - 1;
		cl->cpriority = cl->priority;
		if (cl->priority >= cl->priority2)
			cl->priority2 = TC_CBQ_MAXPRIO - 1;
	}

	cbq_addprio(q, cl);
	return 0;
}

static int cbq_set_fopt(struct cbq_class *cl, struct tc_cbq_fopt *fopt)
{
	cbq_change_defmap(cl, fopt->split, fopt->defmap, fopt->defchange);
	return 0;
}

static const struct nla_policy cbq_policy[TCA_CBQ_MAX + 1] = {
	[TCA_CBQ_LSSOPT]	= { .len = sizeof(struct tc_cbq_lssopt) },
	[TCA_CBQ_WRROPT]	= { .len = sizeof(struct tc_cbq_wrropt) },
	[TCA_CBQ_FOPT]		= { .len = sizeof(struct tc_cbq_fopt) },
	[TCA_CBQ_OVL_STRATEGY]	= { .len = sizeof(struct tc_cbq_ovl) },
	[TCA_CBQ_RATE]		= { .len = sizeof(struct tc_ratespec) },
	[TCA_CBQ_RTAB]		= { .type = NLA_BINARY, .len = TC_RTAB_SIZE },
	[TCA_CBQ_POLICE]	= { .len = sizeof(struct tc_cbq_police) },
};

static int cbq_opt_parse(struct nlattr *tb[TCA_CBQ_MAX + 1],
			 struct nlattr *opt,
			 struct netlink_ext_ack *extack)
{
	int err;

	if (!opt) {
		NL_SET_ERR_MSG(extack, "CBQ options are required for this operation");
		return -EINVAL;
	}

	err = nla_parse_nested_deprecated(tb, TCA_CBQ_MAX, opt,
					  cbq_policy, extack);
	if (err < 0)
		return err;

	if (tb[TCA_CBQ_WRROPT]) {
		const struct tc_cbq_wrropt *wrr = nla_data(tb[TCA_CBQ_WRROPT]);

		if (wrr->priority > TC_CBQ_MAXPRIO) {
			NL_SET_ERR_MSG(extack, "priority is bigger than TC_CBQ_MAXPRIO");
			err = -EINVAL;
		}
	}
	return err;
}

static int cbq_init(struct Qdisc *sch, struct nlattr *opt,
		    struct netlink_ext_ack *extack)
{
	struct cbq_sched_data *q = qdisc_priv(sch);
	struct nlattr *tb[TCA_CBQ_MAX + 1];
	struct tc_ratespec *r;
	int err;

	qdisc_watchdog_init(&q->watchdog, sch);
	hrtimer_init(&q->delay_timer, CLOCK_MONOTONIC, HRTIMER_MODE_ABS_PINNED);
	q->delay_timer.function = cbq_undelay;

	err = cbq_opt_parse(tb, opt, extack);
	if (err < 0)
		return err;

	if (!tb[TCA_CBQ_RTAB] || !tb[TCA_CBQ_RATE]) {
		NL_SET_ERR_MSG(extack, "Rate specification missing or incomplete");
		return -EINVAL;
	}

	r = nla_data(tb[TCA_CBQ_RATE]);

	q->link.R_tab = qdisc_get_rtab(r, tb[TCA_CBQ_RTAB], extack);
	if (!q->link.R_tab)
		return -EINVAL;

	err = tcf_block_get(&q->link.block, &q->link.filter_list, sch, extack);
	if (err)
		goto put_rtab;

	err = qdisc_class_hash_init(&q->clhash);
	if (err < 0)
		goto put_block;

	q->link.sibling = &q->link;
	q->link.common.classid = sch->handle;
	q->link.qdisc = sch;
	q->link.q = qdisc_create_dflt(sch->dev_queue, &pfifo_qdisc_ops,
				      sch->handle, NULL);
	if (!q->link.q)
		q->link.q = &noop_qdisc;
	else
		qdisc_hash_add(q->link.q, true);

	q->link.priority = TC_CBQ_MAXPRIO - 1;
	q->link.priority2 = TC_CBQ_MAXPRIO - 1;
	q->link.cpriority = TC_CBQ_MAXPRIO - 1;
	q->link.allot = psched_mtu(qdisc_dev(sch));
	q->link.quantum = q->link.allot;
	q->link.weight = q->link.R_tab->rate.rate;

	q->link.ewma_log = TC_CBQ_DEF_EWMA;
	q->link.avpkt = q->link.allot/2;
	q->link.minidle = -0x7FFFFFFF;

	q->toplevel = TC_CBQ_MAXLEVEL;
	q->now = psched_get_time();

	cbq_link_class(&q->link);

	if (tb[TCA_CBQ_LSSOPT])
		cbq_set_lss(&q->link, nla_data(tb[TCA_CBQ_LSSOPT]));

	cbq_addprio(q, &q->link);
	return 0;

put_block:
	tcf_block_put(q->link.block);

put_rtab:
	qdisc_put_rtab(q->link.R_tab);
	return err;
}

static int cbq_dump_rate(struct sk_buff *skb, struct cbq_class *cl)
{
	unsigned char *b = skb_tail_pointer(skb);

	if (nla_put(skb, TCA_CBQ_RATE, sizeof(cl->R_tab->rate), &cl->R_tab->rate))
		goto nla_put_failure;
	return skb->len;

nla_put_failure:
	nlmsg_trim(skb, b);
	return -1;
}

static int cbq_dump_lss(struct sk_buff *skb, struct cbq_class *cl)
{
	unsigned char *b = skb_tail_pointer(skb);
	struct tc_cbq_lssopt opt;

	opt.flags = 0;
	if (cl->borrow == NULL)
		opt.flags |= TCF_CBQ_LSS_BOUNDED;
	if (cl->share == NULL)
		opt.flags |= TCF_CBQ_LSS_ISOLATED;
	opt.ewma_log = cl->ewma_log;
	opt.level = cl->level;
	opt.avpkt = cl->avpkt;
	opt.maxidle = cl->maxidle;
	opt.minidle = (u32)(-cl->minidle);
	opt.offtime = cl->offtime;
	opt.change = ~0;
	if (nla_put(skb, TCA_CBQ_LSSOPT, sizeof(opt), &opt))
		goto nla_put_failure;
	return skb->len;

nla_put_failure:
	nlmsg_trim(skb, b);
	return -1;
}

static int cbq_dump_wrr(struct sk_buff *skb, struct cbq_class *cl)
{
	unsigned char *b = skb_tail_pointer(skb);
	struct tc_cbq_wrropt opt;

	memset(&opt, 0, sizeof(opt));
	opt.flags = 0;
	opt.allot = cl->allot;
	opt.priority = cl->priority + 1;
	opt.cpriority = cl->cpriority + 1;
	opt.weight = cl->weight;
	if (nla_put(skb, TCA_CBQ_WRROPT, sizeof(opt), &opt))
		goto nla_put_failure;
	return skb->len;

nla_put_failure:
	nlmsg_trim(skb, b);
	return -1;
}

static int cbq_dump_fopt(struct sk_buff *skb, struct cbq_class *cl)
{
	unsigned char *b = skb_tail_pointer(skb);
	struct tc_cbq_fopt opt;

	if (cl->split || cl->defmap) {
		opt.split = cl->split ? cl->split->common.classid : 0;
		opt.defmap = cl->defmap;
		opt.defchange = ~0;
		if (nla_put(skb, TCA_CBQ_FOPT, sizeof(opt), &opt))
			goto nla_put_failure;
	}
	return skb->len;

nla_put_failure:
	nlmsg_trim(skb, b);
	return -1;
}

static int cbq_dump_attr(struct sk_buff *skb, struct cbq_class *cl)
{
	if (cbq_dump_lss(skb, cl) < 0 ||
	    cbq_dump_rate(skb, cl) < 0 ||
	    cbq_dump_wrr(skb, cl) < 0 ||
	    cbq_dump_fopt(skb, cl) < 0)
		return -1;
	return 0;
}

static int cbq_dump(struct Qdisc *sch, struct sk_buff *skb)
{
	struct cbq_sched_data *q = qdisc_priv(sch);
	struct nlattr *nest;

	nest = nla_nest_start_noflag(skb, TCA_OPTIONS);
	if (nest == NULL)
		goto nla_put_failure;
	if (cbq_dump_attr(skb, &q->link) < 0)
		goto nla_put_failure;
	return nla_nest_end(skb, nest);

nla_put_failure:
	nla_nest_cancel(skb, nest);
	return -1;
}

static int
cbq_dump_stats(struct Qdisc *sch, struct gnet_dump *d)
{
	struct cbq_sched_data *q = qdisc_priv(sch);

	q->link.xstats.avgidle = q->link.avgidle;
	return gnet_stats_copy_app(d, &q->link.xstats, sizeof(q->link.xstats));
}

static int
cbq_dump_class(struct Qdisc *sch, unsigned long arg,
	       struct sk_buff *skb, struct tcmsg *tcm)
{
	struct cbq_class *cl = (struct cbq_class *)arg;
	struct nlattr *nest;

	if (cl->tparent)
		tcm->tcm_parent = cl->tparent->common.classid;
	else
		tcm->tcm_parent = TC_H_ROOT;
	tcm->tcm_handle = cl->common.classid;
	tcm->tcm_info = cl->q->handle;

	nest = nla_nest_start_noflag(skb, TCA_OPTIONS);
	if (nest == NULL)
		goto nla_put_failure;
	if (cbq_dump_attr(skb, cl) < 0)
		goto nla_put_failure;
	return nla_nest_end(skb, nest);

nla_put_failure:
	nla_nest_cancel(skb, nest);
	return -1;
}

static int
cbq_dump_class_stats(struct Qdisc *sch, unsigned long arg,
	struct gnet_dump *d)
{
	struct cbq_sched_data *q = qdisc_priv(sch);
	struct cbq_class *cl = (struct cbq_class *)arg;
	__u32 qlen;

	cl->xstats.avgidle = cl->avgidle;
	cl->xstats.undertime = 0;
	qdisc_qstats_qlen_backlog(cl->q, &qlen, &cl->qstats.backlog);

	if (cl->undertime != PSCHED_PASTPERFECT)
		cl->xstats.undertime = cl->undertime - q->now;

	if (gnet_stats_copy_basic(qdisc_root_sleeping_running(sch),
				  d, NULL, &cl->bstats) < 0 ||
<<<<<<< HEAD
	    gnet_stats_copy_rate_est(d, &cl->bstats, &cl->rate_est) < 0 ||
	    gnet_stats_copy_queue(d, NULL, &cl->qstats, cl->q->q.qlen) < 0)
=======
	    gnet_stats_copy_rate_est(d, &cl->rate_est) < 0 ||
	    gnet_stats_copy_queue(d, NULL, &cl->qstats, qlen) < 0)
>>>>>>> 24b8d41d
		return -1;

	return gnet_stats_copy_app(d, &cl->xstats, sizeof(cl->xstats));
}

static int cbq_graft(struct Qdisc *sch, unsigned long arg, struct Qdisc *new,
		     struct Qdisc **old, struct netlink_ext_ack *extack)
{
	struct cbq_class *cl = (struct cbq_class *)arg;

	if (new == NULL) {
		new = qdisc_create_dflt(sch->dev_queue, &pfifo_qdisc_ops,
					cl->common.classid, extack);
		if (new == NULL)
			return -ENOBUFS;
	}

	*old = qdisc_replace(sch, new, &cl->q);
	return 0;
}

static struct Qdisc *cbq_leaf(struct Qdisc *sch, unsigned long arg)
{
	struct cbq_class *cl = (struct cbq_class *)arg;

	return cl->q;
}

static void cbq_qlen_notify(struct Qdisc *sch, unsigned long arg)
{
	struct cbq_class *cl = (struct cbq_class *)arg;

	cbq_deactivate_class(cl);
}

static unsigned long cbq_find(struct Qdisc *sch, u32 classid)
{
	struct cbq_sched_data *q = qdisc_priv(sch);

	return (unsigned long)cbq_class_lookup(q, classid);
}

static void cbq_destroy_class(struct Qdisc *sch, struct cbq_class *cl)
{
	struct cbq_sched_data *q = qdisc_priv(sch);

	WARN_ON(cl->filters);

	tcf_block_put(cl->block);
	qdisc_put(cl->q);
	qdisc_put_rtab(cl->R_tab);
	gen_kill_estimator(&cl->rate_est);
	if (cl != &q->link)
		kfree(cl);
}

static void cbq_destroy(struct Qdisc *sch)
{
	struct cbq_sched_data *q = qdisc_priv(sch);
	struct hlist_node *next;
	struct cbq_class *cl;
	unsigned int h;

#ifdef CONFIG_NET_CLS_ACT
	q->rx_class = NULL;
#endif
	/*
	 * Filters must be destroyed first because we don't destroy the
	 * classes from root to leafs which means that filters can still
	 * be bound to classes which have been destroyed already. --TGR '04
	 */
	for (h = 0; h < q->clhash.hashsize; h++) {
		hlist_for_each_entry(cl, &q->clhash.hash[h], common.hnode) {
			tcf_block_put(cl->block);
			cl->block = NULL;
		}
	}
	for (h = 0; h < q->clhash.hashsize; h++) {
		hlist_for_each_entry_safe(cl, next, &q->clhash.hash[h],
					  common.hnode)
			cbq_destroy_class(sch, cl);
	}
	qdisc_class_hash_destroy(&q->clhash);
}

static int
cbq_change_class(struct Qdisc *sch, u32 classid, u32 parentid, struct nlattr **tca,
		 unsigned long *arg, struct netlink_ext_ack *extack)
{
	int err;
	struct cbq_sched_data *q = qdisc_priv(sch);
	struct cbq_class *cl = (struct cbq_class *)*arg;
	struct nlattr *opt = tca[TCA_OPTIONS];
	struct nlattr *tb[TCA_CBQ_MAX + 1];
	struct cbq_class *parent;
	struct qdisc_rate_table *rtab = NULL;

	err = cbq_opt_parse(tb, opt, extack);
	if (err < 0)
		return err;

<<<<<<< HEAD
	if (tb[TCA_CBQ_OVL_STRATEGY] || tb[TCA_CBQ_POLICE])
		return -EOPNOTSUPP;
=======
	if (tb[TCA_CBQ_OVL_STRATEGY] || tb[TCA_CBQ_POLICE]) {
		NL_SET_ERR_MSG(extack, "Neither overlimit strategy nor policing attributes can be used for changing class params");
		return -EOPNOTSUPP;
	}
>>>>>>> 24b8d41d

	if (cl) {
		/* Check parent */
		if (parentid) {
			if (cl->tparent &&
			    cl->tparent->common.classid != parentid) {
				NL_SET_ERR_MSG(extack, "Invalid parent id");
				return -EINVAL;
			}
			if (!cl->tparent && parentid != TC_H_ROOT) {
				NL_SET_ERR_MSG(extack, "Parent must be root");
				return -EINVAL;
			}
		}

		if (tb[TCA_CBQ_RATE]) {
			rtab = qdisc_get_rtab(nla_data(tb[TCA_CBQ_RATE]),
					      tb[TCA_CBQ_RTAB], extack);
			if (rtab == NULL)
				return -EINVAL;
		}

		if (tca[TCA_RATE]) {
			err = gen_replace_estimator(&cl->bstats, NULL,
						    &cl->rate_est,
						    NULL,
						    qdisc_root_sleeping_running(sch),
						    tca[TCA_RATE]);
			if (err) {
				NL_SET_ERR_MSG(extack, "Failed to replace specified rate estimator");
				qdisc_put_rtab(rtab);
				return err;
			}
		}

		/* Change class parameters */
		sch_tree_lock(sch);

		if (cl->next_alive != NULL)
			cbq_deactivate_class(cl);

		if (rtab) {
			qdisc_put_rtab(cl->R_tab);
			cl->R_tab = rtab;
		}

		if (tb[TCA_CBQ_LSSOPT])
			cbq_set_lss(cl, nla_data(tb[TCA_CBQ_LSSOPT]));

		if (tb[TCA_CBQ_WRROPT]) {
			cbq_rmprio(q, cl);
			cbq_set_wrr(cl, nla_data(tb[TCA_CBQ_WRROPT]));
		}

		if (tb[TCA_CBQ_FOPT])
			cbq_set_fopt(cl, nla_data(tb[TCA_CBQ_FOPT]));

		if (cl->q->q.qlen)
			cbq_activate_class(cl);

		sch_tree_unlock(sch);

		return 0;
	}

	if (parentid == TC_H_ROOT)
		return -EINVAL;

	if (!tb[TCA_CBQ_WRROPT] || !tb[TCA_CBQ_RATE] || !tb[TCA_CBQ_LSSOPT]) {
		NL_SET_ERR_MSG(extack, "One of the following attributes MUST be specified: WRR, rate or link sharing");
		return -EINVAL;
	}

	rtab = qdisc_get_rtab(nla_data(tb[TCA_CBQ_RATE]), tb[TCA_CBQ_RTAB],
			      extack);
	if (rtab == NULL)
		return -EINVAL;

	if (classid) {
		err = -EINVAL;
		if (TC_H_MAJ(classid ^ sch->handle) ||
		    cbq_class_lookup(q, classid)) {
			NL_SET_ERR_MSG(extack, "Specified class not found");
			goto failure;
		}
	} else {
		int i;
		classid = TC_H_MAKE(sch->handle, 0x8000);

		for (i = 0; i < 0x8000; i++) {
			if (++q->hgenerator >= 0x8000)
				q->hgenerator = 1;
			if (cbq_class_lookup(q, classid|q->hgenerator) == NULL)
				break;
		}
		err = -ENOSR;
		if (i >= 0x8000) {
			NL_SET_ERR_MSG(extack, "Unable to generate classid");
			goto failure;
		}
		classid = classid|q->hgenerator;
	}

	parent = &q->link;
	if (parentid) {
		parent = cbq_class_lookup(q, parentid);
		err = -EINVAL;
		if (!parent) {
			NL_SET_ERR_MSG(extack, "Failed to find parentid");
			goto failure;
		}
	}

	err = -ENOBUFS;
	cl = kzalloc(sizeof(*cl), GFP_KERNEL);
	if (cl == NULL)
		goto failure;

	err = tcf_block_get(&cl->block, &cl->filter_list, sch, extack);
	if (err) {
		kfree(cl);
		return err;
	}

	if (tca[TCA_RATE]) {
		err = gen_new_estimator(&cl->bstats, NULL, &cl->rate_est,
					NULL,
					qdisc_root_sleeping_running(sch),
					tca[TCA_RATE]);
		if (err) {
			NL_SET_ERR_MSG(extack, "Couldn't create new estimator");
			tcf_block_put(cl->block);
			kfree(cl);
			goto failure;
		}
	}

	cl->R_tab = rtab;
	rtab = NULL;
	cl->q = qdisc_create_dflt(sch->dev_queue, &pfifo_qdisc_ops, classid,
				  NULL);
	if (!cl->q)
		cl->q = &noop_qdisc;
	else
		qdisc_hash_add(cl->q, true);

	cl->common.classid = classid;
	cl->tparent = parent;
	cl->qdisc = sch;
	cl->allot = parent->allot;
	cl->quantum = cl->allot;
	cl->weight = cl->R_tab->rate.rate;

	sch_tree_lock(sch);
	cbq_link_class(cl);
	cl->borrow = cl->tparent;
	if (cl->tparent != &q->link)
		cl->share = cl->tparent;
	cbq_adjust_levels(parent);
	cl->minidle = -0x7FFFFFFF;
	cbq_set_lss(cl, nla_data(tb[TCA_CBQ_LSSOPT]));
	cbq_set_wrr(cl, nla_data(tb[TCA_CBQ_WRROPT]));
	if (cl->ewma_log == 0)
		cl->ewma_log = q->link.ewma_log;
	if (cl->maxidle == 0)
		cl->maxidle = q->link.maxidle;
	if (cl->avpkt == 0)
		cl->avpkt = q->link.avpkt;
	if (tb[TCA_CBQ_FOPT])
		cbq_set_fopt(cl, nla_data(tb[TCA_CBQ_FOPT]));
	sch_tree_unlock(sch);

	qdisc_class_hash_grow(sch, &q->clhash);

	*arg = (unsigned long)cl;
	return 0;

failure:
	qdisc_put_rtab(rtab);
	return err;
}

static int cbq_delete(struct Qdisc *sch, unsigned long arg)
{
	struct cbq_sched_data *q = qdisc_priv(sch);
	struct cbq_class *cl = (struct cbq_class *)arg;

	if (cl->filters || cl->children || cl == &q->link)
		return -EBUSY;

	sch_tree_lock(sch);

	qdisc_purge_queue(cl->q);

	if (cl->next_alive)
		cbq_deactivate_class(cl);

	if (q->tx_borrowed == cl)
		q->tx_borrowed = q->tx_class;
	if (q->tx_class == cl) {
		q->tx_class = NULL;
		q->tx_borrowed = NULL;
	}
#ifdef CONFIG_NET_CLS_ACT
	if (q->rx_class == cl)
		q->rx_class = NULL;
#endif

	cbq_unlink_class(cl);
	cbq_adjust_levels(cl->tparent);
	cl->defmap = 0;
	cbq_sync_defmap(cl);

	cbq_rmprio(q, cl);
	sch_tree_unlock(sch);

	cbq_destroy_class(sch, cl);
	return 0;
}

static struct tcf_block *cbq_tcf_block(struct Qdisc *sch, unsigned long arg,
				       struct netlink_ext_ack *extack)
{
	struct cbq_sched_data *q = qdisc_priv(sch);
	struct cbq_class *cl = (struct cbq_class *)arg;

	if (cl == NULL)
		cl = &q->link;

	return cl->block;
}

static unsigned long cbq_bind_filter(struct Qdisc *sch, unsigned long parent,
				     u32 classid)
{
	struct cbq_sched_data *q = qdisc_priv(sch);
	struct cbq_class *p = (struct cbq_class *)parent;
	struct cbq_class *cl = cbq_class_lookup(q, classid);

	if (cl) {
		if (p && p->level <= cl->level)
			return 0;
		cl->filters++;
		return (unsigned long)cl;
	}
	return 0;
}

static void cbq_unbind_filter(struct Qdisc *sch, unsigned long arg)
{
	struct cbq_class *cl = (struct cbq_class *)arg;

	cl->filters--;
}

static void cbq_walk(struct Qdisc *sch, struct qdisc_walker *arg)
{
	struct cbq_sched_data *q = qdisc_priv(sch);
	struct cbq_class *cl;
	unsigned int h;

	if (arg->stop)
		return;

	for (h = 0; h < q->clhash.hashsize; h++) {
		hlist_for_each_entry(cl, &q->clhash.hash[h], common.hnode) {
			if (arg->count < arg->skip) {
				arg->count++;
				continue;
			}
			if (arg->fn(sch, (unsigned long)cl, arg) < 0) {
				arg->stop = 1;
				return;
			}
			arg->count++;
		}
	}
}

static const struct Qdisc_class_ops cbq_class_ops = {
	.graft		=	cbq_graft,
	.leaf		=	cbq_leaf,
	.qlen_notify	=	cbq_qlen_notify,
	.find		=	cbq_find,
	.change		=	cbq_change_class,
	.delete		=	cbq_delete,
	.walk		=	cbq_walk,
	.tcf_block	=	cbq_tcf_block,
	.bind_tcf	=	cbq_bind_filter,
	.unbind_tcf	=	cbq_unbind_filter,
	.dump		=	cbq_dump_class,
	.dump_stats	=	cbq_dump_class_stats,
};

static struct Qdisc_ops cbq_qdisc_ops __read_mostly = {
	.next		=	NULL,
	.cl_ops		=	&cbq_class_ops,
	.id		=	"cbq",
	.priv_size	=	sizeof(struct cbq_sched_data),
	.enqueue	=	cbq_enqueue,
	.dequeue	=	cbq_dequeue,
	.peek		=	qdisc_peek_dequeued,
	.init		=	cbq_init,
	.reset		=	cbq_reset,
	.destroy	=	cbq_destroy,
	.change		=	NULL,
	.dump		=	cbq_dump,
	.dump_stats	=	cbq_dump_stats,
	.owner		=	THIS_MODULE,
};

static int __init cbq_module_init(void)
{
	return register_qdisc(&cbq_qdisc_ops);
}
static void __exit cbq_module_exit(void)
{
	unregister_qdisc(&cbq_qdisc_ops);
}
module_init(cbq_module_init)
module_exit(cbq_module_exit)
MODULE_LICENSE("GPL");<|MERGE_RESOLUTION|>--- conflicted
+++ resolved
@@ -1386,13 +1386,8 @@
 
 	if (gnet_stats_copy_basic(qdisc_root_sleeping_running(sch),
 				  d, NULL, &cl->bstats) < 0 ||
-<<<<<<< HEAD
-	    gnet_stats_copy_rate_est(d, &cl->bstats, &cl->rate_est) < 0 ||
-	    gnet_stats_copy_queue(d, NULL, &cl->qstats, cl->q->q.qlen) < 0)
-=======
 	    gnet_stats_copy_rate_est(d, &cl->rate_est) < 0 ||
 	    gnet_stats_copy_queue(d, NULL, &cl->qstats, qlen) < 0)
->>>>>>> 24b8d41d
 		return -1;
 
 	return gnet_stats_copy_app(d, &cl->xstats, sizeof(cl->xstats));
@@ -1494,15 +1489,10 @@
 	if (err < 0)
 		return err;
 
-<<<<<<< HEAD
-	if (tb[TCA_CBQ_OVL_STRATEGY] || tb[TCA_CBQ_POLICE])
-		return -EOPNOTSUPP;
-=======
 	if (tb[TCA_CBQ_OVL_STRATEGY] || tb[TCA_CBQ_POLICE]) {
 		NL_SET_ERR_MSG(extack, "Neither overlimit strategy nor policing attributes can be used for changing class params");
 		return -EOPNOTSUPP;
 	}
->>>>>>> 24b8d41d
 
 	if (cl) {
 		/* Check parent */
