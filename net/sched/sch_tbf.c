// SPDX-License-Identifier: GPL-2.0-or-later
/*
 * net/sched/sch_tbf.c	Token Bucket Filter queue.
 *
 * Authors:	Alexey Kuznetsov, <kuznet@ms2.inr.ac.ru>
 *		Dmitry Torokhov <dtor@mail.ru> - allow attaching inner qdiscs -
 *						 original idea by Martin Devera
 */

#include <linux/module.h>
#include <linux/types.h>
#include <linux/kernel.h>
#include <linux/string.h>
#include <linux/errno.h>
#include <linux/skbuff.h>
#include <net/netlink.h>
#include <net/sch_generic.h>
#include <net/pkt_cls.h>
#include <net/pkt_sched.h>


/*	Simple Token Bucket Filter.
	=======================================

	SOURCE.
	-------

	None.

	Description.
	------------

	A data flow obeys TBF with rate R and depth B, if for any
	time interval t_i...t_f the number of transmitted bits
	does not exceed B + R*(t_f-t_i).

	Packetized version of this definition:
	The sequence of packets of sizes s_i served at moments t_i
	obeys TBF, if for any i<=k:

	s_i+....+s_k <= B + R*(t_k - t_i)

	Algorithm.
	----------

	Let N(t_i) be B/R initially and N(t) grow continuously with time as:

	N(t+delta) = min{B/R, N(t) + delta}

	If the first packet in queue has length S, it may be
	transmitted only at the time t_* when S/R <= N(t_*),
	and in this case N(t) jumps:

	N(t_* + 0) = N(t_* - 0) - S/R.



	Actually, QoS requires two TBF to be applied to a data stream.
	One of them controls steady state burst size, another
	one with rate P (peak rate) and depth M (equal to link MTU)
	limits bursts at a smaller time scale.

	It is easy to see that P>R, and B>M. If P is infinity, this double
	TBF is equivalent to a single one.

	When TBF works in reshaping mode, latency is estimated as:

	lat = max ((L-B)/R, (L-M)/P)


	NOTES.
	------

	If TBF throttles, it starts a watchdog timer, which will wake it up
	when it is ready to transmit.
	Note that the minimal timer resolution is 1/HZ.
	If no new packets arrive during this period,
	or if the device is not awaken by EOI for some previous packet,
	TBF can stop its activity for 1/HZ.


	This means, that with depth B, the maximal rate is

	R_crit = B*HZ

	F.e. for 10Mbit ethernet and HZ=100 the minimal allowed B is ~10Kbytes.

	Note that the peak rate TBF is much more tough: with MTU 1500
	P_crit = 150Kbytes/sec. So, if you need greater peak
	rates, use alpha with HZ=1000 :-)

	With classful TBF, limit is just kept for backwards compatibility.
	It is passed to the default bfifo qdisc - if the inner qdisc is
	changed the limit is not effective anymore.
*/

struct tbf_sched_data {
/* Parameters */
	u32		limit;		/* Maximal length of backlog: bytes */
	u32		max_size;
	s64		buffer;		/* Token bucket depth/rate: MUST BE >= MTU/B */
	s64		mtu;
	struct psched_ratecfg rate;
	struct psched_ratecfg peak;

/* Variables */
	s64	tokens;			/* Current number of B tokens */
	s64	ptokens;		/* Current number of P tokens */
	s64	t_c;			/* Time check-point */
	struct Qdisc	*qdisc;		/* Inner qdisc, default - bfifo queue */
	struct qdisc_watchdog watchdog;	/* Watchdog timer */
};


/* Time to Length, convert time in ns to length in bytes
 * to determinate how many bytes can be sent in given time.
 */
static u64 psched_ns_t2l(const struct psched_ratecfg *r,
			 u64 time_in_ns)
{
	/* The formula is :
	 * len = (time_in_ns * r->rate_bytes_ps) / NSEC_PER_SEC
	 */
	u64 len = time_in_ns * r->rate_bytes_ps;

	do_div(len, NSEC_PER_SEC);

	if (unlikely(r->linklayer == TC_LINKLAYER_ATM)) {
		do_div(len, 53);
		len = len * 48;
	}

	if (len > r->overhead)
		len -= r->overhead;
	else
		len = 0;

	return len;
}

static void tbf_offload_change(struct Qdisc *sch)
{
	struct tbf_sched_data *q = qdisc_priv(sch);
	struct net_device *dev = qdisc_dev(sch);
	struct tc_tbf_qopt_offload qopt;

	if (!tc_can_offload(dev) || !dev->netdev_ops->ndo_setup_tc)
		return;

	qopt.command = TC_TBF_REPLACE;
	qopt.handle = sch->handle;
	qopt.parent = sch->parent;
	qopt.replace_params.rate = q->rate;
	qopt.replace_params.max_size = q->max_size;
	qopt.replace_params.qstats = &sch->qstats;

	dev->netdev_ops->ndo_setup_tc(dev, TC_SETUP_QDISC_TBF, &qopt);
}

static void tbf_offload_destroy(struct Qdisc *sch)
{
	struct net_device *dev = qdisc_dev(sch);
	struct tc_tbf_qopt_offload qopt;

	if (!tc_can_offload(dev) || !dev->netdev_ops->ndo_setup_tc)
		return;

	qopt.command = TC_TBF_DESTROY;
	qopt.handle = sch->handle;
	qopt.parent = sch->parent;
	dev->netdev_ops->ndo_setup_tc(dev, TC_SETUP_QDISC_TBF, &qopt);
}

static int tbf_offload_dump(struct Qdisc *sch)
{
	struct tc_tbf_qopt_offload qopt;

	qopt.command = TC_TBF_STATS;
	qopt.handle = sch->handle;
	qopt.parent = sch->parent;
	qopt.stats.bstats = &sch->bstats;
	qopt.stats.qstats = &sch->qstats;

	return qdisc_offload_dump_helper(sch, TC_SETUP_QDISC_TBF, &qopt);
}

/* GSO packet is too big, segment it so that tbf can transmit
 * each segment in time
 */
static int tbf_segment(struct sk_buff *skb, struct Qdisc *sch,
		       struct sk_buff **to_free)
{
	struct tbf_sched_data *q = qdisc_priv(sch);
	struct sk_buff *segs, *nskb;
	netdev_features_t features = netif_skb_features(skb);
	unsigned int len = 0, prev_len = qdisc_pkt_len(skb);
	int ret, nb;

	segs = skb_gso_segment(skb, features & ~NETIF_F_GSO_MASK);

	if (IS_ERR_OR_NULL(segs))
		return qdisc_drop(skb, sch, to_free);

	nb = 0;
	skb_list_walk_safe(segs, segs, nskb) {
		skb_mark_not_on_list(segs);
		qdisc_skb_cb(segs)->pkt_len = segs->len;
		len += segs->len;
		ret = qdisc_enqueue(segs, q->qdisc, to_free);
		if (ret != NET_XMIT_SUCCESS) {
			if (net_xmit_drop_count(ret))
				qdisc_qstats_drop(sch);
		} else {
			nb++;
		}
	}
	sch->q.qlen += nb;
	if (nb > 1)
		qdisc_tree_reduce_backlog(sch, 1 - nb, prev_len - len);
	consume_skb(skb);
	return nb > 0 ? NET_XMIT_SUCCESS : NET_XMIT_DROP;
}

static int tbf_enqueue(struct sk_buff *skb, struct Qdisc *sch,
		       struct sk_buff **to_free)
{
	struct tbf_sched_data *q = qdisc_priv(sch);
	unsigned int len = qdisc_pkt_len(skb);
	int ret;

	if (qdisc_pkt_len(skb) > q->max_size) {
<<<<<<< HEAD
		if (skb_is_gso(skb) && skb_gso_mac_seglen(skb) <= q->max_size)
=======
		if (skb_is_gso(skb) &&
		    skb_gso_validate_mac_len(skb, q->max_size))
>>>>>>> 24b8d41d
			return tbf_segment(skb, sch, to_free);
		return qdisc_drop(skb, sch, to_free);
	}
	ret = qdisc_enqueue(skb, q->qdisc, to_free);
	if (ret != NET_XMIT_SUCCESS) {
		if (net_xmit_drop_count(ret))
			qdisc_qstats_drop(sch);
		return ret;
	}

<<<<<<< HEAD
	qdisc_qstats_backlog_inc(sch, skb);
=======
	sch->qstats.backlog += len;
>>>>>>> 24b8d41d
	sch->q.qlen++;
	return NET_XMIT_SUCCESS;
}

static bool tbf_peak_present(const struct tbf_sched_data *q)
{
	return q->peak.rate_bytes_ps;
}

static struct sk_buff *tbf_dequeue(struct Qdisc *sch)
{
	struct tbf_sched_data *q = qdisc_priv(sch);
	struct sk_buff *skb;

	skb = q->qdisc->ops->peek(q->qdisc);

	if (skb) {
		s64 now;
		s64 toks;
		s64 ptoks = 0;
		unsigned int len = qdisc_pkt_len(skb);

		now = ktime_get_ns();
		toks = min_t(s64, now - q->t_c, q->buffer);

		if (tbf_peak_present(q)) {
			ptoks = toks + q->ptokens;
			if (ptoks > q->mtu)
				ptoks = q->mtu;
			ptoks -= (s64) psched_l2t_ns(&q->peak, len);
		}
		toks += q->tokens;
		if (toks > q->buffer)
			toks = q->buffer;
		toks -= (s64) psched_l2t_ns(&q->rate, len);

		if ((toks|ptoks) >= 0) {
			skb = qdisc_dequeue_peeked(q->qdisc);
			if (unlikely(!skb))
				return NULL;

			q->t_c = now;
			q->tokens = toks;
			q->ptokens = ptoks;
			qdisc_qstats_backlog_dec(sch, skb);
			sch->q.qlen--;
			qdisc_bstats_update(sch, skb);
			return skb;
		}

		qdisc_watchdog_schedule_ns(&q->watchdog,
					   now + max_t(long, -toks, -ptoks));

		/* Maybe we have a shorter packet in the queue,
		   which can be sent now. It sounds cool,
		   but, however, this is wrong in principle.
		   We MUST NOT reorder packets under these circumstances.

		   Really, if we split the flow into independent
		   subflows, it would be a very good solution.
		   This is the main idea of all FQ algorithms
		   (cf. CSZ, HPFQ, HFSC)
		 */

		qdisc_qstats_overlimit(sch);
	}
	return NULL;
}

static void tbf_reset(struct Qdisc *sch)
{
	struct tbf_sched_data *q = qdisc_priv(sch);

	qdisc_reset(q->qdisc);
	sch->qstats.backlog = 0;
	sch->q.qlen = 0;
	q->t_c = ktime_get_ns();
	q->tokens = q->buffer;
	q->ptokens = q->mtu;
	qdisc_watchdog_cancel(&q->watchdog);
}

static const struct nla_policy tbf_policy[TCA_TBF_MAX + 1] = {
	[TCA_TBF_PARMS]	= { .len = sizeof(struct tc_tbf_qopt) },
	[TCA_TBF_RTAB]	= { .type = NLA_BINARY, .len = TC_RTAB_SIZE },
	[TCA_TBF_PTAB]	= { .type = NLA_BINARY, .len = TC_RTAB_SIZE },
	[TCA_TBF_RATE64]	= { .type = NLA_U64 },
	[TCA_TBF_PRATE64]	= { .type = NLA_U64 },
	[TCA_TBF_BURST] = { .type = NLA_U32 },
	[TCA_TBF_PBURST] = { .type = NLA_U32 },
};

static int tbf_change(struct Qdisc *sch, struct nlattr *opt,
		      struct netlink_ext_ack *extack)
{
	int err;
	struct tbf_sched_data *q = qdisc_priv(sch);
	struct nlattr *tb[TCA_TBF_MAX + 1];
	struct tc_tbf_qopt *qopt;
	struct Qdisc *child = NULL;
	struct psched_ratecfg rate;
	struct psched_ratecfg peak;
	u64 max_size;
	s64 buffer, mtu;
	u64 rate64 = 0, prate64 = 0;

	err = nla_parse_nested_deprecated(tb, TCA_TBF_MAX, opt, tbf_policy,
					  NULL);
	if (err < 0)
		return err;

	err = -EINVAL;
	if (tb[TCA_TBF_PARMS] == NULL)
		goto done;

	qopt = nla_data(tb[TCA_TBF_PARMS]);
	if (qopt->rate.linklayer == TC_LINKLAYER_UNAWARE)
		qdisc_put_rtab(qdisc_get_rtab(&qopt->rate,
					      tb[TCA_TBF_RTAB],
					      NULL));

	if (qopt->peakrate.linklayer == TC_LINKLAYER_UNAWARE)
			qdisc_put_rtab(qdisc_get_rtab(&qopt->peakrate,
						      tb[TCA_TBF_PTAB],
						      NULL));

	buffer = min_t(u64, PSCHED_TICKS2NS(qopt->buffer), ~0U);
	mtu = min_t(u64, PSCHED_TICKS2NS(qopt->mtu), ~0U);

	if (tb[TCA_TBF_RATE64])
		rate64 = nla_get_u64(tb[TCA_TBF_RATE64]);
	psched_ratecfg_precompute(&rate, &qopt->rate, rate64);

	if (tb[TCA_TBF_BURST]) {
		max_size = nla_get_u32(tb[TCA_TBF_BURST]);
		buffer = psched_l2t_ns(&rate, max_size);
	} else {
		max_size = min_t(u64, psched_ns_t2l(&rate, buffer), ~0U);
	}

	if (qopt->peakrate.rate) {
		if (tb[TCA_TBF_PRATE64])
			prate64 = nla_get_u64(tb[TCA_TBF_PRATE64]);
		psched_ratecfg_precompute(&peak, &qopt->peakrate, prate64);
		if (peak.rate_bytes_ps <= rate.rate_bytes_ps) {
			pr_warn_ratelimited("sch_tbf: peakrate %llu is lower than or equals to rate %llu !\n",
					peak.rate_bytes_ps, rate.rate_bytes_ps);
			err = -EINVAL;
			goto done;
		}

		if (tb[TCA_TBF_PBURST]) {
			u32 pburst = nla_get_u32(tb[TCA_TBF_PBURST]);
			max_size = min_t(u32, max_size, pburst);
			mtu = psched_l2t_ns(&peak, pburst);
		} else {
			max_size = min_t(u64, max_size, psched_ns_t2l(&peak, mtu));
		}
	} else {
		memset(&peak, 0, sizeof(peak));
	}

	if (max_size < psched_mtu(qdisc_dev(sch)))
		pr_warn_ratelimited("sch_tbf: burst %llu is lower than device %s mtu (%u) !\n",
				    max_size, qdisc_dev(sch)->name,
				    psched_mtu(qdisc_dev(sch)));

	if (!max_size) {
		err = -EINVAL;
		goto done;
	}

	if (q->qdisc != &noop_qdisc) {
		err = fifo_set_limit(q->qdisc, qopt->limit);
		if (err)
			goto done;
	} else if (qopt->limit > 0) {
		child = fifo_create_dflt(sch, &bfifo_qdisc_ops, qopt->limit,
					 extack);
		if (IS_ERR(child)) {
			err = PTR_ERR(child);
			goto done;
		}

		/* child is fifo, no need to check for noop_qdisc */
		qdisc_hash_add(child, true);
	}

	sch_tree_lock(sch);
	if (child) {
		qdisc_tree_flush_backlog(q->qdisc);
		qdisc_put(q->qdisc);
		q->qdisc = child;
	}
	q->limit = qopt->limit;
	if (tb[TCA_TBF_PBURST])
		q->mtu = mtu;
	else
		q->mtu = PSCHED_TICKS2NS(qopt->mtu);
	q->max_size = max_size;
	if (tb[TCA_TBF_BURST])
		q->buffer = buffer;
	else
		q->buffer = PSCHED_TICKS2NS(qopt->buffer);
	q->tokens = q->buffer;
	q->ptokens = q->mtu;

	memcpy(&q->rate, &rate, sizeof(struct psched_ratecfg));
	memcpy(&q->peak, &peak, sizeof(struct psched_ratecfg));

	sch_tree_unlock(sch);
	err = 0;

	tbf_offload_change(sch);
done:
	return err;
}

static int tbf_init(struct Qdisc *sch, struct nlattr *opt,
		    struct netlink_ext_ack *extack)
{
	struct tbf_sched_data *q = qdisc_priv(sch);

	qdisc_watchdog_init(&q->watchdog, sch);
	q->qdisc = &noop_qdisc;

	if (!opt)
		return -EINVAL;

	q->t_c = ktime_get_ns();

	return tbf_change(sch, opt, extack);
}

static void tbf_destroy(struct Qdisc *sch)
{
	struct tbf_sched_data *q = qdisc_priv(sch);

	qdisc_watchdog_cancel(&q->watchdog);
	tbf_offload_destroy(sch);
	qdisc_put(q->qdisc);
}

static int tbf_dump(struct Qdisc *sch, struct sk_buff *skb)
{
	struct tbf_sched_data *q = qdisc_priv(sch);
	struct nlattr *nest;
	struct tc_tbf_qopt opt;
	int err;

	err = tbf_offload_dump(sch);
	if (err)
		return err;

	nest = nla_nest_start_noflag(skb, TCA_OPTIONS);
	if (nest == NULL)
		goto nla_put_failure;

	opt.limit = q->limit;
	psched_ratecfg_getrate(&opt.rate, &q->rate);
	if (tbf_peak_present(q))
		psched_ratecfg_getrate(&opt.peakrate, &q->peak);
	else
		memset(&opt.peakrate, 0, sizeof(opt.peakrate));
	opt.mtu = PSCHED_NS2TICKS(q->mtu);
	opt.buffer = PSCHED_NS2TICKS(q->buffer);
	if (nla_put(skb, TCA_TBF_PARMS, sizeof(opt), &opt))
		goto nla_put_failure;
	if (q->rate.rate_bytes_ps >= (1ULL << 32) &&
	    nla_put_u64_64bit(skb, TCA_TBF_RATE64, q->rate.rate_bytes_ps,
			      TCA_TBF_PAD))
		goto nla_put_failure;
	if (tbf_peak_present(q) &&
	    q->peak.rate_bytes_ps >= (1ULL << 32) &&
	    nla_put_u64_64bit(skb, TCA_TBF_PRATE64, q->peak.rate_bytes_ps,
			      TCA_TBF_PAD))
		goto nla_put_failure;

	return nla_nest_end(skb, nest);

nla_put_failure:
	nla_nest_cancel(skb, nest);
	return -1;
}

static int tbf_dump_class(struct Qdisc *sch, unsigned long cl,
			  struct sk_buff *skb, struct tcmsg *tcm)
{
	struct tbf_sched_data *q = qdisc_priv(sch);

	tcm->tcm_handle |= TC_H_MIN(1);
	tcm->tcm_info = q->qdisc->handle;

	return 0;
}

static int tbf_graft(struct Qdisc *sch, unsigned long arg, struct Qdisc *new,
		     struct Qdisc **old, struct netlink_ext_ack *extack)
{
	struct tbf_sched_data *q = qdisc_priv(sch);

	if (new == NULL)
		new = &noop_qdisc;

	*old = qdisc_replace(sch, new, &q->qdisc);
	return 0;
}

static struct Qdisc *tbf_leaf(struct Qdisc *sch, unsigned long arg)
{
	struct tbf_sched_data *q = qdisc_priv(sch);
	return q->qdisc;
}

static unsigned long tbf_find(struct Qdisc *sch, u32 classid)
{
	return 1;
}

static void tbf_walk(struct Qdisc *sch, struct qdisc_walker *walker)
{
	if (!walker->stop) {
		if (walker->count >= walker->skip)
			if (walker->fn(sch, 1, walker) < 0) {
				walker->stop = 1;
				return;
			}
		walker->count++;
	}
}

static const struct Qdisc_class_ops tbf_class_ops = {
	.graft		=	tbf_graft,
	.leaf		=	tbf_leaf,
	.find		=	tbf_find,
	.walk		=	tbf_walk,
	.dump		=	tbf_dump_class,
};

static struct Qdisc_ops tbf_qdisc_ops __read_mostly = {
	.next		=	NULL,
	.cl_ops		=	&tbf_class_ops,
	.id		=	"tbf",
	.priv_size	=	sizeof(struct tbf_sched_data),
	.enqueue	=	tbf_enqueue,
	.dequeue	=	tbf_dequeue,
	.peek		=	qdisc_peek_dequeued,
	.init		=	tbf_init,
	.reset		=	tbf_reset,
	.destroy	=	tbf_destroy,
	.change		=	tbf_change,
	.dump		=	tbf_dump,
	.owner		=	THIS_MODULE,
};

static int __init tbf_module_init(void)
{
	return register_qdisc(&tbf_qdisc_ops);
}

static void __exit tbf_module_exit(void)
{
	unregister_qdisc(&tbf_qdisc_ops);
}
module_init(tbf_module_init)
module_exit(tbf_module_exit)
MODULE_LICENSE("GPL");<|MERGE_RESOLUTION|>--- conflicted
+++ resolved
@@ -229,12 +229,8 @@
 	int ret;
 
 	if (qdisc_pkt_len(skb) > q->max_size) {
-<<<<<<< HEAD
-		if (skb_is_gso(skb) && skb_gso_mac_seglen(skb) <= q->max_size)
-=======
 		if (skb_is_gso(skb) &&
 		    skb_gso_validate_mac_len(skb, q->max_size))
->>>>>>> 24b8d41d
 			return tbf_segment(skb, sch, to_free);
 		return qdisc_drop(skb, sch, to_free);
 	}
@@ -245,11 +241,7 @@
 		return ret;
 	}
 
-<<<<<<< HEAD
-	qdisc_qstats_backlog_inc(sch, skb);
-=======
 	sch->qstats.backlog += len;
->>>>>>> 24b8d41d
 	sch->q.qlen++;
 	return NET_XMIT_SUCCESS;
 }
