--- conflicted
+++ resolved
@@ -279,15 +279,6 @@
 congestion_drop:
 	qdisc_drop(skb, sch, to_free);
 	return NET_XMIT_CN;
-<<<<<<< HEAD
-
-other_drop:
-	if (ret & __NET_XMIT_BYPASS)
-		qdisc_qstats_drop(sch);
-	__qdisc_drop(skb, to_free);
-	return ret;
-=======
->>>>>>> 24b8d41d
 }
 
 static struct sk_buff *choke_dequeue(struct Qdisc *sch)
@@ -326,12 +317,8 @@
 
 	sch->q.qlen = 0;
 	sch->qstats.backlog = 0;
-<<<<<<< HEAD
-	memset(q->tab, 0, (q->tab_mask + 1) * sizeof(struct sk_buff *));
-=======
 	if (q->tab)
 		memset(q->tab, 0, (q->tab_mask + 1) * sizeof(struct sk_buff *));
->>>>>>> 24b8d41d
 	q->head = q->tail = 0;
 	red_restart(&q->vars);
 }
