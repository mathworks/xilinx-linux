--- conflicted
+++ resolved
@@ -113,11 +113,7 @@
 
 	struct gnet_stats_basic_packed bstats;
 	struct gnet_stats_queue qstats;
-<<<<<<< HEAD
-	struct gnet_stats_rate_est64 rate_est;
-=======
 	struct net_rate_estimator __rcu *rate_est;
->>>>>>> 24b8d41d
 	struct tcf_proto __rcu *filter_list; /* filter list */
 	struct tcf_block *block;
 	unsigned int	filter_cnt;	/* filter count */
@@ -832,31 +828,6 @@
 	}
 }
 
-<<<<<<< HEAD
-static void
-set_active(struct hfsc_class *cl, unsigned int len)
-{
-	if (cl->cl_flags & HFSC_RSC)
-		init_ed(cl, len);
-	if (cl->cl_flags & HFSC_FSC)
-		init_vf(cl, len);
-
-}
-
-static void
-set_passive(struct hfsc_class *cl)
-{
-	if (cl->cl_flags & HFSC_RSC)
-		eltree_remove(cl);
-
-	/*
-	 * vttree is now handled in update_vf() so that update_vf(cl, 0, 0)
-	 * needs to be called explicitly to remove a class from vttree.
-	 */
-}
-
-=======
->>>>>>> 24b8d41d
 static unsigned int
 qdisc_peek_len(struct Qdisc *sch)
 {
@@ -1357,13 +1328,8 @@
 	xstats.rtwork  = cl->cl_cumul;
 
 	if (gnet_stats_copy_basic(qdisc_root_sleeping_running(sch), d, NULL, &cl->bstats) < 0 ||
-<<<<<<< HEAD
-	    gnet_stats_copy_rate_est(d, &cl->bstats, &cl->rate_est) < 0 ||
-	    gnet_stats_copy_queue(d, NULL, &cl->qstats, cl->qdisc->q.qlen) < 0)
-=======
 	    gnet_stats_copy_rate_est(d, &cl->rate_est) < 0 ||
 	    gnet_stats_copy_queue(d, NULL, &cl->qstats, qlen) < 0)
->>>>>>> 24b8d41d
 		return -1;
 
 	return gnet_stats_copy_app(d, &xstats, sizeof(xstats));
@@ -1434,13 +1400,10 @@
 	if (err < 0)
 		return err;
 	q->eligible = RB_ROOT;
-<<<<<<< HEAD
-=======
 
 	err = tcf_block_get(&q->root.block, &q->root.filter_list, sch, extack);
 	if (err)
 		return err;
->>>>>>> 24b8d41d
 
 	q->root.cl_common.classid = sch->handle;
 	q->root.sched   = q;
@@ -1581,10 +1544,7 @@
 		return err;
 	}
 
-<<<<<<< HEAD
-=======
 	first = !cl->qdisc->q.qlen;
->>>>>>> 24b8d41d
 	err = qdisc_enqueue(skb, cl->qdisc, to_free);
 	if (unlikely(err != NET_XMIT_SUCCESS)) {
 		if (net_xmit_drop_count(err)) {
@@ -1594,16 +1554,11 @@
 		return err;
 	}
 
-<<<<<<< HEAD
-	if (cl->qdisc->q.qlen == 1) {
-		set_active(cl, qdisc_pkt_len(skb));
-=======
 	if (first) {
 		if (cl->cl_flags & HFSC_RSC)
 			init_ed(cl, len);
 		if (cl->cl_flags & HFSC_FSC)
 			init_vf(cl, len);
->>>>>>> 24b8d41d
 		/*
 		 * If this is the first packet, isolate the head so an eventual
 		 * head drop before the first dequeue operation has no chance
@@ -1614,11 +1569,7 @@
 
 	}
 
-<<<<<<< HEAD
-	qdisc_qstats_backlog_inc(sch, skb);
-=======
 	sch->qstats.backlog += len;
->>>>>>> 24b8d41d
 	sch->q.qlen++;
 
 	return NET_XMIT_SUCCESS;
