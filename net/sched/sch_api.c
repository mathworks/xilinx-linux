--- conflicted
+++ resolved
@@ -267,32 +267,21 @@
 	    root->handle == handle)
 		return root;
 
-<<<<<<< HEAD
-	hash_for_each_possible_rcu(qdisc_dev(root)->qdisc_hash, q, hash, handle) {
-=======
 	hash_for_each_possible_rcu(qdisc_dev(root)->qdisc_hash, q, hash, handle,
 				   lockdep_rtnl_is_held()) {
->>>>>>> 24b8d41d
 		if (q->handle == handle)
 			return q;
 	}
 	return NULL;
 }
 
-<<<<<<< HEAD
-void qdisc_hash_add(struct Qdisc *q)
-=======
 void qdisc_hash_add(struct Qdisc *q, bool invisible)
->>>>>>> 24b8d41d
 {
 	if ((q->parent != TC_H_ROOT) && !(q->flags & TCQ_F_INGRESS)) {
 		ASSERT_RTNL();
 		hash_add_rcu(qdisc_dev(q)->qdisc_hash, &q->hash, q->handle);
-<<<<<<< HEAD
-=======
 		if (invisible)
 			q->flags |= TCQ_F_INVISIBLE;
->>>>>>> 24b8d41d
 	}
 }
 EXPORT_SYMBOL(qdisc_hash_add);
@@ -418,12 +407,8 @@
 static struct qdisc_rate_table *qdisc_rtab_list;
 
 struct qdisc_rate_table *qdisc_get_rtab(struct tc_ratespec *r,
-<<<<<<< HEAD
-					struct nlattr *tab)
-=======
 					struct nlattr *tab,
 					struct netlink_ext_ack *extack)
->>>>>>> 24b8d41d
 {
 	struct qdisc_rate_table *rtab;
 
@@ -636,26 +621,13 @@
 }
 EXPORT_SYMBOL(qdisc_watchdog_init);
 
-<<<<<<< HEAD
-void qdisc_watchdog_schedule_ns(struct qdisc_watchdog *wd, u64 expires)
-=======
 void qdisc_watchdog_schedule_range_ns(struct qdisc_watchdog *wd, u64 expires,
 				      u64 delta_ns)
->>>>>>> 24b8d41d
 {
 	if (test_bit(__QDISC_STATE_DEACTIVATED,
 		     &qdisc_root_sleeping(wd->qdisc)->state))
 		return;
 
-<<<<<<< HEAD
-	if (wd->last_expires == expires)
-		return;
-
-	wd->last_expires = expires;
-	hrtimer_start(&wd->timer,
-		      ns_to_ktime(expires),
-		      HRTIMER_MODE_ABS_PINNED);
-=======
 	if (hrtimer_is_queued(&wd->timer)) {
 		/* If timer is already set in [expires, expires + delta_ns],
 		 * do not reprogram it.
@@ -669,7 +641,6 @@
 			       ns_to_ktime(expires),
 			       delta_ns,
 			       HRTIMER_MODE_ABS_PINNED);
->>>>>>> 24b8d41d
 }
 EXPORT_SYMBOL(qdisc_watchdog_schedule_range_ns);
 
@@ -1186,12 +1157,8 @@
 static struct Qdisc *qdisc_create(struct net_device *dev,
 				  struct netdev_queue *dev_queue,
 				  struct Qdisc *p, u32 parent, u32 handle,
-<<<<<<< HEAD
-				  struct nlattr **tca, int *errp)
-=======
 				  struct nlattr **tca, int *errp,
 				  struct netlink_ext_ack *extack)
->>>>>>> 24b8d41d
 {
 	int err;
 	struct nlattr *kind = tca[TCA_KIND];
@@ -1297,30 +1264,6 @@
 			NL_SET_ERR_MSG(extack, "Cannot attach rate estimator to a multi-queue root qdisc");
 			goto err_out4;
 		}
-<<<<<<< HEAD
-		if (tca[TCA_RATE]) {
-			seqcount_t *running;
-
-			err = -EOPNOTSUPP;
-			if (sch->flags & TCQ_F_MQROOT)
-				goto err_out4;
-
-			if ((sch->parent != TC_H_ROOT) &&
-			    !(sch->flags & TCQ_F_INGRESS) &&
-			    (!p || !(p->flags & TCQ_F_MQROOT)))
-				running = qdisc_root_sleeping_running(sch);
-			else
-				running = &sch->running;
-
-			err = gen_new_estimator(&sch->bstats,
-						sch->cpu_bstats,
-						&sch->rate_est,
-						NULL,
-						running,
-						tca[TCA_RATE]);
-			if (err)
-				goto err_out4;
-=======
 
 		if (sch->parent != TC_H_ROOT &&
 		    !(sch->flags & TCQ_F_INGRESS) &&
@@ -1338,16 +1281,11 @@
 		if (err) {
 			NL_SET_ERR_MSG(extack, "Failed to generate new estimator");
 			goto err_out4;
->>>>>>> 24b8d41d
-		}
-	}
-
-<<<<<<< HEAD
-		qdisc_hash_add(sch);
-=======
+		}
+	}
+
 	qdisc_hash_add(sch, false);
 	trace_qdisc_create(ops, dev, parent);
->>>>>>> 24b8d41d
 
 	return sch;
 
@@ -1742,116 +1680,10 @@
 	return 0;
 }
 
-<<<<<<< HEAD
-static int tc_fill_qdisc(struct sk_buff *skb, struct Qdisc *q, u32 clid,
-			 u32 portid, u32 seq, u16 flags, int event)
-{
-	struct gnet_stats_basic_cpu __percpu *cpu_bstats = NULL;
-	struct gnet_stats_queue __percpu *cpu_qstats = NULL;
-	struct tcmsg *tcm;
-	struct nlmsghdr  *nlh;
-	unsigned char *b = skb_tail_pointer(skb);
-	struct gnet_dump d;
-	struct qdisc_size_table *stab;
-	__u32 qlen;
-
-	cond_resched();
-	nlh = nlmsg_put(skb, portid, seq, event, sizeof(*tcm), flags);
-	if (!nlh)
-		goto out_nlmsg_trim;
-	tcm = nlmsg_data(nlh);
-	tcm->tcm_family = AF_UNSPEC;
-	tcm->tcm__pad1 = 0;
-	tcm->tcm__pad2 = 0;
-	tcm->tcm_ifindex = qdisc_dev(q)->ifindex;
-	tcm->tcm_parent = clid;
-	tcm->tcm_handle = q->handle;
-	tcm->tcm_info = atomic_read(&q->refcnt);
-	if (nla_put_string(skb, TCA_KIND, q->ops->id))
-		goto nla_put_failure;
-	if (q->ops->dump && q->ops->dump(q, skb) < 0)
-		goto nla_put_failure;
-	qlen = q->q.qlen;
-
-	stab = rtnl_dereference(q->stab);
-	if (stab && qdisc_dump_stab(skb, stab) < 0)
-		goto nla_put_failure;
-
-	if (gnet_stats_start_copy_compat(skb, TCA_STATS2, TCA_STATS, TCA_XSTATS,
-					 NULL, &d, TCA_PAD) < 0)
-		goto nla_put_failure;
-
-	if (q->ops->dump_stats && q->ops->dump_stats(q, &d) < 0)
-		goto nla_put_failure;
-
-	if (qdisc_is_percpu_stats(q)) {
-		cpu_bstats = q->cpu_bstats;
-		cpu_qstats = q->cpu_qstats;
-	}
-
-	if (gnet_stats_copy_basic(qdisc_root_sleeping_running(q),
-				  &d, cpu_bstats, &q->bstats) < 0 ||
-	    gnet_stats_copy_rate_est(&d, &q->bstats, &q->rate_est) < 0 ||
-	    gnet_stats_copy_queue(&d, cpu_qstats, &q->qstats, qlen) < 0)
-		goto nla_put_failure;
-
-	if (gnet_stats_finish_copy(&d) < 0)
-		goto nla_put_failure;
-
-	nlh->nlmsg_len = skb_tail_pointer(skb) - b;
-	return skb->len;
-
-out_nlmsg_trim:
-nla_put_failure:
-	nlmsg_trim(skb, b);
-	return -1;
-}
-
-static bool tc_qdisc_dump_ignore(struct Qdisc *q)
-{
-	return (q->flags & TCQ_F_BUILTIN) ? true : false;
-}
-
-static int qdisc_notify(struct net *net, struct sk_buff *oskb,
-			struct nlmsghdr *n, u32 clid,
-			struct Qdisc *old, struct Qdisc *new)
-{
-	struct sk_buff *skb;
-	u32 portid = oskb ? NETLINK_CB(oskb).portid : 0;
-
-	skb = alloc_skb(NLMSG_GOODSIZE, GFP_KERNEL);
-	if (!skb)
-		return -ENOBUFS;
-
-	if (old && !tc_qdisc_dump_ignore(old)) {
-		if (tc_fill_qdisc(skb, old, clid, portid, n->nlmsg_seq,
-				  0, RTM_DELQDISC) < 0)
-			goto err_out;
-	}
-	if (new && !tc_qdisc_dump_ignore(new)) {
-		if (tc_fill_qdisc(skb, new, clid, portid, n->nlmsg_seq,
-				  old ? NLM_F_REPLACE : 0, RTM_NEWQDISC) < 0)
-			goto err_out;
-	}
-
-	if (skb->len)
-		return rtnetlink_send(skb, net, portid, RTNLGRP_TC,
-				      n->nlmsg_flags & NLM_F_ECHO);
-
-err_out:
-	kfree_skb(skb);
-	return -EINVAL;
-}
-
-static int tc_dump_qdisc_root(struct Qdisc *root, struct sk_buff *skb,
-			      struct netlink_callback *cb,
-			      int *q_idx_p, int s_q_idx, bool recur)
-=======
 static int tc_dump_qdisc_root(struct Qdisc *root, struct sk_buff *skb,
 			      struct netlink_callback *cb,
 			      int *q_idx_p, int s_q_idx, bool recur,
 			      bool dump_invisible)
->>>>>>> 24b8d41d
 {
 	int ret = 0, q_idx = *q_idx_p;
 	struct Qdisc *q;
@@ -1933,22 +1765,14 @@
 		q_idx = 0;
 
 		if (tc_dump_qdisc_root(dev->qdisc, skb, cb, &q_idx, s_q_idx,
-<<<<<<< HEAD
-				       true) < 0)
-=======
 				       true, tca[TCA_DUMP_INVISIBLE]) < 0)
->>>>>>> 24b8d41d
 			goto done;
 
 		dev_queue = dev_ingress_queue(dev);
 		if (dev_queue &&
 		    tc_dump_qdisc_root(dev_queue->qdisc_sleeping, skb, cb,
-<<<<<<< HEAD
-				       &q_idx, s_q_idx, false) < 0)
-=======
 				       &q_idx, s_q_idx, false,
 				       tca[TCA_DUMP_INVISIBLE]) < 0)
->>>>>>> 24b8d41d
 			goto done;
 
 cont:
@@ -2263,18 +2087,9 @@
 				goto out;
 			break;
 		case RTM_DELTCLASS:
-<<<<<<< HEAD
-			err = -EOPNOTSUPP;
-			if (cops->delete)
-				err = cops->delete(q, cl);
-			if (err == 0)
-				tclass_notify(net, skb, n, q, cl,
-					      RTM_DELTCLASS);
-=======
 			err = tclass_del_notify(net, cops, skb, n, q, cl);
 			/* Unbind the class with flilters with 0 */
 			tc_bind_tclass(q, portid, clid, 0);
->>>>>>> 24b8d41d
 			goto out;
 		case RTM_GETTCLASS:
 			err = tclass_notify(net, skb, n, q, cl, RTM_NEWTCLASS);
@@ -2304,76 +2119,6 @@
 	return err;
 }
 
-<<<<<<< HEAD
-
-static int tc_fill_tclass(struct sk_buff *skb, struct Qdisc *q,
-			  unsigned long cl,
-			  u32 portid, u32 seq, u16 flags, int event)
-{
-	struct tcmsg *tcm;
-	struct nlmsghdr  *nlh;
-	unsigned char *b = skb_tail_pointer(skb);
-	struct gnet_dump d;
-	const struct Qdisc_class_ops *cl_ops = q->ops->cl_ops;
-
-	cond_resched();
-	nlh = nlmsg_put(skb, portid, seq, event, sizeof(*tcm), flags);
-	if (!nlh)
-		goto out_nlmsg_trim;
-	tcm = nlmsg_data(nlh);
-	tcm->tcm_family = AF_UNSPEC;
-	tcm->tcm__pad1 = 0;
-	tcm->tcm__pad2 = 0;
-	tcm->tcm_ifindex = qdisc_dev(q)->ifindex;
-	tcm->tcm_parent = q->handle;
-	tcm->tcm_handle = q->handle;
-	tcm->tcm_info = 0;
-	if (nla_put_string(skb, TCA_KIND, q->ops->id))
-		goto nla_put_failure;
-	if (cl_ops->dump && cl_ops->dump(q, cl, skb, tcm) < 0)
-		goto nla_put_failure;
-
-	if (gnet_stats_start_copy_compat(skb, TCA_STATS2, TCA_STATS, TCA_XSTATS,
-					 NULL, &d, TCA_PAD) < 0)
-		goto nla_put_failure;
-
-	if (cl_ops->dump_stats && cl_ops->dump_stats(q, cl, &d) < 0)
-		goto nla_put_failure;
-
-	if (gnet_stats_finish_copy(&d) < 0)
-		goto nla_put_failure;
-
-	nlh->nlmsg_len = skb_tail_pointer(skb) - b;
-	return skb->len;
-
-out_nlmsg_trim:
-nla_put_failure:
-	nlmsg_trim(skb, b);
-	return -1;
-}
-
-static int tclass_notify(struct net *net, struct sk_buff *oskb,
-			 struct nlmsghdr *n, struct Qdisc *q,
-			 unsigned long cl, int event)
-{
-	struct sk_buff *skb;
-	u32 portid = oskb ? NETLINK_CB(oskb).portid : 0;
-
-	skb = alloc_skb(NLMSG_GOODSIZE, GFP_KERNEL);
-	if (!skb)
-		return -ENOBUFS;
-
-	if (tc_fill_tclass(skb, q, cl, portid, n->nlmsg_seq, 0, event) < 0) {
-		kfree_skb(skb);
-		return -EINVAL;
-	}
-
-	return rtnetlink_send(skb, net, portid, RTNLGRP_TC,
-			      n->nlmsg_flags & NLM_F_ECHO);
-}
-
-=======
->>>>>>> 24b8d41d
 struct qdisc_dump_args {
 	struct qdisc_walker	w;
 	struct sk_buff		*skb;
@@ -2435,8 +2180,6 @@
 	if (!qdisc_dev(root))
 		return 0;
 
-<<<<<<< HEAD
-=======
 	if (tcm->tcm_parent) {
 		q = qdisc_match_from_root(root, TC_H_MAJ(tcm->tcm_parent));
 		if (q && q != root &&
@@ -2444,7 +2187,6 @@
 			return -1;
 		return 0;
 	}
->>>>>>> 24b8d41d
 	hash_for_each(qdisc_dev(root)->qdisc_hash, b, q, hash) {
 		if (tc_dump_tclass_qdisc(q, skb, tcm, cb, t_p, s_t) < 0)
 			return -1;
@@ -2546,16 +2288,6 @@
 	register_qdisc(&mq_qdisc_ops);
 	register_qdisc(&noqueue_qdisc_ops);
 
-<<<<<<< HEAD
-	rtnl_register(PF_UNSPEC, RTM_NEWQDISC, tc_modify_qdisc, NULL, NULL);
-	rtnl_register(PF_UNSPEC, RTM_DELQDISC, tc_get_qdisc, NULL, NULL);
-	rtnl_register(PF_UNSPEC, RTM_GETQDISC, tc_get_qdisc, tc_dump_qdisc,
-		      NULL);
-	rtnl_register(PF_UNSPEC, RTM_NEWTCLASS, tc_ctl_tclass, NULL, NULL);
-	rtnl_register(PF_UNSPEC, RTM_DELTCLASS, tc_ctl_tclass, NULL, NULL);
-	rtnl_register(PF_UNSPEC, RTM_GETTCLASS, tc_ctl_tclass, tc_dump_tclass,
-		      NULL);
-=======
 	rtnl_register(PF_UNSPEC, RTM_NEWQDISC, tc_modify_qdisc, NULL, 0);
 	rtnl_register(PF_UNSPEC, RTM_DELQDISC, tc_get_qdisc, NULL, 0);
 	rtnl_register(PF_UNSPEC, RTM_GETQDISC, tc_get_qdisc, tc_dump_qdisc,
@@ -2564,7 +2296,6 @@
 	rtnl_register(PF_UNSPEC, RTM_DELTCLASS, tc_ctl_tclass, NULL, 0);
 	rtnl_register(PF_UNSPEC, RTM_GETTCLASS, tc_ctl_tclass, tc_dump_tclass,
 		      0);
->>>>>>> 24b8d41d
 
 	return 0;
 }
