// SPDX-License-Identifier: GPL-2.0-only
/*
 * net/sched/cls_tcindex.c	Packet classifier for skb->tc_index
 *
 * Written 1998,1999 by Werner Almesberger, EPFL ICA
 */

#include <linux/module.h>
#include <linux/types.h>
#include <linux/kernel.h>
#include <linux/skbuff.h>
#include <linux/errno.h>
#include <linux/slab.h>
#include <linux/refcount.h>
#include <net/act_api.h>
#include <net/netlink.h>
#include <net/pkt_cls.h>
#include <net/sch_generic.h>

/*
 * Passing parameters to the root seems to be done more awkwardly than really
 * necessary. At least, u32 doesn't seem to use such dirty hacks. To be
 * verified. FIXME.
 */

#define PERFECT_HASH_THRESHOLD	64	/* use perfect hash if not bigger */
#define DEFAULT_HASH_SIZE	64	/* optimized for diffserv */


struct tcindex_data;

struct tcindex_filter_result {
	struct tcf_exts		exts;
	struct tcf_result	res;
	struct tcindex_data	*p;
	struct rcu_work		rwork;
};

struct tcindex_filter {
	u16 key;
	struct tcindex_filter_result result;
	struct tcindex_filter __rcu *next;
	struct rcu_work rwork;
};


struct tcindex_data {
	struct tcindex_filter_result *perfect; /* perfect hash; NULL if none */
	struct tcindex_filter __rcu **h; /* imperfect hash; */
	struct tcf_proto *tp;
	u16 mask;		/* AND key with mask */
	u32 shift;		/* shift ANDed key to the right */
	u32 hash;		/* hash table size; 0 if undefined */
	u32 alloc_hash;		/* allocated size */
	u32 fall_through;	/* 0: only classify if explicit match */
	refcount_t refcnt;	/* a temporary refcnt for perfect hash */
	struct rcu_work rwork;
};

static inline int tcindex_filter_is_set(struct tcindex_filter_result *r)
<<<<<<< HEAD
=======
{
	return tcf_exts_has_actions(&r->exts) || r->res.classid;
}

static void tcindex_data_get(struct tcindex_data *p)
{
	refcount_inc(&p->refcnt);
}

static void tcindex_data_put(struct tcindex_data *p)
>>>>>>> 24b8d41d
{
	if (refcount_dec_and_test(&p->refcnt)) {
		kfree(p->perfect);
		kfree(p->h);
		kfree(p);
	}
}

static struct tcindex_filter_result *tcindex_lookup(struct tcindex_data *p,
						    u16 key)
{
	if (p->perfect) {
		struct tcindex_filter_result *f = p->perfect + key;

		return tcindex_filter_is_set(f) ? f : NULL;
	} else if (p->h) {
		struct tcindex_filter __rcu **fp;
		struct tcindex_filter *f;

		fp = &p->h[key % p->hash];
		for (f = rcu_dereference_bh_rtnl(*fp);
		     f;
		     fp = &f->next, f = rcu_dereference_bh_rtnl(*fp))
			if (f->key == key)
				return &f->result;
	}

	return NULL;
}


static int tcindex_classify(struct sk_buff *skb, const struct tcf_proto *tp,
			    struct tcf_result *res)
{
	struct tcindex_data *p = rcu_dereference_bh(tp->root);
	struct tcindex_filter_result *f;
	int key = (skb->tc_index & p->mask) >> p->shift;

	pr_debug("tcindex_classify(skb %p,tp %p,res %p),p %p\n",
		 skb, tp, res, p);

	f = tcindex_lookup(p, key);
	if (!f) {
		struct Qdisc *q = tcf_block_q(tp->chain->block);

		if (!p->fall_through)
			return -1;
		res->classid = TC_H_MAKE(TC_H_MAJ(q->handle), key);
		res->class = 0;
		pr_debug("alg 0x%x\n", res->classid);
		return 0;
	}
	*res = f->res;
	pr_debug("map 0x%x\n", res->classid);

	return tcf_exts_exec(skb, &f->exts, res);
}


static void *tcindex_get(struct tcf_proto *tp, u32 handle)
{
	struct tcindex_data *p = rtnl_dereference(tp->root);
	struct tcindex_filter_result *r;

	pr_debug("tcindex_get(tp %p,handle 0x%08x)\n", tp, handle);
	if (p->perfect && handle >= p->alloc_hash)
		return NULL;
	r = tcindex_lookup(p, handle);
	return r && tcindex_filter_is_set(r) ? r : NULL;
}

static int tcindex_init(struct tcf_proto *tp)
{
	struct tcindex_data *p;

	pr_debug("tcindex_init(tp %p)\n", tp);
	p = kzalloc(sizeof(struct tcindex_data), GFP_KERNEL);
	if (!p)
		return -ENOMEM;

	p->mask = 0xffff;
	p->hash = DEFAULT_HASH_SIZE;
	p->fall_through = 1;
	refcount_set(&p->refcnt, 1); /* Paired with tcindex_destroy_work() */

	rcu_assign_pointer(tp->root, p);
	return 0;
}

static void __tcindex_destroy_rexts(struct tcindex_filter_result *r)
{
	tcf_exts_destroy(&r->exts);
	tcf_exts_put_net(&r->exts);
	tcindex_data_put(r->p);
}

static void tcindex_destroy_rexts_work(struct work_struct *work)
{
<<<<<<< HEAD
	struct tcindex_filter *f = container_of(head, struct tcindex_filter,
						rcu);
=======
	struct tcindex_filter_result *r;

	r = container_of(to_rcu_work(work),
			 struct tcindex_filter_result,
			 rwork);
	rtnl_lock();
	__tcindex_destroy_rexts(r);
	rtnl_unlock();
}
>>>>>>> 24b8d41d

static void __tcindex_destroy_fexts(struct tcindex_filter *f)
{
	tcf_exts_destroy(&f->result.exts);
	tcf_exts_put_net(&f->result.exts);
	kfree(f);
}

static void tcindex_destroy_fexts_work(struct work_struct *work)
{
	struct tcindex_filter *f = container_of(to_rcu_work(work),
						struct tcindex_filter,
						rwork);

	rtnl_lock();
	__tcindex_destroy_fexts(f);
	rtnl_unlock();
}

static int tcindex_delete(struct tcf_proto *tp, void *arg, bool *last,
			  bool rtnl_held, struct netlink_ext_ack *extack)
{
	struct tcindex_data *p = rtnl_dereference(tp->root);
	struct tcindex_filter_result *r = arg;
	struct tcindex_filter __rcu **walk;
	struct tcindex_filter *f = NULL;

	pr_debug("tcindex_delete(tp %p,arg %p),p %p\n", tp, arg, p);
	if (p->perfect) {
		if (!r->res.class)
			return -ENOENT;
	} else {
		int i;

		for (i = 0; i < p->hash; i++) {
			walk = p->h + i;
			for (f = rtnl_dereference(*walk); f;
			     walk = &f->next, f = rtnl_dereference(*walk)) {
				if (&f->result == r)
					goto found;
			}
		}
		return -ENOENT;

found:
		rcu_assign_pointer(*walk, rtnl_dereference(f->next));
	}
	tcf_unbind_filter(tp, &r->res);
	/* all classifiers are required to call tcf_exts_destroy() after rcu
	 * grace period, since converted-to-rcu actions are relying on that
	 * in cleanup() callback
	 */
	if (f) {
		if (tcf_exts_get_net(&f->result.exts))
			tcf_queue_work(&f->rwork, tcindex_destroy_fexts_work);
		else
			__tcindex_destroy_fexts(f);
	} else {
		tcindex_data_get(p);

		if (tcf_exts_get_net(&r->exts))
			tcf_queue_work(&r->rwork, tcindex_destroy_rexts_work);
		else
			__tcindex_destroy_rexts(r);
	}

	*last = false;
	return 0;
}

static void tcindex_destroy_work(struct work_struct *work)
{
	struct tcindex_data *p = container_of(to_rcu_work(work),
					      struct tcindex_data,
					      rwork);

	tcindex_data_put(p);
}

static inline int
valid_perfect_hash(struct tcindex_data *p)
{
	return  p->hash > (p->mask >> p->shift);
}

static const struct nla_policy tcindex_policy[TCA_TCINDEX_MAX + 1] = {
	[TCA_TCINDEX_HASH]		= { .type = NLA_U32 },
	[TCA_TCINDEX_MASK]		= { .type = NLA_U16 },
	[TCA_TCINDEX_SHIFT]		= { .type = NLA_U32 },
	[TCA_TCINDEX_FALL_THROUGH]	= { .type = NLA_U32 },
	[TCA_TCINDEX_CLASSID]		= { .type = NLA_U32 },
};

<<<<<<< HEAD
static int tcindex_filter_result_init(struct tcindex_filter_result *r)
{
	memset(r, 0, sizeof(*r));
	return tcf_exts_init(&r->exts, TCA_TCINDEX_ACT, TCA_TCINDEX_POLICE);
=======
static int tcindex_filter_result_init(struct tcindex_filter_result *r,
				      struct tcindex_data *p,
				      struct net *net)
{
	memset(r, 0, sizeof(*r));
	r->p = p;
	return tcf_exts_init(&r->exts, net, TCA_TCINDEX_ACT,
			     TCA_TCINDEX_POLICE);
>>>>>>> 24b8d41d
}

static void tcindex_partial_destroy_work(struct work_struct *work)
{
	struct tcindex_data *p = container_of(to_rcu_work(work),
					      struct tcindex_data,
					      rwork);

	rtnl_lock();
	kfree(p->perfect);
	kfree(p);
	rtnl_unlock();
}

static void tcindex_free_perfect_hash(struct tcindex_data *cp)
{
	int i;

	for (i = 0; i < cp->hash; i++)
		tcf_exts_destroy(&cp->perfect[i].exts);
	kfree(cp->perfect);
}

static int tcindex_alloc_perfect_hash(struct net *net, struct tcindex_data *cp)
{
	int i, err = 0;

	cp->perfect = kcalloc(cp->hash, sizeof(struct tcindex_filter_result),
			      GFP_KERNEL);
	if (!cp->perfect)
		return -ENOMEM;

	for (i = 0; i < cp->hash; i++) {
		err = tcf_exts_init(&cp->perfect[i].exts, net,
				    TCA_TCINDEX_ACT, TCA_TCINDEX_POLICE);
		if (err < 0)
			goto errout;
		cp->perfect[i].p = cp;
	}

	return 0;

errout:
	tcindex_free_perfect_hash(cp);
	return err;
}

static void tcindex_free_perfect_hash(struct tcindex_data *cp)
{
	int i;

	for (i = 0; i < cp->hash; i++)
		tcf_exts_destroy(&cp->perfect[i].exts);
	kfree(cp->perfect);
}

static int tcindex_alloc_perfect_hash(struct tcindex_data *cp)
{
	int i, err = 0;

	cp->perfect = kcalloc(cp->hash, sizeof(struct tcindex_filter_result),
			      GFP_KERNEL);
	if (!cp->perfect)
		return -ENOMEM;

	for (i = 0; i < cp->hash; i++) {
		err = tcf_exts_init(&cp->perfect[i].exts,
				    TCA_TCINDEX_ACT, TCA_TCINDEX_POLICE);
		if (err < 0)
			goto errout;
	}

	return 0;

errout:
	tcindex_free_perfect_hash(cp);
	return err;
}

static int
tcindex_set_parms(struct net *net, struct tcf_proto *tp, unsigned long base,
		  u32 handle, struct tcindex_data *p,
		  struct tcindex_filter_result *r, struct nlattr **tb,
		  struct nlattr *est, bool ovr, struct netlink_ext_ack *extack)
{
	struct tcindex_filter_result new_filter_result, *old_r = r;
<<<<<<< HEAD
	struct tcindex_filter_result cr;
	struct tcindex_data *cp = NULL, *oldp;
	struct tcindex_filter *f = NULL; /* make gcc behave */
	int err, balloc = 0;
	struct tcf_exts e;

	err = tcf_exts_init(&e, TCA_TCINDEX_ACT, TCA_TCINDEX_POLICE);
	if (err < 0)
		return err;
	err = tcf_exts_validate(net, tp, tb, est, &e, ovr);
=======
	struct tcindex_data *cp = NULL, *oldp;
	struct tcindex_filter *f = NULL; /* make gcc behave */
	struct tcf_result cr = {};
	int err, balloc = 0;
	struct tcf_exts e;

	err = tcf_exts_init(&e, net, TCA_TCINDEX_ACT, TCA_TCINDEX_POLICE);
	if (err < 0)
		return err;
	err = tcf_exts_validate(net, tp, tb, est, &e, ovr, true, extack);
>>>>>>> 24b8d41d
	if (err < 0)
		goto errout;

	err = -ENOMEM;
	/* tcindex_data attributes must look atomic to classifier/lookup so
	 * allocate new tcindex data and RCU assign it onto root. Keeping
	 * perfect hash and hash pointers from old data.
	 */
	cp = kzalloc(sizeof(*cp), GFP_KERNEL);
	if (!cp)
		goto errout;

	cp->mask = p->mask;
	cp->shift = p->shift;
	cp->hash = p->hash;
	cp->alloc_hash = p->alloc_hash;
	cp->fall_through = p->fall_through;
	cp->tp = tp;
	refcount_set(&cp->refcnt, 1); /* Paired with tcindex_destroy_work() */

	if (tb[TCA_TCINDEX_HASH])
		cp->hash = nla_get_u32(tb[TCA_TCINDEX_HASH]);

	if (tb[TCA_TCINDEX_MASK])
		cp->mask = nla_get_u16(tb[TCA_TCINDEX_MASK]);

	if (tb[TCA_TCINDEX_SHIFT])
		cp->shift = nla_get_u32(tb[TCA_TCINDEX_SHIFT]);

	if (!cp->hash) {
		/* Hash not specified, use perfect hash if the upper limit
		 * of the hashing index is below the threshold.
		 */
		if ((cp->mask >> cp->shift) < PERFECT_HASH_THRESHOLD)
			cp->hash = (cp->mask >> cp->shift) + 1;
		else
			cp->hash = DEFAULT_HASH_SIZE;
	}

	if (p->perfect) {
		int i;

<<<<<<< HEAD
		if (tcindex_alloc_perfect_hash(cp) < 0)
			goto errout;
		for (i = 0; i < cp->hash; i++)
=======
		if (tcindex_alloc_perfect_hash(net, cp) < 0)
			goto errout;
		cp->alloc_hash = cp->hash;
		for (i = 0; i < min(cp->hash, p->hash); i++)
>>>>>>> 24b8d41d
			cp->perfect[i].res = p->perfect[i].res;
		balloc = 1;
	}
	cp->h = p->h;

<<<<<<< HEAD
	err = tcindex_filter_result_init(&new_filter_result);
	if (err < 0)
		goto errout1;
	err = tcindex_filter_result_init(&cr);
	if (err < 0)
		goto errout1;
=======
	err = tcindex_filter_result_init(&new_filter_result, cp, net);
	if (err < 0)
		goto errout_alloc;
>>>>>>> 24b8d41d
	if (old_r)
		cr = r->res;

	err = -EBUSY;

	/* Hash already allocated, make sure that we still meet the
	 * requirements for the allocated hash.
	 */
	if (cp->perfect) {
		if (!valid_perfect_hash(cp) ||
		    cp->hash > cp->alloc_hash)
			goto errout_alloc;
	} else if (cp->h && cp->hash != cp->alloc_hash) {
		goto errout_alloc;
	}

	err = -EINVAL;
	if (tb[TCA_TCINDEX_FALL_THROUGH])
		cp->fall_through = nla_get_u32(tb[TCA_TCINDEX_FALL_THROUGH]);

	if (!cp->perfect && !cp->h)
		cp->alloc_hash = cp->hash;

	/* Note: this could be as restrictive as if (handle & ~(mask >> shift))
	 * but then, we'd fail handles that may become valid after some future
	 * mask change. While this is extremely unlikely to ever matter,
	 * the check below is safer (and also more backwards-compatible).
	 */
	if (cp->perfect || valid_perfect_hash(cp))
		if (handle >= cp->alloc_hash)
			goto errout_alloc;


	err = -ENOMEM;
	if (!cp->perfect && !cp->h) {
		if (valid_perfect_hash(cp)) {
<<<<<<< HEAD
			if (tcindex_alloc_perfect_hash(cp) < 0)
=======
			if (tcindex_alloc_perfect_hash(net, cp) < 0)
>>>>>>> 24b8d41d
				goto errout_alloc;
			balloc = 1;
		} else {
			struct tcindex_filter __rcu **hash;

			hash = kcalloc(cp->hash,
				       sizeof(struct tcindex_filter *),
				       GFP_KERNEL);

			if (!hash)
				goto errout_alloc;

			cp->h = hash;
			balloc = 2;
		}
	}

	if (cp->perfect)
		r = cp->perfect + handle;
	else
		r = tcindex_lookup(cp, handle) ? : &new_filter_result;

	if (r == &new_filter_result) {
		f = kzalloc(sizeof(*f), GFP_KERNEL);
		if (!f)
			goto errout_alloc;
		f->key = handle;
		f->next = NULL;
<<<<<<< HEAD
		err = tcindex_filter_result_init(&f->result);
=======
		err = tcindex_filter_result_init(&f->result, cp, net);
>>>>>>> 24b8d41d
		if (err < 0) {
			kfree(f);
			goto errout_alloc;
		}
	}

	if (tb[TCA_TCINDEX_CLASSID]) {
		cr.classid = nla_get_u32(tb[TCA_TCINDEX_CLASSID]);
		tcf_bind_filter(tp, &cr, base);
	}

<<<<<<< HEAD
	if (old_r)
		tcf_exts_change(tp, &r->exts, &e);
	else
		tcf_exts_change(tp, &cr.exts, &e);

	if (old_r && old_r != r) {
		err = tcindex_filter_result_init(old_r);
=======
	if (old_r && old_r != r) {
		err = tcindex_filter_result_init(old_r, cp, net);
>>>>>>> 24b8d41d
		if (err < 0) {
			kfree(f);
			goto errout_alloc;
		}
	}

	oldp = p;
	r->res = cr;
	tcf_exts_change(&r->exts, &e);

	rcu_assign_pointer(tp->root, cp);

	if (r == &new_filter_result) {
		struct tcindex_filter *nfp;
		struct tcindex_filter __rcu **fp;

		f->result.res = r->res;
		tcf_exts_change(&f->result.exts, &r->exts);

		fp = cp->h + (handle % cp->hash);
		for (nfp = rtnl_dereference(*fp);
		     nfp;
		     fp = &nfp->next, nfp = rtnl_dereference(*fp))
				; /* nothing */

		rcu_assign_pointer(*fp, f);
	} else {
		tcf_exts_destroy(&new_filter_result.exts);
	}

	if (oldp)
		tcf_queue_work(&oldp->rwork, tcindex_partial_destroy_work);
	return 0;

errout_alloc:
	if (balloc == 1)
		tcindex_free_perfect_hash(cp);
	else if (balloc == 2)
		kfree(cp->h);
<<<<<<< HEAD
errout1:
	tcf_exts_destroy(&cr.exts);
=======
>>>>>>> 24b8d41d
	tcf_exts_destroy(&new_filter_result.exts);
errout:
	kfree(cp);
	tcf_exts_destroy(&e);
	return err;
}

static int
tcindex_change(struct net *net, struct sk_buff *in_skb,
	       struct tcf_proto *tp, unsigned long base, u32 handle,
	       struct nlattr **tca, void **arg, bool ovr,
	       bool rtnl_held, struct netlink_ext_ack *extack)
{
	struct nlattr *opt = tca[TCA_OPTIONS];
	struct nlattr *tb[TCA_TCINDEX_MAX + 1];
	struct tcindex_data *p = rtnl_dereference(tp->root);
	struct tcindex_filter_result *r = *arg;
	int err;

	pr_debug("tcindex_change(tp %p,handle 0x%08x,tca %p,arg %p),opt %p,"
	    "p %p,r %p,*arg %p\n",
	    tp, handle, tca, arg, opt, p, r, *arg);

	if (!opt)
		return 0;

	err = nla_parse_nested_deprecated(tb, TCA_TCINDEX_MAX, opt,
					  tcindex_policy, NULL);
	if (err < 0)
		return err;

	return tcindex_set_parms(net, tp, base, handle, p, r, tb,
				 tca[TCA_RATE], ovr, extack);
}

static void tcindex_walk(struct tcf_proto *tp, struct tcf_walker *walker,
			 bool rtnl_held)
{
	struct tcindex_data *p = rtnl_dereference(tp->root);
	struct tcindex_filter *f, *next;
	int i;

	pr_debug("tcindex_walk(tp %p,walker %p),p %p\n", tp, walker, p);
	if (p->perfect) {
		for (i = 0; i < p->hash; i++) {
			if (!p->perfect[i].res.class)
				continue;
			if (walker->count >= walker->skip) {
				if (walker->fn(tp, p->perfect + i, walker) < 0) {
					walker->stop = 1;
					return;
				}
			}
			walker->count++;
		}
	}
	if (!p->h)
		return;
	for (i = 0; i < p->hash; i++) {
		for (f = rtnl_dereference(p->h[i]); f; f = next) {
			next = rtnl_dereference(f->next);
			if (walker->count >= walker->skip) {
				if (walker->fn(tp, &f->result, walker) < 0) {
					walker->stop = 1;
					return;
				}
			}
			walker->count++;
		}
	}
}

static void tcindex_destroy(struct tcf_proto *tp, bool rtnl_held,
			    struct netlink_ext_ack *extack)
{
	struct tcindex_data *p = rtnl_dereference(tp->root);
	int i;

	pr_debug("tcindex_destroy(tp %p),p %p\n", tp, p);
<<<<<<< HEAD
	walker.count = 0;
	walker.skip = 0;
	walker.fn = tcindex_destroy_element;
	tcindex_walk(tp, &walker);

	call_rcu(&p->rcu, __tcindex_destroy);
	return true;
}


static int tcindex_dump(struct net *net, struct tcf_proto *tp, unsigned long fh,
			struct sk_buff *skb, struct tcmsg *t)
=======

	if (p->perfect) {
		for (i = 0; i < p->hash; i++) {
			struct tcindex_filter_result *r = p->perfect + i;

			/* tcf_queue_work() does not guarantee the ordering we
			 * want, so we have to take this refcnt temporarily to
			 * ensure 'p' is freed after all tcindex_filter_result
			 * here. Imperfect hash does not need this, because it
			 * uses linked lists rather than an array.
			 */
			tcindex_data_get(p);

			tcf_unbind_filter(tp, &r->res);
			if (tcf_exts_get_net(&r->exts))
				tcf_queue_work(&r->rwork,
					       tcindex_destroy_rexts_work);
			else
				__tcindex_destroy_rexts(r);
		}
	}

	for (i = 0; p->h && i < p->hash; i++) {
		struct tcindex_filter *f, *next;
		bool last;

		for (f = rtnl_dereference(p->h[i]); f; f = next) {
			next = rtnl_dereference(f->next);
			tcindex_delete(tp, &f->result, &last, rtnl_held, NULL);
		}
	}

	tcf_queue_work(&p->rwork, tcindex_destroy_work);
}


static int tcindex_dump(struct net *net, struct tcf_proto *tp, void *fh,
			struct sk_buff *skb, struct tcmsg *t, bool rtnl_held)
>>>>>>> 24b8d41d
{
	struct tcindex_data *p = rtnl_dereference(tp->root);
	struct tcindex_filter_result *r = fh;
	struct nlattr *nest;

	pr_debug("tcindex_dump(tp %p,fh %p,skb %p,t %p),p %p,r %p\n",
		 tp, fh, skb, t, p, r);
	pr_debug("p->perfect %p p->h %p\n", p->perfect, p->h);

	nest = nla_nest_start_noflag(skb, TCA_OPTIONS);
	if (nest == NULL)
		goto nla_put_failure;

	if (!fh) {
		t->tcm_handle = ~0; /* whatever ... */
		if (nla_put_u32(skb, TCA_TCINDEX_HASH, p->hash) ||
		    nla_put_u16(skb, TCA_TCINDEX_MASK, p->mask) ||
		    nla_put_u32(skb, TCA_TCINDEX_SHIFT, p->shift) ||
		    nla_put_u32(skb, TCA_TCINDEX_FALL_THROUGH, p->fall_through))
			goto nla_put_failure;
		nla_nest_end(skb, nest);
	} else {
		if (p->perfect) {
			t->tcm_handle = r - p->perfect;
		} else {
			struct tcindex_filter *f;
			struct tcindex_filter __rcu **fp;
			int i;

			t->tcm_handle = 0;
			for (i = 0; !t->tcm_handle && i < p->hash; i++) {
				fp = &p->h[i];
				for (f = rtnl_dereference(*fp);
				     !t->tcm_handle && f;
				     fp = &f->next, f = rtnl_dereference(*fp)) {
					if (&f->result == r)
						t->tcm_handle = f->key;
				}
			}
		}
		pr_debug("handle = %d\n", t->tcm_handle);
		if (r->res.class &&
		    nla_put_u32(skb, TCA_TCINDEX_CLASSID, r->res.classid))
			goto nla_put_failure;

		if (tcf_exts_dump(skb, &r->exts) < 0)
			goto nla_put_failure;
		nla_nest_end(skb, nest);

		if (tcf_exts_dump_stats(skb, &r->exts) < 0)
			goto nla_put_failure;
	}

	return skb->len;

nla_put_failure:
	nla_nest_cancel(skb, nest);
	return -1;
}

static void tcindex_bind_class(void *fh, u32 classid, unsigned long cl,
			       void *q, unsigned long base)
{
	struct tcindex_filter_result *r = fh;

	if (r && r->res.classid == classid) {
		if (cl)
			__tcf_bind_filter(q, &r->res, base);
		else
			__tcf_unbind_filter(q, &r->res);
	}
}

static struct tcf_proto_ops cls_tcindex_ops __read_mostly = {
	.kind		=	"tcindex",
	.classify	=	tcindex_classify,
	.init		=	tcindex_init,
	.destroy	=	tcindex_destroy,
	.get		=	tcindex_get,
	.change		=	tcindex_change,
	.delete		=	tcindex_delete,
	.walk		=	tcindex_walk,
	.dump		=	tcindex_dump,
	.bind_class	=	tcindex_bind_class,
	.owner		=	THIS_MODULE,
};

static int __init init_tcindex(void)
{
	return register_tcf_proto_ops(&cls_tcindex_ops);
}

static void __exit exit_tcindex(void)
{
	unregister_tcf_proto_ops(&cls_tcindex_ops);
}

module_init(init_tcindex)
module_exit(exit_tcindex)
MODULE_LICENSE("GPL");<|MERGE_RESOLUTION|>--- conflicted
+++ resolved
@@ -58,8 +58,6 @@
 };
 
 static inline int tcindex_filter_is_set(struct tcindex_filter_result *r)
-<<<<<<< HEAD
-=======
 {
 	return tcf_exts_has_actions(&r->exts) || r->res.classid;
 }
@@ -70,7 +68,6 @@
 }
 
 static void tcindex_data_put(struct tcindex_data *p)
->>>>>>> 24b8d41d
 {
 	if (refcount_dec_and_test(&p->refcnt)) {
 		kfree(p->perfect);
@@ -169,10 +166,6 @@
 
 static void tcindex_destroy_rexts_work(struct work_struct *work)
 {
-<<<<<<< HEAD
-	struct tcindex_filter *f = container_of(head, struct tcindex_filter,
-						rcu);
-=======
 	struct tcindex_filter_result *r;
 
 	r = container_of(to_rcu_work(work),
@@ -182,7 +175,6 @@
 	__tcindex_destroy_rexts(r);
 	rtnl_unlock();
 }
->>>>>>> 24b8d41d
 
 static void __tcindex_destroy_fexts(struct tcindex_filter *f)
 {
@@ -276,12 +268,6 @@
 	[TCA_TCINDEX_CLASSID]		= { .type = NLA_U32 },
 };
 
-<<<<<<< HEAD
-static int tcindex_filter_result_init(struct tcindex_filter_result *r)
-{
-	memset(r, 0, sizeof(*r));
-	return tcf_exts_init(&r->exts, TCA_TCINDEX_ACT, TCA_TCINDEX_POLICE);
-=======
 static int tcindex_filter_result_init(struct tcindex_filter_result *r,
 				      struct tcindex_data *p,
 				      struct net *net)
@@ -290,7 +276,6 @@
 	r->p = p;
 	return tcf_exts_init(&r->exts, net, TCA_TCINDEX_ACT,
 			     TCA_TCINDEX_POLICE);
->>>>>>> 24b8d41d
 }
 
 static void tcindex_partial_destroy_work(struct work_struct *work)
@@ -338,38 +323,6 @@
 	return err;
 }
 
-static void tcindex_free_perfect_hash(struct tcindex_data *cp)
-{
-	int i;
-
-	for (i = 0; i < cp->hash; i++)
-		tcf_exts_destroy(&cp->perfect[i].exts);
-	kfree(cp->perfect);
-}
-
-static int tcindex_alloc_perfect_hash(struct tcindex_data *cp)
-{
-	int i, err = 0;
-
-	cp->perfect = kcalloc(cp->hash, sizeof(struct tcindex_filter_result),
-			      GFP_KERNEL);
-	if (!cp->perfect)
-		return -ENOMEM;
-
-	for (i = 0; i < cp->hash; i++) {
-		err = tcf_exts_init(&cp->perfect[i].exts,
-				    TCA_TCINDEX_ACT, TCA_TCINDEX_POLICE);
-		if (err < 0)
-			goto errout;
-	}
-
-	return 0;
-
-errout:
-	tcindex_free_perfect_hash(cp);
-	return err;
-}
-
 static int
 tcindex_set_parms(struct net *net, struct tcf_proto *tp, unsigned long base,
 		  u32 handle, struct tcindex_data *p,
@@ -377,18 +330,6 @@
 		  struct nlattr *est, bool ovr, struct netlink_ext_ack *extack)
 {
 	struct tcindex_filter_result new_filter_result, *old_r = r;
-<<<<<<< HEAD
-	struct tcindex_filter_result cr;
-	struct tcindex_data *cp = NULL, *oldp;
-	struct tcindex_filter *f = NULL; /* make gcc behave */
-	int err, balloc = 0;
-	struct tcf_exts e;
-
-	err = tcf_exts_init(&e, TCA_TCINDEX_ACT, TCA_TCINDEX_POLICE);
-	if (err < 0)
-		return err;
-	err = tcf_exts_validate(net, tp, tb, est, &e, ovr);
-=======
 	struct tcindex_data *cp = NULL, *oldp;
 	struct tcindex_filter *f = NULL; /* make gcc behave */
 	struct tcf_result cr = {};
@@ -399,7 +340,6 @@
 	if (err < 0)
 		return err;
 	err = tcf_exts_validate(net, tp, tb, est, &e, ovr, true, extack);
->>>>>>> 24b8d41d
 	if (err < 0)
 		goto errout;
 
@@ -442,33 +382,18 @@
 	if (p->perfect) {
 		int i;
 
-<<<<<<< HEAD
-		if (tcindex_alloc_perfect_hash(cp) < 0)
-			goto errout;
-		for (i = 0; i < cp->hash; i++)
-=======
 		if (tcindex_alloc_perfect_hash(net, cp) < 0)
 			goto errout;
 		cp->alloc_hash = cp->hash;
 		for (i = 0; i < min(cp->hash, p->hash); i++)
->>>>>>> 24b8d41d
 			cp->perfect[i].res = p->perfect[i].res;
 		balloc = 1;
 	}
 	cp->h = p->h;
 
-<<<<<<< HEAD
-	err = tcindex_filter_result_init(&new_filter_result);
-	if (err < 0)
-		goto errout1;
-	err = tcindex_filter_result_init(&cr);
-	if (err < 0)
-		goto errout1;
-=======
 	err = tcindex_filter_result_init(&new_filter_result, cp, net);
 	if (err < 0)
 		goto errout_alloc;
->>>>>>> 24b8d41d
 	if (old_r)
 		cr = r->res;
 
@@ -505,11 +430,7 @@
 	err = -ENOMEM;
 	if (!cp->perfect && !cp->h) {
 		if (valid_perfect_hash(cp)) {
-<<<<<<< HEAD
-			if (tcindex_alloc_perfect_hash(cp) < 0)
-=======
 			if (tcindex_alloc_perfect_hash(net, cp) < 0)
->>>>>>> 24b8d41d
 				goto errout_alloc;
 			balloc = 1;
 		} else {
@@ -538,11 +459,7 @@
 			goto errout_alloc;
 		f->key = handle;
 		f->next = NULL;
-<<<<<<< HEAD
-		err = tcindex_filter_result_init(&f->result);
-=======
 		err = tcindex_filter_result_init(&f->result, cp, net);
->>>>>>> 24b8d41d
 		if (err < 0) {
 			kfree(f);
 			goto errout_alloc;
@@ -554,18 +471,8 @@
 		tcf_bind_filter(tp, &cr, base);
 	}
 
-<<<<<<< HEAD
-	if (old_r)
-		tcf_exts_change(tp, &r->exts, &e);
-	else
-		tcf_exts_change(tp, &cr.exts, &e);
-
-	if (old_r && old_r != r) {
-		err = tcindex_filter_result_init(old_r);
-=======
 	if (old_r && old_r != r) {
 		err = tcindex_filter_result_init(old_r, cp, net);
->>>>>>> 24b8d41d
 		if (err < 0) {
 			kfree(f);
 			goto errout_alloc;
@@ -605,11 +512,6 @@
 		tcindex_free_perfect_hash(cp);
 	else if (balloc == 2)
 		kfree(cp->h);
-<<<<<<< HEAD
-errout1:
-	tcf_exts_destroy(&cr.exts);
-=======
->>>>>>> 24b8d41d
 	tcf_exts_destroy(&new_filter_result.exts);
 errout:
 	kfree(cp);
@@ -689,20 +591,6 @@
 	int i;
 
 	pr_debug("tcindex_destroy(tp %p),p %p\n", tp, p);
-<<<<<<< HEAD
-	walker.count = 0;
-	walker.skip = 0;
-	walker.fn = tcindex_destroy_element;
-	tcindex_walk(tp, &walker);
-
-	call_rcu(&p->rcu, __tcindex_destroy);
-	return true;
-}
-
-
-static int tcindex_dump(struct net *net, struct tcf_proto *tp, unsigned long fh,
-			struct sk_buff *skb, struct tcmsg *t)
-=======
 
 	if (p->perfect) {
 		for (i = 0; i < p->hash; i++) {
@@ -741,7 +629,6 @@
 
 static int tcindex_dump(struct net *net, struct tcf_proto *tp, void *fh,
 			struct sk_buff *skb, struct tcmsg *t, bool rtnl_held)
->>>>>>> 24b8d41d
 {
 	struct tcindex_data *p = rtnl_dereference(tp->root);
 	struct tcindex_filter_result *r = fh;
