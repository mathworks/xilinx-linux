--- conflicted
+++ resolved
@@ -171,12 +171,8 @@
 		__qdisc_drop(skb, to_free);
 	} while (++i < max_packets && len < threshold);
 
-<<<<<<< HEAD
-	flow->dropped += i;
-=======
 	/* Tell codel to increase its signal strength also */
 	flow->cvars.count += i;
->>>>>>> 24b8d41d
 	q->backlogs[idx] -= len;
 	q->memory_usage -= mem;
 	sch->qstats.drops += i;
@@ -191,11 +187,7 @@
 	struct fq_codel_sched_data *q = qdisc_priv(sch);
 	unsigned int idx, prev_backlog, prev_qlen;
 	struct fq_codel_flow *flow;
-<<<<<<< HEAD
-	int uninitialized_var(ret);
-=======
 	int ret;
->>>>>>> 24b8d41d
 	unsigned int pkt_len;
 	bool memory_limited;
 
@@ -236,7 +228,6 @@
 	 * with a 64 packets limit to not add a too big cpu spike here.
 	 */
 	ret = fq_codel_drop(sch, q->drop_batch_size, to_free);
-<<<<<<< HEAD
 
 	prev_qlen -= sch->q.qlen;
 	prev_backlog -= sch->qstats.backlog;
@@ -244,15 +235,6 @@
 	if (memory_limited)
 		q->drop_overmemory += prev_qlen;
 
-=======
-
-	prev_qlen -= sch->q.qlen;
-	prev_backlog -= sch->qstats.backlog;
-	q->drop_overlimit += prev_qlen;
-	if (memory_limited)
-		q->drop_overmemory += prev_qlen;
-
->>>>>>> 24b8d41d
 	/* As we dropped packet(s), better let upper stack know this.
 	 * If we dropped a packet for this flow, return NET_XMIT_CN,
 	 * but in this case, our parents wont increase their backlogs.
@@ -318,22 +300,9 @@
 		goto begin;
 	}
 
-<<<<<<< HEAD
-	prev_drop_count = q->cstats.drop_count;
-	prev_ecn_mark = q->cstats.ecn_mark;
-	prev_backlog = sch->qstats.backlog;
-
 	skb = codel_dequeue(sch, &sch->qstats.backlog, &q->cparams,
 			    &flow->cvars, &q->cstats, qdisc_pkt_len,
 			    codel_get_enqueue_time, drop_func, dequeue_func);
-
-	flow->dropped += q->cstats.drop_count - prev_drop_count;
-	flow->dropped += q->cstats.ecn_mark - prev_ecn_mark;
-=======
-	skb = codel_dequeue(sch, &sch->qstats.backlog, &q->cparams,
-			    &flow->cvars, &q->cstats, qdisc_pkt_len,
-			    codel_get_enqueue_time, drop_func, dequeue_func);
->>>>>>> 24b8d41d
 
 	if (!skb) {
 		/* force a pass through old_flows to prevent starvation */
@@ -447,11 +416,7 @@
 		q->quantum = max(256U, nla_get_u32(tb[TCA_FQ_CODEL_QUANTUM]));
 
 	if (tb[TCA_FQ_CODEL_DROP_BATCH_SIZE])
-<<<<<<< HEAD
-		q->drop_batch_size = min(1U, nla_get_u32(tb[TCA_FQ_CODEL_DROP_BATCH_SIZE]));
-=======
 		q->drop_batch_size = max(1U, nla_get_u32(tb[TCA_FQ_CODEL_DROP_BATCH_SIZE]));
->>>>>>> 24b8d41d
 
 	if (tb[TCA_FQ_CODEL_MEMORY_LIMIT])
 		q->memory_limit = min(1U << 31, nla_get_u32(tb[TCA_FQ_CODEL_MEMORY_LIMIT]));
