// SPDX-License-Identifier: GPL-2.0-only
/*
 * Copyright (c) 2008, Intel Corporation.
 *
 * Author: Alexander Duyck <alexander.h.duyck@intel.com>
 */

#include <linux/module.h>
#include <linux/init.h>
#include <linux/kernel.h>
#include <linux/skbuff.h>
#include <linux/rtnetlink.h>
#include <net/netlink.h>
#include <net/pkt_sched.h>
#include <net/ip.h>
#include <net/ipv6.h>
#include <net/dsfield.h>
#include <net/pkt_cls.h>

#include <linux/tc_act/tc_skbedit.h>
#include <net/tc_act/tc_skbedit.h>

static unsigned int skbedit_net_id;
static struct tc_action_ops act_skbedit_ops;

<<<<<<< HEAD
static int skbedit_net_id;
static struct tc_action_ops act_skbedit_ops;
=======
static int tcf_skbedit_act(struct sk_buff *skb, const struct tc_action *a,
			   struct tcf_result *res)
{
	struct tcf_skbedit *d = to_skbedit(a);
	struct tcf_skbedit_params *params;
	int action;

	tcf_lastuse_update(&d->tcf_tm);
	bstats_cpu_update(this_cpu_ptr(d->common.cpu_bstats), skb);

	params = rcu_dereference_bh(d->params);
	action = READ_ONCE(d->tcf_action);

	if (params->flags & SKBEDIT_F_PRIORITY)
		skb->priority = params->priority;
	if (params->flags & SKBEDIT_F_INHERITDSFIELD) {
		int wlen = skb_network_offset(skb);

		switch (skb_protocol(skb, true)) {
		case htons(ETH_P_IP):
			wlen += sizeof(struct iphdr);
			if (!pskb_may_pull(skb, wlen))
				goto err;
			skb->priority = ipv4_get_dsfield(ip_hdr(skb)) >> 2;
			break;

		case htons(ETH_P_IPV6):
			wlen += sizeof(struct ipv6hdr);
			if (!pskb_may_pull(skb, wlen))
				goto err;
			skb->priority = ipv6_get_dsfield(ipv6_hdr(skb)) >> 2;
			break;
		}
	}
	if (params->flags & SKBEDIT_F_QUEUE_MAPPING &&
	    skb->dev->real_num_tx_queues > params->queue_mapping)
		skb_set_queue_mapping(skb, params->queue_mapping);
	if (params->flags & SKBEDIT_F_MARK) {
		skb->mark &= ~params->mask;
		skb->mark |= params->mark & params->mask;
	}
	if (params->flags & SKBEDIT_F_PTYPE)
		skb->pkt_type = params->ptype;
	return action;
>>>>>>> 24b8d41d

err:
	qstats_drop_inc(this_cpu_ptr(d->common.cpu_qstats));
	return TC_ACT_SHOT;
}

static void tcf_skbedit_stats_update(struct tc_action *a, u64 bytes,
				     u64 packets, u64 drops,
				     u64 lastuse, bool hw)
{
	struct tcf_skbedit *d = to_skbedit(a);
<<<<<<< HEAD

	spin_lock(&d->tcf_lock);
	tcf_lastuse_update(&d->tcf_tm);
	bstats_update(&d->tcf_bstats, skb);

	if (d->flags & SKBEDIT_F_PRIORITY)
		skb->priority = d->priority;
	if (d->flags & SKBEDIT_F_QUEUE_MAPPING &&
	    skb->dev->real_num_tx_queues > d->queue_mapping)
		skb_set_queue_mapping(skb, d->queue_mapping);
	if (d->flags & SKBEDIT_F_MARK)
		skb->mark = d->mark;
	if (d->flags & SKBEDIT_F_PTYPE)
		skb->pkt_type = d->ptype;

	spin_unlock(&d->tcf_lock);
	return d->tcf_action;
=======
	struct tcf_t *tm = &d->tcf_tm;

	tcf_action_update_stats(a, bytes, packets, drops, hw);
	tm->lastuse = max_t(u64, tm->lastuse, lastuse);
>>>>>>> 24b8d41d
}

static const struct nla_policy skbedit_policy[TCA_SKBEDIT_MAX + 1] = {
	[TCA_SKBEDIT_PARMS]		= { .len = sizeof(struct tc_skbedit) },
	[TCA_SKBEDIT_PRIORITY]		= { .len = sizeof(u32) },
	[TCA_SKBEDIT_QUEUE_MAPPING]	= { .len = sizeof(u16) },
	[TCA_SKBEDIT_MARK]		= { .len = sizeof(u32) },
	[TCA_SKBEDIT_PTYPE]		= { .len = sizeof(u16) },
<<<<<<< HEAD
=======
	[TCA_SKBEDIT_MASK]		= { .len = sizeof(u32) },
	[TCA_SKBEDIT_FLAGS]		= { .len = sizeof(u64) },
>>>>>>> 24b8d41d
};

static int tcf_skbedit_init(struct net *net, struct nlattr *nla,
			    struct nlattr *est, struct tc_action **a,
<<<<<<< HEAD
			    int ovr, int bind)
=======
			    int ovr, int bind, bool rtnl_held,
			    struct tcf_proto *tp, u32 act_flags,
			    struct netlink_ext_ack *extack)
>>>>>>> 24b8d41d
{
	struct tc_action_net *tn = net_generic(net, skbedit_net_id);
	struct tcf_skbedit_params *params_new;
	struct nlattr *tb[TCA_SKBEDIT_MAX + 1];
	struct tcf_chain *goto_ch = NULL;
	struct tc_skbedit *parm;
	struct tcf_skbedit *d;
<<<<<<< HEAD
	u32 flags = 0, *priority = NULL, *mark = NULL;
	u16 *queue_mapping = NULL, *ptype = NULL;
	bool exists = false;
	int ret = 0, err;
=======
	u32 flags = 0, *priority = NULL, *mark = NULL, *mask = NULL;
	u16 *queue_mapping = NULL, *ptype = NULL;
	bool exists = false;
	int ret = 0, err;
	u32 index;
>>>>>>> 24b8d41d

	if (nla == NULL)
		return -EINVAL;

	err = nla_parse_nested_deprecated(tb, TCA_SKBEDIT_MAX, nla,
					  skbedit_policy, NULL);
	if (err < 0)
		return err;

	if (tb[TCA_SKBEDIT_PARMS] == NULL)
		return -EINVAL;

	if (tb[TCA_SKBEDIT_PRIORITY] != NULL) {
		flags |= SKBEDIT_F_PRIORITY;
		priority = nla_data(tb[TCA_SKBEDIT_PRIORITY]);
	}

	if (tb[TCA_SKBEDIT_QUEUE_MAPPING] != NULL) {
		flags |= SKBEDIT_F_QUEUE_MAPPING;
		queue_mapping = nla_data(tb[TCA_SKBEDIT_QUEUE_MAPPING]);
	}

	if (tb[TCA_SKBEDIT_PTYPE] != NULL) {
		ptype = nla_data(tb[TCA_SKBEDIT_PTYPE]);
		if (!skb_pkt_type_ok(*ptype))
			return -EINVAL;
		flags |= SKBEDIT_F_PTYPE;
	}

	if (tb[TCA_SKBEDIT_MARK] != NULL) {
		flags |= SKBEDIT_F_MARK;
		mark = nla_data(tb[TCA_SKBEDIT_MARK]);
	}

	if (tb[TCA_SKBEDIT_MASK] != NULL) {
		flags |= SKBEDIT_F_MASK;
		mask = nla_data(tb[TCA_SKBEDIT_MASK]);
	}

	if (tb[TCA_SKBEDIT_FLAGS] != NULL) {
		u64 *pure_flags = nla_data(tb[TCA_SKBEDIT_FLAGS]);

		if (*pure_flags & SKBEDIT_F_INHERITDSFIELD)
			flags |= SKBEDIT_F_INHERITDSFIELD;
	}

	parm = nla_data(tb[TCA_SKBEDIT_PARMS]);
	index = parm->index;
	err = tcf_idr_check_alloc(tn, &index, a, bind);
	if (err < 0)
		return err;
	exists = err;
	if (exists && bind)
		return 0;

	if (!flags) {
<<<<<<< HEAD
		tcf_hash_release(*a, bind);
=======
		if (exists)
			tcf_idr_release(*a, bind);
		else
			tcf_idr_cleanup(tn, index);
>>>>>>> 24b8d41d
		return -EINVAL;
	}

	if (!exists) {
<<<<<<< HEAD
		ret = tcf_hash_create(tn, parm->index, est, a,
				      &act_skbedit_ops, bind, false);
		if (ret)
=======
		ret = tcf_idr_create(tn, index, est, a,
				     &act_skbedit_ops, bind, true, 0);
		if (ret) {
			tcf_idr_cleanup(tn, index);
>>>>>>> 24b8d41d
			return ret;
		}

		d = to_skbedit(*a);
		ret = ACT_P_CREATED;
	} else {
		d = to_skbedit(*a);
<<<<<<< HEAD
		tcf_hash_release(*a, bind);
		if (!ovr)
=======
		if (!ovr) {
			tcf_idr_release(*a, bind);
>>>>>>> 24b8d41d
			return -EEXIST;
		}
	}
	err = tcf_action_check_ctrlact(parm->action, tp, &goto_ch, extack);
	if (err < 0)
		goto release_idr;

	params_new = kzalloc(sizeof(*params_new), GFP_KERNEL);
	if (unlikely(!params_new)) {
		err = -ENOMEM;
		goto put_chain;
	}

	params_new->flags = flags;
	if (flags & SKBEDIT_F_PRIORITY)
		params_new->priority = *priority;
	if (flags & SKBEDIT_F_QUEUE_MAPPING)
		params_new->queue_mapping = *queue_mapping;
	if (flags & SKBEDIT_F_MARK)
<<<<<<< HEAD
		d->mark = *mark;
	if (flags & SKBEDIT_F_PTYPE)
		d->ptype = *ptype;

	d->tcf_action = parm->action;
=======
		params_new->mark = *mark;
	if (flags & SKBEDIT_F_PTYPE)
		params_new->ptype = *ptype;
	/* default behaviour is to use all the bits */
	params_new->mask = 0xffffffff;
	if (flags & SKBEDIT_F_MASK)
		params_new->mask = *mask;
>>>>>>> 24b8d41d

	spin_lock_bh(&d->tcf_lock);
	goto_ch = tcf_action_set_ctrlact(*a, parm->action, goto_ch);
	params_new = rcu_replace_pointer(d->params, params_new,
					 lockdep_is_held(&d->tcf_lock));
	spin_unlock_bh(&d->tcf_lock);
	if (params_new)
		kfree_rcu(params_new, rcu);
	if (goto_ch)
		tcf_chain_put_by_act(goto_ch);

<<<<<<< HEAD
	if (ret == ACT_P_CREATED)
		tcf_hash_insert(tn, *a);
=======
>>>>>>> 24b8d41d
	return ret;
put_chain:
	if (goto_ch)
		tcf_chain_put_by_act(goto_ch);
release_idr:
	tcf_idr_release(*a, bind);
	return err;
}

static int tcf_skbedit_dump(struct sk_buff *skb, struct tc_action *a,
			    int bind, int ref)
{
	unsigned char *b = skb_tail_pointer(skb);
	struct tcf_skbedit *d = to_skbedit(a);
<<<<<<< HEAD
=======
	struct tcf_skbedit_params *params;
>>>>>>> 24b8d41d
	struct tc_skbedit opt = {
		.index   = d->tcf_index,
		.refcnt  = refcount_read(&d->tcf_refcnt) - ref,
		.bindcnt = atomic_read(&d->tcf_bindcnt) - bind,
	};
	u64 pure_flags = 0;
	struct tcf_t t;

	spin_lock_bh(&d->tcf_lock);
	params = rcu_dereference_protected(d->params,
					   lockdep_is_held(&d->tcf_lock));
	opt.action = d->tcf_action;

	if (nla_put(skb, TCA_SKBEDIT_PARMS, sizeof(opt), &opt))
		goto nla_put_failure;
<<<<<<< HEAD
	if ((d->flags & SKBEDIT_F_PRIORITY) &&
	    nla_put_u32(skb, TCA_SKBEDIT_PRIORITY, d->priority))
		goto nla_put_failure;
	if ((d->flags & SKBEDIT_F_QUEUE_MAPPING) &&
	    nla_put_u16(skb, TCA_SKBEDIT_QUEUE_MAPPING, d->queue_mapping))
		goto nla_put_failure;
	if ((d->flags & SKBEDIT_F_MARK) &&
	    nla_put_u32(skb, TCA_SKBEDIT_MARK, d->mark))
		goto nla_put_failure;
	if ((d->flags & SKBEDIT_F_PTYPE) &&
	    nla_put_u16(skb, TCA_SKBEDIT_PTYPE, d->ptype))
		goto nla_put_failure;

	tcf_tm_dump(&t, &d->tcf_tm);
	if (nla_put_64bit(skb, TCA_SKBEDIT_TM, sizeof(t), &t, TCA_SKBEDIT_PAD))
=======
	if ((params->flags & SKBEDIT_F_PRIORITY) &&
	    nla_put_u32(skb, TCA_SKBEDIT_PRIORITY, params->priority))
		goto nla_put_failure;
	if ((params->flags & SKBEDIT_F_QUEUE_MAPPING) &&
	    nla_put_u16(skb, TCA_SKBEDIT_QUEUE_MAPPING, params->queue_mapping))
		goto nla_put_failure;
	if ((params->flags & SKBEDIT_F_MARK) &&
	    nla_put_u32(skb, TCA_SKBEDIT_MARK, params->mark))
		goto nla_put_failure;
	if ((params->flags & SKBEDIT_F_PTYPE) &&
	    nla_put_u16(skb, TCA_SKBEDIT_PTYPE, params->ptype))
		goto nla_put_failure;
	if ((params->flags & SKBEDIT_F_MASK) &&
	    nla_put_u32(skb, TCA_SKBEDIT_MASK, params->mask))
>>>>>>> 24b8d41d
		goto nla_put_failure;
	if (params->flags & SKBEDIT_F_INHERITDSFIELD)
		pure_flags |= SKBEDIT_F_INHERITDSFIELD;
	if (pure_flags != 0 &&
	    nla_put(skb, TCA_SKBEDIT_FLAGS, sizeof(pure_flags), &pure_flags))
		goto nla_put_failure;

	tcf_tm_dump(&t, &d->tcf_tm);
	if (nla_put_64bit(skb, TCA_SKBEDIT_TM, sizeof(t), &t, TCA_SKBEDIT_PAD))
		goto nla_put_failure;
	spin_unlock_bh(&d->tcf_lock);

	return skb->len;

nla_put_failure:
	spin_unlock_bh(&d->tcf_lock);
	nlmsg_trim(skb, b);
	return -1;
}

static void tcf_skbedit_cleanup(struct tc_action *a)
{
	struct tcf_skbedit *d = to_skbedit(a);
	struct tcf_skbedit_params *params;

	params = rcu_dereference_protected(d->params, 1);
	if (params)
		kfree_rcu(params, rcu);
}

static int tcf_skbedit_walker(struct net *net, struct sk_buff *skb,
			      struct netlink_callback *cb, int type,
<<<<<<< HEAD
			      const struct tc_action_ops *ops)
{
	struct tc_action_net *tn = net_generic(net, skbedit_net_id);

	return tcf_generic_walker(tn, skb, cb, type, ops);
=======
			      const struct tc_action_ops *ops,
			      struct netlink_ext_ack *extack)
{
	struct tc_action_net *tn = net_generic(net, skbedit_net_id);

	return tcf_generic_walker(tn, skb, cb, type, ops, extack);
>>>>>>> 24b8d41d
}

static int tcf_skbedit_search(struct net *net, struct tc_action **a, u32 index)
{
	struct tc_action_net *tn = net_generic(net, skbedit_net_id);

	return tcf_idr_search(tn, a, index);
}

static size_t tcf_skbedit_get_fill_size(const struct tc_action *act)
{
	return nla_total_size(sizeof(struct tc_skbedit))
		+ nla_total_size(sizeof(u32)) /* TCA_SKBEDIT_PRIORITY */
		+ nla_total_size(sizeof(u16)) /* TCA_SKBEDIT_QUEUE_MAPPING */
		+ nla_total_size(sizeof(u32)) /* TCA_SKBEDIT_MARK */
		+ nla_total_size(sizeof(u16)) /* TCA_SKBEDIT_PTYPE */
		+ nla_total_size(sizeof(u32)) /* TCA_SKBEDIT_MASK */
		+ nla_total_size_64bit(sizeof(u64)); /* TCA_SKBEDIT_FLAGS */
}

static struct tc_action_ops act_skbedit_ops = {
	.kind		=	"skbedit",
	.id		=	TCA_ID_SKBEDIT,
	.owner		=	THIS_MODULE,
	.act		=	tcf_skbedit_act,
	.stats_update	=	tcf_skbedit_stats_update,
	.dump		=	tcf_skbedit_dump,
	.init		=	tcf_skbedit_init,
	.cleanup	=	tcf_skbedit_cleanup,
	.walk		=	tcf_skbedit_walker,
	.get_fill_size	=	tcf_skbedit_get_fill_size,
	.lookup		=	tcf_skbedit_search,
	.size		=	sizeof(struct tcf_skbedit),
};

static __net_init int skbedit_init_net(struct net *net)
{
	struct tc_action_net *tn = net_generic(net, skbedit_net_id);

	return tc_action_net_init(net, tn, &act_skbedit_ops);
}

static void __net_exit skbedit_exit_net(struct list_head *net_list)
{
	tc_action_net_exit(net_list, skbedit_net_id);
}

static struct pernet_operations skbedit_net_ops = {
	.init = skbedit_init_net,
	.exit_batch = skbedit_exit_net,
	.id   = &skbedit_net_id,
	.size = sizeof(struct tc_action_net),
};

MODULE_AUTHOR("Alexander Duyck, <alexander.h.duyck@intel.com>");
MODULE_DESCRIPTION("SKB Editing");
MODULE_LICENSE("GPL");

static int __init skbedit_init_module(void)
{
	return tcf_register_action(&act_skbedit_ops, &skbedit_net_ops);
}

static void __exit skbedit_cleanup_module(void)
{
	tcf_unregister_action(&act_skbedit_ops, &skbedit_net_ops);
}

module_init(skbedit_init_module);
module_exit(skbedit_cleanup_module);<|MERGE_RESOLUTION|>--- conflicted
+++ resolved
@@ -23,10 +23,6 @@
 static unsigned int skbedit_net_id;
 static struct tc_action_ops act_skbedit_ops;
 
-<<<<<<< HEAD
-static int skbedit_net_id;
-static struct tc_action_ops act_skbedit_ops;
-=======
 static int tcf_skbedit_act(struct sk_buff *skb, const struct tc_action *a,
 			   struct tcf_result *res)
 {
@@ -71,7 +67,6 @@
 	if (params->flags & SKBEDIT_F_PTYPE)
 		skb->pkt_type = params->ptype;
 	return action;
->>>>>>> 24b8d41d
 
 err:
 	qstats_drop_inc(this_cpu_ptr(d->common.cpu_qstats));
@@ -83,30 +78,10 @@
 				     u64 lastuse, bool hw)
 {
 	struct tcf_skbedit *d = to_skbedit(a);
-<<<<<<< HEAD
-
-	spin_lock(&d->tcf_lock);
-	tcf_lastuse_update(&d->tcf_tm);
-	bstats_update(&d->tcf_bstats, skb);
-
-	if (d->flags & SKBEDIT_F_PRIORITY)
-		skb->priority = d->priority;
-	if (d->flags & SKBEDIT_F_QUEUE_MAPPING &&
-	    skb->dev->real_num_tx_queues > d->queue_mapping)
-		skb_set_queue_mapping(skb, d->queue_mapping);
-	if (d->flags & SKBEDIT_F_MARK)
-		skb->mark = d->mark;
-	if (d->flags & SKBEDIT_F_PTYPE)
-		skb->pkt_type = d->ptype;
-
-	spin_unlock(&d->tcf_lock);
-	return d->tcf_action;
-=======
 	struct tcf_t *tm = &d->tcf_tm;
 
 	tcf_action_update_stats(a, bytes, packets, drops, hw);
 	tm->lastuse = max_t(u64, tm->lastuse, lastuse);
->>>>>>> 24b8d41d
 }
 
 static const struct nla_policy skbedit_policy[TCA_SKBEDIT_MAX + 1] = {
@@ -115,22 +90,15 @@
 	[TCA_SKBEDIT_QUEUE_MAPPING]	= { .len = sizeof(u16) },
 	[TCA_SKBEDIT_MARK]		= { .len = sizeof(u32) },
 	[TCA_SKBEDIT_PTYPE]		= { .len = sizeof(u16) },
-<<<<<<< HEAD
-=======
 	[TCA_SKBEDIT_MASK]		= { .len = sizeof(u32) },
 	[TCA_SKBEDIT_FLAGS]		= { .len = sizeof(u64) },
->>>>>>> 24b8d41d
 };
 
 static int tcf_skbedit_init(struct net *net, struct nlattr *nla,
 			    struct nlattr *est, struct tc_action **a,
-<<<<<<< HEAD
-			    int ovr, int bind)
-=======
 			    int ovr, int bind, bool rtnl_held,
 			    struct tcf_proto *tp, u32 act_flags,
 			    struct netlink_ext_ack *extack)
->>>>>>> 24b8d41d
 {
 	struct tc_action_net *tn = net_generic(net, skbedit_net_id);
 	struct tcf_skbedit_params *params_new;
@@ -138,18 +106,11 @@
 	struct tcf_chain *goto_ch = NULL;
 	struct tc_skbedit *parm;
 	struct tcf_skbedit *d;
-<<<<<<< HEAD
-	u32 flags = 0, *priority = NULL, *mark = NULL;
-	u16 *queue_mapping = NULL, *ptype = NULL;
-	bool exists = false;
-	int ret = 0, err;
-=======
 	u32 flags = 0, *priority = NULL, *mark = NULL, *mask = NULL;
 	u16 *queue_mapping = NULL, *ptype = NULL;
 	bool exists = false;
 	int ret = 0, err;
 	u32 index;
->>>>>>> 24b8d41d
 
 	if (nla == NULL)
 		return -EINVAL;
@@ -206,28 +167,18 @@
 		return 0;
 
 	if (!flags) {
-<<<<<<< HEAD
-		tcf_hash_release(*a, bind);
-=======
 		if (exists)
 			tcf_idr_release(*a, bind);
 		else
 			tcf_idr_cleanup(tn, index);
->>>>>>> 24b8d41d
 		return -EINVAL;
 	}
 
 	if (!exists) {
-<<<<<<< HEAD
-		ret = tcf_hash_create(tn, parm->index, est, a,
-				      &act_skbedit_ops, bind, false);
-		if (ret)
-=======
 		ret = tcf_idr_create(tn, index, est, a,
 				     &act_skbedit_ops, bind, true, 0);
 		if (ret) {
 			tcf_idr_cleanup(tn, index);
->>>>>>> 24b8d41d
 			return ret;
 		}
 
@@ -235,13 +186,8 @@
 		ret = ACT_P_CREATED;
 	} else {
 		d = to_skbedit(*a);
-<<<<<<< HEAD
-		tcf_hash_release(*a, bind);
-		if (!ovr)
-=======
 		if (!ovr) {
 			tcf_idr_release(*a, bind);
->>>>>>> 24b8d41d
 			return -EEXIST;
 		}
 	}
@@ -261,13 +207,6 @@
 	if (flags & SKBEDIT_F_QUEUE_MAPPING)
 		params_new->queue_mapping = *queue_mapping;
 	if (flags & SKBEDIT_F_MARK)
-<<<<<<< HEAD
-		d->mark = *mark;
-	if (flags & SKBEDIT_F_PTYPE)
-		d->ptype = *ptype;
-
-	d->tcf_action = parm->action;
-=======
 		params_new->mark = *mark;
 	if (flags & SKBEDIT_F_PTYPE)
 		params_new->ptype = *ptype;
@@ -275,7 +214,6 @@
 	params_new->mask = 0xffffffff;
 	if (flags & SKBEDIT_F_MASK)
 		params_new->mask = *mask;
->>>>>>> 24b8d41d
 
 	spin_lock_bh(&d->tcf_lock);
 	goto_ch = tcf_action_set_ctrlact(*a, parm->action, goto_ch);
@@ -287,11 +225,6 @@
 	if (goto_ch)
 		tcf_chain_put_by_act(goto_ch);
 
-<<<<<<< HEAD
-	if (ret == ACT_P_CREATED)
-		tcf_hash_insert(tn, *a);
-=======
->>>>>>> 24b8d41d
 	return ret;
 put_chain:
 	if (goto_ch)
@@ -306,10 +239,7 @@
 {
 	unsigned char *b = skb_tail_pointer(skb);
 	struct tcf_skbedit *d = to_skbedit(a);
-<<<<<<< HEAD
-=======
 	struct tcf_skbedit_params *params;
->>>>>>> 24b8d41d
 	struct tc_skbedit opt = {
 		.index   = d->tcf_index,
 		.refcnt  = refcount_read(&d->tcf_refcnt) - ref,
@@ -325,23 +255,6 @@
 
 	if (nla_put(skb, TCA_SKBEDIT_PARMS, sizeof(opt), &opt))
 		goto nla_put_failure;
-<<<<<<< HEAD
-	if ((d->flags & SKBEDIT_F_PRIORITY) &&
-	    nla_put_u32(skb, TCA_SKBEDIT_PRIORITY, d->priority))
-		goto nla_put_failure;
-	if ((d->flags & SKBEDIT_F_QUEUE_MAPPING) &&
-	    nla_put_u16(skb, TCA_SKBEDIT_QUEUE_MAPPING, d->queue_mapping))
-		goto nla_put_failure;
-	if ((d->flags & SKBEDIT_F_MARK) &&
-	    nla_put_u32(skb, TCA_SKBEDIT_MARK, d->mark))
-		goto nla_put_failure;
-	if ((d->flags & SKBEDIT_F_PTYPE) &&
-	    nla_put_u16(skb, TCA_SKBEDIT_PTYPE, d->ptype))
-		goto nla_put_failure;
-
-	tcf_tm_dump(&t, &d->tcf_tm);
-	if (nla_put_64bit(skb, TCA_SKBEDIT_TM, sizeof(t), &t, TCA_SKBEDIT_PAD))
-=======
 	if ((params->flags & SKBEDIT_F_PRIORITY) &&
 	    nla_put_u32(skb, TCA_SKBEDIT_PRIORITY, params->priority))
 		goto nla_put_failure;
@@ -356,7 +269,6 @@
 		goto nla_put_failure;
 	if ((params->flags & SKBEDIT_F_MASK) &&
 	    nla_put_u32(skb, TCA_SKBEDIT_MASK, params->mask))
->>>>>>> 24b8d41d
 		goto nla_put_failure;
 	if (params->flags & SKBEDIT_F_INHERITDSFIELD)
 		pure_flags |= SKBEDIT_F_INHERITDSFIELD;
@@ -389,20 +301,12 @@
 
 static int tcf_skbedit_walker(struct net *net, struct sk_buff *skb,
 			      struct netlink_callback *cb, int type,
-<<<<<<< HEAD
-			      const struct tc_action_ops *ops)
-{
-	struct tc_action_net *tn = net_generic(net, skbedit_net_id);
-
-	return tcf_generic_walker(tn, skb, cb, type, ops);
-=======
 			      const struct tc_action_ops *ops,
 			      struct netlink_ext_ack *extack)
 {
 	struct tc_action_net *tn = net_generic(net, skbedit_net_id);
 
 	return tcf_generic_walker(tn, skb, cb, type, ops, extack);
->>>>>>> 24b8d41d
 }
 
 static int tcf_skbedit_search(struct net *net, struct tc_action **a, u32 index)
