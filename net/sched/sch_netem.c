// SPDX-License-Identifier: GPL-2.0-only
/*
 * net/sched/sch_netem.c	Network emulator
 *
 *  		Many of the algorithms and ideas for this came from
 *		NIST Net which is not copyrighted.
 *
 * Authors:	Stephen Hemminger <shemminger@osdl.org>
 *		Catalin(ux aka Dino) BOIE <catab at umbrella dot ro>
 */

#include <linux/mm.h>
#include <linux/module.h>
#include <linux/slab.h>
#include <linux/types.h>
#include <linux/kernel.h>
#include <linux/errno.h>
#include <linux/skbuff.h>
#include <linux/vmalloc.h>
#include <linux/rtnetlink.h>
#include <linux/reciprocal_div.h>
#include <linux/rbtree.h>

#include <net/netlink.h>
#include <net/pkt_sched.h>
#include <net/inet_ecn.h>

#define VERSION "1.3"

/*	Network Emulation Queuing algorithm.
	====================================

	Sources: [1] Mark Carson, Darrin Santay, "NIST Net - A Linux-based
		 Network Emulation Tool
		 [2] Luigi Rizzo, DummyNet for FreeBSD

	 ----------------------------------------------------------------

	 This started out as a simple way to delay outgoing packets to
	 test TCP but has grown to include most of the functionality
	 of a full blown network emulator like NISTnet. It can delay
	 packets and add random jitter (and correlation). The random
	 distribution can be loaded from a table as well to provide
	 normal, Pareto, or experimental curves. Packet loss,
	 duplication, and reordering can also be emulated.

	 This qdisc does not do classification that can be handled in
	 layering other disciplines.  It does not need to do bandwidth
	 control either since that can be handled by using token
	 bucket or other rate control.

     Correlated Loss Generator models

	Added generation of correlated loss according to the
	"Gilbert-Elliot" model, a 4-state markov model.

	References:
	[1] NetemCLG Home http://netgroup.uniroma2.it/NetemCLG
	[2] S. Salsano, F. Ludovici, A. Ordine, "Definition of a general
	and intuitive loss model for packet networks and its implementation
	in the Netem module in the Linux kernel", available in [1]

	Authors: Stefano Salsano <stefano.salsano at uniroma2.it
		 Fabio Ludovici <fabio.ludovici at yahoo.it>
*/

struct disttable {
	u32  size;
	s16 table[];
};

struct netem_sched_data {
	/* internal t(ime)fifo qdisc uses t_root and sch->limit */
	struct rb_root t_root;

	/* a linear queue; reduces rbtree rebalancing when jitter is low */
	struct sk_buff	*t_head;
	struct sk_buff	*t_tail;

	/* optional qdisc for classful handling (NULL at netem init) */
	struct Qdisc	*qdisc;

	struct qdisc_watchdog watchdog;

	s64 latency;
	s64 jitter;

	u32 loss;
	u32 ecn;
	u32 limit;
	u32 counter;
	u32 gap;
	u32 duplicate;
	u32 reorder;
	u32 corrupt;
	u64 rate;
	s32 packet_overhead;
	u32 cell_size;
	struct reciprocal_value cell_size_reciprocal;
	s32 cell_overhead;

	struct crndstate {
		u32 last;
		u32 rho;
	} delay_cor, loss_cor, dup_cor, reorder_cor, corrupt_cor;

	struct disttable *delay_dist;

	enum  {
		CLG_RANDOM,
		CLG_4_STATES,
		CLG_GILB_ELL,
	} loss_model;

	enum {
		TX_IN_GAP_PERIOD = 1,
		TX_IN_BURST_PERIOD,
		LOST_IN_GAP_PERIOD,
		LOST_IN_BURST_PERIOD,
	} _4_state_model;

	enum {
		GOOD_STATE = 1,
		BAD_STATE,
	} GE_state_model;

	/* Correlated Loss Generation models */
	struct clgstate {
		/* state of the Markov chain */
		u8 state;

		/* 4-states and Gilbert-Elliot models */
		u32 a1;	/* p13 for 4-states or p for GE */
		u32 a2;	/* p31 for 4-states or r for GE */
		u32 a3;	/* p32 for 4-states or h for GE */
		u32 a4;	/* p14 for 4-states or 1-k for GE */
		u32 a5; /* p23 used only in 4-states */
	} clg;

	struct tc_netem_slot slot_config;
	struct slotstate {
		u64 slot_next;
		s32 packets_left;
		s32 bytes_left;
	} slot;

	struct disttable *slot_dist;
};

/* Time stamp put into socket buffer control block
 * Only valid when skbs are in our internal t(ime)fifo queue.
 *
 * As skb->rbnode uses same storage than skb->next, skb->prev and skb->tstamp,
 * and skb->next & skb->prev are scratch space for a qdisc,
 * we save skb->tstamp value in skb->cb[] before destroying it.
 */
struct netem_skb_cb {
	u64	        time_to_send;
};

static inline struct netem_skb_cb *netem_skb_cb(struct sk_buff *skb)
{
	/* we assume we can use skb next/prev/tstamp as storage for rb_node */
	qdisc_cb_private_validate(skb, sizeof(struct netem_skb_cb));
	return (struct netem_skb_cb *)qdisc_skb_cb(skb)->data;
}

/* init_crandom - initialize correlated random number generator
 * Use entropy source for initial seed.
 */
static void init_crandom(struct crndstate *state, unsigned long rho)
{
	state->rho = rho;
	state->last = prandom_u32();
}

/* get_crandom - correlated random number generator
 * Next number depends on last value.
 * rho is scaled to avoid floating point.
 */
static u32 get_crandom(struct crndstate *state)
{
	u64 value, rho;
	unsigned long answer;

	if (!state || state->rho == 0)	/* no correlation */
		return prandom_u32();

	value = prandom_u32();
	rho = (u64)state->rho + 1;
	answer = (value * ((1ull<<32) - rho) + state->last * rho) >> 32;
	state->last = answer;
	return answer;
}

/* loss_4state - 4-state model loss generator
 * Generates losses according to the 4-state Markov chain adopted in
 * the GI (General and Intuitive) loss model.
 */
static bool loss_4state(struct netem_sched_data *q)
{
	struct clgstate *clg = &q->clg;
	u32 rnd = prandom_u32();

	/*
	 * Makes a comparison between rnd and the transition
	 * probabilities outgoing from the current state, then decides the
	 * next state and if the next packet has to be transmitted or lost.
	 * The four states correspond to:
	 *   TX_IN_GAP_PERIOD => successfully transmitted packets within a gap period
	 *   LOST_IN_BURST_PERIOD => isolated losses within a gap period
	 *   LOST_IN_GAP_PERIOD => lost packets within a burst period
	 *   TX_IN_GAP_PERIOD => successfully transmitted packets within a burst period
	 */
	switch (clg->state) {
	case TX_IN_GAP_PERIOD:
		if (rnd < clg->a4) {
			clg->state = LOST_IN_BURST_PERIOD;
			return true;
		} else if (clg->a4 < rnd && rnd < clg->a1 + clg->a4) {
			clg->state = LOST_IN_GAP_PERIOD;
			return true;
		} else if (clg->a1 + clg->a4 < rnd) {
			clg->state = TX_IN_GAP_PERIOD;
		}

		break;
	case TX_IN_BURST_PERIOD:
		if (rnd < clg->a5) {
			clg->state = LOST_IN_GAP_PERIOD;
			return true;
		} else {
			clg->state = TX_IN_BURST_PERIOD;
		}

		break;
	case LOST_IN_GAP_PERIOD:
		if (rnd < clg->a3)
			clg->state = TX_IN_BURST_PERIOD;
		else if (clg->a3 < rnd && rnd < clg->a2 + clg->a3) {
			clg->state = TX_IN_GAP_PERIOD;
		} else if (clg->a2 + clg->a3 < rnd) {
			clg->state = LOST_IN_GAP_PERIOD;
			return true;
		}
		break;
	case LOST_IN_BURST_PERIOD:
		clg->state = TX_IN_GAP_PERIOD;
		break;
	}

	return false;
}

/* loss_gilb_ell - Gilbert-Elliot model loss generator
 * Generates losses according to the Gilbert-Elliot loss model or
 * its special cases  (Gilbert or Simple Gilbert)
 *
 * Makes a comparison between random number and the transition
 * probabilities outgoing from the current state, then decides the
 * next state. A second random number is extracted and the comparison
 * with the loss probability of the current state decides if the next
 * packet will be transmitted or lost.
 */
static bool loss_gilb_ell(struct netem_sched_data *q)
{
	struct clgstate *clg = &q->clg;

	switch (clg->state) {
	case GOOD_STATE:
		if (prandom_u32() < clg->a1)
			clg->state = BAD_STATE;
		if (prandom_u32() < clg->a4)
			return true;
		break;
	case BAD_STATE:
		if (prandom_u32() < clg->a2)
			clg->state = GOOD_STATE;
		if (prandom_u32() > clg->a3)
			return true;
	}

	return false;
}

static bool loss_event(struct netem_sched_data *q)
{
	switch (q->loss_model) {
	case CLG_RANDOM:
		/* Random packet drop 0 => none, ~0 => all */
		return q->loss && q->loss >= get_crandom(&q->loss_cor);

	case CLG_4_STATES:
		/* 4state loss model algorithm (used also for GI model)
		* Extracts a value from the markov 4 state loss generator,
		* if it is 1 drops a packet and if needed writes the event in
		* the kernel logs
		*/
		return loss_4state(q);

	case CLG_GILB_ELL:
		/* Gilbert-Elliot loss model algorithm
		* Extracts a value from the Gilbert-Elliot loss generator,
		* if it is 1 drops a packet and if needed writes the event in
		* the kernel logs
		*/
		return loss_gilb_ell(q);
	}

	return false;	/* not reached */
}


/* tabledist - return a pseudo-randomly distributed value with mean mu and
 * std deviation sigma.  Uses table lookup to approximate the desired
 * distribution, and a uniformly-distributed pseudo-random source.
 */
static s64 tabledist(s64 mu, s32 sigma,
		     struct crndstate *state,
		     const struct disttable *dist)
{
	s64 x;
	long t;
	u32 rnd;

	if (sigma == 0)
		return mu;

	rnd = get_crandom(state);

	/* default uniform distribution */
	if (dist == NULL)
		return ((rnd % (2 * (u32)sigma)) + mu) - sigma;

	t = dist->table[rnd % dist->size];
	x = (sigma % NETEM_DIST_SCALE) * t;
	if (x >= 0)
		x += NETEM_DIST_SCALE/2;
	else
		x -= NETEM_DIST_SCALE/2;

	return  x / NETEM_DIST_SCALE + (sigma / NETEM_DIST_SCALE) * t + mu;
}

static u64 packet_time_ns(u64 len, const struct netem_sched_data *q)
{
	len += q->packet_overhead;

	if (q->cell_size) {
		u32 cells = reciprocal_divide(len, q->cell_size_reciprocal);

		if (len > cells * q->cell_size)	/* extra cell needed for remainder */
			cells++;
		len = cells * (q->cell_size + q->cell_overhead);
	}

	return div64_u64(len * NSEC_PER_SEC, q->rate);
}

static void tfifo_reset(struct Qdisc *sch)
{
	struct netem_sched_data *q = qdisc_priv(sch);
	struct rb_node *p = rb_first(&q->t_root);

	while (p) {
		struct sk_buff *skb = rb_to_skb(p);

<<<<<<< HEAD
		rb_erase(p, &q->t_root);
=======
		p = rb_next(p);
		rb_erase(&skb->rbnode, &q->t_root);
>>>>>>> 24b8d41d
		rtnl_kfree_skbs(skb, skb);
	}

	rtnl_kfree_skbs(q->t_head, q->t_tail);
	q->t_head = NULL;
	q->t_tail = NULL;
}

static void tfifo_enqueue(struct sk_buff *nskb, struct Qdisc *sch)
{
	struct netem_sched_data *q = qdisc_priv(sch);
	u64 tnext = netem_skb_cb(nskb)->time_to_send;

	if (!q->t_tail || tnext >= netem_skb_cb(q->t_tail)->time_to_send) {
		if (q->t_tail)
			q->t_tail->next = nskb;
		else
			q->t_head = nskb;
		q->t_tail = nskb;
	} else {
		struct rb_node **p = &q->t_root.rb_node, *parent = NULL;

		while (*p) {
			struct sk_buff *skb;

			parent = *p;
			skb = rb_to_skb(parent);
			if (tnext >= netem_skb_cb(skb)->time_to_send)
				p = &parent->rb_right;
			else
				p = &parent->rb_left;
		}
		rb_link_node(&nskb->rbnode, parent, p);
		rb_insert_color(&nskb->rbnode, &q->t_root);
	}
	sch->q.qlen++;
}

/* netem can't properly corrupt a megapacket (like we get from GSO), so instead
 * when we statistically choose to corrupt one, we instead segment it, returning
 * the first packet to be corrupted, and re-enqueue the remaining frames
 */
static struct sk_buff *netem_segment(struct sk_buff *skb, struct Qdisc *sch,
				     struct sk_buff **to_free)
{
	struct sk_buff *segs;
	netdev_features_t features = netif_skb_features(skb);

	segs = skb_gso_segment(skb, features & ~NETIF_F_GSO_MASK);

	if (IS_ERR_OR_NULL(segs)) {
		qdisc_drop(skb, sch, to_free);
		return NULL;
	}
	consume_skb(skb);
	return segs;
}

static void netem_enqueue_skb_head(struct qdisc_skb_head *qh, struct sk_buff *skb)
{
	skb->next = qh->head;

	if (!qh->head)
		qh->tail = skb;
	qh->head = skb;
	qh->qlen++;
}

/*
 * Insert one skb into qdisc.
 * Note: parent depends on return value to account for queue length.
 * 	NET_XMIT_DROP: queue length didn't change.
 *      NET_XMIT_SUCCESS: one skb was queued.
 */
static int netem_enqueue(struct sk_buff *skb, struct Qdisc *sch,
			 struct sk_buff **to_free)
{
	struct netem_sched_data *q = qdisc_priv(sch);
	/* We don't fill cb now as skb_unshare() may invalidate it */
	struct netem_skb_cb *cb;
	struct sk_buff *skb2;
	struct sk_buff *segs = NULL;
	unsigned int prev_len = qdisc_pkt_len(skb);
	int count = 1;
	int rc = NET_XMIT_SUCCESS;
	int rc_drop = NET_XMIT_DROP;

	/* Do not fool qdisc_drop_all() */
	skb->prev = NULL;

	/* Random duplication */
	if (q->duplicate && q->duplicate >= get_crandom(&q->dup_cor))
		++count;

	/* Drop packet? */
	if (loss_event(q)) {
		if (q->ecn && INET_ECN_set_ce(skb))
			qdisc_qstats_drop(sch); /* mark packet */
		else
			--count;
	}
	if (count == 0) {
		qdisc_qstats_drop(sch);
		__qdisc_drop(skb, to_free);
		return NET_XMIT_SUCCESS | __NET_XMIT_BYPASS;
	}

	/* If a delay is expected, orphan the skb. (orphaning usually takes
	 * place at TX completion time, so _before_ the link transit delay)
	 */
	if (q->latency || q->jitter || q->rate)
		skb_orphan_partial(skb);

	/*
	 * If we need to duplicate packet, then re-insert at top of the
	 * qdisc tree, since parent queuer expects that only one
	 * skb will be queued.
	 */
	if (count > 1 && (skb2 = skb_clone(skb, GFP_ATOMIC)) != NULL) {
		struct Qdisc *rootq = qdisc_root_bh(sch);
		u32 dupsave = q->duplicate; /* prevent duplicating a dup... */

		q->duplicate = 0;
		rootq->enqueue(skb2, rootq, to_free);
		q->duplicate = dupsave;
		rc_drop = NET_XMIT_SUCCESS;
	}

	/*
	 * Randomized packet corruption.
	 * Make copy if needed since we are modifying
	 * If packet is going to be hardware checksummed, then
	 * do it now in software before we mangle it.
	 */
	if (q->corrupt && q->corrupt >= get_crandom(&q->corrupt_cor)) {
		if (skb_is_gso(skb)) {
<<<<<<< HEAD
			segs = netem_segment(skb, sch, to_free);
			if (!segs)
				return NET_XMIT_DROP;
		} else {
			segs = skb;
		}

		skb = segs;
		segs = segs->next;

=======
			skb = netem_segment(skb, sch, to_free);
			if (!skb)
				return rc_drop;
			segs = skb->next;
			skb_mark_not_on_list(skb);
			qdisc_skb_cb(skb)->pkt_len = skb->len;
		}

>>>>>>> 24b8d41d
		skb = skb_unshare(skb, GFP_ATOMIC);
		if (unlikely(!skb)) {
			qdisc_qstats_drop(sch);
			goto finish_segs;
		}
		if (skb->ip_summed == CHECKSUM_PARTIAL &&
		    skb_checksum_help(skb)) {
			qdisc_drop(skb, sch, to_free);
<<<<<<< HEAD
=======
			skb = NULL;
>>>>>>> 24b8d41d
			goto finish_segs;
		}

		skb->data[prandom_u32() % skb_headlen(skb)] ^=
			1<<(prandom_u32() % 8);
	}

<<<<<<< HEAD
	if (unlikely(sch->q.qlen >= sch->limit))
		return qdisc_drop(skb, sch, to_free);
=======
	if (unlikely(sch->q.qlen >= sch->limit)) {
		/* re-link segs, so that qdisc_drop_all() frees them all */
		skb->next = segs;
		qdisc_drop_all(skb, sch, to_free);
		return rc_drop;
	}
>>>>>>> 24b8d41d

	qdisc_qstats_backlog_inc(sch, skb);

	cb = netem_skb_cb(skb);
	if (q->gap == 0 ||		/* not doing reordering */
	    q->counter < q->gap - 1 ||	/* inside last reordering gap */
	    q->reorder < get_crandom(&q->reorder_cor)) {
		u64 now;
		s64 delay;

		delay = tabledist(q->latency, q->jitter,
				  &q->delay_cor, q->delay_dist);

		now = ktime_get_ns();

		if (q->rate) {
			struct netem_skb_cb *last = NULL;

			if (sch->q.tail)
				last = netem_skb_cb(sch->q.tail);
			if (q->t_root.rb_node) {
				struct sk_buff *t_skb;
				struct netem_skb_cb *t_last;

				t_skb = skb_rb_last(&q->t_root);
				t_last = netem_skb_cb(t_skb);
				if (!last ||
				    t_last->time_to_send > last->time_to_send)
					last = t_last;
			}
			if (q->t_tail) {
				struct netem_skb_cb *t_last =
					netem_skb_cb(q->t_tail);

				if (!last ||
				    t_last->time_to_send > last->time_to_send)
					last = t_last;
			}

<<<<<<< HEAD
			if (sch->q.qlen)
				last = sch->q.tail;
			else
				last = netem_rb_to_skb(rb_last(&q->t_root));
=======
>>>>>>> 24b8d41d
			if (last) {
				/*
				 * Last packet in queue is reference point (now),
				 * calculate this time bonus and subtract
				 * from delay.
				 */
				delay -= last->time_to_send - now;
				delay = max_t(s64, 0, delay);
				now = last->time_to_send;
			}

			delay += packet_time_ns(qdisc_pkt_len(skb), q);
		}

		cb->time_to_send = now + delay;
		++q->counter;
		tfifo_enqueue(skb, sch);
	} else {
		/*
		 * Do re-ordering by putting one out of N packets at the front
		 * of the queue.
		 */
		cb->time_to_send = ktime_get_ns();
		q->counter = 0;

<<<<<<< HEAD
		netem_enqueue_skb_head(&sch->q, skb);
=======
		__qdisc_enqueue_head(skb, &sch->q);
>>>>>>> 24b8d41d
		sch->qstats.requeues++;
	}

finish_segs:
	if (segs) {
		unsigned int len, last_len;
		int nb;

		len = skb ? skb->len : 0;
		nb = skb ? 1 : 0;

		while (segs) {
			skb2 = segs->next;
			skb_mark_not_on_list(segs);
			qdisc_skb_cb(segs)->pkt_len = segs->len;
			last_len = segs->len;
			rc = qdisc_enqueue(segs, sch, to_free);
			if (rc != NET_XMIT_SUCCESS) {
				if (net_xmit_drop_count(rc))
					qdisc_qstats_drop(sch);
			} else {
				nb++;
				len += last_len;
			}
			segs = skb2;
		}
		/* Parent qdiscs accounted for 1 skb of size @prev_len */
		qdisc_tree_reduce_backlog(sch, -(nb - 1), -(len - prev_len));
	} else if (!skb) {
		return NET_XMIT_DROP;
	}
	return NET_XMIT_SUCCESS;
}

<<<<<<< HEAD
=======
/* Delay the next round with a new future slot with a
 * correct number of bytes and packets.
 */

static void get_slot_next(struct netem_sched_data *q, u64 now)
{
	s64 next_delay;

	if (!q->slot_dist)
		next_delay = q->slot_config.min_delay +
				(prandom_u32() *
				 (q->slot_config.max_delay -
				  q->slot_config.min_delay) >> 32);
	else
		next_delay = tabledist(q->slot_config.dist_delay,
				       (s32)(q->slot_config.dist_jitter),
				       NULL, q->slot_dist);

	q->slot.slot_next = now + next_delay;
	q->slot.packets_left = q->slot_config.max_packets;
	q->slot.bytes_left = q->slot_config.max_bytes;
}

static struct sk_buff *netem_peek(struct netem_sched_data *q)
{
	struct sk_buff *skb = skb_rb_first(&q->t_root);
	u64 t1, t2;

	if (!skb)
		return q->t_head;
	if (!q->t_head)
		return skb;

	t1 = netem_skb_cb(skb)->time_to_send;
	t2 = netem_skb_cb(q->t_head)->time_to_send;
	if (t1 < t2)
		return skb;
	return q->t_head;
}

static void netem_erase_head(struct netem_sched_data *q, struct sk_buff *skb)
{
	if (skb == q->t_head) {
		q->t_head = skb->next;
		if (!q->t_head)
			q->t_tail = NULL;
	} else {
		rb_erase(&skb->rbnode, &q->t_root);
	}
}

>>>>>>> 24b8d41d
static struct sk_buff *netem_dequeue(struct Qdisc *sch)
{
	struct netem_sched_data *q = qdisc_priv(sch);
	struct sk_buff *skb;
<<<<<<< HEAD
	struct rb_node *p;
=======
>>>>>>> 24b8d41d

tfifo_dequeue:
	skb = __qdisc_dequeue_head(&sch->q);
	if (skb) {
		qdisc_qstats_backlog_dec(sch, skb);
deliver:
		qdisc_bstats_update(sch, skb);
		return skb;
	}
	skb = netem_peek(q);
	if (skb) {
		u64 time_to_send;
		u64 now = ktime_get_ns();

		/* if more time remaining? */
		time_to_send = netem_skb_cb(skb)->time_to_send;
		if (q->slot.slot_next && q->slot.slot_next < time_to_send)
			get_slot_next(q, now);

		if (time_to_send <= now && q->slot.slot_next <= now) {
			netem_erase_head(q, skb);
			sch->q.qlen--;
			qdisc_qstats_backlog_dec(sch, skb);
			skb->next = NULL;
			skb->prev = NULL;
			/* skb->dev shares skb->rbnode area,
			 * we need to restore its value.
			 */
			skb->dev = qdisc_dev(sch);

			if (q->slot.slot_next) {
				q->slot.packets_left--;
				q->slot.bytes_left -= qdisc_pkt_len(skb);
				if (q->slot.packets_left <= 0 ||
				    q->slot.bytes_left <= 0)
					get_slot_next(q, now);
			}

			if (q->qdisc) {
				unsigned int pkt_len = qdisc_pkt_len(skb);
				struct sk_buff *to_free = NULL;
				int err;

				err = qdisc_enqueue(skb, q->qdisc, &to_free);
				kfree_skb_list(to_free);
				if (err != NET_XMIT_SUCCESS &&
				    net_xmit_drop_count(err)) {
					qdisc_qstats_drop(sch);
					qdisc_tree_reduce_backlog(sch, 1,
								  pkt_len);
				}
				goto tfifo_dequeue;
			}
			goto deliver;
		}

		if (q->qdisc) {
			skb = q->qdisc->ops->dequeue(q->qdisc);
			if (skb)
				goto deliver;
		}

		qdisc_watchdog_schedule_ns(&q->watchdog,
					   max(time_to_send,
					       q->slot.slot_next));
	}

	if (q->qdisc) {
		skb = q->qdisc->ops->dequeue(q->qdisc);
		if (skb)
			goto deliver;
	}
	return NULL;
}

static void netem_reset(struct Qdisc *sch)
{
	struct netem_sched_data *q = qdisc_priv(sch);

	qdisc_reset_queue(sch);
	tfifo_reset(sch);
	if (q->qdisc)
		qdisc_reset(q->qdisc);
	qdisc_watchdog_cancel(&q->watchdog);
}

static void dist_free(struct disttable *d)
{
	kvfree(d);
}

/*
 * Distribution data is a variable size payload containing
 * signed 16 bit values.
 */

static int get_dist_table(struct Qdisc *sch, struct disttable **tbl,
			  const struct nlattr *attr)
{
	size_t n = nla_len(attr)/sizeof(__s16);
	const __s16 *data = nla_data(attr);
	spinlock_t *root_lock;
	struct disttable *d;
	int i;

	if (!n || n > NETEM_DIST_MAX)
		return -EINVAL;

	d = kvmalloc(sizeof(struct disttable) + n * sizeof(s16), GFP_KERNEL);
	if (!d)
		return -ENOMEM;

	d->size = n;
	for (i = 0; i < n; i++)
		d->table[i] = data[i];

	root_lock = qdisc_root_sleeping_lock(sch);

	spin_lock_bh(root_lock);
	swap(*tbl, d);
	spin_unlock_bh(root_lock);

	dist_free(d);
	return 0;
}

static void get_slot(struct netem_sched_data *q, const struct nlattr *attr)
{
	const struct tc_netem_slot *c = nla_data(attr);

	q->slot_config = *c;
	if (q->slot_config.max_packets == 0)
		q->slot_config.max_packets = INT_MAX;
	if (q->slot_config.max_bytes == 0)
		q->slot_config.max_bytes = INT_MAX;

	/* capping dist_jitter to the range acceptable by tabledist() */
	q->slot_config.dist_jitter = min_t(__s64, INT_MAX, abs(q->slot_config.dist_jitter));

	q->slot.packets_left = q->slot_config.max_packets;
	q->slot.bytes_left = q->slot_config.max_bytes;
	if (q->slot_config.min_delay | q->slot_config.max_delay |
	    q->slot_config.dist_jitter)
		q->slot.slot_next = ktime_get_ns();
	else
		q->slot.slot_next = 0;
}

static void get_correlation(struct netem_sched_data *q, const struct nlattr *attr)
{
	const struct tc_netem_corr *c = nla_data(attr);

	init_crandom(&q->delay_cor, c->delay_corr);
	init_crandom(&q->loss_cor, c->loss_corr);
	init_crandom(&q->dup_cor, c->dup_corr);
}

static void get_reorder(struct netem_sched_data *q, const struct nlattr *attr)
{
	const struct tc_netem_reorder *r = nla_data(attr);

	q->reorder = r->probability;
	init_crandom(&q->reorder_cor, r->correlation);
}

static void get_corrupt(struct netem_sched_data *q, const struct nlattr *attr)
{
	const struct tc_netem_corrupt *r = nla_data(attr);

	q->corrupt = r->probability;
	init_crandom(&q->corrupt_cor, r->correlation);
}

static void get_rate(struct netem_sched_data *q, const struct nlattr *attr)
{
	const struct tc_netem_rate *r = nla_data(attr);

	q->rate = r->rate;
	q->packet_overhead = r->packet_overhead;
	q->cell_size = r->cell_size;
	q->cell_overhead = r->cell_overhead;
	if (q->cell_size)
		q->cell_size_reciprocal = reciprocal_value(q->cell_size);
	else
		q->cell_size_reciprocal = (struct reciprocal_value) { 0 };
}

static int get_loss_clg(struct netem_sched_data *q, const struct nlattr *attr)
{
	const struct nlattr *la;
	int rem;

	nla_for_each_nested(la, attr, rem) {
		u16 type = nla_type(la);

		switch (type) {
		case NETEM_LOSS_GI: {
			const struct tc_netem_gimodel *gi = nla_data(la);

			if (nla_len(la) < sizeof(struct tc_netem_gimodel)) {
				pr_info("netem: incorrect gi model size\n");
				return -EINVAL;
			}

			q->loss_model = CLG_4_STATES;

			q->clg.state = TX_IN_GAP_PERIOD;
			q->clg.a1 = gi->p13;
			q->clg.a2 = gi->p31;
			q->clg.a3 = gi->p32;
			q->clg.a4 = gi->p14;
			q->clg.a5 = gi->p23;
			break;
		}

		case NETEM_LOSS_GE: {
			const struct tc_netem_gemodel *ge = nla_data(la);

			if (nla_len(la) < sizeof(struct tc_netem_gemodel)) {
				pr_info("netem: incorrect ge model size\n");
				return -EINVAL;
			}

			q->loss_model = CLG_GILB_ELL;
			q->clg.state = GOOD_STATE;
			q->clg.a1 = ge->p;
			q->clg.a2 = ge->r;
			q->clg.a3 = ge->h;
			q->clg.a4 = ge->k1;
			break;
		}

		default:
			pr_info("netem: unknown loss type %u\n", type);
			return -EINVAL;
		}
	}

	return 0;
}

static const struct nla_policy netem_policy[TCA_NETEM_MAX + 1] = {
	[TCA_NETEM_CORR]	= { .len = sizeof(struct tc_netem_corr) },
	[TCA_NETEM_REORDER]	= { .len = sizeof(struct tc_netem_reorder) },
	[TCA_NETEM_CORRUPT]	= { .len = sizeof(struct tc_netem_corrupt) },
	[TCA_NETEM_RATE]	= { .len = sizeof(struct tc_netem_rate) },
	[TCA_NETEM_LOSS]	= { .type = NLA_NESTED },
	[TCA_NETEM_ECN]		= { .type = NLA_U32 },
	[TCA_NETEM_RATE64]	= { .type = NLA_U64 },
	[TCA_NETEM_LATENCY64]	= { .type = NLA_S64 },
	[TCA_NETEM_JITTER64]	= { .type = NLA_S64 },
	[TCA_NETEM_SLOT]	= { .len = sizeof(struct tc_netem_slot) },
};

static int parse_attr(struct nlattr *tb[], int maxtype, struct nlattr *nla,
		      const struct nla_policy *policy, int len)
{
	int nested_len = nla_len(nla) - NLA_ALIGN(len);

	if (nested_len < 0) {
		pr_info("netem: invalid attributes len %d\n", nested_len);
		return -EINVAL;
	}

	if (nested_len >= nla_attr_size(0))
		return nla_parse_deprecated(tb, maxtype,
					    nla_data(nla) + NLA_ALIGN(len),
					    nested_len, policy, NULL);

	memset(tb, 0, sizeof(struct nlattr *) * (maxtype + 1));
	return 0;
}

/* Parse netlink message to set options */
static int netem_change(struct Qdisc *sch, struct nlattr *opt,
			struct netlink_ext_ack *extack)
{
	struct netem_sched_data *q = qdisc_priv(sch);
	struct nlattr *tb[TCA_NETEM_MAX + 1];
	struct tc_netem_qopt *qopt;
	struct clgstate old_clg;
	int old_loss_model = CLG_RANDOM;
	int ret;

	if (opt == NULL)
		return -EINVAL;

	qopt = nla_data(opt);
	ret = parse_attr(tb, TCA_NETEM_MAX, opt, netem_policy, sizeof(*qopt));
	if (ret < 0)
		return ret;

	/* backup q->clg and q->loss_model */
	old_clg = q->clg;
	old_loss_model = q->loss_model;

	if (tb[TCA_NETEM_LOSS]) {
		ret = get_loss_clg(q, tb[TCA_NETEM_LOSS]);
		if (ret) {
			q->loss_model = old_loss_model;
			return ret;
		}
	} else {
		q->loss_model = CLG_RANDOM;
	}

	if (tb[TCA_NETEM_DELAY_DIST]) {
		ret = get_dist_table(sch, &q->delay_dist,
				     tb[TCA_NETEM_DELAY_DIST]);
		if (ret)
			goto get_table_failure;
	}

	if (tb[TCA_NETEM_SLOT_DIST]) {
		ret = get_dist_table(sch, &q->slot_dist,
				     tb[TCA_NETEM_SLOT_DIST]);
		if (ret)
			goto get_table_failure;
	}

	sch->limit = qopt->limit;

	q->latency = PSCHED_TICKS2NS(qopt->latency);
	q->jitter = PSCHED_TICKS2NS(qopt->jitter);
	q->limit = qopt->limit;
	q->gap = qopt->gap;
	q->counter = 0;
	q->loss = qopt->loss;
	q->duplicate = qopt->duplicate;

	/* for compatibility with earlier versions.
	 * if gap is set, need to assume 100% probability
	 */
	if (q->gap)
		q->reorder = ~0;

	if (tb[TCA_NETEM_CORR])
		get_correlation(q, tb[TCA_NETEM_CORR]);

	if (tb[TCA_NETEM_REORDER])
		get_reorder(q, tb[TCA_NETEM_REORDER]);

	if (tb[TCA_NETEM_CORRUPT])
		get_corrupt(q, tb[TCA_NETEM_CORRUPT]);

	if (tb[TCA_NETEM_RATE])
		get_rate(q, tb[TCA_NETEM_RATE]);

	if (tb[TCA_NETEM_RATE64])
		q->rate = max_t(u64, q->rate,
				nla_get_u64(tb[TCA_NETEM_RATE64]));

	if (tb[TCA_NETEM_LATENCY64])
		q->latency = nla_get_s64(tb[TCA_NETEM_LATENCY64]);

	if (tb[TCA_NETEM_JITTER64])
		q->jitter = nla_get_s64(tb[TCA_NETEM_JITTER64]);

	if (tb[TCA_NETEM_ECN])
		q->ecn = nla_get_u32(tb[TCA_NETEM_ECN]);

	if (tb[TCA_NETEM_SLOT])
		get_slot(q, tb[TCA_NETEM_SLOT]);

	/* capping jitter to the range acceptable by tabledist() */
	q->jitter = min_t(s64, abs(q->jitter), INT_MAX);

	return ret;

get_table_failure:
	/* recover clg and loss_model, in case of
	 * q->clg and q->loss_model were modified
	 * in get_loss_clg()
	 */
	q->clg = old_clg;
	q->loss_model = old_loss_model;
	return ret;
}

static int netem_init(struct Qdisc *sch, struct nlattr *opt,
		      struct netlink_ext_ack *extack)
{
	struct netem_sched_data *q = qdisc_priv(sch);
	int ret;

	qdisc_watchdog_init(&q->watchdog, sch);

	if (!opt)
		return -EINVAL;

	q->loss_model = CLG_RANDOM;
	ret = netem_change(sch, opt, extack);
	if (ret)
		pr_info("netem: change failed\n");
	return ret;
}

static void netem_destroy(struct Qdisc *sch)
{
	struct netem_sched_data *q = qdisc_priv(sch);

	qdisc_watchdog_cancel(&q->watchdog);
	if (q->qdisc)
		qdisc_put(q->qdisc);
	dist_free(q->delay_dist);
	dist_free(q->slot_dist);
}

static int dump_loss_model(const struct netem_sched_data *q,
			   struct sk_buff *skb)
{
	struct nlattr *nest;

	nest = nla_nest_start_noflag(skb, TCA_NETEM_LOSS);
	if (nest == NULL)
		goto nla_put_failure;

	switch (q->loss_model) {
	case CLG_RANDOM:
		/* legacy loss model */
		nla_nest_cancel(skb, nest);
		return 0;	/* no data */

	case CLG_4_STATES: {
		struct tc_netem_gimodel gi = {
			.p13 = q->clg.a1,
			.p31 = q->clg.a2,
			.p32 = q->clg.a3,
			.p14 = q->clg.a4,
			.p23 = q->clg.a5,
		};

		if (nla_put(skb, NETEM_LOSS_GI, sizeof(gi), &gi))
			goto nla_put_failure;
		break;
	}
	case CLG_GILB_ELL: {
		struct tc_netem_gemodel ge = {
			.p = q->clg.a1,
			.r = q->clg.a2,
			.h = q->clg.a3,
			.k1 = q->clg.a4,
		};

		if (nla_put(skb, NETEM_LOSS_GE, sizeof(ge), &ge))
			goto nla_put_failure;
		break;
	}
	}

	nla_nest_end(skb, nest);
	return 0;

nla_put_failure:
	nla_nest_cancel(skb, nest);
	return -1;
}

static int netem_dump(struct Qdisc *sch, struct sk_buff *skb)
{
	const struct netem_sched_data *q = qdisc_priv(sch);
	struct nlattr *nla = (struct nlattr *) skb_tail_pointer(skb);
	struct tc_netem_qopt qopt;
	struct tc_netem_corr cor;
	struct tc_netem_reorder reorder;
	struct tc_netem_corrupt corrupt;
	struct tc_netem_rate rate;
	struct tc_netem_slot slot;

	qopt.latency = min_t(psched_tdiff_t, PSCHED_NS2TICKS(q->latency),
			     UINT_MAX);
	qopt.jitter = min_t(psched_tdiff_t, PSCHED_NS2TICKS(q->jitter),
			    UINT_MAX);
	qopt.limit = q->limit;
	qopt.loss = q->loss;
	qopt.gap = q->gap;
	qopt.duplicate = q->duplicate;
	if (nla_put(skb, TCA_OPTIONS, sizeof(qopt), &qopt))
		goto nla_put_failure;

	if (nla_put(skb, TCA_NETEM_LATENCY64, sizeof(q->latency), &q->latency))
		goto nla_put_failure;

	if (nla_put(skb, TCA_NETEM_JITTER64, sizeof(q->jitter), &q->jitter))
		goto nla_put_failure;

	cor.delay_corr = q->delay_cor.rho;
	cor.loss_corr = q->loss_cor.rho;
	cor.dup_corr = q->dup_cor.rho;
	if (nla_put(skb, TCA_NETEM_CORR, sizeof(cor), &cor))
		goto nla_put_failure;

	reorder.probability = q->reorder;
	reorder.correlation = q->reorder_cor.rho;
	if (nla_put(skb, TCA_NETEM_REORDER, sizeof(reorder), &reorder))
		goto nla_put_failure;

	corrupt.probability = q->corrupt;
	corrupt.correlation = q->corrupt_cor.rho;
	if (nla_put(skb, TCA_NETEM_CORRUPT, sizeof(corrupt), &corrupt))
		goto nla_put_failure;

	if (q->rate >= (1ULL << 32)) {
		if (nla_put_u64_64bit(skb, TCA_NETEM_RATE64, q->rate,
				      TCA_NETEM_PAD))
			goto nla_put_failure;
		rate.rate = ~0U;
	} else {
		rate.rate = q->rate;
	}
	rate.packet_overhead = q->packet_overhead;
	rate.cell_size = q->cell_size;
	rate.cell_overhead = q->cell_overhead;
	if (nla_put(skb, TCA_NETEM_RATE, sizeof(rate), &rate))
		goto nla_put_failure;

	if (q->ecn && nla_put_u32(skb, TCA_NETEM_ECN, q->ecn))
		goto nla_put_failure;

	if (dump_loss_model(q, skb) != 0)
		goto nla_put_failure;

	if (q->slot_config.min_delay | q->slot_config.max_delay |
	    q->slot_config.dist_jitter) {
		slot = q->slot_config;
		if (slot.max_packets == INT_MAX)
			slot.max_packets = 0;
		if (slot.max_bytes == INT_MAX)
			slot.max_bytes = 0;
		if (nla_put(skb, TCA_NETEM_SLOT, sizeof(slot), &slot))
			goto nla_put_failure;
	}

	return nla_nest_end(skb, nla);

nla_put_failure:
	nlmsg_trim(skb, nla);
	return -1;
}

static int netem_dump_class(struct Qdisc *sch, unsigned long cl,
			  struct sk_buff *skb, struct tcmsg *tcm)
{
	struct netem_sched_data *q = qdisc_priv(sch);

	if (cl != 1 || !q->qdisc) 	/* only one class */
		return -ENOENT;

	tcm->tcm_handle |= TC_H_MIN(1);
	tcm->tcm_info = q->qdisc->handle;

	return 0;
}

static int netem_graft(struct Qdisc *sch, unsigned long arg, struct Qdisc *new,
		     struct Qdisc **old, struct netlink_ext_ack *extack)
{
	struct netem_sched_data *q = qdisc_priv(sch);

	*old = qdisc_replace(sch, new, &q->qdisc);
	return 0;
}

static struct Qdisc *netem_leaf(struct Qdisc *sch, unsigned long arg)
{
	struct netem_sched_data *q = qdisc_priv(sch);
	return q->qdisc;
}

static unsigned long netem_find(struct Qdisc *sch, u32 classid)
{
	return 1;
}

static void netem_walk(struct Qdisc *sch, struct qdisc_walker *walker)
{
	if (!walker->stop) {
		if (walker->count >= walker->skip)
			if (walker->fn(sch, 1, walker) < 0) {
				walker->stop = 1;
				return;
			}
		walker->count++;
	}
}

static const struct Qdisc_class_ops netem_class_ops = {
	.graft		=	netem_graft,
	.leaf		=	netem_leaf,
	.find		=	netem_find,
	.walk		=	netem_walk,
	.dump		=	netem_dump_class,
};

static struct Qdisc_ops netem_qdisc_ops __read_mostly = {
	.id		=	"netem",
	.cl_ops		=	&netem_class_ops,
	.priv_size	=	sizeof(struct netem_sched_data),
	.enqueue	=	netem_enqueue,
	.dequeue	=	netem_dequeue,
	.peek		=	qdisc_peek_dequeued,
	.init		=	netem_init,
	.reset		=	netem_reset,
	.destroy	=	netem_destroy,
	.change		=	netem_change,
	.dump		=	netem_dump,
	.owner		=	THIS_MODULE,
};


static int __init netem_module_init(void)
{
	pr_info("netem: version " VERSION "\n");
	return register_qdisc(&netem_qdisc_ops);
}
static void __exit netem_module_exit(void)
{
	unregister_qdisc(&netem_qdisc_ops);
}
module_init(netem_module_init)
module_exit(netem_module_exit)
MODULE_LICENSE("GPL");<|MERGE_RESOLUTION|>--- conflicted
+++ resolved
@@ -365,12 +365,8 @@
 	while (p) {
 		struct sk_buff *skb = rb_to_skb(p);
 
-<<<<<<< HEAD
-		rb_erase(p, &q->t_root);
-=======
 		p = rb_next(p);
 		rb_erase(&skb->rbnode, &q->t_root);
->>>>>>> 24b8d41d
 		rtnl_kfree_skbs(skb, skb);
 	}
 
@@ -427,16 +423,6 @@
 	}
 	consume_skb(skb);
 	return segs;
-}
-
-static void netem_enqueue_skb_head(struct qdisc_skb_head *qh, struct sk_buff *skb)
-{
-	skb->next = qh->head;
-
-	if (!qh->head)
-		qh->tail = skb;
-	qh->head = skb;
-	qh->qlen++;
 }
 
 /*
@@ -507,18 +493,6 @@
 	 */
 	if (q->corrupt && q->corrupt >= get_crandom(&q->corrupt_cor)) {
 		if (skb_is_gso(skb)) {
-<<<<<<< HEAD
-			segs = netem_segment(skb, sch, to_free);
-			if (!segs)
-				return NET_XMIT_DROP;
-		} else {
-			segs = skb;
-		}
-
-		skb = segs;
-		segs = segs->next;
-
-=======
 			skb = netem_segment(skb, sch, to_free);
 			if (!skb)
 				return rc_drop;
@@ -527,7 +501,6 @@
 			qdisc_skb_cb(skb)->pkt_len = skb->len;
 		}
 
->>>>>>> 24b8d41d
 		skb = skb_unshare(skb, GFP_ATOMIC);
 		if (unlikely(!skb)) {
 			qdisc_qstats_drop(sch);
@@ -536,10 +509,7 @@
 		if (skb->ip_summed == CHECKSUM_PARTIAL &&
 		    skb_checksum_help(skb)) {
 			qdisc_drop(skb, sch, to_free);
-<<<<<<< HEAD
-=======
 			skb = NULL;
->>>>>>> 24b8d41d
 			goto finish_segs;
 		}
 
@@ -547,17 +517,12 @@
 			1<<(prandom_u32() % 8);
 	}
 
-<<<<<<< HEAD
-	if (unlikely(sch->q.qlen >= sch->limit))
-		return qdisc_drop(skb, sch, to_free);
-=======
 	if (unlikely(sch->q.qlen >= sch->limit)) {
 		/* re-link segs, so that qdisc_drop_all() frees them all */
 		skb->next = segs;
 		qdisc_drop_all(skb, sch, to_free);
 		return rc_drop;
 	}
->>>>>>> 24b8d41d
 
 	qdisc_qstats_backlog_inc(sch, skb);
 
@@ -597,13 +562,6 @@
 					last = t_last;
 			}
 
-<<<<<<< HEAD
-			if (sch->q.qlen)
-				last = sch->q.tail;
-			else
-				last = netem_rb_to_skb(rb_last(&q->t_root));
-=======
->>>>>>> 24b8d41d
 			if (last) {
 				/*
 				 * Last packet in queue is reference point (now),
@@ -629,11 +587,7 @@
 		cb->time_to_send = ktime_get_ns();
 		q->counter = 0;
 
-<<<<<<< HEAD
-		netem_enqueue_skb_head(&sch->q, skb);
-=======
 		__qdisc_enqueue_head(skb, &sch->q);
->>>>>>> 24b8d41d
 		sch->qstats.requeues++;
 	}
 
@@ -668,8 +622,6 @@
 	return NET_XMIT_SUCCESS;
 }
 
-<<<<<<< HEAD
-=======
 /* Delay the next round with a new future slot with a
  * correct number of bytes and packets.
  */
@@ -721,15 +673,10 @@
 	}
 }
 
->>>>>>> 24b8d41d
 static struct sk_buff *netem_dequeue(struct Qdisc *sch)
 {
 	struct netem_sched_data *q = qdisc_priv(sch);
 	struct sk_buff *skb;
-<<<<<<< HEAD
-	struct rb_node *p;
-=======
->>>>>>> 24b8d41d
 
 tfifo_dequeue:
 	skb = __qdisc_dequeue_head(&sch->q);
