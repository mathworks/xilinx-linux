--- conflicted
+++ resolved
@@ -50,17 +50,9 @@
 
 static inline struct sk_buff *__skb_dequeue_bad_txq(struct Qdisc *q)
 {
-<<<<<<< HEAD
-	q->gso_skb = skb;
-	q->qstats.requeues++;
-	qdisc_qstats_backlog_inc(q, skb);
-	q->q.qlen++;	/* it's still part of the queue */
-	__netif_schedule(q);
-=======
 	const struct netdev_queue *txq = q->dev_queue;
 	spinlock_t *lock = NULL;
 	struct sk_buff *skb;
->>>>>>> 24b8d41d
 
 	if (q->flags & TCQ_F_NOLOCK) {
 		lock = qdisc_lock(q);
@@ -204,34 +196,6 @@
 	skb_mark_not_on_list(skb);
 }
 
-/* This variant of try_bulk_dequeue_skb() makes sure
- * all skbs in the chain are for the same txq
- */
-static void try_bulk_dequeue_skb_slow(struct Qdisc *q,
-				      struct sk_buff *skb,
-				      int *packets)
-{
-	int mapping = skb_get_queue_mapping(skb);
-	struct sk_buff *nskb;
-	int cnt = 0;
-
-	do {
-		nskb = q->dequeue(q);
-		if (!nskb)
-			break;
-		if (unlikely(skb_get_queue_mapping(nskb) != mapping)) {
-			q->skb_bad_txq = nskb;
-			qdisc_qstats_backlog_inc(q, nskb);
-			q->q.qlen++;
-			break;
-		}
-		skb->next = nskb;
-		skb = nskb;
-	} while (++cnt < 8);
-	(*packets) += cnt;
-	skb->next = NULL;
-}
-
 /* Note that dequeue_skb can possibly return a SKB list (via skb->next).
  * A requeued skb (via q->gso_skb) can also be a SKB list.
  */
@@ -242,44 +206,6 @@
 	struct sk_buff *skb = NULL;
 
 	*packets = 1;
-<<<<<<< HEAD
-	if (unlikely(skb)) {
-		/* skb in gso_skb were already validated */
-		*validate = false;
-		/* check the reason of requeuing without tx lock first */
-		txq = skb_get_tx_queue(txq->dev, skb);
-		if (!netif_xmit_frozen_or_stopped(txq)) {
-			q->gso_skb = NULL;
-			qdisc_qstats_backlog_dec(q, skb);
-			q->q.qlen--;
-		} else
-			skb = NULL;
-		return skb;
-	}
-	*validate = true;
-	skb = q->skb_bad_txq;
-	if (unlikely(skb)) {
-		/* check the reason of requeuing without tx lock first */
-		txq = skb_get_tx_queue(txq->dev, skb);
-		if (!netif_xmit_frozen_or_stopped(txq)) {
-			q->skb_bad_txq = NULL;
-			qdisc_qstats_backlog_dec(q, skb);
-			q->q.qlen--;
-			goto bulk;
-		}
-		return NULL;
-	}
-	if (!(q->flags & TCQ_F_ONETXQUEUE) ||
-	    !netif_xmit_frozen_or_stopped(txq))
-		skb = q->dequeue(q);
-	if (skb) {
-bulk:
-		if (qdisc_may_bulk(q))
-			try_bulk_dequeue_skb(q, skb, txq, packets);
-		else
-			try_bulk_dequeue_skb_slow(q, skb, packets);
-	}
-=======
 	if (unlikely(!skb_queue_empty(&q->gso_skb))) {
 		spinlock_t *lock = NULL;
 
@@ -344,7 +270,6 @@
 	}
 trace:
 	trace_qdisc_dequeue(q, txq, *packets, skb);
->>>>>>> 24b8d41d
 	return skb;
 }
 
@@ -394,17 +319,10 @@
 		return true;
 	}
 
-<<<<<<< HEAD
-	if (dev_xmit_complete(ret)) {
-		/* Driver sent out skb successfully or skb was consumed */
-		ret = qdisc_qlen(q);
-	} else {
-=======
 	if (root_lock)
 		spin_lock(root_lock);
 
 	if (!dev_xmit_complete(ret)) {
->>>>>>> 24b8d41d
 		/* Driver returned NETDEV_TX_BUSY - requeue skb */
 		if (unlikely(ret != NETDEV_TX_BUSY))
 			net_warn_ratelimited("BUG %s code %d qlen %d\n",
@@ -479,11 +397,8 @@
 
 	if (is_vlan_dev(dev))
 		dev = vlan_dev_real_dev(dev);
-<<<<<<< HEAD
-=======
 	else if (netif_is_macvlan(dev))
 		dev = macvlan_dev_real_dev(dev);
->>>>>>> 24b8d41d
 	res = netdev_get_tx_queue(dev, 0)->trans_start;
 	for (i = 1; i < dev->num_tx_queues; i++) {
 		val = netdev_get_tx_queue(dev, i)->trans_start;
@@ -690,28 +605,11 @@
  *	- rings for priority bands
  */
 struct pfifo_fast_priv {
-<<<<<<< HEAD
-	u32 bitmap;
-	struct qdisc_skb_head q[PFIFO_FAST_BANDS];
-};
-
-/*
- * Convert a bitmap to the first band number where an skb is queued, where:
- * 	bitmap=0 means there are no skbs on any band.
- * 	bitmap=1 means there is an skb on band 0.
- *	bitmap=7 means there are skbs on all 3 bands, etc.
- */
-static const int bitmap2band[] = {-1, 0, 1, 0, 2, 0, 1, 0};
-
-static inline struct qdisc_skb_head *band2list(struct pfifo_fast_priv *priv,
-					     int band)
-=======
 	struct skb_array q[PFIFO_FAST_BANDS];
 };
 
 static inline struct skb_array *band2list(struct pfifo_fast_priv *priv,
 					  int band)
->>>>>>> 24b8d41d
 {
 	return &priv->q[band];
 }
@@ -719,12 +617,6 @@
 static int pfifo_fast_enqueue(struct sk_buff *skb, struct Qdisc *qdisc,
 			      struct sk_buff **to_free)
 {
-<<<<<<< HEAD
-	if (qdisc->q.qlen < qdisc_dev(qdisc)->tx_queue_len) {
-		int band = prio2band[skb->priority & TC_PRIO_MAX];
-		struct pfifo_fast_priv *priv = qdisc_priv(qdisc);
-		struct qdisc_skb_head *list = band2list(priv, band);
-=======
 	int band = prio2band[skb->priority & TC_PRIO_MAX];
 	struct pfifo_fast_priv *priv = qdisc_priv(qdisc);
 	struct skb_array *q = band2list(priv, band);
@@ -732,7 +624,6 @@
 	int err;
 
 	err = skb_array_produce(q, skb);
->>>>>>> 24b8d41d
 
 	if (unlikely(err)) {
 		if (qdisc_is_percpu_stats(qdisc))
@@ -741,12 +632,8 @@
 			return qdisc_drop(skb, qdisc, to_free);
 	}
 
-<<<<<<< HEAD
-	return qdisc_drop(skb, qdisc, to_free);
-=======
 	qdisc_update_stats_at_enqueue(qdisc, pkt_len);
 	return NET_XMIT_SUCCESS;
->>>>>>> 24b8d41d
 }
 
 static struct sk_buff *pfifo_fast_dequeue(struct Qdisc *qdisc)
@@ -755,26 +642,11 @@
 	struct sk_buff *skb = NULL;
 	int band;
 
-<<<<<<< HEAD
-	if (likely(band >= 0)) {
-		struct qdisc_skb_head *qh = band2list(priv, band);
-		struct sk_buff *skb = __qdisc_dequeue_head(qh);
-
-		if (likely(skb != NULL)) {
-			qdisc_qstats_backlog_dec(qdisc, skb);
-			qdisc_bstats_update(qdisc, skb);
-		}
-
-		qdisc->q.qlen--;
-		if (qh->qlen == 0)
-			priv->bitmap &= ~(1 << band);
-=======
 	for (band = 0; band < PFIFO_FAST_BANDS && !skb; band++) {
 		struct skb_array *q = band2list(priv, band);
 
 		if (__skb_array_empty(q))
 			continue;
->>>>>>> 24b8d41d
 
 		skb = __skb_array_consume(q);
 	}
@@ -793,17 +665,10 @@
 	struct sk_buff *skb = NULL;
 	int band;
 
-<<<<<<< HEAD
-	if (band >= 0) {
-		struct qdisc_skb_head *qh = band2list(priv, band);
-
-		return qh->head;
-=======
 	for (band = 0; band < PFIFO_FAST_BANDS && !skb; band++) {
 		struct skb_array *q = band2list(priv, band);
 
 		skb = __skb_array_peek(q);
->>>>>>> 24b8d41d
 	}
 
 	return skb;
@@ -814,14 +679,9 @@
 	int i, band;
 	struct pfifo_fast_priv *priv = qdisc_priv(qdisc);
 
-<<<<<<< HEAD
-	for (prio = 0; prio < PFIFO_FAST_BANDS; prio++)
-		__qdisc_reset_queue(band2list(priv, prio));
-=======
 	for (band = 0; band < PFIFO_FAST_BANDS; band++) {
 		struct skb_array *q = band2list(priv, band);
 		struct sk_buff *skb;
->>>>>>> 24b8d41d
 
 		/* NULL ring is possible if destroy path is due to a failed
 		 * skb_array_init() in pfifo_fast_init() case.
@@ -864,10 +724,6 @@
 	struct pfifo_fast_priv *priv = qdisc_priv(qdisc);
 	int prio;
 
-<<<<<<< HEAD
-	for (prio = 0; prio < PFIFO_FAST_BANDS; prio++)
-		qdisc_skb_head_init(band2list(priv, prio));
-=======
 	/* guard against zero length rings */
 	if (!qlen)
 		return -EINVAL;
@@ -880,7 +736,6 @@
 		if (err)
 			return -ENOMEM;
 	}
->>>>>>> 24b8d41d
 
 	/* Can by-pass the queue discipline */
 	qdisc->flags |= TCQ_F_CAN_BYPASS;
@@ -963,21 +818,6 @@
 
 	if (!sch)
 		goto errout;
-<<<<<<< HEAD
-	sch = (struct Qdisc *) QDISC_ALIGN((unsigned long) p);
-	/* if we got non aligned memory, ask more and do alignment ourself */
-	if (sch != p) {
-		kfree(p);
-		p = kzalloc_node(size + QDISC_ALIGNTO - 1, GFP_KERNEL,
-				 netdev_queue_numa_node_read(dev_queue));
-		if (!p)
-			goto errout;
-		sch = (struct Qdisc *) QDISC_ALIGN((unsigned long) p);
-		sch->padded = (char *) sch - (char *) p;
-	}
-	qdisc_skb_head_init(&sch->q);
-	spin_lock_init(&sch->q.lock);
-=======
 	__skb_queue_head_init(&sch->gso_skb);
 	__skb_queue_head_init(&sch->skb_bad_txq);
 	qdisc_skb_head_init(&sch->q);
@@ -995,20 +835,16 @@
 			goto errout1;
 		}
 	}
->>>>>>> 24b8d41d
 
 	spin_lock_init(&sch->busylock);
 	lockdep_set_class(&sch->busylock,
 			  dev->qdisc_tx_busylock ?: &qdisc_tx_busylock);
 
-<<<<<<< HEAD
-=======
 	/* seqlock has the same scope of busylock, for NOLOCK qdisc */
 	spin_lock_init(&sch->seqlock);
 	lockdep_set_class(&sch->busylock,
 			  dev->qdisc_tx_busylock ?: &qdisc_tx_busylock);
 
->>>>>>> 24b8d41d
 	seqcount_init(&sch->running);
 	lockdep_set_class(&sch->running,
 			  dev->qdisc_running_key ?: &qdisc_running_key);
@@ -1036,19 +872,12 @@
 {
 	struct Qdisc *sch;
 
-<<<<<<< HEAD
-	if (!try_module_get(ops->owner))
-		return NULL;
-
-	sch = qdisc_alloc(dev_queue, ops);
-=======
 	if (!try_module_get(ops->owner)) {
 		NL_SET_ERR_MSG(extack, "Failed to increase module reference counter");
 		return NULL;
 	}
 
 	sch = qdisc_alloc(dev_queue, ops, extack);
->>>>>>> 24b8d41d
 	if (IS_ERR(sch)) {
 		module_put(ops->owner);
 		return NULL;
@@ -1060,11 +889,7 @@
 		return sch;
 	}
 
-<<<<<<< HEAD
-	qdisc_destroy(sch);
-=======
 	qdisc_put(sch);
->>>>>>> 24b8d41d
 	return NULL;
 }
 EXPORT_SYMBOL(qdisc_create_dflt);
@@ -1081,16 +906,6 @@
 	if (ops->reset)
 		ops->reset(qdisc);
 
-<<<<<<< HEAD
-	kfree_skb(qdisc->skb_bad_txq);
-	qdisc->skb_bad_txq = NULL;
-
-	if (qdisc->gso_skb) {
-		kfree_skb_list(qdisc->gso_skb);
-		qdisc->gso_skb = NULL;
-	}
-	qdisc->q.qlen = 0;
-=======
 	skb_queue_walk_safe(&qdisc->gso_skb, skb, tmp) {
 		__skb_unlink(skb, &qdisc->gso_skb);
 		kfree_skb_list(skb);
@@ -1103,7 +918,6 @@
 
 	qdisc->q.qlen = 0;
 	qdisc->qstats.backlog = 0;
->>>>>>> 24b8d41d
 }
 EXPORT_SYMBOL(qdisc_reset);
 
@@ -1143,19 +957,9 @@
 	module_put(ops->owner);
 	dev_put(qdisc_dev(qdisc));
 
-<<<<<<< HEAD
-	kfree_skb_list(qdisc->gso_skb);
-	kfree_skb(qdisc->skb_bad_txq);
-	/*
-	 * gen_estimator est_timer() might access qdisc->q.lock,
-	 * wait a RCU grace period before freeing qdisc.
-	 */
-	call_rcu(&qdisc->rcu_head, qdisc_rcu_free);
-=======
 	trace_qdisc_destroy(qdisc);
 
 	call_rcu(&qdisc->rcu, qdisc_free_cb);
->>>>>>> 24b8d41d
 }
 
 void qdisc_put(struct Qdisc *qdisc)
@@ -1249,11 +1053,6 @@
 			qdisc->ops->attach(qdisc);
 		}
 	}
-<<<<<<< HEAD
-#ifdef CONFIG_NET_SCHED
-	if (dev->qdisc)
-		qdisc_hash_add(dev->qdisc);
-=======
 
 	/* Detect default qdisc setup/init failed and fallback to "noqueue" */
 	if (dev->qdisc == &noop_qdisc) {
@@ -1269,7 +1068,6 @@
 #ifdef CONFIG_NET_SCHED
 	if (dev->qdisc != &noop_qdisc)
 		qdisc_hash_add(dev->qdisc, false);
->>>>>>> 24b8d41d
 #endif
 }
 
