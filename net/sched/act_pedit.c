--- conflicted
+++ resolved
@@ -21,13 +21,7 @@
 #include <uapi/linux/tc_act/tc_pedit.h>
 #include <net/pkt_cls.h>
 
-<<<<<<< HEAD
-#define PEDIT_TAB_MASK	15
-
-static int pedit_net_id;
-=======
 static unsigned int pedit_net_id;
->>>>>>> 24b8d41d
 static struct tc_action_ops act_pedit_ops;
 
 static const struct nla_policy pedit_policy[TCA_PEDIT_MAX + 1] = {
@@ -142,13 +136,9 @@
 
 static int tcf_pedit_init(struct net *net, struct nlattr *nla,
 			  struct nlattr *est, struct tc_action **a,
-<<<<<<< HEAD
-			  int ovr, int bind)
-=======
 			  int ovr, int bind, bool rtnl_held,
 			  struct tcf_proto *tp, u32 flags,
 			  struct netlink_ext_ack *extack)
->>>>>>> 24b8d41d
 {
 	struct tc_action_net *tn = net_generic(net, pedit_net_id);
 	struct nlattr *tb[TCA_PEDIT_MAX + 1];
@@ -191,20 +181,6 @@
 		return -EINVAL;
 	}
 
-<<<<<<< HEAD
-	if (!tcf_hash_check(tn, parm->index, a, bind)) {
-		if (!parm->nkeys)
-			return -EINVAL;
-		ret = tcf_hash_create(tn, parm->index, est, a,
-				      &act_pedit_ops, bind, false);
-		if (ret)
-			return ret;
-		p = to_pedit(*a);
-		keys = kmalloc(ksize, GFP_KERNEL);
-		if (keys == NULL) {
-			tcf_hash_cleanup(*a, est);
-			return -ENOMEM;
-=======
 	keys_ex = tcf_pedit_keys_ex_parse(tb[TCA_PEDIT_KEYS_EX], parm->nkeys);
 	if (IS_ERR(keys_ex))
 		return PTR_ERR(keys_ex);
@@ -217,27 +193,14 @@
 		if (ret) {
 			tcf_idr_cleanup(tn, index);
 			goto out_free;
->>>>>>> 24b8d41d
 		}
 		ret = ACT_P_CREATED;
 	} else if (err > 0) {
 		if (bind)
-<<<<<<< HEAD
-			return 0;
-		tcf_hash_release(*a, bind);
-		if (!ovr)
-			return -EEXIST;
-		p = to_pedit(*a);
-		if (p->tcfp_nkeys && p->tcfp_nkeys != parm->nkeys) {
-			keys = kmalloc(ksize, GFP_KERNEL);
-			if (keys == NULL)
-				return -ENOMEM;
-=======
 			goto out_free;
 		if (!ovr) {
 			ret = -EEXIST;
 			goto out_release;
->>>>>>> 24b8d41d
 		}
 	} else {
 		ret = err;
@@ -273,10 +236,6 @@
 	p->tcfp_keys_ex = keys_ex;
 
 	spin_unlock_bh(&p->tcf_lock);
-<<<<<<< HEAD
-	if (ret == ACT_P_CREATED)
-		tcf_hash_insert(tn, *a);
-=======
 	if (goto_ch)
 		tcf_chain_put_by_act(goto_ch);
 	return ret;
@@ -288,7 +247,6 @@
 	tcf_idr_release(*a, bind);
 out_free:
 	kfree(keys_ex);
->>>>>>> 24b8d41d
 	return ret;
 
 }
@@ -313,22 +271,6 @@
 	return true;
 }
 
-<<<<<<< HEAD
-static bool offset_valid(struct sk_buff *skb, int offset)
-{
-	if (offset > 0 && offset > skb->len)
-		return false;
-
-	if  (offset < 0 && -offset > skb_headroom(skb))
-		return false;
-
-	return true;
-}
-
-static int tcf_pedit(struct sk_buff *skb, const struct tc_action *a,
-		     struct tcf_result *res)
-{
-=======
 static int pedit_skb_hdr_offset(struct sk_buff *skb,
 				enum pedit_header_type htype, int *hoffset)
 {
@@ -365,7 +307,6 @@
 static int tcf_pedit_act(struct sk_buff *skb, const struct tc_action *a,
 			 struct tcf_result *res)
 {
->>>>>>> 24b8d41d
 	struct tcf_pedit *p = to_pedit(a);
 	int i;
 
@@ -407,15 +348,6 @@
 			if (tkey->offmask) {
 				u8 *d, _d;
 
-<<<<<<< HEAD
-				if (!offset_valid(skb, off + tkey->at)) {
-					pr_info("tc filter pedit 'at' offset %d out of bounds\n",
-						off + tkey->at);
-					goto bad;
-				}
-				d = skb_header_pointer(skb, off + tkey->at, 1,
-						       &_d);
-=======
 				if (!offset_valid(skb, hoffset + tkey->at)) {
 					pr_info("tc action pedit 'at' offset %d out of bounds\n",
 						hoffset + tkey->at);
@@ -423,7 +355,6 @@
 				}
 				d = skb_header_pointer(skb, hoffset + tkey->at,
 						       sizeof(_d), &_d);
->>>>>>> 24b8d41d
 				if (!d)
 					goto bad;
 				offset += (*d & tkey->offmask) >> tkey->shift;
@@ -434,15 +365,9 @@
 				goto bad;
 			}
 
-<<<<<<< HEAD
-			if (!offset_valid(skb, off + offset)) {
-				pr_info("tc filter pedit offset %d out of bounds\n",
-					offset);
-=======
 			if (!offset_valid(skb, hoffset + offset)) {
 				pr_info("tc action pedit offset %d out of bounds\n",
 					hoffset + offset);
->>>>>>> 24b8d41d
 				goto bad;
 			}
 
@@ -517,10 +442,6 @@
 	opt->refcnt = refcount_read(&p->tcf_refcnt) - ref;
 	opt->bindcnt = atomic_read(&p->tcf_bindcnt) - bind;
 
-<<<<<<< HEAD
-	if (nla_put(skb, TCA_PEDIT_PARMS, s, opt))
-		goto nla_put_failure;
-=======
 	if (p->tcfp_keys_ex) {
 		if (tcf_pedit_key_ex_dump(skb,
 					  p->tcfp_keys_ex,
@@ -533,15 +454,11 @@
 		if (nla_put(skb, TCA_PEDIT_PARMS, s, opt))
 			goto nla_put_failure;
 	}
->>>>>>> 24b8d41d
 
 	tcf_tm_dump(&t, &p->tcf_tm);
 	if (nla_put_64bit(skb, TCA_PEDIT_TM, sizeof(t), &t, TCA_PEDIT_PAD))
 		goto nla_put_failure;
-<<<<<<< HEAD
-=======
 	spin_unlock_bh(&p->tcf_lock);
->>>>>>> 24b8d41d
 
 	kfree(opt);
 	return skb->len;
@@ -555,20 +472,12 @@
 
 static int tcf_pedit_walker(struct net *net, struct sk_buff *skb,
 			    struct netlink_callback *cb, int type,
-<<<<<<< HEAD
-			    const struct tc_action_ops *ops)
-{
-	struct tc_action_net *tn = net_generic(net, pedit_net_id);
-
-	return tcf_generic_walker(tn, skb, cb, type, ops);
-=======
 			    const struct tc_action_ops *ops,
 			    struct netlink_ext_ack *extack)
 {
 	struct tc_action_net *tn = net_generic(net, pedit_net_id);
 
 	return tcf_generic_walker(tn, skb, cb, type, ops, extack);
->>>>>>> 24b8d41d
 }
 
 static int tcf_pedit_search(struct net *net, struct tc_action **a, u32 index)
