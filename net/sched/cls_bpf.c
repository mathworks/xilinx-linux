// SPDX-License-Identifier: GPL-2.0-only
/*
 * Berkeley Packet Filter based traffic classifier
 *
 * Might be used to classify traffic through flexible, user-defined and
 * possibly JIT-ed BPF filters for traffic control as an alternative to
 * ematches.
 *
 * (C) 2013 Daniel Borkmann <dborkman@redhat.com>
 */

#include <linux/module.h>
#include <linux/types.h>
#include <linux/skbuff.h>
#include <linux/filter.h>
#include <linux/bpf.h>
#include <linux/idr.h>

#include <net/rtnetlink.h>
#include <net/pkt_cls.h>
#include <net/sock.h>

MODULE_LICENSE("GPL");
MODULE_AUTHOR("Daniel Borkmann <dborkman@redhat.com>");
MODULE_DESCRIPTION("TC BPF based classifier");

#define CLS_BPF_NAME_LEN	256
#define CLS_BPF_SUPPORTED_GEN_FLAGS		\
	(TCA_CLS_FLAGS_SKIP_HW | TCA_CLS_FLAGS_SKIP_SW)

struct cls_bpf_head {
	struct list_head plist;
	struct idr handle_idr;
	struct rcu_head rcu;
};

struct cls_bpf_prog {
	struct bpf_prog *filter;
	struct list_head link;
	struct tcf_result res;
	bool exts_integrated;
<<<<<<< HEAD
	bool offloaded;
	u32 gen_flags;
=======
	u32 gen_flags;
	unsigned int in_hw_count;
>>>>>>> 24b8d41d
	struct tcf_exts exts;
	u32 handle;
	u16 bpf_num_ops;
	struct sock_filter *bpf_ops;
	const char *bpf_name;
	struct tcf_proto *tp;
	struct rcu_work rwork;
};

static const struct nla_policy bpf_policy[TCA_BPF_MAX + 1] = {
	[TCA_BPF_CLASSID]	= { .type = NLA_U32 },
	[TCA_BPF_FLAGS]		= { .type = NLA_U32 },
	[TCA_BPF_FLAGS_GEN]	= { .type = NLA_U32 },
	[TCA_BPF_FD]		= { .type = NLA_U32 },
	[TCA_BPF_NAME]		= { .type = NLA_NUL_STRING,
				    .len = CLS_BPF_NAME_LEN },
	[TCA_BPF_OPS_LEN]	= { .type = NLA_U16 },
	[TCA_BPF_OPS]		= { .type = NLA_BINARY,
				    .len = sizeof(struct sock_filter) * BPF_MAXINSNS },
};

static int cls_bpf_exec_opcode(int code)
{
	switch (code) {
	case TC_ACT_OK:
	case TC_ACT_SHOT:
	case TC_ACT_STOLEN:
	case TC_ACT_TRAP:
	case TC_ACT_REDIRECT:
	case TC_ACT_UNSPEC:
		return code;
	default:
		return TC_ACT_UNSPEC;
	}
}

static int cls_bpf_classify(struct sk_buff *skb, const struct tcf_proto *tp,
			    struct tcf_result *res)
{
	struct cls_bpf_head *head = rcu_dereference_bh(tp->root);
	bool at_ingress = skb_at_tc_ingress(skb);
	struct cls_bpf_prog *prog;
	int ret = -1;

	/* Needed here for accessing maps. */
	rcu_read_lock();
	list_for_each_entry_rcu(prog, &head->plist, link) {
		int filter_res;

		qdisc_skb_cb(skb)->tc_classid = prog->res.classid;

		if (tc_skip_sw(prog->gen_flags)) {
			filter_res = prog->exts_integrated ? TC_ACT_UNSPEC : 0;
		} else if (at_ingress) {
			/* It is safe to push/pull even if skb_shared() */
			__skb_push(skb, skb->mac_len);
<<<<<<< HEAD
			bpf_compute_data_end(skb);
			filter_res = BPF_PROG_RUN(prog->filter, skb);
			__skb_pull(skb, skb->mac_len);
		} else {
			bpf_compute_data_end(skb);
=======
			bpf_compute_data_pointers(skb);
			filter_res = BPF_PROG_RUN(prog->filter, skb);
			__skb_pull(skb, skb->mac_len);
		} else {
			bpf_compute_data_pointers(skb);
>>>>>>> 24b8d41d
			filter_res = BPF_PROG_RUN(prog->filter, skb);
		}

		if (prog->exts_integrated) {
			res->class   = 0;
			res->classid = TC_H_MAJ(prog->res.classid) |
				       qdisc_skb_cb(skb)->tc_classid;

			ret = cls_bpf_exec_opcode(filter_res);
			if (ret == TC_ACT_UNSPEC)
				continue;
			break;
		}

		if (filter_res == 0)
			continue;
		if (filter_res != -1) {
			res->class   = 0;
			res->classid = filter_res;
		} else {
			*res = prog->res;
		}

		ret = tcf_exts_exec(skb, &prog->exts, res);
		if (ret < 0)
			continue;

		break;
	}
	rcu_read_unlock();

	return ret;
}

static bool cls_bpf_is_ebpf(const struct cls_bpf_prog *prog)
{
	return !prog->bpf_ops;
}

static int cls_bpf_offload_cmd(struct tcf_proto *tp, struct cls_bpf_prog *prog,
<<<<<<< HEAD
			       enum tc_clsbpf_command cmd)
{
	struct net_device *dev = tp->q->dev_queue->dev;
	struct tc_cls_bpf_offload bpf_offload = {};
	struct tc_to_netdev offload;

	offload.type = TC_SETUP_CLSBPF;
	offload.cls_bpf = &bpf_offload;

	bpf_offload.command = cmd;
	bpf_offload.exts = &prog->exts;
	bpf_offload.prog = prog->filter;
	bpf_offload.name = prog->bpf_name;
	bpf_offload.exts_integrated = prog->exts_integrated;
	bpf_offload.gen_flags = prog->gen_flags;

	return dev->netdev_ops->ndo_setup_tc(dev, tp->q->handle,
					     tp->protocol, &offload);
}

static int cls_bpf_offload(struct tcf_proto *tp, struct cls_bpf_prog *prog,
			   struct cls_bpf_prog *oldprog)
{
	struct net_device *dev = tp->q->dev_queue->dev;
	struct cls_bpf_prog *obj = prog;
	enum tc_clsbpf_command cmd;
	bool skip_sw;
	int ret;

	skip_sw = tc_skip_sw(prog->gen_flags) ||
		(oldprog && tc_skip_sw(oldprog->gen_flags));

	if (oldprog && oldprog->offloaded) {
		if (tc_should_offload(dev, tp, prog->gen_flags)) {
			cmd = TC_CLSBPF_REPLACE;
		} else if (!tc_skip_sw(prog->gen_flags)) {
			obj = oldprog;
			cmd = TC_CLSBPF_DESTROY;
		} else {
			return -EINVAL;
		}
	} else {
		if (!tc_should_offload(dev, tp, prog->gen_flags))
			return skip_sw ? -EINVAL : 0;
		cmd = TC_CLSBPF_ADD;
	}

	ret = cls_bpf_offload_cmd(tp, obj, cmd);
	if (ret)
		return skip_sw ? ret : 0;

	obj->offloaded = true;
	if (oldprog)
		oldprog->offloaded = false;
=======
			       struct cls_bpf_prog *oldprog,
			       struct netlink_ext_ack *extack)
{
	struct tcf_block *block = tp->chain->block;
	struct tc_cls_bpf_offload cls_bpf = {};
	struct cls_bpf_prog *obj;
	bool skip_sw;
	int err;

	skip_sw = prog && tc_skip_sw(prog->gen_flags);
	obj = prog ?: oldprog;

	tc_cls_common_offload_init(&cls_bpf.common, tp, obj->gen_flags, extack);
	cls_bpf.command = TC_CLSBPF_OFFLOAD;
	cls_bpf.exts = &obj->exts;
	cls_bpf.prog = prog ? prog->filter : NULL;
	cls_bpf.oldprog = oldprog ? oldprog->filter : NULL;
	cls_bpf.name = obj->bpf_name;
	cls_bpf.exts_integrated = obj->exts_integrated;

	if (oldprog && prog)
		err = tc_setup_cb_replace(block, tp, TC_SETUP_CLSBPF, &cls_bpf,
					  skip_sw, &oldprog->gen_flags,
					  &oldprog->in_hw_count,
					  &prog->gen_flags, &prog->in_hw_count,
					  true);
	else if (prog)
		err = tc_setup_cb_add(block, tp, TC_SETUP_CLSBPF, &cls_bpf,
				      skip_sw, &prog->gen_flags,
				      &prog->in_hw_count, true);
	else
		err = tc_setup_cb_destroy(block, tp, TC_SETUP_CLSBPF, &cls_bpf,
					  skip_sw, &oldprog->gen_flags,
					  &oldprog->in_hw_count, true);

	if (prog && err) {
		cls_bpf_offload_cmd(tp, oldprog, prog, extack);
		return err;
	}

	if (prog && skip_sw && !(prog->gen_flags & TCA_CLS_FLAGS_IN_HW))
		return -EINVAL;
>>>>>>> 24b8d41d

	return 0;
}

<<<<<<< HEAD
static void cls_bpf_stop_offload(struct tcf_proto *tp,
				 struct cls_bpf_prog *prog)
{
	int err;

	if (!prog->offloaded)
		return;

	err = cls_bpf_offload_cmd(tp, prog, TC_CLSBPF_DESTROY);
	if (err) {
		pr_err("Stopping hardware offload failed: %d\n", err);
		return;
	}

	prog->offloaded = false;
=======
static u32 cls_bpf_flags(u32 flags)
{
	return flags & CLS_BPF_SUPPORTED_GEN_FLAGS;
}

static int cls_bpf_offload(struct tcf_proto *tp, struct cls_bpf_prog *prog,
			   struct cls_bpf_prog *oldprog,
			   struct netlink_ext_ack *extack)
{
	if (prog && oldprog &&
	    cls_bpf_flags(prog->gen_flags) !=
	    cls_bpf_flags(oldprog->gen_flags))
		return -EINVAL;

	if (prog && tc_skip_hw(prog->gen_flags))
		prog = NULL;
	if (oldprog && tc_skip_hw(oldprog->gen_flags))
		oldprog = NULL;
	if (!prog && !oldprog)
		return 0;

	return cls_bpf_offload_cmd(tp, prog, oldprog, extack);
}

static void cls_bpf_stop_offload(struct tcf_proto *tp,
				 struct cls_bpf_prog *prog,
				 struct netlink_ext_ack *extack)
{
	int err;

	err = cls_bpf_offload_cmd(tp, NULL, prog, extack);
	if (err)
		pr_err("Stopping hardware offload failed: %d\n", err);
>>>>>>> 24b8d41d
}

static void cls_bpf_offload_update_stats(struct tcf_proto *tp,
					 struct cls_bpf_prog *prog)
{
<<<<<<< HEAD
	if (!prog->offloaded)
		return;

	cls_bpf_offload_cmd(tp, prog, TC_CLSBPF_STATS);
=======
	struct tcf_block *block = tp->chain->block;
	struct tc_cls_bpf_offload cls_bpf = {};

	tc_cls_common_offload_init(&cls_bpf.common, tp, prog->gen_flags, NULL);
	cls_bpf.command = TC_CLSBPF_STATS;
	cls_bpf.exts = &prog->exts;
	cls_bpf.prog = prog->filter;
	cls_bpf.name = prog->bpf_name;
	cls_bpf.exts_integrated = prog->exts_integrated;

	tc_setup_cb_call(block, TC_SETUP_CLSBPF, &cls_bpf, false, true);
>>>>>>> 24b8d41d
}

static int cls_bpf_init(struct tcf_proto *tp)
{
	struct cls_bpf_head *head;

	head = kzalloc(sizeof(*head), GFP_KERNEL);
	if (head == NULL)
		return -ENOBUFS;

	INIT_LIST_HEAD_RCU(&head->plist);
	idr_init(&head->handle_idr);
	rcu_assign_pointer(tp->root, head);

	return 0;
}

static void cls_bpf_free_parms(struct cls_bpf_prog *prog)
{
	if (cls_bpf_is_ebpf(prog))
		bpf_prog_put(prog->filter);
	else
		bpf_prog_destroy(prog->filter);

	kfree(prog->bpf_name);
	kfree(prog->bpf_ops);
}

static void __cls_bpf_delete_prog(struct cls_bpf_prog *prog)
{
	tcf_exts_destroy(&prog->exts);
	tcf_exts_put_net(&prog->exts);

	cls_bpf_free_parms(prog);
	kfree(prog);
}

static void cls_bpf_delete_prog_work(struct work_struct *work)
{
	struct cls_bpf_prog *prog = container_of(to_rcu_work(work),
						 struct cls_bpf_prog,
						 rwork);
	rtnl_lock();
	__cls_bpf_delete_prog(prog);
	rtnl_unlock();
}

static void __cls_bpf_delete(struct tcf_proto *tp, struct cls_bpf_prog *prog,
			     struct netlink_ext_ack *extack)
{
	struct cls_bpf_head *head = rtnl_dereference(tp->root);

<<<<<<< HEAD
	cls_bpf_stop_offload(tp, prog);
=======
	idr_remove(&head->handle_idr, prog->handle);
	cls_bpf_stop_offload(tp, prog, extack);
>>>>>>> 24b8d41d
	list_del_rcu(&prog->link);
	tcf_unbind_filter(tp, &prog->res);
	if (tcf_exts_get_net(&prog->exts))
		tcf_queue_work(&prog->rwork, cls_bpf_delete_prog_work);
	else
		__cls_bpf_delete_prog(prog);
}

static int cls_bpf_delete(struct tcf_proto *tp, void *arg, bool *last,
			  bool rtnl_held, struct netlink_ext_ack *extack)
{
	struct cls_bpf_head *head = rtnl_dereference(tp->root);

	__cls_bpf_delete(tp, arg, extack);
	*last = list_empty(&head->plist);
	return 0;
}

static void cls_bpf_destroy(struct tcf_proto *tp, bool rtnl_held,
			    struct netlink_ext_ack *extack)
{
	struct cls_bpf_head *head = rtnl_dereference(tp->root);
	struct cls_bpf_prog *prog, *tmp;

<<<<<<< HEAD
	if (!force && !list_empty(&head->plist))
		return false;

	list_for_each_entry_safe(prog, tmp, &head->plist, link) {
		cls_bpf_stop_offload(tp, prog);
		list_del_rcu(&prog->link);
		tcf_unbind_filter(tp, &prog->res);
		call_rcu(&prog->rcu, __cls_bpf_delete_prog);
	}

=======
	list_for_each_entry_safe(prog, tmp, &head->plist, link)
		__cls_bpf_delete(tp, prog, extack);

	idr_destroy(&head->handle_idr);
>>>>>>> 24b8d41d
	kfree_rcu(head, rcu);
}

static void *cls_bpf_get(struct tcf_proto *tp, u32 handle)
{
	struct cls_bpf_head *head = rtnl_dereference(tp->root);
	struct cls_bpf_prog *prog;
<<<<<<< HEAD
	unsigned long ret = 0UL;
=======
>>>>>>> 24b8d41d

	list_for_each_entry(prog, &head->plist, link) {
		if (prog->handle == handle)
			return prog;
	}

	return NULL;
}

static int cls_bpf_prog_from_ops(struct nlattr **tb, struct cls_bpf_prog *prog)
{
	struct sock_filter *bpf_ops;
	struct sock_fprog_kern fprog_tmp;
	struct bpf_prog *fp;
	u16 bpf_size, bpf_num_ops;
	int ret;

	bpf_num_ops = nla_get_u16(tb[TCA_BPF_OPS_LEN]);
	if (bpf_num_ops > BPF_MAXINSNS || bpf_num_ops == 0)
		return -EINVAL;

	bpf_size = bpf_num_ops * sizeof(*bpf_ops);
	if (bpf_size != nla_len(tb[TCA_BPF_OPS]))
		return -EINVAL;

	bpf_ops = kmemdup(nla_data(tb[TCA_BPF_OPS]), bpf_size, GFP_KERNEL);
	if (bpf_ops == NULL)
		return -ENOMEM;

	fprog_tmp.len = bpf_num_ops;
	fprog_tmp.filter = bpf_ops;

	ret = bpf_prog_create(&fp, &fprog_tmp);
	if (ret < 0) {
		kfree(bpf_ops);
		return ret;
	}

	prog->bpf_ops = bpf_ops;
	prog->bpf_num_ops = bpf_num_ops;
	prog->bpf_name = NULL;
	prog->filter = fp;

	return 0;
}

static int cls_bpf_prog_from_efd(struct nlattr **tb, struct cls_bpf_prog *prog,
				 u32 gen_flags, const struct tcf_proto *tp)
{
	struct bpf_prog *fp;
	char *name = NULL;
	bool skip_sw;
	u32 bpf_fd;

	bpf_fd = nla_get_u32(tb[TCA_BPF_FD]);
	skip_sw = gen_flags & TCA_CLS_FLAGS_SKIP_SW;

<<<<<<< HEAD
	fp = bpf_prog_get_type(bpf_fd, BPF_PROG_TYPE_SCHED_CLS);
=======
	fp = bpf_prog_get_type_dev(bpf_fd, BPF_PROG_TYPE_SCHED_CLS, skip_sw);
>>>>>>> 24b8d41d
	if (IS_ERR(fp))
		return PTR_ERR(fp);

	if (tb[TCA_BPF_NAME]) {
		name = nla_memdup(tb[TCA_BPF_NAME], GFP_KERNEL);
		if (!name) {
			bpf_prog_put(fp);
			return -ENOMEM;
		}
	}

	prog->bpf_ops = NULL;
	prog->bpf_name = name;
	prog->filter = fp;

	if (fp->dst_needed)
		tcf_block_netif_keep_dst(tp->chain->block);

	return 0;
}

static int cls_bpf_set_parms(struct net *net, struct tcf_proto *tp,
			     struct cls_bpf_prog *prog, unsigned long base,
			     struct nlattr **tb, struct nlattr *est, bool ovr,
			     struct netlink_ext_ack *extack)
{
	bool is_bpf, is_ebpf, have_exts = false;
<<<<<<< HEAD
	struct tcf_exts exts;
=======
>>>>>>> 24b8d41d
	u32 gen_flags = 0;
	int ret;

	is_bpf = tb[TCA_BPF_OPS_LEN] && tb[TCA_BPF_OPS];
	is_ebpf = tb[TCA_BPF_FD];
	if ((!is_bpf && !is_ebpf) || (is_bpf && is_ebpf))
		return -EINVAL;

<<<<<<< HEAD
	ret = tcf_exts_init(&exts, TCA_BPF_ACT, TCA_BPF_POLICE);
=======
	ret = tcf_exts_validate(net, tp, tb, est, &prog->exts, ovr, true,
				extack);
>>>>>>> 24b8d41d
	if (ret < 0)
		return ret;
	ret = tcf_exts_validate(net, tp, tb, est, &exts, ovr);
	if (ret < 0)
		goto errout;

	if (tb[TCA_BPF_FLAGS]) {
		u32 bpf_flags = nla_get_u32(tb[TCA_BPF_FLAGS]);

<<<<<<< HEAD
		if (bpf_flags & ~TCA_BPF_FLAG_ACT_DIRECT) {
			ret = -EINVAL;
			goto errout;
		}
=======
		if (bpf_flags & ~TCA_BPF_FLAG_ACT_DIRECT)
			return -EINVAL;
>>>>>>> 24b8d41d

		have_exts = bpf_flags & TCA_BPF_FLAG_ACT_DIRECT;
	}
	if (tb[TCA_BPF_FLAGS_GEN]) {
		gen_flags = nla_get_u32(tb[TCA_BPF_FLAGS_GEN]);
		if (gen_flags & ~CLS_BPF_SUPPORTED_GEN_FLAGS ||
<<<<<<< HEAD
		    !tc_flags_valid(gen_flags)) {
			ret = -EINVAL;
			goto errout;
		}
=======
		    !tc_flags_valid(gen_flags))
			return -EINVAL;
>>>>>>> 24b8d41d
	}

	prog->exts_integrated = have_exts;
	prog->gen_flags = gen_flags;

	ret = is_bpf ? cls_bpf_prog_from_ops(tb, prog) :
<<<<<<< HEAD
		       cls_bpf_prog_from_efd(tb, prog, tp);
	if (ret < 0)
		goto errout;
=======
		       cls_bpf_prog_from_efd(tb, prog, gen_flags, tp);
	if (ret < 0)
		return ret;
>>>>>>> 24b8d41d

	if (tb[TCA_BPF_CLASSID]) {
		prog->res.classid = nla_get_u32(tb[TCA_BPF_CLASSID]);
		tcf_bind_filter(tp, &prog->res, base);
	}

	return 0;

errout:
	tcf_exts_destroy(&exts);
	return ret;
}

static int cls_bpf_change(struct net *net, struct sk_buff *in_skb,
			  struct tcf_proto *tp, unsigned long base,
			  u32 handle, struct nlattr **tca,
			  void **arg, bool ovr, bool rtnl_held,
			  struct netlink_ext_ack *extack)
{
	struct cls_bpf_head *head = rtnl_dereference(tp->root);
	struct cls_bpf_prog *oldprog = *arg;
	struct nlattr *tb[TCA_BPF_MAX + 1];
	struct cls_bpf_prog *prog;
	int ret;

	if (tca[TCA_OPTIONS] == NULL)
		return -EINVAL;

	ret = nla_parse_nested_deprecated(tb, TCA_BPF_MAX, tca[TCA_OPTIONS],
					  bpf_policy, NULL);
	if (ret < 0)
		return ret;

	prog = kzalloc(sizeof(*prog), GFP_KERNEL);
	if (!prog)
		return -ENOBUFS;

<<<<<<< HEAD
	ret = tcf_exts_init(&prog->exts, TCA_BPF_ACT, TCA_BPF_POLICE);
=======
	ret = tcf_exts_init(&prog->exts, net, TCA_BPF_ACT, TCA_BPF_POLICE);
>>>>>>> 24b8d41d
	if (ret < 0)
		goto errout;

	if (oldprog) {
		if (handle && oldprog->handle != handle) {
			ret = -EINVAL;
			goto errout;
		}
	}

	if (handle == 0) {
		handle = 1;
		ret = idr_alloc_u32(&head->handle_idr, prog, &handle,
				    INT_MAX, GFP_KERNEL);
	} else if (!oldprog) {
		ret = idr_alloc_u32(&head->handle_idr, prog, &handle,
				    handle, GFP_KERNEL);
	}

<<<<<<< HEAD
	ret = cls_bpf_modify_existing(net, tp, prog, base, tb, tca[TCA_RATE],
				      ovr);
	if (ret < 0)
=======
	if (ret)
>>>>>>> 24b8d41d
		goto errout;
	prog->handle = handle;

	ret = cls_bpf_set_parms(net, tp, prog, base, tb, tca[TCA_RATE], ovr,
				extack);
	if (ret < 0)
		goto errout_idr;

	ret = cls_bpf_offload(tp, prog, oldprog, extack);
	if (ret)
		goto errout_parms;

	if (!tc_in_hw(prog->gen_flags))
		prog->gen_flags |= TCA_CLS_FLAGS_NOT_IN_HW;

	ret = cls_bpf_offload(tp, prog, oldprog);
	if (ret) {
		cls_bpf_delete_prog(tp, prog);
		return ret;
	}

	if (oldprog) {
		idr_replace(&head->handle_idr, prog, handle);
		list_replace_rcu(&oldprog->link, &prog->link);
		tcf_unbind_filter(tp, &oldprog->res);
		tcf_exts_get_net(&oldprog->exts);
		tcf_queue_work(&oldprog->rwork, cls_bpf_delete_prog_work);
	} else {
		list_add_rcu(&prog->link, &head->plist);
	}

	*arg = prog;
	return 0;

<<<<<<< HEAD
=======
errout_parms:
	cls_bpf_free_parms(prog);
errout_idr:
	if (!oldprog)
		idr_remove(&head->handle_idr, prog->handle);
>>>>>>> 24b8d41d
errout:
	tcf_exts_destroy(&prog->exts);
	kfree(prog);
	return ret;
}

static int cls_bpf_dump_bpf_info(const struct cls_bpf_prog *prog,
				 struct sk_buff *skb)
{
	struct nlattr *nla;

	if (nla_put_u16(skb, TCA_BPF_OPS_LEN, prog->bpf_num_ops))
		return -EMSGSIZE;

	nla = nla_reserve(skb, TCA_BPF_OPS, prog->bpf_num_ops *
			  sizeof(struct sock_filter));
	if (nla == NULL)
		return -EMSGSIZE;

	memcpy(nla_data(nla), prog->bpf_ops, nla_len(nla));

	return 0;
}

static int cls_bpf_dump_ebpf_info(const struct cls_bpf_prog *prog,
				  struct sk_buff *skb)
{
	struct nlattr *nla;

	if (prog->bpf_name &&
	    nla_put_string(skb, TCA_BPF_NAME, prog->bpf_name))
		return -EMSGSIZE;

	if (nla_put_u32(skb, TCA_BPF_ID, prog->filter->aux->id))
		return -EMSGSIZE;

	nla = nla_reserve(skb, TCA_BPF_TAG, sizeof(prog->filter->tag));
	if (nla == NULL)
		return -EMSGSIZE;

	memcpy(nla_data(nla), prog->filter->tag, nla_len(nla));

	return 0;
}

static int cls_bpf_dump(struct net *net, struct tcf_proto *tp, void *fh,
			struct sk_buff *skb, struct tcmsg *tm, bool rtnl_held)
{
	struct cls_bpf_prog *prog = fh;
	struct nlattr *nest;
	u32 bpf_flags = 0;
	int ret;

	if (prog == NULL)
		return skb->len;

	tm->tcm_handle = prog->handle;

	cls_bpf_offload_update_stats(tp, prog);

<<<<<<< HEAD
	nest = nla_nest_start(skb, TCA_OPTIONS);
=======
	nest = nla_nest_start_noflag(skb, TCA_OPTIONS);
>>>>>>> 24b8d41d
	if (nest == NULL)
		goto nla_put_failure;

	if (prog->res.classid &&
	    nla_put_u32(skb, TCA_BPF_CLASSID, prog->res.classid))
		goto nla_put_failure;

	if (cls_bpf_is_ebpf(prog))
		ret = cls_bpf_dump_ebpf_info(prog, skb);
	else
		ret = cls_bpf_dump_bpf_info(prog, skb);
	if (ret)
		goto nla_put_failure;

	if (tcf_exts_dump(skb, &prog->exts) < 0)
		goto nla_put_failure;

	if (prog->exts_integrated)
		bpf_flags |= TCA_BPF_FLAG_ACT_DIRECT;
	if (bpf_flags && nla_put_u32(skb, TCA_BPF_FLAGS, bpf_flags))
		goto nla_put_failure;
	if (prog->gen_flags &&
	    nla_put_u32(skb, TCA_BPF_FLAGS_GEN, prog->gen_flags))
		goto nla_put_failure;

	nla_nest_end(skb, nest);

	if (tcf_exts_dump_stats(skb, &prog->exts) < 0)
		goto nla_put_failure;

	return skb->len;

nla_put_failure:
	nla_nest_cancel(skb, nest);
	return -1;
}

static void cls_bpf_bind_class(void *fh, u32 classid, unsigned long cl,
			       void *q, unsigned long base)
{
	struct cls_bpf_prog *prog = fh;

	if (prog && prog->res.classid == classid) {
		if (cl)
			__tcf_bind_filter(q, &prog->res, base);
		else
			__tcf_unbind_filter(q, &prog->res);
	}
}

static void cls_bpf_walk(struct tcf_proto *tp, struct tcf_walker *arg,
			 bool rtnl_held)
{
	struct cls_bpf_head *head = rtnl_dereference(tp->root);
	struct cls_bpf_prog *prog;

	list_for_each_entry(prog, &head->plist, link) {
		if (arg->count < arg->skip)
			goto skip;
		if (arg->fn(tp, prog, arg) < 0) {
			arg->stop = 1;
			break;
		}
skip:
		arg->count++;
	}
}

static int cls_bpf_reoffload(struct tcf_proto *tp, bool add, flow_setup_cb_t *cb,
			     void *cb_priv, struct netlink_ext_ack *extack)
{
	struct cls_bpf_head *head = rtnl_dereference(tp->root);
	struct tcf_block *block = tp->chain->block;
	struct tc_cls_bpf_offload cls_bpf = {};
	struct cls_bpf_prog *prog;
	int err;

	list_for_each_entry(prog, &head->plist, link) {
		if (tc_skip_hw(prog->gen_flags))
			continue;

		tc_cls_common_offload_init(&cls_bpf.common, tp, prog->gen_flags,
					   extack);
		cls_bpf.command = TC_CLSBPF_OFFLOAD;
		cls_bpf.exts = &prog->exts;
		cls_bpf.prog = add ? prog->filter : NULL;
		cls_bpf.oldprog = add ? NULL : prog->filter;
		cls_bpf.name = prog->bpf_name;
		cls_bpf.exts_integrated = prog->exts_integrated;

		err = tc_setup_cb_reoffload(block, tp, add, cb, TC_SETUP_CLSBPF,
					    &cls_bpf, cb_priv, &prog->gen_flags,
					    &prog->in_hw_count);
		if (err)
			return err;
	}

	return 0;
}

static struct tcf_proto_ops cls_bpf_ops __read_mostly = {
	.kind		=	"bpf",
	.owner		=	THIS_MODULE,
	.classify	=	cls_bpf_classify,
	.init		=	cls_bpf_init,
	.destroy	=	cls_bpf_destroy,
	.get		=	cls_bpf_get,
	.change		=	cls_bpf_change,
	.delete		=	cls_bpf_delete,
	.walk		=	cls_bpf_walk,
	.reoffload	=	cls_bpf_reoffload,
	.dump		=	cls_bpf_dump,
	.bind_class	=	cls_bpf_bind_class,
};

static int __init cls_bpf_init_mod(void)
{
	return register_tcf_proto_ops(&cls_bpf_ops);
}

static void __exit cls_bpf_exit_mod(void)
{
	unregister_tcf_proto_ops(&cls_bpf_ops);
}

module_init(cls_bpf_init_mod);
module_exit(cls_bpf_exit_mod);<|MERGE_RESOLUTION|>--- conflicted
+++ resolved
@@ -39,13 +39,8 @@
 	struct list_head link;
 	struct tcf_result res;
 	bool exts_integrated;
-<<<<<<< HEAD
-	bool offloaded;
-	u32 gen_flags;
-=======
 	u32 gen_flags;
 	unsigned int in_hw_count;
->>>>>>> 24b8d41d
 	struct tcf_exts exts;
 	u32 handle;
 	u16 bpf_num_ops;
@@ -102,19 +97,11 @@
 		} else if (at_ingress) {
 			/* It is safe to push/pull even if skb_shared() */
 			__skb_push(skb, skb->mac_len);
-<<<<<<< HEAD
-			bpf_compute_data_end(skb);
-			filter_res = BPF_PROG_RUN(prog->filter, skb);
-			__skb_pull(skb, skb->mac_len);
-		} else {
-			bpf_compute_data_end(skb);
-=======
 			bpf_compute_data_pointers(skb);
 			filter_res = BPF_PROG_RUN(prog->filter, skb);
 			__skb_pull(skb, skb->mac_len);
 		} else {
 			bpf_compute_data_pointers(skb);
->>>>>>> 24b8d41d
 			filter_res = BPF_PROG_RUN(prog->filter, skb);
 		}
 
@@ -155,62 +142,6 @@
 }
 
 static int cls_bpf_offload_cmd(struct tcf_proto *tp, struct cls_bpf_prog *prog,
-<<<<<<< HEAD
-			       enum tc_clsbpf_command cmd)
-{
-	struct net_device *dev = tp->q->dev_queue->dev;
-	struct tc_cls_bpf_offload bpf_offload = {};
-	struct tc_to_netdev offload;
-
-	offload.type = TC_SETUP_CLSBPF;
-	offload.cls_bpf = &bpf_offload;
-
-	bpf_offload.command = cmd;
-	bpf_offload.exts = &prog->exts;
-	bpf_offload.prog = prog->filter;
-	bpf_offload.name = prog->bpf_name;
-	bpf_offload.exts_integrated = prog->exts_integrated;
-	bpf_offload.gen_flags = prog->gen_flags;
-
-	return dev->netdev_ops->ndo_setup_tc(dev, tp->q->handle,
-					     tp->protocol, &offload);
-}
-
-static int cls_bpf_offload(struct tcf_proto *tp, struct cls_bpf_prog *prog,
-			   struct cls_bpf_prog *oldprog)
-{
-	struct net_device *dev = tp->q->dev_queue->dev;
-	struct cls_bpf_prog *obj = prog;
-	enum tc_clsbpf_command cmd;
-	bool skip_sw;
-	int ret;
-
-	skip_sw = tc_skip_sw(prog->gen_flags) ||
-		(oldprog && tc_skip_sw(oldprog->gen_flags));
-
-	if (oldprog && oldprog->offloaded) {
-		if (tc_should_offload(dev, tp, prog->gen_flags)) {
-			cmd = TC_CLSBPF_REPLACE;
-		} else if (!tc_skip_sw(prog->gen_flags)) {
-			obj = oldprog;
-			cmd = TC_CLSBPF_DESTROY;
-		} else {
-			return -EINVAL;
-		}
-	} else {
-		if (!tc_should_offload(dev, tp, prog->gen_flags))
-			return skip_sw ? -EINVAL : 0;
-		cmd = TC_CLSBPF_ADD;
-	}
-
-	ret = cls_bpf_offload_cmd(tp, obj, cmd);
-	if (ret)
-		return skip_sw ? ret : 0;
-
-	obj->offloaded = true;
-	if (oldprog)
-		oldprog->offloaded = false;
-=======
 			       struct cls_bpf_prog *oldprog,
 			       struct netlink_ext_ack *extack)
 {
@@ -253,28 +184,10 @@
 
 	if (prog && skip_sw && !(prog->gen_flags & TCA_CLS_FLAGS_IN_HW))
 		return -EINVAL;
->>>>>>> 24b8d41d
-
-	return 0;
-}
-
-<<<<<<< HEAD
-static void cls_bpf_stop_offload(struct tcf_proto *tp,
-				 struct cls_bpf_prog *prog)
-{
-	int err;
-
-	if (!prog->offloaded)
-		return;
-
-	err = cls_bpf_offload_cmd(tp, prog, TC_CLSBPF_DESTROY);
-	if (err) {
-		pr_err("Stopping hardware offload failed: %d\n", err);
-		return;
-	}
-
-	prog->offloaded = false;
-=======
+
+	return 0;
+}
+
 static u32 cls_bpf_flags(u32 flags)
 {
 	return flags & CLS_BPF_SUPPORTED_GEN_FLAGS;
@@ -308,18 +221,11 @@
 	err = cls_bpf_offload_cmd(tp, NULL, prog, extack);
 	if (err)
 		pr_err("Stopping hardware offload failed: %d\n", err);
->>>>>>> 24b8d41d
 }
 
 static void cls_bpf_offload_update_stats(struct tcf_proto *tp,
 					 struct cls_bpf_prog *prog)
 {
-<<<<<<< HEAD
-	if (!prog->offloaded)
-		return;
-
-	cls_bpf_offload_cmd(tp, prog, TC_CLSBPF_STATS);
-=======
 	struct tcf_block *block = tp->chain->block;
 	struct tc_cls_bpf_offload cls_bpf = {};
 
@@ -331,7 +237,6 @@
 	cls_bpf.exts_integrated = prog->exts_integrated;
 
 	tc_setup_cb_call(block, TC_SETUP_CLSBPF, &cls_bpf, false, true);
->>>>>>> 24b8d41d
 }
 
 static int cls_bpf_init(struct tcf_proto *tp)
@@ -384,12 +289,8 @@
 {
 	struct cls_bpf_head *head = rtnl_dereference(tp->root);
 
-<<<<<<< HEAD
-	cls_bpf_stop_offload(tp, prog);
-=======
 	idr_remove(&head->handle_idr, prog->handle);
 	cls_bpf_stop_offload(tp, prog, extack);
->>>>>>> 24b8d41d
 	list_del_rcu(&prog->link);
 	tcf_unbind_filter(tp, &prog->res);
 	if (tcf_exts_get_net(&prog->exts))
@@ -414,23 +315,10 @@
 	struct cls_bpf_head *head = rtnl_dereference(tp->root);
 	struct cls_bpf_prog *prog, *tmp;
 
-<<<<<<< HEAD
-	if (!force && !list_empty(&head->plist))
-		return false;
-
-	list_for_each_entry_safe(prog, tmp, &head->plist, link) {
-		cls_bpf_stop_offload(tp, prog);
-		list_del_rcu(&prog->link);
-		tcf_unbind_filter(tp, &prog->res);
-		call_rcu(&prog->rcu, __cls_bpf_delete_prog);
-	}
-
-=======
 	list_for_each_entry_safe(prog, tmp, &head->plist, link)
 		__cls_bpf_delete(tp, prog, extack);
 
 	idr_destroy(&head->handle_idr);
->>>>>>> 24b8d41d
 	kfree_rcu(head, rcu);
 }
 
@@ -438,10 +326,6 @@
 {
 	struct cls_bpf_head *head = rtnl_dereference(tp->root);
 	struct cls_bpf_prog *prog;
-<<<<<<< HEAD
-	unsigned long ret = 0UL;
-=======
->>>>>>> 24b8d41d
 
 	list_for_each_entry(prog, &head->plist, link) {
 		if (prog->handle == handle)
@@ -499,11 +383,7 @@
 	bpf_fd = nla_get_u32(tb[TCA_BPF_FD]);
 	skip_sw = gen_flags & TCA_CLS_FLAGS_SKIP_SW;
 
-<<<<<<< HEAD
-	fp = bpf_prog_get_type(bpf_fd, BPF_PROG_TYPE_SCHED_CLS);
-=======
 	fp = bpf_prog_get_type_dev(bpf_fd, BPF_PROG_TYPE_SCHED_CLS, skip_sw);
->>>>>>> 24b8d41d
 	if (IS_ERR(fp))
 		return PTR_ERR(fp);
 
@@ -531,10 +411,6 @@
 			     struct netlink_ext_ack *extack)
 {
 	bool is_bpf, is_ebpf, have_exts = false;
-<<<<<<< HEAD
-	struct tcf_exts exts;
-=======
->>>>>>> 24b8d41d
 	u32 gen_flags = 0;
 	int ret;
 
@@ -543,60 +419,33 @@
 	if ((!is_bpf && !is_ebpf) || (is_bpf && is_ebpf))
 		return -EINVAL;
 
-<<<<<<< HEAD
-	ret = tcf_exts_init(&exts, TCA_BPF_ACT, TCA_BPF_POLICE);
-=======
 	ret = tcf_exts_validate(net, tp, tb, est, &prog->exts, ovr, true,
 				extack);
->>>>>>> 24b8d41d
 	if (ret < 0)
 		return ret;
-	ret = tcf_exts_validate(net, tp, tb, est, &exts, ovr);
-	if (ret < 0)
-		goto errout;
 
 	if (tb[TCA_BPF_FLAGS]) {
 		u32 bpf_flags = nla_get_u32(tb[TCA_BPF_FLAGS]);
 
-<<<<<<< HEAD
-		if (bpf_flags & ~TCA_BPF_FLAG_ACT_DIRECT) {
-			ret = -EINVAL;
-			goto errout;
-		}
-=======
 		if (bpf_flags & ~TCA_BPF_FLAG_ACT_DIRECT)
 			return -EINVAL;
->>>>>>> 24b8d41d
 
 		have_exts = bpf_flags & TCA_BPF_FLAG_ACT_DIRECT;
 	}
 	if (tb[TCA_BPF_FLAGS_GEN]) {
 		gen_flags = nla_get_u32(tb[TCA_BPF_FLAGS_GEN]);
 		if (gen_flags & ~CLS_BPF_SUPPORTED_GEN_FLAGS ||
-<<<<<<< HEAD
-		    !tc_flags_valid(gen_flags)) {
-			ret = -EINVAL;
-			goto errout;
-		}
-=======
 		    !tc_flags_valid(gen_flags))
 			return -EINVAL;
->>>>>>> 24b8d41d
 	}
 
 	prog->exts_integrated = have_exts;
 	prog->gen_flags = gen_flags;
 
 	ret = is_bpf ? cls_bpf_prog_from_ops(tb, prog) :
-<<<<<<< HEAD
-		       cls_bpf_prog_from_efd(tb, prog, tp);
-	if (ret < 0)
-		goto errout;
-=======
 		       cls_bpf_prog_from_efd(tb, prog, gen_flags, tp);
 	if (ret < 0)
 		return ret;
->>>>>>> 24b8d41d
 
 	if (tb[TCA_BPF_CLASSID]) {
 		prog->res.classid = nla_get_u32(tb[TCA_BPF_CLASSID]);
@@ -604,10 +453,6 @@
 	}
 
 	return 0;
-
-errout:
-	tcf_exts_destroy(&exts);
-	return ret;
 }
 
 static int cls_bpf_change(struct net *net, struct sk_buff *in_skb,
@@ -634,11 +479,7 @@
 	if (!prog)
 		return -ENOBUFS;
 
-<<<<<<< HEAD
-	ret = tcf_exts_init(&prog->exts, TCA_BPF_ACT, TCA_BPF_POLICE);
-=======
 	ret = tcf_exts_init(&prog->exts, net, TCA_BPF_ACT, TCA_BPF_POLICE);
->>>>>>> 24b8d41d
 	if (ret < 0)
 		goto errout;
 
@@ -658,13 +499,7 @@
 				    handle, GFP_KERNEL);
 	}
 
-<<<<<<< HEAD
-	ret = cls_bpf_modify_existing(net, tp, prog, base, tb, tca[TCA_RATE],
-				      ovr);
-	if (ret < 0)
-=======
 	if (ret)
->>>>>>> 24b8d41d
 		goto errout;
 	prog->handle = handle;
 
@@ -679,12 +514,6 @@
 
 	if (!tc_in_hw(prog->gen_flags))
 		prog->gen_flags |= TCA_CLS_FLAGS_NOT_IN_HW;
-
-	ret = cls_bpf_offload(tp, prog, oldprog);
-	if (ret) {
-		cls_bpf_delete_prog(tp, prog);
-		return ret;
-	}
 
 	if (oldprog) {
 		idr_replace(&head->handle_idr, prog, handle);
@@ -699,14 +528,11 @@
 	*arg = prog;
 	return 0;
 
-<<<<<<< HEAD
-=======
 errout_parms:
 	cls_bpf_free_parms(prog);
 errout_idr:
 	if (!oldprog)
 		idr_remove(&head->handle_idr, prog->handle);
->>>>>>> 24b8d41d
 errout:
 	tcf_exts_destroy(&prog->exts);
 	kfree(prog);
@@ -767,11 +593,7 @@
 
 	cls_bpf_offload_update_stats(tp, prog);
 
-<<<<<<< HEAD
-	nest = nla_nest_start(skb, TCA_OPTIONS);
-=======
 	nest = nla_nest_start_noflag(skb, TCA_OPTIONS);
->>>>>>> 24b8d41d
 	if (nest == NULL)
 		goto nla_put_failure;
 
