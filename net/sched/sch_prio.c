// SPDX-License-Identifier: GPL-2.0-or-later
/*
 * net/sched/sch_prio.c	Simple 3-band priority "scheduler".
 *
 * Authors:	Alexey Kuznetsov, <kuznet@ms2.inr.ac.ru>
 * Fixes:       19990609: J Hadi Salim <hadi@nortelnetworks.com>:
 *              Init --  EINVAL when opt undefined
 */

#include <linux/module.h>
#include <linux/slab.h>
#include <linux/types.h>
#include <linux/kernel.h>
#include <linux/string.h>
#include <linux/errno.h>
#include <linux/skbuff.h>
#include <net/netlink.h>
#include <net/pkt_sched.h>
#include <net/pkt_cls.h>

struct prio_sched_data {
	int bands;
	struct tcf_proto __rcu *filter_list;
	struct tcf_block *block;
	u8  prio2band[TC_PRIO_MAX+1];
	struct Qdisc *queues[TCQ_PRIO_BANDS];
};


static struct Qdisc *
prio_classify(struct sk_buff *skb, struct Qdisc *sch, int *qerr)
{
	struct prio_sched_data *q = qdisc_priv(sch);
	u32 band = skb->priority;
	struct tcf_result res;
	struct tcf_proto *fl;
	int err;

	*qerr = NET_XMIT_SUCCESS | __NET_XMIT_BYPASS;
	if (TC_H_MAJ(skb->priority) != sch->handle) {
		fl = rcu_dereference_bh(q->filter_list);
		err = tcf_classify(skb, fl, &res, false);
#ifdef CONFIG_NET_CLS_ACT
		switch (err) {
		case TC_ACT_STOLEN:
		case TC_ACT_QUEUED:
		case TC_ACT_TRAP:
			*qerr = NET_XMIT_SUCCESS | __NET_XMIT_STOLEN;
			fallthrough;
		case TC_ACT_SHOT:
			return NULL;
		}
#endif
		if (!fl || err < 0) {
			if (TC_H_MAJ(band))
				band = 0;
			return q->queues[q->prio2band[band & TC_PRIO_MAX]];
		}
		band = res.classid;
	}
	band = TC_H_MIN(band) - 1;
	if (band >= q->bands)
		return q->queues[q->prio2band[0]];

	return q->queues[band];
}

static int
prio_enqueue(struct sk_buff *skb, struct Qdisc *sch, struct sk_buff **to_free)
{
	unsigned int len = qdisc_pkt_len(skb);
	struct Qdisc *qdisc;
	int ret;

	qdisc = prio_classify(skb, sch, &ret);
#ifdef CONFIG_NET_CLS_ACT
	if (qdisc == NULL) {

		if (ret & __NET_XMIT_BYPASS)
			qdisc_qstats_drop(sch);
		__qdisc_drop(skb, to_free);
		return ret;
	}
#endif

	ret = qdisc_enqueue(skb, qdisc, to_free);
	if (ret == NET_XMIT_SUCCESS) {
<<<<<<< HEAD
		qdisc_qstats_backlog_inc(sch, skb);
=======
		sch->qstats.backlog += len;
>>>>>>> 24b8d41d
		sch->q.qlen++;
		return NET_XMIT_SUCCESS;
	}
	if (net_xmit_drop_count(ret))
		qdisc_qstats_drop(sch);
	return ret;
}

static struct sk_buff *prio_peek(struct Qdisc *sch)
{
	struct prio_sched_data *q = qdisc_priv(sch);
	int prio;

	for (prio = 0; prio < q->bands; prio++) {
		struct Qdisc *qdisc = q->queues[prio];
		struct sk_buff *skb = qdisc->ops->peek(qdisc);
		if (skb)
			return skb;
	}
	return NULL;
}

static struct sk_buff *prio_dequeue(struct Qdisc *sch)
{
	struct prio_sched_data *q = qdisc_priv(sch);
	int prio;

	for (prio = 0; prio < q->bands; prio++) {
		struct Qdisc *qdisc = q->queues[prio];
		struct sk_buff *skb = qdisc_dequeue_peeked(qdisc);
		if (skb) {
			qdisc_bstats_update(sch, skb);
			qdisc_qstats_backlog_dec(sch, skb);
			sch->q.qlen--;
			return skb;
		}
	}
	return NULL;

}

static void
prio_reset(struct Qdisc *sch)
{
	int prio;
	struct prio_sched_data *q = qdisc_priv(sch);

	for (prio = 0; prio < q->bands; prio++)
		qdisc_reset(q->queues[prio]);
	sch->qstats.backlog = 0;
	sch->q.qlen = 0;
}

static int prio_offload(struct Qdisc *sch, struct tc_prio_qopt *qopt)
{
	struct net_device *dev = qdisc_dev(sch);
	struct tc_prio_qopt_offload opt = {
		.handle = sch->handle,
		.parent = sch->parent,
	};

	if (!tc_can_offload(dev) || !dev->netdev_ops->ndo_setup_tc)
		return -EOPNOTSUPP;

	if (qopt) {
		opt.command = TC_PRIO_REPLACE;
		opt.replace_params.bands = qopt->bands;
		memcpy(&opt.replace_params.priomap, qopt->priomap,
		       TC_PRIO_MAX + 1);
		opt.replace_params.qstats = &sch->qstats;
	} else {
		opt.command = TC_PRIO_DESTROY;
	}

	return dev->netdev_ops->ndo_setup_tc(dev, TC_SETUP_QDISC_PRIO, &opt);
}

static void
prio_destroy(struct Qdisc *sch)
{
	int prio;
	struct prio_sched_data *q = qdisc_priv(sch);

	tcf_block_put(q->block);
	prio_offload(sch, NULL);
	for (prio = 0; prio < q->bands; prio++)
		qdisc_put(q->queues[prio]);
}

static int prio_tune(struct Qdisc *sch, struct nlattr *opt,
		     struct netlink_ext_ack *extack)
{
	struct prio_sched_data *q = qdisc_priv(sch);
	struct Qdisc *queues[TCQ_PRIO_BANDS];
	int oldbands = q->bands, i;
	struct tc_prio_qopt *qopt;

	if (nla_len(opt) < sizeof(*qopt))
		return -EINVAL;
	qopt = nla_data(opt);

	if (qopt->bands > TCQ_PRIO_BANDS || qopt->bands < 2)
		return -EINVAL;

	for (i = 0; i <= TC_PRIO_MAX; i++) {
		if (qopt->priomap[i] >= qopt->bands)
			return -EINVAL;
	}

	/* Before commit, make sure we can allocate all new qdiscs */
	for (i = oldbands; i < qopt->bands; i++) {
		queues[i] = qdisc_create_dflt(sch->dev_queue, &pfifo_qdisc_ops,
<<<<<<< HEAD
					      TC_H_MAKE(sch->handle, i + 1));
		if (!queues[i]) {
			while (i > oldbands)
				qdisc_destroy(queues[--i]);
=======
					      TC_H_MAKE(sch->handle, i + 1),
					      extack);
		if (!queues[i]) {
			while (i > oldbands)
				qdisc_put(queues[--i]);
>>>>>>> 24b8d41d
			return -ENOMEM;
		}
	}

<<<<<<< HEAD
=======
	prio_offload(sch, qopt);
>>>>>>> 24b8d41d
	sch_tree_lock(sch);
	q->bands = qopt->bands;
	memcpy(q->prio2band, qopt->priomap, TC_PRIO_MAX+1);

<<<<<<< HEAD
	for (i = q->bands; i < oldbands; i++) {
		struct Qdisc *child = q->queues[i];

		qdisc_tree_reduce_backlog(child, child->q.qlen,
					  child->qstats.backlog);
		qdisc_destroy(child);
	}

	for (i = oldbands; i < q->bands; i++)
		q->queues[i] = queues[i];

	sch_tree_unlock(sch);
=======
	for (i = q->bands; i < oldbands; i++)
		qdisc_tree_flush_backlog(q->queues[i]);

	for (i = oldbands; i < q->bands; i++) {
		q->queues[i] = queues[i];
		if (q->queues[i] != &noop_qdisc)
			qdisc_hash_add(q->queues[i], true);
	}

	sch_tree_unlock(sch);

	for (i = q->bands; i < oldbands; i++)
		qdisc_put(q->queues[i]);
>>>>>>> 24b8d41d
	return 0;
}

static int prio_init(struct Qdisc *sch, struct nlattr *opt,
		     struct netlink_ext_ack *extack)
{
<<<<<<< HEAD
	if (!opt)
		return -EINVAL;

	return prio_tune(sch, opt);
=======
	struct prio_sched_data *q = qdisc_priv(sch);
	int err;

	if (!opt)
		return -EINVAL;

	err = tcf_block_get(&q->block, &q->filter_list, sch, extack);
	if (err)
		return err;

	return prio_tune(sch, opt, extack);
}

static int prio_dump_offload(struct Qdisc *sch)
{
	struct tc_prio_qopt_offload hw_stats = {
		.command = TC_PRIO_STATS,
		.handle = sch->handle,
		.parent = sch->parent,
		{
			.stats = {
				.bstats = &sch->bstats,
				.qstats = &sch->qstats,
			},
		},
	};

	return qdisc_offload_dump_helper(sch, TC_SETUP_QDISC_PRIO, &hw_stats);
>>>>>>> 24b8d41d
}

static int prio_dump(struct Qdisc *sch, struct sk_buff *skb)
{
	struct prio_sched_data *q = qdisc_priv(sch);
	unsigned char *b = skb_tail_pointer(skb);
	struct tc_prio_qopt opt;
	int err;

	opt.bands = q->bands;
	memcpy(&opt.priomap, q->prio2band, TC_PRIO_MAX + 1);

	err = prio_dump_offload(sch);
	if (err)
		goto nla_put_failure;

	if (nla_put(skb, TCA_OPTIONS, sizeof(opt), &opt))
		goto nla_put_failure;

	return skb->len;

nla_put_failure:
	nlmsg_trim(skb, b);
	return -1;
}

static int prio_graft(struct Qdisc *sch, unsigned long arg, struct Qdisc *new,
		      struct Qdisc **old, struct netlink_ext_ack *extack)
{
	struct prio_sched_data *q = qdisc_priv(sch);
	struct tc_prio_qopt_offload graft_offload;
	unsigned long band = arg - 1;

	if (!new) {
		new = qdisc_create_dflt(sch->dev_queue, &pfifo_qdisc_ops,
					TC_H_MAKE(sch->handle, arg), extack);
		if (!new)
			new = &noop_qdisc;
		else
			qdisc_hash_add(new, true);
	}

	*old = qdisc_replace(sch, new, &q->queues[band]);

	graft_offload.handle = sch->handle;
	graft_offload.parent = sch->parent;
	graft_offload.graft_params.band = band;
	graft_offload.graft_params.child_handle = new->handle;
	graft_offload.command = TC_PRIO_GRAFT;

	qdisc_offload_graft_helper(qdisc_dev(sch), sch, new, *old,
				   TC_SETUP_QDISC_PRIO, &graft_offload,
				   extack);
	return 0;
}

static struct Qdisc *
prio_leaf(struct Qdisc *sch, unsigned long arg)
{
	struct prio_sched_data *q = qdisc_priv(sch);
	unsigned long band = arg - 1;

	return q->queues[band];
}

static unsigned long prio_find(struct Qdisc *sch, u32 classid)
{
	struct prio_sched_data *q = qdisc_priv(sch);
	unsigned long band = TC_H_MIN(classid);

	if (band - 1 >= q->bands)
		return 0;
	return band;
}

static unsigned long prio_bind(struct Qdisc *sch, unsigned long parent, u32 classid)
{
	return prio_find(sch, classid);
}


static void prio_unbind(struct Qdisc *q, unsigned long cl)
{
}

static int prio_dump_class(struct Qdisc *sch, unsigned long cl, struct sk_buff *skb,
			   struct tcmsg *tcm)
{
	struct prio_sched_data *q = qdisc_priv(sch);

	tcm->tcm_handle |= TC_H_MIN(cl);
	tcm->tcm_info = q->queues[cl-1]->handle;
	return 0;
}

static int prio_dump_class_stats(struct Qdisc *sch, unsigned long cl,
				 struct gnet_dump *d)
{
	struct prio_sched_data *q = qdisc_priv(sch);
	struct Qdisc *cl_q;

	cl_q = q->queues[cl - 1];
	if (gnet_stats_copy_basic(qdisc_root_sleeping_running(sch),
<<<<<<< HEAD
				  d, NULL, &cl_q->bstats) < 0 ||
	    gnet_stats_copy_queue(d, NULL, &cl_q->qstats, cl_q->q.qlen) < 0)
=======
				  d, cl_q->cpu_bstats, &cl_q->bstats) < 0 ||
	    qdisc_qstats_copy(d, cl_q) < 0)
>>>>>>> 24b8d41d
		return -1;

	return 0;
}

static void prio_walk(struct Qdisc *sch, struct qdisc_walker *arg)
{
	struct prio_sched_data *q = qdisc_priv(sch);
	int prio;

	if (arg->stop)
		return;

	for (prio = 0; prio < q->bands; prio++) {
		if (arg->count < arg->skip) {
			arg->count++;
			continue;
		}
		if (arg->fn(sch, prio + 1, arg) < 0) {
			arg->stop = 1;
			break;
		}
		arg->count++;
	}
}

static struct tcf_block *prio_tcf_block(struct Qdisc *sch, unsigned long cl,
					struct netlink_ext_ack *extack)
{
	struct prio_sched_data *q = qdisc_priv(sch);

	if (cl)
		return NULL;
	return q->block;
}

static const struct Qdisc_class_ops prio_class_ops = {
	.graft		=	prio_graft,
	.leaf		=	prio_leaf,
	.find		=	prio_find,
	.walk		=	prio_walk,
	.tcf_block	=	prio_tcf_block,
	.bind_tcf	=	prio_bind,
	.unbind_tcf	=	prio_unbind,
	.dump		=	prio_dump_class,
	.dump_stats	=	prio_dump_class_stats,
};

static struct Qdisc_ops prio_qdisc_ops __read_mostly = {
	.next		=	NULL,
	.cl_ops		=	&prio_class_ops,
	.id		=	"prio",
	.priv_size	=	sizeof(struct prio_sched_data),
	.enqueue	=	prio_enqueue,
	.dequeue	=	prio_dequeue,
	.peek		=	prio_peek,
	.init		=	prio_init,
	.reset		=	prio_reset,
	.destroy	=	prio_destroy,
	.change		=	prio_tune,
	.dump		=	prio_dump,
	.owner		=	THIS_MODULE,
};

static int __init prio_module_init(void)
{
	return register_qdisc(&prio_qdisc_ops);
}

static void __exit prio_module_exit(void)
{
	unregister_qdisc(&prio_qdisc_ops);
}

module_init(prio_module_init)
module_exit(prio_module_exit)

MODULE_LICENSE("GPL");<|MERGE_RESOLUTION|>--- conflicted
+++ resolved
@@ -85,11 +85,7 @@
 
 	ret = qdisc_enqueue(skb, qdisc, to_free);
 	if (ret == NET_XMIT_SUCCESS) {
-<<<<<<< HEAD
-		qdisc_qstats_backlog_inc(sch, skb);
-=======
 		sch->qstats.backlog += len;
->>>>>>> 24b8d41d
 		sch->q.qlen++;
 		return NET_XMIT_SUCCESS;
 	}
@@ -202,44 +198,20 @@
 	/* Before commit, make sure we can allocate all new qdiscs */
 	for (i = oldbands; i < qopt->bands; i++) {
 		queues[i] = qdisc_create_dflt(sch->dev_queue, &pfifo_qdisc_ops,
-<<<<<<< HEAD
-					      TC_H_MAKE(sch->handle, i + 1));
-		if (!queues[i]) {
-			while (i > oldbands)
-				qdisc_destroy(queues[--i]);
-=======
 					      TC_H_MAKE(sch->handle, i + 1),
 					      extack);
 		if (!queues[i]) {
 			while (i > oldbands)
 				qdisc_put(queues[--i]);
->>>>>>> 24b8d41d
 			return -ENOMEM;
 		}
 	}
 
-<<<<<<< HEAD
-=======
 	prio_offload(sch, qopt);
->>>>>>> 24b8d41d
 	sch_tree_lock(sch);
 	q->bands = qopt->bands;
 	memcpy(q->prio2band, qopt->priomap, TC_PRIO_MAX+1);
 
-<<<<<<< HEAD
-	for (i = q->bands; i < oldbands; i++) {
-		struct Qdisc *child = q->queues[i];
-
-		qdisc_tree_reduce_backlog(child, child->q.qlen,
-					  child->qstats.backlog);
-		qdisc_destroy(child);
-	}
-
-	for (i = oldbands; i < q->bands; i++)
-		q->queues[i] = queues[i];
-
-	sch_tree_unlock(sch);
-=======
 	for (i = q->bands; i < oldbands; i++)
 		qdisc_tree_flush_backlog(q->queues[i]);
 
@@ -253,19 +225,12 @@
 
 	for (i = q->bands; i < oldbands; i++)
 		qdisc_put(q->queues[i]);
->>>>>>> 24b8d41d
 	return 0;
 }
 
 static int prio_init(struct Qdisc *sch, struct nlattr *opt,
 		     struct netlink_ext_ack *extack)
 {
-<<<<<<< HEAD
-	if (!opt)
-		return -EINVAL;
-
-	return prio_tune(sch, opt);
-=======
 	struct prio_sched_data *q = qdisc_priv(sch);
 	int err;
 
@@ -294,7 +259,6 @@
 	};
 
 	return qdisc_offload_dump_helper(sch, TC_SETUP_QDISC_PRIO, &hw_stats);
->>>>>>> 24b8d41d
 }
 
 static int prio_dump(struct Qdisc *sch, struct sk_buff *skb)
@@ -398,13 +362,8 @@
 
 	cl_q = q->queues[cl - 1];
 	if (gnet_stats_copy_basic(qdisc_root_sleeping_running(sch),
-<<<<<<< HEAD
-				  d, NULL, &cl_q->bstats) < 0 ||
-	    gnet_stats_copy_queue(d, NULL, &cl_q->qstats, cl_q->q.qlen) < 0)
-=======
 				  d, cl_q->cpu_bstats, &cl_q->bstats) < 0 ||
 	    qdisc_qstats_copy(d, cl_q) < 0)
->>>>>>> 24b8d41d
 		return -1;
 
 	return 0;
