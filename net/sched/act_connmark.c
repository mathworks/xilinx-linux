// SPDX-License-Identifier: GPL-2.0-or-later
/*
 * net/sched/act_connmark.c  netfilter connmark retriever action
 * skb mark is over-written
 *
 * Copyright (c) 2011 Felix Fietkau <nbd@openwrt.org>
*/

#include <linux/module.h>
#include <linux/init.h>
#include <linux/kernel.h>
#include <linux/skbuff.h>
#include <linux/rtnetlink.h>
#include <linux/pkt_cls.h>
#include <linux/ip.h>
#include <linux/ipv6.h>
#include <net/netlink.h>
#include <net/pkt_sched.h>
#include <net/act_api.h>
#include <net/pkt_cls.h>
#include <uapi/linux/tc_act/tc_connmark.h>
#include <net/tc_act/tc_connmark.h>

#include <net/netfilter/nf_conntrack.h>
#include <net/netfilter/nf_conntrack_core.h>
#include <net/netfilter/nf_conntrack_zones.h>

<<<<<<< HEAD
#define CONNMARK_TAB_MASK     3

static int connmark_net_id;
=======
static unsigned int connmark_net_id;
>>>>>>> 24b8d41d
static struct tc_action_ops act_connmark_ops;

static int tcf_connmark_act(struct sk_buff *skb, const struct tc_action *a,
			    struct tcf_result *res)
{
	const struct nf_conntrack_tuple_hash *thash;
	struct nf_conntrack_tuple tuple;
	enum ip_conntrack_info ctinfo;
	struct tcf_connmark_info *ca = to_connmark(a);
	struct nf_conntrack_zone zone;
	struct nf_conn *c;
	int proto;

	spin_lock(&ca->tcf_lock);
	tcf_lastuse_update(&ca->tcf_tm);
	bstats_update(&ca->tcf_bstats, skb);

	switch (skb_protocol(skb, true)) {
	case htons(ETH_P_IP):
		if (skb->len < sizeof(struct iphdr))
			goto out;

		proto = NFPROTO_IPV4;
		break;
	case htons(ETH_P_IPV6):
		if (skb->len < sizeof(struct ipv6hdr))
			goto out;

		proto = NFPROTO_IPV6;
		break;
	default:
		goto out;
	}

	c = nf_ct_get(skb, &ctinfo);
	if (c) {
		skb->mark = c->mark;
		/* using overlimits stats to count how many packets marked */
		ca->tcf_qstats.overlimits++;
		goto out;
	}

	if (!nf_ct_get_tuplepr(skb, skb_network_offset(skb),
			       proto, ca->net, &tuple))
		goto out;

	zone.id = ca->zone;
	zone.dir = NF_CT_DEFAULT_ZONE_DIR;

	thash = nf_conntrack_find_get(ca->net, &zone, &tuple);
	if (!thash)
		goto out;

	c = nf_ct_tuplehash_to_ctrack(thash);
	/* using overlimits stats to count how many packets marked */
	ca->tcf_qstats.overlimits++;
	skb->mark = c->mark;
	nf_ct_put(c);

out:
	spin_unlock(&ca->tcf_lock);
	return ca->tcf_action;
}

static const struct nla_policy connmark_policy[TCA_CONNMARK_MAX + 1] = {
	[TCA_CONNMARK_PARMS] = { .len = sizeof(struct tc_connmark) },
};

static int tcf_connmark_init(struct net *net, struct nlattr *nla,
			     struct nlattr *est, struct tc_action **a,
<<<<<<< HEAD
			     int ovr, int bind)
=======
			     int ovr, int bind, bool rtnl_held,
			     struct tcf_proto *tp, u32 flags,
			     struct netlink_ext_ack *extack)
>>>>>>> 24b8d41d
{
	struct tc_action_net *tn = net_generic(net, connmark_net_id);
	struct nlattr *tb[TCA_CONNMARK_MAX + 1];
	struct tcf_chain *goto_ch = NULL;
	struct tcf_connmark_info *ci;
	struct tc_connmark *parm;
	int ret = 0, err;
	u32 index;

	if (!nla)
		return -EINVAL;

	ret = nla_parse_nested_deprecated(tb, TCA_CONNMARK_MAX, nla,
					  connmark_policy, NULL);
	if (ret < 0)
		return ret;

	if (!tb[TCA_CONNMARK_PARMS])
		return -EINVAL;

<<<<<<< HEAD
	if (!tcf_hash_check(tn, parm->index, a, bind)) {
		ret = tcf_hash_create(tn, parm->index, est, a,
				      &act_connmark_ops, bind, false);
		if (ret)
			return ret;

		ci = to_connmark(*a);
		ci->tcf_action = parm->action;
		ci->net = net;
		ci->zone = parm->zone;

		tcf_hash_insert(tn, *a);
		ret = ACT_P_CREATED;
	} else {
		ci = to_connmark(*a);
		if (bind)
			return 0;
		tcf_hash_release(*a, bind);
		if (!ovr)
=======
	parm = nla_data(tb[TCA_CONNMARK_PARMS]);
	index = parm->index;
	ret = tcf_idr_check_alloc(tn, &index, a, bind);
	if (!ret) {
		ret = tcf_idr_create(tn, index, est, a,
				     &act_connmark_ops, bind, false, 0);
		if (ret) {
			tcf_idr_cleanup(tn, index);
			return ret;
		}

		ci = to_connmark(*a);
		err = tcf_action_check_ctrlact(parm->action, tp, &goto_ch,
					       extack);
		if (err < 0)
			goto release_idr;
		tcf_action_set_ctrlact(*a, parm->action, goto_ch);
		ci->net = net;
		ci->zone = parm->zone;

		ret = ACT_P_CREATED;
	} else if (ret > 0) {
		ci = to_connmark(*a);
		if (bind)
			return 0;
		if (!ovr) {
			tcf_idr_release(*a, bind);
>>>>>>> 24b8d41d
			return -EEXIST;
		}
		err = tcf_action_check_ctrlact(parm->action, tp, &goto_ch,
					       extack);
		if (err < 0)
			goto release_idr;
		/* replacing action and zone */
		spin_lock_bh(&ci->tcf_lock);
		goto_ch = tcf_action_set_ctrlact(*a, parm->action, goto_ch);
		ci->zone = parm->zone;
		spin_unlock_bh(&ci->tcf_lock);
		if (goto_ch)
			tcf_chain_put_by_act(goto_ch);
		ret = 0;
	}

	return ret;
release_idr:
	tcf_idr_release(*a, bind);
	return err;
}

static inline int tcf_connmark_dump(struct sk_buff *skb, struct tc_action *a,
				    int bind, int ref)
{
	unsigned char *b = skb_tail_pointer(skb);
	struct tcf_connmark_info *ci = to_connmark(a);
<<<<<<< HEAD

=======
>>>>>>> 24b8d41d
	struct tc_connmark opt = {
		.index   = ci->tcf_index,
		.refcnt  = refcount_read(&ci->tcf_refcnt) - ref,
		.bindcnt = atomic_read(&ci->tcf_bindcnt) - bind,
	};
	struct tcf_t t;

	spin_lock_bh(&ci->tcf_lock);
	opt.action = ci->tcf_action;
	opt.zone = ci->zone;
	if (nla_put(skb, TCA_CONNMARK_PARMS, sizeof(opt), &opt))
		goto nla_put_failure;

	tcf_tm_dump(&t, &ci->tcf_tm);
	if (nla_put_64bit(skb, TCA_CONNMARK_TM, sizeof(t), &t,
			  TCA_CONNMARK_PAD))
		goto nla_put_failure;
	spin_unlock_bh(&ci->tcf_lock);

	return skb->len;

nla_put_failure:
	spin_unlock_bh(&ci->tcf_lock);
	nlmsg_trim(skb, b);
	return -1;
}

static int tcf_connmark_walker(struct net *net, struct sk_buff *skb,
			       struct netlink_callback *cb, int type,
<<<<<<< HEAD
			       const struct tc_action_ops *ops)
{
	struct tc_action_net *tn = net_generic(net, connmark_net_id);

	return tcf_generic_walker(tn, skb, cb, type, ops);
=======
			       const struct tc_action_ops *ops,
			       struct netlink_ext_ack *extack)
{
	struct tc_action_net *tn = net_generic(net, connmark_net_id);

	return tcf_generic_walker(tn, skb, cb, type, ops, extack);
>>>>>>> 24b8d41d
}

static int tcf_connmark_search(struct net *net, struct tc_action **a, u32 index)
{
	struct tc_action_net *tn = net_generic(net, connmark_net_id);

	return tcf_idr_search(tn, a, index);
}

static struct tc_action_ops act_connmark_ops = {
	.kind		=	"connmark",
	.id		=	TCA_ID_CONNMARK,
	.owner		=	THIS_MODULE,
	.act		=	tcf_connmark_act,
	.dump		=	tcf_connmark_dump,
	.init		=	tcf_connmark_init,
	.walk		=	tcf_connmark_walker,
	.lookup		=	tcf_connmark_search,
	.size		=	sizeof(struct tcf_connmark_info),
};

static __net_init int connmark_init_net(struct net *net)
{
	struct tc_action_net *tn = net_generic(net, connmark_net_id);

	return tc_action_net_init(net, tn, &act_connmark_ops);
}

static void __net_exit connmark_exit_net(struct list_head *net_list)
{
	tc_action_net_exit(net_list, connmark_net_id);
}

static struct pernet_operations connmark_net_ops = {
	.init = connmark_init_net,
	.exit_batch = connmark_exit_net,
	.id   = &connmark_net_id,
	.size = sizeof(struct tc_action_net),
};

static int __init connmark_init_module(void)
{
	return tcf_register_action(&act_connmark_ops, &connmark_net_ops);
}

static void __exit connmark_cleanup_module(void)
{
	tcf_unregister_action(&act_connmark_ops, &connmark_net_ops);
}

module_init(connmark_init_module);
module_exit(connmark_cleanup_module);
MODULE_AUTHOR("Felix Fietkau <nbd@openwrt.org>");
MODULE_DESCRIPTION("Connection tracking mark restoring");
MODULE_LICENSE("GPL");<|MERGE_RESOLUTION|>--- conflicted
+++ resolved
@@ -25,13 +25,7 @@
 #include <net/netfilter/nf_conntrack_core.h>
 #include <net/netfilter/nf_conntrack_zones.h>
 
-<<<<<<< HEAD
-#define CONNMARK_TAB_MASK     3
-
-static int connmark_net_id;
-=======
 static unsigned int connmark_net_id;
->>>>>>> 24b8d41d
 static struct tc_action_ops act_connmark_ops;
 
 static int tcf_connmark_act(struct sk_buff *skb, const struct tc_action *a,
@@ -102,13 +96,9 @@
 
 static int tcf_connmark_init(struct net *net, struct nlattr *nla,
 			     struct nlattr *est, struct tc_action **a,
-<<<<<<< HEAD
-			     int ovr, int bind)
-=======
 			     int ovr, int bind, bool rtnl_held,
 			     struct tcf_proto *tp, u32 flags,
 			     struct netlink_ext_ack *extack)
->>>>>>> 24b8d41d
 {
 	struct tc_action_net *tn = net_generic(net, connmark_net_id);
 	struct nlattr *tb[TCA_CONNMARK_MAX + 1];
@@ -129,27 +119,6 @@
 	if (!tb[TCA_CONNMARK_PARMS])
 		return -EINVAL;
 
-<<<<<<< HEAD
-	if (!tcf_hash_check(tn, parm->index, a, bind)) {
-		ret = tcf_hash_create(tn, parm->index, est, a,
-				      &act_connmark_ops, bind, false);
-		if (ret)
-			return ret;
-
-		ci = to_connmark(*a);
-		ci->tcf_action = parm->action;
-		ci->net = net;
-		ci->zone = parm->zone;
-
-		tcf_hash_insert(tn, *a);
-		ret = ACT_P_CREATED;
-	} else {
-		ci = to_connmark(*a);
-		if (bind)
-			return 0;
-		tcf_hash_release(*a, bind);
-		if (!ovr)
-=======
 	parm = nla_data(tb[TCA_CONNMARK_PARMS]);
 	index = parm->index;
 	ret = tcf_idr_check_alloc(tn, &index, a, bind);
@@ -177,7 +146,6 @@
 			return 0;
 		if (!ovr) {
 			tcf_idr_release(*a, bind);
->>>>>>> 24b8d41d
 			return -EEXIST;
 		}
 		err = tcf_action_check_ctrlact(parm->action, tp, &goto_ch,
@@ -205,10 +173,6 @@
 {
 	unsigned char *b = skb_tail_pointer(skb);
 	struct tcf_connmark_info *ci = to_connmark(a);
-<<<<<<< HEAD
-
-=======
->>>>>>> 24b8d41d
 	struct tc_connmark opt = {
 		.index   = ci->tcf_index,
 		.refcnt  = refcount_read(&ci->tcf_refcnt) - ref,
@@ -238,20 +202,12 @@
 
 static int tcf_connmark_walker(struct net *net, struct sk_buff *skb,
 			       struct netlink_callback *cb, int type,
-<<<<<<< HEAD
-			       const struct tc_action_ops *ops)
-{
-	struct tc_action_net *tn = net_generic(net, connmark_net_id);
-
-	return tcf_generic_walker(tn, skb, cb, type, ops);
-=======
 			       const struct tc_action_ops *ops,
 			       struct netlink_ext_ack *extack)
 {
 	struct tc_action_net *tn = net_generic(net, connmark_net_id);
 
 	return tcf_generic_walker(tn, skb, cb, type, ops, extack);
->>>>>>> 24b8d41d
 }
 
 static int tcf_connmark_search(struct net *net, struct tc_action **a, u32 index)
