--- conflicted
+++ resolved
@@ -87,9 +87,6 @@
 struct tcf_chain *tcf_action_set_ctrlact(struct tc_action *a, int action,
 					 struct tcf_chain *goto_chain)
 {
-<<<<<<< HEAD
-	struct tc_action *p = container_of(head, struct tc_action, tcfa_rcu);
-=======
 	a->tcfa_action = action;
 	goto_chain = rcu_replace_pointer(a->goto_chain, goto_chain, 1);
 	return goto_chain;
@@ -104,7 +101,6 @@
 static void free_tcf(struct tc_action *p)
 {
 	struct tcf_chain *chain = rcu_dereference_protected(p->goto_chain, 1);
->>>>>>> 24b8d41d
 
 	free_percpu(p->cpu_bstats);
 	free_percpu(p->cpu_bstats_hw);
@@ -117,23 +113,6 @@
 	kfree(p);
 }
 
-<<<<<<< HEAD
-static void tcf_hash_destroy(struct tcf_hashinfo *hinfo, struct tc_action *p)
-{
-	spin_lock_bh(&hinfo->lock);
-	hlist_del(&p->tcfa_head);
-	spin_unlock_bh(&hinfo->lock);
-	gen_kill_estimator(&p->tcfa_bstats,
-			   &p->tcfa_rate_est);
-	/*
-	 * gen_estimator est_timer() might access p->tcfa_lock
-	 * or bstats, wait a RCU grace period before freeing p
-	 */
-	call_rcu(&p->tcfa_rcu, free_tcf);
-}
-
-int __tcf_hash_release(struct tc_action *p, bool bind, bool strict)
-=======
 static void tcf_action_cleanup(struct tc_action *p)
 {
 	if (p->ops->cleanup)
@@ -164,7 +143,6 @@
 }
 
 int __tcf_idr_release(struct tc_action *p, bool bind, bool strict)
->>>>>>> 24b8d41d
 {
 	int ret = 0;
 
@@ -181,23 +159,10 @@
 	 * are acceptable.
 	 */
 	if (p) {
-<<<<<<< HEAD
-		if (bind)
-			p->tcfa_bindcnt--;
-		else if (strict && p->tcfa_bindcnt > 0)
-			return -EPERM;
-
-		p->tcfa_refcnt--;
-		if (p->tcfa_bindcnt <= 0 && p->tcfa_refcnt <= 0) {
-			if (p->ops->cleanup)
-				p->ops->cleanup(p, bind);
-			tcf_hash_destroy(p->hinfo, p);
-=======
 		if (!bind && strict && atomic_read(&p->tcfa_bindcnt) > 0)
 			return -EPERM;
 
 		if (__tcf_action_put(p, bind))
->>>>>>> 24b8d41d
 			ret = ACT_P_DELETED;
 	}
 
@@ -205,12 +170,6 @@
 }
 EXPORT_SYMBOL(__tcf_idr_release);
 
-<<<<<<< HEAD
-static int tcf_dump_walker(struct tcf_hashinfo *hinfo, struct sk_buff *skb,
-			   struct netlink_callback *cb)
-{
-	int err = 0, index = -1, i = 0, s_i = 0, n_i = 0;
-=======
 static size_t tcf_action_shared_attrs_size(const struct tc_action *act)
 {
 	struct tc_cookie *act_cookie;
@@ -262,7 +221,6 @@
 	int err = 0, index = -1, s_i = 0, n_i = 0;
 	u32 act_flags = cb->args[2];
 	unsigned long jiffy_since = cb->args[3];
->>>>>>> 24b8d41d
 	struct nlattr *nest;
 	struct idr *idr = &idrinfo->action_idr;
 	struct tc_action *p;
@@ -273,32 +231,6 @@
 
 	s_i = cb->args[0];
 
-<<<<<<< HEAD
-	for (i = 0; i < (hinfo->hmask + 1); i++) {
-		struct hlist_head *head;
-		struct tc_action *p;
-
-		head = &hinfo->htab[tcf_hash(i, hinfo->hmask)];
-
-		hlist_for_each_entry_rcu(p, head, tcfa_head) {
-			index++;
-			if (index < s_i)
-				continue;
-
-			nest = nla_nest_start(skb, n_i);
-			if (nest == NULL)
-				goto nla_put_failure;
-			err = tcf_action_dump_1(skb, p, 0, 0);
-			if (err < 0) {
-				index--;
-				nlmsg_trim(skb, nest);
-				goto done;
-			}
-			nla_nest_end(skb, nest);
-			n_i++;
-			if (n_i >= TCA_ACT_MAX_PRIO)
-				goto done;
-=======
 	idr_for_each_entry_ul(idr, p, tmp, id) {
 		index++;
 		if (index < s_i)
@@ -321,7 +253,6 @@
 			index--;
 			nlmsg_trim(skb, nest);
 			goto done;
->>>>>>> 24b8d41d
 		}
 		nla_nest_end(skb, nest);
 		n_i++;
@@ -345,9 +276,6 @@
 	goto done;
 }
 
-<<<<<<< HEAD
-static int tcf_del_walker(struct tcf_hashinfo *hinfo, struct sk_buff *skb,
-=======
 static int tcf_idr_release_unsafe(struct tc_action *p)
 {
 	if (atomic_read(&p->tcfa_bindcnt) > 0)
@@ -363,7 +291,6 @@
 }
 
 static int tcf_del_walker(struct tcf_idrinfo *idrinfo, struct sk_buff *skb,
->>>>>>> 24b8d41d
 			  const struct tc_action_ops *ops)
 {
 	struct nlattr *nest;
@@ -374,30 +301,11 @@
 	unsigned long id = 1;
 	unsigned long tmp;
 
-<<<<<<< HEAD
-	nest = nla_nest_start(skb, 0);
-=======
 	nest = nla_nest_start_noflag(skb, 0);
->>>>>>> 24b8d41d
 	if (nest == NULL)
 		goto nla_put_failure;
 	if (nla_put_string(skb, TCA_KIND, ops->kind))
 		goto nla_put_failure;
-<<<<<<< HEAD
-	for (i = 0; i < (hinfo->hmask + 1); i++) {
-		struct hlist_head *head;
-		struct hlist_node *n;
-		struct tc_action *p;
-
-		head = &hinfo->htab[tcf_hash(i, hinfo->hmask)];
-		hlist_for_each_entry_safe(p, n, head, tcfa_head) {
-			ret = __tcf_hash_release(p, false, true);
-			if (ret == ACT_P_DELETED) {
-				module_put(p->ops->owner);
-				n_i++;
-			} else if (ret < 0)
-				goto nla_put_failure;
-=======
 
 	mutex_lock(&idrinfo->lock);
 	idr_for_each_entry_ul(idr, p, tmp, id) {
@@ -410,7 +318,6 @@
 		} else if (ret < 0) {
 			mutex_unlock(&idrinfo->lock);
 			goto nla_put_failure;
->>>>>>> 24b8d41d
 		}
 	}
 	mutex_unlock(&idrinfo->lock);
@@ -427,16 +334,6 @@
 
 int tcf_generic_walker(struct tc_action_net *tn, struct sk_buff *skb,
 		       struct netlink_callback *cb, int type,
-<<<<<<< HEAD
-		       const struct tc_action_ops *ops)
-{
-	struct tcf_hashinfo *hinfo = tn->hinfo;
-
-	if (type == RTM_DELACTION) {
-		return tcf_del_walker(hinfo, skb, ops);
-	} else if (type == RTM_GETACTION) {
-		return tcf_dump_walker(hinfo, skb, cb);
-=======
 		       const struct tc_action_ops *ops,
 		       struct netlink_ext_ack *extack)
 {
@@ -446,7 +343,6 @@
 		return tcf_del_walker(idrinfo, skb, ops);
 	} else if (type == RTM_GETACTION) {
 		return tcf_dump_walker(idrinfo, skb, cb);
->>>>>>> 24b8d41d
 	} else {
 		WARN(1, "tcf_generic_walker: unknown command %d\n", type);
 		NL_SET_ERR_MSG(extack, "tcf_generic_walker: unknown command");
@@ -455,19 +351,6 @@
 }
 EXPORT_SYMBOL(tcf_generic_walker);
 
-<<<<<<< HEAD
-static struct tc_action *tcf_hash_lookup(u32 index, struct tcf_hashinfo *hinfo)
-{
-	struct tc_action *p = NULL;
-	struct hlist_head *head;
-
-	spin_lock_bh(&hinfo->lock);
-	head = &hinfo->htab[tcf_hash(index, hinfo->hmask)];
-	hlist_for_each_entry_rcu(p, head, tcfa_head)
-		if (p->tcfa_index == index)
-			break;
-	spin_unlock_bh(&hinfo->lock);
-=======
 int tcf_idr_search(struct tc_action_net *tn, struct tc_action **a, u32 index)
 {
 	struct tcf_idrinfo *idrinfo = tn->idrinfo;
@@ -480,7 +363,6 @@
 	else if (p)
 		refcount_inc(&p->tcfa_refcnt);
 	mutex_unlock(&idrinfo->lock);
->>>>>>> 24b8d41d
 
 	if (p) {
 		*a = p;
@@ -506,44 +388,6 @@
 		if (refcount_dec_and_test(&p->tcfa_refcnt)) {
 			struct module *owner = p->ops->owner;
 
-<<<<<<< HEAD
-int tcf_hash_search(struct tc_action_net *tn, struct tc_action **a, u32 index)
-{
-	struct tcf_hashinfo *hinfo = tn->hinfo;
-	struct tc_action *p = tcf_hash_lookup(index, hinfo);
-
-	if (p) {
-		*a = p;
-		return 1;
-	}
-	return 0;
-}
-EXPORT_SYMBOL(tcf_hash_search);
-
-bool tcf_hash_check(struct tc_action_net *tn, u32 index, struct tc_action **a,
-		    int bind)
-{
-	struct tcf_hashinfo *hinfo = tn->hinfo;
-	struct tc_action *p = NULL;
-
-	if (index && (p = tcf_hash_lookup(index, hinfo)) != NULL) {
-		if (bind)
-			p->tcfa_bindcnt++;
-		p->tcfa_refcnt++;
-		*a = p;
-		return true;
-	}
-	return false;
-}
-EXPORT_SYMBOL(tcf_hash_check);
-
-void tcf_hash_cleanup(struct tc_action *a, struct nlattr *est)
-{
-	if (est)
-		gen_kill_estimator(&a->tcfa_bstats,
-				   &a->tcfa_rate_est);
-	call_rcu(&a->tcfa_rcu, free_tcf);
-=======
 			WARN_ON(p != idr_remove(&idrinfo->action_idr,
 						p->tcfa_index));
 			mutex_unlock(&idrinfo->lock);
@@ -559,37 +403,21 @@
 
 	mutex_unlock(&idrinfo->lock);
 	return ret;
->>>>>>> 24b8d41d
-}
-
-<<<<<<< HEAD
-int tcf_hash_create(struct tc_action_net *tn, u32 index, struct nlattr *est,
-		    struct tc_action **a, const struct tc_action_ops *ops,
-		    int bind, bool cpustats)
-{
-	struct tc_action *p = kzalloc(ops->size, GFP_KERNEL);
-	struct tcf_hashinfo *hinfo = tn->hinfo;
-=======
+}
+
 int tcf_idr_create(struct tc_action_net *tn, u32 index, struct nlattr *est,
 		   struct tc_action **a, const struct tc_action_ops *ops,
 		   int bind, bool cpustats, u32 flags)
 {
 	struct tc_action *p = kzalloc(ops->size, GFP_KERNEL);
 	struct tcf_idrinfo *idrinfo = tn->idrinfo;
->>>>>>> 24b8d41d
 	int err = -ENOMEM;
 
 	if (unlikely(!p))
 		return -ENOMEM;
-<<<<<<< HEAD
-	p->tcfa_refcnt = 1;
-	if (bind)
-		p->tcfa_bindcnt = 1;
-=======
 	refcount_set(&p->tcfa_refcnt, 1);
 	if (bind)
 		atomic_set(&p->tcfa_bindcnt, 1);
->>>>>>> 24b8d41d
 
 	if (cpustats) {
 		p->cpu_bstats = netdev_alloc_pcpu_stats(struct gnet_stats_basic_cpu);
@@ -603,41 +431,21 @@
 			goto err3;
 	}
 	spin_lock_init(&p->tcfa_lock);
-<<<<<<< HEAD
-	INIT_HLIST_NODE(&p->tcfa_head);
-	p->tcfa_index = index ? index : tcf_hash_new_index(tn);
-	p->tcfa_tm.install = jiffies;
-	p->tcfa_tm.lastuse = jiffies;
-	p->tcfa_tm.firstuse = 0;
-=======
 	p->tcfa_index = index;
 	p->tcfa_tm.install = jiffies;
 	p->tcfa_tm.lastuse = jiffies;
 	p->tcfa_tm.firstuse = 0;
 	p->tcfa_flags = flags;
->>>>>>> 24b8d41d
 	if (est) {
 		err = gen_new_estimator(&p->tcfa_bstats, p->cpu_bstats,
 					&p->tcfa_rate_est,
 					&p->tcfa_lock, NULL, est);
-<<<<<<< HEAD
-		if (err) {
-			free_percpu(p->cpu_qstats);
-			goto err2;
-		}
-	}
-
-	p->hinfo = hinfo;
-	p->ops = ops;
-	INIT_LIST_HEAD(&p->list);
-=======
 		if (err)
 			goto err4;
 	}
 
 	p->idrinfo = idrinfo;
 	p->ops = ops;
->>>>>>> 24b8d41d
 	*a = p;
 	return 0;
 err4:
@@ -657,18 +465,9 @@
 			      const struct tc_action_ops *ops, int bind,
 			      u32 flags)
 {
-<<<<<<< HEAD
-	struct tcf_hashinfo *hinfo = tn->hinfo;
-	unsigned int h = tcf_hash(a->tcfa_index, hinfo->hmask);
-
-	spin_lock_bh(&hinfo->lock);
-	hlist_add_head(&a->tcfa_head, &hinfo->htab[h]);
-	spin_unlock_bh(&hinfo->lock);
-=======
 	/* Set cpustats according to actions flags. */
 	return tcf_idr_create(tn, index, est, a, ops, bind,
 			      !(flags & TCA_ACT_FLAGS_NO_PERCPU_STATS), flags);
->>>>>>> 24b8d41d
 }
 EXPORT_SYMBOL(tcf_idr_create_from_flags);
 
@@ -676,22 +475,6 @@
 
 void tcf_idr_cleanup(struct tc_action_net *tn, u32 index)
 {
-<<<<<<< HEAD
-	int i;
-
-	for (i = 0; i < hinfo->hmask + 1; i++) {
-		struct tc_action *p;
-		struct hlist_node *n;
-
-		hlist_for_each_entry_safe(p, n, &hinfo->htab[i], tcfa_head) {
-			int ret;
-
-			ret = __tcf_hash_release(p, false, true);
-			if (ret == ACT_P_DELETED)
-				module_put(ops->owner);
-			else if (ret < 0)
-				return;
-=======
 	struct tcf_idrinfo *idrinfo = tn->idrinfo;
 
 	mutex_lock(&idrinfo->lock);
@@ -724,7 +507,6 @@
 			 */
 			mutex_unlock(&idrinfo->lock);
 			goto again;
->>>>>>> 24b8d41d
 		}
 
 		if (p) {
@@ -869,21 +651,6 @@
 	return res;
 }
 
-<<<<<<< HEAD
-int tcf_action_exec(struct sk_buff *skb, struct tc_action **actions,
-		    int nr_actions, struct tcf_result *res)
-{
-	int ret = -1, i;
-
-	if (skb->tc_verd & TC_NCLS) {
-		skb->tc_verd = CLR_TC_NCLS(skb->tc_verd);
-		ret = TC_ACT_OK;
-		goto exec_done;
-	}
-	for (i = 0; i < nr_actions; i++) {
-		const struct tc_action *a = actions[i];
-
-=======
 /*TCA_ACT_MAX_PRIO is 32, there count upto 32 */
 #define TCA_ACT_MAX_PRIO_MASK 0x1FF
 int tcf_action_exec(struct sk_buff *skb, struct tc_action **actions,
@@ -905,7 +672,6 @@
 			jmp_prgcnt -= 1;
 			continue;
 		}
->>>>>>> 24b8d41d
 repeat:
 		ret = a->ops->act(skb, a, res);
 		if (ret == TC_ACT_REPEAT)
@@ -1054,13 +820,8 @@
 }
 EXPORT_SYMBOL(tcf_action_dump_1);
 
-<<<<<<< HEAD
-int tcf_action_dump(struct sk_buff *skb, struct list_head *actions,
-		    int bind, int ref)
-=======
 int tcf_action_dump(struct sk_buff *skb, struct tc_action *actions[],
 		    int bind, int ref, bool terse)
->>>>>>> 24b8d41d
 {
 	struct tc_action *a;
 	int err = -EINVAL, i;
@@ -1226,13 +987,6 @@
 
 	/* backward compatibility for policer */
 	if (name == NULL)
-<<<<<<< HEAD
-		err = a_o->init(net, tb[TCA_ACT_OPTIONS], est, &a, ovr, bind);
-	else
-		err = a_o->init(net, nla, est, &a, ovr, bind);
-	if (err < 0)
-		goto err_mod;
-=======
 		err = a_o->init(net, tb[TCA_ACT_OPTIONS], est, &a, ovr, bind,
 				rtnl_held, tp, flags.value, extack);
 	else
@@ -1246,7 +1000,6 @@
 
 	if (!name)
 		a->hw_stats = hw_stats;
->>>>>>> 24b8d41d
 
 	/* module count goes up only when brand new policy is created
 	 * if it exists and is only bound to in a_o->init() then
@@ -1268,28 +1021,12 @@
 	return ERR_PTR(err);
 }
 
-<<<<<<< HEAD
-static void cleanup_a(struct list_head *actions, int ovr)
-{
-	struct tc_action *a;
-
-	if (!ovr)
-		return;
-
-	list_for_each_entry(a, actions, list)
-		a->tcfa_refcnt--;
-}
-
-int tcf_action_init(struct net *net, struct nlattr *nla, struct nlattr *est,
-		    char *name, int ovr, int bind, struct list_head *actions)
-=======
 /* Returns numbers of initialized actions or negative error. */
 
 int tcf_action_init(struct net *net, struct tcf_proto *tp, struct nlattr *nla,
 		    struct nlattr *est, char *name, int ovr, int bind,
 		    struct tc_action *actions[], size_t *attr_size,
 		    bool rtnl_held, struct netlink_ext_ack *extack)
->>>>>>> 24b8d41d
 {
 	struct nlattr *tb[TCA_ACT_MAX_PRIO + 1];
 	struct tc_action *act;
@@ -1309,19 +1046,6 @@
 			err = PTR_ERR(act);
 			goto err;
 		}
-<<<<<<< HEAD
-		act->order = i;
-		if (ovr)
-			act->tcfa_refcnt++;
-		list_add_tail(&act->list, actions);
-	}
-
-	/* Remove the temp refcnt which was necessary to protect against
-	 * destroying an existing action which was being replaced
-	 */
-	cleanup_a(actions, ovr);
-	return 0;
-=======
 		sz += tcf_action_fill_size(act);
 		/* Start from index 0 */
 		actions[i - 1] = act;
@@ -1334,15 +1058,12 @@
 
 	*attr_size = tcf_action_full_attrs_size(sz);
 	return i - 1;
->>>>>>> 24b8d41d
 
 err:
 	tcf_action_destroy(actions, bind);
 	return err;
 }
 
-<<<<<<< HEAD
-=======
 void tcf_action_update_stats(struct tc_action *a, u64 bytes, u64 packets,
 			     u64 drops, bool hw)
 {
@@ -1364,7 +1085,6 @@
 }
 EXPORT_SYMBOL(tcf_action_update_stats);
 
->>>>>>> 24b8d41d
 int tcf_action_copy_stats(struct sk_buff *skb, struct tc_action *p,
 			  int compat_mode)
 {
@@ -1394,14 +1114,9 @@
 		goto errout;
 
 	if (gnet_stats_copy_basic(NULL, &d, p->cpu_bstats, &p->tcfa_bstats) < 0 ||
-<<<<<<< HEAD
-	    gnet_stats_copy_rate_est(&d, &p->tcfa_bstats,
-				     &p->tcfa_rate_est) < 0 ||
-=======
 	    gnet_stats_copy_basic_hw(NULL, &d, p->cpu_bstats_hw,
 				     &p->tcfa_bstats_hw) < 0 ||
 	    gnet_stats_copy_rate_est(&d, &p->tcfa_rate_est) < 0 ||
->>>>>>> 24b8d41d
 	    gnet_stats_copy_queue(&d, p->cpu_qstats,
 				  &p->tcfa_qstats,
 				  p->tcfa_qstats.qlen) < 0)
@@ -1416,11 +1131,7 @@
 	return -1;
 }
 
-<<<<<<< HEAD
-static int tca_get_fill(struct sk_buff *skb, struct list_head *actions,
-=======
 static int tca_get_fill(struct sk_buff *skb, struct tc_action *actions[],
->>>>>>> 24b8d41d
 			u32 portid, u32 seq, u16 flags, int event, int bind,
 			int ref)
 {
@@ -1465,12 +1176,8 @@
 	if (!skb)
 		return -ENOBUFS;
 	if (tca_get_fill(skb, actions, portid, n->nlmsg_seq, 0, event,
-<<<<<<< HEAD
-			 0, 0) <= 0) {
-=======
 			 0, 1) <= 0) {
 		NL_SET_ERR_MSG(extack, "Failed to fill netlink attributes while adding TC action");
->>>>>>> 24b8d41d
 		kfree_skb(skb);
 		return -EINVAL;
 	}
@@ -1503,12 +1210,6 @@
 
 	err = -EINVAL;
 	ops = tc_lookup_action(tb[TCA_ACT_KIND]);
-<<<<<<< HEAD
-	if (!ops) /* could happen in batch of actions */
-		goto err_out;
-	err = -ENOENT;
-	if (ops->lookup(net, &a, index) == 0)
-=======
 	if (!ops) { /* could happen in batch of actions */
 		NL_SET_ERR_MSG(extack, "Specified TC action kind not found");
 		goto err_out;
@@ -1516,7 +1217,6 @@
 	err = -ENOENT;
 	if (ops->lookup(net, &a, index) == 0) {
 		NL_SET_ERR_MSG(extack, "TC action with specified index not found");
->>>>>>> 24b8d41d
 		goto err_mod;
 	}
 
@@ -1558,23 +1258,15 @@
 	err = -EINVAL;
 	kind = tb[TCA_ACT_KIND];
 	ops = tc_lookup_action(kind);
-<<<<<<< HEAD
-	if (!ops) /*some idjot trying to flush unknown action */
-=======
 	if (!ops) { /*some idjot trying to flush unknown action */
 		NL_SET_ERR_MSG(extack, "Cannot flush unknown TC action");
->>>>>>> 24b8d41d
 		goto err_out;
 	}
 
 	nlh = nlmsg_put(skb, portid, n->nlmsg_seq, RTM_DELACTION,
 			sizeof(*t), 0);
-<<<<<<< HEAD
-	if (!nlh)
-=======
 	if (!nlh) {
 		NL_SET_ERR_MSG(extack, "Failed to create TC action flush notification");
->>>>>>> 24b8d41d
 		goto out_module_put;
 	}
 	t = nlmsg_data(nlh);
@@ -1588,14 +1280,9 @@
 		goto out_module_put;
 	}
 
-<<<<<<< HEAD
-	err = ops->walk(net, skb, &dcb, RTM_DELACTION, ops);
-	if (err < 0)
-=======
 	err = ops->walk(net, skb, &dcb, RTM_DELACTION, ops, extack);
 	if (err <= 0) {
 		nla_nest_cancel(skb, nest);
->>>>>>> 24b8d41d
 		goto out_module_put;
 	}
 
@@ -1712,15 +1399,8 @@
 			ret = PTR_ERR(act);
 			goto err;
 		}
-<<<<<<< HEAD
-		act->order = i;
-		if (event == RTM_GETACTION)
-			act->tcfa_refcnt++;
-		list_add_tail(&act->list, &actions);
-=======
 		attr_size += tcf_action_fill_size(act);
 		actions[i - 1] = act;
->>>>>>> 24b8d41d
 	}
 
 	attr_size = tcf_action_full_attrs_size(attr_size);
@@ -1734,11 +1414,7 @@
 		return 0;
 	}
 err:
-<<<<<<< HEAD
-	tcf_action_destroy(&actions, 0);
-=======
 	tcf_action_put_many(actions);
->>>>>>> 24b8d41d
 	return ret;
 }
 
@@ -1769,12 +1445,8 @@
 }
 
 static int tcf_action_add(struct net *net, struct nlattr *nla,
-<<<<<<< HEAD
-			  struct nlmsghdr *n, u32 portid, int ovr)
-=======
 			  struct nlmsghdr *n, u32 portid, int ovr,
 			  struct netlink_ext_ack *extack)
->>>>>>> 24b8d41d
 {
 	size_t attr_size = 0;
 	int loop, ret;
@@ -1787,13 +1459,6 @@
 			break;
 	}
 
-<<<<<<< HEAD
-	ret = tcf_action_init(net, nla, NULL, NULL, ovr, 0, &actions);
-	if (ret)
-		return ret;
-
-	return tcf_add_notify(net, n, &actions, portid);
-=======
 	if (ret < 0)
 		return ret;
 	ret = tcf_add_notify(net, n, actions, portid, attr_size, extack);
@@ -1801,7 +1466,6 @@
 		tcf_action_put_many(actions);
 
 	return ret;
->>>>>>> 24b8d41d
 }
 
 static const struct nla_policy tcaa_policy[TCA_ROOT_MAX + 1] = {
@@ -1860,11 +1524,7 @@
 	return ret;
 }
 
-<<<<<<< HEAD
-static struct nlattr *find_dump_kind(const struct nlmsghdr *n)
-=======
 static struct nlattr *find_dump_kind(struct nlattr **nla)
->>>>>>> 24b8d41d
 {
 	struct nlattr *tb1, *tb2[TCA_ACT_MAX + 1];
 	struct nlattr *tb[TCA_ACT_MAX_PRIO + 1];
@@ -1879,11 +1539,7 @@
 
 	if (tb[1] == NULL)
 		return NULL;
-<<<<<<< HEAD
-	if (nla_parse_nested(tb2, TCA_ACT_MAX, tb[1], NULL) < 0)
-=======
 	if (nla_parse_nested_deprecated(tb2, TCA_ACT_MAX, tb[1], tcf_action_policy, NULL) < 0)
->>>>>>> 24b8d41d
 		return NULL;
 	kind = tb2[TCA_ACT_KIND];
 
@@ -1922,8 +1578,6 @@
 	if (a_o == NULL)
 		return 0;
 
-<<<<<<< HEAD
-=======
 	cb->args[2] = 0;
 	if (tb[TCA_ROOT_FLAGS]) {
 		bf = nla_get_bitfield32(tb[TCA_ROOT_FLAGS]);
@@ -1934,7 +1588,6 @@
 		msecs_since = nla_get_u32(tb[TCA_ROOT_TIME_DELTA]);
 	}
 
->>>>>>> 24b8d41d
 	nlh = nlmsg_put(skb, NETLINK_CB(cb->skb).portid, cb->nlh->nlmsg_seq,
 			cb->nlh->nlmsg_type, sizeof(*t), 0);
 	if (!nlh)
@@ -1956,11 +1609,7 @@
 	if (nest == NULL)
 		goto out_module_put;
 
-<<<<<<< HEAD
-	ret = a_o->walk(net, skb, cb, RTM_GETACTION, a_o);
-=======
 	ret = a_o->walk(net, skb, cb, RTM_GETACTION, a_o, NULL);
->>>>>>> 24b8d41d
 	if (ret < 0)
 		goto out_module_put;
 
