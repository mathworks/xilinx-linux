// SPDX-License-Identifier: GPL-2.0-or-later
/*
 * net/l3mdev/l3mdev.c - L3 master device implementation
 * Copyright (c) 2015 Cumulus Networks
 * Copyright (c) 2015 David Ahern <dsa@cumulusnetworks.com>
 */

#include <linux/netdevice.h>
#include <net/fib_rules.h>
#include <net/l3mdev.h>

static DEFINE_SPINLOCK(l3mdev_lock);

struct l3mdev_handler {
	lookup_by_table_id_t dev_lookup;
};

static struct l3mdev_handler l3mdev_handlers[L3MDEV_TYPE_MAX + 1];

static int l3mdev_check_type(enum l3mdev_type l3type)
{
	if (l3type <= L3MDEV_TYPE_UNSPEC || l3type > L3MDEV_TYPE_MAX)
		return -EINVAL;

	return 0;
}

int l3mdev_table_lookup_register(enum l3mdev_type l3type,
				 lookup_by_table_id_t fn)
{
	struct l3mdev_handler *hdlr;
	int res;

	res = l3mdev_check_type(l3type);
	if (res)
		return res;

	hdlr = &l3mdev_handlers[l3type];

	spin_lock(&l3mdev_lock);

	if (hdlr->dev_lookup) {
		res = -EBUSY;
		goto unlock;
	}

	hdlr->dev_lookup = fn;
	res = 0;

unlock:
	spin_unlock(&l3mdev_lock);

	return res;
}
EXPORT_SYMBOL_GPL(l3mdev_table_lookup_register);

void l3mdev_table_lookup_unregister(enum l3mdev_type l3type,
				    lookup_by_table_id_t fn)
{
	struct l3mdev_handler *hdlr;

	if (l3mdev_check_type(l3type))
		return;

	hdlr = &l3mdev_handlers[l3type];

	spin_lock(&l3mdev_lock);

	if (hdlr->dev_lookup == fn)
		hdlr->dev_lookup = NULL;

	spin_unlock(&l3mdev_lock);
}
EXPORT_SYMBOL_GPL(l3mdev_table_lookup_unregister);

int l3mdev_ifindex_lookup_by_table_id(enum l3mdev_type l3type,
				      struct net *net, u32 table_id)
{
	lookup_by_table_id_t lookup;
	struct l3mdev_handler *hdlr;
	int ifindex = -EINVAL;
	int res;

	res = l3mdev_check_type(l3type);
	if (res)
		return res;

	hdlr = &l3mdev_handlers[l3type];

	spin_lock(&l3mdev_lock);

	lookup = hdlr->dev_lookup;
	if (!lookup)
		goto unlock;

	ifindex = lookup(net, table_id);

unlock:
	spin_unlock(&l3mdev_lock);

	return ifindex;
}
EXPORT_SYMBOL_GPL(l3mdev_ifindex_lookup_by_table_id);

/**
 *	l3mdev_master_ifindex - get index of L3 master device
 *	@dev: targeted interface
 */

int l3mdev_master_ifindex_rcu(const struct net_device *dev)
{
	int ifindex = 0;

	if (!dev)
		return 0;

	if (netif_is_l3_master(dev)) {
		ifindex = dev->ifindex;
	} else if (netif_is_l3_slave(dev)) {
		struct net_device *master;
		struct net_device *_dev = (struct net_device *)dev;

		/* netdev_master_upper_dev_get_rcu calls
		 * list_first_or_null_rcu to walk the upper dev list.
		 * list_first_or_null_rcu does not handle a const arg. We aren't
		 * making changes, just want the master device from that list so
		 * typecast to remove the const
		 */
		master = netdev_master_upper_dev_get_rcu(_dev);
		if (master)
			ifindex = master->ifindex;
	}

	return ifindex;
}
EXPORT_SYMBOL_GPL(l3mdev_master_ifindex_rcu);

/**
 *	l3mdev_master_upper_ifindex_by_index - get index of upper l3 master
 *					       device
 *	@net: network namespace for device index lookup
 *	@ifindex: targeted interface
 */
int l3mdev_master_upper_ifindex_by_index_rcu(struct net *net, int ifindex)
{
	struct net_device *dev;

	dev = dev_get_by_index_rcu(net, ifindex);
	while (dev && !netif_is_l3_master(dev))
		dev = netdev_master_upper_dev_get(dev);

	return dev ? dev->ifindex : 0;
}
EXPORT_SYMBOL_GPL(l3mdev_master_upper_ifindex_by_index_rcu);

/**
 *	l3mdev_fib_table_rcu - get FIB table id associated with an L3
 *                             master interface
 *	@dev: targeted interface
 */

u32 l3mdev_fib_table_rcu(const struct net_device *dev)
{
	u32 tb_id = 0;

	if (!dev)
		return 0;

	if (netif_is_l3_master(dev)) {
		if (dev->l3mdev_ops->l3mdev_fib_table)
			tb_id = dev->l3mdev_ops->l3mdev_fib_table(dev);
	} else if (netif_is_l3_slave(dev)) {
		/* Users of netdev_master_upper_dev_get_rcu need non-const,
		 * but current inet_*type functions take a const
		 */
		struct net_device *_dev = (struct net_device *) dev;
		const struct net_device *master;

		master = netdev_master_upper_dev_get_rcu(_dev);
		if (master &&
		    master->l3mdev_ops->l3mdev_fib_table)
			tb_id = master->l3mdev_ops->l3mdev_fib_table(master);
	}

	return tb_id;
}
EXPORT_SYMBOL_GPL(l3mdev_fib_table_rcu);

u32 l3mdev_fib_table_by_index(struct net *net, int ifindex)
{
	struct net_device *dev;
	u32 tb_id = 0;

	if (!ifindex)
		return 0;

	rcu_read_lock();

	dev = dev_get_by_index_rcu(net, ifindex);
	if (dev)
		tb_id = l3mdev_fib_table_rcu(dev);

	rcu_read_unlock();

	return tb_id;
}
EXPORT_SYMBOL_GPL(l3mdev_fib_table_by_index);

/**
 *	l3mdev_link_scope_lookup - IPv6 route lookup based on flow for link
 *			     local and multicast addresses
 *	@net: network namespace for device index lookup
 *	@fl6: IPv6 flow struct for lookup
<<<<<<< HEAD
=======
 *	This function does not hold refcnt on the returned dst.
 *	Caller must hold rcu_read_lock().
>>>>>>> 24b8d41d
 */

struct dst_entry *l3mdev_link_scope_lookup(struct net *net,
					   struct flowi6 *fl6)
{
	struct dst_entry *dst = NULL;
	struct net_device *dev;

<<<<<<< HEAD
	if (fl6->flowi6_oif) {
		rcu_read_lock();

=======
	WARN_ON_ONCE(!rcu_read_lock_held());
	if (fl6->flowi6_oif) {
>>>>>>> 24b8d41d
		dev = dev_get_by_index_rcu(net, fl6->flowi6_oif);
		if (dev && netif_is_l3_slave(dev))
			dev = netdev_master_upper_dev_get_rcu(dev);

		if (dev && netif_is_l3_master(dev) &&
		    dev->l3mdev_ops->l3mdev_link_scope_lookup)
			dst = dev->l3mdev_ops->l3mdev_link_scope_lookup(dev, fl6);
<<<<<<< HEAD

		rcu_read_unlock();
=======
>>>>>>> 24b8d41d
	}

	return dst;
}
EXPORT_SYMBOL_GPL(l3mdev_link_scope_lookup);

/**
 *	l3mdev_fib_rule_match - Determine if flowi references an
 *				L3 master device
 *	@net: network namespace for device index lookup
 *	@fl:  flow struct
 */

int l3mdev_fib_rule_match(struct net *net, struct flowi *fl,
			  struct fib_lookup_arg *arg)
{
	struct net_device *dev;
	int rc = 0;

	rcu_read_lock();

	dev = dev_get_by_index_rcu(net, fl->flowi_oif);
	if (dev && netif_is_l3_master(dev) &&
	    dev->l3mdev_ops->l3mdev_fib_table) {
		arg->table = dev->l3mdev_ops->l3mdev_fib_table(dev);
		rc = 1;
		goto out;
	}

	dev = dev_get_by_index_rcu(net, fl->flowi_iif);
	if (dev && netif_is_l3_master(dev) &&
	    dev->l3mdev_ops->l3mdev_fib_table) {
		arg->table = dev->l3mdev_ops->l3mdev_fib_table(dev);
		rc = 1;
		goto out;
	}

out:
	rcu_read_unlock();

	return rc;
}

void l3mdev_update_flow(struct net *net, struct flowi *fl)
{
	struct net_device *dev;
	int ifindex;

	rcu_read_lock();

	if (fl->flowi_oif) {
		dev = dev_get_by_index_rcu(net, fl->flowi_oif);
		if (dev) {
			ifindex = l3mdev_master_ifindex_rcu(dev);
			if (ifindex) {
				fl->flowi_oif = ifindex;
				fl->flowi_flags |= FLOWI_FLAG_SKIP_NH_OIF;
				goto out;
			}
		}
	}

	if (fl->flowi_iif) {
		dev = dev_get_by_index_rcu(net, fl->flowi_iif);
		if (dev) {
			ifindex = l3mdev_master_ifindex_rcu(dev);
			if (ifindex) {
				fl->flowi_iif = ifindex;
				fl->flowi_flags |= FLOWI_FLAG_SKIP_NH_OIF;
			}
		}
	}

out:
	rcu_read_unlock();
}
EXPORT_SYMBOL_GPL(l3mdev_update_flow);<|MERGE_RESOLUTION|>--- conflicted
+++ resolved
@@ -211,11 +211,8 @@
  *			     local and multicast addresses
  *	@net: network namespace for device index lookup
  *	@fl6: IPv6 flow struct for lookup
-<<<<<<< HEAD
-=======
  *	This function does not hold refcnt on the returned dst.
  *	Caller must hold rcu_read_lock().
->>>>>>> 24b8d41d
  */
 
 struct dst_entry *l3mdev_link_scope_lookup(struct net *net,
@@ -224,14 +221,8 @@
 	struct dst_entry *dst = NULL;
 	struct net_device *dev;
 
-<<<<<<< HEAD
-	if (fl6->flowi6_oif) {
-		rcu_read_lock();
-
-=======
 	WARN_ON_ONCE(!rcu_read_lock_held());
 	if (fl6->flowi6_oif) {
->>>>>>> 24b8d41d
 		dev = dev_get_by_index_rcu(net, fl6->flowi6_oif);
 		if (dev && netif_is_l3_slave(dev))
 			dev = netdev_master_upper_dev_get_rcu(dev);
@@ -239,11 +230,6 @@
 		if (dev && netif_is_l3_master(dev) &&
 		    dev->l3mdev_ops->l3mdev_link_scope_lookup)
 			dst = dev->l3mdev_ops->l3mdev_link_scope_lookup(dev, fl6);
-<<<<<<< HEAD
-
-		rcu_read_unlock();
-=======
->>>>>>> 24b8d41d
 	}
 
 	return dst;
