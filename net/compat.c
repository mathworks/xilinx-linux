// SPDX-License-Identifier: GPL-2.0-only
/*
 * 32bit Socket syscall emulation. Based on arch/sparc64/kernel/sys_sparc32.c.
 *
 * Copyright (C) 2000		VA Linux Co
 * Copyright (C) 2000		Don Dugger <n0ano@valinux.com>
 * Copyright (C) 1999 		Arun Sharma <arun.sharma@intel.com>
 * Copyright (C) 1997,1998 	Jakub Jelinek (jj@sunsite.mff.cuni.cz)
 * Copyright (C) 1997 		David S. Miller (davem@caip.rutgers.edu)
 * Copyright (C) 2000		Hewlett-Packard Co.
 * Copyright (C) 2000		David Mosberger-Tang <davidm@hpl.hp.com>
 * Copyright (C) 2000,2001	Andi Kleen, SuSE Labs
 */

#include <linux/kernel.h>
#include <linux/gfp.h>
#include <linux/fs.h>
#include <linux/types.h>
#include <linux/file.h>
#include <linux/icmpv6.h>
#include <linux/socket.h>
#include <linux/syscalls.h>
#include <linux/filter.h>
#include <linux/compat.h>
#include <linux/security.h>
#include <linux/audit.h>
#include <linux/export.h>

#include <net/scm.h>
#include <net/sock.h>
#include <net/ip.h>
#include <net/ipv6.h>
#include <linux/uaccess.h>
#include <net/compat.h>

int __get_compat_msghdr(struct msghdr *kmsg,
			struct compat_msghdr __user *umsg,
			struct sockaddr __user **save_addr,
			compat_uptr_t *ptr, compat_size_t *len)
{
	struct compat_msghdr msg;
	ssize_t err;

	if (copy_from_user(&msg, umsg, sizeof(*umsg)))
		return -EFAULT;

	kmsg->msg_flags = msg.msg_flags;
	kmsg->msg_namelen = msg.msg_namelen;

	if (!msg.msg_name)
		kmsg->msg_namelen = 0;

	if (kmsg->msg_namelen < 0)
		return -EINVAL;

	if (kmsg->msg_namelen > sizeof(struct sockaddr_storage))
		kmsg->msg_namelen = sizeof(struct sockaddr_storage);

	kmsg->msg_control_is_user = true;
	kmsg->msg_control_user = compat_ptr(msg.msg_control);
	kmsg->msg_controllen = msg.msg_controllen;

	if (save_addr)
		*save_addr = compat_ptr(msg.msg_name);

	if (msg.msg_name && kmsg->msg_namelen) {
		if (!save_addr) {
			err = move_addr_to_kernel(compat_ptr(msg.msg_name),
						  kmsg->msg_namelen,
						  kmsg->msg_name);
			if (err < 0)
				return err;
		}
	} else {
		kmsg->msg_name = NULL;
		kmsg->msg_namelen = 0;
	}

	if (msg.msg_iovlen > UIO_MAXIOV)
		return -EMSGSIZE;

	kmsg->msg_iocb = NULL;
	*ptr = msg.msg_iov;
	*len = msg.msg_iovlen;
	return 0;
}

int get_compat_msghdr(struct msghdr *kmsg,
		      struct compat_msghdr __user *umsg,
		      struct sockaddr __user **save_addr,
		      struct iovec **iov)
{
	compat_uptr_t ptr;
	compat_size_t len;
	ssize_t err;

	err = __get_compat_msghdr(kmsg, umsg, save_addr, &ptr, &len);
	if (err)
		return err;

	err = import_iovec(save_addr ? READ : WRITE, compat_ptr(ptr), len,
			   UIO_FASTIOV, iov, &kmsg->msg_iter);
	return err < 0 ? err : 0;
}

/* Bleech... */
#define CMSG_COMPAT_ALIGN(len)	ALIGN((len), sizeof(s32))

#define CMSG_COMPAT_DATA(cmsg)				\
	((void __user *)((char __user *)(cmsg) + sizeof(struct compat_cmsghdr)))
#define CMSG_COMPAT_SPACE(len)				\
	(sizeof(struct compat_cmsghdr) + CMSG_COMPAT_ALIGN(len))
#define CMSG_COMPAT_LEN(len)				\
	(sizeof(struct compat_cmsghdr) + (len))

#define CMSG_COMPAT_FIRSTHDR(msg)			\
	(((msg)->msg_controllen) >= sizeof(struct compat_cmsghdr) ?	\
	 (struct compat_cmsghdr __user *)((msg)->msg_control) :		\
	 (struct compat_cmsghdr __user *)NULL)

#define CMSG_COMPAT_OK(ucmlen, ucmsg, mhdr) \
	((ucmlen) >= sizeof(struct compat_cmsghdr) && \
	 (ucmlen) <= (unsigned long) \
	 ((mhdr)->msg_controllen - \
	  ((char __user *)(ucmsg) - (char __user *)(mhdr)->msg_control_user)))

static inline struct compat_cmsghdr __user *cmsg_compat_nxthdr(struct msghdr *msg,
		struct compat_cmsghdr __user *cmsg, int cmsg_len)
{
	char __user *ptr = (char __user *)cmsg + CMSG_COMPAT_ALIGN(cmsg_len);
	if ((unsigned long)(ptr + 1 - (char __user *)msg->msg_control) >
			msg->msg_controllen)
		return NULL;
	return (struct compat_cmsghdr __user *)ptr;
}

/* There is a lot of hair here because the alignment rules (and
 * thus placement) of cmsg headers and length are different for
 * 32-bit apps.  -DaveM
 */
int cmsghdr_from_user_compat_to_kern(struct msghdr *kmsg, struct sock *sk,
			       unsigned char *stackbuf, int stackbuf_size)
{
	struct compat_cmsghdr __user *ucmsg;
	struct cmsghdr *kcmsg, *kcmsg_base;
	compat_size_t ucmlen;
	__kernel_size_t kcmlen, tmp;
	int err = -EFAULT;

	BUILD_BUG_ON(sizeof(struct compat_cmsghdr) !=
		     CMSG_COMPAT_ALIGN(sizeof(struct compat_cmsghdr)));

	kcmlen = 0;
	kcmsg_base = kcmsg = (struct cmsghdr *)stackbuf;
	ucmsg = CMSG_COMPAT_FIRSTHDR(kmsg);
	while (ucmsg != NULL) {
		if (get_user(ucmlen, &ucmsg->cmsg_len))
			return -EFAULT;

		/* Catch bogons. */
		if (!CMSG_COMPAT_OK(ucmlen, ucmsg, kmsg))
			return -EINVAL;

		tmp = ((ucmlen - sizeof(*ucmsg)) + sizeof(struct cmsghdr));
		tmp = CMSG_ALIGN(tmp);
		kcmlen += tmp;
		ucmsg = cmsg_compat_nxthdr(kmsg, ucmsg, ucmlen);
	}
	if (kcmlen == 0)
		return -EINVAL;

	/* The kcmlen holds the 64-bit version of the control length.
	 * It may not be modified as we do not stick it into the kmsg
	 * until we have successfully copied over all of the data
	 * from the user.
	 */
	if (kcmlen > stackbuf_size)
		kcmsg_base = kcmsg = sock_kmalloc(sk, kcmlen, GFP_KERNEL);
	if (kcmsg == NULL)
		return -ENOBUFS;

	/* Now copy them over neatly. */
	memset(kcmsg, 0, kcmlen);
	ucmsg = CMSG_COMPAT_FIRSTHDR(kmsg);
	while (ucmsg != NULL) {
		struct compat_cmsghdr cmsg;
		if (copy_from_user(&cmsg, ucmsg, sizeof(cmsg)))
			goto Efault;
		if (!CMSG_COMPAT_OK(cmsg.cmsg_len, ucmsg, kmsg))
			goto Einval;
		tmp = ((cmsg.cmsg_len - sizeof(*ucmsg)) + sizeof(struct cmsghdr));
		if ((char *)kcmsg_base + kcmlen - (char *)kcmsg < CMSG_ALIGN(tmp))
			goto Einval;
		kcmsg->cmsg_len = tmp;
		kcmsg->cmsg_level = cmsg.cmsg_level;
		kcmsg->cmsg_type = cmsg.cmsg_type;
		tmp = CMSG_ALIGN(tmp);
		if (copy_from_user(CMSG_DATA(kcmsg),
				   CMSG_COMPAT_DATA(ucmsg),
				   (cmsg.cmsg_len - sizeof(*ucmsg))))
			goto Efault;

		/* Advance. */
		kcmsg = (struct cmsghdr *)((char *)kcmsg + tmp);
		ucmsg = cmsg_compat_nxthdr(kmsg, ucmsg, cmsg.cmsg_len);
	}

	/*
	 * check the length of messages copied in is the same as the
	 * what we get from the first loop
	 */
	if ((char *)kcmsg - (char *)kcmsg_base != kcmlen)
		goto Einval;

	/* Ok, looks like we made it.  Hook it up and return success. */
	kmsg->msg_control = kcmsg_base;
	kmsg->msg_controllen = kcmlen;
	return 0;

Einval:
	err = -EINVAL;
Efault:
	if (kcmsg_base != (struct cmsghdr *)stackbuf)
		sock_kfree_s(sk, kcmsg_base, kcmlen);
	return err;
}

int put_cmsg_compat(struct msghdr *kmsg, int level, int type, int len, void *data)
{
	struct compat_cmsghdr __user *cm = (struct compat_cmsghdr __user *) kmsg->msg_control;
	struct compat_cmsghdr cmhdr;
	struct old_timeval32 ctv;
	struct old_timespec32 cts[3];
	int cmlen;

	if (cm == NULL || kmsg->msg_controllen < sizeof(*cm)) {
		kmsg->msg_flags |= MSG_CTRUNC;
		return 0; /* XXX: return error? check spec. */
	}

	if (!COMPAT_USE_64BIT_TIME) {
		if (level == SOL_SOCKET && type == SO_TIMESTAMP_OLD) {
			struct __kernel_old_timeval *tv = (struct __kernel_old_timeval *)data;
			ctv.tv_sec = tv->tv_sec;
			ctv.tv_usec = tv->tv_usec;
			data = &ctv;
			len = sizeof(ctv);
		}
		if (level == SOL_SOCKET &&
		    (type == SO_TIMESTAMPNS_OLD || type == SO_TIMESTAMPING_OLD)) {
			int count = type == SO_TIMESTAMPNS_OLD ? 1 : 3;
			int i;
			struct __kernel_old_timespec *ts = data;
			for (i = 0; i < count; i++) {
				cts[i].tv_sec = ts[i].tv_sec;
				cts[i].tv_nsec = ts[i].tv_nsec;
			}
			data = &cts;
			len = sizeof(cts[0]) * count;
		}
	}

	cmlen = CMSG_COMPAT_LEN(len);
	if (kmsg->msg_controllen < cmlen) {
		kmsg->msg_flags |= MSG_CTRUNC;
		cmlen = kmsg->msg_controllen;
	}
	cmhdr.cmsg_level = level;
	cmhdr.cmsg_type = type;
	cmhdr.cmsg_len = cmlen;

	if (copy_to_user(cm, &cmhdr, sizeof cmhdr))
		return -EFAULT;
	if (copy_to_user(CMSG_COMPAT_DATA(cm), data, cmlen - sizeof(struct compat_cmsghdr)))
		return -EFAULT;
	cmlen = CMSG_COMPAT_SPACE(len);
	if (kmsg->msg_controllen < cmlen)
		cmlen = kmsg->msg_controllen;
	kmsg->msg_control += cmlen;
	kmsg->msg_controllen -= cmlen;
	return 0;
}

static int scm_max_fds_compat(struct msghdr *msg)
{
	if (msg->msg_controllen <= sizeof(struct compat_cmsghdr))
		return 0;
	return (msg->msg_controllen - sizeof(struct compat_cmsghdr)) / sizeof(int);
}

void scm_detach_fds_compat(struct msghdr *msg, struct scm_cookie *scm)
{
	struct compat_cmsghdr __user *cm =
		(struct compat_cmsghdr __user *)msg->msg_control;
	unsigned int o_flags = (msg->msg_flags & MSG_CMSG_CLOEXEC) ? O_CLOEXEC : 0;
	int fdmax = min_t(int, scm_max_fds_compat(msg), scm->fp->count);
	int __user *cmsg_data = CMSG_COMPAT_DATA(cm);
	int err = 0, i;

	for (i = 0; i < fdmax; i++) {
		err = receive_fd_user(scm->fp->fp[i], cmsg_data + i, o_flags);
		if (err < 0)
			break;
	}

	if (i > 0) {
		int cmlen = CMSG_COMPAT_LEN(i * sizeof(int));

		err = put_user(SOL_SOCKET, &cm->cmsg_level);
		if (!err)
			err = put_user(SCM_RIGHTS, &cm->cmsg_type);
		if (!err)
			err = put_user(cmlen, &cm->cmsg_len);
		if (!err) {
			cmlen = CMSG_COMPAT_SPACE(i * sizeof(int));
			if (msg->msg_controllen < cmlen)
				cmlen = msg->msg_controllen;
			msg->msg_control += cmlen;
			msg->msg_controllen -= cmlen;
		}
	}

	if (i < scm->fp->count || (scm->fp->count && fdmax <= 0))
		msg->msg_flags |= MSG_CTRUNC;

	/*
	 * All of the files that fit in the message have had their usage counts
	 * incremented, so we just free the list.
	 */
	__scm_destroy(scm);
}

<<<<<<< HEAD
/* allocate a 64-bit sock_fprog on the user stack for duration of syscall. */
struct sock_fprog __user *get_compat_bpf_fprog(char __user *optval)
{
	struct compat_sock_fprog __user *fprog32 = (struct compat_sock_fprog __user *)optval;
	struct sock_fprog __user *kfprog = compat_alloc_user_space(sizeof(struct sock_fprog));
	compat_uptr_t ptr;
	u16 len;

	if (!access_ok(VERIFY_READ, fprog32, sizeof(*fprog32)) ||
	    !access_ok(VERIFY_WRITE, kfprog, sizeof(struct sock_fprog)) ||
	    __get_user(len, &fprog32->len) ||
	    __get_user(ptr, &fprog32->filter) ||
	    __put_user(len, &kfprog->len) ||
	    __put_user(compat_ptr(ptr), &kfprog->filter))
		return NULL;

	return kfprog;
}
EXPORT_SYMBOL_GPL(get_compat_bpf_fprog);

static int do_set_attach_filter(struct socket *sock, int level, int optname,
				char __user *optval, unsigned int optlen)
{
	struct sock_fprog __user *kfprog;

	kfprog = get_compat_bpf_fprog(optval);
	if (!kfprog)
		return -EFAULT;

	return sock_setsockopt(sock, level, optname, (char __user *)kfprog,
			      sizeof(struct sock_fprog));
}

static int do_set_sock_timeout(struct socket *sock, int level,
		int optname, char __user *optval, unsigned int optlen)
{
	struct compat_timeval __user *up = (struct compat_timeval __user *)optval;
	struct timeval ktime;
	mm_segment_t old_fs;
	int err;

	if (optlen < sizeof(*up))
		return -EINVAL;
	if (!access_ok(VERIFY_READ, up, sizeof(*up)) ||
	    __get_user(ktime.tv_sec, &up->tv_sec) ||
	    __get_user(ktime.tv_usec, &up->tv_usec))
		return -EFAULT;
	old_fs = get_fs();
	set_fs(KERNEL_DS);
	err = sock_setsockopt(sock, level, optname, (char *)&ktime, sizeof(ktime));
	set_fs(old_fs);

	return err;
}

static int compat_sock_setsockopt(struct socket *sock, int level, int optname,
				char __user *optval, unsigned int optlen)
{
	if (optname == SO_ATTACH_FILTER ||
	    optname == SO_ATTACH_REUSEPORT_CBPF)
		return do_set_attach_filter(sock, level, optname,
					    optval, optlen);
	if (optname == SO_RCVTIMEO || optname == SO_SNDTIMEO)
		return do_set_sock_timeout(sock, level, optname, optval, optlen);

	return sock_setsockopt(sock, level, optname, optval, optlen);
}

COMPAT_SYSCALL_DEFINE5(setsockopt, int, fd, int, level, int, optname,
		       char __user *, optval, unsigned int, optlen)
{
	int err;
	struct socket *sock = sockfd_lookup(fd, &err);

	if (sock) {
		err = security_socket_setsockopt(sock, level, optname);
		if (err) {
			sockfd_put(sock);
			return err;
		}

		if (level == SOL_SOCKET)
			err = compat_sock_setsockopt(sock, level,
					optname, optval, optlen);
		else if (sock->ops->compat_setsockopt)
			err = sock->ops->compat_setsockopt(sock, level,
					optname, optval, optlen);
		else
			err = sock->ops->setsockopt(sock, level,
					optname, optval, optlen);
		sockfd_put(sock);
	}
	return err;
}

static int do_get_sock_timeout(struct socket *sock, int level, int optname,
		char __user *optval, int __user *optlen)
{
	struct compat_timeval __user *up;
	struct timeval ktime;
	mm_segment_t old_fs;
	int len, err;

	up = (struct compat_timeval __user *) optval;
	if (get_user(len, optlen))
		return -EFAULT;
	if (len < sizeof(*up))
		return -EINVAL;
	len = sizeof(ktime);
	old_fs = get_fs();
	set_fs(KERNEL_DS);
	err = sock_getsockopt(sock, level, optname, (char *) &ktime, &len);
	set_fs(old_fs);

	if (!err) {
		if (put_user(sizeof(*up), optlen) ||
		    !access_ok(VERIFY_WRITE, up, sizeof(*up)) ||
		    __put_user(ktime.tv_sec, &up->tv_sec) ||
		    __put_user(ktime.tv_usec, &up->tv_usec))
			err = -EFAULT;
	}
	return err;
}

static int compat_sock_getsockopt(struct socket *sock, int level, int optname,
				char __user *optval, int __user *optlen)
{
	if (optname == SO_RCVTIMEO || optname == SO_SNDTIMEO)
		return do_get_sock_timeout(sock, level, optname, optval, optlen);
	return sock_getsockopt(sock, level, optname, optval, optlen);
}

int compat_sock_get_timestamp(struct sock *sk, struct timeval __user *userstamp)
{
	struct compat_timeval __user *ctv;
	int err;
	struct timeval tv;

	if (COMPAT_USE_64BIT_TIME)
		return sock_get_timestamp(sk, userstamp);

	ctv = (struct compat_timeval __user *) userstamp;
	err = -ENOENT;
	if (!sock_flag(sk, SOCK_TIMESTAMP))
		sock_enable_timestamp(sk, SOCK_TIMESTAMP);
	tv = ktime_to_timeval(sk->sk_stamp);
	if (tv.tv_sec == -1)
		return err;
	if (tv.tv_sec == 0) {
		sk->sk_stamp = ktime_get_real();
		tv = ktime_to_timeval(sk->sk_stamp);
	}
	err = 0;
	if (put_user(tv.tv_sec, &ctv->tv_sec) ||
			put_user(tv.tv_usec, &ctv->tv_usec))
		err = -EFAULT;
	return err;
}
EXPORT_SYMBOL(compat_sock_get_timestamp);
=======
/* Argument list sizes for compat_sys_socketcall */
#define AL(x) ((x) * sizeof(u32))
static unsigned char nas[21] = {
	AL(0), AL(3), AL(3), AL(3), AL(2), AL(3),
	AL(3), AL(3), AL(4), AL(4), AL(4), AL(6),
	AL(6), AL(2), AL(5), AL(5), AL(3), AL(3),
	AL(4), AL(5), AL(4)
};
#undef AL
>>>>>>> 24b8d41d

static inline long __compat_sys_sendmsg(int fd,
					struct compat_msghdr __user *msg,
					unsigned int flags)
{
	return __sys_sendmsg(fd, (struct user_msghdr __user *)msg,
			     flags | MSG_CMSG_COMPAT, false);
}

COMPAT_SYSCALL_DEFINE3(sendmsg, int, fd, struct compat_msghdr __user *, msg,
		       unsigned int, flags)
{
	return __compat_sys_sendmsg(fd, msg, flags);
}

static inline long __compat_sys_sendmmsg(int fd,
					 struct compat_mmsghdr __user *mmsg,
					 unsigned int vlen, unsigned int flags)
{
	return __sys_sendmmsg(fd, (struct mmsghdr __user *)mmsg, vlen,
			      flags | MSG_CMSG_COMPAT, false);
}

COMPAT_SYSCALL_DEFINE4(sendmmsg, int, fd, struct compat_mmsghdr __user *, mmsg,
		       unsigned int, vlen, unsigned int, flags)
{
	return __compat_sys_sendmmsg(fd, mmsg, vlen, flags);
}

static inline long __compat_sys_recvmsg(int fd,
					struct compat_msghdr __user *msg,
					unsigned int flags)
{
	return __sys_recvmsg(fd, (struct user_msghdr __user *)msg,
			     flags | MSG_CMSG_COMPAT, false);
}

COMPAT_SYSCALL_DEFINE3(recvmsg, int, fd, struct compat_msghdr __user *, msg,
		       unsigned int, flags)
{
	return __compat_sys_recvmsg(fd, msg, flags);
}

static inline long __compat_sys_recvfrom(int fd, void __user *buf,
					 compat_size_t len, unsigned int flags,
					 struct sockaddr __user *addr,
					 int __user *addrlen)
{
	return __sys_recvfrom(fd, buf, len, flags | MSG_CMSG_COMPAT, addr,
			      addrlen);
}

COMPAT_SYSCALL_DEFINE4(recv, int, fd, void __user *, buf, compat_size_t, len, unsigned int, flags)
{
	return __compat_sys_recvfrom(fd, buf, len, flags, NULL, NULL);
}

COMPAT_SYSCALL_DEFINE6(recvfrom, int, fd, void __user *, buf, compat_size_t, len,
		       unsigned int, flags, struct sockaddr __user *, addr,
		       int __user *, addrlen)
{
	return __compat_sys_recvfrom(fd, buf, len, flags, addr, addrlen);
}

COMPAT_SYSCALL_DEFINE5(recvmmsg_time64, int, fd, struct compat_mmsghdr __user *, mmsg,
		       unsigned int, vlen, unsigned int, flags,
		       struct __kernel_timespec __user *, timeout)
{
	return __sys_recvmmsg(fd, (struct mmsghdr __user *)mmsg, vlen,
			      flags | MSG_CMSG_COMPAT, timeout, NULL);
}

#ifdef CONFIG_COMPAT_32BIT_TIME
COMPAT_SYSCALL_DEFINE5(recvmmsg_time32, int, fd, struct compat_mmsghdr __user *, mmsg,
		       unsigned int, vlen, unsigned int, flags,
		       struct old_timespec32 __user *, timeout)
{
	return __sys_recvmmsg(fd, (struct mmsghdr __user *)mmsg, vlen,
			      flags | MSG_CMSG_COMPAT, NULL, timeout);
}
#endif

COMPAT_SYSCALL_DEFINE2(socketcall, int, call, u32 __user *, args)
{
	u32 a[AUDITSC_ARGS];
	unsigned int len;
	u32 a0, a1;
	int ret;

	if (call < SYS_SOCKET || call > SYS_SENDMMSG)
		return -EINVAL;
	len = nas[call];
	if (len > sizeof(a))
		return -EINVAL;

	if (copy_from_user(a, args, len))
		return -EFAULT;

	ret = audit_socketcall_compat(len / sizeof(a[0]), a);
	if (ret)
		return ret;

	a0 = a[0];
	a1 = a[1];

	switch (call) {
	case SYS_SOCKET:
		ret = __sys_socket(a0, a1, a[2]);
		break;
	case SYS_BIND:
		ret = __sys_bind(a0, compat_ptr(a1), a[2]);
		break;
	case SYS_CONNECT:
		ret = __sys_connect(a0, compat_ptr(a1), a[2]);
		break;
	case SYS_LISTEN:
		ret = __sys_listen(a0, a1);
		break;
	case SYS_ACCEPT:
		ret = __sys_accept4(a0, compat_ptr(a1), compat_ptr(a[2]), 0);
		break;
	case SYS_GETSOCKNAME:
		ret = __sys_getsockname(a0, compat_ptr(a1), compat_ptr(a[2]));
		break;
	case SYS_GETPEERNAME:
		ret = __sys_getpeername(a0, compat_ptr(a1), compat_ptr(a[2]));
		break;
	case SYS_SOCKETPAIR:
		ret = __sys_socketpair(a0, a1, a[2], compat_ptr(a[3]));
		break;
	case SYS_SEND:
		ret = __sys_sendto(a0, compat_ptr(a1), a[2], a[3], NULL, 0);
		break;
	case SYS_SENDTO:
		ret = __sys_sendto(a0, compat_ptr(a1), a[2], a[3],
				   compat_ptr(a[4]), a[5]);
		break;
	case SYS_RECV:
		ret = __compat_sys_recvfrom(a0, compat_ptr(a1), a[2], a[3],
					    NULL, NULL);
		break;
	case SYS_RECVFROM:
		ret = __compat_sys_recvfrom(a0, compat_ptr(a1), a[2], a[3],
					    compat_ptr(a[4]),
					    compat_ptr(a[5]));
		break;
	case SYS_SHUTDOWN:
		ret = __sys_shutdown(a0, a1);
		break;
	case SYS_SETSOCKOPT:
		ret = __sys_setsockopt(a0, a1, a[2], compat_ptr(a[3]), a[4]);
		break;
	case SYS_GETSOCKOPT:
		ret = __sys_getsockopt(a0, a1, a[2], compat_ptr(a[3]),
				       compat_ptr(a[4]));
		break;
	case SYS_SENDMSG:
		ret = __compat_sys_sendmsg(a0, compat_ptr(a1), a[2]);
		break;
	case SYS_SENDMMSG:
		ret = __compat_sys_sendmmsg(a0, compat_ptr(a1), a[2], a[3]);
		break;
	case SYS_RECVMSG:
		ret = __compat_sys_recvmsg(a0, compat_ptr(a1), a[2]);
		break;
	case SYS_RECVMMSG:
		ret = __sys_recvmmsg(a0, compat_ptr(a1), a[2],
				     a[3] | MSG_CMSG_COMPAT, NULL,
				     compat_ptr(a[4]));
		break;
	case SYS_ACCEPT4:
		ret = __sys_accept4(a0, compat_ptr(a1), compat_ptr(a[2]), a[3]);
		break;
	default:
		ret = -EINVAL;
		break;
	}
	return ret;
}<|MERGE_RESOLUTION|>--- conflicted
+++ resolved
@@ -330,167 +330,6 @@
 	__scm_destroy(scm);
 }
 
-<<<<<<< HEAD
-/* allocate a 64-bit sock_fprog on the user stack for duration of syscall. */
-struct sock_fprog __user *get_compat_bpf_fprog(char __user *optval)
-{
-	struct compat_sock_fprog __user *fprog32 = (struct compat_sock_fprog __user *)optval;
-	struct sock_fprog __user *kfprog = compat_alloc_user_space(sizeof(struct sock_fprog));
-	compat_uptr_t ptr;
-	u16 len;
-
-	if (!access_ok(VERIFY_READ, fprog32, sizeof(*fprog32)) ||
-	    !access_ok(VERIFY_WRITE, kfprog, sizeof(struct sock_fprog)) ||
-	    __get_user(len, &fprog32->len) ||
-	    __get_user(ptr, &fprog32->filter) ||
-	    __put_user(len, &kfprog->len) ||
-	    __put_user(compat_ptr(ptr), &kfprog->filter))
-		return NULL;
-
-	return kfprog;
-}
-EXPORT_SYMBOL_GPL(get_compat_bpf_fprog);
-
-static int do_set_attach_filter(struct socket *sock, int level, int optname,
-				char __user *optval, unsigned int optlen)
-{
-	struct sock_fprog __user *kfprog;
-
-	kfprog = get_compat_bpf_fprog(optval);
-	if (!kfprog)
-		return -EFAULT;
-
-	return sock_setsockopt(sock, level, optname, (char __user *)kfprog,
-			      sizeof(struct sock_fprog));
-}
-
-static int do_set_sock_timeout(struct socket *sock, int level,
-		int optname, char __user *optval, unsigned int optlen)
-{
-	struct compat_timeval __user *up = (struct compat_timeval __user *)optval;
-	struct timeval ktime;
-	mm_segment_t old_fs;
-	int err;
-
-	if (optlen < sizeof(*up))
-		return -EINVAL;
-	if (!access_ok(VERIFY_READ, up, sizeof(*up)) ||
-	    __get_user(ktime.tv_sec, &up->tv_sec) ||
-	    __get_user(ktime.tv_usec, &up->tv_usec))
-		return -EFAULT;
-	old_fs = get_fs();
-	set_fs(KERNEL_DS);
-	err = sock_setsockopt(sock, level, optname, (char *)&ktime, sizeof(ktime));
-	set_fs(old_fs);
-
-	return err;
-}
-
-static int compat_sock_setsockopt(struct socket *sock, int level, int optname,
-				char __user *optval, unsigned int optlen)
-{
-	if (optname == SO_ATTACH_FILTER ||
-	    optname == SO_ATTACH_REUSEPORT_CBPF)
-		return do_set_attach_filter(sock, level, optname,
-					    optval, optlen);
-	if (optname == SO_RCVTIMEO || optname == SO_SNDTIMEO)
-		return do_set_sock_timeout(sock, level, optname, optval, optlen);
-
-	return sock_setsockopt(sock, level, optname, optval, optlen);
-}
-
-COMPAT_SYSCALL_DEFINE5(setsockopt, int, fd, int, level, int, optname,
-		       char __user *, optval, unsigned int, optlen)
-{
-	int err;
-	struct socket *sock = sockfd_lookup(fd, &err);
-
-	if (sock) {
-		err = security_socket_setsockopt(sock, level, optname);
-		if (err) {
-			sockfd_put(sock);
-			return err;
-		}
-
-		if (level == SOL_SOCKET)
-			err = compat_sock_setsockopt(sock, level,
-					optname, optval, optlen);
-		else if (sock->ops->compat_setsockopt)
-			err = sock->ops->compat_setsockopt(sock, level,
-					optname, optval, optlen);
-		else
-			err = sock->ops->setsockopt(sock, level,
-					optname, optval, optlen);
-		sockfd_put(sock);
-	}
-	return err;
-}
-
-static int do_get_sock_timeout(struct socket *sock, int level, int optname,
-		char __user *optval, int __user *optlen)
-{
-	struct compat_timeval __user *up;
-	struct timeval ktime;
-	mm_segment_t old_fs;
-	int len, err;
-
-	up = (struct compat_timeval __user *) optval;
-	if (get_user(len, optlen))
-		return -EFAULT;
-	if (len < sizeof(*up))
-		return -EINVAL;
-	len = sizeof(ktime);
-	old_fs = get_fs();
-	set_fs(KERNEL_DS);
-	err = sock_getsockopt(sock, level, optname, (char *) &ktime, &len);
-	set_fs(old_fs);
-
-	if (!err) {
-		if (put_user(sizeof(*up), optlen) ||
-		    !access_ok(VERIFY_WRITE, up, sizeof(*up)) ||
-		    __put_user(ktime.tv_sec, &up->tv_sec) ||
-		    __put_user(ktime.tv_usec, &up->tv_usec))
-			err = -EFAULT;
-	}
-	return err;
-}
-
-static int compat_sock_getsockopt(struct socket *sock, int level, int optname,
-				char __user *optval, int __user *optlen)
-{
-	if (optname == SO_RCVTIMEO || optname == SO_SNDTIMEO)
-		return do_get_sock_timeout(sock, level, optname, optval, optlen);
-	return sock_getsockopt(sock, level, optname, optval, optlen);
-}
-
-int compat_sock_get_timestamp(struct sock *sk, struct timeval __user *userstamp)
-{
-	struct compat_timeval __user *ctv;
-	int err;
-	struct timeval tv;
-
-	if (COMPAT_USE_64BIT_TIME)
-		return sock_get_timestamp(sk, userstamp);
-
-	ctv = (struct compat_timeval __user *) userstamp;
-	err = -ENOENT;
-	if (!sock_flag(sk, SOCK_TIMESTAMP))
-		sock_enable_timestamp(sk, SOCK_TIMESTAMP);
-	tv = ktime_to_timeval(sk->sk_stamp);
-	if (tv.tv_sec == -1)
-		return err;
-	if (tv.tv_sec == 0) {
-		sk->sk_stamp = ktime_get_real();
-		tv = ktime_to_timeval(sk->sk_stamp);
-	}
-	err = 0;
-	if (put_user(tv.tv_sec, &ctv->tv_sec) ||
-			put_user(tv.tv_usec, &ctv->tv_usec))
-		err = -EFAULT;
-	return err;
-}
-EXPORT_SYMBOL(compat_sock_get_timestamp);
-=======
 /* Argument list sizes for compat_sys_socketcall */
 #define AL(x) ((x) * sizeof(u32))
 static unsigned char nas[21] = {
@@ -500,7 +339,6 @@
 	AL(4), AL(5), AL(4)
 };
 #undef AL
->>>>>>> 24b8d41d
 
 static inline long __compat_sys_sendmsg(int fd,
 					struct compat_msghdr __user *msg,
