--- conflicted
+++ resolved
@@ -319,7 +319,7 @@
 		    &unix_socket_table[i->i_ino & (UNIX_HASH_SIZE - 1)]) {
 		struct dentry *dentry = unix_sk(s)->path.dentry;
 
-		if (dentry && d_real_inode(dentry) == i) {
+		if (dentry && d_backing_inode(dentry) == i) {
 			sock_hold(s);
 			goto found;
 		}
@@ -935,7 +935,7 @@
 		err = kern_path(sunname->sun_path, LOOKUP_FOLLOW, &path);
 		if (err)
 			goto fail;
-		inode = d_real_inode(path.dentry);
+		inode = d_backing_inode(path.dentry);
 		err = inode_permission(inode, MAY_WRITE);
 		if (err)
 			goto put_fail;
@@ -1017,10 +1017,7 @@
 	unsigned int hash;
 	struct unix_address *addr;
 	struct hlist_head *list;
-<<<<<<< HEAD
-=======
 	struct path path = { };
->>>>>>> 24b8d41d
 
 	err = -EINVAL;
 	if (addr_len < offsetofend(struct sockaddr_un, sun_family) ||
@@ -1037,11 +1034,6 @@
 		goto out;
 	addr_len = err;
 
-<<<<<<< HEAD
-	err = mutex_lock_interruptible(&u->bindlock);
-	if (err)
-		goto out;
-=======
 	if (sun_path[0]) {
 		umode_t mode = S_IFSOCK |
 		       (SOCK_INODE(sock)->i_mode & ~current_umask());
@@ -1056,7 +1048,6 @@
 	err = mutex_lock_interruptible(&u->bindlock);
 	if (err)
 		goto out_put;
->>>>>>> 24b8d41d
 
 	err = -EINVAL;
 	if (u->addr)
@@ -1073,23 +1064,8 @@
 	refcount_set(&addr->refcnt, 1);
 
 	if (sun_path[0]) {
-<<<<<<< HEAD
-		struct path path;
-		umode_t mode = S_IFSOCK |
-		       (SOCK_INODE(sock)->i_mode & ~current_umask());
-		err = unix_mknod(sun_path, mode, &path);
-		if (err) {
-			if (err == -EEXIST)
-				err = -EADDRINUSE;
-			unix_release_addr(addr);
-			goto out_up;
-		}
-		addr->hash = UNIX_HASH_SIZE;
-		hash = d_real_inode(path.dentry)->i_ino & (UNIX_HASH_SIZE - 1);
-=======
 		addr->hash = UNIX_HASH_SIZE;
 		hash = d_backing_inode(path.dentry)->i_ino & (UNIX_HASH_SIZE - 1);
->>>>>>> 24b8d41d
 		spin_lock(&unix_table_lock);
 		u->path = path;
 		list = &unix_socket_table[hash];
@@ -1114,12 +1090,9 @@
 	spin_unlock(&unix_table_lock);
 out_up:
 	mutex_unlock(&u->bindlock);
-<<<<<<< HEAD
-=======
 out_put:
 	if (err)
 		path_put(&path);
->>>>>>> 24b8d41d
 out:
 	return err;
 }
