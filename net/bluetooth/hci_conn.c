/*
   BlueZ - Bluetooth protocol stack for Linux
   Copyright (c) 2000-2001, 2010, Code Aurora Forum. All rights reserved.
   Copyright 2023 NXP

   Written 2000,2001 by Maxim Krasnyansky <maxk@qualcomm.com>

   This program is free software; you can redistribute it and/or modify
   it under the terms of the GNU General Public License version 2 as
   published by the Free Software Foundation;

   THE SOFTWARE IS PROVIDED "AS IS", WITHOUT WARRANTY OF ANY KIND, EXPRESS
   OR IMPLIED, INCLUDING BUT NOT LIMITED TO THE WARRANTIES OF MERCHANTABILITY,
   FITNESS FOR A PARTICULAR PURPOSE AND NONINFRINGEMENT OF THIRD PARTY RIGHTS.
   IN NO EVENT SHALL THE COPYRIGHT HOLDER(S) AND AUTHOR(S) BE LIABLE FOR ANY
   CLAIM, OR ANY SPECIAL INDIRECT OR CONSEQUENTIAL DAMAGES, OR ANY DAMAGES
   WHATSOEVER RESULTING FROM LOSS OF USE, DATA OR PROFITS, WHETHER IN AN
   ACTION OF CONTRACT, NEGLIGENCE OR OTHER TORTIOUS ACTION, ARISING OUT OF
   OR IN CONNECTION WITH THE USE OR PERFORMANCE OF THIS SOFTWARE.

   ALL LIABILITY, INCLUDING LIABILITY FOR INFRINGEMENT OF ANY PATENTS,
   COPYRIGHTS, TRADEMARKS OR OTHER RIGHTS, RELATING TO USE OF THIS
   SOFTWARE IS DISCLAIMED.
*/

/* Bluetooth HCI connection handling. */

#include <linux/export.h>
#include <linux/debugfs.h>

#include <net/bluetooth/bluetooth.h>
#include <net/bluetooth/hci_core.h>
#include <net/bluetooth/l2cap.h>
#include <net/bluetooth/iso.h>
#include <net/bluetooth/mgmt.h>

#include "hci_request.h"
#include "smp.h"
#include "a2mp.h"
#include "eir.h"

struct sco_param {
	u16 pkt_type;
	u16 max_latency;
	u8  retrans_effort;
};

struct conn_handle_t {
	struct hci_conn *conn;
	__u16 handle;
};

static const struct sco_param esco_param_cvsd[] = {
	{ EDR_ESCO_MASK & ~ESCO_2EV3, 0x000a,	0x01 }, /* S3 */
	{ EDR_ESCO_MASK & ~ESCO_2EV3, 0x0007,	0x01 }, /* S2 */
	{ EDR_ESCO_MASK | ESCO_EV3,   0x0007,	0x01 }, /* S1 */
	{ EDR_ESCO_MASK | ESCO_HV3,   0xffff,	0x01 }, /* D1 */
	{ EDR_ESCO_MASK | ESCO_HV1,   0xffff,	0x01 }, /* D0 */
};

static const struct sco_param sco_param_cvsd[] = {
	{ EDR_ESCO_MASK | ESCO_HV3,   0xffff,	0xff }, /* D1 */
	{ EDR_ESCO_MASK | ESCO_HV1,   0xffff,	0xff }, /* D0 */
};

static const struct sco_param esco_param_msbc[] = {
	{ EDR_ESCO_MASK & ~ESCO_2EV3, 0x000d,	0x02 }, /* T2 */
	{ EDR_ESCO_MASK | ESCO_EV3,   0x0008,	0x02 }, /* T1 */
};

/* This function requires the caller holds hdev->lock */
static void hci_connect_le_scan_cleanup(struct hci_conn *conn, u8 status)
{
	struct hci_conn_params *params;
	struct hci_dev *hdev = conn->hdev;
	struct smp_irk *irk;
	bdaddr_t *bdaddr;
	u8 bdaddr_type;

	bdaddr = &conn->dst;
	bdaddr_type = conn->dst_type;

	/* Check if we need to convert to identity address */
	irk = hci_get_irk(hdev, bdaddr, bdaddr_type);
	if (irk) {
		bdaddr = &irk->bdaddr;
		bdaddr_type = irk->addr_type;
	}

	params = hci_pend_le_action_lookup(&hdev->pend_le_conns, bdaddr,
					   bdaddr_type);
	if (!params)
		return;

	if (params->conn) {
		hci_conn_drop(params->conn);
		hci_conn_put(params->conn);
		params->conn = NULL;
	}

	if (!params->explicit_connect)
		return;

	/* If the status indicates successful cancellation of
	 * the attempt (i.e. Unknown Connection Id) there's no point of
	 * notifying failure since we'll go back to keep trying to
	 * connect. The only exception is explicit connect requests
	 * where a timeout + cancel does indicate an actual failure.
	 */
	if (status && status != HCI_ERROR_UNKNOWN_CONN_ID)
		mgmt_connect_failed(hdev, &conn->dst, conn->type,
				    conn->dst_type, status);

	/* The connection attempt was doing scan for new RPA, and is
	 * in scan phase. If params are not associated with any other
	 * autoconnect action, remove them completely. If they are, just unmark
	 * them as waiting for connection, by clearing explicit_connect field.
	 */
	params->explicit_connect = false;

	hci_pend_le_list_del_init(params);

	switch (params->auto_connect) {
	case HCI_AUTO_CONN_EXPLICIT:
		hci_conn_params_del(hdev, bdaddr, bdaddr_type);
		/* return instead of break to avoid duplicate scan update */
		return;
	case HCI_AUTO_CONN_DIRECT:
	case HCI_AUTO_CONN_ALWAYS:
		hci_pend_le_list_add(params, &hdev->pend_le_conns);
		break;
	case HCI_AUTO_CONN_REPORT:
		hci_pend_le_list_add(params, &hdev->pend_le_reports);
		break;
	default:
		break;
	}

	hci_update_passive_scan(hdev);
}

static void hci_conn_cleanup(struct hci_conn *conn)
{
	struct hci_dev *hdev = conn->hdev;

	if (test_bit(HCI_CONN_PARAM_REMOVAL_PEND, &conn->flags))
		hci_conn_params_del(conn->hdev, &conn->dst, conn->dst_type);

	if (test_and_clear_bit(HCI_CONN_FLUSH_KEY, &conn->flags))
		hci_remove_link_key(hdev, &conn->dst);

	hci_chan_list_flush(conn);

	hci_conn_hash_del(hdev, conn);

	if (conn->cleanup)
		conn->cleanup(conn);

	if (conn->type == SCO_LINK || conn->type == ESCO_LINK) {
		switch (conn->setting & SCO_AIRMODE_MASK) {
		case SCO_AIRMODE_CVSD:
		case SCO_AIRMODE_TRANSP:
			if (hdev->notify)
				hdev->notify(hdev, HCI_NOTIFY_DISABLE_SCO);
			break;
		}
	} else {
		if (hdev->notify)
			hdev->notify(hdev, HCI_NOTIFY_CONN_DEL);
	}

	hci_conn_del_sysfs(conn);

	debugfs_remove_recursive(conn->debugfs);

	hci_dev_put(hdev);

	hci_conn_put(conn);
}

static void hci_acl_create_connection(struct hci_conn *conn)
{
	struct hci_dev *hdev = conn->hdev;
	struct inquiry_entry *ie;
	struct hci_cp_create_conn cp;

	BT_DBG("hcon %p", conn);

	/* Many controllers disallow HCI Create Connection while it is doing
	 * HCI Inquiry. So we cancel the Inquiry first before issuing HCI Create
	 * Connection. This may cause the MGMT discovering state to become false
	 * without user space's request but it is okay since the MGMT Discovery
	 * APIs do not promise that discovery should be done forever. Instead,
	 * the user space monitors the status of MGMT discovering and it may
	 * request for discovery again when this flag becomes false.
	 */
	if (test_bit(HCI_INQUIRY, &hdev->flags)) {
		/* Put this connection to "pending" state so that it will be
		 * executed after the inquiry cancel command complete event.
		 */
		conn->state = BT_CONNECT2;
		hci_send_cmd(hdev, HCI_OP_INQUIRY_CANCEL, 0, NULL);
		return;
	}

	conn->state = BT_CONNECT;
	conn->out = true;
	conn->role = HCI_ROLE_MASTER;

	conn->attempt++;

	conn->link_policy = hdev->link_policy;

	memset(&cp, 0, sizeof(cp));
	bacpy(&cp.bdaddr, &conn->dst);
	cp.pscan_rep_mode = 0x02;

	ie = hci_inquiry_cache_lookup(hdev, &conn->dst);
	if (ie) {
		if (inquiry_entry_age(ie) <= INQUIRY_ENTRY_AGE_MAX) {
			cp.pscan_rep_mode = ie->data.pscan_rep_mode;
			cp.pscan_mode     = ie->data.pscan_mode;
			cp.clock_offset   = ie->data.clock_offset |
					    cpu_to_le16(0x8000);
		}

		memcpy(conn->dev_class, ie->data.dev_class, 3);
	}

	cp.pkt_type = cpu_to_le16(conn->pkt_type);
	if (lmp_rswitch_capable(hdev) && !(hdev->link_mode & HCI_LM_MASTER))
		cp.role_switch = 0x01;
	else
		cp.role_switch = 0x00;

	hci_send_cmd(hdev, HCI_OP_CREATE_CONN, sizeof(cp), &cp);
}

int hci_disconnect(struct hci_conn *conn, __u8 reason)
{
	BT_DBG("hcon %p", conn);

	/* When we are central of an established connection and it enters
	 * the disconnect timeout, then go ahead and try to read the
	 * current clock offset.  Processing of the result is done
	 * within the event handling and hci_clock_offset_evt function.
	 */
	if (conn->type == ACL_LINK && conn->role == HCI_ROLE_MASTER &&
	    (conn->state == BT_CONNECTED || conn->state == BT_CONFIG)) {
		struct hci_dev *hdev = conn->hdev;
		struct hci_cp_read_clock_offset clkoff_cp;

		clkoff_cp.handle = cpu_to_le16(conn->handle);
		hci_send_cmd(hdev, HCI_OP_READ_CLOCK_OFFSET, sizeof(clkoff_cp),
			     &clkoff_cp);
	}

	return hci_abort_conn(conn, reason);
}

static void hci_add_sco(struct hci_conn *conn, __u16 handle)
{
	struct hci_dev *hdev = conn->hdev;
	struct hci_cp_add_sco cp;

	BT_DBG("hcon %p", conn);

	conn->state = BT_CONNECT;
	conn->out = true;

	conn->attempt++;

	cp.handle   = cpu_to_le16(handle);
	cp.pkt_type = cpu_to_le16(conn->pkt_type);

	hci_send_cmd(hdev, HCI_OP_ADD_SCO, sizeof(cp), &cp);
}

static bool find_next_esco_param(struct hci_conn *conn,
				 const struct sco_param *esco_param, int size)
{
	if (!conn->parent)
		return false;

	for (; conn->attempt <= size; conn->attempt++) {
		if (lmp_esco_2m_capable(conn->parent) ||
		    (esco_param[conn->attempt - 1].pkt_type & ESCO_2EV3))
			break;
		BT_DBG("hcon %p skipped attempt %d, eSCO 2M not supported",
		       conn, conn->attempt);
	}

	return conn->attempt <= size;
}

static int configure_datapath_sync(struct hci_dev *hdev, struct bt_codec *codec)
{
	int err;
	__u8 vnd_len, *vnd_data = NULL;
	struct hci_op_configure_data_path *cmd = NULL;

	err = hdev->get_codec_config_data(hdev, ESCO_LINK, codec, &vnd_len,
					  &vnd_data);
	if (err < 0)
		goto error;

	cmd = kzalloc(sizeof(*cmd) + vnd_len, GFP_KERNEL);
	if (!cmd) {
		err = -ENOMEM;
		goto error;
	}

	err = hdev->get_data_path_id(hdev, &cmd->data_path_id);
	if (err < 0)
		goto error;

	cmd->vnd_len = vnd_len;
	memcpy(cmd->vnd_data, vnd_data, vnd_len);

	cmd->direction = 0x00;
	__hci_cmd_sync_status(hdev, HCI_CONFIGURE_DATA_PATH,
			      sizeof(*cmd) + vnd_len, cmd, HCI_CMD_TIMEOUT);

	cmd->direction = 0x01;
	err = __hci_cmd_sync_status(hdev, HCI_CONFIGURE_DATA_PATH,
				    sizeof(*cmd) + vnd_len, cmd,
				    HCI_CMD_TIMEOUT);
error:

	kfree(cmd);
	kfree(vnd_data);
	return err;
}

static int hci_enhanced_setup_sync(struct hci_dev *hdev, void *data)
{
	struct conn_handle_t *conn_handle = data;
	struct hci_conn *conn = conn_handle->conn;
	__u16 handle = conn_handle->handle;
	struct hci_cp_enhanced_setup_sync_conn cp;
	const struct sco_param *param;

	kfree(conn_handle);

	bt_dev_dbg(hdev, "hcon %p", conn);

	/* for offload use case, codec needs to configured before opening SCO */
	if (conn->codec.data_path)
		configure_datapath_sync(hdev, &conn->codec);

	conn->state = BT_CONNECT;
	conn->out = true;

	conn->attempt++;

	memset(&cp, 0x00, sizeof(cp));

	cp.handle   = cpu_to_le16(handle);

	cp.tx_bandwidth   = cpu_to_le32(0x00001f40);
	cp.rx_bandwidth   = cpu_to_le32(0x00001f40);

	switch (conn->codec.id) {
	case BT_CODEC_MSBC:
		if (!find_next_esco_param(conn, esco_param_msbc,
					  ARRAY_SIZE(esco_param_msbc)))
			return -EINVAL;

		param = &esco_param_msbc[conn->attempt - 1];
		cp.tx_coding_format.id = 0x05;
		cp.rx_coding_format.id = 0x05;
		cp.tx_codec_frame_size = __cpu_to_le16(60);
		cp.rx_codec_frame_size = __cpu_to_le16(60);
		cp.in_bandwidth = __cpu_to_le32(32000);
		cp.out_bandwidth = __cpu_to_le32(32000);
		cp.in_coding_format.id = 0x04;
		cp.out_coding_format.id = 0x04;
		cp.in_coded_data_size = __cpu_to_le16(16);
		cp.out_coded_data_size = __cpu_to_le16(16);
		cp.in_pcm_data_format = 2;
		cp.out_pcm_data_format = 2;
		cp.in_pcm_sample_payload_msb_pos = 0;
		cp.out_pcm_sample_payload_msb_pos = 0;
		cp.in_data_path = conn->codec.data_path;
		cp.out_data_path = conn->codec.data_path;
		cp.in_transport_unit_size = 1;
		cp.out_transport_unit_size = 1;
		break;

	case BT_CODEC_TRANSPARENT:
		if (!find_next_esco_param(conn, esco_param_msbc,
					  ARRAY_SIZE(esco_param_msbc)))
			return false;
		param = &esco_param_msbc[conn->attempt - 1];
		cp.tx_coding_format.id = 0x03;
		cp.rx_coding_format.id = 0x03;
		cp.tx_codec_frame_size = __cpu_to_le16(60);
		cp.rx_codec_frame_size = __cpu_to_le16(60);
		cp.in_bandwidth = __cpu_to_le32(0x1f40);
		cp.out_bandwidth = __cpu_to_le32(0x1f40);
		cp.in_coding_format.id = 0x03;
		cp.out_coding_format.id = 0x03;
		cp.in_coded_data_size = __cpu_to_le16(16);
		cp.out_coded_data_size = __cpu_to_le16(16);
		cp.in_pcm_data_format = 2;
		cp.out_pcm_data_format = 2;
		cp.in_pcm_sample_payload_msb_pos = 0;
		cp.out_pcm_sample_payload_msb_pos = 0;
		cp.in_data_path = conn->codec.data_path;
		cp.out_data_path = conn->codec.data_path;
		cp.in_transport_unit_size = 1;
		cp.out_transport_unit_size = 1;
		break;

	case BT_CODEC_CVSD:
		if (conn->parent && lmp_esco_capable(conn->parent)) {
			if (!find_next_esco_param(conn, esco_param_cvsd,
						  ARRAY_SIZE(esco_param_cvsd)))
				return -EINVAL;
			param = &esco_param_cvsd[conn->attempt - 1];
		} else {
			if (conn->attempt > ARRAY_SIZE(sco_param_cvsd))
				return -EINVAL;
			param = &sco_param_cvsd[conn->attempt - 1];
		}
		cp.tx_coding_format.id = 2;
		cp.rx_coding_format.id = 2;
		cp.tx_codec_frame_size = __cpu_to_le16(60);
		cp.rx_codec_frame_size = __cpu_to_le16(60);
		cp.in_bandwidth = __cpu_to_le32(16000);
		cp.out_bandwidth = __cpu_to_le32(16000);
		cp.in_coding_format.id = 4;
		cp.out_coding_format.id = 4;
		cp.in_coded_data_size = __cpu_to_le16(16);
		cp.out_coded_data_size = __cpu_to_le16(16);
		cp.in_pcm_data_format = 2;
		cp.out_pcm_data_format = 2;
		cp.in_pcm_sample_payload_msb_pos = 0;
		cp.out_pcm_sample_payload_msb_pos = 0;
		cp.in_data_path = conn->codec.data_path;
		cp.out_data_path = conn->codec.data_path;
		cp.in_transport_unit_size = 16;
		cp.out_transport_unit_size = 16;
		break;
	default:
		return -EINVAL;
	}

	cp.retrans_effort = param->retrans_effort;
	cp.pkt_type = __cpu_to_le16(param->pkt_type);
	cp.max_latency = __cpu_to_le16(param->max_latency);

	if (hci_send_cmd(hdev, HCI_OP_ENHANCED_SETUP_SYNC_CONN, sizeof(cp), &cp) < 0)
		return -EIO;

	return 0;
}

static bool hci_setup_sync_conn(struct hci_conn *conn, __u16 handle)
{
	struct hci_dev *hdev = conn->hdev;
	struct hci_cp_setup_sync_conn cp;
	const struct sco_param *param;

	bt_dev_dbg(hdev, "hcon %p", conn);

	conn->state = BT_CONNECT;
	conn->out = true;

	conn->attempt++;

	cp.handle   = cpu_to_le16(handle);

	cp.tx_bandwidth   = cpu_to_le32(0x00001f40);
	cp.rx_bandwidth   = cpu_to_le32(0x00001f40);
	cp.voice_setting  = cpu_to_le16(conn->setting);

	switch (conn->setting & SCO_AIRMODE_MASK) {
	case SCO_AIRMODE_TRANSP:
		if (!find_next_esco_param(conn, esco_param_msbc,
					  ARRAY_SIZE(esco_param_msbc)))
			return false;
		param = &esco_param_msbc[conn->attempt - 1];
		break;
	case SCO_AIRMODE_CVSD:
		if (conn->parent && lmp_esco_capable(conn->parent)) {
			if (!find_next_esco_param(conn, esco_param_cvsd,
						  ARRAY_SIZE(esco_param_cvsd)))
				return false;
			param = &esco_param_cvsd[conn->attempt - 1];
		} else {
			if (conn->attempt > ARRAY_SIZE(sco_param_cvsd))
				return false;
			param = &sco_param_cvsd[conn->attempt - 1];
		}
		break;
	default:
		return false;
	}

	cp.retrans_effort = param->retrans_effort;
	cp.pkt_type = __cpu_to_le16(param->pkt_type);
	cp.max_latency = __cpu_to_le16(param->max_latency);

	if (hci_send_cmd(hdev, HCI_OP_SETUP_SYNC_CONN, sizeof(cp), &cp) < 0)
		return false;

	return true;
}

bool hci_setup_sync(struct hci_conn *conn, __u16 handle)
{
	int result;
	struct conn_handle_t *conn_handle;

	if (enhanced_sync_conn_capable(conn->hdev)) {
		conn_handle = kzalloc(sizeof(*conn_handle), GFP_KERNEL);

		if (!conn_handle)
			return false;

		conn_handle->conn = conn;
		conn_handle->handle = handle;
		result = hci_cmd_sync_queue(conn->hdev, hci_enhanced_setup_sync,
					    conn_handle, NULL);
		if (result < 0)
			kfree(conn_handle);

		return result == 0;
	}

	return hci_setup_sync_conn(conn, handle);
}

u8 hci_le_conn_update(struct hci_conn *conn, u16 min, u16 max, u16 latency,
		      u16 to_multiplier)
{
	struct hci_dev *hdev = conn->hdev;
	struct hci_conn_params *params;
	struct hci_cp_le_conn_update cp;

	hci_dev_lock(hdev);

	params = hci_conn_params_lookup(hdev, &conn->dst, conn->dst_type);
	if (params) {
		params->conn_min_interval = min;
		params->conn_max_interval = max;
		params->conn_latency = latency;
		params->supervision_timeout = to_multiplier;
	}

	hci_dev_unlock(hdev);

	memset(&cp, 0, sizeof(cp));
	cp.handle		= cpu_to_le16(conn->handle);
	cp.conn_interval_min	= cpu_to_le16(min);
	cp.conn_interval_max	= cpu_to_le16(max);
	cp.conn_latency		= cpu_to_le16(latency);
	cp.supervision_timeout	= cpu_to_le16(to_multiplier);
	cp.min_ce_len		= cpu_to_le16(0x0000);
	cp.max_ce_len		= cpu_to_le16(0x0000);

	hci_send_cmd(hdev, HCI_OP_LE_CONN_UPDATE, sizeof(cp), &cp);

	if (params)
		return 0x01;

	return 0x00;
}

void hci_le_start_enc(struct hci_conn *conn, __le16 ediv, __le64 rand,
		      __u8 ltk[16], __u8 key_size)
{
	struct hci_dev *hdev = conn->hdev;
	struct hci_cp_le_start_enc cp;

	BT_DBG("hcon %p", conn);

	memset(&cp, 0, sizeof(cp));

	cp.handle = cpu_to_le16(conn->handle);
	cp.rand = rand;
	cp.ediv = ediv;
	memcpy(cp.ltk, ltk, key_size);

	hci_send_cmd(hdev, HCI_OP_LE_START_ENC, sizeof(cp), &cp);
}

/* Device _must_ be locked */
void hci_sco_setup(struct hci_conn *conn, __u8 status)
{
	struct hci_link *link;

	link = list_first_entry_or_null(&conn->link_list, struct hci_link, list);
	if (!link || !link->conn)
		return;

	BT_DBG("hcon %p", conn);

	if (!status) {
		if (lmp_esco_capable(conn->hdev))
			hci_setup_sync(link->conn, conn->handle);
		else
			hci_add_sco(link->conn, conn->handle);
	} else {
		hci_connect_cfm(link->conn, status);
		hci_conn_del(link->conn);
	}
}

static void hci_conn_timeout(struct work_struct *work)
{
	struct hci_conn *conn = container_of(work, struct hci_conn,
					     disc_work.work);
	int refcnt = atomic_read(&conn->refcnt);

	BT_DBG("hcon %p state %s", conn, state_to_string(conn->state));

	WARN_ON(refcnt < 0);

	/* FIXME: It was observed that in pairing failed scenario, refcnt
	 * drops below 0. Probably this is because l2cap_conn_del calls
	 * l2cap_chan_del for each channel, and inside l2cap_chan_del conn is
	 * dropped. After that loop hci_chan_del is called which also drops
	 * conn. For now make sure that ACL is alive if refcnt is higher then 0,
	 * otherwise drop it.
	 */
	if (refcnt > 0)
		return;

	hci_abort_conn(conn, hci_proto_disconn_ind(conn));
}

/* Enter sniff mode */
static void hci_conn_idle(struct work_struct *work)
{
	struct hci_conn *conn = container_of(work, struct hci_conn,
					     idle_work.work);
	struct hci_dev *hdev = conn->hdev;

	BT_DBG("hcon %p mode %d", conn, conn->mode);

	if (!lmp_sniff_capable(hdev) || !lmp_sniff_capable(conn))
		return;

	if (conn->mode != HCI_CM_ACTIVE || !(conn->link_policy & HCI_LP_SNIFF))
		return;

	if (lmp_sniffsubr_capable(hdev) && lmp_sniffsubr_capable(conn)) {
		struct hci_cp_sniff_subrate cp;
		cp.handle             = cpu_to_le16(conn->handle);
		cp.max_latency        = cpu_to_le16(0);
		cp.min_remote_timeout = cpu_to_le16(0);
		cp.min_local_timeout  = cpu_to_le16(0);
		hci_send_cmd(hdev, HCI_OP_SNIFF_SUBRATE, sizeof(cp), &cp);
	}

	if (!test_and_set_bit(HCI_CONN_MODE_CHANGE_PEND, &conn->flags)) {
		struct hci_cp_sniff_mode cp;
		cp.handle       = cpu_to_le16(conn->handle);
		cp.max_interval = cpu_to_le16(hdev->sniff_max_interval);
		cp.min_interval = cpu_to_le16(hdev->sniff_min_interval);
		cp.attempt      = cpu_to_le16(4);
		cp.timeout      = cpu_to_le16(1);
		hci_send_cmd(hdev, HCI_OP_SNIFF_MODE, sizeof(cp), &cp);
	}
}

static void hci_conn_auto_accept(struct work_struct *work)
{
	struct hci_conn *conn = container_of(work, struct hci_conn,
					     auto_accept_work.work);

	hci_send_cmd(conn->hdev, HCI_OP_USER_CONFIRM_REPLY, sizeof(conn->dst),
		     &conn->dst);
}

static void le_disable_advertising(struct hci_dev *hdev)
{
	if (ext_adv_capable(hdev)) {
		struct hci_cp_le_set_ext_adv_enable cp;

		cp.enable = 0x00;
		cp.num_of_sets = 0x00;

		hci_send_cmd(hdev, HCI_OP_LE_SET_EXT_ADV_ENABLE, sizeof(cp),
			     &cp);
	} else {
		u8 enable = 0x00;
		hci_send_cmd(hdev, HCI_OP_LE_SET_ADV_ENABLE, sizeof(enable),
			     &enable);
	}
}

static void le_conn_timeout(struct work_struct *work)
{
	struct hci_conn *conn = container_of(work, struct hci_conn,
					     le_conn_timeout.work);
	struct hci_dev *hdev = conn->hdev;

	BT_DBG("");

	/* We could end up here due to having done directed advertising,
	 * so clean up the state if necessary. This should however only
	 * happen with broken hardware or if low duty cycle was used
	 * (which doesn't have a timeout of its own).
	 */
	if (conn->role == HCI_ROLE_SLAVE) {
		/* Disable LE Advertising */
		le_disable_advertising(hdev);
		hci_dev_lock(hdev);
		hci_conn_failed(conn, HCI_ERROR_ADVERTISING_TIMEOUT);
		hci_dev_unlock(hdev);
		return;
	}

	hci_abort_conn(conn, HCI_ERROR_REMOTE_USER_TERM);
}

struct iso_cig_params {
	struct hci_cp_le_set_cig_params cp;
	struct hci_cis_params cis[0x1f];
};

struct iso_list_data {
	union {
		u8  cig;
		u8  big;
	};
	union {
		u8  cis;
		u8  bis;
		u16 sync_handle;
	};
	int count;
	bool big_term;
	bool pa_sync_term;
	bool big_sync_term;
};

static void bis_list(struct hci_conn *conn, void *data)
{
	struct iso_list_data *d = data;

	/* Skip if not broadcast/ANY address */
	if (bacmp(&conn->dst, BDADDR_ANY))
		return;

	if (d->big != conn->iso_qos.bcast.big || d->bis == BT_ISO_QOS_BIS_UNSET ||
	    d->bis != conn->iso_qos.bcast.bis)
		return;

	d->count++;
}

static int terminate_big_sync(struct hci_dev *hdev, void *data)
{
	struct iso_list_data *d = data;

	bt_dev_dbg(hdev, "big 0x%2.2x bis 0x%2.2x", d->big, d->bis);

	hci_remove_ext_adv_instance_sync(hdev, d->bis, NULL);

	/* Only terminate BIG if it has been created */
	if (!d->big_term)
		return 0;

	return hci_le_terminate_big_sync(hdev, d->big,
					 HCI_ERROR_LOCAL_HOST_TERM);
}

static void terminate_big_destroy(struct hci_dev *hdev, void *data, int err)
{
	kfree(data);
}

static int hci_le_terminate_big(struct hci_dev *hdev, struct hci_conn *conn)
{
	struct iso_list_data *d;
	int ret;

	bt_dev_dbg(hdev, "big 0x%2.2x bis 0x%2.2x", conn->iso_qos.bcast.big,
		   conn->iso_qos.bcast.bis);

	d = kzalloc(sizeof(*d), GFP_KERNEL);
	if (!d)
		return -ENOMEM;

	d->big = conn->iso_qos.bcast.big;
	d->bis = conn->iso_qos.bcast.bis;
	d->big_term = test_and_clear_bit(HCI_CONN_BIG_CREATED, &conn->flags);

	ret = hci_cmd_sync_queue(hdev, terminate_big_sync, d,
				 terminate_big_destroy);
	if (ret)
		kfree(d);

	return ret;
}

static int big_terminate_sync(struct hci_dev *hdev, void *data)
{
	struct iso_list_data *d = data;

	bt_dev_dbg(hdev, "big 0x%2.2x sync_handle 0x%4.4x", d->big,
		   d->sync_handle);

	if (d->big_sync_term)
		hci_le_big_terminate_sync(hdev, d->big);

	if (d->pa_sync_term)
		return hci_le_pa_terminate_sync(hdev, d->sync_handle);

	return 0;
}

static int hci_le_big_terminate(struct hci_dev *hdev, u8 big, struct hci_conn *conn)
{
	struct iso_list_data *d;
	int ret;

	bt_dev_dbg(hdev, "big 0x%2.2x sync_handle 0x%4.4x", big, conn->sync_handle);

	d = kzalloc(sizeof(*d), GFP_KERNEL);
	if (!d)
		return -ENOMEM;

	d->big = big;
	d->sync_handle = conn->sync_handle;
	d->pa_sync_term = test_and_clear_bit(HCI_CONN_PA_SYNC, &conn->flags);
	d->big_sync_term = test_and_clear_bit(HCI_CONN_BIG_SYNC, &conn->flags);

	ret = hci_cmd_sync_queue(hdev, big_terminate_sync, d,
				 terminate_big_destroy);
	if (ret)
		kfree(d);

	return ret;
}

/* Cleanup BIS connection
 *
 * Detects if there any BIS left connected in a BIG
 * broadcaster: Remove advertising instance and terminate BIG.
 * broadcaster receiver: Teminate BIG sync and terminate PA sync.
 */
static void bis_cleanup(struct hci_conn *conn)
{
	struct hci_dev *hdev = conn->hdev;
	struct hci_conn *bis;

	bt_dev_dbg(hdev, "conn %p", conn);

	if (conn->role == HCI_ROLE_MASTER) {
		if (!test_and_clear_bit(HCI_CONN_PER_ADV, &conn->flags))
			return;

		/* Check if ISO connection is a BIS and terminate advertising
		 * set and BIG if there are no other connections using it.
		 */
		bis = hci_conn_hash_lookup_big(hdev, conn->iso_qos.bcast.big);
		if (bis)
			return;

		hci_le_terminate_big(hdev, conn);
	} else {
		bis = hci_conn_hash_lookup_big_any_dst(hdev,
						       conn->iso_qos.bcast.big);

		if (bis)
			return;

		hci_le_big_terminate(hdev, conn->iso_qos.bcast.big,
				     conn);
	}
}

static int remove_cig_sync(struct hci_dev *hdev, void *data)
{
	u8 handle = PTR_UINT(data);

	return hci_le_remove_cig_sync(hdev, handle);
}

static int hci_le_remove_cig(struct hci_dev *hdev, u8 handle)
{
	bt_dev_dbg(hdev, "handle 0x%2.2x", handle);

	return hci_cmd_sync_queue(hdev, remove_cig_sync, UINT_PTR(handle),
				  NULL);
}

static void find_cis(struct hci_conn *conn, void *data)
{
	struct iso_list_data *d = data;

	/* Ignore broadcast or if CIG don't match */
	if (!bacmp(&conn->dst, BDADDR_ANY) || d->cig != conn->iso_qos.ucast.cig)
		return;

	d->count++;
}

/* Cleanup CIS connection:
 *
 * Detects if there any CIS left connected in a CIG and remove it.
 */
static void cis_cleanup(struct hci_conn *conn)
{
	struct hci_dev *hdev = conn->hdev;
	struct iso_list_data d;

	if (conn->iso_qos.ucast.cig == BT_ISO_QOS_CIG_UNSET)
		return;

	memset(&d, 0, sizeof(d));
	d.cig = conn->iso_qos.ucast.cig;

	/* Check if ISO connection is a CIS and remove CIG if there are
	 * no other connections using it.
	 */
	hci_conn_hash_list_state(hdev, find_cis, ISO_LINK, BT_BOUND, &d);
	hci_conn_hash_list_state(hdev, find_cis, ISO_LINK, BT_CONNECT, &d);
	hci_conn_hash_list_state(hdev, find_cis, ISO_LINK, BT_CONNECTED, &d);
	if (d.count)
		return;

	hci_le_remove_cig(hdev, conn->iso_qos.ucast.cig);
}

static u16 hci_conn_hash_alloc_unset(struct hci_dev *hdev)
{
	struct hci_conn_hash *h = &hdev->conn_hash;
	struct hci_conn  *c;
	u16 handle = HCI_CONN_HANDLE_MAX + 1;

	rcu_read_lock();

	list_for_each_entry_rcu(c, &h->list, list) {
		/* Find the first unused handle */
		if (handle == 0xffff || c->handle != handle)
			break;
		handle++;
	}
	rcu_read_unlock();

	return handle;
}

struct hci_conn *hci_conn_add(struct hci_dev *hdev, int type, bdaddr_t *dst,
			      u8 role)
{
	struct hci_conn *conn;

	BT_DBG("%s dst %pMR", hdev->name, dst);

	conn = kzalloc(sizeof(*conn), GFP_KERNEL);
	if (!conn)
		return NULL;

	bacpy(&conn->dst, dst);
	bacpy(&conn->src, &hdev->bdaddr);
	conn->handle = hci_conn_hash_alloc_unset(hdev);
	conn->hdev  = hdev;
	conn->type  = type;
	conn->role  = role;
	conn->mode  = HCI_CM_ACTIVE;
	conn->state = BT_OPEN;
	conn->auth_type = HCI_AT_GENERAL_BONDING;
	conn->io_capability = hdev->io_capability;
	conn->remote_auth = 0xff;
	conn->key_type = 0xff;
	conn->rssi = HCI_RSSI_INVALID;
	conn->tx_power = HCI_TX_POWER_INVALID;
	conn->max_tx_power = HCI_TX_POWER_INVALID;

	set_bit(HCI_CONN_POWER_SAVE, &conn->flags);
	conn->disc_timeout = HCI_DISCONN_TIMEOUT;

	/* Set Default Authenticated payload timeout to 30s */
	conn->auth_payload_timeout = DEFAULT_AUTH_PAYLOAD_TIMEOUT;

	if (conn->role == HCI_ROLE_MASTER)
		conn->out = true;

	switch (type) {
	case ACL_LINK:
		conn->pkt_type = hdev->pkt_type & ACL_PTYPE_MASK;
		break;
	case LE_LINK:
		/* conn->src should reflect the local identity address */
		hci_copy_identity_address(hdev, &conn->src, &conn->src_type);
		break;
	case ISO_LINK:
		/* conn->src should reflect the local identity address */
		hci_copy_identity_address(hdev, &conn->src, &conn->src_type);

		/* set proper cleanup function */
		if (!bacmp(dst, BDADDR_ANY))
			conn->cleanup = bis_cleanup;
		else if (conn->role == HCI_ROLE_MASTER)
			conn->cleanup = cis_cleanup;

		break;
	case SCO_LINK:
		if (lmp_esco_capable(hdev))
			conn->pkt_type = (hdev->esco_type & SCO_ESCO_MASK) |
					(hdev->esco_type & EDR_ESCO_MASK);
		else
			conn->pkt_type = hdev->pkt_type & SCO_PTYPE_MASK;
		break;
	case ESCO_LINK:
		conn->pkt_type = hdev->esco_type & ~EDR_ESCO_MASK;
		break;
	}

	skb_queue_head_init(&conn->data_q);

	INIT_LIST_HEAD(&conn->chan_list);
	INIT_LIST_HEAD(&conn->link_list);

	INIT_DELAYED_WORK(&conn->disc_work, hci_conn_timeout);
	INIT_DELAYED_WORK(&conn->auto_accept_work, hci_conn_auto_accept);
	INIT_DELAYED_WORK(&conn->idle_work, hci_conn_idle);
	INIT_DELAYED_WORK(&conn->le_conn_timeout, le_conn_timeout);

	atomic_set(&conn->refcnt, 0);

	hci_dev_hold(hdev);

	hci_conn_hash_add(hdev, conn);

	/* The SCO and eSCO connections will only be notified when their
	 * setup has been completed. This is different to ACL links which
	 * can be notified right away.
	 */
	if (conn->type != SCO_LINK && conn->type != ESCO_LINK) {
		if (hdev->notify)
			hdev->notify(hdev, HCI_NOTIFY_CONN_ADD);
	}

	hci_conn_init_sysfs(conn);

	return conn;
}

static void hci_conn_cleanup_child(struct hci_conn *conn, u8 reason)
{
	if (!reason)
		reason = HCI_ERROR_REMOTE_USER_TERM;

	/* Due to race, SCO/ISO conn might be not established yet at this point,
	 * and nothing else will clean it up. In other cases it is done via HCI
	 * events.
	 */
	switch (conn->type) {
	case SCO_LINK:
	case ESCO_LINK:
		if (HCI_CONN_HANDLE_UNSET(conn->handle))
			hci_conn_failed(conn, reason);
		break;
	case ISO_LINK:
		if (conn->state != BT_CONNECTED &&
		    !test_bit(HCI_CONN_CREATE_CIS, &conn->flags))
			hci_conn_failed(conn, reason);
		break;
	}
}

static void hci_conn_unlink(struct hci_conn *conn)
{
	struct hci_dev *hdev = conn->hdev;

	bt_dev_dbg(hdev, "hcon %p", conn);

	if (!conn->parent) {
		struct hci_link *link, *t;

		list_for_each_entry_safe(link, t, &conn->link_list, list) {
			struct hci_conn *child = link->conn;

			hci_conn_unlink(child);

			/* If hdev is down it means
			 * hci_dev_close_sync/hci_conn_hash_flush is in progress
			 * and links don't need to be cleanup as all connections
			 * would be cleanup.
			 */
			if (!test_bit(HCI_UP, &hdev->flags))
				continue;

			hci_conn_cleanup_child(child, conn->abort_reason);
		}

		return;
	}

	if (!conn->link)
		return;

	list_del_rcu(&conn->link->list);
	synchronize_rcu();

	hci_conn_drop(conn->parent);
	hci_conn_put(conn->parent);
	conn->parent = NULL;

	kfree(conn->link);
	conn->link = NULL;
}

void hci_conn_del(struct hci_conn *conn)
{
	struct hci_dev *hdev = conn->hdev;

	BT_DBG("%s hcon %p handle %d", hdev->name, conn, conn->handle);

	hci_conn_unlink(conn);

	cancel_delayed_work_sync(&conn->disc_work);
	cancel_delayed_work_sync(&conn->auto_accept_work);
	cancel_delayed_work_sync(&conn->idle_work);

	if (conn->type == ACL_LINK) {
		/* Unacked frames */
		hdev->acl_cnt += conn->sent;
	} else if (conn->type == LE_LINK) {
		cancel_delayed_work(&conn->le_conn_timeout);

		if (hdev->le_pkts)
			hdev->le_cnt += conn->sent;
		else
			hdev->acl_cnt += conn->sent;
	} else {
		/* Unacked ISO frames */
		if (conn->type == ISO_LINK) {
			if (hdev->iso_pkts)
				hdev->iso_cnt += conn->sent;
			else if (hdev->le_pkts)
				hdev->le_cnt += conn->sent;
			else
				hdev->acl_cnt += conn->sent;
		}
	}

	if (conn->amp_mgr)
		amp_mgr_put(conn->amp_mgr);

	skb_queue_purge(&conn->data_q);

	/* Remove the connection from the list and cleanup its remaining
	 * state. This is a separate function since for some cases like
	 * BT_CONNECT_SCAN we *only* want the cleanup part without the
	 * rest of hci_conn_del.
	 */
	hci_conn_cleanup(conn);
}

struct hci_dev *hci_get_route(bdaddr_t *dst, bdaddr_t *src, uint8_t src_type)
{
	int use_src = bacmp(src, BDADDR_ANY);
	struct hci_dev *hdev = NULL, *d;

	BT_DBG("%pMR -> %pMR", src, dst);

	read_lock(&hci_dev_list_lock);

	list_for_each_entry(d, &hci_dev_list, list) {
		if (!test_bit(HCI_UP, &d->flags) ||
		    hci_dev_test_flag(d, HCI_USER_CHANNEL) ||
		    d->dev_type != HCI_PRIMARY)
			continue;

		/* Simple routing:
		 *   No source address - find interface with bdaddr != dst
		 *   Source address    - find interface with bdaddr == src
		 */

		if (use_src) {
			bdaddr_t id_addr;
			u8 id_addr_type;

			if (src_type == BDADDR_BREDR) {
				if (!lmp_bredr_capable(d))
					continue;
				bacpy(&id_addr, &d->bdaddr);
				id_addr_type = BDADDR_BREDR;
			} else {
				if (!lmp_le_capable(d))
					continue;

				hci_copy_identity_address(d, &id_addr,
							  &id_addr_type);

				/* Convert from HCI to three-value type */
				if (id_addr_type == ADDR_LE_DEV_PUBLIC)
					id_addr_type = BDADDR_LE_PUBLIC;
				else
					id_addr_type = BDADDR_LE_RANDOM;
			}

			if (!bacmp(&id_addr, src) && id_addr_type == src_type) {
				hdev = d; break;
			}
		} else {
			if (bacmp(&d->bdaddr, dst)) {
				hdev = d; break;
			}
		}
	}

	if (hdev)
		hdev = hci_dev_hold(hdev);

	read_unlock(&hci_dev_list_lock);
	return hdev;
}
EXPORT_SYMBOL(hci_get_route);

/* This function requires the caller holds hdev->lock */
static void hci_le_conn_failed(struct hci_conn *conn, u8 status)
{
	struct hci_dev *hdev = conn->hdev;

	hci_connect_le_scan_cleanup(conn, status);

	/* Enable advertising in case this was a failed connection
	 * attempt as a peripheral.
	 */
	hci_enable_advertising(hdev);
}

/* This function requires the caller holds hdev->lock */
void hci_conn_failed(struct hci_conn *conn, u8 status)
{
	struct hci_dev *hdev = conn->hdev;

	bt_dev_dbg(hdev, "status 0x%2.2x", status);

	switch (conn->type) {
	case LE_LINK:
		hci_le_conn_failed(conn, status);
		break;
	case ACL_LINK:
		mgmt_connect_failed(hdev, &conn->dst, conn->type,
				    conn->dst_type, status);
		break;
	}

	conn->state = BT_CLOSED;
	hci_connect_cfm(conn, status);
	hci_conn_del(conn);
}

/* This function requires the caller holds hdev->lock */
u8 hci_conn_set_handle(struct hci_conn *conn, u16 handle)
{
	struct hci_dev *hdev = conn->hdev;

	bt_dev_dbg(hdev, "hcon %p handle 0x%4.4x", conn, handle);

	if (conn->handle == handle)
		return 0;

	if (handle > HCI_CONN_HANDLE_MAX) {
		bt_dev_err(hdev, "Invalid handle: 0x%4.4x > 0x%4.4x",
			   handle, HCI_CONN_HANDLE_MAX);
		return HCI_ERROR_INVALID_PARAMETERS;
	}

	/* If abort_reason has been sent it means the connection is being
	 * aborted and the handle shall not be changed.
	 */
	if (conn->abort_reason)
		return conn->abort_reason;

	conn->handle = handle;

	return 0;
}

static void create_le_conn_complete(struct hci_dev *hdev, void *data, int err)
{
	struct hci_conn *conn;
	u16 handle = PTR_UINT(data);

	conn = hci_conn_hash_lookup_handle(hdev, handle);
	if (!conn)
		return;

	bt_dev_dbg(hdev, "err %d", err);

	hci_dev_lock(hdev);

	if (!err) {
		hci_connect_le_scan_cleanup(conn, 0x00);
		goto done;
	}

	/* Check if connection is still pending */
	if (conn != hci_lookup_le_connect(hdev))
		goto done;

	/* Flush to make sure we send create conn cancel command if needed */
	flush_delayed_work(&conn->le_conn_timeout);
	hci_conn_failed(conn, bt_status(err));

done:
	hci_dev_unlock(hdev);
}

static int hci_connect_le_sync(struct hci_dev *hdev, void *data)
{
	struct hci_conn *conn;
	u16 handle = PTR_UINT(data);

	conn = hci_conn_hash_lookup_handle(hdev, handle);
	if (!conn)
		return 0;

	bt_dev_dbg(hdev, "conn %p", conn);

	clear_bit(HCI_CONN_SCANNING, &conn->flags);
	conn->state = BT_CONNECT;

	return hci_le_create_conn_sync(hdev, conn);
}

struct hci_conn *hci_connect_le(struct hci_dev *hdev, bdaddr_t *dst,
				u8 dst_type, bool dst_resolved, u8 sec_level,
				u16 conn_timeout, u8 role)
{
	struct hci_conn *conn;
	struct smp_irk *irk;
	int err;

	/* Let's make sure that le is enabled.*/
	if (!hci_dev_test_flag(hdev, HCI_LE_ENABLED)) {
		if (lmp_le_capable(hdev))
			return ERR_PTR(-ECONNREFUSED);

		return ERR_PTR(-EOPNOTSUPP);
	}

	/* Since the controller supports only one LE connection attempt at a
	 * time, we return -EBUSY if there is any connection attempt running.
	 */
	if (hci_lookup_le_connect(hdev))
		return ERR_PTR(-EBUSY);

	/* If there's already a connection object but it's not in
	 * scanning state it means it must already be established, in
	 * which case we can't do anything else except report a failure
	 * to connect.
	 */
	conn = hci_conn_hash_lookup_le(hdev, dst, dst_type);
	if (conn && !test_bit(HCI_CONN_SCANNING, &conn->flags)) {
		return ERR_PTR(-EBUSY);
	}

	/* Check if the destination address has been resolved by the controller
	 * since if it did then the identity address shall be used.
	 */
	if (!dst_resolved) {
		/* When given an identity address with existing identity
		 * resolving key, the connection needs to be established
		 * to a resolvable random address.
		 *
		 * Storing the resolvable random address is required here
		 * to handle connection failures. The address will later
		 * be resolved back into the original identity address
		 * from the connect request.
		 */
		irk = hci_find_irk_by_addr(hdev, dst, dst_type);
		if (irk && bacmp(&irk->rpa, BDADDR_ANY)) {
			dst = &irk->rpa;
			dst_type = ADDR_LE_DEV_RANDOM;
		}
	}

	if (conn) {
		bacpy(&conn->dst, dst);
	} else {
		conn = hci_conn_add(hdev, LE_LINK, dst, role);
		if (!conn)
			return ERR_PTR(-ENOMEM);
		hci_conn_hold(conn);
		conn->pending_sec_level = sec_level;
	}

	conn->dst_type = dst_type;
	conn->sec_level = BT_SECURITY_LOW;
	conn->conn_timeout = conn_timeout;

	err = hci_cmd_sync_queue(hdev, hci_connect_le_sync,
				 UINT_PTR(conn->handle),
				 create_le_conn_complete);
	if (err) {
		hci_conn_del(conn);
		return ERR_PTR(err);
	}

	return conn;
}

static bool is_connected(struct hci_dev *hdev, bdaddr_t *addr, u8 type)
{
	struct hci_conn *conn;

	conn = hci_conn_hash_lookup_le(hdev, addr, type);
	if (!conn)
		return false;

	if (conn->state != BT_CONNECTED)
		return false;

	return true;
}

/* This function requires the caller holds hdev->lock */
static int hci_explicit_conn_params_set(struct hci_dev *hdev,
					bdaddr_t *addr, u8 addr_type)
{
	struct hci_conn_params *params;

	if (is_connected(hdev, addr, addr_type))
		return -EISCONN;

	params = hci_conn_params_lookup(hdev, addr, addr_type);
	if (!params) {
		params = hci_conn_params_add(hdev, addr, addr_type);
		if (!params)
			return -ENOMEM;

		/* If we created new params, mark them to be deleted in
		 * hci_connect_le_scan_cleanup. It's different case than
		 * existing disabled params, those will stay after cleanup.
		 */
		params->auto_connect = HCI_AUTO_CONN_EXPLICIT;
	}

	/* We're trying to connect, so make sure params are at pend_le_conns */
	if (params->auto_connect == HCI_AUTO_CONN_DISABLED ||
	    params->auto_connect == HCI_AUTO_CONN_REPORT ||
	    params->auto_connect == HCI_AUTO_CONN_EXPLICIT) {
		hci_pend_le_list_del_init(params);
		hci_pend_le_list_add(params, &hdev->pend_le_conns);
	}

	params->explicit_connect = true;

	BT_DBG("addr %pMR (type %u) auto_connect %u", addr, addr_type,
	       params->auto_connect);

	return 0;
}

static int qos_set_big(struct hci_dev *hdev, struct bt_iso_qos *qos)
{
	struct hci_conn *conn;
	u8  big;

	/* Allocate a BIG if not set */
	if (qos->bcast.big == BT_ISO_QOS_BIG_UNSET) {
		for (big = 0x00; big < 0xef; big++) {

			conn = hci_conn_hash_lookup_big(hdev, big);
			if (!conn)
				break;
		}

		if (big == 0xef)
			return -EADDRNOTAVAIL;

		/* Update BIG */
		qos->bcast.big = big;
	}

	return 0;
}

static int qos_set_bis(struct hci_dev *hdev, struct bt_iso_qos *qos)
{
	struct hci_conn *conn;
	u8  bis;

	/* Allocate BIS if not set */
	if (qos->bcast.bis == BT_ISO_QOS_BIS_UNSET) {
		/* Find an unused adv set to advertise BIS, skip instance 0x00
		 * since it is reserved as general purpose set.
		 */
		for (bis = 0x01; bis < hdev->le_num_of_adv_sets;
		     bis++) {

			conn = hci_conn_hash_lookup_bis(hdev, BDADDR_ANY, bis);
			if (!conn)
				break;
		}

		if (bis == hdev->le_num_of_adv_sets)
			return -EADDRNOTAVAIL;

		/* Update BIS */
		qos->bcast.bis = bis;
	}

	return 0;
}

/* This function requires the caller holds hdev->lock */
static struct hci_conn *hci_add_bis(struct hci_dev *hdev, bdaddr_t *dst,
				    struct bt_iso_qos *qos, __u8 base_len,
				    __u8 *base)
{
	struct hci_conn *conn;
	int err;

	/* Let's make sure that le is enabled.*/
	if (!hci_dev_test_flag(hdev, HCI_LE_ENABLED)) {
		if (lmp_le_capable(hdev))
			return ERR_PTR(-ECONNREFUSED);
		return ERR_PTR(-EOPNOTSUPP);
	}

	err = qos_set_big(hdev, qos);
	if (err)
		return ERR_PTR(err);

	err = qos_set_bis(hdev, qos);
	if (err)
		return ERR_PTR(err);

	/* Check if the LE Create BIG command has already been sent */
	conn = hci_conn_hash_lookup_per_adv_bis(hdev, dst, qos->bcast.big,
						qos->bcast.big);
	if (conn)
		return ERR_PTR(-EADDRINUSE);

	/* Check BIS settings against other bound BISes, since all
	 * BISes in a BIG must have the same value for all parameters
	 */
	conn = hci_conn_hash_lookup_big(hdev, qos->bcast.big);

	if (conn && (memcmp(qos, &conn->iso_qos, sizeof(*qos)) ||
		     base_len != conn->le_per_adv_data_len ||
		     memcmp(conn->le_per_adv_data, base, base_len)))
		return ERR_PTR(-EADDRINUSE);

	conn = hci_conn_add(hdev, ISO_LINK, dst, HCI_ROLE_MASTER);
	if (!conn)
		return ERR_PTR(-ENOMEM);

	conn->state = BT_CONNECT;

	hci_conn_hold(conn);
	return conn;
}

/* This function requires the caller holds hdev->lock */
struct hci_conn *hci_connect_le_scan(struct hci_dev *hdev, bdaddr_t *dst,
				     u8 dst_type, u8 sec_level,
				     u16 conn_timeout,
				     enum conn_reasons conn_reason)
{
	struct hci_conn *conn;

	/* Let's make sure that le is enabled.*/
	if (!hci_dev_test_flag(hdev, HCI_LE_ENABLED)) {
		if (lmp_le_capable(hdev))
			return ERR_PTR(-ECONNREFUSED);

		return ERR_PTR(-EOPNOTSUPP);
	}

	/* Some devices send ATT messages as soon as the physical link is
	 * established. To be able to handle these ATT messages, the user-
	 * space first establishes the connection and then starts the pairing
	 * process.
	 *
	 * So if a hci_conn object already exists for the following connection
	 * attempt, we simply update pending_sec_level and auth_type fields
	 * and return the object found.
	 */
	conn = hci_conn_hash_lookup_le(hdev, dst, dst_type);
	if (conn) {
		if (conn->pending_sec_level < sec_level)
			conn->pending_sec_level = sec_level;
		goto done;
	}

	BT_DBG("requesting refresh of dst_addr");

	conn = hci_conn_add(hdev, LE_LINK, dst, HCI_ROLE_MASTER);
	if (!conn)
		return ERR_PTR(-ENOMEM);

	if (hci_explicit_conn_params_set(hdev, dst, dst_type) < 0) {
		hci_conn_del(conn);
		return ERR_PTR(-EBUSY);
	}

	conn->state = BT_CONNECT;
	set_bit(HCI_CONN_SCANNING, &conn->flags);
	conn->dst_type = dst_type;
	conn->sec_level = BT_SECURITY_LOW;
	conn->pending_sec_level = sec_level;
	conn->conn_timeout = conn_timeout;
	conn->conn_reason = conn_reason;

	hci_update_passive_scan(hdev);

done:
	hci_conn_hold(conn);
	return conn;
}

struct hci_conn *hci_connect_acl(struct hci_dev *hdev, bdaddr_t *dst,
				 u8 sec_level, u8 auth_type,
				 enum conn_reasons conn_reason)
{
	struct hci_conn *acl;

	if (!hci_dev_test_flag(hdev, HCI_BREDR_ENABLED)) {
		if (lmp_bredr_capable(hdev))
			return ERR_PTR(-ECONNREFUSED);

		return ERR_PTR(-EOPNOTSUPP);
	}

	/* Reject outgoing connection to device with same BD ADDR against
	 * CVE-2020-26555
	 */
	if (!bacmp(&hdev->bdaddr, dst)) {
		bt_dev_dbg(hdev, "Reject connection with same BD_ADDR %pMR\n",
			   dst);
		return ERR_PTR(-ECONNREFUSED);
	}

	acl = hci_conn_hash_lookup_ba(hdev, ACL_LINK, dst);
	if (!acl) {
		acl = hci_conn_add(hdev, ACL_LINK, dst, HCI_ROLE_MASTER);
		if (!acl)
			return ERR_PTR(-ENOMEM);
	}

	hci_conn_hold(acl);

	acl->conn_reason = conn_reason;
	if (acl->state == BT_OPEN || acl->state == BT_CLOSED) {
		acl->sec_level = BT_SECURITY_LOW;
		acl->pending_sec_level = sec_level;
		acl->auth_type = auth_type;
		hci_acl_create_connection(acl);
	}

	return acl;
}

static struct hci_link *hci_conn_link(struct hci_conn *parent,
				      struct hci_conn *conn)
{
	struct hci_dev *hdev = parent->hdev;
	struct hci_link *link;

	bt_dev_dbg(hdev, "parent %p hcon %p", parent, conn);

	if (conn->link)
		return conn->link;

	if (conn->parent)
		return NULL;

	link = kzalloc(sizeof(*link), GFP_KERNEL);
	if (!link)
		return NULL;

	link->conn = hci_conn_hold(conn);
	conn->link = link;
	conn->parent = hci_conn_get(parent);

	/* Use list_add_tail_rcu append to the list */
	list_add_tail_rcu(&link->list, &parent->link_list);

	return link;
}

struct hci_conn *hci_connect_sco(struct hci_dev *hdev, int type, bdaddr_t *dst,
				 __u16 setting, struct bt_codec *codec)
{
	struct hci_conn *acl;
	struct hci_conn *sco;
	struct hci_link *link;

	acl = hci_connect_acl(hdev, dst, BT_SECURITY_LOW, HCI_AT_NO_BONDING,
			      CONN_REASON_SCO_CONNECT);
	if (IS_ERR(acl))
		return acl;

	sco = hci_conn_hash_lookup_ba(hdev, type, dst);
	if (!sco) {
		sco = hci_conn_add(hdev, type, dst, HCI_ROLE_MASTER);
		if (!sco) {
			hci_conn_drop(acl);
			return ERR_PTR(-ENOMEM);
		}
	}

	link = hci_conn_link(acl, sco);
	if (!link) {
		hci_conn_drop(acl);
		hci_conn_drop(sco);
		return ERR_PTR(-ENOLINK);
	}

	sco->setting = setting;
	sco->codec = *codec;

	if (acl->state == BT_CONNECTED &&
	    (sco->state == BT_OPEN || sco->state == BT_CLOSED)) {
		set_bit(HCI_CONN_POWER_SAVE, &acl->flags);
		hci_conn_enter_active_mode(acl, BT_POWER_FORCE_ACTIVE_ON);

		if (test_bit(HCI_CONN_MODE_CHANGE_PEND, &acl->flags)) {
			/* defer SCO setup until mode change completed */
			set_bit(HCI_CONN_SCO_SETUP_PEND, &acl->flags);
			return sco;
		}

		hci_sco_setup(acl, 0x00);
	}

	return sco;
}

static int hci_le_create_big(struct hci_conn *conn, struct bt_iso_qos *qos)
{
	struct hci_dev *hdev = conn->hdev;
	struct hci_cp_le_create_big cp;
	struct iso_list_data data;

	memset(&cp, 0, sizeof(cp));

	data.big = qos->bcast.big;
	data.bis = qos->bcast.bis;
	data.count = 0;

	/* Create a BIS for each bound connection */
	hci_conn_hash_list_state(hdev, bis_list, ISO_LINK,
				 BT_BOUND, &data);

	cp.handle = qos->bcast.big;
	cp.adv_handle = qos->bcast.bis;
	cp.num_bis  = data.count;
	hci_cpu_to_le24(qos->bcast.out.interval, cp.bis.sdu_interval);
	cp.bis.sdu = cpu_to_le16(qos->bcast.out.sdu);
	cp.bis.latency =  cpu_to_le16(qos->bcast.out.latency);
	cp.bis.rtn  = qos->bcast.out.rtn;
	cp.bis.phy  = qos->bcast.out.phy;
	cp.bis.packing = qos->bcast.packing;
	cp.bis.framing = qos->bcast.framing;
	cp.bis.encryption = qos->bcast.encryption;
	memcpy(cp.bis.bcode, qos->bcast.bcode, sizeof(cp.bis.bcode));

	return hci_send_cmd(hdev, HCI_OP_LE_CREATE_BIG, sizeof(cp), &cp);
}

static int set_cig_params_sync(struct hci_dev *hdev, void *data)
{
	u8 cig_id = PTR_UINT(data);
	struct hci_conn *conn;
	struct bt_iso_qos *qos;
	struct iso_cig_params pdu;
	u8 cis_id;

	conn = hci_conn_hash_lookup_cig(hdev, cig_id);
	if (!conn)
		return 0;

	memset(&pdu, 0, sizeof(pdu));

	qos = &conn->iso_qos;
	pdu.cp.cig_id = cig_id;
	hci_cpu_to_le24(qos->ucast.out.interval, pdu.cp.c_interval);
	hci_cpu_to_le24(qos->ucast.in.interval, pdu.cp.p_interval);
	pdu.cp.sca = qos->ucast.sca;
	pdu.cp.packing = qos->ucast.packing;
	pdu.cp.framing = qos->ucast.framing;
	pdu.cp.c_latency = cpu_to_le16(qos->ucast.out.latency);
	pdu.cp.p_latency = cpu_to_le16(qos->ucast.in.latency);

	/* Reprogram all CIS(s) with the same CIG, valid range are:
	 * num_cis: 0x00 to 0x1F
	 * cis_id: 0x00 to 0xEF
	 */
	for (cis_id = 0x00; cis_id < 0xf0 &&
	     pdu.cp.num_cis < ARRAY_SIZE(pdu.cis); cis_id++) {
		struct hci_cis_params *cis;

		conn = hci_conn_hash_lookup_cis(hdev, NULL, 0, cig_id, cis_id);
		if (!conn)
			continue;

		qos = &conn->iso_qos;

		cis = &pdu.cis[pdu.cp.num_cis++];
		cis->cis_id = cis_id;
		cis->c_sdu  = cpu_to_le16(conn->iso_qos.ucast.out.sdu);
		cis->p_sdu  = cpu_to_le16(conn->iso_qos.ucast.in.sdu);
		cis->c_phy  = qos->ucast.out.phy ? qos->ucast.out.phy :
			      qos->ucast.in.phy;
		cis->p_phy  = qos->ucast.in.phy ? qos->ucast.in.phy :
			      qos->ucast.out.phy;
		cis->c_rtn  = qos->ucast.out.rtn;
		cis->p_rtn  = qos->ucast.in.rtn;
	}

	if (!pdu.cp.num_cis)
		return 0;

	return __hci_cmd_sync_status(hdev, HCI_OP_LE_SET_CIG_PARAMS,
				     sizeof(pdu.cp) +
				     pdu.cp.num_cis * sizeof(pdu.cis[0]), &pdu,
				     HCI_CMD_TIMEOUT);
}

static bool hci_le_set_cig_params(struct hci_conn *conn, struct bt_iso_qos *qos)
{
	struct hci_dev *hdev = conn->hdev;
	struct iso_list_data data;

	memset(&data, 0, sizeof(data));

	/* Allocate first still reconfigurable CIG if not set */
	if (qos->ucast.cig == BT_ISO_QOS_CIG_UNSET) {
		for (data.cig = 0x00; data.cig < 0xf0; data.cig++) {
			data.count = 0;

			hci_conn_hash_list_state(hdev, find_cis, ISO_LINK,
						 BT_CONNECT, &data);
			if (data.count)
				continue;

			hci_conn_hash_list_state(hdev, find_cis, ISO_LINK,
						 BT_CONNECTED, &data);
			if (!data.count)
				break;
		}

		if (data.cig == 0xf0)
			return false;

		/* Update CIG */
		qos->ucast.cig = data.cig;
	}

	if (qos->ucast.cis != BT_ISO_QOS_CIS_UNSET) {
		if (hci_conn_hash_lookup_cis(hdev, NULL, 0, qos->ucast.cig,
					     qos->ucast.cis))
			return false;
		goto done;
	}

	/* Allocate first available CIS if not set */
	for (data.cig = qos->ucast.cig, data.cis = 0x00; data.cis < 0xf0;
	     data.cis++) {
		if (!hci_conn_hash_lookup_cis(hdev, NULL, 0, data.cig,
					      data.cis)) {
			/* Update CIS */
			qos->ucast.cis = data.cis;
			break;
		}
	}

	if (qos->ucast.cis == BT_ISO_QOS_CIS_UNSET)
		return false;

done:
	if (hci_cmd_sync_queue(hdev, set_cig_params_sync,
			       UINT_PTR(qos->ucast.cig), NULL) < 0)
		return false;

	return true;
}

struct hci_conn *hci_bind_cis(struct hci_dev *hdev, bdaddr_t *dst,
			      __u8 dst_type, struct bt_iso_qos *qos)
{
	struct hci_conn *cis;

	cis = hci_conn_hash_lookup_cis(hdev, dst, dst_type, qos->ucast.cig,
				       qos->ucast.cis);
	if (!cis) {
		cis = hci_conn_add(hdev, ISO_LINK, dst, HCI_ROLE_MASTER);
		if (!cis)
			return ERR_PTR(-ENOMEM);
		cis->cleanup = cis_cleanup;
		cis->dst_type = dst_type;
		cis->iso_qos.ucast.cig = BT_ISO_QOS_CIG_UNSET;
		cis->iso_qos.ucast.cis = BT_ISO_QOS_CIS_UNSET;
	}

	if (cis->state == BT_CONNECTED)
		return cis;

	/* Check if CIS has been set and the settings matches */
	if (cis->state == BT_BOUND &&
	    !memcmp(&cis->iso_qos, qos, sizeof(*qos)))
		return cis;

	/* Update LINK PHYs according to QoS preference */
	cis->le_tx_phy = qos->ucast.out.phy;
	cis->le_rx_phy = qos->ucast.in.phy;

	/* If output interval is not set use the input interval as it cannot be
	 * 0x000000.
	 */
	if (!qos->ucast.out.interval)
		qos->ucast.out.interval = qos->ucast.in.interval;

	/* If input interval is not set use the output interval as it cannot be
	 * 0x000000.
	 */
	if (!qos->ucast.in.interval)
		qos->ucast.in.interval = qos->ucast.out.interval;

	/* If output latency is not set use the input latency as it cannot be
	 * 0x0000.
	 */
	if (!qos->ucast.out.latency)
		qos->ucast.out.latency = qos->ucast.in.latency;

	/* If input latency is not set use the output latency as it cannot be
	 * 0x0000.
	 */
	if (!qos->ucast.in.latency)
		qos->ucast.in.latency = qos->ucast.out.latency;

	if (!hci_le_set_cig_params(cis, qos)) {
		hci_conn_drop(cis);
		return ERR_PTR(-EINVAL);
	}

	hci_conn_hold(cis);

	cis->iso_qos = *qos;
	cis->state = BT_BOUND;

	return cis;
}

bool hci_iso_setup_path(struct hci_conn *conn)
{
	struct hci_dev *hdev = conn->hdev;
	struct hci_cp_le_setup_iso_path cmd;

	memset(&cmd, 0, sizeof(cmd));

	if (conn->iso_qos.ucast.out.sdu) {
		cmd.handle = cpu_to_le16(conn->handle);
		cmd.direction = 0x00; /* Input (Host to Controller) */
		cmd.path = 0x00; /* HCI path if enabled */
		cmd.codec = 0x03; /* Transparent Data */

		if (hci_send_cmd(hdev, HCI_OP_LE_SETUP_ISO_PATH, sizeof(cmd),
				 &cmd) < 0)
			return false;
	}

	if (conn->iso_qos.ucast.in.sdu) {
		cmd.handle = cpu_to_le16(conn->handle);
		cmd.direction = 0x01; /* Output (Controller to Host) */
		cmd.path = 0x00; /* HCI path if enabled */
		cmd.codec = 0x03; /* Transparent Data */

		if (hci_send_cmd(hdev, HCI_OP_LE_SETUP_ISO_PATH, sizeof(cmd),
				 &cmd) < 0)
			return false;
	}

	return true;
}

int hci_conn_check_create_cis(struct hci_conn *conn)
{
	if (conn->type != ISO_LINK || !bacmp(&conn->dst, BDADDR_ANY))
		return -EINVAL;

	if (!conn->parent || conn->parent->state != BT_CONNECTED ||
	    conn->state != BT_CONNECT || HCI_CONN_HANDLE_UNSET(conn->handle))
		return 1;

	return 0;
}

static int hci_create_cis_sync(struct hci_dev *hdev, void *data)
{
	return hci_le_create_cis_sync(hdev);
}

int hci_le_create_cis_pending(struct hci_dev *hdev)
{
	struct hci_conn *conn;
	bool pending = false;

	rcu_read_lock();

<<<<<<< HEAD
		/* Check if all CIS(s) belonging to a CIG are ready */
		if (!conn->link || conn->link->state != BT_CONNECTED ||
		    conn->state != BT_CONNECT) {
			cmd.cp.num_cis = 0;
			break;
=======
	list_for_each_entry_rcu(conn, &hdev->conn_hash.list, list) {
		if (test_bit(HCI_CONN_CREATE_CIS, &conn->flags)) {
			rcu_read_unlock();
			return -EBUSY;
>>>>>>> e475cc1c
		}

		if (!hci_conn_check_create_cis(conn))
			pending = true;
	}

	rcu_read_unlock();

	if (!pending)
		return 0;

	/* Queue Create CIS */
	return hci_cmd_sync_queue(hdev, hci_create_cis_sync, NULL, NULL);
}

static void hci_iso_qos_setup(struct hci_dev *hdev, struct hci_conn *conn,
			      struct bt_iso_io_qos *qos, __u8 phy)
{
	/* Only set MTU if PHY is enabled */
	if (!qos->sdu && qos->phy) {
		if (hdev->iso_mtu > 0)
			qos->sdu = hdev->iso_mtu;
		else if (hdev->le_mtu > 0)
			qos->sdu = hdev->le_mtu;
		else
			qos->sdu = hdev->acl_mtu;
	}

	/* Use the same PHY as ACL if set to any */
	if (qos->phy == BT_ISO_PHY_ANY)
		qos->phy = phy;

	/* Use LE ACL connection interval if not set */
	if (!qos->interval)
		/* ACL interval unit in 1.25 ms to us */
		qos->interval = conn->le_conn_interval * 1250;

	/* Use LE ACL connection latency if not set */
	if (!qos->latency)
		qos->latency = conn->le_conn_latency;
}

static int create_big_sync(struct hci_dev *hdev, void *data)
{
	struct hci_conn *conn = data;
	struct bt_iso_qos *qos = &conn->iso_qos;
	u16 interval, sync_interval = 0;
	u32 flags = 0;
	int err;

	if (qos->bcast.out.phy == 0x02)
		flags |= MGMT_ADV_FLAG_SEC_2M;

	/* Align intervals */
	interval = (qos->bcast.out.interval / 1250) * qos->bcast.sync_factor;

	if (qos->bcast.bis)
		sync_interval = interval * 4;

	err = hci_start_per_adv_sync(hdev, qos->bcast.bis, conn->le_per_adv_data_len,
				     conn->le_per_adv_data, flags, interval,
				     interval, sync_interval);
	if (err)
		return err;

	return hci_le_create_big(conn, &conn->iso_qos);
}

static void create_pa_complete(struct hci_dev *hdev, void *data, int err)
{
	struct hci_cp_le_pa_create_sync *cp = data;

	bt_dev_dbg(hdev, "");

	if (err)
		bt_dev_err(hdev, "Unable to create PA: %d", err);

	kfree(cp);
}

static int create_pa_sync(struct hci_dev *hdev, void *data)
{
	struct hci_cp_le_pa_create_sync *cp = data;
	int err;

	err = __hci_cmd_sync_status(hdev, HCI_OP_LE_PA_CREATE_SYNC,
				    sizeof(*cp), cp, HCI_CMD_TIMEOUT);
	if (err) {
		hci_dev_clear_flag(hdev, HCI_PA_SYNC);
		return err;
	}

	return hci_update_passive_scan_sync(hdev);
}

int hci_pa_create_sync(struct hci_dev *hdev, bdaddr_t *dst, __u8 dst_type,
		       __u8 sid, struct bt_iso_qos *qos)
{
	struct hci_cp_le_pa_create_sync *cp;

	if (hci_dev_test_and_set_flag(hdev, HCI_PA_SYNC))
		return -EBUSY;

	cp = kzalloc(sizeof(*cp), GFP_KERNEL);
	if (!cp) {
		hci_dev_clear_flag(hdev, HCI_PA_SYNC);
		return -ENOMEM;
	}

	cp->options = qos->bcast.options;
	cp->sid = sid;
	cp->addr_type = dst_type;
	bacpy(&cp->addr, dst);
	cp->skip = cpu_to_le16(qos->bcast.skip);
	cp->sync_timeout = cpu_to_le16(qos->bcast.sync_timeout);
	cp->sync_cte_type = qos->bcast.sync_cte_type;

	/* Queue start pa_create_sync and scan */
	return hci_cmd_sync_queue(hdev, create_pa_sync, cp, create_pa_complete);
}

int hci_le_big_create_sync(struct hci_dev *hdev, struct hci_conn *hcon,
			   struct bt_iso_qos *qos,
			   __u16 sync_handle, __u8 num_bis, __u8 bis[])
{
	struct _packed {
		struct hci_cp_le_big_create_sync cp;
		__u8  bis[0x11];
	} pdu;
	int err;

	if (num_bis > sizeof(pdu.bis))
		return -EINVAL;

	err = qos_set_big(hdev, qos);
	if (err)
		return err;

	if (hcon)
		hcon->iso_qos.bcast.big = qos->bcast.big;

	memset(&pdu, 0, sizeof(pdu));
	pdu.cp.handle = qos->bcast.big;
	pdu.cp.sync_handle = cpu_to_le16(sync_handle);
	pdu.cp.encryption = qos->bcast.encryption;
	memcpy(pdu.cp.bcode, qos->bcast.bcode, sizeof(pdu.cp.bcode));
	pdu.cp.mse = qos->bcast.mse;
	pdu.cp.timeout = cpu_to_le16(qos->bcast.timeout);
	pdu.cp.num_bis = num_bis;
	memcpy(pdu.bis, bis, num_bis);

	return hci_send_cmd(hdev, HCI_OP_LE_BIG_CREATE_SYNC,
			    sizeof(pdu.cp) + num_bis, &pdu);
}

static void create_big_complete(struct hci_dev *hdev, void *data, int err)
{
	struct hci_conn *conn = data;

	bt_dev_dbg(hdev, "conn %p", conn);

	if (err) {
		bt_dev_err(hdev, "Unable to create BIG: %d", err);
		hci_connect_cfm(conn, err);
		hci_conn_del(conn);
	}
}

struct hci_conn *hci_bind_bis(struct hci_dev *hdev, bdaddr_t *dst,
			      struct bt_iso_qos *qos,
			      __u8 base_len, __u8 *base)
{
	struct hci_conn *conn;
	__u8 eir[HCI_MAX_PER_AD_LENGTH];

	if (base_len && base)
		base_len = eir_append_service_data(eir, 0,  0x1851,
						   base, base_len);

	/* We need hci_conn object using the BDADDR_ANY as dst */
	conn = hci_add_bis(hdev, dst, qos, base_len, eir);
	if (IS_ERR(conn))
		return conn;

	/* Update LINK PHYs according to QoS preference */
	conn->le_tx_phy = qos->bcast.out.phy;
	conn->le_tx_phy = qos->bcast.out.phy;

	/* Add Basic Announcement into Peridic Adv Data if BASE is set */
	if (base_len && base) {
		memcpy(conn->le_per_adv_data,  eir, sizeof(eir));
		conn->le_per_adv_data_len = base_len;
	}

	hci_iso_qos_setup(hdev, conn, &qos->bcast.out,
			  conn->le_tx_phy ? conn->le_tx_phy :
			  hdev->le_tx_def_phys);

	conn->iso_qos = *qos;
	conn->state = BT_BOUND;

	return conn;
}

static void bis_mark_per_adv(struct hci_conn *conn, void *data)
{
	struct iso_list_data *d = data;

	/* Skip if not broadcast/ANY address */
	if (bacmp(&conn->dst, BDADDR_ANY))
		return;

	if (d->big != conn->iso_qos.bcast.big ||
	    d->bis == BT_ISO_QOS_BIS_UNSET ||
	    d->bis != conn->iso_qos.bcast.bis)
		return;

	set_bit(HCI_CONN_PER_ADV, &conn->flags);
}

struct hci_conn *hci_connect_bis(struct hci_dev *hdev, bdaddr_t *dst,
				 __u8 dst_type, struct bt_iso_qos *qos,
				 __u8 base_len, __u8 *base)
{
	struct hci_conn *conn;
	int err;
	struct iso_list_data data;

	conn = hci_bind_bis(hdev, dst, qos, base_len, base);
	if (IS_ERR(conn))
		return conn;

	data.big = qos->bcast.big;
	data.bis = qos->bcast.bis;

	/* Set HCI_CONN_PER_ADV for all bound connections, to mark that
	 * the start periodic advertising and create BIG commands have
	 * been queued
	 */
	hci_conn_hash_list_state(hdev, bis_mark_per_adv, ISO_LINK,
				 BT_BOUND, &data);

	/* Queue start periodic advertising and create BIG */
	err = hci_cmd_sync_queue(hdev, create_big_sync, conn,
				 create_big_complete);
	if (err < 0) {
		hci_conn_drop(conn);
		return ERR_PTR(err);
	}

	return conn;
}

struct hci_conn *hci_connect_cis(struct hci_dev *hdev, bdaddr_t *dst,
				 __u8 dst_type, struct bt_iso_qos *qos)
{
	struct hci_conn *le;
	struct hci_conn *cis;
	struct hci_link *link;

	if (hci_dev_test_flag(hdev, HCI_ADVERTISING))
		le = hci_connect_le(hdev, dst, dst_type, false,
				    BT_SECURITY_LOW,
				    HCI_LE_CONN_TIMEOUT,
				    HCI_ROLE_SLAVE);
	else
		le = hci_connect_le_scan(hdev, dst, dst_type,
					 BT_SECURITY_LOW,
					 HCI_LE_CONN_TIMEOUT,
					 CONN_REASON_ISO_CONNECT);
	if (IS_ERR(le))
		return le;

	hci_iso_qos_setup(hdev, le, &qos->ucast.out,
			  le->le_tx_phy ? le->le_tx_phy : hdev->le_tx_def_phys);
	hci_iso_qos_setup(hdev, le, &qos->ucast.in,
			  le->le_rx_phy ? le->le_rx_phy : hdev->le_rx_def_phys);

	cis = hci_bind_cis(hdev, dst, dst_type, qos);
	if (IS_ERR(cis)) {
		hci_conn_drop(le);
		return cis;
	}

	link = hci_conn_link(le, cis);
	if (!link) {
		hci_conn_drop(le);
		hci_conn_drop(cis);
		return ERR_PTR(-ENOLINK);
	}

	/* Link takes the refcount */
	hci_conn_drop(cis);

	cis->state = BT_CONNECT;

	hci_le_create_cis_pending(hdev);

	return cis;
}

/* Check link security requirement */
int hci_conn_check_link_mode(struct hci_conn *conn)
{
	BT_DBG("hcon %p", conn);

	/* In Secure Connections Only mode, it is required that Secure
	 * Connections is used and the link is encrypted with AES-CCM
	 * using a P-256 authenticated combination key.
	 */
	if (hci_dev_test_flag(conn->hdev, HCI_SC_ONLY)) {
		if (!hci_conn_sc_enabled(conn) ||
		    !test_bit(HCI_CONN_AES_CCM, &conn->flags) ||
		    conn->key_type != HCI_LK_AUTH_COMBINATION_P256)
			return 0;
	}

	 /* AES encryption is required for Level 4:
	  *
	  * BLUETOOTH CORE SPECIFICATION Version 5.2 | Vol 3, Part C
	  * page 1319:
	  *
	  * 128-bit equivalent strength for link and encryption keys
	  * required using FIPS approved algorithms (E0 not allowed,
	  * SAFER+ not allowed, and P-192 not allowed; encryption key
	  * not shortened)
	  */
	if (conn->sec_level == BT_SECURITY_FIPS &&
	    !test_bit(HCI_CONN_AES_CCM, &conn->flags)) {
		bt_dev_err(conn->hdev,
			   "Invalid security: Missing AES-CCM usage");
		return 0;
	}

	if (hci_conn_ssp_enabled(conn) &&
	    !test_bit(HCI_CONN_ENCRYPT, &conn->flags))
		return 0;

	return 1;
}

/* Authenticate remote device */
static int hci_conn_auth(struct hci_conn *conn, __u8 sec_level, __u8 auth_type)
{
	BT_DBG("hcon %p", conn);

	if (conn->pending_sec_level > sec_level)
		sec_level = conn->pending_sec_level;

	if (sec_level > conn->sec_level)
		conn->pending_sec_level = sec_level;
	else if (test_bit(HCI_CONN_AUTH, &conn->flags))
		return 1;

	/* Make sure we preserve an existing MITM requirement*/
	auth_type |= (conn->auth_type & 0x01);

	conn->auth_type = auth_type;

	if (!test_and_set_bit(HCI_CONN_AUTH_PEND, &conn->flags)) {
		struct hci_cp_auth_requested cp;

		cp.handle = cpu_to_le16(conn->handle);
		hci_send_cmd(conn->hdev, HCI_OP_AUTH_REQUESTED,
			     sizeof(cp), &cp);

		/* If we're already encrypted set the REAUTH_PEND flag,
		 * otherwise set the ENCRYPT_PEND.
		 */
		if (test_bit(HCI_CONN_ENCRYPT, &conn->flags))
			set_bit(HCI_CONN_REAUTH_PEND, &conn->flags);
		else
			set_bit(HCI_CONN_ENCRYPT_PEND, &conn->flags);
	}

	return 0;
}

/* Encrypt the link */
static void hci_conn_encrypt(struct hci_conn *conn)
{
	BT_DBG("hcon %p", conn);

	if (!test_and_set_bit(HCI_CONN_ENCRYPT_PEND, &conn->flags)) {
		struct hci_cp_set_conn_encrypt cp;
		cp.handle  = cpu_to_le16(conn->handle);
		cp.encrypt = 0x01;
		hci_send_cmd(conn->hdev, HCI_OP_SET_CONN_ENCRYPT, sizeof(cp),
			     &cp);
	}
}

/* Enable security */
int hci_conn_security(struct hci_conn *conn, __u8 sec_level, __u8 auth_type,
		      bool initiator)
{
	BT_DBG("hcon %p", conn);

	if (conn->type == LE_LINK)
		return smp_conn_security(conn, sec_level);

	/* For sdp we don't need the link key. */
	if (sec_level == BT_SECURITY_SDP)
		return 1;

	/* For non 2.1 devices and low security level we don't need the link
	   key. */
	if (sec_level == BT_SECURITY_LOW && !hci_conn_ssp_enabled(conn))
		return 1;

	/* For other security levels we need the link key. */
	if (!test_bit(HCI_CONN_AUTH, &conn->flags))
		goto auth;

	switch (conn->key_type) {
	case HCI_LK_AUTH_COMBINATION_P256:
		/* An authenticated FIPS approved combination key has
		 * sufficient security for security level 4 or lower.
		 */
		if (sec_level <= BT_SECURITY_FIPS)
			goto encrypt;
		break;
	case HCI_LK_AUTH_COMBINATION_P192:
		/* An authenticated combination key has sufficient security for
		 * security level 3 or lower.
		 */
		if (sec_level <= BT_SECURITY_HIGH)
			goto encrypt;
		break;
	case HCI_LK_UNAUTH_COMBINATION_P192:
	case HCI_LK_UNAUTH_COMBINATION_P256:
		/* An unauthenticated combination key has sufficient security
		 * for security level 2 or lower.
		 */
		if (sec_level <= BT_SECURITY_MEDIUM)
			goto encrypt;
		break;
	case HCI_LK_COMBINATION:
		/* A combination key has always sufficient security for the
		 * security levels 2 or lower. High security level requires the
		 * combination key is generated using maximum PIN code length
		 * (16). For pre 2.1 units.
		 */
		if (sec_level <= BT_SECURITY_MEDIUM || conn->pin_length == 16)
			goto encrypt;
		break;
	default:
		break;
	}

auth:
	if (test_bit(HCI_CONN_ENCRYPT_PEND, &conn->flags))
		return 0;

	if (initiator)
		set_bit(HCI_CONN_AUTH_INITIATOR, &conn->flags);

	if (!hci_conn_auth(conn, sec_level, auth_type))
		return 0;

encrypt:
	if (test_bit(HCI_CONN_ENCRYPT, &conn->flags)) {
		/* Ensure that the encryption key size has been read,
		 * otherwise stall the upper layer responses.
		 */
		if (!conn->enc_key_size)
			return 0;

		/* Nothing else needed, all requirements are met */
		return 1;
	}

	hci_conn_encrypt(conn);
	return 0;
}
EXPORT_SYMBOL(hci_conn_security);

/* Check secure link requirement */
int hci_conn_check_secure(struct hci_conn *conn, __u8 sec_level)
{
	BT_DBG("hcon %p", conn);

	/* Accept if non-secure or higher security level is required */
	if (sec_level != BT_SECURITY_HIGH && sec_level != BT_SECURITY_FIPS)
		return 1;

	/* Accept if secure or higher security level is already present */
	if (conn->sec_level == BT_SECURITY_HIGH ||
	    conn->sec_level == BT_SECURITY_FIPS)
		return 1;

	/* Reject not secure link */
	return 0;
}
EXPORT_SYMBOL(hci_conn_check_secure);

/* Switch role */
int hci_conn_switch_role(struct hci_conn *conn, __u8 role)
{
	BT_DBG("hcon %p", conn);

	if (role == conn->role)
		return 1;

	if (!test_and_set_bit(HCI_CONN_RSWITCH_PEND, &conn->flags)) {
		struct hci_cp_switch_role cp;
		bacpy(&cp.bdaddr, &conn->dst);
		cp.role = role;
		hci_send_cmd(conn->hdev, HCI_OP_SWITCH_ROLE, sizeof(cp), &cp);
	}

	return 0;
}
EXPORT_SYMBOL(hci_conn_switch_role);

/* Enter active mode */
void hci_conn_enter_active_mode(struct hci_conn *conn, __u8 force_active)
{
	struct hci_dev *hdev = conn->hdev;

	BT_DBG("hcon %p mode %d", conn, conn->mode);

	if (conn->mode != HCI_CM_SNIFF)
		goto timer;

	if (!test_bit(HCI_CONN_POWER_SAVE, &conn->flags) && !force_active)
		goto timer;

	if (!test_and_set_bit(HCI_CONN_MODE_CHANGE_PEND, &conn->flags)) {
		struct hci_cp_exit_sniff_mode cp;
		cp.handle = cpu_to_le16(conn->handle);
		hci_send_cmd(hdev, HCI_OP_EXIT_SNIFF_MODE, sizeof(cp), &cp);
	}

timer:
	if (hdev->idle_timeout > 0)
		queue_delayed_work(hdev->workqueue, &conn->idle_work,
				   msecs_to_jiffies(hdev->idle_timeout));
}

/* Drop all connection on the device */
void hci_conn_hash_flush(struct hci_dev *hdev)
{
	struct list_head *head = &hdev->conn_hash.list;
	struct hci_conn *conn;

	BT_DBG("hdev %s", hdev->name);

	/* We should not traverse the list here, because hci_conn_del
	 * can remove extra links, which may cause the list traversal
	 * to hit items that have already been released.
	 */
	while ((conn = list_first_entry_or_null(head,
						struct hci_conn,
						list)) != NULL) {
		conn->state = BT_CLOSED;
		hci_disconn_cfm(conn, HCI_ERROR_LOCAL_HOST_TERM);
		hci_conn_del(conn);
	}
}

/* Check pending connect attempts */
void hci_conn_check_pending(struct hci_dev *hdev)
{
	struct hci_conn *conn;

	BT_DBG("hdev %s", hdev->name);

	hci_dev_lock(hdev);

	conn = hci_conn_hash_lookup_state(hdev, ACL_LINK, BT_CONNECT2);
	if (conn)
		hci_acl_create_connection(conn);

	hci_dev_unlock(hdev);
}

static u32 get_link_mode(struct hci_conn *conn)
{
	u32 link_mode = 0;

	if (conn->role == HCI_ROLE_MASTER)
		link_mode |= HCI_LM_MASTER;

	if (test_bit(HCI_CONN_ENCRYPT, &conn->flags))
		link_mode |= HCI_LM_ENCRYPT;

	if (test_bit(HCI_CONN_AUTH, &conn->flags))
		link_mode |= HCI_LM_AUTH;

	if (test_bit(HCI_CONN_SECURE, &conn->flags))
		link_mode |= HCI_LM_SECURE;

	if (test_bit(HCI_CONN_FIPS, &conn->flags))
		link_mode |= HCI_LM_FIPS;

	return link_mode;
}

int hci_get_conn_list(void __user *arg)
{
	struct hci_conn *c;
	struct hci_conn_list_req req, *cl;
	struct hci_conn_info *ci;
	struct hci_dev *hdev;
	int n = 0, size, err;

	if (copy_from_user(&req, arg, sizeof(req)))
		return -EFAULT;

	if (!req.conn_num || req.conn_num > (PAGE_SIZE * 2) / sizeof(*ci))
		return -EINVAL;

	size = sizeof(req) + req.conn_num * sizeof(*ci);

	cl = kmalloc(size, GFP_KERNEL);
	if (!cl)
		return -ENOMEM;

	hdev = hci_dev_get(req.dev_id);
	if (!hdev) {
		kfree(cl);
		return -ENODEV;
	}

	ci = cl->conn_info;

	hci_dev_lock(hdev);
	list_for_each_entry(c, &hdev->conn_hash.list, list) {
		bacpy(&(ci + n)->bdaddr, &c->dst);
		(ci + n)->handle = c->handle;
		(ci + n)->type  = c->type;
		(ci + n)->out   = c->out;
		(ci + n)->state = c->state;
		(ci + n)->link_mode = get_link_mode(c);
		if (++n >= req.conn_num)
			break;
	}
	hci_dev_unlock(hdev);

	cl->dev_id = hdev->id;
	cl->conn_num = n;
	size = sizeof(req) + n * sizeof(*ci);

	hci_dev_put(hdev);

	err = copy_to_user(arg, cl, size);
	kfree(cl);

	return err ? -EFAULT : 0;
}

int hci_get_conn_info(struct hci_dev *hdev, void __user *arg)
{
	struct hci_conn_info_req req;
	struct hci_conn_info ci;
	struct hci_conn *conn;
	char __user *ptr = arg + sizeof(req);

	if (copy_from_user(&req, arg, sizeof(req)))
		return -EFAULT;

	hci_dev_lock(hdev);
	conn = hci_conn_hash_lookup_ba(hdev, req.type, &req.bdaddr);
	if (conn) {
		bacpy(&ci.bdaddr, &conn->dst);
		ci.handle = conn->handle;
		ci.type  = conn->type;
		ci.out   = conn->out;
		ci.state = conn->state;
		ci.link_mode = get_link_mode(conn);
	}
	hci_dev_unlock(hdev);

	if (!conn)
		return -ENOENT;

	return copy_to_user(ptr, &ci, sizeof(ci)) ? -EFAULT : 0;
}

int hci_get_auth_info(struct hci_dev *hdev, void __user *arg)
{
	struct hci_auth_info_req req;
	struct hci_conn *conn;

	if (copy_from_user(&req, arg, sizeof(req)))
		return -EFAULT;

	hci_dev_lock(hdev);
	conn = hci_conn_hash_lookup_ba(hdev, ACL_LINK, &req.bdaddr);
	if (conn)
		req.type = conn->auth_type;
	hci_dev_unlock(hdev);

	if (!conn)
		return -ENOENT;

	return copy_to_user(arg, &req, sizeof(req)) ? -EFAULT : 0;
}

struct hci_chan *hci_chan_create(struct hci_conn *conn)
{
	struct hci_dev *hdev = conn->hdev;
	struct hci_chan *chan;

	BT_DBG("%s hcon %p", hdev->name, conn);

	if (test_bit(HCI_CONN_DROP, &conn->flags)) {
		BT_DBG("Refusing to create new hci_chan");
		return NULL;
	}

	chan = kzalloc(sizeof(*chan), GFP_KERNEL);
	if (!chan)
		return NULL;

	chan->conn = hci_conn_get(conn);
	skb_queue_head_init(&chan->data_q);
	chan->state = BT_CONNECTED;

	list_add_rcu(&chan->list, &conn->chan_list);

	return chan;
}

void hci_chan_del(struct hci_chan *chan)
{
	struct hci_conn *conn = chan->conn;
	struct hci_dev *hdev = conn->hdev;

	BT_DBG("%s hcon %p chan %p", hdev->name, conn, chan);

	list_del_rcu(&chan->list);

	synchronize_rcu();

	/* Prevent new hci_chan's to be created for this hci_conn */
	set_bit(HCI_CONN_DROP, &conn->flags);

	hci_conn_put(conn);

	skb_queue_purge(&chan->data_q);
	kfree(chan);
}

void hci_chan_list_flush(struct hci_conn *conn)
{
	struct hci_chan *chan, *n;

	BT_DBG("hcon %p", conn);

	list_for_each_entry_safe(chan, n, &conn->chan_list, list)
		hci_chan_del(chan);
}

static struct hci_chan *__hci_chan_lookup_handle(struct hci_conn *hcon,
						 __u16 handle)
{
	struct hci_chan *hchan;

	list_for_each_entry(hchan, &hcon->chan_list, list) {
		if (hchan->handle == handle)
			return hchan;
	}

	return NULL;
}

struct hci_chan *hci_chan_lookup_handle(struct hci_dev *hdev, __u16 handle)
{
	struct hci_conn_hash *h = &hdev->conn_hash;
	struct hci_conn *hcon;
	struct hci_chan *hchan = NULL;

	rcu_read_lock();

	list_for_each_entry_rcu(hcon, &h->list, list) {
		hchan = __hci_chan_lookup_handle(hcon, handle);
		if (hchan)
			break;
	}

	rcu_read_unlock();

	return hchan;
}

u32 hci_conn_get_phy(struct hci_conn *conn)
{
	u32 phys = 0;

	/* BLUETOOTH CORE SPECIFICATION Version 5.2 | Vol 2, Part B page 471:
	 * Table 6.2: Packets defined for synchronous, asynchronous, and
	 * CPB logical transport types.
	 */
	switch (conn->type) {
	case SCO_LINK:
		/* SCO logical transport (1 Mb/s):
		 * HV1, HV2, HV3 and DV.
		 */
		phys |= BT_PHY_BR_1M_1SLOT;

		break;

	case ACL_LINK:
		/* ACL logical transport (1 Mb/s) ptt=0:
		 * DH1, DM3, DH3, DM5 and DH5.
		 */
		phys |= BT_PHY_BR_1M_1SLOT;

		if (conn->pkt_type & (HCI_DM3 | HCI_DH3))
			phys |= BT_PHY_BR_1M_3SLOT;

		if (conn->pkt_type & (HCI_DM5 | HCI_DH5))
			phys |= BT_PHY_BR_1M_5SLOT;

		/* ACL logical transport (2 Mb/s) ptt=1:
		 * 2-DH1, 2-DH3 and 2-DH5.
		 */
		if (!(conn->pkt_type & HCI_2DH1))
			phys |= BT_PHY_EDR_2M_1SLOT;

		if (!(conn->pkt_type & HCI_2DH3))
			phys |= BT_PHY_EDR_2M_3SLOT;

		if (!(conn->pkt_type & HCI_2DH5))
			phys |= BT_PHY_EDR_2M_5SLOT;

		/* ACL logical transport (3 Mb/s) ptt=1:
		 * 3-DH1, 3-DH3 and 3-DH5.
		 */
		if (!(conn->pkt_type & HCI_3DH1))
			phys |= BT_PHY_EDR_3M_1SLOT;

		if (!(conn->pkt_type & HCI_3DH3))
			phys |= BT_PHY_EDR_3M_3SLOT;

		if (!(conn->pkt_type & HCI_3DH5))
			phys |= BT_PHY_EDR_3M_5SLOT;

		break;

	case ESCO_LINK:
		/* eSCO logical transport (1 Mb/s): EV3, EV4 and EV5 */
		phys |= BT_PHY_BR_1M_1SLOT;

		if (!(conn->pkt_type & (ESCO_EV4 | ESCO_EV5)))
			phys |= BT_PHY_BR_1M_3SLOT;

		/* eSCO logical transport (2 Mb/s): 2-EV3, 2-EV5 */
		if (!(conn->pkt_type & ESCO_2EV3))
			phys |= BT_PHY_EDR_2M_1SLOT;

		if (!(conn->pkt_type & ESCO_2EV5))
			phys |= BT_PHY_EDR_2M_3SLOT;

		/* eSCO logical transport (3 Mb/s): 3-EV3, 3-EV5 */
		if (!(conn->pkt_type & ESCO_3EV3))
			phys |= BT_PHY_EDR_3M_1SLOT;

		if (!(conn->pkt_type & ESCO_3EV5))
			phys |= BT_PHY_EDR_3M_3SLOT;

		break;

	case LE_LINK:
		if (conn->le_tx_phy & HCI_LE_SET_PHY_1M)
			phys |= BT_PHY_LE_1M_TX;

		if (conn->le_rx_phy & HCI_LE_SET_PHY_1M)
			phys |= BT_PHY_LE_1M_RX;

		if (conn->le_tx_phy & HCI_LE_SET_PHY_2M)
			phys |= BT_PHY_LE_2M_TX;

		if (conn->le_rx_phy & HCI_LE_SET_PHY_2M)
			phys |= BT_PHY_LE_2M_RX;

		if (conn->le_tx_phy & HCI_LE_SET_PHY_CODED)
			phys |= BT_PHY_LE_CODED_TX;

		if (conn->le_rx_phy & HCI_LE_SET_PHY_CODED)
			phys |= BT_PHY_LE_CODED_RX;

		break;
	}

	return phys;
}

static int abort_conn_sync(struct hci_dev *hdev, void *data)
{
	struct hci_conn *conn;
	u16 handle = PTR_UINT(data);

	conn = hci_conn_hash_lookup_handle(hdev, handle);
	if (!conn)
		return 0;

	return hci_abort_conn_sync(hdev, conn, conn->abort_reason);
}

int hci_abort_conn(struct hci_conn *conn, u8 reason)
{
	struct hci_dev *hdev = conn->hdev;

	/* If abort_reason has already been set it means the connection is
	 * already being aborted so don't attempt to overwrite it.
	 */
	if (conn->abort_reason)
		return 0;

	bt_dev_dbg(hdev, "handle 0x%2.2x reason 0x%2.2x", conn->handle, reason);

	conn->abort_reason = reason;

	/* If the connection is pending check the command opcode since that
	 * might be blocking on hci_cmd_sync_work while waiting its respective
	 * event so we need to hci_cmd_sync_cancel to cancel it.
	 *
	 * hci_connect_le serializes the connection attempts so only one
	 * connection can be in BT_CONNECT at time.
	 */
	if (conn->state == BT_CONNECT && hdev->req_status == HCI_REQ_PEND) {
		switch (hci_skb_event(hdev->sent_cmd)) {
		case HCI_EV_LE_CONN_COMPLETE:
		case HCI_EV_LE_ENHANCED_CONN_COMPLETE:
		case HCI_EVT_LE_CIS_ESTABLISHED:
			hci_cmd_sync_cancel(hdev, -ECANCELED);
			break;
		}
	}

	return hci_cmd_sync_queue(hdev, abort_conn_sync, UINT_PTR(conn->handle),
				  NULL);
}<|MERGE_RESOLUTION|>--- conflicted
+++ resolved
@@ -2004,18 +2004,10 @@
 
 	rcu_read_lock();
 
-<<<<<<< HEAD
-		/* Check if all CIS(s) belonging to a CIG are ready */
-		if (!conn->link || conn->link->state != BT_CONNECTED ||
-		    conn->state != BT_CONNECT) {
-			cmd.cp.num_cis = 0;
-			break;
-=======
 	list_for_each_entry_rcu(conn, &hdev->conn_hash.list, list) {
 		if (test_bit(HCI_CONN_CREATE_CIS, &conn->flags)) {
 			rcu_read_unlock();
 			return -EBUSY;
->>>>>>> e475cc1c
 		}
 
 		if (!hci_conn_check_create_cis(conn))
