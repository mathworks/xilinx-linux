--- conflicted
+++ resolved
@@ -83,8 +83,6 @@
 void hci_req_clear_adv_instance(struct hci_dev *hdev, struct sock *sk,
 				struct hci_request *req, u8 instance,
 				bool force);
-<<<<<<< HEAD
-=======
 
 int __hci_req_setup_ext_adv_instance(struct hci_request *req, u8 instance);
 int __hci_req_start_ext_adv(struct hci_request *req, u8 instance);
@@ -95,7 +93,6 @@
 int hci_get_random_address(struct hci_dev *hdev, bool require_privacy,
 			   bool use_rpa, struct adv_info *adv_instance,
 			   u8 *own_addr_type, bdaddr_t *rand_addr);
->>>>>>> 24b8d41d
 
 void __hci_req_update_class(struct hci_request *req);
 
