/*
   BlueZ - Bluetooth protocol stack for Linux
   Copyright (c) 2000-2001, 2010, Code Aurora Forum. All rights reserved.

   Written 2000,2001 by Maxim Krasnyansky <maxk@qualcomm.com>

   This program is free software; you can redistribute it and/or modify
   it under the terms of the GNU General Public License version 2 as
   published by the Free Software Foundation;

   THE SOFTWARE IS PROVIDED "AS IS", WITHOUT WARRANTY OF ANY KIND, EXPRESS
   OR IMPLIED, INCLUDING BUT NOT LIMITED TO THE WARRANTIES OF MERCHANTABILITY,
   FITNESS FOR A PARTICULAR PURPOSE AND NONINFRINGEMENT OF THIRD PARTY RIGHTS.
   IN NO EVENT SHALL THE COPYRIGHT HOLDER(S) AND AUTHOR(S) BE LIABLE FOR ANY
   CLAIM, OR ANY SPECIAL INDIRECT OR CONSEQUENTIAL DAMAGES, OR ANY DAMAGES
   WHATSOEVER RESULTING FROM LOSS OF USE, DATA OR PROFITS, WHETHER IN AN
   ACTION OF CONTRACT, NEGLIGENCE OR OTHER TORTIOUS ACTION, ARISING OUT OF
   OR IN CONNECTION WITH THE USE OR PERFORMANCE OF THIS SOFTWARE.

   ALL LIABILITY, INCLUDING LIABILITY FOR INFRINGEMENT OF ANY PATENTS,
   COPYRIGHTS, TRADEMARKS OR OTHER RIGHTS, RELATING TO USE OF THIS
   SOFTWARE IS DISCLAIMED.
*/

/* Bluetooth HCI event handling. */

#include <asm/unaligned.h>

#include <net/bluetooth/bluetooth.h>
#include <net/bluetooth/hci_core.h>
#include <net/bluetooth/mgmt.h>

#include "hci_request.h"
#include "hci_debugfs.h"
#include "a2mp.h"
#include "amp.h"
#include "smp.h"
#include "msft.h"

#define ZERO_KEY "\x00\x00\x00\x00\x00\x00\x00\x00" \
		 "\x00\x00\x00\x00\x00\x00\x00\x00"

/* Handle HCI Event packets */

static void hci_cc_inquiry_cancel(struct hci_dev *hdev, struct sk_buff *skb,
				  u8 *new_status)
{
	__u8 status = *((__u8 *) skb->data);

	BT_DBG("%s status 0x%2.2x", hdev->name, status);

	/* It is possible that we receive Inquiry Complete event right
	 * before we receive Inquiry Cancel Command Complete event, in
	 * which case the latter event should have status of Command
	 * Disallowed (0x0c). This should not be treated as error, since
	 * we actually achieve what Inquiry Cancel wants to achieve,
	 * which is to end the last Inquiry session.
	 */
	if (status == 0x0c && !test_bit(HCI_INQUIRY, &hdev->flags)) {
		bt_dev_warn(hdev, "Ignoring error of Inquiry Cancel command");
		status = 0x00;
	}

	*new_status = status;

	if (status)
		return;

	clear_bit(HCI_INQUIRY, &hdev->flags);
	smp_mb__after_atomic(); /* wake_up_bit advises about this barrier */
	wake_up_bit(&hdev->flags, HCI_INQUIRY);

	hci_dev_lock(hdev);
	/* Set discovery state to stopped if we're not doing LE active
	 * scanning.
	 */
	if (!hci_dev_test_flag(hdev, HCI_LE_SCAN) ||
	    hdev->le_scan_type != LE_SCAN_ACTIVE)
		hci_discovery_set_state(hdev, DISCOVERY_STOPPED);
	hci_dev_unlock(hdev);

	hci_conn_check_pending(hdev);
}

static void hci_cc_periodic_inq(struct hci_dev *hdev, struct sk_buff *skb)
{
	__u8 status = *((__u8 *) skb->data);

	BT_DBG("%s status 0x%2.2x", hdev->name, status);

	if (status)
		return;

	hci_dev_set_flag(hdev, HCI_PERIODIC_INQ);
}

static void hci_cc_exit_periodic_inq(struct hci_dev *hdev, struct sk_buff *skb)
{
	__u8 status = *((__u8 *) skb->data);

	BT_DBG("%s status 0x%2.2x", hdev->name, status);

	if (status)
		return;

	hci_dev_clear_flag(hdev, HCI_PERIODIC_INQ);

	hci_conn_check_pending(hdev);
}

static void hci_cc_remote_name_req_cancel(struct hci_dev *hdev,
					  struct sk_buff *skb)
{
	BT_DBG("%s", hdev->name);
}

static void hci_cc_role_discovery(struct hci_dev *hdev, struct sk_buff *skb)
{
	struct hci_rp_role_discovery *rp = (void *) skb->data;
	struct hci_conn *conn;

	BT_DBG("%s status 0x%2.2x", hdev->name, rp->status);

	if (rp->status)
		return;

	hci_dev_lock(hdev);

	conn = hci_conn_hash_lookup_handle(hdev, __le16_to_cpu(rp->handle));
	if (conn)
		conn->role = rp->role;

	hci_dev_unlock(hdev);
}

static void hci_cc_read_link_policy(struct hci_dev *hdev, struct sk_buff *skb)
{
	struct hci_rp_read_link_policy *rp = (void *) skb->data;
	struct hci_conn *conn;

	BT_DBG("%s status 0x%2.2x", hdev->name, rp->status);

	if (rp->status)
		return;

	hci_dev_lock(hdev);

	conn = hci_conn_hash_lookup_handle(hdev, __le16_to_cpu(rp->handle));
	if (conn)
		conn->link_policy = __le16_to_cpu(rp->policy);

	hci_dev_unlock(hdev);
}

static void hci_cc_write_link_policy(struct hci_dev *hdev, struct sk_buff *skb)
{
	struct hci_rp_write_link_policy *rp = (void *) skb->data;
	struct hci_conn *conn;
	void *sent;

	BT_DBG("%s status 0x%2.2x", hdev->name, rp->status);

	if (rp->status)
		return;

	sent = hci_sent_cmd_data(hdev, HCI_OP_WRITE_LINK_POLICY);
	if (!sent)
		return;

	hci_dev_lock(hdev);

	conn = hci_conn_hash_lookup_handle(hdev, __le16_to_cpu(rp->handle));
	if (conn)
		conn->link_policy = get_unaligned_le16(sent + 2);

	hci_dev_unlock(hdev);
}

static void hci_cc_read_def_link_policy(struct hci_dev *hdev,
					struct sk_buff *skb)
{
	struct hci_rp_read_def_link_policy *rp = (void *) skb->data;

	BT_DBG("%s status 0x%2.2x", hdev->name, rp->status);

	if (rp->status)
		return;

	hdev->link_policy = __le16_to_cpu(rp->policy);
}

static void hci_cc_write_def_link_policy(struct hci_dev *hdev,
					 struct sk_buff *skb)
{
	__u8 status = *((__u8 *) skb->data);
	void *sent;

	BT_DBG("%s status 0x%2.2x", hdev->name, status);

	if (status)
		return;

	sent = hci_sent_cmd_data(hdev, HCI_OP_WRITE_DEF_LINK_POLICY);
	if (!sent)
		return;

	hdev->link_policy = get_unaligned_le16(sent);
}

static void hci_cc_reset(struct hci_dev *hdev, struct sk_buff *skb)
{
	__u8 status = *((__u8 *) skb->data);

	BT_DBG("%s status 0x%2.2x", hdev->name, status);

	clear_bit(HCI_RESET, &hdev->flags);

	if (status)
		return;

	/* Reset all non-persistent flags */
	hci_dev_clear_volatile_flags(hdev);

	hci_discovery_set_state(hdev, DISCOVERY_STOPPED);

	hdev->inq_tx_power = HCI_TX_POWER_INVALID;
	hdev->adv_tx_power = HCI_TX_POWER_INVALID;

	memset(hdev->adv_data, 0, sizeof(hdev->adv_data));
	hdev->adv_data_len = 0;

	memset(hdev->scan_rsp_data, 0, sizeof(hdev->scan_rsp_data));
	hdev->scan_rsp_data_len = 0;

	hdev->le_scan_type = LE_SCAN_PASSIVE;

	hdev->ssp_debug_mode = 0;

	hci_bdaddr_list_clear(&hdev->le_white_list);
	hci_bdaddr_list_clear(&hdev->le_resolv_list);
}

static void hci_cc_read_stored_link_key(struct hci_dev *hdev,
					struct sk_buff *skb)
{
	struct hci_rp_read_stored_link_key *rp = (void *)skb->data;
	struct hci_cp_read_stored_link_key *sent;

	BT_DBG("%s status 0x%2.2x", hdev->name, rp->status);

	sent = hci_sent_cmd_data(hdev, HCI_OP_READ_STORED_LINK_KEY);
	if (!sent)
		return;

	if (!rp->status && sent->read_all == 0x01) {
		hdev->stored_max_keys = rp->max_keys;
		hdev->stored_num_keys = rp->num_keys;
	}
}

static void hci_cc_delete_stored_link_key(struct hci_dev *hdev,
					  struct sk_buff *skb)
{
	struct hci_rp_delete_stored_link_key *rp = (void *)skb->data;

	BT_DBG("%s status 0x%2.2x", hdev->name, rp->status);

	if (rp->status)
		return;

	if (rp->num_keys <= hdev->stored_num_keys)
		hdev->stored_num_keys -= rp->num_keys;
	else
		hdev->stored_num_keys = 0;
}

static void hci_cc_write_local_name(struct hci_dev *hdev, struct sk_buff *skb)
{
	__u8 status = *((__u8 *) skb->data);
	void *sent;

	BT_DBG("%s status 0x%2.2x", hdev->name, status);

	sent = hci_sent_cmd_data(hdev, HCI_OP_WRITE_LOCAL_NAME);
	if (!sent)
		return;

	hci_dev_lock(hdev);

	if (hci_dev_test_flag(hdev, HCI_MGMT))
		mgmt_set_local_name_complete(hdev, sent, status);
	else if (!status)
		memcpy(hdev->dev_name, sent, HCI_MAX_NAME_LENGTH);

	hci_dev_unlock(hdev);
}

static void hci_cc_read_local_name(struct hci_dev *hdev, struct sk_buff *skb)
{
	struct hci_rp_read_local_name *rp = (void *) skb->data;

	BT_DBG("%s status 0x%2.2x", hdev->name, rp->status);

	if (rp->status)
		return;

	if (hci_dev_test_flag(hdev, HCI_SETUP) ||
	    hci_dev_test_flag(hdev, HCI_CONFIG))
		memcpy(hdev->dev_name, rp->name, HCI_MAX_NAME_LENGTH);
}

static void hci_cc_write_auth_enable(struct hci_dev *hdev, struct sk_buff *skb)
{
	__u8 status = *((__u8 *) skb->data);
	void *sent;

	BT_DBG("%s status 0x%2.2x", hdev->name, status);

	sent = hci_sent_cmd_data(hdev, HCI_OP_WRITE_AUTH_ENABLE);
	if (!sent)
		return;

	hci_dev_lock(hdev);

	if (!status) {
		__u8 param = *((__u8 *) sent);

		if (param == AUTH_ENABLED)
			set_bit(HCI_AUTH, &hdev->flags);
		else
			clear_bit(HCI_AUTH, &hdev->flags);
	}

	if (hci_dev_test_flag(hdev, HCI_MGMT))
		mgmt_auth_enable_complete(hdev, status);

	hci_dev_unlock(hdev);
}

static void hci_cc_write_encrypt_mode(struct hci_dev *hdev, struct sk_buff *skb)
{
	__u8 status = *((__u8 *) skb->data);
	__u8 param;
	void *sent;

	BT_DBG("%s status 0x%2.2x", hdev->name, status);

	if (status)
		return;

	sent = hci_sent_cmd_data(hdev, HCI_OP_WRITE_ENCRYPT_MODE);
	if (!sent)
		return;

	param = *((__u8 *) sent);

	if (param)
		set_bit(HCI_ENCRYPT, &hdev->flags);
	else
		clear_bit(HCI_ENCRYPT, &hdev->flags);
}

static void hci_cc_write_scan_enable(struct hci_dev *hdev, struct sk_buff *skb)
{
	__u8 status = *((__u8 *) skb->data);
	__u8 param;
	void *sent;

	BT_DBG("%s status 0x%2.2x", hdev->name, status);

	sent = hci_sent_cmd_data(hdev, HCI_OP_WRITE_SCAN_ENABLE);
	if (!sent)
		return;

	param = *((__u8 *) sent);

	hci_dev_lock(hdev);

	if (status) {
		hdev->discov_timeout = 0;
		goto done;
	}

	if (param & SCAN_INQUIRY)
		set_bit(HCI_ISCAN, &hdev->flags);
	else
		clear_bit(HCI_ISCAN, &hdev->flags);

	if (param & SCAN_PAGE)
		set_bit(HCI_PSCAN, &hdev->flags);
	else
		clear_bit(HCI_PSCAN, &hdev->flags);

done:
	hci_dev_unlock(hdev);
}

static void hci_cc_read_class_of_dev(struct hci_dev *hdev, struct sk_buff *skb)
{
	struct hci_rp_read_class_of_dev *rp = (void *) skb->data;

	BT_DBG("%s status 0x%2.2x", hdev->name, rp->status);

	if (rp->status)
		return;

	memcpy(hdev->dev_class, rp->dev_class, 3);

	BT_DBG("%s class 0x%.2x%.2x%.2x", hdev->name,
	       hdev->dev_class[2], hdev->dev_class[1], hdev->dev_class[0]);
}

static void hci_cc_write_class_of_dev(struct hci_dev *hdev, struct sk_buff *skb)
{
	__u8 status = *((__u8 *) skb->data);
	void *sent;

	BT_DBG("%s status 0x%2.2x", hdev->name, status);

	sent = hci_sent_cmd_data(hdev, HCI_OP_WRITE_CLASS_OF_DEV);
	if (!sent)
		return;

	hci_dev_lock(hdev);

	if (status == 0)
		memcpy(hdev->dev_class, sent, 3);

	if (hci_dev_test_flag(hdev, HCI_MGMT))
		mgmt_set_class_of_dev_complete(hdev, sent, status);

	hci_dev_unlock(hdev);
}

static void hci_cc_read_voice_setting(struct hci_dev *hdev, struct sk_buff *skb)
{
	struct hci_rp_read_voice_setting *rp = (void *) skb->data;
	__u16 setting;

	BT_DBG("%s status 0x%2.2x", hdev->name, rp->status);

	if (rp->status)
		return;

	setting = __le16_to_cpu(rp->voice_setting);

	if (hdev->voice_setting == setting)
		return;

	hdev->voice_setting = setting;

	BT_DBG("%s voice setting 0x%4.4x", hdev->name, setting);

	if (hdev->notify)
		hdev->notify(hdev, HCI_NOTIFY_VOICE_SETTING);
}

static void hci_cc_write_voice_setting(struct hci_dev *hdev,
				       struct sk_buff *skb)
{
	__u8 status = *((__u8 *) skb->data);
	__u16 setting;
	void *sent;

	BT_DBG("%s status 0x%2.2x", hdev->name, status);

	if (status)
		return;

	sent = hci_sent_cmd_data(hdev, HCI_OP_WRITE_VOICE_SETTING);
	if (!sent)
		return;

	setting = get_unaligned_le16(sent);

	if (hdev->voice_setting == setting)
		return;

	hdev->voice_setting = setting;

	BT_DBG("%s voice setting 0x%4.4x", hdev->name, setting);

	if (hdev->notify)
		hdev->notify(hdev, HCI_NOTIFY_VOICE_SETTING);
}

static void hci_cc_read_num_supported_iac(struct hci_dev *hdev,
					  struct sk_buff *skb)
{
	struct hci_rp_read_num_supported_iac *rp = (void *) skb->data;

	BT_DBG("%s status 0x%2.2x", hdev->name, rp->status);

	if (rp->status)
		return;

	hdev->num_iac = rp->num_iac;

	BT_DBG("%s num iac %d", hdev->name, hdev->num_iac);
}

static void hci_cc_write_ssp_mode(struct hci_dev *hdev, struct sk_buff *skb)
{
	__u8 status = *((__u8 *) skb->data);
	struct hci_cp_write_ssp_mode *sent;

	BT_DBG("%s status 0x%2.2x", hdev->name, status);

	sent = hci_sent_cmd_data(hdev, HCI_OP_WRITE_SSP_MODE);
	if (!sent)
		return;

	hci_dev_lock(hdev);

	if (!status) {
		if (sent->mode)
			hdev->features[1][0] |= LMP_HOST_SSP;
		else
			hdev->features[1][0] &= ~LMP_HOST_SSP;
	}

	if (hci_dev_test_flag(hdev, HCI_MGMT))
		mgmt_ssp_enable_complete(hdev, sent->mode, status);
	else if (!status) {
		if (sent->mode)
			hci_dev_set_flag(hdev, HCI_SSP_ENABLED);
		else
			hci_dev_clear_flag(hdev, HCI_SSP_ENABLED);
	}

	hci_dev_unlock(hdev);
}

static void hci_cc_write_sc_support(struct hci_dev *hdev, struct sk_buff *skb)
{
	u8 status = *((u8 *) skb->data);
	struct hci_cp_write_sc_support *sent;

	BT_DBG("%s status 0x%2.2x", hdev->name, status);

	sent = hci_sent_cmd_data(hdev, HCI_OP_WRITE_SC_SUPPORT);
	if (!sent)
		return;

	hci_dev_lock(hdev);

	if (!status) {
		if (sent->support)
			hdev->features[1][0] |= LMP_HOST_SC;
		else
			hdev->features[1][0] &= ~LMP_HOST_SC;
	}

	if (!hci_dev_test_flag(hdev, HCI_MGMT) && !status) {
		if (sent->support)
			hci_dev_set_flag(hdev, HCI_SC_ENABLED);
		else
			hci_dev_clear_flag(hdev, HCI_SC_ENABLED);
	}

	hci_dev_unlock(hdev);
}

static void hci_cc_read_local_version(struct hci_dev *hdev, struct sk_buff *skb)
{
	struct hci_rp_read_local_version *rp = (void *) skb->data;

	BT_DBG("%s status 0x%2.2x", hdev->name, rp->status);

	if (rp->status)
		return;

	if (hci_dev_test_flag(hdev, HCI_SETUP) ||
	    hci_dev_test_flag(hdev, HCI_CONFIG)) {
		hdev->hci_ver = rp->hci_ver;
		hdev->hci_rev = __le16_to_cpu(rp->hci_rev);
		hdev->lmp_ver = rp->lmp_ver;
		hdev->manufacturer = __le16_to_cpu(rp->manufacturer);
		hdev->lmp_subver = __le16_to_cpu(rp->lmp_subver);
	}
}

static void hci_cc_read_local_commands(struct hci_dev *hdev,
				       struct sk_buff *skb)
{
	struct hci_rp_read_local_commands *rp = (void *) skb->data;

	BT_DBG("%s status 0x%2.2x", hdev->name, rp->status);

	if (rp->status)
		return;

	if (hci_dev_test_flag(hdev, HCI_SETUP) ||
	    hci_dev_test_flag(hdev, HCI_CONFIG))
		memcpy(hdev->commands, rp->commands, sizeof(hdev->commands));
}

static void hci_cc_read_auth_payload_timeout(struct hci_dev *hdev,
					     struct sk_buff *skb)
{
	struct hci_rp_read_auth_payload_to *rp = (void *)skb->data;
	struct hci_conn *conn;

	BT_DBG("%s status 0x%2.2x", hdev->name, rp->status);

	if (rp->status)
		return;

	hci_dev_lock(hdev);

	conn = hci_conn_hash_lookup_handle(hdev, __le16_to_cpu(rp->handle));
	if (conn)
		conn->auth_payload_timeout = __le16_to_cpu(rp->timeout);

	hci_dev_unlock(hdev);
}

static void hci_cc_write_auth_payload_timeout(struct hci_dev *hdev,
					      struct sk_buff *skb)
{
	struct hci_rp_write_auth_payload_to *rp = (void *)skb->data;
	struct hci_conn *conn;
	void *sent;

	BT_DBG("%s status 0x%2.2x", hdev->name, rp->status);

	if (rp->status)
		return;

	sent = hci_sent_cmd_data(hdev, HCI_OP_WRITE_AUTH_PAYLOAD_TO);
	if (!sent)
		return;

	hci_dev_lock(hdev);

	conn = hci_conn_hash_lookup_handle(hdev, __le16_to_cpu(rp->handle));
	if (conn)
		conn->auth_payload_timeout = get_unaligned_le16(sent + 2);

	hci_dev_unlock(hdev);
}

static void hci_cc_read_local_features(struct hci_dev *hdev,
				       struct sk_buff *skb)
{
	struct hci_rp_read_local_features *rp = (void *) skb->data;

	BT_DBG("%s status 0x%2.2x", hdev->name, rp->status);

	if (rp->status)
		return;

	memcpy(hdev->features, rp->features, 8);

	/* Adjust default settings according to features
	 * supported by device. */

	if (hdev->features[0][0] & LMP_3SLOT)
		hdev->pkt_type |= (HCI_DM3 | HCI_DH3);

	if (hdev->features[0][0] & LMP_5SLOT)
		hdev->pkt_type |= (HCI_DM5 | HCI_DH5);

	if (hdev->features[0][1] & LMP_HV2) {
		hdev->pkt_type  |= (HCI_HV2);
		hdev->esco_type |= (ESCO_HV2);
	}

	if (hdev->features[0][1] & LMP_HV3) {
		hdev->pkt_type  |= (HCI_HV3);
		hdev->esco_type |= (ESCO_HV3);
	}

	if (lmp_esco_capable(hdev))
		hdev->esco_type |= (ESCO_EV3);

	if (hdev->features[0][4] & LMP_EV4)
		hdev->esco_type |= (ESCO_EV4);

	if (hdev->features[0][4] & LMP_EV5)
		hdev->esco_type |= (ESCO_EV5);

	if (hdev->features[0][5] & LMP_EDR_ESCO_2M)
		hdev->esco_type |= (ESCO_2EV3);

	if (hdev->features[0][5] & LMP_EDR_ESCO_3M)
		hdev->esco_type |= (ESCO_3EV3);

	if (hdev->features[0][5] & LMP_EDR_3S_ESCO)
		hdev->esco_type |= (ESCO_2EV5 | ESCO_3EV5);
}

static void hci_cc_read_local_ext_features(struct hci_dev *hdev,
					   struct sk_buff *skb)
{
	struct hci_rp_read_local_ext_features *rp = (void *) skb->data;

	BT_DBG("%s status 0x%2.2x", hdev->name, rp->status);

	if (rp->status)
		return;

	if (hdev->max_page < rp->max_page)
		hdev->max_page = rp->max_page;

	if (rp->page < HCI_MAX_PAGES)
		memcpy(hdev->features[rp->page], rp->features, 8);
}

static void hci_cc_read_flow_control_mode(struct hci_dev *hdev,
					  struct sk_buff *skb)
{
	struct hci_rp_read_flow_control_mode *rp = (void *) skb->data;

	BT_DBG("%s status 0x%2.2x", hdev->name, rp->status);

	if (rp->status)
		return;

	hdev->flow_ctl_mode = rp->mode;
}

static void hci_cc_read_buffer_size(struct hci_dev *hdev, struct sk_buff *skb)
{
	struct hci_rp_read_buffer_size *rp = (void *) skb->data;

	BT_DBG("%s status 0x%2.2x", hdev->name, rp->status);

	if (rp->status)
		return;

	hdev->acl_mtu  = __le16_to_cpu(rp->acl_mtu);
	hdev->sco_mtu  = rp->sco_mtu;
	hdev->acl_pkts = __le16_to_cpu(rp->acl_max_pkt);
	hdev->sco_pkts = __le16_to_cpu(rp->sco_max_pkt);

	if (test_bit(HCI_QUIRK_FIXUP_BUFFER_SIZE, &hdev->quirks)) {
		hdev->sco_mtu  = 64;
		hdev->sco_pkts = 8;
	}

	hdev->acl_cnt = hdev->acl_pkts;
	hdev->sco_cnt = hdev->sco_pkts;

	BT_DBG("%s acl mtu %d:%d sco mtu %d:%d", hdev->name, hdev->acl_mtu,
	       hdev->acl_pkts, hdev->sco_mtu, hdev->sco_pkts);
}

static void hci_cc_read_bd_addr(struct hci_dev *hdev, struct sk_buff *skb)
{
	struct hci_rp_read_bd_addr *rp = (void *) skb->data;

	BT_DBG("%s status 0x%2.2x", hdev->name, rp->status);

	if (rp->status)
		return;

	if (test_bit(HCI_INIT, &hdev->flags))
		bacpy(&hdev->bdaddr, &rp->bdaddr);

	if (hci_dev_test_flag(hdev, HCI_SETUP))
		bacpy(&hdev->setup_addr, &rp->bdaddr);
}

static void hci_cc_read_local_pairing_opts(struct hci_dev *hdev,
					   struct sk_buff *skb)
{
	struct hci_rp_read_local_pairing_opts *rp = (void *) skb->data;

	BT_DBG("%s status 0x%2.2x", hdev->name, rp->status);

	if (rp->status)
		return;

	if (hci_dev_test_flag(hdev, HCI_SETUP) ||
	    hci_dev_test_flag(hdev, HCI_CONFIG)) {
		hdev->pairing_opts = rp->pairing_opts;
		hdev->max_enc_key_size = rp->max_key_size;
	}
}

static void hci_cc_read_page_scan_activity(struct hci_dev *hdev,
					   struct sk_buff *skb)
{
	struct hci_rp_read_page_scan_activity *rp = (void *) skb->data;

	BT_DBG("%s status 0x%2.2x", hdev->name, rp->status);

	if (rp->status)
		return;

	if (test_bit(HCI_INIT, &hdev->flags)) {
		hdev->page_scan_interval = __le16_to_cpu(rp->interval);
		hdev->page_scan_window = __le16_to_cpu(rp->window);
	}
}

static void hci_cc_write_page_scan_activity(struct hci_dev *hdev,
					    struct sk_buff *skb)
{
	u8 status = *((u8 *) skb->data);
	struct hci_cp_write_page_scan_activity *sent;

	BT_DBG("%s status 0x%2.2x", hdev->name, status);

	if (status)
		return;

	sent = hci_sent_cmd_data(hdev, HCI_OP_WRITE_PAGE_SCAN_ACTIVITY);
	if (!sent)
		return;

	hdev->page_scan_interval = __le16_to_cpu(sent->interval);
	hdev->page_scan_window = __le16_to_cpu(sent->window);
}

static void hci_cc_read_page_scan_type(struct hci_dev *hdev,
					   struct sk_buff *skb)
{
	struct hci_rp_read_page_scan_type *rp = (void *) skb->data;

	BT_DBG("%s status 0x%2.2x", hdev->name, rp->status);

	if (rp->status)
		return;

	if (test_bit(HCI_INIT, &hdev->flags))
		hdev->page_scan_type = rp->type;
}

static void hci_cc_write_page_scan_type(struct hci_dev *hdev,
					struct sk_buff *skb)
{
	u8 status = *((u8 *) skb->data);
	u8 *type;

	BT_DBG("%s status 0x%2.2x", hdev->name, status);

	if (status)
		return;

	type = hci_sent_cmd_data(hdev, HCI_OP_WRITE_PAGE_SCAN_TYPE);
	if (type)
		hdev->page_scan_type = *type;
}

static void hci_cc_read_data_block_size(struct hci_dev *hdev,
					struct sk_buff *skb)
{
	struct hci_rp_read_data_block_size *rp = (void *) skb->data;

	BT_DBG("%s status 0x%2.2x", hdev->name, rp->status);

	if (rp->status)
		return;

	hdev->block_mtu = __le16_to_cpu(rp->max_acl_len);
	hdev->block_len = __le16_to_cpu(rp->block_len);
	hdev->num_blocks = __le16_to_cpu(rp->num_blocks);

	hdev->block_cnt = hdev->num_blocks;

	BT_DBG("%s blk mtu %d cnt %d len %d", hdev->name, hdev->block_mtu,
	       hdev->block_cnt, hdev->block_len);
}

static void hci_cc_read_clock(struct hci_dev *hdev, struct sk_buff *skb)
{
	struct hci_rp_read_clock *rp = (void *) skb->data;
	struct hci_cp_read_clock *cp;
	struct hci_conn *conn;

	BT_DBG("%s", hdev->name);

	if (skb->len < sizeof(*rp))
		return;

	if (rp->status)
		return;

	hci_dev_lock(hdev);

	cp = hci_sent_cmd_data(hdev, HCI_OP_READ_CLOCK);
	if (!cp)
		goto unlock;

	if (cp->which == 0x00) {
		hdev->clock = le32_to_cpu(rp->clock);
		goto unlock;
	}

	conn = hci_conn_hash_lookup_handle(hdev, __le16_to_cpu(rp->handle));
	if (conn) {
		conn->clock = le32_to_cpu(rp->clock);
		conn->clock_accuracy = le16_to_cpu(rp->accuracy);
	}

unlock:
	hci_dev_unlock(hdev);
}

static void hci_cc_read_local_amp_info(struct hci_dev *hdev,
				       struct sk_buff *skb)
{
	struct hci_rp_read_local_amp_info *rp = (void *) skb->data;

	BT_DBG("%s status 0x%2.2x", hdev->name, rp->status);

	if (rp->status)
		return;

	hdev->amp_status = rp->amp_status;
	hdev->amp_total_bw = __le32_to_cpu(rp->total_bw);
	hdev->amp_max_bw = __le32_to_cpu(rp->max_bw);
	hdev->amp_min_latency = __le32_to_cpu(rp->min_latency);
	hdev->amp_max_pdu = __le32_to_cpu(rp->max_pdu);
	hdev->amp_type = rp->amp_type;
	hdev->amp_pal_cap = __le16_to_cpu(rp->pal_cap);
	hdev->amp_assoc_size = __le16_to_cpu(rp->max_assoc_size);
	hdev->amp_be_flush_to = __le32_to_cpu(rp->be_flush_to);
	hdev->amp_max_flush_to = __le32_to_cpu(rp->max_flush_to);
}

static void hci_cc_read_inq_rsp_tx_power(struct hci_dev *hdev,
					 struct sk_buff *skb)
{
	struct hci_rp_read_inq_rsp_tx_power *rp = (void *) skb->data;

	BT_DBG("%s status 0x%2.2x", hdev->name, rp->status);

	if (rp->status)
		return;

	hdev->inq_tx_power = rp->tx_power;
}

static void hci_cc_read_def_err_data_reporting(struct hci_dev *hdev,
					       struct sk_buff *skb)
{
	struct hci_rp_read_def_err_data_reporting *rp = (void *)skb->data;

	BT_DBG("%s status 0x%2.2x", hdev->name, rp->status);

	if (rp->status)
		return;

	hdev->err_data_reporting = rp->err_data_reporting;
}

static void hci_cc_write_def_err_data_reporting(struct hci_dev *hdev,
						struct sk_buff *skb)
{
	__u8 status = *((__u8 *)skb->data);
	struct hci_cp_write_def_err_data_reporting *cp;

	BT_DBG("%s status 0x%2.2x", hdev->name, status);

	if (status)
		return;

	cp = hci_sent_cmd_data(hdev, HCI_OP_WRITE_DEF_ERR_DATA_REPORTING);
	if (!cp)
		return;

	hdev->err_data_reporting = cp->err_data_reporting;
}

static void hci_cc_pin_code_reply(struct hci_dev *hdev, struct sk_buff *skb)
{
	struct hci_rp_pin_code_reply *rp = (void *) skb->data;
	struct hci_cp_pin_code_reply *cp;
	struct hci_conn *conn;

	BT_DBG("%s status 0x%2.2x", hdev->name, rp->status);

	hci_dev_lock(hdev);

	if (hci_dev_test_flag(hdev, HCI_MGMT))
		mgmt_pin_code_reply_complete(hdev, &rp->bdaddr, rp->status);

	if (rp->status)
		goto unlock;

	cp = hci_sent_cmd_data(hdev, HCI_OP_PIN_CODE_REPLY);
	if (!cp)
		goto unlock;

	conn = hci_conn_hash_lookup_ba(hdev, ACL_LINK, &cp->bdaddr);
	if (conn)
		conn->pin_length = cp->pin_len;

unlock:
	hci_dev_unlock(hdev);
}

static void hci_cc_pin_code_neg_reply(struct hci_dev *hdev, struct sk_buff *skb)
{
	struct hci_rp_pin_code_neg_reply *rp = (void *) skb->data;

	BT_DBG("%s status 0x%2.2x", hdev->name, rp->status);

	hci_dev_lock(hdev);

	if (hci_dev_test_flag(hdev, HCI_MGMT))
		mgmt_pin_code_neg_reply_complete(hdev, &rp->bdaddr,
						 rp->status);

	hci_dev_unlock(hdev);
}

static void hci_cc_le_read_buffer_size(struct hci_dev *hdev,
				       struct sk_buff *skb)
{
	struct hci_rp_le_read_buffer_size *rp = (void *) skb->data;

	BT_DBG("%s status 0x%2.2x", hdev->name, rp->status);

	if (rp->status)
		return;

	hdev->le_mtu = __le16_to_cpu(rp->le_mtu);
	hdev->le_pkts = rp->le_max_pkt;

	hdev->le_cnt = hdev->le_pkts;

	BT_DBG("%s le mtu %d:%d", hdev->name, hdev->le_mtu, hdev->le_pkts);
}

static void hci_cc_le_read_local_features(struct hci_dev *hdev,
					  struct sk_buff *skb)
{
	struct hci_rp_le_read_local_features *rp = (void *) skb->data;

	BT_DBG("%s status 0x%2.2x", hdev->name, rp->status);

	if (rp->status)
		return;

	memcpy(hdev->le_features, rp->features, 8);
}

static void hci_cc_le_read_adv_tx_power(struct hci_dev *hdev,
					struct sk_buff *skb)
{
	struct hci_rp_le_read_adv_tx_power *rp = (void *) skb->data;

	BT_DBG("%s status 0x%2.2x", hdev->name, rp->status);

	if (rp->status)
		return;

	hdev->adv_tx_power = rp->tx_power;
}

static void hci_cc_user_confirm_reply(struct hci_dev *hdev, struct sk_buff *skb)
{
	struct hci_rp_user_confirm_reply *rp = (void *) skb->data;

	BT_DBG("%s status 0x%2.2x", hdev->name, rp->status);

	hci_dev_lock(hdev);

	if (hci_dev_test_flag(hdev, HCI_MGMT))
		mgmt_user_confirm_reply_complete(hdev, &rp->bdaddr, ACL_LINK, 0,
						 rp->status);

	hci_dev_unlock(hdev);
}

static void hci_cc_user_confirm_neg_reply(struct hci_dev *hdev,
					  struct sk_buff *skb)
{
	struct hci_rp_user_confirm_reply *rp = (void *) skb->data;

	BT_DBG("%s status 0x%2.2x", hdev->name, rp->status);

	hci_dev_lock(hdev);

	if (hci_dev_test_flag(hdev, HCI_MGMT))
		mgmt_user_confirm_neg_reply_complete(hdev, &rp->bdaddr,
						     ACL_LINK, 0, rp->status);

	hci_dev_unlock(hdev);
}

static void hci_cc_user_passkey_reply(struct hci_dev *hdev, struct sk_buff *skb)
{
	struct hci_rp_user_confirm_reply *rp = (void *) skb->data;

	BT_DBG("%s status 0x%2.2x", hdev->name, rp->status);

	hci_dev_lock(hdev);

	if (hci_dev_test_flag(hdev, HCI_MGMT))
		mgmt_user_passkey_reply_complete(hdev, &rp->bdaddr, ACL_LINK,
						 0, rp->status);

	hci_dev_unlock(hdev);
}

static void hci_cc_user_passkey_neg_reply(struct hci_dev *hdev,
					  struct sk_buff *skb)
{
	struct hci_rp_user_confirm_reply *rp = (void *) skb->data;

	BT_DBG("%s status 0x%2.2x", hdev->name, rp->status);

	hci_dev_lock(hdev);

	if (hci_dev_test_flag(hdev, HCI_MGMT))
		mgmt_user_passkey_neg_reply_complete(hdev, &rp->bdaddr,
						     ACL_LINK, 0, rp->status);

	hci_dev_unlock(hdev);
}

static void hci_cc_read_local_oob_data(struct hci_dev *hdev,
				       struct sk_buff *skb)
{
	struct hci_rp_read_local_oob_data *rp = (void *) skb->data;

	BT_DBG("%s status 0x%2.2x", hdev->name, rp->status);
}

static void hci_cc_read_local_oob_ext_data(struct hci_dev *hdev,
					   struct sk_buff *skb)
{
	struct hci_rp_read_local_oob_ext_data *rp = (void *) skb->data;

	BT_DBG("%s status 0x%2.2x", hdev->name, rp->status);
}

static void hci_cc_le_set_random_addr(struct hci_dev *hdev, struct sk_buff *skb)
{
	__u8 status = *((__u8 *) skb->data);
	bdaddr_t *sent;

	BT_DBG("%s status 0x%2.2x", hdev->name, status);

	if (status)
		return;

	sent = hci_sent_cmd_data(hdev, HCI_OP_LE_SET_RANDOM_ADDR);
	if (!sent)
		return;

	hci_dev_lock(hdev);

	bacpy(&hdev->random_addr, sent);

	hci_dev_unlock(hdev);
}

static void hci_cc_le_set_default_phy(struct hci_dev *hdev, struct sk_buff *skb)
{
	__u8 status = *((__u8 *) skb->data);
	struct hci_cp_le_set_default_phy *cp;

	BT_DBG("%s status 0x%2.2x", hdev->name, status);

	if (status)
		return;

	cp = hci_sent_cmd_data(hdev, HCI_OP_LE_SET_DEFAULT_PHY);
	if (!cp)
		return;

	hci_dev_lock(hdev);

	hdev->le_tx_def_phys = cp->tx_phys;
	hdev->le_rx_def_phys = cp->rx_phys;

	hci_dev_unlock(hdev);
}

static void hci_cc_le_set_adv_set_random_addr(struct hci_dev *hdev,
                                              struct sk_buff *skb)
{
	__u8 status = *((__u8 *) skb->data);
	struct hci_cp_le_set_adv_set_rand_addr *cp;
	struct adv_info *adv_instance;

	if (status)
		return;

	cp = hci_sent_cmd_data(hdev, HCI_OP_LE_SET_ADV_SET_RAND_ADDR);
	if (!cp)
		return;

	hci_dev_lock(hdev);

	if (!hdev->cur_adv_instance) {
		/* Store in hdev for instance 0 (Set adv and Directed advs) */
		bacpy(&hdev->random_addr, &cp->bdaddr);
	} else {
		adv_instance = hci_find_adv_instance(hdev,
						     hdev->cur_adv_instance);
		if (adv_instance)
			bacpy(&adv_instance->random_addr, &cp->bdaddr);
	}

	hci_dev_unlock(hdev);
}

static void hci_cc_le_set_adv_enable(struct hci_dev *hdev, struct sk_buff *skb)
{
	__u8 *sent, status = *((__u8 *) skb->data);

	BT_DBG("%s status 0x%2.2x", hdev->name, status);

	if (status)
		return;

	sent = hci_sent_cmd_data(hdev, HCI_OP_LE_SET_ADV_ENABLE);
	if (!sent)
		return;

	hci_dev_lock(hdev);

	/* If we're doing connection initiation as peripheral. Set a
	 * timeout in case something goes wrong.
	 */
	if (*sent) {
		struct hci_conn *conn;

		hci_dev_set_flag(hdev, HCI_LE_ADV);

		conn = hci_lookup_le_connect(hdev);
		if (conn)
			queue_delayed_work(hdev->workqueue,
					   &conn->le_conn_timeout,
					   conn->conn_timeout);
	} else {
		hci_dev_clear_flag(hdev, HCI_LE_ADV);
	}

	hci_dev_unlock(hdev);
}

static void hci_cc_le_set_ext_adv_enable(struct hci_dev *hdev,
					 struct sk_buff *skb)
{
	struct hci_cp_le_set_ext_adv_enable *cp;
	__u8 status = *((__u8 *) skb->data);

	BT_DBG("%s status 0x%2.2x", hdev->name, status);

	if (status)
		return;

	cp = hci_sent_cmd_data(hdev, HCI_OP_LE_SET_EXT_ADV_ENABLE);
	if (!cp)
		return;

	hci_dev_lock(hdev);

	if (cp->enable) {
		struct hci_conn *conn;

		hci_dev_set_flag(hdev, HCI_LE_ADV);

		conn = hci_lookup_le_connect(hdev);
		if (conn)
			queue_delayed_work(hdev->workqueue,
					   &conn->le_conn_timeout,
					   conn->conn_timeout);
	} else {
		hci_dev_clear_flag(hdev, HCI_LE_ADV);
	}

	hci_dev_unlock(hdev);
}

static void hci_cc_le_set_scan_param(struct hci_dev *hdev, struct sk_buff *skb)
{
	struct hci_cp_le_set_scan_param *cp;
	__u8 status = *((__u8 *) skb->data);

	BT_DBG("%s status 0x%2.2x", hdev->name, status);

	if (status)
		return;

	cp = hci_sent_cmd_data(hdev, HCI_OP_LE_SET_SCAN_PARAM);
	if (!cp)
		return;

	hci_dev_lock(hdev);

	hdev->le_scan_type = cp->type;

	hci_dev_unlock(hdev);
}

static void hci_cc_le_set_ext_scan_param(struct hci_dev *hdev,
					 struct sk_buff *skb)
{
	struct hci_cp_le_set_ext_scan_params *cp;
	__u8 status = *((__u8 *) skb->data);
	struct hci_cp_le_scan_phy_params *phy_param;

	BT_DBG("%s status 0x%2.2x", hdev->name, status);

	if (status)
		return;

	cp = hci_sent_cmd_data(hdev, HCI_OP_LE_SET_EXT_SCAN_PARAMS);
	if (!cp)
		return;

	phy_param = (void *)cp->data;

	hci_dev_lock(hdev);

	hdev->le_scan_type = phy_param->type;

	hci_dev_unlock(hdev);
}

static bool has_pending_adv_report(struct hci_dev *hdev)
{
	struct discovery_state *d = &hdev->discovery;

	return bacmp(&d->last_adv_addr, BDADDR_ANY);
}

static void clear_pending_adv_report(struct hci_dev *hdev)
{
	struct discovery_state *d = &hdev->discovery;

	bacpy(&d->last_adv_addr, BDADDR_ANY);
	d->last_adv_data_len = 0;
}

static void store_pending_adv_report(struct hci_dev *hdev, bdaddr_t *bdaddr,
				     u8 bdaddr_type, s8 rssi, u32 flags,
				     u8 *data, u8 len)
{
	struct discovery_state *d = &hdev->discovery;

	if (len > HCI_MAX_AD_LENGTH)
		return;

	bacpy(&d->last_adv_addr, bdaddr);
	d->last_adv_addr_type = bdaddr_type;
	d->last_adv_rssi = rssi;
	d->last_adv_flags = flags;
	memcpy(d->last_adv_data, data, len);
	d->last_adv_data_len = len;
}

static void le_set_scan_enable_complete(struct hci_dev *hdev, u8 enable)
{
	hci_dev_lock(hdev);

	switch (enable) {
	case LE_SCAN_ENABLE:
		hci_dev_set_flag(hdev, HCI_LE_SCAN);
		if (hdev->le_scan_type == LE_SCAN_ACTIVE)
			clear_pending_adv_report(hdev);
		break;

	case LE_SCAN_DISABLE:
		/* We do this here instead of when setting DISCOVERY_STOPPED
		 * since the latter would potentially require waiting for
		 * inquiry to stop too.
		 */
		if (has_pending_adv_report(hdev)) {
			struct discovery_state *d = &hdev->discovery;

			mgmt_device_found(hdev, &d->last_adv_addr, LE_LINK,
					  d->last_adv_addr_type, NULL,
					  d->last_adv_rssi, d->last_adv_flags,
					  d->last_adv_data,
					  d->last_adv_data_len, NULL, 0);
		}

		/* Cancel this timer so that we don't try to disable scanning
		 * when it's already disabled.
		 */
		cancel_delayed_work(&hdev->le_scan_disable);

		hci_dev_clear_flag(hdev, HCI_LE_SCAN);

		/* The HCI_LE_SCAN_INTERRUPTED flag indicates that we
		 * interrupted scanning due to a connect request. Mark
		 * therefore discovery as stopped. If this was not
		 * because of a connect request advertising might have
		 * been disabled because of active scanning, so
		 * re-enable it again if necessary.
		 */
		if (hci_dev_test_and_clear_flag(hdev, HCI_LE_SCAN_INTERRUPTED))
			hci_discovery_set_state(hdev, DISCOVERY_STOPPED);
		else if (!hci_dev_test_flag(hdev, HCI_LE_ADV) &&
			 hdev->discovery.state == DISCOVERY_FINDING)
			hci_req_reenable_advertising(hdev);

		break;

	default:
		bt_dev_err(hdev, "use of reserved LE_Scan_Enable param %d",
			   enable);
		break;
	}

	hci_dev_unlock(hdev);
}

static void hci_cc_le_set_scan_enable(struct hci_dev *hdev,
				      struct sk_buff *skb)
{
	struct hci_cp_le_set_scan_enable *cp;
	__u8 status = *((__u8 *) skb->data);

	BT_DBG("%s status 0x%2.2x", hdev->name, status);

	if (status)
		return;

	cp = hci_sent_cmd_data(hdev, HCI_OP_LE_SET_SCAN_ENABLE);
	if (!cp)
		return;

	le_set_scan_enable_complete(hdev, cp->enable);
}

static void hci_cc_le_set_ext_scan_enable(struct hci_dev *hdev,
				      struct sk_buff *skb)
{
	struct hci_cp_le_set_ext_scan_enable *cp;
	__u8 status = *((__u8 *) skb->data);

	BT_DBG("%s status 0x%2.2x", hdev->name, status);

	if (status)
		return;

	cp = hci_sent_cmd_data(hdev, HCI_OP_LE_SET_EXT_SCAN_ENABLE);
	if (!cp)
		return;

	le_set_scan_enable_complete(hdev, cp->enable);
}

static void hci_cc_le_read_num_adv_sets(struct hci_dev *hdev,
				      struct sk_buff *skb)
{
	struct hci_rp_le_read_num_supported_adv_sets *rp = (void *) skb->data;

	BT_DBG("%s status 0x%2.2x No of Adv sets %u", hdev->name, rp->status,
	       rp->num_of_sets);

	if (rp->status)
		return;

	hdev->le_num_of_adv_sets = rp->num_of_sets;
}

static void hci_cc_le_read_white_list_size(struct hci_dev *hdev,
					   struct sk_buff *skb)
{
	struct hci_rp_le_read_white_list_size *rp = (void *) skb->data;

	BT_DBG("%s status 0x%2.2x size %u", hdev->name, rp->status, rp->size);

	if (rp->status)
		return;

	hdev->le_white_list_size = rp->size;
}

static void hci_cc_le_clear_white_list(struct hci_dev *hdev,
				       struct sk_buff *skb)
{
	__u8 status = *((__u8 *) skb->data);

	BT_DBG("%s status 0x%2.2x", hdev->name, status);

	if (status)
		return;

	hci_bdaddr_list_clear(&hdev->le_white_list);
}

static void hci_cc_le_add_to_white_list(struct hci_dev *hdev,
					struct sk_buff *skb)
{
	struct hci_cp_le_add_to_white_list *sent;
	__u8 status = *((__u8 *) skb->data);

	BT_DBG("%s status 0x%2.2x", hdev->name, status);

	if (status)
		return;

	sent = hci_sent_cmd_data(hdev, HCI_OP_LE_ADD_TO_WHITE_LIST);
	if (!sent)
		return;

	hci_bdaddr_list_add(&hdev->le_white_list, &sent->bdaddr,
			   sent->bdaddr_type);
}

static void hci_cc_le_del_from_white_list(struct hci_dev *hdev,
					  struct sk_buff *skb)
{
	struct hci_cp_le_del_from_white_list *sent;
	__u8 status = *((__u8 *) skb->data);

	BT_DBG("%s status 0x%2.2x", hdev->name, status);

	if (status)
		return;

	sent = hci_sent_cmd_data(hdev, HCI_OP_LE_DEL_FROM_WHITE_LIST);
	if (!sent)
		return;

	hci_bdaddr_list_del(&hdev->le_white_list, &sent->bdaddr,
			    sent->bdaddr_type);
}

static void hci_cc_le_read_supported_states(struct hci_dev *hdev,
					    struct sk_buff *skb)
{
	struct hci_rp_le_read_supported_states *rp = (void *) skb->data;

	BT_DBG("%s status 0x%2.2x", hdev->name, rp->status);

	if (rp->status)
		return;

	memcpy(hdev->le_states, rp->le_states, 8);
}

static void hci_cc_le_read_def_data_len(struct hci_dev *hdev,
					struct sk_buff *skb)
{
	struct hci_rp_le_read_def_data_len *rp = (void *) skb->data;

	BT_DBG("%s status 0x%2.2x", hdev->name, rp->status);

	if (rp->status)
		return;

	hdev->le_def_tx_len = le16_to_cpu(rp->tx_len);
	hdev->le_def_tx_time = le16_to_cpu(rp->tx_time);
}

static void hci_cc_le_write_def_data_len(struct hci_dev *hdev,
					 struct sk_buff *skb)
{
	struct hci_cp_le_write_def_data_len *sent;
	__u8 status = *((__u8 *) skb->data);

	BT_DBG("%s status 0x%2.2x", hdev->name, status);

	if (status)
		return;

	sent = hci_sent_cmd_data(hdev, HCI_OP_LE_WRITE_DEF_DATA_LEN);
	if (!sent)
		return;

	hdev->le_def_tx_len = le16_to_cpu(sent->tx_len);
	hdev->le_def_tx_time = le16_to_cpu(sent->tx_time);
}

static void hci_cc_le_add_to_resolv_list(struct hci_dev *hdev,
					 struct sk_buff *skb)
{
	struct hci_cp_le_add_to_resolv_list *sent;
	__u8 status = *((__u8 *) skb->data);

	BT_DBG("%s status 0x%2.2x", hdev->name, status);

	if (status)
		return;

	sent = hci_sent_cmd_data(hdev, HCI_OP_LE_ADD_TO_RESOLV_LIST);
	if (!sent)
		return;

	hci_bdaddr_list_add_with_irk(&hdev->le_resolv_list, &sent->bdaddr,
				sent->bdaddr_type, sent->peer_irk,
				sent->local_irk);
}

static void hci_cc_le_del_from_resolv_list(struct hci_dev *hdev,
					  struct sk_buff *skb)
{
	struct hci_cp_le_del_from_resolv_list *sent;
	__u8 status = *((__u8 *) skb->data);

	BT_DBG("%s status 0x%2.2x", hdev->name, status);

	if (status)
		return;

	sent = hci_sent_cmd_data(hdev, HCI_OP_LE_DEL_FROM_RESOLV_LIST);
	if (!sent)
		return;

	hci_bdaddr_list_del_with_irk(&hdev->le_resolv_list, &sent->bdaddr,
			    sent->bdaddr_type);
}

static void hci_cc_le_clear_resolv_list(struct hci_dev *hdev,
				       struct sk_buff *skb)
{
	__u8 status = *((__u8 *) skb->data);

	BT_DBG("%s status 0x%2.2x", hdev->name, status);

	if (status)
		return;

	hci_bdaddr_list_clear(&hdev->le_resolv_list);
}

static void hci_cc_le_read_resolv_list_size(struct hci_dev *hdev,
					   struct sk_buff *skb)
{
	struct hci_rp_le_read_resolv_list_size *rp = (void *) skb->data;

	BT_DBG("%s status 0x%2.2x size %u", hdev->name, rp->status, rp->size);

	if (rp->status)
		return;

	hdev->le_resolv_list_size = rp->size;
}

static void hci_cc_le_set_addr_resolution_enable(struct hci_dev *hdev,
						struct sk_buff *skb)
{
	__u8 *sent, status = *((__u8 *) skb->data);

	BT_DBG("%s status 0x%2.2x", hdev->name, status);

	if (status)
		return;

	sent = hci_sent_cmd_data(hdev, HCI_OP_LE_SET_ADDR_RESOLV_ENABLE);
	if (!sent)
		return;

	hci_dev_lock(hdev);

	if (*sent)
		hci_dev_set_flag(hdev, HCI_LL_RPA_RESOLUTION);
	else
		hci_dev_clear_flag(hdev, HCI_LL_RPA_RESOLUTION);

	hci_dev_unlock(hdev);
}

static void hci_cc_le_read_max_data_len(struct hci_dev *hdev,
					struct sk_buff *skb)
{
	struct hci_rp_le_read_max_data_len *rp = (void *) skb->data;

	BT_DBG("%s status 0x%2.2x", hdev->name, rp->status);

	if (rp->status)
		return;

	hdev->le_max_tx_len = le16_to_cpu(rp->tx_len);
	hdev->le_max_tx_time = le16_to_cpu(rp->tx_time);
	hdev->le_max_rx_len = le16_to_cpu(rp->rx_len);
	hdev->le_max_rx_time = le16_to_cpu(rp->rx_time);
}

static void hci_cc_write_le_host_supported(struct hci_dev *hdev,
					   struct sk_buff *skb)
{
	struct hci_cp_write_le_host_supported *sent;
	__u8 status = *((__u8 *) skb->data);

	BT_DBG("%s status 0x%2.2x", hdev->name, status);

	if (status)
		return;

	sent = hci_sent_cmd_data(hdev, HCI_OP_WRITE_LE_HOST_SUPPORTED);
	if (!sent)
		return;

	hci_dev_lock(hdev);

	if (sent->le) {
		hdev->features[1][0] |= LMP_HOST_LE;
		hci_dev_set_flag(hdev, HCI_LE_ENABLED);
	} else {
		hdev->features[1][0] &= ~LMP_HOST_LE;
		hci_dev_clear_flag(hdev, HCI_LE_ENABLED);
		hci_dev_clear_flag(hdev, HCI_ADVERTISING);
	}

	if (sent->simul)
		hdev->features[1][0] |= LMP_HOST_LE_BREDR;
	else
		hdev->features[1][0] &= ~LMP_HOST_LE_BREDR;

	hci_dev_unlock(hdev);
}

static void hci_cc_set_adv_param(struct hci_dev *hdev, struct sk_buff *skb)
{
	struct hci_cp_le_set_adv_param *cp;
	u8 status = *((u8 *) skb->data);

	BT_DBG("%s status 0x%2.2x", hdev->name, status);

	if (status)
		return;

	cp = hci_sent_cmd_data(hdev, HCI_OP_LE_SET_ADV_PARAM);
	if (!cp)
		return;

	hci_dev_lock(hdev);
	hdev->adv_addr_type = cp->own_address_type;
	hci_dev_unlock(hdev);
}

static void hci_cc_set_ext_adv_param(struct hci_dev *hdev, struct sk_buff *skb)
{
	struct hci_rp_le_set_ext_adv_params *rp = (void *) skb->data;
	struct hci_cp_le_set_ext_adv_params *cp;
	struct adv_info *adv_instance;

	BT_DBG("%s status 0x%2.2x", hdev->name, rp->status);

	if (rp->status)
		return;

	cp = hci_sent_cmd_data(hdev, HCI_OP_LE_SET_EXT_ADV_PARAMS);
	if (!cp)
		return;

	hci_dev_lock(hdev);
	hdev->adv_addr_type = cp->own_addr_type;
	if (!hdev->cur_adv_instance) {
		/* Store in hdev for instance 0 */
		hdev->adv_tx_power = rp->tx_power;
	} else {
		adv_instance = hci_find_adv_instance(hdev,
						     hdev->cur_adv_instance);
		if (adv_instance)
			adv_instance->tx_power = rp->tx_power;
	}
	/* Update adv data as tx power is known now */
	hci_req_update_adv_data(hdev, hdev->cur_adv_instance);
	hci_dev_unlock(hdev);
}

static void hci_cc_read_rssi(struct hci_dev *hdev, struct sk_buff *skb)
{
	struct hci_rp_read_rssi *rp = (void *) skb->data;
	struct hci_conn *conn;

	BT_DBG("%s status 0x%2.2x", hdev->name, rp->status);

	if (rp->status)
		return;

	hci_dev_lock(hdev);

	conn = hci_conn_hash_lookup_handle(hdev, __le16_to_cpu(rp->handle));
	if (conn)
		conn->rssi = rp->rssi;

	hci_dev_unlock(hdev);
}

static void hci_cc_read_tx_power(struct hci_dev *hdev, struct sk_buff *skb)
{
	struct hci_cp_read_tx_power *sent;
	struct hci_rp_read_tx_power *rp = (void *) skb->data;
	struct hci_conn *conn;

	BT_DBG("%s status 0x%2.2x", hdev->name, rp->status);

	if (rp->status)
		return;

	sent = hci_sent_cmd_data(hdev, HCI_OP_READ_TX_POWER);
	if (!sent)
		return;

	hci_dev_lock(hdev);

	conn = hci_conn_hash_lookup_handle(hdev, __le16_to_cpu(rp->handle));
	if (!conn)
		goto unlock;

	switch (sent->type) {
	case 0x00:
		conn->tx_power = rp->tx_power;
		break;
	case 0x01:
		conn->max_tx_power = rp->tx_power;
		break;
	}

unlock:
	hci_dev_unlock(hdev);
}

static void hci_cc_write_ssp_debug_mode(struct hci_dev *hdev, struct sk_buff *skb)
{
	u8 status = *((u8 *) skb->data);
	u8 *mode;

	BT_DBG("%s status 0x%2.2x", hdev->name, status);

	if (status)
		return;

	mode = hci_sent_cmd_data(hdev, HCI_OP_WRITE_SSP_DEBUG_MODE);
	if (mode)
		hdev->ssp_debug_mode = *mode;
}

static void hci_cs_inquiry(struct hci_dev *hdev, __u8 status)
{
	BT_DBG("%s status 0x%2.2x", hdev->name, status);

	if (status) {
		hci_conn_check_pending(hdev);
		return;
	}

	set_bit(HCI_INQUIRY, &hdev->flags);
}

static void hci_cs_create_conn(struct hci_dev *hdev, __u8 status)
{
	struct hci_cp_create_conn *cp;
	struct hci_conn *conn;

	BT_DBG("%s status 0x%2.2x", hdev->name, status);

	cp = hci_sent_cmd_data(hdev, HCI_OP_CREATE_CONN);
	if (!cp)
		return;

	hci_dev_lock(hdev);

	conn = hci_conn_hash_lookup_ba(hdev, ACL_LINK, &cp->bdaddr);

	BT_DBG("%s bdaddr %pMR hcon %p", hdev->name, &cp->bdaddr, conn);

	if (status) {
		if (conn && conn->state == BT_CONNECT) {
			if (status != 0x0c || conn->attempt > 2) {
				conn->state = BT_CLOSED;
				hci_connect_cfm(conn, status);
				hci_conn_del(conn);
			} else
				conn->state = BT_CONNECT2;
		}
	} else {
		if (!conn) {
			conn = hci_conn_add(hdev, ACL_LINK, &cp->bdaddr,
					    HCI_ROLE_MASTER);
			if (!conn)
				bt_dev_err(hdev, "no memory for new connection");
		}
	}

	hci_dev_unlock(hdev);
}

static void hci_cs_add_sco(struct hci_dev *hdev, __u8 status)
{
	struct hci_cp_add_sco *cp;
	struct hci_conn *acl, *sco;
	__u16 handle;

	BT_DBG("%s status 0x%2.2x", hdev->name, status);

	if (!status)
		return;

	cp = hci_sent_cmd_data(hdev, HCI_OP_ADD_SCO);
	if (!cp)
		return;

	handle = __le16_to_cpu(cp->handle);

	BT_DBG("%s handle 0x%4.4x", hdev->name, handle);

	hci_dev_lock(hdev);

	acl = hci_conn_hash_lookup_handle(hdev, handle);
	if (acl) {
		sco = acl->link;
		if (sco) {
			sco->state = BT_CLOSED;

			hci_connect_cfm(sco, status);
			hci_conn_del(sco);
		}
	}

	hci_dev_unlock(hdev);
}

static void hci_cs_auth_requested(struct hci_dev *hdev, __u8 status)
{
	struct hci_cp_auth_requested *cp;
	struct hci_conn *conn;

	BT_DBG("%s status 0x%2.2x", hdev->name, status);

	if (!status)
		return;

	cp = hci_sent_cmd_data(hdev, HCI_OP_AUTH_REQUESTED);
	if (!cp)
		return;

	hci_dev_lock(hdev);

	conn = hci_conn_hash_lookup_handle(hdev, __le16_to_cpu(cp->handle));
	if (conn) {
		if (conn->state == BT_CONFIG) {
			hci_connect_cfm(conn, status);
			hci_conn_drop(conn);
		}
	}

	hci_dev_unlock(hdev);
}

static void hci_cs_set_conn_encrypt(struct hci_dev *hdev, __u8 status)
{
	struct hci_cp_set_conn_encrypt *cp;
	struct hci_conn *conn;

	BT_DBG("%s status 0x%2.2x", hdev->name, status);

	if (!status)
		return;

	cp = hci_sent_cmd_data(hdev, HCI_OP_SET_CONN_ENCRYPT);
	if (!cp)
		return;

	hci_dev_lock(hdev);

	conn = hci_conn_hash_lookup_handle(hdev, __le16_to_cpu(cp->handle));
	if (conn) {
		if (conn->state == BT_CONFIG) {
			hci_connect_cfm(conn, status);
			hci_conn_drop(conn);
		}
	}

	hci_dev_unlock(hdev);
}

static int hci_outgoing_auth_needed(struct hci_dev *hdev,
				    struct hci_conn *conn)
{
	if (conn->state != BT_CONFIG || !conn->out)
		return 0;

	if (conn->pending_sec_level == BT_SECURITY_SDP)
		return 0;

	/* Only request authentication for SSP connections or non-SSP
	 * devices with sec_level MEDIUM or HIGH or if MITM protection
	 * is requested.
	 */
	if (!hci_conn_ssp_enabled(conn) && !(conn->auth_type & 0x01) &&
	    conn->pending_sec_level != BT_SECURITY_FIPS &&
	    conn->pending_sec_level != BT_SECURITY_HIGH &&
	    conn->pending_sec_level != BT_SECURITY_MEDIUM)
		return 0;

	return 1;
}

static int hci_resolve_name(struct hci_dev *hdev,
				   struct inquiry_entry *e)
{
	struct hci_cp_remote_name_req cp;

	memset(&cp, 0, sizeof(cp));

	bacpy(&cp.bdaddr, &e->data.bdaddr);
	cp.pscan_rep_mode = e->data.pscan_rep_mode;
	cp.pscan_mode = e->data.pscan_mode;
	cp.clock_offset = e->data.clock_offset;

	return hci_send_cmd(hdev, HCI_OP_REMOTE_NAME_REQ, sizeof(cp), &cp);
}

static bool hci_resolve_next_name(struct hci_dev *hdev)
{
	struct discovery_state *discov = &hdev->discovery;
	struct inquiry_entry *e;

	if (list_empty(&discov->resolve))
		return false;

	e = hci_inquiry_cache_lookup_resolve(hdev, BDADDR_ANY, NAME_NEEDED);
	if (!e)
		return false;

	if (hci_resolve_name(hdev, e) == 0) {
		e->name_state = NAME_PENDING;
		return true;
	}

	return false;
}

static void hci_check_pending_name(struct hci_dev *hdev, struct hci_conn *conn,
				   bdaddr_t *bdaddr, u8 *name, u8 name_len)
{
	struct discovery_state *discov = &hdev->discovery;
	struct inquiry_entry *e;

	/* Update the mgmt connected state if necessary. Be careful with
	 * conn objects that exist but are not (yet) connected however.
	 * Only those in BT_CONFIG or BT_CONNECTED states can be
	 * considered connected.
	 */
	if (conn &&
	    (conn->state == BT_CONFIG || conn->state == BT_CONNECTED) &&
	    !test_and_set_bit(HCI_CONN_MGMT_CONNECTED, &conn->flags))
		mgmt_device_connected(hdev, conn, 0, name, name_len);

	if (discov->state == DISCOVERY_STOPPED)
		return;

	if (discov->state == DISCOVERY_STOPPING)
		goto discov_complete;

	if (discov->state != DISCOVERY_RESOLVING)
		return;

	e = hci_inquiry_cache_lookup_resolve(hdev, bdaddr, NAME_PENDING);
	/* If the device was not found in a list of found devices names of which
	 * are pending. there is no need to continue resolving a next name as it
	 * will be done upon receiving another Remote Name Request Complete
	 * Event */
	if (!e)
		return;

	list_del(&e->list);
	if (name) {
		e->name_state = NAME_KNOWN;
		mgmt_remote_name(hdev, bdaddr, ACL_LINK, 0x00,
				 e->data.rssi, name, name_len);
	} else {
		e->name_state = NAME_NOT_KNOWN;
	}

	if (hci_resolve_next_name(hdev))
		return;

discov_complete:
	hci_discovery_set_state(hdev, DISCOVERY_STOPPED);
}

static void hci_cs_remote_name_req(struct hci_dev *hdev, __u8 status)
{
	struct hci_cp_remote_name_req *cp;
	struct hci_conn *conn;

	BT_DBG("%s status 0x%2.2x", hdev->name, status);

	/* If successful wait for the name req complete event before
	 * checking for the need to do authentication */
	if (!status)
		return;

	cp = hci_sent_cmd_data(hdev, HCI_OP_REMOTE_NAME_REQ);
	if (!cp)
		return;

	hci_dev_lock(hdev);

	conn = hci_conn_hash_lookup_ba(hdev, ACL_LINK, &cp->bdaddr);

	if (hci_dev_test_flag(hdev, HCI_MGMT))
		hci_check_pending_name(hdev, conn, &cp->bdaddr, NULL, 0);

	if (!conn)
		goto unlock;

	if (!hci_outgoing_auth_needed(hdev, conn))
		goto unlock;

	if (!test_and_set_bit(HCI_CONN_AUTH_PEND, &conn->flags)) {
		struct hci_cp_auth_requested auth_cp;

		set_bit(HCI_CONN_AUTH_INITIATOR, &conn->flags);

		auth_cp.handle = __cpu_to_le16(conn->handle);
		hci_send_cmd(hdev, HCI_OP_AUTH_REQUESTED,
			     sizeof(auth_cp), &auth_cp);
	}

unlock:
	hci_dev_unlock(hdev);
}

static void hci_cs_read_remote_features(struct hci_dev *hdev, __u8 status)
{
	struct hci_cp_read_remote_features *cp;
	struct hci_conn *conn;

	BT_DBG("%s status 0x%2.2x", hdev->name, status);

	if (!status)
		return;

	cp = hci_sent_cmd_data(hdev, HCI_OP_READ_REMOTE_FEATURES);
	if (!cp)
		return;

	hci_dev_lock(hdev);

	conn = hci_conn_hash_lookup_handle(hdev, __le16_to_cpu(cp->handle));
	if (conn) {
		if (conn->state == BT_CONFIG) {
			hci_connect_cfm(conn, status);
			hci_conn_drop(conn);
		}
	}

	hci_dev_unlock(hdev);
}

static void hci_cs_read_remote_ext_features(struct hci_dev *hdev, __u8 status)
{
	struct hci_cp_read_remote_ext_features *cp;
	struct hci_conn *conn;

	BT_DBG("%s status 0x%2.2x", hdev->name, status);

	if (!status)
		return;

	cp = hci_sent_cmd_data(hdev, HCI_OP_READ_REMOTE_EXT_FEATURES);
	if (!cp)
		return;

	hci_dev_lock(hdev);

	conn = hci_conn_hash_lookup_handle(hdev, __le16_to_cpu(cp->handle));
	if (conn) {
		if (conn->state == BT_CONFIG) {
			hci_connect_cfm(conn, status);
			hci_conn_drop(conn);
		}
	}

	hci_dev_unlock(hdev);
}

static void hci_cs_setup_sync_conn(struct hci_dev *hdev, __u8 status)
{
	struct hci_cp_setup_sync_conn *cp;
	struct hci_conn *acl, *sco;
	__u16 handle;

	BT_DBG("%s status 0x%2.2x", hdev->name, status);

	if (!status)
		return;

	cp = hci_sent_cmd_data(hdev, HCI_OP_SETUP_SYNC_CONN);
	if (!cp)
		return;

	handle = __le16_to_cpu(cp->handle);

	BT_DBG("%s handle 0x%4.4x", hdev->name, handle);

	hci_dev_lock(hdev);

	acl = hci_conn_hash_lookup_handle(hdev, handle);
	if (acl) {
		sco = acl->link;
		if (sco) {
			sco->state = BT_CLOSED;

			hci_connect_cfm(sco, status);
			hci_conn_del(sco);
		}
	}

	hci_dev_unlock(hdev);
}

static void hci_cs_sniff_mode(struct hci_dev *hdev, __u8 status)
{
	struct hci_cp_sniff_mode *cp;
	struct hci_conn *conn;

	BT_DBG("%s status 0x%2.2x", hdev->name, status);

	if (!status)
		return;

	cp = hci_sent_cmd_data(hdev, HCI_OP_SNIFF_MODE);
	if (!cp)
		return;

	hci_dev_lock(hdev);

	conn = hci_conn_hash_lookup_handle(hdev, __le16_to_cpu(cp->handle));
	if (conn) {
		clear_bit(HCI_CONN_MODE_CHANGE_PEND, &conn->flags);

		if (test_and_clear_bit(HCI_CONN_SCO_SETUP_PEND, &conn->flags))
			hci_sco_setup(conn, status);
	}

	hci_dev_unlock(hdev);
}

static void hci_cs_exit_sniff_mode(struct hci_dev *hdev, __u8 status)
{
	struct hci_cp_exit_sniff_mode *cp;
	struct hci_conn *conn;

	BT_DBG("%s status 0x%2.2x", hdev->name, status);

	if (!status)
		return;

	cp = hci_sent_cmd_data(hdev, HCI_OP_EXIT_SNIFF_MODE);
	if (!cp)
		return;

	hci_dev_lock(hdev);

	conn = hci_conn_hash_lookup_handle(hdev, __le16_to_cpu(cp->handle));
	if (conn) {
		clear_bit(HCI_CONN_MODE_CHANGE_PEND, &conn->flags);

		if (test_and_clear_bit(HCI_CONN_SCO_SETUP_PEND, &conn->flags))
			hci_sco_setup(conn, status);
	}

	hci_dev_unlock(hdev);
}

static void hci_cs_disconnect(struct hci_dev *hdev, u8 status)
{
	struct hci_cp_disconnect *cp;
	struct hci_conn *conn;

	if (!status)
		return;

	cp = hci_sent_cmd_data(hdev, HCI_OP_DISCONNECT);
	if (!cp)
		return;

	hci_dev_lock(hdev);

	conn = hci_conn_hash_lookup_handle(hdev, __le16_to_cpu(cp->handle));
	if (conn) {
		u8 type = conn->type;

		mgmt_disconnect_failed(hdev, &conn->dst, conn->type,
				       conn->dst_type, status);

		/* If the disconnection failed for any reason, the upper layer
		 * does not retry to disconnect in current implementation.
		 * Hence, we need to do some basic cleanup here and re-enable
		 * advertising if necessary.
		 */
		hci_conn_del(conn);
		if (type == LE_LINK)
			hci_req_reenable_advertising(hdev);
	}

	hci_dev_unlock(hdev);
}

static void cs_le_create_conn(struct hci_dev *hdev, bdaddr_t *peer_addr,
			      u8 peer_addr_type, u8 own_address_type,
			      u8 filter_policy)
{
	struct hci_conn *conn;

	conn = hci_conn_hash_lookup_le(hdev, peer_addr,
				       peer_addr_type);
	if (!conn)
		return;

	/* When using controller based address resolution, then the new
	 * address types 0x02 and 0x03 are used. These types need to be
	 * converted back into either public address or random address type
	 */
	if (use_ll_privacy(hdev) &&
	    hci_dev_test_flag(hdev, HCI_LL_RPA_RESOLUTION)) {
		switch (own_address_type) {
		case ADDR_LE_DEV_PUBLIC_RESOLVED:
			own_address_type = ADDR_LE_DEV_PUBLIC;
			break;
		case ADDR_LE_DEV_RANDOM_RESOLVED:
			own_address_type = ADDR_LE_DEV_RANDOM;
			break;
		}
	}

	/* Store the initiator and responder address information which
	 * is needed for SMP. These values will not change during the
	 * lifetime of the connection.
	 */
	conn->init_addr_type = own_address_type;
	if (own_address_type == ADDR_LE_DEV_RANDOM)
		bacpy(&conn->init_addr, &hdev->random_addr);
	else
		bacpy(&conn->init_addr, &hdev->bdaddr);

	conn->resp_addr_type = peer_addr_type;
	bacpy(&conn->resp_addr, peer_addr);

	/* We don't want the connection attempt to stick around
	 * indefinitely since LE doesn't have a page timeout concept
	 * like BR/EDR. Set a timer for any connection that doesn't use
	 * the white list for connecting.
	 */
	if (filter_policy == HCI_LE_USE_PEER_ADDR)
		queue_delayed_work(conn->hdev->workqueue,
				   &conn->le_conn_timeout,
				   conn->conn_timeout);
}

static void hci_cs_le_create_conn(struct hci_dev *hdev, u8 status)
{
	struct hci_cp_le_create_conn *cp;

	BT_DBG("%s status 0x%2.2x", hdev->name, status);

	/* All connection failure handling is taken care of by the
	 * hci_le_conn_failed function which is triggered by the HCI
	 * request completion callbacks used for connecting.
	 */
	if (status)
		return;

	cp = hci_sent_cmd_data(hdev, HCI_OP_LE_CREATE_CONN);
	if (!cp)
		return;

	hci_dev_lock(hdev);

	cs_le_create_conn(hdev, &cp->peer_addr, cp->peer_addr_type,
			  cp->own_address_type, cp->filter_policy);

	hci_dev_unlock(hdev);
}

static void hci_cs_le_ext_create_conn(struct hci_dev *hdev, u8 status)
{
	struct hci_cp_le_ext_create_conn *cp;

	BT_DBG("%s status 0x%2.2x", hdev->name, status);

	/* All connection failure handling is taken care of by the
	 * hci_le_conn_failed function which is triggered by the HCI
	 * request completion callbacks used for connecting.
	 */
	if (status)
		return;

	cp = hci_sent_cmd_data(hdev, HCI_OP_LE_EXT_CREATE_CONN);
	if (!cp)
		return;

	hci_dev_lock(hdev);

	cs_le_create_conn(hdev, &cp->peer_addr, cp->peer_addr_type,
			  cp->own_addr_type, cp->filter_policy);

	hci_dev_unlock(hdev);
}

static void hci_cs_le_read_remote_features(struct hci_dev *hdev, u8 status)
{
	struct hci_cp_le_read_remote_features *cp;
	struct hci_conn *conn;

	BT_DBG("%s status 0x%2.2x", hdev->name, status);

	if (!status)
		return;

	cp = hci_sent_cmd_data(hdev, HCI_OP_LE_READ_REMOTE_FEATURES);
	if (!cp)
		return;

	hci_dev_lock(hdev);

	conn = hci_conn_hash_lookup_handle(hdev, __le16_to_cpu(cp->handle));
	if (conn) {
		if (conn->state == BT_CONFIG) {
			hci_connect_cfm(conn, status);
			hci_conn_drop(conn);
		}
	}

	hci_dev_unlock(hdev);
}

static void hci_cs_le_start_enc(struct hci_dev *hdev, u8 status)
{
	struct hci_cp_le_start_enc *cp;
	struct hci_conn *conn;

	BT_DBG("%s status 0x%2.2x", hdev->name, status);

	if (!status)
		return;

	hci_dev_lock(hdev);

	cp = hci_sent_cmd_data(hdev, HCI_OP_LE_START_ENC);
	if (!cp)
		goto unlock;

	conn = hci_conn_hash_lookup_handle(hdev, __le16_to_cpu(cp->handle));
	if (!conn)
		goto unlock;

	if (conn->state != BT_CONNECTED)
		goto unlock;

	hci_disconnect(conn, HCI_ERROR_AUTH_FAILURE);
	hci_conn_drop(conn);

unlock:
	hci_dev_unlock(hdev);
}

static void hci_cs_switch_role(struct hci_dev *hdev, u8 status)
{
	struct hci_cp_switch_role *cp;
	struct hci_conn *conn;

	BT_DBG("%s status 0x%2.2x", hdev->name, status);

	if (!status)
		return;

	cp = hci_sent_cmd_data(hdev, HCI_OP_SWITCH_ROLE);
	if (!cp)
		return;

	hci_dev_lock(hdev);

	conn = hci_conn_hash_lookup_ba(hdev, ACL_LINK, &cp->bdaddr);
	if (conn)
		clear_bit(HCI_CONN_RSWITCH_PEND, &conn->flags);

	hci_dev_unlock(hdev);
}

static void hci_inquiry_complete_evt(struct hci_dev *hdev, struct sk_buff *skb)
{
	__u8 status = *((__u8 *) skb->data);
	struct discovery_state *discov = &hdev->discovery;
	struct inquiry_entry *e;

	BT_DBG("%s status 0x%2.2x", hdev->name, status);

	hci_conn_check_pending(hdev);

	if (!test_and_clear_bit(HCI_INQUIRY, &hdev->flags))
		return;

	smp_mb__after_atomic(); /* wake_up_bit advises about this barrier */
	wake_up_bit(&hdev->flags, HCI_INQUIRY);

	if (!hci_dev_test_flag(hdev, HCI_MGMT))
		return;

	hci_dev_lock(hdev);

	if (discov->state != DISCOVERY_FINDING)
		goto unlock;

	if (list_empty(&discov->resolve)) {
		/* When BR/EDR inquiry is active and no LE scanning is in
		 * progress, then change discovery state to indicate completion.
		 *
		 * When running LE scanning and BR/EDR inquiry simultaneously
		 * and the LE scan already finished, then change the discovery
		 * state to indicate completion.
		 */
		if (!hci_dev_test_flag(hdev, HCI_LE_SCAN) ||
		    !test_bit(HCI_QUIRK_SIMULTANEOUS_DISCOVERY, &hdev->quirks))
			hci_discovery_set_state(hdev, DISCOVERY_STOPPED);
		goto unlock;
	}

	e = hci_inquiry_cache_lookup_resolve(hdev, BDADDR_ANY, NAME_NEEDED);
	if (e && hci_resolve_name(hdev, e) == 0) {
		e->name_state = NAME_PENDING;
		hci_discovery_set_state(hdev, DISCOVERY_RESOLVING);
	} else {
		/* When BR/EDR inquiry is active and no LE scanning is in
		 * progress, then change discovery state to indicate completion.
		 *
		 * When running LE scanning and BR/EDR inquiry simultaneously
		 * and the LE scan already finished, then change the discovery
		 * state to indicate completion.
		 */
		if (!hci_dev_test_flag(hdev, HCI_LE_SCAN) ||
		    !test_bit(HCI_QUIRK_SIMULTANEOUS_DISCOVERY, &hdev->quirks))
			hci_discovery_set_state(hdev, DISCOVERY_STOPPED);
	}

unlock:
	hci_dev_unlock(hdev);
}

static void hci_inquiry_result_evt(struct hci_dev *hdev, struct sk_buff *skb)
{
	struct inquiry_data data;
	struct inquiry_info *info = (void *) (skb->data + 1);
	int num_rsp = *((__u8 *) skb->data);

	BT_DBG("%s num_rsp %d", hdev->name, num_rsp);

	if (!num_rsp || skb->len < num_rsp * sizeof(*info) + 1)
		return;

	if (hci_dev_test_flag(hdev, HCI_PERIODIC_INQ))
		return;

	hci_dev_lock(hdev);

	for (; num_rsp; num_rsp--, info++) {
		u32 flags;

		bacpy(&data.bdaddr, &info->bdaddr);
		data.pscan_rep_mode	= info->pscan_rep_mode;
		data.pscan_period_mode	= info->pscan_period_mode;
		data.pscan_mode		= info->pscan_mode;
		memcpy(data.dev_class, info->dev_class, 3);
		data.clock_offset	= info->clock_offset;
		data.rssi		= HCI_RSSI_INVALID;
		data.ssp_mode		= 0x00;

		flags = hci_inquiry_cache_update(hdev, &data, false);

		mgmt_device_found(hdev, &info->bdaddr, ACL_LINK, 0x00,
				  info->dev_class, HCI_RSSI_INVALID,
				  flags, NULL, 0, NULL, 0);
	}

	hci_dev_unlock(hdev);
}

static void hci_conn_complete_evt(struct hci_dev *hdev, struct sk_buff *skb)
{
	struct hci_ev_conn_complete *ev = (void *) skb->data;
	struct hci_conn *conn;

	BT_DBG("%s", hdev->name);

	hci_dev_lock(hdev);

	conn = hci_conn_hash_lookup_ba(hdev, ev->link_type, &ev->bdaddr);
	if (!conn) {
		/* Connection may not exist if auto-connected. Check the bredr
		 * allowlist to see if this device is allowed to auto connect.
		 * If link is an ACL type, create a connection class
		 * automatically.
		 *
		 * Auto-connect will only occur if the event filter is
		 * programmed with a given address. Right now, event filter is
		 * only used during suspend.
		 */
		if (ev->link_type == ACL_LINK &&
		    hci_bdaddr_list_lookup_with_flags(&hdev->whitelist,
						      &ev->bdaddr,
						      BDADDR_BREDR)) {
			conn = hci_conn_add(hdev, ev->link_type, &ev->bdaddr,
					    HCI_ROLE_SLAVE);
			if (!conn) {
				bt_dev_err(hdev, "no memory for new conn");
				goto unlock;
			}
		} else {
			if (ev->link_type != SCO_LINK)
				goto unlock;

			conn = hci_conn_hash_lookup_ba(hdev, ESCO_LINK,
						       &ev->bdaddr);
			if (!conn)
				goto unlock;

			conn->type = SCO_LINK;
		}
	}

	if (!ev->status) {
		conn->handle = __le16_to_cpu(ev->handle);

		if (conn->type == ACL_LINK) {
			conn->state = BT_CONFIG;
			hci_conn_hold(conn);

			if (!conn->out && !hci_conn_ssp_enabled(conn) &&
			    !hci_find_link_key(hdev, &ev->bdaddr))
				conn->disc_timeout = HCI_PAIRING_TIMEOUT;
			else
				conn->disc_timeout = HCI_DISCONN_TIMEOUT;
		} else
			conn->state = BT_CONNECTED;

		hci_debugfs_create_conn(conn);
		hci_conn_add_sysfs(conn);

		if (test_bit(HCI_AUTH, &hdev->flags))
			set_bit(HCI_CONN_AUTH, &conn->flags);

		if (test_bit(HCI_ENCRYPT, &hdev->flags))
			set_bit(HCI_CONN_ENCRYPT, &conn->flags);

		/* Get remote features */
		if (conn->type == ACL_LINK) {
			struct hci_cp_read_remote_features cp;
			cp.handle = ev->handle;
			hci_send_cmd(hdev, HCI_OP_READ_REMOTE_FEATURES,
				     sizeof(cp), &cp);

			hci_req_update_scan(hdev);
		}

		/* Set packet type for incoming connection */
		if (!conn->out && hdev->hci_ver < BLUETOOTH_VER_2_0) {
			struct hci_cp_change_conn_ptype cp;
			cp.handle = ev->handle;
			cp.pkt_type = cpu_to_le16(conn->pkt_type);
			hci_send_cmd(hdev, HCI_OP_CHANGE_CONN_PTYPE, sizeof(cp),
				     &cp);
		}
	} else {
		conn->state = BT_CLOSED;
		if (conn->type == ACL_LINK)
			mgmt_connect_failed(hdev, &conn->dst, conn->type,
					    conn->dst_type, ev->status);
	}

	if (conn->type == ACL_LINK)
		hci_sco_setup(conn, ev->status);

	if (ev->status) {
		hci_connect_cfm(conn, ev->status);
		hci_conn_del(conn);
	} else if (ev->link_type == SCO_LINK) {
		switch (conn->setting & SCO_AIRMODE_MASK) {
		case SCO_AIRMODE_CVSD:
			if (hdev->notify)
				hdev->notify(hdev, HCI_NOTIFY_ENABLE_SCO_CVSD);
			break;
		}

		hci_connect_cfm(conn, ev->status);
	}

unlock:
	hci_dev_unlock(hdev);

	hci_conn_check_pending(hdev);
}

static void hci_reject_conn(struct hci_dev *hdev, bdaddr_t *bdaddr)
{
	struct hci_cp_reject_conn_req cp;

	bacpy(&cp.bdaddr, bdaddr);
	cp.reason = HCI_ERROR_REJ_BAD_ADDR;
	hci_send_cmd(hdev, HCI_OP_REJECT_CONN_REQ, sizeof(cp), &cp);
}

static void hci_conn_request_evt(struct hci_dev *hdev, struct sk_buff *skb)
{
	struct hci_ev_conn_request *ev = (void *) skb->data;
	int mask = hdev->link_mode;
	struct inquiry_entry *ie;
	struct hci_conn *conn;
	__u8 flags = 0;

	BT_DBG("%s bdaddr %pMR type 0x%x", hdev->name, &ev->bdaddr,
	       ev->link_type);

	mask |= hci_proto_connect_ind(hdev, &ev->bdaddr, ev->link_type,
				      &flags);

	if (!(mask & HCI_LM_ACCEPT)) {
		hci_reject_conn(hdev, &ev->bdaddr);
		return;
	}

	if (hci_bdaddr_list_lookup(&hdev->blacklist, &ev->bdaddr,
				   BDADDR_BREDR)) {
		hci_reject_conn(hdev, &ev->bdaddr);
		return;
	}

	/* Require HCI_CONNECTABLE or a whitelist entry to accept the
	 * connection. These features are only touched through mgmt so
	 * only do the checks if HCI_MGMT is set.
	 */
	if (hci_dev_test_flag(hdev, HCI_MGMT) &&
	    !hci_dev_test_flag(hdev, HCI_CONNECTABLE) &&
	    !hci_bdaddr_list_lookup_with_flags(&hdev->whitelist, &ev->bdaddr,
					       BDADDR_BREDR)) {
		hci_reject_conn(hdev, &ev->bdaddr);
		return;
	}

	/* Connection accepted */

	hci_dev_lock(hdev);

	ie = hci_inquiry_cache_lookup(hdev, &ev->bdaddr);
	if (ie)
		memcpy(ie->data.dev_class, ev->dev_class, 3);

	conn = hci_conn_hash_lookup_ba(hdev, ev->link_type,
			&ev->bdaddr);
	if (!conn) {
		conn = hci_conn_add(hdev, ev->link_type, &ev->bdaddr,
				    HCI_ROLE_SLAVE);
		if (!conn) {
			bt_dev_err(hdev, "no memory for new connection");
			hci_dev_unlock(hdev);
			return;
		}
	}

	memcpy(conn->dev_class, ev->dev_class, 3);

	hci_dev_unlock(hdev);

	if (ev->link_type == ACL_LINK ||
	    (!(flags & HCI_PROTO_DEFER) && !lmp_esco_capable(hdev))) {
		struct hci_cp_accept_conn_req cp;
		conn->state = BT_CONNECT;

		bacpy(&cp.bdaddr, &ev->bdaddr);

		if (lmp_rswitch_capable(hdev) && (mask & HCI_LM_MASTER))
			cp.role = 0x00; /* Become master */
		else
			cp.role = 0x01; /* Remain slave */

		hci_send_cmd(hdev, HCI_OP_ACCEPT_CONN_REQ, sizeof(cp), &cp);
	} else if (!(flags & HCI_PROTO_DEFER)) {
		struct hci_cp_accept_sync_conn_req cp;
		conn->state = BT_CONNECT;

		bacpy(&cp.bdaddr, &ev->bdaddr);
		cp.pkt_type = cpu_to_le16(conn->pkt_type);

		cp.tx_bandwidth   = cpu_to_le32(0x00001f40);
		cp.rx_bandwidth   = cpu_to_le32(0x00001f40);
		cp.max_latency    = cpu_to_le16(0xffff);
		cp.content_format = cpu_to_le16(hdev->voice_setting);
		cp.retrans_effort = 0xff;

		hci_send_cmd(hdev, HCI_OP_ACCEPT_SYNC_CONN_REQ, sizeof(cp),
			     &cp);
	} else {
		conn->state = BT_CONNECT2;
		hci_connect_cfm(conn, 0);
	}
}

static u8 hci_to_mgmt_reason(u8 err)
{
	switch (err) {
	case HCI_ERROR_CONNECTION_TIMEOUT:
		return MGMT_DEV_DISCONN_TIMEOUT;
	case HCI_ERROR_REMOTE_USER_TERM:
	case HCI_ERROR_REMOTE_LOW_RESOURCES:
	case HCI_ERROR_REMOTE_POWER_OFF:
		return MGMT_DEV_DISCONN_REMOTE;
	case HCI_ERROR_LOCAL_HOST_TERM:
		return MGMT_DEV_DISCONN_LOCAL_HOST;
	default:
		return MGMT_DEV_DISCONN_UNKNOWN;
	}
}

static void hci_disconn_complete_evt(struct hci_dev *hdev, struct sk_buff *skb)
{
	struct hci_ev_disconn_complete *ev = (void *) skb->data;
	u8 reason;
	struct hci_conn_params *params;
	struct hci_conn *conn;
	bool mgmt_connected;
	u8 type;

	BT_DBG("%s status 0x%2.2x", hdev->name, ev->status);

	hci_dev_lock(hdev);

	conn = hci_conn_hash_lookup_handle(hdev, __le16_to_cpu(ev->handle));
	if (!conn)
		goto unlock;

	if (ev->status) {
		mgmt_disconnect_failed(hdev, &conn->dst, conn->type,
				       conn->dst_type, ev->status);
		goto unlock;
	}

	conn->state = BT_CLOSED;

	mgmt_connected = test_and_clear_bit(HCI_CONN_MGMT_CONNECTED, &conn->flags);

	if (test_bit(HCI_CONN_AUTH_FAILURE, &conn->flags))
		reason = MGMT_DEV_DISCONN_AUTH_FAILURE;
	else
		reason = hci_to_mgmt_reason(ev->reason);

	mgmt_device_disconnected(hdev, &conn->dst, conn->type, conn->dst_type,
				reason, mgmt_connected);

	if (conn->type == ACL_LINK) {
		if (test_bit(HCI_CONN_FLUSH_KEY, &conn->flags))
			hci_remove_link_key(hdev, &conn->dst);

		hci_req_update_scan(hdev);
	}

	params = hci_conn_params_lookup(hdev, &conn->dst, conn->dst_type);
	if (params) {
		switch (params->auto_connect) {
		case HCI_AUTO_CONN_LINK_LOSS:
			if (ev->reason != HCI_ERROR_CONNECTION_TIMEOUT)
				break;
			fallthrough;

		case HCI_AUTO_CONN_DIRECT:
		case HCI_AUTO_CONN_ALWAYS:
			list_del_init(&params->action);
			list_add(&params->action, &hdev->pend_le_conns);
			hci_update_background_scan(hdev);
			break;

		default:
			break;
		}
	}

	type = conn->type;

	hci_disconn_cfm(conn, ev->reason);
	hci_conn_del(conn);

	/* The suspend notifier is waiting for all devices to disconnect so
	 * clear the bit from pending tasks and inform the wait queue.
	 */
	if (list_empty(&hdev->conn_hash.list) &&
	    test_and_clear_bit(SUSPEND_DISCONNECTING, hdev->suspend_tasks)) {
		wake_up(&hdev->suspend_wait_q);
	}

	/* Re-enable advertising if necessary, since it might
	 * have been disabled by the connection. From the
	 * HCI_LE_Set_Advertise_Enable command description in
	 * the core specification (v4.0):
	 * "The Controller shall continue advertising until the Host
	 * issues an LE_Set_Advertise_Enable command with
	 * Advertising_Enable set to 0x00 (Advertising is disabled)
	 * or until a connection is created or until the Advertising
	 * is timed out due to Directed Advertising."
	 */
	if (type == LE_LINK)
		hci_req_reenable_advertising(hdev);

unlock:
	hci_dev_unlock(hdev);
}

static void hci_auth_complete_evt(struct hci_dev *hdev, struct sk_buff *skb)
{
	struct hci_ev_auth_complete *ev = (void *) skb->data;
	struct hci_conn *conn;

	BT_DBG("%s status 0x%2.2x", hdev->name, ev->status);

	hci_dev_lock(hdev);

	conn = hci_conn_hash_lookup_handle(hdev, __le16_to_cpu(ev->handle));
	if (!conn)
		goto unlock;

	if (!ev->status) {
		clear_bit(HCI_CONN_AUTH_FAILURE, &conn->flags);

		if (!hci_conn_ssp_enabled(conn) &&
		    test_bit(HCI_CONN_REAUTH_PEND, &conn->flags)) {
			bt_dev_info(hdev, "re-auth of legacy device is not possible.");
		} else {
			set_bit(HCI_CONN_AUTH, &conn->flags);
			conn->sec_level = conn->pending_sec_level;
		}
	} else {
		if (ev->status == HCI_ERROR_PIN_OR_KEY_MISSING)
			set_bit(HCI_CONN_AUTH_FAILURE, &conn->flags);

		mgmt_auth_failed(conn, ev->status);
	}

	clear_bit(HCI_CONN_AUTH_PEND, &conn->flags);
	clear_bit(HCI_CONN_REAUTH_PEND, &conn->flags);

	if (conn->state == BT_CONFIG) {
		if (!ev->status && hci_conn_ssp_enabled(conn)) {
			struct hci_cp_set_conn_encrypt cp;
			cp.handle  = ev->handle;
			cp.encrypt = 0x01;
			hci_send_cmd(hdev, HCI_OP_SET_CONN_ENCRYPT, sizeof(cp),
				     &cp);
		} else {
			conn->state = BT_CONNECTED;
			hci_connect_cfm(conn, ev->status);
			hci_conn_drop(conn);
		}
	} else {
		hci_auth_cfm(conn, ev->status);

		hci_conn_hold(conn);
		conn->disc_timeout = HCI_DISCONN_TIMEOUT;
		hci_conn_drop(conn);
	}

	if (test_bit(HCI_CONN_ENCRYPT_PEND, &conn->flags)) {
		if (!ev->status) {
			struct hci_cp_set_conn_encrypt cp;
			cp.handle  = ev->handle;
			cp.encrypt = 0x01;
			hci_send_cmd(hdev, HCI_OP_SET_CONN_ENCRYPT, sizeof(cp),
				     &cp);
		} else {
			clear_bit(HCI_CONN_ENCRYPT_PEND, &conn->flags);
			hci_encrypt_cfm(conn, ev->status);
		}
	}

unlock:
	hci_dev_unlock(hdev);
}

static void hci_remote_name_evt(struct hci_dev *hdev, struct sk_buff *skb)
{
	struct hci_ev_remote_name *ev = (void *) skb->data;
	struct hci_conn *conn;

	BT_DBG("%s", hdev->name);

	hci_conn_check_pending(hdev);

	hci_dev_lock(hdev);

	conn = hci_conn_hash_lookup_ba(hdev, ACL_LINK, &ev->bdaddr);

	if (!hci_dev_test_flag(hdev, HCI_MGMT))
		goto check_auth;

	if (ev->status == 0)
		hci_check_pending_name(hdev, conn, &ev->bdaddr, ev->name,
				       strnlen(ev->name, HCI_MAX_NAME_LENGTH));
	else
		hci_check_pending_name(hdev, conn, &ev->bdaddr, NULL, 0);

check_auth:
	if (!conn)
		goto unlock;

	if (!hci_outgoing_auth_needed(hdev, conn))
		goto unlock;

	if (!test_and_set_bit(HCI_CONN_AUTH_PEND, &conn->flags)) {
		struct hci_cp_auth_requested cp;

		set_bit(HCI_CONN_AUTH_INITIATOR, &conn->flags);

		cp.handle = __cpu_to_le16(conn->handle);
		hci_send_cmd(hdev, HCI_OP_AUTH_REQUESTED, sizeof(cp), &cp);
	}

unlock:
	hci_dev_unlock(hdev);
}

static void read_enc_key_size_complete(struct hci_dev *hdev, u8 status,
				       u16 opcode, struct sk_buff *skb)
{
	const struct hci_rp_read_enc_key_size *rp;
	struct hci_conn *conn;
	u16 handle;

	BT_DBG("%s status 0x%02x", hdev->name, status);

	if (!skb || skb->len < sizeof(*rp)) {
		bt_dev_err(hdev, "invalid read key size response");
		return;
	}

	rp = (void *)skb->data;
	handle = le16_to_cpu(rp->handle);

	hci_dev_lock(hdev);

	conn = hci_conn_hash_lookup_handle(hdev, handle);
	if (!conn)
		goto unlock;

	/* While unexpected, the read_enc_key_size command may fail. The most
	 * secure approach is to then assume the key size is 0 to force a
	 * disconnection.
	 */
	if (rp->status) {
		bt_dev_err(hdev, "failed to read key size for handle %u",
			   handle);
		conn->enc_key_size = 0;
	} else {
		conn->enc_key_size = rp->key_size;
	}

	hci_encrypt_cfm(conn, 0);

unlock:
	hci_dev_unlock(hdev);
}

static void hci_encrypt_change_evt(struct hci_dev *hdev, struct sk_buff *skb)
{
	struct hci_ev_encrypt_change *ev = (void *) skb->data;
	struct hci_conn *conn;

	BT_DBG("%s status 0x%2.2x", hdev->name, ev->status);

	hci_dev_lock(hdev);

	conn = hci_conn_hash_lookup_handle(hdev, __le16_to_cpu(ev->handle));
	if (!conn)
		goto unlock;

	if (!ev->status) {
		if (ev->encrypt) {
			/* Encryption implies authentication */
			set_bit(HCI_CONN_AUTH, &conn->flags);
			set_bit(HCI_CONN_ENCRYPT, &conn->flags);
			conn->sec_level = conn->pending_sec_level;

			/* P-256 authentication key implies FIPS */
			if (conn->key_type == HCI_LK_AUTH_COMBINATION_P256)
				set_bit(HCI_CONN_FIPS, &conn->flags);

			if ((conn->type == ACL_LINK && ev->encrypt == 0x02) ||
			    conn->type == LE_LINK)
				set_bit(HCI_CONN_AES_CCM, &conn->flags);
		} else {
			clear_bit(HCI_CONN_ENCRYPT, &conn->flags);
			clear_bit(HCI_CONN_AES_CCM, &conn->flags);
		}
	}

	/* We should disregard the current RPA and generate a new one
	 * whenever the encryption procedure fails.
	 */
	if (ev->status && conn->type == LE_LINK) {
		hci_dev_set_flag(hdev, HCI_RPA_EXPIRED);
		hci_adv_instances_set_rpa_expired(hdev, true);
	}

	clear_bit(HCI_CONN_ENCRYPT_PEND, &conn->flags);

	/* Check link security requirements are met */
	if (!hci_conn_check_link_mode(conn))
		ev->status = HCI_ERROR_AUTH_FAILURE;

	if (ev->status && conn->state == BT_CONNECTED) {
		if (ev->status == HCI_ERROR_PIN_OR_KEY_MISSING)
			set_bit(HCI_CONN_AUTH_FAILURE, &conn->flags);
<<<<<<< HEAD

		hci_disconnect(conn, HCI_ERROR_AUTH_FAILURE);
		hci_conn_drop(conn);
		goto unlock;
	}
=======
>>>>>>> 24b8d41d

		/* Notify upper layers so they can cleanup before
		 * disconnecting.
		 */
		hci_encrypt_cfm(conn, ev->status);
		hci_disconnect(conn, HCI_ERROR_AUTH_FAILURE);
		hci_conn_drop(conn);
		goto unlock;
	}

	/* Try reading the encryption key size for encrypted ACL links */
	if (!ev->status && ev->encrypt && conn->type == ACL_LINK) {
		struct hci_cp_read_enc_key_size cp;
		struct hci_request req;

		/* Only send HCI_Read_Encryption_Key_Size if the
		 * controller really supports it. If it doesn't, assume
		 * the default size (16).
		 */
		if (!(hdev->commands[20] & 0x10)) {
			conn->enc_key_size = HCI_LINK_KEY_SIZE;
			goto notify;
		}

		hci_req_init(&req, hdev);

		cp.handle = cpu_to_le16(conn->handle);
		hci_req_add(&req, HCI_OP_READ_ENC_KEY_SIZE, sizeof(cp), &cp);

		if (hci_req_run_skb(&req, read_enc_key_size_complete)) {
			bt_dev_err(hdev, "sending read key size failed");
			conn->enc_key_size = HCI_LINK_KEY_SIZE;
			goto notify;
		}

		goto unlock;
	}

	/* Set the default Authenticated Payload Timeout after
	 * an LE Link is established. As per Core Spec v5.0, Vol 2, Part B
	 * Section 3.3, the HCI command WRITE_AUTH_PAYLOAD_TIMEOUT should be
	 * sent when the link is active and Encryption is enabled, the conn
	 * type can be either LE or ACL and controller must support LMP Ping.
	 * Ensure for AES-CCM encryption as well.
	 */
	if (test_bit(HCI_CONN_ENCRYPT, &conn->flags) &&
	    test_bit(HCI_CONN_AES_CCM, &conn->flags) &&
	    ((conn->type == ACL_LINK && lmp_ping_capable(hdev)) ||
	     (conn->type == LE_LINK && (hdev->le_features[0] & HCI_LE_PING)))) {
		struct hci_cp_write_auth_payload_to cp;

		cp.handle = cpu_to_le16(conn->handle);
		cp.timeout = cpu_to_le16(hdev->auth_payload_timeout);
		hci_send_cmd(conn->hdev, HCI_OP_WRITE_AUTH_PAYLOAD_TO,
			     sizeof(cp), &cp);
	}

notify:
	hci_encrypt_cfm(conn, ev->status);

unlock:
	hci_dev_unlock(hdev);
}

static void hci_change_link_key_complete_evt(struct hci_dev *hdev,
					     struct sk_buff *skb)
{
	struct hci_ev_change_link_key_complete *ev = (void *) skb->data;
	struct hci_conn *conn;

	BT_DBG("%s status 0x%2.2x", hdev->name, ev->status);

	hci_dev_lock(hdev);

	conn = hci_conn_hash_lookup_handle(hdev, __le16_to_cpu(ev->handle));
	if (conn) {
		if (!ev->status)
			set_bit(HCI_CONN_SECURE, &conn->flags);

		clear_bit(HCI_CONN_AUTH_PEND, &conn->flags);

		hci_key_change_cfm(conn, ev->status);
	}

	hci_dev_unlock(hdev);
}

static void hci_remote_features_evt(struct hci_dev *hdev,
				    struct sk_buff *skb)
{
	struct hci_ev_remote_features *ev = (void *) skb->data;
	struct hci_conn *conn;

	BT_DBG("%s status 0x%2.2x", hdev->name, ev->status);

	hci_dev_lock(hdev);

	conn = hci_conn_hash_lookup_handle(hdev, __le16_to_cpu(ev->handle));
	if (!conn)
		goto unlock;

	if (!ev->status)
		memcpy(conn->features[0], ev->features, 8);

	if (conn->state != BT_CONFIG)
		goto unlock;

	if (!ev->status && lmp_ext_feat_capable(hdev) &&
	    lmp_ext_feat_capable(conn)) {
		struct hci_cp_read_remote_ext_features cp;
		cp.handle = ev->handle;
		cp.page = 0x01;
		hci_send_cmd(hdev, HCI_OP_READ_REMOTE_EXT_FEATURES,
			     sizeof(cp), &cp);
		goto unlock;
	}

	if (!ev->status && !test_bit(HCI_CONN_MGMT_CONNECTED, &conn->flags)) {
		struct hci_cp_remote_name_req cp;
		memset(&cp, 0, sizeof(cp));
		bacpy(&cp.bdaddr, &conn->dst);
		cp.pscan_rep_mode = 0x02;
		hci_send_cmd(hdev, HCI_OP_REMOTE_NAME_REQ, sizeof(cp), &cp);
	} else if (!test_and_set_bit(HCI_CONN_MGMT_CONNECTED, &conn->flags))
		mgmt_device_connected(hdev, conn, 0, NULL, 0);

	if (!hci_outgoing_auth_needed(hdev, conn)) {
		conn->state = BT_CONNECTED;
		hci_connect_cfm(conn, ev->status);
		hci_conn_drop(conn);
	}

unlock:
	hci_dev_unlock(hdev);
}

static void hci_cmd_complete_evt(struct hci_dev *hdev, struct sk_buff *skb,
				 u16 *opcode, u8 *status,
				 hci_req_complete_t *req_complete,
				 hci_req_complete_skb_t *req_complete_skb)
{
	struct hci_ev_cmd_complete *ev = (void *) skb->data;

	*opcode = __le16_to_cpu(ev->opcode);
	*status = skb->data[sizeof(*ev)];

	skb_pull(skb, sizeof(*ev));

	switch (*opcode) {
	case HCI_OP_INQUIRY_CANCEL:
		hci_cc_inquiry_cancel(hdev, skb, status);
		break;

	case HCI_OP_PERIODIC_INQ:
		hci_cc_periodic_inq(hdev, skb);
		break;

	case HCI_OP_EXIT_PERIODIC_INQ:
		hci_cc_exit_periodic_inq(hdev, skb);
		break;

	case HCI_OP_REMOTE_NAME_REQ_CANCEL:
		hci_cc_remote_name_req_cancel(hdev, skb);
		break;

	case HCI_OP_ROLE_DISCOVERY:
		hci_cc_role_discovery(hdev, skb);
		break;

	case HCI_OP_READ_LINK_POLICY:
		hci_cc_read_link_policy(hdev, skb);
		break;

	case HCI_OP_WRITE_LINK_POLICY:
		hci_cc_write_link_policy(hdev, skb);
		break;

	case HCI_OP_READ_DEF_LINK_POLICY:
		hci_cc_read_def_link_policy(hdev, skb);
		break;

	case HCI_OP_WRITE_DEF_LINK_POLICY:
		hci_cc_write_def_link_policy(hdev, skb);
		break;

	case HCI_OP_RESET:
		hci_cc_reset(hdev, skb);
		break;

	case HCI_OP_READ_STORED_LINK_KEY:
		hci_cc_read_stored_link_key(hdev, skb);
		break;

	case HCI_OP_DELETE_STORED_LINK_KEY:
		hci_cc_delete_stored_link_key(hdev, skb);
		break;

	case HCI_OP_WRITE_LOCAL_NAME:
		hci_cc_write_local_name(hdev, skb);
		break;

	case HCI_OP_READ_LOCAL_NAME:
		hci_cc_read_local_name(hdev, skb);
		break;

	case HCI_OP_WRITE_AUTH_ENABLE:
		hci_cc_write_auth_enable(hdev, skb);
		break;

	case HCI_OP_WRITE_ENCRYPT_MODE:
		hci_cc_write_encrypt_mode(hdev, skb);
		break;

	case HCI_OP_WRITE_SCAN_ENABLE:
		hci_cc_write_scan_enable(hdev, skb);
		break;

	case HCI_OP_READ_CLASS_OF_DEV:
		hci_cc_read_class_of_dev(hdev, skb);
		break;

	case HCI_OP_WRITE_CLASS_OF_DEV:
		hci_cc_write_class_of_dev(hdev, skb);
		break;

	case HCI_OP_READ_VOICE_SETTING:
		hci_cc_read_voice_setting(hdev, skb);
		break;

	case HCI_OP_WRITE_VOICE_SETTING:
		hci_cc_write_voice_setting(hdev, skb);
		break;

	case HCI_OP_READ_NUM_SUPPORTED_IAC:
		hci_cc_read_num_supported_iac(hdev, skb);
		break;

	case HCI_OP_WRITE_SSP_MODE:
		hci_cc_write_ssp_mode(hdev, skb);
		break;

	case HCI_OP_WRITE_SC_SUPPORT:
		hci_cc_write_sc_support(hdev, skb);
		break;

	case HCI_OP_READ_AUTH_PAYLOAD_TO:
		hci_cc_read_auth_payload_timeout(hdev, skb);
		break;

	case HCI_OP_WRITE_AUTH_PAYLOAD_TO:
		hci_cc_write_auth_payload_timeout(hdev, skb);
		break;

	case HCI_OP_READ_LOCAL_VERSION:
		hci_cc_read_local_version(hdev, skb);
		break;

	case HCI_OP_READ_LOCAL_COMMANDS:
		hci_cc_read_local_commands(hdev, skb);
		break;

	case HCI_OP_READ_LOCAL_FEATURES:
		hci_cc_read_local_features(hdev, skb);
		break;

	case HCI_OP_READ_LOCAL_EXT_FEATURES:
		hci_cc_read_local_ext_features(hdev, skb);
		break;

	case HCI_OP_READ_BUFFER_SIZE:
		hci_cc_read_buffer_size(hdev, skb);
		break;

	case HCI_OP_READ_BD_ADDR:
		hci_cc_read_bd_addr(hdev, skb);
		break;

	case HCI_OP_READ_LOCAL_PAIRING_OPTS:
		hci_cc_read_local_pairing_opts(hdev, skb);
		break;

	case HCI_OP_READ_PAGE_SCAN_ACTIVITY:
		hci_cc_read_page_scan_activity(hdev, skb);
		break;

	case HCI_OP_WRITE_PAGE_SCAN_ACTIVITY:
		hci_cc_write_page_scan_activity(hdev, skb);
		break;

	case HCI_OP_READ_PAGE_SCAN_TYPE:
		hci_cc_read_page_scan_type(hdev, skb);
		break;

	case HCI_OP_WRITE_PAGE_SCAN_TYPE:
		hci_cc_write_page_scan_type(hdev, skb);
		break;

	case HCI_OP_READ_DATA_BLOCK_SIZE:
		hci_cc_read_data_block_size(hdev, skb);
		break;

	case HCI_OP_READ_FLOW_CONTROL_MODE:
		hci_cc_read_flow_control_mode(hdev, skb);
		break;

	case HCI_OP_READ_LOCAL_AMP_INFO:
		hci_cc_read_local_amp_info(hdev, skb);
		break;

	case HCI_OP_READ_CLOCK:
		hci_cc_read_clock(hdev, skb);
		break;

	case HCI_OP_READ_INQ_RSP_TX_POWER:
		hci_cc_read_inq_rsp_tx_power(hdev, skb);
		break;

	case HCI_OP_READ_DEF_ERR_DATA_REPORTING:
		hci_cc_read_def_err_data_reporting(hdev, skb);
		break;

	case HCI_OP_WRITE_DEF_ERR_DATA_REPORTING:
		hci_cc_write_def_err_data_reporting(hdev, skb);
		break;

	case HCI_OP_PIN_CODE_REPLY:
		hci_cc_pin_code_reply(hdev, skb);
		break;

	case HCI_OP_PIN_CODE_NEG_REPLY:
		hci_cc_pin_code_neg_reply(hdev, skb);
		break;

	case HCI_OP_READ_LOCAL_OOB_DATA:
		hci_cc_read_local_oob_data(hdev, skb);
		break;

	case HCI_OP_READ_LOCAL_OOB_EXT_DATA:
		hci_cc_read_local_oob_ext_data(hdev, skb);
		break;

	case HCI_OP_LE_READ_BUFFER_SIZE:
		hci_cc_le_read_buffer_size(hdev, skb);
		break;

	case HCI_OP_LE_READ_LOCAL_FEATURES:
		hci_cc_le_read_local_features(hdev, skb);
		break;

	case HCI_OP_LE_READ_ADV_TX_POWER:
		hci_cc_le_read_adv_tx_power(hdev, skb);
		break;

	case HCI_OP_USER_CONFIRM_REPLY:
		hci_cc_user_confirm_reply(hdev, skb);
		break;

	case HCI_OP_USER_CONFIRM_NEG_REPLY:
		hci_cc_user_confirm_neg_reply(hdev, skb);
		break;

	case HCI_OP_USER_PASSKEY_REPLY:
		hci_cc_user_passkey_reply(hdev, skb);
		break;

	case HCI_OP_USER_PASSKEY_NEG_REPLY:
		hci_cc_user_passkey_neg_reply(hdev, skb);
		break;

	case HCI_OP_LE_SET_RANDOM_ADDR:
		hci_cc_le_set_random_addr(hdev, skb);
		break;

	case HCI_OP_LE_SET_ADV_ENABLE:
		hci_cc_le_set_adv_enable(hdev, skb);
		break;

	case HCI_OP_LE_SET_SCAN_PARAM:
		hci_cc_le_set_scan_param(hdev, skb);
		break;

	case HCI_OP_LE_SET_SCAN_ENABLE:
		hci_cc_le_set_scan_enable(hdev, skb);
		break;

	case HCI_OP_LE_READ_WHITE_LIST_SIZE:
		hci_cc_le_read_white_list_size(hdev, skb);
		break;

	case HCI_OP_LE_CLEAR_WHITE_LIST:
		hci_cc_le_clear_white_list(hdev, skb);
		break;

	case HCI_OP_LE_ADD_TO_WHITE_LIST:
		hci_cc_le_add_to_white_list(hdev, skb);
		break;

	case HCI_OP_LE_DEL_FROM_WHITE_LIST:
		hci_cc_le_del_from_white_list(hdev, skb);
		break;

	case HCI_OP_LE_READ_SUPPORTED_STATES:
		hci_cc_le_read_supported_states(hdev, skb);
		break;

	case HCI_OP_LE_READ_DEF_DATA_LEN:
		hci_cc_le_read_def_data_len(hdev, skb);
		break;

	case HCI_OP_LE_WRITE_DEF_DATA_LEN:
		hci_cc_le_write_def_data_len(hdev, skb);
		break;

	case HCI_OP_LE_ADD_TO_RESOLV_LIST:
		hci_cc_le_add_to_resolv_list(hdev, skb);
		break;

	case HCI_OP_LE_DEL_FROM_RESOLV_LIST:
		hci_cc_le_del_from_resolv_list(hdev, skb);
		break;

	case HCI_OP_LE_CLEAR_RESOLV_LIST:
		hci_cc_le_clear_resolv_list(hdev, skb);
		break;

	case HCI_OP_LE_READ_RESOLV_LIST_SIZE:
		hci_cc_le_read_resolv_list_size(hdev, skb);
		break;

	case HCI_OP_LE_SET_ADDR_RESOLV_ENABLE:
		hci_cc_le_set_addr_resolution_enable(hdev, skb);
		break;

	case HCI_OP_LE_READ_MAX_DATA_LEN:
		hci_cc_le_read_max_data_len(hdev, skb);
		break;

	case HCI_OP_WRITE_LE_HOST_SUPPORTED:
		hci_cc_write_le_host_supported(hdev, skb);
		break;

	case HCI_OP_LE_SET_ADV_PARAM:
		hci_cc_set_adv_param(hdev, skb);
		break;

	case HCI_OP_READ_RSSI:
		hci_cc_read_rssi(hdev, skb);
		break;

	case HCI_OP_READ_TX_POWER:
		hci_cc_read_tx_power(hdev, skb);
		break;

	case HCI_OP_WRITE_SSP_DEBUG_MODE:
		hci_cc_write_ssp_debug_mode(hdev, skb);
		break;

	case HCI_OP_LE_SET_EXT_SCAN_PARAMS:
		hci_cc_le_set_ext_scan_param(hdev, skb);
		break;

	case HCI_OP_LE_SET_EXT_SCAN_ENABLE:
		hci_cc_le_set_ext_scan_enable(hdev, skb);
		break;

	case HCI_OP_LE_SET_DEFAULT_PHY:
		hci_cc_le_set_default_phy(hdev, skb);
		break;

	case HCI_OP_LE_READ_NUM_SUPPORTED_ADV_SETS:
		hci_cc_le_read_num_adv_sets(hdev, skb);
		break;

	case HCI_OP_LE_SET_EXT_ADV_PARAMS:
		hci_cc_set_ext_adv_param(hdev, skb);
		break;

	case HCI_OP_LE_SET_EXT_ADV_ENABLE:
		hci_cc_le_set_ext_adv_enable(hdev, skb);
		break;

	case HCI_OP_LE_SET_ADV_SET_RAND_ADDR:
		hci_cc_le_set_adv_set_random_addr(hdev, skb);
		break;

	default:
		BT_DBG("%s opcode 0x%4.4x", hdev->name, *opcode);
		break;
	}

	if (*opcode != HCI_OP_NOP)
		cancel_delayed_work(&hdev->cmd_timer);

	if (ev->ncmd && !test_bit(HCI_RESET, &hdev->flags))
		atomic_set(&hdev->cmd_cnt, 1);

	hci_req_cmd_complete(hdev, *opcode, *status, req_complete,
			     req_complete_skb);

	if (hci_dev_test_flag(hdev, HCI_CMD_PENDING)) {
		bt_dev_err(hdev,
			   "unexpected event for opcode 0x%4.4x", *opcode);
		return;
	}

	if (atomic_read(&hdev->cmd_cnt) && !skb_queue_empty(&hdev->cmd_q))
		queue_work(hdev->workqueue, &hdev->cmd_work);
}

static void hci_cmd_status_evt(struct hci_dev *hdev, struct sk_buff *skb,
			       u16 *opcode, u8 *status,
			       hci_req_complete_t *req_complete,
			       hci_req_complete_skb_t *req_complete_skb)
{
	struct hci_ev_cmd_status *ev = (void *) skb->data;

	skb_pull(skb, sizeof(*ev));

	*opcode = __le16_to_cpu(ev->opcode);
	*status = ev->status;

	switch (*opcode) {
	case HCI_OP_INQUIRY:
		hci_cs_inquiry(hdev, ev->status);
		break;

	case HCI_OP_CREATE_CONN:
		hci_cs_create_conn(hdev, ev->status);
		break;

	case HCI_OP_DISCONNECT:
		hci_cs_disconnect(hdev, ev->status);
		break;

	case HCI_OP_ADD_SCO:
		hci_cs_add_sco(hdev, ev->status);
		break;

	case HCI_OP_AUTH_REQUESTED:
		hci_cs_auth_requested(hdev, ev->status);
		break;

	case HCI_OP_SET_CONN_ENCRYPT:
		hci_cs_set_conn_encrypt(hdev, ev->status);
		break;

	case HCI_OP_REMOTE_NAME_REQ:
		hci_cs_remote_name_req(hdev, ev->status);
		break;

	case HCI_OP_READ_REMOTE_FEATURES:
		hci_cs_read_remote_features(hdev, ev->status);
		break;

	case HCI_OP_READ_REMOTE_EXT_FEATURES:
		hci_cs_read_remote_ext_features(hdev, ev->status);
		break;

	case HCI_OP_SETUP_SYNC_CONN:
		hci_cs_setup_sync_conn(hdev, ev->status);
		break;

	case HCI_OP_SNIFF_MODE:
		hci_cs_sniff_mode(hdev, ev->status);
		break;

	case HCI_OP_EXIT_SNIFF_MODE:
		hci_cs_exit_sniff_mode(hdev, ev->status);
		break;

	case HCI_OP_SWITCH_ROLE:
		hci_cs_switch_role(hdev, ev->status);
		break;

	case HCI_OP_LE_CREATE_CONN:
		hci_cs_le_create_conn(hdev, ev->status);
		break;

	case HCI_OP_LE_READ_REMOTE_FEATURES:
		hci_cs_le_read_remote_features(hdev, ev->status);
		break;

	case HCI_OP_LE_START_ENC:
		hci_cs_le_start_enc(hdev, ev->status);
		break;

	case HCI_OP_LE_EXT_CREATE_CONN:
		hci_cs_le_ext_create_conn(hdev, ev->status);
		break;

	default:
		BT_DBG("%s opcode 0x%4.4x", hdev->name, *opcode);
		break;
	}

	if (*opcode != HCI_OP_NOP)
		cancel_delayed_work(&hdev->cmd_timer);

	if (ev->ncmd && !test_bit(HCI_RESET, &hdev->flags))
		atomic_set(&hdev->cmd_cnt, 1);

	/* Indicate request completion if the command failed. Also, if
	 * we're not waiting for a special event and we get a success
	 * command status we should try to flag the request as completed
	 * (since for this kind of commands there will not be a command
	 * complete event).
	 */
	if (ev->status ||
	    (hdev->sent_cmd && !bt_cb(hdev->sent_cmd)->hci.req_event))
		hci_req_cmd_complete(hdev, *opcode, ev->status, req_complete,
				     req_complete_skb);

	if (hci_dev_test_flag(hdev, HCI_CMD_PENDING)) {
		bt_dev_err(hdev,
			   "unexpected event for opcode 0x%4.4x", *opcode);
		return;
	}

	if (atomic_read(&hdev->cmd_cnt) && !skb_queue_empty(&hdev->cmd_q))
		queue_work(hdev->workqueue, &hdev->cmd_work);
}

static void hci_hardware_error_evt(struct hci_dev *hdev, struct sk_buff *skb)
{
	struct hci_ev_hardware_error *ev = (void *) skb->data;

	hdev->hw_error_code = ev->code;

	queue_work(hdev->req_workqueue, &hdev->error_reset);
}

static void hci_role_change_evt(struct hci_dev *hdev, struct sk_buff *skb)
{
	struct hci_ev_role_change *ev = (void *) skb->data;
	struct hci_conn *conn;

	BT_DBG("%s status 0x%2.2x", hdev->name, ev->status);

	hci_dev_lock(hdev);

	conn = hci_conn_hash_lookup_ba(hdev, ACL_LINK, &ev->bdaddr);
	if (conn) {
		if (!ev->status)
			conn->role = ev->role;

		clear_bit(HCI_CONN_RSWITCH_PEND, &conn->flags);

		hci_role_switch_cfm(conn, ev->status, ev->role);
	}

	hci_dev_unlock(hdev);
}

static void hci_num_comp_pkts_evt(struct hci_dev *hdev, struct sk_buff *skb)
{
	struct hci_ev_num_comp_pkts *ev = (void *) skb->data;
	int i;

	if (hdev->flow_ctl_mode != HCI_FLOW_CTL_MODE_PACKET_BASED) {
		bt_dev_err(hdev, "wrong event for mode %d", hdev->flow_ctl_mode);
		return;
	}

	if (skb->len < sizeof(*ev) ||
	    skb->len < struct_size(ev, handles, ev->num_hndl)) {
		BT_DBG("%s bad parameters", hdev->name);
		return;
	}

	BT_DBG("%s num_hndl %d", hdev->name, ev->num_hndl);

	for (i = 0; i < ev->num_hndl; i++) {
		struct hci_comp_pkts_info *info = &ev->handles[i];
		struct hci_conn *conn;
		__u16  handle, count;

		handle = __le16_to_cpu(info->handle);
		count  = __le16_to_cpu(info->count);

		conn = hci_conn_hash_lookup_handle(hdev, handle);
		if (!conn)
			continue;

		conn->sent -= count;

		switch (conn->type) {
		case ACL_LINK:
			hdev->acl_cnt += count;
			if (hdev->acl_cnt > hdev->acl_pkts)
				hdev->acl_cnt = hdev->acl_pkts;
			break;

		case LE_LINK:
			if (hdev->le_pkts) {
				hdev->le_cnt += count;
				if (hdev->le_cnt > hdev->le_pkts)
					hdev->le_cnt = hdev->le_pkts;
			} else {
				hdev->acl_cnt += count;
				if (hdev->acl_cnt > hdev->acl_pkts)
					hdev->acl_cnt = hdev->acl_pkts;
			}
			break;

		case SCO_LINK:
			hdev->sco_cnt += count;
			if (hdev->sco_cnt > hdev->sco_pkts)
				hdev->sco_cnt = hdev->sco_pkts;
			break;

		default:
			bt_dev_err(hdev, "unknown type %d conn %p",
				   conn->type, conn);
			break;
		}
	}

	queue_work(hdev->workqueue, &hdev->tx_work);
}

static struct hci_conn *__hci_conn_lookup_handle(struct hci_dev *hdev,
						 __u16 handle)
{
	struct hci_chan *chan;

	switch (hdev->dev_type) {
	case HCI_PRIMARY:
		return hci_conn_hash_lookup_handle(hdev, handle);
	case HCI_AMP:
		chan = hci_chan_lookup_handle(hdev, handle);
		if (chan)
			return chan->conn;
		break;
	default:
		bt_dev_err(hdev, "unknown dev_type %d", hdev->dev_type);
		break;
	}

	return NULL;
}

static void hci_num_comp_blocks_evt(struct hci_dev *hdev, struct sk_buff *skb)
{
	struct hci_ev_num_comp_blocks *ev = (void *) skb->data;
	int i;

	if (hdev->flow_ctl_mode != HCI_FLOW_CTL_MODE_BLOCK_BASED) {
		bt_dev_err(hdev, "wrong event for mode %d", hdev->flow_ctl_mode);
		return;
	}

	if (skb->len < sizeof(*ev) ||
	    skb->len < struct_size(ev, handles, ev->num_hndl)) {
		BT_DBG("%s bad parameters", hdev->name);
		return;
	}

	BT_DBG("%s num_blocks %d num_hndl %d", hdev->name, ev->num_blocks,
	       ev->num_hndl);

	for (i = 0; i < ev->num_hndl; i++) {
		struct hci_comp_blocks_info *info = &ev->handles[i];
		struct hci_conn *conn = NULL;
		__u16  handle, block_count;

		handle = __le16_to_cpu(info->handle);
		block_count = __le16_to_cpu(info->blocks);

		conn = __hci_conn_lookup_handle(hdev, handle);
		if (!conn)
			continue;

		conn->sent -= block_count;

		switch (conn->type) {
		case ACL_LINK:
		case AMP_LINK:
			hdev->block_cnt += block_count;
			if (hdev->block_cnt > hdev->num_blocks)
				hdev->block_cnt = hdev->num_blocks;
			break;

		default:
			bt_dev_err(hdev, "unknown type %d conn %p",
				   conn->type, conn);
			break;
		}
	}

	queue_work(hdev->workqueue, &hdev->tx_work);
}

static void hci_mode_change_evt(struct hci_dev *hdev, struct sk_buff *skb)
{
	struct hci_ev_mode_change *ev = (void *) skb->data;
	struct hci_conn *conn;

	BT_DBG("%s status 0x%2.2x", hdev->name, ev->status);

	hci_dev_lock(hdev);

	conn = hci_conn_hash_lookup_handle(hdev, __le16_to_cpu(ev->handle));
	if (conn) {
		conn->mode = ev->mode;

		if (!test_and_clear_bit(HCI_CONN_MODE_CHANGE_PEND,
					&conn->flags)) {
			if (conn->mode == HCI_CM_ACTIVE)
				set_bit(HCI_CONN_POWER_SAVE, &conn->flags);
			else
				clear_bit(HCI_CONN_POWER_SAVE, &conn->flags);
		}

		if (test_and_clear_bit(HCI_CONN_SCO_SETUP_PEND, &conn->flags))
			hci_sco_setup(conn, ev->status);
	}

	hci_dev_unlock(hdev);
}

static void hci_pin_code_request_evt(struct hci_dev *hdev, struct sk_buff *skb)
{
	struct hci_ev_pin_code_req *ev = (void *) skb->data;
	struct hci_conn *conn;

	BT_DBG("%s", hdev->name);

	hci_dev_lock(hdev);

	conn = hci_conn_hash_lookup_ba(hdev, ACL_LINK, &ev->bdaddr);
	if (!conn)
		goto unlock;

	if (conn->state == BT_CONNECTED) {
		hci_conn_hold(conn);
		conn->disc_timeout = HCI_PAIRING_TIMEOUT;
		hci_conn_drop(conn);
	}

	if (!hci_dev_test_flag(hdev, HCI_BONDABLE) &&
	    !test_bit(HCI_CONN_AUTH_INITIATOR, &conn->flags)) {
		hci_send_cmd(hdev, HCI_OP_PIN_CODE_NEG_REPLY,
			     sizeof(ev->bdaddr), &ev->bdaddr);
	} else if (hci_dev_test_flag(hdev, HCI_MGMT)) {
		u8 secure;

		if (conn->pending_sec_level == BT_SECURITY_HIGH)
			secure = 1;
		else
			secure = 0;

		mgmt_pin_code_request(hdev, &ev->bdaddr, secure);
	}

unlock:
	hci_dev_unlock(hdev);
}

static void conn_set_key(struct hci_conn *conn, u8 key_type, u8 pin_len)
{
	if (key_type == HCI_LK_CHANGED_COMBINATION)
		return;

	conn->pin_length = pin_len;
	conn->key_type = key_type;

	switch (key_type) {
	case HCI_LK_LOCAL_UNIT:
	case HCI_LK_REMOTE_UNIT:
	case HCI_LK_DEBUG_COMBINATION:
		return;
	case HCI_LK_COMBINATION:
		if (pin_len == 16)
			conn->pending_sec_level = BT_SECURITY_HIGH;
		else
			conn->pending_sec_level = BT_SECURITY_MEDIUM;
		break;
	case HCI_LK_UNAUTH_COMBINATION_P192:
	case HCI_LK_UNAUTH_COMBINATION_P256:
		conn->pending_sec_level = BT_SECURITY_MEDIUM;
		break;
	case HCI_LK_AUTH_COMBINATION_P192:
		conn->pending_sec_level = BT_SECURITY_HIGH;
		break;
	case HCI_LK_AUTH_COMBINATION_P256:
		conn->pending_sec_level = BT_SECURITY_FIPS;
		break;
	}
}

static void hci_link_key_request_evt(struct hci_dev *hdev, struct sk_buff *skb)
{
	struct hci_ev_link_key_req *ev = (void *) skb->data;
	struct hci_cp_link_key_reply cp;
	struct hci_conn *conn;
	struct link_key *key;

	BT_DBG("%s", hdev->name);

	if (!hci_dev_test_flag(hdev, HCI_MGMT))
		return;

	hci_dev_lock(hdev);

	key = hci_find_link_key(hdev, &ev->bdaddr);
	if (!key) {
		BT_DBG("%s link key not found for %pMR", hdev->name,
		       &ev->bdaddr);
		goto not_found;
	}

	BT_DBG("%s found key type %u for %pMR", hdev->name, key->type,
	       &ev->bdaddr);

	conn = hci_conn_hash_lookup_ba(hdev, ACL_LINK, &ev->bdaddr);
	if (conn) {
		clear_bit(HCI_CONN_NEW_LINK_KEY, &conn->flags);

		if ((key->type == HCI_LK_UNAUTH_COMBINATION_P192 ||
		     key->type == HCI_LK_UNAUTH_COMBINATION_P256) &&
		    conn->auth_type != 0xff && (conn->auth_type & 0x01)) {
			BT_DBG("%s ignoring unauthenticated key", hdev->name);
			goto not_found;
		}

		if (key->type == HCI_LK_COMBINATION && key->pin_len < 16 &&
		    (conn->pending_sec_level == BT_SECURITY_HIGH ||
		     conn->pending_sec_level == BT_SECURITY_FIPS)) {
			BT_DBG("%s ignoring key unauthenticated for high security",
			       hdev->name);
			goto not_found;
		}

		conn_set_key(conn, key->type, key->pin_len);
	}

	bacpy(&cp.bdaddr, &ev->bdaddr);
	memcpy(cp.link_key, key->val, HCI_LINK_KEY_SIZE);

	hci_send_cmd(hdev, HCI_OP_LINK_KEY_REPLY, sizeof(cp), &cp);

	hci_dev_unlock(hdev);

	return;

not_found:
	hci_send_cmd(hdev, HCI_OP_LINK_KEY_NEG_REPLY, 6, &ev->bdaddr);
	hci_dev_unlock(hdev);
}

static void hci_link_key_notify_evt(struct hci_dev *hdev, struct sk_buff *skb)
{
	struct hci_ev_link_key_notify *ev = (void *) skb->data;
	struct hci_conn *conn;
	struct link_key *key;
	bool persistent;
	u8 pin_len = 0;

	BT_DBG("%s", hdev->name);

	hci_dev_lock(hdev);

	conn = hci_conn_hash_lookup_ba(hdev, ACL_LINK, &ev->bdaddr);
	if (!conn)
		goto unlock;

	hci_conn_hold(conn);
	conn->disc_timeout = HCI_DISCONN_TIMEOUT;
	hci_conn_drop(conn);

	set_bit(HCI_CONN_NEW_LINK_KEY, &conn->flags);
	conn_set_key(conn, ev->key_type, conn->pin_length);

	if (!hci_dev_test_flag(hdev, HCI_MGMT))
		goto unlock;

	key = hci_add_link_key(hdev, conn, &ev->bdaddr, ev->link_key,
			        ev->key_type, pin_len, &persistent);
	if (!key)
		goto unlock;

	/* Update connection information since adding the key will have
	 * fixed up the type in the case of changed combination keys.
	 */
	if (ev->key_type == HCI_LK_CHANGED_COMBINATION)
		conn_set_key(conn, key->type, key->pin_len);

	mgmt_new_link_key(hdev, key, persistent);

	/* Keep debug keys around only if the HCI_KEEP_DEBUG_KEYS flag
	 * is set. If it's not set simply remove the key from the kernel
	 * list (we've still notified user space about it but with
	 * store_hint being 0).
	 */
	if (key->type == HCI_LK_DEBUG_COMBINATION &&
	    !hci_dev_test_flag(hdev, HCI_KEEP_DEBUG_KEYS)) {
		list_del_rcu(&key->list);
		kfree_rcu(key, rcu);
		goto unlock;
	}

	if (persistent)
		clear_bit(HCI_CONN_FLUSH_KEY, &conn->flags);
	else
		set_bit(HCI_CONN_FLUSH_KEY, &conn->flags);

unlock:
	hci_dev_unlock(hdev);
}

static void hci_clock_offset_evt(struct hci_dev *hdev, struct sk_buff *skb)
{
	struct hci_ev_clock_offset *ev = (void *) skb->data;
	struct hci_conn *conn;

	BT_DBG("%s status 0x%2.2x", hdev->name, ev->status);

	hci_dev_lock(hdev);

	conn = hci_conn_hash_lookup_handle(hdev, __le16_to_cpu(ev->handle));
	if (conn && !ev->status) {
		struct inquiry_entry *ie;

		ie = hci_inquiry_cache_lookup(hdev, &conn->dst);
		if (ie) {
			ie->data.clock_offset = ev->clock_offset;
			ie->timestamp = jiffies;
		}
	}

	hci_dev_unlock(hdev);
}

static void hci_pkt_type_change_evt(struct hci_dev *hdev, struct sk_buff *skb)
{
	struct hci_ev_pkt_type_change *ev = (void *) skb->data;
	struct hci_conn *conn;

	BT_DBG("%s status 0x%2.2x", hdev->name, ev->status);

	hci_dev_lock(hdev);

	conn = hci_conn_hash_lookup_handle(hdev, __le16_to_cpu(ev->handle));
	if (conn && !ev->status)
		conn->pkt_type = __le16_to_cpu(ev->pkt_type);

	hci_dev_unlock(hdev);
}

static void hci_pscan_rep_mode_evt(struct hci_dev *hdev, struct sk_buff *skb)
{
	struct hci_ev_pscan_rep_mode *ev = (void *) skb->data;
	struct inquiry_entry *ie;

	BT_DBG("%s", hdev->name);

	hci_dev_lock(hdev);

	ie = hci_inquiry_cache_lookup(hdev, &ev->bdaddr);
	if (ie) {
		ie->data.pscan_rep_mode = ev->pscan_rep_mode;
		ie->timestamp = jiffies;
	}

	hci_dev_unlock(hdev);
}

static void hci_inquiry_result_with_rssi_evt(struct hci_dev *hdev,
					     struct sk_buff *skb)
{
	struct inquiry_data data;
	int num_rsp = *((__u8 *) skb->data);

	BT_DBG("%s num_rsp %d", hdev->name, num_rsp);

	if (!num_rsp)
		return;

	if (hci_dev_test_flag(hdev, HCI_PERIODIC_INQ))
		return;

	hci_dev_lock(hdev);

	if ((skb->len - 1) / num_rsp != sizeof(struct inquiry_info_with_rssi)) {
		struct inquiry_info_with_rssi_and_pscan_mode *info;
		info = (void *) (skb->data + 1);

		if (skb->len < num_rsp * sizeof(*info) + 1)
			goto unlock;

		for (; num_rsp; num_rsp--, info++) {
			u32 flags;

			bacpy(&data.bdaddr, &info->bdaddr);
			data.pscan_rep_mode	= info->pscan_rep_mode;
			data.pscan_period_mode	= info->pscan_period_mode;
			data.pscan_mode		= info->pscan_mode;
			memcpy(data.dev_class, info->dev_class, 3);
			data.clock_offset	= info->clock_offset;
			data.rssi		= info->rssi;
			data.ssp_mode		= 0x00;

			flags = hci_inquiry_cache_update(hdev, &data, false);

			mgmt_device_found(hdev, &info->bdaddr, ACL_LINK, 0x00,
					  info->dev_class, info->rssi,
					  flags, NULL, 0, NULL, 0);
		}
	} else {
		struct inquiry_info_with_rssi *info = (void *) (skb->data + 1);

		if (skb->len < num_rsp * sizeof(*info) + 1)
			goto unlock;

		for (; num_rsp; num_rsp--, info++) {
			u32 flags;

			bacpy(&data.bdaddr, &info->bdaddr);
			data.pscan_rep_mode	= info->pscan_rep_mode;
			data.pscan_period_mode	= info->pscan_period_mode;
			data.pscan_mode		= 0x00;
			memcpy(data.dev_class, info->dev_class, 3);
			data.clock_offset	= info->clock_offset;
			data.rssi		= info->rssi;
			data.ssp_mode		= 0x00;

			flags = hci_inquiry_cache_update(hdev, &data, false);

			mgmt_device_found(hdev, &info->bdaddr, ACL_LINK, 0x00,
					  info->dev_class, info->rssi,
					  flags, NULL, 0, NULL, 0);
		}
	}

unlock:
	hci_dev_unlock(hdev);
}

static void hci_remote_ext_features_evt(struct hci_dev *hdev,
					struct sk_buff *skb)
{
	struct hci_ev_remote_ext_features *ev = (void *) skb->data;
	struct hci_conn *conn;

	BT_DBG("%s", hdev->name);

	hci_dev_lock(hdev);

	conn = hci_conn_hash_lookup_handle(hdev, __le16_to_cpu(ev->handle));
	if (!conn)
		goto unlock;

	if (ev->page < HCI_MAX_PAGES)
		memcpy(conn->features[ev->page], ev->features, 8);

	if (!ev->status && ev->page == 0x01) {
		struct inquiry_entry *ie;

		ie = hci_inquiry_cache_lookup(hdev, &conn->dst);
		if (ie)
			ie->data.ssp_mode = (ev->features[0] & LMP_HOST_SSP);

		if (ev->features[0] & LMP_HOST_SSP) {
			set_bit(HCI_CONN_SSP_ENABLED, &conn->flags);
		} else {
			/* It is mandatory by the Bluetooth specification that
			 * Extended Inquiry Results are only used when Secure
			 * Simple Pairing is enabled, but some devices violate
			 * this.
			 *
			 * To make these devices work, the internal SSP
			 * enabled flag needs to be cleared if the remote host
			 * features do not indicate SSP support */
			clear_bit(HCI_CONN_SSP_ENABLED, &conn->flags);
		}

		if (ev->features[0] & LMP_HOST_SC)
			set_bit(HCI_CONN_SC_ENABLED, &conn->flags);
	}

	if (conn->state != BT_CONFIG)
		goto unlock;

	if (!ev->status && !test_bit(HCI_CONN_MGMT_CONNECTED, &conn->flags)) {
		struct hci_cp_remote_name_req cp;
		memset(&cp, 0, sizeof(cp));
		bacpy(&cp.bdaddr, &conn->dst);
		cp.pscan_rep_mode = 0x02;
		hci_send_cmd(hdev, HCI_OP_REMOTE_NAME_REQ, sizeof(cp), &cp);
	} else if (!test_and_set_bit(HCI_CONN_MGMT_CONNECTED, &conn->flags))
		mgmt_device_connected(hdev, conn, 0, NULL, 0);

	if (!hci_outgoing_auth_needed(hdev, conn)) {
		conn->state = BT_CONNECTED;
		hci_connect_cfm(conn, ev->status);
		hci_conn_drop(conn);
	}

unlock:
	hci_dev_unlock(hdev);
}

static void hci_sync_conn_complete_evt(struct hci_dev *hdev,
				       struct sk_buff *skb)
{
	struct hci_ev_sync_conn_complete *ev = (void *) skb->data;
	struct hci_conn *conn;

	BT_DBG("%s status 0x%2.2x", hdev->name, ev->status);

	hci_dev_lock(hdev);

	conn = hci_conn_hash_lookup_ba(hdev, ev->link_type, &ev->bdaddr);
	if (!conn) {
		if (ev->link_type == ESCO_LINK)
			goto unlock;

		/* When the link type in the event indicates SCO connection
		 * and lookup of the connection object fails, then check
		 * if an eSCO connection object exists.
		 *
		 * The core limits the synchronous connections to either
		 * SCO or eSCO. The eSCO connection is preferred and tried
		 * to be setup first and until successfully established,
		 * the link type will be hinted as eSCO.
		 */
		conn = hci_conn_hash_lookup_ba(hdev, ESCO_LINK, &ev->bdaddr);
		if (!conn)
			goto unlock;
	}

	switch (ev->status) {
	case 0x00:
		conn->handle = __le16_to_cpu(ev->handle);
		conn->state  = BT_CONNECTED;
		conn->type   = ev->link_type;

		hci_debugfs_create_conn(conn);
		hci_conn_add_sysfs(conn);
		break;

	case 0x10:	/* Connection Accept Timeout */
	case 0x0d:	/* Connection Rejected due to Limited Resources */
	case 0x11:	/* Unsupported Feature or Parameter Value */
	case 0x1c:	/* SCO interval rejected */
	case 0x1a:	/* Unsupported Remote Feature */
	case 0x1e:	/* Invalid LMP Parameters */
	case 0x1f:	/* Unspecified error */
	case 0x20:	/* Unsupported LMP Parameter value */
		if (conn->out) {
			conn->pkt_type = (hdev->esco_type & SCO_ESCO_MASK) |
					(hdev->esco_type & EDR_ESCO_MASK);
			if (hci_setup_sync(conn, conn->link->handle))
				goto unlock;
		}
		fallthrough;

	default:
		conn->state = BT_CLOSED;
		break;
	}

	bt_dev_dbg(hdev, "SCO connected with air mode: %02x", ev->air_mode);

	switch (conn->setting & SCO_AIRMODE_MASK) {
	case SCO_AIRMODE_CVSD:
		if (hdev->notify)
			hdev->notify(hdev, HCI_NOTIFY_ENABLE_SCO_CVSD);
		break;
	case SCO_AIRMODE_TRANSP:
		if (hdev->notify)
			hdev->notify(hdev, HCI_NOTIFY_ENABLE_SCO_TRANSP);
		break;
	}

	hci_connect_cfm(conn, ev->status);
	if (ev->status)
		hci_conn_del(conn);

unlock:
	hci_dev_unlock(hdev);
}

static inline size_t eir_get_length(u8 *eir, size_t eir_len)
{
	size_t parsed = 0;

	while (parsed < eir_len) {
		u8 field_len = eir[0];

		if (field_len == 0)
			return parsed;

		parsed += field_len + 1;
		eir += field_len + 1;
	}

	return eir_len;
}

static void hci_extended_inquiry_result_evt(struct hci_dev *hdev,
					    struct sk_buff *skb)
{
	struct inquiry_data data;
	struct extended_inquiry_info *info = (void *) (skb->data + 1);
	int num_rsp = *((__u8 *) skb->data);
	size_t eir_len;

	BT_DBG("%s num_rsp %d", hdev->name, num_rsp);

	if (!num_rsp || skb->len < num_rsp * sizeof(*info) + 1)
		return;

	if (hci_dev_test_flag(hdev, HCI_PERIODIC_INQ))
		return;

	hci_dev_lock(hdev);

	for (; num_rsp; num_rsp--, info++) {
		u32 flags;
		bool name_known;

		bacpy(&data.bdaddr, &info->bdaddr);
		data.pscan_rep_mode	= info->pscan_rep_mode;
		data.pscan_period_mode	= info->pscan_period_mode;
		data.pscan_mode		= 0x00;
		memcpy(data.dev_class, info->dev_class, 3);
		data.clock_offset	= info->clock_offset;
		data.rssi		= info->rssi;
		data.ssp_mode		= 0x01;

		if (hci_dev_test_flag(hdev, HCI_MGMT))
			name_known = eir_get_data(info->data,
						  sizeof(info->data),
						  EIR_NAME_COMPLETE, NULL);
		else
			name_known = true;

		flags = hci_inquiry_cache_update(hdev, &data, name_known);

		eir_len = eir_get_length(info->data, sizeof(info->data));

		mgmt_device_found(hdev, &info->bdaddr, ACL_LINK, 0x00,
				  info->dev_class, info->rssi,
				  flags, info->data, eir_len, NULL, 0);
	}

	hci_dev_unlock(hdev);
}

static void hci_key_refresh_complete_evt(struct hci_dev *hdev,
					 struct sk_buff *skb)
{
	struct hci_ev_key_refresh_complete *ev = (void *) skb->data;
	struct hci_conn *conn;

	BT_DBG("%s status 0x%2.2x handle 0x%4.4x", hdev->name, ev->status,
	       __le16_to_cpu(ev->handle));

	hci_dev_lock(hdev);

	conn = hci_conn_hash_lookup_handle(hdev, __le16_to_cpu(ev->handle));
	if (!conn)
		goto unlock;

	/* For BR/EDR the necessary steps are taken through the
	 * auth_complete event.
	 */
	if (conn->type != LE_LINK)
		goto unlock;

	if (!ev->status)
		conn->sec_level = conn->pending_sec_level;

	clear_bit(HCI_CONN_ENCRYPT_PEND, &conn->flags);

	if (ev->status && conn->state == BT_CONNECTED) {
		hci_disconnect(conn, HCI_ERROR_AUTH_FAILURE);
		hci_conn_drop(conn);
		goto unlock;
	}

	if (conn->state == BT_CONFIG) {
		if (!ev->status)
			conn->state = BT_CONNECTED;

		hci_connect_cfm(conn, ev->status);
		hci_conn_drop(conn);
	} else {
		hci_auth_cfm(conn, ev->status);

		hci_conn_hold(conn);
		conn->disc_timeout = HCI_DISCONN_TIMEOUT;
		hci_conn_drop(conn);
	}

unlock:
	hci_dev_unlock(hdev);
}

static u8 hci_get_auth_req(struct hci_conn *conn)
{
	/* If remote requests no-bonding follow that lead */
	if (conn->remote_auth == HCI_AT_NO_BONDING ||
	    conn->remote_auth == HCI_AT_NO_BONDING_MITM)
		return conn->remote_auth | (conn->auth_type & 0x01);

	/* If both remote and local have enough IO capabilities, require
	 * MITM protection
	 */
	if (conn->remote_cap != HCI_IO_NO_INPUT_OUTPUT &&
	    conn->io_capability != HCI_IO_NO_INPUT_OUTPUT)
		return conn->remote_auth | 0x01;

	/* No MITM protection possible so ignore remote requirement */
	return (conn->remote_auth & ~0x01) | (conn->auth_type & 0x01);
}

static u8 bredr_oob_data_present(struct hci_conn *conn)
{
	struct hci_dev *hdev = conn->hdev;
	struct oob_data *data;

	data = hci_find_remote_oob_data(hdev, &conn->dst, BDADDR_BREDR);
	if (!data)
		return 0x00;

	if (bredr_sc_enabled(hdev)) {
		/* When Secure Connections is enabled, then just
		 * return the present value stored with the OOB
		 * data. The stored value contains the right present
		 * information. However it can only be trusted when
		 * not in Secure Connection Only mode.
		 */
		if (!hci_dev_test_flag(hdev, HCI_SC_ONLY))
			return data->present;

		/* When Secure Connections Only mode is enabled, then
		 * the P-256 values are required. If they are not
		 * available, then do not declare that OOB data is
		 * present.
		 */
		if (!memcmp(data->rand256, ZERO_KEY, 16) ||
		    !memcmp(data->hash256, ZERO_KEY, 16))
			return 0x00;

		return 0x02;
	}

	/* When Secure Connections is not enabled or actually
	 * not supported by the hardware, then check that if
	 * P-192 data values are present.
	 */
	if (!memcmp(data->rand192, ZERO_KEY, 16) ||
	    !memcmp(data->hash192, ZERO_KEY, 16))
		return 0x00;

	return 0x01;
}

static void hci_io_capa_request_evt(struct hci_dev *hdev, struct sk_buff *skb)
{
	struct hci_ev_io_capa_request *ev = (void *) skb->data;
	struct hci_conn *conn;

	BT_DBG("%s", hdev->name);

	hci_dev_lock(hdev);

	conn = hci_conn_hash_lookup_ba(hdev, ACL_LINK, &ev->bdaddr);
	if (!conn)
		goto unlock;

	hci_conn_hold(conn);

	if (!hci_dev_test_flag(hdev, HCI_MGMT))
		goto unlock;

	/* Allow pairing if we're pairable, the initiators of the
	 * pairing or if the remote is not requesting bonding.
	 */
	if (hci_dev_test_flag(hdev, HCI_BONDABLE) ||
	    test_bit(HCI_CONN_AUTH_INITIATOR, &conn->flags) ||
	    (conn->remote_auth & ~0x01) == HCI_AT_NO_BONDING) {
		struct hci_cp_io_capability_reply cp;

		bacpy(&cp.bdaddr, &ev->bdaddr);
		/* Change the IO capability from KeyboardDisplay
		 * to DisplayYesNo as it is not supported by BT spec. */
		cp.capability = (conn->io_capability == 0x04) ?
				HCI_IO_DISPLAY_YESNO : conn->io_capability;

		/* If we are initiators, there is no remote information yet */
		if (conn->remote_auth == 0xff) {
			/* Request MITM protection if our IO caps allow it
			 * except for the no-bonding case.
			 */
			if (conn->io_capability != HCI_IO_NO_INPUT_OUTPUT &&
			    conn->auth_type != HCI_AT_NO_BONDING)
				conn->auth_type |= 0x01;
		} else {
			conn->auth_type = hci_get_auth_req(conn);
		}

		/* If we're not bondable, force one of the non-bondable
		 * authentication requirement values.
		 */
		if (!hci_dev_test_flag(hdev, HCI_BONDABLE))
			conn->auth_type &= HCI_AT_NO_BONDING_MITM;

		cp.authentication = conn->auth_type;
		cp.oob_data = bredr_oob_data_present(conn);

		hci_send_cmd(hdev, HCI_OP_IO_CAPABILITY_REPLY,
			     sizeof(cp), &cp);
	} else {
		struct hci_cp_io_capability_neg_reply cp;

		bacpy(&cp.bdaddr, &ev->bdaddr);
		cp.reason = HCI_ERROR_PAIRING_NOT_ALLOWED;

		hci_send_cmd(hdev, HCI_OP_IO_CAPABILITY_NEG_REPLY,
			     sizeof(cp), &cp);
	}

unlock:
	hci_dev_unlock(hdev);
}

static void hci_io_capa_reply_evt(struct hci_dev *hdev, struct sk_buff *skb)
{
	struct hci_ev_io_capa_reply *ev = (void *) skb->data;
	struct hci_conn *conn;

	BT_DBG("%s", hdev->name);

	hci_dev_lock(hdev);

	conn = hci_conn_hash_lookup_ba(hdev, ACL_LINK, &ev->bdaddr);
	if (!conn)
		goto unlock;

	conn->remote_cap = ev->capability;
	conn->remote_auth = ev->authentication;

unlock:
	hci_dev_unlock(hdev);
}

static void hci_user_confirm_request_evt(struct hci_dev *hdev,
					 struct sk_buff *skb)
{
	struct hci_ev_user_confirm_req *ev = (void *) skb->data;
	int loc_mitm, rem_mitm, confirm_hint = 0;
	struct hci_conn *conn;

	BT_DBG("%s", hdev->name);

	hci_dev_lock(hdev);

	if (!hci_dev_test_flag(hdev, HCI_MGMT))
		goto unlock;

	conn = hci_conn_hash_lookup_ba(hdev, ACL_LINK, &ev->bdaddr);
	if (!conn)
		goto unlock;

	loc_mitm = (conn->auth_type & 0x01);
	rem_mitm = (conn->remote_auth & 0x01);

	/* If we require MITM but the remote device can't provide that
	 * (it has NoInputNoOutput) then reject the confirmation
	 * request. We check the security level here since it doesn't
	 * necessarily match conn->auth_type.
	 */
	if (conn->pending_sec_level > BT_SECURITY_MEDIUM &&
	    conn->remote_cap == HCI_IO_NO_INPUT_OUTPUT) {
		BT_DBG("Rejecting request: remote device can't provide MITM");
		hci_send_cmd(hdev, HCI_OP_USER_CONFIRM_NEG_REPLY,
			     sizeof(ev->bdaddr), &ev->bdaddr);
		goto unlock;
	}

	/* If no side requires MITM protection; auto-accept */
	if ((!loc_mitm || conn->remote_cap == HCI_IO_NO_INPUT_OUTPUT) &&
	    (!rem_mitm || conn->io_capability == HCI_IO_NO_INPUT_OUTPUT)) {

		/* If we're not the initiators request authorization to
		 * proceed from user space (mgmt_user_confirm with
		 * confirm_hint set to 1). The exception is if neither
		 * side had MITM or if the local IO capability is
		 * NoInputNoOutput, in which case we do auto-accept
		 */
		if (!test_bit(HCI_CONN_AUTH_PEND, &conn->flags) &&
		    conn->io_capability != HCI_IO_NO_INPUT_OUTPUT &&
		    (loc_mitm || rem_mitm)) {
			BT_DBG("Confirming auto-accept as acceptor");
			confirm_hint = 1;
			goto confirm;
		}

		/* If there already exists link key in local host, leave the
		 * decision to user space since the remote device could be
		 * legitimate or malicious.
		 */
		if (hci_find_link_key(hdev, &ev->bdaddr)) {
			bt_dev_dbg(hdev, "Local host already has link key");
			confirm_hint = 1;
			goto confirm;
		}

		BT_DBG("Auto-accept of user confirmation with %ums delay",
		       hdev->auto_accept_delay);

		if (hdev->auto_accept_delay > 0) {
			int delay = msecs_to_jiffies(hdev->auto_accept_delay);
			queue_delayed_work(conn->hdev->workqueue,
					   &conn->auto_accept_work, delay);
			goto unlock;
		}

		hci_send_cmd(hdev, HCI_OP_USER_CONFIRM_REPLY,
			     sizeof(ev->bdaddr), &ev->bdaddr);
		goto unlock;
	}

confirm:
	mgmt_user_confirm_request(hdev, &ev->bdaddr, ACL_LINK, 0,
				  le32_to_cpu(ev->passkey), confirm_hint);

unlock:
	hci_dev_unlock(hdev);
}

static void hci_user_passkey_request_evt(struct hci_dev *hdev,
					 struct sk_buff *skb)
{
	struct hci_ev_user_passkey_req *ev = (void *) skb->data;

	BT_DBG("%s", hdev->name);

	if (hci_dev_test_flag(hdev, HCI_MGMT))
		mgmt_user_passkey_request(hdev, &ev->bdaddr, ACL_LINK, 0);
}

static void hci_user_passkey_notify_evt(struct hci_dev *hdev,
					struct sk_buff *skb)
{
	struct hci_ev_user_passkey_notify *ev = (void *) skb->data;
	struct hci_conn *conn;

	BT_DBG("%s", hdev->name);

	conn = hci_conn_hash_lookup_ba(hdev, ACL_LINK, &ev->bdaddr);
	if (!conn)
		return;

	conn->passkey_notify = __le32_to_cpu(ev->passkey);
	conn->passkey_entered = 0;

	if (hci_dev_test_flag(hdev, HCI_MGMT))
		mgmt_user_passkey_notify(hdev, &conn->dst, conn->type,
					 conn->dst_type, conn->passkey_notify,
					 conn->passkey_entered);
}

static void hci_keypress_notify_evt(struct hci_dev *hdev, struct sk_buff *skb)
{
	struct hci_ev_keypress_notify *ev = (void *) skb->data;
	struct hci_conn *conn;

	BT_DBG("%s", hdev->name);

	conn = hci_conn_hash_lookup_ba(hdev, ACL_LINK, &ev->bdaddr);
	if (!conn)
		return;

	switch (ev->type) {
	case HCI_KEYPRESS_STARTED:
		conn->passkey_entered = 0;
		return;

	case HCI_KEYPRESS_ENTERED:
		conn->passkey_entered++;
		break;

	case HCI_KEYPRESS_ERASED:
		conn->passkey_entered--;
		break;

	case HCI_KEYPRESS_CLEARED:
		conn->passkey_entered = 0;
		break;

	case HCI_KEYPRESS_COMPLETED:
		return;
	}

	if (hci_dev_test_flag(hdev, HCI_MGMT))
		mgmt_user_passkey_notify(hdev, &conn->dst, conn->type,
					 conn->dst_type, conn->passkey_notify,
					 conn->passkey_entered);
}

static void hci_simple_pair_complete_evt(struct hci_dev *hdev,
					 struct sk_buff *skb)
{
	struct hci_ev_simple_pair_complete *ev = (void *) skb->data;
	struct hci_conn *conn;

	BT_DBG("%s", hdev->name);

	hci_dev_lock(hdev);

	conn = hci_conn_hash_lookup_ba(hdev, ACL_LINK, &ev->bdaddr);
	if (!conn)
		goto unlock;

	/* Reset the authentication requirement to unknown */
	conn->remote_auth = 0xff;

	/* To avoid duplicate auth_failed events to user space we check
	 * the HCI_CONN_AUTH_PEND flag which will be set if we
	 * initiated the authentication. A traditional auth_complete
	 * event gets always produced as initiator and is also mapped to
	 * the mgmt_auth_failed event */
	if (!test_bit(HCI_CONN_AUTH_PEND, &conn->flags) && ev->status)
		mgmt_auth_failed(conn, ev->status);

	hci_conn_drop(conn);

unlock:
	hci_dev_unlock(hdev);
}

static void hci_remote_host_features_evt(struct hci_dev *hdev,
					 struct sk_buff *skb)
{
	struct hci_ev_remote_host_features *ev = (void *) skb->data;
	struct inquiry_entry *ie;
	struct hci_conn *conn;

	BT_DBG("%s", hdev->name);

	hci_dev_lock(hdev);

	conn = hci_conn_hash_lookup_ba(hdev, ACL_LINK, &ev->bdaddr);
	if (conn)
		memcpy(conn->features[1], ev->features, 8);

	ie = hci_inquiry_cache_lookup(hdev, &ev->bdaddr);
	if (ie)
		ie->data.ssp_mode = (ev->features[0] & LMP_HOST_SSP);

	hci_dev_unlock(hdev);
}

static void hci_remote_oob_data_request_evt(struct hci_dev *hdev,
					    struct sk_buff *skb)
{
	struct hci_ev_remote_oob_data_request *ev = (void *) skb->data;
	struct oob_data *data;

	BT_DBG("%s", hdev->name);

	hci_dev_lock(hdev);

	if (!hci_dev_test_flag(hdev, HCI_MGMT))
		goto unlock;

	data = hci_find_remote_oob_data(hdev, &ev->bdaddr, BDADDR_BREDR);
	if (!data) {
		struct hci_cp_remote_oob_data_neg_reply cp;

		bacpy(&cp.bdaddr, &ev->bdaddr);
		hci_send_cmd(hdev, HCI_OP_REMOTE_OOB_DATA_NEG_REPLY,
			     sizeof(cp), &cp);
		goto unlock;
	}

	if (bredr_sc_enabled(hdev)) {
		struct hci_cp_remote_oob_ext_data_reply cp;

		bacpy(&cp.bdaddr, &ev->bdaddr);
		if (hci_dev_test_flag(hdev, HCI_SC_ONLY)) {
			memset(cp.hash192, 0, sizeof(cp.hash192));
			memset(cp.rand192, 0, sizeof(cp.rand192));
		} else {
			memcpy(cp.hash192, data->hash192, sizeof(cp.hash192));
			memcpy(cp.rand192, data->rand192, sizeof(cp.rand192));
		}
		memcpy(cp.hash256, data->hash256, sizeof(cp.hash256));
		memcpy(cp.rand256, data->rand256, sizeof(cp.rand256));

		hci_send_cmd(hdev, HCI_OP_REMOTE_OOB_EXT_DATA_REPLY,
			     sizeof(cp), &cp);
	} else {
		struct hci_cp_remote_oob_data_reply cp;

		bacpy(&cp.bdaddr, &ev->bdaddr);
		memcpy(cp.hash, data->hash192, sizeof(cp.hash));
		memcpy(cp.rand, data->rand192, sizeof(cp.rand));

		hci_send_cmd(hdev, HCI_OP_REMOTE_OOB_DATA_REPLY,
			     sizeof(cp), &cp);
	}

unlock:
	hci_dev_unlock(hdev);
}

#if IS_ENABLED(CONFIG_BT_HS)
static void hci_chan_selected_evt(struct hci_dev *hdev, struct sk_buff *skb)
{
	struct hci_ev_channel_selected *ev = (void *)skb->data;
	struct hci_conn *hcon;

	BT_DBG("%s handle 0x%2.2x", hdev->name, ev->phy_handle);

	skb_pull(skb, sizeof(*ev));

	hcon = hci_conn_hash_lookup_handle(hdev, ev->phy_handle);
	if (!hcon)
		return;

	amp_read_loc_assoc_final_data(hdev, hcon);
}

static void hci_phy_link_complete_evt(struct hci_dev *hdev,
				      struct sk_buff *skb)
{
	struct hci_ev_phy_link_complete *ev = (void *) skb->data;
	struct hci_conn *hcon, *bredr_hcon;

	BT_DBG("%s handle 0x%2.2x status 0x%2.2x", hdev->name, ev->phy_handle,
	       ev->status);

	hci_dev_lock(hdev);

	hcon = hci_conn_hash_lookup_handle(hdev, ev->phy_handle);
	if (!hcon) {
		hci_dev_unlock(hdev);
		return;
	}

	if (ev->status) {
		hci_conn_del(hcon);
		hci_dev_unlock(hdev);
		return;
	}

	bredr_hcon = hcon->amp_mgr->l2cap_conn->hcon;

	hcon->state = BT_CONNECTED;
	bacpy(&hcon->dst, &bredr_hcon->dst);

	hci_conn_hold(hcon);
	hcon->disc_timeout = HCI_DISCONN_TIMEOUT;
	hci_conn_drop(hcon);

	hci_debugfs_create_conn(hcon);
	hci_conn_add_sysfs(hcon);

	amp_physical_cfm(bredr_hcon, hcon);

	hci_dev_unlock(hdev);
}

static void hci_loglink_complete_evt(struct hci_dev *hdev, struct sk_buff *skb)
{
	struct hci_ev_logical_link_complete *ev = (void *) skb->data;
	struct hci_conn *hcon;
	struct hci_chan *hchan;
	struct amp_mgr *mgr;

	BT_DBG("%s log_handle 0x%4.4x phy_handle 0x%2.2x status 0x%2.2x",
	       hdev->name, le16_to_cpu(ev->handle), ev->phy_handle,
	       ev->status);

	hcon = hci_conn_hash_lookup_handle(hdev, ev->phy_handle);
	if (!hcon)
		return;

	/* Create AMP hchan */
	hchan = hci_chan_create(hcon);
	if (!hchan)
		return;

	hchan->handle = le16_to_cpu(ev->handle);

	BT_DBG("hcon %p mgr %p hchan %p", hcon, hcon->amp_mgr, hchan);

	mgr = hcon->amp_mgr;
	if (mgr && mgr->bredr_chan) {
		struct l2cap_chan *bredr_chan = mgr->bredr_chan;

		l2cap_chan_lock(bredr_chan);

		bredr_chan->conn->mtu = hdev->block_mtu;
		l2cap_logical_cfm(bredr_chan, hchan, 0);
		hci_conn_hold(hcon);

		l2cap_chan_unlock(bredr_chan);
	}
}

static void hci_disconn_loglink_complete_evt(struct hci_dev *hdev,
					     struct sk_buff *skb)
{
	struct hci_ev_disconn_logical_link_complete *ev = (void *) skb->data;
	struct hci_chan *hchan;

	BT_DBG("%s log handle 0x%4.4x status 0x%2.2x", hdev->name,
	       le16_to_cpu(ev->handle), ev->status);

	if (ev->status)
		return;

	hci_dev_lock(hdev);

	hchan = hci_chan_lookup_handle(hdev, le16_to_cpu(ev->handle));
	if (!hchan)
		goto unlock;

	amp_destroy_logical_link(hchan, ev->reason);

unlock:
	hci_dev_unlock(hdev);
}

static void hci_disconn_phylink_complete_evt(struct hci_dev *hdev,
					     struct sk_buff *skb)
{
	struct hci_ev_disconn_phy_link_complete *ev = (void *) skb->data;
	struct hci_conn *hcon;

	BT_DBG("%s status 0x%2.2x", hdev->name, ev->status);

	if (ev->status)
		return;

	hci_dev_lock(hdev);

	hcon = hci_conn_hash_lookup_handle(hdev, ev->phy_handle);
	if (hcon) {
		hcon->state = BT_CLOSED;
		hci_conn_del(hcon);
	}

	hci_dev_unlock(hdev);
}
#endif

static void le_conn_complete_evt(struct hci_dev *hdev, u8 status,
			bdaddr_t *bdaddr, u8 bdaddr_type, u8 role, u16 handle,
			u16 interval, u16 latency, u16 supervision_timeout)
{
	struct hci_conn_params *params;
	struct hci_conn *conn;
	struct smp_irk *irk;
	u8 addr_type;

	hci_dev_lock(hdev);

	/* All controllers implicitly stop advertising in the event of a
	 * connection, so ensure that the state bit is cleared.
	 */
	hci_dev_clear_flag(hdev, HCI_LE_ADV);

	conn = hci_lookup_le_connect(hdev);
	if (!conn) {
		conn = hci_conn_add(hdev, LE_LINK, bdaddr, role);
		if (!conn) {
			bt_dev_err(hdev, "no memory for new connection");
			goto unlock;
		}

		conn->dst_type = bdaddr_type;

		/* If we didn't have a hci_conn object previously
		 * but we're in master role this must be something
		 * initiated using a white list. Since white list based
		 * connections are not "first class citizens" we don't
		 * have full tracking of them. Therefore, we go ahead
		 * with a "best effort" approach of determining the
		 * initiator address based on the HCI_PRIVACY flag.
		 */
		if (conn->out) {
			conn->resp_addr_type = bdaddr_type;
			bacpy(&conn->resp_addr, bdaddr);
			if (hci_dev_test_flag(hdev, HCI_PRIVACY)) {
				conn->init_addr_type = ADDR_LE_DEV_RANDOM;
				bacpy(&conn->init_addr, &hdev->rpa);
			} else {
				hci_copy_identity_address(hdev,
							  &conn->init_addr,
							  &conn->init_addr_type);
			}
		}
	} else {
		cancel_delayed_work(&conn->le_conn_timeout);
	}

	if (!conn->out) {
		/* Set the responder (our side) address type based on
		 * the advertising address type.
		 */
		conn->resp_addr_type = hdev->adv_addr_type;
		if (hdev->adv_addr_type == ADDR_LE_DEV_RANDOM) {
			/* In case of ext adv, resp_addr will be updated in
			 * Adv Terminated event.
			 */
			if (!ext_adv_capable(hdev))
				bacpy(&conn->resp_addr, &hdev->random_addr);
		} else {
			bacpy(&conn->resp_addr, &hdev->bdaddr);
		}

		conn->init_addr_type = bdaddr_type;
		bacpy(&conn->init_addr, bdaddr);

		/* For incoming connections, set the default minimum
		 * and maximum connection interval. They will be used
		 * to check if the parameters are in range and if not
		 * trigger the connection update procedure.
		 */
		conn->le_conn_min_interval = hdev->le_conn_min_interval;
		conn->le_conn_max_interval = hdev->le_conn_max_interval;
	}

	/* Lookup the identity address from the stored connection
	 * address and address type.
	 *
	 * When establishing connections to an identity address, the
	 * connection procedure will store the resolvable random
	 * address first. Now if it can be converted back into the
	 * identity address, start using the identity address from
	 * now on.
	 */
	irk = hci_get_irk(hdev, &conn->dst, conn->dst_type);
	if (irk) {
		bacpy(&conn->dst, &irk->bdaddr);
		conn->dst_type = irk->addr_type;
	}

	if (status) {
		hci_le_conn_failed(conn, status);
		goto unlock;
	}

	if (conn->dst_type == ADDR_LE_DEV_PUBLIC)
		addr_type = BDADDR_LE_PUBLIC;
	else
		addr_type = BDADDR_LE_RANDOM;

	/* Drop the connection if the device is blocked */
	if (hci_bdaddr_list_lookup(&hdev->blacklist, &conn->dst, addr_type)) {
		hci_conn_drop(conn);
		goto unlock;
	}

	if (!test_and_set_bit(HCI_CONN_MGMT_CONNECTED, &conn->flags))
		mgmt_device_connected(hdev, conn, 0, NULL, 0);

	conn->sec_level = BT_SECURITY_LOW;
	conn->handle = handle;
	conn->state = BT_CONFIG;

	conn->le_conn_interval = interval;
	conn->le_conn_latency = latency;
	conn->le_supv_timeout = supervision_timeout;

	hci_debugfs_create_conn(conn);
	hci_conn_add_sysfs(conn);

	/* The remote features procedure is defined for master
	 * role only. So only in case of an initiated connection
	 * request the remote features.
	 *
	 * If the local controller supports slave-initiated features
	 * exchange, then requesting the remote features in slave
	 * role is possible. Otherwise just transition into the
	 * connected state without requesting the remote features.
	 */
	if (conn->out ||
	    (hdev->le_features[0] & HCI_LE_SLAVE_FEATURES)) {
		struct hci_cp_le_read_remote_features cp;

		cp.handle = __cpu_to_le16(conn->handle);

		hci_send_cmd(hdev, HCI_OP_LE_READ_REMOTE_FEATURES,
			     sizeof(cp), &cp);

		hci_conn_hold(conn);
	} else {
		conn->state = BT_CONNECTED;
		hci_connect_cfm(conn, status);
	}

	params = hci_pend_le_action_lookup(&hdev->pend_le_conns, &conn->dst,
					   conn->dst_type);
	if (params) {
		list_del_init(&params->action);
		if (params->conn) {
			hci_conn_drop(params->conn);
			hci_conn_put(params->conn);
			params->conn = NULL;
		}
	}

unlock:
	hci_update_background_scan(hdev);
	hci_dev_unlock(hdev);
}

static void hci_le_conn_complete_evt(struct hci_dev *hdev, struct sk_buff *skb)
{
	struct hci_ev_le_conn_complete *ev = (void *) skb->data;

	BT_DBG("%s status 0x%2.2x", hdev->name, ev->status);

	le_conn_complete_evt(hdev, ev->status, &ev->bdaddr, ev->bdaddr_type,
			     ev->role, le16_to_cpu(ev->handle),
			     le16_to_cpu(ev->interval),
			     le16_to_cpu(ev->latency),
			     le16_to_cpu(ev->supervision_timeout));
}

static void hci_le_enh_conn_complete_evt(struct hci_dev *hdev,
					 struct sk_buff *skb)
{
	struct hci_ev_le_enh_conn_complete *ev = (void *) skb->data;

	BT_DBG("%s status 0x%2.2x", hdev->name, ev->status);

	le_conn_complete_evt(hdev, ev->status, &ev->bdaddr, ev->bdaddr_type,
			     ev->role, le16_to_cpu(ev->handle),
			     le16_to_cpu(ev->interval),
			     le16_to_cpu(ev->latency),
			     le16_to_cpu(ev->supervision_timeout));

	if (use_ll_privacy(hdev) &&
	    hci_dev_test_flag(hdev, HCI_ENABLE_LL_PRIVACY) &&
	    hci_dev_test_flag(hdev, HCI_LL_RPA_RESOLUTION))
		hci_req_disable_address_resolution(hdev);
}

static void hci_le_ext_adv_term_evt(struct hci_dev *hdev, struct sk_buff *skb)
{
	struct hci_evt_le_ext_adv_set_term *ev = (void *) skb->data;
	struct hci_conn *conn;

	BT_DBG("%s status 0x%2.2x", hdev->name, ev->status);

	if (ev->status)
		return;

	conn = hci_conn_hash_lookup_handle(hdev, __le16_to_cpu(ev->conn_handle));
	if (conn) {
		struct adv_info *adv_instance;

		if (hdev->adv_addr_type != ADDR_LE_DEV_RANDOM)
			return;

		if (!hdev->cur_adv_instance) {
			bacpy(&conn->resp_addr, &hdev->random_addr);
			return;
		}

		adv_instance = hci_find_adv_instance(hdev, hdev->cur_adv_instance);
		if (adv_instance)
			bacpy(&conn->resp_addr, &adv_instance->random_addr);
	}
}

static void hci_le_conn_update_complete_evt(struct hci_dev *hdev,
					    struct sk_buff *skb)
{
	struct hci_ev_le_conn_update_complete *ev = (void *) skb->data;
	struct hci_conn *conn;

	BT_DBG("%s status 0x%2.2x", hdev->name, ev->status);

	if (ev->status)
		return;

	hci_dev_lock(hdev);

	conn = hci_conn_hash_lookup_handle(hdev, __le16_to_cpu(ev->handle));
	if (conn) {
		conn->le_conn_interval = le16_to_cpu(ev->interval);
		conn->le_conn_latency = le16_to_cpu(ev->latency);
		conn->le_supv_timeout = le16_to_cpu(ev->supervision_timeout);
	}

	hci_dev_unlock(hdev);
}

/* This function requires the caller holds hdev->lock */
static struct hci_conn *check_pending_le_conn(struct hci_dev *hdev,
					      bdaddr_t *addr,
					      u8 addr_type, u8 adv_type,
					      bdaddr_t *direct_rpa)
{
	struct hci_conn *conn;
	struct hci_conn_params *params;

	/* If the event is not connectable don't proceed further */
	if (adv_type != LE_ADV_IND && adv_type != LE_ADV_DIRECT_IND)
		return NULL;

	/* Ignore if the device is blocked */
	if (hci_bdaddr_list_lookup(&hdev->blacklist, addr, addr_type))
		return NULL;

	/* Most controller will fail if we try to create new connections
	 * while we have an existing one in slave role.
	 */
	if (hdev->conn_hash.le_num_slave > 0 &&
	    (!test_bit(HCI_QUIRK_VALID_LE_STATES, &hdev->quirks) ||
	     !(hdev->le_states[3] & 0x10)))
		return NULL;

	/* If we're not connectable only connect devices that we have in
	 * our pend_le_conns list.
	 */
	params = hci_pend_le_action_lookup(&hdev->pend_le_conns, addr,
					   addr_type);
	if (!params)
		return NULL;

	if (!params->explicit_connect) {
		switch (params->auto_connect) {
		case HCI_AUTO_CONN_DIRECT:
			/* Only devices advertising with ADV_DIRECT_IND are
			 * triggering a connection attempt. This is allowing
			 * incoming connections from slave devices.
			 */
			if (adv_type != LE_ADV_DIRECT_IND)
				return NULL;
			break;
		case HCI_AUTO_CONN_ALWAYS:
			/* Devices advertising with ADV_IND or ADV_DIRECT_IND
			 * are triggering a connection attempt. This means
			 * that incoming connections from slave device are
			 * accepted and also outgoing connections to slave
			 * devices are established when found.
			 */
			break;
		default:
			return NULL;
		}
	}

	conn = hci_connect_le(hdev, addr, addr_type, BT_SECURITY_LOW,
			      hdev->def_le_autoconnect_timeout, HCI_ROLE_MASTER,
			      direct_rpa);
	if (!IS_ERR(conn)) {
		/* If HCI_AUTO_CONN_EXPLICIT is set, conn is already owned
		 * by higher layer that tried to connect, if no then
		 * store the pointer since we don't really have any
		 * other owner of the object besides the params that
		 * triggered it. This way we can abort the connection if
		 * the parameters get removed and keep the reference
		 * count consistent once the connection is established.
		 */

		if (!params->explicit_connect)
			params->conn = hci_conn_get(conn);

		return conn;
	}

	switch (PTR_ERR(conn)) {
	case -EBUSY:
		/* If hci_connect() returns -EBUSY it means there is already
		 * an LE connection attempt going on. Since controllers don't
		 * support more than one connection attempt at the time, we
		 * don't consider this an error case.
		 */
		break;
	default:
		BT_DBG("Failed to connect: err %ld", PTR_ERR(conn));
		return NULL;
	}

	return NULL;
}

static void process_adv_report(struct hci_dev *hdev, u8 type, bdaddr_t *bdaddr,
			       u8 bdaddr_type, bdaddr_t *direct_addr,
			       u8 direct_addr_type, s8 rssi, u8 *data, u8 len,
			       bool ext_adv)
{
	struct discovery_state *d = &hdev->discovery;
	struct smp_irk *irk;
	struct hci_conn *conn;
	bool match;
	u32 flags;
	u8 *ptr, real_len;

	switch (type) {
	case LE_ADV_IND:
	case LE_ADV_DIRECT_IND:
	case LE_ADV_SCAN_IND:
	case LE_ADV_NONCONN_IND:
	case LE_ADV_SCAN_RSP:
		break;
	default:
<<<<<<< HEAD
		BT_ERR_RATELIMITED("Unknown advetising packet type: 0x%02x",
				   type);
=======
		bt_dev_err_ratelimited(hdev, "unknown advertising packet "
				       "type: 0x%02x", type);
		return;
	}

	if (!ext_adv && len > HCI_MAX_AD_LENGTH) {
		bt_dev_err_ratelimited(hdev, "legacy adv larger than 31 bytes");
>>>>>>> 24b8d41d
		return;
	}

	/* Find the end of the data in case the report contains padded zero
	 * bytes at the end causing an invalid length value.
	 *
	 * When data is NULL, len is 0 so there is no need for extra ptr
	 * check as 'ptr < data + 0' is already false in such case.
	 */
	for (ptr = data; ptr < data + len && *ptr; ptr += *ptr + 1) {
		if (ptr + 1 + *ptr > data + len)
			break;
	}

	real_len = ptr - data;

	/* Adjust for actual length */
	if (len != real_len) {
		bt_dev_err_ratelimited(hdev, "advertising data len corrected %u -> %u",
				       len, real_len);
		len = real_len;
	}

	/* If the direct address is present, then this report is from
	 * a LE Direct Advertising Report event. In that case it is
	 * important to see if the address is matching the local
	 * controller address.
	 */
	if (direct_addr) {
		/* Only resolvable random addresses are valid for these
		 * kind of reports and others can be ignored.
		 */
		if (!hci_bdaddr_is_rpa(direct_addr, direct_addr_type))
			return;

		/* If the controller is not using resolvable random
		 * addresses, then this report can be ignored.
		 */
		if (!hci_dev_test_flag(hdev, HCI_PRIVACY))
			return;

		/* If the local IRK of the controller does not match
		 * with the resolvable random address provided, then
		 * this report can be ignored.
		 */
		if (!smp_irk_matches(hdev, hdev->irk, direct_addr))
			return;
	}

	/* Check if we need to convert to identity address */
	irk = hci_get_irk(hdev, bdaddr, bdaddr_type);
	if (irk) {
		bdaddr = &irk->bdaddr;
		bdaddr_type = irk->addr_type;
	}

	/* Check if we have been requested to connect to this device.
	 *
	 * direct_addr is set only for directed advertising reports (it is NULL
	 * for advertising reports) and is already verified to be RPA above.
	 */
	conn = check_pending_le_conn(hdev, bdaddr, bdaddr_type, type,
								direct_addr);
	if (!ext_adv && conn && type == LE_ADV_IND && len <= HCI_MAX_AD_LENGTH) {
		/* Store report for later inclusion by
		 * mgmt_device_connected
		 */
		memcpy(conn->le_adv_data, data, len);
		conn->le_adv_data_len = len;
	}

	/* Passive scanning shouldn't trigger any device found events,
	 * except for devices marked as CONN_REPORT for which we do send
	 * device found events, or advertisement monitoring requested.
	 */
	if (hdev->le_scan_type == LE_SCAN_PASSIVE) {
		if (type == LE_ADV_DIRECT_IND)
			return;

		if (!hci_pend_le_action_lookup(&hdev->pend_le_reports,
					       bdaddr, bdaddr_type) &&
		    idr_is_empty(&hdev->adv_monitors_idr))
			return;

		if (type == LE_ADV_NONCONN_IND || type == LE_ADV_SCAN_IND)
			flags = MGMT_DEV_FOUND_NOT_CONNECTABLE;
		else
			flags = 0;
		mgmt_device_found(hdev, bdaddr, LE_LINK, bdaddr_type, NULL,
				  rssi, flags, data, len, NULL, 0);
		return;
	}

	/* When receiving non-connectable or scannable undirected
	 * advertising reports, this means that the remote device is
	 * not connectable and then clearly indicate this in the
	 * device found event.
	 *
	 * When receiving a scan response, then there is no way to
	 * know if the remote device is connectable or not. However
	 * since scan responses are merged with a previously seen
	 * advertising report, the flags field from that report
	 * will be used.
	 *
	 * In the really unlikely case that a controller get confused
	 * and just sends a scan response event, then it is marked as
	 * not connectable as well.
	 */
	if (type == LE_ADV_NONCONN_IND || type == LE_ADV_SCAN_IND ||
	    type == LE_ADV_SCAN_RSP)
		flags = MGMT_DEV_FOUND_NOT_CONNECTABLE;
	else
		flags = 0;

	/* If there's nothing pending either store the data from this
	 * event or send an immediate device found event if the data
	 * should not be stored for later.
	 */
	if (!ext_adv &&	!has_pending_adv_report(hdev)) {
		/* If the report will trigger a SCAN_REQ store it for
		 * later merging.
		 */
		if (type == LE_ADV_IND || type == LE_ADV_SCAN_IND) {
			store_pending_adv_report(hdev, bdaddr, bdaddr_type,
						 rssi, flags, data, len);
			return;
		}

		mgmt_device_found(hdev, bdaddr, LE_LINK, bdaddr_type, NULL,
				  rssi, flags, data, len, NULL, 0);
		return;
	}

	/* Check if the pending report is for the same device as the new one */
	match = (!bacmp(bdaddr, &d->last_adv_addr) &&
		 bdaddr_type == d->last_adv_addr_type);

	/* If the pending data doesn't match this report or this isn't a
	 * scan response (e.g. we got a duplicate ADV_IND) then force
	 * sending of the pending data.
	 */
	if (type != LE_ADV_SCAN_RSP || !match) {
		/* Send out whatever is in the cache, but skip duplicates */
		if (!match)
			mgmt_device_found(hdev, &d->last_adv_addr, LE_LINK,
					  d->last_adv_addr_type, NULL,
					  d->last_adv_rssi, d->last_adv_flags,
					  d->last_adv_data,
					  d->last_adv_data_len, NULL, 0);

		/* If the new report will trigger a SCAN_REQ store it for
		 * later merging.
		 */
		if (!ext_adv && (type == LE_ADV_IND ||
				 type == LE_ADV_SCAN_IND)) {
			store_pending_adv_report(hdev, bdaddr, bdaddr_type,
						 rssi, flags, data, len);
			return;
		}

		/* The advertising reports cannot be merged, so clear
		 * the pending report and send out a device found event.
		 */
		clear_pending_adv_report(hdev);
		mgmt_device_found(hdev, bdaddr, LE_LINK, bdaddr_type, NULL,
				  rssi, flags, data, len, NULL, 0);
		return;
	}

	/* If we get here we've got a pending ADV_IND or ADV_SCAN_IND and
	 * the new event is a SCAN_RSP. We can therefore proceed with
	 * sending a merged device found event.
	 */
	mgmt_device_found(hdev, &d->last_adv_addr, LE_LINK,
			  d->last_adv_addr_type, NULL, rssi, d->last_adv_flags,
			  d->last_adv_data, d->last_adv_data_len, data, len);
	clear_pending_adv_report(hdev);
}

static void hci_le_adv_report_evt(struct hci_dev *hdev, struct sk_buff *skb)
{
	u8 num_reports = skb->data[0];
	void *ptr = &skb->data[1];

	hci_dev_lock(hdev);

	while (num_reports--) {
		struct hci_ev_le_advertising_info *ev = ptr;
		s8 rssi;

		if (ev->length <= HCI_MAX_AD_LENGTH) {
			rssi = ev->data[ev->length];
			process_adv_report(hdev, ev->evt_type, &ev->bdaddr,
					   ev->bdaddr_type, NULL, 0, rssi,
					   ev->data, ev->length, false);
		} else {
			bt_dev_err(hdev, "Dropping invalid advertising data");
		}

		ptr += sizeof(*ev) + ev->length + 1;
	}

	hci_dev_unlock(hdev);
}

static u8 ext_evt_type_to_legacy(struct hci_dev *hdev, u16 evt_type)
{
	if (evt_type & LE_EXT_ADV_LEGACY_PDU) {
		switch (evt_type) {
		case LE_LEGACY_ADV_IND:
			return LE_ADV_IND;
		case LE_LEGACY_ADV_DIRECT_IND:
			return LE_ADV_DIRECT_IND;
		case LE_LEGACY_ADV_SCAN_IND:
			return LE_ADV_SCAN_IND;
		case LE_LEGACY_NONCONN_IND:
			return LE_ADV_NONCONN_IND;
		case LE_LEGACY_SCAN_RSP_ADV:
		case LE_LEGACY_SCAN_RSP_ADV_SCAN:
			return LE_ADV_SCAN_RSP;
		}

		goto invalid;
	}

	if (evt_type & LE_EXT_ADV_CONN_IND) {
		if (evt_type & LE_EXT_ADV_DIRECT_IND)
			return LE_ADV_DIRECT_IND;

		return LE_ADV_IND;
	}

	if (evt_type & LE_EXT_ADV_SCAN_RSP)
		return LE_ADV_SCAN_RSP;

	if (evt_type & LE_EXT_ADV_SCAN_IND)
		return LE_ADV_SCAN_IND;

	if (evt_type == LE_EXT_ADV_NON_CONN_IND ||
	    evt_type & LE_EXT_ADV_DIRECT_IND)
		return LE_ADV_NONCONN_IND;

invalid:
	bt_dev_err_ratelimited(hdev, "Unknown advertising packet type: 0x%02x",
			       evt_type);

	return LE_ADV_INVALID;
}

static void hci_le_ext_adv_report_evt(struct hci_dev *hdev, struct sk_buff *skb)
{
	u8 num_reports = skb->data[0];
	void *ptr = &skb->data[1];

	hci_dev_lock(hdev);

	while (num_reports--) {
		struct hci_ev_le_ext_adv_report *ev = ptr;
		u8 legacy_evt_type;
		u16 evt_type;

		evt_type = __le16_to_cpu(ev->evt_type);
		legacy_evt_type = ext_evt_type_to_legacy(hdev, evt_type);
		if (legacy_evt_type != LE_ADV_INVALID) {
			process_adv_report(hdev, legacy_evt_type, &ev->bdaddr,
					   ev->bdaddr_type, NULL, 0, ev->rssi,
					   ev->data, ev->length,
					   !(evt_type & LE_EXT_ADV_LEGACY_PDU));
		}

		ptr += sizeof(*ev) + ev->length;
	}

	hci_dev_unlock(hdev);
}

static void hci_le_remote_feat_complete_evt(struct hci_dev *hdev,
					    struct sk_buff *skb)
{
	struct hci_ev_le_remote_feat_complete *ev = (void *)skb->data;
	struct hci_conn *conn;

	BT_DBG("%s status 0x%2.2x", hdev->name, ev->status);

	hci_dev_lock(hdev);

	conn = hci_conn_hash_lookup_handle(hdev, __le16_to_cpu(ev->handle));
	if (conn) {
		if (!ev->status)
			memcpy(conn->features[0], ev->features, 8);

		if (conn->state == BT_CONFIG) {
			__u8 status;

			/* If the local controller supports slave-initiated
			 * features exchange, but the remote controller does
			 * not, then it is possible that the error code 0x1a
			 * for unsupported remote feature gets returned.
			 *
			 * In this specific case, allow the connection to
			 * transition into connected state and mark it as
			 * successful.
			 */
			if ((hdev->le_features[0] & HCI_LE_SLAVE_FEATURES) &&
			    !conn->out && ev->status == 0x1a)
				status = 0x00;
			else
				status = ev->status;

			conn->state = BT_CONNECTED;
			hci_connect_cfm(conn, status);
			hci_conn_drop(conn);
		}
	}

	hci_dev_unlock(hdev);
}

static void hci_le_ltk_request_evt(struct hci_dev *hdev, struct sk_buff *skb)
{
	struct hci_ev_le_ltk_req *ev = (void *) skb->data;
	struct hci_cp_le_ltk_reply cp;
	struct hci_cp_le_ltk_neg_reply neg;
	struct hci_conn *conn;
	struct smp_ltk *ltk;

	BT_DBG("%s handle 0x%4.4x", hdev->name, __le16_to_cpu(ev->handle));

	hci_dev_lock(hdev);

	conn = hci_conn_hash_lookup_handle(hdev, __le16_to_cpu(ev->handle));
	if (conn == NULL)
		goto not_found;

	ltk = hci_find_ltk(hdev, &conn->dst, conn->dst_type, conn->role);
	if (!ltk)
		goto not_found;

	if (smp_ltk_is_sc(ltk)) {
		/* With SC both EDiv and Rand are set to zero */
		if (ev->ediv || ev->rand)
			goto not_found;
	} else {
		/* For non-SC keys check that EDiv and Rand match */
		if (ev->ediv != ltk->ediv || ev->rand != ltk->rand)
			goto not_found;
	}

	memcpy(cp.ltk, ltk->val, ltk->enc_size);
	memset(cp.ltk + ltk->enc_size, 0, sizeof(cp.ltk) - ltk->enc_size);
	cp.handle = cpu_to_le16(conn->handle);

	conn->pending_sec_level = smp_ltk_sec_level(ltk);

	conn->enc_key_size = ltk->enc_size;

	hci_send_cmd(hdev, HCI_OP_LE_LTK_REPLY, sizeof(cp), &cp);

	/* Ref. Bluetooth Core SPEC pages 1975 and 2004. STK is a
	 * temporary key used to encrypt a connection following
	 * pairing. It is used during the Encrypted Session Setup to
	 * distribute the keys. Later, security can be re-established
	 * using a distributed LTK.
	 */
	if (ltk->type == SMP_STK) {
		set_bit(HCI_CONN_STK_ENCRYPT, &conn->flags);
		list_del_rcu(&ltk->list);
		kfree_rcu(ltk, rcu);
	} else {
		clear_bit(HCI_CONN_STK_ENCRYPT, &conn->flags);
	}

	hci_dev_unlock(hdev);

	return;

not_found:
	neg.handle = ev->handle;
	hci_send_cmd(hdev, HCI_OP_LE_LTK_NEG_REPLY, sizeof(neg), &neg);
	hci_dev_unlock(hdev);
}

static void send_conn_param_neg_reply(struct hci_dev *hdev, u16 handle,
				      u8 reason)
{
	struct hci_cp_le_conn_param_req_neg_reply cp;

	cp.handle = cpu_to_le16(handle);
	cp.reason = reason;

	hci_send_cmd(hdev, HCI_OP_LE_CONN_PARAM_REQ_NEG_REPLY, sizeof(cp),
		     &cp);
}

static void hci_le_remote_conn_param_req_evt(struct hci_dev *hdev,
					     struct sk_buff *skb)
{
	struct hci_ev_le_remote_conn_param_req *ev = (void *) skb->data;
	struct hci_cp_le_conn_param_req_reply cp;
	struct hci_conn *hcon;
	u16 handle, min, max, latency, timeout;

	handle = le16_to_cpu(ev->handle);
	min = le16_to_cpu(ev->interval_min);
	max = le16_to_cpu(ev->interval_max);
	latency = le16_to_cpu(ev->latency);
	timeout = le16_to_cpu(ev->timeout);

	hcon = hci_conn_hash_lookup_handle(hdev, handle);
	if (!hcon || hcon->state != BT_CONNECTED)
		return send_conn_param_neg_reply(hdev, handle,
						 HCI_ERROR_UNKNOWN_CONN_ID);

	if (hci_check_conn_params(min, max, latency, timeout))
		return send_conn_param_neg_reply(hdev, handle,
						 HCI_ERROR_INVALID_LL_PARAMS);

	if (hcon->role == HCI_ROLE_MASTER) {
		struct hci_conn_params *params;
		u8 store_hint;

		hci_dev_lock(hdev);

		params = hci_conn_params_lookup(hdev, &hcon->dst,
						hcon->dst_type);
		if (params) {
			params->conn_min_interval = min;
			params->conn_max_interval = max;
			params->conn_latency = latency;
			params->supervision_timeout = timeout;
			store_hint = 0x01;
		} else{
			store_hint = 0x00;
		}

		hci_dev_unlock(hdev);

		mgmt_new_conn_param(hdev, &hcon->dst, hcon->dst_type,
				    store_hint, min, max, latency, timeout);
	}

	cp.handle = ev->handle;
	cp.interval_min = ev->interval_min;
	cp.interval_max = ev->interval_max;
	cp.latency = ev->latency;
	cp.timeout = ev->timeout;
	cp.min_ce_len = 0;
	cp.max_ce_len = 0;

	hci_send_cmd(hdev, HCI_OP_LE_CONN_PARAM_REQ_REPLY, sizeof(cp), &cp);
}

static void hci_le_direct_adv_report_evt(struct hci_dev *hdev,
					 struct sk_buff *skb)
{
	u8 num_reports = skb->data[0];
	void *ptr = &skb->data[1];

	hci_dev_lock(hdev);

	while (num_reports--) {
		struct hci_ev_le_direct_adv_info *ev = ptr;

		process_adv_report(hdev, ev->evt_type, &ev->bdaddr,
				   ev->bdaddr_type, &ev->direct_addr,
				   ev->direct_addr_type, ev->rssi, NULL, 0,
				   false);

		ptr += sizeof(*ev);
	}

	hci_dev_unlock(hdev);
}

static void hci_le_phy_update_evt(struct hci_dev *hdev, struct sk_buff *skb)
{
	struct hci_ev_le_phy_update_complete *ev = (void *) skb->data;
	struct hci_conn *conn;

	BT_DBG("%s status 0x%2.2x", hdev->name, ev->status);

	if (!ev->status)
		return;

	hci_dev_lock(hdev);

	conn = hci_conn_hash_lookup_handle(hdev, __le16_to_cpu(ev->handle));
	if (!conn)
		goto unlock;

	conn->le_tx_phy = ev->tx_phy;
	conn->le_rx_phy = ev->rx_phy;

unlock:
	hci_dev_unlock(hdev);
}

static void hci_le_meta_evt(struct hci_dev *hdev, struct sk_buff *skb)
{
	struct hci_ev_le_meta *le_ev = (void *) skb->data;

	skb_pull(skb, sizeof(*le_ev));

	switch (le_ev->subevent) {
	case HCI_EV_LE_CONN_COMPLETE:
		hci_le_conn_complete_evt(hdev, skb);
		break;

	case HCI_EV_LE_CONN_UPDATE_COMPLETE:
		hci_le_conn_update_complete_evt(hdev, skb);
		break;

	case HCI_EV_LE_ADVERTISING_REPORT:
		hci_le_adv_report_evt(hdev, skb);
		break;

	case HCI_EV_LE_REMOTE_FEAT_COMPLETE:
		hci_le_remote_feat_complete_evt(hdev, skb);
		break;

	case HCI_EV_LE_LTK_REQ:
		hci_le_ltk_request_evt(hdev, skb);
		break;

	case HCI_EV_LE_REMOTE_CONN_PARAM_REQ:
		hci_le_remote_conn_param_req_evt(hdev, skb);
		break;

	case HCI_EV_LE_DIRECT_ADV_REPORT:
		hci_le_direct_adv_report_evt(hdev, skb);
		break;

	case HCI_EV_LE_PHY_UPDATE_COMPLETE:
		hci_le_phy_update_evt(hdev, skb);
		break;

	case HCI_EV_LE_EXT_ADV_REPORT:
		hci_le_ext_adv_report_evt(hdev, skb);
		break;

	case HCI_EV_LE_ENHANCED_CONN_COMPLETE:
		hci_le_enh_conn_complete_evt(hdev, skb);
		break;

	case HCI_EV_LE_EXT_ADV_SET_TERM:
		hci_le_ext_adv_term_evt(hdev, skb);
		break;

	default:
		break;
	}
}

static bool hci_get_cmd_complete(struct hci_dev *hdev, u16 opcode,
				 u8 event, struct sk_buff *skb)
{
	struct hci_ev_cmd_complete *ev;
	struct hci_event_hdr *hdr;

	if (!skb)
		return false;

	if (skb->len < sizeof(*hdr)) {
		bt_dev_err(hdev, "too short HCI event");
		return false;
	}

	hdr = (void *) skb->data;
	skb_pull(skb, HCI_EVENT_HDR_SIZE);

	if (event) {
		if (hdr->evt != event)
			return false;
		return true;
	}

	/* Check if request ended in Command Status - no way to retreive
	 * any extra parameters in this case.
	 */
	if (hdr->evt == HCI_EV_CMD_STATUS)
		return false;

	if (hdr->evt != HCI_EV_CMD_COMPLETE) {
		bt_dev_err(hdev, "last event is not cmd complete (0x%2.2x)",
			   hdr->evt);
		return false;
	}

	if (skb->len < sizeof(*ev)) {
		bt_dev_err(hdev, "too short cmd_complete event");
		return false;
	}

	ev = (void *) skb->data;
	skb_pull(skb, sizeof(*ev));

	if (opcode != __le16_to_cpu(ev->opcode)) {
		BT_DBG("opcode doesn't match (0x%2.2x != 0x%2.2x)", opcode,
		       __le16_to_cpu(ev->opcode));
		return false;
	}

	return true;
}

static void hci_store_wake_reason(struct hci_dev *hdev, u8 event,
				  struct sk_buff *skb)
{
	struct hci_ev_le_advertising_info *adv;
	struct hci_ev_le_direct_adv_info *direct_adv;
	struct hci_ev_le_ext_adv_report *ext_adv;
	const struct hci_ev_conn_complete *conn_complete = (void *)skb->data;
	const struct hci_ev_conn_request *conn_request = (void *)skb->data;

	hci_dev_lock(hdev);

	/* If we are currently suspended and this is the first BT event seen,
	 * save the wake reason associated with the event.
	 */
	if (!hdev->suspended || hdev->wake_reason)
		goto unlock;

	/* Default to remote wake. Values for wake_reason are documented in the
	 * Bluez mgmt api docs.
	 */
	hdev->wake_reason = MGMT_WAKE_REASON_REMOTE_WAKE;

	/* Once configured for remote wakeup, we should only wake up for
	 * reconnections. It's useful to see which device is waking us up so
	 * keep track of the bdaddr of the connection event that woke us up.
	 */
	if (event == HCI_EV_CONN_REQUEST) {
		bacpy(&hdev->wake_addr, &conn_complete->bdaddr);
		hdev->wake_addr_type = BDADDR_BREDR;
	} else if (event == HCI_EV_CONN_COMPLETE) {
		bacpy(&hdev->wake_addr, &conn_request->bdaddr);
		hdev->wake_addr_type = BDADDR_BREDR;
	} else if (event == HCI_EV_LE_META) {
		struct hci_ev_le_meta *le_ev = (void *)skb->data;
		u8 subevent = le_ev->subevent;
		u8 *ptr = &skb->data[sizeof(*le_ev)];
		u8 num_reports = *ptr;

		if ((subevent == HCI_EV_LE_ADVERTISING_REPORT ||
		     subevent == HCI_EV_LE_DIRECT_ADV_REPORT ||
		     subevent == HCI_EV_LE_EXT_ADV_REPORT) &&
		    num_reports) {
			adv = (void *)(ptr + 1);
			direct_adv = (void *)(ptr + 1);
			ext_adv = (void *)(ptr + 1);

			switch (subevent) {
			case HCI_EV_LE_ADVERTISING_REPORT:
				bacpy(&hdev->wake_addr, &adv->bdaddr);
				hdev->wake_addr_type = adv->bdaddr_type;
				break;
			case HCI_EV_LE_DIRECT_ADV_REPORT:
				bacpy(&hdev->wake_addr, &direct_adv->bdaddr);
				hdev->wake_addr_type = direct_adv->bdaddr_type;
				break;
			case HCI_EV_LE_EXT_ADV_REPORT:
				bacpy(&hdev->wake_addr, &ext_adv->bdaddr);
				hdev->wake_addr_type = ext_adv->bdaddr_type;
				break;
			}
		}
	} else {
		hdev->wake_reason = MGMT_WAKE_REASON_UNEXPECTED;
	}

unlock:
	hci_dev_unlock(hdev);
}

void hci_event_packet(struct hci_dev *hdev, struct sk_buff *skb)
{
	struct hci_event_hdr *hdr = (void *) skb->data;
	hci_req_complete_t req_complete = NULL;
	hci_req_complete_skb_t req_complete_skb = NULL;
	struct sk_buff *orig_skb = NULL;
	u8 status = 0, event = hdr->evt, req_evt = 0;
	u16 opcode = HCI_OP_NOP;

	if (!event) {
		bt_dev_warn(hdev, "Received unexpected HCI Event 00000000");
		goto done;
	}

	if (hdev->sent_cmd && bt_cb(hdev->sent_cmd)->hci.req_event == event) {
		struct hci_command_hdr *cmd_hdr = (void *) hdev->sent_cmd->data;
		opcode = __le16_to_cpu(cmd_hdr->opcode);
		hci_req_cmd_complete(hdev, opcode, status, &req_complete,
				     &req_complete_skb);
		req_evt = event;
	}

	/* If it looks like we might end up having to call
	 * req_complete_skb, store a pristine copy of the skb since the
	 * various handlers may modify the original one through
	 * skb_pull() calls, etc.
	 */
	if (req_complete_skb || event == HCI_EV_CMD_STATUS ||
	    event == HCI_EV_CMD_COMPLETE)
		orig_skb = skb_clone(skb, GFP_KERNEL);

	skb_pull(skb, HCI_EVENT_HDR_SIZE);

	/* Store wake reason if we're suspended */
	hci_store_wake_reason(hdev, event, skb);

	switch (event) {
	case HCI_EV_INQUIRY_COMPLETE:
		hci_inquiry_complete_evt(hdev, skb);
		break;

	case HCI_EV_INQUIRY_RESULT:
		hci_inquiry_result_evt(hdev, skb);
		break;

	case HCI_EV_CONN_COMPLETE:
		hci_conn_complete_evt(hdev, skb);
		break;

	case HCI_EV_CONN_REQUEST:
		hci_conn_request_evt(hdev, skb);
		break;

	case HCI_EV_DISCONN_COMPLETE:
		hci_disconn_complete_evt(hdev, skb);
		break;

	case HCI_EV_AUTH_COMPLETE:
		hci_auth_complete_evt(hdev, skb);
		break;

	case HCI_EV_REMOTE_NAME:
		hci_remote_name_evt(hdev, skb);
		break;

	case HCI_EV_ENCRYPT_CHANGE:
		hci_encrypt_change_evt(hdev, skb);
		break;

	case HCI_EV_CHANGE_LINK_KEY_COMPLETE:
		hci_change_link_key_complete_evt(hdev, skb);
		break;

	case HCI_EV_REMOTE_FEATURES:
		hci_remote_features_evt(hdev, skb);
		break;

	case HCI_EV_CMD_COMPLETE:
		hci_cmd_complete_evt(hdev, skb, &opcode, &status,
				     &req_complete, &req_complete_skb);
		break;

	case HCI_EV_CMD_STATUS:
		hci_cmd_status_evt(hdev, skb, &opcode, &status, &req_complete,
				   &req_complete_skb);
		break;

	case HCI_EV_HARDWARE_ERROR:
		hci_hardware_error_evt(hdev, skb);
		break;

	case HCI_EV_ROLE_CHANGE:
		hci_role_change_evt(hdev, skb);
		break;

	case HCI_EV_NUM_COMP_PKTS:
		hci_num_comp_pkts_evt(hdev, skb);
		break;

	case HCI_EV_MODE_CHANGE:
		hci_mode_change_evt(hdev, skb);
		break;

	case HCI_EV_PIN_CODE_REQ:
		hci_pin_code_request_evt(hdev, skb);
		break;

	case HCI_EV_LINK_KEY_REQ:
		hci_link_key_request_evt(hdev, skb);
		break;

	case HCI_EV_LINK_KEY_NOTIFY:
		hci_link_key_notify_evt(hdev, skb);
		break;

	case HCI_EV_CLOCK_OFFSET:
		hci_clock_offset_evt(hdev, skb);
		break;

	case HCI_EV_PKT_TYPE_CHANGE:
		hci_pkt_type_change_evt(hdev, skb);
		break;

	case HCI_EV_PSCAN_REP_MODE:
		hci_pscan_rep_mode_evt(hdev, skb);
		break;

	case HCI_EV_INQUIRY_RESULT_WITH_RSSI:
		hci_inquiry_result_with_rssi_evt(hdev, skb);
		break;

	case HCI_EV_REMOTE_EXT_FEATURES:
		hci_remote_ext_features_evt(hdev, skb);
		break;

	case HCI_EV_SYNC_CONN_COMPLETE:
		hci_sync_conn_complete_evt(hdev, skb);
		break;

	case HCI_EV_EXTENDED_INQUIRY_RESULT:
		hci_extended_inquiry_result_evt(hdev, skb);
		break;

	case HCI_EV_KEY_REFRESH_COMPLETE:
		hci_key_refresh_complete_evt(hdev, skb);
		break;

	case HCI_EV_IO_CAPA_REQUEST:
		hci_io_capa_request_evt(hdev, skb);
		break;

	case HCI_EV_IO_CAPA_REPLY:
		hci_io_capa_reply_evt(hdev, skb);
		break;

	case HCI_EV_USER_CONFIRM_REQUEST:
		hci_user_confirm_request_evt(hdev, skb);
		break;

	case HCI_EV_USER_PASSKEY_REQUEST:
		hci_user_passkey_request_evt(hdev, skb);
		break;

	case HCI_EV_USER_PASSKEY_NOTIFY:
		hci_user_passkey_notify_evt(hdev, skb);
		break;

	case HCI_EV_KEYPRESS_NOTIFY:
		hci_keypress_notify_evt(hdev, skb);
		break;

	case HCI_EV_SIMPLE_PAIR_COMPLETE:
		hci_simple_pair_complete_evt(hdev, skb);
		break;

	case HCI_EV_REMOTE_HOST_FEATURES:
		hci_remote_host_features_evt(hdev, skb);
		break;

	case HCI_EV_LE_META:
		hci_le_meta_evt(hdev, skb);
		break;

	case HCI_EV_REMOTE_OOB_DATA_REQUEST:
		hci_remote_oob_data_request_evt(hdev, skb);
		break;

#if IS_ENABLED(CONFIG_BT_HS)
	case HCI_EV_CHANNEL_SELECTED:
		hci_chan_selected_evt(hdev, skb);
		break;

	case HCI_EV_PHY_LINK_COMPLETE:
		hci_phy_link_complete_evt(hdev, skb);
		break;

	case HCI_EV_LOGICAL_LINK_COMPLETE:
		hci_loglink_complete_evt(hdev, skb);
		break;

	case HCI_EV_DISCONN_LOGICAL_LINK_COMPLETE:
		hci_disconn_loglink_complete_evt(hdev, skb);
		break;

	case HCI_EV_DISCONN_PHY_LINK_COMPLETE:
		hci_disconn_phylink_complete_evt(hdev, skb);
		break;
#endif

	case HCI_EV_NUM_COMP_BLOCKS:
		hci_num_comp_blocks_evt(hdev, skb);
		break;

	case HCI_EV_VENDOR:
		msft_vendor_evt(hdev, skb);
		break;

	default:
		BT_DBG("%s event 0x%2.2x", hdev->name, event);
		break;
	}

	if (req_complete) {
		req_complete(hdev, status, opcode);
	} else if (req_complete_skb) {
		if (!hci_get_cmd_complete(hdev, opcode, req_evt, orig_skb)) {
			kfree_skb(orig_skb);
			orig_skb = NULL;
		}
		req_complete_skb(hdev, status, opcode, orig_skb);
	}

done:
	kfree_skb(orig_skb);
	kfree_skb(skb);
	hdev->stat.evt_rx++;
}<|MERGE_RESOLUTION|>--- conflicted
+++ resolved
@@ -3096,14 +3096,6 @@
 	if (ev->status && conn->state == BT_CONNECTED) {
 		if (ev->status == HCI_ERROR_PIN_OR_KEY_MISSING)
 			set_bit(HCI_CONN_AUTH_FAILURE, &conn->flags);
-<<<<<<< HEAD
-
-		hci_disconnect(conn, HCI_ERROR_AUTH_FAILURE);
-		hci_conn_drop(conn);
-		goto unlock;
-	}
-=======
->>>>>>> 24b8d41d
 
 		/* Notify upper layers so they can cleanup before
 		 * disconnecting.
@@ -5413,10 +5405,6 @@
 	case LE_ADV_SCAN_RSP:
 		break;
 	default:
-<<<<<<< HEAD
-		BT_ERR_RATELIMITED("Unknown advetising packet type: 0x%02x",
-				   type);
-=======
 		bt_dev_err_ratelimited(hdev, "unknown advertising packet "
 				       "type: 0x%02x", type);
 		return;
@@ -5424,7 +5412,6 @@
 
 	if (!ext_adv && len > HCI_MAX_AD_LENGTH) {
 		bt_dev_err_ratelimited(hdev, "legacy adv larger than 31 bytes");
->>>>>>> 24b8d41d
 		return;
 	}
 
