--- conflicted
+++ resolved
@@ -21,11 +21,8 @@
    SOFTWARE IS DISCLAIMED.
 */
 
-<<<<<<< HEAD
-=======
 #include <linux/sched/signal.h>
 
->>>>>>> 24b8d41d
 #include <net/bluetooth/bluetooth.h>
 #include <net/bluetooth/hci_core.h>
 #include <net/bluetooth/mgmt.h>
