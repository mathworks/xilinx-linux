/*
 * Copyright (c) 2006, 2018 Oracle and/or its affiliates. All rights reserved.
 *
 * This software is available to you under a choice of one of two
 * licenses.  You may choose to be licensed under the terms of the GNU
 * General Public License (GPL) Version 2, available from the file
 * COPYING in the main directory of this source tree, or the
 * OpenIB.org BSD license below:
 *
 *     Redistribution and use in source and binary forms, with or
 *     without modification, are permitted provided that the following
 *     conditions are met:
 *
 *      - Redistributions of source code must retain the above
 *        copyright notice, this list of conditions and the following
 *        disclaimer.
 *
 *      - Redistributions in binary form must reproduce the above
 *        copyright notice, this list of conditions and the following
 *        disclaimer in the documentation and/or other materials
 *        provided with the distribution.
 *
 * THE SOFTWARE IS PROVIDED "AS IS", WITHOUT WARRANTY OF ANY KIND,
 * EXPRESS OR IMPLIED, INCLUDING BUT NOT LIMITED TO THE WARRANTIES OF
 * MERCHANTABILITY, FITNESS FOR A PARTICULAR PURPOSE AND
 * NONINFRINGEMENT. IN NO EVENT SHALL THE AUTHORS OR COPYRIGHT HOLDERS
 * BE LIABLE FOR ANY CLAIM, DAMAGES OR OTHER LIABILITY, WHETHER IN AN
 * ACTION OF CONTRACT, TORT OR OTHERWISE, ARISING FROM, OUT OF OR IN
 * CONNECTION WITH THE SOFTWARE OR THE USE OR OTHER DEALINGS IN THE
 * SOFTWARE.
 *
 */
#include <linux/kernel.h>
#include <linux/list.h>
#include <linux/slab.h>
#include <linux/export.h>
#include <net/ipv6.h>
#include <net/inet6_hashtables.h>
#include <net/addrconf.h>

#include "rds.h"
#include "loop.h"

#define RDS_CONNECTION_HASH_BITS 12
#define RDS_CONNECTION_HASH_ENTRIES (1 << RDS_CONNECTION_HASH_BITS)
#define RDS_CONNECTION_HASH_MASK (RDS_CONNECTION_HASH_ENTRIES - 1)

/* converting this to RCU is a chore for another day.. */
static DEFINE_SPINLOCK(rds_conn_lock);
static unsigned long rds_conn_count;
static struct hlist_head rds_conn_hash[RDS_CONNECTION_HASH_ENTRIES];
static struct kmem_cache *rds_conn_slab;

static struct hlist_head *rds_conn_bucket(const struct in6_addr *laddr,
					  const struct in6_addr *faddr)
{
	static u32 rds6_hash_secret __read_mostly;
	static u32 rds_hash_secret __read_mostly;

	u32 lhash, fhash, hash;

	net_get_random_once(&rds_hash_secret, sizeof(rds_hash_secret));
	net_get_random_once(&rds6_hash_secret, sizeof(rds6_hash_secret));

	lhash = (__force u32)laddr->s6_addr32[3];
#if IS_ENABLED(CONFIG_IPV6)
	fhash = __ipv6_addr_jhash(faddr, rds6_hash_secret);
#else
	fhash = (__force u32)faddr->s6_addr32[3];
#endif
	hash = __inet_ehashfn(lhash, 0, fhash, 0, rds_hash_secret);

	return &rds_conn_hash[hash & RDS_CONNECTION_HASH_MASK];
}

#define rds_conn_info_set(var, test, suffix) do {		\
	if (test)						\
		var |= RDS_INFO_CONNECTION_FLAG_##suffix;	\
} while (0)

/* rcu read lock must be held or the connection spinlock */
static struct rds_connection *rds_conn_lookup(struct net *net,
					      struct hlist_head *head,
					      const struct in6_addr *laddr,
					      const struct in6_addr *faddr,
					      struct rds_transport *trans,
					      u8 tos, int dev_if)
{
	struct rds_connection *conn, *ret = NULL;

	hlist_for_each_entry_rcu(conn, head, c_hash_node) {
		if (ipv6_addr_equal(&conn->c_faddr, faddr) &&
		    ipv6_addr_equal(&conn->c_laddr, laddr) &&
		    conn->c_trans == trans &&
		    conn->c_tos == tos &&
		    net == rds_conn_net(conn) &&
		    conn->c_dev_if == dev_if) {
			ret = conn;
			break;
		}
	}
	rdsdebug("returning conn %p for %pI6c -> %pI6c\n", ret,
		 laddr, faddr);
	return ret;
}

/*
 * This is called by transports as they're bringing down a connection.
 * It clears partial message state so that the transport can start sending
 * and receiving over this connection again in the future.  It is up to
 * the transport to have serialized this call with its send and recv.
 */
static void rds_conn_path_reset(struct rds_conn_path *cp)
{
	struct rds_connection *conn = cp->cp_conn;

<<<<<<< HEAD
	rdsdebug("connection %pI4 to %pI4 reset\n",
	  &conn->c_laddr, &conn->c_faddr);
=======
	rdsdebug("connection %pI6c to %pI6c reset\n",
		 &conn->c_laddr, &conn->c_faddr);
>>>>>>> 24b8d41d

	rds_stats_inc(s_conn_reset);
	rds_send_path_reset(cp);
	cp->cp_flags = 0;

	/* Do not clear next_rx_seq here, else we cannot distinguish
	 * retransmitted packets from new packets, and will hand all
	 * of them to the application. That is not consistent with the
	 * reliability guarantees of RDS. */
}

static void __rds_conn_path_init(struct rds_connection *conn,
				 struct rds_conn_path *cp, bool is_outgoing)
{
	spin_lock_init(&cp->cp_lock);
	cp->cp_next_tx_seq = 1;
	init_waitqueue_head(&cp->cp_waitq);
	INIT_LIST_HEAD(&cp->cp_send_queue);
	INIT_LIST_HEAD(&cp->cp_retrans);

	cp->cp_conn = conn;
	atomic_set(&cp->cp_state, RDS_CONN_DOWN);
	cp->cp_send_gen = 0;
<<<<<<< HEAD
	/* cp_outgoing is per-path. So we can only set it here
	 * for the single-path transports.
	 */
	if (!conn->c_trans->t_mp_capable)
		cp->cp_outgoing = (is_outgoing ? 1 : 0);
	cp->cp_reconnect_jiffies = 0;
=======
	cp->cp_reconnect_jiffies = 0;
	cp->cp_conn->c_proposed_version = RDS_PROTOCOL_VERSION;
>>>>>>> 24b8d41d
	INIT_DELAYED_WORK(&cp->cp_send_w, rds_send_worker);
	INIT_DELAYED_WORK(&cp->cp_recv_w, rds_recv_worker);
	INIT_DELAYED_WORK(&cp->cp_conn_w, rds_connect_worker);
	INIT_WORK(&cp->cp_down_w, rds_shutdown_worker);
	mutex_init(&cp->cp_cm_lock);
	cp->cp_flags = 0;
}

/*
 * There is only every one 'conn' for a given pair of addresses in the
 * system at a time.  They contain messages to be retransmitted and so
 * span the lifetime of the actual underlying transport connections.
 *
 * For now they are not garbage collected once they're created.  They
 * are torn down as the module is removed, if ever.
 */
static struct rds_connection *__rds_conn_create(struct net *net,
						const struct in6_addr *laddr,
						const struct in6_addr *faddr,
						struct rds_transport *trans,
						gfp_t gfp, u8 tos,
						int is_outgoing,
						int dev_if)
{
	struct rds_connection *conn, *parent = NULL;
	struct hlist_head *head = rds_conn_bucket(laddr, faddr);
	struct rds_transport *loop_trans;
	unsigned long flags;
	int ret, i;
<<<<<<< HEAD
=======
	int npaths = (trans->t_mp_capable ? RDS_MPATH_WORKERS : 1);
>>>>>>> 24b8d41d

	rcu_read_lock();
	conn = rds_conn_lookup(net, head, laddr, faddr, trans, tos, dev_if);
	if (conn &&
	    conn->c_loopback &&
	    conn->c_trans != &rds_loop_transport &&
	    ipv6_addr_equal(laddr, faddr) &&
	    !is_outgoing) {
		/* This is a looped back IB connection, and we're
		 * called by the code handling the incoming connect.
		 * We need a second connection object into which we
		 * can stick the other QP. */
		parent = conn;
		conn = parent->c_passive;
	}
	rcu_read_unlock();
	if (conn)
		goto out;

	conn = kmem_cache_zalloc(rds_conn_slab, gfp);
	if (!conn) {
		conn = ERR_PTR(-ENOMEM);
		goto out;
	}
	conn->c_path = kcalloc(npaths, sizeof(struct rds_conn_path), gfp);
	if (!conn->c_path) {
		kmem_cache_free(rds_conn_slab, conn);
		conn = ERR_PTR(-ENOMEM);
		goto out;
	}

	INIT_HLIST_NODE(&conn->c_hash_node);
<<<<<<< HEAD
	conn->c_laddr = laddr;
	conn->c_faddr = faddr;
=======
	conn->c_laddr = *laddr;
	conn->c_isv6 = !ipv6_addr_v4mapped(laddr);
	conn->c_faddr = *faddr;
	conn->c_dev_if = dev_if;
	conn->c_tos = tos;

#if IS_ENABLED(CONFIG_IPV6)
	/* If the local address is link local, set c_bound_if to be the
	 * index used for this connection.  Otherwise, set it to 0 as
	 * the socket is not bound to an interface.  c_bound_if is used
	 * to look up a socket when a packet is received
	 */
	if (ipv6_addr_type(laddr) & IPV6_ADDR_LINKLOCAL)
		conn->c_bound_if = dev_if;
	else
#endif
		conn->c_bound_if = 0;
>>>>>>> 24b8d41d

	rds_conn_net_set(conn, net);

	ret = rds_cong_get_maps(conn);
	if (ret) {
		kfree(conn->c_path);
		kmem_cache_free(rds_conn_slab, conn);
		conn = ERR_PTR(ret);
		goto out;
	}

	/*
	 * This is where a connection becomes loopback.  If *any* RDS sockets
	 * can bind to the destination address then we'd rather the messages
	 * flow through loopback rather than either transport.
	 */
	loop_trans = rds_trans_get_preferred(net, faddr, conn->c_dev_if);
	if (loop_trans) {
		rds_trans_put(loop_trans);
		conn->c_loopback = 1;
		if (is_outgoing && trans->t_prefer_loopback) {
			/* "outgoing" connection - and the transport
			 * says it wants the connection handled by the
			 * loopback transport. This is what TCP does.
			 */
			trans = &rds_loop_transport;
		}
	}

	conn->c_trans = trans;

	init_waitqueue_head(&conn->c_hs_waitq);
<<<<<<< HEAD
	for (i = 0; i < RDS_MPATH_WORKERS; i++) {
=======
	for (i = 0; i < npaths; i++) {
>>>>>>> 24b8d41d
		__rds_conn_path_init(conn, &conn->c_path[i],
				     is_outgoing);
		conn->c_path[i].cp_index = i;
	}
<<<<<<< HEAD
	ret = trans->conn_alloc(conn, gfp);
=======
	rcu_read_lock();
	if (rds_destroy_pending(conn))
		ret = -ENETDOWN;
	else
		ret = trans->conn_alloc(conn, GFP_ATOMIC);
>>>>>>> 24b8d41d
	if (ret) {
		rcu_read_unlock();
		kfree(conn->c_path);
		kmem_cache_free(rds_conn_slab, conn);
		conn = ERR_PTR(ret);
		goto out;
	}

<<<<<<< HEAD
	rdsdebug("allocated conn %p for %pI4 -> %pI4 over %s %s\n",
	  conn, &laddr, &faddr,
	  trans->t_name ? trans->t_name : "[unknown]",
	  is_outgoing ? "(outgoing)" : "");
=======
	rdsdebug("allocated conn %p for %pI6c -> %pI6c over %s %s\n",
		 conn, laddr, faddr,
		 strnlen(trans->t_name, sizeof(trans->t_name)) ?
		 trans->t_name : "[unknown]", is_outgoing ? "(outgoing)" : "");
>>>>>>> 24b8d41d

	/*
	 * Since we ran without holding the conn lock, someone could
	 * have created the same conn (either normal or passive) in the
	 * interim. We check while holding the lock. If we won, we complete
	 * init and return our conn. If we lost, we rollback and return the
	 * other one.
	 */
	spin_lock_irqsave(&rds_conn_lock, flags);
	if (parent) {
		/* Creating passive conn */
		if (parent->c_passive) {
			trans->conn_free(conn->c_path[0].cp_transport_data);
<<<<<<< HEAD
=======
			kfree(conn->c_path);
>>>>>>> 24b8d41d
			kmem_cache_free(rds_conn_slab, conn);
			conn = parent->c_passive;
		} else {
			parent->c_passive = conn;
			rds_cong_add_conn(conn);
			rds_conn_count++;
		}
	} else {
		/* Creating normal conn */
		struct rds_connection *found;

		found = rds_conn_lookup(net, head, laddr, faddr, trans,
					tos, dev_if);
		if (found) {
			struct rds_conn_path *cp;
			int i;

<<<<<<< HEAD
			for (i = 0; i < RDS_MPATH_WORKERS; i++) {
=======
			for (i = 0; i < npaths; i++) {
>>>>>>> 24b8d41d
				cp = &conn->c_path[i];
				/* The ->conn_alloc invocation may have
				 * allocated resource for all paths, so all
				 * of them may have to be freed here.
				 */
				if (cp->cp_transport_data)
					trans->conn_free(cp->cp_transport_data);
			}
<<<<<<< HEAD
=======
			kfree(conn->c_path);
>>>>>>> 24b8d41d
			kmem_cache_free(rds_conn_slab, conn);
			conn = found;
		} else {
			conn->c_my_gen_num = rds_gen_num;
			conn->c_peer_gen_num = 0;
			hlist_add_head_rcu(&conn->c_hash_node, head);
			rds_cong_add_conn(conn);
			rds_conn_count++;
		}
	}
	spin_unlock_irqrestore(&rds_conn_lock, flags);
	rcu_read_unlock();

out:
	return conn;
}

struct rds_connection *rds_conn_create(struct net *net,
				       const struct in6_addr *laddr,
				       const struct in6_addr *faddr,
				       struct rds_transport *trans, u8 tos,
				       gfp_t gfp, int dev_if)
{
	return __rds_conn_create(net, laddr, faddr, trans, gfp, tos, 0, dev_if);
}
EXPORT_SYMBOL_GPL(rds_conn_create);

struct rds_connection *rds_conn_create_outgoing(struct net *net,
						const struct in6_addr *laddr,
						const struct in6_addr *faddr,
						struct rds_transport *trans,
						u8 tos, gfp_t gfp, int dev_if)
{
	return __rds_conn_create(net, laddr, faddr, trans, gfp, tos, 1, dev_if);
}
EXPORT_SYMBOL_GPL(rds_conn_create_outgoing);

void rds_conn_shutdown(struct rds_conn_path *cp)
{
	struct rds_connection *conn = cp->cp_conn;

	/* shut it down unless it's down already */
	if (!rds_conn_path_transition(cp, RDS_CONN_DOWN, RDS_CONN_DOWN)) {
		/*
		 * Quiesce the connection mgmt handlers before we start tearing
		 * things down. We don't hold the mutex for the entire
		 * duration of the shutdown operation, else we may be
		 * deadlocking with the CM handler. Instead, the CM event
		 * handler is supposed to check for state DISCONNECTING
		 */
		mutex_lock(&cp->cp_cm_lock);
		if (!rds_conn_path_transition(cp, RDS_CONN_UP,
					      RDS_CONN_DISCONNECTING) &&
		    !rds_conn_path_transition(cp, RDS_CONN_ERROR,
					      RDS_CONN_DISCONNECTING)) {
			rds_conn_path_error(cp,
					    "shutdown called in state %d\n",
					    atomic_read(&cp->cp_state));
			mutex_unlock(&cp->cp_cm_lock);
			return;
		}
		mutex_unlock(&cp->cp_cm_lock);

		wait_event(cp->cp_waitq,
			   !test_bit(RDS_IN_XMIT, &cp->cp_flags));
		wait_event(cp->cp_waitq,
			   !test_bit(RDS_RECV_REFILL, &cp->cp_flags));

		conn->c_trans->conn_path_shutdown(cp);
		rds_conn_path_reset(cp);

		if (!rds_conn_path_transition(cp, RDS_CONN_DISCONNECTING,
<<<<<<< HEAD
=======
					      RDS_CONN_DOWN) &&
		    !rds_conn_path_transition(cp, RDS_CONN_ERROR,
>>>>>>> 24b8d41d
					      RDS_CONN_DOWN)) {
			/* This can happen - eg when we're in the middle of tearing
			 * down the connection, and someone unloads the rds module.
			 * Quite reproducible with loopback connections.
			 * Mostly harmless.
			 *
			 * Note that this also happens with rds-tcp because
			 * we could have triggered rds_conn_path_drop in irq
			 * mode from rds_tcp_state change on the receipt of
			 * a FIN, thus we need to recheck for RDS_CONN_ERROR
			 * here.
			 */
			rds_conn_path_error(cp, "%s: failed to transition "
					    "to state DOWN, current state "
					    "is %d\n", __func__,
					    atomic_read(&cp->cp_state));
			return;
		}
	}

	/* Then reconnect if it's still live.
	 * The passive side of an IB loopback connection is never added
	 * to the conn hash, so we never trigger a reconnect on this
	 * conn - the reconnect is always triggered by the active peer. */
	cancel_delayed_work_sync(&cp->cp_conn_w);
	rcu_read_lock();
	if (!hlist_unhashed(&conn->c_hash_node)) {
		rcu_read_unlock();
		rds_queue_reconnect(cp);
	} else {
		rcu_read_unlock();
	}
}

/* destroy a single rds_conn_path. rds_conn_destroy() iterates over
 * all paths using rds_conn_path_destroy()
 */
static void rds_conn_path_destroy(struct rds_conn_path *cp)
{
	struct rds_message *rm, *rtmp;

	if (!cp->cp_transport_data)
		return;

<<<<<<< HEAD
	rds_conn_path_drop(cp);
	flush_work(&cp->cp_down_w);

=======
>>>>>>> 24b8d41d
	/* make sure lingering queued work won't try to ref the conn */
	cancel_delayed_work_sync(&cp->cp_send_w);
	cancel_delayed_work_sync(&cp->cp_recv_w);

<<<<<<< HEAD
=======
	rds_conn_path_drop(cp, true);
	flush_work(&cp->cp_down_w);

>>>>>>> 24b8d41d
	/* tear down queued messages */
	list_for_each_entry_safe(rm, rtmp,
				 &cp->cp_send_queue,
				 m_conn_item) {
		list_del_init(&rm->m_conn_item);
		BUG_ON(!list_empty(&rm->m_sock_item));
		rds_message_put(rm);
	}
	if (cp->cp_xmit_rm)
		rds_message_put(cp->cp_xmit_rm);

<<<<<<< HEAD
=======
	WARN_ON(delayed_work_pending(&cp->cp_send_w));
	WARN_ON(delayed_work_pending(&cp->cp_recv_w));
	WARN_ON(delayed_work_pending(&cp->cp_conn_w));
	WARN_ON(work_pending(&cp->cp_down_w));

>>>>>>> 24b8d41d
	cp->cp_conn->c_trans->conn_free(cp->cp_transport_data);
}

/*
 * Stop and free a connection.
 *
 * This can only be used in very limited circumstances.  It assumes that once
 * the conn has been shutdown that no one else is referencing the connection.
 * We can only ensure this in the rmmod path in the current code.
 */
void rds_conn_destroy(struct rds_connection *conn)
{
	unsigned long flags;
	int i;
	struct rds_conn_path *cp;
<<<<<<< HEAD
=======
	int npaths = (conn->c_trans->t_mp_capable ? RDS_MPATH_WORKERS : 1);
>>>>>>> 24b8d41d

	rdsdebug("freeing conn %p for %pI4 -> "
		 "%pI4\n", conn, &conn->c_laddr,
		 &conn->c_faddr);

	/* Ensure conn will not be scheduled for reconnect */
	spin_lock_irq(&rds_conn_lock);
	hlist_del_init_rcu(&conn->c_hash_node);
	spin_unlock_irq(&rds_conn_lock);
	synchronize_rcu();

	/* shut the connection down */
<<<<<<< HEAD
	for (i = 0; i < RDS_MPATH_WORKERS; i++) {
=======
	for (i = 0; i < npaths; i++) {
>>>>>>> 24b8d41d
		cp = &conn->c_path[i];
		rds_conn_path_destroy(cp);
		BUG_ON(!list_empty(&cp->cp_retrans));
	}

	/*
	 * The congestion maps aren't freed up here.  They're
	 * freed by rds_cong_exit() after all the connections
	 * have been freed.
	 */
	rds_cong_remove_conn(conn);

<<<<<<< HEAD
=======
	kfree(conn->c_path);
>>>>>>> 24b8d41d
	kmem_cache_free(rds_conn_slab, conn);

	spin_lock_irqsave(&rds_conn_lock, flags);
	rds_conn_count--;
	spin_unlock_irqrestore(&rds_conn_lock, flags);
}
EXPORT_SYMBOL_GPL(rds_conn_destroy);

static void __rds_inc_msg_cp(struct rds_incoming *inc,
			     struct rds_info_iterator *iter,
			     void *saddr, void *daddr, int flip, bool isv6)
{
#if IS_ENABLED(CONFIG_IPV6)
	if (isv6)
		rds6_inc_info_copy(inc, iter, saddr, daddr, flip);
	else
#endif
		rds_inc_info_copy(inc, iter, *(__be32 *)saddr,
				  *(__be32 *)daddr, flip);
}

static void rds_conn_message_info_cmn(struct socket *sock, unsigned int len,
				      struct rds_info_iterator *iter,
				      struct rds_info_lengths *lens,
				      int want_send, bool isv6)
{
	struct hlist_head *head;
	struct list_head *list;
	struct rds_connection *conn;
	struct rds_message *rm;
	unsigned int total = 0;
	unsigned long flags;
	size_t i;
	int j;

	if (isv6)
		len /= sizeof(struct rds6_info_message);
	else
		len /= sizeof(struct rds_info_message);

	rcu_read_lock();

	for (i = 0, head = rds_conn_hash; i < ARRAY_SIZE(rds_conn_hash);
	     i++, head++) {
		hlist_for_each_entry_rcu(conn, head, c_hash_node) {
			struct rds_conn_path *cp;
<<<<<<< HEAD

			for (j = 0; j < RDS_MPATH_WORKERS; j++) {
=======
			int npaths;

			if (!isv6 && conn->c_isv6)
				continue;

			npaths = (conn->c_trans->t_mp_capable ?
				 RDS_MPATH_WORKERS : 1);

			for (j = 0; j < npaths; j++) {
>>>>>>> 24b8d41d
				cp = &conn->c_path[j];
				if (want_send)
					list = &cp->cp_send_queue;
				else
					list = &cp->cp_retrans;

				spin_lock_irqsave(&cp->cp_lock, flags);

				/* XXX too lazy to maintain counts.. */
				list_for_each_entry(rm, list, m_conn_item) {
					total++;
					if (total <= len)
<<<<<<< HEAD
						rds_inc_info_copy(&rm->m_inc,
								  iter,
								  conn->c_laddr,
								  conn->c_faddr,
								  0);
				}

				spin_unlock_irqrestore(&cp->cp_lock, flags);
				if (!conn->c_trans->t_mp_capable)
					break;
=======
						__rds_inc_msg_cp(&rm->m_inc,
								 iter,
								 &conn->c_laddr,
								 &conn->c_faddr,
								 0, isv6);
				}

				spin_unlock_irqrestore(&cp->cp_lock, flags);
>>>>>>> 24b8d41d
			}
		}
	}
	rcu_read_unlock();

	lens->nr = total;
	if (isv6)
		lens->each = sizeof(struct rds6_info_message);
	else
		lens->each = sizeof(struct rds_info_message);
}

static void rds_conn_message_info(struct socket *sock, unsigned int len,
				  struct rds_info_iterator *iter,
				  struct rds_info_lengths *lens,
				  int want_send)
{
	rds_conn_message_info_cmn(sock, len, iter, lens, want_send, false);
}

#if IS_ENABLED(CONFIG_IPV6)
static void rds6_conn_message_info(struct socket *sock, unsigned int len,
				   struct rds_info_iterator *iter,
				   struct rds_info_lengths *lens,
				   int want_send)
{
	rds_conn_message_info_cmn(sock, len, iter, lens, want_send, true);
}
#endif

static void rds_conn_message_info_send(struct socket *sock, unsigned int len,
				       struct rds_info_iterator *iter,
				       struct rds_info_lengths *lens)
{
	rds_conn_message_info(sock, len, iter, lens, 1);
}

#if IS_ENABLED(CONFIG_IPV6)
static void rds6_conn_message_info_send(struct socket *sock, unsigned int len,
					struct rds_info_iterator *iter,
					struct rds_info_lengths *lens)
{
	rds6_conn_message_info(sock, len, iter, lens, 1);
}
#endif

static void rds_conn_message_info_retrans(struct socket *sock,
					  unsigned int len,
					  struct rds_info_iterator *iter,
					  struct rds_info_lengths *lens)
{
	rds_conn_message_info(sock, len, iter, lens, 0);
}

#if IS_ENABLED(CONFIG_IPV6)
static void rds6_conn_message_info_retrans(struct socket *sock,
					   unsigned int len,
					   struct rds_info_iterator *iter,
					   struct rds_info_lengths *lens)
{
	rds6_conn_message_info(sock, len, iter, lens, 0);
}
#endif

void rds_for_each_conn_info(struct socket *sock, unsigned int len,
			  struct rds_info_iterator *iter,
			  struct rds_info_lengths *lens,
			  int (*visitor)(struct rds_connection *, void *),
			  u64 *buffer,
			  size_t item_len)
{
	struct hlist_head *head;
	struct rds_connection *conn;
	size_t i;

	rcu_read_lock();

	lens->nr = 0;
	lens->each = item_len;

	for (i = 0, head = rds_conn_hash; i < ARRAY_SIZE(rds_conn_hash);
	     i++, head++) {
		hlist_for_each_entry_rcu(conn, head, c_hash_node) {

			/* XXX no c_lock usage.. */
			if (!visitor(conn, buffer))
				continue;

			/* We copy as much as we can fit in the buffer,
			 * but we count all items so that the caller
			 * can resize the buffer. */
			if (len >= item_len) {
				rds_info_copy(iter, buffer, item_len);
				len -= item_len;
			}
			lens->nr++;
		}
	}
	rcu_read_unlock();
}
EXPORT_SYMBOL_GPL(rds_for_each_conn_info);

<<<<<<< HEAD
void rds_walk_conn_path_info(struct socket *sock, unsigned int len,
			     struct rds_info_iterator *iter,
			     struct rds_info_lengths *lens,
			     int (*visitor)(struct rds_conn_path *, void *),
			     size_t item_len)
{
	u64  buffer[(item_len + 7) / 8];
	struct hlist_head *head;
	struct rds_connection *conn;
	size_t i;
	int j;
=======
static void rds_walk_conn_path_info(struct socket *sock, unsigned int len,
				    struct rds_info_iterator *iter,
				    struct rds_info_lengths *lens,
				    int (*visitor)(struct rds_conn_path *, void *),
				    u64 *buffer,
				    size_t item_len)
{
	struct hlist_head *head;
	struct rds_connection *conn;
	size_t i;
>>>>>>> 24b8d41d

	rcu_read_lock();

	lens->nr = 0;
	lens->each = item_len;

	for (i = 0, head = rds_conn_hash; i < ARRAY_SIZE(rds_conn_hash);
	     i++, head++) {
		hlist_for_each_entry_rcu(conn, head, c_hash_node) {
			struct rds_conn_path *cp;

<<<<<<< HEAD
			for (j = 0; j < RDS_MPATH_WORKERS; j++) {
				cp = &conn->c_path[j];

				/* XXX no cp_lock usage.. */
				if (!visitor(cp, buffer))
					continue;
				if (!conn->c_trans->t_mp_capable)
					break;
			}
=======
			/* XXX We only copy the information from the first
			 * path for now.  The problem is that if there are
			 * more than one underlying paths, we cannot report
			 * information of all of them using the existing
			 * API.  For example, there is only one next_tx_seq,
			 * which path's next_tx_seq should we report?  It is
			 * a bug in the design of MPRDS.
			 */
			cp = conn->c_path;

			/* XXX no cp_lock usage.. */
			if (!visitor(cp, buffer))
				continue;
>>>>>>> 24b8d41d

			/* We copy as much as we can fit in the buffer,
			 * but we count all items so that the caller
			 * can resize the buffer.
			 */
			if (len >= item_len) {
				rds_info_copy(iter, buffer, item_len);
				len -= item_len;
			}
			lens->nr++;
		}
	}
	rcu_read_unlock();
}

static int rds_conn_info_visitor(struct rds_conn_path *cp, void *buffer)
{
	struct rds_info_connection *cinfo = buffer;
	struct rds_connection *conn = cp->cp_conn;

	if (conn->c_isv6)
		return 0;

	cinfo->next_tx_seq = cp->cp_next_tx_seq;
	cinfo->next_rx_seq = cp->cp_next_rx_seq;
<<<<<<< HEAD
	cinfo->laddr = cp->cp_conn->c_laddr;
	cinfo->faddr = cp->cp_conn->c_faddr;
	strncpy(cinfo->transport, cp->cp_conn->c_trans->t_name,
=======
	cinfo->laddr = conn->c_laddr.s6_addr32[3];
	cinfo->faddr = conn->c_faddr.s6_addr32[3];
	cinfo->tos = conn->c_tos;
	strncpy(cinfo->transport, conn->c_trans->t_name,
>>>>>>> 24b8d41d
		sizeof(cinfo->transport));
	cinfo->flags = 0;

	rds_conn_info_set(cinfo->flags, test_bit(RDS_IN_XMIT, &cp->cp_flags),
			  SENDING);
	/* XXX Future: return the state rather than these funky bits */
	rds_conn_info_set(cinfo->flags,
			  atomic_read(&cp->cp_state) == RDS_CONN_CONNECTING,
			  CONNECTING);
	rds_conn_info_set(cinfo->flags,
			  atomic_read(&cp->cp_state) == RDS_CONN_UP,
<<<<<<< HEAD
=======
			  CONNECTED);
	return 1;
}

#if IS_ENABLED(CONFIG_IPV6)
static int rds6_conn_info_visitor(struct rds_conn_path *cp, void *buffer)
{
	struct rds6_info_connection *cinfo6 = buffer;
	struct rds_connection *conn = cp->cp_conn;

	cinfo6->next_tx_seq = cp->cp_next_tx_seq;
	cinfo6->next_rx_seq = cp->cp_next_rx_seq;
	cinfo6->laddr = conn->c_laddr;
	cinfo6->faddr = conn->c_faddr;
	strncpy(cinfo6->transport, conn->c_trans->t_name,
		sizeof(cinfo6->transport));
	cinfo6->flags = 0;

	rds_conn_info_set(cinfo6->flags, test_bit(RDS_IN_XMIT, &cp->cp_flags),
			  SENDING);
	/* XXX Future: return the state rather than these funky bits */
	rds_conn_info_set(cinfo6->flags,
			  atomic_read(&cp->cp_state) == RDS_CONN_CONNECTING,
			  CONNECTING);
	rds_conn_info_set(cinfo6->flags,
			  atomic_read(&cp->cp_state) == RDS_CONN_UP,
>>>>>>> 24b8d41d
			  CONNECTED);
	/* Just return 1 as there is no error case. This is a helper function
	 * for rds_walk_conn_path_info() and it wants a return value.
	 */
	return 1;
}
#endif

static void rds_conn_info(struct socket *sock, unsigned int len,
			  struct rds_info_iterator *iter,
			  struct rds_info_lengths *lens)
{
<<<<<<< HEAD
=======
	u64 buffer[(sizeof(struct rds_info_connection) + 7) / 8];

>>>>>>> 24b8d41d
	rds_walk_conn_path_info(sock, len, iter, lens,
				rds_conn_info_visitor,
				buffer,
				sizeof(struct rds_info_connection));
}

#if IS_ENABLED(CONFIG_IPV6)
static void rds6_conn_info(struct socket *sock, unsigned int len,
			   struct rds_info_iterator *iter,
			   struct rds_info_lengths *lens)
{
	u64 buffer[(sizeof(struct rds6_info_connection) + 7) / 8];

	rds_walk_conn_path_info(sock, len, iter, lens,
				rds6_conn_info_visitor,
				buffer,
				sizeof(struct rds6_info_connection));
}
#endif

int rds_conn_init(void)
{
	int ret;

	ret = rds_loop_net_init(); /* register pernet callback */
	if (ret)
		return ret;

	rds_conn_slab = kmem_cache_create("rds_connection",
					  sizeof(struct rds_connection),
					  0, 0, NULL);
	if (!rds_conn_slab) {
		rds_loop_net_exit();
		return -ENOMEM;
	}

	rds_info_register_func(RDS_INFO_CONNECTIONS, rds_conn_info);
	rds_info_register_func(RDS_INFO_SEND_MESSAGES,
			       rds_conn_message_info_send);
	rds_info_register_func(RDS_INFO_RETRANS_MESSAGES,
			       rds_conn_message_info_retrans);
#if IS_ENABLED(CONFIG_IPV6)
	rds_info_register_func(RDS6_INFO_CONNECTIONS, rds6_conn_info);
	rds_info_register_func(RDS6_INFO_SEND_MESSAGES,
			       rds6_conn_message_info_send);
	rds_info_register_func(RDS6_INFO_RETRANS_MESSAGES,
			       rds6_conn_message_info_retrans);
#endif
	return 0;
}

void rds_conn_exit(void)
{
	rds_loop_net_exit(); /* unregister pernet callback */
	rds_loop_exit();

	WARN_ON(!hlist_empty(rds_conn_hash));

	kmem_cache_destroy(rds_conn_slab);

	rds_info_deregister_func(RDS_INFO_CONNECTIONS, rds_conn_info);
	rds_info_deregister_func(RDS_INFO_SEND_MESSAGES,
				 rds_conn_message_info_send);
	rds_info_deregister_func(RDS_INFO_RETRANS_MESSAGES,
				 rds_conn_message_info_retrans);
#if IS_ENABLED(CONFIG_IPV6)
	rds_info_deregister_func(RDS6_INFO_CONNECTIONS, rds6_conn_info);
	rds_info_deregister_func(RDS6_INFO_SEND_MESSAGES,
				 rds6_conn_message_info_send);
	rds_info_deregister_func(RDS6_INFO_RETRANS_MESSAGES,
				 rds6_conn_message_info_retrans);
#endif
}

/*
 * Force a disconnect
 */
<<<<<<< HEAD
void rds_conn_path_drop(struct rds_conn_path *cp)
{
	atomic_set(&cp->cp_state, RDS_CONN_ERROR);
	queue_work(rds_wq, &cp->cp_down_w);
=======
void rds_conn_path_drop(struct rds_conn_path *cp, bool destroy)
{
	atomic_set(&cp->cp_state, RDS_CONN_ERROR);

	rcu_read_lock();
	if (!destroy && rds_destroy_pending(cp->cp_conn)) {
		rcu_read_unlock();
		return;
	}
	queue_work(rds_wq, &cp->cp_down_w);
	rcu_read_unlock();
>>>>>>> 24b8d41d
}
EXPORT_SYMBOL_GPL(rds_conn_path_drop);

void rds_conn_drop(struct rds_connection *conn)
{
	WARN_ON(conn->c_trans->t_mp_capable);
<<<<<<< HEAD
	rds_conn_path_drop(&conn->c_path[0]);
=======
	rds_conn_path_drop(&conn->c_path[0], false);
>>>>>>> 24b8d41d
}
EXPORT_SYMBOL_GPL(rds_conn_drop);

/*
 * If the connection is down, trigger a connect. We may have scheduled a
 * delayed reconnect however - in this case we should not interfere.
 */
void rds_conn_path_connect_if_down(struct rds_conn_path *cp)
{
<<<<<<< HEAD
	if (rds_conn_path_state(cp) == RDS_CONN_DOWN &&
	    !test_and_set_bit(RDS_RECONNECT_PENDING, &cp->cp_flags))
		queue_delayed_work(rds_wq, &cp->cp_conn_w, 0);
=======
	rcu_read_lock();
	if (rds_destroy_pending(cp->cp_conn)) {
		rcu_read_unlock();
		return;
	}
	if (rds_conn_path_state(cp) == RDS_CONN_DOWN &&
	    !test_and_set_bit(RDS_RECONNECT_PENDING, &cp->cp_flags))
		queue_delayed_work(rds_wq, &cp->cp_conn_w, 0);
	rcu_read_unlock();
}
EXPORT_SYMBOL_GPL(rds_conn_path_connect_if_down);

/* Check connectivity of all paths
 */
void rds_check_all_paths(struct rds_connection *conn)
{
	int i = 0;

	do {
		rds_conn_path_connect_if_down(&conn->c_path[i]);
	} while (++i < conn->c_npaths);
>>>>>>> 24b8d41d
}

void rds_conn_connect_if_down(struct rds_connection *conn)
{
	WARN_ON(conn->c_trans->t_mp_capable);
	rds_conn_path_connect_if_down(&conn->c_path[0]);
}
EXPORT_SYMBOL_GPL(rds_conn_connect_if_down);

void
__rds_conn_path_error(struct rds_conn_path *cp, const char *fmt, ...)
{
	va_list ap;

	va_start(ap, fmt);
	vprintk(fmt, ap);
	va_end(ap);

<<<<<<< HEAD
	rds_conn_drop(conn);
}

void
__rds_conn_path_error(struct rds_conn_path *cp, const char *fmt, ...)
{
	va_list ap;

	va_start(ap, fmt);
	vprintk(fmt, ap);
	va_end(ap);

	rds_conn_path_drop(cp);
=======
	rds_conn_path_drop(cp, false);
>>>>>>> 24b8d41d
}<|MERGE_RESOLUTION|>--- conflicted
+++ resolved
@@ -114,13 +114,8 @@
 {
 	struct rds_connection *conn = cp->cp_conn;
 
-<<<<<<< HEAD
-	rdsdebug("connection %pI4 to %pI4 reset\n",
-	  &conn->c_laddr, &conn->c_faddr);
-=======
 	rdsdebug("connection %pI6c to %pI6c reset\n",
 		 &conn->c_laddr, &conn->c_faddr);
->>>>>>> 24b8d41d
 
 	rds_stats_inc(s_conn_reset);
 	rds_send_path_reset(cp);
@@ -144,17 +139,8 @@
 	cp->cp_conn = conn;
 	atomic_set(&cp->cp_state, RDS_CONN_DOWN);
 	cp->cp_send_gen = 0;
-<<<<<<< HEAD
-	/* cp_outgoing is per-path. So we can only set it here
-	 * for the single-path transports.
-	 */
-	if (!conn->c_trans->t_mp_capable)
-		cp->cp_outgoing = (is_outgoing ? 1 : 0);
-	cp->cp_reconnect_jiffies = 0;
-=======
 	cp->cp_reconnect_jiffies = 0;
 	cp->cp_conn->c_proposed_version = RDS_PROTOCOL_VERSION;
->>>>>>> 24b8d41d
 	INIT_DELAYED_WORK(&cp->cp_send_w, rds_send_worker);
 	INIT_DELAYED_WORK(&cp->cp_recv_w, rds_recv_worker);
 	INIT_DELAYED_WORK(&cp->cp_conn_w, rds_connect_worker);
@@ -184,10 +170,7 @@
 	struct rds_transport *loop_trans;
 	unsigned long flags;
 	int ret, i;
-<<<<<<< HEAD
-=======
 	int npaths = (trans->t_mp_capable ? RDS_MPATH_WORKERS : 1);
->>>>>>> 24b8d41d
 
 	rcu_read_lock();
 	conn = rds_conn_lookup(net, head, laddr, faddr, trans, tos, dev_if);
@@ -220,10 +203,6 @@
 	}
 
 	INIT_HLIST_NODE(&conn->c_hash_node);
-<<<<<<< HEAD
-	conn->c_laddr = laddr;
-	conn->c_faddr = faddr;
-=======
 	conn->c_laddr = *laddr;
 	conn->c_isv6 = !ipv6_addr_v4mapped(laddr);
 	conn->c_faddr = *faddr;
@@ -241,7 +220,6 @@
 	else
 #endif
 		conn->c_bound_if = 0;
->>>>>>> 24b8d41d
 
 	rds_conn_net_set(conn, net);
 
@@ -274,24 +252,16 @@
 	conn->c_trans = trans;
 
 	init_waitqueue_head(&conn->c_hs_waitq);
-<<<<<<< HEAD
-	for (i = 0; i < RDS_MPATH_WORKERS; i++) {
-=======
 	for (i = 0; i < npaths; i++) {
->>>>>>> 24b8d41d
 		__rds_conn_path_init(conn, &conn->c_path[i],
 				     is_outgoing);
 		conn->c_path[i].cp_index = i;
 	}
-<<<<<<< HEAD
-	ret = trans->conn_alloc(conn, gfp);
-=======
 	rcu_read_lock();
 	if (rds_destroy_pending(conn))
 		ret = -ENETDOWN;
 	else
 		ret = trans->conn_alloc(conn, GFP_ATOMIC);
->>>>>>> 24b8d41d
 	if (ret) {
 		rcu_read_unlock();
 		kfree(conn->c_path);
@@ -300,17 +270,10 @@
 		goto out;
 	}
 
-<<<<<<< HEAD
-	rdsdebug("allocated conn %p for %pI4 -> %pI4 over %s %s\n",
-	  conn, &laddr, &faddr,
-	  trans->t_name ? trans->t_name : "[unknown]",
-	  is_outgoing ? "(outgoing)" : "");
-=======
 	rdsdebug("allocated conn %p for %pI6c -> %pI6c over %s %s\n",
 		 conn, laddr, faddr,
 		 strnlen(trans->t_name, sizeof(trans->t_name)) ?
 		 trans->t_name : "[unknown]", is_outgoing ? "(outgoing)" : "");
->>>>>>> 24b8d41d
 
 	/*
 	 * Since we ran without holding the conn lock, someone could
@@ -324,10 +287,7 @@
 		/* Creating passive conn */
 		if (parent->c_passive) {
 			trans->conn_free(conn->c_path[0].cp_transport_data);
-<<<<<<< HEAD
-=======
 			kfree(conn->c_path);
->>>>>>> 24b8d41d
 			kmem_cache_free(rds_conn_slab, conn);
 			conn = parent->c_passive;
 		} else {
@@ -345,11 +305,7 @@
 			struct rds_conn_path *cp;
 			int i;
 
-<<<<<<< HEAD
-			for (i = 0; i < RDS_MPATH_WORKERS; i++) {
-=======
 			for (i = 0; i < npaths; i++) {
->>>>>>> 24b8d41d
 				cp = &conn->c_path[i];
 				/* The ->conn_alloc invocation may have
 				 * allocated resource for all paths, so all
@@ -358,10 +314,7 @@
 				if (cp->cp_transport_data)
 					trans->conn_free(cp->cp_transport_data);
 			}
-<<<<<<< HEAD
-=======
 			kfree(conn->c_path);
->>>>>>> 24b8d41d
 			kmem_cache_free(rds_conn_slab, conn);
 			conn = found;
 		} else {
@@ -434,11 +387,8 @@
 		rds_conn_path_reset(cp);
 
 		if (!rds_conn_path_transition(cp, RDS_CONN_DISCONNECTING,
-<<<<<<< HEAD
-=======
 					      RDS_CONN_DOWN) &&
 		    !rds_conn_path_transition(cp, RDS_CONN_ERROR,
->>>>>>> 24b8d41d
 					      RDS_CONN_DOWN)) {
 			/* This can happen - eg when we're in the middle of tearing
 			 * down the connection, and someone unloads the rds module.
@@ -483,22 +433,13 @@
 	if (!cp->cp_transport_data)
 		return;
 
-<<<<<<< HEAD
-	rds_conn_path_drop(cp);
-	flush_work(&cp->cp_down_w);
-
-=======
->>>>>>> 24b8d41d
 	/* make sure lingering queued work won't try to ref the conn */
 	cancel_delayed_work_sync(&cp->cp_send_w);
 	cancel_delayed_work_sync(&cp->cp_recv_w);
 
-<<<<<<< HEAD
-=======
 	rds_conn_path_drop(cp, true);
 	flush_work(&cp->cp_down_w);
 
->>>>>>> 24b8d41d
 	/* tear down queued messages */
 	list_for_each_entry_safe(rm, rtmp,
 				 &cp->cp_send_queue,
@@ -510,14 +451,11 @@
 	if (cp->cp_xmit_rm)
 		rds_message_put(cp->cp_xmit_rm);
 
-<<<<<<< HEAD
-=======
 	WARN_ON(delayed_work_pending(&cp->cp_send_w));
 	WARN_ON(delayed_work_pending(&cp->cp_recv_w));
 	WARN_ON(delayed_work_pending(&cp->cp_conn_w));
 	WARN_ON(work_pending(&cp->cp_down_w));
 
->>>>>>> 24b8d41d
 	cp->cp_conn->c_trans->conn_free(cp->cp_transport_data);
 }
 
@@ -533,10 +471,7 @@
 	unsigned long flags;
 	int i;
 	struct rds_conn_path *cp;
-<<<<<<< HEAD
-=======
 	int npaths = (conn->c_trans->t_mp_capable ? RDS_MPATH_WORKERS : 1);
->>>>>>> 24b8d41d
 
 	rdsdebug("freeing conn %p for %pI4 -> "
 		 "%pI4\n", conn, &conn->c_laddr,
@@ -549,11 +484,7 @@
 	synchronize_rcu();
 
 	/* shut the connection down */
-<<<<<<< HEAD
-	for (i = 0; i < RDS_MPATH_WORKERS; i++) {
-=======
 	for (i = 0; i < npaths; i++) {
->>>>>>> 24b8d41d
 		cp = &conn->c_path[i];
 		rds_conn_path_destroy(cp);
 		BUG_ON(!list_empty(&cp->cp_retrans));
@@ -566,10 +497,7 @@
 	 */
 	rds_cong_remove_conn(conn);
 
-<<<<<<< HEAD
-=======
 	kfree(conn->c_path);
->>>>>>> 24b8d41d
 	kmem_cache_free(rds_conn_slab, conn);
 
 	spin_lock_irqsave(&rds_conn_lock, flags);
@@ -616,10 +544,6 @@
 	     i++, head++) {
 		hlist_for_each_entry_rcu(conn, head, c_hash_node) {
 			struct rds_conn_path *cp;
-<<<<<<< HEAD
-
-			for (j = 0; j < RDS_MPATH_WORKERS; j++) {
-=======
 			int npaths;
 
 			if (!isv6 && conn->c_isv6)
@@ -629,7 +553,6 @@
 				 RDS_MPATH_WORKERS : 1);
 
 			for (j = 0; j < npaths; j++) {
->>>>>>> 24b8d41d
 				cp = &conn->c_path[j];
 				if (want_send)
 					list = &cp->cp_send_queue;
@@ -642,18 +565,6 @@
 				list_for_each_entry(rm, list, m_conn_item) {
 					total++;
 					if (total <= len)
-<<<<<<< HEAD
-						rds_inc_info_copy(&rm->m_inc,
-								  iter,
-								  conn->c_laddr,
-								  conn->c_faddr,
-								  0);
-				}
-
-				spin_unlock_irqrestore(&cp->cp_lock, flags);
-				if (!conn->c_trans->t_mp_capable)
-					break;
-=======
 						__rds_inc_msg_cp(&rm->m_inc,
 								 iter,
 								 &conn->c_laddr,
@@ -662,7 +573,6 @@
 				}
 
 				spin_unlock_irqrestore(&cp->cp_lock, flags);
->>>>>>> 24b8d41d
 			}
 		}
 	}
@@ -765,19 +675,6 @@
 }
 EXPORT_SYMBOL_GPL(rds_for_each_conn_info);
 
-<<<<<<< HEAD
-void rds_walk_conn_path_info(struct socket *sock, unsigned int len,
-			     struct rds_info_iterator *iter,
-			     struct rds_info_lengths *lens,
-			     int (*visitor)(struct rds_conn_path *, void *),
-			     size_t item_len)
-{
-	u64  buffer[(item_len + 7) / 8];
-	struct hlist_head *head;
-	struct rds_connection *conn;
-	size_t i;
-	int j;
-=======
 static void rds_walk_conn_path_info(struct socket *sock, unsigned int len,
 				    struct rds_info_iterator *iter,
 				    struct rds_info_lengths *lens,
@@ -788,7 +685,6 @@
 	struct hlist_head *head;
 	struct rds_connection *conn;
 	size_t i;
->>>>>>> 24b8d41d
 
 	rcu_read_lock();
 
@@ -800,17 +696,6 @@
 		hlist_for_each_entry_rcu(conn, head, c_hash_node) {
 			struct rds_conn_path *cp;
 
-<<<<<<< HEAD
-			for (j = 0; j < RDS_MPATH_WORKERS; j++) {
-				cp = &conn->c_path[j];
-
-				/* XXX no cp_lock usage.. */
-				if (!visitor(cp, buffer))
-					continue;
-				if (!conn->c_trans->t_mp_capable)
-					break;
-			}
-=======
 			/* XXX We only copy the information from the first
 			 * path for now.  The problem is that if there are
 			 * more than one underlying paths, we cannot report
@@ -824,7 +709,6 @@
 			/* XXX no cp_lock usage.. */
 			if (!visitor(cp, buffer))
 				continue;
->>>>>>> 24b8d41d
 
 			/* We copy as much as we can fit in the buffer,
 			 * but we count all items so that the caller
@@ -850,16 +734,10 @@
 
 	cinfo->next_tx_seq = cp->cp_next_tx_seq;
 	cinfo->next_rx_seq = cp->cp_next_rx_seq;
-<<<<<<< HEAD
-	cinfo->laddr = cp->cp_conn->c_laddr;
-	cinfo->faddr = cp->cp_conn->c_faddr;
-	strncpy(cinfo->transport, cp->cp_conn->c_trans->t_name,
-=======
 	cinfo->laddr = conn->c_laddr.s6_addr32[3];
 	cinfo->faddr = conn->c_faddr.s6_addr32[3];
 	cinfo->tos = conn->c_tos;
 	strncpy(cinfo->transport, conn->c_trans->t_name,
->>>>>>> 24b8d41d
 		sizeof(cinfo->transport));
 	cinfo->flags = 0;
 
@@ -871,8 +749,6 @@
 			  CONNECTING);
 	rds_conn_info_set(cinfo->flags,
 			  atomic_read(&cp->cp_state) == RDS_CONN_UP,
-<<<<<<< HEAD
-=======
 			  CONNECTED);
 	return 1;
 }
@@ -899,7 +775,6 @@
 			  CONNECTING);
 	rds_conn_info_set(cinfo6->flags,
 			  atomic_read(&cp->cp_state) == RDS_CONN_UP,
->>>>>>> 24b8d41d
 			  CONNECTED);
 	/* Just return 1 as there is no error case. This is a helper function
 	 * for rds_walk_conn_path_info() and it wants a return value.
@@ -912,11 +787,8 @@
 			  struct rds_info_iterator *iter,
 			  struct rds_info_lengths *lens)
 {
-<<<<<<< HEAD
-=======
 	u64 buffer[(sizeof(struct rds_info_connection) + 7) / 8];
 
->>>>>>> 24b8d41d
 	rds_walk_conn_path_info(sock, len, iter, lens,
 				rds_conn_info_visitor,
 				buffer,
@@ -994,12 +866,6 @@
 /*
  * Force a disconnect
  */
-<<<<<<< HEAD
-void rds_conn_path_drop(struct rds_conn_path *cp)
-{
-	atomic_set(&cp->cp_state, RDS_CONN_ERROR);
-	queue_work(rds_wq, &cp->cp_down_w);
-=======
 void rds_conn_path_drop(struct rds_conn_path *cp, bool destroy)
 {
 	atomic_set(&cp->cp_state, RDS_CONN_ERROR);
@@ -1011,18 +877,13 @@
 	}
 	queue_work(rds_wq, &cp->cp_down_w);
 	rcu_read_unlock();
->>>>>>> 24b8d41d
 }
 EXPORT_SYMBOL_GPL(rds_conn_path_drop);
 
 void rds_conn_drop(struct rds_connection *conn)
 {
 	WARN_ON(conn->c_trans->t_mp_capable);
-<<<<<<< HEAD
-	rds_conn_path_drop(&conn->c_path[0]);
-=======
 	rds_conn_path_drop(&conn->c_path[0], false);
->>>>>>> 24b8d41d
 }
 EXPORT_SYMBOL_GPL(rds_conn_drop);
 
@@ -1032,11 +893,6 @@
  */
 void rds_conn_path_connect_if_down(struct rds_conn_path *cp)
 {
-<<<<<<< HEAD
-	if (rds_conn_path_state(cp) == RDS_CONN_DOWN &&
-	    !test_and_set_bit(RDS_RECONNECT_PENDING, &cp->cp_flags))
-		queue_delayed_work(rds_wq, &cp->cp_conn_w, 0);
-=======
 	rcu_read_lock();
 	if (rds_destroy_pending(cp->cp_conn)) {
 		rcu_read_unlock();
@@ -1058,7 +914,6 @@
 	do {
 		rds_conn_path_connect_if_down(&conn->c_path[i]);
 	} while (++i < conn->c_npaths);
->>>>>>> 24b8d41d
 }
 
 void rds_conn_connect_if_down(struct rds_connection *conn)
@@ -1077,21 +932,5 @@
 	vprintk(fmt, ap);
 	va_end(ap);
 
-<<<<<<< HEAD
-	rds_conn_drop(conn);
-}
-
-void
-__rds_conn_path_error(struct rds_conn_path *cp, const char *fmt, ...)
-{
-	va_list ap;
-
-	va_start(ap, fmt);
-	vprintk(fmt, ap);
-	va_end(ap);
-
-	rds_conn_path_drop(cp);
-=======
 	rds_conn_path_drop(cp, false);
->>>>>>> 24b8d41d
 }