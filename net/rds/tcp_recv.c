/*
 * Copyright (c) 2006, 2017 Oracle and/or its affiliates. All rights reserved.
 *
 * This software is available to you under a choice of one of two
 * licenses.  You may choose to be licensed under the terms of the GNU
 * General Public License (GPL) Version 2, available from the file
 * COPYING in the main directory of this source tree, or the
 * OpenIB.org BSD license below:
 *
 *     Redistribution and use in source and binary forms, with or
 *     without modification, are permitted provided that the following
 *     conditions are met:
 *
 *      - Redistributions of source code must retain the above
 *        copyright notice, this list of conditions and the following
 *        disclaimer.
 *
 *      - Redistributions in binary form must reproduce the above
 *        copyright notice, this list of conditions and the following
 *        disclaimer in the documentation and/or other materials
 *        provided with the distribution.
 *
 * THE SOFTWARE IS PROVIDED "AS IS", WITHOUT WARRANTY OF ANY KIND,
 * EXPRESS OR IMPLIED, INCLUDING BUT NOT LIMITED TO THE WARRANTIES OF
 * MERCHANTABILITY, FITNESS FOR A PARTICULAR PURPOSE AND
 * NONINFRINGEMENT. IN NO EVENT SHALL THE AUTHORS OR COPYRIGHT HOLDERS
 * BE LIABLE FOR ANY CLAIM, DAMAGES OR OTHER LIABILITY, WHETHER IN AN
 * ACTION OF CONTRACT, TORT OR OTHERWISE, ARISING FROM, OUT OF OR IN
 * CONNECTION WITH THE SOFTWARE OR THE USE OR OTHER DEALINGS IN THE
 * SOFTWARE.
 *
 */
#include <linux/kernel.h>
#include <linux/slab.h>
#include <net/tcp.h>

#include "rds.h"
#include "tcp.h"

static struct kmem_cache *rds_tcp_incoming_slab;

static void rds_tcp_inc_purge(struct rds_incoming *inc)
{
	struct rds_tcp_incoming *tinc;
	tinc = container_of(inc, struct rds_tcp_incoming, ti_inc);
	rdsdebug("purging tinc %p inc %p\n", tinc, inc);
	skb_queue_purge(&tinc->ti_skb_list);
}

void rds_tcp_inc_free(struct rds_incoming *inc)
{
	struct rds_tcp_incoming *tinc;
	tinc = container_of(inc, struct rds_tcp_incoming, ti_inc);
	rds_tcp_inc_purge(inc);
	rdsdebug("freeing tinc %p inc %p\n", tinc, inc);
	kmem_cache_free(rds_tcp_incoming_slab, tinc);
}

/*
 * this is pretty lame, but, whatever.
 */
int rds_tcp_inc_copy_to_user(struct rds_incoming *inc, struct iov_iter *to)
{
	struct rds_tcp_incoming *tinc;
	struct sk_buff *skb;
	int ret = 0;

	if (!iov_iter_count(to))
		goto out;

	tinc = container_of(inc, struct rds_tcp_incoming, ti_inc);

	skb_queue_walk(&tinc->ti_skb_list, skb) {
		unsigned long to_copy, skb_off;
		for (skb_off = 0; skb_off < skb->len; skb_off += to_copy) {
			to_copy = iov_iter_count(to);
			to_copy = min(to_copy, skb->len - skb_off);

			if (skb_copy_datagram_iter(skb, skb_off, to, to_copy))
				return -EFAULT;

			rds_stats_add(s_copy_to_user, to_copy);
			ret += to_copy;

			if (!iov_iter_count(to))
				goto out;
		}
	}
out:
	return ret;
}

/*
 * We have a series of skbs that have fragmented pieces of the congestion
 * bitmap.  They must add up to the exact size of the congestion bitmap.  We
 * use the skb helpers to copy those into the pages that make up the in-memory
 * congestion bitmap for the remote address of this connection.  We then tell
 * the congestion core that the bitmap has been changed so that it can wake up
 * sleepers.
 *
 * This is racing with sending paths which are using test_bit to see if the
 * bitmap indicates that their recipient is congested.
 */

static void rds_tcp_cong_recv(struct rds_connection *conn,
			      struct rds_tcp_incoming *tinc)
{
	struct sk_buff *skb;
	unsigned int to_copy, skb_off;
	unsigned int map_off;
	unsigned int map_page;
	struct rds_cong_map *map;
	int ret;

	/* catch completely corrupt packets */
	if (be32_to_cpu(tinc->ti_inc.i_hdr.h_len) != RDS_CONG_MAP_BYTES)
		return;

	map_page = 0;
	map_off = 0;
	map = conn->c_fcong;

	skb_queue_walk(&tinc->ti_skb_list, skb) {
		skb_off = 0;
		while (skb_off < skb->len) {
			to_copy = min_t(unsigned int, PAGE_SIZE - map_off,
					skb->len - skb_off);

			BUG_ON(map_page >= RDS_CONG_MAP_PAGES);

			/* only returns 0 or -error */
			ret = skb_copy_bits(skb, skb_off,
				(void *)map->m_page_addrs[map_page] + map_off,
				to_copy);
			BUG_ON(ret != 0);

			skb_off += to_copy;
			map_off += to_copy;
			if (map_off == PAGE_SIZE) {
				map_off = 0;
				map_page++;
			}
		}
	}

	rds_cong_map_updated(map, ~(u64) 0);
}

struct rds_tcp_desc_arg {
	struct rds_conn_path *conn_path;
	gfp_t gfp;
};

static int rds_tcp_data_recv(read_descriptor_t *desc, struct sk_buff *skb,
			     unsigned int offset, size_t len)
{
	struct rds_tcp_desc_arg *arg = desc->arg.data;
	struct rds_conn_path *cp = arg->conn_path;
	struct rds_tcp_connection *tc = cp->cp_transport_data;
	struct rds_tcp_incoming *tinc = tc->t_tinc;
	struct sk_buff *clone;
	size_t left = len, to_copy;

	rdsdebug("tcp data tc %p skb %p offset %u len %zu\n", tc, skb, offset,
		 len);

	/*
	 * tcp_read_sock() interprets partial progress as an indication to stop
	 * processing.
	 */
	while (left) {
		if (!tinc) {
			tinc = kmem_cache_alloc(rds_tcp_incoming_slab,
						arg->gfp);
			if (!tinc) {
				desc->error = -ENOMEM;
				goto out;
			}
			tc->t_tinc = tinc;
			rdsdebug("alloced tinc %p\n", tinc);
			rds_inc_path_init(&tinc->ti_inc, cp,
<<<<<<< HEAD
					  cp->cp_conn->c_faddr);
=======
					  &cp->cp_conn->c_faddr);
			tinc->ti_inc.i_rx_lat_trace[RDS_MSG_RX_HDR] =
					local_clock();

>>>>>>> 24b8d41d
			/*
			 * XXX * we might be able to use the __ variants when
			 * we've already serialized at a higher level.
			 */
			skb_queue_head_init(&tinc->ti_skb_list);
		}

		if (left && tc->t_tinc_hdr_rem) {
			to_copy = min(tc->t_tinc_hdr_rem, left);
			rdsdebug("copying %zu header from skb %p\n", to_copy,
				 skb);
			skb_copy_bits(skb, offset,
				      (char *)&tinc->ti_inc.i_hdr +
						sizeof(struct rds_header) -
						tc->t_tinc_hdr_rem,
				      to_copy);
			tc->t_tinc_hdr_rem -= to_copy;
			left -= to_copy;
			offset += to_copy;

			if (tc->t_tinc_hdr_rem == 0) {
				/* could be 0 for a 0 len message */
				tc->t_tinc_data_rem =
					be32_to_cpu(tinc->ti_inc.i_hdr.h_len);
				tinc->ti_inc.i_rx_lat_trace[RDS_MSG_RX_START] =
					local_clock();
			}
		}

		if (left && tc->t_tinc_data_rem) {
			to_copy = min(tc->t_tinc_data_rem, left);

			clone = pskb_extract(skb, offset, to_copy, arg->gfp);
			if (!clone) {
				desc->error = -ENOMEM;
				goto out;
			}

			skb_queue_tail(&tinc->ti_skb_list, clone);

			rdsdebug("skb %p data %p len %d off %u to_copy %zu -> "
				 "clone %p data %p len %d\n",
				 skb, skb->data, skb->len, offset, to_copy,
				 clone, clone->data, clone->len);

			tc->t_tinc_data_rem -= to_copy;
			left -= to_copy;
			offset += to_copy;
		}

		if (tc->t_tinc_hdr_rem == 0 && tc->t_tinc_data_rem == 0) {
			struct rds_connection *conn = cp->cp_conn;

			if (tinc->ti_inc.i_hdr.h_flags == RDS_FLAG_CONG_BITMAP)
				rds_tcp_cong_recv(conn, tinc);
			else
				rds_recv_incoming(conn, &conn->c_faddr,
						  &conn->c_laddr,
						  &tinc->ti_inc,
						  arg->gfp);

			tc->t_tinc_hdr_rem = sizeof(struct rds_header);
			tc->t_tinc_data_rem = 0;
			tc->t_tinc = NULL;
			rds_inc_put(&tinc->ti_inc);
			tinc = NULL;
		}
	}
out:
	rdsdebug("returning len %zu left %zu skb len %d rx queue depth %d\n",
		 len, left, skb->len,
		 skb_queue_len(&tc->t_sock->sk->sk_receive_queue));
	return len - left;
}

/* the caller has to hold the sock lock */
static int rds_tcp_read_sock(struct rds_conn_path *cp, gfp_t gfp)
{
	struct rds_tcp_connection *tc = cp->cp_transport_data;
	struct socket *sock = tc->t_sock;
	read_descriptor_t desc;
	struct rds_tcp_desc_arg arg;

	/* It's like glib in the kernel! */
	arg.conn_path = cp;
	arg.gfp = gfp;
	desc.arg.data = &arg;
	desc.error = 0;
	desc.count = 1; /* give more than one skb per call */

	tcp_read_sock(sock->sk, &desc, rds_tcp_data_recv);
	rdsdebug("tcp_read_sock for tc %p gfp 0x%x returned %d\n", tc, gfp,
		 desc.error);

	return desc.error;
}

/*
 * We hold the sock lock to serialize our rds_tcp_recv->tcp_read_sock from
 * data_ready.
 *
 * if we fail to allocate we're in trouble.. blindly wait some time before
 * trying again to see if the VM can free up something for us.
 */
int rds_tcp_recv_path(struct rds_conn_path *cp)
{
	struct rds_tcp_connection *tc = cp->cp_transport_data;
	struct socket *sock = tc->t_sock;
	int ret = 0;

	rdsdebug("recv worker path [%d] tc %p sock %p\n",
		 cp->cp_index, tc, sock);

	lock_sock(sock->sk);
	ret = rds_tcp_read_sock(cp, GFP_KERNEL);
	release_sock(sock->sk);

	return ret;
}

void rds_tcp_data_ready(struct sock *sk)
{
	void (*ready)(struct sock *sk);
	struct rds_conn_path *cp;
	struct rds_tcp_connection *tc;

	rdsdebug("data ready sk %p\n", sk);

	read_lock_bh(&sk->sk_callback_lock);
	cp = sk->sk_user_data;
	if (!cp) { /* check for teardown race */
		ready = sk->sk_data_ready;
		goto out;
	}

	tc = cp->cp_transport_data;
	ready = tc->t_orig_data_ready;
	rds_tcp_stats_inc(s_tcp_data_ready_calls);

<<<<<<< HEAD
	if (rds_tcp_read_sock(cp, GFP_ATOMIC) == -ENOMEM)
		queue_delayed_work(rds_wq, &cp->cp_recv_w, 0);
=======
	if (rds_tcp_read_sock(cp, GFP_ATOMIC) == -ENOMEM) {
		rcu_read_lock();
		if (!rds_destroy_pending(cp->cp_conn))
			queue_delayed_work(rds_wq, &cp->cp_recv_w, 0);
		rcu_read_unlock();
	}
>>>>>>> 24b8d41d
out:
	read_unlock_bh(&sk->sk_callback_lock);
	ready(sk);
}

int rds_tcp_recv_init(void)
{
	rds_tcp_incoming_slab = kmem_cache_create("rds_tcp_incoming",
					sizeof(struct rds_tcp_incoming),
					0, 0, NULL);
	if (!rds_tcp_incoming_slab)
		return -ENOMEM;
	return 0;
}

void rds_tcp_recv_exit(void)
{
	kmem_cache_destroy(rds_tcp_incoming_slab);
}<|MERGE_RESOLUTION|>--- conflicted
+++ resolved
@@ -179,14 +179,10 @@
 			tc->t_tinc = tinc;
 			rdsdebug("alloced tinc %p\n", tinc);
 			rds_inc_path_init(&tinc->ti_inc, cp,
-<<<<<<< HEAD
-					  cp->cp_conn->c_faddr);
-=======
 					  &cp->cp_conn->c_faddr);
 			tinc->ti_inc.i_rx_lat_trace[RDS_MSG_RX_HDR] =
 					local_clock();
 
->>>>>>> 24b8d41d
 			/*
 			 * XXX * we might be able to use the __ variants when
 			 * we've already serialized at a higher level.
@@ -326,17 +322,12 @@
 	ready = tc->t_orig_data_ready;
 	rds_tcp_stats_inc(s_tcp_data_ready_calls);
 
-<<<<<<< HEAD
-	if (rds_tcp_read_sock(cp, GFP_ATOMIC) == -ENOMEM)
-		queue_delayed_work(rds_wq, &cp->cp_recv_w, 0);
-=======
 	if (rds_tcp_read_sock(cp, GFP_ATOMIC) == -ENOMEM) {
 		rcu_read_lock();
 		if (!rds_destroy_pending(cp->cp_conn))
 			queue_delayed_work(rds_wq, &cp->cp_recv_w, 0);
 		rcu_read_unlock();
 	}
->>>>>>> 24b8d41d
 out:
 	read_unlock_bh(&sk->sk_callback_lock);
 	ready(sk);
