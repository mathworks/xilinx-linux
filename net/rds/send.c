--- conflicted
+++ resolved
@@ -177,13 +177,8 @@
 	 * The acquire_in_xmit() check above ensures that only one
 	 * caller can increment c_send_gen at any time.
 	 */
-<<<<<<< HEAD
-	cp->cp_send_gen++;
-	send_gen = cp->cp_send_gen;
-=======
 	send_gen = READ_ONCE(cp->cp_send_gen) + 1;
 	WRITE_ONCE(cp->cp_send_gen, send_gen);
->>>>>>> 24b8d41d
 
 	/*
 	 * rds_conn_shutdown() sets the conn state and then tests RDS_IN_XMIT,
@@ -205,8 +200,6 @@
 	while (1) {
 
 		rm = cp->cp_xmit_rm;
-<<<<<<< HEAD
-=======
 
 		if (!rm) {
 			same_rm = 0;
@@ -218,7 +211,6 @@
 				break;
 			}
 		}
->>>>>>> 24b8d41d
 
 		/*
 		 * If between sending messages, we can send a pending congestion
@@ -285,14 +277,9 @@
 			 * connection.
 			 * Therefore, we never retransmit messages with RDMA ops.
 			 */
-<<<<<<< HEAD
-			if (rm->rdma.op_active &&
-			    test_bit(RDS_MSG_RETRANSMITTED, &rm->m_flags)) {
-=======
 			if (test_bit(RDS_MSG_FLUSH, &rm->m_flags) ||
 			    (rm->rdma.op_active &&
 			    test_bit(RDS_MSG_RETRANSMITTED, &rm->m_flags))) {
->>>>>>> 24b8d41d
 				spin_lock_irqsave(&cp->cp_lock, flags);
 				if (test_and_clear_bit(RDS_MSG_ON_CONN, &rm->m_flags))
 					list_move(&rm->m_conn_item, &to_be_dropped);
@@ -304,11 +291,7 @@
 			len = ntohl(rm->m_inc.i_hdr.h_len);
 			if (cp->cp_unacked_packets == 0 ||
 			    cp->cp_unacked_bytes < len) {
-<<<<<<< HEAD
-				__set_bit(RDS_MSG_ACK_REQUIRED, &rm->m_flags);
-=======
 				set_bit(RDS_MSG_ACK_REQUIRED, &rm->m_flags);
->>>>>>> 24b8d41d
 
 				cp->cp_unacked_packets =
 					rds_sysctl_max_unacked_packets;
@@ -469,14 +452,6 @@
 		raced = send_gen != READ_ONCE(cp->cp_send_gen);
 
 		if ((test_bit(0, &conn->c_map_queued) ||
-<<<<<<< HEAD
-		     !list_empty(&cp->cp_send_queue)) &&
-		    send_gen == cp->cp_send_gen) {
-			rds_stats_inc(s_send_lock_queue_raced);
-			if (batch_count < send_batch_count)
-				goto restart;
-			queue_delayed_work(rds_wq, &cp->cp_send_w, 1);
-=======
 		    !list_empty(&cp->cp_send_queue)) && !raced) {
 			if (batch_count < send_batch_count)
 				goto restart;
@@ -488,7 +463,6 @@
 			rcu_read_unlock();
 		} else if (raced) {
 			rds_stats_inc(s_send_lock_queue_raced);
->>>>>>> 24b8d41d
 		}
 	}
 out:
@@ -792,12 +766,6 @@
 		 */
 		if (!test_and_clear_bit(RDS_MSG_ON_CONN, &rm->m_flags)) {
 			spin_unlock_irqrestore(&cp->cp_lock, flags);
-<<<<<<< HEAD
-			spin_lock_irqsave(&rm->m_rs_lock, flags);
-			rm->m_rs = NULL;
-			spin_unlock_irqrestore(&rm->m_rs_lock, flags);
-=======
->>>>>>> 24b8d41d
 			continue;
 		}
 		list_del_init(&rm->m_conn_item);
@@ -1074,14 +1042,8 @@
 	return ret;
 }
 
-<<<<<<< HEAD
-static void rds_send_ping(struct rds_connection *conn);
-
-static int rds_send_mprds_hash(struct rds_sock *rs, struct rds_connection *conn)
-=======
 static int rds_send_mprds_hash(struct rds_sock *rs,
 			       struct rds_connection *conn, int nonblock)
->>>>>>> 24b8d41d
 {
 	int hash;
 
@@ -1090,13 +1052,6 @@
 	else
 		hash = RDS_MPATH_HASH(rs, conn->c_npaths);
 	if (conn->c_npaths == 0 && hash != 0) {
-<<<<<<< HEAD
-		rds_send_ping(conn);
-
-		if (conn->c_npaths == 0) {
-			wait_event_interruptible(conn->c_hs_waitq,
-						 (conn->c_npaths != 0));
-=======
 		rds_send_ping(conn, 0);
 
 		/* The underlying connection is not up yet.  Need to wait
@@ -1113,7 +1068,6 @@
 			if (wait_event_interruptible(conn->c_hs_waitq,
 						     conn->c_npaths != 0))
 				hash = 0;
->>>>>>> 24b8d41d
 		}
 		if (conn->c_npaths == 1)
 			hash = 0;
@@ -1121,8 +1075,6 @@
 	return hash;
 }
 
-<<<<<<< HEAD
-=======
 static int rds_rdma_bytes(struct msghdr *msg, size_t *rdma_bytes)
 {
 	struct rds_rdma_args *args;
@@ -1146,7 +1098,6 @@
 	return 0;
 }
 
->>>>>>> 24b8d41d
 int rds_sendmsg(struct socket *sock, struct msghdr *msg, size_t payload_len)
 {
 	struct sock *sk = sock->sk;
@@ -1161,8 +1112,6 @@
 	int nonblock = msg->msg_flags & MSG_DONTWAIT;
 	long timeo = sock_sndtimeo(sk, nonblock);
 	struct rds_conn_path *cpath;
-<<<<<<< HEAD
-=======
 	struct in6_addr daddr;
 	__u32 scope_id = 0;
 	size_t total_payload_len = payload_len, rdma_payload_len = 0;
@@ -1177,7 +1126,6 @@
 
 	/* expect 1 RDMA CMSG per rds_sendmsg. can still grow if more needed. */
 	vct.incr = 1;
->>>>>>> 24b8d41d
 
 	/* Mirror Linux UDP mirror of BSD error message compatibility */
 	/* XXX: Perhaps MSG_MORE someday */
@@ -1387,14 +1335,6 @@
 		goto out;
 	}
 
-<<<<<<< HEAD
-	if (conn->c_trans->t_mp_capable)
-		cpath = &conn->c_path[rds_send_mprds_hash(rs, conn)];
-	else
-		cpath = &conn->c_path[0];
-
-	rds_conn_path_connect_if_down(cpath);
-=======
 	if (rds_destroy_pending(conn)) {
 		ret = -EAGAIN;
 		goto out;
@@ -1402,7 +1342,6 @@
 
 	if (rds_conn_path_down(cpath))
 		rds_check_all_paths(conn);
->>>>>>> 24b8d41d
 
 	ret = rds_cong_wait(conn->c_fcong, dport, nonblock, rs);
 	if (ret) {
@@ -1441,11 +1380,6 @@
 	rds_stats_inc(s_send_queued);
 
 	ret = rds_send_xmit(cpath);
-<<<<<<< HEAD
-	if (ret == -ENOMEM || ret == -EAGAIN)
-		queue_delayed_work(rds_wq, &cpath->cp_send_w, 1);
-
-=======
 	if (ret == -ENOMEM || ret == -EAGAIN) {
 		ret = 0;
 		rcu_read_lock();
@@ -1457,7 +1391,6 @@
 	}
 	if (ret)
 		goto out;
->>>>>>> 24b8d41d
 	rds_message_put(rm);
 
 	for (ind = 0; ind < vct.indx; ind++)
@@ -1490,11 +1423,7 @@
  * or
  *   RDS_FLAG_HB_PONG|RDS_FLAG_ACK_REQUIRED
  */
-<<<<<<< HEAD
-int
-=======
 static int
->>>>>>> 24b8d41d
 rds_send_probe(struct rds_conn_path *cp, __be16 sport,
 	       __be16 dport, u8 h_flags)
 {
@@ -1529,26 +1458,18 @@
 	rm->m_inc.i_hdr.h_flags |= h_flags;
 	cp->cp_next_tx_seq++;
 
-<<<<<<< HEAD
-	if (RDS_HS_PROBE(sport, dport) && cp->cp_conn->c_trans->t_mp_capable) {
-		u16 npaths = RDS_MPATH_WORKERS;
-=======
 	if (RDS_HS_PROBE(be16_to_cpu(sport), be16_to_cpu(dport)) &&
 	    cp->cp_conn->c_trans->t_mp_capable) {
 		u16 npaths = cpu_to_be16(RDS_MPATH_WORKERS);
 		u32 my_gen_num = cpu_to_be32(cp->cp_conn->c_my_gen_num);
->>>>>>> 24b8d41d
 
 		rds_message_add_extension(&rm->m_inc.i_hdr,
 					  RDS_EXTHDR_NPATHS, &npaths,
 					  sizeof(npaths));
-<<<<<<< HEAD
-=======
 		rds_message_add_extension(&rm->m_inc.i_hdr,
 					  RDS_EXTHDR_GEN_NUM,
 					  &my_gen_num,
 					  sizeof(u32));
->>>>>>> 24b8d41d
 	}
 	spin_unlock_irqrestore(&cp->cp_lock, flags);
 
@@ -1556,14 +1477,10 @@
 	rds_stats_inc(s_send_pong);
 
 	/* schedule the send work on rds_wq */
-<<<<<<< HEAD
-	queue_delayed_work(rds_wq, &cp->cp_send_w, 1);
-=======
 	rcu_read_lock();
 	if (!rds_destroy_pending(cp->cp_conn))
 		queue_delayed_work(rds_wq, &cp->cp_send_w, 1);
 	rcu_read_unlock();
->>>>>>> 24b8d41d
 
 	rds_message_put(rm);
 	return 0;
@@ -1581,17 +1498,10 @@
 }
 
 void
-<<<<<<< HEAD
-rds_send_ping(struct rds_connection *conn)
-{
-	unsigned long flags;
-	struct rds_conn_path *cp = &conn->c_path[0];
-=======
 rds_send_ping(struct rds_connection *conn, int cp_index)
 {
 	unsigned long flags;
 	struct rds_conn_path *cp = &conn->c_path[cp_index];
->>>>>>> 24b8d41d
 
 	spin_lock_irqsave(&cp->cp_lock, flags);
 	if (conn->c_ping_triggered) {
@@ -1600,11 +1510,6 @@
 	}
 	conn->c_ping_triggered = 1;
 	spin_unlock_irqrestore(&cp->cp_lock, flags);
-<<<<<<< HEAD
-	rds_send_probe(&conn->c_path[0], RDS_FLAG_PROBE_PORT, 0, 0);
-}
-=======
 	rds_send_probe(cp, cpu_to_be16(RDS_FLAG_PROBE_PORT), 0, 0);
 }
-EXPORT_SYMBOL_GPL(rds_send_ping);
->>>>>>> 24b8d41d
+EXPORT_SYMBOL_GPL(rds_send_ping);