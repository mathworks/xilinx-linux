/*
 * Copyright (c) 2006, 2019 Oracle and/or its affiliates. All rights reserved.
 *
 * This software is available to you under a choice of one of two
 * licenses.  You may choose to be licensed under the terms of the GNU
 * General Public License (GPL) Version 2, available from the file
 * COPYING in the main directory of this source tree, or the
 * OpenIB.org BSD license below:
 *
 *     Redistribution and use in source and binary forms, with or
 *     without modification, are permitted provided that the following
 *     conditions are met:
 *
 *      - Redistributions of source code must retain the above
 *        copyright notice, this list of conditions and the following
 *        disclaimer.
 *
 *      - Redistributions in binary form must reproduce the above
 *        copyright notice, this list of conditions and the following
 *        disclaimer in the documentation and/or other materials
 *        provided with the distribution.
 *
 * THE SOFTWARE IS PROVIDED "AS IS", WITHOUT WARRANTY OF ANY KIND,
 * EXPRESS OR IMPLIED, INCLUDING BUT NOT LIMITED TO THE WARRANTIES OF
 * MERCHANTABILITY, FITNESS FOR A PARTICULAR PURPOSE AND
 * NONINFRINGEMENT. IN NO EVENT SHALL THE AUTHORS OR COPYRIGHT HOLDERS
 * BE LIABLE FOR ANY CLAIM, DAMAGES OR OTHER LIABILITY, WHETHER IN AN
 * ACTION OF CONTRACT, TORT OR OTHERWISE, ARISING FROM, OUT OF OR IN
 * CONNECTION WITH THE SOFTWARE OR THE USE OR OTHER DEALINGS IN THE
 * SOFTWARE.
 *
 */
#include <linux/kernel.h>
#include <linux/slab.h>
#include <net/sock.h>
#include <linux/in.h>
#include <linux/export.h>
#include <linux/time.h>
#include <linux/rds.h>

#include "rds.h"

void rds_inc_init(struct rds_incoming *inc, struct rds_connection *conn,
		 struct in6_addr *saddr)
{
	refcount_set(&inc->i_refcount, 1);
	INIT_LIST_HEAD(&inc->i_item);
	inc->i_conn = conn;
	inc->i_saddr = *saddr;
	inc->i_usercopy.rdma_cookie = 0;
	inc->i_usercopy.rx_tstamp = ktime_set(0, 0);

	memset(inc->i_rx_lat_trace, 0, sizeof(inc->i_rx_lat_trace));
}
EXPORT_SYMBOL_GPL(rds_inc_init);

void rds_inc_path_init(struct rds_incoming *inc, struct rds_conn_path *cp,
<<<<<<< HEAD
		       __be32 saddr)
{
	atomic_set(&inc->i_refcount, 1);
	INIT_LIST_HEAD(&inc->i_item);
	inc->i_conn = cp->cp_conn;
	inc->i_conn_path = cp;
	inc->i_saddr = saddr;
	inc->i_rdma_cookie = 0;
	inc->i_rx_tstamp.tv_sec = 0;
	inc->i_rx_tstamp.tv_usec = 0;
=======
		       struct in6_addr  *saddr)
{
	refcount_set(&inc->i_refcount, 1);
	INIT_LIST_HEAD(&inc->i_item);
	inc->i_conn = cp->cp_conn;
	inc->i_conn_path = cp;
	inc->i_saddr = *saddr;
	inc->i_usercopy.rdma_cookie = 0;
	inc->i_usercopy.rx_tstamp = ktime_set(0, 0);
>>>>>>> 24b8d41d
}
EXPORT_SYMBOL_GPL(rds_inc_path_init);

static void rds_inc_addref(struct rds_incoming *inc)
{
	rdsdebug("addref inc %p ref %d\n", inc, refcount_read(&inc->i_refcount));
	refcount_inc(&inc->i_refcount);
}

void rds_inc_put(struct rds_incoming *inc)
{
	rdsdebug("put inc %p ref %d\n", inc, refcount_read(&inc->i_refcount));
	if (refcount_dec_and_test(&inc->i_refcount)) {
		BUG_ON(!list_empty(&inc->i_item));

		inc->i_conn->c_trans->inc_free(inc);
	}
}
EXPORT_SYMBOL_GPL(rds_inc_put);

static void rds_recv_rcvbuf_delta(struct rds_sock *rs, struct sock *sk,
				  struct rds_cong_map *map,
				  int delta, __be16 port)
{
	int now_congested;

	if (delta == 0)
		return;

	rs->rs_rcv_bytes += delta;
	if (delta > 0)
		rds_stats_add(s_recv_bytes_added_to_socket, delta);
	else
		rds_stats_add(s_recv_bytes_removed_from_socket, -delta);

	/* loop transport doesn't send/recv congestion updates */
	if (rs->rs_transport->t_type == RDS_TRANS_LOOP)
		return;

	now_congested = rs->rs_rcv_bytes > rds_sk_rcvbuf(rs);

	rdsdebug("rs %p (%pI6c:%u) recv bytes %d buf %d "
	  "now_cong %d delta %d\n",
	  rs, &rs->rs_bound_addr,
	  ntohs(rs->rs_bound_port), rs->rs_rcv_bytes,
	  rds_sk_rcvbuf(rs), now_congested, delta);

	/* wasn't -> am congested */
	if (!rs->rs_congested && now_congested) {
		rs->rs_congested = 1;
		rds_cong_set_bit(map, port);
		rds_cong_queue_updates(map);
	}
	/* was -> aren't congested */
	/* Require more free space before reporting uncongested to prevent
	   bouncing cong/uncong state too often */
	else if (rs->rs_congested && (rs->rs_rcv_bytes < (rds_sk_rcvbuf(rs)/2))) {
		rs->rs_congested = 0;
		rds_cong_clear_bit(map, port);
		rds_cong_queue_updates(map);
	}

	/* do nothing if no change in cong state */
}

static void rds_conn_peer_gen_update(struct rds_connection *conn,
				     u32 peer_gen_num)
{
	int i;
	struct rds_message *rm, *tmp;
	unsigned long flags;

	WARN_ON(conn->c_trans->t_type != RDS_TRANS_TCP);
	if (peer_gen_num != 0) {
		if (conn->c_peer_gen_num != 0 &&
		    peer_gen_num != conn->c_peer_gen_num) {
			for (i = 0; i < RDS_MPATH_WORKERS; i++) {
				struct rds_conn_path *cp;

				cp = &conn->c_path[i];
				spin_lock_irqsave(&cp->cp_lock, flags);
				cp->cp_next_tx_seq = 1;
				cp->cp_next_rx_seq = 0;
				list_for_each_entry_safe(rm, tmp,
							 &cp->cp_retrans,
							 m_conn_item) {
					set_bit(RDS_MSG_FLUSH, &rm->m_flags);
				}
				spin_unlock_irqrestore(&cp->cp_lock, flags);
			}
		}
		conn->c_peer_gen_num = peer_gen_num;
	}
}

/*
 * Process all extension headers that come with this message.
 */
static void rds_recv_incoming_exthdrs(struct rds_incoming *inc, struct rds_sock *rs)
{
	struct rds_header *hdr = &inc->i_hdr;
	unsigned int pos = 0, type, len;
	union {
		struct rds_ext_header_version version;
		struct rds_ext_header_rdma rdma;
		struct rds_ext_header_rdma_dest rdma_dest;
	} buffer;

	while (1) {
		len = sizeof(buffer);
		type = rds_message_next_extension(hdr, &pos, &buffer, &len);
		if (type == RDS_EXTHDR_NONE)
			break;
		/* Process extension header here */
		switch (type) {
		case RDS_EXTHDR_RDMA:
			rds_rdma_unuse(rs, be32_to_cpu(buffer.rdma.h_rdma_rkey), 0);
			break;

		case RDS_EXTHDR_RDMA_DEST:
			/* We ignore the size for now. We could stash it
			 * somewhere and use it for error checking. */
			inc->i_usercopy.rdma_cookie = rds_rdma_make_cookie(
					be32_to_cpu(buffer.rdma_dest.h_rdma_rkey),
					be32_to_cpu(buffer.rdma_dest.h_rdma_offset));

			break;
		}
	}
}

static void rds_recv_hs_exthdrs(struct rds_header *hdr,
				struct rds_connection *conn)
{
	unsigned int pos = 0, type, len;
	union {
		struct rds_ext_header_version version;
		u16 rds_npaths;
<<<<<<< HEAD
	} buffer;
=======
		u32 rds_gen_num;
	} buffer;
	u32 new_peer_gen_num = 0;
>>>>>>> 24b8d41d

	while (1) {
		len = sizeof(buffer);
		type = rds_message_next_extension(hdr, &pos, &buffer, &len);
		if (type == RDS_EXTHDR_NONE)
			break;
		/* Process extension header here */
		switch (type) {
		case RDS_EXTHDR_NPATHS:
			conn->c_npaths = min_t(int, RDS_MPATH_WORKERS,
<<<<<<< HEAD
					       buffer.rds_npaths);
=======
					       be16_to_cpu(buffer.rds_npaths));
			break;
		case RDS_EXTHDR_GEN_NUM:
			new_peer_gen_num = be32_to_cpu(buffer.rds_gen_num);
>>>>>>> 24b8d41d
			break;
		default:
			pr_warn_ratelimited("ignoring unknown exthdr type "
					     "0x%x\n", type);
		}
	}
	/* if RDS_EXTHDR_NPATHS was not found, default to a single-path */
	conn->c_npaths = max_t(int, conn->c_npaths, 1);
<<<<<<< HEAD
=======
	conn->c_ping_triggered = 0;
	rds_conn_peer_gen_update(conn, new_peer_gen_num);
>>>>>>> 24b8d41d
}

/* rds_start_mprds() will synchronously start multiple paths when appropriate.
 * The scheme is based on the following rules:
 *
 * 1. rds_sendmsg on first connect attempt sends the probe ping, with the
 *    sender's npaths (s_npaths)
 * 2. rcvr of probe-ping knows the mprds_paths = min(s_npaths, r_npaths). It
 *    sends back a probe-pong with r_npaths. After that, if rcvr is the
 *    smaller ip addr, it starts rds_conn_path_connect_if_down on all
 *    mprds_paths.
 * 3. sender gets woken up, and can move to rds_conn_path_connect_if_down.
 *    If it is the smaller ipaddr, rds_conn_path_connect_if_down can be
 *    called after reception of the probe-pong on all mprds_paths.
 *    Otherwise (sender of probe-ping is not the smaller ip addr): just call
 *    rds_conn_path_connect_if_down on the hashed path. (see rule 4)
<<<<<<< HEAD
 * 4. when cp_index > 0, rds_connect_worker must only trigger
 *    a connection if laddr < faddr.
=======
 * 4. rds_connect_worker must only trigger a connection if laddr < faddr.
>>>>>>> 24b8d41d
 * 5. sender may end up queuing the packet on the cp. will get sent out later.
 *    when connection is completed.
 */
static void rds_start_mprds(struct rds_connection *conn)
{
	int i;
	struct rds_conn_path *cp;

<<<<<<< HEAD
	if (conn->c_npaths > 1 && conn->c_laddr < conn->c_faddr) {
		for (i = 1; i < conn->c_npaths; i++) {
=======
	if (conn->c_npaths > 1 &&
	    rds_addr_cmp(&conn->c_laddr, &conn->c_faddr) < 0) {
		for (i = 0; i < conn->c_npaths; i++) {
>>>>>>> 24b8d41d
			cp = &conn->c_path[i];
			rds_conn_path_connect_if_down(cp);
		}
	}
}

/*
 * The transport must make sure that this is serialized against other
 * rx and conn reset on this specific conn.
 *
 * We currently assert that only one fragmented message will be sent
 * down a connection at a time.  This lets us reassemble in the conn
 * instead of per-flow which means that we don't have to go digging through
 * flows to tear down partial reassembly progress on conn failure and
 * we save flow lookup and locking for each frag arrival.  It does mean
 * that small messages will wait behind large ones.  Fragmenting at all
 * is only to reduce the memory consumption of pre-posted buffers.
 *
 * The caller passes in saddr and daddr instead of us getting it from the
 * conn.  This lets loopback, who only has one conn for both directions,
 * tell us which roles the addrs in the conn are playing for this message.
 */
void rds_recv_incoming(struct rds_connection *conn, struct in6_addr *saddr,
		       struct in6_addr *daddr,
		       struct rds_incoming *inc, gfp_t gfp)
{
	struct rds_sock *rs = NULL;
	struct sock *sk;
	unsigned long flags;
	struct rds_conn_path *cp;

	inc->i_conn = conn;
	inc->i_rx_jiffies = jiffies;
	if (conn->c_trans->t_mp_capable)
		cp = inc->i_conn_path;
	else
		cp = &conn->c_path[0];

	rdsdebug("conn %p next %llu inc %p seq %llu len %u sport %u dport %u "
		 "flags 0x%x rx_jiffies %lu\n", conn,
		 (unsigned long long)cp->cp_next_rx_seq,
		 inc,
		 (unsigned long long)be64_to_cpu(inc->i_hdr.h_sequence),
		 be32_to_cpu(inc->i_hdr.h_len),
		 be16_to_cpu(inc->i_hdr.h_sport),
		 be16_to_cpu(inc->i_hdr.h_dport),
		 inc->i_hdr.h_flags,
		 inc->i_rx_jiffies);

	/*
	 * Sequence numbers should only increase.  Messages get their
	 * sequence number as they're queued in a sending conn.  They
	 * can be dropped, though, if the sending socket is closed before
	 * they hit the wire.  So sequence numbers can skip forward
	 * under normal operation.  They can also drop back in the conn
	 * failover case as previously sent messages are resent down the
	 * new instance of a conn.  We drop those, otherwise we have
	 * to assume that the next valid seq does not come after a
	 * hole in the fragment stream.
	 *
	 * The headers don't give us a way to realize if fragments of
	 * a message have been dropped.  We assume that frags that arrive
	 * to a flow are part of the current message on the flow that is
	 * being reassembled.  This means that senders can't drop messages
	 * from the sending conn until all their frags are sent.
	 *
	 * XXX we could spend more on the wire to get more robust failure
	 * detection, arguably worth it to avoid data corruption.
	 */
	if (be64_to_cpu(inc->i_hdr.h_sequence) < cp->cp_next_rx_seq &&
	    (inc->i_hdr.h_flags & RDS_FLAG_RETRANSMITTED)) {
		rds_stats_inc(s_recv_drop_old_seq);
		goto out;
	}
	cp->cp_next_rx_seq = be64_to_cpu(inc->i_hdr.h_sequence) + 1;

	if (rds_sysctl_ping_enable && inc->i_hdr.h_dport == 0) {
		if (inc->i_hdr.h_sport == 0) {
<<<<<<< HEAD
			rdsdebug("ignore ping with 0 sport from 0x%x\n", saddr);
=======
			rdsdebug("ignore ping with 0 sport from %pI6c\n",
				 saddr);
>>>>>>> 24b8d41d
			goto out;
		}
		rds_stats_inc(s_recv_ping);
		rds_send_pong(cp, inc->i_hdr.h_sport);
		/* if this is a handshake ping, start multipath if necessary */
<<<<<<< HEAD
		if (RDS_HS_PROBE(inc->i_hdr.h_sport, inc->i_hdr.h_dport)) {
=======
		if (RDS_HS_PROBE(be16_to_cpu(inc->i_hdr.h_sport),
				 be16_to_cpu(inc->i_hdr.h_dport))) {
>>>>>>> 24b8d41d
			rds_recv_hs_exthdrs(&inc->i_hdr, cp->cp_conn);
			rds_start_mprds(cp->cp_conn);
		}
		goto out;
	}

<<<<<<< HEAD
	if (inc->i_hdr.h_dport ==  RDS_FLAG_PROBE_PORT &&
=======
	if (be16_to_cpu(inc->i_hdr.h_dport) ==  RDS_FLAG_PROBE_PORT &&
>>>>>>> 24b8d41d
	    inc->i_hdr.h_sport == 0) {
		rds_recv_hs_exthdrs(&inc->i_hdr, cp->cp_conn);
		/* if this is a handshake pong, start multipath if necessary */
		rds_start_mprds(cp->cp_conn);
		wake_up(&cp->cp_conn->c_hs_waitq);
		goto out;
	}

	rs = rds_find_bound(daddr, inc->i_hdr.h_dport, conn->c_bound_if);
	if (!rs) {
		rds_stats_inc(s_recv_drop_no_sock);
		goto out;
	}

	/* Process extension headers */
	rds_recv_incoming_exthdrs(inc, rs);

	/* We can be racing with rds_release() which marks the socket dead. */
	sk = rds_rs_to_sk(rs);

	/* serialize with rds_release -> sock_orphan */
	write_lock_irqsave(&rs->rs_recv_lock, flags);
	if (!sock_flag(sk, SOCK_DEAD)) {
		rdsdebug("adding inc %p to rs %p's recv queue\n", inc, rs);
		rds_stats_inc(s_recv_queued);
		rds_recv_rcvbuf_delta(rs, sk, inc->i_conn->c_lcong,
				      be32_to_cpu(inc->i_hdr.h_len),
				      inc->i_hdr.h_dport);
		if (sock_flag(sk, SOCK_RCVTSTAMP))
			inc->i_usercopy.rx_tstamp = ktime_get_real();
		rds_inc_addref(inc);
		inc->i_rx_lat_trace[RDS_MSG_RX_END] = local_clock();
		list_add_tail(&inc->i_item, &rs->rs_recv_queue);
		__rds_wake_sk_sleep(sk);
	} else {
		rds_stats_inc(s_recv_drop_dead_sock);
	}
	write_unlock_irqrestore(&rs->rs_recv_lock, flags);

out:
	if (rs)
		rds_sock_put(rs);
}
EXPORT_SYMBOL_GPL(rds_recv_incoming);

/*
 * be very careful here.  This is being called as the condition in
 * wait_event_*() needs to cope with being called many times.
 */
static int rds_next_incoming(struct rds_sock *rs, struct rds_incoming **inc)
{
	unsigned long flags;

	if (!*inc) {
		read_lock_irqsave(&rs->rs_recv_lock, flags);
		if (!list_empty(&rs->rs_recv_queue)) {
			*inc = list_entry(rs->rs_recv_queue.next,
					  struct rds_incoming,
					  i_item);
			rds_inc_addref(*inc);
		}
		read_unlock_irqrestore(&rs->rs_recv_lock, flags);
	}

	return *inc != NULL;
}

static int rds_still_queued(struct rds_sock *rs, struct rds_incoming *inc,
			    int drop)
{
	struct sock *sk = rds_rs_to_sk(rs);
	int ret = 0;
	unsigned long flags;

	write_lock_irqsave(&rs->rs_recv_lock, flags);
	if (!list_empty(&inc->i_item)) {
		ret = 1;
		if (drop) {
			/* XXX make sure this i_conn is reliable */
			rds_recv_rcvbuf_delta(rs, sk, inc->i_conn->c_lcong,
					      -be32_to_cpu(inc->i_hdr.h_len),
					      inc->i_hdr.h_dport);
			list_del_init(&inc->i_item);
			rds_inc_put(inc);
		}
	}
	write_unlock_irqrestore(&rs->rs_recv_lock, flags);

	rdsdebug("inc %p rs %p still %d dropped %d\n", inc, rs, ret, drop);
	return ret;
}

/*
 * Pull errors off the error queue.
 * If msghdr is NULL, we will just purge the error queue.
 */
int rds_notify_queue_get(struct rds_sock *rs, struct msghdr *msghdr)
{
	struct rds_notifier *notifier;
	struct rds_rdma_notify cmsg;
	unsigned int count = 0, max_messages = ~0U;
	unsigned long flags;
	LIST_HEAD(copy);
	int err = 0;

	memset(&cmsg, 0, sizeof(cmsg));	/* fill holes with zero */

	/* put_cmsg copies to user space and thus may sleep. We can't do this
	 * with rs_lock held, so first grab as many notifications as we can stuff
	 * in the user provided cmsg buffer. We don't try to copy more, to avoid
	 * losing notifications - except when the buffer is so small that it wouldn't
	 * even hold a single notification. Then we give him as much of this single
	 * msg as we can squeeze in, and set MSG_CTRUNC.
	 */
	if (msghdr) {
		max_messages = msghdr->msg_controllen / CMSG_SPACE(sizeof(cmsg));
		if (!max_messages)
			max_messages = 1;
	}

	spin_lock_irqsave(&rs->rs_lock, flags);
	while (!list_empty(&rs->rs_notify_queue) && count < max_messages) {
		notifier = list_entry(rs->rs_notify_queue.next,
				struct rds_notifier, n_list);
		list_move(&notifier->n_list, &copy);
		count++;
	}
	spin_unlock_irqrestore(&rs->rs_lock, flags);

	if (!count)
		return 0;

	while (!list_empty(&copy)) {
		notifier = list_entry(copy.next, struct rds_notifier, n_list);

		if (msghdr) {
			cmsg.user_token = notifier->n_user_token;
			cmsg.status = notifier->n_status;

			err = put_cmsg(msghdr, SOL_RDS, RDS_CMSG_RDMA_STATUS,
				       sizeof(cmsg), &cmsg);
			if (err)
				break;
		}

		list_del_init(&notifier->n_list);
		kfree(notifier);
	}

	/* If we bailed out because of an error in put_cmsg,
	 * we may be left with one or more notifications that we
	 * didn't process. Return them to the head of the list. */
	if (!list_empty(&copy)) {
		spin_lock_irqsave(&rs->rs_lock, flags);
		list_splice(&copy, &rs->rs_notify_queue);
		spin_unlock_irqrestore(&rs->rs_lock, flags);
	}

	return err;
}

/*
 * Queue a congestion notification
 */
static int rds_notify_cong(struct rds_sock *rs, struct msghdr *msghdr)
{
	uint64_t notify = rs->rs_cong_notify;
	unsigned long flags;
	int err;

	err = put_cmsg(msghdr, SOL_RDS, RDS_CMSG_CONG_UPDATE,
			sizeof(notify), &notify);
	if (err)
		return err;

	spin_lock_irqsave(&rs->rs_lock, flags);
	rs->rs_cong_notify &= ~notify;
	spin_unlock_irqrestore(&rs->rs_lock, flags);

	return 0;
}

/*
 * Receive any control messages.
 */
static int rds_cmsg_recv(struct rds_incoming *inc, struct msghdr *msg,
			 struct rds_sock *rs)
{
	int ret = 0;

	if (inc->i_usercopy.rdma_cookie) {
		ret = put_cmsg(msg, SOL_RDS, RDS_CMSG_RDMA_DEST,
				sizeof(inc->i_usercopy.rdma_cookie),
				&inc->i_usercopy.rdma_cookie);
		if (ret)
			goto out;
	}

	if ((inc->i_usercopy.rx_tstamp != 0) &&
	    sock_flag(rds_rs_to_sk(rs), SOCK_RCVTSTAMP)) {
		struct __kernel_old_timeval tv =
			ns_to_kernel_old_timeval(inc->i_usercopy.rx_tstamp);

		if (!sock_flag(rds_rs_to_sk(rs), SOCK_TSTAMP_NEW)) {
			ret = put_cmsg(msg, SOL_SOCKET, SO_TIMESTAMP_OLD,
				       sizeof(tv), &tv);
		} else {
			struct __kernel_sock_timeval sk_tv;

			sk_tv.tv_sec = tv.tv_sec;
			sk_tv.tv_usec = tv.tv_usec;

			ret = put_cmsg(msg, SOL_SOCKET, SO_TIMESTAMP_NEW,
				       sizeof(sk_tv), &sk_tv);
		}

		if (ret)
			goto out;
	}

	if (rs->rs_rx_traces) {
		struct rds_cmsg_rx_trace t;
		int i, j;

		memset(&t, 0, sizeof(t));
		inc->i_rx_lat_trace[RDS_MSG_RX_CMSG] = local_clock();
		t.rx_traces =  rs->rs_rx_traces;
		for (i = 0; i < rs->rs_rx_traces; i++) {
			j = rs->rs_rx_trace[i];
			t.rx_trace_pos[i] = j;
			t.rx_trace[i] = inc->i_rx_lat_trace[j + 1] -
					  inc->i_rx_lat_trace[j];
		}

		ret = put_cmsg(msg, SOL_RDS, RDS_CMSG_RXPATH_LATENCY,
			       sizeof(t), &t);
		if (ret)
			goto out;
	}

out:
	return ret;
}

static bool rds_recvmsg_zcookie(struct rds_sock *rs, struct msghdr *msg)
{
	struct rds_msg_zcopy_queue *q = &rs->rs_zcookie_queue;
	struct rds_msg_zcopy_info *info = NULL;
	struct rds_zcopy_cookies *done;
	unsigned long flags;

	if (!msg->msg_control)
		return false;

	if (!sock_flag(rds_rs_to_sk(rs), SOCK_ZEROCOPY) ||
	    msg->msg_controllen < CMSG_SPACE(sizeof(*done)))
		return false;

	spin_lock_irqsave(&q->lock, flags);
	if (!list_empty(&q->zcookie_head)) {
		info = list_entry(q->zcookie_head.next,
				  struct rds_msg_zcopy_info, rs_zcookie_next);
		list_del(&info->rs_zcookie_next);
	}
	spin_unlock_irqrestore(&q->lock, flags);
	if (!info)
		return false;
	done = &info->zcookies;
	if (put_cmsg(msg, SOL_RDS, RDS_CMSG_ZCOPY_COMPLETION, sizeof(*done),
		     done)) {
		spin_lock_irqsave(&q->lock, flags);
		list_add(&info->rs_zcookie_next, &q->zcookie_head);
		spin_unlock_irqrestore(&q->lock, flags);
		return false;
	}
	kfree(info);
	return true;
}

int rds_recvmsg(struct socket *sock, struct msghdr *msg, size_t size,
		int msg_flags)
{
	struct sock *sk = sock->sk;
	struct rds_sock *rs = rds_sk_to_rs(sk);
	long timeo;
	int ret = 0, nonblock = msg_flags & MSG_DONTWAIT;
	DECLARE_SOCKADDR(struct sockaddr_in6 *, sin6, msg->msg_name);
	DECLARE_SOCKADDR(struct sockaddr_in *, sin, msg->msg_name);
	struct rds_incoming *inc = NULL;

	/* udp_recvmsg()->sock_recvtimeo() gets away without locking too.. */
	timeo = sock_rcvtimeo(sk, nonblock);

	rdsdebug("size %zu flags 0x%x timeo %ld\n", size, msg_flags, timeo);

	if (msg_flags & MSG_OOB)
		goto out;
	if (msg_flags & MSG_ERRQUEUE)
		return sock_recv_errqueue(sk, msg, size, SOL_IP, IP_RECVERR);

	while (1) {
		/* If there are pending notifications, do those - and nothing else */
		if (!list_empty(&rs->rs_notify_queue)) {
			ret = rds_notify_queue_get(rs, msg);
			break;
		}

		if (rs->rs_cong_notify) {
			ret = rds_notify_cong(rs, msg);
			break;
		}

		if (!rds_next_incoming(rs, &inc)) {
			if (nonblock) {
				bool reaped = rds_recvmsg_zcookie(rs, msg);

				ret = reaped ?  0 : -EAGAIN;
				break;
			}

			timeo = wait_event_interruptible_timeout(*sk_sleep(sk),
					(!list_empty(&rs->rs_notify_queue) ||
					 rs->rs_cong_notify ||
					 rds_next_incoming(rs, &inc)), timeo);
			rdsdebug("recvmsg woke inc %p timeo %ld\n", inc,
				 timeo);
			if (timeo > 0 || timeo == MAX_SCHEDULE_TIMEOUT)
				continue;

			ret = timeo;
			if (ret == 0)
				ret = -ETIMEDOUT;
			break;
		}

		rdsdebug("copying inc %p from %pI6c:%u to user\n", inc,
			 &inc->i_conn->c_faddr,
			 ntohs(inc->i_hdr.h_sport));
		ret = inc->i_conn->c_trans->inc_copy_to_user(inc, &msg->msg_iter);
		if (ret < 0)
			break;

		/*
		 * if the message we just copied isn't at the head of the
		 * recv queue then someone else raced us to return it, try
		 * to get the next message.
		 */
		if (!rds_still_queued(rs, inc, !(msg_flags & MSG_PEEK))) {
			rds_inc_put(inc);
			inc = NULL;
			rds_stats_inc(s_recv_deliver_raced);
			iov_iter_revert(&msg->msg_iter, ret);
			continue;
		}

		if (ret < be32_to_cpu(inc->i_hdr.h_len)) {
			if (msg_flags & MSG_TRUNC)
				ret = be32_to_cpu(inc->i_hdr.h_len);
			msg->msg_flags |= MSG_TRUNC;
		}

		if (rds_cmsg_recv(inc, msg, rs)) {
			ret = -EFAULT;
			goto out;
		}
		rds_recvmsg_zcookie(rs, msg);

		rds_stats_inc(s_recv_delivered);

		if (msg->msg_name) {
			if (ipv6_addr_v4mapped(&inc->i_saddr)) {
				sin = (struct sockaddr_in *)msg->msg_name;

				sin->sin_family = AF_INET;
				sin->sin_port = inc->i_hdr.h_sport;
				sin->sin_addr.s_addr =
				    inc->i_saddr.s6_addr32[3];
				memset(sin->sin_zero, 0, sizeof(sin->sin_zero));
				msg->msg_namelen = sizeof(*sin);
			} else {
				sin6 = (struct sockaddr_in6 *)msg->msg_name;

				sin6->sin6_family = AF_INET6;
				sin6->sin6_port = inc->i_hdr.h_sport;
				sin6->sin6_addr = inc->i_saddr;
				sin6->sin6_flowinfo = 0;
				sin6->sin6_scope_id = rs->rs_bound_scope_id;
				msg->msg_namelen = sizeof(*sin6);
			}
		}
		break;
	}

	if (inc)
		rds_inc_put(inc);

out:
	return ret;
}

/*
 * The socket is being shut down and we're asked to drop messages that were
 * queued for recvmsg.  The caller has unbound the socket so the receive path
 * won't queue any more incoming fragments or messages on the socket.
 */
void rds_clear_recv_queue(struct rds_sock *rs)
{
	struct sock *sk = rds_rs_to_sk(rs);
	struct rds_incoming *inc, *tmp;
	unsigned long flags;

	write_lock_irqsave(&rs->rs_recv_lock, flags);
	list_for_each_entry_safe(inc, tmp, &rs->rs_recv_queue, i_item) {
		rds_recv_rcvbuf_delta(rs, sk, inc->i_conn->c_lcong,
				      -be32_to_cpu(inc->i_hdr.h_len),
				      inc->i_hdr.h_dport);
		list_del_init(&inc->i_item);
		rds_inc_put(inc);
	}
	write_unlock_irqrestore(&rs->rs_recv_lock, flags);
}

/*
 * inc->i_saddr isn't used here because it is only set in the receive
 * path.
 */
void rds_inc_info_copy(struct rds_incoming *inc,
		       struct rds_info_iterator *iter,
		       __be32 saddr, __be32 daddr, int flip)
{
	struct rds_info_message minfo;

	minfo.seq = be64_to_cpu(inc->i_hdr.h_sequence);
	minfo.len = be32_to_cpu(inc->i_hdr.h_len);
	minfo.tos = inc->i_conn->c_tos;

	if (flip) {
		minfo.laddr = daddr;
		minfo.faddr = saddr;
		minfo.lport = inc->i_hdr.h_dport;
		minfo.fport = inc->i_hdr.h_sport;
	} else {
		minfo.laddr = saddr;
		minfo.faddr = daddr;
		minfo.lport = inc->i_hdr.h_sport;
		minfo.fport = inc->i_hdr.h_dport;
	}

	minfo.flags = 0;

	rds_info_copy(iter, &minfo, sizeof(minfo));
}

#if IS_ENABLED(CONFIG_IPV6)
void rds6_inc_info_copy(struct rds_incoming *inc,
			struct rds_info_iterator *iter,
			struct in6_addr *saddr, struct in6_addr *daddr,
			int flip)
{
	struct rds6_info_message minfo6;

	minfo6.seq = be64_to_cpu(inc->i_hdr.h_sequence);
	minfo6.len = be32_to_cpu(inc->i_hdr.h_len);
	minfo6.tos = inc->i_conn->c_tos;

	if (flip) {
		minfo6.laddr = *daddr;
		minfo6.faddr = *saddr;
		minfo6.lport = inc->i_hdr.h_dport;
		minfo6.fport = inc->i_hdr.h_sport;
	} else {
		minfo6.laddr = *saddr;
		minfo6.faddr = *daddr;
		minfo6.lport = inc->i_hdr.h_sport;
		minfo6.fport = inc->i_hdr.h_dport;
	}

	minfo6.flags = 0;

	rds_info_copy(iter, &minfo6, sizeof(minfo6));
}
#endif<|MERGE_RESOLUTION|>--- conflicted
+++ resolved
@@ -55,18 +55,6 @@
 EXPORT_SYMBOL_GPL(rds_inc_init);
 
 void rds_inc_path_init(struct rds_incoming *inc, struct rds_conn_path *cp,
-<<<<<<< HEAD
-		       __be32 saddr)
-{
-	atomic_set(&inc->i_refcount, 1);
-	INIT_LIST_HEAD(&inc->i_item);
-	inc->i_conn = cp->cp_conn;
-	inc->i_conn_path = cp;
-	inc->i_saddr = saddr;
-	inc->i_rdma_cookie = 0;
-	inc->i_rx_tstamp.tv_sec = 0;
-	inc->i_rx_tstamp.tv_usec = 0;
-=======
 		       struct in6_addr  *saddr)
 {
 	refcount_set(&inc->i_refcount, 1);
@@ -76,7 +64,6 @@
 	inc->i_saddr = *saddr;
 	inc->i_usercopy.rdma_cookie = 0;
 	inc->i_usercopy.rx_tstamp = ktime_set(0, 0);
->>>>>>> 24b8d41d
 }
 EXPORT_SYMBOL_GPL(rds_inc_path_init);
 
@@ -215,13 +202,9 @@
 	union {
 		struct rds_ext_header_version version;
 		u16 rds_npaths;
-<<<<<<< HEAD
-	} buffer;
-=======
 		u32 rds_gen_num;
 	} buffer;
 	u32 new_peer_gen_num = 0;
->>>>>>> 24b8d41d
 
 	while (1) {
 		len = sizeof(buffer);
@@ -232,14 +215,10 @@
 		switch (type) {
 		case RDS_EXTHDR_NPATHS:
 			conn->c_npaths = min_t(int, RDS_MPATH_WORKERS,
-<<<<<<< HEAD
-					       buffer.rds_npaths);
-=======
 					       be16_to_cpu(buffer.rds_npaths));
 			break;
 		case RDS_EXTHDR_GEN_NUM:
 			new_peer_gen_num = be32_to_cpu(buffer.rds_gen_num);
->>>>>>> 24b8d41d
 			break;
 		default:
 			pr_warn_ratelimited("ignoring unknown exthdr type "
@@ -248,11 +227,8 @@
 	}
 	/* if RDS_EXTHDR_NPATHS was not found, default to a single-path */
 	conn->c_npaths = max_t(int, conn->c_npaths, 1);
-<<<<<<< HEAD
-=======
 	conn->c_ping_triggered = 0;
 	rds_conn_peer_gen_update(conn, new_peer_gen_num);
->>>>>>> 24b8d41d
 }
 
 /* rds_start_mprds() will synchronously start multiple paths when appropriate.
@@ -269,12 +245,7 @@
  *    called after reception of the probe-pong on all mprds_paths.
  *    Otherwise (sender of probe-ping is not the smaller ip addr): just call
  *    rds_conn_path_connect_if_down on the hashed path. (see rule 4)
-<<<<<<< HEAD
- * 4. when cp_index > 0, rds_connect_worker must only trigger
- *    a connection if laddr < faddr.
-=======
  * 4. rds_connect_worker must only trigger a connection if laddr < faddr.
->>>>>>> 24b8d41d
  * 5. sender may end up queuing the packet on the cp. will get sent out later.
  *    when connection is completed.
  */
@@ -283,14 +254,9 @@
 	int i;
 	struct rds_conn_path *cp;
 
-<<<<<<< HEAD
-	if (conn->c_npaths > 1 && conn->c_laddr < conn->c_faddr) {
-		for (i = 1; i < conn->c_npaths; i++) {
-=======
 	if (conn->c_npaths > 1 &&
 	    rds_addr_cmp(&conn->c_laddr, &conn->c_faddr) < 0) {
 		for (i = 0; i < conn->c_npaths; i++) {
->>>>>>> 24b8d41d
 			cp = &conn->c_path[i];
 			rds_conn_path_connect_if_down(cp);
 		}
@@ -369,34 +335,22 @@
 
 	if (rds_sysctl_ping_enable && inc->i_hdr.h_dport == 0) {
 		if (inc->i_hdr.h_sport == 0) {
-<<<<<<< HEAD
-			rdsdebug("ignore ping with 0 sport from 0x%x\n", saddr);
-=======
 			rdsdebug("ignore ping with 0 sport from %pI6c\n",
 				 saddr);
->>>>>>> 24b8d41d
 			goto out;
 		}
 		rds_stats_inc(s_recv_ping);
 		rds_send_pong(cp, inc->i_hdr.h_sport);
 		/* if this is a handshake ping, start multipath if necessary */
-<<<<<<< HEAD
-		if (RDS_HS_PROBE(inc->i_hdr.h_sport, inc->i_hdr.h_dport)) {
-=======
 		if (RDS_HS_PROBE(be16_to_cpu(inc->i_hdr.h_sport),
 				 be16_to_cpu(inc->i_hdr.h_dport))) {
->>>>>>> 24b8d41d
 			rds_recv_hs_exthdrs(&inc->i_hdr, cp->cp_conn);
 			rds_start_mprds(cp->cp_conn);
 		}
 		goto out;
 	}
 
-<<<<<<< HEAD
-	if (inc->i_hdr.h_dport ==  RDS_FLAG_PROBE_PORT &&
-=======
 	if (be16_to_cpu(inc->i_hdr.h_dport) ==  RDS_FLAG_PROBE_PORT &&
->>>>>>> 24b8d41d
 	    inc->i_hdr.h_sport == 0) {
 		rds_recv_hs_exthdrs(&inc->i_hdr, cp->cp_conn);
 		/* if this is a handshake pong, start multipath if necessary */
