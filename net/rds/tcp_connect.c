/*
 * Copyright (c) 2006, 2017 Oracle and/or its affiliates. All rights reserved.
 *
 * This software is available to you under a choice of one of two
 * licenses.  You may choose to be licensed under the terms of the GNU
 * General Public License (GPL) Version 2, available from the file
 * COPYING in the main directory of this source tree, or the
 * OpenIB.org BSD license below:
 *
 *     Redistribution and use in source and binary forms, with or
 *     without modification, are permitted provided that the following
 *     conditions are met:
 *
 *      - Redistributions of source code must retain the above
 *        copyright notice, this list of conditions and the following
 *        disclaimer.
 *
 *      - Redistributions in binary form must reproduce the above
 *        copyright notice, this list of conditions and the following
 *        disclaimer in the documentation and/or other materials
 *        provided with the distribution.
 *
 * THE SOFTWARE IS PROVIDED "AS IS", WITHOUT WARRANTY OF ANY KIND,
 * EXPRESS OR IMPLIED, INCLUDING BUT NOT LIMITED TO THE WARRANTIES OF
 * MERCHANTABILITY, FITNESS FOR A PARTICULAR PURPOSE AND
 * NONINFRINGEMENT. IN NO EVENT SHALL THE AUTHORS OR COPYRIGHT HOLDERS
 * BE LIABLE FOR ANY CLAIM, DAMAGES OR OTHER LIABILITY, WHETHER IN AN
 * ACTION OF CONTRACT, TORT OR OTHERWISE, ARISING FROM, OUT OF OR IN
 * CONNECTION WITH THE SOFTWARE OR THE USE OR OTHER DEALINGS IN THE
 * SOFTWARE.
 *
 */
#include <linux/kernel.h>
#include <linux/in.h>
#include <net/tcp.h>

#include "rds.h"
#include "tcp.h"

void rds_tcp_state_change(struct sock *sk)
{
	void (*state_change)(struct sock *sk);
	struct rds_conn_path *cp;
	struct rds_tcp_connection *tc;

	read_lock_bh(&sk->sk_callback_lock);
	cp = sk->sk_user_data;
	if (!cp) {
		state_change = sk->sk_state_change;
		goto out;
	}
	tc = cp->cp_transport_data;
	state_change = tc->t_orig_state_change;

	rdsdebug("sock %p state_change to %d\n", tc->t_sock, sk->sk_state);

	switch (sk->sk_state) {
	/* ignore connecting sockets as they make progress */
	case TCP_SYN_SENT:
	case TCP_SYN_RECV:
		break;
	case TCP_ESTABLISHED:
<<<<<<< HEAD
		rds_connect_path_complete(cp, RDS_CONN_CONNECTING);
		break;
	case TCP_CLOSE_WAIT:
	case TCP_CLOSE:
		rds_conn_path_drop(cp);
=======
		/* Force the peer to reconnect so that we have the
		 * TCP ports going from <smaller-ip>.<transient> to
		 * <larger-ip>.<RDS_TCP_PORT>. We avoid marking the
		 * RDS connection as RDS_CONN_UP until the reconnect,
		 * to avoid RDS datagram loss.
		 */
		if (rds_addr_cmp(&cp->cp_conn->c_laddr,
				 &cp->cp_conn->c_faddr) >= 0 &&
		    rds_conn_path_transition(cp, RDS_CONN_CONNECTING,
					     RDS_CONN_ERROR)) {
			rds_conn_path_drop(cp, false);
		} else {
			rds_connect_path_complete(cp, RDS_CONN_CONNECTING);
		}
		break;
	case TCP_CLOSE_WAIT:
	case TCP_CLOSE:
		rds_conn_path_drop(cp, false);
>>>>>>> 24b8d41d
	default:
		break;
	}
out:
	read_unlock_bh(&sk->sk_callback_lock);
	state_change(sk);
}

int rds_tcp_conn_path_connect(struct rds_conn_path *cp)
{
	struct socket *sock = NULL;
	struct sockaddr_in6 sin6;
	struct sockaddr_in sin;
	struct sockaddr *addr;
	int addrlen;
	bool isv6;
	int ret;
	struct rds_connection *conn = cp->cp_conn;
	struct rds_tcp_connection *tc = cp->cp_transport_data;

	/* for multipath rds,we only trigger the connection after
	 * the handshake probe has determined the number of paths.
	 */
	if (cp->cp_index > 0 && cp->cp_conn->c_npaths < 2)
		return -EAGAIN;

	mutex_lock(&tc->t_conn_path_lock);

	if (rds_conn_path_up(cp)) {
		mutex_unlock(&tc->t_conn_path_lock);
		return 0;
	}
	if (ipv6_addr_v4mapped(&conn->c_laddr)) {
		ret = sock_create_kern(rds_conn_net(conn), PF_INET,
				       SOCK_STREAM, IPPROTO_TCP, &sock);
		isv6 = false;
	} else {
		ret = sock_create_kern(rds_conn_net(conn), PF_INET6,
				       SOCK_STREAM, IPPROTO_TCP, &sock);
		isv6 = true;
	}

	if (ret < 0)
		goto out;

	rds_tcp_tune(sock);

	if (isv6) {
		sin6.sin6_family = AF_INET6;
		sin6.sin6_addr = conn->c_laddr;
		sin6.sin6_port = 0;
		sin6.sin6_flowinfo = 0;
		sin6.sin6_scope_id = conn->c_dev_if;
		addr = (struct sockaddr *)&sin6;
		addrlen = sizeof(sin6);
	} else {
		sin.sin_family = AF_INET;
		sin.sin_addr.s_addr = conn->c_laddr.s6_addr32[3];
		sin.sin_port = 0;
		addr = (struct sockaddr *)&sin;
		addrlen = sizeof(sin);
	}

	ret = sock->ops->bind(sock, addr, addrlen);
	if (ret) {
		rdsdebug("bind failed with %d at address %pI6c\n",
			 ret, &conn->c_laddr);
		goto out;
	}

	if (isv6) {
		sin6.sin6_family = AF_INET6;
		sin6.sin6_addr = conn->c_faddr;
		sin6.sin6_port = htons(RDS_TCP_PORT);
		sin6.sin6_flowinfo = 0;
		sin6.sin6_scope_id = conn->c_dev_if;
		addr = (struct sockaddr *)&sin6;
		addrlen = sizeof(sin6);
	} else {
		sin.sin_family = AF_INET;
		sin.sin_addr.s_addr = conn->c_faddr.s6_addr32[3];
		sin.sin_port = htons(RDS_TCP_PORT);
		addr = (struct sockaddr *)&sin;
		addrlen = sizeof(sin);
	}

	/*
	 * once we call connect() we can start getting callbacks and they
	 * own the socket
	 */
	rds_tcp_set_callbacks(sock, cp);
<<<<<<< HEAD
	ret = sock->ops->connect(sock, (struct sockaddr *)&dest, sizeof(dest),
				 O_NONBLOCK);

	cp->cp_outgoing = 1;
	rdsdebug("connect to address %pI4 returned %d\n", &conn->c_faddr, ret);
=======
	ret = sock->ops->connect(sock, addr, addrlen, O_NONBLOCK);

	rdsdebug("connect to address %pI6c returned %d\n", &conn->c_faddr, ret);
>>>>>>> 24b8d41d
	if (ret == -EINPROGRESS)
		ret = 0;
	if (ret == 0) {
		rds_tcp_keepalive(sock);
		sock = NULL;
	} else {
		rds_tcp_restore_callbacks(sock, cp->cp_transport_data);
	}

out:
	mutex_unlock(&tc->t_conn_path_lock);
	if (sock)
		sock_release(sock);
	return ret;
}

/*
 * Before killing the tcp socket this needs to serialize with callbacks.  The
 * caller has already grabbed the sending sem so we're serialized with other
 * senders.
 *
 * TCP calls the callbacks with the sock lock so we hold it while we reset the
 * callbacks to those set by TCP.  Our callbacks won't execute again once we
 * hold the sock lock.
 */
void rds_tcp_conn_path_shutdown(struct rds_conn_path *cp)
{
	struct rds_tcp_connection *tc = cp->cp_transport_data;
	struct socket *sock = tc->t_sock;

	rdsdebug("shutting down conn %p tc %p sock %p\n",
		 cp->cp_conn, tc, sock);

	if (sock) {
		if (rds_destroy_pending(cp->cp_conn))
			sock_no_linger(sock->sk);
		sock->ops->shutdown(sock, RCV_SHUTDOWN | SEND_SHUTDOWN);
		lock_sock(sock->sk);
		rds_tcp_restore_callbacks(sock, tc); /* tc->tc_sock = NULL */

		release_sock(sock->sk);
		sock_release(sock);
	}

	if (tc->t_tinc) {
		rds_inc_put(&tc->t_tinc->ti_inc);
		tc->t_tinc = NULL;
	}
	tc->t_tinc_hdr_rem = sizeof(struct rds_header);
	tc->t_tinc_data_rem = 0;
}<|MERGE_RESOLUTION|>--- conflicted
+++ resolved
@@ -60,13 +60,6 @@
 	case TCP_SYN_RECV:
 		break;
 	case TCP_ESTABLISHED:
-<<<<<<< HEAD
-		rds_connect_path_complete(cp, RDS_CONN_CONNECTING);
-		break;
-	case TCP_CLOSE_WAIT:
-	case TCP_CLOSE:
-		rds_conn_path_drop(cp);
-=======
 		/* Force the peer to reconnect so that we have the
 		 * TCP ports going from <smaller-ip>.<transient> to
 		 * <larger-ip>.<RDS_TCP_PORT>. We avoid marking the
@@ -85,7 +78,6 @@
 	case TCP_CLOSE_WAIT:
 	case TCP_CLOSE:
 		rds_conn_path_drop(cp, false);
->>>>>>> 24b8d41d
 	default:
 		break;
 	}
@@ -177,17 +169,9 @@
 	 * own the socket
 	 */
 	rds_tcp_set_callbacks(sock, cp);
-<<<<<<< HEAD
-	ret = sock->ops->connect(sock, (struct sockaddr *)&dest, sizeof(dest),
-				 O_NONBLOCK);
-
-	cp->cp_outgoing = 1;
-	rdsdebug("connect to address %pI4 returned %d\n", &conn->c_faddr, ret);
-=======
 	ret = sock->ops->connect(sock, addr, addrlen, O_NONBLOCK);
 
 	rdsdebug("connect to address %pI6c returned %d\n", &conn->c_faddr, ret);
->>>>>>> 24b8d41d
 	if (ret == -EINPROGRESS)
 		ret = 0;
 	if (ret == 0) {
