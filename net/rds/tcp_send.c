--- conflicted
+++ resolved
@@ -45,26 +45,11 @@
 	tcp_sock_set_cork(tc->t_sock->sk, true);
 }
 
-<<<<<<< HEAD
-void rds_tcp_xmit_path_prepare(struct rds_conn_path *cp)
+void rds_tcp_xmit_path_complete(struct rds_conn_path *cp)
 {
 	struct rds_tcp_connection *tc = cp->cp_transport_data;
 
-	rds_tcp_cork(tc->t_sock, 1);
-}
-
-void rds_tcp_xmit_path_complete(struct rds_conn_path *cp)
-{
-	struct rds_tcp_connection *tc = cp->cp_transport_data;
-
-	rds_tcp_cork(tc->t_sock, 0);
-=======
-void rds_tcp_xmit_path_complete(struct rds_conn_path *cp)
-{
-	struct rds_tcp_connection *tc = cp->cp_transport_data;
-
 	tcp_sock_set_cork(tc->t_sock->sk, false);
->>>>>>> 24b8d41d
 }
 
 /* the core send_sem serializes this with other xmit and shutdown */
@@ -163,19 +148,11 @@
 			 * an incoming RST.
 			 */
 			if (rds_conn_path_up(cp)) {
-<<<<<<< HEAD
-				pr_warn("RDS/tcp: send to %pI4 on cp [%d]"
-					"returned %d, "
-					"disconnecting and reconnecting\n",
-					&conn->c_faddr, cp->cp_index, ret);
-				rds_conn_path_drop(cp);
-=======
 				pr_warn("RDS/tcp: send to %pI6c on cp [%d]"
 					"returned %d, "
 					"disconnecting and reconnecting\n",
 					&conn->c_faddr, cp->cp_index, ret);
 				rds_conn_path_drop(cp, false);
->>>>>>> 24b8d41d
 			}
 		}
 	}
@@ -220,16 +197,11 @@
 	tc->t_last_seen_una = rds_tcp_snd_una(tc);
 	rds_send_path_drop_acked(cp, rds_tcp_snd_una(tc), rds_tcp_is_acked);
 
-<<<<<<< HEAD
-	if ((atomic_read(&sk->sk_wmem_alloc) << 1) <= sk->sk_sndbuf)
-		queue_delayed_work(rds_wq, &cp->cp_send_w, 0);
-=======
 	rcu_read_lock();
 	if ((refcount_read(&sk->sk_wmem_alloc) << 1) <= sk->sk_sndbuf &&
 	    !rds_destroy_pending(cp->cp_conn))
 		queue_delayed_work(rds_wq, &cp->cp_send_w, 0);
 	rcu_read_unlock();
->>>>>>> 24b8d41d
 
 out:
 	read_unlock_bh(&sk->sk_callback_lock);
