// SPDX-License-Identifier: GPL-2.0-only
/*
 * Copyright (c) 2007-2014 Nicira, Inc.
 */

#include <linux/etherdevice.h>
#include <linux/if.h>
#include <linux/if_vlan.h>
#include <linux/jhash.h>
#include <linux/kernel.h>
#include <linux/list.h>
#include <linux/mutex.h>
#include <linux/percpu.h>
#include <linux/rcupdate.h>
#include <linux/rtnetlink.h>
#include <linux/compat.h>
#include <net/net_namespace.h>
#include <linux/module.h>

#include "datapath.h"
#include "vport.h"
#include "vport-internal_dev.h"

static LIST_HEAD(vport_ops_list);

/* Protected by RCU read lock for reading, ovs_mutex for writing. */
static struct hlist_head *dev_table;
#define VPORT_HASH_BUCKETS 1024

/**
 *	ovs_vport_init - initialize vport subsystem
 *
 * Called at module load time to initialize the vport subsystem.
 */
int ovs_vport_init(void)
{
	dev_table = kcalloc(VPORT_HASH_BUCKETS, sizeof(struct hlist_head),
			    GFP_KERNEL);
	if (!dev_table)
		return -ENOMEM;

	return 0;
}

/**
 *	ovs_vport_exit - shutdown vport subsystem
 *
 * Called at module exit time to shutdown the vport subsystem.
 */
void ovs_vport_exit(void)
{
	kfree(dev_table);
}

static struct hlist_head *hash_bucket(const struct net *net, const char *name)
{
	unsigned int hash = jhash(name, strlen(name), (unsigned long) net);
	return &dev_table[hash & (VPORT_HASH_BUCKETS - 1)];
}

int __ovs_vport_ops_register(struct vport_ops *ops)
{
	int err = -EEXIST;
	struct vport_ops *o;

	ovs_lock();
	list_for_each_entry(o, &vport_ops_list, list)
		if (ops->type == o->type)
			goto errout;

	list_add_tail(&ops->list, &vport_ops_list);
	err = 0;
errout:
	ovs_unlock();
	return err;
}
EXPORT_SYMBOL_GPL(__ovs_vport_ops_register);

void ovs_vport_ops_unregister(struct vport_ops *ops)
{
	ovs_lock();
	list_del(&ops->list);
	ovs_unlock();
}
EXPORT_SYMBOL_GPL(ovs_vport_ops_unregister);

/**
 *	ovs_vport_locate - find a port that has already been created
 *
 * @net: network namespace
 * @name: name of port to find
 *
 * Must be called with ovs or RCU read lock.
 */
struct vport *ovs_vport_locate(const struct net *net, const char *name)
{
	struct hlist_head *bucket = hash_bucket(net, name);
	struct vport *vport;

	hlist_for_each_entry_rcu(vport, bucket, hash_node,
				 lockdep_ovsl_is_held())
		if (!strcmp(name, ovs_vport_name(vport)) &&
		    net_eq(ovs_dp_get_net(vport->dp), net))
			return vport;

	return NULL;
}

/**
 *	ovs_vport_alloc - allocate and initialize new vport
 *
 * @priv_size: Size of private data area to allocate.
 * @ops: vport device ops
 *
 * Allocate and initialize a new vport defined by @ops.  The vport will contain
 * a private data area of size @priv_size that can be accessed using
 * vport_priv().  vports that are no longer needed should be released with
 * vport_free().
 */
struct vport *ovs_vport_alloc(int priv_size, const struct vport_ops *ops,
			      const struct vport_parms *parms)
{
	struct vport *vport;
	size_t alloc_size;

	alloc_size = sizeof(struct vport);
	if (priv_size) {
		alloc_size = ALIGN(alloc_size, VPORT_ALIGN);
		alloc_size += priv_size;
	}

	vport = kzalloc(alloc_size, GFP_KERNEL);
	if (!vport)
		return ERR_PTR(-ENOMEM);

	vport->dp = parms->dp;
	vport->port_no = parms->port_no;
	vport->ops = ops;
	INIT_HLIST_NODE(&vport->dp_hash_node);

	if (ovs_vport_set_upcall_portids(vport, parms->upcall_portids)) {
		kfree(vport);
		return ERR_PTR(-EINVAL);
	}

	return vport;
}
EXPORT_SYMBOL_GPL(ovs_vport_alloc);

/**
 *	ovs_vport_free - uninitialize and free vport
 *
 * @vport: vport to free
 *
 * Frees a vport allocated with vport_alloc() when it is no longer needed.
 *
 * The caller must ensure that an RCU grace period has passed since the last
 * time @vport was in a datapath.
 */
void ovs_vport_free(struct vport *vport)
{
	/* vport is freed from RCU callback or error path, Therefore
	 * it is safe to use raw dereference.
	 */
	kfree(rcu_dereference_raw(vport->upcall_portids));
	kfree(vport);
}
EXPORT_SYMBOL_GPL(ovs_vport_free);

static struct vport_ops *ovs_vport_lookup(const struct vport_parms *parms)
{
	struct vport_ops *ops;

	list_for_each_entry(ops, &vport_ops_list, list)
		if (ops->type == parms->type)
			return ops;

	return NULL;
}

/**
 *	ovs_vport_add - add vport device (for kernel callers)
 *
 * @parms: Information about new vport.
 *
 * Creates a new vport with the specified configuration (which is dependent on
 * device type).  ovs_mutex must be held.
 */
struct vport *ovs_vport_add(const struct vport_parms *parms)
{
	struct vport_ops *ops;
	struct vport *vport;

	ops = ovs_vport_lookup(parms);
	if (ops) {
		struct hlist_head *bucket;

		if (!try_module_get(ops->owner))
			return ERR_PTR(-EAFNOSUPPORT);

		vport = ops->create(parms);
		if (IS_ERR(vport)) {
			module_put(ops->owner);
			return vport;
		}

		bucket = hash_bucket(ovs_dp_get_net(vport->dp),
				     ovs_vport_name(vport));
		hlist_add_head_rcu(&vport->hash_node, bucket);
		return vport;
	}

	/* Unlock to attempt module load and return -EAGAIN if load
	 * was successful as we need to restart the port addition
	 * workflow.
	 */
	ovs_unlock();
	request_module("vport-type-%d", parms->type);
	ovs_lock();

	if (!ovs_vport_lookup(parms))
		return ERR_PTR(-EAFNOSUPPORT);
	else
		return ERR_PTR(-EAGAIN);
}

/**
 *	ovs_vport_set_options - modify existing vport device (for kernel callers)
 *
 * @vport: vport to modify.
 * @options: New configuration.
 *
 * Modifies an existing device with the specified configuration (which is
 * dependent on device type).  ovs_mutex must be held.
 */
int ovs_vport_set_options(struct vport *vport, struct nlattr *options)
{
	if (!vport->ops->set_options)
		return -EOPNOTSUPP;
	return vport->ops->set_options(vport, options);
}

/**
 *	ovs_vport_del - delete existing vport device
 *
 * @vport: vport to delete.
 *
 * Detaches @vport from its datapath and destroys it.  ovs_mutex must
 * be held.
 */
void ovs_vport_del(struct vport *vport)
{
	hlist_del_rcu(&vport->hash_node);
	module_put(vport->ops->owner);
	vport->ops->destroy(vport);
}

/**
 *	ovs_vport_get_stats - retrieve device stats
 *
 * @vport: vport from which to retrieve the stats
 * @stats: location to store stats
 *
 * Retrieves transmit, receive, and error stats for the given device.
 *
 * Must be called with ovs_mutex or rcu_read_lock.
 */
void ovs_vport_get_stats(struct vport *vport, struct ovs_vport_stats *stats)
{
	const struct rtnl_link_stats64 *dev_stats;
	struct rtnl_link_stats64 temp;

	dev_stats = dev_get_stats(vport->dev, &temp);
	stats->rx_errors  = dev_stats->rx_errors;
	stats->tx_errors  = dev_stats->tx_errors;
	stats->tx_dropped = dev_stats->tx_dropped;
	stats->rx_dropped = dev_stats->rx_dropped;

	stats->rx_bytes	  = dev_stats->rx_bytes;
	stats->rx_packets = dev_stats->rx_packets;
	stats->tx_bytes	  = dev_stats->tx_bytes;
	stats->tx_packets = dev_stats->tx_packets;
}

/**
 *	ovs_vport_get_options - retrieve device options
 *
 * @vport: vport from which to retrieve the options.
 * @skb: sk_buff where options should be appended.
 *
 * Retrieves the configuration of the given device, appending an
 * %OVS_VPORT_ATTR_OPTIONS attribute that in turn contains nested
 * vport-specific attributes to @skb.
 *
 * Returns 0 if successful, -EMSGSIZE if @skb has insufficient room, or another
 * negative error code if a real error occurred.  If an error occurs, @skb is
 * left unmodified.
 *
 * Must be called with ovs_mutex or rcu_read_lock.
 */
int ovs_vport_get_options(const struct vport *vport, struct sk_buff *skb)
{
	struct nlattr *nla;
	int err;

	if (!vport->ops->get_options)
		return 0;

	nla = nla_nest_start_noflag(skb, OVS_VPORT_ATTR_OPTIONS);
	if (!nla)
		return -EMSGSIZE;

	err = vport->ops->get_options(vport, skb);
	if (err) {
		nla_nest_cancel(skb, nla);
		return err;
	}

	nla_nest_end(skb, nla);
	return 0;
}

/**
 *	ovs_vport_set_upcall_portids - set upcall portids of @vport.
 *
 * @vport: vport to modify.
 * @ids: new configuration, an array of port ids.
 *
 * Sets the vport's upcall_portids to @ids.
 *
 * Returns 0 if successful, -EINVAL if @ids is zero length or cannot be parsed
 * as an array of U32.
 *
 * Must be called with ovs_mutex.
 */
int ovs_vport_set_upcall_portids(struct vport *vport, const struct nlattr *ids)
{
	struct vport_portids *old, *vport_portids;

	if (!nla_len(ids) || nla_len(ids) % sizeof(u32))
		return -EINVAL;

	old = ovsl_dereference(vport->upcall_portids);

	vport_portids = kmalloc(sizeof(*vport_portids) + nla_len(ids),
				GFP_KERNEL);
	if (!vport_portids)
		return -ENOMEM;

	vport_portids->n_ids = nla_len(ids) / sizeof(u32);
	vport_portids->rn_ids = reciprocal_value(vport_portids->n_ids);
	nla_memcpy(vport_portids->ids, ids, nla_len(ids));

	rcu_assign_pointer(vport->upcall_portids, vport_portids);

	if (old)
		kfree_rcu(old, rcu);
	return 0;
}

/**
 *	ovs_vport_get_upcall_portids - get the upcall_portids of @vport.
 *
 * @vport: vport from which to retrieve the portids.
 * @skb: sk_buff where portids should be appended.
 *
 * Retrieves the configuration of the given vport, appending the
 * %OVS_VPORT_ATTR_UPCALL_PID attribute which is the array of upcall
 * portids to @skb.
 *
 * Returns 0 if successful, -EMSGSIZE if @skb has insufficient room.
 * If an error occurs, @skb is left unmodified.  Must be called with
 * ovs_mutex or rcu_read_lock.
 */
int ovs_vport_get_upcall_portids(const struct vport *vport,
				 struct sk_buff *skb)
{
	struct vport_portids *ids;

	ids = rcu_dereference_ovsl(vport->upcall_portids);

	if (vport->dp->user_features & OVS_DP_F_VPORT_PIDS)
		return nla_put(skb, OVS_VPORT_ATTR_UPCALL_PID,
			       ids->n_ids * sizeof(u32), (void *)ids->ids);
	else
		return nla_put_u32(skb, OVS_VPORT_ATTR_UPCALL_PID, ids->ids[0]);
}

/**
 *	ovs_vport_find_upcall_portid - find the upcall portid to send upcall.
 *
 * @vport: vport from which the missed packet is received.
 * @skb: skb that the missed packet was received.
 *
 * Uses the skb_get_hash() to select the upcall portid to send the
 * upcall.
 *
 * Returns the portid of the target socket.  Must be called with rcu_read_lock.
 */
u32 ovs_vport_find_upcall_portid(const struct vport *vport,
				 struct sk_buff *skb)
{
	struct vport_portids *ids;
	u32 ids_index;
	u32 hash;

	ids = rcu_dereference(vport->upcall_portids);

	/* If there is only one portid, select it in the fast-path. */
	if (ids->n_ids == 1)
		return ids->ids[0];

	hash = skb_get_hash(skb);
	ids_index = hash - ids->n_ids * reciprocal_divide(hash, ids->rn_ids);
	return ids->ids[ids_index];
}

/**
 *	ovs_vport_receive - pass up received packet to the datapath for processing
 *
 * @vport: vport that received the packet
 * @skb: skb that was received
 * @tun_info: tunnel (if any) that carried packet
 *
 * Must be called with rcu_read_lock.  The packet cannot be shared and
 * skb->data should point to the Ethernet header.
 */
int ovs_vport_receive(struct vport *vport, struct sk_buff *skb,
		      const struct ip_tunnel_info *tun_info)
{
	struct sw_flow_key key;
	int error;

	OVS_CB(skb)->input_vport = vport;
	OVS_CB(skb)->mru = 0;
	OVS_CB(skb)->cutlen = 0;
	if (unlikely(dev_net(skb->dev) != ovs_dp_get_net(vport->dp))) {
		u32 mark;

		mark = skb->mark;
		skb_scrub_packet(skb, true);
		skb->mark = mark;
		tun_info = NULL;
	}

	/* Extract flow from 'skb' into 'key'. */
	error = ovs_flow_key_extract(tun_info, skb, &key);
	if (unlikely(error)) {
		kfree_skb(skb);
		return error;
	}
	ovs_dp_process_packet(skb, &key);
	return 0;
}

static int packet_length(const struct sk_buff *skb,
			 struct net_device *dev)
{
	int length = skb->len - dev->hard_header_len;

<<<<<<< HEAD
	call_rcu(&vport->rcu, free_vport_rcu);
}
EXPORT_SYMBOL_GPL(ovs_vport_deferred_free);

static unsigned int packet_length(const struct sk_buff *skb)
{
	unsigned int length = skb->len - ETH_HLEN;

=======
>>>>>>> 24b8d41d
	if (!skb_vlan_tag_present(skb) &&
	    eth_type_vlan(skb->protocol))
		length -= VLAN_HLEN;

	/* Don't subtract for multiple VLAN tags. Most (all?) drivers allow
	 * (ETH_LEN + VLAN_HLEN) in addition to the mtu value, but almost none
	 * account for 802.1ad. e.g. is_skb_forwardable().
	 */

<<<<<<< HEAD
	return length;
=======
	return length > 0 ? length : 0;
>>>>>>> 24b8d41d
}

void ovs_vport_send(struct vport *vport, struct sk_buff *skb, u8 mac_proto)
{
	int mtu = vport->dev->mtu;

	switch (vport->dev->type) {
	case ARPHRD_NONE:
		if (mac_proto == MAC_PROTO_ETHERNET) {
			skb_reset_network_header(skb);
			skb_reset_mac_len(skb);
			skb->protocol = htons(ETH_P_TEB);
		} else if (mac_proto != MAC_PROTO_NONE) {
			WARN_ON_ONCE(1);
			goto drop;
		}
		break;
	case ARPHRD_ETHER:
		if (mac_proto != MAC_PROTO_ETHERNET)
			goto drop;
		break;
	default:
		goto drop;
	}

	if (unlikely(packet_length(skb, vport->dev) > mtu &&
		     !skb_is_gso(skb))) {
		net_warn_ratelimited("%s: dropped over-mtu packet: %d > %d\n",
				     vport->dev->name,
				     packet_length(skb, vport->dev), mtu);
		vport->dev->stats.tx_errors++;
		goto drop;
	}

	skb->dev = vport->dev;
	vport->ops->send(skb);
	return;

drop:
	kfree_skb(skb);
}<|MERGE_RESOLUTION|>--- conflicted
+++ resolved
@@ -458,17 +458,6 @@
 {
 	int length = skb->len - dev->hard_header_len;
 
-<<<<<<< HEAD
-	call_rcu(&vport->rcu, free_vport_rcu);
-}
-EXPORT_SYMBOL_GPL(ovs_vport_deferred_free);
-
-static unsigned int packet_length(const struct sk_buff *skb)
-{
-	unsigned int length = skb->len - ETH_HLEN;
-
-=======
->>>>>>> 24b8d41d
 	if (!skb_vlan_tag_present(skb) &&
 	    eth_type_vlan(skb->protocol))
 		length -= VLAN_HLEN;
@@ -478,11 +467,7 @@
 	 * account for 802.1ad. e.g. is_skb_forwardable().
 	 */
 
-<<<<<<< HEAD
-	return length;
-=======
 	return length > 0 ? length : 0;
->>>>>>> 24b8d41d
 }
 
 void ovs_vport_send(struct vport *vport, struct sk_buff *skb, u8 mac_proto)
