--- conflicted
+++ resolved
@@ -72,11 +72,7 @@
 struct sw_flow *ovs_flow_alloc(void)
 {
 	struct sw_flow *flow;
-<<<<<<< HEAD
-	struct flow_stats *stats;
-=======
 	struct sw_flow_stats *stats;
->>>>>>> 24b8d41d
 
 	flow = kmem_cache_zalloc(flow_cache, GFP_KERNEL);
 	if (!flow)
@@ -95,11 +91,8 @@
 
 	RCU_INIT_POINTER(flow->stats[0], stats);
 
-<<<<<<< HEAD
-=======
 	cpumask_set_cpu(0, &flow->cpu_used_mask);
 
->>>>>>> 24b8d41d
 	return flow;
 err:
 	kmem_cache_free(flow_cache, flow);
@@ -118,14 +111,6 @@
 	if (ovs_identifier_is_key(&flow->id))
 		kfree(flow->id.unmasked_key);
 	if (flow->sf_acts)
-<<<<<<< HEAD
-		ovs_nla_free_flow_actions((struct sw_flow_actions __force *)flow->sf_acts);
-	/* We open code this to make sure cpu 0 is always considered */
-	for (cpu = 0; cpu < nr_cpu_ids; cpu = cpumask_next(cpu, cpu_possible_mask))
-		if (flow->stats[cpu])
-			kmem_cache_free(flow_stats_cache,
-					(struct flow_stats __force *)flow->stats[cpu]);
-=======
 		ovs_nla_free_flow_actions((struct sw_flow_actions __force *)
 					  flow->sf_acts);
 	/* We open code this to make sure cpu 0 is always considered */
@@ -136,7 +121,6 @@
 					(struct sw_flow_stats __force *)flow->stats[cpu]);
 	}
 
->>>>>>> 24b8d41d
 	kmem_cache_free(flow_cache, flow);
 }
 
@@ -1213,11 +1197,7 @@
 
 	flow_cache = kmem_cache_create("sw_flow", sizeof(struct sw_flow)
 				       + (nr_cpu_ids
-<<<<<<< HEAD
-					  * sizeof(struct flow_stats *)),
-=======
 					  * sizeof(struct sw_flow_stats *)),
->>>>>>> 24b8d41d
 				       0, 0, NULL);
 	if (flow_cache == NULL)
 		return -ENOMEM;
