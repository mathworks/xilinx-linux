# SPDX-License-Identifier: GPL-2.0-only
#
# NOTE! Don't add files that are generated in specific
# subdirectories here. Add them in the ".gitignore" file
# in that subdirectory instead.
#
# NOTE! Please use 'git ls-files -i --exclude-standard'
# command after changing this file, to see if there are
# any tracked files which get ignored after the change.
#
# Normal rules (sorted alphabetically)
#
.*
*.a
*.asn1.[ch]
*.bin
*.bz2
*.c.[012]*.*
*.dt.yaml
*.dtb
*.dtb.S
*.dwo
*.elf
*.gcno
*.gz
*.i
*.ko
*.lex.c
*.ll
*.lst
*.lz4
*.lzma
*.lzo
*.mod
*.mod.c
*.o
*.o.*
*.patch
*.s
*.so
*.so.dbg
*.su
*.symtypes
*.tab.[ch]
*.tar
*.xz
*.zst
Module.symvers
<<<<<<< HEAD
*.dwo
*.su
*.c.[012]*.*
=======
modules.builtin
modules.order
>>>>>>> 24b8d41d

#
# Top-level generic files
#
/tags
/TAGS
/linux
/vmlinux
/vmlinux.32
/vmlinux.symvers
/vmlinux-gdb.py
/vmlinuz
/System.map
/Module.markers
/modules.builtin.modinfo
/modules.nsdeps

#
# RPM spec file (make rpm-pkg)
#
/*.spec

#
# Debian directory (make deb-pkg)
#
/debian/

#
# Snap directory (make snap-pkg)
#
/snap/

#
# tar directory (make tar*-pkg)
#
/tar-install/

#
<<<<<<< HEAD
# git files that we don't want to ignore even if they are dot-files
=======
# We don't want to ignore the following even if they are dot-files
>>>>>>> 24b8d41d
#
!.clang-format
!.cocciconfig
!.get_maintainer.ignore
!.gitattributes
!.gitignore
!.mailmap
!.cocciconfig

#
# Generated include files
#
/include/config/
/include/generated/
/include/ksym/
/arch/*/include/generated/

# stgit generated dirs
patches-*

# quilt's files
patches
series

# cscope files
cscope.*
ncscope.*

# gnu global files
GPATH
GRTAGS
GSYMS
GTAGS

# id-utils files
ID

*.orig
*~
\#*#

#
# Leavings from module signing
#
extra_certificates
signing_key.pem
signing_key.priv
signing_key.x509
x509.genkey

# Kconfig presets
/all.config
/alldef.config
/allmod.config
/allno.config
/allrandom.config
/allyes.config

# Kconfig savedefconfig output
/defconfig

# Kdevelop4
*.kdev4

# Clang's compilation database file
/compile_commands.json

# Documentation toolchain
sphinx_*/<|MERGE_RESOLUTION|>--- conflicted
+++ resolved
@@ -46,14 +46,8 @@
 *.xz
 *.zst
 Module.symvers
-<<<<<<< HEAD
-*.dwo
-*.su
-*.c.[012]*.*
-=======
 modules.builtin
 modules.order
->>>>>>> 24b8d41d
 
 #
 # Top-level generic files
@@ -92,11 +86,7 @@
 /tar-install/
 
 #
-<<<<<<< HEAD
-# git files that we don't want to ignore even if they are dot-files
-=======
 # We don't want to ignore the following even if they are dot-files
->>>>>>> 24b8d41d
 #
 !.clang-format
 !.cocciconfig
@@ -104,7 +94,6 @@
 !.gitattributes
 !.gitignore
 !.mailmap
-!.cocciconfig
 
 #
 # Generated include files
