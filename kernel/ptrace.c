// SPDX-License-Identifier: GPL-2.0-only
/*
 * linux/kernel/ptrace.c
 *
 * (C) Copyright 1999 Linus Torvalds
 *
 * Common interfaces for "ptrace()" which we do not want
 * to continually duplicate across every architecture.
 */

#include <linux/capability.h>
#include <linux/export.h>
#include <linux/sched.h>
#include <linux/sched/mm.h>
#include <linux/sched/coredump.h>
#include <linux/sched/task.h>
#include <linux/errno.h>
#include <linux/mm.h>
#include <linux/highmem.h>
#include <linux/pagemap.h>
#include <linux/ptrace.h>
#include <linux/security.h>
#include <linux/signal.h>
#include <linux/uio.h>
#include <linux/audit.h>
#include <linux/pid_namespace.h>
#include <linux/syscalls.h>
#include <linux/uaccess.h>
#include <linux/regset.h>
#include <linux/hw_breakpoint.h>
#include <linux/cn_proc.h>
#include <linux/compat.h>
#include <linux/sched/signal.h>

#include <asm/syscall.h>	/* for syscall_get_* */

/*
 * Access another process' address space via ptrace.
 * Source/target buffer must be kernel space,
 * Do not walk the page table directly, use get_user_pages
 */
int ptrace_access_vm(struct task_struct *tsk, unsigned long addr,
		     void *buf, int len, unsigned int gup_flags)
{
	struct mm_struct *mm;
	int ret;

	mm = get_task_mm(tsk);
	if (!mm)
		return 0;

	if (!tsk->ptrace ||
	    (current != tsk->parent) ||
	    ((get_dumpable(mm) != SUID_DUMP_USER) &&
	     !ptracer_capable(tsk, mm->user_ns))) {
		mmput(mm);
		return 0;
	}

	ret = __access_remote_vm(tsk, mm, addr, buf, len, gup_flags);
	mmput(mm);

	return ret;
}


void __ptrace_link(struct task_struct *child, struct task_struct *new_parent,
		   const struct cred *ptracer_cred)
{
	BUG_ON(!list_empty(&child->ptrace_entry));
	list_add(&child->ptrace_entry, &new_parent->ptraced);
	child->parent = new_parent;
	child->ptracer_cred = get_cred(ptracer_cred);
}

/*
 * ptrace a task: make the debugger its new parent and
 * move it to the ptrace list.
 *
 * Must be called with the tasklist lock write-held.
 */
static void ptrace_link(struct task_struct *child, struct task_struct *new_parent)
{
	__ptrace_link(child, new_parent, current_cred());
}

/**
 * __ptrace_unlink - unlink ptracee and restore its execution state
 * @child: ptracee to be unlinked
 *
 * Remove @child from the ptrace list, move it back to the original parent,
 * and restore the execution state so that it conforms to the group stop
 * state.
 *
 * Unlinking can happen via two paths - explicit PTRACE_DETACH or ptracer
 * exiting.  For PTRACE_DETACH, unless the ptracee has been killed between
 * ptrace_check_attach() and here, it's guaranteed to be in TASK_TRACED.
 * If the ptracer is exiting, the ptracee can be in any state.
 *
 * After detach, the ptracee should be in a state which conforms to the
 * group stop.  If the group is stopped or in the process of stopping, the
 * ptracee should be put into TASK_STOPPED; otherwise, it should be woken
 * up from TASK_TRACED.
 *
 * If the ptracee is in TASK_TRACED and needs to be moved to TASK_STOPPED,
 * it goes through TRACED -> RUNNING -> STOPPED transition which is similar
 * to but in the opposite direction of what happens while attaching to a
 * stopped task.  However, in this direction, the intermediate RUNNING
 * state is not hidden even from the current ptracer and if it immediately
 * re-attaches and performs a WNOHANG wait(2), it may fail.
 *
 * CONTEXT:
 * write_lock_irq(tasklist_lock)
 */
void __ptrace_unlink(struct task_struct *child)
{
	const struct cred *old_cred;
	BUG_ON(!child->ptrace);

	clear_tsk_thread_flag(child, TIF_SYSCALL_TRACE);
<<<<<<< HEAD
=======
#ifdef TIF_SYSCALL_EMU
	clear_tsk_thread_flag(child, TIF_SYSCALL_EMU);
#endif
>>>>>>> 24b8d41d

	child->parent = child->real_parent;
	list_del_init(&child->ptrace_entry);
	old_cred = child->ptracer_cred;
	child->ptracer_cred = NULL;
	put_cred(old_cred);

	spin_lock(&child->sighand->siglock);
	child->ptrace = 0;
	/*
	 * Clear all pending traps and TRAPPING.  TRAPPING should be
	 * cleared regardless of JOBCTL_STOP_PENDING.  Do it explicitly.
	 */
	task_clear_jobctl_pending(child, JOBCTL_TRAP_MASK);
	task_clear_jobctl_trapping(child);

	/*
	 * Reinstate JOBCTL_STOP_PENDING if group stop is in effect and
	 * @child isn't dead.
	 */
	if (!(child->flags & PF_EXITING) &&
	    (child->signal->flags & SIGNAL_STOP_STOPPED ||
	     child->signal->group_stop_count)) {
		child->jobctl |= JOBCTL_STOP_PENDING;

		/*
		 * This is only possible if this thread was cloned by the
		 * traced task running in the stopped group, set the signal
		 * for the future reports.
		 * FIXME: we should change ptrace_init_task() to handle this
		 * case.
		 */
		if (!(child->jobctl & JOBCTL_STOP_SIGMASK))
			child->jobctl |= SIGSTOP;
	}

	/*
	 * If transition to TASK_STOPPED is pending or in TASK_TRACED, kick
	 * @child in the butt.  Note that @resume should be used iff @child
	 * is in TASK_TRACED; otherwise, we might unduly disrupt
	 * TASK_KILLABLE sleeps.
	 */
	if (child->jobctl & JOBCTL_STOP_PENDING || task_is_traced(child))
		ptrace_signal_wake_up(child, true);

	spin_unlock(&child->sighand->siglock);
}

/* Ensure that nothing can wake it up, even SIGKILL */
static bool ptrace_freeze_traced(struct task_struct *task)
{
	bool ret = false;

	/* Lockless, nobody but us can set this flag */
	if (task->jobctl & JOBCTL_LISTENING)
		return ret;

	spin_lock_irq(&task->sighand->siglock);
	if (task_is_traced(task) && !__fatal_signal_pending(task)) {
		task->state = __TASK_TRACED;
		ret = true;
	}
	spin_unlock_irq(&task->sighand->siglock);

	return ret;
}

static void ptrace_unfreeze_traced(struct task_struct *task)
{
	if (task->state != __TASK_TRACED)
		return;

	WARN_ON(!task->ptrace || task->parent != current);

	/*
	 * PTRACE_LISTEN can allow ptrace_trap_notify to wake us up remotely.
	 * Recheck state under the lock to close this race.
	 */
	spin_lock_irq(&task->sighand->siglock);
	if (task->state == __TASK_TRACED) {
		if (__fatal_signal_pending(task))
			wake_up_state(task, __TASK_TRACED);
		else
			task->state = TASK_TRACED;
	}
	spin_unlock_irq(&task->sighand->siglock);
}

/**
 * ptrace_check_attach - check whether ptracee is ready for ptrace operation
 * @child: ptracee to check for
 * @ignore_state: don't check whether @child is currently %TASK_TRACED
 *
 * Check whether @child is being ptraced by %current and ready for further
 * ptrace operations.  If @ignore_state is %false, @child also should be in
 * %TASK_TRACED state and on return the child is guaranteed to be traced
 * and not executing.  If @ignore_state is %true, @child can be in any
 * state.
 *
 * CONTEXT:
 * Grabs and releases tasklist_lock and @child->sighand->siglock.
 *
 * RETURNS:
 * 0 on success, -ESRCH if %child is not ready.
 */
static int ptrace_check_attach(struct task_struct *child, bool ignore_state)
{
	int ret = -ESRCH;

	/*
	 * We take the read lock around doing both checks to close a
	 * possible race where someone else was tracing our child and
	 * detached between these two checks.  After this locked check,
	 * we are sure that this is our traced child and that can only
	 * be changed by us so it's not changing right after this.
	 */
	read_lock(&tasklist_lock);
	if (child->ptrace && child->parent == current) {
		WARN_ON(child->state == __TASK_TRACED);
		/*
		 * child->sighand can't be NULL, release_task()
		 * does ptrace_unlink() before __exit_signal().
		 */
		if (ignore_state || ptrace_freeze_traced(child))
			ret = 0;
	}
	read_unlock(&tasklist_lock);

	if (!ret && !ignore_state) {
		if (!wait_task_inactive(child, __TASK_TRACED)) {
			/*
			 * This can only happen if may_ptrace_stop() fails and
			 * ptrace_stop() changes ->state back to TASK_RUNNING,
			 * so we should not worry about leaking __TASK_TRACED.
			 */
			WARN_ON(child->state == __TASK_TRACED);
			ret = -ESRCH;
		}
	}

	return ret;
}

static bool ptrace_has_cap(struct user_namespace *ns, unsigned int mode)
{
	if (mode & PTRACE_MODE_NOAUDIT)
		return ns_capable_noaudit(ns, CAP_SYS_PTRACE);
	return ns_capable(ns, CAP_SYS_PTRACE);
}

/* Returns 0 on success, -errno on denial. */
static int __ptrace_may_access(struct task_struct *task, unsigned int mode)
{
	const struct cred *cred = current_cred(), *tcred;
	struct mm_struct *mm;
	kuid_t caller_uid;
	kgid_t caller_gid;

	if (!(mode & PTRACE_MODE_FSCREDS) == !(mode & PTRACE_MODE_REALCREDS)) {
		WARN(1, "denying ptrace access check without PTRACE_MODE_*CREDS\n");
		return -EPERM;
	}

	/* May we inspect the given task?
	 * This check is used both for attaching with ptrace
	 * and for allowing access to sensitive information in /proc.
	 *
	 * ptrace_attach denies several cases that /proc allows
	 * because setting up the necessary parent/child relationship
	 * or halting the specified task is impossible.
	 */

	/* Don't let security modules deny introspection */
	if (same_thread_group(task, current))
		return 0;
	rcu_read_lock();
	if (mode & PTRACE_MODE_FSCREDS) {
		caller_uid = cred->fsuid;
		caller_gid = cred->fsgid;
	} else {
		/*
		 * Using the euid would make more sense here, but something
		 * in userland might rely on the old behavior, and this
		 * shouldn't be a security problem since
		 * PTRACE_MODE_REALCREDS implies that the caller explicitly
		 * used a syscall that requests access to another process
		 * (and not a filesystem syscall to procfs).
		 */
		caller_uid = cred->uid;
		caller_gid = cred->gid;
	}
	tcred = __task_cred(task);
	if (uid_eq(caller_uid, tcred->euid) &&
	    uid_eq(caller_uid, tcred->suid) &&
	    uid_eq(caller_uid, tcred->uid)  &&
	    gid_eq(caller_gid, tcred->egid) &&
	    gid_eq(caller_gid, tcred->sgid) &&
	    gid_eq(caller_gid, tcred->gid))
		goto ok;
	if (ptrace_has_cap(tcred->user_ns, mode))
		goto ok;
	rcu_read_unlock();
	return -EPERM;
ok:
	rcu_read_unlock();
	/*
	 * If a task drops privileges and becomes nondumpable (through a syscall
	 * like setresuid()) while we are trying to access it, we must ensure
	 * that the dumpability is read after the credentials; otherwise,
	 * we may be able to attach to a task that we shouldn't be able to
	 * attach to (as if the task had dropped privileges without becoming
	 * nondumpable).
	 * Pairs with a write barrier in commit_creds().
	 */
	smp_rmb();
	mm = task->mm;
	if (mm &&
	    ((get_dumpable(mm) != SUID_DUMP_USER) &&
	     !ptrace_has_cap(mm->user_ns, mode)))
	    return -EPERM;

	return security_ptrace_access_check(task, mode);
}

bool ptrace_may_access(struct task_struct *task, unsigned int mode)
{
	int err;
	task_lock(task);
	err = __ptrace_may_access(task, mode);
	task_unlock(task);
	return !err;
}

static int ptrace_attach(struct task_struct *task, long request,
			 unsigned long addr,
			 unsigned long flags)
{
	bool seize = (request == PTRACE_SEIZE);
	int retval;

	retval = -EIO;
	if (seize) {
		if (addr != 0)
			goto out;
		if (flags & ~(unsigned long)PTRACE_O_MASK)
			goto out;
		flags = PT_PTRACED | PT_SEIZED | (flags << PT_OPT_FLAG_SHIFT);
	} else {
		flags = PT_PTRACED;
	}

	audit_ptrace(task);

	retval = -EPERM;
	if (unlikely(task->flags & PF_KTHREAD))
		goto out;
	if (same_thread_group(task, current))
		goto out;

	/*
	 * Protect exec's credential calculations against our interference;
	 * SUID, SGID and LSM creds get determined differently
	 * under ptrace.
	 */
	retval = -ERESTARTNOINTR;
	if (mutex_lock_interruptible(&task->signal->cred_guard_mutex))
		goto out;

	task_lock(task);
	retval = __ptrace_may_access(task, PTRACE_MODE_ATTACH_REALCREDS);
	task_unlock(task);
	if (retval)
		goto unlock_creds;

	write_lock_irq(&tasklist_lock);
	retval = -EPERM;
	if (unlikely(task->exit_state))
		goto unlock_tasklist;
	if (task->ptrace)
		goto unlock_tasklist;

	if (seize)
		flags |= PT_SEIZED;
	task->ptrace = flags;

	ptrace_link(task, current);

	/* SEIZE doesn't trap tracee on attach */
	if (!seize)
		send_sig_info(SIGSTOP, SEND_SIG_PRIV, task);

	spin_lock(&task->sighand->siglock);

	/*
	 * If the task is already STOPPED, set JOBCTL_TRAP_STOP and
	 * TRAPPING, and kick it so that it transits to TRACED.  TRAPPING
	 * will be cleared if the child completes the transition or any
	 * event which clears the group stop states happens.  We'll wait
	 * for the transition to complete before returning from this
	 * function.
	 *
	 * This hides STOPPED -> RUNNING -> TRACED transition from the
	 * attaching thread but a different thread in the same group can
	 * still observe the transient RUNNING state.  IOW, if another
	 * thread's WNOHANG wait(2) on the stopped tracee races against
	 * ATTACH, the wait(2) may fail due to the transient RUNNING.
	 *
	 * The following task_is_stopped() test is safe as both transitions
	 * in and out of STOPPED are protected by siglock.
	 */
	if (task_is_stopped(task) &&
	    task_set_jobctl_pending(task, JOBCTL_TRAP_STOP | JOBCTL_TRAPPING))
		signal_wake_up_state(task, __TASK_STOPPED);

	spin_unlock(&task->sighand->siglock);

	retval = 0;
unlock_tasklist:
	write_unlock_irq(&tasklist_lock);
unlock_creds:
	mutex_unlock(&task->signal->cred_guard_mutex);
out:
	if (!retval) {
		/*
		 * We do not bother to change retval or clear JOBCTL_TRAPPING
		 * if wait_on_bit() was interrupted by SIGKILL. The tracer will
		 * not return to user-mode, it will exit and clear this bit in
		 * __ptrace_unlink() if it wasn't already cleared by the tracee;
		 * and until then nobody can ptrace this task.
		 */
		wait_on_bit(&task->jobctl, JOBCTL_TRAPPING_BIT, TASK_KILLABLE);
		proc_ptrace_connector(task, PTRACE_ATTACH);
	}

	return retval;
}

/**
 * ptrace_traceme  --  helper for PTRACE_TRACEME
 *
 * Performs checks and sets PT_PTRACED.
 * Should be used by all ptrace implementations for PTRACE_TRACEME.
 */
static int ptrace_traceme(void)
{
	int ret = -EPERM;

	write_lock_irq(&tasklist_lock);
	/* Are we already being traced? */
	if (!current->ptrace) {
		ret = security_ptrace_traceme(current->parent);
		/*
		 * Check PF_EXITING to ensure ->real_parent has not passed
		 * exit_ptrace(). Otherwise we don't report the error but
		 * pretend ->real_parent untraces us right after return.
		 */
		if (!ret && !(current->real_parent->flags & PF_EXITING)) {
			current->ptrace = PT_PTRACED;
			ptrace_link(current, current->real_parent);
		}
	}
	write_unlock_irq(&tasklist_lock);

	return ret;
}

/*
 * Called with irqs disabled, returns true if childs should reap themselves.
 */
static int ignoring_children(struct sighand_struct *sigh)
{
	int ret;
	spin_lock(&sigh->siglock);
	ret = (sigh->action[SIGCHLD-1].sa.sa_handler == SIG_IGN) ||
	      (sigh->action[SIGCHLD-1].sa.sa_flags & SA_NOCLDWAIT);
	spin_unlock(&sigh->siglock);
	return ret;
}

/*
 * Called with tasklist_lock held for writing.
 * Unlink a traced task, and clean it up if it was a traced zombie.
 * Return true if it needs to be reaped with release_task().
 * (We can't call release_task() here because we already hold tasklist_lock.)
 *
 * If it's a zombie, our attachedness prevented normal parent notification
 * or self-reaping.  Do notification now if it would have happened earlier.
 * If it should reap itself, return true.
 *
 * If it's our own child, there is no notification to do. But if our normal
 * children self-reap, then this child was prevented by ptrace and we must
 * reap it now, in that case we must also wake up sub-threads sleeping in
 * do_wait().
 */
static bool __ptrace_detach(struct task_struct *tracer, struct task_struct *p)
{
	bool dead;

	__ptrace_unlink(p);

	if (p->exit_state != EXIT_ZOMBIE)
		return false;

	dead = !thread_group_leader(p);

	if (!dead && thread_group_empty(p)) {
		if (!same_thread_group(p->real_parent, tracer))
			dead = do_notify_parent(p, p->exit_signal);
		else if (ignoring_children(tracer->sighand)) {
			__wake_up_parent(p, tracer);
			dead = true;
		}
	}
	/* Mark it as in the process of being reaped. */
	if (dead)
		p->exit_state = EXIT_DEAD;
	return dead;
}

static int ptrace_detach(struct task_struct *child, unsigned int data)
{
	if (!valid_signal(data))
		return -EIO;

	/* Architecture-specific hardware disable .. */
	ptrace_disable(child);

	write_lock_irq(&tasklist_lock);
	/*
	 * We rely on ptrace_freeze_traced(). It can't be killed and
	 * untraced by another thread, it can't be a zombie.
	 */
	WARN_ON(!child->ptrace || child->exit_state);
	/*
	 * tasklist_lock avoids the race with wait_task_stopped(), see
	 * the comment in ptrace_resume().
	 */
	child->exit_code = data;
	__ptrace_detach(current, child);
	write_unlock_irq(&tasklist_lock);

	proc_ptrace_connector(child, PTRACE_DETACH);

	return 0;
}

/*
 * Detach all tasks we were using ptrace on. Called with tasklist held
 * for writing.
 */
void exit_ptrace(struct task_struct *tracer, struct list_head *dead)
{
	struct task_struct *p, *n;

	list_for_each_entry_safe(p, n, &tracer->ptraced, ptrace_entry) {
		if (unlikely(p->ptrace & PT_EXITKILL))
			send_sig_info(SIGKILL, SEND_SIG_PRIV, p);

		if (__ptrace_detach(tracer, p))
			list_add(&p->ptrace_entry, dead);
	}
}

int ptrace_readdata(struct task_struct *tsk, unsigned long src, char __user *dst, int len)
{
	int copied = 0;

	while (len > 0) {
		char buf[128];
		int this_len, retval;

		this_len = (len > sizeof(buf)) ? sizeof(buf) : len;
<<<<<<< HEAD
		retval = access_process_vm(tsk, src, buf, this_len, FOLL_FORCE);
=======
		retval = ptrace_access_vm(tsk, src, buf, this_len, FOLL_FORCE);

>>>>>>> 24b8d41d
		if (!retval) {
			if (copied)
				break;
			return -EIO;
		}
		if (copy_to_user(dst, buf, retval))
			return -EFAULT;
		copied += retval;
		src += retval;
		dst += retval;
		len -= retval;
	}
	return copied;
}

int ptrace_writedata(struct task_struct *tsk, char __user *src, unsigned long dst, int len)
{
	int copied = 0;

	while (len > 0) {
		char buf[128];
		int this_len, retval;

		this_len = (len > sizeof(buf)) ? sizeof(buf) : len;
		if (copy_from_user(buf, src, this_len))
			return -EFAULT;
<<<<<<< HEAD
		retval = access_process_vm(tsk, dst, buf, this_len,
=======
		retval = ptrace_access_vm(tsk, dst, buf, this_len,
>>>>>>> 24b8d41d
				FOLL_FORCE | FOLL_WRITE);
		if (!retval) {
			if (copied)
				break;
			return -EIO;
		}
		copied += retval;
		src += retval;
		dst += retval;
		len -= retval;
	}
	return copied;
}

static int ptrace_setoptions(struct task_struct *child, unsigned long data)
{
	unsigned flags;

	if (data & ~(unsigned long)PTRACE_O_MASK)
		return -EINVAL;

	if (unlikely(data & PTRACE_O_SUSPEND_SECCOMP)) {
		if (!IS_ENABLED(CONFIG_CHECKPOINT_RESTORE) ||
		    !IS_ENABLED(CONFIG_SECCOMP))
			return -EINVAL;

		if (!capable(CAP_SYS_ADMIN))
			return -EPERM;

		if (seccomp_mode(&current->seccomp) != SECCOMP_MODE_DISABLED ||
		    current->ptrace & PT_SUSPEND_SECCOMP)
			return -EPERM;
	}

	/* Avoid intermediate state when all opts are cleared */
	flags = child->ptrace;
	flags &= ~(PTRACE_O_MASK << PT_OPT_FLAG_SHIFT);
	flags |= (data << PT_OPT_FLAG_SHIFT);
	child->ptrace = flags;

	return 0;
}

static int ptrace_getsiginfo(struct task_struct *child, kernel_siginfo_t *info)
{
	unsigned long flags;
	int error = -ESRCH;

	if (lock_task_sighand(child, &flags)) {
		error = -EINVAL;
		if (likely(child->last_siginfo != NULL)) {
			copy_siginfo(info, child->last_siginfo);
			error = 0;
		}
		unlock_task_sighand(child, &flags);
	}
	return error;
}

static int ptrace_setsiginfo(struct task_struct *child, const kernel_siginfo_t *info)
{
	unsigned long flags;
	int error = -ESRCH;

	if (lock_task_sighand(child, &flags)) {
		error = -EINVAL;
		if (likely(child->last_siginfo != NULL)) {
			copy_siginfo(child->last_siginfo, info);
			error = 0;
		}
		unlock_task_sighand(child, &flags);
	}
	return error;
}

static int ptrace_peek_siginfo(struct task_struct *child,
				unsigned long addr,
				unsigned long data)
{
	struct ptrace_peeksiginfo_args arg;
	struct sigpending *pending;
	struct sigqueue *q;
	int ret, i;

	ret = copy_from_user(&arg, (void __user *) addr,
				sizeof(struct ptrace_peeksiginfo_args));
	if (ret)
		return -EFAULT;

	if (arg.flags & ~PTRACE_PEEKSIGINFO_SHARED)
		return -EINVAL; /* unknown flags */

	if (arg.nr < 0)
		return -EINVAL;

	/* Ensure arg.off fits in an unsigned long */
	if (arg.off > ULONG_MAX)
		return 0;

	if (arg.flags & PTRACE_PEEKSIGINFO_SHARED)
		pending = &child->signal->shared_pending;
	else
		pending = &child->pending;

	for (i = 0; i < arg.nr; ) {
		kernel_siginfo_t info;
		unsigned long off = arg.off + i;
		bool found = false;

		spin_lock_irq(&child->sighand->siglock);
		list_for_each_entry(q, &pending->list, list) {
			if (!off--) {
				found = true;
				copy_siginfo(&info, &q->info);
				break;
			}
		}
		spin_unlock_irq(&child->sighand->siglock);

		if (!found) /* beyond the end of the list */
			break;

#ifdef CONFIG_COMPAT
		if (unlikely(in_compat_syscall())) {
			compat_siginfo_t __user *uinfo = compat_ptr(data);

			if (copy_siginfo_to_user32(uinfo, &info)) {
				ret = -EFAULT;
				break;
			}

		} else
#endif
		{
			siginfo_t __user *uinfo = (siginfo_t __user *) data;

			if (copy_siginfo_to_user(uinfo, &info)) {
				ret = -EFAULT;
				break;
			}
		}

		data += sizeof(siginfo_t);
		i++;

		if (signal_pending(current))
			break;

		cond_resched();
	}

	if (i > 0)
		return i;

	return ret;
}

#ifdef PTRACE_SINGLESTEP
#define is_singlestep(request)		((request) == PTRACE_SINGLESTEP)
#else
#define is_singlestep(request)		0
#endif

#ifdef PTRACE_SINGLEBLOCK
#define is_singleblock(request)		((request) == PTRACE_SINGLEBLOCK)
#else
#define is_singleblock(request)		0
#endif

#ifdef PTRACE_SYSEMU
#define is_sysemu_singlestep(request)	((request) == PTRACE_SYSEMU_SINGLESTEP)
#else
#define is_sysemu_singlestep(request)	0
#endif

static int ptrace_resume(struct task_struct *child, long request,
			 unsigned long data)
{
	bool need_siglock;

	if (!valid_signal(data))
		return -EIO;

	if (request == PTRACE_SYSCALL)
		set_tsk_thread_flag(child, TIF_SYSCALL_TRACE);
	else
		clear_tsk_thread_flag(child, TIF_SYSCALL_TRACE);

#ifdef TIF_SYSCALL_EMU
	if (request == PTRACE_SYSEMU || request == PTRACE_SYSEMU_SINGLESTEP)
		set_tsk_thread_flag(child, TIF_SYSCALL_EMU);
	else
		clear_tsk_thread_flag(child, TIF_SYSCALL_EMU);
#endif

	if (is_singleblock(request)) {
		if (unlikely(!arch_has_block_step()))
			return -EIO;
		user_enable_block_step(child);
	} else if (is_singlestep(request) || is_sysemu_singlestep(request)) {
		if (unlikely(!arch_has_single_step()))
			return -EIO;
		user_enable_single_step(child);
	} else {
		user_disable_single_step(child);
	}

	/*
	 * Change ->exit_code and ->state under siglock to avoid the race
	 * with wait_task_stopped() in between; a non-zero ->exit_code will
	 * wrongly look like another report from tracee.
	 *
	 * Note that we need siglock even if ->exit_code == data and/or this
	 * status was not reported yet, the new status must not be cleared by
	 * wait_task_stopped() after resume.
	 *
	 * If data == 0 we do not care if wait_task_stopped() reports the old
	 * status and clears the code too; this can't race with the tracee, it
	 * takes siglock after resume.
	 */
	need_siglock = data && !thread_group_empty(current);
	if (need_siglock)
		spin_lock_irq(&child->sighand->siglock);
	child->exit_code = data;
	wake_up_state(child, __TASK_TRACED);
	if (need_siglock)
		spin_unlock_irq(&child->sighand->siglock);

	return 0;
}

#ifdef CONFIG_HAVE_ARCH_TRACEHOOK

static const struct user_regset *
find_regset(const struct user_regset_view *view, unsigned int type)
{
	const struct user_regset *regset;
	int n;

	for (n = 0; n < view->n; ++n) {
		regset = view->regsets + n;
		if (regset->core_note_type == type)
			return regset;
	}

	return NULL;
}

static int ptrace_regset(struct task_struct *task, int req, unsigned int type,
			 struct iovec *kiov)
{
	const struct user_regset_view *view = task_user_regset_view(task);
	const struct user_regset *regset = find_regset(view, type);
	int regset_no;

	if (!regset || (kiov->iov_len % regset->size) != 0)
		return -EINVAL;

	regset_no = regset - view->regsets;
	kiov->iov_len = min(kiov->iov_len,
			    (__kernel_size_t) (regset->n * regset->size));

	if (req == PTRACE_GETREGSET)
		return copy_regset_to_user(task, view, regset_no, 0,
					   kiov->iov_len, kiov->iov_base);
	else
		return copy_regset_from_user(task, view, regset_no, 0,
					     kiov->iov_len, kiov->iov_base);
}

/*
 * This is declared in linux/regset.h and defined in machine-dependent
 * code.  We put the export here, near the primary machine-neutral use,
 * to ensure no machine forgets it.
 */
EXPORT_SYMBOL_GPL(task_user_regset_view);

static unsigned long
ptrace_get_syscall_info_entry(struct task_struct *child, struct pt_regs *regs,
			      struct ptrace_syscall_info *info)
{
	unsigned long args[ARRAY_SIZE(info->entry.args)];
	int i;

	info->op = PTRACE_SYSCALL_INFO_ENTRY;
	info->entry.nr = syscall_get_nr(child, regs);
	syscall_get_arguments(child, regs, args);
	for (i = 0; i < ARRAY_SIZE(args); i++)
		info->entry.args[i] = args[i];

	/* args is the last field in struct ptrace_syscall_info.entry */
	return offsetofend(struct ptrace_syscall_info, entry.args);
}

static unsigned long
ptrace_get_syscall_info_seccomp(struct task_struct *child, struct pt_regs *regs,
				struct ptrace_syscall_info *info)
{
	/*
	 * As struct ptrace_syscall_info.entry is currently a subset
	 * of struct ptrace_syscall_info.seccomp, it makes sense to
	 * initialize that subset using ptrace_get_syscall_info_entry().
	 * This can be reconsidered in the future if these structures
	 * diverge significantly enough.
	 */
	ptrace_get_syscall_info_entry(child, regs, info);
	info->op = PTRACE_SYSCALL_INFO_SECCOMP;
	info->seccomp.ret_data = child->ptrace_message;

	/* ret_data is the last field in struct ptrace_syscall_info.seccomp */
	return offsetofend(struct ptrace_syscall_info, seccomp.ret_data);
}

static unsigned long
ptrace_get_syscall_info_exit(struct task_struct *child, struct pt_regs *regs,
			     struct ptrace_syscall_info *info)
{
	info->op = PTRACE_SYSCALL_INFO_EXIT;
	info->exit.rval = syscall_get_error(child, regs);
	info->exit.is_error = !!info->exit.rval;
	if (!info->exit.is_error)
		info->exit.rval = syscall_get_return_value(child, regs);

	/* is_error is the last field in struct ptrace_syscall_info.exit */
	return offsetofend(struct ptrace_syscall_info, exit.is_error);
}

static int
ptrace_get_syscall_info(struct task_struct *child, unsigned long user_size,
			void __user *datavp)
{
	struct pt_regs *regs = task_pt_regs(child);
	struct ptrace_syscall_info info = {
		.op = PTRACE_SYSCALL_INFO_NONE,
		.arch = syscall_get_arch(child),
		.instruction_pointer = instruction_pointer(regs),
		.stack_pointer = user_stack_pointer(regs),
	};
	unsigned long actual_size = offsetof(struct ptrace_syscall_info, entry);
	unsigned long write_size;

	/*
	 * This does not need lock_task_sighand() to access
	 * child->last_siginfo because ptrace_freeze_traced()
	 * called earlier by ptrace_check_attach() ensures that
	 * the tracee cannot go away and clear its last_siginfo.
	 */
	switch (child->last_siginfo ? child->last_siginfo->si_code : 0) {
	case SIGTRAP | 0x80:
		switch (child->ptrace_message) {
		case PTRACE_EVENTMSG_SYSCALL_ENTRY:
			actual_size = ptrace_get_syscall_info_entry(child, regs,
								    &info);
			break;
		case PTRACE_EVENTMSG_SYSCALL_EXIT:
			actual_size = ptrace_get_syscall_info_exit(child, regs,
								   &info);
			break;
		}
		break;
	case SIGTRAP | (PTRACE_EVENT_SECCOMP << 8):
		actual_size = ptrace_get_syscall_info_seccomp(child, regs,
							      &info);
		break;
	}

	write_size = min(actual_size, user_size);
	return copy_to_user(datavp, &info, write_size) ? -EFAULT : actual_size;
}
#endif /* CONFIG_HAVE_ARCH_TRACEHOOK */

int ptrace_request(struct task_struct *child, long request,
		   unsigned long addr, unsigned long data)
{
	bool seized = child->ptrace & PT_SEIZED;
	int ret = -EIO;
	kernel_siginfo_t siginfo, *si;
	void __user *datavp = (void __user *) data;
	unsigned long __user *datalp = datavp;
	unsigned long flags;

	switch (request) {
	case PTRACE_PEEKTEXT:
	case PTRACE_PEEKDATA:
		return generic_ptrace_peekdata(child, addr, data);
	case PTRACE_POKETEXT:
	case PTRACE_POKEDATA:
		return generic_ptrace_pokedata(child, addr, data);

#ifdef PTRACE_OLDSETOPTIONS
	case PTRACE_OLDSETOPTIONS:
#endif
	case PTRACE_SETOPTIONS:
		ret = ptrace_setoptions(child, data);
		break;
	case PTRACE_GETEVENTMSG:
		ret = put_user(child->ptrace_message, datalp);
		break;

	case PTRACE_PEEKSIGINFO:
		ret = ptrace_peek_siginfo(child, addr, data);
		break;

	case PTRACE_GETSIGINFO:
		ret = ptrace_getsiginfo(child, &siginfo);
		if (!ret)
			ret = copy_siginfo_to_user(datavp, &siginfo);
		break;

	case PTRACE_SETSIGINFO:
		ret = copy_siginfo_from_user(&siginfo, datavp);
		if (!ret)
			ret = ptrace_setsiginfo(child, &siginfo);
		break;

	case PTRACE_GETSIGMASK: {
		sigset_t *mask;

		if (addr != sizeof(sigset_t)) {
			ret = -EINVAL;
			break;
		}

		if (test_tsk_restore_sigmask(child))
			mask = &child->saved_sigmask;
		else
			mask = &child->blocked;

		if (copy_to_user(datavp, mask, sizeof(sigset_t)))
			ret = -EFAULT;
		else
			ret = 0;

		break;
	}

	case PTRACE_SETSIGMASK: {
		sigset_t new_set;

		if (addr != sizeof(sigset_t)) {
			ret = -EINVAL;
			break;
		}

		if (copy_from_user(&new_set, datavp, sizeof(sigset_t))) {
			ret = -EFAULT;
			break;
		}

		sigdelsetmask(&new_set, sigmask(SIGKILL)|sigmask(SIGSTOP));

		/*
		 * Every thread does recalc_sigpending() after resume, so
		 * retarget_shared_pending() and recalc_sigpending() are not
		 * called here.
		 */
		spin_lock_irq(&child->sighand->siglock);
		child->blocked = new_set;
		spin_unlock_irq(&child->sighand->siglock);

		clear_tsk_restore_sigmask(child);

		ret = 0;
		break;
	}

	case PTRACE_INTERRUPT:
		/*
		 * Stop tracee without any side-effect on signal or job
		 * control.  At least one trap is guaranteed to happen
		 * after this request.  If @child is already trapped, the
		 * current trap is not disturbed and another trap will
		 * happen after the current trap is ended with PTRACE_CONT.
		 *
		 * The actual trap might not be PTRACE_EVENT_STOP trap but
		 * the pending condition is cleared regardless.
		 */
		if (unlikely(!seized || !lock_task_sighand(child, &flags)))
			break;

		/*
		 * INTERRUPT doesn't disturb existing trap sans one
		 * exception.  If ptracer issued LISTEN for the current
		 * STOP, this INTERRUPT should clear LISTEN and re-trap
		 * tracee into STOP.
		 */
		if (likely(task_set_jobctl_pending(child, JOBCTL_TRAP_STOP)))
			ptrace_signal_wake_up(child, child->jobctl & JOBCTL_LISTENING);

		unlock_task_sighand(child, &flags);
		ret = 0;
		break;

	case PTRACE_LISTEN:
		/*
		 * Listen for events.  Tracee must be in STOP.  It's not
		 * resumed per-se but is not considered to be in TRACED by
		 * wait(2) or ptrace(2).  If an async event (e.g. group
		 * stop state change) happens, tracee will enter STOP trap
		 * again.  Alternatively, ptracer can issue INTERRUPT to
		 * finish listening and re-trap tracee into STOP.
		 */
		if (unlikely(!seized || !lock_task_sighand(child, &flags)))
			break;

		si = child->last_siginfo;
		if (likely(si && (si->si_code >> 8) == PTRACE_EVENT_STOP)) {
			child->jobctl |= JOBCTL_LISTENING;
			/*
			 * If NOTIFY is set, it means event happened between
			 * start of this trap and now.  Trigger re-trap.
			 */
			if (child->jobctl & JOBCTL_TRAP_NOTIFY)
				ptrace_signal_wake_up(child, true);
			ret = 0;
		}
		unlock_task_sighand(child, &flags);
		break;

	case PTRACE_DETACH:	 /* detach a process that was attached. */
		ret = ptrace_detach(child, data);
		break;

#ifdef CONFIG_BINFMT_ELF_FDPIC
	case PTRACE_GETFDPIC: {
		struct mm_struct *mm = get_task_mm(child);
		unsigned long tmp = 0;

		ret = -ESRCH;
		if (!mm)
			break;

		switch (addr) {
		case PTRACE_GETFDPIC_EXEC:
			tmp = mm->context.exec_fdpic_loadmap;
			break;
		case PTRACE_GETFDPIC_INTERP:
			tmp = mm->context.interp_fdpic_loadmap;
			break;
		default:
			break;
		}
		mmput(mm);

		ret = put_user(tmp, datalp);
		break;
	}
#endif

#ifdef PTRACE_SINGLESTEP
	case PTRACE_SINGLESTEP:
#endif
#ifdef PTRACE_SINGLEBLOCK
	case PTRACE_SINGLEBLOCK:
#endif
#ifdef PTRACE_SYSEMU
	case PTRACE_SYSEMU:
	case PTRACE_SYSEMU_SINGLESTEP:
#endif
	case PTRACE_SYSCALL:
	case PTRACE_CONT:
		return ptrace_resume(child, request, data);

	case PTRACE_KILL:
		if (child->exit_state)	/* already dead */
			return 0;
		return ptrace_resume(child, request, SIGKILL);

#ifdef CONFIG_HAVE_ARCH_TRACEHOOK
	case PTRACE_GETREGSET:
	case PTRACE_SETREGSET: {
		struct iovec kiov;
		struct iovec __user *uiov = datavp;

		if (!access_ok(uiov, sizeof(*uiov)))
			return -EFAULT;

		if (__get_user(kiov.iov_base, &uiov->iov_base) ||
		    __get_user(kiov.iov_len, &uiov->iov_len))
			return -EFAULT;

		ret = ptrace_regset(child, request, addr, &kiov);
		if (!ret)
			ret = __put_user(kiov.iov_len, &uiov->iov_len);
		break;
	}

	case PTRACE_GET_SYSCALL_INFO:
		ret = ptrace_get_syscall_info(child, addr, datavp);
		break;
#endif

	case PTRACE_SECCOMP_GET_FILTER:
		ret = seccomp_get_filter(child, addr, datavp);
		break;

	case PTRACE_SECCOMP_GET_METADATA:
		ret = seccomp_get_metadata(child, addr, datavp);
		break;

	default:
		break;
	}

	return ret;
}

#ifndef arch_ptrace_attach
#define arch_ptrace_attach(child)	do { } while (0)
#endif

SYSCALL_DEFINE4(ptrace, long, request, long, pid, unsigned long, addr,
		unsigned long, data)
{
	struct task_struct *child;
	long ret;

	if (request == PTRACE_TRACEME) {
		ret = ptrace_traceme();
		if (!ret)
			arch_ptrace_attach(current);
		goto out;
	}

	child = find_get_task_by_vpid(pid);
	if (!child) {
		ret = -ESRCH;
		goto out;
	}

	if (request == PTRACE_ATTACH || request == PTRACE_SEIZE) {
		ret = ptrace_attach(child, request, addr, data);
		/*
		 * Some architectures need to do book-keeping after
		 * a ptrace attach.
		 */
		if (!ret)
			arch_ptrace_attach(child);
		goto out_put_task_struct;
	}

	ret = ptrace_check_attach(child, request == PTRACE_KILL ||
				  request == PTRACE_INTERRUPT);
	if (ret < 0)
		goto out_put_task_struct;

	ret = arch_ptrace(child, request, addr, data);
	if (ret || request != PTRACE_DETACH)
		ptrace_unfreeze_traced(child);

 out_put_task_struct:
	put_task_struct(child);
 out:
	return ret;
}

int generic_ptrace_peekdata(struct task_struct *tsk, unsigned long addr,
			    unsigned long data)
{
	unsigned long tmp;
	int copied;

<<<<<<< HEAD
	copied = access_process_vm(tsk, addr, &tmp, sizeof(tmp), FOLL_FORCE);
=======
	copied = ptrace_access_vm(tsk, addr, &tmp, sizeof(tmp), FOLL_FORCE);
>>>>>>> 24b8d41d
	if (copied != sizeof(tmp))
		return -EIO;
	return put_user(tmp, (unsigned long __user *)data);
}

int generic_ptrace_pokedata(struct task_struct *tsk, unsigned long addr,
			    unsigned long data)
{
	int copied;

<<<<<<< HEAD
	copied = access_process_vm(tsk, addr, &data, sizeof(data),
=======
	copied = ptrace_access_vm(tsk, addr, &data, sizeof(data),
>>>>>>> 24b8d41d
			FOLL_FORCE | FOLL_WRITE);
	return (copied == sizeof(data)) ? 0 : -EIO;
}

#if defined CONFIG_COMPAT

int compat_ptrace_request(struct task_struct *child, compat_long_t request,
			  compat_ulong_t addr, compat_ulong_t data)
{
	compat_ulong_t __user *datap = compat_ptr(data);
	compat_ulong_t word;
	kernel_siginfo_t siginfo;
	int ret;

	switch (request) {
	case PTRACE_PEEKTEXT:
	case PTRACE_PEEKDATA:
<<<<<<< HEAD
		ret = access_process_vm(child, addr, &word, sizeof(word),
=======
		ret = ptrace_access_vm(child, addr, &word, sizeof(word),
>>>>>>> 24b8d41d
				FOLL_FORCE);
		if (ret != sizeof(word))
			ret = -EIO;
		else
			ret = put_user(word, datap);
		break;

	case PTRACE_POKETEXT:
	case PTRACE_POKEDATA:
<<<<<<< HEAD
		ret = access_process_vm(child, addr, &data, sizeof(data),
=======
		ret = ptrace_access_vm(child, addr, &data, sizeof(data),
>>>>>>> 24b8d41d
				FOLL_FORCE | FOLL_WRITE);
		ret = (ret != sizeof(data) ? -EIO : 0);
		break;

	case PTRACE_GETEVENTMSG:
		ret = put_user((compat_ulong_t) child->ptrace_message, datap);
		break;

	case PTRACE_GETSIGINFO:
		ret = ptrace_getsiginfo(child, &siginfo);
		if (!ret)
			ret = copy_siginfo_to_user32(
				(struct compat_siginfo __user *) datap,
				&siginfo);
		break;

	case PTRACE_SETSIGINFO:
		ret = copy_siginfo_from_user32(
			&siginfo, (struct compat_siginfo __user *) datap);
		if (!ret)
			ret = ptrace_setsiginfo(child, &siginfo);
		break;
#ifdef CONFIG_HAVE_ARCH_TRACEHOOK
	case PTRACE_GETREGSET:
	case PTRACE_SETREGSET:
	{
		struct iovec kiov;
		struct compat_iovec __user *uiov =
			(struct compat_iovec __user *) datap;
		compat_uptr_t ptr;
		compat_size_t len;

		if (!access_ok(uiov, sizeof(*uiov)))
			return -EFAULT;

		if (__get_user(ptr, &uiov->iov_base) ||
		    __get_user(len, &uiov->iov_len))
			return -EFAULT;

		kiov.iov_base = compat_ptr(ptr);
		kiov.iov_len = len;

		ret = ptrace_regset(child, request, addr, &kiov);
		if (!ret)
			ret = __put_user(kiov.iov_len, &uiov->iov_len);
		break;
	}
#endif

	default:
		ret = ptrace_request(child, request, addr, data);
	}

	return ret;
}

COMPAT_SYSCALL_DEFINE4(ptrace, compat_long_t, request, compat_long_t, pid,
		       compat_long_t, addr, compat_long_t, data)
{
	struct task_struct *child;
	long ret;

	if (request == PTRACE_TRACEME) {
		ret = ptrace_traceme();
		goto out;
	}

	child = find_get_task_by_vpid(pid);
	if (!child) {
		ret = -ESRCH;
		goto out;
	}

	if (request == PTRACE_ATTACH || request == PTRACE_SEIZE) {
		ret = ptrace_attach(child, request, addr, data);
		/*
		 * Some architectures need to do book-keeping after
		 * a ptrace attach.
		 */
		if (!ret)
			arch_ptrace_attach(child);
		goto out_put_task_struct;
	}

	ret = ptrace_check_attach(child, request == PTRACE_KILL ||
				  request == PTRACE_INTERRUPT);
	if (!ret) {
		ret = compat_arch_ptrace(child, request, addr, data);
		if (ret || request != PTRACE_DETACH)
			ptrace_unfreeze_traced(child);
	}

 out_put_task_struct:
	put_task_struct(child);
 out:
	return ret;
}
#endif	/* CONFIG_COMPAT */<|MERGE_RESOLUTION|>--- conflicted
+++ resolved
@@ -118,12 +118,9 @@
 	BUG_ON(!child->ptrace);
 
 	clear_tsk_thread_flag(child, TIF_SYSCALL_TRACE);
-<<<<<<< HEAD
-=======
 #ifdef TIF_SYSCALL_EMU
 	clear_tsk_thread_flag(child, TIF_SYSCALL_EMU);
 #endif
->>>>>>> 24b8d41d
 
 	child->parent = child->real_parent;
 	list_del_init(&child->ptrace_entry);
@@ -596,12 +593,8 @@
 		int this_len, retval;
 
 		this_len = (len > sizeof(buf)) ? sizeof(buf) : len;
-<<<<<<< HEAD
-		retval = access_process_vm(tsk, src, buf, this_len, FOLL_FORCE);
-=======
 		retval = ptrace_access_vm(tsk, src, buf, this_len, FOLL_FORCE);
 
->>>>>>> 24b8d41d
 		if (!retval) {
 			if (copied)
 				break;
@@ -628,11 +621,7 @@
 		this_len = (len > sizeof(buf)) ? sizeof(buf) : len;
 		if (copy_from_user(buf, src, this_len))
 			return -EFAULT;
-<<<<<<< HEAD
-		retval = access_process_vm(tsk, dst, buf, this_len,
-=======
 		retval = ptrace_access_vm(tsk, dst, buf, this_len,
->>>>>>> 24b8d41d
 				FOLL_FORCE | FOLL_WRITE);
 		if (!retval) {
 			if (copied)
@@ -1295,11 +1284,7 @@
 	unsigned long tmp;
 	int copied;
 
-<<<<<<< HEAD
-	copied = access_process_vm(tsk, addr, &tmp, sizeof(tmp), FOLL_FORCE);
-=======
 	copied = ptrace_access_vm(tsk, addr, &tmp, sizeof(tmp), FOLL_FORCE);
->>>>>>> 24b8d41d
 	if (copied != sizeof(tmp))
 		return -EIO;
 	return put_user(tmp, (unsigned long __user *)data);
@@ -1310,11 +1295,7 @@
 {
 	int copied;
 
-<<<<<<< HEAD
-	copied = access_process_vm(tsk, addr, &data, sizeof(data),
-=======
 	copied = ptrace_access_vm(tsk, addr, &data, sizeof(data),
->>>>>>> 24b8d41d
 			FOLL_FORCE | FOLL_WRITE);
 	return (copied == sizeof(data)) ? 0 : -EIO;
 }
@@ -1332,11 +1313,7 @@
 	switch (request) {
 	case PTRACE_PEEKTEXT:
 	case PTRACE_PEEKDATA:
-<<<<<<< HEAD
-		ret = access_process_vm(child, addr, &word, sizeof(word),
-=======
 		ret = ptrace_access_vm(child, addr, &word, sizeof(word),
->>>>>>> 24b8d41d
 				FOLL_FORCE);
 		if (ret != sizeof(word))
 			ret = -EIO;
@@ -1346,11 +1323,7 @@
 
 	case PTRACE_POKETEXT:
 	case PTRACE_POKEDATA:
-<<<<<<< HEAD
-		ret = access_process_vm(child, addr, &data, sizeof(data),
-=======
 		ret = ptrace_access_vm(child, addr, &data, sizeof(data),
->>>>>>> 24b8d41d
 				FOLL_FORCE | FOLL_WRITE);
 		ret = (ret != sizeof(data) ? -EIO : 0);
 		break;
