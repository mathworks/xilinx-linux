--- conflicted
+++ resolved
@@ -1045,11 +1045,7 @@
 out:
 	vfree(pi->sechdrs);
 	pi->sechdrs = NULL;
-<<<<<<< HEAD
-
-=======
 out_free_kbuf:
->>>>>>> 24b8d41d
 	vfree(pi->purgatory_buf);
 	pi->purgatory_buf = NULL;
 	return ret;
