--- conflicted
+++ resolved
@@ -49,11 +49,6 @@
 	int bin = min(fls(t->tv_sec), NUM_BINS-1);
 
 	sleep_time_bin[bin]++;
-<<<<<<< HEAD
-	pr_info("Suspended for %lld.%03lu seconds\n", (s64)t->tv_sec,
-			t->tv_nsec / NSEC_PER_MSEC);
-=======
 	pm_deferred_pr_dbg("Timekeeping suspended for %lld.%03lu seconds\n",
 			   (s64)t->tv_sec, t->tv_nsec / NSEC_PER_MSEC);
->>>>>>> 24b8d41d
 }
