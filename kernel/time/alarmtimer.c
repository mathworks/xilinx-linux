--- conflicted
+++ resolved
@@ -37,12 +37,8 @@
  * struct alarm_base - Alarm timer bases
  * @lock:		Lock for syncrhonized access to the base
  * @timerqueue:		Timerqueue head managing the list of events
-<<<<<<< HEAD
- * @gettime:		Function to read the time correlating to the base
-=======
  * @get_ktime:		Function to read the time correlating to the base
  * @get_timespec:	Function to read the namespace time correlating to the base
->>>>>>> 24b8d41d
  * @base_clockid:	clockid for the base
  */
 static struct alarm_base {
@@ -606,12 +602,8 @@
  */
 static int alarm_timer_try_to_cancel(struct k_itimer *timr)
 {
-<<<<<<< HEAD
-	enum  alarmtimer_type type;
-=======
 	return alarm_try_to_cancel(&timr->it.alarm.alarmtimer);
 }
->>>>>>> 24b8d41d
 
 /**
  * alarm_timer_wait_running - Posix timer callback to wait for a timer
@@ -639,18 +631,12 @@
 	struct alarm *alarm = &timr->it.alarm.alarmtimer;
 	struct alarm_base *base = &alarm_bases[alarm->type];
 
-<<<<<<< HEAD
-	type = clock2alarm(new_timer->it_clock);
-	alarm_init(&new_timer->it.alarm.alarmtimer, type, alarm_handle_timer);
-	return 0;
-=======
 	if (!absolute)
 		expires = ktime_add_safe(expires, base->get_ktime());
 	if (sigev_none)
 		alarm->node.expires = expires;
 	else
 		alarm_start(&timr->it.alarm.alarmtimer, expires);
->>>>>>> 24b8d41d
 }
 
 /**
