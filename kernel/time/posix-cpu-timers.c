--- conflicted
+++ resolved
@@ -744,40 +744,10 @@
 	/*
 	 * Sample the clock to take the difference with the expiry time.
 	 */
-<<<<<<< HEAD
-	if (CPUCLOCK_PERTHREAD(timer->it_clock)) {
-		cpu_clock_sample(timer->it_clock, p, &now);
-	} else {
-		struct sighand_struct *sighand;
-		unsigned long flags;
-
-		/*
-		 * Protect against sighand release/switch in exit/exec and
-		 * also make timer sampling safe if it ends up calling
-		 * thread_group_cputime().
-		 */
-		sighand = lock_task_sighand(p, &flags);
-		if (unlikely(sighand == NULL)) {
-			/*
-			 * The process has been reaped.
-			 * We can't even collect a sample any more.
-			 * Call the timer disarmed, nothing else to do.
-			 */
-			timer->it.cpu.expires = 0;
-			sample_to_timespec(timer->it_clock, timer->it.cpu.expires,
-					   &itp->it_value);
-			return;
-		} else {
-			cpu_timer_sample_group(timer->it_clock, p, &now);
-			unlock_task_sighand(p, &flags);
-		}
-	}
-=======
 	if (CPUCLOCK_PERTHREAD(timer->it_clock))
 		now = cpu_clock_sample(clkid, p);
 	else
 		now = cpu_clock_sample_group(clkid, p, false);
->>>>>>> 24b8d41d
 
 	if (now < expires) {
 		itp->it_value = ns_to_timespec64(expires - now);
