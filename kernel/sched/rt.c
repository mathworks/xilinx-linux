// SPDX-License-Identifier: GPL-2.0
/*
 * Real-Time Scheduling Class (mapped to the SCHED_FIFO and SCHED_RR
 * policies)
 */
#include "sched.h"

#include "pelt.h"

int sched_rr_timeslice = RR_TIMESLICE;
int sysctl_sched_rr_timeslice = (MSEC_PER_SEC / HZ) * RR_TIMESLICE;
/* More than 4 hours if BW_SHIFT equals 20. */
static const u64 max_rt_runtime = MAX_BW;

static int do_sched_rt_period_timer(struct rt_bandwidth *rt_b, int overrun);

struct rt_bandwidth def_rt_bandwidth;

static enum hrtimer_restart sched_rt_period_timer(struct hrtimer *timer)
{
	struct rt_bandwidth *rt_b =
		container_of(timer, struct rt_bandwidth, rt_period_timer);
	int idle = 0;
	int overrun;

	raw_spin_lock(&rt_b->rt_runtime_lock);
	for (;;) {
		overrun = hrtimer_forward_now(timer, rt_b->rt_period);
		if (!overrun)
			break;

		raw_spin_unlock(&rt_b->rt_runtime_lock);
		idle = do_sched_rt_period_timer(rt_b, overrun);
		raw_spin_lock(&rt_b->rt_runtime_lock);
	}
	if (idle)
		rt_b->rt_period_active = 0;
	raw_spin_unlock(&rt_b->rt_runtime_lock);

	return idle ? HRTIMER_NORESTART : HRTIMER_RESTART;
}

void init_rt_bandwidth(struct rt_bandwidth *rt_b, u64 period, u64 runtime)
{
	rt_b->rt_period = ns_to_ktime(period);
	rt_b->rt_runtime = runtime;

	raw_spin_lock_init(&rt_b->rt_runtime_lock);

	hrtimer_init(&rt_b->rt_period_timer, CLOCK_MONOTONIC,
		     HRTIMER_MODE_REL_HARD);
	rt_b->rt_period_timer.function = sched_rt_period_timer;
}

static void start_rt_bandwidth(struct rt_bandwidth *rt_b)
{
	if (!rt_bandwidth_enabled() || rt_b->rt_runtime == RUNTIME_INF)
		return;

	raw_spin_lock(&rt_b->rt_runtime_lock);
	if (!rt_b->rt_period_active) {
		rt_b->rt_period_active = 1;
		/*
		 * SCHED_DEADLINE updates the bandwidth, as a run away
		 * RT task with a DL task could hog a CPU. But DL does
		 * not reset the period. If a deadline task was running
		 * without an RT task running, it can cause RT tasks to
		 * throttle when they start up. Kick the timer right away
		 * to update the period.
		 */
		hrtimer_forward_now(&rt_b->rt_period_timer, ns_to_ktime(0));
		hrtimer_start_expires(&rt_b->rt_period_timer,
				      HRTIMER_MODE_ABS_PINNED_HARD);
	}
	raw_spin_unlock(&rt_b->rt_runtime_lock);
}

void init_rt_rq(struct rt_rq *rt_rq)
{
	struct rt_prio_array *array;
	int i;

	array = &rt_rq->active;
	for (i = 0; i < MAX_RT_PRIO; i++) {
		INIT_LIST_HEAD(array->queue + i);
		__clear_bit(i, array->bitmap);
	}
	/* delimiter for bitsearch: */
	__set_bit(MAX_RT_PRIO, array->bitmap);

#if defined CONFIG_SMP
	rt_rq->highest_prio.curr = MAX_RT_PRIO;
	rt_rq->highest_prio.next = MAX_RT_PRIO;
	rt_rq->rt_nr_migratory = 0;
	rt_rq->overloaded = 0;
	plist_head_init(&rt_rq->pushable_tasks);
#endif /* CONFIG_SMP */
	/* We start is dequeued state, because no RT tasks are queued */
	rt_rq->rt_queued = 0;

	rt_rq->rt_time = 0;
	rt_rq->rt_throttled = 0;
	rt_rq->rt_runtime = 0;
	raw_spin_lock_init(&rt_rq->rt_runtime_lock);
}

#ifdef CONFIG_RT_GROUP_SCHED
static void destroy_rt_bandwidth(struct rt_bandwidth *rt_b)
{
	hrtimer_cancel(&rt_b->rt_period_timer);
}

#define rt_entity_is_task(rt_se) (!(rt_se)->my_q)

static inline struct task_struct *rt_task_of(struct sched_rt_entity *rt_se)
{
#ifdef CONFIG_SCHED_DEBUG
	WARN_ON_ONCE(!rt_entity_is_task(rt_se));
#endif
	return container_of(rt_se, struct task_struct, rt);
}

static inline struct rq *rq_of_rt_rq(struct rt_rq *rt_rq)
{
	return rt_rq->rq;
}

static inline struct rt_rq *rt_rq_of_se(struct sched_rt_entity *rt_se)
{
	return rt_se->rt_rq;
}

static inline struct rq *rq_of_rt_se(struct sched_rt_entity *rt_se)
{
	struct rt_rq *rt_rq = rt_se->rt_rq;

	return rt_rq->rq;
}

void free_rt_sched_group(struct task_group *tg)
{
	int i;

	if (tg->rt_se)
		destroy_rt_bandwidth(&tg->rt_bandwidth);

	for_each_possible_cpu(i) {
		if (tg->rt_rq)
			kfree(tg->rt_rq[i]);
		if (tg->rt_se)
			kfree(tg->rt_se[i]);
	}

	kfree(tg->rt_rq);
	kfree(tg->rt_se);
}

void init_tg_rt_entry(struct task_group *tg, struct rt_rq *rt_rq,
		struct sched_rt_entity *rt_se, int cpu,
		struct sched_rt_entity *parent)
{
	struct rq *rq = cpu_rq(cpu);

	rt_rq->highest_prio.curr = MAX_RT_PRIO;
	rt_rq->rt_nr_boosted = 0;
	rt_rq->rq = rq;
	rt_rq->tg = tg;

	tg->rt_rq[cpu] = rt_rq;
	tg->rt_se[cpu] = rt_se;

	if (!rt_se)
		return;

	if (!parent)
		rt_se->rt_rq = &rq->rt;
	else
		rt_se->rt_rq = parent->my_q;

	rt_se->my_q = rt_rq;
	rt_se->parent = parent;
	INIT_LIST_HEAD(&rt_se->run_list);
}

int alloc_rt_sched_group(struct task_group *tg, struct task_group *parent)
{
	struct rt_rq *rt_rq;
	struct sched_rt_entity *rt_se;
	int i;

	tg->rt_rq = kcalloc(nr_cpu_ids, sizeof(rt_rq), GFP_KERNEL);
	if (!tg->rt_rq)
		goto err;
	tg->rt_se = kcalloc(nr_cpu_ids, sizeof(rt_se), GFP_KERNEL);
	if (!tg->rt_se)
		goto err;

	init_rt_bandwidth(&tg->rt_bandwidth,
			ktime_to_ns(def_rt_bandwidth.rt_period), 0);

	for_each_possible_cpu(i) {
		rt_rq = kzalloc_node(sizeof(struct rt_rq),
				     GFP_KERNEL, cpu_to_node(i));
		if (!rt_rq)
			goto err;

		rt_se = kzalloc_node(sizeof(struct sched_rt_entity),
				     GFP_KERNEL, cpu_to_node(i));
		if (!rt_se)
			goto err_free_rq;

		init_rt_rq(rt_rq);
		rt_rq->rt_runtime = tg->rt_bandwidth.rt_runtime;
		init_tg_rt_entry(tg, rt_rq, rt_se, i, parent->rt_se[i]);
	}

	return 1;

err_free_rq:
	kfree(rt_rq);
err:
	return 0;
}

#else /* CONFIG_RT_GROUP_SCHED */

#define rt_entity_is_task(rt_se) (1)

static inline struct task_struct *rt_task_of(struct sched_rt_entity *rt_se)
{
	return container_of(rt_se, struct task_struct, rt);
}

static inline struct rq *rq_of_rt_rq(struct rt_rq *rt_rq)
{
	return container_of(rt_rq, struct rq, rt);
}

static inline struct rq *rq_of_rt_se(struct sched_rt_entity *rt_se)
{
	struct task_struct *p = rt_task_of(rt_se);

	return task_rq(p);
}

static inline struct rt_rq *rt_rq_of_se(struct sched_rt_entity *rt_se)
{
	struct rq *rq = rq_of_rt_se(rt_se);

	return &rq->rt;
}

void free_rt_sched_group(struct task_group *tg) { }

int alloc_rt_sched_group(struct task_group *tg, struct task_group *parent)
{
	return 1;
}
#endif /* CONFIG_RT_GROUP_SCHED */

#ifdef CONFIG_SMP

static void pull_rt_task(struct rq *this_rq);

static inline bool need_pull_rt_task(struct rq *rq, struct task_struct *prev)
{
	/* Try to pull RT tasks here if we lower this rq's prio */
	return rq->rt.highest_prio.curr > prev->prio;
}

static inline int rt_overloaded(struct rq *rq)
{
	return atomic_read(&rq->rd->rto_count);
}

static inline void rt_set_overload(struct rq *rq)
{
	if (!rq->online)
		return;

	cpumask_set_cpu(rq->cpu, rq->rd->rto_mask);
	/*
	 * Make sure the mask is visible before we set
	 * the overload count. That is checked to determine
	 * if we should look at the mask. It would be a shame
	 * if we looked at the mask, but the mask was not
	 * updated yet.
	 *
	 * Matched by the barrier in pull_rt_task().
	 */
	smp_wmb();
	atomic_inc(&rq->rd->rto_count);
}

static inline void rt_clear_overload(struct rq *rq)
{
	if (!rq->online)
		return;

	/* the order here really doesn't matter */
	atomic_dec(&rq->rd->rto_count);
	cpumask_clear_cpu(rq->cpu, rq->rd->rto_mask);
}

static void update_rt_migration(struct rt_rq *rt_rq)
{
	if (rt_rq->rt_nr_migratory && rt_rq->rt_nr_total > 1) {
		if (!rt_rq->overloaded) {
			rt_set_overload(rq_of_rt_rq(rt_rq));
			rt_rq->overloaded = 1;
		}
	} else if (rt_rq->overloaded) {
		rt_clear_overload(rq_of_rt_rq(rt_rq));
		rt_rq->overloaded = 0;
	}
}

static void inc_rt_migration(struct sched_rt_entity *rt_se, struct rt_rq *rt_rq)
{
	struct task_struct *p;

	if (!rt_entity_is_task(rt_se))
		return;

	p = rt_task_of(rt_se);
	rt_rq = &rq_of_rt_rq(rt_rq)->rt;

	rt_rq->rt_nr_total++;
	if (tsk_nr_cpus_allowed(p) > 1)
		rt_rq->rt_nr_migratory++;

	update_rt_migration(rt_rq);
}

static void dec_rt_migration(struct sched_rt_entity *rt_se, struct rt_rq *rt_rq)
{
	struct task_struct *p;

	if (!rt_entity_is_task(rt_se))
		return;

	p = rt_task_of(rt_se);
	rt_rq = &rq_of_rt_rq(rt_rq)->rt;

	rt_rq->rt_nr_total--;
	if (tsk_nr_cpus_allowed(p) > 1)
		rt_rq->rt_nr_migratory--;

	update_rt_migration(rt_rq);
}

static inline int has_pushable_tasks(struct rq *rq)
{
	return !plist_head_empty(&rq->rt.pushable_tasks);
}

static DEFINE_PER_CPU(struct callback_head, rt_push_head);
static DEFINE_PER_CPU(struct callback_head, rt_pull_head);

static void push_rt_tasks(struct rq *);
static void pull_rt_task(struct rq *);

static inline void rt_queue_push_tasks(struct rq *rq)
{
	if (!has_pushable_tasks(rq))
		return;

	queue_balance_callback(rq, &per_cpu(rt_push_head, rq->cpu), push_rt_tasks);
}

static inline void rt_queue_pull_task(struct rq *rq)
{
	queue_balance_callback(rq, &per_cpu(rt_pull_head, rq->cpu), pull_rt_task);
}

static void enqueue_pushable_task(struct rq *rq, struct task_struct *p)
{
	plist_del(&p->pushable_tasks, &rq->rt.pushable_tasks);
	plist_node_init(&p->pushable_tasks, p->prio);
	plist_add(&p->pushable_tasks, &rq->rt.pushable_tasks);

	/* Update the highest prio pushable task */
	if (p->prio < rq->rt.highest_prio.next)
		rq->rt.highest_prio.next = p->prio;
}

static void dequeue_pushable_task(struct rq *rq, struct task_struct *p)
{
	plist_del(&p->pushable_tasks, &rq->rt.pushable_tasks);

	/* Update the new highest prio pushable task */
	if (has_pushable_tasks(rq)) {
		p = plist_first_entry(&rq->rt.pushable_tasks,
				      struct task_struct, pushable_tasks);
		rq->rt.highest_prio.next = p->prio;
	} else
		rq->rt.highest_prio.next = MAX_RT_PRIO;
}

#else

static inline void enqueue_pushable_task(struct rq *rq, struct task_struct *p)
{
}

static inline void dequeue_pushable_task(struct rq *rq, struct task_struct *p)
{
}

static inline
void inc_rt_migration(struct sched_rt_entity *rt_se, struct rt_rq *rt_rq)
{
}

static inline
void dec_rt_migration(struct sched_rt_entity *rt_se, struct rt_rq *rt_rq)
{
}

static inline bool need_pull_rt_task(struct rq *rq, struct task_struct *prev)
{
	return false;
}

static inline void pull_rt_task(struct rq *this_rq)
{
}

static inline void rt_queue_push_tasks(struct rq *rq)
{
}
#endif /* CONFIG_SMP */

static void enqueue_top_rt_rq(struct rt_rq *rt_rq);
static void dequeue_top_rt_rq(struct rt_rq *rt_rq);

static inline int on_rt_rq(struct sched_rt_entity *rt_se)
{
	return rt_se->on_rq;
}

#ifdef CONFIG_UCLAMP_TASK
/*
 * Verify the fitness of task @p to run on @cpu taking into account the uclamp
 * settings.
 *
 * This check is only important for heterogeneous systems where uclamp_min value
 * is higher than the capacity of a @cpu. For non-heterogeneous system this
 * function will always return true.
 *
 * The function will return true if the capacity of the @cpu is >= the
 * uclamp_min and false otherwise.
 *
 * Note that uclamp_min will be clamped to uclamp_max if uclamp_min
 * > uclamp_max.
 */
static inline bool rt_task_fits_capacity(struct task_struct *p, int cpu)
{
	unsigned int min_cap;
	unsigned int max_cap;
	unsigned int cpu_cap;

	/* Only heterogeneous systems can benefit from this check */
	if (!static_branch_unlikely(&sched_asym_cpucapacity))
		return true;

	min_cap = uclamp_eff_value(p, UCLAMP_MIN);
	max_cap = uclamp_eff_value(p, UCLAMP_MAX);

	cpu_cap = capacity_orig_of(cpu);

	return cpu_cap >= min(min_cap, max_cap);
}
#else
static inline bool rt_task_fits_capacity(struct task_struct *p, int cpu)
{
	return true;
}
#endif

#ifdef CONFIG_RT_GROUP_SCHED

static inline u64 sched_rt_runtime(struct rt_rq *rt_rq)
{
	if (!rt_rq->tg)
		return RUNTIME_INF;

	return rt_rq->rt_runtime;
}

static inline u64 sched_rt_period(struct rt_rq *rt_rq)
{
	return ktime_to_ns(rt_rq->tg->rt_bandwidth.rt_period);
}

typedef struct task_group *rt_rq_iter_t;

static inline struct task_group *next_task_group(struct task_group *tg)
{
	do {
		tg = list_entry_rcu(tg->list.next,
			typeof(struct task_group), list);
	} while (&tg->list != &task_groups && task_group_is_autogroup(tg));

	if (&tg->list == &task_groups)
		tg = NULL;

	return tg;
}

#define for_each_rt_rq(rt_rq, iter, rq)					\
	for (iter = container_of(&task_groups, typeof(*iter), list);	\
		(iter = next_task_group(iter)) &&			\
		(rt_rq = iter->rt_rq[cpu_of(rq)]);)

#define for_each_sched_rt_entity(rt_se) \
	for (; rt_se; rt_se = rt_se->parent)

static inline struct rt_rq *group_rt_rq(struct sched_rt_entity *rt_se)
{
	return rt_se->my_q;
}

static void enqueue_rt_entity(struct sched_rt_entity *rt_se, unsigned int flags);
static void dequeue_rt_entity(struct sched_rt_entity *rt_se, unsigned int flags);

static void sched_rt_rq_enqueue(struct rt_rq *rt_rq)
{
	struct task_struct *curr = rq_of_rt_rq(rt_rq)->curr;
	struct rq *rq = rq_of_rt_rq(rt_rq);
	struct sched_rt_entity *rt_se;

	int cpu = cpu_of(rq);

	rt_se = rt_rq->tg->rt_se[cpu];

	if (rt_rq->rt_nr_running) {
		if (!rt_se)
			enqueue_top_rt_rq(rt_rq);
		else if (!on_rt_rq(rt_se))
			enqueue_rt_entity(rt_se, 0);

		if (rt_rq->highest_prio.curr < curr->prio)
			resched_curr(rq);
	}
}

static void sched_rt_rq_dequeue(struct rt_rq *rt_rq)
{
	struct sched_rt_entity *rt_se;
	int cpu = cpu_of(rq_of_rt_rq(rt_rq));

	rt_se = rt_rq->tg->rt_se[cpu];

	if (!rt_se) {
		dequeue_top_rt_rq(rt_rq);
		/* Kick cpufreq (see the comment in kernel/sched/sched.h). */
		cpufreq_update_util(rq_of_rt_rq(rt_rq), 0);
	}
	else if (on_rt_rq(rt_se))
		dequeue_rt_entity(rt_se, 0);
}

static inline int rt_rq_throttled(struct rt_rq *rt_rq)
{
	return rt_rq->rt_throttled && !rt_rq->rt_nr_boosted;
}

static int rt_se_boosted(struct sched_rt_entity *rt_se)
{
	struct rt_rq *rt_rq = group_rt_rq(rt_se);
	struct task_struct *p;

	if (rt_rq)
		return !!rt_rq->rt_nr_boosted;

	p = rt_task_of(rt_se);
	return p->prio != p->normal_prio;
}

#ifdef CONFIG_SMP
static inline const struct cpumask *sched_rt_period_mask(void)
{
	return this_rq()->rd->span;
}
#else
static inline const struct cpumask *sched_rt_period_mask(void)
{
	return cpu_online_mask;
}
#endif

static inline
struct rt_rq *sched_rt_period_rt_rq(struct rt_bandwidth *rt_b, int cpu)
{
	return container_of(rt_b, struct task_group, rt_bandwidth)->rt_rq[cpu];
}

static inline struct rt_bandwidth *sched_rt_bandwidth(struct rt_rq *rt_rq)
{
	return &rt_rq->tg->rt_bandwidth;
}

#else /* !CONFIG_RT_GROUP_SCHED */

static inline u64 sched_rt_runtime(struct rt_rq *rt_rq)
{
	return rt_rq->rt_runtime;
}

static inline u64 sched_rt_period(struct rt_rq *rt_rq)
{
	return ktime_to_ns(def_rt_bandwidth.rt_period);
}

typedef struct rt_rq *rt_rq_iter_t;

#define for_each_rt_rq(rt_rq, iter, rq) \
	for ((void) iter, rt_rq = &rq->rt; rt_rq; rt_rq = NULL)

#define for_each_sched_rt_entity(rt_se) \
	for (; rt_se; rt_se = NULL)

static inline struct rt_rq *group_rt_rq(struct sched_rt_entity *rt_se)
{
	return NULL;
}

static inline void sched_rt_rq_enqueue(struct rt_rq *rt_rq)
{
	struct rq *rq = rq_of_rt_rq(rt_rq);

	if (!rt_rq->rt_nr_running)
		return;

	enqueue_top_rt_rq(rt_rq);
	resched_curr(rq);
}

static inline void sched_rt_rq_dequeue(struct rt_rq *rt_rq)
{
	dequeue_top_rt_rq(rt_rq);
}

static inline int rt_rq_throttled(struct rt_rq *rt_rq)
{
	return rt_rq->rt_throttled;
}

static inline const struct cpumask *sched_rt_period_mask(void)
{
	return cpu_online_mask;
}

static inline
struct rt_rq *sched_rt_period_rt_rq(struct rt_bandwidth *rt_b, int cpu)
{
	return &cpu_rq(cpu)->rt;
}

static inline struct rt_bandwidth *sched_rt_bandwidth(struct rt_rq *rt_rq)
{
	return &def_rt_bandwidth;
}

#endif /* CONFIG_RT_GROUP_SCHED */

bool sched_rt_bandwidth_account(struct rt_rq *rt_rq)
{
	struct rt_bandwidth *rt_b = sched_rt_bandwidth(rt_rq);

	return (hrtimer_active(&rt_b->rt_period_timer) ||
		rt_rq->rt_time < rt_b->rt_runtime);
}

#ifdef CONFIG_SMP
/*
 * We ran out of runtime, see if we can borrow some from our neighbours.
 */
static void do_balance_runtime(struct rt_rq *rt_rq)
{
	struct rt_bandwidth *rt_b = sched_rt_bandwidth(rt_rq);
	struct root_domain *rd = rq_of_rt_rq(rt_rq)->rd;
	int i, weight;
	u64 rt_period;

	weight = cpumask_weight(rd->span);

	raw_spin_lock(&rt_b->rt_runtime_lock);
	rt_period = ktime_to_ns(rt_b->rt_period);
	for_each_cpu(i, rd->span) {
		struct rt_rq *iter = sched_rt_period_rt_rq(rt_b, i);
		s64 diff;

		if (iter == rt_rq)
			continue;

		raw_spin_lock(&iter->rt_runtime_lock);
		/*
		 * Either all rqs have inf runtime and there's nothing to steal
		 * or __disable_runtime() below sets a specific rq to inf to
		 * indicate its been disabled and disalow stealing.
		 */
		if (iter->rt_runtime == RUNTIME_INF)
			goto next;

		/*
		 * From runqueues with spare time, take 1/n part of their
		 * spare time, but no more than our period.
		 */
		diff = iter->rt_runtime - iter->rt_time;
		if (diff > 0) {
			diff = div_u64((u64)diff, weight);
			if (rt_rq->rt_runtime + diff > rt_period)
				diff = rt_period - rt_rq->rt_runtime;
			iter->rt_runtime -= diff;
			rt_rq->rt_runtime += diff;
			if (rt_rq->rt_runtime == rt_period) {
				raw_spin_unlock(&iter->rt_runtime_lock);
				break;
			}
		}
next:
		raw_spin_unlock(&iter->rt_runtime_lock);
	}
	raw_spin_unlock(&rt_b->rt_runtime_lock);
}

/*
 * Ensure this RQ takes back all the runtime it lend to its neighbours.
 */
static void __disable_runtime(struct rq *rq)
{
	struct root_domain *rd = rq->rd;
	rt_rq_iter_t iter;
	struct rt_rq *rt_rq;

	if (unlikely(!scheduler_running))
		return;

	for_each_rt_rq(rt_rq, iter, rq) {
		struct rt_bandwidth *rt_b = sched_rt_bandwidth(rt_rq);
		s64 want;
		int i;

		raw_spin_lock(&rt_b->rt_runtime_lock);
		raw_spin_lock(&rt_rq->rt_runtime_lock);
		/*
		 * Either we're all inf and nobody needs to borrow, or we're
		 * already disabled and thus have nothing to do, or we have
		 * exactly the right amount of runtime to take out.
		 */
		if (rt_rq->rt_runtime == RUNTIME_INF ||
				rt_rq->rt_runtime == rt_b->rt_runtime)
			goto balanced;
		raw_spin_unlock(&rt_rq->rt_runtime_lock);

		/*
		 * Calculate the difference between what we started out with
		 * and what we current have, that's the amount of runtime
		 * we lend and now have to reclaim.
		 */
		want = rt_b->rt_runtime - rt_rq->rt_runtime;

		/*
		 * Greedy reclaim, take back as much as we can.
		 */
		for_each_cpu(i, rd->span) {
			struct rt_rq *iter = sched_rt_period_rt_rq(rt_b, i);
			s64 diff;

			/*
			 * Can't reclaim from ourselves or disabled runqueues.
			 */
			if (iter == rt_rq || iter->rt_runtime == RUNTIME_INF)
				continue;

			raw_spin_lock(&iter->rt_runtime_lock);
			if (want > 0) {
				diff = min_t(s64, iter->rt_runtime, want);
				iter->rt_runtime -= diff;
				want -= diff;
			} else {
				iter->rt_runtime -= want;
				want -= want;
			}
			raw_spin_unlock(&iter->rt_runtime_lock);

			if (!want)
				break;
		}

		raw_spin_lock(&rt_rq->rt_runtime_lock);
		/*
		 * We cannot be left wanting - that would mean some runtime
		 * leaked out of the system.
		 */
		BUG_ON(want);
balanced:
		/*
		 * Disable all the borrow logic by pretending we have inf
		 * runtime - in which case borrowing doesn't make sense.
		 */
		rt_rq->rt_runtime = RUNTIME_INF;
		rt_rq->rt_throttled = 0;
		raw_spin_unlock(&rt_rq->rt_runtime_lock);
		raw_spin_unlock(&rt_b->rt_runtime_lock);

		/* Make rt_rq available for pick_next_task() */
		sched_rt_rq_enqueue(rt_rq);
	}
}

static void __enable_runtime(struct rq *rq)
{
	rt_rq_iter_t iter;
	struct rt_rq *rt_rq;

	if (unlikely(!scheduler_running))
		return;

	/*
	 * Reset each runqueue's bandwidth settings
	 */
	for_each_rt_rq(rt_rq, iter, rq) {
		struct rt_bandwidth *rt_b = sched_rt_bandwidth(rt_rq);

		raw_spin_lock(&rt_b->rt_runtime_lock);
		raw_spin_lock(&rt_rq->rt_runtime_lock);
		rt_rq->rt_runtime = rt_b->rt_runtime;
		rt_rq->rt_time = 0;
		rt_rq->rt_throttled = 0;
		raw_spin_unlock(&rt_rq->rt_runtime_lock);
		raw_spin_unlock(&rt_b->rt_runtime_lock);
	}
}

static void balance_runtime(struct rt_rq *rt_rq)
{
	if (!sched_feat(RT_RUNTIME_SHARE))
		return;

	if (rt_rq->rt_time > rt_rq->rt_runtime) {
		raw_spin_unlock(&rt_rq->rt_runtime_lock);
		do_balance_runtime(rt_rq);
		raw_spin_lock(&rt_rq->rt_runtime_lock);
	}
}
#else /* !CONFIG_SMP */
static inline void balance_runtime(struct rt_rq *rt_rq) {}
#endif /* CONFIG_SMP */

static int do_sched_rt_period_timer(struct rt_bandwidth *rt_b, int overrun)
{
	int i, idle = 1, throttled = 0;
	const struct cpumask *span;

	span = sched_rt_period_mask();
#ifdef CONFIG_RT_GROUP_SCHED
	/*
	 * FIXME: isolated CPUs should really leave the root task group,
	 * whether they are isolcpus or were isolated via cpusets, lest
	 * the timer run on a CPU which does not service all runqueues,
	 * potentially leaving other CPUs indefinitely throttled.  If
	 * isolation is really required, the user will turn the throttle
	 * off to kill the perturbations it causes anyway.  Meanwhile,
	 * this maintains functionality for boot and/or troubleshooting.
	 */
	if (rt_b == &root_task_group.rt_bandwidth)
		span = cpu_online_mask;
#endif
	for_each_cpu(i, span) {
		int enqueue = 0;
		struct rt_rq *rt_rq = sched_rt_period_rt_rq(rt_b, i);
		struct rq *rq = rq_of_rt_rq(rt_rq);
		int skip;

		/*
		 * When span == cpu_online_mask, taking each rq->lock
		 * can be time-consuming. Try to avoid it when possible.
		 */
		raw_spin_lock(&rt_rq->rt_runtime_lock);
		if (!sched_feat(RT_RUNTIME_SHARE) && rt_rq->rt_runtime != RUNTIME_INF)
			rt_rq->rt_runtime = rt_b->rt_runtime;
		skip = !rt_rq->rt_time && !rt_rq->rt_nr_running;
		raw_spin_unlock(&rt_rq->rt_runtime_lock);
		if (skip)
			continue;

		raw_spin_lock(&rq->lock);
		update_rq_clock(rq);

		if (rt_rq->rt_time) {
			u64 runtime;

			raw_spin_lock(&rt_rq->rt_runtime_lock);
			if (rt_rq->rt_throttled)
				balance_runtime(rt_rq);
			runtime = rt_rq->rt_runtime;
			rt_rq->rt_time -= min(rt_rq->rt_time, overrun*runtime);
			if (rt_rq->rt_throttled && rt_rq->rt_time < runtime) {
				rt_rq->rt_throttled = 0;
				enqueue = 1;

				/*
				 * When we're idle and a woken (rt) task is
				 * throttled check_preempt_curr() will set
				 * skip_update and the time between the wakeup
				 * and this unthrottle will get accounted as
				 * 'runtime'.
				 */
				if (rt_rq->rt_nr_running && rq->curr == rq->idle)
					rq_clock_cancel_skipupdate(rq);
			}
			if (rt_rq->rt_time || rt_rq->rt_nr_running)
				idle = 0;
			raw_spin_unlock(&rt_rq->rt_runtime_lock);
		} else if (rt_rq->rt_nr_running) {
			idle = 0;
			if (!rt_rq_throttled(rt_rq))
				enqueue = 1;
		}
		if (rt_rq->rt_throttled)
			throttled = 1;

		if (enqueue)
			sched_rt_rq_enqueue(rt_rq);
		raw_spin_unlock(&rq->lock);
	}

	if (!throttled && (!rt_bandwidth_enabled() || rt_b->rt_runtime == RUNTIME_INF))
		return 1;

	return idle;
}

static inline int rt_se_prio(struct sched_rt_entity *rt_se)
{
#ifdef CONFIG_RT_GROUP_SCHED
	struct rt_rq *rt_rq = group_rt_rq(rt_se);

	if (rt_rq)
		return rt_rq->highest_prio.curr;
#endif

	return rt_task_of(rt_se)->prio;
}

static int sched_rt_runtime_exceeded(struct rt_rq *rt_rq)
{
	u64 runtime = sched_rt_runtime(rt_rq);

	if (rt_rq->rt_throttled)
		return rt_rq_throttled(rt_rq);

	if (runtime >= sched_rt_period(rt_rq))
		return 0;

	balance_runtime(rt_rq);
	runtime = sched_rt_runtime(rt_rq);
	if (runtime == RUNTIME_INF)
		return 0;

	if (rt_rq->rt_time > runtime) {
		struct rt_bandwidth *rt_b = sched_rt_bandwidth(rt_rq);

		/*
		 * Don't actually throttle groups that have no runtime assigned
		 * but accrue some time due to boosting.
		 */
		if (likely(rt_b->rt_runtime)) {
			rt_rq->rt_throttled = 1;
			printk_deferred_once("sched: RT throttling activated\n");
		} else {
			/*
			 * In case we did anyway, make it go away,
			 * replenishment is a joke, since it will replenish us
			 * with exactly 0 ns.
			 */
			rt_rq->rt_time = 0;
		}

		if (rt_rq_throttled(rt_rq)) {
			sched_rt_rq_dequeue(rt_rq);
			return 1;
		}
	}

	return 0;
}

/*
 * Update the current task's runtime statistics. Skip current tasks that
 * are not in our scheduling class.
 */
static void update_curr_rt(struct rq *rq)
{
	struct task_struct *curr = rq->curr;
	struct sched_rt_entity *rt_se = &curr->rt;
	u64 delta_exec;
	u64 now;

	if (curr->sched_class != &rt_sched_class)
		return;

<<<<<<< HEAD
	delta_exec = rq_clock_task(rq) - curr->se.exec_start;
=======
	now = rq_clock_task(rq);
	delta_exec = now - curr->se.exec_start;
>>>>>>> 24b8d41d
	if (unlikely((s64)delta_exec <= 0))
		return;

	/* Kick cpufreq (see the comment in kernel/sched/sched.h). */
	cpufreq_update_this_cpu(rq, SCHED_CPUFREQ_RT);

	schedstat_set(curr->se.statistics.exec_max,
		      max(curr->se.statistics.exec_max, delta_exec));

	curr->se.sum_exec_runtime += delta_exec;
	account_group_exec_runtime(curr, delta_exec);

	curr->se.exec_start = now;
	cgroup_account_cputime(curr, delta_exec);

	if (!rt_bandwidth_enabled())
		return;

	for_each_sched_rt_entity(rt_se) {
		struct rt_rq *rt_rq = rt_rq_of_se(rt_se);

		if (sched_rt_runtime(rt_rq) != RUNTIME_INF) {
			raw_spin_lock(&rt_rq->rt_runtime_lock);
			rt_rq->rt_time += delta_exec;
			if (sched_rt_runtime_exceeded(rt_rq))
				resched_curr(rq);
			raw_spin_unlock(&rt_rq->rt_runtime_lock);
		}
	}
}

static void
dequeue_top_rt_rq(struct rt_rq *rt_rq)
{
	struct rq *rq = rq_of_rt_rq(rt_rq);

	BUG_ON(&rq->rt != rt_rq);

	if (!rt_rq->rt_queued)
		return;

	BUG_ON(!rq->nr_running);

	sub_nr_running(rq, rt_rq->rt_nr_running);
	rt_rq->rt_queued = 0;

}

static void
enqueue_top_rt_rq(struct rt_rq *rt_rq)
{
	struct rq *rq = rq_of_rt_rq(rt_rq);

	BUG_ON(&rq->rt != rt_rq);

	if (rt_rq->rt_queued)
		return;

	if (rt_rq_throttled(rt_rq))
		return;

	if (rt_rq->rt_nr_running) {
		add_nr_running(rq, rt_rq->rt_nr_running);
		rt_rq->rt_queued = 1;
	}

	/* Kick cpufreq (see the comment in kernel/sched/sched.h). */
	cpufreq_update_util(rq, 0);
}

#if defined CONFIG_SMP

static void
inc_rt_prio_smp(struct rt_rq *rt_rq, int prio, int prev_prio)
{
	struct rq *rq = rq_of_rt_rq(rt_rq);

#ifdef CONFIG_RT_GROUP_SCHED
	/*
	 * Change rq's cpupri only if rt_rq is the top queue.
	 */
	if (&rq->rt != rt_rq)
		return;
#endif
	if (rq->online && prio < prev_prio)
		cpupri_set(&rq->rd->cpupri, rq->cpu, prio);
}

static void
dec_rt_prio_smp(struct rt_rq *rt_rq, int prio, int prev_prio)
{
	struct rq *rq = rq_of_rt_rq(rt_rq);

#ifdef CONFIG_RT_GROUP_SCHED
	/*
	 * Change rq's cpupri only if rt_rq is the top queue.
	 */
	if (&rq->rt != rt_rq)
		return;
#endif
	if (rq->online && rt_rq->highest_prio.curr != prev_prio)
		cpupri_set(&rq->rd->cpupri, rq->cpu, rt_rq->highest_prio.curr);
}

#else /* CONFIG_SMP */

static inline
void inc_rt_prio_smp(struct rt_rq *rt_rq, int prio, int prev_prio) {}
static inline
void dec_rt_prio_smp(struct rt_rq *rt_rq, int prio, int prev_prio) {}

#endif /* CONFIG_SMP */

#if defined CONFIG_SMP || defined CONFIG_RT_GROUP_SCHED
static void
inc_rt_prio(struct rt_rq *rt_rq, int prio)
{
	int prev_prio = rt_rq->highest_prio.curr;

	if (prio < prev_prio)
		rt_rq->highest_prio.curr = prio;

	inc_rt_prio_smp(rt_rq, prio, prev_prio);
}

static void
dec_rt_prio(struct rt_rq *rt_rq, int prio)
{
	int prev_prio = rt_rq->highest_prio.curr;

	if (rt_rq->rt_nr_running) {

		WARN_ON(prio < prev_prio);

		/*
		 * This may have been our highest task, and therefore
		 * we may have some recomputation to do
		 */
		if (prio == prev_prio) {
			struct rt_prio_array *array = &rt_rq->active;

			rt_rq->highest_prio.curr =
				sched_find_first_bit(array->bitmap);
		}

	} else
		rt_rq->highest_prio.curr = MAX_RT_PRIO;

	dec_rt_prio_smp(rt_rq, prio, prev_prio);
}

#else

static inline void inc_rt_prio(struct rt_rq *rt_rq, int prio) {}
static inline void dec_rt_prio(struct rt_rq *rt_rq, int prio) {}

#endif /* CONFIG_SMP || CONFIG_RT_GROUP_SCHED */

#ifdef CONFIG_RT_GROUP_SCHED

static void
inc_rt_group(struct sched_rt_entity *rt_se, struct rt_rq *rt_rq)
{
	if (rt_se_boosted(rt_se))
		rt_rq->rt_nr_boosted++;

	if (rt_rq->tg)
		start_rt_bandwidth(&rt_rq->tg->rt_bandwidth);
}

static void
dec_rt_group(struct sched_rt_entity *rt_se, struct rt_rq *rt_rq)
{
	if (rt_se_boosted(rt_se))
		rt_rq->rt_nr_boosted--;

	WARN_ON(!rt_rq->rt_nr_running && rt_rq->rt_nr_boosted);
}

#else /* CONFIG_RT_GROUP_SCHED */

static void
inc_rt_group(struct sched_rt_entity *rt_se, struct rt_rq *rt_rq)
{
	start_rt_bandwidth(&def_rt_bandwidth);
}

static inline
void dec_rt_group(struct sched_rt_entity *rt_se, struct rt_rq *rt_rq) {}

#endif /* CONFIG_RT_GROUP_SCHED */

static inline
unsigned int rt_se_nr_running(struct sched_rt_entity *rt_se)
{
	struct rt_rq *group_rq = group_rt_rq(rt_se);

	if (group_rq)
		return group_rq->rt_nr_running;
	else
		return 1;
}

static inline
unsigned int rt_se_rr_nr_running(struct sched_rt_entity *rt_se)
{
	struct rt_rq *group_rq = group_rt_rq(rt_se);
	struct task_struct *tsk;

	if (group_rq)
		return group_rq->rr_nr_running;

	tsk = rt_task_of(rt_se);

	return (tsk->policy == SCHED_RR) ? 1 : 0;
}

static inline
void inc_rt_tasks(struct sched_rt_entity *rt_se, struct rt_rq *rt_rq)
{
	int prio = rt_se_prio(rt_se);

	WARN_ON(!rt_prio(prio));
	rt_rq->rt_nr_running += rt_se_nr_running(rt_se);
	rt_rq->rr_nr_running += rt_se_rr_nr_running(rt_se);

	inc_rt_prio(rt_rq, prio);
	inc_rt_migration(rt_se, rt_rq);
	inc_rt_group(rt_se, rt_rq);
}

static inline
void dec_rt_tasks(struct sched_rt_entity *rt_se, struct rt_rq *rt_rq)
{
	WARN_ON(!rt_prio(rt_se_prio(rt_se)));
	WARN_ON(!rt_rq->rt_nr_running);
	rt_rq->rt_nr_running -= rt_se_nr_running(rt_se);
	rt_rq->rr_nr_running -= rt_se_rr_nr_running(rt_se);

	dec_rt_prio(rt_rq, rt_se_prio(rt_se));
	dec_rt_migration(rt_se, rt_rq);
	dec_rt_group(rt_se, rt_rq);
}

/*
 * Change rt_se->run_list location unless SAVE && !MOVE
 *
 * assumes ENQUEUE/DEQUEUE flags match
 */
static inline bool move_entity(unsigned int flags)
{
	if ((flags & (DEQUEUE_SAVE | DEQUEUE_MOVE)) == DEQUEUE_SAVE)
		return false;

	return true;
}

static void __delist_rt_entity(struct sched_rt_entity *rt_se, struct rt_prio_array *array)
{
	list_del_init(&rt_se->run_list);

	if (list_empty(array->queue + rt_se_prio(rt_se)))
		__clear_bit(rt_se_prio(rt_se), array->bitmap);

	rt_se->on_list = 0;
}

static void __enqueue_rt_entity(struct sched_rt_entity *rt_se, unsigned int flags)
{
	struct rt_rq *rt_rq = rt_rq_of_se(rt_se);
	struct rt_prio_array *array = &rt_rq->active;
	struct rt_rq *group_rq = group_rt_rq(rt_se);
	struct list_head *queue = array->queue + rt_se_prio(rt_se);

	/*
	 * Don't enqueue the group if its throttled, or when empty.
	 * The latter is a consequence of the former when a child group
	 * get throttled and the current group doesn't have any other
	 * active members.
	 */
	if (group_rq && (rt_rq_throttled(group_rq) || !group_rq->rt_nr_running)) {
		if (rt_se->on_list)
			__delist_rt_entity(rt_se, array);
		return;
	}

	if (move_entity(flags)) {
		WARN_ON_ONCE(rt_se->on_list);
		if (flags & ENQUEUE_HEAD)
			list_add(&rt_se->run_list, queue);
		else
			list_add_tail(&rt_se->run_list, queue);

		__set_bit(rt_se_prio(rt_se), array->bitmap);
		rt_se->on_list = 1;
	}
	rt_se->on_rq = 1;

	inc_rt_tasks(rt_se, rt_rq);
}

static void __dequeue_rt_entity(struct sched_rt_entity *rt_se, unsigned int flags)
{
	struct rt_rq *rt_rq = rt_rq_of_se(rt_se);
	struct rt_prio_array *array = &rt_rq->active;

	if (move_entity(flags)) {
		WARN_ON_ONCE(!rt_se->on_list);
		__delist_rt_entity(rt_se, array);
	}
	rt_se->on_rq = 0;

	dec_rt_tasks(rt_se, rt_rq);
}

/*
 * Because the prio of an upper entry depends on the lower
 * entries, we must remove entries top - down.
 */
static void dequeue_rt_stack(struct sched_rt_entity *rt_se, unsigned int flags)
{
	struct sched_rt_entity *back = NULL;

	for_each_sched_rt_entity(rt_se) {
		rt_se->back = back;
		back = rt_se;
	}

	dequeue_top_rt_rq(rt_rq_of_se(back));

	for (rt_se = back; rt_se; rt_se = rt_se->back) {
		if (on_rt_rq(rt_se))
			__dequeue_rt_entity(rt_se, flags);
	}
}

static void enqueue_rt_entity(struct sched_rt_entity *rt_se, unsigned int flags)
{
	struct rq *rq = rq_of_rt_se(rt_se);

	dequeue_rt_stack(rt_se, flags);
	for_each_sched_rt_entity(rt_se)
		__enqueue_rt_entity(rt_se, flags);
	enqueue_top_rt_rq(&rq->rt);
}

static void dequeue_rt_entity(struct sched_rt_entity *rt_se, unsigned int flags)
{
	struct rq *rq = rq_of_rt_se(rt_se);

	dequeue_rt_stack(rt_se, flags);

	for_each_sched_rt_entity(rt_se) {
		struct rt_rq *rt_rq = group_rt_rq(rt_se);

		if (rt_rq && rt_rq->rt_nr_running)
			__enqueue_rt_entity(rt_se, flags);
	}
	enqueue_top_rt_rq(&rq->rt);
}

/*
 * Adding/removing a task to/from a priority array:
 */
static void
enqueue_task_rt(struct rq *rq, struct task_struct *p, int flags)
{
	struct sched_rt_entity *rt_se = &p->rt;

	if (flags & ENQUEUE_WAKEUP)
		rt_se->timeout = 0;

	enqueue_rt_entity(rt_se, flags);

	if (!task_current(rq, p) && tsk_nr_cpus_allowed(p) > 1)
		enqueue_pushable_task(rq, p);
}

static void dequeue_task_rt(struct rq *rq, struct task_struct *p, int flags)
{
	struct sched_rt_entity *rt_se = &p->rt;

	update_curr_rt(rq);
	dequeue_rt_entity(rt_se, flags);

	dequeue_pushable_task(rq, p);
}

/*
 * Put task to the head or the end of the run list without the overhead of
 * dequeue followed by enqueue.
 */
static void
requeue_rt_entity(struct rt_rq *rt_rq, struct sched_rt_entity *rt_se, int head)
{
	if (on_rt_rq(rt_se)) {
		struct rt_prio_array *array = &rt_rq->active;
		struct list_head *queue = array->queue + rt_se_prio(rt_se);

		if (head)
			list_move(&rt_se->run_list, queue);
		else
			list_move_tail(&rt_se->run_list, queue);
	}
}

static void requeue_task_rt(struct rq *rq, struct task_struct *p, int head)
{
	struct sched_rt_entity *rt_se = &p->rt;
	struct rt_rq *rt_rq;

	for_each_sched_rt_entity(rt_se) {
		rt_rq = rt_rq_of_se(rt_se);
		requeue_rt_entity(rt_rq, rt_se, head);
	}
}

static void yield_task_rt(struct rq *rq)
{
	requeue_task_rt(rq, rq->curr, 0);
}

#ifdef CONFIG_SMP
static int find_lowest_rq(struct task_struct *task);

static int
select_task_rq_rt(struct task_struct *p, int cpu, int sd_flag, int flags)
{
	struct task_struct *curr;
	struct rq *rq;
	bool test;

	/* For anything but wake ups, just return the task_cpu */
	if (sd_flag != SD_BALANCE_WAKE && sd_flag != SD_BALANCE_FORK)
		goto out;

	rq = cpu_rq(cpu);

	rcu_read_lock();
	curr = READ_ONCE(rq->curr); /* unlocked access */

	/*
	 * If the current task on @p's runqueue is an RT task, then
	 * try to see if we can wake this RT task up on another
	 * runqueue. Otherwise simply start this RT task
	 * on its current runqueue.
	 *
	 * We want to avoid overloading runqueues. If the woken
	 * task is a higher priority, then it will stay on this CPU
	 * and the lower prio task should be moved to another CPU.
	 * Even though this will probably make the lower prio task
	 * lose its cache, we do not want to bounce a higher task
	 * around just because it gave up its CPU, perhaps for a
	 * lock?
	 *
	 * For equal prio tasks, we just let the scheduler sort it out.
	 *
	 * Otherwise, just let it ride on the affined RQ and the
	 * post-schedule router will push the preempted task away
	 *
	 * This test is optimistic, if we get it wrong the load-balancer
	 * will have to sort it out.
	 *
	 * We take into account the capacity of the CPU to ensure it fits the
	 * requirement of the task - which is only important on heterogeneous
	 * systems like big.LITTLE.
	 */
<<<<<<< HEAD
	if (curr && unlikely(rt_task(curr)) &&
	    (tsk_nr_cpus_allowed(curr) < 2 ||
	     curr->prio <= p->prio)) {
=======
	test = curr &&
	       unlikely(rt_task(curr)) &&
	       (curr->nr_cpus_allowed < 2 || curr->prio <= p->prio);

	if (test || !rt_task_fits_capacity(p, cpu)) {
>>>>>>> 24b8d41d
		int target = find_lowest_rq(p);

		/*
		 * Bail out if we were forcing a migration to find a better
		 * fitting CPU but our search failed.
		 */
		if (!test && target != -1 && !rt_task_fits_capacity(p, target))
			goto out_unlock;

		/*
		 * Don't bother moving it if the destination CPU is
		 * not running a lower priority task.
		 */
		if (target != -1 &&
		    p->prio < cpu_rq(target)->rt.highest_prio.curr)
			cpu = target;
	}

out_unlock:
	rcu_read_unlock();

out:
	return cpu;
}

static void check_preempt_equal_prio(struct rq *rq, struct task_struct *p)
{
	/*
	 * Current can't be migrated, useless to reschedule,
	 * let's hope p can move out.
	 */
	if (tsk_nr_cpus_allowed(rq->curr) == 1 ||
	    !cpupri_find(&rq->rd->cpupri, rq->curr, NULL))
		return;

	/*
	 * p is migratable, so let's not schedule it and
	 * see if it is pushed or pulled somewhere else.
	 */
<<<<<<< HEAD
	if (tsk_nr_cpus_allowed(p) != 1
	    && cpupri_find(&rq->rd->cpupri, p, NULL))
=======
	if (p->nr_cpus_allowed != 1 &&
	    cpupri_find(&rq->rd->cpupri, p, NULL))
>>>>>>> 24b8d41d
		return;

	/*
	 * There appear to be other CPUs that can accept
	 * the current task but none can run 'p', so lets reschedule
	 * to try and push the current task away:
	 */
	requeue_task_rt(rq, p, 1);
	resched_curr(rq);
}

static int balance_rt(struct rq *rq, struct task_struct *p, struct rq_flags *rf)
{
	if (!on_rt_rq(&p->rt) && need_pull_rt_task(rq, p)) {
		/*
		 * This is OK, because current is on_cpu, which avoids it being
		 * picked for load-balance and preemption/IRQs are still
		 * disabled avoiding further scheduler activity on it and we've
		 * not yet started the picking loop.
		 */
		rq_unpin_lock(rq, rf);
		pull_rt_task(rq);
		rq_repin_lock(rq, rf);
	}

	return sched_stop_runnable(rq) || sched_dl_runnable(rq) || sched_rt_runnable(rq);
}
#endif /* CONFIG_SMP */

/*
 * Preempt the current task with a newly woken task if needed:
 */
static void check_preempt_curr_rt(struct rq *rq, struct task_struct *p, int flags)
{
	if (p->prio < rq->curr->prio) {
		resched_curr(rq);
		return;
	}

#ifdef CONFIG_SMP
	/*
	 * If:
	 *
	 * - the newly woken task is of equal priority to the current task
	 * - the newly woken task is non-migratable while current is migratable
	 * - current will be preempted on the next reschedule
	 *
	 * we should check to see if current can readily move to a different
	 * cpu.  If so, we will reschedule to allow the push logic to try
	 * to move current somewhere else, making room for our non-migratable
	 * task.
	 */
	if (p->prio == rq->curr->prio && !test_tsk_need_resched(rq->curr))
		check_preempt_equal_prio(rq, p);
#endif
}

static inline void set_next_task_rt(struct rq *rq, struct task_struct *p, bool first)
{
	p->se.exec_start = rq_clock_task(rq);

	/* The running task is never eligible for pushing */
	dequeue_pushable_task(rq, p);

	if (!first)
		return;

	/*
	 * If prev task was rt, put_prev_task() has already updated the
	 * utilization. We only care of the case where we start to schedule a
	 * rt task
	 */
	if (rq->curr->sched_class != &rt_sched_class)
		update_rt_rq_load_avg(rq_clock_pelt(rq), rq, 0);

	rt_queue_push_tasks(rq);
}

static struct sched_rt_entity *pick_next_rt_entity(struct rq *rq,
						   struct rt_rq *rt_rq)
{
	struct rt_prio_array *array = &rt_rq->active;
	struct sched_rt_entity *next = NULL;
	struct list_head *queue;
	int idx;

	idx = sched_find_first_bit(array->bitmap);
	BUG_ON(idx >= MAX_RT_PRIO);

	queue = array->queue + idx;
	next = list_entry(queue->next, struct sched_rt_entity, run_list);

	return next;
}

static struct task_struct *_pick_next_task_rt(struct rq *rq)
{
	struct sched_rt_entity *rt_se;
	struct rt_rq *rt_rq  = &rq->rt;

	do {
		rt_se = pick_next_rt_entity(rq, rt_rq);
		BUG_ON(!rt_se);
		rt_rq = group_rt_rq(rt_se);
	} while (rt_rq);

	return rt_task_of(rt_se);
}

<<<<<<< HEAD
static struct task_struct *
pick_next_task_rt(struct rq *rq, struct task_struct *prev, struct pin_cookie cookie)
=======
static struct task_struct *pick_next_task_rt(struct rq *rq)
>>>>>>> 24b8d41d
{
	struct task_struct *p;

<<<<<<< HEAD
	if (need_pull_rt_task(rq, prev)) {
		/*
		 * This is OK, because current is on_cpu, which avoids it being
		 * picked for load-balance and preemption/IRQs are still
		 * disabled avoiding further scheduler activity on it and we're
		 * being very careful to re-start the picking loop.
		 */
		lockdep_unpin_lock(&rq->lock, cookie);
		pull_rt_task(rq);
		lockdep_repin_lock(&rq->lock, cookie);
		/*
		 * pull_rt_task() can drop (and re-acquire) rq->lock; this
		 * means a dl or stop task can slip in, in which case we need
		 * to re-start task selection.
		 */
		if (unlikely((rq->stop && task_on_rq_queued(rq->stop)) ||
			     rq->dl.dl_nr_running))
			return RETRY_TASK;
	}

	/*
	 * We may dequeue prev's rt_rq in put_prev_task().
	 * So, we update time before rt_nr_running check.
	 */
	if (prev->sched_class == &rt_sched_class)
		update_curr_rt(rq);

	if (!rt_rq->rt_queued)
=======
	if (!sched_rt_runnable(rq))
>>>>>>> 24b8d41d
		return NULL;

	p = _pick_next_task_rt(rq);
	set_next_task_rt(rq, p, true);
	return p;
}

static void put_prev_task_rt(struct rq *rq, struct task_struct *p)
{
	update_curr_rt(rq);

	update_rt_rq_load_avg(rq_clock_pelt(rq), rq, 1);

	/*
	 * The previous task needs to be made eligible for pushing
	 * if it is still active
	 */
	if (on_rt_rq(&p->rt) && tsk_nr_cpus_allowed(p) > 1)
		enqueue_pushable_task(rq, p);
}

#ifdef CONFIG_SMP

/* Only try algorithms three times */
#define RT_MAX_TRIES 3

static int pick_rt_task(struct rq *rq, struct task_struct *p, int cpu)
{
	if (!task_running(rq, p) &&
	    cpumask_test_cpu(cpu, p->cpus_ptr))
		return 1;

	return 0;
}

/*
 * Return the highest pushable rq's task, which is suitable to be executed
 * on the CPU, NULL otherwise
 */
static struct task_struct *pick_highest_pushable_task(struct rq *rq, int cpu)
{
	struct plist_head *head = &rq->rt.pushable_tasks;
	struct task_struct *p;

	if (!has_pushable_tasks(rq))
		return NULL;

	plist_for_each_entry(p, head, pushable_tasks) {
		if (pick_rt_task(rq, p, cpu))
			return p;
	}

	return NULL;
}

static DEFINE_PER_CPU(cpumask_var_t, local_cpu_mask);

static int find_lowest_rq(struct task_struct *task)
{
	struct sched_domain *sd;
	struct cpumask *lowest_mask = this_cpu_cpumask_var_ptr(local_cpu_mask);
	int this_cpu = smp_processor_id();
	int cpu      = task_cpu(task);
	int ret;

	/* Make sure the mask is initialized first */
	if (unlikely(!lowest_mask))
		return -1;

	if (tsk_nr_cpus_allowed(task) == 1)
		return -1; /* No other targets possible */

	/*
	 * If we're on asym system ensure we consider the different capacities
	 * of the CPUs when searching for the lowest_mask.
	 */
	if (static_branch_unlikely(&sched_asym_cpucapacity)) {

		ret = cpupri_find_fitness(&task_rq(task)->rd->cpupri,
					  task, lowest_mask,
					  rt_task_fits_capacity);
	} else {

		ret = cpupri_find(&task_rq(task)->rd->cpupri,
				  task, lowest_mask);
	}

	if (!ret)
		return -1; /* No targets found */

	/*
	 * At this point we have built a mask of CPUs representing the
	 * lowest priority tasks in the system.  Now we want to elect
	 * the best one based on our affinity and topology.
	 *
	 * We prioritize the last CPU that the task executed on since
	 * it is most likely cache-hot in that location.
	 */
	if (cpumask_test_cpu(cpu, lowest_mask))
		return cpu;

	/*
	 * Otherwise, we consult the sched_domains span maps to figure
	 * out which CPU is logically closest to our hot cache data.
	 */
	if (!cpumask_test_cpu(this_cpu, lowest_mask))
		this_cpu = -1; /* Skip this_cpu opt if not among lowest */

	rcu_read_lock();
	for_each_domain(cpu, sd) {
		if (sd->flags & SD_WAKE_AFFINE) {
			int best_cpu;

			/*
			 * "this_cpu" is cheaper to preempt than a
			 * remote processor.
			 */
			if (this_cpu != -1 &&
			    cpumask_test_cpu(this_cpu, sched_domain_span(sd))) {
				rcu_read_unlock();
				return this_cpu;
			}

			best_cpu = cpumask_first_and(lowest_mask,
						     sched_domain_span(sd));
			if (best_cpu < nr_cpu_ids) {
				rcu_read_unlock();
				return best_cpu;
			}
		}
	}
	rcu_read_unlock();

	/*
	 * And finally, if there were no matches within the domains
	 * just give the caller *something* to work with from the compatible
	 * locations.
	 */
	if (this_cpu != -1)
		return this_cpu;

	cpu = cpumask_any(lowest_mask);
	if (cpu < nr_cpu_ids)
		return cpu;

	return -1;
}

/* Will lock the rq it finds */
static struct rq *find_lock_lowest_rq(struct task_struct *task, struct rq *rq)
{
	struct rq *lowest_rq = NULL;
	int tries;
	int cpu;

	for (tries = 0; tries < RT_MAX_TRIES; tries++) {
		cpu = find_lowest_rq(task);

		if ((cpu == -1) || (cpu == rq->cpu))
			break;

		lowest_rq = cpu_rq(cpu);

		if (lowest_rq->rt.highest_prio.curr <= task->prio) {
			/*
			 * Target rq has tasks of equal or higher priority,
			 * retrying does not release any lock and is unlikely
			 * to yield a different result.
			 */
			lowest_rq = NULL;
			break;
		}

		/* if the prio of this runqueue changed, try again */
		if (double_lock_balance(rq, lowest_rq)) {
			/*
			 * We had to unlock the run queue. In
			 * the mean time, task could have
			 * migrated already or had its affinity changed.
			 * Also make sure that it wasn't scheduled on its rq.
			 */
			if (unlikely(task_rq(task) != rq ||
				     !cpumask_test_cpu(lowest_rq->cpu, task->cpus_ptr) ||
				     task_running(rq, task) ||
				     !rt_task(task) ||
				     !task_on_rq_queued(task))) {

				double_unlock_balance(rq, lowest_rq);
				lowest_rq = NULL;
				break;
			}
		}

		/* If this rq is still suitable use it. */
		if (lowest_rq->rt.highest_prio.curr > task->prio)
			break;

		/* try again */
		double_unlock_balance(rq, lowest_rq);
		lowest_rq = NULL;
	}

	return lowest_rq;
}

static struct task_struct *pick_next_pushable_task(struct rq *rq)
{
	struct task_struct *p;

	if (!has_pushable_tasks(rq))
		return NULL;

	p = plist_first_entry(&rq->rt.pushable_tasks,
			      struct task_struct, pushable_tasks);

	BUG_ON(rq->cpu != task_cpu(p));
	BUG_ON(task_current(rq, p));
	BUG_ON(tsk_nr_cpus_allowed(p) <= 1);

	BUG_ON(!task_on_rq_queued(p));
	BUG_ON(!rt_task(p));

	return p;
}

/*
 * If the current CPU has more than one RT task, see if the non
 * running task can migrate over to a CPU that is running a task
 * of lesser priority.
 */
static int push_rt_task(struct rq *rq)
{
	struct task_struct *next_task;
	struct rq *lowest_rq;
	int ret = 0;

	if (!rq->rt.overloaded)
		return 0;

	next_task = pick_next_pushable_task(rq);
	if (!next_task)
		return 0;

retry:
	if (WARN_ON(next_task == rq->curr))
		return 0;

	/*
	 * It's possible that the next_task slipped in of
	 * higher priority than current. If that's the case
	 * just reschedule current.
	 */
	if (unlikely(next_task->prio < rq->curr->prio)) {
		resched_curr(rq);
		return 0;
	}

	/* We might release rq lock */
	get_task_struct(next_task);

	/* find_lock_lowest_rq locks the rq if found */
	lowest_rq = find_lock_lowest_rq(next_task, rq);
	if (!lowest_rq) {
		struct task_struct *task;
		/*
		 * find_lock_lowest_rq releases rq->lock
		 * so it is possible that next_task has migrated.
		 *
		 * We need to make sure that the task is still on the same
		 * run-queue and is also still the next task eligible for
		 * pushing.
		 */
		task = pick_next_pushable_task(rq);
		if (task == next_task) {
			/*
			 * The task hasn't migrated, and is still the next
			 * eligible task, but we failed to find a run-queue
			 * to push it to.  Do not retry in this case, since
			 * other CPUs will pull from us when ready.
			 */
			goto out;
		}

		if (!task)
			/* No more tasks, just exit */
			goto out;

		/*
		 * Something has shifted, try again.
		 */
		put_task_struct(next_task);
		next_task = task;
		goto retry;
	}

	deactivate_task(rq, next_task, 0);
	set_task_cpu(next_task, lowest_rq->cpu);
	activate_task(lowest_rq, next_task, 0);
	ret = 1;

	resched_curr(lowest_rq);

	double_unlock_balance(rq, lowest_rq);

out:
	put_task_struct(next_task);

	return ret;
}

static void push_rt_tasks(struct rq *rq)
{
	/* push_rt_task will return true if it moved an RT */
	while (push_rt_task(rq))
		;
}

#ifdef HAVE_RT_PUSH_IPI

/*
 * When a high priority task schedules out from a CPU and a lower priority
 * task is scheduled in, a check is made to see if there's any RT tasks
 * on other CPUs that are waiting to run because a higher priority RT task
 * is currently running on its CPU. In this case, the CPU with multiple RT
 * tasks queued on it (overloaded) needs to be notified that a CPU has opened
 * up that may be able to run one of its non-running queued RT tasks.
 *
 * All CPUs with overloaded RT tasks need to be notified as there is currently
 * no way to know which of these CPUs have the highest priority task waiting
 * to run. Instead of trying to take a spinlock on each of these CPUs,
 * which has shown to cause large latency when done on machines with many
 * CPUs, sending an IPI to the CPUs to have them push off the overloaded
 * RT tasks waiting to run.
 *
 * Just sending an IPI to each of the CPUs is also an issue, as on large
 * count CPU machines, this can cause an IPI storm on a CPU, especially
 * if its the only CPU with multiple RT tasks queued, and a large number
 * of CPUs scheduling a lower priority task at the same time.
 *
 * Each root domain has its own irq work function that can iterate over
 * all CPUs with RT overloaded tasks. Since all CPUs with overloaded RT
 * tassk must be checked if there's one or many CPUs that are lowering
 * their priority, there's a single irq work iterator that will try to
 * push off RT tasks that are waiting to run.
 *
 * When a CPU schedules a lower priority task, it will kick off the
 * irq work iterator that will jump to each CPU with overloaded RT tasks.
 * As it only takes the first CPU that schedules a lower priority task
 * to start the process, the rto_start variable is incremented and if
 * the atomic result is one, then that CPU will try to take the rto_lock.
 * This prevents high contention on the lock as the process handles all
 * CPUs scheduling lower priority tasks.
 *
 * All CPUs that are scheduling a lower priority task will increment the
 * rt_loop_next variable. This will make sure that the irq work iterator
 * checks all RT overloaded CPUs whenever a CPU schedules a new lower
 * priority task, even if the iterator is in the middle of a scan. Incrementing
 * the rt_loop_next will cause the iterator to perform another scan.
 *
 */
static int rto_next_cpu(struct root_domain *rd)
{
	int next;
	int cpu;

	/*
	 * When starting the IPI RT pushing, the rto_cpu is set to -1,
	 * rt_next_cpu() will simply return the first CPU found in
	 * the rto_mask.
	 *
	 * If rto_next_cpu() is called with rto_cpu is a valid CPU, it
	 * will return the next CPU found in the rto_mask.
	 *
	 * If there are no more CPUs left in the rto_mask, then a check is made
	 * against rto_loop and rto_loop_next. rto_loop is only updated with
	 * the rto_lock held, but any CPU may increment the rto_loop_next
	 * without any locking.
	 */
	for (;;) {

		/* When rto_cpu is -1 this acts like cpumask_first() */
		cpu = cpumask_next(rd->rto_cpu, rd->rto_mask);

		rd->rto_cpu = cpu;

		if (cpu < nr_cpu_ids)
			return cpu;

		rd->rto_cpu = -1;

		/*
		 * ACQUIRE ensures we see the @rto_mask changes
		 * made prior to the @next value observed.
		 *
		 * Matches WMB in rt_set_overload().
		 */
		next = atomic_read_acquire(&rd->rto_loop_next);

		if (rd->rto_loop == next)
			break;

		rd->rto_loop = next;
	}

	return -1;
}

static inline bool rto_start_trylock(atomic_t *v)
{
	return !atomic_cmpxchg_acquire(v, 0, 1);
}

static inline void rto_start_unlock(atomic_t *v)
{
	atomic_set_release(v, 0);
}

static void tell_cpu_to_push(struct rq *rq)
{
	int cpu = -1;

	/* Keep the loop going if the IPI is currently active */
	atomic_inc(&rq->rd->rto_loop_next);

	/* Only one CPU can initiate a loop at a time */
	if (!rto_start_trylock(&rq->rd->rto_loop_start))
		return;

	raw_spin_lock(&rq->rd->rto_lock);

	/*
	 * The rto_cpu is updated under the lock, if it has a valid CPU
	 * then the IPI is still running and will continue due to the
	 * update to loop_next, and nothing needs to be done here.
	 * Otherwise it is finishing up and an ipi needs to be sent.
	 */
	if (rq->rd->rto_cpu < 0)
		cpu = rto_next_cpu(rq->rd);

	raw_spin_unlock(&rq->rd->rto_lock);

	rto_start_unlock(&rq->rd->rto_loop_start);

	if (cpu >= 0) {
		/* Make sure the rd does not get freed while pushing */
		sched_get_rd(rq->rd);
		irq_work_queue_on(&rq->rd->rto_push_work, cpu);
	}
}

/* Called from hardirq context */
void rto_push_irq_work_func(struct irq_work *work)
{
	struct root_domain *rd =
		container_of(work, struct root_domain, rto_push_work);
	struct rq *rq;
	int cpu;

	rq = this_rq();

	/*
	 * We do not need to grab the lock to check for has_pushable_tasks.
	 * When it gets updated, a check is made if a push is possible.
	 */
	if (has_pushable_tasks(rq)) {
		raw_spin_lock(&rq->lock);
		push_rt_tasks(rq);
		raw_spin_unlock(&rq->lock);
	}

	raw_spin_lock(&rd->rto_lock);

	/* Pass the IPI to the next rt overloaded queue */
	cpu = rto_next_cpu(rd);

	raw_spin_unlock(&rd->rto_lock);

	if (cpu < 0) {
		sched_put_rd(rd);
		return;
	}

	/* Try the next RT overloaded CPU */
	irq_work_queue_on(&rd->rto_push_work, cpu);
}
#endif /* HAVE_RT_PUSH_IPI */

static void pull_rt_task(struct rq *this_rq)
{
	int this_cpu = this_rq->cpu, cpu;
	bool resched = false;
	struct task_struct *p;
	struct rq *src_rq;
	int rt_overload_count = rt_overloaded(this_rq);

	if (likely(!rt_overload_count))
		return;

	/*
	 * Match the barrier from rt_set_overloaded; this guarantees that if we
	 * see overloaded we must also see the rto_mask bit.
	 */
	smp_rmb();

	/* If we are the only overloaded CPU do nothing */
	if (rt_overload_count == 1 &&
	    cpumask_test_cpu(this_rq->cpu, this_rq->rd->rto_mask))
		return;

#ifdef HAVE_RT_PUSH_IPI
	if (sched_feat(RT_PUSH_IPI)) {
		tell_cpu_to_push(this_rq);
		return;
	}
#endif

	for_each_cpu(cpu, this_rq->rd->rto_mask) {
		if (this_cpu == cpu)
			continue;

		src_rq = cpu_rq(cpu);

		/*
		 * Don't bother taking the src_rq->lock if the next highest
		 * task is known to be lower-priority than our current task.
		 * This may look racy, but if this value is about to go
		 * logically higher, the src_rq will push this task away.
		 * And if its going logically lower, we do not care
		 */
		if (src_rq->rt.highest_prio.next >=
		    this_rq->rt.highest_prio.curr)
			continue;

		/*
		 * We can potentially drop this_rq's lock in
		 * double_lock_balance, and another CPU could
		 * alter this_rq
		 */
		double_lock_balance(this_rq, src_rq);

		/*
		 * We can pull only a task, which is pushable
		 * on its rq, and no others.
		 */
		p = pick_highest_pushable_task(src_rq, this_cpu);

		/*
		 * Do we have an RT task that preempts
		 * the to-be-scheduled task?
		 */
		if (p && (p->prio < this_rq->rt.highest_prio.curr)) {
			WARN_ON(p == src_rq->curr);
			WARN_ON(!task_on_rq_queued(p));

			/*
			 * There's a chance that p is higher in priority
			 * than what's currently running on its CPU.
			 * This is just that p is wakeing up and hasn't
			 * had a chance to schedule. We only pull
			 * p if it is lower in priority than the
			 * current task on the run queue
			 */
			if (p->prio < src_rq->curr->prio)
				goto skip;

			resched = true;

			deactivate_task(src_rq, p, 0);
			set_task_cpu(p, this_cpu);
			activate_task(this_rq, p, 0);
			/*
			 * We continue with the search, just in
			 * case there's an even higher prio task
			 * in another runqueue. (low likelihood
			 * but possible)
			 */
		}
skip:
		double_unlock_balance(this_rq, src_rq);
	}

	if (resched)
		resched_curr(this_rq);
}

/*
 * If we are not running and we are not going to reschedule soon, we should
 * try to push tasks away now
 */
static void task_woken_rt(struct rq *rq, struct task_struct *p)
{
<<<<<<< HEAD
	if (!task_running(rq, p) &&
	    !test_tsk_need_resched(rq->curr) &&
	    tsk_nr_cpus_allowed(p) > 1 &&
	    (dl_task(rq->curr) || rt_task(rq->curr)) &&
	    (tsk_nr_cpus_allowed(rq->curr) < 2 ||
	     rq->curr->prio <= p->prio))
=======
	bool need_to_push = !task_running(rq, p) &&
			    !test_tsk_need_resched(rq->curr) &&
			    p->nr_cpus_allowed > 1 &&
			    (dl_task(rq->curr) || rt_task(rq->curr)) &&
			    (rq->curr->nr_cpus_allowed < 2 ||
			     rq->curr->prio <= p->prio);

	if (need_to_push)
>>>>>>> 24b8d41d
		push_rt_tasks(rq);
}

/* Assumes rq->lock is held */
static void rq_online_rt(struct rq *rq)
{
	if (rq->rt.overloaded)
		rt_set_overload(rq);

	__enable_runtime(rq);

	cpupri_set(&rq->rd->cpupri, rq->cpu, rq->rt.highest_prio.curr);
}

/* Assumes rq->lock is held */
static void rq_offline_rt(struct rq *rq)
{
	if (rq->rt.overloaded)
		rt_clear_overload(rq);

	__disable_runtime(rq);

	cpupri_set(&rq->rd->cpupri, rq->cpu, CPUPRI_INVALID);
}

/*
 * When switch from the rt queue, we bring ourselves to a position
 * that we might want to pull RT tasks from other runqueues.
 */
static void switched_from_rt(struct rq *rq, struct task_struct *p)
{
	/*
	 * If there are other RT tasks then we will reschedule
	 * and the scheduling of the other RT tasks will handle
	 * the balancing. But if we are the last RT task
	 * we may need to handle the pulling of RT tasks
	 * now.
	 */
	if (!task_on_rq_queued(p) || rq->rt.rt_nr_running)
		return;

	rt_queue_pull_task(rq);
}

void __init init_sched_rt_class(void)
{
	unsigned int i;

	for_each_possible_cpu(i) {
		zalloc_cpumask_var_node(&per_cpu(local_cpu_mask, i),
					GFP_KERNEL, cpu_to_node(i));
	}
}
#endif /* CONFIG_SMP */

/*
 * When switching a task to RT, we may overload the runqueue
 * with RT tasks. In this case we try to push them off to
 * other runqueues.
 */
static void switched_to_rt(struct rq *rq, struct task_struct *p)
{
	/*
	 * If we are already running, then there's nothing
	 * that needs to be done. But if we are not running
	 * we may need to preempt the current running task.
	 * If that current running task is also an RT task
	 * then see if we can move to another run queue.
	 */
	if (task_on_rq_queued(p) && rq->curr != p) {
#ifdef CONFIG_SMP
<<<<<<< HEAD
		if (tsk_nr_cpus_allowed(p) > 1 && rq->rt.overloaded)
			queue_push_tasks(rq);
#else
		if (p->prio < rq->curr->prio)
			resched_curr(rq);
=======
		if (p->nr_cpus_allowed > 1 && rq->rt.overloaded)
			rt_queue_push_tasks(rq);
>>>>>>> 24b8d41d
#endif /* CONFIG_SMP */
		if (p->prio < rq->curr->prio && cpu_online(cpu_of(rq)))
			resched_curr(rq);
	}
}

/*
 * Priority of the task has changed. This may cause
 * us to initiate a push or pull.
 */
static void
prio_changed_rt(struct rq *rq, struct task_struct *p, int oldprio)
{
	if (!task_on_rq_queued(p))
		return;

	if (rq->curr == p) {
#ifdef CONFIG_SMP
		/*
		 * If our priority decreases while running, we
		 * may need to pull tasks to this runqueue.
		 */
		if (oldprio < p->prio)
			rt_queue_pull_task(rq);

		/*
		 * If there's a higher priority task waiting to run
		 * then reschedule.
		 */
		if (p->prio > rq->rt.highest_prio.curr)
			resched_curr(rq);
#else
		/* For UP simply resched on drop of prio */
		if (oldprio < p->prio)
			resched_curr(rq);
#endif /* CONFIG_SMP */
	} else {
		/*
		 * This task is not running, but if it is
		 * greater than the current running task
		 * then reschedule.
		 */
		if (p->prio < rq->curr->prio)
			resched_curr(rq);
	}
}

#ifdef CONFIG_POSIX_TIMERS
static void watchdog(struct rq *rq, struct task_struct *p)
{
	unsigned long soft, hard;

	/* max may change after cur was read, this will be fixed next tick */
	soft = task_rlimit(p, RLIMIT_RTTIME);
	hard = task_rlimit_max(p, RLIMIT_RTTIME);

	if (soft != RLIM_INFINITY) {
		unsigned long next;

		if (p->rt.watchdog_stamp != jiffies) {
			p->rt.timeout++;
			p->rt.watchdog_stamp = jiffies;
		}

		next = DIV_ROUND_UP(min(soft, hard), USEC_PER_SEC/HZ);
		if (p->rt.timeout > next) {
			posix_cputimers_rt_watchdog(&p->posix_cputimers,
						    p->se.sum_exec_runtime);
		}
	}
}
#else
static inline void watchdog(struct rq *rq, struct task_struct *p) { }
#endif

/*
 * scheduler tick hitting a task of our scheduling class.
 *
 * NOTE: This function can be called remotely by the tick offload that
 * goes along full dynticks. Therefore no local assumption can be made
 * and everything must be accessed through the @rq and @curr passed in
 * parameters.
 */
static void task_tick_rt(struct rq *rq, struct task_struct *p, int queued)
{
	struct sched_rt_entity *rt_se = &p->rt;

	update_curr_rt(rq);
	update_rt_rq_load_avg(rq_clock_pelt(rq), rq, 1);

	watchdog(rq, p);

	/*
	 * RR tasks need a special form of timeslice management.
	 * FIFO tasks have no timeslices.
	 */
	if (p->policy != SCHED_RR)
		return;

	if (--p->rt.time_slice)
		return;

	p->rt.time_slice = sched_rr_timeslice;

	/*
	 * Requeue to the end of queue if we (and all of our ancestors) are not
	 * the only element on the queue
	 */
	for_each_sched_rt_entity(rt_se) {
		if (rt_se->run_list.prev != rt_se->run_list.next) {
			requeue_task_rt(rq, p, 0);
			resched_curr(rq);
			return;
		}
	}
}

static unsigned int get_rr_interval_rt(struct rq *rq, struct task_struct *task)
{
	/*
	 * Time slice is 0 for SCHED_FIFO tasks
	 */
	if (task->policy == SCHED_RR)
		return sched_rr_timeslice;
	else
		return 0;
}

const struct sched_class rt_sched_class
	__section("__rt_sched_class") = {
	.enqueue_task		= enqueue_task_rt,
	.dequeue_task		= dequeue_task_rt,
	.yield_task		= yield_task_rt,

	.check_preempt_curr	= check_preempt_curr_rt,

	.pick_next_task		= pick_next_task_rt,
	.put_prev_task		= put_prev_task_rt,
	.set_next_task          = set_next_task_rt,

#ifdef CONFIG_SMP
	.balance		= balance_rt,
	.select_task_rq		= select_task_rq_rt,
	.set_cpus_allowed       = set_cpus_allowed_common,
	.rq_online              = rq_online_rt,
	.rq_offline             = rq_offline_rt,
	.task_woken		= task_woken_rt,
	.switched_from		= switched_from_rt,
#endif

	.task_tick		= task_tick_rt,

	.get_rr_interval	= get_rr_interval_rt,

	.prio_changed		= prio_changed_rt,
	.switched_to		= switched_to_rt,

	.update_curr		= update_curr_rt,

#ifdef CONFIG_UCLAMP_TASK
	.uclamp_enabled		= 1,
#endif
};

#ifdef CONFIG_RT_GROUP_SCHED
/*
 * Ensure that the real time constraints are schedulable.
 */
static DEFINE_MUTEX(rt_constraints_mutex);

static inline int tg_has_rt_tasks(struct task_group *tg)
{
	struct task_struct *task;
	struct css_task_iter it;
	int ret = 0;

	/*
	 * Autogroups do not have RT tasks; see autogroup_create().
	 */
	if (task_group_is_autogroup(tg))
		return 0;

	css_task_iter_start(&tg->css, 0, &it);
	while (!ret && (task = css_task_iter_next(&it)))
		ret |= rt_task(task);
	css_task_iter_end(&it);

	return ret;
}

struct rt_schedulable_data {
	struct task_group *tg;
	u64 rt_period;
	u64 rt_runtime;
};

static int tg_rt_schedulable(struct task_group *tg, void *data)
{
	struct rt_schedulable_data *d = data;
	struct task_group *child;
	unsigned long total, sum = 0;
	u64 period, runtime;

	period = ktime_to_ns(tg->rt_bandwidth.rt_period);
	runtime = tg->rt_bandwidth.rt_runtime;

	if (tg == d->tg) {
		period = d->rt_period;
		runtime = d->rt_runtime;
	}

	/*
	 * Cannot have more runtime than the period.
	 */
	if (runtime > period && runtime != RUNTIME_INF)
		return -EINVAL;

	/*
	 * Ensure we don't starve existing RT tasks if runtime turns zero.
	 */
	if (rt_bandwidth_enabled() && !runtime &&
	    tg->rt_bandwidth.rt_runtime && tg_has_rt_tasks(tg))
		return -EBUSY;

	total = to_ratio(period, runtime);

	/*
	 * Nobody can have more than the global setting allows.
	 */
	if (total > to_ratio(global_rt_period(), global_rt_runtime()))
		return -EINVAL;

	/*
	 * The sum of our children's runtime should not exceed our own.
	 */
	list_for_each_entry_rcu(child, &tg->children, siblings) {
		period = ktime_to_ns(child->rt_bandwidth.rt_period);
		runtime = child->rt_bandwidth.rt_runtime;

		if (child == d->tg) {
			period = d->rt_period;
			runtime = d->rt_runtime;
		}

		sum += to_ratio(period, runtime);
	}

	if (sum > total)
		return -EINVAL;

	return 0;
}

static int __rt_schedulable(struct task_group *tg, u64 period, u64 runtime)
{
	int ret;

	struct rt_schedulable_data data = {
		.tg = tg,
		.rt_period = period,
		.rt_runtime = runtime,
	};

	rcu_read_lock();
	ret = walk_tg_tree(tg_rt_schedulable, tg_nop, &data);
	rcu_read_unlock();

	return ret;
}

static int tg_set_rt_bandwidth(struct task_group *tg,
		u64 rt_period, u64 rt_runtime)
{
	int i, err = 0;

	/*
	 * Disallowing the root group RT runtime is BAD, it would disallow the
	 * kernel creating (and or operating) RT threads.
	 */
	if (tg == &root_task_group && rt_runtime == 0)
		return -EINVAL;

	/* No period doesn't make any sense. */
	if (rt_period == 0)
		return -EINVAL;

	/*
	 * Bound quota to defend quota against overflow during bandwidth shift.
	 */
	if (rt_runtime != RUNTIME_INF && rt_runtime > max_rt_runtime)
		return -EINVAL;

	mutex_lock(&rt_constraints_mutex);
	err = __rt_schedulable(tg, rt_period, rt_runtime);
	if (err)
		goto unlock;

	raw_spin_lock_irq(&tg->rt_bandwidth.rt_runtime_lock);
	tg->rt_bandwidth.rt_period = ns_to_ktime(rt_period);
	tg->rt_bandwidth.rt_runtime = rt_runtime;

	for_each_possible_cpu(i) {
		struct rt_rq *rt_rq = tg->rt_rq[i];

		raw_spin_lock(&rt_rq->rt_runtime_lock);
		rt_rq->rt_runtime = rt_runtime;
		raw_spin_unlock(&rt_rq->rt_runtime_lock);
	}
	raw_spin_unlock_irq(&tg->rt_bandwidth.rt_runtime_lock);
unlock:
	mutex_unlock(&rt_constraints_mutex);

	return err;
}

int sched_group_set_rt_runtime(struct task_group *tg, long rt_runtime_us)
{
	u64 rt_runtime, rt_period;

	rt_period = ktime_to_ns(tg->rt_bandwidth.rt_period);
	rt_runtime = (u64)rt_runtime_us * NSEC_PER_USEC;
	if (rt_runtime_us < 0)
		rt_runtime = RUNTIME_INF;
	else if ((u64)rt_runtime_us > U64_MAX / NSEC_PER_USEC)
		return -EINVAL;

	return tg_set_rt_bandwidth(tg, rt_period, rt_runtime);
}

long sched_group_rt_runtime(struct task_group *tg)
{
	u64 rt_runtime_us;

	if (tg->rt_bandwidth.rt_runtime == RUNTIME_INF)
		return -1;

	rt_runtime_us = tg->rt_bandwidth.rt_runtime;
	do_div(rt_runtime_us, NSEC_PER_USEC);
	return rt_runtime_us;
}

int sched_group_set_rt_period(struct task_group *tg, u64 rt_period_us)
{
	u64 rt_runtime, rt_period;

	if (rt_period_us > U64_MAX / NSEC_PER_USEC)
		return -EINVAL;

	rt_period = rt_period_us * NSEC_PER_USEC;
	rt_runtime = tg->rt_bandwidth.rt_runtime;

	return tg_set_rt_bandwidth(tg, rt_period, rt_runtime);
}

long sched_group_rt_period(struct task_group *tg)
{
	u64 rt_period_us;

	rt_period_us = ktime_to_ns(tg->rt_bandwidth.rt_period);
	do_div(rt_period_us, NSEC_PER_USEC);
	return rt_period_us;
}

static int sched_rt_global_constraints(void)
{
	int ret = 0;

	mutex_lock(&rt_constraints_mutex);
	ret = __rt_schedulable(NULL, 0, 0);
	mutex_unlock(&rt_constraints_mutex);

	return ret;
}

int sched_rt_can_attach(struct task_group *tg, struct task_struct *tsk)
{
	/* Don't accept realtime tasks when there is no way for them to run */
	if (rt_task(tsk) && tg->rt_bandwidth.rt_runtime == 0)
		return 0;

	return 1;
}

#else /* !CONFIG_RT_GROUP_SCHED */
static int sched_rt_global_constraints(void)
{
	unsigned long flags;
	int i;

	raw_spin_lock_irqsave(&def_rt_bandwidth.rt_runtime_lock, flags);
	for_each_possible_cpu(i) {
		struct rt_rq *rt_rq = &cpu_rq(i)->rt;

		raw_spin_lock(&rt_rq->rt_runtime_lock);
		rt_rq->rt_runtime = global_rt_runtime();
		raw_spin_unlock(&rt_rq->rt_runtime_lock);
	}
	raw_spin_unlock_irqrestore(&def_rt_bandwidth.rt_runtime_lock, flags);

	return 0;
}
#endif /* CONFIG_RT_GROUP_SCHED */

static int sched_rt_global_validate(void)
{
	if (sysctl_sched_rt_period <= 0)
		return -EINVAL;

	if ((sysctl_sched_rt_runtime != RUNTIME_INF) &&
		((sysctl_sched_rt_runtime > sysctl_sched_rt_period) ||
		 ((u64)sysctl_sched_rt_runtime *
			NSEC_PER_USEC > max_rt_runtime)))
		return -EINVAL;

	return 0;
}

static void sched_rt_do_global(void)
{
	def_rt_bandwidth.rt_runtime = global_rt_runtime();
	def_rt_bandwidth.rt_period = ns_to_ktime(global_rt_period());
}

int sched_rt_handler(struct ctl_table *table, int write, void *buffer,
		size_t *lenp, loff_t *ppos)
{
	int old_period, old_runtime;
	static DEFINE_MUTEX(mutex);
	int ret;

	mutex_lock(&mutex);
	old_period = sysctl_sched_rt_period;
	old_runtime = sysctl_sched_rt_runtime;

	ret = proc_dointvec(table, write, buffer, lenp, ppos);

	if (!ret && write) {
		ret = sched_rt_global_validate();
		if (ret)
			goto undo;

		ret = sched_dl_global_validate();
		if (ret)
			goto undo;

		ret = sched_rt_global_constraints();
		if (ret)
			goto undo;

		sched_rt_do_global();
		sched_dl_do_global();
	}
	if (0) {
undo:
		sysctl_sched_rt_period = old_period;
		sysctl_sched_rt_runtime = old_runtime;
	}
	mutex_unlock(&mutex);

	return ret;
}

int sched_rr_handler(struct ctl_table *table, int write, void *buffer,
		size_t *lenp, loff_t *ppos)
{
	int ret;
	static DEFINE_MUTEX(mutex);

	mutex_lock(&mutex);
	ret = proc_dointvec(table, write, buffer, lenp, ppos);
	/*
	 * Make sure that internally we keep jiffies.
	 * Also, writing zero resets the timeslice to default:
	 */
	if (!ret && write) {
		sched_rr_timeslice =
			sysctl_sched_rr_timeslice <= 0 ? RR_TIMESLICE :
			msecs_to_jiffies(sysctl_sched_rr_timeslice);
	}
	mutex_unlock(&mutex);

	return ret;
}

#ifdef CONFIG_SCHED_DEBUG
void print_rt_stats(struct seq_file *m, int cpu)
{
	rt_rq_iter_t iter;
	struct rt_rq *rt_rq;

	rcu_read_lock();
	for_each_rt_rq(rt_rq, iter, cpu_rq(cpu))
		print_rt_rq(m, cpu, rt_rq);
	rcu_read_unlock();
}
#endif /* CONFIG_SCHED_DEBUG */<|MERGE_RESOLUTION|>--- conflicted
+++ resolved
@@ -326,7 +326,7 @@
 	rt_rq = &rq_of_rt_rq(rt_rq)->rt;
 
 	rt_rq->rt_nr_total++;
-	if (tsk_nr_cpus_allowed(p) > 1)
+	if (p->nr_cpus_allowed > 1)
 		rt_rq->rt_nr_migratory++;
 
 	update_rt_migration(rt_rq);
@@ -343,7 +343,7 @@
 	rt_rq = &rq_of_rt_rq(rt_rq)->rt;
 
 	rt_rq->rt_nr_total--;
-	if (tsk_nr_cpus_allowed(p) > 1)
+	if (p->nr_cpus_allowed > 1)
 		rt_rq->rt_nr_migratory--;
 
 	update_rt_migration(rt_rq);
@@ -1003,17 +1003,10 @@
 	if (curr->sched_class != &rt_sched_class)
 		return;
 
-<<<<<<< HEAD
-	delta_exec = rq_clock_task(rq) - curr->se.exec_start;
-=======
 	now = rq_clock_task(rq);
 	delta_exec = now - curr->se.exec_start;
->>>>>>> 24b8d41d
 	if (unlikely((s64)delta_exec <= 0))
 		return;
-
-	/* Kick cpufreq (see the comment in kernel/sched/sched.h). */
-	cpufreq_update_this_cpu(rq, SCHED_CPUFREQ_RT);
 
 	schedstat_set(curr->se.statistics.exec_max,
 		      max(curr->se.statistics.exec_max, delta_exec));
@@ -1383,7 +1376,7 @@
 
 	enqueue_rt_entity(rt_se, flags);
 
-	if (!task_current(rq, p) && tsk_nr_cpus_allowed(p) > 1)
+	if (!task_current(rq, p) && p->nr_cpus_allowed > 1)
 		enqueue_pushable_task(rq, p);
 }
 
@@ -1476,17 +1469,11 @@
 	 * requirement of the task - which is only important on heterogeneous
 	 * systems like big.LITTLE.
 	 */
-<<<<<<< HEAD
-	if (curr && unlikely(rt_task(curr)) &&
-	    (tsk_nr_cpus_allowed(curr) < 2 ||
-	     curr->prio <= p->prio)) {
-=======
 	test = curr &&
 	       unlikely(rt_task(curr)) &&
 	       (curr->nr_cpus_allowed < 2 || curr->prio <= p->prio);
 
 	if (test || !rt_task_fits_capacity(p, cpu)) {
->>>>>>> 24b8d41d
 		int target = find_lowest_rq(p);
 
 		/*
@@ -1518,7 +1505,7 @@
 	 * Current can't be migrated, useless to reschedule,
 	 * let's hope p can move out.
 	 */
-	if (tsk_nr_cpus_allowed(rq->curr) == 1 ||
+	if (rq->curr->nr_cpus_allowed == 1 ||
 	    !cpupri_find(&rq->rd->cpupri, rq->curr, NULL))
 		return;
 
@@ -1526,13 +1513,8 @@
 	 * p is migratable, so let's not schedule it and
 	 * see if it is pushed or pulled somewhere else.
 	 */
-<<<<<<< HEAD
-	if (tsk_nr_cpus_allowed(p) != 1
-	    && cpupri_find(&rq->rd->cpupri, p, NULL))
-=======
 	if (p->nr_cpus_allowed != 1 &&
 	    cpupri_find(&rq->rd->cpupri, p, NULL))
->>>>>>> 24b8d41d
 		return;
 
 	/*
@@ -1642,47 +1624,11 @@
 	return rt_task_of(rt_se);
 }
 
-<<<<<<< HEAD
-static struct task_struct *
-pick_next_task_rt(struct rq *rq, struct task_struct *prev, struct pin_cookie cookie)
-=======
 static struct task_struct *pick_next_task_rt(struct rq *rq)
->>>>>>> 24b8d41d
 {
 	struct task_struct *p;
 
-<<<<<<< HEAD
-	if (need_pull_rt_task(rq, prev)) {
-		/*
-		 * This is OK, because current is on_cpu, which avoids it being
-		 * picked for load-balance and preemption/IRQs are still
-		 * disabled avoiding further scheduler activity on it and we're
-		 * being very careful to re-start the picking loop.
-		 */
-		lockdep_unpin_lock(&rq->lock, cookie);
-		pull_rt_task(rq);
-		lockdep_repin_lock(&rq->lock, cookie);
-		/*
-		 * pull_rt_task() can drop (and re-acquire) rq->lock; this
-		 * means a dl or stop task can slip in, in which case we need
-		 * to re-start task selection.
-		 */
-		if (unlikely((rq->stop && task_on_rq_queued(rq->stop)) ||
-			     rq->dl.dl_nr_running))
-			return RETRY_TASK;
-	}
-
-	/*
-	 * We may dequeue prev's rt_rq in put_prev_task().
-	 * So, we update time before rt_nr_running check.
-	 */
-	if (prev->sched_class == &rt_sched_class)
-		update_curr_rt(rq);
-
-	if (!rt_rq->rt_queued)
-=======
 	if (!sched_rt_runnable(rq))
->>>>>>> 24b8d41d
 		return NULL;
 
 	p = _pick_next_task_rt(rq);
@@ -1700,7 +1646,7 @@
 	 * The previous task needs to be made eligible for pushing
 	 * if it is still active
 	 */
-	if (on_rt_rq(&p->rt) && tsk_nr_cpus_allowed(p) > 1)
+	if (on_rt_rq(&p->rt) && p->nr_cpus_allowed > 1)
 		enqueue_pushable_task(rq, p);
 }
 
@@ -1752,7 +1698,7 @@
 	if (unlikely(!lowest_mask))
 		return -1;
 
-	if (tsk_nr_cpus_allowed(task) == 1)
+	if (task->nr_cpus_allowed == 1)
 		return -1; /* No other targets possible */
 
 	/*
@@ -1900,7 +1846,7 @@
 
 	BUG_ON(rq->cpu != task_cpu(p));
 	BUG_ON(task_current(rq, p));
-	BUG_ON(tsk_nr_cpus_allowed(p) <= 1);
+	BUG_ON(p->nr_cpus_allowed <= 1);
 
 	BUG_ON(!task_on_rq_queued(p));
 	BUG_ON(!rt_task(p));
@@ -2274,14 +2220,6 @@
  */
 static void task_woken_rt(struct rq *rq, struct task_struct *p)
 {
-<<<<<<< HEAD
-	if (!task_running(rq, p) &&
-	    !test_tsk_need_resched(rq->curr) &&
-	    tsk_nr_cpus_allowed(p) > 1 &&
-	    (dl_task(rq->curr) || rt_task(rq->curr)) &&
-	    (tsk_nr_cpus_allowed(rq->curr) < 2 ||
-	     rq->curr->prio <= p->prio))
-=======
 	bool need_to_push = !task_running(rq, p) &&
 			    !test_tsk_need_resched(rq->curr) &&
 			    p->nr_cpus_allowed > 1 &&
@@ -2290,7 +2228,6 @@
 			     rq->curr->prio <= p->prio);
 
 	if (need_to_push)
->>>>>>> 24b8d41d
 		push_rt_tasks(rq);
 }
 
@@ -2362,16 +2299,8 @@
 	 */
 	if (task_on_rq_queued(p) && rq->curr != p) {
 #ifdef CONFIG_SMP
-<<<<<<< HEAD
-		if (tsk_nr_cpus_allowed(p) > 1 && rq->rt.overloaded)
-			queue_push_tasks(rq);
-#else
-		if (p->prio < rq->curr->prio)
-			resched_curr(rq);
-=======
 		if (p->nr_cpus_allowed > 1 && rq->rt.overloaded)
 			rt_queue_push_tasks(rq);
->>>>>>> 24b8d41d
 #endif /* CONFIG_SMP */
 		if (p->prio < rq->curr->prio && cpu_online(cpu_of(rq)))
 			resched_curr(rq);
