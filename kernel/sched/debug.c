// SPDX-License-Identifier: GPL-2.0-only
/*
 * kernel/sched/debug.c
 *
 * Print the CFS rbtree and other debugging details
 *
 * Copyright(C) 2007, Red Hat, Inc., Ingo Molnar
 */
#include "sched.h"

static DEFINE_SPINLOCK(sched_debug_lock);

/*
 * This allows printing both to /proc/sched_debug and
 * to the console
 */
#define SEQ_printf(m, x...)			\
 do {						\
	if (m)					\
		seq_printf(m, x);		\
	else					\
		pr_cont(x);			\
 } while (0)

/*
 * Ease the printing of nsec fields:
 */
static long long nsec_high(unsigned long long nsec)
{
	if ((long long)nsec < 0) {
		nsec = -nsec;
		do_div(nsec, 1000000);
		return -nsec;
	}
	do_div(nsec, 1000000);

	return nsec;
}

static unsigned long nsec_low(unsigned long long nsec)
{
	if ((long long)nsec < 0)
		nsec = -nsec;

	return do_div(nsec, 1000000);
}

#define SPLIT_NS(x) nsec_high(x), nsec_low(x)

#define SCHED_FEAT(name, enabled)	\
	#name ,

static const char * const sched_feat_names[] = {
#include "features.h"
};

#undef SCHED_FEAT

static int sched_feat_show(struct seq_file *m, void *v)
{
	int i;

	for (i = 0; i < __SCHED_FEAT_NR; i++) {
		if (!(sysctl_sched_features & (1UL << i)))
			seq_puts(m, "NO_");
		seq_printf(m, "%s ", sched_feat_names[i]);
	}
	seq_puts(m, "\n");

	return 0;
}

#ifdef CONFIG_JUMP_LABEL

#define jump_label_key__true  STATIC_KEY_INIT_TRUE
#define jump_label_key__false STATIC_KEY_INIT_FALSE

#define SCHED_FEAT(name, enabled)	\
	jump_label_key__##enabled ,

struct static_key sched_feat_keys[__SCHED_FEAT_NR] = {
#include "features.h"
};

#undef SCHED_FEAT

static void sched_feat_disable(int i)
{
	static_key_disable_cpuslocked(&sched_feat_keys[i]);
}

static void sched_feat_enable(int i)
{
	static_key_enable_cpuslocked(&sched_feat_keys[i]);
}
#else
static void sched_feat_disable(int i) { };
static void sched_feat_enable(int i) { };
#endif /* CONFIG_JUMP_LABEL */

static int sched_feat_set(char *cmp)
{
	int i;
	int neg = 0;

	if (strncmp(cmp, "NO_", 3) == 0) {
		neg = 1;
		cmp += 3;
	}

	i = match_string(sched_feat_names, __SCHED_FEAT_NR, cmp);
	if (i < 0)
		return i;

	if (neg) {
		sysctl_sched_features &= ~(1UL << i);
		sched_feat_disable(i);
	} else {
		sysctl_sched_features |= (1UL << i);
		sched_feat_enable(i);
	}

	return 0;
}

static ssize_t
sched_feat_write(struct file *filp, const char __user *ubuf,
		size_t cnt, loff_t *ppos)
{
	char buf[64];
	char *cmp;
	int ret;
	struct inode *inode;

	if (cnt > 63)
		cnt = 63;

	if (copy_from_user(&buf, ubuf, cnt))
		return -EFAULT;

	buf[cnt] = 0;
	cmp = strstrip(buf);

	/* Ensure the static_key remains in a consistent state */
	inode = file_inode(filp);
	cpus_read_lock();
	inode_lock(inode);
	ret = sched_feat_set(cmp);
	inode_unlock(inode);
	cpus_read_unlock();
	if (ret < 0)
		return ret;

	*ppos += cnt;

	return cnt;
}

static int sched_feat_open(struct inode *inode, struct file *filp)
{
	return single_open(filp, sched_feat_show, NULL);
}

static const struct file_operations sched_feat_fops = {
	.open		= sched_feat_open,
	.write		= sched_feat_write,
	.read		= seq_read,
	.llseek		= seq_lseek,
	.release	= single_release,
};

__read_mostly bool sched_debug_enabled;

static __init int sched_init_debug(void)
{
	debugfs_create_file("sched_features", 0644, NULL, NULL,
			&sched_feat_fops);

	debugfs_create_bool("sched_debug", 0644, NULL,
			&sched_debug_enabled);

	return 0;
}
late_initcall(sched_init_debug);

#ifdef CONFIG_SMP

#ifdef CONFIG_SYSCTL

static struct ctl_table sd_ctl_dir[] = {
	{
		.procname	= "sched_domain",
		.mode		= 0555,
	},
	{}
};

static struct ctl_table sd_ctl_root[] = {
	{
		.procname	= "kernel",
		.mode		= 0555,
		.child		= sd_ctl_dir,
	},
	{}
};

static struct ctl_table *sd_alloc_ctl_entry(int n)
{
	struct ctl_table *entry =
		kcalloc(n, sizeof(struct ctl_table), GFP_KERNEL);

	return entry;
}

static void sd_free_ctl_entry(struct ctl_table **tablep)
{
	struct ctl_table *entry;

	/*
	 * In the intermediate directories, both the child directory and
	 * procname are dynamically allocated and could fail but the mode
	 * will always be set. In the lowest directory the names are
	 * static strings and all have proc handlers.
	 */
	for (entry = *tablep; entry->mode; entry++) {
		if (entry->child)
			sd_free_ctl_entry(&entry->child);
		if (entry->proc_handler == NULL)
			kfree(entry->procname);
	}

	kfree(*tablep);
	*tablep = NULL;
}

static void
set_table_entry(struct ctl_table *entry,
		const char *procname, void *data, int maxlen,
		umode_t mode, proc_handler *proc_handler)
{
	entry->procname = procname;
	entry->data = data;
	entry->maxlen = maxlen;
	entry->mode = mode;
	entry->proc_handler = proc_handler;
}

static int sd_ctl_doflags(struct ctl_table *table, int write,
			  void *buffer, size_t *lenp, loff_t *ppos)
{
	unsigned long flags = *(unsigned long *)table->data;
	size_t data_size = 0;
	size_t len = 0;
	char *tmp, *buf;
	int idx;

	if (write)
		return 0;

	for_each_set_bit(idx, &flags, __SD_FLAG_CNT) {
		char *name = sd_flag_debug[idx].name;

		/* Name plus whitespace */
		data_size += strlen(name) + 1;
	}

	if (*ppos > data_size) {
		*lenp = 0;
		return 0;
	}

	buf = kcalloc(data_size + 1, sizeof(*buf), GFP_KERNEL);
	if (!buf)
		return -ENOMEM;

	for_each_set_bit(idx, &flags, __SD_FLAG_CNT) {
		char *name = sd_flag_debug[idx].name;

		len += snprintf(buf + len, strlen(name) + 2, "%s ", name);
	}

	tmp = buf + *ppos;
	len -= *ppos;

	if (len > *lenp)
		len = *lenp;
	if (len)
		memcpy(buffer, tmp, len);
	if (len < *lenp) {
		((char *)buffer)[len] = '\n';
		len++;
	}

	*lenp = len;
	*ppos += len;

	kfree(buf);

	return 0;
}

static struct ctl_table *
sd_alloc_ctl_domain_table(struct sched_domain *sd)
{
	struct ctl_table *table = sd_alloc_ctl_entry(9);

	if (table == NULL)
		return NULL;

	set_table_entry(&table[0], "min_interval",	  &sd->min_interval,	    sizeof(long), 0644, proc_doulongvec_minmax);
	set_table_entry(&table[1], "max_interval",	  &sd->max_interval,	    sizeof(long), 0644, proc_doulongvec_minmax);
	set_table_entry(&table[2], "busy_factor",	  &sd->busy_factor,	    sizeof(int),  0644, proc_dointvec_minmax);
	set_table_entry(&table[3], "imbalance_pct",	  &sd->imbalance_pct,	    sizeof(int),  0644, proc_dointvec_minmax);
	set_table_entry(&table[4], "cache_nice_tries",	  &sd->cache_nice_tries,    sizeof(int),  0644, proc_dointvec_minmax);
	set_table_entry(&table[5], "flags",		  &sd->flags,		    sizeof(int),  0444, sd_ctl_doflags);
	set_table_entry(&table[6], "max_newidle_lb_cost", &sd->max_newidle_lb_cost, sizeof(long), 0644, proc_doulongvec_minmax);
	set_table_entry(&table[7], "name",		  sd->name,	       CORENAME_MAX_SIZE, 0444, proc_dostring);
	/* &table[8] is terminator */

	return table;
}

static struct ctl_table *sd_alloc_ctl_cpu_table(int cpu)
{
	struct ctl_table *entry, *table;
	struct sched_domain *sd;
	int domain_num = 0, i;
	char buf[32];

	for_each_domain(cpu, sd)
		domain_num++;
	entry = table = sd_alloc_ctl_entry(domain_num + 1);
	if (table == NULL)
		return NULL;

	i = 0;
	for_each_domain(cpu, sd) {
		snprintf(buf, 32, "domain%d", i);
		entry->procname = kstrdup(buf, GFP_KERNEL);
		entry->mode = 0555;
		entry->child = sd_alloc_ctl_domain_table(sd);
		entry++;
		i++;
	}
	return table;
}

static cpumask_var_t		sd_sysctl_cpus;
static struct ctl_table_header	*sd_sysctl_header;

void register_sched_domain_sysctl(void)
{
	static struct ctl_table *cpu_entries;
	static struct ctl_table **cpu_idx;
	static bool init_done = false;
	char buf[32];
	int i;

	if (!cpu_entries) {
		cpu_entries = sd_alloc_ctl_entry(num_possible_cpus() + 1);
		if (!cpu_entries)
			return;

		WARN_ON(sd_ctl_dir[0].child);
		sd_ctl_dir[0].child = cpu_entries;
	}

	if (!cpu_idx) {
		struct ctl_table *e = cpu_entries;

		cpu_idx = kcalloc(nr_cpu_ids, sizeof(struct ctl_table*), GFP_KERNEL);
		if (!cpu_idx)
			return;

		/* deal with sparse possible map */
		for_each_possible_cpu(i) {
			cpu_idx[i] = e;
			e++;
		}
	}

	if (!cpumask_available(sd_sysctl_cpus)) {
		if (!alloc_cpumask_var(&sd_sysctl_cpus, GFP_KERNEL))
			return;
	}

	if (!init_done) {
		init_done = true;
		/* init to possible to not have holes in @cpu_entries */
		cpumask_copy(sd_sysctl_cpus, cpu_possible_mask);
	}

	for_each_cpu(i, sd_sysctl_cpus) {
		struct ctl_table *e = cpu_idx[i];

		if (e->child)
			sd_free_ctl_entry(&e->child);

		if (!e->procname) {
			snprintf(buf, 32, "cpu%d", i);
			e->procname = kstrdup(buf, GFP_KERNEL);
		}
		e->mode = 0555;
		e->child = sd_alloc_ctl_cpu_table(i);

		__cpumask_clear_cpu(i, sd_sysctl_cpus);
	}

	WARN_ON(sd_sysctl_header);
	sd_sysctl_header = register_sysctl_table(sd_ctl_root);
}

void dirty_sched_domain_sysctl(int cpu)
{
	if (cpumask_available(sd_sysctl_cpus))
		__cpumask_set_cpu(cpu, sd_sysctl_cpus);
}

/* may be called multiple times per register */
void unregister_sched_domain_sysctl(void)
{
	unregister_sysctl_table(sd_sysctl_header);
	sd_sysctl_header = NULL;
}
#endif /* CONFIG_SYSCTL */
#endif /* CONFIG_SMP */

#ifdef CONFIG_FAIR_GROUP_SCHED
static void print_cfs_group_stats(struct seq_file *m, int cpu, struct task_group *tg)
{
	struct sched_entity *se = tg->se[cpu];

<<<<<<< HEAD
#define P(F) \
	SEQ_printf(m, "  .%-30s: %lld\n", #F, (long long)F)
#define P_SCHEDSTAT(F) \
	SEQ_printf(m, "  .%-30s: %lld\n", #F, (long long)schedstat_val(F))
#define PN(F) \
	SEQ_printf(m, "  .%-30s: %lld.%06ld\n", #F, SPLIT_NS((long long)F))
#define PN_SCHEDSTAT(F) \
	SEQ_printf(m, "  .%-30s: %lld.%06ld\n", #F, SPLIT_NS((long long)schedstat_val(F)))
=======
#define P(F)		SEQ_printf(m, "  .%-30s: %lld\n",	#F, (long long)F)
#define P_SCHEDSTAT(F)	SEQ_printf(m, "  .%-30s: %lld\n",	#F, (long long)schedstat_val(F))
#define PN(F)		SEQ_printf(m, "  .%-30s: %lld.%06ld\n", #F, SPLIT_NS((long long)F))
#define PN_SCHEDSTAT(F)	SEQ_printf(m, "  .%-30s: %lld.%06ld\n", #F, SPLIT_NS((long long)schedstat_val(F)))
>>>>>>> 24b8d41d

	if (!se)
		return;

	PN(se->exec_start);
	PN(se->vruntime);
	PN(se->sum_exec_runtime);
<<<<<<< HEAD
=======

>>>>>>> 24b8d41d
	if (schedstat_enabled()) {
		PN_SCHEDSTAT(se->statistics.wait_start);
		PN_SCHEDSTAT(se->statistics.sleep_start);
		PN_SCHEDSTAT(se->statistics.block_start);
		PN_SCHEDSTAT(se->statistics.sleep_max);
		PN_SCHEDSTAT(se->statistics.block_max);
		PN_SCHEDSTAT(se->statistics.exec_max);
		PN_SCHEDSTAT(se->statistics.slice_max);
		PN_SCHEDSTAT(se->statistics.wait_max);
		PN_SCHEDSTAT(se->statistics.wait_sum);
		P_SCHEDSTAT(se->statistics.wait_count);
	}
<<<<<<< HEAD
=======

>>>>>>> 24b8d41d
	P(se->load.weight);
#ifdef CONFIG_SMP
	P(se->avg.load_avg);
	P(se->avg.util_avg);
	P(se->avg.runnable_avg);
#endif

#undef PN_SCHEDSTAT
#undef PN
#undef P_SCHEDSTAT
#undef P
}
#endif

#ifdef CONFIG_CGROUP_SCHED
static char group_path[PATH_MAX];

static char *task_group_path(struct task_group *tg)
{
	if (autogroup_path(tg, group_path, PATH_MAX))
		return group_path;

	cgroup_path(tg->css.cgroup, group_path, PATH_MAX);
<<<<<<< HEAD
=======

>>>>>>> 24b8d41d
	return group_path;
}
#endif

static void
print_task(struct seq_file *m, struct rq *rq, struct task_struct *p)
{
	if (rq->curr == p)
		SEQ_printf(m, ">R");
	else
		SEQ_printf(m, " %c", task_state_to_char(p));

	SEQ_printf(m, " %15s %5d %9Ld.%06ld %9Ld %5d ",
		p->comm, task_pid_nr(p),
		SPLIT_NS(p->se.vruntime),
		(long long)(p->nvcsw + p->nivcsw),
		p->prio);

	SEQ_printf(m, "%9Ld.%06ld %9Ld.%06ld %9Ld.%06ld",
		SPLIT_NS(schedstat_val_or_zero(p->se.statistics.wait_sum)),
		SPLIT_NS(p->se.sum_exec_runtime),
		SPLIT_NS(schedstat_val_or_zero(p->se.statistics.sum_sleep_runtime)));

#ifdef CONFIG_NUMA_BALANCING
	SEQ_printf(m, " %d %d", task_node(p), task_numa_group_id(p));
#endif
#ifdef CONFIG_CGROUP_SCHED
	SEQ_printf(m, " %s", task_group_path(task_group(p)));
#endif

	SEQ_printf(m, "\n");
}

static void print_rq(struct seq_file *m, struct rq *rq, int rq_cpu)
{
	struct task_struct *g, *p;

	SEQ_printf(m, "\n");
	SEQ_printf(m, "runnable tasks:\n");
	SEQ_printf(m, " S            task   PID         tree-key  switches  prio"
		   "     wait-time             sum-exec        sum-sleep\n");
	SEQ_printf(m, "-------------------------------------------------------"
		   "------------------------------------------------------\n");

	rcu_read_lock();
	for_each_process_thread(g, p) {
		if (task_cpu(p) != rq_cpu)
			continue;

		print_task(m, rq, p);
	}
	rcu_read_unlock();
}

void print_cfs_rq(struct seq_file *m, int cpu, struct cfs_rq *cfs_rq)
{
	s64 MIN_vruntime = -1, min_vruntime, max_vruntime = -1,
		spread, rq0_min_vruntime, spread0;
	struct rq *rq = cpu_rq(cpu);
	struct sched_entity *last;
	unsigned long flags;

#ifdef CONFIG_FAIR_GROUP_SCHED
	SEQ_printf(m, "\n");
	SEQ_printf(m, "cfs_rq[%d]:%s\n", cpu, task_group_path(cfs_rq->tg));
#else
	SEQ_printf(m, "\n");
	SEQ_printf(m, "cfs_rq[%d]:\n", cpu);
#endif
	SEQ_printf(m, "  .%-30s: %Ld.%06ld\n", "exec_clock",
			SPLIT_NS(cfs_rq->exec_clock));

	raw_spin_lock_irqsave(&rq->lock, flags);
	if (rb_first_cached(&cfs_rq->tasks_timeline))
		MIN_vruntime = (__pick_first_entity(cfs_rq))->vruntime;
	last = __pick_last_entity(cfs_rq);
	if (last)
		max_vruntime = last->vruntime;
	min_vruntime = cfs_rq->min_vruntime;
	rq0_min_vruntime = cpu_rq(0)->cfs.min_vruntime;
	raw_spin_unlock_irqrestore(&rq->lock, flags);
	SEQ_printf(m, "  .%-30s: %Ld.%06ld\n", "MIN_vruntime",
			SPLIT_NS(MIN_vruntime));
	SEQ_printf(m, "  .%-30s: %Ld.%06ld\n", "min_vruntime",
			SPLIT_NS(min_vruntime));
	SEQ_printf(m, "  .%-30s: %Ld.%06ld\n", "max_vruntime",
			SPLIT_NS(max_vruntime));
	spread = max_vruntime - MIN_vruntime;
	SEQ_printf(m, "  .%-30s: %Ld.%06ld\n", "spread",
			SPLIT_NS(spread));
	spread0 = min_vruntime - rq0_min_vruntime;
	SEQ_printf(m, "  .%-30s: %Ld.%06ld\n", "spread0",
			SPLIT_NS(spread0));
	SEQ_printf(m, "  .%-30s: %d\n", "nr_spread_over",
			cfs_rq->nr_spread_over);
	SEQ_printf(m, "  .%-30s: %d\n", "nr_running", cfs_rq->nr_running);
	SEQ_printf(m, "  .%-30s: %ld\n", "load", cfs_rq->load.weight);
#ifdef CONFIG_SMP
	SEQ_printf(m, "  .%-30s: %lu\n", "load_avg",
			cfs_rq->avg.load_avg);
	SEQ_printf(m, "  .%-30s: %lu\n", "runnable_avg",
			cfs_rq->avg.runnable_avg);
	SEQ_printf(m, "  .%-30s: %lu\n", "util_avg",
			cfs_rq->avg.util_avg);
	SEQ_printf(m, "  .%-30s: %u\n", "util_est_enqueued",
			cfs_rq->avg.util_est.enqueued);
	SEQ_printf(m, "  .%-30s: %ld\n", "removed.load_avg",
			cfs_rq->removed.load_avg);
	SEQ_printf(m, "  .%-30s: %ld\n", "removed.util_avg",
			cfs_rq->removed.util_avg);
	SEQ_printf(m, "  .%-30s: %ld\n", "removed.runnable_avg",
			cfs_rq->removed.runnable_avg);
#ifdef CONFIG_FAIR_GROUP_SCHED
	SEQ_printf(m, "  .%-30s: %lu\n", "tg_load_avg_contrib",
			cfs_rq->tg_load_avg_contrib);
	SEQ_printf(m, "  .%-30s: %ld\n", "tg_load_avg",
			atomic_long_read(&cfs_rq->tg->load_avg));
#endif
#endif
#ifdef CONFIG_CFS_BANDWIDTH
	SEQ_printf(m, "  .%-30s: %d\n", "throttled",
			cfs_rq->throttled);
	SEQ_printf(m, "  .%-30s: %d\n", "throttle_count",
			cfs_rq->throttle_count);
#endif

#ifdef CONFIG_FAIR_GROUP_SCHED
	print_cfs_group_stats(m, cpu, cfs_rq->tg);
#endif
}

void print_rt_rq(struct seq_file *m, int cpu, struct rt_rq *rt_rq)
{
#ifdef CONFIG_RT_GROUP_SCHED
	SEQ_printf(m, "\n");
	SEQ_printf(m, "rt_rq[%d]:%s\n", cpu, task_group_path(rt_rq->tg));
#else
	SEQ_printf(m, "\n");
	SEQ_printf(m, "rt_rq[%d]:\n", cpu);
#endif

#define P(x) \
	SEQ_printf(m, "  .%-30s: %Ld\n", #x, (long long)(rt_rq->x))
#define PU(x) \
	SEQ_printf(m, "  .%-30s: %lu\n", #x, (unsigned long)(rt_rq->x))
#define PN(x) \
	SEQ_printf(m, "  .%-30s: %Ld.%06ld\n", #x, SPLIT_NS(rt_rq->x))

	PU(rt_nr_running);
#ifdef CONFIG_SMP
	PU(rt_nr_migratory);
#endif
	P(rt_throttled);
	PN(rt_time);
	PN(rt_runtime);

#undef PN
#undef PU
#undef P
}

void print_dl_rq(struct seq_file *m, int cpu, struct dl_rq *dl_rq)
{
	struct dl_bw *dl_bw;

	SEQ_printf(m, "\n");
	SEQ_printf(m, "dl_rq[%d]:\n", cpu);

#define PU(x) \
	SEQ_printf(m, "  .%-30s: %lu\n", #x, (unsigned long)(dl_rq->x))

	PU(dl_nr_running);
#ifdef CONFIG_SMP
	PU(dl_nr_migratory);
	dl_bw = &cpu_rq(cpu)->rd->dl_bw;
#else
	dl_bw = &dl_rq->dl_bw;
#endif
	SEQ_printf(m, "  .%-30s: %lld\n", "dl_bw->bw", dl_bw->bw);
	SEQ_printf(m, "  .%-30s: %lld\n", "dl_bw->total_bw", dl_bw->total_bw);

#undef PU
}

static void print_cpu(struct seq_file *m, int cpu)
{
	struct rq *rq = cpu_rq(cpu);
	unsigned long flags;

#ifdef CONFIG_X86
	{
		unsigned int freq = cpu_khz ? : 1;

		SEQ_printf(m, "cpu#%d, %u.%03u MHz\n",
			   cpu, freq / 1000, (freq % 1000));
	}
#else
	SEQ_printf(m, "cpu#%d\n", cpu);
#endif

#define P(x)								\
do {									\
	if (sizeof(rq->x) == 4)						\
		SEQ_printf(m, "  .%-30s: %ld\n", #x, (long)(rq->x));	\
	else								\
		SEQ_printf(m, "  .%-30s: %Ld\n", #x, (long long)(rq->x));\
} while (0)

#define PN(x) \
	SEQ_printf(m, "  .%-30s: %Ld.%06ld\n", #x, SPLIT_NS(rq->x))

	P(nr_running);
	P(nr_switches);
	P(nr_uninterruptible);
	PN(next_balance);
	SEQ_printf(m, "  .%-30s: %ld\n", "curr->pid", (long)(task_pid_nr(rq->curr)));
	PN(clock);
	PN(clock_task);
#undef P
#undef PN

#ifdef CONFIG_SMP
#define P64(n) SEQ_printf(m, "  .%-30s: %Ld\n", #n, rq->n);
	P64(avg_idle);
	P64(max_idle_balance_cost);
#undef P64
#endif

#define P(n) SEQ_printf(m, "  .%-30s: %d\n", #n, schedstat_val(rq->n));
	if (schedstat_enabled()) {
		P(yld_count);
		P(sched_count);
		P(sched_goidle);
		P(ttwu_count);
		P(ttwu_local);
	}
#undef P

	spin_lock_irqsave(&sched_debug_lock, flags);
	print_cfs_stats(m, cpu);
	print_rt_stats(m, cpu);
	print_dl_stats(m, cpu);

	print_rq(m, rq, cpu);
	spin_unlock_irqrestore(&sched_debug_lock, flags);
	SEQ_printf(m, "\n");
}

static const char *sched_tunable_scaling_names[] = {
	"none",
	"logarithmic",
	"linear"
};

static void sched_debug_header(struct seq_file *m)
{
	u64 ktime, sched_clk, cpu_clk;
	unsigned long flags;

	local_irq_save(flags);
	ktime = ktime_to_ns(ktime_get());
	sched_clk = sched_clock();
	cpu_clk = local_clock();
	local_irq_restore(flags);

	SEQ_printf(m, "Sched Debug Version: v0.11, %s %.*s\n",
		init_utsname()->release,
		(int)strcspn(init_utsname()->version, " "),
		init_utsname()->version);

#define P(x) \
	SEQ_printf(m, "%-40s: %Ld\n", #x, (long long)(x))
#define PN(x) \
	SEQ_printf(m, "%-40s: %Ld.%06ld\n", #x, SPLIT_NS(x))
	PN(ktime);
	PN(sched_clk);
	PN(cpu_clk);
	P(jiffies);
#ifdef CONFIG_HAVE_UNSTABLE_SCHED_CLOCK
	P(sched_clock_stable());
#endif
#undef PN
#undef P

	SEQ_printf(m, "\n");
	SEQ_printf(m, "sysctl_sched\n");

#define P(x) \
	SEQ_printf(m, "  .%-40s: %Ld\n", #x, (long long)(x))
#define PN(x) \
	SEQ_printf(m, "  .%-40s: %Ld.%06ld\n", #x, SPLIT_NS(x))
	PN(sysctl_sched_latency);
	PN(sysctl_sched_min_granularity);
	PN(sysctl_sched_wakeup_granularity);
	P(sysctl_sched_child_runs_first);
	P(sysctl_sched_features);
#undef PN
#undef P

	SEQ_printf(m, "  .%-40s: %d (%s)\n",
		"sysctl_sched_tunable_scaling",
		sysctl_sched_tunable_scaling,
		sched_tunable_scaling_names[sysctl_sched_tunable_scaling]);
	SEQ_printf(m, "\n");
}

static int sched_debug_show(struct seq_file *m, void *v)
{
	int cpu = (unsigned long)(v - 2);

	if (cpu != -1)
		print_cpu(m, cpu);
	else
		sched_debug_header(m);

	return 0;
}

void sysrq_sched_debug_show(void)
{
	int cpu;

	sched_debug_header(NULL);
	for_each_online_cpu(cpu) {
		/*
		 * Need to reset softlockup watchdogs on all CPUs, because
		 * another CPU might be blocked waiting for us to process
		 * an IPI or stop_machine.
		 */
		touch_nmi_watchdog();
		touch_all_softlockup_watchdogs();
		print_cpu(NULL, cpu);
	}
}

/*
 * This itererator needs some explanation.
 * It returns 1 for the header position.
 * This means 2 is CPU 0.
 * In a hotplugged system some CPUs, including CPU 0, may be missing so we have
 * to use cpumask_* to iterate over the CPUs.
 */
static void *sched_debug_start(struct seq_file *file, loff_t *offset)
{
	unsigned long n = *offset;

	if (n == 0)
		return (void *) 1;

	n--;

	if (n > 0)
		n = cpumask_next(n - 1, cpu_online_mask);
	else
		n = cpumask_first(cpu_online_mask);

	*offset = n + 1;

	if (n < nr_cpu_ids)
		return (void *)(unsigned long)(n + 2);

	return NULL;
}

static void *sched_debug_next(struct seq_file *file, void *data, loff_t *offset)
{
	(*offset)++;
	return sched_debug_start(file, offset);
}

static void sched_debug_stop(struct seq_file *file, void *data)
{
}

static const struct seq_operations sched_debug_sops = {
	.start		= sched_debug_start,
	.next		= sched_debug_next,
	.stop		= sched_debug_stop,
	.show		= sched_debug_show,
};

static int __init init_sched_debug_procfs(void)
{
	if (!proc_create_seq("sched_debug", 0444, NULL, &sched_debug_sops))
		return -ENOMEM;
	return 0;
}

__initcall(init_sched_debug_procfs);

#define __PS(S, F) SEQ_printf(m, "%-45s:%21Ld\n", S, (long long)(F))
#define __P(F) __PS(#F, F)
#define   P(F) __PS(#F, p->F)
#define __PSN(S, F) SEQ_printf(m, "%-45s:%14Ld.%06ld\n", S, SPLIT_NS((long long)(F)))
#define __PN(F) __PSN(#F, F)
#define   PN(F) __PSN(#F, p->F)


#ifdef CONFIG_NUMA_BALANCING
void print_numa_stats(struct seq_file *m, int node, unsigned long tsf,
		unsigned long tpf, unsigned long gsf, unsigned long gpf)
{
	SEQ_printf(m, "numa_faults node=%d ", node);
	SEQ_printf(m, "task_private=%lu task_shared=%lu ", tpf, tsf);
	SEQ_printf(m, "group_private=%lu group_shared=%lu\n", gpf, gsf);
}
#endif


static void sched_show_numa(struct task_struct *p, struct seq_file *m)
{
#ifdef CONFIG_NUMA_BALANCING
	struct mempolicy *pol;

	if (p->mm)
		P(mm->numa_scan_seq);

	task_lock(p);
	pol = p->mempolicy;
	if (pol && !(pol->flags & MPOL_F_MORON))
		pol = NULL;
	mpol_get(pol);
	task_unlock(p);

	P(numa_pages_migrated);
	P(numa_preferred_nid);
	P(total_numa_faults);
	SEQ_printf(m, "current_node=%d, numa_group_id=%d\n",
			task_node(p), task_numa_group_id(p));
	show_numa_stats(p, m);
	mpol_put(pol);
#endif
}

void proc_sched_show_task(struct task_struct *p, struct pid_namespace *ns,
						  struct seq_file *m)
{
	unsigned long nr_switches;

	SEQ_printf(m, "%s (%d, #threads: %d)\n", p->comm, task_pid_nr_ns(p, ns),
						get_nr_threads(p));
	SEQ_printf(m,
		"---------------------------------------------------------"
		"----------\n");
<<<<<<< HEAD
#define __P(F) \
	SEQ_printf(m, "%-45s:%21Ld\n", #F, (long long)F)
#define P(F) \
	SEQ_printf(m, "%-45s:%21Ld\n", #F, (long long)p->F)
#define P_SCHEDSTAT(F) \
	SEQ_printf(m, "%-45s:%21Ld\n", #F, (long long)schedstat_val(p->F))
#define __PN(F) \
	SEQ_printf(m, "%-45s:%14Ld.%06ld\n", #F, SPLIT_NS((long long)F))
#define PN(F) \
	SEQ_printf(m, "%-45s:%14Ld.%06ld\n", #F, SPLIT_NS((long long)p->F))
#define PN_SCHEDSTAT(F) \
	SEQ_printf(m, "%-45s:%14Ld.%06ld\n", #F, SPLIT_NS((long long)schedstat_val(p->F)))
=======

#define P_SCHEDSTAT(F)  __PS(#F, schedstat_val(p->F))
#define PN_SCHEDSTAT(F) __PSN(#F, schedstat_val(p->F))
>>>>>>> 24b8d41d

	PN(se.exec_start);
	PN(se.vruntime);
	PN(se.sum_exec_runtime);

	nr_switches = p->nvcsw + p->nivcsw;

	P(se.nr_migrations);

	if (schedstat_enabled()) {
		u64 avg_atom, avg_per_cpu;

		PN_SCHEDSTAT(se.statistics.sum_sleep_runtime);
		PN_SCHEDSTAT(se.statistics.wait_start);
		PN_SCHEDSTAT(se.statistics.sleep_start);
		PN_SCHEDSTAT(se.statistics.block_start);
		PN_SCHEDSTAT(se.statistics.sleep_max);
		PN_SCHEDSTAT(se.statistics.block_max);
		PN_SCHEDSTAT(se.statistics.exec_max);
		PN_SCHEDSTAT(se.statistics.slice_max);
		PN_SCHEDSTAT(se.statistics.wait_max);
		PN_SCHEDSTAT(se.statistics.wait_sum);
		P_SCHEDSTAT(se.statistics.wait_count);
		PN_SCHEDSTAT(se.statistics.iowait_sum);
		P_SCHEDSTAT(se.statistics.iowait_count);
		P_SCHEDSTAT(se.statistics.nr_migrations_cold);
		P_SCHEDSTAT(se.statistics.nr_failed_migrations_affine);
		P_SCHEDSTAT(se.statistics.nr_failed_migrations_running);
		P_SCHEDSTAT(se.statistics.nr_failed_migrations_hot);
		P_SCHEDSTAT(se.statistics.nr_forced_migrations);
		P_SCHEDSTAT(se.statistics.nr_wakeups);
		P_SCHEDSTAT(se.statistics.nr_wakeups_sync);
		P_SCHEDSTAT(se.statistics.nr_wakeups_migrate);
		P_SCHEDSTAT(se.statistics.nr_wakeups_local);
		P_SCHEDSTAT(se.statistics.nr_wakeups_remote);
		P_SCHEDSTAT(se.statistics.nr_wakeups_affine);
		P_SCHEDSTAT(se.statistics.nr_wakeups_affine_attempts);
		P_SCHEDSTAT(se.statistics.nr_wakeups_passive);
		P_SCHEDSTAT(se.statistics.nr_wakeups_idle);

		avg_atom = p->se.sum_exec_runtime;
		if (nr_switches)
			avg_atom = div64_ul(avg_atom, nr_switches);
		else
			avg_atom = -1LL;

		avg_per_cpu = p->se.sum_exec_runtime;
		if (p->se.nr_migrations) {
			avg_per_cpu = div64_u64(avg_per_cpu,
						p->se.nr_migrations);
		} else {
			avg_per_cpu = -1LL;
		}

		__PN(avg_atom);
		__PN(avg_per_cpu);
	}

	__P(nr_switches);
	__PS("nr_voluntary_switches", p->nvcsw);
	__PS("nr_involuntary_switches", p->nivcsw);

	P(se.load.weight);
#ifdef CONFIG_SMP
	P(se.avg.load_sum);
	P(se.avg.runnable_sum);
	P(se.avg.util_sum);
	P(se.avg.load_avg);
	P(se.avg.runnable_avg);
	P(se.avg.util_avg);
	P(se.avg.last_update_time);
	P(se.avg.util_est.ewma);
	P(se.avg.util_est.enqueued);
#endif
#ifdef CONFIG_UCLAMP_TASK
	__PS("uclamp.min", p->uclamp_req[UCLAMP_MIN].value);
	__PS("uclamp.max", p->uclamp_req[UCLAMP_MAX].value);
	__PS("effective uclamp.min", uclamp_eff_value(p, UCLAMP_MIN));
	__PS("effective uclamp.max", uclamp_eff_value(p, UCLAMP_MAX));
#endif
	P(policy);
	P(prio);
<<<<<<< HEAD
#undef PN_SCHEDSTAT
#undef PN
#undef __PN
#undef P_SCHEDSTAT
#undef P
#undef __P
=======
	if (task_has_dl_policy(p)) {
		P(dl.runtime);
		P(dl.deadline);
	}
#undef PN_SCHEDSTAT
#undef P_SCHEDSTAT
>>>>>>> 24b8d41d

	{
		unsigned int this_cpu = raw_smp_processor_id();
		u64 t0, t1;

		t0 = cpu_clock(this_cpu);
		t1 = cpu_clock(this_cpu);
		__PS("clock-delta", t1-t0);
	}

	sched_show_numa(p, m);
}

void proc_sched_set_task(struct task_struct *p)
{
#ifdef CONFIG_SCHEDSTATS
	memset(&p->se.statistics, 0, sizeof(p->se.statistics));
#endif
}<|MERGE_RESOLUTION|>--- conflicted
+++ resolved
@@ -430,21 +430,10 @@
 {
 	struct sched_entity *se = tg->se[cpu];
 
-<<<<<<< HEAD
-#define P(F) \
-	SEQ_printf(m, "  .%-30s: %lld\n", #F, (long long)F)
-#define P_SCHEDSTAT(F) \
-	SEQ_printf(m, "  .%-30s: %lld\n", #F, (long long)schedstat_val(F))
-#define PN(F) \
-	SEQ_printf(m, "  .%-30s: %lld.%06ld\n", #F, SPLIT_NS((long long)F))
-#define PN_SCHEDSTAT(F) \
-	SEQ_printf(m, "  .%-30s: %lld.%06ld\n", #F, SPLIT_NS((long long)schedstat_val(F)))
-=======
 #define P(F)		SEQ_printf(m, "  .%-30s: %lld\n",	#F, (long long)F)
 #define P_SCHEDSTAT(F)	SEQ_printf(m, "  .%-30s: %lld\n",	#F, (long long)schedstat_val(F))
 #define PN(F)		SEQ_printf(m, "  .%-30s: %lld.%06ld\n", #F, SPLIT_NS((long long)F))
 #define PN_SCHEDSTAT(F)	SEQ_printf(m, "  .%-30s: %lld.%06ld\n", #F, SPLIT_NS((long long)schedstat_val(F)))
->>>>>>> 24b8d41d
 
 	if (!se)
 		return;
@@ -452,10 +441,7 @@
 	PN(se->exec_start);
 	PN(se->vruntime);
 	PN(se->sum_exec_runtime);
-<<<<<<< HEAD
-=======
-
->>>>>>> 24b8d41d
+
 	if (schedstat_enabled()) {
 		PN_SCHEDSTAT(se->statistics.wait_start);
 		PN_SCHEDSTAT(se->statistics.sleep_start);
@@ -468,10 +454,7 @@
 		PN_SCHEDSTAT(se->statistics.wait_sum);
 		P_SCHEDSTAT(se->statistics.wait_count);
 	}
-<<<<<<< HEAD
-=======
-
->>>>>>> 24b8d41d
+
 	P(se->load.weight);
 #ifdef CONFIG_SMP
 	P(se->avg.load_avg);
@@ -495,10 +478,7 @@
 		return group_path;
 
 	cgroup_path(tg->css.cgroup, group_path, PATH_MAX);
-<<<<<<< HEAD
-=======
-
->>>>>>> 24b8d41d
+
 	return group_path;
 }
 #endif
@@ -943,24 +923,9 @@
 	SEQ_printf(m,
 		"---------------------------------------------------------"
 		"----------\n");
-<<<<<<< HEAD
-#define __P(F) \
-	SEQ_printf(m, "%-45s:%21Ld\n", #F, (long long)F)
-#define P(F) \
-	SEQ_printf(m, "%-45s:%21Ld\n", #F, (long long)p->F)
-#define P_SCHEDSTAT(F) \
-	SEQ_printf(m, "%-45s:%21Ld\n", #F, (long long)schedstat_val(p->F))
-#define __PN(F) \
-	SEQ_printf(m, "%-45s:%14Ld.%06ld\n", #F, SPLIT_NS((long long)F))
-#define PN(F) \
-	SEQ_printf(m, "%-45s:%14Ld.%06ld\n", #F, SPLIT_NS((long long)p->F))
-#define PN_SCHEDSTAT(F) \
-	SEQ_printf(m, "%-45s:%14Ld.%06ld\n", #F, SPLIT_NS((long long)schedstat_val(p->F)))
-=======
 
 #define P_SCHEDSTAT(F)  __PS(#F, schedstat_val(p->F))
 #define PN_SCHEDSTAT(F) __PSN(#F, schedstat_val(p->F))
->>>>>>> 24b8d41d
 
 	PN(se.exec_start);
 	PN(se.vruntime);
@@ -1043,21 +1008,12 @@
 #endif
 	P(policy);
 	P(prio);
-<<<<<<< HEAD
-#undef PN_SCHEDSTAT
-#undef PN
-#undef __PN
-#undef P_SCHEDSTAT
-#undef P
-#undef __P
-=======
 	if (task_has_dl_policy(p)) {
 		P(dl.runtime);
 		P(dl.deadline);
 	}
 #undef PN_SCHEDSTAT
 #undef P_SCHEDSTAT
->>>>>>> 24b8d41d
 
 	{
 		unsigned int this_cpu = raw_smp_processor_id();
