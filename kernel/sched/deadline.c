--- conflicted
+++ resolved
@@ -485,7 +485,7 @@
 {
 	struct task_struct *p = dl_task_of(dl_se);
 
-	if (tsk_nr_cpus_allowed(p) > 1)
+	if (p->nr_cpus_allowed > 1)
 		dl_rq->dl_nr_migratory++;
 
 	update_dl_migration(dl_rq);
@@ -495,7 +495,7 @@
 {
 	struct task_struct *p = dl_task_of(dl_se);
 
-	if (tsk_nr_cpus_allowed(p) > 1)
+	if (p->nr_cpus_allowed > 1)
 		dl_rq->dl_nr_migratory--;
 
 	update_dl_migration(dl_rq);
@@ -592,10 +592,7 @@
 static struct rq *dl_task_offline_migration(struct rq *rq, struct task_struct *p)
 {
 	struct rq *later_rq = NULL;
-<<<<<<< HEAD
-=======
 	struct dl_bw *dl_b;
->>>>>>> 24b8d41d
 
 	later_rq = find_lock_later_rq(p, rq);
 	if (!later_rq) {
@@ -605,11 +602,7 @@
 		 * If we cannot preempt any rq, fall back to pick any
 		 * online CPU:
 		 */
-<<<<<<< HEAD
-		cpu = cpumask_any_and(cpu_active_mask, tsk_cpus_allowed(p));
-=======
 		cpu = cpumask_any_and(cpu_active_mask, p->cpus_ptr);
->>>>>>> 24b8d41d
 		if (cpu >= nr_cpu_ids) {
 			/*
 			 * Failed to find any suitable CPU.
@@ -628,8 +621,6 @@
 		double_lock_balance(rq, later_rq);
 	}
 
-<<<<<<< HEAD
-=======
 	if (p->dl.dl_non_contending || p->dl.dl_throttled) {
 		/*
 		 * Inactive timer is armed (or callback is running, but
@@ -662,7 +653,6 @@
 	__dl_add(dl_b, p->dl.dl_bw, cpumask_weight(later_rq->rd->span));
 	raw_spin_unlock(&dl_b->lock);
 
->>>>>>> 24b8d41d
 	set_task_cpu(p, later_rq->cpu);
 	double_unlock_balance(later_rq, rq);
 
@@ -730,11 +720,7 @@
 	struct dl_rq *dl_rq = dl_rq_of_se(dl_se);
 	struct rq *rq = rq_of_dl_rq(dl_rq);
 
-<<<<<<< HEAD
-	WARN_ON(dl_se->dl_boosted);
-=======
 	WARN_ON(is_dl_boosted(dl_se));
->>>>>>> 24b8d41d
 	WARN_ON(dl_time_before(rq_clock(rq), dl_se->deadline));
 
 	/*
@@ -1112,10 +1098,7 @@
 		lockdep_unpin_lock(&rq->lock, rf.cookie);
 		rq = dl_task_offline_migration(rq, p);
 		rf.cookie = lockdep_pin_lock(&rq->lock);
-<<<<<<< HEAD
-=======
 		update_rq_clock(rq);
->>>>>>> 24b8d41d
 
 		/*
 		 * Now that the task has been migrated to the new RQ and we
@@ -1141,15 +1124,9 @@
 		 * Nothing relies on rq->lock after this, so its safe to drop
 		 * rq->lock.
 		 */
-<<<<<<< HEAD
-		lockdep_unpin_lock(&rq->lock, rf.cookie);
-		push_dl_task(rq);
-		lockdep_repin_lock(&rq->lock, rf.cookie);
-=======
 		rq_unpin_lock(rq, &rf);
 		push_dl_task(rq);
 		rq_repin_lock(rq, &rf);
->>>>>>> 24b8d41d
 	}
 #endif
 
@@ -1285,9 +1262,6 @@
 			goto throttle;
 		return;
 	}
-
-	/* kick cpufreq (see the comment in kernel/sched/sched.h). */
-	cpufreq_update_this_cpu(rq, SCHED_CPUFREQ_DL);
 
 	schedstat_set(curr->se.statistics.exec_max,
 		      max(curr->se.statistics.exec_max, delta_exec));
@@ -1628,7 +1602,7 @@
 
 	enqueue_dl_entity(&p->dl, flags);
 
-	if (!task_current(rq, p) && tsk_nr_cpus_allowed(p) > 1)
+	if (!task_current(rq, p) && p->nr_cpus_allowed > 1)
 		enqueue_pushable_dl_task(rq, p);
 }
 
@@ -1719,12 +1693,6 @@
 	 * other hand, if it has a shorter deadline, we
 	 * try to make it stay here, it might be important.
 	 */
-<<<<<<< HEAD
-	if (unlikely(dl_task(curr)) &&
-	    (tsk_nr_cpus_allowed(curr) < 2 ||
-	     !dl_entity_preempt(&p->dl, &curr->dl)) &&
-	    (tsk_nr_cpus_allowed(p) > 1)) {
-=======
 	select_rq = unlikely(dl_task(curr)) &&
 		    (curr->nr_cpus_allowed < 2 ||
 		     !dl_entity_preempt(&p->dl, &curr->dl)) &&
@@ -1738,7 +1706,6 @@
 		select_rq |= !dl_task_fits_capacity(p, cpu);
 
 	if (select_rq) {
->>>>>>> 24b8d41d
 		int target = find_later_rq(p);
 
 		if (target != -1 &&
@@ -1790,26 +1757,16 @@
 	 * Current can't be migrated, useless to reschedule,
 	 * let's hope p can move out.
 	 */
-<<<<<<< HEAD
-	if (tsk_nr_cpus_allowed(rq->curr) == 1 ||
-	    cpudl_find(&rq->rd->cpudl, rq->curr, NULL) == -1)
-=======
 	if (rq->curr->nr_cpus_allowed == 1 ||
 	    !cpudl_find(&rq->rd->cpudl, rq->curr, NULL))
->>>>>>> 24b8d41d
 		return;
 
 	/*
 	 * p is migratable, so let's not schedule it and
 	 * see if it is pushed or pulled somewhere else.
 	 */
-<<<<<<< HEAD
-	if (tsk_nr_cpus_allowed(p) != 1 &&
-	    cpudl_find(&rq->rd->cpudl, p, NULL) != -1)
-=======
 	if (p->nr_cpus_allowed != 1 &&
 	    cpudl_find(&rq->rd->cpudl, p, NULL))
->>>>>>> 24b8d41d
 		return;
 
 	resched_curr(rq);
@@ -1897,48 +1854,11 @@
 	return rb_entry(left, struct sched_dl_entity, rb_node);
 }
 
-<<<<<<< HEAD
-struct task_struct *
-pick_next_task_dl(struct rq *rq, struct task_struct *prev, struct pin_cookie cookie)
-=======
 static struct task_struct *pick_next_task_dl(struct rq *rq)
->>>>>>> 24b8d41d
 {
 	struct sched_dl_entity *dl_se;
 	struct dl_rq *dl_rq = &rq->dl;
 	struct task_struct *p;
-<<<<<<< HEAD
-	struct dl_rq *dl_rq;
-
-	dl_rq = &rq->dl;
-
-	if (need_pull_dl_task(rq, prev)) {
-		/*
-		 * This is OK, because current is on_cpu, which avoids it being
-		 * picked for load-balance and preemption/IRQs are still
-		 * disabled avoiding further scheduler activity on it and we're
-		 * being very careful to re-start the picking loop.
-		 */
-		lockdep_unpin_lock(&rq->lock, cookie);
-		pull_dl_task(rq);
-		lockdep_repin_lock(&rq->lock, cookie);
-		/*
-		 * pull_rt_task() can drop (and re-acquire) rq->lock; this
-		 * means a stop task can slip in, in which case we need to
-		 * re-start task selection.
-		 */
-		if (rq->stop && task_on_rq_queued(rq->stop))
-			return RETRY_TASK;
-	}
-
-	/*
-	 * When prev is DL, we may throttle it in put_prev_task().
-	 * So, we update time before we check for dl_nr_running.
-	 */
-	if (prev->sched_class == &dl_sched_class)
-		update_curr_dl(rq);
-=======
->>>>>>> 24b8d41d
 
 	if (!sched_dl_runnable(rq))
 		return NULL;
@@ -1954,12 +1874,8 @@
 {
 	update_curr_dl(rq);
 
-<<<<<<< HEAD
-	if (on_dl_rq(&p->dl) && tsk_nr_cpus_allowed(p) > 1)
-=======
 	update_dl_rq_load_avg(rq_clock_pelt(rq), rq, 1);
 	if (on_dl_rq(&p->dl) && p->nr_cpus_allowed > 1)
->>>>>>> 24b8d41d
 		enqueue_pushable_dl_task(rq, p);
 }
 
@@ -2046,7 +1962,7 @@
 	if (unlikely(!later_mask))
 		return -1;
 
-	if (tsk_nr_cpus_allowed(task) == 1)
+	if (task->nr_cpus_allowed == 1)
 		return -1;
 
 	/*
@@ -2152,12 +2068,7 @@
 		/* Retry if something changed. */
 		if (double_lock_balance(rq, later_rq)) {
 			if (unlikely(task_rq(task) != rq ||
-<<<<<<< HEAD
-				     !cpumask_test_cpu(later_rq->cpu,
-						       tsk_cpus_allowed(task)) ||
-=======
 				     !cpumask_test_cpu(later_rq->cpu, task->cpus_ptr) ||
->>>>>>> 24b8d41d
 				     task_running(rq, task) ||
 				     !dl_task(task) ||
 				     !task_on_rq_queued(task))) {
@@ -2197,7 +2108,7 @@
 
 	BUG_ON(rq->cpu != task_cpu(p));
 	BUG_ON(task_current(rq, p));
-	BUG_ON(tsk_nr_cpus_allowed(p) <= 1);
+	BUG_ON(p->nr_cpus_allowed <= 1);
 
 	BUG_ON(!task_on_rq_queued(p));
 	BUG_ON(!dl_task(p));
@@ -2234,7 +2145,7 @@
 	 */
 	if (dl_task(rq->curr) &&
 	    dl_time_before(next_task->dl.deadline, rq->curr->dl.deadline) &&
-	    tsk_nr_cpus_allowed(rq->curr) > 1) {
+	    rq->curr->nr_cpus_allowed > 1) {
 		resched_curr(rq);
 		return 0;
 	}
@@ -2387,9 +2298,9 @@
 {
 	if (!task_running(rq, p) &&
 	    !test_tsk_need_resched(rq->curr) &&
-	    tsk_nr_cpus_allowed(p) > 1 &&
+	    p->nr_cpus_allowed > 1 &&
 	    dl_task(rq->curr) &&
-	    (tsk_nr_cpus_allowed(rq->curr) < 2 ||
+	    (rq->curr->nr_cpus_allowed < 2 ||
 	     !dl_entity_preempt(&p->dl, &rq->curr->dl))) {
 		push_dl_tasks(rq);
 	}
@@ -2540,26 +2451,6 @@
  */
 static void switched_to_dl(struct rq *rq, struct task_struct *p)
 {
-<<<<<<< HEAD
-
-	/* If p is not queued we will update its parameters at next wakeup. */
-	if (!task_on_rq_queued(p))
-		return;
-
-	/*
-	 * If p is boosted we already updated its params in
-	 * rt_mutex_setprio()->enqueue_task(..., ENQUEUE_REPLENISH),
-	 * p's deadline being now already after rq_clock(rq).
-	 */
-	if (dl_time_before(p->dl.deadline, rq_clock(rq)))
-		setup_new_dl_entity(&p->dl);
-
-	if (rq->curr != p) {
-#ifdef CONFIG_SMP
-		if (tsk_nr_cpus_allowed(p) > 1 && rq->dl.overloaded)
-			queue_push_tasks(rq);
-#else
-=======
 	if (hrtimer_try_to_cancel(&p->dl.inactive_timer) == 1)
 		put_task_struct(p);
 
@@ -2575,7 +2466,6 @@
 		if (p->nr_cpus_allowed > 1 && rq->dl.overloaded)
 			deadline_queue_push_tasks(rq);
 #endif
->>>>>>> 24b8d41d
 		if (dl_task(rq->curr))
 			check_preempt_curr_dl(rq, p, 0);
 		else
