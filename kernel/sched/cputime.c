--- conflicted
+++ resolved
@@ -31,8 +31,6 @@
 	sched_clock_irqtime = 0;
 }
 
-<<<<<<< HEAD
-=======
 static void irqtime_account_delta(struct irqtime *irqtime, u64 delta,
 				  enum cpu_usage_stat idx)
 {
@@ -45,7 +43,6 @@
 	u64_stats_update_end(&irqtime->sync);
 }
 
->>>>>>> 24b8d41d
 /*
  * Called before incrementing preempt_count on {soft,}irq_enter
  * and before decrementing preempt_count on {soft,}irq_exit.
@@ -63,10 +60,6 @@
 	delta = sched_clock_cpu(cpu) - irqtime->irq_start_time;
 	irqtime->irq_start_time += delta;
 
-<<<<<<< HEAD
-	u64_stats_update_begin(&irqtime->sync);
-=======
->>>>>>> 24b8d41d
 	/*
 	 * We do not account for softirq time from ksoftirqd here.
 	 * We want to continue accounting softirq time to ksoftirqd thread
@@ -74,38 +67,6 @@
 	 * that do not consume any time, but still wants to run.
 	 */
 	if (hardirq_count())
-<<<<<<< HEAD
-		irqtime->hardirq_time += delta;
-	else if (in_serving_softirq() && curr != this_cpu_ksoftirqd())
-		irqtime->softirq_time += delta;
-
-	u64_stats_update_end(&irqtime->sync);
-}
-EXPORT_SYMBOL_GPL(irqtime_account_irq);
-
-static cputime_t irqtime_account_update(u64 irqtime, int idx, cputime_t maxtime)
-{
-	u64 *cpustat = kcpustat_this_cpu->cpustat;
-	cputime_t irq_cputime;
-
-	irq_cputime = nsecs_to_cputime64(irqtime) - cpustat[idx];
-	irq_cputime = min(irq_cputime, maxtime);
-	cpustat[idx] += irq_cputime;
-
-	return irq_cputime;
-}
-
-static cputime_t irqtime_account_hi_update(cputime_t maxtime)
-{
-	return irqtime_account_update(__this_cpu_read(cpu_irqtime.hardirq_time),
-				      CPUTIME_IRQ, maxtime);
-}
-
-static cputime_t irqtime_account_si_update(cputime_t maxtime)
-{
-	return irqtime_account_update(__this_cpu_read(cpu_irqtime.softirq_time),
-				      CPUTIME_SOFTIRQ, maxtime);
-=======
 		irqtime_account_delta(irqtime, delta, CPUTIME_IRQ);
 	else if (in_serving_softirq() && curr != this_cpu_ksoftirqd())
 		irqtime_account_delta(irqtime, delta, CPUTIME_SOFTIRQ);
@@ -121,23 +82,13 @@
 	irqtime->tick_delta -= delta;
 
 	return delta;
->>>>>>> 24b8d41d
 }
 
 #else /* CONFIG_IRQ_TIME_ACCOUNTING */
 
 #define sched_clock_irqtime	(0)
 
-<<<<<<< HEAD
-static cputime_t irqtime_account_hi_update(cputime_t dummy)
-{
-	return 0;
-}
-
-static cputime_t irqtime_account_si_update(cputime_t dummy)
-=======
 static u64 irqtime_tick_accounted(u64 dummy)
->>>>>>> 24b8d41d
 {
 	return 0;
 }
@@ -280,15 +231,10 @@
  * ticks are not redelivered later. Due to that, this function may on
  * occasion account more time than the calling functions think elapsed.
  */
-<<<<<<< HEAD
-static __always_inline cputime_t steal_account_process_time(cputime_t maxtime)
-=======
 static __always_inline u64 steal_account_process_time(u64 maxtime)
->>>>>>> 24b8d41d
 {
 #ifdef CONFIG_PARAVIRT
 	if (static_key_false(&paravirt_steal_enabled)) {
-		cputime_t steal_cputime;
 		u64 steal;
 
 		steal = paravirt_steal_clock(smp_processor_id());
@@ -297,15 +243,7 @@
 		account_steal_time(steal);
 		this_rq()->prev_steal_time += steal;
 
-<<<<<<< HEAD
-		steal_cputime = min(nsecs_to_cputime(steal), maxtime);
-		account_steal_time(steal_cputime);
-		this_rq()->prev_steal_time += cputime_to_nsecs(steal_cputime);
-
-		return steal_cputime;
-=======
 		return steal;
->>>>>>> 24b8d41d
 	}
 #endif
 	return 0;
@@ -314,32 +252,16 @@
 /*
  * Account how much elapsed time was spent in steal, irq, or softirq time.
  */
-<<<<<<< HEAD
-static inline cputime_t account_other_time(cputime_t max)
-{
-	cputime_t accounted;
-
-	/* Shall be converted to a lockdep-enabled lightweight check */
-	WARN_ON_ONCE(!irqs_disabled());
-=======
 static inline u64 account_other_time(u64 max)
 {
 	u64 accounted;
 
 	lockdep_assert_irqs_disabled();
->>>>>>> 24b8d41d
 
 	accounted = steal_account_process_time(max);
 
 	if (accounted < max)
-<<<<<<< HEAD
-		accounted += irqtime_account_hi_update(max - accounted);
-
-	if (accounted < max)
-		accounted += irqtime_account_si_update(max - accounted);
-=======
 		accounted += irqtime_tick_accounted(max - accounted);
->>>>>>> 24b8d41d
 
 	return accounted;
 }
@@ -435,12 +357,7 @@
 static void irqtime_account_process_tick(struct task_struct *p, int user_tick,
 					 int ticks)
 {
-<<<<<<< HEAD
-	u64 cputime = (__force u64) cputime_one_jiffy * ticks;
-	cputime_t scaled, other;
-=======
 	u64 other, cputime = TICK_NSEC * ticks;
->>>>>>> 24b8d41d
 
 	/*
 	 * When returning from idle, many ticks can get accounted at
@@ -452,14 +369,9 @@
 	other = account_other_time(ULONG_MAX);
 	if (other >= cputime)
 		return;
+
 	cputime -= other;
-	scaled = cputime_to_scaled(cputime);
-
-<<<<<<< HEAD
-=======
-	cputime -= other;
-
->>>>>>> 24b8d41d
+
 	if (this_cpu_ksoftirqd() == p) {
 		/*
 		 * ksoftirqd time do not get accounted in cpu_softirq_time.
@@ -506,10 +418,6 @@
 }
 # endif
 
-#endif /* CONFIG_VIRT_CPU_ACCOUNTING */
-
-
-#ifdef CONFIG_VIRT_CPU_ACCOUNTING_NATIVE
 /*
  * Archs that account the whole time spent in the idle task
  * (outside irq) as idle time can rely on this and just implement
@@ -524,18 +432,11 @@
 	if (!in_interrupt() && is_idle_task(tsk))
 		vtime_account_idle(tsk);
 	else
-<<<<<<< HEAD
-		vtime_account_system(tsk);
-=======
 		vtime_account_kernel(tsk);
->>>>>>> 24b8d41d
 }
 EXPORT_SYMBOL_GPL(vtime_account_irq_enter);
 #endif /* __ARCH_HAS_VTIME_ACCOUNT */
 
-<<<<<<< HEAD
-void task_cputime_adjusted(struct task_struct *p, cputime_t *ut, cputime_t *st)
-=======
 void cputime_adjust(struct task_cputime *curr, struct prev_cputime *prev,
 		    u64 *ut, u64 *st)
 {
@@ -544,7 +445,6 @@
 }
 
 void task_cputime_adjusted(struct task_struct *p, u64 *ut, u64 *st)
->>>>>>> 24b8d41d
 {
 	*ut = p->utime;
 	*st = p->stime;
@@ -570,12 +470,7 @@
  */
 void account_process_tick(struct task_struct *p, int user_tick)
 {
-<<<<<<< HEAD
-	cputime_t cputime, scaled, steal;
-	struct rq *rq = this_rq();
-=======
 	u64 cputime, steal;
->>>>>>> 24b8d41d
 
 	if (vtime_accounting_enabled_this_cpu())
 		return;
@@ -585,31 +480,18 @@
 		return;
 	}
 
-<<<<<<< HEAD
-	cputime = cputime_one_jiffy;
-=======
 	cputime = TICK_NSEC;
->>>>>>> 24b8d41d
 	steal = steal_account_process_time(ULONG_MAX);
 
 	if (steal >= cputime)
 		return;
 
 	cputime -= steal;
-<<<<<<< HEAD
-	scaled = cputime_to_scaled(cputime);
-
-	if (user_tick)
-		account_user_time(p, cputime, scaled);
-	else if ((p != rq->idle) || (irq_count() != HARDIRQ_OFFSET))
-		account_system_time(p, HARDIRQ_OFFSET, cputime, scaled);
-=======
 
 	if (user_tick)
 		account_user_time(p, cputime);
 	else if ((p != this_rq()->idle) || (irq_count() != HARDIRQ_OFFSET))
 		account_system_time(p, HARDIRQ_OFFSET, cputime);
->>>>>>> 24b8d41d
 	else
 		account_idle_time(cputime);
 }
@@ -620,39 +502,15 @@
  */
 void account_idle_ticks(unsigned long ticks)
 {
-<<<<<<< HEAD
-	cputime_t cputime, steal;
-=======
 	u64 cputime, steal;
->>>>>>> 24b8d41d
 
 	if (sched_clock_irqtime) {
 		irqtime_account_idle_ticks(ticks);
 		return;
 	}
 
-<<<<<<< HEAD
-	cputime = jiffies_to_cputime(ticks);
-	steal = steal_account_process_time(ULONG_MAX);
-
-	if (steal >= cputime)
-		return;
-
-	cputime -= steal;
-	account_idle_time(cputime);
-}
-
-/*
- * Perform (stime * rtime) / total, but avoid multiplication overflow by
- * loosing precision when the numbers are big.
- */
-static cputime_t scale_stime(u64 stime, u64 rtime, u64 total)
-{
-	u64 scaled;
-=======
 	cputime = ticks * TICK_NSEC;
 	steal = steal_account_process_time(ULONG_MAX);
->>>>>>> 24b8d41d
 
 	if (steal >= cputime)
 		return;
@@ -706,15 +564,9 @@
 	utime = curr->utime;
 
 	/*
-<<<<<<< HEAD
-	 * If either stime or both stime and utime are 0, assume all runtime is
-	 * userspace. Once a task gets some ticks, the monotonicy code at
-	 * 'update' will ensure things converge to the observed ratio.
-=======
 	 * If either stime or utime are 0, assume all runtime is userspace.
 	 * Once a task gets some ticks, the monotonicy code at 'update:'
 	 * will ensure things converge to the observed ratio.
->>>>>>> 24b8d41d
 	 */
 	if (stime == 0) {
 		utime = rtime;
@@ -793,13 +645,8 @@
 
 static u64 get_vtime_delta(struct vtime *vtime)
 {
-<<<<<<< HEAD
-	unsigned long now = READ_ONCE(jiffies);
-	cputime_t delta, other;
-=======
 	u64 delta = vtime_delta(vtime);
 	u64 other;
->>>>>>> 24b8d41d
 
 	/*
 	 * Unlike tick based timing, vtime based timing never has lost
@@ -808,16 +655,9 @@
 	 * elapsed time. Limit account_other_time to prevent rounding
 	 * errors from causing elapsed vtime to go negative.
 	 */
-<<<<<<< HEAD
-	delta = jiffies_to_cputime(now - tsk->vtime_snap);
-	other = account_other_time(delta);
-	WARN_ON_ONCE(tsk->vtime_snap_whence == VTIME_INACTIVE);
-	tsk->vtime_snap = now;
-=======
 	other = account_other_time(delta);
 	WARN_ON_ONCE(vtime->state == VTIME_INACTIVE);
 	vtime->starttime += delta;
->>>>>>> 24b8d41d
 
 	return delta - other;
 }
@@ -842,9 +682,6 @@
 	}
 }
 
-<<<<<<< HEAD
-void vtime_account_user(struct task_struct *tsk)
-=======
 static void __vtime_account_kernel(struct task_struct *tsk,
 				   struct vtime *vtime)
 {
@@ -856,7 +693,6 @@
 }
 
 void vtime_account_kernel(struct task_struct *tsk)
->>>>>>> 24b8d41d
 {
 	struct vtime *vtime = &tsk->vtime;
 
