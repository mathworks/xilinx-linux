// SPDX-License-Identifier: GPL-2.0-only
/*
 * sched_clock() for unstable CPU clocks
 *
 *  Copyright (C) 2008 Red Hat, Inc., Peter Zijlstra
 *
 *  Updates and enhancements:
 *    Copyright (C) 2008 Red Hat, Inc. Steven Rostedt <srostedt@redhat.com>
 *
 * Based on code by:
 *   Ingo Molnar <mingo@redhat.com>
 *   Guillaume Chazarain <guichaz@gmail.com>
 *
 *
 * What this file implements:
 *
 * cpu_clock(i) provides a fast (execution time) high resolution
 * clock with bounded drift between CPUs. The value of cpu_clock(i)
 * is monotonic for constant i. The timestamp returned is in nanoseconds.
 *
 * ######################### BIG FAT WARNING ##########################
 * # when comparing cpu_clock(i) to cpu_clock(j) for i != j, time can #
 * # go backwards !!                                                  #
 * ####################################################################
 *
 * There is no strict promise about the base, although it tends to start
 * at 0 on boot (but people really shouldn't rely on that).
 *
 * cpu_clock(i)       -- can be used from any context, including NMI.
 * local_clock()      -- is cpu_clock() on the current CPU.
 *
 * sched_clock_cpu(i)
 *
 * How it is implemented:
 *
 * The implementation either uses sched_clock() when
 * !CONFIG_HAVE_UNSTABLE_SCHED_CLOCK, which means in that case the
 * sched_clock() is assumed to provide these properties (mostly it means
 * the architecture provides a globally synchronized highres time source).
 *
 * Otherwise it tries to create a semi stable clock from a mixture of other
 * clocks, including:
 *
 *  - GTOD (clock monotomic)
 *  - sched_clock()
 *  - explicit idle events
 *
 * We use GTOD as base and use sched_clock() deltas to improve resolution. The
 * deltas are filtered to provide monotonicity and keeping it within an
 * expected window.
 *
 * Furthermore, explicit sleep and wakeup hooks allow us to account for time
 * that is otherwise invisible (TSC gets stopped).
 *
 */
#include "sched.h"
#include <linux/sched_clock.h>

/*
 * Scheduler clock - returns current time in nanosec units.
 * This is default implementation.
 * Architectures and sub-architectures can override this.
 */
unsigned long long __weak sched_clock(void)
{
	return (unsigned long long)(jiffies - INITIAL_JIFFIES)
					* (NSEC_PER_SEC / HZ);
}
EXPORT_SYMBOL_GPL(sched_clock);

static DEFINE_STATIC_KEY_FALSE(sched_clock_running);

#ifdef CONFIG_HAVE_UNSTABLE_SCHED_CLOCK
/*
 * We must start with !__sched_clock_stable because the unstable -> stable
 * transition is accurate, while the stable -> unstable transition is not.
 *
 * Similarly we start with __sched_clock_stable_early, thereby assuming we
 * will become stable, such that there's only a single 1 -> 0 transition.
 */
static DEFINE_STATIC_KEY_FALSE(__sched_clock_stable);
static int __sched_clock_stable_early = 1;

/*
 * We want: ktime_get_ns() + __gtod_offset == sched_clock() + __sched_clock_offset
 */
__read_mostly u64 __sched_clock_offset;
static __read_mostly u64 __gtod_offset;

struct sched_clock_data {
	u64			tick_raw;
	u64			tick_gtod;
	u64			clock;
};

static DEFINE_PER_CPU_SHARED_ALIGNED(struct sched_clock_data, sched_clock_data);

static inline struct sched_clock_data *this_scd(void)
{
	return this_cpu_ptr(&sched_clock_data);
}

static inline struct sched_clock_data *cpu_sdc(int cpu)
{
	return &per_cpu(sched_clock_data, cpu);
}

int sched_clock_stable(void)
{
	return static_branch_likely(&__sched_clock_stable);
}

static void __scd_stamp(struct sched_clock_data *scd)
{
	scd->tick_gtod = ktime_get_ns();
	scd->tick_raw = sched_clock();
}

static void __set_sched_clock_stable(void)
{
	struct sched_clock_data *scd;

	/*
	 * Since we're still unstable and the tick is already running, we have
	 * to disable IRQs in order to get a consistent scd->tick* reading.
	 */
	local_irq_disable();
	scd = this_scd();
	/*
	 * Attempt to make the (initial) unstable->stable transition continuous.
	 */
	__sched_clock_offset = (scd->tick_gtod + __gtod_offset) - (scd->tick_raw);
	local_irq_enable();

	printk(KERN_INFO "sched_clock: Marking stable (%lld, %lld)->(%lld, %lld)\n",
			scd->tick_gtod, __gtod_offset,
			scd->tick_raw,  __sched_clock_offset);

	static_branch_enable(&__sched_clock_stable);
	tick_dep_clear(TICK_DEP_BIT_CLOCK_UNSTABLE);
}

/*
 * If we ever get here, we're screwed, because we found out -- typically after
 * the fact -- that TSC wasn't good. This means all our clocksources (including
 * ktime) could have reported wrong values.
 *
 * What we do here is an attempt to fix up and continue sort of where we left
 * off in a coherent manner.
 *
 * The only way to fully avoid random clock jumps is to boot with:
 * "tsc=unstable".
 */
static void __sched_clock_work(struct work_struct *work)
{
	struct sched_clock_data *scd;
	int cpu;

	/* take a current timestamp and set 'now' */
	preempt_disable();
	scd = this_scd();
	__scd_stamp(scd);
	scd->clock = scd->tick_gtod + __gtod_offset;
	preempt_enable();

	/* clone to all CPUs */
	for_each_possible_cpu(cpu)
		per_cpu(sched_clock_data, cpu) = *scd;

	printk(KERN_WARNING "TSC found unstable after boot, most likely due to broken BIOS. Use 'tsc=unstable'.\n");
	printk(KERN_INFO "sched_clock: Marking unstable (%lld, %lld)<-(%lld, %lld)\n",
			scd->tick_gtod, __gtod_offset,
			scd->tick_raw,  __sched_clock_offset);

	static_branch_disable(&__sched_clock_stable);
}

static DECLARE_WORK(sched_clock_work, __sched_clock_work);

static void __clear_sched_clock_stable(void)
{
	if (!sched_clock_stable())
		return;

	tick_dep_set(TICK_DEP_BIT_CLOCK_UNSTABLE);
	schedule_work(&sched_clock_work);
}

void clear_sched_clock_stable(void)
{
	__sched_clock_stable_early = 0;

	smp_mb(); /* matches sched_clock_init_late() */

	if (static_key_count(&sched_clock_running.key) == 2)
		__clear_sched_clock_stable();
}

static void __sched_clock_gtod_offset(void)
{
	struct sched_clock_data *scd = this_scd();

	__scd_stamp(scd);
	__gtod_offset = (scd->tick_raw + __sched_clock_offset) - scd->tick_gtod;
}

void __init sched_clock_init(void)
{
	/*
	 * Set __gtod_offset such that once we mark sched_clock_running,
	 * sched_clock_tick() continues where sched_clock() left off.
	 *
	 * Even if TSC is buggered, we're still UP at this point so it
	 * can't really be out of sync.
	 */
	local_irq_disable();
	__sched_clock_gtod_offset();
	local_irq_enable();

	static_branch_inc(&sched_clock_running);
}
/*
 * We run this as late_initcall() such that it runs after all built-in drivers,
 * notably: acpi_processor and intel_idle, which can mark the TSC as unstable.
 */
static int __init sched_clock_init_late(void)
{
	static_branch_inc(&sched_clock_running);
	/*
	 * Ensure that it is impossible to not do a static_key update.
	 *
	 * Either {set,clear}_sched_clock_stable() must see sched_clock_running
	 * and do the update, or we must see their __sched_clock_stable_early
	 * and do the update, or both.
	 */
	smp_mb(); /* matches {set,clear}_sched_clock_stable() */

	if (__sched_clock_stable_early)
		__set_sched_clock_stable();

	return 0;
}
late_initcall(sched_clock_init_late);

/*
 * min, max except they take wrapping into account
 */

static inline u64 wrap_min(u64 x, u64 y)
{
	return (s64)(x - y) < 0 ? x : y;
}

static inline u64 wrap_max(u64 x, u64 y)
{
	return (s64)(x - y) > 0 ? x : y;
}

/*
 * update the percpu scd from the raw @now value
 *
 *  - filter out backward motion
 *  - use the GTOD tick value to create a window to filter crazy TSC values
 */
static u64 sched_clock_local(struct sched_clock_data *scd)
{
	u64 now, clock, old_clock, min_clock, max_clock, gtod;
	s64 delta;

again:
	now = sched_clock();
	delta = now - scd->tick_raw;
	if (unlikely(delta < 0))
		delta = 0;

	old_clock = scd->clock;

	/*
	 * scd->clock = clamp(scd->tick_gtod + delta,
	 *		      max(scd->tick_gtod, scd->clock),
	 *		      scd->tick_gtod + TICK_NSEC);
	 */

	gtod = scd->tick_gtod + __gtod_offset;
	clock = gtod + delta;
	min_clock = wrap_max(gtod, old_clock);
	max_clock = wrap_max(old_clock, gtod + TICK_NSEC);

	clock = wrap_max(clock, min_clock);
	clock = wrap_min(clock, max_clock);

	if (cmpxchg64(&scd->clock, old_clock, clock) != old_clock)
		goto again;

	return clock;
}

static u64 sched_clock_remote(struct sched_clock_data *scd)
{
	struct sched_clock_data *my_scd = this_scd();
	u64 this_clock, remote_clock;
	u64 *ptr, old_val, val;

#if BITS_PER_LONG != 64
again:
	/*
	 * Careful here: The local and the remote clock values need to
	 * be read out atomic as we need to compare the values and
	 * then update either the local or the remote side. So the
	 * cmpxchg64 below only protects one readout.
	 *
	 * We must reread via sched_clock_local() in the retry case on
	 * 32-bit kernels as an NMI could use sched_clock_local() via the
	 * tracer and hit between the readout of
	 * the low 32-bit and the high 32-bit portion.
	 */
	this_clock = sched_clock_local(my_scd);
	/*
	 * We must enforce atomic readout on 32-bit, otherwise the
	 * update on the remote CPU can hit inbetween the readout of
	 * the low 32-bit and the high 32-bit portion.
	 */
	remote_clock = cmpxchg64(&scd->clock, 0, 0);
#else
	/*
	 * On 64-bit kernels the read of [my]scd->clock is atomic versus the
	 * update, so we can avoid the above 32-bit dance.
	 */
	sched_clock_local(my_scd);
again:
	this_clock = my_scd->clock;
	remote_clock = scd->clock;
#endif

	/*
	 * Use the opportunity that we have both locks
	 * taken to couple the two clocks: we take the
	 * larger time as the latest time for both
	 * runqueues. (this creates monotonic movement)
	 */
	if (likely((s64)(remote_clock - this_clock) < 0)) {
		ptr = &scd->clock;
		old_val = remote_clock;
		val = this_clock;
	} else {
		/*
		 * Should be rare, but possible:
		 */
		ptr = &my_scd->clock;
		old_val = this_clock;
		val = remote_clock;
	}

	if (cmpxchg64(ptr, old_val, val) != old_val)
		goto again;

	return val;
}

/*
 * Similar to cpu_clock(), but requires local IRQs to be disabled.
 *
 * See cpu_clock().
 */
u64 sched_clock_cpu(int cpu)
{
	struct sched_clock_data *scd;
	u64 clock;

	if (sched_clock_stable())
		return sched_clock() + __sched_clock_offset;

	if (!static_branch_likely(&sched_clock_running))
		return sched_clock();

	preempt_disable_notrace();
	scd = cpu_sdc(cpu);

	if (cpu != smp_processor_id())
		clock = sched_clock_remote(scd);
	else
		clock = sched_clock_local(scd);
	preempt_enable_notrace();

	return clock;
}
EXPORT_SYMBOL_GPL(sched_clock_cpu);

void sched_clock_tick(void)
{
	struct sched_clock_data *scd;

	if (sched_clock_stable())
		return;

	if (!static_branch_likely(&sched_clock_running))
		return;

	lockdep_assert_irqs_disabled();

	scd = this_scd();
	__scd_stamp(scd);
	sched_clock_local(scd);
}

void sched_clock_tick_stable(void)
{
	if (!sched_clock_stable())
		return;

	/*
	 * Called under watchdog_lock.
	 *
	 * The watchdog just found this TSC to (still) be stable, so now is a
	 * good moment to update our __gtod_offset. Because once we find the
	 * TSC to be unstable, any computation will be computing crap.
	 */
	local_irq_disable();
	__sched_clock_gtod_offset();
	local_irq_enable();
}

/*
 * We are going deep-idle (irqs are disabled):
 */
void sched_clock_idle_sleep_event(void)
{
	sched_clock_cpu(smp_processor_id());
}
EXPORT_SYMBOL_GPL(sched_clock_idle_sleep_event);

/*
 * We just idled; resync with ktime.
 */
void sched_clock_idle_wakeup_event(void)
{
	unsigned long flags;

	if (sched_clock_stable())
		return;

	if (unlikely(timekeeping_suspended))
		return;

	local_irq_save(flags);
	sched_clock_tick();
	local_irq_restore(flags);
}
EXPORT_SYMBOL_GPL(sched_clock_idle_wakeup_event);

#else /* CONFIG_HAVE_UNSTABLE_SCHED_CLOCK */

void __init sched_clock_init(void)
{
	static_branch_inc(&sched_clock_running);
	local_irq_disable();
	generic_sched_clock_init();
	local_irq_enable();
}

u64 sched_clock_cpu(int cpu)
{
	if (!static_branch_likely(&sched_clock_running))
		return 0;

	return sched_clock();
}
<<<<<<< HEAD
=======

>>>>>>> 24b8d41d
#endif /* CONFIG_HAVE_UNSTABLE_SCHED_CLOCK */

/*
 * Running clock - returns the time that has elapsed while a guest has been
 * running.
 * On a guest this value should be local_clock minus the time the guest was
 * suspended by the hypervisor (for any reason).
 * On bare metal this function should return the same as local_clock.
 * Architectures and sub-architectures can override this.
 */
u64 __weak running_clock(void)
{
	return local_clock();
}<|MERGE_RESOLUTION|>--- conflicted
+++ resolved
@@ -465,10 +465,7 @@
 
 	return sched_clock();
 }
-<<<<<<< HEAD
-=======
-
->>>>>>> 24b8d41d
+
 #endif /* CONFIG_HAVE_UNSTABLE_SCHED_CLOCK */
 
 /*
