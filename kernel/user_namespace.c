// SPDX-License-Identifier: GPL-2.0-only

#include <linux/export.h>
#include <linux/nsproxy.h>
#include <linux/slab.h>
#include <linux/sched/signal.h>
#include <linux/user_namespace.h>
#include <linux/proc_ns.h>
#include <linux/highuid.h>
#include <linux/cred.h>
#include <linux/securebits.h>
#include <linux/keyctl.h>
#include <linux/key-type.h>
#include <keys/user-type.h>
#include <linux/seq_file.h>
#include <linux/fs.h>
#include <linux/uaccess.h>
#include <linux/ctype.h>
#include <linux/projid.h>
#include <linux/fs_struct.h>
#include <linux/bsearch.h>
#include <linux/sort.h>

static struct kmem_cache *user_ns_cachep __read_mostly;
static DEFINE_MUTEX(userns_state_mutex);

static bool new_idmap_permitted(const struct file *file,
				struct user_namespace *ns, int cap_setid,
				struct uid_gid_map *map);
static void free_user_ns(struct work_struct *work);

static struct ucounts *inc_user_namespaces(struct user_namespace *ns, kuid_t uid)
{
	return inc_ucount(ns, uid, UCOUNT_USER_NAMESPACES);
}

static void dec_user_namespaces(struct ucounts *ucounts)
{
	return dec_ucount(ucounts, UCOUNT_USER_NAMESPACES);
}

static void set_cred_user_ns(struct cred *cred, struct user_namespace *user_ns)
{
	/* Start with the same capabilities as init but useless for doing
	 * anything as the capabilities are bound to the new user namespace.
	 */
	cred->securebits = SECUREBITS_DEFAULT;
	cred->cap_inheritable = CAP_EMPTY_SET;
	cred->cap_permitted = CAP_FULL_SET;
	cred->cap_effective = CAP_FULL_SET;
	cred->cap_ambient = CAP_EMPTY_SET;
	cred->cap_bset = CAP_FULL_SET;
#ifdef CONFIG_KEYS
	key_put(cred->request_key_auth);
	cred->request_key_auth = NULL;
#endif
	/* tgcred will be cleared in our caller bc CLONE_THREAD won't be set */
	cred->user_ns = user_ns;
}

/*
 * Create a new user namespace, deriving the creator from the user in the
 * passed credentials, and replacing that user with the new root user for the
 * new namespace.
 *
 * This is called by copy_creds(), which will finish setting the target task's
 * credentials.
 */
int create_user_ns(struct cred *new)
{
	struct user_namespace *ns, *parent_ns = new->user_ns;
	kuid_t owner = new->euid;
	kgid_t group = new->egid;
	struct ucounts *ucounts;
	int ret, i;

	ret = -ENOSPC;
	if (parent_ns->level > 32)
		goto fail;

	ucounts = inc_user_namespaces(parent_ns, owner);
	if (!ucounts)
		goto fail;

	/*
	 * Verify that we can not violate the policy of which files
	 * may be accessed that is specified by the root directory,
	 * by verifing that the root directory is at the root of the
	 * mount namespace which allows all files to be accessed.
	 */
	ret = -EPERM;
	if (current_chrooted())
		goto fail_dec;

	/* The creator needs a mapping in the parent user namespace
	 * or else we won't be able to reasonably tell userspace who
	 * created a user_namespace.
	 */
	ret = -EPERM;
	if (!kuid_has_mapping(parent_ns, owner) ||
	    !kgid_has_mapping(parent_ns, group))
		goto fail_dec;

	ret = -ENOMEM;
	ns = kmem_cache_zalloc(user_ns_cachep, GFP_KERNEL);
	if (!ns)
		goto fail_dec;

	ret = ns_alloc_inum(&ns->ns);
	if (ret)
		goto fail_free;
	ns->ns.ops = &userns_operations;

	atomic_set(&ns->count, 1);
	/* Leave the new->user_ns reference with the new user namespace. */
	ns->parent = parent_ns;
	ns->level = parent_ns->level + 1;
	ns->owner = owner;
	ns->group = group;
	INIT_WORK(&ns->work, free_user_ns);
	for (i = 0; i < UCOUNT_COUNTS; i++) {
		ns->ucount_max[i] = INT_MAX;
	}
	ns->ucounts = ucounts;

	/* Inherit USERNS_SETGROUPS_ALLOWED from our parent */
	mutex_lock(&userns_state_mutex);
	ns->flags = parent_ns->flags;
	mutex_unlock(&userns_state_mutex);

<<<<<<< HEAD
=======
#ifdef CONFIG_KEYS
	INIT_LIST_HEAD(&ns->keyring_name_list);
	init_rwsem(&ns->keyring_sem);
#endif
	ret = -ENOMEM;
	if (!setup_userns_sysctls(ns))
		goto fail_keyring;

	set_cred_user_ns(new, ns);
	return 0;
fail_keyring:
>>>>>>> 24b8d41d
#ifdef CONFIG_PERSISTENT_KEYRINGS
	key_put(ns->persistent_keyring_register);
#endif
<<<<<<< HEAD
	ret = -ENOMEM;
	if (!setup_userns_sysctls(ns))
		goto fail_keyring;

	set_cred_user_ns(new, ns);
	return 0;
fail_keyring:
#ifdef CONFIG_PERSISTENT_KEYRINGS
	key_put(ns->persistent_keyring_register);
#endif
=======
>>>>>>> 24b8d41d
	ns_free_inum(&ns->ns);
fail_free:
	kmem_cache_free(user_ns_cachep, ns);
fail_dec:
	dec_user_namespaces(ucounts);
fail:
	return ret;
}

int unshare_userns(unsigned long unshare_flags, struct cred **new_cred)
{
	struct cred *cred;
	int err = -ENOMEM;

	if (!(unshare_flags & CLONE_NEWUSER))
		return 0;

	cred = prepare_creds();
	if (cred) {
		err = create_user_ns(cred);
		if (err)
			put_cred(cred);
		else
			*new_cred = cred;
	}

	return err;
}

static void free_user_ns(struct work_struct *work)
{
	struct user_namespace *parent, *ns =
		container_of(work, struct user_namespace, work);

	do {
		struct ucounts *ucounts = ns->ucounts;
		parent = ns->parent;
<<<<<<< HEAD
		retire_userns_sysctls(ns);
#ifdef CONFIG_PERSISTENT_KEYRINGS
		key_put(ns->persistent_keyring_register);
#endif
=======
		if (ns->gid_map.nr_extents > UID_GID_MAP_MAX_BASE_EXTENTS) {
			kfree(ns->gid_map.forward);
			kfree(ns->gid_map.reverse);
		}
		if (ns->uid_map.nr_extents > UID_GID_MAP_MAX_BASE_EXTENTS) {
			kfree(ns->uid_map.forward);
			kfree(ns->uid_map.reverse);
		}
		if (ns->projid_map.nr_extents > UID_GID_MAP_MAX_BASE_EXTENTS) {
			kfree(ns->projid_map.forward);
			kfree(ns->projid_map.reverse);
		}
		retire_userns_sysctls(ns);
		key_free_user_ns(ns);
>>>>>>> 24b8d41d
		ns_free_inum(&ns->ns);
		kmem_cache_free(user_ns_cachep, ns);
		dec_user_namespaces(ucounts);
		ns = parent;
	} while (atomic_dec_and_test(&parent->count));
}
<<<<<<< HEAD

void __put_user_ns(struct user_namespace *ns)
{
	schedule_work(&ns->work);
}
EXPORT_SYMBOL(__put_user_ns);
=======
>>>>>>> 24b8d41d

void __put_user_ns(struct user_namespace *ns)
{
	schedule_work(&ns->work);
}
EXPORT_SYMBOL(__put_user_ns);

/**
 * idmap_key struct holds the information necessary to find an idmapping in a
 * sorted idmap array. It is passed to cmp_map_id() as first argument.
 */
struct idmap_key {
	bool map_up; /* true  -> id from kid; false -> kid from id */
	u32 id; /* id to find */
	u32 count; /* == 0 unless used with map_id_range_down() */
};

/**
 * cmp_map_id - Function to be passed to bsearch() to find the requested
 * idmapping. Expects struct idmap_key to be passed via @k.
 */
static int cmp_map_id(const void *k, const void *e)
{
	u32 first, last, id2;
	const struct idmap_key *key = k;
	const struct uid_gid_extent *el = e;

	id2 = key->id + key->count - 1;

	/* handle map_id_{down,up}() */
	if (key->map_up)
		first = el->lower_first;
	else
		first = el->first;

	last = first + el->count - 1;

	if (key->id >= first && key->id <= last &&
	    (id2 >= first && id2 <= last))
		return 0;

	if (key->id < first || id2 < first)
		return -1;

	return 1;
}

/**
 * map_id_range_down_max - Find idmap via binary search in ordered idmap array.
 * Can only be called if number of mappings exceeds UID_GID_MAP_MAX_BASE_EXTENTS.
 */
static struct uid_gid_extent *
map_id_range_down_max(unsigned extents, struct uid_gid_map *map, u32 id, u32 count)
{
	struct idmap_key key;

	key.map_up = false;
	key.count = count;
	key.id = id;

	return bsearch(&key, map->forward, extents,
		       sizeof(struct uid_gid_extent), cmp_map_id);
}

/**
 * map_id_range_down_base - Find idmap via binary search in static extent array.
 * Can only be called if number of mappings is equal or less than
 * UID_GID_MAP_MAX_BASE_EXTENTS.
 */
static struct uid_gid_extent *
map_id_range_down_base(unsigned extents, struct uid_gid_map *map, u32 id, u32 count)
{
	unsigned idx;
	u32 first, last, id2;

	id2 = id + count - 1;

	/* Find the matching extent */
	for (idx = 0; idx < extents; idx++) {
		first = map->extent[idx].first;
		last = first + map->extent[idx].count - 1;
		if (id >= first && id <= last &&
		    (id2 >= first && id2 <= last))
			return &map->extent[idx];
	}
	return NULL;
}

static u32 map_id_range_down(struct uid_gid_map *map, u32 id, u32 count)
{
	struct uid_gid_extent *extent;
	unsigned extents = map->nr_extents;
	smp_rmb();

	if (extents <= UID_GID_MAP_MAX_BASE_EXTENTS)
		extent = map_id_range_down_base(extents, map, id, count);
	else
		extent = map_id_range_down_max(extents, map, id, count);

	/* Map the id or note failure */
	if (extent)
		id = (id - extent->first) + extent->lower_first;
	else
		id = (u32) -1;

	return id;
}

static u32 map_id_down(struct uid_gid_map *map, u32 id)
{
	return map_id_range_down(map, id, 1);
}

/**
 * map_id_up_base - Find idmap via binary search in static extent array.
 * Can only be called if number of mappings is equal or less than
 * UID_GID_MAP_MAX_BASE_EXTENTS.
 */
static struct uid_gid_extent *
map_id_up_base(unsigned extents, struct uid_gid_map *map, u32 id)
{
	unsigned idx;
	u32 first, last;

	/* Find the matching extent */
	for (idx = 0; idx < extents; idx++) {
		first = map->extent[idx].lower_first;
		last = first + map->extent[idx].count - 1;
		if (id >= first && id <= last)
			return &map->extent[idx];
	}
	return NULL;
}

/**
 * map_id_up_max - Find idmap via binary search in ordered idmap array.
 * Can only be called if number of mappings exceeds UID_GID_MAP_MAX_BASE_EXTENTS.
 */
static struct uid_gid_extent *
map_id_up_max(unsigned extents, struct uid_gid_map *map, u32 id)
{
	struct idmap_key key;

	key.map_up = true;
	key.count = 1;
	key.id = id;

	return bsearch(&key, map->reverse, extents,
		       sizeof(struct uid_gid_extent), cmp_map_id);
}

static u32 map_id_up(struct uid_gid_map *map, u32 id)
{
	struct uid_gid_extent *extent;
	unsigned extents = map->nr_extents;
	smp_rmb();

	if (extents <= UID_GID_MAP_MAX_BASE_EXTENTS)
		extent = map_id_up_base(extents, map, id);
	else
		extent = map_id_up_max(extents, map, id);

	/* Map the id or note failure */
	if (extent)
		id = (id - extent->lower_first) + extent->first;
	else
		id = (u32) -1;

	return id;
}

/**
 *	make_kuid - Map a user-namespace uid pair into a kuid.
 *	@ns:  User namespace that the uid is in
 *	@uid: User identifier
 *
 *	Maps a user-namespace uid pair into a kernel internal kuid,
 *	and returns that kuid.
 *
 *	When there is no mapping defined for the user-namespace uid
 *	pair INVALID_UID is returned.  Callers are expected to test
 *	for and handle INVALID_UID being returned.  INVALID_UID
 *	may be tested for using uid_valid().
 */
kuid_t make_kuid(struct user_namespace *ns, uid_t uid)
{
	/* Map the uid to a global kernel uid */
	return KUIDT_INIT(map_id_down(&ns->uid_map, uid));
}
EXPORT_SYMBOL(make_kuid);

/**
 *	from_kuid - Create a uid from a kuid user-namespace pair.
 *	@targ: The user namespace we want a uid in.
 *	@kuid: The kernel internal uid to start with.
 *
 *	Map @kuid into the user-namespace specified by @targ and
 *	return the resulting uid.
 *
 *	There is always a mapping into the initial user_namespace.
 *
 *	If @kuid has no mapping in @targ (uid_t)-1 is returned.
 */
uid_t from_kuid(struct user_namespace *targ, kuid_t kuid)
{
	/* Map the uid from a global kernel uid */
	return map_id_up(&targ->uid_map, __kuid_val(kuid));
}
EXPORT_SYMBOL(from_kuid);

/**
 *	from_kuid_munged - Create a uid from a kuid user-namespace pair.
 *	@targ: The user namespace we want a uid in.
 *	@kuid: The kernel internal uid to start with.
 *
 *	Map @kuid into the user-namespace specified by @targ and
 *	return the resulting uid.
 *
 *	There is always a mapping into the initial user_namespace.
 *
 *	Unlike from_kuid from_kuid_munged never fails and always
 *	returns a valid uid.  This makes from_kuid_munged appropriate
 *	for use in syscalls like stat and getuid where failing the
 *	system call and failing to provide a valid uid are not an
 *	options.
 *
 *	If @kuid has no mapping in @targ overflowuid is returned.
 */
uid_t from_kuid_munged(struct user_namespace *targ, kuid_t kuid)
{
	uid_t uid;
	uid = from_kuid(targ, kuid);

	if (uid == (uid_t) -1)
		uid = overflowuid;
	return uid;
}
EXPORT_SYMBOL(from_kuid_munged);

/**
 *	make_kgid - Map a user-namespace gid pair into a kgid.
 *	@ns:  User namespace that the gid is in
 *	@gid: group identifier
 *
 *	Maps a user-namespace gid pair into a kernel internal kgid,
 *	and returns that kgid.
 *
 *	When there is no mapping defined for the user-namespace gid
 *	pair INVALID_GID is returned.  Callers are expected to test
 *	for and handle INVALID_GID being returned.  INVALID_GID may be
 *	tested for using gid_valid().
 */
kgid_t make_kgid(struct user_namespace *ns, gid_t gid)
{
	/* Map the gid to a global kernel gid */
	return KGIDT_INIT(map_id_down(&ns->gid_map, gid));
}
EXPORT_SYMBOL(make_kgid);

/**
 *	from_kgid - Create a gid from a kgid user-namespace pair.
 *	@targ: The user namespace we want a gid in.
 *	@kgid: The kernel internal gid to start with.
 *
 *	Map @kgid into the user-namespace specified by @targ and
 *	return the resulting gid.
 *
 *	There is always a mapping into the initial user_namespace.
 *
 *	If @kgid has no mapping in @targ (gid_t)-1 is returned.
 */
gid_t from_kgid(struct user_namespace *targ, kgid_t kgid)
{
	/* Map the gid from a global kernel gid */
	return map_id_up(&targ->gid_map, __kgid_val(kgid));
}
EXPORT_SYMBOL(from_kgid);

/**
 *	from_kgid_munged - Create a gid from a kgid user-namespace pair.
 *	@targ: The user namespace we want a gid in.
 *	@kgid: The kernel internal gid to start with.
 *
 *	Map @kgid into the user-namespace specified by @targ and
 *	return the resulting gid.
 *
 *	There is always a mapping into the initial user_namespace.
 *
 *	Unlike from_kgid from_kgid_munged never fails and always
 *	returns a valid gid.  This makes from_kgid_munged appropriate
 *	for use in syscalls like stat and getgid where failing the
 *	system call and failing to provide a valid gid are not options.
 *
 *	If @kgid has no mapping in @targ overflowgid is returned.
 */
gid_t from_kgid_munged(struct user_namespace *targ, kgid_t kgid)
{
	gid_t gid;
	gid = from_kgid(targ, kgid);

	if (gid == (gid_t) -1)
		gid = overflowgid;
	return gid;
}
EXPORT_SYMBOL(from_kgid_munged);

/**
 *	make_kprojid - Map a user-namespace projid pair into a kprojid.
 *	@ns:  User namespace that the projid is in
 *	@projid: Project identifier
 *
 *	Maps a user-namespace uid pair into a kernel internal kuid,
 *	and returns that kuid.
 *
 *	When there is no mapping defined for the user-namespace projid
 *	pair INVALID_PROJID is returned.  Callers are expected to test
 *	for and handle INVALID_PROJID being returned.  INVALID_PROJID
 *	may be tested for using projid_valid().
 */
kprojid_t make_kprojid(struct user_namespace *ns, projid_t projid)
{
	/* Map the uid to a global kernel uid */
	return KPROJIDT_INIT(map_id_down(&ns->projid_map, projid));
}
EXPORT_SYMBOL(make_kprojid);

/**
 *	from_kprojid - Create a projid from a kprojid user-namespace pair.
 *	@targ: The user namespace we want a projid in.
 *	@kprojid: The kernel internal project identifier to start with.
 *
 *	Map @kprojid into the user-namespace specified by @targ and
 *	return the resulting projid.
 *
 *	There is always a mapping into the initial user_namespace.
 *
 *	If @kprojid has no mapping in @targ (projid_t)-1 is returned.
 */
projid_t from_kprojid(struct user_namespace *targ, kprojid_t kprojid)
{
	/* Map the uid from a global kernel uid */
	return map_id_up(&targ->projid_map, __kprojid_val(kprojid));
}
EXPORT_SYMBOL(from_kprojid);

/**
 *	from_kprojid_munged - Create a projiid from a kprojid user-namespace pair.
 *	@targ: The user namespace we want a projid in.
 *	@kprojid: The kernel internal projid to start with.
 *
 *	Map @kprojid into the user-namespace specified by @targ and
 *	return the resulting projid.
 *
 *	There is always a mapping into the initial user_namespace.
 *
 *	Unlike from_kprojid from_kprojid_munged never fails and always
 *	returns a valid projid.  This makes from_kprojid_munged
 *	appropriate for use in syscalls like stat and where
 *	failing the system call and failing to provide a valid projid are
 *	not an options.
 *
 *	If @kprojid has no mapping in @targ OVERFLOW_PROJID is returned.
 */
projid_t from_kprojid_munged(struct user_namespace *targ, kprojid_t kprojid)
{
	projid_t projid;
	projid = from_kprojid(targ, kprojid);

	if (projid == (projid_t) -1)
		projid = OVERFLOW_PROJID;
	return projid;
}
EXPORT_SYMBOL(from_kprojid_munged);


static int uid_m_show(struct seq_file *seq, void *v)
{
	struct user_namespace *ns = seq->private;
	struct uid_gid_extent *extent = v;
	struct user_namespace *lower_ns;
	uid_t lower;

	lower_ns = seq_user_ns(seq);
	if ((lower_ns == ns) && lower_ns->parent)
		lower_ns = lower_ns->parent;

	lower = from_kuid(lower_ns, KUIDT_INIT(extent->lower_first));

	seq_printf(seq, "%10u %10u %10u\n",
		extent->first,
		lower,
		extent->count);

	return 0;
}

static int gid_m_show(struct seq_file *seq, void *v)
{
	struct user_namespace *ns = seq->private;
	struct uid_gid_extent *extent = v;
	struct user_namespace *lower_ns;
	gid_t lower;

	lower_ns = seq_user_ns(seq);
	if ((lower_ns == ns) && lower_ns->parent)
		lower_ns = lower_ns->parent;

	lower = from_kgid(lower_ns, KGIDT_INIT(extent->lower_first));

	seq_printf(seq, "%10u %10u %10u\n",
		extent->first,
		lower,
		extent->count);

	return 0;
}

static int projid_m_show(struct seq_file *seq, void *v)
{
	struct user_namespace *ns = seq->private;
	struct uid_gid_extent *extent = v;
	struct user_namespace *lower_ns;
	projid_t lower;

	lower_ns = seq_user_ns(seq);
	if ((lower_ns == ns) && lower_ns->parent)
		lower_ns = lower_ns->parent;

	lower = from_kprojid(lower_ns, KPROJIDT_INIT(extent->lower_first));

	seq_printf(seq, "%10u %10u %10u\n",
		extent->first,
		lower,
		extent->count);

	return 0;
}

static void *m_start(struct seq_file *seq, loff_t *ppos,
		     struct uid_gid_map *map)
{
	loff_t pos = *ppos;
	unsigned extents = map->nr_extents;
	smp_rmb();

	if (pos >= extents)
		return NULL;

	if (extents <= UID_GID_MAP_MAX_BASE_EXTENTS)
		return &map->extent[pos];

	return &map->forward[pos];
}

static void *uid_m_start(struct seq_file *seq, loff_t *ppos)
{
	struct user_namespace *ns = seq->private;

	return m_start(seq, ppos, &ns->uid_map);
}

static void *gid_m_start(struct seq_file *seq, loff_t *ppos)
{
	struct user_namespace *ns = seq->private;

	return m_start(seq, ppos, &ns->gid_map);
}

static void *projid_m_start(struct seq_file *seq, loff_t *ppos)
{
	struct user_namespace *ns = seq->private;

	return m_start(seq, ppos, &ns->projid_map);
}

static void *m_next(struct seq_file *seq, void *v, loff_t *pos)
{
	(*pos)++;
	return seq->op->start(seq, pos);
}

static void m_stop(struct seq_file *seq, void *v)
{
	return;
}

const struct seq_operations proc_uid_seq_operations = {
	.start = uid_m_start,
	.stop = m_stop,
	.next = m_next,
	.show = uid_m_show,
};

const struct seq_operations proc_gid_seq_operations = {
	.start = gid_m_start,
	.stop = m_stop,
	.next = m_next,
	.show = gid_m_show,
};

const struct seq_operations proc_projid_seq_operations = {
	.start = projid_m_start,
	.stop = m_stop,
	.next = m_next,
	.show = projid_m_show,
};

static bool mappings_overlap(struct uid_gid_map *new_map,
			     struct uid_gid_extent *extent)
{
	u32 upper_first, lower_first, upper_last, lower_last;
	unsigned idx;

	upper_first = extent->first;
	lower_first = extent->lower_first;
	upper_last = upper_first + extent->count - 1;
	lower_last = lower_first + extent->count - 1;

	for (idx = 0; idx < new_map->nr_extents; idx++) {
		u32 prev_upper_first, prev_lower_first;
		u32 prev_upper_last, prev_lower_last;
		struct uid_gid_extent *prev;

		if (new_map->nr_extents <= UID_GID_MAP_MAX_BASE_EXTENTS)
			prev = &new_map->extent[idx];
		else
			prev = &new_map->forward[idx];

		prev_upper_first = prev->first;
		prev_lower_first = prev->lower_first;
		prev_upper_last = prev_upper_first + prev->count - 1;
		prev_lower_last = prev_lower_first + prev->count - 1;

		/* Does the upper range intersect a previous extent? */
		if ((prev_upper_first <= upper_last) &&
		    (prev_upper_last >= upper_first))
			return true;

		/* Does the lower range intersect a previous extent? */
		if ((prev_lower_first <= lower_last) &&
		    (prev_lower_last >= lower_first))
			return true;
	}
	return false;
}

/**
 * insert_extent - Safely insert a new idmap extent into struct uid_gid_map.
 * Takes care to allocate a 4K block of memory if the number of mappings exceeds
 * UID_GID_MAP_MAX_BASE_EXTENTS.
 */
static int insert_extent(struct uid_gid_map *map, struct uid_gid_extent *extent)
{
	struct uid_gid_extent *dest;

	if (map->nr_extents == UID_GID_MAP_MAX_BASE_EXTENTS) {
		struct uid_gid_extent *forward;

		/* Allocate memory for 340 mappings. */
		forward = kmalloc_array(UID_GID_MAP_MAX_EXTENTS,
					sizeof(struct uid_gid_extent),
					GFP_KERNEL);
		if (!forward)
			return -ENOMEM;

		/* Copy over memory. Only set up memory for the forward pointer.
		 * Defer the memory setup for the reverse pointer.
		 */
		memcpy(forward, map->extent,
		       map->nr_extents * sizeof(map->extent[0]));

		map->forward = forward;
		map->reverse = NULL;
	}

	if (map->nr_extents < UID_GID_MAP_MAX_BASE_EXTENTS)
		dest = &map->extent[map->nr_extents];
	else
		dest = &map->forward[map->nr_extents];

	*dest = *extent;
	map->nr_extents++;
	return 0;
}

/* cmp function to sort() forward mappings */
static int cmp_extents_forward(const void *a, const void *b)
{
	const struct uid_gid_extent *e1 = a;
	const struct uid_gid_extent *e2 = b;

	if (e1->first < e2->first)
		return -1;

	if (e1->first > e2->first)
		return 1;

	return 0;
}

/* cmp function to sort() reverse mappings */
static int cmp_extents_reverse(const void *a, const void *b)
{
	const struct uid_gid_extent *e1 = a;
	const struct uid_gid_extent *e2 = b;

	if (e1->lower_first < e2->lower_first)
		return -1;

	if (e1->lower_first > e2->lower_first)
		return 1;

	return 0;
}

/**
 * sort_idmaps - Sorts an array of idmap entries.
 * Can only be called if number of mappings exceeds UID_GID_MAP_MAX_BASE_EXTENTS.
 */
static int sort_idmaps(struct uid_gid_map *map)
{
	if (map->nr_extents <= UID_GID_MAP_MAX_BASE_EXTENTS)
		return 0;

	/* Sort forward array. */
	sort(map->forward, map->nr_extents, sizeof(struct uid_gid_extent),
	     cmp_extents_forward, NULL);

	/* Only copy the memory from forward we actually need. */
	map->reverse = kmemdup(map->forward,
			       map->nr_extents * sizeof(struct uid_gid_extent),
			       GFP_KERNEL);
	if (!map->reverse)
		return -ENOMEM;

	/* Sort reverse array. */
	sort(map->reverse, map->nr_extents, sizeof(struct uid_gid_extent),
	     cmp_extents_reverse, NULL);

	return 0;
}

static ssize_t map_write(struct file *file, const char __user *buf,
			 size_t count, loff_t *ppos,
			 int cap_setid,
			 struct uid_gid_map *map,
			 struct uid_gid_map *parent_map)
{
	struct seq_file *seq = file->private_data;
	struct user_namespace *ns = seq->private;
	struct uid_gid_map new_map;
	unsigned idx;
	struct uid_gid_extent extent;
	char *kbuf = NULL, *pos, *next_line;
	ssize_t ret;

	/* Only allow < page size writes at the beginning of the file */
	if ((*ppos != 0) || (count >= PAGE_SIZE))
		return -EINVAL;

	/* Slurp in the user data */
	kbuf = memdup_user_nul(buf, count);
	if (IS_ERR(kbuf))
		return PTR_ERR(kbuf);

	/*
	 * The userns_state_mutex serializes all writes to any given map.
	 *
	 * Any map is only ever written once.
	 *
	 * An id map fits within 1 cache line on most architectures.
	 *
	 * On read nothing needs to be done unless you are on an
	 * architecture with a crazy cache coherency model like alpha.
	 *
	 * There is a one time data dependency between reading the
	 * count of the extents and the values of the extents.  The
	 * desired behavior is to see the values of the extents that
	 * were written before the count of the extents.
	 *
	 * To achieve this smp_wmb() is used on guarantee the write
	 * order and smp_rmb() is guaranteed that we don't have crazy
	 * architectures returning stale data.
	 */
	mutex_lock(&userns_state_mutex);

	memset(&new_map, 0, sizeof(struct uid_gid_map));

	ret = -EPERM;
	/* Only allow one successful write to the map */
	if (map->nr_extents != 0)
		goto out;

	/*
	 * Adjusting namespace settings requires capabilities on the target.
	 */
	if (cap_valid(cap_setid) && !file_ns_capable(file, ns, CAP_SYS_ADMIN))
		goto out;

	/* Parse the user data */
	ret = -EINVAL;
	pos = kbuf;
	for (; pos; pos = next_line) {

		/* Find the end of line and ensure I don't look past it */
		next_line = strchr(pos, '\n');
		if (next_line) {
			*next_line = '\0';
			next_line++;
			if (*next_line == '\0')
				next_line = NULL;
		}

		pos = skip_spaces(pos);
		extent.first = simple_strtoul(pos, &pos, 10);
		if (!isspace(*pos))
			goto out;

		pos = skip_spaces(pos);
		extent.lower_first = simple_strtoul(pos, &pos, 10);
		if (!isspace(*pos))
			goto out;

		pos = skip_spaces(pos);
		extent.count = simple_strtoul(pos, &pos, 10);
		if (*pos && !isspace(*pos))
			goto out;

		/* Verify there is not trailing junk on the line */
		pos = skip_spaces(pos);
		if (*pos != '\0')
			goto out;

		/* Verify we have been given valid starting values */
		if ((extent.first == (u32) -1) ||
		    (extent.lower_first == (u32) -1))
			goto out;

		/* Verify count is not zero and does not cause the
		 * extent to wrap
		 */
		if ((extent.first + extent.count) <= extent.first)
			goto out;
		if ((extent.lower_first + extent.count) <=
		     extent.lower_first)
			goto out;

		/* Do the ranges in extent overlap any previous extents? */
		if (mappings_overlap(&new_map, &extent))
			goto out;

		if ((new_map.nr_extents + 1) == UID_GID_MAP_MAX_EXTENTS &&
		    (next_line != NULL))
			goto out;

		ret = insert_extent(&new_map, &extent);
		if (ret < 0)
			goto out;
		ret = -EINVAL;
	}
	/* Be very certaint the new map actually exists */
	if (new_map.nr_extents == 0)
		goto out;

	ret = -EPERM;
	/* Validate the user is allowed to use user id's mapped to. */
	if (!new_idmap_permitted(file, ns, cap_setid, &new_map))
		goto out;

	ret = -EPERM;
	/* Map the lower ids from the parent user namespace to the
	 * kernel global id space.
	 */
	for (idx = 0; idx < new_map.nr_extents; idx++) {
		struct uid_gid_extent *e;
		u32 lower_first;

		if (new_map.nr_extents <= UID_GID_MAP_MAX_BASE_EXTENTS)
			e = &new_map.extent[idx];
		else
			e = &new_map.forward[idx];

		lower_first = map_id_range_down(parent_map,
						e->lower_first,
						e->count);

		/* Fail if we can not map the specified extent to
		 * the kernel global id space.
		 */
		if (lower_first == (u32) -1)
			goto out;

		e->lower_first = lower_first;
	}

	/*
	 * If we want to use binary search for lookup, this clones the extent
	 * array and sorts both copies.
	 */
	ret = sort_idmaps(&new_map);
	if (ret < 0)
		goto out;

	/* Install the map */
	if (new_map.nr_extents <= UID_GID_MAP_MAX_BASE_EXTENTS) {
		memcpy(map->extent, new_map.extent,
		       new_map.nr_extents * sizeof(new_map.extent[0]));
	} else {
		map->forward = new_map.forward;
		map->reverse = new_map.reverse;
	}
	smp_wmb();
	map->nr_extents = new_map.nr_extents;

	*ppos = count;
	ret = count;
out:
	if (ret < 0 && new_map.nr_extents > UID_GID_MAP_MAX_BASE_EXTENTS) {
		kfree(new_map.forward);
		kfree(new_map.reverse);
		map->forward = NULL;
		map->reverse = NULL;
		map->nr_extents = 0;
	}

	mutex_unlock(&userns_state_mutex);
	kfree(kbuf);
	return ret;
}

ssize_t proc_uid_map_write(struct file *file, const char __user *buf,
			   size_t size, loff_t *ppos)
{
	struct seq_file *seq = file->private_data;
	struct user_namespace *ns = seq->private;
	struct user_namespace *seq_ns = seq_user_ns(seq);

	if (!ns->parent)
		return -EPERM;

	if ((seq_ns != ns) && (seq_ns != ns->parent))
		return -EPERM;

	return map_write(file, buf, size, ppos, CAP_SETUID,
			 &ns->uid_map, &ns->parent->uid_map);
}

ssize_t proc_gid_map_write(struct file *file, const char __user *buf,
			   size_t size, loff_t *ppos)
{
	struct seq_file *seq = file->private_data;
	struct user_namespace *ns = seq->private;
	struct user_namespace *seq_ns = seq_user_ns(seq);

	if (!ns->parent)
		return -EPERM;

	if ((seq_ns != ns) && (seq_ns != ns->parent))
		return -EPERM;

	return map_write(file, buf, size, ppos, CAP_SETGID,
			 &ns->gid_map, &ns->parent->gid_map);
}

ssize_t proc_projid_map_write(struct file *file, const char __user *buf,
			      size_t size, loff_t *ppos)
{
	struct seq_file *seq = file->private_data;
	struct user_namespace *ns = seq->private;
	struct user_namespace *seq_ns = seq_user_ns(seq);

	if (!ns->parent)
		return -EPERM;

	if ((seq_ns != ns) && (seq_ns != ns->parent))
		return -EPERM;

	/* Anyone can set any valid project id no capability needed */
	return map_write(file, buf, size, ppos, -1,
			 &ns->projid_map, &ns->parent->projid_map);
}

static bool new_idmap_permitted(const struct file *file,
				struct user_namespace *ns, int cap_setid,
				struct uid_gid_map *new_map)
{
	const struct cred *cred = file->f_cred;
	/* Don't allow mappings that would allow anything that wouldn't
	 * be allowed without the establishment of unprivileged mappings.
	 */
	if ((new_map->nr_extents == 1) && (new_map->extent[0].count == 1) &&
	    uid_eq(ns->owner, cred->euid)) {
		u32 id = new_map->extent[0].lower_first;
		if (cap_setid == CAP_SETUID) {
			kuid_t uid = make_kuid(ns->parent, id);
			if (uid_eq(uid, cred->euid))
				return true;
		} else if (cap_setid == CAP_SETGID) {
			kgid_t gid = make_kgid(ns->parent, id);
			if (!(ns->flags & USERNS_SETGROUPS_ALLOWED) &&
			    gid_eq(gid, cred->egid))
				return true;
		}
	}

	/* Allow anyone to set a mapping that doesn't require privilege */
	if (!cap_valid(cap_setid))
		return true;

	/* Allow the specified ids if we have the appropriate capability
	 * (CAP_SETUID or CAP_SETGID) over the parent user namespace.
	 * And the opener of the id file also had the approprpiate capability.
	 */
	if (ns_capable(ns->parent, cap_setid) &&
	    file_ns_capable(file, ns->parent, cap_setid))
		return true;

	return false;
}

int proc_setgroups_show(struct seq_file *seq, void *v)
{
	struct user_namespace *ns = seq->private;
	unsigned long userns_flags = READ_ONCE(ns->flags);

	seq_printf(seq, "%s\n",
		   (userns_flags & USERNS_SETGROUPS_ALLOWED) ?
		   "allow" : "deny");
	return 0;
}

ssize_t proc_setgroups_write(struct file *file, const char __user *buf,
			     size_t count, loff_t *ppos)
{
	struct seq_file *seq = file->private_data;
	struct user_namespace *ns = seq->private;
	char kbuf[8], *pos;
	bool setgroups_allowed;
	ssize_t ret;

	/* Only allow a very narrow range of strings to be written */
	ret = -EINVAL;
	if ((*ppos != 0) || (count >= sizeof(kbuf)))
		goto out;

	/* What was written? */
	ret = -EFAULT;
	if (copy_from_user(kbuf, buf, count))
		goto out;
	kbuf[count] = '\0';
	pos = kbuf;

	/* What is being requested? */
	ret = -EINVAL;
	if (strncmp(pos, "allow", 5) == 0) {
		pos += 5;
		setgroups_allowed = true;
	}
	else if (strncmp(pos, "deny", 4) == 0) {
		pos += 4;
		setgroups_allowed = false;
	}
	else
		goto out;

	/* Verify there is not trailing junk on the line */
	pos = skip_spaces(pos);
	if (*pos != '\0')
		goto out;

	ret = -EPERM;
	mutex_lock(&userns_state_mutex);
	if (setgroups_allowed) {
		/* Enabling setgroups after setgroups has been disabled
		 * is not allowed.
		 */
		if (!(ns->flags & USERNS_SETGROUPS_ALLOWED))
			goto out_unlock;
	} else {
		/* Permanently disabling setgroups after setgroups has
		 * been enabled by writing the gid_map is not allowed.
		 */
		if (ns->gid_map.nr_extents != 0)
			goto out_unlock;
		ns->flags &= ~USERNS_SETGROUPS_ALLOWED;
	}
	mutex_unlock(&userns_state_mutex);

	/* Report a successful write */
	*ppos = count;
	ret = count;
out:
	return ret;
out_unlock:
	mutex_unlock(&userns_state_mutex);
	goto out;
}

bool userns_may_setgroups(const struct user_namespace *ns)
{
	bool allowed;

	mutex_lock(&userns_state_mutex);
	/* It is not safe to use setgroups until a gid mapping in
	 * the user namespace has been established.
	 */
	allowed = ns->gid_map.nr_extents != 0;
	/* Is setgroups allowed? */
	allowed = allowed && (ns->flags & USERNS_SETGROUPS_ALLOWED);
	mutex_unlock(&userns_state_mutex);

	return allowed;
}

/*
<<<<<<< HEAD
 * Returns true if @ns is the same namespace as or a descendant of
 * @target_ns.
 */
bool current_in_userns(const struct user_namespace *target_ns)
{
	struct user_namespace *ns;
	for (ns = current_user_ns(); ns; ns = ns->parent) {
		if (ns == target_ns)
			return true;
	}
	return false;
}
=======
 * Returns true if @child is the same namespace or a descendant of
 * @ancestor.
 */
bool in_userns(const struct user_namespace *ancestor,
	       const struct user_namespace *child)
{
	const struct user_namespace *ns;
	for (ns = child; ns->level > ancestor->level; ns = ns->parent)
		;
	return (ns == ancestor);
}

bool current_in_userns(const struct user_namespace *target_ns)
{
	return in_userns(target_ns, current_user_ns());
}
EXPORT_SYMBOL(current_in_userns);
>>>>>>> 24b8d41d

static inline struct user_namespace *to_user_ns(struct ns_common *ns)
{
	return container_of(ns, struct user_namespace, ns);
}

static struct ns_common *userns_get(struct task_struct *task)
{
	struct user_namespace *user_ns;

	rcu_read_lock();
	user_ns = get_user_ns(__task_cred(task)->user_ns);
	rcu_read_unlock();

	return user_ns ? &user_ns->ns : NULL;
}

static void userns_put(struct ns_common *ns)
{
	put_user_ns(to_user_ns(ns));
}

static int userns_install(struct nsset *nsset, struct ns_common *ns)
{
	struct user_namespace *user_ns = to_user_ns(ns);
	struct cred *cred;

	/* Don't allow gaining capabilities by reentering
	 * the same user namespace.
	 */
	if (user_ns == current_user_ns())
		return -EINVAL;

	/* Tasks that share a thread group must share a user namespace */
	if (!thread_group_empty(current))
		return -EINVAL;

	if (current->fs->users != 1)
		return -EINVAL;

	if (!ns_capable(user_ns, CAP_SYS_ADMIN))
		return -EPERM;

	cred = nsset_cred(nsset);
	if (!cred)
		return -EINVAL;

	put_user_ns(cred->user_ns);
	set_cred_user_ns(cred, get_user_ns(user_ns));

	return 0;
}

struct ns_common *ns_get_owner(struct ns_common *ns)
{
	struct user_namespace *my_user_ns = current_user_ns();
	struct user_namespace *owner, *p;

	/* See if the owner is in the current user namespace */
	owner = p = ns->ops->owner(ns);
	for (;;) {
		if (!p)
			return ERR_PTR(-EPERM);
		if (p == my_user_ns)
			break;
		p = p->parent;
	}

	return &get_user_ns(owner)->ns;
}

static struct user_namespace *userns_owner(struct ns_common *ns)
{
	return to_user_ns(ns)->parent;
}

struct ns_common *ns_get_owner(struct ns_common *ns)
{
	struct user_namespace *my_user_ns = current_user_ns();
	struct user_namespace *owner, *p;

	/* See if the owner is in the current user namespace */
	owner = p = ns->ops->owner(ns);
	for (;;) {
		if (!p)
			return ERR_PTR(-EPERM);
		if (p == my_user_ns)
			break;
		p = p->parent;
	}

	return &get_user_ns(owner)->ns;
}

static struct user_namespace *userns_owner(struct ns_common *ns)
{
	return to_user_ns(ns)->parent;
}

const struct proc_ns_operations userns_operations = {
	.name		= "user",
	.type		= CLONE_NEWUSER,
	.get		= userns_get,
	.put		= userns_put,
	.install	= userns_install,
	.owner		= userns_owner,
	.get_parent	= ns_get_owner,
};

static __init int user_namespaces_init(void)
{
	user_ns_cachep = KMEM_CACHE(user_namespace, SLAB_PANIC);
	return 0;
}
subsys_initcall(user_namespaces_init);<|MERGE_RESOLUTION|>--- conflicted
+++ resolved
@@ -128,8 +128,6 @@
 	ns->flags = parent_ns->flags;
 	mutex_unlock(&userns_state_mutex);
 
-<<<<<<< HEAD
-=======
 #ifdef CONFIG_KEYS
 	INIT_LIST_HEAD(&ns->keyring_name_list);
 	init_rwsem(&ns->keyring_sem);
@@ -141,23 +139,9 @@
 	set_cred_user_ns(new, ns);
 	return 0;
 fail_keyring:
->>>>>>> 24b8d41d
 #ifdef CONFIG_PERSISTENT_KEYRINGS
 	key_put(ns->persistent_keyring_register);
 #endif
-<<<<<<< HEAD
-	ret = -ENOMEM;
-	if (!setup_userns_sysctls(ns))
-		goto fail_keyring;
-
-	set_cred_user_ns(new, ns);
-	return 0;
-fail_keyring:
-#ifdef CONFIG_PERSISTENT_KEYRINGS
-	key_put(ns->persistent_keyring_register);
-#endif
-=======
->>>>>>> 24b8d41d
 	ns_free_inum(&ns->ns);
 fail_free:
 	kmem_cache_free(user_ns_cachep, ns);
@@ -195,12 +179,6 @@
 	do {
 		struct ucounts *ucounts = ns->ucounts;
 		parent = ns->parent;
-<<<<<<< HEAD
-		retire_userns_sysctls(ns);
-#ifdef CONFIG_PERSISTENT_KEYRINGS
-		key_put(ns->persistent_keyring_register);
-#endif
-=======
 		if (ns->gid_map.nr_extents > UID_GID_MAP_MAX_BASE_EXTENTS) {
 			kfree(ns->gid_map.forward);
 			kfree(ns->gid_map.reverse);
@@ -215,22 +193,12 @@
 		}
 		retire_userns_sysctls(ns);
 		key_free_user_ns(ns);
->>>>>>> 24b8d41d
 		ns_free_inum(&ns->ns);
 		kmem_cache_free(user_ns_cachep, ns);
 		dec_user_namespaces(ucounts);
 		ns = parent;
 	} while (atomic_dec_and_test(&parent->count));
 }
-<<<<<<< HEAD
-
-void __put_user_ns(struct user_namespace *ns)
-{
-	schedule_work(&ns->work);
-}
-EXPORT_SYMBOL(__put_user_ns);
-=======
->>>>>>> 24b8d41d
 
 void __put_user_ns(struct user_namespace *ns)
 {
@@ -1246,20 +1214,6 @@
 }
 
 /*
-<<<<<<< HEAD
- * Returns true if @ns is the same namespace as or a descendant of
- * @target_ns.
- */
-bool current_in_userns(const struct user_namespace *target_ns)
-{
-	struct user_namespace *ns;
-	for (ns = current_user_ns(); ns; ns = ns->parent) {
-		if (ns == target_ns)
-			return true;
-	}
-	return false;
-}
-=======
  * Returns true if @child is the same namespace or a descendant of
  * @ancestor.
  */
@@ -1277,7 +1231,6 @@
 	return in_userns(target_ns, current_user_ns());
 }
 EXPORT_SYMBOL(current_in_userns);
->>>>>>> 24b8d41d
 
 static inline struct user_namespace *to_user_ns(struct ns_common *ns)
 {
@@ -1329,29 +1282,6 @@
 	set_cred_user_ns(cred, get_user_ns(user_ns));
 
 	return 0;
-}
-
-struct ns_common *ns_get_owner(struct ns_common *ns)
-{
-	struct user_namespace *my_user_ns = current_user_ns();
-	struct user_namespace *owner, *p;
-
-	/* See if the owner is in the current user namespace */
-	owner = p = ns->ops->owner(ns);
-	for (;;) {
-		if (!p)
-			return ERR_PTR(-EPERM);
-		if (p == my_user_ns)
-			break;
-		p = p->parent;
-	}
-
-	return &get_user_ns(owner)->ns;
-}
-
-static struct user_namespace *userns_owner(struct ns_common *ns)
-{
-	return to_user_ns(ns)->parent;
 }
 
 struct ns_common *ns_get_owner(struct ns_common *ns)
