--- conflicted
+++ resolved
@@ -56,10 +56,7 @@
 #include <linux/pfn.h>
 #include <linux/bsearch.h>
 #include <linux/dynamic_debug.h>
-<<<<<<< HEAD
-=======
 #include <linux/audit.h>
->>>>>>> 24b8d41d
 #include <uapi/linux/module.h>
 #include "module-internal.h"
 
@@ -1197,26 +1194,6 @@
 			buf[l++] = taint_flags[i].c_true;
 	}
 
-<<<<<<< HEAD
-	if (mod->taints & (1 << TAINT_PROPRIETARY_MODULE))
-		buf[l++] = 'P';
-	if (mod->taints & (1 << TAINT_OOT_MODULE))
-		buf[l++] = 'O';
-	if (mod->taints & (1 << TAINT_FORCED_MODULE))
-		buf[l++] = 'F';
-	if (mod->taints & (1 << TAINT_CRAP))
-		buf[l++] = 'C';
-	if (mod->taints & (1 << TAINT_UNSIGNED_MODULE))
-		buf[l++] = 'E';
-	if (mod->taints & (1 << TAINT_LIVEPATCH))
-		buf[l++] = 'K';
-	/*
-	 * TAINT_FORCED_RMMOD: could be added.
-	 * TAINT_CPU_OUT_OF_SPEC, TAINT_MACHINE_CHECK, TAINT_BAD_PAGE don't
-	 * apply to modules.
-	 */
-=======
->>>>>>> 24b8d41d
 	return l;
 }
 
@@ -1363,11 +1340,7 @@
 	}
 
 	/* Broken toolchain. Warn once, then let it go.. */
-<<<<<<< HEAD
-	pr_warn_once("%s: no symbol version for %s\n", mod->name, symname);
-=======
 	pr_warn_once("%s: no symbol version for %s\n", info->name, symname);
->>>>>>> 24b8d41d
 	return 1;
 
 bad_version:
@@ -1846,11 +1819,7 @@
 		return -ENOMEM;
 
 	temp_attr = mod->modinfo_attrs;
-<<<<<<< HEAD
-	for (i = 0; (attr = modinfo_attrs[i]) && !error; i++) {
-=======
 	for (i = 0; (attr = modinfo_attrs[i]); i++) {
->>>>>>> 24b8d41d
 		if (!attr->test || attr->test(mod)) {
 			memcpy(temp_attr, attr, sizeof(*temp_attr));
 			sysfs_attr_init(&temp_attr->attr);
@@ -2078,7 +2047,6 @@
 
 static void frob_ro_after_init(const struct module_layout *layout,
 				int (*set_memory)(unsigned long start, int num_pages))
-<<<<<<< HEAD
 {
 	BUG_ON((unsigned long)layout->base & (PAGE_SIZE-1));
 	BUG_ON((unsigned long)layout->ro_size & (PAGE_SIZE-1));
@@ -2095,38 +2063,9 @@
 	BUG_ON((unsigned long)layout->size & (PAGE_SIZE-1));
 	set_memory((unsigned long)layout->base + layout->ro_after_init_size,
 		   (layout->size - layout->ro_after_init_size) >> PAGE_SHIFT);
-=======
-{
-	BUG_ON((unsigned long)layout->base & (PAGE_SIZE-1));
-	BUG_ON((unsigned long)layout->ro_size & (PAGE_SIZE-1));
-	BUG_ON((unsigned long)layout->ro_after_init_size & (PAGE_SIZE-1));
-	set_memory((unsigned long)layout->base + layout->ro_size,
-		   (layout->ro_after_init_size - layout->ro_size) >> PAGE_SHIFT);
->>>>>>> 24b8d41d
-}
-
-static void frob_writable_data(const struct module_layout *layout,
-			       int (*set_memory)(unsigned long start, int num_pages))
-{
-<<<<<<< HEAD
-	frob_text(&mod->core_layout, set_memory_rw);
-	frob_rodata(&mod->core_layout, set_memory_rw);
-	frob_ro_after_init(&mod->core_layout, set_memory_rw);
-	frob_text(&mod->init_layout, set_memory_rw);
-	frob_rodata(&mod->init_layout, set_memory_rw);
-}
-
-void module_enable_ro(const struct module *mod, bool after_init)
-=======
-	BUG_ON((unsigned long)layout->base & (PAGE_SIZE-1));
-	BUG_ON((unsigned long)layout->ro_after_init_size & (PAGE_SIZE-1));
-	BUG_ON((unsigned long)layout->size & (PAGE_SIZE-1));
-	set_memory((unsigned long)layout->base + layout->ro_after_init_size,
-		   (layout->size - layout->ro_after_init_size) >> PAGE_SHIFT);
 }
 
 static void module_enable_ro(const struct module *mod, bool after_init)
->>>>>>> 24b8d41d
 {
 	if (!rodata_enabled)
 		return;
@@ -2155,17 +2094,8 @@
 static int module_enforce_rwx_sections(Elf_Ehdr *hdr, Elf_Shdr *sechdrs,
 				       char *secstrings, struct module *mod)
 {
-<<<<<<< HEAD
-	frob_rodata(&mod->core_layout, set_memory_x);
-	frob_ro_after_init(&mod->core_layout, set_memory_x);
-	frob_writable_data(&mod->core_layout, set_memory_x);
-	frob_rodata(&mod->init_layout, set_memory_x);
-	frob_writable_data(&mod->init_layout, set_memory_x);
-}
-=======
 	const unsigned long shf_wx = SHF_WRITE|SHF_EXECINSTR;
 	int i;
->>>>>>> 24b8d41d
 
 	for (i = 0; i < hdr->e_shnum; i++) {
 		if ((sechdrs[i].sh_flags & shf_wx) == shf_wx) {
@@ -2223,92 +2153,6 @@
 		ret = -ENOMEM;
 		goto free_sechdrs;
 	}
-
-	/* Elf symbol section index */
-	symndx = info->index.sym;
-	mod->klp_info->symndx = symndx;
-
-	/*
-	 * For livepatch modules, core_kallsyms.symtab is a complete
-	 * copy of the original symbol table. Adjust sh_addr to point
-	 * to core_kallsyms.symtab since the copy of the symtab in module
-	 * init memory is freed at the end of do_init_module().
-	 */
-	mod->klp_info->sechdrs[symndx].sh_addr = \
-		(unsigned long) mod->core_kallsyms.symtab;
-
-	return 0;
-
-free_sechdrs:
-	kfree(mod->klp_info->sechdrs);
-free_info:
-	kfree(mod->klp_info);
-	return ret;
-}
-
-static void free_module_elf(struct module *mod)
-{
-	kfree(mod->klp_info->sechdrs);
-	kfree(mod->klp_info->secstrings);
-	kfree(mod->klp_info);
-}
-#else /* !CONFIG_LIVEPATCH */
-static int copy_module_elf(struct module *mod, struct load_info *info)
-{
-<<<<<<< HEAD
-	frob_text(layout, set_memory_rw);
-	frob_rodata(layout, set_memory_rw);
-	frob_rodata(layout, set_memory_x);
-	frob_ro_after_init(layout, set_memory_rw);
-	frob_ro_after_init(layout, set_memory_x);
-	frob_writable_data(layout, set_memory_x);
-=======
-	return 0;
->>>>>>> 24b8d41d
-}
-
-static void free_module_elf(struct module *mod)
-{
-}
-#endif /* CONFIG_LIVEPATCH */
-
-#ifdef CONFIG_LIVEPATCH
-/*
- * Persist Elf information about a module. Copy the Elf header,
- * section header table, section string table, and symtab section
- * index from info to mod->klp_info.
- */
-static int copy_module_elf(struct module *mod, struct load_info *info)
-{
-	unsigned int size, symndx;
-	int ret;
-
-	size = sizeof(*mod->klp_info);
-	mod->klp_info = kmalloc(size, GFP_KERNEL);
-	if (mod->klp_info == NULL)
-		return -ENOMEM;
-
-	/* Elf header */
-	size = sizeof(mod->klp_info->hdr);
-	memcpy(&mod->klp_info->hdr, info->hdr, size);
-
-	/* Elf section header table */
-	size = sizeof(*info->sechdrs) * info->hdr->e_shnum;
-	mod->klp_info->sechdrs = kmalloc(size, GFP_KERNEL);
-	if (mod->klp_info->sechdrs == NULL) {
-		ret = -ENOMEM;
-		goto free_info;
-	}
-	memcpy(mod->klp_info->sechdrs, info->sechdrs, size);
-
-	/* Elf section name string table */
-	size = info->sechdrs[info->hdr->e_shstrndx].sh_size;
-	mod->klp_info->secstrings = kmalloc(size, GFP_KERNEL);
-	if (mod->klp_info->secstrings == NULL) {
-		ret = -ENOMEM;
-		goto free_sechdrs;
-	}
-	memcpy(mod->klp_info->secstrings, info->secstrings, size);
 
 	/* Elf symbol section index */
 	symndx = info->index.sym;
@@ -2558,13 +2402,6 @@
 		if (!(info->sechdrs[infosec].sh_flags & SHF_ALLOC))
 			continue;
 
-<<<<<<< HEAD
-		/* Livepatch relocation sections are applied by livepatch */
-		if (info->sechdrs[i].sh_flags & SHF_RELA_LIVEPATCH)
-			continue;
-
-		if (info->sechdrs[i].sh_type == SHT_REL)
-=======
 		if (info->sechdrs[i].sh_flags & SHF_RELA_LIVEPATCH)
 			err = klp_apply_section_relocs(mod, info->sechdrs,
 						       info->secstrings,
@@ -2572,7 +2409,6 @@
 						       info->index.sym, i,
 						       NULL);
 		else if (info->sechdrs[i].sh_type == SHT_REL)
->>>>>>> 24b8d41d
 			err = apply_relocate(info->sechdrs, info->strtab,
 					     info->index.sym, i, mod);
 		else if (info->sechdrs[i].sh_type == SHT_RELA)
@@ -2960,10 +2796,7 @@
 	mod->core_kallsyms.typetab = mod->core_layout.base + info->core_typeoffs;
 	src = mod->kallsyms->symtab;
 	for (ndst = i = 0; i < mod->kallsyms->num_symtab; i++) {
-<<<<<<< HEAD
-=======
 		mod->kallsyms->typetab[i] = elf_type(src + i, info);
->>>>>>> 24b8d41d
 		if (i == 0 || is_livepatch_module(mod) ||
 		    is_core_symbol(src+i, info->sechdrs, info->hdr->e_shnum,
 				   info->index.pcpu)) {
@@ -3147,11 +2980,8 @@
 	if (get_modinfo(info, "livepatch")) {
 		mod->klp = true;
 		add_taint_module(mod, TAINT_LIVEPATCH, LOCKDEP_STILL_OK);
-<<<<<<< HEAD
-=======
 		pr_notice_once("%s: tainting kernel with TAINT_LIVEPATCH\n",
 			       mod->name);
->>>>>>> 24b8d41d
 	}
 
 	return 0;
@@ -3169,8 +2999,6 @@
 }
 #endif /* CONFIG_LIVEPATCH */
 
-<<<<<<< HEAD
-=======
 static void check_modinfo_retpoline(struct module *mod, struct load_info *info)
 {
 	if (retpoline_module_ok(get_modinfo(info, "retpoline")))
@@ -3180,7 +3008,6 @@
 		mod->name);
 }
 
->>>>>>> 24b8d41d
 /* Sets info->hdr and info->len. */
 static int copy_module_from_user(const void __user *umod, unsigned long len,
 				  struct load_info *info)
@@ -3342,11 +3169,8 @@
 				mod->name);
 		add_taint_module(mod, TAINT_OOT_MODULE, LOCKDEP_STILL_OK);
 	}
-<<<<<<< HEAD
-=======
 
 	check_modinfo_retpoline(mod, info);
->>>>>>> 24b8d41d
 
 	if (get_modinfo(info, "staging")) {
 		add_taint_module(mod, TAINT_CRAP, LOCKDEP_STILL_OK);
@@ -3608,11 +3432,7 @@
 
 /* module_blacklist is a comma-separated list of module names */
 static char *module_blacklist;
-<<<<<<< HEAD
-static bool blacklisted(char *module_name)
-=======
 static bool blacklisted(const char *module_name)
->>>>>>> 24b8d41d
 {
 	const char *p;
 	size_t len;
@@ -3637,18 +3457,7 @@
 	unsigned int ndx;
 	int err;
 
-<<<<<<< HEAD
-	mod = setup_load_info(info, flags);
-	if (IS_ERR(mod))
-		return mod;
-
-	if (blacklisted(mod->name))
-		return ERR_PTR(-EPERM);
-
-	err = check_modinfo(mod, info, flags);
-=======
 	err = check_modinfo(info->mod, info, flags);
->>>>>>> 24b8d41d
 	if (err)
 		return ERR_PTR(err);
 
@@ -3674,8 +3483,6 @@
 	ndx = find_sec(info, ".data..ro_after_init");
 	if (ndx)
 		info->sechdrs[ndx].sh_flags |= SHF_RO_AFTER_INIT;
-<<<<<<< HEAD
-=======
 	/*
 	 * Mark the __jump_table section as ro_after_init as well: these data
 	 * structures are never modified, with the exception of entries that
@@ -3685,7 +3492,6 @@
 	ndx = find_sec(info, "__jump_table");
 	if (ndx)
 		info->sechdrs[ndx].sh_flags |= SHF_RO_AFTER_INIT;
->>>>>>> 24b8d41d
 
 	/* Determine total sizes, and put offsets in sh_entsize.  For now
 	   this is done generically; there doesn't appear to be any
@@ -4030,9 +3836,6 @@
 	long err = 0;
 	char *after_dashes;
 
-<<<<<<< HEAD
-	err = module_sig_check(info, flags);
-=======
 	err = elf_header_check(info);
 	if (err) {
 		pr_err("Module has invalid ELF header\n");
@@ -4040,7 +3843,6 @@
 	}
 
 	err = setup_load_info(info, flags);
->>>>>>> 24b8d41d
 	if (err)
 		goto free_copy;
 
