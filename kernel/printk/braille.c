// SPDX-License-Identifier: GPL-2.0
#define pr_fmt(fmt) KBUILD_MODNAME ": " fmt

#include <linux/kernel.h>
#include <linux/console.h>
#include <linux/errno.h>
#include <linux/string.h>

#include "console_cmdline.h"
#include "braille.h"

int _braille_console_setup(char **str, char **brl_options)
{
<<<<<<< HEAD
	if (!strncmp(*str, "brl,", 4)) {
		*brl_options = "";
		*str += 4;
	} else if (!strncmp(*str, "brl=", 4)) {
		*brl_options = *str + 4;
=======
	size_t len;

	len = str_has_prefix(*str, "brl,");
	if (len) {
		*brl_options = "";
		*str += len;
		return 0;
	}

	len = str_has_prefix(*str, "brl=");
	if (len) {
		*brl_options = *str + len;
>>>>>>> 24b8d41d
		*str = strchr(*brl_options, ',');
		if (!*str) {
			pr_err("need port name after brl=\n");
			return -EINVAL;
		}
		*((*str)++) = 0;
	}

	return 0;
}

int
_braille_register_console(struct console *console, struct console_cmdline *c)
{
	int rtn = 0;

	if (c->brl_options) {
		console->flags |= CON_BRL;
		rtn = braille_register_console(console, c->index, c->options,
					       c->brl_options);
	}

	return rtn;
}

int
_braille_unregister_console(struct console *console)
{
	if (console->flags & CON_BRL)
		return braille_unregister_console(console);

	return 0;
}<|MERGE_RESOLUTION|>--- conflicted
+++ resolved
@@ -11,13 +11,6 @@
 
 int _braille_console_setup(char **str, char **brl_options)
 {
-<<<<<<< HEAD
-	if (!strncmp(*str, "brl,", 4)) {
-		*brl_options = "";
-		*str += 4;
-	} else if (!strncmp(*str, "brl=", 4)) {
-		*brl_options = *str + 4;
-=======
 	size_t len;
 
 	len = str_has_prefix(*str, "brl,");
@@ -30,7 +23,6 @@
 	len = str_has_prefix(*str, "brl=");
 	if (len) {
 		*brl_options = *str + len;
->>>>>>> 24b8d41d
 		*str = strchr(*brl_options, ',');
 		if (!*str) {
 			pr_err("need port name after brl=\n");
