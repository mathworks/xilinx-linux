--- conflicted
+++ resolved
@@ -1492,7 +1492,6 @@
 	rwsem_acquire_read(&sem->dep_map, 0, 0, _RET_IP_);
 
 	LOCK_CONTENDED(sem, __down_read_trylock, __down_read);
-	rwsem_set_reader_owned(sem);
 }
 EXPORT_SYMBOL(down_read);
 
@@ -1517,10 +1516,8 @@
 {
 	int ret = __down_read_trylock(sem);
 
-	if (ret == 1) {
+	if (ret == 1)
 		rwsem_acquire_read(&sem->dep_map, 0, 1, _RET_IP_);
-		rwsem_set_reader_owned(sem);
-	}
 	return ret;
 }
 EXPORT_SYMBOL(down_read_trylock);
@@ -1544,17 +1541,6 @@
 	might_sleep();
 	rwsem_acquire(&sem->dep_map, 0, 0, _RET_IP_);
 
-<<<<<<< HEAD
-	if (LOCK_CONTENDED_RETURN(sem, __down_write_trylock, __down_write_killable)) {
-		rwsem_release(&sem->dep_map, 1, _RET_IP_);
-		return -EINTR;
-	}
-
-	rwsem_set_owner(sem);
-	return 0;
-}
-
-=======
 	if (LOCK_CONTENDED_RETURN(sem, __down_write_trylock,
 				  __down_write_killable)) {
 		rwsem_release(&sem->dep_map, _RET_IP_);
@@ -1563,7 +1549,6 @@
 
 	return 0;
 }
->>>>>>> 24b8d41d
 EXPORT_SYMBOL(down_write_killable);
 
 /*
@@ -1605,15 +1590,7 @@
  */
 void downgrade_write(struct rw_semaphore *sem)
 {
-<<<<<<< HEAD
-	/*
-	 * lockdep: a downgraded write will live on as a write
-	 * dependency.
-	 */
-	rwsem_set_reader_owned(sem);
-=======
 	lock_downgrade(&sem->dep_map, _RET_IP_);
->>>>>>> 24b8d41d
 	__downgrade_write(sem);
 }
 EXPORT_SYMBOL(downgrade_write);
@@ -1625,7 +1602,6 @@
 	might_sleep();
 	rwsem_acquire_read(&sem->dep_map, subclass, 0, _RET_IP_);
 	LOCK_CONTENDED(sem, __down_read_trylock, __down_read);
-	rwsem_set_reader_owned(sem);
 }
 EXPORT_SYMBOL(down_read_nested);
 
@@ -1658,17 +1634,6 @@
 	might_sleep();
 	rwsem_acquire(&sem->dep_map, subclass, 0, _RET_IP_);
 
-<<<<<<< HEAD
-	if (LOCK_CONTENDED_RETURN(sem, __down_write_trylock, __down_write_killable)) {
-		rwsem_release(&sem->dep_map, 1, _RET_IP_);
-		return -EINTR;
-	}
-
-	rwsem_set_owner(sem);
-	return 0;
-}
-
-=======
 	if (LOCK_CONTENDED_RETURN(sem, __down_write_trylock,
 				  __down_write_killable)) {
 		rwsem_release(&sem->dep_map, _RET_IP_);
@@ -1677,7 +1642,6 @@
 
 	return 0;
 }
->>>>>>> 24b8d41d
 EXPORT_SYMBOL(down_write_killable_nested);
 
 void up_read_non_owner(struct rw_semaphore *sem)
