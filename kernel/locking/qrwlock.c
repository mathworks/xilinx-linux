// SPDX-License-Identifier: GPL-2.0-or-later
/*
 * Queued read/write locks
 *
 * (C) Copyright 2013-2014 Hewlett-Packard Development Company, L.P.
 *
 * Authors: Waiman Long <waiman.long@hp.com>
 */
#include <linux/smp.h>
#include <linux/bug.h>
#include <linux/cpumask.h>
#include <linux/percpu.h>
#include <linux/hardirq.h>
#include <linux/spinlock.h>
#include <asm/qrwlock.h>

/**
 * queued_read_lock_slowpath - acquire read lock of a queue rwlock
 * @lock: Pointer to queue rwlock structure
 */
void queued_read_lock_slowpath(struct qrwlock *lock)
{
	/*
	 * Readers come here when they cannot get the lock without waiting
	 */
	if (unlikely(in_interrupt())) {
		/*
		 * Readers in interrupt context will get the lock immediately
		 * if the writer is just waiting (not holding the lock yet),
		 * so spin with ACQUIRE semantics until the lock is available
		 * without waiting in the queue.
		 */
		atomic_cond_read_acquire(&lock->cnts, !(VAL & _QW_LOCKED));
		return;
	}
	atomic_sub(_QR_BIAS, &lock->cnts);

	/*
	 * Put the reader into the wait queue
	 */
	arch_spin_lock(&lock->wait_lock);
	atomic_add(_QR_BIAS, &lock->cnts);

	/*
	 * The ACQUIRE semantics of the following spinning code ensure
	 * that accesses can't leak upwards out of our subsequent critical
	 * section in the case that the lock is currently held for write.
	 */
<<<<<<< HEAD
	cnts = atomic_fetch_add_acquire(_QR_BIAS, &lock->cnts);
	rspin_until_writer_unlock(lock, cnts);
=======
	atomic_cond_read_acquire(&lock->cnts, !(VAL & _QW_LOCKED));
>>>>>>> 24b8d41d

	/*
	 * Signal the next one in queue to become queue head
	 */
	arch_spin_unlock(&lock->wait_lock);
}
EXPORT_SYMBOL(queued_read_lock_slowpath);

/**
 * queued_write_lock_slowpath - acquire write lock of a queue rwlock
 * @lock : Pointer to queue rwlock structure
 */
void queued_write_lock_slowpath(struct qrwlock *lock)
{
	/* Put the writer into the wait queue */
	arch_spin_lock(&lock->wait_lock);

	/* Try to acquire the lock directly if no reader is present */
	if (!atomic_read(&lock->cnts) &&
	    (atomic_cmpxchg_acquire(&lock->cnts, 0, _QW_LOCKED) == 0))
		goto unlock;

	/* Set the waiting flag to notify readers that a writer is pending */
	atomic_add(_QW_WAITING, &lock->cnts);

	/* When no more readers or writers, set the locked flag */
	do {
		atomic_cond_read_acquire(&lock->cnts, VAL == _QW_WAITING);
	} while (atomic_cmpxchg_relaxed(&lock->cnts, _QW_WAITING,
					_QW_LOCKED) != _QW_WAITING);
unlock:
	arch_spin_unlock(&lock->wait_lock);
}
EXPORT_SYMBOL(queued_write_lock_slowpath);<|MERGE_RESOLUTION|>--- conflicted
+++ resolved
@@ -46,12 +46,7 @@
 	 * that accesses can't leak upwards out of our subsequent critical
 	 * section in the case that the lock is currently held for write.
 	 */
-<<<<<<< HEAD
-	cnts = atomic_fetch_add_acquire(_QR_BIAS, &lock->cnts);
-	rspin_until_writer_unlock(lock, cnts);
-=======
 	atomic_cond_read_acquire(&lock->cnts, !(VAL & _QW_LOCKED));
->>>>>>> 24b8d41d
 
 	/*
 	 * Signal the next one in queue to become queue head
