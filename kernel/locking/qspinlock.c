--- conflicted
+++ resolved
@@ -287,123 +287,6 @@
 
 #ifdef CONFIG_PARAVIRT_SPINLOCKS
 #define queued_spin_lock_slowpath	native_queued_spin_lock_slowpath
-#endif
-
-/*
- * Various notes on spin_is_locked() and spin_unlock_wait(), which are
- * 'interesting' functions:
- *
- * PROBLEM: some architectures have an interesting issue with atomic ACQUIRE
- * operations in that the ACQUIRE applies to the LOAD _not_ the STORE (ARM64,
- * PPC). Also qspinlock has a similar issue per construction, the setting of
- * the locked byte can be unordered acquiring the lock proper.
- *
- * This gets to be 'interesting' in the following cases, where the /should/s
- * end up false because of this issue.
- *
- *
- * CASE 1:
- *
- * So the spin_is_locked() correctness issue comes from something like:
- *
- *   CPU0				CPU1
- *
- *   global_lock();			local_lock(i)
- *     spin_lock(&G)			  spin_lock(&L[i])
- *     for (i)				  if (!spin_is_locked(&G)) {
- *       spin_unlock_wait(&L[i]);	    smp_acquire__after_ctrl_dep();
- *					    return;
- *					  }
- *					  // deal with fail
- *
- * Where it is important CPU1 sees G locked or CPU0 sees L[i] locked such
- * that there is exclusion between the two critical sections.
- *
- * The load from spin_is_locked(&G) /should/ be constrained by the ACQUIRE from
- * spin_lock(&L[i]), and similarly the load(s) from spin_unlock_wait(&L[i])
- * /should/ be constrained by the ACQUIRE from spin_lock(&G).
- *
- * Similarly, later stuff is constrained by the ACQUIRE from CTRL+RMB.
- *
- *
- * CASE 2:
- *
- * For spin_unlock_wait() there is a second correctness issue, namely:
- *
- *   CPU0				CPU1
- *
- *   flag = set;
- *   smp_mb();				spin_lock(&l)
- *   spin_unlock_wait(&l);		if (!flag)
- *					  // add to lockless list
- *					spin_unlock(&l);
- *   // iterate lockless list
- *
- * Which wants to ensure that CPU1 will stop adding bits to the list and CPU0
- * will observe the last entry on the list (if spin_unlock_wait() had ACQUIRE
- * semantics etc..)
- *
- * Where flag /should/ be ordered against the locked store of l.
- */
-
-/*
- * queued_spin_lock_slowpath() can (load-)ACQUIRE the lock before
- * issuing an _unordered_ store to set _Q_LOCKED_VAL.
- *
- * This means that the store can be delayed, but no later than the
- * store-release from the unlock. This means that simply observing
- * _Q_LOCKED_VAL is not sufficient to determine if the lock is acquired.
- *
- * There are two paths that can issue the unordered store:
- *
- *  (1) clear_pending_set_locked():	*,1,0 -> *,0,1
- *
- *  (2) set_locked():			t,0,0 -> t,0,1 ; t != 0
- *      atomic_cmpxchg_relaxed():	t,0,0 -> 0,0,1
- *
- * However, in both cases we have other !0 state we've set before to queue
- * ourseves:
- *
- * For (1) we have the atomic_cmpxchg_acquire() that set _Q_PENDING_VAL, our
- * load is constrained by that ACQUIRE to not pass before that, and thus must
- * observe the store.
- *
- * For (2) we have a more intersting scenario. We enqueue ourselves using
- * xchg_tail(), which ends up being a RELEASE. This in itself is not
- * sufficient, however that is followed by an smp_cond_acquire() on the same
- * word, giving a RELEASE->ACQUIRE ordering. This again constrains our load and
- * guarantees we must observe that store.
- *
- * Therefore both cases have other !0 state that is observable before the
- * unordered locked byte store comes through. This means we can use that to
- * wait for the lock store, and then wait for an unlock.
- */
-#ifndef queued_spin_unlock_wait
-void queued_spin_unlock_wait(struct qspinlock *lock)
-{
-	u32 val;
-
-	for (;;) {
-		val = atomic_read(&lock->val);
-
-		if (!val) /* not locked, we're done */
-			goto done;
-
-		if (val & _Q_LOCKED_MASK) /* locked, go wait for unlock */
-			break;
-
-		/* not locked, but pending, wait until we observe the lock */
-		cpu_relax();
-	}
-
-	/* any unlock is good */
-	while (atomic_read(&lock->val) & _Q_LOCKED_MASK)
-		cpu_relax();
-
-done:
-	smp_acquire__after_ctrl_dep();
-}
-EXPORT_SYMBOL(queued_spin_unlock_wait);
 #endif
 
 #endif /* _GEN_PV_LOCK_SLOWPATH */
@@ -495,12 +378,8 @@
 	 * clear_pending_set_locked() implementations imply full
 	 * barriers.
 	 */
-<<<<<<< HEAD
-	smp_cond_load_acquire(&lock->val.counter, !(VAL & _Q_LOCKED_MASK));
-=======
 	if (val & _Q_LOCKED_MASK)
 		atomic_cond_read_acquire(&lock->val, !(VAL & _Q_LOCKED_MASK));
->>>>>>> 24b8d41d
 
 	/*
 	 * take ownership and clear the pending bit.
@@ -577,8 +456,6 @@
 	 * pending stuff.
 	 *
 	 * p,*,* -> n,*,*
-	 *
-	 * RELEASE, such that the stores to @node must be complete.
 	 */
 	old = xchg_tail(lock, tail);
 	next = NULL;
@@ -589,20 +466,8 @@
 	 */
 	if (old & _Q_TAIL_MASK) {
 		prev = decode_tail(old);
-<<<<<<< HEAD
-		/*
-		 * The above xchg_tail() is also a load of @lock which generates,
-		 * through decode_tail(), a pointer.
-		 *
-		 * The address dependency matches the RELEASE of xchg_tail()
-		 * such that the access to @prev must happen after.
-		 */
-		smp_read_barrier_depends();
-
-=======
 
 		/* Link @node into the waitqueue. */
->>>>>>> 24b8d41d
 		WRITE_ONCE(prev->next, node);
 
 		pv_wait_node(node, prev);
@@ -632,13 +497,8 @@
 	 *
 	 * The PV pv_wait_head_or_lock function, if active, will acquire
 	 * the lock and return a non-zero value. So we have to skip the
-<<<<<<< HEAD
-	 * smp_cond_load_acquire() call. As the next PV queue head hasn't been
-	 * designated yet, there is no way for the locked value to become
-=======
 	 * atomic_cond_read_acquire() call. As the next PV queue head hasn't
 	 * been designated yet, there is no way for the locked value to become
->>>>>>> 24b8d41d
 	 * _Q_SLOW_VAL. So both the set_locked() and the
 	 * atomic_cmpxchg_relaxed() calls will be safe.
 	 *
@@ -648,11 +508,7 @@
 	if ((val = pv_wait_head_or_lock(lock, node)))
 		goto locked;
 
-<<<<<<< HEAD
-	val = smp_cond_load_acquire(&lock->val.counter, !(VAL & _Q_LOCKED_PENDING_MASK));
-=======
 	val = atomic_cond_read_acquire(&lock->val, !(VAL & _Q_LOCKED_PENDING_MASK));
->>>>>>> 24b8d41d
 
 locked:
 	/*
@@ -665,23 +521,6 @@
 	 * and nobody is pending, clear the tail code and grab the lock.
 	 * Otherwise, we only need to grab the lock.
 	 */
-<<<<<<< HEAD
-	for (;;) {
-		/* In the PV case we might already have _Q_LOCKED_VAL set */
-		if ((val & _Q_TAIL_MASK) != tail) {
-			set_locked(lock);
-			break;
-		}
-		/*
-		 * The smp_cond_load_acquire() call above has provided the
-		 * necessary acquire semantics required for locking. At most
-		 * two iterations of this loop may be ran.
-		 */
-		old = atomic_cmpxchg_relaxed(&lock->val, val, _Q_LOCKED_VAL);
-		if (old == val)
-			goto release;	/* No contention */
-=======
->>>>>>> 24b8d41d
 
 	/*
 	 * In the PV case we might already have _Q_LOCKED_VAL set, because
@@ -718,11 +557,7 @@
 	/*
 	 * release the node
 	 */
-<<<<<<< HEAD
-	__this_cpu_dec(mcs_nodes[0].count);
-=======
 	__this_cpu_dec(qnodes[0].mcs.count);
->>>>>>> 24b8d41d
 }
 EXPORT_SYMBOL(queued_spin_lock_slowpath);
 
