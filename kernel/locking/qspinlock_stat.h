/* SPDX-License-Identifier: GPL-2.0-or-later */
/*
 *
 * Authors: Waiman Long <longman@redhat.com>
 */

<<<<<<< HEAD
/*
 * When queued spinlock statistical counters are enabled, the following
 * debugfs files will be created for reporting the counter values:
 *
 * <debugfs>/qlockstat/
 *   pv_hash_hops	- average # of hops per hashing operation
 *   pv_kick_unlock	- # of vCPU kicks issued at unlock time
 *   pv_kick_wake	- # of vCPU kicks used for computing pv_latency_wake
 *   pv_latency_kick	- average latency (ns) of vCPU kick operation
 *   pv_latency_wake	- average latency (ns) from vCPU kick to wakeup
 *   pv_lock_slowpath	- # of locking operations via the slowpath
 *   pv_lock_stealing	- # of lock stealing operations
 *   pv_spurious_wakeup	- # of spurious wakeups in non-head vCPUs
 *   pv_wait_again	- # of wait's after a queue head vCPU kick
 *   pv_wait_early	- # of early vCPU wait's
 *   pv_wait_head	- # of vCPU wait's at the queue head
 *   pv_wait_node	- # of vCPU wait's at a non-head queue node
 *
 * Writing to the "reset_counters" file will reset all the above counter
 * values.
 *
 * These statistical counters are implemented as per-cpu variables which are
 * summed and computed whenever the corresponding debugfs files are read. This
 * minimizes added overhead making the counters usable even in a production
 * environment.
 *
 * There may be slight difference between pv_kick_wake and pv_kick_unlock.
 */
enum qlock_stats {
	qstat_pv_hash_hops,
	qstat_pv_kick_unlock,
	qstat_pv_kick_wake,
	qstat_pv_latency_kick,
	qstat_pv_latency_wake,
	qstat_pv_lock_slowpath,
	qstat_pv_lock_stealing,
	qstat_pv_spurious_wakeup,
	qstat_pv_wait_again,
	qstat_pv_wait_early,
	qstat_pv_wait_head,
	qstat_pv_wait_node,
	qstat_num,	/* Total number of statistical counters */
	qstat_reset_cnts = qstat_num,
};
=======
#include "lock_events.h"
>>>>>>> 24b8d41d

#ifdef CONFIG_LOCK_EVENT_COUNTS
#ifdef CONFIG_PARAVIRT_SPINLOCKS
/*
 * Collect pvqspinlock locking event counts
 */
#include <linux/sched.h>
#include <linux/sched/clock.h>
#include <linux/fs.h>

#define EVENT_COUNT(ev)	lockevents[LOCKEVENT_ ## ev]

/*
 * PV specific per-cpu counter
 */
static DEFINE_PER_CPU(u64, pv_kick_time);

/*
 * Function to read and return the PV qspinlock counts.
 *
 * The following counters are handled specially:
 * 1. pv_latency_kick
 *    Average kick latency (ns) = pv_latency_kick/pv_kick_unlock
 * 2. pv_latency_wake
 *    Average wake latency (ns) = pv_latency_wake/pv_kick_wake
 * 3. pv_hash_hops
 *    Average hops/hash = pv_hash_hops/pv_kick_unlock
 */
ssize_t lockevent_read(struct file *file, char __user *user_buf,
		       size_t count, loff_t *ppos)
{
	char buf[64];
	int cpu, id, len;
	u64 sum = 0, kicks = 0;

	/*
	 * Get the counter ID stored in file->f_inode->i_private
	 */
	id = (long)file_inode(file)->i_private;

	if (id >= lockevent_num)
		return -EBADF;

	for_each_possible_cpu(cpu) {
		sum += per_cpu(lockevents[id], cpu);
		/*
		 * Need to sum additional counters for some of them
		 */
		switch (id) {

		case LOCKEVENT_pv_latency_kick:
		case LOCKEVENT_pv_hash_hops:
			kicks += per_cpu(EVENT_COUNT(pv_kick_unlock), cpu);
			break;

		case LOCKEVENT_pv_latency_wake:
			kicks += per_cpu(EVENT_COUNT(pv_kick_wake), cpu);
			break;
		}
	}

	if (id == LOCKEVENT_pv_hash_hops) {
		u64 frac = 0;

		if (kicks) {
			frac = 100ULL * do_div(sum, kicks);
			frac = DIV_ROUND_CLOSEST_ULL(frac, kicks);
		}

		/*
		 * Return a X.XX decimal number
		 */
		len = snprintf(buf, sizeof(buf) - 1, "%llu.%02llu\n",
			       sum, frac);
	} else {
		/*
		 * Round to the nearest ns
		 */
<<<<<<< HEAD
		if ((counter == qstat_pv_latency_kick) ||
		    (counter == qstat_pv_latency_wake)) {
=======
		if ((id == LOCKEVENT_pv_latency_kick) ||
		    (id == LOCKEVENT_pv_latency_wake)) {
>>>>>>> 24b8d41d
			if (kicks)
				sum = DIV_ROUND_CLOSEST_ULL(sum, kicks);
		}
		len = snprintf(buf, sizeof(buf) - 1, "%llu\n", sum);
	}

	return simple_read_from_buffer(user_buf, count, ppos, buf, len);
}

/*
<<<<<<< HEAD
 * Function to handle write request
 *
 * When counter = reset_cnts, reset all the counter values.
 * Since the counter updates aren't atomic, the resetting is done twice
 * to make sure that the counters are very likely to be all cleared.
 */
static ssize_t qstat_write(struct file *file, const char __user *user_buf,
			   size_t count, loff_t *ppos)
{
	int cpu;

	/*
	 * Get the counter ID stored in file->f_inode->i_private
	 */
	if (!file->f_inode) {
		WARN_ON_ONCE(1);
		return -EBADF;
	}
	if ((long)(file->f_inode->i_private) != qstat_reset_cnts)
		return count;

	for_each_possible_cpu(cpu) {
		int i;
		unsigned long *ptr = per_cpu_ptr(qstats, cpu);

		for (i = 0 ; i < qstat_num; i++)
			WRITE_ONCE(ptr[i], 0);
	}
	return count;
}

/*
 * Debugfs data structures
 */
static const struct file_operations fops_qstat = {
	.read = qstat_read,
	.write = qstat_write,
	.llseek = default_llseek,
};

/*
 * Initialize debugfs for the qspinlock statistical counters
 */
static int __init init_qspinlock_stat(void)
{
	struct dentry *d_qstat = debugfs_create_dir("qlockstat", NULL);
	int i;

	if (!d_qstat)
		goto out;

	/*
	 * Create the debugfs files
	 *
	 * As reading from and writing to the stat files can be slow, only
	 * root is allowed to do the read/write to limit impact to system
	 * performance.
	 */
	for (i = 0; i < qstat_num; i++)
		if (!debugfs_create_file(qstat_names[i], 0400, d_qstat,
					 (void *)(long)i, &fops_qstat))
			goto fail_undo;

	if (!debugfs_create_file(qstat_names[qstat_reset_cnts], 0200, d_qstat,
				 (void *)(long)qstat_reset_cnts, &fops_qstat))
		goto fail_undo;

	return 0;
fail_undo:
	debugfs_remove_recursive(d_qstat);
out:
	pr_warn("Could not create 'qlockstat' debugfs entries\n");
	return -ENOMEM;
}
fs_initcall(init_qspinlock_stat);

/*
 * Increment the PV qspinlock statistical counters
 */
static inline void qstat_inc(enum qlock_stats stat, bool cond)
{
	if (cond)
		this_cpu_inc(qstats[stat]);
}

/*
=======
>>>>>>> 24b8d41d
 * PV hash hop count
 */
static inline void lockevent_pv_hop(int hopcnt)
{
	this_cpu_add(EVENT_COUNT(pv_hash_hops), hopcnt);
}

/*
 * Replacement function for pv_kick()
 */
static inline void __pv_kick(int cpu)
{
	u64 start = sched_clock();

	per_cpu(pv_kick_time, cpu) = start;
	pv_kick(cpu);
	this_cpu_add(EVENT_COUNT(pv_latency_kick), sched_clock() - start);
}

/*
 * Replacement function for pv_wait()
 */
static inline void __pv_wait(u8 *ptr, u8 val)
{
	u64 *pkick_time = this_cpu_ptr(&pv_kick_time);

	*pkick_time = 0;
	pv_wait(ptr, val);
	if (*pkick_time) {
		this_cpu_add(EVENT_COUNT(pv_latency_wake),
			     sched_clock() - *pkick_time);
		lockevent_inc(pv_kick_wake);
	}
}

#define pv_kick(c)	__pv_kick(c)
#define pv_wait(p, v)	__pv_wait(p, v)

#endif /* CONFIG_PARAVIRT_SPINLOCKS */

#else /* CONFIG_LOCK_EVENT_COUNTS */

static inline void lockevent_pv_hop(int hopcnt)	{ }

#endif /* CONFIG_LOCK_EVENT_COUNTS */<|MERGE_RESOLUTION|>--- conflicted
+++ resolved
@@ -4,54 +4,7 @@
  * Authors: Waiman Long <longman@redhat.com>
  */
 
-<<<<<<< HEAD
-/*
- * When queued spinlock statistical counters are enabled, the following
- * debugfs files will be created for reporting the counter values:
- *
- * <debugfs>/qlockstat/
- *   pv_hash_hops	- average # of hops per hashing operation
- *   pv_kick_unlock	- # of vCPU kicks issued at unlock time
- *   pv_kick_wake	- # of vCPU kicks used for computing pv_latency_wake
- *   pv_latency_kick	- average latency (ns) of vCPU kick operation
- *   pv_latency_wake	- average latency (ns) from vCPU kick to wakeup
- *   pv_lock_slowpath	- # of locking operations via the slowpath
- *   pv_lock_stealing	- # of lock stealing operations
- *   pv_spurious_wakeup	- # of spurious wakeups in non-head vCPUs
- *   pv_wait_again	- # of wait's after a queue head vCPU kick
- *   pv_wait_early	- # of early vCPU wait's
- *   pv_wait_head	- # of vCPU wait's at the queue head
- *   pv_wait_node	- # of vCPU wait's at a non-head queue node
- *
- * Writing to the "reset_counters" file will reset all the above counter
- * values.
- *
- * These statistical counters are implemented as per-cpu variables which are
- * summed and computed whenever the corresponding debugfs files are read. This
- * minimizes added overhead making the counters usable even in a production
- * environment.
- *
- * There may be slight difference between pv_kick_wake and pv_kick_unlock.
- */
-enum qlock_stats {
-	qstat_pv_hash_hops,
-	qstat_pv_kick_unlock,
-	qstat_pv_kick_wake,
-	qstat_pv_latency_kick,
-	qstat_pv_latency_wake,
-	qstat_pv_lock_slowpath,
-	qstat_pv_lock_stealing,
-	qstat_pv_spurious_wakeup,
-	qstat_pv_wait_again,
-	qstat_pv_wait_early,
-	qstat_pv_wait_head,
-	qstat_pv_wait_node,
-	qstat_num,	/* Total number of statistical counters */
-	qstat_reset_cnts = qstat_num,
-};
-=======
 #include "lock_events.h"
->>>>>>> 24b8d41d
 
 #ifdef CONFIG_LOCK_EVENT_COUNTS
 #ifdef CONFIG_PARAVIRT_SPINLOCKS
@@ -130,13 +83,8 @@
 		/*
 		 * Round to the nearest ns
 		 */
-<<<<<<< HEAD
-		if ((counter == qstat_pv_latency_kick) ||
-		    (counter == qstat_pv_latency_wake)) {
-=======
 		if ((id == LOCKEVENT_pv_latency_kick) ||
 		    (id == LOCKEVENT_pv_latency_wake)) {
->>>>>>> 24b8d41d
 			if (kicks)
 				sum = DIV_ROUND_CLOSEST_ULL(sum, kicks);
 		}
@@ -147,95 +95,6 @@
 }
 
 /*
-<<<<<<< HEAD
- * Function to handle write request
- *
- * When counter = reset_cnts, reset all the counter values.
- * Since the counter updates aren't atomic, the resetting is done twice
- * to make sure that the counters are very likely to be all cleared.
- */
-static ssize_t qstat_write(struct file *file, const char __user *user_buf,
-			   size_t count, loff_t *ppos)
-{
-	int cpu;
-
-	/*
-	 * Get the counter ID stored in file->f_inode->i_private
-	 */
-	if (!file->f_inode) {
-		WARN_ON_ONCE(1);
-		return -EBADF;
-	}
-	if ((long)(file->f_inode->i_private) != qstat_reset_cnts)
-		return count;
-
-	for_each_possible_cpu(cpu) {
-		int i;
-		unsigned long *ptr = per_cpu_ptr(qstats, cpu);
-
-		for (i = 0 ; i < qstat_num; i++)
-			WRITE_ONCE(ptr[i], 0);
-	}
-	return count;
-}
-
-/*
- * Debugfs data structures
- */
-static const struct file_operations fops_qstat = {
-	.read = qstat_read,
-	.write = qstat_write,
-	.llseek = default_llseek,
-};
-
-/*
- * Initialize debugfs for the qspinlock statistical counters
- */
-static int __init init_qspinlock_stat(void)
-{
-	struct dentry *d_qstat = debugfs_create_dir("qlockstat", NULL);
-	int i;
-
-	if (!d_qstat)
-		goto out;
-
-	/*
-	 * Create the debugfs files
-	 *
-	 * As reading from and writing to the stat files can be slow, only
-	 * root is allowed to do the read/write to limit impact to system
-	 * performance.
-	 */
-	for (i = 0; i < qstat_num; i++)
-		if (!debugfs_create_file(qstat_names[i], 0400, d_qstat,
-					 (void *)(long)i, &fops_qstat))
-			goto fail_undo;
-
-	if (!debugfs_create_file(qstat_names[qstat_reset_cnts], 0200, d_qstat,
-				 (void *)(long)qstat_reset_cnts, &fops_qstat))
-		goto fail_undo;
-
-	return 0;
-fail_undo:
-	debugfs_remove_recursive(d_qstat);
-out:
-	pr_warn("Could not create 'qlockstat' debugfs entries\n");
-	return -ENOMEM;
-}
-fs_initcall(init_qspinlock_stat);
-
-/*
- * Increment the PV qspinlock statistical counters
- */
-static inline void qstat_inc(enum qlock_stats stat, bool cond)
-{
-	if (cond)
-		this_cpu_inc(qstats[stat]);
-}
-
-/*
-=======
->>>>>>> 24b8d41d
  * PV hash hop count
  */
 static inline void lockevent_pv_hop(int hopcnt)
