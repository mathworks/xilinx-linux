/* SPDX-License-Identifier: GPL-2.0 */
/*
 * RT Mutexes: blocking mutual exclusion locks with PI support
 *
 * started by Ingo Molnar and Thomas Gleixner:
 *
 *  Copyright (C) 2004-2006 Red Hat, Inc., Ingo Molnar <mingo@redhat.com>
 *  Copyright (C) 2006, Timesys Corp., Thomas Gleixner <tglx@timesys.com>
 *
 * This file contains the private data structure and API definitions.
 */

#ifndef __KERNEL_RTMUTEX_COMMON_H
#define __KERNEL_RTMUTEX_COMMON_H

#include <linux/rtmutex.h>
#include <linux/sched/wake_q.h>

/*
 * This is the control structure for tasks blocked on a rt_mutex,
 * which is allocated on the kernel stack on of the blocked task.
 *
 * @tree_entry:		pi node to enqueue into the mutex waiters tree
 * @pi_tree_entry:	pi node to enqueue into the mutex owner waiters tree
 * @task:		task reference to the blocked task
 */
struct rt_mutex_waiter {
	struct rb_node          tree_entry;
	struct rb_node          pi_tree_entry;
	struct task_struct	*task;
	struct rt_mutex		*lock;
#ifdef CONFIG_DEBUG_RT_MUTEXES
	unsigned long		ip;
	struct pid		*deadlock_task_pid;
	struct rt_mutex		*deadlock_lock;
#endif
	int prio;
	u64 deadline;
};

/*
 * Various helpers to access the waiters-tree:
 */

#ifdef CONFIG_RT_MUTEXES

static inline int rt_mutex_has_waiters(struct rt_mutex *lock)
{
	return !RB_EMPTY_ROOT(&lock->waiters.rb_root);
}

static inline struct rt_mutex_waiter *
rt_mutex_top_waiter(struct rt_mutex *lock)
{
	struct rb_node *leftmost = rb_first_cached(&lock->waiters);
	struct rt_mutex_waiter *w = NULL;

	if (leftmost) {
		w = rb_entry(leftmost, struct rt_mutex_waiter, tree_entry);
		BUG_ON(w->lock != lock);
	}
	return w;
}

static inline int task_has_pi_waiters(struct task_struct *p)
{
	return !RB_EMPTY_ROOT(&p->pi_waiters.rb_root);
}

static inline struct rt_mutex_waiter *
task_top_pi_waiter(struct task_struct *p)
{
	return rb_entry(p->pi_waiters.rb_leftmost,
			struct rt_mutex_waiter, pi_tree_entry);
}

#else

static inline int rt_mutex_has_waiters(struct rt_mutex *lock)
{
	return false;
}

static inline struct rt_mutex_waiter *
rt_mutex_top_waiter(struct rt_mutex *lock)
{
	return NULL;
}

static inline int task_has_pi_waiters(struct task_struct *p)
{
	return false;
}

static inline struct rt_mutex_waiter *
task_top_pi_waiter(struct task_struct *p)
{
	return NULL;
}

#endif

/*
 * lock->owner state tracking:
 */
#define RT_MUTEX_HAS_WAITERS	1UL

static inline struct task_struct *rt_mutex_owner(struct rt_mutex *lock)
{
	unsigned long owner = (unsigned long) READ_ONCE(lock->owner);

<<<<<<< HEAD
	return (struct task_struct *) (owner & ~RT_MUTEX_OWNER_MASKALL);
=======
	return (struct task_struct *) (owner & ~RT_MUTEX_HAS_WAITERS);
>>>>>>> 24b8d41d
}

/*
 * Constants for rt mutex functions which have a selectable deadlock
 * detection.
 *
 * RT_MUTEX_MIN_CHAINWALK:	Stops the lock chain walk when there are
 *				no further PI adjustments to be made.
 *
 * RT_MUTEX_FULL_CHAINWALK:	Invoke deadlock detection with a full
 *				walk of the lock chain.
 */
enum rtmutex_chainwalk {
	RT_MUTEX_MIN_CHAINWALK,
	RT_MUTEX_FULL_CHAINWALK,
};

/*
 * PI-futex support (proxy locking functions, etc.):
 */
extern struct task_struct *rt_mutex_next_owner(struct rt_mutex *lock);
extern void rt_mutex_init_proxy_locked(struct rt_mutex *lock,
				       struct task_struct *proxy_owner);
extern void rt_mutex_proxy_unlock(struct rt_mutex *lock,
				  struct task_struct *proxy_owner);
extern void rt_mutex_init_waiter(struct rt_mutex_waiter *waiter);
extern int __rt_mutex_start_proxy_lock(struct rt_mutex *lock,
				     struct rt_mutex_waiter *waiter,
				     struct task_struct *task);
extern int rt_mutex_start_proxy_lock(struct rt_mutex *lock,
				     struct rt_mutex_waiter *waiter,
				     struct task_struct *task);
extern int rt_mutex_wait_proxy_lock(struct rt_mutex *lock,
			       struct hrtimer_sleeper *to,
			       struct rt_mutex_waiter *waiter);
extern bool rt_mutex_cleanup_proxy_lock(struct rt_mutex *lock,
				 struct rt_mutex_waiter *waiter);

extern int rt_mutex_futex_trylock(struct rt_mutex *l);
extern int __rt_mutex_futex_trylock(struct rt_mutex *l);

extern void rt_mutex_futex_unlock(struct rt_mutex *lock);
extern bool __rt_mutex_futex_unlock(struct rt_mutex *lock,
				 struct wake_q_head *wqh);

extern void rt_mutex_postunlock(struct wake_q_head *wake_q);

#ifdef CONFIG_DEBUG_RT_MUTEXES
# include "rtmutex-debug.h"
#else
# include "rtmutex.h"
#endif

#endif<|MERGE_RESOLUTION|>--- conflicted
+++ resolved
@@ -109,11 +109,7 @@
 {
 	unsigned long owner = (unsigned long) READ_ONCE(lock->owner);
 
-<<<<<<< HEAD
-	return (struct task_struct *) (owner & ~RT_MUTEX_OWNER_MASKALL);
-=======
 	return (struct task_struct *) (owner & ~RT_MUTEX_HAS_WAITERS);
->>>>>>> 24b8d41d
 }
 
 /*
