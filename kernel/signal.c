--- conflicted
+++ resolved
@@ -3453,17 +3453,10 @@
  *  @info: if non-null, the signal's siginfo is returned here
  *  @ts: upper bound on process time suspension
  */
-<<<<<<< HEAD
-int do_sigtimedwait(const sigset_t *which, siginfo_t *info,
-		    const struct timespec *ts)
-{
-	ktime_t *to = NULL, timeout = { .tv64 = KTIME_MAX };
-=======
 static int do_sigtimedwait(const sigset_t *which, kernel_siginfo_t *info,
 		    const struct timespec64 *ts)
 {
 	ktime_t *to = NULL, timeout = KTIME_MAX;
->>>>>>> 24b8d41d
 	struct task_struct *tsk = current;
 	sigset_t mask = *which;
 	int sig, ret = 0;
@@ -3471,11 +3464,7 @@
 	if (ts) {
 		if (!timespec64_valid(ts))
 			return -EINVAL;
-<<<<<<< HEAD
-		timeout = timespec_to_ktime(*ts);
-=======
 		timeout = timespec64_to_ktime(*ts);
->>>>>>> 24b8d41d
 		to = &timeout;
 	}
 
@@ -3487,7 +3476,7 @@
 
 	spin_lock_irq(&tsk->sighand->siglock);
 	sig = dequeue_signal(tsk, &mask, info);
-	if (!sig && timeout.tv64) {
+	if (!sig && timeout) {
 		/*
 		 * None ready, temporarily unblock those we're interested
 		 * while we are sleeping in so that we'll be awakened when
@@ -4032,27 +4021,6 @@
 {
 	struct task_struct *t = current;
 
-<<<<<<< HEAD
-	oss.ss_sp = (void __user *) current->sas_ss_sp;
-	oss.ss_size = current->sas_ss_size;
-	oss.ss_flags = sas_ss_flags(sp) |
-		(current->sas_ss_flags & SS_FLAG_BITS);
-
-	if (uss) {
-		void __user *ss_sp;
-		size_t ss_size;
-		unsigned ss_flags;
-		int ss_mode;
-
-		error = -EFAULT;
-		if (!access_ok(VERIFY_READ, uss, sizeof(*uss)))
-			goto out;
-		error = __get_user(ss_sp, &uss->ss_sp) |
-			__get_user(ss_flags, &uss->ss_flags) |
-			__get_user(ss_size, &uss->ss_size);
-		if (error)
-			goto out;
-=======
 	if (oss) {
 		memset(oss, 0, sizeof(stack_t));
 		oss->ss_sp = (void __user *) t->sas_ss_sp;
@@ -4060,7 +4028,6 @@
 		oss->ss_flags = sas_ss_flags(sp) |
 			(current->sas_ss_flags & SS_FLAG_BITS);
 	}
->>>>>>> 24b8d41d
 
 	if (ss) {
 		void __user *ss_sp = ss->ss_sp;
@@ -4068,13 +4035,6 @@
 		unsigned ss_flags = ss->ss_flags;
 		int ss_mode;
 
-<<<<<<< HEAD
-		ss_mode = ss_flags & ~SS_FLAG_BITS;
-		error = -EINVAL;
-		if (ss_mode != SS_DISABLE && ss_mode != SS_ONSTACK &&
-				ss_mode != 0)
-			goto out;
-=======
 		if (unlikely(on_sig_stack(sp)))
 			return -EPERM;
 
@@ -4082,7 +4042,6 @@
 		if (unlikely(ss_mode != SS_DISABLE && ss_mode != SS_ONSTACK &&
 				ss_mode != 0))
 			return -EINVAL;
->>>>>>> 24b8d41d
 
 		if (ss_mode == SS_DISABLE) {
 			ss_size = 0;
@@ -4092,15 +4051,9 @@
 				return -ENOMEM;
 		}
 
-<<<<<<< HEAD
-		current->sas_ss_sp = (unsigned long) ss_sp;
-		current->sas_ss_size = ss_size;
-		current->sas_ss_flags = ss_flags;
-=======
 		t->sas_ss_sp = (unsigned long) ss_sp;
 		t->sas_ss_size = ss_size;
 		t->sas_ss_flags = ss_flags;
->>>>>>> 24b8d41d
 	}
 	return 0;
 }
