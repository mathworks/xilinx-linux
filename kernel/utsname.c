// SPDX-License-Identifier: GPL-2.0-only
/*
 *  Copyright (C) 2004 IBM Corporation
 *
 *  Author: Serge Hallyn <serue@us.ibm.com>
 */

#include <linux/export.h>
#include <linux/uts.h>
#include <linux/utsname.h>
#include <linux/err.h>
#include <linux/slab.h>
#include <linux/cred.h>
#include <linux/user_namespace.h>
#include <linux/proc_ns.h>
#include <linux/sched/task.h>

static struct kmem_cache *uts_ns_cache __ro_after_init;

static struct ucounts *inc_uts_namespaces(struct user_namespace *ns)
{
	return inc_ucount(ns, current_euid(), UCOUNT_UTS_NAMESPACES);
}

static void dec_uts_namespaces(struct ucounts *ucounts)
{
	dec_ucount(ucounts, UCOUNT_UTS_NAMESPACES);
}

static struct ucounts *inc_uts_namespaces(struct user_namespace *ns)
{
	return inc_ucount(ns, current_euid(), UCOUNT_UTS_NAMESPACES);
}

static void dec_uts_namespaces(struct ucounts *ucounts)
{
	dec_ucount(ucounts, UCOUNT_UTS_NAMESPACES);
}

static struct uts_namespace *create_uts_ns(void)
{
	struct uts_namespace *uts_ns;

	uts_ns = kmem_cache_alloc(uts_ns_cache, GFP_KERNEL);
	if (uts_ns)
		kref_init(&uts_ns->kref);
	return uts_ns;
}

/*
 * Clone a new ns copying an original utsname, setting refcount to 1
 * @old_ns: namespace to clone
 * Return ERR_PTR(-ENOMEM) on error (failure to allocate), new ns otherwise
 */
static struct uts_namespace *clone_uts_ns(struct user_namespace *user_ns,
					  struct uts_namespace *old_ns)
{
	struct uts_namespace *ns;
	struct ucounts *ucounts;
	int err;

	err = -ENOSPC;
	ucounts = inc_uts_namespaces(user_ns);
	if (!ucounts)
		goto fail;

	err = -ENOMEM;
	ns = create_uts_ns();
	if (!ns)
		goto fail_dec;

	err = ns_alloc_inum(&ns->ns);
	if (err)
		goto fail_free;

	ns->ucounts = ucounts;
	ns->ns.ops = &utsns_operations;

	down_read(&uts_sem);
	memcpy(&ns->name, &old_ns->name, sizeof(ns->name));
	ns->user_ns = get_user_ns(user_ns);
	up_read(&uts_sem);
	return ns;

fail_free:
<<<<<<< HEAD
	kfree(ns);
=======
	kmem_cache_free(uts_ns_cache, ns);
>>>>>>> 24b8d41d
fail_dec:
	dec_uts_namespaces(ucounts);
fail:
	return ERR_PTR(err);
}

/*
 * Copy task tsk's utsname namespace, or clone it if flags
 * specifies CLONE_NEWUTS.  In latter case, changes to the
 * utsname of this process won't be seen by parent, and vice
 * versa.
 */
struct uts_namespace *copy_utsname(unsigned long flags,
	struct user_namespace *user_ns, struct uts_namespace *old_ns)
{
	struct uts_namespace *new_ns;

	BUG_ON(!old_ns);
	get_uts_ns(old_ns);

	if (!(flags & CLONE_NEWUTS))
		return old_ns;

	new_ns = clone_uts_ns(user_ns, old_ns);

	put_uts_ns(old_ns);
	return new_ns;
}

void free_uts_ns(struct kref *kref)
{
	struct uts_namespace *ns;

	ns = container_of(kref, struct uts_namespace, kref);
	dec_uts_namespaces(ns->ucounts);
	put_user_ns(ns->user_ns);
	ns_free_inum(&ns->ns);
	kmem_cache_free(uts_ns_cache, ns);
}

static inline struct uts_namespace *to_uts_ns(struct ns_common *ns)
{
	return container_of(ns, struct uts_namespace, ns);
}

static struct ns_common *utsns_get(struct task_struct *task)
{
	struct uts_namespace *ns = NULL;
	struct nsproxy *nsproxy;

	task_lock(task);
	nsproxy = task->nsproxy;
	if (nsproxy) {
		ns = nsproxy->uts_ns;
		get_uts_ns(ns);
	}
	task_unlock(task);

	return ns ? &ns->ns : NULL;
}

static void utsns_put(struct ns_common *ns)
{
	put_uts_ns(to_uts_ns(ns));
}

static int utsns_install(struct nsset *nsset, struct ns_common *new)
{
	struct nsproxy *nsproxy = nsset->nsproxy;
	struct uts_namespace *ns = to_uts_ns(new);

	if (!ns_capable(ns->user_ns, CAP_SYS_ADMIN) ||
	    !ns_capable(nsset->cred->user_ns, CAP_SYS_ADMIN))
		return -EPERM;

	get_uts_ns(ns);
	put_uts_ns(nsproxy->uts_ns);
	nsproxy->uts_ns = ns;
	return 0;
}

static struct user_namespace *utsns_owner(struct ns_common *ns)
{
	return to_uts_ns(ns)->user_ns;
}

const struct proc_ns_operations utsns_operations = {
	.name		= "uts",
	.type		= CLONE_NEWUTS,
	.get		= utsns_get,
	.put		= utsns_put,
	.install	= utsns_install,
	.owner		= utsns_owner,
<<<<<<< HEAD
};
=======
};

void __init uts_ns_init(void)
{
	uts_ns_cache = kmem_cache_create_usercopy(
			"uts_namespace", sizeof(struct uts_namespace), 0,
			SLAB_PANIC|SLAB_ACCOUNT,
			offsetof(struct uts_namespace, name),
			sizeof_field(struct uts_namespace, name),
			NULL);
}
>>>>>>> 24b8d41d
<|MERGE_RESOLUTION|>--- conflicted
+++ resolved
@@ -16,16 +16,6 @@
 #include <linux/sched/task.h>
 
 static struct kmem_cache *uts_ns_cache __ro_after_init;
-
-static struct ucounts *inc_uts_namespaces(struct user_namespace *ns)
-{
-	return inc_ucount(ns, current_euid(), UCOUNT_UTS_NAMESPACES);
-}
-
-static void dec_uts_namespaces(struct ucounts *ucounts)
-{
-	dec_ucount(ucounts, UCOUNT_UTS_NAMESPACES);
-}
 
 static struct ucounts *inc_uts_namespaces(struct user_namespace *ns)
 {
@@ -83,11 +73,7 @@
 	return ns;
 
 fail_free:
-<<<<<<< HEAD
-	kfree(ns);
-=======
 	kmem_cache_free(uts_ns_cache, ns);
->>>>>>> 24b8d41d
 fail_dec:
 	dec_uts_namespaces(ucounts);
 fail:
@@ -181,9 +167,6 @@
 	.put		= utsns_put,
 	.install	= utsns_install,
 	.owner		= utsns_owner,
-<<<<<<< HEAD
-};
-=======
 };
 
 void __init uts_ns_init(void)
@@ -194,5 +177,4 @@
 			offsetof(struct uts_namespace, name),
 			sizeof_field(struct uts_namespace, name),
 			NULL);
-}
->>>>>>> 24b8d41d
+}