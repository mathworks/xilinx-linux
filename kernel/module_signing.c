// SPDX-License-Identifier: GPL-2.0-or-later
/* Module signature checker
 *
 * Copyright (C) 2012 Red Hat, Inc. All Rights Reserved.
 * Written by David Howells (dhowells@redhat.com)
 */

#include <linux/kernel.h>
#include <linux/errno.h>
#include <linux/module.h>
#include <linux/module_signature.h>
#include <linux/string.h>
#include <linux/verification.h>
#include <crypto/public_key.h>
#include "module-internal.h"

/*
 * Verify the signature on a module.
 */
int mod_verify_sig(const void *mod, struct load_info *info)
{
	struct module_signature ms;
	size_t sig_len, modlen = info->len;
	int ret;

	pr_devel("==>%s(,%zu)\n", __func__, modlen);

	if (modlen <= sizeof(ms))
		return -EBADMSG;

	memcpy(&ms, mod + (modlen - sizeof(ms)), sizeof(ms));

	ret = mod_check_sig(&ms, modlen, info->name);
	if (ret)
		return ret;

	sig_len = be32_to_cpu(ms.sig_len);
	modlen -= sig_len + sizeof(ms);
	info->len = modlen;

	return verify_pkcs7_signature(mod, modlen, mod + modlen, sig_len,
<<<<<<< HEAD
				      NULL, VERIFYING_MODULE_SIGNATURE,
=======
				      VERIFY_USE_SECONDARY_KEYRING,
				      VERIFYING_MODULE_SIGNATURE,
>>>>>>> 24b8d41d
				      NULL, NULL);
}<|MERGE_RESOLUTION|>--- conflicted
+++ resolved
@@ -39,11 +39,7 @@
 	info->len = modlen;
 
 	return verify_pkcs7_signature(mod, modlen, mod + modlen, sig_len,
-<<<<<<< HEAD
-				      NULL, VERIFYING_MODULE_SIGNATURE,
-=======
 				      VERIFY_USE_SECONDARY_KEYRING,
 				      VERIFYING_MODULE_SIGNATURE,
->>>>>>> 24b8d41d
 				      NULL, NULL);
 }