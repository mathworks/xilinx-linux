--- conflicted
+++ resolved
@@ -79,33 +79,6 @@
 #define RCU_DYNTICK_CTRL_MASK 0x1
 #define RCU_DYNTICK_CTRL_CTR  (RCU_DYNTICK_CTRL_MASK + 1)
 
-<<<<<<< HEAD
-#define RCU_STATE_INITIALIZER(sname, sabbr, cr) \
-DEFINE_RCU_TPS(sname) \
-static DEFINE_PER_CPU_SHARED_ALIGNED(struct rcu_data, sname##_data); \
-struct rcu_state sname##_state = { \
-	.level = { &sname##_state.node[0] }, \
-	.rda = &sname##_data, \
-	.call = cr, \
-	.gp_state = RCU_GP_IDLE, \
-	.gpnum = 0UL - 300UL, \
-	.completed = 0UL - 300UL, \
-	.orphan_lock = __RAW_SPIN_LOCK_UNLOCKED(&sname##_state.orphan_lock), \
-	.orphan_nxttail = &sname##_state.orphan_nxtlist, \
-	.orphan_donetail = &sname##_state.orphan_donelist, \
-	.barrier_mutex = __MUTEX_INITIALIZER(sname##_state.barrier_mutex), \
-	.name = RCU_STATE_NAME(sname), \
-	.abbr = sabbr, \
-	.exp_mutex = __MUTEX_INITIALIZER(sname##_state.exp_mutex), \
-	.exp_wake_mutex = __MUTEX_INITIALIZER(sname##_state.exp_wake_mutex), \
-}
-
-RCU_STATE_INITIALIZER(rcu_sched, 's', call_rcu_sched);
-RCU_STATE_INITIALIZER(rcu_bh, 'b', call_rcu_bh);
-
-static struct rcu_state *const rcu_state_p;
-LIST_HEAD(rcu_struct_flavors);
-=======
 static DEFINE_PER_CPU_SHARED_ALIGNED(struct rcu_data, rcu_data) = {
 	.dynticks_nesting = 1,
 	.dynticks_nmi_nesting = DYNTICK_IRQ_NONIDLE,
@@ -122,7 +95,6 @@
 	.exp_wake_mutex = __MUTEX_INITIALIZER(rcu_state.exp_wake_mutex),
 	.ofl_lock = __RAW_SPIN_LOCK_UNLOCKED(rcu_state.ofl_lock),
 };
->>>>>>> 24b8d41d
 
 /* Dump rcu_node combining tree at boot to verify correct setup. */
 static bool dump_tree;
@@ -140,19 +112,8 @@
 /* Number of rcu_nodes at specified level. */
 int num_rcu_lvl[] = NUM_RCU_LVL_INIT;
 int rcu_num_nodes __read_mostly = NUM_RCU_NODES; /* Total # rcu_nodes in use. */
-/* panic() on RCU Stall sysctl. */
-int sysctl_panic_on_rcu_stall __read_mostly;
-
-/*
-<<<<<<< HEAD
- * The rcu_scheduler_active variable transitions from zero to one just
- * before the first task is spawned.  So when this variable is zero, RCU
- * can assume that there is but one task, allowing RCU to (for example)
- * optimize synchronize_rcu() to a simple barrier().  When this variable
- * is one, RCU must actually do all the hard work required to detect real
- * grace periods.  This variable is also used to suppress boot-time false
- * positives from lockdep-RCU error checking.
-=======
+
+/*
  * The rcu_scheduler_active variable is initialized to the value
  * RCU_SCHEDULER_INACTIVE and transitions RCU_SCHEDULER_INIT just before the
  * first task is spawned.  So when this variable is RCU_SCHEDULER_INACTIVE,
@@ -163,7 +124,6 @@
  * boot-time false positives from lockdep-RCU error checking.  Finally, it
  * transitions from RCU_SCHEDULER_INIT to RCU_SCHEDULER_RUNNING after RCU
  * is fully initialized, including all of its kthreads having been spawned.
->>>>>>> 24b8d41d
  */
 int rcu_scheduler_active __read_mostly;
 EXPORT_SYMBOL_GPL(rcu_scheduler_active);
@@ -188,16 +148,9 @@
 static void rcu_cleanup_dead_rnp(struct rcu_node *rnp_leaf);
 static void rcu_boost_kthread_setaffinity(struct rcu_node *rnp, int outgoingcpu);
 static void invoke_rcu_core(void);
-<<<<<<< HEAD
-static void invoke_rcu_callbacks(struct rcu_state *rsp, struct rcu_data *rdp);
-static void rcu_report_exp_rdp(struct rcu_state *rsp,
-			       struct rcu_data *rdp, bool wake);
-static void sync_sched_exp_online_cleanup(int cpu);
-=======
 static void rcu_report_exp_rdp(struct rcu_data *rdp);
 static void sync_sched_exp_online_cleanup(int cpu);
 static void check_cb_ovld_locked(struct rcu_data *rdp, struct rcu_node *rnp);
->>>>>>> 24b8d41d
 
 /* rcuc/rcub kthread realtime priority */
 static int kthread_prio = IS_ENABLED(CONFIG_RCU_BOOST) ? 1 : 0;
@@ -351,54 +304,10 @@
 {
 	struct rcu_data *rdp = this_cpu_ptr(&rcu_data);
 
-<<<<<<< HEAD
-	barrier(); /* Avoid RCU read-side critical sections leaking down. */
-	if (unlikely(raw_cpu_read(rcu_sched_qs_mask))) {
-		local_irq_save(flags);
-		rcu_momentary_dyntick_idle();
-		local_irq_restore(flags);
-	}
-	if (unlikely(raw_cpu_read(rcu_sched_data.cpu_no_qs.b.exp))) {
-		/*
-		 * Yes, we just checked a per-CPU variable with preemption
-		 * enabled, so we might be migrated to some other CPU at
-		 * this point.  That is OK because in that case, the
-		 * migration will supply the needed quiescent state.
-		 * We might end up needlessly disabling preemption and
-		 * invoking rcu_sched_qs() on the destination CPU, but
-		 * the probability and cost are both quite low, so this
-		 * should not be a problem in practice.
-		 */
-		preempt_disable();
-		rcu_sched_qs();
-		preempt_enable();
-	}
-	this_cpu_inc(rcu_qs_ctr);
-	barrier(); /* Avoid RCU read-side critical sections leaking up. */
-}
-EXPORT_SYMBOL_GPL(rcu_all_qs);
-
-static long blimit = 10;	/* Maximum callbacks per rcu_do_batch. */
-static long qhimark = 10000;	/* If this many pending, ignore blimit. */
-static long qlowmark = 100;	/* Once only this many pending, use blimit. */
-
-module_param(blimit, long, 0444);
-module_param(qhimark, long, 0444);
-module_param(qlowmark, long, 0444);
-
-static ulong jiffies_till_first_fqs = ULONG_MAX;
-static ulong jiffies_till_next_fqs = ULONG_MAX;
-static bool rcu_kick_kthreads;
-
-module_param(jiffies_till_first_fqs, ulong, 0644);
-module_param(jiffies_till_next_fqs, ulong, 0644);
-module_param(rcu_kick_kthreads, bool, 0644);
-=======
 	if (atomic_read(&rdp->dynticks) & RCU_DYNTICK_CTRL_CTR)
 		return;
 	atomic_add(RCU_DYNTICK_CTRL_CTR, &rdp->dynticks);
 }
->>>>>>> 24b8d41d
 
 /*
  * Is the current CPU in an extended quiescent state?
@@ -443,34 +352,8 @@
 }
 
 /*
-<<<<<<< HEAD
- * Return the number of RCU expedited batches completed thus far for
- * debug & stats.  Odd numbers mean that a batch is in progress, even
- * numbers mean idle.  The value returned will thus be roughly double
- * the cumulative batches since boot.
- */
-unsigned long rcu_exp_batches_completed(void)
-{
-	return rcu_state_p->expedited_sequence;
-}
-EXPORT_SYMBOL_GPL(rcu_exp_batches_completed);
-
-/*
- * Return the number of RCU-sched expedited batches completed thus far
- * for debug & stats.  Similar to rcu_exp_batches_completed().
- */
-unsigned long rcu_exp_batches_completed_sched(void)
-{
-	return rcu_sched_state.expedited_sequence;
-}
-EXPORT_SYMBOL_GPL(rcu_exp_batches_completed_sched);
-
-/*
- * Force a quiescent state.
-=======
  * Return true if the referenced integer is zero while the specified
  * CPU remains within a single extended quiescent state.
->>>>>>> 24b8d41d
  */
 bool rcu_dynticks_zero_in_eqs(int cpu, int *vp)
 {
@@ -715,27 +598,6 @@
 void rcutorture_get_gp_data(enum rcutorture_type test_type, int *flags,
 			    unsigned long *gp_seq)
 {
-<<<<<<< HEAD
-	struct rcu_state *rsp;
-	struct rcu_data *rdp;
-	struct rcu_dynticks *rdtp = this_cpu_ptr(&rcu_dynticks);
-
-	trace_rcu_dyntick(TPS("Start"), oldval, rdtp->dynticks_nesting);
-	if (IS_ENABLED(CONFIG_RCU_EQS_DEBUG) &&
-	    !user && !is_idle_task(current)) {
-		struct task_struct *idle __maybe_unused =
-			idle_task(smp_processor_id());
-
-		trace_rcu_dyntick(TPS("Error on entry: not idle task"), oldval, 0);
-		rcu_ftrace_dump(DUMP_ORIG);
-		WARN_ONCE(1, "Current pid: %d comm: %s / Idle pid: %d comm: %s",
-			  current->pid, current->comm,
-			  idle->pid, idle->comm); /* must be idle task! */
-	}
-	for_each_rcu_flavor(rsp) {
-		rdp = this_cpu_ptr(rsp->rda);
-		do_nocb_deferred_wakeup(rdp);
-=======
 	switch (test_type) {
 	case RCU_FLAVOR:
 		*flags = READ_ONCE(rcu_state.gp_flags);
@@ -743,7 +605,6 @@
 		break;
 	default:
 		break;
->>>>>>> 24b8d41d
 	}
 }
 EXPORT_SYMBOL_GPL(rcutorture_get_gp_data);
@@ -958,33 +819,9 @@
 {
 	unsigned long flags;
 
-<<<<<<< HEAD
-	rcu_dynticks_task_exit();
-	smp_mb__before_atomic();  /* Force ordering w/previous sojourn. */
-	atomic_inc(&rdtp->dynticks);
-	/* CPUs seeing atomic_inc() must see later RCU read-side crit sects */
-	smp_mb__after_atomic();  /* See above. */
-	WARN_ON_ONCE(IS_ENABLED(CONFIG_RCU_EQS_DEBUG) &&
-		     !(atomic_read(&rdtp->dynticks) & 0x1));
-	rcu_cleanup_after_idle();
-	trace_rcu_dyntick(TPS("End"), oldval, rdtp->dynticks_nesting);
-	if (IS_ENABLED(CONFIG_RCU_EQS_DEBUG) &&
-	    !user && !is_idle_task(current)) {
-		struct task_struct *idle __maybe_unused =
-			idle_task(smp_processor_id());
-
-		trace_rcu_dyntick(TPS("Error on exit: not idle task"),
-				  oldval, rdtp->dynticks_nesting);
-		rcu_ftrace_dump(DUMP_ORIG);
-		WARN_ONCE(1, "Current pid: %d comm: %s / Idle pid: %d comm: %s",
-			  current->pid, current->comm,
-			  idle->pid, idle->comm); /* must be idle task! */
-	}
-=======
 	local_irq_save(flags);
 	rcu_irq_exit();
 	local_irq_restore(flags);
->>>>>>> 24b8d41d
 }
 
 /*
@@ -1289,31 +1126,12 @@
 #if defined(CONFIG_PROVE_RCU) && defined(CONFIG_HOTPLUG_CPU)
 
 /*
-<<<<<<< HEAD
- * Is the current CPU online?  Disable preemption to avoid false positives
- * that could otherwise happen due to the current CPU number being sampled,
- * this task being preempted, its old CPU being taken offline, resuming
- * on some other CPU, then determining that its old CPU is now offline.
- * It is OK to use RCU on an offline processor during initial boot, hence
- * the check for rcu_scheduler_fully_active.  Note also that it is OK
- * for a CPU coming online to use RCU for one jiffy prior to marking itself
- * online in the cpu_online_mask.  Similarly, it is OK for a CPU going
- * offline to continue to use RCU for one jiffy after marking itself
- * offline in the cpu_online_mask.  This leniency is necessary given the
- * non-atomic nature of the online and offline processing, for example,
- * the fact that a CPU enters the scheduler after completing the teardown
- * of the CPU.
- *
- * This is also why RCU internally marks CPUs online during in the
- * preparation phase and offline after the CPU has been taken down.
-=======
  * Is the current CPU online as far as RCU is concerned?
  *
  * Disable preemption to avoid false positives that could otherwise
  * happen due to the current CPU number being sampled, this task being
  * preempted, its old CPU being taken offline, resuming on some other CPU,
  * then determining that its old CPU is now offline.
->>>>>>> 24b8d41d
  *
  * Disable checking if in an NMI handler because we cannot safely
  * report errors from NMI handlers anyway.  In addition, it is OK to use
@@ -1575,21 +1393,6 @@
 			break;  /* At root, and perhaps also leaf. */
 	}
 
-<<<<<<< HEAD
-	j = jiffies;
-	gpa = READ_ONCE(rsp->gp_activity);
-	if (j - gpa > 2 * HZ) {
-		pr_err("%s kthread starved for %ld jiffies! g%lu c%lu f%#x %s(%d) ->state=%#lx\n",
-		       rsp->name, j - gpa,
-		       rsp->gpnum, rsp->completed,
-		       rsp->gp_flags,
-		       gp_state_getname(rsp->gp_state), rsp->gp_state,
-		       rsp->gp_kthread ? rsp->gp_kthread->state : ~0);
-		if (rsp->gp_kthread) {
-			sched_show_task(rsp->gp_kthread);
-			wake_up_process(rsp->gp_kthread);
-		}
-=======
 	/* If GP already in progress, just leave, otherwise start one. */
 	if (rcu_gp_in_progress()) {
 		trace_rcu_this_gp(rnp, rdp, gp_seq_req, TPS("Startedleafroot"));
@@ -1609,7 +1412,6 @@
 	if (ULONG_CMP_LT(gp_seq_req, rnp->gp_seq_needed)) {
 		WRITE_ONCE(rnp_start->gp_seq_needed, rnp->gp_seq_needed);
 		WRITE_ONCE(rdp->gp_seq_needed, rnp->gp_seq_needed);
->>>>>>> 24b8d41d
 	}
 	if (rnp != rnp_start)
 		raw_spin_unlock_rcu_node(rnp);
@@ -1625,61 +1427,6 @@
 	bool needmore;
 	struct rcu_data *rdp = this_cpu_ptr(&rcu_data);
 
-<<<<<<< HEAD
-	rcu_for_each_leaf_node(rsp, rnp) {
-		raw_spin_lock_irqsave_rcu_node(rnp, flags);
-		if (rnp->qsmask != 0) {
-			for_each_leaf_node_possible_cpu(rnp, cpu)
-				if (rnp->qsmask & leaf_node_cpu_bit(rnp, cpu))
-					dump_cpu_task(cpu);
-		}
-		raw_spin_unlock_irqrestore_rcu_node(rnp, flags);
-	}
-}
-
-/*
- * If too much time has passed in the current grace period, and if
- * so configured, go kick the relevant kthreads.
- */
-static void rcu_stall_kick_kthreads(struct rcu_state *rsp)
-{
-	unsigned long j;
-
-	if (!rcu_kick_kthreads)
-		return;
-	j = READ_ONCE(rsp->jiffies_kick_kthreads);
-	if (time_after(jiffies, j) && rsp->gp_kthread) {
-		WARN_ONCE(1, "Kicking %s grace-period kthread\n", rsp->name);
-		rcu_ftrace_dump(DUMP_ALL);
-		wake_up_process(rsp->gp_kthread);
-		WRITE_ONCE(rsp->jiffies_kick_kthreads, j + HZ);
-	}
-}
-
-static inline void panic_on_rcu_stall(void)
-{
-	if (sysctl_panic_on_rcu_stall)
-		panic("RCU Stall\n");
-}
-
-static void print_other_cpu_stall(struct rcu_state *rsp, unsigned long gpnum)
-{
-	int cpu;
-	long delta;
-	unsigned long flags;
-	unsigned long gpa;
-	unsigned long j;
-	int ndetected = 0;
-	struct rcu_node *rnp = rcu_get_root(rsp);
-	long totqlen = 0;
-
-	/* Kick and suppress, if so configured. */
-	rcu_stall_kick_kthreads(rsp);
-	if (rcu_cpu_stall_suppress)
-		return;
-
-	/* Only let one CPU complain about others per time interval. */
-=======
 	needmore = ULONG_CMP_LT(rnp->gp_seq, rnp->gp_seq_needed);
 	if (!needmore)
 		rnp->gp_seq_needed = rnp->gp_seq; /* Avoid counter wrap. */
@@ -1706,75 +1453,13 @@
 static void rcu_gp_kthread_wake(void)
 {
 	struct task_struct *t = READ_ONCE(rcu_state.gp_kthread);
->>>>>>> 24b8d41d
 
 	if ((current == t && !in_irq() && !in_serving_softirq()) ||
 	    !READ_ONCE(rcu_state.gp_flags) || !t)
 		return;
-<<<<<<< HEAD
-	}
-	WRITE_ONCE(rsp->jiffies_stall,
-		   jiffies + 3 * rcu_jiffies_till_stall_check() + 3);
-	raw_spin_unlock_irqrestore_rcu_node(rnp, flags);
-
-	/*
-	 * OK, time to rat on our buddy...
-	 * See Documentation/RCU/stallwarn.txt for info on how to debug
-	 * RCU CPU stall warnings.
-	 */
-	pr_err("INFO: %s detected stalls on CPUs/tasks:",
-	       rsp->name);
-	print_cpu_stall_info_begin();
-	rcu_for_each_leaf_node(rsp, rnp) {
-		raw_spin_lock_irqsave_rcu_node(rnp, flags);
-		ndetected += rcu_print_task_stall(rnp);
-		if (rnp->qsmask != 0) {
-			for_each_leaf_node_possible_cpu(rnp, cpu)
-				if (rnp->qsmask & leaf_node_cpu_bit(rnp, cpu)) {
-					print_cpu_stall_info(rsp, cpu);
-					ndetected++;
-				}
-		}
-		raw_spin_unlock_irqrestore_rcu_node(rnp, flags);
-	}
-
-	print_cpu_stall_info_end();
-	for_each_possible_cpu(cpu)
-		totqlen += per_cpu_ptr(rsp->rda, cpu)->qlen;
-	pr_cont("(detected by %d, t=%ld jiffies, g=%ld, c=%ld, q=%lu)\n",
-	       smp_processor_id(), (long)(jiffies - rsp->gp_start),
-	       (long)rsp->gpnum, (long)rsp->completed, totqlen);
-	if (ndetected) {
-		rcu_dump_cpu_stacks(rsp);
-	} else {
-		if (READ_ONCE(rsp->gpnum) != gpnum ||
-		    READ_ONCE(rsp->completed) == gpnum) {
-			pr_err("INFO: Stall ended before state dump start\n");
-		} else {
-			j = jiffies;
-			gpa = READ_ONCE(rsp->gp_activity);
-			pr_err("All QSes seen, last %s kthread activity %ld (%ld-%ld), jiffies_till_next_fqs=%ld, root ->qsmask %#lx\n",
-			       rsp->name, j - gpa, j, gpa,
-			       jiffies_till_next_fqs,
-			       rcu_get_root(rsp)->qsmask);
-			/* In this case, the current CPU might be at fault. */
-			sched_show_task(current);
-		}
-	}
-
-	/* Complain about tasks blocking the grace period. */
-	rcu_print_detail_task_stall(rsp);
-
-	rcu_check_gp_kthread_starvation(rsp);
-
-	panic_on_rcu_stall();
-
-	force_quiescent_state(rsp);  /* Kick them all. */
-=======
 	WRITE_ONCE(rcu_state.gp_wake_time, jiffies);
 	WRITE_ONCE(rcu_state.gp_wake_seq, READ_ONCE(rcu_state.gp_seq));
 	swake_up_one(&rcu_state.gp_wq);
->>>>>>> 24b8d41d
 }
 
 /*
@@ -1791,37 +1476,8 @@
  */
 static bool rcu_accelerate_cbs(struct rcu_node *rnp, struct rcu_data *rdp)
 {
-<<<<<<< HEAD
-	int cpu;
-	unsigned long flags;
-	struct rcu_node *rnp = rcu_get_root(rsp);
-	long totqlen = 0;
-
-	/* Kick and suppress, if so configured. */
-	rcu_stall_kick_kthreads(rsp);
-	if (rcu_cpu_stall_suppress)
-		return;
-
-	/*
-	 * OK, time to rat on ourselves...
-	 * See Documentation/RCU/stallwarn.txt for info on how to debug
-	 * RCU CPU stall warnings.
-	 */
-	pr_err("INFO: %s self-detected stall on CPU", rsp->name);
-	print_cpu_stall_info_begin();
-	print_cpu_stall_info(rsp, smp_processor_id());
-	print_cpu_stall_info_end();
-	for_each_possible_cpu(cpu)
-		totqlen += per_cpu_ptr(rsp->rda, cpu)->qlen;
-	pr_cont(" (t=%lu jiffies g=%ld c=%ld q=%lu)\n",
-		jiffies - rsp->gp_start,
-		(long)rsp->gpnum, (long)rsp->completed, totqlen);
-
-	rcu_check_gp_kthread_starvation(rsp);
-=======
 	unsigned long gp_seq_req;
 	bool ret = false;
->>>>>>> 24b8d41d
 
 	rcu_lockdep_assert_cblist_protected(rdp);
 	raw_lockdep_assert_held_rcu_node(rnp);
@@ -1829,8 +1485,6 @@
 	/* If no pending (not yet ready to invoke) callbacks, nothing to do. */
 	if (!rcu_segcblist_pend_cbs(&rdp->cblist))
 		return false;
-
-	panic_on_rcu_stall();
 
 	/*
 	 * Callbacks are often registered with incomplete grace-period
@@ -1868,61 +1522,12 @@
 	unsigned long c;
 	bool needwake;
 
-<<<<<<< HEAD
-	if ((rcu_cpu_stall_suppress && !rcu_kick_kthreads) ||
-	    !rcu_gp_in_progress(rsp))
-		return;
-	rcu_stall_kick_kthreads(rsp);
-	j = jiffies;
-
-	/*
-	 * Lots of memory barriers to reject false positives.
-	 *
-	 * The idea is to pick up rsp->gpnum, then rsp->jiffies_stall,
-	 * then rsp->gp_start, and finally rsp->completed.  These values
-	 * are updated in the opposite order with memory barriers (or
-	 * equivalent) during grace-period initialization and cleanup.
-	 * Now, a false positive can occur if we get an new value of
-	 * rsp->gp_start and a old value of rsp->jiffies_stall.  But given
-	 * the memory barriers, the only way that this can happen is if one
-	 * grace period ends and another starts between these two fetches.
-	 * Detect this by comparing rsp->completed with the previous fetch
-	 * from rsp->gpnum.
-	 *
-	 * Given this check, comparisons of jiffies, rsp->jiffies_stall,
-	 * and rsp->gp_start suffice to forestall false positives.
-	 */
-	gpnum = READ_ONCE(rsp->gpnum);
-	smp_rmb(); /* Pick up ->gpnum first... */
-	js = READ_ONCE(rsp->jiffies_stall);
-	smp_rmb(); /* ...then ->jiffies_stall before the rest... */
-	gps = READ_ONCE(rsp->gp_start);
-	smp_rmb(); /* ...and finally ->gp_start before ->completed. */
-	completed = READ_ONCE(rsp->completed);
-	if (ULONG_CMP_GE(completed, gpnum) ||
-	    ULONG_CMP_LT(j, js) ||
-	    ULONG_CMP_GE(gps, js))
-		return; /* No stall or GP completed since entering function. */
-	rnp = rdp->mynode;
-	if (rcu_gp_in_progress(rsp) &&
-	    (READ_ONCE(rnp->qsmask) & rdp->grpmask)) {
-
-		/* We haven't checked in, so go dump stack. */
-		print_cpu_stall(rsp);
-
-	} else if (rcu_gp_in_progress(rsp) &&
-		   ULONG_CMP_GE(j, js + RCU_STALL_RAT_DELAY)) {
-
-		/* They had a few time units to dump stack, so complain. */
-		print_other_cpu_stall(rsp, gpnum);
-=======
 	rcu_lockdep_assert_cblist_protected(rdp);
 	c = rcu_seq_snap(&rcu_state.gp_seq);
 	if (!READ_ONCE(rdp->gpwrap) && ULONG_CMP_GE(rdp->gp_seq_needed, c)) {
 		/* Old request still live, so mark recent callbacks. */
 		(void)rcu_segcblist_accelerate(&rdp->cblist, c);
 		return;
->>>>>>> 24b8d41d
 	}
 	raw_spin_lock_rcu_node(rnp); /* irqs already disabled. */
 	needwake = rcu_accelerate_cbs(rnp, rdp);
@@ -2003,51 +1608,8 @@
 
 	raw_lockdep_assert_held_rcu_node(rnp);
 
-<<<<<<< HEAD
-	/* If the CPU has no callbacks, nothing to do. */
-	if (!rdp->nxttail[RCU_NEXT_TAIL] || !*rdp->nxttail[RCU_DONE_TAIL])
-		return false;
-
-	/*
-	 * Find all callbacks whose ->completed numbers indicate that they
-	 * are ready to invoke, and put them into the RCU_DONE_TAIL sublist.
-	 */
-	for (i = RCU_WAIT_TAIL; i < RCU_NEXT_TAIL; i++) {
-		if (ULONG_CMP_LT(rnp->completed, rdp->nxtcompleted[i]))
-			break;
-		rdp->nxttail[RCU_DONE_TAIL] = rdp->nxttail[i];
-	}
-	/* Clean up any sublist tail pointers that were misordered above. */
-	for (j = RCU_WAIT_TAIL; j < i; j++)
-		rdp->nxttail[j] = rdp->nxttail[RCU_DONE_TAIL];
-
-	/* Copy down callbacks to fill in empty sublists. */
-	for (j = RCU_WAIT_TAIL; i < RCU_NEXT_TAIL; i++, j++) {
-		if (rdp->nxttail[j] == rdp->nxttail[RCU_NEXT_TAIL])
-			break;
-		rdp->nxttail[j] = rdp->nxttail[i];
-		rdp->nxtcompleted[j] = rdp->nxtcompleted[i];
-	}
-
-	/* Classify any remaining callbacks. */
-	return rcu_accelerate_cbs(rsp, rnp, rdp);
-}
-
-/*
- * Update CPU-local rcu_data state to record the beginnings and ends of
- * grace periods.  The caller must hold the ->lock of the leaf rcu_node
- * structure corresponding to the current CPU, and must have irqs disabled.
- * Returns true if the grace-period kthread needs to be awakened.
- */
-static bool __note_gp_changes(struct rcu_state *rsp, struct rcu_node *rnp,
-			      struct rcu_data *rdp)
-{
-	bool ret;
-	bool need_gp;
-=======
 	if (rdp->gp_seq == rnp->gp_seq)
 		return false; /* Nothing to do. */
->>>>>>> 24b8d41d
 
 	/* Handle the ends of any preceding grace periods first. */
 	if (rcu_seq_completed_gp(rdp->gp_seq, rnp->gp_seq) ||
@@ -2071,19 +1633,10 @@
 		 * set up to detect a quiescent state, otherwise don't
 		 * go looking for one.
 		 */
-<<<<<<< HEAD
-		rdp->gpnum = rnp->gpnum;
-		trace_rcu_grace_period(rsp->name, rdp->gpnum, TPS("cpustart"));
-		need_gp = !!(rnp->qsmask & rdp->grpmask);
-		rdp->cpu_no_qs.b.norm = need_gp;
-		rdp->rcu_qs_ctr_snap = __this_cpu_read(rcu_qs_ctr);
-		rdp->core_needs_qs = need_gp;
-=======
 		trace_rcu_grace_period(rcu_state.name, rnp->gp_seq, TPS("cpustart"));
 		need_qs = !!(rnp->qsmask & rdp->grpmask);
 		rdp->cpu_no_qs.b.norm = need_qs;
 		rdp->core_needs_qs = need_qs;
->>>>>>> 24b8d41d
 		zero_cpu_stall_ticks(rdp);
 	}
 	rdp->gp_seq = rnp->gp_seq;  /* Remember new grace-period state. */
@@ -2253,21 +1806,12 @@
 
 	/*
 	 * Set the quiescent-state-needed bits in all the rcu_node
-<<<<<<< HEAD
-	 * structures for all currently online CPUs in breadth-first order,
-	 * starting from the root rcu_node structure, relying on the layout
-	 * of the tree within the rsp->node[] array.  Note that other CPUs
-	 * will access only the leaves of the hierarchy, thus seeing that no
-	 * grace period is in progress, at least until the corresponding
-	 * leaf node has been initialized.
-=======
 	 * structures for all currently online CPUs in breadth-first
 	 * order, starting from the root rcu_node structure, relying on the
 	 * layout of the tree within the rcu_state.node[] array.  Note that
 	 * other CPUs will access only the leaves of the hierarchy, thus
 	 * seeing that no grace period is in progress, at least until the
 	 * corresponding leaf node has been initialized.
->>>>>>> 24b8d41d
 	 *
 	 * The grace period cannot complete until the initialization
 	 * process finishes, because this kthread handles both.
@@ -2552,73 +2096,7 @@
 		}
 
 		/* Handle quiescent-state forcing. */
-<<<<<<< HEAD
-		first_gp_fqs = true;
-		j = jiffies_till_first_fqs;
-		if (j > HZ) {
-			j = HZ;
-			jiffies_till_first_fqs = HZ;
-		}
-		ret = 0;
-		for (;;) {
-			if (!ret) {
-				rsp->jiffies_force_qs = jiffies + j;
-				WRITE_ONCE(rsp->jiffies_kick_kthreads,
-					   jiffies + 3 * j);
-			}
-			trace_rcu_grace_period(rsp->name,
-					       READ_ONCE(rsp->gpnum),
-					       TPS("fqswait"));
-			rsp->gp_state = RCU_GP_WAIT_FQS;
-			ret = swait_event_interruptible_timeout(rsp->gp_wq,
-					rcu_gp_fqs_check_wake(rsp, &gf), j);
-			rsp->gp_state = RCU_GP_DOING_FQS;
-			/* Locking provides needed memory barriers. */
-			/* If grace period done, leave loop. */
-			if (!READ_ONCE(rnp->qsmask) &&
-			    !rcu_preempt_blocked_readers_cgp(rnp))
-				break;
-			/* If time for quiescent-state forcing, do it. */
-			if (ULONG_CMP_GE(jiffies, rsp->jiffies_force_qs) ||
-			    (gf & RCU_GP_FLAG_FQS)) {
-				trace_rcu_grace_period(rsp->name,
-						       READ_ONCE(rsp->gpnum),
-						       TPS("fqsstart"));
-				rcu_gp_fqs(rsp, first_gp_fqs);
-				first_gp_fqs = false;
-				trace_rcu_grace_period(rsp->name,
-						       READ_ONCE(rsp->gpnum),
-						       TPS("fqsend"));
-				cond_resched_rcu_qs();
-				WRITE_ONCE(rsp->gp_activity, jiffies);
-				ret = 0; /* Force full wait till next FQS. */
-				j = jiffies_till_next_fqs;
-				if (j > HZ) {
-					j = HZ;
-					jiffies_till_next_fqs = HZ;
-				} else if (j < 1) {
-					j = 1;
-					jiffies_till_next_fqs = 1;
-				}
-			} else {
-				/* Deal with stray signal. */
-				cond_resched_rcu_qs();
-				WRITE_ONCE(rsp->gp_activity, jiffies);
-				WARN_ON(signal_pending(current));
-				trace_rcu_grace_period(rsp->name,
-						       READ_ONCE(rsp->gpnum),
-						       TPS("fqswaitsig"));
-				ret = 1; /* Keep old FQS timing. */
-				j = jiffies;
-				if (time_after(jiffies, rsp->jiffies_force_qs))
-					j = 1;
-				else
-					j = rsp->jiffies_force_qs - j;
-			}
-		}
-=======
 		rcu_gp_fqs_loop();
->>>>>>> 24b8d41d
 
 		/* Handle grace-period end. */
 		rcu_state.gp_state = RCU_GP_CLEANUP;
@@ -2639,19 +2117,12 @@
 static void rcu_report_qs_rsp(unsigned long flags)
 	__releases(rcu_get_root()->lock)
 {
-<<<<<<< HEAD
-	WARN_ON_ONCE(!rcu_gp_in_progress(rsp));
-	WRITE_ONCE(rsp->gp_flags, READ_ONCE(rsp->gp_flags) | RCU_GP_FLAG_FQS);
-	raw_spin_unlock_irqrestore_rcu_node(rcu_get_root(rsp), flags);
-	rcu_gp_kthread_wake(rsp);
-=======
 	raw_lockdep_assert_held_rcu_node(rcu_get_root());
 	WARN_ON_ONCE(!rcu_gp_in_progress());
 	WRITE_ONCE(rcu_state.gp_flags,
 		   READ_ONCE(rcu_state.gp_flags) | RCU_GP_FLAG_FQS);
 	raw_spin_unlock_irqrestore_rcu_node(rcu_get_root(), flags);
 	rcu_gp_kthread_wake();
->>>>>>> 24b8d41d
 }
 
 /*
@@ -3135,19 +2606,11 @@
 			raw_spin_unlock_irqrestore_rcu_node(rnp, flags);
 			continue;
 		}
-<<<<<<< HEAD
-		for_each_leaf_node_possible_cpu(rnp, cpu) {
-			unsigned long bit = leaf_node_cpu_bit(rnp, cpu);
-			if ((rnp->qsmask & bit) != 0) {
-				if (f(per_cpu_ptr(rsp->rda, cpu), isidle, maxj))
-					mask |= bit;
-=======
 		for_each_leaf_node_cpu_mask(rnp, cpu, rnp->qsmask) {
 			rdp = per_cpu_ptr(&rcu_data, cpu);
 			if (f(rdp)) {
 				mask |= rdp->grpmask;
 				rcu_disable_urgency_upon_qs(rdp);
->>>>>>> 24b8d41d
 			}
 		}
 		if (mask != 0) {
@@ -3194,9 +2657,6 @@
 	WRITE_ONCE(rcu_state.gp_flags,
 		   READ_ONCE(rcu_state.gp_flags) | RCU_GP_FLAG_FQS);
 	raw_spin_unlock_irqrestore_rcu_node(rnp_old, flags);
-<<<<<<< HEAD
-	rcu_gp_kthread_wake(rsp);
-=======
 	rcu_gp_kthread_wake();
 }
 EXPORT_SYMBOL_GPL(rcu_force_quiescent_state);
@@ -3207,7 +2667,6 @@
 {
 	rcu_read_lock();
 	rcu_read_unlock();
->>>>>>> 24b8d41d
 }
 
 /* Perform RCU core processing work for the current CPU.  */
@@ -3260,14 +2719,7 @@
 		queue_work_on(rdp->cpu, rcu_gp_wq, &rdp->strict_work);
 }
 
-<<<<<<< HEAD
-/*
- * Do RCU core processing for the current CPU.
- */
-static __latent_entropy void rcu_process_callbacks(struct softirq_action *unused)
-=======
 static void rcu_core_si(struct softirq_action *h)
->>>>>>> 24b8d41d
 {
 	rcu_core();
 }
@@ -3709,8 +3161,6 @@
 	krcp->nr_bkv_objs++;
 	return true;
 
-<<<<<<< HEAD
-=======
 }
 
 /*
@@ -4227,7 +3677,6 @@
 }
 EXPORT_SYMBOL_GPL(cond_synchronize_rcu);
 
->>>>>>> 24b8d41d
 /*
  * Check to see if there is any immediate RCU-related work to be done by
  * the current CPU, returning 1 if so and zero otherwise.  The checks are
@@ -4462,15 +3911,6 @@
 	struct rcu_data *rdp = per_cpu_ptr(&rcu_data, cpu);
 
 	/* Set up local state, ensuring consistent view of global state. */
-<<<<<<< HEAD
-	raw_spin_lock_irqsave_rcu_node(rnp, flags);
-	rdp->grpmask = leaf_node_cpu_bit(rdp->mynode, cpu);
-	rdp->dynticks = &per_cpu(rcu_dynticks, cpu);
-	WARN_ON_ONCE(rdp->dynticks->dynticks_nesting != DYNTICK_TASK_EXIT_IDLE);
-	WARN_ON_ONCE(atomic_read(&rdp->dynticks->dynticks) != 1);
-	rdp->cpu = cpu;
-	rdp->rsp = rsp;
-=======
 	rdp->grpmask = leaf_node_cpu_bit(rdp->mynode, cpu);
 	INIT_WORK(&rdp->strict_work, strict_work_handler);
 	WARN_ON_ONCE(rdp->dynticks_nesting != 1);
@@ -4480,7 +3920,6 @@
 	rdp->rcu_onl_gp_seq = rcu_state.gp_seq;
 	rdp->rcu_onl_gp_flags = RCU_GP_CLEANED;
 	rdp->cpu = cpu;
->>>>>>> 24b8d41d
 	rcu_boot_init_nocb_percpu_data(rdp);
 }
 
@@ -4519,11 +3958,6 @@
 	 */
 	rnp = rdp->mynode;
 	raw_spin_lock_rcu_node(rnp);		/* irqs already disabled. */
-<<<<<<< HEAD
-	if (!rdp->beenonline)
-		WRITE_ONCE(rsp->ncpus, READ_ONCE(rsp->ncpus) + 1);
-=======
->>>>>>> 24b8d41d
 	rdp->beenonline = true;	 /* We have now been online. */
 	rdp->gp_seq = READ_ONCE(rnp->gp_seq);
 	rdp->gp_seq_needed = rdp->gp_seq;
@@ -4539,66 +3973,13 @@
 	return 0;
 }
 
-<<<<<<< HEAD
-int rcutree_prepare_cpu(unsigned int cpu)
-=======
 /*
  * Update RCU priority boot kthread affinity for CPU-hotplug changes.
  */
 static void rcutree_affinity_setting(unsigned int cpu, int outgoing)
->>>>>>> 24b8d41d
 {
 	struct rcu_data *rdp = per_cpu_ptr(&rcu_data, cpu);
 
-<<<<<<< HEAD
-	for_each_rcu_flavor(rsp)
-		rcu_init_percpu_data(cpu, rsp);
-
-	rcu_prepare_kthreads(cpu);
-	rcu_spawn_all_nocb_kthreads(cpu);
-
-	return 0;
-}
-
-static void rcutree_affinity_setting(unsigned int cpu, int outgoing)
-{
-	struct rcu_data *rdp = per_cpu_ptr(rcu_state_p->rda, cpu);
-
-	rcu_boost_kthread_setaffinity(rdp->mynode, outgoing);
-}
-
-int rcutree_online_cpu(unsigned int cpu)
-{
-	sync_sched_exp_online_cleanup(cpu);
-	rcutree_affinity_setting(cpu, -1);
-	return 0;
-}
-
-int rcutree_offline_cpu(unsigned int cpu)
-{
-	rcutree_affinity_setting(cpu, cpu);
-	return 0;
-}
-
-
-int rcutree_dying_cpu(unsigned int cpu)
-{
-	struct rcu_state *rsp;
-
-	for_each_rcu_flavor(rsp)
-		rcu_cleanup_dying_cpu(rsp);
-	return 0;
-}
-
-int rcutree_dead_cpu(unsigned int cpu)
-{
-	struct rcu_state *rsp;
-
-	for_each_rcu_flavor(rsp) {
-		rcu_cleanup_dead_cpu(cpu, rsp);
-		do_nocb_deferred_wakeup(per_cpu_ptr(rsp->rda, cpu));
-	}
-=======
 	rcu_boost_kthread_setaffinity(rdp->mynode, outgoing);
 }
 
@@ -4624,65 +4005,38 @@
 
 	// Stop-machine done, so allow nohz_full to disable tick.
 	tick_dep_clear(TICK_DEP_BIT_RCU);
->>>>>>> 24b8d41d
 	return 0;
 }
 
 /*
-<<<<<<< HEAD
+ * Near the beginning of the process.  The CPU is still very much alive
+ * with pretty much all services enabled.
+ */
+int rcutree_offline_cpu(unsigned int cpu)
+{
+	unsigned long flags;
+	struct rcu_data *rdp;
+	struct rcu_node *rnp;
+
+	rdp = per_cpu_ptr(&rcu_data, cpu);
+	rnp = rdp->mynode;
+	raw_spin_lock_irqsave_rcu_node(rnp, flags);
+	rnp->ffmask &= ~rdp->grpmask;
+	raw_spin_unlock_irqrestore_rcu_node(rnp, flags);
+
+	rcutree_affinity_setting(cpu, cpu);
+
+	// nohz_full CPUs need the tick for stop-machine to work quickly
+	tick_dep_set(TICK_DEP_BIT_RCU);
+	return 0;
+}
+
+/*
  * Mark the specified CPU as being online so that subsequent grace periods
  * (both expedited and normal) will wait on it.  Note that this means that
  * incoming CPUs are not allowed to use RCU read-side critical sections
  * until this function is called.  Failing to observe this restriction
  * will result in lockdep splats.
- */
-void rcu_cpu_starting(unsigned int cpu)
-{
-	unsigned long flags;
-	unsigned long mask;
-	struct rcu_data *rdp;
-	struct rcu_node *rnp;
-	struct rcu_state *rsp;
-
-	for_each_rcu_flavor(rsp) {
-		rdp = this_cpu_ptr(rsp->rda);
-		rnp = rdp->mynode;
-		mask = rdp->grpmask;
-		raw_spin_lock_irqsave_rcu_node(rnp, flags);
-		rnp->qsmaskinitnext |= mask;
-		rnp->expmaskinitnext |= mask;
-		raw_spin_unlock_irqrestore_rcu_node(rnp, flags);
-	}
-=======
- * Near the beginning of the process.  The CPU is still very much alive
- * with pretty much all services enabled.
- */
-int rcutree_offline_cpu(unsigned int cpu)
-{
-	unsigned long flags;
-	struct rcu_data *rdp;
-	struct rcu_node *rnp;
-
-	rdp = per_cpu_ptr(&rcu_data, cpu);
-	rnp = rdp->mynode;
-	raw_spin_lock_irqsave_rcu_node(rnp, flags);
-	rnp->ffmask &= ~rdp->grpmask;
-	raw_spin_unlock_irqrestore_rcu_node(rnp, flags);
-
-	rcutree_affinity_setting(cpu, cpu);
-
-	// nohz_full CPUs need the tick for stop-machine to work quickly
-	tick_dep_set(TICK_DEP_BIT_RCU);
-	return 0;
->>>>>>> 24b8d41d
-}
-
-/*
- * Mark the specified CPU as being online so that subsequent grace periods
- * (both expedited and normal) will wait on it.  Note that this means that
- * incoming CPUs are not allowed to use RCU read-side critical sections
- * until this function is called.  Failing to observe this restriction
- * will result in lockdep splats.
  *
  * Note that this function is special in that it is invoked directly
  * from the incoming CPU rather than from the cpuhp_step mechanism.
@@ -4696,16 +4050,12 @@
 	struct rcu_node *rnp;
 	bool newcpu;
 
-<<<<<<< HEAD
-	/* Remove outgoing CPU from mask in the leaf rcu_node structure. */
-=======
 	rdp = per_cpu_ptr(&rcu_data, cpu);
 	if (rdp->cpu_started)
 		return;
 	rdp->cpu_started = true;
 
 	rnp = rdp->mynode;
->>>>>>> 24b8d41d
 	mask = rdp->grpmask;
 	raw_spin_lock_irqsave_rcu_node(rnp, flags);
 	WRITE_ONCE(rnp->qsmaskinitnext, rnp->qsmaskinitnext | mask);
@@ -4766,8 +4116,6 @@
 	rdp->cpu_started = false;
 }
 
-<<<<<<< HEAD
-=======
 #ifdef CONFIG_HOTPLUG_CPU
 /*
  * The outgoing CPU has just passed through the dying-idle state, and we
@@ -4822,7 +4170,6 @@
  * On non-huge systems, use expedited RCU grace periods to make suspend
  * and hibernation run faster.
  */
->>>>>>> 24b8d41d
 static int rcu_pm_notify(struct notifier_block *self,
 			 unsigned long action, void *hcpu)
 {
@@ -4917,10 +4264,6 @@
 	static const char * const fqs[] = RCU_FQS_NAME_INIT;
 	static struct lock_class_key rcu_node_class[RCU_NUM_LVLS];
 	static struct lock_class_key rcu_fqs_class[RCU_NUM_LVLS];
-<<<<<<< HEAD
-	static u8 fl_mask = 0x1;
-=======
->>>>>>> 24b8d41d
 
 	int levelspread[RCU_NUM_LVLS];		/* kids/node in each level. */
 	int cpustride = 1;
@@ -5154,11 +4497,6 @@
 	for_each_online_cpu(cpu) {
 		rcutree_prepare_cpu(cpu);
 		rcu_cpu_starting(cpu);
-<<<<<<< HEAD
-	}
-}
-
-=======
 		rcutree_online_cpu(cpu);
 	}
 
@@ -5178,6 +4516,5 @@
 }
 
 #include "tree_stall.h"
->>>>>>> 24b8d41d
 #include "tree_exp.h"
 #include "tree_plugin.h"