/* SPDX-License-Identifier: GPL-2.0+ */
/*
 * Read-Copy Update mechanism for mutual exclusion (tree-based version)
 * Internal non-public definitions that provide either classic
 * or preemptible semantics.
 *
 * Copyright Red Hat, 2009
 * Copyright IBM Corporation, 2009
 *
 * Author: Ingo Molnar <mingo@elte.hu>
 *	   Paul E. McKenney <paulmck@linux.ibm.com>
 */

#include "../locking/rtmutex_common.h"

#ifdef CONFIG_RCU_NOCB_CPU
static cpumask_var_t rcu_nocb_mask; /* CPUs to have callbacks offloaded. */
static bool __read_mostly rcu_nocb_poll;    /* Offload kthread are to poll. */
#endif /* #ifdef CONFIG_RCU_NOCB_CPU */

/*
 * Check the RCU kernel configuration parameters and print informative
 * messages about anything out of the ordinary.
 */
static void __init rcu_bootup_announce_oddness(void)
{
	if (IS_ENABLED(CONFIG_RCU_TRACE))
		pr_info("\tRCU event tracing is enabled.\n");
	if ((IS_ENABLED(CONFIG_64BIT) && RCU_FANOUT != 64) ||
	    (!IS_ENABLED(CONFIG_64BIT) && RCU_FANOUT != 32))
		pr_info("\tCONFIG_RCU_FANOUT set to non-default value of %d.\n",
			RCU_FANOUT);
	if (rcu_fanout_exact)
		pr_info("\tHierarchical RCU autobalancing is disabled.\n");
	if (IS_ENABLED(CONFIG_RCU_FAST_NO_HZ))
		pr_info("\tRCU dyntick-idle grace-period acceleration is enabled.\n");
	if (IS_ENABLED(CONFIG_PROVE_RCU))
		pr_info("\tRCU lockdep checking is enabled.\n");
<<<<<<< HEAD
=======
	if (IS_ENABLED(CONFIG_RCU_STRICT_GRACE_PERIOD))
		pr_info("\tRCU strict (and thus non-scalable) grace periods enabled.\n");
>>>>>>> 24b8d41d
	if (RCU_NUM_LVLS >= 4)
		pr_info("\tFour(or more)-level hierarchy is enabled.\n");
	if (RCU_FANOUT_LEAF != 16)
		pr_info("\tBuild-time adjustment of leaf fanout to %d.\n",
			RCU_FANOUT_LEAF);
	if (rcu_fanout_leaf != RCU_FANOUT_LEAF)
		pr_info("\tBoot-time adjustment of leaf fanout to %d.\n",
			rcu_fanout_leaf);
	if (nr_cpu_ids != NR_CPUS)
		pr_info("\tRCU restricting CPUs from NR_CPUS=%d to nr_cpu_ids=%u.\n", NR_CPUS, nr_cpu_ids);
#ifdef CONFIG_RCU_BOOST
	pr_info("\tRCU priority boosting: priority %d delay %d ms.\n",
		kthread_prio, CONFIG_RCU_BOOST_DELAY);
#endif
	if (blimit != DEFAULT_RCU_BLIMIT)
		pr_info("\tBoot-time adjustment of callback invocation limit to %ld.\n", blimit);
	if (qhimark != DEFAULT_RCU_QHIMARK)
		pr_info("\tBoot-time adjustment of callback high-water mark to %ld.\n", qhimark);
	if (qlowmark != DEFAULT_RCU_QLOMARK)
		pr_info("\tBoot-time adjustment of callback low-water mark to %ld.\n", qlowmark);
	if (qovld != DEFAULT_RCU_QOVLD)
		pr_info("\tBoot-time adjustment of callback overload level to %ld.\n", qovld);
	if (jiffies_till_first_fqs != ULONG_MAX)
		pr_info("\tBoot-time adjustment of first FQS scan delay to %ld jiffies.\n", jiffies_till_first_fqs);
	if (jiffies_till_next_fqs != ULONG_MAX)
		pr_info("\tBoot-time adjustment of subsequent FQS scan delay to %ld jiffies.\n", jiffies_till_next_fqs);
	if (jiffies_till_sched_qs != ULONG_MAX)
		pr_info("\tBoot-time adjustment of scheduler-enlistment delay to %ld jiffies.\n", jiffies_till_sched_qs);
	if (rcu_kick_kthreads)
		pr_info("\tKick kthreads if too-long grace period.\n");
	if (IS_ENABLED(CONFIG_DEBUG_OBJECTS_RCU_HEAD))
		pr_info("\tRCU callback double-/use-after-free debug enabled.\n");
	if (gp_preinit_delay)
		pr_info("\tRCU debug GP pre-init slowdown %d jiffies.\n", gp_preinit_delay);
	if (gp_init_delay)
		pr_info("\tRCU debug GP init slowdown %d jiffies.\n", gp_init_delay);
	if (gp_cleanup_delay)
		pr_info("\tRCU debug GP init slowdown %d jiffies.\n", gp_cleanup_delay);
	if (!use_softirq)
		pr_info("\tRCU_SOFTIRQ processing moved to rcuc kthreads.\n");
	if (IS_ENABLED(CONFIG_RCU_EQS_DEBUG))
		pr_info("\tRCU debug extended QS entry/exit.\n");
	rcupdate_announce_bootup_oddness();
}

#ifdef CONFIG_PREEMPT_RCU

static void rcu_report_exp_rnp(struct rcu_node *rnp, bool wake);
static void rcu_read_unlock_special(struct task_struct *t);

/*
 * Tell them what RCU they are running.
 */
static void __init rcu_bootup_announce(void)
{
	pr_info("Preemptible hierarchical RCU implementation.\n");
	rcu_bootup_announce_oddness();
}

/* Flags for rcu_preempt_ctxt_queue() decision table. */
#define RCU_GP_TASKS	0x8
#define RCU_EXP_TASKS	0x4
#define RCU_GP_BLKD	0x2
#define RCU_EXP_BLKD	0x1

/*
 * Queues a task preempted within an RCU-preempt read-side critical
 * section into the appropriate location within the ->blkd_tasks list,
 * depending on the states of any ongoing normal and expedited grace
 * periods.  The ->gp_tasks pointer indicates which element the normal
 * grace period is waiting on (NULL if none), and the ->exp_tasks pointer
 * indicates which element the expedited grace period is waiting on (again,
 * NULL if none).  If a grace period is waiting on a given element in the
 * ->blkd_tasks list, it also waits on all subsequent elements.  Thus,
 * adding a task to the tail of the list blocks any grace period that is
 * already waiting on one of the elements.  In contrast, adding a task
 * to the head of the list won't block any grace period that is already
 * waiting on one of the elements.
 *
 * This queuing is imprecise, and can sometimes make an ongoing grace
 * period wait for a task that is not strictly speaking blocking it.
 * Given the choice, we needlessly block a normal grace period rather than
 * blocking an expedited grace period.
 *
 * Note that an endless sequence of expedited grace periods still cannot
 * indefinitely postpone a normal grace period.  Eventually, all of the
 * fixed number of preempted tasks blocking the normal grace period that are
 * not also blocking the expedited grace period will resume and complete
 * their RCU read-side critical sections.  At that point, the ->gp_tasks
 * pointer will equal the ->exp_tasks pointer, at which point the end of
 * the corresponding expedited grace period will also be the end of the
 * normal grace period.
 */
static void rcu_preempt_ctxt_queue(struct rcu_node *rnp, struct rcu_data *rdp)
	__releases(rnp->lock) /* But leaves rrupts disabled. */
{
	int blkd_state = (rnp->gp_tasks ? RCU_GP_TASKS : 0) +
			 (rnp->exp_tasks ? RCU_EXP_TASKS : 0) +
			 (rnp->qsmask & rdp->grpmask ? RCU_GP_BLKD : 0) +
			 (rnp->expmask & rdp->grpmask ? RCU_EXP_BLKD : 0);
	struct task_struct *t = current;

	raw_lockdep_assert_held_rcu_node(rnp);
	WARN_ON_ONCE(rdp->mynode != rnp);
	WARN_ON_ONCE(!rcu_is_leaf_node(rnp));
	/* RCU better not be waiting on newly onlined CPUs! */
	WARN_ON_ONCE(rnp->qsmaskinitnext & ~rnp->qsmaskinit & rnp->qsmask &
		     rdp->grpmask);

	/*
	 * Decide where to queue the newly blocked task.  In theory,
	 * this could be an if-statement.  In practice, when I tried
	 * that, it was quite messy.
	 */
	switch (blkd_state) {
	case 0:
	case                RCU_EXP_TASKS:
	case                RCU_EXP_TASKS + RCU_GP_BLKD:
	case RCU_GP_TASKS:
	case RCU_GP_TASKS + RCU_EXP_TASKS:

		/*
		 * Blocking neither GP, or first task blocking the normal
		 * GP but not blocking the already-waiting expedited GP.
		 * Queue at the head of the list to avoid unnecessarily
		 * blocking the already-waiting GPs.
		 */
		list_add(&t->rcu_node_entry, &rnp->blkd_tasks);
		break;

	case                                              RCU_EXP_BLKD:
	case                                RCU_GP_BLKD:
	case                                RCU_GP_BLKD + RCU_EXP_BLKD:
	case RCU_GP_TASKS +                               RCU_EXP_BLKD:
	case RCU_GP_TASKS +                 RCU_GP_BLKD + RCU_EXP_BLKD:
	case RCU_GP_TASKS + RCU_EXP_TASKS + RCU_GP_BLKD + RCU_EXP_BLKD:

		/*
		 * First task arriving that blocks either GP, or first task
		 * arriving that blocks the expedited GP (with the normal
		 * GP already waiting), or a task arriving that blocks
		 * both GPs with both GPs already waiting.  Queue at the
		 * tail of the list to avoid any GP waiting on any of the
		 * already queued tasks that are not blocking it.
		 */
		list_add_tail(&t->rcu_node_entry, &rnp->blkd_tasks);
		break;

	case                RCU_EXP_TASKS +               RCU_EXP_BLKD:
	case                RCU_EXP_TASKS + RCU_GP_BLKD + RCU_EXP_BLKD:
	case RCU_GP_TASKS + RCU_EXP_TASKS +               RCU_EXP_BLKD:

		/*
		 * Second or subsequent task blocking the expedited GP.
		 * The task either does not block the normal GP, or is the
		 * first task blocking the normal GP.  Queue just after
		 * the first task blocking the expedited GP.
		 */
		list_add(&t->rcu_node_entry, rnp->exp_tasks);
		break;

	case RCU_GP_TASKS +                 RCU_GP_BLKD:
	case RCU_GP_TASKS + RCU_EXP_TASKS + RCU_GP_BLKD:

		/*
		 * Second or subsequent task blocking the normal GP.
		 * The task does not block the expedited GP. Queue just
		 * after the first task blocking the normal GP.
		 */
		list_add(&t->rcu_node_entry, rnp->gp_tasks);
		break;

	default:

		/* Yet another exercise in excessive paranoia. */
		WARN_ON_ONCE(1);
		break;
	}

	/*
	 * We have now queued the task.  If it was the first one to
	 * block either grace period, update the ->gp_tasks and/or
	 * ->exp_tasks pointers, respectively, to reference the newly
	 * blocked tasks.
	 */
	if (!rnp->gp_tasks && (blkd_state & RCU_GP_BLKD)) {
		WRITE_ONCE(rnp->gp_tasks, &t->rcu_node_entry);
		WARN_ON_ONCE(rnp->completedqs == rnp->gp_seq);
	}
	if (!rnp->exp_tasks && (blkd_state & RCU_EXP_BLKD))
		WRITE_ONCE(rnp->exp_tasks, &t->rcu_node_entry);
	WARN_ON_ONCE(!(blkd_state & RCU_GP_BLKD) !=
		     !(rnp->qsmask & rdp->grpmask));
	WARN_ON_ONCE(!(blkd_state & RCU_EXP_BLKD) !=
		     !(rnp->expmask & rdp->grpmask));
	raw_spin_unlock_rcu_node(rnp); /* interrupts remain disabled. */

	/*
	 * Report the quiescent state for the expedited GP.  This expedited
	 * GP should not be able to end until we report, so there should be
	 * no need to check for a subsequent expedited GP.  (Though we are
	 * still in a quiescent state in any case.)
	 */
	if (blkd_state & RCU_EXP_BLKD && rdp->exp_deferred_qs)
		rcu_report_exp_rdp(rdp);
	else
		WARN_ON_ONCE(rdp->exp_deferred_qs);
}

/*
 * Record a preemptible-RCU quiescent state for the specified CPU.
 * Note that this does not necessarily mean that the task currently running
 * on the CPU is in a quiescent state:  Instead, it means that the current
 * grace period need not wait on any RCU read-side critical section that
 * starts later on this CPU.  It also means that if the current task is
 * in an RCU read-side critical section, it has already added itself to
 * some leaf rcu_node structure's ->blkd_tasks list.  In addition to the
 * current task, there might be any number of other tasks blocked while
 * in an RCU read-side critical section.
 *
 * Callers to this function must disable preemption.
 */
static void rcu_qs(void)
{
	RCU_LOCKDEP_WARN(preemptible(), "rcu_qs() invoked with preemption enabled!!!\n");
	if (__this_cpu_read(rcu_data.cpu_no_qs.s)) {
		trace_rcu_grace_period(TPS("rcu_preempt"),
				       __this_cpu_read(rcu_data.gp_seq),
				       TPS("cpuqs"));
		__this_cpu_write(rcu_data.cpu_no_qs.b.norm, false);
		barrier(); /* Coordinate with rcu_flavor_sched_clock_irq(). */
		WRITE_ONCE(current->rcu_read_unlock_special.b.need_qs, false);
	}
}

/*
 * We have entered the scheduler, and the current task might soon be
 * context-switched away from.  If this task is in an RCU read-side
 * critical section, we will no longer be able to rely on the CPU to
 * record that fact, so we enqueue the task on the blkd_tasks list.
 * The task will dequeue itself when it exits the outermost enclosing
 * RCU read-side critical section.  Therefore, the current grace period
 * cannot be permitted to complete until the blkd_tasks list entries
 * predating the current grace period drain, in other words, until
 * rnp->gp_tasks becomes NULL.
 *
 * Caller must disable interrupts.
 */
void rcu_note_context_switch(bool preempt)
{
	struct task_struct *t = current;
	struct rcu_data *rdp = this_cpu_ptr(&rcu_data);
	struct rcu_node *rnp;

	trace_rcu_utilization(TPS("Start context switch"));
	lockdep_assert_irqs_disabled();
	WARN_ON_ONCE(!preempt && rcu_preempt_depth() > 0);
	if (rcu_preempt_depth() > 0 &&
	    !t->rcu_read_unlock_special.b.blocked) {

		/* Possibly blocking in an RCU read-side critical section. */
		rnp = rdp->mynode;
		raw_spin_lock_rcu_node(rnp);
		t->rcu_read_unlock_special.b.blocked = true;
		t->rcu_blocked_node = rnp;

		/*
		 * Verify the CPU's sanity, trace the preemption, and
		 * then queue the task as required based on the states
		 * of any ongoing and expedited grace periods.
		 */
		WARN_ON_ONCE((rdp->grpmask & rcu_rnp_online_cpus(rnp)) == 0);
		WARN_ON_ONCE(!list_empty(&t->rcu_node_entry));
		trace_rcu_preempt_task(rcu_state.name,
				       t->pid,
				       (rnp->qsmask & rdp->grpmask)
				       ? rnp->gp_seq
				       : rcu_seq_snap(&rnp->gp_seq));
		rcu_preempt_ctxt_queue(rnp, rdp);
	} else {
		rcu_preempt_deferred_qs(t);
	}

	/*
	 * Either we were not in an RCU read-side critical section to
	 * begin with, or we have now recorded that critical section
	 * globally.  Either way, we can now note a quiescent state
	 * for this CPU.  Again, if we were in an RCU read-side critical
	 * section, and if that critical section was blocking the current
	 * grace period, then the fact that the task has been enqueued
	 * means that we continue to block the current grace period.
	 */
	rcu_qs();
	if (rdp->exp_deferred_qs)
		rcu_report_exp_rdp(rdp);
	rcu_tasks_qs(current, preempt);
	trace_rcu_utilization(TPS("End context switch"));
}
EXPORT_SYMBOL_GPL(rcu_note_context_switch);

/*
 * Check for preempted RCU readers blocking the current grace period
 * for the specified rcu_node structure.  If the caller needs a reliable
 * answer, it must hold the rcu_node's ->lock.
 */
static int rcu_preempt_blocked_readers_cgp(struct rcu_node *rnp)
{
	return READ_ONCE(rnp->gp_tasks) != NULL;
}

/* limit value for ->rcu_read_lock_nesting. */
#define RCU_NEST_PMAX (INT_MAX / 2)

static void rcu_preempt_read_enter(void)
{
	current->rcu_read_lock_nesting++;
}

static int rcu_preempt_read_exit(void)
{
	return --current->rcu_read_lock_nesting;
}

static void rcu_preempt_depth_set(int val)
{
	current->rcu_read_lock_nesting = val;
}

/*
 * Preemptible RCU implementation for rcu_read_lock().
 * Just increment ->rcu_read_lock_nesting, shared state will be updated
 * if we block.
 */
void __rcu_read_lock(void)
{
	rcu_preempt_read_enter();
	if (IS_ENABLED(CONFIG_PROVE_LOCKING))
		WARN_ON_ONCE(rcu_preempt_depth() > RCU_NEST_PMAX);
	if (IS_ENABLED(CONFIG_RCU_STRICT_GRACE_PERIOD) && rcu_state.gp_kthread)
		WRITE_ONCE(current->rcu_read_unlock_special.b.need_qs, true);
	barrier();  /* critical section after entry code. */
}
EXPORT_SYMBOL_GPL(__rcu_read_lock);

/*
 * Preemptible RCU implementation for rcu_read_unlock().
 * Decrement ->rcu_read_lock_nesting.  If the result is zero (outermost
 * rcu_read_unlock()) and ->rcu_read_unlock_special is non-zero, then
 * invoke rcu_read_unlock_special() to clean up after a context switch
 * in an RCU read-side critical section and other special cases.
 */
void __rcu_read_unlock(void)
{
	struct task_struct *t = current;

	if (rcu_preempt_read_exit() == 0) {
		barrier();  /* critical section before exit code. */
		if (unlikely(READ_ONCE(t->rcu_read_unlock_special.s)))
			rcu_read_unlock_special(t);
	}
	if (IS_ENABLED(CONFIG_PROVE_LOCKING)) {
		int rrln = rcu_preempt_depth();

		WARN_ON_ONCE(rrln < 0 || rrln > RCU_NEST_PMAX);
	}
}
EXPORT_SYMBOL_GPL(__rcu_read_unlock);

/*
 * Advance a ->blkd_tasks-list pointer to the next entry, instead
 * returning NULL if at the end of the list.
 */
static struct list_head *rcu_next_node_entry(struct task_struct *t,
					     struct rcu_node *rnp)
{
	struct list_head *np;

	np = t->rcu_node_entry.next;
	if (np == &rnp->blkd_tasks)
		np = NULL;
	return np;
}

/*
 * Return true if the specified rcu_node structure has tasks that were
 * preempted within an RCU read-side critical section.
 */
static bool rcu_preempt_has_tasks(struct rcu_node *rnp)
{
	return !list_empty(&rnp->blkd_tasks);
}

/*
 * Report deferred quiescent states.  The deferral time can
 * be quite short, for example, in the case of the call from
 * rcu_read_unlock_special().
 */
static void
rcu_preempt_deferred_qs_irqrestore(struct task_struct *t, unsigned long flags)
{
	bool empty_exp;
	bool empty_norm;
	bool empty_exp_now;
	struct list_head *np;
	bool drop_boost_mutex = false;
	struct rcu_data *rdp;
	struct rcu_node *rnp;
	union rcu_special special;

	/*
	 * If RCU core is waiting for this CPU to exit its critical section,
	 * report the fact that it has exited.  Because irqs are disabled,
	 * t->rcu_read_unlock_special cannot change.
	 */
	special = t->rcu_read_unlock_special;
	rdp = this_cpu_ptr(&rcu_data);
	if (!special.s && !rdp->exp_deferred_qs) {
		local_irq_restore(flags);
		return;
	}
	t->rcu_read_unlock_special.s = 0;
	if (special.b.need_qs) {
		if (IS_ENABLED(CONFIG_RCU_STRICT_GRACE_PERIOD)) {
			rcu_report_qs_rdp(rdp);
			udelay(rcu_unlock_delay);
		} else {
			rcu_qs();
		}
	}

	/*
	 * Respond to a request by an expedited grace period for a
	 * quiescent state from this CPU.  Note that requests from
	 * tasks are handled when removing the task from the
	 * blocked-tasks list below.
	 */
	if (rdp->exp_deferred_qs)
		rcu_report_exp_rdp(rdp);

	/* Clean up if blocked during RCU read-side critical section. */
	if (special.b.blocked) {

		/*
		 * Remove this task from the list it blocked on.  The task
		 * now remains queued on the rcu_node corresponding to the
		 * CPU it first blocked on, so there is no longer any need
		 * to loop.  Retain a WARN_ON_ONCE() out of sheer paranoia.
		 */
		rnp = t->rcu_blocked_node;
		raw_spin_lock_rcu_node(rnp); /* irqs already disabled. */
		WARN_ON_ONCE(rnp != t->rcu_blocked_node);
		WARN_ON_ONCE(!rcu_is_leaf_node(rnp));
		empty_norm = !rcu_preempt_blocked_readers_cgp(rnp);
		WARN_ON_ONCE(rnp->completedqs == rnp->gp_seq &&
			     (!empty_norm || rnp->qsmask));
		empty_exp = sync_rcu_exp_done(rnp);
		smp_mb(); /* ensure expedited fastpath sees end of RCU c-s. */
		np = rcu_next_node_entry(t, rnp);
		list_del_init(&t->rcu_node_entry);
		t->rcu_blocked_node = NULL;
		trace_rcu_unlock_preempted_task(TPS("rcu_preempt"),
						rnp->gp_seq, t->pid);
		if (&t->rcu_node_entry == rnp->gp_tasks)
			WRITE_ONCE(rnp->gp_tasks, np);
		if (&t->rcu_node_entry == rnp->exp_tasks)
			WRITE_ONCE(rnp->exp_tasks, np);
		if (IS_ENABLED(CONFIG_RCU_BOOST)) {
			/* Snapshot ->boost_mtx ownership w/rnp->lock held. */
			drop_boost_mutex = rt_mutex_owner(&rnp->boost_mtx) == t;
			if (&t->rcu_node_entry == rnp->boost_tasks)
				WRITE_ONCE(rnp->boost_tasks, np);
		}

		/*
		 * If this was the last task on the current list, and if
		 * we aren't waiting on any CPUs, report the quiescent state.
		 * Note that rcu_report_unblock_qs_rnp() releases rnp->lock,
		 * so we must take a snapshot of the expedited state.
		 */
		empty_exp_now = sync_rcu_exp_done(rnp);
		if (!empty_norm && !rcu_preempt_blocked_readers_cgp(rnp)) {
			trace_rcu_quiescent_state_report(TPS("preempt_rcu"),
							 rnp->gp_seq,
							 0, rnp->qsmask,
							 rnp->level,
							 rnp->grplo,
							 rnp->grphi,
							 !!rnp->gp_tasks);
			rcu_report_unblock_qs_rnp(rnp, flags);
		} else {
			raw_spin_unlock_irqrestore_rcu_node(rnp, flags);
		}

		/* Unboost if we were boosted. */
		if (IS_ENABLED(CONFIG_RCU_BOOST) && drop_boost_mutex)
			rt_mutex_futex_unlock(&rnp->boost_mtx);

		/*
		 * If this was the last task on the expedited lists,
		 * then we need to report up the rcu_node hierarchy.
		 */
		if (!empty_exp && empty_exp_now)
			rcu_report_exp_rnp(rnp, true);
	} else {
		local_irq_restore(flags);
	}
}

/*
 * Is a deferred quiescent-state pending, and are we also not in
 * an RCU read-side critical section?  It is the caller's responsibility
 * to ensure it is otherwise safe to report any deferred quiescent
 * states.  The reason for this is that it is safe to report a
 * quiescent state during context switch even though preemption
 * is disabled.  This function cannot be expected to understand these
 * nuances, so the caller must handle them.
 */
static bool rcu_preempt_need_deferred_qs(struct task_struct *t)
{
	return (__this_cpu_read(rcu_data.exp_deferred_qs) ||
		READ_ONCE(t->rcu_read_unlock_special.s)) &&
	       rcu_preempt_depth() == 0;
}

/*
 * Report a deferred quiescent state if needed and safe to do so.
 * As with rcu_preempt_need_deferred_qs(), "safe" involves only
 * not being in an RCU read-side critical section.  The caller must
 * evaluate safety in terms of interrupt, softirq, and preemption
 * disabling.
 */
static void rcu_preempt_deferred_qs(struct task_struct *t)
{
	unsigned long flags;

	if (!rcu_preempt_need_deferred_qs(t))
		return;
	local_irq_save(flags);
	rcu_preempt_deferred_qs_irqrestore(t, flags);
}

/*
 * Minimal handler to give the scheduler a chance to re-evaluate.
 */
static void rcu_preempt_deferred_qs_handler(struct irq_work *iwp)
{
	struct rcu_data *rdp;

	rdp = container_of(iwp, struct rcu_data, defer_qs_iw);
	rdp->defer_qs_iw_pending = false;
}

/*
 * Handle special cases during rcu_read_unlock(), such as needing to
 * notify RCU core processing or task having blocked during the RCU
 * read-side critical section.
 */
static void rcu_read_unlock_special(struct task_struct *t)
{
	unsigned long flags;
	bool preempt_bh_were_disabled =
			!!(preempt_count() & (PREEMPT_MASK | SOFTIRQ_MASK));
	bool irqs_were_disabled;

	/* NMI handlers cannot block and cannot safely manipulate state. */
	if (in_nmi())
		return;

	local_irq_save(flags);
	irqs_were_disabled = irqs_disabled_flags(flags);
	if (preempt_bh_were_disabled || irqs_were_disabled) {
		bool exp;
		struct rcu_data *rdp = this_cpu_ptr(&rcu_data);
		struct rcu_node *rnp = rdp->mynode;

		exp = (t->rcu_blocked_node &&
		       READ_ONCE(t->rcu_blocked_node->exp_tasks)) ||
		      (rdp->grpmask & READ_ONCE(rnp->expmask));
		// Need to defer quiescent state until everything is enabled.
		if (use_softirq && (in_irq() || (exp && !irqs_were_disabled))) {
			// Using softirq, safe to awaken, and either the
			// wakeup is free or there is an expedited GP.
			raise_softirq_irqoff(RCU_SOFTIRQ);
		} else {
			// Enabling BH or preempt does reschedule, so...
			// Also if no expediting, slow is OK.
			// Plus nohz_full CPUs eventually get tick enabled.
			set_tsk_need_resched(current);
			set_preempt_need_resched();
			if (IS_ENABLED(CONFIG_IRQ_WORK) && irqs_were_disabled &&
			    !rdp->defer_qs_iw_pending && exp) {
				// Get scheduler to re-evaluate and call hooks.
				// If !IRQ_WORK, FQS scan will eventually IPI.
				init_irq_work(&rdp->defer_qs_iw,
					      rcu_preempt_deferred_qs_handler);
				rdp->defer_qs_iw_pending = true;
				irq_work_queue_on(&rdp->defer_qs_iw, rdp->cpu);
			}
		}
		local_irq_restore(flags);
		return;
	}
	rcu_preempt_deferred_qs_irqrestore(t, flags);
}

/*
 * Check that the list of blocked tasks for the newly completed grace
 * period is in fact empty.  It is a serious bug to complete a grace
 * period that still has RCU readers blocked!  This function must be
 * invoked -before- updating this rnp's ->gp_seq.
 *
 * Also, if there are blocked tasks on the list, they automatically
 * block the newly created grace period, so set up ->gp_tasks accordingly.
 */
static void rcu_preempt_check_blocked_tasks(struct rcu_node *rnp)
{
	struct task_struct *t;

	RCU_LOCKDEP_WARN(preemptible(), "rcu_preempt_check_blocked_tasks() invoked with preemption enabled!!!\n");
	raw_lockdep_assert_held_rcu_node(rnp);
	if (WARN_ON_ONCE(rcu_preempt_blocked_readers_cgp(rnp)))
		dump_blkd_tasks(rnp, 10);
	if (rcu_preempt_has_tasks(rnp) &&
	    (rnp->qsmaskinit || rnp->wait_blkd_tasks)) {
		WRITE_ONCE(rnp->gp_tasks, rnp->blkd_tasks.next);
		t = container_of(rnp->gp_tasks, struct task_struct,
				 rcu_node_entry);
		trace_rcu_unlock_preempted_task(TPS("rcu_preempt-GPS"),
						rnp->gp_seq, t->pid);
	}
	WARN_ON_ONCE(rnp->qsmask);
}

/*
 * Check for a quiescent state from the current CPU, including voluntary
 * context switches for Tasks RCU.  When a task blocks, the task is
 * recorded in the corresponding CPU's rcu_node structure, which is checked
 * elsewhere, hence this function need only check for quiescent states
 * related to the current CPU, not to those related to tasks.
 */
static void rcu_flavor_sched_clock_irq(int user)
{
	struct task_struct *t = current;

	if (user || rcu_is_cpu_rrupt_from_idle()) {
		rcu_note_voluntary_context_switch(current);
	}
	if (rcu_preempt_depth() > 0 ||
	    (preempt_count() & (PREEMPT_MASK | SOFTIRQ_MASK))) {
		/* No QS, force context switch if deferred. */
		if (rcu_preempt_need_deferred_qs(t)) {
			set_tsk_need_resched(t);
			set_preempt_need_resched();
		}
	} else if (rcu_preempt_need_deferred_qs(t)) {
		rcu_preempt_deferred_qs(t); /* Report deferred QS. */
		return;
	} else if (!WARN_ON_ONCE(rcu_preempt_depth())) {
		rcu_qs(); /* Report immediate QS. */
		return;
	}

	/* If GP is oldish, ask for help from rcu_read_unlock_special(). */
	if (rcu_preempt_depth() > 0 &&
	    __this_cpu_read(rcu_data.core_needs_qs) &&
	    __this_cpu_read(rcu_data.cpu_no_qs.b.norm) &&
	    !t->rcu_read_unlock_special.b.need_qs &&
	    time_after(jiffies, rcu_state.gp_start + HZ))
		t->rcu_read_unlock_special.b.need_qs = true;
}

/*
 * Check for a task exiting while in a preemptible-RCU read-side
 * critical section, clean up if so.  No need to issue warnings, as
 * debug_check_no_locks_held() already does this if lockdep is enabled.
 * Besides, if this function does anything other than just immediately
 * return, there was a bug of some sort.  Spewing warnings from this
 * function is like as not to simply obscure important prior warnings.
 */
void exit_rcu(void)
{
	struct task_struct *t = current;

	if (unlikely(!list_empty(&current->rcu_node_entry))) {
		rcu_preempt_depth_set(1);
		barrier();
		WRITE_ONCE(t->rcu_read_unlock_special.b.blocked, true);
	} else if (unlikely(rcu_preempt_depth())) {
		rcu_preempt_depth_set(1);
	} else {
		return;
	}
	__rcu_read_unlock();
	rcu_preempt_deferred_qs(current);
}

<<<<<<< HEAD
/**
 * rcu_barrier - Wait until all in-flight call_rcu() callbacks complete.
 *
 * Note that this primitive does not necessarily wait for an RCU grace period
 * to complete.  For example, if there are no RCU callbacks queued anywhere
 * in the system, then rcu_barrier() is within its rights to return
 * immediately, without waiting for anything, much less an RCU grace period.
 */
void rcu_barrier(void)
{
	_rcu_barrier(rcu_state_p);
=======
/*
 * Dump the blocked-tasks state, but limit the list dump to the
 * specified number of elements.
 */
static void
dump_blkd_tasks(struct rcu_node *rnp, int ncheck)
{
	int cpu;
	int i;
	struct list_head *lhp;
	bool onl;
	struct rcu_data *rdp;
	struct rcu_node *rnp1;

	raw_lockdep_assert_held_rcu_node(rnp);
	pr_info("%s: grp: %d-%d level: %d ->gp_seq %ld ->completedqs %ld\n",
		__func__, rnp->grplo, rnp->grphi, rnp->level,
		(long)READ_ONCE(rnp->gp_seq), (long)rnp->completedqs);
	for (rnp1 = rnp; rnp1; rnp1 = rnp1->parent)
		pr_info("%s: %d:%d ->qsmask %#lx ->qsmaskinit %#lx ->qsmaskinitnext %#lx\n",
			__func__, rnp1->grplo, rnp1->grphi, rnp1->qsmask, rnp1->qsmaskinit, rnp1->qsmaskinitnext);
	pr_info("%s: ->gp_tasks %p ->boost_tasks %p ->exp_tasks %p\n",
		__func__, READ_ONCE(rnp->gp_tasks), data_race(rnp->boost_tasks),
		READ_ONCE(rnp->exp_tasks));
	pr_info("%s: ->blkd_tasks", __func__);
	i = 0;
	list_for_each(lhp, &rnp->blkd_tasks) {
		pr_cont(" %p", lhp);
		if (++i >= ncheck)
			break;
	}
	pr_cont("\n");
	for (cpu = rnp->grplo; cpu <= rnp->grphi; cpu++) {
		rdp = per_cpu_ptr(&rcu_data, cpu);
		onl = !!(rdp->grpmask & rcu_rnp_online_cpus(rnp));
		pr_info("\t%d: %c online: %ld(%d) offline: %ld(%d)\n",
			cpu, ".o"[onl],
			(long)rdp->rcu_onl_gp_seq, rdp->rcu_onl_gp_flags,
			(long)rdp->rcu_ofl_gp_seq, rdp->rcu_ofl_gp_flags);
	}
}

#else /* #ifdef CONFIG_PREEMPT_RCU */

/*
 * If strict grace periods are enabled, and if the calling
 * __rcu_read_unlock() marks the beginning of a quiescent state, immediately
 * report that quiescent state and, if requested, spin for a bit.
 */
void rcu_read_unlock_strict(void)
{
	struct rcu_data *rdp;

	if (!IS_ENABLED(CONFIG_RCU_STRICT_GRACE_PERIOD) ||
	   irqs_disabled() || preempt_count() || !rcu_state.gp_kthread)
		return;
	rdp = this_cpu_ptr(&rcu_data);
	rcu_report_qs_rdp(rdp);
	udelay(rcu_unlock_delay);
>>>>>>> 24b8d41d
}
EXPORT_SYMBOL_GPL(rcu_read_unlock_strict);

/*
 * Tell them what RCU they are running.
 */
static void __init rcu_bootup_announce(void)
{
	pr_info("Hierarchical RCU implementation.\n");
	rcu_bootup_announce_oddness();
}

/*
 * Note a quiescent state for PREEMPTION=n.  Because we do not need to know
 * how many quiescent states passed, just if there was at least one since
 * the start of the grace period, this just sets a flag.  The caller must
 * have disabled preemption.
 */
static void rcu_qs(void)
{
	RCU_LOCKDEP_WARN(preemptible(), "rcu_qs() invoked with preemption enabled!!!");
	if (!__this_cpu_read(rcu_data.cpu_no_qs.s))
		return;
	trace_rcu_grace_period(TPS("rcu_sched"),
			       __this_cpu_read(rcu_data.gp_seq), TPS("cpuqs"));
	__this_cpu_write(rcu_data.cpu_no_qs.b.norm, false);
	if (!__this_cpu_read(rcu_data.cpu_no_qs.b.exp))
		return;
	__this_cpu_write(rcu_data.cpu_no_qs.b.exp, false);
	rcu_report_exp_rdp(this_cpu_ptr(&rcu_data));
}

/*
 * Register an urgently needed quiescent state.  If there is an
 * emergency, invoke rcu_momentary_dyntick_idle() to do a heavy-weight
 * dyntick-idle quiescent state visible to other CPUs, which will in
 * some cases serve for expedited as well as normal grace periods.
 * Either way, register a lightweight quiescent state.
 */
void rcu_all_qs(void)
{
	unsigned long flags;

	if (!raw_cpu_read(rcu_data.rcu_urgent_qs))
		return;
	preempt_disable();
	/* Load rcu_urgent_qs before other flags. */
	if (!smp_load_acquire(this_cpu_ptr(&rcu_data.rcu_urgent_qs))) {
		preempt_enable();
		return;
	}
	this_cpu_write(rcu_data.rcu_urgent_qs, false);
	if (unlikely(raw_cpu_read(rcu_data.rcu_need_heavy_qs))) {
		local_irq_save(flags);
		rcu_momentary_dyntick_idle();
		local_irq_restore(flags);
	}
	rcu_qs();
	preempt_enable();
}
EXPORT_SYMBOL_GPL(rcu_all_qs);

/*
 * Note a PREEMPTION=n context switch. The caller must have disabled interrupts.
 */
void rcu_note_context_switch(bool preempt)
{
	trace_rcu_utilization(TPS("Start context switch"));
	rcu_qs();
	/* Load rcu_urgent_qs before other flags. */
	if (!smp_load_acquire(this_cpu_ptr(&rcu_data.rcu_urgent_qs)))
		goto out;
	this_cpu_write(rcu_data.rcu_urgent_qs, false);
	if (unlikely(raw_cpu_read(rcu_data.rcu_need_heavy_qs)))
		rcu_momentary_dyntick_idle();
	rcu_tasks_qs(current, preempt);
out:
	trace_rcu_utilization(TPS("End context switch"));
}
EXPORT_SYMBOL_GPL(rcu_note_context_switch);

/*
 * Because preemptible RCU does not exist, there are never any preempted
 * RCU readers.
 */
static int rcu_preempt_blocked_readers_cgp(struct rcu_node *rnp)
{
	return 0;
}

/*
 * Because there is no preemptible RCU, there can be no readers blocked.
 */
static bool rcu_preempt_has_tasks(struct rcu_node *rnp)
{
	return false;
}

/*
 * Because there is no preemptible RCU, there can be no deferred quiescent
 * states.
 */
static bool rcu_preempt_need_deferred_qs(struct task_struct *t)
{
	return false;
}
static void rcu_preempt_deferred_qs(struct task_struct *t) { }

/*
 * Because there is no preemptible RCU, there can be no readers blocked,
 * so there is no need to check for blocked tasks.  So check only for
 * bogus qsmask values.
 */
static void rcu_preempt_check_blocked_tasks(struct rcu_node *rnp)
{
	WARN_ON_ONCE(rnp->qsmask);
}

/*
 * Check to see if this CPU is in a non-context-switch quiescent state,
 * namely user mode and idle loop.
 */
static void rcu_flavor_sched_clock_irq(int user)
{
	if (user || rcu_is_cpu_rrupt_from_idle()) {

<<<<<<< HEAD
/*
 * Because preemptible RCU does not exist, rcu_barrier() is just
 * another name for rcu_barrier_sched().
 */
void rcu_barrier(void)
{
	rcu_barrier_sched();
=======
		/*
		 * Get here if this CPU took its interrupt from user
		 * mode or from the idle loop, and if this is not a
		 * nested interrupt.  In this case, the CPU is in
		 * a quiescent state, so note it.
		 *
		 * No memory barrier is required here because rcu_qs()
		 * references only CPU-local variables that other CPUs
		 * neither access nor modify, at least not while the
		 * corresponding CPU is online.
		 */

		rcu_qs();
	}
>>>>>>> 24b8d41d
}

/*
 * Because preemptible RCU does not exist, tasks cannot possibly exit
 * while in preemptible RCU read-side critical sections.
 */
void exit_rcu(void)
{
}

/*
 * Dump the guaranteed-empty blocked-tasks state.  Trust but verify.
 */
static void
dump_blkd_tasks(struct rcu_node *rnp, int ncheck)
{
	WARN_ON_ONCE(!list_empty(&rnp->blkd_tasks));
}

#endif /* #else #ifdef CONFIG_PREEMPT_RCU */

/*
 * If boosting, set rcuc kthreads to realtime priority.
 */
static void rcu_cpu_kthread_setup(unsigned int cpu)
{
#ifdef CONFIG_RCU_BOOST
	struct sched_param sp;

	sp.sched_priority = kthread_prio;
	sched_setscheduler_nocheck(current, SCHED_FIFO, &sp);
#endif /* #ifdef CONFIG_RCU_BOOST */
}

#ifdef CONFIG_RCU_BOOST

/*
 * Carry out RCU priority boosting on the task indicated by ->exp_tasks
 * or ->boost_tasks, advancing the pointer to the next task in the
 * ->blkd_tasks list.
 *
 * Note that irqs must be enabled: boosting the task can block.
 * Returns 1 if there are more tasks needing to be boosted.
 */
static int rcu_boost(struct rcu_node *rnp)
{
	unsigned long flags;
	struct task_struct *t;
	struct list_head *tb;

	if (READ_ONCE(rnp->exp_tasks) == NULL &&
	    READ_ONCE(rnp->boost_tasks) == NULL)
		return 0;  /* Nothing left to boost. */

	raw_spin_lock_irqsave_rcu_node(rnp, flags);

	/*
	 * Recheck under the lock: all tasks in need of boosting
	 * might exit their RCU read-side critical sections on their own.
	 */
	if (rnp->exp_tasks == NULL && rnp->boost_tasks == NULL) {
		raw_spin_unlock_irqrestore_rcu_node(rnp, flags);
		return 0;
	}

	/*
	 * Preferentially boost tasks blocking expedited grace periods.
	 * This cannot starve the normal grace periods because a second
	 * expedited grace period must boost all blocked tasks, including
	 * those blocking the pre-existing normal grace period.
	 */
	if (rnp->exp_tasks != NULL)
		tb = rnp->exp_tasks;
	else
		tb = rnp->boost_tasks;

	/*
	 * We boost task t by manufacturing an rt_mutex that appears to
	 * be held by task t.  We leave a pointer to that rt_mutex where
	 * task t can find it, and task t will release the mutex when it
	 * exits its outermost RCU read-side critical section.  Then
	 * simply acquiring this artificial rt_mutex will boost task
	 * t's priority.  (Thanks to tglx for suggesting this approach!)
	 *
	 * Note that task t must acquire rnp->lock to remove itself from
	 * the ->blkd_tasks list, which it will do from exit() if from
	 * nowhere else.  We therefore are guaranteed that task t will
	 * stay around at least until we drop rnp->lock.  Note that
	 * rnp->lock also resolves races between our priority boosting
	 * and task t's exiting its outermost RCU read-side critical
	 * section.
	 */
	t = container_of(tb, struct task_struct, rcu_node_entry);
	rt_mutex_init_proxy_locked(&rnp->boost_mtx, t);
	raw_spin_unlock_irqrestore_rcu_node(rnp, flags);
	/* Lock only for side effect: boosts task t's priority. */
	rt_mutex_lock(&rnp->boost_mtx);
	rt_mutex_unlock(&rnp->boost_mtx);  /* Then keep lockdep happy. */

	return READ_ONCE(rnp->exp_tasks) != NULL ||
	       READ_ONCE(rnp->boost_tasks) != NULL;
}

/*
 * Priority-boosting kthread, one per leaf rcu_node.
 */
static int rcu_boost_kthread(void *arg)
{
	struct rcu_node *rnp = (struct rcu_node *)arg;
	int spincnt = 0;
	int more2boost;

	trace_rcu_utilization(TPS("Start boost kthread@init"));
	for (;;) {
		WRITE_ONCE(rnp->boost_kthread_status, RCU_KTHREAD_WAITING);
		trace_rcu_utilization(TPS("End boost kthread@rcu_wait"));
		rcu_wait(READ_ONCE(rnp->boost_tasks) ||
			 READ_ONCE(rnp->exp_tasks));
		trace_rcu_utilization(TPS("Start boost kthread@rcu_wait"));
		WRITE_ONCE(rnp->boost_kthread_status, RCU_KTHREAD_RUNNING);
		more2boost = rcu_boost(rnp);
		if (more2boost)
			spincnt++;
		else
			spincnt = 0;
		if (spincnt > 10) {
			WRITE_ONCE(rnp->boost_kthread_status, RCU_KTHREAD_YIELDING);
			trace_rcu_utilization(TPS("End boost kthread@rcu_yield"));
			schedule_timeout_idle(2);
			trace_rcu_utilization(TPS("Start boost kthread@rcu_yield"));
			spincnt = 0;
		}
	}
	/* NOTREACHED */
	trace_rcu_utilization(TPS("End boost kthread@notreached"));
	return 0;
}

/*
 * Check to see if it is time to start boosting RCU readers that are
 * blocking the current grace period, and, if so, tell the per-rcu_node
 * kthread to start boosting them.  If there is an expedited grace
 * period in progress, it is always time to boost.
 *
 * The caller must hold rnp->lock, which this function releases.
 * The ->boost_kthread_task is immortal, so we don't need to worry
 * about it going away.
 */
static void rcu_initiate_boost(struct rcu_node *rnp, unsigned long flags)
	__releases(rnp->lock)
{
	raw_lockdep_assert_held_rcu_node(rnp);
	if (!rcu_preempt_blocked_readers_cgp(rnp) && rnp->exp_tasks == NULL) {
		raw_spin_unlock_irqrestore_rcu_node(rnp, flags);
		return;
	}
	if (rnp->exp_tasks != NULL ||
	    (rnp->gp_tasks != NULL &&
	     rnp->boost_tasks == NULL &&
	     rnp->qsmask == 0 &&
	     (!time_after(rnp->boost_time, jiffies) || rcu_state.cbovld))) {
		if (rnp->exp_tasks == NULL)
			WRITE_ONCE(rnp->boost_tasks, rnp->gp_tasks);
		raw_spin_unlock_irqrestore_rcu_node(rnp, flags);
		rcu_wake_cond(rnp->boost_kthread_task,
			      READ_ONCE(rnp->boost_kthread_status));
	} else {
		raw_spin_unlock_irqrestore_rcu_node(rnp, flags);
	}
}

/*
 * Is the current CPU running the RCU-callbacks kthread?
 * Caller must have preemption disabled.
 */
static bool rcu_is_callbacks_kthread(void)
{
	return __this_cpu_read(rcu_data.rcu_cpu_kthread_task) == current;
}

#define RCU_BOOST_DELAY_JIFFIES DIV_ROUND_UP(CONFIG_RCU_BOOST_DELAY * HZ, 1000)

/*
 * Do priority-boost accounting for the start of a new grace period.
 */
static void rcu_preempt_boost_start_gp(struct rcu_node *rnp)
{
	rnp->boost_time = jiffies + RCU_BOOST_DELAY_JIFFIES;
}

/*
 * Create an RCU-boost kthread for the specified node if one does not
 * already exist.  We only create this kthread for preemptible RCU.
 * Returns zero if all is well, a negated errno otherwise.
 */
static void rcu_spawn_one_boost_kthread(struct rcu_node *rnp)
{
	int rnp_index = rnp - rcu_get_root();
	unsigned long flags;
	struct sched_param sp;
	struct task_struct *t;

	if (!IS_ENABLED(CONFIG_PREEMPT_RCU))
		return;

	if (!rcu_scheduler_fully_active || rcu_rnp_online_cpus(rnp) == 0)
		return;

	rcu_state.boost = 1;

	if (rnp->boost_kthread_task != NULL)
		return;

	t = kthread_create(rcu_boost_kthread, (void *)rnp,
			   "rcub/%d", rnp_index);
	if (WARN_ON_ONCE(IS_ERR(t)))
		return;

	raw_spin_lock_irqsave_rcu_node(rnp, flags);
	rnp->boost_kthread_task = t;
	raw_spin_unlock_irqrestore_rcu_node(rnp, flags);
	sp.sched_priority = kthread_prio;
	sched_setscheduler_nocheck(t, SCHED_FIFO, &sp);
	wake_up_process(t); /* get to TASK_INTERRUPTIBLE quickly. */
}

/*
 * Set the per-rcu_node kthread's affinity to cover all CPUs that are
 * served by the rcu_node in question.  The CPU hotplug lock is still
 * held, so the value of rnp->qsmaskinit will be stable.
 *
 * We don't include outgoingcpu in the affinity set, use -1 if there is
 * no outgoing CPU.  If there are no CPUs left in the affinity set,
 * this function allows the kthread to execute on any CPU.
 */
static void rcu_boost_kthread_setaffinity(struct rcu_node *rnp, int outgoingcpu)
{
	struct task_struct *t = rnp->boost_kthread_task;
	unsigned long mask = rcu_rnp_online_cpus(rnp);
	cpumask_var_t cm;
	int cpu;

	if (!t)
		return;
	if (!zalloc_cpumask_var(&cm, GFP_KERNEL))
		return;
	for_each_leaf_node_possible_cpu(rnp, cpu)
		if ((mask & leaf_node_cpu_bit(rnp, cpu)) &&
		    cpu != outgoingcpu)
			cpumask_set_cpu(cpu, cm);
	if (cpumask_weight(cm) == 0)
		cpumask_setall(cm);
	set_cpus_allowed_ptr(t, cm);
	free_cpumask_var(cm);
}

/*
 * Spawn boost kthreads -- called as soon as the scheduler is running.
 */
static void __init rcu_spawn_boost_kthreads(void)
{
	struct rcu_node *rnp;

	rcu_for_each_leaf_node(rnp)
		rcu_spawn_one_boost_kthread(rnp);
}

static void rcu_prepare_kthreads(int cpu)
{
	struct rcu_data *rdp = per_cpu_ptr(&rcu_data, cpu);
	struct rcu_node *rnp = rdp->mynode;

	/* Fire up the incoming CPU's kthread and leaf rcu_node kthread. */
	if (rcu_scheduler_fully_active)
		rcu_spawn_one_boost_kthread(rnp);
}

#else /* #ifdef CONFIG_RCU_BOOST */

static void rcu_initiate_boost(struct rcu_node *rnp, unsigned long flags)
	__releases(rnp->lock)
{
	raw_spin_unlock_irqrestore_rcu_node(rnp, flags);
}

static bool rcu_is_callbacks_kthread(void)
{
	return false;
}

static void rcu_preempt_boost_start_gp(struct rcu_node *rnp)
{
}

static void rcu_boost_kthread_setaffinity(struct rcu_node *rnp, int outgoingcpu)
{
}

static void __init rcu_spawn_boost_kthreads(void)
{
}

static void rcu_prepare_kthreads(int cpu)
{
}

#endif /* #else #ifdef CONFIG_RCU_BOOST */

#if !defined(CONFIG_RCU_FAST_NO_HZ)

/*
 * Check to see if any future non-offloaded RCU-related work will need
 * to be done by the current CPU, even if none need be done immediately,
 * returning 1 if so.  This function is part of the RCU implementation;
 * it is -not- an exported member of the RCU API.
 *
 * Because we not have RCU_FAST_NO_HZ, just check whether or not this
 * CPU has RCU callbacks queued.
 */
int rcu_needs_cpu(u64 basemono, u64 *nextevt)
{
	*nextevt = KTIME_MAX;
	return !rcu_segcblist_empty(&this_cpu_ptr(&rcu_data)->cblist) &&
	       !rcu_segcblist_is_offloaded(&this_cpu_ptr(&rcu_data)->cblist);
}

/*
 * Because we do not have RCU_FAST_NO_HZ, don't bother cleaning up
 * after it.
 */
static void rcu_cleanup_after_idle(void)
{
}

/*
 * Do the idle-entry grace-period work, which, because CONFIG_RCU_FAST_NO_HZ=n,
 * is nothing.
 */
static void rcu_prepare_for_idle(void)
{
}

#else /* #if !defined(CONFIG_RCU_FAST_NO_HZ) */

/*
 * This code is invoked when a CPU goes idle, at which point we want
 * to have the CPU do everything required for RCU so that it can enter
 * the energy-efficient dyntick-idle mode.
 *
 * The following preprocessor symbol controls this:
 *
 * RCU_IDLE_GP_DELAY gives the number of jiffies that a CPU is permitted
 *	to sleep in dyntick-idle mode with RCU callbacks pending.  This
 *	is sized to be roughly one RCU grace period.  Those energy-efficiency
 *	benchmarkers who might otherwise be tempted to set this to a large
 *	number, be warned: Setting RCU_IDLE_GP_DELAY too high can hang your
 *	system.  And if you are -that- concerned about energy efficiency,
 *	just power the system down and be done with it!
 *
 * The value below works well in practice.  If future workloads require
 * adjustment, they can be converted into kernel config parameters, though
 * making the state machine smarter might be a better option.
 */
#define RCU_IDLE_GP_DELAY 4		/* Roughly one grace period. */

static int rcu_idle_gp_delay = RCU_IDLE_GP_DELAY;
module_param(rcu_idle_gp_delay, int, 0644);

/*
 * Try to advance callbacks on the current CPU, but only if it has been
 * awhile since the last time we did so.  Afterwards, if there are any
 * callbacks ready for immediate invocation, return true.
 */
static bool __maybe_unused rcu_try_advance_all_cbs(void)
{
	bool cbs_ready = false;
	struct rcu_data *rdp = this_cpu_ptr(&rcu_data);
	struct rcu_node *rnp;

	/* Exit early if we advanced recently. */
	if (jiffies == rdp->last_advance_all)
		return false;
	rdp->last_advance_all = jiffies;

	rnp = rdp->mynode;

	/*
	 * Don't bother checking unless a grace period has
	 * completed since we last checked and there are
	 * callbacks not yet ready to invoke.
	 */
	if ((rcu_seq_completed_gp(rdp->gp_seq,
				  rcu_seq_current(&rnp->gp_seq)) ||
	     unlikely(READ_ONCE(rdp->gpwrap))) &&
	    rcu_segcblist_pend_cbs(&rdp->cblist))
		note_gp_changes(rdp);

	if (rcu_segcblist_ready_cbs(&rdp->cblist))
		cbs_ready = true;
	return cbs_ready;
}

/*
 * Allow the CPU to enter dyntick-idle mode unless it has callbacks ready
 * to invoke.  If the CPU has callbacks, try to advance them.  Tell the
 * caller about what to set the timeout.
 *
 * The caller must have disabled interrupts.
 */
int rcu_needs_cpu(u64 basemono, u64 *nextevt)
{
	struct rcu_data *rdp = this_cpu_ptr(&rcu_data);
	unsigned long dj;

	lockdep_assert_irqs_disabled();

	/* If no non-offloaded callbacks, RCU doesn't need the CPU. */
	if (rcu_segcblist_empty(&rdp->cblist) ||
	    rcu_segcblist_is_offloaded(&this_cpu_ptr(&rcu_data)->cblist)) {
		*nextevt = KTIME_MAX;
		return 0;
	}

	/* Attempt to advance callbacks. */
	if (rcu_try_advance_all_cbs()) {
		/* Some ready to invoke, so initiate later invocation. */
		invoke_rcu_core();
		return 1;
	}
	rdp->last_accelerate = jiffies;

	/* Request timer and round. */
	dj = round_up(rcu_idle_gp_delay + jiffies, rcu_idle_gp_delay) - jiffies;

	*nextevt = basemono + dj * TICK_NSEC;
	return 0;
}

/*
 * Prepare a CPU for idle from an RCU perspective.  The first major task is to
 * sense whether nohz mode has been enabled or disabled via sysfs.  The second
 * major task is to accelerate (that is, assign grace-period numbers to) any
 * recently arrived callbacks.
 *
 * The caller must have disabled interrupts.
 */
static void rcu_prepare_for_idle(void)
{
	bool needwake;
	struct rcu_data *rdp = this_cpu_ptr(&rcu_data);
	struct rcu_node *rnp;
	int tne;

	lockdep_assert_irqs_disabled();
	if (rcu_segcblist_is_offloaded(&rdp->cblist))
		return;

	/* Handle nohz enablement switches conservatively. */
	tne = READ_ONCE(tick_nohz_active);
	if (tne != rdp->tick_nohz_enabled_snap) {
		if (!rcu_segcblist_empty(&rdp->cblist))
			invoke_rcu_core(); /* force nohz to see update. */
		rdp->tick_nohz_enabled_snap = tne;
		return;
	}
	if (!tne)
		return;

	/*
	 * If we have not yet accelerated this jiffy, accelerate all
	 * callbacks on this CPU.
	 */
	if (rdp->last_accelerate == jiffies)
		return;
	rdp->last_accelerate = jiffies;
	if (rcu_segcblist_pend_cbs(&rdp->cblist)) {
		rnp = rdp->mynode;
		raw_spin_lock_rcu_node(rnp); /* irqs already disabled. */
		needwake = rcu_accelerate_cbs(rnp, rdp);
		raw_spin_unlock_rcu_node(rnp); /* irqs remain disabled. */
		if (needwake)
			rcu_gp_kthread_wake();
	}
}

/*
 * Clean up for exit from idle.  Attempt to advance callbacks based on
 * any grace periods that elapsed while the CPU was idle, and if any
 * callbacks are now ready to invoke, initiate invocation.
 */
static void rcu_cleanup_after_idle(void)
{
	struct rcu_data *rdp = this_cpu_ptr(&rcu_data);

	lockdep_assert_irqs_disabled();
	if (rcu_segcblist_is_offloaded(&rdp->cblist))
		return;
	if (rcu_try_advance_all_cbs())
		invoke_rcu_core();
}

#endif /* #else #if !defined(CONFIG_RCU_FAST_NO_HZ) */

#ifdef CONFIG_RCU_NOCB_CPU

/*
 * Offload callback processing from the boot-time-specified set of CPUs
 * specified by rcu_nocb_mask.  For the CPUs in the set, there are kthreads
 * created that pull the callbacks from the corresponding CPU, wait for
 * a grace period to elapse, and invoke the callbacks.  These kthreads
 * are organized into GP kthreads, which manage incoming callbacks, wait for
 * grace periods, and awaken CB kthreads, and the CB kthreads, which only
 * invoke callbacks.  Each GP kthread invokes its own CBs.  The no-CBs CPUs
 * do a wake_up() on their GP kthread when they insert a callback into any
 * empty list, unless the rcu_nocb_poll boot parameter has been specified,
 * in which case each kthread actively polls its CPU.  (Which isn't so great
 * for energy efficiency, but which does reduce RCU's overhead on that CPU.)
 *
 * This is intended to be used in conjunction with Frederic Weisbecker's
 * adaptive-idle work, which would seriously reduce OS jitter on CPUs
 * running CPU-bound user-mode computations.
 *
 * Offloading of callbacks can also be used as an energy-efficiency
 * measure because CPUs with no RCU callbacks queued are more aggressive
 * about entering dyntick-idle mode.
 */


/*
 * Parse the boot-time rcu_nocb_mask CPU list from the kernel parameters.
 * The string after the "rcu_nocbs=" is either "all" for all CPUs, or a
 * comma-separated list of CPUs and/or CPU ranges.  If an invalid list is
 * given, a warning is emitted and all CPUs are offloaded.
 */
static int __init rcu_nocb_setup(char *str)
{
	alloc_bootmem_cpumask_var(&rcu_nocb_mask);
	if (!strcasecmp(str, "all"))
		cpumask_setall(rcu_nocb_mask);
	else
		if (cpulist_parse(str, rcu_nocb_mask)) {
			pr_warn("rcu_nocbs= bad CPU range, all CPUs set\n");
			cpumask_setall(rcu_nocb_mask);
		}
	return 1;
}
__setup("rcu_nocbs=", rcu_nocb_setup);

static int __init parse_rcu_nocb_poll(char *arg)
{
	rcu_nocb_poll = true;
	return 0;
}
early_param("rcu_nocb_poll", parse_rcu_nocb_poll);

/*
 * Don't bother bypassing ->cblist if the call_rcu() rate is low.
 * After all, the main point of bypassing is to avoid lock contention
 * on ->nocb_lock, which only can happen at high call_rcu() rates.
 */
int nocb_nobypass_lim_per_jiffy = 16 * 1000 / HZ;
module_param(nocb_nobypass_lim_per_jiffy, int, 0);

/*
 * Acquire the specified rcu_data structure's ->nocb_bypass_lock.  If the
 * lock isn't immediately available, increment ->nocb_lock_contended to
 * flag the contention.
 */
static void rcu_nocb_bypass_lock(struct rcu_data *rdp)
	__acquires(&rdp->nocb_bypass_lock)
{
	lockdep_assert_irqs_disabled();
	if (raw_spin_trylock(&rdp->nocb_bypass_lock))
		return;
	atomic_inc(&rdp->nocb_lock_contended);
	WARN_ON_ONCE(smp_processor_id() != rdp->cpu);
	smp_mb__after_atomic(); /* atomic_inc() before lock. */
	raw_spin_lock(&rdp->nocb_bypass_lock);
	smp_mb__before_atomic(); /* atomic_dec() after lock. */
	atomic_dec(&rdp->nocb_lock_contended);
}

/*
 * Spinwait until the specified rcu_data structure's ->nocb_lock is
 * not contended.  Please note that this is extremely special-purpose,
 * relying on the fact that at most two kthreads and one CPU contend for
 * this lock, and also that the two kthreads are guaranteed to have frequent
 * grace-period-duration time intervals between successive acquisitions
 * of the lock.  This allows us to use an extremely simple throttling
 * mechanism, and further to apply it only to the CPU doing floods of
 * call_rcu() invocations.  Don't try this at home!
 */
static void rcu_nocb_wait_contended(struct rcu_data *rdp)
{
	WARN_ON_ONCE(smp_processor_id() != rdp->cpu);
	while (WARN_ON_ONCE(atomic_read(&rdp->nocb_lock_contended)))
		cpu_relax();
}

/*
 * Conditionally acquire the specified rcu_data structure's
 * ->nocb_bypass_lock.
 */
static bool rcu_nocb_bypass_trylock(struct rcu_data *rdp)
{
	lockdep_assert_irqs_disabled();
	return raw_spin_trylock(&rdp->nocb_bypass_lock);
}

/*
 * Release the specified rcu_data structure's ->nocb_bypass_lock.
 */
static void rcu_nocb_bypass_unlock(struct rcu_data *rdp)
	__releases(&rdp->nocb_bypass_lock)
{
	lockdep_assert_irqs_disabled();
	raw_spin_unlock(&rdp->nocb_bypass_lock);
}

/*
 * Acquire the specified rcu_data structure's ->nocb_lock, but only
 * if it corresponds to a no-CBs CPU.
 */
static void rcu_nocb_lock(struct rcu_data *rdp)
{
	lockdep_assert_irqs_disabled();
	if (!rcu_segcblist_is_offloaded(&rdp->cblist))
		return;
	raw_spin_lock(&rdp->nocb_lock);
}

/*
 * Release the specified rcu_data structure's ->nocb_lock, but only
 * if it corresponds to a no-CBs CPU.
 */
static void rcu_nocb_unlock(struct rcu_data *rdp)
{
	if (rcu_segcblist_is_offloaded(&rdp->cblist)) {
		lockdep_assert_irqs_disabled();
		raw_spin_unlock(&rdp->nocb_lock);
	}
}

/*
 * Release the specified rcu_data structure's ->nocb_lock and restore
 * interrupts, but only if it corresponds to a no-CBs CPU.
 */
static void rcu_nocb_unlock_irqrestore(struct rcu_data *rdp,
				       unsigned long flags)
{
	if (rcu_segcblist_is_offloaded(&rdp->cblist)) {
		lockdep_assert_irqs_disabled();
		raw_spin_unlock_irqrestore(&rdp->nocb_lock, flags);
	} else {
		local_irq_restore(flags);
	}
}

/* Lockdep check that ->cblist may be safely accessed. */
static void rcu_lockdep_assert_cblist_protected(struct rcu_data *rdp)
{
	lockdep_assert_irqs_disabled();
	if (rcu_segcblist_is_offloaded(&rdp->cblist))
		lockdep_assert_held(&rdp->nocb_lock);
}

/*
 * Wake up any no-CBs CPUs' kthreads that were waiting on the just-ended
 * grace period.
 */
static void rcu_nocb_gp_cleanup(struct swait_queue_head *sq)
{
	swake_up_all(sq);
}

static struct swait_queue_head *rcu_nocb_gp_get(struct rcu_node *rnp)
{
	return &rnp->nocb_gp_wq[rcu_seq_ctr(rnp->gp_seq) & 0x1];
}

static void rcu_init_one_nocb(struct rcu_node *rnp)
{
	init_swait_queue_head(&rnp->nocb_gp_wq[0]);
	init_swait_queue_head(&rnp->nocb_gp_wq[1]);
}

/* Is the specified CPU a no-CBs CPU? */
bool rcu_is_nocb_cpu(int cpu)
{
	if (cpumask_available(rcu_nocb_mask))
		return cpumask_test_cpu(cpu, rcu_nocb_mask);
	return false;
}

/*
 * Kick the GP kthread for this NOCB group.  Caller holds ->nocb_lock
 * and this function releases it.
 */
static void wake_nocb_gp(struct rcu_data *rdp, bool force,
			   unsigned long flags)
	__releases(rdp->nocb_lock)
{
	bool needwake = false;
	struct rcu_data *rdp_gp = rdp->nocb_gp_rdp;

	lockdep_assert_held(&rdp->nocb_lock);
	if (!READ_ONCE(rdp_gp->nocb_gp_kthread)) {
		trace_rcu_nocb_wake(rcu_state.name, rdp->cpu,
				    TPS("AlreadyAwake"));
		rcu_nocb_unlock_irqrestore(rdp, flags);
		return;
	}
	del_timer(&rdp->nocb_timer);
	rcu_nocb_unlock_irqrestore(rdp, flags);
	raw_spin_lock_irqsave(&rdp_gp->nocb_gp_lock, flags);
	if (force || READ_ONCE(rdp_gp->nocb_gp_sleep)) {
		WRITE_ONCE(rdp_gp->nocb_gp_sleep, false);
		needwake = true;
		trace_rcu_nocb_wake(rcu_state.name, rdp->cpu, TPS("DoWake"));
	}
	raw_spin_unlock_irqrestore(&rdp_gp->nocb_gp_lock, flags);
	if (needwake)
		wake_up_process(rdp_gp->nocb_gp_kthread);
}

/*
 * Arrange to wake the GP kthread for this NOCB group at some future
 * time when it is safe to do so.
 */
static void wake_nocb_gp_defer(struct rcu_data *rdp, int waketype,
			       const char *reason)
{
	if (rdp->nocb_defer_wakeup == RCU_NOCB_WAKE_NOT)
		mod_timer(&rdp->nocb_timer, jiffies + 1);
	if (rdp->nocb_defer_wakeup < waketype)
		WRITE_ONCE(rdp->nocb_defer_wakeup, waketype);
	trace_rcu_nocb_wake(rcu_state.name, rdp->cpu, reason);
}

/*
 * Flush the ->nocb_bypass queue into ->cblist, enqueuing rhp if non-NULL.
 * However, if there is a callback to be enqueued and if ->nocb_bypass
 * proves to be initially empty, just return false because the no-CB GP
 * kthread may need to be awakened in this case.
 *
 * Note that this function always returns true if rhp is NULL.
 */
static bool rcu_nocb_do_flush_bypass(struct rcu_data *rdp, struct rcu_head *rhp,
				     unsigned long j)
{
	struct rcu_cblist rcl;

	WARN_ON_ONCE(!rcu_segcblist_is_offloaded(&rdp->cblist));
	rcu_lockdep_assert_cblist_protected(rdp);
	lockdep_assert_held(&rdp->nocb_bypass_lock);
	if (rhp && !rcu_cblist_n_cbs(&rdp->nocb_bypass)) {
		raw_spin_unlock(&rdp->nocb_bypass_lock);
		return false;
	}
	/* Note: ->cblist.len already accounts for ->nocb_bypass contents. */
	if (rhp)
		rcu_segcblist_inc_len(&rdp->cblist); /* Must precede enqueue. */
	rcu_cblist_flush_enqueue(&rcl, &rdp->nocb_bypass, rhp);
	rcu_segcblist_insert_pend_cbs(&rdp->cblist, &rcl);
	WRITE_ONCE(rdp->nocb_bypass_first, j);
	rcu_nocb_bypass_unlock(rdp);
	return true;
}

/*
 * Flush the ->nocb_bypass queue into ->cblist, enqueuing rhp if non-NULL.
 * However, if there is a callback to be enqueued and if ->nocb_bypass
 * proves to be initially empty, just return false because the no-CB GP
 * kthread may need to be awakened in this case.
 *
 * Note that this function always returns true if rhp is NULL.
 */
static bool rcu_nocb_flush_bypass(struct rcu_data *rdp, struct rcu_head *rhp,
				  unsigned long j)
{
	if (!rcu_segcblist_is_offloaded(&rdp->cblist))
		return true;
	rcu_lockdep_assert_cblist_protected(rdp);
	rcu_nocb_bypass_lock(rdp);
	return rcu_nocb_do_flush_bypass(rdp, rhp, j);
}

/*
 * If the ->nocb_bypass_lock is immediately available, flush the
 * ->nocb_bypass queue into ->cblist.
 */
static void rcu_nocb_try_flush_bypass(struct rcu_data *rdp, unsigned long j)
{
	rcu_lockdep_assert_cblist_protected(rdp);
	if (!rcu_segcblist_is_offloaded(&rdp->cblist) ||
	    !rcu_nocb_bypass_trylock(rdp))
		return;
	WARN_ON_ONCE(!rcu_nocb_do_flush_bypass(rdp, NULL, j));
}

/*
 * See whether it is appropriate to use the ->nocb_bypass list in order
 * to control contention on ->nocb_lock.  A limited number of direct
 * enqueues are permitted into ->cblist per jiffy.  If ->nocb_bypass
 * is non-empty, further callbacks must be placed into ->nocb_bypass,
 * otherwise rcu_barrier() breaks.  Use rcu_nocb_flush_bypass() to switch
 * back to direct use of ->cblist.  However, ->nocb_bypass should not be
 * used if ->cblist is empty, because otherwise callbacks can be stranded
 * on ->nocb_bypass because we cannot count on the current CPU ever again
 * invoking call_rcu().  The general rule is that if ->nocb_bypass is
 * non-empty, the corresponding no-CBs grace-period kthread must not be
 * in an indefinite sleep state.
 *
 * Finally, it is not permitted to use the bypass during early boot,
 * as doing so would confuse the auto-initialization code.  Besides
 * which, there is no point in worrying about lock contention while
 * there is only one CPU in operation.
 */
static bool rcu_nocb_try_bypass(struct rcu_data *rdp, struct rcu_head *rhp,
				bool *was_alldone, unsigned long flags)
{
	unsigned long c;
	unsigned long cur_gp_seq;
	unsigned long j = jiffies;
	long ncbs = rcu_cblist_n_cbs(&rdp->nocb_bypass);

	if (!rcu_segcblist_is_offloaded(&rdp->cblist)) {
		*was_alldone = !rcu_segcblist_pend_cbs(&rdp->cblist);
		return false; /* Not offloaded, no bypassing. */
	}
	lockdep_assert_irqs_disabled();

	// Don't use ->nocb_bypass during early boot.
	if (rcu_scheduler_active != RCU_SCHEDULER_RUNNING) {
		rcu_nocb_lock(rdp);
		WARN_ON_ONCE(rcu_cblist_n_cbs(&rdp->nocb_bypass));
		*was_alldone = !rcu_segcblist_pend_cbs(&rdp->cblist);
		return false;
	}

	// If we have advanced to a new jiffy, reset counts to allow
	// moving back from ->nocb_bypass to ->cblist.
	if (j == rdp->nocb_nobypass_last) {
		c = rdp->nocb_nobypass_count + 1;
	} else {
		WRITE_ONCE(rdp->nocb_nobypass_last, j);
		c = rdp->nocb_nobypass_count - nocb_nobypass_lim_per_jiffy;
		if (ULONG_CMP_LT(rdp->nocb_nobypass_count,
				 nocb_nobypass_lim_per_jiffy))
			c = 0;
		else if (c > nocb_nobypass_lim_per_jiffy)
			c = nocb_nobypass_lim_per_jiffy;
	}
	WRITE_ONCE(rdp->nocb_nobypass_count, c);

	// If there hasn't yet been all that many ->cblist enqueues
	// this jiffy, tell the caller to enqueue onto ->cblist.  But flush
	// ->nocb_bypass first.
	if (rdp->nocb_nobypass_count < nocb_nobypass_lim_per_jiffy) {
		rcu_nocb_lock(rdp);
		*was_alldone = !rcu_segcblist_pend_cbs(&rdp->cblist);
		if (*was_alldone)
			trace_rcu_nocb_wake(rcu_state.name, rdp->cpu,
					    TPS("FirstQ"));
		WARN_ON_ONCE(!rcu_nocb_flush_bypass(rdp, NULL, j));
		WARN_ON_ONCE(rcu_cblist_n_cbs(&rdp->nocb_bypass));
		return false; // Caller must enqueue the callback.
	}

	// If ->nocb_bypass has been used too long or is too full,
	// flush ->nocb_bypass to ->cblist.
	if ((ncbs && j != READ_ONCE(rdp->nocb_bypass_first)) ||
	    ncbs >= qhimark) {
		rcu_nocb_lock(rdp);
		if (!rcu_nocb_flush_bypass(rdp, rhp, j)) {
			*was_alldone = !rcu_segcblist_pend_cbs(&rdp->cblist);
			if (*was_alldone)
				trace_rcu_nocb_wake(rcu_state.name, rdp->cpu,
						    TPS("FirstQ"));
			WARN_ON_ONCE(rcu_cblist_n_cbs(&rdp->nocb_bypass));
			return false; // Caller must enqueue the callback.
		}
		if (j != rdp->nocb_gp_adv_time &&
		    rcu_segcblist_nextgp(&rdp->cblist, &cur_gp_seq) &&
		    rcu_seq_done(&rdp->mynode->gp_seq, cur_gp_seq)) {
			rcu_advance_cbs_nowake(rdp->mynode, rdp);
			rdp->nocb_gp_adv_time = j;
		}
		rcu_nocb_unlock_irqrestore(rdp, flags);
		return true; // Callback already enqueued.
	}

	// We need to use the bypass.
	rcu_nocb_wait_contended(rdp);
	rcu_nocb_bypass_lock(rdp);
	ncbs = rcu_cblist_n_cbs(&rdp->nocb_bypass);
	rcu_segcblist_inc_len(&rdp->cblist); /* Must precede enqueue. */
	rcu_cblist_enqueue(&rdp->nocb_bypass, rhp);
	if (!ncbs) {
		WRITE_ONCE(rdp->nocb_bypass_first, j);
		trace_rcu_nocb_wake(rcu_state.name, rdp->cpu, TPS("FirstBQ"));
	}
	rcu_nocb_bypass_unlock(rdp);
	smp_mb(); /* Order enqueue before wake. */
	if (ncbs) {
		local_irq_restore(flags);
	} else {
		// No-CBs GP kthread might be indefinitely asleep, if so, wake.
		rcu_nocb_lock(rdp); // Rare during call_rcu() flood.
		if (!rcu_segcblist_pend_cbs(&rdp->cblist)) {
			trace_rcu_nocb_wake(rcu_state.name, rdp->cpu,
					    TPS("FirstBQwake"));
			__call_rcu_nocb_wake(rdp, true, flags);
		} else {
			trace_rcu_nocb_wake(rcu_state.name, rdp->cpu,
					    TPS("FirstBQnoWake"));
			rcu_nocb_unlock_irqrestore(rdp, flags);
		}
	}
	return true; // Callback already enqueued.
}

/*
 * Awaken the no-CBs grace-period kthead if needed, either due to it
 * legitimately being asleep or due to overload conditions.
 *
 * If warranted, also wake up the kthread servicing this CPUs queues.
 */
static void __call_rcu_nocb_wake(struct rcu_data *rdp, bool was_alldone,
				 unsigned long flags)
				 __releases(rdp->nocb_lock)
{
	unsigned long cur_gp_seq;
	unsigned long j;
	long len;
	struct task_struct *t;

	// If we are being polled or there is no kthread, just leave.
	t = READ_ONCE(rdp->nocb_gp_kthread);
	if (rcu_nocb_poll || !t) {
		trace_rcu_nocb_wake(rcu_state.name, rdp->cpu,
				    TPS("WakeNotPoll"));
		rcu_nocb_unlock_irqrestore(rdp, flags);
		return;
	}
	// Need to actually to a wakeup.
	len = rcu_segcblist_n_cbs(&rdp->cblist);
	if (was_alldone) {
		rdp->qlen_last_fqs_check = len;
		if (!irqs_disabled_flags(flags)) {
			/* ... if queue was empty ... */
			wake_nocb_gp(rdp, false, flags);
			trace_rcu_nocb_wake(rcu_state.name, rdp->cpu,
					    TPS("WakeEmpty"));
		} else {
			wake_nocb_gp_defer(rdp, RCU_NOCB_WAKE,
					   TPS("WakeEmptyIsDeferred"));
			rcu_nocb_unlock_irqrestore(rdp, flags);
		}
	} else if (len > rdp->qlen_last_fqs_check + qhimark) {
		/* ... or if many callbacks queued. */
		rdp->qlen_last_fqs_check = len;
		j = jiffies;
		if (j != rdp->nocb_gp_adv_time &&
		    rcu_segcblist_nextgp(&rdp->cblist, &cur_gp_seq) &&
		    rcu_seq_done(&rdp->mynode->gp_seq, cur_gp_seq)) {
			rcu_advance_cbs_nowake(rdp->mynode, rdp);
			rdp->nocb_gp_adv_time = j;
		}
		smp_mb(); /* Enqueue before timer_pending(). */
		if ((rdp->nocb_cb_sleep ||
		     !rcu_segcblist_ready_cbs(&rdp->cblist)) &&
		    !timer_pending(&rdp->nocb_bypass_timer))
			wake_nocb_gp_defer(rdp, RCU_NOCB_WAKE_FORCE,
					   TPS("WakeOvfIsDeferred"));
		rcu_nocb_unlock_irqrestore(rdp, flags);
	} else {
		trace_rcu_nocb_wake(rcu_state.name, rdp->cpu, TPS("WakeNot"));
		rcu_nocb_unlock_irqrestore(rdp, flags);
	}
	return;
}

/* Wake up the no-CBs GP kthread to flush ->nocb_bypass. */
static void do_nocb_bypass_wakeup_timer(struct timer_list *t)
{
	unsigned long flags;
	struct rcu_data *rdp = from_timer(rdp, t, nocb_bypass_timer);

	trace_rcu_nocb_wake(rcu_state.name, rdp->cpu, TPS("Timer"));
	rcu_nocb_lock_irqsave(rdp, flags);
	smp_mb__after_spinlock(); /* Timer expire before wakeup. */
	__call_rcu_nocb_wake(rdp, true, flags);
}

/*
 * No-CBs GP kthreads come here to wait for additional callbacks to show up
 * or for grace periods to end.
 */
static void nocb_gp_wait(struct rcu_data *my_rdp)
{
	bool bypass = false;
	long bypass_ncbs;
	int __maybe_unused cpu = my_rdp->cpu;
	unsigned long cur_gp_seq;
	unsigned long flags;
	bool gotcbs = false;
	unsigned long j = jiffies;
	bool needwait_gp = false; // This prevents actual uninitialized use.
	bool needwake;
	bool needwake_gp;
	struct rcu_data *rdp;
	struct rcu_node *rnp;
	unsigned long wait_gp_seq = 0; // Suppress "use uninitialized" warning.
	bool wasempty = false;

	/*
	 * Each pass through the following loop checks for CBs and for the
	 * nearest grace period (if any) to wait for next.  The CB kthreads
	 * and the global grace-period kthread are awakened if needed.
	 */
	WARN_ON_ONCE(my_rdp->nocb_gp_rdp != my_rdp);
	for (rdp = my_rdp; rdp; rdp = rdp->nocb_next_cb_rdp) {
		trace_rcu_nocb_wake(rcu_state.name, rdp->cpu, TPS("Check"));
		rcu_nocb_lock_irqsave(rdp, flags);
		bypass_ncbs = rcu_cblist_n_cbs(&rdp->nocb_bypass);
		if (bypass_ncbs &&
		    (time_after(j, READ_ONCE(rdp->nocb_bypass_first) + 1) ||
		     bypass_ncbs > 2 * qhimark)) {
			// Bypass full or old, so flush it.
			(void)rcu_nocb_try_flush_bypass(rdp, j);
			bypass_ncbs = rcu_cblist_n_cbs(&rdp->nocb_bypass);
		} else if (!bypass_ncbs && rcu_segcblist_empty(&rdp->cblist)) {
			rcu_nocb_unlock_irqrestore(rdp, flags);
			continue; /* No callbacks here, try next. */
		}
		if (bypass_ncbs) {
			trace_rcu_nocb_wake(rcu_state.name, rdp->cpu,
					    TPS("Bypass"));
			bypass = true;
		}
		rnp = rdp->mynode;
		if (bypass) {  // Avoid race with first bypass CB.
			WRITE_ONCE(my_rdp->nocb_defer_wakeup,
				   RCU_NOCB_WAKE_NOT);
			del_timer(&my_rdp->nocb_timer);
		}
		// Advance callbacks if helpful and low contention.
		needwake_gp = false;
		if (!rcu_segcblist_restempty(&rdp->cblist,
					     RCU_NEXT_READY_TAIL) ||
		    (rcu_segcblist_nextgp(&rdp->cblist, &cur_gp_seq) &&
		     rcu_seq_done(&rnp->gp_seq, cur_gp_seq))) {
			raw_spin_lock_rcu_node(rnp); /* irqs disabled. */
			needwake_gp = rcu_advance_cbs(rnp, rdp);
			wasempty = rcu_segcblist_restempty(&rdp->cblist,
							   RCU_NEXT_READY_TAIL);
			raw_spin_unlock_rcu_node(rnp); /* irqs disabled. */
		}
		// Need to wait on some grace period?
		WARN_ON_ONCE(wasempty &&
			     !rcu_segcblist_restempty(&rdp->cblist,
						      RCU_NEXT_READY_TAIL));
		if (rcu_segcblist_nextgp(&rdp->cblist, &cur_gp_seq)) {
			if (!needwait_gp ||
			    ULONG_CMP_LT(cur_gp_seq, wait_gp_seq))
				wait_gp_seq = cur_gp_seq;
			needwait_gp = true;
			trace_rcu_nocb_wake(rcu_state.name, rdp->cpu,
					    TPS("NeedWaitGP"));
		}
		if (rcu_segcblist_ready_cbs(&rdp->cblist)) {
			needwake = rdp->nocb_cb_sleep;
			WRITE_ONCE(rdp->nocb_cb_sleep, false);
			smp_mb(); /* CB invocation -after- GP end. */
		} else {
			needwake = false;
		}
		rcu_nocb_unlock_irqrestore(rdp, flags);
		if (needwake) {
			swake_up_one(&rdp->nocb_cb_wq);
			gotcbs = true;
		}
		if (needwake_gp)
			rcu_gp_kthread_wake();
	}

	my_rdp->nocb_gp_bypass = bypass;
	my_rdp->nocb_gp_gp = needwait_gp;
	my_rdp->nocb_gp_seq = needwait_gp ? wait_gp_seq : 0;
	if (bypass && !rcu_nocb_poll) {
		// At least one child with non-empty ->nocb_bypass, so set
		// timer in order to avoid stranding its callbacks.
		raw_spin_lock_irqsave(&my_rdp->nocb_gp_lock, flags);
		mod_timer(&my_rdp->nocb_bypass_timer, j + 2);
		raw_spin_unlock_irqrestore(&my_rdp->nocb_gp_lock, flags);
	}
	if (rcu_nocb_poll) {
		/* Polling, so trace if first poll in the series. */
		if (gotcbs)
			trace_rcu_nocb_wake(rcu_state.name, cpu, TPS("Poll"));
		schedule_timeout_idle(1);
	} else if (!needwait_gp) {
		/* Wait for callbacks to appear. */
		trace_rcu_nocb_wake(rcu_state.name, cpu, TPS("Sleep"));
		swait_event_interruptible_exclusive(my_rdp->nocb_gp_wq,
				!READ_ONCE(my_rdp->nocb_gp_sleep));
		trace_rcu_nocb_wake(rcu_state.name, cpu, TPS("EndSleep"));
	} else {
		rnp = my_rdp->mynode;
		trace_rcu_this_gp(rnp, my_rdp, wait_gp_seq, TPS("StartWait"));
		swait_event_interruptible_exclusive(
			rnp->nocb_gp_wq[rcu_seq_ctr(wait_gp_seq) & 0x1],
			rcu_seq_done(&rnp->gp_seq, wait_gp_seq) ||
			!READ_ONCE(my_rdp->nocb_gp_sleep));
		trace_rcu_this_gp(rnp, my_rdp, wait_gp_seq, TPS("EndWait"));
	}
	if (!rcu_nocb_poll) {
		raw_spin_lock_irqsave(&my_rdp->nocb_gp_lock, flags);
		if (bypass)
			del_timer(&my_rdp->nocb_bypass_timer);
		WRITE_ONCE(my_rdp->nocb_gp_sleep, true);
		raw_spin_unlock_irqrestore(&my_rdp->nocb_gp_lock, flags);
	}
	my_rdp->nocb_gp_seq = -1;
	WARN_ON(signal_pending(current));
}

/*
 * No-CBs grace-period-wait kthread.  There is one of these per group
 * of CPUs, but only once at least one CPU in that group has come online
 * at least once since boot.  This kthread checks for newly posted
 * callbacks from any of the CPUs it is responsible for, waits for a
 * grace period, then awakens all of the rcu_nocb_cb_kthread() instances
 * that then have callback-invocation work to do.
 */
static int rcu_nocb_gp_kthread(void *arg)
{
	struct rcu_data *rdp = arg;

	for (;;) {
		WRITE_ONCE(rdp->nocb_gp_loops, rdp->nocb_gp_loops + 1);
		nocb_gp_wait(rdp);
		cond_resched_tasks_rcu_qs();
	}
	return 0;
}

/*
 * Invoke any ready callbacks from the corresponding no-CBs CPU,
 * then, if there are no more, wait for more to appear.
 */
static void nocb_cb_wait(struct rcu_data *rdp)
{
	unsigned long cur_gp_seq;
	unsigned long flags;
	bool needwake_gp = false;
	struct rcu_node *rnp = rdp->mynode;

	local_irq_save(flags);
	rcu_momentary_dyntick_idle();
	local_irq_restore(flags);
	local_bh_disable();
	rcu_do_batch(rdp);
	local_bh_enable();
	lockdep_assert_irqs_enabled();
	rcu_nocb_lock_irqsave(rdp, flags);
	if (rcu_segcblist_nextgp(&rdp->cblist, &cur_gp_seq) &&
	    rcu_seq_done(&rnp->gp_seq, cur_gp_seq) &&
	    raw_spin_trylock_rcu_node(rnp)) { /* irqs already disabled. */
		needwake_gp = rcu_advance_cbs(rdp->mynode, rdp);
		raw_spin_unlock_rcu_node(rnp); /* irqs remain disabled. */
	}
	if (rcu_segcblist_ready_cbs(&rdp->cblist)) {
		rcu_nocb_unlock_irqrestore(rdp, flags);
		if (needwake_gp)
			rcu_gp_kthread_wake();
		return;
	}

	trace_rcu_nocb_wake(rcu_state.name, rdp->cpu, TPS("CBSleep"));
	WRITE_ONCE(rdp->nocb_cb_sleep, true);
	rcu_nocb_unlock_irqrestore(rdp, flags);
	if (needwake_gp)
		rcu_gp_kthread_wake();
	swait_event_interruptible_exclusive(rdp->nocb_cb_wq,
				 !READ_ONCE(rdp->nocb_cb_sleep));
	if (!smp_load_acquire(&rdp->nocb_cb_sleep)) { /* VVV */
		/* ^^^ Ensure CB invocation follows _sleep test. */
		return;
	}
	WARN_ON(signal_pending(current));
	trace_rcu_nocb_wake(rcu_state.name, rdp->cpu, TPS("WokeEmpty"));
}

/*
 * Per-rcu_data kthread, but only for no-CBs CPUs.  Repeatedly invoke
 * nocb_cb_wait() to do the dirty work.
 */
static int rcu_nocb_cb_kthread(void *arg)
{
	struct rcu_data *rdp = arg;

	// Each pass through this loop does one callback batch, and,
	// if there are no more ready callbacks, waits for them.
	for (;;) {
<<<<<<< HEAD
		/* Wait for callbacks. */
		if (rdp->nocb_leader == rdp)
			nocb_leader_wait(rdp);
		else
			nocb_follower_wait(rdp);

		/* Pull the ready-to-invoke callbacks onto local list. */
		list = READ_ONCE(rdp->nocb_follower_head);
		BUG_ON(!list);
		trace_rcu_nocb_wake(rdp->rsp->name, rdp->cpu, "WokeNonEmpty");
		WRITE_ONCE(rdp->nocb_follower_head, NULL);
		tail = xchg(&rdp->nocb_follower_tail, &rdp->nocb_follower_head);

		/* Each pass through the following loop invokes a callback. */
		trace_rcu_batch_start(rdp->rsp->name,
				      atomic_long_read(&rdp->nocb_q_count_lazy),
				      atomic_long_read(&rdp->nocb_q_count), -1);
		c = cl = 0;
		while (list) {
			next = list->next;
			/* Wait for enqueuing to complete, if needed. */
			while (next == NULL && &list->next != tail) {
				trace_rcu_nocb_wake(rdp->rsp->name, rdp->cpu,
						    TPS("WaitQueue"));
				schedule_timeout_interruptible(1);
				trace_rcu_nocb_wake(rdp->rsp->name, rdp->cpu,
						    TPS("WokeQueue"));
				next = list->next;
			}
			debug_rcu_head_unqueue(list);
			local_bh_disable();
			if (__rcu_reclaim(rdp->rsp->name, list))
				cl++;
			c++;
			local_bh_enable();
			cond_resched_rcu_qs();
			list = next;
		}
		trace_rcu_batch_end(rdp->rsp->name, c, !!list, 0, 0, 1);
		smp_mb__before_atomic();  /* _add after CB invocation. */
		atomic_long_add(-c, &rdp->nocb_q_count);
		atomic_long_add(-cl, &rdp->nocb_q_count_lazy);
		rdp->n_nocbs_invoked += c;
=======
		nocb_cb_wait(rdp);
		cond_resched_tasks_rcu_qs();
>>>>>>> 24b8d41d
	}
	return 0;
}

/* Is a deferred wakeup of rcu_nocb_kthread() required? */
static int rcu_nocb_need_deferred_wakeup(struct rcu_data *rdp)
{
	return READ_ONCE(rdp->nocb_defer_wakeup);
}

/* Do a deferred wakeup of rcu_nocb_kthread(). */
static void do_nocb_deferred_wakeup_common(struct rcu_data *rdp)
{
	unsigned long flags;
	int ndw;

	rcu_nocb_lock_irqsave(rdp, flags);
	if (!rcu_nocb_need_deferred_wakeup(rdp)) {
		rcu_nocb_unlock_irqrestore(rdp, flags);
		return;
	}
	ndw = READ_ONCE(rdp->nocb_defer_wakeup);
	WRITE_ONCE(rdp->nocb_defer_wakeup, RCU_NOCB_WAKE_NOT);
	wake_nocb_gp(rdp, ndw == RCU_NOCB_WAKE_FORCE, flags);
	trace_rcu_nocb_wake(rcu_state.name, rdp->cpu, TPS("DeferredWake"));
}

/* Do a deferred wakeup of rcu_nocb_kthread() from a timer handler. */
static void do_nocb_deferred_wakeup_timer(struct timer_list *t)
{
	struct rcu_data *rdp = from_timer(rdp, t, nocb_timer);

	do_nocb_deferred_wakeup_common(rdp);
}

/*
 * Do a deferred wakeup of rcu_nocb_kthread() from fastpath.
 * This means we do an inexact common-case check.  Note that if
 * we miss, ->nocb_timer will eventually clean things up.
 */
static void do_nocb_deferred_wakeup(struct rcu_data *rdp)
{
	if (rcu_nocb_need_deferred_wakeup(rdp))
		do_nocb_deferred_wakeup_common(rdp);
}

void __init rcu_init_nohz(void)
{
	int cpu;
	bool need_rcu_nocb_mask = false;
	struct rcu_data *rdp;

#if defined(CONFIG_NO_HZ_FULL)
	if (tick_nohz_full_running && cpumask_weight(tick_nohz_full_mask))
		need_rcu_nocb_mask = true;
#endif /* #if defined(CONFIG_NO_HZ_FULL) */

	if (!cpumask_available(rcu_nocb_mask) && need_rcu_nocb_mask) {
		if (!zalloc_cpumask_var(&rcu_nocb_mask, GFP_KERNEL)) {
			pr_info("rcu_nocb_mask allocation failed, callback offloading disabled.\n");
			return;
		}
	}
	if (!cpumask_available(rcu_nocb_mask))
		return;

#if defined(CONFIG_NO_HZ_FULL)
	if (tick_nohz_full_running)
		cpumask_or(rcu_nocb_mask, rcu_nocb_mask, tick_nohz_full_mask);
#endif /* #if defined(CONFIG_NO_HZ_FULL) */

	if (!cpumask_subset(rcu_nocb_mask, cpu_possible_mask)) {
		pr_info("\tNote: kernel parameter 'rcu_nocbs=', 'nohz_full', or 'isolcpus=' contains nonexistent CPUs.\n");
		cpumask_and(rcu_nocb_mask, cpu_possible_mask,
			    rcu_nocb_mask);
	}
	if (cpumask_empty(rcu_nocb_mask))
		pr_info("\tOffload RCU callbacks from CPUs: (none).\n");
	else
		pr_info("\tOffload RCU callbacks from CPUs: %*pbl.\n",
			cpumask_pr_args(rcu_nocb_mask));
	if (rcu_nocb_poll)
		pr_info("\tPoll for callbacks from no-CBs CPUs.\n");

	for_each_cpu(cpu, rcu_nocb_mask) {
		rdp = per_cpu_ptr(&rcu_data, cpu);
		if (rcu_segcblist_empty(&rdp->cblist))
			rcu_segcblist_init(&rdp->cblist);
		rcu_segcblist_offload(&rdp->cblist);
	}
	rcu_organize_nocb_kthreads();
}

/* Initialize per-rcu_data variables for no-CBs CPUs. */
static void __init rcu_boot_init_nocb_percpu_data(struct rcu_data *rdp)
{
	init_swait_queue_head(&rdp->nocb_cb_wq);
	init_swait_queue_head(&rdp->nocb_gp_wq);
	raw_spin_lock_init(&rdp->nocb_lock);
	raw_spin_lock_init(&rdp->nocb_bypass_lock);
	raw_spin_lock_init(&rdp->nocb_gp_lock);
	timer_setup(&rdp->nocb_timer, do_nocb_deferred_wakeup_timer, 0);
	timer_setup(&rdp->nocb_bypass_timer, do_nocb_bypass_wakeup_timer, 0);
	rcu_cblist_init(&rdp->nocb_bypass);
}

/*
 * If the specified CPU is a no-CBs CPU that does not already have its
 * rcuo CB kthread, spawn it.  Additionally, if the rcuo GP kthread
 * for this CPU's group has not yet been created, spawn it as well.
 */
static void rcu_spawn_one_nocb_kthread(int cpu)
{
	struct rcu_data *rdp = per_cpu_ptr(&rcu_data, cpu);
	struct rcu_data *rdp_gp;
	struct task_struct *t;

	/*
	 * If this isn't a no-CBs CPU or if it already has an rcuo kthread,
	 * then nothing to do.
	 */
	if (!rcu_is_nocb_cpu(cpu) || rdp->nocb_cb_kthread)
		return;

	/* If we didn't spawn the GP kthread first, reorganize! */
	rdp_gp = rdp->nocb_gp_rdp;
	if (!rdp_gp->nocb_gp_kthread) {
		t = kthread_run(rcu_nocb_gp_kthread, rdp_gp,
				"rcuog/%d", rdp_gp->cpu);
		if (WARN_ONCE(IS_ERR(t), "%s: Could not start rcuo GP kthread, OOM is now expected behavior\n", __func__))
			return;
		WRITE_ONCE(rdp_gp->nocb_gp_kthread, t);
	}

	/* Spawn the kthread for this CPU. */
	t = kthread_run(rcu_nocb_cb_kthread, rdp,
			"rcuo%c/%d", rcu_state.abbr, cpu);
	if (WARN_ONCE(IS_ERR(t), "%s: Could not start rcuo CB kthread, OOM is now expected behavior\n", __func__))
		return;
	WRITE_ONCE(rdp->nocb_cb_kthread, t);
	WRITE_ONCE(rdp->nocb_gp_kthread, rdp_gp->nocb_gp_kthread);
}

/*
 * If the specified CPU is a no-CBs CPU that does not already have its
 * rcuo kthread, spawn it.
 */
static void rcu_spawn_cpu_nocb_kthread(int cpu)
{
	if (rcu_scheduler_fully_active)
		rcu_spawn_one_nocb_kthread(cpu);
}

/*
 * Once the scheduler is running, spawn rcuo kthreads for all online
 * no-CBs CPUs.  This assumes that the early_initcall()s happen before
 * non-boot CPUs come online -- if this changes, we will need to add
 * some mutual exclusion.
 */
static void __init rcu_spawn_nocb_kthreads(void)
{
	int cpu;

	for_each_online_cpu(cpu)
		rcu_spawn_cpu_nocb_kthread(cpu);
}

/* How many CB CPU IDs per GP kthread?  Default of -1 for sqrt(nr_cpu_ids). */
static int rcu_nocb_gp_stride = -1;
module_param(rcu_nocb_gp_stride, int, 0444);

/*
 * Initialize GP-CB relationships for all no-CBs CPU.
 */
static void __init rcu_organize_nocb_kthreads(void)
{
	int cpu;
	bool firsttime = true;
	bool gotnocbs = false;
	bool gotnocbscbs = true;
	int ls = rcu_nocb_gp_stride;
	int nl = 0;  /* Next GP kthread. */
	struct rcu_data *rdp;
	struct rcu_data *rdp_gp = NULL;  /* Suppress misguided gcc warn. */
	struct rcu_data *rdp_prev = NULL;

	if (!cpumask_available(rcu_nocb_mask))
		return;
	if (ls == -1) {
		ls = nr_cpu_ids / int_sqrt(nr_cpu_ids);
		rcu_nocb_gp_stride = ls;
	}

	/*
	 * Each pass through this loop sets up one rcu_data structure.
	 * Should the corresponding CPU come online in the future, then
	 * we will spawn the needed set of rcu_nocb_kthread() kthreads.
	 */
	for_each_cpu(cpu, rcu_nocb_mask) {
		rdp = per_cpu_ptr(&rcu_data, cpu);
		if (rdp->cpu >= nl) {
			/* New GP kthread, set up for CBs & next GP. */
			gotnocbs = true;
			nl = DIV_ROUND_UP(rdp->cpu + 1, ls) * ls;
			rdp->nocb_gp_rdp = rdp;
			rdp_gp = rdp;
			if (dump_tree) {
				if (!firsttime)
					pr_cont("%s\n", gotnocbscbs
							? "" : " (self only)");
				gotnocbscbs = false;
				firsttime = false;
				pr_alert("%s: No-CB GP kthread CPU %d:",
					 __func__, cpu);
			}
		} else {
			/* Another CB kthread, link to previous GP kthread. */
			gotnocbscbs = true;
			rdp->nocb_gp_rdp = rdp_gp;
			rdp_prev->nocb_next_cb_rdp = rdp;
			if (dump_tree)
				pr_cont(" %d", cpu);
		}
		rdp_prev = rdp;
	}
	if (gotnocbs && dump_tree)
		pr_cont("%s\n", gotnocbscbs ? "" : " (self only)");
}

/*
 * Bind the current task to the offloaded CPUs.  If there are no offloaded
 * CPUs, leave the task unbound.  Splat if the bind attempt fails.
 */
void rcu_bind_current_to_nocb(void)
{
	if (cpumask_available(rcu_nocb_mask) && cpumask_weight(rcu_nocb_mask))
		WARN_ON(sched_setaffinity(current->pid, rcu_nocb_mask));
}
EXPORT_SYMBOL_GPL(rcu_bind_current_to_nocb);

/*
 * Dump out nocb grace-period kthread state for the specified rcu_data
 * structure.
 */
static void show_rcu_nocb_gp_state(struct rcu_data *rdp)
{
	struct rcu_node *rnp = rdp->mynode;

	pr_info("nocb GP %d %c%c%c%c%c%c %c[%c%c] %c%c:%ld rnp %d:%d %lu\n",
		rdp->cpu,
		"kK"[!!rdp->nocb_gp_kthread],
		"lL"[raw_spin_is_locked(&rdp->nocb_gp_lock)],
		"dD"[!!rdp->nocb_defer_wakeup],
		"tT"[timer_pending(&rdp->nocb_timer)],
		"bB"[timer_pending(&rdp->nocb_bypass_timer)],
		"sS"[!!rdp->nocb_gp_sleep],
		".W"[swait_active(&rdp->nocb_gp_wq)],
		".W"[swait_active(&rnp->nocb_gp_wq[0])],
		".W"[swait_active(&rnp->nocb_gp_wq[1])],
		".B"[!!rdp->nocb_gp_bypass],
		".G"[!!rdp->nocb_gp_gp],
		(long)rdp->nocb_gp_seq,
		rnp->grplo, rnp->grphi, READ_ONCE(rdp->nocb_gp_loops));
}

/* Dump out nocb kthread state for the specified rcu_data structure. */
static void show_rcu_nocb_state(struct rcu_data *rdp)
{
	struct rcu_segcblist *rsclp = &rdp->cblist;
	bool waslocked;
	bool wastimer;
	bool wassleep;

	if (rdp->nocb_gp_rdp == rdp)
		show_rcu_nocb_gp_state(rdp);

	pr_info("   CB %d->%d %c%c%c%c%c%c F%ld L%ld C%d %c%c%c%c%c q%ld\n",
		rdp->cpu, rdp->nocb_gp_rdp->cpu,
		"kK"[!!rdp->nocb_cb_kthread],
		"bB"[raw_spin_is_locked(&rdp->nocb_bypass_lock)],
		"cC"[!!atomic_read(&rdp->nocb_lock_contended)],
		"lL"[raw_spin_is_locked(&rdp->nocb_lock)],
		"sS"[!!rdp->nocb_cb_sleep],
		".W"[swait_active(&rdp->nocb_cb_wq)],
		jiffies - rdp->nocb_bypass_first,
		jiffies - rdp->nocb_nobypass_last,
		rdp->nocb_nobypass_count,
		".D"[rcu_segcblist_ready_cbs(rsclp)],
		".W"[!rcu_segcblist_restempty(rsclp, RCU_DONE_TAIL)],
		".R"[!rcu_segcblist_restempty(rsclp, RCU_WAIT_TAIL)],
		".N"[!rcu_segcblist_restempty(rsclp, RCU_NEXT_READY_TAIL)],
		".B"[!!rcu_cblist_n_cbs(&rdp->nocb_bypass)],
		rcu_segcblist_n_cbs(&rdp->cblist));

	/* It is OK for GP kthreads to have GP state. */
	if (rdp->nocb_gp_rdp == rdp)
		return;

	waslocked = raw_spin_is_locked(&rdp->nocb_gp_lock);
	wastimer = timer_pending(&rdp->nocb_bypass_timer);
	wassleep = swait_active(&rdp->nocb_gp_wq);
	if (!rdp->nocb_gp_sleep && !waslocked && !wastimer && !wassleep)
		return;  /* Nothing untowards. */

	pr_info("   nocb GP activity on CB-only CPU!!! %c%c%c%c %c\n",
		"lL"[waslocked],
		"dD"[!!rdp->nocb_defer_wakeup],
		"tT"[wastimer],
		"sS"[!!rdp->nocb_gp_sleep],
		".W"[wassleep]);
}

#else /* #ifdef CONFIG_RCU_NOCB_CPU */

/* No ->nocb_lock to acquire.  */
static void rcu_nocb_lock(struct rcu_data *rdp)
{
}

/* No ->nocb_lock to release.  */
static void rcu_nocb_unlock(struct rcu_data *rdp)
{
}

/* No ->nocb_lock to release.  */
static void rcu_nocb_unlock_irqrestore(struct rcu_data *rdp,
				       unsigned long flags)
{
	local_irq_restore(flags);
}

/* Lockdep check that ->cblist may be safely accessed. */
static void rcu_lockdep_assert_cblist_protected(struct rcu_data *rdp)
{
	lockdep_assert_irqs_disabled();
}

static void rcu_nocb_gp_cleanup(struct swait_queue_head *sq)
{
}

static struct swait_queue_head *rcu_nocb_gp_get(struct rcu_node *rnp)
{
	return NULL;
}

static void rcu_init_one_nocb(struct rcu_node *rnp)
{
}

static bool rcu_nocb_flush_bypass(struct rcu_data *rdp, struct rcu_head *rhp,
				  unsigned long j)
{
	return true;
}

static bool rcu_nocb_try_bypass(struct rcu_data *rdp, struct rcu_head *rhp,
				bool *was_alldone, unsigned long flags)
{
	return false;
}

static void __call_rcu_nocb_wake(struct rcu_data *rdp, bool was_empty,
				 unsigned long flags)
{
	WARN_ON_ONCE(1);  /* Should be dead code! */
}

static void __init rcu_boot_init_nocb_percpu_data(struct rcu_data *rdp)
{
}

static int rcu_nocb_need_deferred_wakeup(struct rcu_data *rdp)
{
	return false;
}

static void do_nocb_deferred_wakeup(struct rcu_data *rdp)
{
}

static void rcu_spawn_cpu_nocb_kthread(int cpu)
{
}

static void __init rcu_spawn_nocb_kthreads(void)
{
}

static void show_rcu_nocb_state(struct rcu_data *rdp)
{
}

#endif /* #else #ifdef CONFIG_RCU_NOCB_CPU */

/*
 * Is this CPU a NO_HZ_FULL CPU that should ignore RCU so that the
 * grace-period kthread will do force_quiescent_state() processing?
 * The idea is to avoid waking up RCU core processing on such a
 * CPU unless the grace period has extended for too long.
 *
 * This code relies on the fact that all NO_HZ_FULL CPUs are also
 * CONFIG_RCU_NOCB_CPU CPUs.
 */
static bool rcu_nohz_full_cpu(void)
{
#ifdef CONFIG_NO_HZ_FULL
	if (tick_nohz_full_cpu(smp_processor_id()) &&
	    (!rcu_gp_in_progress() ||
	     time_before(jiffies, READ_ONCE(rcu_state.gp_start) + HZ)))
		return true;
#endif /* #ifdef CONFIG_NO_HZ_FULL */
	return false;
}

/*
 * Bind the RCU grace-period kthreads to the housekeeping CPU.
 */
static void rcu_bind_gp_kthread(void)
{
	if (!tick_nohz_full_enabled())
		return;
	housekeeping_affine(current, HK_FLAG_RCU);
}

/* Record the current task on dyntick-idle entry. */
static void noinstr rcu_dynticks_task_enter(void)
{
#if defined(CONFIG_TASKS_RCU) && defined(CONFIG_NO_HZ_FULL)
	WRITE_ONCE(current->rcu_tasks_idle_cpu, smp_processor_id());
#endif /* #if defined(CONFIG_TASKS_RCU) && defined(CONFIG_NO_HZ_FULL) */
}

/* Record no current task on dyntick-idle exit. */
static void noinstr rcu_dynticks_task_exit(void)
{
#if defined(CONFIG_TASKS_RCU) && defined(CONFIG_NO_HZ_FULL)
	WRITE_ONCE(current->rcu_tasks_idle_cpu, -1);
#endif /* #if defined(CONFIG_TASKS_RCU) && defined(CONFIG_NO_HZ_FULL) */
}

/* Turn on heavyweight RCU tasks trace readers on idle/user entry. */
static void rcu_dynticks_task_trace_enter(void)
{
#ifdef CONFIG_TASKS_RCU_TRACE
	if (IS_ENABLED(CONFIG_TASKS_TRACE_RCU_READ_MB))
		current->trc_reader_special.b.need_mb = true;
#endif /* #ifdef CONFIG_TASKS_RCU_TRACE */
}

/* Turn off heavyweight RCU tasks trace readers on idle/user exit. */
static void rcu_dynticks_task_trace_exit(void)
{
#ifdef CONFIG_TASKS_RCU_TRACE
	if (IS_ENABLED(CONFIG_TASKS_TRACE_RCU_READ_MB))
		current->trc_reader_special.b.need_mb = false;
#endif /* #ifdef CONFIG_TASKS_RCU_TRACE */
}<|MERGE_RESOLUTION|>--- conflicted
+++ resolved
@@ -36,11 +36,8 @@
 		pr_info("\tRCU dyntick-idle grace-period acceleration is enabled.\n");
 	if (IS_ENABLED(CONFIG_PROVE_RCU))
 		pr_info("\tRCU lockdep checking is enabled.\n");
-<<<<<<< HEAD
-=======
 	if (IS_ENABLED(CONFIG_RCU_STRICT_GRACE_PERIOD))
 		pr_info("\tRCU strict (and thus non-scalable) grace periods enabled.\n");
->>>>>>> 24b8d41d
 	if (RCU_NUM_LVLS >= 4)
 		pr_info("\tFour(or more)-level hierarchy is enabled.\n");
 	if (RCU_FANOUT_LEAF != 16)
@@ -737,19 +734,6 @@
 	rcu_preempt_deferred_qs(current);
 }
 
-<<<<<<< HEAD
-/**
- * rcu_barrier - Wait until all in-flight call_rcu() callbacks complete.
- *
- * Note that this primitive does not necessarily wait for an RCU grace period
- * to complete.  For example, if there are no RCU callbacks queued anywhere
- * in the system, then rcu_barrier() is within its rights to return
- * immediately, without waiting for anything, much less an RCU grace period.
- */
-void rcu_barrier(void)
-{
-	_rcu_barrier(rcu_state_p);
-=======
 /*
  * Dump the blocked-tasks state, but limit the list dump to the
  * specified number of elements.
@@ -809,7 +793,6 @@
 	rdp = this_cpu_ptr(&rcu_data);
 	rcu_report_qs_rdp(rdp);
 	udelay(rcu_unlock_delay);
->>>>>>> 24b8d41d
 }
 EXPORT_SYMBOL_GPL(rcu_read_unlock_strict);
 
@@ -936,15 +919,6 @@
 {
 	if (user || rcu_is_cpu_rrupt_from_idle()) {
 
-<<<<<<< HEAD
-/*
- * Because preemptible RCU does not exist, rcu_barrier() is just
- * another name for rcu_barrier_sched().
- */
-void rcu_barrier(void)
-{
-	rcu_barrier_sched();
-=======
 		/*
 		 * Get here if this CPU took its interrupt from user
 		 * mode or from the idle loop, and if this is not a
@@ -959,7 +933,6 @@
 
 		rcu_qs();
 	}
->>>>>>> 24b8d41d
 }
 
 /*
@@ -2166,54 +2139,8 @@
 	// Each pass through this loop does one callback batch, and,
 	// if there are no more ready callbacks, waits for them.
 	for (;;) {
-<<<<<<< HEAD
-		/* Wait for callbacks. */
-		if (rdp->nocb_leader == rdp)
-			nocb_leader_wait(rdp);
-		else
-			nocb_follower_wait(rdp);
-
-		/* Pull the ready-to-invoke callbacks onto local list. */
-		list = READ_ONCE(rdp->nocb_follower_head);
-		BUG_ON(!list);
-		trace_rcu_nocb_wake(rdp->rsp->name, rdp->cpu, "WokeNonEmpty");
-		WRITE_ONCE(rdp->nocb_follower_head, NULL);
-		tail = xchg(&rdp->nocb_follower_tail, &rdp->nocb_follower_head);
-
-		/* Each pass through the following loop invokes a callback. */
-		trace_rcu_batch_start(rdp->rsp->name,
-				      atomic_long_read(&rdp->nocb_q_count_lazy),
-				      atomic_long_read(&rdp->nocb_q_count), -1);
-		c = cl = 0;
-		while (list) {
-			next = list->next;
-			/* Wait for enqueuing to complete, if needed. */
-			while (next == NULL && &list->next != tail) {
-				trace_rcu_nocb_wake(rdp->rsp->name, rdp->cpu,
-						    TPS("WaitQueue"));
-				schedule_timeout_interruptible(1);
-				trace_rcu_nocb_wake(rdp->rsp->name, rdp->cpu,
-						    TPS("WokeQueue"));
-				next = list->next;
-			}
-			debug_rcu_head_unqueue(list);
-			local_bh_disable();
-			if (__rcu_reclaim(rdp->rsp->name, list))
-				cl++;
-			c++;
-			local_bh_enable();
-			cond_resched_rcu_qs();
-			list = next;
-		}
-		trace_rcu_batch_end(rdp->rsp->name, c, !!list, 0, 0, 1);
-		smp_mb__before_atomic();  /* _add after CB invocation. */
-		atomic_long_add(-c, &rdp->nocb_q_count);
-		atomic_long_add(-cl, &rdp->nocb_q_count_lazy);
-		rdp->n_nocbs_invoked += c;
-=======
 		nocb_cb_wait(rdp);
 		cond_resched_tasks_rcu_qs();
->>>>>>> 24b8d41d
 	}
 	return 0;
 }
