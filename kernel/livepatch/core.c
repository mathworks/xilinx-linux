// SPDX-License-Identifier: GPL-2.0-or-later
/*
 * core.c - Kernel Live Patching Core
 *
 * Copyright (C) 2014 Seth Jennings <sjenning@redhat.com>
 * Copyright (C) 2014 SUSE
 */

#define pr_fmt(fmt) KBUILD_MODNAME ": " fmt

#include <linux/module.h>
#include <linux/kernel.h>
#include <linux/mutex.h>
#include <linux/slab.h>
#include <linux/list.h>
#include <linux/kallsyms.h>
#include <linux/livepatch.h>
#include <linux/elf.h>
#include <linux/moduleloader.h>
<<<<<<< HEAD
=======
#include <linux/completion.h>
#include <linux/memory.h>
>>>>>>> 24b8d41d
#include <asm/cacheflush.h>
#include "core.h"
#include "patch.h"
#include "state.h"
#include "transition.h"

/*
 * klp_mutex is a coarse lock which serializes access to klp data.  All
 * accesses to klp-related variables and structures must have mutex protection,
 * except within the following functions which carefully avoid the need for it:
 *
 * - klp_ftrace_handler()
 * - klp_update_patch_state()
 */
DEFINE_MUTEX(klp_mutex);

/*
 * Actively used patches: enabled or in transition. Note that replaced
 * or disabled patches are not listed even though the related kernel
 * module still can be loaded.
 */
LIST_HEAD(klp_patches);

static struct kobject *klp_root_kobj;

static bool klp_is_module(struct klp_object *obj)
{
	return obj->name;
}

/* sets obj->mod if object is not vmlinux and module is found */
static void klp_find_object_module(struct klp_object *obj)
{
	struct module *mod;

	if (!klp_is_module(obj))
		return;

	mutex_lock(&module_mutex);
	/*
	 * We do not want to block removal of patched modules and therefore
	 * we do not take a reference here. The patches are removed by
	 * klp_module_going() instead.
	 */
	mod = find_module(obj->name);
	/*
	 * Do not mess work of klp_module_coming() and klp_module_going().
	 * Note that the patch might still be needed before klp_module_going()
	 * is called. Module functions can be called even in the GOING state
	 * until mod->exit() finishes. This is especially important for
	 * patches that modify semantic of the functions.
	 */
	if (mod && mod->klp_alive)
		obj->mod = mod;

	mutex_unlock(&module_mutex);
}

static bool klp_initialized(void)
{
	return !!klp_root_kobj;
}

static struct klp_func *klp_find_func(struct klp_object *obj,
				      struct klp_func *old_func)
{
	struct klp_func *func;

	klp_for_each_func(obj, func) {
		if ((strcmp(old_func->old_name, func->old_name) == 0) &&
		    (old_func->old_sympos == func->old_sympos)) {
			return func;
		}
	}

	return NULL;
}

static struct klp_object *klp_find_object(struct klp_patch *patch,
					  struct klp_object *old_obj)
{
	struct klp_object *obj;

	klp_for_each_object(patch, obj) {
		if (klp_is_module(old_obj)) {
			if (klp_is_module(obj) &&
			    strcmp(old_obj->name, obj->name) == 0) {
				return obj;
			}
		} else if (!klp_is_module(obj)) {
			return obj;
		}
	}

	return NULL;
}

struct klp_find_arg {
	const char *objname;
	const char *name;
	unsigned long addr;
	unsigned long count;
	unsigned long pos;
};

static int klp_find_callback(void *data, const char *name,
			     struct module *mod, unsigned long addr)
{
	struct klp_find_arg *args = data;

	if ((mod && !args->objname) || (!mod && args->objname))
		return 0;

	if (strcmp(args->name, name))
		return 0;

	if (args->objname && strcmp(args->objname, mod->name))
		return 0;

	args->addr = addr;
	args->count++;

	/*
	 * Finish the search when the symbol is found for the desired position
	 * or the position is not defined for a non-unique symbol.
	 */
	if ((args->pos && (args->count == args->pos)) ||
	    (!args->pos && (args->count > 1)))
		return 1;

	return 0;
}

static int klp_find_object_symbol(const char *objname, const char *name,
				  unsigned long sympos, unsigned long *addr)
{
	struct klp_find_arg args = {
		.objname = objname,
		.name = name,
		.addr = 0,
		.count = 0,
		.pos = sympos,
	};

	mutex_lock(&module_mutex);
	if (objname)
		module_kallsyms_on_each_symbol(klp_find_callback, &args);
	else
		kallsyms_on_each_symbol(klp_find_callback, &args);
	mutex_unlock(&module_mutex);

	/*
	 * Ensure an address was found. If sympos is 0, ensure symbol is unique;
	 * otherwise ensure the symbol position count matches sympos.
	 */
	if (args.addr == 0)
		pr_err("symbol '%s' not found in symbol table\n", name);
	else if (args.count > 1 && sympos == 0) {
		pr_err("unresolvable ambiguity for symbol '%s' in object '%s'\n",
		       name, objname);
	} else if (sympos != args.count && sympos > 0) {
		pr_err("symbol position %lu for symbol '%s' in object '%s' not found\n",
		       sympos, name, objname ? objname : "vmlinux");
	} else {
		*addr = args.addr;
		return 0;
	}

	*addr = 0;
	return -EINVAL;
}

<<<<<<< HEAD
static int klp_resolve_symbols(Elf_Shdr *relasec, struct module *pmod)
{
	int i, cnt, vmlinux, ret;
	char objname[MODULE_NAME_LEN];
	char symname[KSYM_NAME_LEN];
	char *strtab = pmod->core_kallsyms.strtab;
	Elf_Rela *relas;
	Elf_Sym *sym;
	unsigned long sympos, addr;

	/*
	 * Since the field widths for objname and symname in the sscanf()
=======
static int klp_resolve_symbols(Elf64_Shdr *sechdrs, const char *strtab,
			       unsigned int symndx, Elf_Shdr *relasec,
			       const char *sec_objname)
{
	int i, cnt, ret;
	char sym_objname[MODULE_NAME_LEN];
	char sym_name[KSYM_NAME_LEN];
	Elf_Rela *relas;
	Elf_Sym *sym;
	unsigned long sympos, addr;
	bool sym_vmlinux;
	bool sec_vmlinux = !strcmp(sec_objname, "vmlinux");

	/*
	 * Since the field widths for sym_objname and sym_name in the sscanf()
>>>>>>> 24b8d41d
	 * call are hard-coded and correspond to MODULE_NAME_LEN and
	 * KSYM_NAME_LEN respectively, we must make sure that MODULE_NAME_LEN
	 * and KSYM_NAME_LEN have the values we expect them to have.
	 *
	 * Because the value of MODULE_NAME_LEN can differ among architectures,
	 * we use the smallest/strictest upper bound possible (56, based on
	 * the current definition of MODULE_NAME_LEN) to prevent overflows.
	 */
	BUILD_BUG_ON(MODULE_NAME_LEN < 56 || KSYM_NAME_LEN != 128);

	relas = (Elf_Rela *) relasec->sh_addr;
	/* For each rela in this klp relocation section */
	for (i = 0; i < relasec->sh_size / sizeof(Elf_Rela); i++) {
<<<<<<< HEAD
		sym = pmod->core_kallsyms.symtab + ELF_R_SYM(relas[i].r_info);
		if (sym->st_shndx != SHN_LIVEPATCH) {
			pr_err("symbol %s is not marked as a livepatch symbol",
			       strtab + sym->st_name);
			return -EINVAL;
		}

		/* Format: .klp.sym.objname.symname,sympos */
		cnt = sscanf(strtab + sym->st_name,
			     ".klp.sym.%55[^.].%127[^,],%lu",
			     objname, symname, &sympos);
		if (cnt != 3) {
			pr_err("symbol %s has an incorrectly formatted name",
			       strtab + sym->st_name);
			return -EINVAL;
		}

		/* klp_find_object_symbol() treats a NULL objname as vmlinux */
		vmlinux = !strcmp(objname, "vmlinux");
		ret = klp_find_object_symbol(vmlinux ? NULL : objname,
					     symname, sympos, &addr);
		if (ret)
			return ret;

		sym->st_value = addr;
	}

	return 0;
}

static int klp_write_object_relocations(struct module *pmod,
					struct klp_object *obj)
{
	int i, cnt, ret = 0;
	const char *objname, *secname;
	char sec_objname[MODULE_NAME_LEN];
	Elf_Shdr *sec;

	if (WARN_ON(!klp_is_object_loaded(obj)))
		return -EINVAL;

	objname = klp_is_module(obj) ? obj->name : "vmlinux";

	/* For each klp relocation section */
	for (i = 1; i < pmod->klp_info->hdr.e_shnum; i++) {
		sec = pmod->klp_info->sechdrs + i;
		secname = pmod->klp_info->secstrings + sec->sh_name;
		if (!(sec->sh_flags & SHF_RELA_LIVEPATCH))
			continue;

		/*
		 * Format: .klp.rela.sec_objname.section_name
		 * See comment in klp_resolve_symbols() for an explanation
		 * of the selected field width value.
		 */
		cnt = sscanf(secname, ".klp.rela.%55[^.]", sec_objname);
		if (cnt != 1) {
			pr_err("section %s has an incorrectly formatted name",
			       secname);
			ret = -EINVAL;
			break;
		}

		if (strcmp(objname, sec_objname))
			continue;

		ret = klp_resolve_symbols(sec, pmod);
		if (ret)
			break;

		ret = apply_relocate_add(pmod->klp_info->sechdrs,
					 pmod->core_kallsyms.strtab,
					 pmod->klp_info->symndx, i, pmod);
		if (ret)
			break;
	}

	return ret;
=======
		sym = (Elf64_Sym *)sechdrs[symndx].sh_addr + ELF_R_SYM(relas[i].r_info);
		if (sym->st_shndx != SHN_LIVEPATCH) {
			pr_err("symbol %s is not marked as a livepatch symbol\n",
			       strtab + sym->st_name);
			return -EINVAL;
		}

		/* Format: .klp.sym.sym_objname.sym_name,sympos */
		cnt = sscanf(strtab + sym->st_name,
			     ".klp.sym.%55[^.].%127[^,],%lu",
			     sym_objname, sym_name, &sympos);
		if (cnt != 3) {
			pr_err("symbol %s has an incorrectly formatted name\n",
			       strtab + sym->st_name);
			return -EINVAL;
		}

		sym_vmlinux = !strcmp(sym_objname, "vmlinux");

		/*
		 * Prevent module-specific KLP rela sections from referencing
		 * vmlinux symbols.  This helps prevent ordering issues with
		 * module special section initializations.  Presumably such
		 * symbols are exported and normal relas can be used instead.
		 */
		if (!sec_vmlinux && sym_vmlinux) {
			pr_err("invalid access to vmlinux symbol '%s' from module-specific livepatch relocation section",
			       sym_name);
			return -EINVAL;
		}

		/* klp_find_object_symbol() treats a NULL objname as vmlinux */
		ret = klp_find_object_symbol(sym_vmlinux ? NULL : sym_objname,
					     sym_name, sympos, &addr);
		if (ret)
			return ret;

		sym->st_value = addr;
	}

	return 0;
>>>>>>> 24b8d41d
}

/*
 * At a high-level, there are two types of klp relocation sections: those which
 * reference symbols which live in vmlinux; and those which reference symbols
 * which live in other modules.  This function is called for both types:
 *
 * 1) When a klp module itself loads, the module code calls this function to
 *    write vmlinux-specific klp relocations (.klp.rela.vmlinux.* sections).
 *    These relocations are written to the klp module text to allow the patched
 *    code/data to reference unexported vmlinux symbols.  They're written as
 *    early as possible to ensure that other module init code (.e.g.,
 *    jump_label_apply_nops) can access any unexported vmlinux symbols which
 *    might be referenced by the klp module's special sections.
 *
 * 2) When a to-be-patched module loads -- or is already loaded when a
 *    corresponding klp module loads -- klp code calls this function to write
 *    module-specific klp relocations (.klp.rela.{module}.* sections).  These
 *    are written to the klp module text to allow the patched code/data to
 *    reference symbols which live in the to-be-patched module or one of its
 *    module dependencies.  Exported symbols are supported, in addition to
 *    unexported symbols, in order to enable late module patching, which allows
 *    the to-be-patched module to be loaded and patched sometime *after* the
 *    klp module is loaded.
 */
int klp_apply_section_relocs(struct module *pmod, Elf_Shdr *sechdrs,
			     const char *shstrtab, const char *strtab,
			     unsigned int symndx, unsigned int secndx,
			     const char *objname)
{
	int cnt, ret;
	char sec_objname[MODULE_NAME_LEN];
	Elf_Shdr *sec = sechdrs + secndx;

	/*
	 * Format: .klp.rela.sec_objname.section_name
	 * See comment in klp_resolve_symbols() for an explanation
	 * of the selected field width value.
	 */
	cnt = sscanf(shstrtab + sec->sh_name, ".klp.rela.%55[^.]",
		     sec_objname);
	if (cnt != 1) {
		pr_err("section %s has an incorrectly formatted name\n",
		       shstrtab + sec->sh_name);
		return -EINVAL;
	}

	if (strcmp(objname ? objname : "vmlinux", sec_objname))
		return 0;

	ret = klp_resolve_symbols(sechdrs, strtab, symndx, sec, sec_objname);
	if (ret)
		return ret;

	return apply_relocate_add(sechdrs, strtab, symndx, secndx, pmod);
}

/*
<<<<<<< HEAD
 * Convert a function address into the appropriate ftrace location.
 *
 * Usually this is just the address of the function, but on some architectures
 * it's more complicated so allow them to provide a custom behaviour.
 */
#ifndef klp_get_ftrace_location
static unsigned long klp_get_ftrace_location(unsigned long faddr)
{
	return faddr;
}
#endif

static void klp_disable_func(struct klp_func *func)
=======
 * Sysfs Interface
 *
 * /sys/kernel/livepatch
 * /sys/kernel/livepatch/<patch>
 * /sys/kernel/livepatch/<patch>/enabled
 * /sys/kernel/livepatch/<patch>/transition
 * /sys/kernel/livepatch/<patch>/force
 * /sys/kernel/livepatch/<patch>/<object>
 * /sys/kernel/livepatch/<patch>/<object>/<function,sympos>
 */
static int __klp_disable_patch(struct klp_patch *patch);

static ssize_t enabled_store(struct kobject *kobj, struct kobj_attribute *attr,
			     const char *buf, size_t count)
>>>>>>> 24b8d41d
{
	struct klp_patch *patch;
	int ret;
	bool enabled;

	ret = kstrtobool(buf, &enabled);
	if (ret)
		return ret;

	patch = container_of(kobj, struct klp_patch, kobj);

<<<<<<< HEAD
	if (list_is_singular(&ops->func_stack)) {
		unsigned long ftrace_loc;

		ftrace_loc = klp_get_ftrace_location(func->old_addr);
		if (WARN_ON(!ftrace_loc))
			return;

		WARN_ON(unregister_ftrace_function(&ops->fops));
		WARN_ON(ftrace_set_filter_ip(&ops->fops, ftrace_loc, 1, 0));
=======
	mutex_lock(&klp_mutex);
>>>>>>> 24b8d41d

	if (patch->enabled == enabled) {
		/* already in requested state */
		ret = -EINVAL;
		goto out;
	}

	/*
	 * Allow to reverse a pending transition in both ways. It might be
	 * necessary to complete the transition without forcing and breaking
	 * the system integrity.
	 *
	 * Do not allow to re-enable a disabled patch.
	 */
	if (patch == klp_transition_patch)
		klp_reverse_transition();
	else if (!enabled)
		ret = __klp_disable_patch(patch);
	else
		ret = -EINVAL;

out:
	mutex_unlock(&klp_mutex);

	if (ret)
		return ret;
	return count;
}

static ssize_t enabled_show(struct kobject *kobj,
			    struct kobj_attribute *attr, char *buf)
{
	struct klp_patch *patch;

	patch = container_of(kobj, struct klp_patch, kobj);
	return snprintf(buf, PAGE_SIZE-1, "%d\n", patch->enabled);
}

static ssize_t transition_show(struct kobject *kobj,
			       struct kobj_attribute *attr, char *buf)
{
	struct klp_patch *patch;

<<<<<<< HEAD
	ops = klp_find_ops(func->old_addr);
	if (!ops) {
		unsigned long ftrace_loc;

		ftrace_loc = klp_get_ftrace_location(func->old_addr);
		if (!ftrace_loc) {
			pr_err("failed to find location for function '%s'\n",
				func->old_name);
			return -EINVAL;
		}

		ops = kzalloc(sizeof(*ops), GFP_KERNEL);
		if (!ops)
			return -ENOMEM;
=======
	patch = container_of(kobj, struct klp_patch, kobj);
	return snprintf(buf, PAGE_SIZE-1, "%d\n",
			patch == klp_transition_patch);
}
>>>>>>> 24b8d41d

static ssize_t force_store(struct kobject *kobj, struct kobj_attribute *attr,
			   const char *buf, size_t count)
{
	struct klp_patch *patch;
	int ret;
	bool val;

	ret = kstrtobool(buf, &val);
	if (ret)
		return ret;

	if (!val)
		return count;

<<<<<<< HEAD
		ret = ftrace_set_filter_ip(&ops->fops, ftrace_loc, 0, 0);
		if (ret) {
			pr_err("failed to set ftrace filter for function '%s' (%d)\n",
			       func->old_name, ret);
			goto err;
		}

		ret = register_ftrace_function(&ops->fops);
		if (ret) {
			pr_err("failed to register ftrace handler for function '%s' (%d)\n",
			       func->old_name, ret);
			ftrace_set_filter_ip(&ops->fops, ftrace_loc, 1, 0);
			goto err;
		}
=======
	mutex_lock(&klp_mutex);

	patch = container_of(kobj, struct klp_patch, kobj);
	if (patch != klp_transition_patch) {
		mutex_unlock(&klp_mutex);
		return -EINVAL;
	}
>>>>>>> 24b8d41d

	klp_force_transition();

	mutex_unlock(&klp_mutex);

	return count;
}

static struct kobj_attribute enabled_kobj_attr = __ATTR_RW(enabled);
static struct kobj_attribute transition_kobj_attr = __ATTR_RO(transition);
static struct kobj_attribute force_kobj_attr = __ATTR_WO(force);
static struct attribute *klp_patch_attrs[] = {
	&enabled_kobj_attr.attr,
	&transition_kobj_attr.attr,
	&force_kobj_attr.attr,
	NULL
};
ATTRIBUTE_GROUPS(klp_patch);

static void klp_free_object_dynamic(struct klp_object *obj)
{
	kfree(obj->name);
	kfree(obj);
}

static void klp_init_func_early(struct klp_object *obj,
				struct klp_func *func);
static void klp_init_object_early(struct klp_patch *patch,
				  struct klp_object *obj);

static struct klp_object *klp_alloc_object_dynamic(const char *name,
						   struct klp_patch *patch)
{
	struct klp_object *obj;

	obj = kzalloc(sizeof(*obj), GFP_KERNEL);
	if (!obj)
		return NULL;

	if (name) {
		obj->name = kstrdup(name, GFP_KERNEL);
		if (!obj->name) {
			kfree(obj);
			return NULL;
		}
	}

	klp_init_object_early(patch, obj);
	obj->dynamic = true;

	return obj;
}

static void klp_free_func_nop(struct klp_func *func)
{
	kfree(func->old_name);
	kfree(func);
}

static struct klp_func *klp_alloc_func_nop(struct klp_func *old_func,
					   struct klp_object *obj)
{
	struct klp_func *func;

	func = kzalloc(sizeof(*func), GFP_KERNEL);
	if (!func)
		return NULL;

	if (old_func->old_name) {
		func->old_name = kstrdup(old_func->old_name, GFP_KERNEL);
		if (!func->old_name) {
			kfree(func);
			return NULL;
		}
	}

	klp_init_func_early(obj, func);
	/*
	 * func->new_func is same as func->old_func. These addresses are
	 * set when the object is loaded, see klp_init_object_loaded().
	 */
	func->old_sympos = old_func->old_sympos;
	func->nop = true;

	return func;
}

static int klp_add_object_nops(struct klp_patch *patch,
			       struct klp_object *old_obj)
{
	struct klp_object *obj;
	struct klp_func *func, *old_func;

	obj = klp_find_object(patch, old_obj);

	if (!obj) {
		obj = klp_alloc_object_dynamic(old_obj->name, patch);
		if (!obj)
			return -ENOMEM;
	}

	klp_for_each_func(old_obj, old_func) {
		func = klp_find_func(obj, old_func);
		if (func)
			continue;

		func = klp_alloc_func_nop(old_func, obj);
		if (!func)
			return -ENOMEM;
	}

	return 0;
}

/*
 * Add 'nop' functions which simply return to the caller to run
 * the original function. The 'nop' functions are added to a
 * patch to facilitate a 'replace' mode.
 */
static int klp_add_nops(struct klp_patch *patch)
{
	struct klp_patch *old_patch;
	struct klp_object *old_obj;

	klp_for_each_patch(old_patch) {
		klp_for_each_object(old_patch, old_obj) {
			int err;

			err = klp_add_object_nops(patch, old_obj);
			if (err)
				return err;
		}
	}

	return 0;
}

static void klp_kobj_release_patch(struct kobject *kobj)
{
	struct klp_patch *patch;

	patch = container_of(kobj, struct klp_patch, kobj);
	complete(&patch->finish);
}

static struct kobj_type klp_ktype_patch = {
	.release = klp_kobj_release_patch,
	.sysfs_ops = &kobj_sysfs_ops,
	.default_groups = klp_patch_groups,
};

static void klp_kobj_release_object(struct kobject *kobj)
{
	struct klp_object *obj;

	obj = container_of(kobj, struct klp_object, kobj);

	if (obj->dynamic)
		klp_free_object_dynamic(obj);
}

<<<<<<< HEAD
	pr_notice("enabling patch '%s'\n", patch->mod->name);
=======
static struct kobj_type klp_ktype_object = {
	.release = klp_kobj_release_object,
	.sysfs_ops = &kobj_sysfs_ops,
};

static void klp_kobj_release_func(struct kobject *kobj)
{
	struct klp_func *func;
>>>>>>> 24b8d41d

	func = container_of(kobj, struct klp_func, kobj);

	if (func->nop)
		klp_free_func_nop(func);
}

static struct kobj_type klp_ktype_func = {
	.release = klp_kobj_release_func,
	.sysfs_ops = &kobj_sysfs_ops,
};

static void __klp_free_funcs(struct klp_object *obj, bool nops_only)
{
	struct klp_func *func, *tmp_func;

	klp_for_each_func_safe(obj, func, tmp_func) {
		if (nops_only && !func->nop)
			continue;

		list_del(&func->node);
		kobject_put(&func->kobj);
	}
}

/* Clean up when a patched object is unloaded */
static void klp_free_object_loaded(struct klp_object *obj)
{
	struct klp_func *func;

	obj->mod = NULL;

	klp_for_each_func(obj, func) {
		func->old_func = NULL;

		if (func->nop)
			func->new_func = NULL;
	}
}

static void __klp_free_objects(struct klp_patch *patch, bool nops_only)
{
	struct klp_object *obj, *tmp_obj;

	klp_for_each_object_safe(patch, obj, tmp_obj) {
		__klp_free_funcs(obj, nops_only);

		if (nops_only && !obj->dynamic)
			continue;

		list_del(&obj->node);
		kobject_put(&obj->kobj);
	}
}

static void klp_free_objects(struct klp_patch *patch)
{
	__klp_free_objects(patch, false);
}

static void klp_free_objects_dynamic(struct klp_patch *patch)
{
	__klp_free_objects(patch, true);
}

/*
 * This function implements the free operations that can be called safely
 * under klp_mutex.
 *
 * The operation must be completed by calling klp_free_patch_finish()
 * outside klp_mutex.
 */
static void klp_free_patch_start(struct klp_patch *patch)
{
	if (!list_empty(&patch->list))
		list_del(&patch->list);

	klp_free_objects(patch);
}

/*
 * This function implements the free part that must be called outside
 * klp_mutex.
 *
 * It must be called after klp_free_patch_start(). And it has to be
 * the last function accessing the livepatch structures when the patch
 * gets disabled.
 */
static void klp_free_patch_finish(struct klp_patch *patch)
{
	/*
	 * Avoid deadlock with enabled_store() sysfs callback by
	 * calling this outside klp_mutex. It is safe because
	 * this is called when the patch gets disabled and it
	 * cannot get enabled again.
	 */
	kobject_put(&patch->kobj);
	wait_for_completion(&patch->finish);

	/* Put the module after the last access to struct klp_patch. */
	if (!patch->forced)
		module_put(patch->mod);
}

/*
 * The livepatch might be freed from sysfs interface created by the patch.
 * This work allows to wait until the interface is destroyed in a separate
 * context.
 */
static void klp_free_patch_work_fn(struct work_struct *work)
{
	struct klp_patch *patch =
		container_of(work, struct klp_patch, free_work);

	klp_free_patch_finish(patch);
}

void klp_free_patch_async(struct klp_patch *patch)
{
	klp_free_patch_start(patch);
	schedule_work(&patch->free_work);
}

void klp_free_replaced_patches_async(struct klp_patch *new_patch)
{
	struct klp_patch *old_patch, *tmp_patch;

	klp_for_each_patch_safe(old_patch, tmp_patch) {
		if (old_patch == new_patch)
			return;
		klp_free_patch_async(old_patch);
	}
}

static int klp_init_func(struct klp_object *obj, struct klp_func *func)
{
<<<<<<< HEAD
	if (!func->old_name || !func->new_func)
=======
	if (!func->old_name)
		return -EINVAL;

	/*
	 * NOPs get the address later. The patched module must be loaded,
	 * see klp_init_object_loaded().
	 */
	if (!func->new_func && !func->nop)
		return -EINVAL;

	if (strlen(func->old_name) >= KSYM_NAME_LEN)
>>>>>>> 24b8d41d
		return -EINVAL;

	INIT_LIST_HEAD(&func->stack_node);
	func->patched = false;
	func->transition = false;

	/* The format for the sysfs directory is <function,sympos> where sympos
	 * is the nth occurrence of this symbol in kallsyms for the patched
	 * object. If the user selects 0 for old_sympos, then 1 will be used
	 * since a unique symbol will be the first occurrence.
	 */
	return kobject_add(&func->kobj, &obj->kobj, "%s,%lu",
			   func->old_name,
			   func->old_sympos ? func->old_sympos : 1);
}

static int klp_apply_object_relocs(struct klp_patch *patch,
				   struct klp_object *obj)
{
	int i, ret;
	struct klp_modinfo *info = patch->mod->klp_info;

	for (i = 1; i < info->hdr.e_shnum; i++) {
		Elf_Shdr *sec = info->sechdrs + i;

		if (!(sec->sh_flags & SHF_RELA_LIVEPATCH))
			continue;

		ret = klp_apply_section_relocs(patch->mod, info->sechdrs,
					       info->secstrings,
					       patch->mod->core_kallsyms.strtab,
					       info->symndx, i, obj->name);
		if (ret)
			return ret;
	}

	return 0;
}

/* Arches may override this to finish any remaining arch-specific tasks */
void __weak arch_klp_init_object_loaded(struct klp_patch *patch,
					struct klp_object *obj)
{
}

/* parts of the initialization that is done only when the object is loaded */
static int klp_init_object_loaded(struct klp_patch *patch,
				  struct klp_object *obj)
{
	struct klp_func *func;
	int ret;

<<<<<<< HEAD
	module_disable_ro(patch->mod);
	ret = klp_write_object_relocations(patch->mod, obj);
	if (ret) {
		module_enable_ro(patch->mod, true);
		return ret;
=======
	if (klp_is_module(obj)) {
		/*
		 * Only write module-specific relocations here
		 * (.klp.rela.{module}.*).  vmlinux-specific relocations were
		 * written earlier during the initialization of the klp module
		 * itself.
		 */
		ret = klp_apply_object_relocs(patch, obj);
		if (ret)
			return ret;
>>>>>>> 24b8d41d
	}

	arch_klp_init_object_loaded(patch, obj);
	module_enable_ro(patch->mod, true);

	klp_for_each_func(obj, func) {
		ret = klp_find_object_symbol(obj->name, func->old_name,
					     func->old_sympos,
					     (unsigned long *)&func->old_func);
		if (ret)
			return ret;

		ret = kallsyms_lookup_size_offset((unsigned long)func->old_func,
						  &func->old_size, NULL);
		if (!ret) {
			pr_err("kallsyms size lookup failed for '%s'\n",
			       func->old_name);
			return -ENOENT;
		}

		if (func->nop)
			func->new_func = func->old_func;

		ret = kallsyms_lookup_size_offset((unsigned long)func->new_func,
						  &func->new_size, NULL);
		if (!ret) {
			pr_err("kallsyms size lookup failed for '%s' replacement\n",
			       func->old_name);
			return -ENOENT;
		}
	}

	return 0;
}

static int klp_init_object(struct klp_patch *patch, struct klp_object *obj)
{
	struct klp_func *func;
	int ret;
	const char *name;

	if (klp_is_module(obj) && strlen(obj->name) >= MODULE_NAME_LEN)
		return -EINVAL;

	obj->patched = false;
	obj->mod = NULL;

	klp_find_object_module(obj);

	name = klp_is_module(obj) ? obj->name : "vmlinux";
	ret = kobject_add(&obj->kobj, &patch->kobj, "%s", name);
	if (ret)
		return ret;

	klp_for_each_func(obj, func) {
		ret = klp_init_func(obj, func);
		if (ret)
			return ret;
	}

	if (klp_is_object_loaded(obj))
		ret = klp_init_object_loaded(patch, obj);

	return ret;
}

static void klp_init_func_early(struct klp_object *obj,
				struct klp_func *func)
{
	kobject_init(&func->kobj, &klp_ktype_func);
	list_add_tail(&func->node, &obj->func_list);
}

static void klp_init_object_early(struct klp_patch *patch,
				  struct klp_object *obj)
{
	INIT_LIST_HEAD(&obj->func_list);
	kobject_init(&obj->kobj, &klp_ktype_object);
	list_add_tail(&obj->node, &patch->obj_list);
}

static int klp_init_patch_early(struct klp_patch *patch)
{
	struct klp_object *obj;
	struct klp_func *func;

	if (!patch->objs)
		return -EINVAL;

	INIT_LIST_HEAD(&patch->list);
	INIT_LIST_HEAD(&patch->obj_list);
	kobject_init(&patch->kobj, &klp_ktype_patch);
	patch->enabled = false;
	patch->forced = false;
	INIT_WORK(&patch->free_work, klp_free_patch_work_fn);
	init_completion(&patch->finish);

	klp_for_each_object_static(patch, obj) {
		if (!obj->funcs)
			return -EINVAL;

		klp_init_object_early(patch, obj);

		klp_for_each_func_static(obj, func) {
			klp_init_func_early(obj, func);
		}
	}

	if (!try_module_get(patch->mod))
		return -ENODEV;

	return 0;
}

static int klp_init_patch(struct klp_patch *patch)
{
	struct klp_object *obj;
	int ret;

	ret = kobject_add(&patch->kobj, klp_root_kobj, "%s", patch->mod->name);
	if (ret)
		return ret;

	if (patch->replace) {
		ret = klp_add_nops(patch);
		if (ret)
			return ret;
	}

	klp_for_each_object(patch, obj) {
		ret = klp_init_object(patch, obj);
		if (ret)
			return ret;
	}

	list_add_tail(&patch->list, &klp_patches);

	return 0;
}

static int __klp_disable_patch(struct klp_patch *patch)
{
	struct klp_object *obj;

	if (WARN_ON(!patch->enabled))
		return -EINVAL;

	if (klp_transition_patch)
		return -EBUSY;

	klp_init_transition(patch, KLP_UNPATCHED);

	klp_for_each_object(patch, obj)
		if (obj->patched)
			klp_pre_unpatch_callback(obj);

	/*
	 * Enforce the order of the func->transition writes in
	 * klp_init_transition() and the TIF_PATCH_PENDING writes in
	 * klp_start_transition().  In the rare case where klp_ftrace_handler()
	 * is called shortly after klp_update_patch_state() switches the task,
	 * this ensures the handler sees that func->transition is set.
	 */
	smp_wmb();

	klp_start_transition();
	patch->enabled = false;
	klp_try_complete_transition();

	return 0;
}

static int __klp_enable_patch(struct klp_patch *patch)
{
	struct klp_object *obj;
	int ret;

	if (klp_transition_patch)
		return -EBUSY;

	if (WARN_ON(patch->enabled))
		return -EINVAL;

	pr_notice("enabling patch '%s'\n", patch->mod->name);

	klp_init_transition(patch, KLP_PATCHED);

	/*
	 * Enforce the order of the func->transition writes in
	 * klp_init_transition() and the ops->func_stack writes in
	 * klp_patch_object(), so that klp_ftrace_handler() will see the
	 * func->transition updates before the handler is registered and the
	 * new funcs become visible to the handler.
	 */
	smp_wmb();

	klp_for_each_object(patch, obj) {
		if (!klp_is_object_loaded(obj))
			continue;

		ret = klp_pre_patch_callback(obj);
		if (ret) {
			pr_warn("pre-patch callback failed for object '%s'\n",
				klp_is_module(obj) ? obj->name : "vmlinux");
			goto err;
		}

		ret = klp_patch_object(obj);
		if (ret) {
			pr_warn("failed to patch object '%s'\n",
				klp_is_module(obj) ? obj->name : "vmlinux");
			goto err;
		}
	}

	klp_start_transition();
	patch->enabled = true;
	klp_try_complete_transition();

	return 0;
err:
	pr_warn("failed to enable patch '%s'\n", patch->mod->name);

	klp_cancel_transition();
	return ret;
}

/**
 * klp_enable_patch() - enable the livepatch
 * @patch:	patch to be enabled
 *
 * Initializes the data structure associated with the patch, creates the sysfs
 * interface, performs the needed symbol lookups and code relocations,
 * registers the patched functions with ftrace.
 *
 * This function is supposed to be called from the livepatch module_init()
 * callback.
 *
 * Return: 0 on success, otherwise error
 */
int klp_enable_patch(struct klp_patch *patch)
{
	int ret;

	if (!patch || !patch->mod)
		return -EINVAL;

	if (!is_livepatch_module(patch->mod)) {
		pr_err("module %s is not marked as a livepatch module\n",
		       patch->mod->name);
		return -EINVAL;
	}

	if (!klp_initialized())
		return -ENODEV;

	if (!klp_have_reliable_stack()) {
		pr_warn("This architecture doesn't have support for the livepatch consistency model.\n");
		pr_warn("The livepatch transition may never complete.\n");
	}

	mutex_lock(&klp_mutex);

	if (!klp_is_patch_compatible(patch)) {
		pr_err("Livepatch patch (%s) is not compatible with the already installed livepatches.\n",
			patch->mod->name);
		mutex_unlock(&klp_mutex);
		return -EINVAL;
	}

	ret = klp_init_patch_early(patch);
	if (ret) {
		mutex_unlock(&klp_mutex);
		return ret;
	}

	ret = klp_init_patch(patch);
	if (ret)
		goto err;

	ret = __klp_enable_patch(patch);
	if (ret)
		goto err;

	mutex_unlock(&klp_mutex);

	return 0;

err:
	klp_free_patch_start(patch);

	mutex_unlock(&klp_mutex);

	klp_free_patch_finish(patch);

	return ret;
}
EXPORT_SYMBOL_GPL(klp_enable_patch);

/*
 * This function unpatches objects from the replaced livepatches.
 *
 * We could be pretty aggressive here. It is called in the situation where
 * these structures are no longer accessed from the ftrace handler.
 * All functions are redirected by the klp_transition_patch. They
 * use either a new code or they are in the original code because
 * of the special nop function patches.
 *
 * The only exception is when the transition was forced. In this case,
 * klp_ftrace_handler() might still see the replaced patch on the stack.
 * Fortunately, it is carefully designed to work with removed functions
 * thanks to RCU. We only have to keep the patches on the system. Also
 * this is handled transparently by patch->module_put.
 */
void klp_unpatch_replaced_patches(struct klp_patch *new_patch)
{
	struct klp_patch *old_patch;

<<<<<<< HEAD
	if (!patch || !patch->mod)
		return -EINVAL;

	if (!is_livepatch_module(patch->mod)) {
		pr_err("module %s is not marked as a livepatch module",
		       patch->mod->name);
		return -EINVAL;
	}

	if (!klp_initialized())
		return -ENODEV;

	/*
	 * A reference is taken on the patch module to prevent it from being
	 * unloaded.  Right now, we don't allow patch modules to unload since
	 * there is currently no method to determine if a thread is still
	 * running in the patched code contained in the patch module once
	 * the ftrace registration is successful.
	 */
	if (!try_module_get(patch->mod))
		return -ENODEV;
=======
	klp_for_each_patch(old_patch) {
		if (old_patch == new_patch)
			return;

		old_patch->enabled = false;
		klp_unpatch_objects(old_patch);
	}
}

/*
 * This function removes the dynamically allocated 'nop' functions.
 *
 * We could be pretty aggressive. NOPs do not change the existing
 * behavior except for adding unnecessary delay by the ftrace handler.
 *
 * It is safe even when the transition was forced. The ftrace handler
 * will see a valid ops->func_stack entry thanks to RCU.
 *
 * We could even free the NOPs structures. They must be the last entry
 * in ops->func_stack. Therefore unregister_ftrace_function() is called.
 * It does the same as klp_synchronize_transition() to make sure that
 * nobody is inside the ftrace handler once the operation finishes.
 *
 * IMPORTANT: It must be called right after removing the replaced patches!
 */
void klp_discard_nops(struct klp_patch *new_patch)
{
	klp_unpatch_objects_dynamic(klp_transition_patch);
	klp_free_objects_dynamic(klp_transition_patch);
}
>>>>>>> 24b8d41d

/*
 * Remove parts of patches that touch a given kernel module. The list of
 * patches processed might be limited. When limit is NULL, all patches
 * will be handled.
 */
static void klp_cleanup_module_patches_limited(struct module *mod,
					       struct klp_patch *limit)
{
	struct klp_patch *patch;
	struct klp_object *obj;

	klp_for_each_patch(patch) {
		if (patch == limit)
			break;

		klp_for_each_object(patch, obj) {
			if (!klp_is_module(obj) || strcmp(obj->name, mod->name))
				continue;

			if (patch != klp_transition_patch)
				klp_pre_unpatch_callback(obj);

			pr_notice("reverting patch '%s' on unloading module '%s'\n",
				  patch->mod->name, obj->mod->name);
			klp_unpatch_object(obj);

			klp_post_unpatch_callback(obj);

			klp_free_object_loaded(obj);
			break;
		}
	}
}

int klp_module_coming(struct module *mod)
{
	int ret;
	struct klp_patch *patch;
	struct klp_object *obj;

	if (WARN_ON(mod->state != MODULE_STATE_COMING))
		return -EINVAL;

	if (!strcmp(mod->name, "vmlinux")) {
		pr_err("vmlinux.ko: invalid module name");
		return -EINVAL;
	}

	mutex_lock(&klp_mutex);
	/*
	 * Each module has to know that klp_module_coming()
	 * has been called. We never know what module will
	 * get patched by a new patch.
	 */
	mod->klp_alive = true;

	klp_for_each_patch(patch) {
		klp_for_each_object(patch, obj) {
			if (!klp_is_module(obj) || strcmp(obj->name, mod->name))
				continue;

			obj->mod = mod;

			ret = klp_init_object_loaded(patch, obj);
			if (ret) {
				pr_warn("failed to initialize patch '%s' for module '%s' (%d)\n",
					patch->mod->name, obj->mod->name, ret);
				goto err;
			}

			pr_notice("applying patch '%s' to loading module '%s'\n",
				  patch->mod->name, obj->mod->name);

			ret = klp_pre_patch_callback(obj);
			if (ret) {
				pr_warn("pre-patch callback failed for object '%s'\n",
					obj->name);
				goto err;
			}

			ret = klp_patch_object(obj);
			if (ret) {
				pr_warn("failed to apply patch '%s' to module '%s' (%d)\n",
					patch->mod->name, obj->mod->name, ret);

				klp_post_unpatch_callback(obj);
				goto err;
			}

			if (patch != klp_transition_patch)
				klp_post_patch_callback(obj);

			break;
		}
	}

	mutex_unlock(&klp_mutex);

	return 0;

err:
	/*
	 * If a patch is unsuccessfully applied, return
	 * error to the module loader.
	 */
	pr_warn("patch '%s' failed for module '%s', refusing to load module '%s'\n",
		patch->mod->name, obj->mod->name, obj->mod->name);
	mod->klp_alive = false;
	obj->mod = NULL;
	klp_cleanup_module_patches_limited(mod, patch);
	mutex_unlock(&klp_mutex);

	return ret;
}

void klp_module_going(struct module *mod)
{
	if (WARN_ON(mod->state != MODULE_STATE_GOING &&
		    mod->state != MODULE_STATE_COMING))
		return;

	mutex_lock(&klp_mutex);
	/*
	 * Each module has to know that klp_module_going()
	 * has been called. We never know what module will
	 * get patched by a new patch.
	 */
	mod->klp_alive = false;

	klp_cleanup_module_patches_limited(mod, NULL);

	mutex_unlock(&klp_mutex);
}

static int __init klp_init(void)
{
	klp_root_kobj = kobject_create_and_add("livepatch", kernel_kobj);
	if (!klp_root_kobj)
		return -ENOMEM;

	return 0;
}

module_init(klp_init);<|MERGE_RESOLUTION|>--- conflicted
+++ resolved
@@ -17,11 +17,8 @@
 #include <linux/livepatch.h>
 #include <linux/elf.h>
 #include <linux/moduleloader.h>
-<<<<<<< HEAD
-=======
 #include <linux/completion.h>
 #include <linux/memory.h>
->>>>>>> 24b8d41d
 #include <asm/cacheflush.h>
 #include "core.h"
 #include "patch.h"
@@ -194,20 +191,6 @@
 	return -EINVAL;
 }
 
-<<<<<<< HEAD
-static int klp_resolve_symbols(Elf_Shdr *relasec, struct module *pmod)
-{
-	int i, cnt, vmlinux, ret;
-	char objname[MODULE_NAME_LEN];
-	char symname[KSYM_NAME_LEN];
-	char *strtab = pmod->core_kallsyms.strtab;
-	Elf_Rela *relas;
-	Elf_Sym *sym;
-	unsigned long sympos, addr;
-
-	/*
-	 * Since the field widths for objname and symname in the sscanf()
-=======
 static int klp_resolve_symbols(Elf64_Shdr *sechdrs, const char *strtab,
 			       unsigned int symndx, Elf_Shdr *relasec,
 			       const char *sec_objname)
@@ -223,7 +206,6 @@
 
 	/*
 	 * Since the field widths for sym_objname and sym_name in the sscanf()
->>>>>>> 24b8d41d
 	 * call are hard-coded and correspond to MODULE_NAME_LEN and
 	 * KSYM_NAME_LEN respectively, we must make sure that MODULE_NAME_LEN
 	 * and KSYM_NAME_LEN have the values we expect them to have.
@@ -237,86 +219,6 @@
 	relas = (Elf_Rela *) relasec->sh_addr;
 	/* For each rela in this klp relocation section */
 	for (i = 0; i < relasec->sh_size / sizeof(Elf_Rela); i++) {
-<<<<<<< HEAD
-		sym = pmod->core_kallsyms.symtab + ELF_R_SYM(relas[i].r_info);
-		if (sym->st_shndx != SHN_LIVEPATCH) {
-			pr_err("symbol %s is not marked as a livepatch symbol",
-			       strtab + sym->st_name);
-			return -EINVAL;
-		}
-
-		/* Format: .klp.sym.objname.symname,sympos */
-		cnt = sscanf(strtab + sym->st_name,
-			     ".klp.sym.%55[^.].%127[^,],%lu",
-			     objname, symname, &sympos);
-		if (cnt != 3) {
-			pr_err("symbol %s has an incorrectly formatted name",
-			       strtab + sym->st_name);
-			return -EINVAL;
-		}
-
-		/* klp_find_object_symbol() treats a NULL objname as vmlinux */
-		vmlinux = !strcmp(objname, "vmlinux");
-		ret = klp_find_object_symbol(vmlinux ? NULL : objname,
-					     symname, sympos, &addr);
-		if (ret)
-			return ret;
-
-		sym->st_value = addr;
-	}
-
-	return 0;
-}
-
-static int klp_write_object_relocations(struct module *pmod,
-					struct klp_object *obj)
-{
-	int i, cnt, ret = 0;
-	const char *objname, *secname;
-	char sec_objname[MODULE_NAME_LEN];
-	Elf_Shdr *sec;
-
-	if (WARN_ON(!klp_is_object_loaded(obj)))
-		return -EINVAL;
-
-	objname = klp_is_module(obj) ? obj->name : "vmlinux";
-
-	/* For each klp relocation section */
-	for (i = 1; i < pmod->klp_info->hdr.e_shnum; i++) {
-		sec = pmod->klp_info->sechdrs + i;
-		secname = pmod->klp_info->secstrings + sec->sh_name;
-		if (!(sec->sh_flags & SHF_RELA_LIVEPATCH))
-			continue;
-
-		/*
-		 * Format: .klp.rela.sec_objname.section_name
-		 * See comment in klp_resolve_symbols() for an explanation
-		 * of the selected field width value.
-		 */
-		cnt = sscanf(secname, ".klp.rela.%55[^.]", sec_objname);
-		if (cnt != 1) {
-			pr_err("section %s has an incorrectly formatted name",
-			       secname);
-			ret = -EINVAL;
-			break;
-		}
-
-		if (strcmp(objname, sec_objname))
-			continue;
-
-		ret = klp_resolve_symbols(sec, pmod);
-		if (ret)
-			break;
-
-		ret = apply_relocate_add(pmod->klp_info->sechdrs,
-					 pmod->core_kallsyms.strtab,
-					 pmod->klp_info->symndx, i, pmod);
-		if (ret)
-			break;
-	}
-
-	return ret;
-=======
 		sym = (Elf64_Sym *)sechdrs[symndx].sh_addr + ELF_R_SYM(relas[i].r_info);
 		if (sym->st_shndx != SHN_LIVEPATCH) {
 			pr_err("symbol %s is not marked as a livepatch symbol\n",
@@ -358,7 +260,6 @@
 	}
 
 	return 0;
->>>>>>> 24b8d41d
 }
 
 /*
@@ -417,21 +318,6 @@
 }
 
 /*
-<<<<<<< HEAD
- * Convert a function address into the appropriate ftrace location.
- *
- * Usually this is just the address of the function, but on some architectures
- * it's more complicated so allow them to provide a custom behaviour.
- */
-#ifndef klp_get_ftrace_location
-static unsigned long klp_get_ftrace_location(unsigned long faddr)
-{
-	return faddr;
-}
-#endif
-
-static void klp_disable_func(struct klp_func *func)
-=======
  * Sysfs Interface
  *
  * /sys/kernel/livepatch
@@ -446,7 +332,6 @@
 
 static ssize_t enabled_store(struct kobject *kobj, struct kobj_attribute *attr,
 			     const char *buf, size_t count)
->>>>>>> 24b8d41d
 {
 	struct klp_patch *patch;
 	int ret;
@@ -458,19 +343,7 @@
 
 	patch = container_of(kobj, struct klp_patch, kobj);
 
-<<<<<<< HEAD
-	if (list_is_singular(&ops->func_stack)) {
-		unsigned long ftrace_loc;
-
-		ftrace_loc = klp_get_ftrace_location(func->old_addr);
-		if (WARN_ON(!ftrace_loc))
-			return;
-
-		WARN_ON(unregister_ftrace_function(&ops->fops));
-		WARN_ON(ftrace_set_filter_ip(&ops->fops, ftrace_loc, 1, 0));
-=======
 	mutex_lock(&klp_mutex);
->>>>>>> 24b8d41d
 
 	if (patch->enabled == enabled) {
 		/* already in requested state */
@@ -514,27 +387,10 @@
 {
 	struct klp_patch *patch;
 
-<<<<<<< HEAD
-	ops = klp_find_ops(func->old_addr);
-	if (!ops) {
-		unsigned long ftrace_loc;
-
-		ftrace_loc = klp_get_ftrace_location(func->old_addr);
-		if (!ftrace_loc) {
-			pr_err("failed to find location for function '%s'\n",
-				func->old_name);
-			return -EINVAL;
-		}
-
-		ops = kzalloc(sizeof(*ops), GFP_KERNEL);
-		if (!ops)
-			return -ENOMEM;
-=======
 	patch = container_of(kobj, struct klp_patch, kobj);
 	return snprintf(buf, PAGE_SIZE-1, "%d\n",
 			patch == klp_transition_patch);
 }
->>>>>>> 24b8d41d
 
 static ssize_t force_store(struct kobject *kobj, struct kobj_attribute *attr,
 			   const char *buf, size_t count)
@@ -550,22 +406,6 @@
 	if (!val)
 		return count;
 
-<<<<<<< HEAD
-		ret = ftrace_set_filter_ip(&ops->fops, ftrace_loc, 0, 0);
-		if (ret) {
-			pr_err("failed to set ftrace filter for function '%s' (%d)\n",
-			       func->old_name, ret);
-			goto err;
-		}
-
-		ret = register_ftrace_function(&ops->fops);
-		if (ret) {
-			pr_err("failed to register ftrace handler for function '%s' (%d)\n",
-			       func->old_name, ret);
-			ftrace_set_filter_ip(&ops->fops, ftrace_loc, 1, 0);
-			goto err;
-		}
-=======
 	mutex_lock(&klp_mutex);
 
 	patch = container_of(kobj, struct klp_patch, kobj);
@@ -573,7 +413,6 @@
 		mutex_unlock(&klp_mutex);
 		return -EINVAL;
 	}
->>>>>>> 24b8d41d
 
 	klp_force_transition();
 
@@ -735,9 +574,6 @@
 		klp_free_object_dynamic(obj);
 }
 
-<<<<<<< HEAD
-	pr_notice("enabling patch '%s'\n", patch->mod->name);
-=======
 static struct kobj_type klp_ktype_object = {
 	.release = klp_kobj_release_object,
 	.sysfs_ops = &kobj_sysfs_ops,
@@ -746,7 +582,6 @@
 static void klp_kobj_release_func(struct kobject *kobj)
 {
 	struct klp_func *func;
->>>>>>> 24b8d41d
 
 	func = container_of(kobj, struct klp_func, kobj);
 
@@ -883,9 +718,6 @@
 
 static int klp_init_func(struct klp_object *obj, struct klp_func *func)
 {
-<<<<<<< HEAD
-	if (!func->old_name || !func->new_func)
-=======
 	if (!func->old_name)
 		return -EINVAL;
 
@@ -897,7 +729,6 @@
 		return -EINVAL;
 
 	if (strlen(func->old_name) >= KSYM_NAME_LEN)
->>>>>>> 24b8d41d
 		return -EINVAL;
 
 	INIT_LIST_HEAD(&func->stack_node);
@@ -937,12 +768,6 @@
 	return 0;
 }
 
-/* Arches may override this to finish any remaining arch-specific tasks */
-void __weak arch_klp_init_object_loaded(struct klp_patch *patch,
-					struct klp_object *obj)
-{
-}
-
 /* parts of the initialization that is done only when the object is loaded */
 static int klp_init_object_loaded(struct klp_patch *patch,
 				  struct klp_object *obj)
@@ -950,13 +775,6 @@
 	struct klp_func *func;
 	int ret;
 
-<<<<<<< HEAD
-	module_disable_ro(patch->mod);
-	ret = klp_write_object_relocations(patch->mod, obj);
-	if (ret) {
-		module_enable_ro(patch->mod, true);
-		return ret;
-=======
 	if (klp_is_module(obj)) {
 		/*
 		 * Only write module-specific relocations here
@@ -967,11 +785,7 @@
 		ret = klp_apply_object_relocs(patch, obj);
 		if (ret)
 			return ret;
->>>>>>> 24b8d41d
-	}
-
-	arch_klp_init_object_loaded(patch, obj);
-	module_enable_ro(patch->mod, true);
+	}
 
 	klp_for_each_func(obj, func) {
 		ret = klp_find_object_symbol(obj->name, func->old_name,
@@ -1286,29 +1100,6 @@
 {
 	struct klp_patch *old_patch;
 
-<<<<<<< HEAD
-	if (!patch || !patch->mod)
-		return -EINVAL;
-
-	if (!is_livepatch_module(patch->mod)) {
-		pr_err("module %s is not marked as a livepatch module",
-		       patch->mod->name);
-		return -EINVAL;
-	}
-
-	if (!klp_initialized())
-		return -ENODEV;
-
-	/*
-	 * A reference is taken on the patch module to prevent it from being
-	 * unloaded.  Right now, we don't allow patch modules to unload since
-	 * there is currently no method to determine if a thread is still
-	 * running in the patched code contained in the patch module once
-	 * the ftrace registration is successful.
-	 */
-	if (!try_module_get(patch->mod))
-		return -ENODEV;
-=======
 	klp_for_each_patch(old_patch) {
 		if (old_patch == new_patch)
 			return;
@@ -1339,7 +1130,6 @@
 	klp_unpatch_objects_dynamic(klp_transition_patch);
 	klp_free_objects_dynamic(klp_transition_patch);
 }
->>>>>>> 24b8d41d
 
 /*
  * Remove parts of patches that touch a given kernel module. The list of
