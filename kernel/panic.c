--- conflicted
+++ resolved
@@ -247,11 +247,7 @@
 	 * Bypass the panic_cpu check and call __crash_kexec directly.
 	 */
 	if (!_crash_kexec_post_notifiers) {
-<<<<<<< HEAD
-		printk_nmi_flush_on_panic();
-=======
 		printk_safe_flush_on_panic();
->>>>>>> 24b8d41d
 		__crash_kexec(NULL);
 
 		/*
@@ -276,11 +272,7 @@
 	atomic_notifier_call_chain(&panic_notifier_list, 0, buf);
 
 	/* Call flush even twice. It tries harder with a single online CPU */
-<<<<<<< HEAD
-	printk_nmi_flush_on_panic();
-=======
 	printk_safe_flush_on_panic();
->>>>>>> 24b8d41d
 	kmsg_dump(KMSG_DUMP_PANIC);
 
 	/*
@@ -705,8 +697,6 @@
 core_param(pause_on_oops, pause_on_oops, int, 0644);
 core_param(panic_on_warn, panic_on_warn, int, 0644);
 core_param(crash_kexec_post_notifiers, crash_kexec_post_notifiers, bool, 0644);
-<<<<<<< HEAD
-=======
 
 static int __init oops_setup(char *s)
 {
@@ -717,7 +707,6 @@
 	return 0;
 }
 early_param("oops", oops_setup);
->>>>>>> 24b8d41d
 
 static int __init panic_on_taint_setup(char *s)
 {
