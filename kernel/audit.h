--- conflicted
+++ resolved
@@ -243,13 +243,6 @@
 extern void audit_log_d_path_exe(struct audit_buffer *ab,
 				 struct mm_struct *mm);
 
-<<<<<<< HEAD
-extern struct tty_struct *audit_get_tty(struct task_struct *tsk);
-extern void audit_put_tty(struct tty_struct *tty);
-
-/* audit watch functions */
-#ifdef CONFIG_AUDIT_WATCH
-=======
 extern struct tty_struct *audit_get_tty(void);
 extern void audit_put_tty(struct tty_struct *tty);
 
@@ -259,7 +252,6 @@
 extern int auditsc_get_stamp(struct audit_context *ctx,
 			      struct timespec64 *t, unsigned int *serial);
 
->>>>>>> 24b8d41d
 extern void audit_put_watch(struct audit_watch *watch);
 extern void audit_get_watch(struct audit_watch *watch);
 extern int audit_to_watch(struct audit_krule *krule, char *path, int len,
@@ -325,15 +317,7 @@
 #define audit_tree_path(rule) ""	/* never called */
 #define audit_kill_trees(context) BUG()
 
-<<<<<<< HEAD
-extern int audit_filter(int msgtype, unsigned int listtype);
-
-#ifdef CONFIG_AUDITSYSCALL
-extern int __audit_signal_info(int sig, struct task_struct *t);
-static inline int audit_signal_info(int sig, struct task_struct *t)
-=======
 static inline int audit_signal_info_syscall(struct task_struct *t)
->>>>>>> 24b8d41d
 {
 	return 0;
 }
