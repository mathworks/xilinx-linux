--- conflicted
+++ resolved
@@ -307,13 +307,9 @@
  *
  * Returns valid seccomp BPF response codes.
  */
-<<<<<<< HEAD
-static u32 seccomp_run_filters(const struct seccomp_data *sd)
-=======
 #define ACTION_ONLY(ret) ((s32)((ret) & (SECCOMP_RET_ACTION_FULL)))
 static u32 seccomp_run_filters(const struct seccomp_data *sd,
 			       struct seccomp_filter **match)
->>>>>>> 24b8d41d
 {
 	u32 ret = SECCOMP_RET_ALLOW;
 	/* Make sure cross-thread synced filter points somewhere sane. */
@@ -781,26 +777,15 @@
  */
 static const int mode1_syscalls[] = {
 	__NR_seccomp_read, __NR_seccomp_write, __NR_seccomp_exit, __NR_seccomp_sigreturn,
-<<<<<<< HEAD
-	0, /* null terminated */
-=======
 	-1, /* negative terminated */
->>>>>>> 24b8d41d
 };
 
 static void __secure_computing_strict(int this_syscall)
 {
-<<<<<<< HEAD
-	const int *syscall_whitelist = mode1_syscalls;
-#ifdef CONFIG_COMPAT
-	if (in_compat_syscall())
-		syscall_whitelist = get_compat_mode1_syscalls();
-=======
 	const int *allowed_syscalls = mode1_syscalls;
 #ifdef CONFIG_COMPAT
 	if (in_compat_syscall())
 		allowed_syscalls = get_compat_mode1_syscalls();
->>>>>>> 24b8d41d
 #endif
 	do {
 		if (*allowed_syscalls == this_syscall)
@@ -831,10 +816,6 @@
 		BUG();
 }
 #else
-<<<<<<< HEAD
-
-#ifdef CONFIG_SECCOMP_FILTER
-=======
 
 #ifdef CONFIG_SECCOMP_FILTER
 static u64 seccomp_next_notify_id(struct seccomp_filter *filter)
@@ -937,7 +918,6 @@
 	return -1;
 }
 
->>>>>>> 24b8d41d
 static int __seccomp_filter(int this_syscall, const struct seccomp_data *sd,
 			    const bool recheck_after_trace)
 {
@@ -985,11 +965,7 @@
 		/* ENOSYS these calls if there is no tracer attached. */
 		if (!ptrace_event_enabled(current, PTRACE_EVENT_SECCOMP)) {
 			syscall_set_return_value(current,
-<<<<<<< HEAD
-						 task_pt_regs(current),
-=======
 						 current_pt_regs(),
->>>>>>> 24b8d41d
 						 -ENOSYS, 0);
 			goto skip;
 		}
@@ -1009,11 +985,7 @@
 		if (fatal_signal_pending(current))
 			goto skip;
 		/* Check if the tracer forced the syscall to be skipped. */
-<<<<<<< HEAD
-		this_syscall = syscall_get_nr(current, task_pt_regs(current));
-=======
 		this_syscall = syscall_get_nr(current, current_pt_regs());
->>>>>>> 24b8d41d
 		if (this_syscall < 0)
 			goto skip;
 
@@ -1027,10 +999,6 @@
 			return -1;
 
 		return 0;
-<<<<<<< HEAD
-
-	case SECCOMP_RET_ALLOW:
-=======
 
 	case SECCOMP_RET_USER_NOTIF:
 		if (seccomp_do_user_notification(this_syscall, match, sd))
@@ -1048,7 +1016,6 @@
 		 * this action since SECCOMP_RET_ALLOW is the starting
 		 * state in seccomp_run_filters().
 		 */
->>>>>>> 24b8d41d
 		return 0;
 
 	case SECCOMP_RET_KILL_THREAD:
@@ -1075,11 +1042,7 @@
 	unreachable();
 
 skip:
-<<<<<<< HEAD
-	audit_seccomp(this_syscall, 0, action);
-=======
 	seccomp_log(this_syscall, 0, action, match ? match->log : false);
->>>>>>> 24b8d41d
 	return -1;
 }
 #else
@@ -1100,11 +1063,7 @@
 		return 0;
 
 	this_syscall = sd ? sd->nr :
-<<<<<<< HEAD
-		syscall_get_nr(current, task_pt_regs(current));
-=======
 		syscall_get_nr(current, current_pt_regs());
->>>>>>> 24b8d41d
 
 	switch (mode) {
 	case SECCOMP_MODE_STRICT:
