--- conflicted
+++ resolved
@@ -90,44 +90,20 @@
 {
 	unsigned long delta;
 	int ret;
-<<<<<<< HEAD
-=======
 	char *s;
->>>>>>> 24b8d41d
 	unsigned long starttime;
 
 	if (!cpu_online(cpu) || !cpu_is_hotpluggable(cpu))
 		return false;
-<<<<<<< HEAD
-
-	if (verbose)
-=======
 	if (num_online_cpus() <= 1)
 		return false;  /* Can't offline the last CPU. */
 
 	if (verbose > 1)
->>>>>>> 24b8d41d
 		pr_alert("%s" TORTURE_FLAG
 			 "torture_onoff task: offlining %d\n",
 			 torture_type, cpu);
 	starttime = jiffies;
 	(*n_offl_attempts)++;
-<<<<<<< HEAD
-	ret = cpu_down(cpu);
-	if (ret) {
-		if (verbose)
-			pr_alert("%s" TORTURE_FLAG
-				 "torture_onoff task: offline %d failed: errno %d\n",
-				 torture_type, cpu, ret);
-	} else {
-		if (verbose)
-			pr_alert("%s" TORTURE_FLAG
-				 "torture_onoff task: offlined %d\n",
-				 torture_type, cpu);
-		(*n_offl_successes)++;
-		delta = jiffies - starttime;
-		sum_offl += delta;
-=======
 	ret = remove_cpu(cpu);
 	if (ret) {
 		s = "";
@@ -150,7 +126,6 @@
 		(*n_offl_successes)++;
 		delta = jiffies - starttime;
 		*sum_offl += delta;
->>>>>>> 24b8d41d
 		if (*min_offl < 0) {
 			*min_offl = delta;
 			*max_offl = delta;
@@ -175,35 +150,18 @@
 {
 	unsigned long delta;
 	int ret;
-<<<<<<< HEAD
-=======
 	char *s;
->>>>>>> 24b8d41d
 	unsigned long starttime;
 
 	if (cpu_online(cpu) || !cpu_is_hotpluggable(cpu))
 		return false;
 
-<<<<<<< HEAD
-	if (verbose)
-=======
 	if (verbose > 1)
->>>>>>> 24b8d41d
 		pr_alert("%s" TORTURE_FLAG
 			 "torture_onoff task: onlining %d\n",
 			 torture_type, cpu);
 	starttime = jiffies;
 	(*n_onl_attempts)++;
-<<<<<<< HEAD
-	ret = cpu_up(cpu);
-	if (ret) {
-		if (verbose)
-			pr_alert("%s" TORTURE_FLAG
-				 "torture_onoff task: online %d failed: errno %d\n",
-				 torture_type, cpu, ret);
-	} else {
-		if (verbose)
-=======
 	ret = add_cpu(cpu);
 	if (ret) {
 		s = "";
@@ -218,7 +176,6 @@
 				 torture_type, cpu, s, ret);
 	} else {
 		if (verbose > 1)
->>>>>>> 24b8d41d
 			pr_alert("%s" TORTURE_FLAG
 				 "torture_onoff task: onlined %d\n",
 				 torture_type, cpu);
@@ -249,17 +206,12 @@
 	int cpu;
 	int maxcpu = -1;
 	DEFINE_TORTURE_RANDOM(rand);
-<<<<<<< HEAD
-=======
 	int ret;
->>>>>>> 24b8d41d
 
 	VERBOSE_TOROUT_STRING("torture_onoff task started");
 	for_each_online_cpu(cpu)
 		maxcpu = cpu;
 	WARN_ON(maxcpu < 0);
-<<<<<<< HEAD
-=======
 	if (!IS_MODULE(CONFIG_TORTURE_TEST)) {
 		for_each_possible_cpu(cpu) {
 			if (cpu_online(cpu))
@@ -272,7 +224,6 @@
 			}
 		}
 	}
->>>>>>> 24b8d41d
 
 	if (maxcpu == 0) {
 		VERBOSE_TOROUT_STRING("Only one CPU, so CPU-hotplug testing is disabled");
@@ -285,13 +236,10 @@
 		VERBOSE_TOROUT_STRING("torture_onoff end holdoff");
 	}
 	while (!torture_must_stop()) {
-<<<<<<< HEAD
-=======
 		if (disable_onoff_at_boot && !rcu_inkernel_boot_has_ended()) {
 			schedule_timeout_interruptible(HZ / 10);
 			continue;
 		}
->>>>>>> 24b8d41d
 		cpu = (torture_random(&rand) >> 4) % (maxcpu + 1);
 		if (!torture_offline(cpu,
 				     &n_offline_attempts, &n_offline_successes,
@@ -582,12 +530,8 @@
 		torture_shutdown_hook();
 	else
 		VERBOSE_TOROUT_STRING("No torture_shutdown_hook(), skipping.");
-<<<<<<< HEAD
-	ftrace_dump(DUMP_ALL);
-=======
 	if (ftrace_dump_at_shutdown)
 		rcu_ftrace_dump(DUMP_ALL);
->>>>>>> 24b8d41d
 	kernel_power_off();	/* Shut down the system. */
 	return 0;
 }
@@ -597,19 +541,10 @@
  */
 int torture_shutdown_init(int ssecs, void (*cleanup)(void))
 {
-<<<<<<< HEAD
-	int ret = 0;
-
-	torture_shutdown_hook = cleanup;
-	if (ssecs > 0) {
-		shutdown_time = ktime_add(ktime_get(), ktime_set(ssecs, 0));
-		ret = torture_create_kthread(torture_shutdown, NULL,
-=======
 	torture_shutdown_hook = cleanup;
 	if (ssecs > 0) {
 		shutdown_time = ktime_add(ktime_get(), ktime_set(ssecs, 0));
 		return torture_create_kthread(torture_shutdown, NULL,
->>>>>>> 24b8d41d
 					     shutdown_task);
 	}
 	return 0;
