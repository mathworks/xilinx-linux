# SPDX-License-Identifier: GPL-2.0-only
#
# Architectures that offer an FUNCTION_TRACER implementation should
#  select HAVE_FUNCTION_TRACER:
#

config USER_STACKTRACE_SUPPORT
	bool

config NOP_TRACER
	bool

config HAVE_FUNCTION_TRACER
	bool
	help
	  See Documentation/trace/ftrace-design.rst

config HAVE_FUNCTION_GRAPH_TRACER
	bool
	help
<<<<<<< HEAD
	  See Documentation/trace/ftrace-design.txt
=======
	  See Documentation/trace/ftrace-design.rst
>>>>>>> 24b8d41d

config HAVE_DYNAMIC_FTRACE
	bool
	help
	  See Documentation/trace/ftrace-design.rst

config HAVE_DYNAMIC_FTRACE_WITH_REGS
	bool

config HAVE_DYNAMIC_FTRACE_WITH_DIRECT_CALLS
	bool

config HAVE_FTRACE_MCOUNT_RECORD
	bool
	help
	  See Documentation/trace/ftrace-design.rst

config HAVE_SYSCALL_TRACEPOINTS
	bool
	help
	  See Documentation/trace/ftrace-design.rst

config HAVE_FENTRY
	bool
	help
	  Arch supports the gcc options -pg with -mfentry

config HAVE_NOP_MCOUNT
	bool
	help
	  Arch supports the gcc options -pg with -mrecord-mcount and -nop-mcount

config HAVE_C_RECORDMCOUNT
	bool
	help
	  C version of recordmcount available?

config TRACER_MAX_TRACE
	bool

config TRACE_CLOCK
	bool

config RING_BUFFER
	bool
	select TRACE_CLOCK
	select IRQ_WORK

config EVENT_TRACING
	select CONTEXT_SWITCH_TRACER
	select GLOB
	bool

config CONTEXT_SWITCH_TRACER
	bool

config RING_BUFFER_ALLOW_SWAP
	bool
	help
	 Allow the use of ring_buffer_swap_cpu.
	 Adds a very slight overhead to tracing when enabled.

config PREEMPTIRQ_TRACEPOINTS
	bool
	depends on TRACE_PREEMPT_TOGGLE || TRACE_IRQFLAGS
	select TRACING
	default y
	help
	  Create preempt/irq toggle tracepoints if needed, so that other parts
	  of the kernel can use them to generate or add hooks to them.

# All tracer options should select GENERIC_TRACER. For those options that are
# enabled by all tracers (context switch and event tracer) they select TRACING.
# This allows those options to appear when no other tracer is selected. But the
# options do not appear when something else selects it. We need the two options
# GENERIC_TRACER and TRACING to avoid circular dependencies to accomplish the
# hiding of the automatic options.

config TRACING
	bool
	select RING_BUFFER
	select STACKTRACE if STACKTRACE_SUPPORT
	select TRACEPOINTS
	select NOP_TRACER
	select BINARY_PRINTF
	select EVENT_TRACING
	select TRACE_CLOCK

config GENERIC_TRACER
	bool
	select TRACING

#
# Minimum requirements an architecture has to meet for us to
# be able to offer generic tracing facilities:
#
config TRACING_SUPPORT
	bool
	depends on TRACE_IRQFLAGS_SUPPORT
	depends on STACKTRACE_SUPPORT
	default y

if TRACING_SUPPORT

menuconfig FTRACE
	bool "Tracers"
	default y if DEBUG_KERNEL
	help
	  Enable the kernel tracing infrastructure.

if FTRACE

config BOOTTIME_TRACING
	bool "Boot-time Tracing support"
	depends on TRACING
	select BOOT_CONFIG
	help
	  Enable developer to setup ftrace subsystem via supplemental
	  kernel cmdline at boot time for debugging (tracing) driver
	  initialization and boot process.

config FUNCTION_TRACER
	bool "Kernel Function Tracer"
	depends on HAVE_FUNCTION_TRACER
	select KALLSYMS
	select GENERIC_TRACER
	select CONTEXT_SWITCH_TRACER
	select GLOB
	select TASKS_RCU if PREEMPTION
	select TASKS_RUDE_RCU
	help
	  Enable the kernel to trace every kernel function. This is done
	  by using a compiler feature to insert a small, 5-byte No-Operation
	  instruction at the beginning of every kernel function, which NOP
	  sequence is then dynamically patched into a tracer call when
	  tracing is enabled by the administrator. If it's runtime disabled
	  (the bootup default), then the overhead of the instructions is very
	  small and not measurable even in micro-benchmarks.

config FUNCTION_GRAPH_TRACER
	bool "Kernel Function Graph Tracer"
	depends on HAVE_FUNCTION_GRAPH_TRACER
	depends on FUNCTION_TRACER
	depends on !X86_32 || !CC_OPTIMIZE_FOR_SIZE
	default y
	help
	  Enable the kernel to trace a function at both its return
	  and its entry.
	  Its first purpose is to trace the duration of functions and
	  draw a call graph for each thread with some information like
	  the return value. This is done by setting the current return
	  address on the current task structure into a stack of calls.

config DYNAMIC_FTRACE
	bool "enable/disable function tracing dynamically"
	depends on FUNCTION_TRACER
	depends on HAVE_DYNAMIC_FTRACE
	default y
	help
	  This option will modify all the calls to function tracing
	  dynamically (will patch them out of the binary image and
	  replace them with a No-Op instruction) on boot up. During
	  compile time, a table is made of all the locations that ftrace
	  can function trace, and this table is linked into the kernel
	  image. When this is enabled, functions can be individually
	  enabled, and the functions not enabled will not affect
	  performance of the system.

	  See the files in /sys/kernel/debug/tracing:
	    available_filter_functions
	    set_ftrace_filter
	    set_ftrace_notrace

	  This way a CONFIG_FUNCTION_TRACER kernel is slightly larger, but
	  otherwise has native performance as long as no tracing is active.

config DYNAMIC_FTRACE_WITH_REGS
	def_bool y
	depends on DYNAMIC_FTRACE
	depends on HAVE_DYNAMIC_FTRACE_WITH_REGS

config DYNAMIC_FTRACE_WITH_DIRECT_CALLS
	def_bool y
	depends on DYNAMIC_FTRACE_WITH_REGS
	depends on HAVE_DYNAMIC_FTRACE_WITH_DIRECT_CALLS

config FUNCTION_PROFILER
	bool "Kernel function profiler"
	depends on FUNCTION_TRACER
	default n
	help
	  This option enables the kernel function profiler. A file is created
	  in debugfs called function_profile_enabled which defaults to zero.
	  When a 1 is echoed into this file profiling begins, and when a
	  zero is entered, profiling stops. A "functions" file is created in
	  the trace_stat directory; this file shows the list of functions that
	  have been hit and their counters.

	  If in doubt, say N.

config STACK_TRACER
	bool "Trace max stack"
	depends on HAVE_FUNCTION_TRACER
	select FUNCTION_TRACER
	select STACKTRACE
	select KALLSYMS
	help
	  This special tracer records the maximum stack footprint of the
	  kernel and displays it in /sys/kernel/debug/tracing/stack_trace.

	  This tracer works by hooking into every function call that the
	  kernel executes, and keeping a maximum stack depth value and
	  stack-trace saved.  If this is configured with DYNAMIC_FTRACE
	  then it will not have any overhead while the stack tracer
	  is disabled.

	  To enable the stack tracer on bootup, pass in 'stacktrace'
	  on the kernel command line.

	  The stack tracer can also be enabled or disabled via the
	  sysctl kernel.stack_tracer_enabled

	  Say N if unsure.

config TRACE_PREEMPT_TOGGLE
	bool
	help
	  Enables hooks which will be called when preemption is first disabled,
	  and last enabled.

config IRQSOFF_TRACER
	bool "Interrupts-off Latency Tracer"
	default n
	depends on TRACE_IRQFLAGS_SUPPORT
	depends on !ARCH_USES_GETTIMEOFFSET
	select TRACE_IRQFLAGS
	select GENERIC_TRACER
	select TRACER_MAX_TRACE
	select RING_BUFFER_ALLOW_SWAP
	select TRACER_SNAPSHOT
	select TRACER_SNAPSHOT_PER_CPU_SWAP
	help
	  This option measures the time spent in irqs-off critical
	  sections, with microsecond accuracy.

	  The default measurement method is a maximum search, which is
	  disabled by default and can be runtime (re-)started
	  via:

	      echo 0 > /sys/kernel/debug/tracing/tracing_max_latency

	  (Note that kernel size and overhead increase with this option
	  enabled. This option and the preempt-off timing option can be
	  used together or separately.)

config PREEMPT_TRACER
	bool "Preemption-off Latency Tracer"
	default n
	depends on !ARCH_USES_GETTIMEOFFSET
	depends on PREEMPTION
	select GENERIC_TRACER
	select TRACER_MAX_TRACE
	select RING_BUFFER_ALLOW_SWAP
	select TRACER_SNAPSHOT
	select TRACER_SNAPSHOT_PER_CPU_SWAP
	select TRACE_PREEMPT_TOGGLE
	help
	  This option measures the time spent in preemption-off critical
	  sections, with microsecond accuracy.

	  The default measurement method is a maximum search, which is
	  disabled by default and can be runtime (re-)started
	  via:

	      echo 0 > /sys/kernel/debug/tracing/tracing_max_latency

	  (Note that kernel size and overhead increase with this option
	  enabled. This option and the irqs-off timing option can be
	  used together or separately.)

config SCHED_TRACER
	bool "Scheduling Latency Tracer"
	select GENERIC_TRACER
	select CONTEXT_SWITCH_TRACER
	select TRACER_MAX_TRACE
	select TRACER_SNAPSHOT
	help
	  This tracer tracks the latency of the highest priority task
	  to be scheduled in, starting from the point it has woken up.

config HWLAT_TRACER
	bool "Tracer to detect hardware latencies (like SMIs)"
	select GENERIC_TRACER
	help
	 This tracer, when enabled will create one or more kernel threads,
<<<<<<< HEAD
	 depening on what the cpumask file is set to, which each thread
=======
	 depending on what the cpumask file is set to, which each thread
>>>>>>> 24b8d41d
	 spinning in a loop looking for interruptions caused by
	 something other than the kernel. For example, if a
	 System Management Interrupt (SMI) takes a noticeable amount of
	 time, this tracer will detect it. This is useful for testing
	 if a system is reliable for Real Time tasks.

	 Some files are created in the tracing directory when this
	 is enabled:

	   hwlat_detector/width   - time in usecs for how long to spin for
	   hwlat_detector/window  - time in usecs between the start of each
				     iteration

	 A kernel thread is created that will spin with interrupts disabled
<<<<<<< HEAD
	 for "width" microseconds in every "widow" cycle. It will not spin
=======
	 for "width" microseconds in every "window" cycle. It will not spin
>>>>>>> 24b8d41d
	 for "window - width" microseconds, where the system can
	 continue to operate.

	 The output will appear in the trace and trace_pipe files.

	 When the tracer is not running, it has no affect on the system,
	 but when it is running, it can cause the system to be
	 periodically non responsive. Do not run this tracer on a
	 production system.

	 To enable this tracer, echo in "hwlat" into the current_tracer
	 file. Every time a latency is greater than tracing_thresh, it will
	 be recorded into the ring buffer.

<<<<<<< HEAD
=======
config MMIOTRACE
	bool "Memory mapped IO tracing"
	depends on HAVE_MMIOTRACE_SUPPORT && PCI
	select GENERIC_TRACER
	help
	  Mmiotrace traces Memory Mapped I/O access and is meant for
	  debugging and reverse engineering. It is called from the ioremap
	  implementation and works via page faults. Tracing is disabled by
	  default and can be enabled at run-time.

	  See Documentation/trace/mmiotrace.rst.
	  If you are not helping to develop drivers, say N.

>>>>>>> 24b8d41d
config ENABLE_DEFAULT_TRACERS
	bool "Trace process context switches and events"
	depends on !GENERIC_TRACER
	select TRACING
	help
	  This tracer hooks to various trace points in the kernel,
	  allowing the user to pick and choose which trace point they
	  want to trace. It also includes the sched_switch tracer plugin.

config FTRACE_SYSCALLS
	bool "Trace syscalls"
	depends on HAVE_SYSCALL_TRACEPOINTS
	select GENERIC_TRACER
	select KALLSYMS
	help
	  Basic tracer to catch the syscall entry and exit events.

config TRACER_SNAPSHOT
	bool "Create a snapshot trace buffer"
	select TRACER_MAX_TRACE
	help
	  Allow tracing users to take snapshot of the current buffer using the
	  ftrace interface, e.g.:

	      echo 1 > /sys/kernel/debug/tracing/snapshot
	      cat snapshot

config TRACER_SNAPSHOT_PER_CPU_SWAP
	bool "Allow snapshot to swap per CPU"
	depends on TRACER_SNAPSHOT
	select RING_BUFFER_ALLOW_SWAP
	help
	  Allow doing a snapshot of a single CPU buffer instead of a
	  full swap (all buffers). If this is set, then the following is
	  allowed:

	      echo 1 > /sys/kernel/debug/tracing/per_cpu/cpu2/snapshot

	  After which, only the tracing buffer for CPU 2 was swapped with
	  the main tracing buffer, and the other CPU buffers remain the same.

	  When this is enabled, this adds a little more overhead to the
	  trace recording, as it needs to add some checks to synchronize
	  recording with swaps. But this does not affect the performance
	  of the overall system. This is enabled by default when the preempt
	  or irq latency tracers are enabled, as those need to swap as well
	  and already adds the overhead (plus a lot more).

config TRACE_BRANCH_PROFILING
	bool
	select GENERIC_TRACER

choice
	prompt "Branch Profiling"
	default BRANCH_PROFILE_NONE
	help
	 The branch profiling is a software profiler. It will add hooks
	 into the C conditionals to test which path a branch takes.

	 The likely/unlikely profiler only looks at the conditions that
	 are annotated with a likely or unlikely macro.

	 The "all branch" profiler will profile every if-statement in the
	 kernel. This profiler will also enable the likely/unlikely
	 profiler.

	 Either of the above profilers adds a bit of overhead to the system.
	 If unsure, choose "No branch profiling".

config BRANCH_PROFILE_NONE
	bool "No branch profiling"
	help
	  No branch profiling. Branch profiling adds a bit of overhead.
	  Only enable it if you want to analyse the branching behavior.
	  Otherwise keep it disabled.

config PROFILE_ANNOTATED_BRANCHES
	bool "Trace likely/unlikely profiler"
	select TRACE_BRANCH_PROFILING
	help
	  This tracer profiles all likely and unlikely macros
	  in the kernel. It will display the results in:

	  /sys/kernel/debug/tracing/trace_stat/branch_annotated

	  Note: this will add a significant overhead; only turn this
	  on if you need to profile the system's use of these macros.

config PROFILE_ALL_BRANCHES
	bool "Profile all if conditionals" if !FORTIFY_SOURCE
	select TRACE_BRANCH_PROFILING
	help
	  This tracer profiles all branch conditions. Every if ()
	  taken in the kernel is recorded whether it hit or miss.
	  The results will be displayed in:

	  /sys/kernel/debug/tracing/trace_stat/branch_all

	  This option also enables the likely/unlikely profiler.

	  This configuration, when enabled, will impose a great overhead
	  on the system. This should only be enabled when the system
	  is to be analyzed in much detail.
endchoice

config TRACING_BRANCHES
	bool
	help
	  Selected by tracers that will trace the likely and unlikely
	  conditions. This prevents the tracers themselves from being
	  profiled. Profiling the tracing infrastructure can only happen
	  when the likelys and unlikelys are not being traced.

config BRANCH_TRACER
	bool "Trace likely/unlikely instances"
	depends on TRACE_BRANCH_PROFILING
	select TRACING_BRANCHES
	help
	  This traces the events of likely and unlikely condition
	  calls in the kernel.  The difference between this and the
	  "Trace likely/unlikely profiler" is that this is not a
	  histogram of the callers, but actually places the calling
	  events into a running trace buffer to see when and where the
	  events happened, as well as their results.

	  Say N if unsure.

config BLK_DEV_IO_TRACE
	bool "Support for tracing block IO actions"
	depends on SYSFS
	depends on BLOCK
	select RELAY
	select DEBUG_FS
	select TRACEPOINTS
	select GENERIC_TRACER
	select STACKTRACE
	help
	  Say Y here if you want to be able to trace the block layer actions
	  on a given queue. Tracing allows you to see any traffic happening
	  on a block device queue. For more information (and the userspace
	  support tools needed), fetch the blktrace tools from:

	  git://git.kernel.dk/blktrace.git

	  Tracing also is possible using the ftrace interface, e.g.:

	    echo 1 > /sys/block/sda/sda1/trace/enable
	    echo blk > /sys/kernel/debug/tracing/current_tracer
	    cat /sys/kernel/debug/tracing/trace_pipe

	  If unsure, say N.

config KPROBE_EVENTS
	depends on KPROBES
	depends on HAVE_REGS_AND_STACK_ACCESS_API
	bool "Enable kprobes-based dynamic events"
	select TRACING
	select PROBE_EVENTS
	select DYNAMIC_EVENTS
	default y
	help
	  This allows the user to add tracing events (similar to tracepoints)
	  on the fly via the ftrace interface. See
	  Documentation/trace/kprobetrace.rst for more details.

	  Those events can be inserted wherever kprobes can probe, and record
	  various register and memory values.

	  This option is also required by perf-probe subcommand of perf tools.
	  If you want to use perf tools, this option is strongly recommended.

config KPROBE_EVENTS_ON_NOTRACE
	bool "Do NOT protect notrace function from kprobe events"
	depends on KPROBE_EVENTS
	depends on KPROBES_ON_FTRACE
	default n
	help
	  This is only for the developers who want to debug ftrace itself
	  using kprobe events.

	  If kprobes can use ftrace instead of breakpoint, ftrace related
	  functions are protected from kprobe-events to prevent an infinit
	  recursion or any unexpected execution path which leads to a kernel
	  crash.

	  This option disables such protection and allows you to put kprobe
	  events on ftrace functions for debugging ftrace by itself.
	  Note that this might let you shoot yourself in the foot.

	  If unsure, say N.

config UPROBE_EVENTS
	bool "Enable uprobes-based dynamic events"
	depends on ARCH_SUPPORTS_UPROBES
	depends on MMU
	depends on PERF_EVENTS
	select UPROBES
	select PROBE_EVENTS
	select DYNAMIC_EVENTS
	select TRACING
	default y
	help
	  This allows the user to add tracing events on top of userspace
	  dynamic events (similar to tracepoints) on the fly via the trace
	  events interface. Those events can be inserted wherever uprobes
	  can probe, and record various registers.
	  This option is required if you plan to use perf-probe subcommand
	  of perf tools on user space applications.

config BPF_EVENTS
	depends on BPF_SYSCALL
	depends on (KPROBE_EVENTS || UPROBE_EVENTS) && PERF_EVENTS
	bool
	default y
	help
	  This allows the user to attach BPF programs to kprobe, uprobe, and
	  tracepoint events.

config DYNAMIC_EVENTS
	def_bool n

config PROBE_EVENTS
	def_bool n

config BPF_KPROBE_OVERRIDE
	bool "Enable BPF programs to override a kprobed function"
	depends on BPF_EVENTS
	depends on FUNCTION_ERROR_INJECTION
	default n
	help
	 Allows BPF to override the execution of a probed function and
	 set a different return value.  This is used for error injection.

config FTRACE_MCOUNT_RECORD
	def_bool y
	depends on DYNAMIC_FTRACE
	depends on HAVE_FTRACE_MCOUNT_RECORD

config TRACING_MAP
	bool
	depends on ARCH_HAVE_NMI_SAFE_CMPXCHG
	help
	  tracing_map is a special-purpose lock-free map for tracing,
	  separated out as a stand-alone facility in order to allow it
	  to be shared between multiple tracers.  It isn't meant to be
	  generally used outside of that context, and is normally
	  selected by tracers that use it.

config SYNTH_EVENTS
	bool "Synthetic trace events"
	select TRACING
	select DYNAMIC_EVENTS
	default n
	help
	  Synthetic events are user-defined trace events that can be
	  used to combine data from other trace events or in fact any
	  data source.  Synthetic events can be generated indirectly
	  via the trace() action of histogram triggers or directly
	  by way of an in-kernel API.

	  See Documentation/trace/events.rst or
	  Documentation/trace/histogram.rst for details and examples.

	  If in doubt, say N.

config HIST_TRIGGERS
	bool "Histogram triggers"
	depends on ARCH_HAVE_NMI_SAFE_CMPXCHG
	select TRACING_MAP
	select TRACING
	select DYNAMIC_EVENTS
	select SYNTH_EVENTS
	default n
	help
	  Hist triggers allow one or more arbitrary trace event fields
	  to be aggregated into hash tables and dumped to stdout by
	  reading a debugfs/tracefs file.  They're useful for
	  gathering quick and dirty (though precise) summaries of
	  event activity as an initial guide for further investigation
	  using more advanced tools.

	  Inter-event tracing of quantities such as latencies is also
	  supported using hist triggers under this option.

<<<<<<< HEAD
config TRACING_MAP
	bool
	depends on ARCH_HAVE_NMI_SAFE_CMPXCHG
	help
	  tracing_map is a special-purpose lock-free map for tracing,
	  separated out as a stand-alone facility in order to allow it
	  to be shared between multiple tracers.  It isn't meant to be
	  generally used outside of that context, and is normally
	  selected by tracers that use it.

config HIST_TRIGGERS
	bool "Histogram triggers"
	depends on ARCH_HAVE_NMI_SAFE_CMPXCHG
	select TRACING_MAP
	select TRACING
	default n
	help
	  Hist triggers allow one or more arbitrary trace event fields
	  to be aggregated into hash tables and dumped to stdout by
	  reading a debugfs/tracefs file.  They're useful for
	  gathering quick and dirty (though precise) summaries of
	  event activity as an initial guide for further investigation
	  using more advanced tools.

	  See Documentation/trace/events.txt.
	  If in doubt, say N.

config MMIOTRACE_TEST
	tristate "Test module for mmiotrace"
	depends on MMIOTRACE && m
=======
	  See Documentation/trace/histogram.rst.
	  If in doubt, say N.

config TRACE_EVENT_INJECT
	bool "Trace event injection"
	depends on TRACING
>>>>>>> 24b8d41d
	help
	  Allow user-space to inject a specific trace event into the ring
	  buffer. This is mainly used for testing purpose.

	  If unsure, say N.

config TRACEPOINT_BENCHMARK
	bool "Add tracepoint that benchmarks tracepoints"
	help
	 This option creates the tracepoint "benchmark:benchmark_event".
	 When the tracepoint is enabled, it kicks off a kernel thread that
	 goes into an infinite loop (calling cond_sched() to let other tasks
	 run), and calls the tracepoint. Each iteration will record the time
	 it took to write to the tracepoint and the next iteration that
	 data will be passed to the tracepoint itself. That is, the tracepoint
	 will report the time it took to do the previous tracepoint.
	 The string written to the tracepoint is a static string of 128 bytes
	 to keep the time the same. The initial string is simply a write of
	 "START". The second string records the cold cache time of the first
	 write which is not added to the rest of the calculations.

	 As it is a tight loop, it benchmarks as hot cache. That's fine because
	 we care most about hot paths that are probably in cache already.

	 An example of the output:

	      START
	      first=3672 [COLD CACHED]
	      last=632 first=3672 max=632 min=632 avg=316 std=446 std^2=199712
	      last=278 first=3672 max=632 min=278 avg=303 std=316 std^2=100337
	      last=277 first=3672 max=632 min=277 avg=296 std=258 std^2=67064
	      last=273 first=3672 max=632 min=273 avg=292 std=224 std^2=50411
	      last=273 first=3672 max=632 min=273 avg=288 std=200 std^2=40389
	      last=281 first=3672 max=632 min=273 avg=287 std=183 std^2=33666


config RING_BUFFER_BENCHMARK
	tristate "Ring buffer benchmark stress tester"
	depends on RING_BUFFER
	help
	  This option creates a test to stress the ring buffer and benchmark it.
	  It creates its own ring buffer such that it will not interfere with
	  any other users of the ring buffer (such as ftrace). It then creates
	  a producer and consumer that will run for 10 seconds and sleep for
	  10 seconds. Each interval it will print out the number of events
	  it recorded and give a rough estimate of how long each iteration took.

	  It does not disable interrupts or raise its priority, so it may be
	  affected by processes that are running.

	  If unsure, say N.

config TRACE_EVAL_MAP_FILE
       bool "Show eval mappings for trace events"
       depends on TRACING
       help
	The "print fmt" of the trace events will show the enum/sizeof names
	instead of their values. This can cause problems for user space tools
	that use this string to parse the raw data as user space does not know
	how to convert the string to its value.

	To fix this, there's a special macro in the kernel that can be used
	to convert an enum/sizeof into its value. If this macro is used, then
	the print fmt strings will be converted to their values.

	If something does not get converted properly, this option can be
	used to show what enums/sizeof the kernel tried to convert.

	This option is for debugging the conversions. A file is created
	in the tracing directory called "eval_map" that will show the
	names matched with their values and what trace event system they
	belong too.

	Normally, the mapping of the strings to values will be freed after
	boot up or module load. With this option, they will not be freed, as
	they are needed for the "eval_map" file. Enabling this option will
	increase the memory footprint of the running kernel.

	If unsure, say N.

config GCOV_PROFILE_FTRACE
	bool "Enable GCOV profiling on ftrace subsystem"
	depends on GCOV_KERNEL
	help
	  Enable GCOV profiling on ftrace subsystem for checking
	  which functions/lines are tested.

	  If unsure, say N.

	  Note that on a kernel compiled with this config, ftrace will
	  run significantly slower.

config FTRACE_SELFTEST
	bool

config FTRACE_STARTUP_TEST
	bool "Perform a startup test on ftrace"
	depends on GENERIC_TRACER
	select FTRACE_SELFTEST
	help
	  This option performs a series of startup tests on ftrace. On bootup
	  a series of tests are made to verify that the tracer is
	  functioning properly. It will do tests on all the configured
	  tracers of ftrace.

config EVENT_TRACE_STARTUP_TEST
	bool "Run selftest on trace events"
	depends on FTRACE_STARTUP_TEST
	default y
	help
	  This option performs a test on all trace events in the system.
	  It basically just enables each event and runs some code that
	  will trigger events (not necessarily the event it enables)
	  This may take some time run as there are a lot of events.

config EVENT_TRACE_TEST_SYSCALLS
	bool "Run selftest on syscall events"
	depends on EVENT_TRACE_STARTUP_TEST
	help
	 This option will also enable testing every syscall event.
	 It only enables the event and disables it and runs various loads
	 with the event enabled. This adds a bit more time for kernel boot
	 up since it runs this on every system call defined.

	 TBD - enable a way to actually call the syscalls as we test their
	       events

config RING_BUFFER_STARTUP_TEST
       bool "Ring buffer startup self test"
       depends on RING_BUFFER
       help
	 Run a simple self test on the ring buffer on boot up. Late in the
	 kernel boot sequence, the test will start that kicks off
	 a thread per cpu. Each thread will write various size events
	 into the ring buffer. Another thread is created to send IPIs
	 to each of the threads, where the IPI handler will also write
	 to the ring buffer, to test/stress the nesting ability.
	 If any anomalies are discovered, a warning will be displayed
	 and all ring buffers will be disabled.

	 The test runs for 10 seconds. This will slow your boot time
	 by at least 10 more seconds.

	 At the end of the test, statics and more checks are done.
	 It will output the stats of each per cpu buffer. What
	 was written, the sizes, what was read, what was lost, and
	 other similar details.

	 If unsure, say N

config MMIOTRACE_TEST
	tristate "Test module for mmiotrace"
	depends on MMIOTRACE && m
	help
	  This is a dumb module for testing mmiotrace. It is very dangerous
	  as it will write garbage to IO memory starting at a given address.
	  However, it should be safe to use on e.g. unused portion of VRAM.

	  Say N, unless you absolutely know what you are doing.

config PREEMPTIRQ_DELAY_TEST
	tristate "Test module to create a preempt / IRQ disable delay thread to test latency tracers"
	depends on m
	help
	  Select this option to build a test module that can help test latency
	  tracers by executing a preempt or irq disable section with a user
	  configurable delay. The module busy waits for the duration of the
	  critical section.

	  For example, the following invocation generates a burst of three
	  irq-disabled critical sections for 500us:
	  modprobe preemptirq_delay_test test_mode=irq delay=500 burst_size=3

	  If unsure, say N

config SYNTH_EVENT_GEN_TEST
	tristate "Test module for in-kernel synthetic event generation"
	depends on SYNTH_EVENTS
	help
          This option creates a test module to check the base
          functionality of in-kernel synthetic event definition and
          generation.

          To test, insert the module, and then check the trace buffer
	  for the generated sample events.

	  If unsure, say N.

config KPROBE_EVENT_GEN_TEST
	tristate "Test module for in-kernel kprobe event generation"
	depends on KPROBE_EVENTS
	help
          This option creates a test module to check the base
          functionality of in-kernel kprobe event definition.

          To test, insert the module, and then check the trace buffer
	  for the generated kprobe events.

	  If unsure, say N.

config HIST_TRIGGERS_DEBUG
	bool "Hist trigger debug support"
	depends on HIST_TRIGGERS
	help
          Add "hist_debug" file for each event, which when read will
          dump out a bunch of internal details about the hist triggers
          defined on that event.

          The hist_debug file serves a couple of purposes:

            - Helps developers verify that nothing is broken.

            - Provides educational information to support the details
              of the hist trigger internals as described by
              Documentation/trace/histogram-design.rst.

          The hist_debug output only covers the data structures
          related to the histogram definitions themselves and doesn't
          display the internals of map buckets or variable values of
          running histograms.

          If unsure, say N.

endif # FTRACE

endif # TRACING_SUPPORT
<|MERGE_RESOLUTION|>--- conflicted
+++ resolved
@@ -18,11 +18,7 @@
 config HAVE_FUNCTION_GRAPH_TRACER
 	bool
 	help
-<<<<<<< HEAD
-	  See Documentation/trace/ftrace-design.txt
-=======
 	  See Documentation/trace/ftrace-design.rst
->>>>>>> 24b8d41d
 
 config HAVE_DYNAMIC_FTRACE
 	bool
@@ -318,11 +314,7 @@
 	select GENERIC_TRACER
 	help
 	 This tracer, when enabled will create one or more kernel threads,
-<<<<<<< HEAD
-	 depening on what the cpumask file is set to, which each thread
-=======
 	 depending on what the cpumask file is set to, which each thread
->>>>>>> 24b8d41d
 	 spinning in a loop looking for interruptions caused by
 	 something other than the kernel. For example, if a
 	 System Management Interrupt (SMI) takes a noticeable amount of
@@ -337,11 +329,7 @@
 				     iteration
 
 	 A kernel thread is created that will spin with interrupts disabled
-<<<<<<< HEAD
-	 for "width" microseconds in every "widow" cycle. It will not spin
-=======
 	 for "width" microseconds in every "window" cycle. It will not spin
->>>>>>> 24b8d41d
 	 for "window - width" microseconds, where the system can
 	 continue to operate.
 
@@ -356,8 +344,6 @@
 	 file. Every time a latency is greater than tracing_thresh, it will
 	 be recorded into the ring buffer.
 
-<<<<<<< HEAD
-=======
 config MMIOTRACE
 	bool "Memory mapped IO tracing"
 	depends on HAVE_MMIOTRACE_SUPPORT && PCI
@@ -371,7 +357,6 @@
 	  See Documentation/trace/mmiotrace.rst.
 	  If you are not helping to develop drivers, say N.
 
->>>>>>> 24b8d41d
 config ENABLE_DEFAULT_TRACERS
 	bool "Trace process context switches and events"
 	depends on !GENERIC_TRACER
@@ -656,45 +641,12 @@
 	  Inter-event tracing of quantities such as latencies is also
 	  supported using hist triggers under this option.
 
-<<<<<<< HEAD
-config TRACING_MAP
-	bool
-	depends on ARCH_HAVE_NMI_SAFE_CMPXCHG
-	help
-	  tracing_map is a special-purpose lock-free map for tracing,
-	  separated out as a stand-alone facility in order to allow it
-	  to be shared between multiple tracers.  It isn't meant to be
-	  generally used outside of that context, and is normally
-	  selected by tracers that use it.
-
-config HIST_TRIGGERS
-	bool "Histogram triggers"
-	depends on ARCH_HAVE_NMI_SAFE_CMPXCHG
-	select TRACING_MAP
-	select TRACING
-	default n
-	help
-	  Hist triggers allow one or more arbitrary trace event fields
-	  to be aggregated into hash tables and dumped to stdout by
-	  reading a debugfs/tracefs file.  They're useful for
-	  gathering quick and dirty (though precise) summaries of
-	  event activity as an initial guide for further investigation
-	  using more advanced tools.
-
-	  See Documentation/trace/events.txt.
-	  If in doubt, say N.
-
-config MMIOTRACE_TEST
-	tristate "Test module for mmiotrace"
-	depends on MMIOTRACE && m
-=======
 	  See Documentation/trace/histogram.rst.
 	  If in doubt, say N.
 
 config TRACE_EVENT_INJECT
 	bool "Trace event injection"
 	depends on TRACING
->>>>>>> 24b8d41d
 	help
 	  Allow user-space to inject a specific trace event into the ring
 	  buffer. This is mainly used for testing purpose.
