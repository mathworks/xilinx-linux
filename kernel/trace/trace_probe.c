// SPDX-License-Identifier: GPL-2.0
/*
 * Common code for probe-based Dynamic events.
 *
 * This code was copied from kernel/trace/trace_kprobe.c written by
 * Masami Hiramatsu <masami.hiramatsu.pt@hitachi.com>
 *
 * Updates to make this generic:
 * Copyright (C) IBM Corporation, 2010-2011
 * Author:     Srikar Dronamraju
 */
#define pr_fmt(fmt)	"trace_probe: " fmt

#include <linux/bpf.h>
#include "trace_btf.h"

#include "trace_probe.h"

#undef C
#define C(a, b)		b

static const char *trace_probe_err_text[] = { ERRORS };

static const char *reserved_field_names[] = {
	"common_type",
	"common_flags",
	"common_preempt_count",
	"common_pid",
	"common_tgid",
	FIELD_STRING_IP,
	FIELD_STRING_RETIP,
	FIELD_STRING_FUNC,
};

/* Printing  in basic type function template */
#define DEFINE_BASIC_PRINT_TYPE_FUNC(tname, type, fmt)			\
int PRINT_TYPE_FUNC_NAME(tname)(struct trace_seq *s, void *data, void *ent)\
{									\
	trace_seq_printf(s, fmt, *(type *)data);			\
	return !trace_seq_has_overflowed(s);				\
}									\
const char PRINT_TYPE_FMT_NAME(tname)[] = fmt;

DEFINE_BASIC_PRINT_TYPE_FUNC(u8,  u8,  "%u")
DEFINE_BASIC_PRINT_TYPE_FUNC(u16, u16, "%u")
DEFINE_BASIC_PRINT_TYPE_FUNC(u32, u32, "%u")
DEFINE_BASIC_PRINT_TYPE_FUNC(u64, u64, "%Lu")
DEFINE_BASIC_PRINT_TYPE_FUNC(s8,  s8,  "%d")
DEFINE_BASIC_PRINT_TYPE_FUNC(s16, s16, "%d")
DEFINE_BASIC_PRINT_TYPE_FUNC(s32, s32, "%d")
DEFINE_BASIC_PRINT_TYPE_FUNC(s64, s64, "%Ld")
DEFINE_BASIC_PRINT_TYPE_FUNC(x8,  u8,  "0x%x")
DEFINE_BASIC_PRINT_TYPE_FUNC(x16, u16, "0x%x")
DEFINE_BASIC_PRINT_TYPE_FUNC(x32, u32, "0x%x")
DEFINE_BASIC_PRINT_TYPE_FUNC(x64, u64, "0x%Lx")
DEFINE_BASIC_PRINT_TYPE_FUNC(char, u8, "'%c'")

int PRINT_TYPE_FUNC_NAME(symbol)(struct trace_seq *s, void *data, void *ent)
{
	trace_seq_printf(s, "%pS", (void *)*(unsigned long *)data);
	return !trace_seq_has_overflowed(s);
}
const char PRINT_TYPE_FMT_NAME(symbol)[] = "%pS";

/* Print type function for string type */
int PRINT_TYPE_FUNC_NAME(string)(struct trace_seq *s, void *data, void *ent)
{
	int len = *(u32 *)data >> 16;

	if (!len)
		trace_seq_puts(s, FAULT_STRING);
	else
		trace_seq_printf(s, "\"%s\"",
				 (const char *)get_loc_data(data, ent));
	return !trace_seq_has_overflowed(s);
}

const char PRINT_TYPE_FMT_NAME(string)[] = "\\\"%s\\\"";

/* Fetch type information table */
static const struct fetch_type probe_fetch_types[] = {
	/* Special types */
	__ASSIGN_FETCH_TYPE("string", string, string, sizeof(u32), 1, 1,
			    "__data_loc char[]"),
	__ASSIGN_FETCH_TYPE("ustring", string, string, sizeof(u32), 1, 1,
			    "__data_loc char[]"),
	__ASSIGN_FETCH_TYPE("symstr", string, string, sizeof(u32), 1, 1,
			    "__data_loc char[]"),
	/* Basic types */
	ASSIGN_FETCH_TYPE(u8,  u8,  0),
	ASSIGN_FETCH_TYPE(u16, u16, 0),
	ASSIGN_FETCH_TYPE(u32, u32, 0),
	ASSIGN_FETCH_TYPE(u64, u64, 0),
	ASSIGN_FETCH_TYPE(s8,  u8,  1),
	ASSIGN_FETCH_TYPE(s16, u16, 1),
	ASSIGN_FETCH_TYPE(s32, u32, 1),
	ASSIGN_FETCH_TYPE(s64, u64, 1),
	ASSIGN_FETCH_TYPE_ALIAS(x8,  u8,  u8,  0),
	ASSIGN_FETCH_TYPE_ALIAS(x16, u16, u16, 0),
	ASSIGN_FETCH_TYPE_ALIAS(x32, u32, u32, 0),
	ASSIGN_FETCH_TYPE_ALIAS(x64, u64, u64, 0),
	ASSIGN_FETCH_TYPE_ALIAS(char, u8, u8,  0),
	ASSIGN_FETCH_TYPE_ALIAS(symbol, ADDR_FETCH_TYPE, ADDR_FETCH_TYPE, 0),

	ASSIGN_FETCH_TYPE_END
};

static const struct fetch_type *find_fetch_type(const char *type, unsigned long flags)
{
	int i;

	/* Reject the symbol/symstr for uprobes */
	if (type && (flags & TPARG_FL_USER) &&
	    (!strcmp(type, "symbol") || !strcmp(type, "symstr")))
		return NULL;

	if (!type)
		type = DEFAULT_FETCH_TYPE_STR;

	/* Special case: bitfield */
	if (*type == 'b') {
		unsigned long bs;

		type = strchr(type, '/');
		if (!type)
			goto fail;

		type++;
		if (kstrtoul(type, 0, &bs))
			goto fail;

		switch (bs) {
		case 8:
			return find_fetch_type("u8", flags);
		case 16:
			return find_fetch_type("u16", flags);
		case 32:
			return find_fetch_type("u32", flags);
		case 64:
			return find_fetch_type("u64", flags);
		default:
			goto fail;
		}
	}

	for (i = 0; probe_fetch_types[i].name; i++) {
		if (strcmp(type, probe_fetch_types[i].name) == 0)
			return &probe_fetch_types[i];
	}

fail:
	return NULL;
}

static struct trace_probe_log trace_probe_log;

void trace_probe_log_init(const char *subsystem, int argc, const char **argv)
{
	trace_probe_log.subsystem = subsystem;
	trace_probe_log.argc = argc;
	trace_probe_log.argv = argv;
	trace_probe_log.index = 0;
}

void trace_probe_log_clear(void)
{
	memset(&trace_probe_log, 0, sizeof(trace_probe_log));
}

void trace_probe_log_set_index(int index)
{
	trace_probe_log.index = index;
}

void __trace_probe_log_err(int offset, int err_type)
{
	char *command, *p;
	int i, len = 0, pos = 0;

	if (!trace_probe_log.argv)
		return;

	/* Recalculate the length and allocate buffer */
	for (i = 0; i < trace_probe_log.argc; i++) {
		if (i == trace_probe_log.index)
			pos = len;
		len += strlen(trace_probe_log.argv[i]) + 1;
	}
	command = kzalloc(len, GFP_KERNEL);
	if (!command)
		return;

	if (trace_probe_log.index >= trace_probe_log.argc) {
		/**
		 * Set the error position is next to the last arg + space.
		 * Note that len includes the terminal null and the cursor
		 * appears at pos + 1.
		 */
		pos = len;
		offset = 0;
	}

	/* And make a command string from argv array */
	p = command;
	for (i = 0; i < trace_probe_log.argc; i++) {
		len = strlen(trace_probe_log.argv[i]);
		strcpy(p, trace_probe_log.argv[i]);
		p[len] = ' ';
		p += len + 1;
	}
	*(p - 1) = '\0';

	tracing_log_err(NULL, trace_probe_log.subsystem, command,
			trace_probe_err_text, err_type, pos + offset);

	kfree(command);
}

/* Split symbol and offset. */
int traceprobe_split_symbol_offset(char *symbol, long *offset)
{
	char *tmp;
	int ret;

	if (!offset)
		return -EINVAL;

	tmp = strpbrk(symbol, "+-");
	if (tmp) {
		ret = kstrtol(tmp, 0, offset);
		if (ret)
			return ret;
		*tmp = '\0';
	} else
		*offset = 0;

	return 0;
}

/* @buf must has MAX_EVENT_NAME_LEN size */
int traceprobe_parse_event_name(const char **pevent, const char **pgroup,
				char *buf, int offset)
{
	const char *slash, *event = *pevent;
	int len;

	slash = strchr(event, '/');
	if (!slash)
		slash = strchr(event, '.');

	if (slash) {
		if (slash == event) {
			trace_probe_log_err(offset, NO_GROUP_NAME);
			return -EINVAL;
		}
		if (slash - event + 1 > MAX_EVENT_NAME_LEN) {
			trace_probe_log_err(offset, GROUP_TOO_LONG);
			return -EINVAL;
		}
<<<<<<< HEAD
		strlcpy(buf, event, slash - event + 1);
=======
		strscpy(buf, event, slash - event + 1);
>>>>>>> e475cc1c
		if (!is_good_system_name(buf)) {
			trace_probe_log_err(offset, BAD_GROUP_NAME);
			return -EINVAL;
		}
		*pgroup = buf;
		*pevent = slash + 1;
		offset += slash - event + 1;
		event = *pevent;
	}
	len = strlen(event);
	if (len == 0) {
		if (slash) {
			*pevent = NULL;
			return 0;
		}
		trace_probe_log_err(offset, NO_EVENT_NAME);
		return -EINVAL;
	} else if (len > MAX_EVENT_NAME_LEN) {
		trace_probe_log_err(offset, EVENT_TOO_LONG);
		return -EINVAL;
	}
	if (!is_good_name(event)) {
		trace_probe_log_err(offset, BAD_EVENT_NAME);
		return -EINVAL;
	}
	return 0;
}

static int parse_trace_event_arg(char *arg, struct fetch_insn *code,
				 struct traceprobe_parse_context *ctx)
{
	struct ftrace_event_field *field;
	struct list_head *head;

	head = trace_get_fields(ctx->event);
	list_for_each_entry(field, head, link) {
		if (!strcmp(arg, field->name)) {
			code->op = FETCH_OP_TP_ARG;
			code->data = field;
			return 0;
		}
	}
	return -ENOENT;
}

#ifdef CONFIG_PROBE_EVENTS_BTF_ARGS

static u32 btf_type_int(const struct btf_type *t)
{
	return *(u32 *)(t + 1);
}

static bool btf_type_is_char_ptr(struct btf *btf, const struct btf_type *type)
{
	const struct btf_type *real_type;
	u32 intdata;
	s32 tid;

	real_type = btf_type_skip_modifiers(btf, type->type, &tid);
	if (!real_type)
		return false;

	if (BTF_INFO_KIND(real_type->info) != BTF_KIND_INT)
		return false;

	intdata = btf_type_int(real_type);
	return !(BTF_INT_ENCODING(intdata) & BTF_INT_SIGNED)
		&& BTF_INT_BITS(intdata) == 8;
}

static bool btf_type_is_char_array(struct btf *btf, const struct btf_type *type)
{
	const struct btf_type *real_type;
	const struct btf_array *array;
	u32 intdata;
	s32 tid;

	if (BTF_INFO_KIND(type->info) != BTF_KIND_ARRAY)
		return false;

	array = (const struct btf_array *)(type + 1);

	real_type = btf_type_skip_modifiers(btf, array->type, &tid);

	intdata = btf_type_int(real_type);
	return !(BTF_INT_ENCODING(intdata) & BTF_INT_SIGNED)
		&& BTF_INT_BITS(intdata) == 8;
}

static int check_prepare_btf_string_fetch(char *typename,
				struct fetch_insn **pcode,
				struct traceprobe_parse_context *ctx)
{
	struct btf *btf = ctx->btf;

	if (!btf || !ctx->last_type)
		return 0;

	/* char [] does not need any change. */
	if (btf_type_is_char_array(btf, ctx->last_type))
		return 0;

	/* char * requires dereference the pointer. */
	if (btf_type_is_char_ptr(btf, ctx->last_type)) {
		struct fetch_insn *code = *pcode + 1;

		if (code->op == FETCH_OP_END) {
			trace_probe_log_err(ctx->offset, TOO_MANY_OPS);
			return -E2BIG;
		}
		if (typename[0] == 'u')
			code->op = FETCH_OP_UDEREF;
		else
			code->op = FETCH_OP_DEREF;
		code->offset = 0;
		*pcode = code;
		return 0;
	}
	/* Other types are not available for string */
	trace_probe_log_err(ctx->offset, BAD_TYPE4STR);
	return -EINVAL;
}

static const char *fetch_type_from_btf_type(struct btf *btf,
					const struct btf_type *type,
					struct traceprobe_parse_context *ctx)
{
	u32 intdata;

	/* TODO: const char * could be converted as a string */
	switch (BTF_INFO_KIND(type->info)) {
	case BTF_KIND_ENUM:
		/* enum is "int", so convert to "s32" */
		return "s32";
	case BTF_KIND_ENUM64:
		return "s64";
	case BTF_KIND_PTR:
		/* pointer will be converted to "x??" */
		if (IS_ENABLED(CONFIG_64BIT))
			return "x64";
		else
			return "x32";
	case BTF_KIND_INT:
		intdata = btf_type_int(type);
		if (BTF_INT_ENCODING(intdata) & BTF_INT_SIGNED) {
			switch (BTF_INT_BITS(intdata)) {
			case 8:
				return "s8";
			case 16:
				return "s16";
			case 32:
				return "s32";
			case 64:
				return "s64";
			}
		} else {	/* unsigned */
			switch (BTF_INT_BITS(intdata)) {
			case 8:
				return "u8";
			case 16:
				return "u16";
			case 32:
				return "u32";
			case 64:
				return "u64";
			}
			/* bitfield, size is encoded in the type */
			ctx->last_bitsize = BTF_INT_BITS(intdata);
			ctx->last_bitoffs += BTF_INT_OFFSET(intdata);
			return "u64";
		}
	}
	/* TODO: support other types */

	return NULL;
}

static int query_btf_context(struct traceprobe_parse_context *ctx)
{
	const struct btf_param *param;
	const struct btf_type *type;
	struct btf *btf;
	s32 nr;

	if (ctx->btf)
		return 0;

	if (!ctx->funcname)
		return -EINVAL;

	type = btf_find_func_proto(ctx->funcname, &btf);
	if (!type)
		return -ENOENT;

	ctx->btf = btf;
	ctx->proto = type;

	/* ctx->params is optional, since func(void) will not have params. */
	nr = 0;
	param = btf_get_func_param(type, &nr);
	if (!IS_ERR_OR_NULL(param)) {
		/* Hide the first 'data' argument of tracepoint */
		if (ctx->flags & TPARG_FL_TPOINT) {
			nr--;
			param++;
		}
	}

	if (nr > 0) {
		ctx->nr_params = nr;
		ctx->params = param;
	} else {
		ctx->nr_params = 0;
		ctx->params = NULL;
	}

	return 0;
}

static void clear_btf_context(struct traceprobe_parse_context *ctx)
{
	if (ctx->btf) {
		btf_put(ctx->btf);
		ctx->btf = NULL;
		ctx->proto = NULL;
		ctx->params = NULL;
		ctx->nr_params = 0;
	}
}

/* Return 1 if the field separater is arrow operator ('->') */
static int split_next_field(char *varname, char **next_field,
			    struct traceprobe_parse_context *ctx)
{
	char *field;
	int ret = 0;

	field = strpbrk(varname, ".-");
	if (field) {
		if (field[0] == '-' && field[1] == '>') {
			field[0] = '\0';
			field += 2;
			ret = 1;
		} else if (field[0] == '.') {
			field[0] = '\0';
			field += 1;
		} else {
			trace_probe_log_err(ctx->offset + field - varname, BAD_HYPHEN);
			return -EINVAL;
		}
		*next_field = field;
	}

	return ret;
}

/*
 * Parse the field of data structure. The @type must be a pointer type
 * pointing the target data structure type.
 */
static int parse_btf_field(char *fieldname, const struct btf_type *type,
			   struct fetch_insn **pcode, struct fetch_insn *end,
			   struct traceprobe_parse_context *ctx)
{
	struct fetch_insn *code = *pcode;
	const struct btf_member *field;
	u32 bitoffs, anon_offs;
	char *next;
	int is_ptr;
	s32 tid;

	do {
		/* Outer loop for solving arrow operator ('->') */
		if (BTF_INFO_KIND(type->info) != BTF_KIND_PTR) {
			trace_probe_log_err(ctx->offset, NO_PTR_STRCT);
			return -EINVAL;
		}
		/* Convert a struct pointer type to a struct type */
		type = btf_type_skip_modifiers(ctx->btf, type->type, &tid);
		if (!type) {
			trace_probe_log_err(ctx->offset, BAD_BTF_TID);
			return -EINVAL;
		}

		bitoffs = 0;
		do {
			/* Inner loop for solving dot operator ('.') */
			next = NULL;
			is_ptr = split_next_field(fieldname, &next, ctx);
			if (is_ptr < 0)
				return is_ptr;

			anon_offs = 0;
			field = btf_find_struct_member(ctx->btf, type, fieldname,
						       &anon_offs);
			if (!field) {
				trace_probe_log_err(ctx->offset, NO_BTF_FIELD);
				return -ENOENT;
			}
			/* Add anonymous structure/union offset */
			bitoffs += anon_offs;

			/* Accumulate the bit-offsets of the dot-connected fields */
			if (btf_type_kflag(type)) {
				bitoffs += BTF_MEMBER_BIT_OFFSET(field->offset);
				ctx->last_bitsize = BTF_MEMBER_BITFIELD_SIZE(field->offset);
			} else {
				bitoffs += field->offset;
				ctx->last_bitsize = 0;
			}

			type = btf_type_skip_modifiers(ctx->btf, field->type, &tid);
			if (!type) {
				trace_probe_log_err(ctx->offset, BAD_BTF_TID);
				return -EINVAL;
			}

			ctx->offset += next - fieldname;
			fieldname = next;
		} while (!is_ptr && fieldname);

		if (++code == end) {
			trace_probe_log_err(ctx->offset, TOO_MANY_OPS);
			return -EINVAL;
		}
		code->op = FETCH_OP_DEREF;	/* TODO: user deref support */
		code->offset = bitoffs / 8;
		*pcode = code;

		ctx->last_bitoffs = bitoffs % 8;
		ctx->last_type = type;
	} while (fieldname);

	return 0;
}

static int parse_btf_arg(char *varname,
			 struct fetch_insn **pcode, struct fetch_insn *end,
			 struct traceprobe_parse_context *ctx)
{
	struct fetch_insn *code = *pcode;
	const struct btf_param *params;
	const struct btf_type *type;
	char *field = NULL;
	int i, is_ptr, ret;
	u32 tid;

	if (WARN_ON_ONCE(!ctx->funcname))
		return -EINVAL;

	is_ptr = split_next_field(varname, &field, ctx);
	if (is_ptr < 0)
		return is_ptr;
	if (!is_ptr && field) {
		/* dot-connected field on an argument is not supported. */
		trace_probe_log_err(ctx->offset + field - varname,
				    NOSUP_DAT_ARG);
		return -EOPNOTSUPP;
	}

	if (ctx->flags & TPARG_FL_RETURN) {
		if (strcmp(varname, "$retval") != 0) {
			trace_probe_log_err(ctx->offset, NO_BTFARG);
			return -ENOENT;
		}
		code->op = FETCH_OP_RETVAL;
		/* Check whether the function return type is not void */
		if (query_btf_context(ctx) == 0) {
			if (ctx->proto->type == 0) {
				trace_probe_log_err(ctx->offset, NO_RETVAL);
				return -ENOENT;
			}
			tid = ctx->proto->type;
			goto found;
		}
		if (field) {
			trace_probe_log_err(ctx->offset + field - varname,
					    NO_BTF_ENTRY);
			return -ENOENT;
		}
		return 0;
	}

	if (!ctx->btf) {
		ret = query_btf_context(ctx);
		if (ret < 0 || ctx->nr_params == 0) {
			trace_probe_log_err(ctx->offset, NO_BTF_ENTRY);
			return PTR_ERR(params);
		}
	}
	params = ctx->params;

	for (i = 0; i < ctx->nr_params; i++) {
		const char *name = btf_name_by_offset(ctx->btf, params[i].name_off);

		if (name && !strcmp(name, varname)) {
			code->op = FETCH_OP_ARG;
			if (ctx->flags & TPARG_FL_TPOINT)
				code->param = i + 1;
			else
				code->param = i;
			tid = params[i].type;
			goto found;
		}
	}
	trace_probe_log_err(ctx->offset, NO_BTFARG);
	return -ENOENT;

found:
	type = btf_type_skip_modifiers(ctx->btf, tid, &tid);
	if (!type) {
		trace_probe_log_err(ctx->offset, BAD_BTF_TID);
		return -EINVAL;
	}
	/* Initialize the last type information */
	ctx->last_type = type;
	ctx->last_bitoffs = 0;
	ctx->last_bitsize = 0;
	if (field) {
		ctx->offset += field - varname;
		return parse_btf_field(field, type, pcode, end, ctx);
	}
	return 0;
}

static const struct fetch_type *find_fetch_type_from_btf_type(
					struct traceprobe_parse_context *ctx)
{
	struct btf *btf = ctx->btf;
	const char *typestr = NULL;

	if (btf && ctx->last_type)
		typestr = fetch_type_from_btf_type(btf, ctx->last_type, ctx);

	return find_fetch_type(typestr, ctx->flags);
}

static int parse_btf_bitfield(struct fetch_insn **pcode,
			      struct traceprobe_parse_context *ctx)
{
	struct fetch_insn *code = *pcode;

	if ((ctx->last_bitsize % 8 == 0) && ctx->last_bitoffs == 0)
		return 0;

	code++;
	if (code->op != FETCH_OP_NOP) {
		trace_probe_log_err(ctx->offset, TOO_MANY_OPS);
		return -EINVAL;
	}
	*pcode = code;

	code->op = FETCH_OP_MOD_BF;
	code->lshift = 64 - (ctx->last_bitsize + ctx->last_bitoffs);
	code->rshift = 64 - ctx->last_bitsize;
	code->basesize = 64 / 8;
	return 0;
}

#else
static void clear_btf_context(struct traceprobe_parse_context *ctx)
{
	ctx->btf = NULL;
}

static int query_btf_context(struct traceprobe_parse_context *ctx)
{
	return -EOPNOTSUPP;
}

static int parse_btf_arg(char *varname,
			 struct fetch_insn **pcode, struct fetch_insn *end,
			 struct traceprobe_parse_context *ctx)
{
	trace_probe_log_err(ctx->offset, NOSUP_BTFARG);
	return -EOPNOTSUPP;
}

static int parse_btf_bitfield(struct fetch_insn **pcode,
			      struct traceprobe_parse_context *ctx)
{
	trace_probe_log_err(ctx->offset, NOSUP_BTFARG);
	return -EOPNOTSUPP;
}

#define find_fetch_type_from_btf_type(ctx)		\
	find_fetch_type(NULL, ctx->flags)

static int check_prepare_btf_string_fetch(char *typename,
				struct fetch_insn **pcode,
				struct traceprobe_parse_context *ctx)
{
	return 0;
}

#endif

#define PARAM_MAX_STACK (THREAD_SIZE / sizeof(unsigned long))

/* Parse $vars. @orig_arg points '$', which syncs to @ctx->offset */
static int parse_probe_vars(char *orig_arg, const struct fetch_type *t,
			    struct fetch_insn **pcode,
			    struct fetch_insn *end,
			    struct traceprobe_parse_context *ctx)
{
	struct fetch_insn *code = *pcode;
	int err = TP_ERR_BAD_VAR;
	char *arg = orig_arg + 1;
	unsigned long param;
	int ret = 0;
	int len;

	if (ctx->flags & TPARG_FL_TEVENT) {
		if (code->data)
			return -EFAULT;
		ret = parse_trace_event_arg(arg, code, ctx);
		if (!ret)
			return 0;
		if (strcmp(arg, "comm") == 0 || strcmp(arg, "COMM") == 0) {
			code->op = FETCH_OP_COMM;
			return 0;
		}
		/* backward compatibility */
		ctx->offset = 0;
		goto inval;
	}

	if (str_has_prefix(arg, "retval")) {
		if (!(ctx->flags & TPARG_FL_RETURN)) {
			err = TP_ERR_RETVAL_ON_PROBE;
			goto inval;
		}
		if (!(ctx->flags & TPARG_FL_KERNEL) ||
		    !IS_ENABLED(CONFIG_PROBE_EVENTS_BTF_ARGS)) {
			code->op = FETCH_OP_RETVAL;
			return 0;
		}
		return parse_btf_arg(orig_arg, pcode, end, ctx);
	}

	len = str_has_prefix(arg, "stack");
	if (len) {

		if (arg[len] == '\0') {
			code->op = FETCH_OP_STACKP;
			return 0;
		}

		if (isdigit(arg[len])) {
			ret = kstrtoul(arg + len, 10, &param);
			if (ret)
				goto inval;

			if ((ctx->flags & TPARG_FL_KERNEL) &&
			    param > PARAM_MAX_STACK) {
				err = TP_ERR_BAD_STACK_NUM;
				goto inval;
			}
			code->op = FETCH_OP_STACK;
			code->param = (unsigned int)param;
			return 0;
		}
		goto inval;
	}

	if (strcmp(arg, "comm") == 0 || strcmp(arg, "COMM") == 0) {
		code->op = FETCH_OP_COMM;
		return 0;
	}

#ifdef CONFIG_HAVE_FUNCTION_ARG_ACCESS_API
	len = str_has_prefix(arg, "arg");
	if (len && tparg_is_function_entry(ctx->flags)) {
		ret = kstrtoul(arg + len, 10, &param);
		if (ret)
			goto inval;

		if (!param || param > PARAM_MAX_STACK) {
			err = TP_ERR_BAD_ARG_NUM;
			goto inval;
		}

		code->op = FETCH_OP_ARG;
		code->param = (unsigned int)param - 1;
		/*
		 * The tracepoint probe will probe a stub function, and the
		 * first parameter of the stub is a dummy and should be ignored.
		 */
		if (ctx->flags & TPARG_FL_TPOINT)
			code->param++;
		return 0;
	}
#endif

inval:
	__trace_probe_log_err(ctx->offset, err);
	return -EINVAL;
}

static int str_to_immediate(char *str, unsigned long *imm)
{
	if (isdigit(str[0]))
		return kstrtoul(str, 0, imm);
	else if (str[0] == '-')
		return kstrtol(str, 0, (long *)imm);
	else if (str[0] == '+')
		return kstrtol(str + 1, 0, (long *)imm);
	return -EINVAL;
}

static int __parse_imm_string(char *str, char **pbuf, int offs)
{
	size_t len = strlen(str);

	if (str[len - 1] != '"') {
		trace_probe_log_err(offs + len, IMMSTR_NO_CLOSE);
		return -EINVAL;
	}
	*pbuf = kstrndup(str, len - 1, GFP_KERNEL);
	if (!*pbuf)
		return -ENOMEM;
	return 0;
}

/* Recursive argument parser */
static int
parse_probe_arg(char *arg, const struct fetch_type *type,
		struct fetch_insn **pcode, struct fetch_insn *end,
		struct traceprobe_parse_context *ctx)
{
	struct fetch_insn *code = *pcode;
	unsigned long param;
	int deref = FETCH_OP_DEREF;
	long offset = 0;
	char *tmp;
	int ret = 0;

	switch (arg[0]) {
	case '$':
		ret = parse_probe_vars(arg, type, pcode, end, ctx);
		break;

	case '%':	/* named register */
		if (ctx->flags & (TPARG_FL_TEVENT | TPARG_FL_FPROBE)) {
			/* eprobe and fprobe do not handle registers */
			trace_probe_log_err(ctx->offset, BAD_VAR);
			break;
		}
		ret = regs_query_register_offset(arg + 1);
		if (ret >= 0) {
			code->op = FETCH_OP_REG;
			code->param = (unsigned int)ret;
			ret = 0;
		} else
			trace_probe_log_err(ctx->offset, BAD_REG_NAME);
		break;

	case '@':	/* memory, file-offset or symbol */
		if (isdigit(arg[1])) {
			ret = kstrtoul(arg + 1, 0, &param);
			if (ret) {
				trace_probe_log_err(ctx->offset, BAD_MEM_ADDR);
				break;
			}
			/* load address */
			code->op = FETCH_OP_IMM;
			code->immediate = param;
		} else if (arg[1] == '+') {
			/* kprobes don't support file offsets */
			if (ctx->flags & TPARG_FL_KERNEL) {
				trace_probe_log_err(ctx->offset, FILE_ON_KPROBE);
				return -EINVAL;
			}
			ret = kstrtol(arg + 2, 0, &offset);
			if (ret) {
				trace_probe_log_err(ctx->offset, BAD_FILE_OFFS);
				break;
			}

			code->op = FETCH_OP_FOFFS;
			code->immediate = (unsigned long)offset;  // imm64?
		} else {
			/* uprobes don't support symbols */
			if (!(ctx->flags & TPARG_FL_KERNEL)) {
				trace_probe_log_err(ctx->offset, SYM_ON_UPROBE);
				return -EINVAL;
			}
			/* Preserve symbol for updating */
			code->op = FETCH_NOP_SYMBOL;
			code->data = kstrdup(arg + 1, GFP_KERNEL);
			if (!code->data)
				return -ENOMEM;
			if (++code == end) {
				trace_probe_log_err(ctx->offset, TOO_MANY_OPS);
				return -EINVAL;
			}
			code->op = FETCH_OP_IMM;
			code->immediate = 0;
		}
		/* These are fetching from memory */
		if (++code == end) {
			trace_probe_log_err(ctx->offset, TOO_MANY_OPS);
			return -EINVAL;
		}
		*pcode = code;
		code->op = FETCH_OP_DEREF;
		code->offset = offset;
		break;

	case '+':	/* deref memory */
	case '-':
		if (arg[1] == 'u') {
			deref = FETCH_OP_UDEREF;
			arg[1] = arg[0];
			arg++;
		}
		if (arg[0] == '+')
			arg++;	/* Skip '+', because kstrtol() rejects it. */
		tmp = strchr(arg, '(');
		if (!tmp) {
			trace_probe_log_err(ctx->offset, DEREF_NEED_BRACE);
			return -EINVAL;
		}
		*tmp = '\0';
		ret = kstrtol(arg, 0, &offset);
		if (ret) {
			trace_probe_log_err(ctx->offset, BAD_DEREF_OFFS);
			break;
		}
		ctx->offset += (tmp + 1 - arg) + (arg[0] != '-' ? 1 : 0);
		arg = tmp + 1;
		tmp = strrchr(arg, ')');
		if (!tmp) {
			trace_probe_log_err(ctx->offset + strlen(arg),
					    DEREF_OPEN_BRACE);
			return -EINVAL;
		} else {
			const struct fetch_type *t2 = find_fetch_type(NULL, ctx->flags);
			int cur_offs = ctx->offset;

			*tmp = '\0';
			ret = parse_probe_arg(arg, t2, &code, end, ctx);
			if (ret)
				break;
			ctx->offset = cur_offs;
			if (code->op == FETCH_OP_COMM ||
			    code->op == FETCH_OP_DATA) {
				trace_probe_log_err(ctx->offset, COMM_CANT_DEREF);
				return -EINVAL;
			}
			if (++code == end) {
				trace_probe_log_err(ctx->offset, TOO_MANY_OPS);
				return -EINVAL;
			}
			*pcode = code;

			code->op = deref;
			code->offset = offset;
			/* Reset the last type if used */
			ctx->last_type = NULL;
		}
		break;
	case '\\':	/* Immediate value */
		if (arg[1] == '"') {	/* Immediate string */
			ret = __parse_imm_string(arg + 2, &tmp, ctx->offset + 2);
			if (ret)
				break;
			code->op = FETCH_OP_DATA;
			code->data = tmp;
		} else {
			ret = str_to_immediate(arg + 1, &code->immediate);
			if (ret)
				trace_probe_log_err(ctx->offset + 1, BAD_IMM);
			else
				code->op = FETCH_OP_IMM;
		}
		break;
	default:
		if (isalpha(arg[0]) || arg[0] == '_') {	/* BTF variable */
			if (!tparg_is_function_entry(ctx->flags)) {
				trace_probe_log_err(ctx->offset, NOSUP_BTFARG);
				return -EINVAL;
			}
			ret = parse_btf_arg(arg, pcode, end, ctx);
			break;
		}
	}
	if (!ret && code->op == FETCH_OP_NOP) {
		/* Parsed, but do not find fetch method */
		trace_probe_log_err(ctx->offset, BAD_FETCH_ARG);
		ret = -EINVAL;
	}
	return ret;
}

#define BYTES_TO_BITS(nb)	((BITS_PER_LONG * (nb)) / sizeof(long))

/* Bitfield type needs to be parsed into a fetch function */
static int __parse_bitfield_probe_arg(const char *bf,
				      const struct fetch_type *t,
				      struct fetch_insn **pcode)
{
	struct fetch_insn *code = *pcode;
	unsigned long bw, bo;
	char *tail;

	if (*bf != 'b')
		return 0;

	bw = simple_strtoul(bf + 1, &tail, 0);	/* Use simple one */

	if (bw == 0 || *tail != '@')
		return -EINVAL;

	bf = tail + 1;
	bo = simple_strtoul(bf, &tail, 0);

	if (tail == bf || *tail != '/')
		return -EINVAL;
	code++;
	if (code->op != FETCH_OP_NOP)
		return -EINVAL;
	*pcode = code;

	code->op = FETCH_OP_MOD_BF;
	code->lshift = BYTES_TO_BITS(t->size) - (bw + bo);
	code->rshift = BYTES_TO_BITS(t->size) - bw;
	code->basesize = t->size;

	return (BYTES_TO_BITS(t->size) < (bw + bo)) ? -EINVAL : 0;
}

/* String length checking wrapper */
static int traceprobe_parse_probe_arg_body(const char *argv, ssize_t *size,
					   struct probe_arg *parg,
					   struct traceprobe_parse_context *ctx)
{
	struct fetch_insn *code, *scode, *tmp = NULL;
	char *t, *t2, *t3;
	int ret, len;
	char *arg;

	arg = kstrdup(argv, GFP_KERNEL);
	if (!arg)
		return -ENOMEM;

	ret = -EINVAL;
	len = strlen(arg);
	if (len > MAX_ARGSTR_LEN) {
		trace_probe_log_err(ctx->offset, ARG_TOO_LONG);
		goto out;
	} else if (len == 0) {
		trace_probe_log_err(ctx->offset, NO_ARG_BODY);
		goto out;
	}

	ret = -ENOMEM;
	parg->comm = kstrdup(arg, GFP_KERNEL);
	if (!parg->comm)
		goto out;

	ret = -EINVAL;
	t = strchr(arg, ':');
	if (t) {
		*t = '\0';
		t2 = strchr(++t, '[');
		if (t2) {
			*t2++ = '\0';
			t3 = strchr(t2, ']');
			if (!t3) {
				int offs = t2 + strlen(t2) - arg;

				trace_probe_log_err(ctx->offset + offs,
						    ARRAY_NO_CLOSE);
				goto out;
			} else if (t3[1] != '\0') {
				trace_probe_log_err(ctx->offset + t3 + 1 - arg,
						    BAD_ARRAY_SUFFIX);
				goto out;
			}
			*t3 = '\0';
			if (kstrtouint(t2, 0, &parg->count) || !parg->count) {
				trace_probe_log_err(ctx->offset + t2 - arg,
						    BAD_ARRAY_NUM);
				goto out;
			}
			if (parg->count > MAX_ARRAY_LEN) {
				trace_probe_log_err(ctx->offset + t2 - arg,
						    ARRAY_TOO_BIG);
				goto out;
			}
		}
	}

	/*
	 * Since $comm and immediate string can not be dereferenced,
	 * we can find those by strcmp. But ignore for eprobes.
	 */
	if (!(ctx->flags & TPARG_FL_TEVENT) &&
	    (strcmp(arg, "$comm") == 0 || strcmp(arg, "$COMM") == 0 ||
	     strncmp(arg, "\\\"", 2) == 0)) {
		/* The type of $comm must be "string", and not an array. */
		if (parg->count || (t && strcmp(t, "string")))
			goto out;
		parg->type = find_fetch_type("string", ctx->flags);
	} else
		parg->type = find_fetch_type(t, ctx->flags);
	if (!parg->type) {
		trace_probe_log_err(ctx->offset + (t ? (t - arg) : 0), BAD_TYPE);
		goto out;
	}
	parg->offset = *size;
	*size += parg->type->size * (parg->count ?: 1);

	ret = -ENOMEM;
	if (parg->count) {
		len = strlen(parg->type->fmttype) + 6;
		parg->fmt = kmalloc(len, GFP_KERNEL);
		if (!parg->fmt)
			goto out;
		snprintf(parg->fmt, len, "%s[%d]", parg->type->fmttype,
			 parg->count);
	}

	code = tmp = kcalloc(FETCH_INSN_MAX, sizeof(*code), GFP_KERNEL);
	if (!code)
		goto out;
	code[FETCH_INSN_MAX - 1].op = FETCH_OP_END;

	ctx->last_type = NULL;
	ret = parse_probe_arg(arg, parg->type, &code, &code[FETCH_INSN_MAX - 1],
			      ctx);
	if (ret)
		goto fail;

	/* Update storing type if BTF is available */
	if (IS_ENABLED(CONFIG_PROBE_EVENTS_BTF_ARGS) &&
	    ctx->last_type) {
		if (!t) {
			parg->type = find_fetch_type_from_btf_type(ctx);
		} else if (strstr(t, "string")) {
			ret = check_prepare_btf_string_fetch(t, &code, ctx);
			if (ret)
				goto fail;
		}
	}

	ret = -EINVAL;
	/* Store operation */
	if (parg->type->is_string) {
		if (!strcmp(parg->type->name, "symstr")) {
			if (code->op != FETCH_OP_REG && code->op != FETCH_OP_STACK &&
			    code->op != FETCH_OP_RETVAL && code->op != FETCH_OP_ARG &&
			    code->op != FETCH_OP_DEREF && code->op != FETCH_OP_TP_ARG) {
				trace_probe_log_err(ctx->offset + (t ? (t - arg) : 0),
						    BAD_SYMSTRING);
				goto fail;
			}
		} else {
			if (code->op != FETCH_OP_DEREF && code->op != FETCH_OP_UDEREF &&
			    code->op != FETCH_OP_IMM && code->op != FETCH_OP_COMM &&
			    code->op != FETCH_OP_DATA && code->op != FETCH_OP_TP_ARG) {
				trace_probe_log_err(ctx->offset + (t ? (t - arg) : 0),
						    BAD_STRING);
				goto fail;
			}
		}
		if (!strcmp(parg->type->name, "symstr") ||
		    (code->op == FETCH_OP_IMM || code->op == FETCH_OP_COMM ||
		     code->op == FETCH_OP_DATA) || code->op == FETCH_OP_TP_ARG ||
		     parg->count) {
			/*
			 * IMM, DATA and COMM is pointing actual address, those
			 * must be kept, and if parg->count != 0, this is an
			 * array of string pointers instead of string address
			 * itself.
			 * For the symstr, it doesn't need to dereference, thus
			 * it just get the value.
			 */
			code++;
			if (code->op != FETCH_OP_NOP) {
				trace_probe_log_err(ctx->offset, TOO_MANY_OPS);
				goto fail;
			}
		}
		/* If op == DEREF, replace it with STRING */
		if (!strcmp(parg->type->name, "ustring") ||
		    code->op == FETCH_OP_UDEREF)
			code->op = FETCH_OP_ST_USTRING;
		else if (!strcmp(parg->type->name, "symstr"))
			code->op = FETCH_OP_ST_SYMSTR;
		else
			code->op = FETCH_OP_ST_STRING;
		code->size = parg->type->size;
		parg->dynamic = true;
	} else if (code->op == FETCH_OP_DEREF) {
		code->op = FETCH_OP_ST_MEM;
		code->size = parg->type->size;
	} else if (code->op == FETCH_OP_UDEREF) {
		code->op = FETCH_OP_ST_UMEM;
		code->size = parg->type->size;
	} else {
		code++;
		if (code->op != FETCH_OP_NOP) {
			trace_probe_log_err(ctx->offset, TOO_MANY_OPS);
			goto fail;
		}
		code->op = FETCH_OP_ST_RAW;
		code->size = parg->type->size;
	}
	scode = code;
	/* Modify operation */
	if (t != NULL) {
		ret = __parse_bitfield_probe_arg(t, parg->type, &code);
		if (ret) {
			trace_probe_log_err(ctx->offset + t - arg, BAD_BITFIELD);
			goto fail;
		}
	} else if (IS_ENABLED(CONFIG_PROBE_EVENTS_BTF_ARGS) &&
		   ctx->last_type) {
		ret = parse_btf_bitfield(&code, ctx);
		if (ret)
			goto fail;
	}
	ret = -EINVAL;
	/* Loop(Array) operation */
	if (parg->count) {
		if (scode->op != FETCH_OP_ST_MEM &&
		    scode->op != FETCH_OP_ST_STRING &&
		    scode->op != FETCH_OP_ST_USTRING) {
			trace_probe_log_err(ctx->offset + (t ? (t - arg) : 0),
					    BAD_STRING);
			goto fail;
		}
		code++;
		if (code->op != FETCH_OP_NOP) {
			trace_probe_log_err(ctx->offset, TOO_MANY_OPS);
			goto fail;
		}
		code->op = FETCH_OP_LP_ARRAY;
		code->param = parg->count;
	}
	code++;
	code->op = FETCH_OP_END;

	ret = 0;
	/* Shrink down the code buffer */
	parg->code = kcalloc(code - tmp + 1, sizeof(*code), GFP_KERNEL);
	if (!parg->code)
		ret = -ENOMEM;
	else
		memcpy(parg->code, tmp, sizeof(*code) * (code - tmp + 1));

fail:
	if (ret) {
		for (code = tmp; code < tmp + FETCH_INSN_MAX; code++)
			if (code->op == FETCH_NOP_SYMBOL ||
			    code->op == FETCH_OP_DATA)
				kfree(code->data);
	}
	kfree(tmp);
out:
	kfree(arg);

	return ret;
}

/* Return 1 if name is reserved or already used by another argument */
static int traceprobe_conflict_field_name(const char *name,
					  struct probe_arg *args, int narg)
{
	int i;

	for (i = 0; i < ARRAY_SIZE(reserved_field_names); i++)
		if (strcmp(reserved_field_names[i], name) == 0)
			return 1;

	for (i = 0; i < narg; i++)
		if (strcmp(args[i].name, name) == 0)
			return 1;

	return 0;
}

static char *generate_probe_arg_name(const char *arg, int idx)
{
	char *name = NULL;
	const char *end;

	/*
	 * If argument name is omitted, try arg as a name (BTF variable)
	 * or "argN".
	 */
	if (IS_ENABLED(CONFIG_PROBE_EVENTS_BTF_ARGS)) {
		end = strchr(arg, ':');
		if (!end)
			end = arg + strlen(arg);

		name = kmemdup_nul(arg, end - arg, GFP_KERNEL);
		if (!name || !is_good_name(name)) {
			kfree(name);
			name = NULL;
		}
	}

	if (!name)
		name = kasprintf(GFP_KERNEL, "arg%d", idx + 1);

	return name;
}

int traceprobe_parse_probe_arg(struct trace_probe *tp, int i, const char *arg,
			       struct traceprobe_parse_context *ctx)
{
	struct probe_arg *parg = &tp->args[i];
	const char *body;

	/* Increment count for freeing args in error case */
	tp->nr_args++;

	body = strchr(arg, '=');
	if (body) {
		if (body - arg > MAX_ARG_NAME_LEN) {
			trace_probe_log_err(0, ARG_NAME_TOO_LONG);
			return -EINVAL;
		} else if (body == arg) {
			trace_probe_log_err(0, NO_ARG_NAME);
			return -EINVAL;
		}
		parg->name = kmemdup_nul(arg, body - arg, GFP_KERNEL);
		body++;
	} else {
		parg->name = generate_probe_arg_name(arg, i);
		body = arg;
	}
	if (!parg->name)
		return -ENOMEM;

	if (!is_good_name(parg->name)) {
		trace_probe_log_err(0, BAD_ARG_NAME);
		return -EINVAL;
	}
	if (traceprobe_conflict_field_name(parg->name, tp->args, i)) {
		trace_probe_log_err(0, USED_ARG_NAME);
		return -EINVAL;
	}
	ctx->offset = body - arg;
	/* Parse fetch argument */
	return traceprobe_parse_probe_arg_body(body, &tp->size, parg, ctx);
}

void traceprobe_free_probe_arg(struct probe_arg *arg)
{
	struct fetch_insn *code = arg->code;

	while (code && code->op != FETCH_OP_END) {
		if (code->op == FETCH_NOP_SYMBOL ||
		    code->op == FETCH_OP_DATA)
			kfree(code->data);
		code++;
	}
	kfree(arg->code);
	kfree(arg->name);
	kfree(arg->comm);
	kfree(arg->fmt);
}

static int argv_has_var_arg(int argc, const char *argv[], int *args_idx,
			    struct traceprobe_parse_context *ctx)
{
	int i, found = 0;

	for (i = 0; i < argc; i++)
		if (str_has_prefix(argv[i], "$arg")) {
			trace_probe_log_set_index(i + 2);

			if (!tparg_is_function_entry(ctx->flags)) {
				trace_probe_log_err(0, NOFENTRY_ARGS);
				return -EINVAL;
			}

			if (isdigit(argv[i][4])) {
				found = 1;
				continue;
			}

			if (argv[i][4] != '*') {
				trace_probe_log_err(0, BAD_VAR);
				return -EINVAL;
			}

			if (*args_idx >= 0 && *args_idx < argc) {
				trace_probe_log_err(0, DOUBLE_ARGS);
				return -EINVAL;
			}
			found = 1;
			*args_idx = i;
		}

	return found;
}

static int sprint_nth_btf_arg(int idx, const char *type,
			      char *buf, int bufsize,
			      struct traceprobe_parse_context *ctx)
{
	const char *name;
	int ret;

	if (idx >= ctx->nr_params) {
		trace_probe_log_err(0, NO_BTFARG);
		return -ENOENT;
	}
	name = btf_name_by_offset(ctx->btf, ctx->params[idx].name_off);
	if (!name) {
		trace_probe_log_err(0, NO_BTF_ENTRY);
		return -ENOENT;
	}
	ret = snprintf(buf, bufsize, "%s%s", name, type);
	if (ret >= bufsize) {
		trace_probe_log_err(0, ARGS_2LONG);
		return -E2BIG;
	}
	return ret;
}

/* Return new_argv which must be freed after use */
const char **traceprobe_expand_meta_args(int argc, const char *argv[],
					 int *new_argc, char *buf, int bufsize,
					 struct traceprobe_parse_context *ctx)
{
	const struct btf_param *params = NULL;
	int i, j, n, used, ret, args_idx = -1;
	const char **new_argv = NULL;

	ret = argv_has_var_arg(argc, argv, &args_idx, ctx);
	if (ret < 0)
		return ERR_PTR(ret);

	if (!ret) {
		*new_argc = argc;
		return NULL;
	}

	ret = query_btf_context(ctx);
	if (ret < 0 || ctx->nr_params == 0) {
		if (args_idx != -1) {
			/* $arg* requires BTF info */
			trace_probe_log_err(0, NOSUP_BTFARG);
			return (const char **)params;
		}
		*new_argc = argc;
		return NULL;
	}

	if (args_idx >= 0)
		*new_argc = argc + ctx->nr_params - 1;
	else
		*new_argc = argc;

	new_argv = kcalloc(*new_argc, sizeof(char *), GFP_KERNEL);
	if (!new_argv)
		return ERR_PTR(-ENOMEM);

	used = 0;
	for (i = 0, j = 0; i < argc; i++) {
		trace_probe_log_set_index(i + 2);
		if (i == args_idx) {
			for (n = 0; n < ctx->nr_params; n++) {
				ret = sprint_nth_btf_arg(n, "", buf + used,
							 bufsize - used, ctx);
				if (ret < 0)
					goto error;

				new_argv[j++] = buf + used;
				used += ret + 1;
			}
			continue;
		}

		if (str_has_prefix(argv[i], "$arg")) {
			char *type = NULL;

			n = simple_strtoul(argv[i] + 4, &type, 10);
			if (type && !(*type == ':' || *type == '\0')) {
				trace_probe_log_err(0, BAD_VAR);
				ret = -ENOENT;
				goto error;
			}
			/* Note: $argN starts from $arg1 */
			ret = sprint_nth_btf_arg(n - 1, type, buf + used,
						 bufsize - used, ctx);
			if (ret < 0)
				goto error;
			new_argv[j++] = buf + used;
			used += ret + 1;
		} else
			new_argv[j++] = argv[i];
	}

	return new_argv;

error:
	kfree(new_argv);
	return ERR_PTR(ret);
}

void traceprobe_finish_parse(struct traceprobe_parse_context *ctx)
{
	clear_btf_context(ctx);
}

int traceprobe_update_arg(struct probe_arg *arg)
{
	struct fetch_insn *code = arg->code;
	long offset;
	char *tmp;
	char c;
	int ret = 0;

	while (code && code->op != FETCH_OP_END) {
		if (code->op == FETCH_NOP_SYMBOL) {
			if (code[1].op != FETCH_OP_IMM)
				return -EINVAL;

			tmp = strpbrk(code->data, "+-");
			if (tmp)
				c = *tmp;
			ret = traceprobe_split_symbol_offset(code->data,
							     &offset);
			if (ret)
				return ret;

			code[1].immediate =
				(unsigned long)kallsyms_lookup_name(code->data);
			if (tmp)
				*tmp = c;
			if (!code[1].immediate)
				return -ENOENT;
			code[1].immediate += offset;
		}
		code++;
	}
	return 0;
}

/* When len=0, we just calculate the needed length */
#define LEN_OR_ZERO (len ? len - pos : 0)
static int __set_print_fmt(struct trace_probe *tp, char *buf, int len,
			   enum probe_print_type ptype)
{
	struct probe_arg *parg;
	int i, j;
	int pos = 0;
	const char *fmt, *arg;

	switch (ptype) {
	case PROBE_PRINT_NORMAL:
		fmt = "(%lx)";
		arg = ", REC->" FIELD_STRING_IP;
		break;
	case PROBE_PRINT_RETURN:
		fmt = "(%lx <- %lx)";
		arg = ", REC->" FIELD_STRING_FUNC ", REC->" FIELD_STRING_RETIP;
		break;
	case PROBE_PRINT_EVENT:
		fmt = "";
		arg = "";
		break;
	default:
		WARN_ON_ONCE(1);
		return 0;
	}

	pos += snprintf(buf + pos, LEN_OR_ZERO, "\"%s", fmt);

	for (i = 0; i < tp->nr_args; i++) {
		parg = tp->args + i;
		pos += snprintf(buf + pos, LEN_OR_ZERO, " %s=", parg->name);
		if (parg->count) {
			pos += snprintf(buf + pos, LEN_OR_ZERO, "{%s",
					parg->type->fmt);
			for (j = 1; j < parg->count; j++)
				pos += snprintf(buf + pos, LEN_OR_ZERO, ",%s",
						parg->type->fmt);
			pos += snprintf(buf + pos, LEN_OR_ZERO, "}");
		} else
			pos += snprintf(buf + pos, LEN_OR_ZERO, "%s",
					parg->type->fmt);
	}

	pos += snprintf(buf + pos, LEN_OR_ZERO, "\"%s", arg);

	for (i = 0; i < tp->nr_args; i++) {
		parg = tp->args + i;
		if (parg->count) {
			if (parg->type->is_string)
				fmt = ", __get_str(%s[%d])";
			else
				fmt = ", REC->%s[%d]";
			for (j = 0; j < parg->count; j++)
				pos += snprintf(buf + pos, LEN_OR_ZERO,
						fmt, parg->name, j);
		} else {
			if (parg->type->is_string)
				fmt = ", __get_str(%s)";
			else
				fmt = ", REC->%s";
			pos += snprintf(buf + pos, LEN_OR_ZERO,
					fmt, parg->name);
		}
	}

	/* return the length of print_fmt */
	return pos;
}
#undef LEN_OR_ZERO

int traceprobe_set_print_fmt(struct trace_probe *tp, enum probe_print_type ptype)
{
	struct trace_event_call *call = trace_probe_event_call(tp);
	int len;
	char *print_fmt;

	/* First: called with 0 length to calculate the needed length */
	len = __set_print_fmt(tp, NULL, 0, ptype);
	print_fmt = kmalloc(len + 1, GFP_KERNEL);
	if (!print_fmt)
		return -ENOMEM;

	/* Second: actually write the @print_fmt */
	__set_print_fmt(tp, print_fmt, len + 1, ptype);
	call->print_fmt = print_fmt;

	return 0;
}

int traceprobe_define_arg_fields(struct trace_event_call *event_call,
				 size_t offset, struct trace_probe *tp)
{
	int ret, i;

	/* Set argument names as fields */
	for (i = 0; i < tp->nr_args; i++) {
		struct probe_arg *parg = &tp->args[i];
		const char *fmt = parg->type->fmttype;
		int size = parg->type->size;

		if (parg->fmt)
			fmt = parg->fmt;
		if (parg->count)
			size *= parg->count;
		ret = trace_define_field(event_call, fmt, parg->name,
					 offset + parg->offset, size,
					 parg->type->is_signed,
					 FILTER_OTHER);
		if (ret)
			return ret;
	}
	return 0;
}

static void trace_probe_event_free(struct trace_probe_event *tpe)
{
	kfree(tpe->class.system);
	kfree(tpe->call.name);
	kfree(tpe->call.print_fmt);
	kfree(tpe);
}

int trace_probe_append(struct trace_probe *tp, struct trace_probe *to)
{
	if (trace_probe_has_sibling(tp))
		return -EBUSY;

	list_del_init(&tp->list);
	trace_probe_event_free(tp->event);

	tp->event = to->event;
	list_add_tail(&tp->list, trace_probe_probe_list(to));

	return 0;
}

void trace_probe_unlink(struct trace_probe *tp)
{
	list_del_init(&tp->list);
	if (list_empty(trace_probe_probe_list(tp)))
		trace_probe_event_free(tp->event);
	tp->event = NULL;
}

void trace_probe_cleanup(struct trace_probe *tp)
{
	int i;

	for (i = 0; i < tp->nr_args; i++)
		traceprobe_free_probe_arg(&tp->args[i]);

	if (tp->event)
		trace_probe_unlink(tp);
}

int trace_probe_init(struct trace_probe *tp, const char *event,
		     const char *group, bool alloc_filter)
{
	struct trace_event_call *call;
	size_t size = sizeof(struct trace_probe_event);
	int ret = 0;

	if (!event || !group)
		return -EINVAL;

	if (alloc_filter)
		size += sizeof(struct trace_uprobe_filter);

	tp->event = kzalloc(size, GFP_KERNEL);
	if (!tp->event)
		return -ENOMEM;

	INIT_LIST_HEAD(&tp->event->files);
	INIT_LIST_HEAD(&tp->event->class.fields);
	INIT_LIST_HEAD(&tp->event->probes);
	INIT_LIST_HEAD(&tp->list);
	list_add(&tp->list, &tp->event->probes);

	call = trace_probe_event_call(tp);
	call->class = &tp->event->class;
	call->name = kstrdup(event, GFP_KERNEL);
	if (!call->name) {
		ret = -ENOMEM;
		goto error;
	}

	tp->event->class.system = kstrdup(group, GFP_KERNEL);
	if (!tp->event->class.system) {
		ret = -ENOMEM;
		goto error;
	}

	return 0;

error:
	trace_probe_cleanup(tp);
	return ret;
}

static struct trace_event_call *
find_trace_event_call(const char *system, const char *event_name)
{
	struct trace_event_call *tp_event;
	const char *name;

	list_for_each_entry(tp_event, &ftrace_events, list) {
		if (!tp_event->class->system ||
		    strcmp(system, tp_event->class->system))
			continue;
		name = trace_event_name(tp_event);
		if (!name || strcmp(event_name, name))
			continue;
		return tp_event;
	}

	return NULL;
}

int trace_probe_register_event_call(struct trace_probe *tp)
{
	struct trace_event_call *call = trace_probe_event_call(tp);
	int ret;

	lockdep_assert_held(&event_mutex);

	if (find_trace_event_call(trace_probe_group_name(tp),
				  trace_probe_name(tp)))
		return -EEXIST;

	ret = register_trace_event(&call->event);
	if (!ret)
		return -ENODEV;

	ret = trace_add_event_call(call);
	if (ret)
		unregister_trace_event(&call->event);

	return ret;
}

int trace_probe_add_file(struct trace_probe *tp, struct trace_event_file *file)
{
	struct event_file_link *link;

	link = kmalloc(sizeof(*link), GFP_KERNEL);
	if (!link)
		return -ENOMEM;

	link->file = file;
	INIT_LIST_HEAD(&link->list);
	list_add_tail_rcu(&link->list, &tp->event->files);
	trace_probe_set_flag(tp, TP_FLAG_TRACE);
	return 0;
}

struct event_file_link *trace_probe_get_file_link(struct trace_probe *tp,
						  struct trace_event_file *file)
{
	struct event_file_link *link;

	trace_probe_for_each_link(link, tp) {
		if (link->file == file)
			return link;
	}

	return NULL;
}

int trace_probe_remove_file(struct trace_probe *tp,
			    struct trace_event_file *file)
{
	struct event_file_link *link;

	link = trace_probe_get_file_link(tp, file);
	if (!link)
		return -ENOENT;

	list_del_rcu(&link->list);
	kvfree_rcu_mightsleep(link);

	if (list_empty(&tp->event->files))
		trace_probe_clear_flag(tp, TP_FLAG_TRACE);

	return 0;
}

/*
 * Return the smallest index of different type argument (start from 1).
 * If all argument types and name are same, return 0.
 */
int trace_probe_compare_arg_type(struct trace_probe *a, struct trace_probe *b)
{
	int i;

	/* In case of more arguments */
	if (a->nr_args < b->nr_args)
		return a->nr_args + 1;
	if (a->nr_args > b->nr_args)
		return b->nr_args + 1;

	for (i = 0; i < a->nr_args; i++) {
		if ((b->nr_args <= i) ||
		    ((a->args[i].type != b->args[i].type) ||
		     (a->args[i].count != b->args[i].count) ||
		     strcmp(a->args[i].name, b->args[i].name)))
			return i + 1;
	}

	return 0;
}

bool trace_probe_match_command_args(struct trace_probe *tp,
				    int argc, const char **argv)
{
	char buf[MAX_ARGSTR_LEN + 1];
	int i;

	if (tp->nr_args < argc)
		return false;

	for (i = 0; i < argc; i++) {
		snprintf(buf, sizeof(buf), "%s=%s",
			 tp->args[i].name, tp->args[i].comm);
		if (strcmp(buf, argv[i]))
			return false;
	}
	return true;
}

int trace_probe_create(const char *raw_command, int (*createfn)(int, const char **))
{
	int argc = 0, ret = 0;
	char **argv;

	argv = argv_split(GFP_KERNEL, raw_command, &argc);
	if (!argv)
		return -ENOMEM;

	if (argc)
		ret = createfn(argc, (const char **)argv);

	argv_free(argv);

	return ret;
}

int trace_probe_print_args(struct trace_seq *s, struct probe_arg *args, int nr_args,
		 u8 *data, void *field)
{
	void *p;
	int i, j;

	for (i = 0; i < nr_args; i++) {
		struct probe_arg *a = args + i;

		trace_seq_printf(s, " %s=", a->name);
		if (likely(!a->count)) {
			if (!a->type->print(s, data + a->offset, field))
				return -ENOMEM;
			continue;
		}
		trace_seq_putc(s, '{');
		p = data + a->offset;
		for (j = 0; j < a->count; j++) {
			if (!a->type->print(s, p, field))
				return -ENOMEM;
			trace_seq_putc(s, j == a->count - 1 ? '}' : ',');
			p += a->type->size;
		}
	}
	return 0;
}<|MERGE_RESOLUTION|>--- conflicted
+++ resolved
@@ -257,11 +257,7 @@
 			trace_probe_log_err(offset, GROUP_TOO_LONG);
 			return -EINVAL;
 		}
-<<<<<<< HEAD
-		strlcpy(buf, event, slash - event + 1);
-=======
 		strscpy(buf, event, slash - event + 1);
->>>>>>> e475cc1c
 		if (!is_good_system_name(buf)) {
 			trace_probe_log_err(offset, BAD_GROUP_NAME);
 			return -EINVAL;
