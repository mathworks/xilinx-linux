--- conflicted
+++ resolved
@@ -31,22 +31,12 @@
 
 /* Printing  in basic type function template */
 #define DEFINE_BASIC_PRINT_TYPE_FUNC(tname, type, fmt)			\
-<<<<<<< HEAD
-int PRINT_TYPE_FUNC_NAME(tname)(struct trace_seq *s, const char *name,	\
-				void *data, void *ent)			\
-=======
 int PRINT_TYPE_FUNC_NAME(tname)(struct trace_seq *s, void *data, void *ent)\
->>>>>>> 24b8d41d
 {									\
 	trace_seq_printf(s, fmt, *(type *)data);			\
 	return !trace_seq_has_overflowed(s);				\
 }									\
-<<<<<<< HEAD
-const char PRINT_TYPE_FMT_NAME(tname)[] = fmt;				\
-NOKPROBE_SYMBOL(PRINT_TYPE_FUNC_NAME(tname));
-=======
 const char PRINT_TYPE_FMT_NAME(tname)[] = fmt;
->>>>>>> 24b8d41d
 
 DEFINE_BASIC_PRINT_TYPE_FUNC(u8,  u8,  "%u")
 DEFINE_BASIC_PRINT_TYPE_FUNC(u16, u16, "%u")
@@ -60,8 +50,6 @@
 DEFINE_BASIC_PRINT_TYPE_FUNC(x16, u16, "0x%x")
 DEFINE_BASIC_PRINT_TYPE_FUNC(x32, u32, "0x%x")
 DEFINE_BASIC_PRINT_TYPE_FUNC(x64, u64, "0x%Lx")
-<<<<<<< HEAD
-=======
 
 int PRINT_TYPE_FUNC_NAME(symbol)(struct trace_seq *s, void *data, void *ent)
 {
@@ -69,7 +57,6 @@
 	return !trace_seq_has_overflowed(s);
 }
 const char PRINT_TYPE_FMT_NAME(symbol)[] = "%pS";
->>>>>>> 24b8d41d
 
 /* Print type function for string type */
 int PRINT_TYPE_FUNC_NAME(string)(struct trace_seq *s, void *data, void *ent)
@@ -111,80 +98,7 @@
 	ASSIGN_FETCH_TYPE_END
 };
 
-<<<<<<< HEAD
-#define DEFINE_FETCH_bitfield(type)					\
-void FETCH_FUNC_NAME(bitfield, type)(struct pt_regs *regs,		\
-				     void *data, void *dest)		\
-{									\
-	struct bitfield_fetch_param *bprm = data;			\
-	type buf = 0;							\
-	call_fetch(&bprm->orig, regs, &buf);				\
-	if (buf) {							\
-		buf <<= bprm->hi_shift;					\
-		buf >>= bprm->low_shift;				\
-	}								\
-	*(type *)dest = buf;						\
-}									\
-NOKPROBE_SYMBOL(FETCH_FUNC_NAME(bitfield, type));
-DEFINE_BASIC_FETCH_FUNCS(bitfield)
-#define fetch_bitfield_string		NULL
-#define fetch_bitfield_string_size	NULL
-
-static void
-update_bitfield_fetch_param(struct bitfield_fetch_param *data)
-{
-	/*
-	 * Don't check the bitfield itself, because this must be the
-	 * last fetch function.
-	 */
-	if (CHECK_FETCH_FUNCS(deref, data->orig.fn))
-		update_deref_fetch_param(data->orig.data);
-	else if (CHECK_FETCH_FUNCS(symbol, data->orig.fn))
-		update_symbol_cache(data->orig.data);
-}
-
-static void
-free_bitfield_fetch_param(struct bitfield_fetch_param *data)
-{
-	/*
-	 * Don't check the bitfield itself, because this must be the
-	 * last fetch function.
-	 */
-	if (CHECK_FETCH_FUNCS(deref, data->orig.fn))
-		free_deref_fetch_param(data->orig.data);
-	else if (CHECK_FETCH_FUNCS(symbol, data->orig.fn))
-		free_symbol_cache(data->orig.data);
-
-	kfree(data);
-}
-
-void FETCH_FUNC_NAME(comm, string)(struct pt_regs *regs,
-					  void *data, void *dest)
-{
-	int maxlen = get_rloc_len(*(u32 *)dest);
-	u8 *dst = get_rloc_data(dest);
-	long ret;
-
-	if (!maxlen)
-		return;
-
-	ret = strlcpy(dst, current->comm, maxlen);
-	*(u32 *)dest = make_data_rloc(ret, get_rloc_offs(*(u32 *)dest));
-}
-NOKPROBE_SYMBOL(FETCH_FUNC_NAME(comm, string));
-
-void FETCH_FUNC_NAME(comm, string_size)(struct pt_regs *regs,
-					       void *data, void *dest)
-{
-	*(u32 *)dest = strlen(current->comm) + 1;
-}
-NOKPROBE_SYMBOL(FETCH_FUNC_NAME(comm, string_size));
-
-static const struct fetch_type *find_fetch_type(const char *type,
-						const struct fetch_type *ftbl)
-=======
 static const struct fetch_type *find_fetch_type(const char *type)
->>>>>>> 24b8d41d
 {
 	int i;
 
@@ -385,14 +299,6 @@
 				code->param = (unsigned int)param;
 			}
 		} else
-<<<<<<< HEAD
-			ret = -EINVAL;
-	} else if (strcmp(arg, "comm") == 0) {
-		if (strcmp(t->name, "string") != 0 &&
-		    strcmp(t->name, "string_size") != 0)
-			return -EINVAL;
-		f->fn = t->fetch[FETCH_MTD_comm];
-=======
 			goto inval_var;
 	} else if (strcmp(arg, "comm") == 0) {
 		code->op = FETCH_OP_COMM;
@@ -410,7 +316,6 @@
 		code->op = FETCH_OP_ARG;
 		code->param = (unsigned int)param - 1;
 #endif
->>>>>>> 24b8d41d
 	} else
 		goto inval_var;
 
@@ -685,15 +590,6 @@
 			}
 		}
 	}
-<<<<<<< HEAD
-	/*
-	 * The default type of $comm should be "string", and it can't be
-	 * dereferenced.
-	 */
-	if (!t && strcmp(arg, "$comm") == 0)
-		t = "string";
-	parg->type = find_fetch_type(t, ftbl);
-=======
 
 	/*
 	 * Since $comm and immediate string can not be dereferred,
@@ -706,7 +602,6 @@
 		parg->type = find_fetch_type("string");
 	} else
 		parg->type = find_fetch_type(t);
->>>>>>> 24b8d41d
 	if (!parg->type) {
 		trace_probe_log_err(offset + (t ? (t - arg) : 0), BAD_TYPE);
 		return -EINVAL;
