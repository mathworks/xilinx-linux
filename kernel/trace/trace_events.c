// SPDX-License-Identifier: GPL-2.0
/*
 * event tracer
 *
 * Copyright (C) 2008 Red Hat Inc, Steven Rostedt <srostedt@redhat.com>
 *
 *  - Added format output of fields of the trace point.
 *    This was based off of work by Tom Zanussi <tzanussi@gmail.com>.
 *
 */

#define pr_fmt(fmt) fmt

#include <linux/workqueue.h>
#include <linux/security.h>
#include <linux/spinlock.h>
#include <linux/kthread.h>
#include <linux/tracefs.h>
#include <linux/uaccess.h>
#include <linux/module.h>
#include <linux/ctype.h>
#include <linux/sort.h>
#include <linux/slab.h>
#include <linux/delay.h>

#include <trace/events/sched.h>
#include <trace/syscall.h>

#include <asm/setup.h>

#include "trace_output.h"

#undef TRACE_SYSTEM
#define TRACE_SYSTEM "TRACE_SYSTEM"

DEFINE_MUTEX(event_mutex);

LIST_HEAD(ftrace_events);
static LIST_HEAD(ftrace_generic_fields);
static LIST_HEAD(ftrace_common_fields);
static bool eventdir_initialized;

#define GFP_TRACE (GFP_KERNEL | __GFP_ZERO)

static struct kmem_cache *field_cachep;
static struct kmem_cache *file_cachep;

static inline int system_refcount(struct event_subsystem *system)
{
	return system->ref_count;
}

static int system_refcount_inc(struct event_subsystem *system)
{
	return system->ref_count++;
}

static int system_refcount_dec(struct event_subsystem *system)
{
	return --system->ref_count;
}

/* Double loops, do not use break, only goto's work */
#define do_for_each_event_file(tr, file)			\
	list_for_each_entry(tr, &ftrace_trace_arrays, list) {	\
		list_for_each_entry(file, &tr->events, list)

#define do_for_each_event_file_safe(tr, file)			\
	list_for_each_entry(tr, &ftrace_trace_arrays, list) {	\
		struct trace_event_file *___n;				\
		list_for_each_entry_safe(file, ___n, &tr->events, list)

#define while_for_each_event_file()		\
	}

static struct ftrace_event_field *
__find_event_field(struct list_head *head, char *name)
{
	struct ftrace_event_field *field;

	list_for_each_entry(field, head, link) {
		if (!strcmp(field->name, name))
			return field;
	}

	return NULL;
}

struct ftrace_event_field *
trace_find_event_field(struct trace_event_call *call, char *name)
{
	struct ftrace_event_field *field;
	struct list_head *head;

	head = trace_get_fields(call);
	field = __find_event_field(head, name);
	if (field)
		return field;

	field = __find_event_field(&ftrace_generic_fields, name);
	if (field)
		return field;

	return __find_event_field(&ftrace_common_fields, name);
}

static int __trace_define_field(struct list_head *head, const char *type,
				const char *name, int offset, int size,
				int is_signed, int filter_type)
{
	struct ftrace_event_field *field;

	field = kmem_cache_alloc(field_cachep, GFP_TRACE);
	if (!field)
		return -ENOMEM;

	field->name = name;
	field->type = type;

	if (filter_type == FILTER_OTHER)
		field->filter_type = filter_assign_type(type);
	else
		field->filter_type = filter_type;

	field->offset = offset;
	field->size = size;
	field->is_signed = is_signed;

	list_add(&field->link, head);

	return 0;
}

int trace_define_field(struct trace_event_call *call, const char *type,
		       const char *name, int offset, int size, int is_signed,
		       int filter_type)
{
	struct list_head *head;

	if (WARN_ON(!call->class))
		return 0;

	head = trace_get_fields(call);
	return __trace_define_field(head, type, name, offset, size,
				    is_signed, filter_type);
}
EXPORT_SYMBOL_GPL(trace_define_field);

#define __generic_field(type, item, filter_type)			\
	ret = __trace_define_field(&ftrace_generic_fields, #type,	\
				   #item, 0, 0, is_signed_type(type),	\
				   filter_type);			\
	if (ret)							\
		return ret;

#define __common_field(type, item)					\
	ret = __trace_define_field(&ftrace_common_fields, #type,	\
				   "common_" #item,			\
				   offsetof(typeof(ent), item),		\
				   sizeof(ent.item),			\
				   is_signed_type(type), FILTER_OTHER);	\
	if (ret)							\
		return ret;

static int trace_define_generic_fields(void)
{
	int ret;

	__generic_field(int, CPU, FILTER_CPU);
	__generic_field(int, cpu, FILTER_CPU);
	__generic_field(char *, COMM, FILTER_COMM);
	__generic_field(char *, comm, FILTER_COMM);

	return ret;
}

static int trace_define_common_fields(void)
{
	int ret;
	struct trace_entry ent;

	__common_field(unsigned short, type);
	__common_field(unsigned char, flags);
	__common_field(unsigned char, preempt_count);
	__common_field(int, pid);

	return ret;
}

static void trace_destroy_fields(struct trace_event_call *call)
{
	struct ftrace_event_field *field, *next;
	struct list_head *head;

	head = trace_get_fields(call);
	list_for_each_entry_safe(field, next, head, link) {
		list_del(&field->link);
		kmem_cache_free(field_cachep, field);
	}
}

/*
 * run-time version of trace_event_get_offsets_<call>() that returns the last
 * accessible offset of trace fields excluding __dynamic_array bytes
 */
int trace_event_get_offsets(struct trace_event_call *call)
{
	struct ftrace_event_field *tail;
	struct list_head *head;

	head = trace_get_fields(call);
	/*
	 * head->next points to the last field with the largest offset,
	 * since it was added last by trace_define_field()
	 */
	tail = list_first_entry(head, struct ftrace_event_field, link);
	return tail->offset + tail->size;
}

int trace_event_raw_init(struct trace_event_call *call)
{
	int id;

	id = register_trace_event(&call->event);
	if (!id)
		return -ENODEV;

	return 0;
}
EXPORT_SYMBOL_GPL(trace_event_raw_init);

bool trace_event_ignore_this_pid(struct trace_event_file *trace_file)
{
	struct trace_array *tr = trace_file->tr;
	struct trace_array_cpu *data;
	struct trace_pid_list *no_pid_list;
	struct trace_pid_list *pid_list;

	pid_list = rcu_dereference_raw(tr->filtered_pids);
	no_pid_list = rcu_dereference_raw(tr->filtered_no_pids);

	if (!pid_list && !no_pid_list)
		return false;

	data = this_cpu_ptr(tr->array_buffer.data);

	return data->ignore_pid;
}
EXPORT_SYMBOL_GPL(trace_event_ignore_this_pid);

void *trace_event_buffer_reserve(struct trace_event_buffer *fbuffer,
				 struct trace_event_file *trace_file,
				 unsigned long len)
{
	struct trace_event_call *event_call = trace_file->event_call;

	if ((trace_file->flags & EVENT_FILE_FL_PID_FILTER) &&
	    trace_event_ignore_this_pid(trace_file))
		return NULL;

	local_save_flags(fbuffer->flags);
	fbuffer->pc = preempt_count();
	/*
<<<<<<< HEAD
	 * If CONFIG_PREEMPT is enabled, then the tracepoint itself disables
=======
	 * If CONFIG_PREEMPTION is enabled, then the tracepoint itself disables
>>>>>>> 24b8d41d
	 * preemption (adding one to the preempt_count). Since we are
	 * interested in the preempt_count at the time the tracepoint was
	 * hit, we need to subtract one to offset the increment.
	 */
<<<<<<< HEAD
	if (IS_ENABLED(CONFIG_PREEMPT))
=======
	if (IS_ENABLED(CONFIG_PREEMPTION))
>>>>>>> 24b8d41d
		fbuffer->pc--;
	fbuffer->trace_file = trace_file;

	fbuffer->event =
		trace_event_buffer_lock_reserve(&fbuffer->buffer, trace_file,
						event_call->event.type, len,
						fbuffer->flags, fbuffer->pc);
	if (!fbuffer->event)
		return NULL;

	fbuffer->regs = NULL;
	fbuffer->entry = ring_buffer_event_data(fbuffer->event);
	return fbuffer->entry;
}
EXPORT_SYMBOL_GPL(trace_event_buffer_reserve);

int trace_event_reg(struct trace_event_call *call,
		    enum trace_reg type, void *data)
{
	struct trace_event_file *file = data;

	WARN_ON(!(call->flags & TRACE_EVENT_FL_TRACEPOINT));
	switch (type) {
	case TRACE_REG_REGISTER:
		return tracepoint_probe_register(call->tp,
						 call->class->probe,
						 file);
	case TRACE_REG_UNREGISTER:
		tracepoint_probe_unregister(call->tp,
					    call->class->probe,
					    file);
		return 0;

#ifdef CONFIG_PERF_EVENTS
	case TRACE_REG_PERF_REGISTER:
		return tracepoint_probe_register(call->tp,
						 call->class->perf_probe,
						 call);
	case TRACE_REG_PERF_UNREGISTER:
		tracepoint_probe_unregister(call->tp,
					    call->class->perf_probe,
					    call);
		return 0;
	case TRACE_REG_PERF_OPEN:
	case TRACE_REG_PERF_CLOSE:
	case TRACE_REG_PERF_ADD:
	case TRACE_REG_PERF_DEL:
		return 0;
#endif
	}
	return 0;
}
EXPORT_SYMBOL_GPL(trace_event_reg);

void trace_event_enable_cmd_record(bool enable)
{
	struct trace_event_file *file;
	struct trace_array *tr;

	lockdep_assert_held(&event_mutex);

	do_for_each_event_file(tr, file) {

		if (!(file->flags & EVENT_FILE_FL_ENABLED))
			continue;

		if (enable) {
			tracing_start_cmdline_record();
			set_bit(EVENT_FILE_FL_RECORDED_CMD_BIT, &file->flags);
		} else {
			tracing_stop_cmdline_record();
			clear_bit(EVENT_FILE_FL_RECORDED_CMD_BIT, &file->flags);
		}
	} while_for_each_event_file();
}

void trace_event_enable_tgid_record(bool enable)
{
	struct trace_event_file *file;
	struct trace_array *tr;

	lockdep_assert_held(&event_mutex);

	do_for_each_event_file(tr, file) {
		if (!(file->flags & EVENT_FILE_FL_ENABLED))
			continue;

		if (enable) {
			tracing_start_tgid_record();
			set_bit(EVENT_FILE_FL_RECORDED_TGID_BIT, &file->flags);
		} else {
			tracing_stop_tgid_record();
			clear_bit(EVENT_FILE_FL_RECORDED_TGID_BIT,
				  &file->flags);
		}
	} while_for_each_event_file();
}

static int __ftrace_event_enable_disable(struct trace_event_file *file,
					 int enable, int soft_disable)
{
	struct trace_event_call *call = file->event_call;
	struct trace_array *tr = file->tr;
	unsigned long file_flags = file->flags;
	int ret = 0;
	int disable;

	switch (enable) {
	case 0:
		/*
		 * When soft_disable is set and enable is cleared, the sm_ref
		 * reference counter is decremented. If it reaches 0, we want
		 * to clear the SOFT_DISABLED flag but leave the event in the
		 * state that it was. That is, if the event was enabled and
		 * SOFT_DISABLED isn't set, then do nothing. But if SOFT_DISABLED
		 * is set we do not want the event to be enabled before we
		 * clear the bit.
		 *
		 * When soft_disable is not set but the SOFT_MODE flag is,
		 * we do nothing. Do not disable the tracepoint, otherwise
		 * "soft enable"s (clearing the SOFT_DISABLED bit) wont work.
		 */
		if (soft_disable) {
			if (atomic_dec_return(&file->sm_ref) > 0)
				break;
			disable = file->flags & EVENT_FILE_FL_SOFT_DISABLED;
			clear_bit(EVENT_FILE_FL_SOFT_MODE_BIT, &file->flags);
		} else
			disable = !(file->flags & EVENT_FILE_FL_SOFT_MODE);

		if (disable && (file->flags & EVENT_FILE_FL_ENABLED)) {
			clear_bit(EVENT_FILE_FL_ENABLED_BIT, &file->flags);
			if (file->flags & EVENT_FILE_FL_RECORDED_CMD) {
				tracing_stop_cmdline_record();
				clear_bit(EVENT_FILE_FL_RECORDED_CMD_BIT, &file->flags);
			}

			if (file->flags & EVENT_FILE_FL_RECORDED_TGID) {
				tracing_stop_tgid_record();
				clear_bit(EVENT_FILE_FL_RECORDED_TGID_BIT, &file->flags);
			}

			call->class->reg(call, TRACE_REG_UNREGISTER, file);
		}
		/* If in SOFT_MODE, just set the SOFT_DISABLE_BIT, else clear it */
		if (file->flags & EVENT_FILE_FL_SOFT_MODE)
			set_bit(EVENT_FILE_FL_SOFT_DISABLED_BIT, &file->flags);
		else
			clear_bit(EVENT_FILE_FL_SOFT_DISABLED_BIT, &file->flags);
		break;
	case 1:
		/*
		 * When soft_disable is set and enable is set, we want to
		 * register the tracepoint for the event, but leave the event
		 * as is. That means, if the event was already enabled, we do
		 * nothing (but set SOFT_MODE). If the event is disabled, we
		 * set SOFT_DISABLED before enabling the event tracepoint, so
		 * it still seems to be disabled.
		 */
		if (!soft_disable)
			clear_bit(EVENT_FILE_FL_SOFT_DISABLED_BIT, &file->flags);
		else {
			if (atomic_inc_return(&file->sm_ref) > 1)
				break;
			set_bit(EVENT_FILE_FL_SOFT_MODE_BIT, &file->flags);
		}

		if (!(file->flags & EVENT_FILE_FL_ENABLED)) {
			bool cmd = false, tgid = false;

			/* Keep the event disabled, when going to SOFT_MODE. */
			if (soft_disable)
				set_bit(EVENT_FILE_FL_SOFT_DISABLED_BIT, &file->flags);

			if (tr->trace_flags & TRACE_ITER_RECORD_CMD) {
				cmd = true;
				tracing_start_cmdline_record();
				set_bit(EVENT_FILE_FL_RECORDED_CMD_BIT, &file->flags);
			}

			if (tr->trace_flags & TRACE_ITER_RECORD_TGID) {
				tgid = true;
				tracing_start_tgid_record();
				set_bit(EVENT_FILE_FL_RECORDED_TGID_BIT, &file->flags);
			}

			ret = call->class->reg(call, TRACE_REG_REGISTER, file);
			if (ret) {
				if (cmd)
					tracing_stop_cmdline_record();
				if (tgid)
					tracing_stop_tgid_record();
				pr_info("event trace: Could not enable event "
					"%s\n", trace_event_name(call));
				break;
			}
			set_bit(EVENT_FILE_FL_ENABLED_BIT, &file->flags);

			/* WAS_ENABLED gets set but never cleared. */
			set_bit(EVENT_FILE_FL_WAS_ENABLED_BIT, &file->flags);
		}
		break;
	}

	/* Enable or disable use of trace_buffered_event */
	if ((file_flags & EVENT_FILE_FL_SOFT_DISABLED) !=
	    (file->flags & EVENT_FILE_FL_SOFT_DISABLED)) {
		if (file->flags & EVENT_FILE_FL_SOFT_DISABLED)
			trace_buffered_event_enable();
		else
			trace_buffered_event_disable();
	}

	return ret;
}

int trace_event_enable_disable(struct trace_event_file *file,
			       int enable, int soft_disable)
{
	return __ftrace_event_enable_disable(file, enable, soft_disable);
}

static int ftrace_event_enable_disable(struct trace_event_file *file,
				       int enable)
{
	return __ftrace_event_enable_disable(file, enable, 0);
}

static void ftrace_clear_events(struct trace_array *tr)
{
	struct trace_event_file *file;

	mutex_lock(&event_mutex);
	list_for_each_entry(file, &tr->events, list) {
		ftrace_event_enable_disable(file, 0);
	}
	mutex_unlock(&event_mutex);
}

static void
event_filter_pid_sched_process_exit(void *data, struct task_struct *task)
{
	struct trace_pid_list *pid_list;
	struct trace_array *tr = data;

<<<<<<< HEAD
	pid_list = rcu_dereference_sched(tr->filtered_pids);
=======
	pid_list = rcu_dereference_raw(tr->filtered_pids);
	trace_filter_add_remove_task(pid_list, NULL, task);

	pid_list = rcu_dereference_raw(tr->filtered_no_pids);
>>>>>>> 24b8d41d
	trace_filter_add_remove_task(pid_list, NULL, task);
}

static void
event_filter_pid_sched_process_fork(void *data,
				    struct task_struct *self,
				    struct task_struct *task)
{
	struct trace_pid_list *pid_list;
	struct trace_array *tr = data;
<<<<<<< HEAD

	pid_list = rcu_dereference_sched(tr->filtered_pids);
=======

	pid_list = rcu_dereference_sched(tr->filtered_pids);
	trace_filter_add_remove_task(pid_list, self, task);

	pid_list = rcu_dereference_sched(tr->filtered_no_pids);
>>>>>>> 24b8d41d
	trace_filter_add_remove_task(pid_list, self, task);
}

void trace_event_follow_fork(struct trace_array *tr, bool enable)
{
	if (enable) {
		register_trace_prio_sched_process_fork(event_filter_pid_sched_process_fork,
						       tr, INT_MIN);
<<<<<<< HEAD
		register_trace_prio_sched_process_exit(event_filter_pid_sched_process_exit,
=======
		register_trace_prio_sched_process_free(event_filter_pid_sched_process_exit,
>>>>>>> 24b8d41d
						       tr, INT_MAX);
	} else {
		unregister_trace_sched_process_fork(event_filter_pid_sched_process_fork,
						    tr);
<<<<<<< HEAD
		unregister_trace_sched_process_exit(event_filter_pid_sched_process_exit,
=======
		unregister_trace_sched_process_free(event_filter_pid_sched_process_exit,
>>>>>>> 24b8d41d
						    tr);
	}
}

static void
event_filter_pid_sched_switch_probe_pre(void *data, bool preempt,
		    struct task_struct *prev, struct task_struct *next)
{
	struct trace_array *tr = data;
	struct trace_pid_list *no_pid_list;
	struct trace_pid_list *pid_list;
	bool ret;

	pid_list = rcu_dereference_sched(tr->filtered_pids);
	no_pid_list = rcu_dereference_sched(tr->filtered_no_pids);

<<<<<<< HEAD
	this_cpu_write(tr->trace_buffer.data->ignore_pid,
		       trace_ignore_this_task(pid_list, prev) &&
		       trace_ignore_this_task(pid_list, next));
=======
	/*
	 * Sched switch is funny, as we only want to ignore it
	 * in the notrace case if both prev and next should be ignored.
	 */
	ret = trace_ignore_this_task(NULL, no_pid_list, prev) &&
		trace_ignore_this_task(NULL, no_pid_list, next);

	this_cpu_write(tr->array_buffer.data->ignore_pid, ret ||
		       (trace_ignore_this_task(pid_list, NULL, prev) &&
			trace_ignore_this_task(pid_list, NULL, next)));
>>>>>>> 24b8d41d
}

static void
event_filter_pid_sched_switch_probe_post(void *data, bool preempt,
		    struct task_struct *prev, struct task_struct *next)
{
	struct trace_array *tr = data;
	struct trace_pid_list *no_pid_list;
	struct trace_pid_list *pid_list;

	pid_list = rcu_dereference_sched(tr->filtered_pids);
	no_pid_list = rcu_dereference_sched(tr->filtered_no_pids);

<<<<<<< HEAD
	this_cpu_write(tr->trace_buffer.data->ignore_pid,
		       trace_ignore_this_task(pid_list, next));
=======
	this_cpu_write(tr->array_buffer.data->ignore_pid,
		       trace_ignore_this_task(pid_list, no_pid_list, next));
>>>>>>> 24b8d41d
}

static void
event_filter_pid_sched_wakeup_probe_pre(void *data, struct task_struct *task)
{
	struct trace_array *tr = data;
	struct trace_pid_list *no_pid_list;
	struct trace_pid_list *pid_list;

	/* Nothing to do if we are already tracing */
	if (!this_cpu_read(tr->array_buffer.data->ignore_pid))
		return;

	pid_list = rcu_dereference_sched(tr->filtered_pids);
	no_pid_list = rcu_dereference_sched(tr->filtered_no_pids);

<<<<<<< HEAD
	this_cpu_write(tr->trace_buffer.data->ignore_pid,
		       trace_ignore_this_task(pid_list, task));
=======
	this_cpu_write(tr->array_buffer.data->ignore_pid,
		       trace_ignore_this_task(pid_list, no_pid_list, task));
>>>>>>> 24b8d41d
}

static void
event_filter_pid_sched_wakeup_probe_post(void *data, struct task_struct *task)
{
	struct trace_array *tr = data;
	struct trace_pid_list *no_pid_list;
	struct trace_pid_list *pid_list;

	/* Nothing to do if we are not tracing */
	if (this_cpu_read(tr->array_buffer.data->ignore_pid))
		return;

	pid_list = rcu_dereference_sched(tr->filtered_pids);
	no_pid_list = rcu_dereference_sched(tr->filtered_no_pids);

	/* Set tracing if current is enabled */
<<<<<<< HEAD
	this_cpu_write(tr->trace_buffer.data->ignore_pid,
		       trace_ignore_this_task(pid_list, current));
=======
	this_cpu_write(tr->array_buffer.data->ignore_pid,
		       trace_ignore_this_task(pid_list, no_pid_list, current));
>>>>>>> 24b8d41d
}

static void unregister_pid_events(struct trace_array *tr)
{
	unregister_trace_sched_switch(event_filter_pid_sched_switch_probe_pre, tr);
	unregister_trace_sched_switch(event_filter_pid_sched_switch_probe_post, tr);

	unregister_trace_sched_wakeup(event_filter_pid_sched_wakeup_probe_pre, tr);
	unregister_trace_sched_wakeup(event_filter_pid_sched_wakeup_probe_post, tr);

	unregister_trace_sched_wakeup_new(event_filter_pid_sched_wakeup_probe_pre, tr);
	unregister_trace_sched_wakeup_new(event_filter_pid_sched_wakeup_probe_post, tr);

	unregister_trace_sched_waking(event_filter_pid_sched_wakeup_probe_pre, tr);
	unregister_trace_sched_waking(event_filter_pid_sched_wakeup_probe_post, tr);
}

static void __ftrace_clear_event_pids(struct trace_array *tr, int type)
{
	struct trace_pid_list *pid_list;
	struct trace_pid_list *no_pid_list;
	struct trace_event_file *file;
	int cpu;

	pid_list = rcu_dereference_protected(tr->filtered_pids,
					     lockdep_is_held(&event_mutex));
	no_pid_list = rcu_dereference_protected(tr->filtered_no_pids,
					     lockdep_is_held(&event_mutex));

	/* Make sure there's something to do */
	if (!pid_type_enabled(type, pid_list, no_pid_list))
		return;

	if (!still_need_pid_events(type, pid_list, no_pid_list)) {
		unregister_pid_events(tr);

		list_for_each_entry(file, &tr->events, list) {
			clear_bit(EVENT_FILE_FL_PID_FILTER_BIT, &file->flags);
		}

		for_each_possible_cpu(cpu)
			per_cpu_ptr(tr->array_buffer.data, cpu)->ignore_pid = false;
	}

	if (type & TRACE_PIDS)
		rcu_assign_pointer(tr->filtered_pids, NULL);

	if (type & TRACE_NO_PIDS)
		rcu_assign_pointer(tr->filtered_no_pids, NULL);

	/* Wait till all users are no longer using pid filtering */
	tracepoint_synchronize_unregister();

<<<<<<< HEAD
	trace_free_pid_list(pid_list);
=======
	if ((type & TRACE_PIDS) && pid_list)
		trace_free_pid_list(pid_list);

	if ((type & TRACE_NO_PIDS) && no_pid_list)
		trace_free_pid_list(no_pid_list);
>>>>>>> 24b8d41d
}

static void ftrace_clear_event_pids(struct trace_array *tr, int type)
{
	mutex_lock(&event_mutex);
	__ftrace_clear_event_pids(tr, type);
	mutex_unlock(&event_mutex);
}

static void __put_system(struct event_subsystem *system)
{
	struct event_filter *filter = system->filter;

	WARN_ON_ONCE(system_refcount(system) == 0);
	if (system_refcount_dec(system))
		return;

	list_del(&system->list);

	if (filter) {
		kfree(filter->filter_string);
		kfree(filter);
	}
	kfree_const(system->name);
	kfree(system);
}

static void __get_system(struct event_subsystem *system)
{
	WARN_ON_ONCE(system_refcount(system) == 0);
	system_refcount_inc(system);
}

static void __get_system_dir(struct trace_subsystem_dir *dir)
{
	WARN_ON_ONCE(dir->ref_count == 0);
	dir->ref_count++;
	__get_system(dir->subsystem);
}

static void __put_system_dir(struct trace_subsystem_dir *dir)
{
	WARN_ON_ONCE(dir->ref_count == 0);
	/* If the subsystem is about to be freed, the dir must be too */
	WARN_ON_ONCE(system_refcount(dir->subsystem) == 1 && dir->ref_count != 1);

	__put_system(dir->subsystem);
	if (!--dir->ref_count)
		kfree(dir);
}

static void put_system(struct trace_subsystem_dir *dir)
{
	mutex_lock(&event_mutex);
	__put_system_dir(dir);
	mutex_unlock(&event_mutex);
}

static void remove_subsystem(struct trace_subsystem_dir *dir)
{
	if (!dir)
		return;

	if (!--dir->nr_events) {
		tracefs_remove(dir->entry);
		list_del(&dir->list);
		__put_system_dir(dir);
	}
}

static void remove_event_file_dir(struct trace_event_file *file)
{
	struct dentry *dir = file->dir;
	struct dentry *child;

	if (dir) {
		spin_lock(&dir->d_lock);	/* probably unneeded */
		list_for_each_entry(child, &dir->d_subdirs, d_child) {
			if (d_really_is_positive(child))	/* probably unneeded */
				d_inode(child)->i_private = NULL;
		}
		spin_unlock(&dir->d_lock);

		tracefs_remove(dir);
	}

	list_del(&file->list);
	remove_subsystem(file->system);
	free_event_filter(file->filter);
	kmem_cache_free(file_cachep, file);
}

/*
 * __ftrace_set_clr_event(NULL, NULL, NULL, set) will set/unset all events.
 */
static int
__ftrace_set_clr_event_nolock(struct trace_array *tr, const char *match,
			      const char *sub, const char *event, int set)
{
	struct trace_event_file *file;
	struct trace_event_call *call;
	const char *name;
	int ret = -EINVAL;
	int eret = 0;

	list_for_each_entry(file, &tr->events, list) {

		call = file->event_call;
		name = trace_event_name(call);

		if (!name || !call->class || !call->class->reg)
			continue;

		if (call->flags & TRACE_EVENT_FL_IGNORE_ENABLE)
			continue;

		if (match &&
		    strcmp(match, name) != 0 &&
		    strcmp(match, call->class->system) != 0)
			continue;

		if (sub && strcmp(sub, call->class->system) != 0)
			continue;

		if (event && strcmp(event, name) != 0)
			continue;

		ret = ftrace_event_enable_disable(file, set);

		/*
		 * Save the first error and return that. Some events
		 * may still have been enabled, but let the user
		 * know that something went wrong.
		 */
		if (ret && !eret)
			eret = ret;

		ret = eret;
	}

	return ret;
}

static int __ftrace_set_clr_event(struct trace_array *tr, const char *match,
				  const char *sub, const char *event, int set)
{
	int ret;

	mutex_lock(&event_mutex);
	ret = __ftrace_set_clr_event_nolock(tr, match, sub, event, set);
	mutex_unlock(&event_mutex);

	return ret;
}

int ftrace_set_clr_event(struct trace_array *tr, char *buf, int set)
{
	char *event = NULL, *sub = NULL, *match;
	int ret;

	if (!tr)
		return -ENOENT;
	/*
	 * The buf format can be <subsystem>:<event-name>
	 *  *:<event-name> means any event by that name.
	 *  :<event-name> is the same.
	 *
	 *  <subsystem>:* means all events in that subsystem
	 *  <subsystem>: means the same.
	 *
	 *  <name> (no ':') means all events in a subsystem with
	 *  the name <name> or any event that matches <name>
	 */

	match = strsep(&buf, ":");
	if (buf) {
		sub = match;
		event = buf;
		match = NULL;

		if (!strlen(sub) || strcmp(sub, "*") == 0)
			sub = NULL;
		if (!strlen(event) || strcmp(event, "*") == 0)
			event = NULL;
	}

	ret = __ftrace_set_clr_event(tr, match, sub, event, set);

	/* Put back the colon to allow this to be called again */
	if (buf)
		*(buf - 1) = ':';

	return ret;
}

/**
 * trace_set_clr_event - enable or disable an event
 * @system: system name to match (NULL for any system)
 * @event: event name to match (NULL for all events, within system)
 * @set: 1 to enable, 0 to disable
 *
 * This is a way for other parts of the kernel to enable or disable
 * event recording.
 *
 * Returns 0 on success, -EINVAL if the parameters do not match any
 * registered events.
 */
int trace_set_clr_event(const char *system, const char *event, int set)
{
	struct trace_array *tr = top_trace_array();

	if (!tr)
		return -ENODEV;

	return __ftrace_set_clr_event(tr, NULL, system, event, set);
}
EXPORT_SYMBOL_GPL(trace_set_clr_event);

/**
 * trace_array_set_clr_event - enable or disable an event for a trace array.
 * @tr: concerned trace array.
 * @system: system name to match (NULL for any system)
 * @event: event name to match (NULL for all events, within system)
 * @enable: true to enable, false to disable
 *
 * This is a way for other parts of the kernel to enable or disable
 * event recording.
 *
 * Returns 0 on success, -EINVAL if the parameters do not match any
 * registered events.
 */
int trace_array_set_clr_event(struct trace_array *tr, const char *system,
		const char *event, bool enable)
{
	int set;

	if (!tr)
		return -ENOENT;

	set = (enable == true) ? 1 : 0;
	return __ftrace_set_clr_event(tr, NULL, system, event, set);
}
EXPORT_SYMBOL_GPL(trace_array_set_clr_event);

/* 128 should be much more than enough */
#define EVENT_BUF_SIZE		127

static ssize_t
ftrace_event_write(struct file *file, const char __user *ubuf,
		   size_t cnt, loff_t *ppos)
{
	struct trace_parser parser;
	struct seq_file *m = file->private_data;
	struct trace_array *tr = m->private;
	ssize_t read, ret;

	if (!cnt)
		return 0;

	ret = tracing_update_buffers();
	if (ret < 0)
		return ret;

	if (trace_parser_get_init(&parser, EVENT_BUF_SIZE + 1))
		return -ENOMEM;

	read = trace_get_user(&parser, ubuf, cnt, ppos);

	if (read >= 0 && trace_parser_loaded((&parser))) {
		int set = 1;

		if (*parser.buffer == '!')
			set = 0;

		ret = ftrace_set_clr_event(tr, parser.buffer + !set, set);
		if (ret)
			goto out_put;
	}

	ret = read;

 out_put:
	trace_parser_put(&parser);

	return ret;
}

static void *
t_next(struct seq_file *m, void *v, loff_t *pos)
{
	struct trace_event_file *file = v;
	struct trace_event_call *call;
	struct trace_array *tr = m->private;

	(*pos)++;

	list_for_each_entry_continue(file, &tr->events, list) {
		call = file->event_call;
		/*
		 * The ftrace subsystem is for showing formats only.
		 * They can not be enabled or disabled via the event files.
		 */
		if (call->class && call->class->reg &&
		    !(call->flags & TRACE_EVENT_FL_IGNORE_ENABLE))
			return file;
	}

	return NULL;
}

static void *t_start(struct seq_file *m, loff_t *pos)
{
	struct trace_event_file *file;
	struct trace_array *tr = m->private;
	loff_t l;

	mutex_lock(&event_mutex);

	file = list_entry(&tr->events, struct trace_event_file, list);
	for (l = 0; l <= *pos; ) {
		file = t_next(m, file, &l);
		if (!file)
			break;
	}
	return file;
}

static void *
s_next(struct seq_file *m, void *v, loff_t *pos)
{
	struct trace_event_file *file = v;
	struct trace_array *tr = m->private;

	(*pos)++;

	list_for_each_entry_continue(file, &tr->events, list) {
		if (file->flags & EVENT_FILE_FL_ENABLED)
			return file;
	}

	return NULL;
}

static void *s_start(struct seq_file *m, loff_t *pos)
{
	struct trace_event_file *file;
	struct trace_array *tr = m->private;
	loff_t l;

	mutex_lock(&event_mutex);

	file = list_entry(&tr->events, struct trace_event_file, list);
	for (l = 0; l <= *pos; ) {
		file = s_next(m, file, &l);
		if (!file)
			break;
	}
	return file;
}

static int t_show(struct seq_file *m, void *v)
{
	struct trace_event_file *file = v;
	struct trace_event_call *call = file->event_call;

	if (strcmp(call->class->system, TRACE_SYSTEM) != 0)
		seq_printf(m, "%s:", call->class->system);
	seq_printf(m, "%s\n", trace_event_name(call));

	return 0;
}

static void t_stop(struct seq_file *m, void *p)
{
	mutex_unlock(&event_mutex);
}

static void *
<<<<<<< HEAD
p_next(struct seq_file *m, void *v, loff_t *pos)
{
	struct trace_array *tr = m->private;
	struct trace_pid_list *pid_list = rcu_dereference_sched(tr->filtered_pids);
=======
__next(struct seq_file *m, void *v, loff_t *pos, int type)
{
	struct trace_array *tr = m->private;
	struct trace_pid_list *pid_list;

	if (type == TRACE_PIDS)
		pid_list = rcu_dereference_sched(tr->filtered_pids);
	else
		pid_list = rcu_dereference_sched(tr->filtered_no_pids);
>>>>>>> 24b8d41d

	return trace_pid_next(pid_list, v, pos);
}

<<<<<<< HEAD
static void *p_start(struct seq_file *m, loff_t *pos)
=======
static void *
p_next(struct seq_file *m, void *v, loff_t *pos)
{
	return __next(m, v, pos, TRACE_PIDS);
}

static void *
np_next(struct seq_file *m, void *v, loff_t *pos)
{
	return __next(m, v, pos, TRACE_NO_PIDS);
}

static void *__start(struct seq_file *m, loff_t *pos, int type)
>>>>>>> 24b8d41d
	__acquires(RCU)
{
	struct trace_pid_list *pid_list;
	struct trace_array *tr = m->private;

	/*
	 * Grab the mutex, to keep calls to p_next() having the same
	 * tr->filtered_pids as p_start() has.
	 * If we just passed the tr->filtered_pids around, then RCU would
	 * have been enough, but doing that makes things more complex.
	 */
	mutex_lock(&event_mutex);
	rcu_read_lock_sched();

	if (type == TRACE_PIDS)
		pid_list = rcu_dereference_sched(tr->filtered_pids);
	else
		pid_list = rcu_dereference_sched(tr->filtered_no_pids);

	if (!pid_list)
		return NULL;

	return trace_pid_start(pid_list, pos);
}

static void *p_start(struct seq_file *m, loff_t *pos)
	__acquires(RCU)
{
	return __start(m, pos, TRACE_PIDS);
}

<<<<<<< HEAD
=======
static void *np_start(struct seq_file *m, loff_t *pos)
	__acquires(RCU)
{
	return __start(m, pos, TRACE_NO_PIDS);
}

static void p_stop(struct seq_file *m, void *p)
	__releases(RCU)
{
	rcu_read_unlock_sched();
	mutex_unlock(&event_mutex);
}

>>>>>>> 24b8d41d
static ssize_t
event_enable_read(struct file *filp, char __user *ubuf, size_t cnt,
		  loff_t *ppos)
{
	struct trace_event_file *file;
	unsigned long flags;
	char buf[4] = "0";

	mutex_lock(&event_mutex);
	file = event_file_data(filp);
	if (likely(file))
		flags = file->flags;
	mutex_unlock(&event_mutex);

	if (!file)
		return -ENODEV;

	if (flags & EVENT_FILE_FL_ENABLED &&
	    !(flags & EVENT_FILE_FL_SOFT_DISABLED))
		strcpy(buf, "1");

	if (flags & EVENT_FILE_FL_SOFT_DISABLED ||
	    flags & EVENT_FILE_FL_SOFT_MODE)
		strcat(buf, "*");

	strcat(buf, "\n");

	return simple_read_from_buffer(ubuf, cnt, ppos, buf, strlen(buf));
}

static ssize_t
event_enable_write(struct file *filp, const char __user *ubuf, size_t cnt,
		   loff_t *ppos)
{
	struct trace_event_file *file;
	unsigned long val;
	int ret;

	ret = kstrtoul_from_user(ubuf, cnt, 10, &val);
	if (ret)
		return ret;

	ret = tracing_update_buffers();
	if (ret < 0)
		return ret;

	switch (val) {
	case 0:
	case 1:
		ret = -ENODEV;
		mutex_lock(&event_mutex);
		file = event_file_data(filp);
		if (likely(file))
			ret = ftrace_event_enable_disable(file, val);
		mutex_unlock(&event_mutex);
		break;

	default:
		return -EINVAL;
	}

	*ppos += cnt;

	return ret ? ret : cnt;
}

static ssize_t
system_enable_read(struct file *filp, char __user *ubuf, size_t cnt,
		   loff_t *ppos)
{
	const char set_to_char[4] = { '?', '0', '1', 'X' };
	struct trace_subsystem_dir *dir = filp->private_data;
	struct event_subsystem *system = dir->subsystem;
	struct trace_event_call *call;
	struct trace_event_file *file;
	struct trace_array *tr = dir->tr;
	char buf[2];
	int set = 0;
	int ret;

	mutex_lock(&event_mutex);
	list_for_each_entry(file, &tr->events, list) {
		call = file->event_call;
		if (!trace_event_name(call) || !call->class || !call->class->reg)
			continue;

		if (system && strcmp(call->class->system, system->name) != 0)
			continue;

		/*
		 * We need to find out if all the events are set
		 * or if all events or cleared, or if we have
		 * a mixture.
		 */
		set |= (1 << !!(file->flags & EVENT_FILE_FL_ENABLED));

		/*
		 * If we have a mixture, no need to look further.
		 */
		if (set == 3)
			break;
	}
	mutex_unlock(&event_mutex);

	buf[0] = set_to_char[set];
	buf[1] = '\n';

	ret = simple_read_from_buffer(ubuf, cnt, ppos, buf, 2);

	return ret;
}

static ssize_t
system_enable_write(struct file *filp, const char __user *ubuf, size_t cnt,
		    loff_t *ppos)
{
	struct trace_subsystem_dir *dir = filp->private_data;
	struct event_subsystem *system = dir->subsystem;
	const char *name = NULL;
	unsigned long val;
	ssize_t ret;

	ret = kstrtoul_from_user(ubuf, cnt, 10, &val);
	if (ret)
		return ret;

	ret = tracing_update_buffers();
	if (ret < 0)
		return ret;

	if (val != 0 && val != 1)
		return -EINVAL;

	/*
	 * Opening of "enable" adds a ref count to system,
	 * so the name is safe to use.
	 */
	if (system)
		name = system->name;

	ret = __ftrace_set_clr_event(dir->tr, NULL, name, NULL, val);
	if (ret)
		goto out;

	ret = cnt;

out:
	*ppos += cnt;

	return ret;
}

enum {
	FORMAT_HEADER		= 1,
	FORMAT_FIELD_SEPERATOR	= 2,
	FORMAT_PRINTFMT		= 3,
};

static void *f_next(struct seq_file *m, void *v, loff_t *pos)
{
	struct trace_event_call *call = event_file_data(m->private);
	struct list_head *common_head = &ftrace_common_fields;
	struct list_head *head = trace_get_fields(call);
	struct list_head *node = v;

	(*pos)++;

	switch ((unsigned long)v) {
	case FORMAT_HEADER:
		node = common_head;
		break;

	case FORMAT_FIELD_SEPERATOR:
		node = head;
		break;

	case FORMAT_PRINTFMT:
		/* all done */
		return NULL;
	}

	node = node->prev;
	if (node == common_head)
		return (void *)FORMAT_FIELD_SEPERATOR;
	else if (node == head)
		return (void *)FORMAT_PRINTFMT;
	else
		return node;
}

static int f_show(struct seq_file *m, void *v)
{
	struct trace_event_call *call = event_file_data(m->private);
	struct ftrace_event_field *field;
	const char *array_descriptor;

	switch ((unsigned long)v) {
	case FORMAT_HEADER:
		seq_printf(m, "name: %s\n", trace_event_name(call));
		seq_printf(m, "ID: %d\n", call->event.type);
		seq_puts(m, "format:\n");
		return 0;

	case FORMAT_FIELD_SEPERATOR:
		seq_putc(m, '\n');
		return 0;

	case FORMAT_PRINTFMT:
		seq_printf(m, "\nprint fmt: %s\n",
			   call->print_fmt);
		return 0;
	}

	field = list_entry(v, struct ftrace_event_field, link);
	/*
	 * Smartly shows the array type(except dynamic array).
	 * Normal:
	 *	field:TYPE VAR
	 * If TYPE := TYPE[LEN], it is shown:
	 *	field:TYPE VAR[LEN]
	 */
	array_descriptor = strchr(field->type, '[');

	if (str_has_prefix(field->type, "__data_loc"))
		array_descriptor = NULL;

	if (!array_descriptor)
		seq_printf(m, "\tfield:%s %s;\toffset:%u;\tsize:%u;\tsigned:%d;\n",
			   field->type, field->name, field->offset,
			   field->size, !!field->is_signed);
	else
		seq_printf(m, "\tfield:%.*s %s%s;\toffset:%u;\tsize:%u;\tsigned:%d;\n",
			   (int)(array_descriptor - field->type),
			   field->type, field->name,
			   array_descriptor, field->offset,
			   field->size, !!field->is_signed);

	return 0;
}

static void *f_start(struct seq_file *m, loff_t *pos)
{
	void *p = (void *)FORMAT_HEADER;
	loff_t l = 0;

	/* ->stop() is called even if ->start() fails */
	mutex_lock(&event_mutex);
	if (!event_file_data(m->private))
		return ERR_PTR(-ENODEV);

	while (l < *pos && p)
		p = f_next(m, p, &l);

	return p;
}

static void f_stop(struct seq_file *m, void *p)
{
	mutex_unlock(&event_mutex);
}

static const struct seq_operations trace_format_seq_ops = {
	.start		= f_start,
	.next		= f_next,
	.stop		= f_stop,
	.show		= f_show,
};

static int trace_format_open(struct inode *inode, struct file *file)
{
	struct seq_file *m;
	int ret;

	/* Do we want to hide event format files on tracefs lockdown? */

	ret = seq_open(file, &trace_format_seq_ops);
	if (ret < 0)
		return ret;

	m = file->private_data;
	m->private = file;

	return 0;
}

static ssize_t
event_id_read(struct file *filp, char __user *ubuf, size_t cnt, loff_t *ppos)
{
	int id = (long)event_file_data(filp);
	char buf[32];
	int len;

	if (unlikely(!id))
		return -ENODEV;

	len = sprintf(buf, "%d\n", id);

	return simple_read_from_buffer(ubuf, cnt, ppos, buf, len);
}

static ssize_t
event_filter_read(struct file *filp, char __user *ubuf, size_t cnt,
		  loff_t *ppos)
{
	struct trace_event_file *file;
	struct trace_seq *s;
	int r = -ENODEV;

	if (*ppos)
		return 0;

	s = kmalloc(sizeof(*s), GFP_KERNEL);

	if (!s)
		return -ENOMEM;

	trace_seq_init(s);

	mutex_lock(&event_mutex);
	file = event_file_data(filp);
	if (file)
		print_event_filter(file, s);
	mutex_unlock(&event_mutex);

	if (file)
		r = simple_read_from_buffer(ubuf, cnt, ppos,
					    s->buffer, trace_seq_used(s));

	kfree(s);

	return r;
}

static ssize_t
event_filter_write(struct file *filp, const char __user *ubuf, size_t cnt,
		   loff_t *ppos)
{
	struct trace_event_file *file;
	char *buf;
	int err = -ENODEV;

	if (cnt >= PAGE_SIZE)
		return -EINVAL;

	buf = memdup_user_nul(ubuf, cnt);
	if (IS_ERR(buf))
		return PTR_ERR(buf);

	mutex_lock(&event_mutex);
	file = event_file_data(filp);
	if (file)
		err = apply_event_filter(file, buf);
	mutex_unlock(&event_mutex);

	kfree(buf);
	if (err < 0)
		return err;

	*ppos += cnt;

	return cnt;
}

static LIST_HEAD(event_subsystems);

static int subsystem_open(struct inode *inode, struct file *filp)
{
	struct event_subsystem *system = NULL;
	struct trace_subsystem_dir *dir = NULL; /* Initialize for gcc */
	struct trace_array *tr;
	int ret;

	if (tracing_is_disabled())
		return -ENODEV;

	/* Make sure the system still exists */
	mutex_lock(&event_mutex);
	mutex_lock(&trace_types_lock);
	list_for_each_entry(tr, &ftrace_trace_arrays, list) {
		list_for_each_entry(dir, &tr->systems, list) {
			if (dir == inode->i_private) {
				/* Don't open systems with no events */
				if (dir->nr_events) {
					__get_system_dir(dir);
					system = dir->subsystem;
				}
				goto exit_loop;
			}
		}
	}
 exit_loop:
	mutex_unlock(&trace_types_lock);
	mutex_unlock(&event_mutex);

	if (!system)
		return -ENODEV;

	/* Some versions of gcc think dir can be uninitialized here */
	WARN_ON(!dir);

	/* Still need to increment the ref count of the system */
	if (trace_array_get(tr) < 0) {
		put_system(dir);
		return -ENODEV;
	}

	ret = tracing_open_generic(inode, filp);
	if (ret < 0) {
		trace_array_put(tr);
		put_system(dir);
	}

	return ret;
}

static int system_tr_open(struct inode *inode, struct file *filp)
{
	struct trace_subsystem_dir *dir;
	struct trace_array *tr = inode->i_private;
	int ret;

	/* Make a temporary dir that has no system but points to tr */
	dir = kzalloc(sizeof(*dir), GFP_KERNEL);
	if (!dir)
		return -ENOMEM;

	ret = tracing_open_generic_tr(inode, filp);
	if (ret < 0) {
		kfree(dir);
		return ret;
	}
	dir->tr = tr;
	filp->private_data = dir;

	return 0;
}

static int subsystem_release(struct inode *inode, struct file *file)
{
	struct trace_subsystem_dir *dir = file->private_data;

	trace_array_put(dir->tr);

	/*
	 * If dir->subsystem is NULL, then this is a temporary
	 * descriptor that was made for a trace_array to enable
	 * all subsystems.
	 */
	if (dir->subsystem)
		put_system(dir);
	else
		kfree(dir);

	return 0;
}

static ssize_t
subsystem_filter_read(struct file *filp, char __user *ubuf, size_t cnt,
		      loff_t *ppos)
{
	struct trace_subsystem_dir *dir = filp->private_data;
	struct event_subsystem *system = dir->subsystem;
	struct trace_seq *s;
	int r;

	if (*ppos)
		return 0;

	s = kmalloc(sizeof(*s), GFP_KERNEL);
	if (!s)
		return -ENOMEM;

	trace_seq_init(s);

	print_subsystem_event_filter(system, s);
	r = simple_read_from_buffer(ubuf, cnt, ppos,
				    s->buffer, trace_seq_used(s));

	kfree(s);

	return r;
}

static ssize_t
subsystem_filter_write(struct file *filp, const char __user *ubuf, size_t cnt,
		       loff_t *ppos)
{
	struct trace_subsystem_dir *dir = filp->private_data;
	char *buf;
	int err;

	if (cnt >= PAGE_SIZE)
		return -EINVAL;

	buf = memdup_user_nul(ubuf, cnt);
	if (IS_ERR(buf))
		return PTR_ERR(buf);

	err = apply_subsystem_event_filter(dir, buf);
	kfree(buf);
	if (err < 0)
		return err;

	*ppos += cnt;

	return cnt;
}

static ssize_t
show_header(struct file *filp, char __user *ubuf, size_t cnt, loff_t *ppos)
{
	int (*func)(struct trace_seq *s) = filp->private_data;
	struct trace_seq *s;
	int r;

	if (*ppos)
		return 0;

	s = kmalloc(sizeof(*s), GFP_KERNEL);
	if (!s)
		return -ENOMEM;

	trace_seq_init(s);

	func(s);
	r = simple_read_from_buffer(ubuf, cnt, ppos,
				    s->buffer, trace_seq_used(s));

	kfree(s);

	return r;
}

static void ignore_task_cpu(void *data)
{
	struct trace_array *tr = data;
	struct trace_pid_list *pid_list;
	struct trace_pid_list *no_pid_list;

	/*
	 * This function is called by on_each_cpu() while the
	 * event_mutex is held.
	 */
	pid_list = rcu_dereference_protected(tr->filtered_pids,
					     mutex_is_locked(&event_mutex));
	no_pid_list = rcu_dereference_protected(tr->filtered_no_pids,
					     mutex_is_locked(&event_mutex));

	this_cpu_write(tr->array_buffer.data->ignore_pid,
		       trace_ignore_this_task(pid_list, no_pid_list, current));
}

static void register_pid_events(struct trace_array *tr)
{
	/*
	 * Register a probe that is called before all other probes
	 * to set ignore_pid if next or prev do not match.
	 * Register a probe this is called after all other probes
	 * to only keep ignore_pid set if next pid matches.
	 */
	register_trace_prio_sched_switch(event_filter_pid_sched_switch_probe_pre,
					 tr, INT_MAX);
	register_trace_prio_sched_switch(event_filter_pid_sched_switch_probe_post,
					 tr, 0);

<<<<<<< HEAD
	this_cpu_write(tr->trace_buffer.data->ignore_pid,
		       trace_ignore_this_task(pid_list, current));
=======
	register_trace_prio_sched_wakeup(event_filter_pid_sched_wakeup_probe_pre,
					 tr, INT_MAX);
	register_trace_prio_sched_wakeup(event_filter_pid_sched_wakeup_probe_post,
					 tr, 0);

	register_trace_prio_sched_wakeup_new(event_filter_pid_sched_wakeup_probe_pre,
					     tr, INT_MAX);
	register_trace_prio_sched_wakeup_new(event_filter_pid_sched_wakeup_probe_post,
					     tr, 0);

	register_trace_prio_sched_waking(event_filter_pid_sched_wakeup_probe_pre,
					 tr, INT_MAX);
	register_trace_prio_sched_waking(event_filter_pid_sched_wakeup_probe_post,
					 tr, 0);
>>>>>>> 24b8d41d
}

static ssize_t
event_pid_write(struct file *filp, const char __user *ubuf,
		size_t cnt, loff_t *ppos, int type)
{
	struct seq_file *m = filp->private_data;
	struct trace_array *tr = m->private;
	struct trace_pid_list *filtered_pids = NULL;
<<<<<<< HEAD
=======
	struct trace_pid_list *other_pids = NULL;
>>>>>>> 24b8d41d
	struct trace_pid_list *pid_list;
	struct trace_event_file *file;
	ssize_t ret;

	if (!cnt)
		return 0;

	ret = tracing_update_buffers();
	if (ret < 0)
		return ret;

	mutex_lock(&event_mutex);
<<<<<<< HEAD

	filtered_pids = rcu_dereference_protected(tr->filtered_pids,
					     lockdep_is_held(&event_mutex));

=======

	if (type == TRACE_PIDS) {
		filtered_pids = rcu_dereference_protected(tr->filtered_pids,
							  lockdep_is_held(&event_mutex));
		other_pids = rcu_dereference_protected(tr->filtered_no_pids,
							  lockdep_is_held(&event_mutex));
	} else {
		filtered_pids = rcu_dereference_protected(tr->filtered_no_pids,
							  lockdep_is_held(&event_mutex));
		other_pids = rcu_dereference_protected(tr->filtered_pids,
							  lockdep_is_held(&event_mutex));
	}

>>>>>>> 24b8d41d
	ret = trace_pid_write(filtered_pids, &pid_list, ubuf, cnt);
	if (ret < 0)
		goto out;

	if (type == TRACE_PIDS)
		rcu_assign_pointer(tr->filtered_pids, pid_list);
	else
		rcu_assign_pointer(tr->filtered_no_pids, pid_list);

	list_for_each_entry(file, &tr->events, list) {
		set_bit(EVENT_FILE_FL_PID_FILTER_BIT, &file->flags);
	}

	if (filtered_pids) {
<<<<<<< HEAD
		synchronize_sched();
		trace_free_pid_list(filtered_pids);
	} else if (pid_list) {
		/*
		 * Register a probe that is called before all other probes
		 * to set ignore_pid if next or prev do not match.
		 * Register a probe this is called after all other probes
		 * to only keep ignore_pid set if next pid matches.
		 */
		register_trace_prio_sched_switch(event_filter_pid_sched_switch_probe_pre,
						 tr, INT_MAX);
		register_trace_prio_sched_switch(event_filter_pid_sched_switch_probe_post,
						 tr, 0);

		register_trace_prio_sched_wakeup(event_filter_pid_sched_wakeup_probe_pre,
						 tr, INT_MAX);
		register_trace_prio_sched_wakeup(event_filter_pid_sched_wakeup_probe_post,
						 tr, 0);

		register_trace_prio_sched_wakeup_new(event_filter_pid_sched_wakeup_probe_pre,
						     tr, INT_MAX);
		register_trace_prio_sched_wakeup_new(event_filter_pid_sched_wakeup_probe_post,
						     tr, 0);

		register_trace_prio_sched_waking(event_filter_pid_sched_wakeup_probe_pre,
						 tr, INT_MAX);
		register_trace_prio_sched_waking(event_filter_pid_sched_wakeup_probe_post,
						 tr, 0);
=======
		tracepoint_synchronize_unregister();
		trace_free_pid_list(filtered_pids);
	} else if (pid_list && !other_pids) {
		register_pid_events(tr);
>>>>>>> 24b8d41d
	}

	/*
	 * Ignoring of pids is done at task switch. But we have to
	 * check for those tasks that are currently running.
	 * Always do this in case a pid was appended or removed.
	 */
	on_each_cpu(ignore_task_cpu, tr, 1);

 out:
	mutex_unlock(&event_mutex);

	if (ret > 0)
		*ppos += ret;
<<<<<<< HEAD
=======

	return ret;
}

static ssize_t
ftrace_event_pid_write(struct file *filp, const char __user *ubuf,
		       size_t cnt, loff_t *ppos)
{
	return event_pid_write(filp, ubuf, cnt, ppos, TRACE_PIDS);
}
>>>>>>> 24b8d41d

static ssize_t
ftrace_event_npid_write(struct file *filp, const char __user *ubuf,
			size_t cnt, loff_t *ppos)
{
	return event_pid_write(filp, ubuf, cnt, ppos, TRACE_NO_PIDS);
}

static int ftrace_event_avail_open(struct inode *inode, struct file *file);
static int ftrace_event_set_open(struct inode *inode, struct file *file);
static int ftrace_event_set_pid_open(struct inode *inode, struct file *file);
static int ftrace_event_set_npid_open(struct inode *inode, struct file *file);
static int ftrace_event_release(struct inode *inode, struct file *file);

static const struct seq_operations show_event_seq_ops = {
	.start = t_start,
	.next = t_next,
	.show = t_show,
	.stop = t_stop,
};

static const struct seq_operations show_set_event_seq_ops = {
	.start = s_start,
	.next = s_next,
	.show = t_show,
	.stop = t_stop,
};

static const struct seq_operations show_set_pid_seq_ops = {
	.start = p_start,
	.next = p_next,
	.show = trace_pid_show,
<<<<<<< HEAD
=======
	.stop = p_stop,
};

static const struct seq_operations show_set_no_pid_seq_ops = {
	.start = np_start,
	.next = np_next,
	.show = trace_pid_show,
>>>>>>> 24b8d41d
	.stop = p_stop,
};

static const struct file_operations ftrace_avail_fops = {
	.open = ftrace_event_avail_open,
	.read = seq_read,
	.llseek = seq_lseek,
	.release = seq_release,
};

static const struct file_operations ftrace_set_event_fops = {
	.open = ftrace_event_set_open,
	.read = seq_read,
	.write = ftrace_event_write,
	.llseek = seq_lseek,
	.release = ftrace_event_release,
};

static const struct file_operations ftrace_set_event_pid_fops = {
	.open = ftrace_event_set_pid_open,
	.read = seq_read,
	.write = ftrace_event_pid_write,
	.llseek = seq_lseek,
	.release = ftrace_event_release,
};

static const struct file_operations ftrace_set_event_notrace_pid_fops = {
	.open = ftrace_event_set_npid_open,
	.read = seq_read,
	.write = ftrace_event_npid_write,
	.llseek = seq_lseek,
	.release = ftrace_event_release,
};

static const struct file_operations ftrace_enable_fops = {
	.open = tracing_open_generic,
	.read = event_enable_read,
	.write = event_enable_write,
	.llseek = default_llseek,
};

static const struct file_operations ftrace_event_format_fops = {
	.open = trace_format_open,
	.read = seq_read,
	.llseek = seq_lseek,
	.release = seq_release,
};

static const struct file_operations ftrace_event_id_fops = {
	.read = event_id_read,
	.llseek = default_llseek,
};

static const struct file_operations ftrace_event_filter_fops = {
	.open = tracing_open_generic,
	.read = event_filter_read,
	.write = event_filter_write,
	.llseek = default_llseek,
};

static const struct file_operations ftrace_subsystem_filter_fops = {
	.open = subsystem_open,
	.read = subsystem_filter_read,
	.write = subsystem_filter_write,
	.llseek = default_llseek,
	.release = subsystem_release,
};

static const struct file_operations ftrace_system_enable_fops = {
	.open = subsystem_open,
	.read = system_enable_read,
	.write = system_enable_write,
	.llseek = default_llseek,
	.release = subsystem_release,
};

static const struct file_operations ftrace_tr_enable_fops = {
	.open = system_tr_open,
	.read = system_enable_read,
	.write = system_enable_write,
	.llseek = default_llseek,
	.release = subsystem_release,
};

static const struct file_operations ftrace_show_header_fops = {
	.open = tracing_open_generic,
	.read = show_header,
	.llseek = default_llseek,
};

static int
ftrace_event_open(struct inode *inode, struct file *file,
		  const struct seq_operations *seq_ops)
{
	struct seq_file *m;
	int ret;

	ret = security_locked_down(LOCKDOWN_TRACEFS);
	if (ret)
		return ret;

	ret = seq_open(file, seq_ops);
	if (ret < 0)
		return ret;
	m = file->private_data;
	/* copy tr over to seq ops */
	m->private = inode->i_private;

	return ret;
}

static int ftrace_event_release(struct inode *inode, struct file *file)
{
	struct trace_array *tr = inode->i_private;

	trace_array_put(tr);

	return seq_release(inode, file);
}

static int
ftrace_event_avail_open(struct inode *inode, struct file *file)
{
	const struct seq_operations *seq_ops = &show_event_seq_ops;

	/* Checks for tracefs lockdown */
	return ftrace_event_open(inode, file, seq_ops);
}

static int
ftrace_event_set_open(struct inode *inode, struct file *file)
{
	const struct seq_operations *seq_ops = &show_set_event_seq_ops;
	struct trace_array *tr = inode->i_private;
	int ret;

	ret = tracing_check_open_get_tr(tr);
	if (ret)
		return ret;

	if ((file->f_mode & FMODE_WRITE) &&
	    (file->f_flags & O_TRUNC))
		ftrace_clear_events(tr);

	ret = ftrace_event_open(inode, file, seq_ops);
	if (ret < 0)
		trace_array_put(tr);
	return ret;
}

static int
ftrace_event_set_pid_open(struct inode *inode, struct file *file)
{
	const struct seq_operations *seq_ops = &show_set_pid_seq_ops;
	struct trace_array *tr = inode->i_private;
	int ret;

	ret = tracing_check_open_get_tr(tr);
	if (ret)
		return ret;

	if ((file->f_mode & FMODE_WRITE) &&
	    (file->f_flags & O_TRUNC))
		ftrace_clear_event_pids(tr, TRACE_PIDS);

	ret = ftrace_event_open(inode, file, seq_ops);
	if (ret < 0)
		trace_array_put(tr);
	return ret;
}

static int
ftrace_event_set_npid_open(struct inode *inode, struct file *file)
{
	const struct seq_operations *seq_ops = &show_set_no_pid_seq_ops;
	struct trace_array *tr = inode->i_private;
	int ret;

	ret = tracing_check_open_get_tr(tr);
	if (ret)
		return ret;

	if ((file->f_mode & FMODE_WRITE) &&
	    (file->f_flags & O_TRUNC))
		ftrace_clear_event_pids(tr, TRACE_NO_PIDS);

	ret = ftrace_event_open(inode, file, seq_ops);
	if (ret < 0)
		trace_array_put(tr);
	return ret;
}

static struct event_subsystem *
create_new_subsystem(const char *name)
{
	struct event_subsystem *system;

	/* need to create new entry */
	system = kmalloc(sizeof(*system), GFP_KERNEL);
	if (!system)
		return NULL;

	system->ref_count = 1;

	/* Only allocate if dynamic (kprobes and modules) */
	system->name = kstrdup_const(name, GFP_KERNEL);
	if (!system->name)
		goto out_free;

	system->filter = NULL;

	system->filter = kzalloc(sizeof(struct event_filter), GFP_KERNEL);
	if (!system->filter)
		goto out_free;

	list_add(&system->list, &event_subsystems);

	return system;

 out_free:
	kfree_const(system->name);
	kfree(system);
	return NULL;
}

static struct dentry *
event_subsystem_dir(struct trace_array *tr, const char *name,
		    struct trace_event_file *file, struct dentry *parent)
{
	struct trace_subsystem_dir *dir;
	struct event_subsystem *system;
	struct dentry *entry;

	/* First see if we did not already create this dir */
	list_for_each_entry(dir, &tr->systems, list) {
		system = dir->subsystem;
		if (strcmp(system->name, name) == 0) {
			dir->nr_events++;
			file->system = dir;
			return dir->entry;
		}
	}

	/* Now see if the system itself exists. */
	list_for_each_entry(system, &event_subsystems, list) {
		if (strcmp(system->name, name) == 0)
			break;
	}
	/* Reset system variable when not found */
	if (&system->list == &event_subsystems)
		system = NULL;

	dir = kmalloc(sizeof(*dir), GFP_KERNEL);
	if (!dir)
		goto out_fail;

	if (!system) {
		system = create_new_subsystem(name);
		if (!system)
			goto out_free;
	} else
		__get_system(system);

	dir->entry = tracefs_create_dir(name, parent);
	if (!dir->entry) {
		pr_warn("Failed to create system directory %s\n", name);
		__put_system(system);
		goto out_free;
	}

	dir->tr = tr;
	dir->ref_count = 1;
	dir->nr_events = 1;
	dir->subsystem = system;
	file->system = dir;

	entry = tracefs_create_file("filter", 0644, dir->entry, dir,
				    &ftrace_subsystem_filter_fops);
	if (!entry) {
		kfree(system->filter);
		system->filter = NULL;
		pr_warn("Could not create tracefs '%s/filter' entry\n", name);
	}

	trace_create_file("enable", 0644, dir->entry, dir,
			  &ftrace_system_enable_fops);

	list_add(&dir->list, &tr->systems);

	return dir->entry;

 out_free:
	kfree(dir);
 out_fail:
	/* Only print this message if failed on memory allocation */
	if (!dir || !system)
		pr_warn("No memory to create event subsystem %s\n", name);
	return NULL;
}

static int
event_define_fields(struct trace_event_call *call)
{
	struct list_head *head;
	int ret = 0;

	/*
	 * Other events may have the same class. Only update
	 * the fields if they are not already defined.
	 */
	head = trace_get_fields(call);
	if (list_empty(head)) {
		struct trace_event_fields *field = call->class->fields_array;
		unsigned int offset = sizeof(struct trace_entry);

		for (; field->type; field++) {
			if (field->type == TRACE_FUNCTION_TYPE) {
				field->define_fields(call);
				break;
			}

			offset = ALIGN(offset, field->align);
			ret = trace_define_field(call, field->type, field->name,
						 offset, field->size,
						 field->is_signed, field->filter_type);
			if (WARN_ON_ONCE(ret)) {
				pr_err("error code is %d\n", ret);
				break;
			}

			offset += field->size;
		}
	}

	return ret;
}

static int
event_create_dir(struct dentry *parent, struct trace_event_file *file)
{
	struct trace_event_call *call = file->event_call;
	struct trace_array *tr = file->tr;
	struct dentry *d_events;
	const char *name;
	int ret;

	/*
	 * If the trace point header did not define TRACE_SYSTEM
	 * then the system would be called "TRACE_SYSTEM".
	 */
	if (strcmp(call->class->system, TRACE_SYSTEM) != 0) {
		d_events = event_subsystem_dir(tr, call->class->system, file, parent);
		if (!d_events)
			return -ENOMEM;
	} else
		d_events = parent;

	name = trace_event_name(call);
	file->dir = tracefs_create_dir(name, d_events);
	if (!file->dir) {
		pr_warn("Could not create tracefs '%s' directory\n", name);
		return -1;
	}

	if (call->class->reg && !(call->flags & TRACE_EVENT_FL_IGNORE_ENABLE))
		trace_create_file("enable", 0644, file->dir, file,
				  &ftrace_enable_fops);

#ifdef CONFIG_PERF_EVENTS
	if (call->event.type && call->class->reg)
		trace_create_file("id", 0444, file->dir,
				  (void *)(long)call->event.type,
				  &ftrace_event_id_fops);
#endif

	ret = event_define_fields(call);
	if (ret < 0) {
		pr_warn("Could not initialize trace point events/%s\n", name);
		return ret;
	}

	/*
	 * Only event directories that can be enabled should have
	 * triggers or filters.
	 */
	if (!(call->flags & TRACE_EVENT_FL_IGNORE_ENABLE)) {
		trace_create_file("filter", 0644, file->dir, file,
				  &ftrace_event_filter_fops);

		trace_create_file("trigger", 0644, file->dir, file,
				  &event_trigger_fops);
	}

#ifdef CONFIG_HIST_TRIGGERS
	trace_create_file("hist", 0444, file->dir, file,
			  &event_hist_fops);
#endif
<<<<<<< HEAD
=======
#ifdef CONFIG_HIST_TRIGGERS_DEBUG
	trace_create_file("hist_debug", 0444, file->dir, file,
			  &event_hist_debug_fops);
#endif
>>>>>>> 24b8d41d
	trace_create_file("format", 0444, file->dir, call,
			  &ftrace_event_format_fops);

#ifdef CONFIG_TRACE_EVENT_INJECT
	if (call->event.type && call->class->reg)
		trace_create_file("inject", 0200, file->dir, file,
				  &event_inject_fops);
#endif

	return 0;
}

static void remove_event_from_tracers(struct trace_event_call *call)
{
	struct trace_event_file *file;
	struct trace_array *tr;

	do_for_each_event_file_safe(tr, file) {
		if (file->event_call != call)
			continue;

		remove_event_file_dir(file);
		/*
		 * The do_for_each_event_file_safe() is
		 * a double loop. After finding the call for this
		 * trace_array, we use break to jump to the next
		 * trace_array.
		 */
		break;
	} while_for_each_event_file();
}

static void event_remove(struct trace_event_call *call)
{
	struct trace_array *tr;
	struct trace_event_file *file;

	do_for_each_event_file(tr, file) {
		if (file->event_call != call)
			continue;

		if (file->flags & EVENT_FILE_FL_WAS_ENABLED)
			tr->clear_trace = true;

		ftrace_event_enable_disable(file, 0);
		/*
		 * The do_for_each_event_file() is
		 * a double loop. After finding the call for this
		 * trace_array, we use break to jump to the next
		 * trace_array.
		 */
		break;
	} while_for_each_event_file();

	if (call->event.funcs)
		__unregister_trace_event(&call->event);
	remove_event_from_tracers(call);
	list_del(&call->list);
}

static int event_init(struct trace_event_call *call)
{
	int ret = 0;
	const char *name;

	name = trace_event_name(call);
	if (WARN_ON(!name))
		return -EINVAL;

	if (call->class->raw_init) {
		ret = call->class->raw_init(call);
		if (ret < 0 && ret != -ENOSYS)
			pr_warn("Could not initialize trace events/%s\n", name);
	}

	return ret;
}

static int
__register_event(struct trace_event_call *call, struct module *mod)
{
	int ret;

	ret = event_init(call);
	if (ret < 0)
		return ret;

	list_add(&call->list, &ftrace_events);
	call->mod = mod;

	return 0;
}

static char *eval_replace(char *ptr, struct trace_eval_map *map, int len)
{
	int rlen;
	int elen;

	/* Find the length of the eval value as a string */
	elen = snprintf(ptr, 0, "%ld", map->eval_value);
	/* Make sure there's enough room to replace the string with the value */
	if (len < elen)
		return NULL;

	snprintf(ptr, elen + 1, "%ld", map->eval_value);

	/* Get the rest of the string of ptr */
	rlen = strlen(ptr + len);
	memmove(ptr + elen, ptr + len, rlen);
	/* Make sure we end the new string */
	ptr[elen + rlen] = 0;

	return ptr + elen;
}

static void update_event_printk(struct trace_event_call *call,
				struct trace_eval_map *map)
{
	char *ptr;
	int quote = 0;
	int len = strlen(map->eval_string);

	for (ptr = call->print_fmt; *ptr; ptr++) {
		if (*ptr == '\\') {
			ptr++;
			/* paranoid */
			if (!*ptr)
				break;
			continue;
		}
		if (*ptr == '"') {
			quote ^= 1;
			continue;
		}
		if (quote)
			continue;
		if (isdigit(*ptr)) {
			/* skip numbers */
			do {
				ptr++;
				/* Check for alpha chars like ULL */
			} while (isalnum(*ptr));
			if (!*ptr)
				break;
			/*
			 * A number must have some kind of delimiter after
			 * it, and we can ignore that too.
			 */
			continue;
		}
		if (isalpha(*ptr) || *ptr == '_') {
			if (strncmp(map->eval_string, ptr, len) == 0 &&
			    !isalnum(ptr[len]) && ptr[len] != '_') {
				ptr = eval_replace(ptr, map, len);
				/* enum/sizeof string smaller than value */
				if (WARN_ON_ONCE(!ptr))
					return;
				/*
				 * No need to decrement here, as eval_replace()
				 * returns the pointer to the character passed
				 * the eval, and two evals can not be placed
				 * back to back without something in between.
				 * We can skip that something in between.
				 */
				continue;
			}
		skip_more:
			do {
				ptr++;
			} while (isalnum(*ptr) || *ptr == '_');
			if (!*ptr)
				break;
			/*
			 * If what comes after this variable is a '.' or
			 * '->' then we can continue to ignore that string.
			 */
			if (*ptr == '.' || (ptr[0] == '-' && ptr[1] == '>')) {
				ptr += *ptr == '.' ? 1 : 2;
				if (!*ptr)
					break;
				goto skip_more;
			}
			/*
			 * Once again, we can skip the delimiter that came
			 * after the string.
			 */
			continue;
		}
	}
}

void trace_event_eval_update(struct trace_eval_map **map, int len)
{
	struct trace_event_call *call, *p;
	const char *last_system = NULL;
	bool first = false;
	int last_i;
	int i;

	down_write(&trace_event_sem);
	list_for_each_entry_safe(call, p, &ftrace_events, list) {
		/* events are usually grouped together with systems */
		if (!last_system || call->class->system != last_system) {
			first = true;
			last_i = 0;
			last_system = call->class->system;
		}

		/*
		 * Since calls are grouped by systems, the likelyhood that the
		 * next call in the iteration belongs to the same system as the
		 * previous call is high. As an optimization, we skip seaching
		 * for a map[] that matches the call's system if the last call
		 * was from the same system. That's what last_i is for. If the
		 * call has the same system as the previous call, then last_i
		 * will be the index of the first map[] that has a matching
		 * system.
		 */
		for (i = last_i; i < len; i++) {
			if (call->class->system == map[i]->system) {
				/* Save the first system if need be */
				if (first) {
					last_i = i;
					first = false;
				}
				update_event_printk(call, map[i]);
			}
		}
	}
	up_write(&trace_event_sem);
}

static struct trace_event_file *
trace_create_new_event(struct trace_event_call *call,
		       struct trace_array *tr)
{
	struct trace_event_file *file;

	file = kmem_cache_alloc(file_cachep, GFP_TRACE);
	if (!file)
		return NULL;

	file->event_call = call;
	file->tr = tr;
	atomic_set(&file->sm_ref, 0);
	atomic_set(&file->tm_ref, 0);
	INIT_LIST_HEAD(&file->triggers);
	list_add(&file->list, &tr->events);

	return file;
}

/* Add an event to a trace directory */
static int
__trace_add_new_event(struct trace_event_call *call, struct trace_array *tr)
{
	struct trace_event_file *file;

	file = trace_create_new_event(call, tr);
	if (!file)
		return -ENOMEM;

	if (eventdir_initialized)
		return event_create_dir(tr->event_dir, file);
	else
		return event_define_fields(call);
}

/*
 * Just create a decriptor for early init. A descriptor is required
 * for enabling events at boot. We want to enable events before
 * the filesystem is initialized.
 */
static int
__trace_early_add_new_event(struct trace_event_call *call,
			    struct trace_array *tr)
{
	struct trace_event_file *file;

	file = trace_create_new_event(call, tr);
	if (!file)
		return -ENOMEM;

	return event_define_fields(call);
}

struct ftrace_module_file_ops;
static void __add_event_to_tracers(struct trace_event_call *call);

/* Add an additional event_call dynamically */
int trace_add_event_call(struct trace_event_call *call)
{
	int ret;
	lockdep_assert_held(&event_mutex);

	mutex_lock(&trace_types_lock);

	ret = __register_event(call, NULL);
	if (ret >= 0)
		__add_event_to_tracers(call);

	mutex_unlock(&trace_types_lock);
	return ret;
}

/*
 * Must be called under locking of trace_types_lock, event_mutex and
 * trace_event_sem.
 */
static void __trace_remove_event_call(struct trace_event_call *call)
{
	event_remove(call);
	trace_destroy_fields(call);
	free_event_filter(call->filter);
	call->filter = NULL;
}

static int probe_remove_event_call(struct trace_event_call *call)
{
	struct trace_array *tr;
	struct trace_event_file *file;

#ifdef CONFIG_PERF_EVENTS
	if (call->perf_refcount)
		return -EBUSY;
#endif
	do_for_each_event_file(tr, file) {
		if (file->event_call != call)
			continue;
		/*
		 * We can't rely on ftrace_event_enable_disable(enable => 0)
		 * we are going to do, EVENT_FILE_FL_SOFT_MODE can suppress
		 * TRACE_REG_UNREGISTER.
		 */
		if (file->flags & EVENT_FILE_FL_ENABLED)
			return -EBUSY;
		/*
		 * The do_for_each_event_file_safe() is
		 * a double loop. After finding the call for this
		 * trace_array, we use break to jump to the next
		 * trace_array.
		 */
		break;
	} while_for_each_event_file();

	__trace_remove_event_call(call);

	return 0;
}

/* Remove an event_call */
int trace_remove_event_call(struct trace_event_call *call)
{
	int ret;

	lockdep_assert_held(&event_mutex);

	mutex_lock(&trace_types_lock);
	down_write(&trace_event_sem);
	ret = probe_remove_event_call(call);
	up_write(&trace_event_sem);
	mutex_unlock(&trace_types_lock);

	return ret;
}

#define for_each_event(event, start, end)			\
	for (event = start;					\
	     (unsigned long)event < (unsigned long)end;		\
	     event++)

#ifdef CONFIG_MODULES

static void trace_module_add_events(struct module *mod)
{
	struct trace_event_call **call, **start, **end;

	if (!mod->num_trace_events)
		return;

	/* Don't add infrastructure for mods without tracepoints */
	if (trace_module_has_bad_taint(mod)) {
		pr_err("%s: module has bad taint, not creating trace events\n",
		       mod->name);
		return;
	}

	start = mod->trace_events;
	end = mod->trace_events + mod->num_trace_events;

	for_each_event(call, start, end) {
		__register_event(*call, mod);
		__add_event_to_tracers(*call);
	}
}

static void trace_module_remove_events(struct module *mod)
{
	struct trace_event_call *call, *p;

	down_write(&trace_event_sem);
	list_for_each_entry_safe(call, p, &ftrace_events, list) {
		if (call->mod == mod)
			__trace_remove_event_call(call);
	}
	up_write(&trace_event_sem);

	/*
	 * It is safest to reset the ring buffer if the module being unloaded
	 * registered any events that were used. The only worry is if
	 * a new module gets loaded, and takes on the same id as the events
	 * of this module. When printing out the buffer, traced events left
	 * over from this module may be passed to the new module events and
	 * unexpected results may occur.
	 */
	tracing_reset_all_online_cpus();
}

static int trace_module_notify(struct notifier_block *self,
			       unsigned long val, void *data)
{
	struct module *mod = data;

	mutex_lock(&event_mutex);
	mutex_lock(&trace_types_lock);
	switch (val) {
	case MODULE_STATE_COMING:
		trace_module_add_events(mod);
		break;
	case MODULE_STATE_GOING:
		trace_module_remove_events(mod);
		break;
	}
	mutex_unlock(&trace_types_lock);
	mutex_unlock(&event_mutex);

	return NOTIFY_OK;
}

static struct notifier_block trace_module_nb = {
	.notifier_call = trace_module_notify,
	.priority = 1, /* higher than trace.c module notify */
};
#endif /* CONFIG_MODULES */

/* Create a new event directory structure for a trace directory. */
static void
__trace_add_event_dirs(struct trace_array *tr)
{
	struct trace_event_call *call;
	int ret;

	list_for_each_entry(call, &ftrace_events, list) {
		ret = __trace_add_new_event(call, tr);
		if (ret < 0)
			pr_warn("Could not create directory for event %s\n",
				trace_event_name(call));
	}
}

/* Returns any file that matches the system and event */
struct trace_event_file *
__find_event_file(struct trace_array *tr, const char *system, const char *event)
{
	struct trace_event_file *file;
	struct trace_event_call *call;
	const char *name;

	list_for_each_entry(file, &tr->events, list) {

		call = file->event_call;
		name = trace_event_name(call);

		if (!name || !call->class)
			continue;

		if (strcmp(event, name) == 0 &&
		    strcmp(system, call->class->system) == 0)
			return file;
	}
	return NULL;
}

/* Returns valid trace event files that match system and event */
struct trace_event_file *
find_event_file(struct trace_array *tr, const char *system, const char *event)
{
	struct trace_event_file *file;

	file = __find_event_file(tr, system, event);
	if (!file || !file->event_call->class->reg ||
	    file->event_call->flags & TRACE_EVENT_FL_IGNORE_ENABLE)
		return NULL;

	return file;
}

/**
 * trace_get_event_file - Find and return a trace event file
 * @instance: The name of the trace instance containing the event
 * @system: The name of the system containing the event
 * @event: The name of the event
 *
 * Return a trace event file given the trace instance name, trace
 * system, and trace event name.  If the instance name is NULL, it
 * refers to the top-level trace array.
 *
 * This function will look it up and return it if found, after calling
 * trace_array_get() to prevent the instance from going away, and
 * increment the event's module refcount to prevent it from being
 * removed.
 *
 * To release the file, call trace_put_event_file(), which will call
 * trace_array_put() and decrement the event's module refcount.
 *
 * Return: The trace event on success, ERR_PTR otherwise.
 */
struct trace_event_file *trace_get_event_file(const char *instance,
					      const char *system,
					      const char *event)
{
	struct trace_array *tr = top_trace_array();
	struct trace_event_file *file = NULL;
	int ret = -EINVAL;

	if (instance) {
		tr = trace_array_find_get(instance);
		if (!tr)
			return ERR_PTR(-ENOENT);
	} else {
		ret = trace_array_get(tr);
		if (ret)
			return ERR_PTR(ret);
	}

	mutex_lock(&event_mutex);

	file = find_event_file(tr, system, event);
	if (!file) {
		trace_array_put(tr);
		ret = -EINVAL;
		goto out;
	}

	/* Don't let event modules unload while in use */
	ret = try_module_get(file->event_call->mod);
	if (!ret) {
		trace_array_put(tr);
		ret = -EBUSY;
		goto out;
	}

	ret = 0;
 out:
	mutex_unlock(&event_mutex);

	if (ret)
		file = ERR_PTR(ret);

	return file;
}
EXPORT_SYMBOL_GPL(trace_get_event_file);

/**
 * trace_put_event_file - Release a file from trace_get_event_file()
 * @file: The trace event file
 *
 * If a file was retrieved using trace_get_event_file(), this should
 * be called when it's no longer needed.  It will cancel the previous
 * trace_array_get() called by that function, and decrement the
 * event's module refcount.
 */
void trace_put_event_file(struct trace_event_file *file)
{
	mutex_lock(&event_mutex);
	module_put(file->event_call->mod);
	mutex_unlock(&event_mutex);

	trace_array_put(file->tr);
}
EXPORT_SYMBOL_GPL(trace_put_event_file);

#ifdef CONFIG_DYNAMIC_FTRACE

/* Avoid typos */
#define ENABLE_EVENT_STR	"enable_event"
#define DISABLE_EVENT_STR	"disable_event"

struct event_probe_data {
	struct trace_event_file	*file;
	unsigned long			count;
	int				ref;
	bool				enable;
};

static void update_event_probe(struct event_probe_data *data)
{
	if (data->enable)
		clear_bit(EVENT_FILE_FL_SOFT_DISABLED_BIT, &data->file->flags);
	else
		set_bit(EVENT_FILE_FL_SOFT_DISABLED_BIT, &data->file->flags);
}

static void
event_enable_probe(unsigned long ip, unsigned long parent_ip,
		   struct trace_array *tr, struct ftrace_probe_ops *ops,
		   void *data)
{
	struct ftrace_func_mapper *mapper = data;
	struct event_probe_data *edata;
	void **pdata;

	pdata = ftrace_func_mapper_find_ip(mapper, ip);
	if (!pdata || !*pdata)
		return;

	edata = *pdata;
	update_event_probe(edata);
}

static void
event_enable_count_probe(unsigned long ip, unsigned long parent_ip,
			 struct trace_array *tr, struct ftrace_probe_ops *ops,
			 void *data)
{
	struct ftrace_func_mapper *mapper = data;
	struct event_probe_data *edata;
	void **pdata;

	pdata = ftrace_func_mapper_find_ip(mapper, ip);
	if (!pdata || !*pdata)
		return;

	edata = *pdata;

	if (!edata->count)
		return;

	/* Skip if the event is in a state we want to switch to */
	if (edata->enable == !(edata->file->flags & EVENT_FILE_FL_SOFT_DISABLED))
		return;

	if (edata->count != -1)
		(edata->count)--;

	update_event_probe(edata);
}

static int
event_enable_print(struct seq_file *m, unsigned long ip,
		   struct ftrace_probe_ops *ops, void *data)
{
	struct ftrace_func_mapper *mapper = data;
	struct event_probe_data *edata;
	void **pdata;

	pdata = ftrace_func_mapper_find_ip(mapper, ip);

	if (WARN_ON_ONCE(!pdata || !*pdata))
		return 0;

	edata = *pdata;

	seq_printf(m, "%ps:", (void *)ip);

	seq_printf(m, "%s:%s:%s",
		   edata->enable ? ENABLE_EVENT_STR : DISABLE_EVENT_STR,
		   edata->file->event_call->class->system,
		   trace_event_name(edata->file->event_call));

	if (edata->count == -1)
		seq_puts(m, ":unlimited\n");
	else
		seq_printf(m, ":count=%ld\n", edata->count);

	return 0;
}

static int
event_enable_init(struct ftrace_probe_ops *ops, struct trace_array *tr,
		  unsigned long ip, void *init_data, void **data)
{
	struct ftrace_func_mapper *mapper = *data;
	struct event_probe_data *edata = init_data;
	int ret;

	if (!mapper) {
		mapper = allocate_ftrace_func_mapper();
		if (!mapper)
			return -ENODEV;
		*data = mapper;
	}

	ret = ftrace_func_mapper_add_ip(mapper, ip, edata);
	if (ret < 0)
		return ret;

	edata->ref++;

	return 0;
}

static int free_probe_data(void *data)
{
	struct event_probe_data *edata = data;

	edata->ref--;
	if (!edata->ref) {
		/* Remove the SOFT_MODE flag */
		__ftrace_event_enable_disable(edata->file, 0, 1);
		module_put(edata->file->event_call->mod);
		kfree(edata);
	}
	return 0;
}

static void
event_enable_free(struct ftrace_probe_ops *ops, struct trace_array *tr,
		  unsigned long ip, void *data)
{
	struct ftrace_func_mapper *mapper = data;
	struct event_probe_data *edata;

	if (!ip) {
		if (!mapper)
			return;
		free_ftrace_func_mapper(mapper, free_probe_data);
		return;
	}

	edata = ftrace_func_mapper_remove_ip(mapper, ip);

	if (WARN_ON_ONCE(!edata))
		return;

	if (WARN_ON_ONCE(edata->ref <= 0))
		return;

	free_probe_data(edata);
}

static struct ftrace_probe_ops event_enable_probe_ops = {
	.func			= event_enable_probe,
	.print			= event_enable_print,
	.init			= event_enable_init,
	.free			= event_enable_free,
};

static struct ftrace_probe_ops event_enable_count_probe_ops = {
	.func			= event_enable_count_probe,
	.print			= event_enable_print,
	.init			= event_enable_init,
	.free			= event_enable_free,
};

static struct ftrace_probe_ops event_disable_probe_ops = {
	.func			= event_enable_probe,
	.print			= event_enable_print,
	.init			= event_enable_init,
	.free			= event_enable_free,
};

static struct ftrace_probe_ops event_disable_count_probe_ops = {
	.func			= event_enable_count_probe,
	.print			= event_enable_print,
	.init			= event_enable_init,
	.free			= event_enable_free,
};

static int
event_enable_func(struct trace_array *tr, struct ftrace_hash *hash,
		  char *glob, char *cmd, char *param, int enabled)
{
	struct trace_event_file *file;
	struct ftrace_probe_ops *ops;
	struct event_probe_data *data;
	const char *system;
	const char *event;
	char *number;
	bool enable;
	int ret;

	if (!tr)
		return -ENODEV;

	/* hash funcs only work with set_ftrace_filter */
	if (!enabled || !param)
		return -EINVAL;

	system = strsep(&param, ":");
	if (!param)
		return -EINVAL;

	event = strsep(&param, ":");

	mutex_lock(&event_mutex);

	ret = -EINVAL;
	file = find_event_file(tr, system, event);
	if (!file)
		goto out;

	enable = strcmp(cmd, ENABLE_EVENT_STR) == 0;

	if (enable)
		ops = param ? &event_enable_count_probe_ops : &event_enable_probe_ops;
	else
		ops = param ? &event_disable_count_probe_ops : &event_disable_probe_ops;

	if (glob[0] == '!') {
		ret = unregister_ftrace_function_probe_func(glob+1, tr, ops);
		goto out;
	}

	ret = -ENOMEM;

	data = kzalloc(sizeof(*data), GFP_KERNEL);
	if (!data)
		goto out;

	data->enable = enable;
	data->count = -1;
	data->file = file;

	if (!param)
		goto out_reg;

	number = strsep(&param, ":");

	ret = -EINVAL;
	if (!strlen(number))
		goto out_free;

	/*
	 * We use the callback data field (which is a pointer)
	 * as our counter.
	 */
	ret = kstrtoul(number, 0, &data->count);
	if (ret)
		goto out_free;

 out_reg:
	/* Don't let event modules unload while probe registered */
	ret = try_module_get(file->event_call->mod);
	if (!ret) {
		ret = -EBUSY;
		goto out_free;
	}

	ret = __ftrace_event_enable_disable(file, 1, 1);
	if (ret < 0)
		goto out_put;

	ret = register_ftrace_function_probe(glob, tr, ops, data);
	/*
	 * The above returns on success the # of functions enabled,
	 * but if it didn't find any functions it returns zero.
	 * Consider no functions a failure too.
	 */
	if (!ret) {
		ret = -ENOENT;
		goto out_disable;
	} else if (ret < 0)
		goto out_disable;
	/* Just return zero, not the number of enabled functions */
	ret = 0;
 out:
	mutex_unlock(&event_mutex);
	return ret;

 out_disable:
	__ftrace_event_enable_disable(file, 0, 1);
 out_put:
	module_put(file->event_call->mod);
 out_free:
	kfree(data);
	goto out;
}

static struct ftrace_func_command event_enable_cmd = {
	.name			= ENABLE_EVENT_STR,
	.func			= event_enable_func,
};

static struct ftrace_func_command event_disable_cmd = {
	.name			= DISABLE_EVENT_STR,
	.func			= event_enable_func,
};

static __init int register_event_cmds(void)
{
	int ret;

	ret = register_ftrace_command(&event_enable_cmd);
	if (WARN_ON(ret < 0))
		return ret;
	ret = register_ftrace_command(&event_disable_cmd);
	if (WARN_ON(ret < 0))
		unregister_ftrace_command(&event_enable_cmd);
	return ret;
}
#else
static inline int register_event_cmds(void) { return 0; }
#endif /* CONFIG_DYNAMIC_FTRACE */

/*
 * The top level array and trace arrays created by boot-time tracing
 * have already had its trace_event_file descriptors created in order
 * to allow for early events to be recorded.
 * This function is called after the tracefs has been initialized,
 * and we now have to create the files associated to the events.
 */
static void __trace_early_add_event_dirs(struct trace_array *tr)
{
	struct trace_event_file *file;
	int ret;


	list_for_each_entry(file, &tr->events, list) {
		ret = event_create_dir(tr->event_dir, file);
		if (ret < 0)
			pr_warn("Could not create directory for event %s\n",
				trace_event_name(file->event_call));
	}
}

/*
 * For early boot up, the top trace array and the trace arrays created
 * by boot-time tracing require to have a list of events that can be
 * enabled. This must be done before the filesystem is set up in order
 * to allow events to be traced early.
 */
void __trace_early_add_events(struct trace_array *tr)
{
	struct trace_event_call *call;
	int ret;

	list_for_each_entry(call, &ftrace_events, list) {
		/* Early boot up should not have any modules loaded */
		if (WARN_ON_ONCE(call->mod))
			continue;

		ret = __trace_early_add_new_event(call, tr);
		if (ret < 0)
			pr_warn("Could not create early event %s\n",
				trace_event_name(call));
	}
}

/* Remove the event directory structure for a trace directory. */
static void
__trace_remove_event_dirs(struct trace_array *tr)
{
	struct trace_event_file *file, *next;

	list_for_each_entry_safe(file, next, &tr->events, list)
		remove_event_file_dir(file);
}

static void __add_event_to_tracers(struct trace_event_call *call)
{
	struct trace_array *tr;

	list_for_each_entry(tr, &ftrace_trace_arrays, list)
		__trace_add_new_event(call, tr);
}

extern struct trace_event_call *__start_ftrace_events[];
extern struct trace_event_call *__stop_ftrace_events[];

static char bootup_event_buf[COMMAND_LINE_SIZE] __initdata;

static __init int setup_trace_event(char *str)
{
	strlcpy(bootup_event_buf, str, COMMAND_LINE_SIZE);
	ring_buffer_expanded = true;
	tracing_selftest_disabled = true;

	return 1;
}
__setup("trace_event=", setup_trace_event);

/* Expects to have event_mutex held when called */
static int
create_event_toplevel_files(struct dentry *parent, struct trace_array *tr)
{
	struct dentry *d_events;
	struct dentry *entry;

	entry = tracefs_create_file("set_event", 0644, parent,
				    tr, &ftrace_set_event_fops);
	if (!entry) {
		pr_warn("Could not create tracefs 'set_event' entry\n");
		return -ENOMEM;
	}

	d_events = tracefs_create_dir("events", parent);
	if (!d_events) {
		pr_warn("Could not create tracefs 'events' directory\n");
		return -ENOMEM;
	}

	entry = trace_create_file("enable", 0644, d_events,
				  tr, &ftrace_tr_enable_fops);
	if (!entry) {
		pr_warn("Could not create tracefs 'enable' entry\n");
		return -ENOMEM;
	}

	/* There are not as crucial, just warn if they are not created */

	entry = tracefs_create_file("set_event_pid", 0644, parent,
				    tr, &ftrace_set_event_pid_fops);
	if (!entry)
		pr_warn("Could not create tracefs 'set_event_pid' entry\n");

	entry = tracefs_create_file("set_event_notrace_pid", 0644, parent,
				    tr, &ftrace_set_event_notrace_pid_fops);
	if (!entry)
		pr_warn("Could not create tracefs 'set_event_notrace_pid' entry\n");

	/* ring buffer internal formats */
	entry = trace_create_file("header_page", 0444, d_events,
				  ring_buffer_print_page_header,
				  &ftrace_show_header_fops);
	if (!entry)
		pr_warn("Could not create tracefs 'header_page' entry\n");

	entry = trace_create_file("header_event", 0444, d_events,
				  ring_buffer_print_entry_header,
				  &ftrace_show_header_fops);
	if (!entry)
		pr_warn("Could not create tracefs 'header_event' entry\n");

	tr->event_dir = d_events;

	return 0;
}

/**
 * event_trace_add_tracer - add a instance of a trace_array to events
 * @parent: The parent dentry to place the files/directories for events in
 * @tr: The trace array associated with these events
 *
 * When a new instance is created, it needs to set up its events
 * directory, as well as other files associated with events. It also
 * creates the event hierachry in the @parent/events directory.
 *
 * Returns 0 on success.
 *
 * Must be called with event_mutex held.
 */
int event_trace_add_tracer(struct dentry *parent, struct trace_array *tr)
{
	int ret;

	lockdep_assert_held(&event_mutex);

	ret = create_event_toplevel_files(parent, tr);
	if (ret)
		goto out;

	down_write(&trace_event_sem);
	/* If tr already has the event list, it is initialized in early boot. */
	if (unlikely(!list_empty(&tr->events)))
		__trace_early_add_event_dirs(tr);
	else
		__trace_add_event_dirs(tr);
	up_write(&trace_event_sem);

 out:
	return ret;
}

/*
 * The top trace array already had its file descriptors created.
 * Now the files themselves need to be created.
 */
static __init int
early_event_add_tracer(struct dentry *parent, struct trace_array *tr)
{
	int ret;

	mutex_lock(&event_mutex);

	ret = create_event_toplevel_files(parent, tr);
	if (ret)
		goto out_unlock;

	down_write(&trace_event_sem);
	__trace_early_add_event_dirs(tr);
	up_write(&trace_event_sem);

 out_unlock:
	mutex_unlock(&event_mutex);

	return ret;
}

/* Must be called with event_mutex held */
int event_trace_del_tracer(struct trace_array *tr)
{
	lockdep_assert_held(&event_mutex);

	/* Disable any event triggers and associated soft-disabled events */
	clear_event_triggers(tr);

	/* Clear the pid list */
	__ftrace_clear_event_pids(tr, TRACE_PIDS | TRACE_NO_PIDS);

	/* Disable any running events */
	__ftrace_set_clr_event_nolock(tr, NULL, NULL, NULL, 0);

	/* Make sure no more events are being executed */
	tracepoint_synchronize_unregister();

	down_write(&trace_event_sem);
	__trace_remove_event_dirs(tr);
	tracefs_remove(tr->event_dir);
	up_write(&trace_event_sem);

	tr->event_dir = NULL;

	return 0;
}

static __init int event_trace_memsetup(void)
{
	field_cachep = KMEM_CACHE(ftrace_event_field, SLAB_PANIC);
	file_cachep = KMEM_CACHE(trace_event_file, SLAB_PANIC);
	return 0;
}

static __init void
early_enable_events(struct trace_array *tr, bool disable_first)
{
	char *buf = bootup_event_buf;
	char *token;
	int ret;

	while (true) {
		token = strsep(&buf, ",");

		if (!token)
			break;

		if (*token) {
			/* Restarting syscalls requires that we stop them first */
			if (disable_first)
				ftrace_set_clr_event(tr, token, 0);

			ret = ftrace_set_clr_event(tr, token, 1);
			if (ret)
				pr_warn("Failed to enable trace event: %s\n", token);
		}

		/* Put back the comma to allow this to be called again */
		if (buf)
			*(buf - 1) = ',';
	}
}

static __init int event_trace_enable(void)
{
	struct trace_array *tr = top_trace_array();
	struct trace_event_call **iter, *call;
	int ret;

	if (!tr)
		return -ENODEV;

	for_each_event(iter, __start_ftrace_events, __stop_ftrace_events) {

		call = *iter;
		ret = event_init(call);
		if (!ret)
			list_add(&call->list, &ftrace_events);
	}

	/*
	 * We need the top trace array to have a working set of trace
	 * points at early init, before the debug files and directories
	 * are created. Create the file entries now, and attach them
	 * to the actual file dentries later.
	 */
	__trace_early_add_events(tr);

	early_enable_events(tr, false);

	trace_printk_start_comm();

	register_event_cmds();

	register_trigger_cmds();

	return 0;
}

/*
 * event_trace_enable() is called from trace_event_init() first to
 * initialize events and perhaps start any events that are on the
 * command line. Unfortunately, there are some events that will not
 * start this early, like the system call tracepoints that need
 * to set the TIF_SYSCALL_TRACEPOINT flag of pid 1. But event_trace_enable()
 * is called before pid 1 starts, and this flag is never set, making
 * the syscall tracepoint never get reached, but the event is enabled
 * regardless (and not doing anything).
 */
static __init int event_trace_enable_again(void)
{
	struct trace_array *tr;

	tr = top_trace_array();
	if (!tr)
		return -ENODEV;

	early_enable_events(tr, true);

	return 0;
}

early_initcall(event_trace_enable_again);

/* Init fields which doesn't related to the tracefs */
static __init int event_trace_init_fields(void)
{
	if (trace_define_generic_fields())
		pr_warn("tracing: Failed to allocated generic fields");

	if (trace_define_common_fields())
		pr_warn("tracing: Failed to allocate common fields");

	return 0;
}

__init int event_trace_init(void)
{
	struct trace_array *tr;
	struct dentry *entry;
	int ret;

	tr = top_trace_array();
	if (!tr)
		return -ENODEV;

	entry = tracefs_create_file("available_events", 0444, NULL,
				    tr, &ftrace_avail_fops);
	if (!entry)
		pr_warn("Could not create tracefs 'available_events' entry\n");

	ret = early_event_add_tracer(NULL, tr);
	if (ret)
		return ret;

#ifdef CONFIG_MODULES
	ret = register_module_notifier(&trace_module_nb);
	if (ret)
		pr_warn("Failed to register trace events module notifier\n");
#endif

	eventdir_initialized = true;

	return 0;
}

void __init trace_event_init(void)
{
	event_trace_memsetup();
	init_ftrace_syscalls();
	event_trace_enable();
	event_trace_init_fields();
}

#ifdef CONFIG_EVENT_TRACE_STARTUP_TEST

static DEFINE_SPINLOCK(test_spinlock);
static DEFINE_SPINLOCK(test_spinlock_irq);
static DEFINE_MUTEX(test_mutex);

static __init void test_work(struct work_struct *dummy)
{
	spin_lock(&test_spinlock);
	spin_lock_irq(&test_spinlock_irq);
	udelay(1);
	spin_unlock_irq(&test_spinlock_irq);
	spin_unlock(&test_spinlock);

	mutex_lock(&test_mutex);
	msleep(1);
	mutex_unlock(&test_mutex);
}

static __init int event_test_thread(void *unused)
{
	void *test_malloc;

	test_malloc = kmalloc(1234, GFP_KERNEL);
	if (!test_malloc)
		pr_info("failed to kmalloc\n");

	schedule_on_each_cpu(test_work);

	kfree(test_malloc);

	set_current_state(TASK_INTERRUPTIBLE);
	while (!kthread_should_stop()) {
		schedule();
		set_current_state(TASK_INTERRUPTIBLE);
	}
	__set_current_state(TASK_RUNNING);

	return 0;
}

/*
 * Do various things that may trigger events.
 */
static __init void event_test_stuff(void)
{
	struct task_struct *test_thread;

	test_thread = kthread_run(event_test_thread, NULL, "test-events");
	msleep(1);
	kthread_stop(test_thread);
}

/*
 * For every trace event defined, we will test each trace point separately,
 * and then by groups, and finally all trace points.
 */
static __init void event_trace_self_tests(void)
{
	struct trace_subsystem_dir *dir;
	struct trace_event_file *file;
	struct trace_event_call *call;
	struct event_subsystem *system;
	struct trace_array *tr;
	int ret;

	tr = top_trace_array();
	if (!tr)
		return;

	pr_info("Running tests on trace events:\n");

	list_for_each_entry(file, &tr->events, list) {

		call = file->event_call;

		/* Only test those that have a probe */
		if (!call->class || !call->class->probe)
			continue;

/*
 * Testing syscall events here is pretty useless, but
 * we still do it if configured. But this is time consuming.
 * What we really need is a user thread to perform the
 * syscalls as we test.
 */
#ifndef CONFIG_EVENT_TRACE_TEST_SYSCALLS
		if (call->class->system &&
		    strcmp(call->class->system, "syscalls") == 0)
			continue;
#endif

		pr_info("Testing event %s: ", trace_event_name(call));

		/*
		 * If an event is already enabled, someone is using
		 * it and the self test should not be on.
		 */
		if (file->flags & EVENT_FILE_FL_ENABLED) {
			pr_warn("Enabled event during self test!\n");
			WARN_ON_ONCE(1);
			continue;
		}

		ftrace_event_enable_disable(file, 1);
		event_test_stuff();
		ftrace_event_enable_disable(file, 0);

		pr_cont("OK\n");
	}

	/* Now test at the sub system level */

	pr_info("Running tests on trace event systems:\n");

	list_for_each_entry(dir, &tr->systems, list) {

		system = dir->subsystem;

		/* the ftrace system is special, skip it */
		if (strcmp(system->name, "ftrace") == 0)
			continue;

		pr_info("Testing event system %s: ", system->name);

		ret = __ftrace_set_clr_event(tr, NULL, system->name, NULL, 1);
		if (WARN_ON_ONCE(ret)) {
			pr_warn("error enabling system %s\n",
				system->name);
			continue;
		}

		event_test_stuff();

		ret = __ftrace_set_clr_event(tr, NULL, system->name, NULL, 0);
		if (WARN_ON_ONCE(ret)) {
			pr_warn("error disabling system %s\n",
				system->name);
			continue;
		}

		pr_cont("OK\n");
	}

	/* Test with all events enabled */

	pr_info("Running tests on all trace events:\n");
	pr_info("Testing all events: ");

	ret = __ftrace_set_clr_event(tr, NULL, NULL, NULL, 1);
	if (WARN_ON_ONCE(ret)) {
		pr_warn("error enabling all events\n");
		return;
	}

	event_test_stuff();

	/* reset sysname */
	ret = __ftrace_set_clr_event(tr, NULL, NULL, NULL, 0);
	if (WARN_ON_ONCE(ret)) {
		pr_warn("error disabling all events\n");
		return;
	}

	pr_cont("OK\n");
}

#ifdef CONFIG_FUNCTION_TRACER

static DEFINE_PER_CPU(atomic_t, ftrace_test_event_disable);

static struct trace_event_file event_trace_file __initdata;

static void __init
function_test_events_call(unsigned long ip, unsigned long parent_ip,
			  struct ftrace_ops *op, struct pt_regs *pt_regs)
{
	struct trace_buffer *buffer;
	struct ring_buffer_event *event;
	struct ftrace_entry *entry;
	unsigned long flags;
	long disabled;
	int cpu;
	int pc;

	pc = preempt_count();
	preempt_disable_notrace();
	cpu = raw_smp_processor_id();
	disabled = atomic_inc_return(&per_cpu(ftrace_test_event_disable, cpu));

	if (disabled != 1)
		goto out;

	local_save_flags(flags);

	event = trace_event_buffer_lock_reserve(&buffer, &event_trace_file,
						TRACE_FN, sizeof(*entry),
						flags, pc);
	if (!event)
		goto out;
	entry	= ring_buffer_event_data(event);
	entry->ip			= ip;
	entry->parent_ip		= parent_ip;

	event_trigger_unlock_commit(&event_trace_file, buffer, event,
				    entry, flags, pc);
 out:
	atomic_dec(&per_cpu(ftrace_test_event_disable, cpu));
	preempt_enable_notrace();
}

static struct ftrace_ops trace_ops __initdata  =
{
	.func = function_test_events_call,
	.flags = FTRACE_OPS_FL_RECURSION_SAFE,
};

static __init void event_trace_self_test_with_function(void)
{
	int ret;

	event_trace_file.tr = top_trace_array();
	if (WARN_ON(!event_trace_file.tr))
		return;

	ret = register_ftrace_function(&trace_ops);
	if (WARN_ON(ret < 0)) {
		pr_info("Failed to enable function tracer for event tests\n");
		return;
	}
	pr_info("Running tests again, along with the function tracer\n");
	event_trace_self_tests();
	unregister_ftrace_function(&trace_ops);
}
#else
static __init void event_trace_self_test_with_function(void)
{
}
#endif

static __init int event_trace_self_tests_init(void)
{
	if (!tracing_selftest_disabled) {
		event_trace_self_tests();
		event_trace_self_test_with_function();
	}

	return 0;
}

late_initcall(event_trace_self_tests_init);

#endif<|MERGE_RESOLUTION|>--- conflicted
+++ resolved
@@ -261,20 +261,12 @@
 	local_save_flags(fbuffer->flags);
 	fbuffer->pc = preempt_count();
 	/*
-<<<<<<< HEAD
-	 * If CONFIG_PREEMPT is enabled, then the tracepoint itself disables
-=======
 	 * If CONFIG_PREEMPTION is enabled, then the tracepoint itself disables
->>>>>>> 24b8d41d
 	 * preemption (adding one to the preempt_count). Since we are
 	 * interested in the preempt_count at the time the tracepoint was
 	 * hit, we need to subtract one to offset the increment.
 	 */
-<<<<<<< HEAD
-	if (IS_ENABLED(CONFIG_PREEMPT))
-=======
 	if (IS_ENABLED(CONFIG_PREEMPTION))
->>>>>>> 24b8d41d
 		fbuffer->pc--;
 	fbuffer->trace_file = trace_file;
 
@@ -520,14 +512,10 @@
 	struct trace_pid_list *pid_list;
 	struct trace_array *tr = data;
 
-<<<<<<< HEAD
-	pid_list = rcu_dereference_sched(tr->filtered_pids);
-=======
 	pid_list = rcu_dereference_raw(tr->filtered_pids);
 	trace_filter_add_remove_task(pid_list, NULL, task);
 
 	pid_list = rcu_dereference_raw(tr->filtered_no_pids);
->>>>>>> 24b8d41d
 	trace_filter_add_remove_task(pid_list, NULL, task);
 }
 
@@ -538,16 +526,11 @@
 {
 	struct trace_pid_list *pid_list;
 	struct trace_array *tr = data;
-<<<<<<< HEAD
-
-	pid_list = rcu_dereference_sched(tr->filtered_pids);
-=======
 
 	pid_list = rcu_dereference_sched(tr->filtered_pids);
 	trace_filter_add_remove_task(pid_list, self, task);
 
 	pid_list = rcu_dereference_sched(tr->filtered_no_pids);
->>>>>>> 24b8d41d
 	trace_filter_add_remove_task(pid_list, self, task);
 }
 
@@ -556,20 +539,12 @@
 	if (enable) {
 		register_trace_prio_sched_process_fork(event_filter_pid_sched_process_fork,
 						       tr, INT_MIN);
-<<<<<<< HEAD
-		register_trace_prio_sched_process_exit(event_filter_pid_sched_process_exit,
-=======
 		register_trace_prio_sched_process_free(event_filter_pid_sched_process_exit,
->>>>>>> 24b8d41d
 						       tr, INT_MAX);
 	} else {
 		unregister_trace_sched_process_fork(event_filter_pid_sched_process_fork,
 						    tr);
-<<<<<<< HEAD
-		unregister_trace_sched_process_exit(event_filter_pid_sched_process_exit,
-=======
 		unregister_trace_sched_process_free(event_filter_pid_sched_process_exit,
->>>>>>> 24b8d41d
 						    tr);
 	}
 }
@@ -586,11 +561,6 @@
 	pid_list = rcu_dereference_sched(tr->filtered_pids);
 	no_pid_list = rcu_dereference_sched(tr->filtered_no_pids);
 
-<<<<<<< HEAD
-	this_cpu_write(tr->trace_buffer.data->ignore_pid,
-		       trace_ignore_this_task(pid_list, prev) &&
-		       trace_ignore_this_task(pid_list, next));
-=======
 	/*
 	 * Sched switch is funny, as we only want to ignore it
 	 * in the notrace case if both prev and next should be ignored.
@@ -601,7 +571,6 @@
 	this_cpu_write(tr->array_buffer.data->ignore_pid, ret ||
 		       (trace_ignore_this_task(pid_list, NULL, prev) &&
 			trace_ignore_this_task(pid_list, NULL, next)));
->>>>>>> 24b8d41d
 }
 
 static void
@@ -615,13 +584,8 @@
 	pid_list = rcu_dereference_sched(tr->filtered_pids);
 	no_pid_list = rcu_dereference_sched(tr->filtered_no_pids);
 
-<<<<<<< HEAD
-	this_cpu_write(tr->trace_buffer.data->ignore_pid,
-		       trace_ignore_this_task(pid_list, next));
-=======
 	this_cpu_write(tr->array_buffer.data->ignore_pid,
 		       trace_ignore_this_task(pid_list, no_pid_list, next));
->>>>>>> 24b8d41d
 }
 
 static void
@@ -638,13 +602,8 @@
 	pid_list = rcu_dereference_sched(tr->filtered_pids);
 	no_pid_list = rcu_dereference_sched(tr->filtered_no_pids);
 
-<<<<<<< HEAD
-	this_cpu_write(tr->trace_buffer.data->ignore_pid,
-		       trace_ignore_this_task(pid_list, task));
-=======
 	this_cpu_write(tr->array_buffer.data->ignore_pid,
 		       trace_ignore_this_task(pid_list, no_pid_list, task));
->>>>>>> 24b8d41d
 }
 
 static void
@@ -662,13 +621,8 @@
 	no_pid_list = rcu_dereference_sched(tr->filtered_no_pids);
 
 	/* Set tracing if current is enabled */
-<<<<<<< HEAD
-	this_cpu_write(tr->trace_buffer.data->ignore_pid,
-		       trace_ignore_this_task(pid_list, current));
-=======
 	this_cpu_write(tr->array_buffer.data->ignore_pid,
 		       trace_ignore_this_task(pid_list, no_pid_list, current));
->>>>>>> 24b8d41d
 }
 
 static void unregister_pid_events(struct trace_array *tr)
@@ -722,15 +676,11 @@
 	/* Wait till all users are no longer using pid filtering */
 	tracepoint_synchronize_unregister();
 
-<<<<<<< HEAD
-	trace_free_pid_list(pid_list);
-=======
 	if ((type & TRACE_PIDS) && pid_list)
 		trace_free_pid_list(pid_list);
 
 	if ((type & TRACE_NO_PIDS) && no_pid_list)
 		trace_free_pid_list(no_pid_list);
->>>>>>> 24b8d41d
 }
 
 static void ftrace_clear_event_pids(struct trace_array *tr, int type)
@@ -1109,12 +1059,6 @@
 }
 
 static void *
-<<<<<<< HEAD
-p_next(struct seq_file *m, void *v, loff_t *pos)
-{
-	struct trace_array *tr = m->private;
-	struct trace_pid_list *pid_list = rcu_dereference_sched(tr->filtered_pids);
-=======
 __next(struct seq_file *m, void *v, loff_t *pos, int type)
 {
 	struct trace_array *tr = m->private;
@@ -1124,14 +1068,10 @@
 		pid_list = rcu_dereference_sched(tr->filtered_pids);
 	else
 		pid_list = rcu_dereference_sched(tr->filtered_no_pids);
->>>>>>> 24b8d41d
 
 	return trace_pid_next(pid_list, v, pos);
 }
 
-<<<<<<< HEAD
-static void *p_start(struct seq_file *m, loff_t *pos)
-=======
 static void *
 p_next(struct seq_file *m, void *v, loff_t *pos)
 {
@@ -1145,7 +1085,6 @@
 }
 
 static void *__start(struct seq_file *m, loff_t *pos, int type)
->>>>>>> 24b8d41d
 	__acquires(RCU)
 {
 	struct trace_pid_list *pid_list;
@@ -1177,8 +1116,6 @@
 	return __start(m, pos, TRACE_PIDS);
 }
 
-<<<<<<< HEAD
-=======
 static void *np_start(struct seq_file *m, loff_t *pos)
 	__acquires(RCU)
 {
@@ -1192,7 +1129,6 @@
 	mutex_unlock(&event_mutex);
 }
 
->>>>>>> 24b8d41d
 static ssize_t
 event_enable_read(struct file *filp, char __user *ubuf, size_t cnt,
 		  loff_t *ppos)
@@ -1758,10 +1694,6 @@
 	register_trace_prio_sched_switch(event_filter_pid_sched_switch_probe_post,
 					 tr, 0);
 
-<<<<<<< HEAD
-	this_cpu_write(tr->trace_buffer.data->ignore_pid,
-		       trace_ignore_this_task(pid_list, current));
-=======
 	register_trace_prio_sched_wakeup(event_filter_pid_sched_wakeup_probe_pre,
 					 tr, INT_MAX);
 	register_trace_prio_sched_wakeup(event_filter_pid_sched_wakeup_probe_post,
@@ -1776,7 +1708,6 @@
 					 tr, INT_MAX);
 	register_trace_prio_sched_waking(event_filter_pid_sched_wakeup_probe_post,
 					 tr, 0);
->>>>>>> 24b8d41d
 }
 
 static ssize_t
@@ -1786,10 +1717,7 @@
 	struct seq_file *m = filp->private_data;
 	struct trace_array *tr = m->private;
 	struct trace_pid_list *filtered_pids = NULL;
-<<<<<<< HEAD
-=======
 	struct trace_pid_list *other_pids = NULL;
->>>>>>> 24b8d41d
 	struct trace_pid_list *pid_list;
 	struct trace_event_file *file;
 	ssize_t ret;
@@ -1802,12 +1730,6 @@
 		return ret;
 
 	mutex_lock(&event_mutex);
-<<<<<<< HEAD
-
-	filtered_pids = rcu_dereference_protected(tr->filtered_pids,
-					     lockdep_is_held(&event_mutex));
-
-=======
 
 	if (type == TRACE_PIDS) {
 		filtered_pids = rcu_dereference_protected(tr->filtered_pids,
@@ -1821,7 +1743,6 @@
 							  lockdep_is_held(&event_mutex));
 	}
 
->>>>>>> 24b8d41d
 	ret = trace_pid_write(filtered_pids, &pid_list, ubuf, cnt);
 	if (ret < 0)
 		goto out;
@@ -1836,41 +1757,10 @@
 	}
 
 	if (filtered_pids) {
-<<<<<<< HEAD
-		synchronize_sched();
-		trace_free_pid_list(filtered_pids);
-	} else if (pid_list) {
-		/*
-		 * Register a probe that is called before all other probes
-		 * to set ignore_pid if next or prev do not match.
-		 * Register a probe this is called after all other probes
-		 * to only keep ignore_pid set if next pid matches.
-		 */
-		register_trace_prio_sched_switch(event_filter_pid_sched_switch_probe_pre,
-						 tr, INT_MAX);
-		register_trace_prio_sched_switch(event_filter_pid_sched_switch_probe_post,
-						 tr, 0);
-
-		register_trace_prio_sched_wakeup(event_filter_pid_sched_wakeup_probe_pre,
-						 tr, INT_MAX);
-		register_trace_prio_sched_wakeup(event_filter_pid_sched_wakeup_probe_post,
-						 tr, 0);
-
-		register_trace_prio_sched_wakeup_new(event_filter_pid_sched_wakeup_probe_pre,
-						     tr, INT_MAX);
-		register_trace_prio_sched_wakeup_new(event_filter_pid_sched_wakeup_probe_post,
-						     tr, 0);
-
-		register_trace_prio_sched_waking(event_filter_pid_sched_wakeup_probe_pre,
-						 tr, INT_MAX);
-		register_trace_prio_sched_waking(event_filter_pid_sched_wakeup_probe_post,
-						 tr, 0);
-=======
 		tracepoint_synchronize_unregister();
 		trace_free_pid_list(filtered_pids);
 	} else if (pid_list && !other_pids) {
 		register_pid_events(tr);
->>>>>>> 24b8d41d
 	}
 
 	/*
@@ -1885,8 +1775,6 @@
 
 	if (ret > 0)
 		*ppos += ret;
-<<<<<<< HEAD
-=======
 
 	return ret;
 }
@@ -1897,7 +1785,6 @@
 {
 	return event_pid_write(filp, ubuf, cnt, ppos, TRACE_PIDS);
 }
->>>>>>> 24b8d41d
 
 static ssize_t
 ftrace_event_npid_write(struct file *filp, const char __user *ubuf,
@@ -1930,8 +1817,6 @@
 	.start = p_start,
 	.next = p_next,
 	.show = trace_pid_show,
-<<<<<<< HEAD
-=======
 	.stop = p_stop,
 };
 
@@ -1939,7 +1824,6 @@
 	.start = np_start,
 	.next = np_next,
 	.show = trace_pid_show,
->>>>>>> 24b8d41d
 	.stop = p_stop,
 };
 
@@ -2337,13 +2221,10 @@
 	trace_create_file("hist", 0444, file->dir, file,
 			  &event_hist_fops);
 #endif
-<<<<<<< HEAD
-=======
 #ifdef CONFIG_HIST_TRIGGERS_DEBUG
 	trace_create_file("hist_debug", 0444, file->dir, file,
 			  &event_hist_debug_fops);
 #endif
->>>>>>> 24b8d41d
 	trace_create_file("format", 0444, file->dir, call,
 			  &ftrace_event_format_fops);
 
