--- conflicted
+++ resolved
@@ -1155,21 +1155,12 @@
 
 	trace_assign_type(field, entry);
 
-<<<<<<< HEAD
-	trace_seq_printf(s, "#%-5u inner/outer(us): %4llu/%-5llu ts:%ld.%09ld",
-			 field->seqnum,
-			 field->duration,
-			 field->outer_duration,
-			 field->timestamp.tv_sec,
-			 field->timestamp.tv_nsec);
-=======
 	trace_seq_printf(s, "#%-5u inner/outer(us): %4llu/%-5llu ts:%lld.%09ld count:%d",
 			 field->seqnum,
 			 field->duration,
 			 field->outer_duration,
 			 (long long)field->timestamp.tv_sec,
 			 field->timestamp.tv_nsec, field->count);
->>>>>>> 24b8d41d
 
 	if (field->nmi_count) {
 		/*
@@ -1198,17 +1189,10 @@
 
 	trace_assign_type(field, iter->ent);
 
-<<<<<<< HEAD
-	trace_seq_printf(s, "%llu %lld %ld %09ld %u\n",
-			 field->duration,
-			 field->outer_duration,
-			 field->timestamp.tv_sec,
-=======
 	trace_seq_printf(s, "%llu %lld %lld %09ld %u\n",
 			 field->duration,
 			 field->outer_duration,
 			 (long long)field->timestamp.tv_sec,
->>>>>>> 24b8d41d
 			 field->timestamp.tv_nsec,
 			 field->seqnum);
 
@@ -1390,10 +1374,7 @@
 	&trace_bprint_event,
 	&trace_print_event,
 	&trace_hwlat_event,
-<<<<<<< HEAD
-=======
 	&trace_raw_data_event,
->>>>>>> 24b8d41d
 	NULL
 };
 
