// SPDX-License-Identifier: GPL-2.0
#include <trace/syscall.h>
#include <trace/events/syscalls.h>
#include <linux/syscalls.h>
#include <linux/slab.h>
#include <linux/kernel.h>
#include <linux/module.h>	/* for MODULE_NAME_LEN via KSYM_SYMBOL_LEN */
#include <linux/ftrace.h>
#include <linux/perf_event.h>
#include <linux/xarray.h>
#include <asm/syscall.h>

#include "trace_output.h"
#include "trace.h"

static DEFINE_MUTEX(syscall_trace_lock);

static int syscall_enter_register(struct trace_event_call *event,
				 enum trace_reg type, void *data);
static int syscall_exit_register(struct trace_event_call *event,
				 enum trace_reg type, void *data);

static struct list_head *
syscall_get_enter_fields(struct trace_event_call *call)
{
	struct syscall_metadata *entry = call->data;

	return &entry->enter_fields;
}

extern struct syscall_metadata *__start_syscalls_metadata[];
extern struct syscall_metadata *__stop_syscalls_metadata[];

static DEFINE_XARRAY(syscalls_metadata_sparse);
static struct syscall_metadata **syscalls_metadata;

#ifndef ARCH_HAS_SYSCALL_MATCH_SYM_NAME
static inline bool arch_syscall_match_sym_name(const char *sym, const char *name)
{
	/*
	 * Only compare after the "sys" prefix. Archs that use
	 * syscall wrappers may have syscalls symbols aliases prefixed
	 * with ".SyS" or ".sys" instead of "sys", leading to an unwanted
	 * mismatch.
	 */
	return !strcmp(sym + 3, name + 3);
}
#endif

#ifdef ARCH_TRACE_IGNORE_COMPAT_SYSCALLS
/*
 * Some architectures that allow for 32bit applications
 * to run on a 64bit kernel, do not map the syscalls for
 * the 32bit tasks the same as they do for 64bit tasks.
 *
 *     *cough*x86*cough*
 *
 * In such a case, instead of reporting the wrong syscalls,
 * simply ignore them.
 *
 * For an arch to ignore the compat syscalls it needs to
 * define ARCH_TRACE_IGNORE_COMPAT_SYSCALLS as well as
 * define the function arch_trace_is_compat_syscall() to let
 * the tracing system know that it should ignore it.
 */
static int
trace_get_syscall_nr(struct task_struct *task, struct pt_regs *regs)
{
	if (unlikely(arch_trace_is_compat_syscall(regs)))
		return -1;

	return syscall_get_nr(task, regs);
}
#else
static inline int
trace_get_syscall_nr(struct task_struct *task, struct pt_regs *regs)
{
	return syscall_get_nr(task, regs);
}
#endif /* ARCH_TRACE_IGNORE_COMPAT_SYSCALLS */

static __init struct syscall_metadata *
find_syscall_meta(unsigned long syscall)
{
	struct syscall_metadata **start;
	struct syscall_metadata **stop;
	char str[KSYM_SYMBOL_LEN];


	start = __start_syscalls_metadata;
	stop = __stop_syscalls_metadata;
	kallsyms_lookup(syscall, NULL, NULL, NULL, str);

	if (arch_syscall_match_sym_name(str, "sys_ni_syscall"))
		return NULL;

	for ( ; start < stop; start++) {
		if ((*start)->name && arch_syscall_match_sym_name(str, (*start)->name))
			return *start;
	}
	return NULL;
}

static struct syscall_metadata *syscall_nr_to_meta(int nr)
{
	if (IS_ENABLED(CONFIG_HAVE_SPARSE_SYSCALL_NR))
		return xa_load(&syscalls_metadata_sparse, (unsigned long)nr);

	if (!syscalls_metadata || nr >= NR_syscalls || nr < 0)
		return NULL;

	return syscalls_metadata[nr];
}

const char *get_syscall_name(int syscall)
{
	struct syscall_metadata *entry;

	entry = syscall_nr_to_meta(syscall);
	if (!entry)
		return NULL;

	return entry->name;
}

static enum print_line_t
print_syscall_enter(struct trace_iterator *iter, int flags,
		    struct trace_event *event)
{
	struct trace_array *tr = iter->tr;
	struct trace_seq *s = &iter->seq;
	struct trace_entry *ent = iter->ent;
	struct syscall_trace_enter *trace;
	struct syscall_metadata *entry;
	int i, syscall;

	trace = (typeof(trace))ent;
	syscall = trace->nr;
	entry = syscall_nr_to_meta(syscall);

	if (!entry)
		goto end;

	if (entry->enter_event->event.type != ent->type) {
		WARN_ON_ONCE(1);
		goto end;
	}

	trace_seq_printf(s, "%s(", entry->name);

	for (i = 0; i < entry->nb_args; i++) {

		if (trace_seq_has_overflowed(s))
			goto end;

		/* parameter types */
		if (tr->trace_flags & TRACE_ITER_VERBOSE)
			trace_seq_printf(s, "%s ", entry->types[i]);

		/* parameter values */
		trace_seq_printf(s, "%s: %lx%s", entry->args[i],
				 trace->args[i],
				 i == entry->nb_args - 1 ? "" : ", ");
	}

	trace_seq_putc(s, ')');
end:
	trace_seq_putc(s, '\n');

	return trace_handle_return(s);
}

static enum print_line_t
print_syscall_exit(struct trace_iterator *iter, int flags,
		   struct trace_event *event)
{
	struct trace_seq *s = &iter->seq;
	struct trace_entry *ent = iter->ent;
	struct syscall_trace_exit *trace;
	int syscall;
	struct syscall_metadata *entry;

	trace = (typeof(trace))ent;
	syscall = trace->nr;
	entry = syscall_nr_to_meta(syscall);

	if (!entry) {
		trace_seq_putc(s, '\n');
		goto out;
	}

	if (entry->exit_event->event.type != ent->type) {
		WARN_ON_ONCE(1);
		return TRACE_TYPE_UNHANDLED;
	}

	trace_seq_printf(s, "%s -> 0x%lx\n", entry->name,
				trace->ret);

 out:
	return trace_handle_return(s);
}

extern char *__bad_type_size(void);

#define SYSCALL_FIELD(_type, _name) {					\
	.type = #_type, .name = #_name,					\
	.size = sizeof(_type), .align = __alignof__(_type),		\
	.is_signed = is_signed_type(_type), .filter_type = FILTER_OTHER }

static int __init
__set_enter_print_fmt(struct syscall_metadata *entry, char *buf, int len)
{
	int i;
	int pos = 0;

	/* When len=0, we just calculate the needed length */
#define LEN_OR_ZERO (len ? len - pos : 0)

	pos += snprintf(buf + pos, LEN_OR_ZERO, "\"");
	for (i = 0; i < entry->nb_args; i++) {
		pos += snprintf(buf + pos, LEN_OR_ZERO, "%s: 0x%%0%zulx%s",
				entry->args[i], sizeof(unsigned long),
				i == entry->nb_args - 1 ? "" : ", ");
	}
	pos += snprintf(buf + pos, LEN_OR_ZERO, "\"");

	for (i = 0; i < entry->nb_args; i++) {
		pos += snprintf(buf + pos, LEN_OR_ZERO,
				", ((unsigned long)(REC->%s))", entry->args[i]);
	}

#undef LEN_OR_ZERO

	/* return the length of print_fmt */
	return pos;
}

static int __init set_syscall_print_fmt(struct trace_event_call *call)
{
	char *print_fmt;
	int len;
	struct syscall_metadata *entry = call->data;

	if (entry->enter_event != call) {
		call->print_fmt = "\"0x%lx\", REC->ret";
		return 0;
	}

	/* First: called with 0 length to calculate the needed length */
	len = __set_enter_print_fmt(entry, NULL, 0);

	print_fmt = kmalloc(len + 1, GFP_KERNEL);
	if (!print_fmt)
		return -ENOMEM;

	/* Second: actually write the @print_fmt */
	__set_enter_print_fmt(entry, print_fmt, len + 1);
	call->print_fmt = print_fmt;

	return 0;
}

static void __init free_syscall_print_fmt(struct trace_event_call *call)
{
	struct syscall_metadata *entry = call->data;

	if (entry->enter_event == call)
		kfree(call->print_fmt);
}

static int __init syscall_enter_define_fields(struct trace_event_call *call)
{
	struct syscall_trace_enter trace;
	struct syscall_metadata *meta = call->data;
	int offset = offsetof(typeof(trace), args);
	int ret = 0;
	int i;

	for (i = 0; i < meta->nb_args; i++) {
		ret = trace_define_field(call, meta->types[i],
					 meta->args[i], offset,
					 sizeof(unsigned long), 0,
					 FILTER_OTHER);
		if (ret)
			break;
		offset += sizeof(unsigned long);
	}

	return ret;
}

static void ftrace_syscall_enter(void *data, struct pt_regs *regs, long id)
{
	struct trace_array *tr = data;
	struct trace_event_file *trace_file;
	struct syscall_trace_enter *entry;
	struct syscall_metadata *sys_data;
	struct ring_buffer_event *event;
	struct trace_buffer *buffer;
	unsigned long irq_flags;
	unsigned long args[6];
	int pc;
	int syscall_nr;
	int size;

	syscall_nr = trace_get_syscall_nr(current, regs);
	if (syscall_nr < 0 || syscall_nr >= NR_syscalls)
		return;

	/* Here we're inside tp handler's rcu_read_lock_sched (__DO_TRACE) */
	trace_file = rcu_dereference_sched(tr->enter_syscall_files[syscall_nr]);
	if (!trace_file)
		return;

	if (trace_trigger_soft_disabled(trace_file))
		return;

	sys_data = syscall_nr_to_meta(syscall_nr);
	if (!sys_data)
		return;

	size = sizeof(*entry) + sizeof(unsigned long) * sys_data->nb_args;

	local_save_flags(irq_flags);
	pc = preempt_count();

	buffer = tr->array_buffer.buffer;
	event = trace_buffer_lock_reserve(buffer,
			sys_data->enter_event->event.type, size, irq_flags, pc);
	if (!event)
		return;

	entry = ring_buffer_event_data(event);
	entry->nr = syscall_nr;
	syscall_get_arguments(current, regs, args);
	memcpy(entry->args, args, sizeof(unsigned long) * sys_data->nb_args);

	event_trigger_unlock_commit(trace_file, buffer, event, entry,
				    irq_flags, pc);
}

static void ftrace_syscall_exit(void *data, struct pt_regs *regs, long ret)
{
	struct trace_array *tr = data;
	struct trace_event_file *trace_file;
	struct syscall_trace_exit *entry;
	struct syscall_metadata *sys_data;
	struct ring_buffer_event *event;
	struct trace_buffer *buffer;
	unsigned long irq_flags;
	int pc;
	int syscall_nr;

	syscall_nr = trace_get_syscall_nr(current, regs);
	if (syscall_nr < 0 || syscall_nr >= NR_syscalls)
		return;

	/* Here we're inside tp handler's rcu_read_lock_sched (__DO_TRACE()) */
	trace_file = rcu_dereference_sched(tr->exit_syscall_files[syscall_nr]);
	if (!trace_file)
		return;

	if (trace_trigger_soft_disabled(trace_file))
		return;

	sys_data = syscall_nr_to_meta(syscall_nr);
	if (!sys_data)
		return;

	local_save_flags(irq_flags);
	pc = preempt_count();

	buffer = tr->array_buffer.buffer;
	event = trace_buffer_lock_reserve(buffer,
			sys_data->exit_event->event.type, sizeof(*entry),
			irq_flags, pc);
	if (!event)
		return;

	entry = ring_buffer_event_data(event);
	entry->nr = syscall_nr;
	entry->ret = syscall_get_return_value(current, regs);

	event_trigger_unlock_commit(trace_file, buffer, event, entry,
				    irq_flags, pc);
}

static int reg_event_syscall_enter(struct trace_event_file *file,
				   struct trace_event_call *call)
{
	struct trace_array *tr = file->tr;
	int ret = 0;
	int num;

	num = ((struct syscall_metadata *)call->data)->syscall_nr;
	if (WARN_ON_ONCE(num < 0 || num >= NR_syscalls))
		return -ENOSYS;
	mutex_lock(&syscall_trace_lock);
	if (!tr->sys_refcount_enter)
		ret = register_trace_sys_enter(ftrace_syscall_enter, tr);
	if (!ret) {
		rcu_assign_pointer(tr->enter_syscall_files[num], file);
		tr->sys_refcount_enter++;
	}
	mutex_unlock(&syscall_trace_lock);
	return ret;
}

static void unreg_event_syscall_enter(struct trace_event_file *file,
				      struct trace_event_call *call)
{
	struct trace_array *tr = file->tr;
	int num;

	num = ((struct syscall_metadata *)call->data)->syscall_nr;
	if (WARN_ON_ONCE(num < 0 || num >= NR_syscalls))
		return;
	mutex_lock(&syscall_trace_lock);
	tr->sys_refcount_enter--;
	RCU_INIT_POINTER(tr->enter_syscall_files[num], NULL);
	if (!tr->sys_refcount_enter)
		unregister_trace_sys_enter(ftrace_syscall_enter, tr);
	mutex_unlock(&syscall_trace_lock);
}

static int reg_event_syscall_exit(struct trace_event_file *file,
				  struct trace_event_call *call)
{
	struct trace_array *tr = file->tr;
	int ret = 0;
	int num;

	num = ((struct syscall_metadata *)call->data)->syscall_nr;
	if (WARN_ON_ONCE(num < 0 || num >= NR_syscalls))
		return -ENOSYS;
	mutex_lock(&syscall_trace_lock);
	if (!tr->sys_refcount_exit)
		ret = register_trace_sys_exit(ftrace_syscall_exit, tr);
	if (!ret) {
		rcu_assign_pointer(tr->exit_syscall_files[num], file);
		tr->sys_refcount_exit++;
	}
	mutex_unlock(&syscall_trace_lock);
	return ret;
}

static void unreg_event_syscall_exit(struct trace_event_file *file,
				     struct trace_event_call *call)
{
	struct trace_array *tr = file->tr;
	int num;

	num = ((struct syscall_metadata *)call->data)->syscall_nr;
	if (WARN_ON_ONCE(num < 0 || num >= NR_syscalls))
		return;
	mutex_lock(&syscall_trace_lock);
	tr->sys_refcount_exit--;
	RCU_INIT_POINTER(tr->exit_syscall_files[num], NULL);
	if (!tr->sys_refcount_exit)
		unregister_trace_sys_exit(ftrace_syscall_exit, tr);
	mutex_unlock(&syscall_trace_lock);
}

static int __init init_syscall_trace(struct trace_event_call *call)
{
	int id;
	int num;

	num = ((struct syscall_metadata *)call->data)->syscall_nr;
	if (num < 0 || num >= NR_syscalls) {
		pr_debug("syscall %s metadata not mapped, disabling ftrace event\n",
				((struct syscall_metadata *)call->data)->name);
		return -ENOSYS;
	}

	if (set_syscall_print_fmt(call) < 0)
		return -ENOMEM;

	id = trace_event_raw_init(call);

	if (id < 0) {
		free_syscall_print_fmt(call);
		return id;
	}

	return id;
}

static struct trace_event_fields __refdata syscall_enter_fields_array[] = {
	SYSCALL_FIELD(int, __syscall_nr),
	{ .type = TRACE_FUNCTION_TYPE,
	  .define_fields = syscall_enter_define_fields },
	{}
};

struct trace_event_functions enter_syscall_print_funcs = {
	.trace		= print_syscall_enter,
};

struct trace_event_functions exit_syscall_print_funcs = {
	.trace		= print_syscall_exit,
};

struct trace_event_class __refdata event_class_syscall_enter = {
	.system		= "syscalls",
	.reg		= syscall_enter_register,
	.fields_array	= syscall_enter_fields_array,
	.get_fields	= syscall_get_enter_fields,
	.raw_init	= init_syscall_trace,
};

struct trace_event_class __refdata event_class_syscall_exit = {
	.system		= "syscalls",
	.reg		= syscall_exit_register,
	.fields_array	= (struct trace_event_fields[]){
		SYSCALL_FIELD(int, __syscall_nr),
		SYSCALL_FIELD(long, ret),
		{}
	},
	.fields		= LIST_HEAD_INIT(event_class_syscall_exit.fields),
	.raw_init	= init_syscall_trace,
};

unsigned long __init __weak arch_syscall_addr(int nr)
{
	return (unsigned long)sys_call_table[nr];
}

void __init init_ftrace_syscalls(void)
{
	struct syscall_metadata *meta;
	unsigned long addr;
	int i;
	void *ret;

	if (!IS_ENABLED(CONFIG_HAVE_SPARSE_SYSCALL_NR)) {
		syscalls_metadata = kcalloc(NR_syscalls,
					sizeof(*syscalls_metadata),
					GFP_KERNEL);
		if (!syscalls_metadata) {
			WARN_ON(1);
			return;
		}
	}

	for (i = 0; i < NR_syscalls; i++) {
		addr = arch_syscall_addr(i);
		meta = find_syscall_meta(addr);
		if (!meta)
			continue;

		meta->syscall_nr = i;

		if (!IS_ENABLED(CONFIG_HAVE_SPARSE_SYSCALL_NR)) {
			syscalls_metadata[i] = meta;
		} else {
			ret = xa_store(&syscalls_metadata_sparse, i, meta,
					GFP_KERNEL);
			WARN(xa_is_err(ret),
				"Syscall memory allocation failed\n");
		}

	}
}

#ifdef CONFIG_PERF_EVENTS

static DECLARE_BITMAP(enabled_perf_enter_syscalls, NR_syscalls);
static DECLARE_BITMAP(enabled_perf_exit_syscalls, NR_syscalls);
static int sys_perf_refcount_enter;
static int sys_perf_refcount_exit;

static int perf_call_bpf_enter(struct trace_event_call *call, struct pt_regs *regs,
			       struct syscall_metadata *sys_data,
			       struct syscall_trace_enter *rec)
{
	struct syscall_tp_t {
		unsigned long long regs;
		unsigned long syscall_nr;
		unsigned long args[SYSCALL_DEFINE_MAXARGS];
	} param;
	int i;

	*(struct pt_regs **)&param = regs;
	param.syscall_nr = rec->nr;
	for (i = 0; i < sys_data->nb_args; i++)
		param.args[i] = rec->args[i];
	return trace_call_bpf(call, &param);
}

static void perf_syscall_enter(void *ignore, struct pt_regs *regs, long id)
{
	struct syscall_metadata *sys_data;
	struct syscall_trace_enter *rec;
	struct hlist_head *head;
	unsigned long args[6];
	bool valid_prog_array;
	int syscall_nr;
	int rctx;
	int size;

	syscall_nr = trace_get_syscall_nr(current, regs);
	if (syscall_nr < 0 || syscall_nr >= NR_syscalls)
		return;
	if (!test_bit(syscall_nr, enabled_perf_enter_syscalls))
		return;

	sys_data = syscall_nr_to_meta(syscall_nr);
	if (!sys_data)
		return;

	head = this_cpu_ptr(sys_data->enter_event->perf_events);
	valid_prog_array = bpf_prog_array_valid(sys_data->enter_event);
	if (!valid_prog_array && hlist_empty(head))
		return;

	/* get the size after alignment with the u32 buffer size field */
	size = sizeof(unsigned long) * sys_data->nb_args + sizeof(*rec);
	size = ALIGN(size + sizeof(u32), sizeof(u64));
	size -= sizeof(u32);

	rec = perf_trace_buf_alloc(size, NULL, &rctx);
	if (!rec)
		return;

	rec->nr = syscall_nr;
<<<<<<< HEAD
	syscall_get_arguments(current, regs, 0, sys_data->nb_args,
			       (unsigned long *)&rec->args);
=======
	syscall_get_arguments(current, regs, args);
	memcpy(&rec->args, args, sizeof(unsigned long) * sys_data->nb_args);

	if ((valid_prog_array &&
	     !perf_call_bpf_enter(sys_data->enter_event, regs, sys_data, rec)) ||
	    hlist_empty(head)) {
		perf_swevent_put_recursion_context(rctx);
		return;
	}

>>>>>>> 24b8d41d
	perf_trace_buf_submit(rec, size, rctx,
			      sys_data->enter_event->event.type, 1, regs,
			      head, NULL);
}

static int perf_sysenter_enable(struct trace_event_call *call)
{
	int ret = 0;
	int num;

	num = ((struct syscall_metadata *)call->data)->syscall_nr;

	mutex_lock(&syscall_trace_lock);
	if (!sys_perf_refcount_enter)
		ret = register_trace_sys_enter(perf_syscall_enter, NULL);
	if (ret) {
		pr_info("event trace: Could not activate syscall entry trace point");
	} else {
		set_bit(num, enabled_perf_enter_syscalls);
		sys_perf_refcount_enter++;
	}
	mutex_unlock(&syscall_trace_lock);
	return ret;
}

static void perf_sysenter_disable(struct trace_event_call *call)
{
	int num;

	num = ((struct syscall_metadata *)call->data)->syscall_nr;

	mutex_lock(&syscall_trace_lock);
	sys_perf_refcount_enter--;
	clear_bit(num, enabled_perf_enter_syscalls);
	if (!sys_perf_refcount_enter)
		unregister_trace_sys_enter(perf_syscall_enter, NULL);
	mutex_unlock(&syscall_trace_lock);
}

static int perf_call_bpf_exit(struct trace_event_call *call, struct pt_regs *regs,
			      struct syscall_trace_exit *rec)
{
	struct syscall_tp_t {
		unsigned long long regs;
		unsigned long syscall_nr;
		unsigned long ret;
	} param;

	*(struct pt_regs **)&param = regs;
	param.syscall_nr = rec->nr;
	param.ret = rec->ret;
	return trace_call_bpf(call, &param);
}

static void perf_syscall_exit(void *ignore, struct pt_regs *regs, long ret)
{
	struct syscall_metadata *sys_data;
	struct syscall_trace_exit *rec;
	struct hlist_head *head;
	bool valid_prog_array;
	int syscall_nr;
	int rctx;
	int size;

	syscall_nr = trace_get_syscall_nr(current, regs);
	if (syscall_nr < 0 || syscall_nr >= NR_syscalls)
		return;
	if (!test_bit(syscall_nr, enabled_perf_exit_syscalls))
		return;

	sys_data = syscall_nr_to_meta(syscall_nr);
	if (!sys_data)
		return;

	head = this_cpu_ptr(sys_data->exit_event->perf_events);
	valid_prog_array = bpf_prog_array_valid(sys_data->exit_event);
	if (!valid_prog_array && hlist_empty(head))
		return;

	/* We can probably do that at build time */
	size = ALIGN(sizeof(*rec) + sizeof(u32), sizeof(u64));
	size -= sizeof(u32);

	rec = perf_trace_buf_alloc(size, NULL, &rctx);
	if (!rec)
		return;

	rec->nr = syscall_nr;
	rec->ret = syscall_get_return_value(current, regs);
<<<<<<< HEAD
=======

	if ((valid_prog_array &&
	     !perf_call_bpf_exit(sys_data->exit_event, regs, rec)) ||
	    hlist_empty(head)) {
		perf_swevent_put_recursion_context(rctx);
		return;
	}

>>>>>>> 24b8d41d
	perf_trace_buf_submit(rec, size, rctx, sys_data->exit_event->event.type,
			      1, regs, head, NULL);
}

static int perf_sysexit_enable(struct trace_event_call *call)
{
	int ret = 0;
	int num;

	num = ((struct syscall_metadata *)call->data)->syscall_nr;

	mutex_lock(&syscall_trace_lock);
	if (!sys_perf_refcount_exit)
		ret = register_trace_sys_exit(perf_syscall_exit, NULL);
	if (ret) {
		pr_info("event trace: Could not activate syscall exit trace point");
	} else {
		set_bit(num, enabled_perf_exit_syscalls);
		sys_perf_refcount_exit++;
	}
	mutex_unlock(&syscall_trace_lock);
	return ret;
}

static void perf_sysexit_disable(struct trace_event_call *call)
{
	int num;

	num = ((struct syscall_metadata *)call->data)->syscall_nr;

	mutex_lock(&syscall_trace_lock);
	sys_perf_refcount_exit--;
	clear_bit(num, enabled_perf_exit_syscalls);
	if (!sys_perf_refcount_exit)
		unregister_trace_sys_exit(perf_syscall_exit, NULL);
	mutex_unlock(&syscall_trace_lock);
}

#endif /* CONFIG_PERF_EVENTS */

static int syscall_enter_register(struct trace_event_call *event,
				 enum trace_reg type, void *data)
{
	struct trace_event_file *file = data;

	switch (type) {
	case TRACE_REG_REGISTER:
		return reg_event_syscall_enter(file, event);
	case TRACE_REG_UNREGISTER:
		unreg_event_syscall_enter(file, event);
		return 0;

#ifdef CONFIG_PERF_EVENTS
	case TRACE_REG_PERF_REGISTER:
		return perf_sysenter_enable(event);
	case TRACE_REG_PERF_UNREGISTER:
		perf_sysenter_disable(event);
		return 0;
	case TRACE_REG_PERF_OPEN:
	case TRACE_REG_PERF_CLOSE:
	case TRACE_REG_PERF_ADD:
	case TRACE_REG_PERF_DEL:
		return 0;
#endif
	}
	return 0;
}

static int syscall_exit_register(struct trace_event_call *event,
				 enum trace_reg type, void *data)
{
	struct trace_event_file *file = data;

	switch (type) {
	case TRACE_REG_REGISTER:
		return reg_event_syscall_exit(file, event);
	case TRACE_REG_UNREGISTER:
		unreg_event_syscall_exit(file, event);
		return 0;

#ifdef CONFIG_PERF_EVENTS
	case TRACE_REG_PERF_REGISTER:
		return perf_sysexit_enable(event);
	case TRACE_REG_PERF_UNREGISTER:
		perf_sysexit_disable(event);
		return 0;
	case TRACE_REG_PERF_OPEN:
	case TRACE_REG_PERF_CLOSE:
	case TRACE_REG_PERF_ADD:
	case TRACE_REG_PERF_DEL:
		return 0;
#endif
	}
	return 0;
}<|MERGE_RESOLUTION|>--- conflicted
+++ resolved
@@ -625,10 +625,6 @@
 		return;
 
 	rec->nr = syscall_nr;
-<<<<<<< HEAD
-	syscall_get_arguments(current, regs, 0, sys_data->nb_args,
-			       (unsigned long *)&rec->args);
-=======
 	syscall_get_arguments(current, regs, args);
 	memcpy(&rec->args, args, sizeof(unsigned long) * sys_data->nb_args);
 
@@ -639,7 +635,6 @@
 		return;
 	}
 
->>>>>>> 24b8d41d
 	perf_trace_buf_submit(rec, size, rctx,
 			      sys_data->enter_event->event.type, 1, regs,
 			      head, NULL);
@@ -729,8 +724,6 @@
 
 	rec->nr = syscall_nr;
 	rec->ret = syscall_get_return_value(current, regs);
-<<<<<<< HEAD
-=======
 
 	if ((valid_prog_array &&
 	     !perf_call_bpf_exit(sys_data->exit_event, regs, rec)) ||
@@ -739,7 +732,6 @@
 		return;
 	}
 
->>>>>>> 24b8d41d
 	perf_trace_buf_submit(rec, size, rctx, sys_data->exit_event->event.type,
 			      1, regs, head, NULL);
 }
