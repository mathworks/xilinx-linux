// SPDX-License-Identifier: GPL-2.0
/*
 * Common header file for probe-based Dynamic events.
 *
 * This code was copied from kernel/trace/trace_kprobe.h written by
 * Masami Hiramatsu <masami.hiramatsu.pt@hitachi.com>
 *
 * Updates to make this generic:
 * Copyright (C) IBM Corporation, 2010-2011
 * Author:     Srikar Dronamraju
 */

#include <linux/seq_file.h>
#include <linux/slab.h>
#include <linux/smp.h>
#include <linux/tracefs.h>
#include <linux/types.h>
#include <linux/string.h>
#include <linux/ptrace.h>
#include <linux/perf_event.h>
#include <linux/kprobes.h>
#include <linux/stringify.h>
#include <linux/limits.h>
#include <linux/uaccess.h>
#include <linux/bitops.h>
#include <asm/bitsperlong.h>

#include "trace.h"
#include "trace_output.h"

#define MAX_TRACE_ARGS		128
#define MAX_ARGSTR_LEN		63
#define MAX_ARRAY_LEN		64
#define MAX_ARG_NAME_LEN	32
#define MAX_STRING_SIZE		PATH_MAX

/* Reserved field names */
#define FIELD_STRING_IP		"__probe_ip"
#define FIELD_STRING_RETIP	"__probe_ret_ip"
#define FIELD_STRING_FUNC	"__probe_func"

#undef DEFINE_FIELD
#define DEFINE_FIELD(type, item, name, is_signed)			\
	do {								\
		ret = trace_define_field(event_call, #type, name,	\
					 offsetof(typeof(field), item),	\
					 sizeof(field.item), is_signed, \
					 FILTER_OTHER);			\
		if (ret)						\
			return ret;					\
	} while (0)


/* Flags for trace_probe */
#define TP_FLAG_TRACE		1
#define TP_FLAG_PROFILE		2

/* data_loc: data location, compatible with u32 */
#define make_data_loc(len, offs)	\
	(((u32)(len) << 16) | ((u32)(offs) & 0xffff))
#define get_loc_len(dl)		((u32)(dl) >> 16)
#define get_loc_offs(dl)	((u32)(dl) & 0xffff)

static nokprobe_inline void *get_loc_data(u32 *dl, void *ent)
{
	return (u8 *)ent + get_loc_offs(*dl);
}

static nokprobe_inline u32 update_data_loc(u32 loc, int consumed)
{
	u32 maxlen = get_loc_len(loc);
	u32 offset = get_loc_offs(loc);

	return make_data_loc(maxlen - consumed, offset + consumed);
}

/* Printing function type */
<<<<<<< HEAD
typedef int (*print_type_func_t)(struct trace_seq *, const char *, void *, void *);

/* Fetch types */
enum {
	FETCH_MTD_reg = 0,
	FETCH_MTD_stack,
	FETCH_MTD_retval,
	FETCH_MTD_comm,
	FETCH_MTD_memory,
	FETCH_MTD_symbol,
	FETCH_MTD_deref,
	FETCH_MTD_bitfield,
	FETCH_MTD_file_offset,
	FETCH_MTD_END,
=======
typedef int (*print_type_func_t)(struct trace_seq *, void *, void *);

enum fetch_op {
	FETCH_OP_NOP = 0,
	// Stage 1 (load) ops
	FETCH_OP_REG,		/* Register : .param = offset */
	FETCH_OP_STACK,		/* Stack : .param = index */
	FETCH_OP_STACKP,	/* Stack pointer */
	FETCH_OP_RETVAL,	/* Return value */
	FETCH_OP_IMM,		/* Immediate : .immediate */
	FETCH_OP_COMM,		/* Current comm */
	FETCH_OP_ARG,		/* Function argument : .param */
	FETCH_OP_FOFFS,		/* File offset: .immediate */
	FETCH_OP_DATA,		/* Allocated data: .data */
	// Stage 2 (dereference) op
	FETCH_OP_DEREF,		/* Dereference: .offset */
	FETCH_OP_UDEREF,	/* User-space Dereference: .offset */
	// Stage 3 (store) ops
	FETCH_OP_ST_RAW,	/* Raw: .size */
	FETCH_OP_ST_MEM,	/* Mem: .offset, .size */
	FETCH_OP_ST_UMEM,	/* Mem: .offset, .size */
	FETCH_OP_ST_STRING,	/* String: .offset, .size */
	FETCH_OP_ST_USTRING,	/* User String: .offset, .size */
	// Stage 4 (modify) op
	FETCH_OP_MOD_BF,	/* Bitfield: .basesize, .lshift, .rshift */
	// Stage 5 (loop) op
	FETCH_OP_LP_ARRAY,	/* Array: .param = loop count */
	FETCH_OP_END,
	FETCH_NOP_SYMBOL,	/* Unresolved Symbol holder */
};

struct fetch_insn {
	enum fetch_op op;
	union {
		unsigned int param;
		struct {
			unsigned int size;
			int offset;
		};
		struct {
			unsigned char basesize;
			unsigned char lshift;
			unsigned char rshift;
		};
		unsigned long immediate;
		void *data;
	};
>>>>>>> 24b8d41d
};

/* fetch + deref*N + store + mod + end <= 16, this allows N=12, enough */
#define FETCH_INSN_MAX	16
#define FETCH_TOKEN_COMM	(-ECOMM)

/* Fetch type information table */
struct fetch_type {
	const char		*name;		/* Name of type */
	size_t			size;		/* Byte size of type */
	int			is_signed;	/* Signed flag */
	print_type_func_t	print;		/* Print functions */
	const char		*fmt;		/* Fromat string */
	const char		*fmttype;	/* Name in format file */
};

/* For defining macros, define string/string_size types */
typedef u32 string;
typedef u32 string_size;

#define PRINT_TYPE_FUNC_NAME(type)	print_type_##type
#define PRINT_TYPE_FMT_NAME(type)	print_type_format_##type

/* Printing  in basic type function template */
#define DECLARE_BASIC_PRINT_TYPE_FUNC(type)				\
int PRINT_TYPE_FUNC_NAME(type)(struct trace_seq *s, void *data, void *ent);\
extern const char PRINT_TYPE_FMT_NAME(type)[]

DECLARE_BASIC_PRINT_TYPE_FUNC(u8);
DECLARE_BASIC_PRINT_TYPE_FUNC(u16);
DECLARE_BASIC_PRINT_TYPE_FUNC(u32);
DECLARE_BASIC_PRINT_TYPE_FUNC(u64);
DECLARE_BASIC_PRINT_TYPE_FUNC(s8);
DECLARE_BASIC_PRINT_TYPE_FUNC(s16);
DECLARE_BASIC_PRINT_TYPE_FUNC(s32);
DECLARE_BASIC_PRINT_TYPE_FUNC(s64);
DECLARE_BASIC_PRINT_TYPE_FUNC(x8);
DECLARE_BASIC_PRINT_TYPE_FUNC(x16);
DECLARE_BASIC_PRINT_TYPE_FUNC(x32);
DECLARE_BASIC_PRINT_TYPE_FUNC(x64);
<<<<<<< HEAD

DECLARE_BASIC_PRINT_TYPE_FUNC(string);

#define FETCH_FUNC_NAME(method, type)	fetch_##method##_##type

/* Declare macro for basic types */
#define DECLARE_FETCH_FUNC(method, type)				\
extern void FETCH_FUNC_NAME(method, type)(struct pt_regs *regs, 	\
					  void *data, void *dest)

#define DECLARE_BASIC_FETCH_FUNCS(method) 	\
DECLARE_FETCH_FUNC(method, u8);			\
DECLARE_FETCH_FUNC(method, u16);		\
DECLARE_FETCH_FUNC(method, u32);		\
DECLARE_FETCH_FUNC(method, u64)

DECLARE_BASIC_FETCH_FUNCS(reg);
#define fetch_reg_string			NULL
#define fetch_reg_string_size			NULL

DECLARE_BASIC_FETCH_FUNCS(retval);
#define fetch_retval_string			NULL
#define fetch_retval_string_size		NULL

DECLARE_BASIC_FETCH_FUNCS(symbol);
DECLARE_FETCH_FUNC(symbol, string);
DECLARE_FETCH_FUNC(symbol, string_size);

DECLARE_BASIC_FETCH_FUNCS(deref);
DECLARE_FETCH_FUNC(deref, string);
DECLARE_FETCH_FUNC(deref, string_size);

DECLARE_BASIC_FETCH_FUNCS(bitfield);
#define fetch_bitfield_string			NULL
#define fetch_bitfield_string_size		NULL

/* comm only makes sense as a string */
#define fetch_comm_u8		NULL
#define fetch_comm_u16		NULL
#define fetch_comm_u32		NULL
#define fetch_comm_u64		NULL
DECLARE_FETCH_FUNC(comm, string);
DECLARE_FETCH_FUNC(comm, string_size);

/*
 * Define macro for basic types - we don't need to define s* types, because
 * we have to care only about bitwidth at recording time.
 */
#define DEFINE_BASIC_FETCH_FUNCS(method) \
DEFINE_FETCH_##method(u8)		\
DEFINE_FETCH_##method(u16)		\
DEFINE_FETCH_##method(u32)		\
DEFINE_FETCH_##method(u64)
=======

DECLARE_BASIC_PRINT_TYPE_FUNC(string);
DECLARE_BASIC_PRINT_TYPE_FUNC(symbol);
>>>>>>> 24b8d41d

/* Default (unsigned long) fetch type */
#define __DEFAULT_FETCH_TYPE(t) x##t
#define _DEFAULT_FETCH_TYPE(t) __DEFAULT_FETCH_TYPE(t)
#define DEFAULT_FETCH_TYPE _DEFAULT_FETCH_TYPE(BITS_PER_LONG)
#define DEFAULT_FETCH_TYPE_STR __stringify(DEFAULT_FETCH_TYPE)

#define __ADDR_FETCH_TYPE(t) u##t
#define _ADDR_FETCH_TYPE(t) __ADDR_FETCH_TYPE(t)
#define ADDR_FETCH_TYPE _ADDR_FETCH_TYPE(BITS_PER_LONG)

#define __ASSIGN_FETCH_TYPE(_name, ptype, ftype, _size, sign, _fmttype)	\
	{.name = _name,				\
	 .size = _size,					\
	 .is_signed = sign,				\
	 .print = PRINT_TYPE_FUNC_NAME(ptype),		\
	 .fmt = PRINT_TYPE_FMT_NAME(ptype),		\
	 .fmttype = _fmttype,				\
<<<<<<< HEAD
	 .fetch = {					\
ASSIGN_FETCH_FUNC(reg, ftype),				\
ASSIGN_FETCH_FUNC(stack, ftype),			\
ASSIGN_FETCH_FUNC(retval, ftype),			\
ASSIGN_FETCH_FUNC(comm, ftype),				\
ASSIGN_FETCH_FUNC(memory, ftype),			\
ASSIGN_FETCH_FUNC(symbol, ftype),			\
ASSIGN_FETCH_FUNC(deref, ftype),			\
ASSIGN_FETCH_FUNC(bitfield, ftype),			\
ASSIGN_FETCH_FUNC(file_offset, ftype),			\
	  }						\
=======
>>>>>>> 24b8d41d
	}
#define _ASSIGN_FETCH_TYPE(_name, ptype, ftype, _size, sign, _fmttype)	\
	__ASSIGN_FETCH_TYPE(_name, ptype, ftype, _size, sign, #_fmttype)
#define ASSIGN_FETCH_TYPE(ptype, ftype, sign)			\
	_ASSIGN_FETCH_TYPE(#ptype, ptype, ftype, sizeof(ftype), sign, ptype)

/* If ptype is an alias of atype, use this macro (show atype in format) */
#define ASSIGN_FETCH_TYPE_ALIAS(ptype, atype, ftype, sign)		\
<<<<<<< HEAD
	__ASSIGN_FETCH_TYPE(#ptype, ptype, ftype, sizeof(ftype), sign, #atype)

#define ASSIGN_FETCH_TYPE_END {}
=======
	_ASSIGN_FETCH_TYPE(#ptype, ptype, ftype, sizeof(ftype), sign, atype)
>>>>>>> 24b8d41d

#define ASSIGN_FETCH_TYPE_END {}
#define MAX_ARRAY_LEN	64

#ifdef CONFIG_KPROBE_EVENTS
bool trace_kprobe_on_func_entry(struct trace_event_call *call);
bool trace_kprobe_error_injectable(struct trace_event_call *call);
#else
static inline bool trace_kprobe_on_func_entry(struct trace_event_call *call)
{
	return false;
}

static inline bool trace_kprobe_error_injectable(struct trace_event_call *call)
{
	return false;
}
#endif /* CONFIG_KPROBE_EVENTS */

struct probe_arg {
	struct fetch_insn	*code;
	bool			dynamic;/* Dynamic array (string) is used */
	unsigned int		offset;	/* Offset from argument entry */
	unsigned int		count;	/* Array count */
	const char		*name;	/* Name of this argument */
	const char		*comm;	/* Command of this argument */
	char			*fmt;	/* Format string if needed */
	const struct fetch_type	*type;	/* Type of this argument */
};

struct trace_uprobe_filter {
	rwlock_t		rwlock;
	int			nr_systemwide;
	struct list_head	perf_events;
};

/* Event call and class holder */
struct trace_probe_event {
	unsigned int			flags;	/* For TP_FLAG_* */
	struct trace_event_class	class;
	struct trace_event_call		call;
	struct list_head 		files;
	struct list_head		probes;
	struct trace_uprobe_filter	filter[];
};

struct trace_probe {
	struct list_head		list;
	struct trace_probe_event	*event;
	ssize_t				size;	/* trace entry size */
	unsigned int			nr_args;
	struct probe_arg		args[];
};

struct event_file_link {
	struct trace_event_file		*file;
	struct list_head		list;
};

static inline bool trace_probe_test_flag(struct trace_probe *tp,
					 unsigned int flag)
{
	return !!(tp->event->flags & flag);
}

static inline void trace_probe_set_flag(struct trace_probe *tp,
					unsigned int flag)
{
	tp->event->flags |= flag;
}

static inline void trace_probe_clear_flag(struct trace_probe *tp,
					  unsigned int flag)
{
	tp->event->flags &= ~flag;
}

static inline bool trace_probe_is_enabled(struct trace_probe *tp)
{
	return trace_probe_test_flag(tp, TP_FLAG_TRACE | TP_FLAG_PROFILE);
}

static inline const char *trace_probe_name(struct trace_probe *tp)
{
	return trace_event_name(&tp->event->call);
}

static inline const char *trace_probe_group_name(struct trace_probe *tp)
{
	return tp->event->call.class->system;
}

static inline struct trace_event_call *
	trace_probe_event_call(struct trace_probe *tp)
{
	return &tp->event->call;
}

static inline struct trace_probe_event *
trace_probe_event_from_call(struct trace_event_call *event_call)
{
	return container_of(event_call, struct trace_probe_event, call);
}

static inline struct trace_probe *
trace_probe_primary_from_call(struct trace_event_call *call)
{
	struct trace_probe_event *tpe = trace_probe_event_from_call(call);

	return list_first_entry(&tpe->probes, struct trace_probe, list);
}

static inline struct list_head *trace_probe_probe_list(struct trace_probe *tp)
{
	return &tp->event->probes;
}

static inline bool trace_probe_has_sibling(struct trace_probe *tp)
{
	struct list_head *list = trace_probe_probe_list(tp);

	return !list_empty(list) && !list_is_singular(list);
}

static inline int trace_probe_unregister_event_call(struct trace_probe *tp)
{
	/* tp->event is unregistered in trace_remove_event_call() */
	return trace_remove_event_call(&tp->event->call);
}

static inline bool trace_probe_has_single_file(struct trace_probe *tp)
{
	return !!list_is_singular(&tp->event->files);
}

int trace_probe_init(struct trace_probe *tp, const char *event,
		     const char *group, bool alloc_filter);
void trace_probe_cleanup(struct trace_probe *tp);
int trace_probe_append(struct trace_probe *tp, struct trace_probe *to);
void trace_probe_unlink(struct trace_probe *tp);
int trace_probe_register_event_call(struct trace_probe *tp);
int trace_probe_add_file(struct trace_probe *tp, struct trace_event_file *file);
int trace_probe_remove_file(struct trace_probe *tp,
			    struct trace_event_file *file);
struct event_file_link *trace_probe_get_file_link(struct trace_probe *tp,
						struct trace_event_file *file);
int trace_probe_compare_arg_type(struct trace_probe *a, struct trace_probe *b);
bool trace_probe_match_command_args(struct trace_probe *tp,
				    int argc, const char **argv);

#define trace_probe_for_each_link(pos, tp)	\
	list_for_each_entry(pos, &(tp)->event->files, list)
#define trace_probe_for_each_link_rcu(pos, tp)	\
	list_for_each_entry_rcu(pos, &(tp)->event->files, list)

#define TPARG_FL_RETURN BIT(0)
#define TPARG_FL_KERNEL BIT(1)
#define TPARG_FL_FENTRY BIT(2)
#define TPARG_FL_MASK	GENMASK(2, 0)

extern int traceprobe_parse_probe_arg(struct trace_probe *tp, int i,
				char *arg, unsigned int flags);

extern int traceprobe_update_arg(struct probe_arg *arg);
extern void traceprobe_free_probe_arg(struct probe_arg *arg);

extern int traceprobe_split_symbol_offset(char *symbol, long *offset);
int traceprobe_parse_event_name(const char **pevent, const char **pgroup,
				char *buf, int offset);

extern int traceprobe_set_print_fmt(struct trace_probe *tp, bool is_return);

#ifdef CONFIG_PERF_EVENTS
extern struct trace_event_call *
create_local_trace_kprobe(char *func, void *addr, unsigned long offs,
			  bool is_return);
extern void destroy_local_trace_kprobe(struct trace_event_call *event_call);

extern struct trace_event_call *
create_local_trace_uprobe(char *name, unsigned long offs,
			  unsigned long ref_ctr_offset, bool is_return);
extern void destroy_local_trace_uprobe(struct trace_event_call *event_call);
#endif
extern int traceprobe_define_arg_fields(struct trace_event_call *event_call,
					size_t offset, struct trace_probe *tp);

#undef ERRORS
#define ERRORS	\
	C(FILE_NOT_FOUND,	"Failed to find the given file"),	\
	C(NO_REGULAR_FILE,	"Not a regular file"),			\
	C(BAD_REFCNT,		"Invalid reference counter offset"),	\
	C(REFCNT_OPEN_BRACE,	"Reference counter brace is not closed"), \
	C(BAD_REFCNT_SUFFIX,	"Reference counter has wrong suffix"),	\
	C(BAD_UPROBE_OFFS,	"Invalid uprobe offset"),		\
	C(MAXACT_NO_KPROBE,	"Maxactive is not for kprobe"),		\
	C(BAD_MAXACT,		"Invalid maxactive number"),		\
	C(MAXACT_TOO_BIG,	"Maxactive is too big"),		\
	C(BAD_PROBE_ADDR,	"Invalid probed address or symbol"),	\
	C(BAD_RETPROBE,		"Retprobe address must be an function entry"), \
	C(BAD_ADDR_SUFFIX,	"Invalid probed address suffix"), \
	C(NO_GROUP_NAME,	"Group name is not specified"),		\
	C(GROUP_TOO_LONG,	"Group name is too long"),		\
	C(BAD_GROUP_NAME,	"Group name must follow the same rules as C identifiers"), \
	C(NO_EVENT_NAME,	"Event name is not specified"),		\
	C(EVENT_TOO_LONG,	"Event name is too long"),		\
	C(BAD_EVENT_NAME,	"Event name must follow the same rules as C identifiers"), \
	C(RETVAL_ON_PROBE,	"$retval is not available on probe"),	\
	C(BAD_STACK_NUM,	"Invalid stack number"),		\
	C(BAD_ARG_NUM,		"Invalid argument number"),		\
	C(BAD_VAR,		"Invalid $-valiable specified"),	\
	C(BAD_REG_NAME,		"Invalid register name"),		\
	C(BAD_MEM_ADDR,		"Invalid memory address"),		\
	C(BAD_IMM,		"Invalid immediate value"),		\
	C(IMMSTR_NO_CLOSE,	"String is not closed with '\"'"),	\
	C(FILE_ON_KPROBE,	"File offset is not available with kprobe"), \
	C(BAD_FILE_OFFS,	"Invalid file offset value"),		\
	C(SYM_ON_UPROBE,	"Symbol is not available with uprobe"),	\
	C(TOO_MANY_OPS,		"Dereference is too much nested"), 	\
	C(DEREF_NEED_BRACE,	"Dereference needs a brace"),		\
	C(BAD_DEREF_OFFS,	"Invalid dereference offset"),		\
	C(DEREF_OPEN_BRACE,	"Dereference brace is not closed"),	\
	C(COMM_CANT_DEREF,	"$comm can not be dereferenced"),	\
	C(BAD_FETCH_ARG,	"Invalid fetch argument"),		\
	C(ARRAY_NO_CLOSE,	"Array is not closed"),			\
	C(BAD_ARRAY_SUFFIX,	"Array has wrong suffix"),		\
	C(BAD_ARRAY_NUM,	"Invalid array size"),			\
	C(ARRAY_TOO_BIG,	"Array number is too big"),		\
	C(BAD_TYPE,		"Unknown type is specified"),		\
	C(BAD_STRING,		"String accepts only memory argument"),	\
	C(BAD_BITFIELD,		"Invalid bitfield"),			\
	C(ARG_NAME_TOO_LONG,	"Argument name is too long"),		\
	C(NO_ARG_NAME,		"Argument name is not specified"),	\
	C(BAD_ARG_NAME,		"Argument name must follow the same rules as C identifiers"), \
	C(USED_ARG_NAME,	"This argument name is already used"),	\
	C(ARG_TOO_LONG,		"Argument expression is too long"),	\
	C(NO_ARG_BODY,		"No argument expression"),		\
	C(BAD_INSN_BNDRY,	"Probe point is not an instruction boundary"),\
	C(FAIL_REG_PROBE,	"Failed to register probe event"),\
	C(DIFF_PROBE_TYPE,	"Probe type is different from existing probe"),\
	C(DIFF_ARG_TYPE,	"Argument type or name is different from existing probe"),\
	C(SAME_PROBE,		"There is already the exact same probe event"),

#undef C
#define C(a, b)		TP_ERR_##a

/* Define TP_ERR_ */
enum { ERRORS };

/* Error text is defined in trace_probe.c */

struct trace_probe_log {
	const char	*subsystem;
	const char	**argv;
	int		argc;
	int		index;
};

void trace_probe_log_init(const char *subsystem, int argc, const char **argv);
void trace_probe_log_set_index(int index);
void trace_probe_log_clear(void);
void __trace_probe_log_err(int offset, int err);

#define trace_probe_log_err(offs, err)	\
	__trace_probe_log_err(offs, TP_ERR_##err)<|MERGE_RESOLUTION|>--- conflicted
+++ resolved
@@ -75,22 +75,6 @@
 }
 
 /* Printing function type */
-<<<<<<< HEAD
-typedef int (*print_type_func_t)(struct trace_seq *, const char *, void *, void *);
-
-/* Fetch types */
-enum {
-	FETCH_MTD_reg = 0,
-	FETCH_MTD_stack,
-	FETCH_MTD_retval,
-	FETCH_MTD_comm,
-	FETCH_MTD_memory,
-	FETCH_MTD_symbol,
-	FETCH_MTD_deref,
-	FETCH_MTD_bitfield,
-	FETCH_MTD_file_offset,
-	FETCH_MTD_END,
-=======
 typedef int (*print_type_func_t)(struct trace_seq *, void *, void *);
 
 enum fetch_op {
@@ -138,7 +122,6 @@
 		unsigned long immediate;
 		void *data;
 	};
->>>>>>> 24b8d41d
 };
 
 /* fetch + deref*N + store + mod + end <= 16, this allows N=12, enough */
@@ -179,65 +162,9 @@
 DECLARE_BASIC_PRINT_TYPE_FUNC(x16);
 DECLARE_BASIC_PRINT_TYPE_FUNC(x32);
 DECLARE_BASIC_PRINT_TYPE_FUNC(x64);
-<<<<<<< HEAD
-
-DECLARE_BASIC_PRINT_TYPE_FUNC(string);
-
-#define FETCH_FUNC_NAME(method, type)	fetch_##method##_##type
-
-/* Declare macro for basic types */
-#define DECLARE_FETCH_FUNC(method, type)				\
-extern void FETCH_FUNC_NAME(method, type)(struct pt_regs *regs, 	\
-					  void *data, void *dest)
-
-#define DECLARE_BASIC_FETCH_FUNCS(method) 	\
-DECLARE_FETCH_FUNC(method, u8);			\
-DECLARE_FETCH_FUNC(method, u16);		\
-DECLARE_FETCH_FUNC(method, u32);		\
-DECLARE_FETCH_FUNC(method, u64)
-
-DECLARE_BASIC_FETCH_FUNCS(reg);
-#define fetch_reg_string			NULL
-#define fetch_reg_string_size			NULL
-
-DECLARE_BASIC_FETCH_FUNCS(retval);
-#define fetch_retval_string			NULL
-#define fetch_retval_string_size		NULL
-
-DECLARE_BASIC_FETCH_FUNCS(symbol);
-DECLARE_FETCH_FUNC(symbol, string);
-DECLARE_FETCH_FUNC(symbol, string_size);
-
-DECLARE_BASIC_FETCH_FUNCS(deref);
-DECLARE_FETCH_FUNC(deref, string);
-DECLARE_FETCH_FUNC(deref, string_size);
-
-DECLARE_BASIC_FETCH_FUNCS(bitfield);
-#define fetch_bitfield_string			NULL
-#define fetch_bitfield_string_size		NULL
-
-/* comm only makes sense as a string */
-#define fetch_comm_u8		NULL
-#define fetch_comm_u16		NULL
-#define fetch_comm_u32		NULL
-#define fetch_comm_u64		NULL
-DECLARE_FETCH_FUNC(comm, string);
-DECLARE_FETCH_FUNC(comm, string_size);
-
-/*
- * Define macro for basic types - we don't need to define s* types, because
- * we have to care only about bitwidth at recording time.
- */
-#define DEFINE_BASIC_FETCH_FUNCS(method) \
-DEFINE_FETCH_##method(u8)		\
-DEFINE_FETCH_##method(u16)		\
-DEFINE_FETCH_##method(u32)		\
-DEFINE_FETCH_##method(u64)
-=======
 
 DECLARE_BASIC_PRINT_TYPE_FUNC(string);
 DECLARE_BASIC_PRINT_TYPE_FUNC(symbol);
->>>>>>> 24b8d41d
 
 /* Default (unsigned long) fetch type */
 #define __DEFAULT_FETCH_TYPE(t) x##t
@@ -256,20 +183,6 @@
 	 .print = PRINT_TYPE_FUNC_NAME(ptype),		\
 	 .fmt = PRINT_TYPE_FMT_NAME(ptype),		\
 	 .fmttype = _fmttype,				\
-<<<<<<< HEAD
-	 .fetch = {					\
-ASSIGN_FETCH_FUNC(reg, ftype),				\
-ASSIGN_FETCH_FUNC(stack, ftype),			\
-ASSIGN_FETCH_FUNC(retval, ftype),			\
-ASSIGN_FETCH_FUNC(comm, ftype),				\
-ASSIGN_FETCH_FUNC(memory, ftype),			\
-ASSIGN_FETCH_FUNC(symbol, ftype),			\
-ASSIGN_FETCH_FUNC(deref, ftype),			\
-ASSIGN_FETCH_FUNC(bitfield, ftype),			\
-ASSIGN_FETCH_FUNC(file_offset, ftype),			\
-	  }						\
-=======
->>>>>>> 24b8d41d
 	}
 #define _ASSIGN_FETCH_TYPE(_name, ptype, ftype, _size, sign, _fmttype)	\
 	__ASSIGN_FETCH_TYPE(_name, ptype, ftype, _size, sign, #_fmttype)
@@ -278,13 +191,7 @@
 
 /* If ptype is an alias of atype, use this macro (show atype in format) */
 #define ASSIGN_FETCH_TYPE_ALIAS(ptype, atype, ftype, sign)		\
-<<<<<<< HEAD
-	__ASSIGN_FETCH_TYPE(#ptype, ptype, ftype, sizeof(ftype), sign, #atype)
-
-#define ASSIGN_FETCH_TYPE_END {}
-=======
 	_ASSIGN_FETCH_TYPE(#ptype, ptype, ftype, sizeof(ftype), sign, atype)
->>>>>>> 24b8d41d
 
 #define ASSIGN_FETCH_TYPE_END {}
 #define MAX_ARRAY_LEN	64
