// SPDX-License-Identifier: GPL-2.0-only
/* Copyright (c) 2011-2014 PLUMgrid, http://plumgrid.com
 */
#include <linux/bpf.h>
#include <linux/bpf_trace.h>
#include <linux/bpf_lirc.h>
#include <linux/bpf_verifier.h>
#include <linux/btf.h>
#include <linux/syscalls.h>
#include <linux/slab.h>
#include <linux/sched/signal.h>
#include <linux/vmalloc.h>
#include <linux/mmzone.h>
#include <linux/anon_inodes.h>
#include <linux/fdtable.h>
#include <linux/file.h>
#include <linux/fs.h>
#include <linux/license.h>
#include <linux/filter.h>
#include <linux/version.h>
#include <linux/kernel.h>
#include <linux/idr.h>
#include <linux/cred.h>
#include <linux/timekeeping.h>
#include <linux/ctype.h>
#include <linux/nospec.h>
#include <linux/audit.h>
#include <uapi/linux/btf.h>
#include <linux/pgtable.h>
#include <linux/bpf_lsm.h>
#include <linux/poll.h>
#include <linux/bpf-netns.h>
#include <linux/rcupdate_trace.h>

#define IS_FD_ARRAY(map) ((map)->map_type == BPF_MAP_TYPE_PERF_EVENT_ARRAY || \
			  (map)->map_type == BPF_MAP_TYPE_CGROUP_ARRAY || \
			  (map)->map_type == BPF_MAP_TYPE_ARRAY_OF_MAPS)
#define IS_FD_PROG_ARRAY(map) ((map)->map_type == BPF_MAP_TYPE_PROG_ARRAY)
#define IS_FD_HASH(map) ((map)->map_type == BPF_MAP_TYPE_HASH_OF_MAPS)
#define IS_FD_MAP(map) (IS_FD_ARRAY(map) || IS_FD_PROG_ARRAY(map) || \
			IS_FD_HASH(map))

#define BPF_OBJ_FLAG_MASK   (BPF_F_RDONLY | BPF_F_WRONLY)

DEFINE_PER_CPU(int, bpf_prog_active);
static DEFINE_IDR(prog_idr);
static DEFINE_SPINLOCK(prog_idr_lock);
static DEFINE_IDR(map_idr);
static DEFINE_SPINLOCK(map_idr_lock);
static DEFINE_IDR(link_idr);
static DEFINE_SPINLOCK(link_idr_lock);

int sysctl_unprivileged_bpf_disabled __read_mostly;

static const struct bpf_map_ops * const bpf_map_types[] = {
#define BPF_PROG_TYPE(_id, _name, prog_ctx_type, kern_ctx_type)
#define BPF_MAP_TYPE(_id, _ops) \
	[_id] = &_ops,
#define BPF_LINK_TYPE(_id, _name)
#include <linux/bpf_types.h>
#undef BPF_PROG_TYPE
#undef BPF_MAP_TYPE
#undef BPF_LINK_TYPE
};

/*
 * If we're handed a bigger struct than we know of, ensure all the unknown bits
 * are 0 - i.e. new user-space does not rely on any kernel feature extensions
 * we don't know about yet.
 *
 * There is a ToCToU between this function call and the following
 * copy_from_user() call. However, this is not a concern since this function is
 * meant to be a future-proofing of bits.
 */
int bpf_check_uarg_tail_zero(void __user *uaddr,
			     size_t expected_size,
			     size_t actual_size)
{
	unsigned char __user *addr = uaddr + expected_size;
	int res;

	if (unlikely(actual_size > PAGE_SIZE))	/* silly large */
		return -E2BIG;

	if (actual_size <= expected_size)
		return 0;

	res = check_zeroed_user(addr, actual_size - expected_size);
	if (res < 0)
		return res;
	return res ? 0 : -E2BIG;
}

const struct bpf_map_ops bpf_map_offload_ops = {
	.map_meta_equal = bpf_map_meta_equal,
	.map_alloc = bpf_map_offload_map_alloc,
	.map_free = bpf_map_offload_map_free,
	.map_check_btf = map_check_no_btf,
};

static struct bpf_map *find_and_alloc_map(union bpf_attr *attr)
{
	const struct bpf_map_ops *ops;
	u32 type = attr->map_type;
	struct bpf_map *map;
	int err;

	if (type >= ARRAY_SIZE(bpf_map_types))
		return ERR_PTR(-EINVAL);
	type = array_index_nospec(type, ARRAY_SIZE(bpf_map_types));
	ops = bpf_map_types[type];
	if (!ops)
		return ERR_PTR(-EINVAL);

	if (ops->map_alloc_check) {
		err = ops->map_alloc_check(attr);
		if (err)
			return ERR_PTR(err);
	}
	if (attr->map_ifindex)
		ops = &bpf_map_offload_ops;
	map = ops->map_alloc(attr);
	if (IS_ERR(map))
		return map;
	map->ops = ops;
	map->map_type = type;
	return map;
}

static u32 bpf_map_value_size(struct bpf_map *map)
{
	if (map->map_type == BPF_MAP_TYPE_PERCPU_HASH ||
	    map->map_type == BPF_MAP_TYPE_LRU_PERCPU_HASH ||
	    map->map_type == BPF_MAP_TYPE_PERCPU_ARRAY ||
	    map->map_type == BPF_MAP_TYPE_PERCPU_CGROUP_STORAGE)
		return round_up(map->value_size, 8) * num_possible_cpus();
	else if (IS_FD_MAP(map))
		return sizeof(u32);
	else
		return  map->value_size;
}

static void maybe_wait_bpf_programs(struct bpf_map *map)
{
	/* Wait for any running BPF programs to complete so that
	 * userspace, when we return to it, knows that all programs
	 * that could be running use the new map value.
	 */
	if (map->map_type == BPF_MAP_TYPE_HASH_OF_MAPS ||
	    map->map_type == BPF_MAP_TYPE_ARRAY_OF_MAPS)
		synchronize_rcu();
}

static int bpf_map_update_value(struct bpf_map *map, struct fd f, void *key,
				void *value, __u64 flags)
{
	int err;

	/* Need to create a kthread, thus must support schedule */
	if (bpf_map_is_dev_bound(map)) {
		return bpf_map_offload_update_elem(map, key, value, flags);
	} else if (map->map_type == BPF_MAP_TYPE_CPUMAP ||
		   map->map_type == BPF_MAP_TYPE_STRUCT_OPS) {
		return map->ops->map_update_elem(map, key, value, flags);
	} else if (map->map_type == BPF_MAP_TYPE_SOCKHASH ||
		   map->map_type == BPF_MAP_TYPE_SOCKMAP) {
		return sock_map_update_elem_sys(map, key, value, flags);
	} else if (IS_FD_PROG_ARRAY(map)) {
		return bpf_fd_array_map_update_elem(map, f.file, key, value,
						    flags);
	}

	bpf_disable_instrumentation();
	if (map->map_type == BPF_MAP_TYPE_PERCPU_HASH ||
	    map->map_type == BPF_MAP_TYPE_LRU_PERCPU_HASH) {
		err = bpf_percpu_hash_update(map, key, value, flags);
	} else if (map->map_type == BPF_MAP_TYPE_PERCPU_ARRAY) {
		err = bpf_percpu_array_update(map, key, value, flags);
	} else if (map->map_type == BPF_MAP_TYPE_PERCPU_CGROUP_STORAGE) {
		err = bpf_percpu_cgroup_storage_update(map, key, value,
						       flags);
	} else if (IS_FD_ARRAY(map)) {
		rcu_read_lock();
		err = bpf_fd_array_map_update_elem(map, f.file, key, value,
						   flags);
		rcu_read_unlock();
	} else if (map->map_type == BPF_MAP_TYPE_HASH_OF_MAPS) {
		rcu_read_lock();
		err = bpf_fd_htab_map_update_elem(map, f.file, key, value,
						  flags);
		rcu_read_unlock();
	} else if (map->map_type == BPF_MAP_TYPE_REUSEPORT_SOCKARRAY) {
		/* rcu_read_lock() is not needed */
		err = bpf_fd_reuseport_array_update_elem(map, key, value,
							 flags);
	} else if (map->map_type == BPF_MAP_TYPE_QUEUE ||
		   map->map_type == BPF_MAP_TYPE_STACK) {
		err = map->ops->map_push_elem(map, value, flags);
	} else {
		rcu_read_lock();
		err = map->ops->map_update_elem(map, key, value, flags);
		rcu_read_unlock();
	}
	bpf_enable_instrumentation();
	maybe_wait_bpf_programs(map);

	return err;
}

static int bpf_map_copy_value(struct bpf_map *map, void *key, void *value,
			      __u64 flags)
{
	void *ptr;
	int err;

	if (bpf_map_is_dev_bound(map))
		return bpf_map_offload_lookup_elem(map, key, value);

	bpf_disable_instrumentation();
	if (map->map_type == BPF_MAP_TYPE_PERCPU_HASH ||
	    map->map_type == BPF_MAP_TYPE_LRU_PERCPU_HASH) {
		err = bpf_percpu_hash_copy(map, key, value);
	} else if (map->map_type == BPF_MAP_TYPE_PERCPU_ARRAY) {
		err = bpf_percpu_array_copy(map, key, value);
	} else if (map->map_type == BPF_MAP_TYPE_PERCPU_CGROUP_STORAGE) {
		err = bpf_percpu_cgroup_storage_copy(map, key, value);
	} else if (map->map_type == BPF_MAP_TYPE_STACK_TRACE) {
		err = bpf_stackmap_copy(map, key, value);
	} else if (IS_FD_ARRAY(map) || IS_FD_PROG_ARRAY(map)) {
		err = bpf_fd_array_map_lookup_elem(map, key, value);
	} else if (IS_FD_HASH(map)) {
		err = bpf_fd_htab_map_lookup_elem(map, key, value);
	} else if (map->map_type == BPF_MAP_TYPE_REUSEPORT_SOCKARRAY) {
		err = bpf_fd_reuseport_array_lookup_elem(map, key, value);
	} else if (map->map_type == BPF_MAP_TYPE_QUEUE ||
		   map->map_type == BPF_MAP_TYPE_STACK) {
		err = map->ops->map_peek_elem(map, value);
	} else if (map->map_type == BPF_MAP_TYPE_STRUCT_OPS) {
		/* struct_ops map requires directly updating "value" */
		err = bpf_struct_ops_map_sys_lookup_elem(map, key, value);
	} else {
		rcu_read_lock();
		if (map->ops->map_lookup_elem_sys_only)
			ptr = map->ops->map_lookup_elem_sys_only(map, key);
		else
			ptr = map->ops->map_lookup_elem(map, key);
		if (IS_ERR(ptr)) {
			err = PTR_ERR(ptr);
		} else if (!ptr) {
			err = -ENOENT;
		} else {
			err = 0;
			if (flags & BPF_F_LOCK)
				/* lock 'ptr' and copy everything but lock */
				copy_map_value_locked(map, value, ptr, true);
			else
				copy_map_value(map, value, ptr);
			/* mask lock, since value wasn't zero inited */
			check_and_init_map_lock(map, value);
		}
		rcu_read_unlock();
	}

	bpf_enable_instrumentation();
	maybe_wait_bpf_programs(map);

	return err;
}

static void *__bpf_map_area_alloc(u64 size, int numa_node, bool mmapable)
{
	/* We really just want to fail instead of triggering OOM killer
	 * under memory pressure, therefore we set __GFP_NORETRY to kmalloc,
	 * which is used for lower order allocation requests.
	 *
	 * It has been observed that higher order allocation requests done by
	 * vmalloc with __GFP_NORETRY being set might fail due to not trying
	 * to reclaim memory from the page cache, thus we set
	 * __GFP_RETRY_MAYFAIL to avoid such situations.
	 */

	const gfp_t gfp = __GFP_NOWARN | __GFP_ZERO;
	unsigned int flags = 0;
	unsigned long align = 1;
	void *area;

	if (size >= SIZE_MAX)
		return NULL;

	/* kmalloc()'ed memory can't be mmap()'ed */
	if (mmapable) {
		BUG_ON(!PAGE_ALIGNED(size));
		align = SHMLBA;
		flags = VM_USERMAP;
	} else if (size <= (PAGE_SIZE << PAGE_ALLOC_COSTLY_ORDER)) {
		area = kmalloc_node(size, gfp | GFP_USER | __GFP_NORETRY,
				    numa_node);
		if (area != NULL)
			return area;
	}

	return __vmalloc_node_range(size, align, VMALLOC_START, VMALLOC_END,
			gfp | GFP_KERNEL | __GFP_RETRY_MAYFAIL, PAGE_KERNEL,
			flags, numa_node, __builtin_return_address(0));
}

void *bpf_map_area_alloc(u64 size, int numa_node)
{
	return __bpf_map_area_alloc(size, numa_node, false);
}

void *bpf_map_area_mmapable_alloc(u64 size, int numa_node)
{
	return __bpf_map_area_alloc(size, numa_node, true);
}

void bpf_map_area_free(void *area)
{
	kvfree(area);
}

static u32 bpf_map_flags_retain_permanent(u32 flags)
{
	/* Some map creation flags are not tied to the map object but
	 * rather to the map fd instead, so they have no meaning upon
	 * map object inspection since multiple file descriptors with
	 * different (access) properties can exist here. Thus, given
	 * this has zero meaning for the map itself, lets clear these
	 * from here.
	 */
	return flags & ~(BPF_F_RDONLY | BPF_F_WRONLY);
}

void bpf_map_init_from_attr(struct bpf_map *map, union bpf_attr *attr)
{
	map->map_type = attr->map_type;
	map->key_size = attr->key_size;
	map->value_size = attr->value_size;
	map->max_entries = attr->max_entries;
	map->map_flags = bpf_map_flags_retain_permanent(attr->map_flags);
	map->numa_node = bpf_map_attr_numa_node(attr);
}

static int bpf_charge_memlock(struct user_struct *user, u32 pages)
{
	unsigned long memlock_limit = rlimit(RLIMIT_MEMLOCK) >> PAGE_SHIFT;

	if (atomic_long_add_return(pages, &user->locked_vm) > memlock_limit) {
		atomic_long_sub(pages, &user->locked_vm);
		return -EPERM;
	}
	return 0;
}

static void bpf_uncharge_memlock(struct user_struct *user, u32 pages)
{
	if (user)
		atomic_long_sub(pages, &user->locked_vm);
}

int bpf_map_charge_init(struct bpf_map_memory *mem, u64 size)
{
	u32 pages = round_up(size, PAGE_SIZE) >> PAGE_SHIFT;
	struct user_struct *user;
	int ret;

	if (size >= U32_MAX - PAGE_SIZE)
		return -E2BIG;

	user = get_current_user();
	ret = bpf_charge_memlock(user, pages);
	if (ret) {
		free_uid(user);
		return ret;
	}

	mem->pages = pages;
	mem->user = user;

	return 0;
}

void bpf_map_charge_finish(struct bpf_map_memory *mem)
{
	bpf_uncharge_memlock(mem->user, mem->pages);
	free_uid(mem->user);
}

void bpf_map_charge_move(struct bpf_map_memory *dst,
			 struct bpf_map_memory *src)
{
	*dst = *src;

	/* Make sure src will not be used for the redundant uncharging. */
	memset(src, 0, sizeof(struct bpf_map_memory));
}

int bpf_map_charge_memlock(struct bpf_map *map, u32 pages)
{
	int ret;

	ret = bpf_charge_memlock(map->memory.user, pages);
	if (ret)
		return ret;
	map->memory.pages += pages;
	return ret;
}

void bpf_map_uncharge_memlock(struct bpf_map *map, u32 pages)
{
	bpf_uncharge_memlock(map->memory.user, pages);
	map->memory.pages -= pages;
}

static int bpf_map_alloc_id(struct bpf_map *map)
{
	int id;

	idr_preload(GFP_KERNEL);
	spin_lock_bh(&map_idr_lock);
	id = idr_alloc_cyclic(&map_idr, map, 1, INT_MAX, GFP_ATOMIC);
	if (id > 0)
		map->id = id;
	spin_unlock_bh(&map_idr_lock);
	idr_preload_end();

	if (WARN_ON_ONCE(!id))
		return -ENOSPC;

	return id > 0 ? 0 : id;
}

void bpf_map_free_id(struct bpf_map *map, bool do_idr_lock)
{
	unsigned long flags;

	/* Offloaded maps are removed from the IDR store when their device
	 * disappears - even if someone holds an fd to them they are unusable,
	 * the memory is gone, all ops will fail; they are simply waiting for
	 * refcnt to drop to be freed.
	 */
	if (!map->id)
		return;

	if (do_idr_lock)
		spin_lock_irqsave(&map_idr_lock, flags);
	else
		__acquire(&map_idr_lock);

	idr_remove(&map_idr, map->id);
	map->id = 0;

	if (do_idr_lock)
		spin_unlock_irqrestore(&map_idr_lock, flags);
	else
		__release(&map_idr_lock);
}

/* called from workqueue */
static void bpf_map_free_deferred(struct work_struct *work)
{
	struct bpf_map *map = container_of(work, struct bpf_map, work);
	struct bpf_map_memory mem;

	bpf_map_charge_move(&mem, &map->memory);
	security_bpf_map_free(map);
	/* implementation dependent freeing */
	map->ops->map_free(map);
	bpf_map_charge_finish(&mem);
}

static void bpf_map_put_uref(struct bpf_map *map)
{
	if (atomic64_dec_and_test(&map->usercnt)) {
		if (map->ops->map_release_uref)
			map->ops->map_release_uref(map);
	}
}

/* decrement map refcnt and schedule it for freeing via workqueue
 * (unrelying map implementation ops->map_free() might sleep)
 */
static void __bpf_map_put(struct bpf_map *map, bool do_idr_lock)
{
	if (atomic64_dec_and_test(&map->refcnt)) {
		/* bpf_map_free_id() must be called first */
		bpf_map_free_id(map, do_idr_lock);
		btf_put(map->btf);
		INIT_WORK(&map->work, bpf_map_free_deferred);
		schedule_work(&map->work);
	}
}

void bpf_map_put(struct bpf_map *map)
{
	__bpf_map_put(map, true);
}
EXPORT_SYMBOL_GPL(bpf_map_put);

void bpf_map_put_with_uref(struct bpf_map *map)
{
	bpf_map_put_uref(map);
	bpf_map_put(map);
}

static int bpf_map_release(struct inode *inode, struct file *filp)
{
	struct bpf_map *map = filp->private_data;

	if (map->ops->map_release)
		map->ops->map_release(map, filp);

	bpf_map_put_with_uref(map);
	return 0;
}

static fmode_t map_get_sys_perms(struct bpf_map *map, struct fd f)
{
	fmode_t mode = f.file->f_mode;

	/* Our file permissions may have been overridden by global
	 * map permissions facing syscall side.
	 */
	if (READ_ONCE(map->frozen))
		mode &= ~FMODE_CAN_WRITE;
	return mode;
}

#ifdef CONFIG_PROC_FS
static void bpf_map_show_fdinfo(struct seq_file *m, struct file *filp)
{
	const struct bpf_map *map = filp->private_data;
	const struct bpf_array *array;
	u32 type = 0, jited = 0;

	if (map->map_type == BPF_MAP_TYPE_PROG_ARRAY) {
		array = container_of(map, struct bpf_array, map);
		type  = array->aux->type;
		jited = array->aux->jited;
	}

	seq_printf(m,
		   "map_type:\t%u\n"
		   "key_size:\t%u\n"
		   "value_size:\t%u\n"
		   "max_entries:\t%u\n"
		   "map_flags:\t%#x\n"
		   "memlock:\t%llu\n"
		   "map_id:\t%u\n"
		   "frozen:\t%u\n",
		   map->map_type,
		   map->key_size,
		   map->value_size,
		   map->max_entries,
		   map->map_flags,
		   map->memory.pages * 1ULL << PAGE_SHIFT,
		   map->id,
		   READ_ONCE(map->frozen));
	if (type) {
		seq_printf(m, "owner_prog_type:\t%u\n", type);
		seq_printf(m, "owner_jited:\t%u\n", jited);
	}
}
#endif

static ssize_t bpf_dummy_read(struct file *filp, char __user *buf, size_t siz,
			      loff_t *ppos)
{
	/* We need this handler such that alloc_file() enables
	 * f_mode with FMODE_CAN_READ.
	 */
	return -EINVAL;
}

static ssize_t bpf_dummy_write(struct file *filp, const char __user *buf,
			       size_t siz, loff_t *ppos)
{
	/* We need this handler such that alloc_file() enables
	 * f_mode with FMODE_CAN_WRITE.
	 */
	return -EINVAL;
}

/* called for any extra memory-mapped regions (except initial) */
static void bpf_map_mmap_open(struct vm_area_struct *vma)
{
	struct bpf_map *map = vma->vm_file->private_data;

	if (vma->vm_flags & VM_MAYWRITE) {
		mutex_lock(&map->freeze_mutex);
		map->writecnt++;
		mutex_unlock(&map->freeze_mutex);
	}
}

/* called for all unmapped memory region (including initial) */
static void bpf_map_mmap_close(struct vm_area_struct *vma)
{
	struct bpf_map *map = vma->vm_file->private_data;

	if (vma->vm_flags & VM_MAYWRITE) {
		mutex_lock(&map->freeze_mutex);
		map->writecnt--;
		mutex_unlock(&map->freeze_mutex);
	}
}

static const struct vm_operations_struct bpf_map_default_vmops = {
	.open		= bpf_map_mmap_open,
	.close		= bpf_map_mmap_close,
};

static int bpf_map_mmap(struct file *filp, struct vm_area_struct *vma)
{
	struct bpf_map *map = filp->private_data;
	int err;

	if (!map->ops->map_mmap || map_value_has_spin_lock(map))
		return -ENOTSUPP;

	if (!(vma->vm_flags & VM_SHARED))
		return -EINVAL;

	mutex_lock(&map->freeze_mutex);

	if (vma->vm_flags & VM_WRITE) {
		if (map->frozen) {
			err = -EPERM;
			goto out;
		}
		/* map is meant to be read-only, so do not allow mapping as
		 * writable, because it's possible to leak a writable page
		 * reference and allows user-space to still modify it after
		 * freezing, while verifier will assume contents do not change
		 */
		if (map->map_flags & BPF_F_RDONLY_PROG) {
			err = -EACCES;
			goto out;
		}
	}

	/* set default open/close callbacks */
	vma->vm_ops = &bpf_map_default_vmops;
	vma->vm_private_data = map;
	vma->vm_flags &= ~VM_MAYEXEC;
	if (!(vma->vm_flags & VM_WRITE))
		/* disallow re-mapping with PROT_WRITE */
		vma->vm_flags &= ~VM_MAYWRITE;

	err = map->ops->map_mmap(map, vma);
	if (err)
		goto out;

	if (vma->vm_flags & VM_MAYWRITE)
		map->writecnt++;
out:
	mutex_unlock(&map->freeze_mutex);
	return err;
}

static __poll_t bpf_map_poll(struct file *filp, struct poll_table_struct *pts)
{
	struct bpf_map *map = filp->private_data;

	if (map->ops->map_poll)
		return map->ops->map_poll(map, filp, pts);

	return EPOLLERR;
}

const struct file_operations bpf_map_fops = {
#ifdef CONFIG_PROC_FS
	.show_fdinfo	= bpf_map_show_fdinfo,
#endif
	.release	= bpf_map_release,
	.read		= bpf_dummy_read,
	.write		= bpf_dummy_write,
	.mmap		= bpf_map_mmap,
	.poll		= bpf_map_poll,
};

int bpf_map_new_fd(struct bpf_map *map, int flags)
{
	int ret;

	ret = security_bpf_map(map, OPEN_FMODE(flags));
	if (ret < 0)
		return ret;

	return anon_inode_getfd("bpf-map", &bpf_map_fops, map,
				flags | O_CLOEXEC);
}

int bpf_get_file_flag(int flags)
{
	if ((flags & BPF_F_RDONLY) && (flags & BPF_F_WRONLY))
		return -EINVAL;
	if (flags & BPF_F_RDONLY)
		return O_RDONLY;
	if (flags & BPF_F_WRONLY)
		return O_WRONLY;
	return O_RDWR;
}

/* helper macro to check that unused fields 'union bpf_attr' are zero */
#define CHECK_ATTR(CMD) \
	memchr_inv((void *) &attr->CMD##_LAST_FIELD + \
		   sizeof(attr->CMD##_LAST_FIELD), 0, \
		   sizeof(*attr) - \
		   offsetof(union bpf_attr, CMD##_LAST_FIELD) - \
		   sizeof(attr->CMD##_LAST_FIELD)) != NULL

/* dst and src must have at least "size" number of bytes.
 * Return strlen on success and < 0 on error.
 */
int bpf_obj_name_cpy(char *dst, const char *src, unsigned int size)
{
	const char *end = src + size;
	const char *orig_src = src;

	memset(dst, 0, size);
	/* Copy all isalnum(), '_' and '.' chars. */
	while (src < end && *src) {
		if (!isalnum(*src) &&
		    *src != '_' && *src != '.')
			return -EINVAL;
		*dst++ = *src++;
	}

	/* No '\0' found in "size" number of bytes */
	if (src == end)
		return -EINVAL;

	return src - orig_src;
}

int map_check_no_btf(const struct bpf_map *map,
		     const struct btf *btf,
		     const struct btf_type *key_type,
		     const struct btf_type *value_type)
{
	return -ENOTSUPP;
}

static int map_check_btf(struct bpf_map *map, const struct btf *btf,
			 u32 btf_key_id, u32 btf_value_id)
{
	const struct btf_type *key_type, *value_type;
	u32 key_size, value_size;
	int ret = 0;

	/* Some maps allow key to be unspecified. */
	if (btf_key_id) {
		key_type = btf_type_id_size(btf, &btf_key_id, &key_size);
		if (!key_type || key_size != map->key_size)
			return -EINVAL;
	} else {
		key_type = btf_type_by_id(btf, 0);
		if (!map->ops->map_check_btf)
			return -EINVAL;
	}

	value_type = btf_type_id_size(btf, &btf_value_id, &value_size);
	if (!value_type || value_size != map->value_size)
		return -EINVAL;

	map->spin_lock_off = btf_find_spin_lock(btf, value_type);

	if (map_value_has_spin_lock(map)) {
		if (map->map_flags & BPF_F_RDONLY_PROG)
			return -EACCES;
		if (map->map_type != BPF_MAP_TYPE_HASH &&
		    map->map_type != BPF_MAP_TYPE_ARRAY &&
		    map->map_type != BPF_MAP_TYPE_CGROUP_STORAGE &&
		    map->map_type != BPF_MAP_TYPE_SK_STORAGE &&
		    map->map_type != BPF_MAP_TYPE_INODE_STORAGE)
			return -ENOTSUPP;
		if (map->spin_lock_off + sizeof(struct bpf_spin_lock) >
		    map->value_size) {
			WARN_ONCE(1,
				  "verifier bug spin_lock_off %d value_size %d\n",
				  map->spin_lock_off, map->value_size);
			return -EFAULT;
		}
	}

	if (map->ops->map_check_btf)
		ret = map->ops->map_check_btf(map, btf, key_type, value_type);

	return ret;
}

#define BPF_MAP_CREATE_LAST_FIELD btf_vmlinux_value_type_id
/* called via syscall */
static int map_create(union bpf_attr *attr)
{
	int numa_node = bpf_map_attr_numa_node(attr);
	struct bpf_map_memory mem;
	struct bpf_map *map;
	int f_flags;
	int err;

	err = CHECK_ATTR(BPF_MAP_CREATE);
	if (err)
		return -EINVAL;

	if (attr->btf_vmlinux_value_type_id) {
		if (attr->map_type != BPF_MAP_TYPE_STRUCT_OPS ||
		    attr->btf_key_type_id || attr->btf_value_type_id)
			return -EINVAL;
	} else if (attr->btf_key_type_id && !attr->btf_value_type_id) {
		return -EINVAL;
	}

	f_flags = bpf_get_file_flag(attr->map_flags);
	if (f_flags < 0)
		return f_flags;

	if (numa_node != NUMA_NO_NODE &&
	    ((unsigned int)numa_node >= nr_node_ids ||
	     !node_online(numa_node)))
		return -EINVAL;

	/* find map type and init map: hashtable vs rbtree vs bloom vs ... */
	map = find_and_alloc_map(attr);
	if (IS_ERR(map))
		return PTR_ERR(map);

	err = bpf_obj_name_cpy(map->name, attr->map_name,
			       sizeof(attr->map_name));
	if (err < 0)
		goto free_map;

	atomic64_set(&map->refcnt, 1);
	atomic64_set(&map->usercnt, 1);
	mutex_init(&map->freeze_mutex);

	map->spin_lock_off = -EINVAL;
	if (attr->btf_key_type_id || attr->btf_value_type_id ||
	    /* Even the map's value is a kernel's struct,
	     * the bpf_prog.o must have BTF to begin with
	     * to figure out the corresponding kernel's
	     * counter part.  Thus, attr->btf_fd has
	     * to be valid also.
	     */
	    attr->btf_vmlinux_value_type_id) {
		struct btf *btf;

		btf = btf_get_by_fd(attr->btf_fd);
		if (IS_ERR(btf)) {
			err = PTR_ERR(btf);
			goto free_map;
		}
		map->btf = btf;

		if (attr->btf_value_type_id) {
			err = map_check_btf(map, btf, attr->btf_key_type_id,
					    attr->btf_value_type_id);
			if (err)
				goto free_map;
		}

		map->btf_key_type_id = attr->btf_key_type_id;
		map->btf_value_type_id = attr->btf_value_type_id;
		map->btf_vmlinux_value_type_id =
			attr->btf_vmlinux_value_type_id;
	}

	err = security_bpf_map_alloc(map);
	if (err)
		goto free_map_nouncharge;

	err = bpf_map_alloc_id(map);
	if (err)
		goto free_map_sec;

	err = bpf_map_new_fd(map, f_flags);
	if (err < 0) {
		/* failed to allocate fd.
		 * bpf_map_put_with_uref() is needed because the above
		 * bpf_map_alloc_id() has published the map
		 * to the userspace and the userspace may
		 * have refcnt-ed it through BPF_MAP_GET_FD_BY_ID.
		 */
		bpf_map_put_with_uref(map);
		return err;
	}

	return err;

free_map_sec:
	security_bpf_map_free(map);
free_map:
<<<<<<< HEAD
	bpf_map_uncharge_memlock(map);
free_map_nouncharge:
=======
	btf_put(map->btf);
	bpf_map_charge_move(&mem, &map->memory);
>>>>>>> 24b8d41d
	map->ops->map_free(map);
	bpf_map_charge_finish(&mem);
	return err;
}

/* if error is returned, fd is released.
 * On success caller should complete fd access with matching fdput()
 */
struct bpf_map *__bpf_map_get(struct fd f)
{
	if (!f.file)
		return ERR_PTR(-EBADF);
	if (f.file->f_op != &bpf_map_fops) {
		fdput(f);
		return ERR_PTR(-EINVAL);
	}

	return f.file->private_data;
}

void bpf_map_inc(struct bpf_map *map)
{
	atomic64_inc(&map->refcnt);
}
EXPORT_SYMBOL_GPL(bpf_map_inc);

void bpf_map_inc_with_uref(struct bpf_map *map)
{
	atomic64_inc(&map->refcnt);
	atomic64_inc(&map->usercnt);
}
EXPORT_SYMBOL_GPL(bpf_map_inc_with_uref);

struct bpf_map *bpf_map_get(u32 ufd)
{
	struct fd f = fdget(ufd);
	struct bpf_map *map;

	map = __bpf_map_get(f);
	if (IS_ERR(map))
		return map;

	bpf_map_inc(map);
	fdput(f);

	return map;
}

struct bpf_map *bpf_map_get_with_uref(u32 ufd)
{
	struct fd f = fdget(ufd);
	struct bpf_map *map;

	map = __bpf_map_get(f);
	if (IS_ERR(map))
		return map;

	bpf_map_inc_with_uref(map);
	fdput(f);

	return map;
}

/* map_idr_lock should have been held */
static struct bpf_map *__bpf_map_inc_not_zero(struct bpf_map *map, bool uref)
{
	int refold;

	refold = atomic64_fetch_add_unless(&map->refcnt, 1, 0);
	if (!refold)
		return ERR_PTR(-ENOENT);
	if (uref)
		atomic64_inc(&map->usercnt);

	return map;
}

struct bpf_map *bpf_map_inc_not_zero(struct bpf_map *map)
{
	spin_lock_bh(&map_idr_lock);
	map = __bpf_map_inc_not_zero(map, false);
	spin_unlock_bh(&map_idr_lock);

	return map;
}
EXPORT_SYMBOL_GPL(bpf_map_inc_not_zero);

int __weak bpf_stackmap_copy(struct bpf_map *map, void *key, void *value)
{
	return -ENOTSUPP;
}

static void *__bpf_copy_key(void __user *ukey, u64 key_size)
{
	if (key_size)
		return memdup_user(ukey, key_size);

	if (ukey)
		return ERR_PTR(-EINVAL);

	return NULL;
}

/* last field in 'union bpf_attr' used by this command */
#define BPF_MAP_LOOKUP_ELEM_LAST_FIELD flags

static int map_lookup_elem(union bpf_attr *attr)
{
	void __user *ukey = u64_to_user_ptr(attr->key);
	void __user *uvalue = u64_to_user_ptr(attr->value);
	int ufd = attr->map_fd;
	struct bpf_map *map;
	void *key, *value;
	u32 value_size;
	struct fd f;
	int err;

	if (CHECK_ATTR(BPF_MAP_LOOKUP_ELEM))
		return -EINVAL;

	if (attr->flags & ~BPF_F_LOCK)
		return -EINVAL;

	f = fdget(ufd);
	map = __bpf_map_get(f);
	if (IS_ERR(map))
		return PTR_ERR(map);
	if (!(map_get_sys_perms(map, f) & FMODE_CAN_READ)) {
		err = -EPERM;
		goto err_put;
	}

	if ((attr->flags & BPF_F_LOCK) &&
	    !map_value_has_spin_lock(map)) {
		err = -EINVAL;
		goto err_put;
	}

	key = __bpf_copy_key(ukey, map->key_size);
	if (IS_ERR(key)) {
		err = PTR_ERR(key);
		goto err_put;
	}

	value_size = bpf_map_value_size(map);

	err = -ENOMEM;
	value = kmalloc(value_size, GFP_USER | __GFP_NOWARN);
	if (!value)
		goto free_key;

	err = bpf_map_copy_value(map, key, value, attr->flags);
	if (err)
		goto free_value;

	err = -EFAULT;
	if (copy_to_user(uvalue, value, value_size) != 0)
		goto free_value;

	err = 0;

free_value:
	kfree(value);
free_key:
	kfree(key);
err_put:
	fdput(f);
	return err;
}


#define BPF_MAP_UPDATE_ELEM_LAST_FIELD flags

static int map_update_elem(union bpf_attr *attr)
{
	void __user *ukey = u64_to_user_ptr(attr->key);
	void __user *uvalue = u64_to_user_ptr(attr->value);
	int ufd = attr->map_fd;
	struct bpf_map *map;
	void *key, *value;
	u32 value_size;
	struct fd f;
	int err;

	if (CHECK_ATTR(BPF_MAP_UPDATE_ELEM))
		return -EINVAL;

	f = fdget(ufd);
	map = __bpf_map_get(f);
	if (IS_ERR(map))
		return PTR_ERR(map);
	if (!(map_get_sys_perms(map, f) & FMODE_CAN_WRITE)) {
		err = -EPERM;
		goto err_put;
	}

	if ((attr->flags & BPF_F_LOCK) &&
	    !map_value_has_spin_lock(map)) {
		err = -EINVAL;
		goto err_put;
	}

	key = __bpf_copy_key(ukey, map->key_size);
	if (IS_ERR(key)) {
		err = PTR_ERR(key);
		goto err_put;
	}

	if (map->map_type == BPF_MAP_TYPE_PERCPU_HASH ||
	    map->map_type == BPF_MAP_TYPE_LRU_PERCPU_HASH ||
	    map->map_type == BPF_MAP_TYPE_PERCPU_ARRAY ||
	    map->map_type == BPF_MAP_TYPE_PERCPU_CGROUP_STORAGE)
		value_size = round_up(map->value_size, 8) * num_possible_cpus();
	else
		value_size = map->value_size;

	err = -ENOMEM;
	value = kmalloc(value_size, GFP_USER | __GFP_NOWARN);
	if (!value)
		goto free_key;

	err = -EFAULT;
	if (copy_from_user(value, uvalue, value_size) != 0)
		goto free_value;

<<<<<<< HEAD
	/* must increment bpf_prog_active to avoid kprobe+bpf triggering from
	 * inside bpf map update or delete otherwise deadlocks are possible
	 */
	preempt_disable();
	__this_cpu_inc(bpf_prog_active);
	if (map->map_type == BPF_MAP_TYPE_PERCPU_HASH) {
		err = bpf_percpu_hash_update(map, key, value, attr->flags);
	} else if (map->map_type == BPF_MAP_TYPE_PERCPU_ARRAY) {
		err = bpf_percpu_array_update(map, key, value, attr->flags);
	} else if (map->map_type == BPF_MAP_TYPE_PERF_EVENT_ARRAY ||
		   map->map_type == BPF_MAP_TYPE_PROG_ARRAY ||
		   map->map_type == BPF_MAP_TYPE_CGROUP_ARRAY) {
		rcu_read_lock();
		err = bpf_fd_array_map_update_elem(map, f.file, key, value,
						   attr->flags);
		rcu_read_unlock();
	} else {
		rcu_read_lock();
		err = map->ops->map_update_elem(map, key, value, attr->flags);
		rcu_read_unlock();
	}
	__this_cpu_dec(bpf_prog_active);
	preempt_enable();
=======
	err = bpf_map_update_value(map, f, key, value, attr->flags);
>>>>>>> 24b8d41d

free_value:
	kfree(value);
free_key:
	kfree(key);
err_put:
	fdput(f);
	return err;
}

#define BPF_MAP_DELETE_ELEM_LAST_FIELD key

static int map_delete_elem(union bpf_attr *attr)
{
	void __user *ukey = u64_to_user_ptr(attr->key);
	int ufd = attr->map_fd;
	struct bpf_map *map;
	struct fd f;
	void *key;
	int err;

	if (CHECK_ATTR(BPF_MAP_DELETE_ELEM))
		return -EINVAL;

	f = fdget(ufd);
	map = __bpf_map_get(f);
	if (IS_ERR(map))
		return PTR_ERR(map);
	if (!(map_get_sys_perms(map, f) & FMODE_CAN_WRITE)) {
		err = -EPERM;
		goto err_put;
	}

	key = __bpf_copy_key(ukey, map->key_size);
	if (IS_ERR(key)) {
		err = PTR_ERR(key);
		goto err_put;
	}

	if (bpf_map_is_dev_bound(map)) {
		err = bpf_map_offload_delete_elem(map, key);
		goto out;
	} else if (IS_FD_PROG_ARRAY(map) ||
		   map->map_type == BPF_MAP_TYPE_STRUCT_OPS) {
		/* These maps require sleepable context */
		err = map->ops->map_delete_elem(map, key);
		goto out;
	}

	bpf_disable_instrumentation();
	rcu_read_lock();
	err = map->ops->map_delete_elem(map, key);
	rcu_read_unlock();
	bpf_enable_instrumentation();
	maybe_wait_bpf_programs(map);
out:
	kfree(key);
err_put:
	fdput(f);
	return err;
}

/* last field in 'union bpf_attr' used by this command */
#define BPF_MAP_GET_NEXT_KEY_LAST_FIELD next_key

static int map_get_next_key(union bpf_attr *attr)
{
	void __user *ukey = u64_to_user_ptr(attr->key);
	void __user *unext_key = u64_to_user_ptr(attr->next_key);
	int ufd = attr->map_fd;
	struct bpf_map *map;
	void *key, *next_key;
	struct fd f;
	int err;

	if (CHECK_ATTR(BPF_MAP_GET_NEXT_KEY))
		return -EINVAL;

	f = fdget(ufd);
	map = __bpf_map_get(f);
	if (IS_ERR(map))
		return PTR_ERR(map);
	if (!(map_get_sys_perms(map, f) & FMODE_CAN_READ)) {
		err = -EPERM;
		goto err_put;
	}

	if (ukey) {
		key = __bpf_copy_key(ukey, map->key_size);
		if (IS_ERR(key)) {
			err = PTR_ERR(key);
			goto err_put;
		}
	} else {
		key = NULL;
	}

	err = -ENOMEM;
	next_key = kmalloc(map->key_size, GFP_USER);
	if (!next_key)
		goto free_key;

	if (bpf_map_is_dev_bound(map)) {
		err = bpf_map_offload_get_next_key(map, key, next_key);
		goto out;
	}

	rcu_read_lock();
	err = map->ops->map_get_next_key(map, key, next_key);
	rcu_read_unlock();
out:
	if (err)
		goto free_next_key;

	err = -EFAULT;
	if (copy_to_user(unext_key, next_key, map->key_size) != 0)
		goto free_next_key;

	err = 0;

free_next_key:
	kfree(next_key);
free_key:
	kfree(key);
err_put:
	fdput(f);
	return err;
}

int generic_map_delete_batch(struct bpf_map *map,
			     const union bpf_attr *attr,
			     union bpf_attr __user *uattr)
{
	void __user *keys = u64_to_user_ptr(attr->batch.keys);
	u32 cp, max_count;
	int err = 0;
	void *key;

	if (attr->batch.elem_flags & ~BPF_F_LOCK)
		return -EINVAL;

	if ((attr->batch.elem_flags & BPF_F_LOCK) &&
	    !map_value_has_spin_lock(map)) {
		return -EINVAL;
	}

	max_count = attr->batch.count;
	if (!max_count)
		return 0;

	key = kmalloc(map->key_size, GFP_USER | __GFP_NOWARN);
	if (!key)
		return -ENOMEM;

	for (cp = 0; cp < max_count; cp++) {
		err = -EFAULT;
		if (copy_from_user(key, keys + cp * map->key_size,
				   map->key_size))
			break;

		if (bpf_map_is_dev_bound(map)) {
			err = bpf_map_offload_delete_elem(map, key);
			break;
		}

		bpf_disable_instrumentation();
		rcu_read_lock();
		err = map->ops->map_delete_elem(map, key);
		rcu_read_unlock();
		bpf_enable_instrumentation();
		maybe_wait_bpf_programs(map);
		if (err)
			break;
	}
	if (copy_to_user(&uattr->batch.count, &cp, sizeof(cp)))
		err = -EFAULT;

	kfree(key);
	return err;
}

int generic_map_update_batch(struct bpf_map *map,
			     const union bpf_attr *attr,
			     union bpf_attr __user *uattr)
{
	void __user *values = u64_to_user_ptr(attr->batch.values);
	void __user *keys = u64_to_user_ptr(attr->batch.keys);
	u32 value_size, cp, max_count;
	int ufd = attr->map_fd;
	void *key, *value;
	struct fd f;
	int err = 0;

	f = fdget(ufd);
	if (attr->batch.elem_flags & ~BPF_F_LOCK)
		return -EINVAL;

	if ((attr->batch.elem_flags & BPF_F_LOCK) &&
	    !map_value_has_spin_lock(map)) {
		return -EINVAL;
	}

	value_size = bpf_map_value_size(map);

	max_count = attr->batch.count;
	if (!max_count)
		return 0;

	key = kmalloc(map->key_size, GFP_USER | __GFP_NOWARN);
	if (!key)
		return -ENOMEM;

	value = kmalloc(value_size, GFP_USER | __GFP_NOWARN);
	if (!value) {
		kfree(key);
		return -ENOMEM;
	}

	for (cp = 0; cp < max_count; cp++) {
		err = -EFAULT;
		if (copy_from_user(key, keys + cp * map->key_size,
		    map->key_size) ||
		    copy_from_user(value, values + cp * value_size, value_size))
			break;

		err = bpf_map_update_value(map, f, key, value,
					   attr->batch.elem_flags);

<<<<<<< HEAD
static void __bpf_prog_put_rcu(struct rcu_head *rcu)
{
	struct bpf_prog_aux *aux = container_of(rcu, struct bpf_prog_aux, rcu);
=======
		if (err)
			break;
	}
>>>>>>> 24b8d41d

	if (copy_to_user(&uattr->batch.count, &cp, sizeof(cp)))
		err = -EFAULT;

<<<<<<< HEAD
void bpf_prog_put(struct bpf_prog *prog)
{
	if (atomic_dec_and_test(&prog->aux->refcnt))
		call_rcu(&prog->aux->rcu, __bpf_prog_put_rcu);
}
EXPORT_SYMBOL_GPL(bpf_prog_put);
=======
	kfree(value);
	kfree(key);
	return err;
}

#define MAP_LOOKUP_RETRIES 3
>>>>>>> 24b8d41d

int generic_map_lookup_batch(struct bpf_map *map,
				    const union bpf_attr *attr,
				    union bpf_attr __user *uattr)
{
	void __user *uobatch = u64_to_user_ptr(attr->batch.out_batch);
	void __user *ubatch = u64_to_user_ptr(attr->batch.in_batch);
	void __user *values = u64_to_user_ptr(attr->batch.values);
	void __user *keys = u64_to_user_ptr(attr->batch.keys);
	void *buf, *buf_prevkey, *prev_key, *key, *value;
	int err, retry = MAP_LOOKUP_RETRIES;
	u32 value_size, cp, max_count;

	if (attr->batch.elem_flags & ~BPF_F_LOCK)
		return -EINVAL;

<<<<<<< HEAD
	bpf_prog_put(prog);
	return 0;
}
=======
	if ((attr->batch.elem_flags & BPF_F_LOCK) &&
	    !map_value_has_spin_lock(map))
		return -EINVAL;
>>>>>>> 24b8d41d

	value_size = bpf_map_value_size(map);

	max_count = attr->batch.count;
	if (!max_count)
		return 0;

<<<<<<< HEAD
static struct bpf_prog *____bpf_prog_get(struct fd f)
{
	if (!f.file)
		return ERR_PTR(-EBADF);
	if (f.file->f_op != &bpf_prog_fops) {
		fdput(f);
		return ERR_PTR(-EINVAL);
	}
=======
	if (put_user(0, &uattr->batch.count))
		return -EFAULT;
>>>>>>> 24b8d41d

	buf_prevkey = kmalloc(map->key_size, GFP_USER | __GFP_NOWARN);
	if (!buf_prevkey)
		return -ENOMEM;

<<<<<<< HEAD
struct bpf_prog *bpf_prog_add(struct bpf_prog *prog, int i)
{
	if (atomic_add_return(i, &prog->aux->refcnt) > BPF_MAX_REFCNT) {
		atomic_sub(i, &prog->aux->refcnt);
		return ERR_PTR(-EBUSY);
	}
	return prog;
}
EXPORT_SYMBOL_GPL(bpf_prog_add);

struct bpf_prog *bpf_prog_inc(struct bpf_prog *prog)
{
	return bpf_prog_add(prog, 1);
}

static struct bpf_prog *__bpf_prog_get(u32 ufd, enum bpf_prog_type *type)
{
	struct fd f = fdget(ufd);
	struct bpf_prog *prog;

	prog = ____bpf_prog_get(f);
	if (IS_ERR(prog))
		return prog;
	if (type && prog->type != *type) {
		prog = ERR_PTR(-EINVAL);
		goto out;
	}

	prog = bpf_prog_inc(prog);
out:
	fdput(f);
	return prog;
}

struct bpf_prog *bpf_prog_get(u32 ufd)
{
	return __bpf_prog_get(ufd, NULL);
}

struct bpf_prog *bpf_prog_get_type(u32 ufd, enum bpf_prog_type type)
{
	return __bpf_prog_get(ufd, &type);
}
EXPORT_SYMBOL_GPL(bpf_prog_get_type);
=======
	buf = kmalloc(map->key_size + value_size, GFP_USER | __GFP_NOWARN);
	if (!buf) {
		kfree(buf_prevkey);
		return -ENOMEM;
	}

	err = -EFAULT;
	prev_key = NULL;
	if (ubatch && copy_from_user(buf_prevkey, ubatch, map->key_size))
		goto free_buf;
	key = buf;
	value = key + map->key_size;
	if (ubatch)
		prev_key = buf_prevkey;

	for (cp = 0; cp < max_count;) {
		rcu_read_lock();
		err = map->ops->map_get_next_key(map, prev_key, key);
		rcu_read_unlock();
		if (err)
			break;
		err = bpf_map_copy_value(map, key, value,
					 attr->batch.elem_flags);

		if (err == -ENOENT) {
			if (retry) {
				retry--;
				continue;
			}
			err = -EINTR;
			break;
		}

		if (err)
			goto free_buf;

		if (copy_to_user(keys + cp * map->key_size, key,
				 map->key_size)) {
			err = -EFAULT;
			goto free_buf;
		}
		if (copy_to_user(values + cp * value_size, value, value_size)) {
			err = -EFAULT;
			goto free_buf;
		}

		if (!prev_key)
			prev_key = buf_prevkey;

		swap(prev_key, key);
		retry = MAP_LOOKUP_RETRIES;
		cp++;
	}

	if (err == -EFAULT)
		goto free_buf;

	if ((copy_to_user(&uattr->batch.count, &cp, sizeof(cp)) ||
		    (cp && copy_to_user(uobatch, prev_key, map->key_size))))
		err = -EFAULT;

free_buf:
	kfree(buf_prevkey);
	kfree(buf);
	return err;
}
>>>>>>> 24b8d41d

#define BPF_MAP_LOOKUP_AND_DELETE_ELEM_LAST_FIELD value

static int map_lookup_and_delete_elem(union bpf_attr *attr)
{
	void __user *ukey = u64_to_user_ptr(attr->key);
	void __user *uvalue = u64_to_user_ptr(attr->value);
	int ufd = attr->map_fd;
	struct bpf_map *map;
	void *key, *value;
	u32 value_size;
	struct fd f;
	int err;

	if (CHECK_ATTR(BPF_MAP_LOOKUP_AND_DELETE_ELEM))
		return -EINVAL;

	f = fdget(ufd);
	map = __bpf_map_get(f);
	if (IS_ERR(map))
		return PTR_ERR(map);
	if (!(map_get_sys_perms(map, f) & FMODE_CAN_READ) ||
	    !(map_get_sys_perms(map, f) & FMODE_CAN_WRITE)) {
		err = -EPERM;
		goto err_put;
	}

	key = __bpf_copy_key(ukey, map->key_size);
	if (IS_ERR(key)) {
		err = PTR_ERR(key);
		goto err_put;
	}

	value_size = map->value_size;

	err = -ENOMEM;
	value = kmalloc(value_size, GFP_USER | __GFP_NOWARN);
	if (!value)
		goto free_key;

	if (map->map_type == BPF_MAP_TYPE_QUEUE ||
	    map->map_type == BPF_MAP_TYPE_STACK) {
		err = map->ops->map_pop_elem(map, value);
	} else {
		err = -ENOTSUPP;
	}

	if (err)
		goto free_value;

	if (copy_to_user(uvalue, value, value_size) != 0) {
		err = -EFAULT;
		goto free_value;
	}

	err = 0;

free_value:
	kfree(value);
free_key:
	kfree(key);
err_put:
	fdput(f);
	return err;
}

#define BPF_MAP_FREEZE_LAST_FIELD map_fd

static int map_freeze(const union bpf_attr *attr)
{
	int err = 0, ufd = attr->map_fd;
	struct bpf_map *map;
	struct fd f;

	if (CHECK_ATTR(BPF_MAP_FREEZE))
		return -EINVAL;

	f = fdget(ufd);
	map = __bpf_map_get(f);
	if (IS_ERR(map))
		return PTR_ERR(map);

	if (map->map_type == BPF_MAP_TYPE_STRUCT_OPS) {
		fdput(f);
		return -ENOTSUPP;
	}

	mutex_lock(&map->freeze_mutex);

	if (map->writecnt) {
		err = -EBUSY;
		goto err_put;
	}
	if (READ_ONCE(map->frozen)) {
		err = -EBUSY;
		goto err_put;
	}
	if (!bpf_capable()) {
		err = -EPERM;
		goto err_put;
	}

	WRITE_ONCE(map->frozen, true);
err_put:
	mutex_unlock(&map->freeze_mutex);
	fdput(f);
	return err;
}

static const struct bpf_prog_ops * const bpf_prog_types[] = {
#define BPF_PROG_TYPE(_id, _name, prog_ctx_type, kern_ctx_type) \
	[_id] = & _name ## _prog_ops,
#define BPF_MAP_TYPE(_id, _ops)
#define BPF_LINK_TYPE(_id, _name)
#include <linux/bpf_types.h>
#undef BPF_PROG_TYPE
#undef BPF_MAP_TYPE
#undef BPF_LINK_TYPE
};

static int find_prog_type(enum bpf_prog_type type, struct bpf_prog *prog)
{
	const struct bpf_prog_ops *ops;

	if (type >= ARRAY_SIZE(bpf_prog_types))
		return -EINVAL;
	type = array_index_nospec(type, ARRAY_SIZE(bpf_prog_types));
	ops = bpf_prog_types[type];
	if (!ops)
		return -EINVAL;

	if (!bpf_prog_is_dev_bound(prog->aux))
		prog->aux->ops = ops;
	else
		prog->aux->ops = &bpf_offload_prog_ops;
	prog->type = type;
	return 0;
}

enum bpf_audit {
	BPF_AUDIT_LOAD,
	BPF_AUDIT_UNLOAD,
	BPF_AUDIT_MAX,
};

static const char * const bpf_audit_str[BPF_AUDIT_MAX] = {
	[BPF_AUDIT_LOAD]   = "LOAD",
	[BPF_AUDIT_UNLOAD] = "UNLOAD",
};

static void bpf_audit_prog(const struct bpf_prog *prog, unsigned int op)
{
	struct audit_context *ctx = NULL;
	struct audit_buffer *ab;

	if (WARN_ON_ONCE(op >= BPF_AUDIT_MAX))
		return;
	if (audit_enabled == AUDIT_OFF)
		return;
	if (op == BPF_AUDIT_LOAD)
		ctx = audit_context();
	ab = audit_log_start(ctx, GFP_ATOMIC, AUDIT_BPF);
	if (unlikely(!ab))
		return;
	audit_log_format(ab, "prog-id=%u op=%s",
			 prog->aux->id, bpf_audit_str[op]);
	audit_log_end(ab);
}

int __bpf_prog_charge(struct user_struct *user, u32 pages)
{
	unsigned long memlock_limit = rlimit(RLIMIT_MEMLOCK) >> PAGE_SHIFT;
	unsigned long user_bufs;

	if (user) {
		user_bufs = atomic_long_add_return(pages, &user->locked_vm);
		if (user_bufs > memlock_limit) {
			atomic_long_sub(pages, &user->locked_vm);
			return -EPERM;
		}
	}

	return 0;
}

void __bpf_prog_uncharge(struct user_struct *user, u32 pages)
{
	if (user)
		atomic_long_sub(pages, &user->locked_vm);
}

static int bpf_prog_charge_memlock(struct bpf_prog *prog)
{
	struct user_struct *user = get_current_user();
	int ret;

	ret = __bpf_prog_charge(user, prog->pages);
	if (ret) {
		free_uid(user);
		return ret;
	}

	prog->aux->user = user;
	return 0;
}

static void bpf_prog_uncharge_memlock(struct bpf_prog *prog)
{
	struct user_struct *user = prog->aux->user;

	__bpf_prog_uncharge(user, prog->pages);
	free_uid(user);
}

static int bpf_prog_alloc_id(struct bpf_prog *prog)
{
	int id;

	idr_preload(GFP_KERNEL);
	spin_lock_bh(&prog_idr_lock);
	id = idr_alloc_cyclic(&prog_idr, prog, 1, INT_MAX, GFP_ATOMIC);
	if (id > 0)
		prog->aux->id = id;
	spin_unlock_bh(&prog_idr_lock);
	idr_preload_end();

	/* id is in [1, INT_MAX) */
	if (WARN_ON_ONCE(!id))
		return -ENOSPC;

	return id > 0 ? 0 : id;
}

void bpf_prog_free_id(struct bpf_prog *prog, bool do_idr_lock)
{
	/* cBPF to eBPF migrations are currently not in the idr store.
	 * Offloaded programs are removed from the store when their device
	 * disappears - even if someone grabs an fd to them they are unusable,
	 * simply waiting for refcnt to drop to be freed.
	 */
	if (!prog->aux->id)
		return;

	if (do_idr_lock)
		spin_lock_bh(&prog_idr_lock);
	else
		__acquire(&prog_idr_lock);

	idr_remove(&prog_idr, prog->aux->id);
	prog->aux->id = 0;

	if (do_idr_lock)
		spin_unlock_bh(&prog_idr_lock);
	else
		__release(&prog_idr_lock);
}

static void __bpf_prog_put_rcu(struct rcu_head *rcu)
{
	struct bpf_prog_aux *aux = container_of(rcu, struct bpf_prog_aux, rcu);

	kvfree(aux->func_info);
	kfree(aux->func_info_aux);
	bpf_prog_uncharge_memlock(aux->prog);
	security_bpf_prog_free(aux);
	bpf_prog_free(aux->prog);
}

static void __bpf_prog_put_noref(struct bpf_prog *prog, bool deferred)
{
	bpf_prog_kallsyms_del_all(prog);
	btf_put(prog->aux->btf);
	bpf_prog_free_linfo(prog);

	if (deferred) {
		if (prog->aux->sleepable)
			call_rcu_tasks_trace(&prog->aux->rcu, __bpf_prog_put_rcu);
		else
			call_rcu(&prog->aux->rcu, __bpf_prog_put_rcu);
	} else {
		__bpf_prog_put_rcu(&prog->aux->rcu);
	}
}

static void __bpf_prog_put(struct bpf_prog *prog, bool do_idr_lock)
{
	if (atomic64_dec_and_test(&prog->aux->refcnt)) {
		perf_event_bpf_event(prog, PERF_BPF_EVENT_PROG_UNLOAD, 0);
		bpf_audit_prog(prog, BPF_AUDIT_UNLOAD);
		/* bpf_prog_free_id() must be called first */
		bpf_prog_free_id(prog, do_idr_lock);
		__bpf_prog_put_noref(prog, true);
	}
}

void bpf_prog_put(struct bpf_prog *prog)
{
	__bpf_prog_put(prog, true);
}
EXPORT_SYMBOL_GPL(bpf_prog_put);

static int bpf_prog_release(struct inode *inode, struct file *filp)
{
	struct bpf_prog *prog = filp->private_data;

	bpf_prog_put(prog);
	return 0;
}

static void bpf_prog_get_stats(const struct bpf_prog *prog,
			       struct bpf_prog_stats *stats)
{
	u64 nsecs = 0, cnt = 0;
	int cpu;

	for_each_possible_cpu(cpu) {
		const struct bpf_prog_stats *st;
		unsigned int start;
		u64 tnsecs, tcnt;

		st = per_cpu_ptr(prog->aux->stats, cpu);
		do {
			start = u64_stats_fetch_begin_irq(&st->syncp);
			tnsecs = st->nsecs;
			tcnt = st->cnt;
		} while (u64_stats_fetch_retry_irq(&st->syncp, start));
		nsecs += tnsecs;
		cnt += tcnt;
	}
	stats->nsecs = nsecs;
	stats->cnt = cnt;
}

#ifdef CONFIG_PROC_FS
static void bpf_prog_show_fdinfo(struct seq_file *m, struct file *filp)
{
	const struct bpf_prog *prog = filp->private_data;
	char prog_tag[sizeof(prog->tag) * 2 + 1] = { };
	struct bpf_prog_stats stats;

	bpf_prog_get_stats(prog, &stats);
	bin2hex(prog_tag, prog->tag, sizeof(prog->tag));
	seq_printf(m,
		   "prog_type:\t%u\n"
		   "prog_jited:\t%u\n"
		   "prog_tag:\t%s\n"
		   "memlock:\t%llu\n"
		   "prog_id:\t%u\n"
		   "run_time_ns:\t%llu\n"
		   "run_cnt:\t%llu\n",
		   prog->type,
		   prog->jited,
		   prog_tag,
		   prog->pages * 1ULL << PAGE_SHIFT,
		   prog->aux->id,
		   stats.nsecs,
		   stats.cnt);
}
#endif

const struct file_operations bpf_prog_fops = {
#ifdef CONFIG_PROC_FS
	.show_fdinfo	= bpf_prog_show_fdinfo,
#endif
	.release	= bpf_prog_release,
	.read		= bpf_dummy_read,
	.write		= bpf_dummy_write,
};

int bpf_prog_new_fd(struct bpf_prog *prog)
{
	int ret;

	ret = security_bpf_prog(prog);
	if (ret < 0)
		return ret;

	return anon_inode_getfd("bpf-prog", &bpf_prog_fops, prog,
				O_RDWR | O_CLOEXEC);
}

static struct bpf_prog *____bpf_prog_get(struct fd f)
{
	if (!f.file)
		return ERR_PTR(-EBADF);
	if (f.file->f_op != &bpf_prog_fops) {
		fdput(f);
		return ERR_PTR(-EINVAL);
	}

	return f.file->private_data;
}

void bpf_prog_add(struct bpf_prog *prog, int i)
{
	atomic64_add(i, &prog->aux->refcnt);
}
EXPORT_SYMBOL_GPL(bpf_prog_add);

void bpf_prog_sub(struct bpf_prog *prog, int i)
{
	/* Only to be used for undoing previous bpf_prog_add() in some
	 * error path. We still know that another entity in our call
	 * path holds a reference to the program, thus atomic_sub() can
	 * be safely used in such cases!
	 */
	WARN_ON(atomic64_sub_return(i, &prog->aux->refcnt) == 0);
}
EXPORT_SYMBOL_GPL(bpf_prog_sub);

void bpf_prog_inc(struct bpf_prog *prog)
{
	atomic64_inc(&prog->aux->refcnt);
}
EXPORT_SYMBOL_GPL(bpf_prog_inc);

/* prog_idr_lock should have been held */
struct bpf_prog *bpf_prog_inc_not_zero(struct bpf_prog *prog)
{
	int refold;

	refold = atomic64_fetch_add_unless(&prog->aux->refcnt, 1, 0);

	if (!refold)
		return ERR_PTR(-ENOENT);

	return prog;
}
EXPORT_SYMBOL_GPL(bpf_prog_inc_not_zero);

bool bpf_prog_get_ok(struct bpf_prog *prog,
			    enum bpf_prog_type *attach_type, bool attach_drv)
{
	/* not an attachment, just a refcount inc, always allow */
	if (!attach_type)
		return true;

	if (prog->type != *attach_type)
		return false;
	if (bpf_prog_is_dev_bound(prog->aux) && !attach_drv)
		return false;

	return true;
}

static struct bpf_prog *__bpf_prog_get(u32 ufd, enum bpf_prog_type *attach_type,
				       bool attach_drv)
{
	struct fd f = fdget(ufd);
	struct bpf_prog *prog;

	prog = ____bpf_prog_get(f);
	if (IS_ERR(prog))
		return prog;
	if (!bpf_prog_get_ok(prog, attach_type, attach_drv)) {
		prog = ERR_PTR(-EINVAL);
		goto out;
	}

	bpf_prog_inc(prog);
out:
	fdput(f);
	return prog;
}

struct bpf_prog *bpf_prog_get(u32 ufd)
{
	return __bpf_prog_get(ufd, NULL, false);
}

struct bpf_prog *bpf_prog_get_type_dev(u32 ufd, enum bpf_prog_type type,
				       bool attach_drv)
{
	return __bpf_prog_get(ufd, &type, attach_drv);
}
EXPORT_SYMBOL_GPL(bpf_prog_get_type_dev);

/* Initially all BPF programs could be loaded w/o specifying
 * expected_attach_type. Later for some of them specifying expected_attach_type
 * at load time became required so that program could be validated properly.
 * Programs of types that are allowed to be loaded both w/ and w/o (for
 * backward compatibility) expected_attach_type, should have the default attach
 * type assigned to expected_attach_type for the latter case, so that it can be
 * validated later at attach time.
 *
 * bpf_prog_load_fixup_attach_type() sets expected_attach_type in @attr if
 * prog type requires it but has some attach types that have to be backward
 * compatible.
 */
static void bpf_prog_load_fixup_attach_type(union bpf_attr *attr)
{
	switch (attr->prog_type) {
	case BPF_PROG_TYPE_CGROUP_SOCK:
		/* Unfortunately BPF_ATTACH_TYPE_UNSPEC enumeration doesn't
		 * exist so checking for non-zero is the way to go here.
		 */
		if (!attr->expected_attach_type)
			attr->expected_attach_type =
				BPF_CGROUP_INET_SOCK_CREATE;
		break;
	}
}

static int
bpf_prog_load_check_attach(enum bpf_prog_type prog_type,
			   enum bpf_attach_type expected_attach_type,
			   u32 btf_id, u32 prog_fd)
{
	if (btf_id) {
		if (btf_id > BTF_MAX_TYPE)
			return -EINVAL;

		switch (prog_type) {
		case BPF_PROG_TYPE_TRACING:
		case BPF_PROG_TYPE_LSM:
		case BPF_PROG_TYPE_STRUCT_OPS:
		case BPF_PROG_TYPE_EXT:
			break;
		default:
			return -EINVAL;
		}
	}

	if (prog_fd && prog_type != BPF_PROG_TYPE_TRACING &&
	    prog_type != BPF_PROG_TYPE_EXT)
		return -EINVAL;

	switch (prog_type) {
	case BPF_PROG_TYPE_CGROUP_SOCK:
		switch (expected_attach_type) {
		case BPF_CGROUP_INET_SOCK_CREATE:
		case BPF_CGROUP_INET_SOCK_RELEASE:
		case BPF_CGROUP_INET4_POST_BIND:
		case BPF_CGROUP_INET6_POST_BIND:
			return 0;
		default:
			return -EINVAL;
		}
	case BPF_PROG_TYPE_CGROUP_SOCK_ADDR:
		switch (expected_attach_type) {
		case BPF_CGROUP_INET4_BIND:
		case BPF_CGROUP_INET6_BIND:
		case BPF_CGROUP_INET4_CONNECT:
		case BPF_CGROUP_INET6_CONNECT:
		case BPF_CGROUP_INET4_GETPEERNAME:
		case BPF_CGROUP_INET6_GETPEERNAME:
		case BPF_CGROUP_INET4_GETSOCKNAME:
		case BPF_CGROUP_INET6_GETSOCKNAME:
		case BPF_CGROUP_UDP4_SENDMSG:
		case BPF_CGROUP_UDP6_SENDMSG:
		case BPF_CGROUP_UDP4_RECVMSG:
		case BPF_CGROUP_UDP6_RECVMSG:
			return 0;
		default:
			return -EINVAL;
		}
	case BPF_PROG_TYPE_CGROUP_SKB:
		switch (expected_attach_type) {
		case BPF_CGROUP_INET_INGRESS:
		case BPF_CGROUP_INET_EGRESS:
			return 0;
		default:
			return -EINVAL;
		}
	case BPF_PROG_TYPE_CGROUP_SOCKOPT:
		switch (expected_attach_type) {
		case BPF_CGROUP_SETSOCKOPT:
		case BPF_CGROUP_GETSOCKOPT:
			return 0;
		default:
			return -EINVAL;
		}
	case BPF_PROG_TYPE_SK_LOOKUP:
		if (expected_attach_type == BPF_SK_LOOKUP)
			return 0;
		return -EINVAL;
	case BPF_PROG_TYPE_EXT:
		if (expected_attach_type)
			return -EINVAL;
		fallthrough;
	default:
		return 0;
	}
}

static bool is_net_admin_prog_type(enum bpf_prog_type prog_type)
{
	switch (prog_type) {
	case BPF_PROG_TYPE_SCHED_CLS:
	case BPF_PROG_TYPE_SCHED_ACT:
	case BPF_PROG_TYPE_XDP:
	case BPF_PROG_TYPE_LWT_IN:
	case BPF_PROG_TYPE_LWT_OUT:
	case BPF_PROG_TYPE_LWT_XMIT:
	case BPF_PROG_TYPE_LWT_SEG6LOCAL:
	case BPF_PROG_TYPE_SK_SKB:
	case BPF_PROG_TYPE_SK_MSG:
	case BPF_PROG_TYPE_LIRC_MODE2:
	case BPF_PROG_TYPE_FLOW_DISSECTOR:
	case BPF_PROG_TYPE_CGROUP_DEVICE:
	case BPF_PROG_TYPE_CGROUP_SOCK:
	case BPF_PROG_TYPE_CGROUP_SOCK_ADDR:
	case BPF_PROG_TYPE_CGROUP_SOCKOPT:
	case BPF_PROG_TYPE_CGROUP_SYSCTL:
	case BPF_PROG_TYPE_SOCK_OPS:
	case BPF_PROG_TYPE_EXT: /* extends any prog */
		return true;
	case BPF_PROG_TYPE_CGROUP_SKB:
		/* always unpriv */
	case BPF_PROG_TYPE_SK_REUSEPORT:
		/* equivalent to SOCKET_FILTER. need CAP_BPF only */
	default:
		return false;
	}
}

static bool is_perfmon_prog_type(enum bpf_prog_type prog_type)
{
	switch (prog_type) {
	case BPF_PROG_TYPE_KPROBE:
	case BPF_PROG_TYPE_TRACEPOINT:
	case BPF_PROG_TYPE_PERF_EVENT:
	case BPF_PROG_TYPE_RAW_TRACEPOINT:
	case BPF_PROG_TYPE_RAW_TRACEPOINT_WRITABLE:
	case BPF_PROG_TYPE_TRACING:
	case BPF_PROG_TYPE_LSM:
	case BPF_PROG_TYPE_STRUCT_OPS: /* has access to struct sock */
	case BPF_PROG_TYPE_EXT: /* extends any prog */
		return true;
	default:
		return false;
	}
}

/* last field in 'union bpf_attr' used by this command */
#define	BPF_PROG_LOAD_LAST_FIELD attach_prog_fd

static int bpf_prog_load(union bpf_attr *attr, union bpf_attr __user *uattr)
{
	enum bpf_prog_type type = attr->prog_type;
	struct bpf_prog *prog;
	int err;
	char license[128];
	bool is_gpl;

	if (CHECK_ATTR(BPF_PROG_LOAD))
		return -EINVAL;

	if (attr->prog_flags & ~(BPF_F_STRICT_ALIGNMENT |
				 BPF_F_ANY_ALIGNMENT |
				 BPF_F_TEST_STATE_FREQ |
				 BPF_F_SLEEPABLE |
				 BPF_F_TEST_RND_HI32))
		return -EINVAL;

	if (!IS_ENABLED(CONFIG_HAVE_EFFICIENT_UNALIGNED_ACCESS) &&
	    (attr->prog_flags & BPF_F_ANY_ALIGNMENT) &&
	    !bpf_capable())
		return -EPERM;

	/* copy eBPF program license from user space */
	if (strncpy_from_user(license, u64_to_user_ptr(attr->license),
			      sizeof(license) - 1) < 0)
		return -EFAULT;
	license[sizeof(license) - 1] = 0;

	/* eBPF programs must be GPL compatible to use GPL-ed functions */
	is_gpl = license_is_gpl_compatible(license);

	if (attr->insn_cnt == 0 ||
	    attr->insn_cnt > (bpf_capable() ? BPF_COMPLEXITY_LIMIT_INSNS : BPF_MAXINSNS))
		return -E2BIG;
	if (type != BPF_PROG_TYPE_SOCKET_FILTER &&
	    type != BPF_PROG_TYPE_CGROUP_SKB &&
	    !bpf_capable())
		return -EPERM;

	if (is_net_admin_prog_type(type) && !capable(CAP_NET_ADMIN) && !capable(CAP_SYS_ADMIN))
		return -EPERM;
	if (is_perfmon_prog_type(type) && !perfmon_capable())
		return -EPERM;

	bpf_prog_load_fixup_attach_type(attr);
	if (bpf_prog_load_check_attach(type, attr->expected_attach_type,
				       attr->attach_btf_id,
				       attr->attach_prog_fd))
		return -EINVAL;

	/* plain bpf_prog allocation */
	prog = bpf_prog_alloc(bpf_prog_size(attr->insn_cnt), GFP_USER);
	if (!prog)
		return -ENOMEM;

	prog->expected_attach_type = attr->expected_attach_type;
	prog->aux->attach_btf_id = attr->attach_btf_id;
	if (attr->attach_prog_fd) {
		struct bpf_prog *dst_prog;

		dst_prog = bpf_prog_get(attr->attach_prog_fd);
		if (IS_ERR(dst_prog)) {
			err = PTR_ERR(dst_prog);
			goto free_prog_nouncharge;
		}
		prog->aux->dst_prog = dst_prog;
	}

	prog->aux->offload_requested = !!attr->prog_ifindex;
	prog->aux->sleepable = attr->prog_flags & BPF_F_SLEEPABLE;

	err = security_bpf_prog_alloc(prog->aux);
	if (err)
		goto free_prog_nouncharge;

	err = bpf_prog_charge_memlock(prog);
	if (err)
		goto free_prog_sec;

	prog->len = attr->insn_cnt;

	err = -EFAULT;
	if (copy_from_user(prog->insns, u64_to_user_ptr(attr->insns),
			   bpf_prog_insn_size(prog)) != 0)
		goto free_prog;

	prog->orig_prog = NULL;
	prog->jited = 0;

	atomic64_set(&prog->aux->refcnt, 1);
	prog->gpl_compatible = is_gpl ? 1 : 0;

	if (bpf_prog_is_dev_bound(prog->aux)) {
		err = bpf_prog_offload_init(prog, attr);
		if (err)
			goto free_prog;
	}

	/* find program type: socket_filter vs tracing_filter */
	err = find_prog_type(type, prog);
	if (err < 0)
		goto free_prog;

	prog->aux->load_time = ktime_get_boottime_ns();
	err = bpf_obj_name_cpy(prog->aux->name, attr->prog_name,
			       sizeof(attr->prog_name));
	if (err < 0)
		goto free_prog;

	/* run eBPF verifier */
	err = bpf_check(&prog, attr, uattr);
	if (err < 0)
		goto free_used_maps;

	prog = bpf_prog_select_runtime(prog, &err);
	if (err < 0)
		goto free_used_maps;

	err = bpf_prog_alloc_id(prog);
	if (err)
		goto free_used_maps;

	/* Upon success of bpf_prog_alloc_id(), the BPF prog is
	 * effectively publicly exposed. However, retrieving via
	 * bpf_prog_get_fd_by_id() will take another reference,
	 * therefore it cannot be gone underneath us.
	 *
	 * Only for the time /after/ successful bpf_prog_new_fd()
	 * and before returning to userspace, we might just hold
	 * one reference and any parallel close on that fd could
	 * rip everything out. Hence, below notifications must
	 * happen before bpf_prog_new_fd().
	 *
	 * Also, any failure handling from this point onwards must
	 * be using bpf_prog_put() given the program is exposed.
	 */
	bpf_prog_kallsyms_add(prog);
	perf_event_bpf_event(prog, PERF_BPF_EVENT_PROG_LOAD, 0);
	bpf_audit_prog(prog, BPF_AUDIT_LOAD);

	err = bpf_prog_new_fd(prog);
	if (err < 0)
		bpf_prog_put(prog);
	return err;

free_used_maps:
	/* In case we have subprogs, we need to wait for a grace
	 * period before we can tear down JIT memory since symbols
	 * are already exposed under kallsyms.
	 */
	__bpf_prog_put_noref(prog, prog->aux->func_cnt);
	return err;
free_prog:
	bpf_prog_uncharge_memlock(prog);
free_prog_sec:
	security_bpf_prog_free(prog->aux);
free_prog_nouncharge:
	bpf_prog_free(prog);
	return err;
}

#define BPF_OBJ_LAST_FIELD file_flags

static int bpf_obj_pin(const union bpf_attr *attr)
{
	if (CHECK_ATTR(BPF_OBJ) || attr->file_flags != 0)
		return -EINVAL;

	return bpf_obj_pin_user(attr->bpf_fd, u64_to_user_ptr(attr->pathname));
}

static int bpf_obj_get(const union bpf_attr *attr)
{
	if (CHECK_ATTR(BPF_OBJ) || attr->bpf_fd != 0 ||
	    attr->file_flags & ~BPF_OBJ_FLAG_MASK)
		return -EINVAL;

	return bpf_obj_get_user(u64_to_user_ptr(attr->pathname),
				attr->file_flags);
}

void bpf_link_init(struct bpf_link *link, enum bpf_link_type type,
		   const struct bpf_link_ops *ops, struct bpf_prog *prog)
{
	atomic64_set(&link->refcnt, 1);
	link->type = type;
	link->id = 0;
	link->ops = ops;
	link->prog = prog;
}

static void bpf_link_free_id(int id)
{
	if (!id)
		return;

	spin_lock_bh(&link_idr_lock);
	idr_remove(&link_idr, id);
	spin_unlock_bh(&link_idr_lock);
}

/* Clean up bpf_link and corresponding anon_inode file and FD. After
 * anon_inode is created, bpf_link can't be just kfree()'d due to deferred
 * anon_inode's release() call. This helper marksbpf_link as
 * defunct, releases anon_inode file and puts reserved FD. bpf_prog's refcnt
 * is not decremented, it's the responsibility of a calling code that failed
 * to complete bpf_link initialization.
 */
void bpf_link_cleanup(struct bpf_link_primer *primer)
{
	primer->link->prog = NULL;
	bpf_link_free_id(primer->id);
	fput(primer->file);
	put_unused_fd(primer->fd);
}

void bpf_link_inc(struct bpf_link *link)
{
	atomic64_inc(&link->refcnt);
}

/* bpf_link_free is guaranteed to be called from process context */
static void bpf_link_free(struct bpf_link *link)
{
	bpf_link_free_id(link->id);
	if (link->prog) {
		/* detach BPF program, clean up used resources */
		link->ops->release(link);
		bpf_prog_put(link->prog);
	}
	/* free bpf_link and its containing memory */
	link->ops->dealloc(link);
}

static void bpf_link_put_deferred(struct work_struct *work)
{
	struct bpf_link *link = container_of(work, struct bpf_link, work);

	bpf_link_free(link);
}

/* bpf_link_put can be called from atomic context, but ensures that resources
 * are freed from process context
 */
void bpf_link_put(struct bpf_link *link)
{
	if (!atomic64_dec_and_test(&link->refcnt))
		return;

	if (in_atomic()) {
		INIT_WORK(&link->work, bpf_link_put_deferred);
		schedule_work(&link->work);
	} else {
		bpf_link_free(link);
	}
}

static int bpf_link_release(struct inode *inode, struct file *filp)
{
	struct bpf_link *link = filp->private_data;

	bpf_link_put(link);
	return 0;
}

#ifdef CONFIG_PROC_FS
#define BPF_PROG_TYPE(_id, _name, prog_ctx_type, kern_ctx_type)
#define BPF_MAP_TYPE(_id, _ops)
#define BPF_LINK_TYPE(_id, _name) [_id] = #_name,
static const char *bpf_link_type_strs[] = {
	[BPF_LINK_TYPE_UNSPEC] = "<invalid>",
#include <linux/bpf_types.h>
};
#undef BPF_PROG_TYPE
#undef BPF_MAP_TYPE
#undef BPF_LINK_TYPE

static void bpf_link_show_fdinfo(struct seq_file *m, struct file *filp)
{
	const struct bpf_link *link = filp->private_data;
	const struct bpf_prog *prog = link->prog;
	char prog_tag[sizeof(prog->tag) * 2 + 1] = { };

	bin2hex(prog_tag, prog->tag, sizeof(prog->tag));
	seq_printf(m,
		   "link_type:\t%s\n"
		   "link_id:\t%u\n"
		   "prog_tag:\t%s\n"
		   "prog_id:\t%u\n",
		   bpf_link_type_strs[link->type],
		   link->id,
		   prog_tag,
		   prog->aux->id);
	if (link->ops->show_fdinfo)
		link->ops->show_fdinfo(link, m);
}
#endif

static const struct file_operations bpf_link_fops = {
#ifdef CONFIG_PROC_FS
	.show_fdinfo	= bpf_link_show_fdinfo,
#endif
	.release	= bpf_link_release,
	.read		= bpf_dummy_read,
	.write		= bpf_dummy_write,
};

static int bpf_link_alloc_id(struct bpf_link *link)
{
	int id;

	idr_preload(GFP_KERNEL);
	spin_lock_bh(&link_idr_lock);
	id = idr_alloc_cyclic(&link_idr, link, 1, INT_MAX, GFP_ATOMIC);
	spin_unlock_bh(&link_idr_lock);
	idr_preload_end();

	return id;
}

/* Prepare bpf_link to be exposed to user-space by allocating anon_inode file,
 * reserving unused FD and allocating ID from link_idr. This is to be paired
 * with bpf_link_settle() to install FD and ID and expose bpf_link to
 * user-space, if bpf_link is successfully attached. If not, bpf_link and
 * pre-allocated resources are to be freed with bpf_cleanup() call. All the
 * transient state is passed around in struct bpf_link_primer.
 * This is preferred way to create and initialize bpf_link, especially when
 * there are complicated and expensive operations inbetween creating bpf_link
 * itself and attaching it to BPF hook. By using bpf_link_prime() and
 * bpf_link_settle() kernel code using bpf_link doesn't have to perform
 * expensive (and potentially failing) roll back operations in a rare case
 * that file, FD, or ID can't be allocated.
 */
int bpf_link_prime(struct bpf_link *link, struct bpf_link_primer *primer)
{
	struct file *file;
	int fd, id;

	fd = get_unused_fd_flags(O_CLOEXEC);
	if (fd < 0)
		return fd;


	id = bpf_link_alloc_id(link);
	if (id < 0) {
		put_unused_fd(fd);
		return id;
	}

	file = anon_inode_getfile("bpf_link", &bpf_link_fops, link, O_CLOEXEC);
	if (IS_ERR(file)) {
		bpf_link_free_id(id);
		put_unused_fd(fd);
		return PTR_ERR(file);
	}

	primer->link = link;
	primer->file = file;
	primer->fd = fd;
	primer->id = id;
	return 0;
}

int bpf_link_settle(struct bpf_link_primer *primer)
{
	/* make bpf_link fetchable by ID */
	spin_lock_bh(&link_idr_lock);
	primer->link->id = primer->id;
	spin_unlock_bh(&link_idr_lock);
	/* make bpf_link fetchable by FD */
	fd_install(primer->fd, primer->file);
	/* pass through installed FD */
	return primer->fd;
}

int bpf_link_new_fd(struct bpf_link *link)
{
	return anon_inode_getfd("bpf-link", &bpf_link_fops, link, O_CLOEXEC);
}

struct bpf_link *bpf_link_get_from_fd(u32 ufd)
{
	struct fd f = fdget(ufd);
	struct bpf_link *link;

	if (!f.file)
		return ERR_PTR(-EBADF);
	if (f.file->f_op != &bpf_link_fops) {
		fdput(f);
		return ERR_PTR(-EINVAL);
	}

	link = f.file->private_data;
	bpf_link_inc(link);
	fdput(f);

	return link;
}

struct bpf_tracing_link {
	struct bpf_link link;
	enum bpf_attach_type attach_type;
	struct bpf_trampoline *trampoline;
	struct bpf_prog *tgt_prog;
};

static void bpf_tracing_link_release(struct bpf_link *link)
{
	struct bpf_tracing_link *tr_link =
		container_of(link, struct bpf_tracing_link, link);

	WARN_ON_ONCE(bpf_trampoline_unlink_prog(link->prog,
						tr_link->trampoline));

	bpf_trampoline_put(tr_link->trampoline);

	/* tgt_prog is NULL if target is a kernel function */
	if (tr_link->tgt_prog)
		bpf_prog_put(tr_link->tgt_prog);
}

static void bpf_tracing_link_dealloc(struct bpf_link *link)
{
	struct bpf_tracing_link *tr_link =
		container_of(link, struct bpf_tracing_link, link);

	kfree(tr_link);
}

static void bpf_tracing_link_show_fdinfo(const struct bpf_link *link,
					 struct seq_file *seq)
{
	struct bpf_tracing_link *tr_link =
		container_of(link, struct bpf_tracing_link, link);

	seq_printf(seq,
		   "attach_type:\t%d\n",
		   tr_link->attach_type);
}

static int bpf_tracing_link_fill_link_info(const struct bpf_link *link,
					   struct bpf_link_info *info)
{
	struct bpf_tracing_link *tr_link =
		container_of(link, struct bpf_tracing_link, link);

	info->tracing.attach_type = tr_link->attach_type;

	return 0;
}

static const struct bpf_link_ops bpf_tracing_link_lops = {
	.release = bpf_tracing_link_release,
	.dealloc = bpf_tracing_link_dealloc,
	.show_fdinfo = bpf_tracing_link_show_fdinfo,
	.fill_link_info = bpf_tracing_link_fill_link_info,
};

static int bpf_tracing_prog_attach(struct bpf_prog *prog,
				   int tgt_prog_fd,
				   u32 btf_id)
{
	struct bpf_link_primer link_primer;
	struct bpf_prog *tgt_prog = NULL;
	struct bpf_trampoline *tr = NULL;
	struct bpf_tracing_link *link;
	u64 key = 0;
	int err;

	switch (prog->type) {
	case BPF_PROG_TYPE_TRACING:
		if (prog->expected_attach_type != BPF_TRACE_FENTRY &&
		    prog->expected_attach_type != BPF_TRACE_FEXIT &&
		    prog->expected_attach_type != BPF_MODIFY_RETURN) {
			err = -EINVAL;
			goto out_put_prog;
		}
		break;
	case BPF_PROG_TYPE_EXT:
		if (prog->expected_attach_type != 0) {
			err = -EINVAL;
			goto out_put_prog;
		}
		break;
	case BPF_PROG_TYPE_LSM:
		if (prog->expected_attach_type != BPF_LSM_MAC) {
			err = -EINVAL;
			goto out_put_prog;
		}
		break;
	default:
		err = -EINVAL;
		goto out_put_prog;
	}

	if (!!tgt_prog_fd != !!btf_id) {
		err = -EINVAL;
		goto out_put_prog;
	}

	if (tgt_prog_fd) {
		/* For now we only allow new targets for BPF_PROG_TYPE_EXT */
		if (prog->type != BPF_PROG_TYPE_EXT) {
			err = -EINVAL;
			goto out_put_prog;
		}

		tgt_prog = bpf_prog_get(tgt_prog_fd);
		if (IS_ERR(tgt_prog)) {
			err = PTR_ERR(tgt_prog);
			tgt_prog = NULL;
			goto out_put_prog;
		}

		key = bpf_trampoline_compute_key(tgt_prog, btf_id);
	}

	link = kzalloc(sizeof(*link), GFP_USER);
	if (!link) {
		err = -ENOMEM;
		goto out_put_prog;
	}
	bpf_link_init(&link->link, BPF_LINK_TYPE_TRACING,
		      &bpf_tracing_link_lops, prog);
	link->attach_type = prog->expected_attach_type;

	mutex_lock(&prog->aux->dst_mutex);

	/* There are a few possible cases here:
	 *
	 * - if prog->aux->dst_trampoline is set, the program was just loaded
	 *   and not yet attached to anything, so we can use the values stored
	 *   in prog->aux
	 *
	 * - if prog->aux->dst_trampoline is NULL, the program has already been
         *   attached to a target and its initial target was cleared (below)
	 *
	 * - if tgt_prog != NULL, the caller specified tgt_prog_fd +
	 *   target_btf_id using the link_create API.
	 *
	 * - if tgt_prog == NULL when this function was called using the old
         *   raw_tracepoint_open API, and we need a target from prog->aux
         *
         * The combination of no saved target in prog->aux, and no target
         * specified on load is illegal, and we reject that here.
	 */
	if (!prog->aux->dst_trampoline && !tgt_prog) {
		err = -ENOENT;
		goto out_unlock;
	}

	if (!prog->aux->dst_trampoline ||
	    (key && key != prog->aux->dst_trampoline->key)) {
		/* If there is no saved target, or the specified target is
		 * different from the destination specified at load time, we
		 * need a new trampoline and a check for compatibility
		 */
		struct bpf_attach_target_info tgt_info = {};

		err = bpf_check_attach_target(NULL, prog, tgt_prog, btf_id,
					      &tgt_info);
		if (err)
			goto out_unlock;

		tr = bpf_trampoline_get(key, &tgt_info);
		if (!tr) {
			err = -ENOMEM;
			goto out_unlock;
		}
	} else {
		/* The caller didn't specify a target, or the target was the
		 * same as the destination supplied during program load. This
		 * means we can reuse the trampoline and reference from program
		 * load time, and there is no need to allocate a new one. This
		 * can only happen once for any program, as the saved values in
		 * prog->aux are cleared below.
		 */
		tr = prog->aux->dst_trampoline;
		tgt_prog = prog->aux->dst_prog;
	}

	err = bpf_link_prime(&link->link, &link_primer);
	if (err)
		goto out_unlock;

	err = bpf_trampoline_link_prog(prog, tr);
	if (err) {
		bpf_link_cleanup(&link_primer);
		link = NULL;
		goto out_unlock;
	}

	link->tgt_prog = tgt_prog;
	link->trampoline = tr;

	/* Always clear the trampoline and target prog from prog->aux to make
	 * sure the original attach destination is not kept alive after a
	 * program is (re-)attached to another target.
	 */
	if (prog->aux->dst_prog &&
	    (tgt_prog_fd || tr != prog->aux->dst_trampoline))
		/* got extra prog ref from syscall, or attaching to different prog */
		bpf_prog_put(prog->aux->dst_prog);
	if (prog->aux->dst_trampoline && tr != prog->aux->dst_trampoline)
		/* we allocated a new trampoline, so free the old one */
		bpf_trampoline_put(prog->aux->dst_trampoline);

	prog->aux->dst_prog = NULL;
	prog->aux->dst_trampoline = NULL;
	mutex_unlock(&prog->aux->dst_mutex);

	return bpf_link_settle(&link_primer);
out_unlock:
	if (tr && tr != prog->aux->dst_trampoline)
		bpf_trampoline_put(tr);
	mutex_unlock(&prog->aux->dst_mutex);
	kfree(link);
out_put_prog:
	if (tgt_prog_fd && tgt_prog)
		bpf_prog_put(tgt_prog);
	bpf_prog_put(prog);
	return err;
}

struct bpf_raw_tp_link {
	struct bpf_link link;
	struct bpf_raw_event_map *btp;
};

static void bpf_raw_tp_link_release(struct bpf_link *link)
{
	struct bpf_raw_tp_link *raw_tp =
		container_of(link, struct bpf_raw_tp_link, link);

	bpf_probe_unregister(raw_tp->btp, raw_tp->link.prog);
	bpf_put_raw_tracepoint(raw_tp->btp);
}

static void bpf_raw_tp_link_dealloc(struct bpf_link *link)
{
	struct bpf_raw_tp_link *raw_tp =
		container_of(link, struct bpf_raw_tp_link, link);

	kfree(raw_tp);
}

static void bpf_raw_tp_link_show_fdinfo(const struct bpf_link *link,
					struct seq_file *seq)
{
	struct bpf_raw_tp_link *raw_tp_link =
		container_of(link, struct bpf_raw_tp_link, link);

	seq_printf(seq,
		   "tp_name:\t%s\n",
		   raw_tp_link->btp->tp->name);
}

static int bpf_raw_tp_link_fill_link_info(const struct bpf_link *link,
					  struct bpf_link_info *info)
{
	struct bpf_raw_tp_link *raw_tp_link =
		container_of(link, struct bpf_raw_tp_link, link);
	char __user *ubuf = u64_to_user_ptr(info->raw_tracepoint.tp_name);
	const char *tp_name = raw_tp_link->btp->tp->name;
	u32 ulen = info->raw_tracepoint.tp_name_len;
	size_t tp_len = strlen(tp_name);

	if (!ulen ^ !ubuf)
		return -EINVAL;

	info->raw_tracepoint.tp_name_len = tp_len + 1;

	if (!ubuf)
		return 0;

	if (ulen >= tp_len + 1) {
		if (copy_to_user(ubuf, tp_name, tp_len + 1))
			return -EFAULT;
	} else {
		char zero = '\0';

		if (copy_to_user(ubuf, tp_name, ulen - 1))
			return -EFAULT;
		if (put_user(zero, ubuf + ulen - 1))
			return -EFAULT;
		return -ENOSPC;
	}

	return 0;
}

static const struct bpf_link_ops bpf_raw_tp_link_lops = {
	.release = bpf_raw_tp_link_release,
	.dealloc = bpf_raw_tp_link_dealloc,
	.show_fdinfo = bpf_raw_tp_link_show_fdinfo,
	.fill_link_info = bpf_raw_tp_link_fill_link_info,
};

#define BPF_RAW_TRACEPOINT_OPEN_LAST_FIELD raw_tracepoint.prog_fd

static int bpf_raw_tracepoint_open(const union bpf_attr *attr)
{
	struct bpf_link_primer link_primer;
	struct bpf_raw_tp_link *link;
	struct bpf_raw_event_map *btp;
	struct bpf_prog *prog;
	const char *tp_name;
	char buf[128];
	int err;

	if (CHECK_ATTR(BPF_RAW_TRACEPOINT_OPEN))
		return -EINVAL;

	prog = bpf_prog_get(attr->raw_tracepoint.prog_fd);
	if (IS_ERR(prog))
		return PTR_ERR(prog);

	switch (prog->type) {
	case BPF_PROG_TYPE_TRACING:
	case BPF_PROG_TYPE_EXT:
	case BPF_PROG_TYPE_LSM:
		if (attr->raw_tracepoint.name) {
			/* The attach point for this category of programs
			 * should be specified via btf_id during program load.
			 */
			err = -EINVAL;
			goto out_put_prog;
		}
		if (prog->type == BPF_PROG_TYPE_TRACING &&
		    prog->expected_attach_type == BPF_TRACE_RAW_TP) {
			tp_name = prog->aux->attach_func_name;
			break;
		}
		return bpf_tracing_prog_attach(prog, 0, 0);
	case BPF_PROG_TYPE_RAW_TRACEPOINT:
	case BPF_PROG_TYPE_RAW_TRACEPOINT_WRITABLE:
		if (strncpy_from_user(buf,
				      u64_to_user_ptr(attr->raw_tracepoint.name),
				      sizeof(buf) - 1) < 0) {
			err = -EFAULT;
			goto out_put_prog;
		}
		buf[sizeof(buf) - 1] = 0;
		tp_name = buf;
		break;
	default:
		err = -EINVAL;
		goto out_put_prog;
	}

	btp = bpf_get_raw_tracepoint(tp_name);
	if (!btp) {
		err = -ENOENT;
		goto out_put_prog;
	}

	link = kzalloc(sizeof(*link), GFP_USER);
	if (!link) {
		err = -ENOMEM;
		goto out_put_btp;
	}
	bpf_link_init(&link->link, BPF_LINK_TYPE_RAW_TRACEPOINT,
		      &bpf_raw_tp_link_lops, prog);
	link->btp = btp;

	err = bpf_link_prime(&link->link, &link_primer);
	if (err) {
		kfree(link);
		goto out_put_btp;
	}

	err = bpf_probe_register(link->btp, prog);
	if (err) {
		bpf_link_cleanup(&link_primer);
		goto out_put_btp;
	}

	return bpf_link_settle(&link_primer);

out_put_btp:
	bpf_put_raw_tracepoint(btp);
out_put_prog:
	bpf_prog_put(prog);
	return err;
}

static int bpf_prog_attach_check_attach_type(const struct bpf_prog *prog,
					     enum bpf_attach_type attach_type)
{
	switch (prog->type) {
	case BPF_PROG_TYPE_CGROUP_SOCK:
	case BPF_PROG_TYPE_CGROUP_SOCK_ADDR:
	case BPF_PROG_TYPE_CGROUP_SOCKOPT:
	case BPF_PROG_TYPE_SK_LOOKUP:
		return attach_type == prog->expected_attach_type ? 0 : -EINVAL;
	case BPF_PROG_TYPE_CGROUP_SKB:
		if (!capable(CAP_NET_ADMIN))
			/* cg-skb progs can be loaded by unpriv user.
			 * check permissions at attach time.
			 */
			return -EPERM;
		return prog->enforce_expected_attach_type &&
			prog->expected_attach_type != attach_type ?
			-EINVAL : 0;
	default:
		return 0;
	}
}

static enum bpf_prog_type
attach_type_to_prog_type(enum bpf_attach_type attach_type)
{
	switch (attach_type) {
	case BPF_CGROUP_INET_INGRESS:
	case BPF_CGROUP_INET_EGRESS:
		return BPF_PROG_TYPE_CGROUP_SKB;
	case BPF_CGROUP_INET_SOCK_CREATE:
	case BPF_CGROUP_INET_SOCK_RELEASE:
	case BPF_CGROUP_INET4_POST_BIND:
	case BPF_CGROUP_INET6_POST_BIND:
		return BPF_PROG_TYPE_CGROUP_SOCK;
	case BPF_CGROUP_INET4_BIND:
	case BPF_CGROUP_INET6_BIND:
	case BPF_CGROUP_INET4_CONNECT:
	case BPF_CGROUP_INET6_CONNECT:
	case BPF_CGROUP_INET4_GETPEERNAME:
	case BPF_CGROUP_INET6_GETPEERNAME:
	case BPF_CGROUP_INET4_GETSOCKNAME:
	case BPF_CGROUP_INET6_GETSOCKNAME:
	case BPF_CGROUP_UDP4_SENDMSG:
	case BPF_CGROUP_UDP6_SENDMSG:
	case BPF_CGROUP_UDP4_RECVMSG:
	case BPF_CGROUP_UDP6_RECVMSG:
		return BPF_PROG_TYPE_CGROUP_SOCK_ADDR;
	case BPF_CGROUP_SOCK_OPS:
		return BPF_PROG_TYPE_SOCK_OPS;
	case BPF_CGROUP_DEVICE:
		return BPF_PROG_TYPE_CGROUP_DEVICE;
	case BPF_SK_MSG_VERDICT:
		return BPF_PROG_TYPE_SK_MSG;
	case BPF_SK_SKB_STREAM_PARSER:
	case BPF_SK_SKB_STREAM_VERDICT:
		return BPF_PROG_TYPE_SK_SKB;
	case BPF_LIRC_MODE2:
		return BPF_PROG_TYPE_LIRC_MODE2;
	case BPF_FLOW_DISSECTOR:
		return BPF_PROG_TYPE_FLOW_DISSECTOR;
	case BPF_CGROUP_SYSCTL:
		return BPF_PROG_TYPE_CGROUP_SYSCTL;
	case BPF_CGROUP_GETSOCKOPT:
	case BPF_CGROUP_SETSOCKOPT:
		return BPF_PROG_TYPE_CGROUP_SOCKOPT;
	case BPF_TRACE_ITER:
		return BPF_PROG_TYPE_TRACING;
	case BPF_SK_LOOKUP:
		return BPF_PROG_TYPE_SK_LOOKUP;
	case BPF_XDP:
		return BPF_PROG_TYPE_XDP;
	default:
		return BPF_PROG_TYPE_UNSPEC;
	}
}

#define BPF_PROG_ATTACH_LAST_FIELD replace_bpf_fd

#define BPF_F_ATTACH_MASK \
	(BPF_F_ALLOW_OVERRIDE | BPF_F_ALLOW_MULTI | BPF_F_REPLACE)

static int bpf_prog_attach(const union bpf_attr *attr)
{
	enum bpf_prog_type ptype;
	struct bpf_prog *prog;
	int ret;

	if (CHECK_ATTR(BPF_PROG_ATTACH))
		return -EINVAL;

	if (attr->attach_flags & ~BPF_F_ATTACH_MASK)
		return -EINVAL;

	ptype = attach_type_to_prog_type(attr->attach_type);
	if (ptype == BPF_PROG_TYPE_UNSPEC)
		return -EINVAL;

	prog = bpf_prog_get_type(attr->attach_bpf_fd, ptype);
	if (IS_ERR(prog))
		return PTR_ERR(prog);

	if (bpf_prog_attach_check_attach_type(prog, attr->attach_type)) {
		bpf_prog_put(prog);
		return -EINVAL;
	}

	switch (ptype) {
	case BPF_PROG_TYPE_SK_SKB:
	case BPF_PROG_TYPE_SK_MSG:
		ret = sock_map_get_from_fd(attr, prog);
		break;
	case BPF_PROG_TYPE_LIRC_MODE2:
		ret = lirc_prog_attach(attr, prog);
		break;
	case BPF_PROG_TYPE_FLOW_DISSECTOR:
		ret = netns_bpf_prog_attach(attr, prog);
		break;
	case BPF_PROG_TYPE_CGROUP_DEVICE:
	case BPF_PROG_TYPE_CGROUP_SKB:
	case BPF_PROG_TYPE_CGROUP_SOCK:
	case BPF_PROG_TYPE_CGROUP_SOCK_ADDR:
	case BPF_PROG_TYPE_CGROUP_SOCKOPT:
	case BPF_PROG_TYPE_CGROUP_SYSCTL:
	case BPF_PROG_TYPE_SOCK_OPS:
		ret = cgroup_bpf_prog_attach(attr, ptype, prog);
		break;
	default:
		ret = -EINVAL;
	}

	if (ret)
		bpf_prog_put(prog);
	return ret;
}

#define BPF_PROG_DETACH_LAST_FIELD attach_type

static int bpf_prog_detach(const union bpf_attr *attr)
{
	enum bpf_prog_type ptype;

	if (CHECK_ATTR(BPF_PROG_DETACH))
		return -EINVAL;

	ptype = attach_type_to_prog_type(attr->attach_type);

	switch (ptype) {
	case BPF_PROG_TYPE_SK_MSG:
	case BPF_PROG_TYPE_SK_SKB:
		return sock_map_prog_detach(attr, ptype);
	case BPF_PROG_TYPE_LIRC_MODE2:
		return lirc_prog_detach(attr);
	case BPF_PROG_TYPE_FLOW_DISSECTOR:
		return netns_bpf_prog_detach(attr, ptype);
	case BPF_PROG_TYPE_CGROUP_DEVICE:
	case BPF_PROG_TYPE_CGROUP_SKB:
	case BPF_PROG_TYPE_CGROUP_SOCK:
	case BPF_PROG_TYPE_CGROUP_SOCK_ADDR:
	case BPF_PROG_TYPE_CGROUP_SOCKOPT:
	case BPF_PROG_TYPE_CGROUP_SYSCTL:
	case BPF_PROG_TYPE_SOCK_OPS:
		return cgroup_bpf_prog_detach(attr, ptype);
	default:
		return -EINVAL;
	}
}

#define BPF_PROG_QUERY_LAST_FIELD query.prog_cnt

static int bpf_prog_query(const union bpf_attr *attr,
			  union bpf_attr __user *uattr)
{
	if (!capable(CAP_NET_ADMIN))
		return -EPERM;
	if (CHECK_ATTR(BPF_PROG_QUERY))
		return -EINVAL;
	if (attr->query.query_flags & ~BPF_F_QUERY_EFFECTIVE)
		return -EINVAL;

	switch (attr->query.attach_type) {
	case BPF_CGROUP_INET_INGRESS:
	case BPF_CGROUP_INET_EGRESS:
	case BPF_CGROUP_INET_SOCK_CREATE:
	case BPF_CGROUP_INET_SOCK_RELEASE:
	case BPF_CGROUP_INET4_BIND:
	case BPF_CGROUP_INET6_BIND:
	case BPF_CGROUP_INET4_POST_BIND:
	case BPF_CGROUP_INET6_POST_BIND:
	case BPF_CGROUP_INET4_CONNECT:
	case BPF_CGROUP_INET6_CONNECT:
	case BPF_CGROUP_INET4_GETPEERNAME:
	case BPF_CGROUP_INET6_GETPEERNAME:
	case BPF_CGROUP_INET4_GETSOCKNAME:
	case BPF_CGROUP_INET6_GETSOCKNAME:
	case BPF_CGROUP_UDP4_SENDMSG:
	case BPF_CGROUP_UDP6_SENDMSG:
	case BPF_CGROUP_UDP4_RECVMSG:
	case BPF_CGROUP_UDP6_RECVMSG:
	case BPF_CGROUP_SOCK_OPS:
	case BPF_CGROUP_DEVICE:
	case BPF_CGROUP_SYSCTL:
	case BPF_CGROUP_GETSOCKOPT:
	case BPF_CGROUP_SETSOCKOPT:
		return cgroup_bpf_prog_query(attr, uattr);
	case BPF_LIRC_MODE2:
		return lirc_prog_query(attr, uattr);
	case BPF_FLOW_DISSECTOR:
	case BPF_SK_LOOKUP:
		return netns_bpf_prog_query(attr, uattr);
	default:
		return -EINVAL;
	}
}

#define BPF_PROG_TEST_RUN_LAST_FIELD test.cpu

static int bpf_prog_test_run(const union bpf_attr *attr,
			     union bpf_attr __user *uattr)
{
	struct bpf_prog *prog;
	int ret = -ENOTSUPP;

	if (CHECK_ATTR(BPF_PROG_TEST_RUN))
		return -EINVAL;

	if ((attr->test.ctx_size_in && !attr->test.ctx_in) ||
	    (!attr->test.ctx_size_in && attr->test.ctx_in))
		return -EINVAL;

	if ((attr->test.ctx_size_out && !attr->test.ctx_out) ||
	    (!attr->test.ctx_size_out && attr->test.ctx_out))
		return -EINVAL;

	prog = bpf_prog_get(attr->test.prog_fd);
	if (IS_ERR(prog))
		return PTR_ERR(prog);

	if (prog->aux->ops->test_run)
		ret = prog->aux->ops->test_run(prog, attr, uattr);

	bpf_prog_put(prog);
	return ret;
}

#define BPF_OBJ_GET_NEXT_ID_LAST_FIELD next_id

static int bpf_obj_get_next_id(const union bpf_attr *attr,
			       union bpf_attr __user *uattr,
			       struct idr *idr,
			       spinlock_t *lock)
{
	u32 next_id = attr->start_id;
	int err = 0;

	if (CHECK_ATTR(BPF_OBJ_GET_NEXT_ID) || next_id >= INT_MAX)
		return -EINVAL;

	if (!capable(CAP_SYS_ADMIN))
		return -EPERM;

	next_id++;
	spin_lock_bh(lock);
	if (!idr_get_next(idr, &next_id))
		err = -ENOENT;
	spin_unlock_bh(lock);

	if (!err)
		err = put_user(next_id, &uattr->next_id);

	return err;
}

struct bpf_map *bpf_map_get_curr_or_next(u32 *id)
{
	struct bpf_map *map;

	spin_lock_bh(&map_idr_lock);
again:
	map = idr_get_next(&map_idr, id);
	if (map) {
		map = __bpf_map_inc_not_zero(map, false);
		if (IS_ERR(map)) {
			(*id)++;
			goto again;
		}
	}
	spin_unlock_bh(&map_idr_lock);

	return map;
}

struct bpf_prog *bpf_prog_get_curr_or_next(u32 *id)
{
	struct bpf_prog *prog;

	spin_lock_bh(&prog_idr_lock);
again:
	prog = idr_get_next(&prog_idr, id);
	if (prog) {
		prog = bpf_prog_inc_not_zero(prog);
		if (IS_ERR(prog)) {
			(*id)++;
			goto again;
		}
	}
	spin_unlock_bh(&prog_idr_lock);

	return prog;
}

#define BPF_PROG_GET_FD_BY_ID_LAST_FIELD prog_id

struct bpf_prog *bpf_prog_by_id(u32 id)
{
	struct bpf_prog *prog;

	if (!id)
		return ERR_PTR(-ENOENT);

	spin_lock_bh(&prog_idr_lock);
	prog = idr_find(&prog_idr, id);
	if (prog)
		prog = bpf_prog_inc_not_zero(prog);
	else
		prog = ERR_PTR(-ENOENT);
	spin_unlock_bh(&prog_idr_lock);
	return prog;
}

static int bpf_prog_get_fd_by_id(const union bpf_attr *attr)
{
	struct bpf_prog *prog;
	u32 id = attr->prog_id;
	int fd;

	if (CHECK_ATTR(BPF_PROG_GET_FD_BY_ID))
		return -EINVAL;

	if (!capable(CAP_SYS_ADMIN))
		return -EPERM;

	prog = bpf_prog_by_id(id);
	if (IS_ERR(prog))
		return PTR_ERR(prog);

	fd = bpf_prog_new_fd(prog);
	if (fd < 0)
		bpf_prog_put(prog);

	return fd;
}

#define BPF_MAP_GET_FD_BY_ID_LAST_FIELD open_flags

static int bpf_map_get_fd_by_id(const union bpf_attr *attr)
{
	struct bpf_map *map;
	u32 id = attr->map_id;
	int f_flags;
	int fd;

	if (CHECK_ATTR(BPF_MAP_GET_FD_BY_ID) ||
	    attr->open_flags & ~BPF_OBJ_FLAG_MASK)
		return -EINVAL;

	if (!capable(CAP_SYS_ADMIN))
		return -EPERM;

	f_flags = bpf_get_file_flag(attr->open_flags);
	if (f_flags < 0)
		return f_flags;

	spin_lock_bh(&map_idr_lock);
	map = idr_find(&map_idr, id);
	if (map)
		map = __bpf_map_inc_not_zero(map, true);
	else
		map = ERR_PTR(-ENOENT);
	spin_unlock_bh(&map_idr_lock);

	if (IS_ERR(map))
		return PTR_ERR(map);

	fd = bpf_map_new_fd(map, f_flags);
	if (fd < 0)
		bpf_map_put_with_uref(map);

	return fd;
}

static const struct bpf_map *bpf_map_from_imm(const struct bpf_prog *prog,
					      unsigned long addr, u32 *off,
					      u32 *type)
{
	const struct bpf_map *map;
	int i;

	mutex_lock(&prog->aux->used_maps_mutex);
	for (i = 0, *off = 0; i < prog->aux->used_map_cnt; i++) {
		map = prog->aux->used_maps[i];
		if (map == (void *)addr) {
			*type = BPF_PSEUDO_MAP_FD;
			goto out;
		}
		if (!map->ops->map_direct_value_meta)
			continue;
		if (!map->ops->map_direct_value_meta(map, addr, off)) {
			*type = BPF_PSEUDO_MAP_VALUE;
			goto out;
		}
	}
	map = NULL;

out:
	mutex_unlock(&prog->aux->used_maps_mutex);
	return map;
}

static struct bpf_insn *bpf_insn_prepare_dump(const struct bpf_prog *prog,
					      const struct cred *f_cred)
{
	const struct bpf_map *map;
	struct bpf_insn *insns;
	u32 off, type;
	u64 imm;
	u8 code;
	int i;

	insns = kmemdup(prog->insnsi, bpf_prog_insn_size(prog),
			GFP_USER);
	if (!insns)
		return insns;

	for (i = 0; i < prog->len; i++) {
		code = insns[i].code;

		if (code == (BPF_JMP | BPF_TAIL_CALL)) {
			insns[i].code = BPF_JMP | BPF_CALL;
			insns[i].imm = BPF_FUNC_tail_call;
			/* fall-through */
		}
		if (code == (BPF_JMP | BPF_CALL) ||
		    code == (BPF_JMP | BPF_CALL_ARGS)) {
			if (code == (BPF_JMP | BPF_CALL_ARGS))
				insns[i].code = BPF_JMP | BPF_CALL;
			if (!bpf_dump_raw_ok(f_cred))
				insns[i].imm = 0;
			continue;
		}
		if (BPF_CLASS(code) == BPF_LDX && BPF_MODE(code) == BPF_PROBE_MEM) {
			insns[i].code = BPF_LDX | BPF_SIZE(code) | BPF_MEM;
			continue;
		}

		if (code != (BPF_LD | BPF_IMM | BPF_DW))
			continue;

		imm = ((u64)insns[i + 1].imm << 32) | (u32)insns[i].imm;
		map = bpf_map_from_imm(prog, imm, &off, &type);
		if (map) {
			insns[i].src_reg = type;
			insns[i].imm = map->id;
			insns[i + 1].imm = off;
			continue;
		}
	}

	return insns;
}

static int set_info_rec_size(struct bpf_prog_info *info)
{
	/*
	 * Ensure info.*_rec_size is the same as kernel expected size
	 *
	 * or
	 *
	 * Only allow zero *_rec_size if both _rec_size and _cnt are
	 * zero.  In this case, the kernel will set the expected
	 * _rec_size back to the info.
	 */

	if ((info->nr_func_info || info->func_info_rec_size) &&
	    info->func_info_rec_size != sizeof(struct bpf_func_info))
		return -EINVAL;

	if ((info->nr_line_info || info->line_info_rec_size) &&
	    info->line_info_rec_size != sizeof(struct bpf_line_info))
		return -EINVAL;

	if ((info->nr_jited_line_info || info->jited_line_info_rec_size) &&
	    info->jited_line_info_rec_size != sizeof(__u64))
		return -EINVAL;

	info->func_info_rec_size = sizeof(struct bpf_func_info);
	info->line_info_rec_size = sizeof(struct bpf_line_info);
	info->jited_line_info_rec_size = sizeof(__u64);

	return 0;
}

static int bpf_prog_get_info_by_fd(struct file *file,
				   struct bpf_prog *prog,
				   const union bpf_attr *attr,
				   union bpf_attr __user *uattr)
{
	struct bpf_prog_info __user *uinfo = u64_to_user_ptr(attr->info.info);
	struct bpf_prog_info info;
	u32 info_len = attr->info.info_len;
	struct bpf_prog_stats stats;
	char __user *uinsns;
	u32 ulen;
	int err;

	err = bpf_check_uarg_tail_zero(uinfo, sizeof(info), info_len);
	if (err)
		return err;
	info_len = min_t(u32, sizeof(info), info_len);

	memset(&info, 0, sizeof(info));
	if (copy_from_user(&info, uinfo, info_len))
		return -EFAULT;

	info.type = prog->type;
	info.id = prog->aux->id;
	info.load_time = prog->aux->load_time;
	info.created_by_uid = from_kuid_munged(current_user_ns(),
					       prog->aux->user->uid);
	info.gpl_compatible = prog->gpl_compatible;

	memcpy(info.tag, prog->tag, sizeof(prog->tag));
	memcpy(info.name, prog->aux->name, sizeof(prog->aux->name));

	mutex_lock(&prog->aux->used_maps_mutex);
	ulen = info.nr_map_ids;
	info.nr_map_ids = prog->aux->used_map_cnt;
	ulen = min_t(u32, info.nr_map_ids, ulen);
	if (ulen) {
		u32 __user *user_map_ids = u64_to_user_ptr(info.map_ids);
		u32 i;

		for (i = 0; i < ulen; i++)
			if (put_user(prog->aux->used_maps[i]->id,
				     &user_map_ids[i])) {
				mutex_unlock(&prog->aux->used_maps_mutex);
				return -EFAULT;
			}
	}
	mutex_unlock(&prog->aux->used_maps_mutex);

	err = set_info_rec_size(&info);
	if (err)
		return err;

	bpf_prog_get_stats(prog, &stats);
	info.run_time_ns = stats.nsecs;
	info.run_cnt = stats.cnt;

	if (!bpf_capable()) {
		info.jited_prog_len = 0;
		info.xlated_prog_len = 0;
		info.nr_jited_ksyms = 0;
		info.nr_jited_func_lens = 0;
		info.nr_func_info = 0;
		info.nr_line_info = 0;
		info.nr_jited_line_info = 0;
		goto done;
	}

	ulen = info.xlated_prog_len;
	info.xlated_prog_len = bpf_prog_insn_size(prog);
	if (info.xlated_prog_len && ulen) {
		struct bpf_insn *insns_sanitized;
		bool fault;

		if (prog->blinded && !bpf_dump_raw_ok(file->f_cred)) {
			info.xlated_prog_insns = 0;
			goto done;
		}
		insns_sanitized = bpf_insn_prepare_dump(prog, file->f_cred);
		if (!insns_sanitized)
			return -ENOMEM;
		uinsns = u64_to_user_ptr(info.xlated_prog_insns);
		ulen = min_t(u32, info.xlated_prog_len, ulen);
		fault = copy_to_user(uinsns, insns_sanitized, ulen);
		kfree(insns_sanitized);
		if (fault)
			return -EFAULT;
	}

	if (bpf_prog_is_dev_bound(prog->aux)) {
		err = bpf_prog_offload_info_fill(&info, prog);
		if (err)
			return err;
		goto done;
	}

	/* NOTE: the following code is supposed to be skipped for offload.
	 * bpf_prog_offload_info_fill() is the place to fill similar fields
	 * for offload.
	 */
	ulen = info.jited_prog_len;
	if (prog->aux->func_cnt) {
		u32 i;

		info.jited_prog_len = 0;
		for (i = 0; i < prog->aux->func_cnt; i++)
			info.jited_prog_len += prog->aux->func[i]->jited_len;
	} else {
		info.jited_prog_len = prog->jited_len;
	}

	if (info.jited_prog_len && ulen) {
		if (bpf_dump_raw_ok(file->f_cred)) {
			uinsns = u64_to_user_ptr(info.jited_prog_insns);
			ulen = min_t(u32, info.jited_prog_len, ulen);

			/* for multi-function programs, copy the JITed
			 * instructions for all the functions
			 */
			if (prog->aux->func_cnt) {
				u32 len, free, i;
				u8 *img;

				free = ulen;
				for (i = 0; i < prog->aux->func_cnt; i++) {
					len = prog->aux->func[i]->jited_len;
					len = min_t(u32, len, free);
					img = (u8 *) prog->aux->func[i]->bpf_func;
					if (copy_to_user(uinsns, img, len))
						return -EFAULT;
					uinsns += len;
					free -= len;
					if (!free)
						break;
				}
			} else {
				if (copy_to_user(uinsns, prog->bpf_func, ulen))
					return -EFAULT;
			}
		} else {
			info.jited_prog_insns = 0;
		}
	}

	ulen = info.nr_jited_ksyms;
	info.nr_jited_ksyms = prog->aux->func_cnt ? : 1;
	if (ulen) {
		if (bpf_dump_raw_ok(file->f_cred)) {
			unsigned long ksym_addr;
			u64 __user *user_ksyms;
			u32 i;

			/* copy the address of the kernel symbol
			 * corresponding to each function
			 */
			ulen = min_t(u32, info.nr_jited_ksyms, ulen);
			user_ksyms = u64_to_user_ptr(info.jited_ksyms);
			if (prog->aux->func_cnt) {
				for (i = 0; i < ulen; i++) {
					ksym_addr = (unsigned long)
						prog->aux->func[i]->bpf_func;
					if (put_user((u64) ksym_addr,
						     &user_ksyms[i]))
						return -EFAULT;
				}
			} else {
				ksym_addr = (unsigned long) prog->bpf_func;
				if (put_user((u64) ksym_addr, &user_ksyms[0]))
					return -EFAULT;
			}
		} else {
			info.jited_ksyms = 0;
		}
	}

	ulen = info.nr_jited_func_lens;
	info.nr_jited_func_lens = prog->aux->func_cnt ? : 1;
	if (ulen) {
		if (bpf_dump_raw_ok(file->f_cred)) {
			u32 __user *user_lens;
			u32 func_len, i;

			/* copy the JITed image lengths for each function */
			ulen = min_t(u32, info.nr_jited_func_lens, ulen);
			user_lens = u64_to_user_ptr(info.jited_func_lens);
			if (prog->aux->func_cnt) {
				for (i = 0; i < ulen; i++) {
					func_len =
						prog->aux->func[i]->jited_len;
					if (put_user(func_len, &user_lens[i]))
						return -EFAULT;
				}
			} else {
				func_len = prog->jited_len;
				if (put_user(func_len, &user_lens[0]))
					return -EFAULT;
			}
		} else {
			info.jited_func_lens = 0;
		}
	}

	if (prog->aux->btf)
		info.btf_id = btf_id(prog->aux->btf);

	ulen = info.nr_func_info;
	info.nr_func_info = prog->aux->func_info_cnt;
	if (info.nr_func_info && ulen) {
		char __user *user_finfo;

		user_finfo = u64_to_user_ptr(info.func_info);
		ulen = min_t(u32, info.nr_func_info, ulen);
		if (copy_to_user(user_finfo, prog->aux->func_info,
				 info.func_info_rec_size * ulen))
			return -EFAULT;
	}

	ulen = info.nr_line_info;
	info.nr_line_info = prog->aux->nr_linfo;
	if (info.nr_line_info && ulen) {
		__u8 __user *user_linfo;

		user_linfo = u64_to_user_ptr(info.line_info);
		ulen = min_t(u32, info.nr_line_info, ulen);
		if (copy_to_user(user_linfo, prog->aux->linfo,
				 info.line_info_rec_size * ulen))
			return -EFAULT;
	}

	ulen = info.nr_jited_line_info;
	if (prog->aux->jited_linfo)
		info.nr_jited_line_info = prog->aux->nr_linfo;
	else
		info.nr_jited_line_info = 0;
	if (info.nr_jited_line_info && ulen) {
		if (bpf_dump_raw_ok(file->f_cred)) {
			__u64 __user *user_linfo;
			u32 i;

			user_linfo = u64_to_user_ptr(info.jited_line_info);
			ulen = min_t(u32, info.nr_jited_line_info, ulen);
			for (i = 0; i < ulen; i++) {
				if (put_user((__u64)(long)prog->aux->jited_linfo[i],
					     &user_linfo[i]))
					return -EFAULT;
			}
		} else {
			info.jited_line_info = 0;
		}
	}

	ulen = info.nr_prog_tags;
	info.nr_prog_tags = prog->aux->func_cnt ? : 1;
	if (ulen) {
		__u8 __user (*user_prog_tags)[BPF_TAG_SIZE];
		u32 i;

		user_prog_tags = u64_to_user_ptr(info.prog_tags);
		ulen = min_t(u32, info.nr_prog_tags, ulen);
		if (prog->aux->func_cnt) {
			for (i = 0; i < ulen; i++) {
				if (copy_to_user(user_prog_tags[i],
						 prog->aux->func[i]->tag,
						 BPF_TAG_SIZE))
					return -EFAULT;
			}
		} else {
			if (copy_to_user(user_prog_tags[0],
					 prog->tag, BPF_TAG_SIZE))
				return -EFAULT;
		}
	}

done:
	if (copy_to_user(uinfo, &info, info_len) ||
	    put_user(info_len, &uattr->info.info_len))
		return -EFAULT;

	return 0;
}

static int bpf_map_get_info_by_fd(struct file *file,
				  struct bpf_map *map,
				  const union bpf_attr *attr,
				  union bpf_attr __user *uattr)
{
	struct bpf_map_info __user *uinfo = u64_to_user_ptr(attr->info.info);
	struct bpf_map_info info;
	u32 info_len = attr->info.info_len;
	int err;

	err = bpf_check_uarg_tail_zero(uinfo, sizeof(info), info_len);
	if (err)
		return err;
	info_len = min_t(u32, sizeof(info), info_len);

	memset(&info, 0, sizeof(info));
	info.type = map->map_type;
	info.id = map->id;
	info.key_size = map->key_size;
	info.value_size = map->value_size;
	info.max_entries = map->max_entries;
	info.map_flags = map->map_flags;
	memcpy(info.name, map->name, sizeof(map->name));

	if (map->btf) {
		info.btf_id = btf_id(map->btf);
		info.btf_key_type_id = map->btf_key_type_id;
		info.btf_value_type_id = map->btf_value_type_id;
	}
	info.btf_vmlinux_value_type_id = map->btf_vmlinux_value_type_id;

	if (bpf_map_is_dev_bound(map)) {
		err = bpf_map_offload_info_fill(&info, map);
		if (err)
			return err;
	}

	if (copy_to_user(uinfo, &info, info_len) ||
	    put_user(info_len, &uattr->info.info_len))
		return -EFAULT;

	return 0;
}

static int bpf_btf_get_info_by_fd(struct file *file,
				  struct btf *btf,
				  const union bpf_attr *attr,
				  union bpf_attr __user *uattr)
{
	struct bpf_btf_info __user *uinfo = u64_to_user_ptr(attr->info.info);
	u32 info_len = attr->info.info_len;
	int err;

	err = bpf_check_uarg_tail_zero(uinfo, sizeof(*uinfo), info_len);
	if (err)
		return err;

	return btf_get_info_by_fd(btf, attr, uattr);
}

static int bpf_link_get_info_by_fd(struct file *file,
				  struct bpf_link *link,
				  const union bpf_attr *attr,
				  union bpf_attr __user *uattr)
{
	struct bpf_link_info __user *uinfo = u64_to_user_ptr(attr->info.info);
	struct bpf_link_info info;
	u32 info_len = attr->info.info_len;
	int err;

	err = bpf_check_uarg_tail_zero(uinfo, sizeof(info), info_len);
	if (err)
		return err;
	info_len = min_t(u32, sizeof(info), info_len);

	memset(&info, 0, sizeof(info));
	if (copy_from_user(&info, uinfo, info_len))
		return -EFAULT;

	info.type = link->type;
	info.id = link->id;
	info.prog_id = link->prog->aux->id;

	if (link->ops->fill_link_info) {
		err = link->ops->fill_link_info(link, &info);
		if (err)
			return err;
	}

	if (copy_to_user(uinfo, &info, info_len) ||
	    put_user(info_len, &uattr->info.info_len))
		return -EFAULT;

	return 0;
}


#define BPF_OBJ_GET_INFO_BY_FD_LAST_FIELD info.info

static int bpf_obj_get_info_by_fd(const union bpf_attr *attr,
				  union bpf_attr __user *uattr)
{
	int ufd = attr->info.bpf_fd;
	struct fd f;
	int err;

	if (CHECK_ATTR(BPF_OBJ_GET_INFO_BY_FD))
		return -EINVAL;

	f = fdget(ufd);
	if (!f.file)
		return -EBADFD;

	if (f.file->f_op == &bpf_prog_fops)
		err = bpf_prog_get_info_by_fd(f.file, f.file->private_data, attr,
					      uattr);
	else if (f.file->f_op == &bpf_map_fops)
		err = bpf_map_get_info_by_fd(f.file, f.file->private_data, attr,
					     uattr);
	else if (f.file->f_op == &btf_fops)
		err = bpf_btf_get_info_by_fd(f.file, f.file->private_data, attr, uattr);
	else if (f.file->f_op == &bpf_link_fops)
		err = bpf_link_get_info_by_fd(f.file, f.file->private_data,
					      attr, uattr);
	else
		err = -EINVAL;

	fdput(f);
	return err;
}

#define BPF_BTF_LOAD_LAST_FIELD btf_log_level

static int bpf_btf_load(const union bpf_attr *attr)
{
	if (CHECK_ATTR(BPF_BTF_LOAD))
		return -EINVAL;

	if (!bpf_capable())
		return -EPERM;

<<<<<<< HEAD
	/* eBPF program is ready to be JITed */
	prog = bpf_prog_select_runtime(prog, &err);
	if (err < 0)
		goto free_used_maps;
=======
	return btf_new_fd(attr);
}
>>>>>>> 24b8d41d

#define BPF_BTF_GET_FD_BY_ID_LAST_FIELD btf_id

static int bpf_btf_get_fd_by_id(const union bpf_attr *attr)
{
	if (CHECK_ATTR(BPF_BTF_GET_FD_BY_ID))
		return -EINVAL;

	if (!capable(CAP_SYS_ADMIN))
		return -EPERM;

	return btf_get_fd_by_id(attr->btf_id);
}

static int bpf_task_fd_query_copy(const union bpf_attr *attr,
				    union bpf_attr __user *uattr,
				    u32 prog_id, u32 fd_type,
				    const char *buf, u64 probe_offset,
				    u64 probe_addr)
{
	char __user *ubuf = u64_to_user_ptr(attr->task_fd_query.buf);
	u32 len = buf ? strlen(buf) : 0, input_len;
	int err = 0;

	if (put_user(len, &uattr->task_fd_query.buf_len))
		return -EFAULT;
	input_len = attr->task_fd_query.buf_len;
	if (input_len && ubuf) {
		if (!len) {
			/* nothing to copy, just make ubuf NULL terminated */
			char zero = '\0';

			if (put_user(zero, ubuf))
				return -EFAULT;
		} else if (input_len >= len + 1) {
			/* ubuf can hold the string with NULL terminator */
			if (copy_to_user(ubuf, buf, len + 1))
				return -EFAULT;
		} else {
			/* ubuf cannot hold the string with NULL terminator,
			 * do a partial copy with NULL terminator.
			 */
			char zero = '\0';

			err = -ENOSPC;
			if (copy_to_user(ubuf, buf, input_len - 1))
				return -EFAULT;
			if (put_user(zero, ubuf + input_len - 1))
				return -EFAULT;
		}
	}

	if (put_user(prog_id, &uattr->task_fd_query.prog_id) ||
	    put_user(fd_type, &uattr->task_fd_query.fd_type) ||
	    put_user(probe_offset, &uattr->task_fd_query.probe_offset) ||
	    put_user(probe_addr, &uattr->task_fd_query.probe_addr))
		return -EFAULT;

	return err;
}

#define BPF_TASK_FD_QUERY_LAST_FIELD task_fd_query.probe_addr

static int bpf_task_fd_query(const union bpf_attr *attr,
			     union bpf_attr __user *uattr)
{
	pid_t pid = attr->task_fd_query.pid;
	u32 fd = attr->task_fd_query.fd;
	const struct perf_event *event;
	struct files_struct *files;
	struct task_struct *task;
	struct file *file;
	int err;

	if (CHECK_ATTR(BPF_TASK_FD_QUERY))
		return -EINVAL;

	if (!capable(CAP_SYS_ADMIN))
		return -EPERM;

	if (attr->task_fd_query.flags != 0)
		return -EINVAL;

	task = get_pid_task(find_vpid(pid), PIDTYPE_PID);
	if (!task)
		return -ENOENT;

	files = get_files_struct(task);
	put_task_struct(task);
	if (!files)
		return -ENOENT;

	err = 0;
	spin_lock(&files->file_lock);
	file = fcheck_files(files, fd);
	if (!file)
		err = -EBADF;
	else
		get_file(file);
	spin_unlock(&files->file_lock);
	put_files_struct(files);

	if (err)
		goto out;

	if (file->f_op == &bpf_link_fops) {
		struct bpf_link *link = file->private_data;

		if (link->ops == &bpf_raw_tp_link_lops) {
			struct bpf_raw_tp_link *raw_tp =
				container_of(link, struct bpf_raw_tp_link, link);
			struct bpf_raw_event_map *btp = raw_tp->btp;

			err = bpf_task_fd_query_copy(attr, uattr,
						     raw_tp->link.prog->aux->id,
						     BPF_FD_TYPE_RAW_TRACEPOINT,
						     btp->tp->name, 0, 0);
			goto put_file;
		}
		goto out_not_supp;
	}

	event = perf_get_event(file);
	if (!IS_ERR(event)) {
		u64 probe_offset, probe_addr;
		u32 prog_id, fd_type;
		const char *buf;

		err = bpf_get_perf_event_info(event, &prog_id, &fd_type,
					      &buf, &probe_offset,
					      &probe_addr);
		if (!err)
			err = bpf_task_fd_query_copy(attr, uattr, prog_id,
						     fd_type, buf,
						     probe_offset,
						     probe_addr);
		goto put_file;
	}

out_not_supp:
	err = -ENOTSUPP;
put_file:
	fput(file);
out:
	return err;
}

#define BPF_MAP_BATCH_LAST_FIELD batch.flags

#define BPF_DO_BATCH(fn)			\
	do {					\
		if (!fn) {			\
			err = -ENOTSUPP;	\
			goto err_put;		\
		}				\
		err = fn(map, attr, uattr);	\
	} while (0)

static int bpf_map_do_batch(const union bpf_attr *attr,
			    union bpf_attr __user *uattr,
			    int cmd)
{
	struct bpf_map *map;
	int err, ufd;
	struct fd f;

	if (CHECK_ATTR(BPF_MAP_BATCH))
		return -EINVAL;

	ufd = attr->batch.map_fd;
	f = fdget(ufd);
	map = __bpf_map_get(f);
	if (IS_ERR(map))
		return PTR_ERR(map);

	if ((cmd == BPF_MAP_LOOKUP_BATCH ||
	     cmd == BPF_MAP_LOOKUP_AND_DELETE_BATCH) &&
	    !(map_get_sys_perms(map, f) & FMODE_CAN_READ)) {
		err = -EPERM;
		goto err_put;
	}

	if (cmd != BPF_MAP_LOOKUP_BATCH &&
	    !(map_get_sys_perms(map, f) & FMODE_CAN_WRITE)) {
		err = -EPERM;
		goto err_put;
	}

	if (cmd == BPF_MAP_LOOKUP_BATCH)
		BPF_DO_BATCH(map->ops->map_lookup_batch);
	else if (cmd == BPF_MAP_LOOKUP_AND_DELETE_BATCH)
		BPF_DO_BATCH(map->ops->map_lookup_and_delete_batch);
	else if (cmd == BPF_MAP_UPDATE_BATCH)
		BPF_DO_BATCH(map->ops->map_update_batch);
	else
		BPF_DO_BATCH(map->ops->map_delete_batch);

err_put:
	fdput(f);
	return err;
}

static int tracing_bpf_link_attach(const union bpf_attr *attr, struct bpf_prog *prog)
{
	if (attr->link_create.attach_type != prog->expected_attach_type)
		return -EINVAL;

	if (prog->expected_attach_type == BPF_TRACE_ITER)
		return bpf_iter_link_attach(attr, prog);
	else if (prog->type == BPF_PROG_TYPE_EXT)
		return bpf_tracing_prog_attach(prog,
					       attr->link_create.target_fd,
					       attr->link_create.target_btf_id);
	return -EINVAL;
}

#define BPF_LINK_CREATE_LAST_FIELD link_create.iter_info_len
static int link_create(union bpf_attr *attr)
{
	enum bpf_prog_type ptype;
	struct bpf_prog *prog;
	int ret;

	if (CHECK_ATTR(BPF_LINK_CREATE))
		return -EINVAL;

	prog = bpf_prog_get(attr->link_create.prog_fd);
	if (IS_ERR(prog))
		return PTR_ERR(prog);

	ret = bpf_prog_attach_check_attach_type(prog,
						attr->link_create.attach_type);
	if (ret)
		goto out;

	if (prog->type == BPF_PROG_TYPE_EXT) {
		ret = tracing_bpf_link_attach(attr, prog);
		goto out;
	}

	ptype = attach_type_to_prog_type(attr->link_create.attach_type);
	if (ptype == BPF_PROG_TYPE_UNSPEC || ptype != prog->type) {
		ret = -EINVAL;
		goto out;
	}

	switch (ptype) {
	case BPF_PROG_TYPE_CGROUP_SKB:
	case BPF_PROG_TYPE_CGROUP_SOCK:
	case BPF_PROG_TYPE_CGROUP_SOCK_ADDR:
	case BPF_PROG_TYPE_SOCK_OPS:
	case BPF_PROG_TYPE_CGROUP_DEVICE:
	case BPF_PROG_TYPE_CGROUP_SYSCTL:
	case BPF_PROG_TYPE_CGROUP_SOCKOPT:
		ret = cgroup_bpf_link_attach(attr, prog);
		break;
	case BPF_PROG_TYPE_TRACING:
		ret = tracing_bpf_link_attach(attr, prog);
		break;
	case BPF_PROG_TYPE_FLOW_DISSECTOR:
	case BPF_PROG_TYPE_SK_LOOKUP:
		ret = netns_bpf_link_create(attr, prog);
		break;
#ifdef CONFIG_NET
	case BPF_PROG_TYPE_XDP:
		ret = bpf_xdp_link_attach(attr, prog);
		break;
#endif
	default:
		ret = -EINVAL;
	}

out:
	if (ret < 0)
		bpf_prog_put(prog);
	return ret;
}

#define BPF_LINK_UPDATE_LAST_FIELD link_update.old_prog_fd

static int link_update(union bpf_attr *attr)
{
	struct bpf_prog *old_prog = NULL, *new_prog;
	struct bpf_link *link;
	u32 flags;
	int ret;

	if (CHECK_ATTR(BPF_LINK_UPDATE))
		return -EINVAL;

	flags = attr->link_update.flags;
	if (flags & ~BPF_F_REPLACE)
		return -EINVAL;

	link = bpf_link_get_from_fd(attr->link_update.link_fd);
	if (IS_ERR(link))
		return PTR_ERR(link);

	new_prog = bpf_prog_get(attr->link_update.new_prog_fd);
	if (IS_ERR(new_prog)) {
		ret = PTR_ERR(new_prog);
		goto out_put_link;
	}

	if (flags & BPF_F_REPLACE) {
		old_prog = bpf_prog_get(attr->link_update.old_prog_fd);
		if (IS_ERR(old_prog)) {
			ret = PTR_ERR(old_prog);
			old_prog = NULL;
			goto out_put_progs;
		}
	} else if (attr->link_update.old_prog_fd) {
		ret = -EINVAL;
		goto out_put_progs;
	}

	if (link->ops->update_prog)
		ret = link->ops->update_prog(link, new_prog, old_prog);
	else
		ret = -EINVAL;

out_put_progs:
	if (old_prog)
		bpf_prog_put(old_prog);
	if (ret)
		bpf_prog_put(new_prog);
out_put_link:
	bpf_link_put(link);
	return ret;
}

#define BPF_LINK_DETACH_LAST_FIELD link_detach.link_fd

static int link_detach(union bpf_attr *attr)
{
	struct bpf_link *link;
	int ret;

	if (CHECK_ATTR(BPF_LINK_DETACH))
		return -EINVAL;

	link = bpf_link_get_from_fd(attr->link_detach.link_fd);
	if (IS_ERR(link))
		return PTR_ERR(link);

	if (link->ops->detach)
		ret = link->ops->detach(link);
	else
		ret = -EOPNOTSUPP;

	bpf_link_put(link);
	return ret;
}

static struct bpf_link *bpf_link_inc_not_zero(struct bpf_link *link)
{
	return atomic64_fetch_add_unless(&link->refcnt, 1, 0) ? link : ERR_PTR(-ENOENT);
}

struct bpf_link *bpf_link_by_id(u32 id)
{
	struct bpf_link *link;

	if (!id)
		return ERR_PTR(-ENOENT);

	spin_lock_bh(&link_idr_lock);
	/* before link is "settled", ID is 0, pretend it doesn't exist yet */
	link = idr_find(&link_idr, id);
	if (link) {
		if (link->id)
			link = bpf_link_inc_not_zero(link);
		else
			link = ERR_PTR(-EAGAIN);
	} else {
		link = ERR_PTR(-ENOENT);
	}
	spin_unlock_bh(&link_idr_lock);
	return link;
}

#define BPF_LINK_GET_FD_BY_ID_LAST_FIELD link_id

static int bpf_link_get_fd_by_id(const union bpf_attr *attr)
{
	struct bpf_link *link;
	u32 id = attr->link_id;
	int fd;

	if (CHECK_ATTR(BPF_LINK_GET_FD_BY_ID))
		return -EINVAL;

	if (!capable(CAP_SYS_ADMIN))
		return -EPERM;

	link = bpf_link_by_id(id);
	if (IS_ERR(link))
		return PTR_ERR(link);

	fd = bpf_link_new_fd(link);
	if (fd < 0)
		bpf_link_put(link);

	return fd;
}

DEFINE_MUTEX(bpf_stats_enabled_mutex);

static int bpf_stats_release(struct inode *inode, struct file *file)
{
	mutex_lock(&bpf_stats_enabled_mutex);
	static_key_slow_dec(&bpf_stats_enabled_key.key);
	mutex_unlock(&bpf_stats_enabled_mutex);
	return 0;
}

static const struct file_operations bpf_stats_fops = {
	.release = bpf_stats_release,
};

static int bpf_enable_runtime_stats(void)
{
	int fd;

	mutex_lock(&bpf_stats_enabled_mutex);

	/* Set a very high limit to avoid overflow */
	if (static_key_count(&bpf_stats_enabled_key.key) > INT_MAX / 2) {
		mutex_unlock(&bpf_stats_enabled_mutex);
		return -EBUSY;
	}

	fd = anon_inode_getfd("bpf-stats", &bpf_stats_fops, NULL, O_CLOEXEC);
	if (fd >= 0)
		static_key_slow_inc(&bpf_stats_enabled_key.key);

	mutex_unlock(&bpf_stats_enabled_mutex);
	return fd;
}

#define BPF_ENABLE_STATS_LAST_FIELD enable_stats.type

static int bpf_enable_stats(union bpf_attr *attr)
{

	if (CHECK_ATTR(BPF_ENABLE_STATS))
		return -EINVAL;

	if (!capable(CAP_SYS_ADMIN))
		return -EPERM;

	switch (attr->enable_stats.type) {
	case BPF_STATS_RUN_TIME:
		return bpf_enable_runtime_stats();
	default:
		break;
	}
	return -EINVAL;
}

#define BPF_ITER_CREATE_LAST_FIELD iter_create.flags

static int bpf_iter_create(union bpf_attr *attr)
{
	struct bpf_link *link;
	int err;

	if (CHECK_ATTR(BPF_ITER_CREATE))
		return -EINVAL;

	if (attr->iter_create.flags)
		return -EINVAL;

	link = bpf_link_get_from_fd(attr->iter_create.link_fd);
	if (IS_ERR(link))
		return PTR_ERR(link);

	err = bpf_iter_new_fd(link);
	bpf_link_put(link);

	return err;
}

#define BPF_PROG_BIND_MAP_LAST_FIELD prog_bind_map.flags

static int bpf_prog_bind_map(union bpf_attr *attr)
{
	struct bpf_prog *prog;
	struct bpf_map *map;
	struct bpf_map **used_maps_old, **used_maps_new;
	int i, ret = 0;

	if (CHECK_ATTR(BPF_PROG_BIND_MAP))
		return -EINVAL;

	if (attr->prog_bind_map.flags)
		return -EINVAL;

	prog = bpf_prog_get(attr->prog_bind_map.prog_fd);
	if (IS_ERR(prog))
		return PTR_ERR(prog);

	map = bpf_map_get(attr->prog_bind_map.map_fd);
	if (IS_ERR(map)) {
		ret = PTR_ERR(map);
		goto out_prog_put;
	}

	mutex_lock(&prog->aux->used_maps_mutex);

	used_maps_old = prog->aux->used_maps;

	for (i = 0; i < prog->aux->used_map_cnt; i++)
		if (used_maps_old[i] == map) {
			bpf_map_put(map);
			goto out_unlock;
		}

	used_maps_new = kmalloc_array(prog->aux->used_map_cnt + 1,
				      sizeof(used_maps_new[0]),
				      GFP_KERNEL);
	if (!used_maps_new) {
		ret = -ENOMEM;
		goto out_unlock;
	}

	memcpy(used_maps_new, used_maps_old,
	       sizeof(used_maps_old[0]) * prog->aux->used_map_cnt);
	used_maps_new[prog->aux->used_map_cnt] = map;

	prog->aux->used_map_cnt++;
	prog->aux->used_maps = used_maps_new;

	kfree(used_maps_old);

out_unlock:
	mutex_unlock(&prog->aux->used_maps_mutex);

	if (ret)
		bpf_map_put(map);
out_prog_put:
	bpf_prog_put(prog);
	return ret;
}

SYSCALL_DEFINE3(bpf, int, cmd, union bpf_attr __user *, uattr, unsigned int, size)
{
	union bpf_attr attr;
	int err;

	if (sysctl_unprivileged_bpf_disabled && !bpf_capable())
		return -EPERM;

	err = bpf_check_uarg_tail_zero(uattr, sizeof(attr), size);
	if (err)
		return err;
	size = min_t(u32, size, sizeof(attr));

	/* copy attributes from user space, may be less than sizeof(bpf_attr) */
	memset(&attr, 0, sizeof(attr));
	if (copy_from_user(&attr, uattr, size) != 0)
		return -EFAULT;

	err = security_bpf(cmd, &attr, size);
	if (err < 0)
		return err;

	switch (cmd) {
	case BPF_MAP_CREATE:
		err = map_create(&attr);
		break;
	case BPF_MAP_LOOKUP_ELEM:
		err = map_lookup_elem(&attr);
		break;
	case BPF_MAP_UPDATE_ELEM:
		err = map_update_elem(&attr);
		break;
	case BPF_MAP_DELETE_ELEM:
		err = map_delete_elem(&attr);
		break;
	case BPF_MAP_GET_NEXT_KEY:
		err = map_get_next_key(&attr);
		break;
	case BPF_MAP_FREEZE:
		err = map_freeze(&attr);
		break;
	case BPF_PROG_LOAD:
		err = bpf_prog_load(&attr, uattr);
		break;
	case BPF_OBJ_PIN:
		err = bpf_obj_pin(&attr);
		break;
	case BPF_OBJ_GET:
		err = bpf_obj_get(&attr);
		break;
	case BPF_PROG_ATTACH:
		err = bpf_prog_attach(&attr);
		break;
	case BPF_PROG_DETACH:
		err = bpf_prog_detach(&attr);
		break;
	case BPF_PROG_QUERY:
		err = bpf_prog_query(&attr, uattr);
		break;
	case BPF_PROG_TEST_RUN:
		err = bpf_prog_test_run(&attr, uattr);
		break;
	case BPF_PROG_GET_NEXT_ID:
		err = bpf_obj_get_next_id(&attr, uattr,
					  &prog_idr, &prog_idr_lock);
		break;
	case BPF_MAP_GET_NEXT_ID:
		err = bpf_obj_get_next_id(&attr, uattr,
					  &map_idr, &map_idr_lock);
		break;
	case BPF_BTF_GET_NEXT_ID:
		err = bpf_obj_get_next_id(&attr, uattr,
					  &btf_idr, &btf_idr_lock);
		break;
	case BPF_PROG_GET_FD_BY_ID:
		err = bpf_prog_get_fd_by_id(&attr);
		break;
	case BPF_MAP_GET_FD_BY_ID:
		err = bpf_map_get_fd_by_id(&attr);
		break;
	case BPF_OBJ_GET_INFO_BY_FD:
		err = bpf_obj_get_info_by_fd(&attr, uattr);
		break;
	case BPF_RAW_TRACEPOINT_OPEN:
		err = bpf_raw_tracepoint_open(&attr);
		break;
	case BPF_BTF_LOAD:
		err = bpf_btf_load(&attr);
		break;
	case BPF_BTF_GET_FD_BY_ID:
		err = bpf_btf_get_fd_by_id(&attr);
		break;
	case BPF_TASK_FD_QUERY:
		err = bpf_task_fd_query(&attr, uattr);
		break;
	case BPF_MAP_LOOKUP_AND_DELETE_ELEM:
		err = map_lookup_and_delete_elem(&attr);
		break;
	case BPF_MAP_LOOKUP_BATCH:
		err = bpf_map_do_batch(&attr, uattr, BPF_MAP_LOOKUP_BATCH);
		break;
	case BPF_MAP_LOOKUP_AND_DELETE_BATCH:
		err = bpf_map_do_batch(&attr, uattr,
				       BPF_MAP_LOOKUP_AND_DELETE_BATCH);
		break;
	case BPF_MAP_UPDATE_BATCH:
		err = bpf_map_do_batch(&attr, uattr, BPF_MAP_UPDATE_BATCH);
		break;
	case BPF_MAP_DELETE_BATCH:
		err = bpf_map_do_batch(&attr, uattr, BPF_MAP_DELETE_BATCH);
		break;
	case BPF_LINK_CREATE:
		err = link_create(&attr);
		break;
	case BPF_LINK_UPDATE:
		err = link_update(&attr);
		break;
	case BPF_LINK_GET_FD_BY_ID:
		err = bpf_link_get_fd_by_id(&attr);
		break;
	case BPF_LINK_GET_NEXT_ID:
		err = bpf_obj_get_next_id(&attr, uattr,
					  &link_idr, &link_idr_lock);
		break;
	case BPF_ENABLE_STATS:
		err = bpf_enable_stats(&attr);
		break;
	case BPF_ITER_CREATE:
		err = bpf_iter_create(&attr);
		break;
	case BPF_LINK_DETACH:
		err = link_detach(&attr);
		break;
	case BPF_PROG_BIND_MAP:
		err = bpf_prog_bind_map(&attr);
		break;
	default:
		err = -EINVAL;
		break;
	}

	return err;
}<|MERGE_RESOLUTION|>--- conflicted
+++ resolved
@@ -868,7 +868,7 @@
 
 	err = security_bpf_map_alloc(map);
 	if (err)
-		goto free_map_nouncharge;
+		goto free_map;
 
 	err = bpf_map_alloc_id(map);
 	if (err)
@@ -891,13 +891,8 @@
 free_map_sec:
 	security_bpf_map_free(map);
 free_map:
-<<<<<<< HEAD
-	bpf_map_uncharge_memlock(map);
-free_map_nouncharge:
-=======
 	btf_put(map->btf);
 	bpf_map_charge_move(&mem, &map->memory);
->>>>>>> 24b8d41d
 	map->ops->map_free(map);
 	bpf_map_charge_finish(&mem);
 	return err;
@@ -1123,33 +1118,7 @@
 	if (copy_from_user(value, uvalue, value_size) != 0)
 		goto free_value;
 
-<<<<<<< HEAD
-	/* must increment bpf_prog_active to avoid kprobe+bpf triggering from
-	 * inside bpf map update or delete otherwise deadlocks are possible
-	 */
-	preempt_disable();
-	__this_cpu_inc(bpf_prog_active);
-	if (map->map_type == BPF_MAP_TYPE_PERCPU_HASH) {
-		err = bpf_percpu_hash_update(map, key, value, attr->flags);
-	} else if (map->map_type == BPF_MAP_TYPE_PERCPU_ARRAY) {
-		err = bpf_percpu_array_update(map, key, value, attr->flags);
-	} else if (map->map_type == BPF_MAP_TYPE_PERF_EVENT_ARRAY ||
-		   map->map_type == BPF_MAP_TYPE_PROG_ARRAY ||
-		   map->map_type == BPF_MAP_TYPE_CGROUP_ARRAY) {
-		rcu_read_lock();
-		err = bpf_fd_array_map_update_elem(map, f.file, key, value,
-						   attr->flags);
-		rcu_read_unlock();
-	} else {
-		rcu_read_lock();
-		err = map->ops->map_update_elem(map, key, value, attr->flags);
-		rcu_read_unlock();
-	}
-	__this_cpu_dec(bpf_prog_active);
-	preempt_enable();
-=======
 	err = bpf_map_update_value(map, f, key, value, attr->flags);
->>>>>>> 24b8d41d
 
 free_value:
 	kfree(value);
@@ -1378,34 +1347,19 @@
 		err = bpf_map_update_value(map, f, key, value,
 					   attr->batch.elem_flags);
 
-<<<<<<< HEAD
-static void __bpf_prog_put_rcu(struct rcu_head *rcu)
-{
-	struct bpf_prog_aux *aux = container_of(rcu, struct bpf_prog_aux, rcu);
-=======
 		if (err)
 			break;
 	}
->>>>>>> 24b8d41d
 
 	if (copy_to_user(&uattr->batch.count, &cp, sizeof(cp)))
 		err = -EFAULT;
 
-<<<<<<< HEAD
-void bpf_prog_put(struct bpf_prog *prog)
-{
-	if (atomic_dec_and_test(&prog->aux->refcnt))
-		call_rcu(&prog->aux->rcu, __bpf_prog_put_rcu);
-}
-EXPORT_SYMBOL_GPL(bpf_prog_put);
-=======
 	kfree(value);
 	kfree(key);
 	return err;
 }
 
 #define MAP_LOOKUP_RETRIES 3
->>>>>>> 24b8d41d
 
 int generic_map_lookup_batch(struct bpf_map *map,
 				    const union bpf_attr *attr,
@@ -1422,15 +1376,9 @@
 	if (attr->batch.elem_flags & ~BPF_F_LOCK)
 		return -EINVAL;
 
-<<<<<<< HEAD
-	bpf_prog_put(prog);
-	return 0;
-}
-=======
 	if ((attr->batch.elem_flags & BPF_F_LOCK) &&
 	    !map_value_has_spin_lock(map))
 		return -EINVAL;
->>>>>>> 24b8d41d
 
 	value_size = bpf_map_value_size(map);
 
@@ -1438,70 +1386,13 @@
 	if (!max_count)
 		return 0;
 
-<<<<<<< HEAD
-static struct bpf_prog *____bpf_prog_get(struct fd f)
-{
-	if (!f.file)
-		return ERR_PTR(-EBADF);
-	if (f.file->f_op != &bpf_prog_fops) {
-		fdput(f);
-		return ERR_PTR(-EINVAL);
-	}
-=======
 	if (put_user(0, &uattr->batch.count))
 		return -EFAULT;
->>>>>>> 24b8d41d
 
 	buf_prevkey = kmalloc(map->key_size, GFP_USER | __GFP_NOWARN);
 	if (!buf_prevkey)
 		return -ENOMEM;
 
-<<<<<<< HEAD
-struct bpf_prog *bpf_prog_add(struct bpf_prog *prog, int i)
-{
-	if (atomic_add_return(i, &prog->aux->refcnt) > BPF_MAX_REFCNT) {
-		atomic_sub(i, &prog->aux->refcnt);
-		return ERR_PTR(-EBUSY);
-	}
-	return prog;
-}
-EXPORT_SYMBOL_GPL(bpf_prog_add);
-
-struct bpf_prog *bpf_prog_inc(struct bpf_prog *prog)
-{
-	return bpf_prog_add(prog, 1);
-}
-
-static struct bpf_prog *__bpf_prog_get(u32 ufd, enum bpf_prog_type *type)
-{
-	struct fd f = fdget(ufd);
-	struct bpf_prog *prog;
-
-	prog = ____bpf_prog_get(f);
-	if (IS_ERR(prog))
-		return prog;
-	if (type && prog->type != *type) {
-		prog = ERR_PTR(-EINVAL);
-		goto out;
-	}
-
-	prog = bpf_prog_inc(prog);
-out:
-	fdput(f);
-	return prog;
-}
-
-struct bpf_prog *bpf_prog_get(u32 ufd)
-{
-	return __bpf_prog_get(ufd, NULL);
-}
-
-struct bpf_prog *bpf_prog_get_type(u32 ufd, enum bpf_prog_type type)
-{
-	return __bpf_prog_get(ufd, &type);
-}
-EXPORT_SYMBOL_GPL(bpf_prog_get_type);
-=======
 	buf = kmalloc(map->key_size + value_size, GFP_USER | __GFP_NOWARN);
 	if (!buf) {
 		kfree(buf_prevkey);
@@ -1568,7 +1459,6 @@
 	kfree(buf);
 	return err;
 }
->>>>>>> 24b8d41d
 
 #define BPF_MAP_LOOKUP_AND_DELETE_ELEM_LAST_FIELD value
 
@@ -3917,15 +3807,8 @@
 	if (!bpf_capable())
 		return -EPERM;
 
-<<<<<<< HEAD
-	/* eBPF program is ready to be JITed */
-	prog = bpf_prog_select_runtime(prog, &err);
-	if (err < 0)
-		goto free_used_maps;
-=======
 	return btf_new_fd(attr);
 }
->>>>>>> 24b8d41d
 
 #define BPF_BTF_GET_FD_BY_ID_LAST_FIELD btf_id
 
