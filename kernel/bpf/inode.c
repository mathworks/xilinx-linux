--- conflicted
+++ resolved
@@ -142,8 +142,6 @@
 	return 0;
 }
 
-<<<<<<< HEAD
-=======
 static void bpf_dentry_finalize(struct dentry *dentry, struct inode *inode,
 				struct inode *dir)
 {
@@ -154,7 +152,6 @@
 	dir->i_ctime = dir->i_mtime;
 }
 
->>>>>>> 24b8d41d
 static int bpf_mkdir(struct inode *dir, struct dentry *dentry, umode_t mode)
 {
 	struct inode *inode;
@@ -302,9 +299,6 @@
 
 	map_iter_free(map_iter(m));
 
-<<<<<<< HEAD
-	inode = bpf_get_inode(dir->i_sb, dir, mode | S_IFREG);
-=======
 	return seq_release(inode, file);
 }
 
@@ -339,7 +333,6 @@
 {
 	struct inode *dir = dentry->d_parent->d_inode;
 	struct inode *inode = bpf_get_inode(dir->i_sb, dir, mode);
->>>>>>> 24b8d41d
 	if (IS_ERR(inode))
 		return PTR_ERR(inode);
 
@@ -366,14 +359,6 @@
 			     &bpffs_map_fops : &bpffs_obj_fops);
 }
 
-<<<<<<< HEAD
-static struct dentry *
-bpf_lookup(struct inode *dir, struct dentry *dentry, unsigned flags)
-{
-	if (strchr(dentry->d_name.name, '.'))
-		return ERR_PTR(-EPERM);
-	return simple_lookup(dir, dentry, flags);
-=======
 static int bpf_mklink(struct dentry *dentry, umode_t mode, void *arg)
 {
 	struct bpf_link *link = arg;
@@ -416,15 +401,10 @@
 
 	bpf_dentry_finalize(dentry, inode, dir);
 	return 0;
->>>>>>> 24b8d41d
 }
 
 static const struct inode_operations bpf_dir_iops = {
 	.lookup		= bpf_lookup,
-<<<<<<< HEAD
-	.mknod		= bpf_mkobj,
-=======
->>>>>>> 24b8d41d
 	.mkdir		= bpf_mkdir,
 	.symlink	= bpf_symlink,
 	.rmdir		= simple_rmdir,
@@ -796,9 +776,6 @@
 
 static void bpf_free_fc(struct fs_context *fc)
 {
-<<<<<<< HEAD
-	return mount_nodev(type, flags, data, bpf_fill_super);
-=======
 	kfree(fc->fs_private);
 }
 
@@ -824,7 +801,6 @@
 	fc->fs_private = opts;
 	fc->ops = &bpf_context_ops;
 	return 0;
->>>>>>> 24b8d41d
 }
 
 static struct file_system_type bpf_fs_type = {
