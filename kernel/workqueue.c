--- conflicted
+++ resolved
@@ -3195,31 +3195,6 @@
 }
 EXPORT_SYMBOL(flush_delayed_work);
 
-static bool __cancel_work(struct work_struct *work, bool is_dwork)
-{
-	unsigned long flags;
-	int ret;
-
-	do {
-		ret = try_to_grab_pending(work, is_dwork, &flags);
-	} while (unlikely(ret == -EAGAIN));
-
-	if (unlikely(ret < 0))
-		return false;
-
-	set_work_pool_and_clear_pending(work, get_work_pool_id(work));
-	local_irq_restore(flags);
-	return ret;
-}
-
-/*
- * See cancel_delayed_work()
- */
-bool cancel_work(struct work_struct *work)
-{
-	return __cancel_work(work, false);
-}
-
 /**
  * flush_rcu_work - wait for a rwork to finish executing the last queueing
  * @rwork: the rcu work to flush
@@ -5079,22 +5054,14 @@
 	mutex_lock(&wq_pool_mutex);
 
 	for_each_pool(pool, pi) {
-<<<<<<< HEAD
-		mutex_lock(&pool->attach_mutex);
-=======
 		mutex_lock(&wq_pool_attach_mutex);
->>>>>>> 24b8d41d
 
 		if (pool->cpu == cpu)
 			rebind_workers(pool);
 		else if (pool->cpu < 0)
 			restore_unbound_workers_cpumask(pool, cpu);
 
-<<<<<<< HEAD
-		mutex_unlock(&pool->attach_mutex);
-=======
 		mutex_unlock(&wq_pool_attach_mutex);
->>>>>>> 24b8d41d
 	}
 
 	/* update NUMA affinity of unbound workqueues */
@@ -5107,32 +5074,11 @@
 
 int workqueue_offline_cpu(unsigned int cpu)
 {
-<<<<<<< HEAD
-	struct work_struct unbind_work;
-	struct workqueue_struct *wq;
-
-	/* unbinding per-cpu workers should happen on the local CPU */
-	INIT_WORK_ONSTACK(&unbind_work, wq_unbind_fn);
-	queue_work_on(cpu, system_highpri_wq, &unbind_work);
-
-	/* update NUMA affinity of unbound workqueues */
-	mutex_lock(&wq_pool_mutex);
-	list_for_each_entry(wq, &workqueues, list)
-		wq_update_unbound_numa(wq, cpu, false);
-	mutex_unlock(&wq_pool_mutex);
-
-	/* wait for per-cpu unbinding to finish */
-	flush_work(&unbind_work);
-	destroy_work_on_stack(&unbind_work);
-	return 0;
-}
-=======
 	struct workqueue_struct *wq;
 
 	/* unbinding per-cpu workers should happen on the local CPU */
 	if (WARN_ON(cpu != smp_processor_id()))
 		return -1;
->>>>>>> 24b8d41d
 
 	unbind_workers(cpu);
 
@@ -5981,11 +5927,6 @@
 
 	pwq_cache = KMEM_CACHE(pool_workqueue, SLAB_PANIC);
 
-<<<<<<< HEAD
-	wq_numa_init();
-
-=======
->>>>>>> 24b8d41d
 	/* initialize CPU pools */
 	for_each_possible_cpu(cpu) {
 		struct worker_pool *pool;
