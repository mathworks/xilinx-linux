// SPDX-License-Identifier: GPL-2.0-or-later
/* audit_watch.c -- watching inodes
 *
 * Copyright 2003-2009 Red Hat, Inc.
 * Copyright 2005 Hewlett-Packard Development Company, L.P.
 * Copyright 2005 IBM Corporation
 */

#include <linux/file.h>
#include <linux/kernel.h>
#include <linux/audit.h>
#include <linux/kthread.h>
#include <linux/mutex.h>
#include <linux/fs.h>
#include <linux/fsnotify_backend.h>
#include <linux/namei.h>
#include <linux/netlink.h>
#include <linux/refcount.h>
#include <linux/sched.h>
#include <linux/slab.h>
#include <linux/security.h>
#include "audit.h"

/*
 * Reference counting:
 *
 * audit_parent: lifetime is from audit_init_parent() to receipt of an FS_IGNORED
 * 	event.  Each audit_watch holds a reference to its associated parent.
 *
 * audit_watch: if added to lists, lifetime is from audit_init_watch() to
 * 	audit_remove_watch().  Additionally, an audit_watch may exist
 * 	temporarily to assist in searching existing filter data.  Each
 * 	audit_krule holds a reference to its associated watch.
 */

struct audit_watch {
	refcount_t		count;	/* reference count */
	dev_t			dev;	/* associated superblock device */
	char			*path;	/* insertion path */
	unsigned long		ino;	/* associated inode number */
	struct audit_parent	*parent; /* associated parent */
	struct list_head	wlist;	/* entry in parent->watches list */
	struct list_head	rules;	/* anchor for krule->rlist */
};

struct audit_parent {
	struct list_head	watches; /* anchor for audit_watch->wlist */
	struct fsnotify_mark mark; /* fsnotify mark on the inode */
};

/* fsnotify handle. */
static struct fsnotify_group *audit_watch_group;

/* fsnotify events we care about. */
#define AUDIT_FS_WATCH (FS_MOVE | FS_CREATE | FS_DELETE | FS_DELETE_SELF |\
			FS_MOVE_SELF | FS_UNMOUNT)

static void audit_free_parent(struct audit_parent *parent)
{
	WARN_ON(!list_empty(&parent->watches));
	kfree(parent);
}

static void audit_watch_free_mark(struct fsnotify_mark *entry)
{
	struct audit_parent *parent;

	parent = container_of(entry, struct audit_parent, mark);
	audit_free_parent(parent);
}

static void audit_get_parent(struct audit_parent *parent)
{
	if (likely(parent))
		fsnotify_get_mark(&parent->mark);
}

static void audit_put_parent(struct audit_parent *parent)
{
	if (likely(parent))
		fsnotify_put_mark(&parent->mark);
}

/*
 * Find and return the audit_parent on the given inode.  If found a reference
 * is taken on this parent.
 */
static inline struct audit_parent *audit_find_parent(struct inode *inode)
{
	struct audit_parent *parent = NULL;
	struct fsnotify_mark *entry;

	entry = fsnotify_find_mark(&inode->i_fsnotify_marks, audit_watch_group);
	if (entry)
		parent = container_of(entry, struct audit_parent, mark);

	return parent;
}

void audit_get_watch(struct audit_watch *watch)
{
	refcount_inc(&watch->count);
}

void audit_put_watch(struct audit_watch *watch)
{
	if (refcount_dec_and_test(&watch->count)) {
		WARN_ON(watch->parent);
		WARN_ON(!list_empty(&watch->rules));
		kfree(watch->path);
		kfree(watch);
	}
}

static void audit_remove_watch(struct audit_watch *watch)
{
	list_del(&watch->wlist);
	audit_put_parent(watch->parent);
	watch->parent = NULL;
	audit_put_watch(watch); /* match initial get */
}

char *audit_watch_path(struct audit_watch *watch)
{
	return watch->path;
}

int audit_watch_compare(struct audit_watch *watch, unsigned long ino, dev_t dev)
{
	return (watch->ino != AUDIT_INO_UNSET) &&
		(watch->ino == ino) &&
		(watch->dev == dev);
}

/* Initialize a parent watch entry. */
static struct audit_parent *audit_init_parent(struct path *path)
{
	struct inode *inode = d_backing_inode(path->dentry);
	struct audit_parent *parent;
	int ret;

	parent = kzalloc(sizeof(*parent), GFP_KERNEL);
	if (unlikely(!parent))
		return ERR_PTR(-ENOMEM);

	INIT_LIST_HEAD(&parent->watches);

	fsnotify_init_mark(&parent->mark, audit_watch_group);
	parent->mark.mask = AUDIT_FS_WATCH;
	ret = fsnotify_add_inode_mark(&parent->mark, inode, 0);
	if (ret < 0) {
		audit_free_parent(parent);
		return ERR_PTR(ret);
	}

	return parent;
}

/* Initialize a watch entry. */
static struct audit_watch *audit_init_watch(char *path)
{
	struct audit_watch *watch;

	watch = kzalloc(sizeof(*watch), GFP_KERNEL);
	if (unlikely(!watch))
		return ERR_PTR(-ENOMEM);

	INIT_LIST_HEAD(&watch->rules);
	refcount_set(&watch->count, 1);
	watch->path = path;
	watch->dev = AUDIT_DEV_UNSET;
	watch->ino = AUDIT_INO_UNSET;

	return watch;
}

/* Translate a watch string to kernel representation. */
int audit_to_watch(struct audit_krule *krule, char *path, int len, u32 op)
{
	struct audit_watch *watch;

	if (!audit_watch_group)
		return -EOPNOTSUPP;

	if (path[0] != '/' || path[len-1] == '/' ||
	    krule->listnr != AUDIT_FILTER_EXIT ||
	    op != Audit_equal ||
	    krule->inode_f || krule->watch || krule->tree)
		return -EINVAL;

	watch = audit_init_watch(path);
	if (IS_ERR(watch))
		return PTR_ERR(watch);

	krule->watch = watch;

	return 0;
}

/* Duplicate the given audit watch.  The new watch's rules list is initialized
 * to an empty list and wlist is undefined. */
static struct audit_watch *audit_dupe_watch(struct audit_watch *old)
{
	char *path;
	struct audit_watch *new;

	path = kstrdup(old->path, GFP_KERNEL);
	if (unlikely(!path))
		return ERR_PTR(-ENOMEM);

	new = audit_init_watch(path);
	if (IS_ERR(new)) {
		kfree(path);
		goto out;
	}

	new->dev = old->dev;
	new->ino = old->ino;
	audit_get_parent(old->parent);
	new->parent = old->parent;

out:
	return new;
}

static void audit_watch_log_rule_change(struct audit_krule *r, struct audit_watch *w, char *op)
{
	struct audit_buffer *ab;

	if (!audit_enabled)
		return;
	ab = audit_log_start(audit_context(), GFP_NOFS, AUDIT_CONFIG_CHANGE);
	if (!ab)
		return;
	audit_log_session_info(ab);
	audit_log_format(ab, "op=%s path=", op);
	audit_log_untrustedstring(ab, w->path);
	audit_log_key(ab, r->filterkey);
	audit_log_format(ab, " list=%d res=1", r->listnr);
	audit_log_end(ab);
}

/* Update inode info in audit rules based on filesystem event. */
static void audit_update_watch(struct audit_parent *parent,
			       const struct qstr *dname, dev_t dev,
			       unsigned long ino, unsigned invalidating)
{
	struct audit_watch *owatch, *nwatch, *nextw;
	struct audit_krule *r, *nextr;
	struct audit_entry *oentry, *nentry;

	mutex_lock(&audit_filter_mutex);
	/* Run all of the watches on this parent looking for the one that
	 * matches the given dname */
	list_for_each_entry_safe(owatch, nextw, &parent->watches, wlist) {
		if (audit_compare_dname_path(dname, owatch->path,
					     AUDIT_NAME_FULL))
			continue;

		/* If the update involves invalidating rules, do the inode-based
		 * filtering now, so we don't omit records. */
		if (invalidating && !audit_dummy_context())
			audit_filter_inodes(current, audit_context());

		/* updating ino will likely change which audit_hash_list we
		 * are on so we need a new watch for the new list */
		nwatch = audit_dupe_watch(owatch);
		if (IS_ERR(nwatch)) {
			mutex_unlock(&audit_filter_mutex);
			audit_panic("error updating watch, skipping");
			return;
		}
		nwatch->dev = dev;
		nwatch->ino = ino;

		list_for_each_entry_safe(r, nextr, &owatch->rules, rlist) {

			oentry = container_of(r, struct audit_entry, rule);
			list_del(&oentry->rule.rlist);
			list_del_rcu(&oentry->list);

			nentry = audit_dupe_rule(&oentry->rule);
			if (IS_ERR(nentry)) {
				list_del(&oentry->rule.list);
				audit_panic("error updating watch, removing");
			} else {
				int h = audit_hash_ino((u32)ino);

				/*
				 * nentry->rule.watch == oentry->rule.watch so
				 * we must drop that reference and set it to our
				 * new watch.
				 */
				audit_put_watch(nentry->rule.watch);
				audit_get_watch(nwatch);
				nentry->rule.watch = nwatch;
				list_add(&nentry->rule.rlist, &nwatch->rules);
				list_add_rcu(&nentry->list, &audit_inode_hash[h]);
				list_replace(&oentry->rule.list,
					     &nentry->rule.list);
			}
			if (oentry->rule.exe)
				audit_remove_mark(oentry->rule.exe);

			call_rcu(&oentry->rcu, audit_free_rule_rcu);
		}

		audit_remove_watch(owatch);
		goto add_watch_to_parent; /* event applies to a single watch */
	}
	mutex_unlock(&audit_filter_mutex);
	return;

add_watch_to_parent:
	list_add(&nwatch->wlist, &parent->watches);
	mutex_unlock(&audit_filter_mutex);
	return;
}

/* Remove all watches & rules associated with a parent that is going away. */
static void audit_remove_parent_watches(struct audit_parent *parent)
{
	struct audit_watch *w, *nextw;
	struct audit_krule *r, *nextr;
	struct audit_entry *e;

	mutex_lock(&audit_filter_mutex);
	list_for_each_entry_safe(w, nextw, &parent->watches, wlist) {
		list_for_each_entry_safe(r, nextr, &w->rules, rlist) {
			e = container_of(r, struct audit_entry, rule);
			audit_watch_log_rule_change(r, w, "remove_rule");
			if (e->rule.exe)
				audit_remove_mark(e->rule.exe);
			list_del(&r->rlist);
			list_del(&r->list);
			list_del_rcu(&e->list);
			call_rcu(&e->rcu, audit_free_rule_rcu);
		}
		audit_remove_watch(w);
	}
	mutex_unlock(&audit_filter_mutex);

	fsnotify_destroy_mark(&parent->mark, audit_watch_group);
}

/* Get path information necessary for adding watches. */
static int audit_get_nd(struct audit_watch *watch, struct path *parent)
{
	struct dentry *d = kern_path_locked(watch->path, parent);
	if (IS_ERR(d))
		return PTR_ERR(d);
	if (d_is_positive(d)) {
		/* update watch filter fields */
		watch->dev = d->d_sb->s_dev;
		watch->ino = d_backing_inode(d)->i_ino;
	}
	inode_unlock(d_backing_inode(parent->dentry));
	dput(d);
	return 0;
}

/* Associate the given rule with an existing parent.
 * Caller must hold audit_filter_mutex. */
static void audit_add_to_parent(struct audit_krule *krule,
				struct audit_parent *parent)
{
	struct audit_watch *w, *watch = krule->watch;
	int watch_found = 0;

	BUG_ON(!mutex_is_locked(&audit_filter_mutex));

	list_for_each_entry(w, &parent->watches, wlist) {
		if (strcmp(watch->path, w->path))
			continue;

		watch_found = 1;

		/* put krule's ref to temporary watch */
		audit_put_watch(watch);

		audit_get_watch(w);
		krule->watch = watch = w;

		audit_put_parent(parent);
		break;
	}

	if (!watch_found) {
		watch->parent = parent;

		audit_get_watch(watch);
		list_add(&watch->wlist, &parent->watches);
	}
	list_add(&krule->rlist, &watch->rules);
}

/* Find a matching watch entry, or add this one.
 * Caller must hold audit_filter_mutex. */
int audit_add_watch(struct audit_krule *krule, struct list_head **list)
{
	struct audit_watch *watch = krule->watch;
	struct audit_parent *parent;
	struct path parent_path;
	int h, ret = 0;

	/*
	 * When we will be calling audit_add_to_parent, krule->watch might have
	 * been updated and watch might have been freed.
	 * So we need to keep a reference of watch.
	 */
	audit_get_watch(watch);

	mutex_unlock(&audit_filter_mutex);

	/* Avoid calling path_lookup under audit_filter_mutex. */
	ret = audit_get_nd(watch, &parent_path);

	/* caller expects mutex locked */
	mutex_lock(&audit_filter_mutex);

	if (ret) {
		audit_put_watch(watch);
		return ret;
	}

	/* either find an old parent or attach a new one */
	parent = audit_find_parent(d_backing_inode(parent_path.dentry));
	if (!parent) {
		parent = audit_init_parent(&parent_path);
		if (IS_ERR(parent)) {
			ret = PTR_ERR(parent);
			goto error;
		}
	}

	audit_add_to_parent(krule, parent);

	h = audit_hash_ino((u32)watch->ino);
	*list = &audit_inode_hash[h];
error:
	path_put(&parent_path);
	audit_put_watch(watch);
	return ret;
}

void audit_remove_watch_rule(struct audit_krule *krule)
{
	struct audit_watch *watch = krule->watch;
	struct audit_parent *parent = watch->parent;

	list_del(&krule->rlist);

	if (list_empty(&watch->rules)) {
		/*
		 * audit_remove_watch() drops our reference to 'parent' which
		 * can get freed. Grab our own reference to be safe.
		 */
		audit_get_parent(parent);
		audit_remove_watch(watch);
		if (list_empty(&parent->watches))
			fsnotify_destroy_mark(&parent->mark, audit_watch_group);
		audit_put_parent(parent);
	}
}

/* Update watch data in audit rules based on fsnotify events. */
static int audit_watch_handle_event(struct fsnotify_mark *inode_mark, u32 mask,
				    struct inode *inode, struct inode *dir,
				    const struct qstr *dname)
{
	struct audit_parent *parent;

	parent = container_of(inode_mark, struct audit_parent, mark);

	if (WARN_ON_ONCE(inode_mark->group != audit_watch_group) ||
	    WARN_ON_ONCE(!inode))
		return 0;

	if (mask & (FS_CREATE|FS_MOVED_TO) && inode)
		audit_update_watch(parent, dname, inode->i_sb->s_dev, inode->i_ino, 0);
	else if (mask & (FS_DELETE|FS_MOVED_FROM))
		audit_update_watch(parent, dname, AUDIT_DEV_UNSET, AUDIT_INO_UNSET, 1);
	else if (mask & (FS_DELETE_SELF|FS_UNMOUNT|FS_MOVE_SELF))
		audit_remove_parent_watches(parent);

	return 0;
}

static const struct fsnotify_ops audit_watch_fsnotify_ops = {
	.handle_inode_event =	audit_watch_handle_event,
	.free_mark =		audit_watch_free_mark,
};

static int __init audit_watch_init(void)
{
	audit_watch_group = fsnotify_alloc_group(&audit_watch_fsnotify_ops);
	if (IS_ERR(audit_watch_group)) {
		audit_watch_group = NULL;
		audit_panic("cannot create audit fsnotify group");
	}
	return 0;
}
device_initcall(audit_watch_init);

int audit_dupe_exe(struct audit_krule *new, struct audit_krule *old)
{
	struct audit_fsnotify_mark *audit_mark;
	char *pathname;

	pathname = kstrdup(audit_mark_path(old->exe), GFP_KERNEL);
	if (!pathname)
		return -ENOMEM;

	audit_mark = audit_alloc_mark(new, pathname, strlen(pathname));
	if (IS_ERR(audit_mark)) {
		kfree(pathname);
		return PTR_ERR(audit_mark);
	}
	new->exe = audit_mark;

	return 0;
}

int audit_exe_compare(struct task_struct *tsk, struct audit_fsnotify_mark *mark)
{
	struct file *exe_file;
	unsigned long ino;
	dev_t dev;

	exe_file = get_task_exe_file(tsk);
	if (!exe_file)
		return 0;
<<<<<<< HEAD
	ino = exe_file->f_inode->i_ino;
	dev = exe_file->f_inode->i_sb->s_dev;
=======
	ino = file_inode(exe_file)->i_ino;
	dev = file_inode(exe_file)->i_sb->s_dev;
>>>>>>> 24b8d41d
	fput(exe_file);
	return audit_mark_compare(mark, ino, dev);
}<|MERGE_RESOLUTION|>--- conflicted
+++ resolved
@@ -530,13 +530,8 @@
 	exe_file = get_task_exe_file(tsk);
 	if (!exe_file)
 		return 0;
-<<<<<<< HEAD
-	ino = exe_file->f_inode->i_ino;
-	dev = exe_file->f_inode->i_sb->s_dev;
-=======
 	ino = file_inode(exe_file)->i_ino;
 	dev = file_inode(exe_file)->i_sb->s_dev;
->>>>>>> 24b8d41d
 	fput(exe_file);
 	return audit_mark_compare(mark, ino, dev);
 }