language: c

<<<<<<< HEAD
=======
branches:
  except:
  - xcomm_zynq
  - adi-4.14.0 # current rebased versions of master; change this when updating kernel ver
  - adi-4.19.0

>>>>>>> 94a99341783941d120a2ab5617b204bab4cb8729
os: linux

notifications:
  email:
    on_success: change
    on_failure: always

env:
  matrix:
<<<<<<< HEAD
<<<<<<< HEAD
=======
  - BUILD_TYPE=sync_branches_with_master
    BRANCH1="xcomm_zynq:fast-forward"
    BRANCH2="adi-4.14.0:cherry-pick"
=======
  - BUILD_TYPE=sync_branches_with_master_travis
>>>>>>> dacb10b7
  - BUILD_TYPE=checkpatch
  - BUILD_TYPE=dtb_build_test
>>>>>>> 94a99341783941d120a2ab5617b204bab4cb8729
  - DEFCONFIG_NAME=zynq_xcomm_adv7511_defconfig ARCH=arm CROSS_COMPILE=arm-linux-gnueabihf-
    DTS_FILES=arch/arm/boot/dts/zynq-*.dts IMAGE=uImage
  - DEFCONFIG_NAME=zynq_pluto_defconfig ARCH=arm CROSS_COMPILE=arm-linux-gnueabihf-
    DTS_FILES=arch/arm/boot/dts/zynq-*.dts IMAGE=uImage
  - DEFCONFIG_NAME=zynq_sidekiqz2_defconfig ARCH=arm CROSS_COMPILE=arm-linux-gnueabihf-
    DTS_FILES=arch/arm/boot/dts/zynq-*.dts IMAGE=uImage
  - DEFCONFIG_NAME=adi_zynqmp_defconfig ARCH=arm64 CROSS_COMPILE=aarch64-linux-gnu-
    DTS_FILES=arch/arm64/boot/dts/xilinx/zynqmp-*.dts DTS_PREFIX=xilinx/ IMAGE=Image
<<<<<<< HEAD
<<<<<<< HEAD
=======
=======
  - DEFCONFIG_NAME=zynq_m2k_defconfig ARCH=arm CROSS_COMPILE=arm-linux-gnueabihf-
    DTS_FILES=arch/arm/boot/dts/zynq-*.dts IMAGE=uImage
>>>>>>> dacb10b7
  - BUILD_TYPE=compile_test DEFCONFIG_NAME=zynq_xcomm_adv7511_defconfig ARCH=arm CROSS_COMPILE=arm-linux-gnueabihf-
  - BUILD_TYPE=compile_test DEFCONFIG_NAME=adi_zynqmp_defconfig ARCH=arm64 CROSS_COMPILE=aarch64-linux-gnu-
>>>>>>> 94a99341783941d120a2ab5617b204bab4cb8729

before_install:
  - sudo apt-get update -qq
  - sudo apt-get install -y build-essential bc u-boot-tools gcc-arm-linux-gnueabihf gcc-aarch64-linux-gnu

script:
<<<<<<< HEAD
  - if [[ -n "$TRAVIS_BRANCH" ]]; then git fetch origin +refs/heads/${TRAVIS_BRANCH}:${TRAVIS_BRANCH} ; fi
  - COMMIT_RANGE=$([ "$TRAVIS_PULL_REQUEST" == "false" ] &&  echo HEAD || echo ${TRAVIS_BRANCH}..)
  - make ${DEFCONFIG_NAME}
  - make -j`getconf _NPROCESSORS_ONLN` $IMAGE UIMAGE_LOADADDR=0x8000
  - for file in $DTS_FILES; do make ${DTS_PREFIX}`basename $file | sed  -e 's\dts\dtb\g'` || exit 1;done
  - scripts/checkpatch.pl --git ${COMMIT_RANGE} --ignore FILE_PATH_CHANGES --ignore LONG_LINE --ignore LONG_LINE_STRING --ignore LONG_LINE_COMMENT
=======
  - ./ci/travis/run-build.sh
>>>>>>> 94a99341783941d120a2ab5617b204bab4cb8729<|MERGE_RESOLUTION|>--- conflicted
+++ resolved
@@ -1,14 +1,11 @@
 language: c
 
-<<<<<<< HEAD
-=======
 branches:
   except:
   - xcomm_zynq
   - adi-4.14.0 # current rebased versions of master; change this when updating kernel ver
   - adi-4.19.0
 
->>>>>>> 94a99341783941d120a2ab5617b204bab4cb8729
 os: linux
 
 notifications:
@@ -18,18 +15,9 @@
 
 env:
   matrix:
-<<<<<<< HEAD
-<<<<<<< HEAD
-=======
-  - BUILD_TYPE=sync_branches_with_master
-    BRANCH1="xcomm_zynq:fast-forward"
-    BRANCH2="adi-4.14.0:cherry-pick"
-=======
   - BUILD_TYPE=sync_branches_with_master_travis
->>>>>>> dacb10b7
   - BUILD_TYPE=checkpatch
   - BUILD_TYPE=dtb_build_test
->>>>>>> 94a99341783941d120a2ab5617b204bab4cb8729
   - DEFCONFIG_NAME=zynq_xcomm_adv7511_defconfig ARCH=arm CROSS_COMPILE=arm-linux-gnueabihf-
     DTS_FILES=arch/arm/boot/dts/zynq-*.dts IMAGE=uImage
   - DEFCONFIG_NAME=zynq_pluto_defconfig ARCH=arm CROSS_COMPILE=arm-linux-gnueabihf-
@@ -38,29 +26,14 @@
     DTS_FILES=arch/arm/boot/dts/zynq-*.dts IMAGE=uImage
   - DEFCONFIG_NAME=adi_zynqmp_defconfig ARCH=arm64 CROSS_COMPILE=aarch64-linux-gnu-
     DTS_FILES=arch/arm64/boot/dts/xilinx/zynqmp-*.dts DTS_PREFIX=xilinx/ IMAGE=Image
-<<<<<<< HEAD
-<<<<<<< HEAD
-=======
-=======
   - DEFCONFIG_NAME=zynq_m2k_defconfig ARCH=arm CROSS_COMPILE=arm-linux-gnueabihf-
     DTS_FILES=arch/arm/boot/dts/zynq-*.dts IMAGE=uImage
->>>>>>> dacb10b7
   - BUILD_TYPE=compile_test DEFCONFIG_NAME=zynq_xcomm_adv7511_defconfig ARCH=arm CROSS_COMPILE=arm-linux-gnueabihf-
   - BUILD_TYPE=compile_test DEFCONFIG_NAME=adi_zynqmp_defconfig ARCH=arm64 CROSS_COMPILE=aarch64-linux-gnu-
->>>>>>> 94a99341783941d120a2ab5617b204bab4cb8729
 
 before_install:
   - sudo apt-get update -qq
   - sudo apt-get install -y build-essential bc u-boot-tools gcc-arm-linux-gnueabihf gcc-aarch64-linux-gnu
 
 script:
-<<<<<<< HEAD
-  - if [[ -n "$TRAVIS_BRANCH" ]]; then git fetch origin +refs/heads/${TRAVIS_BRANCH}:${TRAVIS_BRANCH} ; fi
-  - COMMIT_RANGE=$([ "$TRAVIS_PULL_REQUEST" == "false" ] &&  echo HEAD || echo ${TRAVIS_BRANCH}..)
-  - make ${DEFCONFIG_NAME}
-  - make -j`getconf _NPROCESSORS_ONLN` $IMAGE UIMAGE_LOADADDR=0x8000
-  - for file in $DTS_FILES; do make ${DTS_PREFIX}`basename $file | sed  -e 's\dts\dtb\g'` || exit 1;done
-  - scripts/checkpatch.pl --git ${COMMIT_RANGE} --ignore FILE_PATH_CHANGES --ignore LONG_LINE --ignore LONG_LINE_STRING --ignore LONG_LINE_COMMENT
-=======
-  - ./ci/travis/run-build.sh
->>>>>>> 94a99341783941d120a2ab5617b204bab4cb8729+  - ./ci/travis/run-build.sh