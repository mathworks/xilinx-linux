// SPDX-License-Identifier: GPL-2.0-only
/*
 * An SPI driver for the Philips PCF2123 RTC
 * Copyright 2009 Cyber Switching, Inc.
 *
 * Author: Chris Verges <chrisv@cyberswitching.com>
 * Maintainers: http://www.cyberswitching.com
 *
 * based on the RS5C348 driver in this same directory.
 *
 * Thanks to Christian Pellegrin <chripell@fsfe.org> for
 * the sysfs contributions to this driver.
 *
 * Please note that the CS is active high, so platform data
 * should look something like:
 *
 * static struct spi_board_info ek_spi_devices[] = {
 *	...
 *	{
 *		.modalias		= "rtc-pcf2123",
 *		.chip_select		= 1,
 *		.controller_data	= (void *)AT91_PIN_PA10,
 *		.max_speed_hz		= 1000 * 1000,
 *		.mode			= SPI_CS_HIGH,
 *		.bus_num		= 0,
 *	},
 *	...
 *};
 */

#include <linux/bcd.h>
#include <linux/delay.h>
#include <linux/device.h>
#include <linux/errno.h>
#include <linux/init.h>
#include <linux/kernel.h>
#include <linux/of.h>
#include <linux/string.h>
#include <linux/slab.h>
#include <linux/rtc.h>
#include <linux/spi/spi.h>
#include <linux/module.h>
<<<<<<< HEAD
#include <linux/sysfs.h>
=======
#include <linux/regmap.h>
>>>>>>> 24b8d41d

/* REGISTERS */
#define PCF2123_REG_CTRL1	(0x00)	/* Control Register 1 */
#define PCF2123_REG_CTRL2	(0x01)	/* Control Register 2 */
#define PCF2123_REG_SC		(0x02)	/* datetime */
#define PCF2123_REG_MN		(0x03)
#define PCF2123_REG_HR		(0x04)
#define PCF2123_REG_DM		(0x05)
#define PCF2123_REG_DW		(0x06)
#define PCF2123_REG_MO		(0x07)
#define PCF2123_REG_YR		(0x08)
#define PCF2123_REG_ALRM_MN	(0x09)	/* Alarm Registers */
#define PCF2123_REG_ALRM_HR	(0x0a)
#define PCF2123_REG_ALRM_DM	(0x0b)
#define PCF2123_REG_ALRM_DW	(0x0c)
#define PCF2123_REG_OFFSET	(0x0d)	/* Clock Rate Offset Register */
#define PCF2123_REG_TMR_CLKOUT	(0x0e)	/* Timer Registers */
#define PCF2123_REG_CTDWN_TMR	(0x0f)

/* PCF2123_REG_CTRL1 BITS */
#define CTRL1_CLEAR		(0)	/* Clear */
#define CTRL1_CORR_INT		BIT(1)	/* Correction irq enable */
#define CTRL1_12_HOUR		BIT(2)	/* 12 hour time */
#define CTRL1_SW_RESET	(BIT(3) | BIT(4) | BIT(6))	/* Software reset */
#define CTRL1_STOP		BIT(5)	/* Stop the clock */
#define CTRL1_EXT_TEST		BIT(7)	/* External clock test mode */

/* PCF2123_REG_CTRL2 BITS */
#define CTRL2_TIE		BIT(0)	/* Countdown timer irq enable */
#define CTRL2_AIE		BIT(1)	/* Alarm irq enable */
#define CTRL2_TF		BIT(2)	/* Countdown timer flag */
#define CTRL2_AF		BIT(3)	/* Alarm flag */
#define CTRL2_TI_TP		BIT(4)	/* Irq pin generates pulse */
#define CTRL2_MSF		BIT(5)	/* Minute or second irq flag */
#define CTRL2_SI		BIT(6)	/* Second irq enable */
#define CTRL2_MI		BIT(7)	/* Minute irq enable */

/* PCF2123_REG_SC BITS */
#define OSC_HAS_STOPPED		BIT(7)	/* Clock has been stopped */

/* PCF2123_REG_ALRM_XX BITS */
#define ALRM_DISABLE		BIT(7)	/* MN, HR, DM, or DW alarm matching */

/* PCF2123_REG_TMR_CLKOUT BITS */
#define CD_TMR_4096KHZ		(0)	/* 4096 KHz countdown timer */
#define CD_TMR_64HZ		(1)	/* 64 Hz countdown timer */
#define CD_TMR_1HZ		(2)	/* 1 Hz countdown timer */
#define CD_TMR_60th_HZ		(3)	/* 60th Hz countdown timer */
#define CD_TMR_TE		BIT(3)	/* Countdown timer enable */

/* PCF2123_REG_OFFSET BITS */
#define OFFSET_SIGN_BIT		6	/* 2's complement sign bit */
#define OFFSET_COARSE		BIT(7)	/* Coarse mode offset */
#define OFFSET_STEP		(2170)	/* Offset step in parts per billion */
#define OFFSET_MASK		GENMASK(6, 0)	/* Offset value */

/* READ/WRITE ADDRESS BITS */
#define PCF2123_WRITE		BIT(4)
#define PCF2123_READ		(BIT(4) | BIT(7))


static struct spi_driver pcf2123_driver;

struct pcf2123_data {
	struct rtc_device *rtc;
	struct regmap *map;
};

static const struct regmap_config pcf2123_regmap_config = {
	.reg_bits = 8,
	.val_bits = 8,
	.read_flag_mask = PCF2123_READ,
	.write_flag_mask = PCF2123_WRITE,
	.max_register = PCF2123_REG_CTDWN_TMR,
};

static int pcf2123_read_offset(struct device *dev, long *offset)
{
	struct pcf2123_data *pcf2123 = dev_get_drvdata(dev);
	int ret, val;
	unsigned int reg;

	ret = regmap_read(pcf2123->map, PCF2123_REG_OFFSET, &reg);
	if (ret)
		return ret;

<<<<<<< HEAD
	ret = pcf2123_read(dev, reg, rxbuf, 1);
	if (ret < 0)
		return -EIO;

	return sprintf(buffer, "0x%x\n", rxbuf[0]);
}

static ssize_t pcf2123_store(struct device *dev, struct device_attribute *attr,
			     const char *buffer, size_t count)
{
	struct pcf2123_sysfs_reg *r;
	unsigned long reg;
	unsigned long val;

	int ret;

	r = container_of(attr, struct pcf2123_sysfs_reg, attr);

	ret = kstrtoul(r->name, 16, &reg);
	if (ret)
		return ret;

	ret = kstrtoul(buffer, 10, &val);
	if (ret)
		return ret;

	ret = pcf2123_write_reg(dev, reg, val);
	if (ret < 0)
		return -EIO;
	return count;
}

static int pcf2123_read_offset(struct device *dev, long *offset)
{
	int ret;
	s8 reg;

	ret = pcf2123_read(dev, PCF2123_REG_OFFSET, &reg, 1);
	if (ret < 0)
		return ret;

	if (reg & OFFSET_COARSE)
		reg <<= 1; /* multiply by 2 and sign extend */
	else
		reg = sign_extend32(reg, OFFSET_SIGN_BIT);
=======
	val = sign_extend32((reg & OFFSET_MASK), OFFSET_SIGN_BIT);

	if (reg & OFFSET_COARSE)
		val *= 2;
>>>>>>> 24b8d41d

	*offset = ((long)val) * OFFSET_STEP;

	return 0;
}

/*
 * The offset register is a 7 bit signed value with a coarse bit in bit 7.
 * The main difference between the two is normal offset adjusts the first
 * second of n minutes every other hour, with 61, 62 and 63 being shoved
 * into the 60th minute.
 * The coarse adjustment does the same, but every hour.
 * the two overlap, with every even normal offset value corresponding
 * to a coarse offset. Based on this algorithm, it seems that despite the
 * name, coarse offset is a better fit for overlapping values.
 */
static int pcf2123_set_offset(struct device *dev, long offset)
{
	struct pcf2123_data *pcf2123 = dev_get_drvdata(dev);
	s8 reg;

	if (offset > OFFSET_STEP * 127)
		reg = 127;
	else if (offset < OFFSET_STEP * -128)
		reg = -128;
	else
		reg = DIV_ROUND_CLOSEST(offset, OFFSET_STEP);

	/* choose fine offset only for odd values in the normal range */
	if (reg & 1 && reg <= 63 && reg >= -64) {
		/* Normal offset. Clear the coarse bit */
		reg &= ~OFFSET_COARSE;
	} else {
		/* Coarse offset. Divide by 2 and set the coarse bit */
		reg >>= 1;
		reg |= OFFSET_COARSE;
	}

	return regmap_write(pcf2123->map, PCF2123_REG_OFFSET, (unsigned int)reg);
}

static int pcf2123_rtc_read_time(struct device *dev, struct rtc_time *tm)
{
	struct pcf2123_data *pcf2123 = dev_get_drvdata(dev);
	u8 rxbuf[7];
	int ret;

	ret = regmap_bulk_read(pcf2123->map, PCF2123_REG_SC, rxbuf,
				sizeof(rxbuf));
	if (ret)
		return ret;

	if (rxbuf[0] & OSC_HAS_STOPPED) {
		dev_info(dev, "clock was stopped. Time is not valid\n");
		return -EINVAL;
	}

	tm->tm_sec = bcd2bin(rxbuf[0] & 0x7F);
	tm->tm_min = bcd2bin(rxbuf[1] & 0x7F);
	tm->tm_hour = bcd2bin(rxbuf[2] & 0x3F); /* rtc hr 0-23 */
	tm->tm_mday = bcd2bin(rxbuf[3] & 0x3F);
	tm->tm_wday = rxbuf[4] & 0x07;
	tm->tm_mon = bcd2bin(rxbuf[5] & 0x1F) - 1; /* rtc mn 1-12 */
	tm->tm_year = bcd2bin(rxbuf[6]) + 100;

	dev_dbg(dev, "%s: tm is %ptR\n", __func__, tm);

	return 0;
}

static int pcf2123_rtc_set_time(struct device *dev, struct rtc_time *tm)
{
	struct pcf2123_data *pcf2123 = dev_get_drvdata(dev);
	u8 txbuf[7];
	int ret;

	dev_dbg(dev, "%s: tm is %ptR\n", __func__, tm);

	/* Stop the counter first */
	ret = regmap_write(pcf2123->map, PCF2123_REG_CTRL1, CTRL1_STOP);
	if (ret)
		return ret;

	/* Set the new time */
	txbuf[0] = bin2bcd(tm->tm_sec & 0x7F);
	txbuf[1] = bin2bcd(tm->tm_min & 0x7F);
	txbuf[2] = bin2bcd(tm->tm_hour & 0x3F);
	txbuf[3] = bin2bcd(tm->tm_mday & 0x3F);
	txbuf[4] = tm->tm_wday & 0x07;
	txbuf[5] = bin2bcd((tm->tm_mon + 1) & 0x1F); /* rtc mn 1-12 */
	txbuf[6] = bin2bcd(tm->tm_year - 100);

	ret = regmap_bulk_write(pcf2123->map, PCF2123_REG_SC, txbuf,
				sizeof(txbuf));
	if (ret)
		return ret;

	/* Start the counter */
	ret = regmap_write(pcf2123->map, PCF2123_REG_CTRL1, CTRL1_CLEAR);
	if (ret)
		return ret;

	return 0;
}

static int pcf2123_rtc_alarm_irq_enable(struct device *dev, unsigned int en)
{
	struct pcf2123_data *pcf2123 = dev_get_drvdata(dev);

	return regmap_update_bits(pcf2123->map, PCF2123_REG_CTRL2, CTRL2_AIE,
				  en ? CTRL2_AIE : 0);
}

static int pcf2123_rtc_read_alarm(struct device *dev, struct rtc_wkalrm *alm)
{
	struct pcf2123_data *pcf2123 = dev_get_drvdata(dev);
	u8 rxbuf[4];
	int ret;
	unsigned int val = 0;

	ret = regmap_bulk_read(pcf2123->map, PCF2123_REG_ALRM_MN, rxbuf,
				sizeof(rxbuf));
	if (ret)
		return ret;

	alm->time.tm_min = bcd2bin(rxbuf[0] & 0x7F);
	alm->time.tm_hour = bcd2bin(rxbuf[1] & 0x3F);
	alm->time.tm_mday = bcd2bin(rxbuf[2] & 0x3F);
	alm->time.tm_wday = bcd2bin(rxbuf[3] & 0x07);

	dev_dbg(dev, "%s: alm is %ptR\n", __func__, &alm->time);

	ret = regmap_read(pcf2123->map, PCF2123_REG_CTRL2, &val);
	if (ret)
		return ret;

	alm->enabled = !!(val & CTRL2_AIE);

	return 0;
}

static int pcf2123_rtc_set_alarm(struct device *dev, struct rtc_wkalrm *alm)
{
	struct pcf2123_data *pcf2123 = dev_get_drvdata(dev);
	u8 txbuf[4];
	int ret;

	dev_dbg(dev, "%s: alm is %ptR\n", __func__, &alm->time);

	/* Disable alarm interrupt */
	ret = regmap_update_bits(pcf2123->map, PCF2123_REG_CTRL2, CTRL2_AIE, 0);
	if (ret)
		return ret;

	/* Ensure alarm flag is clear */
	ret = regmap_update_bits(pcf2123->map, PCF2123_REG_CTRL2, CTRL2_AF, 0);
	if (ret)
		return ret;

	/* Set new alarm */
	txbuf[0] = bin2bcd(alm->time.tm_min & 0x7F);
	txbuf[1] = bin2bcd(alm->time.tm_hour & 0x3F);
	txbuf[2] = bin2bcd(alm->time.tm_mday & 0x3F);
	txbuf[3] = ALRM_DISABLE;

	ret = regmap_bulk_write(pcf2123->map, PCF2123_REG_ALRM_MN, txbuf,
				sizeof(txbuf));
	if (ret)
		return ret;

	return pcf2123_rtc_alarm_irq_enable(dev, alm->enabled);
}

static irqreturn_t pcf2123_rtc_irq(int irq, void *dev)
{
	struct pcf2123_data *pcf2123 = dev_get_drvdata(dev);
	struct mutex *lock = &pcf2123->rtc->ops_lock;
	unsigned int val = 0;
	int ret = IRQ_NONE;

	mutex_lock(lock);
	regmap_read(pcf2123->map, PCF2123_REG_CTRL2, &val);

	/* Alarm? */
	if (val & CTRL2_AF) {
		ret = IRQ_HANDLED;

		/* Clear alarm flag */
		regmap_update_bits(pcf2123->map, PCF2123_REG_CTRL2, CTRL2_AF, 0);

		rtc_update_irq(pcf2123->rtc, 1, RTC_IRQF | RTC_AF);
	}

	mutex_unlock(lock);

	return ret;
}

static int pcf2123_reset(struct device *dev)
{
	struct pcf2123_data *pcf2123 = dev_get_drvdata(dev);
	int ret;
	unsigned int val = 0;

	ret = regmap_write(pcf2123->map, PCF2123_REG_CTRL1, CTRL1_SW_RESET);
	if (ret)
		return ret;

	/* Stop the counter */
	dev_dbg(dev, "stopping RTC\n");
	ret = regmap_write(pcf2123->map, PCF2123_REG_CTRL1, CTRL1_STOP);
	if (ret)
		return ret;

	/* See if the counter was actually stopped */
	dev_dbg(dev, "checking for presence of RTC\n");
	ret = regmap_read(pcf2123->map, PCF2123_REG_CTRL1, &val);
	if (ret)
		return ret;

	dev_dbg(dev, "received data from RTC (0x%08X)\n", val);
	if (!(val & CTRL1_STOP))
		return -ENODEV;

	/* Start the counter */
	ret = regmap_write(pcf2123->map, PCF2123_REG_CTRL1, CTRL1_CLEAR);
	if (ret)
		return ret;

	return 0;
}

static const struct rtc_class_ops pcf2123_rtc_ops = {
	.read_time	= pcf2123_rtc_read_time,
	.set_time	= pcf2123_rtc_set_time,
	.read_offset	= pcf2123_read_offset,
	.set_offset	= pcf2123_set_offset,
	.read_alarm	= pcf2123_rtc_read_alarm,
	.set_alarm	= pcf2123_rtc_set_alarm,
	.alarm_irq_enable = pcf2123_rtc_alarm_irq_enable,
};

static int pcf2123_probe(struct spi_device *spi)
{
	struct rtc_device *rtc;
	struct rtc_time tm;
	struct pcf2123_data *pcf2123;
	int ret = 0;

	pcf2123 = devm_kzalloc(&spi->dev, sizeof(struct pcf2123_data),
				GFP_KERNEL);
	if (!pcf2123)
		return -ENOMEM;

	dev_set_drvdata(&spi->dev, pcf2123);

	pcf2123->map = devm_regmap_init_spi(spi, &pcf2123_regmap_config);
	if (IS_ERR(pcf2123->map)) {
		dev_err(&spi->dev, "regmap init failed.\n");
		return PTR_ERR(pcf2123->map);
	}

	ret = pcf2123_rtc_read_time(&spi->dev, &tm);
	if (ret < 0) {
		ret = pcf2123_reset(&spi->dev);
		if (ret < 0) {
			dev_err(&spi->dev, "chip not found\n");
			return ret;
		}
	}

	dev_info(&spi->dev, "spiclk %u KHz.\n",
			(spi->max_speed_hz + 500) / 1000);

	/* Finalize the initialization */
	rtc = devm_rtc_allocate_device(&spi->dev);
	if (IS_ERR(rtc))
		return PTR_ERR(rtc);

	pcf2123->rtc = rtc;

	/* Register alarm irq */
	if (spi->irq > 0) {
		ret = devm_request_threaded_irq(&spi->dev, spi->irq, NULL,
				pcf2123_rtc_irq,
				IRQF_TRIGGER_LOW | IRQF_ONESHOT,
				pcf2123_driver.driver.name, &spi->dev);
		if (!ret)
			device_init_wakeup(&spi->dev, true);
		else
			dev_err(&spi->dev, "could not request irq.\n");
	}

	/* The PCF2123's alarm only has minute accuracy. Must add timer
	 * support to this driver to generate interrupts more than once
	 * per minute.
	 */
	rtc->uie_unsupported = 1;
	rtc->ops = &pcf2123_rtc_ops;
	rtc->range_min = RTC_TIMESTAMP_BEGIN_2000;
	rtc->range_max = RTC_TIMESTAMP_END_2099;
	rtc->set_start_time = true;

	ret = rtc_register_device(rtc);
	if (ret)
		return ret;

	return 0;
}

#ifdef CONFIG_OF
static const struct of_device_id pcf2123_dt_ids[] = {
	{ .compatible = "nxp,pcf2123", },
	{ .compatible = "microcrystal,rv2123", },
	/* Deprecated, do not use */
	{ .compatible = "nxp,rtc-pcf2123", },
	{ /* sentinel */ }
};
MODULE_DEVICE_TABLE(of, pcf2123_dt_ids);
#endif

static struct spi_driver pcf2123_driver = {
	.driver	= {
			.name	= "rtc-pcf2123",
			.of_match_table = of_match_ptr(pcf2123_dt_ids),
	},
	.probe	= pcf2123_probe,
};

module_spi_driver(pcf2123_driver);

MODULE_AUTHOR("Chris Verges <chrisv@cyberswitching.com>");
MODULE_DESCRIPTION("NXP PCF2123 RTC driver");
MODULE_LICENSE("GPL");<|MERGE_RESOLUTION|>--- conflicted
+++ resolved
@@ -40,11 +40,7 @@
 #include <linux/rtc.h>
 #include <linux/spi/spi.h>
 #include <linux/module.h>
-<<<<<<< HEAD
-#include <linux/sysfs.h>
-=======
 #include <linux/regmap.h>
->>>>>>> 24b8d41d
 
 /* REGISTERS */
 #define PCF2123_REG_CTRL1	(0x00)	/* Control Register 1 */
@@ -131,58 +127,10 @@
 	if (ret)
 		return ret;
 
-<<<<<<< HEAD
-	ret = pcf2123_read(dev, reg, rxbuf, 1);
-	if (ret < 0)
-		return -EIO;
-
-	return sprintf(buffer, "0x%x\n", rxbuf[0]);
-}
-
-static ssize_t pcf2123_store(struct device *dev, struct device_attribute *attr,
-			     const char *buffer, size_t count)
-{
-	struct pcf2123_sysfs_reg *r;
-	unsigned long reg;
-	unsigned long val;
-
-	int ret;
-
-	r = container_of(attr, struct pcf2123_sysfs_reg, attr);
-
-	ret = kstrtoul(r->name, 16, &reg);
-	if (ret)
-		return ret;
-
-	ret = kstrtoul(buffer, 10, &val);
-	if (ret)
-		return ret;
-
-	ret = pcf2123_write_reg(dev, reg, val);
-	if (ret < 0)
-		return -EIO;
-	return count;
-}
-
-static int pcf2123_read_offset(struct device *dev, long *offset)
-{
-	int ret;
-	s8 reg;
-
-	ret = pcf2123_read(dev, PCF2123_REG_OFFSET, &reg, 1);
-	if (ret < 0)
-		return ret;
-
-	if (reg & OFFSET_COARSE)
-		reg <<= 1; /* multiply by 2 and sign extend */
-	else
-		reg = sign_extend32(reg, OFFSET_SIGN_BIT);
-=======
 	val = sign_extend32((reg & OFFSET_MASK), OFFSET_SIGN_BIT);
 
 	if (reg & OFFSET_COARSE)
 		val *= 2;
->>>>>>> 24b8d41d
 
 	*offset = ((long)val) * OFFSET_STEP;
 
