// SPDX-License-Identifier: GPL-2.0-or-later
/*
 * Intersil ISL1208 rtc class driver
 *
 * Copyright 2005,2006 Hebert Valerio Riedel <hvr@gnu.org>
 */

#include <linux/bcd.h>
#include <linux/i2c.h>
#include <linux/module.h>
#include <linux/of_device.h>
#include <linux/of_irq.h>
#include <linux/rtc.h>

/* Register map */
/* rtc section */
#define ISL1208_REG_SC  0x00
#define ISL1208_REG_MN  0x01
#define ISL1208_REG_HR  0x02
#define ISL1208_REG_HR_MIL     (1<<7)	/* 24h/12h mode */
#define ISL1208_REG_HR_PM      (1<<5)	/* PM/AM bit in 12h mode */
#define ISL1208_REG_DT  0x03
#define ISL1208_REG_MO  0x04
#define ISL1208_REG_YR  0x05
#define ISL1208_REG_DW  0x06
#define ISL1208_RTC_SECTION_LEN 7

/* control/status section */
#define ISL1208_REG_SR  0x07
#define ISL1208_REG_SR_ARST    (1<<7)	/* auto reset */
#define ISL1208_REG_SR_XTOSCB  (1<<6)	/* crystal oscillator */
#define ISL1208_REG_SR_WRTC    (1<<4)	/* write rtc */
#define ISL1208_REG_SR_EVT     (1<<3)	/* event */
#define ISL1208_REG_SR_ALM     (1<<2)	/* alarm */
#define ISL1208_REG_SR_BAT     (1<<1)	/* battery */
#define ISL1208_REG_SR_RTCF    (1<<0)	/* rtc fail */
#define ISL1208_REG_INT 0x08
#define ISL1208_REG_INT_ALME   (1<<6)   /* alarm enable */
#define ISL1208_REG_INT_IM     (1<<7)   /* interrupt/alarm mode */
#define ISL1219_REG_EV  0x09
#define ISL1219_REG_EV_EVEN    (1<<4)   /* event detection enable */
#define ISL1219_REG_EV_EVIENB  (1<<7)   /* event in pull-up disable */
#define ISL1208_REG_ATR 0x0a
#define ISL1208_REG_DTR 0x0b

/* alarm section */
#define ISL1208_REG_SCA 0x0c
#define ISL1208_REG_MNA 0x0d
#define ISL1208_REG_HRA 0x0e
#define ISL1208_REG_DTA 0x0f
#define ISL1208_REG_MOA 0x10
#define ISL1208_REG_DWA 0x11
#define ISL1208_ALARM_SECTION_LEN 6

/* user section */
#define ISL1208_REG_USR1 0x12
#define ISL1208_REG_USR2 0x13
#define ISL1208_USR_SECTION_LEN 2

/* event section */
#define ISL1219_REG_SCT 0x14
#define ISL1219_REG_MNT 0x15
#define ISL1219_REG_HRT 0x16
#define ISL1219_REG_DTT 0x17
#define ISL1219_REG_MOT 0x18
#define ISL1219_REG_YRT 0x19
#define ISL1219_EVT_SECTION_LEN 6

static struct i2c_driver isl1208_driver;

/* ISL1208 various variants */
enum isl1208_id {
	TYPE_ISL1208 = 0,
	TYPE_ISL1209,
	TYPE_ISL1218,
	TYPE_ISL1219,
	ISL_LAST_ID
};

/* Chip capabilities table */
static const struct isl1208_config {
	const char	name[8];
	unsigned int	nvmem_length;
	unsigned	has_tamper:1;
	unsigned	has_timestamp:1;
} isl1208_configs[] = {
	[TYPE_ISL1208] = { "isl1208", 2, false, false },
	[TYPE_ISL1209] = { "isl1209", 2, true,  false },
	[TYPE_ISL1218] = { "isl1218", 8, false, false },
	[TYPE_ISL1219] = { "isl1219", 2, true,  true },
};

static const struct i2c_device_id isl1208_id[] = {
	{ "isl1208", TYPE_ISL1208 },
	{ "isl1209", TYPE_ISL1209 },
	{ "isl1218", TYPE_ISL1218 },
	{ "isl1219", TYPE_ISL1219 },
	{ }
};
MODULE_DEVICE_TABLE(i2c, isl1208_id);

static const struct of_device_id isl1208_of_match[] = {
	{ .compatible = "isil,isl1208", .data = &isl1208_configs[TYPE_ISL1208] },
	{ .compatible = "isil,isl1209", .data = &isl1208_configs[TYPE_ISL1209] },
	{ .compatible = "isil,isl1218", .data = &isl1208_configs[TYPE_ISL1218] },
	{ .compatible = "isil,isl1219", .data = &isl1208_configs[TYPE_ISL1219] },
	{ }
};
MODULE_DEVICE_TABLE(of, isl1208_of_match);

/* Device state */
struct isl1208_state {
	struct nvmem_config nvmem_config;
	struct rtc_device *rtc;
	const struct isl1208_config *config;
};

/* block read */
static int
isl1208_i2c_read_regs(struct i2c_client *client, u8 reg, u8 buf[],
		      unsigned len)
{
	int ret;

	WARN_ON(reg > ISL1219_REG_YRT);
	WARN_ON(reg + len > ISL1219_REG_YRT + 1);

	ret = i2c_smbus_read_i2c_block_data(client, reg, len, buf);
	return (ret < 0) ? ret : 0;
}

/* block write */
static int
isl1208_i2c_set_regs(struct i2c_client *client, u8 reg, u8 const buf[],
		     unsigned len)
{
	int ret;

	WARN_ON(reg > ISL1219_REG_YRT);
	WARN_ON(reg + len > ISL1219_REG_YRT + 1);

	ret = i2c_smbus_write_i2c_block_data(client, reg, len, buf);
	return (ret < 0) ? ret : 0;
}

/* simple check to see whether we have a isl1208 */
static int
isl1208_i2c_validate_client(struct i2c_client *client)
{
	u8 regs[ISL1208_RTC_SECTION_LEN] = { 0, };
	u8 zero_mask[ISL1208_RTC_SECTION_LEN] = {
		0x80, 0x80, 0x40, 0xc0, 0xe0, 0x00, 0xf8
	};
	int i;
	int ret;

	ret = isl1208_i2c_read_regs(client, 0, regs, ISL1208_RTC_SECTION_LEN);
	if (ret < 0)
		return ret;

	for (i = 0; i < ISL1208_RTC_SECTION_LEN; ++i) {
		if (regs[i] & zero_mask[i])	/* check if bits are cleared */
			return -ENODEV;
	}

	return 0;
}

static int
isl1208_i2c_get_sr(struct i2c_client *client)
{
	return i2c_smbus_read_byte_data(client, ISL1208_REG_SR);
}

static int
isl1208_i2c_get_atr(struct i2c_client *client)
{
	int atr = i2c_smbus_read_byte_data(client, ISL1208_REG_ATR);
	if (atr < 0)
		return atr;

	/* The 6bit value in the ATR register controls the load
	 * capacitance C_load * in steps of 0.25pF
	 *
	 * bit (1<<5) of the ATR register is inverted
	 *
	 * C_load(ATR=0x20) =  4.50pF
	 * C_load(ATR=0x00) = 12.50pF
	 * C_load(ATR=0x1f) = 20.25pF
	 *
	 */

	atr &= 0x3f;		/* mask out lsb */
	atr ^= 1 << 5;		/* invert 6th bit */
	atr += 2 * 9;		/* add offset of 4.5pF; unit[atr] = 0.25pF */

	return atr;
}

/* returns adjustment value + 100 */
static int
isl1208_i2c_get_dtr(struct i2c_client *client)
{
	int dtr = i2c_smbus_read_byte_data(client, ISL1208_REG_DTR);
	if (dtr < 0)
		return -EIO;

	/* dtr encodes adjustments of {-60,-40,-20,0,20,40,60} ppm */
	dtr = ((dtr & 0x3) * 20) * (dtr & (1 << 2) ? -1 : 1);

	return dtr + 100;
}

static int
isl1208_i2c_get_usr(struct i2c_client *client)
{
	u8 buf[ISL1208_USR_SECTION_LEN] = { 0, };
	int ret;

	ret = isl1208_i2c_read_regs(client, ISL1208_REG_USR1, buf,
				    ISL1208_USR_SECTION_LEN);
	if (ret < 0)
		return ret;

	return (buf[1] << 8) | buf[0];
}

static int
isl1208_i2c_set_usr(struct i2c_client *client, u16 usr)
{
	u8 buf[ISL1208_USR_SECTION_LEN];

	buf[0] = usr & 0xff;
	buf[1] = (usr >> 8) & 0xff;

	return isl1208_i2c_set_regs(client, ISL1208_REG_USR1, buf,
				    ISL1208_USR_SECTION_LEN);
}

static int
isl1208_rtc_toggle_alarm(struct i2c_client *client, int enable)
{
	int icr = i2c_smbus_read_byte_data(client, ISL1208_REG_INT);

	if (icr < 0) {
		dev_err(&client->dev, "%s: reading INT failed\n", __func__);
		return icr;
	}

	if (enable)
		icr |= ISL1208_REG_INT_ALME | ISL1208_REG_INT_IM;
	else
		icr &= ~(ISL1208_REG_INT_ALME | ISL1208_REG_INT_IM);

	icr = i2c_smbus_write_byte_data(client, ISL1208_REG_INT, icr);
	if (icr < 0) {
		dev_err(&client->dev, "%s: writing INT failed\n", __func__);
		return icr;
	}

	return 0;
}

static int
isl1208_rtc_proc(struct device *dev, struct seq_file *seq)
{
	struct i2c_client *const client = to_i2c_client(dev);
	int sr, dtr, atr, usr;

	sr = isl1208_i2c_get_sr(client);
	if (sr < 0) {
		dev_err(&client->dev, "%s: reading SR failed\n", __func__);
		return sr;
	}

	seq_printf(seq, "status_reg\t:%s%s%s%s%s%s (0x%.2x)\n",
		   (sr & ISL1208_REG_SR_RTCF) ? " RTCF" : "",
		   (sr & ISL1208_REG_SR_BAT) ? " BAT" : "",
		   (sr & ISL1208_REG_SR_ALM) ? " ALM" : "",
		   (sr & ISL1208_REG_SR_WRTC) ? " WRTC" : "",
		   (sr & ISL1208_REG_SR_XTOSCB) ? " XTOSCB" : "",
		   (sr & ISL1208_REG_SR_ARST) ? " ARST" : "", sr);

	seq_printf(seq, "batt_status\t: %s\n",
		   (sr & ISL1208_REG_SR_RTCF) ? "bad" : "okay");

	dtr = isl1208_i2c_get_dtr(client);
	if (dtr >= 0)
		seq_printf(seq, "digital_trim\t: %d ppm\n", dtr - 100);

	atr = isl1208_i2c_get_atr(client);
	if (atr >= 0)
		seq_printf(seq, "analog_trim\t: %d.%.2d pF\n",
			   atr >> 2, (atr & 0x3) * 25);

	usr = isl1208_i2c_get_usr(client);
	if (usr >= 0)
		seq_printf(seq, "user_data\t: 0x%.4x\n", usr);

	return 0;
}

static int
isl1208_i2c_read_time(struct i2c_client *client, struct rtc_time *tm)
{
	int sr;
	u8 regs[ISL1208_RTC_SECTION_LEN] = { 0, };

	sr = isl1208_i2c_get_sr(client);
	if (sr < 0) {
		dev_err(&client->dev, "%s: reading SR failed\n", __func__);
		return -EIO;
	}

	sr = isl1208_i2c_read_regs(client, 0, regs, ISL1208_RTC_SECTION_LEN);
	if (sr < 0) {
		dev_err(&client->dev, "%s: reading RTC section failed\n",
			__func__);
		return sr;
	}

	tm->tm_sec = bcd2bin(regs[ISL1208_REG_SC]);
	tm->tm_min = bcd2bin(regs[ISL1208_REG_MN]);

	/* HR field has a more complex interpretation */
	{
		const u8 _hr = regs[ISL1208_REG_HR];
		if (_hr & ISL1208_REG_HR_MIL)	/* 24h format */
			tm->tm_hour = bcd2bin(_hr & 0x3f);
		else {
			/* 12h format */
			tm->tm_hour = bcd2bin(_hr & 0x1f);
			if (_hr & ISL1208_REG_HR_PM)	/* PM flag set */
				tm->tm_hour += 12;
		}
	}

	tm->tm_mday = bcd2bin(regs[ISL1208_REG_DT]);
	tm->tm_mon = bcd2bin(regs[ISL1208_REG_MO]) - 1;	/* rtc starts at 1 */
	tm->tm_year = bcd2bin(regs[ISL1208_REG_YR]) + 100;
	tm->tm_wday = bcd2bin(regs[ISL1208_REG_DW]);

	return 0;
}

static int
isl1208_i2c_read_alarm(struct i2c_client *client, struct rtc_wkalrm *alarm)
{
	struct rtc_time *const tm = &alarm->time;
	u8 regs[ISL1208_ALARM_SECTION_LEN] = { 0, };
	int icr, yr, sr = isl1208_i2c_get_sr(client);

	if (sr < 0) {
		dev_err(&client->dev, "%s: reading SR failed\n", __func__);
		return sr;
	}

	sr = isl1208_i2c_read_regs(client, ISL1208_REG_SCA, regs,
				   ISL1208_ALARM_SECTION_LEN);
	if (sr < 0) {
		dev_err(&client->dev, "%s: reading alarm section failed\n",
			__func__);
		return sr;
	}

	/* MSB of each alarm register is an enable bit */
	tm->tm_sec = bcd2bin(regs[ISL1208_REG_SCA - ISL1208_REG_SCA] & 0x7f);
	tm->tm_min = bcd2bin(regs[ISL1208_REG_MNA - ISL1208_REG_SCA] & 0x7f);
	tm->tm_hour = bcd2bin(regs[ISL1208_REG_HRA - ISL1208_REG_SCA] & 0x3f);
	tm->tm_mday = bcd2bin(regs[ISL1208_REG_DTA - ISL1208_REG_SCA] & 0x3f);
	tm->tm_mon =
		bcd2bin(regs[ISL1208_REG_MOA - ISL1208_REG_SCA] & 0x1f) - 1;
	tm->tm_wday = bcd2bin(regs[ISL1208_REG_DWA - ISL1208_REG_SCA] & 0x03);

	/* The alarm doesn't store the year so get it from the rtc section */
	yr = i2c_smbus_read_byte_data(client, ISL1208_REG_YR);
	if (yr < 0) {
		dev_err(&client->dev, "%s: reading RTC YR failed\n", __func__);
		return yr;
	}
	tm->tm_year = bcd2bin(yr) + 100;

	icr = i2c_smbus_read_byte_data(client, ISL1208_REG_INT);
	if (icr < 0) {
		dev_err(&client->dev, "%s: reading INT failed\n", __func__);
		return icr;
	}
	alarm->enabled = !!(icr & ISL1208_REG_INT_ALME);

	return 0;
}

static int
isl1208_i2c_set_alarm(struct i2c_client *client, struct rtc_wkalrm *alarm)
{
	struct rtc_time *alarm_tm = &alarm->time;
	u8 regs[ISL1208_ALARM_SECTION_LEN] = { 0, };
	const int offs = ISL1208_REG_SCA;
	struct rtc_time rtc_tm;
	int err, enable;

	err = isl1208_i2c_read_time(client, &rtc_tm);
	if (err)
		return err;

	/* If the alarm time is before the current time disable the alarm */
	if (!alarm->enabled || rtc_tm_sub(alarm_tm, &rtc_tm) <= 0)
		enable = 0x00;
	else
		enable = 0x80;

	/* Program the alarm and enable it for each setting */
	regs[ISL1208_REG_SCA - offs] = bin2bcd(alarm_tm->tm_sec) | enable;
	regs[ISL1208_REG_MNA - offs] = bin2bcd(alarm_tm->tm_min) | enable;
	regs[ISL1208_REG_HRA - offs] = bin2bcd(alarm_tm->tm_hour) |
		ISL1208_REG_HR_MIL | enable;

	regs[ISL1208_REG_DTA - offs] = bin2bcd(alarm_tm->tm_mday) | enable;
	regs[ISL1208_REG_MOA - offs] = bin2bcd(alarm_tm->tm_mon + 1) | enable;
	regs[ISL1208_REG_DWA - offs] = bin2bcd(alarm_tm->tm_wday & 7) | enable;

	/* write ALARM registers */
	err = isl1208_i2c_set_regs(client, offs, regs,
				  ISL1208_ALARM_SECTION_LEN);
	if (err < 0) {
		dev_err(&client->dev, "%s: writing ALARM section failed\n",
			__func__);
		return err;
	}

	err = isl1208_rtc_toggle_alarm(client, enable);
	if (err)
		return err;

	return 0;
}

static int
isl1208_rtc_read_time(struct device *dev, struct rtc_time *tm)
{
	return isl1208_i2c_read_time(to_i2c_client(dev), tm);
}

static int
isl1208_i2c_set_time(struct i2c_client *client, struct rtc_time const *tm)
{
	int sr;
	u8 regs[ISL1208_RTC_SECTION_LEN] = { 0, };

	/* The clock has an 8 bit wide bcd-coded register (they never learn)
	 * for the year. tm_year is an offset from 1900 and we are interested
	 * in the 2000-2099 range, so any value less than 100 is invalid.
	 */
	if (tm->tm_year < 100)
		return -EINVAL;

	regs[ISL1208_REG_SC] = bin2bcd(tm->tm_sec);
	regs[ISL1208_REG_MN] = bin2bcd(tm->tm_min);
	regs[ISL1208_REG_HR] = bin2bcd(tm->tm_hour) | ISL1208_REG_HR_MIL;

	regs[ISL1208_REG_DT] = bin2bcd(tm->tm_mday);
	regs[ISL1208_REG_MO] = bin2bcd(tm->tm_mon + 1);
	regs[ISL1208_REG_YR] = bin2bcd(tm->tm_year - 100);

	regs[ISL1208_REG_DW] = bin2bcd(tm->tm_wday & 7);

	sr = isl1208_i2c_get_sr(client);
	if (sr < 0) {
		dev_err(&client->dev, "%s: reading SR failed\n", __func__);
		return sr;
	}

	/* set WRTC */
	sr = i2c_smbus_write_byte_data(client, ISL1208_REG_SR,
				       sr | ISL1208_REG_SR_WRTC);
	if (sr < 0) {
		dev_err(&client->dev, "%s: writing SR failed\n", __func__);
		return sr;
	}

	/* write RTC registers */
	sr = isl1208_i2c_set_regs(client, 0, regs, ISL1208_RTC_SECTION_LEN);
	if (sr < 0) {
		dev_err(&client->dev, "%s: writing RTC section failed\n",
			__func__);
		return sr;
	}

	/* clear WRTC again */
	sr = isl1208_i2c_get_sr(client);
	if (sr < 0) {
		dev_err(&client->dev, "%s: reading SR failed\n", __func__);
		return sr;
	}
	sr = i2c_smbus_write_byte_data(client, ISL1208_REG_SR,
				       sr & ~ISL1208_REG_SR_WRTC);
	if (sr < 0) {
		dev_err(&client->dev, "%s: writing SR failed\n", __func__);
		return sr;
	}

	return 0;
}


static int
isl1208_rtc_set_time(struct device *dev, struct rtc_time *tm)
{
	return isl1208_i2c_set_time(to_i2c_client(dev), tm);
}

static int
isl1208_rtc_read_alarm(struct device *dev, struct rtc_wkalrm *alarm)
{
	return isl1208_i2c_read_alarm(to_i2c_client(dev), alarm);
}

static int
isl1208_rtc_set_alarm(struct device *dev, struct rtc_wkalrm *alarm)
{
	return isl1208_i2c_set_alarm(to_i2c_client(dev), alarm);
}

static ssize_t timestamp0_store(struct device *dev,
				struct device_attribute *attr,
				const char *buf, size_t count)
{
	struct i2c_client *client = to_i2c_client(dev->parent);
	int sr;

	sr = isl1208_i2c_get_sr(client);
	if (sr < 0) {
		dev_err(dev, "%s: reading SR failed\n", __func__);
		return sr;
	}

	sr &= ~ISL1208_REG_SR_EVT;

	sr = i2c_smbus_write_byte_data(client, ISL1208_REG_SR, sr);
	if (sr < 0)
		dev_err(dev, "%s: writing SR failed\n",
			__func__);

	return count;
};

static ssize_t timestamp0_show(struct device *dev,
			       struct device_attribute *attr, char *buf)
{
	struct i2c_client *client = to_i2c_client(dev->parent);
	u8 regs[ISL1219_EVT_SECTION_LEN] = { 0, };
	struct rtc_time tm;
	int sr;

	sr = isl1208_i2c_get_sr(client);
	if (sr < 0) {
		dev_err(dev, "%s: reading SR failed\n", __func__);
		return sr;
	}

	if (!(sr & ISL1208_REG_SR_EVT))
		return 0;

	sr = isl1208_i2c_read_regs(client, ISL1219_REG_SCT, regs,
				   ISL1219_EVT_SECTION_LEN);
	if (sr < 0) {
		dev_err(dev, "%s: reading event section failed\n",
			__func__);
		return 0;
	}

	/* MSB of each alarm register is an enable bit */
	tm.tm_sec = bcd2bin(regs[ISL1219_REG_SCT - ISL1219_REG_SCT] & 0x7f);
	tm.tm_min = bcd2bin(regs[ISL1219_REG_MNT - ISL1219_REG_SCT] & 0x7f);
	tm.tm_hour = bcd2bin(regs[ISL1219_REG_HRT - ISL1219_REG_SCT] & 0x3f);
	tm.tm_mday = bcd2bin(regs[ISL1219_REG_DTT - ISL1219_REG_SCT] & 0x3f);
	tm.tm_mon =
		bcd2bin(regs[ISL1219_REG_MOT - ISL1219_REG_SCT] & 0x1f) - 1;
	tm.tm_year = bcd2bin(regs[ISL1219_REG_YRT - ISL1219_REG_SCT]) + 100;

	sr = rtc_valid_tm(&tm);
	if (sr)
		return sr;

	return sprintf(buf, "%llu\n",
				(unsigned long long)rtc_tm_to_time64(&tm));
};

static DEVICE_ATTR_RW(timestamp0);

static irqreturn_t
isl1208_rtc_interrupt(int irq, void *data)
{
	unsigned long timeout = jiffies + msecs_to_jiffies(1000);
	struct i2c_client *client = data;
	struct isl1208_state *isl1208 = i2c_get_clientdata(client);
	int handled = 0, sr, err;

	/*
	 * I2C reads get NAK'ed if we read straight away after an interrupt?
	 * Using a mdelay/msleep didn't seem to help either, so we work around
	 * this by continually trying to read the register for a short time.
	 */
	while (1) {
		sr = isl1208_i2c_get_sr(client);
		if (sr >= 0)
			break;

		if (time_after(jiffies, timeout)) {
			dev_err(&client->dev, "%s: reading SR failed\n",
				__func__);
			return sr;
		}
	}

	if (sr & ISL1208_REG_SR_ALM) {
		dev_dbg(&client->dev, "alarm!\n");

		rtc_update_irq(isl1208->rtc, 1, RTC_IRQF | RTC_AF);

		/* Clear the alarm */
		sr &= ~ISL1208_REG_SR_ALM;
		sr = i2c_smbus_write_byte_data(client, ISL1208_REG_SR, sr);
		if (sr < 0)
			dev_err(&client->dev, "%s: writing SR failed\n",
				__func__);
		else
			handled = 1;

		/* Disable the alarm */
		err = isl1208_rtc_toggle_alarm(client, 0);
		if (err)
			return err;
	}

	if (isl1208->config->has_tamper && (sr & ISL1208_REG_SR_EVT)) {
		dev_warn(&client->dev, "event detected");
		handled = 1;
		if (isl1208->config->has_timestamp)
			sysfs_notify(&isl1208->rtc->dev.kobj, NULL,
				     dev_attr_timestamp0.attr.name);
	}

	return handled ? IRQ_HANDLED : IRQ_NONE;
}

static const struct rtc_class_ops isl1208_rtc_ops = {
	.proc = isl1208_rtc_proc,
	.read_time = isl1208_rtc_read_time,
	.set_time = isl1208_rtc_set_time,
	.read_alarm = isl1208_rtc_read_alarm,
	.set_alarm = isl1208_rtc_set_alarm,
};

/* sysfs interface */

static ssize_t
isl1208_sysfs_show_atrim(struct device *dev,
			 struct device_attribute *attr, char *buf)
{
	int atr = isl1208_i2c_get_atr(to_i2c_client(dev->parent));
	if (atr < 0)
		return atr;

	return sprintf(buf, "%d.%.2d pF\n", atr >> 2, (atr & 0x3) * 25);
}

static DEVICE_ATTR(atrim, S_IRUGO, isl1208_sysfs_show_atrim, NULL);

static ssize_t
isl1208_sysfs_show_dtrim(struct device *dev,
			 struct device_attribute *attr, char *buf)
{
	int dtr = isl1208_i2c_get_dtr(to_i2c_client(dev->parent));
	if (dtr < 0)
		return dtr;

	return sprintf(buf, "%d ppm\n", dtr - 100);
}

static DEVICE_ATTR(dtrim, S_IRUGO, isl1208_sysfs_show_dtrim, NULL);

static ssize_t
isl1208_sysfs_show_usr(struct device *dev,
		       struct device_attribute *attr, char *buf)
{
	int usr = isl1208_i2c_get_usr(to_i2c_client(dev->parent));
	if (usr < 0)
		return usr;

	return sprintf(buf, "0x%.4x\n", usr);
}

static ssize_t
isl1208_sysfs_store_usr(struct device *dev,
			struct device_attribute *attr,
			const char *buf, size_t count)
{
	int usr = -1;

	if (buf[0] == '0' && (buf[1] == 'x' || buf[1] == 'X')) {
		if (sscanf(buf, "%x", &usr) != 1)
			return -EINVAL;
	} else {
		if (sscanf(buf, "%d", &usr) != 1)
			return -EINVAL;
	}

	if (usr < 0 || usr > 0xffff)
		return -EINVAL;

	if (isl1208_i2c_set_usr(to_i2c_client(dev->parent), usr))
		return -EIO;

	return count;
}

static DEVICE_ATTR(usr, S_IRUGO | S_IWUSR, isl1208_sysfs_show_usr,
		   isl1208_sysfs_store_usr);

static struct attribute *isl1208_rtc_attrs[] = {
	&dev_attr_atrim.attr,
	&dev_attr_dtrim.attr,
	&dev_attr_usr.attr,
	NULL
};

static const struct attribute_group isl1208_rtc_sysfs_files = {
	.attrs	= isl1208_rtc_attrs,
};

static struct attribute *isl1219_rtc_attrs[] = {
	&dev_attr_timestamp0.attr,
	NULL
};

static const struct attribute_group isl1219_rtc_sysfs_files = {
	.attrs	= isl1219_rtc_attrs,
};

static int isl1208_nvmem_read(void *priv, unsigned int off, void *buf,
			      size_t count)
{
	struct isl1208_state *isl1208 = priv;
	struct i2c_client *client = to_i2c_client(isl1208->rtc->dev.parent);
	int ret;

	/* nvmem sanitizes offset/count for us, but count==0 is possible */
	if (!count)
		return count;
	ret = isl1208_i2c_read_regs(client, ISL1208_REG_USR1 + off, buf,
				    count);
	return ret == 0 ? count : ret;
}

static int isl1208_nvmem_write(void *priv, unsigned int off, void *buf,
			       size_t count)
{
	struct isl1208_state *isl1208 = priv;
	struct i2c_client *client = to_i2c_client(isl1208->rtc->dev.parent);
	int ret;

	/* nvmem sanitizes off/count for us, but count==0 is possible */
	if (!count)
		return count;
	ret = isl1208_i2c_set_regs(client, ISL1208_REG_USR1 + off, buf,
				   count);

	return ret == 0 ? count : ret;
}

static const struct nvmem_config isl1208_nvmem_config = {
	.name = "isl1208_nvram",
	.word_size = 1,
	.stride = 1,
	/* .size from chip specific config */
	.reg_read = isl1208_nvmem_read,
	.reg_write = isl1208_nvmem_write,
};

static int isl1208_setup_irq(struct i2c_client *client, int irq)
{
	int rc = devm_request_threaded_irq(&client->dev, irq, NULL,
					isl1208_rtc_interrupt,
					IRQF_SHARED | IRQF_ONESHOT,
					isl1208_driver.driver.name,
					client);
	if (!rc) {
		device_init_wakeup(&client->dev, 1);
		enable_irq_wake(irq);
	} else {
		dev_err(&client->dev,
			"Unable to request irq %d, no alarm support\n",
			irq);
	}
	return rc;
}

static int
isl1208_probe(struct i2c_client *client, const struct i2c_device_id *id)
{
	int rc = 0;
	struct isl1208_state *isl1208;
	int evdet_irq = -1;

	if (!i2c_check_functionality(client->adapter, I2C_FUNC_I2C))
		return -ENODEV;

	if (isl1208_i2c_validate_client(client) < 0)
		return -ENODEV;

<<<<<<< HEAD
	if (client->irq > 0) {
		rc = devm_request_threaded_irq(&client->dev, client->irq, NULL,
					       isl1208_rtc_interrupt,
					       IRQF_SHARED | IRQF_ONESHOT,
					       isl1208_driver.driver.name,
					       client);
		if (!rc) {
			device_init_wakeup(&client->dev, 1);
			enable_irq_wake(client->irq);
		} else {
			dev_err(&client->dev,
				"Unable to request irq %d, no alarm support\n",
				client->irq);
			client->irq = 0;
		}
=======
	/* Allocate driver state, point i2c client data to it */
	isl1208 = devm_kzalloc(&client->dev, sizeof(*isl1208), GFP_KERNEL);
	if (!isl1208)
		return -ENOMEM;
	i2c_set_clientdata(client, isl1208);

	/* Determine which chip we have */
	if (client->dev.of_node) {
		isl1208->config = of_device_get_match_data(&client->dev);
		if (!isl1208->config)
			return -ENODEV;
	} else {
		if (id->driver_data >= ISL_LAST_ID)
			return -ENODEV;
		isl1208->config = &isl1208_configs[id->driver_data];
>>>>>>> 24b8d41d
	}

	isl1208->rtc = devm_rtc_allocate_device(&client->dev);
	if (IS_ERR(isl1208->rtc))
		return PTR_ERR(isl1208->rtc);

	isl1208->rtc->ops = &isl1208_rtc_ops;

	/* Setup nvmem configuration in driver state struct */
	isl1208->nvmem_config = isl1208_nvmem_config;
	isl1208->nvmem_config.size = isl1208->config->nvmem_length;
	isl1208->nvmem_config.priv = isl1208;

	rc = isl1208_i2c_get_sr(client);
	if (rc < 0) {
		dev_err(&client->dev, "reading status failed\n");
		return rc;
	}

	if (rc & ISL1208_REG_SR_RTCF)
		dev_warn(&client->dev, "rtc power failure detected, "
			 "please set clock.\n");

	if (isl1208->config->has_tamper) {
		struct device_node *np = client->dev.of_node;
		u32 evienb;

		rc = i2c_smbus_read_byte_data(client, ISL1219_REG_EV);
		if (rc < 0) {
			dev_err(&client->dev, "failed to read EV reg\n");
			return rc;
		}
		rc |= ISL1219_REG_EV_EVEN;
		if (!of_property_read_u32(np, "isil,ev-evienb", &evienb)) {
			if (evienb)
				rc |= ISL1219_REG_EV_EVIENB;
			else
				rc &= ~ISL1219_REG_EV_EVIENB;
		}
		rc = i2c_smbus_write_byte_data(client, ISL1219_REG_EV, rc);
		if (rc < 0) {
			dev_err(&client->dev, "could not enable tamper detection\n");
			return rc;
		}
		evdet_irq = of_irq_get_byname(np, "evdet");
	}
	if (isl1208->config->has_timestamp) {
		rc = rtc_add_group(isl1208->rtc, &isl1219_rtc_sysfs_files);
		if (rc)
			return rc;
	}

	rc = rtc_add_group(isl1208->rtc, &isl1208_rtc_sysfs_files);
	if (rc)
		return rc;

	if (client->irq > 0)
		rc = isl1208_setup_irq(client, client->irq);
	if (rc)
		return rc;

	if (evdet_irq > 0 && evdet_irq != client->irq)
		rc = isl1208_setup_irq(client, evdet_irq);
	if (rc)
		return rc;

	rc = rtc_nvmem_register(isl1208->rtc, &isl1208->nvmem_config);
	if (rc)
		return rc;

	return rtc_register_device(isl1208->rtc);
}

static struct i2c_driver isl1208_driver = {
	.driver = {
		.name = "rtc-isl1208",
		.of_match_table = of_match_ptr(isl1208_of_match),
	},
	.probe = isl1208_probe,
	.id_table = isl1208_id,
};

module_i2c_driver(isl1208_driver);

MODULE_AUTHOR("Herbert Valerio Riedel <hvr@gnu.org>");
MODULE_DESCRIPTION("Intersil ISL1208 RTC driver");
MODULE_LICENSE("GPL");<|MERGE_RESOLUTION|>--- conflicted
+++ resolved
@@ -809,23 +809,6 @@
 	if (isl1208_i2c_validate_client(client) < 0)
 		return -ENODEV;
 
-<<<<<<< HEAD
-	if (client->irq > 0) {
-		rc = devm_request_threaded_irq(&client->dev, client->irq, NULL,
-					       isl1208_rtc_interrupt,
-					       IRQF_SHARED | IRQF_ONESHOT,
-					       isl1208_driver.driver.name,
-					       client);
-		if (!rc) {
-			device_init_wakeup(&client->dev, 1);
-			enable_irq_wake(client->irq);
-		} else {
-			dev_err(&client->dev,
-				"Unable to request irq %d, no alarm support\n",
-				client->irq);
-			client->irq = 0;
-		}
-=======
 	/* Allocate driver state, point i2c client data to it */
 	isl1208 = devm_kzalloc(&client->dev, sizeof(*isl1208), GFP_KERNEL);
 	if (!isl1208)
@@ -841,7 +824,6 @@
 		if (id->driver_data >= ISL_LAST_ID)
 			return -ENODEV;
 		isl1208->config = &isl1208_configs[id->driver_data];
->>>>>>> 24b8d41d
 	}
 
 	isl1208->rtc = devm_rtc_allocate_device(&client->dev);
