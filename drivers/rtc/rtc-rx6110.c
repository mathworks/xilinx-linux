// SPDX-License-Identifier: GPL-2.0-only
/*
 * Driver for the Epson RTC module RX-6110 SA
 *
 * Copyright(C) 2015 Pengutronix, Steffen Trumtrar <kernel@pengutronix.de>
 * Copyright(C) SEIKO EPSON CORPORATION 2013. All rights reserved.
 */

#include <linux/bcd.h>
#include <linux/init.h>
#include <linux/kernel.h>
#include <linux/module.h>
#include <linux/of_gpio.h>
#include <linux/regmap.h>
#include <linux/rtc.h>
#include <linux/of.h>
#include <linux/of_device.h>
#include <linux/spi/spi.h>

/* RX-6110 Register definitions */
#define RX6110_REG_SEC		0x10
#define RX6110_REG_MIN		0x11
#define RX6110_REG_HOUR		0x12
#define RX6110_REG_WDAY		0x13
#define RX6110_REG_MDAY		0x14
#define RX6110_REG_MONTH	0x15
#define RX6110_REG_YEAR		0x16
#define RX6110_REG_RES1		0x17
#define RX6110_REG_ALMIN	0x18
#define RX6110_REG_ALHOUR	0x19
#define RX6110_REG_ALWDAY	0x1A
#define RX6110_REG_TCOUNT0	0x1B
#define RX6110_REG_TCOUNT1	0x1C
#define RX6110_REG_EXT		0x1D
#define RX6110_REG_FLAG		0x1E
#define RX6110_REG_CTRL		0x1F
#define RX6110_REG_USER0	0x20
#define RX6110_REG_USER1	0x21
#define RX6110_REG_USER2	0x22
#define RX6110_REG_USER3	0x23
#define RX6110_REG_USER4	0x24
#define RX6110_REG_USER5	0x25
#define RX6110_REG_USER6	0x26
#define RX6110_REG_USER7	0x27
#define RX6110_REG_USER8	0x28
#define RX6110_REG_USER9	0x29
#define RX6110_REG_USERA	0x2A
#define RX6110_REG_USERB	0x2B
#define RX6110_REG_USERC	0x2C
#define RX6110_REG_USERD	0x2D
#define RX6110_REG_USERE	0x2E
#define RX6110_REG_USERF	0x2F
#define RX6110_REG_RES2		0x30
#define RX6110_REG_RES3		0x31
#define RX6110_REG_IRQ		0x32

#define RX6110_BIT_ALARM_EN		BIT(7)

/* Extension Register (1Dh) bit positions */
#define RX6110_BIT_EXT_TSEL0		BIT(0)
#define RX6110_BIT_EXT_TSEL1		BIT(1)
#define RX6110_BIT_EXT_TSEL2		BIT(2)
#define RX6110_BIT_EXT_WADA		BIT(3)
#define RX6110_BIT_EXT_TE		BIT(4)
#define RX6110_BIT_EXT_USEL		BIT(5)
#define RX6110_BIT_EXT_FSEL0		BIT(6)
#define RX6110_BIT_EXT_FSEL1		BIT(7)

/* Flag Register (1Eh) bit positions */
#define RX6110_BIT_FLAG_VLF		BIT(1)
#define RX6110_BIT_FLAG_AF		BIT(3)
#define RX6110_BIT_FLAG_TF		BIT(4)
#define RX6110_BIT_FLAG_UF		BIT(5)

/* Control Register (1Fh) bit positions */
#define RX6110_BIT_CTRL_TBKE		BIT(0)
#define RX6110_BIT_CTRL_TBKON		BIT(1)
#define RX6110_BIT_CTRL_TSTP		BIT(2)
#define RX6110_BIT_CTRL_AIE		BIT(3)
#define RX6110_BIT_CTRL_TIE		BIT(4)
#define RX6110_BIT_CTRL_UIE		BIT(5)
#define RX6110_BIT_CTRL_STOP		BIT(6)
#define RX6110_BIT_CTRL_TEST		BIT(7)

enum {
	RTC_SEC = 0,
	RTC_MIN,
	RTC_HOUR,
	RTC_WDAY,
	RTC_MDAY,
	RTC_MONTH,
	RTC_YEAR,
	RTC_NR_TIME
};

#define RX6110_DRIVER_NAME		"rx6110"

struct rx6110_data {
	struct rtc_device *rtc;
	struct regmap *regmap;
};

/**
 * rx6110_rtc_tm_to_data - convert rtc_time to native time encoding
 *
 * @tm: holds date and time
 * @data: holds the encoding in rx6110 native form
 */
static int rx6110_rtc_tm_to_data(struct rtc_time *tm, u8 *data)
{
	pr_debug("%s: date %ptRr\n", __func__, tm);

	/*
	 * The year in the RTC is a value between 0 and 99.
	 * Assume that this represents the current century
	 * and disregard all other values.
	 */
	if (tm->tm_year < 100 || tm->tm_year >= 200)
		return -EINVAL;

	data[RTC_SEC] = bin2bcd(tm->tm_sec);
	data[RTC_MIN] = bin2bcd(tm->tm_min);
	data[RTC_HOUR] = bin2bcd(tm->tm_hour);
	data[RTC_WDAY] = BIT(bin2bcd(tm->tm_wday));
	data[RTC_MDAY] = bin2bcd(tm->tm_mday);
	data[RTC_MONTH] = bin2bcd(tm->tm_mon + 1);
	data[RTC_YEAR] = bin2bcd(tm->tm_year % 100);

	return 0;
}

/**
 * rx6110_data_to_rtc_tm - convert native time encoding to rtc_time
 *
 * @data: holds the encoding in rx6110 native form
 * @tm: holds date and time
 */
static int rx6110_data_to_rtc_tm(u8 *data, struct rtc_time *tm)
{
	tm->tm_sec = bcd2bin(data[RTC_SEC] & 0x7f);
	tm->tm_min = bcd2bin(data[RTC_MIN] & 0x7f);
	/* only 24-hour clock */
	tm->tm_hour = bcd2bin(data[RTC_HOUR] & 0x3f);
	tm->tm_wday = ffs(data[RTC_WDAY] & 0x7f);
	tm->tm_mday = bcd2bin(data[RTC_MDAY] & 0x3f);
	tm->tm_mon = bcd2bin(data[RTC_MONTH] & 0x1f) - 1;
	tm->tm_year = bcd2bin(data[RTC_YEAR]) + 100;

	pr_debug("%s: date %ptRr\n", __func__, tm);

	/*
	 * The year in the RTC is a value between 0 and 99.
	 * Assume that this represents the current century
	 * and disregard all other values.
	 */
	if (tm->tm_year < 100 || tm->tm_year >= 200)
		return -EINVAL;

	return 0;
}

/**
 * rx6110_set_time - set the current time in the rx6110 registers
 *
 * @dev: the rtc device in use
 * @tm: holds date and time
 *
 * BUG: The HW assumes every year that is a multiple of 4 to be a leap
 * year. Next time this is wrong is 2100, which will not be a leap year
 *
 * Note: If STOP is not set/cleared, the clock will start when the seconds
 *       register is written
 *
 */
static int rx6110_set_time(struct device *dev, struct rtc_time *tm)
{
	struct rx6110_data *rx6110 = dev_get_drvdata(dev);
	u8 data[RTC_NR_TIME];
	int ret;

	ret = rx6110_rtc_tm_to_data(tm, data);
	if (ret < 0)
		return ret;

	/* set STOP bit before changing clock/calendar */
	ret = regmap_update_bits(rx6110->regmap, RX6110_REG_CTRL,
				 RX6110_BIT_CTRL_STOP, RX6110_BIT_CTRL_STOP);
	if (ret)
		return ret;

	ret = regmap_bulk_write(rx6110->regmap, RX6110_REG_SEC, data,
				RTC_NR_TIME);
	if (ret)
		return ret;

	/* The time in the RTC is valid. Be sure to have VLF cleared. */
	ret = regmap_update_bits(rx6110->regmap, RX6110_REG_FLAG,
				 RX6110_BIT_FLAG_VLF, 0);
	if (ret)
		return ret;

	/* clear STOP bit after changing clock/calendar */
	ret = regmap_update_bits(rx6110->regmap, RX6110_REG_CTRL,
				 RX6110_BIT_CTRL_STOP, 0);

	return ret;
}

/**
 * rx6110_get_time - get the current time from the rx6110 registers
 * @dev: the rtc device in use
 * @tm: holds date and time
 */
static int rx6110_get_time(struct device *dev, struct rtc_time *tm)
{
	struct rx6110_data *rx6110 = dev_get_drvdata(dev);
	u8 data[RTC_NR_TIME];
	int flags;
	int ret;

	ret = regmap_read(rx6110->regmap, RX6110_REG_FLAG, &flags);
	if (ret)
		return -EINVAL;

	/* check for VLF Flag (set at power-on) */
	if ((flags & RX6110_BIT_FLAG_VLF)) {
		dev_warn(dev, "Voltage low, data is invalid.\n");
		return -EINVAL;
	}

	/* read registers to date */
	ret = regmap_bulk_read(rx6110->regmap, RX6110_REG_SEC, data,
			       RTC_NR_TIME);
	if (ret)
		return ret;

	ret = rx6110_data_to_rtc_tm(data, tm);
	if (ret)
		return ret;

	dev_dbg(dev, "%s: date %ptRr\n", __func__, tm);

	return 0;
}

static const struct reg_sequence rx6110_default_regs[] = {
	{ RX6110_REG_RES1,   0xB8 },
	{ RX6110_REG_RES2,   0x00 },
	{ RX6110_REG_RES3,   0x10 },
	{ RX6110_REG_IRQ,    0x00 },
	{ RX6110_REG_ALMIN,  0x00 },
	{ RX6110_REG_ALHOUR, 0x00 },
	{ RX6110_REG_ALWDAY, 0x00 },
};

/**
 * rx6110_init - initialize the rx6110 registers
 *
 * @rx6110: pointer to the rx6110 struct in use
 *
 */
static int rx6110_init(struct rx6110_data *rx6110)
{
	struct rtc_device *rtc = rx6110->rtc;
	int flags;
	int ret;

	ret = regmap_update_bits(rx6110->regmap, RX6110_REG_EXT,
				 RX6110_BIT_EXT_TE, 0);
	if (ret)
		return ret;

	ret = regmap_register_patch(rx6110->regmap, rx6110_default_regs,
				    ARRAY_SIZE(rx6110_default_regs));
	if (ret)
		return ret;

	ret = regmap_read(rx6110->regmap, RX6110_REG_FLAG, &flags);
	if (ret)
		return ret;

	/* check for VLF Flag (set at power-on) */
	if ((flags & RX6110_BIT_FLAG_VLF))
		dev_warn(&rtc->dev, "Voltage low, data loss detected.\n");

	/* check for Alarm Flag */
	if (flags & RX6110_BIT_FLAG_AF)
		dev_warn(&rtc->dev, "An alarm may have been missed.\n");

	/* check for Periodic Timer Flag */
	if (flags & RX6110_BIT_FLAG_TF)
		dev_warn(&rtc->dev, "Periodic timer was detected\n");

	/* check for Update Timer Flag */
	if (flags & RX6110_BIT_FLAG_UF)
		dev_warn(&rtc->dev, "Update timer was detected\n");

	/* clear all flags BUT VLF */
	ret = regmap_update_bits(rx6110->regmap, RX6110_REG_FLAG,
				 RX6110_BIT_FLAG_AF |
				 RX6110_BIT_FLAG_UF |
				 RX6110_BIT_FLAG_TF,
				 0);

	return ret;
}

static const struct rtc_class_ops rx6110_rtc_ops = {
	.read_time = rx6110_get_time,
	.set_time = rx6110_set_time,
};

static struct regmap_config regmap_spi_config = {
	.reg_bits = 8,
	.val_bits = 8,
	.max_register = RX6110_REG_IRQ,
	.read_flag_mask = 0x80,
};

/**
 * rx6110_probe - initialize rtc driver
 * @spi: pointer to spi device
 */
static int rx6110_probe(struct spi_device *spi)
{
	struct rx6110_data *rx6110;
	int err;

	if ((spi->bits_per_word && spi->bits_per_word != 8) ||
	    (spi->max_speed_hz > 2000000) ||
	    (spi->mode != (SPI_CS_HIGH | SPI_CPOL | SPI_CPHA))) {
		dev_warn(&spi->dev, "SPI settings: bits_per_word: %d, max_speed_hz: %d, mode: %xh\n",
			 spi->bits_per_word, spi->max_speed_hz, spi->mode);
		dev_warn(&spi->dev, "driving device in an unsupported mode");
	}

	rx6110 = devm_kzalloc(&spi->dev, sizeof(*rx6110), GFP_KERNEL);
	if (!rx6110)
		return -ENOMEM;

	rx6110->regmap = devm_regmap_init_spi(spi, &regmap_spi_config);
	if (IS_ERR(rx6110->regmap)) {
		dev_err(&spi->dev, "regmap init failed for rtc rx6110\n");
		return PTR_ERR(rx6110->regmap);
	}

	spi_set_drvdata(spi, rx6110);

	rx6110->rtc = devm_rtc_device_register(&spi->dev,
					       RX6110_DRIVER_NAME,
					       &rx6110_rtc_ops, THIS_MODULE);

	if (IS_ERR(rx6110->rtc))
		return PTR_ERR(rx6110->rtc);

	err = rx6110_init(rx6110);
	if (err)
		return err;

	rx6110->rtc->max_user_freq = 1;

	return 0;
}

static const struct spi_device_id rx6110_id[] = {
	{ "rx6110", 0 },
	{ }
};
MODULE_DEVICE_TABLE(spi, rx6110_id);

static const struct of_device_id rx6110_spi_of_match[] = {
	{ .compatible = "epson,rx6110" },
	{ },
};
MODULE_DEVICE_TABLE(of, rx6110_spi_of_match);

static struct spi_driver rx6110_driver = {
	.driver = {
		.name = RX6110_DRIVER_NAME,
<<<<<<< HEAD
=======
		.of_match_table = of_match_ptr(rx6110_spi_of_match),
>>>>>>> 24b8d41d
	},
	.probe		= rx6110_probe,
	.id_table	= rx6110_id,
};

module_spi_driver(rx6110_driver);

MODULE_AUTHOR("Val Krutov <val.krutov@erd.epson.com>");
MODULE_DESCRIPTION("RX-6110 SA RTC driver");
MODULE_LICENSE("GPL");<|MERGE_RESOLUTION|>--- conflicted
+++ resolved
@@ -377,10 +377,7 @@
 static struct spi_driver rx6110_driver = {
 	.driver = {
 		.name = RX6110_DRIVER_NAME,
-<<<<<<< HEAD
-=======
 		.of_match_table = of_match_ptr(rx6110_spi_of_match),
->>>>>>> 24b8d41d
 	},
 	.probe		= rx6110_probe,
 	.id_table	= rx6110_id,
