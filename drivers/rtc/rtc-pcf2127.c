// SPDX-License-Identifier: GPL-2.0-only
/*
 * An I2C and SPI driver for the NXP PCF2127/29/31 RTC
 * Copyright 2013 Til-Technologies
 *
 * Author: Renaud Cerrato <r.cerrato@til-technologies.fr>
 *
 * Watchdog and tamper functions
 * Author: Bruno Thomsen <bruno.thomsen@gmail.com>
 *
 * PCF2131 support
 * Author: Hugo Villeneuve <hvilleneuve@dimonoff.com>
 *
 * based on the other drivers in this same directory.
 *
 * Datasheets: https://www.nxp.com/docs/en/data-sheet/PCF2127.pdf
 *             https://www.nxp.com/docs/en/data-sheet/PCF2131DS.pdf
 */

#include <linux/i2c.h>
#include <linux/spi/spi.h>
#include <linux/bcd.h>
#include <linux/rtc.h>
#include <linux/slab.h>
#include <linux/module.h>
#include <linux/of.h>
#include <linux/of_irq.h>
#include <linux/of_device.h>
#include <linux/regmap.h>
#include <linux/watchdog.h>

/* Control register 1 */
#define PCF2127_REG_CTRL1		0x00
#define PCF2127_BIT_CTRL1_POR_OVRD		BIT(3)
#define PCF2127_BIT_CTRL1_TSF1			BIT(4)
#define PCF2127_BIT_CTRL1_STOP			BIT(5)
/* Control register 2 */
#define PCF2127_REG_CTRL2		0x01
#define PCF2127_BIT_CTRL2_AIE			BIT(1)
#define PCF2127_BIT_CTRL2_TSIE			BIT(2)
#define PCF2127_BIT_CTRL2_AF			BIT(4)
#define PCF2127_BIT_CTRL2_TSF2			BIT(5)
#define PCF2127_BIT_CTRL2_WDTF			BIT(6)
/* Control register 3 */
#define PCF2127_REG_CTRL3		0x02
#define PCF2127_BIT_CTRL3_BLIE			BIT(0)
#define PCF2127_BIT_CTRL3_BIE			BIT(1)
#define PCF2127_BIT_CTRL3_BLF			BIT(2)
#define PCF2127_BIT_CTRL3_BF			BIT(3)
#define PCF2127_BIT_CTRL3_BTSE			BIT(4)
/* Time and date registers */
#define PCF2127_REG_TIME_BASE		0x03
#define PCF2127_BIT_SC_OSF			BIT(7)
/* Alarm registers */
#define PCF2127_REG_ALARM_BASE		0x0A
#define PCF2127_BIT_ALARM_AE			BIT(7)
/* CLKOUT control register */
#define PCF2127_REG_CLKOUT		0x0f
#define PCF2127_BIT_CLKOUT_OTPR			BIT(5)
/* Watchdog registers */
#define PCF2127_REG_WD_CTL		0x10
#define PCF2127_BIT_WD_CTL_TF0			BIT(0)
#define PCF2127_BIT_WD_CTL_TF1			BIT(1)
#define PCF2127_BIT_WD_CTL_CD0			BIT(6)
#define PCF2127_BIT_WD_CTL_CD1			BIT(7)
#define PCF2127_REG_WD_VAL		0x11
/* Tamper timestamp1 registers */
#define PCF2127_REG_TS1_BASE		0x12
#define PCF2127_BIT_TS_CTRL_TSOFF		BIT(6)
#define PCF2127_BIT_TS_CTRL_TSM			BIT(7)
/*
 * RAM registers
 * PCF2127 has 512 bytes general-purpose static RAM (SRAM) that is
 * battery backed and can survive a power outage.
 * PCF2129/31 doesn't have this feature.
 */
#define PCF2127_REG_RAM_ADDR_MSB	0x1A
#define PCF2127_REG_RAM_WRT_CMD		0x1C
#define PCF2127_REG_RAM_RD_CMD		0x1D

/* Watchdog timer value constants */
#define PCF2127_WD_VAL_STOP		0
/* PCF2127/29 watchdog timer value constants */
#define PCF2127_WD_CLOCK_HZ_X1000	1000 /* 1Hz */
#define PCF2127_WD_MIN_HW_HEARTBEAT_MS	500
/* PCF2131 watchdog timer value constants */
#define PCF2131_WD_CLOCK_HZ_X1000	250  /* 1/4Hz */
#define PCF2131_WD_MIN_HW_HEARTBEAT_MS	4000

#define PCF2127_WD_DEFAULT_TIMEOUT_S	60

/* Mask for currently enabled interrupts */
#define PCF2127_CTRL1_IRQ_MASK (PCF2127_BIT_CTRL1_TSF1)
#define PCF2127_CTRL2_IRQ_MASK ( \
		PCF2127_BIT_CTRL2_AF | \
		PCF2127_BIT_CTRL2_WDTF | \
		PCF2127_BIT_CTRL2_TSF2)

#define PCF2127_MAX_TS_SUPPORTED	4

/* Control register 4 */
#define PCF2131_REG_CTRL4		0x03
#define PCF2131_BIT_CTRL4_TSF4			BIT(4)
#define PCF2131_BIT_CTRL4_TSF3			BIT(5)
#define PCF2131_BIT_CTRL4_TSF2			BIT(6)
#define PCF2131_BIT_CTRL4_TSF1			BIT(7)
/* Control register 5 */
#define PCF2131_REG_CTRL5		0x04
#define PCF2131_BIT_CTRL5_TSIE4			BIT(4)
#define PCF2131_BIT_CTRL5_TSIE3			BIT(5)
#define PCF2131_BIT_CTRL5_TSIE2			BIT(6)
#define PCF2131_BIT_CTRL5_TSIE1			BIT(7)
/* Software reset register */
#define PCF2131_REG_SR_RESET		0x05
#define PCF2131_SR_RESET_READ_PATTERN	(BIT(2) | BIT(5))
#define PCF2131_SR_RESET_CPR_CMD	(PCF2131_SR_RESET_READ_PATTERN | BIT(7))
/* Time and date registers */
#define PCF2131_REG_TIME_BASE		0x07
/* Alarm registers */
#define PCF2131_REG_ALARM_BASE		0x0E
/* CLKOUT control register */
#define PCF2131_REG_CLKOUT		0x13
/* Watchdog registers */
#define PCF2131_REG_WD_CTL		0x35
#define PCF2131_REG_WD_VAL		0x36
/* Tamper timestamp1 registers */
#define PCF2131_REG_TS1_BASE		0x14
/* Tamper timestamp2 registers */
#define PCF2131_REG_TS2_BASE		0x1B
/* Tamper timestamp3 registers */
#define PCF2131_REG_TS3_BASE		0x22
/* Tamper timestamp4 registers */
#define PCF2131_REG_TS4_BASE		0x29
/* Interrupt mask registers */
#define PCF2131_REG_INT_A_MASK1		0x31
#define PCF2131_REG_INT_A_MASK2		0x32
#define PCF2131_REG_INT_B_MASK1		0x33
#define PCF2131_REG_INT_B_MASK2		0x34
#define PCF2131_BIT_INT_BLIE		BIT(0)
#define PCF2131_BIT_INT_BIE		BIT(1)
#define PCF2131_BIT_INT_AIE		BIT(2)
#define PCF2131_BIT_INT_WD_CD		BIT(3)
#define PCF2131_BIT_INT_SI		BIT(4)
#define PCF2131_BIT_INT_MI		BIT(5)
#define PCF2131_CTRL2_IRQ_MASK ( \
		PCF2127_BIT_CTRL2_AF | \
		PCF2127_BIT_CTRL2_WDTF)
#define PCF2131_CTRL4_IRQ_MASK ( \
		PCF2131_BIT_CTRL4_TSF4 | \
		PCF2131_BIT_CTRL4_TSF3 | \
		PCF2131_BIT_CTRL4_TSF2 | \
		PCF2131_BIT_CTRL4_TSF1)

enum pcf21xx_type {
	PCF2127,
	PCF2129,
	PCF2131,
	PCF21XX_LAST_ID
};

struct pcf21xx_ts_config {
	u8 reg_base; /* Base register to read timestamp values. */

	/*
	 * If the TS input pin is driven to GND, an interrupt can be generated
	 * (supported by all variants).
	 */
	u8 gnd_detect_reg; /* Interrupt control register address. */
	u8 gnd_detect_bit; /* Interrupt bit. */

	/*
	 * If the TS input pin is driven to an intermediate level between GND
	 * and supply, an interrupt can be generated (optional feature depending
	 * on variant).
	 */
	u8 inter_detect_reg; /* Interrupt control register address. */
	u8 inter_detect_bit; /* Interrupt bit. */

	u8 ie_reg; /* Interrupt enable control register. */
	u8 ie_bit; /* Interrupt enable bit. */
};

struct pcf21xx_config {
	int type; /* IC variant */
	int max_register;
	unsigned int has_nvmem:1;
	unsigned int has_bit_wd_ctl_cd0:1;
	unsigned int wd_val_reg_readable:1; /* If watchdog value register can be read. */
	unsigned int has_int_a_b:1; /* PCF2131 supports two interrupt outputs. */
	u8 reg_time_base; /* Time/date base register. */
	u8 regs_alarm_base; /* Alarm function base registers. */
	u8 reg_wd_ctl; /* Watchdog control register. */
	u8 reg_wd_val; /* Watchdog value register. */
	u8 reg_clkout; /* Clkout register. */
	int wdd_clock_hz_x1000; /* Watchdog clock in Hz multiplicated by 1000 */
	int wdd_min_hw_heartbeat_ms;
	unsigned int ts_count;
	struct pcf21xx_ts_config ts[PCF2127_MAX_TS_SUPPORTED];
	struct attribute_group attribute_group;
};

struct pcf2127 {
	struct rtc_device *rtc;
	struct watchdog_device wdd;
	struct regmap *regmap;
	const struct pcf21xx_config *cfg;
	bool irq_enabled;
	time64_t ts[PCF2127_MAX_TS_SUPPORTED]; /* Timestamp values. */
	bool ts_valid[PCF2127_MAX_TS_SUPPORTED];  /* Timestamp valid indication. */
};

/*
 * In the routines that deal directly with the pcf2127 hardware, we use
 * rtc_time -- month 0-11, hour 0-23, yr = calendar year-epoch.
 */
static int pcf2127_rtc_read_time(struct device *dev, struct rtc_time *tm)
{
	struct pcf2127 *pcf2127 = dev_get_drvdata(dev);
	unsigned char buf[7];
	int ret;

	/*
	 * Avoid reading CTRL2 register as it causes WD_VAL register
	 * value to reset to 0 which means watchdog is stopped.
	 */
	ret = regmap_bulk_read(pcf2127->regmap, pcf2127->cfg->reg_time_base,
			       buf, sizeof(buf));
	if (ret) {
		dev_err(dev, "%s: read error\n", __func__);
		return ret;
	}

	/* Clock integrity is not guaranteed when OSF flag is set. */
	if (buf[0] & PCF2127_BIT_SC_OSF) {
		/*
		 * no need clear the flag here,
		 * it will be cleared once the new date is saved
		 */
		dev_warn(dev,
			 "oscillator stop detected, date/time is not reliable\n");
		return -EINVAL;
	}

	dev_dbg(dev,
		"%s: raw data is sec=%02x, min=%02x, hr=%02x, "
		"mday=%02x, wday=%02x, mon=%02x, year=%02x\n",
		__func__, buf[0], buf[1], buf[2], buf[3], buf[4], buf[5], buf[6]);

	tm->tm_sec = bcd2bin(buf[0] & 0x7F);
	tm->tm_min = bcd2bin(buf[1] & 0x7F);
	tm->tm_hour = bcd2bin(buf[2] & 0x3F);
	tm->tm_mday = bcd2bin(buf[3] & 0x3F);
	tm->tm_wday = buf[4] & 0x07;
	tm->tm_mon = bcd2bin(buf[5] & 0x1F) - 1;
	tm->tm_year = bcd2bin(buf[6]);
	tm->tm_year += 100;

	dev_dbg(dev, "%s: tm is secs=%d, mins=%d, hours=%d, "
		"mday=%d, mon=%d, year=%d, wday=%d\n",
		__func__,
		tm->tm_sec, tm->tm_min, tm->tm_hour,
		tm->tm_mday, tm->tm_mon, tm->tm_year, tm->tm_wday);

	return 0;
}

static int pcf2127_rtc_set_time(struct device *dev, struct rtc_time *tm)
{
	struct pcf2127 *pcf2127 = dev_get_drvdata(dev);
	unsigned char buf[7];
	int i = 0, err;

	dev_dbg(dev, "%s: secs=%d, mins=%d, hours=%d, "
		"mday=%d, mon=%d, year=%d, wday=%d\n",
		__func__,
		tm->tm_sec, tm->tm_min, tm->tm_hour,
		tm->tm_mday, tm->tm_mon, tm->tm_year, tm->tm_wday);

	/* hours, minutes and seconds */
	buf[i++] = bin2bcd(tm->tm_sec);	/* this will also clear OSF flag */
	buf[i++] = bin2bcd(tm->tm_min);
	buf[i++] = bin2bcd(tm->tm_hour);
	buf[i++] = bin2bcd(tm->tm_mday);
	buf[i++] = tm->tm_wday & 0x07;

	/* month, 1 - 12 */
	buf[i++] = bin2bcd(tm->tm_mon + 1);

	/* year */
	buf[i++] = bin2bcd(tm->tm_year - 100);

	/* Write access to time registers:
	 * PCF2127/29: no special action required.
	 * PCF2131:    requires setting the STOP and CPR bits. STOP bit needs to
	 *             be cleared after time registers are updated.
	 */
	if (pcf2127->cfg->type == PCF2131) {
		err = regmap_update_bits(pcf2127->regmap, PCF2127_REG_CTRL1,
					 PCF2127_BIT_CTRL1_STOP,
					 PCF2127_BIT_CTRL1_STOP);
		if (err) {
			dev_dbg(dev, "setting STOP bit failed\n");
			return err;
		}

		err = regmap_write(pcf2127->regmap, PCF2131_REG_SR_RESET,
				   PCF2131_SR_RESET_CPR_CMD);
		if (err) {
			dev_dbg(dev, "sending CPR cmd failed\n");
			return err;
		}
	}

	/* write time register's data */
	err = regmap_bulk_write(pcf2127->regmap, pcf2127->cfg->reg_time_base, buf, i);
	if (err) {
		dev_dbg(dev, "%s: err=%d", __func__, err);
		return err;
	}

	if (pcf2127->cfg->type == PCF2131) {
		/* Clear STOP bit (PCF2131 only) after write is completed. */
		err = regmap_update_bits(pcf2127->regmap, PCF2127_REG_CTRL1,
					 PCF2127_BIT_CTRL1_STOP, 0);
		if (err) {
			dev_dbg(dev, "clearing STOP bit failed\n");
			return err;
		}
	}

	return 0;
}

static int pcf2127_rtc_ioctl(struct device *dev,
				unsigned int cmd, unsigned long arg)
{
	struct pcf2127 *pcf2127 = dev_get_drvdata(dev);
	int val, touser = 0;
	int ret;

	switch (cmd) {
	case RTC_VL_READ:
		ret = regmap_read(pcf2127->regmap, PCF2127_REG_CTRL3, &val);
		if (ret)
			return ret;

		if (val & PCF2127_BIT_CTRL3_BLF)
			touser |= RTC_VL_BACKUP_LOW;

		if (val & PCF2127_BIT_CTRL3_BF)
			touser |= RTC_VL_BACKUP_SWITCH;

		return put_user(touser, (unsigned int __user *)arg);

	case RTC_VL_CLR:
		return regmap_update_bits(pcf2127->regmap, PCF2127_REG_CTRL3,
					  PCF2127_BIT_CTRL3_BF, 0);

	default:
		return -ENOIOCTLCMD;
	}
}

static int pcf2127_nvmem_read(void *priv, unsigned int offset,
			      void *val, size_t bytes)
{
	struct pcf2127 *pcf2127 = priv;
	int ret;
	unsigned char offsetbuf[] = { offset >> 8, offset };

	ret = regmap_bulk_write(pcf2127->regmap, PCF2127_REG_RAM_ADDR_MSB,
				offsetbuf, 2);
	if (ret)
		return ret;

	return regmap_bulk_read(pcf2127->regmap, PCF2127_REG_RAM_RD_CMD,
				val, bytes);
}

static int pcf2127_nvmem_write(void *priv, unsigned int offset,
			       void *val, size_t bytes)
{
	struct pcf2127 *pcf2127 = priv;
	int ret;
	unsigned char offsetbuf[] = { offset >> 8, offset };

	ret = regmap_bulk_write(pcf2127->regmap, PCF2127_REG_RAM_ADDR_MSB,
				offsetbuf, 2);
	if (ret)
		return ret;

	return regmap_bulk_write(pcf2127->regmap, PCF2127_REG_RAM_WRT_CMD,
				 val, bytes);
}

/* watchdog driver */

static int pcf2127_wdt_ping(struct watchdog_device *wdd)
{
	int wd_val;
	struct pcf2127 *pcf2127 = watchdog_get_drvdata(wdd);

	/*
	 * Compute counter value of WATCHDG_TIM_VAL to obtain desired period
	 * in seconds, depending on the source clock frequency.
	 */
	wd_val = ((wdd->timeout * pcf2127->cfg->wdd_clock_hz_x1000) / 1000) + 1;

	return regmap_write(pcf2127->regmap, pcf2127->cfg->reg_wd_val, wd_val);
}

/*
 * Restart watchdog timer if feature is active.
 *
 * Note: Reading CTRL2 register causes watchdog to stop which is unfortunate,
 * since register also contain control/status flags for other features.
 * Always call this function after reading CTRL2 register.
 */
static int pcf2127_wdt_active_ping(struct watchdog_device *wdd)
{
	int ret = 0;

	if (watchdog_active(wdd)) {
		ret = pcf2127_wdt_ping(wdd);
		if (ret)
			dev_err(wdd->parent,
				"%s: watchdog restart failed, ret=%d\n",
				__func__, ret);
	}

	return ret;
}

static int pcf2127_wdt_start(struct watchdog_device *wdd)
{
	return pcf2127_wdt_ping(wdd);
}

static int pcf2127_wdt_stop(struct watchdog_device *wdd)
{
	struct pcf2127 *pcf2127 = watchdog_get_drvdata(wdd);

	return regmap_write(pcf2127->regmap, pcf2127->cfg->reg_wd_val,
			    PCF2127_WD_VAL_STOP);
}

static int pcf2127_wdt_set_timeout(struct watchdog_device *wdd,
				   unsigned int new_timeout)
{
	dev_dbg(wdd->parent, "new watchdog timeout: %is (old: %is)\n",
		new_timeout, wdd->timeout);

	wdd->timeout = new_timeout;

	return pcf2127_wdt_active_ping(wdd);
}

static const struct watchdog_info pcf2127_wdt_info = {
	.identity = "NXP PCF2127/PCF2129 Watchdog",
	.options = WDIOF_KEEPALIVEPING | WDIOF_SETTIMEOUT,
};

static const struct watchdog_ops pcf2127_watchdog_ops = {
	.owner = THIS_MODULE,
	.start = pcf2127_wdt_start,
	.stop = pcf2127_wdt_stop,
	.ping = pcf2127_wdt_ping,
	.set_timeout = pcf2127_wdt_set_timeout,
};

/*
 * Compute watchdog period, t, in seconds, from the WATCHDG_TIM_VAL register
 * value, n, and the clock frequency, f1000, in Hz x 1000.
 *
 * The PCF2127/29 datasheet gives t as:
 *   t = n / f
 * The PCF2131 datasheet gives t as:
 *   t = (n - 1) / f
 * For both variants, the watchdog is triggered when the WATCHDG_TIM_VAL reaches
 * the value 1, and not zero. Consequently, the equation from the PCF2131
 * datasheet seems to be the correct one for both variants.
 */
static int pcf2127_watchdog_get_period(int n, int f1000)
{
	return (1000 * (n - 1)) / f1000;
}

static int pcf2127_watchdog_init(struct device *dev, struct pcf2127 *pcf2127)
{
	int ret;

	if (!IS_ENABLED(CONFIG_WATCHDOG) ||
	    !device_property_read_bool(dev, "reset-source"))
		return 0;

	pcf2127->wdd.parent = dev;
	pcf2127->wdd.info = &pcf2127_wdt_info;
	pcf2127->wdd.ops = &pcf2127_watchdog_ops;

	pcf2127->wdd.min_timeout =
		pcf2127_watchdog_get_period(
			2, pcf2127->cfg->wdd_clock_hz_x1000);
	pcf2127->wdd.max_timeout =
		pcf2127_watchdog_get_period(
			255, pcf2127->cfg->wdd_clock_hz_x1000);
	pcf2127->wdd.timeout = PCF2127_WD_DEFAULT_TIMEOUT_S;

	dev_dbg(dev, "%s clock = %d Hz / 1000\n", __func__,
		pcf2127->cfg->wdd_clock_hz_x1000);

	pcf2127->wdd.min_hw_heartbeat_ms = pcf2127->cfg->wdd_min_hw_heartbeat_ms;
	pcf2127->wdd.status = WATCHDOG_NOWAYOUT_INIT_STATUS;

	watchdog_set_drvdata(&pcf2127->wdd, pcf2127);

	/* Test if watchdog timer is started by bootloader */
	if (pcf2127->cfg->wd_val_reg_readable) {
		u32 wdd_timeout;

		ret = regmap_read(pcf2127->regmap, pcf2127->cfg->reg_wd_val,
				  &wdd_timeout);
		if (ret)
			return ret;

		if (wdd_timeout)
			set_bit(WDOG_HW_RUNNING, &pcf2127->wdd.status);
	}

	return devm_watchdog_register_device(dev, &pcf2127->wdd);
}

/* Alarm */
static int pcf2127_rtc_read_alarm(struct device *dev, struct rtc_wkalrm *alrm)
{
	struct pcf2127 *pcf2127 = dev_get_drvdata(dev);
	u8 buf[5];
	unsigned int ctrl2;
	int ret;

	ret = regmap_read(pcf2127->regmap, PCF2127_REG_CTRL2, &ctrl2);
	if (ret)
		return ret;

	ret = pcf2127_wdt_active_ping(&pcf2127->wdd);
	if (ret)
		return ret;

	ret = regmap_bulk_read(pcf2127->regmap, pcf2127->cfg->regs_alarm_base,
			       buf, sizeof(buf));
	if (ret)
		return ret;

	alrm->enabled = ctrl2 & PCF2127_BIT_CTRL2_AIE;
	alrm->pending = ctrl2 & PCF2127_BIT_CTRL2_AF;

	alrm->time.tm_sec = bcd2bin(buf[0] & 0x7F);
	alrm->time.tm_min = bcd2bin(buf[1] & 0x7F);
	alrm->time.tm_hour = bcd2bin(buf[2] & 0x3F);
	alrm->time.tm_mday = bcd2bin(buf[3] & 0x3F);

	return 0;
}

static int pcf2127_rtc_alarm_irq_enable(struct device *dev, u32 enable)
{
	struct pcf2127 *pcf2127 = dev_get_drvdata(dev);
	int ret;

	ret = regmap_update_bits(pcf2127->regmap, PCF2127_REG_CTRL2,
				 PCF2127_BIT_CTRL2_AIE,
				 enable ? PCF2127_BIT_CTRL2_AIE : 0);
	if (ret)
		return ret;

	return pcf2127_wdt_active_ping(&pcf2127->wdd);
}

static int pcf2127_rtc_set_alarm(struct device *dev, struct rtc_wkalrm *alrm)
{
	struct pcf2127 *pcf2127 = dev_get_drvdata(dev);
	uint8_t buf[5];
	int ret;

	ret = regmap_update_bits(pcf2127->regmap, PCF2127_REG_CTRL2,
				 PCF2127_BIT_CTRL2_AF, 0);
	if (ret)
		return ret;

	ret = pcf2127_wdt_active_ping(&pcf2127->wdd);
	if (ret)
		return ret;

	buf[0] = bin2bcd(alrm->time.tm_sec);
	buf[1] = bin2bcd(alrm->time.tm_min);
	buf[2] = bin2bcd(alrm->time.tm_hour);
	buf[3] = bin2bcd(alrm->time.tm_mday);
	buf[4] = PCF2127_BIT_ALARM_AE; /* Do not match on week day */

	ret = regmap_bulk_write(pcf2127->regmap, pcf2127->cfg->regs_alarm_base,
				buf, sizeof(buf));
	if (ret)
		return ret;

	return pcf2127_rtc_alarm_irq_enable(dev, alrm->enabled);
}

/*
 * This function reads one timestamp function data, caller is responsible for
 * calling pcf2127_wdt_active_ping()
 */
static int pcf2127_rtc_ts_read(struct device *dev, time64_t *ts,
			       int ts_id)
{
	struct pcf2127 *pcf2127 = dev_get_drvdata(dev);
	struct rtc_time tm;
	int ret;
	unsigned char data[7];

	ret = regmap_bulk_read(pcf2127->regmap, pcf2127->cfg->ts[ts_id].reg_base,
			       data, sizeof(data));
	if (ret) {
		dev_err(dev, "%s: read error ret=%d\n", __func__, ret);
		return ret;
	}

	dev_dbg(dev,
		"%s: raw data is ts_sc=%02x, ts_mn=%02x, ts_hr=%02x, ts_dm=%02x, ts_mo=%02x, ts_yr=%02x\n",
		__func__, data[1], data[2], data[3], data[4], data[5], data[6]);

	tm.tm_sec = bcd2bin(data[1] & 0x7F);
	tm.tm_min = bcd2bin(data[2] & 0x7F);
	tm.tm_hour = bcd2bin(data[3] & 0x3F);
	tm.tm_mday = bcd2bin(data[4] & 0x3F);
	/* TS_MO register (month) value range: 1-12 */
	tm.tm_mon = bcd2bin(data[5] & 0x1F) - 1;
	tm.tm_year = bcd2bin(data[6]);
	if (tm.tm_year < 70)
		tm.tm_year += 100; /* assume we are in 1970...2069 */

	ret = rtc_valid_tm(&tm);
	if (ret) {
		dev_err(dev, "Invalid timestamp. ret=%d\n", ret);
		return ret;
	}

	*ts = rtc_tm_to_time64(&tm);
	return 0;
};

static void pcf2127_rtc_ts_snapshot(struct device *dev, int ts_id)
{
	struct pcf2127 *pcf2127 = dev_get_drvdata(dev);
	int ret;

	if (ts_id >= pcf2127->cfg->ts_count)
		return;

	/* Let userspace read the first timestamp */
	if (pcf2127->ts_valid[ts_id])
		return;

	ret = pcf2127_rtc_ts_read(dev, &pcf2127->ts[ts_id], ts_id);
	if (!ret)
		pcf2127->ts_valid[ts_id] = true;
}

static irqreturn_t pcf2127_rtc_irq(int irq, void *dev)
{
	struct pcf2127 *pcf2127 = dev_get_drvdata(dev);
	unsigned int ctrl2;
	int ret = 0;

	ret = regmap_read(pcf2127->regmap, PCF2127_REG_CTRL2, &ctrl2);
	if (ret)
		return IRQ_NONE;

	if (pcf2127->cfg->ts_count == 1) {
		/* PCF2127/29 */
		unsigned int ctrl1;

		ret = regmap_read(pcf2127->regmap, PCF2127_REG_CTRL1, &ctrl1);
		if (ret)
			return IRQ_NONE;

		if (!(ctrl1 & PCF2127_CTRL1_IRQ_MASK || ctrl2 & PCF2127_CTRL2_IRQ_MASK))
			return IRQ_NONE;

		if (ctrl1 & PCF2127_BIT_CTRL1_TSF1 || ctrl2 & PCF2127_BIT_CTRL2_TSF2)
			pcf2127_rtc_ts_snapshot(dev, 0);

		if (ctrl1 & PCF2127_CTRL1_IRQ_MASK)
			regmap_write(pcf2127->regmap, PCF2127_REG_CTRL1,
				     ctrl1 & ~PCF2127_CTRL1_IRQ_MASK);

		if (ctrl2 & PCF2127_CTRL2_IRQ_MASK)
			regmap_write(pcf2127->regmap, PCF2127_REG_CTRL2,
				     ctrl2 & ~PCF2127_CTRL2_IRQ_MASK);
	} else {
		/* PCF2131. */
		unsigned int ctrl4;

		ret = regmap_read(pcf2127->regmap, PCF2131_REG_CTRL4, &ctrl4);
		if (ret)
			return IRQ_NONE;

		if (!(ctrl4 & PCF2131_CTRL4_IRQ_MASK || ctrl2 & PCF2131_CTRL2_IRQ_MASK))
			return IRQ_NONE;

		if (ctrl4 & PCF2131_CTRL4_IRQ_MASK) {
			int i;
			int tsf_bit = PCF2131_BIT_CTRL4_TSF1; /* Start at bit 7. */

			for (i = 0; i < pcf2127->cfg->ts_count; i++) {
				if (ctrl4 & tsf_bit)
					pcf2127_rtc_ts_snapshot(dev, i);

				tsf_bit = tsf_bit >> 1;
			}

			regmap_write(pcf2127->regmap, PCF2131_REG_CTRL4,
				     ctrl4 & ~PCF2131_CTRL4_IRQ_MASK);
		}

		if (ctrl2 & PCF2131_CTRL2_IRQ_MASK)
			regmap_write(pcf2127->regmap, PCF2127_REG_CTRL2,
				     ctrl2 & ~PCF2131_CTRL2_IRQ_MASK);
	}

	if (ctrl2 & PCF2127_BIT_CTRL2_AF)
		rtc_update_irq(pcf2127->rtc, 1, RTC_IRQF | RTC_AF);

	pcf2127_wdt_active_ping(&pcf2127->wdd);

	return IRQ_HANDLED;
}

static const struct rtc_class_ops pcf2127_rtc_ops = {
	.ioctl            = pcf2127_rtc_ioctl,
	.read_time        = pcf2127_rtc_read_time,
	.set_time         = pcf2127_rtc_set_time,
	.read_alarm       = pcf2127_rtc_read_alarm,
	.set_alarm        = pcf2127_rtc_set_alarm,
	.alarm_irq_enable = pcf2127_rtc_alarm_irq_enable,
};

/* sysfs interface */

static ssize_t timestamp_store(struct device *dev,
			       struct device_attribute *attr,
			       const char *buf, size_t count, int ts_id)
{
	struct pcf2127 *pcf2127 = dev_get_drvdata(dev->parent);
	int ret;

	if (ts_id >= pcf2127->cfg->ts_count)
		return 0;

	if (pcf2127->irq_enabled) {
		pcf2127->ts_valid[ts_id] = false;
	} else {
		/* Always clear GND interrupt bit. */
		ret = regmap_update_bits(pcf2127->regmap,
					 pcf2127->cfg->ts[ts_id].gnd_detect_reg,
					 pcf2127->cfg->ts[ts_id].gnd_detect_bit,
					 0);

		if (ret) {
			dev_err(dev, "%s: update TS gnd detect ret=%d\n", __func__, ret);
			return ret;
		}

		if (pcf2127->cfg->ts[ts_id].inter_detect_bit) {
			/* Clear intermediate level interrupt bit if supported. */
			ret = regmap_update_bits(pcf2127->regmap,
						 pcf2127->cfg->ts[ts_id].inter_detect_reg,
						 pcf2127->cfg->ts[ts_id].inter_detect_bit,
						 0);
			if (ret) {
				dev_err(dev, "%s: update TS intermediate level detect ret=%d\n",
					__func__, ret);
				return ret;
			}
		}

		ret = pcf2127_wdt_active_ping(&pcf2127->wdd);
		if (ret)
			return ret;
	}

	return count;
}

static ssize_t timestamp0_store(struct device *dev,
				struct device_attribute *attr,
				const char *buf, size_t count)
{
	return timestamp_store(dev, attr, buf, count, 0);
};

static ssize_t timestamp1_store(struct device *dev,
				struct device_attribute *attr,
				const char *buf, size_t count)
{
	return timestamp_store(dev, attr, buf, count, 1);
};

static ssize_t timestamp2_store(struct device *dev,
				struct device_attribute *attr,
				const char *buf, size_t count)
{
	return timestamp_store(dev, attr, buf, count, 2);
};

static ssize_t timestamp3_store(struct device *dev,
				struct device_attribute *attr,
				const char *buf, size_t count)
{
	return timestamp_store(dev, attr, buf, count, 3);
};

static ssize_t timestamp_show(struct device *dev,
			      struct device_attribute *attr, char *buf,
			      int ts_id)
{
	struct pcf2127 *pcf2127 = dev_get_drvdata(dev->parent);
	int ret;
	time64_t ts;

	if (ts_id >= pcf2127->cfg->ts_count)
		return 0;

	if (pcf2127->irq_enabled) {
		if (!pcf2127->ts_valid[ts_id])
			return 0;
		ts = pcf2127->ts[ts_id];
	} else {
		u8 valid_low = 0;
		u8 valid_inter = 0;
		unsigned int ctrl;

		/* Check if TS input pin is driven to GND, supported by all
		 * variants.
		 */
		ret = regmap_read(pcf2127->regmap,
				  pcf2127->cfg->ts[ts_id].gnd_detect_reg,
				  &ctrl);
		if (ret)
			return 0;

		valid_low = ctrl & pcf2127->cfg->ts[ts_id].gnd_detect_bit;

		if (pcf2127->cfg->ts[ts_id].inter_detect_bit) {
			/* Check if TS input pin is driven to intermediate level
			 * between GND and supply, if supported by variant.
			 */
			ret = regmap_read(pcf2127->regmap,
					  pcf2127->cfg->ts[ts_id].inter_detect_reg,
					  &ctrl);
			if (ret)
				return 0;

			valid_inter = ctrl & pcf2127->cfg->ts[ts_id].inter_detect_bit;
		}

		if (!valid_low && !valid_inter)
			return 0;

		ret = pcf2127_rtc_ts_read(dev->parent, &ts, ts_id);
		if (ret)
			return 0;

		ret = pcf2127_wdt_active_ping(&pcf2127->wdd);
		if (ret)
			return ret;
	}
	return sprintf(buf, "%llu\n", (unsigned long long)ts);
}

static ssize_t timestamp0_show(struct device *dev,
			       struct device_attribute *attr, char *buf)
{
	return timestamp_show(dev, attr, buf, 0);
};

static ssize_t timestamp1_show(struct device *dev,
			       struct device_attribute *attr, char *buf)
{
	return timestamp_show(dev, attr, buf, 1);
};

static ssize_t timestamp2_show(struct device *dev,
			       struct device_attribute *attr, char *buf)
{
	return timestamp_show(dev, attr, buf, 2);
};

static ssize_t timestamp3_show(struct device *dev,
			       struct device_attribute *attr, char *buf)
{
	return timestamp_show(dev, attr, buf, 3);
};

static DEVICE_ATTR_RW(timestamp0);
static DEVICE_ATTR_RW(timestamp1);
static DEVICE_ATTR_RW(timestamp2);
static DEVICE_ATTR_RW(timestamp3);

static struct attribute *pcf2127_attrs[] = {
	&dev_attr_timestamp0.attr,
	NULL
};

static struct attribute *pcf2131_attrs[] = {
	&dev_attr_timestamp0.attr,
	&dev_attr_timestamp1.attr,
	&dev_attr_timestamp2.attr,
	&dev_attr_timestamp3.attr,
	NULL
};

static struct pcf21xx_config pcf21xx_cfg[] = {
	[PCF2127] = {
		.type = PCF2127,
		.max_register = 0x1d,
		.has_nvmem = 1,
		.has_bit_wd_ctl_cd0 = 1,
		.wd_val_reg_readable = 1,
		.has_int_a_b = 0,
		.reg_time_base = PCF2127_REG_TIME_BASE,
		.regs_alarm_base = PCF2127_REG_ALARM_BASE,
		.reg_wd_ctl = PCF2127_REG_WD_CTL,
		.reg_wd_val = PCF2127_REG_WD_VAL,
		.reg_clkout = PCF2127_REG_CLKOUT,
		.wdd_clock_hz_x1000 = PCF2127_WD_CLOCK_HZ_X1000,
		.wdd_min_hw_heartbeat_ms = PCF2127_WD_MIN_HW_HEARTBEAT_MS,
		.ts_count = 1,
		.ts[0] = {
			.reg_base  = PCF2127_REG_TS1_BASE,
			.gnd_detect_reg = PCF2127_REG_CTRL1,
			.gnd_detect_bit = PCF2127_BIT_CTRL1_TSF1,
			.inter_detect_reg = PCF2127_REG_CTRL2,
			.inter_detect_bit = PCF2127_BIT_CTRL2_TSF2,
			.ie_reg    = PCF2127_REG_CTRL2,
			.ie_bit    = PCF2127_BIT_CTRL2_TSIE,
		},
		.attribute_group = {
			.attrs	= pcf2127_attrs,
		},
	},
	[PCF2129] = {
		.type = PCF2129,
		.max_register = 0x19,
		.has_nvmem = 0,
		.has_bit_wd_ctl_cd0 = 0,
		.wd_val_reg_readable = 1,
		.has_int_a_b = 0,
		.reg_time_base = PCF2127_REG_TIME_BASE,
		.regs_alarm_base = PCF2127_REG_ALARM_BASE,
		.reg_wd_ctl = PCF2127_REG_WD_CTL,
		.reg_wd_val = PCF2127_REG_WD_VAL,
		.reg_clkout = PCF2127_REG_CLKOUT,
		.wdd_clock_hz_x1000 = PCF2127_WD_CLOCK_HZ_X1000,
		.wdd_min_hw_heartbeat_ms = PCF2127_WD_MIN_HW_HEARTBEAT_MS,
		.ts_count = 1,
		.ts[0] = {
			.reg_base  = PCF2127_REG_TS1_BASE,
			.gnd_detect_reg = PCF2127_REG_CTRL1,
			.gnd_detect_bit = PCF2127_BIT_CTRL1_TSF1,
			.inter_detect_reg = PCF2127_REG_CTRL2,
			.inter_detect_bit = PCF2127_BIT_CTRL2_TSF2,
			.ie_reg    = PCF2127_REG_CTRL2,
			.ie_bit    = PCF2127_BIT_CTRL2_TSIE,
		},
		.attribute_group = {
			.attrs	= pcf2127_attrs,
		},
	},
	[PCF2131] = {
		.type = PCF2131,
		.max_register = 0x36,
		.has_nvmem = 0,
		.has_bit_wd_ctl_cd0 = 0,
		.wd_val_reg_readable = 0,
		.has_int_a_b = 1,
		.reg_time_base = PCF2131_REG_TIME_BASE,
		.regs_alarm_base = PCF2131_REG_ALARM_BASE,
		.reg_wd_ctl = PCF2131_REG_WD_CTL,
		.reg_wd_val = PCF2131_REG_WD_VAL,
		.reg_clkout = PCF2131_REG_CLKOUT,
		.wdd_clock_hz_x1000 = PCF2131_WD_CLOCK_HZ_X1000,
		.wdd_min_hw_heartbeat_ms = PCF2131_WD_MIN_HW_HEARTBEAT_MS,
		.ts_count = 4,
		.ts[0] = {
			.reg_base  = PCF2131_REG_TS1_BASE,
			.gnd_detect_reg = PCF2131_REG_CTRL4,
			.gnd_detect_bit = PCF2131_BIT_CTRL4_TSF1,
			.inter_detect_bit = 0,
			.ie_reg    = PCF2131_REG_CTRL5,
			.ie_bit    = PCF2131_BIT_CTRL5_TSIE1,
		},
		.ts[1] = {
			.reg_base  = PCF2131_REG_TS2_BASE,
			.gnd_detect_reg = PCF2131_REG_CTRL4,
			.gnd_detect_bit = PCF2131_BIT_CTRL4_TSF2,
			.inter_detect_bit = 0,
			.ie_reg    = PCF2131_REG_CTRL5,
			.ie_bit    = PCF2131_BIT_CTRL5_TSIE2,
		},
		.ts[2] = {
			.reg_base  = PCF2131_REG_TS3_BASE,
			.gnd_detect_reg = PCF2131_REG_CTRL4,
			.gnd_detect_bit = PCF2131_BIT_CTRL4_TSF3,
			.inter_detect_bit = 0,
			.ie_reg    = PCF2131_REG_CTRL5,
			.ie_bit    = PCF2131_BIT_CTRL5_TSIE3,
		},
		.ts[3] = {
			.reg_base  = PCF2131_REG_TS4_BASE,
			.gnd_detect_reg = PCF2131_REG_CTRL4,
			.gnd_detect_bit = PCF2131_BIT_CTRL4_TSF4,
			.inter_detect_bit = 0,
			.ie_reg    = PCF2131_REG_CTRL5,
			.ie_bit    = PCF2131_BIT_CTRL5_TSIE4,
		},
		.attribute_group = {
			.attrs	= pcf2131_attrs,
		},
	},
};

/*
 * Enable timestamp function and corresponding interrupt(s).
 */
static int pcf2127_enable_ts(struct device *dev, int ts_id)
{
	struct pcf2127 *pcf2127 = dev_get_drvdata(dev);
	int ret;

	if (ts_id >= pcf2127->cfg->ts_count) {
		dev_err(dev, "%s: invalid tamper detection ID (%d)\n",
			__func__, ts_id);
		return -EINVAL;
	}

	/* Enable timestamp function. */
	ret = regmap_update_bits(pcf2127->regmap,
				 pcf2127->cfg->ts[ts_id].reg_base,
				 PCF2127_BIT_TS_CTRL_TSOFF |
				 PCF2127_BIT_TS_CTRL_TSM,
				 PCF2127_BIT_TS_CTRL_TSM);
	if (ret) {
		dev_err(dev, "%s: tamper detection config (ts%d_ctrl) failed\n",
			__func__, ts_id);
		return ret;
	}

	/*
	 * Enable interrupt generation when TSF timestamp flag is set.
	 * Interrupt signals are open-drain outputs and can be left floating if
	 * unused.
	 */
	ret = regmap_update_bits(pcf2127->regmap, pcf2127->cfg->ts[ts_id].ie_reg,
				 pcf2127->cfg->ts[ts_id].ie_bit,
				 pcf2127->cfg->ts[ts_id].ie_bit);
	if (ret) {
		dev_err(dev, "%s: tamper detection TSIE%d config failed\n",
			__func__, ts_id);
		return ret;
	}

	return ret;
}

/* Route all interrupt sources to INT A pin. */
static int pcf2127_configure_interrupt_pins(struct device *dev)
{
	struct pcf2127 *pcf2127 = dev_get_drvdata(dev);
	int ret;

	/* Mask bits need to be cleared to enable corresponding
	 * interrupt source.
	 */
	ret = regmap_write(pcf2127->regmap,
			   PCF2131_REG_INT_A_MASK1, 0);
	if (ret)
		return ret;

	ret = regmap_write(pcf2127->regmap,
			   PCF2131_REG_INT_A_MASK2, 0);
	if (ret)
		return ret;

	return ret;
}

static int pcf2127_probe(struct device *dev, struct regmap *regmap,
			 int alarm_irq, const struct pcf21xx_config *config)
{
	struct pcf2127 *pcf2127;
	int ret = 0;
	unsigned int val;

	dev_dbg(dev, "%s\n", __func__);

	pcf2127 = devm_kzalloc(dev, sizeof(*pcf2127), GFP_KERNEL);
	if (!pcf2127)
		return -ENOMEM;

	pcf2127->regmap = regmap;
	pcf2127->cfg = config;

	dev_set_drvdata(dev, pcf2127);

	pcf2127->rtc = devm_rtc_allocate_device(dev);
	if (IS_ERR(pcf2127->rtc))
		return PTR_ERR(pcf2127->rtc);

	pcf2127->rtc->ops = &pcf2127_rtc_ops;
	pcf2127->rtc->range_min = RTC_TIMESTAMP_BEGIN_2000;
	pcf2127->rtc->range_max = RTC_TIMESTAMP_END_2099;
	pcf2127->rtc->set_start_time = true; /* Sets actual start to 1970 */

	/*
	 * PCF2127/29 do not work correctly when setting alarms at 1s intervals.
	 * PCF2131 is ok.
	 */
	if (pcf2127->cfg->type == PCF2127 || pcf2127->cfg->type == PCF2129) {
		set_bit(RTC_FEATURE_ALARM_RES_2S, pcf2127->rtc->features);
		clear_bit(RTC_FEATURE_UPDATE_INTERRUPT, pcf2127->rtc->features);
	}

	clear_bit(RTC_FEATURE_ALARM, pcf2127->rtc->features);

	if (alarm_irq > 0) {
		unsigned long flags;

		/*
		 * If flags = 0, devm_request_threaded_irq() will use IRQ flags
		 * obtained from device tree.
		 */
		if (dev_fwnode(dev))
			flags = 0;
		else
			flags = IRQF_TRIGGER_LOW;

		ret = devm_request_threaded_irq(dev, alarm_irq, NULL,
						pcf2127_rtc_irq,
						flags | IRQF_ONESHOT,
						dev_name(dev), dev);
		if (ret) {
			dev_err(dev, "failed to request alarm irq\n");
			return ret;
		}
		pcf2127->irq_enabled = true;
	}

	if (alarm_irq > 0 || device_property_read_bool(dev, "wakeup-source")) {
		device_init_wakeup(dev, true);
		set_bit(RTC_FEATURE_ALARM, pcf2127->rtc->features);
	}

	if (pcf2127->cfg->has_int_a_b) {
		/* Configure int A/B pins, independently of alarm_irq. */
		ret = pcf2127_configure_interrupt_pins(dev);
		if (ret) {
			dev_err(dev, "failed to configure interrupt pins\n");
			return ret;
		}
	}

	if (pcf2127->cfg->has_nvmem) {
		struct nvmem_config nvmem_cfg = {
			.priv = pcf2127,
			.reg_read = pcf2127_nvmem_read,
			.reg_write = pcf2127_nvmem_write,
			.size = 512,
		};

		ret = devm_rtc_nvmem_register(pcf2127->rtc, &nvmem_cfg);
	}

	/*
	 * The "Power-On Reset Override" facility prevents the RTC to do a reset
	 * after power on. For normal operation the PORO must be disabled.
	 */
	ret = regmap_clear_bits(pcf2127->regmap, PCF2127_REG_CTRL1,
				PCF2127_BIT_CTRL1_POR_OVRD);
	if (ret < 0)
		return ret;

	ret = regmap_read(pcf2127->regmap, pcf2127->cfg->reg_clkout, &val);
	if (ret < 0)
		return ret;

	if (!(val & PCF2127_BIT_CLKOUT_OTPR)) {
		ret = regmap_set_bits(pcf2127->regmap, pcf2127->cfg->reg_clkout,
				      PCF2127_BIT_CLKOUT_OTPR);
		if (ret < 0)
			return ret;

		msleep(100);
	}

	/*
	 * Watchdog timer enabled and reset pin /RST activated when timed out.
	 * Select 1Hz clock source for watchdog timer (1/4Hz for PCF2131).
	 * Note: Countdown timer disabled and not available.
	 * For pca2129, pcf2129 and pcf2131, only bit[7] is for Symbol WD_CD
	 * of register watchdg_tim_ctl. The bit[6] is labeled
	 * as T. Bits labeled as T must always be written with
	 * logic 0.
	 */
	ret = regmap_update_bits(pcf2127->regmap, pcf2127->cfg->reg_wd_ctl,
				 PCF2127_BIT_WD_CTL_CD1 |
				 PCF2127_BIT_WD_CTL_CD0 |
				 PCF2127_BIT_WD_CTL_TF1 |
				 PCF2127_BIT_WD_CTL_TF0,
				 PCF2127_BIT_WD_CTL_CD1 |
				 (pcf2127->cfg->has_bit_wd_ctl_cd0 ? PCF2127_BIT_WD_CTL_CD0 : 0) |
				 PCF2127_BIT_WD_CTL_TF1);
	if (ret) {
		dev_err(dev, "%s: watchdog config (wd_ctl) failed\n", __func__);
		return ret;
	}

	pcf2127_watchdog_init(dev, pcf2127);

	/*
	 * Disable battery low/switch-over timestamp and interrupts.
	 * Clear battery interrupt flags which can block new trigger events.
	 * Note: This is the default chip behaviour but added to ensure
	 * correct tamper timestamp and interrupt function.
	 */
	ret = regmap_update_bits(pcf2127->regmap, PCF2127_REG_CTRL3,
				 PCF2127_BIT_CTRL3_BTSE |
				 PCF2127_BIT_CTRL3_BIE |
				 PCF2127_BIT_CTRL3_BLIE, 0);
	if (ret) {
		dev_err(dev, "%s: interrupt config (ctrl3) failed\n",
			__func__);
		return ret;
	}

	/*
	 * Enable timestamp functions 1 to 4.
	 */
	for (int i = 0; i < pcf2127->cfg->ts_count; i++) {
		ret = pcf2127_enable_ts(dev, i);
		if (ret)
			return ret;
	}

	ret = rtc_add_group(pcf2127->rtc, &pcf2127->cfg->attribute_group);
	if (ret) {
		dev_err(dev, "%s: tamper sysfs registering failed\n",
			__func__);
		return ret;
	}

	return devm_rtc_register_device(pcf2127->rtc);
}

#ifdef CONFIG_OF
static const struct of_device_id pcf2127_of_match[] = {
	{ .compatible = "nxp,pcf2127", .data = &pcf21xx_cfg[PCF2127] },
	{ .compatible = "nxp,pcf2129", .data = &pcf21xx_cfg[PCF2129] },
	{ .compatible = "nxp,pca2129", .data = &pcf21xx_cfg[PCF2129] },
	{ .compatible = "nxp,pcf2131", .data = &pcf21xx_cfg[PCF2131] },
	{}
};
MODULE_DEVICE_TABLE(of, pcf2127_of_match);
#endif

#if IS_ENABLED(CONFIG_I2C)

static int pcf2127_i2c_write(void *context, const void *data, size_t count)
{
	struct device *dev = context;
	struct i2c_client *client = to_i2c_client(dev);
	int ret;

	ret = i2c_master_send(client, data, count);
	if (ret != count)
		return ret < 0 ? ret : -EIO;

	return 0;
}

static int pcf2127_i2c_gather_write(void *context,
				const void *reg, size_t reg_size,
				const void *val, size_t val_size)
{
	struct device *dev = context;
	struct i2c_client *client = to_i2c_client(dev);
	int ret;
	void *buf;

	if (WARN_ON(reg_size != 1))
		return -EINVAL;

	buf = kmalloc(val_size + 1, GFP_KERNEL);
	if (!buf)
		return -ENOMEM;

	memcpy(buf, reg, 1);
	memcpy(buf + 1, val, val_size);

	ret = i2c_master_send(client, buf, val_size + 1);

	kfree(buf);

	if (ret != val_size + 1)
		return ret < 0 ? ret : -EIO;

	return 0;
}

static int pcf2127_i2c_read(void *context, const void *reg, size_t reg_size,
				void *val, size_t val_size)
{
	struct device *dev = context;
	struct i2c_client *client = to_i2c_client(dev);
	int ret;

	if (WARN_ON(reg_size != 1))
		return -EINVAL;

	ret = i2c_master_send(client, reg, 1);
	if (ret != 1)
		return ret < 0 ? ret : -EIO;

	ret = i2c_master_recv(client, val, val_size);
	if (ret != val_size)
		return ret < 0 ? ret : -EIO;

	return 0;
}

/*
 * The reason we need this custom regmap_bus instead of using regmap_init_i2c()
 * is that the STOP condition is required between set register address and
 * read register data when reading from registers.
 */
static const struct regmap_bus pcf2127_i2c_regmap = {
	.write = pcf2127_i2c_write,
	.gather_write = pcf2127_i2c_gather_write,
	.read = pcf2127_i2c_read,
};

static struct i2c_driver pcf2127_i2c_driver;

static const struct i2c_device_id pcf2127_i2c_id[] = {
<<<<<<< HEAD
	{ "pcf2127", 1 },
	{ "pcf2129", 0 },
	{ "pca2129", 0 },
=======
	{ "pcf2127", PCF2127 },
	{ "pcf2129", PCF2129 },
	{ "pca2129", PCF2129 },
	{ "pcf2131", PCF2131 },
>>>>>>> e475cc1c
	{ }
};
MODULE_DEVICE_TABLE(i2c, pcf2127_i2c_id);

static int pcf2127_i2c_probe(struct i2c_client *client)
{
	const struct i2c_device_id *id = i2c_match_id(pcf2127_i2c_id, client);
	struct regmap *regmap;
	static struct regmap_config config = {
		.reg_bits = 8,
		.val_bits = 8,
	};
	const struct pcf21xx_config *variant;

	if (!i2c_check_functionality(client->adapter, I2C_FUNC_I2C))
		return -ENODEV;

	if (client->dev.of_node) {
		variant = of_device_get_match_data(&client->dev);
		if (!variant)
			return -ENODEV;
	} else {
		enum pcf21xx_type type =
			i2c_match_id(pcf2127_i2c_id, client)->driver_data;

		if (type >= PCF21XX_LAST_ID)
			return -ENODEV;
		variant = &pcf21xx_cfg[type];
	}

	config.max_register = variant->max_register,

	regmap = devm_regmap_init(&client->dev, &pcf2127_i2c_regmap,
					&client->dev, &config);
	if (IS_ERR(regmap)) {
		dev_err(&client->dev, "%s: regmap allocation failed: %ld\n",
			__func__, PTR_ERR(regmap));
		return PTR_ERR(regmap);
	}

	return pcf2127_probe(&client->dev, regmap, client->irq, variant);
}

static struct i2c_driver pcf2127_i2c_driver = {
	.driver		= {
		.name	= "rtc-pcf2127-i2c",
		.of_match_table = of_match_ptr(pcf2127_of_match),
	},
	.probe_new	= pcf2127_i2c_probe,
	.id_table	= pcf2127_i2c_id,
};

static int pcf2127_i2c_register_driver(void)
{
	return i2c_add_driver(&pcf2127_i2c_driver);
}

static void pcf2127_i2c_unregister_driver(void)
{
	i2c_del_driver(&pcf2127_i2c_driver);
}

#else

static int pcf2127_i2c_register_driver(void)
{
	return 0;
}

static void pcf2127_i2c_unregister_driver(void)
{
}

#endif

#if IS_ENABLED(CONFIG_SPI_MASTER)

static struct spi_driver pcf2127_spi_driver;
static const struct spi_device_id pcf2127_spi_id[];

static int pcf2127_spi_probe(struct spi_device *spi)
{
	static struct regmap_config config = {
		.reg_bits = 8,
		.val_bits = 8,
		.read_flag_mask = 0xa0,
		.write_flag_mask = 0x20,
	};
	struct regmap *regmap;
	const struct pcf21xx_config *variant;

	if (spi->dev.of_node) {
		variant = of_device_get_match_data(&spi->dev);
		if (!variant)
			return -ENODEV;
	} else {
		enum pcf21xx_type type = spi_get_device_id(spi)->driver_data;

		if (type >= PCF21XX_LAST_ID)
			return -ENODEV;
		variant = &pcf21xx_cfg[type];
	}

	config.max_register = variant->max_register,

	regmap = devm_regmap_init_spi(spi, &config);
	if (IS_ERR(regmap)) {
		dev_err(&spi->dev, "%s: regmap allocation failed: %ld\n",
			__func__, PTR_ERR(regmap));
		return PTR_ERR(regmap);
	}

	return pcf2127_probe(&spi->dev, regmap, spi->irq, variant);
}

static const struct spi_device_id pcf2127_spi_id[] = {
	{ "pcf2127", PCF2127 },
	{ "pcf2129", PCF2129 },
	{ "pca2129", PCF2129 },
	{ "pcf2131", PCF2131 },
	{ }
};
MODULE_DEVICE_TABLE(spi, pcf2127_spi_id);

static struct spi_driver pcf2127_spi_driver = {
	.driver		= {
		.name	= "rtc-pcf2127-spi",
		.of_match_table = of_match_ptr(pcf2127_of_match),
	},
	.probe		= pcf2127_spi_probe,
	.id_table	= pcf2127_spi_id,
};

static int pcf2127_spi_register_driver(void)
{
	return spi_register_driver(&pcf2127_spi_driver);
}

static void pcf2127_spi_unregister_driver(void)
{
	spi_unregister_driver(&pcf2127_spi_driver);
}

#else

static int pcf2127_spi_register_driver(void)
{
	return 0;
}

static void pcf2127_spi_unregister_driver(void)
{
}

#endif

static int __init pcf2127_init(void)
{
	int ret;

	ret = pcf2127_i2c_register_driver();
	if (ret) {
		pr_err("Failed to register pcf2127 i2c driver: %d\n", ret);
		return ret;
	}

	ret = pcf2127_spi_register_driver();
	if (ret) {
		pr_err("Failed to register pcf2127 spi driver: %d\n", ret);
		pcf2127_i2c_unregister_driver();
	}

	return ret;
}
module_init(pcf2127_init)

static void __exit pcf2127_exit(void)
{
	pcf2127_spi_unregister_driver();
	pcf2127_i2c_unregister_driver();
}
module_exit(pcf2127_exit)

MODULE_AUTHOR("Renaud Cerrato <r.cerrato@til-technologies.fr>");
MODULE_DESCRIPTION("NXP PCF2127/29/31 RTC driver");
MODULE_LICENSE("GPL v2");<|MERGE_RESOLUTION|>--- conflicted
+++ resolved
@@ -713,9 +713,6 @@
 			for (i = 0; i < pcf2127->cfg->ts_count; i++) {
 				if (ctrl4 & tsf_bit)
 					pcf2127_rtc_ts_snapshot(dev, i);
-
-				tsf_bit = tsf_bit >> 1;
-			}
 
 			regmap_write(pcf2127->regmap, PCF2131_REG_CTRL4,
 				     ctrl4 & ~PCF2131_CTRL4_IRQ_MASK);
@@ -1350,23 +1347,16 @@
 static struct i2c_driver pcf2127_i2c_driver;
 
 static const struct i2c_device_id pcf2127_i2c_id[] = {
-<<<<<<< HEAD
-	{ "pcf2127", 1 },
-	{ "pcf2129", 0 },
-	{ "pca2129", 0 },
-=======
 	{ "pcf2127", PCF2127 },
 	{ "pcf2129", PCF2129 },
 	{ "pca2129", PCF2129 },
 	{ "pcf2131", PCF2131 },
->>>>>>> e475cc1c
 	{ }
 };
 MODULE_DEVICE_TABLE(i2c, pcf2127_i2c_id);
 
 static int pcf2127_i2c_probe(struct i2c_client *client)
 {
-	const struct i2c_device_id *id = i2c_match_id(pcf2127_i2c_id, client);
 	struct regmap *regmap;
 	static struct regmap_config config = {
 		.reg_bits = 8,
@@ -1408,7 +1398,7 @@
 		.name	= "rtc-pcf2127-i2c",
 		.of_match_table = of_match_ptr(pcf2127_of_match),
 	},
-	.probe_new	= pcf2127_i2c_probe,
+	.probe		= pcf2127_i2c_probe,
 	.id_table	= pcf2127_i2c_id,
 };
 
