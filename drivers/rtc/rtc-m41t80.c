// SPDX-License-Identifier: GPL-2.0-only
/*
 * I2C client/driver for the ST M41T80 family of i2c rtc chips.
 *
 * Author: Alexander Bigga <ab@mycable.de>
 *
 * Based on m41t00.c by Mark A. Greer <mgreer@mvista.com>
 *
 * 2006 (c) mycable GmbH
 */

#define pr_fmt(fmt) KBUILD_MODNAME ": " fmt

#include <linux/bcd.h>
#include <linux/clk-provider.h>
#include <linux/i2c.h>
#include <linux/init.h>
#include <linux/kernel.h>
#include <linux/module.h>
#include <linux/of_device.h>
#include <linux/rtc.h>
#include <linux/slab.h>
#include <linux/mutex.h>
#include <linux/string.h>
#ifdef CONFIG_RTC_DRV_M41T80_WDT
#include <linux/fs.h>
#include <linux/ioctl.h>
#include <linux/miscdevice.h>
#include <linux/reboot.h>
#include <linux/watchdog.h>
#endif

#define M41T80_REG_SSEC		0x00
#define M41T80_REG_SEC		0x01
#define M41T80_REG_MIN		0x02
#define M41T80_REG_HOUR		0x03
#define M41T80_REG_WDAY		0x04
#define M41T80_REG_DAY		0x05
#define M41T80_REG_MON		0x06
#define M41T80_REG_YEAR		0x07
#define M41T80_REG_ALARM_MON	0x0a
#define M41T80_REG_ALARM_DAY	0x0b
#define M41T80_REG_ALARM_HOUR	0x0c
#define M41T80_REG_ALARM_MIN	0x0d
#define M41T80_REG_ALARM_SEC	0x0e
#define M41T80_REG_FLAGS	0x0f
#define M41T80_REG_SQW		0x13

#define M41T80_DATETIME_REG_SIZE	(M41T80_REG_YEAR + 1)
#define M41T80_ALARM_REG_SIZE	\
	(M41T80_REG_ALARM_SEC + 1 - M41T80_REG_ALARM_MON)

<<<<<<< HEAD
=======
#define M41T80_SQW_MAX_FREQ	32768

>>>>>>> 24b8d41d
#define M41T80_SEC_ST		BIT(7)	/* ST: Stop Bit */
#define M41T80_ALMON_AFE	BIT(7)	/* AFE: AF Enable Bit */
#define M41T80_ALMON_SQWE	BIT(6)	/* SQWE: SQW Enable Bit */
#define M41T80_ALHOUR_HT	BIT(6)	/* HT: Halt Update Bit */
#define M41T80_FLAGS_OF		BIT(2)	/* OF: Oscillator Failure Bit */
#define M41T80_FLAGS_AF		BIT(6)	/* AF: Alarm Flag Bit */
#define M41T80_FLAGS_BATT_LOW	BIT(4)	/* BL: Battery Low Bit */
#define M41T80_WATCHDOG_RB2	BIT(7)	/* RB: Watchdog resolution */
#define M41T80_WATCHDOG_RB1	BIT(1)	/* RB: Watchdog resolution */
#define M41T80_WATCHDOG_RB0	BIT(0)	/* RB: Watchdog resolution */

#define M41T80_FEATURE_HT	BIT(0)	/* Halt feature */
#define M41T80_FEATURE_BL	BIT(1)	/* Battery low indicator */
#define M41T80_FEATURE_SQ	BIT(2)	/* Squarewave feature */
#define M41T80_FEATURE_WD	BIT(3)	/* Extra watchdog resolution */
#define M41T80_FEATURE_SQ_ALT	BIT(4)	/* RSx bits are in reg 4 */

static const struct i2c_device_id m41t80_id[] = {
	{ "m41t62", M41T80_FEATURE_SQ | M41T80_FEATURE_SQ_ALT },
	{ "m41t65", M41T80_FEATURE_HT | M41T80_FEATURE_WD },
	{ "m41t80", M41T80_FEATURE_SQ },
	{ "m41t81", M41T80_FEATURE_HT | M41T80_FEATURE_SQ},
	{ "m41t81s", M41T80_FEATURE_HT | M41T80_FEATURE_BL | M41T80_FEATURE_SQ },
	{ "m41t82", M41T80_FEATURE_HT | M41T80_FEATURE_BL | M41T80_FEATURE_SQ },
	{ "m41t83", M41T80_FEATURE_HT | M41T80_FEATURE_BL | M41T80_FEATURE_SQ },
	{ "m41st84", M41T80_FEATURE_HT | M41T80_FEATURE_BL | M41T80_FEATURE_SQ },
	{ "m41st85", M41T80_FEATURE_HT | M41T80_FEATURE_BL | M41T80_FEATURE_SQ },
	{ "m41st87", M41T80_FEATURE_HT | M41T80_FEATURE_BL | M41T80_FEATURE_SQ },
	{ "rv4162", M41T80_FEATURE_SQ | M41T80_FEATURE_WD | M41T80_FEATURE_SQ_ALT },
	{ }
};
MODULE_DEVICE_TABLE(i2c, m41t80_id);

static const struct of_device_id m41t80_of_match[] = {
	{
		.compatible = "st,m41t62",
		.data = (void *)(M41T80_FEATURE_SQ | M41T80_FEATURE_SQ_ALT)
	},
	{
		.compatible = "st,m41t65",
		.data = (void *)(M41T80_FEATURE_HT | M41T80_FEATURE_WD)
	},
	{
		.compatible = "st,m41t80",
		.data = (void *)(M41T80_FEATURE_SQ)
	},
	{
		.compatible = "st,m41t81",
		.data = (void *)(M41T80_FEATURE_HT | M41T80_FEATURE_SQ)
	},
	{
		.compatible = "st,m41t81s",
		.data = (void *)(M41T80_FEATURE_HT | M41T80_FEATURE_BL | M41T80_FEATURE_SQ)
	},
	{
		.compatible = "st,m41t82",
		.data = (void *)(M41T80_FEATURE_HT | M41T80_FEATURE_BL | M41T80_FEATURE_SQ)
	},
	{
		.compatible = "st,m41t83",
		.data = (void *)(M41T80_FEATURE_HT | M41T80_FEATURE_BL | M41T80_FEATURE_SQ)
	},
	{
		.compatible = "st,m41t84",
		.data = (void *)(M41T80_FEATURE_HT | M41T80_FEATURE_BL | M41T80_FEATURE_SQ)
	},
	{
		.compatible = "st,m41t85",
		.data = (void *)(M41T80_FEATURE_HT | M41T80_FEATURE_BL | M41T80_FEATURE_SQ)
	},
	{
		.compatible = "st,m41t87",
		.data = (void *)(M41T80_FEATURE_HT | M41T80_FEATURE_BL | M41T80_FEATURE_SQ)
	},
	{
		.compatible = "microcrystal,rv4162",
		.data = (void *)(M41T80_FEATURE_SQ | M41T80_FEATURE_WD | M41T80_FEATURE_SQ_ALT)
	},
	/* DT compatibility only, do not use compatibles below: */
	{
		.compatible = "st,rv4162",
		.data = (void *)(M41T80_FEATURE_SQ | M41T80_FEATURE_WD | M41T80_FEATURE_SQ_ALT)
	},
	{
		.compatible = "rv4162",
		.data = (void *)(M41T80_FEATURE_SQ | M41T80_FEATURE_WD | M41T80_FEATURE_SQ_ALT)
	},
	{ }
};
MODULE_DEVICE_TABLE(of, m41t80_of_match);

struct m41t80_data {
	unsigned long features;
	struct i2c_client *client;
	struct rtc_device *rtc;
#ifdef CONFIG_COMMON_CLK
	struct clk_hw sqw;
	unsigned long freq;
	unsigned int sqwe;
#endif
};

static irqreturn_t m41t80_handle_irq(int irq, void *dev_id)
<<<<<<< HEAD
{
	struct i2c_client *client = dev_id;
	struct m41t80_data *m41t80 = i2c_get_clientdata(client);
	struct mutex *lock = &m41t80->rtc->ops_lock;
	unsigned long events = 0;
	int flags, flags_afe;

	mutex_lock(lock);

	flags_afe = i2c_smbus_read_byte_data(client, M41T80_REG_ALARM_MON);
	if (flags_afe < 0) {
		mutex_unlock(lock);
		return IRQ_NONE;
	}

	flags = i2c_smbus_read_byte_data(client, M41T80_REG_FLAGS);
	if (flags <= 0) {
		mutex_unlock(lock);
		return IRQ_NONE;
	}

	if (flags & M41T80_FLAGS_AF) {
		flags &= ~M41T80_FLAGS_AF;
		flags_afe &= ~M41T80_ALMON_AFE;
		events |= RTC_AF;
	}

	if (events) {
		rtc_update_irq(m41t80->rtc, 1, events);
		i2c_smbus_write_byte_data(client, M41T80_REG_FLAGS, flags);
		i2c_smbus_write_byte_data(client, M41T80_REG_ALARM_MON,
					  flags_afe);
	}

	mutex_unlock(lock);

	return IRQ_HANDLED;
}

static int m41t80_get_datetime(struct i2c_client *client,
			       struct rtc_time *tm)
{
	unsigned char buf[8];
	int err, flags;

	flags = i2c_smbus_read_byte_data(client, M41T80_REG_FLAGS);
	if (flags < 0)
		return flags;

	if (flags & M41T80_FLAGS_OF) {
		dev_err(&client->dev, "Oscillator failure, data is invalid.\n");
		return -EINVAL;
	}

=======
{
	struct i2c_client *client = dev_id;
	struct m41t80_data *m41t80 = i2c_get_clientdata(client);
	struct mutex *lock = &m41t80->rtc->ops_lock;
	unsigned long events = 0;
	int flags, flags_afe;

	mutex_lock(lock);

	flags_afe = i2c_smbus_read_byte_data(client, M41T80_REG_ALARM_MON);
	if (flags_afe < 0) {
		mutex_unlock(lock);
		return IRQ_NONE;
	}

	flags = i2c_smbus_read_byte_data(client, M41T80_REG_FLAGS);
	if (flags <= 0) {
		mutex_unlock(lock);
		return IRQ_NONE;
	}

	if (flags & M41T80_FLAGS_AF) {
		flags &= ~M41T80_FLAGS_AF;
		flags_afe &= ~M41T80_ALMON_AFE;
		events |= RTC_AF;
	}

	if (events) {
		rtc_update_irq(m41t80->rtc, 1, events);
		i2c_smbus_write_byte_data(client, M41T80_REG_FLAGS, flags);
		i2c_smbus_write_byte_data(client, M41T80_REG_ALARM_MON,
					  flags_afe);
	}

	mutex_unlock(lock);

	return IRQ_HANDLED;
}

static int m41t80_rtc_read_time(struct device *dev, struct rtc_time *tm)
{
	struct i2c_client *client = to_i2c_client(dev);
	unsigned char buf[8];
	int err, flags;

	flags = i2c_smbus_read_byte_data(client, M41T80_REG_FLAGS);
	if (flags < 0)
		return flags;

	if (flags & M41T80_FLAGS_OF) {
		dev_err(&client->dev, "Oscillator failure, data is invalid.\n");
		return -EINVAL;
	}

>>>>>>> 24b8d41d
	err = i2c_smbus_read_i2c_block_data(client, M41T80_REG_SSEC,
					    sizeof(buf), buf);
	if (err < 0) {
		dev_err(&client->dev, "Unable to read date\n");
<<<<<<< HEAD
		return -EIO;
=======
		return err;
>>>>>>> 24b8d41d
	}

	tm->tm_sec = bcd2bin(buf[M41T80_REG_SEC] & 0x7f);
	tm->tm_min = bcd2bin(buf[M41T80_REG_MIN] & 0x7f);
	tm->tm_hour = bcd2bin(buf[M41T80_REG_HOUR] & 0x3f);
	tm->tm_mday = bcd2bin(buf[M41T80_REG_DAY] & 0x3f);
	tm->tm_wday = buf[M41T80_REG_WDAY] & 0x07;
	tm->tm_mon = bcd2bin(buf[M41T80_REG_MON] & 0x1f) - 1;

	/* assume 20YY not 19YY, and ignore the Century Bit */
	tm->tm_year = bcd2bin(buf[M41T80_REG_YEAR]) + 100;
	return 0;
}

static int m41t80_rtc_set_time(struct device *dev, struct rtc_time *tm)
{
<<<<<<< HEAD
	unsigned char buf[8];
	int err, flags;

	if (tm->tm_year < 100 || tm->tm_year > 199)
		return -EINVAL;

	buf[M41T80_REG_SSEC] = 0;
	buf[M41T80_REG_SEC] = bin2bcd(tm->tm_sec);
	buf[M41T80_REG_MIN] = bin2bcd(tm->tm_min);
	buf[M41T80_REG_HOUR] = bin2bcd(tm->tm_hour);
	buf[M41T80_REG_DAY] = bin2bcd(tm->tm_mday);
	buf[M41T80_REG_MON] = bin2bcd(tm->tm_mon + 1);
	buf[M41T80_REG_YEAR] = bin2bcd(tm->tm_year - 100);
	buf[M41T80_REG_WDAY] = tm->tm_wday;

=======
	struct i2c_client *client = to_i2c_client(dev);
	struct m41t80_data *clientdata = i2c_get_clientdata(client);
	unsigned char buf[8];
	int err, flags;

	buf[M41T80_REG_SSEC] = 0;
	buf[M41T80_REG_SEC] = bin2bcd(tm->tm_sec);
	buf[M41T80_REG_MIN] = bin2bcd(tm->tm_min);
	buf[M41T80_REG_HOUR] = bin2bcd(tm->tm_hour);
	buf[M41T80_REG_DAY] = bin2bcd(tm->tm_mday);
	buf[M41T80_REG_MON] = bin2bcd(tm->tm_mon + 1);
	buf[M41T80_REG_YEAR] = bin2bcd(tm->tm_year - 100);
	buf[M41T80_REG_WDAY] = tm->tm_wday;

	/* If the square wave output is controlled in the weekday register */
	if (clientdata->features & M41T80_FEATURE_SQ_ALT) {
		int val;

		val = i2c_smbus_read_byte_data(client, M41T80_REG_WDAY);
		if (val < 0)
			return val;

		buf[M41T80_REG_WDAY] |= (val & 0xf0);
	}

>>>>>>> 24b8d41d
	err = i2c_smbus_write_i2c_block_data(client, M41T80_REG_SSEC,
					     sizeof(buf), buf);
	if (err < 0) {
		dev_err(&client->dev, "Unable to write to date registers\n");
		return err;
	}

	/* Clear the OF bit of Flags Register */
	flags = i2c_smbus_read_byte_data(client, M41T80_REG_FLAGS);
	if (flags < 0)
		return flags;

<<<<<<< HEAD
	if (i2c_smbus_write_byte_data(client, M41T80_REG_FLAGS,
				      flags & ~M41T80_FLAGS_OF)) {
		dev_err(&client->dev, "Unable to write flags register\n");
		return -EIO;
=======
	err = i2c_smbus_write_byte_data(client, M41T80_REG_FLAGS,
					flags & ~M41T80_FLAGS_OF);
	if (err < 0) {
		dev_err(&client->dev, "Unable to write flags register\n");
		return err;
>>>>>>> 24b8d41d
	}

	return err;
}

static int m41t80_rtc_proc(struct device *dev, struct seq_file *seq)
{
	struct i2c_client *client = to_i2c_client(dev);
	struct m41t80_data *clientdata = i2c_get_clientdata(client);
	int reg;

	if (clientdata->features & M41T80_FEATURE_BL) {
		reg = i2c_smbus_read_byte_data(client, M41T80_REG_FLAGS);
		if (reg < 0)
			return reg;
		seq_printf(seq, "battery\t\t: %s\n",
			   (reg & M41T80_FLAGS_BATT_LOW) ? "exhausted" : "ok");
	}
	return 0;
}

static int m41t80_alarm_irq_enable(struct device *dev, unsigned int enabled)
{
	struct i2c_client *client = to_i2c_client(dev);
	int flags, retval;

	flags = i2c_smbus_read_byte_data(client, M41T80_REG_ALARM_MON);
	if (flags < 0)
		return flags;

	if (enabled)
		flags |= M41T80_ALMON_AFE;
	else
		flags &= ~M41T80_ALMON_AFE;

	retval = i2c_smbus_write_byte_data(client, M41T80_REG_ALARM_MON, flags);
	if (retval < 0) {
		dev_err(dev, "Unable to enable alarm IRQ %d\n", retval);
		return retval;
	}
	return 0;
}

static int m41t80_set_alarm(struct device *dev, struct rtc_wkalrm *alrm)
{
	struct i2c_client *client = to_i2c_client(dev);
	u8 alarmvals[5];
	int ret, err;

	alarmvals[0] = bin2bcd(alrm->time.tm_mon + 1);
	alarmvals[1] = bin2bcd(alrm->time.tm_mday);
	alarmvals[2] = bin2bcd(alrm->time.tm_hour);
	alarmvals[3] = bin2bcd(alrm->time.tm_min);
	alarmvals[4] = bin2bcd(alrm->time.tm_sec);

	/* Clear AF and AFE flags */
	ret = i2c_smbus_read_byte_data(client, M41T80_REG_ALARM_MON);
	if (ret < 0)
		return ret;
	err = i2c_smbus_write_byte_data(client, M41T80_REG_ALARM_MON,
					ret & ~(M41T80_ALMON_AFE));
	if (err < 0) {
		dev_err(dev, "Unable to clear AFE bit\n");
		return err;
	}

	/* Keep SQWE bit value */
	alarmvals[0] |= (ret & M41T80_ALMON_SQWE);

	ret = i2c_smbus_read_byte_data(client, M41T80_REG_FLAGS);
	if (ret < 0)
		return ret;

	err = i2c_smbus_write_byte_data(client, M41T80_REG_FLAGS,
					ret & ~(M41T80_FLAGS_AF));
	if (err < 0) {
		dev_err(dev, "Unable to clear AF bit\n");
		return err;
	}

	/* Write the alarm */
	err = i2c_smbus_write_i2c_block_data(client, M41T80_REG_ALARM_MON,
					     5, alarmvals);
	if (err)
		return err;

	/* Enable the alarm interrupt */
	if (alrm->enabled) {
		alarmvals[0] |= M41T80_ALMON_AFE;
		err = i2c_smbus_write_byte_data(client, M41T80_REG_ALARM_MON,
						alarmvals[0]);
		if (err)
			return err;
	}

	return 0;
}

static int m41t80_read_alarm(struct device *dev, struct rtc_wkalrm *alrm)
{
	struct i2c_client *client = to_i2c_client(dev);
	u8 alarmvals[5];
	int flags, ret;

	ret = i2c_smbus_read_i2c_block_data(client, M41T80_REG_ALARM_MON,
					    5, alarmvals);
	if (ret != 5)
		return ret < 0 ? ret : -EIO;

	flags = i2c_smbus_read_byte_data(client, M41T80_REG_FLAGS);
	if (flags < 0)
		return flags;

	alrm->time.tm_sec  = bcd2bin(alarmvals[4] & 0x7f);
	alrm->time.tm_min  = bcd2bin(alarmvals[3] & 0x7f);
	alrm->time.tm_hour = bcd2bin(alarmvals[2] & 0x3f);
	alrm->time.tm_mday = bcd2bin(alarmvals[1] & 0x3f);
	alrm->time.tm_mon  = bcd2bin(alarmvals[0] & 0x3f) - 1;

	alrm->enabled = !!(alarmvals[0] & M41T80_ALMON_AFE);
	alrm->pending = (flags & M41T80_FLAGS_AF) && alrm->enabled;

	return 0;
}

<<<<<<< HEAD
static int m41t80_alarm_irq_enable(struct device *dev, unsigned int enabled)
{
	struct i2c_client *client = to_i2c_client(dev);
	int flags, retval;

	flags = i2c_smbus_read_byte_data(client, M41T80_REG_ALARM_MON);
	if (flags < 0)
		return flags;

	if (enabled)
		flags |= M41T80_ALMON_AFE;
	else
		flags &= ~M41T80_ALMON_AFE;

	retval = i2c_smbus_write_byte_data(client, M41T80_REG_ALARM_MON, flags);
	if (retval < 0) {
		dev_err(dev, "Unable to enable alarm IRQ %d\n", retval);
		return retval;
	}
	return 0;
}

static int m41t80_set_alarm(struct device *dev, struct rtc_wkalrm *alrm)
{
	struct i2c_client *client = to_i2c_client(dev);
	u8 alarmvals[5];
	int ret, err;

	alarmvals[0] = bin2bcd(alrm->time.tm_mon + 1);
	alarmvals[1] = bin2bcd(alrm->time.tm_mday);
	alarmvals[2] = bin2bcd(alrm->time.tm_hour);
	alarmvals[3] = bin2bcd(alrm->time.tm_min);
	alarmvals[4] = bin2bcd(alrm->time.tm_sec);

	/* Clear AF and AFE flags */
	ret = i2c_smbus_read_byte_data(client, M41T80_REG_ALARM_MON);
	if (ret < 0)
		return ret;
	err = i2c_smbus_write_byte_data(client, M41T80_REG_ALARM_MON,
					ret & ~(M41T80_ALMON_AFE));
	if (err < 0) {
		dev_err(dev, "Unable to clear AFE bit\n");
		return err;
	}

	ret = i2c_smbus_read_byte_data(client, M41T80_REG_FLAGS);
	if (ret < 0)
		return ret;

	err = i2c_smbus_write_byte_data(client, M41T80_REG_FLAGS,
					ret & ~(M41T80_FLAGS_AF));
	if (err < 0) {
		dev_err(dev, "Unable to clear AF bit\n");
		return err;
	}

	/* Write the alarm */
	err = i2c_smbus_write_i2c_block_data(client, M41T80_REG_ALARM_MON,
					     5, alarmvals);
	if (err)
		return err;

	/* Enable the alarm interrupt */
	if (alrm->enabled) {
		alarmvals[0] |= M41T80_ALMON_AFE;
		err = i2c_smbus_write_byte_data(client, M41T80_REG_ALARM_MON,
						alarmvals[0]);
		if (err)
			return err;
	}

	return 0;
}

static int m41t80_read_alarm(struct device *dev, struct rtc_wkalrm *alrm)
{
	struct i2c_client *client = to_i2c_client(dev);
	u8 alarmvals[5];
	int flags, ret;

	ret = i2c_smbus_read_i2c_block_data(client, M41T80_REG_ALARM_MON,
					    5, alarmvals);
	if (ret != 5)
		return ret < 0 ? ret : -EIO;

	flags = i2c_smbus_read_byte_data(client, M41T80_REG_FLAGS);
	if (flags < 0)
		return flags;

	alrm->time.tm_sec  = bcd2bin(alarmvals[4] & 0x7f);
	alrm->time.tm_min  = bcd2bin(alarmvals[3] & 0x7f);
	alrm->time.tm_hour = bcd2bin(alarmvals[2] & 0x3f);
	alrm->time.tm_mday = bcd2bin(alarmvals[1] & 0x3f);
	alrm->time.tm_mon  = bcd2bin(alarmvals[0] & 0x3f);

	alrm->enabled = !!(alarmvals[0] & M41T80_ALMON_AFE);
	alrm->pending = (flags & M41T80_FLAGS_AF) && alrm->enabled;

	return 0;
}

=======
>>>>>>> 24b8d41d
static struct rtc_class_ops m41t80_rtc_ops = {
	.read_time = m41t80_rtc_read_time,
	.set_time = m41t80_rtc_set_time,
	.proc = m41t80_rtc_proc,
};

#ifdef CONFIG_PM_SLEEP
static int m41t80_suspend(struct device *dev)
<<<<<<< HEAD
{
	struct i2c_client *client = to_i2c_client(dev);

	if (client->irq >= 0 && device_may_wakeup(dev))
		enable_irq_wake(client->irq);

	return 0;
}

static int m41t80_resume(struct device *dev)
{
	struct i2c_client *client = to_i2c_client(dev);

	if (client->irq >= 0 && device_may_wakeup(dev))
		disable_irq_wake(client->irq);

	return 0;
}
#endif

static SIMPLE_DEV_PM_OPS(m41t80_pm, m41t80_suspend, m41t80_resume);

static ssize_t flags_show(struct device *dev,
			  struct device_attribute *attr, char *buf)
=======
>>>>>>> 24b8d41d
{
	struct i2c_client *client = to_i2c_client(dev);

	if (client->irq >= 0 && device_may_wakeup(dev))
		enable_irq_wake(client->irq);

	return 0;
}
<<<<<<< HEAD
static DEVICE_ATTR_RO(flags);

static ssize_t sqwfreq_show(struct device *dev,
			    struct device_attribute *attr, char *buf)
=======

static int m41t80_resume(struct device *dev)
>>>>>>> 24b8d41d
{
	struct i2c_client *client = to_i2c_client(dev);

	if (client->irq >= 0 && device_may_wakeup(dev))
		disable_irq_wake(client->irq);

	return 0;
}
<<<<<<< HEAD

static ssize_t sqwfreq_store(struct device *dev,
			     struct device_attribute *attr,
			     const char *buf, size_t count)
{
	struct i2c_client *client = to_i2c_client(dev);
	struct m41t80_data *clientdata = i2c_get_clientdata(client);
	int almon, sqw, reg_sqw, rc;
	unsigned long val;

	rc = kstrtoul(buf, 0, &val);
	if (rc < 0)
		return rc;
=======
#endif

static SIMPLE_DEV_PM_OPS(m41t80_pm, m41t80_suspend, m41t80_resume);

#ifdef CONFIG_COMMON_CLK
#define sqw_to_m41t80_data(_hw) container_of(_hw, struct m41t80_data, sqw)

static unsigned long m41t80_decode_freq(int setting)
{
	return (setting == 0) ? 0 : (setting == 1) ? M41T80_SQW_MAX_FREQ :
		M41T80_SQW_MAX_FREQ >> setting;
}
>>>>>>> 24b8d41d

static unsigned long m41t80_get_freq(struct m41t80_data *m41t80)
{
	struct i2c_client *client = m41t80->client;
	int reg_sqw = (m41t80->features & M41T80_FEATURE_SQ_ALT) ?
		M41T80_REG_WDAY : M41T80_REG_SQW;
	int ret = i2c_smbus_read_byte_data(client, reg_sqw);

<<<<<<< HEAD
	if (val) {
		if (!is_power_of_2(val))
			return -EINVAL;
		val = ilog2(val);
		if (val == 15)
			val = 1;
		else if (val < 14)
			val = 15 - val;
		else
			return -EINVAL;
	}
	/* disable SQW, set SQW frequency & re-enable */
	almon = i2c_smbus_read_byte_data(client, M41T80_REG_ALARM_MON);
	if (almon < 0)
		return almon;
	reg_sqw = M41T80_REG_SQW;
	if (clientdata->features & M41T80_FEATURE_SQ_ALT)
		reg_sqw = M41T80_REG_WDAY;
	sqw = i2c_smbus_read_byte_data(client, reg_sqw);
	if (sqw < 0)
		return sqw;
	sqw = (sqw & 0x0f) | (val << 4);

	rc = i2c_smbus_write_byte_data(client, M41T80_REG_ALARM_MON,
				       almon & ~M41T80_ALMON_SQWE);
	if (rc < 0)
		return rc;
=======
	if (ret < 0)
		return 0;
	return m41t80_decode_freq(ret >> 4);
}
>>>>>>> 24b8d41d

static unsigned long m41t80_sqw_recalc_rate(struct clk_hw *hw,
					    unsigned long parent_rate)
{
	return sqw_to_m41t80_data(hw)->freq;
}

<<<<<<< HEAD
		rc = i2c_smbus_write_byte_data(client, M41T80_REG_ALARM_MON,
					       almon | M41T80_ALMON_SQWE);
		if (rc < 0)
			return rc;
	}
	return count;
}
static DEVICE_ATTR_RW(sqwfreq);

static struct attribute *attrs[] = {
	&dev_attr_flags.attr,
	&dev_attr_sqwfreq.attr,
	NULL,
};

static struct attribute_group attr_group = {
	.attrs = attrs,
};

=======
static long m41t80_sqw_round_rate(struct clk_hw *hw, unsigned long rate,
				  unsigned long *prate)
{
	if (rate >= M41T80_SQW_MAX_FREQ)
		return M41T80_SQW_MAX_FREQ;
	if (rate >= M41T80_SQW_MAX_FREQ / 4)
		return M41T80_SQW_MAX_FREQ / 4;
	if (!rate)
		return 0;
	return 1 << ilog2(rate);
}

static int m41t80_sqw_set_rate(struct clk_hw *hw, unsigned long rate,
			       unsigned long parent_rate)
{
	struct m41t80_data *m41t80 = sqw_to_m41t80_data(hw);
	struct i2c_client *client = m41t80->client;
	int reg_sqw = (m41t80->features & M41T80_FEATURE_SQ_ALT) ?
		M41T80_REG_WDAY : M41T80_REG_SQW;
	int reg, ret, val = 0;

	if (rate >= M41T80_SQW_MAX_FREQ)
		val = 1;
	else if (rate >= M41T80_SQW_MAX_FREQ / 4)
		val = 2;
	else if (rate)
		val = 15 - ilog2(rate);

	reg = i2c_smbus_read_byte_data(client, reg_sqw);
	if (reg < 0)
		return reg;

	reg = (reg & 0x0f) | (val << 4);

	ret = i2c_smbus_write_byte_data(client, reg_sqw, reg);
	if (!ret)
		m41t80->freq = m41t80_decode_freq(val);
	return ret;
}

static int m41t80_sqw_control(struct clk_hw *hw, bool enable)
{
	struct m41t80_data *m41t80 = sqw_to_m41t80_data(hw);
	struct i2c_client *client = m41t80->client;
	int ret = i2c_smbus_read_byte_data(client, M41T80_REG_ALARM_MON);

	if (ret < 0)
		return ret;

	if (enable)
		ret |= M41T80_ALMON_SQWE;
	else
		ret &= ~M41T80_ALMON_SQWE;

	ret = i2c_smbus_write_byte_data(client, M41T80_REG_ALARM_MON, ret);
	if (!ret)
		m41t80->sqwe = enable;
	return ret;
}

static int m41t80_sqw_prepare(struct clk_hw *hw)
{
	return m41t80_sqw_control(hw, 1);
}

static void m41t80_sqw_unprepare(struct clk_hw *hw)
{
	m41t80_sqw_control(hw, 0);
}

static int m41t80_sqw_is_prepared(struct clk_hw *hw)
{
	return sqw_to_m41t80_data(hw)->sqwe;
}

static const struct clk_ops m41t80_sqw_ops = {
	.prepare = m41t80_sqw_prepare,
	.unprepare = m41t80_sqw_unprepare,
	.is_prepared = m41t80_sqw_is_prepared,
	.recalc_rate = m41t80_sqw_recalc_rate,
	.round_rate = m41t80_sqw_round_rate,
	.set_rate = m41t80_sqw_set_rate,
};

static struct clk *m41t80_sqw_register_clk(struct m41t80_data *m41t80)
{
	struct i2c_client *client = m41t80->client;
	struct device_node *node = client->dev.of_node;
	struct clk *clk;
	struct clk_init_data init;
	int ret;

	/* First disable the clock */
	ret = i2c_smbus_read_byte_data(client, M41T80_REG_ALARM_MON);
	if (ret < 0)
		return ERR_PTR(ret);
	ret = i2c_smbus_write_byte_data(client, M41T80_REG_ALARM_MON,
					ret & ~(M41T80_ALMON_SQWE));
	if (ret < 0)
		return ERR_PTR(ret);

	init.name = "m41t80-sqw";
	init.ops = &m41t80_sqw_ops;
	init.flags = 0;
	init.parent_names = NULL;
	init.num_parents = 0;
	m41t80->sqw.init = &init;
	m41t80->freq = m41t80_get_freq(m41t80);

	/* optional override of the clockname */
	of_property_read_string(node, "clock-output-names", &init.name);

	/* register the clock */
	clk = clk_register(&client->dev, &m41t80->sqw);
	if (!IS_ERR(clk))
		of_clk_add_provider(node, of_clk_src_simple_get, clk);

	return clk;
}
#endif

>>>>>>> 24b8d41d
#ifdef CONFIG_RTC_DRV_M41T80_WDT
/*
 *****************************************************************************
 *
 * Watchdog Driver
 *
 *****************************************************************************
 */
static DEFINE_MUTEX(m41t80_rtc_mutex);
static struct i2c_client *save_client;

/* Default margin */
#define WD_TIMO 60		/* 1..31 seconds */

static int wdt_margin = WD_TIMO;
module_param(wdt_margin, int, 0);
MODULE_PARM_DESC(wdt_margin, "Watchdog timeout in seconds (default 60s)");

static unsigned long wdt_is_open;
static int boot_flag;

/**
 *	wdt_ping:
 *
 *	Reload counter one with the watchdog timeout. We don't bother reloading
 *	the cascade counter.
 */
static void wdt_ping(void)
{
	unsigned char i2c_data[2];
	struct i2c_msg msgs1[1] = {
		{
			.addr	= save_client->addr,
			.flags	= 0,
			.len	= 2,
			.buf	= i2c_data,
		},
	};
	struct m41t80_data *clientdata = i2c_get_clientdata(save_client);

	i2c_data[0] = 0x09;		/* watchdog register */

	if (wdt_margin > 31)
		i2c_data[1] = (wdt_margin & 0xFC) | 0x83; /* resolution = 4s */
	else
		/*
		 * WDS = 1 (0x80), mulitplier = WD_TIMO, resolution = 1s (0x02)
		 */
		i2c_data[1] = wdt_margin << 2 | 0x82;

	/*
	 * M41T65 has three bits for watchdog resolution.  Don't set bit 7, as
	 * that would be an invalid resolution.
	 */
	if (clientdata->features & M41T80_FEATURE_WD)
		i2c_data[1] &= ~M41T80_WATCHDOG_RB2;

	i2c_transfer(save_client->adapter, msgs1, 1);
}

/**
 *	wdt_disable:
 *
 *	disables watchdog.
 */
static void wdt_disable(void)
{
	unsigned char i2c_data[2], i2c_buf[0x10];
	struct i2c_msg msgs0[2] = {
		{
			.addr	= save_client->addr,
			.flags	= 0,
			.len	= 1,
			.buf	= i2c_data,
		},
		{
			.addr	= save_client->addr,
			.flags	= I2C_M_RD,
			.len	= 1,
			.buf	= i2c_buf,
		},
	};
	struct i2c_msg msgs1[1] = {
		{
			.addr	= save_client->addr,
			.flags	= 0,
			.len	= 2,
			.buf	= i2c_data,
		},
	};

	i2c_data[0] = 0x09;
	i2c_transfer(save_client->adapter, msgs0, 2);

	i2c_data[0] = 0x09;
	i2c_data[1] = 0x00;
	i2c_transfer(save_client->adapter, msgs1, 1);
}

/**
 *	wdt_write:
 *	@file: file handle to the watchdog
 *	@buf: buffer to write (unused as data does not matter here
 *	@count: count of bytes
 *	@ppos: pointer to the position to write. No seeks allowed
 *
 *	A write to a watchdog device is defined as a keepalive signal. Any
 *	write of data will do, as we we don't define content meaning.
 */
static ssize_t wdt_write(struct file *file, const char __user *buf,
			 size_t count, loff_t *ppos)
{
	if (count) {
		wdt_ping();
		return 1;
	}
	return 0;
}

static ssize_t wdt_read(struct file *file, char __user *buf,
			size_t count, loff_t *ppos)
{
	return 0;
}

/**
 *	wdt_ioctl:
 *	@file: file handle to the device
 *	@cmd: watchdog command
 *	@arg: argument pointer
 *
 *	The watchdog API defines a common set of functions for all watchdogs
 *	according to their available features. We only actually usefully support
 *	querying capabilities and current status.
 */
static int wdt_ioctl(struct file *file, unsigned int cmd,
		     unsigned long arg)
{
	int new_margin, rv;
	static struct watchdog_info ident = {
		.options = WDIOF_POWERUNDER | WDIOF_KEEPALIVEPING |
			WDIOF_SETTIMEOUT,
		.firmware_version = 1,
		.identity = "M41T80 WTD"
	};

	switch (cmd) {
	case WDIOC_GETSUPPORT:
		return copy_to_user((struct watchdog_info __user *)arg, &ident,
				    sizeof(ident)) ? -EFAULT : 0;

	case WDIOC_GETSTATUS:
	case WDIOC_GETBOOTSTATUS:
		return put_user(boot_flag, (int __user *)arg);
	case WDIOC_KEEPALIVE:
		wdt_ping();
		return 0;
	case WDIOC_SETTIMEOUT:
		if (get_user(new_margin, (int __user *)arg))
			return -EFAULT;
		/* Arbitrary, can't find the card's limits */
		if (new_margin < 1 || new_margin > 124)
			return -EINVAL;
		wdt_margin = new_margin;
		wdt_ping();
		fallthrough;
	case WDIOC_GETTIMEOUT:
		return put_user(wdt_margin, (int __user *)arg);

	case WDIOC_SETOPTIONS:
		if (copy_from_user(&rv, (int __user *)arg, sizeof(int)))
			return -EFAULT;

		if (rv & WDIOS_DISABLECARD) {
			pr_info("disable watchdog\n");
			wdt_disable();
		}

		if (rv & WDIOS_ENABLECARD) {
			pr_info("enable watchdog\n");
			wdt_ping();
		}

		return -EINVAL;
	}
	return -ENOTTY;
}

static long wdt_unlocked_ioctl(struct file *file, unsigned int cmd,
			       unsigned long arg)
{
	int ret;

	mutex_lock(&m41t80_rtc_mutex);
	ret = wdt_ioctl(file, cmd, arg);
	mutex_unlock(&m41t80_rtc_mutex);

	return ret;
}

/**
 *	wdt_open:
 *	@inode: inode of device
 *	@file: file handle to device
 *
 */
static int wdt_open(struct inode *inode, struct file *file)
{
	if (MINOR(inode->i_rdev) == WATCHDOG_MINOR) {
		mutex_lock(&m41t80_rtc_mutex);
		if (test_and_set_bit(0, &wdt_is_open)) {
			mutex_unlock(&m41t80_rtc_mutex);
			return -EBUSY;
		}
		/*
		 *	Activate
		 */
		wdt_is_open = 1;
		mutex_unlock(&m41t80_rtc_mutex);
		return stream_open(inode, file);
	}
	return -ENODEV;
}

/**
 *	wdt_close:
 *	@inode: inode to board
 *	@file: file handle to board
 *
 */
static int wdt_release(struct inode *inode, struct file *file)
{
	if (MINOR(inode->i_rdev) == WATCHDOG_MINOR)
		clear_bit(0, &wdt_is_open);
	return 0;
}

/**
 *	notify_sys:
 *	@this: our notifier block
 *	@code: the event being reported
 *	@unused: unused
 *
 *	Our notifier is called on system shutdowns. We want to turn the card
 *	off at reboot otherwise the machine will reboot again during memory
 *	test or worse yet during the following fsck. This would suck, in fact
 *	trust me - if it happens it does suck.
 */
static int wdt_notify_sys(struct notifier_block *this, unsigned long code,
			  void *unused)
{
	if (code == SYS_DOWN || code == SYS_HALT)
		/* Disable Watchdog */
		wdt_disable();
	return NOTIFY_DONE;
}

static const struct file_operations wdt_fops = {
	.owner	= THIS_MODULE,
	.read	= wdt_read,
	.unlocked_ioctl = wdt_unlocked_ioctl,
	.compat_ioctl = compat_ptr_ioctl,
	.write	= wdt_write,
	.open	= wdt_open,
	.release = wdt_release,
	.llseek = no_llseek,
};

static struct miscdevice wdt_dev = {
	.minor = WATCHDOG_MINOR,
	.name = "watchdog",
	.fops = &wdt_fops,
};

/*
 *	The WDT card needs to learn about soft shutdowns in order to
 *	turn the timebomb registers off.
 */
static struct notifier_block wdt_notifier = {
	.notifier_call = wdt_notify_sys,
};
#endif /* CONFIG_RTC_DRV_M41T80_WDT */

/*
 *****************************************************************************
 *
 *	Driver Interface
 *
 *****************************************************************************
 */

<<<<<<< HEAD
static void m41t80_remove_sysfs_group(void *_dev)
{
	struct device *dev = _dev;

	sysfs_remove_group(&dev->kobj, &attr_group);
}

static int m41t80_probe(struct i2c_client *client,
			const struct i2c_device_id *id)
{
	struct i2c_adapter *adapter = to_i2c_adapter(client->dev.parent);
=======
static int m41t80_probe(struct i2c_client *client,
			const struct i2c_device_id *id)
{
	struct i2c_adapter *adapter = client->adapter;
>>>>>>> 24b8d41d
	int rc = 0;
	struct rtc_time tm;
	struct m41t80_data *m41t80_data = NULL;
<<<<<<< HEAD
=======
	bool wakeup_source = false;
>>>>>>> 24b8d41d

	if (!i2c_check_functionality(client->adapter, I2C_FUNC_SMBUS_I2C_BLOCK |
				     I2C_FUNC_SMBUS_BYTE_DATA)) {
		dev_err(&adapter->dev, "doesn't support I2C_FUNC_SMBUS_BYTE_DATA | I2C_FUNC_SMBUS_I2C_BLOCK\n");
		return -ENODEV;
	}

	m41t80_data = devm_kzalloc(&client->dev, sizeof(*m41t80_data),
				   GFP_KERNEL);
	if (!m41t80_data)
		return -ENOMEM;

<<<<<<< HEAD
	m41t80_data->features = id->driver_data;
	i2c_set_clientdata(client, m41t80_data);

	if (client->irq > 0) {
		rc = devm_request_threaded_irq(&client->dev, client->irq,
					       NULL, m41t80_handle_irq,
					       IRQF_TRIGGER_LOW | IRQF_ONESHOT,
					       "m41t80", client);
		if (rc) {
			dev_warn(&client->dev, "unable to request IRQ, alarms disabled\n");
			client->irq = 0;
		} else {
			m41t80_rtc_ops.read_alarm = m41t80_read_alarm;
			m41t80_rtc_ops.set_alarm = m41t80_set_alarm;
			m41t80_rtc_ops.alarm_irq_enable = m41t80_alarm_irq_enable;
			/* Enable the wakealarm */
			device_init_wakeup(&client->dev, true);
		}
	}

	rtc = devm_rtc_device_register(&client->dev, client->name,
				       &m41t80_rtc_ops, THIS_MODULE);
	if (IS_ERR(rtc))
		return PTR_ERR(rtc);

	m41t80_data->rtc = rtc;
=======
	m41t80_data->client = client;
	if (client->dev.of_node)
		m41t80_data->features = (unsigned long)
			of_device_get_match_data(&client->dev);
	else
		m41t80_data->features = id->driver_data;
	i2c_set_clientdata(client, m41t80_data);

	m41t80_data->rtc =  devm_rtc_allocate_device(&client->dev);
	if (IS_ERR(m41t80_data->rtc))
		return PTR_ERR(m41t80_data->rtc);

#ifdef CONFIG_OF
	wakeup_source = of_property_read_bool(client->dev.of_node,
					      "wakeup-source");
#endif
	if (client->irq > 0) {
		rc = devm_request_threaded_irq(&client->dev, client->irq,
					       NULL, m41t80_handle_irq,
					       IRQF_TRIGGER_LOW | IRQF_ONESHOT,
					       "m41t80", client);
		if (rc) {
			dev_warn(&client->dev, "unable to request IRQ, alarms disabled\n");
			client->irq = 0;
			wakeup_source = false;
		}
	}
	if (client->irq > 0 || wakeup_source) {
		m41t80_rtc_ops.read_alarm = m41t80_read_alarm;
		m41t80_rtc_ops.set_alarm = m41t80_set_alarm;
		m41t80_rtc_ops.alarm_irq_enable = m41t80_alarm_irq_enable;
		/* Enable the wakealarm */
		device_init_wakeup(&client->dev, true);
	}

	m41t80_data->rtc->ops = &m41t80_rtc_ops;
	m41t80_data->rtc->range_min = RTC_TIMESTAMP_BEGIN_2000;
	m41t80_data->rtc->range_max = RTC_TIMESTAMP_END_2099;

	if (client->irq <= 0) {
		/* We cannot support UIE mode if we do not have an IRQ line */
		m41t80_data->rtc->uie_unsupported = 1;
	}
>>>>>>> 24b8d41d

	/* Make sure HT (Halt Update) bit is cleared */
	rc = i2c_smbus_read_byte_data(client, M41T80_REG_ALARM_HOUR);

	if (rc >= 0 && rc & M41T80_ALHOUR_HT) {
		if (m41t80_data->features & M41T80_FEATURE_HT) {
<<<<<<< HEAD
			m41t80_get_datetime(client, &tm);
			dev_info(&client->dev, "HT bit was set!\n");
			dev_info(&client->dev,
				 "Power Down at %04i-%02i-%02i %02i:%02i:%02i\n",
				 tm.tm_year + 1900,
				 tm.tm_mon + 1, tm.tm_mday, tm.tm_hour,
				 tm.tm_min, tm.tm_sec);
=======
			m41t80_rtc_read_time(&client->dev, &tm);
			dev_info(&client->dev, "HT bit was set!\n");
			dev_info(&client->dev, "Power Down at %ptR\n", &tm);
>>>>>>> 24b8d41d
		}
		rc = i2c_smbus_write_byte_data(client, M41T80_REG_ALARM_HOUR,
					       rc & ~M41T80_ALHOUR_HT);
	}

	if (rc < 0) {
		dev_err(&client->dev, "Can't clear HT bit\n");
		return rc;
	}

	/* Make sure ST (stop) bit is cleared */
	rc = i2c_smbus_read_byte_data(client, M41T80_REG_SEC);

	if (rc >= 0 && rc & M41T80_SEC_ST)
		rc = i2c_smbus_write_byte_data(client, M41T80_REG_SEC,
					       rc & ~M41T80_SEC_ST);
	if (rc < 0) {
		dev_err(&client->dev, "Can't clear ST bit\n");
		return rc;
	}

<<<<<<< HEAD
	/* Export sysfs entries */
	rc = sysfs_create_group(&(&client->dev)->kobj, &attr_group);
	if (rc) {
		dev_err(&client->dev, "Failed to create sysfs group: %d\n", rc);
		return rc;
	}

	rc = devm_add_action_or_reset(&client->dev, m41t80_remove_sysfs_group,
				      &client->dev);
	if (rc) {
		dev_err(&client->dev,
			"Failed to add sysfs cleanup action: %d\n", rc);
		return rc;
	}

=======
>>>>>>> 24b8d41d
#ifdef CONFIG_RTC_DRV_M41T80_WDT
	if (m41t80_data->features & M41T80_FEATURE_HT) {
		save_client = client;
		rc = misc_register(&wdt_dev);
		if (rc)
			return rc;
		rc = register_reboot_notifier(&wdt_notifier);
		if (rc) {
			misc_deregister(&wdt_dev);
			return rc;
		}
	}
#endif
#ifdef CONFIG_COMMON_CLK
	if (m41t80_data->features & M41T80_FEATURE_SQ)
		m41t80_sqw_register_clk(m41t80_data);
#endif

	rc = rtc_register_device(m41t80_data->rtc);
	if (rc)
		return rc;

	return 0;
}

static int m41t80_remove(struct i2c_client *client)
{
#ifdef CONFIG_RTC_DRV_M41T80_WDT
	struct m41t80_data *clientdata = i2c_get_clientdata(client);

	if (clientdata->features & M41T80_FEATURE_HT) {
		misc_deregister(&wdt_dev);
		unregister_reboot_notifier(&wdt_notifier);
	}
#endif

	return 0;
}

static struct i2c_driver m41t80_driver = {
	.driver = {
		.name = "rtc-m41t80",
<<<<<<< HEAD
=======
		.of_match_table = of_match_ptr(m41t80_of_match),
>>>>>>> 24b8d41d
		.pm = &m41t80_pm,
	},
	.probe = m41t80_probe,
	.remove = m41t80_remove,
	.id_table = m41t80_id,
};

module_i2c_driver(m41t80_driver);

MODULE_AUTHOR("Alexander Bigga <ab@mycable.de>");
MODULE_DESCRIPTION("ST Microelectronics M41T80 series RTC I2C Client Driver");
MODULE_LICENSE("GPL");<|MERGE_RESOLUTION|>--- conflicted
+++ resolved
@@ -50,11 +50,8 @@
 #define M41T80_ALARM_REG_SIZE	\
 	(M41T80_REG_ALARM_SEC + 1 - M41T80_REG_ALARM_MON)
 
-<<<<<<< HEAD
-=======
 #define M41T80_SQW_MAX_FREQ	32768
 
->>>>>>> 24b8d41d
 #define M41T80_SEC_ST		BIT(7)	/* ST: Stop Bit */
 #define M41T80_ALMON_AFE	BIT(7)	/* AFE: AF Enable Bit */
 #define M41T80_ALMON_SQWE	BIT(6)	/* SQWE: SQW Enable Bit */
@@ -158,7 +155,6 @@
 };
 
 static irqreturn_t m41t80_handle_irq(int irq, void *dev_id)
-<<<<<<< HEAD
 {
 	struct i2c_client *client = dev_id;
 	struct m41t80_data *m41t80 = i2c_get_clientdata(client);
@@ -198,9 +194,9 @@
 	return IRQ_HANDLED;
 }
 
-static int m41t80_get_datetime(struct i2c_client *client,
-			       struct rtc_time *tm)
-{
+static int m41t80_rtc_read_time(struct device *dev, struct rtc_time *tm)
+{
+	struct i2c_client *client = to_i2c_client(dev);
 	unsigned char buf[8];
 	int err, flags;
 
@@ -213,71 +209,11 @@
 		return -EINVAL;
 	}
 
-=======
-{
-	struct i2c_client *client = dev_id;
-	struct m41t80_data *m41t80 = i2c_get_clientdata(client);
-	struct mutex *lock = &m41t80->rtc->ops_lock;
-	unsigned long events = 0;
-	int flags, flags_afe;
-
-	mutex_lock(lock);
-
-	flags_afe = i2c_smbus_read_byte_data(client, M41T80_REG_ALARM_MON);
-	if (flags_afe < 0) {
-		mutex_unlock(lock);
-		return IRQ_NONE;
-	}
-
-	flags = i2c_smbus_read_byte_data(client, M41T80_REG_FLAGS);
-	if (flags <= 0) {
-		mutex_unlock(lock);
-		return IRQ_NONE;
-	}
-
-	if (flags & M41T80_FLAGS_AF) {
-		flags &= ~M41T80_FLAGS_AF;
-		flags_afe &= ~M41T80_ALMON_AFE;
-		events |= RTC_AF;
-	}
-
-	if (events) {
-		rtc_update_irq(m41t80->rtc, 1, events);
-		i2c_smbus_write_byte_data(client, M41T80_REG_FLAGS, flags);
-		i2c_smbus_write_byte_data(client, M41T80_REG_ALARM_MON,
-					  flags_afe);
-	}
-
-	mutex_unlock(lock);
-
-	return IRQ_HANDLED;
-}
-
-static int m41t80_rtc_read_time(struct device *dev, struct rtc_time *tm)
-{
-	struct i2c_client *client = to_i2c_client(dev);
-	unsigned char buf[8];
-	int err, flags;
-
-	flags = i2c_smbus_read_byte_data(client, M41T80_REG_FLAGS);
-	if (flags < 0)
-		return flags;
-
-	if (flags & M41T80_FLAGS_OF) {
-		dev_err(&client->dev, "Oscillator failure, data is invalid.\n");
-		return -EINVAL;
-	}
-
->>>>>>> 24b8d41d
 	err = i2c_smbus_read_i2c_block_data(client, M41T80_REG_SSEC,
 					    sizeof(buf), buf);
 	if (err < 0) {
 		dev_err(&client->dev, "Unable to read date\n");
-<<<<<<< HEAD
-		return -EIO;
-=======
 		return err;
->>>>>>> 24b8d41d
 	}
 
 	tm->tm_sec = bcd2bin(buf[M41T80_REG_SEC] & 0x7f);
@@ -294,12 +230,10 @@
 
 static int m41t80_rtc_set_time(struct device *dev, struct rtc_time *tm)
 {
-<<<<<<< HEAD
+	struct i2c_client *client = to_i2c_client(dev);
+	struct m41t80_data *clientdata = i2c_get_clientdata(client);
 	unsigned char buf[8];
 	int err, flags;
-
-	if (tm->tm_year < 100 || tm->tm_year > 199)
-		return -EINVAL;
 
 	buf[M41T80_REG_SSEC] = 0;
 	buf[M41T80_REG_SEC] = bin2bcd(tm->tm_sec);
@@ -310,21 +244,6 @@
 	buf[M41T80_REG_YEAR] = bin2bcd(tm->tm_year - 100);
 	buf[M41T80_REG_WDAY] = tm->tm_wday;
 
-=======
-	struct i2c_client *client = to_i2c_client(dev);
-	struct m41t80_data *clientdata = i2c_get_clientdata(client);
-	unsigned char buf[8];
-	int err, flags;
-
-	buf[M41T80_REG_SSEC] = 0;
-	buf[M41T80_REG_SEC] = bin2bcd(tm->tm_sec);
-	buf[M41T80_REG_MIN] = bin2bcd(tm->tm_min);
-	buf[M41T80_REG_HOUR] = bin2bcd(tm->tm_hour);
-	buf[M41T80_REG_DAY] = bin2bcd(tm->tm_mday);
-	buf[M41T80_REG_MON] = bin2bcd(tm->tm_mon + 1);
-	buf[M41T80_REG_YEAR] = bin2bcd(tm->tm_year - 100);
-	buf[M41T80_REG_WDAY] = tm->tm_wday;
-
 	/* If the square wave output is controlled in the weekday register */
 	if (clientdata->features & M41T80_FEATURE_SQ_ALT) {
 		int val;
@@ -336,7 +255,6 @@
 		buf[M41T80_REG_WDAY] |= (val & 0xf0);
 	}
 
->>>>>>> 24b8d41d
 	err = i2c_smbus_write_i2c_block_data(client, M41T80_REG_SSEC,
 					     sizeof(buf), buf);
 	if (err < 0) {
@@ -349,18 +267,11 @@
 	if (flags < 0)
 		return flags;
 
-<<<<<<< HEAD
-	if (i2c_smbus_write_byte_data(client, M41T80_REG_FLAGS,
-				      flags & ~M41T80_FLAGS_OF)) {
-		dev_err(&client->dev, "Unable to write flags register\n");
-		return -EIO;
-=======
 	err = i2c_smbus_write_byte_data(client, M41T80_REG_FLAGS,
 					flags & ~M41T80_FLAGS_OF);
 	if (err < 0) {
 		dev_err(&client->dev, "Unable to write flags register\n");
 		return err;
->>>>>>> 24b8d41d
 	}
 
 	return err;
@@ -486,110 +397,6 @@
 	return 0;
 }
 
-<<<<<<< HEAD
-static int m41t80_alarm_irq_enable(struct device *dev, unsigned int enabled)
-{
-	struct i2c_client *client = to_i2c_client(dev);
-	int flags, retval;
-
-	flags = i2c_smbus_read_byte_data(client, M41T80_REG_ALARM_MON);
-	if (flags < 0)
-		return flags;
-
-	if (enabled)
-		flags |= M41T80_ALMON_AFE;
-	else
-		flags &= ~M41T80_ALMON_AFE;
-
-	retval = i2c_smbus_write_byte_data(client, M41T80_REG_ALARM_MON, flags);
-	if (retval < 0) {
-		dev_err(dev, "Unable to enable alarm IRQ %d\n", retval);
-		return retval;
-	}
-	return 0;
-}
-
-static int m41t80_set_alarm(struct device *dev, struct rtc_wkalrm *alrm)
-{
-	struct i2c_client *client = to_i2c_client(dev);
-	u8 alarmvals[5];
-	int ret, err;
-
-	alarmvals[0] = bin2bcd(alrm->time.tm_mon + 1);
-	alarmvals[1] = bin2bcd(alrm->time.tm_mday);
-	alarmvals[2] = bin2bcd(alrm->time.tm_hour);
-	alarmvals[3] = bin2bcd(alrm->time.tm_min);
-	alarmvals[4] = bin2bcd(alrm->time.tm_sec);
-
-	/* Clear AF and AFE flags */
-	ret = i2c_smbus_read_byte_data(client, M41T80_REG_ALARM_MON);
-	if (ret < 0)
-		return ret;
-	err = i2c_smbus_write_byte_data(client, M41T80_REG_ALARM_MON,
-					ret & ~(M41T80_ALMON_AFE));
-	if (err < 0) {
-		dev_err(dev, "Unable to clear AFE bit\n");
-		return err;
-	}
-
-	ret = i2c_smbus_read_byte_data(client, M41T80_REG_FLAGS);
-	if (ret < 0)
-		return ret;
-
-	err = i2c_smbus_write_byte_data(client, M41T80_REG_FLAGS,
-					ret & ~(M41T80_FLAGS_AF));
-	if (err < 0) {
-		dev_err(dev, "Unable to clear AF bit\n");
-		return err;
-	}
-
-	/* Write the alarm */
-	err = i2c_smbus_write_i2c_block_data(client, M41T80_REG_ALARM_MON,
-					     5, alarmvals);
-	if (err)
-		return err;
-
-	/* Enable the alarm interrupt */
-	if (alrm->enabled) {
-		alarmvals[0] |= M41T80_ALMON_AFE;
-		err = i2c_smbus_write_byte_data(client, M41T80_REG_ALARM_MON,
-						alarmvals[0]);
-		if (err)
-			return err;
-	}
-
-	return 0;
-}
-
-static int m41t80_read_alarm(struct device *dev, struct rtc_wkalrm *alrm)
-{
-	struct i2c_client *client = to_i2c_client(dev);
-	u8 alarmvals[5];
-	int flags, ret;
-
-	ret = i2c_smbus_read_i2c_block_data(client, M41T80_REG_ALARM_MON,
-					    5, alarmvals);
-	if (ret != 5)
-		return ret < 0 ? ret : -EIO;
-
-	flags = i2c_smbus_read_byte_data(client, M41T80_REG_FLAGS);
-	if (flags < 0)
-		return flags;
-
-	alrm->time.tm_sec  = bcd2bin(alarmvals[4] & 0x7f);
-	alrm->time.tm_min  = bcd2bin(alarmvals[3] & 0x7f);
-	alrm->time.tm_hour = bcd2bin(alarmvals[2] & 0x3f);
-	alrm->time.tm_mday = bcd2bin(alarmvals[1] & 0x3f);
-	alrm->time.tm_mon  = bcd2bin(alarmvals[0] & 0x3f);
-
-	alrm->enabled = !!(alarmvals[0] & M41T80_ALMON_AFE);
-	alrm->pending = (flags & M41T80_FLAGS_AF) && alrm->enabled;
-
-	return 0;
-}
-
-=======
->>>>>>> 24b8d41d
 static struct rtc_class_ops m41t80_rtc_ops = {
 	.read_time = m41t80_rtc_read_time,
 	.set_time = m41t80_rtc_set_time,
@@ -598,7 +405,6 @@
 
 #ifdef CONFIG_PM_SLEEP
 static int m41t80_suspend(struct device *dev)
-<<<<<<< HEAD
 {
 	struct i2c_client *client = to_i2c_client(dev);
 
@@ -621,54 +427,6 @@
 
 static SIMPLE_DEV_PM_OPS(m41t80_pm, m41t80_suspend, m41t80_resume);
 
-static ssize_t flags_show(struct device *dev,
-			  struct device_attribute *attr, char *buf)
-=======
->>>>>>> 24b8d41d
-{
-	struct i2c_client *client = to_i2c_client(dev);
-
-	if (client->irq >= 0 && device_may_wakeup(dev))
-		enable_irq_wake(client->irq);
-
-	return 0;
-}
-<<<<<<< HEAD
-static DEVICE_ATTR_RO(flags);
-
-static ssize_t sqwfreq_show(struct device *dev,
-			    struct device_attribute *attr, char *buf)
-=======
-
-static int m41t80_resume(struct device *dev)
->>>>>>> 24b8d41d
-{
-	struct i2c_client *client = to_i2c_client(dev);
-
-	if (client->irq >= 0 && device_may_wakeup(dev))
-		disable_irq_wake(client->irq);
-
-	return 0;
-}
-<<<<<<< HEAD
-
-static ssize_t sqwfreq_store(struct device *dev,
-			     struct device_attribute *attr,
-			     const char *buf, size_t count)
-{
-	struct i2c_client *client = to_i2c_client(dev);
-	struct m41t80_data *clientdata = i2c_get_clientdata(client);
-	int almon, sqw, reg_sqw, rc;
-	unsigned long val;
-
-	rc = kstrtoul(buf, 0, &val);
-	if (rc < 0)
-		return rc;
-=======
-#endif
-
-static SIMPLE_DEV_PM_OPS(m41t80_pm, m41t80_suspend, m41t80_resume);
-
 #ifdef CONFIG_COMMON_CLK
 #define sqw_to_m41t80_data(_hw) container_of(_hw, struct m41t80_data, sqw)
 
@@ -677,7 +435,6 @@
 	return (setting == 0) ? 0 : (setting == 1) ? M41T80_SQW_MAX_FREQ :
 		M41T80_SQW_MAX_FREQ >> setting;
 }
->>>>>>> 24b8d41d
 
 static unsigned long m41t80_get_freq(struct m41t80_data *m41t80)
 {
@@ -686,40 +443,10 @@
 		M41T80_REG_WDAY : M41T80_REG_SQW;
 	int ret = i2c_smbus_read_byte_data(client, reg_sqw);
 
-<<<<<<< HEAD
-	if (val) {
-		if (!is_power_of_2(val))
-			return -EINVAL;
-		val = ilog2(val);
-		if (val == 15)
-			val = 1;
-		else if (val < 14)
-			val = 15 - val;
-		else
-			return -EINVAL;
-	}
-	/* disable SQW, set SQW frequency & re-enable */
-	almon = i2c_smbus_read_byte_data(client, M41T80_REG_ALARM_MON);
-	if (almon < 0)
-		return almon;
-	reg_sqw = M41T80_REG_SQW;
-	if (clientdata->features & M41T80_FEATURE_SQ_ALT)
-		reg_sqw = M41T80_REG_WDAY;
-	sqw = i2c_smbus_read_byte_data(client, reg_sqw);
-	if (sqw < 0)
-		return sqw;
-	sqw = (sqw & 0x0f) | (val << 4);
-
-	rc = i2c_smbus_write_byte_data(client, M41T80_REG_ALARM_MON,
-				       almon & ~M41T80_ALMON_SQWE);
-	if (rc < 0)
-		return rc;
-=======
 	if (ret < 0)
 		return 0;
 	return m41t80_decode_freq(ret >> 4);
 }
->>>>>>> 24b8d41d
 
 static unsigned long m41t80_sqw_recalc_rate(struct clk_hw *hw,
 					    unsigned long parent_rate)
@@ -727,27 +454,6 @@
 	return sqw_to_m41t80_data(hw)->freq;
 }
 
-<<<<<<< HEAD
-		rc = i2c_smbus_write_byte_data(client, M41T80_REG_ALARM_MON,
-					       almon | M41T80_ALMON_SQWE);
-		if (rc < 0)
-			return rc;
-	}
-	return count;
-}
-static DEVICE_ATTR_RW(sqwfreq);
-
-static struct attribute *attrs[] = {
-	&dev_attr_flags.attr,
-	&dev_attr_sqwfreq.attr,
-	NULL,
-};
-
-static struct attribute_group attr_group = {
-	.attrs = attrs,
-};
-
-=======
 static long m41t80_sqw_round_rate(struct clk_hw *hw, unsigned long rate,
 				  unsigned long *prate)
 {
@@ -869,7 +575,6 @@
 }
 #endif
 
->>>>>>> 24b8d41d
 #ifdef CONFIG_RTC_DRV_M41T80_WDT
 /*
  *****************************************************************************
@@ -1161,31 +866,14 @@
  *****************************************************************************
  */
 
-<<<<<<< HEAD
-static void m41t80_remove_sysfs_group(void *_dev)
-{
-	struct device *dev = _dev;
-
-	sysfs_remove_group(&dev->kobj, &attr_group);
-}
-
 static int m41t80_probe(struct i2c_client *client,
 			const struct i2c_device_id *id)
 {
-	struct i2c_adapter *adapter = to_i2c_adapter(client->dev.parent);
-=======
-static int m41t80_probe(struct i2c_client *client,
-			const struct i2c_device_id *id)
-{
 	struct i2c_adapter *adapter = client->adapter;
->>>>>>> 24b8d41d
 	int rc = 0;
 	struct rtc_time tm;
 	struct m41t80_data *m41t80_data = NULL;
-<<<<<<< HEAD
-=======
 	bool wakeup_source = false;
->>>>>>> 24b8d41d
 
 	if (!i2c_check_functionality(client->adapter, I2C_FUNC_SMBUS_I2C_BLOCK |
 				     I2C_FUNC_SMBUS_BYTE_DATA)) {
@@ -1198,34 +886,6 @@
 	if (!m41t80_data)
 		return -ENOMEM;
 
-<<<<<<< HEAD
-	m41t80_data->features = id->driver_data;
-	i2c_set_clientdata(client, m41t80_data);
-
-	if (client->irq > 0) {
-		rc = devm_request_threaded_irq(&client->dev, client->irq,
-					       NULL, m41t80_handle_irq,
-					       IRQF_TRIGGER_LOW | IRQF_ONESHOT,
-					       "m41t80", client);
-		if (rc) {
-			dev_warn(&client->dev, "unable to request IRQ, alarms disabled\n");
-			client->irq = 0;
-		} else {
-			m41t80_rtc_ops.read_alarm = m41t80_read_alarm;
-			m41t80_rtc_ops.set_alarm = m41t80_set_alarm;
-			m41t80_rtc_ops.alarm_irq_enable = m41t80_alarm_irq_enable;
-			/* Enable the wakealarm */
-			device_init_wakeup(&client->dev, true);
-		}
-	}
-
-	rtc = devm_rtc_device_register(&client->dev, client->name,
-				       &m41t80_rtc_ops, THIS_MODULE);
-	if (IS_ERR(rtc))
-		return PTR_ERR(rtc);
-
-	m41t80_data->rtc = rtc;
-=======
 	m41t80_data->client = client;
 	if (client->dev.of_node)
 		m41t80_data->features = (unsigned long)
@@ -1269,26 +929,15 @@
 		/* We cannot support UIE mode if we do not have an IRQ line */
 		m41t80_data->rtc->uie_unsupported = 1;
 	}
->>>>>>> 24b8d41d
 
 	/* Make sure HT (Halt Update) bit is cleared */
 	rc = i2c_smbus_read_byte_data(client, M41T80_REG_ALARM_HOUR);
 
 	if (rc >= 0 && rc & M41T80_ALHOUR_HT) {
 		if (m41t80_data->features & M41T80_FEATURE_HT) {
-<<<<<<< HEAD
-			m41t80_get_datetime(client, &tm);
-			dev_info(&client->dev, "HT bit was set!\n");
-			dev_info(&client->dev,
-				 "Power Down at %04i-%02i-%02i %02i:%02i:%02i\n",
-				 tm.tm_year + 1900,
-				 tm.tm_mon + 1, tm.tm_mday, tm.tm_hour,
-				 tm.tm_min, tm.tm_sec);
-=======
 			m41t80_rtc_read_time(&client->dev, &tm);
 			dev_info(&client->dev, "HT bit was set!\n");
 			dev_info(&client->dev, "Power Down at %ptR\n", &tm);
->>>>>>> 24b8d41d
 		}
 		rc = i2c_smbus_write_byte_data(client, M41T80_REG_ALARM_HOUR,
 					       rc & ~M41T80_ALHOUR_HT);
@@ -1310,24 +959,6 @@
 		return rc;
 	}
 
-<<<<<<< HEAD
-	/* Export sysfs entries */
-	rc = sysfs_create_group(&(&client->dev)->kobj, &attr_group);
-	if (rc) {
-		dev_err(&client->dev, "Failed to create sysfs group: %d\n", rc);
-		return rc;
-	}
-
-	rc = devm_add_action_or_reset(&client->dev, m41t80_remove_sysfs_group,
-				      &client->dev);
-	if (rc) {
-		dev_err(&client->dev,
-			"Failed to add sysfs cleanup action: %d\n", rc);
-		return rc;
-	}
-
-=======
->>>>>>> 24b8d41d
 #ifdef CONFIG_RTC_DRV_M41T80_WDT
 	if (m41t80_data->features & M41T80_FEATURE_HT) {
 		save_client = client;
@@ -1370,10 +1001,7 @@
 static struct i2c_driver m41t80_driver = {
 	.driver = {
 		.name = "rtc-m41t80",
-<<<<<<< HEAD
-=======
 		.of_match_table = of_match_ptr(m41t80_of_match),
->>>>>>> 24b8d41d
 		.pm = &m41t80_pm,
 	},
 	.probe = m41t80_probe,
