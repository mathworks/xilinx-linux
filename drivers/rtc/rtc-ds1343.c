// SPDX-License-Identifier: GPL-2.0-only
/* rtc-ds1343.c
 *
 * Driver for Dallas Semiconductor DS1343 Low Current, SPI Compatible
 * Real Time Clock
 *
 * Author : Raghavendra Chandra Ganiga <ravi23ganiga@gmail.com>
 *	    Ankur Srivastava <sankurece@gmail.com> : DS1343 Nvram Support
 */

#include <linux/init.h>
#include <linux/module.h>
#include <linux/interrupt.h>
#include <linux/device.h>
#include <linux/spi/spi.h>
#include <linux/regmap.h>
#include <linux/rtc.h>
#include <linux/bcd.h>
#include <linux/pm.h>
#include <linux/pm_wakeirq.h>
#include <linux/slab.h>

#define DALLAS_MAXIM_DS1343	0
#define DALLAS_MAXIM_DS1344	1

/* RTC DS1343 Registers */
#define DS1343_SECONDS_REG	0x00
#define DS1343_MINUTES_REG	0x01
#define DS1343_HOURS_REG	0x02
#define DS1343_DAY_REG		0x03
#define DS1343_DATE_REG		0x04
#define DS1343_MONTH_REG	0x05
#define DS1343_YEAR_REG		0x06
#define DS1343_ALM0_SEC_REG	0x07
#define DS1343_ALM0_MIN_REG	0x08
#define DS1343_ALM0_HOUR_REG	0x09
#define DS1343_ALM0_DAY_REG	0x0A
#define DS1343_ALM1_SEC_REG	0x0B
#define DS1343_ALM1_MIN_REG	0x0C
#define DS1343_ALM1_HOUR_REG	0x0D
#define DS1343_ALM1_DAY_REG	0x0E
#define DS1343_CONTROL_REG	0x0F
#define DS1343_STATUS_REG	0x10
#define DS1343_TRICKLE_REG	0x11
#define DS1343_NVRAM		0x20

#define DS1343_NVRAM_LEN	96

/* DS1343 Control Registers bits */
#define DS1343_EOSC		0x80
#define DS1343_DOSF		0x20
#define DS1343_EGFIL		0x10
#define DS1343_SQW		0x08
#define DS1343_INTCN		0x04
#define DS1343_A1IE		0x02
#define DS1343_A0IE		0x01

/* DS1343 Status Registers bits */
#define DS1343_OSF		0x80
#define DS1343_IRQF1		0x02
#define DS1343_IRQF0		0x01

/* DS1343 Trickle Charger Registers bits */
#define DS1343_TRICKLE_MAGIC	0xa0
#define DS1343_TRICKLE_DS1	0x08
#define DS1343_TRICKLE_1K	0x01
#define DS1343_TRICKLE_2K	0x02
#define DS1343_TRICKLE_4K	0x03

static const struct spi_device_id ds1343_id[] = {
	{ "ds1343", DALLAS_MAXIM_DS1343 },
	{ "ds1344", DALLAS_MAXIM_DS1344 },
	{ }
};
MODULE_DEVICE_TABLE(spi, ds1343_id);

struct ds1343_priv {
	struct rtc_device *rtc;
	struct regmap *map;
	int irq;
};

static ssize_t ds1343_show_glitchfilter(struct device *dev,
				struct device_attribute *attr, char *buf)
{
	struct ds1343_priv *priv = dev_get_drvdata(dev->parent);
	int glitch_filt_status, data;
	int res;

	res = regmap_read(priv->map, DS1343_CONTROL_REG, &data);
	if (res)
		return res;

	glitch_filt_status = !!(data & DS1343_EGFIL);

	if (glitch_filt_status)
		return sprintf(buf, "enabled\n");
	else
		return sprintf(buf, "disabled\n");
}

static ssize_t ds1343_store_glitchfilter(struct device *dev,
					struct device_attribute *attr,
					const char *buf, size_t count)
{
	struct ds1343_priv *priv = dev_get_drvdata(dev->parent);
	int data = 0;
	int res;

	if (strncmp(buf, "enabled", 7) == 0)
		data = DS1343_EGFIL;
	else if (strncmp(buf, "disabled", 8))
		return -EINVAL;

	res = regmap_update_bits(priv->map, DS1343_CONTROL_REG,
				 DS1343_EGFIL, data);
	if (res)
		return res;

	return count;
}

static DEVICE_ATTR(glitch_filter, S_IRUGO | S_IWUSR, ds1343_show_glitchfilter,
			ds1343_store_glitchfilter);

static int ds1343_nvram_write(void *priv, unsigned int off, void *val,
			      size_t bytes)
{
	struct ds1343_priv *ds1343 = priv;

	return regmap_bulk_write(ds1343->map, DS1343_NVRAM + off, val, bytes);
}

static int ds1343_nvram_read(void *priv, unsigned int off, void *val,
			     size_t bytes)
{
	struct ds1343_priv *ds1343 = priv;

	return regmap_bulk_read(ds1343->map, DS1343_NVRAM + off, val, bytes);
}

static ssize_t ds1343_show_tricklecharger(struct device *dev,
				struct device_attribute *attr, char *buf)
{
	struct ds1343_priv *priv = dev_get_drvdata(dev->parent);
	int res, data;
	char *diodes = "disabled", *resistors = " ";

	res = regmap_read(priv->map, DS1343_TRICKLE_REG, &data);
	if (res)
		return res;

	if ((data & 0xf0) == DS1343_TRICKLE_MAGIC) {
		switch (data & 0x0c) {
		case DS1343_TRICKLE_DS1:
			diodes = "one diode,";
			break;

		default:
			diodes = "no diode,";
			break;
		}

		switch (data & 0x03) {
		case DS1343_TRICKLE_1K:
			resistors = "1k Ohm";
			break;

		case DS1343_TRICKLE_2K:
			resistors = "2k Ohm";
			break;

		case DS1343_TRICKLE_4K:
			resistors = "4k Ohm";
			break;

		default:
			diodes = "disabled";
			break;
		}
	}

	return sprintf(buf, "%s %s\n", diodes, resistors);
}

static DEVICE_ATTR(trickle_charger, S_IRUGO, ds1343_show_tricklecharger, NULL);

static struct attribute *ds1343_attrs[] = {
	&dev_attr_glitch_filter.attr,
	&dev_attr_trickle_charger.attr,
	NULL
};

static const struct attribute_group ds1343_attr_group = {
	.attrs  = ds1343_attrs,
};

static int ds1343_read_time(struct device *dev, struct rtc_time *dt)
{
	struct ds1343_priv *priv = dev_get_drvdata(dev);
	unsigned char buf[7];
	int res;

	res = regmap_bulk_read(priv->map, DS1343_SECONDS_REG, buf, 7);
	if (res)
		return res;

	dt->tm_sec	= bcd2bin(buf[0]);
	dt->tm_min	= bcd2bin(buf[1]);
	dt->tm_hour	= bcd2bin(buf[2] & 0x3F);
	dt->tm_wday	= bcd2bin(buf[3]) - 1;
	dt->tm_mday	= bcd2bin(buf[4]);
	dt->tm_mon	= bcd2bin(buf[5] & 0x1F) - 1;
	dt->tm_year	= bcd2bin(buf[6]) + 100; /* year offset from 1900 */

	return 0;
}

static int ds1343_set_time(struct device *dev, struct rtc_time *dt)
{
	struct ds1343_priv *priv = dev_get_drvdata(dev);
	u8 buf[7];

	buf[0] = bin2bcd(dt->tm_sec);
	buf[1] = bin2bcd(dt->tm_min);
	buf[2] = bin2bcd(dt->tm_hour) & 0x3F;
	buf[3] = bin2bcd(dt->tm_wday + 1);
	buf[4] = bin2bcd(dt->tm_mday);
	buf[5] = bin2bcd(dt->tm_mon + 1);
	buf[6] = bin2bcd(dt->tm_year - 100);

	return regmap_bulk_write(priv->map, DS1343_SECONDS_REG,
				 buf, sizeof(buf));
}

static int ds1343_read_alarm(struct device *dev, struct rtc_wkalrm *alarm)
{
	struct ds1343_priv *priv = dev_get_drvdata(dev);
	unsigned char buf[4];
	unsigned int val;
	int res;

	if (priv->irq <= 0)
		return -EINVAL;

	res = regmap_read(priv->map, DS1343_STATUS_REG, &val);
	if (res)
		return res;

	alarm->pending = !!(val & DS1343_IRQF0);

	res = regmap_read(priv->map, DS1343_CONTROL_REG, &val);
	if (res)
		return res;
	alarm->enabled = !!(val & DS1343_A0IE);

	res = regmap_bulk_read(priv->map, DS1343_ALM0_SEC_REG, buf, 4);
	if (res)
		return res;

	alarm->time.tm_sec = bcd2bin(buf[0]) & 0x7f;
	alarm->time.tm_min = bcd2bin(buf[1]) & 0x7f;
	alarm->time.tm_hour = bcd2bin(buf[2]) & 0x3f;
	alarm->time.tm_mday = bcd2bin(buf[3]) & 0x3f;

	return 0;
}

static int ds1343_set_alarm(struct device *dev, struct rtc_wkalrm *alarm)
{
	struct ds1343_priv *priv = dev_get_drvdata(dev);
	unsigned char buf[4];
	int res = 0;

	if (priv->irq <= 0)
		return -EINVAL;

	res = regmap_update_bits(priv->map, DS1343_CONTROL_REG, DS1343_A0IE, 0);
	if (res)
<<<<<<< HEAD
		goto out;

	alarm->enabled = !!(priv->irqen & RTC_AF);
	alarm->pending = !!(stat & DS1343_IRQF0);

	alarm->time.tm_sec = priv->alarm_sec < 0 ? 0 : priv->alarm_sec;
	alarm->time.tm_min = priv->alarm_min < 0 ? 0 : priv->alarm_min;
	alarm->time.tm_hour = priv->alarm_hour < 0 ? 0 : priv->alarm_hour;
	alarm->time.tm_mday = priv->alarm_mday < 0 ? 0 : priv->alarm_mday;

out:
	mutex_unlock(&priv->mutex);
	return res;
}

static int ds1343_set_alarm(struct device *dev, struct rtc_wkalrm *alarm)
{
	struct ds1343_priv *priv = dev_get_drvdata(dev);
	int res = 0;

	if (priv->irq <= 0)
		return -EINVAL;
=======
		return res;
>>>>>>> 24b8d41d

	buf[0] = bin2bcd(alarm->time.tm_sec);
	buf[1] = bin2bcd(alarm->time.tm_min);
	buf[2] = bin2bcd(alarm->time.tm_hour);
	buf[3] = bin2bcd(alarm->time.tm_mday);

	res = regmap_bulk_write(priv->map, DS1343_ALM0_SEC_REG, buf, 4);
	if (res)
		return res;

	if (alarm->enabled)
		res = regmap_update_bits(priv->map, DS1343_CONTROL_REG,
					 DS1343_A0IE, DS1343_A0IE);

	return res;
}

static int ds1343_alarm_irq_enable(struct device *dev, unsigned int enabled)
{
	struct ds1343_priv *priv = dev_get_drvdata(dev);

	if (priv->irq <= 0)
		return -EINVAL;

	return regmap_update_bits(priv->map, DS1343_CONTROL_REG,
				  DS1343_A0IE, enabled ? DS1343_A0IE : 0);
}

static irqreturn_t ds1343_thread(int irq, void *dev_id)
{
	struct ds1343_priv *priv = dev_id;
	unsigned int stat;
	int res = 0;

	rtc_lock(priv->rtc);

	res = regmap_read(priv->map, DS1343_STATUS_REG, &stat);
	if (res)
		goto out;

	if (stat & DS1343_IRQF0) {
		stat &= ~DS1343_IRQF0;
		regmap_write(priv->map, DS1343_STATUS_REG, stat);

		rtc_update_irq(priv->rtc, 1, RTC_AF | RTC_IRQF);

		regmap_update_bits(priv->map, DS1343_CONTROL_REG,
				   DS1343_A0IE, 0);
	}

out:
	rtc_unlock(priv->rtc);
	return IRQ_HANDLED;
}

static const struct rtc_class_ops ds1343_rtc_ops = {
	.read_time	= ds1343_read_time,
	.set_time	= ds1343_set_time,
	.read_alarm	= ds1343_read_alarm,
	.set_alarm	= ds1343_set_alarm,
	.alarm_irq_enable = ds1343_alarm_irq_enable,
};

static int ds1343_probe(struct spi_device *spi)
{
	struct ds1343_priv *priv;
	struct regmap_config config = { .reg_bits = 8, .val_bits = 8,
					.write_flag_mask = 0x80, };
	unsigned int data;
	int res;
	struct nvmem_config nvmem_cfg = {
		.name = "ds1343-",
		.word_size = 1,
		.stride = 1,
		.size = DS1343_NVRAM_LEN,
		.reg_read = ds1343_nvram_read,
		.reg_write = ds1343_nvram_write,
	};

	priv = devm_kzalloc(&spi->dev, sizeof(struct ds1343_priv), GFP_KERNEL);
	if (!priv)
		return -ENOMEM;

	/* RTC DS1347 works in spi mode 3 and
	 * its chip select is active high. Active high should be defined as
	 * "inverse polarity" as GPIO-based chip selects can be logically
	 * active high but inverted by the GPIO library.
	 */
	spi->mode |= SPI_MODE_3;
	spi->mode ^= SPI_CS_HIGH;
	spi->bits_per_word = 8;
	res = spi_setup(spi);
	if (res)
		return res;

	spi_set_drvdata(spi, priv);

	priv->map = devm_regmap_init_spi(spi, &config);

	if (IS_ERR(priv->map)) {
		dev_err(&spi->dev, "spi regmap init failed for rtc ds1343\n");
		return PTR_ERR(priv->map);
	}

	res = regmap_read(priv->map, DS1343_SECONDS_REG, &data);
	if (res)
		return res;

	regmap_read(priv->map, DS1343_CONTROL_REG, &data);
	data |= DS1343_INTCN;
	data &= ~(DS1343_EOSC | DS1343_A1IE | DS1343_A0IE);
	regmap_write(priv->map, DS1343_CONTROL_REG, data);

	regmap_read(priv->map, DS1343_STATUS_REG, &data);
	data &= ~(DS1343_OSF | DS1343_IRQF1 | DS1343_IRQF0);
	regmap_write(priv->map, DS1343_STATUS_REG, data);

	priv->rtc = devm_rtc_allocate_device(&spi->dev);
	if (IS_ERR(priv->rtc))
		return PTR_ERR(priv->rtc);

	priv->rtc->nvram_old_abi = true;
	priv->rtc->ops = &ds1343_rtc_ops;
	priv->rtc->range_min = RTC_TIMESTAMP_BEGIN_2000;
	priv->rtc->range_max = RTC_TIMESTAMP_END_2099;

	res = rtc_add_group(priv->rtc, &ds1343_attr_group);
	if (res)
		dev_err(&spi->dev,
			"unable to create sysfs entries for rtc ds1343\n");

	res = rtc_register_device(priv->rtc);
	if (res)
		return res;

	nvmem_cfg.priv = priv;
	rtc_nvmem_register(priv->rtc, &nvmem_cfg);

	priv->irq = spi->irq;

	if (priv->irq >= 0) {
		res = devm_request_threaded_irq(&spi->dev, spi->irq, NULL,
						ds1343_thread, IRQF_ONESHOT,
						"ds1343", priv);
		if (res) {
			priv->irq = -1;
			dev_err(&spi->dev,
				"unable to request irq for rtc ds1343\n");
		} else {
			device_init_wakeup(&spi->dev, true);
			dev_pm_set_wake_irq(&spi->dev, spi->irq);
		}
	}

	return 0;
}

static int ds1343_remove(struct spi_device *spi)
{
	dev_pm_clear_wake_irq(&spi->dev);

	return 0;
}

#ifdef CONFIG_PM_SLEEP

static int ds1343_suspend(struct device *dev)
{
	struct spi_device *spi = to_spi_device(dev);

	if (spi->irq >= 0 && device_may_wakeup(dev))
		enable_irq_wake(spi->irq);

	return 0;
}

static int ds1343_resume(struct device *dev)
{
	struct spi_device *spi = to_spi_device(dev);

	if (spi->irq >= 0 && device_may_wakeup(dev))
		disable_irq_wake(spi->irq);

	return 0;
}

#endif

static SIMPLE_DEV_PM_OPS(ds1343_pm, ds1343_suspend, ds1343_resume);

static struct spi_driver ds1343_driver = {
	.driver = {
		.name = "ds1343",
		.pm = &ds1343_pm,
	},
	.probe = ds1343_probe,
	.remove = ds1343_remove,
	.id_table = ds1343_id,
};

module_spi_driver(ds1343_driver);

MODULE_DESCRIPTION("DS1343 RTC SPI Driver");
MODULE_AUTHOR("Raghavendra Chandra Ganiga <ravi23ganiga@gmail.com>,"
		"Ankur Srivastava <sankurece@gmail.com>");
MODULE_LICENSE("GPL v2");<|MERGE_RESOLUTION|>--- conflicted
+++ resolved
@@ -277,32 +277,7 @@
 
 	res = regmap_update_bits(priv->map, DS1343_CONTROL_REG, DS1343_A0IE, 0);
 	if (res)
-<<<<<<< HEAD
-		goto out;
-
-	alarm->enabled = !!(priv->irqen & RTC_AF);
-	alarm->pending = !!(stat & DS1343_IRQF0);
-
-	alarm->time.tm_sec = priv->alarm_sec < 0 ? 0 : priv->alarm_sec;
-	alarm->time.tm_min = priv->alarm_min < 0 ? 0 : priv->alarm_min;
-	alarm->time.tm_hour = priv->alarm_hour < 0 ? 0 : priv->alarm_hour;
-	alarm->time.tm_mday = priv->alarm_mday < 0 ? 0 : priv->alarm_mday;
-
-out:
-	mutex_unlock(&priv->mutex);
-	return res;
-}
-
-static int ds1343_set_alarm(struct device *dev, struct rtc_wkalrm *alarm)
-{
-	struct ds1343_priv *priv = dev_get_drvdata(dev);
-	int res = 0;
-
-	if (priv->irq <= 0)
-		return -EINVAL;
-=======
-		return res;
->>>>>>> 24b8d41d
+		return res;
 
 	buf[0] = bin2bcd(alarm->time.tm_sec);
 	buf[1] = bin2bcd(alarm->time.tm_min);
