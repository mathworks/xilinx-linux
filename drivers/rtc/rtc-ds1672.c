// SPDX-License-Identifier: GPL-2.0
/*
 * An rtc/i2c driver for the Dallas DS1672
 * Copyright 2005-06 Tower Technologies
 *
 * Author: Alessandro Zummo <a.zummo@towertech.it>
 */

#include <linux/i2c.h>
#include <linux/rtc.h>
#include <linux/module.h>

/* Registers */

#define DS1672_REG_CNT_BASE	0
#define DS1672_REG_CONTROL	4
#define DS1672_REG_TRICKLE	5

#define DS1672_REG_CONTROL_EOSC	0x80

/*
 * In the routines that deal directly with the ds1672 hardware, we use
 * rtc_time -- month 0-11, hour 0-23, yr = calendar year-epoch
 * Time is set to UTC.
 */
static int ds1672_read_time(struct device *dev, struct rtc_time *tm)
{
	struct i2c_client *client = to_i2c_client(dev);
	unsigned long time;
	unsigned char addr = DS1672_REG_CONTROL;
	unsigned char buf[4];

	struct i2c_msg msgs[] = {
		{/* setup read ptr */
			.addr = client->addr,
			.len = 1,
			.buf = &addr
		},
		{/* read date */
			.addr = client->addr,
			.flags = I2C_M_RD,
			.len = 1,
			.buf = buf
		},
	};

	/* read control register */
	if ((i2c_transfer(client->adapter, &msgs[0], 2)) != 2) {
		dev_warn(&client->dev, "Unable to read the control register\n");
		return -EIO;
	}

	if (buf[0] & DS1672_REG_CONTROL_EOSC) {
		dev_warn(&client->dev, "Oscillator not enabled. Set time to enable.\n");
		return -EINVAL;
	}

	addr = DS1672_REG_CNT_BASE;
	msgs[1].len = 4;

	/* read date registers */
	if ((i2c_transfer(client->adapter, &msgs[0], 2)) != 2) {
		dev_err(&client->dev, "%s: read error\n", __func__);
		return -EIO;
	}

	dev_dbg(&client->dev,
		"%s: raw read data - counters=%02x,%02x,%02x,%02x\n",
		__func__, buf[0], buf[1], buf[2], buf[3]);

	time = ((unsigned long)buf[3] << 24) | (buf[2] << 16) |
	       (buf[1] << 8) | buf[0];

	rtc_time64_to_tm(time, tm);

	dev_dbg(&client->dev, "%s: tm is %ptR\n", __func__, tm);

	return 0;
}

static int ds1672_set_time(struct device *dev, struct rtc_time *tm)
{
	struct i2c_client *client = to_i2c_client(dev);
	int xfer;
	unsigned char buf[6];
	unsigned long secs = rtc_tm_to_time64(tm);

	buf[0] = DS1672_REG_CNT_BASE;
	buf[1] = secs & 0x000000FF;
	buf[2] = (secs & 0x0000FF00) >> 8;
	buf[3] = (secs & 0x00FF0000) >> 16;
	buf[4] = (secs & 0xFF000000) >> 24;
	buf[5] = 0;		/* set control reg to enable counting */

	xfer = i2c_master_send(client, buf, 6);
	if (xfer != 6) {
		dev_err(&client->dev, "%s: send: %d\n", __func__, xfer);
		return -EIO;
	}

	return 0;
}

static const struct rtc_class_ops ds1672_rtc_ops = {
	.read_time = ds1672_read_time,
	.set_time = ds1672_set_time,
};

static int ds1672_probe(struct i2c_client *client,
			const struct i2c_device_id *id)
{
	int err = 0;
	struct rtc_device *rtc;

	dev_dbg(&client->dev, "%s\n", __func__);

	if (!i2c_check_functionality(client->adapter, I2C_FUNC_I2C))
		return -ENODEV;

<<<<<<< HEAD
	rtc = devm_rtc_device_register(&client->dev, ds1672_driver.driver.name,
				  &ds1672_rtc_ops, THIS_MODULE);

=======
	rtc = devm_rtc_allocate_device(&client->dev);
>>>>>>> 24b8d41d
	if (IS_ERR(rtc))
		return PTR_ERR(rtc);

	rtc->ops = &ds1672_rtc_ops;
	rtc->range_max = U32_MAX;

	err = rtc_register_device(rtc);
	if (err)
		return err;

	i2c_set_clientdata(client, rtc);

	return 0;
}

static const struct i2c_device_id ds1672_id[] = {
	{ "ds1672", 0 },
	{ }
};
MODULE_DEVICE_TABLE(i2c, ds1672_id);

static const struct of_device_id ds1672_of_match[] = {
	{ .compatible = "dallas,ds1672" },
	{ }
};
MODULE_DEVICE_TABLE(of, ds1672_of_match);

static struct i2c_driver ds1672_driver = {
	.driver = {
		   .name = "rtc-ds1672",
		   .of_match_table = of_match_ptr(ds1672_of_match),
	},
	.probe = &ds1672_probe,
	.id_table = ds1672_id,
};

module_i2c_driver(ds1672_driver);

MODULE_AUTHOR("Alessandro Zummo <a.zummo@towertech.it>");
MODULE_DESCRIPTION("Dallas/Maxim DS1672 timekeeper driver");
MODULE_LICENSE("GPL");<|MERGE_RESOLUTION|>--- conflicted
+++ resolved
@@ -117,13 +117,7 @@
 	if (!i2c_check_functionality(client->adapter, I2C_FUNC_I2C))
 		return -ENODEV;
 
-<<<<<<< HEAD
-	rtc = devm_rtc_device_register(&client->dev, ds1672_driver.driver.name,
-				  &ds1672_rtc_ops, THIS_MODULE);
-
-=======
 	rtc = devm_rtc_allocate_device(&client->dev);
->>>>>>> 24b8d41d
 	if (IS_ERR(rtc))
 		return PTR_ERR(rtc);
 
