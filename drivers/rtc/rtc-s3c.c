// SPDX-License-Identifier: GPL-2.0-only
/* drivers/rtc/rtc-s3c.c
 *
 * Copyright (c) 2010 Samsung Electronics Co., Ltd.
 *		http://www.samsung.com/
 *
 * Copyright (c) 2004,2006 Simtec Electronics
 *	Ben Dooks, <ben@simtec.co.uk>
 *	http://armlinux.simtec.co.uk/
 *
 * S3C2410/S3C2440/S3C24XX Internal RTC Driver
*/

#include <linux/module.h>
#include <linux/fs.h>
#include <linux/string.h>
#include <linux/init.h>
#include <linux/platform_device.h>
#include <linux/interrupt.h>
#include <linux/rtc.h>
#include <linux/bcd.h>
#include <linux/clk.h>
#include <linux/log2.h>
#include <linux/slab.h>
#include <linux/of.h>
#include <linux/of_device.h>
#include <linux/uaccess.h>
#include <linux/io.h>

#include <asm/irq.h>
#include "rtc-s3c.h"

struct s3c_rtc {
	struct device *dev;
	struct rtc_device *rtc;

	void __iomem *base;
	struct clk *rtc_clk;
	struct clk *rtc_src_clk;
	bool alarm_enabled;

	const struct s3c_rtc_data *data;

	int irq_alarm;
	int irq_tick;

	spinlock_t pie_lock;
	spinlock_t alarm_lock;

	int ticnt_save;
	int ticnt_en_save;
	bool wake_en;
};

struct s3c_rtc_data {
	int max_user_freq;
	bool needs_src_clk;

	void (*irq_handler) (struct s3c_rtc *info, int mask);
	void (*set_freq) (struct s3c_rtc *info, int freq);
	void (*enable_tick) (struct s3c_rtc *info, struct seq_file *seq);
	void (*select_tick_clk) (struct s3c_rtc *info);
	void (*save_tick_cnt) (struct s3c_rtc *info);
	void (*restore_tick_cnt) (struct s3c_rtc *info);
	void (*enable) (struct s3c_rtc *info);
	void (*disable) (struct s3c_rtc *info);
};

static int s3c_rtc_enable_clk(struct s3c_rtc *info)
{
	int ret;

	ret = clk_enable(info->rtc_clk);
	if (ret)
		return ret;

	if (info->data->needs_src_clk) {
		ret = clk_enable(info->rtc_src_clk);
		if (ret) {
			clk_disable(info->rtc_clk);
			return ret;
		}
	}
	return 0;
}

static void s3c_rtc_disable_clk(struct s3c_rtc *info)
{
	if (info->data->needs_src_clk)
		clk_disable(info->rtc_src_clk);
	clk_disable(info->rtc_clk);
}

/* IRQ Handlers */
static irqreturn_t s3c_rtc_tickirq(int irq, void *id)
{
	struct s3c_rtc *info = (struct s3c_rtc *)id;

	if (info->data->irq_handler)
		info->data->irq_handler(info, S3C2410_INTP_TIC);

	return IRQ_HANDLED;
}

static irqreturn_t s3c_rtc_alarmirq(int irq, void *id)
{
	struct s3c_rtc *info = (struct s3c_rtc *)id;

	if (info->data->irq_handler)
		info->data->irq_handler(info, S3C2410_INTP_ALM);

	return IRQ_HANDLED;
}

/* Update control registers */
static int s3c_rtc_setaie(struct device *dev, unsigned int enabled)
{
	struct s3c_rtc *info = dev_get_drvdata(dev);
	unsigned long flags;
	unsigned int tmp;
	int ret;

	dev_dbg(info->dev, "%s: aie=%d\n", __func__, enabled);

	ret = s3c_rtc_enable_clk(info);
	if (ret)
		return ret;

	tmp = readb(info->base + S3C2410_RTCALM) & ~S3C2410_RTCALM_ALMEN;

	if (enabled)
		tmp |= S3C2410_RTCALM_ALMEN;

	writeb(tmp, info->base + S3C2410_RTCALM);

	spin_lock_irqsave(&info->alarm_lock, flags);

	if (info->alarm_enabled && !enabled)
		s3c_rtc_disable_clk(info);
	else if (!info->alarm_enabled && enabled)
		ret = s3c_rtc_enable_clk(info);

	info->alarm_enabled = enabled;
	spin_unlock_irqrestore(&info->alarm_lock, flags);

	s3c_rtc_disable_clk(info);

	return ret;
}

/* Set RTC frequency */
static int s3c_rtc_setfreq(struct s3c_rtc *info, int freq)
{
	int ret;

	if (!is_power_of_2(freq))
		return -EINVAL;

<<<<<<< HEAD
	s3c_rtc_enable_clk(info);
=======
	ret = s3c_rtc_enable_clk(info);
	if (ret)
		return ret;
>>>>>>> 24b8d41d
	spin_lock_irq(&info->pie_lock);

	if (info->data->set_freq)
		info->data->set_freq(info, freq);

	spin_unlock_irq(&info->pie_lock);
	s3c_rtc_disable_clk(info);

	return 0;
}

/* Time read/write */
static int s3c_rtc_gettime(struct device *dev, struct rtc_time *rtc_tm)
{
	struct s3c_rtc *info = dev_get_drvdata(dev);
	unsigned int have_retried = 0;
	int ret;

	ret = s3c_rtc_enable_clk(info);
	if (ret)
		return ret;

retry_get_time:
	rtc_tm->tm_min  = readb(info->base + S3C2410_RTCMIN);
	rtc_tm->tm_hour = readb(info->base + S3C2410_RTCHOUR);
	rtc_tm->tm_mday = readb(info->base + S3C2410_RTCDATE);
	rtc_tm->tm_mon  = readb(info->base + S3C2410_RTCMON);
	rtc_tm->tm_year = readb(info->base + S3C2410_RTCYEAR);
	rtc_tm->tm_sec  = readb(info->base + S3C2410_RTCSEC);

	/* the only way to work out whether the system was mid-update
	 * when we read it is to check the second counter, and if it
	 * is zero, then we re-try the entire read
	 */

	if (rtc_tm->tm_sec == 0 && !have_retried) {
		have_retried = 1;
		goto retry_get_time;
	}

	rtc_tm->tm_sec = bcd2bin(rtc_tm->tm_sec);
	rtc_tm->tm_min = bcd2bin(rtc_tm->tm_min);
	rtc_tm->tm_hour = bcd2bin(rtc_tm->tm_hour);
	rtc_tm->tm_mday = bcd2bin(rtc_tm->tm_mday);
	rtc_tm->tm_mon = bcd2bin(rtc_tm->tm_mon);
	rtc_tm->tm_year = bcd2bin(rtc_tm->tm_year);

	s3c_rtc_disable_clk(info);

	rtc_tm->tm_year += 100;
	rtc_tm->tm_mon -= 1;

	dev_dbg(dev, "read time %ptR\n", rtc_tm);
	return 0;
}

static int s3c_rtc_settime(struct device *dev, struct rtc_time *tm)
{
	struct s3c_rtc *info = dev_get_drvdata(dev);
	int year = tm->tm_year - 100;
	int ret;

	dev_dbg(dev, "set time %ptR\n", tm);

	/* we get around y2k by simply not supporting it */

	if (year < 0 || year >= 100) {
		dev_err(dev, "rtc only supports 100 years\n");
		return -EINVAL;
	}

	ret = s3c_rtc_enable_clk(info);
	if (ret)
		return ret;

	writeb(bin2bcd(tm->tm_sec),  info->base + S3C2410_RTCSEC);
	writeb(bin2bcd(tm->tm_min),  info->base + S3C2410_RTCMIN);
	writeb(bin2bcd(tm->tm_hour), info->base + S3C2410_RTCHOUR);
	writeb(bin2bcd(tm->tm_mday), info->base + S3C2410_RTCDATE);
	writeb(bin2bcd(tm->tm_mon + 1), info->base + S3C2410_RTCMON);
	writeb(bin2bcd(year), info->base + S3C2410_RTCYEAR);

	s3c_rtc_disable_clk(info);

	return 0;
}

static int s3c_rtc_getalarm(struct device *dev, struct rtc_wkalrm *alrm)
{
	struct s3c_rtc *info = dev_get_drvdata(dev);
	struct rtc_time *alm_tm = &alrm->time;
	unsigned int alm_en;
	int ret;

	ret = s3c_rtc_enable_clk(info);
	if (ret)
		return ret;

	alm_tm->tm_sec  = readb(info->base + S3C2410_ALMSEC);
	alm_tm->tm_min  = readb(info->base + S3C2410_ALMMIN);
	alm_tm->tm_hour = readb(info->base + S3C2410_ALMHOUR);
	alm_tm->tm_mon  = readb(info->base + S3C2410_ALMMON);
	alm_tm->tm_mday = readb(info->base + S3C2410_ALMDATE);
	alm_tm->tm_year = readb(info->base + S3C2410_ALMYEAR);

	alm_en = readb(info->base + S3C2410_RTCALM);

	s3c_rtc_disable_clk(info);

	alrm->enabled = (alm_en & S3C2410_RTCALM_ALMEN) ? 1 : 0;

	dev_dbg(dev, "read alarm %d, %ptR\n", alm_en, alm_tm);

	/* decode the alarm enable field */
	if (alm_en & S3C2410_RTCALM_SECEN)
		alm_tm->tm_sec = bcd2bin(alm_tm->tm_sec);

	if (alm_en & S3C2410_RTCALM_MINEN)
		alm_tm->tm_min = bcd2bin(alm_tm->tm_min);

	if (alm_en & S3C2410_RTCALM_HOUREN)
		alm_tm->tm_hour = bcd2bin(alm_tm->tm_hour);

	if (alm_en & S3C2410_RTCALM_DAYEN)
		alm_tm->tm_mday = bcd2bin(alm_tm->tm_mday);

	if (alm_en & S3C2410_RTCALM_MONEN) {
		alm_tm->tm_mon = bcd2bin(alm_tm->tm_mon);
		alm_tm->tm_mon -= 1;
	}

	if (alm_en & S3C2410_RTCALM_YEAREN)
		alm_tm->tm_year = bcd2bin(alm_tm->tm_year);

	return 0;
}

static int s3c_rtc_setalarm(struct device *dev, struct rtc_wkalrm *alrm)
{
	struct s3c_rtc *info = dev_get_drvdata(dev);
	struct rtc_time *tm = &alrm->time;
	unsigned int alrm_en;
	int ret;

	dev_dbg(dev, "s3c_rtc_setalarm: %d, %ptR\n", alrm->enabled, tm);

	ret = s3c_rtc_enable_clk(info);
	if (ret)
		return ret;

	alrm_en = readb(info->base + S3C2410_RTCALM) & S3C2410_RTCALM_ALMEN;
	writeb(0x00, info->base + S3C2410_RTCALM);

	if (tm->tm_sec < 60 && tm->tm_sec >= 0) {
		alrm_en |= S3C2410_RTCALM_SECEN;
		writeb(bin2bcd(tm->tm_sec), info->base + S3C2410_ALMSEC);
	}

	if (tm->tm_min < 60 && tm->tm_min >= 0) {
		alrm_en |= S3C2410_RTCALM_MINEN;
		writeb(bin2bcd(tm->tm_min), info->base + S3C2410_ALMMIN);
	}

	if (tm->tm_hour < 24 && tm->tm_hour >= 0) {
		alrm_en |= S3C2410_RTCALM_HOUREN;
		writeb(bin2bcd(tm->tm_hour), info->base + S3C2410_ALMHOUR);
	}

	if (tm->tm_mon < 12 && tm->tm_mon >= 0) {
		alrm_en |= S3C2410_RTCALM_MONEN;
		writeb(bin2bcd(tm->tm_mon + 1), info->base + S3C2410_ALMMON);
	}

	if (tm->tm_mday <= 31 && tm->tm_mday >= 1) {
		alrm_en |= S3C2410_RTCALM_DAYEN;
		writeb(bin2bcd(tm->tm_mday), info->base + S3C2410_ALMDATE);
	}

	dev_dbg(dev, "setting S3C2410_RTCALM to %08x\n", alrm_en);

	writeb(alrm_en, info->base + S3C2410_RTCALM);

	s3c_rtc_setaie(dev, alrm->enabled);

	s3c_rtc_disable_clk(info);

	return 0;
}

static int s3c_rtc_proc(struct device *dev, struct seq_file *seq)
{
	struct s3c_rtc *info = dev_get_drvdata(dev);
	int ret;

	ret = s3c_rtc_enable_clk(info);
	if (ret)
		return ret;

	if (info->data->enable_tick)
		info->data->enable_tick(info, seq);

	s3c_rtc_disable_clk(info);

	return 0;
}

static const struct rtc_class_ops s3c_rtcops = {
	.read_time	= s3c_rtc_gettime,
	.set_time	= s3c_rtc_settime,
	.read_alarm	= s3c_rtc_getalarm,
	.set_alarm	= s3c_rtc_setalarm,
	.proc		= s3c_rtc_proc,
	.alarm_irq_enable = s3c_rtc_setaie,
};

static void s3c24xx_rtc_enable(struct s3c_rtc *info)
{
	unsigned int con, tmp;

	con = readw(info->base + S3C2410_RTCCON);
	/* re-enable the device, and check it is ok */
	if ((con & S3C2410_RTCCON_RTCEN) == 0) {
		dev_info(info->dev, "rtc disabled, re-enabling\n");

		tmp = readw(info->base + S3C2410_RTCCON);
		writew(tmp | S3C2410_RTCCON_RTCEN, info->base + S3C2410_RTCCON);
	}

	if (con & S3C2410_RTCCON_CNTSEL) {
		dev_info(info->dev, "removing RTCCON_CNTSEL\n");

		tmp = readw(info->base + S3C2410_RTCCON);
		writew(tmp & ~S3C2410_RTCCON_CNTSEL,
		       info->base + S3C2410_RTCCON);
	}

	if (con & S3C2410_RTCCON_CLKRST) {
		dev_info(info->dev, "removing RTCCON_CLKRST\n");

		tmp = readw(info->base + S3C2410_RTCCON);
		writew(tmp & ~S3C2410_RTCCON_CLKRST,
		       info->base + S3C2410_RTCCON);
	}
}

static void s3c24xx_rtc_disable(struct s3c_rtc *info)
{
	unsigned int con;

	con = readw(info->base + S3C2410_RTCCON);
	con &= ~S3C2410_RTCCON_RTCEN;
	writew(con, info->base + S3C2410_RTCCON);

	con = readb(info->base + S3C2410_TICNT);
	con &= ~S3C2410_TICNT_ENABLE;
	writeb(con, info->base + S3C2410_TICNT);
}

static void s3c6410_rtc_disable(struct s3c_rtc *info)
{
	unsigned int con;

	con = readw(info->base + S3C2410_RTCCON);
	con &= ~S3C64XX_RTCCON_TICEN;
	con &= ~S3C2410_RTCCON_RTCEN;
	writew(con, info->base + S3C2410_RTCCON);
}

static int s3c_rtc_remove(struct platform_device *pdev)
{
	struct s3c_rtc *info = platform_get_drvdata(pdev);

	s3c_rtc_setaie(info->dev, 0);

	if (info->data->needs_src_clk)
		clk_unprepare(info->rtc_src_clk);
	clk_unprepare(info->rtc_clk);

	return 0;
}

static int s3c_rtc_probe(struct platform_device *pdev)
{
	struct s3c_rtc *info = NULL;
	struct rtc_time rtc_tm;
	int ret;

	info = devm_kzalloc(&pdev->dev, sizeof(*info), GFP_KERNEL);
	if (!info)
		return -ENOMEM;

	/* find the IRQs */
	info->irq_tick = platform_get_irq(pdev, 1);
	if (info->irq_tick < 0)
		return info->irq_tick;

	info->dev = &pdev->dev;
	info->data = of_device_get_match_data(&pdev->dev);
	if (!info->data) {
		dev_err(&pdev->dev, "failed getting s3c_rtc_data\n");
		return -EINVAL;
	}
	spin_lock_init(&info->pie_lock);
	spin_lock_init(&info->alarm_lock);

	platform_set_drvdata(pdev, info);

	info->irq_alarm = platform_get_irq(pdev, 0);
	if (info->irq_alarm < 0)
		return info->irq_alarm;

	dev_dbg(&pdev->dev, "s3c2410_rtc: tick irq %d, alarm irq %d\n",
		info->irq_tick, info->irq_alarm);

	/* get the memory region */
	info->base = devm_platform_ioremap_resource(pdev, 0);
	if (IS_ERR(info->base))
		return PTR_ERR(info->base);

	info->rtc_clk = devm_clk_get(&pdev->dev, "rtc");
	if (IS_ERR(info->rtc_clk)) {
		ret = PTR_ERR(info->rtc_clk);
		if (ret != -EPROBE_DEFER)
			dev_err(&pdev->dev, "failed to find rtc clock\n");
		else
			dev_dbg(&pdev->dev, "probe deferred due to missing rtc clk\n");
		return ret;
	}
	ret = clk_prepare_enable(info->rtc_clk);
	if (ret)
		return ret;

	if (info->data->needs_src_clk) {
		info->rtc_src_clk = devm_clk_get(&pdev->dev, "rtc_src");
		if (IS_ERR(info->rtc_src_clk)) {
			ret = dev_err_probe(&pdev->dev, PTR_ERR(info->rtc_src_clk),
					    "failed to find rtc source clock\n");
			goto err_src_clk;
		}
		ret = clk_prepare_enable(info->rtc_src_clk);
		if (ret)
			goto err_src_clk;
	}

	/* check to see if everything is setup correctly */
	if (info->data->enable)
		info->data->enable(info);

	dev_dbg(&pdev->dev, "s3c2410_rtc: RTCCON=%02x\n",
		readw(info->base + S3C2410_RTCCON));

	device_init_wakeup(&pdev->dev, 1);

	/* Check RTC Time */
	if (s3c_rtc_gettime(&pdev->dev, &rtc_tm)) {
		rtc_tm.tm_year	= 100;
		rtc_tm.tm_mon	= 0;
		rtc_tm.tm_mday	= 1;
		rtc_tm.tm_hour	= 0;
		rtc_tm.tm_min	= 0;
		rtc_tm.tm_sec	= 0;

		s3c_rtc_settime(&pdev->dev, &rtc_tm);

		dev_warn(&pdev->dev, "warning: invalid RTC value so initializing it\n");
	}

	/* register RTC and exit */
	info->rtc = devm_rtc_device_register(&pdev->dev, "s3c", &s3c_rtcops,
					     THIS_MODULE);
	if (IS_ERR(info->rtc)) {
		dev_err(&pdev->dev, "cannot attach rtc\n");
		ret = PTR_ERR(info->rtc);
		goto err_nortc;
	}

	ret = devm_request_irq(&pdev->dev, info->irq_alarm, s3c_rtc_alarmirq,
			       0, "s3c2410-rtc alarm", info);
	if (ret) {
		dev_err(&pdev->dev, "IRQ%d error %d\n", info->irq_alarm, ret);
		goto err_nortc;
	}

	ret = devm_request_irq(&pdev->dev, info->irq_tick, s3c_rtc_tickirq,
			       0, "s3c2410-rtc tick", info);
	if (ret) {
		dev_err(&pdev->dev, "IRQ%d error %d\n", info->irq_tick, ret);
		goto err_nortc;
	}

	if (info->data->select_tick_clk)
		info->data->select_tick_clk(info);

	s3c_rtc_setfreq(info, 1);

	return 0;

err_nortc:
	if (info->data->disable)
		info->data->disable(info);

	if (info->data->needs_src_clk)
		clk_disable_unprepare(info->rtc_src_clk);
err_src_clk:
	clk_disable_unprepare(info->rtc_clk);

	return ret;
}

#ifdef CONFIG_PM_SLEEP

static int s3c_rtc_suspend(struct device *dev)
{
	struct s3c_rtc *info = dev_get_drvdata(dev);
	int ret;

	ret = s3c_rtc_enable_clk(info);
	if (ret)
		return ret;

	/* save TICNT for anyone using periodic interrupts */
	if (info->data->save_tick_cnt)
		info->data->save_tick_cnt(info);

	if (info->data->disable)
		info->data->disable(info);

	if (device_may_wakeup(dev) && !info->wake_en) {
		if (enable_irq_wake(info->irq_alarm) == 0)
			info->wake_en = true;
		else
			dev_err(dev, "enable_irq_wake failed\n");
	}

	return 0;
}

static int s3c_rtc_resume(struct device *dev)
{
	struct s3c_rtc *info = dev_get_drvdata(dev);

	if (info->data->enable)
		info->data->enable(info);

	if (info->data->restore_tick_cnt)
		info->data->restore_tick_cnt(info);

	s3c_rtc_disable_clk(info);

	if (device_may_wakeup(dev) && info->wake_en) {
		disable_irq_wake(info->irq_alarm);
		info->wake_en = false;
	}

	return 0;
}
#endif
static SIMPLE_DEV_PM_OPS(s3c_rtc_pm_ops, s3c_rtc_suspend, s3c_rtc_resume);

static void s3c24xx_rtc_irq(struct s3c_rtc *info, int mask)
{
	rtc_update_irq(info->rtc, 1, RTC_AF | RTC_IRQF);
}

static void s3c6410_rtc_irq(struct s3c_rtc *info, int mask)
{
	rtc_update_irq(info->rtc, 1, RTC_AF | RTC_IRQF);
	writeb(mask, info->base + S3C2410_INTP);
}

static void s3c2410_rtc_setfreq(struct s3c_rtc *info, int freq)
{
	unsigned int tmp = 0;
	int val;

	tmp = readb(info->base + S3C2410_TICNT);
	tmp &= S3C2410_TICNT_ENABLE;

	val = (info->rtc->max_user_freq / freq) - 1;
	tmp |= val;

	writel(tmp, info->base + S3C2410_TICNT);
}

static void s3c2416_rtc_setfreq(struct s3c_rtc *info, int freq)
{
	unsigned int tmp = 0;
	int val;

	tmp = readb(info->base + S3C2410_TICNT);
	tmp &= S3C2410_TICNT_ENABLE;

	val = (info->rtc->max_user_freq / freq) - 1;

	tmp |= S3C2443_TICNT_PART(val);
	writel(S3C2443_TICNT1_PART(val), info->base + S3C2443_TICNT1);

	writel(S3C2416_TICNT2_PART(val), info->base + S3C2416_TICNT2);

	writel(tmp, info->base + S3C2410_TICNT);
}

static void s3c2443_rtc_setfreq(struct s3c_rtc *info, int freq)
{
	unsigned int tmp = 0;
	int val;

	tmp = readb(info->base + S3C2410_TICNT);
	tmp &= S3C2410_TICNT_ENABLE;

	val = (info->rtc->max_user_freq / freq) - 1;

	tmp |= S3C2443_TICNT_PART(val);
	writel(S3C2443_TICNT1_PART(val), info->base + S3C2443_TICNT1);

	writel(tmp, info->base + S3C2410_TICNT);
}

static void s3c6410_rtc_setfreq(struct s3c_rtc *info, int freq)
{
	int val;

	val = (info->rtc->max_user_freq / freq) - 1;
	writel(val, info->base + S3C2410_TICNT);
}

static void s3c24xx_rtc_enable_tick(struct s3c_rtc *info, struct seq_file *seq)
{
	unsigned int ticnt;

	ticnt = readb(info->base + S3C2410_TICNT);
	ticnt &= S3C2410_TICNT_ENABLE;

	seq_printf(seq, "periodic_IRQ\t: %s\n", ticnt  ? "yes" : "no");
}

static void s3c2416_rtc_select_tick_clk(struct s3c_rtc *info)
{
	unsigned int con;

	con = readw(info->base + S3C2410_RTCCON);
	con |= S3C2443_RTCCON_TICSEL;
	writew(con, info->base + S3C2410_RTCCON);
}

static void s3c6410_rtc_enable_tick(struct s3c_rtc *info, struct seq_file *seq)
{
	unsigned int ticnt;

	ticnt = readw(info->base + S3C2410_RTCCON);
	ticnt &= S3C64XX_RTCCON_TICEN;

	seq_printf(seq, "periodic_IRQ\t: %s\n", ticnt  ? "yes" : "no");
}

static void s3c24xx_rtc_save_tick_cnt(struct s3c_rtc *info)
{
	info->ticnt_save = readb(info->base + S3C2410_TICNT);
}

static void s3c24xx_rtc_restore_tick_cnt(struct s3c_rtc *info)
{
	writeb(info->ticnt_save, info->base + S3C2410_TICNT);
}

static void s3c6410_rtc_save_tick_cnt(struct s3c_rtc *info)
{
	info->ticnt_en_save = readw(info->base + S3C2410_RTCCON);
	info->ticnt_en_save &= S3C64XX_RTCCON_TICEN;
	info->ticnt_save = readl(info->base + S3C2410_TICNT);
}

static void s3c6410_rtc_restore_tick_cnt(struct s3c_rtc *info)
{
	unsigned int con;

	writel(info->ticnt_save, info->base + S3C2410_TICNT);
	if (info->ticnt_en_save) {
		con = readw(info->base + S3C2410_RTCCON);
		writew(con | info->ticnt_en_save, info->base + S3C2410_RTCCON);
	}
}

static struct s3c_rtc_data const s3c2410_rtc_data = {
	.max_user_freq		= 128,
	.irq_handler		= s3c24xx_rtc_irq,
	.set_freq		= s3c2410_rtc_setfreq,
	.enable_tick		= s3c24xx_rtc_enable_tick,
	.save_tick_cnt		= s3c24xx_rtc_save_tick_cnt,
	.restore_tick_cnt	= s3c24xx_rtc_restore_tick_cnt,
	.enable			= s3c24xx_rtc_enable,
	.disable		= s3c24xx_rtc_disable,
};

static struct s3c_rtc_data const s3c2416_rtc_data = {
	.max_user_freq		= 32768,
	.irq_handler		= s3c24xx_rtc_irq,
	.set_freq		= s3c2416_rtc_setfreq,
	.enable_tick		= s3c24xx_rtc_enable_tick,
	.select_tick_clk	= s3c2416_rtc_select_tick_clk,
	.save_tick_cnt		= s3c24xx_rtc_save_tick_cnt,
	.restore_tick_cnt	= s3c24xx_rtc_restore_tick_cnt,
	.enable			= s3c24xx_rtc_enable,
	.disable		= s3c24xx_rtc_disable,
};

static struct s3c_rtc_data const s3c2443_rtc_data = {
	.max_user_freq		= 32768,
	.irq_handler		= s3c24xx_rtc_irq,
	.set_freq		= s3c2443_rtc_setfreq,
	.enable_tick		= s3c24xx_rtc_enable_tick,
	.select_tick_clk	= s3c2416_rtc_select_tick_clk,
	.save_tick_cnt		= s3c24xx_rtc_save_tick_cnt,
	.restore_tick_cnt	= s3c24xx_rtc_restore_tick_cnt,
	.enable			= s3c24xx_rtc_enable,
	.disable		= s3c24xx_rtc_disable,
};

static struct s3c_rtc_data const s3c6410_rtc_data = {
	.max_user_freq		= 32768,
	.needs_src_clk		= true,
	.irq_handler		= s3c6410_rtc_irq,
	.set_freq		= s3c6410_rtc_setfreq,
	.enable_tick		= s3c6410_rtc_enable_tick,
	.save_tick_cnt		= s3c6410_rtc_save_tick_cnt,
	.restore_tick_cnt	= s3c6410_rtc_restore_tick_cnt,
	.enable			= s3c24xx_rtc_enable,
	.disable		= s3c6410_rtc_disable,
};

static const struct of_device_id s3c_rtc_dt_match[] = {
	{
		.compatible = "samsung,s3c2410-rtc",
		.data = &s3c2410_rtc_data,
	}, {
		.compatible = "samsung,s3c2416-rtc",
		.data = &s3c2416_rtc_data,
	}, {
		.compatible = "samsung,s3c2443-rtc",
		.data = &s3c2443_rtc_data,
	}, {
		.compatible = "samsung,s3c6410-rtc",
		.data = &s3c6410_rtc_data,
	}, {
		.compatible = "samsung,exynos3250-rtc",
		.data = &s3c6410_rtc_data,
	},
	{ /* sentinel */ },
};
MODULE_DEVICE_TABLE(of, s3c_rtc_dt_match);

static struct platform_driver s3c_rtc_driver = {
	.probe		= s3c_rtc_probe,
	.remove		= s3c_rtc_remove,
	.driver		= {
		.name	= "s3c-rtc",
		.pm	= &s3c_rtc_pm_ops,
		.of_match_table	= of_match_ptr(s3c_rtc_dt_match),
	},
};
module_platform_driver(s3c_rtc_driver);

MODULE_DESCRIPTION("Samsung S3C RTC Driver");
MODULE_AUTHOR("Ben Dooks <ben@simtec.co.uk>");
MODULE_LICENSE("GPL");
MODULE_ALIAS("platform:s3c2410-rtc");<|MERGE_RESOLUTION|>--- conflicted
+++ resolved
@@ -156,13 +156,9 @@
 	if (!is_power_of_2(freq))
 		return -EINVAL;
 
-<<<<<<< HEAD
-	s3c_rtc_enable_clk(info);
-=======
 	ret = s3c_rtc_enable_clk(info);
 	if (ret)
 		return ret;
->>>>>>> 24b8d41d
 	spin_lock_irq(&info->pie_lock);
 
 	if (info->data->set_freq)
@@ -557,6 +553,8 @@
 		info->data->select_tick_clk(info);
 
 	s3c_rtc_setfreq(info, 1);
+
+	s3c_rtc_disable_clk(info);
 
 	return 0;
 
