--- conflicted
+++ resolved
@@ -9,10 +9,6 @@
  * Copyright (C) 2014 Johan Hovold <johan@kernel.org>
  */
 
-<<<<<<< HEAD
-#include <dt-bindings/gpio/gpio.h>
-=======
->>>>>>> 24b8d41d
 #include <linux/bcd.h>
 #include <linux/clk.h>
 #include <linux/delay.h>
@@ -586,13 +582,7 @@
 	.dt_free_map = pinconf_generic_dt_free_map,
 };
 
-<<<<<<< HEAD
-enum rtc_pin_config_param {
-	PIN_CONFIG_ACTIVE_HIGH = PIN_CONFIG_END + 1,
-};
-=======
 #define PIN_CONFIG_ACTIVE_HIGH		(PIN_CONFIG_END + 1)
->>>>>>> 24b8d41d
 
 static const struct pinconf_generic_params rtc_params[] = {
 	{"ti,active-high", PIN_CONFIG_ACTIVE_HIGH, 0},
@@ -612,13 +602,7 @@
 	u32 val;
 	u16 arg = 0;
 
-<<<<<<< HEAD
-	rtc->type->unlock(rtc);
 	val = rtc_readl(rtc, OMAP_RTC_PMIC_REG);
-	rtc->type->lock(rtc);
-=======
-	val = rtc_readl(rtc, OMAP_RTC_PMIC_REG);
->>>>>>> 24b8d41d
 
 	switch (param) {
 	case PIN_CONFIG_INPUT_ENABLE:
@@ -631,11 +615,7 @@
 		break;
 	default:
 		return -ENOTSUPP;
-<<<<<<< HEAD
-	};
-=======
-	}
->>>>>>> 24b8d41d
+	}
 
 	*config = pinconf_to_config_packed(param, arg);
 
@@ -649,19 +629,10 @@
 	struct omap_rtc *rtc = pinctrl_dev_get_drvdata(pctldev);
 	u32 val;
 	unsigned int param;
-<<<<<<< HEAD
-	u16 param_val;
-	int i;
-
-	rtc->type->unlock(rtc);
-	val = rtc_readl(rtc, OMAP_RTC_PMIC_REG);
-	rtc->type->lock(rtc);
-=======
 	u32 param_val;
 	int i;
 
 	val = rtc_readl(rtc, OMAP_RTC_PMIC_REG);
->>>>>>> 24b8d41d
 
 	/* active low by default */
 	val |= OMAP_RTC_PMIC_EXT_WKUP_POL(pin);
@@ -713,8 +684,6 @@
 	.owner = THIS_MODULE,
 };
 
-<<<<<<< HEAD
-=======
 static int omap_rtc_scratch_read(void *priv, unsigned int offset, void *_val,
 				 size_t bytes)
 {
@@ -754,7 +723,6 @@
 	.reg_write = omap_rtc_scratch_write,
 };
 
->>>>>>> 24b8d41d
 static int omap_rtc_probe(struct platform_device *pdev)
 {
 	struct omap_rtc	*rtc;
@@ -931,15 +899,6 @@
 		}
 	}
 
-	/* Support ext_wakeup pinconf */
-	rtc_pinctrl_desc.name = dev_name(&pdev->dev);
-
-	rtc->pctldev = pinctrl_register(&rtc_pinctrl_desc, &pdev->dev, rtc);
-	if (IS_ERR(rtc->pctldev)) {
-		dev_err(&pdev->dev, "Couldn't register pinctrl driver\n");
-		return PTR_ERR(rtc->pctldev);
-	}
-
 	return 0;
 
 err_deregister_pinctrl:
@@ -1028,35 +987,9 @@
 
 	rtc->is_suspending = false;
 
-<<<<<<< HEAD
-	return 0;
-}
-#endif
-
-#ifdef CONFIG_PM
-static int omap_rtc_runtime_suspend(struct device *dev)
-{
-	struct omap_rtc *rtc = dev_get_drvdata(dev);
-
-	if (rtc->is_suspending && !rtc->has_ext_clk)
-		return -EBUSY;
-
-	return 0;
-}
-
-static int omap_rtc_runtime_resume(struct device *dev)
-{
-=======
->>>>>>> 24b8d41d
-	return 0;
-}
-
-<<<<<<< HEAD
-static const struct dev_pm_ops omap_rtc_pm_ops = {
-	SET_SYSTEM_SLEEP_PM_OPS(omap_rtc_suspend, omap_rtc_resume)
-	SET_RUNTIME_PM_OPS(omap_rtc_runtime_suspend,
-			   omap_rtc_runtime_resume, NULL)
-=======
+	return 0;
+}
+
 static int __maybe_unused omap_rtc_runtime_suspend(struct device *dev)
 {
 	struct omap_rtc *rtc = dev_get_drvdata(dev);
@@ -1070,7 +1003,6 @@
 static const struct dev_pm_ops omap_rtc_pm_ops = {
 	SET_SYSTEM_SLEEP_PM_OPS(omap_rtc_suspend, omap_rtc_resume)
 	SET_RUNTIME_PM_OPS(omap_rtc_runtime_suspend, NULL, NULL)
->>>>>>> 24b8d41d
 };
 
 static void omap_rtc_shutdown(struct platform_device *pdev)
