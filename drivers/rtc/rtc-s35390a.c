// SPDX-License-Identifier: GPL-2.0-or-later
/*
 * Seiko Instruments S-35390A RTC Driver
 *
 * Copyright (c) 2007 Byron Bradley
 */

#include <linux/module.h>
#include <linux/rtc.h>
#include <linux/i2c.h>
#include <linux/bitrev.h>
#include <linux/bcd.h>
#include <linux/slab.h>
#include <linux/delay.h>

#define S35390A_CMD_STATUS1	0
#define S35390A_CMD_STATUS2	1
#define S35390A_CMD_TIME1	2
#define S35390A_CMD_TIME2	3
#define S35390A_CMD_INT2_REG1	5

#define S35390A_BYTE_YEAR	0
#define S35390A_BYTE_MONTH	1
#define S35390A_BYTE_DAY	2
#define S35390A_BYTE_WDAY	3
#define S35390A_BYTE_HOURS	4
#define S35390A_BYTE_MINS	5
#define S35390A_BYTE_SECS	6

#define S35390A_ALRM_BYTE_WDAY	0
#define S35390A_ALRM_BYTE_HOURS	1
#define S35390A_ALRM_BYTE_MINS	2

/* flags for STATUS1 */
<<<<<<< HEAD
#define S35390A_FLAG_POC	0x01
#define S35390A_FLAG_BLD	0x02
#define S35390A_FLAG_INT2	0x04
#define S35390A_FLAG_24H	0x40
#define S35390A_FLAG_RESET	0x80

/* flag for STATUS2 */
#define S35390A_FLAG_TEST	0x01
=======
#define S35390A_FLAG_POC	BIT(0)
#define S35390A_FLAG_BLD	BIT(1)
#define S35390A_FLAG_INT2	BIT(2)
#define S35390A_FLAG_24H	BIT(6)
#define S35390A_FLAG_RESET	BIT(7)
>>>>>>> 24b8d41d

/* flag for STATUS2 */
#define S35390A_FLAG_TEST	BIT(0)

/* INT2 pin output mode */
#define S35390A_INT2_MODE_MASK		0x0E
#define S35390A_INT2_MODE_NOINTR	0x00
#define S35390A_INT2_MODE_ALARM		BIT(1) /* INT2AE */
#define S35390A_INT2_MODE_PMIN_EDG	BIT(2) /* INT2ME */
#define S35390A_INT2_MODE_FREQ		BIT(3) /* INT2FE */
#define S35390A_INT2_MODE_PMIN		(BIT(3) | BIT(2)) /* INT2FE | INT2ME */

static const struct i2c_device_id s35390a_id[] = {
	{ "s35390a", 0 },
	{ }
};
MODULE_DEVICE_TABLE(i2c, s35390a_id);

static const struct of_device_id s35390a_of_match[] = {
	{ .compatible = "s35390a" },
	{ .compatible = "sii,s35390a" },
	{ }
};
MODULE_DEVICE_TABLE(of, s35390a_of_match);

struct s35390a {
	struct i2c_client *client[8];
	struct rtc_device *rtc;
	int twentyfourhour;
};

static int s35390a_set_reg(struct s35390a *s35390a, int reg, char *buf, int len)
{
	struct i2c_client *client = s35390a->client[reg];
	struct i2c_msg msg[] = {
		{
			.addr = client->addr,
			.len = len,
			.buf = buf
		},
	};

	if ((i2c_transfer(client->adapter, msg, 1)) != 1)
		return -EIO;

	return 0;
}

static int s35390a_get_reg(struct s35390a *s35390a, int reg, char *buf, int len)
{
	struct i2c_client *client = s35390a->client[reg];
	struct i2c_msg msg[] = {
		{
			.addr = client->addr,
			.flags = I2C_M_RD,
			.len = len,
			.buf = buf
		},
	};

	if ((i2c_transfer(client->adapter, msg, 1)) != 1)
		return -EIO;

	return 0;
}

<<<<<<< HEAD
/*
 * Returns <0 on error, 0 if rtc is setup fine and 1 if the chip was reset.
 * To keep the information if an irq is pending, pass the value read from
 * STATUS1 to the caller.
 */
static int s35390a_reset(struct s35390a *s35390a, char *status1)
{
	char buf;
	int ret;
	unsigned initcount = 0;

	ret = s35390a_get_reg(s35390a, S35390A_CMD_STATUS1, status1, 1);
	if (ret < 0)
		return ret;

	if (*status1 & S35390A_FLAG_POC)
		/*
		 * Do not communicate for 0.5 seconds since the power-on
		 * detection circuit is in operation.
		 */
		msleep(500);
	else if (!(*status1 & S35390A_FLAG_BLD))
		/*
		 * If both POC and BLD are unset everything is fine.
		 */
		return 0;

	/*
	 * At least one of POC and BLD are set, so reinitialise chip. Keeping
	 * this information in the hardware to know later that the time isn't
	 * valid is unfortunately not possible because POC and BLD are cleared
	 * on read. So the reset is best done now.
	 *
	 * The 24H bit is kept over reset, so set it already here.
	 */
initialize:
	*status1 = S35390A_FLAG_24H;
	buf = S35390A_FLAG_RESET | S35390A_FLAG_24H;
	ret = s35390a_set_reg(s35390a, S35390A_CMD_STATUS1, &buf, 1);

	if (ret < 0)
		return ret;

	ret = s35390a_get_reg(s35390a, S35390A_CMD_STATUS1, &buf, 1);
	if (ret < 0)
		return ret;

	if (buf & (S35390A_FLAG_POC | S35390A_FLAG_BLD)) {
		/* Try up to five times to reset the chip */
		if (initcount < 5) {
			++initcount;
			goto initialize;
		} else
			return -EIO;
	}

	return 1;
=======
static int s35390a_init(struct s35390a *s35390a)
{
	u8 buf;
	int ret;
	unsigned initcount = 0;

	/*
	 * At least one of POC and BLD are set, so reinitialise chip. Keeping
	 * this information in the hardware to know later that the time isn't
	 * valid is unfortunately not possible because POC and BLD are cleared
	 * on read. So the reset is best done now.
	 *
	 * The 24H bit is kept over reset, so set it already here.
	 */
initialize:
	buf = S35390A_FLAG_RESET | S35390A_FLAG_24H;
	ret = s35390a_set_reg(s35390a, S35390A_CMD_STATUS1, &buf, 1);

	if (ret < 0)
		return ret;

	ret = s35390a_get_reg(s35390a, S35390A_CMD_STATUS1, &buf, 1);
	if (ret < 0)
		return ret;

	if (buf & (S35390A_FLAG_POC | S35390A_FLAG_BLD)) {
		/* Try up to five times to reset the chip */
		if (initcount < 5) {
			++initcount;
			goto initialize;
		} else
			return -EIO;
	}

	return 1;
}

/*
 * Returns <0 on error, 0 if rtc is setup fine and 1 if the chip was reset.
 * To keep the information if an irq is pending, pass the value read from
 * STATUS1 to the caller.
 */
static int s35390a_read_status(struct s35390a *s35390a, char *status1)
{
	int ret;

	ret = s35390a_get_reg(s35390a, S35390A_CMD_STATUS1, status1, 1);
	if (ret < 0)
		return ret;

	if (*status1 & S35390A_FLAG_POC) {
		/*
		 * Do not communicate for 0.5 seconds since the power-on
		 * detection circuit is in operation.
		 */
		msleep(500);
		return 1;
	} else if (*status1 & S35390A_FLAG_BLD)
		return 1;
	/*
	 * If both POC and BLD are unset everything is fine.
	 */
	return 0;
>>>>>>> 24b8d41d
}

static int s35390a_disable_test_mode(struct s35390a *s35390a)
{
	char buf[1];

	if (s35390a_get_reg(s35390a, S35390A_CMD_STATUS2, buf, sizeof(buf)) < 0)
		return -EIO;

	if (!(buf[0] & S35390A_FLAG_TEST))
		return 0;

	buf[0] &= ~S35390A_FLAG_TEST;
	return s35390a_set_reg(s35390a, S35390A_CMD_STATUS2, buf, sizeof(buf));
}

static char s35390a_hr2reg(struct s35390a *s35390a, int hour)
{
	if (s35390a->twentyfourhour)
		return bin2bcd(hour);

	if (hour < 12)
		return bin2bcd(hour);

	return 0x40 | bin2bcd(hour - 12);
}

static int s35390a_reg2hr(struct s35390a *s35390a, char reg)
{
	unsigned hour;

	if (s35390a->twentyfourhour)
		return bcd2bin(reg & 0x3f);

	hour = bcd2bin(reg & 0x3f);
	if (reg & 0x40)
		hour += 12;

	return hour;
}

static int s35390a_rtc_set_time(struct device *dev, struct rtc_time *tm)
{
	struct i2c_client *client = to_i2c_client(dev);
	struct s35390a	*s35390a = i2c_get_clientdata(client);
	int i, err;
	char buf[7], status;

	dev_dbg(&client->dev, "%s: tm is secs=%d, mins=%d, hours=%d mday=%d, "
		"mon=%d, year=%d, wday=%d\n", __func__, tm->tm_sec,
		tm->tm_min, tm->tm_hour, tm->tm_mday, tm->tm_mon, tm->tm_year,
		tm->tm_wday);

	if (s35390a_read_status(s35390a, &status) == 1)
		s35390a_init(s35390a);

	buf[S35390A_BYTE_YEAR] = bin2bcd(tm->tm_year - 100);
	buf[S35390A_BYTE_MONTH] = bin2bcd(tm->tm_mon + 1);
	buf[S35390A_BYTE_DAY] = bin2bcd(tm->tm_mday);
	buf[S35390A_BYTE_WDAY] = bin2bcd(tm->tm_wday);
	buf[S35390A_BYTE_HOURS] = s35390a_hr2reg(s35390a, tm->tm_hour);
	buf[S35390A_BYTE_MINS] = bin2bcd(tm->tm_min);
	buf[S35390A_BYTE_SECS] = bin2bcd(tm->tm_sec);

	/* This chip expects the bits of each byte to be in reverse order */
	for (i = 0; i < 7; ++i)
		buf[i] = bitrev8(buf[i]);

	err = s35390a_set_reg(s35390a, S35390A_CMD_TIME1, buf, sizeof(buf));

	return err;
}

static int s35390a_rtc_read_time(struct device *dev, struct rtc_time *tm)
{
	struct i2c_client *client = to_i2c_client(dev);
	struct s35390a *s35390a = i2c_get_clientdata(client);
	char buf[7], status;
	int i, err;

	if (s35390a_read_status(s35390a, &status) == 1)
		return -EINVAL;

	err = s35390a_get_reg(s35390a, S35390A_CMD_TIME1, buf, sizeof(buf));
	if (err < 0)
		return err;

	/* This chip returns the bits of each byte in reverse order */
	for (i = 0; i < 7; ++i)
		buf[i] = bitrev8(buf[i]);

	tm->tm_sec = bcd2bin(buf[S35390A_BYTE_SECS]);
	tm->tm_min = bcd2bin(buf[S35390A_BYTE_MINS]);
	tm->tm_hour = s35390a_reg2hr(s35390a, buf[S35390A_BYTE_HOURS]);
	tm->tm_wday = bcd2bin(buf[S35390A_BYTE_WDAY]);
	tm->tm_mday = bcd2bin(buf[S35390A_BYTE_DAY]);
	tm->tm_mon = bcd2bin(buf[S35390A_BYTE_MONTH]) - 1;
	tm->tm_year = bcd2bin(buf[S35390A_BYTE_YEAR]) + 100;

	dev_dbg(&client->dev, "%s: tm is secs=%d, mins=%d, hours=%d, mday=%d, "
		"mon=%d, year=%d, wday=%d\n", __func__, tm->tm_sec,
		tm->tm_min, tm->tm_hour, tm->tm_mday, tm->tm_mon, tm->tm_year,
		tm->tm_wday);

	return 0;
}

static int s35390a_rtc_set_alarm(struct device *dev, struct rtc_wkalrm *alm)
{
	struct i2c_client *client = to_i2c_client(dev);
	struct s35390a *s35390a = i2c_get_clientdata(client);
	char buf[3], sts = 0;
	int err, i;

	dev_dbg(&client->dev, "%s: alm is secs=%d, mins=%d, hours=%d mday=%d, "\
		"mon=%d, year=%d, wday=%d\n", __func__, alm->time.tm_sec,
		alm->time.tm_min, alm->time.tm_hour, alm->time.tm_mday,
		alm->time.tm_mon, alm->time.tm_year, alm->time.tm_wday);

<<<<<<< HEAD
=======
	if (alm->time.tm_sec != 0)
		dev_warn(&client->dev, "Alarms are only supported on a per minute basis!\n");

>>>>>>> 24b8d41d
	/* disable interrupt (which deasserts the irq line) */
	err = s35390a_set_reg(s35390a, S35390A_CMD_STATUS2, &sts, sizeof(sts));
	if (err < 0)
		return err;

	/* clear pending interrupt (in STATUS1 only), if any */
	err = s35390a_get_reg(s35390a, S35390A_CMD_STATUS1, &sts, sizeof(sts));
	if (err < 0)
		return err;

	if (alm->enabled)
		sts = S35390A_INT2_MODE_ALARM;
	else
		sts = S35390A_INT2_MODE_NOINTR;

	/* set interupt mode*/
	err = s35390a_set_reg(s35390a, S35390A_CMD_STATUS2, &sts, sizeof(sts));
	if (err < 0)
		return err;

	if (alm->time.tm_wday != -1)
		buf[S35390A_ALRM_BYTE_WDAY] = bin2bcd(alm->time.tm_wday) | 0x80;
	else
		buf[S35390A_ALRM_BYTE_WDAY] = 0;

	buf[S35390A_ALRM_BYTE_HOURS] = s35390a_hr2reg(s35390a,
			alm->time.tm_hour) | 0x80;
	buf[S35390A_ALRM_BYTE_MINS] = bin2bcd(alm->time.tm_min) | 0x80;

	if (alm->time.tm_hour >= 12)
		buf[S35390A_ALRM_BYTE_HOURS] |= 0x40;

	for (i = 0; i < 3; ++i)
		buf[i] = bitrev8(buf[i]);

	err = s35390a_set_reg(s35390a, S35390A_CMD_INT2_REG1, buf,
								sizeof(buf));

	return err;
}

static int s35390a_rtc_read_alarm(struct device *dev, struct rtc_wkalrm *alm)
{
	struct i2c_client *client = to_i2c_client(dev);
	struct s35390a *s35390a = i2c_get_clientdata(client);
	char buf[3], sts;
	int i, err;

	err = s35390a_get_reg(s35390a, S35390A_CMD_STATUS2, &sts, sizeof(sts));
	if (err < 0)
		return err;

<<<<<<< HEAD
	if ((bitrev8(sts) & S35390A_INT2_MODE_MASK) != S35390A_INT2_MODE_ALARM) {
=======
	if ((sts & S35390A_INT2_MODE_MASK) != S35390A_INT2_MODE_ALARM) {
>>>>>>> 24b8d41d
		/*
		 * When the alarm isn't enabled, the register to configure
		 * the alarm time isn't accessible.
		 */
		alm->enabled = 0;
		return 0;
	} else {
		alm->enabled = 1;
	}

	err = s35390a_get_reg(s35390a, S35390A_CMD_INT2_REG1, buf, sizeof(buf));
	if (err < 0)
		return err;

	/* This chip returns the bits of each byte in reverse order */
	for (i = 0; i < 3; ++i)
		buf[i] = bitrev8(buf[i]);

	/*
	 * B0 of the three matching registers is an enable flag. Iff it is set
	 * the configured value is used for matching.
	 */
	if (buf[S35390A_ALRM_BYTE_WDAY] & 0x80)
		alm->time.tm_wday =
			bcd2bin(buf[S35390A_ALRM_BYTE_WDAY] & ~0x80);

	if (buf[S35390A_ALRM_BYTE_HOURS] & 0x80)
		alm->time.tm_hour =
			s35390a_reg2hr(s35390a,
				       buf[S35390A_ALRM_BYTE_HOURS] & ~0x80);

	if (buf[S35390A_ALRM_BYTE_MINS] & 0x80)
		alm->time.tm_min = bcd2bin(buf[S35390A_ALRM_BYTE_MINS] & ~0x80);

	/* alarm triggers always at s=0 */
	alm->time.tm_sec = 0;

	dev_dbg(&client->dev, "%s: alm is mins=%d, hours=%d, wday=%d\n",
			__func__, alm->time.tm_min, alm->time.tm_hour,
			alm->time.tm_wday);

	return 0;
}

static int s35390a_rtc_ioctl(struct device *dev, unsigned int cmd,
			     unsigned long arg)
{
	struct i2c_client *client = to_i2c_client(dev);
	struct s35390a *s35390a = i2c_get_clientdata(client);
	char sts;
	int err;

	switch (cmd) {
	case RTC_VL_READ:
		/* s35390a_reset set lowvoltage flag and init RTC if needed */
		err = s35390a_read_status(s35390a, &sts);
		if (err < 0)
			return err;
		if (copy_to_user((void __user *)arg, &err, sizeof(int)))
			return -EFAULT;
		break;
	case RTC_VL_CLR:
		/* update flag and clear register */
		err = s35390a_init(s35390a);
		if (err < 0)
			return err;
		break;
	default:
		return -ENOIOCTLCMD;
	}

	return 0;
}

static const struct rtc_class_ops s35390a_rtc_ops = {
	.read_time	= s35390a_rtc_read_time,
	.set_time	= s35390a_rtc_set_time,
	.set_alarm	= s35390a_rtc_set_alarm,
	.read_alarm	= s35390a_rtc_read_alarm,
	.ioctl          = s35390a_rtc_ioctl,
};

static int s35390a_probe(struct i2c_client *client,
			 const struct i2c_device_id *id)
{
<<<<<<< HEAD
	int err, err_reset;
	unsigned int i;
	struct s35390a *s35390a;
	struct rtc_time tm;
	char buf, status1;
=======
	int err, err_read;
	unsigned int i;
	struct s35390a *s35390a;
	char buf, status1;
	struct device *dev = &client->dev;
>>>>>>> 24b8d41d

	if (!i2c_check_functionality(client->adapter, I2C_FUNC_I2C))
		return -ENODEV;

	s35390a = devm_kzalloc(dev, sizeof(struct s35390a), GFP_KERNEL);
	if (!s35390a)
		return -ENOMEM;

	s35390a->client[0] = client;
	i2c_set_clientdata(client, s35390a);

	/* This chip uses multiple addresses, use dummy devices for them */
	for (i = 1; i < 8; ++i) {
		s35390a->client[i] = devm_i2c_new_dummy_device(dev,
							       client->adapter,
							       client->addr + i);
		if (IS_ERR(s35390a->client[i])) {
			dev_err(dev, "Address %02x unavailable\n",
				client->addr + i);
			return PTR_ERR(s35390a->client[i]);
		}
	}

<<<<<<< HEAD
	err_reset = s35390a_reset(s35390a, &status1);
	if (err_reset < 0) {
		err = err_reset;
		dev_err(&client->dev, "error resetting chip\n");
		goto exit_dummy;
	}

=======
	s35390a->rtc = devm_rtc_allocate_device(dev);
	if (IS_ERR(s35390a->rtc))
		return PTR_ERR(s35390a->rtc);

	err_read = s35390a_read_status(s35390a, &status1);
	if (err_read < 0) {
		dev_err(dev, "error resetting chip\n");
		return err_read;
	}

>>>>>>> 24b8d41d
	if (status1 & S35390A_FLAG_24H)
		s35390a->twentyfourhour = 1;
	else
		s35390a->twentyfourhour = 0;

	if (status1 & S35390A_FLAG_INT2) {
		/* disable alarm (and maybe test mode) */
		buf = 0;
		err = s35390a_set_reg(s35390a, S35390A_CMD_STATUS2, &buf, 1);
		if (err < 0) {
<<<<<<< HEAD
			dev_err(&client->dev, "error disabling alarm");
			goto exit_dummy;
=======
			dev_err(dev, "error disabling alarm");
			return err;
>>>>>>> 24b8d41d
		}
	} else {
		err = s35390a_disable_test_mode(s35390a);
		if (err < 0) {
<<<<<<< HEAD
			dev_err(&client->dev, "error disabling test mode\n");
			goto exit_dummy;
		}
	}

	if (err_reset > 0 || s35390a_get_datetime(client, &tm) < 0)
		dev_warn(&client->dev, "clock needs to be set\n");

	device_set_wakeup_capable(&client->dev, 1);

	s35390a->rtc = devm_rtc_device_register(&client->dev,
					s35390a_driver.driver.name,
					&s35390a_rtc_ops, THIS_MODULE);

	if (IS_ERR(s35390a->rtc)) {
		err = PTR_ERR(s35390a->rtc);
		goto exit_dummy;
	}

	if (status1 & S35390A_FLAG_INT2)
		rtc_update_irq(s35390a->rtc, 1, RTC_AF);

	return 0;
=======
			dev_err(dev, "error disabling test mode\n");
			return err;
		}
	}
>>>>>>> 24b8d41d

	device_set_wakeup_capable(dev, 1);

	s35390a->rtc->ops = &s35390a_rtc_ops;
	s35390a->rtc->range_min = RTC_TIMESTAMP_BEGIN_2000;
	s35390a->rtc->range_max = RTC_TIMESTAMP_END_2099;

	/* supports per-minute alarms only, therefore set uie_unsupported */
	s35390a->rtc->uie_unsupported = 1;

	if (status1 & S35390A_FLAG_INT2)
		rtc_update_irq(s35390a->rtc, 1, RTC_AF);

	return rtc_register_device(s35390a->rtc);
}

static struct i2c_driver s35390a_driver = {
	.driver		= {
		.name	= "rtc-s35390a",
		.of_match_table = of_match_ptr(s35390a_of_match),
	},
	.probe		= s35390a_probe,
	.id_table	= s35390a_id,
};

module_i2c_driver(s35390a_driver);

MODULE_AUTHOR("Byron Bradley <byron.bbradley@gmail.com>");
MODULE_DESCRIPTION("S35390A RTC driver");
MODULE_LICENSE("GPL");<|MERGE_RESOLUTION|>--- conflicted
+++ resolved
@@ -32,22 +32,11 @@
 #define S35390A_ALRM_BYTE_MINS	2
 
 /* flags for STATUS1 */
-<<<<<<< HEAD
-#define S35390A_FLAG_POC	0x01
-#define S35390A_FLAG_BLD	0x02
-#define S35390A_FLAG_INT2	0x04
-#define S35390A_FLAG_24H	0x40
-#define S35390A_FLAG_RESET	0x80
-
-/* flag for STATUS2 */
-#define S35390A_FLAG_TEST	0x01
-=======
 #define S35390A_FLAG_POC	BIT(0)
 #define S35390A_FLAG_BLD	BIT(1)
 #define S35390A_FLAG_INT2	BIT(2)
 #define S35390A_FLAG_24H	BIT(6)
 #define S35390A_FLAG_RESET	BIT(7)
->>>>>>> 24b8d41d
 
 /* flag for STATUS2 */
 #define S35390A_FLAG_TEST	BIT(0)
@@ -114,65 +103,6 @@
 	return 0;
 }
 
-<<<<<<< HEAD
-/*
- * Returns <0 on error, 0 if rtc is setup fine and 1 if the chip was reset.
- * To keep the information if an irq is pending, pass the value read from
- * STATUS1 to the caller.
- */
-static int s35390a_reset(struct s35390a *s35390a, char *status1)
-{
-	char buf;
-	int ret;
-	unsigned initcount = 0;
-
-	ret = s35390a_get_reg(s35390a, S35390A_CMD_STATUS1, status1, 1);
-	if (ret < 0)
-		return ret;
-
-	if (*status1 & S35390A_FLAG_POC)
-		/*
-		 * Do not communicate for 0.5 seconds since the power-on
-		 * detection circuit is in operation.
-		 */
-		msleep(500);
-	else if (!(*status1 & S35390A_FLAG_BLD))
-		/*
-		 * If both POC and BLD are unset everything is fine.
-		 */
-		return 0;
-
-	/*
-	 * At least one of POC and BLD are set, so reinitialise chip. Keeping
-	 * this information in the hardware to know later that the time isn't
-	 * valid is unfortunately not possible because POC and BLD are cleared
-	 * on read. So the reset is best done now.
-	 *
-	 * The 24H bit is kept over reset, so set it already here.
-	 */
-initialize:
-	*status1 = S35390A_FLAG_24H;
-	buf = S35390A_FLAG_RESET | S35390A_FLAG_24H;
-	ret = s35390a_set_reg(s35390a, S35390A_CMD_STATUS1, &buf, 1);
-
-	if (ret < 0)
-		return ret;
-
-	ret = s35390a_get_reg(s35390a, S35390A_CMD_STATUS1, &buf, 1);
-	if (ret < 0)
-		return ret;
-
-	if (buf & (S35390A_FLAG_POC | S35390A_FLAG_BLD)) {
-		/* Try up to five times to reset the chip */
-		if (initcount < 5) {
-			++initcount;
-			goto initialize;
-		} else
-			return -EIO;
-	}
-
-	return 1;
-=======
 static int s35390a_init(struct s35390a *s35390a)
 {
 	u8 buf;
@@ -236,7 +166,6 @@
 	 * If both POC and BLD are unset everything is fine.
 	 */
 	return 0;
->>>>>>> 24b8d41d
 }
 
 static int s35390a_disable_test_mode(struct s35390a *s35390a)
@@ -356,12 +285,9 @@
 		alm->time.tm_min, alm->time.tm_hour, alm->time.tm_mday,
 		alm->time.tm_mon, alm->time.tm_year, alm->time.tm_wday);
 
-<<<<<<< HEAD
-=======
 	if (alm->time.tm_sec != 0)
 		dev_warn(&client->dev, "Alarms are only supported on a per minute basis!\n");
 
->>>>>>> 24b8d41d
 	/* disable interrupt (which deasserts the irq line) */
 	err = s35390a_set_reg(s35390a, S35390A_CMD_STATUS2, &sts, sizeof(sts));
 	if (err < 0)
@@ -414,11 +340,7 @@
 	if (err < 0)
 		return err;
 
-<<<<<<< HEAD
-	if ((bitrev8(sts) & S35390A_INT2_MODE_MASK) != S35390A_INT2_MODE_ALARM) {
-=======
 	if ((sts & S35390A_INT2_MODE_MASK) != S35390A_INT2_MODE_ALARM) {
->>>>>>> 24b8d41d
 		/*
 		 * When the alarm isn't enabled, the register to configure
 		 * the alarm time isn't accessible.
@@ -504,19 +426,11 @@
 static int s35390a_probe(struct i2c_client *client,
 			 const struct i2c_device_id *id)
 {
-<<<<<<< HEAD
-	int err, err_reset;
-	unsigned int i;
-	struct s35390a *s35390a;
-	struct rtc_time tm;
-	char buf, status1;
-=======
 	int err, err_read;
 	unsigned int i;
 	struct s35390a *s35390a;
 	char buf, status1;
 	struct device *dev = &client->dev;
->>>>>>> 24b8d41d
 
 	if (!i2c_check_functionality(client->adapter, I2C_FUNC_I2C))
 		return -ENODEV;
@@ -540,15 +454,6 @@
 		}
 	}
 
-<<<<<<< HEAD
-	err_reset = s35390a_reset(s35390a, &status1);
-	if (err_reset < 0) {
-		err = err_reset;
-		dev_err(&client->dev, "error resetting chip\n");
-		goto exit_dummy;
-	}
-
-=======
 	s35390a->rtc = devm_rtc_allocate_device(dev);
 	if (IS_ERR(s35390a->rtc))
 		return PTR_ERR(s35390a->rtc);
@@ -559,7 +464,6 @@
 		return err_read;
 	}
 
->>>>>>> 24b8d41d
 	if (status1 & S35390A_FLAG_24H)
 		s35390a->twentyfourhour = 1;
 	else
@@ -570,47 +474,16 @@
 		buf = 0;
 		err = s35390a_set_reg(s35390a, S35390A_CMD_STATUS2, &buf, 1);
 		if (err < 0) {
-<<<<<<< HEAD
-			dev_err(&client->dev, "error disabling alarm");
-			goto exit_dummy;
-=======
 			dev_err(dev, "error disabling alarm");
 			return err;
->>>>>>> 24b8d41d
 		}
 	} else {
 		err = s35390a_disable_test_mode(s35390a);
 		if (err < 0) {
-<<<<<<< HEAD
-			dev_err(&client->dev, "error disabling test mode\n");
-			goto exit_dummy;
-		}
-	}
-
-	if (err_reset > 0 || s35390a_get_datetime(client, &tm) < 0)
-		dev_warn(&client->dev, "clock needs to be set\n");
-
-	device_set_wakeup_capable(&client->dev, 1);
-
-	s35390a->rtc = devm_rtc_device_register(&client->dev,
-					s35390a_driver.driver.name,
-					&s35390a_rtc_ops, THIS_MODULE);
-
-	if (IS_ERR(s35390a->rtc)) {
-		err = PTR_ERR(s35390a->rtc);
-		goto exit_dummy;
-	}
-
-	if (status1 & S35390A_FLAG_INT2)
-		rtc_update_irq(s35390a->rtc, 1, RTC_AF);
-
-	return 0;
-=======
 			dev_err(dev, "error disabling test mode\n");
 			return err;
 		}
 	}
->>>>>>> 24b8d41d
 
 	device_set_wakeup_capable(dev, 1);
 
