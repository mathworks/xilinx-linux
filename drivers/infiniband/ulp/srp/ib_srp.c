/*
 * Copyright (c) 2005 Cisco Systems.  All rights reserved.
 *
 * This software is available to you under a choice of one of two
 * licenses.  You may choose to be licensed under the terms of the GNU
 * General Public License (GPL) Version 2, available from the file
 * COPYING in the main directory of this source tree, or the
 * OpenIB.org BSD license below:
 *
 *     Redistribution and use in source and binary forms, with or
 *     without modification, are permitted provided that the following
 *     conditions are met:
 *
 *      - Redistributions of source code must retain the above
 *        copyright notice, this list of conditions and the following
 *        disclaimer.
 *
 *      - Redistributions in binary form must reproduce the above
 *        copyright notice, this list of conditions and the following
 *        disclaimer in the documentation and/or other materials
 *        provided with the distribution.
 *
 * THE SOFTWARE IS PROVIDED "AS IS", WITHOUT WARRANTY OF ANY KIND,
 * EXPRESS OR IMPLIED, INCLUDING BUT NOT LIMITED TO THE WARRANTIES OF
 * MERCHANTABILITY, FITNESS FOR A PARTICULAR PURPOSE AND
 * NONINFRINGEMENT. IN NO EVENT SHALL THE AUTHORS OR COPYRIGHT HOLDERS
 * BE LIABLE FOR ANY CLAIM, DAMAGES OR OTHER LIABILITY, WHETHER IN AN
 * ACTION OF CONTRACT, TORT OR OTHERWISE, ARISING FROM, OUT OF OR IN
 * CONNECTION WITH THE SOFTWARE OR THE USE OR OTHER DEALINGS IN THE
 * SOFTWARE.
 */

#define pr_fmt(fmt) KBUILD_MODNAME ": " fmt

#include <linux/module.h>
#include <linux/init.h>
#include <linux/slab.h>
#include <linux/err.h>
#include <linux/string.h>
#include <linux/parser.h>
#include <linux/random.h>
#include <linux/jiffies.h>
#include <linux/lockdep.h>
#include <linux/inet.h>
#include <rdma/ib_cache.h>

#include <linux/atomic.h>

#include <scsi/scsi.h>
#include <scsi/scsi_device.h>
#include <scsi/scsi_dbg.h>
#include <scsi/scsi_tcq.h>
#include <scsi/srp.h>
#include <scsi/scsi_transport_srp.h>

#include "ib_srp.h"

#define DRV_NAME	"ib_srp"
#define PFX		DRV_NAME ": "

MODULE_AUTHOR("Roland Dreier");
MODULE_DESCRIPTION("InfiniBand SCSI RDMA Protocol initiator");
MODULE_LICENSE("Dual BSD/GPL");

#if !defined(CONFIG_DYNAMIC_DEBUG)
#define DEFINE_DYNAMIC_DEBUG_METADATA(name, fmt)
#define DYNAMIC_DEBUG_BRANCH(descriptor) false
#endif

static unsigned int srp_sg_tablesize;
static unsigned int cmd_sg_entries;
static unsigned int indirect_sg_entries;
static bool allow_ext_sg;
static bool register_always = true;
static bool never_register;
static int topspin_workarounds = 1;

module_param(srp_sg_tablesize, uint, 0444);
MODULE_PARM_DESC(srp_sg_tablesize, "Deprecated name for cmd_sg_entries");

module_param(cmd_sg_entries, uint, 0444);
MODULE_PARM_DESC(cmd_sg_entries,
		 "Default number of gather/scatter entries in the SRP command (default is 12, max 255)");

module_param(indirect_sg_entries, uint, 0444);
MODULE_PARM_DESC(indirect_sg_entries,
		 "Default max number of gather/scatter entries (default is 12, max is " __stringify(SG_MAX_SEGMENTS) ")");

module_param(allow_ext_sg, bool, 0444);
MODULE_PARM_DESC(allow_ext_sg,
		  "Default behavior when there are more than cmd_sg_entries S/G entries after mapping; fails the request when false (default false)");

module_param(topspin_workarounds, int, 0444);
MODULE_PARM_DESC(topspin_workarounds,
		 "Enable workarounds for Topspin/Cisco SRP target bugs if != 0");

module_param(register_always, bool, 0444);
MODULE_PARM_DESC(register_always,
		 "Use memory registration even for contiguous memory regions");

module_param(never_register, bool, 0444);
MODULE_PARM_DESC(never_register, "Never register memory");

static const struct kernel_param_ops srp_tmo_ops;

static int srp_reconnect_delay = 10;
module_param_cb(reconnect_delay, &srp_tmo_ops, &srp_reconnect_delay,
		S_IRUGO | S_IWUSR);
MODULE_PARM_DESC(reconnect_delay, "Time between successive reconnect attempts");

static int srp_fast_io_fail_tmo = 15;
module_param_cb(fast_io_fail_tmo, &srp_tmo_ops, &srp_fast_io_fail_tmo,
		S_IRUGO | S_IWUSR);
MODULE_PARM_DESC(fast_io_fail_tmo,
		 "Number of seconds between the observation of a transport"
		 " layer error and failing all I/O. \"off\" means that this"
		 " functionality is disabled.");

static int srp_dev_loss_tmo = 600;
module_param_cb(dev_loss_tmo, &srp_tmo_ops, &srp_dev_loss_tmo,
		S_IRUGO | S_IWUSR);
MODULE_PARM_DESC(dev_loss_tmo,
		 "Maximum number of seconds that the SRP transport should"
		 " insulate transport layer errors. After this time has been"
		 " exceeded the SCSI host is removed. Should be"
		 " between 1 and " __stringify(SCSI_DEVICE_BLOCK_MAX_TIMEOUT)
		 " if fast_io_fail_tmo has not been set. \"off\" means that"
		 " this functionality is disabled.");

static bool srp_use_imm_data = true;
module_param_named(use_imm_data, srp_use_imm_data, bool, 0644);
MODULE_PARM_DESC(use_imm_data,
		 "Whether or not to request permission to use immediate data during SRP login.");

static unsigned int srp_max_imm_data = 8 * 1024;
module_param_named(max_imm_data, srp_max_imm_data, uint, 0644);
MODULE_PARM_DESC(max_imm_data, "Maximum immediate data size.");

static unsigned ch_count;
module_param(ch_count, uint, 0444);
MODULE_PARM_DESC(ch_count,
		 "Number of RDMA channels to use for communication with an SRP target. Using more than one channel improves performance if the HCA supports multiple completion vectors. The default value is the minimum of four times the number of online CPU sockets and the number of completion vectors supported by the HCA.");

static int srp_add_one(struct ib_device *device);
static void srp_remove_one(struct ib_device *device, void *client_data);
static void srp_rename_dev(struct ib_device *device, void *client_data);
static void srp_recv_done(struct ib_cq *cq, struct ib_wc *wc);
static void srp_handle_qp_err(struct ib_cq *cq, struct ib_wc *wc,
		const char *opname);
static int srp_ib_cm_handler(struct ib_cm_id *cm_id,
			     const struct ib_cm_event *event);
static int srp_rdma_cm_handler(struct rdma_cm_id *cm_id,
			       struct rdma_cm_event *event);

static struct scsi_transport_template *ib_srp_transport_template;
static struct workqueue_struct *srp_remove_wq;

static struct ib_client srp_client = {
	.name   = "srp",
	.add    = srp_add_one,
	.remove = srp_remove_one,
	.rename = srp_rename_dev
};

static struct ib_sa_client srp_sa_client;

static int srp_tmo_get(char *buffer, const struct kernel_param *kp)
{
	int tmo = *(int *)kp->arg;

	if (tmo >= 0)
		return sprintf(buffer, "%d\n", tmo);
	else
		return sprintf(buffer, "off\n");
}

static int srp_tmo_set(const char *val, const struct kernel_param *kp)
{
	int tmo, res;

	res = srp_parse_tmo(&tmo, val);
	if (res)
		goto out;

	if (kp->arg == &srp_reconnect_delay)
		res = srp_tmo_valid(tmo, srp_fast_io_fail_tmo,
				    srp_dev_loss_tmo);
	else if (kp->arg == &srp_fast_io_fail_tmo)
		res = srp_tmo_valid(srp_reconnect_delay, tmo, srp_dev_loss_tmo);
	else
		res = srp_tmo_valid(srp_reconnect_delay, srp_fast_io_fail_tmo,
				    tmo);
	if (res)
		goto out;
	*(int *)kp->arg = tmo;

out:
	return res;
}

static const struct kernel_param_ops srp_tmo_ops = {
	.get = srp_tmo_get,
	.set = srp_tmo_set,
};

static inline struct srp_target_port *host_to_target(struct Scsi_Host *host)
{
	return (struct srp_target_port *) host->hostdata;
}

static const char *srp_target_info(struct Scsi_Host *host)
{
	return host_to_target(host)->target_name;
}

static int srp_target_is_topspin(struct srp_target_port *target)
{
	static const u8 topspin_oui[3] = { 0x00, 0x05, 0xad };
	static const u8 cisco_oui[3]   = { 0x00, 0x1b, 0x0d };

	return topspin_workarounds &&
		(!memcmp(&target->ioc_guid, topspin_oui, sizeof topspin_oui) ||
		 !memcmp(&target->ioc_guid, cisco_oui, sizeof cisco_oui));
}

static struct srp_iu *srp_alloc_iu(struct srp_host *host, size_t size,
				   gfp_t gfp_mask,
				   enum dma_data_direction direction)
{
	struct srp_iu *iu;

	iu = kmalloc(sizeof *iu, gfp_mask);
	if (!iu)
		goto out;

	iu->buf = kzalloc(size, gfp_mask);
	if (!iu->buf)
		goto out_free_iu;

	iu->dma = ib_dma_map_single(host->srp_dev->dev, iu->buf, size,
				    direction);
	if (ib_dma_mapping_error(host->srp_dev->dev, iu->dma))
		goto out_free_buf;

	iu->size      = size;
	iu->direction = direction;

	return iu;

out_free_buf:
	kfree(iu->buf);
out_free_iu:
	kfree(iu);
out:
	return NULL;
}

static void srp_free_iu(struct srp_host *host, struct srp_iu *iu)
{
	if (!iu)
		return;

	ib_dma_unmap_single(host->srp_dev->dev, iu->dma, iu->size,
			    iu->direction);
	kfree(iu->buf);
	kfree(iu);
}

static void srp_qp_event(struct ib_event *event, void *context)
{
	pr_debug("QP event %s (%d)\n",
		 ib_event_msg(event->event), event->event);
}

static int srp_init_ib_qp(struct srp_target_port *target,
			  struct ib_qp *qp)
{
	struct ib_qp_attr *attr;
	int ret;

	attr = kmalloc(sizeof *attr, GFP_KERNEL);
	if (!attr)
		return -ENOMEM;

	ret = ib_find_cached_pkey(target->srp_host->srp_dev->dev,
				  target->srp_host->port,
				  be16_to_cpu(target->ib_cm.pkey),
				  &attr->pkey_index);
	if (ret)
		goto out;

	attr->qp_state        = IB_QPS_INIT;
	attr->qp_access_flags = (IB_ACCESS_REMOTE_READ |
				    IB_ACCESS_REMOTE_WRITE);
	attr->port_num        = target->srp_host->port;

	ret = ib_modify_qp(qp, attr,
			   IB_QP_STATE		|
			   IB_QP_PKEY_INDEX	|
			   IB_QP_ACCESS_FLAGS	|
			   IB_QP_PORT);

out:
	kfree(attr);
	return ret;
}

static int srp_new_ib_cm_id(struct srp_rdma_ch *ch)
{
	struct srp_target_port *target = ch->target;
	struct ib_cm_id *new_cm_id;

	new_cm_id = ib_create_cm_id(target->srp_host->srp_dev->dev,
				    srp_ib_cm_handler, ch);
	if (IS_ERR(new_cm_id))
		return PTR_ERR(new_cm_id);

	if (ch->ib_cm.cm_id)
		ib_destroy_cm_id(ch->ib_cm.cm_id);
	ch->ib_cm.cm_id = new_cm_id;
	if (rdma_cap_opa_ah(target->srp_host->srp_dev->dev,
			    target->srp_host->port))
		ch->ib_cm.path.rec_type = SA_PATH_REC_TYPE_OPA;
	else
		ch->ib_cm.path.rec_type = SA_PATH_REC_TYPE_IB;
	ch->ib_cm.path.sgid = target->sgid;
	ch->ib_cm.path.dgid = target->ib_cm.orig_dgid;
	ch->ib_cm.path.pkey = target->ib_cm.pkey;
	ch->ib_cm.path.service_id = target->ib_cm.service_id;

	return 0;
}

static int srp_new_rdma_cm_id(struct srp_rdma_ch *ch)
{
	struct srp_target_port *target = ch->target;
	struct rdma_cm_id *new_cm_id;
	int ret;

	new_cm_id = rdma_create_id(target->net, srp_rdma_cm_handler, ch,
				   RDMA_PS_TCP, IB_QPT_RC);
	if (IS_ERR(new_cm_id)) {
		ret = PTR_ERR(new_cm_id);
		new_cm_id = NULL;
		goto out;
	}

	init_completion(&ch->done);
	ret = rdma_resolve_addr(new_cm_id, target->rdma_cm.src_specified ?
				&target->rdma_cm.src.sa : NULL,
				&target->rdma_cm.dst.sa,
				SRP_PATH_REC_TIMEOUT_MS);
	if (ret) {
		pr_err("No route available from %pISpsc to %pISpsc (%d)\n",
		       &target->rdma_cm.src, &target->rdma_cm.dst, ret);
		goto out;
	}
	ret = wait_for_completion_interruptible(&ch->done);
	if (ret < 0)
		goto out;

	ret = ch->status;
	if (ret) {
		pr_err("Resolving address %pISpsc failed (%d)\n",
		       &target->rdma_cm.dst, ret);
		goto out;
	}

	swap(ch->rdma_cm.cm_id, new_cm_id);

out:
	if (new_cm_id)
		rdma_destroy_id(new_cm_id);

	return ret;
}

<<<<<<< HEAD
	memset(&fmr_param, 0, sizeof(fmr_param));
	fmr_param.pool_size	    = target->mr_pool_size;
	fmr_param.dirty_watermark   = fmr_param.pool_size / 4;
	fmr_param.cache		    = 1;
	fmr_param.max_pages_per_fmr = dev->max_pages_per_mr;
	fmr_param.page_shift	    = ilog2(dev->mr_page_size);
	fmr_param.access	    = (IB_ACCESS_LOCAL_WRITE |
				       IB_ACCESS_REMOTE_WRITE |
				       IB_ACCESS_REMOTE_READ);
=======
static int srp_new_cm_id(struct srp_rdma_ch *ch)
{
	struct srp_target_port *target = ch->target;
>>>>>>> 24b8d41d

	return target->using_rdma_cm ? srp_new_rdma_cm_id(ch) :
		srp_new_ib_cm_id(ch);
}

/**
 * srp_destroy_fr_pool() - free the resources owned by a pool
 * @pool: Fast registration pool to be destroyed.
 */
static void srp_destroy_fr_pool(struct srp_fr_pool *pool)
{
	int i;
	struct srp_fr_desc *d;

	if (!pool)
		return;

	for (i = 0, d = &pool->desc[0]; i < pool->size; i++, d++) {
		if (d->mr)
			ib_dereg_mr(d->mr);
	}
	kfree(pool);
}

/**
 * srp_create_fr_pool() - allocate and initialize a pool for fast registration
 * @device:            IB device to allocate fast registration descriptors for.
 * @pd:                Protection domain associated with the FR descriptors.
 * @pool_size:         Number of descriptors to allocate.
 * @max_page_list_len: Maximum fast registration work request page list length.
 */
static struct srp_fr_pool *srp_create_fr_pool(struct ib_device *device,
					      struct ib_pd *pd, int pool_size,
					      int max_page_list_len)
{
	struct srp_fr_pool *pool;
	struct srp_fr_desc *d;
	struct ib_mr *mr;
	int i, ret = -EINVAL;
	enum ib_mr_type mr_type;

	if (pool_size <= 0)
		goto err;
	ret = -ENOMEM;
	pool = kzalloc(struct_size(pool, desc, pool_size), GFP_KERNEL);
	if (!pool)
		goto err;
	pool->size = pool_size;
	pool->max_page_list_len = max_page_list_len;
	spin_lock_init(&pool->lock);
	INIT_LIST_HEAD(&pool->free_list);

	if (device->attrs.device_cap_flags & IB_DEVICE_SG_GAPS_REG)
		mr_type = IB_MR_TYPE_SG_GAPS;
	else
		mr_type = IB_MR_TYPE_MEM_REG;

	for (i = 0, d = &pool->desc[0]; i < pool->size; i++, d++) {
		mr = ib_alloc_mr(pd, mr_type, max_page_list_len);
		if (IS_ERR(mr)) {
			ret = PTR_ERR(mr);
			if (ret == -ENOMEM)
				pr_info("%s: ib_alloc_mr() failed. Try to reduce max_cmd_per_lun, max_sect or ch_count\n",
					dev_name(&device->dev));
			goto destroy_pool;
		}
		d->mr = mr;
		list_add_tail(&d->entry, &pool->free_list);
	}

out:
	return pool;

destroy_pool:
	srp_destroy_fr_pool(pool);

err:
	pool = ERR_PTR(ret);
	goto out;
}

/**
 * srp_fr_pool_get() - obtain a descriptor suitable for fast registration
 * @pool: Pool to obtain descriptor from.
 */
static struct srp_fr_desc *srp_fr_pool_get(struct srp_fr_pool *pool)
{
	struct srp_fr_desc *d = NULL;
	unsigned long flags;

	spin_lock_irqsave(&pool->lock, flags);
	if (!list_empty(&pool->free_list)) {
		d = list_first_entry(&pool->free_list, typeof(*d), entry);
		list_del(&d->entry);
	}
	spin_unlock_irqrestore(&pool->lock, flags);

	return d;
}

/**
 * srp_fr_pool_put() - put an FR descriptor back in the free list
 * @pool: Pool the descriptor was allocated from.
 * @desc: Pointer to an array of fast registration descriptor pointers.
 * @n:    Number of descriptors to put back.
 *
 * Note: The caller must already have queued an invalidation request for
 * desc->mr->rkey before calling this function.
 */
static void srp_fr_pool_put(struct srp_fr_pool *pool, struct srp_fr_desc **desc,
			    int n)
{
	unsigned long flags;
	int i;

	spin_lock_irqsave(&pool->lock, flags);
	for (i = 0; i < n; i++)
		list_add(&desc[i]->entry, &pool->free_list);
	spin_unlock_irqrestore(&pool->lock, flags);
}

static struct srp_fr_pool *srp_alloc_fr_pool(struct srp_target_port *target)
{
	struct srp_device *dev = target->srp_host->srp_dev;

	return srp_create_fr_pool(dev->dev, dev->pd, target->mr_pool_size,
				  dev->max_pages_per_mr);
}

/**
 * srp_destroy_qp() - destroy an RDMA queue pair
 * @qp: RDMA queue pair.
 *
 * Drain the qp before destroying it.  This avoids that the receive
 * completion handler can access the queue pair while it is
 * being destroyed.
 */
static void srp_destroy_qp(struct ib_qp *qp)
{
<<<<<<< HEAD
	ib_drain_rq(qp);
	ib_destroy_qp(qp);
=======
	spin_lock_irq(&ch->lock);
	ib_process_cq_direct(ch->send_cq, -1);
	spin_unlock_irq(&ch->lock);

	ib_drain_qp(ch->qp);
	ib_destroy_qp(ch->qp);
>>>>>>> 24b8d41d
}

static int srp_create_ch_ib(struct srp_rdma_ch *ch)
{
	struct srp_target_port *target = ch->target;
	struct srp_device *dev = target->srp_host->srp_dev;
	const struct ib_device_attr *attr = &dev->dev->attrs;
	struct ib_qp_init_attr *init_attr;
	struct ib_cq *recv_cq, *send_cq;
	struct ib_qp *qp;
	struct srp_fr_pool *fr_pool = NULL;
	const int m = 1 + dev->use_fast_reg * target->mr_per_cmd * 2;
	int ret;

	init_attr = kzalloc(sizeof *init_attr, GFP_KERNEL);
	if (!init_attr)
		return -ENOMEM;

	/* queue_size + 1 for ib_drain_rq() */
	recv_cq = ib_alloc_cq(dev->dev, ch, target->queue_size + 1,
				ch->comp_vector, IB_POLL_SOFTIRQ);
	if (IS_ERR(recv_cq)) {
		ret = PTR_ERR(recv_cq);
		goto err;
	}

	send_cq = ib_alloc_cq(dev->dev, ch, m * target->queue_size,
				ch->comp_vector, IB_POLL_DIRECT);
	if (IS_ERR(send_cq)) {
		ret = PTR_ERR(send_cq);
		goto err_recv_cq;
	}

	init_attr->event_handler       = srp_qp_event;
	init_attr->cap.max_send_wr     = m * target->queue_size;
	init_attr->cap.max_recv_wr     = target->queue_size + 1;
	init_attr->cap.max_recv_sge    = 1;
	init_attr->cap.max_send_sge    = min(SRP_MAX_SGE, attr->max_send_sge);
	init_attr->sq_sig_type         = IB_SIGNAL_REQ_WR;
	init_attr->qp_type             = IB_QPT_RC;
	init_attr->send_cq             = send_cq;
	init_attr->recv_cq             = recv_cq;

	ch->max_imm_sge = min(init_attr->cap.max_send_sge - 1U, 255U);

	if (target->using_rdma_cm) {
		ret = rdma_create_qp(ch->rdma_cm.cm_id, dev->pd, init_attr);
		qp = ch->rdma_cm.cm_id->qp;
	} else {
		qp = ib_create_qp(dev->pd, init_attr);
		if (!IS_ERR(qp)) {
			ret = srp_init_ib_qp(target, qp);
			if (ret)
				ib_destroy_qp(qp);
		} else {
			ret = PTR_ERR(qp);
		}
	}
	if (ret) {
		pr_err("QP creation failed for dev %s: %d\n",
		       dev_name(&dev->dev->dev), ret);
		goto err_send_cq;
	}

	if (dev->use_fast_reg) {
		fr_pool = srp_alloc_fr_pool(target);
		if (IS_ERR(fr_pool)) {
			ret = PTR_ERR(fr_pool);
			shost_printk(KERN_WARNING, target->scsi_host, PFX
				     "FR pool allocation failed (%d)\n", ret);
			goto err_qp;
		}
	}

	if (ch->qp)
		srp_destroy_qp(ch->qp);
	if (ch->recv_cq)
		ib_free_cq(ch->recv_cq);
	if (ch->send_cq)
		ib_free_cq(ch->send_cq);

	ch->qp = qp;
	ch->recv_cq = recv_cq;
	ch->send_cq = send_cq;

	if (dev->use_fast_reg) {
		if (ch->fr_pool)
			srp_destroy_fr_pool(ch->fr_pool);
		ch->fr_pool = fr_pool;
	}

	kfree(init_attr);
	return 0;

err_qp:
<<<<<<< HEAD
	srp_destroy_qp(qp);
=======
	if (target->using_rdma_cm)
		rdma_destroy_qp(ch->rdma_cm.cm_id);
	else
		ib_destroy_qp(qp);
>>>>>>> 24b8d41d

err_send_cq:
	ib_free_cq(send_cq);

err_recv_cq:
	ib_free_cq(recv_cq);

err:
	kfree(init_attr);
	return ret;
}

/*
 * Note: this function may be called without srp_alloc_iu_bufs() having been
 * invoked. Hence the ch->[rt]x_ring checks.
 */
static void srp_free_ch_ib(struct srp_target_port *target,
			   struct srp_rdma_ch *ch)
{
	struct srp_device *dev = target->srp_host->srp_dev;
	int i;

	if (!ch->target)
		return;

	if (target->using_rdma_cm) {
		if (ch->rdma_cm.cm_id) {
			rdma_destroy_id(ch->rdma_cm.cm_id);
			ch->rdma_cm.cm_id = NULL;
		}
	} else {
		if (ch->ib_cm.cm_id) {
			ib_destroy_cm_id(ch->ib_cm.cm_id);
			ch->ib_cm.cm_id = NULL;
		}
	}

	/* If srp_new_cm_id() succeeded but srp_create_ch_ib() not, return. */
	if (!ch->qp)
		return;

	if (dev->use_fast_reg) {
		if (ch->fr_pool)
			srp_destroy_fr_pool(ch->fr_pool);
	}

	srp_destroy_qp(ch->qp);
	ib_free_cq(ch->send_cq);
	ib_free_cq(ch->recv_cq);

	/*
	 * Avoid that the SCSI error handler tries to use this channel after
	 * it has been freed. The SCSI error handler can namely continue
	 * trying to perform recovery actions after scsi_remove_host()
	 * returned.
	 */
	ch->target = NULL;

	ch->qp = NULL;
	ch->send_cq = ch->recv_cq = NULL;

	if (ch->rx_ring) {
		for (i = 0; i < target->queue_size; ++i)
			srp_free_iu(target->srp_host, ch->rx_ring[i]);
		kfree(ch->rx_ring);
		ch->rx_ring = NULL;
	}
	if (ch->tx_ring) {
		for (i = 0; i < target->queue_size; ++i)
			srp_free_iu(target->srp_host, ch->tx_ring[i]);
		kfree(ch->tx_ring);
		ch->tx_ring = NULL;
	}
}

static void srp_path_rec_completion(int status,
				    struct sa_path_rec *pathrec,
				    void *ch_ptr)
{
	struct srp_rdma_ch *ch = ch_ptr;
	struct srp_target_port *target = ch->target;

	ch->status = status;
	if (status)
		shost_printk(KERN_ERR, target->scsi_host,
			     PFX "Got failed path rec status %d\n", status);
	else
		ch->ib_cm.path = *pathrec;
	complete(&ch->done);
}

static int srp_ib_lookup_path(struct srp_rdma_ch *ch)
{
	struct srp_target_port *target = ch->target;
	int ret;

	ch->ib_cm.path.numb_path = 1;

	init_completion(&ch->done);

	ch->ib_cm.path_query_id = ib_sa_path_rec_get(&srp_sa_client,
					       target->srp_host->srp_dev->dev,
					       target->srp_host->port,
					       &ch->ib_cm.path,
					       IB_SA_PATH_REC_SERVICE_ID |
					       IB_SA_PATH_REC_DGID	 |
					       IB_SA_PATH_REC_SGID	 |
					       IB_SA_PATH_REC_NUMB_PATH	 |
					       IB_SA_PATH_REC_PKEY,
					       SRP_PATH_REC_TIMEOUT_MS,
					       GFP_KERNEL,
					       srp_path_rec_completion,
					       ch, &ch->ib_cm.path_query);
	if (ch->ib_cm.path_query_id < 0)
		return ch->ib_cm.path_query_id;

	ret = wait_for_completion_interruptible(&ch->done);
	if (ret < 0)
		return ret;

	if (ch->status < 0)
		shost_printk(KERN_WARNING, target->scsi_host,
			     PFX "Path record query failed: sgid %pI6, dgid %pI6, pkey %#04x, service_id %#16llx\n",
			     ch->ib_cm.path.sgid.raw, ch->ib_cm.path.dgid.raw,
			     be16_to_cpu(target->ib_cm.pkey),
			     be64_to_cpu(target->ib_cm.service_id));

	return ch->status;
}

static int srp_rdma_lookup_path(struct srp_rdma_ch *ch)
{
	struct srp_target_port *target = ch->target;
	int ret;

	init_completion(&ch->done);

	ret = rdma_resolve_route(ch->rdma_cm.cm_id, SRP_PATH_REC_TIMEOUT_MS);
	if (ret)
		return ret;

	wait_for_completion_interruptible(&ch->done);

	if (ch->status != 0)
		shost_printk(KERN_WARNING, target->scsi_host,
			     PFX "Path resolution failed\n");

	return ch->status;
}

static int srp_lookup_path(struct srp_rdma_ch *ch)
{
	struct srp_target_port *target = ch->target;

	return target->using_rdma_cm ? srp_rdma_lookup_path(ch) :
		srp_ib_lookup_path(ch);
}

static u8 srp_get_subnet_timeout(struct srp_host *host)
{
	struct ib_port_attr attr;
	int ret;
	u8 subnet_timeout = 18;

	ret = ib_query_port(host->srp_dev->dev, host->port, &attr);
	if (ret == 0)
		subnet_timeout = attr.subnet_timeout;

	if (unlikely(subnet_timeout < 15))
		pr_warn("%s: subnet timeout %d may cause SRP login to fail.\n",
			dev_name(&host->srp_dev->dev->dev), subnet_timeout);

	return subnet_timeout;
}

static int srp_send_req(struct srp_rdma_ch *ch, uint32_t max_iu_len,
			bool multich)
{
	struct srp_target_port *target = ch->target;
	struct {
		struct rdma_conn_param	  rdma_param;
		struct srp_login_req_rdma rdma_req;
		struct ib_cm_req_param	  ib_param;
		struct srp_login_req	  ib_req;
	} *req = NULL;
	char *ipi, *tpi;
	int status;

	req = kzalloc(sizeof *req, GFP_KERNEL);
	if (!req)
		return -ENOMEM;

	req->ib_param.flow_control = 1;
	req->ib_param.retry_count = target->tl_retry_count;

	/*
	 * Pick some arbitrary defaults here; we could make these
	 * module parameters if anyone cared about setting them.
	 */
	req->ib_param.responder_resources = 4;
	req->ib_param.rnr_retry_count = 7;
	req->ib_param.max_cm_retries = 15;

	req->ib_req.opcode = SRP_LOGIN_REQ;
	req->ib_req.tag = 0;
	req->ib_req.req_it_iu_len = cpu_to_be32(max_iu_len);
	req->ib_req.req_buf_fmt	= cpu_to_be16(SRP_BUF_FORMAT_DIRECT |
					      SRP_BUF_FORMAT_INDIRECT);
	req->ib_req.req_flags = (multich ? SRP_MULTICHAN_MULTI :
				 SRP_MULTICHAN_SINGLE);
	if (srp_use_imm_data) {
		req->ib_req.req_flags |= SRP_IMMED_REQUESTED;
		req->ib_req.imm_data_offset = cpu_to_be16(SRP_IMM_DATA_OFFSET);
	}

	if (target->using_rdma_cm) {
		req->rdma_param.flow_control = req->ib_param.flow_control;
		req->rdma_param.responder_resources =
			req->ib_param.responder_resources;
		req->rdma_param.initiator_depth = req->ib_param.initiator_depth;
		req->rdma_param.retry_count = req->ib_param.retry_count;
		req->rdma_param.rnr_retry_count = req->ib_param.rnr_retry_count;
		req->rdma_param.private_data = &req->rdma_req;
		req->rdma_param.private_data_len = sizeof(req->rdma_req);

		req->rdma_req.opcode = req->ib_req.opcode;
		req->rdma_req.tag = req->ib_req.tag;
		req->rdma_req.req_it_iu_len = req->ib_req.req_it_iu_len;
		req->rdma_req.req_buf_fmt = req->ib_req.req_buf_fmt;
		req->rdma_req.req_flags	= req->ib_req.req_flags;
		req->rdma_req.imm_data_offset = req->ib_req.imm_data_offset;

		ipi = req->rdma_req.initiator_port_id;
		tpi = req->rdma_req.target_port_id;
	} else {
		u8 subnet_timeout;

		subnet_timeout = srp_get_subnet_timeout(target->srp_host);

		req->ib_param.primary_path = &ch->ib_cm.path;
		req->ib_param.alternate_path = NULL;
		req->ib_param.service_id = target->ib_cm.service_id;
		get_random_bytes(&req->ib_param.starting_psn, 4);
		req->ib_param.starting_psn &= 0xffffff;
		req->ib_param.qp_num = ch->qp->qp_num;
		req->ib_param.qp_type = ch->qp->qp_type;
		req->ib_param.local_cm_response_timeout = subnet_timeout + 2;
		req->ib_param.remote_cm_response_timeout = subnet_timeout + 2;
		req->ib_param.private_data = &req->ib_req;
		req->ib_param.private_data_len = sizeof(req->ib_req);

		ipi = req->ib_req.initiator_port_id;
		tpi = req->ib_req.target_port_id;
	}

	/*
	 * In the published SRP specification (draft rev. 16a), the
	 * port identifier format is 8 bytes of ID extension followed
	 * by 8 bytes of GUID.  Older drafts put the two halves in the
	 * opposite order, so that the GUID comes first.
	 *
	 * Targets conforming to these obsolete drafts can be
	 * recognized by the I/O Class they report.
	 */
	if (target->io_class == SRP_REV10_IB_IO_CLASS) {
		memcpy(ipi,     &target->sgid.global.interface_id, 8);
		memcpy(ipi + 8, &target->initiator_ext, 8);
		memcpy(tpi,     &target->ioc_guid, 8);
		memcpy(tpi + 8, &target->id_ext, 8);
	} else {
		memcpy(ipi,     &target->initiator_ext, 8);
		memcpy(ipi + 8, &target->sgid.global.interface_id, 8);
		memcpy(tpi,     &target->id_ext, 8);
		memcpy(tpi + 8, &target->ioc_guid, 8);
	}

	/*
	 * Topspin/Cisco SRP targets will reject our login unless we
	 * zero out the first 8 bytes of our initiator port ID and set
	 * the second 8 bytes to the local node GUID.
	 */
	if (srp_target_is_topspin(target)) {
		shost_printk(KERN_DEBUG, target->scsi_host,
			     PFX "Topspin/Cisco initiator port ID workaround "
			     "activated for target GUID %016llx\n",
			     be64_to_cpu(target->ioc_guid));
		memset(ipi, 0, 8);
		memcpy(ipi + 8, &target->srp_host->srp_dev->dev->node_guid, 8);
	}

	if (target->using_rdma_cm)
		status = rdma_connect(ch->rdma_cm.cm_id, &req->rdma_param);
	else
		status = ib_send_cm_req(ch->ib_cm.cm_id, &req->ib_param);

	kfree(req);

	return status;
}

static bool srp_queue_remove_work(struct srp_target_port *target)
{
	bool changed = false;

	spin_lock_irq(&target->lock);
	if (target->state != SRP_TARGET_REMOVED) {
		target->state = SRP_TARGET_REMOVED;
		changed = true;
	}
	spin_unlock_irq(&target->lock);

	if (changed)
		queue_work(srp_remove_wq, &target->remove_work);

	return changed;
}

static void srp_disconnect_target(struct srp_target_port *target)
{
	struct srp_rdma_ch *ch;
	int i, ret;

	/* XXX should send SRP_I_LOGOUT request */

	for (i = 0; i < target->ch_count; i++) {
		ch = &target->ch[i];
		ch->connected = false;
		ret = 0;
		if (target->using_rdma_cm) {
			if (ch->rdma_cm.cm_id)
				rdma_disconnect(ch->rdma_cm.cm_id);
		} else {
			if (ch->ib_cm.cm_id)
				ret = ib_send_cm_dreq(ch->ib_cm.cm_id,
						      NULL, 0);
		}
		if (ret < 0) {
			shost_printk(KERN_DEBUG, target->scsi_host,
				     PFX "Sending CM DREQ failed\n");
		}
	}
}

static void srp_free_req_data(struct srp_target_port *target,
			      struct srp_rdma_ch *ch)
{
	struct srp_device *dev = target->srp_host->srp_dev;
	struct ib_device *ibdev = dev->dev;
	struct srp_request *req;
	int i;

	if (!ch->req_ring)
		return;

	for (i = 0; i < target->req_ring_size; ++i) {
		req = &ch->req_ring[i];
		if (dev->use_fast_reg)
			kfree(req->fr_list);
		if (req->indirect_dma_addr) {
			ib_dma_unmap_single(ibdev, req->indirect_dma_addr,
					    target->indirect_size,
					    DMA_TO_DEVICE);
		}
		kfree(req->indirect_desc);
	}

	kfree(ch->req_ring);
	ch->req_ring = NULL;
}

static int srp_alloc_req_data(struct srp_rdma_ch *ch)
{
	struct srp_target_port *target = ch->target;
	struct srp_device *srp_dev = target->srp_host->srp_dev;
	struct ib_device *ibdev = srp_dev->dev;
	struct srp_request *req;
	void *mr_list;
	dma_addr_t dma_addr;
	int i, ret = -ENOMEM;

	ch->req_ring = kcalloc(target->req_ring_size, sizeof(*ch->req_ring),
			       GFP_KERNEL);
	if (!ch->req_ring)
		goto out;

	for (i = 0; i < target->req_ring_size; ++i) {
		req = &ch->req_ring[i];
<<<<<<< HEAD
		mr_list = kmalloc(target->mr_per_cmd * sizeof(void *),
				  GFP_KERNEL);
=======
		mr_list = kmalloc_array(target->mr_per_cmd, sizeof(void *),
					GFP_KERNEL);
>>>>>>> 24b8d41d
		if (!mr_list)
			goto out;
		if (srp_dev->use_fast_reg)
			req->fr_list = mr_list;
		req->indirect_desc = kmalloc(target->indirect_size, GFP_KERNEL);
		if (!req->indirect_desc)
			goto out;

		dma_addr = ib_dma_map_single(ibdev, req->indirect_desc,
					     target->indirect_size,
					     DMA_TO_DEVICE);
		if (ib_dma_mapping_error(ibdev, dma_addr))
			goto out;

		req->indirect_dma_addr = dma_addr;
	}
	ret = 0;

out:
	return ret;
}

/**
 * srp_del_scsi_host_attr() - Remove attributes defined in the host template.
 * @shost: SCSI host whose attributes to remove from sysfs.
 *
 * Note: Any attributes defined in the host template and that did not exist
 * before invocation of this function will be ignored.
 */
static void srp_del_scsi_host_attr(struct Scsi_Host *shost)
{
	struct device_attribute **attr;

	for (attr = shost->hostt->shost_attrs; attr && *attr; ++attr)
		device_remove_file(&shost->shost_dev, *attr);
}

static void srp_remove_target(struct srp_target_port *target)
{
	struct srp_rdma_ch *ch;
	int i;

	WARN_ON_ONCE(target->state != SRP_TARGET_REMOVED);

	srp_del_scsi_host_attr(target->scsi_host);
	srp_rport_get(target->rport);
	srp_remove_host(target->scsi_host);
	scsi_remove_host(target->scsi_host);
	srp_stop_rport_timers(target->rport);
	srp_disconnect_target(target);
	kobj_ns_drop(KOBJ_NS_TYPE_NET, target->net);
	for (i = 0; i < target->ch_count; i++) {
		ch = &target->ch[i];
		srp_free_ch_ib(target, ch);
	}
	cancel_work_sync(&target->tl_err_work);
	srp_rport_put(target->rport);
	for (i = 0; i < target->ch_count; i++) {
		ch = &target->ch[i];
		srp_free_req_data(target, ch);
	}
	kfree(target->ch);
	target->ch = NULL;

	spin_lock(&target->srp_host->target_lock);
	list_del(&target->list);
	spin_unlock(&target->srp_host->target_lock);

	scsi_host_put(target->scsi_host);
}

static void srp_remove_work(struct work_struct *work)
{
	struct srp_target_port *target =
		container_of(work, struct srp_target_port, remove_work);

	WARN_ON_ONCE(target->state != SRP_TARGET_REMOVED);

	srp_remove_target(target);
}

static void srp_rport_delete(struct srp_rport *rport)
{
	struct srp_target_port *target = rport->lld_data;

	srp_queue_remove_work(target);
}

/**
 * srp_connected_ch() - number of connected channels
 * @target: SRP target port.
 */
static int srp_connected_ch(struct srp_target_port *target)
{
	int i, c = 0;

	for (i = 0; i < target->ch_count; i++)
		c += target->ch[i].connected;

	return c;
}

static int srp_connect_ch(struct srp_rdma_ch *ch, uint32_t max_iu_len,
			  bool multich)
{
	struct srp_target_port *target = ch->target;
	int ret;

	WARN_ON_ONCE(!multich && srp_connected_ch(target) > 0);

	ret = srp_lookup_path(ch);
	if (ret)
		goto out;

	while (1) {
		init_completion(&ch->done);
		ret = srp_send_req(ch, max_iu_len, multich);
		if (ret)
			goto out;
		ret = wait_for_completion_interruptible(&ch->done);
		if (ret < 0)
			goto out;

		/*
		 * The CM event handling code will set status to
		 * SRP_PORT_REDIRECT if we get a port redirect REJ
		 * back, or SRP_DLID_REDIRECT if we get a lid/qp
		 * redirect REJ back.
		 */
		ret = ch->status;
		switch (ret) {
		case 0:
			ch->connected = true;
			goto out;

		case SRP_PORT_REDIRECT:
			ret = srp_lookup_path(ch);
			if (ret)
				goto out;
			break;

		case SRP_DLID_REDIRECT:
			break;

		case SRP_STALE_CONN:
			shost_printk(KERN_ERR, target->scsi_host, PFX
				     "giving up on stale connection\n");
			ret = -ECONNRESET;
			goto out;

		default:
			goto out;
		}
	}

out:
	return ret <= 0 ? ret : -ENODEV;
}

static void srp_inv_rkey_err_done(struct ib_cq *cq, struct ib_wc *wc)
{
	srp_handle_qp_err(cq, wc, "INV RKEY");
}

static int srp_inv_rkey(struct srp_request *req, struct srp_rdma_ch *ch,
		u32 rkey)
{
	struct ib_send_wr wr = {
		.opcode		    = IB_WR_LOCAL_INV,
		.next		    = NULL,
		.num_sge	    = 0,
		.send_flags	    = 0,
		.ex.invalidate_rkey = rkey,
	};

	wr.wr_cqe = &req->reg_cqe;
	req->reg_cqe.done = srp_inv_rkey_err_done;
	return ib_post_send(ch->qp, &wr, NULL);
}

static void srp_unmap_data(struct scsi_cmnd *scmnd,
			   struct srp_rdma_ch *ch,
			   struct srp_request *req)
{
	struct srp_target_port *target = ch->target;
	struct srp_device *dev = target->srp_host->srp_dev;
	struct ib_device *ibdev = dev->dev;
	int i, res;

	if (!scsi_sglist(scmnd) ||
	    (scmnd->sc_data_direction != DMA_TO_DEVICE &&
	     scmnd->sc_data_direction != DMA_FROM_DEVICE))
		return;

	if (dev->use_fast_reg) {
		struct srp_fr_desc **pfr;

		for (i = req->nmdesc, pfr = req->fr_list; i > 0; i--, pfr++) {
			res = srp_inv_rkey(req, ch, (*pfr)->mr->rkey);
			if (res < 0) {
				shost_printk(KERN_ERR, target->scsi_host, PFX
				  "Queueing INV WR for rkey %#x failed (%d)\n",
				  (*pfr)->mr->rkey, res);
				queue_work(system_long_wq,
					   &target->tl_err_work);
			}
		}
		if (req->nmdesc)
			srp_fr_pool_put(ch->fr_pool, req->fr_list,
					req->nmdesc);
	}

	ib_dma_unmap_sg(ibdev, scsi_sglist(scmnd), scsi_sg_count(scmnd),
			scmnd->sc_data_direction);
}

/**
 * srp_claim_req - Take ownership of the scmnd associated with a request.
 * @ch: SRP RDMA channel.
 * @req: SRP request.
 * @sdev: If not NULL, only take ownership for this SCSI device.
 * @scmnd: If NULL, take ownership of @req->scmnd. If not NULL, only take
 *         ownership of @req->scmnd if it equals @scmnd.
 *
 * Return value:
 * Either NULL or a pointer to the SCSI command the caller became owner of.
 */
static struct scsi_cmnd *srp_claim_req(struct srp_rdma_ch *ch,
				       struct srp_request *req,
				       struct scsi_device *sdev,
				       struct scsi_cmnd *scmnd)
{
	unsigned long flags;

	spin_lock_irqsave(&ch->lock, flags);
	if (req->scmnd &&
	    (!sdev || req->scmnd->device == sdev) &&
	    (!scmnd || req->scmnd == scmnd)) {
		scmnd = req->scmnd;
		req->scmnd = NULL;
	} else {
		scmnd = NULL;
	}
	spin_unlock_irqrestore(&ch->lock, flags);

	return scmnd;
}

/**
 * srp_free_req() - Unmap data and adjust ch->req_lim.
 * @ch:     SRP RDMA channel.
 * @req:    Request to be freed.
 * @scmnd:  SCSI command associated with @req.
 * @req_lim_delta: Amount to be added to @target->req_lim.
 */
static void srp_free_req(struct srp_rdma_ch *ch, struct srp_request *req,
			 struct scsi_cmnd *scmnd, s32 req_lim_delta)
{
	unsigned long flags;

	srp_unmap_data(scmnd, ch, req);

	spin_lock_irqsave(&ch->lock, flags);
	ch->req_lim += req_lim_delta;
	spin_unlock_irqrestore(&ch->lock, flags);
}

static void srp_finish_req(struct srp_rdma_ch *ch, struct srp_request *req,
			   struct scsi_device *sdev, int result)
{
	struct scsi_cmnd *scmnd = srp_claim_req(ch, req, sdev, NULL);

	if (scmnd) {
		srp_free_req(ch, req, scmnd, 0);
		scmnd->result = result;
		scmnd->scsi_done(scmnd);
	}
}

static void srp_terminate_io(struct srp_rport *rport)
{
	struct srp_target_port *target = rport->lld_data;
	struct srp_rdma_ch *ch;
	int i, j;

	for (i = 0; i < target->ch_count; i++) {
		ch = &target->ch[i];

		for (j = 0; j < target->req_ring_size; ++j) {
			struct srp_request *req = &ch->req_ring[j];

			srp_finish_req(ch, req, NULL,
				       DID_TRANSPORT_FAILFAST << 16);
		}
	}
}

/* Calculate maximum initiator to target information unit length. */
static uint32_t srp_max_it_iu_len(int cmd_sg_cnt, bool use_imm_data,
				  uint32_t max_it_iu_size)
{
	uint32_t max_iu_len = sizeof(struct srp_cmd) + SRP_MAX_ADD_CDB_LEN +
		sizeof(struct srp_indirect_buf) +
		cmd_sg_cnt * sizeof(struct srp_direct_buf);

	if (use_imm_data)
		max_iu_len = max(max_iu_len, SRP_IMM_DATA_OFFSET +
				 srp_max_imm_data);

	if (max_it_iu_size)
		max_iu_len = min(max_iu_len, max_it_iu_size);

	pr_debug("max_iu_len = %d\n", max_iu_len);

	return max_iu_len;
}

/*
 * It is up to the caller to ensure that srp_rport_reconnect() calls are
 * serialized and that no concurrent srp_queuecommand(), srp_abort(),
 * srp_reset_device() or srp_reset_host() calls will occur while this function
 * is in progress. One way to realize that is not to call this function
 * directly but to call srp_reconnect_rport() instead since that last function
 * serializes calls of this function via rport->mutex and also blocks
 * srp_queuecommand() calls before invoking this function.
 */
static int srp_rport_reconnect(struct srp_rport *rport)
{
	struct srp_target_port *target = rport->lld_data;
	struct srp_rdma_ch *ch;
	uint32_t max_iu_len = srp_max_it_iu_len(target->cmd_sg_cnt,
						srp_use_imm_data,
						target->max_it_iu_size);
	int i, j, ret = 0;
	bool multich = false;

	srp_disconnect_target(target);

	if (target->state == SRP_TARGET_SCANNING)
		return -ENODEV;

	/*
	 * Now get a new local CM ID so that we avoid confusing the target in
	 * case things are really fouled up. Doing so also ensures that all CM
	 * callbacks will have finished before a new QP is allocated.
	 */
	for (i = 0; i < target->ch_count; i++) {
		ch = &target->ch[i];
		ret += srp_new_cm_id(ch);
	}
	for (i = 0; i < target->ch_count; i++) {
		ch = &target->ch[i];
		for (j = 0; j < target->req_ring_size; ++j) {
			struct srp_request *req = &ch->req_ring[j];

			srp_finish_req(ch, req, NULL, DID_RESET << 16);
		}
	}
	for (i = 0; i < target->ch_count; i++) {
		ch = &target->ch[i];
		/*
		 * Whether or not creating a new CM ID succeeded, create a new
		 * QP. This guarantees that all completion callback function
		 * invocations have finished before request resetting starts.
		 */
		ret += srp_create_ch_ib(ch);

		INIT_LIST_HEAD(&ch->free_tx);
		for (j = 0; j < target->queue_size; ++j)
			list_add(&ch->tx_ring[j]->list, &ch->free_tx);
	}

	target->qp_in_error = false;

	for (i = 0; i < target->ch_count; i++) {
		ch = &target->ch[i];
		if (ret)
			break;
		ret = srp_connect_ch(ch, max_iu_len, multich);
		multich = true;
	}

	if (ret == 0)
		shost_printk(KERN_INFO, target->scsi_host,
			     PFX "reconnect succeeded\n");

	return ret;
}

static void srp_map_desc(struct srp_map_state *state, dma_addr_t dma_addr,
			 unsigned int dma_len, u32 rkey)
{
	struct srp_direct_buf *desc = state->desc;

	WARN_ON_ONCE(!dma_len);

	desc->va = cpu_to_be64(dma_addr);
	desc->key = cpu_to_be32(rkey);
	desc->len = cpu_to_be32(dma_len);

	state->total_len += dma_len;
	state->desc++;
	state->ndesc++;
}

<<<<<<< HEAD
static int srp_map_finish_fmr(struct srp_map_state *state,
			      struct srp_rdma_ch *ch)
{
	struct srp_target_port *target = ch->target;
	struct srp_device *dev = target->srp_host->srp_dev;
	struct ib_pd *pd = target->pd;
	struct ib_pool_fmr *fmr;
	u64 io_addr = 0;

	if (state->fmr.next >= state->fmr.end)
		return -ENOMEM;

	WARN_ON_ONCE(!dev->use_fmr);

	if (state->npages == 0)
		return 0;

	if (state->npages == 1 && (pd->flags & IB_PD_UNSAFE_GLOBAL_RKEY)) {
		srp_map_desc(state, state->base_dma_addr, state->dma_len,
			     pd->unsafe_global_rkey);
		goto reset_state;
	}

	fmr = ib_fmr_pool_map_phys(ch->fmr_pool, state->pages,
				   state->npages, io_addr);
	if (IS_ERR(fmr))
		return PTR_ERR(fmr);

	*state->fmr.next++ = fmr;
	state->nmdesc++;

	srp_map_desc(state, state->base_dma_addr & ~dev->mr_page_mask,
		     state->dma_len, fmr->fmr->rkey);

reset_state:
	state->npages = 0;
	state->dma_len = 0;

	return 0;
}

=======
>>>>>>> 24b8d41d
static void srp_reg_mr_err_done(struct ib_cq *cq, struct ib_wc *wc)
{
	srp_handle_qp_err(cq, wc, "FAST REG");
}

/*
 * Map up to sg_nents elements of state->sg where *sg_offset_p is the offset
 * where to start in the first element. If sg_offset_p != NULL then
 * *sg_offset_p is updated to the offset in state->sg[retval] of the first
 * byte that has not yet been mapped.
 */
static int srp_map_finish_fr(struct srp_map_state *state,
			     struct srp_request *req,
			     struct srp_rdma_ch *ch, int sg_nents,
			     unsigned int *sg_offset_p)
{
	struct srp_target_port *target = ch->target;
	struct srp_device *dev = target->srp_host->srp_dev;
<<<<<<< HEAD
	struct ib_pd *pd = target->pd;
	struct ib_send_wr *bad_wr;
=======
>>>>>>> 24b8d41d
	struct ib_reg_wr wr;
	struct srp_fr_desc *desc;
	u32 rkey;
	int n, err;

	if (state->fr.next >= state->fr.end) {
		shost_printk(KERN_ERR, ch->target->scsi_host,
			     PFX "Out of MRs (mr_per_cmd = %d)\n",
			     ch->target->mr_per_cmd);
		return -ENOMEM;
	}

	WARN_ON_ONCE(!dev->use_fast_reg);

<<<<<<< HEAD
	if (sg_nents == 1 && (pd->flags & IB_PD_UNSAFE_GLOBAL_RKEY)) {
=======
	if (sg_nents == 1 && target->global_rkey) {
>>>>>>> 24b8d41d
		unsigned int sg_offset = sg_offset_p ? *sg_offset_p : 0;

		srp_map_desc(state, sg_dma_address(state->sg) + sg_offset,
			     sg_dma_len(state->sg) - sg_offset,
<<<<<<< HEAD
			     pd->unsafe_global_rkey);
=======
			     target->global_rkey);
>>>>>>> 24b8d41d
		if (sg_offset_p)
			*sg_offset_p = 0;
		return 1;
	}

	desc = srp_fr_pool_get(ch->fr_pool);
	if (!desc)
		return -ENOMEM;

	rkey = ib_inc_rkey(desc->mr->rkey);
	ib_update_fast_reg_key(desc->mr, rkey);

	n = ib_map_mr_sg(desc->mr, state->sg, sg_nents, sg_offset_p,
			 dev->mr_page_size);
	if (unlikely(n < 0)) {
		srp_fr_pool_put(ch->fr_pool, &desc, 1);
		pr_debug("%s: ib_map_mr_sg(%d, %d) returned %d.\n",
			 dev_name(&req->scmnd->device->sdev_gendev), sg_nents,
			 sg_offset_p ? *sg_offset_p : -1, n);
		return n;
	}

	WARN_ON_ONCE(desc->mr->length == 0);

	req->reg_cqe.done = srp_reg_mr_err_done;

	wr.wr.next = NULL;
	wr.wr.opcode = IB_WR_REG_MR;
	wr.wr.wr_cqe = &req->reg_cqe;
	wr.wr.num_sge = 0;
	wr.wr.send_flags = 0;
	wr.mr = desc->mr;
	wr.key = desc->mr->rkey;
	wr.access = (IB_ACCESS_LOCAL_WRITE |
		     IB_ACCESS_REMOTE_READ |
		     IB_ACCESS_REMOTE_WRITE);

	*state->fr.next++ = desc;
	state->nmdesc++;

	srp_map_desc(state, desc->mr->iova,
		     desc->mr->length, desc->mr->rkey);

<<<<<<< HEAD
	err = ib_post_send(ch->qp, &wr.wr, &bad_wr);
	if (unlikely(err)) {
		WARN_ON_ONCE(err == -ENOMEM);
		return err;
	}

	return n;
}

static int srp_map_sg_entry(struct srp_map_state *state,
			    struct srp_rdma_ch *ch,
			    struct scatterlist *sg)
{
	struct srp_target_port *target = ch->target;
	struct srp_device *dev = target->srp_host->srp_dev;
	struct ib_device *ibdev = dev->dev;
	dma_addr_t dma_addr = ib_sg_dma_address(ibdev, sg);
	unsigned int dma_len = ib_sg_dma_len(ibdev, sg);
	unsigned int len = 0;
	int ret;

	WARN_ON_ONCE(!dma_len);

	while (dma_len) {
		unsigned offset = dma_addr & ~dev->mr_page_mask;

		if (state->npages == dev->max_pages_per_mr ||
		    (state->npages > 0 && offset != 0)) {
			ret = srp_map_finish_fmr(state, ch);
			if (ret)
				return ret;
		}

		len = min_t(unsigned int, dma_len, dev->mr_page_size - offset);

		if (!state->npages)
			state->base_dma_addr = dma_addr;
		state->pages[state->npages++] = dma_addr & dev->mr_page_mask;
		state->dma_len += len;
		dma_addr += len;
		dma_len -= len;
	}

	/*
	 * If the end of the MR is not on a page boundary then we need to
	 * close it out and start a new one -- we can only merge at page
	 * boundaries.
	 */
	ret = 0;
	if ((dma_addr & ~dev->mr_page_mask) != 0)
		ret = srp_map_finish_fmr(state, ch);
	return ret;
}

static int srp_map_sg_fmr(struct srp_map_state *state, struct srp_rdma_ch *ch,
			  struct srp_request *req, struct scatterlist *scat,
			  int count)
{
	struct scatterlist *sg;
	int i, ret;

	state->pages = req->map_page;
	state->fmr.next = req->fmr_list;
	state->fmr.end = req->fmr_list + ch->target->mr_per_cmd;

	for_each_sg(scat, sg, count, i) {
		ret = srp_map_sg_entry(state, ch, sg);
		if (ret)
			return ret;
	}

	ret = srp_map_finish_fmr(state, ch);
	if (ret)
		return ret;

	return 0;
=======
	err = ib_post_send(ch->qp, &wr.wr, NULL);
	if (unlikely(err)) {
		WARN_ON_ONCE(err == -ENOMEM);
		return err;
	}

	return n;
>>>>>>> 24b8d41d
}

static int srp_map_sg_fr(struct srp_map_state *state, struct srp_rdma_ch *ch,
			 struct srp_request *req, struct scatterlist *scat,
			 int count)
{
	unsigned int sg_offset = 0;

	state->fr.next = req->fr_list;
	state->fr.end = req->fr_list + ch->target->mr_per_cmd;
	state->sg = scat;

	if (count == 0)
		return 0;

	while (count) {
		int i, n;

		n = srp_map_finish_fr(state, req, ch, count, &sg_offset);
		if (unlikely(n < 0))
			return n;

		count -= n;
		for (i = 0; i < n; i++)
			state->sg = sg_next(state->sg);
	}

	return 0;
}

static int srp_map_sg_dma(struct srp_map_state *state, struct srp_rdma_ch *ch,
			  struct srp_request *req, struct scatterlist *scat,
			  int count)
{
	struct srp_target_port *target = ch->target;
	struct scatterlist *sg;
	int i;

	for_each_sg(scat, sg, count, i) {
<<<<<<< HEAD
		srp_map_desc(state, ib_sg_dma_address(dev->dev, sg),
			     ib_sg_dma_len(dev->dev, sg),
			     target->pd->unsafe_global_rkey);
=======
		srp_map_desc(state, sg_dma_address(sg), sg_dma_len(sg),
			     target->global_rkey);
>>>>>>> 24b8d41d
	}

	return 0;
}

/*
 * Register the indirect data buffer descriptor with the HCA.
 *
 * Note: since the indirect data buffer descriptor has been allocated with
 * kmalloc() it is guaranteed that this buffer is a physically contiguous
 * memory buffer.
 */
static int srp_map_idb(struct srp_rdma_ch *ch, struct srp_request *req,
		       void **next_mr, void **end_mr, u32 idb_len,
		       __be32 *idb_rkey)
{
	struct srp_target_port *target = ch->target;
	struct srp_device *dev = target->srp_host->srp_dev;
	struct srp_map_state state;
	struct srp_direct_buf idb_desc;
	struct scatterlist idb_sg[1];
	int ret;

	memset(&state, 0, sizeof(state));
	memset(&idb_desc, 0, sizeof(idb_desc));
	state.gen.next = next_mr;
	state.gen.end = end_mr;
	state.desc = &idb_desc;
	state.base_dma_addr = req->indirect_dma_addr;
	state.dma_len = idb_len;

	if (dev->use_fast_reg) {
		state.sg = idb_sg;
		sg_init_one(idb_sg, req->indirect_desc, idb_len);
		idb_sg->dma_address = req->indirect_dma_addr; /* hack! */
#ifdef CONFIG_NEED_SG_DMA_LENGTH
		idb_sg->dma_length = idb_sg->length;	      /* hack^2 */
#endif
		ret = srp_map_finish_fr(&state, req, ch, 1, NULL);
<<<<<<< HEAD
		if (ret < 0)
			return ret;
		WARN_ON_ONCE(ret < 1);
	} else if (dev->use_fmr) {
		state.pages = idb_pages;
		state.pages[0] = (req->indirect_dma_addr &
				  dev->mr_page_mask);
		state.npages = 1;
		ret = srp_map_finish_fmr(&state, ch);
=======
>>>>>>> 24b8d41d
		if (ret < 0)
			return ret;
		WARN_ON_ONCE(ret < 1);
	} else {
		return -EINVAL;
	}

	*idb_rkey = idb_desc.key;

	return 0;
}

<<<<<<< HEAD
#if defined(DYNAMIC_DATA_DEBUG)
=======
>>>>>>> 24b8d41d
static void srp_check_mapping(struct srp_map_state *state,
			      struct srp_rdma_ch *ch, struct srp_request *req,
			      struct scatterlist *scat, int count)
{
	struct srp_device *dev = ch->target->srp_host->srp_dev;
	struct srp_fr_desc **pfr;
	u64 desc_len = 0, mr_len = 0;
	int i;

	for (i = 0; i < state->ndesc; i++)
		desc_len += be32_to_cpu(req->indirect_desc[i].len);
	if (dev->use_fast_reg)
		for (i = 0, pfr = req->fr_list; i < state->nmdesc; i++, pfr++)
			mr_len += (*pfr)->mr->length;
<<<<<<< HEAD
	else if (dev->use_fmr)
		for (i = 0; i < state->nmdesc; i++)
			mr_len += be32_to_cpu(req->indirect_desc[i].len);
=======
>>>>>>> 24b8d41d
	if (desc_len != scsi_bufflen(req->scmnd) ||
	    mr_len > scsi_bufflen(req->scmnd))
		pr_err("Inconsistent: scsi len %d <> desc len %lld <> mr len %lld; ndesc %d; nmdesc = %d\n",
		       scsi_bufflen(req->scmnd), desc_len, mr_len,
		       state->ndesc, state->nmdesc);
}
<<<<<<< HEAD
#endif
=======
>>>>>>> 24b8d41d

/**
 * srp_map_data() - map SCSI data buffer onto an SRP request
 * @scmnd: SCSI command to map
 * @ch: SRP RDMA channel
 * @req: SRP request
 *
 * Returns the length in bytes of the SRP_CMD IU or a negative value if
<<<<<<< HEAD
 * mapping failed.
=======
 * mapping failed. The size of any immediate data is not included in the
 * return value.
>>>>>>> 24b8d41d
 */
static int srp_map_data(struct scsi_cmnd *scmnd, struct srp_rdma_ch *ch,
			struct srp_request *req)
{
	struct srp_target_port *target = ch->target;
<<<<<<< HEAD
	struct ib_pd *pd = target->pd;
	struct scatterlist *scat;
=======
	struct scatterlist *scat, *sg;
>>>>>>> 24b8d41d
	struct srp_cmd *cmd = req->cmd->buf;
	int i, len, nents, count, ret;
	struct srp_device *dev;
	struct ib_device *ibdev;
	struct srp_map_state state;
	struct srp_indirect_buf *indirect_hdr;
	u64 data_len;
	u32 idb_len, table_len;
	__be32 idb_rkey;
	u8 fmt;

	req->cmd->num_sge = 1;

	if (!scsi_sglist(scmnd) || scmnd->sc_data_direction == DMA_NONE)
		return sizeof(struct srp_cmd) + cmd->add_cdb_len;

	if (scmnd->sc_data_direction != DMA_FROM_DEVICE &&
	    scmnd->sc_data_direction != DMA_TO_DEVICE) {
		shost_printk(KERN_WARNING, target->scsi_host,
			     PFX "Unhandled data direction %d\n",
			     scmnd->sc_data_direction);
		return -EINVAL;
	}

	nents = scsi_sg_count(scmnd);
	scat  = scsi_sglist(scmnd);
	data_len = scsi_bufflen(scmnd);

	dev = target->srp_host->srp_dev;
	ibdev = dev->dev;

	count = ib_dma_map_sg(ibdev, scat, nents, scmnd->sc_data_direction);
	if (unlikely(count == 0))
		return -EIO;

	if (ch->use_imm_data &&
	    count <= ch->max_imm_sge &&
	    SRP_IMM_DATA_OFFSET + data_len <= ch->max_it_iu_len &&
	    scmnd->sc_data_direction == DMA_TO_DEVICE) {
		struct srp_imm_buf *buf;
		struct ib_sge *sge = &req->cmd->sge[1];

		fmt = SRP_DATA_DESC_IMM;
		len = SRP_IMM_DATA_OFFSET;
		req->nmdesc = 0;
		buf = (void *)cmd->add_data + cmd->add_cdb_len;
		buf->len = cpu_to_be32(data_len);
		WARN_ON_ONCE((void *)(buf + 1) > (void *)cmd + len);
		for_each_sg(scat, sg, count, i) {
			sge[i].addr   = sg_dma_address(sg);
			sge[i].length = sg_dma_len(sg);
			sge[i].lkey   = target->lkey;
		}
		req->cmd->num_sge += count;
		goto map_complete;
	}

	fmt = SRP_DATA_DESC_DIRECT;
	len = sizeof(struct srp_cmd) + cmd->add_cdb_len +
		sizeof(struct srp_direct_buf);

<<<<<<< HEAD
	if (count == 1 && (pd->flags & IB_PD_UNSAFE_GLOBAL_RKEY)) {
=======
	if (count == 1 && target->global_rkey) {
>>>>>>> 24b8d41d
		/*
		 * The midlayer only generated a single gather/scatter
		 * entry, or DMA mapping coalesced everything to a
		 * single entry.  So a direct descriptor along with
		 * the DMA MR suffices.
		 */
		struct srp_direct_buf *buf;

<<<<<<< HEAD
		buf->va  = cpu_to_be64(ib_sg_dma_address(ibdev, scat));
		buf->key = cpu_to_be32(pd->unsafe_global_rkey);
		buf->len = cpu_to_be32(ib_sg_dma_len(ibdev, scat));
=======
		buf = (void *)cmd->add_data + cmd->add_cdb_len;
		buf->va  = cpu_to_be64(sg_dma_address(scat));
		buf->key = cpu_to_be32(target->global_rkey);
		buf->len = cpu_to_be32(sg_dma_len(scat));
>>>>>>> 24b8d41d

		req->nmdesc = 0;
		goto map_complete;
	}

	/*
	 * We have more than one scatter/gather entry, so build our indirect
	 * descriptor table, trying to merge as many entries as we can.
	 */
	indirect_hdr = (void *)cmd->add_data + cmd->add_cdb_len;

	ib_dma_sync_single_for_cpu(ibdev, req->indirect_dma_addr,
				   target->indirect_size, DMA_TO_DEVICE);

	memset(&state, 0, sizeof(state));
	state.desc = req->indirect_desc;
	if (dev->use_fast_reg)
		ret = srp_map_sg_fr(&state, ch, req, scat, count);
<<<<<<< HEAD
	else if (dev->use_fmr)
		ret = srp_map_sg_fmr(&state, ch, req, scat, count);
=======
>>>>>>> 24b8d41d
	else
		ret = srp_map_sg_dma(&state, ch, req, scat, count);
	req->nmdesc = state.nmdesc;
	if (ret < 0)
		goto unmap;

<<<<<<< HEAD
#if defined(DYNAMIC_DEBUG)
	{
		DEFINE_DYNAMIC_DEBUG_METADATA(ddm,
			"Memory mapping consistency check");
		if (unlikely(ddm.flags & _DPRINTK_FLAGS_PRINT))
			srp_check_mapping(&state, ch, req, scat, count);
	}
#endif
=======
	{
		DEFINE_DYNAMIC_DEBUG_METADATA(ddm,
			"Memory mapping consistency check");
		if (DYNAMIC_DEBUG_BRANCH(ddm))
			srp_check_mapping(&state, ch, req, scat, count);
	}
>>>>>>> 24b8d41d

	/* We've mapped the request, now pull as much of the indirect
	 * descriptor table as we can into the command buffer. If this
	 * target is not using an external indirect table, we are
	 * guaranteed to fit into the command, as the SCSI layer won't
	 * give us more S/G entries than we allow.
	 */
	if (state.ndesc == 1) {
		/*
		 * Memory registration collapsed the sg-list into one entry,
		 * so use a direct descriptor.
		 */
		struct srp_direct_buf *buf;

		buf = (void *)cmd->add_data + cmd->add_cdb_len;
		*buf = req->indirect_desc[0];
		goto map_complete;
	}

	if (unlikely(target->cmd_sg_cnt < state.ndesc &&
						!target->allow_ext_sg)) {
		shost_printk(KERN_ERR, target->scsi_host,
			     "Could not fit S/G list into SRP_CMD\n");
		ret = -EIO;
		goto unmap;
	}

	count = min(state.ndesc, target->cmd_sg_cnt);
	table_len = state.ndesc * sizeof (struct srp_direct_buf);
	idb_len = sizeof(struct srp_indirect_buf) + table_len;

	fmt = SRP_DATA_DESC_INDIRECT;
	len = sizeof(struct srp_cmd) + cmd->add_cdb_len +
		sizeof(struct srp_indirect_buf);
	len += count * sizeof (struct srp_direct_buf);

	memcpy(indirect_hdr->desc_list, req->indirect_desc,
	       count * sizeof (struct srp_direct_buf));

<<<<<<< HEAD
	if (!(pd->flags & IB_PD_UNSAFE_GLOBAL_RKEY)) {
=======
	if (!target->global_rkey) {
>>>>>>> 24b8d41d
		ret = srp_map_idb(ch, req, state.gen.next, state.gen.end,
				  idb_len, &idb_rkey);
		if (ret < 0)
			goto unmap;
		req->nmdesc++;
	} else {
<<<<<<< HEAD
		idb_rkey = cpu_to_be32(pd->unsafe_global_rkey);
=======
		idb_rkey = cpu_to_be32(target->global_rkey);
>>>>>>> 24b8d41d
	}

	indirect_hdr->table_desc.va = cpu_to_be64(req->indirect_dma_addr);
	indirect_hdr->table_desc.key = idb_rkey;
	indirect_hdr->table_desc.len = cpu_to_be32(table_len);
	indirect_hdr->len = cpu_to_be32(state.total_len);

	if (scmnd->sc_data_direction == DMA_TO_DEVICE)
		cmd->data_out_desc_cnt = count;
	else
		cmd->data_in_desc_cnt = count;

	ib_dma_sync_single_for_device(ibdev, req->indirect_dma_addr, table_len,
				      DMA_TO_DEVICE);

map_complete:
	if (scmnd->sc_data_direction == DMA_TO_DEVICE)
		cmd->buf_fmt = fmt << 4;
	else
		cmd->buf_fmt = fmt;

	return len;

unmap:
	srp_unmap_data(scmnd, ch, req);
	if (ret == -ENOMEM && req->nmdesc >= target->mr_pool_size)
		ret = -E2BIG;
	return ret;
}

/*
 * Return an IU and possible credit to the free pool
 */
static void srp_put_tx_iu(struct srp_rdma_ch *ch, struct srp_iu *iu,
			  enum srp_iu_type iu_type)
{
	unsigned long flags;

	spin_lock_irqsave(&ch->lock, flags);
	list_add(&iu->list, &ch->free_tx);
	if (iu_type != SRP_IU_RSP)
		++ch->req_lim;
	spin_unlock_irqrestore(&ch->lock, flags);
}

/*
 * Must be called with ch->lock held to protect req_lim and free_tx.
 * If IU is not sent, it must be returned using srp_put_tx_iu().
 *
 * Note:
 * An upper limit for the number of allocated information units for each
 * request type is:
 * - SRP_IU_CMD: SRP_CMD_SQ_SIZE, since the SCSI mid-layer never queues
 *   more than Scsi_Host.can_queue requests.
 * - SRP_IU_TSK_MGMT: SRP_TSK_MGMT_SQ_SIZE.
 * - SRP_IU_RSP: 1, since a conforming SRP target never sends more than
 *   one unanswered SRP request to an initiator.
 */
static struct srp_iu *__srp_get_tx_iu(struct srp_rdma_ch *ch,
				      enum srp_iu_type iu_type)
{
	struct srp_target_port *target = ch->target;
	s32 rsv = (iu_type == SRP_IU_TSK_MGMT) ? 0 : SRP_TSK_MGMT_SQ_SIZE;
	struct srp_iu *iu;

	lockdep_assert_held(&ch->lock);

	ib_process_cq_direct(ch->send_cq, -1);

	if (list_empty(&ch->free_tx))
		return NULL;

	/* Initiator responses to target requests do not consume credits */
	if (iu_type != SRP_IU_RSP) {
		if (ch->req_lim <= rsv) {
			++target->zero_req_lim;
			return NULL;
		}

		--ch->req_lim;
	}

	iu = list_first_entry(&ch->free_tx, struct srp_iu, list);
	list_del(&iu->list);
	return iu;
}

/*
 * Note: if this function is called from inside ib_drain_sq() then it will
 * be called without ch->lock being held. If ib_drain_sq() dequeues a WQE
 * with status IB_WC_SUCCESS then that's a bug.
 */
static void srp_send_done(struct ib_cq *cq, struct ib_wc *wc)
{
	struct srp_iu *iu = container_of(wc->wr_cqe, struct srp_iu, cqe);
	struct srp_rdma_ch *ch = cq->cq_context;

	if (unlikely(wc->status != IB_WC_SUCCESS)) {
		srp_handle_qp_err(cq, wc, "SEND");
		return;
	}

	lockdep_assert_held(&ch->lock);

	list_add(&iu->list, &ch->free_tx);
}

/**
 * srp_post_send() - send an SRP information unit
 * @ch: RDMA channel over which to send the information unit.
 * @iu: Information unit to send.
 * @len: Length of the information unit excluding immediate data.
 */
static int srp_post_send(struct srp_rdma_ch *ch, struct srp_iu *iu, int len)
{
	struct srp_target_port *target = ch->target;
	struct ib_send_wr wr;

	if (WARN_ON_ONCE(iu->num_sge > SRP_MAX_SGE))
		return -EINVAL;

	iu->sge[0].addr   = iu->dma;
	iu->sge[0].length = len;
	iu->sge[0].lkey   = target->lkey;

	iu->cqe.done = srp_send_done;

	wr.next       = NULL;
	wr.wr_cqe     = &iu->cqe;
	wr.sg_list    = &iu->sge[0];
	wr.num_sge    = iu->num_sge;
	wr.opcode     = IB_WR_SEND;
	wr.send_flags = IB_SEND_SIGNALED;

	return ib_post_send(ch->qp, &wr, NULL);
}

static int srp_post_recv(struct srp_rdma_ch *ch, struct srp_iu *iu)
{
	struct srp_target_port *target = ch->target;
	struct ib_recv_wr wr;
	struct ib_sge list;

	list.addr   = iu->dma;
	list.length = iu->size;
	list.lkey   = target->lkey;

	iu->cqe.done = srp_recv_done;

	wr.next     = NULL;
	wr.wr_cqe   = &iu->cqe;
	wr.sg_list  = &list;
	wr.num_sge  = 1;

	return ib_post_recv(ch->qp, &wr, NULL);
}

static void srp_process_rsp(struct srp_rdma_ch *ch, struct srp_rsp *rsp)
{
	struct srp_target_port *target = ch->target;
	struct srp_request *req;
	struct scsi_cmnd *scmnd;
	unsigned long flags;

	if (unlikely(rsp->tag & SRP_TAG_TSK_MGMT)) {
		spin_lock_irqsave(&ch->lock, flags);
		ch->req_lim += be32_to_cpu(rsp->req_lim_delta);
		if (rsp->tag == ch->tsk_mgmt_tag) {
			ch->tsk_mgmt_status = -1;
			if (be32_to_cpu(rsp->resp_data_len) >= 4)
				ch->tsk_mgmt_status = rsp->data[3];
			complete(&ch->tsk_mgmt_done);
		} else {
			shost_printk(KERN_ERR, target->scsi_host,
				     "Received tsk mgmt response too late for tag %#llx\n",
				     rsp->tag);
		}
		spin_unlock_irqrestore(&ch->lock, flags);
	} else {
		scmnd = scsi_host_find_tag(target->scsi_host, rsp->tag);
		if (scmnd && scmnd->host_scribble) {
			req = (void *)scmnd->host_scribble;
			scmnd = srp_claim_req(ch, req, NULL, scmnd);
		} else {
			scmnd = NULL;
		}
		if (!scmnd) {
			shost_printk(KERN_ERR, target->scsi_host,
				     "Null scmnd for RSP w/tag %#016llx received on ch %td / QP %#x\n",
				     rsp->tag, ch - target->ch, ch->qp->qp_num);

			spin_lock_irqsave(&ch->lock, flags);
			ch->req_lim += be32_to_cpu(rsp->req_lim_delta);
			spin_unlock_irqrestore(&ch->lock, flags);

			return;
		}
		scmnd->result = rsp->status;

		if (rsp->flags & SRP_RSP_FLAG_SNSVALID) {
			memcpy(scmnd->sense_buffer, rsp->data +
			       be32_to_cpu(rsp->resp_data_len),
			       min_t(int, be32_to_cpu(rsp->sense_data_len),
				     SCSI_SENSE_BUFFERSIZE));
		}

		if (unlikely(rsp->flags & SRP_RSP_FLAG_DIUNDER))
			scsi_set_resid(scmnd, be32_to_cpu(rsp->data_in_res_cnt));
		else if (unlikely(rsp->flags & SRP_RSP_FLAG_DIOVER))
			scsi_set_resid(scmnd, -be32_to_cpu(rsp->data_in_res_cnt));
		else if (unlikely(rsp->flags & SRP_RSP_FLAG_DOUNDER))
			scsi_set_resid(scmnd, be32_to_cpu(rsp->data_out_res_cnt));
		else if (unlikely(rsp->flags & SRP_RSP_FLAG_DOOVER))
			scsi_set_resid(scmnd, -be32_to_cpu(rsp->data_out_res_cnt));

		srp_free_req(ch, req, scmnd,
			     be32_to_cpu(rsp->req_lim_delta));

		scmnd->host_scribble = NULL;
		scmnd->scsi_done(scmnd);
	}
}

static int srp_response_common(struct srp_rdma_ch *ch, s32 req_delta,
			       void *rsp, int len)
{
	struct srp_target_port *target = ch->target;
	struct ib_device *dev = target->srp_host->srp_dev->dev;
	unsigned long flags;
	struct srp_iu *iu;
	int err;

	spin_lock_irqsave(&ch->lock, flags);
	ch->req_lim += req_delta;
	iu = __srp_get_tx_iu(ch, SRP_IU_RSP);
	spin_unlock_irqrestore(&ch->lock, flags);

	if (!iu) {
		shost_printk(KERN_ERR, target->scsi_host, PFX
			     "no IU available to send response\n");
		return 1;
	}

	iu->num_sge = 1;
	ib_dma_sync_single_for_cpu(dev, iu->dma, len, DMA_TO_DEVICE);
	memcpy(iu->buf, rsp, len);
	ib_dma_sync_single_for_device(dev, iu->dma, len, DMA_TO_DEVICE);

	err = srp_post_send(ch, iu, len);
	if (err) {
		shost_printk(KERN_ERR, target->scsi_host, PFX
			     "unable to post response: %d\n", err);
		srp_put_tx_iu(ch, iu, SRP_IU_RSP);
	}

	return err;
}

static void srp_process_cred_req(struct srp_rdma_ch *ch,
				 struct srp_cred_req *req)
{
	struct srp_cred_rsp rsp = {
		.opcode = SRP_CRED_RSP,
		.tag = req->tag,
	};
	s32 delta = be32_to_cpu(req->req_lim_delta);

	if (srp_response_common(ch, delta, &rsp, sizeof(rsp)))
		shost_printk(KERN_ERR, ch->target->scsi_host, PFX
			     "problems processing SRP_CRED_REQ\n");
}

static void srp_process_aer_req(struct srp_rdma_ch *ch,
				struct srp_aer_req *req)
{
	struct srp_target_port *target = ch->target;
	struct srp_aer_rsp rsp = {
		.opcode = SRP_AER_RSP,
		.tag = req->tag,
	};
	s32 delta = be32_to_cpu(req->req_lim_delta);

	shost_printk(KERN_ERR, target->scsi_host, PFX
		     "ignoring AER for LUN %llu\n", scsilun_to_int(&req->lun));

	if (srp_response_common(ch, delta, &rsp, sizeof(rsp)))
		shost_printk(KERN_ERR, target->scsi_host, PFX
			     "problems processing SRP_AER_REQ\n");
}

static void srp_recv_done(struct ib_cq *cq, struct ib_wc *wc)
{
	struct srp_iu *iu = container_of(wc->wr_cqe, struct srp_iu, cqe);
	struct srp_rdma_ch *ch = cq->cq_context;
	struct srp_target_port *target = ch->target;
	struct ib_device *dev = target->srp_host->srp_dev->dev;
	int res;
	u8 opcode;

	if (unlikely(wc->status != IB_WC_SUCCESS)) {
		srp_handle_qp_err(cq, wc, "RECV");
		return;
	}

	ib_dma_sync_single_for_cpu(dev, iu->dma, ch->max_ti_iu_len,
				   DMA_FROM_DEVICE);

	opcode = *(u8 *) iu->buf;

	if (0) {
		shost_printk(KERN_ERR, target->scsi_host,
			     PFX "recv completion, opcode 0x%02x\n", opcode);
		print_hex_dump(KERN_ERR, "", DUMP_PREFIX_OFFSET, 8, 1,
			       iu->buf, wc->byte_len, true);
	}

	switch (opcode) {
	case SRP_RSP:
		srp_process_rsp(ch, iu->buf);
		break;

	case SRP_CRED_REQ:
		srp_process_cred_req(ch, iu->buf);
		break;

	case SRP_AER_REQ:
		srp_process_aer_req(ch, iu->buf);
		break;

	case SRP_T_LOGOUT:
		/* XXX Handle target logout */
		shost_printk(KERN_WARNING, target->scsi_host,
			     PFX "Got target logout request\n");
		break;

	default:
		shost_printk(KERN_WARNING, target->scsi_host,
			     PFX "Unhandled SRP opcode 0x%02x\n", opcode);
		break;
	}

	ib_dma_sync_single_for_device(dev, iu->dma, ch->max_ti_iu_len,
				      DMA_FROM_DEVICE);

	res = srp_post_recv(ch, iu);
	if (res != 0)
		shost_printk(KERN_ERR, target->scsi_host,
			     PFX "Recv failed with error code %d\n", res);
}

/**
 * srp_tl_err_work() - handle a transport layer error
 * @work: Work structure embedded in an SRP target port.
 *
 * Note: This function may get invoked before the rport has been created,
 * hence the target->rport test.
 */
static void srp_tl_err_work(struct work_struct *work)
{
	struct srp_target_port *target;

	target = container_of(work, struct srp_target_port, tl_err_work);
	if (target->rport)
		srp_start_tl_fail_timers(target->rport);
}

static void srp_handle_qp_err(struct ib_cq *cq, struct ib_wc *wc,
		const char *opname)
{
	struct srp_rdma_ch *ch = cq->cq_context;
	struct srp_target_port *target = ch->target;

	if (ch->connected && !target->qp_in_error) {
		shost_printk(KERN_ERR, target->scsi_host,
			     PFX "failed %s status %s (%d) for CQE %p\n",
			     opname, ib_wc_status_msg(wc->status), wc->status,
			     wc->wr_cqe);
		queue_work(system_long_wq, &target->tl_err_work);
	}
	target->qp_in_error = true;
}

static int srp_queuecommand(struct Scsi_Host *shost, struct scsi_cmnd *scmnd)
{
	struct srp_target_port *target = host_to_target(shost);
	struct srp_rdma_ch *ch;
	struct srp_request *req;
	struct srp_iu *iu;
	struct srp_cmd *cmd;
	struct ib_device *dev;
	unsigned long flags;
	u32 tag;
	u16 idx;
	int len, ret;

	scmnd->result = srp_chkready(target->rport);
	if (unlikely(scmnd->result))
		goto err;

	WARN_ON_ONCE(scmnd->request->tag < 0);
	tag = blk_mq_unique_tag(scmnd->request);
	ch = &target->ch[blk_mq_unique_tag_to_hwq(tag)];
	idx = blk_mq_unique_tag_to_tag(tag);
	WARN_ONCE(idx >= target->req_ring_size, "%s: tag %#x: idx %d >= %d\n",
		  dev_name(&shost->shost_gendev), tag, idx,
		  target->req_ring_size);

	spin_lock_irqsave(&ch->lock, flags);
	iu = __srp_get_tx_iu(ch, SRP_IU_CMD);
	spin_unlock_irqrestore(&ch->lock, flags);

	if (!iu)
		goto err;

	req = &ch->req_ring[idx];
	dev = target->srp_host->srp_dev->dev;
	ib_dma_sync_single_for_cpu(dev, iu->dma, ch->max_it_iu_len,
				   DMA_TO_DEVICE);

	scmnd->host_scribble = (void *) req;

	cmd = iu->buf;
	memset(cmd, 0, sizeof *cmd);

	cmd->opcode = SRP_CMD;
	int_to_scsilun(scmnd->device->lun, &cmd->lun);
	cmd->tag    = tag;
	memcpy(cmd->cdb, scmnd->cmnd, scmnd->cmd_len);
	if (unlikely(scmnd->cmd_len > sizeof(cmd->cdb))) {
		cmd->add_cdb_len = round_up(scmnd->cmd_len - sizeof(cmd->cdb),
					    4);
		if (WARN_ON_ONCE(cmd->add_cdb_len > SRP_MAX_ADD_CDB_LEN))
			goto err_iu;
	}

	req->scmnd    = scmnd;
	req->cmd      = iu;

	len = srp_map_data(scmnd, ch, req);
	if (len < 0) {
		shost_printk(KERN_ERR, target->scsi_host,
			     PFX "Failed to map data (%d)\n", len);
		/*
		 * If we ran out of memory descriptors (-ENOMEM) because an
		 * application is queuing many requests with more than
		 * max_pages_per_mr sg-list elements, tell the SCSI mid-layer
		 * to reduce queue depth temporarily.
		 */
		scmnd->result = len == -ENOMEM ?
			DID_OK << 16 | QUEUE_FULL << 1 : DID_ERROR << 16;
		goto err_iu;
	}

	ib_dma_sync_single_for_device(dev, iu->dma, ch->max_it_iu_len,
				      DMA_TO_DEVICE);

	if (srp_post_send(ch, iu, len)) {
		shost_printk(KERN_ERR, target->scsi_host, PFX "Send failed\n");
		scmnd->result = DID_ERROR << 16;
		goto err_unmap;
	}

	return 0;

err_unmap:
	srp_unmap_data(scmnd, ch, req);

err_iu:
	srp_put_tx_iu(ch, iu, SRP_IU_CMD);

	/*
	 * Avoid that the loops that iterate over the request ring can
	 * encounter a dangling SCSI command pointer.
	 */
	req->scmnd = NULL;

err:
	if (scmnd->result) {
		scmnd->scsi_done(scmnd);
		ret = 0;
	} else {
		ret = SCSI_MLQUEUE_HOST_BUSY;
	}

	return ret;
}

/*
 * Note: the resources allocated in this function are freed in
 * srp_free_ch_ib().
 */
static int srp_alloc_iu_bufs(struct srp_rdma_ch *ch)
{
	struct srp_target_port *target = ch->target;
	int i;

	ch->rx_ring = kcalloc(target->queue_size, sizeof(*ch->rx_ring),
			      GFP_KERNEL);
	if (!ch->rx_ring)
		goto err_no_ring;
	ch->tx_ring = kcalloc(target->queue_size, sizeof(*ch->tx_ring),
			      GFP_KERNEL);
	if (!ch->tx_ring)
		goto err_no_ring;

	for (i = 0; i < target->queue_size; ++i) {
		ch->rx_ring[i] = srp_alloc_iu(target->srp_host,
					      ch->max_ti_iu_len,
					      GFP_KERNEL, DMA_FROM_DEVICE);
		if (!ch->rx_ring[i])
			goto err;
	}

	for (i = 0; i < target->queue_size; ++i) {
		ch->tx_ring[i] = srp_alloc_iu(target->srp_host,
					      ch->max_it_iu_len,
					      GFP_KERNEL, DMA_TO_DEVICE);
		if (!ch->tx_ring[i])
			goto err;

		list_add(&ch->tx_ring[i]->list, &ch->free_tx);
	}

	return 0;

err:
	for (i = 0; i < target->queue_size; ++i) {
		srp_free_iu(target->srp_host, ch->rx_ring[i]);
		srp_free_iu(target->srp_host, ch->tx_ring[i]);
	}


err_no_ring:
	kfree(ch->tx_ring);
	ch->tx_ring = NULL;
	kfree(ch->rx_ring);
	ch->rx_ring = NULL;

	return -ENOMEM;
}

static uint32_t srp_compute_rq_tmo(struct ib_qp_attr *qp_attr, int attr_mask)
{
	uint64_t T_tr_ns, max_compl_time_ms;
	uint32_t rq_tmo_jiffies;

	/*
	 * According to section 11.2.4.2 in the IBTA spec (Modify Queue Pair,
	 * table 91), both the QP timeout and the retry count have to be set
	 * for RC QP's during the RTR to RTS transition.
	 */
	WARN_ON_ONCE((attr_mask & (IB_QP_TIMEOUT | IB_QP_RETRY_CNT)) !=
		     (IB_QP_TIMEOUT | IB_QP_RETRY_CNT));

	/*
	 * Set target->rq_tmo_jiffies to one second more than the largest time
	 * it can take before an error completion is generated. See also
	 * C9-140..142 in the IBTA spec for more information about how to
	 * convert the QP Local ACK Timeout value to nanoseconds.
	 */
	T_tr_ns = 4096 * (1ULL << qp_attr->timeout);
	max_compl_time_ms = qp_attr->retry_cnt * 4 * T_tr_ns;
	do_div(max_compl_time_ms, NSEC_PER_MSEC);
	rq_tmo_jiffies = msecs_to_jiffies(max_compl_time_ms + 1000);

	return rq_tmo_jiffies;
}

static void srp_cm_rep_handler(struct ib_cm_id *cm_id,
			       const struct srp_login_rsp *lrsp,
			       struct srp_rdma_ch *ch)
{
	struct srp_target_port *target = ch->target;
	struct ib_qp_attr *qp_attr = NULL;
	int attr_mask = 0;
	int ret = 0;
	int i;

	if (lrsp->opcode == SRP_LOGIN_RSP) {
		ch->max_ti_iu_len = be32_to_cpu(lrsp->max_ti_iu_len);
		ch->req_lim       = be32_to_cpu(lrsp->req_lim_delta);
		ch->use_imm_data  = srp_use_imm_data &&
			(lrsp->rsp_flags & SRP_LOGIN_RSP_IMMED_SUPP);
		ch->max_it_iu_len = srp_max_it_iu_len(target->cmd_sg_cnt,
						      ch->use_imm_data,
						      target->max_it_iu_size);
		WARN_ON_ONCE(ch->max_it_iu_len >
			     be32_to_cpu(lrsp->max_it_iu_len));

		if (ch->use_imm_data)
			shost_printk(KERN_DEBUG, target->scsi_host,
				     PFX "using immediate data\n");

		/*
		 * Reserve credits for task management so we don't
		 * bounce requests back to the SCSI mid-layer.
		 */
		target->scsi_host->can_queue
			= min(ch->req_lim - SRP_TSK_MGMT_SQ_SIZE,
			      target->scsi_host->can_queue);
		target->scsi_host->cmd_per_lun
			= min_t(int, target->scsi_host->can_queue,
				target->scsi_host->cmd_per_lun);
	} else {
		shost_printk(KERN_WARNING, target->scsi_host,
			     PFX "Unhandled RSP opcode %#x\n", lrsp->opcode);
		ret = -ECONNRESET;
		goto error;
	}

	if (!ch->rx_ring) {
		ret = srp_alloc_iu_bufs(ch);
		if (ret)
			goto error;
	}

	for (i = 0; i < target->queue_size; i++) {
		struct srp_iu *iu = ch->rx_ring[i];

		ret = srp_post_recv(ch, iu);
		if (ret)
			goto error;
	}

	if (!target->using_rdma_cm) {
		ret = -ENOMEM;
		qp_attr = kmalloc(sizeof(*qp_attr), GFP_KERNEL);
		if (!qp_attr)
			goto error;

		qp_attr->qp_state = IB_QPS_RTR;
		ret = ib_cm_init_qp_attr(cm_id, qp_attr, &attr_mask);
		if (ret)
			goto error_free;

		ret = ib_modify_qp(ch->qp, qp_attr, attr_mask);
		if (ret)
			goto error_free;

		qp_attr->qp_state = IB_QPS_RTS;
		ret = ib_cm_init_qp_attr(cm_id, qp_attr, &attr_mask);
		if (ret)
			goto error_free;

		target->rq_tmo_jiffies = srp_compute_rq_tmo(qp_attr, attr_mask);

		ret = ib_modify_qp(ch->qp, qp_attr, attr_mask);
		if (ret)
			goto error_free;

		ret = ib_send_cm_rtu(cm_id, NULL, 0);
	}

error_free:
	kfree(qp_attr);

error:
	ch->status = ret;
}

static void srp_ib_cm_rej_handler(struct ib_cm_id *cm_id,
				  const struct ib_cm_event *event,
				  struct srp_rdma_ch *ch)
{
	struct srp_target_port *target = ch->target;
	struct Scsi_Host *shost = target->scsi_host;
	struct ib_class_port_info *cpi;
	int opcode;
	u16 dlid;

	switch (event->param.rej_rcvd.reason) {
	case IB_CM_REJ_PORT_CM_REDIRECT:
		cpi = event->param.rej_rcvd.ari;
		dlid = be16_to_cpu(cpi->redirect_lid);
		sa_path_set_dlid(&ch->ib_cm.path, dlid);
		ch->ib_cm.path.pkey = cpi->redirect_pkey;
		cm_id->remote_cm_qpn = be32_to_cpu(cpi->redirect_qp) & 0x00ffffff;
		memcpy(ch->ib_cm.path.dgid.raw, cpi->redirect_gid, 16);

		ch->status = dlid ? SRP_DLID_REDIRECT : SRP_PORT_REDIRECT;
		break;

	case IB_CM_REJ_PORT_REDIRECT:
		if (srp_target_is_topspin(target)) {
			union ib_gid *dgid = &ch->ib_cm.path.dgid;

			/*
			 * Topspin/Cisco SRP gateways incorrectly send
			 * reject reason code 25 when they mean 24
			 * (port redirect).
			 */
			memcpy(dgid->raw, event->param.rej_rcvd.ari, 16);

			shost_printk(KERN_DEBUG, shost,
				     PFX "Topspin/Cisco redirect to target port GID %016llx%016llx\n",
				     be64_to_cpu(dgid->global.subnet_prefix),
				     be64_to_cpu(dgid->global.interface_id));

			ch->status = SRP_PORT_REDIRECT;
		} else {
			shost_printk(KERN_WARNING, shost,
				     "  REJ reason: IB_CM_REJ_PORT_REDIRECT\n");
			ch->status = -ECONNRESET;
		}
		break;

	case IB_CM_REJ_DUPLICATE_LOCAL_COMM_ID:
		shost_printk(KERN_WARNING, shost,
			    "  REJ reason: IB_CM_REJ_DUPLICATE_LOCAL_COMM_ID\n");
		ch->status = -ECONNRESET;
		break;

	case IB_CM_REJ_CONSUMER_DEFINED:
		opcode = *(u8 *) event->private_data;
		if (opcode == SRP_LOGIN_REJ) {
			struct srp_login_rej *rej = event->private_data;
			u32 reason = be32_to_cpu(rej->reason);

			if (reason == SRP_LOGIN_REJ_REQ_IT_IU_LENGTH_TOO_LARGE)
				shost_printk(KERN_WARNING, shost,
					     PFX "SRP_LOGIN_REJ: requested max_it_iu_len too large\n");
			else
				shost_printk(KERN_WARNING, shost, PFX
					     "SRP LOGIN from %pI6 to %pI6 REJECTED, reason 0x%08x\n",
					     target->sgid.raw,
					     target->ib_cm.orig_dgid.raw,
					     reason);
		} else
			shost_printk(KERN_WARNING, shost,
				     "  REJ reason: IB_CM_REJ_CONSUMER_DEFINED,"
				     " opcode 0x%02x\n", opcode);
		ch->status = -ECONNRESET;
		break;

	case IB_CM_REJ_STALE_CONN:
		shost_printk(KERN_WARNING, shost, "  REJ reason: stale connection\n");
		ch->status = SRP_STALE_CONN;
		break;

	default:
		shost_printk(KERN_WARNING, shost, "  REJ reason 0x%x\n",
			     event->param.rej_rcvd.reason);
		ch->status = -ECONNRESET;
	}
}

static int srp_ib_cm_handler(struct ib_cm_id *cm_id,
			     const struct ib_cm_event *event)
{
	struct srp_rdma_ch *ch = cm_id->context;
	struct srp_target_port *target = ch->target;
	int comp = 0;

	switch (event->event) {
	case IB_CM_REQ_ERROR:
		shost_printk(KERN_DEBUG, target->scsi_host,
			     PFX "Sending CM REQ failed\n");
		comp = 1;
		ch->status = -ECONNRESET;
		break;

	case IB_CM_REP_RECEIVED:
		comp = 1;
		srp_cm_rep_handler(cm_id, event->private_data, ch);
		break;

	case IB_CM_REJ_RECEIVED:
		shost_printk(KERN_DEBUG, target->scsi_host, PFX "REJ received\n");
		comp = 1;

		srp_ib_cm_rej_handler(cm_id, event, ch);
		break;

	case IB_CM_DREQ_RECEIVED:
		shost_printk(KERN_WARNING, target->scsi_host,
			     PFX "DREQ received - connection closed\n");
		ch->connected = false;
		if (ib_send_cm_drep(cm_id, NULL, 0))
			shost_printk(KERN_ERR, target->scsi_host,
				     PFX "Sending CM DREP failed\n");
		queue_work(system_long_wq, &target->tl_err_work);
		break;

	case IB_CM_TIMEWAIT_EXIT:
		shost_printk(KERN_ERR, target->scsi_host,
			     PFX "connection closed\n");
		comp = 1;

		ch->status = 0;
		break;

	case IB_CM_MRA_RECEIVED:
	case IB_CM_DREQ_ERROR:
	case IB_CM_DREP_RECEIVED:
		break;

	default:
		shost_printk(KERN_WARNING, target->scsi_host,
			     PFX "Unhandled CM event %d\n", event->event);
		break;
	}

	if (comp)
		complete(&ch->done);

	return 0;
}

static void srp_rdma_cm_rej_handler(struct srp_rdma_ch *ch,
				    struct rdma_cm_event *event)
{
	struct srp_target_port *target = ch->target;
	struct Scsi_Host *shost = target->scsi_host;
	int opcode;

	switch (event->status) {
	case IB_CM_REJ_DUPLICATE_LOCAL_COMM_ID:
		shost_printk(KERN_WARNING, shost,
			    "  REJ reason: IB_CM_REJ_DUPLICATE_LOCAL_COMM_ID\n");
		ch->status = -ECONNRESET;
		break;

	case IB_CM_REJ_CONSUMER_DEFINED:
		opcode = *(u8 *) event->param.conn.private_data;
		if (opcode == SRP_LOGIN_REJ) {
			struct srp_login_rej *rej =
				(struct srp_login_rej *)
				event->param.conn.private_data;
			u32 reason = be32_to_cpu(rej->reason);

			if (reason == SRP_LOGIN_REJ_REQ_IT_IU_LENGTH_TOO_LARGE)
				shost_printk(KERN_WARNING, shost,
					     PFX "SRP_LOGIN_REJ: requested max_it_iu_len too large\n");
			else
				shost_printk(KERN_WARNING, shost,
					    PFX "SRP LOGIN REJECTED, reason 0x%08x\n", reason);
		} else {
			shost_printk(KERN_WARNING, shost,
				     "  REJ reason: IB_CM_REJ_CONSUMER_DEFINED, opcode 0x%02x\n",
				     opcode);
		}
		ch->status = -ECONNRESET;
		break;

	case IB_CM_REJ_STALE_CONN:
		shost_printk(KERN_WARNING, shost,
			     "  REJ reason: stale connection\n");
		ch->status = SRP_STALE_CONN;
		break;

	default:
		shost_printk(KERN_WARNING, shost, "  REJ reason 0x%x\n",
			     event->status);
		ch->status = -ECONNRESET;
		break;
	}
}

static int srp_rdma_cm_handler(struct rdma_cm_id *cm_id,
			       struct rdma_cm_event *event)
{
	struct srp_rdma_ch *ch = cm_id->context;
	struct srp_target_port *target = ch->target;
	int comp = 0;

	switch (event->event) {
	case RDMA_CM_EVENT_ADDR_RESOLVED:
		ch->status = 0;
		comp = 1;
		break;

	case RDMA_CM_EVENT_ADDR_ERROR:
		ch->status = -ENXIO;
		comp = 1;
		break;

	case RDMA_CM_EVENT_ROUTE_RESOLVED:
		ch->status = 0;
		comp = 1;
		break;

	case RDMA_CM_EVENT_ROUTE_ERROR:
	case RDMA_CM_EVENT_UNREACHABLE:
		ch->status = -EHOSTUNREACH;
		comp = 1;
		break;

	case RDMA_CM_EVENT_CONNECT_ERROR:
		shost_printk(KERN_DEBUG, target->scsi_host,
			     PFX "Sending CM REQ failed\n");
		comp = 1;
		ch->status = -ECONNRESET;
		break;

	case RDMA_CM_EVENT_ESTABLISHED:
		comp = 1;
		srp_cm_rep_handler(NULL, event->param.conn.private_data, ch);
		break;

	case RDMA_CM_EVENT_REJECTED:
		shost_printk(KERN_DEBUG, target->scsi_host, PFX "REJ received\n");
		comp = 1;

		srp_rdma_cm_rej_handler(ch, event);
		break;

	case RDMA_CM_EVENT_DISCONNECTED:
		if (ch->connected) {
			shost_printk(KERN_WARNING, target->scsi_host,
				     PFX "received DREQ\n");
			rdma_disconnect(ch->rdma_cm.cm_id);
			comp = 1;
			ch->status = 0;
			queue_work(system_long_wq, &target->tl_err_work);
		}
		break;

	case RDMA_CM_EVENT_TIMEWAIT_EXIT:
		shost_printk(KERN_ERR, target->scsi_host,
			     PFX "connection closed\n");

		comp = 1;
		ch->status = 0;
		break;

	default:
		shost_printk(KERN_WARNING, target->scsi_host,
			     PFX "Unhandled CM event %d\n", event->event);
		break;
	}

	if (comp)
		complete(&ch->done);

	return 0;
}

/**
 * srp_change_queue_depth - setting device queue depth
 * @sdev: scsi device struct
 * @qdepth: requested queue depth
 *
 * Returns queue depth.
 */
static int
srp_change_queue_depth(struct scsi_device *sdev, int qdepth)
{
	if (!sdev->tagged_supported)
		qdepth = 1;
	return scsi_change_queue_depth(sdev, qdepth);
}

static int srp_send_tsk_mgmt(struct srp_rdma_ch *ch, u64 req_tag, u64 lun,
			     u8 func, u8 *status)
{
	struct srp_target_port *target = ch->target;
	struct srp_rport *rport = target->rport;
	struct ib_device *dev = target->srp_host->srp_dev->dev;
	struct srp_iu *iu;
	struct srp_tsk_mgmt *tsk_mgmt;
	int res;

	if (!ch->connected || target->qp_in_error)
		return -1;

	/*
	 * Lock the rport mutex to avoid that srp_create_ch_ib() is
	 * invoked while a task management function is being sent.
	 */
	mutex_lock(&rport->mutex);
	spin_lock_irq(&ch->lock);
	iu = __srp_get_tx_iu(ch, SRP_IU_TSK_MGMT);
	spin_unlock_irq(&ch->lock);

	if (!iu) {
		mutex_unlock(&rport->mutex);

		return -1;
	}

	iu->num_sge = 1;

	ib_dma_sync_single_for_cpu(dev, iu->dma, sizeof *tsk_mgmt,
				   DMA_TO_DEVICE);
	tsk_mgmt = iu->buf;
	memset(tsk_mgmt, 0, sizeof *tsk_mgmt);

	tsk_mgmt->opcode 	= SRP_TSK_MGMT;
	int_to_scsilun(lun, &tsk_mgmt->lun);
	tsk_mgmt->tsk_mgmt_func = func;
	tsk_mgmt->task_tag	= req_tag;

	spin_lock_irq(&ch->lock);
	ch->tsk_mgmt_tag = (ch->tsk_mgmt_tag + 1) | SRP_TAG_TSK_MGMT;
	tsk_mgmt->tag = ch->tsk_mgmt_tag;
	spin_unlock_irq(&ch->lock);

	init_completion(&ch->tsk_mgmt_done);

	ib_dma_sync_single_for_device(dev, iu->dma, sizeof *tsk_mgmt,
				      DMA_TO_DEVICE);
	if (srp_post_send(ch, iu, sizeof(*tsk_mgmt))) {
		srp_put_tx_iu(ch, iu, SRP_IU_TSK_MGMT);
		mutex_unlock(&rport->mutex);

		return -1;
	}
	res = wait_for_completion_timeout(&ch->tsk_mgmt_done,
					msecs_to_jiffies(SRP_ABORT_TIMEOUT_MS));
	if (res > 0 && status)
		*status = ch->tsk_mgmt_status;
	mutex_unlock(&rport->mutex);

	WARN_ON_ONCE(res < 0);

	return res > 0 ? 0 : -1;
}

static int srp_abort(struct scsi_cmnd *scmnd)
{
	struct srp_target_port *target = host_to_target(scmnd->device->host);
	struct srp_request *req = (struct srp_request *) scmnd->host_scribble;
	u32 tag;
	u16 ch_idx;
	struct srp_rdma_ch *ch;
	int ret;

	shost_printk(KERN_ERR, target->scsi_host, "SRP abort called\n");

	if (!req)
		return SUCCESS;
	tag = blk_mq_unique_tag(scmnd->request);
	ch_idx = blk_mq_unique_tag_to_hwq(tag);
	if (WARN_ON_ONCE(ch_idx >= target->ch_count))
		return SUCCESS;
	ch = &target->ch[ch_idx];
	if (!srp_claim_req(ch, req, NULL, scmnd))
		return SUCCESS;
	shost_printk(KERN_ERR, target->scsi_host,
		     "Sending SRP abort for tag %#x\n", tag);
	if (srp_send_tsk_mgmt(ch, tag, scmnd->device->lun,
			      SRP_TSK_ABORT_TASK, NULL) == 0)
		ret = SUCCESS;
	else if (target->rport->state == SRP_RPORT_LOST)
		ret = FAST_IO_FAIL;
	else
		ret = FAILED;
	if (ret == SUCCESS) {
		srp_free_req(ch, req, scmnd, 0);
		scmnd->result = DID_ABORT << 16;
		scmnd->scsi_done(scmnd);
	}

	return ret;
}

static int srp_reset_device(struct scsi_cmnd *scmnd)
{
	struct srp_target_port *target = host_to_target(scmnd->device->host);
	struct srp_rdma_ch *ch;
	u8 status;

	shost_printk(KERN_ERR, target->scsi_host, "SRP reset_device called\n");

	ch = &target->ch[0];
	if (srp_send_tsk_mgmt(ch, SRP_TAG_NO_REQ, scmnd->device->lun,
			      SRP_TSK_LUN_RESET, &status))
		return FAILED;
	if (status)
		return FAILED;

	return SUCCESS;
}

static int srp_reset_host(struct scsi_cmnd *scmnd)
{
	struct srp_target_port *target = host_to_target(scmnd->device->host);

	shost_printk(KERN_ERR, target->scsi_host, PFX "SRP reset_host called\n");

	return srp_reconnect_rport(target->rport) == 0 ? SUCCESS : FAILED;
}

<<<<<<< HEAD
static int srp_slave_alloc(struct scsi_device *sdev)
{
	struct Scsi_Host *shost = sdev->host;
	struct srp_target_port *target = host_to_target(shost);
	struct srp_device *srp_dev = target->srp_host->srp_dev;
	struct ib_device *ibdev = srp_dev->dev;

	if (!(ibdev->attrs.device_cap_flags & IB_DEVICE_SG_GAPS_REG))
		blk_queue_virt_boundary(sdev->request_queue,
					~srp_dev->mr_page_mask);

=======
static int srp_target_alloc(struct scsi_target *starget)
{
	struct Scsi_Host *shost = dev_to_shost(starget->dev.parent);
	struct srp_target_port *target = host_to_target(shost);

	if (target->target_can_queue)
		starget->can_queue = target->target_can_queue;
>>>>>>> 24b8d41d
	return 0;
}

static int srp_slave_configure(struct scsi_device *sdev)
{
	struct Scsi_Host *shost = sdev->host;
	struct srp_target_port *target = host_to_target(shost);
	struct request_queue *q = sdev->request_queue;
	unsigned long timeout;

	if (sdev->type == TYPE_DISK) {
		timeout = max_t(unsigned, 30 * HZ, target->rq_tmo_jiffies);
		blk_queue_rq_timeout(q, timeout);
	}

	return 0;
}

static ssize_t show_id_ext(struct device *dev, struct device_attribute *attr,
			   char *buf)
{
	struct srp_target_port *target = host_to_target(class_to_shost(dev));

	return sprintf(buf, "0x%016llx\n", be64_to_cpu(target->id_ext));
}

static ssize_t show_ioc_guid(struct device *dev, struct device_attribute *attr,
			     char *buf)
{
	struct srp_target_port *target = host_to_target(class_to_shost(dev));

	return sprintf(buf, "0x%016llx\n", be64_to_cpu(target->ioc_guid));
}

static ssize_t show_service_id(struct device *dev,
			       struct device_attribute *attr, char *buf)
{
	struct srp_target_port *target = host_to_target(class_to_shost(dev));

	if (target->using_rdma_cm)
		return -ENOENT;
	return sprintf(buf, "0x%016llx\n",
		       be64_to_cpu(target->ib_cm.service_id));
}

static ssize_t show_pkey(struct device *dev, struct device_attribute *attr,
			 char *buf)
{
	struct srp_target_port *target = host_to_target(class_to_shost(dev));

	if (target->using_rdma_cm)
		return -ENOENT;
	return sprintf(buf, "0x%04x\n", be16_to_cpu(target->ib_cm.pkey));
}

static ssize_t show_sgid(struct device *dev, struct device_attribute *attr,
			 char *buf)
{
	struct srp_target_port *target = host_to_target(class_to_shost(dev));

	return sprintf(buf, "%pI6\n", target->sgid.raw);
}

static ssize_t show_dgid(struct device *dev, struct device_attribute *attr,
			 char *buf)
{
	struct srp_target_port *target = host_to_target(class_to_shost(dev));
	struct srp_rdma_ch *ch = &target->ch[0];

	if (target->using_rdma_cm)
		return -ENOENT;
	return sprintf(buf, "%pI6\n", ch->ib_cm.path.dgid.raw);
}

static ssize_t show_orig_dgid(struct device *dev,
			      struct device_attribute *attr, char *buf)
{
	struct srp_target_port *target = host_to_target(class_to_shost(dev));

	if (target->using_rdma_cm)
		return -ENOENT;
	return sprintf(buf, "%pI6\n", target->ib_cm.orig_dgid.raw);
}

static ssize_t show_req_lim(struct device *dev,
			    struct device_attribute *attr, char *buf)
{
	struct srp_target_port *target = host_to_target(class_to_shost(dev));
	struct srp_rdma_ch *ch;
	int i, req_lim = INT_MAX;

	for (i = 0; i < target->ch_count; i++) {
		ch = &target->ch[i];
		req_lim = min(req_lim, ch->req_lim);
	}
	return sprintf(buf, "%d\n", req_lim);
}

static ssize_t show_zero_req_lim(struct device *dev,
				 struct device_attribute *attr, char *buf)
{
	struct srp_target_port *target = host_to_target(class_to_shost(dev));

	return sprintf(buf, "%d\n", target->zero_req_lim);
}

static ssize_t show_local_ib_port(struct device *dev,
				  struct device_attribute *attr, char *buf)
{
	struct srp_target_port *target = host_to_target(class_to_shost(dev));

	return sprintf(buf, "%d\n", target->srp_host->port);
}

static ssize_t show_local_ib_device(struct device *dev,
				    struct device_attribute *attr, char *buf)
{
	struct srp_target_port *target = host_to_target(class_to_shost(dev));

	return sprintf(buf, "%s\n",
		       dev_name(&target->srp_host->srp_dev->dev->dev));
}

static ssize_t show_ch_count(struct device *dev, struct device_attribute *attr,
			     char *buf)
{
	struct srp_target_port *target = host_to_target(class_to_shost(dev));

	return sprintf(buf, "%d\n", target->ch_count);
}

static ssize_t show_comp_vector(struct device *dev,
				struct device_attribute *attr, char *buf)
{
	struct srp_target_port *target = host_to_target(class_to_shost(dev));

	return sprintf(buf, "%d\n", target->comp_vector);
}

static ssize_t show_tl_retry_count(struct device *dev,
				   struct device_attribute *attr, char *buf)
{
	struct srp_target_port *target = host_to_target(class_to_shost(dev));

	return sprintf(buf, "%d\n", target->tl_retry_count);
}

static ssize_t show_cmd_sg_entries(struct device *dev,
				   struct device_attribute *attr, char *buf)
{
	struct srp_target_port *target = host_to_target(class_to_shost(dev));

	return sprintf(buf, "%u\n", target->cmd_sg_cnt);
}

static ssize_t show_allow_ext_sg(struct device *dev,
				 struct device_attribute *attr, char *buf)
{
	struct srp_target_port *target = host_to_target(class_to_shost(dev));

	return sprintf(buf, "%s\n", target->allow_ext_sg ? "true" : "false");
}

static DEVICE_ATTR(id_ext,	    S_IRUGO, show_id_ext,	   NULL);
static DEVICE_ATTR(ioc_guid,	    S_IRUGO, show_ioc_guid,	   NULL);
static DEVICE_ATTR(service_id,	    S_IRUGO, show_service_id,	   NULL);
static DEVICE_ATTR(pkey,	    S_IRUGO, show_pkey,		   NULL);
static DEVICE_ATTR(sgid,	    S_IRUGO, show_sgid,		   NULL);
static DEVICE_ATTR(dgid,	    S_IRUGO, show_dgid,		   NULL);
static DEVICE_ATTR(orig_dgid,	    S_IRUGO, show_orig_dgid,	   NULL);
static DEVICE_ATTR(req_lim,         S_IRUGO, show_req_lim,         NULL);
static DEVICE_ATTR(zero_req_lim,    S_IRUGO, show_zero_req_lim,	   NULL);
static DEVICE_ATTR(local_ib_port,   S_IRUGO, show_local_ib_port,   NULL);
static DEVICE_ATTR(local_ib_device, S_IRUGO, show_local_ib_device, NULL);
static DEVICE_ATTR(ch_count,        S_IRUGO, show_ch_count,        NULL);
static DEVICE_ATTR(comp_vector,     S_IRUGO, show_comp_vector,     NULL);
static DEVICE_ATTR(tl_retry_count,  S_IRUGO, show_tl_retry_count,  NULL);
static DEVICE_ATTR(cmd_sg_entries,  S_IRUGO, show_cmd_sg_entries,  NULL);
static DEVICE_ATTR(allow_ext_sg,    S_IRUGO, show_allow_ext_sg,    NULL);

static struct device_attribute *srp_host_attrs[] = {
	&dev_attr_id_ext,
	&dev_attr_ioc_guid,
	&dev_attr_service_id,
	&dev_attr_pkey,
	&dev_attr_sgid,
	&dev_attr_dgid,
	&dev_attr_orig_dgid,
	&dev_attr_req_lim,
	&dev_attr_zero_req_lim,
	&dev_attr_local_ib_port,
	&dev_attr_local_ib_device,
	&dev_attr_ch_count,
	&dev_attr_comp_vector,
	&dev_attr_tl_retry_count,
	&dev_attr_cmd_sg_entries,
	&dev_attr_allow_ext_sg,
	NULL
};

static struct scsi_host_template srp_template = {
	.module				= THIS_MODULE,
	.name				= "InfiniBand SRP initiator",
	.proc_name			= DRV_NAME,
<<<<<<< HEAD
	.slave_alloc			= srp_slave_alloc,
=======
	.target_alloc			= srp_target_alloc,
>>>>>>> 24b8d41d
	.slave_configure		= srp_slave_configure,
	.info				= srp_target_info,
	.queuecommand			= srp_queuecommand,
	.change_queue_depth             = srp_change_queue_depth,
	.eh_timed_out			= srp_timed_out,
	.eh_abort_handler		= srp_abort,
	.eh_device_reset_handler	= srp_reset_device,
	.eh_host_reset_handler		= srp_reset_host,
	.skip_settle_delay		= true,
	.sg_tablesize			= SRP_DEF_SG_TABLESIZE,
	.can_queue			= SRP_DEFAULT_CMD_SQ_SIZE,
	.this_id			= -1,
	.cmd_per_lun			= SRP_DEFAULT_CMD_SQ_SIZE,
	.shost_attrs			= srp_host_attrs,
	.track_queue_depth		= 1,
};

static int srp_sdev_count(struct Scsi_Host *host)
{
	struct scsi_device *sdev;
	int c = 0;

	shost_for_each_device(sdev, host)
		c++;

	return c;
}

/*
 * Return values:
 * < 0 upon failure. Caller is responsible for SRP target port cleanup.
 * 0 and target->state == SRP_TARGET_REMOVED if asynchronous target port
 *    removal has been scheduled.
 * 0 and target->state != SRP_TARGET_REMOVED upon success.
 */
static int srp_add_target(struct srp_host *host, struct srp_target_port *target)
{
	struct srp_rport_identifiers ids;
	struct srp_rport *rport;

	target->state = SRP_TARGET_SCANNING;
	sprintf(target->target_name, "SRP.T10:%016llX",
		be64_to_cpu(target->id_ext));

	if (scsi_add_host(target->scsi_host, host->srp_dev->dev->dev.parent))
		return -ENODEV;

	memcpy(ids.port_id, &target->id_ext, 8);
	memcpy(ids.port_id + 8, &target->ioc_guid, 8);
	ids.roles = SRP_RPORT_ROLE_TARGET;
	rport = srp_rport_add(target->scsi_host, &ids);
	if (IS_ERR(rport)) {
		scsi_remove_host(target->scsi_host);
		return PTR_ERR(rport);
	}

	rport->lld_data = target;
	target->rport = rport;

	spin_lock(&host->target_lock);
	list_add_tail(&target->list, &host->target_list);
	spin_unlock(&host->target_lock);

	scsi_scan_target(&target->scsi_host->shost_gendev,
			 0, target->scsi_id, SCAN_WILD_CARD, SCSI_SCAN_INITIAL);

	if (srp_connected_ch(target) < target->ch_count ||
	    target->qp_in_error) {
		shost_printk(KERN_INFO, target->scsi_host,
			     PFX "SCSI scan failed - removing SCSI host\n");
		srp_queue_remove_work(target);
		goto out;
	}

	pr_debug("%s: SCSI scan succeeded - detected %d LUNs\n",
		 dev_name(&target->scsi_host->shost_gendev),
		 srp_sdev_count(target->scsi_host));

	spin_lock_irq(&target->lock);
	if (target->state == SRP_TARGET_SCANNING)
		target->state = SRP_TARGET_LIVE;
	spin_unlock_irq(&target->lock);

out:
	return 0;
}

static void srp_release_dev(struct device *dev)
{
	struct srp_host *host =
		container_of(dev, struct srp_host, dev);

	complete(&host->released);
}

static struct class srp_class = {
	.name    = "infiniband_srp",
	.dev_release = srp_release_dev
};

/**
 * srp_conn_unique() - check whether the connection to a target is unique
 * @host:   SRP host.
 * @target: SRP target port.
 */
static bool srp_conn_unique(struct srp_host *host,
			    struct srp_target_port *target)
{
	struct srp_target_port *t;
	bool ret = false;

	if (target->state == SRP_TARGET_REMOVED)
		goto out;

	ret = true;

	spin_lock(&host->target_lock);
	list_for_each_entry(t, &host->target_list, list) {
		if (t != target &&
		    target->id_ext == t->id_ext &&
		    target->ioc_guid == t->ioc_guid &&
		    target->initiator_ext == t->initiator_ext) {
			ret = false;
			break;
		}
	}
	spin_unlock(&host->target_lock);

out:
	return ret;
}

/*
 * Target ports are added by writing
 *
 *     id_ext=<SRP ID ext>,ioc_guid=<SRP IOC GUID>,dgid=<dest GID>,
 *     pkey=<P_Key>,service_id=<service ID>
 * or
 *     id_ext=<SRP ID ext>,ioc_guid=<SRP IOC GUID>,
 *     [src=<IPv4 address>,]dest=<IPv4 address>:<port number>
 *
 * to the add_target sysfs attribute.
 */
enum {
	SRP_OPT_ERR		= 0,
	SRP_OPT_ID_EXT		= 1 << 0,
	SRP_OPT_IOC_GUID	= 1 << 1,
	SRP_OPT_DGID		= 1 << 2,
	SRP_OPT_PKEY		= 1 << 3,
	SRP_OPT_SERVICE_ID	= 1 << 4,
	SRP_OPT_MAX_SECT	= 1 << 5,
	SRP_OPT_MAX_CMD_PER_LUN	= 1 << 6,
	SRP_OPT_IO_CLASS	= 1 << 7,
	SRP_OPT_INITIATOR_EXT	= 1 << 8,
	SRP_OPT_CMD_SG_ENTRIES	= 1 << 9,
	SRP_OPT_ALLOW_EXT_SG	= 1 << 10,
	SRP_OPT_SG_TABLESIZE	= 1 << 11,
	SRP_OPT_COMP_VECTOR	= 1 << 12,
	SRP_OPT_TL_RETRY_COUNT	= 1 << 13,
	SRP_OPT_QUEUE_SIZE	= 1 << 14,
	SRP_OPT_IP_SRC		= 1 << 15,
	SRP_OPT_IP_DEST		= 1 << 16,
	SRP_OPT_TARGET_CAN_QUEUE= 1 << 17,
	SRP_OPT_MAX_IT_IU_SIZE  = 1 << 18,
	SRP_OPT_CH_COUNT	= 1 << 19,
};

static unsigned int srp_opt_mandatory[] = {
	SRP_OPT_ID_EXT		|
	SRP_OPT_IOC_GUID	|
	SRP_OPT_DGID		|
	SRP_OPT_PKEY		|
	SRP_OPT_SERVICE_ID,
	SRP_OPT_ID_EXT		|
	SRP_OPT_IOC_GUID	|
	SRP_OPT_IP_DEST,
};

static const match_table_t srp_opt_tokens = {
	{ SRP_OPT_ID_EXT,		"id_ext=%s" 		},
	{ SRP_OPT_IOC_GUID,		"ioc_guid=%s" 		},
	{ SRP_OPT_DGID,			"dgid=%s" 		},
	{ SRP_OPT_PKEY,			"pkey=%x" 		},
	{ SRP_OPT_SERVICE_ID,		"service_id=%s"		},
	{ SRP_OPT_MAX_SECT,		"max_sect=%d" 		},
	{ SRP_OPT_MAX_CMD_PER_LUN,	"max_cmd_per_lun=%d" 	},
	{ SRP_OPT_TARGET_CAN_QUEUE,	"target_can_queue=%d"	},
	{ SRP_OPT_IO_CLASS,		"io_class=%x"		},
	{ SRP_OPT_INITIATOR_EXT,	"initiator_ext=%s"	},
	{ SRP_OPT_CMD_SG_ENTRIES,	"cmd_sg_entries=%u"	},
	{ SRP_OPT_ALLOW_EXT_SG,		"allow_ext_sg=%u"	},
	{ SRP_OPT_SG_TABLESIZE,		"sg_tablesize=%u"	},
	{ SRP_OPT_COMP_VECTOR,		"comp_vector=%u"	},
	{ SRP_OPT_TL_RETRY_COUNT,	"tl_retry_count=%u"	},
	{ SRP_OPT_QUEUE_SIZE,		"queue_size=%d"		},
	{ SRP_OPT_IP_SRC,		"src=%s"		},
	{ SRP_OPT_IP_DEST,		"dest=%s"		},
	{ SRP_OPT_MAX_IT_IU_SIZE,	"max_it_iu_size=%d"	},
	{ SRP_OPT_CH_COUNT,		"ch_count=%u",		},
	{ SRP_OPT_ERR,			NULL 			}
};

/**
 * srp_parse_in - parse an IP address and port number combination
 * @net:	   [in]  Network namespace.
 * @sa:		   [out] Address family, IP address and port number.
 * @addr_port_str: [in]  IP address and port number.
 * @has_port:	   [out] Whether or not @addr_port_str includes a port number.
 *
 * Parse the following address formats:
 * - IPv4: <ip_address>:<port>, e.g. 1.2.3.4:5.
 * - IPv6: \[<ipv6_address>\]:<port>, e.g. [1::2:3%4]:5.
 */
static int srp_parse_in(struct net *net, struct sockaddr_storage *sa,
			const char *addr_port_str, bool *has_port)
{
	char *addr_end, *addr = kstrdup(addr_port_str, GFP_KERNEL);
	char *port_str;
	int ret;

	if (!addr)
		return -ENOMEM;
	port_str = strrchr(addr, ':');
	if (port_str && strchr(port_str, ']'))
		port_str = NULL;
	if (port_str)
		*port_str++ = '\0';
	if (has_port)
		*has_port = port_str != NULL;
	ret = inet_pton_with_scope(net, AF_INET, addr, port_str, sa);
	if (ret && addr[0]) {
		addr_end = addr + strlen(addr) - 1;
		if (addr[0] == '[' && *addr_end == ']') {
			*addr_end = '\0';
			ret = inet_pton_with_scope(net, AF_INET6, addr + 1,
						   port_str, sa);
		}
	}
	kfree(addr);
	pr_debug("%s -> %pISpfsc\n", addr_port_str, sa);
	return ret;
}

static int srp_parse_options(struct net *net, const char *buf,
			     struct srp_target_port *target)
{
	char *options, *sep_opt;
	char *p;
	substring_t args[MAX_OPT_ARGS];
	unsigned long long ull;
	bool has_port;
	int opt_mask = 0;
	int token;
	int ret = -EINVAL;
	int i;

	options = kstrdup(buf, GFP_KERNEL);
	if (!options)
		return -ENOMEM;

	sep_opt = options;
	while ((p = strsep(&sep_opt, ",\n")) != NULL) {
		if (!*p)
			continue;

		token = match_token(p, srp_opt_tokens, args);
		opt_mask |= token;

		switch (token) {
		case SRP_OPT_ID_EXT:
			p = match_strdup(args);
			if (!p) {
				ret = -ENOMEM;
				goto out;
			}
			ret = kstrtoull(p, 16, &ull);
			if (ret) {
				pr_warn("invalid id_ext parameter '%s'\n", p);
				kfree(p);
				goto out;
			}
			target->id_ext = cpu_to_be64(ull);
			kfree(p);
			break;

		case SRP_OPT_IOC_GUID:
			p = match_strdup(args);
			if (!p) {
				ret = -ENOMEM;
				goto out;
			}
			ret = kstrtoull(p, 16, &ull);
			if (ret) {
				pr_warn("invalid ioc_guid parameter '%s'\n", p);
				kfree(p);
				goto out;
			}
			target->ioc_guid = cpu_to_be64(ull);
			kfree(p);
			break;

		case SRP_OPT_DGID:
			p = match_strdup(args);
			if (!p) {
				ret = -ENOMEM;
				goto out;
			}
			if (strlen(p) != 32) {
				pr_warn("bad dest GID parameter '%s'\n", p);
				kfree(p);
				goto out;
			}

			ret = hex2bin(target->ib_cm.orig_dgid.raw, p, 16);
			kfree(p);
			if (ret < 0)
				goto out;
			break;

		case SRP_OPT_PKEY:
			if (match_hex(args, &token)) {
				pr_warn("bad P_Key parameter '%s'\n", p);
				goto out;
			}
			target->ib_cm.pkey = cpu_to_be16(token);
			break;

		case SRP_OPT_SERVICE_ID:
			p = match_strdup(args);
			if (!p) {
				ret = -ENOMEM;
				goto out;
			}
			ret = kstrtoull(p, 16, &ull);
			if (ret) {
				pr_warn("bad service_id parameter '%s'\n", p);
				kfree(p);
				goto out;
			}
			target->ib_cm.service_id = cpu_to_be64(ull);
			kfree(p);
			break;

		case SRP_OPT_IP_SRC:
			p = match_strdup(args);
			if (!p) {
				ret = -ENOMEM;
				goto out;
			}
			ret = srp_parse_in(net, &target->rdma_cm.src.ss, p,
					   NULL);
			if (ret < 0) {
				pr_warn("bad source parameter '%s'\n", p);
				kfree(p);
				goto out;
			}
			target->rdma_cm.src_specified = true;
			kfree(p);
			break;

		case SRP_OPT_IP_DEST:
			p = match_strdup(args);
			if (!p) {
				ret = -ENOMEM;
				goto out;
			}
			ret = srp_parse_in(net, &target->rdma_cm.dst.ss, p,
					   &has_port);
			if (!has_port)
				ret = -EINVAL;
			if (ret < 0) {
				pr_warn("bad dest parameter '%s'\n", p);
				kfree(p);
				goto out;
			}
			target->using_rdma_cm = true;
			kfree(p);
			break;

		case SRP_OPT_MAX_SECT:
			if (match_int(args, &token)) {
				pr_warn("bad max sect parameter '%s'\n", p);
				goto out;
			}
			target->scsi_host->max_sectors = token;
			break;

		case SRP_OPT_QUEUE_SIZE:
			if (match_int(args, &token) || token < 1) {
				pr_warn("bad queue_size parameter '%s'\n", p);
				goto out;
			}
			target->scsi_host->can_queue = token;
			target->queue_size = token + SRP_RSP_SQ_SIZE +
					     SRP_TSK_MGMT_SQ_SIZE;
			if (!(opt_mask & SRP_OPT_MAX_CMD_PER_LUN))
				target->scsi_host->cmd_per_lun = token;
			break;

		case SRP_OPT_MAX_CMD_PER_LUN:
			if (match_int(args, &token) || token < 1) {
				pr_warn("bad max cmd_per_lun parameter '%s'\n",
					p);
				goto out;
			}
			target->scsi_host->cmd_per_lun = token;
			break;

		case SRP_OPT_TARGET_CAN_QUEUE:
			if (match_int(args, &token) || token < 1) {
				pr_warn("bad max target_can_queue parameter '%s'\n",
					p);
				goto out;
			}
			target->target_can_queue = token;
			break;

		case SRP_OPT_IO_CLASS:
			if (match_hex(args, &token)) {
				pr_warn("bad IO class parameter '%s'\n", p);
				goto out;
			}
			if (token != SRP_REV10_IB_IO_CLASS &&
			    token != SRP_REV16A_IB_IO_CLASS) {
				pr_warn("unknown IO class parameter value %x specified (use %x or %x).\n",
					token, SRP_REV10_IB_IO_CLASS,
					SRP_REV16A_IB_IO_CLASS);
				goto out;
			}
			target->io_class = token;
			break;

		case SRP_OPT_INITIATOR_EXT:
			p = match_strdup(args);
			if (!p) {
				ret = -ENOMEM;
				goto out;
			}
			ret = kstrtoull(p, 16, &ull);
			if (ret) {
				pr_warn("bad initiator_ext value '%s'\n", p);
				kfree(p);
				goto out;
			}
			target->initiator_ext = cpu_to_be64(ull);
			kfree(p);
			break;

		case SRP_OPT_CMD_SG_ENTRIES:
			if (match_int(args, &token) || token < 1 || token > 255) {
				pr_warn("bad max cmd_sg_entries parameter '%s'\n",
					p);
				goto out;
			}
			target->cmd_sg_cnt = token;
			break;

		case SRP_OPT_ALLOW_EXT_SG:
			if (match_int(args, &token)) {
				pr_warn("bad allow_ext_sg parameter '%s'\n", p);
				goto out;
			}
			target->allow_ext_sg = !!token;
			break;

		case SRP_OPT_SG_TABLESIZE:
			if (match_int(args, &token) || token < 1 ||
					token > SG_MAX_SEGMENTS) {
				pr_warn("bad max sg_tablesize parameter '%s'\n",
					p);
				goto out;
			}
			target->sg_tablesize = token;
			break;

		case SRP_OPT_COMP_VECTOR:
			if (match_int(args, &token) || token < 0) {
				pr_warn("bad comp_vector parameter '%s'\n", p);
				goto out;
			}
			target->comp_vector = token;
			break;

		case SRP_OPT_TL_RETRY_COUNT:
			if (match_int(args, &token) || token < 2 || token > 7) {
				pr_warn("bad tl_retry_count parameter '%s' (must be a number between 2 and 7)\n",
					p);
				goto out;
			}
			target->tl_retry_count = token;
			break;

		case SRP_OPT_MAX_IT_IU_SIZE:
			if (match_int(args, &token) || token < 0) {
				pr_warn("bad maximum initiator to target IU size '%s'\n", p);
				goto out;
			}
			target->max_it_iu_size = token;
			break;

		case SRP_OPT_CH_COUNT:
			if (match_int(args, &token) || token < 1) {
				pr_warn("bad channel count %s\n", p);
				goto out;
			}
			target->ch_count = token;
			break;

		default:
			pr_warn("unknown parameter or missing value '%s' in target creation request\n",
				p);
			goto out;
		}
	}

	for (i = 0; i < ARRAY_SIZE(srp_opt_mandatory); i++) {
		if ((opt_mask & srp_opt_mandatory[i]) == srp_opt_mandatory[i]) {
			ret = 0;
			break;
		}
	}
	if (ret)
		pr_warn("target creation request is missing one or more parameters\n");

	if (target->scsi_host->cmd_per_lun > target->scsi_host->can_queue
	    && (opt_mask & SRP_OPT_MAX_CMD_PER_LUN))
		pr_warn("cmd_per_lun = %d > queue_size = %d\n",
			target->scsi_host->cmd_per_lun,
			target->scsi_host->can_queue);

out:
	kfree(options);
	return ret;
}

static ssize_t srp_create_target(struct device *dev,
				 struct device_attribute *attr,
				 const char *buf, size_t count)
{
	struct srp_host *host =
		container_of(dev, struct srp_host, dev);
	struct Scsi_Host *target_host;
	struct srp_target_port *target;
	struct srp_rdma_ch *ch;
	struct srp_device *srp_dev = host->srp_dev;
	struct ib_device *ibdev = srp_dev->dev;
	int ret, node_idx, node, cpu, i;
	unsigned int max_sectors_per_mr, mr_per_cmd = 0;
	bool multich = false;
	uint32_t max_iu_len;

	target_host = scsi_host_alloc(&srp_template,
				      sizeof (struct srp_target_port));
	if (!target_host)
		return -ENOMEM;

	target_host->transportt  = ib_srp_transport_template;
	target_host->max_channel = 0;
	target_host->max_id      = 1;
	target_host->max_lun     = -1LL;
	target_host->max_cmd_len = sizeof ((struct srp_cmd *) (void *) 0L)->cdb;
	target_host->max_segment_size = ib_dma_max_seg_size(ibdev);

	if (!(ibdev->attrs.device_cap_flags & IB_DEVICE_SG_GAPS_REG))
		target_host->virt_boundary_mask = ~srp_dev->mr_page_mask;

	target = host_to_target(target_host);

	target->net		= kobj_ns_grab_current(KOBJ_NS_TYPE_NET);
	target->io_class	= SRP_REV16A_IB_IO_CLASS;
	target->scsi_host	= target_host;
	target->srp_host	= host;
	target->pd		= host->srp_dev->pd;
	target->lkey		= host->srp_dev->pd->local_dma_lkey;
<<<<<<< HEAD
=======
	target->global_rkey	= host->srp_dev->global_rkey;
>>>>>>> 24b8d41d
	target->cmd_sg_cnt	= cmd_sg_entries;
	target->sg_tablesize	= indirect_sg_entries ? : cmd_sg_entries;
	target->allow_ext_sg	= allow_ext_sg;
	target->tl_retry_count	= 7;
	target->queue_size	= SRP_DEFAULT_QUEUE_SIZE;

	/*
	 * Avoid that the SCSI host can be removed by srp_remove_target()
	 * before this function returns.
	 */
	scsi_host_get(target->scsi_host);

	ret = mutex_lock_interruptible(&host->add_target_mutex);
	if (ret < 0)
		goto put;

	ret = srp_parse_options(target->net, buf, target);
	if (ret)
		goto out;

	target->req_ring_size = target->queue_size - SRP_TSK_MGMT_SQ_SIZE;

	if (!srp_conn_unique(target->srp_host, target)) {
		if (target->using_rdma_cm) {
			shost_printk(KERN_INFO, target->scsi_host,
				     PFX "Already connected to target port with id_ext=%016llx;ioc_guid=%016llx;dest=%pIS\n",
				     be64_to_cpu(target->id_ext),
				     be64_to_cpu(target->ioc_guid),
				     &target->rdma_cm.dst);
		} else {
			shost_printk(KERN_INFO, target->scsi_host,
				     PFX "Already connected to target port with id_ext=%016llx;ioc_guid=%016llx;initiator_ext=%016llx\n",
				     be64_to_cpu(target->id_ext),
				     be64_to_cpu(target->ioc_guid),
				     be64_to_cpu(target->initiator_ext));
		}
		ret = -EEXIST;
		goto out;
	}

	if (!srp_dev->has_fr && !target->allow_ext_sg &&
	    target->cmd_sg_cnt < target->sg_tablesize) {
		pr_warn("No MR pool and no external indirect descriptors, limiting sg_tablesize to cmd_sg_cnt\n");
		target->sg_tablesize = target->cmd_sg_cnt;
	}

<<<<<<< HEAD
	if (srp_dev->use_fast_reg || srp_dev->use_fmr) {
		/*
		 * FR and FMR can only map one HCA page per entry. If the
		 * start address is not aligned on a HCA page boundary two
		 * entries will be used for the head and the tail although
		 * these two entries combined contain at most one HCA page of
		 * data. Hence the "+ 1" in the calculation below.
		 *
		 * The indirect data buffer descriptor is contiguous so the
		 * memory for that buffer will only be registered if
		 * register_always is true. Hence add one to mr_per_cmd if
		 * register_always has been set.
		 */
		max_sectors_per_mr = srp_dev->max_pages_per_mr <<
				  (ilog2(srp_dev->mr_page_size) - 9);
		mr_per_cmd = register_always +
			(target->scsi_host->max_sectors + 1 +
			 max_sectors_per_mr - 1) / max_sectors_per_mr;
		pr_debug("max_sectors = %u; max_pages_per_mr = %u; mr_page_size = %u; max_sectors_per_mr = %u; mr_per_cmd = %u\n",
			 target->scsi_host->max_sectors,
			 srp_dev->max_pages_per_mr, srp_dev->mr_page_size,
=======
	if (srp_dev->use_fast_reg) {
		bool gaps_reg = (ibdev->attrs.device_cap_flags &
				 IB_DEVICE_SG_GAPS_REG);

		max_sectors_per_mr = srp_dev->max_pages_per_mr <<
				  (ilog2(srp_dev->mr_page_size) - 9);
		if (!gaps_reg) {
			/*
			 * FR can only map one HCA page per entry. If the start
			 * address is not aligned on a HCA page boundary two
			 * entries will be used for the head and the tail
			 * although these two entries combined contain at most
			 * one HCA page of data. Hence the "+ 1" in the
			 * calculation below.
			 *
			 * The indirect data buffer descriptor is contiguous
			 * so the memory for that buffer will only be
			 * registered if register_always is true. Hence add
			 * one to mr_per_cmd if register_always has been set.
			 */
			mr_per_cmd = register_always +
				(target->scsi_host->max_sectors + 1 +
				 max_sectors_per_mr - 1) / max_sectors_per_mr;
		} else {
			mr_per_cmd = register_always +
				(target->sg_tablesize +
				 srp_dev->max_pages_per_mr - 1) /
				srp_dev->max_pages_per_mr;
		}
		pr_debug("max_sectors = %u; max_pages_per_mr = %u; mr_page_size = %u; max_sectors_per_mr = %u; mr_per_cmd = %u\n",
			 target->scsi_host->max_sectors, srp_dev->max_pages_per_mr, srp_dev->mr_page_size,
>>>>>>> 24b8d41d
			 max_sectors_per_mr, mr_per_cmd);
	}

	target_host->sg_tablesize = target->sg_tablesize;
	target->mr_pool_size = target->scsi_host->can_queue * mr_per_cmd;
	target->mr_per_cmd = mr_per_cmd;
	target->indirect_size = target->sg_tablesize *
				sizeof (struct srp_direct_buf);
	max_iu_len = srp_max_it_iu_len(target->cmd_sg_cnt,
				       srp_use_imm_data,
				       target->max_it_iu_size);

	INIT_WORK(&target->tl_err_work, srp_tl_err_work);
	INIT_WORK(&target->remove_work, srp_remove_work);
	spin_lock_init(&target->lock);
	ret = rdma_query_gid(ibdev, host->port, 0, &target->sgid);
	if (ret)
		goto out;

	ret = -ENOMEM;
	if (target->ch_count == 0)
		target->ch_count =
			max_t(unsigned int, num_online_nodes(),
			      min(ch_count ?:
					  min(4 * num_online_nodes(),
					      ibdev->num_comp_vectors),
				  num_online_cpus()));
	target->ch = kcalloc(target->ch_count, sizeof(*target->ch),
			     GFP_KERNEL);
	if (!target->ch)
		goto out;

	node_idx = 0;
	for_each_online_node(node) {
		const int ch_start = (node_idx * target->ch_count /
				      num_online_nodes());
		const int ch_end = ((node_idx + 1) * target->ch_count /
				    num_online_nodes());
		const int cv_start = node_idx * ibdev->num_comp_vectors /
				     num_online_nodes();
		const int cv_end = (node_idx + 1) * ibdev->num_comp_vectors /
				   num_online_nodes();
		int cpu_idx = 0;

		for_each_online_cpu(cpu) {
			if (cpu_to_node(cpu) != node)
				continue;
			if (ch_start + cpu_idx >= ch_end)
				continue;
			ch = &target->ch[ch_start + cpu_idx];
			ch->target = target;
			ch->comp_vector = cv_start == cv_end ? cv_start :
				cv_start + cpu_idx % (cv_end - cv_start);
			spin_lock_init(&ch->lock);
			INIT_LIST_HEAD(&ch->free_tx);
			ret = srp_new_cm_id(ch);
			if (ret)
				goto err_disconnect;

			ret = srp_create_ch_ib(ch);
			if (ret)
				goto err_disconnect;

			ret = srp_alloc_req_data(ch);
			if (ret)
				goto err_disconnect;

			ret = srp_connect_ch(ch, max_iu_len, multich);
			if (ret) {
				char dst[64];

				if (target->using_rdma_cm)
					snprintf(dst, sizeof(dst), "%pIS",
						 &target->rdma_cm.dst);
				else
					snprintf(dst, sizeof(dst), "%pI6",
						 target->ib_cm.orig_dgid.raw);
				shost_printk(KERN_ERR, target->scsi_host,
					     PFX "Connection %d/%d to %s failed\n",
					     ch_start + cpu_idx,
					     target->ch_count, dst);
				if (node_idx == 0 && cpu_idx == 0) {
					goto free_ch;
				} else {
					srp_free_ch_ib(target, ch);
					srp_free_req_data(target, ch);
					target->ch_count = ch - target->ch;
					goto connected;
				}
			}

			multich = true;
			cpu_idx++;
		}
		node_idx++;
	}

connected:
	target->scsi_host->nr_hw_queues = target->ch_count;

	ret = srp_add_target(host, target);
	if (ret)
		goto err_disconnect;

	if (target->state != SRP_TARGET_REMOVED) {
		if (target->using_rdma_cm) {
			shost_printk(KERN_DEBUG, target->scsi_host, PFX
				     "new target: id_ext %016llx ioc_guid %016llx sgid %pI6 dest %pIS\n",
				     be64_to_cpu(target->id_ext),
				     be64_to_cpu(target->ioc_guid),
				     target->sgid.raw, &target->rdma_cm.dst);
		} else {
			shost_printk(KERN_DEBUG, target->scsi_host, PFX
				     "new target: id_ext %016llx ioc_guid %016llx pkey %04x service_id %016llx sgid %pI6 dgid %pI6\n",
				     be64_to_cpu(target->id_ext),
				     be64_to_cpu(target->ioc_guid),
				     be16_to_cpu(target->ib_cm.pkey),
				     be64_to_cpu(target->ib_cm.service_id),
				     target->sgid.raw,
				     target->ib_cm.orig_dgid.raw);
		}
	}

	ret = count;

out:
	mutex_unlock(&host->add_target_mutex);

put:
	scsi_host_put(target->scsi_host);
	if (ret < 0) {
		/*
		 * If a call to srp_remove_target() has not been scheduled,
		 * drop the network namespace reference now that was obtained
		 * earlier in this function.
		 */
		if (target->state != SRP_TARGET_REMOVED)
			kobj_ns_drop(KOBJ_NS_TYPE_NET, target->net);
		scsi_host_put(target->scsi_host);
	}

	return ret;

err_disconnect:
	srp_disconnect_target(target);

free_ch:
	for (i = 0; i < target->ch_count; i++) {
		ch = &target->ch[i];
		srp_free_ch_ib(target, ch);
		srp_free_req_data(target, ch);
	}

	kfree(target->ch);
	goto out;
}

static DEVICE_ATTR(add_target, S_IWUSR, NULL, srp_create_target);

static ssize_t show_ibdev(struct device *dev, struct device_attribute *attr,
			  char *buf)
{
	struct srp_host *host = container_of(dev, struct srp_host, dev);

	return sprintf(buf, "%s\n", dev_name(&host->srp_dev->dev->dev));
}

static DEVICE_ATTR(ibdev, S_IRUGO, show_ibdev, NULL);

static ssize_t show_port(struct device *dev, struct device_attribute *attr,
			 char *buf)
{
	struct srp_host *host = container_of(dev, struct srp_host, dev);

	return sprintf(buf, "%d\n", host->port);
}

static DEVICE_ATTR(port, S_IRUGO, show_port, NULL);

static struct srp_host *srp_add_port(struct srp_device *device, u8 port)
{
	struct srp_host *host;

	host = kzalloc(sizeof *host, GFP_KERNEL);
	if (!host)
		return NULL;

	INIT_LIST_HEAD(&host->target_list);
	spin_lock_init(&host->target_lock);
	init_completion(&host->released);
	mutex_init(&host->add_target_mutex);
	host->srp_dev = device;
	host->port = port;

	host->dev.class = &srp_class;
	host->dev.parent = device->dev->dev.parent;
	dev_set_name(&host->dev, "srp-%s-%d", dev_name(&device->dev->dev),
		     port);

	if (device_register(&host->dev))
		goto free_host;
	if (device_create_file(&host->dev, &dev_attr_add_target))
		goto err_class;
	if (device_create_file(&host->dev, &dev_attr_ibdev))
		goto err_class;
	if (device_create_file(&host->dev, &dev_attr_port))
		goto err_class;

	return host;

err_class:
	device_unregister(&host->dev);

free_host:
	kfree(host);

	return NULL;
}

static void srp_rename_dev(struct ib_device *device, void *client_data)
{
	struct srp_device *srp_dev = client_data;
	struct srp_host *host, *tmp_host;

	list_for_each_entry_safe(host, tmp_host, &srp_dev->dev_list, list) {
		char name[IB_DEVICE_NAME_MAX + 8];

		snprintf(name, sizeof(name), "srp-%s-%d",
			 dev_name(&device->dev), host->port);
		device_rename(&host->dev, name);
	}
}

static int srp_add_one(struct ib_device *device)
{
	struct srp_device *srp_dev;
	struct ib_device_attr *attr = &device->attrs;
	struct srp_host *host;
	int mr_page_shift;
	unsigned int p;
	u64 max_pages_per_mr;
	unsigned int flags = 0;

	srp_dev = kzalloc(sizeof(*srp_dev), GFP_KERNEL);
	if (!srp_dev)
<<<<<<< HEAD
		return;
=======
		return -ENOMEM;
>>>>>>> 24b8d41d

	/*
	 * Use the smallest page size supported by the HCA, down to a
	 * minimum of 4096 bytes. We're unlikely to build large sglists
	 * out of smaller entries.
	 */
	mr_page_shift		= max(12, ffs(attr->page_size_cap) - 1);
	srp_dev->mr_page_size	= 1 << mr_page_shift;
	srp_dev->mr_page_mask	= ~((u64) srp_dev->mr_page_size - 1);
	max_pages_per_mr	= attr->max_mr_size;
	do_div(max_pages_per_mr, srp_dev->mr_page_size);
	pr_debug("%s: %llu / %u = %llu <> %u\n", __func__,
<<<<<<< HEAD
		 device->attrs.max_mr_size, srp_dev->mr_page_size,
=======
		 attr->max_mr_size, srp_dev->mr_page_size,
>>>>>>> 24b8d41d
		 max_pages_per_mr, SRP_MAX_PAGES_PER_MR);
	srp_dev->max_pages_per_mr = min_t(u64, SRP_MAX_PAGES_PER_MR,
					  max_pages_per_mr);

<<<<<<< HEAD
	srp_dev->has_fmr = (device->alloc_fmr && device->dealloc_fmr &&
			    device->map_phys_fmr && device->unmap_fmr);
	srp_dev->has_fr = (device->attrs.device_cap_flags &
			   IB_DEVICE_MEM_MGT_EXTENSIONS);
	if (!never_register && !srp_dev->has_fmr && !srp_dev->has_fr) {
		dev_warn(&device->dev, "neither FMR nor FR is supported\n");
	} else if (!never_register &&
		   device->attrs.max_mr_size >= 2 * srp_dev->mr_page_size) {
		srp_dev->use_fast_reg = (srp_dev->has_fr &&
					 (!srp_dev->has_fmr || prefer_fr));
		srp_dev->use_fmr = !srp_dev->use_fast_reg && srp_dev->has_fmr;
	}

	if (never_register || !register_always ||
	    (!srp_dev->has_fmr && !srp_dev->has_fr))
=======
	srp_dev->has_fr = (attr->device_cap_flags &
			   IB_DEVICE_MEM_MGT_EXTENSIONS);
	if (!never_register && !srp_dev->has_fr)
		dev_warn(&device->dev, "FR is not supported\n");
	else if (!never_register &&
		 attr->max_mr_size >= 2 * srp_dev->mr_page_size)
		srp_dev->use_fast_reg = srp_dev->has_fr;

	if (never_register || !register_always || !srp_dev->has_fr)
>>>>>>> 24b8d41d
		flags |= IB_PD_UNSAFE_GLOBAL_RKEY;

	if (srp_dev->use_fast_reg) {
		srp_dev->max_pages_per_mr =
			min_t(u32, srp_dev->max_pages_per_mr,
			      attr->max_fast_reg_page_list_len);
	}
	srp_dev->mr_max_size	= srp_dev->mr_page_size *
				   srp_dev->max_pages_per_mr;
	pr_debug("%s: mr_page_shift = %d, device->max_mr_size = %#llx, device->max_fast_reg_page_list_len = %u, max_pages_per_mr = %d, mr_max_size = %#x\n",
		 dev_name(&device->dev), mr_page_shift, attr->max_mr_size,
		 attr->max_fast_reg_page_list_len,
		 srp_dev->max_pages_per_mr, srp_dev->mr_max_size);

	INIT_LIST_HEAD(&srp_dev->dev_list);

	srp_dev->dev = device;
	srp_dev->pd  = ib_alloc_pd(device, flags);
<<<<<<< HEAD
	if (IS_ERR(srp_dev->pd))
		goto free_dev;

=======
	if (IS_ERR(srp_dev->pd)) {
		int ret = PTR_ERR(srp_dev->pd);

		kfree(srp_dev);
		return ret;
	}
>>>>>>> 24b8d41d

	if (flags & IB_PD_UNSAFE_GLOBAL_RKEY) {
		srp_dev->global_rkey = srp_dev->pd->unsafe_global_rkey;
		WARN_ON_ONCE(srp_dev->global_rkey == 0);
	}

	rdma_for_each_port (device, p) {
		host = srp_add_port(srp_dev, p);
		if (host)
			list_add_tail(&host->list, &srp_dev->dev_list);
	}

	ib_set_client_data(device, &srp_client, srp_dev);
<<<<<<< HEAD
	return;

free_dev:
	kfree(srp_dev);
=======
	return 0;
>>>>>>> 24b8d41d
}

static void srp_remove_one(struct ib_device *device, void *client_data)
{
	struct srp_device *srp_dev;
	struct srp_host *host, *tmp_host;
	struct srp_target_port *target;

	srp_dev = client_data;

	list_for_each_entry_safe(host, tmp_host, &srp_dev->dev_list, list) {
		device_unregister(&host->dev);
		/*
		 * Wait for the sysfs entry to go away, so that no new
		 * target ports can be created.
		 */
		wait_for_completion(&host->released);

		/*
		 * Remove all target ports.
		 */
		spin_lock(&host->target_lock);
		list_for_each_entry(target, &host->target_list, list)
			srp_queue_remove_work(target);
		spin_unlock(&host->target_lock);

		/*
		 * Wait for tl_err and target port removal tasks.
		 */
		flush_workqueue(system_long_wq);
		flush_workqueue(srp_remove_wq);

		kfree(host);
	}

	ib_dealloc_pd(srp_dev->pd);

	kfree(srp_dev);
}

static struct srp_function_template ib_srp_transport_functions = {
	.has_rport_state	 = true,
	.reset_timer_if_blocked	 = true,
	.reconnect_delay	 = &srp_reconnect_delay,
	.fast_io_fail_tmo	 = &srp_fast_io_fail_tmo,
	.dev_loss_tmo		 = &srp_dev_loss_tmo,
	.reconnect		 = srp_rport_reconnect,
	.rport_delete		 = srp_rport_delete,
	.terminate_rport_io	 = srp_terminate_io,
};

static int __init srp_init_module(void)
{
	int ret;

	BUILD_BUG_ON(sizeof(struct srp_imm_buf) != 4);
	BUILD_BUG_ON(sizeof(struct srp_login_req) != 64);
	BUILD_BUG_ON(sizeof(struct srp_login_req_rdma) != 56);
	BUILD_BUG_ON(sizeof(struct srp_cmd) != 48);

	if (srp_sg_tablesize) {
		pr_warn("srp_sg_tablesize is deprecated, please use cmd_sg_entries\n");
		if (!cmd_sg_entries)
			cmd_sg_entries = srp_sg_tablesize;
	}

	if (!cmd_sg_entries)
		cmd_sg_entries = SRP_DEF_SG_TABLESIZE;

	if (cmd_sg_entries > 255) {
		pr_warn("Clamping cmd_sg_entries to 255\n");
		cmd_sg_entries = 255;
	}

	if (!indirect_sg_entries)
		indirect_sg_entries = cmd_sg_entries;
	else if (indirect_sg_entries < cmd_sg_entries) {
		pr_warn("Bumping up indirect_sg_entries to match cmd_sg_entries (%u)\n",
			cmd_sg_entries);
		indirect_sg_entries = cmd_sg_entries;
	}

	if (indirect_sg_entries > SG_MAX_SEGMENTS) {
		pr_warn("Clamping indirect_sg_entries to %u\n",
			SG_MAX_SEGMENTS);
		indirect_sg_entries = SG_MAX_SEGMENTS;
	}

	srp_remove_wq = create_workqueue("srp_remove");
	if (!srp_remove_wq) {
		ret = -ENOMEM;
		goto out;
	}

	ret = -ENOMEM;
	ib_srp_transport_template =
		srp_attach_transport(&ib_srp_transport_functions);
	if (!ib_srp_transport_template)
		goto destroy_wq;

	ret = class_register(&srp_class);
	if (ret) {
		pr_err("couldn't register class infiniband_srp\n");
		goto release_tr;
	}

	ib_sa_register_client(&srp_sa_client);

	ret = ib_register_client(&srp_client);
	if (ret) {
		pr_err("couldn't register IB client\n");
		goto unreg_sa;
	}

out:
	return ret;

unreg_sa:
	ib_sa_unregister_client(&srp_sa_client);
	class_unregister(&srp_class);

release_tr:
	srp_release_transport(ib_srp_transport_template);

destroy_wq:
	destroy_workqueue(srp_remove_wq);
	goto out;
}

static void __exit srp_cleanup_module(void)
{
	ib_unregister_client(&srp_client);
	ib_sa_unregister_client(&srp_sa_client);
	class_unregister(&srp_class);
	srp_release_transport(ib_srp_transport_template);
	destroy_workqueue(srp_remove_wq);
}

module_init(srp_init_module);
module_exit(srp_cleanup_module);<|MERGE_RESOLUTION|>--- conflicted
+++ resolved
@@ -375,21 +375,9 @@
 	return ret;
 }
 
-<<<<<<< HEAD
-	memset(&fmr_param, 0, sizeof(fmr_param));
-	fmr_param.pool_size	    = target->mr_pool_size;
-	fmr_param.dirty_watermark   = fmr_param.pool_size / 4;
-	fmr_param.cache		    = 1;
-	fmr_param.max_pages_per_fmr = dev->max_pages_per_mr;
-	fmr_param.page_shift	    = ilog2(dev->mr_page_size);
-	fmr_param.access	    = (IB_ACCESS_LOCAL_WRITE |
-				       IB_ACCESS_REMOTE_WRITE |
-				       IB_ACCESS_REMOTE_READ);
-=======
 static int srp_new_cm_id(struct srp_rdma_ch *ch)
 {
 	struct srp_target_port *target = ch->target;
->>>>>>> 24b8d41d
 
 	return target->using_rdma_cm ? srp_new_rdma_cm_id(ch) :
 		srp_new_ib_cm_id(ch);
@@ -521,25 +509,20 @@
 
 /**
  * srp_destroy_qp() - destroy an RDMA queue pair
- * @qp: RDMA queue pair.
+ * @ch: SRP RDMA channel.
  *
  * Drain the qp before destroying it.  This avoids that the receive
  * completion handler can access the queue pair while it is
  * being destroyed.
  */
-static void srp_destroy_qp(struct ib_qp *qp)
-{
-<<<<<<< HEAD
-	ib_drain_rq(qp);
-	ib_destroy_qp(qp);
-=======
+static void srp_destroy_qp(struct srp_rdma_ch *ch)
+{
 	spin_lock_irq(&ch->lock);
 	ib_process_cq_direct(ch->send_cq, -1);
 	spin_unlock_irq(&ch->lock);
 
 	ib_drain_qp(ch->qp);
 	ib_destroy_qp(ch->qp);
->>>>>>> 24b8d41d
 }
 
 static int srp_create_ch_ib(struct srp_rdma_ch *ch)
@@ -615,7 +598,7 @@
 	}
 
 	if (ch->qp)
-		srp_destroy_qp(ch->qp);
+		srp_destroy_qp(ch);
 	if (ch->recv_cq)
 		ib_free_cq(ch->recv_cq);
 	if (ch->send_cq)
@@ -635,14 +618,10 @@
 	return 0;
 
 err_qp:
-<<<<<<< HEAD
-	srp_destroy_qp(qp);
-=======
 	if (target->using_rdma_cm)
 		rdma_destroy_qp(ch->rdma_cm.cm_id);
 	else
 		ib_destroy_qp(qp);
->>>>>>> 24b8d41d
 
 err_send_cq:
 	ib_free_cq(send_cq);
@@ -689,7 +668,7 @@
 			srp_destroy_fr_pool(ch->fr_pool);
 	}
 
-	srp_destroy_qp(ch->qp);
+	srp_destroy_qp(ch);
 	ib_free_cq(ch->send_cq);
 	ib_free_cq(ch->recv_cq);
 
@@ -1030,13 +1009,8 @@
 
 	for (i = 0; i < target->req_ring_size; ++i) {
 		req = &ch->req_ring[i];
-<<<<<<< HEAD
-		mr_list = kmalloc(target->mr_per_cmd * sizeof(void *),
-				  GFP_KERNEL);
-=======
 		mr_list = kmalloc_array(target->mr_per_cmd, sizeof(void *),
 					GFP_KERNEL);
->>>>>>> 24b8d41d
 		if (!mr_list)
 			goto out;
 		if (srp_dev->use_fast_reg)
@@ -1442,50 +1416,6 @@
 	state->ndesc++;
 }
 
-<<<<<<< HEAD
-static int srp_map_finish_fmr(struct srp_map_state *state,
-			      struct srp_rdma_ch *ch)
-{
-	struct srp_target_port *target = ch->target;
-	struct srp_device *dev = target->srp_host->srp_dev;
-	struct ib_pd *pd = target->pd;
-	struct ib_pool_fmr *fmr;
-	u64 io_addr = 0;
-
-	if (state->fmr.next >= state->fmr.end)
-		return -ENOMEM;
-
-	WARN_ON_ONCE(!dev->use_fmr);
-
-	if (state->npages == 0)
-		return 0;
-
-	if (state->npages == 1 && (pd->flags & IB_PD_UNSAFE_GLOBAL_RKEY)) {
-		srp_map_desc(state, state->base_dma_addr, state->dma_len,
-			     pd->unsafe_global_rkey);
-		goto reset_state;
-	}
-
-	fmr = ib_fmr_pool_map_phys(ch->fmr_pool, state->pages,
-				   state->npages, io_addr);
-	if (IS_ERR(fmr))
-		return PTR_ERR(fmr);
-
-	*state->fmr.next++ = fmr;
-	state->nmdesc++;
-
-	srp_map_desc(state, state->base_dma_addr & ~dev->mr_page_mask,
-		     state->dma_len, fmr->fmr->rkey);
-
-reset_state:
-	state->npages = 0;
-	state->dma_len = 0;
-
-	return 0;
-}
-
-=======
->>>>>>> 24b8d41d
 static void srp_reg_mr_err_done(struct ib_cq *cq, struct ib_wc *wc)
 {
 	srp_handle_qp_err(cq, wc, "FAST REG");
@@ -1504,11 +1434,6 @@
 {
 	struct srp_target_port *target = ch->target;
 	struct srp_device *dev = target->srp_host->srp_dev;
-<<<<<<< HEAD
-	struct ib_pd *pd = target->pd;
-	struct ib_send_wr *bad_wr;
-=======
->>>>>>> 24b8d41d
 	struct ib_reg_wr wr;
 	struct srp_fr_desc *desc;
 	u32 rkey;
@@ -1523,20 +1448,12 @@
 
 	WARN_ON_ONCE(!dev->use_fast_reg);
 
-<<<<<<< HEAD
-	if (sg_nents == 1 && (pd->flags & IB_PD_UNSAFE_GLOBAL_RKEY)) {
-=======
 	if (sg_nents == 1 && target->global_rkey) {
->>>>>>> 24b8d41d
 		unsigned int sg_offset = sg_offset_p ? *sg_offset_p : 0;
 
 		srp_map_desc(state, sg_dma_address(state->sg) + sg_offset,
 			     sg_dma_len(state->sg) - sg_offset,
-<<<<<<< HEAD
-			     pd->unsafe_global_rkey);
-=======
 			     target->global_rkey);
->>>>>>> 24b8d41d
 		if (sg_offset_p)
 			*sg_offset_p = 0;
 		return 1;
@@ -1580,84 +1497,6 @@
 	srp_map_desc(state, desc->mr->iova,
 		     desc->mr->length, desc->mr->rkey);
 
-<<<<<<< HEAD
-	err = ib_post_send(ch->qp, &wr.wr, &bad_wr);
-	if (unlikely(err)) {
-		WARN_ON_ONCE(err == -ENOMEM);
-		return err;
-	}
-
-	return n;
-}
-
-static int srp_map_sg_entry(struct srp_map_state *state,
-			    struct srp_rdma_ch *ch,
-			    struct scatterlist *sg)
-{
-	struct srp_target_port *target = ch->target;
-	struct srp_device *dev = target->srp_host->srp_dev;
-	struct ib_device *ibdev = dev->dev;
-	dma_addr_t dma_addr = ib_sg_dma_address(ibdev, sg);
-	unsigned int dma_len = ib_sg_dma_len(ibdev, sg);
-	unsigned int len = 0;
-	int ret;
-
-	WARN_ON_ONCE(!dma_len);
-
-	while (dma_len) {
-		unsigned offset = dma_addr & ~dev->mr_page_mask;
-
-		if (state->npages == dev->max_pages_per_mr ||
-		    (state->npages > 0 && offset != 0)) {
-			ret = srp_map_finish_fmr(state, ch);
-			if (ret)
-				return ret;
-		}
-
-		len = min_t(unsigned int, dma_len, dev->mr_page_size - offset);
-
-		if (!state->npages)
-			state->base_dma_addr = dma_addr;
-		state->pages[state->npages++] = dma_addr & dev->mr_page_mask;
-		state->dma_len += len;
-		dma_addr += len;
-		dma_len -= len;
-	}
-
-	/*
-	 * If the end of the MR is not on a page boundary then we need to
-	 * close it out and start a new one -- we can only merge at page
-	 * boundaries.
-	 */
-	ret = 0;
-	if ((dma_addr & ~dev->mr_page_mask) != 0)
-		ret = srp_map_finish_fmr(state, ch);
-	return ret;
-}
-
-static int srp_map_sg_fmr(struct srp_map_state *state, struct srp_rdma_ch *ch,
-			  struct srp_request *req, struct scatterlist *scat,
-			  int count)
-{
-	struct scatterlist *sg;
-	int i, ret;
-
-	state->pages = req->map_page;
-	state->fmr.next = req->fmr_list;
-	state->fmr.end = req->fmr_list + ch->target->mr_per_cmd;
-
-	for_each_sg(scat, sg, count, i) {
-		ret = srp_map_sg_entry(state, ch, sg);
-		if (ret)
-			return ret;
-	}
-
-	ret = srp_map_finish_fmr(state, ch);
-	if (ret)
-		return ret;
-
-	return 0;
-=======
 	err = ib_post_send(ch->qp, &wr.wr, NULL);
 	if (unlikely(err)) {
 		WARN_ON_ONCE(err == -ENOMEM);
@@ -1665,7 +1504,6 @@
 	}
 
 	return n;
->>>>>>> 24b8d41d
 }
 
 static int srp_map_sg_fr(struct srp_map_state *state, struct srp_rdma_ch *ch,
@@ -1705,14 +1543,8 @@
 	int i;
 
 	for_each_sg(scat, sg, count, i) {
-<<<<<<< HEAD
-		srp_map_desc(state, ib_sg_dma_address(dev->dev, sg),
-			     ib_sg_dma_len(dev->dev, sg),
-			     target->pd->unsafe_global_rkey);
-=======
 		srp_map_desc(state, sg_dma_address(sg), sg_dma_len(sg),
 			     target->global_rkey);
->>>>>>> 24b8d41d
 	}
 
 	return 0;
@@ -1752,18 +1584,6 @@
 		idb_sg->dma_length = idb_sg->length;	      /* hack^2 */
 #endif
 		ret = srp_map_finish_fr(&state, req, ch, 1, NULL);
-<<<<<<< HEAD
-		if (ret < 0)
-			return ret;
-		WARN_ON_ONCE(ret < 1);
-	} else if (dev->use_fmr) {
-		state.pages = idb_pages;
-		state.pages[0] = (req->indirect_dma_addr &
-				  dev->mr_page_mask);
-		state.npages = 1;
-		ret = srp_map_finish_fmr(&state, ch);
-=======
->>>>>>> 24b8d41d
 		if (ret < 0)
 			return ret;
 		WARN_ON_ONCE(ret < 1);
@@ -1776,10 +1596,6 @@
 	return 0;
 }
 
-<<<<<<< HEAD
-#if defined(DYNAMIC_DATA_DEBUG)
-=======
->>>>>>> 24b8d41d
 static void srp_check_mapping(struct srp_map_state *state,
 			      struct srp_rdma_ch *ch, struct srp_request *req,
 			      struct scatterlist *scat, int count)
@@ -1794,22 +1610,12 @@
 	if (dev->use_fast_reg)
 		for (i = 0, pfr = req->fr_list; i < state->nmdesc; i++, pfr++)
 			mr_len += (*pfr)->mr->length;
-<<<<<<< HEAD
-	else if (dev->use_fmr)
-		for (i = 0; i < state->nmdesc; i++)
-			mr_len += be32_to_cpu(req->indirect_desc[i].len);
-=======
->>>>>>> 24b8d41d
 	if (desc_len != scsi_bufflen(req->scmnd) ||
 	    mr_len > scsi_bufflen(req->scmnd))
 		pr_err("Inconsistent: scsi len %d <> desc len %lld <> mr len %lld; ndesc %d; nmdesc = %d\n",
 		       scsi_bufflen(req->scmnd), desc_len, mr_len,
 		       state->ndesc, state->nmdesc);
 }
-<<<<<<< HEAD
-#endif
-=======
->>>>>>> 24b8d41d
 
 /**
  * srp_map_data() - map SCSI data buffer onto an SRP request
@@ -1818,23 +1624,14 @@
  * @req: SRP request
  *
  * Returns the length in bytes of the SRP_CMD IU or a negative value if
-<<<<<<< HEAD
- * mapping failed.
-=======
  * mapping failed. The size of any immediate data is not included in the
  * return value.
->>>>>>> 24b8d41d
  */
 static int srp_map_data(struct scsi_cmnd *scmnd, struct srp_rdma_ch *ch,
 			struct srp_request *req)
 {
 	struct srp_target_port *target = ch->target;
-<<<<<<< HEAD
-	struct ib_pd *pd = target->pd;
-	struct scatterlist *scat;
-=======
 	struct scatterlist *scat, *sg;
->>>>>>> 24b8d41d
 	struct srp_cmd *cmd = req->cmd->buf;
 	int i, len, nents, count, ret;
 	struct srp_device *dev;
@@ -1896,11 +1693,7 @@
 	len = sizeof(struct srp_cmd) + cmd->add_cdb_len +
 		sizeof(struct srp_direct_buf);
 
-<<<<<<< HEAD
-	if (count == 1 && (pd->flags & IB_PD_UNSAFE_GLOBAL_RKEY)) {
-=======
 	if (count == 1 && target->global_rkey) {
->>>>>>> 24b8d41d
 		/*
 		 * The midlayer only generated a single gather/scatter
 		 * entry, or DMA mapping coalesced everything to a
@@ -1909,16 +1702,10 @@
 		 */
 		struct srp_direct_buf *buf;
 
-<<<<<<< HEAD
-		buf->va  = cpu_to_be64(ib_sg_dma_address(ibdev, scat));
-		buf->key = cpu_to_be32(pd->unsafe_global_rkey);
-		buf->len = cpu_to_be32(ib_sg_dma_len(ibdev, scat));
-=======
 		buf = (void *)cmd->add_data + cmd->add_cdb_len;
 		buf->va  = cpu_to_be64(sg_dma_address(scat));
 		buf->key = cpu_to_be32(target->global_rkey);
 		buf->len = cpu_to_be32(sg_dma_len(scat));
->>>>>>> 24b8d41d
 
 		req->nmdesc = 0;
 		goto map_complete;
@@ -1937,34 +1724,18 @@
 	state.desc = req->indirect_desc;
 	if (dev->use_fast_reg)
 		ret = srp_map_sg_fr(&state, ch, req, scat, count);
-<<<<<<< HEAD
-	else if (dev->use_fmr)
-		ret = srp_map_sg_fmr(&state, ch, req, scat, count);
-=======
->>>>>>> 24b8d41d
 	else
 		ret = srp_map_sg_dma(&state, ch, req, scat, count);
 	req->nmdesc = state.nmdesc;
 	if (ret < 0)
 		goto unmap;
 
-<<<<<<< HEAD
-#if defined(DYNAMIC_DEBUG)
-	{
-		DEFINE_DYNAMIC_DEBUG_METADATA(ddm,
-			"Memory mapping consistency check");
-		if (unlikely(ddm.flags & _DPRINTK_FLAGS_PRINT))
-			srp_check_mapping(&state, ch, req, scat, count);
-	}
-#endif
-=======
 	{
 		DEFINE_DYNAMIC_DEBUG_METADATA(ddm,
 			"Memory mapping consistency check");
 		if (DYNAMIC_DEBUG_BRANCH(ddm))
 			srp_check_mapping(&state, ch, req, scat, count);
 	}
->>>>>>> 24b8d41d
 
 	/* We've mapped the request, now pull as much of the indirect
 	 * descriptor table as we can into the command buffer. If this
@@ -2004,22 +1775,14 @@
 	memcpy(indirect_hdr->desc_list, req->indirect_desc,
 	       count * sizeof (struct srp_direct_buf));
 
-<<<<<<< HEAD
-	if (!(pd->flags & IB_PD_UNSAFE_GLOBAL_RKEY)) {
-=======
 	if (!target->global_rkey) {
->>>>>>> 24b8d41d
 		ret = srp_map_idb(ch, req, state.gen.next, state.gen.end,
 				  idb_len, &idb_rkey);
 		if (ret < 0)
 			goto unmap;
 		req->nmdesc++;
 	} else {
-<<<<<<< HEAD
-		idb_rkey = cpu_to_be32(pd->unsafe_global_rkey);
-=======
 		idb_rkey = cpu_to_be32(target->global_rkey);
->>>>>>> 24b8d41d
 	}
 
 	indirect_hdr->table_desc.va = cpu_to_be64(req->indirect_dma_addr);
@@ -3103,19 +2866,6 @@
 	return srp_reconnect_rport(target->rport) == 0 ? SUCCESS : FAILED;
 }
 
-<<<<<<< HEAD
-static int srp_slave_alloc(struct scsi_device *sdev)
-{
-	struct Scsi_Host *shost = sdev->host;
-	struct srp_target_port *target = host_to_target(shost);
-	struct srp_device *srp_dev = target->srp_host->srp_dev;
-	struct ib_device *ibdev = srp_dev->dev;
-
-	if (!(ibdev->attrs.device_cap_flags & IB_DEVICE_SG_GAPS_REG))
-		blk_queue_virt_boundary(sdev->request_queue,
-					~srp_dev->mr_page_mask);
-
-=======
 static int srp_target_alloc(struct scsi_target *starget)
 {
 	struct Scsi_Host *shost = dev_to_shost(starget->dev.parent);
@@ -3123,7 +2873,6 @@
 
 	if (target->target_can_queue)
 		starget->can_queue = target->target_can_queue;
->>>>>>> 24b8d41d
 	return 0;
 }
 
@@ -3328,11 +3077,7 @@
 	.module				= THIS_MODULE,
 	.name				= "InfiniBand SRP initiator",
 	.proc_name			= DRV_NAME,
-<<<<<<< HEAD
-	.slave_alloc			= srp_slave_alloc,
-=======
 	.target_alloc			= srp_target_alloc,
->>>>>>> 24b8d41d
 	.slave_configure		= srp_slave_configure,
 	.info				= srp_target_info,
 	.queuecommand			= srp_queuecommand,
@@ -3905,12 +3650,8 @@
 	target->io_class	= SRP_REV16A_IB_IO_CLASS;
 	target->scsi_host	= target_host;
 	target->srp_host	= host;
-	target->pd		= host->srp_dev->pd;
 	target->lkey		= host->srp_dev->pd->local_dma_lkey;
-<<<<<<< HEAD
-=======
 	target->global_rkey	= host->srp_dev->global_rkey;
->>>>>>> 24b8d41d
 	target->cmd_sg_cnt	= cmd_sg_entries;
 	target->sg_tablesize	= indirect_sg_entries ? : cmd_sg_entries;
 	target->allow_ext_sg	= allow_ext_sg;
@@ -3957,29 +3698,6 @@
 		target->sg_tablesize = target->cmd_sg_cnt;
 	}
 
-<<<<<<< HEAD
-	if (srp_dev->use_fast_reg || srp_dev->use_fmr) {
-		/*
-		 * FR and FMR can only map one HCA page per entry. If the
-		 * start address is not aligned on a HCA page boundary two
-		 * entries will be used for the head and the tail although
-		 * these two entries combined contain at most one HCA page of
-		 * data. Hence the "+ 1" in the calculation below.
-		 *
-		 * The indirect data buffer descriptor is contiguous so the
-		 * memory for that buffer will only be registered if
-		 * register_always is true. Hence add one to mr_per_cmd if
-		 * register_always has been set.
-		 */
-		max_sectors_per_mr = srp_dev->max_pages_per_mr <<
-				  (ilog2(srp_dev->mr_page_size) - 9);
-		mr_per_cmd = register_always +
-			(target->scsi_host->max_sectors + 1 +
-			 max_sectors_per_mr - 1) / max_sectors_per_mr;
-		pr_debug("max_sectors = %u; max_pages_per_mr = %u; mr_page_size = %u; max_sectors_per_mr = %u; mr_per_cmd = %u\n",
-			 target->scsi_host->max_sectors,
-			 srp_dev->max_pages_per_mr, srp_dev->mr_page_size,
-=======
 	if (srp_dev->use_fast_reg) {
 		bool gaps_reg = (ibdev->attrs.device_cap_flags &
 				 IB_DEVICE_SG_GAPS_REG);
@@ -4011,7 +3729,6 @@
 		}
 		pr_debug("max_sectors = %u; max_pages_per_mr = %u; mr_page_size = %u; max_sectors_per_mr = %u; mr_per_cmd = %u\n",
 			 target->scsi_host->max_sectors, srp_dev->max_pages_per_mr, srp_dev->mr_page_size,
->>>>>>> 24b8d41d
 			 max_sectors_per_mr, mr_per_cmd);
 	}
 
@@ -4257,11 +3974,7 @@
 
 	srp_dev = kzalloc(sizeof(*srp_dev), GFP_KERNEL);
 	if (!srp_dev)
-<<<<<<< HEAD
-		return;
-=======
 		return -ENOMEM;
->>>>>>> 24b8d41d
 
 	/*
 	 * Use the smallest page size supported by the HCA, down to a
@@ -4274,32 +3987,11 @@
 	max_pages_per_mr	= attr->max_mr_size;
 	do_div(max_pages_per_mr, srp_dev->mr_page_size);
 	pr_debug("%s: %llu / %u = %llu <> %u\n", __func__,
-<<<<<<< HEAD
-		 device->attrs.max_mr_size, srp_dev->mr_page_size,
-=======
 		 attr->max_mr_size, srp_dev->mr_page_size,
->>>>>>> 24b8d41d
 		 max_pages_per_mr, SRP_MAX_PAGES_PER_MR);
 	srp_dev->max_pages_per_mr = min_t(u64, SRP_MAX_PAGES_PER_MR,
 					  max_pages_per_mr);
 
-<<<<<<< HEAD
-	srp_dev->has_fmr = (device->alloc_fmr && device->dealloc_fmr &&
-			    device->map_phys_fmr && device->unmap_fmr);
-	srp_dev->has_fr = (device->attrs.device_cap_flags &
-			   IB_DEVICE_MEM_MGT_EXTENSIONS);
-	if (!never_register && !srp_dev->has_fmr && !srp_dev->has_fr) {
-		dev_warn(&device->dev, "neither FMR nor FR is supported\n");
-	} else if (!never_register &&
-		   device->attrs.max_mr_size >= 2 * srp_dev->mr_page_size) {
-		srp_dev->use_fast_reg = (srp_dev->has_fr &&
-					 (!srp_dev->has_fmr || prefer_fr));
-		srp_dev->use_fmr = !srp_dev->use_fast_reg && srp_dev->has_fmr;
-	}
-
-	if (never_register || !register_always ||
-	    (!srp_dev->has_fmr && !srp_dev->has_fr))
-=======
 	srp_dev->has_fr = (attr->device_cap_flags &
 			   IB_DEVICE_MEM_MGT_EXTENSIONS);
 	if (!never_register && !srp_dev->has_fr)
@@ -4309,7 +4001,6 @@
 		srp_dev->use_fast_reg = srp_dev->has_fr;
 
 	if (never_register || !register_always || !srp_dev->has_fr)
->>>>>>> 24b8d41d
 		flags |= IB_PD_UNSAFE_GLOBAL_RKEY;
 
 	if (srp_dev->use_fast_reg) {
@@ -4328,18 +4019,12 @@
 
 	srp_dev->dev = device;
 	srp_dev->pd  = ib_alloc_pd(device, flags);
-<<<<<<< HEAD
-	if (IS_ERR(srp_dev->pd))
-		goto free_dev;
-
-=======
 	if (IS_ERR(srp_dev->pd)) {
 		int ret = PTR_ERR(srp_dev->pd);
 
 		kfree(srp_dev);
 		return ret;
 	}
->>>>>>> 24b8d41d
 
 	if (flags & IB_PD_UNSAFE_GLOBAL_RKEY) {
 		srp_dev->global_rkey = srp_dev->pd->unsafe_global_rkey;
@@ -4353,14 +4038,7 @@
 	}
 
 	ib_set_client_data(device, &srp_client, srp_dev);
-<<<<<<< HEAD
-	return;
-
-free_dev:
-	kfree(srp_dev);
-=======
 	return 0;
->>>>>>> 24b8d41d
 }
 
 static void srp_remove_one(struct ib_device *device, void *client_data)
