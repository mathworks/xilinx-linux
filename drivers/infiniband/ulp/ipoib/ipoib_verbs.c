/*
 * Copyright (c) 2004, 2005 Topspin Communications.  All rights reserved.
 * Copyright (c) 2005 Mellanox Technologies. All rights reserved.
 *
 * This software is available to you under a choice of one of two
 * licenses.  You may choose to be licensed under the terms of the GNU
 * General Public License (GPL) Version 2, available from the file
 * COPYING in the main directory of this source tree, or the
 * OpenIB.org BSD license below:
 *
 *     Redistribution and use in source and binary forms, with or
 *     without modification, are permitted provided that the following
 *     conditions are met:
 *
 *      - Redistributions of source code must retain the above
 *        copyright notice, this list of conditions and the following
 *        disclaimer.
 *
 *      - Redistributions in binary form must reproduce the above
 *        copyright notice, this list of conditions and the following
 *        disclaimer in the documentation and/or other materials
 *        provided with the distribution.
 *
 * THE SOFTWARE IS PROVIDED "AS IS", WITHOUT WARRANTY OF ANY KIND,
 * EXPRESS OR IMPLIED, INCLUDING BUT NOT LIMITED TO THE WARRANTIES OF
 * MERCHANTABILITY, FITNESS FOR A PARTICULAR PURPOSE AND
 * NONINFRINGEMENT. IN NO EVENT SHALL THE AUTHORS OR COPYRIGHT HOLDERS
 * BE LIABLE FOR ANY CLAIM, DAMAGES OR OTHER LIABILITY, WHETHER IN AN
 * ACTION OF CONTRACT, TORT OR OTHERWISE, ARISING FROM, OUT OF OR IN
 * CONNECTION WITH THE SOFTWARE OR THE USE OR OTHER DEALINGS IN THE
 * SOFTWARE.
 */

#include <linux/slab.h>

#include "ipoib.h"

int ipoib_mcast_attach(struct net_device *dev, struct ib_device *hca,
		       union ib_gid *mgid, u16 mlid, int set_qkey, u32 qkey)
{
	struct ipoib_dev_priv *priv = ipoib_priv(dev);
	struct ib_qp_attr *qp_attr = NULL;
	int ret;
	u16 pkey_index;

	if (ib_find_pkey(priv->ca, priv->port, priv->pkey, &pkey_index)) {
		clear_bit(IPOIB_PKEY_ASSIGNED, &priv->flags);
		ret = -ENXIO;
		goto out;
	}
	set_bit(IPOIB_PKEY_ASSIGNED, &priv->flags);

	if (set_qkey) {
		ret = -ENOMEM;
		qp_attr = kmalloc(sizeof(*qp_attr), GFP_KERNEL);
		if (!qp_attr)
			goto out;

		/* set correct QKey for QP */
		qp_attr->qkey = qkey;
		ret = ib_modify_qp(priv->qp, qp_attr, IB_QP_QKEY);
		if (ret) {
			ipoib_warn(priv, "failed to modify QP, ret = %d\n", ret);
			goto out;
		}
	}

	/* attach QP to multicast group */
	ret = ib_attach_mcast(priv->qp, mgid, mlid);
	if (ret)
		ipoib_warn(priv, "failed to attach to multicast group, ret = %d\n", ret);

out:
	kfree(qp_attr);
	return ret;
}

int ipoib_mcast_detach(struct net_device *dev, struct ib_device *hca,
		       union ib_gid *mgid, u16 mlid)
{
	struct ipoib_dev_priv *priv = ipoib_priv(dev);
	int ret;

	ret = ib_detach_mcast(priv->qp, mgid, mlid);

	return ret;
}

int ipoib_init_qp(struct net_device *dev)
{
	struct ipoib_dev_priv *priv = ipoib_priv(dev);
	int ret;
	struct ib_qp_attr qp_attr;
	int attr_mask;

	if (!test_bit(IPOIB_PKEY_ASSIGNED, &priv->flags))
		return -1;

	qp_attr.qp_state = IB_QPS_INIT;
	qp_attr.qkey = 0;
	qp_attr.port_num = priv->port;
	qp_attr.pkey_index = priv->pkey_index;
	attr_mask =
	    IB_QP_QKEY |
	    IB_QP_PORT |
	    IB_QP_PKEY_INDEX |
	    IB_QP_STATE;
	ret = ib_modify_qp(priv->qp, &qp_attr, attr_mask);
	if (ret) {
		ipoib_warn(priv, "failed to modify QP to init, ret = %d\n", ret);
		goto out_fail;
	}

	qp_attr.qp_state = IB_QPS_RTR;
	/* Can't set this in a INIT->RTR transition */
	attr_mask &= ~IB_QP_PORT;
	ret = ib_modify_qp(priv->qp, &qp_attr, attr_mask);
	if (ret) {
		ipoib_warn(priv, "failed to modify QP to RTR, ret = %d\n", ret);
		goto out_fail;
	}

	qp_attr.qp_state = IB_QPS_RTS;
	qp_attr.sq_psn = 0;
	attr_mask |= IB_QP_SQ_PSN;
	attr_mask &= ~IB_QP_PKEY_INDEX;
	ret = ib_modify_qp(priv->qp, &qp_attr, attr_mask);
	if (ret) {
		ipoib_warn(priv, "failed to modify QP to RTS, ret = %d\n", ret);
		goto out_fail;
	}

	return 0;

out_fail:
	qp_attr.qp_state = IB_QPS_RESET;
	if (ib_modify_qp(priv->qp, &qp_attr, IB_QP_STATE))
		ipoib_warn(priv, "Failed to modify QP to RESET state\n");

	return ret;
}

int ipoib_transport_dev_init(struct net_device *dev, struct ib_device *ca)
{
	struct ipoib_dev_priv *priv = ipoib_priv(dev);
	struct ib_qp_init_attr init_attr = {
		.cap = {
			.max_send_wr  = ipoib_sendq_size,
			.max_recv_wr  = ipoib_recvq_size,
<<<<<<< HEAD
			.max_send_sge = min_t(u32, priv->ca->attrs.max_sge,
=======
			.max_send_sge = min_t(u32, priv->ca->attrs.max_send_sge,
>>>>>>> 24b8d41d
					      MAX_SKB_FRAGS + 1),
			.max_recv_sge = IPOIB_UD_RX_SG
		},
		.sq_sig_type = IB_SIGNAL_ALL_WR,
		.qp_type     = IB_QPT_UD
	};
	struct ib_cq_init_attr cq_attr = {};

	int ret, size, req_vec;
	int i;

<<<<<<< HEAD
	priv->pd = ib_alloc_pd(priv->ca, 0);
	if (IS_ERR(priv->pd)) {
		printk(KERN_WARNING "%s: failed to allocate PD\n", ca->name);
		return -ENODEV;
	}

	/*
	 * the various IPoIB tasks assume they will never race against
	 * themselves, so always use a single thread workqueue
	 */
	priv->wq = alloc_ordered_workqueue("ipoib_wq", WQ_MEM_RECLAIM);
	if (!priv->wq) {
		printk(KERN_WARNING "ipoib: failed to allocate device WQ\n");
		goto out_free_pd;
	}

=======
>>>>>>> 24b8d41d
	size = ipoib_recvq_size + 1;
	ret = ipoib_cm_dev_init(dev);
	if (!ret) {
		size += ipoib_sendq_size;
		if (ipoib_cm_has_srq(dev))
			size += ipoib_recvq_size + 1; /* 1 extra for rx_drain_qp */
		else
			size += ipoib_recvq_size * ipoib_max_conn_qp;
	} else
		if (ret != -EOPNOTSUPP)
			return ret;

	req_vec = (priv->port - 1) * 2;

	cq_attr.cqe = size;
	cq_attr.comp_vector = req_vec % priv->ca->num_comp_vectors;
	priv->recv_cq = ib_create_cq(priv->ca, ipoib_ib_rx_completion, NULL,
				     priv, &cq_attr);
	if (IS_ERR(priv->recv_cq)) {
		pr_warn("%s: failed to create receive CQ\n", ca->name);
		goto out_cm_dev_cleanup;
	}

	cq_attr.cqe = ipoib_sendq_size;
	cq_attr.comp_vector = (req_vec + 1) % priv->ca->num_comp_vectors;
	priv->send_cq = ib_create_cq(priv->ca, ipoib_ib_tx_completion, NULL,
				     priv, &cq_attr);
	if (IS_ERR(priv->send_cq)) {
		pr_warn("%s: failed to create send CQ\n", ca->name);
		goto out_free_recv_cq;
	}

	if (ib_req_notify_cq(priv->recv_cq, IB_CQ_NEXT_COMP))
		goto out_free_send_cq;

	init_attr.send_cq = priv->send_cq;
	init_attr.recv_cq = priv->recv_cq;

	if (priv->hca_caps & IB_DEVICE_UD_TSO)
		init_attr.create_flags |= IB_QP_CREATE_IPOIB_UD_LSO;

	if (priv->hca_caps & IB_DEVICE_BLOCK_MULTICAST_LOOPBACK)
		init_attr.create_flags |= IB_QP_CREATE_BLOCK_MULTICAST_LOOPBACK;

	if (priv->hca_caps & IB_DEVICE_MANAGED_FLOW_STEERING)
		init_attr.create_flags |= IB_QP_CREATE_NETIF_QP;

<<<<<<< HEAD
=======
	if (priv->hca_caps & IB_DEVICE_RDMA_NETDEV_OPA)
		init_attr.create_flags |= IB_QP_CREATE_NETDEV_USE;

>>>>>>> 24b8d41d
	priv->qp = ib_create_qp(priv->pd, &init_attr);
	if (IS_ERR(priv->qp)) {
		pr_warn("%s: failed to create QP\n", ca->name);
		goto out_free_send_cq;
	}

	if (ib_req_notify_cq(priv->send_cq, IB_CQ_NEXT_COMP))
		goto out_free_send_cq;

	for (i = 0; i < MAX_SKB_FRAGS + 1; ++i)
		priv->tx_sge[i].lkey = priv->pd->local_dma_lkey;

	priv->tx_wr.wr.opcode		= IB_WR_SEND;
	priv->tx_wr.wr.sg_list		= priv->tx_sge;
	priv->tx_wr.wr.send_flags	= IB_SEND_SIGNALED;

	priv->rx_sge[0].lkey = priv->pd->local_dma_lkey;

	priv->rx_sge[0].length = IPOIB_UD_BUF_SIZE(priv->max_ib_mtu);
	priv->rx_wr.num_sge = 1;

	priv->rx_wr.next = NULL;
	priv->rx_wr.sg_list = priv->rx_sge;

	if (init_attr.cap.max_send_sge > 1)
		dev->features |= NETIF_F_SG;

	priv->max_send_sge = init_attr.cap.max_send_sge;

	return 0;

out_free_send_cq:
	ib_destroy_cq(priv->send_cq);

out_free_recv_cq:
	ib_destroy_cq(priv->recv_cq);

out_cm_dev_cleanup:
	ipoib_cm_dev_cleanup(dev);

	return -ENODEV;
}

void ipoib_transport_dev_cleanup(struct net_device *dev)
{
	struct ipoib_dev_priv *priv = ipoib_priv(dev);

	if (priv->qp) {
		if (ib_destroy_qp(priv->qp))
			ipoib_warn(priv, "ib_qp_destroy failed\n");

		priv->qp = NULL;
	}

	ib_destroy_cq(priv->send_cq);
	ib_destroy_cq(priv->recv_cq);
}

void ipoib_event(struct ib_event_handler *handler,
		 struct ib_event *record)
{
	struct ipoib_dev_priv *priv =
		container_of(handler, struct ipoib_dev_priv, event_handler);

	if (record->element.port_num != priv->port)
		return;

	ipoib_dbg(priv, "Event %d on device %s port %d\n", record->event,
		  dev_name(&record->device->dev), record->element.port_num);

	if (record->event == IB_EVENT_CLIENT_REREGISTER) {
		queue_work(ipoib_workqueue, &priv->flush_light);
	} else if (record->event == IB_EVENT_PORT_ERR ||
		   record->event == IB_EVENT_PORT_ACTIVE ||
		   record->event == IB_EVENT_LID_CHANGE) {
		queue_work(ipoib_workqueue, &priv->flush_normal);
	} else if (record->event == IB_EVENT_PKEY_CHANGE) {
		queue_work(ipoib_workqueue, &priv->flush_heavy);
	} else if (record->event == IB_EVENT_GID_CHANGE &&
		   !test_bit(IPOIB_FLAG_DEV_ADDR_SET, &priv->flags)) {
		queue_work(ipoib_workqueue, &priv->flush_light);
	}
}<|MERGE_RESOLUTION|>--- conflicted
+++ resolved
@@ -147,11 +147,7 @@
 		.cap = {
 			.max_send_wr  = ipoib_sendq_size,
 			.max_recv_wr  = ipoib_recvq_size,
-<<<<<<< HEAD
-			.max_send_sge = min_t(u32, priv->ca->attrs.max_sge,
-=======
 			.max_send_sge = min_t(u32, priv->ca->attrs.max_send_sge,
->>>>>>> 24b8d41d
 					      MAX_SKB_FRAGS + 1),
 			.max_recv_sge = IPOIB_UD_RX_SG
 		},
@@ -163,25 +159,6 @@
 	int ret, size, req_vec;
 	int i;
 
-<<<<<<< HEAD
-	priv->pd = ib_alloc_pd(priv->ca, 0);
-	if (IS_ERR(priv->pd)) {
-		printk(KERN_WARNING "%s: failed to allocate PD\n", ca->name);
-		return -ENODEV;
-	}
-
-	/*
-	 * the various IPoIB tasks assume they will never race against
-	 * themselves, so always use a single thread workqueue
-	 */
-	priv->wq = alloc_ordered_workqueue("ipoib_wq", WQ_MEM_RECLAIM);
-	if (!priv->wq) {
-		printk(KERN_WARNING "ipoib: failed to allocate device WQ\n");
-		goto out_free_pd;
-	}
-
-=======
->>>>>>> 24b8d41d
 	size = ipoib_recvq_size + 1;
 	ret = ipoib_cm_dev_init(dev);
 	if (!ret) {
@@ -229,12 +206,9 @@
 	if (priv->hca_caps & IB_DEVICE_MANAGED_FLOW_STEERING)
 		init_attr.create_flags |= IB_QP_CREATE_NETIF_QP;
 
-<<<<<<< HEAD
-=======
 	if (priv->hca_caps & IB_DEVICE_RDMA_NETDEV_OPA)
 		init_attr.create_flags |= IB_QP_CREATE_NETDEV_USE;
 
->>>>>>> 24b8d41d
 	priv->qp = ib_create_qp(priv->pd, &init_attr);
 	if (IS_ERR(priv->qp)) {
 		pr_warn("%s: failed to create QP\n", ca->name);
