/*
 * Copyright (c) 2004, 2005 Topspin Communications.  All rights reserved.
 * Copyright (c) 2005 Sun Microsystems, Inc. All rights reserved.
 * Copyright (c) 2004 Voltaire, Inc. All rights reserved.
 *
 * This software is available to you under a choice of one of two
 * licenses.  You may choose to be licensed under the terms of the GNU
 * General Public License (GPL) Version 2, available from the file
 * COPYING in the main directory of this source tree, or the
 * OpenIB.org BSD license below:
 *
 *     Redistribution and use in source and binary forms, with or
 *     without modification, are permitted provided that the following
 *     conditions are met:
 *
 *      - Redistributions of source code must retain the above
 *        copyright notice, this list of conditions and the following
 *        disclaimer.
 *
 *      - Redistributions in binary form must reproduce the above
 *        copyright notice, this list of conditions and the following
 *        disclaimer in the documentation and/or other materials
 *        provided with the distribution.
 *
 * THE SOFTWARE IS PROVIDED "AS IS", WITHOUT WARRANTY OF ANY KIND,
 * EXPRESS OR IMPLIED, INCLUDING BUT NOT LIMITED TO THE WARRANTIES OF
 * MERCHANTABILITY, FITNESS FOR A PARTICULAR PURPOSE AND
 * NONINFRINGEMENT. IN NO EVENT SHALL THE AUTHORS OR COPYRIGHT HOLDERS
 * BE LIABLE FOR ANY CLAIM, DAMAGES OR OTHER LIABILITY, WHETHER IN AN
 * ACTION OF CONTRACT, TORT OR OTHERWISE, ARISING FROM, OUT OF OR IN
 * CONNECTION WITH THE SOFTWARE OR THE USE OR OTHER DEALINGS IN THE
 * SOFTWARE.
 */

#ifndef _IPOIB_H
#define _IPOIB_H

#include <linux/list.h>
#include <linux/skbuff.h>
#include <linux/netdevice.h>
#include <linux/workqueue.h>
#include <linux/kref.h>
#include <linux/if_infiniband.h>
#include <linux/mutex.h>

#include <net/neighbour.h>
#include <net/sch_generic.h>

#include <linux/atomic.h>

#include <rdma/ib_verbs.h>
#include <rdma/ib_pack.h>
#include <rdma/ib_sa.h>
#include <linux/sched.h>
/* constants */

enum ipoib_flush_level {
	IPOIB_FLUSH_LIGHT,
	IPOIB_FLUSH_NORMAL,
	IPOIB_FLUSH_HEAVY
};

enum {
	IPOIB_ENCAP_LEN		  = 4,
	IPOIB_PSEUDO_LEN	  = 20,
	IPOIB_HARD_LEN		  = IPOIB_ENCAP_LEN + IPOIB_PSEUDO_LEN,

	IPOIB_UD_HEAD_SIZE	  = IB_GRH_BYTES + IPOIB_ENCAP_LEN,
	IPOIB_UD_RX_SG		  = 2, /* max buffer needed for 4K mtu */

	IPOIB_CM_MTU		  = 0x10000 - 0x10, /* padding to align header to 16 */
	IPOIB_CM_BUF_SIZE	  = IPOIB_CM_MTU  + IPOIB_ENCAP_LEN,
	IPOIB_CM_HEAD_SIZE	  = IPOIB_CM_BUF_SIZE % PAGE_SIZE,
	IPOIB_CM_RX_SG		  = ALIGN(IPOIB_CM_BUF_SIZE, PAGE_SIZE) / PAGE_SIZE,
	IPOIB_RX_RING_SIZE	  = 256,
	IPOIB_TX_RING_SIZE	  = 128,
	IPOIB_MAX_QUEUE_SIZE	  = 8192,
	IPOIB_MIN_QUEUE_SIZE	  = 2,
	IPOIB_CM_MAX_CONN_QP	  = 4096,

	IPOIB_NUM_WC		  = 4,

	IPOIB_MAX_PATH_REC_QUEUE  = 3,
	IPOIB_MAX_MCAST_QUEUE	  = 64,

	IPOIB_FLAG_OPER_UP	  = 0,
	IPOIB_FLAG_INITIALIZED	  = 1,
	IPOIB_FLAG_ADMIN_UP	  = 2,
	IPOIB_PKEY_ASSIGNED	  = 3,
	IPOIB_FLAG_SUBINTERFACE	  = 5,
	IPOIB_STOP_REAPER	  = 7,
	IPOIB_FLAG_ADMIN_CM	  = 9,
	IPOIB_FLAG_UMCAST	  = 10,
	IPOIB_NEIGH_TBL_FLUSH	  = 12,
	IPOIB_FLAG_DEV_ADDR_SET	  = 13,
	IPOIB_FLAG_DEV_ADDR_CTRL  = 14,
<<<<<<< HEAD
	IPOIB_FLAG_GOING_DOWN	  = 15,
=======
>>>>>>> 24b8d41d

	IPOIB_MAX_BACKOFF_SECONDS = 16,

	IPOIB_MCAST_FLAG_FOUND	  = 0,	/* used in set_multicast_list */
	IPOIB_MCAST_FLAG_SENDONLY = 1,
	/*
	 * For IPOIB_MCAST_FLAG_BUSY
	 * When set, in flight join and mcast->mc is unreliable
	 * When clear and mcast->mc IS_ERR_OR_NULL, need to restart or
	 *   haven't started yet
	 * When clear and mcast->mc is valid pointer, join was successful
	 */
	IPOIB_MCAST_FLAG_BUSY	  = 2,
	IPOIB_MCAST_FLAG_ATTACHED = 3,

	MAX_SEND_CQE		  = 64,
	IPOIB_CM_COPYBREAK	  = 256,

	IPOIB_NON_CHILD		  = 0,
	IPOIB_LEGACY_CHILD	  = 1,
	IPOIB_RTNL_CHILD	  = 2,
};

#define	IPOIB_OP_RECV   (1ul << 31)
#ifdef CONFIG_INFINIBAND_IPOIB_CM
#define	IPOIB_OP_CM     (1ul << 30)
#else
#define	IPOIB_OP_CM     (0)
#endif

#define IPOIB_QPN_MASK ((__force u32) cpu_to_be32(0xFFFFFF))

/* structs */

struct ipoib_header {
	__be16	proto;
	u16	reserved;
};

struct ipoib_pseudo_header {
	u8	hwaddr[INFINIBAND_ALEN];
};

static inline void skb_add_pseudo_hdr(struct sk_buff *skb)
{
	char *data = skb_push(skb, IPOIB_PSEUDO_LEN);

	/*
	 * only the ipoib header is present now, make room for a dummy
	 * pseudo header and set skb field accordingly
	 */
	memset(data, 0, IPOIB_PSEUDO_LEN);
	skb_reset_mac_header(skb);
	skb_pull(skb, IPOIB_HARD_LEN);
<<<<<<< HEAD
=======
}

static inline struct ipoib_dev_priv *ipoib_priv(const struct net_device *dev)
{
	struct rdma_netdev *rn = netdev_priv(dev);

	return rn->clnt_priv;
>>>>>>> 24b8d41d
}

/* Used for all multicast joins (broadcast, IPv4 mcast and IPv6 mcast) */
struct ipoib_mcast {
	struct ib_sa_mcmember_rec mcmember;
	struct ib_sa_multicast	 *mc;
	struct ipoib_ah		 *ah;

	struct rb_node    rb_node;
	struct list_head  list;

	unsigned long created;
	unsigned long backoff;
	unsigned long delay_until;

	unsigned long flags;
	unsigned char logcount;

	struct list_head  neigh_list;

	struct sk_buff_head pkt_queue;

	struct net_device *dev;
	struct completion done;
};

struct ipoib_rx_buf {
	struct sk_buff *skb;
	u64		mapping[IPOIB_UD_RX_SG];
};

struct ipoib_tx_buf {
	struct sk_buff *skb;
	u64		mapping[MAX_SKB_FRAGS + 1];
};

struct ib_cm_id;

struct ipoib_cm_data {
	__be32 qpn; /* High byte MUST be ignored on receive */
	__be32 mtu;
};

/*
 * Quoting 10.3.1 Queue Pair and EE Context States:
 *
 * Note, for QPs that are associated with an SRQ, the Consumer should take the
 * QP through the Error State before invoking a Destroy QP or a Modify QP to the
 * Reset State.  The Consumer may invoke the Destroy QP without first performing
 * a Modify QP to the Error State and waiting for the Affiliated Asynchronous
 * Last WQE Reached Event. However, if the Consumer does not wait for the
 * Affiliated Asynchronous Last WQE Reached Event, then WQE and Data Segment
 * leakage may occur. Therefore, it is good programming practice to tear down a
 * QP that is associated with an SRQ by using the following process:
 *
 * - Put the QP in the Error State
 * - Wait for the Affiliated Asynchronous Last WQE Reached Event;
 * - either:
 *       drain the CQ by invoking the Poll CQ verb and either wait for CQ
 *       to be empty or the number of Poll CQ operations has exceeded
 *       CQ capacity size;
 * - or
 *       post another WR that completes on the same CQ and wait for this
 *       WR to return as a WC;
 * - and then invoke a Destroy QP or Reset QP.
 *
 * We use the second option and wait for a completion on the
 * same CQ before destroying QPs attached to our SRQ.
 */

enum ipoib_cm_state {
	IPOIB_CM_RX_LIVE,
	IPOIB_CM_RX_ERROR, /* Ignored by stale task */
	IPOIB_CM_RX_FLUSH  /* Last WQE Reached event observed */
};

struct ipoib_cm_rx {
	struct ib_cm_id	       *id;
	struct ib_qp	       *qp;
	struct ipoib_cm_rx_buf *rx_ring;
	struct list_head	list;
	struct net_device      *dev;
	unsigned long		jiffies;
	enum ipoib_cm_state	state;
	int			recv_count;
};

struct ipoib_cm_tx {
	struct ib_cm_id	    *id;
	struct ib_qp	    *qp;
	struct list_head     list;
	struct net_device   *dev;
	struct ipoib_neigh  *neigh;
	struct ipoib_tx_buf *tx_ring;
	unsigned int	     tx_head;
	unsigned int	     tx_tail;
	unsigned long	     flags;
	u32		     mtu;
	unsigned int         max_send_sge;
};

struct ipoib_cm_rx_buf {
	struct sk_buff *skb;
	u64 mapping[IPOIB_CM_RX_SG];
};

struct ipoib_cm_dev_priv {
	struct ib_srq	       *srq;
	struct ipoib_cm_rx_buf *srq_ring;
	struct ib_cm_id	       *id;
	struct list_head	passive_ids;   /* state: LIVE */
	struct list_head	rx_error_list; /* state: ERROR */
	struct list_head	rx_flush_list; /* state: FLUSH, drain not started */
	struct list_head	rx_drain_list; /* state: FLUSH, drain started */
	struct list_head	rx_reap_list;  /* state: FLUSH, drain done */
	struct work_struct      start_task;
	struct work_struct      reap_task;
	struct work_struct      skb_task;
	struct work_struct      rx_reap_task;
	struct delayed_work     stale_task;
	struct sk_buff_head     skb_queue;
	struct list_head	start_list;
	struct list_head	reap_list;
	struct ib_wc		ibwc[IPOIB_NUM_WC];
	struct ib_sge		rx_sge[IPOIB_CM_RX_SG];
	struct ib_recv_wr       rx_wr;
	int			nonsrq_conn_qp;
	int			max_cm_mtu;
	int			num_frags;
};

struct ipoib_ethtool_st {
	u16     coalesce_usecs;
	u16     max_coalesced_frames;
};

struct ipoib_neigh_table;

struct ipoib_neigh_hash {
	struct ipoib_neigh_table       *ntbl;
	struct ipoib_neigh __rcu      **buckets;
	struct rcu_head			rcu;
	u32				mask;
	u32				size;
};

struct ipoib_neigh_table {
	struct ipoib_neigh_hash __rcu  *htbl;
	atomic_t			entries;
	struct completion		flushed;
	struct completion		deleted;
};

struct ipoib_qp_state_validate {
	struct work_struct work;
	struct ipoib_dev_priv   *priv;
};

/*
 * Device private locking: network stack tx_lock protects members used
 * in TX fast path, lock protects everything else.  lock nests inside
 * of tx_lock (ie tx_lock must be acquired first if needed).
 */
struct ipoib_dev_priv {
	spinlock_t lock;

	struct net_device *dev;
	void (*next_priv_destructor)(struct net_device *dev);

	struct napi_struct send_napi;
	struct napi_struct recv_napi;

	unsigned long flags;

	/*
	 * This protects access to the child_intfs list.
	 * To READ from child_intfs the RTNL or vlan_rwsem read side must be
	 * held.  To WRITE RTNL and the vlan_rwsem write side must be held (in
	 * that order) This lock exists because we have a few contexts where
	 * we need the child_intfs, but do not want to grab the RTNL.
	 */
	struct rw_semaphore vlan_rwsem;
	struct mutex mcast_mutex;

	struct rb_root  path_tree;
	struct list_head path_list;

	struct ipoib_neigh_table ntbl;

	struct ipoib_mcast *broadcast;
	struct list_head multicast_list;
	struct rb_root multicast_tree;

	struct workqueue_struct *wq;
	struct delayed_work mcast_task;
	struct work_struct carrier_on_task;
	struct work_struct flush_light;
	struct work_struct flush_normal;
	struct work_struct flush_heavy;
	struct work_struct restart_task;
	struct delayed_work ah_reap_task;
	struct delayed_work neigh_reap_task;
	struct ib_device *ca;
	u8		  port;
	u16		  pkey;
	u16		  pkey_index;
	struct ib_pd	 *pd;
	struct ib_cq	 *recv_cq;
	struct ib_cq	 *send_cq;
	struct ib_qp	 *qp;
	u32		  qkey;

	union ib_gid local_gid;
	u32	     local_lid;

	unsigned int admin_mtu;
	unsigned int mcast_mtu;
	unsigned int max_ib_mtu;

	struct ipoib_rx_buf *rx_ring;

	struct ipoib_tx_buf *tx_ring;
	/* cyclic ring variables for managing tx_ring, for UD only */
	unsigned int	     tx_head;
	unsigned int	     tx_tail;
	/* cyclic ring variables for counting overall outstanding send WRs */
	unsigned int	     global_tx_head;
	unsigned int	     global_tx_tail;
	struct ib_sge	     tx_sge[MAX_SKB_FRAGS + 1];
	struct ib_ud_wr      tx_wr;
	struct ib_wc	     send_wc[MAX_SEND_CQE];

	struct ib_recv_wr    rx_wr;
	struct ib_sge	     rx_sge[IPOIB_UD_RX_SG];

	struct ib_wc ibwc[IPOIB_NUM_WC];

	struct list_head dead_ahs;

	struct ib_event_handler event_handler;

	struct net_device *parent;
	struct list_head child_intfs;
	struct list_head list;
	int    child_type;

#ifdef CONFIG_INFINIBAND_IPOIB_CM
	struct ipoib_cm_dev_priv cm;
#endif

#ifdef CONFIG_INFINIBAND_IPOIB_DEBUG
	struct list_head fs_list;
	struct dentry *mcg_dentry;
	struct dentry *path_dentry;
#endif
	u64	hca_caps;
	struct ipoib_ethtool_st ethtool;
<<<<<<< HEAD
	struct timer_list poll_timer;
	unsigned max_send_sge;
	bool sm_fullmember_sendonly_support;
=======
	unsigned int max_send_sge;
	bool sm_fullmember_sendonly_support;
	const struct net_device_ops	*rn_ops;
>>>>>>> 24b8d41d
};

struct ipoib_ah {
	struct net_device *dev;
	struct ib_ah	  *ah;
	struct list_head   list;
	struct kref	   ref;
	unsigned int	   last_send;
	int  		   valid;
};

struct ipoib_path {
	struct net_device    *dev;
	struct sa_path_rec pathrec;
	struct ipoib_ah      *ah;
	struct sk_buff_head   queue;

	struct list_head      neigh_list;

	int		      query_id;
	struct ib_sa_query   *query;
	struct completion     done;

	struct rb_node	      rb_node;
	struct list_head      list;
};

struct ipoib_neigh {
	struct ipoib_ah    *ah;
#ifdef CONFIG_INFINIBAND_IPOIB_CM
	struct ipoib_cm_tx *cm;
#endif
	u8     daddr[INFINIBAND_ALEN];
	struct sk_buff_head queue;

	struct net_device *dev;

	struct list_head    list;
	struct ipoib_neigh __rcu *hnext;
	struct rcu_head     rcu;
	atomic_t	    refcnt;
	unsigned long       alive;
};

#define IPOIB_UD_MTU(ib_mtu)		(ib_mtu - IPOIB_ENCAP_LEN)
#define IPOIB_UD_BUF_SIZE(ib_mtu)	(ib_mtu + IB_GRH_BYTES)

void ipoib_neigh_dtor(struct ipoib_neigh *neigh);
static inline void ipoib_neigh_put(struct ipoib_neigh *neigh)
{
	if (atomic_dec_and_test(&neigh->refcnt))
		ipoib_neigh_dtor(neigh);
}
struct ipoib_neigh *ipoib_neigh_get(struct net_device *dev, u8 *daddr);
struct ipoib_neigh *ipoib_neigh_alloc(u8 *daddr,
				      struct net_device *dev);
void ipoib_neigh_free(struct ipoib_neigh *neigh);
void ipoib_del_neighs_by_gid(struct net_device *dev, u8 *gid);

extern struct workqueue_struct *ipoib_workqueue;

/* functions */

int ipoib_rx_poll(struct napi_struct *napi, int budget);
int ipoib_tx_poll(struct napi_struct *napi, int budget);
void ipoib_ib_rx_completion(struct ib_cq *cq, void *ctx_ptr);
void ipoib_ib_tx_completion(struct ib_cq *cq, void *ctx_ptr);

struct ipoib_ah *ipoib_create_ah(struct net_device *dev,
				 struct ib_pd *pd, struct rdma_ah_attr *attr);
void ipoib_free_ah(struct kref *kref);
static inline void ipoib_put_ah(struct ipoib_ah *ah)
{
	kref_put(&ah->ref, ipoib_free_ah);
}
int ipoib_open(struct net_device *dev);
void ipoib_intf_free(struct net_device *dev);
int ipoib_add_pkey_attr(struct net_device *dev);
int ipoib_add_umcast_attr(struct net_device *dev);

int ipoib_send(struct net_device *dev, struct sk_buff *skb,
	       struct ib_ah *address, u32 dqpn);
void ipoib_reap_ah(struct work_struct *work);

struct ipoib_path *__path_find(struct net_device *dev, void *gid);
void ipoib_mark_paths_invalid(struct net_device *dev);
void ipoib_flush_paths(struct net_device *dev);
<<<<<<< HEAD
int ipoib_check_sm_sendonly_fullmember_support(struct ipoib_dev_priv *priv);
struct ipoib_dev_priv *ipoib_intf_alloc(const char *format);

int ipoib_ib_dev_init(struct net_device *dev, struct ib_device *ca, int port);
=======
struct net_device *ipoib_intf_alloc(struct ib_device *hca, u8 port,
				    const char *format);
int ipoib_intf_init(struct ib_device *hca, u8 port, const char *format,
		    struct net_device *dev);
void ipoib_ib_tx_timer_func(struct timer_list *t);
>>>>>>> 24b8d41d
void ipoib_ib_dev_flush_light(struct work_struct *work);
void ipoib_ib_dev_flush_normal(struct work_struct *work);
void ipoib_ib_dev_flush_heavy(struct work_struct *work);
void ipoib_pkey_event(struct work_struct *work);
void ipoib_ib_dev_cleanup(struct net_device *dev);

int ipoib_ib_dev_open_default(struct net_device *dev);
int ipoib_ib_dev_open(struct net_device *dev);
void ipoib_ib_dev_stop(struct net_device *dev);
void ipoib_ib_dev_up(struct net_device *dev);
void ipoib_ib_dev_down(struct net_device *dev);
int ipoib_ib_dev_stop_default(struct net_device *dev);
void ipoib_pkey_dev_check_presence(struct net_device *dev);

void ipoib_mcast_join_task(struct work_struct *work);
void ipoib_mcast_carrier_on_task(struct work_struct *work);
void ipoib_mcast_send(struct net_device *dev, u8 *daddr, struct sk_buff *skb);

void ipoib_mcast_restart_task(struct work_struct *work);
void ipoib_mcast_start_thread(struct net_device *dev);
void ipoib_mcast_stop_thread(struct net_device *dev);

void ipoib_mcast_dev_down(struct net_device *dev);
void ipoib_mcast_dev_flush(struct net_device *dev);

int ipoib_dma_map_tx(struct ib_device *ca, struct ipoib_tx_buf *tx_req);
void ipoib_dma_unmap_tx(struct ipoib_dev_priv *priv,
			struct ipoib_tx_buf *tx_req);

struct rtnl_link_ops *ipoib_get_link_ops(void);

static inline void ipoib_build_sge(struct ipoib_dev_priv *priv,
				   struct ipoib_tx_buf *tx_req)
{
	int i, off;
	struct sk_buff *skb = tx_req->skb;
	skb_frag_t *frags = skb_shinfo(skb)->frags;
	int nr_frags = skb_shinfo(skb)->nr_frags;
	u64 *mapping = tx_req->mapping;

	if (skb_headlen(skb)) {
		priv->tx_sge[0].addr         = mapping[0];
		priv->tx_sge[0].length       = skb_headlen(skb);
		off = 1;
	} else
		off = 0;

	for (i = 0; i < nr_frags; ++i) {
		priv->tx_sge[i + off].addr = mapping[i + off];
		priv->tx_sge[i + off].length = skb_frag_size(&frags[i]);
	}
	priv->tx_wr.wr.num_sge	     = nr_frags + off;
}

#ifdef CONFIG_INFINIBAND_IPOIB_DEBUG
struct ipoib_mcast_iter *ipoib_mcast_iter_init(struct net_device *dev);
int ipoib_mcast_iter_next(struct ipoib_mcast_iter *iter);
void ipoib_mcast_iter_read(struct ipoib_mcast_iter *iter,
				  union ib_gid *gid,
				  unsigned long *created,
				  unsigned int *queuelen,
				  unsigned int *complete,
				  unsigned int *send_only);

struct ipoib_path_iter *ipoib_path_iter_init(struct net_device *dev);
int ipoib_path_iter_next(struct ipoib_path_iter *iter);
void ipoib_path_iter_read(struct ipoib_path_iter *iter,
			  struct ipoib_path *path);
#endif

int ipoib_mcast_attach(struct net_device *dev, struct ib_device *hca,
		       union ib_gid *mgid, u16 mlid, int set_qkey, u32 qkey);
int ipoib_mcast_detach(struct net_device *dev, struct ib_device *hca,
		       union ib_gid *mgid, u16 mlid);
void ipoib_mcast_remove_list(struct list_head *remove_list);
void ipoib_check_and_add_mcast_sendonly(struct ipoib_dev_priv *priv, u8 *mgid,
				struct list_head *remove_list);

int ipoib_init_qp(struct net_device *dev);
int ipoib_transport_dev_init(struct net_device *dev, struct ib_device *ca);
void ipoib_transport_dev_cleanup(struct net_device *dev);

void ipoib_event(struct ib_event_handler *handler,
		 struct ib_event *record);

int ipoib_vlan_add(struct net_device *pdev, unsigned short pkey);
int ipoib_vlan_delete(struct net_device *pdev, unsigned short pkey);

int __ipoib_vlan_add(struct ipoib_dev_priv *ppriv, struct ipoib_dev_priv *priv,
		     u16 pkey, int child_type);

int  __init ipoib_netlink_init(void);
void __exit ipoib_netlink_fini(void);

void ipoib_set_umcast(struct net_device *ndev, int umcast_val);
int  ipoib_set_mode(struct net_device *dev, const char *buf);

void ipoib_setup_common(struct net_device *dev);

void ipoib_pkey_open(struct ipoib_dev_priv *priv);
void ipoib_drain_cq(struct net_device *dev);

void ipoib_set_ethtool_ops(struct net_device *dev);

#define IPOIB_FLAGS_RC		0x80
#define IPOIB_FLAGS_UC		0x40

/* We don't support UC connections at the moment */
#define IPOIB_CM_SUPPORTED(ha)   (ha[0] & (IPOIB_FLAGS_RC))

#ifdef CONFIG_INFINIBAND_IPOIB_CM

extern int ipoib_max_conn_qp;

static inline int ipoib_cm_admin_enabled(struct net_device *dev)
{
	struct ipoib_dev_priv *priv = ipoib_priv(dev);
	return IPOIB_CM_SUPPORTED(dev->dev_addr) &&
		test_bit(IPOIB_FLAG_ADMIN_CM, &priv->flags);
}

static inline int ipoib_cm_enabled(struct net_device *dev, u8 *hwaddr)
{
	struct ipoib_dev_priv *priv = ipoib_priv(dev);
	return IPOIB_CM_SUPPORTED(hwaddr) &&
		test_bit(IPOIB_FLAG_ADMIN_CM, &priv->flags);
}

static inline int ipoib_cm_up(struct ipoib_neigh *neigh)

{
	return test_bit(IPOIB_FLAG_OPER_UP, &neigh->cm->flags);
}

static inline struct ipoib_cm_tx *ipoib_cm_get(struct ipoib_neigh *neigh)
{
	return neigh->cm;
}

static inline void ipoib_cm_set(struct ipoib_neigh *neigh, struct ipoib_cm_tx *tx)
{
	neigh->cm = tx;
}

static inline int ipoib_cm_has_srq(struct net_device *dev)
{
	struct ipoib_dev_priv *priv = ipoib_priv(dev);
	return !!priv->cm.srq;
}

static inline unsigned int ipoib_cm_max_mtu(struct net_device *dev)
{
	struct ipoib_dev_priv *priv = ipoib_priv(dev);
	return priv->cm.max_cm_mtu;
}

void ipoib_cm_send(struct net_device *dev, struct sk_buff *skb, struct ipoib_cm_tx *tx);
int ipoib_cm_dev_open(struct net_device *dev);
void ipoib_cm_dev_stop(struct net_device *dev);
int ipoib_cm_dev_init(struct net_device *dev);
int ipoib_cm_add_mode_attr(struct net_device *dev);
void ipoib_cm_dev_cleanup(struct net_device *dev);
struct ipoib_cm_tx *ipoib_cm_create_tx(struct net_device *dev, struct ipoib_path *path,
				    struct ipoib_neigh *neigh);
void ipoib_cm_destroy_tx(struct ipoib_cm_tx *tx);
void ipoib_cm_skb_too_long(struct net_device *dev, struct sk_buff *skb,
			   unsigned int mtu);
void ipoib_cm_handle_rx_wc(struct net_device *dev, struct ib_wc *wc);
void ipoib_cm_handle_tx_wc(struct net_device *dev, struct ib_wc *wc);
#else

struct ipoib_cm_tx;

#define ipoib_max_conn_qp 0

static inline int ipoib_cm_admin_enabled(struct net_device *dev)
{
	return 0;
}
static inline int ipoib_cm_enabled(struct net_device *dev, u8 *hwaddr)

{
	return 0;
}

static inline int ipoib_cm_up(struct ipoib_neigh *neigh)

{
	return 0;
}

static inline struct ipoib_cm_tx *ipoib_cm_get(struct ipoib_neigh *neigh)
{
	return NULL;
}

static inline void ipoib_cm_set(struct ipoib_neigh *neigh, struct ipoib_cm_tx *tx)
{
}

static inline int ipoib_cm_has_srq(struct net_device *dev)
{
	return 0;
}

static inline unsigned int ipoib_cm_max_mtu(struct net_device *dev)
{
	return 0;
}

static inline
void ipoib_cm_send(struct net_device *dev, struct sk_buff *skb, struct ipoib_cm_tx *tx)
{
	return;
}

static inline
int ipoib_cm_dev_open(struct net_device *dev)
{
	return 0;
}

static inline
void ipoib_cm_dev_stop(struct net_device *dev)
{
	return;
}

static inline
int ipoib_cm_dev_init(struct net_device *dev)
{
	return -EOPNOTSUPP;
}

static inline
void ipoib_cm_dev_cleanup(struct net_device *dev)
{
	return;
}

static inline
struct ipoib_cm_tx *ipoib_cm_create_tx(struct net_device *dev, struct ipoib_path *path,
				    struct ipoib_neigh *neigh)
{
	return NULL;
}

static inline
void ipoib_cm_destroy_tx(struct ipoib_cm_tx *tx)
{
	return;
}

static inline
int ipoib_cm_add_mode_attr(struct net_device *dev)
{
	return 0;
}

static inline void ipoib_cm_skb_too_long(struct net_device *dev, struct sk_buff *skb,
					 unsigned int mtu)
{
	dev_kfree_skb_any(skb);
}

static inline void ipoib_cm_handle_rx_wc(struct net_device *dev, struct ib_wc *wc)
{
}

static inline void ipoib_cm_handle_tx_wc(struct net_device *dev, struct ib_wc *wc)
{
}
#endif

#ifdef CONFIG_INFINIBAND_IPOIB_DEBUG
void ipoib_create_debug_files(struct net_device *dev);
void ipoib_delete_debug_files(struct net_device *dev);
void ipoib_register_debugfs(void);
void ipoib_unregister_debugfs(void);
#else
static inline void ipoib_create_debug_files(struct net_device *dev) { }
static inline void ipoib_delete_debug_files(struct net_device *dev) { }
static inline void ipoib_register_debugfs(void) { }
static inline void ipoib_unregister_debugfs(void) { }
#endif

#define ipoib_printk(level, priv, format, arg...)	\
	printk(level "%s: " format, ((struct ipoib_dev_priv *) priv)->dev->name , ## arg)
#define ipoib_warn(priv, format, arg...)		\
do {							\
	static DEFINE_RATELIMIT_STATE(_rs,		\
		10 * HZ /*10 seconds */,		\
		100);		\
	if (__ratelimit(&_rs))				\
		ipoib_printk(KERN_WARNING, priv, format , ## arg);\
} while (0)

extern int ipoib_sendq_size;
extern int ipoib_recvq_size;

extern struct ib_sa_client ipoib_sa_client;

#ifdef CONFIG_INFINIBAND_IPOIB_DEBUG
extern int ipoib_debug_level;

#define ipoib_dbg(priv, format, arg...)			\
	do {						\
		if (ipoib_debug_level > 0)			\
			ipoib_printk(KERN_DEBUG, priv, format , ## arg); \
	} while (0)
#define ipoib_dbg_mcast(priv, format, arg...)		\
	do {						\
		if (mcast_debug_level > 0)		\
			ipoib_printk(KERN_DEBUG, priv, format , ## arg); \
	} while (0)
#else /* CONFIG_INFINIBAND_IPOIB_DEBUG */
#define ipoib_dbg(priv, format, arg...)			\
	do { (void) (priv); } while (0)
#define ipoib_dbg_mcast(priv, format, arg...)		\
	do { (void) (priv); } while (0)
#endif /* CONFIG_INFINIBAND_IPOIB_DEBUG */

#ifdef CONFIG_INFINIBAND_IPOIB_DEBUG_DATA
#define ipoib_dbg_data(priv, format, arg...)		\
	do {						\
		if (data_debug_level > 0)		\
			ipoib_printk(KERN_DEBUG, priv, format , ## arg); \
	} while (0)
#else /* CONFIG_INFINIBAND_IPOIB_DEBUG_DATA */
#define ipoib_dbg_data(priv, format, arg...)		\
	do { (void) (priv); } while (0)
#endif /* CONFIG_INFINIBAND_IPOIB_DEBUG_DATA */

#define IPOIB_QPN(ha) (be32_to_cpup((__be32 *) ha) & 0xffffff)

#endif /* _IPOIB_H */<|MERGE_RESOLUTION|>--- conflicted
+++ resolved
@@ -94,10 +94,6 @@
 	IPOIB_NEIGH_TBL_FLUSH	  = 12,
 	IPOIB_FLAG_DEV_ADDR_SET	  = 13,
 	IPOIB_FLAG_DEV_ADDR_CTRL  = 14,
-<<<<<<< HEAD
-	IPOIB_FLAG_GOING_DOWN	  = 15,
-=======
->>>>>>> 24b8d41d
 
 	IPOIB_MAX_BACKOFF_SECONDS = 16,
 
@@ -152,8 +148,6 @@
 	memset(data, 0, IPOIB_PSEUDO_LEN);
 	skb_reset_mac_header(skb);
 	skb_pull(skb, IPOIB_HARD_LEN);
-<<<<<<< HEAD
-=======
 }
 
 static inline struct ipoib_dev_priv *ipoib_priv(const struct net_device *dev)
@@ -161,7 +155,6 @@
 	struct rdma_netdev *rn = netdev_priv(dev);
 
 	return rn->clnt_priv;
->>>>>>> 24b8d41d
 }
 
 /* Used for all multicast joins (broadcast, IPv4 mcast and IPv6 mcast) */
@@ -419,15 +412,9 @@
 #endif
 	u64	hca_caps;
 	struct ipoib_ethtool_st ethtool;
-<<<<<<< HEAD
-	struct timer_list poll_timer;
-	unsigned max_send_sge;
-	bool sm_fullmember_sendonly_support;
-=======
 	unsigned int max_send_sge;
 	bool sm_fullmember_sendonly_support;
 	const struct net_device_ops	*rn_ops;
->>>>>>> 24b8d41d
 };
 
 struct ipoib_ah {
@@ -515,18 +502,11 @@
 struct ipoib_path *__path_find(struct net_device *dev, void *gid);
 void ipoib_mark_paths_invalid(struct net_device *dev);
 void ipoib_flush_paths(struct net_device *dev);
-<<<<<<< HEAD
-int ipoib_check_sm_sendonly_fullmember_support(struct ipoib_dev_priv *priv);
-struct ipoib_dev_priv *ipoib_intf_alloc(const char *format);
-
-int ipoib_ib_dev_init(struct net_device *dev, struct ib_device *ca, int port);
-=======
 struct net_device *ipoib_intf_alloc(struct ib_device *hca, u8 port,
 				    const char *format);
 int ipoib_intf_init(struct ib_device *hca, u8 port, const char *format,
 		    struct net_device *dev);
 void ipoib_ib_tx_timer_func(struct timer_list *t);
->>>>>>> 24b8d41d
 void ipoib_ib_dev_flush_light(struct work_struct *work);
 void ipoib_ib_dev_flush_normal(struct work_struct *work);
 void ipoib_ib_dev_flush_heavy(struct work_struct *work);
