/*
 * Copyright (c) 2013-2015, Mellanox Technologies. All rights reserved.
 *
 * This software is available to you under a choice of one of two
 * licenses.  You may choose to be licensed under the terms of the GNU
 * General Public License (GPL) Version 2, available from the file
 * COPYING in the main directory of this source tree, or the
 * OpenIB.org BSD license below:
 *
 *     Redistribution and use in source and binary forms, with or
 *     without modification, are permitted provided that the following
 *     conditions are met:
 *
 *      - Redistributions of source code must retain the above
 *        copyright notice, this list of conditions and the following
 *        disclaimer.
 *
 *      - Redistributions in binary form must reproduce the above
 *        copyright notice, this list of conditions and the following
 *        disclaimer in the documentation and/or other materials
 *        provided with the distribution.
 *
 * THE SOFTWARE IS PROVIDED "AS IS", WITHOUT WARRANTY OF ANY KIND,
 * EXPRESS OR IMPLIED, INCLUDING BUT NOT LIMITED TO THE WARRANTIES OF
 * MERCHANTABILITY, FITNESS FOR A PARTICULAR PURPOSE AND
 * NONINFRINGEMENT. IN NO EVENT SHALL THE AUTHORS OR COPYRIGHT HOLDERS
 * BE LIABLE FOR ANY CLAIM, DAMAGES OR OTHER LIABILITY, WHETHER IN AN
 * ACTION OF CONTRACT, TORT OR OTHERWISE, ARISING FROM, OUT OF OR IN
 * CONNECTION WITH THE SOFTWARE OR THE USE OR OTHER DEALINGS IN THE
 * SOFTWARE.
 */

#ifndef MLX5_IB_H
#define MLX5_IB_H

#include <linux/kernel.h>
#include <linux/sched.h>
#include <rdma/ib_verbs.h>
#include <rdma/ib_umem.h>
#include <rdma/ib_smi.h>
#include <linux/mlx5/driver.h>
#include <linux/mlx5/cq.h>
#include <linux/mlx5/fs.h>
#include <linux/mlx5/qp.h>
#include <linux/types.h>
#include <linux/mlx5/transobj.h>
#include <rdma/ib_user_verbs.h>
#include <rdma/mlx5-abi.h>
#include <rdma/uverbs_ioctl.h>
#include <rdma/mlx5_user_ioctl_cmds.h>
#include <rdma/mlx5_user_ioctl_verbs.h>

#include "srq.h"

#define mlx5_ib_dbg(_dev, format, arg...)                                      \
	dev_dbg(&(_dev)->ib_dev.dev, "%s:%d:(pid %d): " format, __func__,      \
		__LINE__, current->pid, ##arg)

#define mlx5_ib_err(_dev, format, arg...)                                      \
	dev_err(&(_dev)->ib_dev.dev, "%s:%d:(pid %d): " format, __func__,      \
		__LINE__, current->pid, ##arg)

#define mlx5_ib_warn(_dev, format, arg...)                                     \
	dev_warn(&(_dev)->ib_dev.dev, "%s:%d:(pid %d): " format, __func__,     \
		 __LINE__, current->pid, ##arg)

#define field_avail(type, fld, sz) (offsetof(type, fld) +		\
				    sizeof(((type *)0)->fld) <= (sz))
#define MLX5_IB_DEFAULT_UIDX 0xffffff
#define MLX5_USER_ASSIGNED_UIDX_MASK __mlx5_mask(qpc, user_index)

#define MLX5_MKEY_PAGE_SHIFT_MASK __mlx5_mask(mkc, log_page_size)

enum {
	MLX5_IB_MMAP_CMD_SHIFT	= 8,
	MLX5_IB_MMAP_CMD_MASK	= 0xff,
};

enum {
	MLX5_RES_SCAT_DATA32_CQE	= 0x1,
	MLX5_RES_SCAT_DATA64_CQE	= 0x2,
	MLX5_REQ_SCAT_DATA32_CQE	= 0x11,
	MLX5_REQ_SCAT_DATA64_CQE	= 0x22,
};

enum mlx5_ib_mad_ifc_flags {
	MLX5_MAD_IFC_IGNORE_MKEY	= 1,
	MLX5_MAD_IFC_IGNORE_BKEY	= 2,
	MLX5_MAD_IFC_NET_VIEW		= 4,
};

enum {
	MLX5_CROSS_CHANNEL_BFREG         = 0,
};

enum {
	MLX5_CQE_VERSION_V0,
	MLX5_CQE_VERSION_V1,
};

enum {
	MLX5_TM_MAX_RNDV_MSG_SIZE	= 64,
	MLX5_TM_MAX_SGE			= 1,
};

enum {
	MLX5_IB_INVALID_UAR_INDEX	= BIT(31),
	MLX5_IB_INVALID_BFREG		= BIT(31),
};

enum {
	MLX5_MAX_MEMIC_PAGES = 0x100,
	MLX5_MEMIC_ALLOC_SIZE_MASK = 0x3f,
};

enum {
	MLX5_MEMIC_BASE_ALIGN	= 6,
	MLX5_MEMIC_BASE_SIZE	= 1 << MLX5_MEMIC_BASE_ALIGN,
};

#define MLX5_LOG_SW_ICM_BLOCK_SIZE(dev)                                        \
	(MLX5_CAP_DEV_MEM(dev, log_sw_icm_alloc_granularity))
#define MLX5_SW_ICM_BLOCK_SIZE(dev) (1 << MLX5_LOG_SW_ICM_BLOCK_SIZE(dev))

struct mlx5_ib_ucontext {
	struct ib_ucontext	ibucontext;
	struct list_head	db_page_list;

	/* protect doorbell record alloc/free
	 */
	struct mutex		db_page_mutex;
	struct mlx5_bfreg_info	bfregi;
	u8			cqe_version;
	/* Transport Domain number */
	u32			tdn;

	u64			lib_caps;
	DECLARE_BITMAP(dm_pages, MLX5_MAX_MEMIC_PAGES);
	u16			devx_uid;
	/* For RoCE LAG TX affinity */
	atomic_t		tx_port_affinity;
};

static inline struct mlx5_ib_ucontext *to_mucontext(struct ib_ucontext *ibucontext)
{
	return container_of(ibucontext, struct mlx5_ib_ucontext, ibucontext);
}

struct mlx5_ib_pd {
	struct ib_pd		ibpd;
	u32			pdn;
	u16			uid;
};

enum {
	MLX5_IB_FLOW_ACTION_MODIFY_HEADER,
	MLX5_IB_FLOW_ACTION_PACKET_REFORMAT,
	MLX5_IB_FLOW_ACTION_DECAP,
};

#define MLX5_IB_FLOW_MCAST_PRIO		(MLX5_BY_PASS_NUM_PRIOS - 1)
#define MLX5_IB_FLOW_LAST_PRIO		(MLX5_BY_PASS_NUM_REGULAR_PRIOS - 1)
#if (MLX5_IB_FLOW_LAST_PRIO <= 0)
#error "Invalid number of bypass priorities"
#endif
#define MLX5_IB_FLOW_LEFTOVERS_PRIO	(MLX5_IB_FLOW_MCAST_PRIO + 1)

#define MLX5_IB_NUM_FLOW_FT		(MLX5_IB_FLOW_LEFTOVERS_PRIO + 1)
#define MLX5_IB_NUM_SNIFFER_FTS		2
#define MLX5_IB_NUM_EGRESS_FTS		1
struct mlx5_ib_flow_prio {
	struct mlx5_flow_table		*flow_table;
	unsigned int			refcount;
};

struct mlx5_ib_flow_handler {
	struct list_head		list;
	struct ib_flow			ibflow;
	struct mlx5_ib_flow_prio	*prio;
	struct mlx5_flow_handle		*rule;
	struct ib_counters		*ibcounters;
	struct mlx5_ib_dev		*dev;
	struct mlx5_ib_flow_matcher	*flow_matcher;
};

struct mlx5_ib_flow_matcher {
	struct mlx5_ib_match_params matcher_mask;
	int			mask_len;
	enum mlx5_ib_flow_type	flow_type;
	enum mlx5_flow_namespace_type ns_type;
	u16			priority;
	struct mlx5_core_dev	*mdev;
	atomic_t		usecnt;
	u8			match_criteria_enable;
};

struct mlx5_ib_flow_db {
	struct mlx5_ib_flow_prio	prios[MLX5_IB_NUM_FLOW_FT];
	struct mlx5_ib_flow_prio	egress_prios[MLX5_IB_NUM_FLOW_FT];
	struct mlx5_ib_flow_prio	sniffer[MLX5_IB_NUM_SNIFFER_FTS];
	struct mlx5_ib_flow_prio	egress[MLX5_IB_NUM_EGRESS_FTS];
	struct mlx5_ib_flow_prio	fdb;
	struct mlx5_ib_flow_prio	rdma_rx[MLX5_IB_NUM_FLOW_FT];
	struct mlx5_flow_table		*lag_demux_ft;
	/* Protect flow steering bypass flow tables
	 * when add/del flow rules.
	 * only single add/removal of flow steering rule could be done
	 * simultaneously.
	 */
	struct mutex			lock;
};

/* Use macros here so that don't have to duplicate
 * enum ib_send_flags and enum ib_qp_type for low-level driver
 */

#define MLX5_IB_SEND_UMR_ENABLE_MR	       (IB_SEND_RESERVED_START << 0)
#define MLX5_IB_SEND_UMR_DISABLE_MR	       (IB_SEND_RESERVED_START << 1)
#define MLX5_IB_SEND_UMR_FAIL_IF_FREE	       (IB_SEND_RESERVED_START << 2)
#define MLX5_IB_SEND_UMR_UPDATE_XLT	       (IB_SEND_RESERVED_START << 3)
#define MLX5_IB_SEND_UMR_UPDATE_TRANSLATION    (IB_SEND_RESERVED_START << 4)
#define MLX5_IB_SEND_UMR_UPDATE_PD_ACCESS       IB_SEND_RESERVED_END

#define MLX5_IB_QPT_REG_UMR	IB_QPT_RESERVED1
/*
 * IB_QPT_GSI creates the software wrapper around GSI, and MLX5_IB_QPT_HW_GSI
 * creates the actual hardware QP.
 */
#define MLX5_IB_QPT_HW_GSI	IB_QPT_RESERVED2
#define MLX5_IB_QPT_DCI		IB_QPT_RESERVED3
#define MLX5_IB_QPT_DCT		IB_QPT_RESERVED4
#define MLX5_IB_WR_UMR		IB_WR_RESERVED1

#define MLX5_IB_UMR_OCTOWORD	       16
#define MLX5_IB_UMR_XLT_ALIGNMENT      64

#define MLX5_IB_UPD_XLT_ZAP	      BIT(0)
#define MLX5_IB_UPD_XLT_ENABLE	      BIT(1)
#define MLX5_IB_UPD_XLT_ATOMIC	      BIT(2)
#define MLX5_IB_UPD_XLT_ADDR	      BIT(3)
#define MLX5_IB_UPD_XLT_PD	      BIT(4)
#define MLX5_IB_UPD_XLT_ACCESS	      BIT(5)
#define MLX5_IB_UPD_XLT_INDIRECT      BIT(6)

/* Private QP creation flags to be passed in ib_qp_init_attr.create_flags.
 *
 * These flags are intended for internal use by the mlx5_ib driver, and they
 * rely on the range reserved for that use in the ib_qp_create_flags enum.
 */
#define MLX5_IB_QP_CREATE_SQPN_QP1	IB_QP_CREATE_RESERVED_START

struct wr_list {
	u16	opcode;
	u16	next;
};

enum mlx5_ib_rq_flags {
	MLX5_IB_RQ_CVLAN_STRIPPING	= 1 << 0,
	MLX5_IB_RQ_PCI_WRITE_END_PADDING	= 1 << 1,
};

struct mlx5_ib_wq {
	struct mlx5_frag_buf_ctrl fbc;
	u64		       *wrid;
	u32		       *wr_data;
	struct wr_list	       *w_list;
	unsigned	       *wqe_head;
	u16		        unsig_count;

	/* serialize post to the work queue
	 */
	spinlock_t		lock;
	int			wqe_cnt;
	int			max_post;
	int			max_gs;
	int			offset;
	int			wqe_shift;
	unsigned		head;
	unsigned		tail;
	u16			cur_post;
	void			*cur_edge;
};

enum mlx5_ib_wq_flags {
	MLX5_IB_WQ_FLAGS_DELAY_DROP = 0x1,
	MLX5_IB_WQ_FLAGS_STRIDING_RQ = 0x2,
};

#define MLX5_MIN_SINGLE_WQE_LOG_NUM_STRIDES 9
#define MLX5_MAX_SINGLE_WQE_LOG_NUM_STRIDES 16
#define MLX5_MIN_SINGLE_STRIDE_LOG_NUM_BYTES 6
#define MLX5_MAX_SINGLE_STRIDE_LOG_NUM_BYTES 13

struct mlx5_ib_rwq {
	struct ib_wq		ibwq;
	struct mlx5_core_qp	core_qp;
	u32			rq_num_pas;
	u32			log_rq_stride;
	u32			log_rq_size;
	u32			rq_page_offset;
	u32			log_page_size;
	u32			log_num_strides;
	u32			two_byte_shift_en;
	u32			single_stride_log_num_of_bytes;
	struct ib_umem		*umem;
	size_t			buf_size;
	unsigned int		page_shift;
	int			create_type;
	struct mlx5_db		db;
	u32			user_index;
	u32			wqe_count;
	u32			wqe_shift;
	int			wq_sig;
	u32			create_flags; /* Use enum mlx5_ib_wq_flags */
};

enum {
	MLX5_QP_USER,
	MLX5_QP_KERNEL,
	MLX5_QP_EMPTY
};

enum {
	MLX5_WQ_USER,
	MLX5_WQ_KERNEL
};

struct mlx5_ib_rwq_ind_table {
	struct ib_rwq_ind_table ib_rwq_ind_tbl;
	u32			rqtn;
	u16			uid;
};

struct mlx5_ib_ubuffer {
	struct ib_umem	       *umem;
	int			buf_size;
	u64			buf_addr;
};

struct mlx5_ib_qp_base {
	struct mlx5_ib_qp	*container_mibqp;
	struct mlx5_core_qp	mqp;
	struct mlx5_ib_ubuffer	ubuffer;
};

struct mlx5_ib_qp_trans {
	struct mlx5_ib_qp_base	base;
	u16			xrcdn;
	u8			alt_port;
	u8			atomic_rd_en;
	u8			resp_depth;
};

struct mlx5_ib_rss_qp {
	u32	tirn;
};

struct mlx5_ib_rq {
	struct mlx5_ib_qp_base base;
	struct mlx5_ib_wq	*rq;
	struct mlx5_ib_ubuffer	ubuffer;
	struct mlx5_db		*doorbell;
	u32			tirn;
	u8			state;
	u32			flags;
};

struct mlx5_ib_sq {
	struct mlx5_ib_qp_base base;
	struct mlx5_ib_wq	*sq;
	struct mlx5_ib_ubuffer  ubuffer;
	struct mlx5_db		*doorbell;
	struct mlx5_flow_handle	*flow_rule;
	u32			tisn;
	u8			state;
};

struct mlx5_ib_raw_packet_qp {
	struct mlx5_ib_sq sq;
	struct mlx5_ib_rq rq;
};

struct mlx5_bf {
	int			buf_size;
	unsigned long		offset;
	struct mlx5_sq_bfreg   *bfreg;
};

struct mlx5_ib_dct {
	struct mlx5_core_dct    mdct;
	u32                     *in;
};

struct mlx5_ib_qp {
	struct ib_qp		ibqp;
	union {
		struct mlx5_ib_qp_trans trans_qp;
		struct mlx5_ib_raw_packet_qp raw_packet_qp;
		struct mlx5_ib_rss_qp rss_qp;
		struct mlx5_ib_dct dct;
	};
	struct mlx5_frag_buf	buf;

	struct mlx5_db		db;
	struct mlx5_ib_wq	rq;

	u8			sq_signal_bits;
	u8			next_fence;
	struct mlx5_ib_wq	sq;

	/* serialize qp state modifications
	 */
	struct mutex		mutex;
	u32			flags;
	u8			port;
	u8			state;
	int			wq_sig;
	int			scat_cqe;
	int			max_inline_data;
	struct mlx5_bf	        bf;
	int			has_rq;

	/* only for user space QPs. For kernel
	 * we have it from the bf object
	 */
	int			bfregn;

	int			create_type;

	struct list_head	qps_list;
	struct list_head	cq_recv_list;
	struct list_head	cq_send_list;
	struct mlx5_rate_limit	rl;
	u32                     underlay_qpn;
	u32			flags_en;
	/* storage for qp sub type when core qp type is IB_QPT_DRIVER */
	enum ib_qp_type		qp_sub_type;
	/* A flag to indicate if there's a new counter is configured
	 * but not take effective
	 */
	u32                     counter_pending;
};

struct mlx5_ib_cq_buf {
	struct mlx5_frag_buf_ctrl fbc;
	struct mlx5_frag_buf    frag_buf;
	struct ib_umem		*umem;
	int			cqe_size;
	int			nent;
};

enum mlx5_ib_qp_flags {
	MLX5_IB_QP_LSO                          = IB_QP_CREATE_IPOIB_UD_LSO,
	MLX5_IB_QP_BLOCK_MULTICAST_LOOPBACK     = IB_QP_CREATE_BLOCK_MULTICAST_LOOPBACK,
	MLX5_IB_QP_CROSS_CHANNEL            = IB_QP_CREATE_CROSS_CHANNEL,
	MLX5_IB_QP_MANAGED_SEND             = IB_QP_CREATE_MANAGED_SEND,
	MLX5_IB_QP_MANAGED_RECV             = IB_QP_CREATE_MANAGED_RECV,
	MLX5_IB_QP_SIGNATURE_HANDLING           = 1 << 5,
	/* QP uses 1 as its source QP number */
	MLX5_IB_QP_SQPN_QP1			= 1 << 6,
	MLX5_IB_QP_CAP_SCATTER_FCS		= 1 << 7,
	MLX5_IB_QP_RSS				= 1 << 8,
	MLX5_IB_QP_CVLAN_STRIPPING		= 1 << 9,
	MLX5_IB_QP_UNDERLAY			= 1 << 10,
	MLX5_IB_QP_PCI_WRITE_END_PADDING	= 1 << 11,
	MLX5_IB_QP_TUNNEL_OFFLOAD		= 1 << 12,
	MLX5_IB_QP_PACKET_BASED_CREDIT		= 1 << 13,
};

struct mlx5_umr_wr {
	struct ib_send_wr		wr;
	u64				virt_addr;
	u64				offset;
	struct ib_pd		       *pd;
	unsigned int			page_shift;
	unsigned int			xlt_size;
	u64				length;
	int				access_flags;
	u32				mkey;
	u8				ignore_free_state:1;
};

static inline const struct mlx5_umr_wr *umr_wr(const struct ib_send_wr *wr)
{
	return container_of(wr, struct mlx5_umr_wr, wr);
}

struct mlx5_shared_mr_info {
	int mr_id;
	struct ib_umem		*umem;
};

enum mlx5_ib_cq_pr_flags {
	MLX5_IB_CQ_PR_FLAGS_CQE_128_PAD	= 1 << 0,
};

struct mlx5_ib_cq {
	struct ib_cq		ibcq;
	struct mlx5_core_cq	mcq;
	struct mlx5_ib_cq_buf	buf;
	struct mlx5_db		db;

	/* serialize access to the CQ
	 */
	spinlock_t		lock;

	/* protect resize cq
	 */
	struct mutex		resize_mutex;
	struct mlx5_ib_cq_buf  *resize_buf;
	struct ib_umem	       *resize_umem;
	int			cqe_size;
	struct list_head	list_send_qp;
	struct list_head	list_recv_qp;
	u32			create_flags;
	struct list_head	wc_list;
	enum ib_cq_notify_flags notify_flags;
	struct work_struct	notify_work;
	u16			private_flags; /* Use mlx5_ib_cq_pr_flags */
};

struct mlx5_ib_wc {
	struct ib_wc wc;
	struct list_head list;
};

struct mlx5_ib_srq {
	struct ib_srq		ibsrq;
	struct mlx5_core_srq	msrq;
	struct mlx5_frag_buf	buf;
	struct mlx5_db		db;
	struct mlx5_frag_buf_ctrl fbc;
	u64		       *wrid;
	/* protect SRQ hanlding
	 */
	spinlock_t		lock;
	int			head;
	int			tail;
	u16			wqe_ctr;
	struct ib_umem	       *umem;
	/* serialize arming a SRQ
	 */
	struct mutex		mutex;
	int			wq_sig;
};

struct mlx5_ib_xrcd {
	struct ib_xrcd		ibxrcd;
	u32			xrcdn;
};

enum mlx5_ib_mtt_access_flags {
	MLX5_IB_MTT_READ  = (1 << 0),
	MLX5_IB_MTT_WRITE = (1 << 1),
};

struct mlx5_ib_dm {
	struct ib_dm		ibdm;
	phys_addr_t		dev_addr;
	u32			type;
	size_t			size;
	union {
		struct {
			u32	obj_id;
		} icm_dm;
		/* other dm types specific params should be added here */
	};
};

#define MLX5_IB_MTT_PRESENT (MLX5_IB_MTT_READ | MLX5_IB_MTT_WRITE)

#define MLX5_IB_DM_MEMIC_ALLOWED_ACCESS (IB_ACCESS_LOCAL_WRITE   |\
					 IB_ACCESS_REMOTE_WRITE  |\
					 IB_ACCESS_REMOTE_READ   |\
					 IB_ACCESS_REMOTE_ATOMIC |\
					 IB_ZERO_BASED)

#define MLX5_IB_DM_SW_ICM_ALLOWED_ACCESS (IB_ACCESS_LOCAL_WRITE   |\
					  IB_ACCESS_REMOTE_WRITE  |\
					  IB_ACCESS_REMOTE_READ   |\
					  IB_ZERO_BASED)

#define mlx5_update_odp_stats(mr, counter_name, value)		\
	atomic64_add(value, &((mr)->odp_stats.counter_name))

struct mlx5_ib_mr {
	struct ib_mr		ibmr;
	void			*descs;
	dma_addr_t		desc_map;
	int			ndescs;
	int			data_length;
	int			meta_ndescs;
	int			meta_length;
	int			max_descs;
	int			desc_size;
	int			access_mode;
	struct mlx5_core_mkey	mmkey;
	struct ib_umem	       *umem;
	struct mlx5_shared_mr_info	*smr_info;
	struct list_head	list;
	int			order;
	bool			allocated_from_cache;
	int			npages;
	struct mlx5_ib_dev     *dev;
	u32 out[MLX5_ST_SZ_DW(create_mkey_out)];
	struct mlx5_core_sig_ctx    *sig;
	void			*descs_alloc;
	int			access_flags; /* Needed for rereg MR */

	struct mlx5_ib_mr      *parent;
	/* Needed for IB_MR_TYPE_INTEGRITY */
	struct mlx5_ib_mr      *pi_mr;
	struct mlx5_ib_mr      *klm_mr;
	struct mlx5_ib_mr      *mtt_mr;
	u64			data_iova;
	u64			pi_iova;

	/* For ODP and implicit */
	atomic_t		num_deferred_work;
	struct xarray		implicit_children;
	union {
		struct rcu_head rcu;
		struct list_head elm;
		struct work_struct work;
	} odp_destroy;

	struct mlx5_async_work  cb_work;
<<<<<<< HEAD
	atomic_t		num_pending_prefetch;
	struct ib_odp_counters	odp_stats;
	bool			is_odp_implicit;
=======
>>>>>>> 46870b23
};

static inline bool is_odp_mr(struct mlx5_ib_mr *mr)
{
	return IS_ENABLED(CONFIG_INFINIBAND_ON_DEMAND_PAGING) && mr->umem &&
	       mr->umem->is_odp;
}

struct mlx5_ib_mw {
	struct ib_mw		ibmw;
	struct mlx5_core_mkey	mmkey;
	int			ndescs;
};

struct mlx5_ib_devx_mr {
	struct mlx5_core_mkey	mmkey;
	int			ndescs;
};

struct mlx5_ib_umr_context {
	struct ib_cqe		cqe;
	enum ib_wc_status	status;
	struct completion	done;
};

struct umr_common {
	struct ib_pd	*pd;
	struct ib_cq	*cq;
	struct ib_qp	*qp;
	/* control access to UMR QP
	 */
	struct semaphore	sem;
};

enum {
	MLX5_FMR_INVALID,
	MLX5_FMR_VALID,
	MLX5_FMR_BUSY,
};

struct mlx5_cache_ent {
	struct list_head	head;
	/* sync access to the cahce entry
	 */
	spinlock_t		lock;


	char                    name[4];
	u32                     order;
	u32			xlt;
	u32			access_mode;
	u32			page;

	u32			size;
	u32                     cur;
	u32                     miss;
	u32			limit;

	struct mlx5_ib_dev     *dev;
	struct work_struct	work;
	struct delayed_work	dwork;
	int			pending;
	struct completion	compl;
};

struct mlx5_mr_cache {
	struct workqueue_struct *wq;
	struct mlx5_cache_ent	ent[MAX_MR_CACHE_ENTRIES];
	int			stopped;
	struct dentry		*root;
	unsigned long		last_add;
};

struct mlx5_ib_gsi_qp;

struct mlx5_ib_port_resources {
	struct mlx5_ib_resources *devr;
	struct mlx5_ib_gsi_qp *gsi;
	struct work_struct pkey_change_work;
};

struct mlx5_ib_resources {
	struct ib_cq	*c0;
	struct ib_xrcd	*x0;
	struct ib_xrcd	*x1;
	struct ib_pd	*p0;
	struct ib_srq	*s0;
	struct ib_srq	*s1;
	struct mlx5_ib_port_resources ports[2];
	/* Protects changes to the port resources */
	struct mutex	mutex;
};

struct mlx5_ib_counters {
	const char **names;
	size_t *offsets;
	u32 num_q_counters;
	u32 num_cong_counters;
	u32 num_ext_ppcnt_counters;
	u16 set_id;
	bool set_id_valid;
};

struct mlx5_ib_multiport_info;

struct mlx5_ib_multiport {
	struct mlx5_ib_multiport_info *mpi;
	/* To be held when accessing the multiport info */
	spinlock_t mpi_lock;
};

struct mlx5_roce {
	/* Protect mlx5_ib_get_netdev from invoking dev_hold() with a NULL
	 * netdev pointer
	 */
	rwlock_t		netdev_lock;
	struct net_device	*netdev;
	struct notifier_block	nb;
	atomic_t		tx_port_affinity;
	enum ib_port_state last_port_state;
	struct mlx5_ib_dev	*dev;
	u8			native_port_num;
};

struct mlx5_ib_port {
	struct mlx5_ib_counters cnts;
	struct mlx5_ib_multiport mp;
	struct mlx5_ib_dbg_cc_params *dbg_cc_params;
	struct mlx5_roce roce;
	struct mlx5_eswitch_rep		*rep;
};

struct mlx5_ib_dbg_param {
	int			offset;
	struct mlx5_ib_dev	*dev;
	struct dentry		*dentry;
	u8			port_num;
};

enum mlx5_ib_dbg_cc_types {
	MLX5_IB_DBG_CC_RP_CLAMP_TGT_RATE,
	MLX5_IB_DBG_CC_RP_CLAMP_TGT_RATE_ATI,
	MLX5_IB_DBG_CC_RP_TIME_RESET,
	MLX5_IB_DBG_CC_RP_BYTE_RESET,
	MLX5_IB_DBG_CC_RP_THRESHOLD,
	MLX5_IB_DBG_CC_RP_AI_RATE,
	MLX5_IB_DBG_CC_RP_HAI_RATE,
	MLX5_IB_DBG_CC_RP_MIN_DEC_FAC,
	MLX5_IB_DBG_CC_RP_MIN_RATE,
	MLX5_IB_DBG_CC_RP_RATE_TO_SET_ON_FIRST_CNP,
	MLX5_IB_DBG_CC_RP_DCE_TCP_G,
	MLX5_IB_DBG_CC_RP_DCE_TCP_RTT,
	MLX5_IB_DBG_CC_RP_RATE_REDUCE_MONITOR_PERIOD,
	MLX5_IB_DBG_CC_RP_INITIAL_ALPHA_VALUE,
	MLX5_IB_DBG_CC_RP_GD,
	MLX5_IB_DBG_CC_NP_CNP_DSCP,
	MLX5_IB_DBG_CC_NP_CNP_PRIO_MODE,
	MLX5_IB_DBG_CC_NP_CNP_PRIO,
	MLX5_IB_DBG_CC_MAX,
};

struct mlx5_ib_dbg_cc_params {
	struct dentry			*root;
	struct mlx5_ib_dbg_param	params[MLX5_IB_DBG_CC_MAX];
};

enum {
	MLX5_MAX_DELAY_DROP_TIMEOUT_MS = 100,
};

struct mlx5_ib_dbg_delay_drop {
	struct dentry		*dir_debugfs;
	struct dentry		*rqs_cnt_debugfs;
	struct dentry		*events_cnt_debugfs;
	struct dentry		*timeout_debugfs;
};

struct mlx5_ib_delay_drop {
	struct mlx5_ib_dev     *dev;
	struct work_struct	delay_drop_work;
	/* serialize setting of delay drop */
	struct mutex		lock;
	u32			timeout;
	bool			activate;
	atomic_t		events_cnt;
	atomic_t		rqs_cnt;
	struct mlx5_ib_dbg_delay_drop *dbg;
};

enum mlx5_ib_stages {
	MLX5_IB_STAGE_INIT,
	MLX5_IB_STAGE_FLOW_DB,
	MLX5_IB_STAGE_CAPS,
	MLX5_IB_STAGE_NON_DEFAULT_CB,
	MLX5_IB_STAGE_ROCE,
	MLX5_IB_STAGE_SRQ,
	MLX5_IB_STAGE_DEVICE_RESOURCES,
	MLX5_IB_STAGE_DEVICE_NOTIFIER,
	MLX5_IB_STAGE_ODP,
	MLX5_IB_STAGE_COUNTERS,
	MLX5_IB_STAGE_CONG_DEBUGFS,
	MLX5_IB_STAGE_UAR,
	MLX5_IB_STAGE_BFREG,
	MLX5_IB_STAGE_PRE_IB_REG_UMR,
	MLX5_IB_STAGE_WHITELIST_UID,
	MLX5_IB_STAGE_IB_REG,
	MLX5_IB_STAGE_POST_IB_REG_UMR,
	MLX5_IB_STAGE_DELAY_DROP,
	MLX5_IB_STAGE_CLASS_ATTR,
	MLX5_IB_STAGE_MAX,
};

struct mlx5_ib_stage {
	int (*init)(struct mlx5_ib_dev *dev);
	void (*cleanup)(struct mlx5_ib_dev *dev);
};

#define STAGE_CREATE(_stage, _init, _cleanup) \
	.stage[_stage] = {.init = _init, .cleanup = _cleanup}

struct mlx5_ib_profile {
	struct mlx5_ib_stage stage[MLX5_IB_STAGE_MAX];
};

struct mlx5_ib_multiport_info {
	struct list_head list;
	struct mlx5_ib_dev *ibdev;
	struct mlx5_core_dev *mdev;
	struct notifier_block mdev_events;
	struct completion unref_comp;
	u64 sys_image_guid;
	u32 mdev_refcnt;
	bool is_master;
	bool unaffiliate;
};

struct mlx5_ib_flow_action {
	struct ib_flow_action		ib_action;
	union {
		struct {
			u64			    ib_flags;
			struct mlx5_accel_esp_xfrm *ctx;
		} esp_aes_gcm;
		struct {
			struct mlx5_ib_dev *dev;
			u32 sub_type;
			union {
				struct mlx5_modify_hdr *modify_hdr;
				struct mlx5_pkt_reformat *pkt_reformat;
			};
		} flow_action_raw;
	};
};

struct mlx5_dm {
	struct mlx5_core_dev *dev;
	/* This lock is used to protect the access to the shared
	 * allocation map when concurrent requests by different
	 * processes are handled.
	 */
	spinlock_t lock;
	DECLARE_BITMAP(memic_alloc_pages, MLX5_MAX_MEMIC_PAGES);
};

struct mlx5_read_counters_attr {
	struct mlx5_fc *hw_cntrs_hndl;
	u64 *out;
	u32 flags;
};

enum mlx5_ib_counters_type {
	MLX5_IB_COUNTERS_FLOW,
};

struct mlx5_ib_mcounters {
	struct ib_counters ibcntrs;
	enum mlx5_ib_counters_type type;
	/* number of counters supported for this counters type */
	u32 counters_num;
	struct mlx5_fc *hw_cntrs_hndl;
	/* read function for this counters type */
	int (*read_counters)(struct ib_device *ibdev,
			     struct mlx5_read_counters_attr *read_attr);
	/* max index set as part of create_flow */
	u32 cntrs_max_index;
	/* number of counters data entries (<description,index> pair) */
	u32 ncounters;
	/* counters data array for descriptions and indexes */
	struct mlx5_ib_flow_counters_desc *counters_data;
	/* protects access to mcounters internal data */
	struct mutex mcntrs_mutex;
};

static inline struct mlx5_ib_mcounters *
to_mcounters(struct ib_counters *ibcntrs)
{
	return container_of(ibcntrs, struct mlx5_ib_mcounters, ibcntrs);
}

int parse_flow_flow_action(struct mlx5_ib_flow_action *maction,
			   bool is_egress,
			   struct mlx5_flow_act *action);
struct mlx5_ib_lb_state {
	/* protect the user_td */
	struct mutex		mutex;
	u32			user_td;
	int			qps;
	bool			enabled;
};

struct mlx5_ib_pf_eq {
	struct notifier_block irq_nb;
	struct mlx5_ib_dev *dev;
	struct mlx5_eq *core;
	struct work_struct work;
	spinlock_t lock; /* Pagefaults spinlock */
	struct workqueue_struct *wq;
	mempool_t *pool;
};

struct mlx5_devx_event_table {
	struct mlx5_nb devx_nb;
	/* serialize updating the event_xa */
	struct mutex event_xa_lock;
	struct xarray event_xa;
};

struct mlx5_ib_dev {
	struct ib_device		ib_dev;
	struct mlx5_core_dev		*mdev;
	struct notifier_block		mdev_events;
	int				num_ports;
	/* serialize update of capability mask
	 */
	struct mutex			cap_mask_mutex;
	u8				ib_active:1;
	u8				fill_delay:1;
	u8				is_rep:1;
	u8				lag_active:1;
	struct umr_common		umrc;
	/* sync used page count stats
	 */
	struct mlx5_ib_resources	devr;
	struct mlx5_mr_cache		cache;
	struct timer_list		delay_timer;
	/* Prevents soft lock on massive reg MRs */
	struct mutex			slow_path_mutex;
	struct ib_odp_caps	odp_caps;
	u64			odp_max_size;
	struct mlx5_ib_pf_eq	odp_pf_eq;

	/*
	 * Sleepable RCU that prevents destruction of MRs while they are still
	 * being used by a page fault handler.
	 */
	struct srcu_struct      odp_srcu;
	struct xarray		odp_mkeys;

	u32			null_mkey;
	struct mlx5_ib_flow_db	*flow_db;
	/* protect resources needed as part of reset flow */
	spinlock_t		reset_flow_resource_lock;
	struct list_head	qp_list;
	/* Array with num_ports elements */
	struct mlx5_ib_port	*port;
	struct mlx5_sq_bfreg	bfreg;
	struct mlx5_sq_bfreg	fp_bfreg;
	struct mlx5_ib_delay_drop	delay_drop;
	const struct mlx5_ib_profile	*profile;

	struct mlx5_ib_lb_state		lb;
	u8			umr_fence;
	struct list_head	ib_dev_list;
	u64			sys_image_guid;
	struct mlx5_dm		dm;
	u16			devx_whitelist_uid;
	struct mlx5_srq_table   srq_table;
	struct mlx5_async_ctx   async_ctx;
	struct mlx5_devx_event_table devx_event_table;

	struct xarray sig_mrs;
};

static inline struct mlx5_ib_cq *to_mibcq(struct mlx5_core_cq *mcq)
{
	return container_of(mcq, struct mlx5_ib_cq, mcq);
}

static inline struct mlx5_ib_xrcd *to_mxrcd(struct ib_xrcd *ibxrcd)
{
	return container_of(ibxrcd, struct mlx5_ib_xrcd, ibxrcd);
}

static inline struct mlx5_ib_dev *to_mdev(struct ib_device *ibdev)
{
	return container_of(ibdev, struct mlx5_ib_dev, ib_dev);
}

static inline struct mlx5_ib_dev *mlx5_udata_to_mdev(struct ib_udata *udata)
{
	struct mlx5_ib_ucontext *context = rdma_udata_to_drv_context(
		udata, struct mlx5_ib_ucontext, ibucontext);

	return to_mdev(context->ibucontext.device);
}

static inline struct mlx5_ib_cq *to_mcq(struct ib_cq *ibcq)
{
	return container_of(ibcq, struct mlx5_ib_cq, ibcq);
}

static inline struct mlx5_ib_qp *to_mibqp(struct mlx5_core_qp *mqp)
{
	return container_of(mqp, struct mlx5_ib_qp_base, mqp)->container_mibqp;
}

static inline struct mlx5_ib_rwq *to_mibrwq(struct mlx5_core_qp *core_qp)
{
	return container_of(core_qp, struct mlx5_ib_rwq, core_qp);
}

static inline struct mlx5_ib_mr *to_mibmr(struct mlx5_core_mkey *mmkey)
{
	return container_of(mmkey, struct mlx5_ib_mr, mmkey);
}

static inline struct mlx5_ib_pd *to_mpd(struct ib_pd *ibpd)
{
	return container_of(ibpd, struct mlx5_ib_pd, ibpd);
}

static inline struct mlx5_ib_srq *to_msrq(struct ib_srq *ibsrq)
{
	return container_of(ibsrq, struct mlx5_ib_srq, ibsrq);
}

static inline struct mlx5_ib_qp *to_mqp(struct ib_qp *ibqp)
{
	return container_of(ibqp, struct mlx5_ib_qp, ibqp);
}

static inline struct mlx5_ib_rwq *to_mrwq(struct ib_wq *ibwq)
{
	return container_of(ibwq, struct mlx5_ib_rwq, ibwq);
}

static inline struct mlx5_ib_rwq_ind_table *to_mrwq_ind_table(struct ib_rwq_ind_table *ib_rwq_ind_tbl)
{
	return container_of(ib_rwq_ind_tbl, struct mlx5_ib_rwq_ind_table, ib_rwq_ind_tbl);
}

static inline struct mlx5_ib_srq *to_mibsrq(struct mlx5_core_srq *msrq)
{
	return container_of(msrq, struct mlx5_ib_srq, msrq);
}

static inline struct mlx5_ib_dm *to_mdm(struct ib_dm *ibdm)
{
	return container_of(ibdm, struct mlx5_ib_dm, ibdm);
}

static inline struct mlx5_ib_mr *to_mmr(struct ib_mr *ibmr)
{
	return container_of(ibmr, struct mlx5_ib_mr, ibmr);
}

static inline struct mlx5_ib_mw *to_mmw(struct ib_mw *ibmw)
{
	return container_of(ibmw, struct mlx5_ib_mw, ibmw);
}

static inline struct mlx5_ib_flow_action *
to_mflow_act(struct ib_flow_action *ibact)
{
	return container_of(ibact, struct mlx5_ib_flow_action, ib_action);
}

int mlx5_ib_db_map_user(struct mlx5_ib_ucontext *context,
			struct ib_udata *udata, unsigned long virt,
			struct mlx5_db *db);
void mlx5_ib_db_unmap_user(struct mlx5_ib_ucontext *context, struct mlx5_db *db);
void __mlx5_ib_cq_clean(struct mlx5_ib_cq *cq, u32 qpn, struct mlx5_ib_srq *srq);
void mlx5_ib_cq_clean(struct mlx5_ib_cq *cq, u32 qpn, struct mlx5_ib_srq *srq);
void mlx5_ib_free_srq_wqe(struct mlx5_ib_srq *srq, int wqe_index);
int mlx5_ib_create_ah(struct ib_ah *ah, struct rdma_ah_attr *ah_attr, u32 flags,
		      struct ib_udata *udata);
int mlx5_ib_query_ah(struct ib_ah *ibah, struct rdma_ah_attr *ah_attr);
void mlx5_ib_destroy_ah(struct ib_ah *ah, u32 flags);
int mlx5_ib_create_srq(struct ib_srq *srq, struct ib_srq_init_attr *init_attr,
		       struct ib_udata *udata);
int mlx5_ib_modify_srq(struct ib_srq *ibsrq, struct ib_srq_attr *attr,
		       enum ib_srq_attr_mask attr_mask, struct ib_udata *udata);
int mlx5_ib_query_srq(struct ib_srq *ibsrq, struct ib_srq_attr *srq_attr);
void mlx5_ib_destroy_srq(struct ib_srq *srq, struct ib_udata *udata);
int mlx5_ib_post_srq_recv(struct ib_srq *ibsrq, const struct ib_recv_wr *wr,
			  const struct ib_recv_wr **bad_wr);
int mlx5_ib_enable_lb(struct mlx5_ib_dev *dev, bool td, bool qp);
void mlx5_ib_disable_lb(struct mlx5_ib_dev *dev, bool td, bool qp);
struct ib_qp *mlx5_ib_create_qp(struct ib_pd *pd,
				struct ib_qp_init_attr *init_attr,
				struct ib_udata *udata);
int mlx5_ib_modify_qp(struct ib_qp *ibqp, struct ib_qp_attr *attr,
		      int attr_mask, struct ib_udata *udata);
int mlx5_ib_query_qp(struct ib_qp *ibqp, struct ib_qp_attr *qp_attr, int qp_attr_mask,
		     struct ib_qp_init_attr *qp_init_attr);
int mlx5_ib_destroy_qp(struct ib_qp *qp, struct ib_udata *udata);
void mlx5_ib_drain_sq(struct ib_qp *qp);
void mlx5_ib_drain_rq(struct ib_qp *qp);
int mlx5_ib_post_send(struct ib_qp *ibqp, const struct ib_send_wr *wr,
		      const struct ib_send_wr **bad_wr);
int mlx5_ib_post_recv(struct ib_qp *ibqp, const struct ib_recv_wr *wr,
		      const struct ib_recv_wr **bad_wr);
int mlx5_ib_read_user_wqe_sq(struct mlx5_ib_qp *qp, int wqe_index, void *buffer,
			     int buflen, size_t *bc);
int mlx5_ib_read_user_wqe_rq(struct mlx5_ib_qp *qp, int wqe_index, void *buffer,
			     int buflen, size_t *bc);
int mlx5_ib_read_user_wqe_srq(struct mlx5_ib_srq *srq, int wqe_index,
			      void *buffer, int buflen, size_t *bc);
int mlx5_ib_create_cq(struct ib_cq *ibcq, const struct ib_cq_init_attr *attr,
		      struct ib_udata *udata);
void mlx5_ib_destroy_cq(struct ib_cq *cq, struct ib_udata *udata);
int mlx5_ib_poll_cq(struct ib_cq *ibcq, int num_entries, struct ib_wc *wc);
int mlx5_ib_arm_cq(struct ib_cq *ibcq, enum ib_cq_notify_flags flags);
int mlx5_ib_modify_cq(struct ib_cq *cq, u16 cq_count, u16 cq_period);
int mlx5_ib_resize_cq(struct ib_cq *ibcq, int entries, struct ib_udata *udata);
struct ib_mr *mlx5_ib_get_dma_mr(struct ib_pd *pd, int acc);
struct ib_mr *mlx5_ib_reg_user_mr(struct ib_pd *pd, u64 start, u64 length,
				  u64 virt_addr, int access_flags,
				  struct ib_udata *udata);
int mlx5_ib_advise_mr(struct ib_pd *pd,
		      enum ib_uverbs_advise_mr_advice advice,
		      u32 flags,
		      struct ib_sge *sg_list,
		      u32 num_sge,
		      struct uverbs_attr_bundle *attrs);
struct ib_mw *mlx5_ib_alloc_mw(struct ib_pd *pd, enum ib_mw_type type,
			       struct ib_udata *udata);
int mlx5_ib_dealloc_mw(struct ib_mw *mw);
int mlx5_ib_update_xlt(struct mlx5_ib_mr *mr, u64 idx, int npages,
		       int page_shift, int flags);
struct mlx5_ib_mr *mlx5_ib_alloc_implicit_mr(struct mlx5_ib_pd *pd,
					     struct ib_udata *udata,
					     int access_flags);
void mlx5_ib_free_implicit_mr(struct mlx5_ib_mr *mr);
void mlx5_ib_fence_odp_mr(struct mlx5_ib_mr *mr);
int mlx5_ib_rereg_user_mr(struct ib_mr *ib_mr, int flags, u64 start,
			  u64 length, u64 virt_addr, int access_flags,
			  struct ib_pd *pd, struct ib_udata *udata);
int mlx5_ib_dereg_mr(struct ib_mr *ibmr, struct ib_udata *udata);
struct ib_mr *mlx5_ib_alloc_mr(struct ib_pd *pd, enum ib_mr_type mr_type,
			       u32 max_num_sg, struct ib_udata *udata);
struct ib_mr *mlx5_ib_alloc_mr_integrity(struct ib_pd *pd,
					 u32 max_num_sg,
					 u32 max_num_meta_sg);
int mlx5_ib_map_mr_sg(struct ib_mr *ibmr, struct scatterlist *sg, int sg_nents,
		      unsigned int *sg_offset);
int mlx5_ib_map_mr_sg_pi(struct ib_mr *ibmr, struct scatterlist *data_sg,
			 int data_sg_nents, unsigned int *data_sg_offset,
			 struct scatterlist *meta_sg, int meta_sg_nents,
			 unsigned int *meta_sg_offset);
int mlx5_ib_process_mad(struct ib_device *ibdev, int mad_flags, u8 port_num,
			const struct ib_wc *in_wc, const struct ib_grh *in_grh,
			const struct ib_mad_hdr *in, size_t in_mad_size,
			struct ib_mad_hdr *out, size_t *out_mad_size,
			u16 *out_mad_pkey_index);
struct ib_xrcd *mlx5_ib_alloc_xrcd(struct ib_device *ibdev,
				   struct ib_udata *udata);
int mlx5_ib_dealloc_xrcd(struct ib_xrcd *xrcd, struct ib_udata *udata);
int mlx5_ib_get_buf_offset(u64 addr, int page_shift, u32 *offset);
int mlx5_query_ext_port_caps(struct mlx5_ib_dev *dev, u8 port);
int mlx5_query_mad_ifc_smp_attr_node_info(struct ib_device *ibdev,
					  struct ib_smp *out_mad);
int mlx5_query_mad_ifc_system_image_guid(struct ib_device *ibdev,
					 __be64 *sys_image_guid);
int mlx5_query_mad_ifc_max_pkeys(struct ib_device *ibdev,
				 u16 *max_pkeys);
int mlx5_query_mad_ifc_vendor_id(struct ib_device *ibdev,
				 u32 *vendor_id);
int mlx5_query_mad_ifc_node_desc(struct mlx5_ib_dev *dev, char *node_desc);
int mlx5_query_mad_ifc_node_guid(struct mlx5_ib_dev *dev, __be64 *node_guid);
int mlx5_query_mad_ifc_pkey(struct ib_device *ibdev, u8 port, u16 index,
			    u16 *pkey);
int mlx5_query_mad_ifc_gids(struct ib_device *ibdev, u8 port, int index,
			    union ib_gid *gid);
int mlx5_query_mad_ifc_port(struct ib_device *ibdev, u8 port,
			    struct ib_port_attr *props);
int mlx5_ib_query_port(struct ib_device *ibdev, u8 port,
		       struct ib_port_attr *props);
int mlx5_ib_init_fmr(struct mlx5_ib_dev *dev);
void mlx5_ib_cleanup_fmr(struct mlx5_ib_dev *dev);
void mlx5_ib_cont_pages(struct ib_umem *umem, u64 addr,
			unsigned long max_page_shift,
			int *count, int *shift,
			int *ncont, int *order);
void __mlx5_ib_populate_pas(struct mlx5_ib_dev *dev, struct ib_umem *umem,
			    int page_shift, size_t offset, size_t num_pages,
			    __be64 *pas, int access_flags);
void mlx5_ib_populate_pas(struct mlx5_ib_dev *dev, struct ib_umem *umem,
			  int page_shift, __be64 *pas, int access_flags);
void mlx5_ib_copy_pas(u64 *old, u64 *new, int step, int num);
int mlx5_ib_get_cqe_size(struct ib_cq *ibcq);
int mlx5_mr_cache_init(struct mlx5_ib_dev *dev);
int mlx5_mr_cache_cleanup(struct mlx5_ib_dev *dev);

struct mlx5_ib_mr *mlx5_mr_cache_alloc(struct mlx5_ib_dev *dev, int entry);
void mlx5_mr_cache_free(struct mlx5_ib_dev *dev, struct mlx5_ib_mr *mr);
int mlx5_mr_cache_invalidate(struct mlx5_ib_mr *mr);

int mlx5_ib_check_mr_status(struct ib_mr *ibmr, u32 check_mask,
			    struct ib_mr_status *mr_status);
struct ib_wq *mlx5_ib_create_wq(struct ib_pd *pd,
				struct ib_wq_init_attr *init_attr,
				struct ib_udata *udata);
void mlx5_ib_destroy_wq(struct ib_wq *wq, struct ib_udata *udata);
int mlx5_ib_modify_wq(struct ib_wq *wq, struct ib_wq_attr *wq_attr,
		      u32 wq_attr_mask, struct ib_udata *udata);
struct ib_rwq_ind_table *mlx5_ib_create_rwq_ind_table(struct ib_device *device,
						      struct ib_rwq_ind_table_init_attr *init_attr,
						      struct ib_udata *udata);
int mlx5_ib_destroy_rwq_ind_table(struct ib_rwq_ind_table *wq_ind_table);
struct ib_dm *mlx5_ib_alloc_dm(struct ib_device *ibdev,
			       struct ib_ucontext *context,
			       struct ib_dm_alloc_attr *attr,
			       struct uverbs_attr_bundle *attrs);
int mlx5_ib_dealloc_dm(struct ib_dm *ibdm, struct uverbs_attr_bundle *attrs);
struct ib_mr *mlx5_ib_reg_dm_mr(struct ib_pd *pd, struct ib_dm *dm,
				struct ib_dm_mr_attr *attr,
				struct uverbs_attr_bundle *attrs);

#ifdef CONFIG_INFINIBAND_ON_DEMAND_PAGING
void mlx5_ib_internal_fill_odp_caps(struct mlx5_ib_dev *dev);
int mlx5_ib_odp_init_one(struct mlx5_ib_dev *ibdev);
void mlx5_ib_odp_cleanup_one(struct mlx5_ib_dev *ibdev);
int __init mlx5_ib_odp_init(void);
void mlx5_ib_odp_cleanup(void);
void mlx5_ib_invalidate_range(struct ib_umem_odp *umem_odp, unsigned long start,
			      unsigned long end);
void mlx5_odp_init_mr_cache_entry(struct mlx5_cache_ent *ent);
void mlx5_odp_populate_klm(struct mlx5_klm *pklm, size_t offset,
			   size_t nentries, struct mlx5_ib_mr *mr, int flags);

int mlx5_ib_advise_mr_prefetch(struct ib_pd *pd,
			       enum ib_uverbs_advise_mr_advice advice,
			       u32 flags, struct ib_sge *sg_list, u32 num_sge);
#else /* CONFIG_INFINIBAND_ON_DEMAND_PAGING */
static inline void mlx5_ib_internal_fill_odp_caps(struct mlx5_ib_dev *dev)
{
	return;
}

static inline int mlx5_ib_odp_init_one(struct mlx5_ib_dev *ibdev) { return 0; }
static inline void mlx5_ib_odp_cleanup_one(struct mlx5_ib_dev *ibdev) {}
static inline int mlx5_ib_odp_init(void) { return 0; }
static inline void mlx5_ib_odp_cleanup(void)				    {}
static inline void mlx5_odp_init_mr_cache_entry(struct mlx5_cache_ent *ent) {}
static inline void mlx5_odp_populate_klm(struct mlx5_klm *pklm, size_t offset,
					 size_t nentries, struct mlx5_ib_mr *mr,
					 int flags) {}

static inline int
mlx5_ib_advise_mr_prefetch(struct ib_pd *pd,
			   enum ib_uverbs_advise_mr_advice advice, u32 flags,
			   struct ib_sge *sg_list, u32 num_sge)
{
	return -EOPNOTSUPP;
}
static inline void mlx5_ib_invalidate_range(struct ib_umem_odp *umem_odp,
					    unsigned long start,
					    unsigned long end){};
#endif /* CONFIG_INFINIBAND_ON_DEMAND_PAGING */

/* Needed for rep profile */
void __mlx5_ib_remove(struct mlx5_ib_dev *dev,
		      const struct mlx5_ib_profile *profile,
		      int stage);
void *__mlx5_ib_add(struct mlx5_ib_dev *dev,
		    const struct mlx5_ib_profile *profile);

int mlx5_ib_get_vf_config(struct ib_device *device, int vf,
			  u8 port, struct ifla_vf_info *info);
int mlx5_ib_set_vf_link_state(struct ib_device *device, int vf,
			      u8 port, int state);
int mlx5_ib_get_vf_stats(struct ib_device *device, int vf,
			 u8 port, struct ifla_vf_stats *stats);
int mlx5_ib_set_vf_guid(struct ib_device *device, int vf, u8 port,
			u64 guid, int type);

__be16 mlx5_get_roce_udp_sport(struct mlx5_ib_dev *dev,
			       const struct ib_gid_attr *attr);

void mlx5_ib_cleanup_cong_debugfs(struct mlx5_ib_dev *dev, u8 port_num);
void mlx5_ib_init_cong_debugfs(struct mlx5_ib_dev *dev, u8 port_num);

/* GSI QP helper functions */
struct ib_qp *mlx5_ib_gsi_create_qp(struct ib_pd *pd,
				    struct ib_qp_init_attr *init_attr);
int mlx5_ib_gsi_destroy_qp(struct ib_qp *qp);
int mlx5_ib_gsi_modify_qp(struct ib_qp *qp, struct ib_qp_attr *attr,
			  int attr_mask);
int mlx5_ib_gsi_query_qp(struct ib_qp *qp, struct ib_qp_attr *qp_attr,
			 int qp_attr_mask,
			 struct ib_qp_init_attr *qp_init_attr);
int mlx5_ib_gsi_post_send(struct ib_qp *qp, const struct ib_send_wr *wr,
			  const struct ib_send_wr **bad_wr);
int mlx5_ib_gsi_post_recv(struct ib_qp *qp, const struct ib_recv_wr *wr,
			  const struct ib_recv_wr **bad_wr);
void mlx5_ib_gsi_pkey_change(struct mlx5_ib_gsi_qp *gsi);

int mlx5_ib_generate_wc(struct ib_cq *ibcq, struct ib_wc *wc);

void mlx5_ib_free_bfreg(struct mlx5_ib_dev *dev, struct mlx5_bfreg_info *bfregi,
			int bfregn);
struct mlx5_ib_dev *mlx5_ib_get_ibdev_from_mpi(struct mlx5_ib_multiport_info *mpi);
struct mlx5_core_dev *mlx5_ib_get_native_port_mdev(struct mlx5_ib_dev *dev,
						   u8 ib_port_num,
						   u8 *native_port_num);
void mlx5_ib_put_native_port_mdev(struct mlx5_ib_dev *dev,
				  u8 port_num);
int mlx5_ib_fill_res_entry(struct sk_buff *msg,
			   struct rdma_restrack_entry *res);
int mlx5_ib_fill_stat_entry(struct sk_buff *msg,
			    struct rdma_restrack_entry *res);

#if IS_ENABLED(CONFIG_INFINIBAND_USER_ACCESS)
int mlx5_ib_devx_create(struct mlx5_ib_dev *dev, bool is_user);
void mlx5_ib_devx_destroy(struct mlx5_ib_dev *dev, u16 uid);
void mlx5_ib_devx_init_event_table(struct mlx5_ib_dev *dev);
void mlx5_ib_devx_cleanup_event_table(struct mlx5_ib_dev *dev);
const struct uverbs_object_tree_def *mlx5_ib_get_devx_tree(void);
extern const struct uapi_definition mlx5_ib_devx_defs[];
extern const struct uapi_definition mlx5_ib_flow_defs[];
struct mlx5_ib_flow_handler *mlx5_ib_raw_fs_rule_add(
	struct mlx5_ib_dev *dev, struct mlx5_ib_flow_matcher *fs_matcher,
	struct mlx5_flow_context *flow_context,
	struct mlx5_flow_act *flow_act, u32 counter_id,
	void *cmd_in, int inlen, int dest_id, int dest_type);
bool mlx5_ib_devx_is_flow_dest(void *obj, int *dest_id, int *dest_type);
bool mlx5_ib_devx_is_flow_counter(void *obj, u32 *counter_id);
int mlx5_ib_get_flow_trees(const struct uverbs_object_tree_def **root);
void mlx5_ib_destroy_flow_action_raw(struct mlx5_ib_flow_action *maction);
#else
static inline int
mlx5_ib_devx_create(struct mlx5_ib_dev *dev,
			   bool is_user) { return -EOPNOTSUPP; }
static inline void mlx5_ib_devx_destroy(struct mlx5_ib_dev *dev, u16 uid) {}
static inline void mlx5_ib_devx_init_event_table(struct mlx5_ib_dev *dev) {}
static inline void mlx5_ib_devx_cleanup_event_table(struct mlx5_ib_dev *dev) {}
static inline bool mlx5_ib_devx_is_flow_dest(void *obj, int *dest_id,
					     int *dest_type)
{
	return false;
}
static inline void
mlx5_ib_destroy_flow_action_raw(struct mlx5_ib_flow_action *maction)
{
	return;
};
#endif
static inline void init_query_mad(struct ib_smp *mad)
{
	mad->base_version  = 1;
	mad->mgmt_class    = IB_MGMT_CLASS_SUBN_LID_ROUTED;
	mad->class_version = 1;
	mad->method	   = IB_MGMT_METHOD_GET;
}

static inline u8 convert_access(int acc)
{
	return (acc & IB_ACCESS_REMOTE_ATOMIC ? MLX5_PERM_ATOMIC       : 0) |
	       (acc & IB_ACCESS_REMOTE_WRITE  ? MLX5_PERM_REMOTE_WRITE : 0) |
	       (acc & IB_ACCESS_REMOTE_READ   ? MLX5_PERM_REMOTE_READ  : 0) |
	       (acc & IB_ACCESS_LOCAL_WRITE   ? MLX5_PERM_LOCAL_WRITE  : 0) |
	       MLX5_PERM_LOCAL_READ;
}

static inline int is_qp1(enum ib_qp_type qp_type)
{
	return qp_type == MLX5_IB_QPT_HW_GSI;
}

#define MLX5_MAX_UMR_SHIFT 16
#define MLX5_MAX_UMR_PAGES (1 << MLX5_MAX_UMR_SHIFT)

static inline u32 check_cq_create_flags(u32 flags)
{
	/*
	 * It returns non-zero value for unsupported CQ
	 * create flags, otherwise it returns zero.
	 */
	return (flags & ~(IB_UVERBS_CQ_FLAGS_IGNORE_OVERRUN |
			  IB_UVERBS_CQ_FLAGS_TIMESTAMP_COMPLETION));
}

static inline int verify_assign_uidx(u8 cqe_version, u32 cmd_uidx,
				     u32 *user_index)
{
	if (cqe_version) {
		if ((cmd_uidx == MLX5_IB_DEFAULT_UIDX) ||
		    (cmd_uidx & ~MLX5_USER_ASSIGNED_UIDX_MASK))
			return -EINVAL;
		*user_index = cmd_uidx;
	} else {
		*user_index = MLX5_IB_DEFAULT_UIDX;
	}

	return 0;
}

static inline int get_qp_user_index(struct mlx5_ib_ucontext *ucontext,
				    struct mlx5_ib_create_qp *ucmd,
				    int inlen,
				    u32 *user_index)
{
	u8 cqe_version = ucontext->cqe_version;

	if (field_avail(struct mlx5_ib_create_qp, uidx, inlen) &&
	    !cqe_version && (ucmd->uidx == MLX5_IB_DEFAULT_UIDX))
		return 0;

	if (!!(field_avail(struct mlx5_ib_create_qp, uidx, inlen) !=
	       !!cqe_version))
		return -EINVAL;

	return verify_assign_uidx(cqe_version, ucmd->uidx, user_index);
}

static inline int get_srq_user_index(struct mlx5_ib_ucontext *ucontext,
				     struct mlx5_ib_create_srq *ucmd,
				     int inlen,
				     u32 *user_index)
{
	u8 cqe_version = ucontext->cqe_version;

	if (field_avail(struct mlx5_ib_create_srq, uidx, inlen) &&
	    !cqe_version && (ucmd->uidx == MLX5_IB_DEFAULT_UIDX))
		return 0;

	if (!!(field_avail(struct mlx5_ib_create_srq, uidx, inlen) !=
	       !!cqe_version))
		return -EINVAL;

	return verify_assign_uidx(cqe_version, ucmd->uidx, user_index);
}

static inline int get_uars_per_sys_page(struct mlx5_ib_dev *dev, bool lib_support)
{
	return lib_support && MLX5_CAP_GEN(dev->mdev, uar_4k) ?
				MLX5_UARS_IN_PAGE : 1;
}

static inline int get_num_static_uars(struct mlx5_ib_dev *dev,
				      struct mlx5_bfreg_info *bfregi)
{
	return get_uars_per_sys_page(dev, bfregi->lib_uar_4k) * bfregi->num_static_sys_pages;
}

unsigned long mlx5_ib_get_xlt_emergency_page(void);
void mlx5_ib_put_xlt_emergency_page(void);

int bfregn_to_uar_index(struct mlx5_ib_dev *dev,
			struct mlx5_bfreg_info *bfregi, u32 bfregn,
			bool dyn_bfreg);

int mlx5_ib_qp_set_counter(struct ib_qp *qp, struct rdma_counter *counter);
u16 mlx5_ib_get_counters_id(struct mlx5_ib_dev *dev, u8 port_num);

static inline bool mlx5_ib_can_use_umr(struct mlx5_ib_dev *dev,
				       bool do_modify_atomic)
{
	if (MLX5_CAP_GEN(dev->mdev, umr_modify_entity_size_disabled))
		return false;

	if (do_modify_atomic &&
	    MLX5_CAP_GEN(dev->mdev, atomic) &&
	    MLX5_CAP_GEN(dev->mdev, umr_modify_atomic_disabled))
		return false;

	return true;
}
#endif /* MLX5_IB_H */<|MERGE_RESOLUTION|>--- conflicted
+++ resolved
@@ -623,14 +623,10 @@
 		struct list_head elm;
 		struct work_struct work;
 	} odp_destroy;
-
-	struct mlx5_async_work  cb_work;
-<<<<<<< HEAD
-	atomic_t		num_pending_prefetch;
 	struct ib_odp_counters	odp_stats;
 	bool			is_odp_implicit;
-=======
->>>>>>> 46870b23
+
+	struct mlx5_async_work  cb_work;
 };
 
 static inline bool is_odp_mr(struct mlx5_ib_mr *mr)
