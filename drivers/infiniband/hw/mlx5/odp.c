--- conflicted
+++ resolved
@@ -1714,15 +1714,8 @@
 
 int mlx5_ib_odp_init(void)
 {
-<<<<<<< HEAD
-	mlx5_ib_page_fault_wq = alloc_ordered_workqueue("mlx5_ib_page_faults",
-							WQ_MEM_RECLAIM);
-	if (!mlx5_ib_page_fault_wq)
-		return -ENOMEM;
-=======
 	mlx5_imr_ksm_entries = BIT_ULL(get_order(TASK_SIZE) -
 				       MLX5_IMR_MTT_BITS);
->>>>>>> 24b8d41d
 
 	return 0;
 }
