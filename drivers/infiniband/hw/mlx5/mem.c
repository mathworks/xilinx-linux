--- conflicted
+++ resolved
@@ -60,34 +60,6 @@
 	addr = addr >> PAGE_SHIFT;
 	tmp = (unsigned long)addr;
 	m = find_first_bit(&tmp, BITS_PER_LONG);
-<<<<<<< HEAD
-	skip = 1 << m;
-	mask = skip - 1;
-	i = 0;
-	for_each_sg(umem->sg_head.sgl, sg, umem->nmap, entry) {
-		len = sg_dma_len(sg) >> page_shift;
-		pfn = sg_dma_address(sg) >> page_shift;
-		for (k = 0; k < len; k++) {
-			if (!(i & mask)) {
-				tmp = (unsigned long)pfn;
-				m = min_t(unsigned long, m, find_first_bit(&tmp, BITS_PER_LONG));
-				skip = 1 << m;
-				mask = skip - 1;
-				base = pfn;
-				p = 0;
-			} else {
-				if (base + p != pfn) {
-					tmp = (unsigned long)p;
-					m = find_first_bit(&tmp, BITS_PER_LONG);
-					skip = 1 << m;
-					mask = skip - 1;
-					base = pfn;
-					p = 0;
-				}
-			}
-			p++;
-			i++;
-=======
 	if (max_page_shift)
 		m = min_t(unsigned long, max_page_shift - PAGE_SHIFT, m);
 
@@ -104,7 +76,6 @@
 
 			base = pfn;
 			p = 0;
->>>>>>> 24b8d41d
 		}
 
 		p += len;
