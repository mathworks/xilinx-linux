--- conflicted
+++ resolved
@@ -566,11 +566,7 @@
 	if (!mr->pages)
 		return -ENOMEM;
 
-<<<<<<< HEAD
-	mr->page_map = dma_map_single(device->dma_device, mr->pages,
-=======
 	mr->page_map = dma_map_single(device->dev.parent, mr->pages,
->>>>>>> 24b8d41d
 				      mr->page_map_size, DMA_TO_DEVICE);
 
 	if (dma_mapping_error(device->dev.parent, mr->page_map)) {
@@ -591,11 +587,7 @@
 	if (mr->pages) {
 		struct ib_device *device = mr->ibmr.device;
 
-<<<<<<< HEAD
-		dma_unmap_single(device->dma_device, mr->page_map,
-=======
 		dma_unmap_single(device->dev.parent, mr->page_map,
->>>>>>> 24b8d41d
 				 mr->page_map_size, DMA_TO_DEVICE);
 		free_page((unsigned long)mr->pages);
 		mr->pages = NULL;
