/*
 * Copyright (c) 2007 Cisco Systems, Inc. All rights reserved.
 * Copyright (c) 2007, 2008 Mellanox Technologies. All rights reserved.
 *
 * This software is available to you under a choice of one of two
 * licenses.  You may choose to be licensed under the terms of the GNU
 * General Public License (GPL) Version 2, available from the file
 * COPYING in the main directory of this source tree, or the
 * OpenIB.org BSD license below:
 *
 *     Redistribution and use in source and binary forms, with or
 *     without modification, are permitted provided that the following
 *     conditions are met:
 *
 *      - Redistributions of source code must retain the above
 *        copyright notice, this list of conditions and the following
 *        disclaimer.
 *
 *      - Redistributions in binary form must reproduce the above
 *        copyright notice, this list of conditions and the following
 *        disclaimer in the documentation and/or other materials
 *        provided with the distribution.
 *
 * THE SOFTWARE IS PROVIDED "AS IS", WITHOUT WARRANTY OF ANY KIND,
 * EXPRESS OR IMPLIED, INCLUDING BUT NOT LIMITED TO THE WARRANTIES OF
 * MERCHANTABILITY, FITNESS FOR A PARTICULAR PURPOSE AND
 * NONINFRINGEMENT. IN NO EVENT SHALL THE AUTHORS OR COPYRIGHT HOLDERS
 * BE LIABLE FOR ANY CLAIM, DAMAGES OR OTHER LIABILITY, WHETHER IN AN
 * ACTION OF CONTRACT, TORT OR OTHERWISE, ARISING FROM, OUT OF OR IN
 * CONNECTION WITH THE SOFTWARE OR THE USE OR OTHER DEALINGS IN THE
 * SOFTWARE.
 */

#include <linux/mlx4/cq.h>
#include <linux/mlx4/qp.h>
#include <linux/mlx4/srq.h>
#include <linux/slab.h>

#include "mlx4_ib.h"
#include <rdma/mlx4-abi.h>
<<<<<<< HEAD
=======
#include <rdma/uverbs_ioctl.h>
>>>>>>> 24b8d41d

static void mlx4_ib_cq_comp(struct mlx4_cq *cq)
{
	struct ib_cq *ibcq = &to_mibcq(cq)->ibcq;
	ibcq->comp_handler(ibcq, ibcq->cq_context);
}

static void mlx4_ib_cq_event(struct mlx4_cq *cq, enum mlx4_event type)
{
	struct ib_event event;
	struct ib_cq *ibcq;

	if (type != MLX4_EVENT_TYPE_CQ_ERROR) {
		pr_warn("Unexpected event type %d "
		       "on CQ %06x\n", type, cq->cqn);
		return;
	}

	ibcq = &to_mibcq(cq)->ibcq;
	if (ibcq->event_handler) {
		event.device     = ibcq->device;
		event.event      = IB_EVENT_CQ_ERR;
		event.element.cq = ibcq;
		ibcq->event_handler(&event, ibcq->cq_context);
	}
}

static void *get_cqe_from_buf(struct mlx4_ib_cq_buf *buf, int n)
{
	return mlx4_buf_offset(&buf->buf, n * buf->entry_size);
}

static void *get_cqe(struct mlx4_ib_cq *cq, int n)
{
	return get_cqe_from_buf(&cq->buf, n);
}

static void *get_sw_cqe(struct mlx4_ib_cq *cq, int n)
{
	struct mlx4_cqe *cqe = get_cqe(cq, n & cq->ibcq.cqe);
	struct mlx4_cqe *tcqe = ((cq->buf.entry_size == 64) ? (cqe + 1) : cqe);

	return (!!(tcqe->owner_sr_opcode & MLX4_CQE_OWNER_MASK) ^
		!!(n & (cq->ibcq.cqe + 1))) ? NULL : cqe;
}

static struct mlx4_cqe *next_cqe_sw(struct mlx4_ib_cq *cq)
{
	return get_sw_cqe(cq, cq->mcq.cons_index);
}

int mlx4_ib_modify_cq(struct ib_cq *cq, u16 cq_count, u16 cq_period)
{
	struct mlx4_ib_cq *mcq = to_mcq(cq);
	struct mlx4_ib_dev *dev = to_mdev(cq->device);

	return mlx4_cq_modify(dev->dev, &mcq->mcq, cq_count, cq_period);
}

static int mlx4_ib_alloc_cq_buf(struct mlx4_ib_dev *dev, struct mlx4_ib_cq_buf *buf, int nent)
{
	int err;

	err = mlx4_buf_alloc(dev->dev, nent * dev->dev->caps.cqe_size,
			     PAGE_SIZE * 2, &buf->buf);

	if (err)
		goto out;

	buf->entry_size = dev->dev->caps.cqe_size;
	err = mlx4_mtt_init(dev->dev, buf->buf.npages, buf->buf.page_shift,
				    &buf->mtt);
	if (err)
		goto err_buf;

	err = mlx4_buf_write_mtt(dev->dev, &buf->mtt, &buf->buf);
	if (err)
		goto err_mtt;

	return 0;

err_mtt:
	mlx4_mtt_cleanup(dev->dev, &buf->mtt);

err_buf:
	mlx4_buf_free(dev->dev, nent * buf->entry_size, &buf->buf);

out:
	return err;
}

static void mlx4_ib_free_cq_buf(struct mlx4_ib_dev *dev, struct mlx4_ib_cq_buf *buf, int cqe)
{
	mlx4_buf_free(dev->dev, (cqe + 1) * buf->entry_size, &buf->buf);
}

static int mlx4_ib_get_cq_umem(struct mlx4_ib_dev *dev, struct ib_udata *udata,
			       struct mlx4_ib_cq_buf *buf,
			       struct ib_umem **umem, u64 buf_addr, int cqe)
{
	int err;
	int cqe_size = dev->dev->caps.cqe_size;
	int shift;
	int n;

	*umem = ib_umem_get(&dev->ib_dev, buf_addr, cqe * cqe_size,
			    IB_ACCESS_LOCAL_WRITE);
	if (IS_ERR(*umem))
		return PTR_ERR(*umem);

	shift = mlx4_ib_umem_calc_optimal_mtt_size(*umem, 0, &n);
	err = mlx4_mtt_init(dev->dev, n, shift, &buf->mtt);

	if (err)
		goto err_buf;

	err = mlx4_ib_umem_write_mtt(dev, &buf->mtt, *umem);
	if (err)
		goto err_mtt;

	return 0;

err_mtt:
	mlx4_mtt_cleanup(dev->dev, &buf->mtt);

err_buf:
	ib_umem_release(*umem);

	return err;
}

#define CQ_CREATE_FLAGS_SUPPORTED IB_UVERBS_CQ_FLAGS_TIMESTAMP_COMPLETION
int mlx4_ib_create_cq(struct ib_cq *ibcq, const struct ib_cq_init_attr *attr,
		      struct ib_udata *udata)
{
	struct ib_device *ibdev = ibcq->device;
	int entries = attr->cqe;
	int vector = attr->comp_vector;
	struct mlx4_ib_dev *dev = to_mdev(ibdev);
	struct mlx4_ib_cq *cq = to_mcq(ibcq);
	struct mlx4_uar *uar;
	void *buf_addr;
	int err;
	struct mlx4_ib_ucontext *context = rdma_udata_to_drv_context(
		udata, struct mlx4_ib_ucontext, ibucontext);

	if (entries < 1 || entries > dev->dev->caps.max_cqes)
		return -EINVAL;

	if (attr->flags & ~CQ_CREATE_FLAGS_SUPPORTED)
		return -EINVAL;

	entries      = roundup_pow_of_two(entries + 1);
	cq->ibcq.cqe = entries - 1;
	mutex_init(&cq->resize_mutex);
	spin_lock_init(&cq->lock);
	cq->resize_buf = NULL;
	cq->resize_umem = NULL;
	cq->create_flags = attr->flags;
	INIT_LIST_HEAD(&cq->send_qp_list);
	INIT_LIST_HEAD(&cq->recv_qp_list);

	if (udata) {
		struct mlx4_ib_create_cq ucmd;

		if (ib_copy_from_udata(&ucmd, udata, sizeof ucmd)) {
			err = -EFAULT;
			goto err_cq;
		}

		buf_addr = (void *)(unsigned long)ucmd.buf_addr;
		err = mlx4_ib_get_cq_umem(dev, udata, &cq->buf, &cq->umem,
					  ucmd.buf_addr, entries);
		if (err)
			goto err_cq;

		err = mlx4_ib_db_map_user(udata, ucmd.db_addr, &cq->db);
		if (err)
			goto err_mtt;

		uar = &context->uar;
		cq->mcq.usage = MLX4_RES_USAGE_USER_VERBS;
	} else {
		err = mlx4_db_alloc(dev->dev, &cq->db, 1);
		if (err)
			goto err_cq;

		cq->mcq.set_ci_db  = cq->db.db;
		cq->mcq.arm_db     = cq->db.db + 1;
		*cq->mcq.set_ci_db = 0;
		*cq->mcq.arm_db    = 0;

		err = mlx4_ib_alloc_cq_buf(dev, &cq->buf, entries);
		if (err)
			goto err_db;

		buf_addr = &cq->buf.buf;

		uar = &dev->priv_uar;
		cq->mcq.usage = MLX4_RES_USAGE_DRIVER;
	}

	if (dev->eq_table)
		vector = dev->eq_table[vector % ibdev->num_comp_vectors];

	err = mlx4_cq_alloc(dev->dev, entries, &cq->buf.mtt, uar, cq->db.dma,
			    &cq->mcq, vector, 0,
			    !!(cq->create_flags &
			       IB_UVERBS_CQ_FLAGS_TIMESTAMP_COMPLETION),
			    buf_addr, !!udata);
	if (err)
		goto err_dbmap;

	if (udata)
		cq->mcq.tasklet_ctx.comp = mlx4_ib_cq_comp;
	else
		cq->mcq.comp = mlx4_ib_cq_comp;
	cq->mcq.event = mlx4_ib_cq_event;

	if (udata)
		if (ib_copy_to_udata(udata, &cq->mcq.cqn, sizeof (__u32))) {
			err = -EFAULT;
			goto err_cq_free;
		}

	return 0;

err_cq_free:
	mlx4_cq_free(dev->dev, &cq->mcq);

err_cq_free:
	mlx4_cq_free(dev->dev, &cq->mcq);

err_dbmap:
	if (udata)
		mlx4_ib_db_unmap_user(context, &cq->db);

err_mtt:
	mlx4_mtt_cleanup(dev->dev, &cq->buf.mtt);

	ib_umem_release(cq->umem);
	if (!udata)
		mlx4_ib_free_cq_buf(dev, &cq->buf, cq->ibcq.cqe);

err_db:
	if (!udata)
		mlx4_db_free(dev->dev, &cq->db);
err_cq:
	return err;
}

static int mlx4_alloc_resize_buf(struct mlx4_ib_dev *dev, struct mlx4_ib_cq *cq,
				  int entries)
{
	int err;

	if (cq->resize_buf)
		return -EBUSY;

	cq->resize_buf = kmalloc(sizeof *cq->resize_buf, GFP_KERNEL);
	if (!cq->resize_buf)
		return -ENOMEM;

	err = mlx4_ib_alloc_cq_buf(dev, &cq->resize_buf->buf, entries);
	if (err) {
		kfree(cq->resize_buf);
		cq->resize_buf = NULL;
		return err;
	}

	cq->resize_buf->cqe = entries - 1;

	return 0;
}

static int mlx4_alloc_resize_umem(struct mlx4_ib_dev *dev, struct mlx4_ib_cq *cq,
				   int entries, struct ib_udata *udata)
{
	struct mlx4_ib_resize_cq ucmd;
	int err;

	if (cq->resize_umem)
		return -EBUSY;

	if (ib_copy_from_udata(&ucmd, udata, sizeof ucmd))
		return -EFAULT;

	cq->resize_buf = kmalloc(sizeof *cq->resize_buf, GFP_KERNEL);
	if (!cq->resize_buf)
		return -ENOMEM;

	err = mlx4_ib_get_cq_umem(dev, udata, &cq->resize_buf->buf,
				  &cq->resize_umem, ucmd.buf_addr, entries);
	if (err) {
		kfree(cq->resize_buf);
		cq->resize_buf = NULL;
		return err;
	}

	cq->resize_buf->cqe = entries - 1;

	return 0;
}

static int mlx4_ib_get_outstanding_cqes(struct mlx4_ib_cq *cq)
{
	u32 i;

	i = cq->mcq.cons_index;
	while (get_sw_cqe(cq, i))
		++i;

	return i - cq->mcq.cons_index;
}

static void mlx4_ib_cq_resize_copy_cqes(struct mlx4_ib_cq *cq)
{
	struct mlx4_cqe *cqe, *new_cqe;
	int i;
	int cqe_size = cq->buf.entry_size;
	int cqe_inc = cqe_size == 64 ? 1 : 0;

	i = cq->mcq.cons_index;
	cqe = get_cqe(cq, i & cq->ibcq.cqe);
	cqe += cqe_inc;

	while ((cqe->owner_sr_opcode & MLX4_CQE_OPCODE_MASK) != MLX4_CQE_OPCODE_RESIZE) {
		new_cqe = get_cqe_from_buf(&cq->resize_buf->buf,
					   (i + 1) & cq->resize_buf->cqe);
		memcpy(new_cqe, get_cqe(cq, i & cq->ibcq.cqe), cqe_size);
		new_cqe += cqe_inc;

		new_cqe->owner_sr_opcode = (cqe->owner_sr_opcode & ~MLX4_CQE_OWNER_MASK) |
			(((i + 1) & (cq->resize_buf->cqe + 1)) ? MLX4_CQE_OWNER_MASK : 0);
		cqe = get_cqe(cq, ++i & cq->ibcq.cqe);
		cqe += cqe_inc;
	}
	++cq->mcq.cons_index;
}

int mlx4_ib_resize_cq(struct ib_cq *ibcq, int entries, struct ib_udata *udata)
{
	struct mlx4_ib_dev *dev = to_mdev(ibcq->device);
	struct mlx4_ib_cq *cq = to_mcq(ibcq);
	struct mlx4_mtt mtt;
	int outst_cqe;
	int err;

	mutex_lock(&cq->resize_mutex);
	if (entries < 1 || entries > dev->dev->caps.max_cqes) {
		err = -EINVAL;
		goto out;
	}

	entries = roundup_pow_of_two(entries + 1);
	if (entries == ibcq->cqe + 1) {
		err = 0;
		goto out;
	}

	if (entries > dev->dev->caps.max_cqes + 1) {
		err = -EINVAL;
		goto out;
	}

	if (ibcq->uobject) {
		err = mlx4_alloc_resize_umem(dev, cq, entries, udata);
		if (err)
			goto out;
	} else {
		/* Can't be smaller than the number of outstanding CQEs */
		outst_cqe = mlx4_ib_get_outstanding_cqes(cq);
		if (entries < outst_cqe + 1) {
			err = -EINVAL;
			goto out;
		}

		err = mlx4_alloc_resize_buf(dev, cq, entries);
		if (err)
			goto out;
	}

	mtt = cq->buf.mtt;

	err = mlx4_cq_resize(dev->dev, &cq->mcq, entries, &cq->resize_buf->buf.mtt);
	if (err)
		goto err_buf;

	mlx4_mtt_cleanup(dev->dev, &mtt);
	if (ibcq->uobject) {
		cq->buf      = cq->resize_buf->buf;
		cq->ibcq.cqe = cq->resize_buf->cqe;
		ib_umem_release(cq->umem);
		cq->umem     = cq->resize_umem;

		kfree(cq->resize_buf);
		cq->resize_buf = NULL;
		cq->resize_umem = NULL;
	} else {
		struct mlx4_ib_cq_buf tmp_buf;
		int tmp_cqe = 0;

		spin_lock_irq(&cq->lock);
		if (cq->resize_buf) {
			mlx4_ib_cq_resize_copy_cqes(cq);
			tmp_buf = cq->buf;
			tmp_cqe = cq->ibcq.cqe;
			cq->buf      = cq->resize_buf->buf;
			cq->ibcq.cqe = cq->resize_buf->cqe;

			kfree(cq->resize_buf);
			cq->resize_buf = NULL;
		}
		spin_unlock_irq(&cq->lock);

		if (tmp_cqe)
			mlx4_ib_free_cq_buf(dev, &tmp_buf, tmp_cqe);
	}

	goto out;

err_buf:
	mlx4_mtt_cleanup(dev->dev, &cq->resize_buf->buf.mtt);
	if (!ibcq->uobject)
		mlx4_ib_free_cq_buf(dev, &cq->resize_buf->buf,
				    cq->resize_buf->cqe);

	kfree(cq->resize_buf);
	cq->resize_buf = NULL;

	ib_umem_release(cq->resize_umem);
	cq->resize_umem = NULL;
out:
	mutex_unlock(&cq->resize_mutex);

	return err;
}

int mlx4_ib_destroy_cq(struct ib_cq *cq, struct ib_udata *udata)
{
	struct mlx4_ib_dev *dev = to_mdev(cq->device);
	struct mlx4_ib_cq *mcq = to_mcq(cq);

	mlx4_cq_free(dev->dev, &mcq->mcq);
	mlx4_mtt_cleanup(dev->dev, &mcq->buf.mtt);

	if (udata) {
		mlx4_ib_db_unmap_user(
			rdma_udata_to_drv_context(
				udata,
				struct mlx4_ib_ucontext,
				ibucontext),
			&mcq->db);
	} else {
		mlx4_ib_free_cq_buf(dev, &mcq->buf, cq->cqe);
		mlx4_db_free(dev->dev, &mcq->db);
	}
	ib_umem_release(mcq->umem);
	return 0;
}

static void dump_cqe(void *cqe)
{
	__be32 *buf = cqe;

	pr_debug("CQE contents %08x %08x %08x %08x %08x %08x %08x %08x\n",
	       be32_to_cpu(buf[0]), be32_to_cpu(buf[1]), be32_to_cpu(buf[2]),
	       be32_to_cpu(buf[3]), be32_to_cpu(buf[4]), be32_to_cpu(buf[5]),
	       be32_to_cpu(buf[6]), be32_to_cpu(buf[7]));
}

static void mlx4_ib_handle_error_cqe(struct mlx4_err_cqe *cqe,
				     struct ib_wc *wc)
{
	if (cqe->syndrome == MLX4_CQE_SYNDROME_LOCAL_QP_OP_ERR) {
		pr_debug("local QP operation err "
		       "(QPN %06x, WQE index %x, vendor syndrome %02x, "
		       "opcode = %02x)\n",
		       be32_to_cpu(cqe->my_qpn), be16_to_cpu(cqe->wqe_index),
		       cqe->vendor_err_syndrome,
		       cqe->owner_sr_opcode & ~MLX4_CQE_OWNER_MASK);
		dump_cqe(cqe);
	}

	switch (cqe->syndrome) {
	case MLX4_CQE_SYNDROME_LOCAL_LENGTH_ERR:
		wc->status = IB_WC_LOC_LEN_ERR;
		break;
	case MLX4_CQE_SYNDROME_LOCAL_QP_OP_ERR:
		wc->status = IB_WC_LOC_QP_OP_ERR;
		break;
	case MLX4_CQE_SYNDROME_LOCAL_PROT_ERR:
		wc->status = IB_WC_LOC_PROT_ERR;
		break;
	case MLX4_CQE_SYNDROME_WR_FLUSH_ERR:
		wc->status = IB_WC_WR_FLUSH_ERR;
		break;
	case MLX4_CQE_SYNDROME_MW_BIND_ERR:
		wc->status = IB_WC_MW_BIND_ERR;
		break;
	case MLX4_CQE_SYNDROME_BAD_RESP_ERR:
		wc->status = IB_WC_BAD_RESP_ERR;
		break;
	case MLX4_CQE_SYNDROME_LOCAL_ACCESS_ERR:
		wc->status = IB_WC_LOC_ACCESS_ERR;
		break;
	case MLX4_CQE_SYNDROME_REMOTE_INVAL_REQ_ERR:
		wc->status = IB_WC_REM_INV_REQ_ERR;
		break;
	case MLX4_CQE_SYNDROME_REMOTE_ACCESS_ERR:
		wc->status = IB_WC_REM_ACCESS_ERR;
		break;
	case MLX4_CQE_SYNDROME_REMOTE_OP_ERR:
		wc->status = IB_WC_REM_OP_ERR;
		break;
	case MLX4_CQE_SYNDROME_TRANSPORT_RETRY_EXC_ERR:
		wc->status = IB_WC_RETRY_EXC_ERR;
		break;
	case MLX4_CQE_SYNDROME_RNR_RETRY_EXC_ERR:
		wc->status = IB_WC_RNR_RETRY_EXC_ERR;
		break;
	case MLX4_CQE_SYNDROME_REMOTE_ABORTED_ERR:
		wc->status = IB_WC_REM_ABORT_ERR;
		break;
	default:
		wc->status = IB_WC_GENERAL_ERR;
		break;
	}

	wc->vendor_err = cqe->vendor_err_syndrome;
}

static int mlx4_ib_ipoib_csum_ok(__be16 status, u8 badfcs_enc, __be16 checksum)
{
	return ((badfcs_enc & MLX4_CQE_STATUS_L4_CSUM) ||
		((status & cpu_to_be16(MLX4_CQE_STATUS_IPOK)) &&
		 (status & cpu_to_be16(MLX4_CQE_STATUS_TCP |
				       MLX4_CQE_STATUS_UDP)) &&
		 (checksum == cpu_to_be16(0xffff))));
}

static void use_tunnel_data(struct mlx4_ib_qp *qp, struct mlx4_ib_cq *cq, struct ib_wc *wc,
			    unsigned tail, struct mlx4_cqe *cqe, int is_eth)
{
	struct mlx4_ib_proxy_sqp_hdr *hdr;

	ib_dma_sync_single_for_cpu(qp->ibqp.device,
				   qp->sqp_proxy_rcv[tail].map,
				   sizeof (struct mlx4_ib_proxy_sqp_hdr),
				   DMA_FROM_DEVICE);
	hdr = (struct mlx4_ib_proxy_sqp_hdr *) (qp->sqp_proxy_rcv[tail].addr);
	wc->pkey_index	= be16_to_cpu(hdr->tun.pkey_index);
	wc->src_qp	= be32_to_cpu(hdr->tun.flags_src_qp) & 0xFFFFFF;
	wc->wc_flags   |= (hdr->tun.g_ml_path & 0x80) ? (IB_WC_GRH) : 0;
	wc->dlid_path_bits = 0;

	if (is_eth) {
		wc->slid = 0;
		wc->vlan_id = be16_to_cpu(hdr->tun.sl_vid);
		memcpy(&(wc->smac[0]), (char *)&hdr->tun.mac_31_0, 4);
		memcpy(&(wc->smac[4]), (char *)&hdr->tun.slid_mac_47_32, 2);
		wc->wc_flags |= (IB_WC_WITH_VLAN | IB_WC_WITH_SMAC);
	} else {
		wc->slid        = be16_to_cpu(hdr->tun.slid_mac_47_32);
		wc->sl          = (u8) (be16_to_cpu(hdr->tun.sl_vid) >> 12);
	}
}

static void mlx4_ib_qp_sw_comp(struct mlx4_ib_qp *qp, int num_entries,
			       struct ib_wc *wc, int *npolled, int is_send)
{
	struct mlx4_ib_wq *wq;
	unsigned cur;
	int i;

	wq = is_send ? &qp->sq : &qp->rq;
	cur = wq->head - wq->tail;

	if (cur == 0)
		return;

	for (i = 0;  i < cur && *npolled < num_entries; i++) {
		wc->wr_id = wq->wrid[wq->tail & (wq->wqe_cnt - 1)];
		wc->status = IB_WC_WR_FLUSH_ERR;
		wc->vendor_err = MLX4_CQE_SYNDROME_WR_FLUSH_ERR;
		wq->tail++;
		(*npolled)++;
		wc->qp = &qp->ibqp;
		wc++;
	}
}

static void mlx4_ib_poll_sw_comp(struct mlx4_ib_cq *cq, int num_entries,
				 struct ib_wc *wc, int *npolled)
{
	struct mlx4_ib_qp *qp;

	*npolled = 0;
	/* Find uncompleted WQEs belonging to that cq and return
	 * simulated FLUSH_ERR completions
	 */
	list_for_each_entry(qp, &cq->send_qp_list, cq_send_list) {
		mlx4_ib_qp_sw_comp(qp, num_entries, wc + *npolled, npolled, 1);
		if (*npolled >= num_entries)
			goto out;
	}

	list_for_each_entry(qp, &cq->recv_qp_list, cq_recv_list) {
		mlx4_ib_qp_sw_comp(qp, num_entries, wc + *npolled, npolled, 0);
		if (*npolled >= num_entries)
			goto out;
	}

out:
	return;
}

static int mlx4_ib_poll_one(struct mlx4_ib_cq *cq,
			    struct mlx4_ib_qp **cur_qp,
			    struct ib_wc *wc)
{
	struct mlx4_cqe *cqe;
	struct mlx4_qp *mqp;
	struct mlx4_ib_wq *wq;
	struct mlx4_ib_srq *srq;
	struct mlx4_srq *msrq = NULL;
	int is_send;
	int is_error;
	int is_eth;
	u32 g_mlpath_rqpn;
	u16 wqe_ctr;
	unsigned tail = 0;

repoll:
	cqe = next_cqe_sw(cq);
	if (!cqe)
		return -EAGAIN;

	if (cq->buf.entry_size == 64)
		cqe++;

	++cq->mcq.cons_index;

	/*
	 * Make sure we read CQ entry contents after we've checked the
	 * ownership bit.
	 */
	rmb();

	is_send  = cqe->owner_sr_opcode & MLX4_CQE_IS_SEND_MASK;
	is_error = (cqe->owner_sr_opcode & MLX4_CQE_OPCODE_MASK) ==
		MLX4_CQE_OPCODE_ERROR;

	/* Resize CQ in progress */
	if (unlikely((cqe->owner_sr_opcode & MLX4_CQE_OPCODE_MASK) == MLX4_CQE_OPCODE_RESIZE)) {
		if (cq->resize_buf) {
			struct mlx4_ib_dev *dev = to_mdev(cq->ibcq.device);

			mlx4_ib_free_cq_buf(dev, &cq->buf, cq->ibcq.cqe);
			cq->buf      = cq->resize_buf->buf;
			cq->ibcq.cqe = cq->resize_buf->cqe;

			kfree(cq->resize_buf);
			cq->resize_buf = NULL;
		}

		goto repoll;
	}

	if (!*cur_qp ||
	    (be32_to_cpu(cqe->vlan_my_qpn) & MLX4_CQE_QPN_MASK) != (*cur_qp)->mqp.qpn) {
		/*
		 * We do not have to take the QP table lock here,
		 * because CQs will be locked while QPs are removed
		 * from the table.
		 */
		mqp = __mlx4_qp_lookup(to_mdev(cq->ibcq.device)->dev,
				       be32_to_cpu(cqe->vlan_my_qpn));
		*cur_qp = to_mibqp(mqp);
	}

	wc->qp = &(*cur_qp)->ibqp;

	if (wc->qp->qp_type == IB_QPT_XRC_TGT) {
		u32 srq_num;
		g_mlpath_rqpn = be32_to_cpu(cqe->g_mlpath_rqpn);
		srq_num       = g_mlpath_rqpn & 0xffffff;
		/* SRQ is also in the radix tree */
		msrq = mlx4_srq_lookup(to_mdev(cq->ibcq.device)->dev,
				       srq_num);
	}

	if (is_send) {
		wq = &(*cur_qp)->sq;
		if (!(*cur_qp)->sq_signal_bits) {
			wqe_ctr = be16_to_cpu(cqe->wqe_index);
			wq->tail += (u16) (wqe_ctr - (u16) wq->tail);
		}
		wc->wr_id = wq->wrid[wq->tail & (wq->wqe_cnt - 1)];
		++wq->tail;
	} else if ((*cur_qp)->ibqp.srq) {
		srq = to_msrq((*cur_qp)->ibqp.srq);
		wqe_ctr = be16_to_cpu(cqe->wqe_index);
		wc->wr_id = srq->wrid[wqe_ctr];
		mlx4_ib_free_srq_wqe(srq, wqe_ctr);
	} else if (msrq) {
		srq = to_mibsrq(msrq);
		wqe_ctr = be16_to_cpu(cqe->wqe_index);
		wc->wr_id = srq->wrid[wqe_ctr];
		mlx4_ib_free_srq_wqe(srq, wqe_ctr);
	} else {
		wq	  = &(*cur_qp)->rq;
		tail	  = wq->tail & (wq->wqe_cnt - 1);
		wc->wr_id = wq->wrid[tail];
		++wq->tail;
	}

	if (unlikely(is_error)) {
		mlx4_ib_handle_error_cqe((struct mlx4_err_cqe *) cqe, wc);
		return 0;
	}

	wc->status = IB_WC_SUCCESS;

	if (is_send) {
		wc->wc_flags = 0;
		switch (cqe->owner_sr_opcode & MLX4_CQE_OPCODE_MASK) {
		case MLX4_OPCODE_RDMA_WRITE_IMM:
			wc->wc_flags |= IB_WC_WITH_IMM;
			fallthrough;
		case MLX4_OPCODE_RDMA_WRITE:
			wc->opcode    = IB_WC_RDMA_WRITE;
			break;
		case MLX4_OPCODE_SEND_IMM:
			wc->wc_flags |= IB_WC_WITH_IMM;
			fallthrough;
		case MLX4_OPCODE_SEND:
		case MLX4_OPCODE_SEND_INVAL:
			wc->opcode    = IB_WC_SEND;
			break;
		case MLX4_OPCODE_RDMA_READ:
			wc->opcode    = IB_WC_RDMA_READ;
			wc->byte_len  = be32_to_cpu(cqe->byte_cnt);
			break;
		case MLX4_OPCODE_ATOMIC_CS:
			wc->opcode    = IB_WC_COMP_SWAP;
			wc->byte_len  = 8;
			break;
		case MLX4_OPCODE_ATOMIC_FA:
			wc->opcode    = IB_WC_FETCH_ADD;
			wc->byte_len  = 8;
			break;
		case MLX4_OPCODE_MASKED_ATOMIC_CS:
			wc->opcode    = IB_WC_MASKED_COMP_SWAP;
			wc->byte_len  = 8;
			break;
		case MLX4_OPCODE_MASKED_ATOMIC_FA:
			wc->opcode    = IB_WC_MASKED_FETCH_ADD;
			wc->byte_len  = 8;
			break;
		case MLX4_OPCODE_LSO:
			wc->opcode    = IB_WC_LSO;
			break;
		case MLX4_OPCODE_FMR:
			wc->opcode    = IB_WC_REG_MR;
			break;
		case MLX4_OPCODE_LOCAL_INVAL:
			wc->opcode    = IB_WC_LOCAL_INV;
			break;
		}
	} else {
		wc->byte_len = be32_to_cpu(cqe->byte_cnt);

		switch (cqe->owner_sr_opcode & MLX4_CQE_OPCODE_MASK) {
		case MLX4_RECV_OPCODE_RDMA_WRITE_IMM:
			wc->opcode	= IB_WC_RECV_RDMA_WITH_IMM;
			wc->wc_flags	= IB_WC_WITH_IMM;
			wc->ex.imm_data = cqe->immed_rss_invalid;
			break;
		case MLX4_RECV_OPCODE_SEND_INVAL:
			wc->opcode	= IB_WC_RECV;
			wc->wc_flags	= IB_WC_WITH_INVALIDATE;
			wc->ex.invalidate_rkey = be32_to_cpu(cqe->immed_rss_invalid);
			break;
		case MLX4_RECV_OPCODE_SEND:
			wc->opcode   = IB_WC_RECV;
			wc->wc_flags = 0;
			break;
		case MLX4_RECV_OPCODE_SEND_IMM:
			wc->opcode	= IB_WC_RECV;
			wc->wc_flags	= IB_WC_WITH_IMM;
			wc->ex.imm_data = cqe->immed_rss_invalid;
			break;
		}

		is_eth = (rdma_port_get_link_layer(wc->qp->device,
						  (*cur_qp)->port) ==
			  IB_LINK_LAYER_ETHERNET);
		if (mlx4_is_mfunc(to_mdev(cq->ibcq.device)->dev)) {
			if ((*cur_qp)->mlx4_ib_qp_type &
			    (MLX4_IB_QPT_PROXY_SMI_OWNER |
			     MLX4_IB_QPT_PROXY_SMI | MLX4_IB_QPT_PROXY_GSI)) {
				use_tunnel_data(*cur_qp, cq, wc, tail, cqe,
						is_eth);
				return 0;
			}
		}

		g_mlpath_rqpn	   = be32_to_cpu(cqe->g_mlpath_rqpn);
		wc->src_qp	   = g_mlpath_rqpn & 0xffffff;
		wc->dlid_path_bits = (g_mlpath_rqpn >> 24) & 0x7f;
		wc->wc_flags	  |= g_mlpath_rqpn & 0x80000000 ? IB_WC_GRH : 0;
		wc->pkey_index     = be32_to_cpu(cqe->immed_rss_invalid) & 0x7f;
		wc->wc_flags	  |= mlx4_ib_ipoib_csum_ok(cqe->status,
					cqe->badfcs_enc,
					cqe->checksum) ? IB_WC_IP_CSUM_OK : 0;
		if (is_eth) {
			wc->slid = 0;
			wc->sl  = be16_to_cpu(cqe->sl_vid) >> 13;
			if (be32_to_cpu(cqe->vlan_my_qpn) &
					MLX4_CQE_CVLAN_PRESENT_MASK) {
				wc->vlan_id = be16_to_cpu(cqe->sl_vid) &
					MLX4_CQE_VID_MASK;
			} else {
				wc->vlan_id = 0xffff;
			}
			memcpy(wc->smac, cqe->smac, ETH_ALEN);
			wc->wc_flags |= (IB_WC_WITH_VLAN | IB_WC_WITH_SMAC);
		} else {
			wc->slid = be16_to_cpu(cqe->rlid);
			wc->sl  = be16_to_cpu(cqe->sl_vid) >> 12;
			wc->vlan_id = 0xffff;
		}
	}

	return 0;
}

int mlx4_ib_poll_cq(struct ib_cq *ibcq, int num_entries, struct ib_wc *wc)
{
	struct mlx4_ib_cq *cq = to_mcq(ibcq);
	struct mlx4_ib_qp *cur_qp = NULL;
	unsigned long flags;
	int npolled;
	struct mlx4_ib_dev *mdev = to_mdev(cq->ibcq.device);

	spin_lock_irqsave(&cq->lock, flags);
	if (mdev->dev->persist->state & MLX4_DEVICE_STATE_INTERNAL_ERROR) {
		mlx4_ib_poll_sw_comp(cq, num_entries, wc, &npolled);
		goto out;
	}

	for (npolled = 0; npolled < num_entries; ++npolled) {
		if (mlx4_ib_poll_one(cq, &cur_qp, wc + npolled))
			break;
	}

	mlx4_cq_set_ci(&cq->mcq);

out:
	spin_unlock_irqrestore(&cq->lock, flags);

	return npolled;
}

int mlx4_ib_arm_cq(struct ib_cq *ibcq, enum ib_cq_notify_flags flags)
{
	mlx4_cq_arm(&to_mcq(ibcq)->mcq,
		    (flags & IB_CQ_SOLICITED_MASK) == IB_CQ_SOLICITED ?
		    MLX4_CQ_DB_REQ_NOT_SOL : MLX4_CQ_DB_REQ_NOT,
		    to_mdev(ibcq->device)->uar_map,
		    MLX4_GET_DOORBELL_LOCK(&to_mdev(ibcq->device)->uar_lock));

	return 0;
}

void __mlx4_ib_cq_clean(struct mlx4_ib_cq *cq, u32 qpn, struct mlx4_ib_srq *srq)
{
	u32 prod_index;
	int nfreed = 0;
	struct mlx4_cqe *cqe, *dest;
	u8 owner_bit;
	int cqe_inc = cq->buf.entry_size == 64 ? 1 : 0;

	/*
	 * First we need to find the current producer index, so we
	 * know where to start cleaning from.  It doesn't matter if HW
	 * adds new entries after this loop -- the QP we're worried
	 * about is already in RESET, so the new entries won't come
	 * from our QP and therefore don't need to be checked.
	 */
	for (prod_index = cq->mcq.cons_index; get_sw_cqe(cq, prod_index); ++prod_index)
		if (prod_index == cq->mcq.cons_index + cq->ibcq.cqe)
			break;

	/*
	 * Now sweep backwards through the CQ, removing CQ entries
	 * that match our QP by copying older entries on top of them.
	 */
	while ((int) --prod_index - (int) cq->mcq.cons_index >= 0) {
		cqe = get_cqe(cq, prod_index & cq->ibcq.cqe);
		cqe += cqe_inc;

		if ((be32_to_cpu(cqe->vlan_my_qpn) & MLX4_CQE_QPN_MASK) == qpn) {
			if (srq && !(cqe->owner_sr_opcode & MLX4_CQE_IS_SEND_MASK))
				mlx4_ib_free_srq_wqe(srq, be16_to_cpu(cqe->wqe_index));
			++nfreed;
		} else if (nfreed) {
			dest = get_cqe(cq, (prod_index + nfreed) & cq->ibcq.cqe);
			dest += cqe_inc;

			owner_bit = dest->owner_sr_opcode & MLX4_CQE_OWNER_MASK;
			memcpy(dest, cqe, sizeof *cqe);
			dest->owner_sr_opcode = owner_bit |
				(dest->owner_sr_opcode & ~MLX4_CQE_OWNER_MASK);
		}
	}

	if (nfreed) {
		cq->mcq.cons_index += nfreed;
		/*
		 * Make sure update of buffer contents is done before
		 * updating consumer index.
		 */
		wmb();
		mlx4_cq_set_ci(&cq->mcq);
	}
}

void mlx4_ib_cq_clean(struct mlx4_ib_cq *cq, u32 qpn, struct mlx4_ib_srq *srq)
{
	spin_lock_irq(&cq->lock);
	__mlx4_ib_cq_clean(cq, qpn, srq);
	spin_unlock_irq(&cq->lock);
}<|MERGE_RESOLUTION|>--- conflicted
+++ resolved
@@ -38,10 +38,7 @@
 
 #include "mlx4_ib.h"
 #include <rdma/mlx4-abi.h>
-<<<<<<< HEAD
-=======
 #include <rdma/uverbs_ioctl.h>
->>>>>>> 24b8d41d
 
 static void mlx4_ib_cq_comp(struct mlx4_cq *cq)
 {
@@ -268,9 +265,6 @@
 		}
 
 	return 0;
-
-err_cq_free:
-	mlx4_cq_free(dev->dev, &cq->mcq);
 
 err_cq_free:
 	mlx4_cq_free(dev->dev, &cq->mcq);
