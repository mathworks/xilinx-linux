--- conflicted
+++ resolved
@@ -40,54 +40,7 @@
 static void __qib_release_user_pages(struct page **p, size_t num_pages,
 				     int dirty)
 {
-<<<<<<< HEAD
-	size_t i;
-
-	for (i = 0; i < num_pages; i++) {
-		if (dirty)
-			set_page_dirty_lock(p[i]);
-		put_page(p[i]);
-	}
-}
-
-/*
- * Call with current->mm->mmap_sem held.
- */
-static int __qib_get_user_pages(unsigned long start_page, size_t num_pages,
-				struct page **p)
-{
-	unsigned long lock_limit;
-	size_t got;
-	int ret;
-
-	lock_limit = rlimit(RLIMIT_MEMLOCK) >> PAGE_SHIFT;
-
-	if (num_pages > lock_limit && !capable(CAP_IPC_LOCK)) {
-		ret = -ENOMEM;
-		goto bail;
-	}
-
-	for (got = 0; got < num_pages; got += ret) {
-		ret = get_user_pages(start_page + got * PAGE_SIZE,
-				     num_pages - got,
-				     FOLL_WRITE | FOLL_FORCE,
-				     p + got, NULL);
-		if (ret < 0)
-			goto bail_release;
-	}
-
-	current->mm->pinned_vm += num_pages;
-
-	ret = 0;
-	goto bail;
-
-bail_release:
-	__qib_release_user_pages(p, got, 0);
-bail:
-	return ret;
-=======
 	unpin_user_pages_dirty_lock(p, num_pages, dirty);
->>>>>>> 24b8d41d
 }
 
 /**
