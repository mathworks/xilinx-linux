// SPDX-License-Identifier: GPL-2.0 or Linux-OpenIB
/* Copyright (c) 2015 - 2021 Intel Corporation */
#include "osdep.h"
#include "defs.h"
#include "user.h"
#include "irdma.h"

/**
 * irdma_set_fragment - set fragment in wqe
 * @wqe: wqe for setting fragment
 * @offset: offset value
 * @sge: sge length and stag
 * @valid: The wqe valid
 */
static void irdma_set_fragment(__le64 *wqe, u32 offset, struct ib_sge *sge,
			       u8 valid)
{
	if (sge) {
		set_64bit_val(wqe, offset,
			      FIELD_PREP(IRDMAQPSQ_FRAG_TO, sge->addr));
		set_64bit_val(wqe, offset + 8,
			      FIELD_PREP(IRDMAQPSQ_VALID, valid) |
			      FIELD_PREP(IRDMAQPSQ_FRAG_LEN, sge->length) |
			      FIELD_PREP(IRDMAQPSQ_FRAG_STAG, sge->lkey));
	} else {
		set_64bit_val(wqe, offset, 0);
		set_64bit_val(wqe, offset + 8,
			      FIELD_PREP(IRDMAQPSQ_VALID, valid));
	}
}

/**
 * irdma_set_fragment_gen_1 - set fragment in wqe
 * @wqe: wqe for setting fragment
 * @offset: offset value
 * @sge: sge length and stag
 * @valid: wqe valid flag
 */
static void irdma_set_fragment_gen_1(__le64 *wqe, u32 offset,
				     struct ib_sge *sge, u8 valid)
{
	if (sge) {
		set_64bit_val(wqe, offset,
			      FIELD_PREP(IRDMAQPSQ_FRAG_TO, sge->addr));
		set_64bit_val(wqe, offset + 8,
			      FIELD_PREP(IRDMAQPSQ_GEN1_FRAG_LEN, sge->length) |
			      FIELD_PREP(IRDMAQPSQ_GEN1_FRAG_STAG, sge->lkey));
	} else {
		set_64bit_val(wqe, offset, 0);
		set_64bit_val(wqe, offset + 8, 0);
	}
}

/**
 * irdma_nop_1 - insert a NOP wqe
 * @qp: hw qp ptr
 */
static int irdma_nop_1(struct irdma_qp_uk *qp)
{
	u64 hdr;
	__le64 *wqe;
	u32 wqe_idx;
	bool signaled = false;

	if (!qp->sq_ring.head)
		return -EINVAL;

	wqe_idx = IRDMA_RING_CURRENT_HEAD(qp->sq_ring);
	wqe = qp->sq_base[wqe_idx].elem;

	qp->sq_wrtrk_array[wqe_idx].quanta = IRDMA_QP_WQE_MIN_QUANTA;

	set_64bit_val(wqe, 0, 0);
	set_64bit_val(wqe, 8, 0);
	set_64bit_val(wqe, 16, 0);

	hdr = FIELD_PREP(IRDMAQPSQ_OPCODE, IRDMAQP_OP_NOP) |
	      FIELD_PREP(IRDMAQPSQ_SIGCOMPL, signaled) |
	      FIELD_PREP(IRDMAQPSQ_VALID, qp->swqe_polarity);

	/* make sure WQE is written before valid bit is set */
	dma_wmb();

	set_64bit_val(wqe, 24, hdr);

	return 0;
}

/**
 * irdma_clr_wqes - clear next 128 sq entries
 * @qp: hw qp ptr
 * @qp_wqe_idx: wqe_idx
 */
void irdma_clr_wqes(struct irdma_qp_uk *qp, u32 qp_wqe_idx)
{
	struct irdma_qp_quanta *sq;
	u32 wqe_idx;

	if (!(qp_wqe_idx & 0x7F)) {
		wqe_idx = (qp_wqe_idx + 128) % qp->sq_ring.size;
		sq = qp->sq_base + wqe_idx;
		if (wqe_idx)
			memset(sq, qp->swqe_polarity ? 0 : 0xFF,
			       128 * sizeof(*sq));
		else
			memset(sq, qp->swqe_polarity ? 0xFF : 0,
			       128 * sizeof(*sq));
	}
}

/**
 * irdma_uk_qp_post_wr - ring doorbell
 * @qp: hw qp ptr
 */
void irdma_uk_qp_post_wr(struct irdma_qp_uk *qp)
{
	u64 temp;
	u32 hw_sq_tail;
	u32 sw_sq_head;

	/* valid bit is written and loads completed before reading shadow */
	mb();

	/* read the doorbell shadow area */
	get_64bit_val(qp->shadow_area, 0, &temp);

	hw_sq_tail = (u32)FIELD_GET(IRDMA_QP_DBSA_HW_SQ_TAIL, temp);
	sw_sq_head = IRDMA_RING_CURRENT_HEAD(qp->sq_ring);
	if (sw_sq_head != qp->initial_ring.head) {
		if (sw_sq_head != hw_sq_tail) {
			if (sw_sq_head > qp->initial_ring.head) {
				if (hw_sq_tail >= qp->initial_ring.head &&
				    hw_sq_tail < sw_sq_head)
					writel(qp->qp_id, qp->wqe_alloc_db);
			} else {
				if (hw_sq_tail >= qp->initial_ring.head ||
				    hw_sq_tail < sw_sq_head)
					writel(qp->qp_id, qp->wqe_alloc_db);
			}
		}
	}

	qp->initial_ring.head = qp->sq_ring.head;
}

/**
 * irdma_qp_get_next_send_wqe - pad with NOP if needed, return where next WR should go
 * @qp: hw qp ptr
 * @wqe_idx: return wqe index
 * @quanta: size of WR in quanta
 * @total_size: size of WR in bytes
 * @info: info on WR
 */
__le64 *irdma_qp_get_next_send_wqe(struct irdma_qp_uk *qp, u32 *wqe_idx,
				   u16 quanta, u32 total_size,
				   struct irdma_post_sq_info *info)
{
	__le64 *wqe;
	__le64 *wqe_0 = NULL;
	u16 avail_quanta;
	u16 i;

	avail_quanta = qp->uk_attrs->max_hw_sq_chunk -
		       (IRDMA_RING_CURRENT_HEAD(qp->sq_ring) %
		       qp->uk_attrs->max_hw_sq_chunk);
	if (quanta <= avail_quanta) {
		/* WR fits in current chunk */
		if (quanta > IRDMA_SQ_RING_FREE_QUANTA(qp->sq_ring))
			return NULL;
	} else {
		/* Need to pad with NOP */
		if (quanta + avail_quanta >
			IRDMA_SQ_RING_FREE_QUANTA(qp->sq_ring))
			return NULL;

		for (i = 0; i < avail_quanta; i++) {
			irdma_nop_1(qp);
			IRDMA_RING_MOVE_HEAD_NOCHECK(qp->sq_ring);
		}
	}

	*wqe_idx = IRDMA_RING_CURRENT_HEAD(qp->sq_ring);
	if (!*wqe_idx)
		qp->swqe_polarity = !qp->swqe_polarity;

	IRDMA_RING_MOVE_HEAD_BY_COUNT_NOCHECK(qp->sq_ring, quanta);

	wqe = qp->sq_base[*wqe_idx].elem;
	if (qp->uk_attrs->hw_rev == IRDMA_GEN_1 && quanta == 1 &&
	    (IRDMA_RING_CURRENT_HEAD(qp->sq_ring) & 1)) {
		wqe_0 = qp->sq_base[IRDMA_RING_CURRENT_HEAD(qp->sq_ring)].elem;
		wqe_0[3] = cpu_to_le64(FIELD_PREP(IRDMAQPSQ_VALID, qp->swqe_polarity ? 0 : 1));
	}
	qp->sq_wrtrk_array[*wqe_idx].wrid = info->wr_id;
	qp->sq_wrtrk_array[*wqe_idx].wr_len = total_size;
	qp->sq_wrtrk_array[*wqe_idx].quanta = quanta;

	return wqe;
}

/**
 * irdma_qp_get_next_recv_wqe - get next qp's rcv wqe
 * @qp: hw qp ptr
 * @wqe_idx: return wqe index
 */
__le64 *irdma_qp_get_next_recv_wqe(struct irdma_qp_uk *qp, u32 *wqe_idx)
{
	__le64 *wqe;
	int ret_code;

	if (IRDMA_RING_FULL_ERR(qp->rq_ring))
		return NULL;

	IRDMA_ATOMIC_RING_MOVE_HEAD(qp->rq_ring, *wqe_idx, ret_code);
	if (ret_code)
		return NULL;

	if (!*wqe_idx)
		qp->rwqe_polarity = !qp->rwqe_polarity;
	/* rq_wqe_size_multiplier is no of 32 byte quanta in one rq wqe */
	wqe = qp->rq_base[*wqe_idx * qp->rq_wqe_size_multiplier].elem;

	return wqe;
}

/**
 * irdma_uk_rdma_write - rdma write operation
 * @qp: hw qp ptr
 * @info: post sq information
 * @post_sq: flag to post sq
 */
int irdma_uk_rdma_write(struct irdma_qp_uk *qp, struct irdma_post_sq_info *info,
			bool post_sq)
{
	u64 hdr;
	__le64 *wqe;
	struct irdma_rdma_write *op_info;
	u32 i, wqe_idx;
	u32 total_size = 0, byte_off;
	int ret_code;
	u32 frag_cnt, addl_frag_cnt;
	bool read_fence = false;
	u16 quanta;

	op_info = &info->op.rdma_write;
	if (op_info->num_lo_sges > qp->max_sq_frag_cnt)
		return -EINVAL;

	for (i = 0; i < op_info->num_lo_sges; i++)
		total_size += op_info->lo_sg_list[i].length;

	read_fence |= info->read_fence;

	if (info->imm_data_valid)
		frag_cnt = op_info->num_lo_sges + 1;
	else
		frag_cnt = op_info->num_lo_sges;
	addl_frag_cnt = frag_cnt > 1 ? (frag_cnt - 1) : 0;
	ret_code = irdma_fragcnt_to_quanta_sq(frag_cnt, &quanta);
	if (ret_code)
		return ret_code;

	wqe = irdma_qp_get_next_send_wqe(qp, &wqe_idx, quanta, total_size,
					 info);
	if (!wqe)
		return -ENOMEM;

	irdma_clr_wqes(qp, wqe_idx);

	set_64bit_val(wqe, 16,
		      FIELD_PREP(IRDMAQPSQ_FRAG_TO, op_info->rem_addr.addr));

	if (info->imm_data_valid) {
		set_64bit_val(wqe, 0,
			      FIELD_PREP(IRDMAQPSQ_IMMDATA, info->imm_data));
		i = 0;
	} else {
		qp->wqe_ops.iw_set_fragment(wqe, 0,
					    op_info->lo_sg_list,
					    qp->swqe_polarity);
		i = 1;
	}

	for (byte_off = 32; i < op_info->num_lo_sges; i++) {
		qp->wqe_ops.iw_set_fragment(wqe, byte_off,
					    &op_info->lo_sg_list[i],
					    qp->swqe_polarity);
		byte_off += 16;
	}

	/* if not an odd number set valid bit in next fragment */
	if (qp->uk_attrs->hw_rev >= IRDMA_GEN_2 && !(frag_cnt & 0x01) &&
	    frag_cnt) {
		qp->wqe_ops.iw_set_fragment(wqe, byte_off, NULL,
					    qp->swqe_polarity);
		if (qp->uk_attrs->hw_rev == IRDMA_GEN_2)
			++addl_frag_cnt;
	}

	hdr = FIELD_PREP(IRDMAQPSQ_REMSTAG, op_info->rem_addr.lkey) |
	      FIELD_PREP(IRDMAQPSQ_OPCODE, info->op_type) |
	      FIELD_PREP(IRDMAQPSQ_IMMDATAFLAG, info->imm_data_valid) |
	      FIELD_PREP(IRDMAQPSQ_REPORTRTT, info->report_rtt) |
	      FIELD_PREP(IRDMAQPSQ_ADDFRAGCNT, addl_frag_cnt) |
	      FIELD_PREP(IRDMAQPSQ_READFENCE, read_fence) |
	      FIELD_PREP(IRDMAQPSQ_LOCALFENCE, info->local_fence) |
	      FIELD_PREP(IRDMAQPSQ_SIGCOMPL, info->signaled) |
	      FIELD_PREP(IRDMAQPSQ_VALID, qp->swqe_polarity);

	dma_wmb(); /* make sure WQE is populated before valid bit is set */

	set_64bit_val(wqe, 24, hdr);

	if (post_sq)
		irdma_uk_qp_post_wr(qp);

	return 0;
}

/**
 * irdma_uk_rdma_read - rdma read command
 * @qp: hw qp ptr
 * @info: post sq information
 * @inv_stag: flag for inv_stag
 * @post_sq: flag to post sq
 */
int irdma_uk_rdma_read(struct irdma_qp_uk *qp, struct irdma_post_sq_info *info,
		       bool inv_stag, bool post_sq)
{
	struct irdma_rdma_read *op_info;
	int ret_code;
	u32 i, byte_off, total_size = 0;
	bool local_fence = false;
	u32 addl_frag_cnt;
	__le64 *wqe;
	u32 wqe_idx;
	u16 quanta;
	u64 hdr;

	op_info = &info->op.rdma_read;
	if (qp->max_sq_frag_cnt < op_info->num_lo_sges)
		return -EINVAL;

	for (i = 0; i < op_info->num_lo_sges; i++)
		total_size += op_info->lo_sg_list[i].length;

	ret_code = irdma_fragcnt_to_quanta_sq(op_info->num_lo_sges, &quanta);
	if (ret_code)
		return ret_code;

	wqe = irdma_qp_get_next_send_wqe(qp, &wqe_idx, quanta, total_size,
					 info);
	if (!wqe)
		return -ENOMEM;

	irdma_clr_wqes(qp, wqe_idx);

	addl_frag_cnt = op_info->num_lo_sges > 1 ?
			(op_info->num_lo_sges - 1) : 0;
	local_fence |= info->local_fence;

	qp->wqe_ops.iw_set_fragment(wqe, 0, op_info->lo_sg_list,
				    qp->swqe_polarity);
	for (i = 1, byte_off = 32; i < op_info->num_lo_sges; ++i) {
		qp->wqe_ops.iw_set_fragment(wqe, byte_off,
					    &op_info->lo_sg_list[i],
					    qp->swqe_polarity);
		byte_off += 16;
	}

	/* if not an odd number set valid bit in next fragment */
	if (qp->uk_attrs->hw_rev >= IRDMA_GEN_2 &&
	    !(op_info->num_lo_sges & 0x01) && op_info->num_lo_sges) {
		qp->wqe_ops.iw_set_fragment(wqe, byte_off, NULL,
					    qp->swqe_polarity);
		if (qp->uk_attrs->hw_rev == IRDMA_GEN_2)
			++addl_frag_cnt;
	}
	set_64bit_val(wqe, 16,
		      FIELD_PREP(IRDMAQPSQ_FRAG_TO, op_info->rem_addr.addr));
	hdr = FIELD_PREP(IRDMAQPSQ_REMSTAG, op_info->rem_addr.lkey) |
	      FIELD_PREP(IRDMAQPSQ_REPORTRTT, (info->report_rtt ? 1 : 0)) |
	      FIELD_PREP(IRDMAQPSQ_ADDFRAGCNT, addl_frag_cnt) |
	      FIELD_PREP(IRDMAQPSQ_OPCODE,
			 (inv_stag ? IRDMAQP_OP_RDMA_READ_LOC_INV : IRDMAQP_OP_RDMA_READ)) |
	      FIELD_PREP(IRDMAQPSQ_READFENCE, info->read_fence) |
	      FIELD_PREP(IRDMAQPSQ_LOCALFENCE, local_fence) |
	      FIELD_PREP(IRDMAQPSQ_SIGCOMPL, info->signaled) |
	      FIELD_PREP(IRDMAQPSQ_VALID, qp->swqe_polarity);

	dma_wmb(); /* make sure WQE is populated before valid bit is set */

	set_64bit_val(wqe, 24, hdr);

	if (post_sq)
		irdma_uk_qp_post_wr(qp);

	return 0;
}

/**
 * irdma_uk_send - rdma send command
 * @qp: hw qp ptr
 * @info: post sq information
 * @post_sq: flag to post sq
 */
int irdma_uk_send(struct irdma_qp_uk *qp, struct irdma_post_sq_info *info,
		  bool post_sq)
{
	__le64 *wqe;
	struct irdma_post_send *op_info;
	u64 hdr;
	u32 i, wqe_idx, total_size = 0, byte_off;
	int ret_code;
	u32 frag_cnt, addl_frag_cnt;
	bool read_fence = false;
	u16 quanta;

	op_info = &info->op.send;
	if (qp->max_sq_frag_cnt < op_info->num_sges)
		return -EINVAL;

	for (i = 0; i < op_info->num_sges; i++)
		total_size += op_info->sg_list[i].length;

	if (info->imm_data_valid)
		frag_cnt = op_info->num_sges + 1;
	else
		frag_cnt = op_info->num_sges;
	ret_code = irdma_fragcnt_to_quanta_sq(frag_cnt, &quanta);
	if (ret_code)
		return ret_code;

	wqe = irdma_qp_get_next_send_wqe(qp, &wqe_idx, quanta, total_size,
					 info);
	if (!wqe)
		return -ENOMEM;

	irdma_clr_wqes(qp, wqe_idx);

	read_fence |= info->read_fence;
	addl_frag_cnt = frag_cnt > 1 ? (frag_cnt - 1) : 0;
	if (info->imm_data_valid) {
		set_64bit_val(wqe, 0,
			      FIELD_PREP(IRDMAQPSQ_IMMDATA, info->imm_data));
		i = 0;
	} else {
		qp->wqe_ops.iw_set_fragment(wqe, 0,
					    frag_cnt ? op_info->sg_list : NULL,
					    qp->swqe_polarity);
		i = 1;
	}

	for (byte_off = 32; i < op_info->num_sges; i++) {
		qp->wqe_ops.iw_set_fragment(wqe, byte_off, &op_info->sg_list[i],
					    qp->swqe_polarity);
		byte_off += 16;
	}

	/* if not an odd number set valid bit in next fragment */
	if (qp->uk_attrs->hw_rev >= IRDMA_GEN_2 && !(frag_cnt & 0x01) &&
	    frag_cnt) {
		qp->wqe_ops.iw_set_fragment(wqe, byte_off, NULL,
					    qp->swqe_polarity);
		if (qp->uk_attrs->hw_rev == IRDMA_GEN_2)
			++addl_frag_cnt;
	}

	set_64bit_val(wqe, 16,
		      FIELD_PREP(IRDMAQPSQ_DESTQKEY, op_info->qkey) |
		      FIELD_PREP(IRDMAQPSQ_DESTQPN, op_info->dest_qp));
	hdr = FIELD_PREP(IRDMAQPSQ_REMSTAG, info->stag_to_inv) |
	      FIELD_PREP(IRDMAQPSQ_AHID, op_info->ah_id) |
	      FIELD_PREP(IRDMAQPSQ_IMMDATAFLAG,
			 (info->imm_data_valid ? 1 : 0)) |
	      FIELD_PREP(IRDMAQPSQ_REPORTRTT, (info->report_rtt ? 1 : 0)) |
	      FIELD_PREP(IRDMAQPSQ_OPCODE, info->op_type) |
	      FIELD_PREP(IRDMAQPSQ_ADDFRAGCNT, addl_frag_cnt) |
	      FIELD_PREP(IRDMAQPSQ_READFENCE, read_fence) |
	      FIELD_PREP(IRDMAQPSQ_LOCALFENCE, info->local_fence) |
	      FIELD_PREP(IRDMAQPSQ_SIGCOMPL, info->signaled) |
	      FIELD_PREP(IRDMAQPSQ_UDPHEADER, info->udp_hdr) |
	      FIELD_PREP(IRDMAQPSQ_L4LEN, info->l4len) |
	      FIELD_PREP(IRDMAQPSQ_VALID, qp->swqe_polarity);

	dma_wmb(); /* make sure WQE is populated before valid bit is set */

	set_64bit_val(wqe, 24, hdr);

	if (post_sq)
		irdma_uk_qp_post_wr(qp);

	return 0;
}

/**
 * irdma_set_mw_bind_wqe_gen_1 - set mw bind wqe
 * @wqe: wqe for setting fragment
 * @op_info: info for setting bind wqe values
 */
static void irdma_set_mw_bind_wqe_gen_1(__le64 *wqe,
					struct irdma_bind_window *op_info)
{
	set_64bit_val(wqe, 0, (uintptr_t)op_info->va);
	set_64bit_val(wqe, 8,
		      FIELD_PREP(IRDMAQPSQ_PARENTMRSTAG, op_info->mw_stag) |
		      FIELD_PREP(IRDMAQPSQ_MWSTAG, op_info->mr_stag));
	set_64bit_val(wqe, 16, op_info->bind_len);
}

/**
 * irdma_copy_inline_data_gen_1 - Copy inline data to wqe
 * @wqe: pointer to wqe
 * @sge_list: table of pointers to inline data
 * @num_sges: Total inline data length
 * @polarity: compatibility parameter
 */
static void irdma_copy_inline_data_gen_1(u8 *wqe, struct ib_sge *sge_list,
					 u32 num_sges, u8 polarity)
{
	u32 quanta_bytes_remaining = 16;
	int i;

	for (i = 0; i < num_sges; i++) {
		u8 *cur_sge = (u8 *)(uintptr_t)sge_list[i].addr;
		u32 sge_len = sge_list[i].length;

		while (sge_len) {
			u32 bytes_copied;

			bytes_copied = min(sge_len, quanta_bytes_remaining);
			memcpy(wqe, cur_sge, bytes_copied);
			wqe += bytes_copied;
			cur_sge += bytes_copied;
			quanta_bytes_remaining -= bytes_copied;
			sge_len -= bytes_copied;

			if (!quanta_bytes_remaining) {
				/* Remaining inline bytes reside after hdr */
				wqe += 16;
				quanta_bytes_remaining = 32;
			}
		}
	}
}

/**
 * irdma_inline_data_size_to_quanta_gen_1 - based on inline data, quanta
 * @data_size: data size for inline
 *
 * Gets the quanta based on inline and immediate data.
 */
static inline u16 irdma_inline_data_size_to_quanta_gen_1(u32 data_size)
{
	return data_size <= 16 ? IRDMA_QP_WQE_MIN_QUANTA : 2;
}

/**
 * irdma_set_mw_bind_wqe - set mw bind in wqe
 * @wqe: wqe for setting mw bind
 * @op_info: info for setting wqe values
 */
static void irdma_set_mw_bind_wqe(__le64 *wqe,
				  struct irdma_bind_window *op_info)
{
	set_64bit_val(wqe, 0, (uintptr_t)op_info->va);
	set_64bit_val(wqe, 8,
		      FIELD_PREP(IRDMAQPSQ_PARENTMRSTAG, op_info->mr_stag) |
		      FIELD_PREP(IRDMAQPSQ_MWSTAG, op_info->mw_stag));
	set_64bit_val(wqe, 16, op_info->bind_len);
}

/**
 * irdma_copy_inline_data - Copy inline data to wqe
 * @wqe: pointer to wqe
 * @sge_list: table of pointers to inline data
 * @num_sges: number of SGE's
 * @polarity: polarity of wqe valid bit
 */
static void irdma_copy_inline_data(u8 *wqe, struct ib_sge *sge_list,
				   u32 num_sges, u8 polarity)
{
	u8 inline_valid = polarity << IRDMA_INLINE_VALID_S;
	u32 quanta_bytes_remaining = 8;
	bool first_quanta = true;
	int i;

	wqe += 8;

	for (i = 0; i < num_sges; i++) {
		u8 *cur_sge = (u8 *)(uintptr_t)sge_list[i].addr;
		u32 sge_len = sge_list[i].length;

		while (sge_len) {
			u32 bytes_copied;

			bytes_copied = min(sge_len, quanta_bytes_remaining);
			memcpy(wqe, cur_sge, bytes_copied);
			wqe += bytes_copied;
			cur_sge += bytes_copied;
			quanta_bytes_remaining -= bytes_copied;
			sge_len -= bytes_copied;

			if (!quanta_bytes_remaining) {
				quanta_bytes_remaining = 31;

				/* Remaining inline bytes reside after hdr */
				if (first_quanta) {
					first_quanta = false;
					wqe += 16;
				} else {
					*wqe = inline_valid;
					wqe++;
				}
			}
		}
	}
	if (!first_quanta && quanta_bytes_remaining < 31)
		*(wqe + quanta_bytes_remaining) = inline_valid;
}

/**
 * irdma_inline_data_size_to_quanta - based on inline data, quanta
 * @data_size: data size for inline
 *
 * Gets the quanta based on inline and immediate data.
 */
static u16 irdma_inline_data_size_to_quanta(u32 data_size)
{
	if (data_size <= 8)
		return IRDMA_QP_WQE_MIN_QUANTA;
	else if (data_size <= 39)
		return 2;
	else if (data_size <= 70)
		return 3;
	else if (data_size <= 101)
		return 4;
	else if (data_size <= 132)
		return 5;
	else if (data_size <= 163)
		return 6;
	else if (data_size <= 194)
		return 7;
	else
		return 8;
}

/**
 * irdma_uk_inline_rdma_write - inline rdma write operation
 * @qp: hw qp ptr
 * @info: post sq information
 * @post_sq: flag to post sq
 */
int irdma_uk_inline_rdma_write(struct irdma_qp_uk *qp,
			       struct irdma_post_sq_info *info, bool post_sq)
{
	__le64 *wqe;
	struct irdma_rdma_write *op_info;
	u64 hdr = 0;
	u32 wqe_idx;
	bool read_fence = false;
	u32 i, total_size = 0;
	u16 quanta;

<<<<<<< HEAD
	info->push_wqe = qp->push_db ? true : false;
	op_info = &info->op.rdma_write;

	if (unlikely(qp->max_sq_frag_cnt < op_info->num_lo_sges))
		return -EINVAL;

	for (i = 0; i < op_info->num_lo_sges; i++)
		total_size += op_info->lo_sg_list[i].length;

	if (unlikely(total_size > qp->max_inline_data))
		return -EINVAL;

=======
	op_info = &info->op.rdma_write;

	if (unlikely(qp->max_sq_frag_cnt < op_info->num_lo_sges))
		return -EINVAL;

	for (i = 0; i < op_info->num_lo_sges; i++)
		total_size += op_info->lo_sg_list[i].length;

	if (unlikely(total_size > qp->max_inline_data))
		return -EINVAL;

>>>>>>> e475cc1c
	quanta = qp->wqe_ops.iw_inline_data_size_to_quanta(total_size);
	wqe = irdma_qp_get_next_send_wqe(qp, &wqe_idx, quanta, total_size,
					 info);
	if (!wqe)
		return -ENOMEM;

	irdma_clr_wqes(qp, wqe_idx);

	read_fence |= info->read_fence;
	set_64bit_val(wqe, 16,
		      FIELD_PREP(IRDMAQPSQ_FRAG_TO, op_info->rem_addr.addr));

	hdr = FIELD_PREP(IRDMAQPSQ_REMSTAG, op_info->rem_addr.lkey) |
	      FIELD_PREP(IRDMAQPSQ_OPCODE, info->op_type) |
	      FIELD_PREP(IRDMAQPSQ_INLINEDATALEN, total_size) |
	      FIELD_PREP(IRDMAQPSQ_REPORTRTT, info->report_rtt ? 1 : 0) |
	      FIELD_PREP(IRDMAQPSQ_INLINEDATAFLAG, 1) |
	      FIELD_PREP(IRDMAQPSQ_IMMDATAFLAG, info->imm_data_valid ? 1 : 0) |
	      FIELD_PREP(IRDMAQPSQ_READFENCE, read_fence) |
	      FIELD_PREP(IRDMAQPSQ_LOCALFENCE, info->local_fence) |
	      FIELD_PREP(IRDMAQPSQ_SIGCOMPL, info->signaled) |
	      FIELD_PREP(IRDMAQPSQ_VALID, qp->swqe_polarity);

	if (info->imm_data_valid)
		set_64bit_val(wqe, 0,
			      FIELD_PREP(IRDMAQPSQ_IMMDATA, info->imm_data));

	qp->wqe_ops.iw_copy_inline_data((u8 *)wqe, op_info->lo_sg_list,
					op_info->num_lo_sges,
					qp->swqe_polarity);
	dma_wmb(); /* make sure WQE is populated before valid bit is set */

	set_64bit_val(wqe, 24, hdr);

	if (post_sq)
		irdma_uk_qp_post_wr(qp);

	return 0;
}

/**
 * irdma_uk_inline_send - inline send operation
 * @qp: hw qp ptr
 * @info: post sq information
 * @post_sq: flag to post sq
 */
int irdma_uk_inline_send(struct irdma_qp_uk *qp,
			 struct irdma_post_sq_info *info, bool post_sq)
{
	__le64 *wqe;
	struct irdma_post_send *op_info;
	u64 hdr;
	u32 wqe_idx;
	bool read_fence = false;
	u32 i, total_size = 0;
	u16 quanta;

<<<<<<< HEAD
	info->push_wqe = qp->push_db ? true : false;
=======
>>>>>>> e475cc1c
	op_info = &info->op.send;

	if (unlikely(qp->max_sq_frag_cnt < op_info->num_sges))
		return -EINVAL;
<<<<<<< HEAD

	for (i = 0; i < op_info->num_sges; i++)
		total_size += op_info->sg_list[i].length;

=======

	for (i = 0; i < op_info->num_sges; i++)
		total_size += op_info->sg_list[i].length;

>>>>>>> e475cc1c
	if (unlikely(total_size > qp->max_inline_data))
		return -EINVAL;

	quanta = qp->wqe_ops.iw_inline_data_size_to_quanta(total_size);
	wqe = irdma_qp_get_next_send_wqe(qp, &wqe_idx, quanta, total_size,
					 info);
	if (!wqe)
		return -ENOMEM;

	irdma_clr_wqes(qp, wqe_idx);

	set_64bit_val(wqe, 16,
		      FIELD_PREP(IRDMAQPSQ_DESTQKEY, op_info->qkey) |
		      FIELD_PREP(IRDMAQPSQ_DESTQPN, op_info->dest_qp));

	read_fence |= info->read_fence;
	hdr = FIELD_PREP(IRDMAQPSQ_REMSTAG, info->stag_to_inv) |
	      FIELD_PREP(IRDMAQPSQ_AHID, op_info->ah_id) |
	      FIELD_PREP(IRDMAQPSQ_OPCODE, info->op_type) |
	      FIELD_PREP(IRDMAQPSQ_INLINEDATALEN, total_size) |
	      FIELD_PREP(IRDMAQPSQ_IMMDATAFLAG,
			 (info->imm_data_valid ? 1 : 0)) |
	      FIELD_PREP(IRDMAQPSQ_REPORTRTT, (info->report_rtt ? 1 : 0)) |
	      FIELD_PREP(IRDMAQPSQ_INLINEDATAFLAG, 1) |
	      FIELD_PREP(IRDMAQPSQ_READFENCE, read_fence) |
	      FIELD_PREP(IRDMAQPSQ_LOCALFENCE, info->local_fence) |
	      FIELD_PREP(IRDMAQPSQ_SIGCOMPL, info->signaled) |
	      FIELD_PREP(IRDMAQPSQ_UDPHEADER, info->udp_hdr) |
	      FIELD_PREP(IRDMAQPSQ_L4LEN, info->l4len) |
	      FIELD_PREP(IRDMAQPSQ_VALID, qp->swqe_polarity);

	if (info->imm_data_valid)
		set_64bit_val(wqe, 0,
			      FIELD_PREP(IRDMAQPSQ_IMMDATA, info->imm_data));
	qp->wqe_ops.iw_copy_inline_data((u8 *)wqe, op_info->sg_list,
					op_info->num_sges, qp->swqe_polarity);

	dma_wmb(); /* make sure WQE is populated before valid bit is set */

	set_64bit_val(wqe, 24, hdr);

	if (post_sq)
		irdma_uk_qp_post_wr(qp);

	return 0;
}

/**
 * irdma_uk_stag_local_invalidate - stag invalidate operation
 * @qp: hw qp ptr
 * @info: post sq information
 * @post_sq: flag to post sq
 */
int irdma_uk_stag_local_invalidate(struct irdma_qp_uk *qp,
				   struct irdma_post_sq_info *info,
				   bool post_sq)
{
	__le64 *wqe;
	struct irdma_inv_local_stag *op_info;
	u64 hdr;
	u32 wqe_idx;
	bool local_fence = false;
	struct ib_sge sge = {};

	op_info = &info->op.inv_local_stag;
	local_fence = info->local_fence;

	wqe = irdma_qp_get_next_send_wqe(qp, &wqe_idx, IRDMA_QP_WQE_MIN_QUANTA,
					 0, info);
	if (!wqe)
		return -ENOMEM;

	irdma_clr_wqes(qp, wqe_idx);

	sge.lkey = op_info->target_stag;
	qp->wqe_ops.iw_set_fragment(wqe, 0, &sge, 0);

	set_64bit_val(wqe, 16, 0);

	hdr = FIELD_PREP(IRDMAQPSQ_OPCODE, IRDMA_OP_TYPE_INV_STAG) |
	      FIELD_PREP(IRDMAQPSQ_READFENCE, info->read_fence) |
	      FIELD_PREP(IRDMAQPSQ_LOCALFENCE, local_fence) |
	      FIELD_PREP(IRDMAQPSQ_SIGCOMPL, info->signaled) |
	      FIELD_PREP(IRDMAQPSQ_VALID, qp->swqe_polarity);

	dma_wmb(); /* make sure WQE is populated before valid bit is set */

	set_64bit_val(wqe, 24, hdr);

	if (post_sq)
		irdma_uk_qp_post_wr(qp);

	return 0;
}

/**
 * irdma_uk_post_receive - post receive wqe
 * @qp: hw qp ptr
 * @info: post rq information
 */
int irdma_uk_post_receive(struct irdma_qp_uk *qp,
			  struct irdma_post_rq_info *info)
{
	u32 wqe_idx, i, byte_off;
	u32 addl_frag_cnt;
	__le64 *wqe;
	u64 hdr;

	if (qp->max_rq_frag_cnt < info->num_sges)
		return -EINVAL;

	wqe = irdma_qp_get_next_recv_wqe(qp, &wqe_idx);
	if (!wqe)
		return -ENOMEM;

	qp->rq_wrid_array[wqe_idx] = info->wr_id;
	addl_frag_cnt = info->num_sges > 1 ? (info->num_sges - 1) : 0;
	qp->wqe_ops.iw_set_fragment(wqe, 0, info->sg_list,
				    qp->rwqe_polarity);

	for (i = 1, byte_off = 32; i < info->num_sges; i++) {
		qp->wqe_ops.iw_set_fragment(wqe, byte_off, &info->sg_list[i],
					    qp->rwqe_polarity);
		byte_off += 16;
	}

	/* if not an odd number set valid bit in next fragment */
	if (qp->uk_attrs->hw_rev >= IRDMA_GEN_2 && !(info->num_sges & 0x01) &&
	    info->num_sges) {
		qp->wqe_ops.iw_set_fragment(wqe, byte_off, NULL,
					    qp->rwqe_polarity);
		if (qp->uk_attrs->hw_rev == IRDMA_GEN_2)
			++addl_frag_cnt;
	}

	set_64bit_val(wqe, 16, 0);
	hdr = FIELD_PREP(IRDMAQPSQ_ADDFRAGCNT, addl_frag_cnt) |
	      FIELD_PREP(IRDMAQPSQ_VALID, qp->rwqe_polarity);

	dma_wmb(); /* make sure WQE is populated before valid bit is set */

	set_64bit_val(wqe, 24, hdr);

	return 0;
}

/**
 * irdma_uk_cq_resize - reset the cq buffer info
 * @cq: cq to resize
 * @cq_base: new cq buffer addr
 * @cq_size: number of cqes
 */
void irdma_uk_cq_resize(struct irdma_cq_uk *cq, void *cq_base, int cq_size)
{
	cq->cq_base = cq_base;
	cq->cq_size = cq_size;
	IRDMA_RING_INIT(cq->cq_ring, cq->cq_size);
	cq->polarity = 1;
}

/**
 * irdma_uk_cq_set_resized_cnt - record the count of the resized buffers
 * @cq: cq to resize
 * @cq_cnt: the count of the resized cq buffers
 */
void irdma_uk_cq_set_resized_cnt(struct irdma_cq_uk *cq, u16 cq_cnt)
{
	u64 temp_val;
	u16 sw_cq_sel;
	u8 arm_next_se;
	u8 arm_next;
	u8 arm_seq_num;

	get_64bit_val(cq->shadow_area, 32, &temp_val);

	sw_cq_sel = (u16)FIELD_GET(IRDMA_CQ_DBSA_SW_CQ_SELECT, temp_val);
	sw_cq_sel += cq_cnt;

	arm_seq_num = (u8)FIELD_GET(IRDMA_CQ_DBSA_ARM_SEQ_NUM, temp_val);
	arm_next_se = (u8)FIELD_GET(IRDMA_CQ_DBSA_ARM_NEXT_SE, temp_val);
	arm_next = (u8)FIELD_GET(IRDMA_CQ_DBSA_ARM_NEXT, temp_val);

	temp_val = FIELD_PREP(IRDMA_CQ_DBSA_ARM_SEQ_NUM, arm_seq_num) |
		   FIELD_PREP(IRDMA_CQ_DBSA_SW_CQ_SELECT, sw_cq_sel) |
		   FIELD_PREP(IRDMA_CQ_DBSA_ARM_NEXT_SE, arm_next_se) |
		   FIELD_PREP(IRDMA_CQ_DBSA_ARM_NEXT, arm_next);

	set_64bit_val(cq->shadow_area, 32, temp_val);
}

/**
 * irdma_uk_cq_request_notification - cq notification request (door bell)
 * @cq: hw cq
 * @cq_notify: notification type
 */
void irdma_uk_cq_request_notification(struct irdma_cq_uk *cq,
				      enum irdma_cmpl_notify cq_notify)
{
	u64 temp_val;
	u16 sw_cq_sel;
	u8 arm_next_se = 0;
	u8 arm_next = 0;
	u8 arm_seq_num;

	get_64bit_val(cq->shadow_area, 32, &temp_val);
	arm_seq_num = (u8)FIELD_GET(IRDMA_CQ_DBSA_ARM_SEQ_NUM, temp_val);
	arm_seq_num++;
	sw_cq_sel = (u16)FIELD_GET(IRDMA_CQ_DBSA_SW_CQ_SELECT, temp_val);
	arm_next_se = (u8)FIELD_GET(IRDMA_CQ_DBSA_ARM_NEXT_SE, temp_val);
	arm_next_se |= 1;
	if (cq_notify == IRDMA_CQ_COMPL_EVENT)
		arm_next = 1;
	temp_val = FIELD_PREP(IRDMA_CQ_DBSA_ARM_SEQ_NUM, arm_seq_num) |
		   FIELD_PREP(IRDMA_CQ_DBSA_SW_CQ_SELECT, sw_cq_sel) |
		   FIELD_PREP(IRDMA_CQ_DBSA_ARM_NEXT_SE, arm_next_se) |
		   FIELD_PREP(IRDMA_CQ_DBSA_ARM_NEXT, arm_next);

	set_64bit_val(cq->shadow_area, 32, temp_val);

	dma_wmb(); /* make sure WQE is populated before valid bit is set */

	writel(cq->cq_id, cq->cqe_alloc_db);
}

/**
 * irdma_uk_cq_poll_cmpl - get cq completion info
 * @cq: hw cq
 * @info: cq poll information returned
 */
int irdma_uk_cq_poll_cmpl(struct irdma_cq_uk *cq,
			  struct irdma_cq_poll_info *info)
{
	u64 comp_ctx, qword0, qword2, qword3;
	__le64 *cqe;
	struct irdma_qp_uk *qp;
	struct irdma_ring *pring = NULL;
	u32 wqe_idx;
	int ret_code;
	bool move_cq_head = true;
	u8 polarity;
	bool ext_valid;
	__le64 *ext_cqe;

	if (cq->avoid_mem_cflct)
		cqe = IRDMA_GET_CURRENT_EXTENDED_CQ_ELEM(cq);
	else
		cqe = IRDMA_GET_CURRENT_CQ_ELEM(cq);

	get_64bit_val(cqe, 24, &qword3);
	polarity = (u8)FIELD_GET(IRDMA_CQ_VALID, qword3);
	if (polarity != cq->polarity)
		return -ENOENT;

	/* Ensure CQE contents are read after valid bit is checked */
	dma_rmb();

	ext_valid = (bool)FIELD_GET(IRDMA_CQ_EXTCQE, qword3);
	if (ext_valid) {
		u64 qword6, qword7;
		u32 peek_head;

		if (cq->avoid_mem_cflct) {
			ext_cqe = (__le64 *)((u8 *)cqe + 32);
			get_64bit_val(ext_cqe, 24, &qword7);
			polarity = (u8)FIELD_GET(IRDMA_CQ_VALID, qword7);
		} else {
			peek_head = (cq->cq_ring.head + 1) % cq->cq_ring.size;
			ext_cqe = cq->cq_base[peek_head].buf;
			get_64bit_val(ext_cqe, 24, &qword7);
			polarity = (u8)FIELD_GET(IRDMA_CQ_VALID, qword7);
			if (!peek_head)
				polarity ^= 1;
		}
		if (polarity != cq->polarity)
			return -ENOENT;

		/* Ensure ext CQE contents are read after ext valid bit is checked */
		dma_rmb();

		info->imm_valid = (bool)FIELD_GET(IRDMA_CQ_IMMVALID, qword7);
		if (info->imm_valid) {
			u64 qword4;

			get_64bit_val(ext_cqe, 0, &qword4);
			info->imm_data = (u32)FIELD_GET(IRDMA_CQ_IMMDATALOW32, qword4);
		}
		info->ud_smac_valid = (bool)FIELD_GET(IRDMA_CQ_UDSMACVALID, qword7);
		info->ud_vlan_valid = (bool)FIELD_GET(IRDMA_CQ_UDVLANVALID, qword7);
		if (info->ud_smac_valid || info->ud_vlan_valid) {
			get_64bit_val(ext_cqe, 16, &qword6);
			if (info->ud_vlan_valid)
				info->ud_vlan = (u16)FIELD_GET(IRDMA_CQ_UDVLAN, qword6);
			if (info->ud_smac_valid) {
				info->ud_smac[5] = qword6 & 0xFF;
				info->ud_smac[4] = (qword6 >> 8) & 0xFF;
				info->ud_smac[3] = (qword6 >> 16) & 0xFF;
				info->ud_smac[2] = (qword6 >> 24) & 0xFF;
				info->ud_smac[1] = (qword6 >> 32) & 0xFF;
				info->ud_smac[0] = (qword6 >> 40) & 0xFF;
			}
		}
	} else {
		info->imm_valid = false;
		info->ud_smac_valid = false;
		info->ud_vlan_valid = false;
	}

	info->q_type = (u8)FIELD_GET(IRDMA_CQ_SQ, qword3);
	info->error = (bool)FIELD_GET(IRDMA_CQ_ERROR, qword3);
	info->ipv4 = (bool)FIELD_GET(IRDMACQ_IPV4, qword3);
	if (info->error) {
		info->major_err = FIELD_GET(IRDMA_CQ_MAJERR, qword3);
		info->minor_err = FIELD_GET(IRDMA_CQ_MINERR, qword3);
		if (info->major_err == IRDMA_FLUSH_MAJOR_ERR) {
			info->comp_status = IRDMA_COMPL_STATUS_FLUSHED;
			/* Set the min error to standard flush error code for remaining cqes */
			if (info->minor_err != FLUSH_GENERAL_ERR) {
				qword3 &= ~IRDMA_CQ_MINERR;
				qword3 |= FIELD_PREP(IRDMA_CQ_MINERR, FLUSH_GENERAL_ERR);
				set_64bit_val(cqe, 24, qword3);
			}
		} else {
			info->comp_status = IRDMA_COMPL_STATUS_UNKNOWN;
		}
	} else {
		info->comp_status = IRDMA_COMPL_STATUS_SUCCESS;
	}

	get_64bit_val(cqe, 0, &qword0);
	get_64bit_val(cqe, 16, &qword2);

	info->tcp_seq_num_rtt = (u32)FIELD_GET(IRDMACQ_TCPSEQNUMRTT, qword0);
	info->qp_id = (u32)FIELD_GET(IRDMACQ_QPID, qword2);
	info->ud_src_qpn = (u32)FIELD_GET(IRDMACQ_UDSRCQPN, qword2);

	get_64bit_val(cqe, 8, &comp_ctx);

	info->solicited_event = (bool)FIELD_GET(IRDMACQ_SOEVENT, qword3);
	qp = (struct irdma_qp_uk *)(unsigned long)comp_ctx;
	if (!qp || qp->destroy_pending) {
		ret_code = -EFAULT;
		goto exit;
	}
	wqe_idx = (u32)FIELD_GET(IRDMA_CQ_WQEIDX, qword3);
	info->qp_handle = (irdma_qp_handle)(unsigned long)qp;
<<<<<<< HEAD
	info->op_type = (u8)FIELD_GET(IRDMA_CQ_SQ, qword3);
=======
	info->op_type = (u8)FIELD_GET(IRDMACQ_OP, qword3);
>>>>>>> e475cc1c

	if (info->q_type == IRDMA_CQE_QTYPE_RQ) {
		u32 array_idx;

		array_idx = wqe_idx / qp->rq_wqe_size_multiplier;

		if (info->comp_status == IRDMA_COMPL_STATUS_FLUSHED ||
		    info->comp_status == IRDMA_COMPL_STATUS_UNKNOWN) {
			if (!IRDMA_RING_MORE_WORK(qp->rq_ring)) {
				ret_code = -ENOENT;
				goto exit;
			}

			info->wr_id = qp->rq_wrid_array[qp->rq_ring.tail];
			array_idx = qp->rq_ring.tail;
		} else {
			info->wr_id = qp->rq_wrid_array[array_idx];
		}

		info->bytes_xfered = (u32)FIELD_GET(IRDMACQ_PAYLDLEN, qword0);

		if (qword3 & IRDMACQ_STAG) {
			info->stag_invalid_set = true;
			info->inv_stag = (u32)FIELD_GET(IRDMACQ_INVSTAG, qword2);
		} else {
			info->stag_invalid_set = false;
		}
		IRDMA_RING_SET_TAIL(qp->rq_ring, array_idx + 1);
		if (info->comp_status == IRDMA_COMPL_STATUS_FLUSHED) {
			qp->rq_flush_seen = true;
			if (!IRDMA_RING_MORE_WORK(qp->rq_ring))
				qp->rq_flush_complete = true;
			else
				move_cq_head = false;
		}
		pring = &qp->rq_ring;
	} else { /* q_type is IRDMA_CQE_QTYPE_SQ */
		if (qp->first_sq_wq) {
			if (wqe_idx + 1 >= qp->conn_wqes)
				qp->first_sq_wq = false;

			if (wqe_idx < qp->conn_wqes && qp->sq_ring.head == qp->sq_ring.tail) {
				IRDMA_RING_MOVE_HEAD_NOCHECK(cq->cq_ring);
				IRDMA_RING_MOVE_TAIL(cq->cq_ring);
				set_64bit_val(cq->shadow_area, 0,
					      IRDMA_RING_CURRENT_HEAD(cq->cq_ring));
				memset(info, 0,
				       sizeof(struct irdma_cq_poll_info));
				return irdma_uk_cq_poll_cmpl(cq, info);
			}
		}
		if (info->comp_status != IRDMA_COMPL_STATUS_FLUSHED) {
			info->wr_id = qp->sq_wrtrk_array[wqe_idx].wrid;
			if (!info->comp_status)
				info->bytes_xfered = qp->sq_wrtrk_array[wqe_idx].wr_len;
			info->op_type = (u8)FIELD_GET(IRDMACQ_OP, qword3);
			IRDMA_RING_SET_TAIL(qp->sq_ring,
					    wqe_idx + qp->sq_wrtrk_array[wqe_idx].quanta);
		} else {
			if (!IRDMA_RING_MORE_WORK(qp->sq_ring)) {
				ret_code = -ENOENT;
				goto exit;
			}

			do {
				__le64 *sw_wqe;
				u64 wqe_qword;
				u32 tail;

				tail = qp->sq_ring.tail;
				sw_wqe = qp->sq_base[tail].elem;
				get_64bit_val(sw_wqe, 24,
					      &wqe_qword);
				info->op_type = (u8)FIELD_GET(IRDMAQPSQ_OPCODE,
							      wqe_qword);
				IRDMA_RING_SET_TAIL(qp->sq_ring,
						    tail + qp->sq_wrtrk_array[tail].quanta);
				if (info->op_type != IRDMAQP_OP_NOP) {
					info->wr_id = qp->sq_wrtrk_array[tail].wrid;
					info->bytes_xfered = qp->sq_wrtrk_array[tail].wr_len;
					break;
				}
			} while (1);
			if (info->op_type == IRDMA_OP_TYPE_BIND_MW &&
			    info->minor_err == FLUSH_PROT_ERR)
				info->minor_err = FLUSH_MW_BIND_ERR;
			qp->sq_flush_seen = true;
			if (!IRDMA_RING_MORE_WORK(qp->sq_ring))
				qp->sq_flush_complete = true;
		}
		pring = &qp->sq_ring;
	}

	ret_code = 0;

exit:
	if (!ret_code && info->comp_status == IRDMA_COMPL_STATUS_FLUSHED)
		if (pring && IRDMA_RING_MORE_WORK(*pring))
			move_cq_head = false;

	if (move_cq_head) {
		IRDMA_RING_MOVE_HEAD_NOCHECK(cq->cq_ring);
		if (!IRDMA_RING_CURRENT_HEAD(cq->cq_ring))
			cq->polarity ^= 1;

		if (ext_valid && !cq->avoid_mem_cflct) {
			IRDMA_RING_MOVE_HEAD_NOCHECK(cq->cq_ring);
			if (!IRDMA_RING_CURRENT_HEAD(cq->cq_ring))
				cq->polarity ^= 1;
		}

		IRDMA_RING_MOVE_TAIL(cq->cq_ring);
		if (!cq->avoid_mem_cflct && ext_valid)
			IRDMA_RING_MOVE_TAIL(cq->cq_ring);
		set_64bit_val(cq->shadow_area, 0,
			      IRDMA_RING_CURRENT_HEAD(cq->cq_ring));
	} else {
		qword3 &= ~IRDMA_CQ_WQEIDX;
		qword3 |= FIELD_PREP(IRDMA_CQ_WQEIDX, pring->tail);
		set_64bit_val(cqe, 24, qword3);
	}

	return ret_code;
}

/**
 * irdma_qp_round_up - return round up qp wq depth
 * @wqdepth: wq depth in quanta to round up
 */
static int irdma_qp_round_up(u32 wqdepth)
{
	int scount = 1;

	for (wqdepth--; scount <= 16; scount *= 2)
		wqdepth |= wqdepth >> scount;

	return ++wqdepth;
}

/**
 * irdma_get_wqe_shift - get shift count for maximum wqe size
 * @uk_attrs: qp HW attributes
 * @sge: Maximum Scatter Gather Elements wqe
 * @inline_data: Maximum inline data size
 * @shift: Returns the shift needed based on sge
 *
 * Shift can be used to left shift the wqe size based on number of SGEs and inlind data size.
 * For 1 SGE or inline data <= 8, shift = 0 (wqe size of 32
 * bytes). For 2 or 3 SGEs or inline data <= 39, shift = 1 (wqe
 * size of 64 bytes).
 * For 4-7 SGE's and inline <= 101 Shift of 2 otherwise (wqe
 * size of 256 bytes).
 */
void irdma_get_wqe_shift(struct irdma_uk_attrs *uk_attrs, u32 sge,
			 u32 inline_data, u8 *shift)
{
	*shift = 0;
	if (uk_attrs->hw_rev >= IRDMA_GEN_2) {
		if (sge > 1 || inline_data > 8) {
			if (sge < 4 && inline_data <= 39)
				*shift = 1;
			else if (sge < 8 && inline_data <= 101)
				*shift = 2;
			else
				*shift = 3;
		}
	} else if (sge > 1 || inline_data > 16) {
		*shift = (sge < 4 && inline_data <= 48) ? 1 : 2;
	}
}

/*
 * irdma_get_sqdepth - get SQ depth (quanta)
 * @uk_attrs: qp HW attributes
 * @sq_size: SQ size
 * @shift: shift which determines size of WQE
 * @sqdepth: depth of SQ
 *
 */
int irdma_get_sqdepth(struct irdma_uk_attrs *uk_attrs, u32 sq_size, u8 shift,
		      u32 *sqdepth)
{
	u32 min_size = (u32)uk_attrs->min_hw_wq_size << shift;

	*sqdepth = irdma_qp_round_up((sq_size << shift) + IRDMA_SQ_RSVD);

	if (*sqdepth < min_size)
		*sqdepth = min_size;
	else if (*sqdepth > uk_attrs->max_hw_wq_quanta)
		return -EINVAL;

	return 0;
}

/*
 * irdma_get_rqdepth - get RQ depth (quanta)
 * @uk_attrs: qp HW attributes
 * @rq_size: RQ size
 * @shift: shift which determines size of WQE
 * @rqdepth: depth of RQ
 */
int irdma_get_rqdepth(struct irdma_uk_attrs *uk_attrs, u32 rq_size, u8 shift,
		      u32 *rqdepth)
{
	u32 min_size = (u32)uk_attrs->min_hw_wq_size << shift;

	*rqdepth = irdma_qp_round_up((rq_size << shift) + IRDMA_RQ_RSVD);

	if (*rqdepth < min_size)
		*rqdepth = min_size;
	else if (*rqdepth > uk_attrs->max_hw_rq_quanta)
		return -EINVAL;

	return 0;
}

static const struct irdma_wqe_uk_ops iw_wqe_uk_ops = {
	.iw_copy_inline_data = irdma_copy_inline_data,
	.iw_inline_data_size_to_quanta = irdma_inline_data_size_to_quanta,
	.iw_set_fragment = irdma_set_fragment,
	.iw_set_mw_bind_wqe = irdma_set_mw_bind_wqe,
};

static const struct irdma_wqe_uk_ops iw_wqe_uk_ops_gen_1 = {
	.iw_copy_inline_data = irdma_copy_inline_data_gen_1,
	.iw_inline_data_size_to_quanta = irdma_inline_data_size_to_quanta_gen_1,
	.iw_set_fragment = irdma_set_fragment_gen_1,
	.iw_set_mw_bind_wqe = irdma_set_mw_bind_wqe_gen_1,
};

/**
 * irdma_setup_connection_wqes - setup WQEs necessary to complete
 * connection.
 * @qp: hw qp (user and kernel)
 * @info: qp initialization info
 */
static void irdma_setup_connection_wqes(struct irdma_qp_uk *qp,
					struct irdma_qp_uk_init_info *info)
{
	u16 move_cnt = 1;

	if (!info->legacy_mode &&
	    (qp->uk_attrs->feature_flags & IRDMA_FEATURE_RTS_AE))
		move_cnt = 3;

	qp->conn_wqes = move_cnt;
	IRDMA_RING_MOVE_HEAD_BY_COUNT_NOCHECK(qp->sq_ring, move_cnt);
	IRDMA_RING_MOVE_TAIL_BY_COUNT(qp->sq_ring, move_cnt);
	IRDMA_RING_MOVE_HEAD_BY_COUNT_NOCHECK(qp->initial_ring, move_cnt);
}

/**
 * irdma_uk_calc_shift_wq - calculate WQE shift for both SQ and RQ
 * @ukinfo: qp initialization info
 * @sq_shift: Returns shift of SQ
 * @rq_shift: Returns shift of RQ
 */
void irdma_uk_calc_shift_wq(struct irdma_qp_uk_init_info *ukinfo, u8 *sq_shift,
			    u8 *rq_shift)
{
	bool imm_support = ukinfo->uk_attrs->hw_rev >= IRDMA_GEN_2;

	irdma_get_wqe_shift(ukinfo->uk_attrs,
			    imm_support ? ukinfo->max_sq_frag_cnt + 1 :
					  ukinfo->max_sq_frag_cnt,
			    ukinfo->max_inline_data, sq_shift);

	irdma_get_wqe_shift(ukinfo->uk_attrs, ukinfo->max_rq_frag_cnt, 0,
			    rq_shift);

	if (ukinfo->uk_attrs->hw_rev == IRDMA_GEN_1) {
		if (ukinfo->abi_ver > 4)
			*rq_shift = IRDMA_MAX_RQ_WQE_SHIFT_GEN1;
	}
}

/**
 * irdma_uk_calc_depth_shift_sq - calculate depth and shift for SQ size.
 * @ukinfo: qp initialization info
 * @sq_depth: Returns depth of SQ
 * @sq_shift: Returns shift of SQ
 */
int irdma_uk_calc_depth_shift_sq(struct irdma_qp_uk_init_info *ukinfo,
				 u32 *sq_depth, u8 *sq_shift)
{
	bool imm_support = ukinfo->uk_attrs->hw_rev >= IRDMA_GEN_2;
	int status;

	irdma_get_wqe_shift(ukinfo->uk_attrs,
			    imm_support ? ukinfo->max_sq_frag_cnt + 1 :
			    ukinfo->max_sq_frag_cnt,
			    ukinfo->max_inline_data, sq_shift);
	status = irdma_get_sqdepth(ukinfo->uk_attrs, ukinfo->sq_size,
				   *sq_shift, sq_depth);

	return status;
}

/**
 * irdma_uk_calc_depth_shift_rq - calculate depth and shift for RQ size.
 * @ukinfo: qp initialization info
 * @rq_depth: Returns depth of RQ
 * @rq_shift: Returns shift of RQ
 */
int irdma_uk_calc_depth_shift_rq(struct irdma_qp_uk_init_info *ukinfo,
				 u32 *rq_depth, u8 *rq_shift)
{
	int status;

	irdma_get_wqe_shift(ukinfo->uk_attrs, ukinfo->max_rq_frag_cnt, 0,
			    rq_shift);

	if (ukinfo->uk_attrs->hw_rev == IRDMA_GEN_1) {
		if (ukinfo->abi_ver > 4)
			*rq_shift = IRDMA_MAX_RQ_WQE_SHIFT_GEN1;
	}

	status = irdma_get_rqdepth(ukinfo->uk_attrs, ukinfo->rq_size,
				   *rq_shift, rq_depth);

	return status;
}

/**
 * irdma_uk_qp_init - initialize shared qp
 * @qp: hw qp (user and kernel)
 * @info: qp initialization info
 *
 * initializes the vars used in both user and kernel mode.
 * size of the wqe depends on numbers of max. fragements
 * allowed. Then size of wqe * the number of wqes should be the
 * amount of memory allocated for sq and rq.
 */
int irdma_uk_qp_init(struct irdma_qp_uk *qp, struct irdma_qp_uk_init_info *info)
{
	int ret_code = 0;
	u32 sq_ring_size;

	qp->uk_attrs = info->uk_attrs;
	if (info->max_sq_frag_cnt > qp->uk_attrs->max_hw_wq_frags ||
	    info->max_rq_frag_cnt > qp->uk_attrs->max_hw_wq_frags)
		return -EINVAL;

	qp->qp_caps = info->qp_caps;
	qp->sq_base = info->sq;
	qp->rq_base = info->rq;
	qp->qp_type = info->type ? info->type : IRDMA_QP_TYPE_IWARP;
	qp->shadow_area = info->shadow_area;
	qp->sq_wrtrk_array = info->sq_wrtrk_array;

	qp->rq_wrid_array = info->rq_wrid_array;
	qp->wqe_alloc_db = info->wqe_alloc_db;
	qp->qp_id = info->qp_id;
	qp->sq_size = info->sq_size;
	qp->max_sq_frag_cnt = info->max_sq_frag_cnt;
	sq_ring_size = qp->sq_size << info->sq_shift;
	IRDMA_RING_INIT(qp->sq_ring, sq_ring_size);
	IRDMA_RING_INIT(qp->initial_ring, sq_ring_size);
	if (info->first_sq_wq) {
		irdma_setup_connection_wqes(qp, info);
		qp->swqe_polarity = 1;
		qp->first_sq_wq = true;
	} else {
		qp->swqe_polarity = 0;
	}
	qp->swqe_polarity_deferred = 1;
	qp->rwqe_polarity = 0;
	qp->rq_size = info->rq_size;
	qp->max_rq_frag_cnt = info->max_rq_frag_cnt;
	qp->max_inline_data = info->max_inline_data;
	qp->rq_wqe_size = info->rq_shift;
	IRDMA_RING_INIT(qp->rq_ring, qp->rq_size);
	qp->rq_wqe_size_multiplier = 1 << info->rq_shift;
	if (qp->uk_attrs->hw_rev == IRDMA_GEN_1)
		qp->wqe_ops = iw_wqe_uk_ops_gen_1;
	else
		qp->wqe_ops = iw_wqe_uk_ops;
	return ret_code;
}

/**
 * irdma_uk_cq_init - initialize shared cq (user and kernel)
 * @cq: hw cq
 * @info: hw cq initialization info
 */
void irdma_uk_cq_init(struct irdma_cq_uk *cq,
		      struct irdma_cq_uk_init_info *info)
{
	cq->cq_base = info->cq_base;
	cq->cq_id = info->cq_id;
	cq->cq_size = info->cq_size;
	cq->cqe_alloc_db = info->cqe_alloc_db;
	cq->cq_ack_db = info->cq_ack_db;
	cq->shadow_area = info->shadow_area;
	cq->avoid_mem_cflct = info->avoid_mem_cflct;
	IRDMA_RING_INIT(cq->cq_ring, cq->cq_size);
	cq->polarity = 1;
}

/**
 * irdma_uk_clean_cq - clean cq entries
 * @q: completion context
 * @cq: cq to clean
 */
void irdma_uk_clean_cq(void *q, struct irdma_cq_uk *cq)
{
	__le64 *cqe;
	u64 qword3, comp_ctx;
	u32 cq_head;
	u8 polarity, temp;

	cq_head = cq->cq_ring.head;
	temp = cq->polarity;
	do {
		if (cq->avoid_mem_cflct)
			cqe = ((struct irdma_extended_cqe *)(cq->cq_base))[cq_head].buf;
		else
			cqe = cq->cq_base[cq_head].buf;
		get_64bit_val(cqe, 24, &qword3);
		polarity = (u8)FIELD_GET(IRDMA_CQ_VALID, qword3);

		if (polarity != temp)
			break;

		/* Ensure CQE contents are read after valid bit is checked */
		dma_rmb();

		get_64bit_val(cqe, 8, &comp_ctx);
		if ((void *)(unsigned long)comp_ctx == q)
			set_64bit_val(cqe, 8, 0);

		cq_head = (cq_head + 1) % cq->cq_ring.size;
		if (!cq_head)
			temp ^= 1;
	} while (true);
}

/**
 * irdma_nop - post a nop
 * @qp: hw qp ptr
 * @wr_id: work request id
 * @signaled: signaled for completion
 * @post_sq: ring doorbell
 */
int irdma_nop(struct irdma_qp_uk *qp, u64 wr_id, bool signaled, bool post_sq)
{
	__le64 *wqe;
	u64 hdr;
	u32 wqe_idx;
	struct irdma_post_sq_info info = {};

	info.wr_id = wr_id;
	wqe = irdma_qp_get_next_send_wqe(qp, &wqe_idx, IRDMA_QP_WQE_MIN_QUANTA,
					 0, &info);
	if (!wqe)
		return -ENOMEM;

	irdma_clr_wqes(qp, wqe_idx);

	set_64bit_val(wqe, 0, 0);
	set_64bit_val(wqe, 8, 0);
	set_64bit_val(wqe, 16, 0);

	hdr = FIELD_PREP(IRDMAQPSQ_OPCODE, IRDMAQP_OP_NOP) |
	      FIELD_PREP(IRDMAQPSQ_SIGCOMPL, signaled) |
	      FIELD_PREP(IRDMAQPSQ_VALID, qp->swqe_polarity);

	dma_wmb(); /* make sure WQE is populated before valid bit is set */

	set_64bit_val(wqe, 24, hdr);
	if (post_sq)
		irdma_uk_qp_post_wr(qp);

	return 0;
}

/**
 * irdma_fragcnt_to_quanta_sq - calculate quanta based on fragment count for SQ
 * @frag_cnt: number of fragments
 * @quanta: quanta for frag_cnt
 */
int irdma_fragcnt_to_quanta_sq(u32 frag_cnt, u16 *quanta)
{
	switch (frag_cnt) {
	case 0:
	case 1:
		*quanta = IRDMA_QP_WQE_MIN_QUANTA;
		break;
	case 2:
	case 3:
		*quanta = 2;
		break;
	case 4:
	case 5:
		*quanta = 3;
		break;
	case 6:
	case 7:
		*quanta = 4;
		break;
	case 8:
	case 9:
		*quanta = 5;
		break;
	case 10:
	case 11:
		*quanta = 6;
		break;
	case 12:
	case 13:
		*quanta = 7;
		break;
	case 14:
	case 15: /* when immediate data is present */
		*quanta = 8;
		break;
	default:
		return -EINVAL;
	}

	return 0;
}

/**
 * irdma_fragcnt_to_wqesize_rq - calculate wqe size based on fragment count for RQ
 * @frag_cnt: number of fragments
 * @wqe_size: size in bytes given frag_cnt
 */
int irdma_fragcnt_to_wqesize_rq(u32 frag_cnt, u16 *wqe_size)
{
	switch (frag_cnt) {
	case 0:
	case 1:
		*wqe_size = 32;
		break;
	case 2:
	case 3:
		*wqe_size = 64;
		break;
	case 4:
	case 5:
	case 6:
	case 7:
		*wqe_size = 128;
		break;
	case 8:
	case 9:
	case 10:
	case 11:
	case 12:
	case 13:
	case 14:
		*wqe_size = 256;
		break;
	default:
		return -EINVAL;
	}

	return 0;
}<|MERGE_RESOLUTION|>--- conflicted
+++ resolved
@@ -93,18 +93,16 @@
  */
 void irdma_clr_wqes(struct irdma_qp_uk *qp, u32 qp_wqe_idx)
 {
-	struct irdma_qp_quanta *sq;
+	__le64 *wqe;
 	u32 wqe_idx;
 
 	if (!(qp_wqe_idx & 0x7F)) {
 		wqe_idx = (qp_wqe_idx + 128) % qp->sq_ring.size;
-		sq = qp->sq_base + wqe_idx;
+		wqe = qp->sq_base[wqe_idx].elem;
 		if (wqe_idx)
-			memset(sq, qp->swqe_polarity ? 0 : 0xFF,
-			       128 * sizeof(*sq));
+			memset(wqe, qp->swqe_polarity ? 0 : 0xFF, 0x1000);
 		else
-			memset(sq, qp->swqe_polarity ? 0xFF : 0,
-			       128 * sizeof(*sq));
+			memset(wqe, qp->swqe_polarity ? 0xFF : 0, 0x1000);
 	}
 }
 
@@ -127,7 +125,10 @@
 	hw_sq_tail = (u32)FIELD_GET(IRDMA_QP_DBSA_HW_SQ_TAIL, temp);
 	sw_sq_head = IRDMA_RING_CURRENT_HEAD(qp->sq_ring);
 	if (sw_sq_head != qp->initial_ring.head) {
-		if (sw_sq_head != hw_sq_tail) {
+		if (qp->push_dropped) {
+			writel(qp->qp_id, qp->wqe_alloc_db);
+			qp->push_dropped = false;
+		} else if (sw_sq_head != hw_sq_tail) {
 			if (sw_sq_head > qp->initial_ring.head) {
 				if (hw_sq_tail >= qp->initial_ring.head &&
 				    hw_sq_tail < sw_sq_head)
@@ -144,6 +145,38 @@
 }
 
 /**
+ * irdma_qp_ring_push_db -  ring qp doorbell
+ * @qp: hw qp ptr
+ * @wqe_idx: wqe index
+ */
+static void irdma_qp_ring_push_db(struct irdma_qp_uk *qp, u32 wqe_idx)
+{
+	set_32bit_val(qp->push_db, 0,
+		      FIELD_PREP(IRDMA_WQEALLOC_WQE_DESC_INDEX, wqe_idx >> 3) | qp->qp_id);
+	qp->initial_ring.head = qp->sq_ring.head;
+	qp->push_mode = true;
+	qp->push_dropped = false;
+}
+
+void irdma_qp_push_wqe(struct irdma_qp_uk *qp, __le64 *wqe, u16 quanta,
+		       u32 wqe_idx, bool post_sq)
+{
+	__le64 *push;
+
+	if (IRDMA_RING_CURRENT_HEAD(qp->initial_ring) !=
+		    IRDMA_RING_CURRENT_TAIL(qp->sq_ring) &&
+	    !qp->push_mode) {
+		if (post_sq)
+			irdma_uk_qp_post_wr(qp);
+	} else {
+		push = (__le64 *)((uintptr_t)qp->push_wqe +
+				  (wqe_idx & 0x7) * 0x20);
+		memcpy(push, wqe, quanta * IRDMA_QP_WQE_MIN_SIZE);
+		irdma_qp_ring_push_db(qp, wqe_idx);
+	}
+}
+
+/**
  * irdma_qp_get_next_send_wqe - pad with NOP if needed, return where next WR should go
  * @qp: hw qp ptr
  * @wqe_idx: return wqe index
@@ -157,6 +190,7 @@
 {
 	__le64 *wqe;
 	__le64 *wqe_0 = NULL;
+	u32 nop_wqe_idx;
 	u16 avail_quanta;
 	u16 i;
 
@@ -173,10 +207,14 @@
 			IRDMA_SQ_RING_FREE_QUANTA(qp->sq_ring))
 			return NULL;
 
+		nop_wqe_idx = IRDMA_RING_CURRENT_HEAD(qp->sq_ring);
 		for (i = 0; i < avail_quanta; i++) {
 			irdma_nop_1(qp);
 			IRDMA_RING_MOVE_HEAD_NOCHECK(qp->sq_ring);
 		}
+		if (qp->push_db && info->push_wqe)
+			irdma_qp_push_wqe(qp, qp->sq_base[nop_wqe_idx].elem,
+					  avail_quanta, nop_wqe_idx, true);
 	}
 
 	*wqe_idx = IRDMA_RING_CURRENT_HEAD(qp->sq_ring);
@@ -242,6 +280,8 @@
 	bool read_fence = false;
 	u16 quanta;
 
+	info->push_wqe = qp->push_db ? true : false;
+
 	op_info = &info->op.rdma_write;
 	if (op_info->num_lo_sges > qp->max_sq_frag_cnt)
 		return -EINVAL;
@@ -302,6 +342,7 @@
 	      FIELD_PREP(IRDMAQPSQ_IMMDATAFLAG, info->imm_data_valid) |
 	      FIELD_PREP(IRDMAQPSQ_REPORTRTT, info->report_rtt) |
 	      FIELD_PREP(IRDMAQPSQ_ADDFRAGCNT, addl_frag_cnt) |
+	      FIELD_PREP(IRDMAQPSQ_PUSHWQE, info->push_wqe) |
 	      FIELD_PREP(IRDMAQPSQ_READFENCE, read_fence) |
 	      FIELD_PREP(IRDMAQPSQ_LOCALFENCE, info->local_fence) |
 	      FIELD_PREP(IRDMAQPSQ_SIGCOMPL, info->signaled) |
@@ -310,9 +351,12 @@
 	dma_wmb(); /* make sure WQE is populated before valid bit is set */
 
 	set_64bit_val(wqe, 24, hdr);
-
-	if (post_sq)
-		irdma_uk_qp_post_wr(qp);
+	if (info->push_wqe) {
+		irdma_qp_push_wqe(qp, wqe, quanta, wqe_idx, post_sq);
+	} else {
+		if (post_sq)
+			irdma_uk_qp_post_wr(qp);
+	}
 
 	return 0;
 }
@@ -337,6 +381,8 @@
 	u16 quanta;
 	u64 hdr;
 
+	info->push_wqe = qp->push_db ? true : false;
+
 	op_info = &info->op.rdma_read;
 	if (qp->max_sq_frag_cnt < op_info->num_lo_sges)
 		return -EINVAL;
@@ -383,6 +429,7 @@
 	      FIELD_PREP(IRDMAQPSQ_ADDFRAGCNT, addl_frag_cnt) |
 	      FIELD_PREP(IRDMAQPSQ_OPCODE,
 			 (inv_stag ? IRDMAQP_OP_RDMA_READ_LOC_INV : IRDMAQP_OP_RDMA_READ)) |
+	      FIELD_PREP(IRDMAQPSQ_PUSHWQE, info->push_wqe) |
 	      FIELD_PREP(IRDMAQPSQ_READFENCE, info->read_fence) |
 	      FIELD_PREP(IRDMAQPSQ_LOCALFENCE, local_fence) |
 	      FIELD_PREP(IRDMAQPSQ_SIGCOMPL, info->signaled) |
@@ -391,9 +438,12 @@
 	dma_wmb(); /* make sure WQE is populated before valid bit is set */
 
 	set_64bit_val(wqe, 24, hdr);
-
-	if (post_sq)
-		irdma_uk_qp_post_wr(qp);
+	if (info->push_wqe) {
+		irdma_qp_push_wqe(qp, wqe, quanta, wqe_idx, post_sq);
+	} else {
+		if (post_sq)
+			irdma_uk_qp_post_wr(qp);
+	}
 
 	return 0;
 }
@@ -415,6 +465,8 @@
 	u32 frag_cnt, addl_frag_cnt;
 	bool read_fence = false;
 	u16 quanta;
+
+	info->push_wqe = qp->push_db ? true : false;
 
 	op_info = &info->op.send;
 	if (qp->max_sq_frag_cnt < op_info->num_sges)
@@ -476,6 +528,7 @@
 	      FIELD_PREP(IRDMAQPSQ_REPORTRTT, (info->report_rtt ? 1 : 0)) |
 	      FIELD_PREP(IRDMAQPSQ_OPCODE, info->op_type) |
 	      FIELD_PREP(IRDMAQPSQ_ADDFRAGCNT, addl_frag_cnt) |
+	      FIELD_PREP(IRDMAQPSQ_PUSHWQE, info->push_wqe) |
 	      FIELD_PREP(IRDMAQPSQ_READFENCE, read_fence) |
 	      FIELD_PREP(IRDMAQPSQ_LOCALFENCE, info->local_fence) |
 	      FIELD_PREP(IRDMAQPSQ_SIGCOMPL, info->signaled) |
@@ -486,9 +539,12 @@
 	dma_wmb(); /* make sure WQE is populated before valid bit is set */
 
 	set_64bit_val(wqe, 24, hdr);
-
-	if (post_sq)
-		irdma_uk_qp_post_wr(qp);
+	if (info->push_wqe) {
+		irdma_qp_push_wqe(qp, wqe, quanta, wqe_idx, post_sq);
+	} else {
+		if (post_sq)
+			irdma_uk_qp_post_wr(qp);
+	}
 
 	return 0;
 }
@@ -662,7 +718,6 @@
 	u32 i, total_size = 0;
 	u16 quanta;
 
-<<<<<<< HEAD
 	info->push_wqe = qp->push_db ? true : false;
 	op_info = &info->op.rdma_write;
 
@@ -675,19 +730,6 @@
 	if (unlikely(total_size > qp->max_inline_data))
 		return -EINVAL;
 
-=======
-	op_info = &info->op.rdma_write;
-
-	if (unlikely(qp->max_sq_frag_cnt < op_info->num_lo_sges))
-		return -EINVAL;
-
-	for (i = 0; i < op_info->num_lo_sges; i++)
-		total_size += op_info->lo_sg_list[i].length;
-
-	if (unlikely(total_size > qp->max_inline_data))
-		return -EINVAL;
-
->>>>>>> e475cc1c
 	quanta = qp->wqe_ops.iw_inline_data_size_to_quanta(total_size);
 	wqe = irdma_qp_get_next_send_wqe(qp, &wqe_idx, quanta, total_size,
 					 info);
@@ -706,6 +748,7 @@
 	      FIELD_PREP(IRDMAQPSQ_REPORTRTT, info->report_rtt ? 1 : 0) |
 	      FIELD_PREP(IRDMAQPSQ_INLINEDATAFLAG, 1) |
 	      FIELD_PREP(IRDMAQPSQ_IMMDATAFLAG, info->imm_data_valid ? 1 : 0) |
+	      FIELD_PREP(IRDMAQPSQ_PUSHWQE, info->push_wqe ? 1 : 0) |
 	      FIELD_PREP(IRDMAQPSQ_READFENCE, read_fence) |
 	      FIELD_PREP(IRDMAQPSQ_LOCALFENCE, info->local_fence) |
 	      FIELD_PREP(IRDMAQPSQ_SIGCOMPL, info->signaled) |
@@ -722,8 +765,12 @@
 
 	set_64bit_val(wqe, 24, hdr);
 
-	if (post_sq)
-		irdma_uk_qp_post_wr(qp);
+	if (info->push_wqe) {
+		irdma_qp_push_wqe(qp, wqe, quanta, wqe_idx, post_sq);
+	} else {
+		if (post_sq)
+			irdma_uk_qp_post_wr(qp);
+	}
 
 	return 0;
 }
@@ -745,25 +792,15 @@
 	u32 i, total_size = 0;
 	u16 quanta;
 
-<<<<<<< HEAD
 	info->push_wqe = qp->push_db ? true : false;
-=======
->>>>>>> e475cc1c
 	op_info = &info->op.send;
 
 	if (unlikely(qp->max_sq_frag_cnt < op_info->num_sges))
 		return -EINVAL;
-<<<<<<< HEAD
 
 	for (i = 0; i < op_info->num_sges; i++)
 		total_size += op_info->sg_list[i].length;
 
-=======
-
-	for (i = 0; i < op_info->num_sges; i++)
-		total_size += op_info->sg_list[i].length;
-
->>>>>>> e475cc1c
 	if (unlikely(total_size > qp->max_inline_data))
 		return -EINVAL;
 
@@ -788,6 +825,7 @@
 			 (info->imm_data_valid ? 1 : 0)) |
 	      FIELD_PREP(IRDMAQPSQ_REPORTRTT, (info->report_rtt ? 1 : 0)) |
 	      FIELD_PREP(IRDMAQPSQ_INLINEDATAFLAG, 1) |
+	      FIELD_PREP(IRDMAQPSQ_PUSHWQE, info->push_wqe) |
 	      FIELD_PREP(IRDMAQPSQ_READFENCE, read_fence) |
 	      FIELD_PREP(IRDMAQPSQ_LOCALFENCE, info->local_fence) |
 	      FIELD_PREP(IRDMAQPSQ_SIGCOMPL, info->signaled) |
@@ -805,8 +843,12 @@
 
 	set_64bit_val(wqe, 24, hdr);
 
-	if (post_sq)
-		irdma_uk_qp_post_wr(qp);
+	if (info->push_wqe) {
+		irdma_qp_push_wqe(qp, wqe, quanta, wqe_idx, post_sq);
+	} else {
+		if (post_sq)
+			irdma_uk_qp_post_wr(qp);
+	}
 
 	return 0;
 }
@@ -828,6 +870,7 @@
 	bool local_fence = false;
 	struct ib_sge sge = {};
 
+	info->push_wqe = qp->push_db ? true : false;
 	op_info = &info->op.inv_local_stag;
 	local_fence = info->local_fence;
 
@@ -844,6 +887,7 @@
 	set_64bit_val(wqe, 16, 0);
 
 	hdr = FIELD_PREP(IRDMAQPSQ_OPCODE, IRDMA_OP_TYPE_INV_STAG) |
+	      FIELD_PREP(IRDMAQPSQ_PUSHWQE, info->push_wqe) |
 	      FIELD_PREP(IRDMAQPSQ_READFENCE, info->read_fence) |
 	      FIELD_PREP(IRDMAQPSQ_LOCALFENCE, local_fence) |
 	      FIELD_PREP(IRDMAQPSQ_SIGCOMPL, info->signaled) |
@@ -853,8 +897,13 @@
 
 	set_64bit_val(wqe, 24, hdr);
 
-	if (post_sq)
-		irdma_uk_qp_post_wr(qp);
+	if (info->push_wqe) {
+		irdma_qp_push_wqe(qp, wqe, IRDMA_QP_WQE_MIN_QUANTA, wqe_idx,
+				  post_sq);
+	} else {
+		if (post_sq)
+			irdma_uk_qp_post_wr(qp);
+	}
 
 	return 0;
 }
@@ -1073,6 +1122,7 @@
 
 	info->q_type = (u8)FIELD_GET(IRDMA_CQ_SQ, qword3);
 	info->error = (bool)FIELD_GET(IRDMA_CQ_ERROR, qword3);
+	info->push_dropped = (bool)FIELD_GET(IRDMACQ_PSHDROP, qword3);
 	info->ipv4 = (bool)FIELD_GET(IRDMACQ_IPV4, qword3);
 	if (info->error) {
 		info->major_err = FIELD_GET(IRDMA_CQ_MAJERR, qword3);
@@ -1109,11 +1159,7 @@
 	}
 	wqe_idx = (u32)FIELD_GET(IRDMA_CQ_WQEIDX, qword3);
 	info->qp_handle = (irdma_qp_handle)(unsigned long)qp;
-<<<<<<< HEAD
 	info->op_type = (u8)FIELD_GET(IRDMA_CQ_SQ, qword3);
-=======
-	info->op_type = (u8)FIELD_GET(IRDMACQ_OP, qword3);
->>>>>>> e475cc1c
 
 	if (info->q_type == IRDMA_CQE_QTYPE_RQ) {
 		u32 array_idx;
@@ -1164,6 +1210,11 @@
 				       sizeof(struct irdma_cq_poll_info));
 				return irdma_uk_cq_poll_cmpl(cq, info);
 			}
+		}
+		/*cease posting push mode on push drop*/
+		if (info->push_dropped) {
+			qp->push_mode = false;
+			qp->push_dropped = true;
 		}
 		if (info->comp_status != IRDMA_COMPL_STATUS_FLUSHED) {
 			info->wr_id = qp->sq_wrtrk_array[wqe_idx].wrid;
@@ -1296,12 +1347,10 @@
 int irdma_get_sqdepth(struct irdma_uk_attrs *uk_attrs, u32 sq_size, u8 shift,
 		      u32 *sqdepth)
 {
-	u32 min_size = (u32)uk_attrs->min_hw_wq_size << shift;
-
 	*sqdepth = irdma_qp_round_up((sq_size << shift) + IRDMA_SQ_RSVD);
 
-	if (*sqdepth < min_size)
-		*sqdepth = min_size;
+	if (*sqdepth < (IRDMA_QP_SW_MIN_WQSIZE << shift))
+		*sqdepth = IRDMA_QP_SW_MIN_WQSIZE << shift;
 	else if (*sqdepth > uk_attrs->max_hw_wq_quanta)
 		return -EINVAL;
 
@@ -1318,12 +1367,10 @@
 int irdma_get_rqdepth(struct irdma_uk_attrs *uk_attrs, u32 rq_size, u8 shift,
 		      u32 *rqdepth)
 {
-	u32 min_size = (u32)uk_attrs->min_hw_wq_size << shift;
-
 	*rqdepth = irdma_qp_round_up((rq_size << shift) + IRDMA_RQ_RSVD);
 
-	if (*rqdepth < min_size)
-		*rqdepth = min_size;
+	if (*rqdepth < (IRDMA_QP_SW_MIN_WQSIZE << shift))
+		*rqdepth = IRDMA_QP_SW_MIN_WQSIZE << shift;
 	else if (*rqdepth > uk_attrs->max_hw_rq_quanta)
 		return -EINVAL;
 
@@ -1363,78 +1410,6 @@
 	IRDMA_RING_MOVE_HEAD_BY_COUNT_NOCHECK(qp->sq_ring, move_cnt);
 	IRDMA_RING_MOVE_TAIL_BY_COUNT(qp->sq_ring, move_cnt);
 	IRDMA_RING_MOVE_HEAD_BY_COUNT_NOCHECK(qp->initial_ring, move_cnt);
-}
-
-/**
- * irdma_uk_calc_shift_wq - calculate WQE shift for both SQ and RQ
- * @ukinfo: qp initialization info
- * @sq_shift: Returns shift of SQ
- * @rq_shift: Returns shift of RQ
- */
-void irdma_uk_calc_shift_wq(struct irdma_qp_uk_init_info *ukinfo, u8 *sq_shift,
-			    u8 *rq_shift)
-{
-	bool imm_support = ukinfo->uk_attrs->hw_rev >= IRDMA_GEN_2;
-
-	irdma_get_wqe_shift(ukinfo->uk_attrs,
-			    imm_support ? ukinfo->max_sq_frag_cnt + 1 :
-					  ukinfo->max_sq_frag_cnt,
-			    ukinfo->max_inline_data, sq_shift);
-
-	irdma_get_wqe_shift(ukinfo->uk_attrs, ukinfo->max_rq_frag_cnt, 0,
-			    rq_shift);
-
-	if (ukinfo->uk_attrs->hw_rev == IRDMA_GEN_1) {
-		if (ukinfo->abi_ver > 4)
-			*rq_shift = IRDMA_MAX_RQ_WQE_SHIFT_GEN1;
-	}
-}
-
-/**
- * irdma_uk_calc_depth_shift_sq - calculate depth and shift for SQ size.
- * @ukinfo: qp initialization info
- * @sq_depth: Returns depth of SQ
- * @sq_shift: Returns shift of SQ
- */
-int irdma_uk_calc_depth_shift_sq(struct irdma_qp_uk_init_info *ukinfo,
-				 u32 *sq_depth, u8 *sq_shift)
-{
-	bool imm_support = ukinfo->uk_attrs->hw_rev >= IRDMA_GEN_2;
-	int status;
-
-	irdma_get_wqe_shift(ukinfo->uk_attrs,
-			    imm_support ? ukinfo->max_sq_frag_cnt + 1 :
-			    ukinfo->max_sq_frag_cnt,
-			    ukinfo->max_inline_data, sq_shift);
-	status = irdma_get_sqdepth(ukinfo->uk_attrs, ukinfo->sq_size,
-				   *sq_shift, sq_depth);
-
-	return status;
-}
-
-/**
- * irdma_uk_calc_depth_shift_rq - calculate depth and shift for RQ size.
- * @ukinfo: qp initialization info
- * @rq_depth: Returns depth of RQ
- * @rq_shift: Returns shift of RQ
- */
-int irdma_uk_calc_depth_shift_rq(struct irdma_qp_uk_init_info *ukinfo,
-				 u32 *rq_depth, u8 *rq_shift)
-{
-	int status;
-
-	irdma_get_wqe_shift(ukinfo->uk_attrs, ukinfo->max_rq_frag_cnt, 0,
-			    rq_shift);
-
-	if (ukinfo->uk_attrs->hw_rev == IRDMA_GEN_1) {
-		if (ukinfo->abi_ver > 4)
-			*rq_shift = IRDMA_MAX_RQ_WQE_SHIFT_GEN1;
-	}
-
-	status = irdma_get_rqdepth(ukinfo->uk_attrs, ukinfo->rq_size,
-				   *rq_shift, rq_depth);
-
-	return status;
 }
 
 /**
@@ -1451,12 +1426,23 @@
 {
 	int ret_code = 0;
 	u32 sq_ring_size;
+	u8 sqshift, rqshift;
 
 	qp->uk_attrs = info->uk_attrs;
 	if (info->max_sq_frag_cnt > qp->uk_attrs->max_hw_wq_frags ||
 	    info->max_rq_frag_cnt > qp->uk_attrs->max_hw_wq_frags)
 		return -EINVAL;
 
+	irdma_get_wqe_shift(qp->uk_attrs, info->max_rq_frag_cnt, 0, &rqshift);
+	if (qp->uk_attrs->hw_rev == IRDMA_GEN_1) {
+		irdma_get_wqe_shift(qp->uk_attrs, info->max_sq_frag_cnt,
+				    info->max_inline_data, &sqshift);
+		if (info->abi_ver > 4)
+			rqshift = IRDMA_MAX_RQ_WQE_SHIFT_GEN1;
+	} else {
+		irdma_get_wqe_shift(qp->uk_attrs, info->max_sq_frag_cnt + 1,
+				    info->max_inline_data, &sqshift);
+	}
 	qp->qp_caps = info->qp_caps;
 	qp->sq_base = info->sq;
 	qp->rq_base = info->rq;
@@ -1468,6 +1454,7 @@
 	qp->wqe_alloc_db = info->wqe_alloc_db;
 	qp->qp_id = info->qp_id;
 	qp->sq_size = info->sq_size;
+	qp->push_mode = false;
 	qp->max_sq_frag_cnt = info->max_sq_frag_cnt;
 	sq_ring_size = qp->sq_size << info->sq_shift;
 	IRDMA_RING_INIT(qp->sq_ring, sq_ring_size);
@@ -1484,9 +1471,9 @@
 	qp->rq_size = info->rq_size;
 	qp->max_rq_frag_cnt = info->max_rq_frag_cnt;
 	qp->max_inline_data = info->max_inline_data;
-	qp->rq_wqe_size = info->rq_shift;
+	qp->rq_wqe_size = rqshift;
 	IRDMA_RING_INIT(qp->rq_ring, qp->rq_size);
-	qp->rq_wqe_size_multiplier = 1 << info->rq_shift;
+	qp->rq_wqe_size_multiplier = 1 << rqshift;
 	if (qp->uk_attrs->hw_rev == IRDMA_GEN_1)
 		qp->wqe_ops = iw_wqe_uk_ops_gen_1;
 	else
@@ -1538,9 +1525,6 @@
 		if (polarity != temp)
 			break;
 
-		/* Ensure CQE contents are read after valid bit is checked */
-		dma_rmb();
-
 		get_64bit_val(cqe, 8, &comp_ctx);
 		if ((void *)(unsigned long)comp_ctx == q)
 			set_64bit_val(cqe, 8, 0);
@@ -1565,6 +1549,7 @@
 	u32 wqe_idx;
 	struct irdma_post_sq_info info = {};
 
+	info.push_wqe = false;
 	info.wr_id = wr_id;
 	wqe = irdma_qp_get_next_send_wqe(qp, &wqe_idx, IRDMA_QP_WQE_MIN_QUANTA,
 					 0, &info);
