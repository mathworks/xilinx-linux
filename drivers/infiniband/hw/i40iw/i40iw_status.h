/*******************************************************************************
*
* Copyright (c) 2015-2016 Intel Corporation.  All rights reserved.
*
* This software is available to you under a choice of one of two
* licenses.  You may choose to be licensed under the terms of the GNU
* General Public License (GPL) Version 2, available from the file
* COPYING in the main directory of this source tree, or the
* OpenFabrics.org BSD license below:
*
*   Redistribution and use in source and binary forms, with or
*   without modification, are permitted provided that the following
*   conditions are met:
*
*    - Redistributions of source code must retain the above
*	copyright notice, this list of conditions and the following
*	disclaimer.
*
*    - Redistributions in binary form must reproduce the above
*	copyright notice, this list of conditions and the following
*	disclaimer in the documentation and/or other materials
*	provided with the distribution.
*
* THE SOFTWARE IS PROVIDED "AS IS", WITHOUT WARRANTY OF ANY KIND,
* EXPRESS OR IMPLIED, INCLUDING BUT NOT LIMITED TO THE WARRANTIES OF
* MERCHANTABILITY, FITNESS FOR A PARTICULAR PURPOSE AND
* NONINFRINGEMENT. IN NO EVENT SHALL THE AUTHORS OR COPYRIGHT HOLDERS
* BE LIABLE FOR ANY CLAIM, DAMAGES OR OTHER LIABILITY, WHETHER IN AN
* ACTION OF CONTRACT, TORT OR OTHERWISE, ARISING FROM, OUT OF OR IN
* CONNECTION WITH THE SOFTWARE OR THE USE OR OTHER DEALINGS IN THE
* SOFTWARE.
*
*******************************************************************************/

#ifndef I40IW_STATUS_H
#define I40IW_STATUS_H

/* Error Codes */
enum i40iw_status_code {
	I40IW_SUCCESS = 0,
	I40IW_ERR_NVM = -1,
	I40IW_ERR_NVM_CHECKSUM = -2,
	I40IW_ERR_CONFIG = -4,
	I40IW_ERR_PARAM = -5,
	I40IW_ERR_DEVICE_NOT_SUPPORTED = -6,
	I40IW_ERR_RESET_FAILED = -7,
	I40IW_ERR_SWFW_SYNC = -8,
	I40IW_ERR_NO_MEMORY = -9,
	I40IW_ERR_BAD_PTR = -10,
	I40IW_ERR_INVALID_PD_ID = -11,
	I40IW_ERR_INVALID_QP_ID = -12,
	I40IW_ERR_INVALID_CQ_ID = -13,
	I40IW_ERR_INVALID_CEQ_ID = -14,
	I40IW_ERR_INVALID_AEQ_ID = -15,
	I40IW_ERR_INVALID_SIZE = -16,
	I40IW_ERR_INVALID_ARP_INDEX = -17,
	I40IW_ERR_INVALID_FPM_FUNC_ID = -18,
	I40IW_ERR_QP_INVALID_MSG_SIZE = -19,
	I40IW_ERR_QP_TOOMANY_WRS_POSTED = -20,
	I40IW_ERR_INVALID_FRAG_COUNT = -21,
	I40IW_ERR_QUEUE_EMPTY = -22,
	I40IW_ERR_INVALID_ALIGNMENT = -23,
	I40IW_ERR_FLUSHED_QUEUE = -24,
	I40IW_ERR_INVALID_PUSH_PAGE_INDEX = -25,
	I40IW_ERR_INVALID_INLINE_DATA_SIZE = -26,
	I40IW_ERR_TIMEOUT = -27,
	I40IW_ERR_OPCODE_MISMATCH = -28,
	I40IW_ERR_CQP_COMPL_ERROR = -29,
	I40IW_ERR_INVALID_VF_ID = -30,
	I40IW_ERR_INVALID_HMCFN_ID = -31,
	I40IW_ERR_BACKING_PAGE_ERROR = -32,
	I40IW_ERR_NO_PBLCHUNKS_AVAILABLE = -33,
	I40IW_ERR_INVALID_PBLE_INDEX = -34,
	I40IW_ERR_INVALID_SD_INDEX = -35,
	I40IW_ERR_INVALID_PAGE_DESC_INDEX = -36,
	I40IW_ERR_INVALID_SD_TYPE = -37,
	I40IW_ERR_MEMCPY_FAILED = -38,
	I40IW_ERR_INVALID_HMC_OBJ_INDEX = -39,
	I40IW_ERR_INVALID_HMC_OBJ_COUNT = -40,
	I40IW_ERR_INVALID_SRQ_ARM_LIMIT = -41,
	I40IW_ERR_SRQ_ENABLED = -42,
	I40IW_ERR_BUF_TOO_SHORT = -43,
	I40IW_ERR_BAD_IWARP_CQE = -44,
	I40IW_ERR_NVM_BLANK_MODE = -45,
	I40IW_ERR_NOT_IMPLEMENTED = -46,
	I40IW_ERR_PE_DOORBELL_NOT_ENABLED = -47,
	I40IW_ERR_NOT_READY = -48,
	I40IW_NOT_SUPPORTED = -49,
	I40IW_ERR_FIRMWARE_API_VERSION = -50,
	I40IW_ERR_RING_FULL = -51,
	I40IW_ERR_MPA_CRC = -61,
	I40IW_ERR_NO_TXBUFS = -62,
	I40IW_ERR_SEQ_NUM = -63,
	I40IW_ERR_list_empty = -64,
	I40IW_ERR_INVALID_MAC_ADDR = -65,
	I40IW_ERR_BAD_STAG      = -66,
	I40IW_ERR_CQ_COMPL_ERROR = -67,
<<<<<<< HEAD
	I40IW_ERR_QUEUE_DESTROYED = -68
=======
	I40IW_ERR_QUEUE_DESTROYED = -68,
	I40IW_ERR_INVALID_FEAT_CNT = -69
>>>>>>> 24b8d41d

};
#endif<|MERGE_RESOLUTION|>--- conflicted
+++ resolved
@@ -95,12 +95,8 @@
 	I40IW_ERR_INVALID_MAC_ADDR = -65,
 	I40IW_ERR_BAD_STAG      = -66,
 	I40IW_ERR_CQ_COMPL_ERROR = -67,
-<<<<<<< HEAD
-	I40IW_ERR_QUEUE_DESTROYED = -68
-=======
 	I40IW_ERR_QUEUE_DESTROYED = -68,
 	I40IW_ERR_INVALID_FEAT_CNT = -69
->>>>>>> 24b8d41d
 
 };
 #endif