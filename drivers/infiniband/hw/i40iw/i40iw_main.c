--- conflicted
+++ resolved
@@ -95,13 +95,9 @@
 	.notifier_call = i40iw_net_event
 };
 
-<<<<<<< HEAD
-static atomic_t i40iw_notifiers_registered;
-=======
 static struct notifier_block i40iw_netdevice_notifier = {
 	.notifier_call = i40iw_netdevice_event
 };
->>>>>>> 24b8d41d
 
 /**
  * i40iw_find_i40e_handler - find a handler given a client info
@@ -270,10 +266,7 @@
 		i40iw_wr32(dev->hw, I40E_PFINT_DYN_CTLN(msix_vec->idx - 1), 0);
 	else
 		i40iw_wr32(dev->hw, I40E_VFINT_DYN_CTLN1(msix_vec->idx - 1), 0);
-<<<<<<< HEAD
-=======
 	irq_set_affinity_hint(msix_vec->irq, NULL);
->>>>>>> 24b8d41d
 	free_irq(msix_vec->irq, dev_id);
 }
 
@@ -1178,11 +1171,7 @@
 {
 	struct net_device *ip_dev;
 	struct inet6_dev *idev;
-<<<<<<< HEAD
-	struct inet6_ifaddr *ifp;
-=======
 	struct inet6_ifaddr *ifp, *tmp;
->>>>>>> 24b8d41d
 	u32 local_ipaddr6[4];
 
 	rcu_read_lock();
@@ -1399,13 +1388,6 @@
  */
 static void i40iw_register_notifiers(void)
 {
-<<<<<<< HEAD
-	if (atomic_inc_return(&i40iw_notifiers_registered) == 1) {
-		register_inetaddr_notifier(&i40iw_inetaddr_notifier);
-		register_inet6addr_notifier(&i40iw_inetaddr6_notifier);
-		register_netevent_notifier(&i40iw_net_notifier);
-	}
-=======
 	register_inetaddr_notifier(&i40iw_inetaddr_notifier);
 	register_inet6addr_notifier(&i40iw_inetaddr6_notifier);
 	register_netevent_notifier(&i40iw_net_notifier);
@@ -1422,7 +1404,6 @@
 	unregister_inetaddr_notifier(&i40iw_inetaddr_notifier);
 	unregister_inet6addr_notifier(&i40iw_inetaddr6_notifier);
 	unregister_netdevice_notifier(&i40iw_netdevice_notifier);
->>>>>>> 24b8d41d
 }
 
 /**
@@ -1508,21 +1489,10 @@
 	case IP_ADDR_REGISTERED:
 		if (!iwdev->reset)
 			i40iw_del_macip_entry(iwdev, (u8)iwdev->mac_ip_table_idx);
-<<<<<<< HEAD
-		/* fallthrough */
-	case INET_NOTIFIER:
-		if (!atomic_dec_return(&i40iw_notifiers_registered)) {
-			unregister_netevent_notifier(&i40iw_net_notifier);
-			unregister_inetaddr_notifier(&i40iw_inetaddr_notifier);
-			unregister_inet6addr_notifier(&i40iw_inetaddr6_notifier);
-		}
-		/* fallthrough */
-=======
 		fallthrough;
 	case PBLE_CHUNK_MEM:
 		i40iw_destroy_pble_pool(dev, iwdev->pble_rsrc);
 		fallthrough;
->>>>>>> 24b8d41d
 	case CEQ_CREATED:
 		i40iw_dele_ceqs(iwdev);
 		fallthrough;
@@ -1606,17 +1576,10 @@
 	if (status)
 		goto exit;
 	iwdev->obj_next = iwdev->obj_mem;
-<<<<<<< HEAD
-	iwdev->push_mode = push_mode;
-
-	init_waitqueue_head(&iwdev->vchnl_waitq);
-	init_waitqueue_head(&dev->vf_reqs);
-=======
 
 	init_waitqueue_head(&iwdev->vchnl_waitq);
 	init_waitqueue_head(&dev->vf_reqs);
 	init_waitqueue_head(&iwdev->close_wq);
->>>>>>> 24b8d41d
 
 	status = i40iw_initialize_dev(iwdev, ldev);
 exit:
@@ -1728,14 +1691,8 @@
 		status = i40iw_hmc_init_pble(&iwdev->sc_dev, iwdev->pble_rsrc);
 		if (status)
 			break;
-<<<<<<< HEAD
-		iwdev->virtchnl_wq = alloc_ordered_workqueue("iwvch", WQ_MEM_RECLAIM);
-		i40iw_register_notifiers();
-		iwdev->init_state = INET_NOTIFIER;
-=======
 		iwdev->init_state = PBLE_CHUNK_MEM;
 		iwdev->virtchnl_wq = alloc_ordered_workqueue("iwvch", WQ_MEM_RECLAIM);
->>>>>>> 24b8d41d
 		status = i40iw_add_mac_ip(iwdev);
 		if (status)
 			break;
@@ -2005,11 +1962,7 @@
 bool i40iw_vf_clear_to_send(struct i40iw_sc_dev *dev)
 {
 	struct i40iw_device *iwdev;
-<<<<<<< HEAD
-	wait_queue_t wait;
-=======
 	wait_queue_entry_t wait;
->>>>>>> 24b8d41d
 
 	iwdev = dev->back_dev;
 
