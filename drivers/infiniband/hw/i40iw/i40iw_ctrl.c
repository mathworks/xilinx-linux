--- conflicted
+++ resolved
@@ -141,10 +141,6 @@
 	u64 base = 0;
 	u32 i, j;
 	u32 k = 0;
-<<<<<<< HEAD
-	u32 low;
-=======
->>>>>>> 24b8d41d
 
 	/* copy base values in obj_info */
 	for (i = I40IW_HMC_IW_QP, j = 0; i <= I40IW_HMC_IW_PBLE; i++, j += 8) {
@@ -161,11 +157,6 @@
 			base = info[i].base;
 			k = i;
 		}
-<<<<<<< HEAD
-		low = (u32)(temp);
-		if (low)
-			info[i].cnt = low;
-=======
 		if (i == I40IW_HMC_IW_APBVT_ENTRY) {
 			info[i].cnt = 1;
 			continue;
@@ -176,7 +167,6 @@
 			info[i].cnt = (u32)RS_64(temp, I40IW_QUERY_FPM_MAX_CQS);
 		else
 			info[i].cnt = (u32)(temp);
->>>>>>> 24b8d41d
 	}
 	size = info[k].cnt * info[k].size + info[k].base;
 	if (size & 0x1FFFFF)
@@ -3359,13 +3349,9 @@
 	u64 temp, header;
 	u64 *wqe;
 	u32 wqe_idx;
-<<<<<<< HEAD
-
-=======
 	enum i40iw_page_size page_size;
 
 	page_size = (info->page_size == 0x200000) ? I40IW_PAGE_SIZE_2M : I40IW_PAGE_SIZE_4K;
->>>>>>> 24b8d41d
 	wqe = i40iw_qp_get_next_send_wqe(&qp->qp_uk, &wqe_idx, I40IW_QP_WQE_MIN_SIZE,
 					 0, info->wr_id);
 	if (!wqe)
@@ -3392,11 +3378,7 @@
 		 LS_64(info->stag_idx, I40IWQPSQ_STAGINDEX) |
 		 LS_64(I40IWQP_OP_FAST_REGISTER, I40IWQPSQ_OPCODE) |
 		 LS_64(info->chunk_size, I40IWQPSQ_LPBLSIZE) |
-<<<<<<< HEAD
-		 LS_64(info->page_size, I40IWQPSQ_HPAGESIZE) |
-=======
 		 LS_64(page_size, I40IWQPSQ_HPAGESIZE) |
->>>>>>> 24b8d41d
 		 LS_64(info->access_rights, I40IWQPSQ_STAGRIGHTS) |
 		 LS_64(info->addr_type, I40IWQPSQ_VABASEDTO) |
 		 LS_64(info->read_fence, I40IWQPSQ_READFENCE) |
@@ -4017,10 +3999,6 @@
 	struct i40iw_virt_mem virt_mem;
 	u32 i, mem_size;
 	u32 qpwantedoriginal, qpwanted, mrwanted, pblewanted;
-<<<<<<< HEAD
-	u32 powerof2;
-=======
->>>>>>> 24b8d41d
 	u64 sd_needed;
 	u32 loop_count = 0;
 
@@ -4106,11 +4084,6 @@
 			pblewanted -= FPM_MULTIPLIER * 1000;
 	} while (sd_needed > hmc_fpm_misc->max_sds && loop_count < 2000);
 
-<<<<<<< HEAD
-	sd_needed = i40iw_est_sd(dev, hmc_info);
-
-=======
->>>>>>> 24b8d41d
 	i40iw_debug(dev, I40IW_DEBUG_HMC,
 		    "loop_cnt=%d, sd_needed=%lld, qpcnt = %d, cqcnt=%d, mrcnt=%d, pblecnt=%d\n",
 		    loop_count, sd_needed,
