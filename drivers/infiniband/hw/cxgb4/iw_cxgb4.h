--- conflicted
+++ resolved
@@ -327,8 +327,6 @@
 	struct list_head db_fc_list;
 	u32 avail_ird;
 	wait_queue_head_t wait;
-<<<<<<< HEAD
-=======
 };
 
 struct uld_ctx {
@@ -336,7 +334,6 @@
 	struct cxgb4_lld_info lldi;
 	struct c4iw_dev *dev;
 	struct work_struct reg_work;
->>>>>>> 24b8d41d
 };
 
 static inline struct c4iw_dev *to_c4iw_dev(struct ib_device *ibdev)
@@ -493,10 +490,6 @@
 	struct t4_wq wq;
 	spinlock_t lock;
 	struct mutex mutex;
-<<<<<<< HEAD
-	struct kref kref;
-=======
->>>>>>> 24b8d41d
 	wait_queue_head_t wait;
 	int sq_sig_all;
 	struct c4iw_srq *srq;
@@ -845,14 +838,10 @@
 	CN_MAX_CON_BUF
 };
 
-<<<<<<< HEAD
-#define FLOWC_LEN 80
-=======
 enum {
 	FLOWC_LEN = offsetof(struct fw_flowc_wr, mnemval[FW_FLOWC_MNEM_MAX])
 };
 
->>>>>>> 24b8d41d
 union cpl_wr_size {
 	struct cpl_abort_req abrt_req;
 	struct cpl_abort_rpl abrt_rpl;
@@ -1055,11 +1044,6 @@
 extern int db_fc_threshold;
 extern int db_coalescing_threshold;
 extern int use_dsgl;
-<<<<<<< HEAD
-void c4iw_drain_rq(struct ib_qp *qp);
-void c4iw_drain_sq(struct ib_qp *qp);
-void c4iw_invalidate_mr(struct c4iw_dev *rhp, u32 rkey);
-=======
 void c4iw_invalidate_mr(struct c4iw_dev *rhp, u32 rkey);
 void c4iw_dispatch_srq_limit_reached_event(struct c4iw_srq *srq);
 void c4iw_copy_wr_to_srq(struct t4_srq *srq, union t4_recv_wr *wqe, u8 len16);
@@ -1072,6 +1056,5 @@
 int c4iw_fill_res_cq_entry(struct sk_buff *msg, struct ib_cq *ibcq);
 int c4iw_fill_res_qp_entry(struct sk_buff *msg, struct ib_qp *ibqp);
 int c4iw_fill_res_cm_id_entry(struct sk_buff *msg, struct rdma_cm_id *cm_id);
->>>>>>> 24b8d41d
 
 #endif