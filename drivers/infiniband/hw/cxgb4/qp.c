--- conflicted
+++ resolved
@@ -785,11 +785,7 @@
 }
 
 static void build_tpte_memreg(struct fw_ri_fr_nsmr_tpte_wr *fr,
-<<<<<<< HEAD
-			      struct ib_reg_wr *wr, struct c4iw_mr *mhp,
-=======
 			      const struct ib_reg_wr *wr, struct c4iw_mr *mhp,
->>>>>>> 24b8d41d
 			      u8 *len16)
 {
 	__be64 *p = (__be64 *)fr->pbl;
@@ -821,13 +817,8 @@
 }
 
 static int build_memreg(struct t4_sq *sq, union t4_wr *wqe,
-<<<<<<< HEAD
-			struct ib_reg_wr *wr, struct c4iw_mr *mhp, u8 *len16,
-			bool dsgl_supported)
-=======
 			const struct ib_reg_wr *wr, struct c4iw_mr *mhp,
 			u8 *len16, bool dsgl_supported)
->>>>>>> 24b8d41d
 {
 	struct fw_ri_immd *imdp;
 	__be64 *p;
@@ -889,12 +880,8 @@
 	return 0;
 }
 
-<<<<<<< HEAD
-static int build_inv_stag(union t4_wr *wqe, struct ib_send_wr *wr, u8 *len16)
-=======
 static int build_inv_stag(union t4_wr *wqe, const struct ib_send_wr *wr,
 			  u8 *len16)
->>>>>>> 24b8d41d
 {
 	wqe->inv.stag_inv = cpu_to_be32(wr->ex.invalidate_rkey);
 	wqe->inv.r2 = 0;
@@ -902,36 +889,17 @@
 	return 0;
 }
 
-static void _free_qp(struct kref *kref)
-{
-	struct c4iw_qp *qhp;
-
-	qhp = container_of(kref, struct c4iw_qp, kref);
-	PDBG("%s qhp %p\n", __func__, qhp);
-	kfree(qhp);
-}
-
 void c4iw_qp_add_ref(struct ib_qp *qp)
 {
-<<<<<<< HEAD
-	PDBG("%s ib_qp %p\n", __func__, qp);
-	kref_get(&to_c4iw_qp(qp)->kref);
-=======
 	pr_debug("ib_qp %p\n", qp);
 	refcount_inc(&to_c4iw_qp(qp)->qp_refcnt);
->>>>>>> 24b8d41d
 }
 
 void c4iw_qp_rem_ref(struct ib_qp *qp)
 {
-<<<<<<< HEAD
-	PDBG("%s ib_qp %p\n", __func__, qp);
-	kref_put(&to_c4iw_qp(qp)->kref, _free_qp);
-=======
 	pr_debug("ib_qp %p\n", qp);
 	if (refcount_dec_and_test(&to_c4iw_qp(qp)->qp_refcnt))
 		complete(&to_c4iw_qp(qp)->qp_rel_comp);
->>>>>>> 24b8d41d
 }
 
 static void add_to_fc_list(struct list_head *head, struct list_head *entry)
@@ -1130,13 +1098,8 @@
 	 */
 	if (qhp->wq.flushed) {
 		spin_unlock_irqrestore(&qhp->lock, flag);
-<<<<<<< HEAD
-		*bad_wr = wr;
-		return -EINVAL;
-=======
 		err = complete_sq_drain_wrs(qhp, wr, bad_wr);
 		return err;
->>>>>>> 24b8d41d
 	}
 	num_wrs = t4_sq_avail(&qhp->wq);
 	if (num_wrs == 0) {
@@ -1213,12 +1176,7 @@
 			fw_opcode = FW_RI_RDMA_READ_WR;
 			swsqe->opcode = FW_RI_READ_REQ;
 			if (wr->opcode == IB_WR_RDMA_READ_WITH_INV) {
-<<<<<<< HEAD
-				c4iw_invalidate_mr(qhp->rhp,
-						   wr->sg_list[0].lkey);
-=======
 				c4iw_invalidate_mr(rhp, wr->sg_list[0].lkey);
->>>>>>> 24b8d41d
 				fw_flags = FW_RI_RDMA_READ_INVALIDATE;
 			} else {
 				fw_flags = 0;
@@ -1234,11 +1192,7 @@
 			struct c4iw_mr *mhp = to_c4iw_mr(reg_wr(wr)->mr);
 
 			swsqe->opcode = FW_RI_FAST_REGISTER;
-<<<<<<< HEAD
-			if (qhp->rhp->rdev.lldi.fr_nsmr_tpte_wr_support &&
-=======
 			if (rhp->rdev.lldi.fr_nsmr_tpte_wr_support &&
->>>>>>> 24b8d41d
 			    !mhp->attr.state && mhp->mpl_len <= 2) {
 				fw_opcode = FW_RI_FR_NSMR_TPTE_WR;
 				build_tpte_memreg(&wqe->fr_tpte, reg_wr(wr),
@@ -1247,11 +1201,7 @@
 				fw_opcode = FW_RI_FR_NSMR_WR;
 				err = build_memreg(&qhp->wq.sq, wqe, reg_wr(wr),
 				       mhp, &len16,
-<<<<<<< HEAD
-				       qhp->rhp->rdev.lldi.ulptx_memwrite_dsgl);
-=======
 				       rhp->rdev.lldi.ulptx_memwrite_dsgl);
->>>>>>> 24b8d41d
 				if (err)
 					break;
 			}
@@ -1264,11 +1214,7 @@
 			fw_opcode = FW_RI_INV_LSTAG_WR;
 			swsqe->opcode = FW_RI_LOCAL_INV;
 			err = build_inv_stag(wqe, wr, &len16);
-<<<<<<< HEAD
-			c4iw_invalidate_mr(qhp->rhp, wr->ex.invalidate_rkey);
-=======
 			c4iw_invalidate_mr(rhp, wr->ex.invalidate_rkey);
->>>>>>> 24b8d41d
 			break;
 		default:
 			pr_warn("%s post of type=%d TBD!\n", __func__,
@@ -1331,13 +1277,8 @@
 	 */
 	if (qhp->wq.flushed) {
 		spin_unlock_irqrestore(&qhp->lock, flag);
-<<<<<<< HEAD
-		*bad_wr = wr;
-		return -EINVAL;
-=======
 		complete_rq_drain_wrs(qhp, wr);
 		return err;
->>>>>>> 24b8d41d
 	}
 	num_wrs = t4_rq_avail(&qhp->wq);
 	if (num_wrs == 0) {
@@ -2144,14 +2085,8 @@
 		c4iw_modify_qp(rhp, qhp, C4IW_QP_ATTR_NEXT_STATE, &attrs, 0);
 	wait_event(qhp->wait, !qhp->ep);
 
-<<<<<<< HEAD
-	remove_handle(rhp, &rhp->qpidr, qhp->wq.sq.qid);
-
-	spin_lock_irq(&rhp->lock);
-=======
 	xa_lock_irq(&rhp->qps);
 	__xa_erase(&rhp->qps, qhp->wq.sq.qid);
->>>>>>> 24b8d41d
 	if (!list_empty(&qhp->db_fc_entry))
 		list_del_init(&qhp->db_fc_entry);
 	xa_unlock_irq(&rhp->qps);
@@ -2169,13 +2104,7 @@
 
 	c4iw_put_wr_wait(qhp->wr_waitp);
 
-<<<<<<< HEAD
-	c4iw_qp_rem_ref(ib_qp);
-
-	PDBG("%s ib_qp %p qpid 0x%0x\n", __func__, ib_qp, qhp->wq.sq.qid);
-=======
 	kfree(qhp);
->>>>>>> 24b8d41d
 	return 0;
 }
 
@@ -2285,12 +2214,8 @@
 	spin_lock_init(&qhp->lock);
 	mutex_init(&qhp->mutex);
 	init_waitqueue_head(&qhp->wait);
-<<<<<<< HEAD
-	kref_init(&qhp->kref);
-=======
 	init_completion(&qhp->qp_rel_comp);
 	refcount_set(&qhp->qp_refcnt, 1);
->>>>>>> 24b8d41d
 
 	ret = xa_insert_irq(&rhp->qps, qhp->wq.sq.qid, qhp, GFP_KERNEL);
 	if (ret)
@@ -2552,19 +2477,8 @@
 	return 0;
 }
 
-<<<<<<< HEAD
-static void move_qp_to_err(struct c4iw_qp *qp)
-{
-	struct c4iw_qp_attributes attrs = { .next_state = C4IW_QP_STATE_ERROR };
-
-	(void)c4iw_modify_qp(qp->rhp, qp, C4IW_QP_ATTR_NEXT_STATE, &attrs, 1);
-}
-
-void c4iw_drain_sq(struct ib_qp *ibqp)
-=======
 static void free_srq_queue(struct c4iw_srq *srq, struct c4iw_dev_ucontext *uctx,
 			   struct c4iw_wr_wait *wr_waitp)
->>>>>>> 24b8d41d
 {
 	struct c4iw_rdev *rdev = &srq->rhp->rdev;
 	struct sk_buff *skb = srq->destroy_skb;
@@ -2573,15 +2487,8 @@
 	struct fw_ri_res *res;
 	int wr_len;
 
-<<<<<<< HEAD
-	move_qp_to_err(qp);
-	spin_lock_irqsave(&qp->lock, flag);
-	need_to_wait = !t4_sq_empty(&qp->wq);
-	spin_unlock_irqrestore(&qp->lock, flag);
-=======
 	wr_len = sizeof(*res_wr) + sizeof(*res);
 	set_wr_txq(skb, CPL_PRIORITY_CONTROL, 0);
->>>>>>> 24b8d41d
 
 	res_wr = (struct fw_ri_res_wr *)__skb_put(skb, wr_len);
 	memset(res_wr, 0, wr_len);
@@ -2742,12 +2649,6 @@
 	return ret;
 }
 
-<<<<<<< HEAD
-	move_qp_to_err(qp);
-	spin_lock_irqsave(&qp->lock, flag);
-	need_to_wait = !t4_rq_empty(&qp->wq);
-	spin_unlock_irqrestore(&qp->lock, flag);
-=======
 void c4iw_copy_wr_to_srq(struct t4_srq *srq, union t4_recv_wr *wqe, u8 len16)
 {
 	u64 *src, *dst;
@@ -2764,7 +2665,6 @@
 		len16--;
 	}
 }
->>>>>>> 24b8d41d
 
 int c4iw_create_srq(struct ib_srq *ib_srq, struct ib_srq_init_attr *attrs,
 			       struct ib_udata *udata)
