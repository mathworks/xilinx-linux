/*
 * Copyright (c) 2005 Topspin Communications.  All rights reserved.
 * Copyright (c) 2005 Mellanox Technologies. All rights reserved.
 * Copyright (c) 2013 Cisco Systems.  All rights reserved.
 *
 * This software is available to you under a choice of one of two
 * licenses.  You may choose to be licensed under the terms of the GNU
 * General Public License (GPL) Version 2, available from the file
 * COPYING in the main directory of this source tree, or the
 * BSD license below:
 *
 *     Redistribution and use in source and binary forms, with or
 *     without modification, are permitted provided that the following
 *     conditions are met:
 *
 *      - Redistributions of source code must retain the above
 *        copyright notice, this list of conditions and the following
 *        disclaimer.
 *
 *      - Redistributions in binary form must reproduce the above
 *        copyright notice, this list of conditions and the following
 *        disclaimer in the documentation and/or other materials
 *        provided with the distribution.
 *
 * THE SOFTWARE IS PROVIDED "AS IS", WITHOUT WARRANTY OF ANY KIND,
 * EXPRESS OR IMPLIED, INCLUDING BUT NOT LIMITED TO THE WARRANTIES OF
 * MERCHANTABILITY, FITNESS FOR A PARTICULAR PURPOSE AND
 * NONINFRINGEMENT. IN NO EVENT SHALL THE AUTHORS OR COPYRIGHT HOLDERS
 * BE LIABLE FOR ANY CLAIM, DAMAGES OR OTHER LIABILITY, WHETHER IN AN
 * ACTION OF CONTRACT, TORT OR OTHERWISE, ARISING FROM, OUT OF OR IN
 * CONNECTION WITH THE SOFTWARE OR THE USE OR OTHER DEALINGS IN THE
 * SOFTWARE.
 */

#include <linux/mm.h>
#include <linux/dma-mapping.h>
#include <linux/sched/signal.h>
#include <linux/sched/mm.h>
#include <linux/hugetlb.h>
#include <linux/iommu.h>
#include <linux/workqueue.h>
#include <linux/list.h>
#include <linux/pci.h>
#include <rdma/ib_verbs.h>

#include "usnic_log.h"
#include "usnic_uiom.h"
#include "usnic_uiom_interval_tree.h"

#define USNIC_UIOM_PAGE_CHUNK						\
	((PAGE_SIZE - offsetof(struct usnic_uiom_chunk, page_list))	/\
	((void *) &((struct usnic_uiom_chunk *) 0)->page_list[1] -	\
	(void *) &((struct usnic_uiom_chunk *) 0)->page_list[0]))

static int usnic_uiom_dma_fault(struct iommu_domain *domain,
				struct device *dev,
				unsigned long iova, int flags,
				void *token)
{
	usnic_err("Device %s iommu fault domain 0x%pK va 0x%lx flags 0x%x\n",
		dev_name(dev),
		domain, iova, flags);
	return -ENOSYS;
}

static void usnic_uiom_put_pages(struct list_head *chunk_list, int dirty)
{
	struct usnic_uiom_chunk *chunk, *tmp;
	struct page *page;
	struct scatterlist *sg;
	int i;
	dma_addr_t pa;

	list_for_each_entry_safe(chunk, tmp, chunk_list, list) {
		for_each_sg(chunk->page_list, sg, chunk->nents, i) {
			page = sg_page(sg);
			pa = sg_phys(sg);
			unpin_user_pages_dirty_lock(&page, 1, dirty);
			usnic_dbg("pa: %pa\n", &pa);
		}
		kfree(chunk);
	}
}

static int usnic_uiom_get_pages(unsigned long addr, size_t size, int writable,
				int dmasync, struct usnic_uiom_reg *uiomr)
{
	struct list_head *chunk_list = &uiomr->chunk_list;
	struct page **page_list;
	struct scatterlist *sg;
	struct usnic_uiom_chunk *chunk;
	unsigned long locked;
	unsigned long lock_limit;
	unsigned long cur_base;
	unsigned long npages;
	int ret;
	int off;
	int i;
	int flags;
	dma_addr_t pa;
	unsigned int gup_flags;
<<<<<<< HEAD
=======
	struct mm_struct *mm;

	/*
	 * If the combination of the addr and size requested for this memory
	 * region causes an integer overflow, return error.
	 */
	if (((addr + size) < addr) || PAGE_ALIGN(addr + size) < (addr + size))
		return -EINVAL;

	if (!size)
		return -EINVAL;
>>>>>>> 24b8d41d

	if (!can_do_mlock())
		return -EPERM;

	INIT_LIST_HEAD(chunk_list);

	page_list = (struct page **) __get_free_page(GFP_KERNEL);
	if (!page_list)
		return -ENOMEM;

	npages = PAGE_ALIGN(size + (addr & ~PAGE_MASK)) >> PAGE_SHIFT;

	uiomr->owning_mm = mm = current->mm;
	mmap_read_lock(mm);

	locked = atomic64_add_return(npages, &current->mm->pinned_vm);
	lock_limit = rlimit(RLIMIT_MEMLOCK) >> PAGE_SHIFT;

	if ((locked > lock_limit) && !capable(CAP_IPC_LOCK)) {
		ret = -ENOMEM;
		goto out;
	}

	flags = IOMMU_READ | IOMMU_CACHE;
	flags |= (writable) ? IOMMU_WRITE : 0;
	gup_flags = FOLL_WRITE;
	gup_flags |= (writable) ? 0 : FOLL_FORCE;
	cur_base = addr & PAGE_MASK;
	ret = 0;

	while (npages) {
<<<<<<< HEAD
		ret = get_user_pages(cur_base,
					min_t(unsigned long, npages,
					PAGE_SIZE / sizeof(struct page *)),
					gup_flags, page_list, NULL);
=======
		ret = pin_user_pages(cur_base,
				     min_t(unsigned long, npages,
				     PAGE_SIZE / sizeof(struct page *)),
				     gup_flags | FOLL_LONGTERM,
				     page_list, NULL);
>>>>>>> 24b8d41d

		if (ret < 0)
			goto out;

		npages -= ret;
		off = 0;

		while (ret) {
			chunk = kmalloc(struct_size(chunk, page_list,
					min_t(int, ret, USNIC_UIOM_PAGE_CHUNK)),
					GFP_KERNEL);
			if (!chunk) {
				ret = -ENOMEM;
				goto out;
			}

			chunk->nents = min_t(int, ret, USNIC_UIOM_PAGE_CHUNK);
			sg_init_table(chunk->page_list, chunk->nents);
			for_each_sg(chunk->page_list, sg, chunk->nents, i) {
				sg_set_page(sg, page_list[i + off],
						PAGE_SIZE, 0);
				pa = sg_phys(sg);
				usnic_dbg("va: 0x%lx pa: %pa\n",
						cur_base + i*PAGE_SIZE, &pa);
			}
			cur_base += chunk->nents * PAGE_SIZE;
			ret -= chunk->nents;
			off += chunk->nents;
			list_add_tail(&chunk->list, chunk_list);
		}

		ret = 0;
	}

out:
	if (ret < 0) {
		usnic_uiom_put_pages(chunk_list, 0);
		atomic64_sub(npages, &current->mm->pinned_vm);
	} else
		mmgrab(uiomr->owning_mm);

	mmap_read_unlock(mm);
	free_page((unsigned long) page_list);
	return ret;
}

static void usnic_uiom_unmap_sorted_intervals(struct list_head *intervals,
						struct usnic_uiom_pd *pd)
{
	struct usnic_uiom_interval_node *interval, *tmp;
	long unsigned va, size;

	list_for_each_entry_safe(interval, tmp, intervals, link) {
		va = interval->start << PAGE_SHIFT;
		size = ((interval->last - interval->start) + 1) << PAGE_SHIFT;
		while (size > 0) {
			/* Workaround for RH 970401 */
			usnic_dbg("va 0x%lx size 0x%lx", va, PAGE_SIZE);
			iommu_unmap(pd->domain, va, PAGE_SIZE);
			va += PAGE_SIZE;
			size -= PAGE_SIZE;
		}
	}
}

static void __usnic_uiom_reg_release(struct usnic_uiom_pd *pd,
					struct usnic_uiom_reg *uiomr,
					int dirty)
{
	int npages;
	unsigned long vpn_start, vpn_last;
	struct usnic_uiom_interval_node *interval, *tmp;
	int writable = 0;
	LIST_HEAD(rm_intervals);

	npages = PAGE_ALIGN(uiomr->length + uiomr->offset) >> PAGE_SHIFT;
	vpn_start = (uiomr->va & PAGE_MASK) >> PAGE_SHIFT;
	vpn_last = vpn_start + npages - 1;

	spin_lock(&pd->lock);
	usnic_uiom_remove_interval(&pd->root, vpn_start,
					vpn_last, &rm_intervals);
	usnic_uiom_unmap_sorted_intervals(&rm_intervals, pd);

	list_for_each_entry_safe(interval, tmp, &rm_intervals, link) {
		if (interval->flags & IOMMU_WRITE)
			writable = 1;
		list_del(&interval->link);
		kfree(interval);
	}

	usnic_uiom_put_pages(&uiomr->chunk_list, dirty & writable);
	spin_unlock(&pd->lock);
}

static int usnic_uiom_map_sorted_intervals(struct list_head *intervals,
						struct usnic_uiom_reg *uiomr)
{
	int i, err;
	size_t size;
	struct usnic_uiom_chunk *chunk;
	struct usnic_uiom_interval_node *interval_node;
	dma_addr_t pa;
	dma_addr_t pa_start = 0;
	dma_addr_t pa_end = 0;
	long int va_start = -EINVAL;
	struct usnic_uiom_pd *pd = uiomr->pd;
	long int va = uiomr->va & PAGE_MASK;
	int flags = IOMMU_READ | IOMMU_CACHE;

	flags |= (uiomr->writable) ? IOMMU_WRITE : 0;
	chunk = list_first_entry(&uiomr->chunk_list, struct usnic_uiom_chunk,
									list);
	list_for_each_entry(interval_node, intervals, link) {
iter_chunk:
		for (i = 0; i < chunk->nents; i++, va += PAGE_SIZE) {
			pa = sg_phys(&chunk->page_list[i]);
			if ((va >> PAGE_SHIFT) < interval_node->start)
				continue;

			if ((va >> PAGE_SHIFT) == interval_node->start) {
				/* First page of the interval */
				va_start = va;
				pa_start = pa;
				pa_end = pa;
			}

			WARN_ON(va_start == -EINVAL);

			if ((pa_end + PAGE_SIZE != pa) &&
					(pa != pa_start)) {
				/* PAs are not contiguous */
				size = pa_end - pa_start + PAGE_SIZE;
				usnic_dbg("va 0x%lx pa %pa size 0x%zx flags 0x%x",
					va_start, &pa_start, size, flags);
				err = iommu_map(pd->domain, va_start, pa_start,
							size, flags);
				if (err) {
					usnic_err("Failed to map va 0x%lx pa %pa size 0x%zx with err %d\n",
						va_start, &pa_start, size, err);
					goto err_out;
				}
				va_start = va;
				pa_start = pa;
				pa_end = pa;
			}

			if ((va >> PAGE_SHIFT) == interval_node->last) {
				/* Last page of the interval */
				size = pa - pa_start + PAGE_SIZE;
				usnic_dbg("va 0x%lx pa %pa size 0x%zx flags 0x%x\n",
					va_start, &pa_start, size, flags);
				err = iommu_map(pd->domain, va_start, pa_start,
						size, flags);
				if (err) {
					usnic_err("Failed to map va 0x%lx pa %pa size 0x%zx with err %d\n",
						va_start, &pa_start, size, err);
					goto err_out;
				}
				break;
			}

			if (pa != pa_start)
				pa_end += PAGE_SIZE;
		}

		if (i == chunk->nents) {
			/*
			 * Hit last entry of the chunk,
			 * hence advance to next chunk
			 */
			chunk = list_first_entry(&chunk->list,
							struct usnic_uiom_chunk,
							list);
			goto iter_chunk;
		}
	}

	return 0;

err_out:
	usnic_uiom_unmap_sorted_intervals(intervals, pd);
	return err;
}

struct usnic_uiom_reg *usnic_uiom_reg_get(struct usnic_uiom_pd *pd,
						unsigned long addr, size_t size,
						int writable, int dmasync)
{
	struct usnic_uiom_reg *uiomr;
	unsigned long va_base, vpn_start, vpn_last;
	unsigned long npages;
	int offset, err;
	LIST_HEAD(sorted_diff_intervals);

	/*
	 * Intel IOMMU map throws an error if a translation entry is
	 * changed from read to write.  This module may not unmap
	 * and then remap the entry after fixing the permission
	 * b/c this open up a small windows where hw DMA may page fault
	 * Hence, make all entries to be writable.
	 */
	writable = 1;

	va_base = addr & PAGE_MASK;
	offset = addr & ~PAGE_MASK;
	npages = PAGE_ALIGN(size + offset) >> PAGE_SHIFT;
	vpn_start = (addr & PAGE_MASK) >> PAGE_SHIFT;
	vpn_last = vpn_start + npages - 1;

	uiomr = kmalloc(sizeof(*uiomr), GFP_KERNEL);
	if (!uiomr)
		return ERR_PTR(-ENOMEM);

	uiomr->va = va_base;
	uiomr->offset = offset;
	uiomr->length = size;
	uiomr->writable = writable;
	uiomr->pd = pd;

	err = usnic_uiom_get_pages(addr, size, writable, dmasync,
				   uiomr);
	if (err) {
		usnic_err("Failed get_pages vpn [0x%lx,0x%lx] err %d\n",
				vpn_start, vpn_last, err);
		goto out_free_uiomr;
	}

	spin_lock(&pd->lock);
	err = usnic_uiom_get_intervals_diff(vpn_start, vpn_last,
						(writable) ? IOMMU_WRITE : 0,
						IOMMU_WRITE,
						&pd->root,
						&sorted_diff_intervals);
	if (err) {
		usnic_err("Failed disjoint interval vpn [0x%lx,0x%lx] err %d\n",
						vpn_start, vpn_last, err);
		goto out_put_pages;
	}

	err = usnic_uiom_map_sorted_intervals(&sorted_diff_intervals, uiomr);
	if (err) {
		usnic_err("Failed map interval vpn [0x%lx,0x%lx] err %d\n",
						vpn_start, vpn_last, err);
		goto out_put_intervals;

	}

	err = usnic_uiom_insert_interval(&pd->root, vpn_start, vpn_last,
					(writable) ? IOMMU_WRITE : 0);
	if (err) {
		usnic_err("Failed insert interval vpn [0x%lx,0x%lx] err %d\n",
						vpn_start, vpn_last, err);
		goto out_unmap_intervals;
	}

	usnic_uiom_put_interval_set(&sorted_diff_intervals);
	spin_unlock(&pd->lock);

	return uiomr;

out_unmap_intervals:
	usnic_uiom_unmap_sorted_intervals(&sorted_diff_intervals, pd);
out_put_intervals:
	usnic_uiom_put_interval_set(&sorted_diff_intervals);
out_put_pages:
	usnic_uiom_put_pages(&uiomr->chunk_list, 0);
	spin_unlock(&pd->lock);
	mmdrop(uiomr->owning_mm);
out_free_uiomr:
	kfree(uiomr);
	return ERR_PTR(err);
}

static void __usnic_uiom_release_tail(struct usnic_uiom_reg *uiomr)
{
	mmdrop(uiomr->owning_mm);
	kfree(uiomr);
}

static inline size_t usnic_uiom_num_pages(struct usnic_uiom_reg *uiomr)
{
	return PAGE_ALIGN(uiomr->length + uiomr->offset) >> PAGE_SHIFT;
}

void usnic_uiom_reg_release(struct usnic_uiom_reg *uiomr)
{
	__usnic_uiom_reg_release(uiomr->pd, uiomr, 1);

	atomic64_sub(usnic_uiom_num_pages(uiomr), &uiomr->owning_mm->pinned_vm);
	__usnic_uiom_release_tail(uiomr);
}

struct usnic_uiom_pd *usnic_uiom_alloc_pd(void)
{
	struct usnic_uiom_pd *pd;
	void *domain;

	pd = kzalloc(sizeof(*pd), GFP_KERNEL);
	if (!pd)
		return ERR_PTR(-ENOMEM);

	pd->domain = domain = iommu_domain_alloc(&pci_bus_type);
	if (!domain) {
		usnic_err("Failed to allocate IOMMU domain");
		kfree(pd);
		return ERR_PTR(-ENOMEM);
	}

	iommu_set_fault_handler(pd->domain, usnic_uiom_dma_fault, NULL);

	spin_lock_init(&pd->lock);
	INIT_LIST_HEAD(&pd->devs);

	return pd;
}

void usnic_uiom_dealloc_pd(struct usnic_uiom_pd *pd)
{
	iommu_domain_free(pd->domain);
	kfree(pd);
}

int usnic_uiom_attach_dev_to_pd(struct usnic_uiom_pd *pd, struct device *dev)
{
	struct usnic_uiom_dev *uiom_dev;
	int err;

	uiom_dev = kzalloc(sizeof(*uiom_dev), GFP_ATOMIC);
	if (!uiom_dev)
		return -ENOMEM;
	uiom_dev->dev = dev;

	err = iommu_attach_device(pd->domain, dev);
	if (err)
		goto out_free_dev;

	if (!iommu_capable(dev->bus, IOMMU_CAP_CACHE_COHERENCY)) {
		usnic_err("IOMMU of %s does not support cache coherency\n",
				dev_name(dev));
		err = -EINVAL;
		goto out_detach_device;
	}

	spin_lock(&pd->lock);
	list_add_tail(&uiom_dev->link, &pd->devs);
	pd->dev_cnt++;
	spin_unlock(&pd->lock);

	return 0;

out_detach_device:
	iommu_detach_device(pd->domain, dev);
out_free_dev:
	kfree(uiom_dev);
	return err;
}

void usnic_uiom_detach_dev_from_pd(struct usnic_uiom_pd *pd, struct device *dev)
{
	struct usnic_uiom_dev *uiom_dev;
	int found = 0;

	spin_lock(&pd->lock);
	list_for_each_entry(uiom_dev, &pd->devs, link) {
		if (uiom_dev->dev == dev) {
			found = 1;
			break;
		}
	}

	if (!found) {
		usnic_err("Unable to free dev %s - not found\n",
				dev_name(dev));
		spin_unlock(&pd->lock);
		return;
	}

	list_del(&uiom_dev->link);
	pd->dev_cnt--;
	spin_unlock(&pd->lock);

	return iommu_detach_device(pd->domain, dev);
}

struct device **usnic_uiom_get_dev_list(struct usnic_uiom_pd *pd)
{
	struct usnic_uiom_dev *uiom_dev;
	struct device **devs;
	int i = 0;

	spin_lock(&pd->lock);
	devs = kcalloc(pd->dev_cnt + 1, sizeof(*devs), GFP_ATOMIC);
	if (!devs) {
		devs = ERR_PTR(-ENOMEM);
		goto out;
	}

	list_for_each_entry(uiom_dev, &pd->devs, link) {
		devs[i++] = uiom_dev->dev;
	}
out:
	spin_unlock(&pd->lock);
	return devs;
}

void usnic_uiom_free_dev_list(struct device **devs)
{
	kfree(devs);
}

int usnic_uiom_init(char *drv_name)
{
	if (!iommu_present(&pci_bus_type)) {
		usnic_err("IOMMU required but not present or enabled.  USNIC QPs will not function w/o enabling IOMMU\n");
		return -EPERM;
	}

	return 0;
}<|MERGE_RESOLUTION|>--- conflicted
+++ resolved
@@ -99,8 +99,6 @@
 	int flags;
 	dma_addr_t pa;
 	unsigned int gup_flags;
-<<<<<<< HEAD
-=======
 	struct mm_struct *mm;
 
 	/*
@@ -112,7 +110,6 @@
 
 	if (!size)
 		return -EINVAL;
->>>>>>> 24b8d41d
 
 	if (!can_do_mlock())
 		return -EPERM;
@@ -144,18 +141,11 @@
 	ret = 0;
 
 	while (npages) {
-<<<<<<< HEAD
-		ret = get_user_pages(cur_base,
-					min_t(unsigned long, npages,
-					PAGE_SIZE / sizeof(struct page *)),
-					gup_flags, page_list, NULL);
-=======
 		ret = pin_user_pages(cur_base,
 				     min_t(unsigned long, npages,
 				     PAGE_SIZE / sizeof(struct page *)),
 				     gup_flags | FOLL_LONGTERM,
 				     page_list, NULL);
->>>>>>> 24b8d41d
 
 		if (ret < 0)
 			goto out;
