/* This file is part of the Emulex RoCE Device Driver for
 * RoCE (RDMA over Converged Ethernet) adapters.
 * Copyright (C) 2012-2015 Emulex. All rights reserved.
 * EMULEX and SLI are trademarks of Emulex.
 * www.emulex.com
 *
 * This software is available to you under a choice of one of two licenses.
 * You may choose to be licensed under the terms of the GNU General Public
 * License (GPL) Version 2, available from the file COPYING in the main
 * directory of this source tree, or the BSD license below:
 *
 * Redistribution and use in source and binary forms, with or without
 * modification, are permitted provided that the following conditions
 * are met:
 *
 * - Redistributions of source code must retain the above copyright notice,
 *   this list of conditions and the following disclaimer.
 *
 * - Redistributions in binary form must reproduce the above copyright
 *   notice, this list of conditions and the following disclaimer in
 *   the documentation and/or other materials provided with the distribution.
 *
 * THIS SOFTWARE IS PROVIDED BY THE COPYRIGHT HOLDERS AND CONTRIBUTORS "AS IS"
 * AND ANY EXPRESS OR IMPLIED WARRANTIES, INCLUDING, BUT NOT LIMITED TO,THE
 * IMPLIED WARRANTIES OF MERCHANTABILITY AND FITNESS FOR A PARTICULAR PURPOSE
 * ARE DISCLAIMED. IN NO EVENT SHALL THE COPYRIGHT HOLDER OR CONTRIBUTORS BE
 * LIABLE FOR ANY DIRECT, INDIRECT, INCIDENTAL, SPECIAL, EXEMPLARY, OR
 * CONSEQUENTIAL DAMAGES (INCLUDING, BUT NOT LIMITED TO, PROCUREMENT OF
 * SUBSTITUTE GOODS OR SERVICES; LOSS OF USE, DATA, OR PROFITS; OR
 * BUSINESS INTERRUPTION) HOWEVER CAUSED AND ON ANY THEORY OF LIABILITY,
 * WHETHER IN CONTRACT, STRICT LIABILITY, OR TORT (INCLUDING NEGLIGENCE OR
 * OTHERWISE) ARISING IN ANY WAY OUT OF THE USE OF THIS SOFTWARE, EVEN IF
 * ADVISED OF THE POSSIBILITY OF SUCH DAMAGE.
 *
 * Contact Information:
 * linux-drivers@emulex.com
 *
 * Emulex
 * 3333 Susan Street
 * Costa Mesa, CA 92626
 */

#include <linux/module.h>
#include <linux/idr.h>
#include <rdma/ib_verbs.h>
#include <rdma/ib_user_verbs.h>
#include <rdma/ib_addr.h>
#include <rdma/ib_mad.h>

#include <linux/netdevice.h>
#include <net/addrconf.h>

#include "ocrdma.h"
#include "ocrdma_verbs.h"
#include "ocrdma_ah.h"
#include "be_roce.h"
#include "ocrdma_hw.h"
#include "ocrdma_stats.h"
#include <rdma/ocrdma-abi.h>

MODULE_DESCRIPTION(OCRDMA_ROCE_DRV_DESC " " OCRDMA_ROCE_DRV_VERSION);
MODULE_AUTHOR("Emulex Corporation");
MODULE_LICENSE("Dual BSD/GPL");

void ocrdma_get_guid(struct ocrdma_dev *dev, u8 *guid)
{
	u8 mac_addr[6];

	memcpy(&mac_addr[0], &dev->nic_info.mac_addr[0], ETH_ALEN);
	guid[0] = mac_addr[0] ^ 2;
	guid[1] = mac_addr[1];
	guid[2] = mac_addr[2];
	guid[3] = 0xff;
	guid[4] = 0xfe;
	guid[5] = mac_addr[3];
	guid[6] = mac_addr[4];
	guid[7] = mac_addr[5];
}
static enum rdma_link_layer ocrdma_link_layer(struct ib_device *device,
					      u8 port_num)
{
	return IB_LINK_LAYER_ETHERNET;
}

static int ocrdma_port_immutable(struct ib_device *ibdev, u8 port_num,
			         struct ib_port_immutable *immutable)
{
	struct ib_port_attr attr;
	struct ocrdma_dev *dev;
	int err;

	dev = get_ocrdma_dev(ibdev);
	immutable->core_cap_flags = RDMA_CORE_PORT_IBA_ROCE;
	if (ocrdma_is_udp_encap_supported(dev))
		immutable->core_cap_flags |= RDMA_CORE_CAP_PROT_ROCE_UDP_ENCAP;

	err = ib_query_port(ibdev, port_num, &attr);
	if (err)
		return err;

	immutable->pkey_tbl_len = attr.pkey_tbl_len;
	immutable->gid_tbl_len = attr.gid_tbl_len;
	immutable->max_mad_size = IB_MGMT_MAD_SIZE;

	return 0;
}

<<<<<<< HEAD
static void get_dev_fw_str(struct ib_device *device, char *str,
			   size_t str_len)
{
	struct ocrdma_dev *dev = get_ocrdma_dev(device);

	snprintf(str, str_len, "%s", &dev->attr.fw_ver[0]);
}

=======
static void get_dev_fw_str(struct ib_device *device, char *str)
{
	struct ocrdma_dev *dev = get_ocrdma_dev(device);

	snprintf(str, IB_FW_VERSION_NAME_MAX, "%s", &dev->attr.fw_ver[0]);
}

/* OCRDMA sysfs interface */
static ssize_t hw_rev_show(struct device *device,
			   struct device_attribute *attr, char *buf)
{
	struct ocrdma_dev *dev =
		rdma_device_to_drv_device(device, struct ocrdma_dev, ibdev);

	return scnprintf(buf, PAGE_SIZE, "0x%x\n", dev->nic_info.pdev->vendor);
}
static DEVICE_ATTR_RO(hw_rev);

static ssize_t hca_type_show(struct device *device,
			     struct device_attribute *attr, char *buf)
{
	struct ocrdma_dev *dev =
		rdma_device_to_drv_device(device, struct ocrdma_dev, ibdev);

	return scnprintf(buf, PAGE_SIZE, "%s\n", &dev->model_number[0]);
}
static DEVICE_ATTR_RO(hca_type);

static struct attribute *ocrdma_attributes[] = {
	&dev_attr_hw_rev.attr,
	&dev_attr_hca_type.attr,
	NULL
};

static const struct attribute_group ocrdma_attr_group = {
	.attrs = ocrdma_attributes,
};

static const struct ib_device_ops ocrdma_dev_ops = {
	.owner = THIS_MODULE,
	.driver_id = RDMA_DRIVER_OCRDMA,
	.uverbs_abi_ver = OCRDMA_ABI_VERSION,

	.alloc_mr = ocrdma_alloc_mr,
	.alloc_pd = ocrdma_alloc_pd,
	.alloc_ucontext = ocrdma_alloc_ucontext,
	.create_ah = ocrdma_create_ah,
	.create_cq = ocrdma_create_cq,
	.create_qp = ocrdma_create_qp,
	.dealloc_pd = ocrdma_dealloc_pd,
	.dealloc_ucontext = ocrdma_dealloc_ucontext,
	.dereg_mr = ocrdma_dereg_mr,
	.destroy_ah = ocrdma_destroy_ah,
	.destroy_cq = ocrdma_destroy_cq,
	.destroy_qp = ocrdma_destroy_qp,
	.get_dev_fw_str = get_dev_fw_str,
	.get_dma_mr = ocrdma_get_dma_mr,
	.get_link_layer = ocrdma_link_layer,
	.get_port_immutable = ocrdma_port_immutable,
	.map_mr_sg = ocrdma_map_mr_sg,
	.mmap = ocrdma_mmap,
	.modify_qp = ocrdma_modify_qp,
	.poll_cq = ocrdma_poll_cq,
	.post_recv = ocrdma_post_recv,
	.post_send = ocrdma_post_send,
	.process_mad = ocrdma_process_mad,
	.query_ah = ocrdma_query_ah,
	.query_device = ocrdma_query_device,
	.query_pkey = ocrdma_query_pkey,
	.query_port = ocrdma_query_port,
	.query_qp = ocrdma_query_qp,
	.reg_user_mr = ocrdma_reg_user_mr,
	.req_notify_cq = ocrdma_arm_cq,
	.resize_cq = ocrdma_resize_cq,

	INIT_RDMA_OBJ_SIZE(ib_ah, ocrdma_ah, ibah),
	INIT_RDMA_OBJ_SIZE(ib_cq, ocrdma_cq, ibcq),
	INIT_RDMA_OBJ_SIZE(ib_pd, ocrdma_pd, ibpd),
	INIT_RDMA_OBJ_SIZE(ib_ucontext, ocrdma_ucontext, ibucontext),
};

static const struct ib_device_ops ocrdma_dev_srq_ops = {
	.create_srq = ocrdma_create_srq,
	.destroy_srq = ocrdma_destroy_srq,
	.modify_srq = ocrdma_modify_srq,
	.post_srq_recv = ocrdma_post_srq_recv,
	.query_srq = ocrdma_query_srq,

	INIT_RDMA_OBJ_SIZE(ib_srq, ocrdma_srq, ibsrq),
};

>>>>>>> 24b8d41d
static int ocrdma_register_device(struct ocrdma_dev *dev)
{
	int ret;

	ocrdma_get_guid(dev, (u8 *)&dev->ibdev.node_guid);
	BUILD_BUG_ON(sizeof(OCRDMA_NODE_DESC) > IB_DEVICE_NODE_DESC_MAX);
	memcpy(dev->ibdev.node_desc, OCRDMA_NODE_DESC,
	       sizeof(OCRDMA_NODE_DESC));
	dev->ibdev.uverbs_cmd_mask =
	    OCRDMA_UVERBS(GET_CONTEXT) |
	    OCRDMA_UVERBS(QUERY_DEVICE) |
	    OCRDMA_UVERBS(QUERY_PORT) |
	    OCRDMA_UVERBS(ALLOC_PD) |
	    OCRDMA_UVERBS(DEALLOC_PD) |
	    OCRDMA_UVERBS(REG_MR) |
	    OCRDMA_UVERBS(DEREG_MR) |
	    OCRDMA_UVERBS(CREATE_COMP_CHANNEL) |
	    OCRDMA_UVERBS(CREATE_CQ) |
	    OCRDMA_UVERBS(RESIZE_CQ) |
	    OCRDMA_UVERBS(DESTROY_CQ) |
	    OCRDMA_UVERBS(REQ_NOTIFY_CQ) |
	    OCRDMA_UVERBS(CREATE_QP) |
	    OCRDMA_UVERBS(MODIFY_QP) |
	    OCRDMA_UVERBS(QUERY_QP) |
	    OCRDMA_UVERBS(DESTROY_QP) |
	    OCRDMA_UVERBS(POLL_CQ) |
	    OCRDMA_UVERBS(POST_SEND) |
	    OCRDMA_UVERBS(POST_RECV);

	dev->ibdev.uverbs_cmd_mask |=
	    OCRDMA_UVERBS(CREATE_AH) |
	     OCRDMA_UVERBS(MODIFY_AH) |
	     OCRDMA_UVERBS(QUERY_AH) |
	     OCRDMA_UVERBS(DESTROY_AH);

	dev->ibdev.node_type = RDMA_NODE_IB_CA;
	dev->ibdev.phys_port_cnt = 1;
	dev->ibdev.num_comp_vectors = dev->eq_cnt;

	/* mandatory to support user space verbs consumer. */
	dev->ibdev.dev.parent = &dev->nic_info.pdev->dev;

<<<<<<< HEAD
	dev->ibdev.process_mad = ocrdma_process_mad;
	dev->ibdev.get_port_immutable = ocrdma_port_immutable;
	dev->ibdev.get_dev_fw_str     = get_dev_fw_str;
=======
	ib_set_device_ops(&dev->ibdev, &ocrdma_dev_ops);
>>>>>>> 24b8d41d

	if (ocrdma_get_asic_type(dev) == OCRDMA_ASIC_GEN_SKH_R) {
		dev->ibdev.uverbs_cmd_mask |=
		     OCRDMA_UVERBS(CREATE_SRQ) |
		     OCRDMA_UVERBS(MODIFY_SRQ) |
		     OCRDMA_UVERBS(QUERY_SRQ) |
		     OCRDMA_UVERBS(DESTROY_SRQ) |
		     OCRDMA_UVERBS(POST_SRQ_RECV);

		ib_set_device_ops(&dev->ibdev, &ocrdma_dev_srq_ops);
	}
	rdma_set_device_sysfs_group(&dev->ibdev, &ocrdma_attr_group);
	ret = ib_device_set_netdev(&dev->ibdev, dev->nic_info.netdev, 1);
	if (ret)
		return ret;

	dma_set_max_seg_size(&dev->nic_info.pdev->dev, UINT_MAX);
	return ib_register_device(&dev->ibdev, "ocrdma%d",
				  &dev->nic_info.pdev->dev);
}

static int ocrdma_alloc_resources(struct ocrdma_dev *dev)
{
	mutex_init(&dev->dev_lock);
	dev->cq_tbl = kcalloc(OCRDMA_MAX_CQ, sizeof(struct ocrdma_cq *),
			      GFP_KERNEL);
	if (!dev->cq_tbl)
		goto alloc_err;

	if (dev->attr.max_qp) {
		dev->qp_tbl = kcalloc(OCRDMA_MAX_QP,
				      sizeof(struct ocrdma_qp *),
				      GFP_KERNEL);
		if (!dev->qp_tbl)
			goto alloc_err;
	}

	dev->stag_arr = kcalloc(OCRDMA_MAX_STAG, sizeof(u64), GFP_KERNEL);
	if (dev->stag_arr == NULL)
		goto alloc_err;

	ocrdma_alloc_pd_pool(dev);

	if (!ocrdma_alloc_stats_resources(dev)) {
		pr_err("%s: stats resource allocation failed\n", __func__);
		goto alloc_err;
	}

	spin_lock_init(&dev->av_tbl.lock);
	spin_lock_init(&dev->flush_q_lock);
	return 0;
alloc_err:
	pr_err("%s(%d) error.\n", __func__, dev->id);
	return -ENOMEM;
}

static void ocrdma_free_resources(struct ocrdma_dev *dev)
{
	ocrdma_release_stats_resources(dev);
	kfree(dev->stag_arr);
	kfree(dev->qp_tbl);
	kfree(dev->cq_tbl);
}

<<<<<<< HEAD
/* OCRDMA sysfs interface */
static ssize_t show_rev(struct device *device, struct device_attribute *attr,
			char *buf)
{
	struct ocrdma_dev *dev = dev_get_drvdata(device);

	return scnprintf(buf, PAGE_SIZE, "0x%x\n", dev->nic_info.pdev->vendor);
}

static ssize_t show_hca_type(struct device *device,
			     struct device_attribute *attr, char *buf)
{
	struct ocrdma_dev *dev = dev_get_drvdata(device);

	return scnprintf(buf, PAGE_SIZE, "%s\n", &dev->model_number[0]);
}

static DEVICE_ATTR(hw_rev, S_IRUGO, show_rev, NULL);
static DEVICE_ATTR(hca_type, S_IRUGO, show_hca_type, NULL);

static struct device_attribute *ocrdma_attributes[] = {
	&dev_attr_hw_rev,
	&dev_attr_hca_type
};

static void ocrdma_remove_sysfiles(struct ocrdma_dev *dev)
{
	int i;

	for (i = 0; i < ARRAY_SIZE(ocrdma_attributes); i++)
		device_remove_file(&dev->ibdev.dev, ocrdma_attributes[i]);
}

=======
>>>>>>> 24b8d41d
static struct ocrdma_dev *ocrdma_add(struct be_dev_info *dev_info)
{
	int status = 0;
	u8 lstate = 0;
	struct ocrdma_dev *dev;

	dev = ib_alloc_device(ocrdma_dev, ibdev);
	if (!dev) {
		pr_err("Unable to allocate ib device\n");
		return NULL;
	}

	dev->mbx_cmd = kzalloc(sizeof(struct ocrdma_mqe_emb_cmd), GFP_KERNEL);
	if (!dev->mbx_cmd)
		goto init_err;

	memcpy(&dev->nic_info, dev_info, sizeof(*dev_info));
	dev->id = PCI_FUNC(dev->nic_info.pdev->devfn);
	status = ocrdma_init_hw(dev);
	if (status)
		goto init_err;

	status = ocrdma_alloc_resources(dev);
	if (status)
		goto alloc_err;

	ocrdma_init_service_level(dev);
	status = ocrdma_register_device(dev);
	if (status)
		goto alloc_err;

	/* Query Link state and update */
	status = ocrdma_mbx_get_link_speed(dev, NULL, &lstate);
	if (!status)
		ocrdma_update_link_state(dev, lstate);

	/* Init stats */
	ocrdma_add_port_stats(dev);
	/* Interrupt Moderation */
	INIT_DELAYED_WORK(&dev->eqd_work, ocrdma_eqd_set_task);
	schedule_delayed_work(&dev->eqd_work, msecs_to_jiffies(1000));

	pr_info("%s %s: %s \"%s\" port %d\n",
		dev_name(&dev->nic_info.pdev->dev), hca_name(dev),
		port_speed_string(dev), dev->model_number,
		dev->hba_port_num);
	pr_info("%s ocrdma%d driver loaded successfully\n",
		dev_name(&dev->nic_info.pdev->dev), dev->id);
	return dev;

alloc_err:
	ocrdma_free_resources(dev);
	ocrdma_cleanup_hw(dev);
init_err:
	kfree(dev->mbx_cmd);
	ib_dealloc_device(&dev->ibdev);
	pr_err("%s() leaving. ret=%d\n", __func__, status);
	return NULL;
}

static void ocrdma_remove_free(struct ocrdma_dev *dev)
{

	kfree(dev->mbx_cmd);
	ib_dealloc_device(&dev->ibdev);
}

static void ocrdma_remove(struct ocrdma_dev *dev)
{
	/* first unregister with stack to stop all the active traffic
	 * of the registered clients.
	 */
	cancel_delayed_work_sync(&dev->eqd_work);
	ib_unregister_device(&dev->ibdev);

	ocrdma_rem_port_stats(dev);
	ocrdma_free_resources(dev);
	ocrdma_cleanup_hw(dev);
	ocrdma_remove_free(dev);
}

static int ocrdma_dispatch_port_active(struct ocrdma_dev *dev)
{
	struct ib_event port_event;

	port_event.event = IB_EVENT_PORT_ACTIVE;
	port_event.element.port_num = 1;
	port_event.device = &dev->ibdev;
	ib_dispatch_event(&port_event);
	return 0;
}

static int ocrdma_dispatch_port_error(struct ocrdma_dev *dev)
{
	struct ib_event err_event;

	err_event.event = IB_EVENT_PORT_ERR;
	err_event.element.port_num = 1;
	err_event.device = &dev->ibdev;
	ib_dispatch_event(&err_event);
	return 0;
}

static void ocrdma_shutdown(struct ocrdma_dev *dev)
{
	ocrdma_dispatch_port_error(dev);
	ocrdma_remove(dev);
}

/* event handling via NIC driver ensures that all the NIC specific
 * initialization done before RoCE driver notifies
 * event to stack.
 */
static void ocrdma_event_handler(struct ocrdma_dev *dev, u32 event)
{
	switch (event) {
	case BE_DEV_SHUTDOWN:
		ocrdma_shutdown(dev);
		break;
	default:
		break;
	}
}

void ocrdma_update_link_state(struct ocrdma_dev *dev, u8 lstate)
{
	if (!(dev->flags & OCRDMA_FLAGS_LINK_STATUS_INIT)) {
		dev->flags |= OCRDMA_FLAGS_LINK_STATUS_INIT;
		if (!lstate)
			return;
	}

	if (!lstate)
		ocrdma_dispatch_port_error(dev);
	else
		ocrdma_dispatch_port_active(dev);
}

static struct ocrdma_driver ocrdma_drv = {
	.name			= "ocrdma_driver",
	.add			= ocrdma_add,
	.remove			= ocrdma_remove,
	.state_change_handler	= ocrdma_event_handler,
	.be_abi_version		= OCRDMA_BE_ROCE_ABI_VERSION,
};

static int __init ocrdma_init_module(void)
{
	int status;

	ocrdma_init_debugfs();

	status = be_roce_register_driver(&ocrdma_drv);
	if (status)
		goto err_be_reg;

	return 0;

err_be_reg:

	return status;
}

static void __exit ocrdma_exit_module(void)
{
	be_roce_unregister_driver(&ocrdma_drv);
	ocrdma_rem_debugfs();
}

module_init(ocrdma_init_module);
module_exit(ocrdma_exit_module);<|MERGE_RESOLUTION|>--- conflicted
+++ resolved
@@ -105,16 +105,6 @@
 	return 0;
 }
 
-<<<<<<< HEAD
-static void get_dev_fw_str(struct ib_device *device, char *str,
-			   size_t str_len)
-{
-	struct ocrdma_dev *dev = get_ocrdma_dev(device);
-
-	snprintf(str, str_len, "%s", &dev->attr.fw_ver[0]);
-}
-
-=======
 static void get_dev_fw_str(struct ib_device *device, char *str)
 {
 	struct ocrdma_dev *dev = get_ocrdma_dev(device);
@@ -206,7 +196,6 @@
 	INIT_RDMA_OBJ_SIZE(ib_srq, ocrdma_srq, ibsrq),
 };
 
->>>>>>> 24b8d41d
 static int ocrdma_register_device(struct ocrdma_dev *dev)
 {
 	int ret;
@@ -249,13 +238,7 @@
 	/* mandatory to support user space verbs consumer. */
 	dev->ibdev.dev.parent = &dev->nic_info.pdev->dev;
 
-<<<<<<< HEAD
-	dev->ibdev.process_mad = ocrdma_process_mad;
-	dev->ibdev.get_port_immutable = ocrdma_port_immutable;
-	dev->ibdev.get_dev_fw_str     = get_dev_fw_str;
-=======
 	ib_set_device_ops(&dev->ibdev, &ocrdma_dev_ops);
->>>>>>> 24b8d41d
 
 	if (ocrdma_get_asic_type(dev) == OCRDMA_ASIC_GEN_SKH_R) {
 		dev->ibdev.uverbs_cmd_mask |=
@@ -320,42 +303,6 @@
 	kfree(dev->cq_tbl);
 }
 
-<<<<<<< HEAD
-/* OCRDMA sysfs interface */
-static ssize_t show_rev(struct device *device, struct device_attribute *attr,
-			char *buf)
-{
-	struct ocrdma_dev *dev = dev_get_drvdata(device);
-
-	return scnprintf(buf, PAGE_SIZE, "0x%x\n", dev->nic_info.pdev->vendor);
-}
-
-static ssize_t show_hca_type(struct device *device,
-			     struct device_attribute *attr, char *buf)
-{
-	struct ocrdma_dev *dev = dev_get_drvdata(device);
-
-	return scnprintf(buf, PAGE_SIZE, "%s\n", &dev->model_number[0]);
-}
-
-static DEVICE_ATTR(hw_rev, S_IRUGO, show_rev, NULL);
-static DEVICE_ATTR(hca_type, S_IRUGO, show_hca_type, NULL);
-
-static struct device_attribute *ocrdma_attributes[] = {
-	&dev_attr_hw_rev,
-	&dev_attr_hca_type
-};
-
-static void ocrdma_remove_sysfiles(struct ocrdma_dev *dev)
-{
-	int i;
-
-	for (i = 0; i < ARRAY_SIZE(ocrdma_attributes); i++)
-		device_remove_file(&dev->ibdev.dev, ocrdma_attributes[i]);
-}
-
-=======
->>>>>>> 24b8d41d
 static struct ocrdma_dev *ocrdma_add(struct be_dev_info *dev_info)
 {
 	int status = 0;
