--- conflicted
+++ resolved
@@ -367,23 +367,6 @@
 	return qp;
 }
 
-<<<<<<< HEAD
-int addr_init(void);
-void addr_cleanup(void);
-
-int ib_mad_init(void);
-void ib_mad_cleanup(void);
-
-int ib_sa_init(void);
-void ib_sa_cleanup(void);
-
-int ib_nl_handle_resolve_resp(struct sk_buff *skb,
-			      struct netlink_callback *cb);
-int ib_nl_handle_set_timeout(struct sk_buff *skb,
-			     struct netlink_callback *cb);
-int ib_nl_handle_ip_res_resp(struct sk_buff *skb,
-			     struct netlink_callback *cb);
-=======
 struct rdma_dev_addr;
 int rdma_resolve_ip_route(struct sockaddr *src_addr,
 			  const struct sockaddr *dst_addr,
@@ -430,6 +413,5 @@
 
 void ib_cq_pool_init(struct ib_device *dev);
 void ib_cq_pool_destroy(struct ib_device *dev);
->>>>>>> 24b8d41d
 
 #endif /* _CORE_PRIV_H */