/*
 * Copyright (c) 2005 Topspin Communications.  All rights reserved.
 * Copyright (c) 2005, 2006, 2007 Cisco Systems.  All rights reserved.
 * Copyright (c) 2005 PathScale, Inc.  All rights reserved.
 * Copyright (c) 2006 Mellanox Technologies.  All rights reserved.
 *
 * This software is available to you under a choice of one of two
 * licenses.  You may choose to be licensed under the terms of the GNU
 * General Public License (GPL) Version 2, available from the file
 * COPYING in the main directory of this source tree, or the
 * OpenIB.org BSD license below:
 *
 *     Redistribution and use in source and binary forms, with or
 *     without modification, are permitted provided that the following
 *     conditions are met:
 *
 *      - Redistributions of source code must retain the above
 *        copyright notice, this list of conditions and the following
 *        disclaimer.
 *
 *      - Redistributions in binary form must reproduce the above
 *        copyright notice, this list of conditions and the following
 *        disclaimer in the documentation and/or other materials
 *        provided with the distribution.
 *
 * THE SOFTWARE IS PROVIDED "AS IS", WITHOUT WARRANTY OF ANY KIND,
 * EXPRESS OR IMPLIED, INCLUDING BUT NOT LIMITED TO THE WARRANTIES OF
 * MERCHANTABILITY, FITNESS FOR A PARTICULAR PURPOSE AND
 * NONINFRINGEMENT. IN NO EVENT SHALL THE AUTHORS OR COPYRIGHT HOLDERS
 * BE LIABLE FOR ANY CLAIM, DAMAGES OR OTHER LIABILITY, WHETHER IN AN
 * ACTION OF CONTRACT, TORT OR OTHERWISE, ARISING FROM, OUT OF OR IN
 * CONNECTION WITH THE SOFTWARE OR THE USE OR OTHER DEALINGS IN THE
 * SOFTWARE.
 */

#include <linux/file.h>
#include <linux/fs.h>
#include <linux/slab.h>
#include <linux/sched.h>

#include <linux/uaccess.h>

#include <rdma/uverbs_types.h>
#include <rdma/uverbs_std_types.h>
#include "rdma_core.h"

#include "uverbs.h"
#include "core_priv.h"

<<<<<<< HEAD
struct uverbs_lock_class {
	struct lock_class_key	key;
	char			name[16];
};

static struct uverbs_lock_class pd_lock_class	= { .name = "PD-uobj" };
static struct uverbs_lock_class mr_lock_class	= { .name = "MR-uobj" };
static struct uverbs_lock_class mw_lock_class	= { .name = "MW-uobj" };
static struct uverbs_lock_class cq_lock_class	= { .name = "CQ-uobj" };
static struct uverbs_lock_class qp_lock_class	= { .name = "QP-uobj" };
static struct uverbs_lock_class ah_lock_class	= { .name = "AH-uobj" };
static struct uverbs_lock_class srq_lock_class	= { .name = "SRQ-uobj" };
static struct uverbs_lock_class xrcd_lock_class = { .name = "XRCD-uobj" };
static struct uverbs_lock_class rule_lock_class = { .name = "RULE-uobj" };
static struct uverbs_lock_class wq_lock_class = { .name = "WQ-uobj" };
static struct uverbs_lock_class rwq_ind_table_lock_class = { .name = "IND_TBL-uobj" };

=======
>>>>>>> 24b8d41d
/*
 * Copy a response to userspace. If the provided 'resp' is larger than the
 * user buffer it is silently truncated. If the user provided a larger buffer
 * then the trailing portion is zero filled.
 *
 * These semantics are intended to support future extension of the output
 * structures.
 */
static int uverbs_response(struct uverbs_attr_bundle *attrs, const void *resp,
			   size_t resp_len)
{
	int ret;

	if (uverbs_attr_is_valid(attrs, UVERBS_ATTR_CORE_OUT))
		return uverbs_copy_to_struct_or_zero(
			attrs, UVERBS_ATTR_CORE_OUT, resp, resp_len);

	if (copy_to_user(attrs->ucore.outbuf, resp,
			 min(attrs->ucore.outlen, resp_len)))
		return -EFAULT;

	if (resp_len < attrs->ucore.outlen) {
		/*
		 * Zero fill any extra memory that user
		 * space might have provided.
		 */
		ret = clear_user(attrs->ucore.outbuf + resp_len,
				 attrs->ucore.outlen - resp_len);
		if (ret)
			return -EFAULT;
	}

	return 0;
}

/*
 * Copy a request from userspace. If the provided 'req' is larger than the
 * user buffer then the user buffer is zero extended into the 'req'. If 'req'
 * is smaller than the user buffer then the uncopied bytes in the user buffer
 * must be zero.
 */
static int uverbs_request(struct uverbs_attr_bundle *attrs, void *req,
			  size_t req_len)
{
	if (copy_from_user(req, attrs->ucore.inbuf,
			   min(attrs->ucore.inlen, req_len)))
		return -EFAULT;

	if (attrs->ucore.inlen < req_len) {
		memset(req + attrs->ucore.inlen, 0,
		       req_len - attrs->ucore.inlen);
	} else if (attrs->ucore.inlen > req_len) {
		if (!ib_is_buffer_cleared(attrs->ucore.inbuf + req_len,
					  attrs->ucore.inlen - req_len))
			return -EOPNOTSUPP;
	}
	return 0;
}

/*
 * Generate the value for the 'response_length' protocol used by write_ex.
 * This is the number of bytes the kernel actually wrote. Userspace can use
 * this to detect what structure members in the response the kernel
 * understood.
 */
static u32 uverbs_response_length(struct uverbs_attr_bundle *attrs,
				  size_t resp_len)
{
	return min_t(size_t, attrs->ucore.outlen, resp_len);
}

/*
 * The iterator version of the request interface is for handlers that need to
 * step over a flex array at the end of a command header.
 */
struct uverbs_req_iter {
	const void __user *cur;
	const void __user *end;
};

static int uverbs_request_start(struct uverbs_attr_bundle *attrs,
				struct uverbs_req_iter *iter,
				void *req,
				size_t req_len)
{
	if (attrs->ucore.inlen < req_len)
		return -ENOSPC;

	if (copy_from_user(req, attrs->ucore.inbuf, req_len))
		return -EFAULT;

	iter->cur = attrs->ucore.inbuf + req_len;
	iter->end = attrs->ucore.inbuf + attrs->ucore.inlen;
	return 0;
}

static int uverbs_request_next(struct uverbs_req_iter *iter, void *val,
			       size_t len)
{
	if (iter->cur + len > iter->end)
		return -ENOSPC;

	if (copy_from_user(val, iter->cur, len))
		return -EFAULT;

	iter->cur += len;
	return 0;
}

static const void __user *uverbs_request_next_ptr(struct uverbs_req_iter *iter,
						  size_t len)
{
	const void __user *res = iter->cur;

	if (iter->cur + len > iter->end)
		return (void __force __user *)ERR_PTR(-ENOSPC);
	iter->cur += len;
	return res;
}

static int uverbs_request_finish(struct uverbs_req_iter *iter)
{
	if (!ib_is_buffer_cleared(iter->cur, iter->end - iter->cur))
		return -EOPNOTSUPP;
	return 0;
}

/*
 * When calling a destroy function during an error unwind we need to pass in
 * the udata that is sanitized of all user arguments. Ie from the driver
 * perspective it looks like no udata was passed.
 */
struct ib_udata *uverbs_get_cleared_udata(struct uverbs_attr_bundle *attrs)
{
	attrs->driver_udata = (struct ib_udata){};
	return &attrs->driver_udata;
}

static struct ib_uverbs_completion_event_file *
_ib_uverbs_lookup_comp_file(s32 fd, struct uverbs_attr_bundle *attrs)
{
	struct ib_uobject *uobj = ufd_get_read(UVERBS_OBJECT_COMP_CHANNEL,
					       fd, attrs);

<<<<<<< HEAD
static struct ib_wq *idr_read_wq(int wq_handle, struct ib_ucontext *context)
{
	return idr_read_obj(&ib_uverbs_wq_idr, wq_handle, context, 0);
}

static void put_wq_read(struct ib_wq *wq)
{
	put_uobj_read(wq->uobject);
}

static struct ib_rwq_ind_table *idr_read_rwq_indirection_table(int ind_table_handle,
							       struct ib_ucontext *context)
{
	return idr_read_obj(&ib_uverbs_rwq_ind_tbl_idr, ind_table_handle, context, 0);
}

static void put_rwq_indirection_table_read(struct ib_rwq_ind_table *ind_table)
{
	put_uobj_read(ind_table->uobject);
}

static struct ib_qp *idr_write_qp(int qp_handle, struct ib_ucontext *context)
{
	struct ib_uobject *uobj;
=======
	if (IS_ERR(uobj))
		return (void *)uobj;
>>>>>>> 24b8d41d

	uverbs_uobject_get(uobj);
	uobj_put_read(uobj);

	return container_of(uobj, struct ib_uverbs_completion_event_file,
			    uobj);
}
#define ib_uverbs_lookup_comp_file(_fd, _ufile)                                \
	_ib_uverbs_lookup_comp_file((_fd)*typecheck(s32, _fd), _ufile)

int ib_alloc_ucontext(struct uverbs_attr_bundle *attrs)
{
	struct ib_uverbs_file *ufile = attrs->ufile;
	struct ib_ucontext *ucontext;
	struct ib_device *ib_dev;

	ib_dev = srcu_dereference(ufile->device->ib_dev,
				  &ufile->device->disassociate_srcu);
	if (!ib_dev)
		return -EIO;

	ucontext = rdma_zalloc_drv_obj(ib_dev, ib_ucontext);
	if (!ucontext)
		return -ENOMEM;

	ucontext->device = ib_dev;
	ucontext->ufile = ufile;
	xa_init_flags(&ucontext->mmap_xa, XA_FLAGS_ALLOC);

	rdma_restrack_new(&ucontext->res, RDMA_RESTRACK_CTX);
	rdma_restrack_set_name(&ucontext->res, NULL);
	attrs->context = ucontext;
	return 0;
}

int ib_init_ucontext(struct uverbs_attr_bundle *attrs)
{
	struct ib_ucontext *ucontext = attrs->context;
	struct ib_uverbs_file *file = attrs->ufile;
	int ret;

	if (!down_read_trylock(&file->hw_destroy_rwsem))
		return -EIO;
	mutex_lock(&file->ucontext_lock);
	if (file->ucontext) {
		ret = -EINVAL;
		goto err;
	}

	ret = ib_rdmacg_try_charge(&ucontext->cg_obj, ucontext->device,
				   RDMACG_RESOURCE_HCA_HANDLE);
	if (ret)
		goto err;

<<<<<<< HEAD
	ucontext->device = ib_dev;
	INIT_LIST_HEAD(&ucontext->pd_list);
	INIT_LIST_HEAD(&ucontext->mr_list);
	INIT_LIST_HEAD(&ucontext->mw_list);
	INIT_LIST_HEAD(&ucontext->cq_list);
	INIT_LIST_HEAD(&ucontext->qp_list);
	INIT_LIST_HEAD(&ucontext->srq_list);
	INIT_LIST_HEAD(&ucontext->ah_list);
	INIT_LIST_HEAD(&ucontext->wq_list);
	INIT_LIST_HEAD(&ucontext->rwq_ind_tbl_list);
	INIT_LIST_HEAD(&ucontext->xrcd_list);
	INIT_LIST_HEAD(&ucontext->rule_list);
	rcu_read_lock();
	ucontext->tgid = get_task_pid(current->group_leader, PIDTYPE_PID);
	rcu_read_unlock();
	ucontext->closing = 0;

#ifdef CONFIG_INFINIBAND_ON_DEMAND_PAGING
	ucontext->umem_tree = RB_ROOT;
	init_rwsem(&ucontext->umem_rwsem);
	ucontext->odp_mrs_count = 0;
	INIT_LIST_HEAD(&ucontext->no_private_counters);

	if (!(ib_dev->attrs.device_cap_flags & IB_DEVICE_ON_DEMAND_PAGING))
		ucontext->invalidate_range = NULL;

#endif

	resp.num_comp_vectors = file->device->num_comp_vectors;

	ret = get_unused_fd_flags(O_CLOEXEC);
	if (ret < 0)
		goto err_free;
	resp.async_fd = ret;
=======
	ret = ucontext->device->ops.alloc_ucontext(ucontext,
						   &attrs->driver_udata);
	if (ret)
		goto err_uncharge;
>>>>>>> 24b8d41d

	rdma_restrack_add(&ucontext->res);

	/*
	 * Make sure that ib_uverbs_get_ucontext() sees the pointer update
	 * only after all writes to setup the ucontext have completed
	 */
	smp_store_release(&file->ucontext, ucontext);

	mutex_unlock(&file->ucontext_lock);
	up_read(&file->hw_destroy_rwsem);
	return 0;

err_uncharge:
	ib_rdmacg_uncharge(&ucontext->cg_obj, ucontext->device,
			   RDMACG_RESOURCE_HCA_HANDLE);
err:
	mutex_unlock(&file->ucontext_lock);
	up_read(&file->hw_destroy_rwsem);
	return ret;
}

static int ib_uverbs_get_context(struct uverbs_attr_bundle *attrs)
{
	struct ib_uverbs_get_context_resp resp;
	struct ib_uverbs_get_context cmd;
	struct ib_device *ib_dev;
	struct ib_uobject *uobj;
	int ret;

	ret = uverbs_request(attrs, &cmd, sizeof(cmd));
	if (ret)
		return ret;

	ret = ib_alloc_ucontext(attrs);
	if (ret)
		return ret;

	uobj = uobj_alloc(UVERBS_OBJECT_ASYNC_EVENT, attrs, &ib_dev);
	if (IS_ERR(uobj)) {
		ret = PTR_ERR(uobj);
		goto err_ucontext;
	}

	resp = (struct ib_uverbs_get_context_resp){
		.num_comp_vectors = attrs->ufile->device->num_comp_vectors,
		.async_fd = uobj->id,
	};
	ret = uverbs_response(attrs, &resp, sizeof(resp));
	if (ret)
		goto err_uobj;

	ret = ib_init_ucontext(attrs);
	if (ret)
		goto err_uobj;

	ib_uverbs_init_async_event_file(
		container_of(uobj, struct ib_uverbs_async_event_file, uobj));
	rdma_alloc_commit_uobject(uobj, attrs);
	return 0;

err_uobj:
	rdma_alloc_abort_uobject(uobj, attrs, false);
err_ucontext:
	rdma_restrack_put(&attrs->context->res);
	kfree(attrs->context);
	attrs->context = NULL;
	return ret;
}

static void copy_query_dev_fields(struct ib_ucontext *ucontext,
				  struct ib_uverbs_query_device_resp *resp,
				  struct ib_device_attr *attr)
{
	struct ib_device *ib_dev = ucontext->device;

	resp->fw_ver		= attr->fw_ver;
	resp->node_guid		= ib_dev->node_guid;
	resp->sys_image_guid	= attr->sys_image_guid;
	resp->max_mr_size	= attr->max_mr_size;
	resp->page_size_cap	= attr->page_size_cap;
	resp->vendor_id		= attr->vendor_id;
	resp->vendor_part_id	= attr->vendor_part_id;
	resp->hw_ver		= attr->hw_ver;
	resp->max_qp		= attr->max_qp;
	resp->max_qp_wr		= attr->max_qp_wr;
	resp->device_cap_flags	= lower_32_bits(attr->device_cap_flags);
	resp->max_sge		= min(attr->max_send_sge, attr->max_recv_sge);
	resp->max_sge_rd	= attr->max_sge_rd;
	resp->max_cq		= attr->max_cq;
	resp->max_cqe		= attr->max_cqe;
	resp->max_mr		= attr->max_mr;
	resp->max_pd		= attr->max_pd;
	resp->max_qp_rd_atom	= attr->max_qp_rd_atom;
	resp->max_ee_rd_atom	= attr->max_ee_rd_atom;
	resp->max_res_rd_atom	= attr->max_res_rd_atom;
	resp->max_qp_init_rd_atom	= attr->max_qp_init_rd_atom;
	resp->max_ee_init_rd_atom	= attr->max_ee_init_rd_atom;
	resp->atomic_cap		= attr->atomic_cap;
	resp->max_ee			= attr->max_ee;
	resp->max_rdd			= attr->max_rdd;
	resp->max_mw			= attr->max_mw;
	resp->max_raw_ipv6_qp		= attr->max_raw_ipv6_qp;
	resp->max_raw_ethy_qp		= attr->max_raw_ethy_qp;
	resp->max_mcast_grp		= attr->max_mcast_grp;
	resp->max_mcast_qp_attach	= attr->max_mcast_qp_attach;
	resp->max_total_mcast_qp_attach	= attr->max_total_mcast_qp_attach;
	resp->max_ah			= attr->max_ah;
	resp->max_srq			= attr->max_srq;
	resp->max_srq_wr		= attr->max_srq_wr;
	resp->max_srq_sge		= attr->max_srq_sge;
	resp->max_pkeys			= attr->max_pkeys;
	resp->local_ca_ack_delay	= attr->local_ca_ack_delay;
	resp->phys_port_cnt		= ib_dev->phys_port_cnt;
}

static int ib_uverbs_query_device(struct uverbs_attr_bundle *attrs)
{
	struct ib_uverbs_query_device      cmd;
	struct ib_uverbs_query_device_resp resp;
	struct ib_ucontext *ucontext;
	int ret;

	ucontext = ib_uverbs_get_ucontext(attrs);
	if (IS_ERR(ucontext))
		return PTR_ERR(ucontext);

	ret = uverbs_request(attrs, &cmd, sizeof(cmd));
	if (ret)
		return ret;

	memset(&resp, 0, sizeof resp);
	copy_query_dev_fields(ucontext, &resp, &ucontext->device->attrs);

	return uverbs_response(attrs, &resp, sizeof(resp));
}

static int ib_uverbs_query_port(struct uverbs_attr_bundle *attrs)
{
	struct ib_uverbs_query_port      cmd;
	struct ib_uverbs_query_port_resp resp;
	struct ib_port_attr              attr;
	int                              ret;
	struct ib_ucontext *ucontext;
	struct ib_device *ib_dev;

	ucontext = ib_uverbs_get_ucontext(attrs);
	if (IS_ERR(ucontext))
		return PTR_ERR(ucontext);
	ib_dev = ucontext->device;

	ret = uverbs_request(attrs, &cmd, sizeof(cmd));
	if (ret)
		return ret;

	ret = ib_query_port(ib_dev, cmd.port_num, &attr);
	if (ret)
		return ret;

	memset(&resp, 0, sizeof resp);
	copy_port_attr_to_resp(&attr, &resp, ib_dev, cmd.port_num);

	return uverbs_response(attrs, &resp, sizeof(resp));
}

static int ib_uverbs_alloc_pd(struct uverbs_attr_bundle *attrs)
{
	struct ib_uverbs_alloc_pd_resp resp = {};
	struct ib_uverbs_alloc_pd      cmd;
	struct ib_uobject             *uobj;
	struct ib_pd                  *pd;
	int                            ret;
	struct ib_device *ib_dev;

	ret = uverbs_request(attrs, &cmd, sizeof(cmd));
	if (ret)
		return ret;

	uobj = uobj_alloc(UVERBS_OBJECT_PD, attrs, &ib_dev);
	if (IS_ERR(uobj))
		return PTR_ERR(uobj);

	pd = rdma_zalloc_drv_obj(ib_dev, ib_pd);
	if (!pd) {
		ret = -ENOMEM;
		goto err;
	}

	pd->device  = ib_dev;
	pd->uobject = uobj;
<<<<<<< HEAD
	pd->__internal_mr = NULL;
=======
>>>>>>> 24b8d41d
	atomic_set(&pd->usecnt, 0);

	rdma_restrack_new(&pd->res, RDMA_RESTRACK_PD);
	rdma_restrack_set_name(&pd->res, NULL);

	ret = ib_dev->ops.alloc_pd(pd, &attrs->driver_udata);
	if (ret)
		goto err_alloc;
	rdma_restrack_add(&pd->res);

	uobj->object = pd;
	uobj_finalize_uobj_create(uobj, attrs);

	resp.pd_handle = uobj->id;
	return uverbs_response(attrs, &resp, sizeof(resp));

err_alloc:
	rdma_restrack_put(&pd->res);
	kfree(pd);
err:
	uobj_alloc_abort(uobj, attrs);
	return ret;
}

static int ib_uverbs_dealloc_pd(struct uverbs_attr_bundle *attrs)
{
	struct ib_uverbs_dealloc_pd cmd;
	int ret;

	ret = uverbs_request(attrs, &cmd, sizeof(cmd));
	if (ret)
		return ret;

	return uobj_perform_destroy(UVERBS_OBJECT_PD, cmd.pd_handle, attrs);
}

struct xrcd_table_entry {
	struct rb_node  node;
	struct ib_xrcd *xrcd;
	struct inode   *inode;
};

static int xrcd_table_insert(struct ib_uverbs_device *dev,
			    struct inode *inode,
			    struct ib_xrcd *xrcd)
{
	struct xrcd_table_entry *entry, *scan;
	struct rb_node **p = &dev->xrcd_tree.rb_node;
	struct rb_node *parent = NULL;

	entry = kmalloc(sizeof *entry, GFP_KERNEL);
	if (!entry)
		return -ENOMEM;

	entry->xrcd  = xrcd;
	entry->inode = inode;

	while (*p) {
		parent = *p;
		scan = rb_entry(parent, struct xrcd_table_entry, node);

		if (inode < scan->inode) {
			p = &(*p)->rb_left;
		} else if (inode > scan->inode) {
			p = &(*p)->rb_right;
		} else {
			kfree(entry);
			return -EEXIST;
		}
	}

	rb_link_node(&entry->node, parent, p);
	rb_insert_color(&entry->node, &dev->xrcd_tree);
	igrab(inode);
	return 0;
}

static struct xrcd_table_entry *xrcd_table_search(struct ib_uverbs_device *dev,
						  struct inode *inode)
{
	struct xrcd_table_entry *entry;
	struct rb_node *p = dev->xrcd_tree.rb_node;

	while (p) {
		entry = rb_entry(p, struct xrcd_table_entry, node);

		if (inode < entry->inode)
			p = p->rb_left;
		else if (inode > entry->inode)
			p = p->rb_right;
		else
			return entry;
	}

	return NULL;
}

static struct ib_xrcd *find_xrcd(struct ib_uverbs_device *dev, struct inode *inode)
{
	struct xrcd_table_entry *entry;

	entry = xrcd_table_search(dev, inode);
	if (!entry)
		return NULL;

	return entry->xrcd;
}

static void xrcd_table_delete(struct ib_uverbs_device *dev,
			      struct inode *inode)
{
	struct xrcd_table_entry *entry;

	entry = xrcd_table_search(dev, inode);
	if (entry) {
		iput(inode);
		rb_erase(&entry->node, &dev->xrcd_tree);
		kfree(entry);
	}
}

static int ib_uverbs_open_xrcd(struct uverbs_attr_bundle *attrs)
{
	struct ib_uverbs_device *ibudev = attrs->ufile->device;
	struct ib_uverbs_open_xrcd_resp	resp = {};
	struct ib_uverbs_open_xrcd	cmd;
	struct ib_uxrcd_object         *obj;
	struct ib_xrcd                 *xrcd = NULL;
	struct inode                   *inode = NULL;
	int				new_xrcd = 0;
	struct ib_device *ib_dev;
	struct fd f = {};
	int ret;

	ret = uverbs_request(attrs, &cmd, sizeof(cmd));
	if (ret)
		return ret;

	mutex_lock(&ibudev->xrcd_tree_mutex);

	if (cmd.fd != -1) {
		/* search for file descriptor */
		f = fdget(cmd.fd);
		if (!f.file) {
			ret = -EBADF;
			goto err_tree_mutex_unlock;
		}

		inode = file_inode(f.file);
		xrcd = find_xrcd(ibudev, inode);
		if (!xrcd && !(cmd.oflags & O_CREAT)) {
			/* no file descriptor. Need CREATE flag */
			ret = -EAGAIN;
			goto err_tree_mutex_unlock;
		}

		if (xrcd && cmd.oflags & O_EXCL) {
			ret = -EINVAL;
			goto err_tree_mutex_unlock;
		}
	}

	obj = (struct ib_uxrcd_object *)uobj_alloc(UVERBS_OBJECT_XRCD, attrs,
						   &ib_dev);
	if (IS_ERR(obj)) {
		ret = PTR_ERR(obj);
		goto err_tree_mutex_unlock;
	}

	if (!xrcd) {
		xrcd = ib_alloc_xrcd_user(ib_dev, inode, &attrs->driver_udata);
		if (IS_ERR(xrcd)) {
			ret = PTR_ERR(xrcd);
			goto err;
		}
		new_xrcd = 1;
	}

	atomic_set(&obj->refcnt, 0);
	obj->uobject.object = xrcd;

	if (inode) {
		if (new_xrcd) {
			/* create new inode/xrcd table entry */
			ret = xrcd_table_insert(ibudev, inode, xrcd);
			if (ret)
				goto err_dealloc_xrcd;
		}
		atomic_inc(&xrcd->usecnt);
	}

	if (f.file)
		fdput(f);

	mutex_unlock(&ibudev->xrcd_tree_mutex);
	uobj_finalize_uobj_create(&obj->uobject, attrs);

	resp.xrcd_handle = obj->uobject.id;
	return uverbs_response(attrs, &resp, sizeof(resp));

err_dealloc_xrcd:
	ib_dealloc_xrcd_user(xrcd, uverbs_get_cleared_udata(attrs));

err:
	uobj_alloc_abort(&obj->uobject, attrs);

err_tree_mutex_unlock:
	if (f.file)
		fdput(f);

	mutex_unlock(&ibudev->xrcd_tree_mutex);

	return ret;
}

static int ib_uverbs_close_xrcd(struct uverbs_attr_bundle *attrs)
{
	struct ib_uverbs_close_xrcd cmd;
	int ret;

	ret = uverbs_request(attrs, &cmd, sizeof(cmd));
	if (ret)
		return ret;

	return uobj_perform_destroy(UVERBS_OBJECT_XRCD, cmd.xrcd_handle, attrs);
}

int ib_uverbs_dealloc_xrcd(struct ib_uobject *uobject, struct ib_xrcd *xrcd,
			   enum rdma_remove_reason why,
			   struct uverbs_attr_bundle *attrs)
{
	struct inode *inode;
	int ret;
	struct ib_uverbs_device *dev = attrs->ufile->device;

	inode = xrcd->inode;
	if (inode && !atomic_dec_and_test(&xrcd->usecnt))
		return 0;

	ret = ib_dealloc_xrcd_user(xrcd, &attrs->driver_udata);

	if (ib_is_destroy_retryable(ret, why, uobject)) {
		atomic_inc(&xrcd->usecnt);
		return ret;
	}

	if (inode)
		xrcd_table_delete(dev, inode);

	return ret;
}

static int ib_uverbs_reg_mr(struct uverbs_attr_bundle *attrs)
{
	struct ib_uverbs_reg_mr_resp resp = {};
	struct ib_uverbs_reg_mr      cmd;
	struct ib_uobject           *uobj;
	struct ib_pd                *pd;
	struct ib_mr                *mr;
	int                          ret;
	struct ib_device *ib_dev;

	ret = uverbs_request(attrs, &cmd, sizeof(cmd));
	if (ret)
		return ret;

	if ((cmd.start & ~PAGE_MASK) != (cmd.hca_va & ~PAGE_MASK))
		return -EINVAL;

	ret = ib_check_mr_access(cmd.access_flags);
	if (ret)
		return ret;

	uobj = uobj_alloc(UVERBS_OBJECT_MR, attrs, &ib_dev);
	if (IS_ERR(uobj))
		return PTR_ERR(uobj);

	pd = uobj_get_obj_read(pd, UVERBS_OBJECT_PD, cmd.pd_handle, attrs);
	if (!pd) {
		ret = -EINVAL;
		goto err_free;
	}

	if (cmd.access_flags & IB_ACCESS_ON_DEMAND) {
		if (!(pd->device->attrs.device_cap_flags &
		      IB_DEVICE_ON_DEMAND_PAGING)) {
			pr_debug("ODP support not available\n");
			ret = -EINVAL;
			goto err_put;
		}
	}

	mr = pd->device->ops.reg_user_mr(pd, cmd.start, cmd.length, cmd.hca_va,
					 cmd.access_flags,
					 &attrs->driver_udata);
	if (IS_ERR(mr)) {
		ret = PTR_ERR(mr);
		goto err_put;
	}

	mr->device  = pd->device;
	mr->pd      = pd;
	mr->type    = IB_MR_TYPE_USER;
	mr->dm	    = NULL;
	mr->sig_attrs = NULL;
	mr->uobject = uobj;
	atomic_inc(&pd->usecnt);
	mr->iova = cmd.hca_va;

	rdma_restrack_new(&mr->res, RDMA_RESTRACK_MR);
	rdma_restrack_set_name(&mr->res, NULL);
	rdma_restrack_add(&mr->res);

	uobj->object = mr;
	uobj_put_obj_read(pd);
	uobj_finalize_uobj_create(uobj, attrs);

	resp.lkey = mr->lkey;
	resp.rkey = mr->rkey;
	resp.mr_handle = uobj->id;
	return uverbs_response(attrs, &resp, sizeof(resp));

err_put:
	uobj_put_obj_read(pd);
err_free:
	uobj_alloc_abort(uobj, attrs);
	return ret;
}

static int ib_uverbs_rereg_mr(struct uverbs_attr_bundle *attrs)
{
	struct ib_uverbs_rereg_mr      cmd;
	struct ib_uverbs_rereg_mr_resp resp;
	struct ib_pd                *pd = NULL;
	struct ib_mr                *mr;
	struct ib_pd		    *old_pd;
	int                          ret;
	struct ib_uobject	    *uobj;

	ret = uverbs_request(attrs, &cmd, sizeof(cmd));
	if (ret)
		return ret;

	if (cmd.flags & ~IB_MR_REREG_SUPPORTED || !cmd.flags)
		return -EINVAL;

	if ((cmd.flags & IB_MR_REREG_TRANS) &&
	    (!cmd.start || !cmd.hca_va || 0 >= cmd.length ||
	     (cmd.start & ~PAGE_MASK) != (cmd.hca_va & ~PAGE_MASK)))
			return -EINVAL;

	uobj = uobj_get_write(UVERBS_OBJECT_MR, cmd.mr_handle, attrs);
	if (IS_ERR(uobj))
		return PTR_ERR(uobj);

	mr = uobj->object;

	if (mr->dm) {
		ret = -EINVAL;
		goto put_uobjs;
	}

	if (cmd.flags & IB_MR_REREG_ACCESS) {
		ret = ib_check_mr_access(cmd.access_flags);
		if (ret)
			goto put_uobjs;
	}

	if (cmd.flags & IB_MR_REREG_PD) {
		pd = uobj_get_obj_read(pd, UVERBS_OBJECT_PD, cmd.pd_handle,
				       attrs);
		if (!pd) {
			ret = -EINVAL;
			goto put_uobjs;
		}
	}

	old_pd = mr->pd;
	ret = mr->device->ops.rereg_user_mr(mr, cmd.flags, cmd.start,
					    cmd.length, cmd.hca_va,
					    cmd.access_flags, pd,
					    &attrs->driver_udata);
	if (ret)
		goto put_uobj_pd;

	if (cmd.flags & IB_MR_REREG_PD) {
		atomic_inc(&pd->usecnt);
		mr->pd = pd;
		atomic_dec(&old_pd->usecnt);
	}

	if (cmd.flags & IB_MR_REREG_TRANS)
		mr->iova = cmd.hca_va;

	memset(&resp, 0, sizeof(resp));
	resp.lkey      = mr->lkey;
	resp.rkey      = mr->rkey;

	ret = uverbs_response(attrs, &resp, sizeof(resp));

put_uobj_pd:
	if (cmd.flags & IB_MR_REREG_PD)
		uobj_put_obj_read(pd);

put_uobjs:
	uobj_put_write(uobj);

	return ret;
}

static int ib_uverbs_dereg_mr(struct uverbs_attr_bundle *attrs)
{
	struct ib_uverbs_dereg_mr cmd;
	int ret;

	ret = uverbs_request(attrs, &cmd, sizeof(cmd));
	if (ret)
		return ret;

	return uobj_perform_destroy(UVERBS_OBJECT_MR, cmd.mr_handle, attrs);
}

static int ib_uverbs_alloc_mw(struct uverbs_attr_bundle *attrs)
{
	struct ib_uverbs_alloc_mw      cmd;
	struct ib_uverbs_alloc_mw_resp resp = {};
	struct ib_uobject             *uobj;
	struct ib_pd                  *pd;
	struct ib_mw                  *mw;
	int                            ret;
	struct ib_device *ib_dev;

	ret = uverbs_request(attrs, &cmd, sizeof(cmd));
	if (ret)
		return ret;

	uobj = uobj_alloc(UVERBS_OBJECT_MW, attrs, &ib_dev);
	if (IS_ERR(uobj))
		return PTR_ERR(uobj);

	pd = uobj_get_obj_read(pd, UVERBS_OBJECT_PD, cmd.pd_handle, attrs);
	if (!pd) {
		ret = -EINVAL;
		goto err_free;
	}

	if (cmd.mw_type != IB_MW_TYPE_1 && cmd.mw_type != IB_MW_TYPE_2) {
		ret = -EINVAL;
		goto err_put;
	}

	mw = rdma_zalloc_drv_obj(ib_dev, ib_mw);
	if (!mw) {
		ret = -ENOMEM;
		goto err_put;
	}

	mw->device = ib_dev;
	mw->pd = pd;
	mw->uobject = uobj;
	mw->type = cmd.mw_type;

	ret = pd->device->ops.alloc_mw(mw, &attrs->driver_udata);
	if (ret)
		goto err_alloc;

	atomic_inc(&pd->usecnt);

	uobj->object = mw;
	uobj_put_obj_read(pd);
	uobj_finalize_uobj_create(uobj, attrs);

	resp.rkey = mw->rkey;
	resp.mw_handle = uobj->id;
	return uverbs_response(attrs, &resp, sizeof(resp));

err_alloc:
	kfree(mw);
err_put:
	uobj_put_obj_read(pd);
err_free:
	uobj_alloc_abort(uobj, attrs);
	return ret;
}

static int ib_uverbs_dealloc_mw(struct uverbs_attr_bundle *attrs)
{
	struct ib_uverbs_dealloc_mw cmd;
	int ret;

	ret = uverbs_request(attrs, &cmd, sizeof(cmd));
	if (ret)
		return ret;

	return uobj_perform_destroy(UVERBS_OBJECT_MW, cmd.mw_handle, attrs);
}

static int ib_uverbs_create_comp_channel(struct uverbs_attr_bundle *attrs)
{
	struct ib_uverbs_create_comp_channel	   cmd;
	struct ib_uverbs_create_comp_channel_resp  resp;
	struct ib_uobject			  *uobj;
	struct ib_uverbs_completion_event_file	  *ev_file;
	struct ib_device *ib_dev;
	int ret;

	ret = uverbs_request(attrs, &cmd, sizeof(cmd));
	if (ret)
		return ret;

	uobj = uobj_alloc(UVERBS_OBJECT_COMP_CHANNEL, attrs, &ib_dev);
	if (IS_ERR(uobj))
		return PTR_ERR(uobj);

	ev_file = container_of(uobj, struct ib_uverbs_completion_event_file,
			       uobj);
	ib_uverbs_init_event_queue(&ev_file->ev_queue);
	uobj_finalize_uobj_create(uobj, attrs);

	resp.fd = uobj->id;
	return uverbs_response(attrs, &resp, sizeof(resp));
}

static int create_cq(struct uverbs_attr_bundle *attrs,
		     struct ib_uverbs_ex_create_cq *cmd)
{
	struct ib_ucq_object           *obj;
	struct ib_uverbs_completion_event_file    *ev_file = NULL;
	struct ib_cq                   *cq;
	int                             ret;
	struct ib_uverbs_ex_create_cq_resp resp = {};
	struct ib_cq_init_attr attr = {};
	struct ib_device *ib_dev;

	if (cmd->comp_vector >= attrs->ufile->device->num_comp_vectors)
		return -EINVAL;

	obj = (struct ib_ucq_object *)uobj_alloc(UVERBS_OBJECT_CQ, attrs,
						 &ib_dev);
	if (IS_ERR(obj))
		return PTR_ERR(obj);

	if (cmd->comp_channel >= 0) {
		ev_file = ib_uverbs_lookup_comp_file(cmd->comp_channel, attrs);
		if (IS_ERR(ev_file)) {
			ret = PTR_ERR(ev_file);
			goto err;
		}
	}

	obj->uevent.uobject.user_handle = cmd->user_handle;
	INIT_LIST_HEAD(&obj->comp_list);
	INIT_LIST_HEAD(&obj->uevent.event_list);

	attr.cqe = cmd->cqe;
	attr.comp_vector = cmd->comp_vector;
	attr.flags = cmd->flags;

	cq = rdma_zalloc_drv_obj(ib_dev, ib_cq);
	if (!cq) {
		ret = -ENOMEM;
		goto err_file;
	}
	cq->device        = ib_dev;
	cq->uobject       = obj;
	cq->comp_handler  = ib_uverbs_comp_handler;
	cq->event_handler = ib_uverbs_cq_event_handler;
	cq->cq_context    = ev_file ? &ev_file->ev_queue : NULL;
	atomic_set(&cq->usecnt, 0);

	rdma_restrack_new(&cq->res, RDMA_RESTRACK_CQ);
	rdma_restrack_set_name(&cq->res, NULL);

	ret = ib_dev->ops.create_cq(cq, &attr, &attrs->driver_udata);
	if (ret)
		goto err_free;
	rdma_restrack_add(&cq->res);

	obj->uevent.uobject.object = cq;
	obj->uevent.event_file = READ_ONCE(attrs->ufile->default_async_file);
	if (obj->uevent.event_file)
		uverbs_uobject_get(&obj->uevent.event_file->uobj);
	uobj_finalize_uobj_create(&obj->uevent.uobject, attrs);

	resp.base.cq_handle = obj->uevent.uobject.id;
	resp.base.cqe = cq->cqe;
	resp.response_length = uverbs_response_length(attrs, sizeof(resp));
	return uverbs_response(attrs, &resp, sizeof(resp));

err_free:
	rdma_restrack_put(&cq->res);
	kfree(cq);
err_file:
	if (ev_file)
		ib_uverbs_release_ucq(ev_file, obj);
err:
	uobj_alloc_abort(&obj->uevent.uobject, attrs);
	return ret;
}

static int ib_uverbs_create_cq(struct uverbs_attr_bundle *attrs)
{
	struct ib_uverbs_create_cq      cmd;
	struct ib_uverbs_ex_create_cq	cmd_ex;
	int ret;

	ret = uverbs_request(attrs, &cmd, sizeof(cmd));
	if (ret)
		return ret;

	memset(&cmd_ex, 0, sizeof(cmd_ex));
	cmd_ex.user_handle = cmd.user_handle;
	cmd_ex.cqe = cmd.cqe;
	cmd_ex.comp_vector = cmd.comp_vector;
	cmd_ex.comp_channel = cmd.comp_channel;

	return create_cq(attrs, &cmd_ex);
}

static int ib_uverbs_ex_create_cq(struct uverbs_attr_bundle *attrs)
{
	struct ib_uverbs_ex_create_cq  cmd;
	int ret;

	ret = uverbs_request(attrs, &cmd, sizeof(cmd));
	if (ret)
		return ret;

	if (cmd.comp_mask)
		return -EINVAL;

	if (cmd.reserved)
		return -EINVAL;

	return create_cq(attrs, &cmd);
}

static int ib_uverbs_resize_cq(struct uverbs_attr_bundle *attrs)
{
	struct ib_uverbs_resize_cq	cmd;
	struct ib_uverbs_resize_cq_resp	resp = {};
	struct ib_cq			*cq;
	int ret;

	ret = uverbs_request(attrs, &cmd, sizeof(cmd));
	if (ret)
		return ret;

	cq = uobj_get_obj_read(cq, UVERBS_OBJECT_CQ, cmd.cq_handle, attrs);
	if (!cq)
		return -EINVAL;

	ret = cq->device->ops.resize_cq(cq, cmd.cqe, &attrs->driver_udata);
	if (ret)
		goto out;

	resp.cqe = cq->cqe;

	ret = uverbs_response(attrs, &resp, sizeof(resp));
out:
	rdma_lookup_put_uobject(&cq->uobject->uevent.uobject,
				UVERBS_LOOKUP_READ);

	return ret;
}

static int copy_wc_to_user(struct ib_device *ib_dev, void __user *dest,
			   struct ib_wc *wc)
{
	struct ib_uverbs_wc tmp;

	tmp.wr_id		= wc->wr_id;
	tmp.status		= wc->status;
	tmp.opcode		= wc->opcode;
	tmp.vendor_err		= wc->vendor_err;
	tmp.byte_len		= wc->byte_len;
	tmp.ex.imm_data		= wc->ex.imm_data;
	tmp.qp_num		= wc->qp->qp_num;
	tmp.src_qp		= wc->src_qp;
	tmp.wc_flags		= wc->wc_flags;
	tmp.pkey_index		= wc->pkey_index;
	if (rdma_cap_opa_ah(ib_dev, wc->port_num))
		tmp.slid	= OPA_TO_IB_UCAST_LID(wc->slid);
	else
		tmp.slid	= ib_lid_cpu16(wc->slid);
	tmp.sl			= wc->sl;
	tmp.dlid_path_bits	= wc->dlid_path_bits;
	tmp.port_num		= wc->port_num;
	tmp.reserved		= 0;

	if (copy_to_user(dest, &tmp, sizeof tmp))
		return -EFAULT;

	return 0;
}

static int ib_uverbs_poll_cq(struct uverbs_attr_bundle *attrs)
{
	struct ib_uverbs_poll_cq       cmd;
	struct ib_uverbs_poll_cq_resp  resp;
	u8 __user                     *header_ptr;
	u8 __user                     *data_ptr;
	struct ib_cq                  *cq;
	struct ib_wc                   wc;
	int                            ret;

	ret = uverbs_request(attrs, &cmd, sizeof(cmd));
	if (ret)
		return ret;

	cq = uobj_get_obj_read(cq, UVERBS_OBJECT_CQ, cmd.cq_handle, attrs);
	if (!cq)
		return -EINVAL;

	/* we copy a struct ib_uverbs_poll_cq_resp to user space */
	header_ptr = attrs->ucore.outbuf;
	data_ptr = header_ptr + sizeof resp;

	memset(&resp, 0, sizeof resp);
	while (resp.count < cmd.ne) {
		ret = ib_poll_cq(cq, 1, &wc);
		if (ret < 0)
			goto out_put;
		if (!ret)
			break;

		ret = copy_wc_to_user(cq->device, data_ptr, &wc);
		if (ret)
			goto out_put;

		data_ptr += sizeof(struct ib_uverbs_wc);
		++resp.count;
	}

	if (copy_to_user(header_ptr, &resp, sizeof resp)) {
		ret = -EFAULT;
		goto out_put;
	}
	ret = 0;

	if (uverbs_attr_is_valid(attrs, UVERBS_ATTR_CORE_OUT))
		ret = uverbs_output_written(attrs, UVERBS_ATTR_CORE_OUT);

out_put:
	rdma_lookup_put_uobject(&cq->uobject->uevent.uobject,
				UVERBS_LOOKUP_READ);
	return ret;
}

static int ib_uverbs_req_notify_cq(struct uverbs_attr_bundle *attrs)
{
	struct ib_uverbs_req_notify_cq cmd;
	struct ib_cq                  *cq;
	int ret;

	ret = uverbs_request(attrs, &cmd, sizeof(cmd));
	if (ret)
		return ret;

	cq = uobj_get_obj_read(cq, UVERBS_OBJECT_CQ, cmd.cq_handle, attrs);
	if (!cq)
		return -EINVAL;

	ib_req_notify_cq(cq, cmd.solicited_only ?
			 IB_CQ_SOLICITED : IB_CQ_NEXT_COMP);

	rdma_lookup_put_uobject(&cq->uobject->uevent.uobject,
				UVERBS_LOOKUP_READ);
	return 0;
}

static int ib_uverbs_destroy_cq(struct uverbs_attr_bundle *attrs)
{
	struct ib_uverbs_destroy_cq      cmd;
	struct ib_uverbs_destroy_cq_resp resp;
	struct ib_uobject		*uobj;
	struct ib_ucq_object        	*obj;
	int ret;

	ret = uverbs_request(attrs, &cmd, sizeof(cmd));
	if (ret)
		return ret;

	uobj = uobj_get_destroy(UVERBS_OBJECT_CQ, cmd.cq_handle, attrs);
	if (IS_ERR(uobj))
		return PTR_ERR(uobj);

	obj = container_of(uobj, struct ib_ucq_object, uevent.uobject);
	memset(&resp, 0, sizeof(resp));
	resp.comp_events_reported  = obj->comp_events_reported;
	resp.async_events_reported = obj->uevent.events_reported;

	uobj_put_destroy(uobj);

	return uverbs_response(attrs, &resp, sizeof(resp));
}

static int create_qp(struct uverbs_attr_bundle *attrs,
		     struct ib_uverbs_ex_create_qp *cmd)
{
	struct ib_uqp_object		*obj;
	struct ib_device		*device;
	struct ib_pd			*pd = NULL;
	struct ib_xrcd			*xrcd = NULL;
	struct ib_uobject		*xrcd_uobj = ERR_PTR(-ENOENT);
	struct ib_cq			*scq = NULL, *rcq = NULL;
	struct ib_srq			*srq = NULL;
	struct ib_qp			*qp;
<<<<<<< HEAD
	char				*buf;
	struct ib_qp_init_attr		attr = {};
	struct ib_uverbs_ex_create_qp_resp resp;
	int				ret;
	struct ib_rwq_ind_table *ind_tbl = NULL;
	bool has_sq = true;
=======
	struct ib_qp_init_attr		attr = {};
	struct ib_uverbs_ex_create_qp_resp resp = {};
	int				ret;
	struct ib_rwq_ind_table *ind_tbl = NULL;
	bool has_sq = true;
	struct ib_device *ib_dev;

	switch (cmd->qp_type) {
	case IB_QPT_RAW_PACKET:
		if (!capable(CAP_NET_RAW))
			return -EPERM;
		break;
	case IB_QPT_RC:
	case IB_QPT_UC:
	case IB_QPT_UD:
	case IB_QPT_XRC_INI:
	case IB_QPT_XRC_TGT:
	case IB_QPT_DRIVER:
		break;
	default:
		return -EINVAL;
	}
>>>>>>> 24b8d41d

	obj = (struct ib_uqp_object *)uobj_alloc(UVERBS_OBJECT_QP, attrs,
						 &ib_dev);
	if (IS_ERR(obj))
		return PTR_ERR(obj);
	obj->uxrcd = NULL;
	obj->uevent.uobject.user_handle = cmd->user_handle;
	mutex_init(&obj->mcast_lock);

	if (cmd->comp_mask & IB_UVERBS_CREATE_QP_MASK_IND_TABLE) {
		ind_tbl = uobj_get_obj_read(rwq_ind_table,
					    UVERBS_OBJECT_RWQ_IND_TBL,
					    cmd->rwq_ind_tbl_handle, attrs);
		if (!ind_tbl) {
			ret = -EINVAL;
			goto err_put;
		}

		attr.rwq_ind_tbl = ind_tbl;
	}

	if (ind_tbl && (cmd->max_recv_wr || cmd->max_recv_sge || cmd->is_srq)) {
		ret = -EINVAL;
		goto err_put;
	}

<<<<<<< HEAD
	init_uobj(&obj->uevent.uobject, cmd->user_handle, file->ucontext,
		  &qp_lock_class);
	down_write(&obj->uevent.uobject.mutex);
	if (cmd_sz >= offsetof(typeof(*cmd), rwq_ind_tbl_handle) +
		      sizeof(cmd->rwq_ind_tbl_handle) &&
		      (cmd->comp_mask & IB_UVERBS_CREATE_QP_MASK_IND_TABLE)) {
		ind_tbl = idr_read_rwq_indirection_table(cmd->rwq_ind_tbl_handle,
							 file->ucontext);
		if (!ind_tbl) {
			ret = -EINVAL;
			goto err_put;
		}

		attr.rwq_ind_tbl = ind_tbl;
	}

	if ((cmd_sz >= offsetof(typeof(*cmd), reserved1) +
		       sizeof(cmd->reserved1)) && cmd->reserved1) {
		ret = -EOPNOTSUPP;
		goto err_put;
	}

	if (ind_tbl && (cmd->max_recv_wr || cmd->max_recv_sge || cmd->is_srq)) {
		ret = -EINVAL;
		goto err_put;
	}

=======
>>>>>>> 24b8d41d
	if (ind_tbl && !cmd->max_send_wr)
		has_sq = false;

	if (cmd->qp_type == IB_QPT_XRC_TGT) {
		xrcd_uobj = uobj_get_read(UVERBS_OBJECT_XRCD, cmd->pd_handle,
					  attrs);

		if (IS_ERR(xrcd_uobj)) {
			ret = -EINVAL;
			goto err_put;
		}

		xrcd = (struct ib_xrcd *)xrcd_uobj->object;
		if (!xrcd) {
			ret = -EINVAL;
			goto err_put;
		}
		device = xrcd->device;
	} else {
		if (cmd->qp_type == IB_QPT_XRC_INI) {
			cmd->max_recv_wr = 0;
			cmd->max_recv_sge = 0;
		} else {
			if (cmd->is_srq) {
				srq = uobj_get_obj_read(srq, UVERBS_OBJECT_SRQ,
							cmd->srq_handle, attrs);
				if (!srq || srq->srq_type == IB_SRQT_XRC) {
					ret = -EINVAL;
					goto err_put;
				}
			}

			if (!ind_tbl) {
				if (cmd->recv_cq_handle != cmd->send_cq_handle) {
<<<<<<< HEAD
					rcq = idr_read_cq(cmd->recv_cq_handle,
							  file->ucontext, 0);
=======
					rcq = uobj_get_obj_read(
						cq, UVERBS_OBJECT_CQ,
						cmd->recv_cq_handle, attrs);
>>>>>>> 24b8d41d
					if (!rcq) {
						ret = -EINVAL;
						goto err_put;
					}
				}
			}
		}

		if (has_sq)
<<<<<<< HEAD
			scq = idr_read_cq(cmd->send_cq_handle, file->ucontext, !!rcq);
		if (!ind_tbl)
			rcq = rcq ?: scq;
		pd  = idr_read_pd(cmd->pd_handle, file->ucontext);
=======
			scq = uobj_get_obj_read(cq, UVERBS_OBJECT_CQ,
						cmd->send_cq_handle, attrs);
		if (!ind_tbl)
			rcq = rcq ?: scq;
		pd = uobj_get_obj_read(pd, UVERBS_OBJECT_PD, cmd->pd_handle,
				       attrs);
>>>>>>> 24b8d41d
		if (!pd || (!scq && has_sq)) {
			ret = -EINVAL;
			goto err_put;
		}

		device = pd->device;
	}

	attr.event_handler = ib_uverbs_qp_event_handler;
	attr.send_cq       = scq;
	attr.recv_cq       = rcq;
	attr.srq           = srq;
	attr.xrcd	   = xrcd;
	attr.sq_sig_type   = cmd->sq_sig_all ? IB_SIGNAL_ALL_WR :
					      IB_SIGNAL_REQ_WR;
	attr.qp_type       = cmd->qp_type;
	attr.create_flags  = 0;

	attr.cap.max_send_wr     = cmd->max_send_wr;
	attr.cap.max_recv_wr     = cmd->max_recv_wr;
	attr.cap.max_send_sge    = cmd->max_send_sge;
	attr.cap.max_recv_sge    = cmd->max_recv_sge;
	attr.cap.max_inline_data = cmd->max_inline_data;

	INIT_LIST_HEAD(&obj->uevent.event_list);
	INIT_LIST_HEAD(&obj->mcast_list);

	attr.create_flags = cmd->create_flags;
	if (attr.create_flags & ~(IB_QP_CREATE_BLOCK_MULTICAST_LOOPBACK |
				IB_QP_CREATE_CROSS_CHANNEL |
				IB_QP_CREATE_MANAGED_SEND |
				IB_QP_CREATE_MANAGED_RECV |
<<<<<<< HEAD
				IB_QP_CREATE_SCATTER_FCS)) {
=======
				IB_QP_CREATE_SCATTER_FCS |
				IB_QP_CREATE_CVLAN_STRIPPING |
				IB_QP_CREATE_SOURCE_QPN |
				IB_QP_CREATE_PCI_WRITE_END_PADDING)) {
>>>>>>> 24b8d41d
		ret = -EINVAL;
		goto err_put;
	}

	if (attr.create_flags & IB_QP_CREATE_SOURCE_QPN) {
		if (!capable(CAP_NET_RAW)) {
			ret = -EPERM;
			goto err_put;
		}

		attr.source_qpn = cmd->source_qpn;
	}

	if (cmd->qp_type == IB_QPT_XRC_TGT)
		qp = ib_create_qp(pd, &attr);
	else
		qp = _ib_create_qp(device, pd, &attr, &attrs->driver_udata,
				   obj);

	if (IS_ERR(qp)) {
		ret = PTR_ERR(qp);
		goto err_put;
	}

	if (cmd->qp_type != IB_QPT_XRC_TGT) {
<<<<<<< HEAD
		qp->real_qp	  = qp;
		qp->device	  = device;
		qp->pd		  = pd;
		qp->send_cq	  = attr.send_cq;
		qp->recv_cq	  = attr.recv_cq;
		qp->srq		  = attr.srq;
		qp->rwq_ind_tbl	  = ind_tbl;
		qp->event_handler = attr.event_handler;
		qp->qp_context	  = attr.qp_context;
		qp->qp_type	  = attr.qp_type;
		atomic_set(&qp->usecnt, 0);
=======
		ret = ib_create_qp_security(qp, device);
		if (ret)
			goto err_cb;

>>>>>>> 24b8d41d
		atomic_inc(&pd->usecnt);
		if (attr.send_cq)
			atomic_inc(&attr.send_cq->usecnt);
		if (attr.recv_cq)
			atomic_inc(&attr.recv_cq->usecnt);
		if (attr.srq)
			atomic_inc(&attr.srq->usecnt);
		if (ind_tbl)
			atomic_inc(&ind_tbl->usecnt);
<<<<<<< HEAD
=======
	} else {
		/* It is done in _ib_create_qp for other QP types */
		qp->uobject = obj;
>>>>>>> 24b8d41d
	}

	obj->uevent.uobject.object = qp;
	obj->uevent.event_file = READ_ONCE(attrs->ufile->default_async_file);
	if (obj->uevent.event_file)
		uverbs_uobject_get(&obj->uevent.event_file->uobj);

	if (xrcd) {
		obj->uxrcd = container_of(xrcd_uobj, struct ib_uxrcd_object,
					  uobject);
		atomic_inc(&obj->uxrcd->refcnt);
		uobj_put_read(xrcd_uobj);
	}

	if (pd)
		uobj_put_obj_read(pd);
	if (scq)
		rdma_lookup_put_uobject(&scq->uobject->uevent.uobject,
					UVERBS_LOOKUP_READ);
	if (rcq && rcq != scq)
		rdma_lookup_put_uobject(&rcq->uobject->uevent.uobject,
					UVERBS_LOOKUP_READ);
	if (srq)
<<<<<<< HEAD
		put_srq_read(srq);
	if (ind_tbl)
		put_rwq_indirection_table_read(ind_tbl);
=======
		rdma_lookup_put_uobject(&srq->uobject->uevent.uobject,
					UVERBS_LOOKUP_READ);
	if (ind_tbl)
		uobj_put_obj_read(ind_tbl);
	uobj_finalize_uobj_create(&obj->uevent.uobject, attrs);
>>>>>>> 24b8d41d

	resp.base.qpn             = qp->qp_num;
	resp.base.qp_handle       = obj->uevent.uobject.id;
	resp.base.max_recv_sge    = attr.cap.max_recv_sge;
	resp.base.max_send_sge    = attr.cap.max_send_sge;
	resp.base.max_recv_wr     = attr.cap.max_recv_wr;
	resp.base.max_send_wr     = attr.cap.max_send_wr;
	resp.base.max_inline_data = attr.cap.max_inline_data;
	resp.response_length = uverbs_response_length(attrs, sizeof(resp));
	return uverbs_response(attrs, &resp, sizeof(resp));

err_cb:
	ib_destroy_qp_user(qp, uverbs_get_cleared_udata(attrs));

err_put:
	if (!IS_ERR(xrcd_uobj))
		uobj_put_read(xrcd_uobj);
	if (pd)
		uobj_put_obj_read(pd);
	if (scq)
		rdma_lookup_put_uobject(&scq->uobject->uevent.uobject,
					UVERBS_LOOKUP_READ);
	if (rcq && rcq != scq)
		rdma_lookup_put_uobject(&rcq->uobject->uevent.uobject,
					UVERBS_LOOKUP_READ);
	if (srq)
<<<<<<< HEAD
		put_srq_read(srq);
	if (ind_tbl)
		put_rwq_indirection_table_read(ind_tbl);
=======
		rdma_lookup_put_uobject(&srq->uobject->uevent.uobject,
					UVERBS_LOOKUP_READ);
	if (ind_tbl)
		uobj_put_obj_read(ind_tbl);
>>>>>>> 24b8d41d

	uobj_alloc_abort(&obj->uevent.uobject, attrs);
	return ret;
}

static int ib_uverbs_create_qp(struct uverbs_attr_bundle *attrs)
{
	struct ib_uverbs_create_qp      cmd;
	struct ib_uverbs_ex_create_qp	cmd_ex;
	int ret;

	ret = uverbs_request(attrs, &cmd, sizeof(cmd));
	if (ret)
		return ret;

	memset(&cmd_ex, 0, sizeof(cmd_ex));
	cmd_ex.user_handle = cmd.user_handle;
	cmd_ex.pd_handle = cmd.pd_handle;
	cmd_ex.send_cq_handle = cmd.send_cq_handle;
	cmd_ex.recv_cq_handle = cmd.recv_cq_handle;
	cmd_ex.srq_handle = cmd.srq_handle;
	cmd_ex.max_send_wr = cmd.max_send_wr;
	cmd_ex.max_recv_wr = cmd.max_recv_wr;
	cmd_ex.max_send_sge = cmd.max_send_sge;
	cmd_ex.max_recv_sge = cmd.max_recv_sge;
	cmd_ex.max_inline_data = cmd.max_inline_data;
	cmd_ex.sq_sig_all = cmd.sq_sig_all;
	cmd_ex.qp_type = cmd.qp_type;
	cmd_ex.is_srq = cmd.is_srq;

	return create_qp(attrs, &cmd_ex);
}

static int ib_uverbs_ex_create_qp(struct uverbs_attr_bundle *attrs)
{
	struct ib_uverbs_ex_create_qp cmd;
	int ret;

	ret = uverbs_request(attrs, &cmd, sizeof(cmd));
	if (ret)
		return ret;

	if (cmd.comp_mask & ~IB_UVERBS_CREATE_QP_SUP_COMP_MASK)
		return -EINVAL;

	if (cmd.reserved)
		return -EINVAL;

	return create_qp(attrs, &cmd);
}

static int ib_uverbs_open_qp(struct uverbs_attr_bundle *attrs)
{
	struct ib_uverbs_create_qp_resp resp = {};
	struct ib_uverbs_open_qp        cmd;
	struct ib_uqp_object           *obj;
	struct ib_xrcd		       *xrcd;
	struct ib_qp                   *qp;
	struct ib_qp_open_attr          attr = {};
	int ret;
	struct ib_uobject *xrcd_uobj;
	struct ib_device *ib_dev;

	ret = uverbs_request(attrs, &cmd, sizeof(cmd));
	if (ret)
		return ret;

	obj = (struct ib_uqp_object *)uobj_alloc(UVERBS_OBJECT_QP, attrs,
						 &ib_dev);
	if (IS_ERR(obj))
		return PTR_ERR(obj);

	xrcd_uobj = uobj_get_read(UVERBS_OBJECT_XRCD, cmd.pd_handle, attrs);
	if (IS_ERR(xrcd_uobj)) {
		ret = -EINVAL;
		goto err_put;
	}

	xrcd = (struct ib_xrcd *)xrcd_uobj->object;
	if (!xrcd) {
		ret = -EINVAL;
		goto err_xrcd;
	}

	attr.event_handler = ib_uverbs_qp_event_handler;
	attr.qp_num        = cmd.qpn;
	attr.qp_type       = cmd.qp_type;

	INIT_LIST_HEAD(&obj->uevent.event_list);
	INIT_LIST_HEAD(&obj->mcast_list);

	qp = ib_open_qp(xrcd, &attr);
	if (IS_ERR(qp)) {
		ret = PTR_ERR(qp);
		goto err_xrcd;
	}

	obj->uevent.uobject.object = qp;
	obj->uevent.uobject.user_handle = cmd.user_handle;

	obj->uxrcd = container_of(xrcd_uobj, struct ib_uxrcd_object, uobject);
	atomic_inc(&obj->uxrcd->refcnt);
	qp->uobject = obj;
	uobj_put_read(xrcd_uobj);
	uobj_finalize_uobj_create(&obj->uevent.uobject, attrs);

	resp.qpn = qp->qp_num;
	resp.qp_handle = obj->uevent.uobject.id;
	return uverbs_response(attrs, &resp, sizeof(resp));

err_xrcd:
	uobj_put_read(xrcd_uobj);
err_put:
	uobj_alloc_abort(&obj->uevent.uobject, attrs);
	return ret;
}

static void copy_ah_attr_to_uverbs(struct ib_uverbs_qp_dest *uverb_attr,
				   struct rdma_ah_attr *rdma_attr)
{
	const struct ib_global_route   *grh;

	uverb_attr->dlid              = rdma_ah_get_dlid(rdma_attr);
	uverb_attr->sl                = rdma_ah_get_sl(rdma_attr);
	uverb_attr->src_path_bits     = rdma_ah_get_path_bits(rdma_attr);
	uverb_attr->static_rate       = rdma_ah_get_static_rate(rdma_attr);
	uverb_attr->is_global         = !!(rdma_ah_get_ah_flags(rdma_attr) &
					 IB_AH_GRH);
	if (uverb_attr->is_global) {
		grh = rdma_ah_read_grh(rdma_attr);
		memcpy(uverb_attr->dgid, grh->dgid.raw, 16);
		uverb_attr->flow_label        = grh->flow_label;
		uverb_attr->sgid_index        = grh->sgid_index;
		uverb_attr->hop_limit         = grh->hop_limit;
		uverb_attr->traffic_class     = grh->traffic_class;
	}
	uverb_attr->port_num          = rdma_ah_get_port_num(rdma_attr);
}

static int ib_uverbs_query_qp(struct uverbs_attr_bundle *attrs)
{
	struct ib_uverbs_query_qp      cmd;
	struct ib_uverbs_query_qp_resp resp;
	struct ib_qp                   *qp;
	struct ib_qp_attr              *attr;
	struct ib_qp_init_attr         *init_attr;
	int                            ret;

	ret = uverbs_request(attrs, &cmd, sizeof(cmd));
	if (ret)
		return ret;

	attr      = kmalloc(sizeof *attr, GFP_KERNEL);
	init_attr = kmalloc(sizeof *init_attr, GFP_KERNEL);
	if (!attr || !init_attr) {
		ret = -ENOMEM;
		goto out;
	}

	qp = uobj_get_obj_read(qp, UVERBS_OBJECT_QP, cmd.qp_handle, attrs);
	if (!qp) {
		ret = -EINVAL;
		goto out;
	}

	ret = ib_query_qp(qp, attr, cmd.attr_mask, init_attr);

	rdma_lookup_put_uobject(&qp->uobject->uevent.uobject,
				UVERBS_LOOKUP_READ);

	if (ret)
		goto out;

	memset(&resp, 0, sizeof resp);

	resp.qp_state               = attr->qp_state;
	resp.cur_qp_state           = attr->cur_qp_state;
	resp.path_mtu               = attr->path_mtu;
	resp.path_mig_state         = attr->path_mig_state;
	resp.qkey                   = attr->qkey;
	resp.rq_psn                 = attr->rq_psn;
	resp.sq_psn                 = attr->sq_psn;
	resp.dest_qp_num            = attr->dest_qp_num;
	resp.qp_access_flags        = attr->qp_access_flags;
	resp.pkey_index             = attr->pkey_index;
	resp.alt_pkey_index         = attr->alt_pkey_index;
	resp.sq_draining            = attr->sq_draining;
	resp.max_rd_atomic          = attr->max_rd_atomic;
	resp.max_dest_rd_atomic     = attr->max_dest_rd_atomic;
	resp.min_rnr_timer          = attr->min_rnr_timer;
	resp.port_num               = attr->port_num;
	resp.timeout                = attr->timeout;
	resp.retry_cnt              = attr->retry_cnt;
	resp.rnr_retry              = attr->rnr_retry;
	resp.alt_port_num           = attr->alt_port_num;
	resp.alt_timeout            = attr->alt_timeout;

	copy_ah_attr_to_uverbs(&resp.dest, &attr->ah_attr);
	copy_ah_attr_to_uverbs(&resp.alt_dest, &attr->alt_ah_attr);

	resp.max_send_wr            = init_attr->cap.max_send_wr;
	resp.max_recv_wr            = init_attr->cap.max_recv_wr;
	resp.max_send_sge           = init_attr->cap.max_send_sge;
	resp.max_recv_sge           = init_attr->cap.max_recv_sge;
	resp.max_inline_data        = init_attr->cap.max_inline_data;
	resp.sq_sig_all             = init_attr->sq_sig_type == IB_SIGNAL_ALL_WR;

	ret = uverbs_response(attrs, &resp, sizeof(resp));

out:
	kfree(attr);
	kfree(init_attr);

	return ret;
}

/* Remove ignored fields set in the attribute mask */
static int modify_qp_mask(enum ib_qp_type qp_type, int mask)
{
	switch (qp_type) {
	case IB_QPT_XRC_INI:
		return mask & ~(IB_QP_MAX_DEST_RD_ATOMIC | IB_QP_MIN_RNR_TIMER);
	case IB_QPT_XRC_TGT:
		return mask & ~(IB_QP_MAX_QP_RD_ATOMIC | IB_QP_RETRY_CNT |
				IB_QP_RNR_RETRY);
	default:
		return mask;
	}
}

static void copy_ah_attr_from_uverbs(struct ib_device *dev,
				     struct rdma_ah_attr *rdma_attr,
				     struct ib_uverbs_qp_dest *uverb_attr)
{
	rdma_attr->type = rdma_ah_find_type(dev, uverb_attr->port_num);
	if (uverb_attr->is_global) {
		rdma_ah_set_grh(rdma_attr, NULL,
				uverb_attr->flow_label,
				uverb_attr->sgid_index,
				uverb_attr->hop_limit,
				uverb_attr->traffic_class);
		rdma_ah_set_dgid_raw(rdma_attr, uverb_attr->dgid);
	} else {
		rdma_ah_set_ah_flags(rdma_attr, 0);
	}
	rdma_ah_set_dlid(rdma_attr, uverb_attr->dlid);
	rdma_ah_set_sl(rdma_attr, uverb_attr->sl);
	rdma_ah_set_path_bits(rdma_attr, uverb_attr->src_path_bits);
	rdma_ah_set_static_rate(rdma_attr, uverb_attr->static_rate);
	rdma_ah_set_port_num(rdma_attr, uverb_attr->port_num);
	rdma_ah_set_make_grd(rdma_attr, false);
}

static int modify_qp(struct uverbs_attr_bundle *attrs,
		     struct ib_uverbs_ex_modify_qp *cmd)
{
	struct ib_qp_attr *attr;
	struct ib_qp *qp;
	int ret;

	attr = kzalloc(sizeof(*attr), GFP_KERNEL);
	if (!attr)
		return -ENOMEM;

	qp = uobj_get_obj_read(qp, UVERBS_OBJECT_QP, cmd->base.qp_handle,
			       attrs);
	if (!qp) {
		ret = -EINVAL;
		goto out;
	}

	if ((cmd->base.attr_mask & IB_QP_PORT) &&
	    !rdma_is_port_valid(qp->device, cmd->base.port_num)) {
		ret = -EINVAL;
		goto release_qp;
	}

	if ((cmd->base.attr_mask & IB_QP_AV)) {
		if (!rdma_is_port_valid(qp->device, cmd->base.dest.port_num)) {
			ret = -EINVAL;
			goto release_qp;
		}

		if (cmd->base.attr_mask & IB_QP_STATE &&
		    cmd->base.qp_state == IB_QPS_RTR) {
		/* We are in INIT->RTR TRANSITION (if we are not,
		 * this transition will be rejected in subsequent checks).
		 * In the INIT->RTR transition, we cannot have IB_QP_PORT set,
		 * but the IB_QP_STATE flag is required.
		 *
		 * Since kernel 3.14 (commit dbf727de7440), the uverbs driver,
		 * when IB_QP_AV is set, has required inclusion of a valid
		 * port number in the primary AV. (AVs are created and handled
		 * differently for infiniband and ethernet (RoCE) ports).
		 *
		 * Check the port number included in the primary AV against
		 * the port number in the qp struct, which was set (and saved)
		 * in the RST->INIT transition.
		 */
			if (cmd->base.dest.port_num != qp->real_qp->port) {
				ret = -EINVAL;
				goto release_qp;
			}
		} else {
		/* We are in SQD->SQD. (If we are not, this transition will
		 * be rejected later in the verbs layer checks).
		 * Check for both IB_QP_PORT and IB_QP_AV, these can be set
		 * together in the SQD->SQD transition.
		 *
		 * If only IP_QP_AV was set, add in IB_QP_PORT as well (the
		 * verbs layer driver does not track primary port changes
		 * resulting from path migration. Thus, in SQD, if the primary
		 * AV is modified, the primary port should also be modified).
		 *
		 * Note that in this transition, the IB_QP_STATE flag
		 * is not allowed.
		 */
			if (((cmd->base.attr_mask & (IB_QP_AV | IB_QP_PORT))
			     == (IB_QP_AV | IB_QP_PORT)) &&
			    cmd->base.port_num != cmd->base.dest.port_num) {
				ret = -EINVAL;
				goto release_qp;
			}
			if ((cmd->base.attr_mask & (IB_QP_AV | IB_QP_PORT))
			    == IB_QP_AV) {
				cmd->base.attr_mask |= IB_QP_PORT;
				cmd->base.port_num = cmd->base.dest.port_num;
			}
		}
	}

	if ((cmd->base.attr_mask & IB_QP_ALT_PATH) &&
	    (!rdma_is_port_valid(qp->device, cmd->base.alt_port_num) ||
	    !rdma_is_port_valid(qp->device, cmd->base.alt_dest.port_num) ||
	    cmd->base.alt_port_num != cmd->base.alt_dest.port_num)) {
		ret = -EINVAL;
		goto release_qp;
	}

	if ((cmd->base.attr_mask & IB_QP_CUR_STATE &&
	    cmd->base.cur_qp_state > IB_QPS_ERR) ||
	    (cmd->base.attr_mask & IB_QP_STATE &&
	    cmd->base.qp_state > IB_QPS_ERR)) {
		ret = -EINVAL;
		goto release_qp;
	}

	if (cmd->base.attr_mask & IB_QP_STATE)
		attr->qp_state = cmd->base.qp_state;
	if (cmd->base.attr_mask & IB_QP_CUR_STATE)
		attr->cur_qp_state = cmd->base.cur_qp_state;
	if (cmd->base.attr_mask & IB_QP_PATH_MTU)
		attr->path_mtu = cmd->base.path_mtu;
	if (cmd->base.attr_mask & IB_QP_PATH_MIG_STATE)
		attr->path_mig_state = cmd->base.path_mig_state;
	if (cmd->base.attr_mask & IB_QP_QKEY)
		attr->qkey = cmd->base.qkey;
	if (cmd->base.attr_mask & IB_QP_RQ_PSN)
		attr->rq_psn = cmd->base.rq_psn;
	if (cmd->base.attr_mask & IB_QP_SQ_PSN)
		attr->sq_psn = cmd->base.sq_psn;
	if (cmd->base.attr_mask & IB_QP_DEST_QPN)
		attr->dest_qp_num = cmd->base.dest_qp_num;
	if (cmd->base.attr_mask & IB_QP_ACCESS_FLAGS)
		attr->qp_access_flags = cmd->base.qp_access_flags;
	if (cmd->base.attr_mask & IB_QP_PKEY_INDEX)
		attr->pkey_index = cmd->base.pkey_index;
	if (cmd->base.attr_mask & IB_QP_EN_SQD_ASYNC_NOTIFY)
		attr->en_sqd_async_notify = cmd->base.en_sqd_async_notify;
	if (cmd->base.attr_mask & IB_QP_MAX_QP_RD_ATOMIC)
		attr->max_rd_atomic = cmd->base.max_rd_atomic;
	if (cmd->base.attr_mask & IB_QP_MAX_DEST_RD_ATOMIC)
		attr->max_dest_rd_atomic = cmd->base.max_dest_rd_atomic;
	if (cmd->base.attr_mask & IB_QP_MIN_RNR_TIMER)
		attr->min_rnr_timer = cmd->base.min_rnr_timer;
	if (cmd->base.attr_mask & IB_QP_PORT)
		attr->port_num = cmd->base.port_num;
	if (cmd->base.attr_mask & IB_QP_TIMEOUT)
		attr->timeout = cmd->base.timeout;
	if (cmd->base.attr_mask & IB_QP_RETRY_CNT)
		attr->retry_cnt = cmd->base.retry_cnt;
	if (cmd->base.attr_mask & IB_QP_RNR_RETRY)
		attr->rnr_retry = cmd->base.rnr_retry;
	if (cmd->base.attr_mask & IB_QP_ALT_PATH) {
		attr->alt_port_num = cmd->base.alt_port_num;
		attr->alt_timeout = cmd->base.alt_timeout;
		attr->alt_pkey_index = cmd->base.alt_pkey_index;
	}
	if (cmd->base.attr_mask & IB_QP_RATE_LIMIT)
		attr->rate_limit = cmd->rate_limit;

	if (cmd->base.attr_mask & IB_QP_AV)
		copy_ah_attr_from_uverbs(qp->device, &attr->ah_attr,
					 &cmd->base.dest);

	if (cmd->base.attr_mask & IB_QP_ALT_PATH)
		copy_ah_attr_from_uverbs(qp->device, &attr->alt_ah_attr,
					 &cmd->base.alt_dest);

	ret = ib_modify_qp_with_udata(qp, attr,
				      modify_qp_mask(qp->qp_type,
						     cmd->base.attr_mask),
				      &attrs->driver_udata);

release_qp:
	rdma_lookup_put_uobject(&qp->uobject->uevent.uobject,
				UVERBS_LOOKUP_READ);
out:
	kfree(attr);

	return ret;
}

static int ib_uverbs_modify_qp(struct uverbs_attr_bundle *attrs)
{
	struct ib_uverbs_ex_modify_qp cmd;
	int ret;

	ret = uverbs_request(attrs, &cmd.base, sizeof(cmd.base));
	if (ret)
		return ret;

	if (cmd.base.attr_mask &
	    ~((IB_USER_LEGACY_LAST_QP_ATTR_MASK << 1) - 1))
		return -EOPNOTSUPP;

	return modify_qp(attrs, &cmd);
}

static int ib_uverbs_ex_modify_qp(struct uverbs_attr_bundle *attrs)
{
	struct ib_uverbs_ex_modify_qp cmd;
	struct ib_uverbs_ex_modify_qp_resp resp = {
		.response_length = uverbs_response_length(attrs, sizeof(resp))
	};
	int ret;

	ret = uverbs_request(attrs, &cmd, sizeof(cmd));
	if (ret)
		return ret;

	/*
	 * Last bit is reserved for extending the attr_mask by
	 * using another field.
	 */
	BUILD_BUG_ON(IB_USER_LAST_QP_ATTR_MASK == (1ULL << 31));

	if (cmd.base.attr_mask &
	    ~((IB_USER_LAST_QP_ATTR_MASK << 1) - 1))
		return -EOPNOTSUPP;

	ret = modify_qp(attrs, &cmd);
	if (ret)
		return ret;

	return uverbs_response(attrs, &resp, sizeof(resp));
}

static int ib_uverbs_destroy_qp(struct uverbs_attr_bundle *attrs)
{
	struct ib_uverbs_destroy_qp      cmd;
	struct ib_uverbs_destroy_qp_resp resp;
	struct ib_uobject		*uobj;
	struct ib_uqp_object        	*obj;
	int ret;

	ret = uverbs_request(attrs, &cmd, sizeof(cmd));
	if (ret)
		return ret;

	uobj = uobj_get_destroy(UVERBS_OBJECT_QP, cmd.qp_handle, attrs);
	if (IS_ERR(uobj))
		return PTR_ERR(uobj);

	obj = container_of(uobj, struct ib_uqp_object, uevent.uobject);
	memset(&resp, 0, sizeof(resp));
	resp.events_reported = obj->uevent.events_reported;

	uobj_put_destroy(uobj);

	return uverbs_response(attrs, &resp, sizeof(resp));
}

static void *alloc_wr(size_t wr_size, __u32 num_sge)
{
	if (num_sge >= (U32_MAX - ALIGN(wr_size, sizeof (struct ib_sge))) /
		       sizeof (struct ib_sge))
		return NULL;

	return kmalloc(ALIGN(wr_size, sizeof (struct ib_sge)) +
			 num_sge * sizeof (struct ib_sge), GFP_KERNEL);
}

static int ib_uverbs_post_send(struct uverbs_attr_bundle *attrs)
{
	struct ib_uverbs_post_send      cmd;
	struct ib_uverbs_post_send_resp resp;
	struct ib_uverbs_send_wr       *user_wr;
	struct ib_send_wr              *wr = NULL, *last, *next;
	const struct ib_send_wr	       *bad_wr;
	struct ib_qp                   *qp;
	int                             i, sg_ind;
	int				is_ud;
	int ret, ret2;
	size_t                          next_size;
	const struct ib_sge __user *sgls;
	const void __user *wqes;
	struct uverbs_req_iter iter;

	ret = uverbs_request_start(attrs, &iter, &cmd, sizeof(cmd));
	if (ret)
		return ret;
	wqes = uverbs_request_next_ptr(&iter, cmd.wqe_size * cmd.wr_count);
	if (IS_ERR(wqes))
		return PTR_ERR(wqes);
	sgls = uverbs_request_next_ptr(
		&iter, cmd.sge_count * sizeof(struct ib_uverbs_sge));
	if (IS_ERR(sgls))
		return PTR_ERR(sgls);
	ret = uverbs_request_finish(&iter);
	if (ret)
		return ret;

	user_wr = kmalloc(cmd.wqe_size, GFP_KERNEL);
	if (!user_wr)
		return -ENOMEM;

	qp = uobj_get_obj_read(qp, UVERBS_OBJECT_QP, cmd.qp_handle, attrs);
	if (!qp) {
		ret = -EINVAL;
		goto out;
	}

	is_ud = qp->qp_type == IB_QPT_UD;
	sg_ind = 0;
	last = NULL;
	for (i = 0; i < cmd.wr_count; ++i) {
		if (copy_from_user(user_wr, wqes + i * cmd.wqe_size,
				   cmd.wqe_size)) {
			ret = -EFAULT;
			goto out_put;
		}

		if (user_wr->num_sge + sg_ind > cmd.sge_count) {
			ret = -EINVAL;
			goto out_put;
		}

		if (is_ud) {
			struct ib_ud_wr *ud;

			if (user_wr->opcode != IB_WR_SEND &&
			    user_wr->opcode != IB_WR_SEND_WITH_IMM) {
				ret = -EINVAL;
				goto out_put;
			}

			next_size = sizeof(*ud);
			ud = alloc_wr(next_size, user_wr->num_sge);
			if (!ud) {
				ret = -ENOMEM;
				goto out_put;
			}

			ud->ah = uobj_get_obj_read(ah, UVERBS_OBJECT_AH,
						   user_wr->wr.ud.ah, attrs);
			if (!ud->ah) {
				kfree(ud);
				ret = -EINVAL;
				goto out_put;
			}
			ud->remote_qpn = user_wr->wr.ud.remote_qpn;
			ud->remote_qkey = user_wr->wr.ud.remote_qkey;

			next = &ud->wr;
		} else if (user_wr->opcode == IB_WR_RDMA_WRITE_WITH_IMM ||
			   user_wr->opcode == IB_WR_RDMA_WRITE ||
			   user_wr->opcode == IB_WR_RDMA_READ) {
			struct ib_rdma_wr *rdma;

			next_size = sizeof(*rdma);
			rdma = alloc_wr(next_size, user_wr->num_sge);
			if (!rdma) {
				ret = -ENOMEM;
				goto out_put;
			}

			rdma->remote_addr = user_wr->wr.rdma.remote_addr;
			rdma->rkey = user_wr->wr.rdma.rkey;

			next = &rdma->wr;
		} else if (user_wr->opcode == IB_WR_ATOMIC_CMP_AND_SWP ||
			   user_wr->opcode == IB_WR_ATOMIC_FETCH_AND_ADD) {
			struct ib_atomic_wr *atomic;

			next_size = sizeof(*atomic);
			atomic = alloc_wr(next_size, user_wr->num_sge);
			if (!atomic) {
				ret = -ENOMEM;
				goto out_put;
			}

			atomic->remote_addr = user_wr->wr.atomic.remote_addr;
			atomic->compare_add = user_wr->wr.atomic.compare_add;
			atomic->swap = user_wr->wr.atomic.swap;
			atomic->rkey = user_wr->wr.atomic.rkey;

			next = &atomic->wr;
		} else if (user_wr->opcode == IB_WR_SEND ||
			   user_wr->opcode == IB_WR_SEND_WITH_IMM ||
			   user_wr->opcode == IB_WR_SEND_WITH_INV) {
			next_size = sizeof(*next);
			next = alloc_wr(next_size, user_wr->num_sge);
			if (!next) {
				ret = -ENOMEM;
				goto out_put;
			}
		} else {
			ret = -EINVAL;
			goto out_put;
		}

		if (user_wr->opcode == IB_WR_SEND_WITH_IMM ||
		    user_wr->opcode == IB_WR_RDMA_WRITE_WITH_IMM) {
			next->ex.imm_data =
					(__be32 __force) user_wr->ex.imm_data;
		} else if (user_wr->opcode == IB_WR_SEND_WITH_INV) {
			next->ex.invalidate_rkey = user_wr->ex.invalidate_rkey;
		}

		if (!last)
			wr = next;
		else
			last->next = next;
		last = next;

		next->next       = NULL;
		next->wr_id      = user_wr->wr_id;
		next->num_sge    = user_wr->num_sge;
		next->opcode     = user_wr->opcode;
		next->send_flags = user_wr->send_flags;

		if (next->num_sge) {
			next->sg_list = (void *) next +
				ALIGN(next_size, sizeof(struct ib_sge));
			if (copy_from_user(next->sg_list, sgls + sg_ind,
					   next->num_sge *
						   sizeof(struct ib_sge))) {
				ret = -EFAULT;
				goto out_put;
			}
			sg_ind += next->num_sge;
		} else
			next->sg_list = NULL;
	}

	resp.bad_wr = 0;
	ret = qp->device->ops.post_send(qp->real_qp, wr, &bad_wr);
	if (ret)
		for (next = wr; next; next = next->next) {
			++resp.bad_wr;
			if (next == bad_wr)
				break;
		}

	ret2 = uverbs_response(attrs, &resp, sizeof(resp));
	if (ret2)
		ret = ret2;

out_put:
	rdma_lookup_put_uobject(&qp->uobject->uevent.uobject,
				UVERBS_LOOKUP_READ);

	while (wr) {
		if (is_ud && ud_wr(wr)->ah)
			uobj_put_obj_read(ud_wr(wr)->ah);
		next = wr->next;
		kfree(wr);
		wr = next;
	}

out:
	kfree(user_wr);

	return ret;
}

static struct ib_recv_wr *
ib_uverbs_unmarshall_recv(struct uverbs_req_iter *iter, u32 wr_count,
			  u32 wqe_size, u32 sge_count)
{
	struct ib_uverbs_recv_wr *user_wr;
	struct ib_recv_wr        *wr = NULL, *last, *next;
	int                       sg_ind;
	int                       i;
	int                       ret;
	const struct ib_sge __user *sgls;
	const void __user *wqes;

	if (wqe_size < sizeof (struct ib_uverbs_recv_wr))
		return ERR_PTR(-EINVAL);

	wqes = uverbs_request_next_ptr(iter, wqe_size * wr_count);
	if (IS_ERR(wqes))
		return ERR_CAST(wqes);
	sgls = uverbs_request_next_ptr(
		iter, sge_count * sizeof(struct ib_uverbs_sge));
	if (IS_ERR(sgls))
		return ERR_CAST(sgls);
	ret = uverbs_request_finish(iter);
	if (ret)
		return ERR_PTR(ret);

	user_wr = kmalloc(wqe_size, GFP_KERNEL);
	if (!user_wr)
		return ERR_PTR(-ENOMEM);

	sg_ind = 0;
	last = NULL;
	for (i = 0; i < wr_count; ++i) {
		if (copy_from_user(user_wr, wqes + i * wqe_size,
				   wqe_size)) {
			ret = -EFAULT;
			goto err;
		}

		if (user_wr->num_sge + sg_ind > sge_count) {
			ret = -EINVAL;
			goto err;
		}

		if (user_wr->num_sge >=
		    (U32_MAX - ALIGN(sizeof *next, sizeof (struct ib_sge))) /
		    sizeof (struct ib_sge)) {
			ret = -EINVAL;
			goto err;
		}

		next = kmalloc(ALIGN(sizeof *next, sizeof (struct ib_sge)) +
			       user_wr->num_sge * sizeof (struct ib_sge),
			       GFP_KERNEL);
		if (!next) {
			ret = -ENOMEM;
			goto err;
		}

		if (!last)
			wr = next;
		else
			last->next = next;
		last = next;

		next->next       = NULL;
		next->wr_id      = user_wr->wr_id;
		next->num_sge    = user_wr->num_sge;

		if (next->num_sge) {
			next->sg_list = (void *) next +
				ALIGN(sizeof *next, sizeof (struct ib_sge));
			if (copy_from_user(next->sg_list, sgls + sg_ind,
					   next->num_sge *
						   sizeof(struct ib_sge))) {
				ret = -EFAULT;
				goto err;
			}
			sg_ind += next->num_sge;
		} else
			next->sg_list = NULL;
	}

	kfree(user_wr);
	return wr;

err:
	kfree(user_wr);

	while (wr) {
		next = wr->next;
		kfree(wr);
		wr = next;
	}

	return ERR_PTR(ret);
}

static int ib_uverbs_post_recv(struct uverbs_attr_bundle *attrs)
{
	struct ib_uverbs_post_recv      cmd;
	struct ib_uverbs_post_recv_resp resp;
	struct ib_recv_wr              *wr, *next;
	const struct ib_recv_wr	       *bad_wr;
	struct ib_qp                   *qp;
	int ret, ret2;
	struct uverbs_req_iter iter;

	ret = uverbs_request_start(attrs, &iter, &cmd, sizeof(cmd));
	if (ret)
		return ret;

	wr = ib_uverbs_unmarshall_recv(&iter, cmd.wr_count, cmd.wqe_size,
				       cmd.sge_count);
	if (IS_ERR(wr))
		return PTR_ERR(wr);

	qp = uobj_get_obj_read(qp, UVERBS_OBJECT_QP, cmd.qp_handle, attrs);
	if (!qp) {
		ret = -EINVAL;
		goto out;
	}

	resp.bad_wr = 0;
	ret = qp->device->ops.post_recv(qp->real_qp, wr, &bad_wr);

	rdma_lookup_put_uobject(&qp->uobject->uevent.uobject,
				UVERBS_LOOKUP_READ);
	if (ret) {
		for (next = wr; next; next = next->next) {
			++resp.bad_wr;
			if (next == bad_wr)
				break;
		}
	}

	ret2 = uverbs_response(attrs, &resp, sizeof(resp));
	if (ret2)
		ret = ret2;
out:
	while (wr) {
		next = wr->next;
		kfree(wr);
		wr = next;
	}

	return ret;
}

static int ib_uverbs_post_srq_recv(struct uverbs_attr_bundle *attrs)
{
	struct ib_uverbs_post_srq_recv      cmd;
	struct ib_uverbs_post_srq_recv_resp resp;
	struct ib_recv_wr                  *wr, *next;
	const struct ib_recv_wr		   *bad_wr;
	struct ib_srq                      *srq;
	int ret, ret2;
	struct uverbs_req_iter iter;

	ret = uverbs_request_start(attrs, &iter, &cmd, sizeof(cmd));
	if (ret)
		return ret;

	wr = ib_uverbs_unmarshall_recv(&iter, cmd.wr_count, cmd.wqe_size,
				       cmd.sge_count);
	if (IS_ERR(wr))
		return PTR_ERR(wr);

	srq = uobj_get_obj_read(srq, UVERBS_OBJECT_SRQ, cmd.srq_handle, attrs);
	if (!srq) {
		ret = -EINVAL;
		goto out;
	}

	resp.bad_wr = 0;
	ret = srq->device->ops.post_srq_recv(srq, wr, &bad_wr);

	rdma_lookup_put_uobject(&srq->uobject->uevent.uobject,
				UVERBS_LOOKUP_READ);

	if (ret)
		for (next = wr; next; next = next->next) {
			++resp.bad_wr;
			if (next == bad_wr)
				break;
		}

	ret2 = uverbs_response(attrs, &resp, sizeof(resp));
	if (ret2)
		ret = ret2;

out:
	while (wr) {
		next = wr->next;
		kfree(wr);
		wr = next;
	}

	return ret;
}

static int ib_uverbs_create_ah(struct uverbs_attr_bundle *attrs)
{
	struct ib_uverbs_create_ah	 cmd;
	struct ib_uverbs_create_ah_resp	 resp;
	struct ib_uobject		*uobj;
	struct ib_pd			*pd;
	struct ib_ah			*ah;
	struct rdma_ah_attr		attr = {};
	int ret;
	struct ib_device *ib_dev;

	ret = uverbs_request(attrs, &cmd, sizeof(cmd));
	if (ret)
		return ret;

	uobj = uobj_alloc(UVERBS_OBJECT_AH, attrs, &ib_dev);
	if (IS_ERR(uobj))
		return PTR_ERR(uobj);

	if (!rdma_is_port_valid(ib_dev, cmd.attr.port_num)) {
		ret = -EINVAL;
		goto err;
	}

	pd = uobj_get_obj_read(pd, UVERBS_OBJECT_PD, cmd.pd_handle, attrs);
	if (!pd) {
		ret = -EINVAL;
		goto err;
	}

	attr.type = rdma_ah_find_type(ib_dev, cmd.attr.port_num);
	rdma_ah_set_make_grd(&attr, false);
	rdma_ah_set_dlid(&attr, cmd.attr.dlid);
	rdma_ah_set_sl(&attr, cmd.attr.sl);
	rdma_ah_set_path_bits(&attr, cmd.attr.src_path_bits);
	rdma_ah_set_static_rate(&attr, cmd.attr.static_rate);
	rdma_ah_set_port_num(&attr, cmd.attr.port_num);

	if (cmd.attr.is_global) {
		rdma_ah_set_grh(&attr, NULL, cmd.attr.grh.flow_label,
				cmd.attr.grh.sgid_index,
				cmd.attr.grh.hop_limit,
				cmd.attr.grh.traffic_class);
		rdma_ah_set_dgid_raw(&attr, cmd.attr.grh.dgid);
	} else {
		rdma_ah_set_ah_flags(&attr, 0);
	}

	ah = rdma_create_user_ah(pd, &attr, &attrs->driver_udata);
	if (IS_ERR(ah)) {
		ret = PTR_ERR(ah);
		goto err_put;
	}

	ah->uobject  = uobj;
	uobj->user_handle = cmd.user_handle;
	uobj->object = ah;
	uobj_put_obj_read(pd);
	uobj_finalize_uobj_create(uobj, attrs);

	resp.ah_handle = uobj->id;
	return uverbs_response(attrs, &resp, sizeof(resp));

err_put:
	uobj_put_obj_read(pd);
err:
	uobj_alloc_abort(uobj, attrs);
	return ret;
}

static int ib_uverbs_destroy_ah(struct uverbs_attr_bundle *attrs)
{
	struct ib_uverbs_destroy_ah cmd;
	int ret;

	ret = uverbs_request(attrs, &cmd, sizeof(cmd));
	if (ret)
		return ret;

	return uobj_perform_destroy(UVERBS_OBJECT_AH, cmd.ah_handle, attrs);
}

static int ib_uverbs_attach_mcast(struct uverbs_attr_bundle *attrs)
{
	struct ib_uverbs_attach_mcast cmd;
	struct ib_qp                 *qp;
	struct ib_uqp_object         *obj;
	struct ib_uverbs_mcast_entry *mcast;
	int                           ret;

	ret = uverbs_request(attrs, &cmd, sizeof(cmd));
	if (ret)
		return ret;

	qp = uobj_get_obj_read(qp, UVERBS_OBJECT_QP, cmd.qp_handle, attrs);
	if (!qp)
		return -EINVAL;

	obj = qp->uobject;

	mutex_lock(&obj->mcast_lock);
	list_for_each_entry(mcast, &obj->mcast_list, list)
		if (cmd.mlid == mcast->lid &&
		    !memcmp(cmd.gid, mcast->gid.raw, sizeof mcast->gid.raw)) {
			ret = 0;
			goto out_put;
		}

	mcast = kmalloc(sizeof *mcast, GFP_KERNEL);
	if (!mcast) {
		ret = -ENOMEM;
		goto out_put;
	}

	mcast->lid = cmd.mlid;
	memcpy(mcast->gid.raw, cmd.gid, sizeof mcast->gid.raw);

	ret = ib_attach_mcast(qp, &mcast->gid, cmd.mlid);
	if (!ret)
		list_add_tail(&mcast->list, &obj->mcast_list);
	else
		kfree(mcast);

out_put:
	mutex_unlock(&obj->mcast_lock);
	rdma_lookup_put_uobject(&qp->uobject->uevent.uobject,
				UVERBS_LOOKUP_READ);

	return ret;
}

static int ib_uverbs_detach_mcast(struct uverbs_attr_bundle *attrs)
{
	struct ib_uverbs_detach_mcast cmd;
	struct ib_uqp_object         *obj;
	struct ib_qp                 *qp;
	struct ib_uverbs_mcast_entry *mcast;
	int                           ret;
	bool                          found = false;

	ret = uverbs_request(attrs, &cmd, sizeof(cmd));
	if (ret)
		return ret;

	qp = uobj_get_obj_read(qp, UVERBS_OBJECT_QP, cmd.qp_handle, attrs);
	if (!qp)
		return -EINVAL;

	obj = qp->uobject;
	mutex_lock(&obj->mcast_lock);

	list_for_each_entry(mcast, &obj->mcast_list, list)
		if (cmd.mlid == mcast->lid &&
		    !memcmp(cmd.gid, mcast->gid.raw, sizeof mcast->gid.raw)) {
			list_del(&mcast->list);
			kfree(mcast);
			found = true;
			break;
		}

	if (!found) {
		ret = -EINVAL;
		goto out_put;
	}

	ret = ib_detach_mcast(qp, (union ib_gid *)cmd.gid, cmd.mlid);

out_put:
	mutex_unlock(&obj->mcast_lock);
	rdma_lookup_put_uobject(&qp->uobject->uevent.uobject,
				UVERBS_LOOKUP_READ);
	return ret;
}

<<<<<<< HEAD
static size_t kern_spec_filter_sz(struct ib_uverbs_flow_spec_hdr *spec)
{
	/* Returns user space filter size, includes padding */
	return (spec->size - sizeof(struct ib_uverbs_flow_spec_hdr)) / 2;
}

static ssize_t spec_filter_size(void *kern_spec_filter, u16 kern_filter_size,
				u16 ib_real_filter_sz)
{
	/*
	 * User space filter structures must be 64 bit aligned, otherwise this
	 * may pass, but we won't handle additional new attributes.
	 */

	if (kern_filter_size > ib_real_filter_sz) {
		if (memchr_inv(kern_spec_filter +
			       ib_real_filter_sz, 0,
			       kern_filter_size - ib_real_filter_sz))
			return -EINVAL;
		return ib_real_filter_sz;
	}
	return kern_filter_size;
}

static int kern_spec_to_ib_spec(struct ib_uverbs_flow_spec *kern_spec,
				union ib_flow_spec *ib_spec)
{
	ssize_t actual_filter_sz;
	ssize_t kern_filter_sz;
	ssize_t ib_filter_sz;
	void *kern_spec_mask;
	void *kern_spec_val;

	if (kern_spec->reserved)
		return -EINVAL;
=======
struct ib_uflow_resources *flow_resources_alloc(size_t num_specs)
{
	struct ib_uflow_resources *resources;
>>>>>>> 24b8d41d

	resources = kzalloc(sizeof(*resources), GFP_KERNEL);

<<<<<<< HEAD
	kern_filter_sz = kern_spec_filter_sz(&kern_spec->hdr);
	/* User flow spec size must be aligned to 4 bytes */
	if (kern_filter_sz != ALIGN(kern_filter_sz, 4))
		return -EINVAL;

	kern_spec_val = (void *)kern_spec +
		sizeof(struct ib_uverbs_flow_spec_hdr);
	kern_spec_mask = kern_spec_val + kern_filter_sz;

	switch (ib_spec->type) {
	case IB_FLOW_SPEC_ETH:
		ib_filter_sz = offsetof(struct ib_flow_eth_filter, real_sz);
		actual_filter_sz = spec_filter_size(kern_spec_mask,
						    kern_filter_sz,
						    ib_filter_sz);
		if (actual_filter_sz <= 0)
			return -EINVAL;
		ib_spec->size = sizeof(struct ib_flow_spec_eth);
		memcpy(&ib_spec->eth.val, kern_spec_val, actual_filter_sz);
		memcpy(&ib_spec->eth.mask, kern_spec_mask, actual_filter_sz);
		break;
	case IB_FLOW_SPEC_IPV4:
		ib_filter_sz = offsetof(struct ib_flow_ipv4_filter, real_sz);
		actual_filter_sz = spec_filter_size(kern_spec_mask,
						    kern_filter_sz,
						    ib_filter_sz);
		if (actual_filter_sz <= 0)
			return -EINVAL;
		ib_spec->size = sizeof(struct ib_flow_spec_ipv4);
		memcpy(&ib_spec->ipv4.val, kern_spec_val, actual_filter_sz);
		memcpy(&ib_spec->ipv4.mask, kern_spec_mask, actual_filter_sz);
		break;
	case IB_FLOW_SPEC_IPV6:
		ib_filter_sz = offsetof(struct ib_flow_ipv6_filter, real_sz);
		actual_filter_sz = spec_filter_size(kern_spec_mask,
						    kern_filter_sz,
						    ib_filter_sz);
		if (actual_filter_sz <= 0)
			return -EINVAL;
		ib_spec->size = sizeof(struct ib_flow_spec_ipv6);
		memcpy(&ib_spec->ipv6.val, kern_spec_val, actual_filter_sz);
		memcpy(&ib_spec->ipv6.mask, kern_spec_mask, actual_filter_sz);

		if ((ntohl(ib_spec->ipv6.mask.flow_label)) >= BIT(20) ||
		    (ntohl(ib_spec->ipv6.val.flow_label)) >= BIT(20))
			return -EINVAL;
		break;
	case IB_FLOW_SPEC_TCP:
	case IB_FLOW_SPEC_UDP:
		ib_filter_sz = offsetof(struct ib_flow_tcp_udp_filter, real_sz);
		actual_filter_sz = spec_filter_size(kern_spec_mask,
						    kern_filter_sz,
						    ib_filter_sz);
		if (actual_filter_sz <= 0)
			return -EINVAL;
		ib_spec->size = sizeof(struct ib_flow_spec_tcp_udp);
		memcpy(&ib_spec->tcp_udp.val, kern_spec_val, actual_filter_sz);
		memcpy(&ib_spec->tcp_udp.mask, kern_spec_mask, actual_filter_sz);
		break;
	default:
		return -EINVAL;
	}
	return 0;
}

int ib_uverbs_ex_create_wq(struct ib_uverbs_file *file,
			   struct ib_device *ib_dev,
			   struct ib_udata *ucore,
			   struct ib_udata *uhw)
{
	struct ib_uverbs_ex_create_wq	  cmd = {};
=======
	if (!resources)
		return NULL;

	if (!num_specs)
		goto out;

	resources->counters =
		kcalloc(num_specs, sizeof(*resources->counters), GFP_KERNEL);
	resources->collection =
		kcalloc(num_specs, sizeof(*resources->collection), GFP_KERNEL);

	if (!resources->counters || !resources->collection)
		goto err;

out:
	resources->max = num_specs;
	return resources;

err:
	kfree(resources->counters);
	kfree(resources);

	return NULL;
}
EXPORT_SYMBOL(flow_resources_alloc);

void ib_uverbs_flow_resources_free(struct ib_uflow_resources *uflow_res)
{
	unsigned int i;

	if (!uflow_res)
		return;

	for (i = 0; i < uflow_res->collection_num; i++)
		atomic_dec(&uflow_res->collection[i]->usecnt);

	for (i = 0; i < uflow_res->counters_num; i++)
		atomic_dec(&uflow_res->counters[i]->usecnt);

	kfree(uflow_res->collection);
	kfree(uflow_res->counters);
	kfree(uflow_res);
}
EXPORT_SYMBOL(ib_uverbs_flow_resources_free);

void flow_resources_add(struct ib_uflow_resources *uflow_res,
			enum ib_flow_spec_type type,
			void *ibobj)
{
	WARN_ON(uflow_res->num >= uflow_res->max);

	switch (type) {
	case IB_FLOW_SPEC_ACTION_HANDLE:
		atomic_inc(&((struct ib_flow_action *)ibobj)->usecnt);
		uflow_res->collection[uflow_res->collection_num++] =
			(struct ib_flow_action *)ibobj;
		break;
	case IB_FLOW_SPEC_ACTION_COUNT:
		atomic_inc(&((struct ib_counters *)ibobj)->usecnt);
		uflow_res->counters[uflow_res->counters_num++] =
			(struct ib_counters *)ibobj;
		break;
	default:
		WARN_ON(1);
	}

	uflow_res->num++;
}
EXPORT_SYMBOL(flow_resources_add);

static int kern_spec_to_ib_spec_action(struct uverbs_attr_bundle *attrs,
				       struct ib_uverbs_flow_spec *kern_spec,
				       union ib_flow_spec *ib_spec,
				       struct ib_uflow_resources *uflow_res)
{
	ib_spec->type = kern_spec->type;
	switch (ib_spec->type) {
	case IB_FLOW_SPEC_ACTION_TAG:
		if (kern_spec->flow_tag.size !=
		    sizeof(struct ib_uverbs_flow_spec_action_tag))
			return -EINVAL;

		ib_spec->flow_tag.size = sizeof(struct ib_flow_spec_action_tag);
		ib_spec->flow_tag.tag_id = kern_spec->flow_tag.tag_id;
		break;
	case IB_FLOW_SPEC_ACTION_DROP:
		if (kern_spec->drop.size !=
		    sizeof(struct ib_uverbs_flow_spec_action_drop))
			return -EINVAL;

		ib_spec->drop.size = sizeof(struct ib_flow_spec_action_drop);
		break;
	case IB_FLOW_SPEC_ACTION_HANDLE:
		if (kern_spec->action.size !=
		    sizeof(struct ib_uverbs_flow_spec_action_handle))
			return -EOPNOTSUPP;
		ib_spec->action.act = uobj_get_obj_read(flow_action,
							UVERBS_OBJECT_FLOW_ACTION,
							kern_spec->action.handle,
							attrs);
		if (!ib_spec->action.act)
			return -EINVAL;
		ib_spec->action.size =
			sizeof(struct ib_flow_spec_action_handle);
		flow_resources_add(uflow_res,
				   IB_FLOW_SPEC_ACTION_HANDLE,
				   ib_spec->action.act);
		uobj_put_obj_read(ib_spec->action.act);
		break;
	case IB_FLOW_SPEC_ACTION_COUNT:
		if (kern_spec->flow_count.size !=
			sizeof(struct ib_uverbs_flow_spec_action_count))
			return -EINVAL;
		ib_spec->flow_count.counters =
			uobj_get_obj_read(counters,
					  UVERBS_OBJECT_COUNTERS,
					  kern_spec->flow_count.handle,
					  attrs);
		if (!ib_spec->flow_count.counters)
			return -EINVAL;
		ib_spec->flow_count.size =
				sizeof(struct ib_flow_spec_action_count);
		flow_resources_add(uflow_res,
				   IB_FLOW_SPEC_ACTION_COUNT,
				   ib_spec->flow_count.counters);
		uobj_put_obj_read(ib_spec->flow_count.counters);
		break;
	default:
		return -EINVAL;
	}
	return 0;
}

static ssize_t spec_filter_size(const void *kern_spec_filter, u16 kern_filter_size,
				u16 ib_real_filter_sz)
{
	/*
	 * User space filter structures must be 64 bit aligned, otherwise this
	 * may pass, but we won't handle additional new attributes.
	 */

	if (kern_filter_size > ib_real_filter_sz) {
		if (memchr_inv(kern_spec_filter +
			       ib_real_filter_sz, 0,
			       kern_filter_size - ib_real_filter_sz))
			return -EINVAL;
		return ib_real_filter_sz;
	}
	return kern_filter_size;
}

int ib_uverbs_kern_spec_to_ib_spec_filter(enum ib_flow_spec_type type,
					  const void *kern_spec_mask,
					  const void *kern_spec_val,
					  size_t kern_filter_sz,
					  union ib_flow_spec *ib_spec)
{
	ssize_t actual_filter_sz;
	ssize_t ib_filter_sz;

	/* User flow spec size must be aligned to 4 bytes */
	if (kern_filter_sz != ALIGN(kern_filter_sz, 4))
		return -EINVAL;

	ib_spec->type = type;

	if (ib_spec->type == (IB_FLOW_SPEC_INNER | IB_FLOW_SPEC_VXLAN_TUNNEL))
		return -EINVAL;

	switch (ib_spec->type & ~IB_FLOW_SPEC_INNER) {
	case IB_FLOW_SPEC_ETH:
		ib_filter_sz = offsetof(struct ib_flow_eth_filter, real_sz);
		actual_filter_sz = spec_filter_size(kern_spec_mask,
						    kern_filter_sz,
						    ib_filter_sz);
		if (actual_filter_sz <= 0)
			return -EINVAL;
		ib_spec->size = sizeof(struct ib_flow_spec_eth);
		memcpy(&ib_spec->eth.val, kern_spec_val, actual_filter_sz);
		memcpy(&ib_spec->eth.mask, kern_spec_mask, actual_filter_sz);
		break;
	case IB_FLOW_SPEC_IPV4:
		ib_filter_sz = offsetof(struct ib_flow_ipv4_filter, real_sz);
		actual_filter_sz = spec_filter_size(kern_spec_mask,
						    kern_filter_sz,
						    ib_filter_sz);
		if (actual_filter_sz <= 0)
			return -EINVAL;
		ib_spec->size = sizeof(struct ib_flow_spec_ipv4);
		memcpy(&ib_spec->ipv4.val, kern_spec_val, actual_filter_sz);
		memcpy(&ib_spec->ipv4.mask, kern_spec_mask, actual_filter_sz);
		break;
	case IB_FLOW_SPEC_IPV6:
		ib_filter_sz = offsetof(struct ib_flow_ipv6_filter, real_sz);
		actual_filter_sz = spec_filter_size(kern_spec_mask,
						    kern_filter_sz,
						    ib_filter_sz);
		if (actual_filter_sz <= 0)
			return -EINVAL;
		ib_spec->size = sizeof(struct ib_flow_spec_ipv6);
		memcpy(&ib_spec->ipv6.val, kern_spec_val, actual_filter_sz);
		memcpy(&ib_spec->ipv6.mask, kern_spec_mask, actual_filter_sz);

		if ((ntohl(ib_spec->ipv6.mask.flow_label)) >= BIT(20) ||
		    (ntohl(ib_spec->ipv6.val.flow_label)) >= BIT(20))
			return -EINVAL;
		break;
	case IB_FLOW_SPEC_TCP:
	case IB_FLOW_SPEC_UDP:
		ib_filter_sz = offsetof(struct ib_flow_tcp_udp_filter, real_sz);
		actual_filter_sz = spec_filter_size(kern_spec_mask,
						    kern_filter_sz,
						    ib_filter_sz);
		if (actual_filter_sz <= 0)
			return -EINVAL;
		ib_spec->size = sizeof(struct ib_flow_spec_tcp_udp);
		memcpy(&ib_spec->tcp_udp.val, kern_spec_val, actual_filter_sz);
		memcpy(&ib_spec->tcp_udp.mask, kern_spec_mask, actual_filter_sz);
		break;
	case IB_FLOW_SPEC_VXLAN_TUNNEL:
		ib_filter_sz = offsetof(struct ib_flow_tunnel_filter, real_sz);
		actual_filter_sz = spec_filter_size(kern_spec_mask,
						    kern_filter_sz,
						    ib_filter_sz);
		if (actual_filter_sz <= 0)
			return -EINVAL;
		ib_spec->tunnel.size = sizeof(struct ib_flow_spec_tunnel);
		memcpy(&ib_spec->tunnel.val, kern_spec_val, actual_filter_sz);
		memcpy(&ib_spec->tunnel.mask, kern_spec_mask, actual_filter_sz);

		if ((ntohl(ib_spec->tunnel.mask.tunnel_id)) >= BIT(24) ||
		    (ntohl(ib_spec->tunnel.val.tunnel_id)) >= BIT(24))
			return -EINVAL;
		break;
	case IB_FLOW_SPEC_ESP:
		ib_filter_sz = offsetof(struct ib_flow_esp_filter, real_sz);
		actual_filter_sz = spec_filter_size(kern_spec_mask,
						    kern_filter_sz,
						    ib_filter_sz);
		if (actual_filter_sz <= 0)
			return -EINVAL;
		ib_spec->esp.size = sizeof(struct ib_flow_spec_esp);
		memcpy(&ib_spec->esp.val, kern_spec_val, actual_filter_sz);
		memcpy(&ib_spec->esp.mask, kern_spec_mask, actual_filter_sz);
		break;
	case IB_FLOW_SPEC_GRE:
		ib_filter_sz = offsetof(struct ib_flow_gre_filter, real_sz);
		actual_filter_sz = spec_filter_size(kern_spec_mask,
						    kern_filter_sz,
						    ib_filter_sz);
		if (actual_filter_sz <= 0)
			return -EINVAL;
		ib_spec->gre.size = sizeof(struct ib_flow_spec_gre);
		memcpy(&ib_spec->gre.val, kern_spec_val, actual_filter_sz);
		memcpy(&ib_spec->gre.mask, kern_spec_mask, actual_filter_sz);
		break;
	case IB_FLOW_SPEC_MPLS:
		ib_filter_sz = offsetof(struct ib_flow_mpls_filter, real_sz);
		actual_filter_sz = spec_filter_size(kern_spec_mask,
						    kern_filter_sz,
						    ib_filter_sz);
		if (actual_filter_sz <= 0)
			return -EINVAL;
		ib_spec->mpls.size = sizeof(struct ib_flow_spec_mpls);
		memcpy(&ib_spec->mpls.val, kern_spec_val, actual_filter_sz);
		memcpy(&ib_spec->mpls.mask, kern_spec_mask, actual_filter_sz);
		break;
	default:
		return -EINVAL;
	}
	return 0;
}

static int kern_spec_to_ib_spec_filter(struct ib_uverbs_flow_spec *kern_spec,
				       union ib_flow_spec *ib_spec)
{
	size_t kern_filter_sz;
	void *kern_spec_mask;
	void *kern_spec_val;

	if (check_sub_overflow((size_t)kern_spec->hdr.size,
			       sizeof(struct ib_uverbs_flow_spec_hdr),
			       &kern_filter_sz))
		return -EINVAL;

	kern_filter_sz /= 2;

	kern_spec_val = (void *)kern_spec +
		sizeof(struct ib_uverbs_flow_spec_hdr);
	kern_spec_mask = kern_spec_val + kern_filter_sz;

	return ib_uverbs_kern_spec_to_ib_spec_filter(kern_spec->type,
						     kern_spec_mask,
						     kern_spec_val,
						     kern_filter_sz, ib_spec);
}

static int kern_spec_to_ib_spec(struct uverbs_attr_bundle *attrs,
				struct ib_uverbs_flow_spec *kern_spec,
				union ib_flow_spec *ib_spec,
				struct ib_uflow_resources *uflow_res)
{
	if (kern_spec->reserved)
		return -EINVAL;

	if (kern_spec->type >= IB_FLOW_SPEC_ACTION_TAG)
		return kern_spec_to_ib_spec_action(attrs, kern_spec, ib_spec,
						   uflow_res);
	else
		return kern_spec_to_ib_spec_filter(kern_spec, ib_spec);
}

static int ib_uverbs_ex_create_wq(struct uverbs_attr_bundle *attrs)
{
	struct ib_uverbs_ex_create_wq cmd;
>>>>>>> 24b8d41d
	struct ib_uverbs_ex_create_wq_resp resp = {};
	struct ib_uwq_object           *obj;
	int err = 0;
	struct ib_cq *cq;
	struct ib_pd *pd;
	struct ib_wq *wq;
	struct ib_wq_init_attr wq_init_attr = {};
<<<<<<< HEAD
	size_t required_cmd_sz;
	size_t required_resp_len;

	required_cmd_sz = offsetof(typeof(cmd), max_sge) + sizeof(cmd.max_sge);
	required_resp_len = offsetof(typeof(resp), wqn) + sizeof(resp.wqn);

	if (ucore->inlen < required_cmd_sz)
		return -EINVAL;

	if (ucore->outlen < required_resp_len)
		return -ENOSPC;

	if (ucore->inlen > sizeof(cmd) &&
	    !ib_is_udata_cleared(ucore, sizeof(cmd),
				 ucore->inlen - sizeof(cmd)))
		return -EOPNOTSUPP;

	err = ib_copy_from_udata(&cmd, ucore, min(sizeof(cmd), ucore->inlen));
=======
	struct ib_device *ib_dev;

	err = uverbs_request(attrs, &cmd, sizeof(cmd));
>>>>>>> 24b8d41d
	if (err)
		return err;

	if (cmd.comp_mask)
		return -EOPNOTSUPP;

<<<<<<< HEAD
	obj = kmalloc(sizeof(*obj), GFP_KERNEL);
	if (!obj)
		return -ENOMEM;

	init_uobj(&obj->uevent.uobject, cmd.user_handle, file->ucontext,
		  &wq_lock_class);
	down_write(&obj->uevent.uobject.mutex);
	pd  = idr_read_pd(cmd.pd_handle, file->ucontext);
=======
	obj = (struct ib_uwq_object *)uobj_alloc(UVERBS_OBJECT_WQ, attrs,
						 &ib_dev);
	if (IS_ERR(obj))
		return PTR_ERR(obj);

	pd = uobj_get_obj_read(pd, UVERBS_OBJECT_PD, cmd.pd_handle, attrs);
>>>>>>> 24b8d41d
	if (!pd) {
		err = -EINVAL;
		goto err_uobj;
	}

<<<<<<< HEAD
	cq = idr_read_cq(cmd.cq_handle, file->ucontext, 0);
=======
	cq = uobj_get_obj_read(cq, UVERBS_OBJECT_CQ, cmd.cq_handle, attrs);
>>>>>>> 24b8d41d
	if (!cq) {
		err = -EINVAL;
		goto err_put_pd;
	}

	wq_init_attr.cq = cq;
	wq_init_attr.max_sge = cmd.max_sge;
	wq_init_attr.max_wr = cmd.max_wr;
<<<<<<< HEAD
	wq_init_attr.wq_context = file;
	wq_init_attr.wq_type = cmd.wq_type;
	wq_init_attr.event_handler = ib_uverbs_wq_event_handler;
	obj->uevent.events_reported = 0;
	INIT_LIST_HEAD(&obj->uevent.event_list);
	wq = pd->device->create_wq(pd, &wq_init_attr, uhw);
=======
	wq_init_attr.wq_type = cmd.wq_type;
	wq_init_attr.event_handler = ib_uverbs_wq_event_handler;
	wq_init_attr.create_flags = cmd.create_flags;
	INIT_LIST_HEAD(&obj->uevent.event_list);
	obj->uevent.uobject.user_handle = cmd.user_handle;

	wq = pd->device->ops.create_wq(pd, &wq_init_attr, &attrs->driver_udata);
>>>>>>> 24b8d41d
	if (IS_ERR(wq)) {
		err = PTR_ERR(wq);
		goto err_put_cq;
	}

<<<<<<< HEAD
	wq->uobject = &obj->uevent.uobject;
=======
	wq->uobject = obj;
>>>>>>> 24b8d41d
	obj->uevent.uobject.object = wq;
	wq->wq_type = wq_init_attr.wq_type;
	wq->cq = cq;
	wq->pd = pd;
	wq->device = pd->device;
<<<<<<< HEAD
	wq->wq_context = wq_init_attr.wq_context;
	atomic_set(&wq->usecnt, 0);
	atomic_inc(&pd->usecnt);
	atomic_inc(&cq->usecnt);
	wq->uobject = &obj->uevent.uobject;
	obj->uevent.uobject.object = wq;
	err = idr_add_uobj(&ib_uverbs_wq_idr, &obj->uevent.uobject);
	if (err)
		goto destroy_wq;

	memset(&resp, 0, sizeof(resp));
=======
	atomic_set(&wq->usecnt, 0);
	atomic_inc(&pd->usecnt);
	atomic_inc(&cq->usecnt);
	obj->uevent.event_file = READ_ONCE(attrs->ufile->default_async_file);
	if (obj->uevent.event_file)
		uverbs_uobject_get(&obj->uevent.event_file->uobj);

	uobj_put_obj_read(pd);
	rdma_lookup_put_uobject(&cq->uobject->uevent.uobject,
				UVERBS_LOOKUP_READ);
	uobj_finalize_uobj_create(&obj->uevent.uobject, attrs);

>>>>>>> 24b8d41d
	resp.wq_handle = obj->uevent.uobject.id;
	resp.max_sge = wq_init_attr.max_sge;
	resp.max_wr = wq_init_attr.max_wr;
	resp.wqn = wq->wq_num;
<<<<<<< HEAD
	resp.response_length = required_resp_len;
	err = ib_copy_to_udata(ucore,
			       &resp, resp.response_length);
	if (err)
		goto err_copy;

	put_pd_read(pd);
	put_cq_read(cq);

	mutex_lock(&file->mutex);
	list_add_tail(&obj->uevent.uobject.list, &file->ucontext->wq_list);
	mutex_unlock(&file->mutex);

	obj->uevent.uobject.live = 1;
	up_write(&obj->uevent.uobject.mutex);
	return 0;

err_copy:
	idr_remove_uobj(&ib_uverbs_wq_idr, &obj->uevent.uobject);
destroy_wq:
	ib_destroy_wq(wq);
err_put_cq:
	put_cq_read(cq);
err_put_pd:
	put_pd_read(pd);
err_uobj:
	put_uobj_write(&obj->uevent.uobject);
=======
	resp.response_length = uverbs_response_length(attrs, sizeof(resp));
	return uverbs_response(attrs, &resp, sizeof(resp));

err_put_cq:
	rdma_lookup_put_uobject(&cq->uobject->uevent.uobject,
				UVERBS_LOOKUP_READ);
err_put_pd:
	uobj_put_obj_read(pd);
err_uobj:
	uobj_alloc_abort(&obj->uevent.uobject, attrs);
>>>>>>> 24b8d41d

	return err;
}

<<<<<<< HEAD
int ib_uverbs_ex_destroy_wq(struct ib_uverbs_file *file,
			    struct ib_device *ib_dev,
			    struct ib_udata *ucore,
			    struct ib_udata *uhw)
{
	struct ib_uverbs_ex_destroy_wq	cmd = {};
	struct ib_uverbs_ex_destroy_wq_resp	resp = {};
	struct ib_wq			*wq;
	struct ib_uobject		*uobj;
	struct ib_uwq_object		*obj;
	size_t required_cmd_sz;
	size_t required_resp_len;
	int				ret;

	required_cmd_sz = offsetof(typeof(cmd), wq_handle) + sizeof(cmd.wq_handle);
	required_resp_len = offsetof(typeof(resp), reserved) + sizeof(resp.reserved);

	if (ucore->inlen < required_cmd_sz)
		return -EINVAL;

	if (ucore->outlen < required_resp_len)
		return -ENOSPC;

	if (ucore->inlen > sizeof(cmd) &&
	    !ib_is_udata_cleared(ucore, sizeof(cmd),
				 ucore->inlen - sizeof(cmd)))
		return -EOPNOTSUPP;

	ret = ib_copy_from_udata(&cmd, ucore, min(sizeof(cmd), ucore->inlen));
=======
static int ib_uverbs_ex_destroy_wq(struct uverbs_attr_bundle *attrs)
{
	struct ib_uverbs_ex_destroy_wq	cmd;
	struct ib_uverbs_ex_destroy_wq_resp	resp = {};
	struct ib_uobject		*uobj;
	struct ib_uwq_object		*obj;
	int				ret;

	ret = uverbs_request(attrs, &cmd, sizeof(cmd));
>>>>>>> 24b8d41d
	if (ret)
		return ret;

	if (cmd.comp_mask)
		return -EOPNOTSUPP;

<<<<<<< HEAD
	resp.response_length = required_resp_len;
	uobj = idr_write_uobj(&ib_uverbs_wq_idr, cmd.wq_handle,
			      file->ucontext);
	if (!uobj)
		return -EINVAL;

	wq = uobj->object;
	obj = container_of(uobj, struct ib_uwq_object, uevent.uobject);
	ret = ib_destroy_wq(wq);
	if (!ret)
		uobj->live = 0;

	put_uobj_write(uobj);
	if (ret)
		return ret;

	idr_remove_uobj(&ib_uverbs_wq_idr, uobj);

	mutex_lock(&file->mutex);
	list_del(&uobj->list);
	mutex_unlock(&file->mutex);

	ib_uverbs_release_uevent(file, &obj->uevent);
	resp.events_reported = obj->uevent.events_reported;
	put_uobj(uobj);

	ret = ib_copy_to_udata(ucore, &resp, resp.response_length);
	if (ret)
		return ret;

	return 0;
}

int ib_uverbs_ex_modify_wq(struct ib_uverbs_file *file,
			   struct ib_device *ib_dev,
			   struct ib_udata *ucore,
			   struct ib_udata *uhw)
{
	struct ib_uverbs_ex_modify_wq cmd = {};
	struct ib_wq *wq;
	struct ib_wq_attr wq_attr = {};
	size_t required_cmd_sz;
	int ret;

	required_cmd_sz = offsetof(typeof(cmd), curr_wq_state) + sizeof(cmd.curr_wq_state);
	if (ucore->inlen < required_cmd_sz)
		return -EINVAL;

	if (ucore->inlen > sizeof(cmd) &&
	    !ib_is_udata_cleared(ucore, sizeof(cmd),
				 ucore->inlen - sizeof(cmd)))
		return -EOPNOTSUPP;

	ret = ib_copy_from_udata(&cmd, ucore, min(sizeof(cmd), ucore->inlen));
=======
	resp.response_length = uverbs_response_length(attrs, sizeof(resp));
	uobj = uobj_get_destroy(UVERBS_OBJECT_WQ, cmd.wq_handle, attrs);
	if (IS_ERR(uobj))
		return PTR_ERR(uobj);

	obj = container_of(uobj, struct ib_uwq_object, uevent.uobject);
	resp.events_reported = obj->uevent.events_reported;

	uobj_put_destroy(uobj);

	return uverbs_response(attrs, &resp, sizeof(resp));
}

static int ib_uverbs_ex_modify_wq(struct uverbs_attr_bundle *attrs)
{
	struct ib_uverbs_ex_modify_wq cmd;
	struct ib_wq *wq;
	struct ib_wq_attr wq_attr = {};
	int ret;

	ret = uverbs_request(attrs, &cmd, sizeof(cmd));
>>>>>>> 24b8d41d
	if (ret)
		return ret;

	if (!cmd.attr_mask)
		return -EINVAL;

<<<<<<< HEAD
	if (cmd.attr_mask > (IB_WQ_STATE | IB_WQ_CUR_STATE))
		return -EINVAL;

	wq = idr_read_wq(cmd.wq_handle, file->ucontext);
=======
	if (cmd.attr_mask > (IB_WQ_STATE | IB_WQ_CUR_STATE | IB_WQ_FLAGS))
		return -EINVAL;

	wq = uobj_get_obj_read(wq, UVERBS_OBJECT_WQ, cmd.wq_handle, attrs);
>>>>>>> 24b8d41d
	if (!wq)
		return -EINVAL;

	wq_attr.curr_wq_state = cmd.curr_wq_state;
	wq_attr.wq_state = cmd.wq_state;
<<<<<<< HEAD
	ret = wq->device->modify_wq(wq, &wq_attr, cmd.attr_mask, uhw);
	put_wq_read(wq);
	return ret;
}

int ib_uverbs_ex_create_rwq_ind_table(struct ib_uverbs_file *file,
				      struct ib_device *ib_dev,
				      struct ib_udata *ucore,
				      struct ib_udata *uhw)
{
	struct ib_uverbs_ex_create_rwq_ind_table	  cmd = {};
	struct ib_uverbs_ex_create_rwq_ind_table_resp  resp = {};
	struct ib_uobject		  *uobj;
	int err = 0;
	struct ib_rwq_ind_table_init_attr init_attr = {};
	struct ib_rwq_ind_table *rwq_ind_tbl;
	struct ib_wq	**wqs = NULL;
	u32 *wqs_handles = NULL;
	struct ib_wq	*wq = NULL;
	int i, j, num_read_wqs;
	u32 num_wq_handles;
	u32 expected_in_size;
	size_t required_cmd_sz_header;
	size_t required_resp_len;

	required_cmd_sz_header = offsetof(typeof(cmd), log_ind_tbl_size) + sizeof(cmd.log_ind_tbl_size);
	required_resp_len = offsetof(typeof(resp), ind_tbl_num) + sizeof(resp.ind_tbl_num);

	if (ucore->inlen < required_cmd_sz_header)
		return -EINVAL;

	if (ucore->outlen < required_resp_len)
		return -ENOSPC;

	err = ib_copy_from_udata(&cmd, ucore, required_cmd_sz_header);
	if (err)
		return err;

	ucore->inbuf += required_cmd_sz_header;
	ucore->inlen -= required_cmd_sz_header;

=======
	if (cmd.attr_mask & IB_WQ_FLAGS) {
		wq_attr.flags = cmd.flags;
		wq_attr.flags_mask = cmd.flags_mask;
	}
	ret = wq->device->ops.modify_wq(wq, &wq_attr, cmd.attr_mask,
					&attrs->driver_udata);
	rdma_lookup_put_uobject(&wq->uobject->uevent.uobject,
				UVERBS_LOOKUP_READ);
	return ret;
}

static int ib_uverbs_ex_create_rwq_ind_table(struct uverbs_attr_bundle *attrs)
{
	struct ib_uverbs_ex_create_rwq_ind_table cmd;
	struct ib_uverbs_ex_create_rwq_ind_table_resp  resp = {};
	struct ib_uobject *uobj;
	int err;
	struct ib_rwq_ind_table_init_attr init_attr = {};
	struct ib_rwq_ind_table *rwq_ind_tbl;
	struct ib_wq **wqs = NULL;
	u32 *wqs_handles = NULL;
	struct ib_wq	*wq = NULL;
	int i, num_read_wqs;
	u32 num_wq_handles;
	struct uverbs_req_iter iter;
	struct ib_device *ib_dev;

	err = uverbs_request_start(attrs, &iter, &cmd, sizeof(cmd));
	if (err)
		return err;

>>>>>>> 24b8d41d
	if (cmd.comp_mask)
		return -EOPNOTSUPP;

	if (cmd.log_ind_tbl_size > IB_USER_VERBS_MAX_LOG_IND_TBL_SIZE)
		return -EINVAL;

	num_wq_handles = 1 << cmd.log_ind_tbl_size;
<<<<<<< HEAD
	expected_in_size = num_wq_handles * sizeof(__u32);
	if (num_wq_handles == 1)
		/* input size for wq handles is u64 aligned */
		expected_in_size += sizeof(__u32);

	if (ucore->inlen < expected_in_size)
		return -EINVAL;

	if (ucore->inlen > expected_in_size &&
	    !ib_is_udata_cleared(ucore, expected_in_size,
				 ucore->inlen - expected_in_size))
		return -EOPNOTSUPP;

=======
>>>>>>> 24b8d41d
	wqs_handles = kcalloc(num_wq_handles, sizeof(*wqs_handles),
			      GFP_KERNEL);
	if (!wqs_handles)
		return -ENOMEM;

<<<<<<< HEAD
	err = ib_copy_from_udata(wqs_handles, ucore,
				 num_wq_handles * sizeof(__u32));
=======
	err = uverbs_request_next(&iter, wqs_handles,
				  num_wq_handles * sizeof(__u32));
	if (err)
		goto err_free;

	err = uverbs_request_finish(&iter);
>>>>>>> 24b8d41d
	if (err)
		goto err_free;

	wqs = kcalloc(num_wq_handles, sizeof(*wqs), GFP_KERNEL);
	if (!wqs) {
		err = -ENOMEM;
		goto  err_free;
	}

	for (num_read_wqs = 0; num_read_wqs < num_wq_handles;
			num_read_wqs++) {
<<<<<<< HEAD
		wq = idr_read_wq(wqs_handles[num_read_wqs], file->ucontext);
=======
		wq = uobj_get_obj_read(wq, UVERBS_OBJECT_WQ,
				       wqs_handles[num_read_wqs], attrs);
>>>>>>> 24b8d41d
		if (!wq) {
			err = -EINVAL;
			goto put_wqs;
		}

		wqs[num_read_wqs] = wq;
<<<<<<< HEAD
	}

	uobj = kmalloc(sizeof(*uobj), GFP_KERNEL);
	if (!uobj) {
		err = -ENOMEM;
		goto put_wqs;
	}

	init_uobj(uobj, 0, file->ucontext, &rwq_ind_table_lock_class);
	down_write(&uobj->mutex);
	init_attr.log_ind_tbl_size = cmd.log_ind_tbl_size;
	init_attr.ind_tbl = wqs;
	rwq_ind_tbl = ib_dev->create_rwq_ind_table(ib_dev, &init_attr, uhw);

	if (IS_ERR(rwq_ind_tbl)) {
		err = PTR_ERR(rwq_ind_tbl);
		goto err_uobj;
	}

=======
		atomic_inc(&wqs[num_read_wqs]->usecnt);
	}

	uobj = uobj_alloc(UVERBS_OBJECT_RWQ_IND_TBL, attrs, &ib_dev);
	if (IS_ERR(uobj)) {
		err = PTR_ERR(uobj);
		goto put_wqs;
	}

	rwq_ind_tbl = rdma_zalloc_drv_obj(ib_dev, ib_rwq_ind_table);
	if (!rwq_ind_tbl) {
		err = -ENOMEM;
		goto err_uobj;
	}

	init_attr.log_ind_tbl_size = cmd.log_ind_tbl_size;
	init_attr.ind_tbl = wqs;

>>>>>>> 24b8d41d
	rwq_ind_tbl->ind_tbl = wqs;
	rwq_ind_tbl->log_ind_tbl_size = init_attr.log_ind_tbl_size;
	rwq_ind_tbl->uobject = uobj;
	uobj->object = rwq_ind_tbl;
	rwq_ind_tbl->device = ib_dev;
	atomic_set(&rwq_ind_tbl->usecnt, 0);

<<<<<<< HEAD
	for (i = 0; i < num_wq_handles; i++)
		atomic_inc(&wqs[i]->usecnt);

	err = idr_add_uobj(&ib_uverbs_rwq_ind_tbl_idr, uobj);
	if (err)
		goto destroy_ind_tbl;

	resp.ind_tbl_handle = uobj->id;
	resp.ind_tbl_num = rwq_ind_tbl->ind_tbl_num;
	resp.response_length = required_resp_len;

	err = ib_copy_to_udata(ucore,
			       &resp, resp.response_length);
	if (err)
		goto err_copy;

	kfree(wqs_handles);

	for (j = 0; j < num_read_wqs; j++)
		put_wq_read(wqs[j]);

	mutex_lock(&file->mutex);
	list_add_tail(&uobj->list, &file->ucontext->rwq_ind_tbl_list);
	mutex_unlock(&file->mutex);

	uobj->live = 1;

	up_write(&uobj->mutex);
	return 0;

err_copy:
	idr_remove_uobj(&ib_uverbs_rwq_ind_tbl_idr, uobj);
destroy_ind_tbl:
	ib_destroy_rwq_ind_table(rwq_ind_tbl);
err_uobj:
	put_uobj_write(uobj);
put_wqs:
	for (j = 0; j < num_read_wqs; j++)
		put_wq_read(wqs[j]);
=======
	err = ib_dev->ops.create_rwq_ind_table(rwq_ind_tbl, &init_attr,
					       &attrs->driver_udata);
	if (err)
		goto err_create;

	for (i = 0; i < num_wq_handles; i++)
		rdma_lookup_put_uobject(&wqs[i]->uobject->uevent.uobject,
					UVERBS_LOOKUP_READ);
	kfree(wqs_handles);
	uobj_finalize_uobj_create(uobj, attrs);

	resp.ind_tbl_handle = uobj->id;
	resp.ind_tbl_num = rwq_ind_tbl->ind_tbl_num;
	resp.response_length = uverbs_response_length(attrs, sizeof(resp));
	return uverbs_response(attrs, &resp, sizeof(resp));

err_create:
	kfree(rwq_ind_tbl);
err_uobj:
	uobj_alloc_abort(uobj, attrs);
put_wqs:
	for (i = 0; i < num_read_wqs; i++) {
		rdma_lookup_put_uobject(&wqs[i]->uobject->uevent.uobject,
					UVERBS_LOOKUP_READ);
		atomic_dec(&wqs[i]->usecnt);
	}
>>>>>>> 24b8d41d
err_free:
	kfree(wqs_handles);
	kfree(wqs);
	return err;
}

<<<<<<< HEAD
int ib_uverbs_ex_destroy_rwq_ind_table(struct ib_uverbs_file *file,
				       struct ib_device *ib_dev,
				       struct ib_udata *ucore,
				       struct ib_udata *uhw)
{
	struct ib_uverbs_ex_destroy_rwq_ind_table	cmd = {};
	struct ib_rwq_ind_table *rwq_ind_tbl;
	struct ib_uobject		*uobj;
	int			ret;
	struct ib_wq	**ind_tbl;
	size_t required_cmd_sz;

	required_cmd_sz = offsetof(typeof(cmd), ind_tbl_handle) + sizeof(cmd.ind_tbl_handle);

	if (ucore->inlen < required_cmd_sz)
		return -EINVAL;

	if (ucore->inlen > sizeof(cmd) &&
	    !ib_is_udata_cleared(ucore, sizeof(cmd),
				 ucore->inlen - sizeof(cmd)))
		return -EOPNOTSUPP;

	ret = ib_copy_from_udata(&cmd, ucore, min(sizeof(cmd), ucore->inlen));
=======
static int ib_uverbs_ex_destroy_rwq_ind_table(struct uverbs_attr_bundle *attrs)
{
	struct ib_uverbs_ex_destroy_rwq_ind_table cmd;
	int ret;

	ret = uverbs_request(attrs, &cmd, sizeof(cmd));
>>>>>>> 24b8d41d
	if (ret)
		return ret;

	if (cmd.comp_mask)
		return -EOPNOTSUPP;

<<<<<<< HEAD
	uobj = idr_write_uobj(&ib_uverbs_rwq_ind_tbl_idr, cmd.ind_tbl_handle,
			      file->ucontext);
	if (!uobj)
		return -EINVAL;
	rwq_ind_tbl = uobj->object;
	ind_tbl = rwq_ind_tbl->ind_tbl;

	ret = ib_destroy_rwq_ind_table(rwq_ind_tbl);
	if (!ret)
		uobj->live = 0;

	put_uobj_write(uobj);

	if (ret)
		return ret;

	idr_remove_uobj(&ib_uverbs_rwq_ind_tbl_idr, uobj);

	mutex_lock(&file->mutex);
	list_del(&uobj->list);
	mutex_unlock(&file->mutex);

	put_uobj(uobj);
	kfree(ind_tbl);
	return ret;
}

int ib_uverbs_ex_create_flow(struct ib_uverbs_file *file,
			     struct ib_device *ib_dev,
			     struct ib_udata *ucore,
			     struct ib_udata *uhw)
{
	struct ib_uverbs_create_flow	  cmd;
	struct ib_uverbs_create_flow_resp resp;
=======
	return uobj_perform_destroy(UVERBS_OBJECT_RWQ_IND_TBL,
				    cmd.ind_tbl_handle, attrs);
}

static int ib_uverbs_ex_create_flow(struct uverbs_attr_bundle *attrs)
{
	struct ib_uverbs_create_flow	  cmd;
	struct ib_uverbs_create_flow_resp resp = {};
>>>>>>> 24b8d41d
	struct ib_uobject		  *uobj;
	struct ib_flow			  *flow_id;
	struct ib_uverbs_flow_attr	  *kern_flow_attr;
	struct ib_flow_attr		  *flow_attr;
	struct ib_qp			  *qp;
	struct ib_uflow_resources	  *uflow_res;
	struct ib_uverbs_flow_spec_hdr	  *kern_spec;
	struct uverbs_req_iter iter;
	int err;
	void *ib_spec;
	int i;
	struct ib_device *ib_dev;

	err = uverbs_request_start(attrs, &iter, &cmd, sizeof(cmd));
	if (err)
		return err;

	if (cmd.comp_mask)
		return -EINVAL;

	if (!capable(CAP_NET_RAW))
		return -EPERM;

	if (cmd.flow_attr.flags >= IB_FLOW_ATTR_FLAGS_RESERVED)
		return -EINVAL;

	if ((cmd.flow_attr.flags & IB_FLOW_ATTR_FLAGS_DONT_TRAP) &&
	    ((cmd.flow_attr.type == IB_FLOW_ATTR_ALL_DEFAULT) ||
	     (cmd.flow_attr.type == IB_FLOW_ATTR_MC_DEFAULT)))
		return -EINVAL;

	if (cmd.flow_attr.num_of_specs > IB_FLOW_SPEC_SUPPORT_LAYERS)
		return -EINVAL;

	if (cmd.flow_attr.size >
	    (cmd.flow_attr.num_of_specs * sizeof(struct ib_uverbs_flow_spec)))
		return -EINVAL;

	if (cmd.flow_attr.reserved[0] ||
	    cmd.flow_attr.reserved[1])
		return -EINVAL;

	if (cmd.flow_attr.num_of_specs) {
		kern_flow_attr = kmalloc(sizeof(*kern_flow_attr) + cmd.flow_attr.size,
					 GFP_KERNEL);
		if (!kern_flow_attr)
			return -ENOMEM;

		*kern_flow_attr = cmd.flow_attr;
		err = uverbs_request_next(&iter, &kern_flow_attr->flow_specs,
					  cmd.flow_attr.size);
		if (err)
			goto err_free_attr;
	} else {
		kern_flow_attr = &cmd.flow_attr;
	}

	err = uverbs_request_finish(&iter);
	if (err)
		goto err_free_attr;

	uobj = uobj_alloc(UVERBS_OBJECT_FLOW, attrs, &ib_dev);
	if (IS_ERR(uobj)) {
		err = PTR_ERR(uobj);
		goto err_free_attr;
	}

	qp = uobj_get_obj_read(qp, UVERBS_OBJECT_QP, cmd.qp_handle, attrs);
	if (!qp) {
		err = -EINVAL;
		goto err_uobj;
	}

<<<<<<< HEAD
	flow_attr = kzalloc(sizeof(*flow_attr) + cmd.flow_attr.num_of_specs *
			    sizeof(union ib_flow_spec), GFP_KERNEL);
=======
	if (qp->qp_type != IB_QPT_UD && qp->qp_type != IB_QPT_RAW_PACKET) {
		err = -EINVAL;
		goto err_put;
	}

	flow_attr = kzalloc(struct_size(flow_attr, flows,
				cmd.flow_attr.num_of_specs), GFP_KERNEL);
>>>>>>> 24b8d41d
	if (!flow_attr) {
		err = -ENOMEM;
		goto err_put;
	}
	uflow_res = flow_resources_alloc(cmd.flow_attr.num_of_specs);
	if (!uflow_res) {
		err = -ENOMEM;
		goto err_free_flow_attr;
	}

	flow_attr->type = kern_flow_attr->type;
	flow_attr->priority = kern_flow_attr->priority;
	flow_attr->num_of_specs = kern_flow_attr->num_of_specs;
	flow_attr->port = kern_flow_attr->port;
	flow_attr->flags = kern_flow_attr->flags;
	flow_attr->size = sizeof(*flow_attr);

	kern_spec = kern_flow_attr->flow_specs;
	ib_spec = flow_attr + 1;
	for (i = 0; i < flow_attr->num_of_specs &&
			cmd.flow_attr.size >= sizeof(*kern_spec) &&
			cmd.flow_attr.size >= kern_spec->size;
	     i++) {
		err = kern_spec_to_ib_spec(
				attrs, (struct ib_uverbs_flow_spec *)kern_spec,
				ib_spec, uflow_res);
		if (err)
			goto err_free;

		flow_attr->size +=
			((union ib_flow_spec *) ib_spec)->size;
		cmd.flow_attr.size -= kern_spec->size;
		kern_spec = ((void *)kern_spec) + kern_spec->size;
		ib_spec += ((union ib_flow_spec *) ib_spec)->size;
	}
	if (cmd.flow_attr.size || (i != flow_attr->num_of_specs)) {
		pr_warn("create flow failed, flow %d: %d bytes left from uverb cmd\n",
			i, cmd.flow_attr.size);
		err = -EINVAL;
		goto err_free;
	}

	flow_id = qp->device->ops.create_flow(qp, flow_attr,
					      &attrs->driver_udata);

	if (IS_ERR(flow_id)) {
		err = PTR_ERR(flow_id);
		goto err_free;
	}

	ib_set_flow(uobj, flow_id, qp, qp->device, uflow_res);

	rdma_lookup_put_uobject(&qp->uobject->uevent.uobject,
				UVERBS_LOOKUP_READ);
	kfree(flow_attr);

	if (cmd.flow_attr.num_of_specs)
		kfree(kern_flow_attr);
	uobj_finalize_uobj_create(uobj, attrs);

	resp.flow_handle = uobj->id;
	return uverbs_response(attrs, &resp, sizeof(resp));

err_free:
	ib_uverbs_flow_resources_free(uflow_res);
err_free_flow_attr:
	kfree(flow_attr);
err_put:
	rdma_lookup_put_uobject(&qp->uobject->uevent.uobject,
				UVERBS_LOOKUP_READ);
err_uobj:
	uobj_alloc_abort(uobj, attrs);
err_free_attr:
	if (cmd.flow_attr.num_of_specs)
		kfree(kern_flow_attr);
	return err;
}

static int ib_uverbs_ex_destroy_flow(struct uverbs_attr_bundle *attrs)
{
	struct ib_uverbs_destroy_flow	cmd;
	int				ret;

	ret = uverbs_request(attrs, &cmd, sizeof(cmd));
	if (ret)
		return ret;

	if (cmd.comp_mask)
		return -EINVAL;

	return uobj_perform_destroy(UVERBS_OBJECT_FLOW, cmd.flow_handle, attrs);
}

static int __uverbs_create_xsrq(struct uverbs_attr_bundle *attrs,
				struct ib_uverbs_create_xsrq *cmd,
				struct ib_udata *udata)
{
	struct ib_uverbs_create_srq_resp resp = {};
	struct ib_usrq_object           *obj;
	struct ib_pd                    *pd;
	struct ib_srq                   *srq;
	struct ib_srq_init_attr          attr;
	int ret;
	struct ib_uobject *xrcd_uobj;
	struct ib_device *ib_dev;

	obj = (struct ib_usrq_object *)uobj_alloc(UVERBS_OBJECT_SRQ, attrs,
						  &ib_dev);
	if (IS_ERR(obj))
		return PTR_ERR(obj);

	if (cmd->srq_type == IB_SRQT_TM)
		attr.ext.tag_matching.max_num_tags = cmd->max_num_tags;

	if (cmd->srq_type == IB_SRQT_XRC) {
		xrcd_uobj = uobj_get_read(UVERBS_OBJECT_XRCD, cmd->xrcd_handle,
					  attrs);
		if (IS_ERR(xrcd_uobj)) {
			ret = -EINVAL;
			goto err;
		}

		attr.ext.xrc.xrcd = (struct ib_xrcd *)xrcd_uobj->object;
		if (!attr.ext.xrc.xrcd) {
			ret = -EINVAL;
			goto err_put_xrcd;
		}

		obj->uxrcd = container_of(xrcd_uobj, struct ib_uxrcd_object, uobject);
		atomic_inc(&obj->uxrcd->refcnt);
	}

	if (ib_srq_has_cq(cmd->srq_type)) {
		attr.ext.cq = uobj_get_obj_read(cq, UVERBS_OBJECT_CQ,
						cmd->cq_handle, attrs);
		if (!attr.ext.cq) {
			ret = -EINVAL;
			goto err_put_xrcd;
		}
	}

	pd = uobj_get_obj_read(pd, UVERBS_OBJECT_PD, cmd->pd_handle, attrs);
	if (!pd) {
		ret = -EINVAL;
		goto err_put_cq;
	}

	attr.event_handler  = ib_uverbs_srq_event_handler;
	attr.srq_type       = cmd->srq_type;
	attr.attr.max_wr    = cmd->max_wr;
	attr.attr.max_sge   = cmd->max_sge;
	attr.attr.srq_limit = cmd->srq_limit;

	INIT_LIST_HEAD(&obj->uevent.event_list);
	obj->uevent.uobject.user_handle = cmd->user_handle;

	srq = ib_create_srq_user(pd, &attr, obj, udata);
	if (IS_ERR(srq)) {
		ret = PTR_ERR(srq);
		goto err_put_pd;
	}

	obj->uevent.uobject.object = srq;
	obj->uevent.uobject.user_handle = cmd->user_handle;
	obj->uevent.event_file = READ_ONCE(attrs->ufile->default_async_file);
	if (obj->uevent.event_file)
		uverbs_uobject_get(&obj->uevent.event_file->uobj);

	if (cmd->srq_type == IB_SRQT_XRC)
		resp.srqn = srq->ext.xrc.srq_num;

	if (cmd->srq_type == IB_SRQT_XRC)
		uobj_put_read(xrcd_uobj);

	if (ib_srq_has_cq(cmd->srq_type))
		rdma_lookup_put_uobject(&attr.ext.cq->uobject->uevent.uobject,
					UVERBS_LOOKUP_READ);

	uobj_put_obj_read(pd);
	uobj_finalize_uobj_create(&obj->uevent.uobject, attrs);

	resp.srq_handle = obj->uevent.uobject.id;
	resp.max_wr = attr.attr.max_wr;
	resp.max_sge = attr.attr.max_sge;
	return uverbs_response(attrs, &resp, sizeof(resp));

err_put_pd:
	uobj_put_obj_read(pd);
err_put_cq:
	if (ib_srq_has_cq(cmd->srq_type))
		rdma_lookup_put_uobject(&attr.ext.cq->uobject->uevent.uobject,
					UVERBS_LOOKUP_READ);

err_put_xrcd:
	if (cmd->srq_type == IB_SRQT_XRC) {
		atomic_dec(&obj->uxrcd->refcnt);
		uobj_put_read(xrcd_uobj);
	}

err:
	uobj_alloc_abort(&obj->uevent.uobject, attrs);
	return ret;
}

static int ib_uverbs_create_srq(struct uverbs_attr_bundle *attrs)
{
	struct ib_uverbs_create_srq      cmd;
	struct ib_uverbs_create_xsrq     xcmd;
	int ret;

	ret = uverbs_request(attrs, &cmd, sizeof(cmd));
	if (ret)
		return ret;

	memset(&xcmd, 0, sizeof(xcmd));
	xcmd.response	 = cmd.response;
	xcmd.user_handle = cmd.user_handle;
	xcmd.srq_type	 = IB_SRQT_BASIC;
	xcmd.pd_handle	 = cmd.pd_handle;
	xcmd.max_wr	 = cmd.max_wr;
	xcmd.max_sge	 = cmd.max_sge;
	xcmd.srq_limit	 = cmd.srq_limit;

	return __uverbs_create_xsrq(attrs, &xcmd, &attrs->driver_udata);
}

static int ib_uverbs_create_xsrq(struct uverbs_attr_bundle *attrs)
{
	struct ib_uverbs_create_xsrq     cmd;
	int ret;

	ret = uverbs_request(attrs, &cmd, sizeof(cmd));
	if (ret)
		return ret;

	return __uverbs_create_xsrq(attrs, &cmd, &attrs->driver_udata);
}

static int ib_uverbs_modify_srq(struct uverbs_attr_bundle *attrs)
{
	struct ib_uverbs_modify_srq cmd;
	struct ib_srq              *srq;
	struct ib_srq_attr          attr;
	int                         ret;

	ret = uverbs_request(attrs, &cmd, sizeof(cmd));
	if (ret)
		return ret;

	srq = uobj_get_obj_read(srq, UVERBS_OBJECT_SRQ, cmd.srq_handle, attrs);
	if (!srq)
		return -EINVAL;

	attr.max_wr    = cmd.max_wr;
	attr.srq_limit = cmd.srq_limit;

	ret = srq->device->ops.modify_srq(srq, &attr, cmd.attr_mask,
					  &attrs->driver_udata);

	rdma_lookup_put_uobject(&srq->uobject->uevent.uobject,
				UVERBS_LOOKUP_READ);

	return ret;
}

static int ib_uverbs_query_srq(struct uverbs_attr_bundle *attrs)
{
	struct ib_uverbs_query_srq      cmd;
	struct ib_uverbs_query_srq_resp resp;
	struct ib_srq_attr              attr;
	struct ib_srq                   *srq;
	int                             ret;

	ret = uverbs_request(attrs, &cmd, sizeof(cmd));
	if (ret)
		return ret;

	srq = uobj_get_obj_read(srq, UVERBS_OBJECT_SRQ, cmd.srq_handle, attrs);
	if (!srq)
		return -EINVAL;

	ret = ib_query_srq(srq, &attr);

	rdma_lookup_put_uobject(&srq->uobject->uevent.uobject,
				UVERBS_LOOKUP_READ);

	if (ret)
		return ret;

	memset(&resp, 0, sizeof resp);

	resp.max_wr    = attr.max_wr;
	resp.max_sge   = attr.max_sge;
	resp.srq_limit = attr.srq_limit;

	return uverbs_response(attrs, &resp, sizeof(resp));
}

static int ib_uverbs_destroy_srq(struct uverbs_attr_bundle *attrs)
{
	struct ib_uverbs_destroy_srq      cmd;
	struct ib_uverbs_destroy_srq_resp resp;
	struct ib_uobject		 *uobj;
	struct ib_uevent_object        	 *obj;
	int ret;

	ret = uverbs_request(attrs, &cmd, sizeof(cmd));
	if (ret)
		return ret;

	uobj = uobj_get_destroy(UVERBS_OBJECT_SRQ, cmd.srq_handle, attrs);
	if (IS_ERR(uobj))
		return PTR_ERR(uobj);

	obj = container_of(uobj, struct ib_uevent_object, uobject);
	memset(&resp, 0, sizeof(resp));
	resp.events_reported = obj->events_reported;

	uobj_put_destroy(uobj);

	return uverbs_response(attrs, &resp, sizeof(resp));
}

static int ib_uverbs_ex_query_device(struct uverbs_attr_bundle *attrs)
{
	struct ib_uverbs_ex_query_device_resp resp = {};
	struct ib_uverbs_ex_query_device  cmd;
	struct ib_device_attr attr = {0};
	struct ib_ucontext *ucontext;
	struct ib_device *ib_dev;
	int err;

	ucontext = ib_uverbs_get_ucontext(attrs);
	if (IS_ERR(ucontext))
		return PTR_ERR(ucontext);
	ib_dev = ucontext->device;

	err = uverbs_request(attrs, &cmd, sizeof(cmd));
	if (err)
		return err;

	if (cmd.comp_mask)
		return -EINVAL;

	if (cmd.reserved)
		return -EINVAL;

	err = ib_dev->ops.query_device(ib_dev, &attr, &attrs->driver_udata);
	if (err)
		return err;

	copy_query_dev_fields(ucontext, &resp.base, &attr);

	resp.odp_caps.general_caps = attr.odp_caps.general_caps;
	resp.odp_caps.per_transport_caps.rc_odp_caps =
		attr.odp_caps.per_transport_caps.rc_odp_caps;
	resp.odp_caps.per_transport_caps.uc_odp_caps =
		attr.odp_caps.per_transport_caps.uc_odp_caps;
	resp.odp_caps.per_transport_caps.ud_odp_caps =
		attr.odp_caps.per_transport_caps.ud_odp_caps;
	resp.xrc_odp_caps = attr.odp_caps.per_transport_caps.xrc_odp_caps;

	resp.timestamp_mask = attr.timestamp_mask;
	resp.hca_core_clock = attr.hca_core_clock;
	resp.device_cap_flags_ex = attr.device_cap_flags;
	resp.rss_caps.supported_qpts = attr.rss_caps.supported_qpts;
	resp.rss_caps.max_rwq_indirection_tables =
		attr.rss_caps.max_rwq_indirection_tables;
	resp.rss_caps.max_rwq_indirection_table_size =
		attr.rss_caps.max_rwq_indirection_table_size;
	resp.max_wq_type_rq = attr.max_wq_type_rq;
	resp.raw_packet_caps = attr.raw_packet_caps;
	resp.tm_caps.max_rndv_hdr_size	= attr.tm_caps.max_rndv_hdr_size;
	resp.tm_caps.max_num_tags	= attr.tm_caps.max_num_tags;
	resp.tm_caps.max_ops		= attr.tm_caps.max_ops;
	resp.tm_caps.max_sge		= attr.tm_caps.max_sge;
	resp.tm_caps.flags		= attr.tm_caps.flags;
	resp.cq_moderation_caps.max_cq_moderation_count  =
		attr.cq_caps.max_cq_moderation_count;
	resp.cq_moderation_caps.max_cq_moderation_period =
		attr.cq_caps.max_cq_moderation_period;
	resp.max_dm_size = attr.max_dm_size;
	resp.response_length = uverbs_response_length(attrs, sizeof(resp));

	return uverbs_response(attrs, &resp, sizeof(resp));
}

static int ib_uverbs_ex_modify_cq(struct uverbs_attr_bundle *attrs)
{
	struct ib_uverbs_ex_modify_cq cmd;
	struct ib_cq *cq;
	int ret;

	ret = uverbs_request(attrs, &cmd, sizeof(cmd));
	if (ret)
		return ret;

	if (!cmd.attr_mask || cmd.reserved)
		return -EINVAL;

	if (cmd.attr_mask > IB_CQ_MODERATE)
		return -EOPNOTSUPP;

<<<<<<< HEAD
	if (ucore->outlen < resp.response_length + sizeof(resp.device_cap_flags_ex))
		goto end;

	resp.device_cap_flags_ex = attr.device_cap_flags;
	resp.response_length += sizeof(resp.device_cap_flags_ex);

	if (ucore->outlen < resp.response_length + sizeof(resp.rss_caps))
		goto end;

	resp.rss_caps.supported_qpts = attr.rss_caps.supported_qpts;
	resp.rss_caps.max_rwq_indirection_tables =
		attr.rss_caps.max_rwq_indirection_tables;
	resp.rss_caps.max_rwq_indirection_table_size =
		attr.rss_caps.max_rwq_indirection_table_size;

	resp.response_length += sizeof(resp.rss_caps);

	if (ucore->outlen < resp.response_length + sizeof(resp.max_wq_type_rq))
		goto end;

	resp.max_wq_type_rq = attr.max_wq_type_rq;
	resp.response_length += sizeof(resp.max_wq_type_rq);
end:
	err = ib_copy_to_udata(ucore, &resp, resp.response_length);
	return err;
}
=======
	cq = uobj_get_obj_read(cq, UVERBS_OBJECT_CQ, cmd.cq_handle, attrs);
	if (!cq)
		return -EINVAL;

	ret = rdma_set_cq_moderation(cq, cmd.attr.cq_count, cmd.attr.cq_period);

	rdma_lookup_put_uobject(&cq->uobject->uevent.uobject,
				UVERBS_LOOKUP_READ);
	return ret;
}

/*
 * Describe the input structs for write(). Some write methods have an input
 * only struct, most have an input and output. If the struct has an output then
 * the 'response' u64 must be the first field in the request structure.
 *
 * If udata is present then both the request and response structs have a
 * trailing driver_data flex array. In this case the size of the base struct
 * cannot be changed.
 */
#define UAPI_DEF_WRITE_IO(req, resp)                                           \
	.write.has_resp = 1 +                                                  \
			  BUILD_BUG_ON_ZERO(offsetof(req, response) != 0) +    \
			  BUILD_BUG_ON_ZERO(sizeof_field(req, response) !=    \
					    sizeof(u64)),                      \
	.write.req_size = sizeof(req), .write.resp_size = sizeof(resp)

#define UAPI_DEF_WRITE_I(req) .write.req_size = sizeof(req)

#define UAPI_DEF_WRITE_UDATA_IO(req, resp)                                     \
	UAPI_DEF_WRITE_IO(req, resp),                                          \
		.write.has_udata =                                             \
			1 +                                                    \
			BUILD_BUG_ON_ZERO(offsetof(req, driver_data) !=        \
					  sizeof(req)) +                       \
			BUILD_BUG_ON_ZERO(offsetof(resp, driver_data) !=       \
					  sizeof(resp))

#define UAPI_DEF_WRITE_UDATA_I(req)                                            \
	UAPI_DEF_WRITE_I(req),                                                 \
		.write.has_udata =                                             \
			1 + BUILD_BUG_ON_ZERO(offsetof(req, driver_data) !=    \
					      sizeof(req))

/*
 * The _EX versions are for use with WRITE_EX and allow the last struct member
 * to be specified. Buffers that do not include that member will be rejected.
 */
#define UAPI_DEF_WRITE_IO_EX(req, req_last_member, resp, resp_last_member)     \
	.write.has_resp = 1,                                                   \
	.write.req_size = offsetofend(req, req_last_member),                   \
	.write.resp_size = offsetofend(resp, resp_last_member)

#define UAPI_DEF_WRITE_I_EX(req, req_last_member)                              \
	.write.req_size = offsetofend(req, req_last_member)

const struct uapi_definition uverbs_def_write_intf[] = {
	DECLARE_UVERBS_OBJECT(
		UVERBS_OBJECT_AH,
		DECLARE_UVERBS_WRITE(IB_USER_VERBS_CMD_CREATE_AH,
				     ib_uverbs_create_ah,
				     UAPI_DEF_WRITE_UDATA_IO(
					     struct ib_uverbs_create_ah,
					     struct ib_uverbs_create_ah_resp),
				     UAPI_DEF_METHOD_NEEDS_FN(create_ah)),
		DECLARE_UVERBS_WRITE(
			IB_USER_VERBS_CMD_DESTROY_AH,
			ib_uverbs_destroy_ah,
			UAPI_DEF_WRITE_I(struct ib_uverbs_destroy_ah),
			UAPI_DEF_METHOD_NEEDS_FN(destroy_ah))),

	DECLARE_UVERBS_OBJECT(
		UVERBS_OBJECT_COMP_CHANNEL,
		DECLARE_UVERBS_WRITE(
			IB_USER_VERBS_CMD_CREATE_COMP_CHANNEL,
			ib_uverbs_create_comp_channel,
			UAPI_DEF_WRITE_IO(
				struct ib_uverbs_create_comp_channel,
				struct ib_uverbs_create_comp_channel_resp))),

	DECLARE_UVERBS_OBJECT(
		UVERBS_OBJECT_CQ,
		DECLARE_UVERBS_WRITE(IB_USER_VERBS_CMD_CREATE_CQ,
				     ib_uverbs_create_cq,
				     UAPI_DEF_WRITE_UDATA_IO(
					     struct ib_uverbs_create_cq,
					     struct ib_uverbs_create_cq_resp),
				     UAPI_DEF_METHOD_NEEDS_FN(create_cq)),
		DECLARE_UVERBS_WRITE(
			IB_USER_VERBS_CMD_DESTROY_CQ,
			ib_uverbs_destroy_cq,
			UAPI_DEF_WRITE_IO(struct ib_uverbs_destroy_cq,
					  struct ib_uverbs_destroy_cq_resp),
			UAPI_DEF_METHOD_NEEDS_FN(destroy_cq)),
		DECLARE_UVERBS_WRITE(
			IB_USER_VERBS_CMD_POLL_CQ,
			ib_uverbs_poll_cq,
			UAPI_DEF_WRITE_IO(struct ib_uverbs_poll_cq,
					  struct ib_uverbs_poll_cq_resp),
			UAPI_DEF_METHOD_NEEDS_FN(poll_cq)),
		DECLARE_UVERBS_WRITE(
			IB_USER_VERBS_CMD_REQ_NOTIFY_CQ,
			ib_uverbs_req_notify_cq,
			UAPI_DEF_WRITE_I(struct ib_uverbs_req_notify_cq),
			UAPI_DEF_METHOD_NEEDS_FN(req_notify_cq)),
		DECLARE_UVERBS_WRITE(IB_USER_VERBS_CMD_RESIZE_CQ,
				     ib_uverbs_resize_cq,
				     UAPI_DEF_WRITE_UDATA_IO(
					     struct ib_uverbs_resize_cq,
					     struct ib_uverbs_resize_cq_resp),
				     UAPI_DEF_METHOD_NEEDS_FN(resize_cq)),
		DECLARE_UVERBS_WRITE_EX(
			IB_USER_VERBS_EX_CMD_CREATE_CQ,
			ib_uverbs_ex_create_cq,
			UAPI_DEF_WRITE_IO_EX(struct ib_uverbs_ex_create_cq,
					     reserved,
					     struct ib_uverbs_ex_create_cq_resp,
					     response_length),
			UAPI_DEF_METHOD_NEEDS_FN(create_cq)),
		DECLARE_UVERBS_WRITE_EX(
			IB_USER_VERBS_EX_CMD_MODIFY_CQ,
			ib_uverbs_ex_modify_cq,
			UAPI_DEF_WRITE_I(struct ib_uverbs_ex_modify_cq),
			UAPI_DEF_METHOD_NEEDS_FN(create_cq))),

	DECLARE_UVERBS_OBJECT(
		UVERBS_OBJECT_DEVICE,
		DECLARE_UVERBS_WRITE(IB_USER_VERBS_CMD_GET_CONTEXT,
				     ib_uverbs_get_context,
				     UAPI_DEF_WRITE_UDATA_IO(
					     struct ib_uverbs_get_context,
					     struct ib_uverbs_get_context_resp)),
		DECLARE_UVERBS_WRITE(
			IB_USER_VERBS_CMD_QUERY_DEVICE,
			ib_uverbs_query_device,
			UAPI_DEF_WRITE_IO(struct ib_uverbs_query_device,
					  struct ib_uverbs_query_device_resp)),
		DECLARE_UVERBS_WRITE(
			IB_USER_VERBS_CMD_QUERY_PORT,
			ib_uverbs_query_port,
			UAPI_DEF_WRITE_IO(struct ib_uverbs_query_port,
					  struct ib_uverbs_query_port_resp),
			UAPI_DEF_METHOD_NEEDS_FN(query_port)),
		DECLARE_UVERBS_WRITE_EX(
			IB_USER_VERBS_EX_CMD_QUERY_DEVICE,
			ib_uverbs_ex_query_device,
			UAPI_DEF_WRITE_IO_EX(
				struct ib_uverbs_ex_query_device,
				reserved,
				struct ib_uverbs_ex_query_device_resp,
				response_length),
			UAPI_DEF_METHOD_NEEDS_FN(query_device)),
		UAPI_DEF_OBJ_NEEDS_FN(alloc_ucontext),
		UAPI_DEF_OBJ_NEEDS_FN(dealloc_ucontext)),

	DECLARE_UVERBS_OBJECT(
		UVERBS_OBJECT_FLOW,
		DECLARE_UVERBS_WRITE_EX(
			IB_USER_VERBS_EX_CMD_CREATE_FLOW,
			ib_uverbs_ex_create_flow,
			UAPI_DEF_WRITE_IO_EX(struct ib_uverbs_create_flow,
					     flow_attr,
					     struct ib_uverbs_create_flow_resp,
					     flow_handle),
			UAPI_DEF_METHOD_NEEDS_FN(create_flow)),
		DECLARE_UVERBS_WRITE_EX(
			IB_USER_VERBS_EX_CMD_DESTROY_FLOW,
			ib_uverbs_ex_destroy_flow,
			UAPI_DEF_WRITE_I(struct ib_uverbs_destroy_flow),
			UAPI_DEF_METHOD_NEEDS_FN(destroy_flow))),

	DECLARE_UVERBS_OBJECT(
		UVERBS_OBJECT_MR,
		DECLARE_UVERBS_WRITE(IB_USER_VERBS_CMD_DEREG_MR,
				     ib_uverbs_dereg_mr,
				     UAPI_DEF_WRITE_I(struct ib_uverbs_dereg_mr),
				     UAPI_DEF_METHOD_NEEDS_FN(dereg_mr)),
		DECLARE_UVERBS_WRITE(
			IB_USER_VERBS_CMD_REG_MR,
			ib_uverbs_reg_mr,
			UAPI_DEF_WRITE_UDATA_IO(struct ib_uverbs_reg_mr,
						struct ib_uverbs_reg_mr_resp),
			UAPI_DEF_METHOD_NEEDS_FN(reg_user_mr)),
		DECLARE_UVERBS_WRITE(
			IB_USER_VERBS_CMD_REREG_MR,
			ib_uverbs_rereg_mr,
			UAPI_DEF_WRITE_UDATA_IO(struct ib_uverbs_rereg_mr,
						struct ib_uverbs_rereg_mr_resp),
			UAPI_DEF_METHOD_NEEDS_FN(rereg_user_mr))),

	DECLARE_UVERBS_OBJECT(
		UVERBS_OBJECT_MW,
		DECLARE_UVERBS_WRITE(
			IB_USER_VERBS_CMD_ALLOC_MW,
			ib_uverbs_alloc_mw,
			UAPI_DEF_WRITE_UDATA_IO(struct ib_uverbs_alloc_mw,
						struct ib_uverbs_alloc_mw_resp),
			UAPI_DEF_METHOD_NEEDS_FN(alloc_mw)),
		DECLARE_UVERBS_WRITE(
			IB_USER_VERBS_CMD_DEALLOC_MW,
			ib_uverbs_dealloc_mw,
			UAPI_DEF_WRITE_I(struct ib_uverbs_dealloc_mw),
			UAPI_DEF_METHOD_NEEDS_FN(dealloc_mw))),

	DECLARE_UVERBS_OBJECT(
		UVERBS_OBJECT_PD,
		DECLARE_UVERBS_WRITE(
			IB_USER_VERBS_CMD_ALLOC_PD,
			ib_uverbs_alloc_pd,
			UAPI_DEF_WRITE_UDATA_IO(struct ib_uverbs_alloc_pd,
						struct ib_uverbs_alloc_pd_resp),
			UAPI_DEF_METHOD_NEEDS_FN(alloc_pd)),
		DECLARE_UVERBS_WRITE(
			IB_USER_VERBS_CMD_DEALLOC_PD,
			ib_uverbs_dealloc_pd,
			UAPI_DEF_WRITE_I(struct ib_uverbs_dealloc_pd),
			UAPI_DEF_METHOD_NEEDS_FN(dealloc_pd))),

	DECLARE_UVERBS_OBJECT(
		UVERBS_OBJECT_QP,
		DECLARE_UVERBS_WRITE(
			IB_USER_VERBS_CMD_ATTACH_MCAST,
			ib_uverbs_attach_mcast,
			UAPI_DEF_WRITE_I(struct ib_uverbs_attach_mcast),
			UAPI_DEF_METHOD_NEEDS_FN(attach_mcast),
			UAPI_DEF_METHOD_NEEDS_FN(detach_mcast)),
		DECLARE_UVERBS_WRITE(IB_USER_VERBS_CMD_CREATE_QP,
				     ib_uverbs_create_qp,
				     UAPI_DEF_WRITE_UDATA_IO(
					     struct ib_uverbs_create_qp,
					     struct ib_uverbs_create_qp_resp),
				     UAPI_DEF_METHOD_NEEDS_FN(create_qp)),
		DECLARE_UVERBS_WRITE(
			IB_USER_VERBS_CMD_DESTROY_QP,
			ib_uverbs_destroy_qp,
			UAPI_DEF_WRITE_IO(struct ib_uverbs_destroy_qp,
					  struct ib_uverbs_destroy_qp_resp),
			UAPI_DEF_METHOD_NEEDS_FN(destroy_qp)),
		DECLARE_UVERBS_WRITE(
			IB_USER_VERBS_CMD_DETACH_MCAST,
			ib_uverbs_detach_mcast,
			UAPI_DEF_WRITE_I(struct ib_uverbs_detach_mcast),
			UAPI_DEF_METHOD_NEEDS_FN(detach_mcast)),
		DECLARE_UVERBS_WRITE(
			IB_USER_VERBS_CMD_MODIFY_QP,
			ib_uverbs_modify_qp,
			UAPI_DEF_WRITE_I(struct ib_uverbs_modify_qp),
			UAPI_DEF_METHOD_NEEDS_FN(modify_qp)),
		DECLARE_UVERBS_WRITE(
			IB_USER_VERBS_CMD_POST_RECV,
			ib_uverbs_post_recv,
			UAPI_DEF_WRITE_IO(struct ib_uverbs_post_recv,
					  struct ib_uverbs_post_recv_resp),
			UAPI_DEF_METHOD_NEEDS_FN(post_recv)),
		DECLARE_UVERBS_WRITE(
			IB_USER_VERBS_CMD_POST_SEND,
			ib_uverbs_post_send,
			UAPI_DEF_WRITE_IO(struct ib_uverbs_post_send,
					  struct ib_uverbs_post_send_resp),
			UAPI_DEF_METHOD_NEEDS_FN(post_send)),
		DECLARE_UVERBS_WRITE(
			IB_USER_VERBS_CMD_QUERY_QP,
			ib_uverbs_query_qp,
			UAPI_DEF_WRITE_IO(struct ib_uverbs_query_qp,
					  struct ib_uverbs_query_qp_resp),
			UAPI_DEF_METHOD_NEEDS_FN(query_qp)),
		DECLARE_UVERBS_WRITE_EX(
			IB_USER_VERBS_EX_CMD_CREATE_QP,
			ib_uverbs_ex_create_qp,
			UAPI_DEF_WRITE_IO_EX(struct ib_uverbs_ex_create_qp,
					     comp_mask,
					     struct ib_uverbs_ex_create_qp_resp,
					     response_length),
			UAPI_DEF_METHOD_NEEDS_FN(create_qp)),
		DECLARE_UVERBS_WRITE_EX(
			IB_USER_VERBS_EX_CMD_MODIFY_QP,
			ib_uverbs_ex_modify_qp,
			UAPI_DEF_WRITE_IO_EX(struct ib_uverbs_ex_modify_qp,
					     base,
					     struct ib_uverbs_ex_modify_qp_resp,
					     response_length),
			UAPI_DEF_METHOD_NEEDS_FN(modify_qp))),

	DECLARE_UVERBS_OBJECT(
		UVERBS_OBJECT_RWQ_IND_TBL,
		DECLARE_UVERBS_WRITE_EX(
			IB_USER_VERBS_EX_CMD_CREATE_RWQ_IND_TBL,
			ib_uverbs_ex_create_rwq_ind_table,
			UAPI_DEF_WRITE_IO_EX(
				struct ib_uverbs_ex_create_rwq_ind_table,
				log_ind_tbl_size,
				struct ib_uverbs_ex_create_rwq_ind_table_resp,
				ind_tbl_num),
			UAPI_DEF_METHOD_NEEDS_FN(create_rwq_ind_table)),
		DECLARE_UVERBS_WRITE_EX(
			IB_USER_VERBS_EX_CMD_DESTROY_RWQ_IND_TBL,
			ib_uverbs_ex_destroy_rwq_ind_table,
			UAPI_DEF_WRITE_I(
				struct ib_uverbs_ex_destroy_rwq_ind_table),
			UAPI_DEF_METHOD_NEEDS_FN(destroy_rwq_ind_table))),

	DECLARE_UVERBS_OBJECT(
		UVERBS_OBJECT_WQ,
		DECLARE_UVERBS_WRITE_EX(
			IB_USER_VERBS_EX_CMD_CREATE_WQ,
			ib_uverbs_ex_create_wq,
			UAPI_DEF_WRITE_IO_EX(struct ib_uverbs_ex_create_wq,
					     max_sge,
					     struct ib_uverbs_ex_create_wq_resp,
					     wqn),
			UAPI_DEF_METHOD_NEEDS_FN(create_wq)),
		DECLARE_UVERBS_WRITE_EX(
			IB_USER_VERBS_EX_CMD_DESTROY_WQ,
			ib_uverbs_ex_destroy_wq,
			UAPI_DEF_WRITE_IO_EX(struct ib_uverbs_ex_destroy_wq,
					     wq_handle,
					     struct ib_uverbs_ex_destroy_wq_resp,
					     reserved),
			UAPI_DEF_METHOD_NEEDS_FN(destroy_wq)),
		DECLARE_UVERBS_WRITE_EX(
			IB_USER_VERBS_EX_CMD_MODIFY_WQ,
			ib_uverbs_ex_modify_wq,
			UAPI_DEF_WRITE_I_EX(struct ib_uverbs_ex_modify_wq,
					    curr_wq_state),
			UAPI_DEF_METHOD_NEEDS_FN(modify_wq))),

	DECLARE_UVERBS_OBJECT(
		UVERBS_OBJECT_SRQ,
		DECLARE_UVERBS_WRITE(IB_USER_VERBS_CMD_CREATE_SRQ,
				     ib_uverbs_create_srq,
				     UAPI_DEF_WRITE_UDATA_IO(
					     struct ib_uverbs_create_srq,
					     struct ib_uverbs_create_srq_resp),
				     UAPI_DEF_METHOD_NEEDS_FN(create_srq)),
		DECLARE_UVERBS_WRITE(IB_USER_VERBS_CMD_CREATE_XSRQ,
				     ib_uverbs_create_xsrq,
				     UAPI_DEF_WRITE_UDATA_IO(
					     struct ib_uverbs_create_xsrq,
					     struct ib_uverbs_create_srq_resp),
				     UAPI_DEF_METHOD_NEEDS_FN(create_srq)),
		DECLARE_UVERBS_WRITE(
			IB_USER_VERBS_CMD_DESTROY_SRQ,
			ib_uverbs_destroy_srq,
			UAPI_DEF_WRITE_IO(struct ib_uverbs_destroy_srq,
					  struct ib_uverbs_destroy_srq_resp),
			UAPI_DEF_METHOD_NEEDS_FN(destroy_srq)),
		DECLARE_UVERBS_WRITE(
			IB_USER_VERBS_CMD_MODIFY_SRQ,
			ib_uverbs_modify_srq,
			UAPI_DEF_WRITE_UDATA_I(struct ib_uverbs_modify_srq),
			UAPI_DEF_METHOD_NEEDS_FN(modify_srq)),
		DECLARE_UVERBS_WRITE(
			IB_USER_VERBS_CMD_POST_SRQ_RECV,
			ib_uverbs_post_srq_recv,
			UAPI_DEF_WRITE_IO(struct ib_uverbs_post_srq_recv,
					  struct ib_uverbs_post_srq_recv_resp),
			UAPI_DEF_METHOD_NEEDS_FN(post_srq_recv)),
		DECLARE_UVERBS_WRITE(
			IB_USER_VERBS_CMD_QUERY_SRQ,
			ib_uverbs_query_srq,
			UAPI_DEF_WRITE_IO(struct ib_uverbs_query_srq,
					  struct ib_uverbs_query_srq_resp),
			UAPI_DEF_METHOD_NEEDS_FN(query_srq))),

	DECLARE_UVERBS_OBJECT(
		UVERBS_OBJECT_XRCD,
		DECLARE_UVERBS_WRITE(
			IB_USER_VERBS_CMD_CLOSE_XRCD,
			ib_uverbs_close_xrcd,
			UAPI_DEF_WRITE_I(struct ib_uverbs_close_xrcd),
			UAPI_DEF_METHOD_NEEDS_FN(dealloc_xrcd)),
		DECLARE_UVERBS_WRITE(IB_USER_VERBS_CMD_OPEN_QP,
				     ib_uverbs_open_qp,
				     UAPI_DEF_WRITE_UDATA_IO(
					     struct ib_uverbs_open_qp,
					     struct ib_uverbs_create_qp_resp)),
		DECLARE_UVERBS_WRITE(IB_USER_VERBS_CMD_OPEN_XRCD,
				     ib_uverbs_open_xrcd,
				     UAPI_DEF_WRITE_UDATA_IO(
					     struct ib_uverbs_open_xrcd,
					     struct ib_uverbs_open_xrcd_resp),
				     UAPI_DEF_METHOD_NEEDS_FN(alloc_xrcd))),

	{},
};
>>>>>>> 24b8d41d
<|MERGE_RESOLUTION|>--- conflicted
+++ resolved
@@ -47,26 +47,6 @@
 #include "uverbs.h"
 #include "core_priv.h"
 
-<<<<<<< HEAD
-struct uverbs_lock_class {
-	struct lock_class_key	key;
-	char			name[16];
-};
-
-static struct uverbs_lock_class pd_lock_class	= { .name = "PD-uobj" };
-static struct uverbs_lock_class mr_lock_class	= { .name = "MR-uobj" };
-static struct uverbs_lock_class mw_lock_class	= { .name = "MW-uobj" };
-static struct uverbs_lock_class cq_lock_class	= { .name = "CQ-uobj" };
-static struct uverbs_lock_class qp_lock_class	= { .name = "QP-uobj" };
-static struct uverbs_lock_class ah_lock_class	= { .name = "AH-uobj" };
-static struct uverbs_lock_class srq_lock_class	= { .name = "SRQ-uobj" };
-static struct uverbs_lock_class xrcd_lock_class = { .name = "XRCD-uobj" };
-static struct uverbs_lock_class rule_lock_class = { .name = "RULE-uobj" };
-static struct uverbs_lock_class wq_lock_class = { .name = "WQ-uobj" };
-static struct uverbs_lock_class rwq_ind_table_lock_class = { .name = "IND_TBL-uobj" };
-
-=======
->>>>>>> 24b8d41d
 /*
  * Copy a response to userspace. If the provided 'resp' is larger than the
  * user buffer it is silently truncated. If the user provided a larger buffer
@@ -211,35 +191,8 @@
 	struct ib_uobject *uobj = ufd_get_read(UVERBS_OBJECT_COMP_CHANNEL,
 					       fd, attrs);
 
-<<<<<<< HEAD
-static struct ib_wq *idr_read_wq(int wq_handle, struct ib_ucontext *context)
-{
-	return idr_read_obj(&ib_uverbs_wq_idr, wq_handle, context, 0);
-}
-
-static void put_wq_read(struct ib_wq *wq)
-{
-	put_uobj_read(wq->uobject);
-}
-
-static struct ib_rwq_ind_table *idr_read_rwq_indirection_table(int ind_table_handle,
-							       struct ib_ucontext *context)
-{
-	return idr_read_obj(&ib_uverbs_rwq_ind_tbl_idr, ind_table_handle, context, 0);
-}
-
-static void put_rwq_indirection_table_read(struct ib_rwq_ind_table *ind_table)
-{
-	put_uobj_read(ind_table->uobject);
-}
-
-static struct ib_qp *idr_write_qp(int qp_handle, struct ib_ucontext *context)
-{
-	struct ib_uobject *uobj;
-=======
 	if (IS_ERR(uobj))
 		return (void *)uobj;
->>>>>>> 24b8d41d
 
 	uverbs_uobject_get(uobj);
 	uobj_put_read(uobj);
@@ -294,47 +247,10 @@
 	if (ret)
 		goto err;
 
-<<<<<<< HEAD
-	ucontext->device = ib_dev;
-	INIT_LIST_HEAD(&ucontext->pd_list);
-	INIT_LIST_HEAD(&ucontext->mr_list);
-	INIT_LIST_HEAD(&ucontext->mw_list);
-	INIT_LIST_HEAD(&ucontext->cq_list);
-	INIT_LIST_HEAD(&ucontext->qp_list);
-	INIT_LIST_HEAD(&ucontext->srq_list);
-	INIT_LIST_HEAD(&ucontext->ah_list);
-	INIT_LIST_HEAD(&ucontext->wq_list);
-	INIT_LIST_HEAD(&ucontext->rwq_ind_tbl_list);
-	INIT_LIST_HEAD(&ucontext->xrcd_list);
-	INIT_LIST_HEAD(&ucontext->rule_list);
-	rcu_read_lock();
-	ucontext->tgid = get_task_pid(current->group_leader, PIDTYPE_PID);
-	rcu_read_unlock();
-	ucontext->closing = 0;
-
-#ifdef CONFIG_INFINIBAND_ON_DEMAND_PAGING
-	ucontext->umem_tree = RB_ROOT;
-	init_rwsem(&ucontext->umem_rwsem);
-	ucontext->odp_mrs_count = 0;
-	INIT_LIST_HEAD(&ucontext->no_private_counters);
-
-	if (!(ib_dev->attrs.device_cap_flags & IB_DEVICE_ON_DEMAND_PAGING))
-		ucontext->invalidate_range = NULL;
-
-#endif
-
-	resp.num_comp_vectors = file->device->num_comp_vectors;
-
-	ret = get_unused_fd_flags(O_CLOEXEC);
-	if (ret < 0)
-		goto err_free;
-	resp.async_fd = ret;
-=======
 	ret = ucontext->device->ops.alloc_ucontext(ucontext,
 						   &attrs->driver_udata);
 	if (ret)
 		goto err_uncharge;
->>>>>>> 24b8d41d
 
 	rdma_restrack_add(&ucontext->res);
 
@@ -525,10 +441,6 @@
 
 	pd->device  = ib_dev;
 	pd->uobject = uobj;
-<<<<<<< HEAD
-	pd->__internal_mr = NULL;
-=======
->>>>>>> 24b8d41d
 	atomic_set(&pd->usecnt, 0);
 
 	rdma_restrack_new(&pd->res, RDMA_RESTRACK_PD);
@@ -1337,14 +1249,6 @@
 	struct ib_cq			*scq = NULL, *rcq = NULL;
 	struct ib_srq			*srq = NULL;
 	struct ib_qp			*qp;
-<<<<<<< HEAD
-	char				*buf;
-	struct ib_qp_init_attr		attr = {};
-	struct ib_uverbs_ex_create_qp_resp resp;
-	int				ret;
-	struct ib_rwq_ind_table *ind_tbl = NULL;
-	bool has_sq = true;
-=======
 	struct ib_qp_init_attr		attr = {};
 	struct ib_uverbs_ex_create_qp_resp resp = {};
 	int				ret;
@@ -1367,7 +1271,6 @@
 	default:
 		return -EINVAL;
 	}
->>>>>>> 24b8d41d
 
 	obj = (struct ib_uqp_object *)uobj_alloc(UVERBS_OBJECT_QP, attrs,
 						 &ib_dev);
@@ -1394,36 +1297,6 @@
 		goto err_put;
 	}
 
-<<<<<<< HEAD
-	init_uobj(&obj->uevent.uobject, cmd->user_handle, file->ucontext,
-		  &qp_lock_class);
-	down_write(&obj->uevent.uobject.mutex);
-	if (cmd_sz >= offsetof(typeof(*cmd), rwq_ind_tbl_handle) +
-		      sizeof(cmd->rwq_ind_tbl_handle) &&
-		      (cmd->comp_mask & IB_UVERBS_CREATE_QP_MASK_IND_TABLE)) {
-		ind_tbl = idr_read_rwq_indirection_table(cmd->rwq_ind_tbl_handle,
-							 file->ucontext);
-		if (!ind_tbl) {
-			ret = -EINVAL;
-			goto err_put;
-		}
-
-		attr.rwq_ind_tbl = ind_tbl;
-	}
-
-	if ((cmd_sz >= offsetof(typeof(*cmd), reserved1) +
-		       sizeof(cmd->reserved1)) && cmd->reserved1) {
-		ret = -EOPNOTSUPP;
-		goto err_put;
-	}
-
-	if (ind_tbl && (cmd->max_recv_wr || cmd->max_recv_sge || cmd->is_srq)) {
-		ret = -EINVAL;
-		goto err_put;
-	}
-
-=======
->>>>>>> 24b8d41d
 	if (ind_tbl && !cmd->max_send_wr)
 		has_sq = false;
 
@@ -1458,14 +1331,9 @@
 
 			if (!ind_tbl) {
 				if (cmd->recv_cq_handle != cmd->send_cq_handle) {
-<<<<<<< HEAD
-					rcq = idr_read_cq(cmd->recv_cq_handle,
-							  file->ucontext, 0);
-=======
 					rcq = uobj_get_obj_read(
 						cq, UVERBS_OBJECT_CQ,
 						cmd->recv_cq_handle, attrs);
->>>>>>> 24b8d41d
 					if (!rcq) {
 						ret = -EINVAL;
 						goto err_put;
@@ -1475,19 +1343,12 @@
 		}
 
 		if (has_sq)
-<<<<<<< HEAD
-			scq = idr_read_cq(cmd->send_cq_handle, file->ucontext, !!rcq);
-		if (!ind_tbl)
-			rcq = rcq ?: scq;
-		pd  = idr_read_pd(cmd->pd_handle, file->ucontext);
-=======
 			scq = uobj_get_obj_read(cq, UVERBS_OBJECT_CQ,
 						cmd->send_cq_handle, attrs);
 		if (!ind_tbl)
 			rcq = rcq ?: scq;
 		pd = uobj_get_obj_read(pd, UVERBS_OBJECT_PD, cmd->pd_handle,
 				       attrs);
->>>>>>> 24b8d41d
 		if (!pd || (!scq && has_sq)) {
 			ret = -EINVAL;
 			goto err_put;
@@ -1520,14 +1381,10 @@
 				IB_QP_CREATE_CROSS_CHANNEL |
 				IB_QP_CREATE_MANAGED_SEND |
 				IB_QP_CREATE_MANAGED_RECV |
-<<<<<<< HEAD
-				IB_QP_CREATE_SCATTER_FCS)) {
-=======
 				IB_QP_CREATE_SCATTER_FCS |
 				IB_QP_CREATE_CVLAN_STRIPPING |
 				IB_QP_CREATE_SOURCE_QPN |
 				IB_QP_CREATE_PCI_WRITE_END_PADDING)) {
->>>>>>> 24b8d41d
 		ret = -EINVAL;
 		goto err_put;
 	}
@@ -1553,24 +1410,10 @@
 	}
 
 	if (cmd->qp_type != IB_QPT_XRC_TGT) {
-<<<<<<< HEAD
-		qp->real_qp	  = qp;
-		qp->device	  = device;
-		qp->pd		  = pd;
-		qp->send_cq	  = attr.send_cq;
-		qp->recv_cq	  = attr.recv_cq;
-		qp->srq		  = attr.srq;
-		qp->rwq_ind_tbl	  = ind_tbl;
-		qp->event_handler = attr.event_handler;
-		qp->qp_context	  = attr.qp_context;
-		qp->qp_type	  = attr.qp_type;
-		atomic_set(&qp->usecnt, 0);
-=======
 		ret = ib_create_qp_security(qp, device);
 		if (ret)
 			goto err_cb;
 
->>>>>>> 24b8d41d
 		atomic_inc(&pd->usecnt);
 		if (attr.send_cq)
 			atomic_inc(&attr.send_cq->usecnt);
@@ -1580,12 +1423,9 @@
 			atomic_inc(&attr.srq->usecnt);
 		if (ind_tbl)
 			atomic_inc(&ind_tbl->usecnt);
-<<<<<<< HEAD
-=======
 	} else {
 		/* It is done in _ib_create_qp for other QP types */
 		qp->uobject = obj;
->>>>>>> 24b8d41d
 	}
 
 	obj->uevent.uobject.object = qp;
@@ -1609,17 +1449,11 @@
 		rdma_lookup_put_uobject(&rcq->uobject->uevent.uobject,
 					UVERBS_LOOKUP_READ);
 	if (srq)
-<<<<<<< HEAD
-		put_srq_read(srq);
-	if (ind_tbl)
-		put_rwq_indirection_table_read(ind_tbl);
-=======
 		rdma_lookup_put_uobject(&srq->uobject->uevent.uobject,
 					UVERBS_LOOKUP_READ);
 	if (ind_tbl)
 		uobj_put_obj_read(ind_tbl);
 	uobj_finalize_uobj_create(&obj->uevent.uobject, attrs);
->>>>>>> 24b8d41d
 
 	resp.base.qpn             = qp->qp_num;
 	resp.base.qp_handle       = obj->uevent.uobject.id;
@@ -1646,16 +1480,10 @@
 		rdma_lookup_put_uobject(&rcq->uobject->uevent.uobject,
 					UVERBS_LOOKUP_READ);
 	if (srq)
-<<<<<<< HEAD
-		put_srq_read(srq);
-	if (ind_tbl)
-		put_rwq_indirection_table_read(ind_tbl);
-=======
 		rdma_lookup_put_uobject(&srq->uobject->uevent.uobject,
 					UVERBS_LOOKUP_READ);
 	if (ind_tbl)
 		uobj_put_obj_read(ind_tbl);
->>>>>>> 24b8d41d
 
 	uobj_alloc_abort(&obj->uevent.uobject, attrs);
 	return ret;
@@ -2718,123 +2546,12 @@
 	return ret;
 }
 
-<<<<<<< HEAD
-static size_t kern_spec_filter_sz(struct ib_uverbs_flow_spec_hdr *spec)
-{
-	/* Returns user space filter size, includes padding */
-	return (spec->size - sizeof(struct ib_uverbs_flow_spec_hdr)) / 2;
-}
-
-static ssize_t spec_filter_size(void *kern_spec_filter, u16 kern_filter_size,
-				u16 ib_real_filter_sz)
-{
-	/*
-	 * User space filter structures must be 64 bit aligned, otherwise this
-	 * may pass, but we won't handle additional new attributes.
-	 */
-
-	if (kern_filter_size > ib_real_filter_sz) {
-		if (memchr_inv(kern_spec_filter +
-			       ib_real_filter_sz, 0,
-			       kern_filter_size - ib_real_filter_sz))
-			return -EINVAL;
-		return ib_real_filter_sz;
-	}
-	return kern_filter_size;
-}
-
-static int kern_spec_to_ib_spec(struct ib_uverbs_flow_spec *kern_spec,
-				union ib_flow_spec *ib_spec)
-{
-	ssize_t actual_filter_sz;
-	ssize_t kern_filter_sz;
-	ssize_t ib_filter_sz;
-	void *kern_spec_mask;
-	void *kern_spec_val;
-
-	if (kern_spec->reserved)
-		return -EINVAL;
-=======
 struct ib_uflow_resources *flow_resources_alloc(size_t num_specs)
 {
 	struct ib_uflow_resources *resources;
->>>>>>> 24b8d41d
 
 	resources = kzalloc(sizeof(*resources), GFP_KERNEL);
 
-<<<<<<< HEAD
-	kern_filter_sz = kern_spec_filter_sz(&kern_spec->hdr);
-	/* User flow spec size must be aligned to 4 bytes */
-	if (kern_filter_sz != ALIGN(kern_filter_sz, 4))
-		return -EINVAL;
-
-	kern_spec_val = (void *)kern_spec +
-		sizeof(struct ib_uverbs_flow_spec_hdr);
-	kern_spec_mask = kern_spec_val + kern_filter_sz;
-
-	switch (ib_spec->type) {
-	case IB_FLOW_SPEC_ETH:
-		ib_filter_sz = offsetof(struct ib_flow_eth_filter, real_sz);
-		actual_filter_sz = spec_filter_size(kern_spec_mask,
-						    kern_filter_sz,
-						    ib_filter_sz);
-		if (actual_filter_sz <= 0)
-			return -EINVAL;
-		ib_spec->size = sizeof(struct ib_flow_spec_eth);
-		memcpy(&ib_spec->eth.val, kern_spec_val, actual_filter_sz);
-		memcpy(&ib_spec->eth.mask, kern_spec_mask, actual_filter_sz);
-		break;
-	case IB_FLOW_SPEC_IPV4:
-		ib_filter_sz = offsetof(struct ib_flow_ipv4_filter, real_sz);
-		actual_filter_sz = spec_filter_size(kern_spec_mask,
-						    kern_filter_sz,
-						    ib_filter_sz);
-		if (actual_filter_sz <= 0)
-			return -EINVAL;
-		ib_spec->size = sizeof(struct ib_flow_spec_ipv4);
-		memcpy(&ib_spec->ipv4.val, kern_spec_val, actual_filter_sz);
-		memcpy(&ib_spec->ipv4.mask, kern_spec_mask, actual_filter_sz);
-		break;
-	case IB_FLOW_SPEC_IPV6:
-		ib_filter_sz = offsetof(struct ib_flow_ipv6_filter, real_sz);
-		actual_filter_sz = spec_filter_size(kern_spec_mask,
-						    kern_filter_sz,
-						    ib_filter_sz);
-		if (actual_filter_sz <= 0)
-			return -EINVAL;
-		ib_spec->size = sizeof(struct ib_flow_spec_ipv6);
-		memcpy(&ib_spec->ipv6.val, kern_spec_val, actual_filter_sz);
-		memcpy(&ib_spec->ipv6.mask, kern_spec_mask, actual_filter_sz);
-
-		if ((ntohl(ib_spec->ipv6.mask.flow_label)) >= BIT(20) ||
-		    (ntohl(ib_spec->ipv6.val.flow_label)) >= BIT(20))
-			return -EINVAL;
-		break;
-	case IB_FLOW_SPEC_TCP:
-	case IB_FLOW_SPEC_UDP:
-		ib_filter_sz = offsetof(struct ib_flow_tcp_udp_filter, real_sz);
-		actual_filter_sz = spec_filter_size(kern_spec_mask,
-						    kern_filter_sz,
-						    ib_filter_sz);
-		if (actual_filter_sz <= 0)
-			return -EINVAL;
-		ib_spec->size = sizeof(struct ib_flow_spec_tcp_udp);
-		memcpy(&ib_spec->tcp_udp.val, kern_spec_val, actual_filter_sz);
-		memcpy(&ib_spec->tcp_udp.mask, kern_spec_mask, actual_filter_sz);
-		break;
-	default:
-		return -EINVAL;
-	}
-	return 0;
-}
-
-int ib_uverbs_ex_create_wq(struct ib_uverbs_file *file,
-			   struct ib_device *ib_dev,
-			   struct ib_udata *ucore,
-			   struct ib_udata *uhw)
-{
-	struct ib_uverbs_ex_create_wq	  cmd = {};
-=======
 	if (!resources)
 		return NULL;
 
@@ -3150,7 +2867,6 @@
 static int ib_uverbs_ex_create_wq(struct uverbs_attr_bundle *attrs)
 {
 	struct ib_uverbs_ex_create_wq cmd;
->>>>>>> 24b8d41d
 	struct ib_uverbs_ex_create_wq_resp resp = {};
 	struct ib_uwq_object           *obj;
 	int err = 0;
@@ -3158,63 +2874,27 @@
 	struct ib_pd *pd;
 	struct ib_wq *wq;
 	struct ib_wq_init_attr wq_init_attr = {};
-<<<<<<< HEAD
-	size_t required_cmd_sz;
-	size_t required_resp_len;
-
-	required_cmd_sz = offsetof(typeof(cmd), max_sge) + sizeof(cmd.max_sge);
-	required_resp_len = offsetof(typeof(resp), wqn) + sizeof(resp.wqn);
-
-	if (ucore->inlen < required_cmd_sz)
-		return -EINVAL;
-
-	if (ucore->outlen < required_resp_len)
-		return -ENOSPC;
-
-	if (ucore->inlen > sizeof(cmd) &&
-	    !ib_is_udata_cleared(ucore, sizeof(cmd),
-				 ucore->inlen - sizeof(cmd)))
-		return -EOPNOTSUPP;
-
-	err = ib_copy_from_udata(&cmd, ucore, min(sizeof(cmd), ucore->inlen));
-=======
 	struct ib_device *ib_dev;
 
 	err = uverbs_request(attrs, &cmd, sizeof(cmd));
->>>>>>> 24b8d41d
 	if (err)
 		return err;
 
 	if (cmd.comp_mask)
 		return -EOPNOTSUPP;
 
-<<<<<<< HEAD
-	obj = kmalloc(sizeof(*obj), GFP_KERNEL);
-	if (!obj)
-		return -ENOMEM;
-
-	init_uobj(&obj->uevent.uobject, cmd.user_handle, file->ucontext,
-		  &wq_lock_class);
-	down_write(&obj->uevent.uobject.mutex);
-	pd  = idr_read_pd(cmd.pd_handle, file->ucontext);
-=======
 	obj = (struct ib_uwq_object *)uobj_alloc(UVERBS_OBJECT_WQ, attrs,
 						 &ib_dev);
 	if (IS_ERR(obj))
 		return PTR_ERR(obj);
 
 	pd = uobj_get_obj_read(pd, UVERBS_OBJECT_PD, cmd.pd_handle, attrs);
->>>>>>> 24b8d41d
 	if (!pd) {
 		err = -EINVAL;
 		goto err_uobj;
 	}
 
-<<<<<<< HEAD
-	cq = idr_read_cq(cmd.cq_handle, file->ucontext, 0);
-=======
 	cq = uobj_get_obj_read(cq, UVERBS_OBJECT_CQ, cmd.cq_handle, attrs);
->>>>>>> 24b8d41d
 	if (!cq) {
 		err = -EINVAL;
 		goto err_put_pd;
@@ -3223,14 +2903,6 @@
 	wq_init_attr.cq = cq;
 	wq_init_attr.max_sge = cmd.max_sge;
 	wq_init_attr.max_wr = cmd.max_wr;
-<<<<<<< HEAD
-	wq_init_attr.wq_context = file;
-	wq_init_attr.wq_type = cmd.wq_type;
-	wq_init_attr.event_handler = ib_uverbs_wq_event_handler;
-	obj->uevent.events_reported = 0;
-	INIT_LIST_HEAD(&obj->uevent.event_list);
-	wq = pd->device->create_wq(pd, &wq_init_attr, uhw);
-=======
 	wq_init_attr.wq_type = cmd.wq_type;
 	wq_init_attr.event_handler = ib_uverbs_wq_event_handler;
 	wq_init_attr.create_flags = cmd.create_flags;
@@ -3238,35 +2910,17 @@
 	obj->uevent.uobject.user_handle = cmd.user_handle;
 
 	wq = pd->device->ops.create_wq(pd, &wq_init_attr, &attrs->driver_udata);
->>>>>>> 24b8d41d
 	if (IS_ERR(wq)) {
 		err = PTR_ERR(wq);
 		goto err_put_cq;
 	}
 
-<<<<<<< HEAD
-	wq->uobject = &obj->uevent.uobject;
-=======
 	wq->uobject = obj;
->>>>>>> 24b8d41d
 	obj->uevent.uobject.object = wq;
 	wq->wq_type = wq_init_attr.wq_type;
 	wq->cq = cq;
 	wq->pd = pd;
 	wq->device = pd->device;
-<<<<<<< HEAD
-	wq->wq_context = wq_init_attr.wq_context;
-	atomic_set(&wq->usecnt, 0);
-	atomic_inc(&pd->usecnt);
-	atomic_inc(&cq->usecnt);
-	wq->uobject = &obj->uevent.uobject;
-	obj->uevent.uobject.object = wq;
-	err = idr_add_uobj(&ib_uverbs_wq_idr, &obj->uevent.uobject);
-	if (err)
-		goto destroy_wq;
-
-	memset(&resp, 0, sizeof(resp));
-=======
 	atomic_set(&wq->usecnt, 0);
 	atomic_inc(&pd->usecnt);
 	atomic_inc(&cq->usecnt);
@@ -3279,40 +2933,10 @@
 				UVERBS_LOOKUP_READ);
 	uobj_finalize_uobj_create(&obj->uevent.uobject, attrs);
 
->>>>>>> 24b8d41d
 	resp.wq_handle = obj->uevent.uobject.id;
 	resp.max_sge = wq_init_attr.max_sge;
 	resp.max_wr = wq_init_attr.max_wr;
 	resp.wqn = wq->wq_num;
-<<<<<<< HEAD
-	resp.response_length = required_resp_len;
-	err = ib_copy_to_udata(ucore,
-			       &resp, resp.response_length);
-	if (err)
-		goto err_copy;
-
-	put_pd_read(pd);
-	put_cq_read(cq);
-
-	mutex_lock(&file->mutex);
-	list_add_tail(&obj->uevent.uobject.list, &file->ucontext->wq_list);
-	mutex_unlock(&file->mutex);
-
-	obj->uevent.uobject.live = 1;
-	up_write(&obj->uevent.uobject.mutex);
-	return 0;
-
-err_copy:
-	idr_remove_uobj(&ib_uverbs_wq_idr, &obj->uevent.uobject);
-destroy_wq:
-	ib_destroy_wq(wq);
-err_put_cq:
-	put_cq_read(cq);
-err_put_pd:
-	put_pd_read(pd);
-err_uobj:
-	put_uobj_write(&obj->uevent.uobject);
-=======
 	resp.response_length = uverbs_response_length(attrs, sizeof(resp));
 	return uverbs_response(attrs, &resp, sizeof(resp));
 
@@ -3323,42 +2947,10 @@
 	uobj_put_obj_read(pd);
 err_uobj:
 	uobj_alloc_abort(&obj->uevent.uobject, attrs);
->>>>>>> 24b8d41d
 
 	return err;
 }
 
-<<<<<<< HEAD
-int ib_uverbs_ex_destroy_wq(struct ib_uverbs_file *file,
-			    struct ib_device *ib_dev,
-			    struct ib_udata *ucore,
-			    struct ib_udata *uhw)
-{
-	struct ib_uverbs_ex_destroy_wq	cmd = {};
-	struct ib_uverbs_ex_destroy_wq_resp	resp = {};
-	struct ib_wq			*wq;
-	struct ib_uobject		*uobj;
-	struct ib_uwq_object		*obj;
-	size_t required_cmd_sz;
-	size_t required_resp_len;
-	int				ret;
-
-	required_cmd_sz = offsetof(typeof(cmd), wq_handle) + sizeof(cmd.wq_handle);
-	required_resp_len = offsetof(typeof(resp), reserved) + sizeof(resp.reserved);
-
-	if (ucore->inlen < required_cmd_sz)
-		return -EINVAL;
-
-	if (ucore->outlen < required_resp_len)
-		return -ENOSPC;
-
-	if (ucore->inlen > sizeof(cmd) &&
-	    !ib_is_udata_cleared(ucore, sizeof(cmd),
-				 ucore->inlen - sizeof(cmd)))
-		return -EOPNOTSUPP;
-
-	ret = ib_copy_from_udata(&cmd, ucore, min(sizeof(cmd), ucore->inlen));
-=======
 static int ib_uverbs_ex_destroy_wq(struct uverbs_attr_bundle *attrs)
 {
 	struct ib_uverbs_ex_destroy_wq	cmd;
@@ -3368,69 +2960,12 @@
 	int				ret;
 
 	ret = uverbs_request(attrs, &cmd, sizeof(cmd));
->>>>>>> 24b8d41d
 	if (ret)
 		return ret;
 
 	if (cmd.comp_mask)
 		return -EOPNOTSUPP;
 
-<<<<<<< HEAD
-	resp.response_length = required_resp_len;
-	uobj = idr_write_uobj(&ib_uverbs_wq_idr, cmd.wq_handle,
-			      file->ucontext);
-	if (!uobj)
-		return -EINVAL;
-
-	wq = uobj->object;
-	obj = container_of(uobj, struct ib_uwq_object, uevent.uobject);
-	ret = ib_destroy_wq(wq);
-	if (!ret)
-		uobj->live = 0;
-
-	put_uobj_write(uobj);
-	if (ret)
-		return ret;
-
-	idr_remove_uobj(&ib_uverbs_wq_idr, uobj);
-
-	mutex_lock(&file->mutex);
-	list_del(&uobj->list);
-	mutex_unlock(&file->mutex);
-
-	ib_uverbs_release_uevent(file, &obj->uevent);
-	resp.events_reported = obj->uevent.events_reported;
-	put_uobj(uobj);
-
-	ret = ib_copy_to_udata(ucore, &resp, resp.response_length);
-	if (ret)
-		return ret;
-
-	return 0;
-}
-
-int ib_uverbs_ex_modify_wq(struct ib_uverbs_file *file,
-			   struct ib_device *ib_dev,
-			   struct ib_udata *ucore,
-			   struct ib_udata *uhw)
-{
-	struct ib_uverbs_ex_modify_wq cmd = {};
-	struct ib_wq *wq;
-	struct ib_wq_attr wq_attr = {};
-	size_t required_cmd_sz;
-	int ret;
-
-	required_cmd_sz = offsetof(typeof(cmd), curr_wq_state) + sizeof(cmd.curr_wq_state);
-	if (ucore->inlen < required_cmd_sz)
-		return -EINVAL;
-
-	if (ucore->inlen > sizeof(cmd) &&
-	    !ib_is_udata_cleared(ucore, sizeof(cmd),
-				 ucore->inlen - sizeof(cmd)))
-		return -EOPNOTSUPP;
-
-	ret = ib_copy_from_udata(&cmd, ucore, min(sizeof(cmd), ucore->inlen));
-=======
 	resp.response_length = uverbs_response_length(attrs, sizeof(resp));
 	uobj = uobj_get_destroy(UVERBS_OBJECT_WQ, cmd.wq_handle, attrs);
 	if (IS_ERR(uobj))
@@ -3452,72 +2987,21 @@
 	int ret;
 
 	ret = uverbs_request(attrs, &cmd, sizeof(cmd));
->>>>>>> 24b8d41d
 	if (ret)
 		return ret;
 
 	if (!cmd.attr_mask)
 		return -EINVAL;
 
-<<<<<<< HEAD
-	if (cmd.attr_mask > (IB_WQ_STATE | IB_WQ_CUR_STATE))
-		return -EINVAL;
-
-	wq = idr_read_wq(cmd.wq_handle, file->ucontext);
-=======
 	if (cmd.attr_mask > (IB_WQ_STATE | IB_WQ_CUR_STATE | IB_WQ_FLAGS))
 		return -EINVAL;
 
 	wq = uobj_get_obj_read(wq, UVERBS_OBJECT_WQ, cmd.wq_handle, attrs);
->>>>>>> 24b8d41d
 	if (!wq)
 		return -EINVAL;
 
 	wq_attr.curr_wq_state = cmd.curr_wq_state;
 	wq_attr.wq_state = cmd.wq_state;
-<<<<<<< HEAD
-	ret = wq->device->modify_wq(wq, &wq_attr, cmd.attr_mask, uhw);
-	put_wq_read(wq);
-	return ret;
-}
-
-int ib_uverbs_ex_create_rwq_ind_table(struct ib_uverbs_file *file,
-				      struct ib_device *ib_dev,
-				      struct ib_udata *ucore,
-				      struct ib_udata *uhw)
-{
-	struct ib_uverbs_ex_create_rwq_ind_table	  cmd = {};
-	struct ib_uverbs_ex_create_rwq_ind_table_resp  resp = {};
-	struct ib_uobject		  *uobj;
-	int err = 0;
-	struct ib_rwq_ind_table_init_attr init_attr = {};
-	struct ib_rwq_ind_table *rwq_ind_tbl;
-	struct ib_wq	**wqs = NULL;
-	u32 *wqs_handles = NULL;
-	struct ib_wq	*wq = NULL;
-	int i, j, num_read_wqs;
-	u32 num_wq_handles;
-	u32 expected_in_size;
-	size_t required_cmd_sz_header;
-	size_t required_resp_len;
-
-	required_cmd_sz_header = offsetof(typeof(cmd), log_ind_tbl_size) + sizeof(cmd.log_ind_tbl_size);
-	required_resp_len = offsetof(typeof(resp), ind_tbl_num) + sizeof(resp.ind_tbl_num);
-
-	if (ucore->inlen < required_cmd_sz_header)
-		return -EINVAL;
-
-	if (ucore->outlen < required_resp_len)
-		return -ENOSPC;
-
-	err = ib_copy_from_udata(&cmd, ucore, required_cmd_sz_header);
-	if (err)
-		return err;
-
-	ucore->inbuf += required_cmd_sz_header;
-	ucore->inlen -= required_cmd_sz_header;
-
-=======
 	if (cmd.attr_mask & IB_WQ_FLAGS) {
 		wq_attr.flags = cmd.flags;
 		wq_attr.flags_mask = cmd.flags_mask;
@@ -3549,7 +3033,6 @@
 	if (err)
 		return err;
 
->>>>>>> 24b8d41d
 	if (cmd.comp_mask)
 		return -EOPNOTSUPP;
 
@@ -3557,38 +3040,17 @@
 		return -EINVAL;
 
 	num_wq_handles = 1 << cmd.log_ind_tbl_size;
-<<<<<<< HEAD
-	expected_in_size = num_wq_handles * sizeof(__u32);
-	if (num_wq_handles == 1)
-		/* input size for wq handles is u64 aligned */
-		expected_in_size += sizeof(__u32);
-
-	if (ucore->inlen < expected_in_size)
-		return -EINVAL;
-
-	if (ucore->inlen > expected_in_size &&
-	    !ib_is_udata_cleared(ucore, expected_in_size,
-				 ucore->inlen - expected_in_size))
-		return -EOPNOTSUPP;
-
-=======
->>>>>>> 24b8d41d
 	wqs_handles = kcalloc(num_wq_handles, sizeof(*wqs_handles),
 			      GFP_KERNEL);
 	if (!wqs_handles)
 		return -ENOMEM;
 
-<<<<<<< HEAD
-	err = ib_copy_from_udata(wqs_handles, ucore,
-				 num_wq_handles * sizeof(__u32));
-=======
 	err = uverbs_request_next(&iter, wqs_handles,
 				  num_wq_handles * sizeof(__u32));
 	if (err)
 		goto err_free;
 
 	err = uverbs_request_finish(&iter);
->>>>>>> 24b8d41d
 	if (err)
 		goto err_free;
 
@@ -3600,39 +3062,14 @@
 
 	for (num_read_wqs = 0; num_read_wqs < num_wq_handles;
 			num_read_wqs++) {
-<<<<<<< HEAD
-		wq = idr_read_wq(wqs_handles[num_read_wqs], file->ucontext);
-=======
 		wq = uobj_get_obj_read(wq, UVERBS_OBJECT_WQ,
 				       wqs_handles[num_read_wqs], attrs);
->>>>>>> 24b8d41d
 		if (!wq) {
 			err = -EINVAL;
 			goto put_wqs;
 		}
 
 		wqs[num_read_wqs] = wq;
-<<<<<<< HEAD
-	}
-
-	uobj = kmalloc(sizeof(*uobj), GFP_KERNEL);
-	if (!uobj) {
-		err = -ENOMEM;
-		goto put_wqs;
-	}
-
-	init_uobj(uobj, 0, file->ucontext, &rwq_ind_table_lock_class);
-	down_write(&uobj->mutex);
-	init_attr.log_ind_tbl_size = cmd.log_ind_tbl_size;
-	init_attr.ind_tbl = wqs;
-	rwq_ind_tbl = ib_dev->create_rwq_ind_table(ib_dev, &init_attr, uhw);
-
-	if (IS_ERR(rwq_ind_tbl)) {
-		err = PTR_ERR(rwq_ind_tbl);
-		goto err_uobj;
-	}
-
-=======
 		atomic_inc(&wqs[num_read_wqs]->usecnt);
 	}
 
@@ -3651,7 +3088,6 @@
 	init_attr.log_ind_tbl_size = cmd.log_ind_tbl_size;
 	init_attr.ind_tbl = wqs;
 
->>>>>>> 24b8d41d
 	rwq_ind_tbl->ind_tbl = wqs;
 	rwq_ind_tbl->log_ind_tbl_size = init_attr.log_ind_tbl_size;
 	rwq_ind_tbl->uobject = uobj;
@@ -3659,47 +3095,6 @@
 	rwq_ind_tbl->device = ib_dev;
 	atomic_set(&rwq_ind_tbl->usecnt, 0);
 
-<<<<<<< HEAD
-	for (i = 0; i < num_wq_handles; i++)
-		atomic_inc(&wqs[i]->usecnt);
-
-	err = idr_add_uobj(&ib_uverbs_rwq_ind_tbl_idr, uobj);
-	if (err)
-		goto destroy_ind_tbl;
-
-	resp.ind_tbl_handle = uobj->id;
-	resp.ind_tbl_num = rwq_ind_tbl->ind_tbl_num;
-	resp.response_length = required_resp_len;
-
-	err = ib_copy_to_udata(ucore,
-			       &resp, resp.response_length);
-	if (err)
-		goto err_copy;
-
-	kfree(wqs_handles);
-
-	for (j = 0; j < num_read_wqs; j++)
-		put_wq_read(wqs[j]);
-
-	mutex_lock(&file->mutex);
-	list_add_tail(&uobj->list, &file->ucontext->rwq_ind_tbl_list);
-	mutex_unlock(&file->mutex);
-
-	uobj->live = 1;
-
-	up_write(&uobj->mutex);
-	return 0;
-
-err_copy:
-	idr_remove_uobj(&ib_uverbs_rwq_ind_tbl_idr, uobj);
-destroy_ind_tbl:
-	ib_destroy_rwq_ind_table(rwq_ind_tbl);
-err_uobj:
-	put_uobj_write(uobj);
-put_wqs:
-	for (j = 0; j < num_read_wqs; j++)
-		put_wq_read(wqs[j]);
-=======
 	err = ib_dev->ops.create_rwq_ind_table(rwq_ind_tbl, &init_attr,
 					       &attrs->driver_udata);
 	if (err)
@@ -3726,87 +3121,24 @@
 					UVERBS_LOOKUP_READ);
 		atomic_dec(&wqs[i]->usecnt);
 	}
->>>>>>> 24b8d41d
 err_free:
 	kfree(wqs_handles);
 	kfree(wqs);
 	return err;
 }
 
-<<<<<<< HEAD
-int ib_uverbs_ex_destroy_rwq_ind_table(struct ib_uverbs_file *file,
-				       struct ib_device *ib_dev,
-				       struct ib_udata *ucore,
-				       struct ib_udata *uhw)
-{
-	struct ib_uverbs_ex_destroy_rwq_ind_table	cmd = {};
-	struct ib_rwq_ind_table *rwq_ind_tbl;
-	struct ib_uobject		*uobj;
-	int			ret;
-	struct ib_wq	**ind_tbl;
-	size_t required_cmd_sz;
-
-	required_cmd_sz = offsetof(typeof(cmd), ind_tbl_handle) + sizeof(cmd.ind_tbl_handle);
-
-	if (ucore->inlen < required_cmd_sz)
-		return -EINVAL;
-
-	if (ucore->inlen > sizeof(cmd) &&
-	    !ib_is_udata_cleared(ucore, sizeof(cmd),
-				 ucore->inlen - sizeof(cmd)))
-		return -EOPNOTSUPP;
-
-	ret = ib_copy_from_udata(&cmd, ucore, min(sizeof(cmd), ucore->inlen));
-=======
 static int ib_uverbs_ex_destroy_rwq_ind_table(struct uverbs_attr_bundle *attrs)
 {
 	struct ib_uverbs_ex_destroy_rwq_ind_table cmd;
 	int ret;
 
 	ret = uverbs_request(attrs, &cmd, sizeof(cmd));
->>>>>>> 24b8d41d
 	if (ret)
 		return ret;
 
 	if (cmd.comp_mask)
 		return -EOPNOTSUPP;
 
-<<<<<<< HEAD
-	uobj = idr_write_uobj(&ib_uverbs_rwq_ind_tbl_idr, cmd.ind_tbl_handle,
-			      file->ucontext);
-	if (!uobj)
-		return -EINVAL;
-	rwq_ind_tbl = uobj->object;
-	ind_tbl = rwq_ind_tbl->ind_tbl;
-
-	ret = ib_destroy_rwq_ind_table(rwq_ind_tbl);
-	if (!ret)
-		uobj->live = 0;
-
-	put_uobj_write(uobj);
-
-	if (ret)
-		return ret;
-
-	idr_remove_uobj(&ib_uverbs_rwq_ind_tbl_idr, uobj);
-
-	mutex_lock(&file->mutex);
-	list_del(&uobj->list);
-	mutex_unlock(&file->mutex);
-
-	put_uobj(uobj);
-	kfree(ind_tbl);
-	return ret;
-}
-
-int ib_uverbs_ex_create_flow(struct ib_uverbs_file *file,
-			     struct ib_device *ib_dev,
-			     struct ib_udata *ucore,
-			     struct ib_udata *uhw)
-{
-	struct ib_uverbs_create_flow	  cmd;
-	struct ib_uverbs_create_flow_resp resp;
-=======
 	return uobj_perform_destroy(UVERBS_OBJECT_RWQ_IND_TBL,
 				    cmd.ind_tbl_handle, attrs);
 }
@@ -3815,7 +3147,6 @@
 {
 	struct ib_uverbs_create_flow	  cmd;
 	struct ib_uverbs_create_flow_resp resp = {};
->>>>>>> 24b8d41d
 	struct ib_uobject		  *uobj;
 	struct ib_flow			  *flow_id;
 	struct ib_uverbs_flow_attr	  *kern_flow_attr;
@@ -3889,10 +3220,6 @@
 		goto err_uobj;
 	}
 
-<<<<<<< HEAD
-	flow_attr = kzalloc(sizeof(*flow_attr) + cmd.flow_attr.num_of_specs *
-			    sizeof(union ib_flow_spec), GFP_KERNEL);
-=======
 	if (qp->qp_type != IB_QPT_UD && qp->qp_type != IB_QPT_RAW_PACKET) {
 		err = -EINVAL;
 		goto err_put;
@@ -3900,7 +3227,6 @@
 
 	flow_attr = kzalloc(struct_size(flow_attr, flows,
 				cmd.flow_attr.num_of_specs), GFP_KERNEL);
->>>>>>> 24b8d41d
 	if (!flow_attr) {
 		err = -ENOMEM;
 		goto err_put;
@@ -4304,34 +3630,6 @@
 	if (cmd.attr_mask > IB_CQ_MODERATE)
 		return -EOPNOTSUPP;
 
-<<<<<<< HEAD
-	if (ucore->outlen < resp.response_length + sizeof(resp.device_cap_flags_ex))
-		goto end;
-
-	resp.device_cap_flags_ex = attr.device_cap_flags;
-	resp.response_length += sizeof(resp.device_cap_flags_ex);
-
-	if (ucore->outlen < resp.response_length + sizeof(resp.rss_caps))
-		goto end;
-
-	resp.rss_caps.supported_qpts = attr.rss_caps.supported_qpts;
-	resp.rss_caps.max_rwq_indirection_tables =
-		attr.rss_caps.max_rwq_indirection_tables;
-	resp.rss_caps.max_rwq_indirection_table_size =
-		attr.rss_caps.max_rwq_indirection_table_size;
-
-	resp.response_length += sizeof(resp.rss_caps);
-
-	if (ucore->outlen < resp.response_length + sizeof(resp.max_wq_type_rq))
-		goto end;
-
-	resp.max_wq_type_rq = attr.max_wq_type_rq;
-	resp.response_length += sizeof(resp.max_wq_type_rq);
-end:
-	err = ib_copy_to_udata(ucore, &resp, resp.response_length);
-	return err;
-}
-=======
 	cq = uobj_get_obj_read(cq, UVERBS_OBJECT_CQ, cmd.cq_handle, attrs);
 	if (!cq)
 		return -EINVAL;
@@ -4716,5 +4014,4 @@
 				     UAPI_DEF_METHOD_NEEDS_FN(alloc_xrcd))),
 
 	{},
-};
->>>>>>> 24b8d41d
+};