/*
 * Copyright (c) 2004, 2005 Intel Corporation.  All rights reserved.
 * Copyright (c) 2004 Topspin Corporation.  All rights reserved.
 * Copyright (c) 2004, 2005 Voltaire Corporation.  All rights reserved.
 * Copyright (c) 2005 Sun Microsystems, Inc. All rights reserved.
 * Copyright (c) 2005 Open Grid Computing, Inc. All rights reserved.
 * Copyright (c) 2005 Network Appliance, Inc. All rights reserved.
 *
 * This software is available to you under a choice of one of two
 * licenses.  You may choose to be licensed under the terms of the GNU
 * General Public License (GPL) Version 2, available from the file
 * COPYING in the main directory of this source tree, or the
 * OpenIB.org BSD license below:
 *
 *     Redistribution and use in source and binary forms, with or
 *     without modification, are permitted provided that the following
 *     conditions are met:
 *
 *      - Redistributions of source code must retain the above
 *        copyright notice, this list of conditions and the following
 *        disclaimer.
 *
 *      - Redistributions in binary form must reproduce the above
 *        copyright notice, this list of conditions and the following
 *        disclaimer in the documentation and/or other materials
 *        provided with the distribution.
 *
 * THE SOFTWARE IS PROVIDED "AS IS", WITHOUT WARRANTY OF ANY KIND,
 * EXPRESS OR IMPLIED, INCLUDING BUT NOT LIMITED TO THE WARRANTIES OF
 * MERCHANTABILITY, FITNESS FOR A PARTICULAR PURPOSE AND
 * NONINFRINGEMENT. IN NO EVENT SHALL THE AUTHORS OR COPYRIGHT HOLDERS
 * BE LIABLE FOR ANY CLAIM, DAMAGES OR OTHER LIABILITY, WHETHER IN AN
 * ACTION OF CONTRACT, TORT OR OTHERWISE, ARISING FROM, OUT OF OR IN
 * CONNECTION WITH THE SOFTWARE OR THE USE OR OTHER DEALINGS IN THE
 * SOFTWARE.
 *
 */
#include <linux/dma-mapping.h>
#include <linux/err.h>
#include <linux/idr.h>
#include <linux/interrupt.h>
#include <linux/rbtree.h>
#include <linux/sched.h>
#include <linux/spinlock.h>
#include <linux/workqueue.h>
#include <linux/completion.h>
#include <linux/slab.h>
#include <linux/module.h>
#include <linux/sysctl.h>

#include <rdma/iw_cm.h>
#include <rdma/ib_addr.h>
#include <rdma/iw_portmap.h>
#include <rdma/rdma_netlink.h>

#include "iwcm.h"

MODULE_AUTHOR("Tom Tucker");
MODULE_DESCRIPTION("iWARP CM");
MODULE_LICENSE("Dual BSD/GPL");

static const char * const iwcm_rej_reason_strs[] = {
	[ECONNRESET]			= "reset by remote host",
	[ECONNREFUSED]			= "refused by remote application",
	[ETIMEDOUT]			= "setup timeout",
};

const char *__attribute_const__ iwcm_reject_msg(int reason)
{
	size_t index;

	/* iWARP uses negative errnos */
	index = -reason;

	if (index < ARRAY_SIZE(iwcm_rej_reason_strs) &&
	    iwcm_rej_reason_strs[index])
		return iwcm_rej_reason_strs[index];
	else
		return "unrecognized reason";
}
EXPORT_SYMBOL(iwcm_reject_msg);

static struct rdma_nl_cbs iwcm_nl_cb_table[RDMA_NL_IWPM_NUM_OPS] = {
	[RDMA_NL_IWPM_REG_PID] = {.dump = iwpm_register_pid_cb},
	[RDMA_NL_IWPM_ADD_MAPPING] = {.dump = iwpm_add_mapping_cb},
	[RDMA_NL_IWPM_QUERY_MAPPING] = {.dump = iwpm_add_and_query_mapping_cb},
	[RDMA_NL_IWPM_REMOTE_INFO] = {.dump = iwpm_remote_info_cb},
	[RDMA_NL_IWPM_HANDLE_ERR] = {.dump = iwpm_mapping_error_cb},
	[RDMA_NL_IWPM_MAPINFO] = {.dump = iwpm_mapping_info_cb},
	[RDMA_NL_IWPM_MAPINFO_NUM] = {.dump = iwpm_ack_mapping_info_cb},
	[RDMA_NL_IWPM_HELLO] = {.dump = iwpm_hello_cb}
};

static struct workqueue_struct *iwcm_wq;
struct iwcm_work {
	struct work_struct work;
	struct iwcm_id_private *cm_id;
	struct list_head list;
	struct iw_cm_event event;
	struct list_head free_list;
};

static unsigned int default_backlog = 256;

static struct ctl_table_header *iwcm_ctl_table_hdr;
static struct ctl_table iwcm_ctl_table[] = {
	{
		.procname	= "default_backlog",
		.data		= &default_backlog,
		.maxlen		= sizeof(default_backlog),
		.mode		= 0644,
		.proc_handler	= proc_dointvec,
	},
	{ }
};

/*
 * The following services provide a mechanism for pre-allocating iwcm_work
 * elements.  The design pre-allocates them  based on the cm_id type:
 *	LISTENING IDS: 	Get enough elements preallocated to handle the
 *			listen backlog.
 *	ACTIVE IDS:	4: CONNECT_REPLY, ESTABLISHED, DISCONNECT, CLOSE
 *	PASSIVE IDS:	3: ESTABLISHED, DISCONNECT, CLOSE
 *
 * Allocating them in connect and listen avoids having to deal
 * with allocation failures on the event upcall from the provider (which
 * is called in the interrupt context).
 *
 * One exception is when creating the cm_id for incoming connection requests.
 * There are two cases:
 * 1) in the event upcall, cm_event_handler(), for a listening cm_id.  If
 *    the backlog is exceeded, then no more connection request events will
 *    be processed.  cm_event_handler() returns -ENOMEM in this case.  Its up
 *    to the provider to reject the connection request.
 * 2) in the connection request workqueue handler, cm_conn_req_handler().
 *    If work elements cannot be allocated for the new connect request cm_id,
 *    then IWCM will call the provider reject method.  This is ok since
 *    cm_conn_req_handler() runs in the workqueue thread context.
 */

static struct iwcm_work *get_work(struct iwcm_id_private *cm_id_priv)
{
	struct iwcm_work *work;

	if (list_empty(&cm_id_priv->work_free_list))
		return NULL;
	work = list_entry(cm_id_priv->work_free_list.next, struct iwcm_work,
			  free_list);
	list_del_init(&work->free_list);
	return work;
}

static void put_work(struct iwcm_work *work)
{
	list_add(&work->free_list, &work->cm_id->work_free_list);
}

static void dealloc_work_entries(struct iwcm_id_private *cm_id_priv)
{
	struct list_head *e, *tmp;

	list_for_each_safe(e, tmp, &cm_id_priv->work_free_list) {
		list_del(e);
		kfree(list_entry(e, struct iwcm_work, free_list));
	}
}

static int alloc_work_entries(struct iwcm_id_private *cm_id_priv, int count)
{
	struct iwcm_work *work;

	BUG_ON(!list_empty(&cm_id_priv->work_free_list));
	while (count--) {
		work = kmalloc(sizeof(struct iwcm_work), GFP_KERNEL);
		if (!work) {
			dealloc_work_entries(cm_id_priv);
			return -ENOMEM;
		}
		work->cm_id = cm_id_priv;
		INIT_LIST_HEAD(&work->list);
		put_work(work);
	}
	return 0;
}

/*
 * Save private data from incoming connection requests to
 * iw_cm_event, so the low level driver doesn't have to. Adjust
 * the event ptr to point to the local copy.
 */
static int copy_private_data(struct iw_cm_event *event)
{
	void *p;

	p = kmemdup(event->private_data, event->private_data_len, GFP_ATOMIC);
	if (!p)
		return -ENOMEM;
	event->private_data = p;
	return 0;
}

static void free_cm_id(struct iwcm_id_private *cm_id_priv)
{
	dealloc_work_entries(cm_id_priv);
	kfree(cm_id_priv);
}

/*
 * Release a reference on cm_id. If the last reference is being
 * released, free the cm_id and return 1.
 */
static int iwcm_deref_id(struct iwcm_id_private *cm_id_priv)
{
	BUG_ON(atomic_read(&cm_id_priv->refcount)==0);
	if (atomic_dec_and_test(&cm_id_priv->refcount)) {
		BUG_ON(!list_empty(&cm_id_priv->work_list));
		free_cm_id(cm_id_priv);
		return 1;
	}

	return 0;
}

static void add_ref(struct iw_cm_id *cm_id)
{
	struct iwcm_id_private *cm_id_priv;
	cm_id_priv = container_of(cm_id, struct iwcm_id_private, id);
	atomic_inc(&cm_id_priv->refcount);
}

static void rem_ref(struct iw_cm_id *cm_id)
{
	struct iwcm_id_private *cm_id_priv;

	cm_id_priv = container_of(cm_id, struct iwcm_id_private, id);

	(void)iwcm_deref_id(cm_id_priv);
}

static int cm_event_handler(struct iw_cm_id *cm_id, struct iw_cm_event *event);

struct iw_cm_id *iw_create_cm_id(struct ib_device *device,
				 iw_cm_handler cm_handler,
				 void *context)
{
	struct iwcm_id_private *cm_id_priv;

	cm_id_priv = kzalloc(sizeof(*cm_id_priv), GFP_KERNEL);
	if (!cm_id_priv)
		return ERR_PTR(-ENOMEM);

	cm_id_priv->state = IW_CM_STATE_IDLE;
	cm_id_priv->id.device = device;
	cm_id_priv->id.cm_handler = cm_handler;
	cm_id_priv->id.context = context;
	cm_id_priv->id.event_handler = cm_event_handler;
	cm_id_priv->id.add_ref = add_ref;
	cm_id_priv->id.rem_ref = rem_ref;
	spin_lock_init(&cm_id_priv->lock);
	atomic_set(&cm_id_priv->refcount, 1);
	init_waitqueue_head(&cm_id_priv->connect_wait);
	init_completion(&cm_id_priv->destroy_comp);
	INIT_LIST_HEAD(&cm_id_priv->work_list);
	INIT_LIST_HEAD(&cm_id_priv->work_free_list);

	return &cm_id_priv->id;
}
EXPORT_SYMBOL(iw_create_cm_id);


static int iwcm_modify_qp_err(struct ib_qp *qp)
{
	struct ib_qp_attr qp_attr;

	if (!qp)
		return -EINVAL;

	qp_attr.qp_state = IB_QPS_ERR;
	return ib_modify_qp(qp, &qp_attr, IB_QP_STATE);
}

/*
 * This is really the RDMAC CLOSING state. It is most similar to the
 * IB SQD QP state.
 */
static int iwcm_modify_qp_sqd(struct ib_qp *qp)
{
	struct ib_qp_attr qp_attr;

	BUG_ON(qp == NULL);
	qp_attr.qp_state = IB_QPS_SQD;
	return ib_modify_qp(qp, &qp_attr, IB_QP_STATE);
}

/*
 * CM_ID <-- CLOSING
 *
 * Block if a passive or active connection is currently being processed. Then
 * process the event as follows:
 * - If we are ESTABLISHED, move to CLOSING and modify the QP state
 *   based on the abrupt flag
 * - If the connection is already in the CLOSING or IDLE state, the peer is
 *   disconnecting concurrently with us and we've already seen the
 *   DISCONNECT event -- ignore the request and return 0
 * - Disconnect on a listening endpoint returns -EINVAL
 */
int iw_cm_disconnect(struct iw_cm_id *cm_id, int abrupt)
{
	struct iwcm_id_private *cm_id_priv;
	unsigned long flags;
	int ret = 0;
	struct ib_qp *qp = NULL;

	cm_id_priv = container_of(cm_id, struct iwcm_id_private, id);
	/* Wait if we're currently in a connect or accept downcall */
	wait_event(cm_id_priv->connect_wait,
		   !test_bit(IWCM_F_CONNECT_WAIT, &cm_id_priv->flags));

	spin_lock_irqsave(&cm_id_priv->lock, flags);
	switch (cm_id_priv->state) {
	case IW_CM_STATE_ESTABLISHED:
		cm_id_priv->state = IW_CM_STATE_CLOSING;

		/* QP could be <nul> for user-mode client */
		if (cm_id_priv->qp)
			qp = cm_id_priv->qp;
		else
			ret = -EINVAL;
		break;
	case IW_CM_STATE_LISTEN:
		ret = -EINVAL;
		break;
	case IW_CM_STATE_CLOSING:
		/* remote peer closed first */
	case IW_CM_STATE_IDLE:
		/* accept or connect returned !0 */
		break;
	case IW_CM_STATE_CONN_RECV:
		/*
		 * App called disconnect before/without calling accept after
		 * connect_request event delivered.
		 */
		break;
	case IW_CM_STATE_CONN_SENT:
		/* Can only get here if wait above fails */
	default:
		BUG();
	}
	spin_unlock_irqrestore(&cm_id_priv->lock, flags);

	if (qp) {
		if (abrupt)
			ret = iwcm_modify_qp_err(qp);
		else
			ret = iwcm_modify_qp_sqd(qp);

		/*
		 * If both sides are disconnecting the QP could
		 * already be in ERR or SQD states
		 */
		ret = 0;
	}

	return ret;
}
EXPORT_SYMBOL(iw_cm_disconnect);

/*
 * CM_ID <-- DESTROYING
 *
 * Clean up all resources associated with the connection and release
 * the initial reference taken by iw_create_cm_id.
 */
static void destroy_cm_id(struct iw_cm_id *cm_id)
{
	struct iwcm_id_private *cm_id_priv;
	struct ib_qp *qp;
	unsigned long flags;

	cm_id_priv = container_of(cm_id, struct iwcm_id_private, id);
	/*
	 * Wait if we're currently in a connect or accept downcall. A
	 * listening endpoint should never block here.
	 */
	wait_event(cm_id_priv->connect_wait,
		   !test_bit(IWCM_F_CONNECT_WAIT, &cm_id_priv->flags));

	/*
	 * Since we're deleting the cm_id, drop any events that
	 * might arrive before the last dereference.
	 */
	set_bit(IWCM_F_DROP_EVENTS, &cm_id_priv->flags);

	spin_lock_irqsave(&cm_id_priv->lock, flags);
	qp = cm_id_priv->qp;
	cm_id_priv->qp = NULL;

	switch (cm_id_priv->state) {
	case IW_CM_STATE_LISTEN:
		cm_id_priv->state = IW_CM_STATE_DESTROYING;
		spin_unlock_irqrestore(&cm_id_priv->lock, flags);
		/* destroy the listening endpoint */
		cm_id->device->ops.iw_destroy_listen(cm_id);
		spin_lock_irqsave(&cm_id_priv->lock, flags);
		break;
	case IW_CM_STATE_ESTABLISHED:
		cm_id_priv->state = IW_CM_STATE_DESTROYING;
		spin_unlock_irqrestore(&cm_id_priv->lock, flags);
		/* Abrupt close of the connection */
		(void)iwcm_modify_qp_err(qp);
		spin_lock_irqsave(&cm_id_priv->lock, flags);
		break;
	case IW_CM_STATE_IDLE:
	case IW_CM_STATE_CLOSING:
		cm_id_priv->state = IW_CM_STATE_DESTROYING;
		break;
	case IW_CM_STATE_CONN_RECV:
		/*
		 * App called destroy before/without calling accept after
		 * receiving connection request event notification or
		 * returned non zero from the event callback function.
		 * In either case, must tell the provider to reject.
		 */
		cm_id_priv->state = IW_CM_STATE_DESTROYING;
		spin_unlock_irqrestore(&cm_id_priv->lock, flags);
		cm_id->device->ops.iw_reject(cm_id, NULL, 0);
		spin_lock_irqsave(&cm_id_priv->lock, flags);
		break;
	case IW_CM_STATE_CONN_SENT:
	case IW_CM_STATE_DESTROYING:
	default:
		BUG();
		break;
	}
	spin_unlock_irqrestore(&cm_id_priv->lock, flags);
	if (qp)
		cm_id_priv->id.device->ops.iw_rem_ref(qp);

	if (cm_id->mapped) {
		iwpm_remove_mapinfo(&cm_id->local_addr, &cm_id->m_local_addr);
		iwpm_remove_mapping(&cm_id->local_addr, RDMA_NL_IWCM);
	}

	(void)iwcm_deref_id(cm_id_priv);
}

/*
 * This function is only called by the application thread and cannot
 * be called by the event thread. The function will wait for all
 * references to be released on the cm_id and then kfree the cm_id
 * object.
 */
void iw_destroy_cm_id(struct iw_cm_id *cm_id)
{
<<<<<<< HEAD
	struct iwcm_id_private *cm_id_priv;

	cm_id_priv = container_of(cm_id, struct iwcm_id_private, id);
=======
>>>>>>> 24b8d41d
	destroy_cm_id(cm_id);
}
EXPORT_SYMBOL(iw_destroy_cm_id);

/**
 * iw_cm_check_wildcard - If IP address is 0 then use original
 * @pm_addr: sockaddr containing the ip to check for wildcard
 * @cm_addr: sockaddr containing the actual IP address
 * @cm_outaddr: sockaddr to set IP addr which leaving port
 *
 *  Checks the pm_addr for wildcard and then sets cm_outaddr's
 *  IP to the actual (cm_addr).
 */
static void iw_cm_check_wildcard(struct sockaddr_storage *pm_addr,
				 struct sockaddr_storage *cm_addr,
				 struct sockaddr_storage *cm_outaddr)
{
	if (pm_addr->ss_family == AF_INET) {
		struct sockaddr_in *pm4_addr = (struct sockaddr_in *)pm_addr;

		if (pm4_addr->sin_addr.s_addr == htonl(INADDR_ANY)) {
			struct sockaddr_in *cm4_addr =
				(struct sockaddr_in *)cm_addr;
			struct sockaddr_in *cm4_outaddr =
				(struct sockaddr_in *)cm_outaddr;

			cm4_outaddr->sin_addr = cm4_addr->sin_addr;
		}
	} else {
		struct sockaddr_in6 *pm6_addr = (struct sockaddr_in6 *)pm_addr;

		if (ipv6_addr_type(&pm6_addr->sin6_addr) == IPV6_ADDR_ANY) {
			struct sockaddr_in6 *cm6_addr =
				(struct sockaddr_in6 *)cm_addr;
			struct sockaddr_in6 *cm6_outaddr =
				(struct sockaddr_in6 *)cm_outaddr;

			cm6_outaddr->sin6_addr = cm6_addr->sin6_addr;
		}
	}
}

/**
 * iw_cm_map - Use portmapper to map the ports
 * @cm_id: connection manager pointer
 * @active: Indicates the active side when true
 * returns nonzero for error only if iwpm_create_mapinfo() fails
 *
 * Tries to add a mapping for a port using the Portmapper. If
 * successful in mapping the IP/Port it will check the remote
 * mapped IP address for a wildcard IP address and replace the
 * zero IP address with the remote_addr.
 */
static int iw_cm_map(struct iw_cm_id *cm_id, bool active)
{
	const char *devname = dev_name(&cm_id->device->dev);
	const char *ifname = cm_id->device->iw_ifname;
	struct iwpm_dev_data pm_reg_msg = {};
	struct iwpm_sa_data pm_msg;
	int status;

	if (strlen(devname) >= sizeof(pm_reg_msg.dev_name) ||
	    strlen(ifname) >= sizeof(pm_reg_msg.if_name))
		return -EINVAL;

	cm_id->m_local_addr = cm_id->local_addr;
	cm_id->m_remote_addr = cm_id->remote_addr;

	strcpy(pm_reg_msg.dev_name, devname);
	strcpy(pm_reg_msg.if_name, ifname);

	if (iwpm_register_pid(&pm_reg_msg, RDMA_NL_IWCM) ||
	    !iwpm_valid_pid())
		return 0;

	cm_id->mapped = true;
	pm_msg.loc_addr = cm_id->local_addr;
	pm_msg.rem_addr = cm_id->remote_addr;
	pm_msg.flags = (cm_id->device->iw_driver_flags & IW_F_NO_PORT_MAP) ?
		       IWPM_FLAGS_NO_PORT_MAP : 0;
	if (active)
		status = iwpm_add_and_query_mapping(&pm_msg,
						    RDMA_NL_IWCM);
	else
		status = iwpm_add_mapping(&pm_msg, RDMA_NL_IWCM);

	if (!status) {
		cm_id->m_local_addr = pm_msg.mapped_loc_addr;
		if (active) {
			cm_id->m_remote_addr = pm_msg.mapped_rem_addr;
			iw_cm_check_wildcard(&pm_msg.mapped_rem_addr,
					     &cm_id->remote_addr,
					     &cm_id->m_remote_addr);
		}
	}

	return iwpm_create_mapinfo(&cm_id->local_addr,
				   &cm_id->m_local_addr,
				   RDMA_NL_IWCM, pm_msg.flags);
}

/*
 * CM_ID <-- LISTEN
 *
 * Start listening for connect requests. Generates one CONNECT_REQUEST
 * event for each inbound connect request.
 */
int iw_cm_listen(struct iw_cm_id *cm_id, int backlog)
{
	struct iwcm_id_private *cm_id_priv;
	unsigned long flags;
	int ret;

	cm_id_priv = container_of(cm_id, struct iwcm_id_private, id);

	if (!backlog)
		backlog = default_backlog;

	ret = alloc_work_entries(cm_id_priv, backlog);
	if (ret)
		return ret;

	spin_lock_irqsave(&cm_id_priv->lock, flags);
	switch (cm_id_priv->state) {
	case IW_CM_STATE_IDLE:
		cm_id_priv->state = IW_CM_STATE_LISTEN;
		spin_unlock_irqrestore(&cm_id_priv->lock, flags);
		ret = iw_cm_map(cm_id, false);
		if (!ret)
			ret = cm_id->device->ops.iw_create_listen(cm_id,
								  backlog);
		if (ret)
			cm_id_priv->state = IW_CM_STATE_IDLE;
		spin_lock_irqsave(&cm_id_priv->lock, flags);
		break;
	default:
		ret = -EINVAL;
	}
	spin_unlock_irqrestore(&cm_id_priv->lock, flags);

	return ret;
}
EXPORT_SYMBOL(iw_cm_listen);

/*
 * CM_ID <-- IDLE
 *
 * Rejects an inbound connection request. No events are generated.
 */
int iw_cm_reject(struct iw_cm_id *cm_id,
		 const void *private_data,
		 u8 private_data_len)
{
	struct iwcm_id_private *cm_id_priv;
	unsigned long flags;
	int ret;

	cm_id_priv = container_of(cm_id, struct iwcm_id_private, id);
	set_bit(IWCM_F_CONNECT_WAIT, &cm_id_priv->flags);

	spin_lock_irqsave(&cm_id_priv->lock, flags);
	if (cm_id_priv->state != IW_CM_STATE_CONN_RECV) {
		spin_unlock_irqrestore(&cm_id_priv->lock, flags);
		clear_bit(IWCM_F_CONNECT_WAIT, &cm_id_priv->flags);
		wake_up_all(&cm_id_priv->connect_wait);
		return -EINVAL;
	}
	cm_id_priv->state = IW_CM_STATE_IDLE;
	spin_unlock_irqrestore(&cm_id_priv->lock, flags);

	ret = cm_id->device->ops.iw_reject(cm_id, private_data,
					  private_data_len);

	clear_bit(IWCM_F_CONNECT_WAIT, &cm_id_priv->flags);
	wake_up_all(&cm_id_priv->connect_wait);

	return ret;
}
EXPORT_SYMBOL(iw_cm_reject);

/*
 * CM_ID <-- ESTABLISHED
 *
 * Accepts an inbound connection request and generates an ESTABLISHED
 * event. Callers of iw_cm_disconnect and iw_destroy_cm_id will block
 * until the ESTABLISHED event is received from the provider.
 */
int iw_cm_accept(struct iw_cm_id *cm_id,
		 struct iw_cm_conn_param *iw_param)
{
	struct iwcm_id_private *cm_id_priv;
	struct ib_qp *qp;
	unsigned long flags;
	int ret;

	cm_id_priv = container_of(cm_id, struct iwcm_id_private, id);
	set_bit(IWCM_F_CONNECT_WAIT, &cm_id_priv->flags);

	spin_lock_irqsave(&cm_id_priv->lock, flags);
	if (cm_id_priv->state != IW_CM_STATE_CONN_RECV) {
		spin_unlock_irqrestore(&cm_id_priv->lock, flags);
		clear_bit(IWCM_F_CONNECT_WAIT, &cm_id_priv->flags);
		wake_up_all(&cm_id_priv->connect_wait);
		return -EINVAL;
	}
	/* Get the ib_qp given the QPN */
	qp = cm_id->device->ops.iw_get_qp(cm_id->device, iw_param->qpn);
	if (!qp) {
		spin_unlock_irqrestore(&cm_id_priv->lock, flags);
		clear_bit(IWCM_F_CONNECT_WAIT, &cm_id_priv->flags);
		wake_up_all(&cm_id_priv->connect_wait);
		return -EINVAL;
	}
	cm_id->device->ops.iw_add_ref(qp);
	cm_id_priv->qp = qp;
	spin_unlock_irqrestore(&cm_id_priv->lock, flags);

	ret = cm_id->device->ops.iw_accept(cm_id, iw_param);
	if (ret) {
		/* An error on accept precludes provider events */
		BUG_ON(cm_id_priv->state != IW_CM_STATE_CONN_RECV);
		cm_id_priv->state = IW_CM_STATE_IDLE;
		spin_lock_irqsave(&cm_id_priv->lock, flags);
		qp = cm_id_priv->qp;
		cm_id_priv->qp = NULL;
		spin_unlock_irqrestore(&cm_id_priv->lock, flags);
		if (qp)
			cm_id->device->ops.iw_rem_ref(qp);
		clear_bit(IWCM_F_CONNECT_WAIT, &cm_id_priv->flags);
		wake_up_all(&cm_id_priv->connect_wait);
	}

	return ret;
}
EXPORT_SYMBOL(iw_cm_accept);

/*
 * Active Side: CM_ID <-- CONN_SENT
 *
 * If successful, results in the generation of a CONNECT_REPLY
 * event. iw_cm_disconnect and iw_cm_destroy will block until the
 * CONNECT_REPLY event is received from the provider.
 */
int iw_cm_connect(struct iw_cm_id *cm_id, struct iw_cm_conn_param *iw_param)
{
	struct iwcm_id_private *cm_id_priv;
	int ret;
	unsigned long flags;
	struct ib_qp *qp = NULL;

	cm_id_priv = container_of(cm_id, struct iwcm_id_private, id);

	ret = alloc_work_entries(cm_id_priv, 4);
	if (ret)
		return ret;

	set_bit(IWCM_F_CONNECT_WAIT, &cm_id_priv->flags);
	spin_lock_irqsave(&cm_id_priv->lock, flags);

	if (cm_id_priv->state != IW_CM_STATE_IDLE) {
		ret = -EINVAL;
		goto err;
	}

	/* Get the ib_qp given the QPN */
	qp = cm_id->device->ops.iw_get_qp(cm_id->device, iw_param->qpn);
	if (!qp) {
		ret = -EINVAL;
		goto err;
	}
	cm_id->device->ops.iw_add_ref(qp);
	cm_id_priv->qp = qp;
	cm_id_priv->state = IW_CM_STATE_CONN_SENT;
	spin_unlock_irqrestore(&cm_id_priv->lock, flags);

	ret = iw_cm_map(cm_id, true);
	if (!ret)
		ret = cm_id->device->ops.iw_connect(cm_id, iw_param);
	if (!ret)
		return 0;	/* success */

	spin_lock_irqsave(&cm_id_priv->lock, flags);
	qp = cm_id_priv->qp;
	cm_id_priv->qp = NULL;
	cm_id_priv->state = IW_CM_STATE_IDLE;
err:
	spin_unlock_irqrestore(&cm_id_priv->lock, flags);
	if (qp)
		cm_id->device->ops.iw_rem_ref(qp);
	clear_bit(IWCM_F_CONNECT_WAIT, &cm_id_priv->flags);
	wake_up_all(&cm_id_priv->connect_wait);
	return ret;
}
EXPORT_SYMBOL(iw_cm_connect);

/*
 * Passive Side: new CM_ID <-- CONN_RECV
 *
 * Handles an inbound connect request. The function creates a new
 * iw_cm_id to represent the new connection and inherits the client
 * callback function and other attributes from the listening parent.
 *
 * The work item contains a pointer to the listen_cm_id and the event. The
 * listen_cm_id contains the client cm_handler, context and
 * device. These are copied when the device is cloned. The event
 * contains the new four tuple.
 *
 * An error on the child should not affect the parent, so this
 * function does not return a value.
 */
static void cm_conn_req_handler(struct iwcm_id_private *listen_id_priv,
				struct iw_cm_event *iw_event)
{
	unsigned long flags;
	struct iw_cm_id *cm_id;
	struct iwcm_id_private *cm_id_priv;
	int ret;

	/*
	 * The provider should never generate a connection request
	 * event with a bad status.
	 */
	BUG_ON(iw_event->status);

	cm_id = iw_create_cm_id(listen_id_priv->id.device,
				listen_id_priv->id.cm_handler,
				listen_id_priv->id.context);
	/* If the cm_id could not be created, ignore the request */
	if (IS_ERR(cm_id))
		goto out;

	cm_id->provider_data = iw_event->provider_data;
	cm_id->m_local_addr = iw_event->local_addr;
	cm_id->m_remote_addr = iw_event->remote_addr;
	cm_id->local_addr = listen_id_priv->id.local_addr;

	ret = iwpm_get_remote_info(&listen_id_priv->id.m_local_addr,
				   &iw_event->remote_addr,
				   &cm_id->remote_addr,
				   RDMA_NL_IWCM);
	if (ret) {
		cm_id->remote_addr = iw_event->remote_addr;
	} else {
		iw_cm_check_wildcard(&listen_id_priv->id.m_local_addr,
				     &iw_event->local_addr,
				     &cm_id->local_addr);
		iw_event->local_addr = cm_id->local_addr;
		iw_event->remote_addr = cm_id->remote_addr;
	}

	cm_id_priv = container_of(cm_id, struct iwcm_id_private, id);
	cm_id_priv->state = IW_CM_STATE_CONN_RECV;

	/*
	 * We could be destroying the listening id. If so, ignore this
	 * upcall.
	 */
	spin_lock_irqsave(&listen_id_priv->lock, flags);
	if (listen_id_priv->state != IW_CM_STATE_LISTEN) {
		spin_unlock_irqrestore(&listen_id_priv->lock, flags);
		iw_cm_reject(cm_id, NULL, 0);
		iw_destroy_cm_id(cm_id);
		goto out;
	}
	spin_unlock_irqrestore(&listen_id_priv->lock, flags);

	ret = alloc_work_entries(cm_id_priv, 3);
	if (ret) {
		iw_cm_reject(cm_id, NULL, 0);
		iw_destroy_cm_id(cm_id);
		goto out;
	}

	/* Call the client CM handler */
	ret = cm_id->cm_handler(cm_id, iw_event);
	if (ret) {
		iw_cm_reject(cm_id, NULL, 0);
		iw_destroy_cm_id(cm_id);
	}

out:
	if (iw_event->private_data_len)
		kfree(iw_event->private_data);
}

/*
 * Passive Side: CM_ID <-- ESTABLISHED
 *
 * The provider generated an ESTABLISHED event which means that
 * the MPA negotion has completed successfully and we are now in MPA
 * FPDU mode.
 *
 * This event can only be received in the CONN_RECV state. If the
 * remote peer closed, the ESTABLISHED event would be received followed
 * by the CLOSE event. If the app closes, it will block until we wake
 * it up after processing this event.
 */
static int cm_conn_est_handler(struct iwcm_id_private *cm_id_priv,
			       struct iw_cm_event *iw_event)
{
	unsigned long flags;
	int ret;

	spin_lock_irqsave(&cm_id_priv->lock, flags);

	/*
	 * We clear the CONNECT_WAIT bit here to allow the callback
	 * function to call iw_cm_disconnect. Calling iw_destroy_cm_id
	 * from a callback handler is not allowed.
	 */
	clear_bit(IWCM_F_CONNECT_WAIT, &cm_id_priv->flags);
	BUG_ON(cm_id_priv->state != IW_CM_STATE_CONN_RECV);
	cm_id_priv->state = IW_CM_STATE_ESTABLISHED;
	spin_unlock_irqrestore(&cm_id_priv->lock, flags);
	ret = cm_id_priv->id.cm_handler(&cm_id_priv->id, iw_event);
	wake_up_all(&cm_id_priv->connect_wait);

	return ret;
}

/*
 * Active Side: CM_ID <-- ESTABLISHED
 *
 * The app has called connect and is waiting for the established event to
 * post it's requests to the server. This event will wake up anyone
 * blocked in iw_cm_disconnect or iw_destroy_id.
 */
static int cm_conn_rep_handler(struct iwcm_id_private *cm_id_priv,
			       struct iw_cm_event *iw_event)
{
	struct ib_qp *qp = NULL;
	unsigned long flags;
	int ret;

	spin_lock_irqsave(&cm_id_priv->lock, flags);
	/*
	 * Clear the connect wait bit so a callback function calling
	 * iw_cm_disconnect will not wait and deadlock this thread
	 */
	clear_bit(IWCM_F_CONNECT_WAIT, &cm_id_priv->flags);
	BUG_ON(cm_id_priv->state != IW_CM_STATE_CONN_SENT);
	if (iw_event->status == 0) {
		cm_id_priv->id.m_local_addr = iw_event->local_addr;
		cm_id_priv->id.m_remote_addr = iw_event->remote_addr;
		iw_event->local_addr = cm_id_priv->id.local_addr;
		iw_event->remote_addr = cm_id_priv->id.remote_addr;
		cm_id_priv->state = IW_CM_STATE_ESTABLISHED;
	} else {
		/* REJECTED or RESET */
		qp = cm_id_priv->qp;
		cm_id_priv->qp = NULL;
		cm_id_priv->state = IW_CM_STATE_IDLE;
	}
	spin_unlock_irqrestore(&cm_id_priv->lock, flags);
	if (qp)
		cm_id_priv->id.device->ops.iw_rem_ref(qp);
	ret = cm_id_priv->id.cm_handler(&cm_id_priv->id, iw_event);

	if (iw_event->private_data_len)
		kfree(iw_event->private_data);

	/* Wake up waiters on connect complete */
	wake_up_all(&cm_id_priv->connect_wait);

	return ret;
}

/*
 * CM_ID <-- CLOSING
 *
 * If in the ESTABLISHED state, move to CLOSING.
 */
static void cm_disconnect_handler(struct iwcm_id_private *cm_id_priv,
				  struct iw_cm_event *iw_event)
{
	unsigned long flags;

	spin_lock_irqsave(&cm_id_priv->lock, flags);
	if (cm_id_priv->state == IW_CM_STATE_ESTABLISHED)
		cm_id_priv->state = IW_CM_STATE_CLOSING;
	spin_unlock_irqrestore(&cm_id_priv->lock, flags);
}

/*
 * CM_ID <-- IDLE
 *
 * If in the ESTBLISHED or CLOSING states, the QP will have have been
 * moved by the provider to the ERR state. Disassociate the CM_ID from
 * the QP,  move to IDLE, and remove the 'connected' reference.
 *
 * If in some other state, the cm_id was destroyed asynchronously.
 * This is the last reference that will result in waking up
 * the app thread blocked in iw_destroy_cm_id.
 */
static int cm_close_handler(struct iwcm_id_private *cm_id_priv,
				  struct iw_cm_event *iw_event)
{
	struct ib_qp *qp;
	unsigned long flags;
	int ret = 0, notify_event = 0;
	spin_lock_irqsave(&cm_id_priv->lock, flags);
	qp = cm_id_priv->qp;
	cm_id_priv->qp = NULL;

	switch (cm_id_priv->state) {
	case IW_CM_STATE_ESTABLISHED:
	case IW_CM_STATE_CLOSING:
		cm_id_priv->state = IW_CM_STATE_IDLE;
		notify_event = 1;
		break;
	case IW_CM_STATE_DESTROYING:
		break;
	default:
		BUG();
	}
	spin_unlock_irqrestore(&cm_id_priv->lock, flags);

	if (qp)
		cm_id_priv->id.device->ops.iw_rem_ref(qp);
	if (notify_event)
		ret = cm_id_priv->id.cm_handler(&cm_id_priv->id, iw_event);
	return ret;
}

static int process_event(struct iwcm_id_private *cm_id_priv,
			 struct iw_cm_event *iw_event)
{
	int ret = 0;

	switch (iw_event->event) {
	case IW_CM_EVENT_CONNECT_REQUEST:
		cm_conn_req_handler(cm_id_priv, iw_event);
		break;
	case IW_CM_EVENT_CONNECT_REPLY:
		ret = cm_conn_rep_handler(cm_id_priv, iw_event);
		break;
	case IW_CM_EVENT_ESTABLISHED:
		ret = cm_conn_est_handler(cm_id_priv, iw_event);
		break;
	case IW_CM_EVENT_DISCONNECT:
		cm_disconnect_handler(cm_id_priv, iw_event);
		break;
	case IW_CM_EVENT_CLOSE:
		ret = cm_close_handler(cm_id_priv, iw_event);
		break;
	default:
		BUG();
	}

	return ret;
}

/*
 * Process events on the work_list for the cm_id. If the callback
 * function requests that the cm_id be deleted, a flag is set in the
 * cm_id flags to indicate that when the last reference is
 * removed, the cm_id is to be destroyed. This is necessary to
 * distinguish between an object that will be destroyed by the app
 * thread asleep on the destroy_comp list vs. an object destroyed
 * here synchronously when the last reference is removed.
 */
static void cm_work_handler(struct work_struct *_work)
{
	struct iwcm_work *work = container_of(_work, struct iwcm_work, work);
	struct iw_cm_event levent;
	struct iwcm_id_private *cm_id_priv = work->cm_id;
	unsigned long flags;
	int empty;
	int ret = 0;

	spin_lock_irqsave(&cm_id_priv->lock, flags);
	empty = list_empty(&cm_id_priv->work_list);
	while (!empty) {
		work = list_entry(cm_id_priv->work_list.next,
				  struct iwcm_work, list);
		list_del_init(&work->list);
		empty = list_empty(&cm_id_priv->work_list);
		levent = work->event;
		put_work(work);
		spin_unlock_irqrestore(&cm_id_priv->lock, flags);

		if (!test_bit(IWCM_F_DROP_EVENTS, &cm_id_priv->flags)) {
			ret = process_event(cm_id_priv, &levent);
			if (ret)
				destroy_cm_id(&cm_id_priv->id);
		} else
			pr_debug("dropping event %d\n", levent.event);
		if (iwcm_deref_id(cm_id_priv))
			return;
		if (empty)
			return;
		spin_lock_irqsave(&cm_id_priv->lock, flags);
	}
	spin_unlock_irqrestore(&cm_id_priv->lock, flags);
}

/*
 * This function is called on interrupt context. Schedule events on
 * the iwcm_wq thread to allow callback functions to downcall into
 * the CM and/or block.  Events are queued to a per-CM_ID
 * work_list. If this is the first event on the work_list, the work
 * element is also queued on the iwcm_wq thread.
 *
 * Each event holds a reference on the cm_id. Until the last posted
 * event has been delivered and processed, the cm_id cannot be
 * deleted.
 *
 * Returns:
 * 	      0	- the event was handled.
 *	-ENOMEM	- the event was not handled due to lack of resources.
 */
static int cm_event_handler(struct iw_cm_id *cm_id,
			     struct iw_cm_event *iw_event)
{
	struct iwcm_work *work;
	struct iwcm_id_private *cm_id_priv;
	unsigned long flags;
	int ret = 0;

	cm_id_priv = container_of(cm_id, struct iwcm_id_private, id);

	spin_lock_irqsave(&cm_id_priv->lock, flags);
	work = get_work(cm_id_priv);
	if (!work) {
		ret = -ENOMEM;
		goto out;
	}

	INIT_WORK(&work->work, cm_work_handler);
	work->cm_id = cm_id_priv;
	work->event = *iw_event;

	if ((work->event.event == IW_CM_EVENT_CONNECT_REQUEST ||
	     work->event.event == IW_CM_EVENT_CONNECT_REPLY) &&
	    work->event.private_data_len) {
		ret = copy_private_data(&work->event);
		if (ret) {
			put_work(work);
			goto out;
		}
	}

	atomic_inc(&cm_id_priv->refcount);
	if (list_empty(&cm_id_priv->work_list)) {
		list_add_tail(&work->list, &cm_id_priv->work_list);
		queue_work(iwcm_wq, &work->work);
	} else
		list_add_tail(&work->list, &cm_id_priv->work_list);
out:
	spin_unlock_irqrestore(&cm_id_priv->lock, flags);
	return ret;
}

static int iwcm_init_qp_init_attr(struct iwcm_id_private *cm_id_priv,
				  struct ib_qp_attr *qp_attr,
				  int *qp_attr_mask)
{
	unsigned long flags;
	int ret;

	spin_lock_irqsave(&cm_id_priv->lock, flags);
	switch (cm_id_priv->state) {
	case IW_CM_STATE_IDLE:
	case IW_CM_STATE_CONN_SENT:
	case IW_CM_STATE_CONN_RECV:
	case IW_CM_STATE_ESTABLISHED:
		*qp_attr_mask = IB_QP_STATE | IB_QP_ACCESS_FLAGS;
		qp_attr->qp_access_flags = IB_ACCESS_REMOTE_WRITE|
					   IB_ACCESS_REMOTE_READ;
		ret = 0;
		break;
	default:
		ret = -EINVAL;
		break;
	}
	spin_unlock_irqrestore(&cm_id_priv->lock, flags);
	return ret;
}

static int iwcm_init_qp_rts_attr(struct iwcm_id_private *cm_id_priv,
				  struct ib_qp_attr *qp_attr,
				  int *qp_attr_mask)
{
	unsigned long flags;
	int ret;

	spin_lock_irqsave(&cm_id_priv->lock, flags);
	switch (cm_id_priv->state) {
	case IW_CM_STATE_IDLE:
	case IW_CM_STATE_CONN_SENT:
	case IW_CM_STATE_CONN_RECV:
	case IW_CM_STATE_ESTABLISHED:
		*qp_attr_mask = 0;
		ret = 0;
		break;
	default:
		ret = -EINVAL;
		break;
	}
	spin_unlock_irqrestore(&cm_id_priv->lock, flags);
	return ret;
}

int iw_cm_init_qp_attr(struct iw_cm_id *cm_id,
		       struct ib_qp_attr *qp_attr,
		       int *qp_attr_mask)
{
	struct iwcm_id_private *cm_id_priv;
	int ret;

	cm_id_priv = container_of(cm_id, struct iwcm_id_private, id);
	switch (qp_attr->qp_state) {
	case IB_QPS_INIT:
	case IB_QPS_RTR:
		ret = iwcm_init_qp_init_attr(cm_id_priv,
					     qp_attr, qp_attr_mask);
		break;
	case IB_QPS_RTS:
		ret = iwcm_init_qp_rts_attr(cm_id_priv,
					    qp_attr, qp_attr_mask);
		break;
	default:
		ret = -EINVAL;
		break;
	}
	return ret;
}
EXPORT_SYMBOL(iw_cm_init_qp_attr);

static int __init iw_cm_init(void)
{
	int ret;

	ret = iwpm_init(RDMA_NL_IWCM);
	if (ret)
		pr_err("iw_cm: couldn't init iwpm\n");
<<<<<<< HEAD

	ret = ibnl_add_client(RDMA_NL_IWCM, ARRAY_SIZE(iwcm_nl_cb_table),
			      iwcm_nl_cb_table);
	if (ret)
		pr_err("iw_cm: couldn't register netlink callbacks\n");

	iwcm_wq = alloc_ordered_workqueue("iw_cm_wq", WQ_MEM_RECLAIM);
=======
	else
		rdma_nl_register(RDMA_NL_IWCM, iwcm_nl_cb_table);
	iwcm_wq = alloc_ordered_workqueue("iw_cm_wq", 0);
>>>>>>> 24b8d41d
	if (!iwcm_wq)
		return -ENOMEM;

	iwcm_ctl_table_hdr = register_net_sysctl(&init_net, "net/iw_cm",
						 iwcm_ctl_table);
	if (!iwcm_ctl_table_hdr) {
		pr_err("iw_cm: couldn't register sysctl paths\n");
		destroy_workqueue(iwcm_wq);
		return -ENOMEM;
	}

	return 0;
}

static void __exit iw_cm_cleanup(void)
{
	unregister_net_sysctl_table(iwcm_ctl_table_hdr);
	destroy_workqueue(iwcm_wq);
	rdma_nl_unregister(RDMA_NL_IWCM);
	iwpm_exit(RDMA_NL_IWCM);
}

MODULE_ALIAS_RDMA_NETLINK(RDMA_NL_IWCM, 2);

module_init(iw_cm_init);
module_exit(iw_cm_cleanup);<|MERGE_RESOLUTION|>--- conflicted
+++ resolved
@@ -452,12 +452,6 @@
  */
 void iw_destroy_cm_id(struct iw_cm_id *cm_id)
 {
-<<<<<<< HEAD
-	struct iwcm_id_private *cm_id_priv;
-
-	cm_id_priv = container_of(cm_id, struct iwcm_id_private, id);
-=======
->>>>>>> 24b8d41d
 	destroy_cm_id(cm_id);
 }
 EXPORT_SYMBOL(iw_destroy_cm_id);
@@ -1194,19 +1188,9 @@
 	ret = iwpm_init(RDMA_NL_IWCM);
 	if (ret)
 		pr_err("iw_cm: couldn't init iwpm\n");
-<<<<<<< HEAD
-
-	ret = ibnl_add_client(RDMA_NL_IWCM, ARRAY_SIZE(iwcm_nl_cb_table),
-			      iwcm_nl_cb_table);
-	if (ret)
-		pr_err("iw_cm: couldn't register netlink callbacks\n");
-
-	iwcm_wq = alloc_ordered_workqueue("iw_cm_wq", WQ_MEM_RECLAIM);
-=======
 	else
 		rdma_nl_register(RDMA_NL_IWCM, iwcm_nl_cb_table);
 	iwcm_wq = alloc_ordered_workqueue("iw_cm_wq", 0);
->>>>>>> 24b8d41d
 	if (!iwcm_wq)
 		return -ENOMEM;
 
