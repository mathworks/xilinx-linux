--- conflicted
+++ resolved
@@ -68,11 +68,6 @@
 	u8		     src_path_mask;
 };
 
-<<<<<<< HEAD
-struct ib_sa_classport_cache {
-	bool valid;
-	struct ib_class_port_info data;
-=======
 enum rdma_class_port_info_type {
 	RDMA_CLASS_PORT_INFO_IB,
 	RDMA_CLASS_PORT_INFO_OPA
@@ -90,7 +85,6 @@
 	bool valid;
 	int retry_cnt;
 	struct rdma_class_port_info data;
->>>>>>> 24b8d41d
 };
 
 struct ib_sa_port {
@@ -98,10 +92,7 @@
 	struct ib_sa_sm_ah  *sm_ah;
 	struct work_struct   update_task;
 	struct ib_sa_classport_cache classport_info;
-<<<<<<< HEAD
-=======
 	struct delayed_work ib_cpi_work;
->>>>>>> 24b8d41d
 	spinlock_t                   classport_lock; /* protects class port info set */
 	spinlock_t           ah_lock;
 	u8                   port_num;
@@ -152,11 +143,7 @@
 };
 
 struct ib_sa_classport_info_query {
-<<<<<<< HEAD
-	void (*callback)(int, struct ib_class_port_info *, void *);
-=======
 	void (*callback)(void *);
->>>>>>> 24b8d41d
 	void *context;
 	struct ib_sa_query sa_query;
 };
@@ -565,17 +552,10 @@
 
 #define CLASSPORTINFO_REC_FIELD(field) \
 	.struct_offset_bytes = offsetof(struct ib_class_port_info, field),	\
-<<<<<<< HEAD
-	.struct_size_bytes   = sizeof((struct ib_class_port_info *)0)->field,	\
-	.field_name          = "ib_class_port_info:" #field
-
-static const struct ib_field classport_info_rec_table[] = {
-=======
 	.struct_size_bytes   = sizeof_field(struct ib_class_port_info, field),	\
 	.field_name          = "ib_class_port_info:" #field
 
 static const struct ib_field ib_classport_info_rec_table[] = {
->>>>>>> 24b8d41d
 	{ CLASSPORTINFO_REC_FIELD(base_version),
 	  .offset_words = 0,
 	  .offset_bits  = 0,
@@ -646,8 +626,6 @@
 	  .size_bits    = 32 },
 };
 
-<<<<<<< HEAD
-=======
 #define OPA_CLASSPORTINFO_REC_FIELD(field) \
 	.struct_offset_bytes =\
 		offsetof(struct opa_class_port_info, field),	\
@@ -730,7 +708,6 @@
 	  .size_bits    = 24 },
 };
 
->>>>>>> 24b8d41d
 #define GUIDINFO_REC_FIELD(field) \
 	.struct_offset_bytes = offsetof(struct ib_sa_guidinfo_rec, field),	\
 	.struct_size_bytes   = sizeof_field(struct ib_sa_guidinfo_rec, field),	\
@@ -1031,12 +1008,8 @@
 }
 
 int ib_nl_handle_set_timeout(struct sk_buff *skb,
-<<<<<<< HEAD
-			     struct netlink_callback *cb)
-=======
 			     struct nlmsghdr *nlh,
 			     struct netlink_ext_ack *extack)
->>>>>>> 24b8d41d
 {
 	int timeout, delta, abs_delta;
 	const struct nlattr *attr;
@@ -1111,12 +1084,8 @@
 }
 
 int ib_nl_handle_resolve_resp(struct sk_buff *skb,
-<<<<<<< HEAD
-			      struct netlink_callback *cb)
-=======
 			      struct nlmsghdr *nlh,
 			      struct netlink_ext_ack *extack)
->>>>>>> 24b8d41d
 {
 	unsigned long flags;
 	struct ib_sa_query *query;
@@ -1173,99 +1142,8 @@
 {
 	struct ib_sa_sm_ah *sm_ah = container_of(kref, struct ib_sa_sm_ah, ref);
 
-<<<<<<< HEAD
-	ib_destroy_ah(sm_ah->ah);
-	kfree(sm_ah);
-}
-
-static void update_sm_ah(struct work_struct *work)
-{
-	struct ib_sa_port *port =
-		container_of(work, struct ib_sa_port, update_task);
-	struct ib_sa_sm_ah *new_ah;
-	struct ib_port_attr port_attr;
-	struct ib_ah_attr   ah_attr;
-
-	if (ib_query_port(port->agent->device, port->port_num, &port_attr)) {
-		pr_warn("Couldn't query port\n");
-		return;
-	}
-
-	new_ah = kmalloc(sizeof *new_ah, GFP_KERNEL);
-	if (!new_ah) {
-		return;
-	}
-
-	kref_init(&new_ah->ref);
-	new_ah->src_path_mask = (1 << port_attr.lmc) - 1;
-
-	new_ah->pkey_index = 0;
-	if (ib_find_pkey(port->agent->device, port->port_num,
-			 IB_DEFAULT_PKEY_FULL, &new_ah->pkey_index))
-		pr_err("Couldn't find index for default PKey\n");
-
-	memset(&ah_attr, 0, sizeof ah_attr);
-	ah_attr.dlid     = port_attr.sm_lid;
-	ah_attr.sl       = port_attr.sm_sl;
-	ah_attr.port_num = port->port_num;
-	if (port_attr.grh_required) {
-		ah_attr.ah_flags = IB_AH_GRH;
-		ah_attr.grh.dgid.global.subnet_prefix = cpu_to_be64(port_attr.subnet_prefix);
-		ah_attr.grh.dgid.global.interface_id = cpu_to_be64(IB_SA_WELL_KNOWN_GUID);
-	}
-
-	new_ah->ah = ib_create_ah(port->agent->qp->pd, &ah_attr);
-	if (IS_ERR(new_ah->ah)) {
-		pr_warn("Couldn't create new SM AH\n");
-		kfree(new_ah);
-		return;
-	}
-
-	spin_lock_irq(&port->ah_lock);
-	if (port->sm_ah)
-		kref_put(&port->sm_ah->ref, free_sm_ah);
-	port->sm_ah = new_ah;
-	spin_unlock_irq(&port->ah_lock);
-
-}
-
-static void ib_sa_event(struct ib_event_handler *handler, struct ib_event *event)
-{
-	if (event->event == IB_EVENT_PORT_ERR    ||
-	    event->event == IB_EVENT_PORT_ACTIVE ||
-	    event->event == IB_EVENT_LID_CHANGE  ||
-	    event->event == IB_EVENT_PKEY_CHANGE ||
-	    event->event == IB_EVENT_SM_CHANGE   ||
-	    event->event == IB_EVENT_CLIENT_REREGISTER) {
-		unsigned long flags;
-		struct ib_sa_device *sa_dev =
-			container_of(handler, typeof(*sa_dev), event_handler);
-		struct ib_sa_port *port =
-			&sa_dev->port[event->element.port_num - sa_dev->start_port];
-
-		if (!rdma_cap_ib_sa(handler->device, port->port_num))
-			return;
-
-		spin_lock_irqsave(&port->ah_lock, flags);
-		if (port->sm_ah)
-			kref_put(&port->sm_ah->ref, free_sm_ah);
-		port->sm_ah = NULL;
-		spin_unlock_irqrestore(&port->ah_lock, flags);
-
-		if (event->event == IB_EVENT_SM_CHANGE ||
-		    event->event == IB_EVENT_CLIENT_REREGISTER ||
-		    event->event == IB_EVENT_LID_CHANGE) {
-			spin_lock_irqsave(&port->classport_lock, flags);
-			port->classport_info.valid = false;
-			spin_unlock_irqrestore(&port->classport_lock, flags);
-		}
-		queue_work(ib_wq, &sa_dev->port[event->element.port_num -
-					    sa_dev->start_port].update_task);
-	}
-=======
 	rdma_destroy_ah(sm_ah->ah, 0);
 	kfree(sm_ah);
->>>>>>> 24b8d41d
 }
 
 void ib_sa_register_client(struct ib_sa_client *client)
@@ -2072,9 +1950,6 @@
 }
 EXPORT_SYMBOL(ib_sa_guid_info_rec_query);
 
-<<<<<<< HEAD
-/* Support get SA ClassPortInfo */
-=======
 bool ib_sa_sendonly_fullmem_support(struct ib_sa_client *client,
 				    struct ib_device *device,
 				    u8 port_num)
@@ -2111,7 +1986,6 @@
 	complete(&cb_ctx->done);
 }
 
->>>>>>> 24b8d41d
 static void ib_sa_classport_info_rec_callback(struct ib_sa_query *sa_query,
 					      int status,
 					      struct ib_sa_mad *mad)
@@ -2119,32 +1993,6 @@
 	unsigned long flags;
 	struct ib_sa_classport_info_query *query =
 		container_of(sa_query, struct ib_sa_classport_info_query, sa_query);
-<<<<<<< HEAD
-
-	if (mad) {
-		struct ib_class_port_info rec;
-
-		ib_unpack(classport_info_rec_table,
-			  ARRAY_SIZE(classport_info_rec_table),
-			  mad->data, &rec);
-
-		spin_lock_irqsave(&sa_query->port->classport_lock, flags);
-		if (!status && !sa_query->port->classport_info.valid) {
-			memcpy(&sa_query->port->classport_info.data, &rec,
-			       sizeof(sa_query->port->classport_info.data));
-
-			sa_query->port->classport_info.valid = true;
-		}
-		spin_unlock_irqrestore(&sa_query->port->classport_lock, flags);
-
-		query->callback(status, &rec, query->context);
-	} else {
-		query->callback(status, NULL, query->context);
-	}
-}
-
-static void ib_sa_portclass_info_rec_release(struct ib_sa_query *sa_query)
-=======
 	struct ib_sa_classport_cache *info = &sa_query->port->classport_info;
 
 	if (mad) {
@@ -2191,49 +2039,11 @@
 }
 
 static void ib_sa_classport_info_rec_release(struct ib_sa_query *sa_query)
->>>>>>> 24b8d41d
 {
 	kfree(container_of(sa_query, struct ib_sa_classport_info_query,
 			   sa_query));
 }
 
-<<<<<<< HEAD
-int ib_sa_classport_info_rec_query(struct ib_sa_client *client,
-				   struct ib_device *device, u8 port_num,
-				   int timeout_ms, gfp_t gfp_mask,
-				   void (*callback)(int status,
-						    struct ib_class_port_info *resp,
-						    void *context),
-				   void *context,
-				   struct ib_sa_query **sa_query)
-{
-	struct ib_sa_classport_info_query *query;
-	struct ib_sa_device *sa_dev = ib_get_client_data(device, &sa_client);
-	struct ib_sa_port *port;
-	struct ib_mad_agent *agent;
-	struct ib_sa_mad *mad;
-	struct ib_class_port_info cached_class_port_info;
-	int ret;
-	unsigned long flags;
-
-	if (!sa_dev)
-		return -ENODEV;
-
-	port  = &sa_dev->port[port_num - sa_dev->start_port];
-	agent = port->agent;
-
-	/* Use cached ClassPortInfo attribute if valid instead of sending mad */
-	spin_lock_irqsave(&port->classport_lock, flags);
-	if (port->classport_info.valid && callback) {
-		memcpy(&cached_class_port_info, &port->classport_info.data,
-		       sizeof(cached_class_port_info));
-		spin_unlock_irqrestore(&port->classport_lock, flags);
-		callback(0, &cached_class_port_info, context);
-		return 0;
-	}
-	spin_unlock_irqrestore(&port->classport_lock, flags);
-
-=======
 static int ib_sa_classport_info_rec_query(struct ib_sa_port *port,
 					  unsigned long timeout_ms,
 					  void (*callback)(void *context),
@@ -2248,30 +2058,11 @@
 
 	agent = port->agent;
 
->>>>>>> 24b8d41d
 	query = kzalloc(sizeof(*query), gfp_mask);
 	if (!query)
 		return -ENOMEM;
 
 	query->sa_query.port = port;
-<<<<<<< HEAD
-	ret = alloc_mad(&query->sa_query, gfp_mask);
-	if (ret)
-		goto err1;
-
-	ib_sa_client_get(client);
-	query->sa_query.client = client;
-	query->callback        = callback;
-	query->context         = context;
-
-	mad = query->sa_query.mad_buf->mad;
-	init_mad(mad, agent);
-
-	query->sa_query.callback = callback ? ib_sa_classport_info_rec_callback : NULL;
-
-	query->sa_query.release  = ib_sa_portclass_info_rec_release;
-	/* support GET only */
-=======
 	query->sa_query.flags |= rdma_cap_opa_ah(port->agent->device,
 						 port->port_num) ?
 				 IB_SA_QUERY_OPA : 0;
@@ -2287,7 +2078,6 @@
 
 	query->sa_query.callback = ib_sa_classport_info_rec_callback;
 	query->sa_query.release  = ib_sa_classport_info_rec_release;
->>>>>>> 24b8d41d
 	mad->mad_hdr.method	 = IB_MGMT_METHOD_GET;
 	mad->mad_hdr.attr_id	 = cpu_to_be16(IB_SA_ATTR_CLASS_PORTINFO);
 	mad->sa_hdr.comp_mask	 = 0;
@@ -2295,22 +2085,6 @@
 
 	ret = send_mad(&query->sa_query, timeout_ms, gfp_mask);
 	if (ret < 0)
-<<<<<<< HEAD
-		goto err2;
-
-	return ret;
-
-err2:
-	*sa_query = NULL;
-	ib_sa_client_put(query->sa_query.client);
-	free_mad(&query->sa_query);
-
-err1:
-	kfree(query);
-	return ret;
-}
-EXPORT_SYMBOL(ib_sa_classport_info_rec_query);
-=======
 		goto err_free_mad;
 
 	return ret;
@@ -2376,7 +2150,6 @@
 err_nomem:
 	return;
 }
->>>>>>> 24b8d41d
 
 static void send_handler(struct ib_mad_agent *agent,
 			 struct ib_mad_send_wc *mad_send_wc)
@@ -2689,9 +2462,5 @@
 	destroy_workqueue(ib_nl_wq);
 	mcast_cleanup();
 	ib_unregister_client(&sa_client);
-<<<<<<< HEAD
-	idr_destroy(&query_idr);
-=======
 	WARN_ON(!xa_empty(&queries));
->>>>>>> 24b8d41d
 }