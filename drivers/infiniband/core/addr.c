--- conflicted
+++ resolved
@@ -69,11 +69,6 @@
 };
 
 static atomic_t ib_nl_addr_request_seq = ATOMIC_INIT(0);
-<<<<<<< HEAD
-
-static void process_req(struct work_struct *work);
-=======
->>>>>>> 24b8d41d
 
 static DEFINE_SPINLOCK(lock);
 static LIST_HEAD(req_list);
@@ -92,13 +87,8 @@
 	if (nlh->nlmsg_flags & RDMA_NL_LS_F_ERR)
 		return false;
 
-<<<<<<< HEAD
-	ret = nla_parse(tb, LS_NLA_TYPE_MAX - 1, nlmsg_data(nlh),
-			nlmsg_len(nlh), ib_nl_addr_policy);
-=======
 	ret = nla_parse_deprecated(tb, LS_NLA_TYPE_MAX - 1, nlmsg_data(nlh),
 				   nlmsg_len(nlh), ib_nl_addr_policy, NULL);
->>>>>>> 24b8d41d
 	if (ret)
 		return false;
 
@@ -121,11 +111,7 @@
 			memcpy(&gid, nla_data(curr), nla_len(curr));
 	}
 
-<<<<<<< HEAD
-	mutex_lock(&lock);
-=======
 	spin_lock_bh(&lock);
->>>>>>> 24b8d41d
 	list_for_each_entry(req, &req_list, list) {
 		if (nlh->nlmsg_seq != req->seq)
 			continue;
@@ -135,11 +121,7 @@
 		found = 1;
 		break;
 	}
-<<<<<<< HEAD
-	mutex_unlock(&lock);
-=======
 	spin_unlock_bh(&lock);
->>>>>>> 24b8d41d
 
 	if (!found)
 		pr_info("Couldn't find request waiting for DGID: %pI6\n",
@@ -147,31 +129,17 @@
 }
 
 int ib_nl_handle_ip_res_resp(struct sk_buff *skb,
-<<<<<<< HEAD
-			     struct netlink_callback *cb)
-{
-	const struct nlmsghdr *nlh = (struct nlmsghdr *)cb->nlh;
-
-	if ((nlh->nlmsg_flags & NLM_F_REQUEST) ||
-	    !(NETLINK_CB(skb).sk) ||
-	    !netlink_capable(skb, CAP_NET_ADMIN))
-=======
 			     struct nlmsghdr *nlh,
 			     struct netlink_ext_ack *extack)
 {
 	if ((nlh->nlmsg_flags & NLM_F_REQUEST) ||
 	    !(NETLINK_CB(skb).sk))
->>>>>>> 24b8d41d
 		return -EPERM;
 
 	if (ib_nl_is_good_ip_resp(nlh))
 		ib_nl_process_good_ip_rsep(nlh);
 
-<<<<<<< HEAD
-	return skb->len;
-=======
 	return 0;
->>>>>>> 24b8d41d
 }
 
 static int ib_nl_ip_send_msg(struct rdma_dev_addr *dev_addr,
@@ -209,22 +177,13 @@
 	}
 
 	/* Construct the family header first */
-<<<<<<< HEAD
-	header = (struct rdma_ls_ip_resolve_header *)
-		skb_put(skb, NLMSG_ALIGN(sizeof(*header)));
-=======
 	header = skb_put(skb, NLMSG_ALIGN(sizeof(*header)));
->>>>>>> 24b8d41d
 	header->ifindex = dev_addr->bound_dev_if;
 	nla_put(skb, attrtype, size, daddr);
 
 	/* Repair the nlmsg header length */
 	nlmsg_end(skb, nlh);
-<<<<<<< HEAD
-	ibnl_multicast(skb, nlh, RDMA_NL_GROUP_LS, GFP_KERNEL);
-=======
 	rdma_nl_multicast(&init_net, skb, RDMA_NL_GROUP_LS, GFP_KERNEL);
->>>>>>> 24b8d41d
 
 	/* Make the request retry, so when we get the response from userspace
 	 * we will have something.
@@ -232,11 +191,7 @@
 	return -ENODATA;
 }
 
-<<<<<<< HEAD
-int rdma_addr_size(struct sockaddr *addr)
-=======
 int rdma_addr_size(const struct sockaddr *addr)
->>>>>>> 24b8d41d
 {
 	switch (addr->sa_family) {
 	case AF_INET:
@@ -367,23 +322,8 @@
 	return ib_nl_ip_send_msg(dev_addr, daddr, seq, family);
 }
 
-<<<<<<< HEAD
-static int ib_nl_fetch_ha(struct dst_entry *dst, struct rdma_dev_addr *dev_addr,
-			  const void *daddr, u32 seq, u16 family)
-{
-	if (ibnl_chk_listeners(RDMA_NL_GROUP_LS))
-		return -EADDRNOTAVAIL;
-
-	/* We fill in what we can, the response will fill the rest */
-	rdma_copy_addr(dev_addr, dst->dev, NULL);
-	return ib_nl_ip_send_msg(dev_addr, daddr, seq, family);
-}
-
-static int dst_fetch_ha(struct dst_entry *dst, struct rdma_dev_addr *dev_addr,
-=======
 static int dst_fetch_ha(const struct dst_entry *dst,
 			struct rdma_dev_addr *dev_addr,
->>>>>>> 24b8d41d
 			const void *daddr)
 {
 	struct neighbour *n;
@@ -405,11 +345,7 @@
 	return ret;
 }
 
-<<<<<<< HEAD
-static bool has_gateway(struct dst_entry *dst, sa_family_t family)
-=======
 static bool has_gateway(const struct dst_entry *dst, sa_family_t family)
->>>>>>> 24b8d41d
 {
 	struct rtable *rt;
 	struct rt6_info *rt6;
@@ -423,11 +359,7 @@
 	return rt6->rt6i_flags & RTF_GATEWAY;
 }
 
-<<<<<<< HEAD
-static int fetch_ha(struct dst_entry *dst, struct rdma_dev_addr *dev_addr,
-=======
 static int fetch_ha(const struct dst_entry *dst, struct rdma_dev_addr *dev_addr,
->>>>>>> 24b8d41d
 		    const struct sockaddr *dst_in, u32 seq)
 {
 	const struct sockaddr_in *dst_in4 =
@@ -439,28 +371,17 @@
 		(const void *)&dst_in6->sin6_addr;
 	sa_family_t family = dst_in->sa_family;
 
-<<<<<<< HEAD
-	/* Gateway + ARPHRD_INFINIBAND -> IB router */
-	if (has_gateway(dst, family) && dst->dev->type == ARPHRD_INFINIBAND)
-		return ib_nl_fetch_ha(dst, dev_addr, daddr, seq, family);
-=======
 	might_sleep();
 
 	/* If we have a gateway in IB mode then it must be an IB network */
 	if (has_gateway(dst, family) && dev_addr->network == RDMA_NETWORK_IB)
 		return ib_nl_fetch_ha(dev_addr, daddr, seq, family);
->>>>>>> 24b8d41d
 	else
 		return dst_fetch_ha(dst, dev_addr, daddr);
 }
 
-<<<<<<< HEAD
-static int addr4_resolve(struct sockaddr_in *src_in,
-			 const struct sockaddr_in *dst_in,
-=======
 static int addr4_resolve(struct sockaddr *src_sock,
 			 const struct sockaddr *dst_sock,
->>>>>>> 24b8d41d
 			 struct rdma_dev_addr *addr,
 			 struct rtable **prt)
 {
@@ -483,16 +404,7 @@
 	if (ret)
 		return ret;
 
-<<<<<<< HEAD
-	/* If there's a gateway and type of device not ARPHRD_INFINIBAND, we're
-	 * definitely in RoCE v2 (as RoCE v1 isn't routable) set the network
-	 * type accordingly.
-	 */
-	if (rt->rt_uses_gateway && rt->dst.dev->type != ARPHRD_INFINIBAND)
-		addr->network = RDMA_NETWORK_IPV4;
-=======
 	src_in->sin_addr.s_addr = fl4.saddr;
->>>>>>> 24b8d41d
 
 	addr->hoplimit = ip4_dst_hoplimit(&rt->dst);
 
@@ -523,18 +435,6 @@
 
 	if (ipv6_addr_any(&src_in->sin6_addr))
 		src_in->sin6_addr = fl6.saddr;
-<<<<<<< HEAD
-	}
-
-	/* If there's a gateway and type of device not ARPHRD_INFINIBAND, we're
-	 * definitely in RoCE v2 (as RoCE v1 isn't routable) set the network
-	 * type accordingly.
-	 */
-	if (rt->rt6i_flags & RTF_GATEWAY &&
-	    ip6_dst_idev(dst)->dev->type != ARPHRD_INFINIBAND)
-		addr->network = RDMA_NETWORK_IPV6;
-=======
->>>>>>> 24b8d41d
 
 	addr->hoplimit = ip6_dst_hoplimit(dst);
 
@@ -554,10 +454,7 @@
 static int addr_resolve_neigh(const struct dst_entry *dst,
 			      const struct sockaddr *dst_in,
 			      struct rdma_dev_addr *addr,
-<<<<<<< HEAD
-=======
 			      unsigned int ndev_flags,
->>>>>>> 24b8d41d
 			      u32 seq)
 {
 	int ret = 0;
@@ -580,11 +477,6 @@
 {
 	int ret = 0;
 
-<<<<<<< HEAD
-	/* If the device doesn't do ARP internally */
-	if (!(dst->dev->flags & IFF_NOARP))
-		return fetch_ha(dst, addr, dst_in, seq);
-=======
 	if (dst->dev->flags & IFF_LOOPBACK)
 		ret = rdma_translate_ip(dst_in, dev_addr);
 	else
@@ -626,20 +518,11 @@
 		if (IS_ERR(ndev))
 			return -ENODEV;
 	}
->>>>>>> 24b8d41d
 
 	return copy_src_l2_addr(dev_addr, dst_in, dst, ndev);
 }
 
-<<<<<<< HEAD
-static int addr_resolve(struct sockaddr *src_in,
-			const struct sockaddr *dst_in,
-			struct rdma_dev_addr *addr,
-			bool resolve_neigh,
-			u32 seq)
-=======
 static int set_addr_netns_by_gid_rcu(struct rdma_dev_addr *addr)
->>>>>>> 24b8d41d
 {
 	struct net_device *ndev;
 
@@ -659,16 +542,11 @@
 	return 0;
 }
 
-<<<<<<< HEAD
-		if (resolve_neigh)
-			ret = addr_resolve_neigh(&rt->dst, dst_in, addr, seq);
-=======
 static void rdma_addr_set_net_defaults(struct rdma_dev_addr *addr)
 {
 	addr->net = &init_net;
 	addr->bound_dev_if = 0;
 }
->>>>>>> 24b8d41d
 
 static int addr_resolve(struct sockaddr *src_in,
 			const struct sockaddr *dst_in,
@@ -703,16 +581,6 @@
 		if (ret) {
 			rcu_read_unlock();
 			return ret;
-<<<<<<< HEAD
-
-		if (resolve_neigh)
-			ret = addr_resolve_neigh(dst, dst_in, addr, seq);
-
-		ndev = dst->dev;
-		dev_hold(ndev);
-
-		dst_release(dst);
-=======
 		}
 	}
 	if (src_in->sa_family == AF_INET) {
@@ -724,7 +592,6 @@
 	if (ret) {
 		rcu_read_unlock();
 		goto done;
->>>>>>> 24b8d41d
 	}
 	ret = rdma_set_src_addr_rcu(addr, &ndev_flags, dst_in, dst);
 	rcu_read_unlock();
@@ -755,19 +622,6 @@
 	struct addr_req *req;
 	struct sockaddr *src_in, *dst_in;
 
-<<<<<<< HEAD
-	mutex_lock(&lock);
-	list_for_each_entry_safe(req, temp_req, &req_list, list) {
-		if (req->status == -ENODATA) {
-			src_in = (struct sockaddr *) &req->src_addr;
-			dst_in = (struct sockaddr *) &req->dst_addr;
-			req->status = addr_resolve(src_in, dst_in, req->addr,
-						   true, req->seq);
-			if (req->status && time_after_eq(jiffies, req->timeout))
-				req->status = -ETIMEDOUT;
-			else if (req->status == -ENODATA)
-				continue;
-=======
 	req = container_of(_work, struct addr_req, work.work);
 
 	if (req->status == -ENODATA) {
@@ -785,7 +639,6 @@
 				set_timeout(req, req->timeout);
 			spin_unlock_bh(&lock);
 			return;
->>>>>>> 24b8d41d
 		}
 	}
 
@@ -838,20 +691,12 @@
 	req->addr = addr;
 	req->callback = callback;
 	req->context = context;
-<<<<<<< HEAD
-	req->client = client;
-	atomic_inc(&client->refcount);
-	req->seq = (u32)atomic_inc_return(&ib_nl_addr_request_seq);
-
-	req->status = addr_resolve(src_in, dst_in, addr, true, req->seq);
-=======
 	req->resolve_by_gid_attr = resolve_by_gid_attr;
 	INIT_DELAYED_WORK(&req->work, process_one_req);
 	req->seq = (u32)atomic_inc_return(&ib_nl_addr_request_seq);
 
 	req->status = addr_resolve(src_in, dst_in, addr, true,
 				   req->resolve_by_gid_attr, req->seq);
->>>>>>> 24b8d41d
 	switch (req->status) {
 	case 0:
 		req->timeout = jiffies;
@@ -891,9 +736,6 @@
 	rdma_gid2ip((struct sockaddr *)&sgid, &rec->sgid);
 	rdma_gid2ip((struct sockaddr *)&dgid, &rec->dgid);
 
-<<<<<<< HEAD
-	return addr_resolve(src_in, dst_addr, addr, false, 0);
-=======
 	if (sgid._sockaddr.sa_family != dgid._sockaddr.sa_family)
 		return -EINVAL;
 
@@ -915,7 +757,6 @@
 
 	rec->roce.route_resolved = true;
 	return 0;
->>>>>>> 24b8d41d
 }
 
 /**
@@ -964,12 +805,6 @@
 static void resolve_cb(int status, struct sockaddr *src_addr,
 	     struct rdma_dev_addr *addr, void *context)
 {
-<<<<<<< HEAD
-	if (!status)
-		memcpy(((struct resolve_cb_context *)context)->addr,
-		       addr, sizeof(struct rdma_dev_addr));
-=======
->>>>>>> 24b8d41d
 	((struct resolve_cb_context *)context)->status = status;
 	complete(&((struct resolve_cb_context *)context)->comp);
 }
@@ -1004,42 +839,6 @@
 	wait_for_completion(&ctx.comp);
 
 	ret = ctx.status;
-<<<<<<< HEAD
-	if (ret)
-		return ret;
-
-	memcpy(dmac, dev_addr.dst_dev_addr, ETH_ALEN);
-	dev = dev_get_by_index(&init_net, dev_addr.bound_dev_if);
-	if (!dev)
-		return -ENODEV;
-	if (if_index)
-		*if_index = dev_addr.bound_dev_if;
-	if (vlan_id)
-		*vlan_id = rdma_vlan_dev_vlan_id(dev);
-	if (hoplimit)
-		*hoplimit = dev_addr.hoplimit;
-	dev_put(dev);
-	return ret;
-}
-EXPORT_SYMBOL(rdma_addr_find_l2_eth_by_grh);
-
-int rdma_addr_find_smac_by_sgid(union ib_gid *sgid, u8 *smac, u16 *vlan_id)
-{
-	int ret = 0;
-	struct rdma_dev_addr dev_addr;
-	union {
-		struct sockaddr     _sockaddr;
-		struct sockaddr_in  _sockaddr_in;
-		struct sockaddr_in6 _sockaddr_in6;
-	} gid_addr;
-
-	rdma_gid2ip(&gid_addr._sockaddr, sgid);
-
-	memset(&dev_addr, 0, sizeof(dev_addr));
-	dev_addr.net = &init_net;
-	ret = rdma_translate_ip(&gid_addr._sockaddr, &dev_addr, vlan_id);
-=======
->>>>>>> 24b8d41d
 	if (ret)
 		return ret;
 
@@ -1072,19 +871,11 @@
 
 int addr_init(void)
 {
-<<<<<<< HEAD
-	addr_wq = alloc_workqueue("ib_addr", WQ_MEM_RECLAIM, 0);
-=======
 	addr_wq = alloc_ordered_workqueue("ib_addr", 0);
->>>>>>> 24b8d41d
 	if (!addr_wq)
 		return -ENOMEM;
 
 	register_netevent_notifier(&nb);
-<<<<<<< HEAD
-	rdma_addr_register_client(&self);
-=======
->>>>>>> 24b8d41d
 
 	return 0;
 }
@@ -1093,8 +884,5 @@
 {
 	unregister_netevent_notifier(&nb);
 	destroy_workqueue(addr_wq);
-<<<<<<< HEAD
-=======
 	WARN_ON(!list_empty(&req_list));
->>>>>>> 24b8d41d
 }