/*
 * Copyright(c) 2016 - 2018 Intel Corporation.
 *
 * This file is provided under a dual BSD/GPLv2 license.  When using or
 * redistributing this file, you may do so under either license.
 *
 * GPL LICENSE SUMMARY
 *
 * This program is free software; you can redistribute it and/or modify
 * it under the terms of version 2 of the GNU General Public License as
 * published by the Free Software Foundation.
 *
 * This program is distributed in the hope that it will be useful, but
 * WITHOUT ANY WARRANTY; without even the implied warranty of
 * MERCHANTABILITY or FITNESS FOR A PARTICULAR PURPOSE.  See the GNU
 * General Public License for more details.
 *
 * BSD LICENSE
 *
 * Redistribution and use in source and binary forms, with or without
 * modification, are permitted provided that the following conditions
 * are met:
 *
 *  - Redistributions of source code must retain the above copyright
 *    notice, this list of conditions and the following disclaimer.
 *  - Redistributions in binary form must reproduce the above copyright
 *    notice, this list of conditions and the following disclaimer in
 *    the documentation and/or other materials provided with the
 *    distribution.
 *  - Neither the name of Intel Corporation nor the names of its
 *    contributors may be used to endorse or promote products derived
 *    from this software without specific prior written permission.
 *
 * THIS SOFTWARE IS PROVIDED BY THE COPYRIGHT HOLDERS AND CONTRIBUTORS
 * "AS IS" AND ANY EXPRESS OR IMPLIED WARRANTIES, INCLUDING, BUT NOT
 * LIMITED TO, THE IMPLIED WARRANTIES OF MERCHANTABILITY AND FITNESS FOR
 * A PARTICULAR PURPOSE ARE DISCLAIMED. IN NO EVENT SHALL THE COPYRIGHT
 * OWNER OR CONTRIBUTORS BE LIABLE FOR ANY DIRECT, INDIRECT, INCIDENTAL,
 * SPECIAL, EXEMPLARY, OR CONSEQUENTIAL DAMAGES (INCLUDING, BUT NOT
 * LIMITED TO, PROCUREMENT OF SUBSTITUTE GOODS OR SERVICES; LOSS OF USE,
 * DATA, OR PROFITS; OR BUSINESS INTERRUPTION) HOWEVER CAUSED AND ON ANY
 * THEORY OF LIABILITY, WHETHER IN CONTRACT, STRICT LIABILITY, OR TORT
 * (INCLUDING NEGLIGENCE OR OTHERWISE) ARISING IN ANY WAY OUT OF THE USE
 * OF THIS SOFTWARE, EVEN IF ADVISED OF THE POSSIBILITY OF SUCH DAMAGE.
 *
 */

#include <linux/slab.h>
#include <linux/vmalloc.h>
#include "cq.h"
#include "vt.h"
#include "trace.h"

static struct workqueue_struct *comp_vector_wq;

/**
 * rvt_cq_enter - add a new entry to the completion queue
 * @cq: completion queue
 * @entry: work completion entry to add
 * @solicited: true if @entry is solicited
 *
 * This may be called with qp->s_lock held.
 *
 * Return: return true on success, else return
 * false if cq is full.
 */
bool rvt_cq_enter(struct rvt_cq *cq, struct ib_wc *entry, bool solicited)
{
	struct ib_uverbs_wc *uqueue = NULL;
	struct ib_wc *kqueue = NULL;
	struct rvt_cq_wc *u_wc = NULL;
	struct rvt_k_cq_wc *k_wc = NULL;
	unsigned long flags;
	u32 head;
	u32 next;
	u32 tail;

	spin_lock_irqsave(&cq->lock, flags);

	if (cq->ip) {
		u_wc = cq->queue;
		uqueue = &u_wc->uqueue[0];
		head = RDMA_READ_UAPI_ATOMIC(u_wc->head);
		tail = RDMA_READ_UAPI_ATOMIC(u_wc->tail);
	} else {
		k_wc = cq->kqueue;
		kqueue = &k_wc->kqueue[0];
		head = k_wc->head;
		tail = k_wc->tail;
	}

	/*
	 * Note that the head pointer might be writable by
	 * user processes.Take care to verify it is a sane value.
	 */
	if (head >= (unsigned)cq->ibcq.cqe) {
		head = cq->ibcq.cqe;
		next = 0;
	} else {
		next = head + 1;
	}

	if (unlikely(next == tail || cq->cq_full)) {
		struct rvt_dev_info *rdi = cq->rdi;

		if (!cq->cq_full)
			rvt_pr_err_ratelimited(rdi, "CQ is full!\n");
		cq->cq_full = true;
		spin_unlock_irqrestore(&cq->lock, flags);
		if (cq->ibcq.event_handler) {
			struct ib_event ev;

			ev.device = cq->ibcq.device;
			ev.element.cq = &cq->ibcq;
			ev.event = IB_EVENT_CQ_ERR;
			cq->ibcq.event_handler(&ev, cq->ibcq.cq_context);
		}
		return false;
	}
	trace_rvt_cq_enter(cq, entry, head);
	if (uqueue) {
		uqueue[head].wr_id = entry->wr_id;
		uqueue[head].status = entry->status;
		uqueue[head].opcode = entry->opcode;
		uqueue[head].vendor_err = entry->vendor_err;
		uqueue[head].byte_len = entry->byte_len;
		uqueue[head].ex.imm_data = entry->ex.imm_data;
		uqueue[head].qp_num = entry->qp->qp_num;
		uqueue[head].src_qp = entry->src_qp;
		uqueue[head].wc_flags = entry->wc_flags;
		uqueue[head].pkey_index = entry->pkey_index;
		uqueue[head].slid = ib_lid_cpu16(entry->slid);
		uqueue[head].sl = entry->sl;
		uqueue[head].dlid_path_bits = entry->dlid_path_bits;
		uqueue[head].port_num = entry->port_num;
		/* Make sure entry is written before the head index. */
		RDMA_WRITE_UAPI_ATOMIC(u_wc->head, next);
	} else {
		kqueue[head] = *entry;
		k_wc->head = next;
	}

	if (cq->notify == IB_CQ_NEXT_COMP ||
	    (cq->notify == IB_CQ_SOLICITED &&
	     (solicited || entry->status != IB_WC_SUCCESS))) {
		/*
		 * This will cause send_complete() to be called in
		 * another thread.
		 */
<<<<<<< HEAD
		smp_read_barrier_depends(); /* see rvt_cq_exit */
		worker = cq->rdi->worker;
		if (likely(worker)) {
			cq->notify = RVT_CQ_NONE;
			cq->triggered++;
			kthread_queue_work(worker, &cq->comptask);
		}
=======
		cq->notify = RVT_CQ_NONE;
		cq->triggered++;
		queue_work_on(cq->comp_vector_cpu, comp_vector_wq,
			      &cq->comptask);
>>>>>>> 24b8d41d
	}

	spin_unlock_irqrestore(&cq->lock, flags);
	return true;
}
EXPORT_SYMBOL(rvt_cq_enter);

static void send_complete(struct work_struct *work)
{
	struct rvt_cq *cq = container_of(work, struct rvt_cq, comptask);

	/*
	 * The completion handler will most likely rearm the notification
	 * and poll for all pending entries.  If a new completion entry
	 * is added while we are in this routine, queue_work()
	 * won't call us again until we return so we check triggered to
	 * see if we need to call the handler again.
	 */
	for (;;) {
		u8 triggered = cq->triggered;

		/*
		 * IPoIB connected mode assumes the callback is from a
		 * soft IRQ. We simulate this by blocking "bottom halves".
		 * See the implementation for ipoib_cm_handle_tx_wc(),
		 * netif_tx_lock_bh() and netif_tx_lock().
		 */
		local_bh_disable();
		cq->ibcq.comp_handler(&cq->ibcq, cq->ibcq.cq_context);
		local_bh_enable();

		if (cq->triggered == triggered)
			return;
	}
}

/**
 * rvt_create_cq - create a completion queue
 * @ibcq: Allocated CQ
 * @attr: creation attributes
 * @udata: user data for libibverbs.so
 *
 * Called by ib_create_cq() in the generic verbs code.
 *
 * Return: 0 on success
 */
int rvt_create_cq(struct ib_cq *ibcq, const struct ib_cq_init_attr *attr,
		  struct ib_udata *udata)
{
	struct ib_device *ibdev = ibcq->device;
	struct rvt_dev_info *rdi = ib_to_rvt(ibdev);
	struct rvt_cq *cq = ibcq_to_rvtcq(ibcq);
	struct rvt_cq_wc *u_wc = NULL;
	struct rvt_k_cq_wc *k_wc = NULL;
	u32 sz;
	unsigned int entries = attr->cqe;
	int comp_vector = attr->comp_vector;
	int err;

	if (attr->flags)
		return -EINVAL;

	if (entries < 1 || entries > rdi->dparms.props.max_cqe)
		return -EINVAL;

	if (comp_vector < 0)
		comp_vector = 0;

	comp_vector = comp_vector % rdi->ibdev.num_comp_vectors;

	/*
	 * Allocate the completion queue entries and head/tail pointers.
	 * This is allocated separately so that it can be resized and
	 * also mapped into user space.
	 * We need to use vmalloc() in order to support mmap and large
	 * numbers of entries.
	 */
	if (udata && udata->outlen >= sizeof(__u64)) {
		sz = sizeof(struct ib_uverbs_wc) * (entries + 1);
		sz += sizeof(*u_wc);
		u_wc = vmalloc_user(sz);
		if (!u_wc)
			return -ENOMEM;
	} else {
		sz = sizeof(struct ib_wc) * (entries + 1);
		sz += sizeof(*k_wc);
		k_wc = vzalloc_node(sz, rdi->dparms.node);
		if (!k_wc)
			return -ENOMEM;
	}

	/*
	 * Return the address of the WC as the offset to mmap.
	 * See rvt_mmap() for details.
	 */
	if (udata && udata->outlen >= sizeof(__u64)) {
		cq->ip = rvt_create_mmap_info(rdi, sz, udata, u_wc);
		if (IS_ERR(cq->ip)) {
			err = PTR_ERR(cq->ip);
			goto bail_wc;
		}

		err = ib_copy_to_udata(udata, &cq->ip->offset,
				       sizeof(cq->ip->offset));
		if (err)
			goto bail_ip;
	}

	spin_lock_irq(&rdi->n_cqs_lock);
	if (rdi->n_cqs_allocated == rdi->dparms.props.max_cq) {
		spin_unlock_irq(&rdi->n_cqs_lock);
		err = -ENOMEM;
		goto bail_ip;
	}

	rdi->n_cqs_allocated++;
	spin_unlock_irq(&rdi->n_cqs_lock);

	if (cq->ip) {
		spin_lock_irq(&rdi->pending_lock);
		list_add(&cq->ip->pending_mmaps, &rdi->pending_mmaps);
		spin_unlock_irq(&rdi->pending_lock);
	}

	/*
	 * ib_create_cq() will initialize cq->ibcq except for cq->ibcq.cqe.
	 * The number of entries should be >= the number requested or return
	 * an error.
	 */
	cq->rdi = rdi;
	if (rdi->driver_f.comp_vect_cpu_lookup)
		cq->comp_vector_cpu =
			rdi->driver_f.comp_vect_cpu_lookup(rdi, comp_vector);
	else
		cq->comp_vector_cpu =
			cpumask_first(cpumask_of_node(rdi->dparms.node));

	cq->ibcq.cqe = entries;
	cq->notify = RVT_CQ_NONE;
	spin_lock_init(&cq->lock);
<<<<<<< HEAD
	kthread_init_work(&cq->comptask, send_complete);
	cq->queue = wc;

	ret = &cq->ibcq;
=======
	INIT_WORK(&cq->comptask, send_complete);
	if (u_wc)
		cq->queue = u_wc;
	else
		cq->kqueue = k_wc;
>>>>>>> 24b8d41d

	trace_rvt_create_cq(cq, attr);
	return 0;

bail_ip:
	kfree(cq->ip);
bail_wc:
	vfree(u_wc);
	vfree(k_wc);
	return err;
}

/**
 * rvt_destroy_cq - destroy a completion queue
 * @ibcq: the completion queue to destroy.
 * @udata: user data or NULL for kernel object
 *
 * Called by ib_destroy_cq() in the generic verbs code.
 */
int rvt_destroy_cq(struct ib_cq *ibcq, struct ib_udata *udata)
{
	struct rvt_cq *cq = ibcq_to_rvtcq(ibcq);
	struct rvt_dev_info *rdi = cq->rdi;

<<<<<<< HEAD
	kthread_flush_work(&cq->comptask);
	spin_lock(&rdi->n_cqs_lock);
=======
	flush_work(&cq->comptask);
	spin_lock_irq(&rdi->n_cqs_lock);
>>>>>>> 24b8d41d
	rdi->n_cqs_allocated--;
	spin_unlock_irq(&rdi->n_cqs_lock);
	if (cq->ip)
		kref_put(&cq->ip->ref, rvt_release_mmap_info);
	else
		vfree(cq->kqueue);
	return 0;
}

/**
 * rvt_req_notify_cq - change the notification type for a completion queue
 * @ibcq: the completion queue
 * @notify_flags: the type of notification to request
 *
 * This may be called from interrupt context.  Also called by
 * ib_req_notify_cq() in the generic verbs code.
 *
 * Return: 0 for success.
 */
int rvt_req_notify_cq(struct ib_cq *ibcq, enum ib_cq_notify_flags notify_flags)
{
	struct rvt_cq *cq = ibcq_to_rvtcq(ibcq);
	unsigned long flags;
	int ret = 0;

	spin_lock_irqsave(&cq->lock, flags);
	/*
	 * Don't change IB_CQ_NEXT_COMP to IB_CQ_SOLICITED but allow
	 * any other transitions (see C11-31 and C11-32 in ch. 11.4.2.2).
	 */
	if (cq->notify != IB_CQ_NEXT_COMP)
		cq->notify = notify_flags & IB_CQ_SOLICITED_MASK;

	if (notify_flags & IB_CQ_REPORT_MISSED_EVENTS) {
		if (cq->queue) {
			if (RDMA_READ_UAPI_ATOMIC(cq->queue->head) !=
				RDMA_READ_UAPI_ATOMIC(cq->queue->tail))
				ret = 1;
		} else {
			if (cq->kqueue->head != cq->kqueue->tail)
				ret = 1;
		}
	}

	spin_unlock_irqrestore(&cq->lock, flags);

	return ret;
}

/**
 * rvt_resize_cq - change the size of the CQ
 * @ibcq: the completion queue
 *
 * Return: 0 for success.
 */
int rvt_resize_cq(struct ib_cq *ibcq, int cqe, struct ib_udata *udata)
{
	struct rvt_cq *cq = ibcq_to_rvtcq(ibcq);
	u32 head, tail, n;
	int ret;
	u32 sz;
	struct rvt_dev_info *rdi = cq->rdi;
	struct rvt_cq_wc *u_wc = NULL;
	struct rvt_cq_wc *old_u_wc = NULL;
	struct rvt_k_cq_wc *k_wc = NULL;
	struct rvt_k_cq_wc *old_k_wc = NULL;

	if (cqe < 1 || cqe > rdi->dparms.props.max_cqe)
		return -EINVAL;

	/*
	 * Need to use vmalloc() if we want to support large #s of entries.
	 */
	if (udata && udata->outlen >= sizeof(__u64)) {
		sz = sizeof(struct ib_uverbs_wc) * (cqe + 1);
		sz += sizeof(*u_wc);
		u_wc = vmalloc_user(sz);
		if (!u_wc)
			return -ENOMEM;
	} else {
		sz = sizeof(struct ib_wc) * (cqe + 1);
		sz += sizeof(*k_wc);
		k_wc = vzalloc_node(sz, rdi->dparms.node);
		if (!k_wc)
			return -ENOMEM;
	}
	/* Check that we can write the offset to mmap. */
	if (udata && udata->outlen >= sizeof(__u64)) {
		__u64 offset = 0;

		ret = ib_copy_to_udata(udata, &offset, sizeof(offset));
		if (ret)
			goto bail_free;
	}

	spin_lock_irq(&cq->lock);
	/*
	 * Make sure head and tail are sane since they
	 * might be user writable.
	 */
	if (u_wc) {
		old_u_wc = cq->queue;
		head = RDMA_READ_UAPI_ATOMIC(old_u_wc->head);
		tail = RDMA_READ_UAPI_ATOMIC(old_u_wc->tail);
	} else {
		old_k_wc = cq->kqueue;
		head = old_k_wc->head;
		tail = old_k_wc->tail;
	}

	if (head > (u32)cq->ibcq.cqe)
		head = (u32)cq->ibcq.cqe;
	if (tail > (u32)cq->ibcq.cqe)
		tail = (u32)cq->ibcq.cqe;
	if (head < tail)
		n = cq->ibcq.cqe + 1 + head - tail;
	else
		n = head - tail;
	if (unlikely((u32)cqe < n)) {
		ret = -EINVAL;
		goto bail_unlock;
	}
	for (n = 0; tail != head; n++) {
		if (u_wc)
			u_wc->uqueue[n] = old_u_wc->uqueue[tail];
		else
			k_wc->kqueue[n] = old_k_wc->kqueue[tail];
		if (tail == (u32)cq->ibcq.cqe)
			tail = 0;
		else
			tail++;
	}
	cq->ibcq.cqe = cqe;
	if (u_wc) {
		RDMA_WRITE_UAPI_ATOMIC(u_wc->head, n);
		RDMA_WRITE_UAPI_ATOMIC(u_wc->tail, 0);
		cq->queue = u_wc;
	} else {
		k_wc->head = n;
		k_wc->tail = 0;
		cq->kqueue = k_wc;
	}
	spin_unlock_irq(&cq->lock);

	if (u_wc)
		vfree(old_u_wc);
	else
		vfree(old_k_wc);

	if (cq->ip) {
		struct rvt_mmap_info *ip = cq->ip;

		rvt_update_mmap_info(rdi, ip, sz, u_wc);

		/*
		 * Return the offset to mmap.
		 * See rvt_mmap() for details.
		 */
		if (udata && udata->outlen >= sizeof(__u64)) {
			ret = ib_copy_to_udata(udata, &ip->offset,
					       sizeof(ip->offset));
			if (ret)
				return ret;
		}

		spin_lock_irq(&rdi->pending_lock);
		if (list_empty(&ip->pending_mmaps))
			list_add(&ip->pending_mmaps, &rdi->pending_mmaps);
		spin_unlock_irq(&rdi->pending_lock);
	}

	return 0;

bail_unlock:
	spin_unlock_irq(&cq->lock);
bail_free:
	vfree(u_wc);
	vfree(k_wc);

	return ret;
}

/**
 * rvt_poll_cq - poll for work completion entries
 * @ibcq: the completion queue to poll
 * @num_entries: the maximum number of entries to return
 * @entry: pointer to array where work completions are placed
 *
 * This may be called from interrupt context.  Also called by ib_poll_cq()
 * in the generic verbs code.
 *
 * Return: the number of completion entries polled.
 */
int rvt_poll_cq(struct ib_cq *ibcq, int num_entries, struct ib_wc *entry)
{
	struct rvt_cq *cq = ibcq_to_rvtcq(ibcq);
	struct rvt_k_cq_wc *wc;
	unsigned long flags;
	int npolled;
	u32 tail;

	/* The kernel can only poll a kernel completion queue */
	if (cq->ip)
		return -EINVAL;

	spin_lock_irqsave(&cq->lock, flags);

	wc = cq->kqueue;
	tail = wc->tail;
	if (tail > (u32)cq->ibcq.cqe)
		tail = (u32)cq->ibcq.cqe;
	for (npolled = 0; npolled < num_entries; ++npolled, ++entry) {
		if (tail == wc->head)
			break;
		/* The kernel doesn't need a RMB since it has the lock. */
		trace_rvt_cq_poll(cq, &wc->kqueue[tail], npolled);
		*entry = wc->kqueue[tail];
		if (tail >= cq->ibcq.cqe)
			tail = 0;
		else
			tail++;
	}
	wc->tail = tail;

	spin_unlock_irqrestore(&cq->lock, flags);

	return npolled;
}

/**
 * rvt_driver_cq_init - Init cq resources on behalf of driver
 *
 * Return: 0 on success
 */
int rvt_driver_cq_init(void)
{
<<<<<<< HEAD
	int ret = 0;
	int cpu;
	struct task_struct *task;

	if (rdi->worker)
		return 0;
	spin_lock_init(&rdi->n_cqs_lock);
	rdi->worker = kzalloc(sizeof(*rdi->worker), GFP_KERNEL);
	if (!rdi->worker)
		return -ENOMEM;
	kthread_init_worker(rdi->worker);
	task = kthread_create_on_node(
		kthread_worker_fn,
		rdi->worker,
		rdi->dparms.node,
		"%s", rdi->dparms.cq_name);
	if (IS_ERR(task)) {
		kfree(rdi->worker);
		rdi->worker = NULL;
		return PTR_ERR(task);
	}

	set_user_nice(task, MIN_NICE);
	cpu = cpumask_first(cpumask_of_node(rdi->dparms.node));
	kthread_bind(task, cpu);
	wake_up_process(task);
	return ret;
=======
	comp_vector_wq = alloc_workqueue("%s", WQ_HIGHPRI | WQ_CPU_INTENSIVE,
					 0, "rdmavt_cq");
	if (!comp_vector_wq)
		return -ENOMEM;

	return 0;
>>>>>>> 24b8d41d
}

/**
 * rvt_cq_exit - tear down cq reources
 */
void rvt_cq_exit(void)
{
<<<<<<< HEAD
	struct kthread_worker *worker;

	worker = rdi->worker;
	if (!worker)
		return;
	/* blocks future queuing from send_complete() */
	rdi->worker = NULL;
	smp_wmb(); /* See rdi_cq_enter */
	kthread_flush_worker(worker);
	kthread_stop(worker->task);
	kfree(worker);
=======
	destroy_workqueue(comp_vector_wq);
	comp_vector_wq = NULL;
>>>>>>> 24b8d41d
}<|MERGE_RESOLUTION|>--- conflicted
+++ resolved
@@ -147,20 +147,10 @@
 		 * This will cause send_complete() to be called in
 		 * another thread.
 		 */
-<<<<<<< HEAD
-		smp_read_barrier_depends(); /* see rvt_cq_exit */
-		worker = cq->rdi->worker;
-		if (likely(worker)) {
-			cq->notify = RVT_CQ_NONE;
-			cq->triggered++;
-			kthread_queue_work(worker, &cq->comptask);
-		}
-=======
 		cq->notify = RVT_CQ_NONE;
 		cq->triggered++;
 		queue_work_on(cq->comp_vector_cpu, comp_vector_wq,
 			      &cq->comptask);
->>>>>>> 24b8d41d
 	}
 
 	spin_unlock_irqrestore(&cq->lock, flags);
@@ -301,18 +291,11 @@
 	cq->ibcq.cqe = entries;
 	cq->notify = RVT_CQ_NONE;
 	spin_lock_init(&cq->lock);
-<<<<<<< HEAD
-	kthread_init_work(&cq->comptask, send_complete);
-	cq->queue = wc;
-
-	ret = &cq->ibcq;
-=======
 	INIT_WORK(&cq->comptask, send_complete);
 	if (u_wc)
 		cq->queue = u_wc;
 	else
 		cq->kqueue = k_wc;
->>>>>>> 24b8d41d
 
 	trace_rvt_create_cq(cq, attr);
 	return 0;
@@ -337,13 +320,8 @@
 	struct rvt_cq *cq = ibcq_to_rvtcq(ibcq);
 	struct rvt_dev_info *rdi = cq->rdi;
 
-<<<<<<< HEAD
-	kthread_flush_work(&cq->comptask);
-	spin_lock(&rdi->n_cqs_lock);
-=======
 	flush_work(&cq->comptask);
 	spin_lock_irq(&rdi->n_cqs_lock);
->>>>>>> 24b8d41d
 	rdi->n_cqs_allocated--;
 	spin_unlock_irq(&rdi->n_cqs_lock);
 	if (cq->ip)
@@ -580,42 +558,12 @@
  */
 int rvt_driver_cq_init(void)
 {
-<<<<<<< HEAD
-	int ret = 0;
-	int cpu;
-	struct task_struct *task;
-
-	if (rdi->worker)
-		return 0;
-	spin_lock_init(&rdi->n_cqs_lock);
-	rdi->worker = kzalloc(sizeof(*rdi->worker), GFP_KERNEL);
-	if (!rdi->worker)
-		return -ENOMEM;
-	kthread_init_worker(rdi->worker);
-	task = kthread_create_on_node(
-		kthread_worker_fn,
-		rdi->worker,
-		rdi->dparms.node,
-		"%s", rdi->dparms.cq_name);
-	if (IS_ERR(task)) {
-		kfree(rdi->worker);
-		rdi->worker = NULL;
-		return PTR_ERR(task);
-	}
-
-	set_user_nice(task, MIN_NICE);
-	cpu = cpumask_first(cpumask_of_node(rdi->dparms.node));
-	kthread_bind(task, cpu);
-	wake_up_process(task);
-	return ret;
-=======
 	comp_vector_wq = alloc_workqueue("%s", WQ_HIGHPRI | WQ_CPU_INTENSIVE,
 					 0, "rdmavt_cq");
 	if (!comp_vector_wq)
 		return -ENOMEM;
 
 	return 0;
->>>>>>> 24b8d41d
 }
 
 /**
@@ -623,20 +571,6 @@
  */
 void rvt_cq_exit(void)
 {
-<<<<<<< HEAD
-	struct kthread_worker *worker;
-
-	worker = rdi->worker;
-	if (!worker)
-		return;
-	/* blocks future queuing from send_complete() */
-	rdi->worker = NULL;
-	smp_wmb(); /* See rdi_cq_enter */
-	kthread_flush_worker(worker);
-	kthread_stop(worker->task);
-	kfree(worker);
-=======
 	destroy_workqueue(comp_vector_wq);
 	comp_vector_wq = NULL;
->>>>>>> 24b8d41d
 }