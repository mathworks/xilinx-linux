// SPDX-License-Identifier: GPL-2.0-or-later
/*
 * Driver for watchdog device controlled through GPIO-line
 *
 * Author: 2013, Alexander Shiyan <shc_work@mail.ru>
 */

#include <linux/err.h>
#include <linux/delay.h>
#include <linux/module.h>
#include <linux/gpio/consumer.h>
#include <linux/of.h>
#include <linux/platform_device.h>
#include <linux/watchdog.h>

static bool nowayout = WATCHDOG_NOWAYOUT;
module_param(nowayout, bool, 0);
MODULE_PARM_DESC(nowayout,
		"Watchdog cannot be stopped once started (default="
				__MODULE_STRING(WATCHDOG_NOWAYOUT) ")");

#define SOFT_TIMEOUT_MIN	1
#define SOFT_TIMEOUT_DEF	60

enum {
	HW_ALGO_TOGGLE,
	HW_ALGO_LEVEL,
};

struct gpio_wdt_priv {
	struct gpio_desc	*gpiod;
	bool			state;
	bool			always_running;
	unsigned int		hw_algo;
	struct watchdog_device	wdd;
};

static void gpio_wdt_disable(struct gpio_wdt_priv *priv)
{
	/* Eternal ping */
	gpiod_set_value_cansleep(priv->gpiod, 1);

	/* Put GPIO back to tristate */
	if (priv->hw_algo == HW_ALGO_TOGGLE)
		gpiod_direction_input(priv->gpiod);
}

static int gpio_wdt_ping(struct watchdog_device *wdd)
{
	struct gpio_wdt_priv *priv = watchdog_get_drvdata(wdd);

	switch (priv->hw_algo) {
	case HW_ALGO_TOGGLE:
		/* Toggle output pin */
		priv->state = !priv->state;
		gpiod_set_value_cansleep(priv->gpiod, priv->state);
		break;
	case HW_ALGO_LEVEL:
		/* Pulse */
		gpiod_set_value_cansleep(priv->gpiod, 1);
		udelay(1);
		gpiod_set_value_cansleep(priv->gpiod, 0);
		break;
	}
	return 0;
}

static int gpio_wdt_start(struct watchdog_device *wdd)
{
	struct gpio_wdt_priv *priv = watchdog_get_drvdata(wdd);

	priv->state = 0;
	gpiod_direction_output(priv->gpiod, priv->state);

	set_bit(WDOG_HW_RUNNING, &wdd->status);

	return gpio_wdt_ping(wdd);
}

static int gpio_wdt_stop(struct watchdog_device *wdd)
{
	struct gpio_wdt_priv *priv = watchdog_get_drvdata(wdd);

	if (!priv->always_running) {
		gpio_wdt_disable(priv);
	} else {
		set_bit(WDOG_HW_RUNNING, &wdd->status);
	}

	return 0;
}

static const struct watchdog_info gpio_wdt_ident = {
	.options	= WDIOF_MAGICCLOSE | WDIOF_KEEPALIVEPING |
			  WDIOF_SETTIMEOUT,
	.identity	= "GPIO Watchdog",
};

static const struct watchdog_ops gpio_wdt_ops = {
	.owner		= THIS_MODULE,
	.start		= gpio_wdt_start,
	.stop		= gpio_wdt_stop,
	.ping		= gpio_wdt_ping,
};

static int gpio_wdt_probe(struct platform_device *pdev)
{
	struct device *dev = &pdev->dev;
	struct device_node *np = dev->of_node;
	struct gpio_wdt_priv *priv;
	enum gpiod_flags gflags;
	unsigned int hw_margin;
	const char *algo;
	int ret;

	priv = devm_kzalloc(dev, sizeof(*priv), GFP_KERNEL);
	if (!priv)
		return -ENOMEM;

	platform_set_drvdata(pdev, priv);
<<<<<<< HEAD

	priv->gpio = of_get_gpio_flags(pdev->dev.of_node, 0, &flags);
	if (!gpio_is_valid(priv->gpio))
		return priv->gpio;
=======
>>>>>>> 24b8d41d

	ret = of_property_read_string(np, "hw_algo", &algo);
	if (ret)
		return ret;
	if (!strcmp(algo, "toggle")) {
		priv->hw_algo = HW_ALGO_TOGGLE;
		gflags = GPIOD_IN;
	} else if (!strcmp(algo, "level")) {
		priv->hw_algo = HW_ALGO_LEVEL;
		gflags = GPIOD_OUT_LOW;
	} else {
		return -EINVAL;
	}

	priv->gpiod = devm_gpiod_get(dev, NULL, gflags);
	if (IS_ERR(priv->gpiod))
		return PTR_ERR(priv->gpiod);

	ret = of_property_read_u32(np,
				   "hw_margin_ms", &hw_margin);
	if (ret)
		return ret;
	/* Disallow values lower than 2 and higher than 65535 ms */
	if (hw_margin < 2 || hw_margin > 65535)
		return -EINVAL;

	priv->always_running = of_property_read_bool(np,
						     "always-running");

	watchdog_set_drvdata(&priv->wdd, priv);

	priv->wdd.info		= &gpio_wdt_ident;
	priv->wdd.ops		= &gpio_wdt_ops;
	priv->wdd.min_timeout	= SOFT_TIMEOUT_MIN;
	priv->wdd.max_hw_heartbeat_ms = hw_margin;
	priv->wdd.parent	= dev;
	priv->wdd.timeout	= SOFT_TIMEOUT_DEF;

	watchdog_init_timeout(&priv->wdd, 0, dev);
	watchdog_set_nowayout(&priv->wdd, nowayout);

	watchdog_stop_on_reboot(&priv->wdd);

	if (priv->always_running)
		gpio_wdt_start(&priv->wdd);

	return devm_watchdog_register_device(dev, &priv->wdd);
}

static const struct of_device_id gpio_wdt_dt_ids[] = {
	{ .compatible = "linux,wdt-gpio", },
	{ }
};
MODULE_DEVICE_TABLE(of, gpio_wdt_dt_ids);

static struct platform_driver gpio_wdt_driver = {
	.driver	= {
		.name		= "gpio-wdt",
		.of_match_table	= gpio_wdt_dt_ids,
	},
	.probe	= gpio_wdt_probe,
};

#ifdef CONFIG_GPIO_WATCHDOG_ARCH_INITCALL
static int __init gpio_wdt_init(void)
{
	return platform_driver_register(&gpio_wdt_driver);
}
arch_initcall(gpio_wdt_init);
#else
module_platform_driver(gpio_wdt_driver);
#endif

MODULE_AUTHOR("Alexander Shiyan <shc_work@mail.ru>");
MODULE_DESCRIPTION("GPIO Watchdog");
MODULE_LICENSE("GPL");<|MERGE_RESOLUTION|>--- conflicted
+++ resolved
@@ -118,13 +118,6 @@
 		return -ENOMEM;
 
 	platform_set_drvdata(pdev, priv);
-<<<<<<< HEAD
-
-	priv->gpio = of_get_gpio_flags(pdev->dev.of_node, 0, &flags);
-	if (!gpio_is_valid(priv->gpio))
-		return priv->gpio;
-=======
->>>>>>> 24b8d41d
 
 	ret = of_property_read_string(np, "hw_algo", &algo);
 	if (ret)
