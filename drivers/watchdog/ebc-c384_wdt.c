--- conflicted
+++ resolved
@@ -110,26 +110,7 @@
 	watchdog_set_nowayout(wdd, nowayout);
 	watchdog_init_timeout(wdd, timeout, dev);
 
-<<<<<<< HEAD
-	if (watchdog_init_timeout(wdd, timeout, dev))
-		dev_warn(dev, "Invalid timeout (%u seconds), using default (%u seconds)\n",
-			timeout, WATCHDOG_TIMEOUT);
-
-	dev_set_drvdata(dev, wdd);
-
-	return watchdog_register_device(wdd);
-}
-
-static int ebc_c384_wdt_remove(struct device *dev, unsigned int id)
-{
-	struct watchdog_device *wdd = dev_get_drvdata(dev);
-
-	watchdog_unregister_device(wdd);
-
-	return 0;
-=======
 	return devm_watchdog_register_device(dev, wdd);
->>>>>>> 24b8d41d
 }
 
 static struct isa_driver ebc_c384_wdt_driver = {
