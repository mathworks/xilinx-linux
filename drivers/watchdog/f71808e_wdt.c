--- conflicted
+++ resolved
@@ -34,10 +34,7 @@
 #define SIO_REG_CLOCK_SEL	0x26	/* Clock select */
 #define SIO_REG_ROM_ADDR_SEL	0x27	/* ROM address select */
 #define SIO_F81866_REG_PORT_SEL	0x27	/* F81866 Multi-Function Register */
-<<<<<<< HEAD
-=======
 #define SIO_REG_TSI_LEVEL_SEL	0x28	/* TSI Level select */
->>>>>>> 24b8d41d
 #define SIO_REG_MFUNCT1		0x29	/* Multi function select 1 */
 #define SIO_REG_MFUNCT2		0x2a	/* Multi function select 2 */
 #define SIO_REG_MFUNCT3		0x2b	/* Multi function select 3 */
@@ -54,10 +51,7 @@
 #define SIO_F71869A_ID		0x1007	/* Chipset ID */
 #define SIO_F71882_ID		0x0541	/* Chipset ID */
 #define SIO_F71889_ID		0x0723	/* Chipset ID */
-<<<<<<< HEAD
-=======
 #define SIO_F81803_ID		0x1210	/* Chipset ID */
->>>>>>> 24b8d41d
 #define SIO_F81865_ID		0x0704	/* Chipset ID */
 #define SIO_F81866_ID		0x1010	/* Chipset ID */
 
@@ -116,13 +110,8 @@
 MODULE_PARM_DESC(start_withtimeout, "Start watchdog timer on module load with"
 	" given initial timeout. Zero (default) disables this feature.");
 
-<<<<<<< HEAD
-enum chips { f71808fg, f71858fg, f71862fg, f71869, f71882fg, f71889fg, f81865,
-	     f81866};
-=======
 enum chips { f71808fg, f71858fg, f71862fg, f71868, f71869, f71882fg, f71889fg,
 	     f81803, f81865, f81866};
->>>>>>> 24b8d41d
 
 static const char *f71808e_names[] = {
 	"f71808fg",
@@ -132,10 +121,7 @@
 	"f71869",
 	"f71882fg",
 	"f71889fg",
-<<<<<<< HEAD
-=======
 	"f81803",
->>>>>>> 24b8d41d
 	"f81865",
 	"f81866",
 };
@@ -371,8 +357,6 @@
 			superio_inb(watchdog.sioaddr, SIO_REG_MFUNCT3) & 0xcf);
 		break;
 
-<<<<<<< HEAD
-=======
 	case f81803:
 		/* Enable TSI Level register bank */
 		superio_clear_bit(watchdog.sioaddr, SIO_REG_CLOCK_SEL, 3);
@@ -381,38 +365,24 @@
 			superio_inb(watchdog.sioaddr, SIO_REG_TSI_LEVEL_SEL));
 		break;
 
->>>>>>> 24b8d41d
 	case f81865:
 		/* Set pin 70 to WDTRST# */
 		superio_clear_bit(watchdog.sioaddr, SIO_REG_MFUNCT3, 5);
 		break;
 
 	case f81866:
-<<<<<<< HEAD
-		/* Set pin 70 to WDTRST# */
-		superio_clear_bit(watchdog.sioaddr, SIO_F81866_REG_PORT_SEL,
-				  BIT(3) | BIT(0));
-		superio_set_bit(watchdog.sioaddr, SIO_F81866_REG_PORT_SEL,
-				BIT(2));
-=======
->>>>>>> 24b8d41d
 		/*
 		 * GPIO1 Control Register when 27h BIT3:2 = 01 & BIT0 = 0.
 		 * The PIN 70(GPIO15/WDTRST) is controlled by 2Ch:
 		 *     BIT5: 0 -> WDTRST#
 		 *           1 -> GPIO15
 		 */
-<<<<<<< HEAD
-		superio_clear_bit(watchdog.sioaddr, SIO_F81866_REG_GPIO1,
-				  BIT(5));
-=======
 		tmp = superio_inb(watchdog.sioaddr, SIO_F81866_REG_PORT_SEL);
 		tmp &= ~(BIT(3) | BIT(0));
 		tmp |= BIT(2);
 		superio_outb(watchdog.sioaddr, SIO_F81866_REG_PORT_SEL, tmp);
 
 		superio_clear_bit(watchdog.sioaddr, SIO_F81866_REG_GPIO1, 5);
->>>>>>> 24b8d41d
 		break;
 
 	default:
@@ -718,8 +688,6 @@
 
 	wdt_conf = superio_inb(sioaddr, F71808FG_REG_WDT_CONF);
 	watchdog.caused_reboot = wdt_conf & BIT(F71808FG_FLAG_WDTMOUT_STS);
-<<<<<<< HEAD
-=======
 
 	/*
 	 * We don't want WDTMOUT_STS to stick around till regular reboot.
@@ -727,7 +695,6 @@
 	 */
 	superio_outb(sioaddr, F71808FG_REG_WDT_CONF,
 		     wdt_conf | BIT(F71808FG_FLAG_WDTMOUT_STS));
->>>>>>> 24b8d41d
 
 	superio_exit(sioaddr);
 
@@ -844,12 +811,9 @@
 		/* Confirmed (by datasheet) not to have a watchdog. */
 		err = -ENODEV;
 		goto exit;
-<<<<<<< HEAD
-=======
 	case SIO_F81803_ID:
 		watchdog.type = f81803;
 		break;
->>>>>>> 24b8d41d
 	case SIO_F81865_ID:
 		watchdog.type = f81865;
 		break;
