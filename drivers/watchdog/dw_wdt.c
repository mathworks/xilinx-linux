--- conflicted
+++ resolved
@@ -83,15 +83,10 @@
 struct dw_wdt {
 	void __iomem		*regs;
 	struct clk		*clk;
-<<<<<<< HEAD
-	unsigned long		rate;
-	struct notifier_block	restart_handler;
-=======
 	struct clk		*pclk;
 	unsigned long		rate;
 	enum dw_wdt_rmod	rmod;
 	struct dw_wdt_timeout	timeouts[DW_WDT_NUM_TOPS];
->>>>>>> 24b8d41d
 	struct watchdog_device	wdd;
 	struct reset_control	*rst;
 	/* Save/restore */
@@ -135,9 +130,6 @@
 	 * Note we'll select a TOP with maximum timeout if the requested
 	 * timeout couldn't be reached.
 	 */
-<<<<<<< HEAD
-	return (1U << (16 + top)) / dw_wdt->rate;
-=======
 	for (idx = 0; idx < DW_WDT_NUM_TOPS; ++idx) {
 		if (dw_wdt->timeouts[idx].sec >= timeout)
 			break;
@@ -175,7 +167,6 @@
 	msec = (u64)timeout->sec * MSEC_PER_SEC + timeout->msec;
 
 	return msec < UINT_MAX ? msec : UINT_MAX;
->>>>>>> 24b8d41d
 }
 
 static unsigned int dw_wdt_get_timeout(struct dw_wdt *dw_wdt)
@@ -335,10 +326,6 @@
 	val = readl(dw_wdt->regs + WDOG_CURRENT_COUNT_REG_OFFSET);
 	sec = val / dw_wdt->rate;
 
-<<<<<<< HEAD
-	return readl(dw_wdt->regs + WDOG_CURRENT_COUNT_REG_OFFSET) /
-		dw_wdt->rate;
-=======
 	if (dw_wdt->rmod == DW_WDT_RMOD_IRQ) {
 		val = readl(dw_wdt->regs + WDOG_INTERRUPT_STATUS_REG_OFFSET);
 		if (!val)
@@ -346,7 +333,6 @@
 	}
 
 	return sec;
->>>>>>> 24b8d41d
 }
 
 static const struct watchdog_info dw_wdt_ident = {
@@ -600,8 +586,6 @@
 		goto out_disable_clk;
 	}
 
-<<<<<<< HEAD
-=======
 	/*
 	 * Request APB clock if device is configured with async clocks mode.
 	 * In this case both tclk and pclk clocks are supposed to be specified.
@@ -656,7 +640,6 @@
 	if (ret)
 		goto out_disable_clk;
 
->>>>>>> 24b8d41d
 	wdd = &dw_wdt->wdd;
 	wdd->ops = &dw_wdt_ops;
 	wdd->min_timeout = dw_wdt_get_min_timeout(dw_wdt);
