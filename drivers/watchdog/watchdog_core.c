--- conflicted
+++ resolved
@@ -104,13 +104,9 @@
  * timeout module parameter (if it is valid value) or the timeout-sec property
  * (only if it is a valid value and the timeout_parm is out of bounds).
  * If none of them are valid then we keep the old value (which should normally
-<<<<<<< HEAD
- * be the default timeout value).
-=======
  * be the default timeout value). Note that for the module parameter, '0' means
  * 'use default' while it is an invalid value for the timeout-sec property.
  * It should simply be dropped if you want to use the default value then.
->>>>>>> 24b8d41d
  *
  * A zero is returned on success or -EINVAL if all provided values are out of
  * bounds.
