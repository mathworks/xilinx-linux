--- conflicted
+++ resolved
@@ -352,17 +352,11 @@
 	if (of_property_read_bool(pdev->dev.of_node, "no-memory-wc"))
 		sram->virt_base = devm_platform_ioremap_resource(pdev, 0);
 	else
-<<<<<<< HEAD
-		sram->virt_base = devm_ioremap_wc(sram->dev, res->start, size);
-	if (!sram->virt_base)
-		return -ENOMEM;
-=======
 		sram->virt_base = devm_platform_ioremap_resource_wc(pdev, 0);
 	if (IS_ERR(sram->virt_base)) {
 		dev_err(&pdev->dev, "could not map SRAM registers\n");
 		return PTR_ERR(sram->virt_base);
 	}
->>>>>>> 24b8d41d
 
 	sram->pool = devm_gen_pool_create(sram->dev, ilog2(SRAM_GRANULARITY),
 					  NUMA_NO_NODE, NULL);
