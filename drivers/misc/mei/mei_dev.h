--- conflicted
+++ resolved
@@ -63,15 +63,6 @@
 
 const char *mei_dev_state_str(int state);
 
-<<<<<<< HEAD
-enum iamthif_states {
-	MEI_IAMTHIF_IDLE,
-	MEI_IAMTHIF_WRITING,
-	MEI_IAMTHIF_READING,
-};
-
-=======
->>>>>>> 24b8d41d
 enum mei_file_transaction_states {
 	MEI_IDLE,
 	MEI_WRITING,
@@ -233,10 +224,7 @@
  * @me_cl: fw client connected
  * @fp: file associated with client
  * @host_client_id: host id
-<<<<<<< HEAD
-=======
  * @vtag_map: vtag map
->>>>>>> 24b8d41d
  * @tx_flow_ctrl_creds: transmit flow credentials
  * @rx_flow_ctrl_creds: receive flow credentials
  * @timer_count:  watchdog timer for operation completion
@@ -263,10 +251,7 @@
 	struct mei_me_client *me_cl;
 	const struct file *fp;
 	u8 host_client_id;
-<<<<<<< HEAD
-=======
 	struct list_head vtag_map;
->>>>>>> 24b8d41d
 	u8 tx_flow_ctrl_creds;
 	u8 rx_flow_ctrl_creds;
 	u8 timer_count;
@@ -452,10 +437,7 @@
  * @rd_msg_hdr_count : how many dwords were already read from header
  *
  * @hbuf_is_ready : query if the host host/write buffer is ready
-<<<<<<< HEAD
-=======
  * @dr_dscr: DMA ring descriptors: TX, RX, and CTRL
->>>>>>> 24b8d41d
  *
  * @version     : HBM protocol version in use
  * @hbm_f_pg_supported  : hbm feature pgi protocol
@@ -481,16 +463,6 @@
  * @allow_fixed_address: allow user space to connect a fixed client
  * @override_fixed_address: force allow fixed address behavior
  *
-<<<<<<< HEAD
- * @amthif_cmd_list : amthif list for cmd waiting
- * @iamthif_cl  : amthif host client
- * @iamthif_open_count : number of opened amthif connections
- * @iamthif_stall_timer : timer to detect amthif hang
- * @iamthif_state : amthif processor state
- * @iamthif_canceled : current amthif command is canceled
- *
-=======
->>>>>>> 24b8d41d
  * @reset_work  : work item for the device reset
  * @bus_rescan_work : work item for the bus rescan
  *
@@ -552,11 +524,8 @@
 	/* write buffer */
 	bool hbuf_is_ready;
 
-<<<<<<< HEAD
-=======
 	struct mei_dma_dscr dr_dscr[DMA_DSCR_NUM];
 
->>>>>>> 24b8d41d
 	struct hbm_version version;
 	unsigned int hbm_f_pg_supported:1;
 	unsigned int hbm_f_dc_supported:1;
@@ -581,17 +550,6 @@
 	bool allow_fixed_address;
 	bool override_fixed_address;
 
-<<<<<<< HEAD
-	/* amthif list for cmd waiting */
-	struct mei_cl_cb amthif_cmd_list;
-	struct mei_cl iamthif_cl;
-	long iamthif_open_count;
-	u32 iamthif_stall_timer;
-	enum iamthif_states iamthif_state;
-	bool iamthif_canceled;
-
-=======
->>>>>>> 24b8d41d
 	struct work_struct reset_work;
 	struct work_struct bus_rescan_work;
 
@@ -682,35 +640,8 @@
 int mei_irq_read_handler(struct mei_device *dev,
 			 struct list_head *cmpl_list, s32 *slots);
 
-<<<<<<< HEAD
-int mei_irq_write_handler(struct mei_device *dev, struct mei_cl_cb *cmpl_list);
-void mei_irq_compl_handler(struct mei_device *dev, struct mei_cl_cb *cmpl_list);
-
-/*
- * AMTHIF - AMT Host Interface Functions
- */
-void mei_amthif_reset_params(struct mei_device *dev);
-
-int mei_amthif_host_init(struct mei_device *dev, struct mei_me_client *me_cl);
-
-unsigned int mei_amthif_poll(struct file *file, poll_table *wait);
-
-int mei_amthif_release(struct mei_device *dev, struct file *file);
-
-int mei_amthif_write(struct mei_cl *cl, struct mei_cl_cb *cb);
-int mei_amthif_run_next_cmd(struct mei_device *dev);
-int mei_amthif_irq_write(struct mei_cl *cl, struct mei_cl_cb *cb,
-			struct mei_cl_cb *cmpl_list);
-
-void mei_amthif_complete(struct mei_cl *cl, struct mei_cl_cb *cb);
-int mei_amthif_irq_read_msg(struct mei_cl *cl,
-			    struct mei_msg_hdr *mei_hdr,
-			    struct mei_cl_cb *complete_list);
-int mei_amthif_irq_read(struct mei_device *dev, s32 *slots);
-=======
 int mei_irq_write_handler(struct mei_device *dev, struct list_head *cmpl_list);
 void mei_irq_compl_handler(struct mei_device *dev, struct list_head *cmpl_list);
->>>>>>> 24b8d41d
 
 /*
  * Register Access Function
@@ -792,12 +723,8 @@
 }
 
 static inline int mei_write_message(struct mei_device *dev,
-<<<<<<< HEAD
-			struct mei_msg_hdr *hdr, void *buf)
-=======
 				    const void *hdr, size_t hdr_len,
 				    const void *data, size_t data_len)
->>>>>>> 24b8d41d
 {
 	return dev->ops->write(dev, hdr, hdr_len, data, data_len);
 }
@@ -834,8 +761,6 @@
 bool mei_hbuf_acquire(struct mei_device *dev);
 
 bool mei_write_is_idle(struct mei_device *dev);
-
-void mei_irq_discard_msg(struct mei_device *dev, struct mei_msg_hdr *hdr);
 
 #if IS_ENABLED(CONFIG_DEBUG_FS)
 void mei_dbgfs_register(struct mei_device *dev, const char *name);
