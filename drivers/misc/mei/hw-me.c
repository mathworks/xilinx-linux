--- conflicted
+++ resolved
@@ -9,10 +9,7 @@
 #include <linux/kthread.h>
 #include <linux/interrupt.h>
 #include <linux/pm_runtime.h>
-<<<<<<< HEAD
-=======
 #include <linux/sizes.h>
->>>>>>> 24b8d41d
 
 #include "mei_dev.h"
 #include "hbm.h"
@@ -1398,13 +1395,6 @@
 	u32 reg;
 	unsigned int devfn;
 
-<<<<<<< HEAD
-	/*
-	 * Read ME FW Status register to check for SPS Firmware
-	 * The SPS FW is only signaled in pci function 0
-	 */
-=======
->>>>>>> 24b8d41d
 	devfn = PCI_DEVFN(PCI_SLOT(pdev->devfn), 0);
 	pci_bus_read_config_dword(pdev->bus, devfn, PCI_CFG_HFS_1, &reg);
 	trace_mei_pci_cfg_read(&pdev->dev, "PCI_CFG_HFS_1", PCI_CFG_HFS_1, reg);
