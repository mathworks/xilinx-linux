--- conflicted
+++ resolved
@@ -344,13 +344,8 @@
 		return -ENOMEM;
 
 	ret = 0;
-<<<<<<< HEAD
-	bytes_recv = __mei_cl_recv(cl, (u8 *)reply, if_version_length);
-	if (bytes_recv < if_version_length) {
-=======
 	bytes_recv = __mei_cl_recv(cl, (u8 *)reply, if_version_length, 0, 0);
 	if (bytes_recv < 0 || (size_t)bytes_recv < if_version_length) {
->>>>>>> 24b8d41d
 		dev_err(bus->dev, "Could not read IF version\n");
 		ret = -EIO;
 		goto err;
