--- conflicted
+++ resolved
@@ -23,8 +23,6 @@
 #include <linux/skbuff.h>
 #include <linux/ti_wilink_st.h>
 #include <linux/module.h>
-#include <linux/of.h>
-#include <linux/of_device.h>
 
 #define MAX_ST_DEVICES	3	/* Imagine 1 on each UART for now */
 static struct platform_device *st_kim_devices[MAX_ST_DEVICES];
@@ -32,14 +30,7 @@
 /**********************************************************************/
 /* internal functions */
 
-<<<<<<< HEAD
-struct ti_st_plat_data	*dt_pdata;
-static struct ti_st_plat_data *get_platform_data(struct device *dev);
-
-/**
-=======
-/*
->>>>>>> 24b8d41d
+/*
  * st_get_plat_device -
  *	function which returns the reference to the platform device
  *	requested by id. As of now only 1 such device exists (id=0)
@@ -471,12 +462,7 @@
 	struct kim_data_s	*kim_gdata = (struct kim_data_s *)kim_data;
 
 	pr_info(" %s", __func__);
-	if (kim_gdata->kim_pdev->dev.of_node) {
-		pr_debug("use device tree data");
-		pdata = dt_pdata;
-	} else {
-		pdata = kim_gdata->kim_pdev->dev.platform_data;
-	}
+	pdata = kim_gdata->kim_pdev->dev.platform_data;
 
 	do {
 		/* platform specific enabling code here */
@@ -540,17 +526,11 @@
 {
 	long err = 0;
 	struct kim_data_s	*kim_gdata = (struct kim_data_s *)kim_data;
-	struct ti_st_plat_data	*pdata;
+	struct ti_st_plat_data	*pdata =
+		kim_gdata->kim_pdev->dev.platform_data;
 	struct tty_struct	*tty = kim_gdata->core_data->tty;
 
 	reinit_completion(&kim_gdata->ldisc_installed);
-
-	if (kim_gdata->kim_pdev->dev.of_node) {
-		pr_debug("use device tree data");
-		pdata = dt_pdata;
-	} else
-		pdata = kim_gdata->kim_pdev->dev.platform_data;
-
 
 	if (tty) {	/* can be called before ldisc is installed */
 		/* Flush any pending characters in the driver and discipline. */
@@ -721,51 +701,12 @@
  * board-*.c file
  */
 
-static const struct of_device_id kim_of_match[] = {
-{
-	.compatible = "kim",
-	},
-	{}
-};
-MODULE_DEVICE_TABLE(of, kim_of_match);
-
-static struct ti_st_plat_data *get_platform_data(struct device *dev)
-{
-	struct device_node *np = dev->of_node;
-	const u32 *dt_property;
-	int len;
-
-	dt_pdata = kzalloc(sizeof(*dt_pdata), GFP_KERNEL);
-	if (!dt_pdata)
-		return NULL;
-
-	dt_property = of_get_property(np, "dev_name", &len);
-	if (dt_property)
-		memcpy(&dt_pdata->dev_name, dt_property, len);
-	of_property_read_u32(np, "nshutdown_gpio",
-			     &dt_pdata->nshutdown_gpio);
-	of_property_read_u32(np, "flow_cntrl", &dt_pdata->flow_cntrl);
-	of_property_read_u32(np, "baud_rate", &dt_pdata->baud_rate);
-
-	return dt_pdata;
-}
-
 static struct dentry *kim_debugfs_dir;
 static int kim_probe(struct platform_device *pdev)
 {
 	struct kim_data_s	*kim_gdata;
-	struct ti_st_plat_data	*pdata;
+	struct ti_st_plat_data	*pdata = pdev->dev.platform_data;
 	int err;
-
-	if (pdev->dev.of_node)
-		pdata = get_platform_data(&pdev->dev);
-	else
-		pdata = pdev->dev.platform_data;
-
-	if (pdata == NULL) {
-		dev_err(&pdev->dev, "Platform Data is missing\n");
-		return -ENXIO;
-	}
 
 	if ((pdev->id != -1) && (pdev->id < MAX_ST_DEVICES)) {
 		/* multiple devices could exist */
@@ -842,15 +783,8 @@
 static int kim_remove(struct platform_device *pdev)
 {
 	/* free the GPIOs requested */
-	struct ti_st_plat_data	*pdata;
+	struct ti_st_plat_data	*pdata = pdev->dev.platform_data;
 	struct kim_data_s	*kim_gdata;
-
-	if (pdev->dev.of_node) {
-		pr_debug("use device tree data");
-		pdata = dt_pdata;
-	} else {
-		pdata = pdev->dev.platform_data;
-	}
 
 	kim_gdata = platform_get_drvdata(pdev);
 
@@ -870,22 +804,12 @@
 
 	kfree(kim_gdata);
 	kim_gdata = NULL;
-	kfree(dt_pdata);
-	dt_pdata = NULL;
-
 	return 0;
 }
 
 static int kim_suspend(struct platform_device *pdev, pm_message_t state)
 {
-	struct ti_st_plat_data	*pdata;
-
-	if (pdev->dev.of_node) {
-		pr_debug("use device tree data");
-		pdata = dt_pdata;
-	} else {
-		pdata = pdev->dev.platform_data;
-	}
+	struct ti_st_plat_data	*pdata = pdev->dev.platform_data;
 
 	if (pdata->suspend)
 		return pdata->suspend(pdev, state);
@@ -895,14 +819,7 @@
 
 static int kim_resume(struct platform_device *pdev)
 {
-	struct ti_st_plat_data	*pdata;
-
-	if (pdev->dev.of_node) {
-		pr_debug("use device tree data");
-		pdata = dt_pdata;
-	} else {
-		pdata = pdev->dev.platform_data;
-	}
+	struct ti_st_plat_data	*pdata = pdev->dev.platform_data;
 
 	if (pdata->resume)
 		return pdata->resume(pdev);
@@ -919,7 +836,6 @@
 	.resume = kim_resume,
 	.driver = {
 		.name = "kim",
-		.of_match_table = of_match_ptr(kim_of_match),
 	},
 };
 
