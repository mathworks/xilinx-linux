// SPDX-License-Identifier: GPL-2.0-only
/*
 * IBM Accelerator Family 'GenWQE'
 *
 * (C) Copyright IBM Corp. 2013
 *
 * Author: Frank Haverkamp <haver@linux.vnet.ibm.com>
 * Author: Joerg-Stephan Vogt <jsvogt@de.ibm.com>
 * Author: Michael Jung <mijung@gmx.net>
 * Author: Michael Ruettger <michael@ibmra.de>
 */

/*
 * Device Driver Control Block (DDCB) queue support. Definition of
 * interrupt handlers for queue support as well as triggering the
 * health monitor code in case of problems. The current hardware uses
 * an MSI interrupt which is shared between error handling and
 * functional code.
 */

#include <linux/types.h>
#include <linux/sched.h>
#include <linux/wait.h>
#include <linux/pci.h>
#include <linux/string.h>
#include <linux/dma-mapping.h>
#include <linux/delay.h>
#include <linux/module.h>
#include <linux/interrupt.h>
#include <linux/crc-itu-t.h>

#include "card_base.h"
#include "card_ddcb.h"

/*
 * N: next DDCB, this is where the next DDCB will be put.
 * A: active DDCB, this is where the code will look for the next completion.
 * x: DDCB is enqueued, we are waiting for its completion.

 * Situation (1): Empty queue
 *  +---+---+---+---+---+---+---+---+
 *  | 0 | 1 | 2 | 3 | 4 | 5 | 6 | 7 |
 *  |   |   |   |   |   |   |   |   |
 *  +---+---+---+---+---+---+---+---+
 *           A/N
 *  enqueued_ddcbs = A - N = 2 - 2 = 0
 *
 * Situation (2): Wrapped, N > A
 *  +---+---+---+---+---+---+---+---+
 *  | 0 | 1 | 2 | 3 | 4 | 5 | 6 | 7 |
 *  |   |   | x | x |   |   |   |   |
 *  +---+---+---+---+---+---+---+---+
 *            A       N
 *  enqueued_ddcbs = N - A = 4 - 2 = 2
 *
 * Situation (3): Queue wrapped, A > N
 *  +---+---+---+---+---+---+---+---+
 *  | 0 | 1 | 2 | 3 | 4 | 5 | 6 | 7 |
 *  | x | x |   |   | x | x | x | x |
 *  +---+---+---+---+---+---+---+---+
 *            N       A
 *  enqueued_ddcbs = queue_max  - (A - N) = 8 - (4 - 2) = 6
 *
 * Situation (4a): Queue full N > A
 *  +---+---+---+---+---+---+---+---+
 *  | 0 | 1 | 2 | 3 | 4 | 5 | 6 | 7 |
 *  | x | x | x | x | x | x | x |   |
 *  +---+---+---+---+---+---+---+---+
 *    A                           N
 *
 *  enqueued_ddcbs = N - A = 7 - 0 = 7
 *
 * Situation (4a): Queue full A > N
 *  +---+---+---+---+---+---+---+---+
 *  | 0 | 1 | 2 | 3 | 4 | 5 | 6 | 7 |
 *  | x | x | x |   | x | x | x | x |
 *  +---+---+---+---+---+---+---+---+
 *                N   A
 *  enqueued_ddcbs = queue_max - (A - N) = 8 - (4 - 3) = 7
 */

static int queue_empty(struct ddcb_queue *queue)
{
	return queue->ddcb_next == queue->ddcb_act;
}

static int queue_enqueued_ddcbs(struct ddcb_queue *queue)
{
	if (queue->ddcb_next >= queue->ddcb_act)
		return queue->ddcb_next - queue->ddcb_act;

	return queue->ddcb_max - (queue->ddcb_act - queue->ddcb_next);
}

static int queue_free_ddcbs(struct ddcb_queue *queue)
{
	int free_ddcbs = queue->ddcb_max - queue_enqueued_ddcbs(queue) - 1;

	if (WARN_ON_ONCE(free_ddcbs < 0)) { /* must never ever happen! */
		return 0;
	}
	return free_ddcbs;
}

/*
 * Use of the PRIV field in the DDCB for queue debugging:
 *
 * (1) Trying to get rid of a DDCB which saw a timeout:
 *     pddcb->priv[6] = 0xcc;   # cleared
 *
 * (2) Append a DDCB via NEXT bit:
 *     pddcb->priv[7] = 0xaa;	# appended
 *
 * (3) DDCB needed tapping:
 *     pddcb->priv[7] = 0xbb;   # tapped
 *
 * (4) DDCB marked as correctly finished:
 *     pddcb->priv[6] = 0xff;	# finished
 */

static inline void ddcb_mark_tapped(struct ddcb *pddcb)
{
	pddcb->priv[7] = 0xbb;  /* tapped */
}

static inline void ddcb_mark_appended(struct ddcb *pddcb)
{
	pddcb->priv[7] = 0xaa;	/* appended */
}

static inline void ddcb_mark_cleared(struct ddcb *pddcb)
{
	pddcb->priv[6] = 0xcc; /* cleared */
}

static inline void ddcb_mark_finished(struct ddcb *pddcb)
{
	pddcb->priv[6] = 0xff;	/* finished */
}

static inline void ddcb_mark_unused(struct ddcb *pddcb)
{
	pddcb->priv_64 = cpu_to_be64(0); /* not tapped */
}

/**
 * genwqe_crc16() - Generate 16-bit crc as required for DDCBs
 * @buff:       pointer to data buffer
 * @len:        length of data for calculation
 * @init:       initial crc (0xffff at start)
 *
 * Polynomial = x^16 + x^12 + x^5 + 1   (0x1021)
 * Example: 4 bytes 0x01 0x02 0x03 0x04 with init = 0xffff
 *          should result in a crc16 of 0x89c3
 *
 * Return: crc16 checksum in big endian format !
 */
static inline u16 genwqe_crc16(const u8 *buff, size_t len, u16 init)
{
	return crc_itu_t(init, buff, len);
}

static void print_ddcb_info(struct genwqe_dev *cd, struct ddcb_queue *queue)
{
	int i;
	struct ddcb *pddcb;
	unsigned long flags;
	struct pci_dev *pci_dev = cd->pci_dev;

	spin_lock_irqsave(&cd->print_lock, flags);

	dev_info(&pci_dev->dev,
		 "DDCB list for card #%d (ddcb_act=%d / ddcb_next=%d):\n",
		 cd->card_idx, queue->ddcb_act, queue->ddcb_next);

	pddcb = queue->ddcb_vaddr;
	for (i = 0; i < queue->ddcb_max; i++) {
		dev_err(&pci_dev->dev,
			"  %c %-3d: RETC=%03x SEQ=%04x HSI=%02X SHI=%02x PRIV=%06llx CMD=%03x\n",
			i == queue->ddcb_act ? '>' : ' ',
			i,
			be16_to_cpu(pddcb->retc_16),
			be16_to_cpu(pddcb->seqnum_16),
			pddcb->hsi,
			pddcb->shi,
			be64_to_cpu(pddcb->priv_64),
			pddcb->cmd);
		pddcb++;
	}
	spin_unlock_irqrestore(&cd->print_lock, flags);
}

struct genwqe_ddcb_cmd *ddcb_requ_alloc(void)
{
	struct ddcb_requ *req;

	req = kzalloc(sizeof(*req), GFP_KERNEL);
	if (!req)
		return NULL;

	return &req->cmd;
}

void ddcb_requ_free(struct genwqe_ddcb_cmd *cmd)
{
	struct ddcb_requ *req = container_of(cmd, struct ddcb_requ, cmd);

	kfree(req);
}

static inline enum genwqe_requ_state ddcb_requ_get_state(struct ddcb_requ *req)
{
	return req->req_state;
}

static inline void ddcb_requ_set_state(struct ddcb_requ *req,
				       enum genwqe_requ_state new_state)
{
	req->req_state = new_state;
}

static inline int ddcb_requ_collect_debug_data(struct ddcb_requ *req)
{
	return req->cmd.ddata_addr != 0x0;
}

/**
 * ddcb_requ_finished() - Returns the hardware state of the associated DDCB
 * @cd:          pointer to genwqe device descriptor
 * @req:         DDCB work request
 *
 * Status of ddcb_requ mirrors this hardware state, but is copied in
 * the ddcb_requ on interrupt/polling function. The lowlevel code
 * should check the hardware state directly, the higher level code
 * should check the copy.
 *
 * This function will also return true if the state of the queue is
 * not GENWQE_CARD_USED. This enables us to purge all DDCBs in the
 * shutdown case.
 */
static int ddcb_requ_finished(struct genwqe_dev *cd, struct ddcb_requ *req)
{
	return (ddcb_requ_get_state(req) == GENWQE_REQU_FINISHED) ||
		(cd->card_state != GENWQE_CARD_USED);
}

#define RET_DDCB_APPENDED 1
#define RET_DDCB_TAPPED   2
/**
 * enqueue_ddcb() - Enqueue a DDCB
 * @cd:         pointer to genwqe device descriptor
 * @queue:	queue this operation should be done on
 * @pddcb:      pointer to ddcb structure
 * @ddcb_no:    pointer to ddcb number being tapped
 *
 * Start execution of DDCB by tapping or append to queue via NEXT
 * bit. This is done by an atomic 'compare and swap' instruction and
 * checking SHI and HSI of the previous DDCB.
 *
 * This function must only be called with ddcb_lock held.
 *
 * Return: 1 if new DDCB is appended to previous
 *         2 if DDCB queue is tapped via register/simulation
 */
static int enqueue_ddcb(struct genwqe_dev *cd, struct ddcb_queue *queue,
			struct ddcb *pddcb, int ddcb_no)
{
	unsigned int try;
	int prev_no;
	struct ddcb *prev_ddcb;
	__be32 old, new, icrc_hsi_shi;
	u64 num;

	/*
	 * For performance checks a Dispatch Timestamp can be put into
	 * DDCB It is supposed to use the SLU's free running counter,
	 * but this requires PCIe cycles.
	 */
	ddcb_mark_unused(pddcb);

	/* check previous DDCB if already fetched */
	prev_no = (ddcb_no == 0) ? queue->ddcb_max - 1 : ddcb_no - 1;
	prev_ddcb = &queue->ddcb_vaddr[prev_no];

	/*
	 * It might have happened that the HSI.FETCHED bit is
	 * set. Retry in this case. Therefore I expect maximum 2 times
	 * trying.
	 */
	ddcb_mark_appended(pddcb);
	for (try = 0; try < 2; try++) {
		old = prev_ddcb->icrc_hsi_shi_32; /* read SHI/HSI in BE32 */

		/* try to append via NEXT bit if prev DDCB is not completed */
		if ((old & DDCB_COMPLETED_BE32) != 0x00000000)
			break;

		new = (old | DDCB_NEXT_BE32);

		wmb();		/* need to ensure write ordering */
		icrc_hsi_shi = cmpxchg(&prev_ddcb->icrc_hsi_shi_32, old, new);

		if (icrc_hsi_shi == old)
			return RET_DDCB_APPENDED; /* appended to queue */
	}

	/* Queue must be re-started by updating QUEUE_OFFSET */
	ddcb_mark_tapped(pddcb);
	num = (u64)ddcb_no << 8;

	wmb();			/* need to ensure write ordering */
	__genwqe_writeq(cd, queue->IO_QUEUE_OFFSET, num); /* start queue */

	return RET_DDCB_TAPPED;
}

/**
 * copy_ddcb_results() - Copy output state from real DDCB to request
 * @req:        pointer to requsted DDCB parameters
 * @ddcb_no:    pointer to ddcb number being tapped
 *
 * Copy DDCB ASV to request struct. There is no endian
 * conversion made, since data structure in ASV is still
 * unknown here.
 *
 * This is needed by:
 *   - genwqe_purge_ddcb()
 *   - genwqe_check_ddcb_queue()
 */
static void copy_ddcb_results(struct ddcb_requ *req, int ddcb_no)
{
	struct ddcb_queue *queue = req->queue;
	struct ddcb *pddcb = &queue->ddcb_vaddr[req->num];

	memcpy(&req->cmd.asv[0], &pddcb->asv[0], DDCB_ASV_LENGTH);

	/* copy status flags of the variant part */
	req->cmd.vcrc     = be16_to_cpu(pddcb->vcrc_16);
	req->cmd.deque_ts = be64_to_cpu(pddcb->deque_ts_64);
	req->cmd.cmplt_ts = be64_to_cpu(pddcb->cmplt_ts_64);

	req->cmd.attn     = be16_to_cpu(pddcb->attn_16);
	req->cmd.progress = be32_to_cpu(pddcb->progress_32);
	req->cmd.retc     = be16_to_cpu(pddcb->retc_16);

	if (ddcb_requ_collect_debug_data(req)) {
		int prev_no = (ddcb_no == 0) ?
			queue->ddcb_max - 1 : ddcb_no - 1;
		struct ddcb *prev_pddcb = &queue->ddcb_vaddr[prev_no];

		memcpy(&req->debug_data.ddcb_finished, pddcb,
		       sizeof(req->debug_data.ddcb_finished));
		memcpy(&req->debug_data.ddcb_prev, prev_pddcb,
		       sizeof(req->debug_data.ddcb_prev));
	}
}

/**
 * genwqe_check_ddcb_queue() - Checks DDCB queue for completed work equests.
 * @cd:         pointer to genwqe device descriptor
 * @queue:	queue to be checked
 *
 * Return: Number of DDCBs which were finished
 */
static int genwqe_check_ddcb_queue(struct genwqe_dev *cd,
				   struct ddcb_queue *queue)
{
	unsigned long flags;
	int ddcbs_finished = 0;
	struct pci_dev *pci_dev = cd->pci_dev;

	spin_lock_irqsave(&queue->ddcb_lock, flags);

	/* FIXME avoid soft locking CPU */
	while (!queue_empty(queue) && (ddcbs_finished < queue->ddcb_max)) {

		struct ddcb *pddcb;
		struct ddcb_requ *req;
		u16 vcrc, vcrc_16, retc_16;

		pddcb = &queue->ddcb_vaddr[queue->ddcb_act];

		if ((pddcb->icrc_hsi_shi_32 & DDCB_COMPLETED_BE32) ==
		    0x00000000)
			goto go_home; /* not completed, continue waiting */

		wmb();  /*  Add sync to decouple prev. read operations */

		/* Note: DDCB could be purged */
		req = queue->ddcb_req[queue->ddcb_act];
		if (req == NULL) {
			/* this occurs if DDCB is purged, not an error */
			/* Move active DDCB further; Nothing to do anymore. */
			goto pick_next_one;
		}

		/*
		 * HSI=0x44 (fetched and completed), but RETC is
		 * 0x101, or even worse 0x000.
		 *
		 * In case of seeing the queue in inconsistent state
		 * we read the errcnts and the queue status to provide
		 * a trigger for our PCIe analyzer stop capturing.
		 */
		retc_16 = be16_to_cpu(pddcb->retc_16);
		if ((pddcb->hsi == 0x44) && (retc_16 <= 0x101)) {
			u64 errcnts, status;
			u64 ddcb_offs = (u64)pddcb - (u64)queue->ddcb_vaddr;

			errcnts = __genwqe_readq(cd, queue->IO_QUEUE_ERRCNTS);
			status  = __genwqe_readq(cd, queue->IO_QUEUE_STATUS);

			dev_err(&pci_dev->dev,
				"[%s] SEQN=%04x HSI=%02x RETC=%03x Q_ERRCNTS=%016llx Q_STATUS=%016llx DDCB_DMA_ADDR=%016llx\n",
				__func__, be16_to_cpu(pddcb->seqnum_16),
				pddcb->hsi, retc_16, errcnts, status,
				queue->ddcb_daddr + ddcb_offs);
		}

		copy_ddcb_results(req, queue->ddcb_act);
		queue->ddcb_req[queue->ddcb_act] = NULL; /* take from queue */

		dev_dbg(&pci_dev->dev, "FINISHED DDCB#%d\n", req->num);
		genwqe_hexdump(pci_dev, pddcb, sizeof(*pddcb));

		ddcb_mark_finished(pddcb);

		/* calculate CRC_16 to see if VCRC is correct */
		vcrc = genwqe_crc16(pddcb->asv,
				   VCRC_LENGTH(req->cmd.asv_length),
				   0xffff);
		vcrc_16 = be16_to_cpu(pddcb->vcrc_16);
		if (vcrc != vcrc_16) {
			printk_ratelimited(KERN_ERR
				"%s %s: err: wrong VCRC pre=%02x vcrc_len=%d bytes vcrc_data=%04x is not vcrc_card=%04x\n",
				GENWQE_DEVNAME, dev_name(&pci_dev->dev),
				pddcb->pre, VCRC_LENGTH(req->cmd.asv_length),
				vcrc, vcrc_16);
		}

		ddcb_requ_set_state(req, GENWQE_REQU_FINISHED);
		queue->ddcbs_completed++;
		queue->ddcbs_in_flight--;

		/* wake up process waiting for this DDCB, and
                   processes on the busy queue */
		wake_up_interruptible(&queue->ddcb_waitqs[queue->ddcb_act]);
		wake_up_interruptible(&queue->busy_waitq);

pick_next_one:
		queue->ddcb_act = (queue->ddcb_act + 1) % queue->ddcb_max;
		ddcbs_finished++;
	}

 go_home:
	spin_unlock_irqrestore(&queue->ddcb_lock, flags);
	return ddcbs_finished;
}

/**
 * __genwqe_wait_ddcb(): Waits until DDCB is completed
 * @cd:         pointer to genwqe device descriptor
 * @req:        pointer to requsted DDCB parameters
 *
 * The Service Layer will update the RETC in DDCB when processing is
 * pending or done.
 *
 * Return: > 0 remaining jiffies, DDCB completed
 *           -ETIMEDOUT	when timeout
 *           -ERESTARTSYS when ^C
 *           -EINVAL when unknown error condition
 *
 * When an error is returned the called needs to ensure that
 * purge_ddcb() is being called to get the &req removed from the
 * queue.
 */
int __genwqe_wait_ddcb(struct genwqe_dev *cd, struct ddcb_requ *req)
{
	int rc;
	unsigned int ddcb_no;
	struct ddcb_queue *queue;
	struct pci_dev *pci_dev = cd->pci_dev;

	if (req == NULL)
		return -EINVAL;

	queue = req->queue;
	if (queue == NULL)
		return -EINVAL;

	ddcb_no = req->num;
	if (ddcb_no >= queue->ddcb_max)
		return -EINVAL;

	rc = wait_event_interruptible_timeout(queue->ddcb_waitqs[ddcb_no],
				ddcb_requ_finished(cd, req),
				GENWQE_DDCB_SOFTWARE_TIMEOUT * HZ);

	/*
	 * We need to distinguish 3 cases here:
	 *   1. rc == 0              timeout occured
	 *   2. rc == -ERESTARTSYS   signal received
	 *   3. rc > 0               remaining jiffies condition is true
	 */
	if (rc == 0) {
		struct ddcb_queue *queue = req->queue;
		struct ddcb *pddcb;

		/*
		 * Timeout may be caused by long task switching time.
		 * When timeout happens, check if the request has
		 * meanwhile completed.
		 */
		genwqe_check_ddcb_queue(cd, req->queue);
		if (ddcb_requ_finished(cd, req))
			return rc;

		dev_err(&pci_dev->dev,
			"[%s] err: DDCB#%d timeout rc=%d state=%d req @ %p\n",
			__func__, req->num, rc,	ddcb_requ_get_state(req),
			req);
		dev_err(&pci_dev->dev,
			"[%s]      IO_QUEUE_STATUS=0x%016llx\n", __func__,
			__genwqe_readq(cd, queue->IO_QUEUE_STATUS));

		pddcb = &queue->ddcb_vaddr[req->num];
		genwqe_hexdump(pci_dev, pddcb, sizeof(*pddcb));

		print_ddcb_info(cd, req->queue);
		return -ETIMEDOUT;

	} else if (rc == -ERESTARTSYS) {
		return rc;
		/*
		 * EINTR:       Stops the application
		 * ERESTARTSYS: Restartable systemcall; called again
		 */

	} else if (rc < 0) {
		dev_err(&pci_dev->dev,
			"[%s] err: DDCB#%d unknown result (rc=%d) %d!\n",
			__func__, req->num, rc, ddcb_requ_get_state(req));
		return -EINVAL;
	}

	/* Severe error occured. Driver is forced to stop operation */
	if (cd->card_state != GENWQE_CARD_USED) {
		dev_err(&pci_dev->dev,
			"[%s] err: DDCB#%d forced to stop (rc=%d)\n",
			__func__, req->num, rc);
		return -EIO;
	}
	return rc;
}

/**
 * get_next_ddcb() - Get next available DDCB
 * @cd:         pointer to genwqe device descriptor
 * @queue:      DDCB queue
 * @num:        internal DDCB number
 *
 * DDCB's content is completely cleared but presets for PRE and
 * SEQNUM. This function must only be called when ddcb_lock is held.
 *
 * Return: NULL if no empty DDCB available otherwise ptr to next DDCB.
 */
static struct ddcb *get_next_ddcb(struct genwqe_dev *cd,
				  struct ddcb_queue *queue,
				  int *num)
{
	u64 *pu64;
	struct ddcb *pddcb;

	if (queue_free_ddcbs(queue) == 0) /* queue is  full */
		return NULL;

	/* find new ddcb */
	pddcb = &queue->ddcb_vaddr[queue->ddcb_next];

	/* if it is not completed, we are not allowed to use it */
	/* barrier(); */
	if ((pddcb->icrc_hsi_shi_32 & DDCB_COMPLETED_BE32) == 0x00000000)
		return NULL;

	*num = queue->ddcb_next;	/* internal DDCB number */
	queue->ddcb_next = (queue->ddcb_next + 1) % queue->ddcb_max;

	/* clear important DDCB fields */
	pu64 = (u64 *)pddcb;
	pu64[0] = 0ULL;		/* offs 0x00 (ICRC,HSI,SHI,...) */
	pu64[1] = 0ULL;		/* offs 0x01 (ACFUNC,CMD...) */

	/* destroy previous results in ASV */
	pu64[0x80/8] = 0ULL;	/* offs 0x80 (ASV + 0) */
	pu64[0x88/8] = 0ULL;	/* offs 0x88 (ASV + 0x08) */
	pu64[0x90/8] = 0ULL;	/* offs 0x90 (ASV + 0x10) */
	pu64[0x98/8] = 0ULL;	/* offs 0x98 (ASV + 0x18) */
	pu64[0xd0/8] = 0ULL;	/* offs 0xd0 (RETC,ATTN...) */

	pddcb->pre = DDCB_PRESET_PRE; /* 128 */
	pddcb->seqnum_16 = cpu_to_be16(queue->ddcb_seq++);
	return pddcb;
}

/**
 * __genwqe_purge_ddcb() - Remove a DDCB from the workqueue
 * @cd:         genwqe device descriptor
 * @req:        DDCB request
 *
 * This will fail when the request was already FETCHED. In this case
 * we need to wait until it is finished. Else the DDCB can be
 * reused. This function also ensures that the request data structure
 * is removed from ddcb_req[].
 *
 * Do not forget to call this function when genwqe_wait_ddcb() fails,
 * such that the request gets really removed from ddcb_req[].
 *
 * Return: 0 success
 */
int __genwqe_purge_ddcb(struct genwqe_dev *cd, struct ddcb_requ *req)
{
	struct ddcb *pddcb = NULL;
	unsigned int t;
	unsigned long flags;
	struct ddcb_queue *queue = req->queue;
	struct pci_dev *pci_dev = cd->pci_dev;
	u64 queue_status;
	__be32 icrc_hsi_shi = 0x0000;
	__be32 old, new;

	/* unsigned long flags; */
	if (GENWQE_DDCB_SOFTWARE_TIMEOUT <= 0) {
		dev_err(&pci_dev->dev,
			"[%s] err: software timeout is not set!\n", __func__);
		return -EFAULT;
	}

	pddcb = &queue->ddcb_vaddr[req->num];

	for (t = 0; t < GENWQE_DDCB_SOFTWARE_TIMEOUT * 10; t++) {

		spin_lock_irqsave(&queue->ddcb_lock, flags);

		/* Check if req was meanwhile finished */
		if (ddcb_requ_get_state(req) == GENWQE_REQU_FINISHED)
			goto go_home;

		/* try to set PURGE bit if FETCHED/COMPLETED are not set */
		old = pddcb->icrc_hsi_shi_32;	/* read SHI/HSI in BE32 */
		if ((old & DDCB_FETCHED_BE32) == 0x00000000) {

			new = (old | DDCB_PURGE_BE32);
			icrc_hsi_shi = cmpxchg(&pddcb->icrc_hsi_shi_32,
					       old, new);
			if (icrc_hsi_shi == old)
				goto finish_ddcb;
		}

		/* normal finish with HSI bit */
		barrier();
		icrc_hsi_shi = pddcb->icrc_hsi_shi_32;
		if (icrc_hsi_shi & DDCB_COMPLETED_BE32)
			goto finish_ddcb;

		spin_unlock_irqrestore(&queue->ddcb_lock, flags);

		/*
		 * Here the check_ddcb() function will most likely
		 * discover this DDCB to be finished some point in
		 * time. It will mark the req finished and free it up
		 * in the list.
		 */

		copy_ddcb_results(req, req->num); /* for the failing case */
		msleep(100); /* sleep for 1/10 second and try again */
		continue;

finish_ddcb:
		copy_ddcb_results(req, req->num);
		ddcb_requ_set_state(req, GENWQE_REQU_FINISHED);
		queue->ddcbs_in_flight--;
		queue->ddcb_req[req->num] = NULL; /* delete from array */
		ddcb_mark_cleared(pddcb);

		/* Move active DDCB further; Nothing to do here anymore. */

		/*
		 * We need to ensure that there is at least one free
		 * DDCB in the queue. To do that, we must update
		 * ddcb_act only if the COMPLETED bit is set for the
		 * DDCB we are working on else we treat that DDCB even
		 * if we PURGED it as occupied (hardware is supposed
		 * to set the COMPLETED bit yet!).
		 */
		icrc_hsi_shi = pddcb->icrc_hsi_shi_32;
		if ((icrc_hsi_shi & DDCB_COMPLETED_BE32) &&
		    (queue->ddcb_act == req->num)) {
			queue->ddcb_act = ((queue->ddcb_act + 1) %
					   queue->ddcb_max);
		}
go_home:
		spin_unlock_irqrestore(&queue->ddcb_lock, flags);
		return 0;
	}

	/*
	 * If the card is dead and the queue is forced to stop, we
	 * might see this in the queue status register.
	 */
	queue_status = __genwqe_readq(cd, queue->IO_QUEUE_STATUS);

	dev_dbg(&pci_dev->dev, "UN/FINISHED DDCB#%d\n", req->num);
	genwqe_hexdump(pci_dev, pddcb, sizeof(*pddcb));

	dev_err(&pci_dev->dev,
		"[%s] err: DDCB#%d not purged and not completed after %d seconds QSTAT=%016llx!!\n",
		__func__, req->num, GENWQE_DDCB_SOFTWARE_TIMEOUT,
		queue_status);

	print_ddcb_info(cd, req->queue);

	return -EFAULT;
}

int genwqe_init_debug_data(struct genwqe_dev *cd, struct genwqe_debug_data *d)
{
	int len;
	struct pci_dev *pci_dev = cd->pci_dev;

	if (d == NULL) {
		dev_err(&pci_dev->dev,
			"[%s] err: invalid memory for debug data!\n",
			__func__);
		return -EFAULT;
	}

	len  = sizeof(d->driver_version);
	snprintf(d->driver_version, len, "%s", DRV_VERSION);
	d->slu_unitcfg = cd->slu_unitcfg;
	d->app_unitcfg = cd->app_unitcfg;
	return 0;
}

/**
 * __genwqe_enqueue_ddcb() - Enqueue a DDCB
 * @cd:         pointer to genwqe device descriptor
 * @req:        pointer to DDCB execution request
 * @f_flags:    file mode: blocking, non-blocking
 *
 * Return: 0 if enqueuing succeeded
 *         -EIO if card is unusable/PCIe problems
 *         -EBUSY if enqueuing failed
 */
int __genwqe_enqueue_ddcb(struct genwqe_dev *cd, struct ddcb_requ *req,
			  unsigned int f_flags)
{
	struct ddcb *pddcb;
	unsigned long flags;
	struct ddcb_queue *queue;
	struct pci_dev *pci_dev = cd->pci_dev;
	u16 icrc;

 retry:
	if (cd->card_state != GENWQE_CARD_USED) {
		printk_ratelimited(KERN_ERR
			"%s %s: [%s] Card is unusable/PCIe problem Req#%d\n",
			GENWQE_DEVNAME, dev_name(&pci_dev->dev),
			__func__, req->num);
		return -EIO;
	}

	queue = req->queue = &cd->queue;

	/* FIXME circumvention to improve performance when no irq is
	 * there.
	 */
	if (GENWQE_POLLING_ENABLED)
		genwqe_check_ddcb_queue(cd, queue);

	/*
	 * It must be ensured to process all DDCBs in successive
	 * order. Use a lock here in order to prevent nested DDCB
	 * enqueuing.
	 */
	spin_lock_irqsave(&queue->ddcb_lock, flags);

	pddcb = get_next_ddcb(cd, queue, &req->num);	/* get ptr and num */
	if (pddcb == NULL) {
		int rc;

		spin_unlock_irqrestore(&queue->ddcb_lock, flags);

		if (f_flags & O_NONBLOCK) {
			queue->return_on_busy++;
			return -EBUSY;
		}

		queue->wait_on_busy++;
		rc = wait_event_interruptible(queue->busy_waitq,
					      queue_free_ddcbs(queue) != 0);
		dev_dbg(&pci_dev->dev, "[%s] waiting for free DDCB: rc=%d\n",
			__func__, rc);
		if (rc == -ERESTARTSYS)
			return rc;  /* interrupted by a signal */

		goto retry;
	}

	if (queue->ddcb_req[req->num] != NULL) {
		spin_unlock_irqrestore(&queue->ddcb_lock, flags);

		dev_err(&pci_dev->dev,
			"[%s] picked DDCB %d with req=%p still in use!!\n",
			__func__, req->num, req);
		return -EFAULT;
	}
	ddcb_requ_set_state(req, GENWQE_REQU_ENQUEUED);
	queue->ddcb_req[req->num] = req;

	pddcb->cmdopts_16 = cpu_to_be16(req->cmd.cmdopts);
	pddcb->cmd = req->cmd.cmd;
	pddcb->acfunc = req->cmd.acfunc;	/* functional unit */

	/*
	 * We know that we can get retc 0x104 with CRC error, do not
	 * stop the queue in those cases for this command. XDIR = 1
	 * does not work for old SLU versions.
	 *
	 * Last bitstream with the old XDIR behavior had SLU_ID
	 * 0x34199.
	 */
	if ((cd->slu_unitcfg & 0xFFFF0ull) > 0x34199ull)
		pddcb->xdir = 0x1;
	else
		pddcb->xdir = 0x0;


	pddcb->psp = (((req->cmd.asiv_length / 8) << 4) |
		      ((req->cmd.asv_length  / 8)));
	pddcb->disp_ts_64 = cpu_to_be64(req->cmd.disp_ts);

	/*
	 * If copying the whole DDCB_ASIV_LENGTH is impacting
	 * performance we need to change it to
	 * req->cmd.asiv_length. But simulation benefits from some
	 * non-architectured bits behind the architectured content.
	 *
	 * How much data is copied depends on the availability of the
	 * ATS field, which was introduced late. If the ATS field is
	 * supported ASIV is 8 bytes shorter than it used to be. Since
	 * the ATS field is copied too, the code should do exactly
	 * what it did before, but I wanted to make copying of the ATS
	 * field very explicit.
	 */
	if (genwqe_get_slu_id(cd) <= 0x2) {
		memcpy(&pddcb->__asiv[0],	/* destination */
		       &req->cmd.__asiv[0],	/* source */
		       DDCB_ASIV_LENGTH);	/* req->cmd.asiv_length */
	} else {
		pddcb->n.ats_64 = cpu_to_be64(req->cmd.ats);
		memcpy(&pddcb->n.asiv[0],	/* destination */
			&req->cmd.asiv[0],	/* source */
			DDCB_ASIV_LENGTH_ATS);	/* req->cmd.asiv_length */
	}

	pddcb->icrc_hsi_shi_32 = cpu_to_be32(0x00000000); /* for crc */

	/*
	 * Calculate CRC_16 for corresponding range PSP(7:4). Include
	 * empty 4 bytes prior to the data.
	 */
	icrc = genwqe_crc16((const u8 *)pddcb,
			   ICRC_LENGTH(req->cmd.asiv_length), 0xffff);
	pddcb->icrc_hsi_shi_32 = cpu_to_be32((u32)icrc << 16);

	/* enable DDCB completion irq */
	if (!GENWQE_POLLING_ENABLED)
		pddcb->icrc_hsi_shi_32 |= DDCB_INTR_BE32;

	dev_dbg(&pci_dev->dev, "INPUT DDCB#%d\n", req->num);
	genwqe_hexdump(pci_dev, pddcb, sizeof(*pddcb));

	if (ddcb_requ_collect_debug_data(req)) {
		/* use the kernel copy of debug data. copying back to
		   user buffer happens later */

		genwqe_init_debug_data(cd, &req->debug_data);
		memcpy(&req->debug_data.ddcb_before, pddcb,
		       sizeof(req->debug_data.ddcb_before));
	}

	enqueue_ddcb(cd, queue, pddcb, req->num);
	queue->ddcbs_in_flight++;

	if (queue->ddcbs_in_flight > queue->ddcbs_max_in_flight)
		queue->ddcbs_max_in_flight = queue->ddcbs_in_flight;

	ddcb_requ_set_state(req, GENWQE_REQU_TAPPED);
	spin_unlock_irqrestore(&queue->ddcb_lock, flags);
	wake_up_interruptible(&cd->queue_waitq);

	return 0;
}

/**
 * __genwqe_execute_raw_ddcb() - Setup and execute DDCB
 * @cd:         pointer to genwqe device descriptor
 * @cmd:        user provided DDCB command
 * @f_flags:    file mode: blocking, non-blocking
 */
int __genwqe_execute_raw_ddcb(struct genwqe_dev *cd,
			      struct genwqe_ddcb_cmd *cmd,
			      unsigned int f_flags)
{
	int rc = 0;
	struct pci_dev *pci_dev = cd->pci_dev;
	struct ddcb_requ *req = container_of(cmd, struct ddcb_requ, cmd);

	if (cmd->asiv_length > DDCB_ASIV_LENGTH) {
		dev_err(&pci_dev->dev, "[%s] err: wrong asiv_length of %d\n",
			__func__, cmd->asiv_length);
		return -EINVAL;
	}
	if (cmd->asv_length > DDCB_ASV_LENGTH) {
		dev_err(&pci_dev->dev, "[%s] err: wrong asv_length of %d\n",
			__func__, cmd->asiv_length);
		return -EINVAL;
	}
	rc = __genwqe_enqueue_ddcb(cd, req, f_flags);
	if (rc != 0)
		return rc;

	rc = __genwqe_wait_ddcb(cd, req);
	if (rc < 0)		/* error or signal interrupt */
		goto err_exit;

	if (ddcb_requ_collect_debug_data(req)) {
		if (copy_to_user((struct genwqe_debug_data __user *)
				 (unsigned long)cmd->ddata_addr,
				 &req->debug_data,
				 sizeof(struct genwqe_debug_data)))
			return -EFAULT;
	}

	/*
	 * Higher values than 0x102 indicate completion with faults,
	 * lower values than 0x102 indicate processing faults. Note
	 * that DDCB might have been purged. E.g. Cntl+C.
	 */
	if (cmd->retc != DDCB_RETC_COMPLETE) {
		/* This might happen e.g. flash read, and needs to be
		   handled by the upper layer code. */
		rc = -EBADMSG;	/* not processed/error retc */
	}

	return rc;

 err_exit:
	__genwqe_purge_ddcb(cd, req);

	if (ddcb_requ_collect_debug_data(req)) {
		if (copy_to_user((struct genwqe_debug_data __user *)
				 (unsigned long)cmd->ddata_addr,
				 &req->debug_data,
				 sizeof(struct genwqe_debug_data)))
			return -EFAULT;
	}
	return rc;
}

/**
 * genwqe_next_ddcb_ready() - Figure out if the next DDCB is already finished
 * @cd:         pointer to genwqe device descriptor
 *
 * We use this as condition for our wait-queue code.
 */
static int genwqe_next_ddcb_ready(struct genwqe_dev *cd)
{
	unsigned long flags;
	struct ddcb *pddcb;
	struct ddcb_queue *queue = &cd->queue;

	spin_lock_irqsave(&queue->ddcb_lock, flags);

	if (queue_empty(queue)) { /* emtpy queue */
		spin_unlock_irqrestore(&queue->ddcb_lock, flags);
		return 0;
	}

	pddcb = &queue->ddcb_vaddr[queue->ddcb_act];
	if (pddcb->icrc_hsi_shi_32 & DDCB_COMPLETED_BE32) { /* ddcb ready */
		spin_unlock_irqrestore(&queue->ddcb_lock, flags);
		return 1;
	}

	spin_unlock_irqrestore(&queue->ddcb_lock, flags);
	return 0;
}

/**
 * genwqe_ddcbs_in_flight() - Check how many DDCBs are in flight
 * @cd:         pointer to genwqe device descriptor
 *
 * Keep track on the number of DDCBs which ware currently in the
 * queue. This is needed for statistics as well as conditon if we want
 * to wait or better do polling in case of no interrupts available.
 */
int genwqe_ddcbs_in_flight(struct genwqe_dev *cd)
{
	unsigned long flags;
	int ddcbs_in_flight = 0;
	struct ddcb_queue *queue = &cd->queue;

	spin_lock_irqsave(&queue->ddcb_lock, flags);
	ddcbs_in_flight += queue->ddcbs_in_flight;
	spin_unlock_irqrestore(&queue->ddcb_lock, flags);

	return ddcbs_in_flight;
}

static int setup_ddcb_queue(struct genwqe_dev *cd, struct ddcb_queue *queue)
{
	int rc, i;
	struct ddcb *pddcb;
	u64 val64;
	unsigned int queue_size;
	struct pci_dev *pci_dev = cd->pci_dev;

	if (GENWQE_DDCB_MAX < 2)
		return -EINVAL;

	queue_size = roundup(GENWQE_DDCB_MAX * sizeof(struct ddcb), PAGE_SIZE);

	queue->ddcbs_in_flight = 0;  /* statistics */
	queue->ddcbs_max_in_flight = 0;
	queue->ddcbs_completed = 0;
	queue->return_on_busy = 0;
	queue->wait_on_busy = 0;

	queue->ddcb_seq	  = 0x100; /* start sequence number */
	queue->ddcb_max	  = GENWQE_DDCB_MAX;
	queue->ddcb_vaddr = __genwqe_alloc_consistent(cd, queue_size,
						&queue->ddcb_daddr);
	if (queue->ddcb_vaddr == NULL) {
		dev_err(&pci_dev->dev,
			"[%s] **err: could not allocate DDCB **\n", __func__);
		return -ENOMEM;
	}
<<<<<<< HEAD
	queue->ddcb_req = kzalloc(sizeof(struct ddcb_requ *) *
				  queue->ddcb_max, GFP_KERNEL);
=======
	queue->ddcb_req = kcalloc(queue->ddcb_max, sizeof(struct ddcb_requ *),
				  GFP_KERNEL);
>>>>>>> 24b8d41d
	if (!queue->ddcb_req) {
		rc = -ENOMEM;
		goto free_ddcbs;
	}

	queue->ddcb_waitqs = kcalloc(queue->ddcb_max,
				     sizeof(wait_queue_head_t),
				     GFP_KERNEL);
	if (!queue->ddcb_waitqs) {
		rc = -ENOMEM;
		goto free_requs;
	}

	for (i = 0; i < queue->ddcb_max; i++) {
		pddcb = &queue->ddcb_vaddr[i];		     /* DDCBs */
		pddcb->icrc_hsi_shi_32 = DDCB_COMPLETED_BE32;
		pddcb->retc_16 = cpu_to_be16(0xfff);

		queue->ddcb_req[i] = NULL;		     /* requests */
		init_waitqueue_head(&queue->ddcb_waitqs[i]); /* waitqueues */
	}

	queue->ddcb_act  = 0;
	queue->ddcb_next = 0;	/* queue is empty */

	spin_lock_init(&queue->ddcb_lock);
	init_waitqueue_head(&queue->busy_waitq);

	val64 = ((u64)(queue->ddcb_max - 1) <<  8); /* lastptr */
	__genwqe_writeq(cd, queue->IO_QUEUE_CONFIG,  0x07);  /* iCRC/vCRC */
	__genwqe_writeq(cd, queue->IO_QUEUE_SEGMENT, queue->ddcb_daddr);
	__genwqe_writeq(cd, queue->IO_QUEUE_INITSQN, queue->ddcb_seq);
	__genwqe_writeq(cd, queue->IO_QUEUE_WRAP,    val64);
	return 0;

 free_requs:
	kfree(queue->ddcb_req);
	queue->ddcb_req = NULL;
 free_ddcbs:
	__genwqe_free_consistent(cd, queue_size, queue->ddcb_vaddr,
				queue->ddcb_daddr);
	queue->ddcb_vaddr = NULL;
	queue->ddcb_daddr = 0ull;
	return rc;

}

static int ddcb_queue_initialized(struct ddcb_queue *queue)
{
	return queue->ddcb_vaddr != NULL;
}

static void free_ddcb_queue(struct genwqe_dev *cd, struct ddcb_queue *queue)
{
	unsigned int queue_size;

	queue_size = roundup(queue->ddcb_max * sizeof(struct ddcb), PAGE_SIZE);

	kfree(queue->ddcb_req);
	queue->ddcb_req = NULL;

	if (queue->ddcb_vaddr) {
		__genwqe_free_consistent(cd, queue_size, queue->ddcb_vaddr,
					queue->ddcb_daddr);
		queue->ddcb_vaddr = NULL;
		queue->ddcb_daddr = 0ull;
	}
}

static irqreturn_t genwqe_pf_isr(int irq, void *dev_id)
{
	u64 gfir;
	struct genwqe_dev *cd = (struct genwqe_dev *)dev_id;
	struct pci_dev *pci_dev = cd->pci_dev;

	/*
	 * In case of fatal FIR error the queue is stopped, such that
	 * we can safely check it without risking anything.
	 */
	cd->irqs_processed++;
	wake_up_interruptible(&cd->queue_waitq);

	/*
	 * Checking for errors before kicking the queue might be
	 * safer, but slower for the good-case ... See above.
	 */
	gfir = __genwqe_readq(cd, IO_SLC_CFGREG_GFIR);
	if (((gfir & GFIR_ERR_TRIGGER) != 0x0) &&
	    !pci_channel_offline(pci_dev)) {

		if (cd->use_platform_recovery) {
			/*
			 * Since we use raw accessors, EEH errors won't be
			 * detected by the platform until we do a non-raw
			 * MMIO or config space read
			 */
			readq(cd->mmio + IO_SLC_CFGREG_GFIR);

			/* Don't do anything if the PCI channel is frozen */
			if (pci_channel_offline(pci_dev))
				goto exit;
		}

		wake_up_interruptible(&cd->health_waitq);

		/*
		 * By default GFIRs causes recovery actions. This
		 * count is just for debug when recovery is masked.
		 */
		dev_err_ratelimited(&pci_dev->dev,
				    "[%s] GFIR=%016llx\n",
				    __func__, gfir);
	}

 exit:
	return IRQ_HANDLED;
}

static irqreturn_t genwqe_vf_isr(int irq, void *dev_id)
{
	struct genwqe_dev *cd = (struct genwqe_dev *)dev_id;

	cd->irqs_processed++;
	wake_up_interruptible(&cd->queue_waitq);

	return IRQ_HANDLED;
}

/**
 * genwqe_card_thread() - Work thread for the DDCB queue
 * @data:         pointer to genwqe device descriptor
 *
 * The idea is to check if there are DDCBs in processing. If there are
 * some finished DDCBs, we process them and wakeup the
 * requestors. Otherwise we give other processes time using
 * cond_resched().
 */
static int genwqe_card_thread(void *data)
{
	int should_stop = 0;
	struct genwqe_dev *cd = (struct genwqe_dev *)data;

	while (!kthread_should_stop()) {

		genwqe_check_ddcb_queue(cd, &cd->queue);

		if (GENWQE_POLLING_ENABLED) {
			wait_event_interruptible_timeout(
				cd->queue_waitq,
				genwqe_ddcbs_in_flight(cd) ||
				(should_stop = kthread_should_stop()), 1);
		} else {
			wait_event_interruptible_timeout(
				cd->queue_waitq,
				genwqe_next_ddcb_ready(cd) ||
				(should_stop = kthread_should_stop()), HZ);
		}
		if (should_stop)
			break;

		/*
		 * Avoid soft lockups on heavy loads; we do not want
		 * to disable our interrupts.
		 */
		cond_resched();
	}
	return 0;
}

/**
 * genwqe_setup_service_layer() - Setup DDCB queue
 * @cd:         pointer to genwqe device descriptor
 *
 * Allocate DDCBs. Configure Service Layer Controller (SLC).
 *
 * Return: 0 success
 */
int genwqe_setup_service_layer(struct genwqe_dev *cd)
{
	int rc;
	struct ddcb_queue *queue;
	struct pci_dev *pci_dev = cd->pci_dev;

	if (genwqe_is_privileged(cd)) {
		rc = genwqe_card_reset(cd);
		if (rc < 0) {
			dev_err(&pci_dev->dev,
				"[%s] err: reset failed.\n", __func__);
			return rc;
		}
		genwqe_read_softreset(cd);
	}

	queue = &cd->queue;
	queue->IO_QUEUE_CONFIG  = IO_SLC_QUEUE_CONFIG;
	queue->IO_QUEUE_STATUS  = IO_SLC_QUEUE_STATUS;
	queue->IO_QUEUE_SEGMENT = IO_SLC_QUEUE_SEGMENT;
	queue->IO_QUEUE_INITSQN = IO_SLC_QUEUE_INITSQN;
	queue->IO_QUEUE_OFFSET  = IO_SLC_QUEUE_OFFSET;
	queue->IO_QUEUE_WRAP    = IO_SLC_QUEUE_WRAP;
	queue->IO_QUEUE_WTIME   = IO_SLC_QUEUE_WTIME;
	queue->IO_QUEUE_ERRCNTS = IO_SLC_QUEUE_ERRCNTS;
	queue->IO_QUEUE_LRW     = IO_SLC_QUEUE_LRW;

	rc = setup_ddcb_queue(cd, queue);
	if (rc != 0) {
		rc = -ENODEV;
		goto err_out;
	}

	init_waitqueue_head(&cd->queue_waitq);
	cd->card_thread = kthread_run(genwqe_card_thread, cd,
				      GENWQE_DEVNAME "%d_thread",
				      cd->card_idx);
	if (IS_ERR(cd->card_thread)) {
		rc = PTR_ERR(cd->card_thread);
		cd->card_thread = NULL;
		goto stop_free_queue;
	}

	rc = genwqe_set_interrupt_capability(cd, GENWQE_MSI_IRQS);
	if (rc)
		goto stop_kthread;

	/*
	 * We must have all wait-queues initialized when we enable the
	 * interrupts. Otherwise we might crash if we get an early
	 * irq.
	 */
	init_waitqueue_head(&cd->health_waitq);

	if (genwqe_is_privileged(cd)) {
		rc = request_irq(pci_dev->irq, genwqe_pf_isr, IRQF_SHARED,
				 GENWQE_DEVNAME, cd);
	} else {
		rc = request_irq(pci_dev->irq, genwqe_vf_isr, IRQF_SHARED,
				 GENWQE_DEVNAME, cd);
	}
	if (rc < 0) {
		dev_err(&pci_dev->dev, "irq %d not free.\n", pci_dev->irq);
		goto stop_irq_cap;
	}

	cd->card_state = GENWQE_CARD_USED;
	return 0;

 stop_irq_cap:
	genwqe_reset_interrupt_capability(cd);
 stop_kthread:
	kthread_stop(cd->card_thread);
	cd->card_thread = NULL;
 stop_free_queue:
	free_ddcb_queue(cd, queue);
 err_out:
	return rc;
}

/**
 * queue_wake_up_all() - Handles fatal error case
 * @cd:         pointer to genwqe device descriptor
 *
 * The PCI device got unusable and we have to stop all pending
 * requests as fast as we can. The code after this must purge the
 * DDCBs in question and ensure that all mappings are freed.
 */
static int queue_wake_up_all(struct genwqe_dev *cd)
{
	unsigned int i;
	unsigned long flags;
	struct ddcb_queue *queue = &cd->queue;

	spin_lock_irqsave(&queue->ddcb_lock, flags);

	for (i = 0; i < queue->ddcb_max; i++)
		wake_up_interruptible(&queue->ddcb_waitqs[queue->ddcb_act]);

	wake_up_interruptible(&queue->busy_waitq);
	spin_unlock_irqrestore(&queue->ddcb_lock, flags);

	return 0;
}

/**
 * genwqe_finish_queue() - Remove any genwqe devices and user-interfaces
 * @cd:         pointer to genwqe device descriptor
 *
 * Relies on the pre-condition that there are no users of the card
 * device anymore e.g. with open file-descriptors.
 *
 * This function must be robust enough to be called twice.
 */
int genwqe_finish_queue(struct genwqe_dev *cd)
{
	int i, rc = 0, in_flight;
	int waitmax = GENWQE_DDCB_SOFTWARE_TIMEOUT;
	struct pci_dev *pci_dev = cd->pci_dev;
	struct ddcb_queue *queue = &cd->queue;

	if (!ddcb_queue_initialized(queue))
		return 0;

	/* Do not wipe out the error state. */
	if (cd->card_state == GENWQE_CARD_USED)
		cd->card_state = GENWQE_CARD_UNUSED;

	/* Wake up all requests in the DDCB queue such that they
	   should be removed nicely. */
	queue_wake_up_all(cd);

	/* We must wait to get rid of the DDCBs in flight */
	for (i = 0; i < waitmax; i++) {
		in_flight = genwqe_ddcbs_in_flight(cd);

		if (in_flight == 0)
			break;

		dev_dbg(&pci_dev->dev,
			"  DEBUG [%d/%d] waiting for queue to get empty: %d requests!\n",
			i, waitmax, in_flight);

		/*
		 * Severe severe error situation: The card itself has
		 * 16 DDCB queues, each queue has e.g. 32 entries,
		 * each DDBC has a hardware timeout of currently 250
		 * msec but the PFs have a hardware timeout of 8 sec
		 * ... so I take something large.
		 */
		msleep(1000);
	}
	if (i == waitmax) {
		dev_err(&pci_dev->dev, "  [%s] err: queue is not empty!!\n",
			__func__);
		rc = -EIO;
	}
	return rc;
}

/**
 * genwqe_release_service_layer() - Shutdown DDCB queue
 * @cd:       genwqe device descriptor
 *
 * This function must be robust enough to be called twice.
 */
int genwqe_release_service_layer(struct genwqe_dev *cd)
{
	struct pci_dev *pci_dev = cd->pci_dev;

	if (!ddcb_queue_initialized(&cd->queue))
		return 1;

	free_irq(pci_dev->irq, cd);
	genwqe_reset_interrupt_capability(cd);

	if (cd->card_thread != NULL) {
		kthread_stop(cd->card_thread);
		cd->card_thread = NULL;
	}

	free_ddcb_queue(cd, &cd->queue);
	return 0;
}<|MERGE_RESOLUTION|>--- conflicted
+++ resolved
@@ -1046,13 +1046,8 @@
 			"[%s] **err: could not allocate DDCB **\n", __func__);
 		return -ENOMEM;
 	}
-<<<<<<< HEAD
-	queue->ddcb_req = kzalloc(sizeof(struct ddcb_requ *) *
-				  queue->ddcb_max, GFP_KERNEL);
-=======
 	queue->ddcb_req = kcalloc(queue->ddcb_max, sizeof(struct ddcb_requ *),
 				  GFP_KERNEL);
->>>>>>> 24b8d41d
 	if (!queue->ddcb_req) {
 		rc = -ENOMEM;
 		goto free_ddcbs;
