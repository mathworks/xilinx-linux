// SPDX-License-Identifier: GPL-2.0-only
/**
 * IBM Accelerator Family 'GenWQE'
 *
 * (C) Copyright IBM Corp. 2013
 *
 * Author: Frank Haverkamp <haver@linux.vnet.ibm.com>
 * Author: Joerg-Stephan Vogt <jsvogt@de.ibm.com>
 * Author: Michael Jung <mijung@gmx.net>
 * Author: Michael Ruettger <michael@ibmra.de>
 */

/*
 * Module initialization and PCIe setup. Card health monitoring and
 * recovery functionality. Character device creation and deletion are
 * controlled from here.
 */

#include <linux/types.h>
#include <linux/pci.h>
#include <linux/err.h>
#include <linux/aer.h>
#include <linux/string.h>
#include <linux/sched.h>
#include <linux/wait.h>
#include <linux/delay.h>
#include <linux/dma-mapping.h>
#include <linux/module.h>
#include <linux/notifier.h>
#include <linux/device.h>
#include <linux/log2.h>

#include "card_base.h"
#include "card_ddcb.h"

MODULE_AUTHOR("Frank Haverkamp <haver@linux.vnet.ibm.com>");
MODULE_AUTHOR("Michael Ruettger <michael@ibmra.de>");
MODULE_AUTHOR("Joerg-Stephan Vogt <jsvogt@de.ibm.com>");
MODULE_AUTHOR("Michael Jung <mijung@gmx.net>");

MODULE_DESCRIPTION("GenWQE Card");
MODULE_VERSION(DRV_VERSION);
MODULE_LICENSE("GPL");

static char genwqe_driver_name[] = GENWQE_DEVNAME;
static struct class *class_genwqe;
static struct dentry *debugfs_genwqe;
static struct genwqe_dev *genwqe_devices[GENWQE_CARD_NO_MAX];

/* PCI structure for identifying device by PCI vendor and device ID */
static const struct pci_device_id genwqe_device_table[] = {
	{ .vendor      = PCI_VENDOR_ID_IBM,
	  .device      = PCI_DEVICE_GENWQE,
	  .subvendor   = PCI_SUBVENDOR_ID_IBM,
	  .subdevice   = PCI_SUBSYSTEM_ID_GENWQE5,
	  .class       = (PCI_CLASSCODE_GENWQE5 << 8),
	  .class_mask  = ~0,
	  .driver_data = 0 },

	/* Initial SR-IOV bring-up image */
	{ .vendor      = PCI_VENDOR_ID_IBM,
	  .device      = PCI_DEVICE_GENWQE,
	  .subvendor   = PCI_SUBVENDOR_ID_IBM_SRIOV,
	  .subdevice   = PCI_SUBSYSTEM_ID_GENWQE5_SRIOV,
	  .class       = (PCI_CLASSCODE_GENWQE5_SRIOV << 8),
	  .class_mask  = ~0,
	  .driver_data = 0 },

	{ .vendor      = PCI_VENDOR_ID_IBM,  /* VF Vendor ID */
	  .device      = 0x0000,  /* VF Device ID */
	  .subvendor   = PCI_SUBVENDOR_ID_IBM_SRIOV,
	  .subdevice   = PCI_SUBSYSTEM_ID_GENWQE5_SRIOV,
	  .class       = (PCI_CLASSCODE_GENWQE5_SRIOV << 8),
	  .class_mask  = ~0,
	  .driver_data = 0 },

	/* Fixed up image */
	{ .vendor      = PCI_VENDOR_ID_IBM,
	  .device      = PCI_DEVICE_GENWQE,
	  .subvendor   = PCI_SUBVENDOR_ID_IBM_SRIOV,
	  .subdevice   = PCI_SUBSYSTEM_ID_GENWQE5,
	  .class       = (PCI_CLASSCODE_GENWQE5_SRIOV << 8),
	  .class_mask  = ~0,
	  .driver_data = 0 },

	{ .vendor      = PCI_VENDOR_ID_IBM,  /* VF Vendor ID */
	  .device      = 0x0000,  /* VF Device ID */
	  .subvendor   = PCI_SUBVENDOR_ID_IBM_SRIOV,
	  .subdevice   = PCI_SUBSYSTEM_ID_GENWQE5,
	  .class       = (PCI_CLASSCODE_GENWQE5_SRIOV << 8),
	  .class_mask  = ~0,
	  .driver_data = 0 },

	/* Even one more ... */
	{ .vendor      = PCI_VENDOR_ID_IBM,
	  .device      = PCI_DEVICE_GENWQE,
	  .subvendor   = PCI_SUBVENDOR_ID_IBM,
	  .subdevice   = PCI_SUBSYSTEM_ID_GENWQE5_NEW,
	  .class       = (PCI_CLASSCODE_GENWQE5 << 8),
	  .class_mask  = ~0,
	  .driver_data = 0 },

	{ 0, }			/* 0 terminated list. */
};

MODULE_DEVICE_TABLE(pci, genwqe_device_table);

/**
 * genwqe_dev_alloc() - Create and prepare a new card descriptor
 *
 * Return: Pointer to card descriptor, or ERR_PTR(err) on error
 */
static struct genwqe_dev *genwqe_dev_alloc(void)
{
	unsigned int i = 0, j;
	struct genwqe_dev *cd;

	for (i = 0; i < GENWQE_CARD_NO_MAX; i++) {
		if (genwqe_devices[i] == NULL)
			break;
	}
	if (i >= GENWQE_CARD_NO_MAX)
		return ERR_PTR(-ENODEV);

	cd = kzalloc(sizeof(struct genwqe_dev), GFP_KERNEL);
	if (!cd)
		return ERR_PTR(-ENOMEM);

	cd->card_idx = i;
	cd->class_genwqe = class_genwqe;
	cd->debugfs_genwqe = debugfs_genwqe;

	/*
	 * This comes from kernel config option and can be overritten via
	 * debugfs.
	 */
	cd->use_platform_recovery = CONFIG_GENWQE_PLATFORM_ERROR_RECOVERY;

	init_waitqueue_head(&cd->queue_waitq);

	spin_lock_init(&cd->file_lock);
	INIT_LIST_HEAD(&cd->file_list);

	cd->card_state = GENWQE_CARD_UNUSED;
	spin_lock_init(&cd->print_lock);

	cd->ddcb_software_timeout = GENWQE_DDCB_SOFTWARE_TIMEOUT;
	cd->kill_timeout = GENWQE_KILL_TIMEOUT;

	for (j = 0; j < GENWQE_MAX_VFS; j++)
		cd->vf_jobtimeout_msec[j] = GENWQE_VF_JOBTIMEOUT_MSEC;

	genwqe_devices[i] = cd;
	return cd;
}

static void genwqe_dev_free(struct genwqe_dev *cd)
{
	if (!cd)
		return;

	genwqe_devices[cd->card_idx] = NULL;
	kfree(cd);
}

/**
 * genwqe_bus_reset() - Card recovery
 * @cd: GenWQE device information
 *
 * pci_reset_function() will recover the device and ensure that the
 * registers are accessible again when it completes with success. If
 * not, the card will stay dead and registers will be unaccessible
 * still.
 */
static int genwqe_bus_reset(struct genwqe_dev *cd)
{
	int rc = 0;
	struct pci_dev *pci_dev = cd->pci_dev;
	void __iomem *mmio;

	if (cd->err_inject & GENWQE_INJECT_BUS_RESET_FAILURE)
		return -EIO;

	mmio = cd->mmio;
	cd->mmio = NULL;
	pci_iounmap(pci_dev, mmio);

	pci_release_mem_regions(pci_dev);

	/*
	 * Firmware/BIOS might change memory mapping during bus reset.
	 * Settings like enable bus-mastering, ... are backuped and
	 * restored by the pci_reset_function().
	 */
	dev_dbg(&pci_dev->dev, "[%s] pci_reset function ...\n", __func__);
	rc = pci_reset_function(pci_dev);
	if (rc) {
		dev_err(&pci_dev->dev,
			"[%s] err: failed reset func (rc %d)\n", __func__, rc);
		return rc;
	}
	dev_dbg(&pci_dev->dev, "[%s] done with rc=%d\n", __func__, rc);

	/*
	 * Here is the right spot to clear the register read
	 * failure. pci_bus_reset() does this job in real systems.
	 */
	cd->err_inject &= ~(GENWQE_INJECT_HARDWARE_FAILURE |
			    GENWQE_INJECT_GFIR_FATAL |
			    GENWQE_INJECT_GFIR_INFO);

	rc = pci_request_mem_regions(pci_dev, genwqe_driver_name);
	if (rc) {
		dev_err(&pci_dev->dev,
			"[%s] err: request bars failed (%d)\n", __func__, rc);
		return -EIO;
	}

	cd->mmio = pci_iomap(pci_dev, 0, 0);
	if (cd->mmio == NULL) {
		dev_err(&pci_dev->dev,
			"[%s] err: mapping BAR0 failed\n", __func__);
		return -ENOMEM;
	}
	return 0;
}

/*
 * Hardware circumvention section. Certain bitstreams in our test-lab
 * had different kinds of problems. Here is where we adjust those
 * bitstreams to function will with this version of our device driver.
 *
 * Thise circumventions are applied to the physical function only.
 * The magical numbers below are identifying development/manufacturing
 * versions of the bitstream used on the card.
 *
 * Turn off error reporting for old/manufacturing images.
 */

bool genwqe_need_err_masking(struct genwqe_dev *cd)
{
	return (cd->slu_unitcfg & 0xFFFF0ull) < 0x32170ull;
}

static void genwqe_tweak_hardware(struct genwqe_dev *cd)
{
	struct pci_dev *pci_dev = cd->pci_dev;

	/* Mask FIRs for development images */
	if (((cd->slu_unitcfg & 0xFFFF0ull) >= 0x32000ull) &&
	    ((cd->slu_unitcfg & 0xFFFF0ull) <= 0x33250ull)) {
		dev_warn(&pci_dev->dev,
			 "FIRs masked due to bitstream %016llx.%016llx\n",
			 cd->slu_unitcfg, cd->app_unitcfg);

		__genwqe_writeq(cd, IO_APP_SEC_LEM_DEBUG_OVR,
				0xFFFFFFFFFFFFFFFFull);

		__genwqe_writeq(cd, IO_APP_ERR_ACT_MASK,
				0x0000000000000000ull);
	}
}

/**
 * genwqe_recovery_on_fatal_gfir_required() - Version depended actions
 * @cd: GenWQE device information
 *
 * Bitstreams older than 2013-02-17 have a bug where fatal GFIRs must
 * be ignored. This is e.g. true for the bitstream we gave to the card
 * manufacturer, but also for some old bitstreams we released to our
 * test-lab.
 */
int genwqe_recovery_on_fatal_gfir_required(struct genwqe_dev *cd)
{
	return (cd->slu_unitcfg & 0xFFFF0ull) >= 0x32170ull;
}

int genwqe_flash_readback_fails(struct genwqe_dev *cd)
{
	return (cd->slu_unitcfg & 0xFFFF0ull) < 0x32170ull;
}

/**
 * genwqe_T_psec() - Calculate PF/VF timeout register content
 * @cd: GenWQE device information
 *
 * Note: From a design perspective it turned out to be a bad idea to
 * use codes here to specifiy the frequency/speed values. An old
 * driver cannot understand new codes and is therefore always a
 * problem. Better is to measure out the value or put the
 * speed/frequency directly into a register which is always a valid
 * value for old as well as for new software.
 */
/* T = 1/f */
static int genwqe_T_psec(struct genwqe_dev *cd)
{
	u16 speed;	/* 1/f -> 250,  200,  166,  175 */
	static const int T[] = { 4000, 5000, 6000, 5714 };

	speed = (u16)((cd->slu_unitcfg >> 28) & 0x0full);
	if (speed >= ARRAY_SIZE(T))
		return -1;	/* illegal value */

	return T[speed];
}

/**
 * genwqe_setup_pf_jtimer() - Setup PF hardware timeouts for DDCB execution
 * @cd: GenWQE device information
 *
 * Do this _after_ card_reset() is called. Otherwise the values will
 * vanish. The settings need to be done when the queues are inactive.
 *
 * The max. timeout value is 2^(10+x) * T (6ns for 166MHz) * 15/16.
 * The min. timeout value is 2^(10+x) * T (6ns for 166MHz) * 14/16.
 */
static bool genwqe_setup_pf_jtimer(struct genwqe_dev *cd)
{
	u32 T = genwqe_T_psec(cd);
	u64 x;

	if (GENWQE_PF_JOBTIMEOUT_MSEC == 0)
		return false;

	/* PF: large value needed, flash update 2sec per block */
	x = ilog2(GENWQE_PF_JOBTIMEOUT_MSEC *
		  16000000000uL/(T * 15)) - 10;

	genwqe_write_vreg(cd, IO_SLC_VF_APPJOB_TIMEOUT,
			  0xff00 | (x & 0xff), 0);
	return true;
}

/**
 * genwqe_setup_vf_jtimer() - Setup VF hardware timeouts for DDCB execution
 * @cd: GenWQE device information
 */
static bool genwqe_setup_vf_jtimer(struct genwqe_dev *cd)
{
	struct pci_dev *pci_dev = cd->pci_dev;
	unsigned int vf;
	u32 T = genwqe_T_psec(cd);
	u64 x;
	int totalvfs;

	totalvfs = pci_sriov_get_totalvfs(pci_dev);
	if (totalvfs <= 0)
		return false;

	for (vf = 0; vf < totalvfs; vf++) {

		if (cd->vf_jobtimeout_msec[vf] == 0)
			continue;

		x = ilog2(cd->vf_jobtimeout_msec[vf] *
			  16000000000uL/(T * 15)) - 10;

		genwqe_write_vreg(cd, IO_SLC_VF_APPJOB_TIMEOUT,
				  0xff00 | (x & 0xff), vf + 1);
	}
	return true;
}

static int genwqe_ffdc_buffs_alloc(struct genwqe_dev *cd)
{
	unsigned int type, e = 0;

	for (type = 0; type < GENWQE_DBG_UNITS; type++) {
		switch (type) {
		case GENWQE_DBG_UNIT0:
			e = genwqe_ffdc_buff_size(cd, 0);
			break;
		case GENWQE_DBG_UNIT1:
			e = genwqe_ffdc_buff_size(cd, 1);
			break;
		case GENWQE_DBG_UNIT2:
			e = genwqe_ffdc_buff_size(cd, 2);
			break;
		case GENWQE_DBG_REGS:
			e = GENWQE_FFDC_REGS;
			break;
		}

		/* currently support only the debug units mentioned here */
		cd->ffdc[type].entries = e;
		cd->ffdc[type].regs =
			kmalloc_array(e, sizeof(struct genwqe_reg),
				      GFP_KERNEL);
		/*
		 * regs == NULL is ok, the using code treats this as no regs,
		 * Printing warning is ok in this case.
		 */
	}
	return 0;
}

static void genwqe_ffdc_buffs_free(struct genwqe_dev *cd)
{
	unsigned int type;

	for (type = 0; type < GENWQE_DBG_UNITS; type++) {
		kfree(cd->ffdc[type].regs);
		cd->ffdc[type].regs = NULL;
	}
}

static int genwqe_read_ids(struct genwqe_dev *cd)
{
	int err = 0;
	int slu_id;
	struct pci_dev *pci_dev = cd->pci_dev;

	cd->slu_unitcfg = __genwqe_readq(cd, IO_SLU_UNITCFG);
	if (cd->slu_unitcfg == IO_ILLEGAL_VALUE) {
		dev_err(&pci_dev->dev,
			"err: SLUID=%016llx\n", cd->slu_unitcfg);
		err = -EIO;
		goto out_err;
	}

	slu_id = genwqe_get_slu_id(cd);
	if (slu_id < GENWQE_SLU_ARCH_REQ || slu_id == 0xff) {
		dev_err(&pci_dev->dev,
			"err: incompatible SLU Architecture %u\n", slu_id);
		err = -ENOENT;
		goto out_err;
	}

	cd->app_unitcfg = __genwqe_readq(cd, IO_APP_UNITCFG);
	if (cd->app_unitcfg == IO_ILLEGAL_VALUE) {
		dev_err(&pci_dev->dev,
			"err: APPID=%016llx\n", cd->app_unitcfg);
		err = -EIO;
		goto out_err;
	}
	genwqe_read_app_id(cd, cd->app_name, sizeof(cd->app_name));

	/*
	 * Is access to all registers possible? If we are a VF the
	 * answer is obvious. If we run fully virtualized, we need to
	 * check if we can access all registers. If we do not have
	 * full access we will cause an UR and some informational FIRs
	 * in the PF, but that should not harm.
	 */
	if (pci_dev->is_virtfn)
		cd->is_privileged = 0;
	else
		cd->is_privileged = (__genwqe_readq(cd, IO_SLU_BITSTREAM)
				     != IO_ILLEGAL_VALUE);

 out_err:
	return err;
}

static int genwqe_start(struct genwqe_dev *cd)
{
	int err;
	struct pci_dev *pci_dev = cd->pci_dev;

	err = genwqe_read_ids(cd);
	if (err)
		return err;

	if (genwqe_is_privileged(cd)) {
		/* do this after the tweaks. alloc fail is acceptable */
		genwqe_ffdc_buffs_alloc(cd);
		genwqe_stop_traps(cd);

		/* Collect registers e.g. FIRs, UNITIDs, traces ... */
		genwqe_read_ffdc_regs(cd, cd->ffdc[GENWQE_DBG_REGS].regs,
				      cd->ffdc[GENWQE_DBG_REGS].entries, 0);

		genwqe_ffdc_buff_read(cd, GENWQE_DBG_UNIT0,
				      cd->ffdc[GENWQE_DBG_UNIT0].regs,
				      cd->ffdc[GENWQE_DBG_UNIT0].entries);

		genwqe_ffdc_buff_read(cd, GENWQE_DBG_UNIT1,
				      cd->ffdc[GENWQE_DBG_UNIT1].regs,
				      cd->ffdc[GENWQE_DBG_UNIT1].entries);

		genwqe_ffdc_buff_read(cd, GENWQE_DBG_UNIT2,
				      cd->ffdc[GENWQE_DBG_UNIT2].regs,
				      cd->ffdc[GENWQE_DBG_UNIT2].entries);

		genwqe_start_traps(cd);

		if (cd->card_state == GENWQE_CARD_FATAL_ERROR) {
			dev_warn(&pci_dev->dev,
				 "[%s] chip reload/recovery!\n", __func__);

			/*
			 * Stealth Mode: Reload chip on either hot
			 * reset or PERST.
			 */
			cd->softreset = 0x7Cull;
			__genwqe_writeq(cd, IO_SLC_CFGREG_SOFTRESET,
				       cd->softreset);

			err = genwqe_bus_reset(cd);
			if (err != 0) {
				dev_err(&pci_dev->dev,
					"[%s] err: bus reset failed!\n",
					__func__);
				goto out;
			}

			/*
			 * Re-read the IDs because
			 * it could happen that the bitstream load
			 * failed!
			 */
			err = genwqe_read_ids(cd);
			if (err)
				goto out;
		}
	}

	err = genwqe_setup_service_layer(cd);  /* does a reset to the card */
	if (err != 0) {
		dev_err(&pci_dev->dev,
			"[%s] err: could not setup servicelayer!\n", __func__);
		err = -ENODEV;
		goto out;
	}

	if (genwqe_is_privileged(cd)) {	 /* code is running _after_ reset */
		genwqe_tweak_hardware(cd);

		genwqe_setup_pf_jtimer(cd);
		genwqe_setup_vf_jtimer(cd);
	}

	err = genwqe_device_create(cd);
	if (err < 0) {
		dev_err(&pci_dev->dev,
			"err: chdev init failed! (err=%d)\n", err);
		goto out_release_service_layer;
	}
	return 0;

 out_release_service_layer:
	genwqe_release_service_layer(cd);
 out:
	if (genwqe_is_privileged(cd))
		genwqe_ffdc_buffs_free(cd);
	return -EIO;
}

/**
 * genwqe_stop() - Stop card operation
 * @cd: GenWQE device information
 *
 * Recovery notes:
 *   As long as genwqe_thread runs we might access registers during
 *   error data capture. Same is with the genwqe_health_thread.
 *   When genwqe_bus_reset() fails this function might called two times:
 *   first by the genwqe_health_thread() and later by genwqe_remove() to
 *   unbind the device. We must be able to survive that.
 *
 * This function must be robust enough to be called twice.
 */
static int genwqe_stop(struct genwqe_dev *cd)
{
	genwqe_finish_queue(cd);	    /* no register access */
	genwqe_device_remove(cd);	    /* device removed, procs killed */
	genwqe_release_service_layer(cd);   /* here genwqe_thread is stopped */

	if (genwqe_is_privileged(cd)) {
		pci_disable_sriov(cd->pci_dev);	/* access pci config space */
		genwqe_ffdc_buffs_free(cd);
	}

	return 0;
}

/**
 * genwqe_recover_card() - Try to recover the card if it is possible
 * @cd: GenWQE device information
 * @fatal_err: Indicate whether to attempt soft reset
 *
 * If fatal_err is set no register access is possible anymore. It is
 * likely that genwqe_start fails in that situation. Proper error
 * handling is required in this case.
 *
 * genwqe_bus_reset() will cause the pci code to call genwqe_remove()
 * and later genwqe_probe() for all virtual functions.
 */
static int genwqe_recover_card(struct genwqe_dev *cd, int fatal_err)
{
	int rc;
	struct pci_dev *pci_dev = cd->pci_dev;

	genwqe_stop(cd);

	/*
	 * Make sure chip is not reloaded to maintain FFDC. Write SLU
	 * Reset Register, CPLDReset field to 0.
	 */
	if (!fatal_err) {
		cd->softreset = 0x70ull;
		__genwqe_writeq(cd, IO_SLC_CFGREG_SOFTRESET, cd->softreset);
	}

	rc = genwqe_bus_reset(cd);
	if (rc != 0) {
		dev_err(&pci_dev->dev,
			"[%s] err: card recovery impossible!\n", __func__);
		return rc;
	}

	rc = genwqe_start(cd);
	if (rc < 0) {
		dev_err(&pci_dev->dev,
			"[%s] err: failed to launch device!\n", __func__);
		return rc;
	}
	return 0;
}

static int genwqe_health_check_cond(struct genwqe_dev *cd, u64 *gfir)
{
	*gfir = __genwqe_readq(cd, IO_SLC_CFGREG_GFIR);
	return (*gfir & GFIR_ERR_TRIGGER) &&
		genwqe_recovery_on_fatal_gfir_required(cd);
}

/**
 * genwqe_fir_checking() - Check the fault isolation registers of the card
 * @cd: GenWQE device information
 *
 * If this code works ok, can be tried out with help of the genwqe_poke tool:
 *   sudo ./tools/genwqe_poke 0x8 0xfefefefefef
 *
 * Now the relevant FIRs/sFIRs should be printed out and the driver should
 * invoke recovery (devices are removed and readded).
 */
static u64 genwqe_fir_checking(struct genwqe_dev *cd)
{
	int j, iterations = 0;
	u64 mask, fir, fec, uid, gfir, gfir_masked, sfir, sfec;
	u32 fir_addr, fir_clr_addr, fec_addr, sfir_addr, sfec_addr;
	struct pci_dev *pci_dev = cd->pci_dev;

 healthMonitor:
	iterations++;
	if (iterations > 16) {
		dev_err(&pci_dev->dev, "* exit looping after %d times\n",
			iterations);
		goto fatal_error;
	}

	gfir = __genwqe_readq(cd, IO_SLC_CFGREG_GFIR);
	if (gfir != 0x0)
		dev_err(&pci_dev->dev, "* 0x%08x 0x%016llx\n",
				    IO_SLC_CFGREG_GFIR, gfir);
	if (gfir == IO_ILLEGAL_VALUE)
		goto fatal_error;

	/*
	 * Avoid printing when to GFIR bit is on prevents contignous
	 * printout e.g. for the following bug:
	 *   FIR set without a 2ndary FIR/FIR cannot be cleared
	 * Comment out the following if to get the prints:
	 */
	if (gfir == 0)
		return 0;

	gfir_masked = gfir & GFIR_ERR_TRIGGER;  /* fatal errors */

	for (uid = 0; uid < GENWQE_MAX_UNITS; uid++) { /* 0..2 in zEDC */

		/* read the primary FIR (pfir) */
		fir_addr = (uid << 24) + 0x08;
		fir = __genwqe_readq(cd, fir_addr);
		if (fir == 0x0)
			continue;  /* no error in this unit */

		dev_err(&pci_dev->dev, "* 0x%08x 0x%016llx\n", fir_addr, fir);
		if (fir == IO_ILLEGAL_VALUE)
			goto fatal_error;

		/* read primary FEC */
		fec_addr = (uid << 24) + 0x18;
		fec = __genwqe_readq(cd, fec_addr);

		dev_err(&pci_dev->dev, "* 0x%08x 0x%016llx\n", fec_addr, fec);
		if (fec == IO_ILLEGAL_VALUE)
			goto fatal_error;

		for (j = 0, mask = 1ULL; j < 64; j++, mask <<= 1) {

			/* secondary fir empty, skip it */
			if ((fir & mask) == 0x0)
				continue;

			sfir_addr = (uid << 24) + 0x100 + 0x08 * j;
			sfir = __genwqe_readq(cd, sfir_addr);

			if (sfir == IO_ILLEGAL_VALUE)
				goto fatal_error;
			dev_err(&pci_dev->dev,
				"* 0x%08x 0x%016llx\n", sfir_addr, sfir);

			sfec_addr = (uid << 24) + 0x300 + 0x08 * j;
			sfec = __genwqe_readq(cd, sfec_addr);

			if (sfec == IO_ILLEGAL_VALUE)
				goto fatal_error;
			dev_err(&pci_dev->dev,
				"* 0x%08x 0x%016llx\n", sfec_addr, sfec);

			gfir = __genwqe_readq(cd, IO_SLC_CFGREG_GFIR);
			if (gfir == IO_ILLEGAL_VALUE)
				goto fatal_error;

			/* gfir turned on during routine! get out and
			   start over. */
			if ((gfir_masked == 0x0) &&
			    (gfir & GFIR_ERR_TRIGGER)) {
				goto healthMonitor;
			}

			/* do not clear if we entered with a fatal gfir */
			if (gfir_masked == 0x0) {

				/* NEW clear by mask the logged bits */
				sfir_addr = (uid << 24) + 0x100 + 0x08 * j;
				__genwqe_writeq(cd, sfir_addr, sfir);

				dev_dbg(&pci_dev->dev,
					"[HM] Clearing  2ndary FIR 0x%08x with 0x%016llx\n",
					sfir_addr, sfir);

				/*
				 * note, these cannot be error-Firs
				 * since gfir_masked is 0 after sfir
				 * was read. Also, it is safe to do
				 * this write if sfir=0. Still need to
				 * clear the primary. This just means
				 * there is no secondary FIR.
				 */

				/* clear by mask the logged bit. */
				fir_clr_addr = (uid << 24) + 0x10;
				__genwqe_writeq(cd, fir_clr_addr, mask);

				dev_dbg(&pci_dev->dev,
					"[HM] Clearing primary FIR 0x%08x with 0x%016llx\n",
					fir_clr_addr, mask);
			}
		}
	}
	gfir = __genwqe_readq(cd, IO_SLC_CFGREG_GFIR);
	if (gfir == IO_ILLEGAL_VALUE)
		goto fatal_error;

	if ((gfir_masked == 0x0) && (gfir & GFIR_ERR_TRIGGER)) {
		/*
		 * Check once more that it didn't go on after all the
		 * FIRS were cleared.
		 */
		dev_dbg(&pci_dev->dev, "ACK! Another FIR! Recursing %d!\n",
			iterations);
		goto healthMonitor;
	}
	return gfir_masked;

 fatal_error:
	return IO_ILLEGAL_VALUE;
}

/**
 * genwqe_pci_fundamental_reset() - trigger a PCIe fundamental reset on the slot
 * @pci_dev:	PCI device information struct
 *
 * Note: pci_set_pcie_reset_state() is not implemented on all archs, so this
 * reset method will not work in all cases.
 *
 * Return: 0 on success or error code from pci_set_pcie_reset_state()
 */
static int genwqe_pci_fundamental_reset(struct pci_dev *pci_dev)
{
	int rc;

	/*
	 * lock pci config space access from userspace,
	 * save state and issue PCIe fundamental reset
	 */
	pci_cfg_access_lock(pci_dev);
	pci_save_state(pci_dev);
	rc = pci_set_pcie_reset_state(pci_dev, pcie_warm_reset);
	if (!rc) {
		/* keep PCIe reset asserted for 250ms */
		msleep(250);
		pci_set_pcie_reset_state(pci_dev, pcie_deassert_reset);
		/* Wait for 2s to reload flash and train the link */
		msleep(2000);
	}
	pci_restore_state(pci_dev);
	pci_cfg_access_unlock(pci_dev);
	return rc;
}


static int genwqe_platform_recovery(struct genwqe_dev *cd)
{
	struct pci_dev *pci_dev = cd->pci_dev;
	int rc;

	dev_info(&pci_dev->dev,
		 "[%s] resetting card for error recovery\n", __func__);

	/* Clear out error injection flags */
	cd->err_inject &= ~(GENWQE_INJECT_HARDWARE_FAILURE |
			    GENWQE_INJECT_GFIR_FATAL |
			    GENWQE_INJECT_GFIR_INFO);

	genwqe_stop(cd);

	/* Try recoverying the card with fundamental reset */
	rc = genwqe_pci_fundamental_reset(pci_dev);
	if (!rc) {
		rc = genwqe_start(cd);
		if (!rc)
			dev_info(&pci_dev->dev,
				 "[%s] card recovered\n", __func__);
		else
			dev_err(&pci_dev->dev,
				"[%s] err: cannot start card services! (err=%d)\n",
				__func__, rc);
	} else {
		dev_err(&pci_dev->dev,
			"[%s] card reset failed\n", __func__);
	}

	return rc;
}

/**
 * genwqe_reload_bistream() - reload card bitstream
 * @cd: GenWQE device information
 *
 * Set the appropriate register and call fundamental reset to reaload the card
 * bitstream.
 *
 * Return: 0 on success, error code otherwise
 */
static int genwqe_reload_bistream(struct genwqe_dev *cd)
{
	struct pci_dev *pci_dev = cd->pci_dev;
	int rc;

	dev_info(&pci_dev->dev,
		 "[%s] resetting card for bitstream reload\n",
		 __func__);

	genwqe_stop(cd);

	/*
	 * Cause a CPLD reprogram with the 'next_bitstream'
	 * partition on PCIe hot or fundamental reset
	 */
	__genwqe_writeq(cd, IO_SLC_CFGREG_SOFTRESET,
			(cd->softreset & 0xcull) | 0x70ull);

	rc = genwqe_pci_fundamental_reset(pci_dev);
	if (rc) {
		/*
		 * A fundamental reset failure can be caused
		 * by lack of support on the arch, so we just
		 * log the error and try to start the card
		 * again.
		 */
		dev_err(&pci_dev->dev,
			"[%s] err: failed to reset card for bitstream reload\n",
			__func__);
	}

	rc = genwqe_start(cd);
	if (rc) {
		dev_err(&pci_dev->dev,
			"[%s] err: cannot start card services! (err=%d)\n",
			__func__, rc);
		return rc;
	}
	dev_info(&pci_dev->dev,
		 "[%s] card reloaded\n", __func__);
	return 0;
}


/**
 * genwqe_health_thread() - Health checking thread
 * @data: GenWQE device information
 *
 * This thread is only started for the PF of the card.
 *
 * This thread monitors the health of the card. A critical situation
 * is when we read registers which contain -1 (IO_ILLEGAL_VALUE). In
 * this case we need to be recovered from outside. Writing to
 * registers will very likely not work either.
 *
 * This thread must only exit if kthread_should_stop() becomes true.
 *
 * Condition for the health-thread to trigger:
 *   a) when a kthread_stop() request comes in or
 *   b) a critical GFIR occured
 *
 * Informational GFIRs are checked and potentially printed in
 * GENWQE_HEALTH_CHECK_INTERVAL seconds.
 */
static int genwqe_health_thread(void *data)
{
	int rc, should_stop = 0;
	struct genwqe_dev *cd = data;
	struct pci_dev *pci_dev = cd->pci_dev;
	u64 gfir, gfir_masked, slu_unitcfg, app_unitcfg;

 health_thread_begin:
	while (!kthread_should_stop()) {
		rc = wait_event_interruptible_timeout(cd->health_waitq,
			 (genwqe_health_check_cond(cd, &gfir) ||
			  (should_stop = kthread_should_stop())),
				GENWQE_HEALTH_CHECK_INTERVAL * HZ);

		if (should_stop)
			break;

		if (gfir == IO_ILLEGAL_VALUE) {
			dev_err(&pci_dev->dev,
				"[%s] GFIR=%016llx\n", __func__, gfir);
			goto fatal_error;
		}

		slu_unitcfg = __genwqe_readq(cd, IO_SLU_UNITCFG);
		if (slu_unitcfg == IO_ILLEGAL_VALUE) {
			dev_err(&pci_dev->dev,
				"[%s] SLU_UNITCFG=%016llx\n",
				__func__, slu_unitcfg);
			goto fatal_error;
		}

		app_unitcfg = __genwqe_readq(cd, IO_APP_UNITCFG);
		if (app_unitcfg == IO_ILLEGAL_VALUE) {
			dev_err(&pci_dev->dev,
				"[%s] APP_UNITCFG=%016llx\n",
				__func__, app_unitcfg);
			goto fatal_error;
		}

		gfir = __genwqe_readq(cd, IO_SLC_CFGREG_GFIR);
		if (gfir == IO_ILLEGAL_VALUE) {
			dev_err(&pci_dev->dev,
				"[%s] %s: GFIR=%016llx\n", __func__,
				(gfir & GFIR_ERR_TRIGGER) ? "err" : "info",
				gfir);
			goto fatal_error;
		}

		gfir_masked = genwqe_fir_checking(cd);
		if (gfir_masked == IO_ILLEGAL_VALUE)
			goto fatal_error;

		/*
		 * GFIR ErrorTrigger bits set => reset the card!
		 * Never do this for old/manufacturing images!
		 */
		if ((gfir_masked) && !cd->skip_recovery &&
		    genwqe_recovery_on_fatal_gfir_required(cd)) {

			cd->card_state = GENWQE_CARD_FATAL_ERROR;

			rc = genwqe_recover_card(cd, 0);
			if (rc < 0) {
				/* FIXME Card is unusable and needs unbind! */
				goto fatal_error;
			}
		}

		if (cd->card_state == GENWQE_CARD_RELOAD_BITSTREAM) {
			/* Userspace requested card bitstream reload */
			rc = genwqe_reload_bistream(cd);
			if (rc)
				goto fatal_error;
		}

		cd->last_gfir = gfir;
		cond_resched();
	}

	return 0;

 fatal_error:
	if (cd->use_platform_recovery) {
		/*
		 * Since we use raw accessors, EEH errors won't be detected
		 * by the platform until we do a non-raw MMIO or config space
		 * read
		 */
		readq(cd->mmio + IO_SLC_CFGREG_GFIR);

		/* We do nothing if the card is going over PCI recovery */
		if (pci_channel_offline(pci_dev))
			return -EIO;

		/*
		 * If it's supported by the platform, we try a fundamental reset
		 * to recover from a fatal error. Otherwise, we continue to wait
		 * for an external recovery procedure to take care of it.
		 */
		rc = genwqe_platform_recovery(cd);
		if (!rc)
			goto health_thread_begin;
	}

	dev_err(&pci_dev->dev,
		"[%s] card unusable. Please trigger unbind!\n", __func__);

	/* Bring down logical devices to inform user space via udev remove. */
	cd->card_state = GENWQE_CARD_FATAL_ERROR;
	genwqe_stop(cd);

	/* genwqe_bus_reset failed(). Now wait for genwqe_remove(). */
	while (!kthread_should_stop())
		cond_resched();

	return -EIO;
}

static int genwqe_health_check_start(struct genwqe_dev *cd)
{
	int rc;

	if (GENWQE_HEALTH_CHECK_INTERVAL <= 0)
		return 0;	/* valid for disabling the service */

	/* moved before request_irq() */
	/* init_waitqueue_head(&cd->health_waitq); */

	cd->health_thread = kthread_run(genwqe_health_thread, cd,
					GENWQE_DEVNAME "%d_health",
					cd->card_idx);
	if (IS_ERR(cd->health_thread)) {
		rc = PTR_ERR(cd->health_thread);
		cd->health_thread = NULL;
		return rc;
	}
	return 0;
}

static int genwqe_health_thread_running(struct genwqe_dev *cd)
{
	return cd->health_thread != NULL;
}

static int genwqe_health_check_stop(struct genwqe_dev *cd)
{
	if (!genwqe_health_thread_running(cd))
		return -EIO;

	kthread_stop(cd->health_thread);
	cd->health_thread = NULL;
	return 0;
}

/**
 * genwqe_pci_setup() - Allocate PCIe related resources for our card
 * @cd: GenWQE device information
 */
static int genwqe_pci_setup(struct genwqe_dev *cd)
{
	int err;
	struct pci_dev *pci_dev = cd->pci_dev;

	err = pci_enable_device_mem(pci_dev);
	if (err) {
		dev_err(&pci_dev->dev,
			"err: failed to enable pci memory (err=%d)\n", err);
		goto err_out;
	}

	/* Reserve PCI I/O and memory resources */
	err = pci_request_mem_regions(pci_dev, genwqe_driver_name);
	if (err) {
		dev_err(&pci_dev->dev,
			"[%s] err: request bars failed (%d)\n", __func__, err);
		err = -EIO;
		goto err_disable_device;
	}

	/* check for 64-bit DMA address supported (DAC) */
	if (!pci_set_dma_mask(pci_dev, DMA_BIT_MASK(64))) {
		err = pci_set_consistent_dma_mask(pci_dev, DMA_BIT_MASK(64));
		if (err) {
			dev_err(&pci_dev->dev,
				"err: DMA64 consistent mask error\n");
			err = -EIO;
			goto out_release_resources;
		}
	/* check for 32-bit DMA address supported (SAC) */
	} else if (!pci_set_dma_mask(pci_dev, DMA_BIT_MASK(32))) {
		err = pci_set_consistent_dma_mask(pci_dev, DMA_BIT_MASK(32));
		if (err) {
			dev_err(&pci_dev->dev,
				"err: DMA32 consistent mask error\n");
			err = -EIO;
			goto out_release_resources;
		}
	} else {
		dev_err(&pci_dev->dev,
			"err: neither DMA32 nor DMA64 supported\n");
		err = -EIO;
		goto out_release_resources;
	}

	pci_set_master(pci_dev);
	pci_enable_pcie_error_reporting(pci_dev);

	/* EEH recovery requires PCIe fundamental reset */
	pci_dev->needs_freset = 1;

	/* request complete BAR-0 space (length = 0) */
	cd->mmio_len = pci_resource_len(pci_dev, 0);
	cd->mmio = pci_iomap(pci_dev, 0, 0);
	if (cd->mmio == NULL) {
		dev_err(&pci_dev->dev,
			"[%s] err: mapping BAR0 failed\n", __func__);
		err = -ENOMEM;
		goto out_release_resources;
	}

	cd->num_vfs = pci_sriov_get_totalvfs(pci_dev);
	if (cd->num_vfs < 0)
		cd->num_vfs = 0;

	err = genwqe_read_ids(cd);
	if (err)
		goto out_iounmap;

	return 0;

 out_iounmap:
	pci_iounmap(pci_dev, cd->mmio);
 out_release_resources:
	pci_release_mem_regions(pci_dev);
 err_disable_device:
	pci_disable_device(pci_dev);
 err_out:
	return err;
}

/**
 * genwqe_pci_remove() - Free PCIe related resources for our card
 * @cd: GenWQE device information
 */
static void genwqe_pci_remove(struct genwqe_dev *cd)
{
	struct pci_dev *pci_dev = cd->pci_dev;

	if (cd->mmio)
		pci_iounmap(pci_dev, cd->mmio);

	pci_release_mem_regions(pci_dev);
	pci_disable_device(pci_dev);
}

/**
 * genwqe_probe() - Device initialization
 * @pci_dev:	PCI device information struct
 * @id:		PCI device ID
 *
 * Callable for multiple cards. This function is called on bind.
 *
 * Return: 0 if succeeded, < 0 when failed
 */
static int genwqe_probe(struct pci_dev *pci_dev,
			const struct pci_device_id *id)
{
	int err;
	struct genwqe_dev *cd;

	genwqe_init_crc32();

	cd = genwqe_dev_alloc();
	if (IS_ERR(cd)) {
		dev_err(&pci_dev->dev, "err: could not alloc mem (err=%d)!\n",
			(int)PTR_ERR(cd));
		return PTR_ERR(cd);
	}

	dev_set_drvdata(&pci_dev->dev, cd);
	cd->pci_dev = pci_dev;

	err = genwqe_pci_setup(cd);
	if (err < 0) {
		dev_err(&pci_dev->dev,
			"err: problems with PCI setup (err=%d)\n", err);
		goto out_free_dev;
	}

	err = genwqe_start(cd);
	if (err < 0) {
		dev_err(&pci_dev->dev,
			"err: cannot start card services! (err=%d)\n", err);
		goto out_pci_remove;
	}

	if (genwqe_is_privileged(cd)) {
		err = genwqe_health_check_start(cd);
		if (err < 0) {
			dev_err(&pci_dev->dev,
				"err: cannot start health checking! (err=%d)\n",
				err);
			goto out_stop_services;
		}
	}
	return 0;

 out_stop_services:
	genwqe_stop(cd);
 out_pci_remove:
	genwqe_pci_remove(cd);
 out_free_dev:
	genwqe_dev_free(cd);
	return err;
}

/**
 * genwqe_remove() - Called when device is removed (hot-plugable)
 * @pci_dev:	PCI device information struct
 *
 * Or when driver is unloaded respecitively when unbind is done.
 */
static void genwqe_remove(struct pci_dev *pci_dev)
{
	struct genwqe_dev *cd = dev_get_drvdata(&pci_dev->dev);

	genwqe_health_check_stop(cd);

	/*
	 * genwqe_stop() must survive if it is called twice
	 * sequentially. This happens when the health thread calls it
	 * and fails on genwqe_bus_reset().
	 */
	genwqe_stop(cd);
	genwqe_pci_remove(cd);
	genwqe_dev_free(cd);
}

/**
 * genwqe_err_error_detected() - Error detection callback
 * @pci_dev:	PCI device information struct
 * @state:	PCI channel state
 *
 * This callback is called by the PCI subsystem whenever a PCI bus
 * error is detected.
 */
static pci_ers_result_t genwqe_err_error_detected(struct pci_dev *pci_dev,
						 pci_channel_state_t state)
{
	struct genwqe_dev *cd;

	dev_err(&pci_dev->dev, "[%s] state=%d\n", __func__, state);

	cd = dev_get_drvdata(&pci_dev->dev);
	if (cd == NULL)
		return PCI_ERS_RESULT_DISCONNECT;

	/* Stop the card */
	genwqe_health_check_stop(cd);
	genwqe_stop(cd);

	/*
	 * On permanent failure, the PCI code will call device remove
	 * after the return of this function.
	 * genwqe_stop() can be called twice.
	 */
	if (state == pci_channel_io_perm_failure) {
		return PCI_ERS_RESULT_DISCONNECT;
	} else {
		genwqe_pci_remove(cd);
		return PCI_ERS_RESULT_NEED_RESET;
	}
}

static pci_ers_result_t genwqe_err_slot_reset(struct pci_dev *pci_dev)
{
	int rc;
	struct genwqe_dev *cd = dev_get_drvdata(&pci_dev->dev);

	rc = genwqe_pci_setup(cd);
	if (!rc) {
		return PCI_ERS_RESULT_RECOVERED;
	} else {
		dev_err(&pci_dev->dev,
			"err: problems with PCI setup (err=%d)\n", rc);
		return PCI_ERS_RESULT_DISCONNECT;
	}
}

static pci_ers_result_t genwqe_err_result_none(struct pci_dev *dev)
{
	return PCI_ERS_RESULT_NONE;
}

static void genwqe_err_resume(struct pci_dev *pci_dev)
{
	int rc;
	struct genwqe_dev *cd = dev_get_drvdata(&pci_dev->dev);

	rc = genwqe_start(cd);
	if (!rc) {
		rc = genwqe_health_check_start(cd);
		if (rc)
			dev_err(&pci_dev->dev,
				"err: cannot start health checking! (err=%d)\n",
				rc);
	} else {
		dev_err(&pci_dev->dev,
			"err: cannot start card services! (err=%d)\n", rc);
	}
}

static int genwqe_sriov_configure(struct pci_dev *dev, int numvfs)
{
	int rc;
	struct genwqe_dev *cd = dev_get_drvdata(&dev->dev);

	if (numvfs > 0) {
		genwqe_setup_vf_jtimer(cd);
		rc = pci_enable_sriov(dev, numvfs);
		if (rc < 0)
			return rc;
		return numvfs;
	}
	if (numvfs == 0) {
		pci_disable_sriov(dev);
		return 0;
	}
	return 0;
}

static const struct pci_error_handlers genwqe_err_handler = {
	.error_detected = genwqe_err_error_detected,
	.mmio_enabled	= genwqe_err_result_none,
	.slot_reset	= genwqe_err_slot_reset,
	.resume		= genwqe_err_resume,
};

static struct pci_driver genwqe_driver = {
	.name	  = genwqe_driver_name,
	.id_table = genwqe_device_table,
	.probe	  = genwqe_probe,
	.remove	  = genwqe_remove,
	.sriov_configure = genwqe_sriov_configure,
	.err_handler = &genwqe_err_handler,
};

/**
 * genwqe_devnode() - Set default access mode for genwqe devices.
<<<<<<< HEAD
=======
 * @dev:	Pointer to device (unused)
 * @mode:	Carrier to pass-back given mode (permissions)
>>>>>>> 24b8d41d
 *
 * Default mode should be rw for everybody. Do not change default
 * device name.
 */
static char *genwqe_devnode(struct device *dev, umode_t *mode)
{
	if (mode)
		*mode = 0666;
	return NULL;
}

/**
 * genwqe_init_module() - Driver registration and initialization
 */
static int __init genwqe_init_module(void)
{
	int rc;

	class_genwqe = class_create(THIS_MODULE, GENWQE_DEVNAME);
	if (IS_ERR(class_genwqe)) {
		pr_err("[%s] create class failed\n", __func__);
		return -ENOMEM;
	}

	class_genwqe->devnode = genwqe_devnode;

	debugfs_genwqe = debugfs_create_dir(GENWQE_DEVNAME, NULL);

	rc = pci_register_driver(&genwqe_driver);
	if (rc != 0) {
		pr_err("[%s] pci_reg_driver (rc=%d)\n", __func__, rc);
		goto err_out0;
	}

	return rc;

 err_out0:
	debugfs_remove(debugfs_genwqe);
	class_destroy(class_genwqe);
	return rc;
}

/**
 * genwqe_exit_module() - Driver exit
 */
static void __exit genwqe_exit_module(void)
{
	pci_unregister_driver(&genwqe_driver);
	debugfs_remove(debugfs_genwqe);
	class_destroy(class_genwqe);
}

module_init(genwqe_init_module);
module_exit(genwqe_exit_module);<|MERGE_RESOLUTION|>--- conflicted
+++ resolved
@@ -1358,11 +1358,8 @@
 
 /**
  * genwqe_devnode() - Set default access mode for genwqe devices.
-<<<<<<< HEAD
-=======
  * @dev:	Pointer to device (unused)
  * @mode:	Carrier to pass-back given mode (permissions)
->>>>>>> 24b8d41d
  *
  * Default mode should be rw for everybody. Do not change default
  * device name.
