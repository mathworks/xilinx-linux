--- conflicted
+++ resolved
@@ -213,8 +213,8 @@
 	if (get_order(size) >= MAX_ORDER)
 		return NULL;
 
-	return dma_zalloc_coherent(&cd->pci_dev->dev, size, dma_handle,
-				   GFP_KERNEL);
+	return dma_alloc_coherent(&cd->pci_dev->dev, size, dma_handle,
+				  GFP_KERNEL);
 }
 
 void __genwqe_free_consistent(struct genwqe_dev *cd, size_t size,
@@ -345,11 +345,7 @@
 		/* Sync with user memory */
 		if (copy_from_user(sgl->lpage, user_addr + user_size -
 				   sgl->lpage_size, sgl->lpage_size)) {
-<<<<<<< HEAD
-			rc = -EFAULT;
-=======
 			ret = -EFAULT;
->>>>>>> 24b8d41d
 			goto err_out2;
 		}
 	}
@@ -371,12 +367,8 @@
 	sgl->sgl = NULL;
 	sgl->sgl_dma_addr = 0;
 	sgl->sgl_size = 0;
-<<<<<<< HEAD
-	return -ENOMEM;
-=======
 
 	return ret;
->>>>>>> 24b8d41d
 }
 
 int genwqe_setup_sgl(struct genwqe_dev *cd, struct genwqe_sgl *sgl,
