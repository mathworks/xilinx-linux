--- conflicted
+++ resolved
@@ -397,19 +397,6 @@
 	  To compile this driver as a module, choose M here: the
 	  module will be called vmw_balloon.
 
-<<<<<<< HEAD
-config ARM_CHARLCD
-	bool "ARM Ltd. Character LCD Driver"
-	depends on PLAT_VERSATILE
-	help
-	  This is a driver for the character LCD found on the ARM Ltd.
-	  Versatile and RealView Platform Baseboards. It doesn't do
-	  very much more than display the text "ARM Linux" on the first
-	  line and the Linux version on the second line, but that's
-	  still useful.
-
-=======
->>>>>>> 24b8d41d
 config PCH_PHUB
 	tristate "Intel EG20T PCH/LAPIS Semicon IOH(ML7213/ML7223/ML7831) PHUB"
 	select GENERIC_NET_UTILS
@@ -497,13 +484,6 @@
 
 	  If unsure, say N
 
-<<<<<<< HEAD
-config XILINX_VCU
-       tristate "Xilinx VCU Init"
-       default n
-       help
-          Driver for the Xilinx VCU Init based on the logicoreIP.
-=======
 config XILINX_AIE
 	tristate "Xilinx AI engine"
 	depends on ARM64 || COMPILE_TEST
@@ -539,7 +519,6 @@
 	  found on HiKey 960/970 boards, which is necessary to support
 	  switching between the dual-role USB-C port and the USB-A host ports
 	  using only one USB controller.
->>>>>>> 24b8d41d
 
 source "drivers/misc/jesd204b/Kconfig"
 source "drivers/misc/c2port/Kconfig"
