# SPDX-License-Identifier: GPL-2.0-only
#
# Misc strange devices
#

menu "Misc devices"

config SENSORS_LIS3LV02D
	tristate
	depends on INPUT

config AD525X_DPOT
	tristate "Analog Devices Digital Potentiometers"
	depends on (I2C || SPI) && SYSFS
	help
	  If you say yes here, you get support for the Analog Devices
	  AD5258, AD5259, AD5251, AD5252, AD5253, AD5254, AD5255
	  AD5160, AD5161, AD5162, AD5165, AD5200, AD5201, AD5203,
	  AD5204, AD5206, AD5207, AD5231, AD5232, AD5233, AD5235,
	  AD5260, AD5262, AD5263, AD5290, AD5291, AD5292, AD5293,
	  AD7376, AD8400, AD8402, AD8403, ADN2850, AD5241, AD5242,
	  AD5243, AD5245, AD5246, AD5247, AD5248, AD5280, AD5282,
	  ADN2860, AD5273, AD5171, AD5170, AD5172, AD5173, AD5270,
	  AD5271, AD5272, AD5274
	  digital potentiometer chips.

	  See Documentation/misc-devices/ad525x_dpot.rst for the
	  userspace interface.

	  This driver can also be built as a module.  If so, the module
	  will be called ad525x_dpot.

config AD525X_DPOT_I2C
	tristate "support I2C bus connection"
	depends on AD525X_DPOT && I2C
	help
	  Say Y here if you have a digital potentiometers hooked to an I2C bus.

	  To compile this driver as a module, choose M here: the
	  module will be called ad525x_dpot-i2c.

config AD525X_DPOT_SPI
	tristate "support SPI bus connection"
	depends on AD525X_DPOT && SPI_MASTER
	help
	  Say Y here if you have a digital potentiometers hooked to an SPI bus.

	  If unsure, say N (but it's safe to say "Y").

	  To compile this driver as a module, choose M here: the
	  module will be called ad525x_dpot-spi.

<<<<<<< HEAD
config ADI_AXI_DATA_OFFLOAD
	bool "support Analog Devices Data Offload Engine"
	depends on HAS_IOMEM
	depends on OF
	help
	  The data offload engine is effectively just a stream FIFO with
	  some extra configurability.

	  This option is usually not enabled manually but rather by other
	  drivers that use the data offload engine to manage DMA transfers.

config ATMEL_TCLIB
	bool "Atmel AT32/AT91 Timer/Counter Library"
	depends on ARCH_AT91
	help
	  Select this if you want a library to allocate the Timer/Counter
	  blocks found on many Atmel processors.  This facilitates using
	  these blocks by different drivers despite processor differences.

=======
>>>>>>> 0b70857c
config DUMMY_IRQ
	tristate "Dummy IRQ handler"
	help
	  This module accepts a single 'irq' parameter, which it should register for.
	  The sole purpose of this module is to help with debugging of systems on
	  which spurious IRQs would happen on disabled IRQ vector.

config IBM_ASM
	tristate "Device driver for IBM RSA service processor"
	depends on X86 && PCI && INPUT
	depends on SERIAL_8250 || SERIAL_8250=n
	help
	  This option enables device driver support for in-band access to the
	  IBM RSA (Condor) service processor in eServer xSeries systems.
	  The ibmasm device driver allows user space application to access
	  ASM (Advanced Systems Management) functions on the service
	  processor. The driver is meant to be used in conjunction with
	  a user space API.
	  The ibmasm driver also enables the OS to use the UART on the
	  service processor board as a regular serial port. To make use of
	  this feature serial driver support (CONFIG_SERIAL_8250) must be
	  enabled.

	  WARNING: This software may not be supported or function
	  correctly on your IBM server. Please consult the IBM ServerProven
	  website <https://www-03.ibm.com/systems/info/x86servers/serverproven/compat/us/>
	  for information on the specific driver level and support statement
	  for your IBM server.

config IBMVMC
	tristate "IBM Virtual Management Channel support"
	depends on PPC_PSERIES
	help
	  This is the IBM POWER Virtual Management Channel

	  This driver is to be used for the POWER Virtual
	  Management Channel virtual adapter on the PowerVM
	  platform. It provides both request/response and
	  async message support through the /dev/ibmvmc node.

	  To compile this driver as a module, choose M here: the
	  module will be called ibmvmc.

config PHANTOM
	tristate "Sensable PHANToM (PCI)"
	depends on PCI
	help
	  Say Y here if you want to build a driver for Sensable PHANToM device.

	  This driver is only for PCI PHANToMs.

	  If you choose to build module, its name will be phantom. If unsure,
	  say N here.

config TIFM_CORE
	tristate "TI Flash Media interface support"
	depends on PCI
	help
	  If you want support for Texas Instruments(R) Flash Media adapters
	  you should select this option and then also choose an appropriate
	  host adapter, such as 'TI Flash Media PCI74xx/PCI76xx host adapter
	  support', if you have a TI PCI74xx compatible card reader, for
	  example.
	  You will also have to select some flash card format drivers. MMC/SD
	  cards are supported via 'MMC/SD Card support: TI Flash Media MMC/SD
	  Interface support (MMC_TIFM_SD)'.

	  To compile this driver as a module, choose M here: the module will
	  be called tifm_core.

config TIFM_7XX1
	tristate "TI Flash Media PCI74xx/PCI76xx host adapter support"
	depends on PCI && TIFM_CORE
	default TIFM_CORE
	help
	  This option enables support for Texas Instruments(R) PCI74xx and
	  PCI76xx families of Flash Media adapters, found in many laptops.
	  To make actual use of the device, you will have to select some
	  flash card format drivers, as outlined in the TIFM_CORE Help.

	  To compile this driver as a module, choose M here: the module will
	  be called tifm_7xx1.

config ICS932S401
	tristate "Integrated Circuits ICS932S401"
	depends on I2C
	help
	  If you say yes here you get support for the Integrated Circuits
	  ICS932S401 clock control chips.

	  This driver can also be built as a module. If so, the module
	  will be called ics932s401.

config ATMEL_SSC
	tristate "Device driver for Atmel SSC peripheral"
	depends on HAS_IOMEM && (ARCH_AT91 || COMPILE_TEST)
	help
	  This option enables device driver support for Atmel Synchronized
	  Serial Communication peripheral (SSC).

	  The SSC peripheral supports a wide variety of serial frame based
	  communications, i.e. I2S, SPI, etc.

	  If unsure, say N.

config XLNX_LCD
	tristate "Device driver for Xilinx Character LCD"
	depends on PPC_OF || MICROBLAZE
	help
	  This option enables device driver support for an Char LCD via GPIO

	  If unsure, say N.

config ENCLOSURE_SERVICES
	tristate "Enclosure Services"
	help
	  Provides support for intelligent enclosures (bays which
	  contain storage devices).  You also need either a host
	  driver (SCSI/ATA) which supports enclosures
	  or a SCSI enclosure device (SES) to use these services.

config SGI_XP
	tristate "Support communication between SGI SSIs"
	depends on NET
	depends on (IA64_SGI_UV || X86_UV) && SMP
	depends on X86_64 || BROKEN
	select SGI_GRU if X86_64 && SMP
	help
	  An SGI machine can be divided into multiple Single System
	  Images which act independently of each other and have
	  hardware based memory protection from the others.  Enabling
	  this feature will allow for direct communication between SSIs
	  based on a network adapter and DMA messaging.

config CS5535_MFGPT
	tristate "CS5535/CS5536 Geode Multi-Function General Purpose Timer (MFGPT) support"
	depends on MFD_CS5535
	help
	  This driver provides access to MFGPT functionality for other
	  drivers that need timers.  MFGPTs are available in the CS5535 and
	  CS5536 companion chips that are found in AMD Geode and several
	  other platforms.  They have a better resolution and max interval
	  than the generic PIT, and are suitable for use as high-res timers.
	  You probably don't want to enable this manually; other drivers that
	  make use of it should enable it.

config CS5535_MFGPT_DEFAULT_IRQ
	int
	depends on CS5535_MFGPT
	default 7
	help
	  MFGPTs on the CS5535 require an interrupt.  The selected IRQ
	  can be overridden as a module option as well as by driver that
	  use the cs5535_mfgpt_ API; however, different architectures might
	  want to use a different IRQ by default.  This is here for
	  architectures to set as necessary.

config CS5535_CLOCK_EVENT_SRC
	tristate "CS5535/CS5536 high-res timer (MFGPT) events"
	depends on GENERIC_CLOCKEVENTS && CS5535_MFGPT
	help
	  This driver provides a clock event source based on the MFGPT
	  timer(s) in the CS5535 and CS5536 companion chips.
	  MFGPTs have a better resolution and max interval than the
	  generic PIT, and are suitable for use as high-res timers.

config GEHC_ACHC
	tristate "GEHC ACHC support"
	depends on SPI && SYSFS
	depends on SOC_IMX53 || COMPILE_TEST
	select FW_LOADER
	help
	  Support for GE ACHC microcontroller, that is part of the GE
	  PPD device.

	  To compile this driver as a module, choose M here: the
	  module will be called gehc-achc.

config HI6421V600_IRQ
	tristate "HiSilicon Hi6421v600 IRQ and powerkey"
	depends on OF
	depends on SPMI
	depends on HAS_IOMEM
	select MFD_CORE
	select REGMAP_SPMI
	help
	  This driver provides IRQ handling for Hi6421v600, used on
	  some Kirin chipsets, like the one at Hikey 970.

config HP_ILO
	tristate "Channel interface driver for the HP iLO processor"
	depends on PCI
	help
	  The channel interface driver allows applications to communicate
	  with iLO management processors present on HP ProLiant servers.
	  Upon loading, the driver creates /dev/hpilo/dXccbN files, which
	  can be used to gather data from the management processor, via
	  read and write system calls.

	  To compile this driver as a module, choose M here: the
	  module will be called hpilo.

config QCOM_COINCELL
	tristate "Qualcomm coincell charger support"
	depends on MFD_SPMI_PMIC || COMPILE_TEST
	help
	  This driver supports the coincell block found inside of
	  Qualcomm PMICs.  The coincell charger provides a means to
	  charge a coincell battery or backup capacitor which is used
	  to maintain PMIC register and RTC state in the absence of
	  external power.

config QCOM_FASTRPC
	tristate "Qualcomm FastRPC"
	depends on ARCH_QCOM || COMPILE_TEST
	depends on RPMSG
	select DMA_SHARED_BUFFER
	help
	  Provides a communication mechanism that allows for clients to
	  make remote method invocations across processor boundary to
	  applications DSP processor. Say M if you want to enable this
	  module.

config SGI_GRU
	tristate "SGI GRU driver"
	depends on X86_UV && SMP
	select MMU_NOTIFIER
	help
	The GRU is a hardware resource located in the system chipset. The GRU
	contains memory that can be mmapped into the user address space. This memory is
	used to communicate with the GRU to perform functions such as load/store,
	scatter/gather, bcopy, AMOs, etc.  The GRU is directly accessed by user
	instructions using user virtual addresses. GRU instructions (ex., bcopy) use
	user virtual addresses for operands.

	If you are not running on a SGI UV system, say N.

config SGI_GRU_DEBUG
	bool  "SGI GRU driver debug"
	depends on SGI_GRU
	help
	This option enables additional debugging code for the SGI GRU driver.
	If you are unsure, say N.

config APDS9802ALS
	tristate "Medfield Avago APDS9802 ALS Sensor module"
	depends on I2C
	help
	  If you say yes here you get support for the ALS APDS9802 ambient
	  light sensor.

	  This driver can also be built as a module.  If so, the module
	  will be called apds9802als.

config ISL29003
	tristate "Intersil ISL29003 ambient light sensor"
	depends on I2C && SYSFS
	help
	  If you say yes here you get support for the Intersil ISL29003
	  ambient light sensor.

	  This driver can also be built as a module.  If so, the module
	  will be called isl29003.

config ISL29020
	tristate "Intersil ISL29020 ambient light sensor"
	depends on I2C
	help
	  If you say yes here you get support for the Intersil ISL29020
	  ambient light sensor.

	  This driver can also be built as a module.  If so, the module
	  will be called isl29020.

config SENSORS_TSL2550
	tristate "Taos TSL2550 ambient light sensor"
	depends on I2C && SYSFS
	help
	  If you say yes here you get support for the Taos TSL2550
	  ambient light sensor.

	  This driver can also be built as a module.  If so, the module
	  will be called tsl2550.

config SENSORS_BH1770
	 tristate "BH1770GLC / SFH7770 combined ALS - Proximity sensor"
	 depends on I2C
	help
	   Say Y here if you want to build a driver for BH1770GLC (ROHM) or
	   SFH7770 (Osram) combined ambient light and proximity sensor chip.

	   To compile this driver as a module, choose M here: the
	   module will be called bh1770glc. If unsure, say N here.

config SENSORS_APDS990X
	 tristate "APDS990X combined als and proximity sensors"
	 depends on I2C
	help
	   Say Y here if you want to build a driver for Avago APDS990x
	   combined ambient light and proximity sensor chip.

	   To compile this driver as a module, choose M here: the
	   module will be called apds990x. If unsure, say N here.

config HMC6352
	tristate "Honeywell HMC6352 compass"
	depends on I2C
	help
	  This driver provides support for the Honeywell HMC6352 compass,
	  providing configuration and heading data via sysfs.

config DS1682
	tristate "Dallas DS1682 Total Elapsed Time Recorder with Alarm"
	depends on I2C
	help
	  If you say yes here you get support for Dallas Semiconductor
	  DS1682 Total Elapsed Time Recorder.

	  This driver can also be built as a module.  If so, the module
	  will be called ds1682.

config VMWARE_BALLOON
	tristate "VMware Balloon Driver"
	depends on VMWARE_VMCI && X86 && HYPERVISOR_GUEST
	select MEMORY_BALLOON
	help
	  This is VMware physical memory management driver which acts
	  like a "balloon" that can be inflated to reclaim physical pages
	  by reserving them in the guest and invalidating them in the
	  monitor, freeing up the underlying machine pages so they can
	  be allocated to other guests. The balloon can also be deflated
	  to allow the guest to use more physical memory.

	  If unsure, say N.

	  To compile this driver as a module, choose M here: the
	  module will be called vmw_balloon.

config PCH_PHUB
	tristate "Intel EG20T PCH/LAPIS Semicon IOH(ML7213/ML7223/ML7831) PHUB"
	select GENERIC_NET_UTILS
	depends on PCI && (X86_32 || MIPS || COMPILE_TEST)
	help
	  This driver is for PCH(Platform controller Hub) PHUB(Packet Hub) of
	  Intel Topcliff which is an IOH(Input/Output Hub) for x86 embedded
	  processor. The Topcliff has MAC address and Option ROM data in SROM.
	  This driver can access MAC address and Option ROM data in SROM.

	  This driver also can be used for LAPIS Semiconductor's IOH,
	  ML7213/ML7223/ML7831.
	  ML7213 which is for IVI(In-Vehicle Infotainment) use.
	  ML7223 IOH is for MP(Media Phone) use.
	  ML7831 IOH is for general purpose use.
	  ML7213/ML7223/ML7831 is companion chip for Intel Atom E6xx series.
	  ML7213/ML7223/ML7831 is completely compatible for Intel EG20T PCH.

	  To compile this driver as a module, choose M here: the module will
	  be called pch_phub.

config LATTICE_ECP3_CONFIG
	tristate "Lattice ECP3 FPGA bitstream configuration via SPI"
	depends on SPI && SYSFS
	select FW_LOADER
	default	n
	help
	  This option enables support for bitstream configuration (programming
	  or loading) of the Lattice ECP3 FPGA family via SPI.

	  If unsure, say N.

config SRAM
	bool "Generic on-chip SRAM driver"
	depends on HAS_IOMEM
	select GENERIC_ALLOCATOR
	select SRAM_EXEC if ARM
	help
	  This driver allows you to declare a memory region to be managed by
	  the genalloc API. It is supposed to be used for small on-chip SRAM
	  areas found on many SoCs.

config SRAM_EXEC
	bool

config DW_XDATA_PCIE
	depends on PCI
	tristate "Synopsys DesignWare xData PCIe driver"
	help
	  This driver allows controlling Synopsys DesignWare PCIe traffic
	  generator IP also known as xData, present in Synopsys DesignWare
	  PCIe Endpoint prototype.

	  If unsure, say N.

config PCI_ENDPOINT_TEST
	depends on PCI
	select CRC32
	tristate "PCI Endpoint Test driver"
	help
	   Enable this configuration option to enable the host side test driver
	   for PCI Endpoint.

config XILINX_SDFEC
	tristate "Xilinx SDFEC 16"
	depends on HAS_IOMEM
	help
	  This option enables support for the Xilinx SDFEC (Soft Decision
	  Forward Error Correction) driver. This enables a char driver
	  for the SDFEC.

	  You may select this driver if your design instantiates the
	  SDFEC(16nm) hardened block. To compile this as a module choose M.

	  If unsure, say N.

config XILINX_DPU
	tristate "Xilinx Deep learning Processing Unit (DPU) Driver"
	depends on HAS_IOMEM && COMMON_CLK
	depends on ARCH_ZYNQMP || MICROBLAZE
	help
	  This option enables support for the Xilinx DPUCZDX8G (Deep learning
	  Processing Unit) Vivado flow driver.
	  It is a configurable computation engine dedicated for convolutional
	  neural networks. The degree of parallelism utilized in the engine
	  is a design parameter and application. It includes a set of optimized
	  instructions, and supports most convolutional neural networks.

	  If unsure, say N.

config XILINX_FLEX_PM
	tristate "Xilinx Flexnoc Performance Monitor"
	help
	  This option enables support for the Xilinx Flex Noc Performance Monitor driver.
	  It monitors the read and write transactions. It has counters for the LPD and
	  FPD domains.

	  If unsure, say N

config XILINX_TRAFGEN
	tristate "Xilinx Traffic Generator"
	help
	  This option enables support for the Xilinx Traffic Generator driver.
	  It is designed to generate AXI4 traffic which can be used to stress
	  different modules/interconnect connected in the system. Different
	  configurable options which are provided through sysfs entries allow
	  allow the user to generate a wide variety of traffic based on their
	  their requirements.

	  If unsure, say N

config XILINX_AIE
	tristate "Xilinx AI engine"
	depends on ARM64 || COMPILE_TEST
	depends on ZYNQMP_FIRMWARE
	select FPGA_BRIDGE
	help
	  This option enables support for the Xilinx AI engine driver.
	  One Xilinx AI engine device can have multiple partitions (groups of
	  AI engine tiles). Xilinx AI engine device driver instance manages
	  AI engine partitions. User application access its partitions through
	  AI engine partition instance file operations.

	  If unsure, say N

config MISC_RTSX
	tristate
	default MISC_RTSX_PCI || MISC_RTSX_USB

config HISI_HIKEY_USB
	tristate "USB GPIO Hub on HiSilicon Hikey 960/970 Platform"
	depends on (OF && GPIOLIB) || COMPILE_TEST
	depends on USB_ROLE_SWITCH
	help
	  If you say yes here this adds support for the on-board USB GPIO hub
	  found on HiKey 960/970 boards, which is necessary to support
	  switching between the dual-role USB-C port and the USB-A host ports
	  using only one USB controller.

config TMR_MANAGER
	bool "Select TMR Manager"
	depends on MICROBLAZE && MB_MANAGER
	help
	  This option enables the driver developed for TMR Manager. The Triple
	  Modular Redundancy(TMR) manager provides support for fault detection
	  via sysfs interface.

	  Say N here unless you know what you are doing.

config TMR_INJECT
	bool "Select TMR Inject"
	depends on TMR_MANAGER
	help
	  This option enables the driver developed for TMR Inject.
	  The Triple Modular Redundancy(TMR) Inject provides
	  fault injection.

	  Say N here unless you know what you are doing.

source "drivers/misc/jesd204b/Kconfig"
source "drivers/misc/c2port/Kconfig"
source "drivers/misc/eeprom/Kconfig"
source "drivers/misc/cb710/Kconfig"
source "drivers/misc/ti-st/Kconfig"
source "drivers/misc/lis3lv02d/Kconfig"
source "drivers/misc/altera-stapl/Kconfig"
source "drivers/misc/mei/Kconfig"
source "drivers/misc/mathworks/Kconfig"
source "drivers/misc/vmw_vmci/Kconfig"
source "drivers/misc/genwqe/Kconfig"
source "drivers/misc/echo/Kconfig"
source "drivers/misc/cxl/Kconfig"
source "drivers/misc/ocxl/Kconfig"
source "drivers/misc/bcm-vk/Kconfig"
source "drivers/misc/cardreader/Kconfig"
source "drivers/misc/habanalabs/Kconfig"
source "drivers/misc/uacce/Kconfig"
source "drivers/misc/pvpanic/Kconfig"
endmenu<|MERGE_RESOLUTION|>--- conflicted
+++ resolved
@@ -50,7 +50,6 @@
 	  To compile this driver as a module, choose M here: the
 	  module will be called ad525x_dpot-spi.
 
-<<<<<<< HEAD
 config ADI_AXI_DATA_OFFLOAD
 	bool "support Analog Devices Data Offload Engine"
 	depends on HAS_IOMEM
@@ -70,8 +69,6 @@
 	  blocks found on many Atmel processors.  This facilitates using
 	  these blocks by different drivers despite processor differences.
 
-=======
->>>>>>> 0b70857c
 config DUMMY_IRQ
 	tristate "Dummy IRQ handler"
 	help
@@ -174,14 +171,6 @@
 
 	  The SSC peripheral supports a wide variety of serial frame based
 	  communications, i.e. I2S, SPI, etc.
-
-	  If unsure, say N.
-
-config XLNX_LCD
-	tristate "Device driver for Xilinx Character LCD"
-	depends on PPC_OF || MICROBLAZE
-	help
-	  This option enables device driver support for an Char LCD via GPIO
 
 	  If unsure, say N.
 
