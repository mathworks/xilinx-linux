// SPDX-License-Identifier: GPL-2.0-or-later
/*
 * Copyright 2014 IBM Corp.
 */

#include <linux/kernel.h>
#include <linux/device.h>
#include <linux/sysfs.h>
#include <linux/pci_regs.h>

#include "cxl.h"

#define to_afu_chardev_m(d) dev_get_drvdata(d)

/*********  Adapter attributes  **********************************************/

static ssize_t caia_version_show(struct device *device,
				 struct device_attribute *attr,
				 char *buf)
{
	struct cxl *adapter = to_cxl_adapter(device);

	return scnprintf(buf, PAGE_SIZE, "%i.%i\n", adapter->caia_major,
			 adapter->caia_minor);
}

static ssize_t psl_revision_show(struct device *device,
				 struct device_attribute *attr,
				 char *buf)
{
	struct cxl *adapter = to_cxl_adapter(device);

	return scnprintf(buf, PAGE_SIZE, "%i\n", adapter->psl_rev);
}

static ssize_t base_image_show(struct device *device,
			       struct device_attribute *attr,
			       char *buf)
{
	struct cxl *adapter = to_cxl_adapter(device);

	return scnprintf(buf, PAGE_SIZE, "%i\n", adapter->base_image);
}

static ssize_t image_loaded_show(struct device *device,
				 struct device_attribute *attr,
				 char *buf)
{
	struct cxl *adapter = to_cxl_adapter(device);

	if (adapter->user_image_loaded)
		return scnprintf(buf, PAGE_SIZE, "user\n");
	return scnprintf(buf, PAGE_SIZE, "factory\n");
}

static ssize_t psl_timebase_synced_show(struct device *device,
					struct device_attribute *attr,
					char *buf)
{
	struct cxl *adapter = to_cxl_adapter(device);
<<<<<<< HEAD

	return scnprintf(buf, PAGE_SIZE, "%i\n", adapter->psl_timebase_synced);
}

=======
	u64 psl_tb, delta;

	/* Recompute the status only in native mode */
	if (cpu_has_feature(CPU_FTR_HVMODE)) {
		psl_tb = adapter->native->sl_ops->timebase_read(adapter);
		delta = abs(mftb() - psl_tb);

		/* CORE TB and PSL TB difference <= 16usecs ? */
		adapter->psl_timebase_synced = (tb_to_ns(delta) < 16000) ? true : false;
		pr_devel("PSL timebase %s - delta: 0x%016llx\n",
			 (tb_to_ns(delta) < 16000) ? "synchronized" :
			 "not synchronized", tb_to_ns(delta));
	}
	return scnprintf(buf, PAGE_SIZE, "%i\n", adapter->psl_timebase_synced);
}

static ssize_t tunneled_ops_supported_show(struct device *device,
					struct device_attribute *attr,
					char *buf)
{
	struct cxl *adapter = to_cxl_adapter(device);

	return scnprintf(buf, PAGE_SIZE, "%i\n", adapter->tunneled_ops_supported);
}

>>>>>>> 24b8d41d
static ssize_t reset_adapter_store(struct device *device,
				   struct device_attribute *attr,
				   const char *buf, size_t count)
{
	struct cxl *adapter = to_cxl_adapter(device);
	int rc;
	int val;

	rc = sscanf(buf, "%i", &val);
	if ((rc != 1) || (val != 1 && val != -1))
		return -EINVAL;

	/*
	 * See if we can lock the context mapping that's only allowed
	 * when there are no contexts attached to the adapter. Once
	 * taken this will also prevent any context from getting activated.
	 */
	if (val == 1) {
		rc =  cxl_adapter_context_lock(adapter);
		if (rc)
			goto out;

		rc = cxl_ops->adapter_reset(adapter);
		/* In case reset failed release context lock */
		if (rc)
			cxl_adapter_context_unlock(adapter);

	} else if (val == -1) {
		/* Perform a forced adapter reset */
		rc = cxl_ops->adapter_reset(adapter);
	}

out:
	return rc ? rc : count;
}

static ssize_t load_image_on_perst_show(struct device *device,
				 struct device_attribute *attr,
				 char *buf)
{
	struct cxl *adapter = to_cxl_adapter(device);

	if (!adapter->perst_loads_image)
		return scnprintf(buf, PAGE_SIZE, "none\n");

	if (adapter->perst_select_user)
		return scnprintf(buf, PAGE_SIZE, "user\n");
	return scnprintf(buf, PAGE_SIZE, "factory\n");
}

static ssize_t load_image_on_perst_store(struct device *device,
				 struct device_attribute *attr,
				 const char *buf, size_t count)
{
	struct cxl *adapter = to_cxl_adapter(device);
	int rc;

	if (!strncmp(buf, "none", 4))
		adapter->perst_loads_image = false;
	else if (!strncmp(buf, "user", 4)) {
		adapter->perst_select_user = true;
		adapter->perst_loads_image = true;
	} else if (!strncmp(buf, "factory", 7)) {
		adapter->perst_select_user = false;
		adapter->perst_loads_image = true;
	} else
		return -EINVAL;

	if ((rc = cxl_update_image_control(adapter)))
		return rc;

	return count;
}

static ssize_t perst_reloads_same_image_show(struct device *device,
				 struct device_attribute *attr,
				 char *buf)
{
	struct cxl *adapter = to_cxl_adapter(device);

	return scnprintf(buf, PAGE_SIZE, "%i\n", adapter->perst_same_image);
}

static ssize_t perst_reloads_same_image_store(struct device *device,
				 struct device_attribute *attr,
				 const char *buf, size_t count)
{
	struct cxl *adapter = to_cxl_adapter(device);
	int rc;
	int val;

	rc = sscanf(buf, "%i", &val);
	if ((rc != 1) || !(val == 1 || val == 0))
		return -EINVAL;

	adapter->perst_same_image = (val == 1 ? true : false);
	return count;
}

static struct device_attribute adapter_attrs[] = {
	__ATTR_RO(caia_version),
	__ATTR_RO(psl_revision),
	__ATTR_RO(base_image),
	__ATTR_RO(image_loaded),
	__ATTR_RO(psl_timebase_synced),
<<<<<<< HEAD
=======
	__ATTR_RO(tunneled_ops_supported),
>>>>>>> 24b8d41d
	__ATTR_RW(load_image_on_perst),
	__ATTR_RW(perst_reloads_same_image),
	__ATTR(reset, S_IWUSR, NULL, reset_adapter_store),
};


/*********  AFU master specific attributes  **********************************/

static ssize_t mmio_size_show_master(struct device *device,
				     struct device_attribute *attr,
				     char *buf)
{
	struct cxl_afu *afu = to_afu_chardev_m(device);

	return scnprintf(buf, PAGE_SIZE, "%llu\n", afu->adapter->ps_size);
}

static ssize_t pp_mmio_off_show(struct device *device,
				struct device_attribute *attr,
				char *buf)
{
	struct cxl_afu *afu = to_afu_chardev_m(device);

	return scnprintf(buf, PAGE_SIZE, "%llu\n", afu->native->pp_offset);
}

static ssize_t pp_mmio_len_show(struct device *device,
				struct device_attribute *attr,
				char *buf)
{
	struct cxl_afu *afu = to_afu_chardev_m(device);

	return scnprintf(buf, PAGE_SIZE, "%llu\n", afu->pp_size);
}

static struct device_attribute afu_master_attrs[] = {
	__ATTR(mmio_size, S_IRUGO, mmio_size_show_master, NULL),
	__ATTR_RO(pp_mmio_off),
	__ATTR_RO(pp_mmio_len),
};


/*********  AFU attributes  **************************************************/

static ssize_t mmio_size_show(struct device *device,
			      struct device_attribute *attr,
			      char *buf)
{
	struct cxl_afu *afu = to_cxl_afu(device);

	if (afu->pp_size)
		return scnprintf(buf, PAGE_SIZE, "%llu\n", afu->pp_size);
	return scnprintf(buf, PAGE_SIZE, "%llu\n", afu->adapter->ps_size);
}

static ssize_t reset_store_afu(struct device *device,
			       struct device_attribute *attr,
			       const char *buf, size_t count)
{
	struct cxl_afu *afu = to_cxl_afu(device);
	int rc;

	/* Not safe to reset if it is currently in use */
	mutex_lock(&afu->contexts_lock);
	if (!idr_is_empty(&afu->contexts_idr)) {
		rc = -EBUSY;
		goto err;
	}

	if ((rc = cxl_ops->afu_reset(afu)))
		goto err;

	rc = count;
err:
	mutex_unlock(&afu->contexts_lock);
	return rc;
}

static ssize_t irqs_min_show(struct device *device,
			     struct device_attribute *attr,
			     char *buf)
{
	struct cxl_afu *afu = to_cxl_afu(device);

	return scnprintf(buf, PAGE_SIZE, "%i\n", afu->pp_irqs);
}

static ssize_t irqs_max_show(struct device *device,
				  struct device_attribute *attr,
				  char *buf)
{
	struct cxl_afu *afu = to_cxl_afu(device);

	return scnprintf(buf, PAGE_SIZE, "%i\n", afu->irqs_max);
}

static ssize_t irqs_max_store(struct device *device,
				  struct device_attribute *attr,
				  const char *buf, size_t count)
{
	struct cxl_afu *afu = to_cxl_afu(device);
	ssize_t ret;
	int irqs_max;

	ret = sscanf(buf, "%i", &irqs_max);
	if (ret != 1)
		return -EINVAL;

	if (irqs_max < afu->pp_irqs)
		return -EINVAL;

	if (cpu_has_feature(CPU_FTR_HVMODE)) {
		if (irqs_max > afu->adapter->user_irqs)
			return -EINVAL;
	} else {
		/* pHyp sets a per-AFU limit */
		if (irqs_max > afu->guest->max_ints)
			return -EINVAL;
	}

	afu->irqs_max = irqs_max;
	return count;
}

static ssize_t modes_supported_show(struct device *device,
				    struct device_attribute *attr, char *buf)
{
	struct cxl_afu *afu = to_cxl_afu(device);
	char *p = buf, *end = buf + PAGE_SIZE;

	if (afu->modes_supported & CXL_MODE_DEDICATED)
		p += scnprintf(p, end - p, "dedicated_process\n");
	if (afu->modes_supported & CXL_MODE_DIRECTED)
		p += scnprintf(p, end - p, "afu_directed\n");
	return (p - buf);
}

static ssize_t prefault_mode_show(struct device *device,
				  struct device_attribute *attr,
				  char *buf)
{
	struct cxl_afu *afu = to_cxl_afu(device);

	switch (afu->prefault_mode) {
	case CXL_PREFAULT_WED:
		return scnprintf(buf, PAGE_SIZE, "work_element_descriptor\n");
	case CXL_PREFAULT_ALL:
		return scnprintf(buf, PAGE_SIZE, "all\n");
	default:
		return scnprintf(buf, PAGE_SIZE, "none\n");
	}
}

static ssize_t prefault_mode_store(struct device *device,
			  struct device_attribute *attr,
			  const char *buf, size_t count)
{
	struct cxl_afu *afu = to_cxl_afu(device);
	enum prefault_modes mode = -1;

	if (!strncmp(buf, "none", 4))
		mode = CXL_PREFAULT_NONE;
	else {
		if (!radix_enabled()) {

			/* only allowed when not in radix mode */
			if (!strncmp(buf, "work_element_descriptor", 23))
				mode = CXL_PREFAULT_WED;
			if (!strncmp(buf, "all", 3))
				mode = CXL_PREFAULT_ALL;
		} else {
			dev_err(device, "Cannot prefault with radix enabled\n");
		}
	}

	if (mode == -1)
		return -EINVAL;

	afu->prefault_mode = mode;
	return count;
}

static ssize_t mode_show(struct device *device,
			 struct device_attribute *attr,
			 char *buf)
{
	struct cxl_afu *afu = to_cxl_afu(device);

	if (afu->current_mode == CXL_MODE_DEDICATED)
		return scnprintf(buf, PAGE_SIZE, "dedicated_process\n");
	if (afu->current_mode == CXL_MODE_DIRECTED)
		return scnprintf(buf, PAGE_SIZE, "afu_directed\n");
	return scnprintf(buf, PAGE_SIZE, "none\n");
}

static ssize_t mode_store(struct device *device, struct device_attribute *attr,
			  const char *buf, size_t count)
{
	struct cxl_afu *afu = to_cxl_afu(device);
	int old_mode, mode = -1;
	int rc = -EBUSY;

	/* can't change this if we have a user */
	mutex_lock(&afu->contexts_lock);
	if (!idr_is_empty(&afu->contexts_idr))
		goto err;

	if (!strncmp(buf, "dedicated_process", 17))
		mode = CXL_MODE_DEDICATED;
	if (!strncmp(buf, "afu_directed", 12))
		mode = CXL_MODE_DIRECTED;
	if (!strncmp(buf, "none", 4))
		mode = 0;

	if (mode == -1) {
		rc = -EINVAL;
		goto err;
	}

	/*
	 * afu_deactivate_mode needs to be done outside the lock, prevent
	 * other contexts coming in before we are ready:
	 */
	old_mode = afu->current_mode;
	afu->current_mode = 0;
	afu->num_procs = 0;

	mutex_unlock(&afu->contexts_lock);

	if ((rc = cxl_ops->afu_deactivate_mode(afu, old_mode)))
		return rc;
	if ((rc = cxl_ops->afu_activate_mode(afu, mode)))
		return rc;

	return count;
err:
	mutex_unlock(&afu->contexts_lock);
	return rc;
}

static ssize_t api_version_show(struct device *device,
				struct device_attribute *attr,
				char *buf)
{
	return scnprintf(buf, PAGE_SIZE, "%i\n", CXL_API_VERSION);
}

static ssize_t api_version_compatible_show(struct device *device,
					   struct device_attribute *attr,
					   char *buf)
{
	return scnprintf(buf, PAGE_SIZE, "%i\n", CXL_API_VERSION_COMPATIBLE);
}

static ssize_t afu_eb_read(struct file *filp, struct kobject *kobj,
			       struct bin_attribute *bin_attr, char *buf,
			       loff_t off, size_t count)
{
	struct cxl_afu *afu = to_cxl_afu(kobj_to_dev(kobj));

	return cxl_ops->afu_read_err_buffer(afu, buf, off, count);
}

static struct device_attribute afu_attrs[] = {
	__ATTR_RO(mmio_size),
	__ATTR_RO(irqs_min),
	__ATTR_RW(irqs_max),
	__ATTR_RO(modes_supported),
	__ATTR_RW(mode),
	__ATTR_RW(prefault_mode),
	__ATTR_RO(api_version),
	__ATTR_RO(api_version_compatible),
	__ATTR(reset, S_IWUSR, NULL, reset_store_afu),
};

int cxl_sysfs_adapter_add(struct cxl *adapter)
{
	struct device_attribute *dev_attr;
	int i, rc;

	for (i = 0; i < ARRAY_SIZE(adapter_attrs); i++) {
		dev_attr = &adapter_attrs[i];
		if (cxl_ops->support_attributes(dev_attr->attr.name,
						CXL_ADAPTER_ATTRS)) {
			if ((rc = device_create_file(&adapter->dev, dev_attr)))
				goto err;
		}
	}
	return 0;
err:
	for (i--; i >= 0; i--) {
		dev_attr = &adapter_attrs[i];
		if (cxl_ops->support_attributes(dev_attr->attr.name,
						CXL_ADAPTER_ATTRS))
			device_remove_file(&adapter->dev, dev_attr);
	}
	return rc;
}

void cxl_sysfs_adapter_remove(struct cxl *adapter)
{
	struct device_attribute *dev_attr;
	int i;

	for (i = 0; i < ARRAY_SIZE(adapter_attrs); i++) {
		dev_attr = &adapter_attrs[i];
		if (cxl_ops->support_attributes(dev_attr->attr.name,
						CXL_ADAPTER_ATTRS))
			device_remove_file(&adapter->dev, dev_attr);
	}
}

struct afu_config_record {
	struct kobject kobj;
	struct bin_attribute config_attr;
	struct list_head list;
	int cr;
	u16 device;
	u16 vendor;
	u32 class;
};

#define to_cr(obj) container_of(obj, struct afu_config_record, kobj)

static ssize_t vendor_show(struct kobject *kobj,
			   struct kobj_attribute *attr, char *buf)
{
	struct afu_config_record *cr = to_cr(kobj);

	return scnprintf(buf, PAGE_SIZE, "0x%.4x\n", cr->vendor);
}

static ssize_t device_show(struct kobject *kobj,
			   struct kobj_attribute *attr, char *buf)
{
	struct afu_config_record *cr = to_cr(kobj);

	return scnprintf(buf, PAGE_SIZE, "0x%.4x\n", cr->device);
}

static ssize_t class_show(struct kobject *kobj,
			  struct kobj_attribute *attr, char *buf)
{
	struct afu_config_record *cr = to_cr(kobj);

	return scnprintf(buf, PAGE_SIZE, "0x%.6x\n", cr->class);
}

static ssize_t afu_read_config(struct file *filp, struct kobject *kobj,
			       struct bin_attribute *bin_attr, char *buf,
			       loff_t off, size_t count)
{
	struct afu_config_record *cr = to_cr(kobj);
	struct cxl_afu *afu = to_cxl_afu(kobj_to_dev(kobj->parent));

	u64 i, j, val, rc;

	for (i = 0; i < count;) {
		rc = cxl_ops->afu_cr_read64(afu, cr->cr, off & ~0x7, &val);
		if (rc)
			val = ~0ULL;
		for (j = off & 0x7; j < 8 && i < count; i++, j++, off++)
			buf[i] = (val >> (j * 8)) & 0xff;
	}

	return count;
}

static struct kobj_attribute vendor_attribute =
	__ATTR_RO(vendor);
static struct kobj_attribute device_attribute =
	__ATTR_RO(device);
static struct kobj_attribute class_attribute =
	__ATTR_RO(class);

static struct attribute *afu_cr_attrs[] = {
	&vendor_attribute.attr,
	&device_attribute.attr,
	&class_attribute.attr,
	NULL,
};

static void release_afu_config_record(struct kobject *kobj)
{
	struct afu_config_record *cr = to_cr(kobj);

	kfree(cr);
}

static struct kobj_type afu_config_record_type = {
	.sysfs_ops = &kobj_sysfs_ops,
	.release = release_afu_config_record,
	.default_attrs = afu_cr_attrs,
};

static struct afu_config_record *cxl_sysfs_afu_new_cr(struct cxl_afu *afu, int cr_idx)
{
	struct afu_config_record *cr;
	int rc;

	cr = kzalloc(sizeof(struct afu_config_record), GFP_KERNEL);
	if (!cr)
		return ERR_PTR(-ENOMEM);

	cr->cr = cr_idx;

	rc = cxl_ops->afu_cr_read16(afu, cr_idx, PCI_DEVICE_ID, &cr->device);
	if (rc)
		goto err;
	rc = cxl_ops->afu_cr_read16(afu, cr_idx, PCI_VENDOR_ID, &cr->vendor);
	if (rc)
		goto err;
	rc = cxl_ops->afu_cr_read32(afu, cr_idx, PCI_CLASS_REVISION, &cr->class);
	if (rc)
		goto err;
	cr->class >>= 8;

	/*
	 * Export raw AFU PCIe like config record. For now this is read only by
	 * root - we can expand that later to be readable by non-root and maybe
	 * even writable provided we have a good use-case. Once we support
	 * exposing AFUs through a virtual PHB they will get that for free from
	 * Linux' PCI infrastructure, but until then it's not clear that we
	 * need it for anything since the main use case is just identifying
	 * AFUs, which can be done via the vendor, device and class attributes.
	 */
	sysfs_bin_attr_init(&cr->config_attr);
	cr->config_attr.attr.name = "config";
	cr->config_attr.attr.mode = S_IRUSR;
	cr->config_attr.size = afu->crs_len;
	cr->config_attr.read = afu_read_config;

	rc = kobject_init_and_add(&cr->kobj, &afu_config_record_type,
				  &afu->dev.kobj, "cr%i", cr->cr);
	if (rc)
		goto err1;

	rc = sysfs_create_bin_file(&cr->kobj, &cr->config_attr);
	if (rc)
		goto err1;

	rc = kobject_uevent(&cr->kobj, KOBJ_ADD);
	if (rc)
		goto err2;

	return cr;
err2:
	sysfs_remove_bin_file(&cr->kobj, &cr->config_attr);
err1:
	kobject_put(&cr->kobj);
	return ERR_PTR(rc);
err:
	kfree(cr);
	return ERR_PTR(rc);
}

void cxl_sysfs_afu_remove(struct cxl_afu *afu)
{
	struct device_attribute *dev_attr;
	struct afu_config_record *cr, *tmp;
	int i;

	/* remove the err buffer bin attribute */
	if (afu->eb_len)
		device_remove_bin_file(&afu->dev, &afu->attr_eb);

	for (i = 0; i < ARRAY_SIZE(afu_attrs); i++) {
		dev_attr = &afu_attrs[i];
		if (cxl_ops->support_attributes(dev_attr->attr.name,
						CXL_AFU_ATTRS))
			device_remove_file(&afu->dev, &afu_attrs[i]);
	}

	list_for_each_entry_safe(cr, tmp, &afu->crs, list) {
		sysfs_remove_bin_file(&cr->kobj, &cr->config_attr);
		kobject_put(&cr->kobj);
	}
}

int cxl_sysfs_afu_add(struct cxl_afu *afu)
{
	struct device_attribute *dev_attr;
	struct afu_config_record *cr;
	int i, rc;

	INIT_LIST_HEAD(&afu->crs);

	for (i = 0; i < ARRAY_SIZE(afu_attrs); i++) {
		dev_attr = &afu_attrs[i];
		if (cxl_ops->support_attributes(dev_attr->attr.name,
						CXL_AFU_ATTRS)) {
			if ((rc = device_create_file(&afu->dev, &afu_attrs[i])))
				goto err;
		}
	}

	/* conditionally create the add the binary file for error info buffer */
	if (afu->eb_len) {
		sysfs_attr_init(&afu->attr_eb.attr);

		afu->attr_eb.attr.name = "afu_err_buff";
		afu->attr_eb.attr.mode = S_IRUGO;
		afu->attr_eb.size = afu->eb_len;
		afu->attr_eb.read = afu_eb_read;

		rc = device_create_bin_file(&afu->dev, &afu->attr_eb);
		if (rc) {
			dev_err(&afu->dev,
				"Unable to create eb attr for the afu. Err(%d)\n",
				rc);
			goto err;
		}
	}

	for (i = 0; i < afu->crs_num; i++) {
		cr = cxl_sysfs_afu_new_cr(afu, i);
		if (IS_ERR(cr)) {
			rc = PTR_ERR(cr);
			goto err1;
		}
		list_add(&cr->list, &afu->crs);
	}

	return 0;

err1:
	cxl_sysfs_afu_remove(afu);
	return rc;
err:
	/* reset the eb_len as we havent created the bin attr */
	afu->eb_len = 0;

	for (i--; i >= 0; i--) {
		dev_attr = &afu_attrs[i];
		if (cxl_ops->support_attributes(dev_attr->attr.name,
						CXL_AFU_ATTRS))
		device_remove_file(&afu->dev, &afu_attrs[i]);
	}
	return rc;
}

int cxl_sysfs_afu_m_add(struct cxl_afu *afu)
{
	struct device_attribute *dev_attr;
	int i, rc;

	for (i = 0; i < ARRAY_SIZE(afu_master_attrs); i++) {
		dev_attr = &afu_master_attrs[i];
		if (cxl_ops->support_attributes(dev_attr->attr.name,
						CXL_AFU_MASTER_ATTRS)) {
			if ((rc = device_create_file(afu->chardev_m, &afu_master_attrs[i])))
				goto err;
		}
	}

	return 0;

err:
	for (i--; i >= 0; i--) {
		dev_attr = &afu_master_attrs[i];
		if (cxl_ops->support_attributes(dev_attr->attr.name,
						CXL_AFU_MASTER_ATTRS))
			device_remove_file(afu->chardev_m, &afu_master_attrs[i]);
	}
	return rc;
}

void cxl_sysfs_afu_m_remove(struct cxl_afu *afu)
{
	struct device_attribute *dev_attr;
	int i;

	for (i = 0; i < ARRAY_SIZE(afu_master_attrs); i++) {
		dev_attr = &afu_master_attrs[i];
		if (cxl_ops->support_attributes(dev_attr->attr.name,
						CXL_AFU_MASTER_ATTRS))
			device_remove_file(afu->chardev_m, &afu_master_attrs[i]);
	}
}<|MERGE_RESOLUTION|>--- conflicted
+++ resolved
@@ -58,12 +58,6 @@
 					char *buf)
 {
 	struct cxl *adapter = to_cxl_adapter(device);
-<<<<<<< HEAD
-
-	return scnprintf(buf, PAGE_SIZE, "%i\n", adapter->psl_timebase_synced);
-}
-
-=======
 	u64 psl_tb, delta;
 
 	/* Recompute the status only in native mode */
@@ -89,7 +83,6 @@
 	return scnprintf(buf, PAGE_SIZE, "%i\n", adapter->tunneled_ops_supported);
 }
 
->>>>>>> 24b8d41d
 static ssize_t reset_adapter_store(struct device *device,
 				   struct device_attribute *attr,
 				   const char *buf, size_t count)
@@ -195,10 +188,7 @@
 	__ATTR_RO(base_image),
 	__ATTR_RO(image_loaded),
 	__ATTR_RO(psl_timebase_synced),
-<<<<<<< HEAD
-=======
 	__ATTR_RO(tunneled_ops_supported),
->>>>>>> 24b8d41d
 	__ATTR_RW(load_image_on_perst),
 	__ATTR_RW(perst_reloads_same_image),
 	__ATTR(reset, S_IWUSR, NULL, reset_adapter_store),
