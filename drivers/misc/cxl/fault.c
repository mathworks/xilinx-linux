--- conflicted
+++ resolved
@@ -155,19 +155,6 @@
 		return result;
 	}
 
-<<<<<<< HEAD
-	/*
-	 * update_mmu_cache() will not have loaded the hash since current->trap
-	 * is not a 0x400 or 0x300, so just call hash_page_mm() here.
-	 */
-	access = _PAGE_PRESENT | _PAGE_READ;
-	if (dsisr & CXL_PSL_DSISR_An_S)
-		access |= _PAGE_WRITE;
-
-	access |= _PAGE_PRIVILEGED;
-	if ((!ctx->kernel) || (REGION_ID(dar) == USER_REGION_ID))
-		access &= ~_PAGE_PRIVILEGED;
-=======
 	if (!radix_enabled()) {
 		/*
 		 * update_mmu_cache() will not have loaded the hash since current->trap
@@ -179,7 +166,6 @@
 
 		if (!mm && (get_region_id(dar) != USER_REGION_ID))
 			access |= _PAGE_PRIVILEGED;
->>>>>>> 24b8d41d
 
 		if (dsisr & DSISR_NOHPTE)
 			inv_flags |= HPTE_NOHPTE_UPDATE;
