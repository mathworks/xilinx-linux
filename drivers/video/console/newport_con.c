--- conflicted
+++ resolved
@@ -574,13 +574,8 @@
 	return newport_set_font(vc->vc_num, font);
 }
 
-<<<<<<< HEAD
-static int newport_scroll(struct vc_data *vc, int t, int b, int dir,
-			  int lines)
-=======
 static bool newport_scroll(struct vc_data *vc, unsigned int t, unsigned int b,
 		enum con_scroll dir, unsigned int lines)
->>>>>>> 24b8d41d
 {
 	int count, x, y;
 	unsigned short *s, *d;
@@ -678,16 +673,7 @@
 	return true;
 }
 
-<<<<<<< HEAD
-static int newport_dummy(struct vc_data *c)
-{
-	return 0;
-}
-
-#define DUMMY (void *) newport_dummy
-=======
 static void newport_save_screen(struct vc_data *vc) { }
->>>>>>> 24b8d41d
 
 const struct consw newport_con = {
 	.owner		  = THIS_MODULE,
@@ -703,12 +689,7 @@
 	.con_blank	  = newport_blank,
 	.con_font_set	  = newport_font_set,
 	.con_font_default = newport_font_default,
-<<<<<<< HEAD
-	.con_set_origin	  = DUMMY,
-	.con_save_screen  = DUMMY
-=======
 	.con_save_screen  = newport_save_screen
->>>>>>> 24b8d41d
 };
 
 static int newport_probe(struct gio_device *dev,
