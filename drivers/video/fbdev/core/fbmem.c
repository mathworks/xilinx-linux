--- conflicted
+++ resolved
@@ -1897,17 +1897,10 @@
 fbmem_init(void)
 {
 	int ret;
-<<<<<<< HEAD
-
-	if (!proc_create("fb", 0, NULL, &fb_proc_fops))
-		return -ENOMEM;
-
-=======
 
 	if (!proc_create_seq("fb", 0, NULL, &proc_fb_seq_ops))
 		return -ENOMEM;
 
->>>>>>> 24b8d41d
 	ret = register_chrdev(FB_MAJOR, "fb", &fb_fops);
 	if (ret) {
 		printk("unable to get major %d for fb devs\n", FB_MAJOR);
