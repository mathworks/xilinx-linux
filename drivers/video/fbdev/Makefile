# SPDX-License-Identifier: GPL-2.0
# Makefile for the Linux video drivers.
# 5 Aug 1999, James Simmons, <mailto:jsimmons@users.sf.net>
# Rewritten to use lists instead of if-statements.

# Each configuration option enables a list of files.

obj-y				+= core/

obj-$(CONFIG_FB_MACMODES)      += macmodes.o
obj-$(CONFIG_FB_WMT_GE_ROPS)   += wmt_ge_rops.o

# Hardware specific drivers go first
obj-$(CONFIG_FB_ALTERA_VIP)	  += altvipfb.o
obj-$(CONFIG_FB_AMIGA)            += amifb.o c2p_planar.o
obj-$(CONFIG_FB_ARC)              += arcfb.o
obj-$(CONFIG_FB_CLPS711X)	  += clps711x-fb.o
obj-$(CONFIG_FB_CYBER2000)        += cyber2000fb.o
obj-$(CONFIG_FB_GRVGA)            += grvga.o
obj-$(CONFIG_FB_PM2)              += pm2fb.o
obj-$(CONFIG_FB_PM3)		  += pm3fb.o

obj-$(CONFIG_FB_I740)		  += i740fb.o
obj-$(CONFIG_FB_MATROX)		  += matrox/
obj-$(CONFIG_FB_RIVA)		  += riva/
obj-$(CONFIG_FB_NVIDIA)		  += nvidia/
obj-$(CONFIG_FB_ATY)		  += aty/ macmodes.o
obj-$(CONFIG_FB_ATY128)		  += aty/ macmodes.o
obj-$(CONFIG_FB_RADEON)		  += aty/
obj-$(CONFIG_FB_SIS)		  += sis/
obj-$(CONFIG_FB_VIA)		  += via/
obj-$(CONFIG_FB_KYRO)             += kyro/
obj-$(CONFIG_FB_SAVAGE)		  += savage/
obj-$(CONFIG_FB_GEODE)		  += geode/
obj-$(CONFIG_FB_NEOMAGIC)         += neofb.o
obj-$(CONFIG_FB_3DFX)             += tdfxfb.o
obj-$(CONFIG_FB_CONTROL)          += controlfb.o
obj-$(CONFIG_FB_PLATINUM)         += platinumfb.o
obj-$(CONFIG_FB_VALKYRIE)         += valkyriefb.o
obj-$(CONFIG_FB_CT65550)          += chipsfb.o
obj-$(CONFIG_FB_IMSTT)            += imsttfb.o
obj-$(CONFIG_FB_FM2)              += fm2fb.o
obj-$(CONFIG_FB_VT8623)           += vt8623fb.o
obj-$(CONFIG_FB_TRIDENT)          += tridentfb.o
obj-$(CONFIG_FB_LE80578)          += vermilion/
obj-$(CONFIG_FB_S3)               += s3fb.o
obj-$(CONFIG_FB_ARK)              += arkfb.o
obj-$(CONFIG_FB_STI)              += stifb.o
obj-$(CONFIG_FB_FFB)              += ffb.o sbuslib.o
obj-$(CONFIG_FB_CG6)              += cg6.o sbuslib.o
obj-$(CONFIG_FB_CG3)              += cg3.o sbuslib.o
obj-$(CONFIG_FB_BW2)              += bw2.o sbuslib.o
obj-$(CONFIG_FB_CG14)             += cg14.o sbuslib.o
obj-$(CONFIG_FB_P9100)            += p9100.o sbuslib.o
obj-$(CONFIG_FB_TCX)              += tcx.o sbuslib.o
obj-$(CONFIG_FB_LEO)              += leo.o sbuslib.o
obj-$(CONFIG_FB_ACORN)            += acornfb.o
obj-$(CONFIG_FB_ATARI)            += atafb.o c2p_iplan2.o atafb_mfb.o \
                                     atafb_iplan2p2.o atafb_iplan2p4.o atafb_iplan2p8.o
obj-$(CONFIG_FB_MAC)              += macfb.o
obj-$(CONFIG_FB_HECUBA)           += hecubafb.o
obj-$(CONFIG_FB_N411)             += n411.o
obj-$(CONFIG_FB_HGA)              += hgafb.o
obj-$(CONFIG_FB_XVR500)           += sunxvr500.o
obj-$(CONFIG_FB_XVR2500)          += sunxvr2500.o
obj-$(CONFIG_FB_XVR1000)          += sunxvr1000.o
obj-$(CONFIG_FB_APOLLO)           += dnfb.o
obj-$(CONFIG_FB_Q40)              += q40fb.o
obj-$(CONFIG_FB_TGA)              += tgafb.o
obj-$(CONFIG_FB_HP300)            += hpfb.o
obj-$(CONFIG_FB_G364)             += g364fb.o
obj-$(CONFIG_FB_EP93XX)		  += ep93xx-fb.o
obj-$(CONFIG_FB_SA1100)           += sa1100fb.o
obj-$(CONFIG_FB_HIT)              += hitfb.o
obj-$(CONFIG_FB_ATMEL)		  += atmel_lcdfb.o
obj-$(CONFIG_FB_PVR2)             += pvr2fb.o
obj-$(CONFIG_FB_VOODOO1)          += sstfb.o
obj-$(CONFIG_FB_ARMCLCD)	  += amba-clcd.o
<<<<<<< HEAD
obj-$(CONFIG_ARCH_NOMADIK)	  += amba-clcd-nomadik.o
obj-$(CONFIG_PLAT_VERSATILE_CLCD) += amba-clcd-versatile.o
=======
>>>>>>> 24b8d41d
obj-$(CONFIG_FB_GOLDFISH)         += goldfishfb.o
obj-$(CONFIG_FB_68328)            += 68328fb.o
obj-$(CONFIG_FB_GBE)              += gbefb.o
obj-$(CONFIG_FB_CIRRUS)		  += cirrusfb.o
obj-$(CONFIG_FB_ASILIANT)	  += asiliantfb.o
obj-$(CONFIG_FB_PXA)		  += pxafb.o
obj-$(CONFIG_FB_PXA168)		  += pxa168fb.o
obj-$(CONFIG_PXA3XX_GCU)	  += pxa3xx-gcu.o
obj-$(CONFIG_MMP_DISP)           += mmp/
obj-$(CONFIG_FB_W100)		  += w100fb.o
obj-$(CONFIG_FB_TMIO)		  += tmiofb.o
obj-$(CONFIG_FB_AU1100)		  += au1100fb.o
obj-$(CONFIG_FB_AU1200)		  += au1200fb.o
obj-$(CONFIG_FB_VT8500)		  += vt8500lcdfb.o
obj-$(CONFIG_FB_WM8505)		  += wm8505fb.o
obj-$(CONFIG_FB_PMAG_AA)	  += pmag-aa-fb.o
obj-$(CONFIG_FB_PMAG_BA)	  += pmag-ba-fb.o
obj-$(CONFIG_FB_PMAGB_B)	  += pmagb-b-fb.o
obj-$(CONFIG_FB_MAXINE)		  += maxinefb.o
obj-$(CONFIG_FB_METRONOME)        += metronomefb.o
obj-$(CONFIG_FB_BROADSHEET)       += broadsheetfb.o
obj-$(CONFIG_FB_S1D13XXX)	  += s1d13xxxfb.o
obj-$(CONFIG_FB_SH7760)		  += sh7760fb.o
obj-$(CONFIG_FB_IMX)              += imxfb.o
obj-$(CONFIG_FB_S3C)		  += s3c-fb.o
obj-$(CONFIG_FB_S3C2410)	  += s3c2410fb.o
obj-$(CONFIG_FB_FSL_DIU)	  += fsl-diu-fb.o
obj-$(CONFIG_FB_COBALT)           += cobalt_lcdfb.o
obj-$(CONFIG_FB_IBM_GXT4500)	  += gxt4500.o
obj-$(CONFIG_FB_PS3)		  += ps3fb.o
obj-$(CONFIG_FB_SM501)            += sm501fb.o
obj-$(CONFIG_FB_UDL)		  += udlfb.o
obj-$(CONFIG_FB_SMSCUFX)	  += smscufx.o
obj-$(CONFIG_FB_XILINX)           += xilinxfb.o
<<<<<<< HEAD
obj-$(CONFIG_FB_SH_MOBILE_MERAM)  += sh_mobile_meram.o
=======
>>>>>>> 24b8d41d
obj-$(CONFIG_FB_SH_MOBILE_LCDC)	  += sh_mobile_lcdcfb.o
obj-$(CONFIG_FB_OMAP)             += omap/
obj-y                             += omap2/
obj-$(CONFIG_XEN_FBDEV_FRONTEND)  += xen-fbfront.o
obj-$(CONFIG_FB_CARMINE)          += carminefb.o
obj-$(CONFIG_FB_MB862XX)	  += mb862xx/
obj-$(CONFIG_FB_HYPERV)		  += hyperv_fb.o
obj-$(CONFIG_FB_OPENCORES)	  += ocfb.o
obj-$(CONFIG_FB_SM712)		  += sm712fb.o

# Platform or fallback drivers go here
obj-$(CONFIG_FB_UVESA)            += uvesafb.o
obj-$(CONFIG_FB_VESA)             += vesafb.o
obj-$(CONFIG_FB_EFI)              += efifb.o
obj-$(CONFIG_FB_VGA16)            += vga16fb.o
obj-$(CONFIG_FB_OF)               += offb.o
obj-$(CONFIG_FB_MX3)		  += mx3fb.o
obj-$(CONFIG_FB_DA8XX)		  += da8xx-fb.o
obj-$(CONFIG_FB_SSD1307)	  += ssd1307fb.o
obj-$(CONFIG_FB_SIMPLE)           += simplefb.o

# the test framebuffer is last
obj-$(CONFIG_FB_VIRTUAL)          += vfb.o<|MERGE_RESOLUTION|>--- conflicted
+++ resolved
@@ -76,11 +76,6 @@
 obj-$(CONFIG_FB_PVR2)             += pvr2fb.o
 obj-$(CONFIG_FB_VOODOO1)          += sstfb.o
 obj-$(CONFIG_FB_ARMCLCD)	  += amba-clcd.o
-<<<<<<< HEAD
-obj-$(CONFIG_ARCH_NOMADIK)	  += amba-clcd-nomadik.o
-obj-$(CONFIG_PLAT_VERSATILE_CLCD) += amba-clcd-versatile.o
-=======
->>>>>>> 24b8d41d
 obj-$(CONFIG_FB_GOLDFISH)         += goldfishfb.o
 obj-$(CONFIG_FB_68328)            += 68328fb.o
 obj-$(CONFIG_FB_GBE)              += gbefb.o
@@ -115,10 +110,6 @@
 obj-$(CONFIG_FB_UDL)		  += udlfb.o
 obj-$(CONFIG_FB_SMSCUFX)	  += smscufx.o
 obj-$(CONFIG_FB_XILINX)           += xilinxfb.o
-<<<<<<< HEAD
-obj-$(CONFIG_FB_SH_MOBILE_MERAM)  += sh_mobile_meram.o
-=======
->>>>>>> 24b8d41d
 obj-$(CONFIG_FB_SH_MOBILE_LCDC)	  += sh_mobile_lcdcfb.o
 obj-$(CONFIG_FB_OMAP)             += omap/
 obj-y                             += omap2/
