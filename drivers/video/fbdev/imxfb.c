/*
 *  Freescale i.MX Frame Buffer device driver
 *
 *  Copyright (C) 2004 Sascha Hauer, Pengutronix
 *   Based on acornfb.c Copyright (C) Russell King.
 *
 * This file is subject to the terms and conditions of the GNU General Public
 * License.  See the file COPYING in the main directory of this archive for
 * more details.
 *
 * Please direct your questions and comments on this driver to the following
 * email address:
 *
 *	linux-arm-kernel@lists.arm.linux.org.uk
 */

#include <linux/module.h>
#include <linux/kernel.h>
#include <linux/errno.h>
#include <linux/string.h>
#include <linux/interrupt.h>
#include <linux/slab.h>
#include <linux/mm.h>
#include <linux/fb.h>
#include <linux/delay.h>
#include <linux/init.h>
#include <linux/ioport.h>
#include <linux/cpufreq.h>
#include <linux/clk.h>
#include <linux/platform_device.h>
#include <linux/dma-mapping.h>
#include <linux/io.h>
#include <linux/lcd.h>
#include <linux/math64.h>
#include <linux/of.h>
#include <linux/of_device.h>

#include <linux/regulator/consumer.h>

#include <video/of_display_timing.h>
#include <video/of_videomode.h>
#include <video/videomode.h>

#include <linux/platform_data/video-imxfb.h>

/*
 * Complain if VAR is out of range.
 */
#define DEBUG_VAR 1

#define DRIVER_NAME "imx-fb"

#define LCDC_SSA	0x00

#define LCDC_SIZE	0x04
#define SIZE_XMAX(x)	((((x) >> 4) & 0x3f) << 20)

#define YMAX_MASK_IMX1	0x1ff
#define YMAX_MASK_IMX21	0x3ff

#define LCDC_VPW	0x08
#define VPW_VPW(x)	((x) & 0x3ff)

#define LCDC_CPOS	0x0C
#define CPOS_CC1	(1<<31)
#define CPOS_CC0	(1<<30)
#define CPOS_OP		(1<<28)
#define CPOS_CXP(x)	(((x) & 3ff) << 16)

#define LCDC_LCWHB	0x10
#define LCWHB_BK_EN	(1<<31)
#define LCWHB_CW(w)	(((w) & 0x1f) << 24)
#define LCWHB_CH(h)	(((h) & 0x1f) << 16)
#define LCWHB_BD(x)	((x) & 0xff)

#define LCDC_LCHCC	0x14

#define LCDC_PCR	0x18

#define LCDC_HCR	0x1C
#define HCR_H_WIDTH(x)	(((x) & 0x3f) << 26)
#define HCR_H_WAIT_1(x)	(((x) & 0xff) << 8)
#define HCR_H_WAIT_2(x)	((x) & 0xff)

#define LCDC_VCR	0x20
#define VCR_V_WIDTH(x)	(((x) & 0x3f) << 26)
#define VCR_V_WAIT_1(x)	(((x) & 0xff) << 8)
#define VCR_V_WAIT_2(x)	((x) & 0xff)

#define LCDC_POS	0x24
#define POS_POS(x)	((x) & 1f)

#define LCDC_LSCR1	0x28
/* bit fields in imxfb.h */

#define LCDC_PWMR	0x2C
/* bit fields in imxfb.h */

#define LCDC_DMACR	0x30
/* bit fields in imxfb.h */

#define LCDC_RMCR	0x34

#define RMCR_LCDC_EN_MX1	(1<<1)

#define RMCR_SELF_REF	(1<<0)

#define LCDC_LCDICR	0x38
#define LCDICR_INT_SYN	(1<<2)
#define LCDICR_INT_CON	(1)

#define LCDC_LCDISR	0x40
#define LCDISR_UDR_ERR	(1<<3)
#define LCDISR_ERR_RES	(1<<2)
#define LCDISR_EOF	(1<<1)
#define LCDISR_BOF	(1<<0)

#define IMXFB_LSCR1_DEFAULT 0x00120300

#define LCDC_LAUSCR	0x80
#define LAUSCR_AUS_MODE	(1<<31)

/* Used fb-mode. Can be set on kernel command line, therefore file-static. */
static const char *fb_mode;

/*
 * These are the bitfields for each
 * display depth that we support.
 */
struct imxfb_rgb {
	struct fb_bitfield	red;
	struct fb_bitfield	green;
	struct fb_bitfield	blue;
	struct fb_bitfield	transp;
};

enum imxfb_type {
	IMX1_FB,
	IMX21_FB,
};

struct imxfb_info {
	struct platform_device  *pdev;
	void __iomem		*regs;
	struct clk		*clk_ipg;
	struct clk		*clk_ahb;
	struct clk		*clk_per;
	enum imxfb_type		devtype;
	bool			enabled;

	/*
	 * These are the addresses we mapped
	 * the framebuffer memory region to.
	 */
	dma_addr_t		map_dma;
	u_int			map_size;

	u_int			palette_size;

	dma_addr_t		dbar1;
	dma_addr_t		dbar2;

	u_int			pcr;
	u_int			lauscr;
	u_int			pwmr;
	u_int			lscr1;
	u_int			dmacr;
	bool			cmap_inverse;
	bool			cmap_static;

	struct imx_fb_videomode *mode;
	int			num_modes;

	struct regulator	*lcd_pwr;
	int			lcd_pwr_enabled;
};

static const struct platform_device_id imxfb_devtype[] = {
	{
		.name = "imx1-fb",
		.driver_data = IMX1_FB,
	}, {
		.name = "imx21-fb",
		.driver_data = IMX21_FB,
	}, {
		/* sentinel */
	}
};
MODULE_DEVICE_TABLE(platform, imxfb_devtype);

static const struct of_device_id imxfb_of_dev_id[] = {
	{
		.compatible = "fsl,imx1-fb",
		.data = &imxfb_devtype[IMX1_FB],
	}, {
		.compatible = "fsl,imx21-fb",
		.data = &imxfb_devtype[IMX21_FB],
	}, {
		/* sentinel */
	}
};
MODULE_DEVICE_TABLE(of, imxfb_of_dev_id);

static inline int is_imx1_fb(struct imxfb_info *fbi)
{
	return fbi->devtype == IMX1_FB;
}

#define IMX_NAME	"IMX"

/*
 * Minimum X and Y resolutions
 */
#define MIN_XRES	64
#define MIN_YRES	64

/* Actually this really is 18bit support, the lowest 2 bits of each colour
 * are unused in hardware. We claim to have 24bit support to make software
 * like X work, which does not support 18bit.
 */
static struct imxfb_rgb def_rgb_18 = {
	.red	= {.offset = 16, .length = 8,},
	.green	= {.offset = 8, .length = 8,},
	.blue	= {.offset = 0, .length = 8,},
	.transp = {.offset = 0, .length = 0,},
};

static struct imxfb_rgb def_rgb_16_tft = {
	.red	= {.offset = 11, .length = 5,},
	.green	= {.offset = 5, .length = 6,},
	.blue	= {.offset = 0, .length = 5,},
	.transp = {.offset = 0, .length = 0,},
};

static struct imxfb_rgb def_rgb_16_stn = {
	.red	= {.offset = 8, .length = 4,},
	.green	= {.offset = 4, .length = 4,},
	.blue	= {.offset = 0, .length = 4,},
	.transp = {.offset = 0, .length = 0,},
};

static struct imxfb_rgb def_rgb_8 = {
	.red	= {.offset = 0, .length = 8,},
	.green	= {.offset = 0, .length = 8,},
	.blue	= {.offset = 0, .length = 8,},
	.transp = {.offset = 0, .length = 0,},
};

static int imxfb_activate_var(struct fb_var_screeninfo *var,
		struct fb_info *info);

static inline u_int chan_to_field(u_int chan, struct fb_bitfield *bf)
{
	chan &= 0xffff;
	chan >>= 16 - bf->length;
	return chan << bf->offset;
}

static int imxfb_setpalettereg(u_int regno, u_int red, u_int green, u_int blue,
		u_int trans, struct fb_info *info)
{
	struct imxfb_info *fbi = info->par;
	u_int val, ret = 1;

#define CNVT_TOHW(val,width) ((((val)<<(width))+0x7FFF-(val))>>16)
	if (regno < fbi->palette_size) {
		val = (CNVT_TOHW(red, 4) << 8) |
		      (CNVT_TOHW(green,4) << 4) |
		      CNVT_TOHW(blue,  4);

		writel(val, fbi->regs + 0x800 + (regno << 2));
		ret = 0;
	}
	return ret;
}

static int imxfb_setcolreg(u_int regno, u_int red, u_int green, u_int blue,
		   u_int trans, struct fb_info *info)
{
	struct imxfb_info *fbi = info->par;
	unsigned int val;
	int ret = 1;

	/*
	 * If inverse mode was selected, invert all the colours
	 * rather than the register number.  The register number
	 * is what you poke into the framebuffer to produce the
	 * colour you requested.
	 */
	if (fbi->cmap_inverse) {
		red   = 0xffff - red;
		green = 0xffff - green;
		blue  = 0xffff - blue;
	}

	/*
	 * If greyscale is true, then we convert the RGB value
	 * to greyscale no mater what visual we are using.
	 */
	if (info->var.grayscale)
		red = green = blue = (19595 * red + 38470 * green +
					7471 * blue) >> 16;

	switch (info->fix.visual) {
	case FB_VISUAL_TRUECOLOR:
		/*
		 * 12 or 16-bit True Colour.  We encode the RGB value
		 * according to the RGB bitfield information.
		 */
		if (regno < 16) {
			u32 *pal = info->pseudo_palette;

			val  = chan_to_field(red, &info->var.red);
			val |= chan_to_field(green, &info->var.green);
			val |= chan_to_field(blue, &info->var.blue);

			pal[regno] = val;
			ret = 0;
		}
		break;

	case FB_VISUAL_STATIC_PSEUDOCOLOR:
	case FB_VISUAL_PSEUDOCOLOR:
		ret = imxfb_setpalettereg(regno, red, green, blue, trans, info);
		break;
	}

	return ret;
}

static const struct imx_fb_videomode *imxfb_find_mode(struct imxfb_info *fbi)
{
	struct imx_fb_videomode *m;
	int i;

	if (!fb_mode)
		return &fbi->mode[0];

	for (i = 0, m = &fbi->mode[0]; i < fbi->num_modes; i++, m++) {
		if (!strcmp(m->mode.name, fb_mode))
			return m;
	}
	return NULL;
}

/*
 *  imxfb_check_var():
 *    Round up in the following order: bits_per_pixel, xres,
 *    yres, xres_virtual, yres_virtual, xoffset, yoffset, grayscale,
 *    bitfields, horizontal timing, vertical timing.
 */
static int imxfb_check_var(struct fb_var_screeninfo *var, struct fb_info *info)
{
	struct imxfb_info *fbi = info->par;
	struct imxfb_rgb *rgb;
	const struct imx_fb_videomode *imxfb_mode;
	unsigned long lcd_clk;
	unsigned long long tmp;
	u32 pcr = 0;

	if (var->xres < MIN_XRES)
		var->xres = MIN_XRES;
	if (var->yres < MIN_YRES)
		var->yres = MIN_YRES;

	imxfb_mode = imxfb_find_mode(fbi);
	if (!imxfb_mode)
		return -EINVAL;

	var->xres		= imxfb_mode->mode.xres;
	var->yres		= imxfb_mode->mode.yres;
	var->bits_per_pixel	= imxfb_mode->bpp;
	var->pixclock		= imxfb_mode->mode.pixclock;
	var->hsync_len		= imxfb_mode->mode.hsync_len;
	var->left_margin	= imxfb_mode->mode.left_margin;
	var->right_margin	= imxfb_mode->mode.right_margin;
	var->vsync_len		= imxfb_mode->mode.vsync_len;
	var->upper_margin	= imxfb_mode->mode.upper_margin;
	var->lower_margin	= imxfb_mode->mode.lower_margin;
	var->sync		= imxfb_mode->mode.sync;
	var->xres_virtual	= max(var->xres_virtual, var->xres);
	var->yres_virtual	= max(var->yres_virtual, var->yres);

	pr_debug("var->bits_per_pixel=%d\n", var->bits_per_pixel);

	lcd_clk = clk_get_rate(fbi->clk_per);

	tmp = var->pixclock * (unsigned long long)lcd_clk;

	do_div(tmp, 1000000);

	if (do_div(tmp, 1000000) > 500000)
		tmp++;

	pcr = (unsigned int)tmp;

	if (--pcr > 0x3F) {
		pcr = 0x3F;
		printk(KERN_WARNING "Must limit pixel clock to %luHz\n",
				lcd_clk / pcr);
	}

	switch (var->bits_per_pixel) {
	case 32:
		pcr |= PCR_BPIX_18;
		rgb = &def_rgb_18;
		break;
	case 16:
	default:
		if (is_imx1_fb(fbi))
			pcr |= PCR_BPIX_12;
		else
			pcr |= PCR_BPIX_16;

		if (imxfb_mode->pcr & PCR_TFT)
			rgb = &def_rgb_16_tft;
		else
			rgb = &def_rgb_16_stn;
		break;
	case 8:
		pcr |= PCR_BPIX_8;
		rgb = &def_rgb_8;
		break;
	}

	/* add sync polarities */
	pcr |= imxfb_mode->pcr & ~(0x3f | (7 << 25));

	fbi->pcr = pcr;
	/*
	 * The LCDC AUS Mode Control Register does not exist on imx1.
	 */
	if (!is_imx1_fb(fbi) && imxfb_mode->aus_mode)
		fbi->lauscr = LAUSCR_AUS_MODE;

	/*
	 * Copy the RGB parameters for this display
	 * from the machine specific parameters.
	 */
	var->red    = rgb->red;
	var->green  = rgb->green;
	var->blue   = rgb->blue;
	var->transp = rgb->transp;

	pr_debug("RGBT length = %d:%d:%d:%d\n",
		var->red.length, var->green.length, var->blue.length,
		var->transp.length);

	pr_debug("RGBT offset = %d:%d:%d:%d\n",
		var->red.offset, var->green.offset, var->blue.offset,
		var->transp.offset);

	return 0;
}

/*
 * imxfb_set_par():
 *	Set the user defined part of the display for the specified console
 */
static int imxfb_set_par(struct fb_info *info)
{
	struct imxfb_info *fbi = info->par;
	struct fb_var_screeninfo *var = &info->var;

	if (var->bits_per_pixel == 16 || var->bits_per_pixel == 32)
		info->fix.visual = FB_VISUAL_TRUECOLOR;
	else if (!fbi->cmap_static)
		info->fix.visual = FB_VISUAL_PSEUDOCOLOR;
	else {
		/*
		 * Some people have weird ideas about wanting static
		 * pseudocolor maps.  I suspect their user space
		 * applications are broken.
		 */
		info->fix.visual = FB_VISUAL_STATIC_PSEUDOCOLOR;
	}

	info->fix.line_length = var->xres_virtual * var->bits_per_pixel / 8;
	fbi->palette_size = var->bits_per_pixel == 8 ? 256 : 16;

	imxfb_activate_var(var, info);

	return 0;
}

static int imxfb_enable_controller(struct imxfb_info *fbi)
{
	int ret;

	if (fbi->enabled)
		return 0;

	pr_debug("Enabling LCD controller\n");

	writel(fbi->map_dma, fbi->regs + LCDC_SSA);

	/* panning offset 0 (0 pixel offset)        */
	writel(0x00000000, fbi->regs + LCDC_POS);

	/* disable hardware cursor */
	writel(readl(fbi->regs + LCDC_CPOS) & ~(CPOS_CC0 | CPOS_CC1),
		fbi->regs + LCDC_CPOS);

	/*
	 * RMCR_LCDC_EN_MX1 is present on i.MX1 only, but doesn't hurt
	 * on other SoCs
	 */
	writel(RMCR_LCDC_EN_MX1, fbi->regs + LCDC_RMCR);

	ret = clk_prepare_enable(fbi->clk_ipg);
	if (ret)
		goto err_enable_ipg;

	ret = clk_prepare_enable(fbi->clk_ahb);
	if (ret)
		goto err_enable_ahb;

	ret = clk_prepare_enable(fbi->clk_per);
	if (ret)
		goto err_enable_per;

	fbi->enabled = true;
	return 0;

err_enable_per:
	clk_disable_unprepare(fbi->clk_ahb);
err_enable_ahb:
	clk_disable_unprepare(fbi->clk_ipg);
err_enable_ipg:
	writel(0, fbi->regs + LCDC_RMCR);

	return ret;
}

static void imxfb_disable_controller(struct imxfb_info *fbi)
{
	if (!fbi->enabled)
		return;

	pr_debug("Disabling LCD controller\n");

	clk_disable_unprepare(fbi->clk_per);
	clk_disable_unprepare(fbi->clk_ahb);
	clk_disable_unprepare(fbi->clk_ipg);
	fbi->enabled = false;

	writel(0, fbi->regs + LCDC_RMCR);
}

static int imxfb_blank(int blank, struct fb_info *info)
{
	struct imxfb_info *fbi = info->par;

	pr_debug("imxfb_blank: blank=%d\n", blank);

	switch (blank) {
	case FB_BLANK_POWERDOWN:
	case FB_BLANK_VSYNC_SUSPEND:
	case FB_BLANK_HSYNC_SUSPEND:
	case FB_BLANK_NORMAL:
		imxfb_disable_controller(fbi);
		break;

	case FB_BLANK_UNBLANK:
		return imxfb_enable_controller(fbi);
	}
	return 0;
}

static const struct fb_ops imxfb_ops = {
	.owner		= THIS_MODULE,
	.fb_check_var	= imxfb_check_var,
	.fb_set_par	= imxfb_set_par,
	.fb_setcolreg	= imxfb_setcolreg,
	.fb_fillrect	= cfb_fillrect,
	.fb_copyarea	= cfb_copyarea,
	.fb_imageblit	= cfb_imageblit,
	.fb_blank	= imxfb_blank,
};

/*
 * imxfb_activate_var():
 *	Configures LCD Controller based on entries in var parameter.  Settings are
 *	only written to the controller if changes were made.
 */
static int imxfb_activate_var(struct fb_var_screeninfo *var, struct fb_info *info)
{
	struct imxfb_info *fbi = info->par;
	u32 ymax_mask = is_imx1_fb(fbi) ? YMAX_MASK_IMX1 : YMAX_MASK_IMX21;

	pr_debug("var: xres=%d hslen=%d lm=%d rm=%d\n",
		var->xres, var->hsync_len,
		var->left_margin, var->right_margin);
	pr_debug("var: yres=%d vslen=%d um=%d bm=%d\n",
		var->yres, var->vsync_len,
		var->upper_margin, var->lower_margin);

#if DEBUG_VAR
	if (var->xres < 16        || var->xres > 1024)
		printk(KERN_ERR "%s: invalid xres %d\n",
			info->fix.id, var->xres);
	if (var->hsync_len < 1    || var->hsync_len > 64)
		printk(KERN_ERR "%s: invalid hsync_len %d\n",
			info->fix.id, var->hsync_len);
	if (var->left_margin > 255)
		printk(KERN_ERR "%s: invalid left_margin %d\n",
			info->fix.id, var->left_margin);
	if (var->right_margin > 255)
		printk(KERN_ERR "%s: invalid right_margin %d\n",
			info->fix.id, var->right_margin);
	if (var->yres < 1 || var->yres > ymax_mask)
		printk(KERN_ERR "%s: invalid yres %d\n",
			info->fix.id, var->yres);
	if (var->vsync_len > 100)
		printk(KERN_ERR "%s: invalid vsync_len %d\n",
			info->fix.id, var->vsync_len);
	if (var->upper_margin > 63)
		printk(KERN_ERR "%s: invalid upper_margin %d\n",
			info->fix.id, var->upper_margin);
	if (var->lower_margin > 255)
		printk(KERN_ERR "%s: invalid lower_margin %d\n",
			info->fix.id, var->lower_margin);
#endif

	/* physical screen start address	    */
	writel(VPW_VPW(var->xres * var->bits_per_pixel / 8 / 4),
		fbi->regs + LCDC_VPW);

	writel(HCR_H_WIDTH(var->hsync_len - 1) |
		HCR_H_WAIT_1(var->right_margin - 1) |
		HCR_H_WAIT_2(var->left_margin - 3),
		fbi->regs + LCDC_HCR);

	writel(VCR_V_WIDTH(var->vsync_len) |
		VCR_V_WAIT_1(var->lower_margin) |
		VCR_V_WAIT_2(var->upper_margin),
		fbi->regs + LCDC_VCR);

	writel(SIZE_XMAX(var->xres) | (var->yres & ymax_mask),
			fbi->regs + LCDC_SIZE);

	writel(fbi->pcr, fbi->regs + LCDC_PCR);
	if (fbi->pwmr)
		writel(fbi->pwmr, fbi->regs + LCDC_PWMR);
	writel(fbi->lscr1, fbi->regs + LCDC_LSCR1);

	/* dmacr = 0 is no valid value, as we need DMA control marks. */
	if (fbi->dmacr)
		writel(fbi->dmacr, fbi->regs + LCDC_DMACR);

	if (fbi->lauscr)
		writel(fbi->lauscr, fbi->regs + LCDC_LAUSCR);

	return 0;
}

static int imxfb_init_fbinfo(struct platform_device *pdev)
{
	struct imx_fb_platform_data *pdata = dev_get_platdata(&pdev->dev);
	struct fb_info *info = dev_get_drvdata(&pdev->dev);
	struct imxfb_info *fbi = info->par;
	struct device_node *np;

	pr_debug("%s\n",__func__);

	info->pseudo_palette = kmalloc_array(16, sizeof(u32), GFP_KERNEL);
	if (!info->pseudo_palette)
		return -ENOMEM;

	memset(fbi, 0, sizeof(struct imxfb_info));

	fbi->devtype = pdev->id_entry->driver_data;

	strlcpy(info->fix.id, IMX_NAME, sizeof(info->fix.id));

	info->fix.type			= FB_TYPE_PACKED_PIXELS;
	info->fix.type_aux		= 0;
	info->fix.xpanstep		= 0;
	info->fix.ypanstep		= 0;
	info->fix.ywrapstep		= 0;
	info->fix.accel			= FB_ACCEL_NONE;

	info->var.nonstd		= 0;
	info->var.activate		= FB_ACTIVATE_NOW;
	info->var.height		= -1;
	info->var.width	= -1;
	info->var.accel_flags		= 0;
	info->var.vmode			= FB_VMODE_NONINTERLACED;

	info->fbops			= &imxfb_ops;
	info->flags			= FBINFO_FLAG_DEFAULT |
					  FBINFO_READS_FAST;
	if (pdata) {
		fbi->lscr1			= pdata->lscr1;
		fbi->dmacr			= pdata->dmacr;
		fbi->pwmr			= pdata->pwmr;
	} else {
		np = pdev->dev.of_node;
		info->var.grayscale = of_property_read_bool(np,
						"cmap-greyscale");
		fbi->cmap_inverse = of_property_read_bool(np, "cmap-inverse");
		fbi->cmap_static = of_property_read_bool(np, "cmap-static");

		fbi->lscr1 = IMXFB_LSCR1_DEFAULT;

		of_property_read_u32(np, "fsl,lpccr", &fbi->pwmr);

		of_property_read_u32(np, "fsl,lscr1", &fbi->lscr1);

		of_property_read_u32(np, "fsl,dmacr", &fbi->dmacr);
	}

	return 0;
}

static int imxfb_of_read_mode(struct device *dev, struct device_node *np,
		struct imx_fb_videomode *imxfb_mode)
{
	int ret;
	struct fb_videomode *of_mode = &imxfb_mode->mode;
	u32 bpp;
	u32 pcr;

	ret = of_property_read_string(np, "model", &of_mode->name);
	if (ret)
		of_mode->name = NULL;

	ret = of_get_fb_videomode(np, of_mode, OF_USE_NATIVE_MODE);
	if (ret) {
		dev_err(dev, "Failed to get videomode from DT\n");
		return ret;
	}

	ret = of_property_read_u32(np, "bits-per-pixel", &bpp);
	ret |= of_property_read_u32(np, "fsl,pcr", &pcr);

	if (ret) {
		dev_err(dev, "Failed to read bpp and pcr from DT\n");
		return -EINVAL;
	}

	if (bpp < 1 || bpp > 255) {
		dev_err(dev, "Bits per pixel have to be between 1 and 255\n");
		return -EINVAL;
	}

	imxfb_mode->bpp = bpp;
	imxfb_mode->pcr = pcr;

	/*
	 * fsl,aus-mode is optional
	 */
	imxfb_mode->aus_mode = of_property_read_bool(np, "fsl,aus-mode");

	return 0;
}

static int imxfb_lcd_check_fb(struct lcd_device *lcddev, struct fb_info *fi)
{
	struct imxfb_info *fbi = dev_get_drvdata(&lcddev->dev);

	if (!fi || fi->par == fbi)
		return 1;

	return 0;
}

static int imxfb_lcd_get_contrast(struct lcd_device *lcddev)
{
	struct imxfb_info *fbi = dev_get_drvdata(&lcddev->dev);

	return fbi->pwmr & 0xff;
}

static int imxfb_lcd_set_contrast(struct lcd_device *lcddev, int contrast)
{
	struct imxfb_info *fbi = dev_get_drvdata(&lcddev->dev);

	if (fbi->pwmr && fbi->enabled) {
		if (contrast > 255)
			contrast = 255;
		else if (contrast < 0)
			contrast = 0;

		fbi->pwmr &= ~0xff;
		fbi->pwmr |= contrast;

		writel(fbi->pwmr, fbi->regs + LCDC_PWMR);
	}

	return 0;
}

static int imxfb_lcd_get_power(struct lcd_device *lcddev)
{
	struct imxfb_info *fbi = dev_get_drvdata(&lcddev->dev);

	if (!IS_ERR(fbi->lcd_pwr) &&
	    !regulator_is_enabled(fbi->lcd_pwr))
		return FB_BLANK_POWERDOWN;
<<<<<<< HEAD

	return FB_BLANK_UNBLANK;
=======

	return FB_BLANK_UNBLANK;
}

static int imxfb_regulator_set(struct imxfb_info *fbi, int enable)
{
	int ret;

	if (enable == fbi->lcd_pwr_enabled)
		return 0;

	if (enable)
		ret = regulator_enable(fbi->lcd_pwr);
	else
		ret = regulator_disable(fbi->lcd_pwr);

	if (ret == 0)
		fbi->lcd_pwr_enabled = enable;

	return ret;
>>>>>>> 24b8d41d
}

static int imxfb_lcd_set_power(struct lcd_device *lcddev, int power)
{
	struct imxfb_info *fbi = dev_get_drvdata(&lcddev->dev);

<<<<<<< HEAD
	if (!IS_ERR(fbi->lcd_pwr)) {
		if (power == FB_BLANK_UNBLANK)
			return regulator_enable(fbi->lcd_pwr);
		else
			return regulator_disable(fbi->lcd_pwr);
	}
=======
	if (!IS_ERR(fbi->lcd_pwr))
		return imxfb_regulator_set(fbi, power == FB_BLANK_UNBLANK);
>>>>>>> 24b8d41d

	return 0;
}

static struct lcd_ops imxfb_lcd_ops = {
	.check_fb	= imxfb_lcd_check_fb,
	.get_contrast	= imxfb_lcd_get_contrast,
	.set_contrast	= imxfb_lcd_set_contrast,
	.get_power	= imxfb_lcd_get_power,
	.set_power	= imxfb_lcd_set_power,
};

static int imxfb_setup(void)
{
	char *opt, *options = NULL;

	if (fb_get_options("imxfb", &options))
		return -ENODEV;

	if (!options || !*options)
		return 0;

	while ((opt = strsep(&options, ",")) != NULL) {
		if (!*opt)
			continue;
		else
			fb_mode = opt;
	}

	return 0;
}

static int imxfb_probe(struct platform_device *pdev)
{
	struct imxfb_info *fbi;
	struct lcd_device *lcd;
	struct fb_info *info;
	struct imx_fb_platform_data *pdata;
	struct resource *res;
	struct imx_fb_videomode *m;
	const struct of_device_id *of_id;
	int ret, i;
	int bytes_per_pixel;

	dev_info(&pdev->dev, "i.MX Framebuffer driver\n");

	ret = imxfb_setup();
	if (ret < 0)
		return ret;

	of_id = of_match_device(imxfb_of_dev_id, &pdev->dev);
	if (of_id)
		pdev->id_entry = of_id->data;

	res = platform_get_resource(pdev, IORESOURCE_MEM, 0);
	if (!res)
		return -ENODEV;

	pdata = dev_get_platdata(&pdev->dev);

	info = framebuffer_alloc(sizeof(struct imxfb_info), &pdev->dev);
	if (!info)
		return -ENOMEM;

	fbi = info->par;

	platform_set_drvdata(pdev, info);

	ret = imxfb_init_fbinfo(pdev);
	if (ret < 0)
		goto failed_init;

	if (pdata) {
		if (!fb_mode)
			fb_mode = pdata->mode[0].mode.name;

		fbi->mode = pdata->mode;
		fbi->num_modes = pdata->num_modes;
	} else {
		struct device_node *display_np;
		fb_mode = NULL;

		display_np = of_parse_phandle(pdev->dev.of_node, "display", 0);
		if (!display_np) {
			dev_err(&pdev->dev, "No display defined in devicetree\n");
			ret = -EINVAL;
			goto failed_of_parse;
		}

		/*
		 * imxfb does not support more modes, we choose only the native
		 * mode.
		 */
		fbi->num_modes = 1;

		fbi->mode = devm_kzalloc(&pdev->dev,
				sizeof(struct imx_fb_videomode), GFP_KERNEL);
		if (!fbi->mode) {
			ret = -ENOMEM;
			goto failed_of_parse;
		}

		ret = imxfb_of_read_mode(&pdev->dev, display_np, fbi->mode);
		if (ret)
			goto failed_of_parse;
	}

	/* Calculate maximum bytes used per pixel. In most cases this should
	 * be the same as m->bpp/8 */
	m = &fbi->mode[0];
	bytes_per_pixel = (m->bpp + 7) / 8;
	for (i = 0; i < fbi->num_modes; i++, m++)
		info->fix.smem_len = max_t(size_t, info->fix.smem_len,
				m->mode.xres * m->mode.yres * bytes_per_pixel);

	res = request_mem_region(res->start, resource_size(res),
				DRIVER_NAME);
	if (!res) {
		ret = -EBUSY;
		goto failed_req;
	}

	fbi->clk_ipg = devm_clk_get(&pdev->dev, "ipg");
	if (IS_ERR(fbi->clk_ipg)) {
		ret = PTR_ERR(fbi->clk_ipg);
		goto failed_getclock;
	}

	/*
	 * The LCDC controller does not have an enable bit. The
	 * controller starts directly when the clocks are enabled.
	 * If the clocks are enabled when the controller is not yet
	 * programmed with proper register values (enabled at the
	 * bootloader, for example) then it just goes into some undefined
	 * state.
	 * To avoid this issue, let's enable and disable LCDC IPG clock
	 * so that we force some kind of 'reset' to the LCDC block.
	 */
	ret = clk_prepare_enable(fbi->clk_ipg);
	if (ret)
		goto failed_getclock;
	clk_disable_unprepare(fbi->clk_ipg);

	fbi->clk_ahb = devm_clk_get(&pdev->dev, "ahb");
	if (IS_ERR(fbi->clk_ahb)) {
		ret = PTR_ERR(fbi->clk_ahb);
		goto failed_getclock;
	}

	fbi->clk_per = devm_clk_get(&pdev->dev, "per");
	if (IS_ERR(fbi->clk_per)) {
		ret = PTR_ERR(fbi->clk_per);
		goto failed_getclock;
	}

	fbi->regs = ioremap(res->start, resource_size(res));
	if (fbi->regs == NULL) {
		dev_err(&pdev->dev, "Cannot map frame buffer registers\n");
		ret = -ENOMEM;
		goto failed_ioremap;
	}

	fbi->map_size = PAGE_ALIGN(info->fix.smem_len);
	info->screen_buffer = dma_alloc_wc(&pdev->dev, fbi->map_size,
					   &fbi->map_dma, GFP_KERNEL);
	if (!info->screen_buffer) {
		dev_err(&pdev->dev, "Failed to allocate video RAM: %d\n", ret);
		ret = -ENOMEM;
		goto failed_map;
	}

	info->fix.smem_start = fbi->map_dma;

	if (pdata && pdata->init) {
		ret = pdata->init(fbi->pdev);
		if (ret)
			goto failed_platform_init;
	}


	INIT_LIST_HEAD(&info->modelist);
	for (i = 0; i < fbi->num_modes; i++)
		fb_add_videomode(&fbi->mode[i].mode, &info->modelist);

	/*
	 * This makes sure that our colour bitfield
	 * descriptors are correctly initialised.
	 */
	imxfb_check_var(&info->var, info);

	/*
	 * For modes > 8bpp, the color map is bypassed.
	 * Therefore, 256 entries are enough.
	 */
	ret = fb_alloc_cmap(&info->cmap, 256, 0);
	if (ret < 0)
		goto failed_cmap;

	imxfb_set_par(info);
	ret = register_framebuffer(info);
	if (ret < 0) {
		dev_err(&pdev->dev, "failed to register framebuffer\n");
		goto failed_register;
	}

	fbi->lcd_pwr = devm_regulator_get(&pdev->dev, "lcd");
	if (PTR_ERR(fbi->lcd_pwr) == -EPROBE_DEFER) {
		ret = -EPROBE_DEFER;
		goto failed_lcd;
	}

	lcd = devm_lcd_device_register(&pdev->dev, "imxfb-lcd", &pdev->dev, fbi,
				       &imxfb_lcd_ops);
	if (IS_ERR(lcd)) {
		ret = PTR_ERR(lcd);
		goto failed_lcd;
	}

	lcd->props.max_contrast = 0xff;

	imxfb_enable_controller(fbi);
	fbi->pdev = pdev;

	return 0;

failed_lcd:
	unregister_framebuffer(info);

failed_register:
	fb_dealloc_cmap(&info->cmap);
failed_cmap:
	if (pdata && pdata->exit)
		pdata->exit(fbi->pdev);
failed_platform_init:
	dma_free_wc(&pdev->dev, fbi->map_size, info->screen_buffer,
		    fbi->map_dma);
failed_map:
	iounmap(fbi->regs);
failed_ioremap:
failed_getclock:
	release_mem_region(res->start, resource_size(res));
failed_req:
failed_of_parse:
	kfree(info->pseudo_palette);
failed_init:
	framebuffer_release(info);
	return ret;
}

static int imxfb_remove(struct platform_device *pdev)
{
	struct imx_fb_platform_data *pdata;
	struct fb_info *info = platform_get_drvdata(pdev);
	struct imxfb_info *fbi = info->par;
	struct resource *res;

	res = platform_get_resource(pdev, IORESOURCE_MEM, 0);

	imxfb_disable_controller(fbi);

	unregister_framebuffer(info);
	fb_dealloc_cmap(&info->cmap);
	pdata = dev_get_platdata(&pdev->dev);
	if (pdata && pdata->exit)
		pdata->exit(fbi->pdev);
	dma_free_wc(&pdev->dev, fbi->map_size, info->screen_buffer,
		    fbi->map_dma);
	iounmap(fbi->regs);
	release_mem_region(res->start, resource_size(res));
	kfree(info->pseudo_palette);
	framebuffer_release(info);

	return 0;
}

static int __maybe_unused imxfb_suspend(struct device *dev)
{
	struct fb_info *info = dev_get_drvdata(dev);
	struct imxfb_info *fbi = info->par;

	imxfb_disable_controller(fbi);

	return 0;
}

static int __maybe_unused imxfb_resume(struct device *dev)
{
	struct fb_info *info = dev_get_drvdata(dev);
	struct imxfb_info *fbi = info->par;

	imxfb_enable_controller(fbi);

	return 0;
}

static SIMPLE_DEV_PM_OPS(imxfb_pm_ops, imxfb_suspend, imxfb_resume);

static struct platform_driver imxfb_driver = {
	.driver		= {
		.name	= DRIVER_NAME,
		.of_match_table = imxfb_of_dev_id,
		.pm	= &imxfb_pm_ops,
	},
	.probe		= imxfb_probe,
	.remove		= imxfb_remove,
	.id_table	= imxfb_devtype,
};
module_platform_driver(imxfb_driver);

MODULE_DESCRIPTION("Freescale i.MX framebuffer driver");
MODULE_AUTHOR("Sascha Hauer, Pengutronix");
MODULE_LICENSE("GPL");<|MERGE_RESOLUTION|>--- conflicted
+++ resolved
@@ -798,10 +798,6 @@
 	if (!IS_ERR(fbi->lcd_pwr) &&
 	    !regulator_is_enabled(fbi->lcd_pwr))
 		return FB_BLANK_POWERDOWN;
-<<<<<<< HEAD
-
-	return FB_BLANK_UNBLANK;
-=======
 
 	return FB_BLANK_UNBLANK;
 }
@@ -822,24 +818,14 @@
 		fbi->lcd_pwr_enabled = enable;
 
 	return ret;
->>>>>>> 24b8d41d
 }
 
 static int imxfb_lcd_set_power(struct lcd_device *lcddev, int power)
 {
 	struct imxfb_info *fbi = dev_get_drvdata(&lcddev->dev);
 
-<<<<<<< HEAD
-	if (!IS_ERR(fbi->lcd_pwr)) {
-		if (power == FB_BLANK_UNBLANK)
-			return regulator_enable(fbi->lcd_pwr);
-		else
-			return regulator_disable(fbi->lcd_pwr);
-	}
-=======
 	if (!IS_ERR(fbi->lcd_pwr))
 		return imxfb_regulator_set(fbi, power == FB_BLANK_UNBLANK);
->>>>>>> 24b8d41d
 
 	return 0;
 }
