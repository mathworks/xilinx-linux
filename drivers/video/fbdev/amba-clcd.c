/*
 *  linux/drivers/video/amba-clcd.c
 *
 * Copyright (C) 2001 ARM Limited, by David A Rusling
 * Updated to 2.5, Deep Blue Solutions Ltd.
 *
 * This file is subject to the terms and conditions of the GNU General Public
 * License.  See the file COPYING in the main directory of this archive
 * for more details.
 *
 *  ARM PrimeCell PL110 Color LCD Controller
 */
#include <linux/amba/bus.h>
#include <linux/amba/clcd.h>
#include <linux/backlight.h>
#include <linux/clk.h>
#include <linux/delay.h>
#include <linux/dma-mapping.h>
#include <linux/fb.h>
#include <linux/init.h>
#include <linux/ioport.h>
#include <linux/list.h>
#include <linux/mm.h>
#include <linux/module.h>
#include <linux/of_address.h>
#include <linux/of_graph.h>
<<<<<<< HEAD
#include <linux/backlight.h>
=======
#include <linux/slab.h>
#include <linux/string.h>
>>>>>>> 24b8d41d
#include <video/display_timing.h>
#include <video/of_display_timing.h>
#include <video/videomode.h>

<<<<<<< HEAD
#include "amba-clcd-nomadik.h"
#include "amba-clcd-versatile.h"

=======
>>>>>>> 24b8d41d
#define to_clcd(info)	container_of(info, struct clcd_fb, fb)

/* This is limited to 16 characters when displayed by X startup */
static const char *clcd_name = "CLCD FB";

/*
 * Unfortunately, the enable/disable functions may be called either from
 * process or IRQ context, and we _need_ to delay.  This is _not_ good.
 */
static inline void clcdfb_sleep(unsigned int ms)
{
	if (in_atomic()) {
		mdelay(ms);
	} else {
		msleep(ms);
	}
}

static inline void clcdfb_set_start(struct clcd_fb *fb)
{
	unsigned long ustart = fb->fb.fix.smem_start;
	unsigned long lstart;

	ustart += fb->fb.var.yoffset * fb->fb.fix.line_length;
	lstart = ustart + fb->fb.var.yres * fb->fb.fix.line_length / 2;

	writel(ustart, fb->regs + CLCD_UBAS);
	writel(lstart, fb->regs + CLCD_LBAS);
}

static void clcdfb_disable(struct clcd_fb *fb)
{
	u32 val;

	if (fb->board->disable)
		fb->board->disable(fb);

	if (fb->panel->backlight) {
		fb->panel->backlight->props.power = FB_BLANK_POWERDOWN;
		backlight_update_status(fb->panel->backlight);
	}

	val = readl(fb->regs + fb->off_cntl);
	if (val & CNTL_LCDPWR) {
		val &= ~CNTL_LCDPWR;
		writel(val, fb->regs + fb->off_cntl);

		clcdfb_sleep(20);
	}
	if (val & CNTL_LCDEN) {
		val &= ~CNTL_LCDEN;
		writel(val, fb->regs + fb->off_cntl);
	}

	/*
	 * Disable CLCD clock source.
	 */
	if (fb->clk_enabled) {
		fb->clk_enabled = false;
		clk_disable(fb->clk);
	}
}

static void clcdfb_enable(struct clcd_fb *fb, u32 cntl)
{
	/*
	 * Enable the CLCD clock source.
	 */
	if (!fb->clk_enabled) {
		fb->clk_enabled = true;
		clk_enable(fb->clk);
	}

	/*
	 * Bring up by first enabling..
	 */
	cntl |= CNTL_LCDEN;
	writel(cntl, fb->regs + fb->off_cntl);

	clcdfb_sleep(20);

	/*
	 * and now apply power.
	 */
	cntl |= CNTL_LCDPWR;
	writel(cntl, fb->regs + fb->off_cntl);

	/*
	 * Turn on backlight
	 */
	if (fb->panel->backlight) {
		fb->panel->backlight->props.power = FB_BLANK_UNBLANK;
		backlight_update_status(fb->panel->backlight);
	}

	/*
	 * finally, enable the interface.
	 */
	if (fb->board->enable)
		fb->board->enable(fb);
}

static int
clcdfb_set_bitfields(struct clcd_fb *fb, struct fb_var_screeninfo *var)
{
	u32 caps;
	int ret = 0;

	if (fb->panel->caps && fb->board->caps)
		caps = fb->panel->caps & fb->board->caps;
	else {
		/* Old way of specifying what can be used */
		caps = fb->panel->cntl & CNTL_BGR ?
			CLCD_CAP_BGR : CLCD_CAP_RGB;
		/* But mask out 444 modes as they weren't supported */
		caps &= ~CLCD_CAP_444;
	}

	/* Only TFT panels can do RGB888/BGR888 */
	if (!(fb->panel->cntl & CNTL_LCDTFT))
		caps &= ~CLCD_CAP_888;

	memset(&var->transp, 0, sizeof(var->transp));

	var->red.msb_right = 0;
	var->green.msb_right = 0;
	var->blue.msb_right = 0;

	switch (var->bits_per_pixel) {
	case 1:
	case 2:
	case 4:
	case 8:
		/* If we can't do 5551, reject */
		caps &= CLCD_CAP_5551;
		if (!caps) {
			ret = -EINVAL;
			break;
		}

		var->red.length		= var->bits_per_pixel;
		var->red.offset		= 0;
		var->green.length	= var->bits_per_pixel;
		var->green.offset	= 0;
		var->blue.length	= var->bits_per_pixel;
		var->blue.offset	= 0;
		break;

	case 16:
		/* If we can't do 444, 5551 or 565, reject */
		if (!(caps & (CLCD_CAP_444 | CLCD_CAP_5551 | CLCD_CAP_565))) {
			ret = -EINVAL;
			break;
		}

		/*
		 * Green length can be 4, 5 or 6 depending whether
		 * we're operating in 444, 5551 or 565 mode.
		 */
		if (var->green.length == 4 && caps & CLCD_CAP_444)
			caps &= CLCD_CAP_444;
		if (var->green.length == 5 && caps & CLCD_CAP_5551)
			caps &= CLCD_CAP_5551;
		else if (var->green.length == 6 && caps & CLCD_CAP_565)
			caps &= CLCD_CAP_565;
		else {
			/*
			 * PL110 officially only supports RGB555,
			 * but may be wired up to allow RGB565.
			 */
			if (caps & CLCD_CAP_565) {
				var->green.length = 6;
				caps &= CLCD_CAP_565;
			} else if (caps & CLCD_CAP_5551) {
				var->green.length = 5;
				caps &= CLCD_CAP_5551;
			} else {
				var->green.length = 4;
				caps &= CLCD_CAP_444;
			}
		}

		if (var->green.length >= 5) {
			var->red.length = 5;
			var->blue.length = 5;
		} else {
			var->red.length = 4;
			var->blue.length = 4;
		}
		break;
	case 24:
		if (fb->vendor->packed_24_bit_pixels) {
			var->red.length = 8;
			var->green.length = 8;
			var->blue.length = 8;
		} else {
			ret = -EINVAL;
		}
		break;
	case 32:
		/* If we can't do 888, reject */
		caps &= CLCD_CAP_888;
		if (!caps) {
			ret = -EINVAL;
			break;
		}

		var->red.length = 8;
		var->green.length = 8;
		var->blue.length = 8;
		break;
	default:
		ret = -EINVAL;
		break;
	}

	/*
	 * >= 16bpp displays have separate colour component bitfields
	 * encoded in the pixel data.  Calculate their position from
	 * the bitfield length defined above.
	 */
	if (ret == 0 && var->bits_per_pixel >= 16) {
		bool bgr, rgb;

		bgr = caps & CLCD_CAP_BGR && var->blue.offset == 0;
		rgb = caps & CLCD_CAP_RGB && var->red.offset == 0;

		if (!bgr && !rgb)
			/*
			 * The requested format was not possible, try just
			 * our capabilities.  One of BGR or RGB must be
			 * supported.
			 */
			bgr = caps & CLCD_CAP_BGR;

		if (bgr) {
			var->blue.offset = 0;
			var->green.offset = var->blue.offset + var->blue.length;
			var->red.offset = var->green.offset + var->green.length;
		} else {
			var->red.offset = 0;
			var->green.offset = var->red.offset + var->red.length;
			var->blue.offset = var->green.offset + var->green.length;
		}
	}

	return ret;
}

static int clcdfb_check_var(struct fb_var_screeninfo *var, struct fb_info *info)
{
	struct clcd_fb *fb = to_clcd(info);
	int ret = -EINVAL;

	if (fb->board->check)
		ret = fb->board->check(fb, var);

	if (ret == 0 &&
	    var->xres_virtual * var->bits_per_pixel / 8 *
	    var->yres_virtual > fb->fb.fix.smem_len)
		ret = -EINVAL;

	if (ret == 0)
		ret = clcdfb_set_bitfields(fb, var);

	return ret;
}

static int clcdfb_set_par(struct fb_info *info)
{
	struct clcd_fb *fb = to_clcd(info);
	struct clcd_regs regs;

	fb->fb.fix.line_length = fb->fb.var.xres_virtual *
				 fb->fb.var.bits_per_pixel / 8;

	if (fb->fb.var.bits_per_pixel <= 8)
		fb->fb.fix.visual = FB_VISUAL_PSEUDOCOLOR;
	else
		fb->fb.fix.visual = FB_VISUAL_TRUECOLOR;

	fb->board->decode(fb, &regs);

	clcdfb_disable(fb);

	/* Some variants must be clocked here */
	if (fb->vendor->clock_timregs && !fb->clk_enabled) {
		fb->clk_enabled = true;
		clk_enable(fb->clk);
	}

	writel(regs.tim0, fb->regs + CLCD_TIM0);
	writel(regs.tim1, fb->regs + CLCD_TIM1);
	writel(regs.tim2, fb->regs + CLCD_TIM2);
	writel(regs.tim3, fb->regs + CLCD_TIM3);

	clcdfb_set_start(fb);

	clk_set_rate(fb->clk, (1000000000 / regs.pixclock) * 1000);

	fb->clcd_cntl = regs.cntl;

	clcdfb_enable(fb, regs.cntl);

#ifdef DEBUG
	printk(KERN_INFO
	       "CLCD: Registers set to\n"
	       "  %08x %08x %08x %08x\n"
	       "  %08x %08x %08x %08x\n",
		readl(fb->regs + CLCD_TIM0), readl(fb->regs + CLCD_TIM1),
		readl(fb->regs + CLCD_TIM2), readl(fb->regs + CLCD_TIM3),
		readl(fb->regs + CLCD_UBAS), readl(fb->regs + CLCD_LBAS),
		readl(fb->regs + fb->off_ienb), readl(fb->regs + fb->off_cntl));
#endif

	return 0;
}

static inline u32 convert_bitfield(int val, struct fb_bitfield *bf)
{
	unsigned int mask = (1 << bf->length) - 1;

	return (val >> (16 - bf->length) & mask) << bf->offset;
}

/*
 *  Set a single color register. The values supplied have a 16 bit
 *  magnitude.  Return != 0 for invalid regno.
 */
static int
clcdfb_setcolreg(unsigned int regno, unsigned int red, unsigned int green,
		 unsigned int blue, unsigned int transp, struct fb_info *info)
{
	struct clcd_fb *fb = to_clcd(info);

	if (regno < 16)
		fb->cmap[regno] = convert_bitfield(transp, &fb->fb.var.transp) |
				  convert_bitfield(blue, &fb->fb.var.blue) |
				  convert_bitfield(green, &fb->fb.var.green) |
				  convert_bitfield(red, &fb->fb.var.red);

	if (fb->fb.fix.visual == FB_VISUAL_PSEUDOCOLOR && regno < 256) {
		int hw_reg = CLCD_PALETTE + ((regno * 2) & ~3);
		u32 val, mask, newval;

		newval  = (red >> 11)  & 0x001f;
		newval |= (green >> 6) & 0x03e0;
		newval |= (blue >> 1)  & 0x7c00;

		/*
		 * 3.2.11: if we're configured for big endian
		 * byte order, the palette entries are swapped.
		 */
		if (fb->clcd_cntl & CNTL_BEBO)
			regno ^= 1;

		if (regno & 1) {
			newval <<= 16;
			mask = 0x0000ffff;
		} else {
			mask = 0xffff0000;
		}

		val = readl(fb->regs + hw_reg) & mask;
		writel(val | newval, fb->regs + hw_reg);
	}

	return regno > 255;
}

/*
 *  Blank the screen if blank_mode != 0, else unblank. If blank == NULL
 *  then the caller blanks by setting the CLUT (Color Look Up Table) to all
 *  black. Return 0 if blanking succeeded, != 0 if un-/blanking failed due
 *  to e.g. a video mode which doesn't support it. Implements VESA suspend
 *  and powerdown modes on hardware that supports disabling hsync/vsync:
 *    blank_mode == 2: suspend vsync
 *    blank_mode == 3: suspend hsync
 *    blank_mode == 4: powerdown
 */
static int clcdfb_blank(int blank_mode, struct fb_info *info)
{
	struct clcd_fb *fb = to_clcd(info);

	if (blank_mode != 0) {
		clcdfb_disable(fb);
	} else {
		clcdfb_enable(fb, fb->clcd_cntl);
	}
	return 0;
}

static int clcdfb_mmap(struct fb_info *info,
		       struct vm_area_struct *vma)
{
	struct clcd_fb *fb = to_clcd(info);
	unsigned long len, off = vma->vm_pgoff << PAGE_SHIFT;
	int ret = -EINVAL;

	len = info->fix.smem_len;

	if (off <= len && vma->vm_end - vma->vm_start <= len - off &&
	    fb->board->mmap)
		ret = fb->board->mmap(fb, vma);

	return ret;
}

static const struct fb_ops clcdfb_ops = {
	.owner		= THIS_MODULE,
	.fb_check_var	= clcdfb_check_var,
	.fb_set_par	= clcdfb_set_par,
	.fb_setcolreg	= clcdfb_setcolreg,
	.fb_blank	= clcdfb_blank,
	.fb_fillrect	= cfb_fillrect,
	.fb_copyarea	= cfb_copyarea,
	.fb_imageblit	= cfb_imageblit,
	.fb_mmap	= clcdfb_mmap,
};

static int clcdfb_register(struct clcd_fb *fb)
{
	int ret;

	/*
	 * ARM PL111 always has IENB at 0x1c; it's only PL110
	 * which is reversed on some platforms.
	 */
	if (amba_manf(fb->dev) == 0x41 && amba_part(fb->dev) == 0x111) {
		fb->off_ienb = CLCD_PL111_IENB;
		fb->off_cntl = CLCD_PL111_CNTL;
	} else {
		fb->off_ienb = CLCD_PL110_IENB;
		fb->off_cntl = CLCD_PL110_CNTL;
	}

	fb->clk = clk_get(&fb->dev->dev, NULL);
	if (IS_ERR(fb->clk)) {
		ret = PTR_ERR(fb->clk);
		goto out;
	}

	ret = clk_prepare(fb->clk);
	if (ret)
		goto free_clk;

	fb->fb.device		= &fb->dev->dev;

	fb->fb.fix.mmio_start	= fb->dev->res.start;
	fb->fb.fix.mmio_len	= resource_size(&fb->dev->res);

	fb->regs = ioremap(fb->fb.fix.mmio_start, fb->fb.fix.mmio_len);
	if (!fb->regs) {
		printk(KERN_ERR "CLCD: unable to remap registers\n");
		ret = -ENOMEM;
		goto clk_unprep;
	}

	fb->fb.fbops		= &clcdfb_ops;
	fb->fb.flags		= FBINFO_FLAG_DEFAULT;
	fb->fb.pseudo_palette	= fb->cmap;

	strncpy(fb->fb.fix.id, clcd_name, sizeof(fb->fb.fix.id));
	fb->fb.fix.type		= FB_TYPE_PACKED_PIXELS;
	fb->fb.fix.type_aux	= 0;
	fb->fb.fix.xpanstep	= 0;
	fb->fb.fix.ypanstep	= 0;
	fb->fb.fix.ywrapstep	= 0;
	fb->fb.fix.accel	= FB_ACCEL_NONE;

	fb->fb.var.xres		= fb->panel->mode.xres;
	fb->fb.var.yres		= fb->panel->mode.yres;
	fb->fb.var.xres_virtual	= fb->panel->mode.xres;
	fb->fb.var.yres_virtual	= fb->panel->mode.yres;
	fb->fb.var.bits_per_pixel = fb->panel->bpp;
	fb->fb.var.grayscale	= fb->panel->grayscale;
	fb->fb.var.pixclock	= fb->panel->mode.pixclock;
	fb->fb.var.left_margin	= fb->panel->mode.left_margin;
	fb->fb.var.right_margin	= fb->panel->mode.right_margin;
	fb->fb.var.upper_margin	= fb->panel->mode.upper_margin;
	fb->fb.var.lower_margin	= fb->panel->mode.lower_margin;
	fb->fb.var.hsync_len	= fb->panel->mode.hsync_len;
	fb->fb.var.vsync_len	= fb->panel->mode.vsync_len;
	fb->fb.var.sync		= fb->panel->mode.sync;
	fb->fb.var.vmode	= fb->panel->mode.vmode;
	fb->fb.var.activate	= FB_ACTIVATE_NOW;
	fb->fb.var.nonstd	= 0;
	fb->fb.var.height	= fb->panel->height;
	fb->fb.var.width	= fb->panel->width;
	fb->fb.var.accel_flags	= 0;

	fb->fb.monspecs.hfmin	= 0;
	fb->fb.monspecs.hfmax   = 100000;
	fb->fb.monspecs.vfmin	= 0;
	fb->fb.monspecs.vfmax	= 400;
	fb->fb.monspecs.dclkmin = 1000000;
	fb->fb.monspecs.dclkmax	= 100000000;

	/*
	 * Make sure that the bitfields are set appropriately.
	 */
	clcdfb_set_bitfields(fb, &fb->fb.var);

	/*
	 * Allocate colourmap.
	 */
	ret = fb_alloc_cmap(&fb->fb.cmap, 256, 0);
	if (ret)
		goto unmap;

	/*
	 * Ensure interrupts are disabled.
	 */
	writel(0, fb->regs + fb->off_ienb);

	fb_set_var(&fb->fb, &fb->fb.var);

	dev_info(&fb->dev->dev, "%s hardware, %s display\n",
	         fb->board->name, fb->panel->mode.name);

	ret = register_framebuffer(&fb->fb);
	if (ret == 0)
		goto out;

	printk(KERN_ERR "CLCD: cannot register framebuffer (%d)\n", ret);

	fb_dealloc_cmap(&fb->fb.cmap);
 unmap:
	iounmap(fb->regs);
 clk_unprep:
	clk_unprepare(fb->clk);
 free_clk:
	clk_put(fb->clk);
 out:
	return ret;
}

#ifdef CONFIG_OF
static int clcdfb_of_get_dpi_panel_mode(struct device_node *node,
		struct clcd_panel *clcd_panel)
{
	int err;
	struct display_timing timing;
	struct videomode video;

	err = of_get_display_timing(node, "panel-timing", &timing);
	if (err) {
		pr_err("%pOF: problems parsing panel-timing (%d)\n", node, err);
		return err;
	}

	videomode_from_timing(&timing, &video);

	err = fb_videomode_from_videomode(&video, &clcd_panel->mode);
	if (err)
		return err;

	/* Set up some inversion flags */
	if (timing.flags & DISPLAY_FLAGS_PIXDATA_NEGEDGE)
		clcd_panel->tim2 |= TIM2_IPC;
	else if (!(timing.flags & DISPLAY_FLAGS_PIXDATA_POSEDGE))
		/*
		 * To preserve backwards compatibility, the IPC (inverted
		 * pixel clock) flag needs to be set on any display that
		 * doesn't explicitly specify that the pixel clock is
		 * active on the negative or positive edge.
		 */
		clcd_panel->tim2 |= TIM2_IPC;

	if (timing.flags & DISPLAY_FLAGS_HSYNC_LOW)
		clcd_panel->tim2 |= TIM2_IHS;

	if (timing.flags & DISPLAY_FLAGS_VSYNC_LOW)
		clcd_panel->tim2 |= TIM2_IVS;

	if (timing.flags & DISPLAY_FLAGS_DE_LOW)
		clcd_panel->tim2 |= TIM2_IOE;

	return 0;
}

static int clcdfb_snprintf_mode(char *buf, int size, struct fb_videomode *mode)
{
	return snprintf(buf, size, "%ux%u@%u", mode->xres, mode->yres,
			mode->refresh);
}

<<<<<<< HEAD
static int clcdfb_of_get_backlight(struct device_node *endpoint,
				   struct clcd_panel *clcd_panel)
{
	struct device_node *panel;
	struct device_node *backlight;

	panel = of_graph_get_remote_port_parent(endpoint);
	if (!panel)
		return -ENODEV;

	/* Look up the optional backlight phandle */
	backlight = of_parse_phandle(panel, "backlight", 0);
	if (backlight) {
		clcd_panel->backlight = of_find_backlight_by_node(backlight);
		of_node_put(backlight);

		if (!clcd_panel->backlight)
			return -EPROBE_DEFER;
	}
	return 0;
}

static int clcdfb_of_get_mode(struct device *dev, struct device_node *endpoint,
		struct clcd_panel *clcd_panel)
{
	int err;
	struct device_node *panel;
=======
static int clcdfb_of_get_backlight(struct device *dev,
				   struct clcd_panel *clcd_panel)
{
	struct backlight_device *backlight;

	/* Look up the optional backlight device */
	backlight = devm_of_find_backlight(dev);
	if (IS_ERR(backlight))
		return PTR_ERR(backlight);

	clcd_panel->backlight = backlight;
	return 0;
}

static int clcdfb_of_get_mode(struct device *dev, struct device_node *panel,
			      struct clcd_panel *clcd_panel)
{
	int err;
>>>>>>> 24b8d41d
	struct fb_videomode *mode;
	char *name;
	int len;

	/* Only directly connected DPI panels supported for now */
	if (of_device_is_compatible(panel, "panel-dpi"))
		err = clcdfb_of_get_dpi_panel_mode(panel, clcd_panel);
	else
		err = -ENOENT;
	if (err)
		return err;
	mode = &clcd_panel->mode;

	len = clcdfb_snprintf_mode(NULL, 0, mode);
	name = devm_kzalloc(dev, len + 1, GFP_KERNEL);
	if (!name)
		return -ENOMEM;

	clcdfb_snprintf_mode(name, len + 1, mode);
	mode->name = name;

	return 0;
}

static int clcdfb_of_init_tft_panel(struct clcd_fb *fb, u32 r0, u32 g0, u32 b0)
{
	static struct {
		unsigned int part;
		u32 r0, g0, b0;
		u32 caps;
	} panels[] = {
		{ 0x110, 1,  7, 13, CLCD_CAP_5551 },
		{ 0x110, 0,  8, 16, CLCD_CAP_888 },
		{ 0x110, 16, 8, 0,  CLCD_CAP_888 },
		{ 0x111, 4, 14, 20, CLCD_CAP_444 },
		{ 0x111, 3, 11, 19, CLCD_CAP_444 | CLCD_CAP_5551 },
		{ 0x111, 3, 10, 19, CLCD_CAP_444 | CLCD_CAP_5551 |
				    CLCD_CAP_565 },
		{ 0x111, 0,  8, 16, CLCD_CAP_444 | CLCD_CAP_5551 |
				    CLCD_CAP_565 | CLCD_CAP_888 },
	};
	int i;

	/* Bypass pixel clock divider */
	fb->panel->tim2 |= TIM2_BCD;

	/* TFT display, vert. comp. interrupt at the start of the back porch */
	fb->panel->cntl |= CNTL_LCDTFT | CNTL_LCDVCOMP(1);

	fb->panel->caps = 0;

	/* Match the setup with known variants */
	for (i = 0; i < ARRAY_SIZE(panels) && !fb->panel->caps; i++) {
		if (amba_part(fb->dev) != panels[i].part)
			continue;
		if (g0 != panels[i].g0)
			continue;
		if (r0 == panels[i].r0 && b0 == panels[i].b0)
			fb->panel->caps = panels[i].caps;
	}

	/*
	 * If we actually physically connected the R lines to B and
	 * vice versa
	 */
	if (r0 != 0 && b0 == 0)
		fb->panel->bgr_connection = true;

<<<<<<< HEAD
	if (fb->panel->caps && fb->vendor->st_bitmux_control) {
		/*
		 * Set up the special bits for the Nomadik control register
		 * (other platforms tend to do this through an external
		 * register).
		 */

		/* Offset of the highest used color */
		int maxoff = max3(r0, g0, b0);
		/* Most significant bit out, highest used bit */
		int msb = 0;

		if (fb->panel->caps & CLCD_CAP_888) {
			msb = maxoff + 8 - 1;
		} else if (fb->panel->caps & CLCD_CAP_565) {
			msb = maxoff + 5 - 1;
			fb->panel->cntl |= CNTL_ST_1XBPP_565;
		} else if (fb->panel->caps & CLCD_CAP_5551) {
			msb = maxoff + 5 - 1;
			fb->panel->cntl |= CNTL_ST_1XBPP_5551;
		} else if (fb->panel->caps & CLCD_CAP_444) {
			msb = maxoff + 4 - 1;
			fb->panel->cntl |= CNTL_ST_1XBPP_444;
		}

		/* Send out as many bits as we need */
		if (msb > 17)
			fb->panel->cntl |= CNTL_ST_CDWID_24;
		else if (msb > 15)
			fb->panel->cntl |= CNTL_ST_CDWID_18;
		else if (msb > 11)
			fb->panel->cntl |= CNTL_ST_CDWID_16;
		else
			fb->panel->cntl |= CNTL_ST_CDWID_12;
	}

=======
>>>>>>> 24b8d41d
	return fb->panel->caps ? 0 : -EINVAL;
}

static int clcdfb_of_init_display(struct clcd_fb *fb)
{
	struct device_node *endpoint, *panel;
	int err;
	unsigned int bpp;
	u32 max_bandwidth;
	u32 tft_r0b0g0[3];

	fb->panel = devm_kzalloc(&fb->dev->dev, sizeof(*fb->panel), GFP_KERNEL);
	if (!fb->panel)
		return -ENOMEM;

	/*
	 * Fetch the panel endpoint.
	 */
	endpoint = of_graph_get_next_endpoint(fb->dev->dev.of_node, NULL);
	if (!endpoint)
		return -ENODEV;

<<<<<<< HEAD
	if (fb->vendor->init_panel) {
		err = fb->vendor->init_panel(fb, endpoint);
		if (err)
			return err;
	}

	err = clcdfb_of_get_backlight(endpoint, fb->panel);
	if (err)
		return err;

	err = clcdfb_of_get_mode(&fb->dev->dev, endpoint, fb->panel);
=======
	panel = of_graph_get_remote_port_parent(endpoint);
	if (!panel)
		return -ENODEV;

	err = clcdfb_of_get_backlight(&fb->dev->dev, fb->panel);
	if (err)
		return err;

	err = clcdfb_of_get_mode(&fb->dev->dev, panel, fb->panel);
>>>>>>> 24b8d41d
	if (err)
		return err;

	err = of_property_read_u32(fb->dev->dev.of_node, "max-memory-bandwidth",
			&max_bandwidth);
	if (!err) {
		/*
		 * max_bandwidth is in bytes per second and pixclock in
		 * pico-seconds, so the maximum allowed bits per pixel is
		 *   8 * max_bandwidth / (PICOS2KHZ(pixclock) * 1000)
		 * Rearrange this calculation to avoid overflow and then ensure
		 * result is a valid format.
		 */
		bpp = max_bandwidth / (1000 / 8)
			/ PICOS2KHZ(fb->panel->mode.pixclock);
		bpp = rounddown_pow_of_two(bpp);
		if (bpp > 32)
			bpp = 32;
	} else
		bpp = 32;
	fb->panel->bpp = bpp;

#ifdef CONFIG_CPU_BIG_ENDIAN
	fb->panel->cntl |= CNTL_BEBO;
#endif
	fb->panel->width = -1;
	fb->panel->height = -1;

	if (of_property_read_u32_array(endpoint,
			"arm,pl11x,tft-r0g0b0-pads",
			tft_r0b0g0, ARRAY_SIZE(tft_r0b0g0)) != 0)
		return -ENOENT;

	return clcdfb_of_init_tft_panel(fb, tft_r0b0g0[0],
					tft_r0b0g0[1],  tft_r0b0g0[2]);
}

static int clcdfb_of_vram_setup(struct clcd_fb *fb)
{
	int err;
	struct device_node *memory;
	u64 size;

	err = clcdfb_of_init_display(fb);
	if (err)
		return err;

	memory = of_parse_phandle(fb->dev->dev.of_node, "memory-region", 0);
	if (!memory)
		return -ENODEV;

	fb->fb.screen_base = of_iomap(memory, 0);
	if (!fb->fb.screen_base)
		return -ENOMEM;

	fb->fb.fix.smem_start = of_translate_address(memory,
			of_get_address(memory, 0, &size, NULL));
	fb->fb.fix.smem_len = size;

	return 0;
}

static int clcdfb_of_vram_mmap(struct clcd_fb *fb, struct vm_area_struct *vma)
{
	unsigned long off, user_size, kernel_size;


	off = vma->vm_pgoff << PAGE_SHIFT;
	user_size = vma->vm_end - vma->vm_start;
	kernel_size = fb->fb.fix.smem_len;

	if (off >= kernel_size || user_size > (kernel_size - off))
		return -ENXIO;

	return remap_pfn_range(vma, vma->vm_start,
			__phys_to_pfn(fb->fb.fix.smem_start) + vma->vm_pgoff,
			user_size,
			pgprot_writecombine(vma->vm_page_prot));
}

static void clcdfb_of_vram_remove(struct clcd_fb *fb)
{
	iounmap(fb->fb.screen_base);
}

static int clcdfb_of_dma_setup(struct clcd_fb *fb)
{
	unsigned long framesize;
	dma_addr_t dma;
	int err;

	err = clcdfb_of_init_display(fb);
	if (err)
		return err;

	framesize = PAGE_ALIGN(fb->panel->mode.xres * fb->panel->mode.yres *
			fb->panel->bpp / 8);
	fb->fb.screen_base = dma_alloc_coherent(&fb->dev->dev, framesize,
			&dma, GFP_KERNEL);
	if (!fb->fb.screen_base)
		return -ENOMEM;

	fb->fb.fix.smem_start = dma;
	fb->fb.fix.smem_len = framesize;

	return 0;
}

static int clcdfb_of_dma_mmap(struct clcd_fb *fb, struct vm_area_struct *vma)
{
	return dma_mmap_wc(&fb->dev->dev, vma, fb->fb.screen_base,
			   fb->fb.fix.smem_start, fb->fb.fix.smem_len);
}

static void clcdfb_of_dma_remove(struct clcd_fb *fb)
{
	dma_free_coherent(&fb->dev->dev, fb->fb.fix.smem_len,
			fb->fb.screen_base, fb->fb.fix.smem_start);
}

static struct clcd_board *clcdfb_of_get_board(struct amba_device *dev)
{
	struct clcd_board *board = devm_kzalloc(&dev->dev, sizeof(*board),
			GFP_KERNEL);
	struct device_node *node = dev->dev.of_node;

	if (!board)
		return NULL;

	board->name = of_node_full_name(node);
	board->caps = CLCD_CAP_ALL;
	board->check = clcdfb_check;
	board->decode = clcdfb_decode;
	if (of_find_property(node, "memory-region", NULL)) {
		board->setup = clcdfb_of_vram_setup;
		board->mmap = clcdfb_of_vram_mmap;
		board->remove = clcdfb_of_vram_remove;
	} else {
		board->setup = clcdfb_of_dma_setup;
		board->mmap = clcdfb_of_dma_mmap;
		board->remove = clcdfb_of_dma_remove;
	}

	return board;
}
#else
static struct clcd_board *clcdfb_of_get_board(struct amba_device *dev)
{
	return NULL;
}
#endif

static int clcdfb_probe(struct amba_device *dev, const struct amba_id *id)
{
	struct clcd_board *board = dev_get_platdata(&dev->dev);
	struct clcd_vendor_data *vendor = id->data;
	struct clcd_fb *fb;
	int ret;

	if (!board)
		board = clcdfb_of_get_board(dev);

	if (!board)
		return -EINVAL;

	if (vendor->init_board) {
		ret = vendor->init_board(dev, board);
		if (ret)
			return ret;
	}

	ret = dma_set_mask_and_coherent(&dev->dev, DMA_BIT_MASK(32));
	if (ret)
		goto out;

	ret = amba_request_regions(dev, NULL);
	if (ret) {
		printk(KERN_ERR "CLCD: unable to reserve regs region\n");
		goto out;
	}

	fb = kzalloc(sizeof(*fb), GFP_KERNEL);
	if (!fb) {
		ret = -ENOMEM;
		goto free_region;
	}

	fb->dev = dev;
	fb->vendor = vendor;
	fb->board = board;

	dev_info(&fb->dev->dev, "PL%03x designer %02x rev%u at 0x%08llx\n",
		amba_part(dev), amba_manf(dev), amba_rev(dev),
		(unsigned long long)dev->res.start);

	ret = fb->board->setup(fb);
	if (ret)
		goto free_fb;

	ret = clcdfb_register(fb);
	if (ret == 0) {
		amba_set_drvdata(dev, fb);
		goto out;
	}

	fb->board->remove(fb);
 free_fb:
	kfree(fb);
 free_region:
	amba_release_regions(dev);
 out:
	return ret;
}

static int clcdfb_remove(struct amba_device *dev)
{
	struct clcd_fb *fb = amba_get_drvdata(dev);

	clcdfb_disable(fb);
	unregister_framebuffer(&fb->fb);
	if (fb->fb.cmap.len)
		fb_dealloc_cmap(&fb->fb.cmap);
	iounmap(fb->regs);
	clk_unprepare(fb->clk);
	clk_put(fb->clk);

	fb->board->remove(fb);

	kfree(fb);

	amba_release_regions(dev);

	return 0;
}

<<<<<<< HEAD
static struct clcd_vendor_data vendor_arm = {
	/* Sets up the versatile board displays */
	.init_panel = versatile_clcd_init_panel,
};

static struct clcd_vendor_data vendor_nomadik = {
	.clock_timregs = true,
	.packed_24_bit_pixels = true,
	.st_bitmux_control = true,
	.init_board = nomadik_clcd_init_board,
	.init_panel = nomadik_clcd_init_panel,
};

static struct amba_id clcdfb_id_table[] = {
=======
static const struct amba_id clcdfb_id_table[] = {
>>>>>>> 24b8d41d
	{
		.id	= 0x00041110,
		.mask	= 0x000ffffe,
		.data	= &vendor_arm,
	},
	/* ST Electronics Nomadik variant */
	{
		.id	= 0x00180110,
		.mask	= 0x00fffffe,
		.data	= &vendor_nomadik,
	},
	{ 0, 0 },
};

MODULE_DEVICE_TABLE(amba, clcdfb_id_table);

static struct amba_driver clcd_driver = {
	.drv 		= {
		.name	= "clcd-pl11x",
	},
	.probe		= clcdfb_probe,
	.remove		= clcdfb_remove,
	.id_table	= clcdfb_id_table,
};

static int __init amba_clcdfb_init(void)
{
	if (fb_get_options("ambafb", NULL))
		return -ENODEV;

	return amba_driver_register(&clcd_driver);
}

module_init(amba_clcdfb_init);

static void __exit amba_clcdfb_exit(void)
{
	amba_driver_unregister(&clcd_driver);
}

module_exit(amba_clcdfb_exit);

MODULE_DESCRIPTION("ARM PrimeCell PL110 CLCD core driver");
MODULE_LICENSE("GPL");<|MERGE_RESOLUTION|>--- conflicted
+++ resolved
@@ -24,22 +24,12 @@
 #include <linux/module.h>
 #include <linux/of_address.h>
 #include <linux/of_graph.h>
-<<<<<<< HEAD
-#include <linux/backlight.h>
-=======
 #include <linux/slab.h>
 #include <linux/string.h>
->>>>>>> 24b8d41d
 #include <video/display_timing.h>
 #include <video/of_display_timing.h>
 #include <video/videomode.h>
 
-<<<<<<< HEAD
-#include "amba-clcd-nomadik.h"
-#include "amba-clcd-versatile.h"
-
-=======
->>>>>>> 24b8d41d
 #define to_clcd(info)	container_of(info, struct clcd_fb, fb)
 
 /* This is limited to 16 characters when displayed by X startup */
@@ -230,15 +220,6 @@
 			var->blue.length = 4;
 		}
 		break;
-	case 24:
-		if (fb->vendor->packed_24_bit_pixels) {
-			var->red.length = 8;
-			var->green.length = 8;
-			var->blue.length = 8;
-		} else {
-			ret = -EINVAL;
-		}
-		break;
 	case 32:
 		/* If we can't do 888, reject */
 		caps &= CLCD_CAP_888;
@@ -324,12 +305,6 @@
 	fb->board->decode(fb, &regs);
 
 	clcdfb_disable(fb);
-
-	/* Some variants must be clocked here */
-	if (fb->vendor->clock_timregs && !fb->clk_enabled) {
-		fb->clk_enabled = true;
-		clk_enable(fb->clk);
-	}
 
 	writel(regs.tim0, fb->regs + CLCD_TIM0);
 	writel(regs.tim1, fb->regs + CLCD_TIM1);
@@ -627,35 +602,6 @@
 			mode->refresh);
 }
 
-<<<<<<< HEAD
-static int clcdfb_of_get_backlight(struct device_node *endpoint,
-				   struct clcd_panel *clcd_panel)
-{
-	struct device_node *panel;
-	struct device_node *backlight;
-
-	panel = of_graph_get_remote_port_parent(endpoint);
-	if (!panel)
-		return -ENODEV;
-
-	/* Look up the optional backlight phandle */
-	backlight = of_parse_phandle(panel, "backlight", 0);
-	if (backlight) {
-		clcd_panel->backlight = of_find_backlight_by_node(backlight);
-		of_node_put(backlight);
-
-		if (!clcd_panel->backlight)
-			return -EPROBE_DEFER;
-	}
-	return 0;
-}
-
-static int clcdfb_of_get_mode(struct device *dev, struct device_node *endpoint,
-		struct clcd_panel *clcd_panel)
-{
-	int err;
-	struct device_node *panel;
-=======
 static int clcdfb_of_get_backlight(struct device *dev,
 				   struct clcd_panel *clcd_panel)
 {
@@ -674,7 +620,6 @@
 			      struct clcd_panel *clcd_panel)
 {
 	int err;
->>>>>>> 24b8d41d
 	struct fb_videomode *mode;
 	char *name;
 	int len;
@@ -743,45 +688,6 @@
 	if (r0 != 0 && b0 == 0)
 		fb->panel->bgr_connection = true;
 
-<<<<<<< HEAD
-	if (fb->panel->caps && fb->vendor->st_bitmux_control) {
-		/*
-		 * Set up the special bits for the Nomadik control register
-		 * (other platforms tend to do this through an external
-		 * register).
-		 */
-
-		/* Offset of the highest used color */
-		int maxoff = max3(r0, g0, b0);
-		/* Most significant bit out, highest used bit */
-		int msb = 0;
-
-		if (fb->panel->caps & CLCD_CAP_888) {
-			msb = maxoff + 8 - 1;
-		} else if (fb->panel->caps & CLCD_CAP_565) {
-			msb = maxoff + 5 - 1;
-			fb->panel->cntl |= CNTL_ST_1XBPP_565;
-		} else if (fb->panel->caps & CLCD_CAP_5551) {
-			msb = maxoff + 5 - 1;
-			fb->panel->cntl |= CNTL_ST_1XBPP_5551;
-		} else if (fb->panel->caps & CLCD_CAP_444) {
-			msb = maxoff + 4 - 1;
-			fb->panel->cntl |= CNTL_ST_1XBPP_444;
-		}
-
-		/* Send out as many bits as we need */
-		if (msb > 17)
-			fb->panel->cntl |= CNTL_ST_CDWID_24;
-		else if (msb > 15)
-			fb->panel->cntl |= CNTL_ST_CDWID_18;
-		else if (msb > 11)
-			fb->panel->cntl |= CNTL_ST_CDWID_16;
-		else
-			fb->panel->cntl |= CNTL_ST_CDWID_12;
-	}
-
-=======
->>>>>>> 24b8d41d
 	return fb->panel->caps ? 0 : -EINVAL;
 }
 
@@ -804,19 +710,6 @@
 	if (!endpoint)
 		return -ENODEV;
 
-<<<<<<< HEAD
-	if (fb->vendor->init_panel) {
-		err = fb->vendor->init_panel(fb, endpoint);
-		if (err)
-			return err;
-	}
-
-	err = clcdfb_of_get_backlight(endpoint, fb->panel);
-	if (err)
-		return err;
-
-	err = clcdfb_of_get_mode(&fb->dev->dev, endpoint, fb->panel);
-=======
 	panel = of_graph_get_remote_port_parent(endpoint);
 	if (!panel)
 		return -ENODEV;
@@ -826,7 +719,6 @@
 		return err;
 
 	err = clcdfb_of_get_mode(&fb->dev->dev, panel, fb->panel);
->>>>>>> 24b8d41d
 	if (err)
 		return err;
 
@@ -982,7 +874,6 @@
 static int clcdfb_probe(struct amba_device *dev, const struct amba_id *id)
 {
 	struct clcd_board *board = dev_get_platdata(&dev->dev);
-	struct clcd_vendor_data *vendor = id->data;
 	struct clcd_fb *fb;
 	int ret;
 
@@ -991,12 +882,6 @@
 
 	if (!board)
 		return -EINVAL;
-
-	if (vendor->init_board) {
-		ret = vendor->init_board(dev, board);
-		if (ret)
-			return ret;
-	}
 
 	ret = dma_set_mask_and_coherent(&dev->dev, DMA_BIT_MASK(32));
 	if (ret)
@@ -1015,7 +900,6 @@
 	}
 
 	fb->dev = dev;
-	fb->vendor = vendor;
 	fb->board = board;
 
 	dev_info(&fb->dev->dev, "PL%03x designer %02x rev%u at 0x%08llx\n",
@@ -1062,34 +946,10 @@
 	return 0;
 }
 
-<<<<<<< HEAD
-static struct clcd_vendor_data vendor_arm = {
-	/* Sets up the versatile board displays */
-	.init_panel = versatile_clcd_init_panel,
-};
-
-static struct clcd_vendor_data vendor_nomadik = {
-	.clock_timregs = true,
-	.packed_24_bit_pixels = true,
-	.st_bitmux_control = true,
-	.init_board = nomadik_clcd_init_board,
-	.init_panel = nomadik_clcd_init_panel,
-};
-
-static struct amba_id clcdfb_id_table[] = {
-=======
 static const struct amba_id clcdfb_id_table[] = {
->>>>>>> 24b8d41d
 	{
 		.id	= 0x00041110,
 		.mask	= 0x000ffffe,
-		.data	= &vendor_arm,
-	},
-	/* ST Electronics Nomadik variant */
-	{
-		.id	= 0x00180110,
-		.mask	= 0x00fffffe,
-		.data	= &vendor_nomadik,
 	},
 	{ 0, 0 },
 };
