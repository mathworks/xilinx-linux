#
# Video configuration
#

menu "Graphics support"
	depends on HAS_IOMEM

config HAVE_FB_ATMEL
	bool

config SH_MIPI_DSI
	tristate
	depends on (SUPERH || ARCH_SHMOBILE) && HAVE_CLK

config SH_LCD_MIPI_DSI
	bool

source "drivers/char/agp/Kconfig"

source "drivers/gpu/vga/Kconfig"

source "drivers/gpu/drm/Kconfig"

config VGASTATE
       tristate
       default n

config VIDEO_OUTPUT_CONTROL
	tristate "Lowlevel video output switch controls"
	help
	  This framework adds support for low-level control of the video 
	  output switch.

<<<<<<< HEAD
=======
config DISPLAY_TIMING
       bool

config VIDEOMODE
       bool

config OF_DISPLAY_TIMING
	bool "Enable device tree display timing support"
	depends on OF
	select DISPLAY_TIMING
	help
	  helper to parse display timings from the devicetree

config OF_VIDEOMODE
	bool "Enable device tree videomode support"
	depends on OF
	select VIDEOMODE
	select OF_DISPLAY_TIMING
	help
	  helper to get videomodes from the devicetree

>>>>>>> 48915fd9
config HDMI
	bool

menuconfig FB
	tristate "Support for frame buffer devices"
	---help---
	  The frame buffer device provides an abstraction for the graphics
	  hardware. It represents the frame buffer of some video hardware and
	  allows application software to access the graphics hardware through
	  a well-defined interface, so the software doesn't need to know
	  anything about the low-level (hardware register) stuff.

	  Frame buffer devices work identically across the different
	  architectures supported by Linux and make the implementation of
	  application programs easier and more portable; at this point, an X
	  server exists which uses the frame buffer device exclusively.
	  On several non-X86 architectures, the frame buffer device is the
	  only way to use the graphics hardware.

	  The device is accessed through special device nodes, usually located
	  in the /dev directory, i.e. /dev/fb*.

	  You need an utility program called fbset to make full use of frame
	  buffer devices. Please read <file:Documentation/fb/framebuffer.txt>
	  and the Framebuffer-HOWTO at
	  <http://www.munted.org.uk/programming/Framebuffer-HOWTO-1.3.html> for more
	  information.

	  Say Y here and to the driver for your graphics board below if you
	  are compiling a kernel for a non-x86 architecture.

	  If you are compiling for the x86 architecture, you can say Y if you
	  want to play with it, but it is not essential. Please note that
	  running graphical applications that directly touch the hardware
	  (e.g. an accelerated X server) and that are not frame buffer
	  device-aware may cause unexpected results. If unsure, say N.

config FIRMWARE_EDID
       bool "Enable firmware EDID"
       depends on FB
       default n
       ---help---
         This enables access to the EDID transferred from the firmware.
	 On the i386, this is from the Video BIOS. Enable this if DDC/I2C
	 transfers do not work for your driver and if you are using
	 nvidiafb, i810fb or savagefb.

	 In general, choosing Y for this option is safe.  If you
	 experience extremely long delays while booting before you get
	 something on your display, try setting this to N.  Matrox cards in
	 combination with certain motherboards and monitors are known to
	 suffer from this problem.

config FB_DDC
       tristate
       depends on FB
       select I2C_ALGOBIT
       select I2C
       default n

config FB_BOOT_VESA_SUPPORT
	bool
	depends on FB
	default n
	---help---
	  If true, at least one selected framebuffer driver can take advantage
	  of VESA video modes set at an early boot stage via the vga= parameter.

config FB_CFB_FILLRECT
	tristate
	depends on FB
	default n
	---help---
	  Include the cfb_fillrect function for generic software rectangle
	  filling. This is used by drivers that don't provide their own
	  (accelerated) version.

config FB_CFB_COPYAREA
	tristate
	depends on FB
	default n
	---help---
	  Include the cfb_copyarea function for generic software area copying.
	  This is used by drivers that don't provide their own (accelerated)
	  version.

config FB_CFB_IMAGEBLIT
	tristate
	depends on FB
	default n
	---help---
	  Include the cfb_imageblit function for generic software image
	  blitting. This is used by drivers that don't provide their own
	  (accelerated) version.

config FB_CFB_REV_PIXELS_IN_BYTE
	bool
	depends on FB
	default n
	---help---
	  Allow generic frame-buffer functions to work on displays with 1, 2
	  and 4 bits per pixel depths which has opposite order of pixels in
	  byte order to bytes in long order.

config FB_SYS_FILLRECT
	tristate
	depends on FB
	default n
	---help---
	  Include the sys_fillrect function for generic software rectangle
	  filling. This is used by drivers that don't provide their own
	  (accelerated) version and the framebuffer is in system RAM.

config FB_SYS_COPYAREA
	tristate
	depends on FB
	default n
	---help---
	  Include the sys_copyarea function for generic software area copying.
	  This is used by drivers that don't provide their own (accelerated)
	  version and the framebuffer is in system RAM.

config FB_SYS_IMAGEBLIT
	tristate
	depends on FB
	default n
	---help---
	  Include the sys_imageblit function for generic software image
	  blitting. This is used by drivers that don't provide their own
	  (accelerated) version and the framebuffer is in system RAM.

menuconfig FB_FOREIGN_ENDIAN
	bool "Framebuffer foreign endianness support"
	depends on FB
	---help---
	  This menu will let you enable support for the framebuffers with
	  non-native endianness (e.g. Little-Endian framebuffer on a
	  Big-Endian machine). Most probably you don't have such hardware,
	  so it's safe to say "n" here.

choice
	prompt "Choice endianness support"
	depends on FB_FOREIGN_ENDIAN

config FB_BOTH_ENDIAN
	bool "Support for Big- and Little-Endian framebuffers"

config FB_BIG_ENDIAN
	bool "Support for Big-Endian framebuffers only"

config FB_LITTLE_ENDIAN
	bool "Support for Little-Endian framebuffers only"

endchoice

config FB_SYS_FOPS
       tristate
       depends on FB
       default n

config FB_WMT_GE_ROPS
	tristate
	depends on FB
	default n
	---help---
	  Include functions for accelerated rectangle filling and area
	  copying using WonderMedia Graphics Engine operations.

config FB_DEFERRED_IO
	bool
	depends on FB

config FB_HECUBA
	tristate
	depends on FB
	depends on FB_DEFERRED_IO

config FB_SVGALIB
	tristate
	depends on FB
	default n
	---help---
	  Common utility functions useful to fbdev drivers of VGA-based
	  cards.

config FB_MACMODES
       tristate
       depends on FB
       default n

config FB_BACKLIGHT
	bool
	depends on FB
	select BACKLIGHT_LCD_SUPPORT
	select BACKLIGHT_CLASS_DEVICE
	default n

config FB_MODE_HELPERS
        bool "Enable Video Mode Handling Helpers"
        depends on FB
	default n
	---help---
	  This enables functions for handling video modes using the
	  Generalized Timing Formula and the EDID parser. A few drivers rely
          on this feature such as the radeonfb, rivafb, and the i810fb. If
	  your driver does not take advantage of this feature, choosing Y will
	  just increase the kernel size by about 5K.

config FB_TILEBLITTING
       bool "Enable Tile Blitting Support"
       depends on FB
       default n
       ---help---
         This enables tile blitting.  Tile blitting is a drawing technique
	 where the screen is divided into rectangular sections (tiles), whereas
	 the standard blitting divides the screen into pixels. Because the
	 default drawing element is a tile, drawing functions will be passed
	 parameters in terms of number of tiles instead of number of pixels.
	 For example, to draw a single character, instead of using bitmaps,
	 an index to an array of bitmaps will be used.  To clear or move a
	 rectangular section of a screen, the rectangle will be described in
	 terms of number of tiles in the x- and y-axis.

	 This is particularly important to one driver, matroxfb.  If
	 unsure, say N.

comment "Frame buffer hardware drivers"
	depends on FB

config FB_GRVGA
	tristate "Aeroflex Gaisler framebuffer support"
	depends on FB && SPARC
	select FB_CFB_FILLRECT
	select FB_CFB_COPYAREA
	select FB_CFB_IMAGEBLIT
	---help---
	This enables support for the SVGACTRL framebuffer in the GRLIB IP library from Aeroflex Gaisler.

config FB_CIRRUS
	tristate "Cirrus Logic support"
	depends on FB && (ZORRO || PCI)
	select FB_CFB_FILLRECT
	select FB_CFB_COPYAREA
	select FB_CFB_IMAGEBLIT
	---help---
	  This enables support for Cirrus Logic GD542x/543x based boards on
	  Amiga: SD64, Piccolo, Picasso II/II+, Picasso IV, or EGS Spectrum.

	  If you have a PCI-based system, this enables support for these
	  chips: GD-543x, GD-544x, GD-5480.

	  Please read the file <file:Documentation/fb/cirrusfb.txt>.

	  Say N unless you have such a graphics board or plan to get one
	  before you next recompile the kernel.

config FB_PM2
	tristate "Permedia2 support"
	depends on FB && ((AMIGA && BROKEN) || PCI)
	select FB_CFB_FILLRECT
	select FB_CFB_COPYAREA
	select FB_CFB_IMAGEBLIT
	help
	  This is the frame buffer device driver for cards based on
	  the 3D Labs Permedia, Permedia 2 and Permedia 2V chips.
	  The driver was tested on the following cards:
		Diamond FireGL 1000 PRO AGP
		ELSA Gloria Synergy PCI
		Appian Jeronimo PRO (both heads) PCI
		3DLabs Oxygen ACX aka EONtronics Picasso P2 PCI
		Techsource Raptor GFX-8P (aka Sun PGX-32) on SPARC
		ASK Graphic Blaster Exxtreme AGP

	  To compile this driver as a module, choose M here: the
	  module will be called pm2fb.

config FB_PM2_FIFO_DISCONNECT
	bool "enable FIFO disconnect feature"
	depends on FB_PM2 && PCI
	help
	  Support the Permedia2 FIFO disconnect feature.

config FB_ARMCLCD
	tristate "ARM PrimeCell PL110 support"
	depends on FB && ARM && ARM_AMBA
	select FB_CFB_FILLRECT
	select FB_CFB_COPYAREA
	select FB_CFB_IMAGEBLIT
	help
	  This framebuffer device driver is for the ARM PrimeCell PL110
	  Colour LCD controller.  ARM PrimeCells provide the building
	  blocks for System on a Chip devices.

	  If you want to compile this as a module (=code which can be
	  inserted into and removed from the running kernel), say M
	  here and read <file:Documentation/kbuild/modules.txt>.  The module
	  will be called amba-clcd.

config FB_ACORN
	bool "Acorn VIDC support"
	depends on (FB = y) && ARM && ARCH_ACORN
	select FB_CFB_FILLRECT
	select FB_CFB_COPYAREA
	select FB_CFB_IMAGEBLIT
	help
	  This is the frame buffer device driver for the Acorn VIDC graphics
	  hardware found in Acorn RISC PCs and other ARM-based machines.  If
	  unsure, say N.

config FB_CLPS711X
	bool "CLPS711X LCD support"
	depends on (FB = y) && ARM && ARCH_CLPS711X
	select FB_CFB_FILLRECT
	select FB_CFB_COPYAREA
	select FB_CFB_IMAGEBLIT
	help
	  Say Y to enable the Framebuffer driver for the CLPS7111 and
	  EP7212 processors.

config FB_SA1100
	bool "SA-1100 LCD support"
	depends on (FB = y) && ARM && ARCH_SA1100
	select FB_CFB_FILLRECT
	select FB_CFB_COPYAREA
	select FB_CFB_IMAGEBLIT
	help
	  This is a framebuffer device for the SA-1100 LCD Controller.
	  See <http://www.linux-fbdev.org/> for information on framebuffer
	  devices.

	  If you plan to use the LCD display with your SA-1100 system, say
	  Y here.

config FB_IMX
	tristate "Freescale i.MX1/21/25/27 LCD support"
	depends on FB && IMX_HAVE_PLATFORM_IMX_FB
	select FB_CFB_FILLRECT
	select FB_CFB_COPYAREA
	select FB_CFB_IMAGEBLIT

config FB_CYBER2000
	tristate "CyberPro 2000/2010/5000 support"
	depends on FB && PCI && (BROKEN || !SPARC64)
	select FB_CFB_FILLRECT
	select FB_CFB_COPYAREA
	select FB_CFB_IMAGEBLIT
	help
	  This enables support for the Integraphics CyberPro 20x0 and 5000
	  VGA chips used in the Rebel.com Netwinder and other machines.
	  Say Y if you have a NetWinder or a graphics card containing this
	  device, otherwise say N.

config FB_CYBER2000_DDC
	bool "DDC for CyberPro support"
	depends on FB_CYBER2000
	select FB_DDC
	default y
	help
	  Say Y here if you want DDC support for your CyberPro graphics
	  card. This is only I2C bus support, driver does not use EDID.

config FB_CYBER2000_I2C
	bool "CyberPro 2000/2010/5000 I2C support"
	depends on FB_CYBER2000 && I2C && ARCH_NETWINDER
	select I2C_ALGOBIT
	help
	  Enable support for the I2C video decoder interface on the
	  Integraphics CyberPro 20x0 and 5000 VGA chips.  This is used
	  on the Netwinder machines for the SAA7111 video capture.

config FB_APOLLO
	bool
	depends on (FB = y) && APOLLO
	default y
	select FB_CFB_FILLRECT
	select FB_CFB_IMAGEBLIT

config FB_Q40
	bool
	depends on (FB = y) && Q40
	default y
	select FB_CFB_FILLRECT
	select FB_CFB_COPYAREA
	select FB_CFB_IMAGEBLIT

config FB_AMIGA
	tristate "Amiga native chipset support"
	depends on FB && AMIGA
	help
	  This is the frame buffer device driver for the builtin graphics
	  chipset found in Amigas.

	  To compile this driver as a module, choose M here: the
	  module will be called amifb.

config FB_AMIGA_OCS
	bool "Amiga OCS chipset support"
	depends on FB_AMIGA
	help
	  This enables support for the original Agnus and Denise video chips,
	  found in the Amiga 1000 and most A500's and A2000's. If you intend
	  to run Linux on any of these systems, say Y; otherwise say N.

config FB_AMIGA_ECS
	bool "Amiga ECS chipset support"
	depends on FB_AMIGA
	help
	  This enables support for the Enhanced Chip Set, found in later
	  A500's, later A2000's, the A600, the A3000, the A3000T and CDTV. If
	  you intend to run Linux on any of these systems, say Y; otherwise
	  say N.

config FB_AMIGA_AGA
	bool "Amiga AGA chipset support"
	depends on FB_AMIGA
	help
	  This enables support for the Advanced Graphics Architecture (also
	  known as the AGA or AA) Chip Set, found in the A1200, A4000, A4000T
	  and CD32. If you intend to run Linux on any of these systems, say Y;
	  otherwise say N.

config FB_FM2
	bool "Amiga FrameMaster II/Rainbow II support"
	depends on (FB = y) && ZORRO
	select FB_CFB_FILLRECT
	select FB_CFB_COPYAREA
	select FB_CFB_IMAGEBLIT
	help
	  This is the frame buffer device driver for the Amiga FrameMaster
	  card from BSC (exhibited 1992 but not shipped as a CBM product).

config FB_ARC
	tristate "Arc Monochrome LCD board support"
	depends on FB && X86
	select FB_SYS_FILLRECT
	select FB_SYS_COPYAREA
	select FB_SYS_IMAGEBLIT
	select FB_SYS_FOPS
	help
	  This enables support for the Arc Monochrome LCD board. The board
	  is based on the KS-108 lcd controller and is typically a matrix
	  of 2*n chips. This driver was tested with a 128x64 panel. This
	  driver supports it for use with x86 SBCs through a 16 bit GPIO
	  interface (8 bit data, 8 bit control). If you anticipate using
	  this driver, say Y or M; otherwise say N. You must specify the
	  GPIO IO address to be used for setting control and data.

config FB_ATARI
	bool "Atari native chipset support"
	depends on (FB = y) && ATARI
	select FB_CFB_FILLRECT
	select FB_CFB_COPYAREA
	select FB_CFB_IMAGEBLIT
	help
	  This is the frame buffer device driver for the builtin graphics
	  chipset found in Ataris.

config FB_OF
	bool "Open Firmware frame buffer device support"
	depends on (FB = y) && (PPC64 || PPC_OF) && (!PPC_PSERIES || PCI)
	select FB_CFB_FILLRECT
	select FB_CFB_COPYAREA
	select FB_CFB_IMAGEBLIT
	select FB_MACMODES
	help
	  Say Y if you want support with Open Firmware for your graphics
	  board.

config FB_CONTROL
	bool "Apple \"control\" display support"
	depends on (FB = y) && PPC_PMAC && PPC32
	select FB_CFB_FILLRECT
	select FB_CFB_COPYAREA
	select FB_CFB_IMAGEBLIT
	select FB_MACMODES
	help
	  This driver supports a frame buffer for the graphics adapter in the
	  Power Macintosh 7300 and others.

config FB_PLATINUM
	bool "Apple \"platinum\" display support"
	depends on (FB = y) && PPC_PMAC && PPC32
	select FB_CFB_FILLRECT
	select FB_CFB_COPYAREA
	select FB_CFB_IMAGEBLIT
	select FB_MACMODES
	help
	  This driver supports a frame buffer for the "platinum" graphics
	  adapter in some Power Macintoshes.

config FB_VALKYRIE
	bool "Apple \"valkyrie\" display support"
	depends on (FB = y) && (MAC || (PPC_PMAC && PPC32))
	select FB_CFB_FILLRECT
	select FB_CFB_COPYAREA
	select FB_CFB_IMAGEBLIT
	select FB_MACMODES
	help
	  This driver supports a frame buffer for the "valkyrie" graphics
	  adapter in some Power Macintoshes.

config FB_CT65550
	bool "Chips 65550 display support"
	depends on (FB = y) && PPC32 && PCI
	select FB_CFB_FILLRECT
	select FB_CFB_COPYAREA
	select FB_CFB_IMAGEBLIT
	help
	  This is the frame buffer device driver for the Chips & Technologies
	  65550 graphics chip in PowerBooks.

config FB_ASILIANT
	bool "Asiliant (Chips) 69000 display support"
	depends on (FB = y) && PCI
	select FB_CFB_FILLRECT
	select FB_CFB_COPYAREA
	select FB_CFB_IMAGEBLIT
	help
	  This is the frame buffer device driver for the Asiliant 69030 chipset

config FB_IMSTT
	bool "IMS Twin Turbo display support"
	depends on (FB = y) && PCI
	select FB_CFB_IMAGEBLIT
	select FB_MACMODES if PPC
	help
	  The IMS Twin Turbo is a PCI-based frame buffer card bundled with
	  many Macintosh and compatible computers.

config FB_VGA16
	tristate "VGA 16-color graphics support"
	depends on FB && (X86 || PPC)
	select FB_CFB_FILLRECT
	select FB_CFB_COPYAREA
	select FB_CFB_IMAGEBLIT
	select VGASTATE
	select FONT_8x16 if FRAMEBUFFER_CONSOLE
	help
	  This is the frame buffer device driver for VGA 16 color graphic
	  cards. Say Y if you have such a card.

	  To compile this driver as a module, choose M here: the
	  module will be called vga16fb.

config FB_BF54X_LQ043
	tristate "SHARP LQ043 TFT LCD (BF548 EZKIT)"
	depends on FB && (BF54x) && !BF542
	select FB_CFB_FILLRECT
	select FB_CFB_COPYAREA
	select FB_CFB_IMAGEBLIT
	help
	 This is the framebuffer device driver for a SHARP LQ043T1DG01 TFT LCD

config FB_BFIN_T350MCQB
	tristate "Varitronix COG-T350MCQB TFT LCD display (BF527 EZKIT)"
	depends on FB && BLACKFIN
	select BFIN_GPTIMERS
	select FB_CFB_FILLRECT
	select FB_CFB_COPYAREA
	select FB_CFB_IMAGEBLIT
	help
	 This is the framebuffer device driver for a Varitronix VL-PS-COG-T350MCQB-01 display TFT LCD
	 This display is a QVGA 320x240 24-bit RGB display interfaced by an 8-bit wide PPI
	 It uses PPI[0..7] PPI_FS1, PPI_FS2 and PPI_CLK.

config FB_BFIN_LQ035Q1
	tristate "SHARP LQ035Q1DH02 TFT LCD"
	depends on FB && BLACKFIN && SPI
	select FB_CFB_FILLRECT
	select FB_CFB_COPYAREA
	select FB_CFB_IMAGEBLIT
	select BFIN_GPTIMERS
	help
	  This is the framebuffer device driver for a SHARP LQ035Q1DH02 TFT display found on
	  the Blackfin Landscape LCD EZ-Extender Card.
	  This display is a QVGA 320x240 18-bit RGB display interfaced by an 16-bit wide PPI
	  It uses PPI[0..15] PPI_FS1, PPI_FS2 and PPI_CLK.

	  To compile this driver as a module, choose M here: the
	  module will be called bfin-lq035q1-fb.

config FB_BF537_LQ035
	tristate "SHARP LQ035 TFT LCD (BF537 STAMP)"
	depends on FB && (BF534 || BF536 || BF537) && I2C_BLACKFIN_TWI
	select FB_CFB_FILLRECT
	select FB_CFB_COPYAREA
	select FB_CFB_IMAGEBLIT
	select BFIN_GPTIMERS
	help
	  This is the framebuffer device for a SHARP LQ035Q7DB03 TFT LCD
	  attached to a BF537.

	  To compile this driver as a module, choose M here: the
	  module will be called bf537-lq035.

config FB_BFIN_7393
	tristate "Blackfin ADV7393 Video encoder"
	depends on FB && BLACKFIN
	select I2C
	select FB_CFB_FILLRECT
	select FB_CFB_COPYAREA
	select FB_CFB_IMAGEBLIT
	help
	  This is the framebuffer device for a ADV7393 video encoder
	  attached to a Blackfin on the PPI port.
	  If your Blackfin board has a ADV7393 select Y.

	  To compile this driver as a module, choose M here: the
	  module will be called bfin_adv7393fb.

choice
	prompt  "Video mode support"
	depends on FB_BFIN_7393
	default NTSC

config NTSC
	bool 'NTSC 720x480'

config PAL
	bool 'PAL 720x576'

config NTSC_640x480
	bool 'NTSC 640x480 (Experimental)'

config PAL_640x480
	bool 'PAL 640x480 (Experimental)'

config NTSC_YCBCR
	bool 'NTSC 720x480 YCbCR input'

config PAL_YCBCR
	bool 'PAL 720x576 YCbCR input'

endchoice

choice
	prompt  "Size of ADV7393 frame buffer memory Single/Double Size"
	depends on (FB_BFIN_7393)
	default ADV7393_1XMEM

config ADV7393_1XMEM
	bool 'Single'

config ADV7393_2XMEM
	bool 'Double'
endchoice

config FB_STI
	tristate "HP STI frame buffer device support"
	depends on FB && PARISC
	select FB_CFB_FILLRECT
	select FB_CFB_COPYAREA
	select FB_CFB_IMAGEBLIT
	select STI_CONSOLE
	select VT
	default y
	---help---
	  STI refers to the HP "Standard Text Interface" which is a set of
	  BIOS routines contained in a ROM chip in HP PA-RISC based machines.
	  Enabling this option will implement the linux framebuffer device
	  using calls to the STI BIOS routines for initialisation.
	
	  If you enable this option, you will get a planar framebuffer device
	  /dev/fb which will work on the most common HP graphic cards of the
	  NGLE family, including the artist chips (in the 7xx and Bxxx series),
	  HCRX, HCRX24, CRX, CRX24 and VisEG series.

	  It is safe to enable this option, so you should probably say "Y".

config FB_MAC
	bool "Generic Macintosh display support"
	depends on (FB = y) && MAC
	select FB_CFB_FILLRECT
	select FB_CFB_COPYAREA
	select FB_CFB_IMAGEBLIT
	select FB_MACMODES

config FB_HP300
	bool
	depends on (FB = y) && DIO
	select FB_CFB_IMAGEBLIT
	default y

config FB_TGA
	tristate "TGA/SFB+ framebuffer support"
	depends on FB && (ALPHA || TC)
	select FB_CFB_FILLRECT
	select FB_CFB_COPYAREA
	select FB_CFB_IMAGEBLIT
	select BITREVERSE
	---help---
	  This is the frame buffer device driver for generic TGA and SFB+
	  graphic cards.  These include DEC ZLXp-E1, -E2 and -E3 PCI cards,
	  also known as PBXGA-A, -B and -C, and DEC ZLX-E1, -E2 and -E3
	  TURBOchannel cards, also known as PMAGD-A, -B and -C.

	  Due to hardware limitations ZLX-E2 and E3 cards are not supported
	  for DECstation 5000/200 systems.  Additionally due to firmware
	  limitations these cards may cause troubles with booting DECstation
	  5000/240 and /260 systems, but are fully supported under Linux if
	  you manage to get it going. ;-)

	  Say Y if you have one of those.

config FB_UVESA
	tristate "Userspace VESA VGA graphics support"
	depends on FB && CONNECTOR
	select FB_CFB_FILLRECT
	select FB_CFB_COPYAREA
	select FB_CFB_IMAGEBLIT
	select FB_MODE_HELPERS
	help
	  This is the frame buffer driver for generic VBE 2.0 compliant
	  graphic cards. It can also take advantage of VBE 3.0 features,
	  such as refresh rate adjustment.

	  This driver generally provides more features than vesafb but
	  requires a userspace helper application called 'v86d'. See
	  <file:Documentation/fb/uvesafb.txt> for more information.

	  If unsure, say N.

config FB_VESA
	bool "VESA VGA graphics support"
	depends on (FB = y) && X86
	select FB_CFB_FILLRECT
	select FB_CFB_COPYAREA
	select FB_CFB_IMAGEBLIT
	select FB_BOOT_VESA_SUPPORT
	help
	  This is the frame buffer device driver for generic VESA 2.0
	  compliant graphic cards. The older VESA 1.2 cards are not supported.
	  You will get a boot time penguin logo at no additional cost. Please
	  read <file:Documentation/fb/vesafb.txt>. If unsure, say Y.

config FB_EFI
	bool "EFI-based Framebuffer Support"
	depends on (FB = y) && X86 && EFI
	select FB_CFB_FILLRECT
	select FB_CFB_COPYAREA
	select FB_CFB_IMAGEBLIT
	help
	  This is the EFI frame buffer device driver. If the firmware on
	  your platform is EFI 1.10 or UEFI 2.0, select Y to add support for
	  using the EFI framebuffer as your console.

config FB_N411
       tristate "N411 Apollo/Hecuba devkit support"
       depends on FB && X86 && MMU
       select FB_SYS_FILLRECT
       select FB_SYS_COPYAREA
       select FB_SYS_IMAGEBLIT
       select FB_SYS_FOPS
       select FB_DEFERRED_IO
       select FB_HECUBA
       help
         This enables support for the Apollo display controller in its
         Hecuba form using the n411 devkit.

config FB_HGA
	tristate "Hercules mono graphics support"
	depends on FB && X86
	help
	  Say Y here if you have a Hercules mono graphics card.

	  To compile this driver as a module, choose M here: the
	  module will be called hgafb.

	  As this card technology is at least 25 years old,
	  most people will answer N here.

config FB_SGIVW
	tristate "SGI Visual Workstation framebuffer support"
	depends on FB && X86_VISWS
	select FB_CFB_FILLRECT
	select FB_CFB_COPYAREA
	select FB_CFB_IMAGEBLIT
	help
	  SGI Visual Workstation support for framebuffer graphics.

config FB_GBE
	bool "SGI Graphics Backend frame buffer support"
	depends on (FB = y) && (SGI_IP32 || X86_VISWS)
	select FB_CFB_FILLRECT
	select FB_CFB_COPYAREA
	select FB_CFB_IMAGEBLIT
 	help
	  This is the frame buffer device driver for SGI Graphics Backend.
	  This chip is used in SGI O2 and Visual Workstation 320/540.

config FB_GBE_MEM
	int "Video memory size in MB"
	depends on FB_GBE
	default 4
	help
	  This is the amount of memory reserved for the framebuffer,
	  which can be any value between 1MB and 8MB.

config FB_SBUS
	bool "SBUS and UPA framebuffers"
	depends on (FB = y) && SPARC
	help
	  Say Y if you want support for SBUS or UPA based frame buffer device.

config FB_BW2
	bool "BWtwo support"
	depends on (FB = y) && (SPARC && FB_SBUS)
	select FB_CFB_FILLRECT
	select FB_CFB_COPYAREA
	select FB_CFB_IMAGEBLIT
	help
	  This is the frame buffer device driver for the BWtwo frame buffer.

config FB_CG3
	bool "CGthree support"
	depends on (FB = y) && (SPARC && FB_SBUS)
	select FB_CFB_FILLRECT
	select FB_CFB_COPYAREA
	select FB_CFB_IMAGEBLIT
	help
	  This is the frame buffer device driver for the CGthree frame buffer.

config FB_CG6
	bool "CGsix (GX,TurboGX) support"
	depends on (FB = y) && (SPARC && FB_SBUS)
	select FB_CFB_COPYAREA
	select FB_CFB_IMAGEBLIT
	help
	  This is the frame buffer device driver for the CGsix (GX, TurboGX)
	  frame buffer.

config FB_FFB
	bool "Creator/Creator3D/Elite3D support"
	depends on FB_SBUS && SPARC64
	select FB_CFB_COPYAREA
	select FB_CFB_IMAGEBLIT
	help
	  This is the frame buffer device driver for the Creator, Creator3D,
	  and Elite3D graphics boards.

config FB_TCX
	bool "TCX (SS4/SS5 only) support"
	depends on FB_SBUS
	select FB_CFB_FILLRECT
	select FB_CFB_COPYAREA
	select FB_CFB_IMAGEBLIT
	help
	  This is the frame buffer device driver for the TCX 24/8bit frame
	  buffer.

config FB_CG14
	bool "CGfourteen (SX) support"
	depends on FB_SBUS
	select FB_CFB_FILLRECT
	select FB_CFB_COPYAREA
	select FB_CFB_IMAGEBLIT
	help
	  This is the frame buffer device driver for the CGfourteen frame
	  buffer on Desktop SPARCsystems with the SX graphics option.

config FB_P9100
	bool "P9100 (Sparcbook 3 only) support"
	depends on FB_SBUS
	select FB_CFB_FILLRECT
	select FB_CFB_COPYAREA
	select FB_CFB_IMAGEBLIT
	help
	  This is the frame buffer device driver for the P9100 card
	  supported on Sparcbook 3 machines.

config FB_LEO
	bool "Leo (ZX) support"
	depends on FB_SBUS
	select FB_CFB_FILLRECT
	select FB_CFB_COPYAREA
	select FB_CFB_IMAGEBLIT
	help
	  This is the frame buffer device driver for the SBUS-based Sun ZX
	  (leo) frame buffer cards.

config FB_IGA
	bool "IGA 168x display support"
	depends on (FB = y) && SPARC32
	select FB_CFB_FILLRECT
	select FB_CFB_COPYAREA
	select FB_CFB_IMAGEBLIT
	help
	  This is the framebuffer device for the INTERGRAPHICS 1680 and
	  successor frame buffer cards.

config FB_XVR500
	bool "Sun XVR-500 3DLABS Wildcat support"
	depends on (FB = y) && PCI && SPARC64
	select FB_CFB_FILLRECT
	select FB_CFB_COPYAREA
	select FB_CFB_IMAGEBLIT
	help
	  This is the framebuffer device for the Sun XVR-500 and similar
	  graphics cards based upon the 3DLABS Wildcat chipset.  The driver
	  only works on sparc64 systems where the system firmware has
	  mostly initialized the card already.  It is treated as a
	  completely dumb framebuffer device.

config FB_XVR2500
	bool "Sun XVR-2500 3DLABS Wildcat support"
	depends on (FB = y) && PCI && SPARC64
	select FB_CFB_FILLRECT
	select FB_CFB_COPYAREA
	select FB_CFB_IMAGEBLIT
	help
	  This is the framebuffer device for the Sun XVR-2500 and similar
	  graphics cards based upon the 3DLABS Wildcat chipset.  The driver
	  only works on sparc64 systems where the system firmware has
	  mostly initialized the card already.  It is treated as a
	  completely dumb framebuffer device.

config FB_XVR1000
	bool "Sun XVR-1000 support"
	depends on (FB = y) && SPARC64
	select FB_CFB_FILLRECT
	select FB_CFB_COPYAREA
	select FB_CFB_IMAGEBLIT
	help
	  This is the framebuffer device for the Sun XVR-1000 and similar
	  graphics cards.  The driver only works on sparc64 systems where
	  the system firmware has mostly initialized the card already.  It
	  is treated as a completely dumb framebuffer device.

config FB_PVR2
	tristate "NEC PowerVR 2 display support"
	depends on FB && SH_DREAMCAST
	select FB_CFB_FILLRECT
	select FB_CFB_COPYAREA
	select FB_CFB_IMAGEBLIT
	---help---
	  Say Y here if you have a PowerVR 2 card in your box.  If you plan to
	  run linux on your Dreamcast, you will have to say Y here.
	  This driver may or may not work on other PowerVR 2 cards, but is
	  totally untested.  Use at your own risk.  If unsure, say N.

	  To compile this driver as a module, choose M here: the
	  module will be called pvr2fb.

	  You can pass several parameters to the driver at boot time or at
	  module load time.  The parameters look like "video=pvr2:XXX", where
	  the meaning of XXX can be found at the end of the main source file
	  (<file:drivers/video/pvr2fb.c>). Please see the file
	  <file:Documentation/fb/pvr2fb.txt>.

config FB_S1D13XXX
	tristate "Epson S1D13XXX framebuffer support"
	depends on FB
	select FB_CFB_FILLRECT
	select FB_CFB_COPYAREA
	select FB_CFB_IMAGEBLIT
	help
	  Support for S1D13XXX framebuffer device family (currently only
	  working with S1D13806). Product specs at
	  <http://vdc.epson.com/>

config FB_ATMEL
	tristate "AT91/AT32 LCD Controller support"
	depends on FB && HAVE_FB_ATMEL
	select FB_CFB_FILLRECT
	select FB_CFB_COPYAREA
	select FB_CFB_IMAGEBLIT
	help
	  This enables support for the AT91/AT32 LCD Controller.

config FB_INTSRAM
	bool "Frame Buffer in internal SRAM"
	depends on FB_ATMEL && ARCH_AT91SAM9261
	help
	  Say Y if you want to map Frame Buffer in internal SRAM. Say N if you want
	  to let frame buffer in external SDRAM.

config FB_ATMEL_STN
	bool "Use a STN display with AT91/AT32 LCD Controller"
	depends on FB_ATMEL && (MACH_AT91SAM9261EK || MACH_AT91SAM9G10EK)
	default n
	help
	  Say Y if you want to connect a STN LCD display to the AT91/AT32 LCD
	  Controller. Say N if you want to connect a TFT.

	  If unsure, say N.

config FB_NVIDIA
	tristate "nVidia Framebuffer Support"
	depends on FB && PCI
	select FB_BACKLIGHT if FB_NVIDIA_BACKLIGHT
	select FB_MODE_HELPERS
	select FB_CFB_FILLRECT
	select FB_CFB_COPYAREA
	select FB_CFB_IMAGEBLIT
	select BITREVERSE
	select VGASTATE
	help
	  This driver supports graphics boards with the nVidia chips, TNT
	  and newer. For very old chipsets, such as the RIVA128, then use
	  the rivafb.
	  Say Y if you have such a graphics board.

	  To compile this driver as a module, choose M here: the
	  module will be called nvidiafb.

config FB_NVIDIA_I2C
       bool "Enable DDC Support"
       depends on FB_NVIDIA
       select FB_DDC
       help
	  This enables I2C support for nVidia Chipsets.  This is used
	  only for getting EDID information from the attached display
	  allowing for robust video mode handling and switching.

	  Because fbdev-2.6 requires that drivers must be able to
	  independently validate video mode parameters, you should say Y
	  here.

config FB_NVIDIA_DEBUG
	bool "Lots of debug output"
	depends on FB_NVIDIA
	default n
	help
	  Say Y here if you want the nVidia driver to output all sorts
	  of debugging information to provide to the maintainer when
	  something goes wrong.

config FB_NVIDIA_BACKLIGHT
	bool "Support for backlight control"
	depends on FB_NVIDIA
	default y
	help
	  Say Y here if you want to control the backlight of your display.

config FB_RIVA
	tristate "nVidia Riva support"
	depends on FB && PCI
	select FB_BACKLIGHT if FB_RIVA_BACKLIGHT
	select FB_MODE_HELPERS
	select FB_CFB_FILLRECT
	select FB_CFB_COPYAREA
	select FB_CFB_IMAGEBLIT
	select BITREVERSE
	select VGASTATE
	help
	  This driver supports graphics boards with the nVidia Riva/Geforce
	  chips.
	  Say Y if you have such a graphics board.

	  To compile this driver as a module, choose M here: the
	  module will be called rivafb.

config FB_RIVA_I2C
       bool "Enable DDC Support"
       depends on FB_RIVA
       select FB_DDC
       help
	  This enables I2C support for nVidia Chipsets.  This is used
	  only for getting EDID information from the attached display
	  allowing for robust video mode handling and switching.

	  Because fbdev-2.6 requires that drivers must be able to
	  independently validate video mode parameters, you should say Y
	  here.

config FB_RIVA_DEBUG
	bool "Lots of debug output"
	depends on FB_RIVA
	default n
	help
	  Say Y here if you want the Riva driver to output all sorts
	  of debugging information to provide to the maintainer when
	  something goes wrong.

config FB_RIVA_BACKLIGHT
	bool "Support for backlight control"
	depends on FB_RIVA
	default y
	help
	  Say Y here if you want to control the backlight of your display.

config FB_I740
	tristate "Intel740 support"
	depends on FB && PCI
	select FB_MODE_HELPERS
	select FB_CFB_FILLRECT
	select FB_CFB_COPYAREA
	select FB_CFB_IMAGEBLIT
	select VGASTATE
	select FB_DDC
	help
	  This driver supports graphics cards based on Intel740 chip.

config FB_I810
	tristate "Intel 810/815 support"
	depends on FB && PCI && X86_32 && AGP_INTEL
	select FB_MODE_HELPERS
	select FB_CFB_FILLRECT
	select FB_CFB_COPYAREA
	select FB_CFB_IMAGEBLIT
	select VGASTATE
	help
	  This driver supports the on-board graphics built in to the Intel 810 
          and 815 chipsets.  Say Y if you have and plan to use such a board.

          To compile this driver as a module, choose M here: the
	  module will be called i810fb.

          For more information, please read 
	  <file:Documentation/fb/intel810.txt>

config FB_I810_GTF
	bool "use VESA Generalized Timing Formula"
	depends on FB_I810
	help
	  If you say Y, then the VESA standard, Generalized Timing Formula 
          or GTF, will be used to calculate the required video timing values
	  per video mode.  Since the GTF allows nondiscrete timings 
          (nondiscrete being a range of values as opposed to discrete being a
          set of values), you'll be able to use any combination of horizontal 
	  and vertical resolutions, and vertical refresh rates without having
	  to specify your own timing parameters.  This is especially useful
	  to maximize the performance of an aging display, or if you just 
          have a display with nonstandard dimensions. A VESA compliant 
	  monitor is recommended, but can still work with non-compliant ones.
	  If you need or want this, then select this option. The timings may 
	  not be compliant with Intel's recommended values. Use at your own 
	  risk.

          If you say N, the driver will revert to discrete video timings 
	  using a set recommended by Intel in their documentation.
  
          If unsure, say N.

config FB_I810_I2C
	bool "Enable DDC Support"
	depends on FB_I810 && FB_I810_GTF
	select FB_DDC
	help

config FB_LE80578
	tristate "Intel LE80578 (Vermilion) support"
	depends on FB && PCI && X86
	select FB_MODE_HELPERS
	select FB_CFB_FILLRECT
	select FB_CFB_COPYAREA
	select FB_CFB_IMAGEBLIT
	help
	  This driver supports the LE80578 (Vermilion Range) chipset

config FB_CARILLO_RANCH
	tristate "Intel Carillo Ranch support"
	depends on FB_LE80578 && FB && PCI && X86
	help
	  This driver supports the LE80578 (Carillo Ranch) board

config FB_INTEL
	tristate "Intel 830M/845G/852GM/855GM/865G/915G/945G/945GM/965G/965GM support"
	depends on FB && PCI && X86 && AGP_INTEL && EXPERT
	select FB_MODE_HELPERS
	select FB_CFB_FILLRECT
	select FB_CFB_COPYAREA
	select FB_CFB_IMAGEBLIT
	select FB_BOOT_VESA_SUPPORT if FB_INTEL = y
	depends on !DRM_I915
	help
	  This driver supports the on-board graphics built in to the Intel
          830M/845G/852GM/855GM/865G/915G/915GM/945G/945GM/965G/965GM chipsets.
          Say Y if you have and plan to use such a board.

	  To make FB_INTELFB=Y work you need to say AGP_INTEL=y too.

	  To compile this driver as a module, choose M here: the
	  module will be called intelfb.

	  For more information, please read <file:Documentation/fb/intelfb.txt>

config FB_INTEL_DEBUG
	bool "Intel driver Debug Messages"
	depends on FB_INTEL
	---help---
	  Say Y here if you want the Intel driver to output all sorts
	  of debugging information to provide to the maintainer when
	  something goes wrong.

config FB_INTEL_I2C
	bool "DDC/I2C for Intel framebuffer support"
	depends on FB_INTEL
	select FB_DDC
	default y
	help
	  Say Y here if you want DDC/I2C support for your on-board Intel graphics.

config FB_MATROX
	tristate "Matrox acceleration"
	depends on FB && PCI
	select FB_CFB_FILLRECT
	select FB_CFB_COPYAREA
	select FB_CFB_IMAGEBLIT
	select FB_TILEBLITTING
	select FB_MACMODES if PPC_PMAC
	---help---
	  Say Y here if you have a Matrox Millennium, Matrox Millennium II,
	  Matrox Mystique, Matrox Mystique 220, Matrox Productiva G100, Matrox
	  Mystique G200, Matrox Millennium G200, Matrox Marvel G200 video,
	  Matrox G400, G450 or G550 card in your box.

	  To compile this driver as a module, choose M here: the
	  module will be called matroxfb.

	  You can pass several parameters to the driver at boot time or at
	  module load time. The parameters look like "video=matroxfb:XXX", and
	  are described in <file:Documentation/fb/matroxfb.txt>.

config FB_MATROX_MILLENIUM
	bool "Millennium I/II support"
	depends on FB_MATROX
	help
	  Say Y here if you have a Matrox Millennium or Matrox Millennium II
	  video card. If you select "Advanced lowlevel driver options" below,
	  you should check 4 bpp packed pixel, 8 bpp packed pixel, 16 bpp
	  packed pixel, 24 bpp packed pixel and 32 bpp packed pixel. You can
	  also use font widths different from 8.

config FB_MATROX_MYSTIQUE
	bool "Mystique support"
	depends on FB_MATROX
	help
	  Say Y here if you have a Matrox Mystique or Matrox Mystique 220
	  video card. If you select "Advanced lowlevel driver options" below,
	  you should check 8 bpp packed pixel, 16 bpp packed pixel, 24 bpp
	  packed pixel and 32 bpp packed pixel. You can also use font widths
	  different from 8.

config FB_MATROX_G
	bool "G100/G200/G400/G450/G550 support"
	depends on FB_MATROX
	---help---
	  Say Y here if you have a Matrox G100, G200, G400, G450 or G550 based
	  video card. If you select "Advanced lowlevel driver options", you
	  should check 8 bpp packed pixel, 16 bpp packed pixel, 24 bpp packed
	  pixel and 32 bpp packed pixel. You can also use font widths
	  different from 8.

	  If you need support for G400 secondary head, you must say Y to
	  "Matrox I2C support" and "G400 second head support" right below.
	  G450/G550 secondary head and digital output are supported without
	  additional modules.

	  The driver starts in monitor mode. You must use the matroxset tool 
	  (available at <ftp://platan.vc.cvut.cz/pub/linux/matrox-latest/>) to 
	  swap primary and secondary head outputs, or to change output mode.  
	  Secondary head driver always start in 640x480 resolution and you 
	  must use fbset to change it.

	  Do not forget that second head supports only 16 and 32 bpp
	  packed pixels, so it is a good idea to compile them into the kernel
	  too. You can use only some font widths, as the driver uses generic
	  painting procedures (the secondary head does not use acceleration
	  engine).

	  G450/G550 hardware can display TV picture only from secondary CRTC,
	  and it performs no scaling, so picture must have 525 or 625 lines.

config FB_MATROX_I2C
	tristate "Matrox I2C support"
	depends on FB_MATROX
	select FB_DDC
	---help---
	  This drivers creates I2C buses which are needed for accessing the
	  DDC (I2C) bus present on all Matroxes, an I2C bus which
	  interconnects Matrox optional devices, like MGA-TVO on G200 and
	  G400, and the secondary head DDC bus, present on G400 only.

	  You can say Y or M here if you want to experiment with monitor
	  detection code. You must say Y or M here if you want to use either
	  second head of G400 or MGA-TVO on G200 or G400.

	  If you compile it as module, it will create a module named
	  i2c-matroxfb.

config FB_MATROX_MAVEN
	tristate "G400 second head support"
	depends on FB_MATROX_G && FB_MATROX_I2C
	---help---
	  WARNING !!! This support does not work with G450 !!!

	  Say Y or M here if you want to use a secondary head (meaning two
	  monitors in parallel) on G400 or MGA-TVO add-on on G200. Secondary
	  head is not compatible with accelerated XFree 3.3.x SVGA servers -
	  secondary head output is blanked while you are in X. With XFree
	  3.9.17 preview you can use both heads if you use SVGA over fbdev or
	  the fbdev driver on first head and the fbdev driver on second head.

	  If you compile it as module, two modules are created,
	  matroxfb_crtc2 and matroxfb_maven. Matroxfb_maven is needed for
	  both G200 and G400, matroxfb_crtc2 is needed only by G400. You must
	  also load i2c-matroxfb to get it to run.

	  The driver starts in monitor mode and you must use the matroxset
	  tool (available at
	  <ftp://platan.vc.cvut.cz/pub/linux/matrox-latest/>) to switch it to
	  PAL or NTSC or to swap primary and secondary head outputs.
	  Secondary head driver also always start in 640x480 resolution, you
	  must use fbset to change it.

	  Also do not forget that second head supports only 16 and 32 bpp
	  packed pixels, so it is a good idea to compile them into the kernel
	  too.  You can use only some font widths, as the driver uses generic
	  painting procedures (the secondary head does not use acceleration
	  engine).

config FB_RADEON
	tristate "ATI Radeon display support"
	depends on FB && PCI
	select FB_BACKLIGHT if FB_RADEON_BACKLIGHT
	select FB_MODE_HELPERS
	select FB_CFB_FILLRECT
	select FB_CFB_COPYAREA
	select FB_CFB_IMAGEBLIT
	select FB_MACMODES if PPC_OF
	help
	  Choose this option if you want to use an ATI Radeon graphics card as
	  a framebuffer device.  There are both PCI and AGP versions.  You
	  don't need to choose this to run the Radeon in plain VGA mode.

	  There is a product page at
	  http://products.amd.com/en-us/GraphicCardResult.aspx

config FB_RADEON_I2C
	bool "DDC/I2C for ATI Radeon support"
	depends on FB_RADEON
	select FB_DDC
	default y
	help
	  Say Y here if you want DDC/I2C support for your Radeon board. 

config FB_RADEON_BACKLIGHT
	bool "Support for backlight control"
	depends on FB_RADEON
	default y
	help
	  Say Y here if you want to control the backlight of your display.

config FB_RADEON_DEBUG
	bool "Lots of debug output from Radeon driver"
	depends on FB_RADEON
	default n
	help
	  Say Y here if you want the Radeon driver to output all sorts
	  of debugging information to provide to the maintainer when
	  something goes wrong.

config FB_ATY128
	tristate "ATI Rage128 display support"
	depends on FB && PCI
	select FB_CFB_FILLRECT
	select FB_CFB_COPYAREA
	select FB_CFB_IMAGEBLIT
	select FB_BACKLIGHT if FB_ATY128_BACKLIGHT
	select FB_MACMODES if PPC_PMAC
	help
	  This driver supports graphics boards with the ATI Rage128 chips.
	  Say Y if you have such a graphics board and read
	  <file:Documentation/fb/aty128fb.txt>.

	  To compile this driver as a module, choose M here: the
	  module will be called aty128fb.

config FB_ATY128_BACKLIGHT
	bool "Support for backlight control"
	depends on FB_ATY128
	default y
	help
	  Say Y here if you want to control the backlight of your display.

config FB_ATY
	tristate "ATI Mach64 display support" if PCI || ATARI
	depends on FB && !SPARC32
	select FB_CFB_FILLRECT
	select FB_CFB_COPYAREA
	select FB_CFB_IMAGEBLIT
	select FB_BACKLIGHT if FB_ATY_BACKLIGHT
	select FB_MACMODES if PPC
	help
	  This driver supports graphics boards with the ATI Mach64 chips.
	  Say Y if you have such a graphics board.

	  To compile this driver as a module, choose M here: the
	  module will be called atyfb.

config FB_ATY_CT
	bool "Mach64 CT/VT/GT/LT (incl. 3D RAGE) support"
	depends on PCI && FB_ATY
	default y if SPARC64 && PCI
	help
	  Say Y here to support use of ATI's 64-bit Rage boards (or other
	  boards based on the Mach64 CT, VT, GT, and LT chipsets) as a
	  framebuffer device.  The ATI product support page for these boards
	  is at <http://support.ati.com/products/pc/mach64/mach64.html>.

config FB_ATY_GENERIC_LCD
	bool "Mach64 generic LCD support"
	depends on FB_ATY_CT
	help
	  Say Y if you have a laptop with an ATI Rage LT PRO, Rage Mobility,
	  Rage XC, or Rage XL chipset.

config FB_ATY_GX
	bool "Mach64 GX support" if PCI
	depends on FB_ATY
	default y if ATARI
	help
	  Say Y here to support use of the ATI Mach64 Graphics Expression
	  board (or other boards based on the Mach64 GX chipset) as a
	  framebuffer device.  The ATI product support page for these boards
	  is at
	  <http://support.ati.com/products/pc/mach64/graphics_xpression.html>.

config FB_ATY_BACKLIGHT
	bool "Support for backlight control"
	depends on FB_ATY
	default y
	help
	  Say Y here if you want to control the backlight of your display.

config FB_S3
	tristate "S3 Trio/Virge support"
	depends on FB && PCI
	select FB_CFB_FILLRECT
	select FB_CFB_COPYAREA
	select FB_CFB_IMAGEBLIT
	select FB_TILEBLITTING
	select FB_SVGALIB
	select VGASTATE
	select FONT_8x16 if FRAMEBUFFER_CONSOLE
	---help---
	  Driver for graphics boards with S3 Trio / S3 Virge chip.

config FB_S3_DDC
	bool "DDC for S3 support"
	depends on FB_S3
	select FB_DDC
	default y
	help
	  Say Y here if you want DDC support for your S3 graphics card.

config FB_SAVAGE
	tristate "S3 Savage support"
	depends on FB && PCI
	select FB_MODE_HELPERS
	select FB_CFB_FILLRECT
	select FB_CFB_COPYAREA
	select FB_CFB_IMAGEBLIT
	select VGASTATE
	help
	  This driver supports notebooks and computers with S3 Savage PCI/AGP
	  chips.

	  Say Y if you have such a graphics card.

	  To compile this driver as a module, choose M here; the module
	  will be called savagefb.

config FB_SAVAGE_I2C
       bool "Enable DDC2 Support"
       depends on FB_SAVAGE
       select FB_DDC
       help
	  This enables I2C support for S3 Savage Chipsets.  This is used
	  only for getting EDID information from the attached display
	  allowing for robust video mode handling and switching.

	  Because fbdev-2.6 requires that drivers must be able to
	  independently validate video mode parameters, you should say Y
	  here.

config FB_SAVAGE_ACCEL
       bool "Enable Console Acceleration"
       depends on FB_SAVAGE
       default n
       help
          This option will compile in console acceleration support. If
          the resulting framebuffer console has bothersome glitches, then
          choose N here.

config FB_SIS
	tristate "SiS/XGI display support"
	depends on FB && PCI
	select FB_CFB_FILLRECT
	select FB_CFB_COPYAREA
	select FB_CFB_IMAGEBLIT
	select FB_BOOT_VESA_SUPPORT if FB_SIS = y
	help
	  This is the frame buffer device driver for the SiS 300, 315, 330
	  and 340 series as well as XGI V3XT, V5, V8, Z7 graphics chipsets.
	  Specs available at <http://www.sis.com> and <http://www.xgitech.com>.

	  To compile this driver as a module, choose M here; the module
	  will be called sisfb.

config FB_SIS_300
	bool "SiS 300 series support"
	depends on FB_SIS
	help
	  Say Y here to support use of the SiS 300/305, 540, 630 and 730.

config FB_SIS_315
	bool "SiS 315/330/340 series and XGI support"
	depends on FB_SIS
	help
	  Say Y here to support use of the SiS 315, 330 and 340 series
	  (315/H/PRO, 55x, 650, 651, 740, 330, 661, 741, 760, 761) as well
	  as XGI V3XT, V5, V8 and Z7.

config FB_VIA
       tristate "VIA UniChrome (Pro) and Chrome9 display support"
       depends on FB && PCI && X86
       select FB_CFB_FILLRECT
       select FB_CFB_COPYAREA
       select FB_CFB_IMAGEBLIT
       select I2C_ALGOBIT
       select I2C
       select GPIOLIB
       help
	  This is the frame buffer device driver for Graphics chips of VIA
	  UniChrome (Pro) Family (CLE266,PM800/CN400,P4M800CE/P4M800Pro/
	  CN700/VN800,CX700/VX700,P4M890) and Chrome9 Family (K8M890,CN896
 	  /P4M900,VX800)
	  Say Y if you have a VIA UniChrome graphics board.

	  To compile this driver as a module, choose M here: the
	  module will be called viafb.

if FB_VIA

config FB_VIA_DIRECT_PROCFS
	bool "direct hardware access via procfs (DEPRECATED)(DANGEROUS)"
	depends on FB_VIA
	default n
	help
	  Allow direct hardware access to some output registers via procfs.
	  This is dangerous but may provide the only chance to get the
	  correct output device configuration.
	  Its use is strongly discouraged.

config FB_VIA_X_COMPATIBILITY
	bool "X server compatibility"
	depends on FB_VIA
	default n
	help
	  This option reduces the functionality (power saving, ...) of the
	  framebuffer to avoid negative impact on the OpenChrome X server.
	  If you use any X server other than fbdev you should enable this
	  otherwise it should be safe to disable it and allow using all
	  features.

endif

config FB_NEOMAGIC
	tristate "NeoMagic display support"
	depends on FB && PCI
	select FB_MODE_HELPERS
	select FB_CFB_FILLRECT
	select FB_CFB_COPYAREA
	select FB_CFB_IMAGEBLIT
	select VGASTATE
	help
	  This driver supports notebooks with NeoMagic PCI chips.
	  Say Y if you have such a graphics card. 

	  To compile this driver as a module, choose M here: the
	  module will be called neofb.

config FB_KYRO
	tristate "IMG Kyro support"
	depends on FB && PCI
	select FB_CFB_FILLRECT
	select FB_CFB_COPYAREA
	select FB_CFB_IMAGEBLIT
	help
	  Say Y here if you have a STG4000 / Kyro / PowerVR 3 based
	  graphics board.

	  To compile this driver as a module, choose M here: the
	  module will be called kyrofb.

config FB_3DFX
	tristate "3Dfx Banshee/Voodoo3/Voodoo5 display support"
	depends on FB && PCI
	select FB_CFB_IMAGEBLIT
	select FB_CFB_FILLRECT
	select FB_CFB_COPYAREA
	select FB_MODE_HELPERS
	help
	  This driver supports graphics boards with the 3Dfx Banshee,
	  Voodoo3 or VSA-100 (aka Voodoo4/5) chips. Say Y if you have
	  such a graphics board.

	  To compile this driver as a module, choose M here: the
	  module will be called tdfxfb.

config FB_3DFX_ACCEL
	bool "3Dfx Acceleration functions"
	depends on FB_3DFX
	---help---
	This will compile the 3Dfx Banshee/Voodoo3/VSA-100 frame buffer
	device driver with acceleration functions.

config FB_3DFX_I2C
	bool "Enable DDC/I2C support"
	depends on FB_3DFX
	select FB_DDC
	default y
	help
	  Say Y here if you want DDC/I2C support for your 3dfx Voodoo3.

config FB_VOODOO1
	tristate "3Dfx Voodoo Graphics (sst1) support"
	depends on FB && PCI
	select FB_CFB_FILLRECT
	select FB_CFB_COPYAREA
	select FB_CFB_IMAGEBLIT
	---help---
	  Say Y here if you have a 3Dfx Voodoo Graphics (Voodoo1/sst1) or 
	  Voodoo2 (cvg) based graphics card.

	  To compile this driver as a module, choose M here: the
	  module will be called sstfb.

	  WARNING: Do not use any application that uses the 3D engine
	  (namely glide) while using this driver.
	  Please read the <file:Documentation/fb/sstfb.txt> for supported
	  options and other important info  support.

config FB_VT8623
	tristate "VIA VT8623 support"
	depends on FB && PCI
	select FB_CFB_FILLRECT
	select FB_CFB_COPYAREA
	select FB_CFB_IMAGEBLIT
	select FB_TILEBLITTING
	select FB_SVGALIB
	select VGASTATE
	select FONT_8x16 if FRAMEBUFFER_CONSOLE
	---help---
	  Driver for CastleRock integrated graphics core in the
	  VIA VT8623 [Apollo CLE266] chipset.

config FB_TRIDENT
	tristate "Trident/CyberXXX/CyberBlade support"
	depends on FB && PCI
	select FB_CFB_FILLRECT
	select FB_CFB_COPYAREA
	select FB_CFB_IMAGEBLIT
	---help---
	  This is the frame buffer device driver for Trident PCI/AGP chipsets.
	  Supported chipset families are TGUI 9440/96XX, 3DImage, Blade3D
	  and Blade XP.
	  There are also integrated versions of these chips called CyberXXXX,
	  CyberImage or CyberBlade. These chips are mostly found in laptops
	  but also on some motherboards including early VIA EPIA motherboards.
	  For more information, read <file:Documentation/fb/tridentfb.txt>

	  Say Y if you have such a graphics board.

	  To compile this driver as a module, choose M here: the
	  module will be called tridentfb.

config FB_ARK
	tristate "ARK 2000PV support"
	depends on FB && PCI
	select FB_CFB_FILLRECT
	select FB_CFB_COPYAREA
	select FB_CFB_IMAGEBLIT
	select FB_TILEBLITTING
	select FB_SVGALIB
	select VGASTATE
	select FONT_8x16 if FRAMEBUFFER_CONSOLE
	---help---
	  Driver for PCI graphics boards with ARK 2000PV chip
	  and ICS 5342 RAMDAC.

config FB_PM3
	tristate "Permedia3 support"
	depends on FB && PCI
	select FB_CFB_FILLRECT
	select FB_CFB_COPYAREA
	select FB_CFB_IMAGEBLIT
	help
	  This is the frame buffer device driver for the 3DLabs Permedia3
	  chipset, used in Formac ProFormance III, 3DLabs Oxygen VX1 &
	  similar boards, 3DLabs Permedia3 Create!, Appian Jeronimo 2000
	  and maybe other boards.

config FB_CARMINE
	tristate "Fujitsu carmine frame buffer support"
	depends on FB && PCI
	select FB_CFB_FILLRECT
	select FB_CFB_COPYAREA
	select FB_CFB_IMAGEBLIT
	help
	  This is the frame buffer device driver for the Fujitsu Carmine chip.
	  The driver provides two independent frame buffer devices.

choice
	depends on FB_CARMINE
	prompt "DRAM timing"
	default FB_CARMINE_DRAM_EVAL

config FB_CARMINE_DRAM_EVAL
	bool "Eval board timings"
	help
	  Use timings which work on the eval card.

config CARMINE_DRAM_CUSTOM
	bool "Custom board timings"
	help
	  Use custom board timings.
endchoice

config FB_AU1100
	bool "Au1100 LCD Driver"
	depends on (FB = y) && MIPS_ALCHEMY
	select FB_CFB_FILLRECT
	select FB_CFB_COPYAREA
	select FB_CFB_IMAGEBLIT
	help
	  This is the framebuffer driver for the AMD Au1100 SOC.  It can drive
	  various panels and CRTs by passing in kernel cmd line option
	  au1100fb:panel=<name>.

config FB_AU1200
	bool "Au1200/Au1300 LCD Driver"
	depends on (FB = y) && MIPS_ALCHEMY
	select FB_SYS_FILLRECT
	select FB_SYS_COPYAREA
	select FB_SYS_IMAGEBLIT
	select FB_SYS_FOPS
	help
	  This is the framebuffer driver for the Au1200/Au1300 SOCs.
	  It can drive various panels and CRTs by passing in kernel cmd line
	  option au1200fb:panel=<name>.

config FB_VT8500
	bool "VT8500 LCD Driver"
	depends on (FB = y) && ARM && ARCH_VT8500
	select FB_WMT_GE_ROPS
	select FB_SYS_IMAGEBLIT
	help
	  This is the framebuffer driver for VIA VT8500 integrated LCD
	  controller.

config FB_WM8505
	bool "WM8505 frame buffer support"
	depends on (FB = y) && ARM && ARCH_VT8500
	select FB_WMT_GE_ROPS
	select FB_SYS_IMAGEBLIT
	help
	  This is the framebuffer driver for WonderMedia WM8505/WM8650
	  integrated LCD controller.

source "drivers/video/geode/Kconfig"

config FB_HIT
	tristate "HD64461 Frame Buffer support"
	depends on FB && HD64461
	select FB_CFB_FILLRECT
	select FB_CFB_COPYAREA
	select FB_CFB_IMAGEBLIT
	help
	  This is the frame buffer device driver for the Hitachi HD64461 LCD
	  frame buffer card.

config FB_PMAG_AA
	bool "PMAG-AA TURBOchannel framebuffer support"
	depends on (FB = y) && TC
 	select FB_CFB_FILLRECT
 	select FB_CFB_COPYAREA
 	select FB_CFB_IMAGEBLIT
	help
	  Support for the PMAG-AA TURBOchannel framebuffer card (1280x1024x1)
	  used mainly in the MIPS-based DECstation series.

config FB_PMAG_BA
	tristate "PMAG-BA TURBOchannel framebuffer support"
	depends on FB && TC
 	select FB_CFB_FILLRECT
 	select FB_CFB_COPYAREA
 	select FB_CFB_IMAGEBLIT
	help
	  Support for the PMAG-BA TURBOchannel framebuffer card (1024x864x8)
	  used mainly in the MIPS-based DECstation series.

config FB_PMAGB_B
	tristate "PMAGB-B TURBOchannel framebuffer support"
	depends on FB && TC
 	select FB_CFB_FILLRECT
 	select FB_CFB_COPYAREA
 	select FB_CFB_IMAGEBLIT
	help
	  Support for the PMAGB-B TURBOchannel framebuffer card used mainly
	  in the MIPS-based DECstation series. The card is currently only
	  supported in 1280x1024x8 mode.

config FB_MAXINE
	bool "Maxine (Personal DECstation) onboard framebuffer support"
	depends on (FB = y) && MACH_DECSTATION
 	select FB_CFB_FILLRECT
 	select FB_CFB_COPYAREA
 	select FB_CFB_IMAGEBLIT
	help
	  Support for the onboard framebuffer (1024x768x8) in the Personal
	  DECstation series (Personal DECstation 5000/20, /25, /33, /50,
	  Codename "Maxine").

config FB_G364
	bool "G364 frame buffer support"
	depends on (FB = y) && (MIPS_MAGNUM_4000 || OLIVETTI_M700)
 	select FB_CFB_FILLRECT
 	select FB_CFB_COPYAREA
 	select FB_CFB_IMAGEBLIT
	help
	  The G364 driver is the framebuffer used in MIPS Magnum 4000 and
	  Olivetti M700-10 systems.

config FB_68328
	bool "Motorola 68328 native frame buffer support"
	depends on (FB = y) && (M68328 || M68EZ328 || M68VZ328)
 	select FB_CFB_FILLRECT
 	select FB_CFB_COPYAREA
 	select FB_CFB_IMAGEBLIT
	help
	  Say Y here if you want to support the built-in frame buffer of
	  the Motorola 68328 CPU family.

config FB_PXA168
	tristate "PXA168/910 LCD framebuffer support"
	depends on FB && (CPU_PXA168 || CPU_PXA910)
	select FB_CFB_FILLRECT
	select FB_CFB_COPYAREA
	select FB_CFB_IMAGEBLIT
	---help---
	  Frame buffer driver for the built-in LCD controller in the Marvell
	  MMP processor.

config FB_PXA
	tristate "PXA LCD framebuffer support"
	depends on FB && ARCH_PXA
	select FB_CFB_FILLRECT
	select FB_CFB_COPYAREA
	select FB_CFB_IMAGEBLIT
	---help---
	  Frame buffer driver for the built-in LCD controller in the Intel
	  PXA2x0 processor.

	  This driver is also available as a module ( = code which can be
	  inserted and removed from the running kernel whenever you want). The
	  module will be called pxafb. If you want to compile it as a module,
	  say M here and read <file:Documentation/kbuild/modules.txt>.

	  If unsure, say N.

config FB_PXA_OVERLAY
	bool "Support PXA27x/PXA3xx Overlay(s) as framebuffer"
	default n
	depends on FB_PXA && (PXA27x || PXA3xx)

config FB_PXA_SMARTPANEL
	bool "PXA Smartpanel LCD support"
	default n
	depends on FB_PXA

config FB_PXA_PARAMETERS
	bool "PXA LCD command line parameters"
	default n
	depends on FB_PXA
	---help---
	  Enable the use of kernel command line or module parameters
	  to configure the physical properties of the LCD panel when
	  using the PXA LCD driver.

	  This option allows you to override the panel parameters
	  supplied by the platform in order to support multiple
	  different models of flatpanel. If you will only be using a
	  single model of flatpanel then you can safely leave this
	  option disabled.

	  <file:Documentation/fb/pxafb.txt> describes the available parameters.

config PXA3XX_GCU
	tristate "PXA3xx 2D graphics accelerator driver"
	depends on FB_PXA
	help
	  Kernelspace driver for the 2D graphics controller unit (GCU)
	  found on PXA3xx processors. There is a counterpart driver in the
	  DirectFB suite, see http://www.directfb.org/

	  If you compile this as a module, it will be called pxa3xx_gcu.

config FB_MBX
	tristate "2700G LCD framebuffer support"
	depends on FB && ARCH_PXA
	select FB_CFB_FILLRECT
	select FB_CFB_COPYAREA
	select FB_CFB_IMAGEBLIT
	---help---
	  Framebuffer driver for the Intel 2700G (Marathon) Graphics
	  Accelerator

config FB_MBX_DEBUG
       bool "Enable debugging info via debugfs"
       depends on FB_MBX && DEBUG_FS
       default n
       ---help---
         Enable this if you want debugging information using the debug
         filesystem (debugfs)

         If unsure, say N.

config FB_FSL_DIU
	tristate "Freescale DIU framebuffer support"
	depends on FB && FSL_SOC
	select FB_MODE_HELPERS
	select FB_CFB_FILLRECT
	select FB_CFB_COPYAREA
	select FB_CFB_IMAGEBLIT
	select PPC_LIB_RHEAP
	---help---
	  Framebuffer driver for the Freescale SoC DIU

config FB_W100
	tristate "W100 frame buffer support"
	depends on FB && ARCH_PXA
 	select FB_CFB_FILLRECT
 	select FB_CFB_COPYAREA
 	select FB_CFB_IMAGEBLIT
	---help---
	  Frame buffer driver for the w100 as found on the Sharp SL-Cxx series.
	  It can also drive the w3220 chip found on iPAQ hx4700.

	  This driver is also available as a module ( = code which can be
	  inserted and removed from the running kernel whenever you want). The
	  module will be called w100fb. If you want to compile it as a module,
	  say M here and read <file:Documentation/kbuild/modules.txt>.

	  If unsure, say N.

config FB_SH_MOBILE_LCDC
	tristate "SuperH Mobile LCDC framebuffer support"
	depends on FB && (SUPERH || ARCH_SHMOBILE) && HAVE_CLK
	select FB_SYS_FILLRECT
	select FB_SYS_COPYAREA
	select FB_SYS_IMAGEBLIT
	select FB_SYS_FOPS
	select FB_DEFERRED_IO
	select FB_BACKLIGHT
	select SH_MIPI_DSI if SH_LCD_MIPI_DSI
	---help---
	  Frame buffer driver for the on-chip SH-Mobile LCD controller.

config FB_SH_MOBILE_HDMI
	tristate "SuperH Mobile HDMI controller support"
	depends on FB_SH_MOBILE_LCDC
	select FB_MODE_HELPERS
	select SOUND
	select SND
	select SND_SOC
	---help---
	  Driver for the on-chip SH-Mobile HDMI controller.

config FB_TMIO
	tristate "Toshiba Mobile IO FrameBuffer support"
	depends on FB && MFD_CORE
	select FB_CFB_FILLRECT
	select FB_CFB_COPYAREA
	select FB_CFB_IMAGEBLIT
	---help---
	  Frame buffer driver for the Toshiba Mobile IO integrated as found
	  on the Sharp SL-6000 series

	  This driver is also available as a module ( = code which can be
	  inserted and removed from the running kernel whenever you want). The
	  module will be called tmiofb. If you want to compile it as a module,
	  say M here and read <file:Documentation/kbuild/modules.txt>.

	  If unsure, say N.

config FB_TMIO_ACCELL
	bool "tmiofb acceleration"
	depends on FB_TMIO
	default y

config FB_S3C
	tristate "Samsung S3C framebuffer support"
	depends on FB && (CPU_S3C2416 || ARCH_S3C64XX || ARCH_S5P64X0 || \
		ARCH_S5PC100 || ARCH_S5PV210 || ARCH_EXYNOS)
	select FB_CFB_FILLRECT
	select FB_CFB_COPYAREA
	select FB_CFB_IMAGEBLIT
	---help---
	  Frame buffer driver for the built-in FB controller in the Samsung
	  SoC line from the S3C2443 onwards, including the S3C2416, S3C2450,
	  and the S3C64XX series such as the S3C6400 and S3C6410.

	  These chips all have the same basic framebuffer design with the
	  actual capabilities depending on the chip. For instance the S3C6400
	  and S3C6410 support 4 hardware windows whereas the S3C24XX series
	  currently only have two.

	  Currently the support is only for the S3C6400 and S3C6410 SoCs.

config FB_S3C_DEBUG_REGWRITE
       bool "Debug register writes"
       depends on FB_S3C
       ---help---
         Show all register writes via pr_debug()

config FB_S3C2410
	tristate "S3C2410 LCD framebuffer support"
	depends on FB && ARCH_S3C24XX
	select FB_CFB_FILLRECT
	select FB_CFB_COPYAREA
	select FB_CFB_IMAGEBLIT
	---help---
	  Frame buffer driver for the built-in LCD controller in the Samsung
	  S3C2410 processor.

	  This driver is also available as a module ( = code which can be
	  inserted and removed from the running kernel whenever you want). The
	  module will be called s3c2410fb. If you want to compile it as a module,
	  say M here and read <file:Documentation/kbuild/modules.txt>.

	  If unsure, say N.
config FB_S3C2410_DEBUG
	bool "S3C2410 lcd debug messages"
	depends on FB_S3C2410
	help
	  Turn on debugging messages. Note that you can set/unset at run time
	  through sysfs

config FB_NUC900
        bool "NUC900 LCD framebuffer support"
        depends on FB && ARCH_W90X900
        select FB_CFB_FILLRECT
        select FB_CFB_COPYAREA
        select FB_CFB_IMAGEBLIT
        ---help---
          Frame buffer driver for the built-in LCD controller in the Nuvoton
          NUC900 processor

config GPM1040A0_320X240
        bool "Giantplus Technology GPM1040A0 320x240 Color TFT LCD"
        depends on FB_NUC900

config FB_NUC900_DEBUG
        bool "NUC900 lcd debug messages"
        depends on FB_NUC900
        help
          Turn on debugging messages. Note that you can set/unset at run time
          through sysfs

config FB_SM501
	tristate "Silicon Motion SM501 framebuffer support"
	depends on FB && MFD_SM501
	select FB_CFB_FILLRECT
	select FB_CFB_COPYAREA
	select FB_CFB_IMAGEBLIT
	---help---
	  Frame buffer driver for the CRT and LCD controllers in the Silicon
	  Motion SM501.

	  This driver is also available as a module ( = code which can be
	  inserted and removed from the running kernel whenever you want). The
	  module will be called sm501fb. If you want to compile it as a module,
	  say M here and read <file:Documentation/kbuild/modules.txt>.

	  If unsure, say N.

config FB_SMSCUFX
	tristate "SMSC UFX6000/7000 USB Framebuffer support"
	depends on FB && USB
	select FB_MODE_HELPERS
	select FB_SYS_FILLRECT
	select FB_SYS_COPYAREA
	select FB_SYS_IMAGEBLIT
	select FB_SYS_FOPS
	select FB_DEFERRED_IO
	---help---
	  This is a kernel framebuffer driver for SMSC UFX USB devices.
	  Supports fbdev clients like xf86-video-fbdev, kdrive, fbi, and
	  mplayer -vo fbdev. Supports both UFX6000 (USB 2.0) and UFX7000
	  (USB 3.0) devices.
	  To compile as a module, choose M here: the module name is smscufx.

config FB_UDL
	tristate "Displaylink USB Framebuffer support"
	depends on FB && USB
	select FB_MODE_HELPERS
	select FB_SYS_FILLRECT
	select FB_SYS_COPYAREA
	select FB_SYS_IMAGEBLIT
	select FB_SYS_FOPS
	select FB_DEFERRED_IO
	---help---
	  This is a kernel framebuffer driver for DisplayLink USB devices.
	  Supports fbdev clients like xf86-video-fbdev, kdrive, fbi, and
	  mplayer -vo fbdev. Supports all USB 2.0 era DisplayLink devices.
	  To compile as a module, choose M here: the module name is udlfb.

config FB_IBM_GXT4500
	tristate "Framebuffer support for IBM GXT4000P/4500P/6000P/6500P adaptors"
	depends on FB && PPC
	select FB_CFB_FILLRECT
	select FB_CFB_COPYAREA
	select FB_CFB_IMAGEBLIT
	---help---
	  Say Y here to enable support for the IBM GXT4000P/6000P and
	  GXT4500P/6500P display adaptor based on Raster Engine RC1000,
	  found on some IBM System P (pSeries) machines. This driver
	  doesn't use Geometry Engine GT1000.

config FB_PS3
	tristate "PS3 GPU framebuffer driver"
	depends on FB && PS3_PS3AV
	select FB_SYS_FILLRECT
	select FB_SYS_COPYAREA
	select FB_SYS_IMAGEBLIT
	select FB_SYS_FOPS
	select VT_HW_CONSOLE_BINDING if FRAMEBUFFER_CONSOLE
	---help---
	  Include support for the virtual frame buffer in the PS3 platform.

config FB_PS3_DEFAULT_SIZE_M
	int "PS3 default frame buffer size (in MiB)"
	depends on FB_PS3
	default 9
	---help---
	  This is the default size (in MiB) of the virtual frame buffer in
	  the PS3.
	  The default value can be overridden on the kernel command line
	  using the "ps3fb" option (e.g. "ps3fb=9M");

config FB_XILINX
	tristate "Xilinx frame buffer support"
	depends on FB && (XILINX_VIRTEX || MICROBLAZE || ARCH_ZYNQ)
	select FB_CFB_FILLRECT
	select FB_CFB_COPYAREA
	select FB_CFB_IMAGEBLIT
	---help---
	  Include support for the Xilinx ML300/ML403 reference design
	  framebuffer. ML300 carries a 640*480 LCD display on the board,
	  ML403 uses a standard DB15 VGA connector.

config FB_GOLDFISH
	tristate "Goldfish Framebuffer"
	depends on FB
	select FB_CFB_FILLRECT
	select FB_CFB_COPYAREA
	select FB_CFB_IMAGEBLIT
	---help---
	  Framebuffer driver for Goldfish Virtual Platform

config FB_COBALT
	tristate "Cobalt server LCD frame buffer support"
	depends on FB && (MIPS_COBALT || MIPS_SEAD3)

config FB_SH7760
	bool "SH7760/SH7763/SH7720/SH7721 LCDC support"
	depends on FB && (CPU_SUBTYPE_SH7760 || CPU_SUBTYPE_SH7763 \
		|| CPU_SUBTYPE_SH7720 || CPU_SUBTYPE_SH7721)
	select FB_CFB_FILLRECT
	select FB_CFB_COPYAREA
	select FB_CFB_IMAGEBLIT
	---help---
	  Support for the SH7760/SH7763/SH7720/SH7721 integrated
	  (D)STN/TFT LCD Controller.
	  Supports display resolutions up to 1024x1024 pixel, grayscale and
	  color operation, with depths ranging from 1 bpp to 8 bpp monochrome
	  and 8, 15 or 16 bpp color; 90 degrees clockwise display rotation for
	  panels <= 320 pixel horizontal resolution.

config FB_DA8XX
	tristate "DA8xx/OMAP-L1xx Framebuffer support"
	depends on FB && ARCH_DAVINCI_DA8XX
	select FB_CFB_FILLRECT
	select FB_CFB_COPYAREA
	select FB_CFB_IMAGEBLIT
	select FB_CFB_REV_PIXELS_IN_BYTE
	---help---
	  This is the frame buffer device driver for the TI LCD controller
	  found on DA8xx/OMAP-L1xx SoCs.
	  If unsure, say N.

config FB_VIRTUAL
	tristate "Virtual Frame Buffer support (ONLY FOR TESTING!)"
	depends on FB
	select FB_SYS_FILLRECT
	select FB_SYS_COPYAREA
	select FB_SYS_IMAGEBLIT
	select FB_SYS_FOPS
	---help---
	  This is a `virtual' frame buffer device. It operates on a chunk of
	  unswappable kernel memory instead of on the memory of a graphics
	  board. This means you cannot see any output sent to this frame
	  buffer device, while it does consume precious memory. The main use
	  of this frame buffer device is testing and debugging the frame
	  buffer subsystem. Do NOT enable it for normal systems! To protect
	  the innocent, it has to be enabled explicitly at boot time using the
	  kernel option `video=vfb:'.

	  To compile this driver as a module, choose M here: the
	  module will be called vfb. In order to load it, you must use
	  the vfb_enable=1 option.

	  If unsure, say N.

config XEN_FBDEV_FRONTEND
	tristate "Xen virtual frame buffer support"
	depends on FB && XEN
	select FB_SYS_FILLRECT
	select FB_SYS_COPYAREA
	select FB_SYS_IMAGEBLIT
	select FB_SYS_FOPS
	select FB_DEFERRED_IO
	select INPUT_XEN_KBDDEV_FRONTEND
	select XEN_XENBUS_FRONTEND
	default y
	help
	  This driver implements the front-end of the Xen virtual
	  frame buffer driver.  It communicates with a back-end
	  in another domain.

config FB_METRONOME
	tristate "E-Ink Metronome/8track controller support"
	depends on FB
	select FB_SYS_FILLRECT
	select FB_SYS_COPYAREA
	select FB_SYS_IMAGEBLIT
	select FB_SYS_FOPS
	select FB_DEFERRED_IO
	help
	  This driver implements support for the E-Ink Metronome
	  controller. The pre-release name for this device was 8track
	  and could also have been called by some vendors as PVI-nnnn.

config FB_MB862XX
	tristate "Fujitsu MB862xx GDC support"
	depends on FB
	depends on PCI || (OF && PPC)
	select FB_CFB_FILLRECT
	select FB_CFB_COPYAREA
	select FB_CFB_IMAGEBLIT
	---help---
	  Frame buffer driver for Fujitsu Carmine/Coral-P(A)/Lime controllers.

choice
	prompt "GDC variant"
	depends on FB_MB862XX

config FB_MB862XX_PCI_GDC
	bool "Carmine/Coral-P(A) GDC"
	depends on PCI
	---help---
	  This enables framebuffer support for Fujitsu Carmine/Coral-P(A)
	  PCI graphics controller devices.

config FB_MB862XX_LIME
	bool "Lime GDC"
	depends on OF && PPC
	select FB_FOREIGN_ENDIAN
	select FB_LITTLE_ENDIAN
	---help---
	  Framebuffer support for Fujitsu Lime GDC on host CPU bus.

endchoice

config FB_MB862XX_I2C
	bool "Support I2C bus on MB862XX GDC"
	depends on FB_MB862XX && I2C
	default y
	help
	  Selecting this option adds Coral-P(A)/Lime GDC I2C bus adapter
	  driver to support accessing I2C devices on controller's I2C bus.
	  These are usually some video decoder chips.

config FB_EP93XX
	tristate "EP93XX frame buffer support"
	depends on FB && ARCH_EP93XX
	select FB_CFB_FILLRECT
	select FB_CFB_COPYAREA
	select FB_CFB_IMAGEBLIT
	---help---
	  Framebuffer driver for the Cirrus Logic EP93XX series of processors.
	  This driver is also available as a module. The module will be called
	  ep93xx-fb.

config FB_PRE_INIT_FB
	bool "Don't reinitialize, use bootloader's GDC/Display configuration"
	depends on FB && FB_MB862XX_LIME
	---help---
	  Select this option if display contents should be inherited as set by
	  the bootloader.

config FB_MSM
	tristate "MSM Framebuffer support"
	depends on FB && ARCH_MSM
	select FB_CFB_FILLRECT
	select FB_CFB_COPYAREA
	select FB_CFB_IMAGEBLIT

config FB_MX3
	tristate "MX3 Framebuffer support"
	depends on FB && MX3_IPU
	select FB_CFB_FILLRECT
	select FB_CFB_COPYAREA
	select FB_CFB_IMAGEBLIT
	default y
	help
	  This is a framebuffer device for the i.MX31 LCD Controller. So
	  far only synchronous displays are supported. If you plan to use
	  an LCD display with your i.MX31 system, say Y here.

config FB_BROADSHEET
	tristate "E-Ink Broadsheet/Epson S1D13521 controller support"
	depends on FB
	select FB_SYS_FILLRECT
	select FB_SYS_COPYAREA
	select FB_SYS_IMAGEBLIT
	select FB_SYS_FOPS
	select FB_DEFERRED_IO
	help
	  This driver implements support for the E-Ink Broadsheet
	  controller. The release name for this device was Epson S1D13521
	  and could also have been called by other names when coupled with
	  a bridge adapter.

config FB_AUO_K190X
	tristate "AUO-K190X EPD controller support"
	depends on FB
	select FB_SYS_FILLRECT
	select FB_SYS_COPYAREA
	select FB_SYS_IMAGEBLIT
	select FB_SYS_FOPS
	select FB_DEFERRED_IO
	help
	  Provides support for epaper controllers from the K190X series
	  of AUO. These controllers can be used to drive epaper displays
	  from Sipix.

	  This option enables the common support, shared by the individual
	  controller drivers. You will also have to enable the driver
	  for the controller type used in your device.

config FB_AUO_K1900
	tristate "AUO-K1900 EPD controller support"
	depends on FB && FB_AUO_K190X
	help
	  This driver implements support for the AUO K1900 epd-controller.
	  This controller can drive Sipix epaper displays but can only do
	  serial updates, reducing the number of possible frames per second.

config FB_AUO_K1901
	tristate "AUO-K1901 EPD controller support"
	depends on FB && FB_AUO_K190X
	help
	  This driver implements support for the AUO K1901 epd-controller.
	  This controller can drive Sipix epaper displays and supports
	  concurrent updates, making higher frames per second possible.

config FB_JZ4740
	tristate "JZ4740 LCD framebuffer support"
	depends on FB && MACH_JZ4740
	select FB_SYS_FILLRECT
	select FB_SYS_COPYAREA
	select FB_SYS_IMAGEBLIT
	help
	  Framebuffer support for the JZ4740 SoC.

config FB_MXS
	tristate "MXS LCD framebuffer support"
	depends on FB && ARCH_MXS
	select FB_CFB_FILLRECT
	select FB_CFB_COPYAREA
	select FB_CFB_IMAGEBLIT
	help
	  Framebuffer support for the MXS SoC.

config FB_PUV3_UNIGFX
	tristate "PKUnity v3 Unigfx framebuffer support"
	depends on FB && UNICORE32 && ARCH_PUV3
	select FB_SYS_FILLRECT
	select FB_SYS_COPYAREA
	select FB_SYS_IMAGEBLIT
	select FB_SYS_FOPS
	help
	  Choose this option if you want to use the Unigfx device as a
	  framebuffer device. Without the support of PCI & AGP.

source "drivers/video/xylon/Kconfig"

source "drivers/video/omap/Kconfig"
source "drivers/video/omap2/Kconfig"
source "drivers/video/exynos/Kconfig"
source "drivers/video/mmp/Kconfig"
source "drivers/video/backlight/Kconfig"

if VT
	source "drivers/video/console/Kconfig"
endif

if FB || SGI_NEWPORT_CONSOLE
	source "drivers/video/logo/Kconfig"
endif

config FB_SH_MOBILE_MERAM
	tristate "SuperH Mobile MERAM read ahead support"
	depends on (SUPERH || ARCH_SHMOBILE)
	select GENERIC_ALLOCATOR
	---help---
	  Enable MERAM support for the SuperH controller.

	  This will allow for caching of the framebuffer to provide more
	  reliable access under heavy main memory bus traffic situations.
	  Up to 4 memory channels can be configured, allowing 4 RGB or
	  2 YCbCr framebuffers to be configured.

config FB_SSD1307
	tristate "Solomon SSD1307 framebuffer support"
	depends on FB && I2C
	depends on OF
	depends on GENERIC_GPIO
	select FB_SYS_FOPS
	select FB_SYS_FILLRECT
	select FB_SYS_COPYAREA
	select FB_SYS_IMAGEBLIT
	select FB_DEFERRED_IO
	select PWM
	help
	  This driver implements support for the Solomon SSD1307
	  OLED controller over I2C.

endmenu<|MERGE_RESOLUTION|>--- conflicted
+++ resolved
@@ -31,8 +31,6 @@
 	  This framework adds support for low-level control of the video 
 	  output switch.
 
-<<<<<<< HEAD
-=======
 config DISPLAY_TIMING
        bool
 
@@ -54,7 +52,6 @@
 	help
 	  helper to get videomodes from the devicetree
 
->>>>>>> 48915fd9
 config HDMI
 	bool
 
