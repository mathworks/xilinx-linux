--- conflicted
+++ resolved
@@ -533,11 +533,7 @@
 						host->req->error);
 			}
 		} while (!rc);
-<<<<<<< HEAD
-		pm_runtime_put(ms_dev(host));
-=======
 		pm_runtime_put_sync(ms_dev(host));
->>>>>>> 24b8d41d
 	}
 
 }
@@ -630,11 +626,7 @@
 	}
 out:
 	mutex_unlock(&ucr->dev_mutex);
-<<<<<<< HEAD
-	pm_runtime_put(ms_dev(host));
-=======
 	pm_runtime_put_sync(ms_dev(host));
->>>>>>> 24b8d41d
 
 	/* power-on delay */
 	if (param == MEMSTICK_POWER && value == MEMSTICK_POWER_ON) {
@@ -729,21 +721,8 @@
 	int err;
 	u8 val;
 
-<<<<<<< HEAD
-	for (;;) {
-		pm_runtime_get_sync(ms_dev(host));
-		mutex_lock(&ucr->dev_mutex);
-
-		/* Check pending MS card changes */
-		err = rtsx_usb_read_register(ucr, CARD_INT_PEND, &val);
-		if (err) {
-			mutex_unlock(&ucr->dev_mutex);
-			goto poll_again;
-		}
-=======
 	if (host->eject || host->power_mode != MEMSTICK_POWER_ON)
 		return;
->>>>>>> 24b8d41d
 
 	pm_runtime_get_sync(ms_dev(host));
 	mutex_lock(&ucr->dev_mutex);
@@ -760,20 +739,11 @@
 			XD_INT | MS_INT | SD_INT,
 			XD_INT | MS_INT | SD_INT);
 
-<<<<<<< HEAD
-poll_again:
-		pm_runtime_put(ms_dev(host));
-		if (host->eject)
-			break;
-
-		schedule_timeout_idle(HZ);
-=======
 	mutex_unlock(&ucr->dev_mutex);
 
 	if (val & MS_INT) {
 		dev_dbg(ms_dev(host), "MS slot change detected\n");
 		memstick_detect_change(host->msh);
->>>>>>> 24b8d41d
 	}
 
 poll_again:
