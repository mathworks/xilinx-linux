/*
 * Sonics Silicon Backplane
 * GPIO driver
 *
 * Copyright 2011, Broadcom Corporation
 * Copyright 2012, Hauke Mehrtens <hauke@hauke-m.de>
 *
 * Licensed under the GNU/GPL. See COPYING for details.
 */

<<<<<<< HEAD
=======
#include "ssb_private.h"

>>>>>>> 24b8d41d
#include <linux/gpio/driver.h>
#include <linux/irq.h>
#include <linux/interrupt.h>
#include <linux/irqdomain.h>
#include <linux/export.h>
#include <linux/ssb/ssb.h>


/**************************************************
 * Shared
 **************************************************/

#if IS_ENABLED(CONFIG_SSB_EMBEDDED)
static int ssb_gpio_to_irq(struct gpio_chip *chip, unsigned int gpio)
{
	struct ssb_bus *bus = gpiochip_get_data(chip);

	if (bus->bustype == SSB_BUSTYPE_SSB)
		return irq_find_mapping(bus->irq_domain, gpio);
	else
		return -EINVAL;
}
#endif

/**************************************************
 * ChipCommon
 **************************************************/

static int ssb_gpio_chipco_get_value(struct gpio_chip *chip, unsigned int gpio)
{
	struct ssb_bus *bus = gpiochip_get_data(chip);

	return !!ssb_chipco_gpio_in(&bus->chipco, 1 << gpio);
}

static void ssb_gpio_chipco_set_value(struct gpio_chip *chip, unsigned int gpio,
				      int value)
{
	struct ssb_bus *bus = gpiochip_get_data(chip);

	ssb_chipco_gpio_out(&bus->chipco, 1 << gpio, value ? 1 << gpio : 0);
}

static int ssb_gpio_chipco_direction_input(struct gpio_chip *chip,
					   unsigned int gpio)
{
	struct ssb_bus *bus = gpiochip_get_data(chip);

	ssb_chipco_gpio_outen(&bus->chipco, 1 << gpio, 0);
	return 0;
}

static int ssb_gpio_chipco_direction_output(struct gpio_chip *chip,
					    unsigned int gpio, int value)
{
	struct ssb_bus *bus = gpiochip_get_data(chip);

	ssb_chipco_gpio_outen(&bus->chipco, 1 << gpio, 1 << gpio);
	ssb_chipco_gpio_out(&bus->chipco, 1 << gpio, value ? 1 << gpio : 0);
	return 0;
}

static int ssb_gpio_chipco_request(struct gpio_chip *chip, unsigned int gpio)
{
	struct ssb_bus *bus = gpiochip_get_data(chip);

	ssb_chipco_gpio_control(&bus->chipco, 1 << gpio, 0);
	/* clear pulldown */
	ssb_chipco_gpio_pulldown(&bus->chipco, 1 << gpio, 0);
	/* Set pullup */
	ssb_chipco_gpio_pullup(&bus->chipco, 1 << gpio, 1 << gpio);

	return 0;
}

static void ssb_gpio_chipco_free(struct gpio_chip *chip, unsigned int gpio)
{
	struct ssb_bus *bus = gpiochip_get_data(chip);

	/* clear pullup */
	ssb_chipco_gpio_pullup(&bus->chipco, 1 << gpio, 0);
}

#if IS_ENABLED(CONFIG_SSB_EMBEDDED)
static void ssb_gpio_irq_chipco_mask(struct irq_data *d)
{
	struct ssb_bus *bus = irq_data_get_irq_chip_data(d);
	int gpio = irqd_to_hwirq(d);

	ssb_chipco_gpio_intmask(&bus->chipco, BIT(gpio), 0);
}

static void ssb_gpio_irq_chipco_unmask(struct irq_data *d)
{
	struct ssb_bus *bus = irq_data_get_irq_chip_data(d);
	int gpio = irqd_to_hwirq(d);
	u32 val = ssb_chipco_gpio_in(&bus->chipco, BIT(gpio));

	ssb_chipco_gpio_polarity(&bus->chipco, BIT(gpio), val);
	ssb_chipco_gpio_intmask(&bus->chipco, BIT(gpio), BIT(gpio));
}

static struct irq_chip ssb_gpio_irq_chipco_chip = {
	.name		= "SSB-GPIO-CC",
	.irq_mask	= ssb_gpio_irq_chipco_mask,
	.irq_unmask	= ssb_gpio_irq_chipco_unmask,
};

static irqreturn_t ssb_gpio_irq_chipco_handler(int irq, void *dev_id)
{
	struct ssb_bus *bus = dev_id;
	struct ssb_chipcommon *chipco = &bus->chipco;
	u32 val = chipco_read32(chipco, SSB_CHIPCO_GPIOIN);
	u32 mask = chipco_read32(chipco, SSB_CHIPCO_GPIOIRQ);
	u32 pol = chipco_read32(chipco, SSB_CHIPCO_GPIOPOL);
	unsigned long irqs = (val ^ pol) & mask;
	int gpio;

	if (!irqs)
		return IRQ_NONE;

	for_each_set_bit(gpio, &irqs, bus->gpio.ngpio)
		generic_handle_irq(ssb_gpio_to_irq(&bus->gpio, gpio));
	ssb_chipco_gpio_polarity(chipco, irqs, val & irqs);

	return IRQ_HANDLED;
}

static int ssb_gpio_irq_chipco_domain_init(struct ssb_bus *bus)
{
	struct ssb_chipcommon *chipco = &bus->chipco;
	struct gpio_chip *chip = &bus->gpio;
	int gpio, hwirq, err;

	if (bus->bustype != SSB_BUSTYPE_SSB)
		return 0;

	bus->irq_domain = irq_domain_add_linear(NULL, chip->ngpio,
						&irq_domain_simple_ops, chipco);
	if (!bus->irq_domain) {
		err = -ENODEV;
		goto err_irq_domain;
	}
	for (gpio = 0; gpio < chip->ngpio; gpio++) {
		int irq = irq_create_mapping(bus->irq_domain, gpio);

		irq_set_chip_data(irq, bus);
		irq_set_chip_and_handler(irq, &ssb_gpio_irq_chipco_chip,
					 handle_simple_irq);
	}

	hwirq = ssb_mips_irq(bus->chipco.dev) + 2;
	err = request_irq(hwirq, ssb_gpio_irq_chipco_handler, IRQF_SHARED,
			  "gpio", bus);
	if (err)
		goto err_req_irq;

	ssb_chipco_gpio_intmask(&bus->chipco, ~0, 0);
	chipco_set32(chipco, SSB_CHIPCO_IRQMASK, SSB_CHIPCO_IRQ_GPIO);

	return 0;

err_req_irq:
	for (gpio = 0; gpio < chip->ngpio; gpio++) {
		int irq = irq_find_mapping(bus->irq_domain, gpio);

		irq_dispose_mapping(irq);
	}
	irq_domain_remove(bus->irq_domain);
err_irq_domain:
	return err;
}

static void ssb_gpio_irq_chipco_domain_exit(struct ssb_bus *bus)
{
	struct ssb_chipcommon *chipco = &bus->chipco;
	struct gpio_chip *chip = &bus->gpio;
	int gpio;

	if (bus->bustype != SSB_BUSTYPE_SSB)
		return;

	chipco_mask32(chipco, SSB_CHIPCO_IRQMASK, ~SSB_CHIPCO_IRQ_GPIO);
	free_irq(ssb_mips_irq(bus->chipco.dev) + 2, chipco);
	for (gpio = 0; gpio < chip->ngpio; gpio++) {
		int irq = irq_find_mapping(bus->irq_domain, gpio);

		irq_dispose_mapping(irq);
	}
	irq_domain_remove(bus->irq_domain);
}
#else
static int ssb_gpio_irq_chipco_domain_init(struct ssb_bus *bus)
{
	return 0;
}

static void ssb_gpio_irq_chipco_domain_exit(struct ssb_bus *bus)
{
}
#endif

static int ssb_gpio_chipco_init(struct ssb_bus *bus)
{
	struct gpio_chip *chip = &bus->gpio;
	int err;

	chip->label		= "ssb_chipco_gpio";
	chip->owner		= THIS_MODULE;
	chip->request		= ssb_gpio_chipco_request;
	chip->free		= ssb_gpio_chipco_free;
	chip->get		= ssb_gpio_chipco_get_value;
	chip->set		= ssb_gpio_chipco_set_value;
	chip->direction_input	= ssb_gpio_chipco_direction_input;
	chip->direction_output	= ssb_gpio_chipco_direction_output;
#if IS_ENABLED(CONFIG_SSB_EMBEDDED)
	chip->to_irq		= ssb_gpio_to_irq;
#endif
	chip->ngpio		= 16;
	/* There is just one SoC in one device and its GPIO addresses should be
	 * deterministic to address them more easily. The other buses could get
	 * a random base number. */
	if (bus->bustype == SSB_BUSTYPE_SSB)
		chip->base		= 0;
	else
		chip->base		= -1;

	err = ssb_gpio_irq_chipco_domain_init(bus);
	if (err)
		return err;

	err = gpiochip_add_data(chip, bus);
	if (err) {
		ssb_gpio_irq_chipco_domain_exit(bus);
		return err;
	}

	return 0;
}

/**************************************************
 * EXTIF
 **************************************************/

#ifdef CONFIG_SSB_DRIVER_EXTIF

static int ssb_gpio_extif_get_value(struct gpio_chip *chip, unsigned int gpio)
{
	struct ssb_bus *bus = gpiochip_get_data(chip);

	return !!ssb_extif_gpio_in(&bus->extif, 1 << gpio);
}

static void ssb_gpio_extif_set_value(struct gpio_chip *chip, unsigned int gpio,
				     int value)
{
	struct ssb_bus *bus = gpiochip_get_data(chip);

	ssb_extif_gpio_out(&bus->extif, 1 << gpio, value ? 1 << gpio : 0);
}

static int ssb_gpio_extif_direction_input(struct gpio_chip *chip,
					  unsigned int gpio)
{
	struct ssb_bus *bus = gpiochip_get_data(chip);

	ssb_extif_gpio_outen(&bus->extif, 1 << gpio, 0);
	return 0;
}

static int ssb_gpio_extif_direction_output(struct gpio_chip *chip,
					   unsigned int gpio, int value)
{
	struct ssb_bus *bus = gpiochip_get_data(chip);

	ssb_extif_gpio_outen(&bus->extif, 1 << gpio, 1 << gpio);
	ssb_extif_gpio_out(&bus->extif, 1 << gpio, value ? 1 << gpio : 0);
	return 0;
}

#if IS_ENABLED(CONFIG_SSB_EMBEDDED)
static void ssb_gpio_irq_extif_mask(struct irq_data *d)
{
	struct ssb_bus *bus = irq_data_get_irq_chip_data(d);
	int gpio = irqd_to_hwirq(d);

	ssb_extif_gpio_intmask(&bus->extif, BIT(gpio), 0);
}

static void ssb_gpio_irq_extif_unmask(struct irq_data *d)
{
	struct ssb_bus *bus = irq_data_get_irq_chip_data(d);
	int gpio = irqd_to_hwirq(d);
	u32 val = ssb_extif_gpio_in(&bus->extif, BIT(gpio));

	ssb_extif_gpio_polarity(&bus->extif, BIT(gpio), val);
	ssb_extif_gpio_intmask(&bus->extif, BIT(gpio), BIT(gpio));
}

static struct irq_chip ssb_gpio_irq_extif_chip = {
	.name		= "SSB-GPIO-EXTIF",
	.irq_mask	= ssb_gpio_irq_extif_mask,
	.irq_unmask	= ssb_gpio_irq_extif_unmask,
};

static irqreturn_t ssb_gpio_irq_extif_handler(int irq, void *dev_id)
{
	struct ssb_bus *bus = dev_id;
	struct ssb_extif *extif = &bus->extif;
	u32 val = ssb_read32(extif->dev, SSB_EXTIF_GPIO_IN);
	u32 mask = ssb_read32(extif->dev, SSB_EXTIF_GPIO_INTMASK);
	u32 pol = ssb_read32(extif->dev, SSB_EXTIF_GPIO_INTPOL);
	unsigned long irqs = (val ^ pol) & mask;
	int gpio;

	if (!irqs)
		return IRQ_NONE;

	for_each_set_bit(gpio, &irqs, bus->gpio.ngpio)
		generic_handle_irq(ssb_gpio_to_irq(&bus->gpio, gpio));
	ssb_extif_gpio_polarity(extif, irqs, val & irqs);

	return IRQ_HANDLED;
}

static int ssb_gpio_irq_extif_domain_init(struct ssb_bus *bus)
{
	struct ssb_extif *extif = &bus->extif;
	struct gpio_chip *chip = &bus->gpio;
	int gpio, hwirq, err;

	if (bus->bustype != SSB_BUSTYPE_SSB)
		return 0;

	bus->irq_domain = irq_domain_add_linear(NULL, chip->ngpio,
						&irq_domain_simple_ops, extif);
	if (!bus->irq_domain) {
		err = -ENODEV;
		goto err_irq_domain;
	}
	for (gpio = 0; gpio < chip->ngpio; gpio++) {
		int irq = irq_create_mapping(bus->irq_domain, gpio);

		irq_set_chip_data(irq, bus);
		irq_set_chip_and_handler(irq, &ssb_gpio_irq_extif_chip,
					 handle_simple_irq);
	}

	hwirq = ssb_mips_irq(bus->extif.dev) + 2;
	err = request_irq(hwirq, ssb_gpio_irq_extif_handler, IRQF_SHARED,
			  "gpio", bus);
	if (err)
		goto err_req_irq;

	ssb_extif_gpio_intmask(&bus->extif, ~0, 0);

	return 0;

err_req_irq:
	for (gpio = 0; gpio < chip->ngpio; gpio++) {
		int irq = irq_find_mapping(bus->irq_domain, gpio);

		irq_dispose_mapping(irq);
	}
	irq_domain_remove(bus->irq_domain);
err_irq_domain:
	return err;
}

static void ssb_gpio_irq_extif_domain_exit(struct ssb_bus *bus)
{
	struct ssb_extif *extif = &bus->extif;
	struct gpio_chip *chip = &bus->gpio;
	int gpio;

	if (bus->bustype != SSB_BUSTYPE_SSB)
		return;

	free_irq(ssb_mips_irq(bus->extif.dev) + 2, extif);
	for (gpio = 0; gpio < chip->ngpio; gpio++) {
		int irq = irq_find_mapping(bus->irq_domain, gpio);

		irq_dispose_mapping(irq);
	}
	irq_domain_remove(bus->irq_domain);
}
#else
static int ssb_gpio_irq_extif_domain_init(struct ssb_bus *bus)
{
	return 0;
}

static void ssb_gpio_irq_extif_domain_exit(struct ssb_bus *bus)
{
}
#endif

static int ssb_gpio_extif_init(struct ssb_bus *bus)
{
	struct gpio_chip *chip = &bus->gpio;
	int err;

	chip->label		= "ssb_extif_gpio";
	chip->owner		= THIS_MODULE;
	chip->get		= ssb_gpio_extif_get_value;
	chip->set		= ssb_gpio_extif_set_value;
	chip->direction_input	= ssb_gpio_extif_direction_input;
	chip->direction_output	= ssb_gpio_extif_direction_output;
#if IS_ENABLED(CONFIG_SSB_EMBEDDED)
	chip->to_irq		= ssb_gpio_to_irq;
#endif
	chip->ngpio		= 5;
	/* There is just one SoC in one device and its GPIO addresses should be
	 * deterministic to address them more easily. The other buses could get
	 * a random base number. */
	if (bus->bustype == SSB_BUSTYPE_SSB)
		chip->base		= 0;
	else
		chip->base		= -1;

	err = ssb_gpio_irq_extif_domain_init(bus);
	if (err)
		return err;

	err = gpiochip_add_data(chip, bus);
	if (err) {
		ssb_gpio_irq_extif_domain_exit(bus);
		return err;
	}

	return 0;
}

#else
static int ssb_gpio_extif_init(struct ssb_bus *bus)
{
	return -ENOTSUPP;
}
#endif

/**************************************************
 * Init
 **************************************************/

int ssb_gpio_init(struct ssb_bus *bus)
{
	if (ssb_chipco_available(&bus->chipco))
		return ssb_gpio_chipco_init(bus);
	else if (ssb_extif_available(&bus->extif))
		return ssb_gpio_extif_init(bus);
	return -1;
}

int ssb_gpio_unregister(struct ssb_bus *bus)
{
	if (ssb_chipco_available(&bus->chipco) ||
	    ssb_extif_available(&bus->extif)) {
		gpiochip_remove(&bus->gpio);
		return 0;
	}
	return -1;
}<|MERGE_RESOLUTION|>--- conflicted
+++ resolved
@@ -8,11 +8,8 @@
  * Licensed under the GNU/GPL. See COPYING for details.
  */
 
-<<<<<<< HEAD
-=======
 #include "ssb_private.h"
 
->>>>>>> 24b8d41d
 #include <linux/gpio/driver.h>
 #include <linux/irq.h>
 #include <linux/interrupt.h>
