--- conflicted
+++ resolved
@@ -26,10 +26,7 @@
 	struct mmc_pwrseq pwrseq;
 	bool clk_enabled;
 	u32 post_power_on_delay_ms;
-<<<<<<< HEAD
-=======
 	u32 power_off_delay_us;
->>>>>>> 24b8d41d
 	struct clk *ext_clk;
 	struct gpio_descs *reset_gpios;
 };
@@ -134,11 +131,8 @@
 
 	device_property_read_u32(dev, "post-power-on-delay-ms",
 				 &pwrseq->post_power_on_delay_ms);
-<<<<<<< HEAD
-=======
 	device_property_read_u32(dev, "power-off-delay-us",
 				 &pwrseq->power_off_delay_us);
->>>>>>> 24b8d41d
 
 	pwrseq->pwrseq.dev = dev;
 	pwrseq->pwrseq.ops = &mmc_pwrseq_simple_ops;
