// SPDX-License-Identifier: GPL-2.0-only
/*
 *  linux/drivers/mmc/core/core.c
 *
 *  Copyright (C) 2003-2004 Russell King, All Rights Reserved.
 *  SD support Copyright (C) 2004 Ian Molton, All Rights Reserved.
 *  Copyright (C) 2005-2008 Pierre Ossman, All Rights Reserved.
 *  MMCv4 support Copyright (C) 2006 Philip Langdale, All Rights Reserved.
 */
#include <linux/module.h>
#include <linux/init.h>
#include <linux/interrupt.h>
#include <linux/completion.h>
#include <linux/device.h>
#include <linux/delay.h>
#include <linux/pagemap.h>
#include <linux/err.h>
#include <linux/leds.h>
#include <linux/scatterlist.h>
#include <linux/log2.h>
#include <linux/pm_runtime.h>
#include <linux/pm_wakeup.h>
#include <linux/suspend.h>
#include <linux/fault-inject.h>
#include <linux/random.h>
#include <linux/slab.h>
#include <linux/of.h>

#include <linux/mmc/card.h>
#include <linux/mmc/host.h>
#include <linux/mmc/mmc.h>
#include <linux/mmc/sd.h>
#include <linux/mmc/slot-gpio.h>

#define CREATE_TRACE_POINTS
#include <trace/events/mmc.h>

#include "core.h"
#include "card.h"
#include "bus.h"
#include "host.h"
#include "sdio_bus.h"
#include "pwrseq.h"

#include "mmc_ops.h"
#include "sd_ops.h"
#include "sdio_ops.h"

/* The max erase timeout, used when host->max_busy_timeout isn't specified */
#define MMC_ERASE_TIMEOUT_MS	(60 * 1000) /* 60 s */
#define SD_DISCARD_TIMEOUT_MS	(250)

/* The max erase timeout, used when host->max_busy_timeout isn't specified */
#define MMC_ERASE_TIMEOUT_MS	(60 * 1000) /* 60 s */

static const unsigned freqs[] = { 400000, 300000, 200000, 100000 };

/*
 * Enabling software CRCs on the data blocks can be a significant (30%)
 * performance cost, and for other reasons may not always be desired.
 * So we allow it it to be disabled.
 */
bool use_spi_crc = 1;
module_param(use_spi_crc, bool, 0);

static int mmc_schedule_delayed_work(struct delayed_work *work,
				     unsigned long delay)
{
	/*
	 * We use the system_freezable_wq, because of two reasons.
	 * First, it allows several works (not the same work item) to be
	 * executed simultaneously. Second, the queue becomes frozen when
	 * userspace becomes frozen during system PM.
	 */
	return queue_delayed_work(system_freezable_wq, work, delay);
}

#ifdef CONFIG_FAIL_MMC_REQUEST

/*
 * Internal function. Inject random data errors.
 * If mmc_data is NULL no errors are injected.
 */
static void mmc_should_fail_request(struct mmc_host *host,
				    struct mmc_request *mrq)
{
	struct mmc_command *cmd = mrq->cmd;
	struct mmc_data *data = mrq->data;
	static const int data_errors[] = {
		-ETIMEDOUT,
		-EILSEQ,
		-EIO,
	};

	if (!data)
		return;

	if ((cmd && cmd->error) || data->error ||
	    !should_fail(&host->fail_mmc_request, data->blksz * data->blocks))
		return;

	data->error = data_errors[prandom_u32() % ARRAY_SIZE(data_errors)];
	data->bytes_xfered = (prandom_u32() % (data->bytes_xfered >> 9)) << 9;
}

#else /* CONFIG_FAIL_MMC_REQUEST */

static inline void mmc_should_fail_request(struct mmc_host *host,
					   struct mmc_request *mrq)
{
}

#endif /* CONFIG_FAIL_MMC_REQUEST */

static inline void mmc_complete_cmd(struct mmc_request *mrq)
{
	if (mrq->cap_cmd_during_tfr && !completion_done(&mrq->cmd_completion))
		complete_all(&mrq->cmd_completion);
}

void mmc_command_done(struct mmc_host *host, struct mmc_request *mrq)
{
	if (!mrq->cap_cmd_during_tfr)
		return;

	mmc_complete_cmd(mrq);

	pr_debug("%s: cmd done, tfr ongoing (CMD%u)\n",
		 mmc_hostname(host), mrq->cmd->opcode);
}
EXPORT_SYMBOL(mmc_command_done);

/**
 *	mmc_request_done - finish processing an MMC request
 *	@host: MMC host which completed request
 *	@mrq: MMC request which request
 *
 *	MMC drivers should call this function when they have completed
 *	their processing of a request.
 */
void mmc_request_done(struct mmc_host *host, struct mmc_request *mrq)
{
	struct mmc_command *cmd = mrq->cmd;
	int err = cmd->error;

	/* Flag re-tuning needed on CRC errors */
	if (cmd->opcode != MMC_SEND_TUNING_BLOCK &&
	    cmd->opcode != MMC_SEND_TUNING_BLOCK_HS200 &&
	    !host->retune_crc_disable &&
	    (err == -EILSEQ || (mrq->sbc && mrq->sbc->error == -EILSEQ) ||
	    (mrq->data && mrq->data->error == -EILSEQ) ||
	    (mrq->stop && mrq->stop->error == -EILSEQ)))
		mmc_retune_needed(host);

	if (err && cmd->retries && mmc_host_is_spi(host)) {
		if (cmd->resp[0] & R1_SPI_ILLEGAL_COMMAND)
			cmd->retries = 0;
	}

	if (host->ongoing_mrq == mrq)
		host->ongoing_mrq = NULL;

	mmc_complete_cmd(mrq);

	trace_mmc_request_done(host, mrq);

<<<<<<< HEAD
	if (err && cmd->retries && !mmc_card_removed(host->card)) {
		/*
		 * Request starter must handle retries - see
		 * mmc_wait_for_req_done().
		 */
		if (mrq->done)
			mrq->done(mrq);
	} else {
=======
	/*
	 * We list various conditions for the command to be considered
	 * properly done:
	 *
	 * - There was no error, OK fine then
	 * - We are not doing some kind of retry
	 * - The card was removed (...so just complete everything no matter
	 *   if there are errors or retries)
	 */
	if (!err || !cmd->retries || mmc_card_removed(host->card)) {
>>>>>>> 24b8d41d
		mmc_should_fail_request(host, mrq);

		if (!host->ongoing_mrq)
			led_trigger_event(host->led, LED_OFF);

		if (mrq->sbc) {
			pr_debug("%s: req done <CMD%u>: %d: %08x %08x %08x %08x\n",
				mmc_hostname(host), mrq->sbc->opcode,
				mrq->sbc->error,
				mrq->sbc->resp[0], mrq->sbc->resp[1],
				mrq->sbc->resp[2], mrq->sbc->resp[3]);
		}

		pr_debug("%s: req done (CMD%u): %d: %08x %08x %08x %08x\n",
			mmc_hostname(host), cmd->opcode, err,
			cmd->resp[0], cmd->resp[1],
			cmd->resp[2], cmd->resp[3]);

		if (mrq->data) {
			pr_debug("%s:     %d bytes transferred: %d\n",
				mmc_hostname(host),
				mrq->data->bytes_xfered, mrq->data->error);
		}

		if (mrq->stop) {
			pr_debug("%s:     (CMD%u): %d: %08x %08x %08x %08x\n",
				mmc_hostname(host), mrq->stop->opcode,
				mrq->stop->error,
				mrq->stop->resp[0], mrq->stop->resp[1],
				mrq->stop->resp[2], mrq->stop->resp[3]);
		}
	}
	/*
	 * Request starter must handle retries - see
	 * mmc_wait_for_req_done().
	 */
	if (mrq->done)
		mrq->done(mrq);
}

EXPORT_SYMBOL(mmc_request_done);

static void __mmc_start_request(struct mmc_host *host, struct mmc_request *mrq)
{
	int err;

	/* Assumes host controller has been runtime resumed by mmc_claim_host */
	err = mmc_retune(host);
	if (err) {
		mrq->cmd->error = err;
		mmc_request_done(host, mrq);
		return;
	}

	/*
	 * For sdio rw commands we must wait for card busy otherwise some
	 * sdio devices won't work properly.
	 * And bypass I/O abort, reset and bus suspend operations.
	 */
	if (sdio_is_io_busy(mrq->cmd->opcode, mrq->cmd->arg) &&
	    host->ops->card_busy) {
		int tries = 500; /* Wait aprox 500ms at maximum */

		while (host->ops->card_busy(host) && --tries)
			mmc_delay(1);

		if (tries == 0) {
			mrq->cmd->error = -EBUSY;
			mmc_request_done(host, mrq);
			return;
		}
	}

	if (mrq->cap_cmd_during_tfr) {
		host->ongoing_mrq = mrq;
		/*
		 * Retry path could come through here without having waiting on
		 * cmd_completion, so ensure it is reinitialised.
		 */
		reinit_completion(&mrq->cmd_completion);
	}

	trace_mmc_request_start(host, mrq);

<<<<<<< HEAD
=======
	if (host->cqe_on)
		host->cqe_ops->cqe_off(host);

>>>>>>> 24b8d41d
	host->ops->request(host, mrq);
}

static void mmc_mrq_pr_debug(struct mmc_host *host, struct mmc_request *mrq,
			     bool cqe)
{
	if (mrq->sbc) {
		pr_debug("<%s: starting CMD%u arg %08x flags %08x>\n",
			 mmc_hostname(host), mrq->sbc->opcode,
			 mrq->sbc->arg, mrq->sbc->flags);
	}

	if (mrq->cmd) {
		pr_debug("%s: starting %sCMD%u arg %08x flags %08x\n",
			 mmc_hostname(host), cqe ? "CQE direct " : "",
			 mrq->cmd->opcode, mrq->cmd->arg, mrq->cmd->flags);
	} else if (cqe) {
		pr_debug("%s: starting CQE transfer for tag %d blkaddr %u\n",
			 mmc_hostname(host), mrq->tag, mrq->data->blk_addr);
	}

	if (mrq->data) {
		pr_debug("%s:     blksz %d blocks %d flags %08x "
			"tsac %d ms nsac %d\n",
			mmc_hostname(host), mrq->data->blksz,
			mrq->data->blocks, mrq->data->flags,
			mrq->data->timeout_ns / 1000000,
			mrq->data->timeout_clks);
	}

	if (mrq->stop) {
		pr_debug("%s:     CMD%u arg %08x flags %08x\n",
			 mmc_hostname(host), mrq->stop->opcode,
			 mrq->stop->arg, mrq->stop->flags);
	}
}

static int mmc_mrq_prep(struct mmc_host *host, struct mmc_request *mrq)
{
	unsigned int i, sz = 0;
	struct scatterlist *sg;

	if (mrq->cmd) {
		mrq->cmd->error = 0;
		mrq->cmd->mrq = mrq;
		mrq->cmd->data = mrq->data;
	}
	if (mrq->sbc) {
		mrq->sbc->error = 0;
		mrq->sbc->mrq = mrq;
	}
	if (mrq->data) {
		if (mrq->data->blksz > host->max_blk_size ||
		    mrq->data->blocks > host->max_blk_count ||
		    mrq->data->blocks * mrq->data->blksz > host->max_req_size)
			return -EINVAL;

		for_each_sg(mrq->data->sg, sg, mrq->data->sg_len, i)
			sz += sg->length;
		if (sz != mrq->data->blocks * mrq->data->blksz)
			return -EINVAL;

		mrq->data->error = 0;
		mrq->data->mrq = mrq;
		if (mrq->stop) {
			mrq->data->stop = mrq->stop;
			mrq->stop->error = 0;
			mrq->stop->mrq = mrq;
		}
	}

	return 0;
}

int mmc_start_request(struct mmc_host *host, struct mmc_request *mrq)
{
	int err;

	init_completion(&mrq->cmd_completion);

	mmc_retune_hold(host);

	if (mmc_card_removed(host->card))
		return -ENOMEDIUM;

	mmc_mrq_pr_debug(host, mrq, false);

	WARN_ON(!host->claimed);

	err = mmc_mrq_prep(host, mrq);
	if (err)
		return err;

	led_trigger_event(host->led, LED_FULL);
	__mmc_start_request(host, mrq);

	return 0;
}
EXPORT_SYMBOL(mmc_start_request);

static void mmc_wait_done(struct mmc_request *mrq)
{
	complete(&mrq->completion);
}

static inline void mmc_wait_ongoing_tfr_cmd(struct mmc_host *host)
<<<<<<< HEAD
{
	struct mmc_request *ongoing_mrq = READ_ONCE(host->ongoing_mrq);

	/*
	 * If there is an ongoing transfer, wait for the command line to become
	 * available.
	 */
	if (ongoing_mrq && !completion_done(&ongoing_mrq->cmd_completion))
		wait_for_completion(&ongoing_mrq->cmd_completion);
}

/*
 *__mmc_start_data_req() - starts data request
 * @host: MMC host to start the request
 * @mrq: data request to start
 *
 * Sets the done callback to be called when request is completed by the card.
 * Starts data mmc request execution
 * If an ongoing transfer is already in progress, wait for the command line
 * to become available before sending another command.
 */
static int __mmc_start_data_req(struct mmc_host *host, struct mmc_request *mrq)
{
	int err;

	mmc_wait_ongoing_tfr_cmd(host);

	mrq->done = mmc_wait_data_done;
	mrq->host = host;

	init_completion(&mrq->cmd_completion);

	err = mmc_start_request(host, mrq);
	if (err) {
		mrq->cmd->error = err;
		mmc_complete_cmd(mrq);
		mmc_wait_data_done(mrq);
	}
=======
{
	struct mmc_request *ongoing_mrq = READ_ONCE(host->ongoing_mrq);
>>>>>>> 24b8d41d

	/*
	 * If there is an ongoing transfer, wait for the command line to become
	 * available.
	 */
	if (ongoing_mrq && !completion_done(&ongoing_mrq->cmd_completion))
		wait_for_completion(&ongoing_mrq->cmd_completion);
}

static int __mmc_start_req(struct mmc_host *host, struct mmc_request *mrq)
{
	int err;

	mmc_wait_ongoing_tfr_cmd(host);

	init_completion(&mrq->completion);
	mrq->done = mmc_wait_done;

	init_completion(&mrq->cmd_completion);

	err = mmc_start_request(host, mrq);
	if (err) {
		mrq->cmd->error = err;
		mmc_complete_cmd(mrq);
		complete(&mrq->completion);
	}

	return err;
}

<<<<<<< HEAD
/*
 * mmc_wait_for_data_req_done() - wait for request completed
 * @host: MMC host to prepare the command.
 * @mrq: MMC request to wait for
 *
 * Blocks MMC context till host controller will ack end of data request
 * execution or new request notification arrives from the block layer.
 * Handles command retries.
 *
 * Returns enum mmc_blk_status after checking errors.
 */
static int mmc_wait_for_data_req_done(struct mmc_host *host,
				      struct mmc_request *mrq,
				      struct mmc_async_req *next_req)
{
	struct mmc_command *cmd;
	struct mmc_context_info *context_info = &host->context_info;
	int err;
	unsigned long flags;

	while (1) {
		wait_event_interruptible(context_info->wait,
				(context_info->is_done_rcv ||
				 context_info->is_new_req));
		spin_lock_irqsave(&context_info->lock, flags);
		context_info->is_waiting_last_req = false;
		spin_unlock_irqrestore(&context_info->lock, flags);
		if (context_info->is_done_rcv) {
			context_info->is_done_rcv = false;
			context_info->is_new_req = false;
			cmd = mrq->cmd;

			if (!cmd->error || !cmd->retries ||
			    mmc_card_removed(host->card)) {
				err = host->areq->err_check(host->card,
							    host->areq);
				break; /* return err */
			} else {
				mmc_retune_recheck(host);
				pr_info("%s: req failed (CMD%u): %d, retrying...\n",
					mmc_hostname(host),
					cmd->opcode, cmd->error);
				cmd->retries--;
				cmd->error = 0;
				__mmc_start_request(host, mrq);
				continue; /* wait for done/new event again */
			}
		} else if (context_info->is_new_req) {
			context_info->is_new_req = false;
			if (!next_req)
				return MMC_BLK_NEW_REQUEST;
		}
	}
	mmc_retune_release(host);
	return err;
}

=======
>>>>>>> 24b8d41d
void mmc_wait_for_req_done(struct mmc_host *host, struct mmc_request *mrq)
{
	struct mmc_command *cmd;

	while (1) {
		wait_for_completion(&mrq->completion);

		cmd = mrq->cmd;

		if (!cmd->error || !cmd->retries ||
		    mmc_card_removed(host->card))
			break;

		mmc_retune_recheck(host);

		pr_debug("%s: req failed (CMD%u): %d, retrying...\n",
			 mmc_hostname(host), cmd->opcode, cmd->error);
		cmd->retries--;
		cmd->error = 0;
		__mmc_start_request(host, mrq);
	}

	mmc_retune_release(host);
}
EXPORT_SYMBOL(mmc_wait_for_req_done);
<<<<<<< HEAD

/**
 *	mmc_is_req_done - Determine if a 'cap_cmd_during_tfr' request is done
 *	@host: MMC host
 *	@mrq: MMC request
 *
 *	mmc_is_req_done() is used with requests that have
 *	mrq->cap_cmd_during_tfr = true. mmc_is_req_done() must be called after
 *	starting a request and before waiting for it to complete. That is,
 *	either in between calls to mmc_start_req(), or after mmc_wait_for_req()
 *	and before mmc_wait_for_req_done(). If it is called at other times the
 *	result is not meaningful.
 */
bool mmc_is_req_done(struct mmc_host *host, struct mmc_request *mrq)
{
	if (host->areq)
		return host->context_info.is_done_rcv;
	else
		return completion_done(&mrq->completion);
}
EXPORT_SYMBOL(mmc_is_req_done);
=======
>>>>>>> 24b8d41d

/*
 * mmc_cqe_start_req - Start a CQE request.
 * @host: MMC host to start the request
 * @mrq: request to start
 *
 * Start the request, re-tuning if needed and it is possible. Returns an error
 * code if the request fails to start or -EBUSY if CQE is busy.
 */
int mmc_cqe_start_req(struct mmc_host *host, struct mmc_request *mrq)
{
	int err;

	/*
	 * CQE cannot process re-tuning commands. Caller must hold retuning
	 * while CQE is in use.  Re-tuning can happen here only when CQE has no
	 * active requests i.e. this is the first.  Note, re-tuning will call
	 * ->cqe_off().
	 */
	err = mmc_retune(host);
	if (err)
		goto out_err;

	mrq->host = host;

	mmc_mrq_pr_debug(host, mrq, true);

	err = mmc_mrq_prep(host, mrq);
	if (err)
		goto out_err;

	err = host->cqe_ops->cqe_request(host, mrq);
	if (err)
		goto out_err;

	trace_mmc_request_start(host, mrq);

	return 0;

out_err:
	if (mrq->cmd) {
		pr_debug("%s: failed to start CQE direct CMD%u, error %d\n",
			 mmc_hostname(host), mrq->cmd->opcode, err);
	} else {
		pr_debug("%s: failed to start CQE transfer for tag %d, error %d\n",
			 mmc_hostname(host), mrq->tag, err);
	}
	return err;
}
EXPORT_SYMBOL(mmc_cqe_start_req);

/**
 *	mmc_cqe_request_done - CQE has finished processing an MMC request
 *	@host: MMC host which completed request
 *	@mrq: MMC request which completed
 *
 *	CQE drivers should call this function when they have completed
 *	their processing of a request.
 */
void mmc_cqe_request_done(struct mmc_host *host, struct mmc_request *mrq)
{
	mmc_should_fail_request(host, mrq);

	/* Flag re-tuning needed on CRC errors */
	if ((mrq->cmd && mrq->cmd->error == -EILSEQ) ||
	    (mrq->data && mrq->data->error == -EILSEQ))
		mmc_retune_needed(host);

	trace_mmc_request_done(host, mrq);

	if (mrq->cmd) {
		pr_debug("%s: CQE req done (direct CMD%u): %d\n",
			 mmc_hostname(host), mrq->cmd->opcode, mrq->cmd->error);
	} else {
		pr_debug("%s: CQE transfer done tag %d\n",
			 mmc_hostname(host), mrq->tag);
	}

	if (mrq->data) {
		pr_debug("%s:     %d bytes transferred: %d\n",
			 mmc_hostname(host),
			 mrq->data->bytes_xfered, mrq->data->error);
	}

	mrq->done(mrq);
}
EXPORT_SYMBOL(mmc_cqe_request_done);

/**
<<<<<<< HEAD
 *	mmc_wait_for_req - start a request and wait for completion
 *	@host: MMC host to start command
 *	@mrq: MMC request to start
 *
 *	Start a new MMC custom command request for a host, and wait
 *	for the command to complete. In the case of 'cap_cmd_during_tfr'
 *	requests, the transfer is ongoing and the caller can issue further
 *	commands that do not use the data lines, and then wait by calling
 *	mmc_wait_for_req_done().
 *	Does not attempt to parse the response.
=======
 *	mmc_cqe_post_req - CQE post process of a completed MMC request
 *	@host: MMC host
 *	@mrq: MMC request to be processed
>>>>>>> 24b8d41d
 */
void mmc_cqe_post_req(struct mmc_host *host, struct mmc_request *mrq)
{
<<<<<<< HEAD
	__mmc_start_req(host, mrq);

	if (!mrq->cap_cmd_during_tfr)
		mmc_wait_for_req_done(host, mrq);
=======
	if (host->cqe_ops->cqe_post_req)
		host->cqe_ops->cqe_post_req(host, mrq);
>>>>>>> 24b8d41d
}
EXPORT_SYMBOL(mmc_cqe_post_req);

/* Arbitrary 1 second timeout */
#define MMC_CQE_RECOVERY_TIMEOUT	1000

/*
 * mmc_cqe_recovery - Recover from CQE errors.
 * @host: MMC host to recover
 *
 * Recovery consists of stopping CQE, stopping eMMC, discarding the queue in
 * in eMMC, and discarding the queue in CQE. CQE must call
 * mmc_cqe_request_done() on all requests. An error is returned if the eMMC
 * fails to discard its queue.
 */
int mmc_cqe_recovery(struct mmc_host *host)
{
	struct mmc_command cmd;
	int err;

	mmc_retune_hold_now(host);

	/*
	 * Recovery is expected seldom, if at all, but it reduces performance,
	 * so make sure it is not completely silent.
	 */
	pr_warn("%s: running CQE recovery\n", mmc_hostname(host));

	host->cqe_ops->cqe_recovery_start(host);

	memset(&cmd, 0, sizeof(cmd));
	cmd.opcode       = MMC_STOP_TRANSMISSION,
	cmd.flags        = MMC_RSP_R1B | MMC_CMD_AC,
	cmd.flags       &= ~MMC_RSP_CRC; /* Ignore CRC */
	cmd.busy_timeout = MMC_CQE_RECOVERY_TIMEOUT,
	mmc_wait_for_cmd(host, &cmd, 0);

	memset(&cmd, 0, sizeof(cmd));
	cmd.opcode       = MMC_CMDQ_TASK_MGMT;
	cmd.arg          = 1; /* Discard entire queue */
	cmd.flags        = MMC_RSP_R1B | MMC_CMD_AC;
	cmd.flags       &= ~MMC_RSP_CRC; /* Ignore CRC */
	cmd.busy_timeout = MMC_CQE_RECOVERY_TIMEOUT,
	err = mmc_wait_for_cmd(host, &cmd, 0);

	host->cqe_ops->cqe_recovery_finish(host);

	mmc_retune_release(host);

	return err;
}
EXPORT_SYMBOL(mmc_cqe_recovery);

/**
 *	mmc_is_req_done - Determine if a 'cap_cmd_during_tfr' request is done
 *	@host: MMC host
 *	@mrq: MMC request
 *
 *	mmc_is_req_done() is used with requests that have
 *	mrq->cap_cmd_during_tfr = true. mmc_is_req_done() must be called after
 *	starting a request and before waiting for it to complete. That is,
 *	either in between calls to mmc_start_req(), or after mmc_wait_for_req()
 *	and before mmc_wait_for_req_done(). If it is called at other times the
 *	result is not meaningful.
 */
bool mmc_is_req_done(struct mmc_host *host, struct mmc_request *mrq)
{
	return completion_done(&mrq->completion);
}
EXPORT_SYMBOL(mmc_is_req_done);

/**
 *	mmc_wait_for_req - start a request and wait for completion
 *	@host: MMC host to start command
 *	@mrq: MMC request to start
 *
 *	Start a new MMC custom command request for a host, and wait
 *	for the command to complete. In the case of 'cap_cmd_during_tfr'
 *	requests, the transfer is ongoing and the caller can issue further
 *	commands that do not use the data lines, and then wait by calling
 *	mmc_wait_for_req_done().
 *	Does not attempt to parse the response.
 */
void mmc_wait_for_req(struct mmc_host *host, struct mmc_request *mrq)
{
	__mmc_start_req(host, mrq);

	if (!mrq->cap_cmd_during_tfr)
		mmc_wait_for_req_done(host, mrq);
}
EXPORT_SYMBOL(mmc_wait_for_req);

/**
 *	mmc_wait_for_cmd - start a command and wait for completion
 *	@host: MMC host to start command
 *	@cmd: MMC command to start
 *	@retries: maximum number of retries
 *
 *	Start a new MMC command for a host, and wait for the command
 *	to complete.  Return any error that occurred while the command
 *	was executing.  Do not attempt to parse the response.
 */
int mmc_wait_for_cmd(struct mmc_host *host, struct mmc_command *cmd, int retries)
{
	struct mmc_request mrq = {};

	WARN_ON(!host->claimed);

	memset(cmd->resp, 0, sizeof(cmd->resp));
	cmd->retries = retries;

	mrq.cmd = cmd;
	cmd->data = NULL;

	mmc_wait_for_req(host, &mrq);

	return cmd->error;
}

EXPORT_SYMBOL(mmc_wait_for_cmd);

/**
 *	mmc_set_data_timeout - set the timeout for a data command
 *	@data: data phase for command
 *	@card: the MMC card associated with the data transfer
 *
 *	Computes the data timeout parameters according to the
 *	correct algorithm given the card type.
 */
void mmc_set_data_timeout(struct mmc_data *data, const struct mmc_card *card)
{
	unsigned int mult;

	/*
	 * SDIO cards only define an upper 1 s limit on access.
	 */
	if (mmc_card_sdio(card)) {
		data->timeout_ns = 1000000000;
		data->timeout_clks = 0;
		return;
	}

	/*
	 * SD cards use a 100 multiplier rather than 10
	 */
	mult = mmc_card_sd(card) ? 100 : 10;

	/*
	 * Scale up the multiplier (and therefore the timeout) by
	 * the r2w factor for writes.
	 */
	if (data->flags & MMC_DATA_WRITE)
		mult <<= card->csd.r2w_factor;

	data->timeout_ns = card->csd.taac_ns * mult;
	data->timeout_clks = card->csd.taac_clks * mult;

	/*
	 * SD cards also have an upper limit on the timeout.
	 */
	if (mmc_card_sd(card)) {
		unsigned int timeout_us, limit_us;

		timeout_us = data->timeout_ns / 1000;
		if (card->host->ios.clock)
			timeout_us += data->timeout_clks * 1000 /
				(card->host->ios.clock / 1000);

		if (data->flags & MMC_DATA_WRITE)
			/*
			 * The MMC spec "It is strongly recommended
			 * for hosts to implement more than 500ms
			 * timeout value even if the card indicates
			 * the 250ms maximum busy length."  Even the
			 * previous value of 300ms is known to be
			 * insufficient for some cards.
			 */
			limit_us = 3000000;
		else
			limit_us = 100000;

		/*
		 * SDHC cards always use these fixed values.
		 */
		if (timeout_us > limit_us) {
			data->timeout_ns = limit_us * 1000;
			data->timeout_clks = 0;
		}

		/* assign limit value if invalid */
		if (timeout_us == 0)
			data->timeout_ns = limit_us * 1000;
	}

	/*
	 * Some cards require longer data read timeout than indicated in CSD.
	 * Address this by setting the read timeout to a "reasonably high"
	 * value. For the cards tested, 600ms has proven enough. If necessary,
	 * this value can be increased if other problematic cards require this.
	 */
	if (mmc_card_long_read_time(card) && data->flags & MMC_DATA_READ) {
		data->timeout_ns = 600000000;
		data->timeout_clks = 0;
	}

	/*
	 * Some cards need very high timeouts if driven in SPI mode.
	 * The worst observed timeout was 900ms after writing a
	 * continuous stream of data until the internal logic
	 * overflowed.
	 */
	if (mmc_host_is_spi(card->host)) {
		if (data->flags & MMC_DATA_WRITE) {
			if (data->timeout_ns < 1000000000)
				data->timeout_ns = 1000000000;	/* 1s */
		} else {
			if (data->timeout_ns < 100000000)
				data->timeout_ns =  100000000;	/* 100ms */
		}
	}
}
EXPORT_SYMBOL(mmc_set_data_timeout);

/*
 * Allow claiming an already claimed host if the context is the same or there is
 * no context but the task is the same.
 */
static inline bool mmc_ctx_matches(struct mmc_host *host, struct mmc_ctx *ctx,
				   struct task_struct *task)
{
	return host->claimer == ctx ||
	       (!ctx && task && host->claimer->task == task);
}

static inline void mmc_ctx_set_claimer(struct mmc_host *host,
				       struct mmc_ctx *ctx,
				       struct task_struct *task)
{
	if (!host->claimer) {
		if (ctx)
			host->claimer = ctx;
		else
			host->claimer = &host->default_ctx;
	}
	if (task)
		host->claimer->task = task;
}

/**
 *	__mmc_claim_host - exclusively claim a host
 *	@host: mmc host to claim
 *	@ctx: context that claims the host or NULL in which case the default
 *	context will be used
 *	@abort: whether or not the operation should be aborted
 *
 *	Claim a host for a set of operations.  If @abort is non null and
 *	dereference a non-zero value then this will return prematurely with
 *	that non-zero value without acquiring the lock.  Returns zero
 *	with the lock held otherwise.
 */
int __mmc_claim_host(struct mmc_host *host, struct mmc_ctx *ctx,
		     atomic_t *abort)
{
	struct task_struct *task = ctx ? NULL : current;
	DECLARE_WAITQUEUE(wait, current);
	unsigned long flags;
	int stop;
	bool pm = false;

	might_sleep();

	add_wait_queue(&host->wq, &wait);
	spin_lock_irqsave(&host->lock, flags);
	while (1) {
		set_current_state(TASK_UNINTERRUPTIBLE);
		stop = abort ? atomic_read(abort) : 0;
		if (stop || !host->claimed || mmc_ctx_matches(host, ctx, task))
			break;
		spin_unlock_irqrestore(&host->lock, flags);
		schedule();
		spin_lock_irqsave(&host->lock, flags);
	}
	set_current_state(TASK_RUNNING);
	if (!stop) {
		host->claimed = 1;
		mmc_ctx_set_claimer(host, ctx, task);
		host->claim_cnt += 1;
		if (host->claim_cnt == 1)
			pm = true;
	} else
		wake_up(&host->wq);
	spin_unlock_irqrestore(&host->lock, flags);
	remove_wait_queue(&host->wq, &wait);

	if (pm)
		pm_runtime_get_sync(mmc_dev(host));

	return stop;
}
EXPORT_SYMBOL(__mmc_claim_host);

/**
 *	mmc_release_host - release a host
 *	@host: mmc host to release
 *
 *	Release a MMC host, allowing others to claim the host
 *	for their operations.
 */
void mmc_release_host(struct mmc_host *host)
{
	unsigned long flags;

	WARN_ON(!host->claimed);

	spin_lock_irqsave(&host->lock, flags);
	if (--host->claim_cnt) {
		/* Release for nested claim */
		spin_unlock_irqrestore(&host->lock, flags);
	} else {
		host->claimed = 0;
		host->claimer->task = NULL;
		host->claimer = NULL;
		spin_unlock_irqrestore(&host->lock, flags);
		wake_up(&host->wq);
		pm_runtime_mark_last_busy(mmc_dev(host));
		if (host->caps & MMC_CAP_SYNC_RUNTIME_PM)
			pm_runtime_put_sync_suspend(mmc_dev(host));
		else
			pm_runtime_put_autosuspend(mmc_dev(host));
	}
}
EXPORT_SYMBOL(mmc_release_host);

/*
 * This is a helper function, which fetches a runtime pm reference for the
 * card device and also claims the host.
 */
void mmc_get_card(struct mmc_card *card, struct mmc_ctx *ctx)
{
	pm_runtime_get_sync(&card->dev);
	__mmc_claim_host(card->host, ctx, NULL);
}
EXPORT_SYMBOL(mmc_get_card);

/*
 * This is a helper function, which releases the host and drops the runtime
 * pm reference for the card device.
 */
void mmc_put_card(struct mmc_card *card, struct mmc_ctx *ctx)
{
	struct mmc_host *host = card->host;

	WARN_ON(ctx && host->claimer != ctx);

	mmc_release_host(host);
	pm_runtime_mark_last_busy(&card->dev);
	pm_runtime_put_autosuspend(&card->dev);
}
EXPORT_SYMBOL(mmc_put_card);

/*
 * Internal function that does the actual ios call to the host driver,
 * optionally printing some debug output.
 */
static inline void mmc_set_ios(struct mmc_host *host)
{
	struct mmc_ios *ios = &host->ios;

	pr_debug("%s: clock %uHz busmode %u powermode %u cs %u Vdd %u "
		"width %u timing %u\n",
		 mmc_hostname(host), ios->clock, ios->bus_mode,
		 ios->power_mode, ios->chip_select, ios->vdd,
		 1 << ios->bus_width, ios->timing);

	host->ops->set_ios(host, ios);
}

/*
 * Control chip select pin on a host.
 */
void mmc_set_chip_select(struct mmc_host *host, int mode)
{
	host->ios.chip_select = mode;
	mmc_set_ios(host);
}

/*
 * Sets the host clock to the highest possible frequency that
 * is below "hz".
 */
void mmc_set_clock(struct mmc_host *host, unsigned int hz)
{
	WARN_ON(hz && hz < host->f_min);

	if (hz > host->f_max)
		hz = host->f_max;

	host->ios.clock = hz;
	mmc_set_ios(host);
}

int mmc_execute_tuning(struct mmc_card *card)
{
	struct mmc_host *host = card->host;
	u32 opcode;
	int err;

	if (!host->ops->execute_tuning)
		return 0;

	if (host->cqe_on)
		host->cqe_ops->cqe_off(host);

	if (mmc_card_mmc(card))
		opcode = MMC_SEND_TUNING_BLOCK_HS200;
	else
		opcode = MMC_SEND_TUNING_BLOCK;

	err = host->ops->execute_tuning(host, opcode);

	if (err)
		pr_err("%s: tuning execution failed: %d\n",
			mmc_hostname(host), err);
	else
		mmc_retune_enable(host);

	return err;
}

/*
 * Change the bus mode (open drain/push-pull) of a host.
 */
void mmc_set_bus_mode(struct mmc_host *host, unsigned int mode)
{
	host->ios.bus_mode = mode;
	mmc_set_ios(host);
}

/*
 * Change data bus width of a host.
 */
void mmc_set_bus_width(struct mmc_host *host, unsigned int width)
{
	host->ios.bus_width = width;
	mmc_set_ios(host);
}

/*
 * Set initial state after a power cycle or a hw_reset.
 */
void mmc_set_initial_state(struct mmc_host *host)
{
	if (host->cqe_on)
		host->cqe_ops->cqe_off(host);

	mmc_retune_disable(host);

	if (mmc_host_is_spi(host))
		host->ios.chip_select = MMC_CS_HIGH;
	else
		host->ios.chip_select = MMC_CS_DONTCARE;
	host->ios.bus_mode = MMC_BUSMODE_PUSHPULL;
	host->ios.bus_width = MMC_BUS_WIDTH_1;
	host->ios.timing = MMC_TIMING_LEGACY;
	host->ios.drv_type = 0;
	host->ios.enhanced_strobe = false;

	/*
	 * Make sure we are in non-enhanced strobe mode before we
	 * actually enable it in ext_csd.
	 */
	if ((host->caps2 & MMC_CAP2_HS400_ES) &&
	     host->ops->hs400_enhanced_strobe)
		host->ops->hs400_enhanced_strobe(host, &host->ios);

	mmc_set_ios(host);
}

/**
 * mmc_vdd_to_ocrbitnum - Convert a voltage to the OCR bit number
 * @vdd:	voltage (mV)
 * @low_bits:	prefer low bits in boundary cases
 *
 * This function returns the OCR bit number according to the provided @vdd
 * value. If conversion is not possible a negative errno value returned.
 *
 * Depending on the @low_bits flag the function prefers low or high OCR bits
 * on boundary voltages. For example,
 * with @low_bits = true, 3300 mV translates to ilog2(MMC_VDD_32_33);
 * with @low_bits = false, 3300 mV translates to ilog2(MMC_VDD_33_34);
 *
 * Any value in the [1951:1999] range translates to the ilog2(MMC_VDD_20_21).
 */
static int mmc_vdd_to_ocrbitnum(int vdd, bool low_bits)
{
	const int max_bit = ilog2(MMC_VDD_35_36);
	int bit;

	if (vdd < 1650 || vdd > 3600)
		return -EINVAL;

	if (vdd >= 1650 && vdd <= 1950)
		return ilog2(MMC_VDD_165_195);

	if (low_bits)
		vdd -= 1;

	/* Base 2000 mV, step 100 mV, bit's base 8. */
	bit = (vdd - 2000) / 100 + 8;
	if (bit > max_bit)
		return max_bit;
	return bit;
}

/**
 * mmc_vddrange_to_ocrmask - Convert a voltage range to the OCR mask
 * @vdd_min:	minimum voltage value (mV)
 * @vdd_max:	maximum voltage value (mV)
 *
 * This function returns the OCR mask bits according to the provided @vdd_min
 * and @vdd_max values. If conversion is not possible the function returns 0.
 *
 * Notes wrt boundary cases:
 * This function sets the OCR bits for all boundary voltages, for example
 * [3300:3400] range is translated to MMC_VDD_32_33 | MMC_VDD_33_34 |
 * MMC_VDD_34_35 mask.
 */
u32 mmc_vddrange_to_ocrmask(int vdd_min, int vdd_max)
{
	u32 mask = 0;

	if (vdd_max < vdd_min)
		return 0;

	/* Prefer high bits for the boundary vdd_max values. */
	vdd_max = mmc_vdd_to_ocrbitnum(vdd_max, false);
	if (vdd_max < 0)
		return 0;

	/* Prefer low bits for the boundary vdd_min values. */
	vdd_min = mmc_vdd_to_ocrbitnum(vdd_min, true);
	if (vdd_min < 0)
		return 0;

	/* Fill the mask, from max bit to min bit. */
	while (vdd_max >= vdd_min)
		mask |= 1 << vdd_max--;

	return mask;
}

static int mmc_of_get_func_num(struct device_node *node)
{
	u32 reg;
	int ret;

	ret = of_property_read_u32(node, "reg", &reg);
	if (ret < 0)
		return ret;

	return reg;
}

struct device_node *mmc_of_find_child_device(struct mmc_host *host,
		unsigned func_num)
{
	struct device_node *node;

	if (!host->parent || !host->parent->of_node)
		return NULL;

	for_each_child_of_node(host->parent->of_node, node) {
		if (mmc_of_get_func_num(node) == func_num)
			return node;
	}

	return NULL;
}

/*
 * Mask off any voltages we don't support and select
 * the lowest voltage
 */
u32 mmc_select_voltage(struct mmc_host *host, u32 ocr)
{
	int bit;

	/*
	 * Sanity check the voltages that the card claims to
	 * support.
	 */
	if (ocr & 0x7F) {
		dev_warn(mmc_dev(host),
		"card claims to support voltages below defined range\n");
		ocr &= ~0x7F;
	}

	ocr &= host->ocr_avail;
	if (!ocr) {
		dev_warn(mmc_dev(host), "no support for card's volts\n");
		return 0;
	}

	if (host->caps2 & MMC_CAP2_FULL_PWR_CYCLE) {
		bit = ffs(ocr) - 1;
		ocr &= 3 << bit;
		mmc_power_cycle(host, ocr);
	} else {
		bit = fls(ocr) - 1;
		ocr &= 3 << bit;
		if (bit != host->ios.vdd)
			dev_warn(mmc_dev(host), "exceeding card's volts\n");
	}

	return ocr;
}

int mmc_set_signal_voltage(struct mmc_host *host, int signal_voltage)
{
	int err = 0;
	int old_signal_voltage = host->ios.signal_voltage;

	host->ios.signal_voltage = signal_voltage;
	if (host->ops->start_signal_voltage_switch)
		err = host->ops->start_signal_voltage_switch(host, &host->ios);

	if (err)
		host->ios.signal_voltage = old_signal_voltage;

	return err;

}

void mmc_set_initial_signal_voltage(struct mmc_host *host)
{
	/* Try to set signal voltage to 3.3V but fall back to 1.8v or 1.2v */
	if (!mmc_set_signal_voltage(host, MMC_SIGNAL_VOLTAGE_330))
		dev_dbg(mmc_dev(host), "Initial signal voltage of 3.3v\n");
	else if (!mmc_set_signal_voltage(host, MMC_SIGNAL_VOLTAGE_180))
		dev_dbg(mmc_dev(host), "Initial signal voltage of 1.8v\n");
	else if (!mmc_set_signal_voltage(host, MMC_SIGNAL_VOLTAGE_120))
		dev_dbg(mmc_dev(host), "Initial signal voltage of 1.2v\n");
}

int mmc_host_set_uhs_voltage(struct mmc_host *host)
{
	u32 clock;

	/*
	 * During a signal voltage level switch, the clock must be gated
	 * for 5 ms according to the SD spec
	 */
	clock = host->ios.clock;
	host->ios.clock = 0;
	mmc_set_ios(host);

	if (mmc_set_signal_voltage(host, MMC_SIGNAL_VOLTAGE_180))
		return -EAGAIN;

	/* Keep clock gated for at least 10 ms, though spec only says 5 ms */
	mmc_delay(10);
	host->ios.clock = clock;
	mmc_set_ios(host);

	return 0;
}

int mmc_set_uhs_voltage(struct mmc_host *host, u32 ocr)
{
	struct mmc_command cmd = {};
	int err = 0;

	/*
	 * If we cannot switch voltages, return failure so the caller
	 * can continue without UHS mode
	 */
	if (!host->ops->start_signal_voltage_switch)
		return -EPERM;
	if (!host->ops->card_busy)
		pr_warn("%s: cannot verify signal voltage switch\n",
			mmc_hostname(host));

	cmd.opcode = SD_SWITCH_VOLTAGE;
	cmd.arg = 0;
	cmd.flags = MMC_RSP_R1 | MMC_CMD_AC;

	err = mmc_wait_for_cmd(host, &cmd, 0);
	if (err)
		return err;

	if (!mmc_host_is_spi(host) && (cmd.resp[0] & R1_ERROR))
		return -EIO;

	/*
	 * The card should drive cmd and dat[0:3] low immediately
	 * after the response of cmd11, but wait 1 ms to be sure
	 */
	mmc_delay(1);
	if (host->ops->card_busy && !host->ops->card_busy(host)) {
		err = -EAGAIN;
		goto power_cycle;
	}

	if (mmc_host_set_uhs_voltage(host)) {
		/*
		 * Voltages may not have been switched, but we've already
		 * sent CMD11, so a power cycle is required anyway
		 */
		err = -EAGAIN;
		goto power_cycle;
	}

	/* Wait for at least 1 ms according to spec */
	mmc_delay(1);

	/*
	 * Failure to switch is indicated by the card holding
	 * dat[0:3] low
	 */
	if (host->ops->card_busy && host->ops->card_busy(host))
		err = -EAGAIN;

power_cycle:
	if (err) {
		pr_debug("%s: Signal voltage switch failed, "
			"power cycling card\n", mmc_hostname(host));
		mmc_power_cycle(host, ocr);
	}

	return err;
}

/*
 * Select timing parameters for host.
 */
void mmc_set_timing(struct mmc_host *host, unsigned int timing)
{
	host->ios.timing = timing;
	mmc_set_ios(host);
}

/*
 * Select appropriate driver type for host.
 */
void mmc_set_driver_type(struct mmc_host *host, unsigned int drv_type)
{
	host->ios.drv_type = drv_type;
	mmc_set_ios(host);
}

int mmc_select_drive_strength(struct mmc_card *card, unsigned int max_dtr,
			      int card_drv_type, int *drv_type)
{
	struct mmc_host *host = card->host;
	int host_drv_type = SD_DRIVER_TYPE_B;

	*drv_type = 0;

	if (!host->ops->select_drive_strength)
		return 0;

	/* Use SD definition of driver strength for hosts */
	if (host->caps & MMC_CAP_DRIVER_TYPE_A)
		host_drv_type |= SD_DRIVER_TYPE_A;

	if (host->caps & MMC_CAP_DRIVER_TYPE_C)
		host_drv_type |= SD_DRIVER_TYPE_C;

	if (host->caps & MMC_CAP_DRIVER_TYPE_D)
		host_drv_type |= SD_DRIVER_TYPE_D;

	/*
	 * The drive strength that the hardware can support
	 * depends on the board design.  Pass the appropriate
	 * information and let the hardware specific code
	 * return what is possible given the options
	 */
	return host->ops->select_drive_strength(card, max_dtr,
						host_drv_type,
						card_drv_type,
						drv_type);
}

/*
 * Apply power to the MMC stack.  This is a two-stage process.
 * First, we enable power to the card without the clock running.
 * We then wait a bit for the power to stabilise.  Finally,
 * enable the bus drivers and clock to the card.
 *
 * We must _NOT_ enable the clock prior to power stablising.
 *
 * If a host does all the power sequencing itself, ignore the
 * initial MMC_POWER_UP stage.
 */
void mmc_power_up(struct mmc_host *host, u32 ocr)
{
	if (host->ios.power_mode == MMC_POWER_ON)
		return;

	mmc_pwrseq_pre_power_on(host);

	host->ios.vdd = fls(ocr) - 1;
	host->ios.power_mode = MMC_POWER_UP;
	/* Set initial state and call mmc_set_ios */
	mmc_set_initial_state(host);

	mmc_set_initial_signal_voltage(host);

	/*
	 * This delay should be sufficient to allow the power supply
	 * to reach the minimum voltage.
	 */
	mmc_delay(host->ios.power_delay_ms);

	mmc_pwrseq_post_power_on(host);

	host->ios.clock = host->f_init;

	host->ios.power_mode = MMC_POWER_ON;
	mmc_set_ios(host);

	/*
	 * This delay must be at least 74 clock sizes, or 1 ms, or the
	 * time required to reach a stable voltage.
	 */
	mmc_delay(host->ios.power_delay_ms);
}

void mmc_power_off(struct mmc_host *host)
{
	if (host->ios.power_mode == MMC_POWER_OFF)
		return;

	mmc_pwrseq_power_off(host);

	host->ios.clock = 0;
	host->ios.vdd = 0;

	host->ios.power_mode = MMC_POWER_OFF;
	/* Set initial state and call mmc_set_ios */
	mmc_set_initial_state(host);

	/*
	 * Some configurations, such as the 802.11 SDIO card in the OLPC
	 * XO-1.5, require a short delay after poweroff before the card
	 * can be successfully turned on again.
	 */
	mmc_delay(1);
}

void mmc_power_cycle(struct mmc_host *host, u32 ocr)
{
	mmc_power_off(host);
	/* Wait at least 1 ms according to SD spec */
	mmc_delay(1);
	mmc_power_up(host, ocr);
}

/*
 * Cleanup when the last reference to the bus operator is dropped.
 */
static void __mmc_release_bus(struct mmc_host *host)
{
	WARN_ON(!host->bus_dead);

	host->bus_ops = NULL;
}

/*
 * Increase reference count of bus operator
 */
static inline void mmc_bus_get(struct mmc_host *host)
{
	unsigned long flags;

	spin_lock_irqsave(&host->lock, flags);
	host->bus_refs++;
	spin_unlock_irqrestore(&host->lock, flags);
}

/*
 * Decrease reference count of bus operator and free it if
 * it is the last reference.
 */
static inline void mmc_bus_put(struct mmc_host *host)
{
	unsigned long flags;

	spin_lock_irqsave(&host->lock, flags);
	host->bus_refs--;
	if ((host->bus_refs == 0) && host->bus_ops)
		__mmc_release_bus(host);
	spin_unlock_irqrestore(&host->lock, flags);
}

/*
 * Assign a mmc bus handler to a host. Only one bus handler may control a
 * host at any given time.
 */
void mmc_attach_bus(struct mmc_host *host, const struct mmc_bus_ops *ops)
{
	unsigned long flags;

	WARN_ON(!host->claimed);

	spin_lock_irqsave(&host->lock, flags);

	WARN_ON(host->bus_ops);
	WARN_ON(host->bus_refs);

	host->bus_ops = ops;
	host->bus_refs = 1;
	host->bus_dead = 0;

	spin_unlock_irqrestore(&host->lock, flags);
}

/*
 * Remove the current bus handler from a host.
 */
void mmc_detach_bus(struct mmc_host *host)
{
	unsigned long flags;

	WARN_ON(!host->claimed);
	WARN_ON(!host->bus_ops);

	spin_lock_irqsave(&host->lock, flags);

	host->bus_dead = 1;

	spin_unlock_irqrestore(&host->lock, flags);

	mmc_bus_put(host);
}

void _mmc_detect_change(struct mmc_host *host, unsigned long delay, bool cd_irq)
{
	/*
	 * Prevent system sleep for 5s to allow user space to consume the
	 * corresponding uevent. This is especially useful, when CD irq is used
	 * as a system wakeup, but doesn't hurt in other cases.
	 */
	if (cd_irq && !(host->caps & MMC_CAP_NEEDS_POLL))
		__pm_wakeup_event(host->ws, 5000);

	host->detect_change = 1;
	mmc_schedule_delayed_work(&host->detect, delay);
}

/**
 *	mmc_detect_change - process change of state on a MMC socket
 *	@host: host which changed state.
 *	@delay: optional delay to wait before detection (jiffies)
 *
 *	MMC drivers should call this when they detect a card has been
 *	inserted or removed. The MMC layer will confirm that any
 *	present card is still functional, and initialize any newly
 *	inserted.
 */
void mmc_detect_change(struct mmc_host *host, unsigned long delay)
{
	_mmc_detect_change(host, delay, true);
}
EXPORT_SYMBOL(mmc_detect_change);

void mmc_init_erase(struct mmc_card *card)
{
	unsigned int sz;

	if (is_power_of_2(card->erase_size))
		card->erase_shift = ffs(card->erase_size) - 1;
	else
		card->erase_shift = 0;

	/*
	 * It is possible to erase an arbitrarily large area of an SD or MMC
	 * card.  That is not desirable because it can take a long time
	 * (minutes) potentially delaying more important I/O, and also the
	 * timeout calculations become increasingly hugely over-estimated.
	 * Consequently, 'pref_erase' is defined as a guide to limit erases
	 * to that size and alignment.
	 *
	 * For SD cards that define Allocation Unit size, limit erases to one
	 * Allocation Unit at a time.
	 * For MMC, have a stab at ai good value and for modern cards it will
	 * end up being 4MiB. Note that if the value is too small, it can end
	 * up taking longer to erase. Also note, erase_size is already set to
	 * High Capacity Erase Size if available when this function is called.
	 */
	if (mmc_card_sd(card) && card->ssr.au) {
		card->pref_erase = card->ssr.au;
		card->erase_shift = ffs(card->ssr.au) - 1;
	} else if (card->erase_size) {
		sz = (card->csd.capacity << (card->csd.read_blkbits - 9)) >> 11;
		if (sz < 128)
			card->pref_erase = 512 * 1024 / 512;
		else if (sz < 512)
			card->pref_erase = 1024 * 1024 / 512;
		else if (sz < 1024)
			card->pref_erase = 2 * 1024 * 1024 / 512;
		else
			card->pref_erase = 4 * 1024 * 1024 / 512;
		if (card->pref_erase < card->erase_size)
			card->pref_erase = card->erase_size;
		else {
			sz = card->pref_erase % card->erase_size;
			if (sz)
				card->pref_erase += card->erase_size - sz;
		}
	} else
		card->pref_erase = 0;
}

static unsigned int mmc_mmc_erase_timeout(struct mmc_card *card,
				          unsigned int arg, unsigned int qty)
{
	unsigned int erase_timeout;

	if (arg == MMC_DISCARD_ARG ||
	    (arg == MMC_TRIM_ARG && card->ext_csd.rev >= 6)) {
		erase_timeout = card->ext_csd.trim_timeout;
	} else if (card->ext_csd.erase_group_def & 1) {
		/* High Capacity Erase Group Size uses HC timeouts */
		if (arg == MMC_TRIM_ARG)
			erase_timeout = card->ext_csd.trim_timeout;
		else
			erase_timeout = card->ext_csd.hc_erase_timeout;
	} else {
		/* CSD Erase Group Size uses write timeout */
		unsigned int mult = (10 << card->csd.r2w_factor);
		unsigned int timeout_clks = card->csd.taac_clks * mult;
		unsigned int timeout_us;

		/* Avoid overflow: e.g. taac_ns=80000000 mult=1280 */
		if (card->csd.taac_ns < 1000000)
			timeout_us = (card->csd.taac_ns * mult) / 1000;
		else
			timeout_us = (card->csd.taac_ns / 1000) * mult;

		/*
		 * ios.clock is only a target.  The real clock rate might be
		 * less but not that much less, so fudge it by multiplying by 2.
		 */
		timeout_clks <<= 1;
		timeout_us += (timeout_clks * 1000) /
			      (card->host->ios.clock / 1000);

		erase_timeout = timeout_us / 1000;

		/*
		 * Theoretically, the calculation could underflow so round up
		 * to 1ms in that case.
		 */
		if (!erase_timeout)
			erase_timeout = 1;
	}

	/* Multiplier for secure operations */
	if (arg & MMC_SECURE_ARGS) {
		if (arg == MMC_SECURE_ERASE_ARG)
			erase_timeout *= card->ext_csd.sec_erase_mult;
		else
			erase_timeout *= card->ext_csd.sec_trim_mult;
	}

	erase_timeout *= qty;

	/*
	 * Ensure at least a 1 second timeout for SPI as per
	 * 'mmc_set_data_timeout()'
	 */
	if (mmc_host_is_spi(card->host) && erase_timeout < 1000)
		erase_timeout = 1000;

	return erase_timeout;
}

static unsigned int mmc_sd_erase_timeout(struct mmc_card *card,
					 unsigned int arg,
					 unsigned int qty)
{
	unsigned int erase_timeout;

	/* for DISCARD none of the below calculation applies.
	 * the busy timeout is 250msec per discard command.
	 */
	if (arg == SD_DISCARD_ARG)
		return SD_DISCARD_TIMEOUT_MS;

	if (card->ssr.erase_timeout) {
		/* Erase timeout specified in SD Status Register (SSR) */
		erase_timeout = card->ssr.erase_timeout * qty +
				card->ssr.erase_offset;
	} else {
		/*
		 * Erase timeout not specified in SD Status Register (SSR) so
		 * use 250ms per write block.
		 */
		erase_timeout = 250 * qty;
	}

	/* Must not be less than 1 second */
	if (erase_timeout < 1000)
		erase_timeout = 1000;

	return erase_timeout;
}

static unsigned int mmc_erase_timeout(struct mmc_card *card,
				      unsigned int arg,
				      unsigned int qty)
{
	if (mmc_card_sd(card))
		return mmc_sd_erase_timeout(card, arg, qty);
	else
		return mmc_mmc_erase_timeout(card, arg, qty);
}

static int mmc_do_erase(struct mmc_card *card, unsigned int from,
			unsigned int to, unsigned int arg)
{
<<<<<<< HEAD
	struct mmc_command cmd = {0};
	unsigned int qty = 0, busy_timeout = 0;
	bool use_r1b_resp = false;
	unsigned long timeout;
=======
	struct mmc_command cmd = {};
	unsigned int qty = 0, busy_timeout = 0;
	bool use_r1b_resp = false;
>>>>>>> 24b8d41d
	int err;

	mmc_retune_hold(card->host);

	/*
	 * qty is used to calculate the erase timeout which depends on how many
	 * erase groups (or allocation units in SD terminology) are affected.
	 * We count erasing part of an erase group as one erase group.
	 * For SD, the allocation units are always a power of 2.  For MMC, the
	 * erase group size is almost certainly also power of 2, but it does not
	 * seem to insist on that in the JEDEC standard, so we fall back to
	 * division in that case.  SD may not specify an allocation unit size,
	 * in which case the timeout is based on the number of write blocks.
	 *
	 * Note that the timeout for secure trim 2 will only be correct if the
	 * number of erase groups specified is the same as the total of all
	 * preceding secure trim 1 commands.  Since the power may have been
	 * lost since the secure trim 1 commands occurred, it is generally
	 * impossible to calculate the secure trim 2 timeout correctly.
	 */
	if (card->erase_shift)
		qty += ((to >> card->erase_shift) -
			(from >> card->erase_shift)) + 1;
	else if (mmc_card_sd(card))
		qty += to - from + 1;
	else
		qty += ((to / card->erase_size) -
			(from / card->erase_size)) + 1;

	if (!mmc_card_blockaddr(card)) {
		from <<= 9;
		to <<= 9;
	}

	if (mmc_card_sd(card))
		cmd.opcode = SD_ERASE_WR_BLK_START;
	else
		cmd.opcode = MMC_ERASE_GROUP_START;
	cmd.arg = from;
	cmd.flags = MMC_RSP_SPI_R1 | MMC_RSP_R1 | MMC_CMD_AC;
	err = mmc_wait_for_cmd(card->host, &cmd, 0);
	if (err) {
		pr_err("mmc_erase: group start error %d, "
		       "status %#x\n", err, cmd.resp[0]);
		err = -EIO;
		goto out;
	}

	memset(&cmd, 0, sizeof(struct mmc_command));
	if (mmc_card_sd(card))
		cmd.opcode = SD_ERASE_WR_BLK_END;
	else
		cmd.opcode = MMC_ERASE_GROUP_END;
	cmd.arg = to;
	cmd.flags = MMC_RSP_SPI_R1 | MMC_RSP_R1 | MMC_CMD_AC;
	err = mmc_wait_for_cmd(card->host, &cmd, 0);
	if (err) {
		pr_err("mmc_erase: group end error %d, status %#x\n",
		       err, cmd.resp[0]);
		err = -EIO;
		goto out;
	}

	memset(&cmd, 0, sizeof(struct mmc_command));
	cmd.opcode = MMC_ERASE;
	cmd.arg = arg;
	busy_timeout = mmc_erase_timeout(card, arg, qty);
	/*
	 * If the host controller supports busy signalling and the timeout for
	 * the erase operation does not exceed the max_busy_timeout, we should
	 * use R1B response. Or we need to prevent the host from doing hw busy
	 * detection, which is done by converting to a R1 response instead.
<<<<<<< HEAD
	 */
	if (card->host->max_busy_timeout &&
=======
	 * Note, some hosts requires R1B, which also means they are on their own
	 * when it comes to deal with the busy timeout.
	 */
	if (!(card->host->caps & MMC_CAP_NEED_RSP_BUSY) &&
	    card->host->max_busy_timeout &&
>>>>>>> 24b8d41d
	    busy_timeout > card->host->max_busy_timeout) {
		cmd.flags = MMC_RSP_SPI_R1 | MMC_RSP_R1 | MMC_CMD_AC;
	} else {
		cmd.flags = MMC_RSP_SPI_R1B | MMC_RSP_R1B | MMC_CMD_AC;
		cmd.busy_timeout = busy_timeout;
		use_r1b_resp = true;
	}

	err = mmc_wait_for_cmd(card->host, &cmd, 0);
	if (err) {
		pr_err("mmc_erase: erase error %d, status %#x\n",
		       err, cmd.resp[0]);
		err = -EIO;
		goto out;
	}

	if (mmc_host_is_spi(card->host))
		goto out;

	/*
	 * In case of when R1B + MMC_CAP_WAIT_WHILE_BUSY is used, the polling
	 * shall be avoided.
	 */
	if ((card->host->caps & MMC_CAP_WAIT_WHILE_BUSY) && use_r1b_resp)
		goto out;
<<<<<<< HEAD

	timeout = jiffies + msecs_to_jiffies(busy_timeout);
	do {
		memset(&cmd, 0, sizeof(struct mmc_command));
		cmd.opcode = MMC_SEND_STATUS;
		cmd.arg = card->rca << 16;
		cmd.flags = MMC_RSP_R1 | MMC_CMD_AC;
		/* Do not retry else we can't see errors */
		err = mmc_wait_for_cmd(card->host, &cmd, 0);
		if (err || (cmd.resp[0] & 0xFDF92000)) {
			pr_err("error %d requesting status %#x\n",
				err, cmd.resp[0]);
			err = -EIO;
			goto out;
		}
=======
>>>>>>> 24b8d41d

	/* Let's poll to find out when the erase operation completes. */
	err = mmc_poll_for_busy(card, busy_timeout, MMC_BUSY_ERASE);

out:
	mmc_retune_release(card->host);
	return err;
}

static unsigned int mmc_align_erase_size(struct mmc_card *card,
					 unsigned int *from,
					 unsigned int *to,
					 unsigned int nr)
{
	unsigned int from_new = *from, nr_new = nr, rem;

	/*
	 * When the 'card->erase_size' is power of 2, we can use round_up/down()
	 * to align the erase size efficiently.
	 */
	if (is_power_of_2(card->erase_size)) {
		unsigned int temp = from_new;

		from_new = round_up(temp, card->erase_size);
		rem = from_new - temp;

		if (nr_new > rem)
			nr_new -= rem;
		else
			return 0;

		nr_new = round_down(nr_new, card->erase_size);
	} else {
		rem = from_new % card->erase_size;
		if (rem) {
			rem = card->erase_size - rem;
			from_new += rem;
			if (nr_new > rem)
				nr_new -= rem;
			else
				return 0;
		}

		rem = nr_new % card->erase_size;
		if (rem)
			nr_new -= rem;
	}

	if (nr_new == 0)
		return 0;

	*to = from_new + nr_new;
	*from = from_new;

	return nr_new;
}

/**
 * mmc_erase - erase sectors.
 * @card: card to erase
 * @from: first sector to erase
 * @nr: number of sectors to erase
 * @arg: erase command argument
 *
 * Caller must claim host before calling this function.
 */
int mmc_erase(struct mmc_card *card, unsigned int from, unsigned int nr,
	      unsigned int arg)
{
	unsigned int rem, to = from + nr;
	int err;

	if (!(card->csd.cmdclass & CCC_ERASE))
		return -EOPNOTSUPP;

	if (!card->erase_size)
		return -EOPNOTSUPP;

	if (mmc_card_sd(card) && arg != SD_ERASE_ARG && arg != SD_DISCARD_ARG)
		return -EOPNOTSUPP;

	if (mmc_card_mmc(card) && (arg & MMC_SECURE_ARGS) &&
	    !(card->ext_csd.sec_feature_support & EXT_CSD_SEC_ER_EN))
		return -EOPNOTSUPP;

	if (mmc_card_mmc(card) && (arg & MMC_TRIM_ARGS) &&
	    !(card->ext_csd.sec_feature_support & EXT_CSD_SEC_GB_CL_EN))
		return -EOPNOTSUPP;

	if (arg == MMC_SECURE_ERASE_ARG) {
		if (from % card->erase_size || nr % card->erase_size)
			return -EINVAL;
	}

	if (arg == MMC_ERASE_ARG)
		nr = mmc_align_erase_size(card, &from, &to, nr);

	if (nr == 0)
		return 0;

	if (to <= from)
		return -EINVAL;

	/* 'from' and 'to' are inclusive */
	to -= 1;

	/*
	 * Special case where only one erase-group fits in the timeout budget:
	 * If the region crosses an erase-group boundary on this particular
	 * case, we will be trimming more than one erase-group which, does not
	 * fit in the timeout budget of the controller, so we need to split it
	 * and call mmc_do_erase() twice if necessary. This special case is
	 * identified by the card->eg_boundary flag.
	 */
	rem = card->erase_size - (from % card->erase_size);
	if ((arg & MMC_TRIM_ARGS) && (card->eg_boundary) && (nr > rem)) {
		err = mmc_do_erase(card, from, from + rem - 1, arg);
		from += rem;
		if ((err) || (to <= from))
			return err;
	}

	return mmc_do_erase(card, from, to, arg);
}
EXPORT_SYMBOL(mmc_erase);

int mmc_can_erase(struct mmc_card *card)
{
	if (card->csd.cmdclass & CCC_ERASE && card->erase_size)
		return 1;
	return 0;
}
EXPORT_SYMBOL(mmc_can_erase);

int mmc_can_trim(struct mmc_card *card)
{
	if ((card->ext_csd.sec_feature_support & EXT_CSD_SEC_GB_CL_EN) &&
	    (!(card->quirks & MMC_QUIRK_TRIM_BROKEN)))
		return 1;
	return 0;
}
EXPORT_SYMBOL(mmc_can_trim);

int mmc_can_discard(struct mmc_card *card)
{
	/*
	 * As there's no way to detect the discard support bit at v4.5
	 * use the s/w feature support filed.
	 */
	if (card->ext_csd.feature_support & MMC_DISCARD_FEATURE)
		return 1;
	return 0;
}
EXPORT_SYMBOL(mmc_can_discard);

int mmc_can_sanitize(struct mmc_card *card)
{
	if (!mmc_can_trim(card) && !mmc_can_erase(card))
		return 0;
	if (card->ext_csd.sec_feature_support & EXT_CSD_SEC_SANITIZE)
		return 1;
	return 0;
}

int mmc_can_secure_erase_trim(struct mmc_card *card)
{
	if ((card->ext_csd.sec_feature_support & EXT_CSD_SEC_ER_EN) &&
	    !(card->quirks & MMC_QUIRK_SEC_ERASE_TRIM_BROKEN))
		return 1;
	return 0;
}
EXPORT_SYMBOL(mmc_can_secure_erase_trim);

int mmc_erase_group_aligned(struct mmc_card *card, unsigned int from,
			    unsigned int nr)
{
	if (!card->erase_size)
		return 0;
	if (from % card->erase_size || nr % card->erase_size)
		return 0;
	return 1;
}
EXPORT_SYMBOL(mmc_erase_group_aligned);

static unsigned int mmc_do_calc_max_discard(struct mmc_card *card,
					    unsigned int arg)
{
	struct mmc_host *host = card->host;
	unsigned int max_discard, x, y, qty = 0, max_qty, min_qty, timeout;
	unsigned int last_timeout = 0;
	unsigned int max_busy_timeout = host->max_busy_timeout ?
			host->max_busy_timeout : MMC_ERASE_TIMEOUT_MS;

	if (card->erase_shift) {
		max_qty = UINT_MAX >> card->erase_shift;
		min_qty = card->pref_erase >> card->erase_shift;
	} else if (mmc_card_sd(card)) {
		max_qty = UINT_MAX;
		min_qty = card->pref_erase;
	} else {
		max_qty = UINT_MAX / card->erase_size;
		min_qty = card->pref_erase / card->erase_size;
	}

	/*
	 * We should not only use 'host->max_busy_timeout' as the limitation
	 * when deciding the max discard sectors. We should set a balance value
	 * to improve the erase speed, and it can not get too long timeout at
	 * the same time.
	 *
	 * Here we set 'card->pref_erase' as the minimal discard sectors no
	 * matter what size of 'host->max_busy_timeout', but if the
	 * 'host->max_busy_timeout' is large enough for more discard sectors,
	 * then we can continue to increase the max discard sectors until we
	 * get a balance value. In cases when the 'host->max_busy_timeout'
	 * isn't specified, use the default max erase timeout.
	 */
	do {
		y = 0;
		for (x = 1; x && x <= max_qty && max_qty - x >= qty; x <<= 1) {
			timeout = mmc_erase_timeout(card, arg, qty + x);

			if (qty + x > min_qty && timeout > max_busy_timeout)
				break;

			if (timeout < last_timeout)
				break;
			last_timeout = timeout;
			y = x;
		}
		qty += y;
	} while (y);

	if (!qty)
		return 0;

	/*
	 * When specifying a sector range to trim, chances are we might cross
	 * an erase-group boundary even if the amount of sectors is less than
	 * one erase-group.
	 * If we can only fit one erase-group in the controller timeout budget,
	 * we have to care that erase-group boundaries are not crossed by a
	 * single trim operation. We flag that special case with "eg_boundary".
	 * In all other cases we can just decrement qty and pretend that we
	 * always touch (qty + 1) erase-groups as a simple optimization.
	 */
	if (qty == 1)
		card->eg_boundary = 1;
	else
		qty--;

	/* Convert qty to sectors */
	if (card->erase_shift)
		max_discard = qty << card->erase_shift;
	else if (mmc_card_sd(card))
		max_discard = qty + 1;
	else
		max_discard = qty * card->erase_size;

	return max_discard;
}

unsigned int mmc_calc_max_discard(struct mmc_card *card)
{
	struct mmc_host *host = card->host;
	unsigned int max_discard, max_trim;

	/*
	 * Without erase_group_def set, MMC erase timeout depends on clock
	 * frequence which can change.  In that case, the best choice is
	 * just the preferred erase size.
	 */
	if (mmc_card_mmc(card) && !(card->ext_csd.erase_group_def & 1))
		return card->pref_erase;

	max_discard = mmc_do_calc_max_discard(card, MMC_ERASE_ARG);
	if (mmc_can_trim(card)) {
		max_trim = mmc_do_calc_max_discard(card, MMC_TRIM_ARG);
		if (max_trim < max_discard || max_discard == 0)
			max_discard = max_trim;
	} else if (max_discard < card->erase_size) {
		max_discard = 0;
	}
	pr_debug("%s: calculated max. discard sectors %u for timeout %u ms\n",
		mmc_hostname(host), max_discard, host->max_busy_timeout ?
		host->max_busy_timeout : MMC_ERASE_TIMEOUT_MS);
	return max_discard;
}
EXPORT_SYMBOL(mmc_calc_max_discard);

bool mmc_card_is_blockaddr(struct mmc_card *card)
{
	return card ? mmc_card_blockaddr(card) : false;
}
EXPORT_SYMBOL(mmc_card_is_blockaddr);

int mmc_set_blocklen(struct mmc_card *card, unsigned int blocklen)
{
	struct mmc_command cmd = {};

	if (mmc_card_blockaddr(card) || mmc_card_ddr52(card) ||
	    mmc_card_hs400(card) || mmc_card_hs400es(card))
		return 0;

	cmd.opcode = MMC_SET_BLOCKLEN;
	cmd.arg = blocklen;
	cmd.flags = MMC_RSP_SPI_R1 | MMC_RSP_R1 | MMC_CMD_AC;
	return mmc_wait_for_cmd(card->host, &cmd, 5);
}
EXPORT_SYMBOL(mmc_set_blocklen);

static void mmc_hw_reset_for_init(struct mmc_host *host)
{
	mmc_pwrseq_reset(host);

	if (!(host->caps & MMC_CAP_HW_RESET) || !host->ops->hw_reset)
		return;
	host->ops->hw_reset(host);
}

/**
 * mmc_hw_reset - reset the card in hardware
 * @host: MMC host to which the card is attached
 *
 * Hard reset the card. This function is only for upper layers, like the
 * block layer or card drivers. You cannot use it in host drivers (struct
 * mmc_card might be gone then).
 *
 * Return: 0 on success, -errno on failure
 */
int mmc_hw_reset(struct mmc_host *host)
{
	int ret;

	if (!host->card)
		return -EINVAL;

	mmc_bus_get(host);
	if (!host->bus_ops || host->bus_dead || !host->bus_ops->hw_reset) {
		mmc_bus_put(host);
		return -EOPNOTSUPP;
	}

	ret = host->bus_ops->hw_reset(host);
	mmc_bus_put(host);

<<<<<<< HEAD
	if (ret)
		pr_warn("%s: tried to reset card, got error %d\n",
=======
	if (ret < 0)
		pr_warn("%s: tried to HW reset card, got error %d\n",
>>>>>>> 24b8d41d
			mmc_hostname(host), ret);

	return ret;
}
EXPORT_SYMBOL(mmc_hw_reset);

int mmc_sw_reset(struct mmc_host *host)
{
	int ret;

	if (!host->card)
		return -EINVAL;

	mmc_bus_get(host);
	if (!host->bus_ops || host->bus_dead || !host->bus_ops->sw_reset) {
		mmc_bus_put(host);
		return -EOPNOTSUPP;
	}

	ret = host->bus_ops->sw_reset(host);
	mmc_bus_put(host);

	if (ret)
		pr_warn("%s: tried to SW reset card, got error %d\n",
			mmc_hostname(host), ret);

	return ret;
}
EXPORT_SYMBOL(mmc_sw_reset);

static int mmc_rescan_try_freq(struct mmc_host *host, unsigned freq)
{
	host->f_init = freq;

	pr_debug("%s: %s: trying to init card at %u Hz\n",
		mmc_hostname(host), __func__, host->f_init);

	mmc_power_up(host, host->ocr_avail);

	/*
	 * Some eMMCs (with VCCQ always on) may not be reset after power up, so
	 * do a hardware reset if possible.
	 */
	mmc_hw_reset_for_init(host);

	/*
	 * sdio_reset sends CMD52 to reset card.  Since we do not know
	 * if the card is being re-initialized, just send it.  CMD52
	 * should be ignored by SD/eMMC cards.
	 * Skip it if we already know that we do not support SDIO commands
	 */
	if (!(host->caps2 & MMC_CAP2_NO_SDIO))
		sdio_reset(host);

	mmc_go_idle(host);

	if (!(host->caps2 & MMC_CAP2_NO_SD))
		mmc_send_if_cond(host, host->ocr_avail);

	/* Order's important: probe SDIO, then SD, then MMC */
	if (!(host->caps2 & MMC_CAP2_NO_SDIO))
		if (!mmc_attach_sdio(host))
			return 0;

	if (!(host->caps2 & MMC_CAP2_NO_SD))
		if (!mmc_attach_sd(host))
			return 0;

	if (!(host->caps2 & MMC_CAP2_NO_MMC))
		if (!mmc_attach_mmc(host))
			return 0;

	mmc_power_off(host);
	return -EIO;
}

int _mmc_detect_card_removed(struct mmc_host *host)
{
	int ret;

	if (!host->card || mmc_card_removed(host->card))
		return 1;

	ret = host->bus_ops->alive(host);

	/*
	 * Card detect status and alive check may be out of sync if card is
	 * removed slowly, when card detect switch changes while card/slot
	 * pads are still contacted in hardware (refer to "SD Card Mechanical
	 * Addendum, Appendix C: Card Detection Switch"). So reschedule a
	 * detect work 200ms later for this case.
	 */
	if (!ret && host->ops->get_cd && !host->ops->get_cd(host)) {
		mmc_detect_change(host, msecs_to_jiffies(200));
		pr_debug("%s: card removed too slowly\n", mmc_hostname(host));
	}

	if (ret) {
		mmc_card_set_removed(host->card);
		pr_debug("%s: card remove detected\n", mmc_hostname(host));
	}

	return ret;
}

int mmc_detect_card_removed(struct mmc_host *host)
{
	struct mmc_card *card = host->card;
	int ret;

	WARN_ON(!host->claimed);

	if (!card)
		return 1;

	if (!mmc_card_is_removable(host))
		return 0;

	ret = mmc_card_removed(card);
	/*
	 * The card will be considered unchanged unless we have been asked to
	 * detect a change or host requires polling to provide card detection.
	 */
	if (!host->detect_change && !(host->caps & MMC_CAP_NEEDS_POLL))
		return ret;

	host->detect_change = 0;
	if (!ret) {
		ret = _mmc_detect_card_removed(host);
		if (ret && (host->caps & MMC_CAP_NEEDS_POLL)) {
			/*
			 * Schedule a detect work as soon as possible to let a
			 * rescan handle the card removal.
			 */
			cancel_delayed_work(&host->detect);
			_mmc_detect_change(host, 0, false);
		}
	}

	return ret;
}
EXPORT_SYMBOL(mmc_detect_card_removed);

void mmc_rescan(struct work_struct *work)
{
	struct mmc_host *host =
		container_of(work, struct mmc_host, detect.work);
	int i;

	if (host->rescan_disable)
		return;

	/* If there is a non-removable card registered, only scan once */
	if (!mmc_card_is_removable(host) && host->rescan_entered)
		return;
	host->rescan_entered = 1;

	if (host->trigger_card_event && host->ops->card_event) {
		mmc_claim_host(host);
		host->ops->card_event(host);
		mmc_release_host(host);
		host->trigger_card_event = false;
	}

	mmc_bus_get(host);

	/* Verify a registered card to be functional, else remove it. */
	if (host->bus_ops && !host->bus_dead)
		host->bus_ops->detect(host);

	host->detect_change = 0;

	/*
	 * Let mmc_bus_put() free the bus/bus_ops if we've found that
	 * the card is no longer present.
	 */
	mmc_bus_put(host);
	mmc_bus_get(host);

	/* if there still is a card present, stop here */
	if (host->bus_ops != NULL) {
		mmc_bus_put(host);
		goto out;
	}

	/*
	 * Only we can add a new handler, so it's safe to
	 * release the lock here.
	 */
	mmc_bus_put(host);

	mmc_claim_host(host);
	if (mmc_card_is_removable(host) && host->ops->get_cd &&
			host->ops->get_cd(host) == 0) {
		mmc_power_off(host);
		mmc_release_host(host);
		goto out;
	}

	for (i = 0; i < ARRAY_SIZE(freqs); i++) {
		unsigned int freq = freqs[i];
		if (freq > host->f_max) {
			if (i + 1 < ARRAY_SIZE(freqs))
				continue;
			freq = host->f_max;
		}
		if (!mmc_rescan_try_freq(host, max(freq, host->f_min)))
			break;
		if (freqs[i] <= host->f_min)
			break;
	}
	mmc_release_host(host);

 out:
	if (host->caps & MMC_CAP_NEEDS_POLL)
		mmc_schedule_delayed_work(&host->detect, HZ);
}

void mmc_start_host(struct mmc_host *host)
{
	host->f_init = max(min(freqs[0], host->f_max), host->f_min);
	host->rescan_disable = 0;

	if (!(host->caps2 & MMC_CAP2_NO_PRESCAN_POWERUP)) {
		mmc_claim_host(host);
		mmc_power_up(host, host->ocr_avail);
		mmc_release_host(host);
	}

	mmc_gpiod_request_cd_irq(host);
	_mmc_detect_change(host, 0, false);
}

void mmc_stop_host(struct mmc_host *host)
{
	if (host->slot.cd_irq >= 0) {
		mmc_gpio_set_cd_wake(host, false);
		disable_irq(host->slot.cd_irq);
	}

	host->rescan_disable = 1;
	cancel_delayed_work_sync(&host->detect);

	/* clear pm flags now and let card drivers set them as needed */
	host->pm_flags = 0;

	mmc_bus_get(host);
	if (host->bus_ops && !host->bus_dead) {
		/* Calling bus_ops->remove() with a claimed host can deadlock */
		host->bus_ops->remove(host);
		mmc_claim_host(host);
		mmc_detach_bus(host);
		mmc_power_off(host);
		mmc_release_host(host);
		mmc_bus_put(host);
		return;
	}
	mmc_bus_put(host);

	mmc_claim_host(host);
	mmc_power_off(host);
	mmc_release_host(host);
}

#ifdef CONFIG_PM_SLEEP
/* Do the card removal on suspend if card is assumed removeable
 * Do that in pm notifier while userspace isn't yet frozen, so we will be able
   to sync the card.
*/
static int mmc_pm_notify(struct notifier_block *notify_block,
			unsigned long mode, void *unused)
{
	struct mmc_host *host = container_of(
		notify_block, struct mmc_host, pm_notify);
	unsigned long flags;
	int err = 0;

	switch (mode) {
	case PM_HIBERNATION_PREPARE:
	case PM_SUSPEND_PREPARE:
	case PM_RESTORE_PREPARE:
		spin_lock_irqsave(&host->lock, flags);
		host->rescan_disable = 1;
		spin_unlock_irqrestore(&host->lock, flags);
		cancel_delayed_work_sync(&host->detect);

		if (!host->bus_ops)
			break;

		/* Validate prerequisites for suspend */
		if (host->bus_ops->pre_suspend)
			err = host->bus_ops->pre_suspend(host);
		if (!err)
			break;

		if (!mmc_card_is_removable(host)) {
			dev_warn(mmc_dev(host),
				 "pre_suspend failed for non-removable host: "
				 "%d\n", err);
			/* Avoid removing non-removable hosts */
			break;
		}

		/* Calling bus_ops->remove() with a claimed host can deadlock */
		host->bus_ops->remove(host);
		mmc_claim_host(host);
		mmc_detach_bus(host);
		mmc_power_off(host);
		mmc_release_host(host);
		host->pm_flags = 0;
		break;

	case PM_POST_SUSPEND:
	case PM_POST_HIBERNATION:
	case PM_POST_RESTORE:

		spin_lock_irqsave(&host->lock, flags);
		host->rescan_disable = 0;
		spin_unlock_irqrestore(&host->lock, flags);
		_mmc_detect_change(host, 0, false);

	}

	return 0;
}

void mmc_register_pm_notifier(struct mmc_host *host)
{
	host->pm_notify.notifier_call = mmc_pm_notify;
	register_pm_notifier(&host->pm_notify);
}

void mmc_unregister_pm_notifier(struct mmc_host *host)
{
	unregister_pm_notifier(&host->pm_notify);
}
#endif

static int __init mmc_init(void)
{
	int ret;

	ret = mmc_register_bus();
	if (ret)
		return ret;

	ret = mmc_register_host_class();
	if (ret)
		goto unregister_bus;

	ret = sdio_register_bus();
	if (ret)
		goto unregister_host_class;

	return 0;

unregister_host_class:
	mmc_unregister_host_class();
unregister_bus:
	mmc_unregister_bus();
	return ret;
}

static void __exit mmc_exit(void)
{
	sdio_unregister_bus();
	mmc_unregister_host_class();
	mmc_unregister_bus();
}

subsys_initcall(mmc_init);
module_exit(mmc_exit);

MODULE_LICENSE("GPL");<|MERGE_RESOLUTION|>--- conflicted
+++ resolved
@@ -50,9 +50,6 @@
 #define MMC_ERASE_TIMEOUT_MS	(60 * 1000) /* 60 s */
 #define SD_DISCARD_TIMEOUT_MS	(250)
 
-/* The max erase timeout, used when host->max_busy_timeout isn't specified */
-#define MMC_ERASE_TIMEOUT_MS	(60 * 1000) /* 60 s */
-
 static const unsigned freqs[] = { 400000, 300000, 200000, 100000 };
 
 /*
@@ -164,16 +161,6 @@
 
 	trace_mmc_request_done(host, mrq);
 
-<<<<<<< HEAD
-	if (err && cmd->retries && !mmc_card_removed(host->card)) {
-		/*
-		 * Request starter must handle retries - see
-		 * mmc_wait_for_req_done().
-		 */
-		if (mrq->done)
-			mrq->done(mrq);
-	} else {
-=======
 	/*
 	 * We list various conditions for the command to be considered
 	 * properly done:
@@ -184,7 +171,6 @@
 	 *   if there are errors or retries)
 	 */
 	if (!err || !cmd->retries || mmc_card_removed(host->card)) {
->>>>>>> 24b8d41d
 		mmc_should_fail_request(host, mrq);
 
 		if (!host->ongoing_mrq)
@@ -269,12 +255,9 @@
 
 	trace_mmc_request_start(host, mrq);
 
-<<<<<<< HEAD
-=======
 	if (host->cqe_on)
 		host->cqe_ops->cqe_off(host);
 
->>>>>>> 24b8d41d
 	host->ops->request(host, mrq);
 }
 
@@ -381,7 +364,6 @@
 }
 
 static inline void mmc_wait_ongoing_tfr_cmd(struct mmc_host *host)
-<<<<<<< HEAD
 {
 	struct mmc_request *ongoing_mrq = READ_ONCE(host->ongoing_mrq);
 
@@ -393,46 +375,6 @@
 		wait_for_completion(&ongoing_mrq->cmd_completion);
 }
 
-/*
- *__mmc_start_data_req() - starts data request
- * @host: MMC host to start the request
- * @mrq: data request to start
- *
- * Sets the done callback to be called when request is completed by the card.
- * Starts data mmc request execution
- * If an ongoing transfer is already in progress, wait for the command line
- * to become available before sending another command.
- */
-static int __mmc_start_data_req(struct mmc_host *host, struct mmc_request *mrq)
-{
-	int err;
-
-	mmc_wait_ongoing_tfr_cmd(host);
-
-	mrq->done = mmc_wait_data_done;
-	mrq->host = host;
-
-	init_completion(&mrq->cmd_completion);
-
-	err = mmc_start_request(host, mrq);
-	if (err) {
-		mrq->cmd->error = err;
-		mmc_complete_cmd(mrq);
-		mmc_wait_data_done(mrq);
-	}
-=======
-{
-	struct mmc_request *ongoing_mrq = READ_ONCE(host->ongoing_mrq);
->>>>>>> 24b8d41d
-
-	/*
-	 * If there is an ongoing transfer, wait for the command line to become
-	 * available.
-	 */
-	if (ongoing_mrq && !completion_done(&ongoing_mrq->cmd_completion))
-		wait_for_completion(&ongoing_mrq->cmd_completion);
-}
-
 static int __mmc_start_req(struct mmc_host *host, struct mmc_request *mrq)
 {
 	int err;
@@ -441,8 +383,6 @@
 
 	init_completion(&mrq->completion);
 	mrq->done = mmc_wait_done;
-
-	init_completion(&mrq->cmd_completion);
 
 	err = mmc_start_request(host, mrq);
 	if (err) {
@@ -454,66 +394,6 @@
 	return err;
 }
 
-<<<<<<< HEAD
-/*
- * mmc_wait_for_data_req_done() - wait for request completed
- * @host: MMC host to prepare the command.
- * @mrq: MMC request to wait for
- *
- * Blocks MMC context till host controller will ack end of data request
- * execution or new request notification arrives from the block layer.
- * Handles command retries.
- *
- * Returns enum mmc_blk_status after checking errors.
- */
-static int mmc_wait_for_data_req_done(struct mmc_host *host,
-				      struct mmc_request *mrq,
-				      struct mmc_async_req *next_req)
-{
-	struct mmc_command *cmd;
-	struct mmc_context_info *context_info = &host->context_info;
-	int err;
-	unsigned long flags;
-
-	while (1) {
-		wait_event_interruptible(context_info->wait,
-				(context_info->is_done_rcv ||
-				 context_info->is_new_req));
-		spin_lock_irqsave(&context_info->lock, flags);
-		context_info->is_waiting_last_req = false;
-		spin_unlock_irqrestore(&context_info->lock, flags);
-		if (context_info->is_done_rcv) {
-			context_info->is_done_rcv = false;
-			context_info->is_new_req = false;
-			cmd = mrq->cmd;
-
-			if (!cmd->error || !cmd->retries ||
-			    mmc_card_removed(host->card)) {
-				err = host->areq->err_check(host->card,
-							    host->areq);
-				break; /* return err */
-			} else {
-				mmc_retune_recheck(host);
-				pr_info("%s: req failed (CMD%u): %d, retrying...\n",
-					mmc_hostname(host),
-					cmd->opcode, cmd->error);
-				cmd->retries--;
-				cmd->error = 0;
-				__mmc_start_request(host, mrq);
-				continue; /* wait for done/new event again */
-			}
-		} else if (context_info->is_new_req) {
-			context_info->is_new_req = false;
-			if (!next_req)
-				return MMC_BLK_NEW_REQUEST;
-		}
-	}
-	mmc_retune_release(host);
-	return err;
-}
-
-=======
->>>>>>> 24b8d41d
 void mmc_wait_for_req_done(struct mmc_host *host, struct mmc_request *mrq)
 {
 	struct mmc_command *cmd;
@@ -539,30 +419,6 @@
 	mmc_retune_release(host);
 }
 EXPORT_SYMBOL(mmc_wait_for_req_done);
-<<<<<<< HEAD
-
-/**
- *	mmc_is_req_done - Determine if a 'cap_cmd_during_tfr' request is done
- *	@host: MMC host
- *	@mrq: MMC request
- *
- *	mmc_is_req_done() is used with requests that have
- *	mrq->cap_cmd_during_tfr = true. mmc_is_req_done() must be called after
- *	starting a request and before waiting for it to complete. That is,
- *	either in between calls to mmc_start_req(), or after mmc_wait_for_req()
- *	and before mmc_wait_for_req_done(). If it is called at other times the
- *	result is not meaningful.
- */
-bool mmc_is_req_done(struct mmc_host *host, struct mmc_request *mrq)
-{
-	if (host->areq)
-		return host->context_info.is_done_rcv;
-	else
-		return completion_done(&mrq->completion);
-}
-EXPORT_SYMBOL(mmc_is_req_done);
-=======
->>>>>>> 24b8d41d
 
 /*
  * mmc_cqe_start_req - Start a CQE request.
@@ -652,34 +508,14 @@
 EXPORT_SYMBOL(mmc_cqe_request_done);
 
 /**
-<<<<<<< HEAD
- *	mmc_wait_for_req - start a request and wait for completion
- *	@host: MMC host to start command
- *	@mrq: MMC request to start
- *
- *	Start a new MMC custom command request for a host, and wait
- *	for the command to complete. In the case of 'cap_cmd_during_tfr'
- *	requests, the transfer is ongoing and the caller can issue further
- *	commands that do not use the data lines, and then wait by calling
- *	mmc_wait_for_req_done().
- *	Does not attempt to parse the response.
-=======
  *	mmc_cqe_post_req - CQE post process of a completed MMC request
  *	@host: MMC host
  *	@mrq: MMC request to be processed
->>>>>>> 24b8d41d
  */
 void mmc_cqe_post_req(struct mmc_host *host, struct mmc_request *mrq)
 {
-<<<<<<< HEAD
-	__mmc_start_req(host, mrq);
-
-	if (!mrq->cap_cmd_during_tfr)
-		mmc_wait_for_req_done(host, mrq);
-=======
 	if (host->cqe_ops->cqe_post_req)
 		host->cqe_ops->cqe_post_req(host, mrq);
->>>>>>> 24b8d41d
 }
 EXPORT_SYMBOL(mmc_cqe_post_req);
 
@@ -1802,16 +1638,9 @@
 static int mmc_do_erase(struct mmc_card *card, unsigned int from,
 			unsigned int to, unsigned int arg)
 {
-<<<<<<< HEAD
-	struct mmc_command cmd = {0};
-	unsigned int qty = 0, busy_timeout = 0;
-	bool use_r1b_resp = false;
-	unsigned long timeout;
-=======
 	struct mmc_command cmd = {};
 	unsigned int qty = 0, busy_timeout = 0;
 	bool use_r1b_resp = false;
->>>>>>> 24b8d41d
 	int err;
 
 	mmc_retune_hold(card->host);
@@ -1884,16 +1713,11 @@
 	 * the erase operation does not exceed the max_busy_timeout, we should
 	 * use R1B response. Or we need to prevent the host from doing hw busy
 	 * detection, which is done by converting to a R1 response instead.
-<<<<<<< HEAD
-	 */
-	if (card->host->max_busy_timeout &&
-=======
 	 * Note, some hosts requires R1B, which also means they are on their own
 	 * when it comes to deal with the busy timeout.
 	 */
 	if (!(card->host->caps & MMC_CAP_NEED_RSP_BUSY) &&
 	    card->host->max_busy_timeout &&
->>>>>>> 24b8d41d
 	    busy_timeout > card->host->max_busy_timeout) {
 		cmd.flags = MMC_RSP_SPI_R1 | MMC_RSP_R1 | MMC_CMD_AC;
 	} else {
@@ -1919,24 +1743,6 @@
 	 */
 	if ((card->host->caps & MMC_CAP_WAIT_WHILE_BUSY) && use_r1b_resp)
 		goto out;
-<<<<<<< HEAD
-
-	timeout = jiffies + msecs_to_jiffies(busy_timeout);
-	do {
-		memset(&cmd, 0, sizeof(struct mmc_command));
-		cmd.opcode = MMC_SEND_STATUS;
-		cmd.arg = card->rca << 16;
-		cmd.flags = MMC_RSP_R1 | MMC_CMD_AC;
-		/* Do not retry else we can't see errors */
-		err = mmc_wait_for_cmd(card->host, &cmd, 0);
-		if (err || (cmd.resp[0] & 0xFDF92000)) {
-			pr_err("error %d requesting status %#x\n",
-				err, cmd.resp[0]);
-			err = -EIO;
-			goto out;
-		}
-=======
->>>>>>> 24b8d41d
 
 	/* Let's poll to find out when the erase operation completes. */
 	err = mmc_poll_for_busy(card, busy_timeout, MMC_BUSY_ERASE);
@@ -2283,13 +2089,8 @@
 	ret = host->bus_ops->hw_reset(host);
 	mmc_bus_put(host);
 
-<<<<<<< HEAD
-	if (ret)
-		pr_warn("%s: tried to reset card, got error %d\n",
-=======
 	if (ret < 0)
 		pr_warn("%s: tried to HW reset card, got error %d\n",
->>>>>>> 24b8d41d
 			mmc_hostname(host), ret);
 
 	return ret;
