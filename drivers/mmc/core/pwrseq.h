/* SPDX-License-Identifier: GPL-2.0-only */
/*
 * Copyright (C) 2014 Linaro Ltd
 *
 * Author: Ulf Hansson <ulf.hansson@linaro.org>
 */
#ifndef _MMC_CORE_PWRSEQ_H
#define _MMC_CORE_PWRSEQ_H

<<<<<<< HEAD
#include <linux/mmc/host.h>
=======
#include <linux/types.h>

struct mmc_host;
struct device;
struct module;
>>>>>>> 24b8d41d

struct mmc_pwrseq_ops {
	void (*pre_power_on)(struct mmc_host *host);
	void (*post_power_on)(struct mmc_host *host);
	void (*power_off)(struct mmc_host *host);
<<<<<<< HEAD
=======
	void (*reset)(struct mmc_host *host);
>>>>>>> 24b8d41d
};

struct mmc_pwrseq {
	const struct mmc_pwrseq_ops *ops;
	struct device *dev;
	struct list_head pwrseq_node;
	struct module *owner;
};

#ifdef CONFIG_OF

int mmc_pwrseq_register(struct mmc_pwrseq *pwrseq);
void mmc_pwrseq_unregister(struct mmc_pwrseq *pwrseq);

int mmc_pwrseq_alloc(struct mmc_host *host);
void mmc_pwrseq_pre_power_on(struct mmc_host *host);
void mmc_pwrseq_post_power_on(struct mmc_host *host);
void mmc_pwrseq_power_off(struct mmc_host *host);
void mmc_pwrseq_reset(struct mmc_host *host);
void mmc_pwrseq_free(struct mmc_host *host);

#else

static inline int mmc_pwrseq_register(struct mmc_pwrseq *pwrseq)
{
	return -ENOSYS;
}
static inline void mmc_pwrseq_unregister(struct mmc_pwrseq *pwrseq) {}
static inline int mmc_pwrseq_alloc(struct mmc_host *host) { return 0; }
static inline void mmc_pwrseq_pre_power_on(struct mmc_host *host) {}
static inline void mmc_pwrseq_post_power_on(struct mmc_host *host) {}
static inline void mmc_pwrseq_power_off(struct mmc_host *host) {}
static inline void mmc_pwrseq_reset(struct mmc_host *host) {}
static inline void mmc_pwrseq_free(struct mmc_host *host) {}

#endif

#endif<|MERGE_RESOLUTION|>--- conflicted
+++ resolved
@@ -7,24 +7,17 @@
 #ifndef _MMC_CORE_PWRSEQ_H
 #define _MMC_CORE_PWRSEQ_H
 
-<<<<<<< HEAD
-#include <linux/mmc/host.h>
-=======
 #include <linux/types.h>
 
 struct mmc_host;
 struct device;
 struct module;
->>>>>>> 24b8d41d
 
 struct mmc_pwrseq_ops {
 	void (*pre_power_on)(struct mmc_host *host);
 	void (*post_power_on)(struct mmc_host *host);
 	void (*power_off)(struct mmc_host *host);
-<<<<<<< HEAD
-=======
 	void (*reset)(struct mmc_host *host);
->>>>>>> 24b8d41d
 };
 
 struct mmc_pwrseq {
