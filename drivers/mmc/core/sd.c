// SPDX-License-Identifier: GPL-2.0-only
/*
 *  linux/drivers/mmc/core/sd.c
 *
 *  Copyright (C) 2003-2004 Russell King, All Rights Reserved.
 *  SD support Copyright (C) 2004 Ian Molton, All Rights Reserved.
 *  Copyright (C) 2005-2007 Pierre Ossman, All Rights Reserved.
 */

#include <linux/err.h>
#include <linux/sizes.h>
#include <linux/slab.h>
#include <linux/stat.h>
#include <linux/pm_runtime.h>

#include <linux/mmc/host.h>
#include <linux/mmc/card.h>
#include <linux/mmc/mmc.h>
#include <linux/mmc/sd.h>

#include "core.h"
#include "card.h"
#include "host.h"
#include "bus.h"
#include "mmc_ops.h"
#include "sd.h"
#include "sd_ops.h"

static const unsigned int tran_exp[] = {
	10000,		100000,		1000000,	10000000,
	0,		0,		0,		0
};

static const unsigned char tran_mant[] = {
	0,	10,	12,	13,	15,	20,	25,	30,
	35,	40,	45,	50,	55,	60,	70,	80,
};

static const unsigned int taac_exp[] = {
	1,	10,	100,	1000,	10000,	100000,	1000000, 10000000,
};

static const unsigned int taac_mant[] = {
	0,	10,	12,	13,	15,	20,	25,	30,
	35,	40,	45,	50,	55,	60,	70,	80,
};

static const unsigned int sd_au_size[] = {
	0,		SZ_16K / 512,		SZ_32K / 512,	SZ_64K / 512,
	SZ_128K / 512,	SZ_256K / 512,		SZ_512K / 512,	SZ_1M / 512,
	SZ_2M / 512,	SZ_4M / 512,		SZ_8M / 512,	(SZ_8M + SZ_4M) / 512,
	SZ_16M / 512,	(SZ_16M + SZ_8M) / 512,	SZ_32M / 512,	SZ_64M / 512,
};

#define UNSTUFF_BITS(resp,start,size)					\
	({								\
		const int __size = size;				\
		const u32 __mask = (__size < 32 ? 1 << __size : 0) - 1;	\
		const int __off = 3 - ((start) / 32);			\
		const int __shft = (start) & 31;			\
		u32 __res;						\
									\
		__res = resp[__off] >> __shft;				\
		if (__size + __shft > 32)				\
			__res |= resp[__off-1] << ((32 - __shft) % 32);	\
		__res & __mask;						\
	})

/*
 * Given the decoded CSD structure, decode the raw CID to our CID structure.
 */
void mmc_decode_cid(struct mmc_card *card)
{
	u32 *resp = card->raw_cid;

	/*
	 * SD doesn't currently have a version field so we will
	 * have to assume we can parse this.
	 */
	card->cid.manfid		= UNSTUFF_BITS(resp, 120, 8);
	card->cid.oemid			= UNSTUFF_BITS(resp, 104, 16);
	card->cid.prod_name[0]		= UNSTUFF_BITS(resp, 96, 8);
	card->cid.prod_name[1]		= UNSTUFF_BITS(resp, 88, 8);
	card->cid.prod_name[2]		= UNSTUFF_BITS(resp, 80, 8);
	card->cid.prod_name[3]		= UNSTUFF_BITS(resp, 72, 8);
	card->cid.prod_name[4]		= UNSTUFF_BITS(resp, 64, 8);
	card->cid.hwrev			= UNSTUFF_BITS(resp, 60, 4);
	card->cid.fwrev			= UNSTUFF_BITS(resp, 56, 4);
	card->cid.serial		= UNSTUFF_BITS(resp, 24, 32);
	card->cid.year			= UNSTUFF_BITS(resp, 12, 8);
	card->cid.month			= UNSTUFF_BITS(resp, 8, 4);

	card->cid.year += 2000; /* SD cards year offset */
}

/*
 * Given a 128-bit response, decode to our card CSD structure.
 */
static int mmc_decode_csd(struct mmc_card *card)
{
	struct mmc_csd *csd = &card->csd;
	unsigned int e, m, csd_struct;
	u32 *resp = card->raw_csd;

	csd_struct = UNSTUFF_BITS(resp, 126, 2);

	switch (csd_struct) {
	case 0:
		m = UNSTUFF_BITS(resp, 115, 4);
		e = UNSTUFF_BITS(resp, 112, 3);
		csd->taac_ns	 = (taac_exp[e] * taac_mant[m] + 9) / 10;
		csd->taac_clks	 = UNSTUFF_BITS(resp, 104, 8) * 100;

		m = UNSTUFF_BITS(resp, 99, 4);
		e = UNSTUFF_BITS(resp, 96, 3);
		csd->max_dtr	  = tran_exp[e] * tran_mant[m];
		csd->cmdclass	  = UNSTUFF_BITS(resp, 84, 12);

		e = UNSTUFF_BITS(resp, 47, 3);
		m = UNSTUFF_BITS(resp, 62, 12);
		csd->capacity	  = (1 + m) << (e + 2);

		csd->read_blkbits = UNSTUFF_BITS(resp, 80, 4);
		csd->read_partial = UNSTUFF_BITS(resp, 79, 1);
		csd->write_misalign = UNSTUFF_BITS(resp, 78, 1);
		csd->read_misalign = UNSTUFF_BITS(resp, 77, 1);
		csd->dsr_imp = UNSTUFF_BITS(resp, 76, 1);
		csd->r2w_factor = UNSTUFF_BITS(resp, 26, 3);
		csd->write_blkbits = UNSTUFF_BITS(resp, 22, 4);
		csd->write_partial = UNSTUFF_BITS(resp, 21, 1);

		if (UNSTUFF_BITS(resp, 46, 1)) {
			csd->erase_size = 1;
		} else if (csd->write_blkbits >= 9) {
			csd->erase_size = UNSTUFF_BITS(resp, 39, 7) + 1;
			csd->erase_size <<= csd->write_blkbits - 9;
		}
		break;
	case 1:
		/*
		 * This is a block-addressed SDHC or SDXC card. Most
		 * interesting fields are unused and have fixed
		 * values. To avoid getting tripped by buggy cards,
		 * we assume those fixed values ourselves.
		 */
		mmc_card_set_blockaddr(card);

		csd->taac_ns	 = 0; /* Unused */
		csd->taac_clks	 = 0; /* Unused */

		m = UNSTUFF_BITS(resp, 99, 4);
		e = UNSTUFF_BITS(resp, 96, 3);
		csd->max_dtr	  = tran_exp[e] * tran_mant[m];
		csd->cmdclass	  = UNSTUFF_BITS(resp, 84, 12);
		csd->c_size	  = UNSTUFF_BITS(resp, 48, 22);

		/* SDXC cards have a minimum C_SIZE of 0x00FFFF */
		if (csd->c_size >= 0xFFFF)
			mmc_card_set_ext_capacity(card);

		m = UNSTUFF_BITS(resp, 48, 22);
		csd->capacity     = (1 + m) << 10;

		csd->read_blkbits = 9;
		csd->read_partial = 0;
		csd->write_misalign = 0;
		csd->read_misalign = 0;
		csd->r2w_factor = 4; /* Unused */
		csd->write_blkbits = 9;
		csd->write_partial = 0;
		csd->erase_size = 1;
		break;
	default:
		pr_err("%s: unrecognised CSD structure version %d\n",
			mmc_hostname(card->host), csd_struct);
		return -EINVAL;
	}

	card->erase_size = csd->erase_size;

	return 0;
}

/*
 * Given a 64-bit response, decode to our card SCR structure.
 */
static int mmc_decode_scr(struct mmc_card *card)
{
	struct sd_scr *scr = &card->scr;
	unsigned int scr_struct;
	u32 resp[4];

	resp[3] = card->raw_scr[1];
	resp[2] = card->raw_scr[0];

	scr_struct = UNSTUFF_BITS(resp, 60, 4);
	if (scr_struct != 0) {
		pr_err("%s: unrecognised SCR structure version %d\n",
			mmc_hostname(card->host), scr_struct);
		return -EINVAL;
	}

	scr->sda_vsn = UNSTUFF_BITS(resp, 56, 4);
	scr->bus_widths = UNSTUFF_BITS(resp, 48, 4);
	if (scr->sda_vsn == SCR_SPEC_VER_2)
		/* Check if Physical Layer Spec v3.0 is supported */
		scr->sda_spec3 = UNSTUFF_BITS(resp, 47, 1);

	if (scr->sda_spec3) {
		scr->sda_spec4 = UNSTUFF_BITS(resp, 42, 1);
		scr->sda_specx = UNSTUFF_BITS(resp, 38, 4);
	}

	if (UNSTUFF_BITS(resp, 55, 1))
		card->erased_byte = 0xFF;
	else
		card->erased_byte = 0x0;

	if (scr->sda_spec3)
		scr->cmds = UNSTUFF_BITS(resp, 32, 2);

	/* SD Spec says: any SD Card shall set at least bits 0 and 2 */
	if (!(scr->bus_widths & SD_SCR_BUS_WIDTH_1) ||
	    !(scr->bus_widths & SD_SCR_BUS_WIDTH_4)) {
		pr_err("%s: invalid bus width\n", mmc_hostname(card->host));
		return -EINVAL;
	}

	return 0;
}

/*
 * Fetch and process SD Status register.
 */
static int mmc_read_ssr(struct mmc_card *card)
{
	unsigned int au, es, et, eo;
<<<<<<< HEAD
=======
	__be32 *raw_ssr;
	u32 resp[4] = {};
	u8 discard_support;
>>>>>>> 24b8d41d
	int i;

	if (!(card->csd.cmdclass & CCC_APP_SPEC)) {
		pr_warn("%s: card lacks mandatory SD Status function\n",
			mmc_hostname(card->host));
		return 0;
	}

<<<<<<< HEAD
	if (mmc_app_sd_status(card, card->raw_ssr)) {
		pr_warn("%s: problem reading SD Status register\n",
			mmc_hostname(card->host));
=======
	raw_ssr = kmalloc(sizeof(card->raw_ssr), GFP_KERNEL);
	if (!raw_ssr)
		return -ENOMEM;

	if (mmc_app_sd_status(card, raw_ssr)) {
		pr_warn("%s: problem reading SD Status register\n",
			mmc_hostname(card->host));
		kfree(raw_ssr);
>>>>>>> 24b8d41d
		return 0;
	}

	for (i = 0; i < 16; i++)
<<<<<<< HEAD
		card->raw_ssr[i] = be32_to_cpu(card->raw_ssr[i]);
=======
		card->raw_ssr[i] = be32_to_cpu(raw_ssr[i]);

	kfree(raw_ssr);
>>>>>>> 24b8d41d

	/*
	 * UNSTUFF_BITS only works with four u32s so we have to offset the
	 * bitfield positions accordingly.
	 */
	au = UNSTUFF_BITS(card->raw_ssr, 428 - 384, 4);
	if (au) {
		if (au <= 9 || card->scr.sda_spec3) {
			card->ssr.au = sd_au_size[au];
			es = UNSTUFF_BITS(card->raw_ssr, 408 - 384, 16);
			et = UNSTUFF_BITS(card->raw_ssr, 402 - 384, 6);
			if (es && et) {
				eo = UNSTUFF_BITS(card->raw_ssr, 400 - 384, 2);
				card->ssr.erase_timeout = (et * 1000) / es;
				card->ssr.erase_offset = eo * 1000;
			}
		} else {
			pr_warn("%s: SD Status: Invalid Allocation Unit size\n",
				mmc_hostname(card->host));
		}
	}

<<<<<<< HEAD
=======
	/*
	 * starting SD5.1 discard is supported if DISCARD_SUPPORT (b313) is set
	 */
	resp[3] = card->raw_ssr[6];
	discard_support = UNSTUFF_BITS(resp, 313 - 288, 1);
	card->erase_arg = (card->scr.sda_specx && discard_support) ?
			    SD_DISCARD_ARG : SD_ERASE_ARG;

>>>>>>> 24b8d41d
	return 0;
}

/*
 * Fetches and decodes switch information
 */
static int mmc_read_switch(struct mmc_card *card)
{
	int err;
	u8 *status;

	if (card->scr.sda_vsn < SCR_SPEC_VER_1)
		return 0;

	if (!(card->csd.cmdclass & CCC_SWITCH)) {
		pr_warn("%s: card lacks mandatory switch function, performance might suffer\n",
			mmc_hostname(card->host));
		return 0;
	}

	status = kmalloc(64, GFP_KERNEL);
	if (!status)
		return -ENOMEM;

	/*
	 * Find out the card's support bits with a mode 0 operation.
	 * The argument does not matter, as the support bits do not
	 * change with the arguments.
	 */
	err = mmc_sd_switch(card, 0, 0, 0, status);
	if (err) {
		/*
		 * If the host or the card can't do the switch,
		 * fail more gracefully.
		 */
		if (err != -EINVAL && err != -ENOSYS && err != -EFAULT)
			goto out;

		pr_warn("%s: problem reading Bus Speed modes\n",
			mmc_hostname(card->host));
		err = 0;

		goto out;
	}

	if (status[13] & SD_MODE_HIGH_SPEED)
		card->sw_caps.hs_max_dtr = HIGH_SPEED_MAX_DTR;

	if (card->scr.sda_spec3) {
		card->sw_caps.sd3_bus_mode = status[13];
		/* Driver Strengths supported by the card */
		card->sw_caps.sd3_drv_type = status[9];
		card->sw_caps.sd3_curr_limit = status[7] | status[6] << 8;
	}

out:
	kfree(status);

	return err;
}

/*
 * Test if the card supports high-speed mode and, if so, switch to it.
 */
int mmc_sd_switch_hs(struct mmc_card *card)
{
	int err;
	u8 *status;

	if (card->scr.sda_vsn < SCR_SPEC_VER_1)
		return 0;

	if (!(card->csd.cmdclass & CCC_SWITCH))
		return 0;

	if (!(card->host->caps & MMC_CAP_SD_HIGHSPEED))
		return 0;

	if (card->sw_caps.hs_max_dtr == 0)
		return 0;

	status = kmalloc(64, GFP_KERNEL);
	if (!status)
		return -ENOMEM;

	err = mmc_sd_switch(card, 1, 0, HIGH_SPEED_BUS_SPEED, status);
	if (err)
		goto out;

	if ((status[16] & 0xF) != HIGH_SPEED_BUS_SPEED) {
		pr_warn("%s: Problem switching card into high-speed mode!\n",
			mmc_hostname(card->host));
		err = 0;
	} else {
		err = 1;
	}

out:
	kfree(status);

	return err;
}

static int sd_select_driver_type(struct mmc_card *card, u8 *status)
{
	int card_drv_type, drive_strength, drv_type;
	int err;

	card->drive_strength = 0;

	card_drv_type = card->sw_caps.sd3_drv_type | SD_DRIVER_TYPE_B;

	drive_strength = mmc_select_drive_strength(card,
						   card->sw_caps.uhs_max_dtr,
						   card_drv_type, &drv_type);

	if (drive_strength) {
		err = mmc_sd_switch(card, 1, 2, drive_strength, status);
		if (err)
			return err;
		if ((status[15] & 0xF) != drive_strength) {
			pr_warn("%s: Problem setting drive strength!\n",
				mmc_hostname(card->host));
			return 0;
		}
		card->drive_strength = drive_strength;
	}

	if (drv_type)
		mmc_set_driver_type(card->host, drv_type);

	return 0;
}

static void sd_update_bus_speed_mode(struct mmc_card *card)
{
	/*
	 * If the host doesn't support any of the UHS-I modes, fallback on
	 * default speed.
	 */
	if (!mmc_host_uhs(card->host)) {
		card->sd_bus_speed = 0;
		return;
	}

	if ((card->host->caps & MMC_CAP_UHS_SDR104) &&
	    (card->sw_caps.sd3_bus_mode & SD_MODE_UHS_SDR104)) {
			card->sd_bus_speed = UHS_SDR104_BUS_SPEED;
	} else if ((card->host->caps & MMC_CAP_UHS_DDR50) &&
		   (card->sw_caps.sd3_bus_mode & SD_MODE_UHS_DDR50)) {
			card->sd_bus_speed = UHS_DDR50_BUS_SPEED;
	} else if ((card->host->caps & (MMC_CAP_UHS_SDR104 |
		    MMC_CAP_UHS_SDR50)) && (card->sw_caps.sd3_bus_mode &
		    SD_MODE_UHS_SDR50)) {
			card->sd_bus_speed = UHS_SDR50_BUS_SPEED;
	} else if ((card->host->caps & (MMC_CAP_UHS_SDR104 |
		    MMC_CAP_UHS_SDR50 | MMC_CAP_UHS_SDR25)) &&
		   (card->sw_caps.sd3_bus_mode & SD_MODE_UHS_SDR25)) {
			card->sd_bus_speed = UHS_SDR25_BUS_SPEED;
	} else if ((card->host->caps & (MMC_CAP_UHS_SDR104 |
		    MMC_CAP_UHS_SDR50 | MMC_CAP_UHS_SDR25 |
		    MMC_CAP_UHS_SDR12)) && (card->sw_caps.sd3_bus_mode &
		    SD_MODE_UHS_SDR12)) {
			card->sd_bus_speed = UHS_SDR12_BUS_SPEED;
	}
}

static int sd_set_bus_speed_mode(struct mmc_card *card, u8 *status)
{
	int err;
	unsigned int timing = 0;

	switch (card->sd_bus_speed) {
	case UHS_SDR104_BUS_SPEED:
		timing = MMC_TIMING_UHS_SDR104;
		card->sw_caps.uhs_max_dtr = UHS_SDR104_MAX_DTR;
		break;
	case UHS_DDR50_BUS_SPEED:
		timing = MMC_TIMING_UHS_DDR50;
		card->sw_caps.uhs_max_dtr = UHS_DDR50_MAX_DTR;
		break;
	case UHS_SDR50_BUS_SPEED:
		timing = MMC_TIMING_UHS_SDR50;
		card->sw_caps.uhs_max_dtr = UHS_SDR50_MAX_DTR;
		break;
	case UHS_SDR25_BUS_SPEED:
		timing = MMC_TIMING_UHS_SDR25;
		card->sw_caps.uhs_max_dtr = UHS_SDR25_MAX_DTR;
		break;
	case UHS_SDR12_BUS_SPEED:
		timing = MMC_TIMING_UHS_SDR12;
		card->sw_caps.uhs_max_dtr = UHS_SDR12_MAX_DTR;
		break;
	default:
		return 0;
	}

	err = mmc_sd_switch(card, 1, 0, card->sd_bus_speed, status);
	if (err)
		return err;

	if ((status[16] & 0xF) != card->sd_bus_speed)
		pr_warn("%s: Problem setting bus speed mode!\n",
			mmc_hostname(card->host));
	else {
		mmc_set_timing(card->host, timing);
		mmc_set_clock(card->host, card->sw_caps.uhs_max_dtr);
	}

	return 0;
}

/* Get host's max current setting at its current voltage */
static u32 sd_get_host_max_current(struct mmc_host *host)
{
	u32 voltage, max_current;

	voltage = 1 << host->ios.vdd;
	switch (voltage) {
	case MMC_VDD_165_195:
		max_current = host->max_current_180;
		break;
	case MMC_VDD_29_30:
	case MMC_VDD_30_31:
		max_current = host->max_current_300;
		break;
	case MMC_VDD_32_33:
	case MMC_VDD_33_34:
		max_current = host->max_current_330;
		break;
	default:
		max_current = 0;
	}

	return max_current;
}

static int sd_set_current_limit(struct mmc_card *card, u8 *status)
{
	int current_limit = SD_SET_CURRENT_NO_CHANGE;
	int err;
	u32 max_current;

	/*
	 * Current limit switch is only defined for SDR50, SDR104, and DDR50
	 * bus speed modes. For other bus speed modes, we do not change the
	 * current limit.
	 */
	if ((card->sd_bus_speed != UHS_SDR50_BUS_SPEED) &&
	    (card->sd_bus_speed != UHS_SDR104_BUS_SPEED) &&
	    (card->sd_bus_speed != UHS_DDR50_BUS_SPEED))
		return 0;

	/*
	 * Host has different current capabilities when operating at
	 * different voltages, so find out its max current first.
	 */
	max_current = sd_get_host_max_current(card->host);

	/*
	 * We only check host's capability here, if we set a limit that is
	 * higher than the card's maximum current, the card will be using its
	 * maximum current, e.g. if the card's maximum current is 300ma, and
	 * when we set current limit to 200ma, the card will draw 200ma, and
	 * when we set current limit to 400/600/800ma, the card will draw its
	 * maximum 300ma from the host.
	 *
	 * The above is incorrect: if we try to set a current limit that is
	 * not supported by the card, the card can rightfully error out the
	 * attempt, and remain at the default current limit.  This results
	 * in a 300mA card being limited to 200mA even though the host
	 * supports 800mA. Failures seen with SanDisk 8GB UHS cards with
	 * an iMX6 host. --rmk
	 */
	if (max_current >= 800 &&
	    card->sw_caps.sd3_curr_limit & SD_MAX_CURRENT_800)
		current_limit = SD_SET_CURRENT_LIMIT_800;
	else if (max_current >= 600 &&
		 card->sw_caps.sd3_curr_limit & SD_MAX_CURRENT_600)
		current_limit = SD_SET_CURRENT_LIMIT_600;
	else if (max_current >= 400 &&
		 card->sw_caps.sd3_curr_limit & SD_MAX_CURRENT_400)
		current_limit = SD_SET_CURRENT_LIMIT_400;
	else if (max_current >= 200 &&
		 card->sw_caps.sd3_curr_limit & SD_MAX_CURRENT_200)
		current_limit = SD_SET_CURRENT_LIMIT_200;

	if (current_limit != SD_SET_CURRENT_NO_CHANGE) {
		err = mmc_sd_switch(card, 1, 3, current_limit, status);
		if (err)
			return err;

		if (((status[15] >> 4) & 0x0F) != current_limit)
			pr_warn("%s: Problem setting current limit!\n",
				mmc_hostname(card->host));

	}

	return 0;
}

/*
 * UHS-I specific initialization procedure
 */
static int mmc_sd_init_uhs_card(struct mmc_card *card)
{
	int err;
	u8 *status;

	if (!(card->csd.cmdclass & CCC_SWITCH))
		return 0;

	status = kmalloc(64, GFP_KERNEL);
	if (!status)
		return -ENOMEM;

	/* Set 4-bit bus width */
	err = mmc_app_set_bus_width(card, MMC_BUS_WIDTH_4);
	if (err)
		goto out;

	mmc_set_bus_width(card->host, MMC_BUS_WIDTH_4);

	/*
	 * Select the bus speed mode depending on host
	 * and card capability.
	 */
	sd_update_bus_speed_mode(card);

	/* Set the driver strength for the card */
	err = sd_select_driver_type(card, status);
	if (err)
		goto out;

	/* Set current limit for the card */
	err = sd_set_current_limit(card, status);
	if (err)
		goto out;

	/* Set bus speed mode of the card */
	err = sd_set_bus_speed_mode(card, status);
	if (err)
		goto out;

	/*
	 * SPI mode doesn't define CMD19 and tuning is only valid for SDR50 and
	 * SDR104 mode SD-cards. Note that tuning is mandatory for SDR104.
	 */
	if (!mmc_host_is_spi(card->host) &&
		(card->host->ios.timing == MMC_TIMING_UHS_SDR50 ||
		 card->host->ios.timing == MMC_TIMING_UHS_DDR50 ||
		 card->host->ios.timing == MMC_TIMING_UHS_SDR104)) {
		err = mmc_execute_tuning(card);

		/*
		 * As SD Specifications Part1 Physical Layer Specification
		 * Version 3.01 says, CMD19 tuning is available for unlocked
		 * cards in transfer state of 1.8V signaling mode. The small
		 * difference between v3.00 and 3.01 spec means that CMD19
		 * tuning is also available for DDR50 mode.
		 */
		if (err && card->host->ios.timing == MMC_TIMING_UHS_DDR50) {
			pr_warn("%s: ddr50 tuning failed\n",
				mmc_hostname(card->host));
			err = 0;
		}
	}

out:
	kfree(status);

	return err;
}

MMC_DEV_ATTR(cid, "%08x%08x%08x%08x\n", card->raw_cid[0], card->raw_cid[1],
	card->raw_cid[2], card->raw_cid[3]);
MMC_DEV_ATTR(csd, "%08x%08x%08x%08x\n", card->raw_csd[0], card->raw_csd[1],
	card->raw_csd[2], card->raw_csd[3]);
MMC_DEV_ATTR(scr, "%08x%08x\n", card->raw_scr[0], card->raw_scr[1]);
MMC_DEV_ATTR(ssr,
	"%08x%08x%08x%08x%08x%08x%08x%08x%08x%08x%08x%08x%08x%08x%08x%08x\n",
		card->raw_ssr[0], card->raw_ssr[1], card->raw_ssr[2],
		card->raw_ssr[3], card->raw_ssr[4], card->raw_ssr[5],
		card->raw_ssr[6], card->raw_ssr[7], card->raw_ssr[8],
		card->raw_ssr[9], card->raw_ssr[10], card->raw_ssr[11],
		card->raw_ssr[12], card->raw_ssr[13], card->raw_ssr[14],
		card->raw_ssr[15]);
MMC_DEV_ATTR(date, "%02d/%04d\n", card->cid.month, card->cid.year);
MMC_DEV_ATTR(erase_size, "%u\n", card->erase_size << 9);
MMC_DEV_ATTR(preferred_erase_size, "%u\n", card->pref_erase << 9);
MMC_DEV_ATTR(fwrev, "0x%x\n", card->cid.fwrev);
MMC_DEV_ATTR(hwrev, "0x%x\n", card->cid.hwrev);
MMC_DEV_ATTR(manfid, "0x%06x\n", card->cid.manfid);
MMC_DEV_ATTR(name, "%s\n", card->cid.prod_name);
MMC_DEV_ATTR(oemid, "0x%04x\n", card->cid.oemid);
MMC_DEV_ATTR(serial, "0x%08x\n", card->cid.serial);
<<<<<<< HEAD
MMC_DEV_ATTR(ocr, "%08x\n", card->ocr);
=======
MMC_DEV_ATTR(ocr, "0x%08x\n", card->ocr);
MMC_DEV_ATTR(rca, "0x%04x\n", card->rca);
>>>>>>> 24b8d41d


static ssize_t mmc_dsr_show(struct device *dev,
                           struct device_attribute *attr,
                           char *buf)
{
       struct mmc_card *card = mmc_dev_to_card(dev);
       struct mmc_host *host = card->host;

       if (card->csd.dsr_imp && host->dsr_req)
               return sprintf(buf, "0x%x\n", host->dsr);
       else
               /* return default DSR value */
               return sprintf(buf, "0x%x\n", 0x404);
}

static DEVICE_ATTR(dsr, S_IRUGO, mmc_dsr_show, NULL);
<<<<<<< HEAD
=======

MMC_DEV_ATTR(vendor, "0x%04x\n", card->cis.vendor);
MMC_DEV_ATTR(device, "0x%04x\n", card->cis.device);
MMC_DEV_ATTR(revision, "%u.%u\n", card->major_rev, card->minor_rev);

#define sdio_info_attr(num)									\
static ssize_t info##num##_show(struct device *dev, struct device_attribute *attr, char *buf)	\
{												\
	struct mmc_card *card = mmc_dev_to_card(dev);						\
												\
	if (num > card->num_info)								\
		return -ENODATA;								\
	if (!card->info[num-1][0])								\
		return 0;									\
	return sprintf(buf, "%s\n", card->info[num-1]);						\
}												\
static DEVICE_ATTR_RO(info##num)

sdio_info_attr(1);
sdio_info_attr(2);
sdio_info_attr(3);
sdio_info_attr(4);
>>>>>>> 24b8d41d

static struct attribute *sd_std_attrs[] = {
	&dev_attr_vendor.attr,
	&dev_attr_device.attr,
	&dev_attr_revision.attr,
	&dev_attr_info1.attr,
	&dev_attr_info2.attr,
	&dev_attr_info3.attr,
	&dev_attr_info4.attr,
	&dev_attr_cid.attr,
	&dev_attr_csd.attr,
	&dev_attr_scr.attr,
	&dev_attr_ssr.attr,
	&dev_attr_date.attr,
	&dev_attr_erase_size.attr,
	&dev_attr_preferred_erase_size.attr,
	&dev_attr_fwrev.attr,
	&dev_attr_hwrev.attr,
	&dev_attr_manfid.attr,
	&dev_attr_name.attr,
	&dev_attr_oemid.attr,
	&dev_attr_serial.attr,
	&dev_attr_ocr.attr,
<<<<<<< HEAD
=======
	&dev_attr_rca.attr,
>>>>>>> 24b8d41d
	&dev_attr_dsr.attr,
	NULL,
};

static umode_t sd_std_is_visible(struct kobject *kobj, struct attribute *attr,
				 int index)
{
	struct device *dev = kobj_to_dev(kobj);
	struct mmc_card *card = mmc_dev_to_card(dev);

	/* CIS vendor and device ids, revision and info string are available only for Combo cards */
	if ((attr == &dev_attr_vendor.attr ||
	     attr == &dev_attr_device.attr ||
	     attr == &dev_attr_revision.attr ||
	     attr == &dev_attr_info1.attr ||
	     attr == &dev_attr_info2.attr ||
	     attr == &dev_attr_info3.attr ||
	     attr == &dev_attr_info4.attr
	    ) && card->type != MMC_TYPE_SD_COMBO)
		return 0;

	return attr->mode;
}

static const struct attribute_group sd_std_group = {
	.attrs = sd_std_attrs,
	.is_visible = sd_std_is_visible,
};
__ATTRIBUTE_GROUPS(sd_std);

struct device_type sd_type = {
	.groups = sd_std_groups,
};

/*
 * Fetch CID from card.
 */
int mmc_sd_get_cid(struct mmc_host *host, u32 ocr, u32 *cid, u32 *rocr)
{
	int err;
	u32 max_current;
	int retries = 10;
	u32 pocr = ocr;

try_again:
	if (!retries) {
		ocr &= ~SD_OCR_S18R;
		pr_warn("%s: Skipping voltage switch\n", mmc_hostname(host));
	}

	/*
	 * Since we're changing the OCR value, we seem to
	 * need to tell some cards to go back to the idle
	 * state.  We wait 1ms to give cards time to
	 * respond.
	 */
	mmc_go_idle(host);

	/*
	 * If SD_SEND_IF_COND indicates an SD 2.0
	 * compliant card and we should set bit 30
	 * of the ocr to indicate that we can handle
	 * block-addressed SDHC cards.
	 */
	err = mmc_send_if_cond(host, ocr);
	if (!err)
		ocr |= SD_OCR_CCS;

	/*
	 * If the host supports one of UHS-I modes, request the card
	 * to switch to 1.8V signaling level. If the card has failed
	 * repeatedly to switch however, skip this.
	 */
	if (retries && mmc_host_uhs(host))
		ocr |= SD_OCR_S18R;

	/*
	 * If the host can supply more than 150mA at current voltage,
	 * XPC should be set to 1.
	 */
	max_current = sd_get_host_max_current(host);
	if (max_current > 150)
		ocr |= SD_OCR_XPC;

	err = mmc_send_app_op_cond(host, ocr, rocr);
	if (err)
		return err;

	/*
	 * In case CCS and S18A in the response is set, start Signal Voltage
	 * Switch procedure. SPI mode doesn't support CMD11.
	 */
	if (!mmc_host_is_spi(host) && rocr &&
	   ((*rocr & 0x41000000) == 0x41000000)) {
		err = mmc_set_uhs_voltage(host, pocr);
		if (err == -EAGAIN) {
			retries--;
			goto try_again;
		} else if (err) {
			retries = 0;
			goto try_again;
		}
	}

	err = mmc_send_cid(host, cid);
	return err;
}

int mmc_sd_get_csd(struct mmc_host *host, struct mmc_card *card)
{
	int err;

	/*
	 * Fetch CSD from card.
	 */
	err = mmc_send_csd(card, card->raw_csd);
	if (err)
		return err;

	err = mmc_decode_csd(card);
	if (err)
		return err;

	return 0;
}

static int mmc_sd_get_ro(struct mmc_host *host)
{
	int ro;

	/*
	 * Some systems don't feature a write-protect pin and don't need one.
	 * E.g. because they only have micro-SD card slot. For those systems
	 * assume that the SD card is always read-write.
	 */
	if (host->caps2 & MMC_CAP2_NO_WRITE_PROTECT)
		return 0;

	if (!host->ops->get_ro)
		return -1;

	ro = host->ops->get_ro(host);

	return ro;
}

int mmc_sd_setup_card(struct mmc_host *host, struct mmc_card *card,
	bool reinit)
{
	int err;

	if (!reinit) {
		/*
		 * Fetch SCR from card.
		 */
		err = mmc_app_send_scr(card);
		if (err)
			return err;

		err = mmc_decode_scr(card);
		if (err)
			return err;

		/*
		 * Fetch and process SD Status register.
		 */
		err = mmc_read_ssr(card);
		if (err)
			return err;

		/* Erase init depends on CSD and SSR */
		mmc_init_erase(card);

		/*
		 * Fetch switch information from card.
		 */
		err = mmc_read_switch(card);
		if (err)
			return err;
	}

	/*
	 * For SPI, enable CRC as appropriate.
	 * This CRC enable is located AFTER the reading of the
	 * card registers because some SDHC cards are not able
	 * to provide valid CRCs for non-512-byte blocks.
	 */
	if (mmc_host_is_spi(host)) {
		err = mmc_spi_set_crc(host, use_spi_crc);
		if (err)
			return err;
	}

	/*
	 * Check if read-only switch is active.
	 */
	if (!reinit) {
		int ro = mmc_sd_get_ro(host);

		if (ro < 0) {
			pr_warn("%s: host does not support reading read-only switch, assuming write-enable\n",
				mmc_hostname(host));
		} else if (ro > 0) {
			mmc_card_set_readonly(card);
		}
	}

	return 0;
}

unsigned mmc_sd_get_max_clock(struct mmc_card *card)
{
	unsigned max_dtr = (unsigned int)-1;

	if (mmc_card_hs(card)) {
		if (max_dtr > card->sw_caps.hs_max_dtr)
			max_dtr = card->sw_caps.hs_max_dtr;
	} else if (max_dtr > card->csd.max_dtr) {
		max_dtr = card->csd.max_dtr;
	}

	return max_dtr;
}

static bool mmc_sd_card_using_v18(struct mmc_card *card)
{
	/*
	 * According to the SD spec., the Bus Speed Mode (function group 1) bits
	 * 2 to 4 are zero if the card is initialized at 3.3V signal level. Thus
	 * they can be used to determine if the card has already switched to
	 * 1.8V signaling.
	 */
	return card->sw_caps.sd3_bus_mode &
	       (SD_MODE_UHS_SDR50 | SD_MODE_UHS_SDR104 | SD_MODE_UHS_DDR50);
}

/*
 * Handle the detection and initialisation of a card.
 *
 * In the case of a resume, "oldcard" will contain the card
 * we're trying to reinitialise.
 */
static int mmc_sd_init_card(struct mmc_host *host, u32 ocr,
	struct mmc_card *oldcard)
{
	struct mmc_card *card;
	int err;
	u32 cid[4];
	u32 rocr = 0;
	bool v18_fixup_failed = false;

	WARN_ON(!host->claimed);
retry:
	err = mmc_sd_get_cid(host, ocr, cid, &rocr);
	if (err)
		return err;

	if (oldcard) {
		if (memcmp(cid, oldcard->raw_cid, sizeof(cid)) != 0) {
			pr_debug("%s: Perhaps the card was replaced\n",
				mmc_hostname(host));
			return -ENOENT;
		}

		card = oldcard;
	} else {
		/*
		 * Allocate card structure.
		 */
		card = mmc_alloc_card(host, &sd_type);
		if (IS_ERR(card))
			return PTR_ERR(card);

		card->ocr = ocr;
		card->type = MMC_TYPE_SD;
		memcpy(card->raw_cid, cid, sizeof(card->raw_cid));
	}

	/*
	 * Call the optional HC's init_card function to handle quirks.
	 */
	if (host->ops->init_card)
		host->ops->init_card(host, card);

	/*
	 * For native busses:  get card RCA and quit open drain mode.
	 */
	if (!mmc_host_is_spi(host)) {
		err = mmc_send_relative_addr(host, &card->rca);
		if (err)
			goto free_card;
	}

	if (!oldcard) {
		err = mmc_sd_get_csd(host, card);
		if (err)
			goto free_card;

		mmc_decode_cid(card);
	}

	/*
	 * handling only for cards supporting DSR and hosts requesting
	 * DSR configuration
	 */
	if (card->csd.dsr_imp && host->dsr_req)
		mmc_set_dsr(host);

	/*
	 * Select card, as all following commands rely on that.
	 */
	if (!mmc_host_is_spi(host)) {
		err = mmc_select_card(card);
		if (err)
			goto free_card;
	}

	err = mmc_sd_setup_card(host, card, oldcard != NULL);
	if (err)
		goto free_card;

	/*
	 * If the card has not been power cycled, it may still be using 1.8V
	 * signaling. Detect that situation and try to initialize a UHS-I (1.8V)
	 * transfer mode.
	 */
	if (!v18_fixup_failed && !mmc_host_is_spi(host) && mmc_host_uhs(host) &&
	    mmc_sd_card_using_v18(card) &&
	    host->ios.signal_voltage != MMC_SIGNAL_VOLTAGE_180) {
		/*
		 * Re-read switch information in case it has changed since
		 * oldcard was initialized.
		 */
		if (oldcard) {
			err = mmc_read_switch(card);
			if (err)
				goto free_card;
		}
		if (mmc_sd_card_using_v18(card)) {
			if (mmc_host_set_uhs_voltage(host) ||
			    mmc_sd_init_uhs_card(card)) {
				v18_fixup_failed = true;
				mmc_power_cycle(host, ocr);
				if (!oldcard)
					mmc_remove_card(card);
				goto retry;
			}
			goto done;
		}
	}

	/* Initialization sequence for UHS-I cards */
	if (rocr & SD_ROCR_S18A && mmc_host_uhs(host)) {
		err = mmc_sd_init_uhs_card(card);
		if (err)
			goto free_card;
	} else {
		/*
		 * Attempt to change to high-speed (if supported)
		 */
		err = mmc_sd_switch_hs(card);
		if (err > 0)
			mmc_set_timing(card->host, MMC_TIMING_SD_HS);
		else if (err)
			goto free_card;

		/*
		 * Set bus speed.
		 */
		mmc_set_clock(host, mmc_sd_get_max_clock(card));

		/*
		 * Switch to wider bus (if supported).
		 */
		if ((host->caps & MMC_CAP_4_BIT_DATA) &&
			(card->scr.bus_widths & SD_SCR_BUS_WIDTH_4)) {
			err = mmc_app_set_bus_width(card, MMC_BUS_WIDTH_4);
			if (err)
				goto free_card;

			mmc_set_bus_width(host, MMC_BUS_WIDTH_4);
		}
	}

	if (host->cqe_ops && !host->cqe_enabled) {
		err = host->cqe_ops->cqe_enable(host, card);
		if (!err) {
			host->cqe_enabled = true;
			host->hsq_enabled = true;
			pr_info("%s: Host Software Queue enabled\n",
				mmc_hostname(host));
		}
	}

	if (host->caps2 & MMC_CAP2_AVOID_3_3V &&
	    host->ios.signal_voltage == MMC_SIGNAL_VOLTAGE_330) {
		pr_err("%s: Host failed to negotiate down from 3.3V\n",
			mmc_hostname(host));
		err = -EINVAL;
		goto free_card;
	}
done:
	host->card = card;
	return 0;

free_card:
	if (!oldcard)
		mmc_remove_card(card);

	return err;
}

/*
 * Host is being removed. Free up the current card.
 */
static void mmc_sd_remove(struct mmc_host *host)
{
	mmc_remove_card(host->card);
	host->card = NULL;
}

/*
 * Card detection - card is alive.
 */
static int mmc_sd_alive(struct mmc_host *host)
{
	return mmc_send_status(host->card, NULL);
}

/*
 * Card detection callback from host.
 */
static void mmc_sd_detect(struct mmc_host *host)
{
	int err;

	mmc_get_card(host->card, NULL);

	/*
	 * Just check if our card has been removed.
	 */
	err = _mmc_detect_card_removed(host);

	mmc_put_card(host->card, NULL);

	if (err) {
		mmc_sd_remove(host);

		mmc_claim_host(host);
		mmc_detach_bus(host);
		mmc_power_off(host);
		mmc_release_host(host);
	}
}

static int _mmc_sd_suspend(struct mmc_host *host)
{
	int err = 0;

	mmc_claim_host(host);

	if (mmc_card_suspended(host->card))
		goto out;

	if (!mmc_host_is_spi(host))
		err = mmc_deselect_cards(host);

	if (!err) {
		mmc_power_off(host);
		mmc_card_set_suspended(host->card);
	}

out:
	mmc_release_host(host);
	return err;
}

/*
 * Callback for suspend
 */
static int mmc_sd_suspend(struct mmc_host *host)
{
	int err;

	err = _mmc_sd_suspend(host);
	if (!err) {
		pm_runtime_disable(&host->card->dev);
		pm_runtime_set_suspended(&host->card->dev);
	}

	return err;
}

/*
 * This function tries to determine if the same card is still present
 * and, if so, restore all state to it.
 */
static int _mmc_sd_resume(struct mmc_host *host)
{
	int err = 0;

	mmc_claim_host(host);

	if (!mmc_card_suspended(host->card))
		goto out;

	mmc_power_up(host, host->card->ocr);
	err = mmc_sd_init_card(host, host->card->ocr, host->card);
	mmc_card_clr_suspended(host->card);

out:
	mmc_release_host(host);
	return err;
}

/*
 * Callback for resume
 */
static int mmc_sd_resume(struct mmc_host *host)
{
	pm_runtime_enable(&host->card->dev);
	return 0;
}

/*
 * Callback for runtime_suspend.
 */
static int mmc_sd_runtime_suspend(struct mmc_host *host)
{
	int err;

	if (!(host->caps & MMC_CAP_AGGRESSIVE_PM))
		return 0;

	err = _mmc_sd_suspend(host);
	if (err)
		pr_err("%s: error %d doing aggressive suspend\n",
			mmc_hostname(host), err);

	return err;
}

/*
 * Callback for runtime_resume.
 */
static int mmc_sd_runtime_resume(struct mmc_host *host)
{
	int err;

	err = _mmc_sd_resume(host);
	if (err && err != -ENOMEDIUM)
		pr_err("%s: error %d doing runtime resume\n",
			mmc_hostname(host), err);

	return 0;
}

static int mmc_sd_hw_reset(struct mmc_host *host)
{
	mmc_power_cycle(host, host->card->ocr);
	return mmc_sd_init_card(host, host->card->ocr, host->card);
}

static const struct mmc_bus_ops mmc_sd_ops = {
	.remove = mmc_sd_remove,
	.detect = mmc_sd_detect,
	.runtime_suspend = mmc_sd_runtime_suspend,
	.runtime_resume = mmc_sd_runtime_resume,
	.suspend = mmc_sd_suspend,
	.resume = mmc_sd_resume,
	.alive = mmc_sd_alive,
	.shutdown = mmc_sd_suspend,
	.hw_reset = mmc_sd_hw_reset,
};

/*
 * Starting point for SD card init.
 */
int mmc_attach_sd(struct mmc_host *host)
{
	int err;
	u32 ocr, rocr;

	WARN_ON(!host->claimed);

	err = mmc_send_app_op_cond(host, 0, &ocr);
	if (err)
		return err;

	mmc_attach_bus(host, &mmc_sd_ops);
	if (host->ocr_avail_sd)
		host->ocr_avail = host->ocr_avail_sd;

	/*
	 * We need to get OCR a different way for SPI.
	 */
	if (mmc_host_is_spi(host)) {
		mmc_go_idle(host);

		err = mmc_spi_read_ocr(host, 0, &ocr);
		if (err)
			goto err;
	}

	/*
	 * Some SD cards claims an out of spec VDD voltage range. Let's treat
	 * these bits as being in-valid and especially also bit7.
	 */
	ocr &= ~0x7FFF;

	rocr = mmc_select_voltage(host, ocr);

	/*
	 * Can we support the voltage(s) of the card(s)?
	 */
	if (!rocr) {
		err = -EINVAL;
		goto err;
	}

	/*
	 * Detect and init the card.
	 */
	err = mmc_sd_init_card(host, rocr, NULL);
	if (err)
		goto err;

	mmc_release_host(host);
	err = mmc_add_card(host->card);
	if (err)
		goto remove_card;

	mmc_claim_host(host);
	return 0;

remove_card:
	mmc_remove_card(host->card);
	host->card = NULL;
	mmc_claim_host(host);
err:
	mmc_detach_bus(host);

	pr_err("%s: error %d whilst initialising SD card\n",
		mmc_hostname(host), err);

	return err;
}<|MERGE_RESOLUTION|>--- conflicted
+++ resolved
@@ -235,12 +235,9 @@
 static int mmc_read_ssr(struct mmc_card *card)
 {
 	unsigned int au, es, et, eo;
-<<<<<<< HEAD
-=======
 	__be32 *raw_ssr;
 	u32 resp[4] = {};
 	u8 discard_support;
->>>>>>> 24b8d41d
 	int i;
 
 	if (!(card->csd.cmdclass & CCC_APP_SPEC)) {
@@ -249,11 +246,6 @@
 		return 0;
 	}
 
-<<<<<<< HEAD
-	if (mmc_app_sd_status(card, card->raw_ssr)) {
-		pr_warn("%s: problem reading SD Status register\n",
-			mmc_hostname(card->host));
-=======
 	raw_ssr = kmalloc(sizeof(card->raw_ssr), GFP_KERNEL);
 	if (!raw_ssr)
 		return -ENOMEM;
@@ -262,18 +254,13 @@
 		pr_warn("%s: problem reading SD Status register\n",
 			mmc_hostname(card->host));
 		kfree(raw_ssr);
->>>>>>> 24b8d41d
 		return 0;
 	}
 
 	for (i = 0; i < 16; i++)
-<<<<<<< HEAD
-		card->raw_ssr[i] = be32_to_cpu(card->raw_ssr[i]);
-=======
 		card->raw_ssr[i] = be32_to_cpu(raw_ssr[i]);
 
 	kfree(raw_ssr);
->>>>>>> 24b8d41d
 
 	/*
 	 * UNSTUFF_BITS only works with four u32s so we have to offset the
@@ -296,8 +283,6 @@
 		}
 	}
 
-<<<<<<< HEAD
-=======
 	/*
 	 * starting SD5.1 discard is supported if DISCARD_SUPPORT (b313) is set
 	 */
@@ -306,7 +291,6 @@
 	card->erase_arg = (card->scr.sda_specx && discard_support) ?
 			    SD_DISCARD_ARG : SD_ERASE_ARG;
 
->>>>>>> 24b8d41d
 	return 0;
 }
 
@@ -703,12 +687,8 @@
 MMC_DEV_ATTR(name, "%s\n", card->cid.prod_name);
 MMC_DEV_ATTR(oemid, "0x%04x\n", card->cid.oemid);
 MMC_DEV_ATTR(serial, "0x%08x\n", card->cid.serial);
-<<<<<<< HEAD
-MMC_DEV_ATTR(ocr, "%08x\n", card->ocr);
-=======
 MMC_DEV_ATTR(ocr, "0x%08x\n", card->ocr);
 MMC_DEV_ATTR(rca, "0x%04x\n", card->rca);
->>>>>>> 24b8d41d
 
 
 static ssize_t mmc_dsr_show(struct device *dev,
@@ -726,8 +706,6 @@
 }
 
 static DEVICE_ATTR(dsr, S_IRUGO, mmc_dsr_show, NULL);
-<<<<<<< HEAD
-=======
 
 MMC_DEV_ATTR(vendor, "0x%04x\n", card->cis.vendor);
 MMC_DEV_ATTR(device, "0x%04x\n", card->cis.device);
@@ -750,7 +728,6 @@
 sdio_info_attr(2);
 sdio_info_attr(3);
 sdio_info_attr(4);
->>>>>>> 24b8d41d
 
 static struct attribute *sd_std_attrs[] = {
 	&dev_attr_vendor.attr,
@@ -774,10 +751,7 @@
 	&dev_attr_oemid.attr,
 	&dev_attr_serial.attr,
 	&dev_attr_ocr.attr,
-<<<<<<< HEAD
-=======
 	&dev_attr_rca.attr,
->>>>>>> 24b8d41d
 	&dev_attr_dsr.attr,
 	NULL,
 };
