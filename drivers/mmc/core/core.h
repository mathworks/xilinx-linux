/*
 *  linux/drivers/mmc/core/core.h
 *
 *  Copyright (C) 2003 Russell King, All Rights Reserved.
 *  Copyright 2007 Pierre Ossman
 *
 * This program is free software; you can redistribute it and/or modify
 * it under the terms of the GNU General Public License version 2 as
 * published by the Free Software Foundation.
 */
#ifndef _MMC_CORE_CORE_H
#define _MMC_CORE_CORE_H

#include <linux/delay.h>
#include <linux/sched.h>

struct mmc_host;
struct mmc_card;
struct mmc_request;

#define MMC_CMD_RETRIES        3

struct mmc_bus_ops {
	void (*remove)(struct mmc_host *);
	void (*detect)(struct mmc_host *);
	int (*pre_suspend)(struct mmc_host *);
	int (*suspend)(struct mmc_host *);
	int (*resume)(struct mmc_host *);
	int (*runtime_suspend)(struct mmc_host *);
	int (*runtime_resume)(struct mmc_host *);
	int (*power_save)(struct mmc_host *);
	int (*power_restore)(struct mmc_host *);
	int (*alive)(struct mmc_host *);
	int (*shutdown)(struct mmc_host *);
	int (*reset)(struct mmc_host *);
};

void mmc_attach_bus(struct mmc_host *host, const struct mmc_bus_ops *ops);
void mmc_detach_bus(struct mmc_host *host);

struct device_node *mmc_of_find_child_device(struct mmc_host *host,
		unsigned func_num);

void mmc_init_erase(struct mmc_card *card);

void mmc_set_chip_select(struct mmc_host *host, int mode);
void mmc_set_clock(struct mmc_host *host, unsigned int hz);
void mmc_set_bus_mode(struct mmc_host *host, unsigned int mode);
void mmc_set_bus_width(struct mmc_host *host, unsigned int width);
u32 mmc_select_voltage(struct mmc_host *host, u32 ocr);
int mmc_set_uhs_voltage(struct mmc_host *host, u32 ocr);
int mmc_host_set_uhs_voltage(struct mmc_host *host);
int mmc_set_signal_voltage(struct mmc_host *host, int signal_voltage);
void mmc_set_timing(struct mmc_host *host, unsigned int timing);
void mmc_set_driver_type(struct mmc_host *host, unsigned int drv_type);
int mmc_select_drive_strength(struct mmc_card *card, unsigned int max_dtr,
			      int card_drv_type, int *drv_type);
void mmc_power_up(struct mmc_host *host, u32 ocr);
void mmc_power_off(struct mmc_host *host);
void mmc_power_cycle(struct mmc_host *host, u32 ocr);
void mmc_set_initial_state(struct mmc_host *host);

static inline void mmc_delay(unsigned int ms)
{
	if (ms <= 20)
		usleep_range(ms * 1000, ms * 1250);
	else
		msleep(ms);
}

void mmc_rescan(struct work_struct *work);
void mmc_start_host(struct mmc_host *host);
void mmc_stop_host(struct mmc_host *host);

int _mmc_detect_card_removed(struct mmc_host *host);
int mmc_detect_card_removed(struct mmc_host *host);

int mmc_attach_mmc(struct mmc_host *host);
int mmc_attach_sd(struct mmc_host *host);
int mmc_attach_sdio(struct mmc_host *host);

/* Module parameters */
extern bool use_spi_crc;

/* Debugfs information for hosts and cards */
void mmc_add_host_debugfs(struct mmc_host *host);
void mmc_remove_host_debugfs(struct mmc_host *host);

void mmc_add_card_debugfs(struct mmc_card *card);
void mmc_remove_card_debugfs(struct mmc_card *card);

int mmc_execute_tuning(struct mmc_card *card);
int mmc_hs200_to_hs400(struct mmc_card *card);
int mmc_hs400_to_hs200(struct mmc_card *card);

#ifdef CONFIG_PM_SLEEP
void mmc_register_pm_notifier(struct mmc_host *host);
void mmc_unregister_pm_notifier(struct mmc_host *host);
#else
static inline void mmc_register_pm_notifier(struct mmc_host *host) { }
static inline void mmc_unregister_pm_notifier(struct mmc_host *host) { }
#endif

void mmc_wait_for_req_done(struct mmc_host *host, struct mmc_request *mrq);
bool mmc_is_req_done(struct mmc_host *host, struct mmc_request *mrq);

int mmc_start_request(struct mmc_host *host, struct mmc_request *mrq);
<<<<<<< HEAD

struct mmc_async_req;

struct mmc_async_req *mmc_start_areq(struct mmc_host *host,
				     struct mmc_async_req *areq,
				     enum mmc_blk_status *ret_stat);
=======
>>>>>>> 5fa4ec9c

int mmc_erase(struct mmc_card *card, unsigned int from, unsigned int nr,
		unsigned int arg);
int mmc_can_erase(struct mmc_card *card);
int mmc_can_trim(struct mmc_card *card);
int mmc_can_discard(struct mmc_card *card);
int mmc_can_sanitize(struct mmc_card *card);
int mmc_can_secure_erase_trim(struct mmc_card *card);
int mmc_erase_group_aligned(struct mmc_card *card, unsigned int from,
			unsigned int nr);
unsigned int mmc_calc_max_discard(struct mmc_card *card);

int mmc_set_blocklen(struct mmc_card *card, unsigned int blocklen);
int mmc_set_blockcount(struct mmc_card *card, unsigned int blockcount,
			bool is_rel_write);

int __mmc_claim_host(struct mmc_host *host, struct mmc_ctx *ctx,
		     atomic_t *abort);
void mmc_release_host(struct mmc_host *host);
void mmc_get_card(struct mmc_card *card, struct mmc_ctx *ctx);
void mmc_put_card(struct mmc_card *card, struct mmc_ctx *ctx);

/**
 *	mmc_claim_host - exclusively claim a host
 *	@host: mmc host to claim
 *
 *	Claim a host for a set of operations.
 */
static inline void mmc_claim_host(struct mmc_host *host)
{
	__mmc_claim_host(host, NULL, NULL);
<<<<<<< HEAD
=======
}

int mmc_cqe_start_req(struct mmc_host *host, struct mmc_request *mrq);
void mmc_cqe_post_req(struct mmc_host *host, struct mmc_request *mrq);
int mmc_cqe_recovery(struct mmc_host *host);

/**
 *	mmc_pre_req - Prepare for a new request
 *	@host: MMC host to prepare command
 *	@mrq: MMC request to prepare for
 *
 *	mmc_pre_req() is called in prior to mmc_start_req() to let
 *	host prepare for the new request. Preparation of a request may be
 *	performed while another request is running on the host.
 */
static inline void mmc_pre_req(struct mmc_host *host, struct mmc_request *mrq)
{
	if (host->ops->pre_req)
		host->ops->pre_req(host, mrq);
}

/**
 *	mmc_post_req - Post process a completed request
 *	@host: MMC host to post process command
 *	@mrq: MMC request to post process for
 *	@err: Error, if non zero, clean up any resources made in pre_req
 *
 *	Let the host post process a completed request. Post processing of
 *	a request may be performed while another request is running.
 */
static inline void mmc_post_req(struct mmc_host *host, struct mmc_request *mrq,
				int err)
{
	if (host->ops->post_req)
		host->ops->post_req(host, mrq, err);
>>>>>>> 5fa4ec9c
}

int mmc_cqe_start_req(struct mmc_host *host, struct mmc_request *mrq);
void mmc_cqe_post_req(struct mmc_host *host, struct mmc_request *mrq);
int mmc_cqe_recovery(struct mmc_host *host);

#endif<|MERGE_RESOLUTION|>--- conflicted
+++ resolved
@@ -105,15 +105,6 @@
 bool mmc_is_req_done(struct mmc_host *host, struct mmc_request *mrq);
 
 int mmc_start_request(struct mmc_host *host, struct mmc_request *mrq);
-<<<<<<< HEAD
-
-struct mmc_async_req;
-
-struct mmc_async_req *mmc_start_areq(struct mmc_host *host,
-				     struct mmc_async_req *areq,
-				     enum mmc_blk_status *ret_stat);
-=======
->>>>>>> 5fa4ec9c
 
 int mmc_erase(struct mmc_card *card, unsigned int from, unsigned int nr,
 		unsigned int arg);
@@ -145,8 +136,6 @@
 static inline void mmc_claim_host(struct mmc_host *host)
 {
 	__mmc_claim_host(host, NULL, NULL);
-<<<<<<< HEAD
-=======
 }
 
 int mmc_cqe_start_req(struct mmc_host *host, struct mmc_request *mrq);
@@ -182,11 +171,6 @@
 {
 	if (host->ops->post_req)
 		host->ops->post_req(host, mrq, err);
->>>>>>> 5fa4ec9c
 }
 
-int mmc_cqe_start_req(struct mmc_host *host, struct mmc_request *mrq);
-void mmc_cqe_post_req(struct mmc_host *host, struct mmc_request *mrq);
-int mmc_cqe_recovery(struct mmc_host *host);
-
 #endif