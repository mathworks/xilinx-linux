// SPDX-License-Identifier: GPL-2.0-or-later
/*
 *  linux/drivers/mmc/core/sdio_io.c
 *
 *  Copyright 2007-2008 Pierre Ossman
 */

#include <linux/export.h>
#include <linux/kernel.h>
#include <linux/mmc/host.h>
#include <linux/mmc/card.h>
#include <linux/mmc/sdio.h>
#include <linux/mmc/sdio_func.h>

#include "sdio_ops.h"
#include "core.h"
#include "card.h"
#include "host.h"

/**
 *	sdio_claim_host - exclusively claim a bus for a certain SDIO function
 *	@func: SDIO function that will be accessed
 *
 *	Claim a bus for a set of operations. The SDIO function given
 *	is used to figure out which bus is relevant.
 */
void sdio_claim_host(struct sdio_func *func)
{
	if (WARN_ON(!func))
		return;

	mmc_claim_host(func->card->host);
}
EXPORT_SYMBOL_GPL(sdio_claim_host);

/**
 *	sdio_release_host - release a bus for a certain SDIO function
 *	@func: SDIO function that was accessed
 *
 *	Release a bus, allowing others to claim the bus for their
 *	operations.
 */
void sdio_release_host(struct sdio_func *func)
{
	if (WARN_ON(!func))
		return;

	mmc_release_host(func->card->host);
}
EXPORT_SYMBOL_GPL(sdio_release_host);

/**
 *	sdio_enable_func - enables a SDIO function for usage
 *	@func: SDIO function to enable
 *
 *	Powers up and activates a SDIO function so that register
 *	access is possible.
 */
int sdio_enable_func(struct sdio_func *func)
{
	int ret;
	unsigned char reg;
	unsigned long timeout;

	if (!func)
		return -EINVAL;

	pr_debug("SDIO: Enabling device %s...\n", sdio_func_id(func));

	ret = mmc_io_rw_direct(func->card, 0, 0, SDIO_CCCR_IOEx, 0, &reg);
	if (ret)
		goto err;

	reg |= 1 << func->num;

	ret = mmc_io_rw_direct(func->card, 1, 0, SDIO_CCCR_IOEx, reg, NULL);
	if (ret)
		goto err;

	timeout = jiffies + msecs_to_jiffies(func->enable_timeout);

	while (1) {
		ret = mmc_io_rw_direct(func->card, 0, 0, SDIO_CCCR_IORx, 0, &reg);
		if (ret)
			goto err;
		if (reg & (1 << func->num))
			break;
		ret = -ETIME;
		if (time_after(jiffies, timeout))
			goto err;
	}

	pr_debug("SDIO: Enabled device %s\n", sdio_func_id(func));

	return 0;

err:
	pr_debug("SDIO: Failed to enable device %s\n", sdio_func_id(func));
	return ret;
}
EXPORT_SYMBOL_GPL(sdio_enable_func);

/**
 *	sdio_disable_func - disable a SDIO function
 *	@func: SDIO function to disable
 *
 *	Powers down and deactivates a SDIO function. Register access
 *	to this function will fail until the function is reenabled.
 */
int sdio_disable_func(struct sdio_func *func)
{
	int ret;
	unsigned char reg;

	if (!func)
		return -EINVAL;

	pr_debug("SDIO: Disabling device %s...\n", sdio_func_id(func));

	ret = mmc_io_rw_direct(func->card, 0, 0, SDIO_CCCR_IOEx, 0, &reg);
	if (ret)
		goto err;

	reg &= ~(1 << func->num);

	ret = mmc_io_rw_direct(func->card, 1, 0, SDIO_CCCR_IOEx, reg, NULL);
	if (ret)
		goto err;

	pr_debug("SDIO: Disabled device %s\n", sdio_func_id(func));

	return 0;

err:
	pr_debug("SDIO: Failed to disable device %s\n", sdio_func_id(func));
	return ret;
}
EXPORT_SYMBOL_GPL(sdio_disable_func);

/**
 *	sdio_set_block_size - set the block size of an SDIO function
 *	@func: SDIO function to change
 *	@blksz: new block size or 0 to use the default.
 *
 *	The default block size is the largest supported by both the function
 *	and the host, with a maximum of 512 to ensure that arbitrarily sized
 *	data transfer use the optimal (least) number of commands.
 *
 *	A driver may call this to override the default block size set by the
 *	core. This can be used to set a block size greater than the maximum
 *	that reported by the card; it is the driver's responsibility to ensure
 *	it uses a value that the card supports.
 *
 *	Returns 0 on success, -EINVAL if the host does not support the
 *	requested block size, or -EIO (etc.) if one of the resultant FBR block
 *	size register writes failed.
 *
 */
int sdio_set_block_size(struct sdio_func *func, unsigned blksz)
{
	int ret;

	if (blksz > func->card->host->max_blk_size)
		return -EINVAL;

	if (blksz == 0) {
		blksz = min(func->max_blksize, func->card->host->max_blk_size);
		blksz = min(blksz, 512u);
	}

	ret = mmc_io_rw_direct(func->card, 1, 0,
		SDIO_FBR_BASE(func->num) + SDIO_FBR_BLKSIZE,
		blksz & 0xff, NULL);
	if (ret)
		return ret;
	ret = mmc_io_rw_direct(func->card, 1, 0,
		SDIO_FBR_BASE(func->num) + SDIO_FBR_BLKSIZE + 1,
		(blksz >> 8) & 0xff, NULL);
	if (ret)
		return ret;
	func->cur_blksize = blksz;
	return 0;
}
EXPORT_SYMBOL_GPL(sdio_set_block_size);

/*
 * Calculate the maximum byte mode transfer size
 */
static inline unsigned int sdio_max_byte_size(struct sdio_func *func)
{
	unsigned mval =	func->card->host->max_blk_size;

	if (mmc_blksz_for_byte_mode(func->card))
		mval = min(mval, func->cur_blksize);
	else
		mval = min(mval, func->max_blksize);

	if (mmc_card_broken_byte_mode_512(func->card))
		return min(mval, 511u);

	return min(mval, 512u); /* maximum size for byte mode */
}

/*
 * This is legacy code, which needs to be re-worked some day. Basically we need
 * to take into account the properties of the host, as to enable the SDIO func
 * driver layer to allocate optimal buffers.
 */
static inline unsigned int _sdio_align_size(unsigned int sz)
{
	/*
	 * FIXME: We don't have a system for the controller to tell
	 * the core about its problems yet, so for now we just 32-bit
	 * align the size.
	 */
	return ALIGN(sz, 4);
}

/**
 *	sdio_align_size - pads a transfer size to a more optimal value
 *	@func: SDIO function
 *	@sz: original transfer size
 *
 *	Pads the original data size with a number of extra bytes in
 *	order to avoid controller bugs and/or performance hits
 *	(e.g. some controllers revert to PIO for certain sizes).
 *
 *	If possible, it will also adjust the size so that it can be
 *	handled in just a single request.
 *
 *	Returns the improved size, which might be unmodified.
 */
unsigned int sdio_align_size(struct sdio_func *func, unsigned int sz)
{
	unsigned int orig_sz;
	unsigned int blk_sz, byte_sz;
	unsigned chunk_sz;

	orig_sz = sz;

	/*
	 * Do a first check with the controller, in case it
	 * wants to increase the size up to a point where it
	 * might need more than one block.
	 */
	sz = _sdio_align_size(sz);

	/*
	 * If we can still do this with just a byte transfer, then
	 * we're done.
	 */
	if (sz <= sdio_max_byte_size(func))
		return sz;

	if (func->card->cccr.multi_block) {
		/*
		 * Check if the transfer is already block aligned
		 */
		if ((sz % func->cur_blksize) == 0)
			return sz;

		/*
		 * Realign it so that it can be done with one request,
		 * and recheck if the controller still likes it.
		 */
		blk_sz = ((sz + func->cur_blksize - 1) /
			func->cur_blksize) * func->cur_blksize;
		blk_sz = _sdio_align_size(blk_sz);

		/*
		 * This value is only good if it is still just
		 * one request.
		 */
		if ((blk_sz % func->cur_blksize) == 0)
			return blk_sz;

		/*
		 * We failed to do one request, but at least try to
		 * pad the remainder properly.
		 */
		byte_sz = _sdio_align_size(sz % func->cur_blksize);
		if (byte_sz <= sdio_max_byte_size(func)) {
			blk_sz = sz / func->cur_blksize;
			return blk_sz * func->cur_blksize + byte_sz;
		}
	} else {
		/*
		 * We need multiple requests, so first check that the
		 * controller can handle the chunk size;
		 */
		chunk_sz = _sdio_align_size(sdio_max_byte_size(func));
		if (chunk_sz == sdio_max_byte_size(func)) {
			/*
			 * Fix up the size of the remainder (if any)
			 */
			byte_sz = orig_sz % chunk_sz;
			if (byte_sz) {
				byte_sz = _sdio_align_size(byte_sz);
			}

			return (orig_sz / chunk_sz) * chunk_sz + byte_sz;
		}
	}

	/*
	 * The controller is simply incapable of transferring the size
	 * we want in decent manner, so just return the original size.
	 */
	return orig_sz;
}
EXPORT_SYMBOL_GPL(sdio_align_size);

/* Split an arbitrarily sized data transfer into several
 * IO_RW_EXTENDED commands. */
static int sdio_io_rw_ext_helper(struct sdio_func *func, int write,
	unsigned addr, int incr_addr, u8 *buf, unsigned size)
{
	unsigned remainder = size;
	unsigned max_blocks;
	int ret;

	if (!func || (func->num > 7))
		return -EINVAL;

	/* Do the bulk of the transfer using block mode (if supported). */
	if (func->card->cccr.multi_block && (size > sdio_max_byte_size(func))) {
		/* Blocks per command is limited by host count, host transfer
		 * size and the maximum for IO_RW_EXTENDED of 511 blocks. */
		max_blocks = min(func->card->host->max_blk_count, 511u);

		while (remainder >= func->cur_blksize) {
			unsigned blocks;

			blocks = remainder / func->cur_blksize;
			if (blocks > max_blocks)
				blocks = max_blocks;
			size = blocks * func->cur_blksize;

			ret = mmc_io_rw_extended(func->card, write,
				func->num, addr, incr_addr, buf,
				blocks, func->cur_blksize);
			if (ret)
				return ret;

			remainder -= size;
			buf += size;
			if (incr_addr)
				addr += size;
		}
	}

	/* Write the remainder using byte mode. */
	while (remainder > 0) {
		size = min(remainder, sdio_max_byte_size(func));

		/* Indicate byte mode by setting "blocks" = 0 */
		ret = mmc_io_rw_extended(func->card, write, func->num, addr,
			 incr_addr, buf, 0, size);
		if (ret)
			return ret;

		remainder -= size;
		buf += size;
		if (incr_addr)
			addr += size;
	}
	return 0;
}

/**
 *	sdio_readb - read a single byte from a SDIO function
 *	@func: SDIO function to access
 *	@addr: address to read
 *	@err_ret: optional status value from transfer
 *
 *	Reads a single byte from the address space of a given SDIO
 *	function. If there is a problem reading the address, 0xff
 *	is returned and @err_ret will contain the error code.
 */
u8 sdio_readb(struct sdio_func *func, unsigned int addr, int *err_ret)
{
	int ret;
	u8 val;

	if (!func) {
<<<<<<< HEAD
		*err_ret = -EINVAL;
		return 0xFF;
	}

	if (err_ret)
		*err_ret = 0;

	ret = mmc_io_rw_direct(func->card, 0, func->num, addr, 0, &val);
	if (ret) {
=======
>>>>>>> 24b8d41d
		if (err_ret)
			*err_ret = -EINVAL;
		return 0xFF;
	}

	ret = mmc_io_rw_direct(func->card, 0, func->num, addr, 0, &val);
	if (err_ret)
		*err_ret = ret;
	if (ret)
		return 0xFF;

	return val;
}
EXPORT_SYMBOL_GPL(sdio_readb);

/**
 *	sdio_writeb - write a single byte to a SDIO function
 *	@func: SDIO function to access
 *	@b: byte to write
 *	@addr: address to write to
 *	@err_ret: optional status value from transfer
 *
 *	Writes a single byte to the address space of a given SDIO
 *	function. @err_ret will contain the status of the actual
 *	transfer.
 */
void sdio_writeb(struct sdio_func *func, u8 b, unsigned int addr, int *err_ret)
{
	int ret;

	if (!func) {
<<<<<<< HEAD
		*err_ret = -EINVAL;
=======
		if (err_ret)
			*err_ret = -EINVAL;
>>>>>>> 24b8d41d
		return;
	}

	ret = mmc_io_rw_direct(func->card, 1, func->num, addr, b, NULL);
	if (err_ret)
		*err_ret = ret;
}
EXPORT_SYMBOL_GPL(sdio_writeb);

/**
 *	sdio_writeb_readb - write and read a byte from SDIO function
 *	@func: SDIO function to access
 *	@write_byte: byte to write
 *	@addr: address to write to
 *	@err_ret: optional status value from transfer
 *
 *	Performs a RAW (Read after Write) operation as defined by SDIO spec -
 *	single byte is written to address space of a given SDIO function and
 *	response is read back from the same address, both using single request.
 *	If there is a problem with the operation, 0xff is returned and
 *	@err_ret will contain the error code.
 */
u8 sdio_writeb_readb(struct sdio_func *func, u8 write_byte,
	unsigned int addr, int *err_ret)
{
	int ret;
	u8 val;

	ret = mmc_io_rw_direct(func->card, 1, func->num, addr,
			write_byte, &val);
	if (err_ret)
		*err_ret = ret;
	if (ret)
		return 0xff;

	return val;
}
EXPORT_SYMBOL_GPL(sdio_writeb_readb);

/**
 *	sdio_memcpy_fromio - read a chunk of memory from a SDIO function
 *	@func: SDIO function to access
 *	@dst: buffer to store the data
 *	@addr: address to begin reading from
 *	@count: number of bytes to read
 *
 *	Reads from the address space of a given SDIO function. Return
 *	value indicates if the transfer succeeded or not.
 */
int sdio_memcpy_fromio(struct sdio_func *func, void *dst,
	unsigned int addr, int count)
{
	return sdio_io_rw_ext_helper(func, 0, addr, 1, dst, count);
}
EXPORT_SYMBOL_GPL(sdio_memcpy_fromio);

/**
 *	sdio_memcpy_toio - write a chunk of memory to a SDIO function
 *	@func: SDIO function to access
 *	@addr: address to start writing to
 *	@src: buffer that contains the data to write
 *	@count: number of bytes to write
 *
 *	Writes to the address space of a given SDIO function. Return
 *	value indicates if the transfer succeeded or not.
 */
int sdio_memcpy_toio(struct sdio_func *func, unsigned int addr,
	void *src, int count)
{
	return sdio_io_rw_ext_helper(func, 1, addr, 1, src, count);
}
EXPORT_SYMBOL_GPL(sdio_memcpy_toio);

/**
 *	sdio_readsb - read from a FIFO on a SDIO function
 *	@func: SDIO function to access
 *	@dst: buffer to store the data
 *	@addr: address of (single byte) FIFO
 *	@count: number of bytes to read
 *
 *	Reads from the specified FIFO of a given SDIO function. Return
 *	value indicates if the transfer succeeded or not.
 */
int sdio_readsb(struct sdio_func *func, void *dst, unsigned int addr,
	int count)
{
	return sdio_io_rw_ext_helper(func, 0, addr, 0, dst, count);
}
EXPORT_SYMBOL_GPL(sdio_readsb);

/**
 *	sdio_writesb - write to a FIFO of a SDIO function
 *	@func: SDIO function to access
 *	@addr: address of (single byte) FIFO
 *	@src: buffer that contains the data to write
 *	@count: number of bytes to write
 *
 *	Writes to the specified FIFO of a given SDIO function. Return
 *	value indicates if the transfer succeeded or not.
 */
int sdio_writesb(struct sdio_func *func, unsigned int addr, void *src,
	int count)
{
	return sdio_io_rw_ext_helper(func, 1, addr, 0, src, count);
}
EXPORT_SYMBOL_GPL(sdio_writesb);

/**
 *	sdio_readw - read a 16 bit integer from a SDIO function
 *	@func: SDIO function to access
 *	@addr: address to read
 *	@err_ret: optional status value from transfer
 *
 *	Reads a 16 bit integer from the address space of a given SDIO
 *	function. If there is a problem reading the address, 0xffff
 *	is returned and @err_ret will contain the error code.
 */
u16 sdio_readw(struct sdio_func *func, unsigned int addr, int *err_ret)
{
	int ret;

	ret = sdio_memcpy_fromio(func, func->tmpbuf, addr, 2);
	if (err_ret)
		*err_ret = ret;
	if (ret)
		return 0xFFFF;

	return le16_to_cpup((__le16 *)func->tmpbuf);
}
EXPORT_SYMBOL_GPL(sdio_readw);

/**
 *	sdio_writew - write a 16 bit integer to a SDIO function
 *	@func: SDIO function to access
 *	@b: integer to write
 *	@addr: address to write to
 *	@err_ret: optional status value from transfer
 *
 *	Writes a 16 bit integer to the address space of a given SDIO
 *	function. @err_ret will contain the status of the actual
 *	transfer.
 */
void sdio_writew(struct sdio_func *func, u16 b, unsigned int addr, int *err_ret)
{
	int ret;

	*(__le16 *)func->tmpbuf = cpu_to_le16(b);

	ret = sdio_memcpy_toio(func, addr, func->tmpbuf, 2);
	if (err_ret)
		*err_ret = ret;
}
EXPORT_SYMBOL_GPL(sdio_writew);

/**
 *	sdio_readl - read a 32 bit integer from a SDIO function
 *	@func: SDIO function to access
 *	@addr: address to read
 *	@err_ret: optional status value from transfer
 *
 *	Reads a 32 bit integer from the address space of a given SDIO
 *	function. If there is a problem reading the address,
 *	0xffffffff is returned and @err_ret will contain the error
 *	code.
 */
u32 sdio_readl(struct sdio_func *func, unsigned int addr, int *err_ret)
{
	int ret;

	ret = sdio_memcpy_fromio(func, func->tmpbuf, addr, 4);
	if (err_ret)
		*err_ret = ret;
	if (ret)
		return 0xFFFFFFFF;

	return le32_to_cpup((__le32 *)func->tmpbuf);
}
EXPORT_SYMBOL_GPL(sdio_readl);

/**
 *	sdio_writel - write a 32 bit integer to a SDIO function
 *	@func: SDIO function to access
 *	@b: integer to write
 *	@addr: address to write to
 *	@err_ret: optional status value from transfer
 *
 *	Writes a 32 bit integer to the address space of a given SDIO
 *	function. @err_ret will contain the status of the actual
 *	transfer.
 */
void sdio_writel(struct sdio_func *func, u32 b, unsigned int addr, int *err_ret)
{
	int ret;

	*(__le32 *)func->tmpbuf = cpu_to_le32(b);

	ret = sdio_memcpy_toio(func, addr, func->tmpbuf, 4);
	if (err_ret)
		*err_ret = ret;
}
EXPORT_SYMBOL_GPL(sdio_writel);

/**
 *	sdio_f0_readb - read a single byte from SDIO function 0
 *	@func: an SDIO function of the card
 *	@addr: address to read
 *	@err_ret: optional status value from transfer
 *
 *	Reads a single byte from the address space of SDIO function 0.
 *	If there is a problem reading the address, 0xff is returned
 *	and @err_ret will contain the error code.
 */
unsigned char sdio_f0_readb(struct sdio_func *func, unsigned int addr,
	int *err_ret)
{
	int ret;
	unsigned char val;

	if (!func) {
<<<<<<< HEAD
		*err_ret = -EINVAL;
		return 0xFF;
	}

	if (err_ret)
		*err_ret = 0;

	ret = mmc_io_rw_direct(func->card, 0, 0, addr, 0, &val);
	if (ret) {
=======
>>>>>>> 24b8d41d
		if (err_ret)
			*err_ret = -EINVAL;
		return 0xFF;
	}

	ret = mmc_io_rw_direct(func->card, 0, 0, addr, 0, &val);
	if (err_ret)
		*err_ret = ret;
	if (ret)
		return 0xFF;

	return val;
}
EXPORT_SYMBOL_GPL(sdio_f0_readb);

/**
 *	sdio_f0_writeb - write a single byte to SDIO function 0
 *	@func: an SDIO function of the card
 *	@b: byte to write
 *	@addr: address to write to
 *	@err_ret: optional status value from transfer
 *
 *	Writes a single byte to the address space of SDIO function 0.
 *	@err_ret will contain the status of the actual transfer.
 *
 *	Only writes to the vendor specific CCCR registers (0xF0 -
 *	0xFF) are permiited; @err_ret will be set to -EINVAL for *
 *	writes outside this range.
 */
void sdio_f0_writeb(struct sdio_func *func, unsigned char b, unsigned int addr,
	int *err_ret)
{
	int ret;

	if (!func) {
<<<<<<< HEAD
		*err_ret = -EINVAL;
=======
		if (err_ret)
			*err_ret = -EINVAL;
>>>>>>> 24b8d41d
		return;
	}

	if ((addr < 0xF0 || addr > 0xFF) && (!mmc_card_lenient_fn0(func->card))) {
		if (err_ret)
			*err_ret = -EINVAL;
		return;
	}

	ret = mmc_io_rw_direct(func->card, 1, 0, addr, b, NULL);
	if (err_ret)
		*err_ret = ret;
}
EXPORT_SYMBOL_GPL(sdio_f0_writeb);

/**
 *	sdio_get_host_pm_caps - get host power management capabilities
 *	@func: SDIO function attached to host
 *
 *	Returns a capability bitmask corresponding to power management
 *	features supported by the host controller that the card function
 *	might rely upon during a system suspend.  The host doesn't need
 *	to be claimed, nor the function active, for this information to be
 *	obtained.
 */
mmc_pm_flag_t sdio_get_host_pm_caps(struct sdio_func *func)
{
	if (!func)
		return 0;

	return func->card->host->pm_caps;
}
EXPORT_SYMBOL_GPL(sdio_get_host_pm_caps);

/**
 *	sdio_set_host_pm_flags - set wanted host power management capabilities
 *	@func: SDIO function attached to host
 *	@flags: Power Management flags to set
 *
 *	Set a capability bitmask corresponding to wanted host controller
 *	power management features for the upcoming suspend state.
 *	This must be called, if needed, each time the suspend method of
 *	the function driver is called, and must contain only bits that
 *	were returned by sdio_get_host_pm_caps().
 *	The host doesn't need to be claimed, nor the function active,
 *	for this information to be set.
 */
int sdio_set_host_pm_flags(struct sdio_func *func, mmc_pm_flag_t flags)
{
	struct mmc_host *host;

	if (!func)
		return -EINVAL;

	host = func->card->host;

	if (flags & ~host->pm_caps)
		return -EINVAL;

	/* function suspend methods are serialized, hence no lock needed */
	host->pm_flags |= flags;
	return 0;
}
EXPORT_SYMBOL_GPL(sdio_set_host_pm_flags);

/**
 *	sdio_retune_crc_disable - temporarily disable retuning on CRC errors
 *	@func: SDIO function attached to host
 *
 *	If the SDIO card is known to be in a state where it might produce
 *	CRC errors on the bus in response to commands (like if we know it is
 *	transitioning between power states), an SDIO function driver can
 *	call this function to temporarily disable the SD/MMC core behavior of
 *	triggering an automatic retuning.
 *
 *	This function should be called while the host is claimed and the host
 *	should remain claimed until sdio_retune_crc_enable() is called.
 *	Specifically, the expected sequence of calls is:
 *	- sdio_claim_host()
 *	- sdio_retune_crc_disable()
 *	- some number of calls like sdio_writeb() and sdio_readb()
 *	- sdio_retune_crc_enable()
 *	- sdio_release_host()
 */
void sdio_retune_crc_disable(struct sdio_func *func)
{
	func->card->host->retune_crc_disable = true;
}
EXPORT_SYMBOL_GPL(sdio_retune_crc_disable);

/**
 *	sdio_retune_crc_enable - re-enable retuning on CRC errors
 *	@func: SDIO function attached to host
 *
 *	This is the compement to sdio_retune_crc_disable().
 */
void sdio_retune_crc_enable(struct sdio_func *func)
{
	func->card->host->retune_crc_disable = false;
}
EXPORT_SYMBOL_GPL(sdio_retune_crc_enable);

/**
 *	sdio_retune_hold_now - start deferring retuning requests till release
 *	@func: SDIO function attached to host
 *
 *	This function can be called if it's currently a bad time to do
 *	a retune of the SDIO card.  Retune requests made during this time
 *	will be held and we'll actually do the retune sometime after the
 *	release.
 *
 *	This function could be useful if an SDIO card is in a power state
 *	where it can respond to a small subset of commands that doesn't
 *	include the retuning command.  Care should be taken when using
 *	this function since (presumably) the retuning request we might be
 *	deferring was made for a good reason.
 *
 *	This function should be called while the host is claimed.
 */
void sdio_retune_hold_now(struct sdio_func *func)
{
	mmc_retune_hold_now(func->card->host);
}
EXPORT_SYMBOL_GPL(sdio_retune_hold_now);

/**
 *	sdio_retune_release - signal that it's OK to retune now
 *	@func: SDIO function attached to host
 *
 *	This is the complement to sdio_retune_hold_now().  Calling this
 *	function won't make a retune happen right away but will allow
 *	them to be scheduled normally.
 *
 *	This function should be called while the host is claimed.
 */
void sdio_retune_release(struct sdio_func *func)
{
	mmc_retune_release(func->card->host);
}
EXPORT_SYMBOL_GPL(sdio_retune_release);<|MERGE_RESOLUTION|>--- conflicted
+++ resolved
@@ -383,18 +383,6 @@
 	u8 val;
 
 	if (!func) {
-<<<<<<< HEAD
-		*err_ret = -EINVAL;
-		return 0xFF;
-	}
-
-	if (err_ret)
-		*err_ret = 0;
-
-	ret = mmc_io_rw_direct(func->card, 0, func->num, addr, 0, &val);
-	if (ret) {
-=======
->>>>>>> 24b8d41d
 		if (err_ret)
 			*err_ret = -EINVAL;
 		return 0xFF;
@@ -426,12 +414,8 @@
 	int ret;
 
 	if (!func) {
-<<<<<<< HEAD
-		*err_ret = -EINVAL;
-=======
 		if (err_ret)
 			*err_ret = -EINVAL;
->>>>>>> 24b8d41d
 		return;
 	}
 
@@ -651,18 +635,6 @@
 	unsigned char val;
 
 	if (!func) {
-<<<<<<< HEAD
-		*err_ret = -EINVAL;
-		return 0xFF;
-	}
-
-	if (err_ret)
-		*err_ret = 0;
-
-	ret = mmc_io_rw_direct(func->card, 0, 0, addr, 0, &val);
-	if (ret) {
-=======
->>>>>>> 24b8d41d
 		if (err_ret)
 			*err_ret = -EINVAL;
 		return 0xFF;
@@ -698,12 +670,8 @@
 	int ret;
 
 	if (!func) {
-<<<<<<< HEAD
-		*err_ret = -EINVAL;
-=======
 		if (err_ret)
 			*err_ret = -EINVAL;
->>>>>>> 24b8d41d
 		return;
 	}
 
