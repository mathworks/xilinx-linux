--- conflicted
+++ resolved
@@ -324,10 +324,7 @@
 static struct platform_driver sdhci_bcm_kona_driver = {
 	.driver		= {
 		.name	= "sdhci-kona",
-<<<<<<< HEAD
-=======
 		.probe_type = PROBE_PREFER_ASYNCHRONOUS,
->>>>>>> 24b8d41d
 		.pm	= &sdhci_pltfm_pmops,
 		.of_match_table = sdhci_bcm_kona_of_match,
 	},
