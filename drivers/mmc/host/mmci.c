// SPDX-License-Identifier: GPL-2.0-only
/*
 *  linux/drivers/mmc/host/mmci.c - ARM PrimeCell MMCI PL180/1 driver
 *
 *  Copyright (C) 2003 Deep Blue Solutions, Ltd, All Rights Reserved.
 *  Copyright (C) 2010 ST-Ericsson SA
 */
#include <linux/module.h>
#include <linux/moduleparam.h>
#include <linux/init.h>
#include <linux/ioport.h>
#include <linux/device.h>
#include <linux/io.h>
#include <linux/interrupt.h>
#include <linux/kernel.h>
#include <linux/slab.h>
#include <linux/delay.h>
#include <linux/err.h>
#include <linux/highmem.h>
#include <linux/log2.h>
#include <linux/mmc/mmc.h>
#include <linux/mmc/pm.h>
#include <linux/mmc/host.h>
#include <linux/mmc/card.h>
#include <linux/mmc/sd.h>
#include <linux/mmc/slot-gpio.h>
#include <linux/amba/bus.h>
#include <linux/clk.h>
#include <linux/scatterlist.h>
#include <linux/of.h>
#include <linux/regulator/consumer.h>
#include <linux/dmaengine.h>
#include <linux/dma-mapping.h>
#include <linux/amba/mmci.h>
#include <linux/pm_runtime.h>
#include <linux/types.h>
#include <linux/pinctrl/consumer.h>
#include <linux/reset.h>

#include <asm/div64.h>
#include <asm/io.h>

#include "mmci.h"

#define DRIVER_NAME "mmci-pl18x"

static void mmci_variant_init(struct mmci_host *host);
static void ux500_variant_init(struct mmci_host *host);
static void ux500v2_variant_init(struct mmci_host *host);

static unsigned int fmax = 515633;

static struct variant_data variant_arm = {
	.fifosize		= 16 * 4,
	.fifohalfsize		= 8 * 4,
	.cmdreg_cpsm_enable	= MCI_CPSM_ENABLE,
	.cmdreg_lrsp_crc	= MCI_CPSM_RESPONSE | MCI_CPSM_LONGRSP,
	.cmdreg_srsp_crc	= MCI_CPSM_RESPONSE,
	.cmdreg_srsp		= MCI_CPSM_RESPONSE,
	.datalength_bits	= 16,
	.datactrl_blocksz	= 11,
	.pwrreg_powerup		= MCI_PWR_UP,
	.f_max			= 100000000,
	.reversed_irq_handling	= true,
	.mmcimask1		= true,
	.irq_pio_mask		= MCI_IRQ_PIO_MASK,
	.start_err		= MCI_STARTBITERR,
	.opendrain		= MCI_ROD,
	.init			= mmci_variant_init,
};

static struct variant_data variant_arm_extended_fifo = {
	.fifosize		= 128 * 4,
	.fifohalfsize		= 64 * 4,
	.cmdreg_cpsm_enable	= MCI_CPSM_ENABLE,
	.cmdreg_lrsp_crc	= MCI_CPSM_RESPONSE | MCI_CPSM_LONGRSP,
	.cmdreg_srsp_crc	= MCI_CPSM_RESPONSE,
	.cmdreg_srsp		= MCI_CPSM_RESPONSE,
	.datalength_bits	= 16,
	.datactrl_blocksz	= 11,
	.pwrreg_powerup		= MCI_PWR_UP,
	.f_max			= 100000000,
	.mmcimask1		= true,
	.irq_pio_mask		= MCI_IRQ_PIO_MASK,
	.start_err		= MCI_STARTBITERR,
	.opendrain		= MCI_ROD,
	.init			= mmci_variant_init,
};

static struct variant_data variant_arm_extended_fifo_hwfc = {
	.fifosize		= 128 * 4,
	.fifohalfsize		= 64 * 4,
	.clkreg_enable		= MCI_ARM_HWFCEN,
	.cmdreg_cpsm_enable	= MCI_CPSM_ENABLE,
	.cmdreg_lrsp_crc	= MCI_CPSM_RESPONSE | MCI_CPSM_LONGRSP,
	.cmdreg_srsp_crc	= MCI_CPSM_RESPONSE,
	.cmdreg_srsp		= MCI_CPSM_RESPONSE,
	.datalength_bits	= 16,
	.datactrl_blocksz	= 11,
	.pwrreg_powerup		= MCI_PWR_UP,
	.f_max			= 100000000,
	.mmcimask1		= true,
	.irq_pio_mask		= MCI_IRQ_PIO_MASK,
	.start_err		= MCI_STARTBITERR,
	.opendrain		= MCI_ROD,
	.init			= mmci_variant_init,
};

static struct variant_data variant_u300 = {
	.fifosize		= 16 * 4,
	.fifohalfsize		= 8 * 4,
	.clkreg_enable		= MCI_ST_U300_HWFCEN,
	.clkreg_8bit_bus_enable = MCI_ST_8BIT_BUS,
	.cmdreg_cpsm_enable	= MCI_CPSM_ENABLE,
	.cmdreg_lrsp_crc	= MCI_CPSM_RESPONSE | MCI_CPSM_LONGRSP,
	.cmdreg_srsp_crc	= MCI_CPSM_RESPONSE,
	.cmdreg_srsp		= MCI_CPSM_RESPONSE,
	.datalength_bits	= 16,
	.datactrl_blocksz	= 11,
	.datactrl_mask_sdio	= MCI_DPSM_ST_SDIOEN,
	.st_sdio			= true,
	.pwrreg_powerup		= MCI_PWR_ON,
	.f_max			= 100000000,
	.signal_direction	= true,
	.pwrreg_clkgate		= true,
	.pwrreg_nopower		= true,
	.mmcimask1		= true,
	.irq_pio_mask		= MCI_IRQ_PIO_MASK,
	.start_err		= MCI_STARTBITERR,
	.opendrain		= MCI_OD,
	.init			= mmci_variant_init,
};

static struct variant_data variant_nomadik = {
	.fifosize		= 16 * 4,
	.fifohalfsize		= 8 * 4,
	.clkreg			= MCI_CLK_ENABLE,
	.clkreg_8bit_bus_enable = MCI_ST_8BIT_BUS,
	.cmdreg_cpsm_enable	= MCI_CPSM_ENABLE,
	.cmdreg_lrsp_crc	= MCI_CPSM_RESPONSE | MCI_CPSM_LONGRSP,
	.cmdreg_srsp_crc	= MCI_CPSM_RESPONSE,
	.cmdreg_srsp		= MCI_CPSM_RESPONSE,
	.datalength_bits	= 24,
	.datactrl_blocksz	= 11,
	.datactrl_mask_sdio	= MCI_DPSM_ST_SDIOEN,
	.st_sdio		= true,
	.st_clkdiv		= true,
	.pwrreg_powerup		= MCI_PWR_ON,
	.f_max			= 100000000,
	.signal_direction	= true,
	.pwrreg_clkgate		= true,
	.pwrreg_nopower		= true,
	.mmcimask1		= true,
	.irq_pio_mask		= MCI_IRQ_PIO_MASK,
	.start_err		= MCI_STARTBITERR,
	.opendrain		= MCI_OD,
	.init			= mmci_variant_init,
};

static struct variant_data variant_ux500 = {
	.fifosize		= 30 * 4,
	.fifohalfsize		= 8 * 4,
	.clkreg			= MCI_CLK_ENABLE,
	.clkreg_enable		= MCI_ST_UX500_HWFCEN,
	.clkreg_8bit_bus_enable = MCI_ST_8BIT_BUS,
	.clkreg_neg_edge_enable	= MCI_ST_UX500_NEG_EDGE,
	.cmdreg_cpsm_enable	= MCI_CPSM_ENABLE,
	.cmdreg_lrsp_crc	= MCI_CPSM_RESPONSE | MCI_CPSM_LONGRSP,
	.cmdreg_srsp_crc	= MCI_CPSM_RESPONSE,
	.cmdreg_srsp		= MCI_CPSM_RESPONSE,
	.datalength_bits	= 24,
	.datactrl_blocksz	= 11,
	.datactrl_any_blocksz	= true,
	.dma_power_of_2		= true,
	.datactrl_mask_sdio	= MCI_DPSM_ST_SDIOEN,
	.st_sdio		= true,
	.st_clkdiv		= true,
	.pwrreg_powerup		= MCI_PWR_ON,
	.f_max			= 100000000,
	.signal_direction	= true,
	.pwrreg_clkgate		= true,
	.busy_detect		= true,
	.busy_dpsm_flag		= MCI_DPSM_ST_BUSYMODE,
	.busy_detect_flag	= MCI_ST_CARDBUSY,
	.busy_detect_mask	= MCI_ST_BUSYENDMASK,
	.pwrreg_nopower		= true,
	.mmcimask1		= true,
	.irq_pio_mask		= MCI_IRQ_PIO_MASK,
	.start_err		= MCI_STARTBITERR,
	.opendrain		= MCI_OD,
	.init			= ux500_variant_init,
};

static struct variant_data variant_ux500v2 = {
	.fifosize		= 30 * 4,
	.fifohalfsize		= 8 * 4,
	.clkreg			= MCI_CLK_ENABLE,
	.clkreg_enable		= MCI_ST_UX500_HWFCEN,
	.clkreg_8bit_bus_enable = MCI_ST_8BIT_BUS,
	.clkreg_neg_edge_enable	= MCI_ST_UX500_NEG_EDGE,
	.cmdreg_cpsm_enable	= MCI_CPSM_ENABLE,
	.cmdreg_lrsp_crc	= MCI_CPSM_RESPONSE | MCI_CPSM_LONGRSP,
	.cmdreg_srsp_crc	= MCI_CPSM_RESPONSE,
	.cmdreg_srsp		= MCI_CPSM_RESPONSE,
	.datactrl_mask_ddrmode	= MCI_DPSM_ST_DDRMODE,
	.datalength_bits	= 24,
	.datactrl_blocksz	= 11,
	.datactrl_any_blocksz	= true,
	.dma_power_of_2		= true,
	.datactrl_mask_sdio	= MCI_DPSM_ST_SDIOEN,
	.st_sdio		= true,
	.st_clkdiv		= true,
	.pwrreg_powerup		= MCI_PWR_ON,
	.f_max			= 100000000,
	.signal_direction	= true,
	.pwrreg_clkgate		= true,
	.busy_detect		= true,
	.busy_dpsm_flag		= MCI_DPSM_ST_BUSYMODE,
	.busy_detect_flag	= MCI_ST_CARDBUSY,
	.busy_detect_mask	= MCI_ST_BUSYENDMASK,
	.pwrreg_nopower		= true,
	.mmcimask1		= true,
	.irq_pio_mask		= MCI_IRQ_PIO_MASK,
	.start_err		= MCI_STARTBITERR,
	.opendrain		= MCI_OD,
	.init			= ux500v2_variant_init,
};

static struct variant_data variant_stm32 = {
	.fifosize		= 32 * 4,
	.fifohalfsize		= 8 * 4,
	.clkreg			= MCI_CLK_ENABLE,
	.clkreg_enable		= MCI_ST_UX500_HWFCEN,
	.clkreg_8bit_bus_enable = MCI_ST_8BIT_BUS,
	.clkreg_neg_edge_enable	= MCI_ST_UX500_NEG_EDGE,
	.cmdreg_cpsm_enable	= MCI_CPSM_ENABLE,
	.cmdreg_lrsp_crc	= MCI_CPSM_RESPONSE | MCI_CPSM_LONGRSP,
	.cmdreg_srsp_crc	= MCI_CPSM_RESPONSE,
	.cmdreg_srsp		= MCI_CPSM_RESPONSE,
	.irq_pio_mask		= MCI_IRQ_PIO_MASK,
	.datalength_bits	= 24,
	.datactrl_blocksz	= 11,
	.datactrl_mask_sdio	= MCI_DPSM_ST_SDIOEN,
	.st_sdio		= true,
	.st_clkdiv		= true,
	.pwrreg_powerup		= MCI_PWR_ON,
	.f_max			= 48000000,
	.pwrreg_clkgate		= true,
	.pwrreg_nopower		= true,
	.init			= mmci_variant_init,
};

static struct variant_data variant_stm32_sdmmc = {
	.fifosize		= 16 * 4,
	.fifohalfsize		= 8 * 4,
	.f_max			= 208000000,
	.stm32_clkdiv		= true,
	.cmdreg_cpsm_enable	= MCI_CPSM_STM32_ENABLE,
	.cmdreg_lrsp_crc	= MCI_CPSM_STM32_LRSP_CRC,
	.cmdreg_srsp_crc	= MCI_CPSM_STM32_SRSP_CRC,
	.cmdreg_srsp		= MCI_CPSM_STM32_SRSP,
	.cmdreg_stop		= MCI_CPSM_STM32_CMDSTOP,
	.data_cmd_enable	= MCI_CPSM_STM32_CMDTRANS,
	.irq_pio_mask		= MCI_IRQ_PIO_STM32_MASK,
	.datactrl_first		= true,
	.datacnt_useless	= true,
	.datalength_bits	= 25,
	.datactrl_blocksz	= 14,
	.datactrl_any_blocksz	= true,
	.datactrl_mask_sdio	= MCI_DPSM_ST_SDIOEN,
	.stm32_idmabsize_mask	= GENMASK(12, 5),
	.busy_timeout		= true,
	.busy_detect		= true,
	.busy_detect_flag	= MCI_STM32_BUSYD0,
	.busy_detect_mask	= MCI_STM32_BUSYD0ENDMASK,
	.init			= sdmmc_variant_init,
};

static struct variant_data variant_stm32_sdmmcv2 = {
	.fifosize		= 16 * 4,
	.fifohalfsize		= 8 * 4,
	.f_max			= 208000000,
	.stm32_clkdiv		= true,
	.cmdreg_cpsm_enable	= MCI_CPSM_STM32_ENABLE,
	.cmdreg_lrsp_crc	= MCI_CPSM_STM32_LRSP_CRC,
	.cmdreg_srsp_crc	= MCI_CPSM_STM32_SRSP_CRC,
	.cmdreg_srsp		= MCI_CPSM_STM32_SRSP,
	.cmdreg_stop		= MCI_CPSM_STM32_CMDSTOP,
	.data_cmd_enable	= MCI_CPSM_STM32_CMDTRANS,
	.irq_pio_mask		= MCI_IRQ_PIO_STM32_MASK,
	.datactrl_first		= true,
	.datacnt_useless	= true,
	.datalength_bits	= 25,
	.datactrl_blocksz	= 14,
	.datactrl_any_blocksz	= true,
	.datactrl_mask_sdio	= MCI_DPSM_ST_SDIOEN,
	.stm32_idmabsize_mask	= GENMASK(16, 5),
	.dma_lli		= true,
	.busy_timeout		= true,
	.busy_detect		= true,
	.busy_detect_flag	= MCI_STM32_BUSYD0,
	.busy_detect_mask	= MCI_STM32_BUSYD0ENDMASK,
	.init			= sdmmc_variant_init,
};

static struct variant_data variant_qcom = {
	.fifosize		= 16 * 4,
	.fifohalfsize		= 8 * 4,
	.clkreg			= MCI_CLK_ENABLE,
	.clkreg_enable		= MCI_QCOM_CLK_FLOWENA |
				  MCI_QCOM_CLK_SELECT_IN_FBCLK,
	.clkreg_8bit_bus_enable = MCI_QCOM_CLK_WIDEBUS_8,
	.datactrl_mask_ddrmode	= MCI_QCOM_CLK_SELECT_IN_DDR_MODE,
	.cmdreg_cpsm_enable	= MCI_CPSM_ENABLE,
	.cmdreg_lrsp_crc	= MCI_CPSM_RESPONSE | MCI_CPSM_LONGRSP,
	.cmdreg_srsp_crc	= MCI_CPSM_RESPONSE,
	.cmdreg_srsp		= MCI_CPSM_RESPONSE,
	.data_cmd_enable	= MCI_CPSM_QCOM_DATCMD,
	.datalength_bits	= 24,
	.datactrl_blocksz	= 11,
	.datactrl_any_blocksz	= true,
	.pwrreg_powerup		= MCI_PWR_UP,
	.f_max			= 208000000,
	.explicit_mclk_control	= true,
	.qcom_fifo		= true,
	.qcom_dml		= true,
	.mmcimask1		= true,
	.irq_pio_mask		= MCI_IRQ_PIO_MASK,
	.start_err		= MCI_STARTBITERR,
	.opendrain		= MCI_ROD,
	.init			= qcom_variant_init,
};

/* Busy detection for the ST Micro variant */
static int mmci_card_busy(struct mmc_host *mmc)
{
	struct mmci_host *host = mmc_priv(mmc);
	unsigned long flags;
	int busy = 0;

	spin_lock_irqsave(&host->lock, flags);
	if (readl(host->base + MMCISTATUS) & host->variant->busy_detect_flag)
		busy = 1;
	spin_unlock_irqrestore(&host->lock, flags);

	return busy;
}

static void mmci_reg_delay(struct mmci_host *host)
{
	/*
	 * According to the spec, at least three feedback clock cycles
	 * of max 52 MHz must pass between two writes to the MMCICLOCK reg.
	 * Three MCLK clock cycles must pass between two MMCIPOWER reg writes.
	 * Worst delay time during card init is at 100 kHz => 30 us.
	 * Worst delay time when up and running is at 25 MHz => 120 ns.
	 */
	if (host->cclk < 25000000)
		udelay(30);
	else
		ndelay(120);
}

/*
 * This must be called with host->lock held
 */
void mmci_write_clkreg(struct mmci_host *host, u32 clk)
{
	if (host->clk_reg != clk) {
		host->clk_reg = clk;
		writel(clk, host->base + MMCICLOCK);
	}
}

/*
 * This must be called with host->lock held
 */
void mmci_write_pwrreg(struct mmci_host *host, u32 pwr)
{
	if (host->pwr_reg != pwr) {
		host->pwr_reg = pwr;
		writel(pwr, host->base + MMCIPOWER);
	}
}

/*
 * This must be called with host->lock held
 */
static void mmci_write_datactrlreg(struct mmci_host *host, u32 datactrl)
{
	/* Keep busy mode in DPSM if enabled */
	datactrl |= host->datactrl_reg & host->variant->busy_dpsm_flag;

	if (host->datactrl_reg != datactrl) {
		host->datactrl_reg = datactrl;
		writel(datactrl, host->base + MMCIDATACTRL);
	}
}

/*
 * This must be called with host->lock held
 */
static void mmci_set_clkreg(struct mmci_host *host, unsigned int desired)
{
	struct variant_data *variant = host->variant;
	u32 clk = variant->clkreg;

	/* Make sure cclk reflects the current calculated clock */
	host->cclk = 0;

	if (desired) {
		if (variant->explicit_mclk_control) {
			host->cclk = host->mclk;
		} else if (desired >= host->mclk) {
			clk = MCI_CLK_BYPASS;
			if (variant->st_clkdiv)
				clk |= MCI_ST_UX500_NEG_EDGE;
			host->cclk = host->mclk;
		} else if (variant->st_clkdiv) {
			/*
			 * DB8500 TRM says f = mclk / (clkdiv + 2)
			 * => clkdiv = (mclk / f) - 2
			 * Round the divider up so we don't exceed the max
			 * frequency
			 */
			clk = DIV_ROUND_UP(host->mclk, desired) - 2;
			if (clk >= 256)
				clk = 255;
			host->cclk = host->mclk / (clk + 2);
		} else {
			/*
			 * PL180 TRM says f = mclk / (2 * (clkdiv + 1))
			 * => clkdiv = mclk / (2 * f) - 1
			 */
			clk = host->mclk / (2 * desired) - 1;
			if (clk >= 256)
				clk = 255;
			host->cclk = host->mclk / (2 * (clk + 1));
		}

		clk |= variant->clkreg_enable;
		clk |= MCI_CLK_ENABLE;
		/* This hasn't proven to be worthwhile */
		/* clk |= MCI_CLK_PWRSAVE; */
	}

	/* Set actual clock for debug */
	host->mmc->actual_clock = host->cclk;

	if (host->mmc->ios.bus_width == MMC_BUS_WIDTH_4)
		clk |= MCI_4BIT_BUS;
	if (host->mmc->ios.bus_width == MMC_BUS_WIDTH_8)
		clk |= variant->clkreg_8bit_bus_enable;

	if (host->mmc->ios.timing == MMC_TIMING_UHS_DDR50 ||
	    host->mmc->ios.timing == MMC_TIMING_MMC_DDR52)
		clk |= variant->clkreg_neg_edge_enable;

	mmci_write_clkreg(host, clk);
}

static void mmci_dma_release(struct mmci_host *host)
{
	if (host->ops && host->ops->dma_release)
		host->ops->dma_release(host);

	host->use_dma = false;
}

static void mmci_dma_setup(struct mmci_host *host)
{
	if (!host->ops || !host->ops->dma_setup)
		return;

	if (host->ops->dma_setup(host))
		return;

	/* initialize pre request cookie */
	host->next_cookie = 1;

	host->use_dma = true;
}

/*
 * Validate mmc prerequisites
 */
static int mmci_validate_data(struct mmci_host *host,
			      struct mmc_data *data)
{
	struct variant_data *variant = host->variant;

	if (!data)
		return 0;
	if (!is_power_of_2(data->blksz) && !variant->datactrl_any_blocksz) {
		dev_err(mmc_dev(host->mmc),
			"unsupported block size (%d bytes)\n", data->blksz);
		return -EINVAL;
	}

	if (host->ops && host->ops->validate_data)
		return host->ops->validate_data(host, data);

	return 0;
}

static int mmci_prep_data(struct mmci_host *host, struct mmc_data *data, bool next)
{
	int err;

	if (!host->ops || !host->ops->prep_data)
		return 0;

	err = host->ops->prep_data(host, data, next);

	if (next && !err)
		data->host_cookie = ++host->next_cookie < 0 ?
			1 : host->next_cookie;

	return err;
}

static void mmci_unprep_data(struct mmci_host *host, struct mmc_data *data,
		      int err)
{
	if (host->ops && host->ops->unprep_data)
		host->ops->unprep_data(host, data, err);

	data->host_cookie = 0;
}

static void mmci_get_next_data(struct mmci_host *host, struct mmc_data *data)
{
	WARN_ON(data->host_cookie && data->host_cookie != host->next_cookie);

	if (host->ops && host->ops->get_next_data)
		host->ops->get_next_data(host, data);
}

static int mmci_dma_start(struct mmci_host *host, unsigned int datactrl)
{
	struct mmc_data *data = host->data;
	int ret;

	if (!host->use_dma)
		return -EINVAL;

	ret = mmci_prep_data(host, data, false);
	if (ret)
		return ret;

	if (!host->ops || !host->ops->dma_start)
		return -EINVAL;

	/* Okay, go for it. */
	dev_vdbg(mmc_dev(host->mmc),
		 "Submit MMCI DMA job, sglen %d blksz %04x blks %04x flags %08x\n",
		 data->sg_len, data->blksz, data->blocks, data->flags);

	ret = host->ops->dma_start(host, &datactrl);
	if (ret)
		return ret;

	/* Trigger the DMA transfer */
	mmci_write_datactrlreg(host, datactrl);

	/*
	 * Let the MMCI say when the data is ended and it's time
	 * to fire next DMA request. When that happens, MMCI will
	 * call mmci_data_end()
	 */
	writel(readl(host->base + MMCIMASK0) | MCI_DATAENDMASK,
	       host->base + MMCIMASK0);
	return 0;
}

static void mmci_dma_finalize(struct mmci_host *host, struct mmc_data *data)
{
	if (!host->use_dma)
		return;

	if (host->ops && host->ops->dma_finalize)
		host->ops->dma_finalize(host, data);
}

static void mmci_dma_error(struct mmci_host *host)
{
	if (!host->use_dma)
		return;

	if (host->ops && host->ops->dma_error)
		host->ops->dma_error(host);
}

static void
mmci_request_end(struct mmci_host *host, struct mmc_request *mrq)
{
	writel(0, host->base + MMCICOMMAND);

	BUG_ON(host->data);

	host->mrq = NULL;
	host->cmd = NULL;

	mmc_request_done(host->mmc, mrq);
}

static void mmci_set_mask1(struct mmci_host *host, unsigned int mask)
{
	void __iomem *base = host->base;
	struct variant_data *variant = host->variant;

	if (host->singleirq) {
		unsigned int mask0 = readl(base + MMCIMASK0);

		mask0 &= ~variant->irq_pio_mask;
		mask0 |= mask;

		writel(mask0, base + MMCIMASK0);
	}

	if (variant->mmcimask1)
		writel(mask, base + MMCIMASK1);

	host->mask1_reg = mask;
}

static void mmci_stop_data(struct mmci_host *host)
{
	mmci_write_datactrlreg(host, 0);
	mmci_set_mask1(host, 0);
	host->data = NULL;
}

static void mmci_init_sg(struct mmci_host *host, struct mmc_data *data)
{
	unsigned int flags = SG_MITER_ATOMIC;

	if (data->flags & MMC_DATA_READ)
		flags |= SG_MITER_TO_SG;
	else
		flags |= SG_MITER_FROM_SG;

	sg_miter_start(&host->sg_miter, data->sg, data->sg_len, flags);
}

static u32 mmci_get_dctrl_cfg(struct mmci_host *host)
{
	return MCI_DPSM_ENABLE | mmci_dctrl_blksz(host);
}

static u32 ux500v2_get_dctrl_cfg(struct mmci_host *host)
{
	return MCI_DPSM_ENABLE | (host->data->blksz << 16);
}

static bool ux500_busy_complete(struct mmci_host *host, u32 status, u32 err_msk)
{
	void __iomem *base = host->base;

	/*
	 * Before unmasking for the busy end IRQ, confirm that the
	 * command was sent successfully. To keep track of having a
	 * command in-progress, waiting for busy signaling to end,
	 * store the status in host->busy_status.
	 *
	 * Note that, the card may need a couple of clock cycles before
	 * it starts signaling busy on DAT0, hence re-read the
	 * MMCISTATUS register here, to allow the busy bit to be set.
	 * Potentially we may even need to poll the register for a
	 * while, to allow it to be set, but tests indicates that it
	 * isn't needed.
	 */
	if (!host->busy_status && !(status & err_msk) &&
	    (readl(base + MMCISTATUS) & host->variant->busy_detect_flag)) {
		writel(readl(base + MMCIMASK0) |
		       host->variant->busy_detect_mask,
		       base + MMCIMASK0);

		host->busy_status = status & (MCI_CMDSENT | MCI_CMDRESPEND);
		return false;
	}

	/*
	 * If there is a command in-progress that has been successfully
	 * sent, then bail out if busy status is set and wait for the
	 * busy end IRQ.
	 *
	 * Note that, the HW triggers an IRQ on both edges while
	 * monitoring DAT0 for busy completion, but there is only one
	 * status bit in MMCISTATUS for the busy state. Therefore
	 * both the start and the end interrupts needs to be cleared,
	 * one after the other. So, clear the busy start IRQ here.
	 */
	if (host->busy_status &&
	    (status & host->variant->busy_detect_flag)) {
		writel(host->variant->busy_detect_mask, base + MMCICLEAR);
		return false;
	}

	/*
	 * If there is a command in-progress that has been successfully
	 * sent and the busy bit isn't set, it means we have received
	 * the busy end IRQ. Clear and mask the IRQ, then continue to
	 * process the command.
	 */
	if (host->busy_status) {
		writel(host->variant->busy_detect_mask, base + MMCICLEAR);

		writel(readl(base + MMCIMASK0) &
		       ~host->variant->busy_detect_mask, base + MMCIMASK0);
		host->busy_status = 0;
	}

	return true;
}

/*
 * All the DMA operation mode stuff goes inside this ifdef.
 * This assumes that you have a generic DMA device interface,
 * no custom DMA interfaces are supported.
 */
#ifdef CONFIG_DMA_ENGINE
struct mmci_dmae_next {
	struct dma_async_tx_descriptor *desc;
	struct dma_chan	*chan;
};

struct mmci_dmae_priv {
	struct dma_chan	*cur;
	struct dma_chan	*rx_channel;
	struct dma_chan	*tx_channel;
	struct dma_async_tx_descriptor	*desc_current;
	struct mmci_dmae_next next_data;
};

int mmci_dmae_setup(struct mmci_host *host)
{
	const char *rxname, *txname;
	struct mmci_dmae_priv *dmae;

	dmae = devm_kzalloc(mmc_dev(host->mmc), sizeof(*dmae), GFP_KERNEL);
	if (!dmae)
		return -ENOMEM;

	host->dma_priv = dmae;

	dmae->rx_channel = dma_request_chan(mmc_dev(host->mmc), "rx");
	if (IS_ERR(dmae->rx_channel)) {
		int ret = PTR_ERR(dmae->rx_channel);
		dmae->rx_channel = NULL;
		return ret;
	}

	dmae->tx_channel = dma_request_chan(mmc_dev(host->mmc), "tx");
	if (IS_ERR(dmae->tx_channel)) {
		if (PTR_ERR(dmae->tx_channel) == -EPROBE_DEFER)
			dev_warn(mmc_dev(host->mmc),
				 "Deferred probe for TX channel ignored\n");
		dmae->tx_channel = NULL;
	}

	/*
	 * If only an RX channel is specified, the driver will
	 * attempt to use it bidirectionally, however if it is
	 * is specified but cannot be located, DMA will be disabled.
	 */
	if (dmae->rx_channel && !dmae->tx_channel)
		dmae->tx_channel = dmae->rx_channel;

	if (dmae->rx_channel)
		rxname = dma_chan_name(dmae->rx_channel);
	else
		rxname = "none";

	if (dmae->tx_channel)
		txname = dma_chan_name(dmae->tx_channel);
	else
		txname = "none";

	dev_info(mmc_dev(host->mmc), "DMA channels RX %s, TX %s\n",
		 rxname, txname);

	/*
	 * Limit the maximum segment size in any SG entry according to
	 * the parameters of the DMA engine device.
	 */
	if (dmae->tx_channel) {
		struct device *dev = dmae->tx_channel->device->dev;
		unsigned int max_seg_size = dma_get_max_seg_size(dev);

		if (max_seg_size < host->mmc->max_seg_size)
			host->mmc->max_seg_size = max_seg_size;
	}
	if (dmae->rx_channel) {
		struct device *dev = dmae->rx_channel->device->dev;
		unsigned int max_seg_size = dma_get_max_seg_size(dev);

		if (max_seg_size < host->mmc->max_seg_size)
			host->mmc->max_seg_size = max_seg_size;
	}

	if (!dmae->tx_channel || !dmae->rx_channel) {
		mmci_dmae_release(host);
		return -EINVAL;
	}

	return 0;
}

/*
 * This is used in or so inline it
 * so it can be discarded.
 */
void mmci_dmae_release(struct mmci_host *host)
{
	struct mmci_dmae_priv *dmae = host->dma_priv;

	if (dmae->rx_channel)
		dma_release_channel(dmae->rx_channel);
	if (dmae->tx_channel)
		dma_release_channel(dmae->tx_channel);
	dmae->rx_channel = dmae->tx_channel = NULL;
}

static void mmci_dma_unmap(struct mmci_host *host, struct mmc_data *data)
{
	struct mmci_dmae_priv *dmae = host->dma_priv;
	struct dma_chan *chan;

	if (data->flags & MMC_DATA_READ)
		chan = dmae->rx_channel;
	else
		chan = dmae->tx_channel;

	dma_unmap_sg(chan->device->dev, data->sg, data->sg_len,
		     mmc_get_dma_dir(data));
}

void mmci_dmae_error(struct mmci_host *host)
{
	struct mmci_dmae_priv *dmae = host->dma_priv;

	if (!dma_inprogress(host))
		return;

	dev_err(mmc_dev(host->mmc), "error during DMA transfer!\n");
	dmaengine_terminate_all(dmae->cur);
	host->dma_in_progress = false;
	dmae->cur = NULL;
	dmae->desc_current = NULL;
	host->data->host_cookie = 0;

	mmci_dma_unmap(host, host->data);
}

void mmci_dmae_finalize(struct mmci_host *host, struct mmc_data *data)
{
	struct mmci_dmae_priv *dmae = host->dma_priv;
	u32 status;
	int i;

	if (!dma_inprogress(host))
		return;

	/* Wait up to 1ms for the DMA to complete */
	for (i = 0; ; i++) {
		status = readl(host->base + MMCISTATUS);
		if (!(status & MCI_RXDATAAVLBLMASK) || i >= 100)
			break;
		udelay(10);
	}

	/*
	 * Check to see whether we still have some data left in the FIFO -
	 * this catches DMA controllers which are unable to monitor the
	 * DMALBREQ and DMALSREQ signals while allowing us to DMA to non-
	 * contiguous buffers.  On TX, we'll get a FIFO underrun error.
	 */
	if (status & MCI_RXDATAAVLBLMASK) {
		mmci_dma_error(host);
		if (!data->error)
			data->error = -EIO;
	} else if (!data->host_cookie) {
		mmci_dma_unmap(host, data);
	}

	/*
	 * Use of DMA with scatter-gather is impossible.
	 * Give up with DMA and switch back to PIO mode.
	 */
	if (status & MCI_RXDATAAVLBLMASK) {
		dev_err(mmc_dev(host->mmc), "buggy DMA detected. Taking evasive action.\n");
		mmci_dma_release(host);
	}

	host->dma_in_progress = false;
	dmae->cur = NULL;
	dmae->desc_current = NULL;
}

/* prepares DMA channel and DMA descriptor, returns non-zero on failure */
static int _mmci_dmae_prep_data(struct mmci_host *host, struct mmc_data *data,
				struct dma_chan **dma_chan,
				struct dma_async_tx_descriptor **dma_desc)
{
	struct mmci_dmae_priv *dmae = host->dma_priv;
	struct variant_data *variant = host->variant;
	struct dma_slave_config conf = {
		.src_addr = host->phybase + MMCIFIFO,
		.dst_addr = host->phybase + MMCIFIFO,
		.src_addr_width = DMA_SLAVE_BUSWIDTH_4_BYTES,
		.dst_addr_width = DMA_SLAVE_BUSWIDTH_4_BYTES,
		.src_maxburst = variant->fifohalfsize >> 2, /* # of words */
		.dst_maxburst = variant->fifohalfsize >> 2, /* # of words */
		.device_fc = false,
	};
	struct dma_chan *chan;
	struct dma_device *device;
	struct dma_async_tx_descriptor *desc;
	int nr_sg;
	unsigned long flags = DMA_CTRL_ACK;

	if (data->flags & MMC_DATA_READ) {
		conf.direction = DMA_DEV_TO_MEM;
		chan = dmae->rx_channel;
	} else {
		conf.direction = DMA_MEM_TO_DEV;
		chan = dmae->tx_channel;
	}

	/* If there's no DMA channel, fall back to PIO */
	if (!chan)
		return -EINVAL;

	/* If less than or equal to the fifo size, don't bother with DMA */
	if (data->blksz * data->blocks <= variant->fifosize)
		return -EINVAL;

	/*
	 * This is necessary to get SDIO working on the Ux500. We do not yet
	 * know if this is a bug in:
	 * - The Ux500 DMA controller (DMA40)
	 * - The MMCI DMA interface on the Ux500
	 * some power of two blocks (such as 64 bytes) are sent regularly
	 * during SDIO traffic and those work fine so for these we enable DMA
	 * transfers.
	 */
	if (host->variant->dma_power_of_2 && !is_power_of_2(data->blksz))
		return -EINVAL;

	device = chan->device;
	nr_sg = dma_map_sg(device->dev, data->sg, data->sg_len,
			   mmc_get_dma_dir(data));
	if (nr_sg == 0)
		return -EINVAL;

	if (host->variant->qcom_dml)
		flags |= DMA_PREP_INTERRUPT;

	dmaengine_slave_config(chan, &conf);
	desc = dmaengine_prep_slave_sg(chan, data->sg, nr_sg,
					    conf.direction, flags);
	if (!desc)
		goto unmap_exit;

	*dma_chan = chan;
	*dma_desc = desc;

	return 0;

 unmap_exit:
	dma_unmap_sg(device->dev, data->sg, data->sg_len,
		     mmc_get_dma_dir(data));
	return -ENOMEM;
}

int mmci_dmae_prep_data(struct mmci_host *host,
			struct mmc_data *data,
			bool next)
{
	struct mmci_dmae_priv *dmae = host->dma_priv;
	struct mmci_dmae_next *nd = &dmae->next_data;

	if (!host->use_dma)
		return -EINVAL;

	if (next)
		return _mmci_dmae_prep_data(host, data, &nd->chan, &nd->desc);
	/* Check if next job is already prepared. */
	if (dmae->cur && dmae->desc_current)
		return 0;

	/* No job were prepared thus do it now. */
	return _mmci_dmae_prep_data(host, data, &dmae->cur,
				    &dmae->desc_current);
}

int mmci_dmae_start(struct mmci_host *host, unsigned int *datactrl)
{
	struct mmci_dmae_priv *dmae = host->dma_priv;
	int ret;

	host->dma_in_progress = true;
	ret = dma_submit_error(dmaengine_submit(dmae->desc_current));
	if (ret < 0) {
		host->dma_in_progress = false;
		return ret;
	}
	dma_async_issue_pending(dmae->cur);

	*datactrl |= MCI_DPSM_DMAENABLE;

	return 0;
}

void mmci_dmae_get_next_data(struct mmci_host *host, struct mmc_data *data)
{
	struct mmci_dmae_priv *dmae = host->dma_priv;
	struct mmci_dmae_next *next = &dmae->next_data;

	if (!host->use_dma)
		return;

	WARN_ON(!data->host_cookie && (next->desc || next->chan));

	dmae->desc_current = next->desc;
	dmae->cur = next->chan;
	next->desc = NULL;
	next->chan = NULL;
}

void mmci_dmae_unprep_data(struct mmci_host *host,
			   struct mmc_data *data, int err)

{
	struct mmci_dmae_priv *dmae = host->dma_priv;

	if (!host->use_dma)
		return;

	mmci_dma_unmap(host, data);

	if (err) {
		struct mmci_dmae_next *next = &dmae->next_data;
		struct dma_chan *chan;
		if (data->flags & MMC_DATA_READ)
			chan = dmae->rx_channel;
		else
			chan = dmae->tx_channel;
		dmaengine_terminate_all(chan);

		if (dmae->desc_current == next->desc)
			dmae->desc_current = NULL;

		if (dmae->cur == next->chan) {
			host->dma_in_progress = false;
			dmae->cur = NULL;
		}

		next->desc = NULL;
		next->chan = NULL;
	}
}

static struct mmci_host_ops mmci_variant_ops = {
	.prep_data = mmci_dmae_prep_data,
	.unprep_data = mmci_dmae_unprep_data,
	.get_datactrl_cfg = mmci_get_dctrl_cfg,
	.get_next_data = mmci_dmae_get_next_data,
	.dma_setup = mmci_dmae_setup,
	.dma_release = mmci_dmae_release,
	.dma_start = mmci_dmae_start,
	.dma_finalize = mmci_dmae_finalize,
	.dma_error = mmci_dmae_error,
};
#else
static struct mmci_host_ops mmci_variant_ops = {
	.get_datactrl_cfg = mmci_get_dctrl_cfg,
};
#endif

static void mmci_variant_init(struct mmci_host *host)
{
	host->ops = &mmci_variant_ops;
}

static void ux500_variant_init(struct mmci_host *host)
{
	host->ops = &mmci_variant_ops;
	host->ops->busy_complete = ux500_busy_complete;
}

static void ux500v2_variant_init(struct mmci_host *host)
{
	host->ops = &mmci_variant_ops;
	host->ops->busy_complete = ux500_busy_complete;
	host->ops->get_datactrl_cfg = ux500v2_get_dctrl_cfg;
}

static void mmci_pre_request(struct mmc_host *mmc, struct mmc_request *mrq)
{
	struct mmci_host *host = mmc_priv(mmc);
	struct mmc_data *data = mrq->data;

	if (!data)
		return;

	WARN_ON(data->host_cookie);

	if (mmci_validate_data(host, data))
		return;

	mmci_prep_data(host, data, true);
}

static void mmci_post_request(struct mmc_host *mmc, struct mmc_request *mrq,
			      int err)
{
	struct mmci_host *host = mmc_priv(mmc);
	struct mmc_data *data = mrq->data;

	if (!data || !data->host_cookie)
		return;

	mmci_unprep_data(host, data, err);
}

static void mmci_start_data(struct mmci_host *host, struct mmc_data *data)
{
	struct variant_data *variant = host->variant;
	unsigned int datactrl, timeout, irqmask;
	unsigned long long clks;
	void __iomem *base;

	dev_dbg(mmc_dev(host->mmc), "blksz %04x blks %04x flags %08x\n",
		data->blksz, data->blocks, data->flags);

	host->data = data;
	host->size = data->blksz * data->blocks;
	data->bytes_xfered = 0;

	clks = (unsigned long long)data->timeout_ns * host->cclk;
	do_div(clks, NSEC_PER_SEC);

	timeout = data->timeout_clks + (unsigned int)clks;

	base = host->base;
	writel(timeout, base + MMCIDATATIMER);
	writel(host->size, base + MMCIDATALENGTH);

	datactrl = host->ops->get_datactrl_cfg(host);
	datactrl |= host->data->flags & MMC_DATA_READ ? MCI_DPSM_DIRECTION : 0;

	if (host->mmc->card && mmc_card_sdio(host->mmc->card)) {
		u32 clk;

		datactrl |= variant->datactrl_mask_sdio;

		/*
		 * The ST Micro variant for SDIO small write transfers
		 * needs to have clock H/W flow control disabled,
		 * otherwise the transfer will not start. The threshold
		 * depends on the rate of MCLK.
		 */
		if (variant->st_sdio && data->flags & MMC_DATA_WRITE &&
		    (host->size < 8 ||
		     (host->size <= 8 && host->mclk > 50000000)))
			clk = host->clk_reg & ~variant->clkreg_enable;
		else
			clk = host->clk_reg | variant->clkreg_enable;

		mmci_write_clkreg(host, clk);
	}

	if (host->mmc->ios.timing == MMC_TIMING_UHS_DDR50 ||
	    host->mmc->ios.timing == MMC_TIMING_MMC_DDR52)
		datactrl |= variant->datactrl_mask_ddrmode;

	/*
	 * Attempt to use DMA operation mode, if this
	 * should fail, fall back to PIO mode
	 */
	if (!mmci_dma_start(host, datactrl))
		return;

	/* IRQ mode, map the SG list for CPU reading/writing */
	mmci_init_sg(host, data);

	if (data->flags & MMC_DATA_READ) {
		irqmask = MCI_RXFIFOHALFFULLMASK;

		/*
		 * If we have less than the fifo 'half-full' threshold to
		 * transfer, trigger a PIO interrupt as soon as any data
		 * is available.
		 */
		if (host->size < variant->fifohalfsize)
			irqmask |= MCI_RXDATAAVLBLMASK;
	} else {
		/*
		 * We don't actually need to include "FIFO empty" here
		 * since its implicit in "FIFO half empty".
		 */
		irqmask = MCI_TXFIFOHALFEMPTYMASK;
	}

	mmci_write_datactrlreg(host, datactrl);
	writel(readl(base + MMCIMASK0) & ~MCI_DATAENDMASK, base + MMCIMASK0);
	mmci_set_mask1(host, irqmask);
}

static void
mmci_start_command(struct mmci_host *host, struct mmc_command *cmd, u32 c)
{
	void __iomem *base = host->base;
	unsigned long long clks;

	dev_dbg(mmc_dev(host->mmc), "op %02x arg %08x flags %08x\n",
	    cmd->opcode, cmd->arg, cmd->flags);

	if (readl(base + MMCICOMMAND) & host->variant->cmdreg_cpsm_enable) {
		writel(0, base + MMCICOMMAND);
		mmci_reg_delay(host);
	}

	if (host->variant->cmdreg_stop &&
	    cmd->opcode == MMC_STOP_TRANSMISSION)
		c |= host->variant->cmdreg_stop;

	c |= cmd->opcode | host->variant->cmdreg_cpsm_enable;
	if (cmd->flags & MMC_RSP_PRESENT) {
		if (cmd->flags & MMC_RSP_136)
			c |= host->variant->cmdreg_lrsp_crc;
		else if (cmd->flags & MMC_RSP_CRC)
			c |= host->variant->cmdreg_srsp_crc;
		else
			c |= host->variant->cmdreg_srsp;
	}

	if (host->variant->busy_timeout && cmd->flags & MMC_RSP_BUSY) {
		if (!cmd->busy_timeout)
			cmd->busy_timeout = 10 * MSEC_PER_SEC;

		clks = (unsigned long long)cmd->busy_timeout * host->cclk;
		do_div(clks, MSEC_PER_SEC);
		writel_relaxed(clks, host->base + MMCIDATATIMER);
	}

	if (host->ops->pre_sig_volt_switch && cmd->opcode == SD_SWITCH_VOLTAGE)
		host->ops->pre_sig_volt_switch(host);

	if (/*interrupt*/0)
		c |= MCI_CPSM_INTERRUPT;

	if (mmc_cmd_type(cmd) == MMC_CMD_ADTC)
		c |= host->variant->data_cmd_enable;

	host->cmd = cmd;

	writel(cmd->arg, base + MMCIARGUMENT);
	writel(c, base + MMCICOMMAND);
}

static void mmci_stop_command(struct mmci_host *host)
{
	host->stop_abort.error = 0;
	mmci_start_command(host, &host->stop_abort, 0);
}

static void
mmci_data_irq(struct mmci_host *host, struct mmc_data *data,
	      unsigned int status)
{
	unsigned int status_err;

	/* Make sure we have data to handle */
	if (!data)
		return;

	/* First check for errors */
	status_err = status & (host->variant->start_err |
			       MCI_DATACRCFAIL | MCI_DATATIMEOUT |
			       MCI_TXUNDERRUN | MCI_RXOVERRUN);

	if (status_err) {
		u32 remain, success;

		/* Terminate the DMA transfer */
		mmci_dma_error(host);

		/*
		 * Calculate how far we are into the transfer.  Note that
		 * the data counter gives the number of bytes transferred
		 * on the MMC bus, not on the host side.  On reads, this
		 * can be as much as a FIFO-worth of data ahead.  This
		 * matters for FIFO overruns only.
		 */
		if (!host->variant->datacnt_useless) {
			remain = readl(host->base + MMCIDATACNT);
			success = data->blksz * data->blocks - remain;
		} else {
			success = 0;
		}

		dev_dbg(mmc_dev(host->mmc), "MCI ERROR IRQ, status 0x%08x at 0x%08x\n",
			status_err, success);
		if (status_err & MCI_DATACRCFAIL) {
			/* Last block was not successful */
			success -= 1;
			data->error = -EILSEQ;
		} else if (status_err & MCI_DATATIMEOUT) {
			data->error = -ETIMEDOUT;
		} else if (status_err & MCI_STARTBITERR) {
			data->error = -ECOMM;
		} else if (status_err & MCI_TXUNDERRUN) {
			data->error = -EIO;
		} else if (status_err & MCI_RXOVERRUN) {
			if (success > host->variant->fifosize)
				success -= host->variant->fifosize;
			else
				success = 0;
			data->error = -EIO;
		}
		data->bytes_xfered = round_down(success, data->blksz);
	}

	if (status & MCI_DATABLOCKEND)
		dev_err(mmc_dev(host->mmc), "stray MCI_DATABLOCKEND interrupt\n");

	if (status & MCI_DATAEND || data->error) {
		mmci_dma_finalize(host, data);

		mmci_stop_data(host);

		if (!data->error)
			/* The error clause is handled above, success! */
			data->bytes_xfered = data->blksz * data->blocks;

		if (!data->stop) {
			if (host->variant->cmdreg_stop && data->error)
				mmci_stop_command(host);
			else
				mmci_request_end(host, data->mrq);
		} else if (host->mrq->sbc && !data->error) {
			mmci_request_end(host, data->mrq);
		} else {
			mmci_start_command(host, data->stop, 0);
		}
	}
}

static void
mmci_cmd_irq(struct mmci_host *host, struct mmc_command *cmd,
	     unsigned int status)
{
	u32 err_msk = MCI_CMDCRCFAIL | MCI_CMDTIMEOUT;
	void __iomem *base = host->base;
	bool sbc, busy_resp;

	if (!cmd)
		return;

	sbc = (cmd == host->mrq->sbc);
	busy_resp = !!(cmd->flags & MMC_RSP_BUSY);

	/*
	 * We need to be one of these interrupts to be considered worth
	 * handling. Note that we tag on any latent IRQs postponed
	 * due to waiting for busy status.
	 */
	if (host->variant->busy_timeout && busy_resp)
		err_msk |= MCI_DATATIMEOUT;

	if (!((status | host->busy_status) &
	      (err_msk | MCI_CMDSENT | MCI_CMDRESPEND)))
		return;

	/* Handle busy detection on DAT0 if the variant supports it. */
	if (busy_resp && host->variant->busy_detect)
		if (!host->ops->busy_complete(host, status, err_msk))
			return;

	host->cmd = NULL;

	if (status & MCI_CMDTIMEOUT) {
		cmd->error = -ETIMEDOUT;
	} else if (status & MCI_CMDCRCFAIL && cmd->flags & MMC_RSP_CRC) {
		cmd->error = -EILSEQ;
	} else if (host->variant->busy_timeout && busy_resp &&
		   status & MCI_DATATIMEOUT) {
		cmd->error = -ETIMEDOUT;
		host->irq_action = IRQ_WAKE_THREAD;
	} else {
		cmd->resp[0] = readl(base + MMCIRESPONSE0);
		cmd->resp[1] = readl(base + MMCIRESPONSE1);
		cmd->resp[2] = readl(base + MMCIRESPONSE2);
		cmd->resp[3] = readl(base + MMCIRESPONSE3);
	}

	if ((!sbc && !cmd->data) || cmd->error) {
		if (host->data) {
			/* Terminate the DMA transfer */
			mmci_dma_error(host);

			mmci_stop_data(host);
			if (host->variant->cmdreg_stop && cmd->error) {
				mmci_stop_command(host);
				return;
			}
		}

		if (host->irq_action != IRQ_WAKE_THREAD)
			mmci_request_end(host, host->mrq);

	} else if (sbc) {
		mmci_start_command(host, host->mrq->cmd, 0);
	} else if (!host->variant->datactrl_first &&
		   !(cmd->data->flags & MMC_DATA_READ)) {
		mmci_start_data(host, cmd->data);
	}
}

static int mmci_get_rx_fifocnt(struct mmci_host *host, u32 status, int remain)
{
	return remain - (readl(host->base + MMCIFIFOCNT) << 2);
}

static int mmci_qcom_get_rx_fifocnt(struct mmci_host *host, u32 status, int r)
{
	/*
	 * on qcom SDCC4 only 8 words are used in each burst so only 8 addresses
	 * from the fifo range should be used
	 */
	if (status & MCI_RXFIFOHALFFULL)
		return host->variant->fifohalfsize;
	else if (status & MCI_RXDATAAVLBL)
		return 4;

	return 0;
}

static int mmci_pio_read(struct mmci_host *host, char *buffer, unsigned int remain)
{
	void __iomem *base = host->base;
	char *ptr = buffer;
	u32 status = readl(host->base + MMCISTATUS);
	int host_remain = host->size;

	do {
		int count = host->get_rx_fifocnt(host, status, host_remain);

		if (count > remain)
			count = remain;

		if (count <= 0)
			break;

		/*
		 * SDIO especially may want to send something that is
		 * not divisible by 4 (as opposed to card sectors
		 * etc). Therefore make sure to always read the last bytes
		 * while only doing full 32-bit reads towards the FIFO.
		 */
		if (unlikely(count & 0x3)) {
			if (count < 4) {
				unsigned char buf[4];
				ioread32_rep(base + MMCIFIFO, buf, 1);
				memcpy(ptr, buf, count);
			} else {
				ioread32_rep(base + MMCIFIFO, ptr, count >> 2);
				count &= ~0x3;
			}
		} else {
			ioread32_rep(base + MMCIFIFO, ptr, count >> 2);
		}

		ptr += count;
		remain -= count;
		host_remain -= count;

		if (remain == 0)
			break;

		status = readl(base + MMCISTATUS);
	} while (status & MCI_RXDATAAVLBL);

	return ptr - buffer;
}

static int mmci_pio_write(struct mmci_host *host, char *buffer, unsigned int remain, u32 status)
{
	struct variant_data *variant = host->variant;
	void __iomem *base = host->base;
	char *ptr = buffer;

	do {
		unsigned int count, maxcnt;

		maxcnt = status & MCI_TXFIFOEMPTY ?
			 variant->fifosize : variant->fifohalfsize;
		count = min(remain, maxcnt);

		/*
		 * SDIO especially may want to send something that is
		 * not divisible by 4 (as opposed to card sectors
		 * etc), and the FIFO only accept full 32-bit writes.
		 * So compensate by adding +3 on the count, a single
		 * byte become a 32bit write, 7 bytes will be two
		 * 32bit writes etc.
		 */
		iowrite32_rep(base + MMCIFIFO, ptr, (count + 3) >> 2);

		ptr += count;
		remain -= count;

		if (remain == 0)
			break;

		status = readl(base + MMCISTATUS);
	} while (status & MCI_TXFIFOHALFEMPTY);

	return ptr - buffer;
}

/*
 * PIO data transfer IRQ handler.
 */
static irqreturn_t mmci_pio_irq(int irq, void *dev_id)
{
	struct mmci_host *host = dev_id;
	struct sg_mapping_iter *sg_miter = &host->sg_miter;
	struct variant_data *variant = host->variant;
	void __iomem *base = host->base;
	u32 status;

	status = readl(base + MMCISTATUS);

	dev_dbg(mmc_dev(host->mmc), "irq1 (pio) %08x\n", status);

	do {
		unsigned int remain, len;
		char *buffer;

		/*
		 * For write, we only need to test the half-empty flag
		 * here - if the FIFO is completely empty, then by
		 * definition it is more than half empty.
		 *
		 * For read, check for data available.
		 */
		if (!(status & (MCI_TXFIFOHALFEMPTY|MCI_RXDATAAVLBL)))
			break;

		if (!sg_miter_next(sg_miter))
			break;

		buffer = sg_miter->addr;
		remain = sg_miter->length;

		len = 0;
		if (status & MCI_RXACTIVE)
			len = mmci_pio_read(host, buffer, remain);
		if (status & MCI_TXACTIVE)
			len = mmci_pio_write(host, buffer, remain, status);

		sg_miter->consumed = len;

		host->size -= len;
		remain -= len;

		if (remain)
			break;

		status = readl(base + MMCISTATUS);
	} while (1);

	sg_miter_stop(sg_miter);

	/*
	 * If we have less than the fifo 'half-full' threshold to transfer,
	 * trigger a PIO interrupt as soon as any data is available.
	 */
	if (status & MCI_RXACTIVE && host->size < variant->fifohalfsize)
		mmci_set_mask1(host, MCI_RXDATAAVLBLMASK);

	/*
	 * If we run out of data, disable the data IRQs; this
	 * prevents a race where the FIFO becomes empty before
	 * the chip itself has disabled the data path, and
	 * stops us racing with our data end IRQ.
	 */
	if (host->size == 0) {
		mmci_set_mask1(host, 0);
		writel(readl(base + MMCIMASK0) | MCI_DATAENDMASK, base + MMCIMASK0);
	}

	return IRQ_HANDLED;
}

/*
 * Handle completion of command and data transfers.
 */
static irqreturn_t mmci_irq(int irq, void *dev_id)
{
	struct mmci_host *host = dev_id;
	u32 status;

	spin_lock(&host->lock);
	host->irq_action = IRQ_HANDLED;

	do {
		status = readl(host->base + MMCISTATUS);

		if (host->singleirq) {
			if (status & host->mask1_reg)
				mmci_pio_irq(irq, dev_id);

			status &= ~host->variant->irq_pio_mask;
		}

		/*
		 * Busy detection is managed by mmci_cmd_irq(), including to
		 * clear the corresponding IRQ.
		 */
		status &= readl(host->base + MMCIMASK0);
		if (host->variant->busy_detect)
			writel(status & ~host->variant->busy_detect_mask,
			       host->base + MMCICLEAR);
		else
			writel(status, host->base + MMCICLEAR);

		dev_dbg(mmc_dev(host->mmc), "irq0 (data+cmd) %08x\n", status);

		if (host->variant->reversed_irq_handling) {
			mmci_data_irq(host, host->data, status);
			mmci_cmd_irq(host, host->cmd, status);
		} else {
			mmci_cmd_irq(host, host->cmd, status);
			mmci_data_irq(host, host->data, status);
		}

		/*
		 * Busy detection has been handled by mmci_cmd_irq() above.
		 * Clear the status bit to prevent polling in IRQ context.
		 */
		if (host->variant->busy_detect_flag)
			status &= ~host->variant->busy_detect_flag;

	} while (status);

	spin_unlock(&host->lock);

	return host->irq_action;
}

/*
 * mmci_irq_thread() - A threaded IRQ handler that manages a reset of the HW.
 *
 * A reset is needed for some variants, where a datatimeout for a R1B request
 * causes the DPSM to stay busy (non-functional).
 */
static irqreturn_t mmci_irq_thread(int irq, void *dev_id)
{
	struct mmci_host *host = dev_id;
	unsigned long flags;

	if (host->rst) {
		reset_control_assert(host->rst);
		udelay(2);
		reset_control_deassert(host->rst);
	}

	spin_lock_irqsave(&host->lock, flags);
	writel(host->clk_reg, host->base + MMCICLOCK);
	writel(host->pwr_reg, host->base + MMCIPOWER);
	writel(MCI_IRQENABLE | host->variant->start_err,
	       host->base + MMCIMASK0);

	host->irq_action = IRQ_HANDLED;
	mmci_request_end(host, host->mrq);
	spin_unlock_irqrestore(&host->lock, flags);

	return host->irq_action;
}

static void mmci_request(struct mmc_host *mmc, struct mmc_request *mrq)
{
	struct mmci_host *host = mmc_priv(mmc);
	unsigned long flags;

	WARN_ON(host->mrq != NULL);

	mrq->cmd->error = mmci_validate_data(host, mrq->data);
	if (mrq->cmd->error) {
		mmc_request_done(mmc, mrq);
		return;
	}

	spin_lock_irqsave(&host->lock, flags);

	host->mrq = mrq;

	if (mrq->data)
		mmci_get_next_data(host, mrq->data);

	if (mrq->data &&
	    (host->variant->datactrl_first || mrq->data->flags & MMC_DATA_READ))
		mmci_start_data(host, mrq->data);

	if (mrq->sbc)
		mmci_start_command(host, mrq->sbc, 0);
	else
		mmci_start_command(host, mrq->cmd, 0);

	spin_unlock_irqrestore(&host->lock, flags);
}

static void mmci_set_max_busy_timeout(struct mmc_host *mmc)
{
	struct mmci_host *host = mmc_priv(mmc);
	u32 max_busy_timeout = 0;

	if (!host->variant->busy_detect)
		return;

	if (host->variant->busy_timeout && mmc->actual_clock)
		max_busy_timeout = ~0UL / (mmc->actual_clock / MSEC_PER_SEC);

	mmc->max_busy_timeout = max_busy_timeout;
}

static void mmci_set_ios(struct mmc_host *mmc, struct mmc_ios *ios)
{
	struct mmci_host *host = mmc_priv(mmc);
	struct variant_data *variant = host->variant;
	u32 pwr = 0;
	unsigned long flags;
	int ret;

	if (host->plat->ios_handler &&
		host->plat->ios_handler(mmc_dev(mmc), ios))
			dev_err(mmc_dev(mmc), "platform ios_handler failed\n");

	switch (ios->power_mode) {
	case MMC_POWER_OFF:
		if (!IS_ERR(mmc->supply.vmmc))
			mmc_regulator_set_ocr(mmc, mmc->supply.vmmc, 0);

		if (!IS_ERR(mmc->supply.vqmmc) && host->vqmmc_enabled) {
			regulator_disable(mmc->supply.vqmmc);
			host->vqmmc_enabled = false;
		}

		break;
	case MMC_POWER_UP:
		if (!IS_ERR(mmc->supply.vmmc))
			mmc_regulator_set_ocr(mmc, mmc->supply.vmmc, ios->vdd);

		/*
		 * The ST Micro variant doesn't have the PL180s MCI_PWR_UP
		 * and instead uses MCI_PWR_ON so apply whatever value is
		 * configured in the variant data.
		 */
		pwr |= variant->pwrreg_powerup;

		break;
	case MMC_POWER_ON:
		if (!IS_ERR(mmc->supply.vqmmc) && !host->vqmmc_enabled) {
			ret = regulator_enable(mmc->supply.vqmmc);
			if (ret < 0)
				dev_err(mmc_dev(mmc),
					"failed to enable vqmmc regulator\n");
			else
				host->vqmmc_enabled = true;
		}

		pwr |= MCI_PWR_ON;
		break;
	}

	if (variant->signal_direction && ios->power_mode != MMC_POWER_OFF) {
		/*
		 * The ST Micro variant has some additional bits
		 * indicating signal direction for the signals in
		 * the SD/MMC bus and feedback-clock usage.
		 */
		pwr |= host->pwr_reg_add;

		if (ios->bus_width == MMC_BUS_WIDTH_4)
			pwr &= ~MCI_ST_DATA74DIREN;
		else if (ios->bus_width == MMC_BUS_WIDTH_1)
			pwr &= (~MCI_ST_DATA74DIREN &
				~MCI_ST_DATA31DIREN &
				~MCI_ST_DATA2DIREN);
	}

	if (variant->opendrain) {
		if (ios->bus_mode == MMC_BUSMODE_OPENDRAIN)
			pwr |= variant->opendrain;
	} else {
		/*
		 * If the variant cannot configure the pads by its own, then we
		 * expect the pinctrl to be able to do that for us
		 */
		if (ios->bus_mode == MMC_BUSMODE_OPENDRAIN)
			pinctrl_select_state(host->pinctrl, host->pins_opendrain);
		else
			pinctrl_select_default_state(mmc_dev(mmc));
	}

	/*
	 * If clock = 0 and the variant requires the MMCIPOWER to be used for
	 * gating the clock, the MCI_PWR_ON bit is cleared.
	 */
	if (!ios->clock && variant->pwrreg_clkgate)
		pwr &= ~MCI_PWR_ON;

	if (host->variant->explicit_mclk_control &&
	    ios->clock != host->clock_cache) {
		ret = clk_set_rate(host->clk, ios->clock);
		if (ret < 0)
			dev_err(mmc_dev(host->mmc),
				"Error setting clock rate (%d)\n", ret);
		else
			host->mclk = clk_get_rate(host->clk);
	}
	host->clock_cache = ios->clock;

	spin_lock_irqsave(&host->lock, flags);

	if (host->ops && host->ops->set_clkreg)
		host->ops->set_clkreg(host, ios->clock);
	else
		mmci_set_clkreg(host, ios->clock);

	mmci_set_max_busy_timeout(mmc);

	if (host->ops && host->ops->set_pwrreg)
		host->ops->set_pwrreg(host, pwr);
	else
		mmci_write_pwrreg(host, pwr);

	mmci_reg_delay(host);

	spin_unlock_irqrestore(&host->lock, flags);
}

static int mmci_get_cd(struct mmc_host *mmc)
{
	struct mmci_host *host = mmc_priv(mmc);
	struct mmci_platform_data *plat = host->plat;
	unsigned int status = mmc_gpio_get_cd(mmc);

	if (status == -ENOSYS) {
		if (!plat->status)
			return 1; /* Assume always present */

		status = plat->status(mmc_dev(host->mmc));
	}
	return status;
}

static int mmci_sig_volt_switch(struct mmc_host *mmc, struct mmc_ios *ios)
{
	struct mmci_host *host = mmc_priv(mmc);
	int ret;

	ret = mmc_regulator_set_vqmmc(mmc, ios);

<<<<<<< HEAD
		switch (ios->signal_voltage) {
		case MMC_SIGNAL_VOLTAGE_330:
			ret = regulator_set_voltage(mmc->supply.vqmmc,
						2700000, 3600000);
			break;
		case MMC_SIGNAL_VOLTAGE_180:
			ret = regulator_set_voltage(mmc->supply.vqmmc,
						1700000, 1950000);
			break;
		case MMC_SIGNAL_VOLTAGE_120:
			ret = regulator_set_voltage(mmc->supply.vqmmc,
						1100000, 1300000);
			break;
		}

		if (ret)
			dev_warn(mmc_dev(mmc), "Voltage switch failed\n");
	}
=======
	if (!ret && host->ops && host->ops->post_sig_volt_switch)
		ret = host->ops->post_sig_volt_switch(host, ios);
	else if (ret)
		ret = 0;

	if (ret < 0)
		dev_warn(mmc_dev(mmc), "Voltage switch failed\n");
>>>>>>> 24b8d41d

	return ret;
}

static struct mmc_host_ops mmci_ops = {
	.request	= mmci_request,
	.pre_req	= mmci_pre_request,
	.post_req	= mmci_post_request,
	.set_ios	= mmci_set_ios,
	.get_ro		= mmc_gpio_get_ro,
	.get_cd		= mmci_get_cd,
	.start_signal_voltage_switch = mmci_sig_volt_switch,
};

static int mmci_of_parse(struct device_node *np, struct mmc_host *mmc)
{
	struct mmci_host *host = mmc_priv(mmc);
	int ret = mmc_of_parse(mmc);

	if (ret)
		return ret;

	if (of_get_property(np, "st,sig-dir-dat0", NULL))
		host->pwr_reg_add |= MCI_ST_DATA0DIREN;
	if (of_get_property(np, "st,sig-dir-dat2", NULL))
		host->pwr_reg_add |= MCI_ST_DATA2DIREN;
	if (of_get_property(np, "st,sig-dir-dat31", NULL))
		host->pwr_reg_add |= MCI_ST_DATA31DIREN;
	if (of_get_property(np, "st,sig-dir-dat74", NULL))
		host->pwr_reg_add |= MCI_ST_DATA74DIREN;
	if (of_get_property(np, "st,sig-dir-cmd", NULL))
		host->pwr_reg_add |= MCI_ST_CMDDIREN;
	if (of_get_property(np, "st,sig-pin-fbclk", NULL))
		host->pwr_reg_add |= MCI_ST_FBCLKEN;
	if (of_get_property(np, "st,sig-dir", NULL))
		host->pwr_reg_add |= MCI_STM32_DIRPOL;
	if (of_get_property(np, "st,neg-edge", NULL))
		host->clk_reg_add |= MCI_STM32_CLK_NEGEDGE;
	if (of_get_property(np, "st,use-ckin", NULL))
		host->clk_reg_add |= MCI_STM32_CLK_SELCKIN;

	if (of_get_property(np, "mmc-cap-mmc-highspeed", NULL))
		mmc->caps |= MMC_CAP_MMC_HIGHSPEED;
	if (of_get_property(np, "mmc-cap-sd-highspeed", NULL))
		mmc->caps |= MMC_CAP_SD_HIGHSPEED;

	return 0;
}

static int mmci_probe(struct amba_device *dev,
	const struct amba_id *id)
{
	struct mmci_platform_data *plat = dev->dev.platform_data;
	struct device_node *np = dev->dev.of_node;
	struct variant_data *variant = id->data;
	struct mmci_host *host;
	struct mmc_host *mmc;
	int ret;

	/* Must have platform data or Device Tree. */
	if (!plat && !np) {
		dev_err(&dev->dev, "No plat data or DT found\n");
		return -EINVAL;
	}

	if (!plat) {
		plat = devm_kzalloc(&dev->dev, sizeof(*plat), GFP_KERNEL);
		if (!plat)
			return -ENOMEM;
	}

	mmc = mmc_alloc_host(sizeof(struct mmci_host), &dev->dev);
	if (!mmc)
		return -ENOMEM;

	ret = mmci_of_parse(np, mmc);
	if (ret)
		goto host_free;

	host = mmc_priv(mmc);
	host->mmc = mmc;
	host->mmc_ops = &mmci_ops;
	mmc->ops = &mmci_ops;

	/*
	 * Some variant (STM32) doesn't have opendrain bit, nevertheless
	 * pins can be set accordingly using pinctrl
	 */
	if (!variant->opendrain) {
		host->pinctrl = devm_pinctrl_get(&dev->dev);
		if (IS_ERR(host->pinctrl)) {
			dev_err(&dev->dev, "failed to get pinctrl");
			ret = PTR_ERR(host->pinctrl);
			goto host_free;
		}

		host->pins_opendrain = pinctrl_lookup_state(host->pinctrl,
							    MMCI_PINCTRL_STATE_OPENDRAIN);
		if (IS_ERR(host->pins_opendrain)) {
			dev_err(mmc_dev(mmc), "Can't select opendrain pins\n");
			ret = PTR_ERR(host->pins_opendrain);
			goto host_free;
		}
	}

	host->hw_designer = amba_manf(dev);
	host->hw_revision = amba_rev(dev);
	dev_dbg(mmc_dev(mmc), "designer ID = 0x%02x\n", host->hw_designer);
	dev_dbg(mmc_dev(mmc), "revision = 0x%01x\n", host->hw_revision);

	host->clk = devm_clk_get(&dev->dev, NULL);
	if (IS_ERR(host->clk)) {
		ret = PTR_ERR(host->clk);
		goto host_free;
	}

	ret = clk_prepare_enable(host->clk);
	if (ret)
		goto host_free;

	if (variant->qcom_fifo)
		host->get_rx_fifocnt = mmci_qcom_get_rx_fifocnt;
	else
		host->get_rx_fifocnt = mmci_get_rx_fifocnt;

	host->plat = plat;
	host->variant = variant;
	host->mclk = clk_get_rate(host->clk);
	/*
	 * According to the spec, mclk is max 100 MHz,
	 * so we try to adjust the clock down to this,
	 * (if possible).
	 */
	if (host->mclk > variant->f_max) {
		ret = clk_set_rate(host->clk, variant->f_max);
		if (ret < 0)
			goto clk_disable;
		host->mclk = clk_get_rate(host->clk);
		dev_dbg(mmc_dev(mmc), "eventual mclk rate: %u Hz\n",
			host->mclk);
	}

	host->phybase = dev->res.start;
	host->base = devm_ioremap_resource(&dev->dev, &dev->res);
	if (IS_ERR(host->base)) {
		ret = PTR_ERR(host->base);
		goto clk_disable;
	}

	if (variant->init)
		variant->init(host);

	/*
	 * The ARM and ST versions of the block have slightly different
	 * clock divider equations which means that the minimum divider
	 * differs too.
	 * on Qualcomm like controllers get the nearest minimum clock to 100Khz
	 */
	if (variant->st_clkdiv)
		mmc->f_min = DIV_ROUND_UP(host->mclk, 257);
	else if (variant->stm32_clkdiv)
		mmc->f_min = DIV_ROUND_UP(host->mclk, 2046);
	else if (variant->explicit_mclk_control)
		mmc->f_min = clk_round_rate(host->clk, 100000);
	else
		mmc->f_min = DIV_ROUND_UP(host->mclk, 512);
	/*
	 * If no maximum operating frequency is supplied, fall back to use
	 * the module parameter, which has a (low) default value in case it
	 * is not specified. Either value must not exceed the clock rate into
	 * the block, of course.
	 */
	if (mmc->f_max)
		mmc->f_max = variant->explicit_mclk_control ?
				min(variant->f_max, mmc->f_max) :
				min(host->mclk, mmc->f_max);
	else
		mmc->f_max = variant->explicit_mclk_control ?
				fmax : min(host->mclk, fmax);


	dev_dbg(mmc_dev(mmc), "clocking block at %u Hz\n", mmc->f_max);

	host->rst = devm_reset_control_get_optional_exclusive(&dev->dev, NULL);
	if (IS_ERR(host->rst)) {
		ret = PTR_ERR(host->rst);
		goto clk_disable;
	}

	/* Get regulators and the supported OCR mask */
	ret = mmc_regulator_get_supply(mmc);
	if (ret)
		goto clk_disable;

	if (!mmc->ocr_avail)
		mmc->ocr_avail = plat->ocr_mask;
	else if (plat->ocr_mask)
		dev_warn(mmc_dev(mmc), "Platform OCR mask is ignored\n");

	/* We support these capabilities. */
	mmc->caps |= MMC_CAP_CMD23;

	/*
	 * Enable busy detection.
	 */
	if (variant->busy_detect) {
		mmci_ops.card_busy = mmci_card_busy;
		/*
		 * Not all variants have a flag to enable busy detection
		 * in the DPSM, but if they do, set it here.
		 */
		if (variant->busy_dpsm_flag)
			mmci_write_datactrlreg(host,
					       host->variant->busy_dpsm_flag);
		mmc->caps |= MMC_CAP_WAIT_WHILE_BUSY;
	}

	/* Prepare a CMD12 - needed to clear the DPSM on some variants. */
	host->stop_abort.opcode = MMC_STOP_TRANSMISSION;
	host->stop_abort.arg = 0;
	host->stop_abort.flags = MMC_RSP_R1B | MMC_CMD_AC;

	/* We support these PM capabilities. */
	mmc->pm_caps |= MMC_PM_KEEP_POWER;

	/*
	 * We can do SGIO
	 */
	mmc->max_segs = NR_SG;

	/*
	 * Since only a certain number of bits are valid in the data length
	 * register, we must ensure that we don't exceed 2^num-1 bytes in a
	 * single request.
	 */
	mmc->max_req_size = (1 << variant->datalength_bits) - 1;

	/*
	 * Set the maximum segment size.  Since we aren't doing DMA
	 * (yet) we are only limited by the data length register.
	 */
	mmc->max_seg_size = mmc->max_req_size;

	/*
	 * Block size can be up to 2048 bytes, but must be a power of two.
	 */
	mmc->max_blk_size = 1 << variant->datactrl_blocksz;

	/*
	 * Limit the number of blocks transferred so that we don't overflow
	 * the maximum request size.
	 */
	mmc->max_blk_count = mmc->max_req_size >> variant->datactrl_blocksz;

	spin_lock_init(&host->lock);

	writel(0, host->base + MMCIMASK0);

	if (variant->mmcimask1)
		writel(0, host->base + MMCIMASK1);

	writel(0xfff, host->base + MMCICLEAR);

	/*
	 * If:
	 * - not using DT but using a descriptor table, or
	 * - using a table of descriptors ALONGSIDE DT, or
	 * look up these descriptors named "cd" and "wp" right here, fail
	 * silently of these do not exist
	 */
	if (!np) {
		ret = mmc_gpiod_request_cd(mmc, "cd", 0, false, 0);
		if (ret == -EPROBE_DEFER)
			goto clk_disable;

		ret = mmc_gpiod_request_ro(mmc, "wp", 0, 0);
		if (ret == -EPROBE_DEFER)
			goto clk_disable;
	}

	ret = devm_request_threaded_irq(&dev->dev, dev->irq[0], mmci_irq,
					mmci_irq_thread, IRQF_SHARED,
					DRIVER_NAME " (cmd)", host);
	if (ret)
		goto clk_disable;

	if (!dev->irq[1])
		host->singleirq = true;
	else {
		ret = devm_request_irq(&dev->dev, dev->irq[1], mmci_pio_irq,
				IRQF_SHARED, DRIVER_NAME " (pio)", host);
		if (ret)
			goto clk_disable;
	}

	writel(MCI_IRQENABLE | variant->start_err, host->base + MMCIMASK0);

	amba_set_drvdata(dev, mmc);

	dev_info(&dev->dev, "%s: PL%03x manf %x rev%u at 0x%08llx irq %d,%d (pio)\n",
		 mmc_hostname(mmc), amba_part(dev), amba_manf(dev),
		 amba_rev(dev), (unsigned long long)dev->res.start,
		 dev->irq[0], dev->irq[1]);

	mmci_dma_setup(host);

	pm_runtime_set_autosuspend_delay(&dev->dev, 50);
	pm_runtime_use_autosuspend(&dev->dev);

	mmc_add_host(mmc);

	pm_runtime_put(&dev->dev);
	return 0;

 clk_disable:
	clk_disable_unprepare(host->clk);
 host_free:
	mmc_free_host(mmc);
	return ret;
}

static int mmci_remove(struct amba_device *dev)
{
	struct mmc_host *mmc = amba_get_drvdata(dev);

	if (mmc) {
		struct mmci_host *host = mmc_priv(mmc);
		struct variant_data *variant = host->variant;

		/*
		 * Undo pm_runtime_put() in probe.  We use the _sync
		 * version here so that we can access the primecell.
		 */
		pm_runtime_get_sync(&dev->dev);

		mmc_remove_host(mmc);

		writel(0, host->base + MMCIMASK0);

		if (variant->mmcimask1)
			writel(0, host->base + MMCIMASK1);

		writel(0, host->base + MMCICOMMAND);
		writel(0, host->base + MMCIDATACTRL);

		mmci_dma_release(host);
		clk_disable_unprepare(host->clk);
		mmc_free_host(mmc);
	}

	return 0;
}

#ifdef CONFIG_PM
static void mmci_save(struct mmci_host *host)
{
	unsigned long flags;

	spin_lock_irqsave(&host->lock, flags);

	writel(0, host->base + MMCIMASK0);
	if (host->variant->pwrreg_nopower) {
		writel(0, host->base + MMCIDATACTRL);
		writel(0, host->base + MMCIPOWER);
		writel(0, host->base + MMCICLOCK);
	}
	mmci_reg_delay(host);

	spin_unlock_irqrestore(&host->lock, flags);
}

static void mmci_restore(struct mmci_host *host)
{
	unsigned long flags;

	spin_lock_irqsave(&host->lock, flags);

	if (host->variant->pwrreg_nopower) {
		writel(host->clk_reg, host->base + MMCICLOCK);
		writel(host->datactrl_reg, host->base + MMCIDATACTRL);
		writel(host->pwr_reg, host->base + MMCIPOWER);
	}
	writel(MCI_IRQENABLE | host->variant->start_err,
	       host->base + MMCIMASK0);
	mmci_reg_delay(host);

	spin_unlock_irqrestore(&host->lock, flags);
}

static int mmci_runtime_suspend(struct device *dev)
{
	struct amba_device *adev = to_amba_device(dev);
	struct mmc_host *mmc = amba_get_drvdata(adev);

	if (mmc) {
		struct mmci_host *host = mmc_priv(mmc);
		pinctrl_pm_select_sleep_state(dev);
		mmci_save(host);
		clk_disable_unprepare(host->clk);
	}

	return 0;
}

static int mmci_runtime_resume(struct device *dev)
{
	struct amba_device *adev = to_amba_device(dev);
	struct mmc_host *mmc = amba_get_drvdata(adev);

	if (mmc) {
		struct mmci_host *host = mmc_priv(mmc);
		clk_prepare_enable(host->clk);
		mmci_restore(host);
		pinctrl_select_default_state(dev);
	}

	return 0;
}
#endif

static const struct dev_pm_ops mmci_dev_pm_ops = {
	SET_SYSTEM_SLEEP_PM_OPS(pm_runtime_force_suspend,
				pm_runtime_force_resume)
	SET_RUNTIME_PM_OPS(mmci_runtime_suspend, mmci_runtime_resume, NULL)
};

static const struct amba_id mmci_ids[] = {
	{
		.id	= 0x00041180,
		.mask	= 0xff0fffff,
		.data	= &variant_arm,
	},
	{
		.id	= 0x01041180,
		.mask	= 0xff0fffff,
		.data	= &variant_arm_extended_fifo,
	},
	{
		.id	= 0x02041180,
		.mask	= 0xff0fffff,
		.data	= &variant_arm_extended_fifo_hwfc,
	},
	{
		.id	= 0x00041181,
		.mask	= 0x000fffff,
		.data	= &variant_arm,
	},
	/* ST Micro variants */
	{
		.id     = 0x00180180,
		.mask   = 0x00ffffff,
		.data	= &variant_u300,
	},
	{
		.id     = 0x10180180,
		.mask   = 0xf0ffffff,
		.data	= &variant_nomadik,
	},
	{
		.id     = 0x00280180,
		.mask   = 0x00ffffff,
		.data	= &variant_nomadik,
	},
	{
		.id     = 0x00480180,
		.mask   = 0xf0ffffff,
		.data	= &variant_ux500,
	},
	{
		.id     = 0x10480180,
		.mask   = 0xf0ffffff,
		.data	= &variant_ux500v2,
	},
	{
		.id     = 0x00880180,
		.mask   = 0x00ffffff,
		.data	= &variant_stm32,
	},
	{
		.id     = 0x10153180,
		.mask	= 0xf0ffffff,
		.data	= &variant_stm32_sdmmc,
	},
	{
		.id     = 0x00253180,
		.mask	= 0xf0ffffff,
		.data	= &variant_stm32_sdmmcv2,
	},
	/* Qualcomm variants */
	{
		.id     = 0x00051180,
		.mask	= 0x000fffff,
		.data	= &variant_qcom,
	},
	{ 0, 0 },
};

MODULE_DEVICE_TABLE(amba, mmci_ids);

static struct amba_driver mmci_driver = {
	.drv		= {
		.name	= DRIVER_NAME,
		.pm	= &mmci_dev_pm_ops,
	},
	.probe		= mmci_probe,
	.remove		= mmci_remove,
	.id_table	= mmci_ids,
};

module_amba_driver(mmci_driver);

module_param(fmax, uint, 0444);

MODULE_DESCRIPTION("ARM PrimeCell PL180/181 Multimedia Card Interface driver");
MODULE_LICENSE("GPL");<|MERGE_RESOLUTION|>--- conflicted
+++ resolved
@@ -1867,26 +1867,6 @@
 
 	ret = mmc_regulator_set_vqmmc(mmc, ios);
 
-<<<<<<< HEAD
-		switch (ios->signal_voltage) {
-		case MMC_SIGNAL_VOLTAGE_330:
-			ret = regulator_set_voltage(mmc->supply.vqmmc,
-						2700000, 3600000);
-			break;
-		case MMC_SIGNAL_VOLTAGE_180:
-			ret = regulator_set_voltage(mmc->supply.vqmmc,
-						1700000, 1950000);
-			break;
-		case MMC_SIGNAL_VOLTAGE_120:
-			ret = regulator_set_voltage(mmc->supply.vqmmc,
-						1100000, 1300000);
-			break;
-		}
-
-		if (ret)
-			dev_warn(mmc_dev(mmc), "Voltage switch failed\n");
-	}
-=======
 	if (!ret && host->ops && host->ops->post_sig_volt_switch)
 		ret = host->ops->post_sig_volt_switch(host, ios);
 	else if (ret)
@@ -1894,7 +1874,6 @@
 
 	if (ret < 0)
 		dev_warn(mmc_dev(mmc), "Voltage switch failed\n");
->>>>>>> 24b8d41d
 
 	return ret;
 }
