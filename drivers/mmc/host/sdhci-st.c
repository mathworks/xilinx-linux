// SPDX-License-Identifier: GPL-2.0-only
/*
 * Support for SDHCI on STMicroelectronics SoCs
 *
 * Copyright (C) 2014 STMicroelectronics Ltd
 * Author: Giuseppe Cavallaro <peppe.cavallaro@st.com>
 * Contributors: Peter Griffin <peter.griffin@linaro.org>
 *
 * Based on sdhci-cns3xxx.c
 */

#include <linux/io.h>
#include <linux/of.h>
#include <linux/module.h>
#include <linux/err.h>
#include <linux/mmc/host.h>
#include <linux/reset.h>
#include "sdhci-pltfm.h"

struct st_mmc_platform_data {
	struct  reset_control *rstc;
	struct  clk *icnclk;
	void __iomem *top_ioaddr;
};

/* MMCSS glue logic to setup the HC on some ST SoCs (e.g. STiH407 family) */

#define ST_MMC_CCONFIG_REG_1		0x400
#define ST_MMC_CCONFIG_TIMEOUT_CLK_UNIT	BIT(24)
#define ST_MMC_CCONFIG_TIMEOUT_CLK_FREQ	BIT(12)
#define ST_MMC_CCONFIG_TUNING_COUNT_DEFAULT	BIT(8)
#define ST_MMC_CCONFIG_ASYNC_WAKEUP	BIT(0)
#define ST_MMC_CCONFIG_1_DEFAULT	\
				((ST_MMC_CCONFIG_TIMEOUT_CLK_UNIT) | \
				 (ST_MMC_CCONFIG_TIMEOUT_CLK_FREQ) | \
				 (ST_MMC_CCONFIG_TUNING_COUNT_DEFAULT))

#define ST_MMC_CCONFIG_REG_2		0x404
#define ST_MMC_CCONFIG_HIGH_SPEED	BIT(28)
#define ST_MMC_CCONFIG_ADMA2		BIT(24)
#define ST_MMC_CCONFIG_8BIT		BIT(20)
#define ST_MMC_CCONFIG_MAX_BLK_LEN	16
#define  MAX_BLK_LEN_1024		1
#define  MAX_BLK_LEN_2048		2
#define BASE_CLK_FREQ_200		0xc8
#define BASE_CLK_FREQ_100		0x64
#define BASE_CLK_FREQ_50		0x32
#define ST_MMC_CCONFIG_2_DEFAULT \
	(ST_MMC_CCONFIG_HIGH_SPEED | ST_MMC_CCONFIG_ADMA2 | \
	 ST_MMC_CCONFIG_8BIT | \
	 (MAX_BLK_LEN_1024 << ST_MMC_CCONFIG_MAX_BLK_LEN))

#define ST_MMC_CCONFIG_REG_3			0x408
#define ST_MMC_CCONFIG_EMMC_SLOT_TYPE		BIT(28)
#define ST_MMC_CCONFIG_64BIT			BIT(24)
#define ST_MMC_CCONFIG_ASYNCH_INTR_SUPPORT	BIT(20)
#define ST_MMC_CCONFIG_1P8_VOLT			BIT(16)
#define ST_MMC_CCONFIG_3P0_VOLT			BIT(12)
#define ST_MMC_CCONFIG_3P3_VOLT			BIT(8)
#define ST_MMC_CCONFIG_SUSP_RES_SUPPORT		BIT(4)
#define ST_MMC_CCONFIG_SDMA			BIT(0)
#define ST_MMC_CCONFIG_3_DEFAULT	\
			 (ST_MMC_CCONFIG_ASYNCH_INTR_SUPPORT	| \
			  ST_MMC_CCONFIG_3P3_VOLT		| \
			  ST_MMC_CCONFIG_SUSP_RES_SUPPORT	| \
			  ST_MMC_CCONFIG_SDMA)

#define ST_MMC_CCONFIG_REG_4	0x40c
#define ST_MMC_CCONFIG_D_DRIVER	BIT(20)
#define ST_MMC_CCONFIG_C_DRIVER	BIT(16)
#define ST_MMC_CCONFIG_A_DRIVER	BIT(12)
#define ST_MMC_CCONFIG_DDR50	BIT(8)
#define ST_MMC_CCONFIG_SDR104	BIT(4)
#define ST_MMC_CCONFIG_SDR50	BIT(0)
#define ST_MMC_CCONFIG_4_DEFAULT	0

#define ST_MMC_CCONFIG_REG_5		0x410
#define ST_MMC_CCONFIG_TUNING_FOR_SDR50	BIT(8)
#define RETUNING_TIMER_CNT_MAX		0xf
#define ST_MMC_CCONFIG_5_DEFAULT	0

/* I/O configuration for Arasan IP */
#define ST_MMC_GP_OUTPUT	0x450
#define ST_MMC_GP_OUTPUT_CD	BIT(12)

#define ST_MMC_STATUS_R		0x460

#define ST_TOP_MMC_DLY_FIX_OFF(x)	(x - 0x8)

/* TOP config registers to manage static and dynamic delay */
#define ST_TOP_MMC_TX_CLK_DLY			ST_TOP_MMC_DLY_FIX_OFF(0x8)
#define ST_TOP_MMC_RX_CLK_DLY			ST_TOP_MMC_DLY_FIX_OFF(0xc)
/* MMC delay control register */
#define ST_TOP_MMC_DLY_CTRL			ST_TOP_MMC_DLY_FIX_OFF(0x18)
#define ST_TOP_MMC_DLY_CTRL_DLL_BYPASS_CMD	BIT(0)
#define ST_TOP_MMC_DLY_CTRL_DLL_BYPASS_PH_SEL	BIT(1)
#define ST_TOP_MMC_DLY_CTRL_TX_DLL_ENABLE	BIT(8)
#define ST_TOP_MMC_DLY_CTRL_RX_DLL_ENABLE	BIT(9)
#define ST_TOP_MMC_DLY_CTRL_ATUNE_NOT_CFG_DLY	BIT(10)
#define ST_TOP_MMC_START_DLL_LOCK		BIT(11)

/* register to provide the phase-shift value for DLL */
#define ST_TOP_MMC_TX_DLL_STEP_DLY		ST_TOP_MMC_DLY_FIX_OFF(0x1c)
#define ST_TOP_MMC_RX_DLL_STEP_DLY		ST_TOP_MMC_DLY_FIX_OFF(0x20)
#define ST_TOP_MMC_RX_CMD_STEP_DLY		ST_TOP_MMC_DLY_FIX_OFF(0x24)

/* phase shift delay on the tx clk 2.188ns */
#define ST_TOP_MMC_TX_DLL_STEP_DLY_VALID	0x6

#define ST_TOP_MMC_DLY_MAX			0xf

#define ST_TOP_MMC_DYN_DLY_CONF	\
		(ST_TOP_MMC_DLY_CTRL_TX_DLL_ENABLE | \
		 ST_TOP_MMC_DLY_CTRL_ATUNE_NOT_CFG_DLY | \
		 ST_TOP_MMC_START_DLL_LOCK)

/*
 * For clock speeds greater than 90MHz, we need to check that the
 * DLL procedure has finished before switching to ultra-speed modes.
 */
#define	CLK_TO_CHECK_DLL_LOCK	90000000

static inline void st_mmcss_set_static_delay(void __iomem *ioaddr)
{
	if (!ioaddr)
		return;

	writel_relaxed(0x0, ioaddr + ST_TOP_MMC_DLY_CTRL);
	writel_relaxed(ST_TOP_MMC_DLY_MAX,
			ioaddr + ST_TOP_MMC_TX_CLK_DLY);
}

/**
 * st_mmcss_cconfig: configure the Arasan HC inside the flashSS.
 * @np: dt device node.
 * @host: sdhci host
 * Description: this function is to configure the Arasan host controller.
 * On some ST SoCs, i.e. STiH407 family, the MMC devices inside a dedicated
 * flashSS sub-system which needs to be configured to be compliant to eMMC 4.5
 * or eMMC4.3.  This has to be done before registering the sdhci host.
 */
static void st_mmcss_cconfig(struct device_node *np, struct sdhci_host *host)
{
	struct sdhci_pltfm_host *pltfm_host = sdhci_priv(host);
	struct mmc_host *mhost = host->mmc;
	u32 cconf2, cconf3, cconf4, cconf5;

	if (!of_device_is_compatible(np, "st,sdhci-stih407"))
		return;

	cconf2 = ST_MMC_CCONFIG_2_DEFAULT;
	cconf3 = ST_MMC_CCONFIG_3_DEFAULT;
	cconf4 = ST_MMC_CCONFIG_4_DEFAULT;
	cconf5 = ST_MMC_CCONFIG_5_DEFAULT;

	writel_relaxed(ST_MMC_CCONFIG_1_DEFAULT,
			host->ioaddr + ST_MMC_CCONFIG_REG_1);

	/* Set clock frequency, default to 50MHz if max-frequency is not
	 * provided */

	switch (mhost->f_max) {
	case 200000000:
		clk_set_rate(pltfm_host->clk, mhost->f_max);
		cconf2 |= BASE_CLK_FREQ_200;
		break;
	case 100000000:
		clk_set_rate(pltfm_host->clk, mhost->f_max);
		cconf2 |= BASE_CLK_FREQ_100;
		break;
	default:
		clk_set_rate(pltfm_host->clk, 50000000);
		cconf2 |= BASE_CLK_FREQ_50;
	}

	writel_relaxed(cconf2, host->ioaddr + ST_MMC_CCONFIG_REG_2);

	if (!mmc_card_is_removable(mhost))
		cconf3 |= ST_MMC_CCONFIG_EMMC_SLOT_TYPE;
	else
		/* CARD _D ET_CTRL */
		writel_relaxed(ST_MMC_GP_OUTPUT_CD,
				host->ioaddr + ST_MMC_GP_OUTPUT);

	if (mhost->caps & MMC_CAP_UHS_SDR50) {
		/* use 1.8V */
		cconf3 |= ST_MMC_CCONFIG_1P8_VOLT;
		cconf4 |= ST_MMC_CCONFIG_SDR50;
		/* Use tuning */
		cconf5 |= ST_MMC_CCONFIG_TUNING_FOR_SDR50;
		/* Max timeout for retuning */
		cconf5 |= RETUNING_TIMER_CNT_MAX;
	}

	if (mhost->caps & MMC_CAP_UHS_SDR104) {
		/*
		 * SDR104 implies the HC can support HS200 mode, so
		 * it's mandatory to use 1.8V
		 */
		cconf3 |= ST_MMC_CCONFIG_1P8_VOLT;
		cconf4 |= ST_MMC_CCONFIG_SDR104;
		/* Max timeout for retuning */
		cconf5 |= RETUNING_TIMER_CNT_MAX;
	}

	if (mhost->caps & MMC_CAP_UHS_DDR50)
		cconf4 |= ST_MMC_CCONFIG_DDR50;

	writel_relaxed(cconf3, host->ioaddr + ST_MMC_CCONFIG_REG_3);
	writel_relaxed(cconf4, host->ioaddr + ST_MMC_CCONFIG_REG_4);
	writel_relaxed(cconf5, host->ioaddr + ST_MMC_CCONFIG_REG_5);
}

static inline void st_mmcss_set_dll(void __iomem *ioaddr)
{
	if (!ioaddr)
		return;

	writel_relaxed(ST_TOP_MMC_DYN_DLY_CONF,	ioaddr + ST_TOP_MMC_DLY_CTRL);
	writel_relaxed(ST_TOP_MMC_TX_DLL_STEP_DLY_VALID,
			ioaddr + ST_TOP_MMC_TX_DLL_STEP_DLY);
}

static int st_mmcss_lock_dll(void __iomem *ioaddr)
{
	unsigned long curr, value;
	unsigned long finish = jiffies + HZ;

	/* Checks if the DLL procedure is finished */
	do {
		curr = jiffies;
		value = readl(ioaddr + ST_MMC_STATUS_R);
		if (value & 0x1)
			return 0;

		cpu_relax();
	} while (!time_after_eq(curr, finish));

	return -EBUSY;
}

static int sdhci_st_set_dll_for_clock(struct sdhci_host *host)
{
	int ret = 0;
	struct sdhci_pltfm_host *pltfm_host = sdhci_priv(host);
	struct st_mmc_platform_data *pdata = sdhci_pltfm_priv(pltfm_host);

	if (host->clock > CLK_TO_CHECK_DLL_LOCK) {
		st_mmcss_set_dll(pdata->top_ioaddr);
		ret = st_mmcss_lock_dll(host->ioaddr);
	}

	return ret;
}

static void sdhci_st_set_uhs_signaling(struct sdhci_host *host,
					unsigned int uhs)
{
	struct sdhci_pltfm_host *pltfm_host = sdhci_priv(host);
	struct st_mmc_platform_data *pdata = sdhci_pltfm_priv(pltfm_host);
	u16 ctrl_2 = sdhci_readw(host, SDHCI_HOST_CONTROL2);
	int ret = 0;

	/* Select Bus Speed Mode for host */
	ctrl_2 &= ~SDHCI_CTRL_UHS_MASK;
	switch (uhs) {
	/*
	 * Set V18_EN -- UHS modes do not work without this.
	 * does not change signaling voltage
	 */

	case MMC_TIMING_UHS_SDR12:
		st_mmcss_set_static_delay(pdata->top_ioaddr);
		ctrl_2 |= SDHCI_CTRL_UHS_SDR12 | SDHCI_CTRL_VDD_180;
		break;
	case MMC_TIMING_UHS_SDR25:
		st_mmcss_set_static_delay(pdata->top_ioaddr);
		ctrl_2 |= SDHCI_CTRL_UHS_SDR25 | SDHCI_CTRL_VDD_180;
		break;
	case MMC_TIMING_UHS_SDR50:
		st_mmcss_set_static_delay(pdata->top_ioaddr);
		ctrl_2 |= SDHCI_CTRL_UHS_SDR50 | SDHCI_CTRL_VDD_180;
		ret = sdhci_st_set_dll_for_clock(host);
		break;
	case MMC_TIMING_UHS_SDR104:
	case MMC_TIMING_MMC_HS200:
		st_mmcss_set_static_delay(pdata->top_ioaddr);
		ctrl_2 |= SDHCI_CTRL_UHS_SDR104 | SDHCI_CTRL_VDD_180;
		ret =  sdhci_st_set_dll_for_clock(host);
		break;
	case MMC_TIMING_UHS_DDR50:
	case MMC_TIMING_MMC_DDR52:
		st_mmcss_set_static_delay(pdata->top_ioaddr);
		ctrl_2 |= SDHCI_CTRL_UHS_DDR50 | SDHCI_CTRL_VDD_180;
		break;
	}

	if (ret)
		dev_warn(mmc_dev(host->mmc), "Error setting dll for clock "
						"(uhs %d)\n", uhs);

	dev_dbg(mmc_dev(host->mmc), "uhs %d, ctrl_2 %04X\n", uhs, ctrl_2);

	sdhci_writew(host, ctrl_2, SDHCI_HOST_CONTROL2);
}

static u32 sdhci_st_readl(struct sdhci_host *host, int reg)
{
	u32 ret;

	switch (reg) {
	case SDHCI_CAPABILITIES:
		ret = readl_relaxed(host->ioaddr + reg);
		/* Support 3.3V and 1.8V */
		ret &= ~SDHCI_CAN_VDD_300;
		break;
	default:
		ret = readl_relaxed(host->ioaddr + reg);
	}
	return ret;
}

static const struct sdhci_ops sdhci_st_ops = {
	.get_max_clock = sdhci_pltfm_clk_get_max_clock,
	.set_clock = sdhci_set_clock,
	.set_bus_width = sdhci_set_bus_width,
	.read_l = sdhci_st_readl,
	.reset = sdhci_reset,
	.set_uhs_signaling = sdhci_st_set_uhs_signaling,
};

static const struct sdhci_pltfm_data sdhci_st_pdata = {
	.ops = &sdhci_st_ops,
	.quirks = SDHCI_QUIRK_NO_ENDATTR_IN_NOPDESC |
		SDHCI_QUIRK_CAP_CLOCK_BASE_BROKEN |
		SDHCI_QUIRK_NO_HISPD_BIT,
	.quirks2 = SDHCI_QUIRK2_PRESET_VALUE_BROKEN |
		SDHCI_QUIRK2_STOP_WITH_TC,
};


static int sdhci_st_probe(struct platform_device *pdev)
{
	struct device_node *np = pdev->dev.of_node;
	struct sdhci_host *host;
	struct st_mmc_platform_data *pdata;
	struct sdhci_pltfm_host *pltfm_host;
	struct clk *clk, *icnclk;
	int ret = 0;
	u16 host_version;
	struct resource *res;
	struct reset_control *rstc;

	clk =  devm_clk_get(&pdev->dev, "mmc");
	if (IS_ERR(clk)) {
		dev_err(&pdev->dev, "Peripheral clk not found\n");
		return PTR_ERR(clk);
	}

	/* ICN clock isn't compulsory, but use it if it's provided. */
	icnclk = devm_clk_get(&pdev->dev, "icn");
	if (IS_ERR(icnclk))
		icnclk = NULL;

<<<<<<< HEAD
	rstc = devm_reset_control_get(&pdev->dev, NULL);
=======
	rstc = devm_reset_control_get_exclusive(&pdev->dev, NULL);
>>>>>>> 24b8d41d
	if (IS_ERR(rstc))
		rstc = NULL;
	else
		reset_control_deassert(rstc);

	host = sdhci_pltfm_init(pdev, &sdhci_st_pdata, sizeof(*pdata));
	if (IS_ERR(host)) {
		dev_err(&pdev->dev, "Failed sdhci_pltfm_init\n");
		ret = PTR_ERR(host);
		goto err_pltfm_init;
	}

	pltfm_host = sdhci_priv(host);
	pdata = sdhci_pltfm_priv(pltfm_host);
	pdata->rstc = rstc;

	ret = mmc_of_parse(host->mmc);
	if (ret) {
		dev_err(&pdev->dev, "Failed mmc_of_parse\n");
		goto err_of;
	}

<<<<<<< HEAD
	clk_prepare_enable(clk);
	clk_prepare_enable(icnclk);
=======
	ret = clk_prepare_enable(clk);
	if (ret) {
		dev_err(&pdev->dev, "Failed to prepare clock\n");
		goto err_of;
	}

	ret = clk_prepare_enable(icnclk);
	if (ret) {
		dev_err(&pdev->dev, "Failed to prepare icn clock\n");
		goto err_icnclk;
	}
>>>>>>> 24b8d41d

	/* Configure the FlashSS Top registers for setting eMMC TX/RX delay */
	res = platform_get_resource_byname(pdev, IORESOURCE_MEM,
					   "top-mmc-delay");
	pdata->top_ioaddr = devm_ioremap_resource(&pdev->dev, res);
	if (IS_ERR(pdata->top_ioaddr)) {
		dev_warn(&pdev->dev, "FlashSS Top Dly registers not available");
		pdata->top_ioaddr = NULL;
	}

	pltfm_host->clk = clk;
	pdata->icnclk = icnclk;

	/* Configure the Arasan HC inside the flashSS */
	st_mmcss_cconfig(np, host);

	ret = sdhci_add_host(host);
	if (ret)
		goto err_out;

	host_version = readw_relaxed((host->ioaddr + SDHCI_HOST_VERSION));

	dev_info(&pdev->dev, "SDHCI ST Initialised: Host Version: 0x%x Vendor Version 0x%x\n",
		((host_version & SDHCI_SPEC_VER_MASK) >> SDHCI_SPEC_VER_SHIFT),
		((host_version & SDHCI_VENDOR_VER_MASK) >>
		SDHCI_VENDOR_VER_SHIFT));

	return 0;

err_out:
	clk_disable_unprepare(icnclk);
<<<<<<< HEAD
=======
err_icnclk:
>>>>>>> 24b8d41d
	clk_disable_unprepare(clk);
err_of:
	sdhci_pltfm_free(pdev);
err_pltfm_init:
	if (rstc)
		reset_control_assert(rstc);

	return ret;
}

static int sdhci_st_remove(struct platform_device *pdev)
{
	struct sdhci_host *host = platform_get_drvdata(pdev);
	struct sdhci_pltfm_host *pltfm_host = sdhci_priv(host);
	struct st_mmc_platform_data *pdata = sdhci_pltfm_priv(pltfm_host);
	struct reset_control *rstc = pdata->rstc;
	int ret;

	ret = sdhci_pltfm_unregister(pdev);

	clk_disable_unprepare(pdata->icnclk);

	if (rstc)
		reset_control_assert(rstc);

	return ret;
}

#ifdef CONFIG_PM_SLEEP
static int sdhci_st_suspend(struct device *dev)
{
	struct sdhci_host *host = dev_get_drvdata(dev);
	struct sdhci_pltfm_host *pltfm_host = sdhci_priv(host);
	struct st_mmc_platform_data *pdata = sdhci_pltfm_priv(pltfm_host);
	int ret;

	if (host->tuning_mode != SDHCI_TUNING_MODE_3)
		mmc_retune_needed(host->mmc);

	ret = sdhci_suspend_host(host);
	if (ret)
		goto out;

	if (pdata->rstc)
		reset_control_assert(pdata->rstc);

	clk_disable_unprepare(pdata->icnclk);
	clk_disable_unprepare(pltfm_host->clk);
out:
	return ret;
}

static int sdhci_st_resume(struct device *dev)
{
	struct sdhci_host *host = dev_get_drvdata(dev);
	struct sdhci_pltfm_host *pltfm_host = sdhci_priv(host);
	struct st_mmc_platform_data *pdata = sdhci_pltfm_priv(pltfm_host);
	struct device_node *np = dev->of_node;
	int ret;

	ret = clk_prepare_enable(pltfm_host->clk);
	if (ret)
		return ret;

<<<<<<< HEAD
	clk_prepare_enable(pltfm_host->clk);
	clk_prepare_enable(pdata->icnclk);
=======
	ret = clk_prepare_enable(pdata->icnclk);
	if (ret) {
		clk_disable_unprepare(pltfm_host->clk);
		return ret;
	}
>>>>>>> 24b8d41d

	if (pdata->rstc)
		reset_control_deassert(pdata->rstc);

	st_mmcss_cconfig(np, host);

	return sdhci_resume_host(host);
}
#endif

static SIMPLE_DEV_PM_OPS(sdhci_st_pmops, sdhci_st_suspend, sdhci_st_resume);

static const struct of_device_id st_sdhci_match[] = {
	{ .compatible = "st,sdhci" },
	{},
};

MODULE_DEVICE_TABLE(of, st_sdhci_match);

static struct platform_driver sdhci_st_driver = {
	.probe = sdhci_st_probe,
	.remove = sdhci_st_remove,
	.driver = {
		   .name = "sdhci-st",
		   .probe_type = PROBE_PREFER_ASYNCHRONOUS,
		   .pm = &sdhci_st_pmops,
		   .of_match_table = of_match_ptr(st_sdhci_match),
		  },
};

module_platform_driver(sdhci_st_driver);

MODULE_DESCRIPTION("SDHCI driver for STMicroelectronics SoCs");
MODULE_AUTHOR("Giuseppe Cavallaro <peppe.cavallaro@st.com>");
MODULE_LICENSE("GPL v2");
MODULE_ALIAS("platform:sdhci-st");<|MERGE_RESOLUTION|>--- conflicted
+++ resolved
@@ -362,11 +362,7 @@
 	if (IS_ERR(icnclk))
 		icnclk = NULL;
 
-<<<<<<< HEAD
-	rstc = devm_reset_control_get(&pdev->dev, NULL);
-=======
 	rstc = devm_reset_control_get_exclusive(&pdev->dev, NULL);
->>>>>>> 24b8d41d
 	if (IS_ERR(rstc))
 		rstc = NULL;
 	else
@@ -389,10 +385,6 @@
 		goto err_of;
 	}
 
-<<<<<<< HEAD
-	clk_prepare_enable(clk);
-	clk_prepare_enable(icnclk);
-=======
 	ret = clk_prepare_enable(clk);
 	if (ret) {
 		dev_err(&pdev->dev, "Failed to prepare clock\n");
@@ -404,7 +396,6 @@
 		dev_err(&pdev->dev, "Failed to prepare icn clock\n");
 		goto err_icnclk;
 	}
->>>>>>> 24b8d41d
 
 	/* Configure the FlashSS Top registers for setting eMMC TX/RX delay */
 	res = platform_get_resource_byname(pdev, IORESOURCE_MEM,
@@ -436,10 +427,7 @@
 
 err_out:
 	clk_disable_unprepare(icnclk);
-<<<<<<< HEAD
-=======
 err_icnclk:
->>>>>>> 24b8d41d
 	clk_disable_unprepare(clk);
 err_of:
 	sdhci_pltfm_free(pdev);
@@ -504,16 +492,11 @@
 	if (ret)
 		return ret;
 
-<<<<<<< HEAD
-	clk_prepare_enable(pltfm_host->clk);
-	clk_prepare_enable(pdata->icnclk);
-=======
 	ret = clk_prepare_enable(pdata->icnclk);
 	if (ret) {
 		clk_disable_unprepare(pltfm_host->clk);
 		return ret;
 	}
->>>>>>> 24b8d41d
 
 	if (pdata->rstc)
 		reset_control_deassert(pdata->rstc);
