--- conflicted
+++ resolved
@@ -40,8 +40,6 @@
 	unsigned int divider_for_baseclk;
 };
 
-#define SDHCI_AT91_PRESET_COMMON_CONF	0x400 /* drv type B, programmable clock mode */
-
 struct sdhci_at91_priv {
 	const struct sdhci_at91_soc_data *soc_data;
 	struct clk *hclock;
@@ -51,8 +49,6 @@
 	bool cal_always_on;
 };
 
-<<<<<<< HEAD
-=======
 static void sdhci_at91_set_force_card_detect(struct sdhci_host *host)
 {
 	u8 mc1r;
@@ -62,7 +58,6 @@
 	writeb(mc1r, host->ioaddr + SDMMC_MC1R);
 }
 
->>>>>>> 24b8d41d
 static void sdhci_at91_set_clock(struct sdhci_host *host, unsigned int clock)
 {
 	u16 clk;
@@ -107,8 +102,6 @@
 	sdhci_writew(host, clk, SDHCI_CLOCK_CONTROL);
 }
 
-<<<<<<< HEAD
-=======
 static void sdhci_at91_set_uhs_signaling(struct sdhci_host *host,
 					 unsigned int timing)
 {
@@ -136,7 +129,6 @@
 	}
 }
 
->>>>>>> 24b8d41d
 static const struct sdhci_ops sdhci_at91_sama5d2_ops = {
 	.set_clock		= sdhci_at91_set_clock,
 	.set_bus_width		= sdhci_set_bus_width,
@@ -147,8 +139,6 @@
 
 static const struct sdhci_pltfm_data sdhci_sama5d2_pdata = {
 	.ops = &sdhci_at91_sama5d2_ops,
-<<<<<<< HEAD
-=======
 };
 
 static const struct sdhci_at91_soc_data soc_data_sama5d2 = {
@@ -160,7 +150,6 @@
 	.pdata = &sdhci_sama5d2_pdata,
 	.baseclk_is_generated_internally = true,
 	.divider_for_baseclk = 2,
->>>>>>> 24b8d41d
 };
 
 static const struct of_device_id sdhci_at91_dt_match[] = {
@@ -325,7 +314,6 @@
 	struct sdhci_pltfm_host		*pltfm_host;
 	struct sdhci_at91_priv		*priv;
 	int				ret;
-	unsigned int			preset_div;
 
 	match = of_match_device(sdhci_at91_dt_match, &pdev->dev);
 	if (!match)
@@ -375,50 +363,9 @@
 	 * if SDCAL pin is wrongly connected, we must enable
 	 * the analog calibration cell permanently.
 	 */
-<<<<<<< HEAD
-	real_gck_rate = clk_get_rate(priv->gck);
-	if (real_gck_rate != gck_rate) {
-		clk_mul = real_gck_rate / (clk_base * 1000000) - 1;
-		caps1 &= (~SDHCI_CLOCK_MUL_MASK);
-		caps1 |= ((clk_mul << SDHCI_CLOCK_MUL_SHIFT) & SDHCI_CLOCK_MUL_MASK);
-		/* Set capabilities in r/w mode. */
-		writel(SDMMC_CACR_KEY | SDMMC_CACR_CAPWREN, host->ioaddr + SDMMC_CACR);
-		writel(caps1, host->ioaddr + SDHCI_CAPABILITIES_1);
-		/* Set capabilities in ro mode. */
-		writel(0, host->ioaddr + SDMMC_CACR);
-		dev_info(&pdev->dev, "update clk mul to %u as gck rate is %u Hz\n",
-			 clk_mul, real_gck_rate);
-	}
-
-	/*
-	 * We have to set preset values because it depends on the clk_mul
-	 * value. Moreover, SDR104 is supported in a degraded mode since the
-	 * maximum sd clock value is 120 MHz instead of 208 MHz. For that
-	 * reason, we need to use presets to support SDR104.
-	 */
-	preset_div = DIV_ROUND_UP(real_gck_rate, 24000000) - 1;
-	writew(SDHCI_AT91_PRESET_COMMON_CONF | preset_div,
-	       host->ioaddr + SDHCI_PRESET_FOR_SDR12);
-	preset_div = DIV_ROUND_UP(real_gck_rate, 50000000) - 1;
-	writew(SDHCI_AT91_PRESET_COMMON_CONF | preset_div,
-	       host->ioaddr + SDHCI_PRESET_FOR_SDR25);
-	preset_div = DIV_ROUND_UP(real_gck_rate, 100000000) - 1;
-	writew(SDHCI_AT91_PRESET_COMMON_CONF | preset_div,
-	       host->ioaddr + SDHCI_PRESET_FOR_SDR50);
-	preset_div = DIV_ROUND_UP(real_gck_rate, 120000000) - 1;
-	writew(SDHCI_AT91_PRESET_COMMON_CONF | preset_div,
-	       host->ioaddr + SDHCI_PRESET_FOR_SDR104);
-	preset_div = DIV_ROUND_UP(real_gck_rate, 50000000) - 1;
-	writew(SDHCI_AT91_PRESET_COMMON_CONF | preset_div,
-	       host->ioaddr + SDHCI_PRESET_FOR_DDR50);
-
-	clk_prepare_enable(priv->mainck);
-	clk_prepare_enable(priv->gck);
-=======
 	priv->cal_always_on =
 		device_property_read_bool(&pdev->dev,
 					  "microchip,sdcal-inverted");
->>>>>>> 24b8d41d
 
 	ret = mmc_of_parse(host->mmc);
 	if (ret)
