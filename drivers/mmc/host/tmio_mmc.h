--- conflicted
+++ resolved
@@ -1,19 +1,5 @@
 /* SPDX-License-Identifier: GPL-2.0 */
 /*
-<<<<<<< HEAD
- * linux/drivers/mmc/host/tmio_mmc.h
- *
- * Copyright (C) 2016 Sang Engineering, Wolfram Sang
- * Copyright (C) 2015-16 Renesas Electronics Corporation
- * Copyright (C) 2007 Ian Molton
- * Copyright (C) 2004 Ian Molton
- *
- * This program is free software; you can redistribute it and/or modify
- * it under the terms of the GNU General Public License version 2 as
- * published by the Free Software Foundation.
- *
-=======
->>>>>>> 24b8d41d
  * Driver for the MMC / SD / SDIO cell found in:
  *
  * TC6393XB TC6391XB TC6387XB T7L66XB ASIC3
@@ -34,10 +20,7 @@
 #include <linux/pagemap.h>
 #include <linux/scatterlist.h>
 #include <linux/spinlock.h>
-<<<<<<< HEAD
-=======
 #include <linux/interrupt.h>
->>>>>>> 24b8d41d
 
 #define CTL_SD_CMD 0x00
 #define CTL_ARG_REG 0x04
@@ -59,13 +42,6 @@
 #define CTL_DMA_ENABLE 0xd8
 #define CTL_RESET_SD 0xe0
 #define CTL_VERSION 0xe2
-<<<<<<< HEAD
-#define CTL_SDIO_REGS 0x100
-#define CTL_CLK_AND_WAIT_CTL 0x138
-#define CTL_RESET_SDIO 0x1e0
-
-/* Definitions for values the CTRL_STATUS register can take. */
-=======
 #define CTL_SDIF_MODE 0xe6
 
 /* Definitions for values the CTL_STOP_INTERNAL_ACTION register can take */
@@ -73,7 +49,6 @@
 #define TMIO_STOP_SEC		BIT(8)
 
 /* Definitions for values the CTL_STATUS register can take */
->>>>>>> 24b8d41d
 #define TMIO_STAT_CMDRESPEND    BIT(0)
 #define TMIO_STAT_DATAEND       BIT(2)
 #define TMIO_STAT_CARD_REMOVE   BIT(3)
@@ -84,11 +59,7 @@
 #define TMIO_STAT_CARD_INSERT_A BIT(9)
 #define TMIO_STAT_SIGSTATE_A    BIT(10)
 
-<<<<<<< HEAD
-/* These belong technically to CTRL_STATUS2, but the driver merges them */
-=======
 /* These belong technically to CTL_STATUS2, but the driver merges them */
->>>>>>> 24b8d41d
 #define TMIO_STAT_CMD_IDX_ERR   BIT(16)
 #define TMIO_STAT_CRCFAIL       BIT(17)
 #define TMIO_STAT_STOPBIT_ERR   BIT(18)
@@ -99,26 +70,12 @@
 #define TMIO_STAT_DAT0		BIT(23)	/* only known on R-Car so far */
 #define TMIO_STAT_RXRDY         BIT(24)
 #define TMIO_STAT_TXRQ          BIT(25)
-<<<<<<< HEAD
-=======
 #define TMIO_STAT_ALWAYS_SET_27	BIT(27) /* only known on R-Car 2+ so far */
->>>>>>> 24b8d41d
 #define TMIO_STAT_ILL_FUNC      BIT(29) /* only when !TMIO_MMC_HAS_IDLE_WAIT */
 #define TMIO_STAT_SCLKDIVEN     BIT(29) /* only when TMIO_MMC_HAS_IDLE_WAIT */
 #define TMIO_STAT_CMD_BUSY      BIT(30)
 #define TMIO_STAT_ILL_ACCESS    BIT(31)
 
-<<<<<<< HEAD
-#define	CLK_CTL_DIV_MASK	0xff
-#define	CLK_CTL_SCLKEN		BIT(8)
-
-#define CARD_OPT_WIDTH8		BIT(13)
-#define CARD_OPT_WIDTH		BIT(15)
-
-#define TMIO_BBS		512		/* Boot block size */
-
-/* Definitions for values the CTRL_SDIO_STATUS register can take. */
-=======
 /* Definitions for values the CTL_SD_CARD_CLK_CTL register can take */
 #define	CLK_CTL_DIV_MASK	0xff
 #define	CLK_CTL_SCLKEN		BIT(8)
@@ -128,7 +85,6 @@
 #define CARD_OPT_WIDTH		BIT(15)
 
 /* Definitions for values the CTL_SDIO_STATUS register can take */
->>>>>>> 24b8d41d
 #define TMIO_SDIO_STAT_IOIRQ	0x0001
 #define TMIO_SDIO_STAT_EXPUB52	0x4000
 #define TMIO_SDIO_STAT_EXWT	0x8000
@@ -212,18 +168,6 @@
 	bool			native_hotplug;
 	bool			sdio_irq_enabled;
 
-<<<<<<< HEAD
-	int (*write16_hook)(struct tmio_mmc_host *host, int addr);
-	int (*clk_enable)(struct tmio_mmc_host *host);
-	unsigned int (*clk_update)(struct tmio_mmc_host *host,
-				   unsigned int new_clock);
-	void (*clk_disable)(struct tmio_mmc_host *host);
-	int (*multi_io_quirk)(struct mmc_card *card,
-			      unsigned int direction, int blk_size);
-	int (*card_busy)(struct mmc_host *mmc);
-	int (*start_signal_voltage_switch)(struct mmc_host *mmc,
-					   struct mmc_ios *ios);
-=======
 	/* Mandatory callback */
 	int (*clk_enable)(struct tmio_mmc_host *host);
 	void (*set_clock)(struct tmio_mmc_host *host, unsigned int clock);
@@ -242,7 +186,6 @@
 	void (*hs400_complete)(struct tmio_mmc_host *host);
 
 	const struct tmio_mmc_dma_ops *dma_ops;
->>>>>>> 24b8d41d
 };
 
 struct tmio_mmc_host *tmio_mmc_host_alloc(struct platform_device *pdev,
@@ -293,12 +236,8 @@
 	       ioread16(host->ctl + ((addr + 2) << host->bus_shift)) << 16;
 }
 
-<<<<<<< HEAD
-static inline u32 sd_ctrl_read16_and_16_as_32(struct tmio_mmc_host *host, int addr)
-=======
 static inline void sd_ctrl_read32_rep(struct tmio_mmc_host *host, int addr,
 				      u32 *buf, int count)
->>>>>>> 24b8d41d
 {
 	ioread32_rep(host->ctl + (addr << host->bus_shift), buf, count);
 }
@@ -330,14 +269,8 @@
 	iowrite16(val >> 16, host->ctl + ((addr + 2) << host->bus_shift));
 }
 
-static inline void sd_ctrl_write32_as_16_and_16(struct tmio_mmc_host *host, int addr, u32 val)
-{
-<<<<<<< HEAD
-	writew(val & 0xffff, host->ctl + (addr << host->bus_shift));
-	writew(val >> 16, host->ctl + ((addr + 2) << host->bus_shift));
-}
-
-=======
+static inline void sd_ctrl_write32(struct tmio_mmc_host *host, int addr, u32 val)
+{
 	iowrite32(val, host->ctl + (addr << host->bus_shift));
 }
 
@@ -347,5 +280,4 @@
 	iowrite32_rep(host->ctl + (addr << host->bus_shift), buf, count);
 }
 
->>>>>>> 24b8d41d
 #endif