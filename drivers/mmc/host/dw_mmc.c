--- conflicted
+++ resolved
@@ -103,14 +103,6 @@
 /* Each descriptor can transfer up to 4KB of data in chained mode */
 #define DW_MCI_DESC_DATA_LENGTH	0x1000
 
-<<<<<<< HEAD
-static bool dw_mci_reset(struct dw_mci *host);
-static bool dw_mci_ctrl_reset(struct dw_mci *host, u32 reset);
-static int dw_mci_card_busy(struct mmc_host *mmc);
-static int dw_mci_get_cd(struct mmc_host *mmc);
-
-=======
->>>>>>> 24b8d41d
 #if defined(CONFIG_DEBUG_FS)
 static int dw_mci_req_show(struct seq_file *s, void *v)
 {
@@ -585,11 +577,7 @@
 {
 	unsigned int desc_len;
 	struct idmac_desc_64addr *desc_first, *desc_last, *desc;
-<<<<<<< HEAD
-	unsigned long timeout;
-=======
 	u32 val;
->>>>>>> 24b8d41d
 	int i;
 
 	desc_first = desc_last = desc = host->sg_cpu;
@@ -611,19 +599,10 @@
 			 * isn't still owned by IDMAC as IDMAC's write
 			 * ops and CPU's read ops are asynchronous.
 			 */
-<<<<<<< HEAD
-			timeout = jiffies + msecs_to_jiffies(100);
-			while (readl(&desc->des0) & IDMAC_DES0_OWN) {
-				if (time_after(jiffies, timeout))
-					goto err_own_bit;
-				udelay(10);
-			}
-=======
 			if (readl_poll_timeout_atomic(&desc->des0, val,
 						!(val & IDMAC_DES0_OWN),
 						10, 100 * USEC_PER_MSEC))
 				goto err_own_bit;
->>>>>>> 24b8d41d
 
 			/*
 			 * Set the OWN bit and disable interrupts
@@ -657,11 +636,7 @@
 	return 0;
 err_own_bit:
 	/* restore the descriptor chain as it's polluted */
-<<<<<<< HEAD
-	dev_dbg(host->dev, "desciptor is still owned by IDMAC.\n");
-=======
 	dev_dbg(host->dev, "descriptor is still owned by IDMAC.\n");
->>>>>>> 24b8d41d
 	memset(host->sg_cpu, 0, DESC_RING_BUF_SZ);
 	dw_mci_idmac_init(host);
 	return -EINVAL;
@@ -674,11 +649,7 @@
 {
 	unsigned int desc_len;
 	struct idmac_desc *desc_first, *desc_last, *desc;
-<<<<<<< HEAD
-	unsigned long timeout;
-=======
 	u32 val;
->>>>>>> 24b8d41d
 	int i;
 
 	desc_first = desc_last = desc = host->sg_cpu;
@@ -700,21 +671,11 @@
 			 * isn't still owned by IDMAC as IDMAC's write
 			 * ops and CPU's read ops are asynchronous.
 			 */
-<<<<<<< HEAD
-			timeout = jiffies + msecs_to_jiffies(100);
-			while (readl(&desc->des0) &
-			       cpu_to_le32(IDMAC_DES0_OWN)) {
-				if (time_after(jiffies, timeout))
-					goto err_own_bit;
-				udelay(10);
-			}
-=======
 			if (readl_poll_timeout_atomic(&desc->des0, val,
 						      IDMAC_OWN_CLR64(val),
 						      10,
 						      100 * USEC_PER_MSEC))
 				goto err_own_bit;
->>>>>>> 24b8d41d
 
 			/*
 			 * Set the OWN bit and disable interrupts
@@ -749,11 +710,7 @@
 	return 0;
 err_own_bit:
 	/* restore the descriptor chain as it's polluted */
-<<<<<<< HEAD
-	dev_dbg(host->dev, "desciptor is still owned by IDMAC.\n");
-=======
 	dev_dbg(host->dev, "descriptor is still owned by IDMAC.\n");
->>>>>>> 24b8d41d
 	memset(host->sg_cpu, 0, DESC_RING_BUF_SZ);
 	dw_mci_idmac_init(host);
 	return -EINVAL;
@@ -1077,18 +1034,6 @@
 	 */
 	if (host->verid < DW_MMC_240A ||
 		(host->verid < DW_MMC_280A && data->flags & MMC_DATA_WRITE))
-<<<<<<< HEAD
-		return;
-
-	/*
-	 * Card write Threshold is introduced since 2.80a
-	 * It's used when HS400 mode is enabled.
-	 */
-	if (data->flags & MMC_DATA_WRITE &&
-		!(host->timing != MMC_TIMING_MMC_HS400))
-		return;
-
-=======
 		return;
 
 	/*
@@ -1099,19 +1044,14 @@
 		host->timing != MMC_TIMING_MMC_HS400)
 		goto disable;
 
->>>>>>> 24b8d41d
 	if (data->flags & MMC_DATA_WRITE)
 		enable = SDMMC_CARD_WR_THR_EN;
 	else
 		enable = SDMMC_CARD_RD_THR_EN;
 
 	if (host->timing != MMC_TIMING_MMC_HS200 &&
-<<<<<<< HEAD
-	    host->timing != MMC_TIMING_UHS_SDR104)
-=======
 	    host->timing != MMC_TIMING_UHS_SDR104 &&
 	    host->timing != MMC_TIMING_MMC_HS400)
->>>>>>> 24b8d41d
 		goto disable;
 
 	blksz_depth = blksz / (1 << host->data_shift);
@@ -1283,14 +1223,6 @@
 
 		div = (host->bus_hz != clock) ? DIV_ROUND_UP(div, 2) : 0;
 
-<<<<<<< HEAD
-		if (clock != slot->__clk_old || force_clkinit)
-			dev_info(&slot->mmc->class_dev,
-				 "Bus speed (slot %d) = %dHz (slot req %dHz, actual %dHZ div = %d)\n",
-				 slot->id, host->bus_hz, clock,
-				 div ? ((host->bus_hz / div) >> 1) :
-				 host->bus_hz, div);
-=======
 		if ((clock != slot->__clk_old &&
 			!test_bit(DW_MMC_CARD_NEEDS_POLL, &slot->flags)) ||
 			force_clkinit) {
@@ -1310,7 +1242,6 @@
 					slot->mmc->f_min == clock)
 				set_bit(DW_MMC_CARD_NEEDS_POLL, &slot->flags);
 		}
->>>>>>> 24b8d41d
 
 		/* disable clock */
 		mci_writel(host, CLKENA, 0);
@@ -1336,11 +1267,8 @@
 
 		/* keep the last clock value that was requested from core */
 		slot->__clk_old = clock;
-<<<<<<< HEAD
-=======
 		slot->mmc->actual_clock = div ? ((host->bus_hz / div) >> 1) :
 					  host->bus_hz;
->>>>>>> 24b8d41d
 	}
 
 	host->current_speed = clock;
@@ -1649,38 +1577,6 @@
 	return read_only;
 }
 
-<<<<<<< HEAD
-static int dw_mci_get_cd(struct mmc_host *mmc)
-{
-	int present;
-	struct dw_mci_slot *slot = mmc_priv(mmc);
-	struct dw_mci *host = slot->host;
-	int gpio_cd = mmc_gpio_get_cd(mmc);
-
-	/* Use platform get_cd function, else try onboard card detect */
-	if ((mmc->caps & MMC_CAP_NEEDS_POLL) || !mmc_card_is_removable(mmc))
-		present = 1;
-	else if (gpio_cd >= 0)
-		present = gpio_cd;
-	else
-		present = (mci_readl(slot->host, CDETECT) & (1 << slot->id))
-			== 0 ? 1 : 0;
-
-	spin_lock_bh(&host->lock);
-	if (present) {
-		set_bit(DW_MMC_CARD_PRESENT, &slot->flags);
-		dev_dbg(&mmc->class_dev, "card is present\n");
-	} else {
-		clear_bit(DW_MMC_CARD_PRESENT, &slot->flags);
-		dev_dbg(&mmc->class_dev, "card is not present\n");
-	}
-	spin_unlock_bh(&host->lock);
-
-	return present;
-}
-
-=======
->>>>>>> 24b8d41d
 static void dw_mci_hw_reset(struct mmc_host *mmc)
 {
 	struct dw_mci_slot *slot = mmc_priv(mmc);
@@ -2117,12 +2013,7 @@
 				 * delayed. Allowing the transfer to take place
 				 * avoids races and keeps things simple.
 				 */
-<<<<<<< HEAD
-				if ((err != -ETIMEDOUT) &&
-				    (cmd->opcode == MMC_SEND_TUNING_BLOCK)) {
-=======
 				if (err != -ETIMEDOUT) {
->>>>>>> 24b8d41d
 					state = STATE_SENDING_DATA;
 					continue;
 				}
@@ -2770,11 +2661,8 @@
 		}
 
 		if (pending & SDMMC_INT_DATA_OVER) {
-<<<<<<< HEAD
-=======
 			spin_lock_irqsave(&host->irq_lock, irqflags);
 
->>>>>>> 24b8d41d
 			del_timer(&host->dto_timer);
 
 			mci_writel(host, RINTSTS, SDMMC_INT_DATA_OVER);
@@ -2853,9 +2741,6 @@
 	return IRQ_HANDLED;
 }
 
-<<<<<<< HEAD
-static int dw_mci_init_slot(struct dw_mci *host, unsigned int id)
-=======
 static int dw_mci_init_slot_caps(struct dw_mci_slot *slot)
 {
 	struct dw_mci *host = slot->host;
@@ -2901,7 +2786,6 @@
 }
 
 static int dw_mci_init_slot(struct dw_mci *host)
->>>>>>> 24b8d41d
 {
 	struct mmc_host *mmc;
 	struct dw_mci_slot *slot;
@@ -2928,34 +2812,6 @@
 	if (!mmc->ocr_avail)
 		mmc->ocr_avail = MMC_VDD_32_33 | MMC_VDD_33_34;
 
-<<<<<<< HEAD
-	if (host->pdata->caps)
-		mmc->caps = host->pdata->caps;
-
-	/*
-	 * Support MMC_CAP_ERASE by default.
-	 * It needs to use trim/discard/erase commands.
-	 */
-	mmc->caps |= MMC_CAP_ERASE;
-
-	if (host->pdata->pm_caps)
-		mmc->pm_caps = host->pdata->pm_caps;
-
-	if (host->dev->of_node) {
-		ctrl_id = of_alias_get_id(host->dev->of_node, "mshc");
-		if (ctrl_id < 0)
-			ctrl_id = 0;
-	} else {
-		ctrl_id = to_platform_device(host->dev)->id;
-	}
-	if (drv_data && drv_data->caps)
-		mmc->caps |= drv_data->caps[ctrl_id];
-
-	if (host->pdata->caps2)
-		mmc->caps2 = host->pdata->caps2;
-
-=======
->>>>>>> 24b8d41d
 	ret = mmc_of_parse(mmc);
 	if (ret)
 		goto err_host_allocated;
@@ -3239,21 +3095,11 @@
 		return ERR_PTR(-ENOMEM);
 
 	/* find reset controller when exist */
-<<<<<<< HEAD
-	pdata->rstc = devm_reset_control_get_optional(dev, "reset");
-=======
 	pdata->rstc = devm_reset_control_get_optional_exclusive(dev, "reset");
->>>>>>> 24b8d41d
 	if (IS_ERR(pdata->rstc)) {
 		if (PTR_ERR(pdata->rstc) == -EPROBE_DEFER)
 			return ERR_PTR(-EPROBE_DEFER);
 	}
-<<<<<<< HEAD
-
-	/* find out number of slots supported */
-	of_property_read_u32(np, "num-slots", &pdata->num_slots);
-=======
->>>>>>> 24b8d41d
 
 	if (device_property_read_u32(dev, "fifo-depth", &pdata->fifo_depth))
 		dev_info(dev,
@@ -3295,19 +3141,7 @@
 	 * No need for CD if all slots have a non-error GPIO
 	 * as well as broken card detection is found.
 	 */
-<<<<<<< HEAD
-	for (i = 0; i < host->num_slots; i++) {
-		slot = host->slot[i];
-		if (slot->mmc->caps & MMC_CAP_NEEDS_POLL)
-			return;
-
-		if (mmc_gpio_get_cd(slot->mmc) < 0)
-			break;
-	}
-	if (i == host->num_slots)
-=======
 	if (host->slot->mmc->caps & MMC_CAP_NEEDS_POLL)
->>>>>>> 24b8d41d
 		return;
 
 	if (mmc_gpio_get_cd(host->slot->mmc) < 0) {
@@ -3327,18 +3161,9 @@
 
 	if (!host->pdata) {
 		host->pdata = dw_mci_parse_dt(host);
-<<<<<<< HEAD
-		if (PTR_ERR(host->pdata) == -EPROBE_DEFER) {
-			return -EPROBE_DEFER;
-		} else if (IS_ERR(host->pdata)) {
-			dev_err(host->dev, "platform data not available\n");
-			return -EINVAL;
-		}
-=======
 		if (IS_ERR(host->pdata))
 			return dev_err_probe(host->dev, PTR_ERR(host->pdata),
 					     "platform data not available\n");
->>>>>>> 24b8d41d
 	}
 
 	host->biu_clk = devm_clk_get(host->dev, "biu");
@@ -3395,23 +3220,9 @@
 		}
 	}
 
-<<<<<<< HEAD
-	if (!IS_ERR(host->pdata->rstc)) {
-		reset_control_assert(host->pdata->rstc);
-		usleep_range(10, 50);
-		reset_control_deassert(host->pdata->rstc);
-	}
-
-	setup_timer(&host->cmd11_timer,
-		    dw_mci_cmd11_timer, (unsigned long)host);
-
-	setup_timer(&host->dto_timer,
-		    dw_mci_dto_timer, (unsigned long)host);
-=======
 	timer_setup(&host->cmd11_timer, dw_mci_cmd11_timer, 0);
 	timer_setup(&host->cto_timer, dw_mci_cto_timer, 0);
 	timer_setup(&host->dto_timer, dw_mci_dto_timer, 0);
->>>>>>> 24b8d41d
 
 	spin_lock_init(&host->lock);
 	spin_lock_init(&host->irq_lock);
