// SPDX-License-Identifier: GPL-2.0-only
/*
 * Copyright (c) 2014-2015 MediaTek Inc.
 * Author: Chaotian.Jing <chaotian.jing@mediatek.com>
 */

#include <linux/module.h>
#include <linux/clk.h>
#include <linux/delay.h>
#include <linux/dma-mapping.h>
#include <linux/ioport.h>
#include <linux/irq.h>
#include <linux/of_address.h>
#include <linux/of_device.h>
#include <linux/of_irq.h>
#include <linux/of_gpio.h>
#include <linux/pinctrl/consumer.h>
#include <linux/platform_device.h>
#include <linux/pm.h>
#include <linux/pm_runtime.h>
#include <linux/regulator/consumer.h>
#include <linux/slab.h>
#include <linux/spinlock.h>
#include <linux/interrupt.h>
#include <linux/reset.h>

#include <linux/mmc/card.h>
#include <linux/mmc/core.h>
#include <linux/mmc/host.h>
#include <linux/mmc/mmc.h>
#include <linux/mmc/sd.h>
#include <linux/mmc/sdio.h>
#include <linux/mmc/slot-gpio.h>

#include "cqhci.h"

#define MAX_BD_NUM          1024

/*--------------------------------------------------------------------------*/
/* Common Definition                                                        */
/*--------------------------------------------------------------------------*/
#define MSDC_BUS_1BITS          0x0
#define MSDC_BUS_4BITS          0x1
#define MSDC_BUS_8BITS          0x2

#define MSDC_BURST_64B          0x6

/*--------------------------------------------------------------------------*/
/* Register Offset                                                          */
/*--------------------------------------------------------------------------*/
#define MSDC_CFG         0x0
#define MSDC_IOCON       0x04
#define MSDC_PS          0x08
#define MSDC_INT         0x0c
#define MSDC_INTEN       0x10
#define MSDC_FIFOCS      0x14
#define SDC_CFG          0x30
#define SDC_CMD          0x34
#define SDC_ARG          0x38
#define SDC_STS          0x3c
#define SDC_RESP0        0x40
#define SDC_RESP1        0x44
#define SDC_RESP2        0x48
#define SDC_RESP3        0x4c
#define SDC_BLK_NUM      0x50
#define SDC_ADV_CFG0     0x64
#define EMMC_IOCON       0x7c
#define SDC_ACMD_RESP    0x80
#define DMA_SA_H4BIT     0x8c
#define MSDC_DMA_SA      0x90
#define MSDC_DMA_CTRL    0x98
#define MSDC_DMA_CFG     0x9c
#define MSDC_PATCH_BIT   0xb0
#define MSDC_PATCH_BIT1  0xb4
#define MSDC_PATCH_BIT2  0xb8
#define MSDC_PAD_TUNE    0xec
#define MSDC_PAD_TUNE0   0xf0
#define PAD_DS_TUNE      0x188
#define PAD_CMD_TUNE     0x18c
#define EMMC50_CFG0      0x208
#define EMMC50_CFG3      0x220
#define SDC_FIFO_CFG     0x228

/*--------------------------------------------------------------------------*/
/* Top Pad Register Offset                                                  */
/*--------------------------------------------------------------------------*/
#define EMMC_TOP_CONTROL	0x00
#define EMMC_TOP_CMD		0x04
#define EMMC50_PAD_DS_TUNE	0x0c

/*--------------------------------------------------------------------------*/
/* Register Mask                                                            */
/*--------------------------------------------------------------------------*/

/* MSDC_CFG mask */
#define MSDC_CFG_MODE           (0x1 << 0)	/* RW */
#define MSDC_CFG_CKPDN          (0x1 << 1)	/* RW */
#define MSDC_CFG_RST            (0x1 << 2)	/* RW */
#define MSDC_CFG_PIO            (0x1 << 3)	/* RW */
#define MSDC_CFG_CKDRVEN        (0x1 << 4)	/* RW */
#define MSDC_CFG_BV18SDT        (0x1 << 5)	/* RW */
#define MSDC_CFG_BV18PSS        (0x1 << 6)	/* R  */
#define MSDC_CFG_CKSTB          (0x1 << 7)	/* R  */
#define MSDC_CFG_CKDIV          (0xff << 8)	/* RW */
#define MSDC_CFG_CKMOD          (0x3 << 16)	/* RW */
#define MSDC_CFG_HS400_CK_MODE  (0x1 << 18)	/* RW */
#define MSDC_CFG_HS400_CK_MODE_EXTRA  (0x1 << 22)	/* RW */
#define MSDC_CFG_CKDIV_EXTRA    (0xfff << 8)	/* RW */
#define MSDC_CFG_CKMOD_EXTRA    (0x3 << 20)	/* RW */

/* MSDC_IOCON mask */
#define MSDC_IOCON_SDR104CKS    (0x1 << 0)	/* RW */
#define MSDC_IOCON_RSPL         (0x1 << 1)	/* RW */
#define MSDC_IOCON_DSPL         (0x1 << 2)	/* RW */
#define MSDC_IOCON_DDLSEL       (0x1 << 3)	/* RW */
#define MSDC_IOCON_DDR50CKD     (0x1 << 4)	/* RW */
#define MSDC_IOCON_DSPLSEL      (0x1 << 5)	/* RW */
#define MSDC_IOCON_W_DSPL       (0x1 << 8)	/* RW */
#define MSDC_IOCON_D0SPL        (0x1 << 16)	/* RW */
#define MSDC_IOCON_D1SPL        (0x1 << 17)	/* RW */
#define MSDC_IOCON_D2SPL        (0x1 << 18)	/* RW */
#define MSDC_IOCON_D3SPL        (0x1 << 19)	/* RW */
#define MSDC_IOCON_D4SPL        (0x1 << 20)	/* RW */
#define MSDC_IOCON_D5SPL        (0x1 << 21)	/* RW */
#define MSDC_IOCON_D6SPL        (0x1 << 22)	/* RW */
#define MSDC_IOCON_D7SPL        (0x1 << 23)	/* RW */
#define MSDC_IOCON_RISCSZ       (0x3 << 24)	/* RW */

/* MSDC_PS mask */
#define MSDC_PS_CDEN            (0x1 << 0)	/* RW */
#define MSDC_PS_CDSTS           (0x1 << 1)	/* R  */
#define MSDC_PS_CDDEBOUNCE      (0xf << 12)	/* RW */
#define MSDC_PS_DAT             (0xff << 16)	/* R  */
#define MSDC_PS_DATA1           (0x1 << 17)	/* R  */
#define MSDC_PS_CMD             (0x1 << 24)	/* R  */
#define MSDC_PS_WP              (0x1 << 31)	/* R  */

/* MSDC_INT mask */
#define MSDC_INT_MMCIRQ         (0x1 << 0)	/* W1C */
#define MSDC_INT_CDSC           (0x1 << 1)	/* W1C */
#define MSDC_INT_ACMDRDY        (0x1 << 3)	/* W1C */
#define MSDC_INT_ACMDTMO        (0x1 << 4)	/* W1C */
#define MSDC_INT_ACMDCRCERR     (0x1 << 5)	/* W1C */
#define MSDC_INT_DMAQ_EMPTY     (0x1 << 6)	/* W1C */
#define MSDC_INT_SDIOIRQ        (0x1 << 7)	/* W1C */
#define MSDC_INT_CMDRDY         (0x1 << 8)	/* W1C */
#define MSDC_INT_CMDTMO         (0x1 << 9)	/* W1C */
#define MSDC_INT_RSPCRCERR      (0x1 << 10)	/* W1C */
#define MSDC_INT_CSTA           (0x1 << 11)	/* R */
#define MSDC_INT_XFER_COMPL     (0x1 << 12)	/* W1C */
#define MSDC_INT_DXFER_DONE     (0x1 << 13)	/* W1C */
#define MSDC_INT_DATTMO         (0x1 << 14)	/* W1C */
#define MSDC_INT_DATCRCERR      (0x1 << 15)	/* W1C */
#define MSDC_INT_ACMD19_DONE    (0x1 << 16)	/* W1C */
#define MSDC_INT_DMA_BDCSERR    (0x1 << 17)	/* W1C */
#define MSDC_INT_DMA_GPDCSERR   (0x1 << 18)	/* W1C */
#define MSDC_INT_DMA_PROTECT    (0x1 << 19)	/* W1C */
#define MSDC_INT_CMDQ           (0x1 << 28)	/* W1C */

/* MSDC_INTEN mask */
#define MSDC_INTEN_MMCIRQ       (0x1 << 0)	/* RW */
#define MSDC_INTEN_CDSC         (0x1 << 1)	/* RW */
#define MSDC_INTEN_ACMDRDY      (0x1 << 3)	/* RW */
#define MSDC_INTEN_ACMDTMO      (0x1 << 4)	/* RW */
#define MSDC_INTEN_ACMDCRCERR   (0x1 << 5)	/* RW */
#define MSDC_INTEN_DMAQ_EMPTY   (0x1 << 6)	/* RW */
#define MSDC_INTEN_SDIOIRQ      (0x1 << 7)	/* RW */
#define MSDC_INTEN_CMDRDY       (0x1 << 8)	/* RW */
#define MSDC_INTEN_CMDTMO       (0x1 << 9)	/* RW */
#define MSDC_INTEN_RSPCRCERR    (0x1 << 10)	/* RW */
#define MSDC_INTEN_CSTA         (0x1 << 11)	/* RW */
#define MSDC_INTEN_XFER_COMPL   (0x1 << 12)	/* RW */
#define MSDC_INTEN_DXFER_DONE   (0x1 << 13)	/* RW */
#define MSDC_INTEN_DATTMO       (0x1 << 14)	/* RW */
#define MSDC_INTEN_DATCRCERR    (0x1 << 15)	/* RW */
#define MSDC_INTEN_ACMD19_DONE  (0x1 << 16)	/* RW */
#define MSDC_INTEN_DMA_BDCSERR  (0x1 << 17)	/* RW */
#define MSDC_INTEN_DMA_GPDCSERR (0x1 << 18)	/* RW */
#define MSDC_INTEN_DMA_PROTECT  (0x1 << 19)	/* RW */

/* MSDC_FIFOCS mask */
#define MSDC_FIFOCS_RXCNT       (0xff << 0)	/* R */
#define MSDC_FIFOCS_TXCNT       (0xff << 16)	/* R */
#define MSDC_FIFOCS_CLR         (0x1 << 31)	/* RW */

/* SDC_CFG mask */
#define SDC_CFG_SDIOINTWKUP     (0x1 << 0)	/* RW */
#define SDC_CFG_INSWKUP         (0x1 << 1)	/* RW */
#define SDC_CFG_WRDTOC          (0x1fff  << 2)  /* RW */
#define SDC_CFG_BUSWIDTH        (0x3 << 16)	/* RW */
#define SDC_CFG_SDIO            (0x1 << 19)	/* RW */
#define SDC_CFG_SDIOIDE         (0x1 << 20)	/* RW */
#define SDC_CFG_INTATGAP        (0x1 << 21)	/* RW */
#define SDC_CFG_DTOC            (0xff << 24)	/* RW */

/* SDC_STS mask */
#define SDC_STS_SDCBUSY         (0x1 << 0)	/* RW */
#define SDC_STS_CMDBUSY         (0x1 << 1)	/* RW */
#define SDC_STS_SWR_COMPL       (0x1 << 31)	/* RW */

#define SDC_DAT1_IRQ_TRIGGER	(0x1 << 19)	/* RW */
/* SDC_ADV_CFG0 mask */
#define SDC_RX_ENHANCE_EN	(0x1 << 20)	/* RW */

/* DMA_SA_H4BIT mask */
#define DMA_ADDR_HIGH_4BIT      (0xf << 0)      /* RW */

/* MSDC_DMA_CTRL mask */
#define MSDC_DMA_CTRL_START     (0x1 << 0)	/* W */
#define MSDC_DMA_CTRL_STOP      (0x1 << 1)	/* W */
#define MSDC_DMA_CTRL_RESUME    (0x1 << 2)	/* W */
#define MSDC_DMA_CTRL_MODE      (0x1 << 8)	/* RW */
#define MSDC_DMA_CTRL_LASTBUF   (0x1 << 10)	/* RW */
#define MSDC_DMA_CTRL_BRUSTSZ   (0x7 << 12)	/* RW */

/* MSDC_DMA_CFG mask */
#define MSDC_DMA_CFG_STS        (0x1 << 0)	/* R */
#define MSDC_DMA_CFG_DECSEN     (0x1 << 1)	/* RW */
#define MSDC_DMA_CFG_AHBHPROT2  (0x2 << 8)	/* RW */
#define MSDC_DMA_CFG_ACTIVEEN   (0x2 << 12)	/* RW */
#define MSDC_DMA_CFG_CS12B16B   (0x1 << 16)	/* RW */

/* MSDC_PATCH_BIT mask */
#define MSDC_PATCH_BIT_ODDSUPP    (0x1 <<  1)	/* RW */
#define MSDC_INT_DAT_LATCH_CK_SEL (0x7 <<  7)
#define MSDC_CKGEN_MSDC_DLY_SEL   (0x1f << 10)
#define MSDC_PATCH_BIT_IODSSEL    (0x1 << 16)	/* RW */
#define MSDC_PATCH_BIT_IOINTSEL   (0x1 << 17)	/* RW */
#define MSDC_PATCH_BIT_BUSYDLY    (0xf << 18)	/* RW */
#define MSDC_PATCH_BIT_WDOD       (0xf << 22)	/* RW */
#define MSDC_PATCH_BIT_IDRTSEL    (0x1 << 26)	/* RW */
#define MSDC_PATCH_BIT_CMDFSEL    (0x1 << 27)	/* RW */
#define MSDC_PATCH_BIT_INTDLSEL   (0x1 << 28)	/* RW */
#define MSDC_PATCH_BIT_SPCPUSH    (0x1 << 29)	/* RW */
#define MSDC_PATCH_BIT_DECRCTMO   (0x1 << 30)	/* RW */

#define MSDC_PATCH_BIT1_CMDTA     (0x7 << 3)    /* RW */
#define MSDC_PB1_BUSY_CHECK_SEL   (0x1 << 7)    /* RW */
#define MSDC_PATCH_BIT1_STOP_DLY  (0xf << 8)    /* RW */

#define MSDC_PATCH_BIT2_CFGRESP   (0x1 << 15)   /* RW */
#define MSDC_PATCH_BIT2_CFGCRCSTS (0x1 << 28)   /* RW */
#define MSDC_PB2_SUPPORT_64G      (0x1 << 1)    /* RW */
#define MSDC_PB2_RESPWAIT         (0x3 << 2)    /* RW */
#define MSDC_PB2_RESPSTSENSEL     (0x7 << 16)   /* RW */
#define MSDC_PB2_CRCSTSENSEL      (0x7 << 29)   /* RW */

#define MSDC_PAD_TUNE_DATWRDLY	  (0x1f <<  0)	/* RW */
#define MSDC_PAD_TUNE_DATRRDLY	  (0x1f <<  8)	/* RW */
#define MSDC_PAD_TUNE_CMDRDLY	  (0x1f << 16)  /* RW */
#define MSDC_PAD_TUNE_CMDRRDLY	  (0x1f << 22)	/* RW */
#define MSDC_PAD_TUNE_CLKTDLY	  (0x1f << 27)  /* RW */
#define MSDC_PAD_TUNE_RXDLYSEL	  (0x1 << 15)   /* RW */
#define MSDC_PAD_TUNE_RD_SEL	  (0x1 << 13)   /* RW */
#define MSDC_PAD_TUNE_CMD_SEL	  (0x1 << 21)   /* RW */

#define PAD_DS_TUNE_DLY1	  (0x1f << 2)   /* RW */
#define PAD_DS_TUNE_DLY2	  (0x1f << 7)   /* RW */
#define PAD_DS_TUNE_DLY3	  (0x1f << 12)  /* RW */

#define PAD_CMD_TUNE_RX_DLY3	  (0x1f << 1)  /* RW */

#define EMMC50_CFG_PADCMD_LATCHCK (0x1 << 0)   /* RW */
#define EMMC50_CFG_CRCSTS_EDGE    (0x1 << 3)   /* RW */
#define EMMC50_CFG_CFCSTS_SEL     (0x1 << 4)   /* RW */

#define EMMC50_CFG3_OUTS_WR       (0x1f << 0)  /* RW */

#define SDC_FIFO_CFG_WRVALIDSEL   (0x1 << 24)  /* RW */
#define SDC_FIFO_CFG_RDVALIDSEL   (0x1 << 25)  /* RW */

/* EMMC_TOP_CONTROL mask */
#define PAD_RXDLY_SEL           (0x1 << 0)      /* RW */
#define DELAY_EN                (0x1 << 1)      /* RW */
#define PAD_DAT_RD_RXDLY2       (0x1f << 2)     /* RW */
#define PAD_DAT_RD_RXDLY        (0x1f << 7)     /* RW */
#define PAD_DAT_RD_RXDLY2_SEL   (0x1 << 12)     /* RW */
#define PAD_DAT_RD_RXDLY_SEL    (0x1 << 13)     /* RW */
#define DATA_K_VALUE_SEL        (0x1 << 14)     /* RW */
#define SDC_RX_ENH_EN           (0x1 << 15)     /* TW */

/* EMMC_TOP_CMD mask */
#define PAD_CMD_RXDLY2          (0x1f << 0)     /* RW */
#define PAD_CMD_RXDLY           (0x1f << 5)     /* RW */
#define PAD_CMD_RD_RXDLY2_SEL   (0x1 << 10)     /* RW */
#define PAD_CMD_RD_RXDLY_SEL    (0x1 << 11)     /* RW */
#define PAD_CMD_TX_DLY          (0x1f << 12)    /* RW */

#define REQ_CMD_EIO  (0x1 << 0)
#define REQ_CMD_TMO  (0x1 << 1)
#define REQ_DAT_ERR  (0x1 << 2)
#define REQ_STOP_EIO (0x1 << 3)
#define REQ_STOP_TMO (0x1 << 4)
#define REQ_CMD_BUSY (0x1 << 5)

#define MSDC_PREPARE_FLAG (0x1 << 0)
#define MSDC_ASYNC_FLAG (0x1 << 1)
#define MSDC_MMAP_FLAG (0x1 << 2)

#define MTK_MMC_AUTOSUSPEND_DELAY	50
#define CMD_TIMEOUT         (HZ/10 * 5)	/* 100ms x5 */
#define DAT_TIMEOUT         (HZ    * 5)	/* 1000ms x5 */

#define DEFAULT_DEBOUNCE	(8)	/* 8 cycles CD debounce */

#define PAD_DELAY_MAX	32 /* PAD delay cells */
/*--------------------------------------------------------------------------*/
/* Descriptor Structure                                                     */
/*--------------------------------------------------------------------------*/
struct mt_gpdma_desc {
	u32 gpd_info;
#define GPDMA_DESC_HWO		(0x1 << 0)
#define GPDMA_DESC_BDP		(0x1 << 1)
#define GPDMA_DESC_CHECKSUM	(0xff << 8) /* bit8 ~ bit15 */
#define GPDMA_DESC_INT		(0x1 << 16)
#define GPDMA_DESC_NEXT_H4	(0xf << 24)
#define GPDMA_DESC_PTR_H4	(0xf << 28)
	u32 next;
	u32 ptr;
	u32 gpd_data_len;
#define GPDMA_DESC_BUFLEN	(0xffff) /* bit0 ~ bit15 */
#define GPDMA_DESC_EXTLEN	(0xff << 16) /* bit16 ~ bit23 */
	u32 arg;
	u32 blknum;
	u32 cmd;
};

struct mt_bdma_desc {
	u32 bd_info;
#define BDMA_DESC_EOL		(0x1 << 0)
#define BDMA_DESC_CHECKSUM	(0xff << 8) /* bit8 ~ bit15 */
#define BDMA_DESC_BLKPAD	(0x1 << 17)
#define BDMA_DESC_DWPAD		(0x1 << 18)
#define BDMA_DESC_NEXT_H4	(0xf << 24)
#define BDMA_DESC_PTR_H4	(0xf << 28)
	u32 next;
	u32 ptr;
	u32 bd_data_len;
#define BDMA_DESC_BUFLEN	(0xffff) /* bit0 ~ bit15 */
#define BDMA_DESC_BUFLEN_EXT	(0xffffff) /* bit0 ~ bit23 */
};

struct msdc_dma {
	struct scatterlist *sg;	/* I/O scatter list */
	struct mt_gpdma_desc *gpd;		/* pointer to gpd array */
	struct mt_bdma_desc *bd;		/* pointer to bd array */
	dma_addr_t gpd_addr;	/* the physical address of gpd array */
	dma_addr_t bd_addr;	/* the physical address of bd array */
};

struct msdc_save_para {
	u32 msdc_cfg;
	u32 iocon;
	u32 sdc_cfg;
	u32 pad_tune;
	u32 patch_bit0;
	u32 patch_bit1;
	u32 patch_bit2;
	u32 pad_ds_tune;
	u32 pad_cmd_tune;
	u32 emmc50_cfg0;
	u32 emmc50_cfg3;
	u32 sdc_fifo_cfg;
	u32 emmc_top_control;
	u32 emmc_top_cmd;
	u32 emmc50_pad_ds_tune;
};

struct mtk_mmc_compatible {
	u8 clk_div_bits;
	bool recheck_sdio_irq;
	bool hs400_tune; /* only used for MT8173 */
	u32 pad_tune_reg;
	bool async_fifo;
	bool data_tune;
	bool busy_check;
	bool stop_clk_fix;
	bool enhance_rx;
	bool support_64g;
	bool use_internal_cd;
};

struct msdc_tune_para {
	u32 iocon;
	u32 pad_tune;
	u32 pad_cmd_tune;
	u32 emmc_top_control;
	u32 emmc_top_cmd;
};

struct msdc_tune_para {
	u32 iocon;
	u32 pad_tune;
};

struct msdc_delay_phase {
	u8 maxlen;
	u8 start;
	u8 final_phase;
};

struct msdc_host {
	struct device *dev;
	const struct mtk_mmc_compatible *dev_comp;
	int cmd_rsp;

	spinlock_t lock;
	struct mmc_request *mrq;
	struct mmc_command *cmd;
	struct mmc_data *data;
	int error;

	void __iomem *base;		/* host base address */
	void __iomem *top_base;		/* host top register base address */

	struct msdc_dma dma;	/* dma channel */
	u64 dma_mask;

	u32 timeout_ns;		/* data timeout ns */
	u32 timeout_clks;	/* data timeout clks */

	struct pinctrl *pinctrl;
	struct pinctrl_state *pins_default;
	struct pinctrl_state *pins_uhs;
	struct delayed_work req_timeout;
	int irq;		/* host interrupt */
	struct reset_control *reset;

	struct clk *src_clk;	/* msdc source clock */
	struct clk *h_clk;      /* msdc h_clk */
	struct clk *bus_clk;	/* bus clock which used to access register */
	struct clk *src_clk_cg; /* msdc source clock control gate */
	u32 mclk;		/* mmc subsystem clock frequency */
	u32 src_clk_freq;	/* source clock frequency */
	unsigned char timing;
	bool vqmmc_enabled;
	u32 latch_ck;
	u32 hs400_ds_delay;
<<<<<<< HEAD
	bool hs400_mode;	/* current eMMC will run at hs400 mode */
	struct msdc_save_para save_para; /* used when gate HCLK */
	struct msdc_tune_para def_tune_para; /* default tune setting */
	struct msdc_tune_para saved_tune_para; /* tune result of CMD21/CMD19 */
=======
	u32 hs200_cmd_int_delay; /* cmd internal delay for HS200/SDR104 */
	u32 hs400_cmd_int_delay; /* cmd internal delay for HS400 */
	bool hs400_cmd_resp_sel_rising;
				 /* cmd response sample selection for HS400 */
	bool hs400_mode;	/* current eMMC will run at hs400 mode */
	bool internal_cd;	/* Use internal card-detect logic */
	bool cqhci;		/* support eMMC hw cmdq */
	struct msdc_save_para save_para; /* used when gate HCLK */
	struct msdc_tune_para def_tune_para; /* default tune setting */
	struct msdc_tune_para saved_tune_para; /* tune result of CMD21/CMD19 */
	struct cqhci_host *cq_host;
};

static const struct mtk_mmc_compatible mt8135_compat = {
	.clk_div_bits = 8,
	.recheck_sdio_irq = true,
	.hs400_tune = false,
	.pad_tune_reg = MSDC_PAD_TUNE,
	.async_fifo = false,
	.data_tune = false,
	.busy_check = false,
	.stop_clk_fix = false,
	.enhance_rx = false,
	.support_64g = false,
>>>>>>> 24b8d41d
};

static const struct mtk_mmc_compatible mt8173_compat = {
	.clk_div_bits = 8,
	.recheck_sdio_irq = true,
	.hs400_tune = true,
	.pad_tune_reg = MSDC_PAD_TUNE,
	.async_fifo = false,
	.data_tune = false,
	.busy_check = false,
	.stop_clk_fix = false,
	.enhance_rx = false,
	.support_64g = false,
};

static const struct mtk_mmc_compatible mt8183_compat = {
	.clk_div_bits = 12,
	.recheck_sdio_irq = false,
	.hs400_tune = false,
	.pad_tune_reg = MSDC_PAD_TUNE0,
	.async_fifo = true,
	.data_tune = true,
	.busy_check = true,
	.stop_clk_fix = true,
	.enhance_rx = true,
	.support_64g = true,
};

static const struct mtk_mmc_compatible mt2701_compat = {
	.clk_div_bits = 12,
	.recheck_sdio_irq = true,
	.hs400_tune = false,
	.pad_tune_reg = MSDC_PAD_TUNE0,
	.async_fifo = true,
	.data_tune = true,
	.busy_check = false,
	.stop_clk_fix = false,
	.enhance_rx = false,
	.support_64g = false,
};

static const struct mtk_mmc_compatible mt2712_compat = {
	.clk_div_bits = 12,
	.recheck_sdio_irq = false,
	.hs400_tune = false,
	.pad_tune_reg = MSDC_PAD_TUNE0,
	.async_fifo = true,
	.data_tune = true,
	.busy_check = true,
	.stop_clk_fix = true,
	.enhance_rx = true,
	.support_64g = true,
};

static const struct mtk_mmc_compatible mt7622_compat = {
	.clk_div_bits = 12,
	.recheck_sdio_irq = true,
	.hs400_tune = false,
	.pad_tune_reg = MSDC_PAD_TUNE0,
	.async_fifo = true,
	.data_tune = true,
	.busy_check = true,
	.stop_clk_fix = true,
	.enhance_rx = true,
	.support_64g = false,
};

static const struct mtk_mmc_compatible mt8516_compat = {
	.clk_div_bits = 12,
	.recheck_sdio_irq = true,
	.hs400_tune = false,
	.pad_tune_reg = MSDC_PAD_TUNE0,
	.async_fifo = true,
	.data_tune = true,
	.busy_check = true,
	.stop_clk_fix = true,
};

static const struct mtk_mmc_compatible mt7620_compat = {
	.clk_div_bits = 8,
	.recheck_sdio_irq = true,
	.hs400_tune = false,
	.pad_tune_reg = MSDC_PAD_TUNE,
	.async_fifo = false,
	.data_tune = false,
	.busy_check = false,
	.stop_clk_fix = false,
	.enhance_rx = false,
	.use_internal_cd = true,
};

static const struct mtk_mmc_compatible mt6779_compat = {
	.clk_div_bits = 12,
	.recheck_sdio_irq = false,
	.hs400_tune = false,
	.pad_tune_reg = MSDC_PAD_TUNE0,
	.async_fifo = true,
	.data_tune = true,
	.busy_check = true,
	.stop_clk_fix = true,
	.enhance_rx = true,
	.support_64g = true,
};

static const struct of_device_id msdc_of_ids[] = {
	{ .compatible = "mediatek,mt8135-mmc", .data = &mt8135_compat},
	{ .compatible = "mediatek,mt8173-mmc", .data = &mt8173_compat},
	{ .compatible = "mediatek,mt8183-mmc", .data = &mt8183_compat},
	{ .compatible = "mediatek,mt2701-mmc", .data = &mt2701_compat},
	{ .compatible = "mediatek,mt2712-mmc", .data = &mt2712_compat},
	{ .compatible = "mediatek,mt7622-mmc", .data = &mt7622_compat},
	{ .compatible = "mediatek,mt8516-mmc", .data = &mt8516_compat},
	{ .compatible = "mediatek,mt7620-mmc", .data = &mt7620_compat},
	{ .compatible = "mediatek,mt6779-mmc", .data = &mt6779_compat},
	{}
};
MODULE_DEVICE_TABLE(of, msdc_of_ids);

static void sdr_set_bits(void __iomem *reg, u32 bs)
{
	u32 val = readl(reg);

	val |= bs;
	writel(val, reg);
}

static void sdr_clr_bits(void __iomem *reg, u32 bs)
{
	u32 val = readl(reg);

	val &= ~bs;
	writel(val, reg);
}

static void sdr_set_field(void __iomem *reg, u32 field, u32 val)
{
	unsigned int tv = readl(reg);

	tv &= ~field;
	tv |= ((val) << (ffs((unsigned int)field) - 1));
	writel(tv, reg);
}

static void sdr_get_field(void __iomem *reg, u32 field, u32 *val)
{
	unsigned int tv = readl(reg);

	*val = ((tv & field) >> (ffs((unsigned int)field) - 1));
}

static void msdc_reset_hw(struct msdc_host *host)
{
	u32 val;

	sdr_set_bits(host->base + MSDC_CFG, MSDC_CFG_RST);
	while (readl(host->base + MSDC_CFG) & MSDC_CFG_RST)
		cpu_relax();

	sdr_set_bits(host->base + MSDC_FIFOCS, MSDC_FIFOCS_CLR);
	while (readl(host->base + MSDC_FIFOCS) & MSDC_FIFOCS_CLR)
		cpu_relax();

	val = readl(host->base + MSDC_INT);
	writel(val, host->base + MSDC_INT);
}

static void msdc_cmd_next(struct msdc_host *host,
		struct mmc_request *mrq, struct mmc_command *cmd);
static void __msdc_enable_sdio_irq(struct msdc_host *host, int enb);

static const u32 cmd_ints_mask = MSDC_INTEN_CMDRDY | MSDC_INTEN_RSPCRCERR |
			MSDC_INTEN_CMDTMO | MSDC_INTEN_ACMDRDY |
			MSDC_INTEN_ACMDCRCERR | MSDC_INTEN_ACMDTMO;
static const u32 data_ints_mask = MSDC_INTEN_XFER_COMPL | MSDC_INTEN_DATTMO |
			MSDC_INTEN_DATCRCERR | MSDC_INTEN_DMA_BDCSERR |
			MSDC_INTEN_DMA_GPDCSERR | MSDC_INTEN_DMA_PROTECT;

static u8 msdc_dma_calcs(u8 *buf, u32 len)
{
	u32 i, sum = 0;

	for (i = 0; i < len; i++)
		sum += buf[i];
	return 0xff - (u8) sum;
}

static inline void msdc_dma_setup(struct msdc_host *host, struct msdc_dma *dma,
		struct mmc_data *data)
{
	unsigned int j, dma_len;
	dma_addr_t dma_address;
	u32 dma_ctrl;
	struct scatterlist *sg;
	struct mt_gpdma_desc *gpd;
	struct mt_bdma_desc *bd;

	sg = data->sg;

	gpd = dma->gpd;
	bd = dma->bd;

	/* modify gpd */
	gpd->gpd_info |= GPDMA_DESC_HWO;
	gpd->gpd_info |= GPDMA_DESC_BDP;
	/* need to clear first. use these bits to calc checksum */
	gpd->gpd_info &= ~GPDMA_DESC_CHECKSUM;
	gpd->gpd_info |= msdc_dma_calcs((u8 *) gpd, 16) << 8;

	/* modify bd */
	for_each_sg(data->sg, sg, data->sg_count, j) {
		dma_address = sg_dma_address(sg);
		dma_len = sg_dma_len(sg);

		/* init bd */
		bd[j].bd_info &= ~BDMA_DESC_BLKPAD;
		bd[j].bd_info &= ~BDMA_DESC_DWPAD;
		bd[j].ptr = lower_32_bits(dma_address);
		if (host->dev_comp->support_64g) {
			bd[j].bd_info &= ~BDMA_DESC_PTR_H4;
			bd[j].bd_info |= (upper_32_bits(dma_address) & 0xf)
					 << 28;
		}

		if (host->dev_comp->support_64g) {
			bd[j].bd_data_len &= ~BDMA_DESC_BUFLEN_EXT;
			bd[j].bd_data_len |= (dma_len & BDMA_DESC_BUFLEN_EXT);
		} else {
			bd[j].bd_data_len &= ~BDMA_DESC_BUFLEN;
			bd[j].bd_data_len |= (dma_len & BDMA_DESC_BUFLEN);
		}

		if (j == data->sg_count - 1) /* the last bd */
			bd[j].bd_info |= BDMA_DESC_EOL;
		else
			bd[j].bd_info &= ~BDMA_DESC_EOL;

		/* checksume need to clear first */
		bd[j].bd_info &= ~BDMA_DESC_CHECKSUM;
		bd[j].bd_info |= msdc_dma_calcs((u8 *)(&bd[j]), 16) << 8;
	}

	sdr_set_field(host->base + MSDC_DMA_CFG, MSDC_DMA_CFG_DECSEN, 1);
	dma_ctrl = readl_relaxed(host->base + MSDC_DMA_CTRL);
	dma_ctrl &= ~(MSDC_DMA_CTRL_BRUSTSZ | MSDC_DMA_CTRL_MODE);
	dma_ctrl |= (MSDC_BURST_64B << 12 | 1 << 8);
	writel_relaxed(dma_ctrl, host->base + MSDC_DMA_CTRL);
	if (host->dev_comp->support_64g)
		sdr_set_field(host->base + DMA_SA_H4BIT, DMA_ADDR_HIGH_4BIT,
			      upper_32_bits(dma->gpd_addr) & 0xf);
	writel(lower_32_bits(dma->gpd_addr), host->base + MSDC_DMA_SA);
}

static void msdc_prepare_data(struct msdc_host *host, struct mmc_request *mrq)
{
	struct mmc_data *data = mrq->data;

	if (!(data->host_cookie & MSDC_PREPARE_FLAG)) {
		data->host_cookie |= MSDC_PREPARE_FLAG;
		data->sg_count = dma_map_sg(host->dev, data->sg, data->sg_len,
					    mmc_get_dma_dir(data));
	}
}

static void msdc_unprepare_data(struct msdc_host *host, struct mmc_request *mrq)
{
	struct mmc_data *data = mrq->data;

	if (data->host_cookie & MSDC_ASYNC_FLAG)
		return;

	if (data->host_cookie & MSDC_PREPARE_FLAG) {
		dma_unmap_sg(host->dev, data->sg, data->sg_len,
			     mmc_get_dma_dir(data));
		data->host_cookie &= ~MSDC_PREPARE_FLAG;
	}
}

static u64 msdc_timeout_cal(struct msdc_host *host, u64 ns, u64 clks)
{
	struct mmc_host *mmc = mmc_from_priv(host);
	u64 timeout, clk_ns;
	u32 mode = 0;

	if (mmc->actual_clock == 0) {
		timeout = 0;
	} else {
		clk_ns  = 1000000000ULL;
		do_div(clk_ns, mmc->actual_clock);
		timeout = ns + clk_ns - 1;
		do_div(timeout, clk_ns);
		timeout += clks;
		/* in 1048576 sclk cycle unit */
		timeout = DIV_ROUND_UP(timeout, (0x1 << 20));
		if (host->dev_comp->clk_div_bits == 8)
			sdr_get_field(host->base + MSDC_CFG,
				      MSDC_CFG_CKMOD, &mode);
		else
			sdr_get_field(host->base + MSDC_CFG,
				      MSDC_CFG_CKMOD_EXTRA, &mode);
		/*DDR mode will double the clk cycles for data timeout */
		timeout = mode >= 2 ? timeout * 2 : timeout;
		timeout = timeout > 1 ? timeout - 1 : 0;
	}
	return timeout;
}

/* clock control primitives */
static void msdc_set_timeout(struct msdc_host *host, u64 ns, u64 clks)
{
	u64 timeout;

	host->timeout_ns = ns;
	host->timeout_clks = clks;

	timeout = msdc_timeout_cal(host, ns, clks);
	sdr_set_field(host->base + SDC_CFG, SDC_CFG_DTOC,
		      (u32)(timeout > 255 ? 255 : timeout));
}

static void msdc_set_busy_timeout(struct msdc_host *host, u64 ns, u64 clks)
{
	u64 timeout;

	timeout = msdc_timeout_cal(host, ns, clks);
	sdr_set_field(host->base + SDC_CFG, SDC_CFG_WRDTOC,
		      (u32)(timeout > 8191 ? 8191 : timeout));
}

static void msdc_gate_clock(struct msdc_host *host)
{
	clk_disable_unprepare(host->src_clk_cg);
	clk_disable_unprepare(host->src_clk);
	clk_disable_unprepare(host->bus_clk);
	clk_disable_unprepare(host->h_clk);
}

static void msdc_ungate_clock(struct msdc_host *host)
{
	clk_prepare_enable(host->h_clk);
	clk_prepare_enable(host->bus_clk);
	clk_prepare_enable(host->src_clk);
	clk_prepare_enable(host->src_clk_cg);
	while (!(readl(host->base + MSDC_CFG) & MSDC_CFG_CKSTB))
		cpu_relax();
}

static void msdc_set_mclk(struct msdc_host *host, unsigned char timing, u32 hz)
{
	struct mmc_host *mmc = mmc_from_priv(host);
	u32 mode;
	u32 flags;
	u32 div;
	u32 sclk;
	u32 tune_reg = host->dev_comp->pad_tune_reg;

	if (!hz) {
		dev_dbg(host->dev, "set mclk to 0\n");
		host->mclk = 0;
		mmc->actual_clock = 0;
		sdr_clr_bits(host->base + MSDC_CFG, MSDC_CFG_CKPDN);
		return;
	}

	flags = readl(host->base + MSDC_INTEN);
	sdr_clr_bits(host->base + MSDC_INTEN, flags);
	if (host->dev_comp->clk_div_bits == 8)
		sdr_clr_bits(host->base + MSDC_CFG, MSDC_CFG_HS400_CK_MODE);
	else
		sdr_clr_bits(host->base + MSDC_CFG,
			     MSDC_CFG_HS400_CK_MODE_EXTRA);
	if (timing == MMC_TIMING_UHS_DDR50 ||
	    timing == MMC_TIMING_MMC_DDR52 ||
	    timing == MMC_TIMING_MMC_HS400) {
		if (timing == MMC_TIMING_MMC_HS400)
			mode = 0x3;
		else
			mode = 0x2; /* ddr mode and use divisor */

		if (hz >= (host->src_clk_freq >> 2)) {
			div = 0; /* mean div = 1/4 */
			sclk = host->src_clk_freq >> 2; /* sclk = clk / 4 */
		} else {
			div = (host->src_clk_freq + ((hz << 2) - 1)) / (hz << 2);
			sclk = (host->src_clk_freq >> 2) / div;
			div = (div >> 1);
		}

		if (timing == MMC_TIMING_MMC_HS400 &&
		    hz >= (host->src_clk_freq >> 1)) {
			if (host->dev_comp->clk_div_bits == 8)
				sdr_set_bits(host->base + MSDC_CFG,
					     MSDC_CFG_HS400_CK_MODE);
			else
				sdr_set_bits(host->base + MSDC_CFG,
					     MSDC_CFG_HS400_CK_MODE_EXTRA);
			sclk = host->src_clk_freq >> 1;
			div = 0; /* div is ignore when bit18 is set */
		}
	} else if (hz >= host->src_clk_freq) {
		mode = 0x1; /* no divisor */
		div = 0;
		sclk = host->src_clk_freq;
	} else {
		mode = 0x0; /* use divisor */
		if (hz >= (host->src_clk_freq >> 1)) {
			div = 0; /* mean div = 1/2 */
			sclk = host->src_clk_freq >> 1; /* sclk = clk / 2 */
		} else {
			div = (host->src_clk_freq + ((hz << 2) - 1)) / (hz << 2);
			sclk = (host->src_clk_freq >> 2) / div;
		}
	}
	sdr_clr_bits(host->base + MSDC_CFG, MSDC_CFG_CKPDN);
	/*
	 * As src_clk/HCLK use the same bit to gate/ungate,
	 * So if want to only gate src_clk, need gate its parent(mux).
	 */
	if (host->src_clk_cg)
		clk_disable_unprepare(host->src_clk_cg);
	else
		clk_disable_unprepare(clk_get_parent(host->src_clk));
	if (host->dev_comp->clk_div_bits == 8)
		sdr_set_field(host->base + MSDC_CFG,
			      MSDC_CFG_CKMOD | MSDC_CFG_CKDIV,
			      (mode << 8) | div);
	else
		sdr_set_field(host->base + MSDC_CFG,
			      MSDC_CFG_CKMOD_EXTRA | MSDC_CFG_CKDIV_EXTRA,
			      (mode << 12) | div);
	if (host->src_clk_cg)
		clk_prepare_enable(host->src_clk_cg);
	else
		clk_prepare_enable(clk_get_parent(host->src_clk));

	while (!(readl(host->base + MSDC_CFG) & MSDC_CFG_CKSTB))
		cpu_relax();
	sdr_set_bits(host->base + MSDC_CFG, MSDC_CFG_CKPDN);
	mmc->actual_clock = sclk;
	host->mclk = hz;
	host->timing = timing;
	/* need because clk changed. */
	msdc_set_timeout(host, host->timeout_ns, host->timeout_clks);
	sdr_set_bits(host->base + MSDC_INTEN, flags);

	/*
	 * mmc_select_hs400() will drop to 50Mhz and High speed mode,
	 * tune result of hs200/200Mhz is not suitable for 50Mhz
	 */
<<<<<<< HEAD
	if (host->sclk <= 52000000) {
		writel(host->def_tune_para.iocon, host->base + MSDC_IOCON);
		writel(host->def_tune_para.pad_tune, host->base + MSDC_PAD_TUNE);
	} else {
		writel(host->saved_tune_para.iocon, host->base + MSDC_IOCON);
		writel(host->saved_tune_para.pad_tune, host->base + MSDC_PAD_TUNE);
	}

	dev_dbg(host->dev, "sclk: %d, timing: %d\n", host->sclk, timing);
=======
	if (mmc->actual_clock <= 52000000) {
		writel(host->def_tune_para.iocon, host->base + MSDC_IOCON);
		if (host->top_base) {
			writel(host->def_tune_para.emmc_top_control,
			       host->top_base + EMMC_TOP_CONTROL);
			writel(host->def_tune_para.emmc_top_cmd,
			       host->top_base + EMMC_TOP_CMD);
		} else {
			writel(host->def_tune_para.pad_tune,
			       host->base + tune_reg);
		}
	} else {
		writel(host->saved_tune_para.iocon, host->base + MSDC_IOCON);
		writel(host->saved_tune_para.pad_cmd_tune,
		       host->base + PAD_CMD_TUNE);
		if (host->top_base) {
			writel(host->saved_tune_para.emmc_top_control,
			       host->top_base + EMMC_TOP_CONTROL);
			writel(host->saved_tune_para.emmc_top_cmd,
			       host->top_base + EMMC_TOP_CMD);
		} else {
			writel(host->saved_tune_para.pad_tune,
			       host->base + tune_reg);
		}
	}

	if (timing == MMC_TIMING_MMC_HS400 &&
	    host->dev_comp->hs400_tune)
		sdr_set_field(host->base + tune_reg,
			      MSDC_PAD_TUNE_CMDRRDLY,
			      host->hs400_cmd_int_delay);
	dev_dbg(host->dev, "sclk: %d, timing: %d\n", mmc->actual_clock,
		timing);
>>>>>>> 24b8d41d
}

static inline u32 msdc_cmd_find_resp(struct msdc_host *host,
		struct mmc_request *mrq, struct mmc_command *cmd)
{
	u32 resp;

	switch (mmc_resp_type(cmd)) {
		/* Actually, R1, R5, R6, R7 are the same */
	case MMC_RSP_R1:
		resp = 0x1;
		break;
	case MMC_RSP_R1B:
		resp = 0x7;
		break;
	case MMC_RSP_R2:
		resp = 0x2;
		break;
	case MMC_RSP_R3:
		resp = 0x3;
		break;
	case MMC_RSP_NONE:
	default:
		resp = 0x0;
		break;
	}

	return resp;
}

static inline u32 msdc_cmd_prepare_raw_cmd(struct msdc_host *host,
		struct mmc_request *mrq, struct mmc_command *cmd)
{
	struct mmc_host *mmc = mmc_from_priv(host);
	/* rawcmd :
	 * vol_swt << 30 | auto_cmd << 28 | blklen << 16 | go_irq << 15 |
	 * stop << 14 | rw << 13 | dtype << 11 | rsptyp << 7 | brk << 6 | opcode
	 */
	u32 opcode = cmd->opcode;
	u32 resp = msdc_cmd_find_resp(host, mrq, cmd);
	u32 rawcmd = (opcode & 0x3f) | ((resp & 0x7) << 7);

	host->cmd_rsp = resp;

	if ((opcode == SD_IO_RW_DIRECT && cmd->flags == (unsigned int) -1) ||
	    opcode == MMC_STOP_TRANSMISSION)
		rawcmd |= (0x1 << 14);
	else if (opcode == SD_SWITCH_VOLTAGE)
		rawcmd |= (0x1 << 30);
	else if (opcode == SD_APP_SEND_SCR ||
		 opcode == SD_APP_SEND_NUM_WR_BLKS ||
		 (opcode == SD_SWITCH && mmc_cmd_type(cmd) == MMC_CMD_ADTC) ||
		 (opcode == SD_APP_SD_STATUS && mmc_cmd_type(cmd) == MMC_CMD_ADTC) ||
		 (opcode == MMC_SEND_EXT_CSD && mmc_cmd_type(cmd) == MMC_CMD_ADTC))
		rawcmd |= (0x1 << 11);

	if (cmd->data) {
		struct mmc_data *data = cmd->data;

		if (mmc_op_multi(opcode)) {
			if (mmc_card_mmc(mmc->card) && mrq->sbc &&
			    !(mrq->sbc->arg & 0xFFFF0000))
				rawcmd |= 0x2 << 28; /* AutoCMD23 */
		}

		rawcmd |= ((data->blksz & 0xFFF) << 16);
		if (data->flags & MMC_DATA_WRITE)
			rawcmd |= (0x1 << 13);
		if (data->blocks > 1)
			rawcmd |= (0x2 << 11);
		else
			rawcmd |= (0x1 << 11);
		/* Always use dma mode */
		sdr_clr_bits(host->base + MSDC_CFG, MSDC_CFG_PIO);

		if (host->timeout_ns != data->timeout_ns ||
		    host->timeout_clks != data->timeout_clks)
			msdc_set_timeout(host, data->timeout_ns,
					data->timeout_clks);

		writel(data->blocks, host->base + SDC_BLK_NUM);
	}
	return rawcmd;
}

static void msdc_start_data(struct msdc_host *host, struct mmc_request *mrq,
			    struct mmc_command *cmd, struct mmc_data *data)
{
	bool read;

	WARN_ON(host->data);
	host->data = data;
	read = data->flags & MMC_DATA_READ;

	mod_delayed_work(system_wq, &host->req_timeout, DAT_TIMEOUT);
	msdc_dma_setup(host, &host->dma, data);
	sdr_set_bits(host->base + MSDC_INTEN, data_ints_mask);
	sdr_set_field(host->base + MSDC_DMA_CTRL, MSDC_DMA_CTRL_START, 1);
	dev_dbg(host->dev, "DMA start\n");
	dev_dbg(host->dev, "%s: cmd=%d DMA data: %d blocks; read=%d\n",
			__func__, cmd->opcode, data->blocks, read);
}

static int msdc_auto_cmd_done(struct msdc_host *host, int events,
		struct mmc_command *cmd)
{
	u32 *rsp = cmd->resp;

	rsp[0] = readl(host->base + SDC_ACMD_RESP);

	if (events & MSDC_INT_ACMDRDY) {
		cmd->error = 0;
	} else {
		msdc_reset_hw(host);
		if (events & MSDC_INT_ACMDCRCERR) {
			cmd->error = -EILSEQ;
			host->error |= REQ_STOP_EIO;
		} else if (events & MSDC_INT_ACMDTMO) {
			cmd->error = -ETIMEDOUT;
			host->error |= REQ_STOP_TMO;
		}
		dev_err(host->dev,
			"%s: AUTO_CMD%d arg=%08X; rsp %08X; cmd_error=%d\n",
			__func__, cmd->opcode, cmd->arg, rsp[0], cmd->error);
	}
	return cmd->error;
}

/*
 * msdc_recheck_sdio_irq - recheck whether the SDIO irq is lost
 *
 * Host controller may lost interrupt in some special case.
 * Add SDIO irq recheck mechanism to make sure all interrupts
 * can be processed immediately
 */
static void msdc_recheck_sdio_irq(struct msdc_host *host)
{
	struct mmc_host *mmc = mmc_from_priv(host);
	u32 reg_int, reg_inten, reg_ps;

	if (mmc->caps & MMC_CAP_SDIO_IRQ) {
		reg_inten = readl(host->base + MSDC_INTEN);
		if (reg_inten & MSDC_INTEN_SDIOIRQ) {
			reg_int = readl(host->base + MSDC_INT);
			reg_ps = readl(host->base + MSDC_PS);
			if (!(reg_int & MSDC_INT_SDIOIRQ ||
			      reg_ps & MSDC_PS_DATA1)) {
				__msdc_enable_sdio_irq(host, 0);
				sdio_signal_irq(mmc);
			}
		}
	}
}

static void msdc_track_cmd_data(struct msdc_host *host,
				struct mmc_command *cmd, struct mmc_data *data)
{
	if (host->error)
		dev_dbg(host->dev, "%s: cmd=%d arg=%08X; host->error=0x%08X\n",
			__func__, cmd->opcode, cmd->arg, host->error);
}

static void msdc_request_done(struct msdc_host *host, struct mmc_request *mrq)
{
	unsigned long flags;
	bool ret;

	ret = cancel_delayed_work(&host->req_timeout);
	if (!ret) {
		/* delay work already running */
		return;
	}
	spin_lock_irqsave(&host->lock, flags);
	host->mrq = NULL;
	spin_unlock_irqrestore(&host->lock, flags);

	msdc_track_cmd_data(host, mrq->cmd, mrq->data);
	if (mrq->data)
		msdc_unprepare_data(host, mrq);
<<<<<<< HEAD
	mmc_request_done(host->mmc, mrq);
=======
	if (host->error)
		msdc_reset_hw(host);
	mmc_request_done(mmc_from_priv(host), mrq);
	if (host->dev_comp->recheck_sdio_irq)
		msdc_recheck_sdio_irq(host);
>>>>>>> 24b8d41d
}

/* returns true if command is fully handled; returns false otherwise */
static bool msdc_cmd_done(struct msdc_host *host, int events,
			  struct mmc_request *mrq, struct mmc_command *cmd)
{
	bool done = false;
	bool sbc_error;
	unsigned long flags;
	u32 *rsp = cmd->resp;

	if (mrq->sbc && cmd == mrq->cmd &&
	    (events & (MSDC_INT_ACMDRDY | MSDC_INT_ACMDCRCERR
				   | MSDC_INT_ACMDTMO)))
		msdc_auto_cmd_done(host, events, mrq->sbc);

	sbc_error = mrq->sbc && mrq->sbc->error;

	if (!sbc_error && !(events & (MSDC_INT_CMDRDY
					| MSDC_INT_RSPCRCERR
					| MSDC_INT_CMDTMO)))
		return done;

	spin_lock_irqsave(&host->lock, flags);
	done = !host->cmd;
	host->cmd = NULL;
	spin_unlock_irqrestore(&host->lock, flags);

	if (done)
		return true;

	sdr_clr_bits(host->base + MSDC_INTEN, cmd_ints_mask);

	if (cmd->flags & MMC_RSP_PRESENT) {
		if (cmd->flags & MMC_RSP_136) {
			rsp[0] = readl(host->base + SDC_RESP3);
			rsp[1] = readl(host->base + SDC_RESP2);
			rsp[2] = readl(host->base + SDC_RESP1);
			rsp[3] = readl(host->base + SDC_RESP0);
		} else {
			rsp[0] = readl(host->base + SDC_RESP0);
		}
	}

	if (!sbc_error && !(events & MSDC_INT_CMDRDY)) {
<<<<<<< HEAD
		if (cmd->opcode != MMC_SEND_TUNING_BLOCK &&
		    cmd->opcode != MMC_SEND_TUNING_BLOCK_HS200)
			/*
			 * should not clear fifo/interrupt as the tune data
			 * may have alreay come.
=======
		if (events & MSDC_INT_CMDTMO ||
		    (cmd->opcode != MMC_SEND_TUNING_BLOCK &&
		     cmd->opcode != MMC_SEND_TUNING_BLOCK_HS200))
			/*
			 * should not clear fifo/interrupt as the tune data
			 * may have alreay come when cmd19/cmd21 gets response
			 * CRC error.
>>>>>>> 24b8d41d
			 */
			msdc_reset_hw(host);
		if (events & MSDC_INT_RSPCRCERR) {
			cmd->error = -EILSEQ;
			host->error |= REQ_CMD_EIO;
		} else if (events & MSDC_INT_CMDTMO) {
			cmd->error = -ETIMEDOUT;
			host->error |= REQ_CMD_TMO;
		}
	}
	if (cmd->error)
		dev_dbg(host->dev,
				"%s: cmd=%d arg=%08X; rsp %08X; cmd_error=%d\n",
				__func__, cmd->opcode, cmd->arg, rsp[0],
				cmd->error);

	msdc_cmd_next(host, mrq, cmd);
	return true;
}

/* It is the core layer's responsibility to ensure card status
 * is correct before issue a request. but host design do below
 * checks recommended.
 */
static inline bool msdc_cmd_is_ready(struct msdc_host *host,
		struct mmc_request *mrq, struct mmc_command *cmd)
{
	/* The max busy time we can endure is 20ms */
	unsigned long tmo = jiffies + msecs_to_jiffies(20);

	while ((readl(host->base + SDC_STS) & SDC_STS_CMDBUSY) &&
			time_before(jiffies, tmo))
		cpu_relax();
	if (readl(host->base + SDC_STS) & SDC_STS_CMDBUSY) {
		dev_err(host->dev, "CMD bus busy detected\n");
		host->error |= REQ_CMD_BUSY;
		msdc_cmd_done(host, MSDC_INT_CMDTMO, mrq, cmd);
		return false;
	}

	if (mmc_resp_type(cmd) == MMC_RSP_R1B || cmd->data) {
		tmo = jiffies + msecs_to_jiffies(20);
		/* R1B or with data, should check SDCBUSY */
		while ((readl(host->base + SDC_STS) & SDC_STS_SDCBUSY) &&
				time_before(jiffies, tmo))
			cpu_relax();
		if (readl(host->base + SDC_STS) & SDC_STS_SDCBUSY) {
			dev_err(host->dev, "Controller busy detected\n");
			host->error |= REQ_CMD_BUSY;
			msdc_cmd_done(host, MSDC_INT_CMDTMO, mrq, cmd);
			return false;
		}
	}
	return true;
}

static void msdc_start_command(struct msdc_host *host,
		struct mmc_request *mrq, struct mmc_command *cmd)
{
	u32 rawcmd;
	unsigned long flags;

	WARN_ON(host->cmd);
	host->cmd = cmd;

	mod_delayed_work(system_wq, &host->req_timeout, DAT_TIMEOUT);
	if (!msdc_cmd_is_ready(host, mrq, cmd))
		return;

	if ((readl(host->base + MSDC_FIFOCS) & MSDC_FIFOCS_TXCNT) >> 16 ||
	    readl(host->base + MSDC_FIFOCS) & MSDC_FIFOCS_RXCNT) {
		dev_err(host->dev, "TX/RX FIFO non-empty before start of IO. Reset\n");
		msdc_reset_hw(host);
	}

	cmd->error = 0;
	rawcmd = msdc_cmd_prepare_raw_cmd(host, mrq, cmd);

	spin_lock_irqsave(&host->lock, flags);
	sdr_set_bits(host->base + MSDC_INTEN, cmd_ints_mask);
	spin_unlock_irqrestore(&host->lock, flags);

	writel(cmd->arg, host->base + SDC_ARG);
	writel(rawcmd, host->base + SDC_CMD);
}

static void msdc_cmd_next(struct msdc_host *host,
		struct mmc_request *mrq, struct mmc_command *cmd)
{
	if ((cmd->error &&
	    !(cmd->error == -EILSEQ &&
	      (cmd->opcode == MMC_SEND_TUNING_BLOCK ||
	       cmd->opcode == MMC_SEND_TUNING_BLOCK_HS200))) ||
	    (mrq->sbc && mrq->sbc->error))
		msdc_request_done(host, mrq);
	else if (cmd == mrq->sbc)
		msdc_start_command(host, mrq, mrq->cmd);
	else if (!cmd->data)
		msdc_request_done(host, mrq);
	else
		msdc_start_data(host, mrq, cmd, cmd->data);
}

static void msdc_ops_request(struct mmc_host *mmc, struct mmc_request *mrq)
{
	struct msdc_host *host = mmc_priv(mmc);

	host->error = 0;
	WARN_ON(host->mrq);
	host->mrq = mrq;

	if (mrq->data)
		msdc_prepare_data(host, mrq);

	/* if SBC is required, we have HW option and SW option.
	 * if HW option is enabled, and SBC does not have "special" flags,
	 * use HW option,  otherwise use SW option
	 */
	if (mrq->sbc && (!mmc_card_mmc(mmc->card) ||
	    (mrq->sbc->arg & 0xFFFF0000)))
		msdc_start_command(host, mrq, mrq->sbc);
	else
		msdc_start_command(host, mrq, mrq->cmd);
}

static void msdc_pre_req(struct mmc_host *mmc, struct mmc_request *mrq)
{
	struct msdc_host *host = mmc_priv(mmc);
	struct mmc_data *data = mrq->data;

	if (!data)
		return;

	msdc_prepare_data(host, mrq);
	data->host_cookie |= MSDC_ASYNC_FLAG;
}

static void msdc_post_req(struct mmc_host *mmc, struct mmc_request *mrq,
		int err)
{
	struct msdc_host *host = mmc_priv(mmc);
	struct mmc_data *data;

	data = mrq->data;
	if (!data)
		return;
	if (data->host_cookie) {
		data->host_cookie &= ~MSDC_ASYNC_FLAG;
		msdc_unprepare_data(host, mrq);
	}
}

static void msdc_data_xfer_next(struct msdc_host *host,
				struct mmc_request *mrq, struct mmc_data *data)
{
	if (mmc_op_multi(mrq->cmd->opcode) && mrq->stop && !mrq->stop->error &&
	    !mrq->sbc)
		msdc_start_command(host, mrq, mrq->stop);
	else
		msdc_request_done(host, mrq);
}

static bool msdc_data_xfer_done(struct msdc_host *host, u32 events,
				struct mmc_request *mrq, struct mmc_data *data)
{
	struct mmc_command *stop = data->stop;
	unsigned long flags;
	bool done;
	unsigned int check_data = events &
	    (MSDC_INT_XFER_COMPL | MSDC_INT_DATCRCERR | MSDC_INT_DATTMO
	     | MSDC_INT_DMA_BDCSERR | MSDC_INT_DMA_GPDCSERR
	     | MSDC_INT_DMA_PROTECT);

	spin_lock_irqsave(&host->lock, flags);
	done = !host->data;
	if (check_data)
		host->data = NULL;
	spin_unlock_irqrestore(&host->lock, flags);

	if (done)
		return true;

	if (check_data || (stop && stop->error)) {
		dev_dbg(host->dev, "DMA status: 0x%8X\n",
				readl(host->base + MSDC_DMA_CFG));
		sdr_set_field(host->base + MSDC_DMA_CTRL, MSDC_DMA_CTRL_STOP,
				1);
		while (readl(host->base + MSDC_DMA_CFG) & MSDC_DMA_CFG_STS)
			cpu_relax();
		sdr_clr_bits(host->base + MSDC_INTEN, data_ints_mask);
		dev_dbg(host->dev, "DMA stop\n");

		if ((events & MSDC_INT_XFER_COMPL) && (!stop || !stop->error)) {
			data->bytes_xfered = data->blocks * data->blksz;
		} else {
			dev_dbg(host->dev, "interrupt events: %x\n", events);
			msdc_reset_hw(host);
			host->error |= REQ_DAT_ERR;
			data->bytes_xfered = 0;

			if (events & MSDC_INT_DATTMO)
				data->error = -ETIMEDOUT;
			else if (events & MSDC_INT_DATCRCERR)
				data->error = -EILSEQ;

			dev_dbg(host->dev, "%s: cmd=%d; blocks=%d",
				__func__, mrq->cmd->opcode, data->blocks);
			dev_dbg(host->dev, "data_error=%d xfer_size=%d\n",
				(int)data->error, data->bytes_xfered);
		}

		msdc_data_xfer_next(host, mrq, data);
		done = true;
	}
	return done;
}

static void msdc_set_buswidth(struct msdc_host *host, u32 width)
{
	u32 val = readl(host->base + SDC_CFG);

	val &= ~SDC_CFG_BUSWIDTH;

	switch (width) {
	default:
	case MMC_BUS_WIDTH_1:
		val |= (MSDC_BUS_1BITS << 16);
		break;
	case MMC_BUS_WIDTH_4:
		val |= (MSDC_BUS_4BITS << 16);
		break;
	case MMC_BUS_WIDTH_8:
		val |= (MSDC_BUS_8BITS << 16);
		break;
	}

	writel(val, host->base + SDC_CFG);
	dev_dbg(host->dev, "Bus Width = %d", width);
}

static int msdc_ops_switch_volt(struct mmc_host *mmc, struct mmc_ios *ios)
{
	struct msdc_host *host = mmc_priv(mmc);
	int ret;

	if (!IS_ERR(mmc->supply.vqmmc)) {
		if (ios->signal_voltage != MMC_SIGNAL_VOLTAGE_330 &&
		    ios->signal_voltage != MMC_SIGNAL_VOLTAGE_180) {
			dev_err(host->dev, "Unsupported signal voltage!\n");
			return -EINVAL;
		}

		ret = mmc_regulator_set_vqmmc(mmc, ios);
		if (ret < 0) {
			dev_dbg(host->dev, "Regulator set error %d (%d)\n",
				ret, ios->signal_voltage);
			return ret;
		}

		/* Apply different pinctrl settings for different signal voltage */
		if (ios->signal_voltage == MMC_SIGNAL_VOLTAGE_180)
			pinctrl_select_state(host->pinctrl, host->pins_uhs);
		else
			pinctrl_select_state(host->pinctrl, host->pins_default);
	}
	return 0;
}

static int msdc_card_busy(struct mmc_host *mmc)
{
	struct msdc_host *host = mmc_priv(mmc);
	u32 status = readl(host->base + MSDC_PS);

	/* only check if data0 is low */
	return !(status & BIT(16));
}

static void msdc_request_timeout(struct work_struct *work)
{
	struct msdc_host *host = container_of(work, struct msdc_host,
			req_timeout.work);

	/* simulate HW timeout status */
	dev_err(host->dev, "%s: aborting cmd/data/mrq\n", __func__);
	if (host->mrq) {
		dev_err(host->dev, "%s: aborting mrq=%p cmd=%d\n", __func__,
				host->mrq, host->mrq->cmd->opcode);
		if (host->cmd) {
			dev_err(host->dev, "%s: aborting cmd=%d\n",
					__func__, host->cmd->opcode);
			msdc_cmd_done(host, MSDC_INT_CMDTMO, host->mrq,
					host->cmd);
		} else if (host->data) {
			dev_err(host->dev, "%s: abort data: cmd%d; %d blocks\n",
					__func__, host->mrq->cmd->opcode,
					host->data->blocks);
			msdc_data_xfer_done(host, MSDC_INT_DATTMO, host->mrq,
					host->data);
		}
	}
}

static void __msdc_enable_sdio_irq(struct msdc_host *host, int enb)
{
	if (enb) {
		sdr_set_bits(host->base + MSDC_INTEN, MSDC_INTEN_SDIOIRQ);
		sdr_set_bits(host->base + SDC_CFG, SDC_CFG_SDIOIDE);
		if (host->dev_comp->recheck_sdio_irq)
			msdc_recheck_sdio_irq(host);
	} else {
		sdr_clr_bits(host->base + MSDC_INTEN, MSDC_INTEN_SDIOIRQ);
		sdr_clr_bits(host->base + SDC_CFG, SDC_CFG_SDIOIDE);
	}
}

static void msdc_enable_sdio_irq(struct mmc_host *mmc, int enb)
{
	unsigned long flags;
	struct msdc_host *host = mmc_priv(mmc);

	spin_lock_irqsave(&host->lock, flags);
	__msdc_enable_sdio_irq(host, enb);
	spin_unlock_irqrestore(&host->lock, flags);

	if (enb)
		pm_runtime_get_noresume(host->dev);
	else
		pm_runtime_put_noidle(host->dev);
}

static irqreturn_t msdc_cmdq_irq(struct msdc_host *host, u32 intsts)
{
	struct mmc_host *mmc = mmc_from_priv(host);
	int cmd_err = 0, dat_err = 0;

	if (intsts & MSDC_INT_RSPCRCERR) {
		cmd_err = -EILSEQ;
		dev_err(host->dev, "%s: CMD CRC ERR", __func__);
	} else if (intsts & MSDC_INT_CMDTMO) {
		cmd_err = -ETIMEDOUT;
		dev_err(host->dev, "%s: CMD TIMEOUT ERR", __func__);
	}

	if (intsts & MSDC_INT_DATCRCERR) {
		dat_err = -EILSEQ;
		dev_err(host->dev, "%s: DATA CRC ERR", __func__);
	} else if (intsts & MSDC_INT_DATTMO) {
		dat_err = -ETIMEDOUT;
		dev_err(host->dev, "%s: DATA TIMEOUT ERR", __func__);
	}

	if (cmd_err || dat_err) {
		dev_err(host->dev, "cmd_err = %d, dat_err =%d, intsts = 0x%x",
			cmd_err, dat_err, intsts);
	}

	return cqhci_irq(mmc, 0, cmd_err, dat_err);
}

static irqreturn_t msdc_irq(int irq, void *dev_id)
{
	struct msdc_host *host = (struct msdc_host *) dev_id;
	struct mmc_host *mmc = mmc_from_priv(host);

	while (true) {
		unsigned long flags;
		struct mmc_request *mrq;
		struct mmc_command *cmd;
		struct mmc_data *data;
		u32 events, event_mask;

		spin_lock_irqsave(&host->lock, flags);
		events = readl(host->base + MSDC_INT);
		event_mask = readl(host->base + MSDC_INTEN);
		if ((events & event_mask) & MSDC_INT_SDIOIRQ)
			__msdc_enable_sdio_irq(host, 0);
		/* clear interrupts */
		writel(events & event_mask, host->base + MSDC_INT);

		mrq = host->mrq;
		cmd = host->cmd;
		data = host->data;
		spin_unlock_irqrestore(&host->lock, flags);

		if ((events & event_mask) & MSDC_INT_SDIOIRQ)
			sdio_signal_irq(mmc);

		if ((events & event_mask) & MSDC_INT_CDSC) {
			if (host->internal_cd)
				mmc_detect_change(mmc, msecs_to_jiffies(20));
			events &= ~MSDC_INT_CDSC;
		}

		if (!(events & (event_mask & ~MSDC_INT_SDIOIRQ)))
			break;

		if ((mmc->caps2 & MMC_CAP2_CQE) &&
		    (events & MSDC_INT_CMDQ)) {
			msdc_cmdq_irq(host, events);
			/* clear interrupts */
			writel(events, host->base + MSDC_INT);
			return IRQ_HANDLED;
		}

		if (!mrq) {
			dev_err(host->dev,
				"%s: MRQ=NULL; events=%08X; event_mask=%08X\n",
				__func__, events, event_mask);
			WARN_ON(1);
			break;
		}

		dev_dbg(host->dev, "%s: events=%08X\n", __func__, events);

		if (cmd)
			msdc_cmd_done(host, events, mrq, cmd);
		else if (data)
			msdc_data_xfer_done(host, events, mrq, data);
	}

	return IRQ_HANDLED;
}

static void msdc_init_hw(struct msdc_host *host)
{
	u32 val;
	u32 tune_reg = host->dev_comp->pad_tune_reg;

	if (host->reset) {
		reset_control_assert(host->reset);
		usleep_range(10, 50);
		reset_control_deassert(host->reset);
	}

	/* Configure to MMC/SD mode, clock free running */
	sdr_set_bits(host->base + MSDC_CFG, MSDC_CFG_MODE | MSDC_CFG_CKPDN);

	/* Reset */
	msdc_reset_hw(host);

	/* Disable and clear all interrupts */
	writel(0, host->base + MSDC_INTEN);
	val = readl(host->base + MSDC_INT);
	writel(val, host->base + MSDC_INT);

	/* Configure card detection */
	if (host->internal_cd) {
		sdr_set_field(host->base + MSDC_PS, MSDC_PS_CDDEBOUNCE,
			      DEFAULT_DEBOUNCE);
		sdr_set_bits(host->base + MSDC_PS, MSDC_PS_CDEN);
		sdr_set_bits(host->base + MSDC_INTEN, MSDC_INTEN_CDSC);
		sdr_set_bits(host->base + SDC_CFG, SDC_CFG_INSWKUP);
	} else {
		sdr_clr_bits(host->base + SDC_CFG, SDC_CFG_INSWKUP);
		sdr_clr_bits(host->base + MSDC_PS, MSDC_PS_CDEN);
		sdr_clr_bits(host->base + MSDC_INTEN, MSDC_INTEN_CDSC);
	}

	if (host->top_base) {
		writel(0, host->top_base + EMMC_TOP_CONTROL);
		writel(0, host->top_base + EMMC_TOP_CMD);
	} else {
		writel(0, host->base + tune_reg);
	}
	writel(0, host->base + MSDC_IOCON);
	sdr_set_field(host->base + MSDC_IOCON, MSDC_IOCON_DDLSEL, 0);
	writel(0x403c0046, host->base + MSDC_PATCH_BIT);
	sdr_set_field(host->base + MSDC_PATCH_BIT, MSDC_CKGEN_MSDC_DLY_SEL, 1);
	writel(0xffff4089, host->base + MSDC_PATCH_BIT1);
	sdr_set_bits(host->base + EMMC50_CFG0, EMMC50_CFG_CFCSTS_SEL);

	if (host->dev_comp->stop_clk_fix) {
		sdr_set_field(host->base + MSDC_PATCH_BIT1,
			      MSDC_PATCH_BIT1_STOP_DLY, 3);
		sdr_clr_bits(host->base + SDC_FIFO_CFG,
			     SDC_FIFO_CFG_WRVALIDSEL);
		sdr_clr_bits(host->base + SDC_FIFO_CFG,
			     SDC_FIFO_CFG_RDVALIDSEL);
	}

	if (host->dev_comp->busy_check)
		sdr_clr_bits(host->base + MSDC_PATCH_BIT1, (1 << 7));

	if (host->dev_comp->async_fifo) {
		sdr_set_field(host->base + MSDC_PATCH_BIT2,
			      MSDC_PB2_RESPWAIT, 3);
		if (host->dev_comp->enhance_rx) {
			if (host->top_base)
				sdr_set_bits(host->top_base + EMMC_TOP_CONTROL,
					     SDC_RX_ENH_EN);
			else
				sdr_set_bits(host->base + SDC_ADV_CFG0,
					     SDC_RX_ENHANCE_EN);
		} else {
			sdr_set_field(host->base + MSDC_PATCH_BIT2,
				      MSDC_PB2_RESPSTSENSEL, 2);
			sdr_set_field(host->base + MSDC_PATCH_BIT2,
				      MSDC_PB2_CRCSTSENSEL, 2);
		}
		/* use async fifo, then no need tune internal delay */
		sdr_clr_bits(host->base + MSDC_PATCH_BIT2,
			     MSDC_PATCH_BIT2_CFGRESP);
		sdr_set_bits(host->base + MSDC_PATCH_BIT2,
			     MSDC_PATCH_BIT2_CFGCRCSTS);
	}

	if (host->dev_comp->support_64g)
		sdr_set_bits(host->base + MSDC_PATCH_BIT2,
			     MSDC_PB2_SUPPORT_64G);
	if (host->dev_comp->data_tune) {
		if (host->top_base) {
			sdr_set_bits(host->top_base + EMMC_TOP_CONTROL,
				     PAD_DAT_RD_RXDLY_SEL);
			sdr_clr_bits(host->top_base + EMMC_TOP_CONTROL,
				     DATA_K_VALUE_SEL);
			sdr_set_bits(host->top_base + EMMC_TOP_CMD,
				     PAD_CMD_RD_RXDLY_SEL);
		} else {
			sdr_set_bits(host->base + tune_reg,
				     MSDC_PAD_TUNE_RD_SEL |
				     MSDC_PAD_TUNE_CMD_SEL);
		}
	} else {
		/* choose clock tune */
		if (host->top_base)
			sdr_set_bits(host->top_base + EMMC_TOP_CONTROL,
				     PAD_RXDLY_SEL);
		else
			sdr_set_bits(host->base + tune_reg,
				     MSDC_PAD_TUNE_RXDLYSEL);
	}

	/* Configure to enable SDIO mode.
	 * it's must otherwise sdio cmd5 failed
	 */
	sdr_set_bits(host->base + SDC_CFG, SDC_CFG_SDIO);

	/* Config SDIO device detect interrupt function */
	sdr_clr_bits(host->base + SDC_CFG, SDC_CFG_SDIOIDE);
	sdr_set_bits(host->base + SDC_ADV_CFG0, SDC_DAT1_IRQ_TRIGGER);

	/* Configure to default data timeout */
	sdr_set_field(host->base + SDC_CFG, SDC_CFG_DTOC, 3);

	host->def_tune_para.iocon = readl(host->base + MSDC_IOCON);
<<<<<<< HEAD
	host->def_tune_para.pad_tune = readl(host->base + MSDC_PAD_TUNE);
=======
	host->saved_tune_para.iocon = readl(host->base + MSDC_IOCON);
	if (host->top_base) {
		host->def_tune_para.emmc_top_control =
			readl(host->top_base + EMMC_TOP_CONTROL);
		host->def_tune_para.emmc_top_cmd =
			readl(host->top_base + EMMC_TOP_CMD);
		host->saved_tune_para.emmc_top_control =
			readl(host->top_base + EMMC_TOP_CONTROL);
		host->saved_tune_para.emmc_top_cmd =
			readl(host->top_base + EMMC_TOP_CMD);
	} else {
		host->def_tune_para.pad_tune = readl(host->base + tune_reg);
		host->saved_tune_para.pad_tune = readl(host->base + tune_reg);
	}
>>>>>>> 24b8d41d
	dev_dbg(host->dev, "init hardware done!");
}

static void msdc_deinit_hw(struct msdc_host *host)
{
	u32 val;

	if (host->internal_cd) {
		/* Disabled card-detect */
		sdr_clr_bits(host->base + MSDC_PS, MSDC_PS_CDEN);
		sdr_clr_bits(host->base + SDC_CFG, SDC_CFG_INSWKUP);
	}

	/* Disable and clear all interrupts */
	writel(0, host->base + MSDC_INTEN);

	val = readl(host->base + MSDC_INT);
	writel(val, host->base + MSDC_INT);
}

/* init gpd and bd list in msdc_drv_probe */
static void msdc_init_gpd_bd(struct msdc_host *host, struct msdc_dma *dma)
{
	struct mt_gpdma_desc *gpd = dma->gpd;
	struct mt_bdma_desc *bd = dma->bd;
	dma_addr_t dma_addr;
	int i;

	memset(gpd, 0, sizeof(struct mt_gpdma_desc) * 2);

	dma_addr = dma->gpd_addr + sizeof(struct mt_gpdma_desc);
	gpd->gpd_info = GPDMA_DESC_BDP; /* hwo, cs, bd pointer */
	/* gpd->next is must set for desc DMA
	 * That's why must alloc 2 gpd structure.
	 */
	gpd->next = lower_32_bits(dma_addr);
	if (host->dev_comp->support_64g)
		gpd->gpd_info |= (upper_32_bits(dma_addr) & 0xf) << 24;

	dma_addr = dma->bd_addr;
	gpd->ptr = lower_32_bits(dma->bd_addr); /* physical address */
	if (host->dev_comp->support_64g)
		gpd->gpd_info |= (upper_32_bits(dma_addr) & 0xf) << 28;

	memset(bd, 0, sizeof(struct mt_bdma_desc) * MAX_BD_NUM);
	for (i = 0; i < (MAX_BD_NUM - 1); i++) {
		dma_addr = dma->bd_addr + sizeof(*bd) * (i + 1);
		bd[i].next = lower_32_bits(dma_addr);
		if (host->dev_comp->support_64g)
			bd[i].bd_info |= (upper_32_bits(dma_addr) & 0xf) << 24;
	}
}

static void msdc_ops_set_ios(struct mmc_host *mmc, struct mmc_ios *ios)
{
	struct msdc_host *host = mmc_priv(mmc);
	int ret;

	msdc_set_buswidth(host, ios->bus_width);

	/* Suspend/Resume will do power off/on */
	switch (ios->power_mode) {
	case MMC_POWER_UP:
		if (!IS_ERR(mmc->supply.vmmc)) {
			msdc_init_hw(host);
			ret = mmc_regulator_set_ocr(mmc, mmc->supply.vmmc,
					ios->vdd);
			if (ret) {
				dev_err(host->dev, "Failed to set vmmc power!\n");
				return;
			}
		}
		break;
	case MMC_POWER_ON:
		if (!IS_ERR(mmc->supply.vqmmc) && !host->vqmmc_enabled) {
			ret = regulator_enable(mmc->supply.vqmmc);
			if (ret)
				dev_err(host->dev, "Failed to set vqmmc power!\n");
			else
				host->vqmmc_enabled = true;
		}
		break;
	case MMC_POWER_OFF:
		if (!IS_ERR(mmc->supply.vmmc))
			mmc_regulator_set_ocr(mmc, mmc->supply.vmmc, 0);

		if (!IS_ERR(mmc->supply.vqmmc) && host->vqmmc_enabled) {
			regulator_disable(mmc->supply.vqmmc);
			host->vqmmc_enabled = false;
		}
		break;
	default:
		break;
	}

	if (host->mclk != ios->clock || host->timing != ios->timing)
		msdc_set_mclk(host, ios->timing, ios->clock);
}

static u32 test_delay_bit(u32 delay, u32 bit)
{
	bit %= PAD_DELAY_MAX;
	return delay & (1 << bit);
}

static int get_delay_len(u32 delay, u32 start_bit)
{
	int i;

	for (i = 0; i < (PAD_DELAY_MAX - start_bit); i++) {
		if (test_delay_bit(delay, start_bit + i) == 0)
			return i;
	}
	return PAD_DELAY_MAX - start_bit;
}

static struct msdc_delay_phase get_best_delay(struct msdc_host *host, u32 delay)
{
	int start = 0, len = 0;
	int start_final = 0, len_final = 0;
	u8 final_phase = 0xff;
	struct msdc_delay_phase delay_phase = { 0, };

	if (delay == 0) {
		dev_err(host->dev, "phase error: [map:%x]\n", delay);
		delay_phase.final_phase = final_phase;
		return delay_phase;
	}

	while (start < PAD_DELAY_MAX) {
		len = get_delay_len(delay, start);
		if (len_final < len) {
			start_final = start;
			len_final = len;
		}
		start += len ? len : 1;
		if (len >= 12 && start_final < 4)
			break;
	}

	/* The rule is that to find the smallest delay cell */
	if (start_final == 0)
		final_phase = (start_final + len_final / 3) % PAD_DELAY_MAX;
	else
		final_phase = (start_final + len_final / 2) % PAD_DELAY_MAX;
	dev_info(host->dev, "phase: [map:%x] [maxlen:%d] [final:%d]\n",
		 delay, len_final, final_phase);

	delay_phase.maxlen = len_final;
	delay_phase.start = start_final;
	delay_phase.final_phase = final_phase;
	return delay_phase;
}

static inline void msdc_set_cmd_delay(struct msdc_host *host, u32 value)
{
	u32 tune_reg = host->dev_comp->pad_tune_reg;

	if (host->top_base)
		sdr_set_field(host->top_base + EMMC_TOP_CMD, PAD_CMD_RXDLY,
			      value);
	else
		sdr_set_field(host->base + tune_reg, MSDC_PAD_TUNE_CMDRDLY,
			      value);
}

static inline void msdc_set_data_delay(struct msdc_host *host, u32 value)
{
	u32 tune_reg = host->dev_comp->pad_tune_reg;

	if (host->top_base)
		sdr_set_field(host->top_base + EMMC_TOP_CONTROL,
			      PAD_DAT_RD_RXDLY, value);
	else
		sdr_set_field(host->base + tune_reg, MSDC_PAD_TUNE_DATRRDLY,
			      value);
}

static int msdc_tune_response(struct mmc_host *mmc, u32 opcode)
{
	struct msdc_host *host = mmc_priv(mmc);
	u32 rise_delay = 0, fall_delay = 0;
	struct msdc_delay_phase final_rise_delay, final_fall_delay = { 0,};
<<<<<<< HEAD
=======
	struct msdc_delay_phase internal_delay_phase;
>>>>>>> 24b8d41d
	u8 final_delay, final_maxlen;
	u32 internal_delay = 0;
	u32 tune_reg = host->dev_comp->pad_tune_reg;
	int cmd_err;
	int i, j;

	if (mmc->ios.timing == MMC_TIMING_MMC_HS200 ||
	    mmc->ios.timing == MMC_TIMING_UHS_SDR104)
		sdr_set_field(host->base + tune_reg,
			      MSDC_PAD_TUNE_CMDRRDLY,
			      host->hs200_cmd_int_delay);

	sdr_clr_bits(host->base + MSDC_IOCON, MSDC_IOCON_RSPL);
	for (i = 0 ; i < PAD_DELAY_MAX; i++) {
		msdc_set_cmd_delay(host, i);
		/*
		 * Using the same parameters, it may sometimes pass the test,
		 * but sometimes it may fail. To make sure the parameters are
		 * more stable, we test each set of parameters 3 times.
		 */
		for (j = 0; j < 3; j++) {
			mmc_send_tuning(mmc, opcode, &cmd_err);
			if (!cmd_err) {
				rise_delay |= (1 << i);
			} else {
				rise_delay &= ~(1 << i);
				break;
			}
		}
	}
	final_rise_delay = get_best_delay(host, rise_delay);
	/* if rising edge has enough margin, then do not scan falling edge */
<<<<<<< HEAD
	if (final_rise_delay.maxlen >= 10 ||
=======
	if (final_rise_delay.maxlen >= 12 ||
>>>>>>> 24b8d41d
	    (final_rise_delay.start == 0 && final_rise_delay.maxlen >= 4))
		goto skip_fall;

	sdr_set_bits(host->base + MSDC_IOCON, MSDC_IOCON_RSPL);
	for (i = 0; i < PAD_DELAY_MAX; i++) {
		msdc_set_cmd_delay(host, i);
		/*
		 * Using the same parameters, it may sometimes pass the test,
		 * but sometimes it may fail. To make sure the parameters are
		 * more stable, we test each set of parameters 3 times.
		 */
		for (j = 0; j < 3; j++) {
			mmc_send_tuning(mmc, opcode, &cmd_err);
			if (!cmd_err) {
				fall_delay |= (1 << i);
			} else {
				fall_delay &= ~(1 << i);
				break;
			}
		}
	}
	final_fall_delay = get_best_delay(host, fall_delay);

skip_fall:
	final_maxlen = max(final_rise_delay.maxlen, final_fall_delay.maxlen);
	if (final_fall_delay.maxlen >= 12 && final_fall_delay.start < 4)
		final_maxlen = final_fall_delay.maxlen;
	if (final_maxlen == final_rise_delay.maxlen) {
		sdr_clr_bits(host->base + MSDC_IOCON, MSDC_IOCON_RSPL);
		final_delay = final_rise_delay.final_phase;
	} else {
		sdr_set_bits(host->base + MSDC_IOCON, MSDC_IOCON_RSPL);
		final_delay = final_fall_delay.final_phase;
	}
	msdc_set_cmd_delay(host, final_delay);

	if (host->dev_comp->async_fifo || host->hs200_cmd_int_delay)
		goto skip_internal;

	for (i = 0; i < PAD_DELAY_MAX; i++) {
		sdr_set_field(host->base + tune_reg,
			      MSDC_PAD_TUNE_CMDRRDLY, i);
		mmc_send_tuning(mmc, opcode, &cmd_err);
		if (!cmd_err)
			internal_delay |= (1 << i);
	}
	dev_dbg(host->dev, "Final internal delay: 0x%x\n", internal_delay);
	internal_delay_phase = get_best_delay(host, internal_delay);
	sdr_set_field(host->base + tune_reg, MSDC_PAD_TUNE_CMDRRDLY,
		      internal_delay_phase.final_phase);
skip_internal:
	dev_dbg(host->dev, "Final cmd pad delay: %x\n", final_delay);
	return final_delay == 0xff ? -EIO : 0;
}

static int hs400_tune_response(struct mmc_host *mmc, u32 opcode)
{
	struct msdc_host *host = mmc_priv(mmc);
	u32 cmd_delay = 0;
	struct msdc_delay_phase final_cmd_delay = { 0,};
	u8 final_delay;
	int cmd_err;
	int i, j;

	/* select EMMC50 PAD CMD tune */
	sdr_set_bits(host->base + PAD_CMD_TUNE, BIT(0));
	sdr_set_field(host->base + MSDC_PATCH_BIT1, MSDC_PATCH_BIT1_CMDTA, 2);

	if (mmc->ios.timing == MMC_TIMING_MMC_HS200 ||
	    mmc->ios.timing == MMC_TIMING_UHS_SDR104)
		sdr_set_field(host->base + MSDC_PAD_TUNE,
			      MSDC_PAD_TUNE_CMDRRDLY,
			      host->hs200_cmd_int_delay);

	if (host->hs400_cmd_resp_sel_rising)
		sdr_clr_bits(host->base + MSDC_IOCON, MSDC_IOCON_RSPL);
	else
		sdr_set_bits(host->base + MSDC_IOCON, MSDC_IOCON_RSPL);
	for (i = 0 ; i < PAD_DELAY_MAX; i++) {
		sdr_set_field(host->base + PAD_CMD_TUNE,
			      PAD_CMD_TUNE_RX_DLY3, i);
		/*
		 * Using the same parameters, it may sometimes pass the test,
		 * but sometimes it may fail. To make sure the parameters are
		 * more stable, we test each set of parameters 3 times.
		 */
		for (j = 0; j < 3; j++) {
			mmc_send_tuning(mmc, opcode, &cmd_err);
			if (!cmd_err) {
				cmd_delay |= (1 << i);
			} else {
				cmd_delay &= ~(1 << i);
				break;
			}
		}
	}
	final_cmd_delay = get_best_delay(host, cmd_delay);
	sdr_set_field(host->base + PAD_CMD_TUNE, PAD_CMD_TUNE_RX_DLY3,
		      final_cmd_delay.final_phase);
	final_delay = final_cmd_delay.final_phase;

	dev_dbg(host->dev, "Final cmd pad delay: %x\n", final_delay);
	return final_delay == 0xff ? -EIO : 0;
}

static int msdc_tune_data(struct mmc_host *mmc, u32 opcode)
{
	struct msdc_host *host = mmc_priv(mmc);
	u32 rise_delay = 0, fall_delay = 0;
	struct msdc_delay_phase final_rise_delay, final_fall_delay = { 0,};
	u8 final_delay, final_maxlen;
	int i, ret;

	sdr_set_field(host->base + MSDC_PATCH_BIT, MSDC_INT_DAT_LATCH_CK_SEL,
		      host->latch_ck);
	sdr_clr_bits(host->base + MSDC_IOCON, MSDC_IOCON_DSPL);
	sdr_clr_bits(host->base + MSDC_IOCON, MSDC_IOCON_W_DSPL);
	for (i = 0 ; i < PAD_DELAY_MAX; i++) {
		msdc_set_data_delay(host, i);
		ret = mmc_send_tuning(mmc, opcode, NULL);
		if (!ret)
			rise_delay |= (1 << i);
	}
	final_rise_delay = get_best_delay(host, rise_delay);
	/* if rising edge has enough margin, then do not scan falling edge */
<<<<<<< HEAD
	if (final_rise_delay.maxlen >= 10 ||
=======
	if (final_rise_delay.maxlen >= 12 ||
>>>>>>> 24b8d41d
	    (final_rise_delay.start == 0 && final_rise_delay.maxlen >= 4))
		goto skip_fall;

	sdr_set_bits(host->base + MSDC_IOCON, MSDC_IOCON_DSPL);
	sdr_set_bits(host->base + MSDC_IOCON, MSDC_IOCON_W_DSPL);
	for (i = 0; i < PAD_DELAY_MAX; i++) {
		msdc_set_data_delay(host, i);
		ret = mmc_send_tuning(mmc, opcode, NULL);
		if (!ret)
			fall_delay |= (1 << i);
	}
	final_fall_delay = get_best_delay(host, fall_delay);

skip_fall:
	final_maxlen = max(final_rise_delay.maxlen, final_fall_delay.maxlen);
	if (final_maxlen == final_rise_delay.maxlen) {
		sdr_clr_bits(host->base + MSDC_IOCON, MSDC_IOCON_DSPL);
		sdr_clr_bits(host->base + MSDC_IOCON, MSDC_IOCON_W_DSPL);
		final_delay = final_rise_delay.final_phase;
	} else {
		sdr_set_bits(host->base + MSDC_IOCON, MSDC_IOCON_DSPL);
		sdr_set_bits(host->base + MSDC_IOCON, MSDC_IOCON_W_DSPL);
		final_delay = final_fall_delay.final_phase;
	}
	msdc_set_data_delay(host, final_delay);

	dev_dbg(host->dev, "Final data pad delay: %x\n", final_delay);
	return final_delay == 0xff ? -EIO : 0;
}

/*
 * MSDC IP which supports data tune + async fifo can do CMD/DAT tune
 * together, which can save the tuning time.
 */
static int msdc_tune_together(struct mmc_host *mmc, u32 opcode)
{
	struct msdc_host *host = mmc_priv(mmc);
	u32 rise_delay = 0, fall_delay = 0;
	struct msdc_delay_phase final_rise_delay, final_fall_delay = { 0,};
	u8 final_delay, final_maxlen;
	int i, ret;

	sdr_set_field(host->base + MSDC_PATCH_BIT, MSDC_INT_DAT_LATCH_CK_SEL,
		      host->latch_ck);

	sdr_clr_bits(host->base + MSDC_IOCON, MSDC_IOCON_RSPL);
	sdr_clr_bits(host->base + MSDC_IOCON,
		     MSDC_IOCON_DSPL | MSDC_IOCON_W_DSPL);
	for (i = 0 ; i < PAD_DELAY_MAX; i++) {
		msdc_set_cmd_delay(host, i);
		msdc_set_data_delay(host, i);
		ret = mmc_send_tuning(mmc, opcode, NULL);
		if (!ret)
			rise_delay |= (1 << i);
	}
	final_rise_delay = get_best_delay(host, rise_delay);
	/* if rising edge has enough margin, then do not scan falling edge */
	if (final_rise_delay.maxlen >= 12 ||
	    (final_rise_delay.start == 0 && final_rise_delay.maxlen >= 4))
		goto skip_fall;

	sdr_set_bits(host->base + MSDC_IOCON, MSDC_IOCON_RSPL);
	sdr_set_bits(host->base + MSDC_IOCON,
		     MSDC_IOCON_DSPL | MSDC_IOCON_W_DSPL);
	for (i = 0; i < PAD_DELAY_MAX; i++) {
		msdc_set_cmd_delay(host, i);
		msdc_set_data_delay(host, i);
		ret = mmc_send_tuning(mmc, opcode, NULL);
		if (!ret)
			fall_delay |= (1 << i);
	}
	final_fall_delay = get_best_delay(host, fall_delay);

skip_fall:
	final_maxlen = max(final_rise_delay.maxlen, final_fall_delay.maxlen);
	if (final_maxlen == final_rise_delay.maxlen) {
		sdr_clr_bits(host->base + MSDC_IOCON, MSDC_IOCON_RSPL);
		sdr_clr_bits(host->base + MSDC_IOCON,
			     MSDC_IOCON_DSPL | MSDC_IOCON_W_DSPL);
		final_delay = final_rise_delay.final_phase;
	} else {
		sdr_set_bits(host->base + MSDC_IOCON, MSDC_IOCON_RSPL);
		sdr_set_bits(host->base + MSDC_IOCON,
			     MSDC_IOCON_DSPL | MSDC_IOCON_W_DSPL);
		final_delay = final_fall_delay.final_phase;
	}

	msdc_set_cmd_delay(host, final_delay);
	msdc_set_data_delay(host, final_delay);

	dev_dbg(host->dev, "Final pad delay: %x\n", final_delay);
	return final_delay == 0xff ? -EIO : 0;
}

static int msdc_execute_tuning(struct mmc_host *mmc, u32 opcode)
{
	struct msdc_host *host = mmc_priv(mmc);
	int ret;
<<<<<<< HEAD

	ret = msdc_tune_response(mmc, opcode);
=======
	u32 tune_reg = host->dev_comp->pad_tune_reg;

	if (host->dev_comp->data_tune && host->dev_comp->async_fifo) {
		ret = msdc_tune_together(mmc, opcode);
		if (host->hs400_mode) {
			sdr_clr_bits(host->base + MSDC_IOCON,
				     MSDC_IOCON_DSPL | MSDC_IOCON_W_DSPL);
			msdc_set_data_delay(host, 0);
		}
		goto tune_done;
	}
	if (host->hs400_mode &&
	    host->dev_comp->hs400_tune)
		ret = hs400_tune_response(mmc, opcode);
	else
		ret = msdc_tune_response(mmc, opcode);
>>>>>>> 24b8d41d
	if (ret == -EIO) {
		dev_err(host->dev, "Tune response fail!\n");
		return ret;
	}
	if (host->hs400_mode == false) {
		ret = msdc_tune_data(mmc, opcode);
		if (ret == -EIO)
			dev_err(host->dev, "Tune data fail!\n");
	}

<<<<<<< HEAD
	host->saved_tune_para.iocon = readl(host->base + MSDC_IOCON);
	host->saved_tune_para.pad_tune = readl(host->base + MSDC_PAD_TUNE);
=======
tune_done:
	host->saved_tune_para.iocon = readl(host->base + MSDC_IOCON);
	host->saved_tune_para.pad_tune = readl(host->base + tune_reg);
	host->saved_tune_para.pad_cmd_tune = readl(host->base + PAD_CMD_TUNE);
	if (host->top_base) {
		host->saved_tune_para.emmc_top_control = readl(host->top_base +
				EMMC_TOP_CONTROL);
		host->saved_tune_para.emmc_top_cmd = readl(host->top_base +
				EMMC_TOP_CMD);
	}
>>>>>>> 24b8d41d
	return ret;
}

static int msdc_prepare_hs400_tuning(struct mmc_host *mmc, struct mmc_ios *ios)
{
	struct msdc_host *host = mmc_priv(mmc);
	host->hs400_mode = true;
<<<<<<< HEAD
=======

	if (host->top_base)
		writel(host->hs400_ds_delay,
		       host->top_base + EMMC50_PAD_DS_TUNE);
	else
		writel(host->hs400_ds_delay, host->base + PAD_DS_TUNE);
	/* hs400 mode must set it to 0 */
	sdr_clr_bits(host->base + MSDC_PATCH_BIT2, MSDC_PATCH_BIT2_CFGCRCSTS);
	/* to improve read performance, set outstanding to 2 */
	sdr_set_field(host->base + EMMC50_CFG3, EMMC50_CFG3_OUTS_WR, 2);
>>>>>>> 24b8d41d

	return 0;
}

static void msdc_hw_reset(struct mmc_host *mmc)
{
	struct msdc_host *host = mmc_priv(mmc);

	sdr_set_bits(host->base + EMMC_IOCON, 1);
	udelay(10); /* 10us is enough */
	sdr_clr_bits(host->base + EMMC_IOCON, 1);
}

static void msdc_ack_sdio_irq(struct mmc_host *mmc)
{
	unsigned long flags;
	struct msdc_host *host = mmc_priv(mmc);

	spin_lock_irqsave(&host->lock, flags);
	__msdc_enable_sdio_irq(host, 1);
	spin_unlock_irqrestore(&host->lock, flags);
}

static int msdc_get_cd(struct mmc_host *mmc)
{
	struct msdc_host *host = mmc_priv(mmc);
	int val;

	if (mmc->caps & MMC_CAP_NONREMOVABLE)
		return 1;

	if (!host->internal_cd)
		return mmc_gpio_get_cd(mmc);

	val = readl(host->base + MSDC_PS) & MSDC_PS_CDSTS;
	if (mmc->caps2 & MMC_CAP2_CD_ACTIVE_HIGH)
		return !!val;
	else
		return !val;
}

static void msdc_cqe_enable(struct mmc_host *mmc)
{
	struct msdc_host *host = mmc_priv(mmc);

	/* enable cmdq irq */
	writel(MSDC_INT_CMDQ, host->base + MSDC_INTEN);
	/* enable busy check */
	sdr_set_bits(host->base + MSDC_PATCH_BIT1, MSDC_PB1_BUSY_CHECK_SEL);
	/* default write data / busy timeout 20s */
	msdc_set_busy_timeout(host, 20 * 1000000000ULL, 0);
	/* default read data timeout 1s */
	msdc_set_timeout(host, 1000000000ULL, 0);
}

static void msdc_cqe_disable(struct mmc_host *mmc, bool recovery)
{
	struct msdc_host *host = mmc_priv(mmc);

	/* disable cmdq irq */
	sdr_clr_bits(host->base + MSDC_INTEN, MSDC_INT_CMDQ);
	/* disable busy check */
	sdr_clr_bits(host->base + MSDC_PATCH_BIT1, MSDC_PB1_BUSY_CHECK_SEL);

	if (recovery) {
		sdr_set_field(host->base + MSDC_DMA_CTRL,
			      MSDC_DMA_CTRL_STOP, 1);
		msdc_reset_hw(host);
	}
}

static void msdc_cqe_pre_enable(struct mmc_host *mmc)
{
	struct cqhci_host *cq_host = mmc->cqe_private;
	u32 reg;

	reg = cqhci_readl(cq_host, CQHCI_CFG);
	reg |= CQHCI_ENABLE;
	cqhci_writel(cq_host, reg, CQHCI_CFG);
}

static void msdc_cqe_post_disable(struct mmc_host *mmc)
{
	struct cqhci_host *cq_host = mmc->cqe_private;
	u32 reg;

	reg = cqhci_readl(cq_host, CQHCI_CFG);
	reg &= ~CQHCI_ENABLE;
	cqhci_writel(cq_host, reg, CQHCI_CFG);
}

static const struct mmc_host_ops mt_msdc_ops = {
	.post_req = msdc_post_req,
	.pre_req = msdc_pre_req,
	.request = msdc_ops_request,
	.set_ios = msdc_ops_set_ios,
	.get_ro = mmc_gpio_get_ro,
	.get_cd = msdc_get_cd,
	.enable_sdio_irq = msdc_enable_sdio_irq,
	.ack_sdio_irq = msdc_ack_sdio_irq,
	.start_signal_voltage_switch = msdc_ops_switch_volt,
	.card_busy = msdc_card_busy,
	.execute_tuning = msdc_execute_tuning,
	.prepare_hs400_tuning = msdc_prepare_hs400_tuning,
	.hw_reset = msdc_hw_reset,
};

static const struct cqhci_host_ops msdc_cmdq_ops = {
	.enable         = msdc_cqe_enable,
	.disable        = msdc_cqe_disable,
	.pre_enable = msdc_cqe_pre_enable,
	.post_disable = msdc_cqe_post_disable,
};

static void msdc_of_property_parse(struct platform_device *pdev,
				   struct msdc_host *host)
{
	of_property_read_u32(pdev->dev.of_node, "mediatek,latch-ck",
			     &host->latch_ck);

	of_property_read_u32(pdev->dev.of_node, "hs400-ds-delay",
			     &host->hs400_ds_delay);

	of_property_read_u32(pdev->dev.of_node, "mediatek,hs200-cmd-int-delay",
			     &host->hs200_cmd_int_delay);

	of_property_read_u32(pdev->dev.of_node, "mediatek,hs400-cmd-int-delay",
			     &host->hs400_cmd_int_delay);

	if (of_property_read_bool(pdev->dev.of_node,
				  "mediatek,hs400-cmd-resp-sel-rising"))
		host->hs400_cmd_resp_sel_rising = true;
	else
		host->hs400_cmd_resp_sel_rising = false;

	if (of_property_read_bool(pdev->dev.of_node,
				  "supports-cqe"))
		host->cqhci = true;
	else
		host->cqhci = false;
}

static int msdc_drv_probe(struct platform_device *pdev)
{
	struct mmc_host *mmc;
	struct msdc_host *host;
	struct resource *res;
	int ret;

	if (!pdev->dev.of_node) {
		dev_err(&pdev->dev, "No DT found\n");
		return -EINVAL;
	}

	/* Allocate MMC host for this device */
	mmc = mmc_alloc_host(sizeof(struct msdc_host), &pdev->dev);
	if (!mmc)
		return -ENOMEM;

	host = mmc_priv(mmc);
	ret = mmc_of_parse(mmc);
	if (ret)
		goto host_free;

	host->base = devm_platform_ioremap_resource(pdev, 0);
	if (IS_ERR(host->base)) {
		ret = PTR_ERR(host->base);
		goto host_free;
	}

	res = platform_get_resource(pdev, IORESOURCE_MEM, 1);
	if (res) {
		host->top_base = devm_ioremap_resource(&pdev->dev, res);
		if (IS_ERR(host->top_base))
			host->top_base = NULL;
	}

	ret = mmc_regulator_get_supply(mmc);
	if (ret)
		goto host_free;

	host->src_clk = devm_clk_get(&pdev->dev, "source");
	if (IS_ERR(host->src_clk)) {
		ret = PTR_ERR(host->src_clk);
		goto host_free;
	}

	host->h_clk = devm_clk_get(&pdev->dev, "hclk");
	if (IS_ERR(host->h_clk)) {
		ret = PTR_ERR(host->h_clk);
		goto host_free;
	}

	host->bus_clk = devm_clk_get(&pdev->dev, "bus_clk");
	if (IS_ERR(host->bus_clk))
		host->bus_clk = NULL;
	/*source clock control gate is optional clock*/
	host->src_clk_cg = devm_clk_get(&pdev->dev, "source_cg");
	if (IS_ERR(host->src_clk_cg))
		host->src_clk_cg = NULL;

	host->reset = devm_reset_control_get_optional_exclusive(&pdev->dev,
								"hrst");
	if (IS_ERR(host->reset))
		return PTR_ERR(host->reset);

	host->irq = platform_get_irq(pdev, 0);
	if (host->irq < 0) {
		ret = -EINVAL;
		goto host_free;
	}

	host->pinctrl = devm_pinctrl_get(&pdev->dev);
	if (IS_ERR(host->pinctrl)) {
		ret = PTR_ERR(host->pinctrl);
		dev_err(&pdev->dev, "Cannot find pinctrl!\n");
		goto host_free;
	}

	host->pins_default = pinctrl_lookup_state(host->pinctrl, "default");
	if (IS_ERR(host->pins_default)) {
		ret = PTR_ERR(host->pins_default);
		dev_err(&pdev->dev, "Cannot find pinctrl default!\n");
		goto host_free;
	}

	host->pins_uhs = pinctrl_lookup_state(host->pinctrl, "state_uhs");
	if (IS_ERR(host->pins_uhs)) {
		ret = PTR_ERR(host->pins_uhs);
		dev_err(&pdev->dev, "Cannot find pinctrl uhs!\n");
		goto host_free;
	}

	msdc_of_property_parse(pdev, host);

	host->dev = &pdev->dev;
	host->dev_comp = of_device_get_match_data(&pdev->dev);
	host->src_clk_freq = clk_get_rate(host->src_clk);
	/* Set host parameters to mmc */
	mmc->ops = &mt_msdc_ops;
	if (host->dev_comp->clk_div_bits == 8)
		mmc->f_min = DIV_ROUND_UP(host->src_clk_freq, 4 * 255);
	else
		mmc->f_min = DIV_ROUND_UP(host->src_clk_freq, 4 * 4095);

	if (!(mmc->caps & MMC_CAP_NONREMOVABLE) &&
	    !mmc_can_gpio_cd(mmc) &&
	    host->dev_comp->use_internal_cd) {
		/*
		 * Is removable but no GPIO declared, so
		 * use internal functionality.
		 */
		host->internal_cd = true;
	}

	if (mmc->caps & MMC_CAP_SDIO_IRQ)
		mmc->caps2 |= MMC_CAP2_SDIO_IRQ_NOTHREAD;

	mmc->caps |= MMC_CAP_CMD23;
	if (host->cqhci)
		mmc->caps2 |= MMC_CAP2_CQE | MMC_CAP2_CQE_DCMD;
	/* MMC core transfer sizes tunable parameters */
	mmc->max_segs = MAX_BD_NUM;
	if (host->dev_comp->support_64g)
		mmc->max_seg_size = BDMA_DESC_BUFLEN_EXT;
	else
		mmc->max_seg_size = BDMA_DESC_BUFLEN;
	mmc->max_blk_size = 2048;
	mmc->max_req_size = 512 * 1024;
	mmc->max_blk_count = mmc->max_req_size / 512;
	if (host->dev_comp->support_64g)
		host->dma_mask = DMA_BIT_MASK(36);
	else
		host->dma_mask = DMA_BIT_MASK(32);
	mmc_dev(mmc)->dma_mask = &host->dma_mask;

	if (mmc->caps2 & MMC_CAP2_CQE) {
		host->cq_host = devm_kzalloc(mmc->parent,
					     sizeof(*host->cq_host),
					     GFP_KERNEL);
		if (!host->cq_host) {
			ret = -ENOMEM;
			goto host_free;
		}
		host->cq_host->caps |= CQHCI_TASK_DESC_SZ_128;
		host->cq_host->mmio = host->base + 0x800;
		host->cq_host->ops = &msdc_cmdq_ops;
		ret = cqhci_init(host->cq_host, mmc, true);
		if (ret)
			goto host_free;
		mmc->max_segs = 128;
		/* cqhci 16bit length */
		/* 0 size, means 65536 so we don't have to -1 here */
		mmc->max_seg_size = 64 * 1024;
	}

	host->timeout_clks = 3 * 1048576;
	host->dma.gpd = dma_alloc_coherent(&pdev->dev,
				2 * sizeof(struct mt_gpdma_desc),
				&host->dma.gpd_addr, GFP_KERNEL);
	host->dma.bd = dma_alloc_coherent(&pdev->dev,
				MAX_BD_NUM * sizeof(struct mt_bdma_desc),
				&host->dma.bd_addr, GFP_KERNEL);
	if (!host->dma.gpd || !host->dma.bd) {
		ret = -ENOMEM;
		goto release_mem;
	}
	msdc_init_gpd_bd(host, &host->dma);
	INIT_DELAYED_WORK(&host->req_timeout, msdc_request_timeout);
	spin_lock_init(&host->lock);

	platform_set_drvdata(pdev, mmc);
	msdc_ungate_clock(host);
	msdc_init_hw(host);

	ret = devm_request_irq(&pdev->dev, host->irq, msdc_irq,
			       IRQF_TRIGGER_NONE, pdev->name, host);
	if (ret)
		goto release;

	pm_runtime_set_active(host->dev);
	pm_runtime_set_autosuspend_delay(host->dev, MTK_MMC_AUTOSUSPEND_DELAY);
	pm_runtime_use_autosuspend(host->dev);
	pm_runtime_enable(host->dev);
	ret = mmc_add_host(mmc);

	if (ret)
		goto end;

	return 0;
end:
	pm_runtime_disable(host->dev);
release:
	platform_set_drvdata(pdev, NULL);
	msdc_deinit_hw(host);
	msdc_gate_clock(host);
release_mem:
	if (host->dma.gpd)
		dma_free_coherent(&pdev->dev,
			2 * sizeof(struct mt_gpdma_desc),
			host->dma.gpd, host->dma.gpd_addr);
	if (host->dma.bd)
		dma_free_coherent(&pdev->dev,
			MAX_BD_NUM * sizeof(struct mt_bdma_desc),
			host->dma.bd, host->dma.bd_addr);
host_free:
	mmc_free_host(mmc);

	return ret;
}

static int msdc_drv_remove(struct platform_device *pdev)
{
	struct mmc_host *mmc;
	struct msdc_host *host;

	mmc = platform_get_drvdata(pdev);
	host = mmc_priv(mmc);

	pm_runtime_get_sync(host->dev);

	platform_set_drvdata(pdev, NULL);
	mmc_remove_host(mmc);
	msdc_deinit_hw(host);
	msdc_gate_clock(host);

	pm_runtime_disable(host->dev);
	pm_runtime_put_noidle(host->dev);
	dma_free_coherent(&pdev->dev,
			2 * sizeof(struct mt_gpdma_desc),
			host->dma.gpd, host->dma.gpd_addr);
	dma_free_coherent(&pdev->dev, MAX_BD_NUM * sizeof(struct mt_bdma_desc),
			host->dma.bd, host->dma.bd_addr);

	mmc_free_host(mmc);

	return 0;
}

static void msdc_save_reg(struct msdc_host *host)
{
	u32 tune_reg = host->dev_comp->pad_tune_reg;

	host->save_para.msdc_cfg = readl(host->base + MSDC_CFG);
	host->save_para.iocon = readl(host->base + MSDC_IOCON);
	host->save_para.sdc_cfg = readl(host->base + SDC_CFG);
	host->save_para.patch_bit0 = readl(host->base + MSDC_PATCH_BIT);
	host->save_para.patch_bit1 = readl(host->base + MSDC_PATCH_BIT1);
	host->save_para.patch_bit2 = readl(host->base + MSDC_PATCH_BIT2);
	host->save_para.pad_ds_tune = readl(host->base + PAD_DS_TUNE);
	host->save_para.pad_cmd_tune = readl(host->base + PAD_CMD_TUNE);
	host->save_para.emmc50_cfg0 = readl(host->base + EMMC50_CFG0);
	host->save_para.emmc50_cfg3 = readl(host->base + EMMC50_CFG3);
	host->save_para.sdc_fifo_cfg = readl(host->base + SDC_FIFO_CFG);
	if (host->top_base) {
		host->save_para.emmc_top_control =
			readl(host->top_base + EMMC_TOP_CONTROL);
		host->save_para.emmc_top_cmd =
			readl(host->top_base + EMMC_TOP_CMD);
		host->save_para.emmc50_pad_ds_tune =
			readl(host->top_base + EMMC50_PAD_DS_TUNE);
	} else {
		host->save_para.pad_tune = readl(host->base + tune_reg);
	}
}

static void msdc_restore_reg(struct msdc_host *host)
{
	struct mmc_host *mmc = mmc_from_priv(host);
	u32 tune_reg = host->dev_comp->pad_tune_reg;

	writel(host->save_para.msdc_cfg, host->base + MSDC_CFG);
	writel(host->save_para.iocon, host->base + MSDC_IOCON);
	writel(host->save_para.sdc_cfg, host->base + SDC_CFG);
	writel(host->save_para.patch_bit0, host->base + MSDC_PATCH_BIT);
	writel(host->save_para.patch_bit1, host->base + MSDC_PATCH_BIT1);
	writel(host->save_para.patch_bit2, host->base + MSDC_PATCH_BIT2);
	writel(host->save_para.pad_ds_tune, host->base + PAD_DS_TUNE);
	writel(host->save_para.pad_cmd_tune, host->base + PAD_CMD_TUNE);
	writel(host->save_para.emmc50_cfg0, host->base + EMMC50_CFG0);
	writel(host->save_para.emmc50_cfg3, host->base + EMMC50_CFG3);
	writel(host->save_para.sdc_fifo_cfg, host->base + SDC_FIFO_CFG);
	if (host->top_base) {
		writel(host->save_para.emmc_top_control,
		       host->top_base + EMMC_TOP_CONTROL);
		writel(host->save_para.emmc_top_cmd,
		       host->top_base + EMMC_TOP_CMD);
		writel(host->save_para.emmc50_pad_ds_tune,
		       host->top_base + EMMC50_PAD_DS_TUNE);
	} else {
		writel(host->save_para.pad_tune, host->base + tune_reg);
	}

	if (sdio_irq_claimed(mmc))
		__msdc_enable_sdio_irq(host, 1);
}

static int __maybe_unused msdc_runtime_suspend(struct device *dev)
{
	struct mmc_host *mmc = dev_get_drvdata(dev);
	struct msdc_host *host = mmc_priv(mmc);

	msdc_save_reg(host);
	msdc_gate_clock(host);
	return 0;
}

static int __maybe_unused msdc_runtime_resume(struct device *dev)
{
	struct mmc_host *mmc = dev_get_drvdata(dev);
	struct msdc_host *host = mmc_priv(mmc);

	msdc_ungate_clock(host);
	msdc_restore_reg(host);
	return 0;
}

static int __maybe_unused msdc_suspend(struct device *dev)
{
	struct mmc_host *mmc = dev_get_drvdata(dev);
	int ret;

	if (mmc->caps2 & MMC_CAP2_CQE) {
		ret = cqhci_suspend(mmc);
		if (ret)
			return ret;
	}

	return pm_runtime_force_suspend(dev);
}

static int __maybe_unused msdc_resume(struct device *dev)
{
	return pm_runtime_force_resume(dev);
}

static const struct dev_pm_ops msdc_dev_pm_ops = {
	SET_SYSTEM_SLEEP_PM_OPS(msdc_suspend, msdc_resume)
	SET_RUNTIME_PM_OPS(msdc_runtime_suspend, msdc_runtime_resume, NULL)
};

static struct platform_driver mt_msdc_driver = {
	.probe = msdc_drv_probe,
	.remove = msdc_drv_remove,
	.driver = {
		.name = "mtk-msdc",
		.probe_type = PROBE_PREFER_ASYNCHRONOUS,
		.of_match_table = msdc_of_ids,
		.pm = &msdc_dev_pm_ops,
	},
};

module_platform_driver(mt_msdc_driver);
MODULE_LICENSE("GPL v2");
MODULE_DESCRIPTION("MediaTek SD/MMC Card Driver");<|MERGE_RESOLUTION|>--- conflicted
+++ resolved
@@ -388,11 +388,6 @@
 	u32 emmc_top_cmd;
 };
 
-struct msdc_tune_para {
-	u32 iocon;
-	u32 pad_tune;
-};
-
 struct msdc_delay_phase {
 	u8 maxlen;
 	u8 start;
@@ -436,12 +431,6 @@
 	bool vqmmc_enabled;
 	u32 latch_ck;
 	u32 hs400_ds_delay;
-<<<<<<< HEAD
-	bool hs400_mode;	/* current eMMC will run at hs400 mode */
-	struct msdc_save_para save_para; /* used when gate HCLK */
-	struct msdc_tune_para def_tune_para; /* default tune setting */
-	struct msdc_tune_para saved_tune_para; /* tune result of CMD21/CMD19 */
-=======
 	u32 hs200_cmd_int_delay; /* cmd internal delay for HS200/SDR104 */
 	u32 hs400_cmd_int_delay; /* cmd internal delay for HS400 */
 	bool hs400_cmd_resp_sel_rising;
@@ -466,7 +455,6 @@
 	.stop_clk_fix = false,
 	.enhance_rx = false,
 	.support_64g = false,
->>>>>>> 24b8d41d
 };
 
 static const struct mtk_mmc_compatible mt8173_compat = {
@@ -915,17 +903,6 @@
 	 * mmc_select_hs400() will drop to 50Mhz and High speed mode,
 	 * tune result of hs200/200Mhz is not suitable for 50Mhz
 	 */
-<<<<<<< HEAD
-	if (host->sclk <= 52000000) {
-		writel(host->def_tune_para.iocon, host->base + MSDC_IOCON);
-		writel(host->def_tune_para.pad_tune, host->base + MSDC_PAD_TUNE);
-	} else {
-		writel(host->saved_tune_para.iocon, host->base + MSDC_IOCON);
-		writel(host->saved_tune_para.pad_tune, host->base + MSDC_PAD_TUNE);
-	}
-
-	dev_dbg(host->dev, "sclk: %d, timing: %d\n", host->sclk, timing);
-=======
 	if (mmc->actual_clock <= 52000000) {
 		writel(host->def_tune_para.iocon, host->base + MSDC_IOCON);
 		if (host->top_base) {
@@ -959,7 +936,6 @@
 			      host->hs400_cmd_int_delay);
 	dev_dbg(host->dev, "sclk: %d, timing: %d\n", mmc->actual_clock,
 		timing);
->>>>>>> 24b8d41d
 }
 
 static inline u32 msdc_cmd_find_resp(struct msdc_host *host,
@@ -1139,15 +1115,11 @@
 	msdc_track_cmd_data(host, mrq->cmd, mrq->data);
 	if (mrq->data)
 		msdc_unprepare_data(host, mrq);
-<<<<<<< HEAD
-	mmc_request_done(host->mmc, mrq);
-=======
 	if (host->error)
 		msdc_reset_hw(host);
 	mmc_request_done(mmc_from_priv(host), mrq);
 	if (host->dev_comp->recheck_sdio_irq)
 		msdc_recheck_sdio_irq(host);
->>>>>>> 24b8d41d
 }
 
 /* returns true if command is fully handled; returns false otherwise */
@@ -1193,13 +1165,6 @@
 	}
 
 	if (!sbc_error && !(events & MSDC_INT_CMDRDY)) {
-<<<<<<< HEAD
-		if (cmd->opcode != MMC_SEND_TUNING_BLOCK &&
-		    cmd->opcode != MMC_SEND_TUNING_BLOCK_HS200)
-			/*
-			 * should not clear fifo/interrupt as the tune data
-			 * may have alreay come.
-=======
 		if (events & MSDC_INT_CMDTMO ||
 		    (cmd->opcode != MMC_SEND_TUNING_BLOCK &&
 		     cmd->opcode != MMC_SEND_TUNING_BLOCK_HS200))
@@ -1207,7 +1172,6 @@
 			 * should not clear fifo/interrupt as the tune data
 			 * may have alreay come when cmd19/cmd21 gets response
 			 * CRC error.
->>>>>>> 24b8d41d
 			 */
 			msdc_reset_hw(host);
 		if (events & MSDC_INT_RSPCRCERR) {
@@ -1753,9 +1717,6 @@
 	sdr_set_field(host->base + SDC_CFG, SDC_CFG_DTOC, 3);
 
 	host->def_tune_para.iocon = readl(host->base + MSDC_IOCON);
-<<<<<<< HEAD
-	host->def_tune_para.pad_tune = readl(host->base + MSDC_PAD_TUNE);
-=======
 	host->saved_tune_para.iocon = readl(host->base + MSDC_IOCON);
 	if (host->top_base) {
 		host->def_tune_para.emmc_top_control =
@@ -1770,7 +1731,6 @@
 		host->def_tune_para.pad_tune = readl(host->base + tune_reg);
 		host->saved_tune_para.pad_tune = readl(host->base + tune_reg);
 	}
->>>>>>> 24b8d41d
 	dev_dbg(host->dev, "init hardware done!");
 }
 
@@ -1954,10 +1914,7 @@
 	struct msdc_host *host = mmc_priv(mmc);
 	u32 rise_delay = 0, fall_delay = 0;
 	struct msdc_delay_phase final_rise_delay, final_fall_delay = { 0,};
-<<<<<<< HEAD
-=======
 	struct msdc_delay_phase internal_delay_phase;
->>>>>>> 24b8d41d
 	u8 final_delay, final_maxlen;
 	u32 internal_delay = 0;
 	u32 tune_reg = host->dev_comp->pad_tune_reg;
@@ -1990,11 +1947,7 @@
 	}
 	final_rise_delay = get_best_delay(host, rise_delay);
 	/* if rising edge has enough margin, then do not scan falling edge */
-<<<<<<< HEAD
-	if (final_rise_delay.maxlen >= 10 ||
-=======
 	if (final_rise_delay.maxlen >= 12 ||
->>>>>>> 24b8d41d
 	    (final_rise_delay.start == 0 && final_rise_delay.maxlen >= 4))
 		goto skip_fall;
 
@@ -2120,11 +2073,7 @@
 	}
 	final_rise_delay = get_best_delay(host, rise_delay);
 	/* if rising edge has enough margin, then do not scan falling edge */
-<<<<<<< HEAD
-	if (final_rise_delay.maxlen >= 10 ||
-=======
 	if (final_rise_delay.maxlen >= 12 ||
->>>>>>> 24b8d41d
 	    (final_rise_delay.start == 0 && final_rise_delay.maxlen >= 4))
 		goto skip_fall;
 
@@ -2223,10 +2172,6 @@
 {
 	struct msdc_host *host = mmc_priv(mmc);
 	int ret;
-<<<<<<< HEAD
-
-	ret = msdc_tune_response(mmc, opcode);
-=======
 	u32 tune_reg = host->dev_comp->pad_tune_reg;
 
 	if (host->dev_comp->data_tune && host->dev_comp->async_fifo) {
@@ -2243,7 +2188,6 @@
 		ret = hs400_tune_response(mmc, opcode);
 	else
 		ret = msdc_tune_response(mmc, opcode);
->>>>>>> 24b8d41d
 	if (ret == -EIO) {
 		dev_err(host->dev, "Tune response fail!\n");
 		return ret;
@@ -2254,10 +2198,6 @@
 			dev_err(host->dev, "Tune data fail!\n");
 	}
 
-<<<<<<< HEAD
-	host->saved_tune_para.iocon = readl(host->base + MSDC_IOCON);
-	host->saved_tune_para.pad_tune = readl(host->base + MSDC_PAD_TUNE);
-=======
 tune_done:
 	host->saved_tune_para.iocon = readl(host->base + MSDC_IOCON);
 	host->saved_tune_para.pad_tune = readl(host->base + tune_reg);
@@ -2268,7 +2208,6 @@
 		host->saved_tune_para.emmc_top_cmd = readl(host->top_base +
 				EMMC_TOP_CMD);
 	}
->>>>>>> 24b8d41d
 	return ret;
 }
 
@@ -2276,8 +2215,6 @@
 {
 	struct msdc_host *host = mmc_priv(mmc);
 	host->hs400_mode = true;
-<<<<<<< HEAD
-=======
 
 	if (host->top_base)
 		writel(host->hs400_ds_delay,
@@ -2288,7 +2225,6 @@
 	sdr_clr_bits(host->base + MSDC_PATCH_BIT2, MSDC_PATCH_BIT2_CFGCRCSTS);
 	/* to improve read performance, set outstanding to 2 */
 	sdr_set_field(host->base + EMMC50_CFG3, EMMC50_CFG3_OUTS_WR, 2);
->>>>>>> 24b8d41d
 
 	return 0;
 }
