--- conflicted
+++ resolved
@@ -98,10 +98,7 @@
 static struct platform_driver sdhci_cns3xxx_driver = {
 	.driver		= {
 		.name	= "sdhci-cns3xxx",
-<<<<<<< HEAD
-=======
 		.probe_type = PROBE_PREFER_ASYNCHRONOUS,
->>>>>>> 24b8d41d
 		.pm	= &sdhci_pltfm_pmops,
 	},
 	.probe		= sdhci_cns3xxx_probe,
