--- conflicted
+++ resolved
@@ -1197,15 +1197,6 @@
 	size_t mem_size;
 	const struct platform_device_id *id_entry;
 
-<<<<<<< HEAD
-	pdata = mmc_parse_pdata(pdev);
-	if (pdata == NULL) {
-		dev_err(&pdev->dev, "Couldn't get platform data\n");
-		return -ENOENT;
-	}
-
-=======
->>>>>>> 24b8d41d
 	r = platform_get_resource(pdev, IORESOURCE_MEM, 0);
 	if (!r)
 		return -ENODEV;
@@ -1241,11 +1232,6 @@
 	ret = clk_prepare_enable(host->clk);
 	if (ret)
 		goto clk_prepare_enable_fail;
-<<<<<<< HEAD
-
-	host->mmc_input_clk = clk_get_rate(host->clk);
-=======
->>>>>>> 24b8d41d
 
 	host->mmc_input_clk = clk_get_rate(host->clk);
 
@@ -1350,10 +1336,7 @@
 	mmc_davinci_cpufreq_deregister(host);
 cpu_freq_fail:
 	davinci_release_dma_channels(host);
-<<<<<<< HEAD
-=======
 parse_fail:
->>>>>>> 24b8d41d
 dma_probe_defer:
 	clk_disable_unprepare(host->clk);
 clk_prepare_enable_fail:
