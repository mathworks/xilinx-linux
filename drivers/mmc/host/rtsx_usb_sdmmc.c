// SPDX-License-Identifier: GPL-2.0-only
/* Realtek USB SD/MMC Card Interface driver
 *
 * Copyright(c) 2009-2013 Realtek Semiconductor Corp. All rights reserved.
 *
 * Author:
 *   Roger Tseng <rogerable@realtek.com>
 */

#include <linux/module.h>
#include <linux/slab.h>
#include <linux/delay.h>
#include <linux/platform_device.h>
#include <linux/usb.h>
#include <linux/mmc/host.h>
#include <linux/mmc/mmc.h>
#include <linux/mmc/sd.h>
#include <linux/mmc/card.h>
#include <linux/scatterlist.h>
#include <linux/pm.h>
#include <linux/pm_runtime.h>

#include <linux/rtsx_usb.h>
#include <asm/unaligned.h>

#if defined(CONFIG_LEDS_CLASS) || (defined(CONFIG_LEDS_CLASS_MODULE) && \
		defined(CONFIG_MMC_REALTEK_USB_MODULE))
#include <linux/leds.h>
#include <linux/workqueue.h>
#define RTSX_USB_USE_LEDS_CLASS
#endif

struct rtsx_usb_sdmmc {
	struct platform_device	*pdev;
	struct rtsx_ucr	*ucr;
	struct mmc_host		*mmc;
	struct mmc_request	*mrq;

	struct mutex		host_mutex;

	u8			ssc_depth;
	unsigned int		clock;
	bool			vpclk;
	bool			double_clk;
	bool			host_removal;
	bool			card_exist;
	bool			initial_mode;
	bool			ddr_mode;

	unsigned char		power_mode;

#ifdef RTSX_USB_USE_LEDS_CLASS
	struct led_classdev	led;
	char			led_name[32];
	struct work_struct	led_work;
#endif
};

static inline struct device *sdmmc_dev(struct rtsx_usb_sdmmc *host)
{
	return &(host->pdev->dev);
}

static inline void sd_clear_error(struct rtsx_usb_sdmmc *host)
{
	struct rtsx_ucr *ucr = host->ucr;
	rtsx_usb_ep0_write_register(ucr, CARD_STOP,
				  SD_STOP | SD_CLR_ERR,
				  SD_STOP | SD_CLR_ERR);

	rtsx_usb_clear_dma_err(ucr);
	rtsx_usb_clear_fsm_err(ucr);
}

#ifdef DEBUG
static void sd_print_debug_regs(struct rtsx_usb_sdmmc *host)
{
	struct rtsx_ucr *ucr = host->ucr;
	u8 val = 0;

	rtsx_usb_ep0_read_register(ucr, SD_STAT1, &val);
	dev_dbg(sdmmc_dev(host), "SD_STAT1: 0x%x\n", val);
	rtsx_usb_ep0_read_register(ucr, SD_STAT2, &val);
	dev_dbg(sdmmc_dev(host), "SD_STAT2: 0x%x\n", val);
	rtsx_usb_ep0_read_register(ucr, SD_BUS_STAT, &val);
	dev_dbg(sdmmc_dev(host), "SD_BUS_STAT: 0x%x\n", val);
}
#else
#define sd_print_debug_regs(host)
#endif /* DEBUG */

static int sd_read_data(struct rtsx_usb_sdmmc *host, struct mmc_command *cmd,
	       u16 byte_cnt, u8 *buf, int buf_len, int timeout)
{
	struct rtsx_ucr *ucr = host->ucr;
	int err;
	u8 trans_mode;

	if (!buf)
		buf_len = 0;

	rtsx_usb_init_cmd(ucr);
	if (cmd != NULL) {
		dev_dbg(sdmmc_dev(host), "%s: SD/MMC CMD%d\n", __func__
				, cmd->opcode);
		if (cmd->opcode == MMC_SEND_TUNING_BLOCK)
			trans_mode = SD_TM_AUTO_TUNING;
		else
			trans_mode = SD_TM_NORMAL_READ;

		rtsx_usb_add_cmd(ucr, WRITE_REG_CMD,
				SD_CMD0, 0xFF, (u8)(cmd->opcode) | 0x40);
		rtsx_usb_add_cmd(ucr, WRITE_REG_CMD,
				SD_CMD1, 0xFF, (u8)(cmd->arg >> 24));
		rtsx_usb_add_cmd(ucr, WRITE_REG_CMD,
				SD_CMD2, 0xFF, (u8)(cmd->arg >> 16));
		rtsx_usb_add_cmd(ucr, WRITE_REG_CMD,
				SD_CMD3, 0xFF, (u8)(cmd->arg >> 8));
		rtsx_usb_add_cmd(ucr, WRITE_REG_CMD,
				SD_CMD4, 0xFF, (u8)cmd->arg);
	} else {
		trans_mode = SD_TM_AUTO_READ_3;
	}

	rtsx_usb_add_cmd(ucr, WRITE_REG_CMD, SD_BYTE_CNT_L, 0xFF, (u8)byte_cnt);
	rtsx_usb_add_cmd(ucr, WRITE_REG_CMD, SD_BYTE_CNT_H,
			0xFF, (u8)(byte_cnt >> 8));
	rtsx_usb_add_cmd(ucr, WRITE_REG_CMD, SD_BLOCK_CNT_L, 0xFF, 1);
	rtsx_usb_add_cmd(ucr, WRITE_REG_CMD, SD_BLOCK_CNT_H, 0xFF, 0);

	rtsx_usb_add_cmd(ucr, WRITE_REG_CMD, SD_CFG2, 0xFF,
			SD_CALCULATE_CRC7 | SD_CHECK_CRC16 |
			SD_NO_WAIT_BUSY_END | SD_CHECK_CRC7 | SD_RSP_LEN_6);
	if (trans_mode != SD_TM_AUTO_TUNING)
		rtsx_usb_add_cmd(ucr, WRITE_REG_CMD,
				CARD_DATA_SOURCE, 0x01, PINGPONG_BUFFER);

	rtsx_usb_add_cmd(ucr, WRITE_REG_CMD, SD_TRANSFER,
			0xFF, trans_mode | SD_TRANSFER_START);
	rtsx_usb_add_cmd(ucr, CHECK_REG_CMD, SD_TRANSFER,
			SD_TRANSFER_END, SD_TRANSFER_END);

	if (cmd != NULL) {
		rtsx_usb_add_cmd(ucr, READ_REG_CMD, SD_CMD1, 0, 0);
		rtsx_usb_add_cmd(ucr, READ_REG_CMD, SD_CMD2, 0, 0);
		rtsx_usb_add_cmd(ucr, READ_REG_CMD, SD_CMD3, 0, 0);
		rtsx_usb_add_cmd(ucr, READ_REG_CMD, SD_CMD4, 0, 0);
	}

	err = rtsx_usb_send_cmd(ucr, MODE_CR, timeout);
	if (err) {
		dev_dbg(sdmmc_dev(host),
			"rtsx_usb_send_cmd failed (err = %d)\n", err);
		return err;
	}

	err = rtsx_usb_get_rsp(ucr, !cmd ? 1 : 5, timeout);
	if (err || (ucr->rsp_buf[0] & SD_TRANSFER_ERR)) {
		sd_print_debug_regs(host);

		if (!err) {
			dev_dbg(sdmmc_dev(host),
				"Transfer failed (SD_TRANSFER = %02x)\n",
				ucr->rsp_buf[0]);
			err = -EIO;
		} else {
			dev_dbg(sdmmc_dev(host),
				"rtsx_usb_get_rsp failed (err = %d)\n", err);
		}

		return err;
	}

	if (cmd != NULL) {
		cmd->resp[0] = get_unaligned_be32(ucr->rsp_buf + 1);
		dev_dbg(sdmmc_dev(host), "cmd->resp[0] = 0x%08x\n",
				cmd->resp[0]);
	}

	if (buf && buf_len) {
		/* 2-byte aligned part */
		err = rtsx_usb_read_ppbuf(ucr, buf, byte_cnt - (byte_cnt % 2));
		if (err) {
			dev_dbg(sdmmc_dev(host),
				"rtsx_usb_read_ppbuf failed (err = %d)\n", err);
			return err;
		}

		/* unaligned byte */
		if (byte_cnt % 2)
			return rtsx_usb_read_register(ucr,
					PPBUF_BASE2 + byte_cnt,
					buf + byte_cnt - 1);
	}

	return 0;
}

static int sd_write_data(struct rtsx_usb_sdmmc *host, struct mmc_command *cmd,
		u16 byte_cnt, u8 *buf, int buf_len, int timeout)
{
	struct rtsx_ucr *ucr = host->ucr;
	int err;
	u8 trans_mode;

	if (!buf)
		buf_len = 0;

	if (buf && buf_len) {
		err = rtsx_usb_write_ppbuf(ucr, buf, buf_len);
		if (err) {
			dev_dbg(sdmmc_dev(host),
				"rtsx_usb_write_ppbuf failed (err = %d)\n",
				err);
			return err;
		}
	}

	trans_mode = (cmd != NULL) ? SD_TM_AUTO_WRITE_2 : SD_TM_AUTO_WRITE_3;
	rtsx_usb_init_cmd(ucr);

	if (cmd != NULL) {
		dev_dbg(sdmmc_dev(host), "%s: SD/MMC CMD%d\n", __func__,
				cmd->opcode);
		rtsx_usb_add_cmd(ucr, WRITE_REG_CMD,
				SD_CMD0, 0xFF, (u8)(cmd->opcode) | 0x40);
		rtsx_usb_add_cmd(ucr, WRITE_REG_CMD,
				SD_CMD1, 0xFF, (u8)(cmd->arg >> 24));
		rtsx_usb_add_cmd(ucr, WRITE_REG_CMD,
				SD_CMD2, 0xFF, (u8)(cmd->arg >> 16));
		rtsx_usb_add_cmd(ucr, WRITE_REG_CMD,
				SD_CMD3, 0xFF, (u8)(cmd->arg >> 8));
		rtsx_usb_add_cmd(ucr, WRITE_REG_CMD,
				SD_CMD4, 0xFF, (u8)cmd->arg);
	}

	rtsx_usb_add_cmd(ucr, WRITE_REG_CMD, SD_BYTE_CNT_L, 0xFF, (u8)byte_cnt);
	rtsx_usb_add_cmd(ucr, WRITE_REG_CMD, SD_BYTE_CNT_H,
			0xFF, (u8)(byte_cnt >> 8));
	rtsx_usb_add_cmd(ucr, WRITE_REG_CMD, SD_BLOCK_CNT_L, 0xFF, 1);
	rtsx_usb_add_cmd(ucr, WRITE_REG_CMD, SD_BLOCK_CNT_H, 0xFF, 0);

	rtsx_usb_add_cmd(ucr, WRITE_REG_CMD, SD_CFG2, 0xFF,
		SD_CALCULATE_CRC7 | SD_CHECK_CRC16 |
		SD_NO_WAIT_BUSY_END | SD_CHECK_CRC7 | SD_RSP_LEN_6);
	rtsx_usb_add_cmd(ucr, WRITE_REG_CMD,
			CARD_DATA_SOURCE, 0x01, PINGPONG_BUFFER);

	rtsx_usb_add_cmd(ucr, WRITE_REG_CMD, SD_TRANSFER, 0xFF,
			trans_mode | SD_TRANSFER_START);
	rtsx_usb_add_cmd(ucr, CHECK_REG_CMD, SD_TRANSFER,
			SD_TRANSFER_END, SD_TRANSFER_END);

	if (cmd != NULL) {
		rtsx_usb_add_cmd(ucr, READ_REG_CMD, SD_CMD1, 0, 0);
		rtsx_usb_add_cmd(ucr, READ_REG_CMD, SD_CMD2, 0, 0);
		rtsx_usb_add_cmd(ucr, READ_REG_CMD, SD_CMD3, 0, 0);
		rtsx_usb_add_cmd(ucr, READ_REG_CMD, SD_CMD4, 0, 0);
	}

	err = rtsx_usb_send_cmd(ucr, MODE_CR, timeout);
	if (err) {
		dev_dbg(sdmmc_dev(host),
			"rtsx_usb_send_cmd failed (err = %d)\n", err);
		return err;
	}

	err = rtsx_usb_get_rsp(ucr, !cmd ? 1 : 5, timeout);
	if (err) {
		sd_print_debug_regs(host);
		dev_dbg(sdmmc_dev(host),
			"rtsx_usb_get_rsp failed (err = %d)\n", err);
		return err;
	}

	if (cmd != NULL) {
		cmd->resp[0] = get_unaligned_be32(ucr->rsp_buf + 1);
		dev_dbg(sdmmc_dev(host), "cmd->resp[0] = 0x%08x\n",
				cmd->resp[0]);
	}

	return 0;
}

static void sd_send_cmd_get_rsp(struct rtsx_usb_sdmmc *host,
		struct mmc_command *cmd)
{
	struct rtsx_ucr *ucr = host->ucr;
	u8 cmd_idx = (u8)cmd->opcode;
	u32 arg = cmd->arg;
	int err = 0;
	int timeout = 100;
	int i;
	u8 *ptr;
	int stat_idx = 0;
	int len = 2;
	u8 rsp_type;

	dev_dbg(sdmmc_dev(host), "%s: SD/MMC CMD %d, arg = 0x%08x\n",
			__func__, cmd_idx, arg);

	/* Response type:
	 * R0
	 * R1, R5, R6, R7
	 * R1b
	 * R2
	 * R3, R4
	 */
	switch (mmc_resp_type(cmd)) {
	case MMC_RSP_NONE:
		rsp_type = SD_RSP_TYPE_R0;
		break;
	case MMC_RSP_R1:
		rsp_type = SD_RSP_TYPE_R1;
		break;
	case MMC_RSP_R1_NO_CRC:
		rsp_type = SD_RSP_TYPE_R1 | SD_NO_CHECK_CRC7;
		break;
	case MMC_RSP_R1B:
		rsp_type = SD_RSP_TYPE_R1b;
		break;
	case MMC_RSP_R2:
		rsp_type = SD_RSP_TYPE_R2;
		break;
	case MMC_RSP_R3:
		rsp_type = SD_RSP_TYPE_R3;
		break;
	default:
		dev_dbg(sdmmc_dev(host), "cmd->flag is not valid\n");
		err = -EINVAL;
		goto out;
	}

	if (rsp_type == SD_RSP_TYPE_R1b)
		timeout = cmd->busy_timeout ? cmd->busy_timeout : 3000;

	if (cmd->opcode == SD_SWITCH_VOLTAGE) {
		err = rtsx_usb_write_register(ucr, SD_BUS_STAT,
				SD_CLK_TOGGLE_EN | SD_CLK_FORCE_STOP,
				SD_CLK_TOGGLE_EN);
		if (err)
			goto out;
	}

	rtsx_usb_init_cmd(ucr);

	rtsx_usb_add_cmd(ucr, WRITE_REG_CMD, SD_CMD0, 0xFF, 0x40 | cmd_idx);
	rtsx_usb_add_cmd(ucr, WRITE_REG_CMD, SD_CMD1, 0xFF, (u8)(arg >> 24));
	rtsx_usb_add_cmd(ucr, WRITE_REG_CMD, SD_CMD2, 0xFF, (u8)(arg >> 16));
	rtsx_usb_add_cmd(ucr, WRITE_REG_CMD, SD_CMD3, 0xFF, (u8)(arg >> 8));
	rtsx_usb_add_cmd(ucr, WRITE_REG_CMD, SD_CMD4, 0xFF, (u8)arg);

	rtsx_usb_add_cmd(ucr, WRITE_REG_CMD, SD_CFG2, 0xFF, rsp_type);
	rtsx_usb_add_cmd(ucr, WRITE_REG_CMD, CARD_DATA_SOURCE,
			0x01, PINGPONG_BUFFER);
	rtsx_usb_add_cmd(ucr, WRITE_REG_CMD, SD_TRANSFER,
			0xFF, SD_TM_CMD_RSP | SD_TRANSFER_START);
	rtsx_usb_add_cmd(ucr, CHECK_REG_CMD, SD_TRANSFER,
		     SD_TRANSFER_END | SD_STAT_IDLE,
		     SD_TRANSFER_END | SD_STAT_IDLE);

	if (rsp_type == SD_RSP_TYPE_R2) {
		/* Read data from ping-pong buffer */
		for (i = PPBUF_BASE2; i < PPBUF_BASE2 + 16; i++)
			rtsx_usb_add_cmd(ucr, READ_REG_CMD, (u16)i, 0, 0);
		stat_idx = 16;
	} else if (rsp_type != SD_RSP_TYPE_R0) {
		/* Read data from SD_CMDx registers */
		for (i = SD_CMD0; i <= SD_CMD4; i++)
			rtsx_usb_add_cmd(ucr, READ_REG_CMD, (u16)i, 0, 0);
		stat_idx = 5;
	}
	len += stat_idx;

	rtsx_usb_add_cmd(ucr, READ_REG_CMD, SD_STAT1, 0, 0);

	err = rtsx_usb_send_cmd(ucr, MODE_CR, 100);
	if (err) {
		dev_dbg(sdmmc_dev(host),
			"rtsx_usb_send_cmd error (err = %d)\n", err);
		goto out;
	}

	err = rtsx_usb_get_rsp(ucr, len, timeout);
	if (err || (ucr->rsp_buf[0] & SD_TRANSFER_ERR)) {
		sd_print_debug_regs(host);
		sd_clear_error(host);

		if (!err) {
			dev_dbg(sdmmc_dev(host),
				"Transfer failed (SD_TRANSFER = %02x)\n",
					ucr->rsp_buf[0]);
			err = -EIO;
		} else {
			dev_dbg(sdmmc_dev(host),
				"rtsx_usb_get_rsp failed (err = %d)\n", err);
		}

		goto out;
	}

	if (rsp_type == SD_RSP_TYPE_R0) {
		err = 0;
		goto out;
	}

	/* Skip result of CHECK_REG_CMD */
	ptr = ucr->rsp_buf + 1;

	/* Check (Start,Transmission) bit of Response */
	if ((ptr[0] & 0xC0) != 0) {
		err = -EILSEQ;
		dev_dbg(sdmmc_dev(host), "Invalid response bit\n");
		goto out;
	}

	/* Check CRC7 */
	if (!(rsp_type & SD_NO_CHECK_CRC7)) {
		if (ptr[stat_idx] & SD_CRC7_ERR) {
			err = -EILSEQ;
			dev_dbg(sdmmc_dev(host), "CRC7 error\n");
			goto out;
		}
	}

	if (rsp_type == SD_RSP_TYPE_R2) {
		/*
		 * The controller offloads the last byte {CRC-7, end bit 1'b1}
		 * of response type R2. Assign dummy CRC, 0, and end bit to the
		 * byte(ptr[16], goes into the LSB of resp[3] later).
		 */
		ptr[16] = 1;

		for (i = 0; i < 4; i++) {
			cmd->resp[i] = get_unaligned_be32(ptr + 1 + i * 4);
			dev_dbg(sdmmc_dev(host), "cmd->resp[%d] = 0x%08x\n",
					i, cmd->resp[i]);
		}
	} else {
		cmd->resp[0] = get_unaligned_be32(ptr + 1);
		dev_dbg(sdmmc_dev(host), "cmd->resp[0] = 0x%08x\n",
				cmd->resp[0]);
	}

out:
	cmd->error = err;
}

static int sd_rw_multi(struct rtsx_usb_sdmmc *host, struct mmc_request *mrq)
{
	struct rtsx_ucr *ucr = host->ucr;
	struct mmc_data *data = mrq->data;
	int read = (data->flags & MMC_DATA_READ) ? 1 : 0;
	u8 cfg2, trans_mode;
	int err;
	u8 flag;
	size_t data_len = data->blksz * data->blocks;
	unsigned int pipe;

	if (read) {
		dev_dbg(sdmmc_dev(host), "%s: read %zu bytes\n",
				__func__, data_len);
		cfg2 = SD_CALCULATE_CRC7 | SD_CHECK_CRC16 |
			SD_NO_WAIT_BUSY_END | SD_CHECK_CRC7 | SD_RSP_LEN_0;
		trans_mode = SD_TM_AUTO_READ_3;
	} else {
		dev_dbg(sdmmc_dev(host), "%s: write %zu bytes\n",
				__func__, data_len);
		cfg2 = SD_NO_CALCULATE_CRC7 | SD_CHECK_CRC16 |
			SD_NO_WAIT_BUSY_END | SD_NO_CHECK_CRC7 | SD_RSP_LEN_0;
		trans_mode = SD_TM_AUTO_WRITE_3;
	}

	rtsx_usb_init_cmd(ucr);

	rtsx_usb_add_cmd(ucr, WRITE_REG_CMD, SD_BYTE_CNT_L, 0xFF, 0x00);
	rtsx_usb_add_cmd(ucr, WRITE_REG_CMD, SD_BYTE_CNT_H, 0xFF, 0x02);
	rtsx_usb_add_cmd(ucr, WRITE_REG_CMD, SD_BLOCK_CNT_L,
			0xFF, (u8)data->blocks);
	rtsx_usb_add_cmd(ucr, WRITE_REG_CMD, SD_BLOCK_CNT_H,
			0xFF, (u8)(data->blocks >> 8));

	rtsx_usb_add_cmd(ucr, WRITE_REG_CMD, CARD_DATA_SOURCE,
			0x01, RING_BUFFER);

	rtsx_usb_add_cmd(ucr, WRITE_REG_CMD, MC_DMA_TC3,
			0xFF, (u8)(data_len >> 24));
	rtsx_usb_add_cmd(ucr, WRITE_REG_CMD, MC_DMA_TC2,
			0xFF, (u8)(data_len >> 16));
	rtsx_usb_add_cmd(ucr, WRITE_REG_CMD, MC_DMA_TC1,
			0xFF, (u8)(data_len >> 8));
	rtsx_usb_add_cmd(ucr, WRITE_REG_CMD, MC_DMA_TC0,
			0xFF, (u8)data_len);
	if (read) {
		flag = MODE_CDIR;
		rtsx_usb_add_cmd(ucr, WRITE_REG_CMD, MC_DMA_CTL,
				0x03 | DMA_PACK_SIZE_MASK,
				DMA_DIR_FROM_CARD | DMA_EN | DMA_512);
	} else {
		flag = MODE_CDOR;
		rtsx_usb_add_cmd(ucr, WRITE_REG_CMD, MC_DMA_CTL,
				0x03 | DMA_PACK_SIZE_MASK,
				DMA_DIR_TO_CARD | DMA_EN | DMA_512);
	}

	rtsx_usb_add_cmd(ucr, WRITE_REG_CMD, SD_CFG2, 0xFF, cfg2);
	rtsx_usb_add_cmd(ucr, WRITE_REG_CMD, SD_TRANSFER, 0xFF,
			trans_mode | SD_TRANSFER_START);
	rtsx_usb_add_cmd(ucr, CHECK_REG_CMD, SD_TRANSFER,
			SD_TRANSFER_END, SD_TRANSFER_END);

	err = rtsx_usb_send_cmd(ucr, flag, 100);
	if (err)
		return err;

	if (read)
		pipe = usb_rcvbulkpipe(ucr->pusb_dev, EP_BULK_IN);
	else
		pipe = usb_sndbulkpipe(ucr->pusb_dev, EP_BULK_OUT);

	err = rtsx_usb_transfer_data(ucr, pipe, data->sg, data_len,
			data->sg_len,  NULL, 10000);
	if (err) {
		dev_dbg(sdmmc_dev(host), "rtsx_usb_transfer_data error %d\n"
				, err);
		sd_clear_error(host);
		return err;
	}

	return rtsx_usb_get_rsp(ucr, 1, 2000);
}

static inline void sd_enable_initial_mode(struct rtsx_usb_sdmmc *host)
{
	rtsx_usb_write_register(host->ucr, SD_CFG1,
			SD_CLK_DIVIDE_MASK, SD_CLK_DIVIDE_128);
}

static inline void sd_disable_initial_mode(struct rtsx_usb_sdmmc *host)
{
	rtsx_usb_write_register(host->ucr, SD_CFG1,
			SD_CLK_DIVIDE_MASK, SD_CLK_DIVIDE_0);
}

static void sd_normal_rw(struct rtsx_usb_sdmmc *host,
		struct mmc_request *mrq)
{
	struct mmc_command *cmd = mrq->cmd;
	struct mmc_data *data = mrq->data;
	u8 *buf;

	buf = kzalloc(data->blksz, GFP_NOIO);
	if (!buf) {
		cmd->error = -ENOMEM;
		return;
	}

	if (data->flags & MMC_DATA_READ) {
		if (host->initial_mode)
			sd_disable_initial_mode(host);

		cmd->error = sd_read_data(host, cmd, (u16)data->blksz, buf,
				data->blksz, 200);

		if (host->initial_mode)
			sd_enable_initial_mode(host);

		sg_copy_from_buffer(data->sg, data->sg_len, buf, data->blksz);
	} else {
		sg_copy_to_buffer(data->sg, data->sg_len, buf, data->blksz);

		cmd->error = sd_write_data(host, cmd, (u16)data->blksz, buf,
				data->blksz, 200);
	}

	kfree(buf);
}

static int sd_change_phase(struct rtsx_usb_sdmmc *host, u8 sample_point, int tx)
{
	struct rtsx_ucr *ucr = host->ucr;

	dev_dbg(sdmmc_dev(host), "%s: %s sample_point = %d\n",
			__func__, tx ? "TX" : "RX", sample_point);

	rtsx_usb_init_cmd(ucr);

	rtsx_usb_add_cmd(ucr, WRITE_REG_CMD, CLK_DIV, CLK_CHANGE, CLK_CHANGE);

	if (tx)
		rtsx_usb_add_cmd(ucr, WRITE_REG_CMD, SD_VPCLK0_CTL,
				0x0F, sample_point);
	else
		rtsx_usb_add_cmd(ucr, WRITE_REG_CMD, SD_VPCLK1_CTL,
				0x0F, sample_point);

	rtsx_usb_add_cmd(ucr, WRITE_REG_CMD, SD_VPCLK0_CTL, PHASE_NOT_RESET, 0);
	rtsx_usb_add_cmd(ucr, WRITE_REG_CMD, SD_VPCLK0_CTL,
			PHASE_NOT_RESET, PHASE_NOT_RESET);
	rtsx_usb_add_cmd(ucr, WRITE_REG_CMD, CLK_DIV, CLK_CHANGE, 0);
	rtsx_usb_add_cmd(ucr, WRITE_REG_CMD, SD_CFG1, SD_ASYNC_FIFO_RST, 0);

	return rtsx_usb_send_cmd(ucr, MODE_C, 100);
}

static inline u32 get_phase_point(u32 phase_map, unsigned int idx)
{
	idx &= MAX_PHASE;
	return phase_map & (1 << idx);
}

static int get_phase_len(u32 phase_map, unsigned int idx)
{
	int i;

	for (i = 0; i < MAX_PHASE + 1; i++) {
		if (get_phase_point(phase_map, idx + i) == 0)
			return i;
	}
	return MAX_PHASE + 1;
}

static u8 sd_search_final_phase(struct rtsx_usb_sdmmc *host, u32 phase_map)
{
	int start = 0, len = 0;
	int start_final = 0, len_final = 0;
	u8 final_phase = 0xFF;

	if (phase_map == 0) {
		dev_dbg(sdmmc_dev(host), "Phase: [map:%x]\n", phase_map);
		return final_phase;
	}

	while (start < MAX_PHASE + 1) {
		len = get_phase_len(phase_map, start);
		if (len_final < len) {
			start_final = start;
			len_final = len;
		}
		start += len ? len : 1;
	}

	final_phase = (start_final + len_final / 2) & MAX_PHASE;
	dev_dbg(sdmmc_dev(host), "Phase: [map:%x] [maxlen:%d] [final:%d]\n",
		phase_map, len_final, final_phase);

	return final_phase;
}

static void sd_wait_data_idle(struct rtsx_usb_sdmmc *host)
{
	int i;
	u8 val = 0;

	for (i = 0; i < 100; i++) {
		rtsx_usb_ep0_read_register(host->ucr, SD_DATA_STATE, &val);
		if (val & SD_DATA_IDLE)
			return;

		usleep_range(100, 1000);
	}
}

static int sd_tuning_rx_cmd(struct rtsx_usb_sdmmc *host,
		u8 opcode, u8 sample_point)
{
	int err;
	struct mmc_command cmd = {};

	err = sd_change_phase(host, sample_point, 0);
	if (err)
		return err;

	cmd.opcode = MMC_SEND_TUNING_BLOCK;
	err = sd_read_data(host, &cmd, 0x40, NULL, 0, 100);
	if (err) {
		/* Wait till SD DATA IDLE */
		sd_wait_data_idle(host);
		sd_clear_error(host);
		return err;
	}

	return 0;
}

static void sd_tuning_phase(struct rtsx_usb_sdmmc *host,
		u8 opcode, u16 *phase_map)
{
	int err, i;
	u16 raw_phase_map = 0;

	for (i = MAX_PHASE; i >= 0; i--) {
		err = sd_tuning_rx_cmd(host, opcode, (u8)i);
		if (!err)
			raw_phase_map |= 1 << i;
	}

	if (phase_map)
		*phase_map = raw_phase_map;
}

static int sd_tuning_rx(struct rtsx_usb_sdmmc *host, u8 opcode)
{
	int err, i;
	u16 raw_phase_map[RX_TUNING_CNT] = {0}, phase_map;
	u8 final_phase;

	/* setting fixed default TX phase */
	err = sd_change_phase(host, 0x01, 1);
	if (err) {
		dev_dbg(sdmmc_dev(host), "TX phase setting failed\n");
		return err;
	}

	/* tuning RX phase */
	for (i = 0; i < RX_TUNING_CNT; i++) {
		sd_tuning_phase(host, opcode, &(raw_phase_map[i]));

		if (raw_phase_map[i] == 0)
			break;
	}

	phase_map = 0xFFFF;
	for (i = 0; i < RX_TUNING_CNT; i++) {
		dev_dbg(sdmmc_dev(host), "RX raw_phase_map[%d] = 0x%04x\n",
				i, raw_phase_map[i]);
		phase_map &= raw_phase_map[i];
	}
	dev_dbg(sdmmc_dev(host), "RX phase_map = 0x%04x\n", phase_map);

	if (phase_map) {
		final_phase = sd_search_final_phase(host, phase_map);
		if (final_phase == 0xFF)
			return -EINVAL;

		err = sd_change_phase(host, final_phase, 0);
		if (err)
			return err;
	} else {
		return -EINVAL;
	}

	return 0;
}

static int sdmmc_get_ro(struct mmc_host *mmc)
{
	struct rtsx_usb_sdmmc *host = mmc_priv(mmc);
	struct rtsx_ucr *ucr = host->ucr;
	int err;
	u16 val;

	if (host->host_removal)
		return -ENOMEDIUM;

	mutex_lock(&ucr->dev_mutex);

	/* Check SD card detect */
	err = rtsx_usb_get_card_status(ucr, &val);

	mutex_unlock(&ucr->dev_mutex);


	/* Treat failed detection as non-ro */
	if (err)
		return 0;

	if (val & SD_WP)
		return 1;

	return 0;
}

static int sdmmc_get_cd(struct mmc_host *mmc)
{
	struct rtsx_usb_sdmmc *host = mmc_priv(mmc);
	struct rtsx_ucr *ucr = host->ucr;
	int err;
	u16 val;

	if (host->host_removal)
		return -ENOMEDIUM;

	mutex_lock(&ucr->dev_mutex);

	/* Check SD card detect */
	err = rtsx_usb_get_card_status(ucr, &val);

	mutex_unlock(&ucr->dev_mutex);

	/* Treat failed detection as non-exist */
	if (err)
		goto no_card;

	if (val & SD_CD) {
		host->card_exist = true;
		return 1;
	}

no_card:
	host->card_exist = false;
	return 0;
}

static void sdmmc_request(struct mmc_host *mmc, struct mmc_request *mrq)
{
	struct rtsx_usb_sdmmc *host = mmc_priv(mmc);
	struct rtsx_ucr *ucr = host->ucr;
	struct mmc_command *cmd = mrq->cmd;
	struct mmc_data *data = mrq->data;
	unsigned int data_size = 0;

	dev_dbg(sdmmc_dev(host), "%s\n", __func__);

	if (host->host_removal) {
		cmd->error = -ENOMEDIUM;
		goto finish;
	}

	if ((!host->card_exist)) {
		cmd->error = -ENOMEDIUM;
		goto finish_detect_card;
	}

	mutex_lock(&ucr->dev_mutex);

	mutex_lock(&host->host_mutex);
	host->mrq = mrq;
	mutex_unlock(&host->host_mutex);

	if (mrq->data)
		data_size = data->blocks * data->blksz;

	if (!data_size) {
		sd_send_cmd_get_rsp(host, cmd);
	} else if ((!(data_size % 512) && cmd->opcode != MMC_SEND_EXT_CSD) ||
		   mmc_op_multi(cmd->opcode)) {
		sd_send_cmd_get_rsp(host, cmd);

		if (!cmd->error) {
			sd_rw_multi(host, mrq);

			if (mmc_op_multi(cmd->opcode) && mrq->stop) {
				sd_send_cmd_get_rsp(host, mrq->stop);
				rtsx_usb_write_register(ucr, MC_FIFO_CTL,
						FIFO_FLUSH, FIFO_FLUSH);
			}
		}
	} else {
		sd_normal_rw(host, mrq);
	}

	if (mrq->data) {
		if (cmd->error || data->error)
			data->bytes_xfered = 0;
		else
			data->bytes_xfered = data->blocks * data->blksz;
	}

	mutex_unlock(&ucr->dev_mutex);

finish_detect_card:
	if (cmd->error) {
		/*
		 * detect card when fail to update card existence state and
		 * speed up card removal when retry
		 */
		sdmmc_get_cd(mmc);
		dev_dbg(sdmmc_dev(host), "cmd->error = %d\n", cmd->error);
	}

finish:
	mutex_lock(&host->host_mutex);
	host->mrq = NULL;
	mutex_unlock(&host->host_mutex);

	mmc_request_done(mmc, mrq);
}

static int sd_set_bus_width(struct rtsx_usb_sdmmc *host,
		unsigned char bus_width)
{
	int err = 0;
	static const u8 width[] = {
		[MMC_BUS_WIDTH_1] = SD_BUS_WIDTH_1BIT,
		[MMC_BUS_WIDTH_4] = SD_BUS_WIDTH_4BIT,
		[MMC_BUS_WIDTH_8] = SD_BUS_WIDTH_8BIT,
	};

	if (bus_width <= MMC_BUS_WIDTH_8)
		err = rtsx_usb_write_register(host->ucr, SD_CFG1,
				0x03, width[bus_width]);

	return err;
}

static int sd_pull_ctl_disable_lqfp48(struct rtsx_ucr *ucr)
{
	rtsx_usb_init_cmd(ucr);

	rtsx_usb_add_cmd(ucr, WRITE_REG_CMD, CARD_PULL_CTL1, 0xFF, 0x55);
	rtsx_usb_add_cmd(ucr, WRITE_REG_CMD, CARD_PULL_CTL2, 0xFF, 0x55);
	rtsx_usb_add_cmd(ucr, WRITE_REG_CMD, CARD_PULL_CTL3, 0xFF, 0x95);
	rtsx_usb_add_cmd(ucr, WRITE_REG_CMD, CARD_PULL_CTL4, 0xFF, 0x55);
	rtsx_usb_add_cmd(ucr, WRITE_REG_CMD, CARD_PULL_CTL5, 0xFF, 0x55);
	rtsx_usb_add_cmd(ucr, WRITE_REG_CMD, CARD_PULL_CTL6, 0xFF, 0xA5);

	return rtsx_usb_send_cmd(ucr, MODE_C, 100);
}

static int sd_pull_ctl_disable_qfn24(struct rtsx_ucr *ucr)
{
	rtsx_usb_init_cmd(ucr);

	rtsx_usb_add_cmd(ucr, WRITE_REG_CMD, CARD_PULL_CTL1, 0xFF, 0x65);
	rtsx_usb_add_cmd(ucr, WRITE_REG_CMD, CARD_PULL_CTL2, 0xFF, 0x55);
	rtsx_usb_add_cmd(ucr, WRITE_REG_CMD, CARD_PULL_CTL3, 0xFF, 0x95);
	rtsx_usb_add_cmd(ucr, WRITE_REG_CMD, CARD_PULL_CTL4, 0xFF, 0x55);
	rtsx_usb_add_cmd(ucr, WRITE_REG_CMD, CARD_PULL_CTL5, 0xFF, 0x56);
	rtsx_usb_add_cmd(ucr, WRITE_REG_CMD, CARD_PULL_CTL6, 0xFF, 0x59);

	return rtsx_usb_send_cmd(ucr, MODE_C, 100);
}

static int sd_pull_ctl_enable_lqfp48(struct rtsx_ucr *ucr)
{
	rtsx_usb_init_cmd(ucr);

	rtsx_usb_add_cmd(ucr, WRITE_REG_CMD, CARD_PULL_CTL1, 0xFF, 0xAA);
	rtsx_usb_add_cmd(ucr, WRITE_REG_CMD, CARD_PULL_CTL2, 0xFF, 0xAA);
	rtsx_usb_add_cmd(ucr, WRITE_REG_CMD, CARD_PULL_CTL3, 0xFF, 0xA9);
	rtsx_usb_add_cmd(ucr, WRITE_REG_CMD, CARD_PULL_CTL4, 0xFF, 0x55);
	rtsx_usb_add_cmd(ucr, WRITE_REG_CMD, CARD_PULL_CTL5, 0xFF, 0x55);
	rtsx_usb_add_cmd(ucr, WRITE_REG_CMD, CARD_PULL_CTL6, 0xFF, 0xA5);

	return rtsx_usb_send_cmd(ucr, MODE_C, 100);
}

static int sd_pull_ctl_enable_qfn24(struct rtsx_ucr *ucr)
{
	rtsx_usb_init_cmd(ucr);

	rtsx_usb_add_cmd(ucr, WRITE_REG_CMD, CARD_PULL_CTL1, 0xFF, 0xA5);
	rtsx_usb_add_cmd(ucr, WRITE_REG_CMD, CARD_PULL_CTL2, 0xFF, 0x9A);
	rtsx_usb_add_cmd(ucr, WRITE_REG_CMD, CARD_PULL_CTL3, 0xFF, 0xA5);
	rtsx_usb_add_cmd(ucr, WRITE_REG_CMD, CARD_PULL_CTL4, 0xFF, 0x9A);
	rtsx_usb_add_cmd(ucr, WRITE_REG_CMD, CARD_PULL_CTL5, 0xFF, 0x65);
	rtsx_usb_add_cmd(ucr, WRITE_REG_CMD, CARD_PULL_CTL6, 0xFF, 0x5A);

	return rtsx_usb_send_cmd(ucr, MODE_C, 100);
}

static int sd_power_on(struct rtsx_usb_sdmmc *host)
{
	struct rtsx_ucr *ucr = host->ucr;
	int err;

	dev_dbg(sdmmc_dev(host), "%s\n", __func__);
	rtsx_usb_init_cmd(ucr);
	rtsx_usb_add_cmd(ucr, WRITE_REG_CMD, CARD_SELECT, 0x07, SD_MOD_SEL);
	rtsx_usb_add_cmd(ucr, WRITE_REG_CMD, CARD_SHARE_MODE,
			CARD_SHARE_MASK, CARD_SHARE_SD);
	rtsx_usb_add_cmd(ucr, WRITE_REG_CMD, CARD_CLK_EN,
			SD_CLK_EN, SD_CLK_EN);
	err = rtsx_usb_send_cmd(ucr, MODE_C, 100);
	if (err)
		return err;

	if (CHECK_PKG(ucr, LQFP48))
		err = sd_pull_ctl_enable_lqfp48(ucr);
	else
		err = sd_pull_ctl_enable_qfn24(ucr);
	if (err)
		return err;

	err = rtsx_usb_write_register(ucr, CARD_PWR_CTL,
			POWER_MASK, PARTIAL_POWER_ON);
	if (err)
		return err;

	usleep_range(800, 1000);

	rtsx_usb_init_cmd(ucr);
	rtsx_usb_add_cmd(ucr, WRITE_REG_CMD, CARD_PWR_CTL,
			POWER_MASK|LDO3318_PWR_MASK, POWER_ON|LDO_ON);
	rtsx_usb_add_cmd(ucr, WRITE_REG_CMD, CARD_OE,
			SD_OUTPUT_EN, SD_OUTPUT_EN);

	return rtsx_usb_send_cmd(ucr, MODE_C, 100);
}

static int sd_power_off(struct rtsx_usb_sdmmc *host)
{
	struct rtsx_ucr *ucr = host->ucr;
	int err;

	dev_dbg(sdmmc_dev(host), "%s\n", __func__);
	rtsx_usb_init_cmd(ucr);

	rtsx_usb_add_cmd(ucr, WRITE_REG_CMD, CARD_CLK_EN, SD_CLK_EN, 0);
	rtsx_usb_add_cmd(ucr, WRITE_REG_CMD, CARD_OE, SD_OUTPUT_EN, 0);
	rtsx_usb_add_cmd(ucr, WRITE_REG_CMD, CARD_PWR_CTL,
			POWER_MASK, POWER_OFF);
	rtsx_usb_add_cmd(ucr, WRITE_REG_CMD, CARD_PWR_CTL,
			POWER_MASK|LDO3318_PWR_MASK, POWER_OFF|LDO_SUSPEND);

	err = rtsx_usb_send_cmd(ucr, MODE_C, 100);
	if (err)
		return err;

	if (CHECK_PKG(ucr, LQFP48))
			return sd_pull_ctl_disable_lqfp48(ucr);
	return sd_pull_ctl_disable_qfn24(ucr);
}

static int sd_set_power_mode(struct rtsx_usb_sdmmc *host,
		unsigned char power_mode)
{
	int err;

	if (power_mode != MMC_POWER_OFF)
		power_mode = MMC_POWER_ON;

	if (power_mode == host->power_mode)
		return 0;

	if (power_mode == MMC_POWER_OFF) {
		err = sd_power_off(host);
		pm_runtime_put_noidle(sdmmc_dev(host));
	} else {
		pm_runtime_get_noresume(sdmmc_dev(host));
		err = sd_power_on(host);
	}

	if (!err)
		host->power_mode = power_mode;

	return err;
}

static int sd_set_timing(struct rtsx_usb_sdmmc *host,
		unsigned char timing, bool *ddr_mode)
{
	struct rtsx_ucr *ucr = host->ucr;
	int err;

	*ddr_mode = false;

	rtsx_usb_init_cmd(ucr);

	switch (timing) {
	case MMC_TIMING_UHS_SDR104:
	case MMC_TIMING_UHS_SDR50:
		rtsx_usb_add_cmd(ucr, WRITE_REG_CMD, SD_CFG1,
				0x0C | SD_ASYNC_FIFO_RST,
				SD_30_MODE | SD_ASYNC_FIFO_RST);
		rtsx_usb_add_cmd(ucr, WRITE_REG_CMD, CARD_CLK_SOURCE, 0xFF,
				CRC_VAR_CLK0 | SD30_FIX_CLK | SAMPLE_VAR_CLK1);
		break;

	case MMC_TIMING_UHS_DDR50:
		*ddr_mode = true;

		rtsx_usb_add_cmd(ucr, WRITE_REG_CMD, SD_CFG1,
				0x0C | SD_ASYNC_FIFO_RST,
				SD_DDR_MODE | SD_ASYNC_FIFO_RST);
		rtsx_usb_add_cmd(ucr, WRITE_REG_CMD, CARD_CLK_SOURCE, 0xFF,
				CRC_VAR_CLK0 | SD30_FIX_CLK | SAMPLE_VAR_CLK1);
		rtsx_usb_add_cmd(ucr, WRITE_REG_CMD, SD_PUSH_POINT_CTL,
				DDR_VAR_TX_CMD_DAT, DDR_VAR_TX_CMD_DAT);
		rtsx_usb_add_cmd(ucr, WRITE_REG_CMD, SD_SAMPLE_POINT_CTL,
				DDR_VAR_RX_DAT | DDR_VAR_RX_CMD,
				DDR_VAR_RX_DAT | DDR_VAR_RX_CMD);
		break;

	case MMC_TIMING_MMC_HS:
	case MMC_TIMING_SD_HS:
		rtsx_usb_add_cmd(ucr, WRITE_REG_CMD, SD_CFG1,
				0x0C, SD_20_MODE);
		rtsx_usb_add_cmd(ucr, WRITE_REG_CMD, CARD_CLK_SOURCE, 0xFF,
				CRC_FIX_CLK | SD30_VAR_CLK0 | SAMPLE_VAR_CLK1);
		rtsx_usb_add_cmd(ucr, WRITE_REG_CMD, SD_PUSH_POINT_CTL,
				SD20_TX_SEL_MASK, SD20_TX_14_AHEAD);
		rtsx_usb_add_cmd(ucr, WRITE_REG_CMD, SD_SAMPLE_POINT_CTL,
				SD20_RX_SEL_MASK, SD20_RX_14_DELAY);
		break;

	default:
		rtsx_usb_add_cmd(ucr, WRITE_REG_CMD,
				SD_CFG1, 0x0C, SD_20_MODE);
		rtsx_usb_add_cmd(ucr, WRITE_REG_CMD, CARD_CLK_SOURCE, 0xFF,
				CRC_FIX_CLK | SD30_VAR_CLK0 | SAMPLE_VAR_CLK1);
		rtsx_usb_add_cmd(ucr, WRITE_REG_CMD,
				SD_PUSH_POINT_CTL, 0xFF, 0);
		rtsx_usb_add_cmd(ucr, WRITE_REG_CMD, SD_SAMPLE_POINT_CTL,
				SD20_RX_SEL_MASK, SD20_RX_POS_EDGE);
		break;
	}

	err = rtsx_usb_send_cmd(ucr, MODE_C, 100);

	return err;
}

static void sdmmc_set_ios(struct mmc_host *mmc, struct mmc_ios *ios)
{
	struct rtsx_usb_sdmmc *host = mmc_priv(mmc);
	struct rtsx_ucr *ucr = host->ucr;

	dev_dbg(sdmmc_dev(host), "%s\n", __func__);
	mutex_lock(&ucr->dev_mutex);

	sd_set_power_mode(host, ios->power_mode);
	sd_set_bus_width(host, ios->bus_width);
	sd_set_timing(host, ios->timing, &host->ddr_mode);

	host->vpclk = false;
	host->double_clk = true;

	switch (ios->timing) {
	case MMC_TIMING_UHS_SDR104:
	case MMC_TIMING_UHS_SDR50:
		host->ssc_depth = SSC_DEPTH_2M;
		host->vpclk = true;
		host->double_clk = false;
		break;
	case MMC_TIMING_UHS_DDR50:
	case MMC_TIMING_UHS_SDR25:
		host->ssc_depth = SSC_DEPTH_1M;
		break;
	default:
		host->ssc_depth = SSC_DEPTH_512K;
		break;
	}

	host->initial_mode = (ios->clock <= 1000000) ? true : false;
	host->clock = ios->clock;

	rtsx_usb_switch_clock(host->ucr, host->clock, host->ssc_depth,
			host->initial_mode, host->double_clk, host->vpclk);

	mutex_unlock(&ucr->dev_mutex);
	dev_dbg(sdmmc_dev(host), "%s end\n", __func__);
}

static int sdmmc_switch_voltage(struct mmc_host *mmc, struct mmc_ios *ios)
{
	struct rtsx_usb_sdmmc *host = mmc_priv(mmc);
	struct rtsx_ucr *ucr = host->ucr;
	int err = 0;

	dev_dbg(sdmmc_dev(host), "%s: signal_voltage = %d\n",
			__func__, ios->signal_voltage);

	if (host->host_removal)
		return -ENOMEDIUM;

	if (ios->signal_voltage == MMC_SIGNAL_VOLTAGE_120)
		return -EPERM;

	mutex_lock(&ucr->dev_mutex);

	err = rtsx_usb_card_exclusive_check(ucr, RTSX_USB_SD_CARD);
	if (err) {
		mutex_unlock(&ucr->dev_mutex);
		return err;
	}

	/* Let mmc core do the busy checking, simply stop the forced-toggle
	 * clock(while issuing CMD11) and switch voltage.
	 */
	rtsx_usb_init_cmd(ucr);

	if (ios->signal_voltage == MMC_SIGNAL_VOLTAGE_330) {
		rtsx_usb_add_cmd(ucr, WRITE_REG_CMD, SD_PAD_CTL,
				SD_IO_USING_1V8, SD_IO_USING_3V3);
		rtsx_usb_add_cmd(ucr, WRITE_REG_CMD, LDO_POWER_CFG,
				TUNE_SD18_MASK, TUNE_SD18_3V3);
	} else {
		rtsx_usb_add_cmd(ucr, WRITE_REG_CMD, SD_BUS_STAT,
				SD_CLK_TOGGLE_EN | SD_CLK_FORCE_STOP,
				SD_CLK_FORCE_STOP);
		rtsx_usb_add_cmd(ucr, WRITE_REG_CMD, SD_PAD_CTL,
				SD_IO_USING_1V8, SD_IO_USING_1V8);
		rtsx_usb_add_cmd(ucr, WRITE_REG_CMD, LDO_POWER_CFG,
				TUNE_SD18_MASK, TUNE_SD18_1V8);
	}

	err = rtsx_usb_send_cmd(ucr, MODE_C, 100);
	mutex_unlock(&ucr->dev_mutex);

	return err;
}

static int sdmmc_card_busy(struct mmc_host *mmc)
{
	struct rtsx_usb_sdmmc *host = mmc_priv(mmc);
	struct rtsx_ucr *ucr = host->ucr;
	int err;
	u8 stat;
	u8 mask = SD_DAT3_STATUS | SD_DAT2_STATUS | SD_DAT1_STATUS
		| SD_DAT0_STATUS;

	dev_dbg(sdmmc_dev(host), "%s\n", __func__);

	mutex_lock(&ucr->dev_mutex);

	err = rtsx_usb_write_register(ucr, SD_BUS_STAT,
			SD_CLK_TOGGLE_EN | SD_CLK_FORCE_STOP,
			SD_CLK_TOGGLE_EN);
	if (err)
		goto out;

	mdelay(1);

	err = rtsx_usb_read_register(ucr, SD_BUS_STAT, &stat);
	if (err)
		goto out;

	err = rtsx_usb_write_register(ucr, SD_BUS_STAT,
			SD_CLK_TOGGLE_EN | SD_CLK_FORCE_STOP, 0);
out:
	mutex_unlock(&ucr->dev_mutex);

	if (err)
		return err;

	/* check if any pin between dat[0:3] is low */
	if ((stat & mask) != mask)
		return 1;
	else
		return 0;
}

static int sdmmc_execute_tuning(struct mmc_host *mmc, u32 opcode)
{
	struct rtsx_usb_sdmmc *host = mmc_priv(mmc);
	struct rtsx_ucr *ucr = host->ucr;
	int err = 0;

	if (host->host_removal)
		return -ENOMEDIUM;

	mutex_lock(&ucr->dev_mutex);

	if (!host->ddr_mode)
		err = sd_tuning_rx(host, MMC_SEND_TUNING_BLOCK);

	mutex_unlock(&ucr->dev_mutex);

	return err;
}

static const struct mmc_host_ops rtsx_usb_sdmmc_ops = {
	.request = sdmmc_request,
	.set_ios = sdmmc_set_ios,
	.get_ro = sdmmc_get_ro,
	.get_cd = sdmmc_get_cd,
	.start_signal_voltage_switch = sdmmc_switch_voltage,
	.card_busy = sdmmc_card_busy,
	.execute_tuning = sdmmc_execute_tuning,
};

#ifdef RTSX_USB_USE_LEDS_CLASS
static void rtsx_usb_led_control(struct led_classdev *led,
	enum led_brightness brightness)
{
	struct rtsx_usb_sdmmc *host = container_of(led,
			struct rtsx_usb_sdmmc, led);

	if (host->host_removal)
		return;

	host->led.brightness = brightness;
	schedule_work(&host->led_work);
}

static void rtsx_usb_update_led(struct work_struct *work)
{
	struct rtsx_usb_sdmmc *host =
		container_of(work, struct rtsx_usb_sdmmc, led_work);
	struct rtsx_ucr *ucr = host->ucr;

<<<<<<< HEAD
	pm_runtime_get_sync(sdmmc_dev(host));
=======
	pm_runtime_get_noresume(sdmmc_dev(host));
>>>>>>> 24b8d41d
	mutex_lock(&ucr->dev_mutex);

	if (host->power_mode == MMC_POWER_OFF)
		goto out;

	if (host->led.brightness == LED_OFF)
		rtsx_usb_turn_off_led(ucr);
	else
		rtsx_usb_turn_on_led(ucr);

out:
	mutex_unlock(&ucr->dev_mutex);
<<<<<<< HEAD
	pm_runtime_put(sdmmc_dev(host));
=======
	pm_runtime_put_sync_suspend(sdmmc_dev(host));
>>>>>>> 24b8d41d
}
#endif

static void rtsx_usb_init_host(struct rtsx_usb_sdmmc *host)
{
	struct mmc_host *mmc = host->mmc;

	mmc->f_min = 250000;
	mmc->f_max = 208000000;
	mmc->ocr_avail = MMC_VDD_32_33 | MMC_VDD_33_34 | MMC_VDD_165_195;
	mmc->caps = MMC_CAP_4_BIT_DATA | MMC_CAP_SD_HIGHSPEED |
		MMC_CAP_MMC_HIGHSPEED | MMC_CAP_BUS_WIDTH_TEST |
		MMC_CAP_UHS_SDR12 | MMC_CAP_UHS_SDR25 | MMC_CAP_UHS_SDR50 |
		MMC_CAP_SYNC_RUNTIME_PM;
	mmc->caps2 = MMC_CAP2_NO_PRESCAN_POWERUP | MMC_CAP2_FULL_PWR_CYCLE |
		MMC_CAP2_NO_SDIO;

	mmc->max_current_330 = 400;
	mmc->max_current_180 = 800;
	mmc->ops = &rtsx_usb_sdmmc_ops;
	mmc->max_segs = 256;
	mmc->max_seg_size = 65536;
	mmc->max_blk_size = 512;
	mmc->max_blk_count = 65535;
	mmc->max_req_size = 524288;

	host->power_mode = MMC_POWER_OFF;
}

static int rtsx_usb_sdmmc_drv_probe(struct platform_device *pdev)
{
	struct mmc_host *mmc;
	struct rtsx_usb_sdmmc *host;
	struct rtsx_ucr *ucr;
#ifdef RTSX_USB_USE_LEDS_CLASS
	int err;
#endif

	ucr = usb_get_intfdata(to_usb_interface(pdev->dev.parent));
	if (!ucr)
		return -ENXIO;

	dev_dbg(&(pdev->dev), ": Realtek USB SD/MMC controller found\n");

	mmc = mmc_alloc_host(sizeof(*host), &pdev->dev);
	if (!mmc)
		return -ENOMEM;

	host = mmc_priv(mmc);
	host->ucr = ucr;
	host->mmc = mmc;
	host->pdev = pdev;
	platform_set_drvdata(pdev, host);

	mutex_init(&host->host_mutex);
	rtsx_usb_init_host(host);
	pm_runtime_enable(&pdev->dev);

#ifdef RTSX_USB_USE_LEDS_CLASS
	snprintf(host->led_name, sizeof(host->led_name),
		"%s::", mmc_hostname(mmc));
	host->led.name = host->led_name;
	host->led.brightness = LED_OFF;
	host->led.default_trigger = mmc_hostname(mmc);
	host->led.brightness_set = rtsx_usb_led_control;

	err = led_classdev_register(mmc_dev(mmc), &host->led);
	if (err)
		dev_err(&(pdev->dev),
				"Failed to register LED device: %d\n", err);
	INIT_WORK(&host->led_work, rtsx_usb_update_led);

#endif
	mmc_add_host(mmc);

	return 0;
}

static int rtsx_usb_sdmmc_drv_remove(struct platform_device *pdev)
{
	struct rtsx_usb_sdmmc *host = platform_get_drvdata(pdev);
	struct mmc_host *mmc;

	if (!host)
		return 0;

	mmc = host->mmc;
	host->host_removal = true;

	mutex_lock(&host->host_mutex);
	if (host->mrq) {
		dev_dbg(&(pdev->dev),
			"%s: Controller removed during transfer\n",
			mmc_hostname(mmc));
		host->mrq->cmd->error = -ENOMEDIUM;
		if (host->mrq->stop)
			host->mrq->stop->error = -ENOMEDIUM;
		mmc_request_done(mmc, host->mrq);
	}
	mutex_unlock(&host->host_mutex);

	mmc_remove_host(mmc);

#ifdef RTSX_USB_USE_LEDS_CLASS
	cancel_work_sync(&host->led_work);
	led_classdev_unregister(&host->led);
#endif

	mmc_free_host(mmc);
	pm_runtime_disable(&pdev->dev);
	platform_set_drvdata(pdev, NULL);

	dev_dbg(&(pdev->dev),
		": Realtek USB SD/MMC module has been removed\n");

	return 0;
}

#ifdef CONFIG_PM
static int rtsx_usb_sdmmc_runtime_suspend(struct device *dev)
{
	struct rtsx_usb_sdmmc *host = dev_get_drvdata(dev);

	host->mmc->caps &= ~MMC_CAP_NEEDS_POLL;
	return 0;
}

static int rtsx_usb_sdmmc_runtime_resume(struct device *dev)
{
	struct rtsx_usb_sdmmc *host = dev_get_drvdata(dev);

	host->mmc->caps |= MMC_CAP_NEEDS_POLL;
	if (sdmmc_get_cd(host->mmc) == 1)
		mmc_detect_change(host->mmc, 0);
	return 0;
}
#endif

static const struct dev_pm_ops rtsx_usb_sdmmc_dev_pm_ops = {
	SET_RUNTIME_PM_OPS(rtsx_usb_sdmmc_runtime_suspend,
			   rtsx_usb_sdmmc_runtime_resume, NULL)
};

static const struct platform_device_id rtsx_usb_sdmmc_ids[] = {
	{
		.name = "rtsx_usb_sdmmc",
	}, {
		/* sentinel */
	}
};
MODULE_DEVICE_TABLE(platform, rtsx_usb_sdmmc_ids);

static struct platform_driver rtsx_usb_sdmmc_driver = {
	.probe		= rtsx_usb_sdmmc_drv_probe,
	.remove		= rtsx_usb_sdmmc_drv_remove,
	.id_table       = rtsx_usb_sdmmc_ids,
	.driver		= {
		.name	= "rtsx_usb_sdmmc",
		.probe_type = PROBE_PREFER_ASYNCHRONOUS,
		.pm	= &rtsx_usb_sdmmc_dev_pm_ops,
	},
};
module_platform_driver(rtsx_usb_sdmmc_driver);

MODULE_LICENSE("GPL v2");
MODULE_AUTHOR("Roger Tseng <rogerable@realtek.com>");
MODULE_DESCRIPTION("Realtek USB SD/MMC Card Host Driver");<|MERGE_RESOLUTION|>--- conflicted
+++ resolved
@@ -1281,11 +1281,7 @@
 		container_of(work, struct rtsx_usb_sdmmc, led_work);
 	struct rtsx_ucr *ucr = host->ucr;
 
-<<<<<<< HEAD
-	pm_runtime_get_sync(sdmmc_dev(host));
-=======
 	pm_runtime_get_noresume(sdmmc_dev(host));
->>>>>>> 24b8d41d
 	mutex_lock(&ucr->dev_mutex);
 
 	if (host->power_mode == MMC_POWER_OFF)
@@ -1298,11 +1294,7 @@
 
 out:
 	mutex_unlock(&ucr->dev_mutex);
-<<<<<<< HEAD
-	pm_runtime_put(sdmmc_dev(host));
-=======
 	pm_runtime_put_sync_suspend(sdmmc_dev(host));
->>>>>>> 24b8d41d
 }
 #endif
 
