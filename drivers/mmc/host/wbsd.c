// SPDX-License-Identifier: GPL-2.0-or-later
/*
 *  linux/drivers/mmc/host/wbsd.c - Winbond W83L51xD SD/MMC driver
 *
 *  Copyright (C) 2004-2007 Pierre Ossman, All Rights Reserved.
 *
 * Warning!
 *
 * Changes to the FIFO system should be done with extreme care since
 * the hardware is full of bugs related to the FIFO. Known issues are:
 *
 * - FIFO size field in FSR is always zero.
 *
 * - FIFO interrupts tend not to work as they should. Interrupts are
 *   triggered only for full/empty events, not for threshold values.
 *
 * - On APIC systems the FIFO empty interrupt is sometimes lost.
 */

#include <linux/module.h>
#include <linux/moduleparam.h>
#include <linux/init.h>
#include <linux/ioport.h>
#include <linux/platform_device.h>
#include <linux/interrupt.h>
#include <linux/dma-mapping.h>
#include <linux/delay.h>
#include <linux/pnp.h>
#include <linux/highmem.h>
#include <linux/mmc/host.h>
#include <linux/mmc/mmc.h>
#include <linux/mmc/sd.h>
#include <linux/scatterlist.h>
#include <linux/slab.h>

#include <asm/io.h>
#include <asm/dma.h>

#include "wbsd.h"

#define DRIVER_NAME "wbsd"

#define DBG(x...) \
	pr_debug(DRIVER_NAME ": " x)
#define DBGF(f, x...) \
	pr_debug(DRIVER_NAME " [%s()]: " f, __func__ , ##x)

/*
 * Device resources
 */

#ifdef CONFIG_PNP

static const struct pnp_device_id pnp_dev_table[] = {
	{ "WEC0517", 0 },
	{ "WEC0518", 0 },
	{ "", 0 },
};

MODULE_DEVICE_TABLE(pnp, pnp_dev_table);

#endif /* CONFIG_PNP */

static const int config_ports[] = { 0x2E, 0x4E };
static const int unlock_codes[] = { 0x83, 0x87 };

static const int valid_ids[] = {
	0x7112,
};

#ifdef CONFIG_PNP
static unsigned int param_nopnp = 0;
#else
static const unsigned int param_nopnp = 1;
#endif
static unsigned int param_io = 0x248;
static unsigned int param_irq = 6;
static int param_dma = 2;

/*
 * Basic functions
 */

static inline void wbsd_unlock_config(struct wbsd_host *host)
{
	BUG_ON(host->config == 0);

	outb(host->unlock_code, host->config);
	outb(host->unlock_code, host->config);
}

static inline void wbsd_lock_config(struct wbsd_host *host)
{
	BUG_ON(host->config == 0);

	outb(LOCK_CODE, host->config);
}

static inline void wbsd_write_config(struct wbsd_host *host, u8 reg, u8 value)
{
	BUG_ON(host->config == 0);

	outb(reg, host->config);
	outb(value, host->config + 1);
}

static inline u8 wbsd_read_config(struct wbsd_host *host, u8 reg)
{
	BUG_ON(host->config == 0);

	outb(reg, host->config);
	return inb(host->config + 1);
}

static inline void wbsd_write_index(struct wbsd_host *host, u8 index, u8 value)
{
	outb(index, host->base + WBSD_IDXR);
	outb(value, host->base + WBSD_DATAR);
}

static inline u8 wbsd_read_index(struct wbsd_host *host, u8 index)
{
	outb(index, host->base + WBSD_IDXR);
	return inb(host->base + WBSD_DATAR);
}

/*
 * Common routines
 */

static void wbsd_init_device(struct wbsd_host *host)
{
	u8 setup, ier;

	/*
	 * Reset chip (SD/MMC part) and fifo.
	 */
	setup = wbsd_read_index(host, WBSD_IDX_SETUP);
	setup |= WBSD_FIFO_RESET | WBSD_SOFT_RESET;
	wbsd_write_index(host, WBSD_IDX_SETUP, setup);

	/*
	 * Set DAT3 to input
	 */
	setup &= ~WBSD_DAT3_H;
	wbsd_write_index(host, WBSD_IDX_SETUP, setup);
	host->flags &= ~WBSD_FIGNORE_DETECT;

	/*
	 * Read back default clock.
	 */
	host->clk = wbsd_read_index(host, WBSD_IDX_CLK);

	/*
	 * Power down port.
	 */
	outb(WBSD_POWER_N, host->base + WBSD_CSR);

	/*
	 * Set maximum timeout.
	 */
	wbsd_write_index(host, WBSD_IDX_TAAC, 0x7F);

	/*
	 * Test for card presence
	 */
	if (inb(host->base + WBSD_CSR) & WBSD_CARDPRESENT)
		host->flags |= WBSD_FCARD_PRESENT;
	else
		host->flags &= ~WBSD_FCARD_PRESENT;

	/*
	 * Enable interesting interrupts.
	 */
	ier = 0;
	ier |= WBSD_EINT_CARD;
	ier |= WBSD_EINT_FIFO_THRE;
	ier |= WBSD_EINT_CRC;
	ier |= WBSD_EINT_TIMEOUT;
	ier |= WBSD_EINT_TC;

	outb(ier, host->base + WBSD_EIR);

	/*
	 * Clear interrupts.
	 */
	inb(host->base + WBSD_ISR);
}

static void wbsd_reset(struct wbsd_host *host)
{
	u8 setup;

	pr_err("%s: Resetting chip\n", mmc_hostname(host->mmc));

	/*
	 * Soft reset of chip (SD/MMC part).
	 */
	setup = wbsd_read_index(host, WBSD_IDX_SETUP);
	setup |= WBSD_SOFT_RESET;
	wbsd_write_index(host, WBSD_IDX_SETUP, setup);
}

static void wbsd_request_end(struct wbsd_host *host, struct mmc_request *mrq)
{
	unsigned long dmaflags;

	if (host->dma >= 0) {
		/*
		 * Release ISA DMA controller.
		 */
		dmaflags = claim_dma_lock();
		disable_dma(host->dma);
		clear_dma_ff(host->dma);
		release_dma_lock(dmaflags);

		/*
		 * Disable DMA on host.
		 */
		wbsd_write_index(host, WBSD_IDX_DMA, 0);
	}

	host->mrq = NULL;

	/*
	 * MMC layer might call back into the driver so first unlock.
	 */
	spin_unlock(&host->lock);
	mmc_request_done(host->mmc, mrq);
	spin_lock(&host->lock);
}

/*
 * Scatter/gather functions
 */

static inline void wbsd_init_sg(struct wbsd_host *host, struct mmc_data *data)
{
	/*
	 * Get info. about SG list from data structure.
	 */
	host->cur_sg = data->sg;
	host->num_sg = data->sg_len;

	host->offset = 0;
	host->remain = host->cur_sg->length;
}

static inline int wbsd_next_sg(struct wbsd_host *host)
{
	/*
	 * Skip to next SG entry.
	 */
	host->cur_sg++;
	host->num_sg--;

	/*
	 * Any entries left?
	 */
	if (host->num_sg > 0) {
		host->offset = 0;
		host->remain = host->cur_sg->length;
	}

	return host->num_sg;
}

static inline char *wbsd_map_sg(struct wbsd_host *host)
{
	return kmap_local_page(sg_page(host->cur_sg)) + host->cur_sg->offset;
}

static inline void wbsd_sg_to_dma(struct wbsd_host *host, struct mmc_data *data)
{
	size_t len = 0;
	int i;

	for (i = 0; i < data->sg_len; i++)
		len += data->sg[i].length;
	sg_copy_to_buffer(data->sg, data->sg_len, host->dma_buffer, len);
}

static inline void wbsd_dma_to_sg(struct wbsd_host *host, struct mmc_data *data)
{
	size_t len = 0;
	int i;

	for (i = 0; i < data->sg_len; i++)
		len += data->sg[i].length;
	sg_copy_from_buffer(data->sg, data->sg_len, host->dma_buffer, len);
}

/*
 * Command handling
 */

static inline void wbsd_get_short_reply(struct wbsd_host *host,
					struct mmc_command *cmd)
{
	/*
	 * Correct response type?
	 */
	if (wbsd_read_index(host, WBSD_IDX_RSPLEN) != WBSD_RSP_SHORT) {
		cmd->error = -EILSEQ;
		return;
	}

	cmd->resp[0]  = wbsd_read_index(host, WBSD_IDX_RESP12) << 24;
	cmd->resp[0] |= wbsd_read_index(host, WBSD_IDX_RESP13) << 16;
	cmd->resp[0] |= wbsd_read_index(host, WBSD_IDX_RESP14) << 8;
	cmd->resp[0] |= wbsd_read_index(host, WBSD_IDX_RESP15) << 0;
	cmd->resp[1]  = wbsd_read_index(host, WBSD_IDX_RESP16) << 24;
}

static inline void wbsd_get_long_reply(struct wbsd_host *host,
	struct mmc_command *cmd)
{
	int i;

	/*
	 * Correct response type?
	 */
	if (wbsd_read_index(host, WBSD_IDX_RSPLEN) != WBSD_RSP_LONG) {
		cmd->error = -EILSEQ;
		return;
	}

	for (i = 0; i < 4; i++) {
		cmd->resp[i] =
			wbsd_read_index(host, WBSD_IDX_RESP1 + i * 4) << 24;
		cmd->resp[i] |=
			wbsd_read_index(host, WBSD_IDX_RESP2 + i * 4) << 16;
		cmd->resp[i] |=
			wbsd_read_index(host, WBSD_IDX_RESP3 + i * 4) << 8;
		cmd->resp[i] |=
			wbsd_read_index(host, WBSD_IDX_RESP4 + i * 4) << 0;
	}
}

static void wbsd_send_command(struct wbsd_host *host, struct mmc_command *cmd)
{
	int i;
	u8 status, isr;

	/*
	 * Clear accumulated ISR. The interrupt routine
	 * will fill this one with events that occur during
	 * transfer.
	 */
	host->isr = 0;

	/*
	 * Send the command (CRC calculated by host).
	 */
	outb(cmd->opcode, host->base + WBSD_CMDR);
	for (i = 3; i >= 0; i--)
		outb((cmd->arg >> (i * 8)) & 0xff, host->base + WBSD_CMDR);

	cmd->error = 0;

	/*
	 * Wait for the request to complete.
	 */
	do {
		status = wbsd_read_index(host, WBSD_IDX_STATUS);
	} while (status & WBSD_CARDTRAFFIC);

	/*
	 * Do we expect a reply?
	 */
	if (cmd->flags & MMC_RSP_PRESENT) {
		/*
		 * Read back status.
		 */
		isr = host->isr;

		/* Card removed? */
		if (isr & WBSD_INT_CARD)
			cmd->error = -ENOMEDIUM;
		/* Timeout? */
		else if (isr & WBSD_INT_TIMEOUT)
			cmd->error = -ETIMEDOUT;
		/* CRC? */
		else if ((cmd->flags & MMC_RSP_CRC) && (isr & WBSD_INT_CRC))
			cmd->error = -EILSEQ;
		/* All ok */
		else {
			if (cmd->flags & MMC_RSP_136)
				wbsd_get_long_reply(host, cmd);
			else
				wbsd_get_short_reply(host, cmd);
		}
	}
}

/*
 * Data functions
 */

static void wbsd_empty_fifo(struct wbsd_host *host)
{
	struct mmc_data *data = host->mrq->cmd->data;
	char *buffer;
	int i, idx, fsr, fifo;

	/*
	 * Handle excessive data.
	 */
	if (host->num_sg == 0)
		return;

	buffer = wbsd_map_sg(host) + host->offset;
	idx = 0;

	/*
	 * Drain the fifo. This has a tendency to loop longer
	 * than the FIFO length (usually one block).
	 */
	while (!((fsr = inb(host->base + WBSD_FSR)) & WBSD_FIFO_EMPTY)) {
		/*
		 * The size field in the FSR is broken so we have to
		 * do some guessing.
		 */
		if (fsr & WBSD_FIFO_FULL)
			fifo = 16;
		else if (fsr & WBSD_FIFO_FUTHRE)
			fifo = 8;
		else
			fifo = 1;

		for (i = 0; i < fifo; i++) {
			buffer[idx++] = inb(host->base + WBSD_DFR);
			host->offset++;
			host->remain--;

			data->bytes_xfered++;

			/*
			 * End of scatter list entry?
			 */
			if (host->remain == 0) {
				kunmap_local(buffer);
				/*
				 * Get next entry. Check if last.
				 */
				if (!wbsd_next_sg(host))
					return;

				buffer = wbsd_map_sg(host);
				idx = 0;
			}
		}
	}
	kunmap_local(buffer);

	/*
	 * This is a very dirty hack to solve a
	 * hardware problem. The chip doesn't trigger
	 * FIFO threshold interrupts properly.
	 */
	if ((data->blocks * data->blksz - data->bytes_xfered) < 16)
		tasklet_schedule(&host->fifo_tasklet);
}

static void wbsd_fill_fifo(struct wbsd_host *host)
{
	struct mmc_data *data = host->mrq->cmd->data;
	char *buffer;
	int i, idx, fsr, fifo;

	/*
	 * Check that we aren't being called after the
	 * entire buffer has been transferred.
	 */
	if (host->num_sg == 0)
		return;

	buffer = wbsd_map_sg(host) + host->offset;
	idx = 0;

	/*
	 * Fill the fifo. This has a tendency to loop longer
	 * than the FIFO length (usually one block).
	 */
	while (!((fsr = inb(host->base + WBSD_FSR)) & WBSD_FIFO_FULL)) {
		/*
		 * The size field in the FSR is broken so we have to
		 * do some guessing.
		 */
		if (fsr & WBSD_FIFO_EMPTY)
			fifo = 0;
		else if (fsr & WBSD_FIFO_EMTHRE)
			fifo = 8;
		else
			fifo = 15;

		for (i = 16; i > fifo; i--) {
			outb(buffer[idx], host->base + WBSD_DFR);
			host->offset++;
			host->remain--;

			data->bytes_xfered++;

			/*
			 * End of scatter list entry?
			 */
			if (host->remain == 0) {
				kunmap_local(buffer);
				/*
				 * Get next entry. Check if last.
				 */
				if (!wbsd_next_sg(host))
					return;

				buffer = wbsd_map_sg(host);
				idx = 0;
			}
		}
	}
	kunmap_local(buffer);

	/*
	 * The controller stops sending interrupts for
	 * 'FIFO empty' under certain conditions. So we
	 * need to be a bit more pro-active.
	 */
	tasklet_schedule(&host->fifo_tasklet);
}

static void wbsd_prepare_data(struct wbsd_host *host, struct mmc_data *data)
{
	u16 blksize;
	u8 setup;
	unsigned long dmaflags;
	unsigned int size;

	/*
	 * Calculate size.
	 */
	size = data->blocks * data->blksz;

	/*
	 * Check timeout values for overflow.
	 * (Yes, some cards cause this value to overflow).
	 */
	if (data->timeout_ns > 127000000)
		wbsd_write_index(host, WBSD_IDX_TAAC, 127);
	else {
		wbsd_write_index(host, WBSD_IDX_TAAC,
			data->timeout_ns / 1000000);
	}

	if (data->timeout_clks > 255)
		wbsd_write_index(host, WBSD_IDX_NSAC, 255);
	else
		wbsd_write_index(host, WBSD_IDX_NSAC, data->timeout_clks);

	/*
	 * Inform the chip of how large blocks will be
	 * sent. It needs this to determine when to
	 * calculate CRC.
	 *
	 * Space for CRC must be included in the size.
	 * Two bytes are needed for each data line.
	 */
	if (host->bus_width == MMC_BUS_WIDTH_1) {
		blksize = data->blksz + 2;

		wbsd_write_index(host, WBSD_IDX_PBSMSB, (blksize >> 4) & 0xF0);
		wbsd_write_index(host, WBSD_IDX_PBSLSB, blksize & 0xFF);
	} else if (host->bus_width == MMC_BUS_WIDTH_4) {
		blksize = data->blksz + 2 * 4;

		wbsd_write_index(host, WBSD_IDX_PBSMSB,
			((blksize >> 4) & 0xF0) | WBSD_DATA_WIDTH);
		wbsd_write_index(host, WBSD_IDX_PBSLSB, blksize & 0xFF);
	} else {
		data->error = -EINVAL;
		return;
	}

	/*
	 * Clear the FIFO. This is needed even for DMA
	 * transfers since the chip still uses the FIFO
	 * internally.
	 */
	setup = wbsd_read_index(host, WBSD_IDX_SETUP);
	setup |= WBSD_FIFO_RESET;
	wbsd_write_index(host, WBSD_IDX_SETUP, setup);

	/*
	 * DMA transfer?
	 */
	if (host->dma >= 0) {
		/*
		 * The buffer for DMA is only 64 kB.
		 */
		BUG_ON(size > 0x10000);
		if (size > 0x10000) {
			data->error = -EINVAL;
			return;
		}

		/*
		 * Transfer data from the SG list to
		 * the DMA buffer.
		 */
		if (data->flags & MMC_DATA_WRITE)
			wbsd_sg_to_dma(host, data);

		/*
		 * Initialise the ISA DMA controller.
		 */
		dmaflags = claim_dma_lock();
		disable_dma(host->dma);
		clear_dma_ff(host->dma);
		if (data->flags & MMC_DATA_READ)
			set_dma_mode(host->dma, DMA_MODE_READ & ~0x40);
		else
			set_dma_mode(host->dma, DMA_MODE_WRITE & ~0x40);
		set_dma_addr(host->dma, host->dma_addr);
		set_dma_count(host->dma, size);

		enable_dma(host->dma);
		release_dma_lock(dmaflags);

		/*
		 * Enable DMA on the host.
		 */
		wbsd_write_index(host, WBSD_IDX_DMA, WBSD_DMA_ENABLE);
	} else {
		/*
		 * This flag is used to keep printk
		 * output to a minimum.
		 */
		host->firsterr = 1;

		/*
		 * Initialise the SG list.
		 */
		wbsd_init_sg(host, data);

		/*
		 * Turn off DMA.
		 */
		wbsd_write_index(host, WBSD_IDX_DMA, 0);

		/*
		 * Set up FIFO threshold levels (and fill
		 * buffer if doing a write).
		 */
		if (data->flags & MMC_DATA_READ) {
			wbsd_write_index(host, WBSD_IDX_FIFOEN,
				WBSD_FIFOEN_FULL | 8);
		} else {
			wbsd_write_index(host, WBSD_IDX_FIFOEN,
				WBSD_FIFOEN_EMPTY | 8);
			wbsd_fill_fifo(host);
		}
	}

	data->error = 0;
}

static void wbsd_finish_data(struct wbsd_host *host, struct mmc_data *data)
{
	unsigned long dmaflags;
	int count;
	u8 status;

	WARN_ON(host->mrq == NULL);

	/*
	 * Send a stop command if needed.
	 */
	if (data->stop)
		wbsd_send_command(host, data->stop);

	/*
	 * Wait for the controller to leave data
	 * transfer state.
	 */
	do {
		status = wbsd_read_index(host, WBSD_IDX_STATUS);
	} while (status & (WBSD_BLOCK_READ | WBSD_BLOCK_WRITE));

	/*
	 * DMA transfer?
	 */
	if (host->dma >= 0) {
		/*
		 * Disable DMA on the host.
		 */
		wbsd_write_index(host, WBSD_IDX_DMA, 0);

		/*
		 * Turn of ISA DMA controller.
		 */
		dmaflags = claim_dma_lock();
		disable_dma(host->dma);
		clear_dma_ff(host->dma);
		count = get_dma_residue(host->dma);
		release_dma_lock(dmaflags);

		data->bytes_xfered = host->mrq->data->blocks *
			host->mrq->data->blksz - count;
		data->bytes_xfered -= data->bytes_xfered % data->blksz;

		/*
		 * Any leftover data?
		 */
		if (count) {
			pr_err("%s: Incomplete DMA transfer. "
				"%d bytes left.\n",
				mmc_hostname(host->mmc), count);

			if (!data->error)
				data->error = -EIO;
		} else {
			/*
			 * Transfer data from DMA buffer to
			 * SG list.
			 */
			if (data->flags & MMC_DATA_READ)
				wbsd_dma_to_sg(host, data);
		}

		if (data->error) {
			if (data->bytes_xfered)
				data->bytes_xfered -= data->blksz;
		}
	}

	wbsd_request_end(host, host->mrq);
}

/*****************************************************************************\
 *                                                                           *
 * MMC layer callbacks                                                       *
 *                                                                           *
\*****************************************************************************/

static void wbsd_request(struct mmc_host *mmc, struct mmc_request *mrq)
{
	struct wbsd_host *host = mmc_priv(mmc);
	struct mmc_command *cmd;

	/*
	 * Disable tasklets to avoid a deadlock.
	 */
	spin_lock_bh(&host->lock);

	BUG_ON(host->mrq != NULL);

	cmd = mrq->cmd;

	host->mrq = mrq;

	/*
	 * Check that there is actually a card in the slot.
	 */
	if (!(host->flags & WBSD_FCARD_PRESENT)) {
		cmd->error = -ENOMEDIUM;
		goto done;
	}

	if (cmd->data) {
		/*
		 * The hardware is so delightfully stupid that it has a list
		 * of "data" commands. If a command isn't on this list, it'll
		 * just go back to the idle state and won't send any data
		 * interrupts.
		 */
		switch (cmd->opcode) {
		case SD_SWITCH_VOLTAGE:
		case MMC_READ_SINGLE_BLOCK:
		case MMC_READ_MULTIPLE_BLOCK:
		case MMC_WRITE_DAT_UNTIL_STOP:
		case MMC_WRITE_BLOCK:
		case MMC_WRITE_MULTIPLE_BLOCK:
		case MMC_PROGRAM_CID:
		case MMC_PROGRAM_CSD:
		case MMC_SEND_WRITE_PROT:
		case MMC_LOCK_UNLOCK:
		case MMC_GEN_CMD:
			break;

		/* ACMDs. We don't keep track of state, so we just treat them
		 * like any other command. */
		case SD_APP_SEND_SCR:
			break;

		default:
			pr_warn("%s: Data command %d is not supported by this controller\n",
				mmc_hostname(host->mmc), cmd->opcode);
			cmd->error = -EINVAL;

			goto done;
		}
	}

	/*
	 * Does the request include data?
	 */
	if (cmd->data) {
		wbsd_prepare_data(host, cmd->data);

		if (cmd->data->error)
			goto done;
	}

	wbsd_send_command(host, cmd);

	/*
	 * If this is a data transfer the request
	 * will be finished after the data has
	 * transferred.
	 */
	if (cmd->data && !cmd->error) {
		/*
		 * Dirty fix for hardware bug.
		 */
		if (host->dma == -1)
			tasklet_schedule(&host->fifo_tasklet);

		spin_unlock_bh(&host->lock);

		return;
	}

done:
	wbsd_request_end(host, mrq);

	spin_unlock_bh(&host->lock);
}

static void wbsd_set_ios(struct mmc_host *mmc, struct mmc_ios *ios)
{
	struct wbsd_host *host = mmc_priv(mmc);
	u8 clk, setup, pwr;

	spin_lock_bh(&host->lock);

	/*
	 * Reset the chip on each power off.
	 * Should clear out any weird states.
	 */
	if (ios->power_mode == MMC_POWER_OFF)
		wbsd_init_device(host);

	if (ios->clock >= 24000000)
		clk = WBSD_CLK_24M;
	else if (ios->clock >= 16000000)
		clk = WBSD_CLK_16M;
	else if (ios->clock >= 12000000)
		clk = WBSD_CLK_12M;
	else
		clk = WBSD_CLK_375K;

	/*
	 * Only write to the clock register when
	 * there is an actual change.
	 */
	if (clk != host->clk) {
		wbsd_write_index(host, WBSD_IDX_CLK, clk);
		host->clk = clk;
	}

	/*
	 * Power up card.
	 */
	if (ios->power_mode != MMC_POWER_OFF) {
		pwr = inb(host->base + WBSD_CSR);
		pwr &= ~WBSD_POWER_N;
		outb(pwr, host->base + WBSD_CSR);
	}

	/*
	 * MMC cards need to have pin 1 high during init.
	 * It wreaks havoc with the card detection though so
	 * that needs to be disabled.
	 */
	setup = wbsd_read_index(host, WBSD_IDX_SETUP);
	if (ios->chip_select == MMC_CS_HIGH) {
		BUG_ON(ios->bus_width != MMC_BUS_WIDTH_1);
		setup |= WBSD_DAT3_H;
		host->flags |= WBSD_FIGNORE_DETECT;
	} else {
		if (setup & WBSD_DAT3_H) {
			setup &= ~WBSD_DAT3_H;

			/*
			 * We cannot resume card detection immediately
			 * because of capacitance and delays in the chip.
			 */
			mod_timer(&host->ignore_timer, jiffies + HZ / 100);
		}
	}
	wbsd_write_index(host, WBSD_IDX_SETUP, setup);

	/*
	 * Store bus width for later. Will be used when
	 * setting up the data transfer.
	 */
	host->bus_width = ios->bus_width;

	spin_unlock_bh(&host->lock);
}

static int wbsd_get_ro(struct mmc_host *mmc)
{
	struct wbsd_host *host = mmc_priv(mmc);
	u8 csr;

	spin_lock_bh(&host->lock);

	csr = inb(host->base + WBSD_CSR);
	csr |= WBSD_MSLED;
	outb(csr, host->base + WBSD_CSR);

	mdelay(1);

	csr = inb(host->base + WBSD_CSR);
	csr &= ~WBSD_MSLED;
	outb(csr, host->base + WBSD_CSR);

	spin_unlock_bh(&host->lock);

	return !!(csr & WBSD_WRPT);
}

static const struct mmc_host_ops wbsd_ops = {
	.request	= wbsd_request,
	.set_ios	= wbsd_set_ios,
	.get_ro		= wbsd_get_ro,
};

/*****************************************************************************\
 *                                                                           *
 * Interrupt handling                                                        *
 *                                                                           *
\*****************************************************************************/

/*
 * Helper function to reset detection ignore
 */

static void wbsd_reset_ignore(struct timer_list *t)
{
	struct wbsd_host *host = from_timer(host, t, ignore_timer);

	BUG_ON(host == NULL);

	DBG("Resetting card detection ignore\n");

	spin_lock_bh(&host->lock);

	host->flags &= ~WBSD_FIGNORE_DETECT;

	/*
	 * Card status might have changed during the
	 * blackout.
	 */
	tasklet_schedule(&host->card_tasklet);

	spin_unlock_bh(&host->lock);
}

/*
 * Tasklets
 */

static inline struct mmc_data *wbsd_get_data(struct wbsd_host *host)
{
	WARN_ON(!host->mrq);
	if (!host->mrq)
		return NULL;

	WARN_ON(!host->mrq->cmd);
	if (!host->mrq->cmd)
		return NULL;

	WARN_ON(!host->mrq->cmd->data);
	if (!host->mrq->cmd->data)
		return NULL;

	return host->mrq->cmd->data;
}

static void wbsd_tasklet_card(struct tasklet_struct *t)
{
	struct wbsd_host *host = from_tasklet(host, t, card_tasklet);
	u8 csr;
	int delay = -1;

	spin_lock(&host->lock);

	if (host->flags & WBSD_FIGNORE_DETECT) {
		spin_unlock(&host->lock);
		return;
	}

	csr = inb(host->base + WBSD_CSR);
	WARN_ON(csr == 0xff);

	if (csr & WBSD_CARDPRESENT) {
		if (!(host->flags & WBSD_FCARD_PRESENT)) {
			DBG("Card inserted\n");
			host->flags |= WBSD_FCARD_PRESENT;

			delay = 500;
		}
	} else if (host->flags & WBSD_FCARD_PRESENT) {
		DBG("Card removed\n");
		host->flags &= ~WBSD_FCARD_PRESENT;

		if (host->mrq) {
			pr_err("%s: Card removed during transfer!\n",
				mmc_hostname(host->mmc));
			wbsd_reset(host);

			host->mrq->cmd->error = -ENOMEDIUM;
			tasklet_schedule(&host->finish_tasklet);
		}

		delay = 0;
	}

	/*
	 * Unlock first since we might get a call back.
	 */

	spin_unlock(&host->lock);

	if (delay != -1)
		mmc_detect_change(host->mmc, msecs_to_jiffies(delay));
}

static void wbsd_tasklet_fifo(struct tasklet_struct *t)
{
	struct wbsd_host *host = from_tasklet(host, t, fifo_tasklet);
	struct mmc_data *data;

	spin_lock(&host->lock);

	if (!host->mrq)
		goto end;

	data = wbsd_get_data(host);
	if (!data)
		goto end;

	if (data->flags & MMC_DATA_WRITE)
		wbsd_fill_fifo(host);
	else
		wbsd_empty_fifo(host);

	/*
	 * Done?
	 */
	if (host->num_sg == 0) {
		wbsd_write_index(host, WBSD_IDX_FIFOEN, 0);
		tasklet_schedule(&host->finish_tasklet);
	}

end:
	spin_unlock(&host->lock);
}

static void wbsd_tasklet_crc(struct tasklet_struct *t)
{
	struct wbsd_host *host = from_tasklet(host, t, crc_tasklet);
	struct mmc_data *data;

	spin_lock(&host->lock);

	if (!host->mrq)
		goto end;

	data = wbsd_get_data(host);
	if (!data)
		goto end;

	DBGF("CRC error\n");

	data->error = -EILSEQ;

	tasklet_schedule(&host->finish_tasklet);

end:
	spin_unlock(&host->lock);
}

static void wbsd_tasklet_timeout(struct tasklet_struct *t)
{
	struct wbsd_host *host = from_tasklet(host, t, timeout_tasklet);
	struct mmc_data *data;

	spin_lock(&host->lock);

	if (!host->mrq)
		goto end;

	data = wbsd_get_data(host);
	if (!data)
		goto end;

	DBGF("Timeout\n");

	data->error = -ETIMEDOUT;

	tasklet_schedule(&host->finish_tasklet);

end:
	spin_unlock(&host->lock);
}

static void wbsd_tasklet_finish(struct tasklet_struct *t)
{
	struct wbsd_host *host = from_tasklet(host, t, finish_tasklet);
	struct mmc_data *data;

	spin_lock(&host->lock);

	WARN_ON(!host->mrq);
	if (!host->mrq)
		goto end;

	data = wbsd_get_data(host);
	if (!data)
		goto end;

	wbsd_finish_data(host, data);

end:
	spin_unlock(&host->lock);
}

/*
 * Interrupt handling
 */

static irqreturn_t wbsd_irq(int irq, void *dev_id)
{
	struct wbsd_host *host = dev_id;
	int isr;

	isr = inb(host->base + WBSD_ISR);

	/*
	 * Was it actually our hardware that caused the interrupt?
	 */
	if (isr == 0xff || isr == 0x00)
		return IRQ_NONE;

	host->isr |= isr;

	/*
	 * Schedule tasklets as needed.
	 */
	if (isr & WBSD_INT_CARD)
		tasklet_schedule(&host->card_tasklet);
	if (isr & WBSD_INT_FIFO_THRE)
		tasklet_schedule(&host->fifo_tasklet);
	if (isr & WBSD_INT_CRC)
		tasklet_hi_schedule(&host->crc_tasklet);
	if (isr & WBSD_INT_TIMEOUT)
		tasklet_hi_schedule(&host->timeout_tasklet);
	if (isr & WBSD_INT_TC)
		tasklet_schedule(&host->finish_tasklet);

	return IRQ_HANDLED;
}

/*****************************************************************************\
 *                                                                           *
 * Device initialisation and shutdown                                        *
 *                                                                           *
\*****************************************************************************/

/*
 * Allocate/free MMC structure.
 */

static int wbsd_alloc_mmc(struct device *dev)
{
	struct mmc_host *mmc;
	struct wbsd_host *host;

	/*
	 * Allocate MMC structure.
	 */
	mmc = mmc_alloc_host(sizeof(struct wbsd_host), dev);
	if (!mmc)
		return -ENOMEM;

	host = mmc_priv(mmc);
	host->mmc = mmc;

	host->dma = -1;

	/*
	 * Set host parameters.
	 */
	mmc->ops = &wbsd_ops;
	mmc->f_min = 375000;
	mmc->f_max = 24000000;
	mmc->ocr_avail = MMC_VDD_32_33 | MMC_VDD_33_34;
	mmc->caps = MMC_CAP_4_BIT_DATA;

	spin_lock_init(&host->lock);

	/*
	 * Set up timers
	 */
	timer_setup(&host->ignore_timer, wbsd_reset_ignore, 0);

	/*
	 * Maximum number of segments. Worst case is one sector per segment
	 * so this will be 64kB/512.
	 */
	mmc->max_segs = 128;

	/*
	 * Maximum request size. Also limited by 64KiB buffer.
	 */
	mmc->max_req_size = 65536;

	/*
	 * Maximum segment size. Could be one segment with the maximum number
	 * of bytes.
	 */
	mmc->max_seg_size = mmc->max_req_size;

	/*
	 * Maximum block size. We have 12 bits (= 4095) but have to subtract
	 * space for CRC. So the maximum is 4095 - 4*2 = 4087.
	 */
	mmc->max_blk_size = 4087;

	/*
	 * Maximum block count. There is no real limit so the maximum
	 * request size will be the only restriction.
	 */
	mmc->max_blk_count = mmc->max_req_size;

	dev_set_drvdata(dev, mmc);

	return 0;
}

static void wbsd_free_mmc(struct device *dev)
{
	struct mmc_host *mmc;
	struct wbsd_host *host;

	mmc = dev_get_drvdata(dev);
	if (!mmc)
		return;

	host = mmc_priv(mmc);
	BUG_ON(host == NULL);

	del_timer_sync(&host->ignore_timer);

	mmc_free_host(mmc);
}

/*
 * Scan for known chip id:s
 */

static int wbsd_scan(struct wbsd_host *host)
{
	int i, j, k;
	int id;

	/*
	 * Iterate through all ports, all codes to
	 * find hardware that is in our known list.
	 */
	for (i = 0; i < ARRAY_SIZE(config_ports); i++) {
		if (!request_region(config_ports[i], 2, DRIVER_NAME))
			continue;

		for (j = 0; j < ARRAY_SIZE(unlock_codes); j++) {
			id = 0xFFFF;

			host->config = config_ports[i];
			host->unlock_code = unlock_codes[j];

			wbsd_unlock_config(host);

			outb(WBSD_CONF_ID_HI, config_ports[i]);
			id = inb(config_ports[i] + 1) << 8;

			outb(WBSD_CONF_ID_LO, config_ports[i]);
			id |= inb(config_ports[i] + 1);

			wbsd_lock_config(host);

			for (k = 0; k < ARRAY_SIZE(valid_ids); k++) {
				if (id == valid_ids[k]) {
					host->chip_id = id;

					return 0;
				}
			}

			if (id != 0xFFFF) {
				DBG("Unknown hardware (id %x) found at %x\n",
					id, config_ports[i]);
			}
		}

		release_region(config_ports[i], 2);
	}

	host->config = 0;
	host->unlock_code = 0;

	return -ENODEV;
}

/*
 * Allocate/free io port ranges
 */

static int wbsd_request_region(struct wbsd_host *host, int base)
{
	if (base & 0x7)
		return -EINVAL;

	if (!request_region(base, 8, DRIVER_NAME))
		return -EIO;

	host->base = base;

	return 0;
}

static void wbsd_release_regions(struct wbsd_host *host)
{
	if (host->base)
		release_region(host->base, 8);

	host->base = 0;

	if (host->config)
		release_region(host->config, 2);

	host->config = 0;
}

/*
 * Allocate/free DMA port and buffer
 */

static void wbsd_request_dma(struct wbsd_host *host, int dma)
{
	if (dma < 0)
		return;

	if (request_dma(dma, DRIVER_NAME))
		goto err;

	/*
	 * We need to allocate a special buffer in
	 * order for ISA to be able to DMA to it.
	 */
	host->dma_buffer = kmalloc(WBSD_DMA_SIZE,
		GFP_NOIO | GFP_DMA | __GFP_RETRY_MAYFAIL | __GFP_NOWARN);
	if (!host->dma_buffer)
		goto free;

	/*
	 * Translate the address to a physical address.
	 */
	host->dma_addr = dma_map_single(mmc_dev(host->mmc), host->dma_buffer,
		WBSD_DMA_SIZE, DMA_BIDIRECTIONAL);
	if (dma_mapping_error(mmc_dev(host->mmc), host->dma_addr))
		goto kfree;

	/*
	 * ISA DMA must be aligned on a 64k basis.
	 */
	if ((host->dma_addr & 0xffff) != 0)
		goto unmap;
	/*
	 * ISA cannot access memory above 16 MB.
	 */
	else if (host->dma_addr >= 0x1000000)
		goto unmap;

	host->dma = dma;

	return;

unmap:
	/*
	 * If we've gotten here then there is some kind of alignment bug
	 */
	BUG_ON(1);

	dma_unmap_single(mmc_dev(host->mmc), host->dma_addr,
		WBSD_DMA_SIZE, DMA_BIDIRECTIONAL);
	host->dma_addr = 0;

kfree:
	kfree(host->dma_buffer);
	host->dma_buffer = NULL;

free:
	free_dma(dma);

err:
	pr_warn(DRIVER_NAME ": Unable to allocate DMA %d - falling back on FIFO\n",
		dma);
}

static void wbsd_release_dma(struct wbsd_host *host)
{
	/*
	 * host->dma_addr is valid here iff host->dma_buffer is not NULL.
	 */
	if (host->dma_buffer) {
		dma_unmap_single(mmc_dev(host->mmc), host->dma_addr,
			WBSD_DMA_SIZE, DMA_BIDIRECTIONAL);
		kfree(host->dma_buffer);
	}
	if (host->dma >= 0)
		free_dma(host->dma);

	host->dma = -1;
	host->dma_buffer = NULL;
	host->dma_addr = 0;
}

/*
 * Allocate/free IRQ.
 */

static int wbsd_request_irq(struct wbsd_host *host, int irq)
{
	int ret;

	/*
	 * Set up tasklets. Must be done before requesting interrupt.
	 */
	tasklet_setup(&host->card_tasklet, wbsd_tasklet_card);
	tasklet_setup(&host->fifo_tasklet, wbsd_tasklet_fifo);
	tasklet_setup(&host->crc_tasklet, wbsd_tasklet_crc);
	tasklet_setup(&host->timeout_tasklet, wbsd_tasklet_timeout);
	tasklet_setup(&host->finish_tasklet, wbsd_tasklet_finish);

	/*
	 * Allocate interrupt.
	 */
	ret = request_irq(irq, wbsd_irq, IRQF_SHARED, DRIVER_NAME, host);
	if (ret)
		return ret;

	host->irq = irq;

	return 0;
}

static void  wbsd_release_irq(struct wbsd_host *host)
{
	if (!host->irq)
		return;

	free_irq(host->irq, host);

	host->irq = 0;

	tasklet_kill(&host->card_tasklet);
	tasklet_kill(&host->fifo_tasklet);
	tasklet_kill(&host->crc_tasklet);
	tasklet_kill(&host->timeout_tasklet);
	tasklet_kill(&host->finish_tasklet);
}

/*
 * Allocate all resources for the host.
 */

static int wbsd_request_resources(struct wbsd_host *host,
	int base, int irq, int dma)
{
	int ret;

	/*
	 * Allocate I/O ports.
	 */
	ret = wbsd_request_region(host, base);
	if (ret)
		return ret;

	/*
	 * Allocate interrupt.
	 */
	ret = wbsd_request_irq(host, irq);
	if (ret)
		return ret;

	/*
	 * Allocate DMA.
	 */
	wbsd_request_dma(host, dma);

	return 0;
}

/*
 * Release all resources for the host.
 */

static void wbsd_release_resources(struct wbsd_host *host)
{
	wbsd_release_dma(host);
	wbsd_release_irq(host);
	wbsd_release_regions(host);
}

/*
 * Configure the resources the chip should use.
 */

static void wbsd_chip_config(struct wbsd_host *host)
{
	wbsd_unlock_config(host);

	/*
	 * Reset the chip.
	 */
	wbsd_write_config(host, WBSD_CONF_SWRST, 1);
	wbsd_write_config(host, WBSD_CONF_SWRST, 0);

	/*
	 * Select SD/MMC function.
	 */
	wbsd_write_config(host, WBSD_CONF_DEVICE, DEVICE_SD);

	/*
	 * Set up card detection.
	 */
	wbsd_write_config(host, WBSD_CONF_PINS, WBSD_PINS_DETECT_GP11);

	/*
	 * Configure chip
	 */
	wbsd_write_config(host, WBSD_CONF_PORT_HI, host->base >> 8);
	wbsd_write_config(host, WBSD_CONF_PORT_LO, host->base & 0xff);

	wbsd_write_config(host, WBSD_CONF_IRQ, host->irq);

	if (host->dma >= 0)
		wbsd_write_config(host, WBSD_CONF_DRQ, host->dma);

	/*
	 * Enable and power up chip.
	 */
	wbsd_write_config(host, WBSD_CONF_ENABLE, 1);
	wbsd_write_config(host, WBSD_CONF_POWER, 0x20);

	wbsd_lock_config(host);
}

/*
 * Check that configured resources are correct.
 */

static int wbsd_chip_validate(struct wbsd_host *host)
{
	int base, irq, dma;

	wbsd_unlock_config(host);

	/*
	 * Select SD/MMC function.
	 */
	wbsd_write_config(host, WBSD_CONF_DEVICE, DEVICE_SD);

	/*
	 * Read configuration.
	 */
	base = wbsd_read_config(host, WBSD_CONF_PORT_HI) << 8;
	base |= wbsd_read_config(host, WBSD_CONF_PORT_LO);

	irq = wbsd_read_config(host, WBSD_CONF_IRQ);

	dma = wbsd_read_config(host, WBSD_CONF_DRQ);

	wbsd_lock_config(host);

	/*
	 * Validate against given configuration.
	 */
	if (base != host->base)
		return 0;
	if (irq != host->irq)
		return 0;
	if ((dma != host->dma) && (host->dma != -1))
		return 0;

	return 1;
}

/*
 * Powers down the SD function
 */

static void wbsd_chip_poweroff(struct wbsd_host *host)
{
	wbsd_unlock_config(host);

	wbsd_write_config(host, WBSD_CONF_DEVICE, DEVICE_SD);
	wbsd_write_config(host, WBSD_CONF_ENABLE, 0);

	wbsd_lock_config(host);
}

/*****************************************************************************\
 *                                                                           *
 * Devices setup and shutdown                                                *
 *                                                                           *
\*****************************************************************************/

static int wbsd_init(struct device *dev, int base, int irq, int dma,
	int pnp)
{
	struct wbsd_host *host = NULL;
	struct mmc_host *mmc = NULL;
	int ret;

	ret = wbsd_alloc_mmc(dev);
	if (ret)
		return ret;

	mmc = dev_get_drvdata(dev);
	host = mmc_priv(mmc);

	/*
	 * Scan for hardware.
	 */
	ret = wbsd_scan(host);
	if (ret) {
		if (pnp && (ret == -ENODEV)) {
			pr_warn(DRIVER_NAME ": Unable to confirm device presence - you may experience lock-ups\n");
		} else {
			wbsd_free_mmc(dev);
			return ret;
		}
	}

	/*
	 * Request resources.
	 */
	ret = wbsd_request_resources(host, base, irq, dma);
	if (ret) {
		wbsd_release_resources(host);
		wbsd_free_mmc(dev);
		return ret;
	}

	/*
	 * See if chip needs to be configured.
	 */
	if (pnp) {
		if ((host->config != 0) && !wbsd_chip_validate(host)) {
			pr_warn(DRIVER_NAME ": PnP active but chip not configured! You probably have a buggy BIOS. Configuring chip manually.\n");
			wbsd_chip_config(host);
		}
	} else
		wbsd_chip_config(host);

	/*
	 * Power Management stuff. No idea how this works.
	 * Not tested.
	 */
#ifdef CONFIG_PM
	if (host->config) {
		wbsd_unlock_config(host);
		wbsd_write_config(host, WBSD_CONF_PME, 0xA0);
		wbsd_lock_config(host);
	}
#endif
	/*
	 * Allow device to initialise itself properly.
	 */
	mdelay(5);

	/*
	 * Reset the chip into a known state.
	 */
	wbsd_init_device(host);

	ret = mmc_add_host(mmc);
	if (ret) {
		if (!pnp)
			wbsd_chip_poweroff(host);

		wbsd_release_resources(host);
		wbsd_free_mmc(dev);
<<<<<<< HEAD

		mmc_free_host(mmc);
=======
>>>>>>> e475cc1c
		return ret;
	}

	pr_info("%s: W83L51xD", mmc_hostname(mmc));
	if (host->chip_id != 0)
		printk(" id %x", (int)host->chip_id);
	printk(" at 0x%x irq %d", (int)host->base, (int)host->irq);
	if (host->dma >= 0)
		printk(" dma %d", (int)host->dma);
	else
		printk(" FIFO");
	if (pnp)
		printk(" PnP");
	printk("\n");

	return 0;
}

static void wbsd_shutdown(struct device *dev, int pnp)
{
	struct mmc_host *mmc = dev_get_drvdata(dev);
	struct wbsd_host *host;

	if (!mmc)
		return;

	host = mmc_priv(mmc);

	mmc_remove_host(mmc);

	/*
	 * Power down the SD/MMC function.
	 */
	if (!pnp)
		wbsd_chip_poweroff(host);

	wbsd_release_resources(host);

	wbsd_free_mmc(dev);
}

/*
 * Non-PnP
 */

static int wbsd_probe(struct platform_device *dev)
{
	/* Use the module parameters for resources */
	return wbsd_init(&dev->dev, param_io, param_irq, param_dma, 0);
}

static void wbsd_remove(struct platform_device *dev)
{
	wbsd_shutdown(&dev->dev, 0);
}

/*
 * PnP
 */

#ifdef CONFIG_PNP

static int
wbsd_pnp_probe(struct pnp_dev *pnpdev, const struct pnp_device_id *dev_id)
{
	int io, irq, dma;

	/*
	 * Get resources from PnP layer.
	 */
	io = pnp_port_start(pnpdev, 0);
	irq = pnp_irq(pnpdev, 0);
	if (pnp_dma_valid(pnpdev, 0))
		dma = pnp_dma(pnpdev, 0);
	else
		dma = -1;

	DBGF("PnP resources: port %3x irq %d dma %d\n", io, irq, dma);

	return wbsd_init(&pnpdev->dev, io, irq, dma, 1);
}

static void wbsd_pnp_remove(struct pnp_dev *dev)
{
	wbsd_shutdown(&dev->dev, 1);
}

#endif /* CONFIG_PNP */

/*
 * Power management
 */

#ifdef CONFIG_PM

static int wbsd_platform_suspend(struct platform_device *dev,
				 pm_message_t state)
{
	struct mmc_host *mmc = platform_get_drvdata(dev);
	struct wbsd_host *host;

	if (mmc == NULL)
		return 0;

	DBGF("Suspending...\n");

	host = mmc_priv(mmc);

	wbsd_chip_poweroff(host);
	return 0;
}

static int wbsd_platform_resume(struct platform_device *dev)
{
	struct mmc_host *mmc = platform_get_drvdata(dev);
	struct wbsd_host *host;

	if (mmc == NULL)
		return 0;

	DBGF("Resuming...\n");

	host = mmc_priv(mmc);

	wbsd_chip_config(host);

	/*
	 * Allow device to initialise itself properly.
	 */
	mdelay(5);

	wbsd_init_device(host);
	return 0;
}

#ifdef CONFIG_PNP

static int wbsd_pnp_suspend(struct pnp_dev *pnp_dev, pm_message_t state)
{
	struct mmc_host *mmc = dev_get_drvdata(&pnp_dev->dev);

	if (mmc == NULL)
		return 0;

	DBGF("Suspending...\n");
	return 0;
}

static int wbsd_pnp_resume(struct pnp_dev *pnp_dev)
{
	struct mmc_host *mmc = dev_get_drvdata(&pnp_dev->dev);
	struct wbsd_host *host;

	if (mmc == NULL)
		return 0;

	DBGF("Resuming...\n");

	host = mmc_priv(mmc);

	/*
	 * See if chip needs to be configured.
	 */
	if (host->config != 0) {
		if (!wbsd_chip_validate(host)) {
			pr_warn(DRIVER_NAME ": PnP active but chip not configured! You probably have a buggy BIOS. Configuring chip manually.\n");
			wbsd_chip_config(host);
		}
	}

	/*
	 * Allow device to initialise itself properly.
	 */
	mdelay(5);

	wbsd_init_device(host);
	return 0;
}

#endif /* CONFIG_PNP */

#else /* CONFIG_PM */

#define wbsd_platform_suspend NULL
#define wbsd_platform_resume NULL

#define wbsd_pnp_suspend NULL
#define wbsd_pnp_resume NULL

#endif /* CONFIG_PM */

static struct platform_device *wbsd_device;

static struct platform_driver wbsd_driver = {
	.probe		= wbsd_probe,
	.remove_new	= wbsd_remove,
	.suspend	= wbsd_platform_suspend,
	.resume		= wbsd_platform_resume,
	.driver		= {
		.name	= DRIVER_NAME,
		.probe_type = PROBE_PREFER_ASYNCHRONOUS,
	},
};

#ifdef CONFIG_PNP

static struct pnp_driver wbsd_pnp_driver = {
	.name		= DRIVER_NAME,
	.id_table	= pnp_dev_table,
	.probe		= wbsd_pnp_probe,
	.remove		= wbsd_pnp_remove,

	.suspend	= wbsd_pnp_suspend,
	.resume		= wbsd_pnp_resume,
};

#endif /* CONFIG_PNP */

/*
 * Module loading/unloading
 */

static int __init wbsd_drv_init(void)
{
	int result;

	pr_info(DRIVER_NAME
		": Winbond W83L51xD SD/MMC card interface driver\n");
	pr_info(DRIVER_NAME ": Copyright(c) Pierre Ossman\n");

#ifdef CONFIG_PNP

	if (!param_nopnp) {
		result = pnp_register_driver(&wbsd_pnp_driver);
		if (result < 0)
			return result;
	}
#endif /* CONFIG_PNP */

	if (param_nopnp) {
		result = platform_driver_register(&wbsd_driver);
		if (result < 0)
			return result;

		wbsd_device = platform_device_alloc(DRIVER_NAME, -1);
		if (!wbsd_device) {
			platform_driver_unregister(&wbsd_driver);
			return -ENOMEM;
		}

		result = platform_device_add(wbsd_device);
		if (result) {
			platform_device_put(wbsd_device);
			platform_driver_unregister(&wbsd_driver);
			return result;
		}
	}

	return 0;
}

static void __exit wbsd_drv_exit(void)
{
#ifdef CONFIG_PNP

	if (!param_nopnp)
		pnp_unregister_driver(&wbsd_pnp_driver);

#endif /* CONFIG_PNP */

	if (param_nopnp) {
		platform_device_unregister(wbsd_device);

		platform_driver_unregister(&wbsd_driver);
	}

	DBG("unloaded\n");
}

module_init(wbsd_drv_init);
module_exit(wbsd_drv_exit);
#ifdef CONFIG_PNP
module_param_hw_named(nopnp, param_nopnp, uint, other, 0444);
#endif
module_param_hw_named(io, param_io, uint, ioport, 0444);
module_param_hw_named(irq, param_irq, uint, irq, 0444);
module_param_hw_named(dma, param_dma, int, dma, 0444);

MODULE_LICENSE("GPL");
MODULE_AUTHOR("Pierre Ossman <pierre@ossman.eu>");
MODULE_DESCRIPTION("Winbond W83L51xD SD/MMC card interface driver");

#ifdef CONFIG_PNP
MODULE_PARM_DESC(nopnp, "Scan for device instead of relying on PNP. (default 0)");
#endif
MODULE_PARM_DESC(io, "I/O base to allocate. Must be 8 byte aligned. (default 0x248)");
MODULE_PARM_DESC(irq, "IRQ to allocate. (default 6)");
MODULE_PARM_DESC(dma, "DMA channel to allocate. -1 for no DMA. (default 2)");<|MERGE_RESOLUTION|>--- conflicted
+++ resolved
@@ -1703,11 +1703,6 @@
 
 		wbsd_release_resources(host);
 		wbsd_free_mmc(dev);
-<<<<<<< HEAD
-
-		mmc_free_host(mmc);
-=======
->>>>>>> e475cc1c
 		return ret;
 	}
 
