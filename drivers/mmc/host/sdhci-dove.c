--- conflicted
+++ resolved
@@ -105,10 +105,7 @@
 static struct platform_driver sdhci_dove_driver = {
 	.driver		= {
 		.name	= "sdhci-dove",
-<<<<<<< HEAD
-=======
 		.probe_type = PROBE_PREFER_ASYNCHRONOUS,
->>>>>>> 24b8d41d
 		.pm	= &sdhci_pltfm_pmops,
 		.of_match_table = sdhci_dove_of_match_table,
 	},
