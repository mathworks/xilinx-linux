--- conflicted
+++ resolved
@@ -2341,11 +2341,7 @@
 		return ret;
 	}
 
-<<<<<<< HEAD
-	if (gpio_is_valid(slot->detect_pin)) {
-=======
 	if (slot->detect_pin) {
->>>>>>> e475cc1c
 		timer_setup(&slot->detect_timer, atmci_detect_change, 0);
 
 		ret = request_irq(gpiod_to_irq(slot->detect_pin),
