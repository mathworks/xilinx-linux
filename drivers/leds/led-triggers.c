--- conflicted
+++ resolved
@@ -134,42 +134,22 @@
 	down_read(&triggers_list_lock);
 	down_read(&led_cdev->trigger_lock);
 
-<<<<<<< HEAD
-	if (!led_cdev->trigger)
-		len += scnprintf(buf+len, PAGE_SIZE - len, "[none] ");
-	else
-		len += scnprintf(buf+len, PAGE_SIZE - len, "none ");
-
-	list_for_each_entry(trig, &trigger_list, next_trig) {
-		if (led_cdev->trigger && !strcmp(led_cdev->trigger->name,
-							trig->name))
-			len += scnprintf(buf+len, PAGE_SIZE - len, "[%s] ",
-					 trig->name);
-		else
-			len += scnprintf(buf+len, PAGE_SIZE - len, "%s ",
-					 trig->name);
-=======
 	len = led_trigger_format(NULL, 0, led_cdev);
 	data = kvmalloc(len + 1, GFP_KERNEL);
 	if (!data) {
 		up_read(&led_cdev->trigger_lock);
 		up_read(&triggers_list_lock);
 		return -ENOMEM;
->>>>>>> 24b8d41d
 	}
 	len = led_trigger_format(data, len + 1, led_cdev);
 
 	up_read(&led_cdev->trigger_lock);
 	up_read(&triggers_list_lock);
 
-<<<<<<< HEAD
-	len += scnprintf(len+buf, PAGE_SIZE - len, "\n");
-=======
 	len = memory_read_from_buffer(buf, count, &pos, data, len);
 
 	kvfree(data);
 
->>>>>>> 24b8d41d
 	return len;
 }
 EXPORT_SYMBOL_GPL(led_trigger_read);
@@ -185,9 +165,6 @@
 
 	if (!led_cdev->trigger && !trig)
 		return 0;
-
-	if (!led_cdev->trigger && !trig)
-		return;
 
 	name = trig ? trig->name : "none";
 	event = kasprintf(GFP_KERNEL, "TRIGGER=%s", name);
