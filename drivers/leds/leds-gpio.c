// SPDX-License-Identifier: GPL-2.0-only
/*
 * LEDs driver for GPIOs
 *
 * Copyright (C) 2007 8D Technologies inc.
 * Raphael Assenat <raph@8d.com>
 * Copyright (C) 2008 Freescale Semiconductor, Inc.
 */
#include <linux/err.h>
#include <linux/gpio.h>
#include <linux/gpio/consumer.h>
#include <linux/kernel.h>
#include <linux/leds.h>
#include <linux/module.h>
#include <linux/of.h>
#include <linux/platform_device.h>
#include <linux/property.h>
#include <linux/slab.h>

struct gpio_led_data {
	struct led_classdev cdev;
	struct gpio_desc *gpiod;
	u8 can_sleep;
	u8 blinking;
	gpio_blink_set_t platform_gpio_blink_set;
};

static inline struct gpio_led_data *
			cdev_to_gpio_led_data(struct led_classdev *led_cdev)
{
	return container_of(led_cdev, struct gpio_led_data, cdev);
}

static void gpio_led_set(struct led_classdev *led_cdev,
	enum led_brightness value)
{
	struct gpio_led_data *led_dat = cdev_to_gpio_led_data(led_cdev);
	int level;

	if (value == LED_OFF)
		level = 0;
	else
		level = 1;

	if (led_dat->blinking) {
		led_dat->platform_gpio_blink_set(led_dat->gpiod, level,
						 NULL, NULL);
		led_dat->blinking = 0;
	} else {
		if (led_dat->can_sleep)
			gpiod_set_value_cansleep(led_dat->gpiod, level);
		else
			gpiod_set_value(led_dat->gpiod, level);
	}
}

static int gpio_led_set_blocking(struct led_classdev *led_cdev,
	enum led_brightness value)
{
	gpio_led_set(led_cdev, value);
	return 0;
}

static int gpio_blink_set(struct led_classdev *led_cdev,
	unsigned long *delay_on, unsigned long *delay_off)
{
	struct gpio_led_data *led_dat = cdev_to_gpio_led_data(led_cdev);

	led_dat->blinking = 1;
	return led_dat->platform_gpio_blink_set(led_dat->gpiod, GPIO_LED_BLINK,
						delay_on, delay_off);
}

static int create_gpio_led(const struct gpio_led *template,
	struct gpio_led_data *led_dat, struct device *parent,
<<<<<<< HEAD
	gpio_blink_set_t blink_set)
=======
	struct fwnode_handle *fwnode, gpio_blink_set_t blink_set)
>>>>>>> 24b8d41d
{
	struct led_init_data init_data = {};
	int ret, state;

	led_dat->cdev.default_trigger = template->default_trigger;
	led_dat->can_sleep = gpiod_cansleep(led_dat->gpiod);
	if (!led_dat->can_sleep)
		led_dat->cdev.brightness_set = gpio_led_set;
	else
		led_dat->cdev.brightness_set_blocking = gpio_led_set_blocking;
	led_dat->blinking = 0;
	if (blink_set) {
		led_dat->platform_gpio_blink_set = blink_set;
		led_dat->cdev.blink_set = gpio_blink_set;
	}
	if (template->default_state == LEDS_GPIO_DEFSTATE_KEEP) {
		state = gpiod_get_value_cansleep(led_dat->gpiod);
		if (state < 0)
			return state;
	} else {
		state = (template->default_state == LEDS_GPIO_DEFSTATE_ON);
	}
	led_dat->cdev.brightness = state ? LED_FULL : LED_OFF;
	if (!template->retain_state_suspended)
		led_dat->cdev.flags |= LED_CORE_SUSPENDRESUME;
	if (template->panic_indicator)
		led_dat->cdev.flags |= LED_PANIC_INDICATOR;
<<<<<<< HEAD
=======
	if (template->retain_state_shutdown)
		led_dat->cdev.flags |= LED_RETAIN_AT_SHUTDOWN;
>>>>>>> 24b8d41d

	ret = gpiod_direction_output(led_dat->gpiod, state);
	if (ret < 0)
		return ret;

<<<<<<< HEAD
	return devm_led_classdev_register(parent, &led_dat->cdev);
=======
	if (template->name) {
		led_dat->cdev.name = template->name;
		ret = devm_led_classdev_register(parent, &led_dat->cdev);
	} else {
		init_data.fwnode = fwnode;
		ret = devm_led_classdev_register_ext(parent, &led_dat->cdev,
						     &init_data);
	}

	return ret;
>>>>>>> 24b8d41d
}

struct gpio_leds_priv {
	int num_leds;
	struct gpio_led_data leds[];
};

static struct gpio_leds_priv *gpio_leds_create(struct platform_device *pdev)
{
	struct device *dev = &pdev->dev;
	struct fwnode_handle *child;
	struct gpio_leds_priv *priv;
	int count, ret;

	count = device_get_child_node_count(dev);
	if (!count)
		return ERR_PTR(-ENODEV);

	priv = devm_kzalloc(dev, struct_size(priv, leds, count), GFP_KERNEL);
	if (!priv)
		return ERR_PTR(-ENOMEM);

	device_for_each_child_node(dev, child) {
		struct gpio_led_data *led_dat = &priv->leds[priv->num_leds];
		struct gpio_led led = {};
		const char *state = NULL;
		struct device_node *np = to_of_node(child);

		/*
		 * Acquire gpiod from DT with uninitialized label, which
		 * will be updated after LED class device is registered,
		 * Only then the final LED name is known.
		 */
		led.gpiod = devm_fwnode_get_gpiod_from_child(dev, NULL, child,
							     GPIOD_ASIS,
							     NULL);
		if (IS_ERR(led.gpiod)) {
			fwnode_handle_put(child);
			return ERR_CAST(led.gpiod);
		}

<<<<<<< HEAD
		ret = fwnode_property_read_string(child, "label", &led.name);
		if (ret && IS_ENABLED(CONFIG_OF) && np)
			led.name = np->name;
		if (!led.name) {
			fwnode_handle_put(child);
			return ERR_PTR(-EINVAL);
		}

		fwnode_property_read_string(child, "linux,default-trigger",
					    &led.default_trigger);
=======
		led_dat->gpiod = led.gpiod;
>>>>>>> 24b8d41d

		if (!fwnode_property_read_string(child, "default-state",
						 &state)) {
			if (!strcmp(state, "keep"))
				led.default_state = LEDS_GPIO_DEFSTATE_KEEP;
			else if (!strcmp(state, "on"))
				led.default_state = LEDS_GPIO_DEFSTATE_ON;
			else
				led.default_state = LEDS_GPIO_DEFSTATE_OFF;
		}

		if (fwnode_property_present(child, "retain-state-suspended"))
			led.retain_state_suspended = 1;
<<<<<<< HEAD
		if (fwnode_property_present(child, "panic-indicator"))
			led.panic_indicator = 1;

		ret = create_gpio_led(&led, led_dat, dev, NULL);
=======
		if (fwnode_property_present(child, "retain-state-shutdown"))
			led.retain_state_shutdown = 1;
		if (fwnode_property_present(child, "panic-indicator"))
			led.panic_indicator = 1;

		ret = create_gpio_led(&led, led_dat, dev, child, NULL);
>>>>>>> 24b8d41d
		if (ret < 0) {
			fwnode_handle_put(child);
			return ERR_PTR(ret);
		}
<<<<<<< HEAD
		led_dat->cdev.dev->of_node = np;
=======
		/* Set gpiod label to match the corresponding LED name. */
		gpiod_set_consumer_name(led_dat->gpiod,
					led_dat->cdev.dev->kobj.name);
>>>>>>> 24b8d41d
		priv->num_leds++;
	}

	return priv;
}

static const struct of_device_id of_gpio_leds_match[] = {
	{ .compatible = "gpio-leds", },
	{},
};

MODULE_DEVICE_TABLE(of, of_gpio_leds_match);

static struct gpio_desc *gpio_led_get_gpiod(struct device *dev, int idx,
					    const struct gpio_led *template)
{
	struct gpio_desc *gpiod;
	unsigned long flags = GPIOF_OUT_INIT_LOW;
	int ret;

	/*
	 * This means the LED does not come from the device tree
	 * or ACPI, so let's try just getting it by index from the
	 * device, this will hit the board file, if any and get
	 * the GPIO from there.
	 */
	gpiod = devm_gpiod_get_index(dev, NULL, idx, GPIOD_OUT_LOW);
	if (!IS_ERR(gpiod)) {
		gpiod_set_consumer_name(gpiod, template->name);
		return gpiod;
	}
	if (PTR_ERR(gpiod) != -ENOENT)
		return gpiod;

	/*
	 * This is the legacy code path for platform code that
	 * still uses GPIO numbers. Ultimately we would like to get
	 * rid of this block completely.
	 */

	/* skip leds that aren't available */
	if (!gpio_is_valid(template->gpio))
		return ERR_PTR(-ENOENT);

	if (template->active_low)
		flags |= GPIOF_ACTIVE_LOW;

	ret = devm_gpio_request_one(dev, template->gpio, flags,
				    template->name);
	if (ret < 0)
		return ERR_PTR(ret);

	gpiod = gpio_to_desc(template->gpio);
	if (!gpiod)
		return ERR_PTR(-EINVAL);

	return gpiod;
}

static int gpio_led_probe(struct platform_device *pdev)
{
	struct gpio_led_platform_data *pdata = dev_get_platdata(&pdev->dev);
	struct gpio_leds_priv *priv;
	int i, ret = 0;

	if (pdata && pdata->num_leds) {
		priv = devm_kzalloc(&pdev->dev, struct_size(priv, leds, pdata->num_leds),
				    GFP_KERNEL);
		if (!priv)
			return -ENOMEM;

		priv->num_leds = pdata->num_leds;
		for (i = 0; i < priv->num_leds; i++) {
<<<<<<< HEAD
			ret = create_gpio_led(&pdata->leds[i],
					      &priv->leds[i],
					      &pdev->dev, pdata->gpio_blink_set);
=======
			const struct gpio_led *template = &pdata->leds[i];
			struct gpio_led_data *led_dat = &priv->leds[i];

			if (template->gpiod)
				led_dat->gpiod = template->gpiod;
			else
				led_dat->gpiod =
					gpio_led_get_gpiod(&pdev->dev,
							   i, template);
			if (IS_ERR(led_dat->gpiod)) {
				dev_info(&pdev->dev, "Skipping unavailable LED gpio %d (%s)\n",
					 template->gpio, template->name);
				continue;
			}

			ret = create_gpio_led(template, led_dat,
					      &pdev->dev, NULL,
					      pdata->gpio_blink_set);
>>>>>>> 24b8d41d
			if (ret < 0)
				return ret;
		}
	} else {
		priv = gpio_leds_create(pdev);
		if (IS_ERR(priv))
			return PTR_ERR(priv);
	}

	platform_set_drvdata(pdev, priv);

	return 0;
}

static void gpio_led_shutdown(struct platform_device *pdev)
{
	struct gpio_leds_priv *priv = platform_get_drvdata(pdev);
	int i;

	for (i = 0; i < priv->num_leds; i++) {
		struct gpio_led_data *led = &priv->leds[i];

		if (!(led->cdev.flags & LED_RETAIN_AT_SHUTDOWN))
			gpio_led_set(&led->cdev, LED_OFF);
	}
}

static struct platform_driver gpio_led_driver = {
	.probe		= gpio_led_probe,
	.shutdown	= gpio_led_shutdown,
	.driver		= {
		.name	= "leds-gpio",
		.of_match_table = of_gpio_leds_match,
	},
};

module_platform_driver(gpio_led_driver);

MODULE_AUTHOR("Raphael Assenat <raph@8d.com>, Trent Piepho <tpiepho@freescale.com>");
MODULE_DESCRIPTION("GPIO LED driver");
MODULE_LICENSE("GPL");
MODULE_ALIAS("platform:leds-gpio");<|MERGE_RESOLUTION|>--- conflicted
+++ resolved
@@ -73,11 +73,7 @@
 
 static int create_gpio_led(const struct gpio_led *template,
 	struct gpio_led_data *led_dat, struct device *parent,
-<<<<<<< HEAD
-	gpio_blink_set_t blink_set)
-=======
 	struct fwnode_handle *fwnode, gpio_blink_set_t blink_set)
->>>>>>> 24b8d41d
 {
 	struct led_init_data init_data = {};
 	int ret, state;
@@ -105,19 +101,13 @@
 		led_dat->cdev.flags |= LED_CORE_SUSPENDRESUME;
 	if (template->panic_indicator)
 		led_dat->cdev.flags |= LED_PANIC_INDICATOR;
-<<<<<<< HEAD
-=======
 	if (template->retain_state_shutdown)
 		led_dat->cdev.flags |= LED_RETAIN_AT_SHUTDOWN;
->>>>>>> 24b8d41d
 
 	ret = gpiod_direction_output(led_dat->gpiod, state);
 	if (ret < 0)
 		return ret;
 
-<<<<<<< HEAD
-	return devm_led_classdev_register(parent, &led_dat->cdev);
-=======
 	if (template->name) {
 		led_dat->cdev.name = template->name;
 		ret = devm_led_classdev_register(parent, &led_dat->cdev);
@@ -128,7 +118,6 @@
 	}
 
 	return ret;
->>>>>>> 24b8d41d
 }
 
 struct gpio_leds_priv {
@@ -155,7 +144,6 @@
 		struct gpio_led_data *led_dat = &priv->leds[priv->num_leds];
 		struct gpio_led led = {};
 		const char *state = NULL;
-		struct device_node *np = to_of_node(child);
 
 		/*
 		 * Acquire gpiod from DT with uninitialized label, which
@@ -170,20 +158,7 @@
 			return ERR_CAST(led.gpiod);
 		}
 
-<<<<<<< HEAD
-		ret = fwnode_property_read_string(child, "label", &led.name);
-		if (ret && IS_ENABLED(CONFIG_OF) && np)
-			led.name = np->name;
-		if (!led.name) {
-			fwnode_handle_put(child);
-			return ERR_PTR(-EINVAL);
-		}
-
-		fwnode_property_read_string(child, "linux,default-trigger",
-					    &led.default_trigger);
-=======
 		led_dat->gpiod = led.gpiod;
->>>>>>> 24b8d41d
 
 		if (!fwnode_property_read_string(child, "default-state",
 						 &state)) {
@@ -197,30 +172,19 @@
 
 		if (fwnode_property_present(child, "retain-state-suspended"))
 			led.retain_state_suspended = 1;
-<<<<<<< HEAD
-		if (fwnode_property_present(child, "panic-indicator"))
-			led.panic_indicator = 1;
-
-		ret = create_gpio_led(&led, led_dat, dev, NULL);
-=======
 		if (fwnode_property_present(child, "retain-state-shutdown"))
 			led.retain_state_shutdown = 1;
 		if (fwnode_property_present(child, "panic-indicator"))
 			led.panic_indicator = 1;
 
 		ret = create_gpio_led(&led, led_dat, dev, child, NULL);
->>>>>>> 24b8d41d
 		if (ret < 0) {
 			fwnode_handle_put(child);
 			return ERR_PTR(ret);
 		}
-<<<<<<< HEAD
-		led_dat->cdev.dev->of_node = np;
-=======
 		/* Set gpiod label to match the corresponding LED name. */
 		gpiod_set_consumer_name(led_dat->gpiod,
 					led_dat->cdev.dev->kobj.name);
->>>>>>> 24b8d41d
 		priv->num_leds++;
 	}
 
@@ -294,11 +258,6 @@
 
 		priv->num_leds = pdata->num_leds;
 		for (i = 0; i < priv->num_leds; i++) {
-<<<<<<< HEAD
-			ret = create_gpio_led(&pdata->leds[i],
-					      &priv->leds[i],
-					      &pdev->dev, pdata->gpio_blink_set);
-=======
 			const struct gpio_led *template = &pdata->leds[i];
 			struct gpio_led_data *led_dat = &priv->leds[i];
 
@@ -317,7 +276,6 @@
 			ret = create_gpio_led(template, led_dat,
 					      &pdev->dev, NULL,
 					      pdata->gpio_blink_set);
->>>>>>> 24b8d41d
 			if (ret < 0)
 				return ret;
 		}
