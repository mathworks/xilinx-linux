// SPDX-License-Identifier: GPL-2.0-only
/*
 * ledtrig-cpu.c - LED trigger based on CPU activity
 *
 * This LED trigger will be registered for first 8 CPUs and named
 * as cpu0..cpu7. There's additional trigger called cpu that
 * is on when any CPU is active.
 *
 * If you want support for arbitrary number of CPUs, make it one trigger,
 * with additional sysfs file selecting which CPU to watch.
 *
 * It can be bound to any LED just like other triggers using either a
 * board file or via sysfs interface.
 *
 * An API named ledtrig_cpu is exported for any user, who want to add CPU
 * activity indication in their code.
 *
 * Copyright 2011 Linus Walleij <linus.walleij@linaro.org>
 * Copyright 2011 - 2012 Bryan Wu <bryan.wu@canonical.com>
 */

#include <linux/kernel.h>
#include <linux/init.h>
#include <linux/slab.h>
#include <linux/percpu.h>
#include <linux/syscore_ops.h>
#include <linux/rwsem.h>
#include <linux/cpu.h>
#include "../leds.h"

#define MAX_NAME_LEN	8

struct led_trigger_cpu {
	bool is_active;
	char name[MAX_NAME_LEN];
	struct led_trigger *_trig;
};

static DEFINE_PER_CPU(struct led_trigger_cpu, cpu_trig);

static struct led_trigger *trig_cpu_all;
static atomic_t num_active_cpus = ATOMIC_INIT(0);

/**
 * ledtrig_cpu - emit a CPU event as a trigger
 * @evt: CPU event to be emitted
 *
 * Emit a CPU event on a CPU core, which will trigger a
 * bound LED to turn on or turn off.
 */
void ledtrig_cpu(enum cpu_led_event ledevt)
{
	struct led_trigger_cpu *trig = this_cpu_ptr(&cpu_trig);
	bool is_active = trig->is_active;

	/* Locate the correct CPU LED */
	switch (ledevt) {
	case CPU_LED_IDLE_END:
	case CPU_LED_START:
		/* Will turn the LED on, max brightness */
		is_active = true;
		break;

	case CPU_LED_IDLE_START:
	case CPU_LED_STOP:
	case CPU_LED_HALTED:
		/* Will turn the LED off */
		is_active = false;
		break;

	default:
		/* Will leave the LED as it is */
		break;
	}

	if (is_active != trig->is_active) {
		unsigned int active_cpus;
		unsigned int total_cpus;

		/* Update trigger state */
		trig->is_active = is_active;
		atomic_add(is_active ? 1 : -1, &num_active_cpus);
		active_cpus = atomic_read(&num_active_cpus);
		total_cpus = num_present_cpus();

		led_trigger_event(trig->_trig,
			is_active ? LED_FULL : LED_OFF);


		led_trigger_event(trig_cpu_all,
			DIV_ROUND_UP(LED_FULL * active_cpus, total_cpus));

	}
}
EXPORT_SYMBOL(ledtrig_cpu);

static int ledtrig_cpu_syscore_suspend(void)
{
	ledtrig_cpu(CPU_LED_STOP);
	return 0;
}

static void ledtrig_cpu_syscore_resume(void)
{
	ledtrig_cpu(CPU_LED_START);
}

static void ledtrig_cpu_syscore_shutdown(void)
{
	ledtrig_cpu(CPU_LED_HALTED);
}

static struct syscore_ops ledtrig_cpu_syscore_ops = {
	.shutdown	= ledtrig_cpu_syscore_shutdown,
	.suspend	= ledtrig_cpu_syscore_suspend,
	.resume		= ledtrig_cpu_syscore_resume,
};

static int ledtrig_online_cpu(unsigned int cpu)
{
	ledtrig_cpu(CPU_LED_START);
	return 0;
}

static int ledtrig_prepare_down_cpu(unsigned int cpu)
{
	ledtrig_cpu(CPU_LED_STOP);
	return 0;
}

static int __init ledtrig_cpu_init(void)
{
	int cpu;
	int ret;

	/* Supports up to 9999 cpu cores */
	BUILD_BUG_ON(CONFIG_NR_CPUS > 9999);

	/*
	 * Registering a trigger for all CPUs.
	 */
	led_trigger_register_simple("cpu", &trig_cpu_all);

	/*
	 * Registering CPU led trigger for each CPU core here
	 * ignores CPU hotplug, but after this CPU hotplug works
	 * fine with this trigger.
	 */
	for_each_possible_cpu(cpu) {
		struct led_trigger_cpu *trig = &per_cpu(cpu_trig, cpu);

		if (cpu >= 8)
			continue;

		snprintf(trig->name, MAX_NAME_LEN, "cpu%d", cpu);

		led_trigger_register_simple(trig->name, &trig->_trig);
	}

	register_syscore_ops(&ledtrig_cpu_syscore_ops);

<<<<<<< HEAD
	ret = cpuhp_setup_state(CPUHP_AP_ONLINE_DYN, "AP_LEDTRIG_STARTING",
=======
	ret = cpuhp_setup_state(CPUHP_AP_ONLINE_DYN, "leds/trigger:starting",
>>>>>>> 24b8d41d
				ledtrig_online_cpu, ledtrig_prepare_down_cpu);
	if (ret < 0)
		pr_err("CPU hotplug notifier for ledtrig-cpu could not be registered: %d\n",
		       ret);

	pr_info("ledtrig-cpu: registered to indicate activity on CPUs\n");

	return 0;
}
device_initcall(ledtrig_cpu_init);<|MERGE_RESOLUTION|>--- conflicted
+++ resolved
@@ -159,11 +159,7 @@
 
 	register_syscore_ops(&ledtrig_cpu_syscore_ops);
 
-<<<<<<< HEAD
-	ret = cpuhp_setup_state(CPUHP_AP_ONLINE_DYN, "AP_LEDTRIG_STARTING",
-=======
 	ret = cpuhp_setup_state(CPUHP_AP_ONLINE_DYN, "leds/trigger:starting",
->>>>>>> 24b8d41d
 				ledtrig_online_cpu, ledtrig_prepare_down_cpu);
 	if (ret < 0)
 		pr_err("CPU hotplug notifier for ledtrig-cpu could not be registered: %d\n",
