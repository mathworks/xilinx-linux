// SPDX-License-Identifier: GPL-2.0-or-later
/*
 * Copyright (c) 2006 ARM Ltd.
 * Copyright (c) 2010 ST-Ericsson SA
 * Copyirght (c) 2017 Linaro Ltd.
 *
 * Author: Peter Pearse <peter.pearse@arm.com>
 * Author: Linus Walleij <linus.walleij@linaro.org>
 *
 * Documentation: ARM DDI 0196G == PL080
 * Documentation: ARM DDI 0218E == PL081
 * Documentation: S3C6410 User's Manual == PL080S
 *
 * PL080 & PL081 both have 16 sets of DMA signals that can be routed to any
 * channel.
 *
 * The PL080 has 8 channels available for simultaneous use, and the PL081
 * has only two channels. So on these DMA controllers the number of channels
 * and the number of incoming DMA signals are two totally different things.
 * It is usually not possible to theoretically handle all physical signals,
 * so a multiplexing scheme with possible denial of use is necessary.
 *
 * The PL080 has a dual bus master, PL081 has a single master.
 *
 * PL080S is a version modified by Samsung and used in S3C64xx SoCs.
 * It differs in following aspects:
 * - CH_CONFIG register at different offset,
 * - separate CH_CONTROL2 register for transfer size,
 * - bigger maximum transfer size,
 * - 8-word aligned LLI, instead of 4-word, due to extra CCTL2 word,
 * - no support for peripheral flow control.
 *
 * Memory to peripheral transfer may be visualized as
 *	Get data from memory to DMAC
 *	Until no data left
 *		On burst request from peripheral
 *			Destination burst from DMAC to peripheral
 *			Clear burst request
 *	Raise terminal count interrupt
 *
 * For peripherals with a FIFO:
 * Source      burst size == half the depth of the peripheral FIFO
 * Destination burst size == the depth of the peripheral FIFO
 *
 * (Bursts are irrelevant for mem to mem transfers - there are no burst
 * signals, the DMA controller will simply facilitate its AHB master.)
 *
 * ASSUMES default (little) endianness for DMA transfers
 *
 * The PL08x has two flow control settings:
 *  - DMAC flow control: the transfer size defines the number of transfers
 *    which occur for the current LLI entry, and the DMAC raises TC at the
 *    end of every LLI entry.  Observed behaviour shows the DMAC listening
 *    to both the BREQ and SREQ signals (contrary to documented),
 *    transferring data if either is active.  The LBREQ and LSREQ signals
 *    are ignored.
 *
 *  - Peripheral flow control: the transfer size is ignored (and should be
 *    zero).  The data is transferred from the current LLI entry, until
 *    after the final transfer signalled by LBREQ or LSREQ.  The DMAC
 *    will then move to the next LLI entry. Unsupported by PL080S.
 */
#include <linux/amba/bus.h>
#include <linux/amba/pl08x.h>
#include <linux/debugfs.h>
#include <linux/delay.h>
#include <linux/device.h>
#include <linux/dmaengine.h>
#include <linux/dmapool.h>
#include <linux/dma-mapping.h>
#include <linux/export.h>
#include <linux/init.h>
#include <linux/interrupt.h>
#include <linux/module.h>
#include <linux/of.h>
#include <linux/of_dma.h>
#include <linux/pm_runtime.h>
#include <linux/seq_file.h>
#include <linux/slab.h>
#include <linux/amba/pl080.h>

#include "dmaengine.h"
#include "virt-dma.h"

#define DRIVER_NAME	"pl08xdmac"

#define PL80X_DMA_BUSWIDTHS \
	BIT(DMA_SLAVE_BUSWIDTH_UNDEFINED) | \
	BIT(DMA_SLAVE_BUSWIDTH_1_BYTE) | \
	BIT(DMA_SLAVE_BUSWIDTH_2_BYTES) | \
	BIT(DMA_SLAVE_BUSWIDTH_4_BYTES)

static struct amba_driver pl08x_amba_driver;
struct pl08x_driver_data;

/**
 * struct vendor_data - vendor-specific config parameters for PL08x derivatives
 * @config_offset: offset to the configuration register
 * @channels: the number of channels available in this variant
 * @signals: the number of request signals available from the hardware
 * @dualmaster: whether this version supports dual AHB masters or not.
<<<<<<< HEAD
 * @nomadik: whether the channels have Nomadik security extension bits
 *	that need to be checked for permission before use and some registers are
 *	missing
 * @pl080s: whether this version is a PL080S, which has separate register and
 *	LLI word for transfer size.
=======
 * @nomadik: whether this variant is a ST Microelectronics Nomadik, where the
 *	channels have Nomadik security extension bits that need to be checked
 *	for permission before use and some registers are missing
 * @pl080s: whether this variant is a Samsung PL080S, which has separate
 *	register and LLI word for transfer size.
 * @ftdmac020: whether this variant is a Faraday Technology FTDMAC020
>>>>>>> 24b8d41d
 * @max_transfer_size: the maximum single element transfer size for this
 *	PL08x variant.
 */
struct vendor_data {
	u8 config_offset;
	u8 channels;
	u8 signals;
	bool dualmaster;
	bool nomadik;
	bool pl080s;
	bool ftdmac020;
	u32 max_transfer_size;
};

/**
 * struct pl08x_bus_data - information of source or destination
 * busses for a transfer
 * @addr: current address
 * @maxwidth: the maximum width of a transfer on this bus
 * @buswidth: the width of this bus in bytes: 1, 2 or 4
 */
struct pl08x_bus_data {
	dma_addr_t addr;
	u8 maxwidth;
	u8 buswidth;
};

#define IS_BUS_ALIGNED(bus) IS_ALIGNED((bus)->addr, (bus)->buswidth)

/**
 * struct pl08x_phy_chan - holder for the physical channels
 * @id: physical index to this channel
 * @base: memory base address for this physical channel
 * @reg_config: configuration address for this physical channel
 * @reg_control: control address for this physical channel
 * @reg_src: transfer source address register
 * @reg_dst: transfer destination address register
 * @reg_lli: transfer LLI address register
 * @reg_busy: if the variant has a special per-channel busy register,
 * this contains a pointer to it
 * @lock: a lock to use when altering an instance of this struct
 * @serving: the virtual channel currently being served by this physical
 * channel
 * @locked: channel unavailable for the system, e.g. dedicated to secure
 * world
 * @ftdmac020: channel is on a FTDMAC020
 * @pl080s: channel is on a PL08s
 */
struct pl08x_phy_chan {
	unsigned int id;
	void __iomem *base;
	void __iomem *reg_config;
	void __iomem *reg_control;
	void __iomem *reg_src;
	void __iomem *reg_dst;
	void __iomem *reg_lli;
	void __iomem *reg_busy;
	spinlock_t lock;
	struct pl08x_dma_chan *serving;
	bool locked;
	bool ftdmac020;
	bool pl080s;
};

/**
 * struct pl08x_sg - structure containing data per sg
 * @src_addr: src address of sg
 * @dst_addr: dst address of sg
 * @len: transfer len in bytes
 * @node: node for txd's dsg_list
 */
struct pl08x_sg {
	dma_addr_t src_addr;
	dma_addr_t dst_addr;
	size_t len;
	struct list_head node;
};

/**
 * struct pl08x_txd - wrapper for struct dma_async_tx_descriptor
 * @vd: virtual DMA descriptor
 * @dsg_list: list of children sg's
 * @llis_bus: DMA memory address (physical) start for the LLIs
 * @llis_va: virtual memory address start for the LLIs
 * @cctl: control reg values for current txd
 * @ccfg: config reg values for current txd
 * @done: this marks completed descriptors, which should not have their
 *   mux released.
 * @cyclic: indicate cyclic transfers
 */
struct pl08x_txd {
	struct virt_dma_desc vd;
	struct list_head dsg_list;
	dma_addr_t llis_bus;
	u32 *llis_va;
	/* Default cctl value for LLIs */
	u32 cctl;
	/*
	 * Settings to be put into the physical channel when we
	 * trigger this txd.  Other registers are in llis_va[0].
	 */
	u32 ccfg;
	bool done;
	bool cyclic;
};

/**
 * enum pl08x_dma_chan_state - holds the PL08x specific virtual channel
 * states
 * @PL08X_CHAN_IDLE: the channel is idle
 * @PL08X_CHAN_RUNNING: the channel has allocated a physical transport
 * channel and is running a transfer on it
 * @PL08X_CHAN_PAUSED: the channel has allocated a physical transport
 * channel, but the transfer is currently paused
 * @PL08X_CHAN_WAITING: the channel is waiting for a physical transport
 * channel to become available (only pertains to memcpy channels)
 */
enum pl08x_dma_chan_state {
	PL08X_CHAN_IDLE,
	PL08X_CHAN_RUNNING,
	PL08X_CHAN_PAUSED,
	PL08X_CHAN_WAITING,
};

/**
 * struct pl08x_dma_chan - this structure wraps a DMA ENGINE channel
 * @vc: wrappped virtual channel
 * @phychan: the physical channel utilized by this channel, if there is one
 * @name: name of channel
 * @cd: channel platform data
 * @cfg: slave configuration
 * @at: active transaction on this channel
 * @host: a pointer to the host (internal use)
 * @state: whether the channel is idle, paused, running etc
 * @slave: whether this channel is a device (slave) or for memcpy
 * @signal: the physical DMA request signal which this channel is using
 * @mux_use: count of descriptors using this DMA request signal setting
 * @waiting_at: time in jiffies when this channel moved to waiting state
 */
struct pl08x_dma_chan {
	struct virt_dma_chan vc;
	struct pl08x_phy_chan *phychan;
	const char *name;
	struct pl08x_channel_data *cd;
	struct dma_slave_config cfg;
	struct pl08x_txd *at;
	struct pl08x_driver_data *host;
	enum pl08x_dma_chan_state state;
	bool slave;
	int signal;
	unsigned mux_use;
	unsigned long waiting_at;
};

/**
 * struct pl08x_driver_data - the local state holder for the PL08x
 * @slave: optional slave engine for this instance
 * @memcpy: memcpy engine for this instance
 * @has_slave: the PL08x has a slave engine (routed signals)
 * @base: virtual memory base (remapped) for the PL08x
 * @adev: the corresponding AMBA (PrimeCell) bus entry
 * @vd: vendor data for this PL08x variant
 * @pd: platform data passed in from the platform/machine
 * @phy_chans: array of data for the physical channels
 * @pool: a pool for the LLI descriptors
 * @lli_buses: bitmask to or in to LLI pointer selecting AHB port for LLI
 * fetches
 * @mem_buses: set to indicate memory transfers on AHB2.
 * @lli_words: how many words are used in each LLI item for this variant
 */
struct pl08x_driver_data {
	struct dma_device slave;
	struct dma_device memcpy;
	bool has_slave;
	void __iomem *base;
	struct amba_device *adev;
	const struct vendor_data *vd;
	struct pl08x_platform_data *pd;
	struct pl08x_phy_chan *phy_chans;
	struct dma_pool *pool;
	u8 lli_buses;
	u8 mem_buses;
	u8 lli_words;
};

/*
 * PL08X specific defines
 */

/* The order of words in an LLI. */
#define PL080_LLI_SRC		0
#define PL080_LLI_DST		1
#define PL080_LLI_LLI		2
#define PL080_LLI_CCTL		3
#define PL080S_LLI_CCTL2	4

/* Total words in an LLI. */
#define PL080_LLI_WORDS		4
#define PL080S_LLI_WORDS	8

/*
 * Number of LLIs in each LLI buffer allocated for one transfer
 * (maximum times we call dma_pool_alloc on this pool without freeing)
 */
#define MAX_NUM_TSFR_LLIS	512
#define PL08X_ALIGN		8

static inline struct pl08x_dma_chan *to_pl08x_chan(struct dma_chan *chan)
{
	return container_of(chan, struct pl08x_dma_chan, vc.chan);
}

static inline struct pl08x_txd *to_pl08x_txd(struct dma_async_tx_descriptor *tx)
{
	return container_of(tx, struct pl08x_txd, vd.tx);
}

/*
 * Mux handling.
 *
 * This gives us the DMA request input to the PL08x primecell which the
 * peripheral described by the channel data will be routed to, possibly
 * via a board/SoC specific external MUX.  One important point to note
 * here is that this does not depend on the physical channel.
 */
static int pl08x_request_mux(struct pl08x_dma_chan *plchan)
{
	const struct pl08x_platform_data *pd = plchan->host->pd;
	int ret;

	if (plchan->mux_use++ == 0 && pd->get_xfer_signal) {
		ret = pd->get_xfer_signal(plchan->cd);
		if (ret < 0) {
			plchan->mux_use = 0;
			return ret;
		}

		plchan->signal = ret;
	}
	return 0;
}

static void pl08x_release_mux(struct pl08x_dma_chan *plchan)
{
	const struct pl08x_platform_data *pd = plchan->host->pd;

	if (plchan->signal >= 0) {
		WARN_ON(plchan->mux_use == 0);

		if (--plchan->mux_use == 0 && pd->put_xfer_signal) {
			pd->put_xfer_signal(plchan->cd, plchan->signal);
			plchan->signal = -1;
		}
	}
}

/*
 * Physical channel handling
 */

/* Whether a certain channel is busy or not */
static int pl08x_phy_channel_busy(struct pl08x_phy_chan *ch)
{
	unsigned int val;

	/* If we have a special busy register, take a shortcut */
	if (ch->reg_busy) {
		val = readl(ch->reg_busy);
		return !!(val & BIT(ch->id));
	}
	val = readl(ch->reg_config);
	return val & PL080_CONFIG_ACTIVE;
}

/*
 * pl08x_write_lli() - Write an LLI into the DMA controller.
 *
 * The PL08x derivatives support linked lists, but the first item of the
 * list containing the source, destination, control word and next LLI is
 * ignored. Instead the driver has to write those values directly into the
 * SRC, DST, LLI and control registers. On FTDMAC020 also the SIZE
 * register need to be set up for the first transfer.
 */
static void pl08x_write_lli(struct pl08x_driver_data *pl08x,
		struct pl08x_phy_chan *phychan, const u32 *lli, u32 ccfg)
{
	if (pl08x->vd->pl080s)
		dev_vdbg(&pl08x->adev->dev,
			"WRITE channel %d: csrc=0x%08x, cdst=0x%08x, "
			"clli=0x%08x, cctl=0x%08x, cctl2=0x%08x, ccfg=0x%08x\n",
			phychan->id, lli[PL080_LLI_SRC], lli[PL080_LLI_DST],
			lli[PL080_LLI_LLI], lli[PL080_LLI_CCTL],
			lli[PL080S_LLI_CCTL2], ccfg);
	else
		dev_vdbg(&pl08x->adev->dev,
			"WRITE channel %d: csrc=0x%08x, cdst=0x%08x, "
			"clli=0x%08x, cctl=0x%08x, ccfg=0x%08x\n",
			phychan->id, lli[PL080_LLI_SRC], lli[PL080_LLI_DST],
			lli[PL080_LLI_LLI], lli[PL080_LLI_CCTL], ccfg);

	writel_relaxed(lli[PL080_LLI_SRC], phychan->reg_src);
	writel_relaxed(lli[PL080_LLI_DST], phychan->reg_dst);
	writel_relaxed(lli[PL080_LLI_LLI], phychan->reg_lli);

	/*
	 * The FTMAC020 has a different layout in the CCTL word of the LLI
	 * and the CCTL register which is split in CSR and SIZE registers.
	 * Convert the LLI item CCTL into the proper values to write into
	 * the CSR and SIZE registers.
	 */
	if (phychan->ftdmac020) {
		u32 llictl = lli[PL080_LLI_CCTL];
		u32 val = 0;

		/* Write the transfer size (12 bits) to the size register */
		writel_relaxed(llictl & FTDMAC020_LLI_TRANSFER_SIZE_MASK,
			       phychan->base + FTDMAC020_CH_SIZE);
		/*
		 * Then write the control bits 28..16 to the control register
		 * by shuffleing the bits around to where they are in the
		 * main register. The mapping is as follows:
		 * Bit 28: TC_MSK - mask on all except last LLI
		 * Bit 27..25: SRC_WIDTH
		 * Bit 24..22: DST_WIDTH
		 * Bit 21..20: SRCAD_CTRL
		 * Bit 19..17: DSTAD_CTRL
		 * Bit 17: SRC_SEL
		 * Bit 16: DST_SEL
		 */
		if (llictl & FTDMAC020_LLI_TC_MSK)
			val |= FTDMAC020_CH_CSR_TC_MSK;
		val |= ((llictl  & FTDMAC020_LLI_SRC_WIDTH_MSK) >>
			(FTDMAC020_LLI_SRC_WIDTH_SHIFT -
			 FTDMAC020_CH_CSR_SRC_WIDTH_SHIFT));
		val |= ((llictl  & FTDMAC020_LLI_DST_WIDTH_MSK) >>
			(FTDMAC020_LLI_DST_WIDTH_SHIFT -
			 FTDMAC020_CH_CSR_DST_WIDTH_SHIFT));
		val |= ((llictl  & FTDMAC020_LLI_SRCAD_CTL_MSK) >>
			(FTDMAC020_LLI_SRCAD_CTL_SHIFT -
			 FTDMAC020_CH_CSR_SRCAD_CTL_SHIFT));
		val |= ((llictl  & FTDMAC020_LLI_DSTAD_CTL_MSK) >>
			(FTDMAC020_LLI_DSTAD_CTL_SHIFT -
			 FTDMAC020_CH_CSR_DSTAD_CTL_SHIFT));
		if (llictl & FTDMAC020_LLI_SRC_SEL)
			val |= FTDMAC020_CH_CSR_SRC_SEL;
		if (llictl & FTDMAC020_LLI_DST_SEL)
			val |= FTDMAC020_CH_CSR_DST_SEL;

		/*
		 * Set up the bits that exist in the CSR but are not
		 * part the LLI, i.e. only gets written to the control
		 * register right here.
		 *
		 * FIXME: do not just handle memcpy, also handle slave DMA.
		 */
		switch (pl08x->pd->memcpy_burst_size) {
		default:
		case PL08X_BURST_SZ_1:
			val |= PL080_BSIZE_1 <<
				FTDMAC020_CH_CSR_SRC_SIZE_SHIFT;
			break;
		case PL08X_BURST_SZ_4:
			val |= PL080_BSIZE_4 <<
				FTDMAC020_CH_CSR_SRC_SIZE_SHIFT;
			break;
		case PL08X_BURST_SZ_8:
			val |= PL080_BSIZE_8 <<
				FTDMAC020_CH_CSR_SRC_SIZE_SHIFT;
			break;
		case PL08X_BURST_SZ_16:
			val |= PL080_BSIZE_16 <<
				FTDMAC020_CH_CSR_SRC_SIZE_SHIFT;
			break;
		case PL08X_BURST_SZ_32:
			val |= PL080_BSIZE_32 <<
				FTDMAC020_CH_CSR_SRC_SIZE_SHIFT;
			break;
		case PL08X_BURST_SZ_64:
			val |= PL080_BSIZE_64 <<
				FTDMAC020_CH_CSR_SRC_SIZE_SHIFT;
			break;
		case PL08X_BURST_SZ_128:
			val |= PL080_BSIZE_128 <<
				FTDMAC020_CH_CSR_SRC_SIZE_SHIFT;
			break;
		case PL08X_BURST_SZ_256:
			val |= PL080_BSIZE_256 <<
				FTDMAC020_CH_CSR_SRC_SIZE_SHIFT;
			break;
		}

		/* Protection flags */
		if (pl08x->pd->memcpy_prot_buff)
			val |= FTDMAC020_CH_CSR_PROT2;
		if (pl08x->pd->memcpy_prot_cache)
			val |= FTDMAC020_CH_CSR_PROT3;
		/* We are the kernel, so we are in privileged mode */
		val |= FTDMAC020_CH_CSR_PROT1;

		writel_relaxed(val, phychan->reg_control);
	} else {
		/* Bits are just identical */
		writel_relaxed(lli[PL080_LLI_CCTL], phychan->reg_control);
	}

	/* Second control word on the PL080s */
	if (pl08x->vd->pl080s)
		writel_relaxed(lli[PL080S_LLI_CCTL2],
				phychan->base + PL080S_CH_CONTROL2);

	writel(ccfg, phychan->reg_config);
}

/*
 * Set the initial DMA register values i.e. those for the first LLI
 * The next LLI pointer and the configuration interrupt bit have
 * been set when the LLIs were constructed.  Poke them into the hardware
 * and start the transfer.
 */
static void pl08x_start_next_txd(struct pl08x_dma_chan *plchan)
{
	struct pl08x_driver_data *pl08x = plchan->host;
	struct pl08x_phy_chan *phychan = plchan->phychan;
	struct virt_dma_desc *vd = vchan_next_desc(&plchan->vc);
	struct pl08x_txd *txd = to_pl08x_txd(&vd->tx);
	u32 val;

	list_del(&txd->vd.node);

	plchan->at = txd;

	/* Wait for channel inactive */
	while (pl08x_phy_channel_busy(phychan))
		cpu_relax();

	pl08x_write_lli(pl08x, phychan, &txd->llis_va[0], txd->ccfg);

	/* Enable the DMA channel */
	/* Do not access config register until channel shows as disabled */
	while (readl(pl08x->base + PL080_EN_CHAN) & BIT(phychan->id))
		cpu_relax();

	/* Do not access config register until channel shows as inactive */
	if (phychan->ftdmac020) {
		val = readl(phychan->reg_config);
		while (val & FTDMAC020_CH_CFG_BUSY)
			val = readl(phychan->reg_config);

		val = readl(phychan->reg_control);
		while (val & FTDMAC020_CH_CSR_EN)
			val = readl(phychan->reg_control);

		writel(val | FTDMAC020_CH_CSR_EN,
		       phychan->reg_control);
	} else {
		val = readl(phychan->reg_config);
		while ((val & PL080_CONFIG_ACTIVE) ||
		       (val & PL080_CONFIG_ENABLE))
			val = readl(phychan->reg_config);

		writel(val | PL080_CONFIG_ENABLE, phychan->reg_config);
	}
}

/*
 * Pause the channel by setting the HALT bit.
 *
 * For M->P transfers, pause the DMAC first and then stop the peripheral -
 * the FIFO can only drain if the peripheral is still requesting data.
 * (note: this can still timeout if the DMAC FIFO never drains of data.)
 *
 * For P->M transfers, disable the peripheral first to stop it filling
 * the DMAC FIFO, and then pause the DMAC.
 */
static void pl08x_pause_phy_chan(struct pl08x_phy_chan *ch)
{
	u32 val;
	int timeout;

	if (ch->ftdmac020) {
		/* Use the enable bit on the FTDMAC020 */
		val = readl(ch->reg_control);
		val &= ~FTDMAC020_CH_CSR_EN;
		writel(val, ch->reg_control);
		return;
	}

	/* Set the HALT bit and wait for the FIFO to drain */
	val = readl(ch->reg_config);
	val |= PL080_CONFIG_HALT;
	writel(val, ch->reg_config);

	/* Wait for channel inactive */
	for (timeout = 1000; timeout; timeout--) {
		if (!pl08x_phy_channel_busy(ch))
			break;
		udelay(1);
	}
	if (pl08x_phy_channel_busy(ch))
		pr_err("pl08x: channel%u timeout waiting for pause\n", ch->id);
}

static void pl08x_resume_phy_chan(struct pl08x_phy_chan *ch)
{
	u32 val;

	/* Use the enable bit on the FTDMAC020 */
	if (ch->ftdmac020) {
		val = readl(ch->reg_control);
		val |= FTDMAC020_CH_CSR_EN;
		writel(val, ch->reg_control);
		return;
	}

	/* Clear the HALT bit */
	val = readl(ch->reg_config);
	val &= ~PL080_CONFIG_HALT;
	writel(val, ch->reg_config);
}

/*
 * pl08x_terminate_phy_chan() stops the channel, clears the FIFO and
 * clears any pending interrupt status.  This should not be used for
 * an on-going transfer, but as a method of shutting down a channel
 * (eg, when it's no longer used) or terminating a transfer.
 */
static void pl08x_terminate_phy_chan(struct pl08x_driver_data *pl08x,
	struct pl08x_phy_chan *ch)
{
	u32 val;

	/* The layout for the FTDMAC020 is different */
	if (ch->ftdmac020) {
		/* Disable all interrupts */
		val = readl(ch->reg_config);
		val |= (FTDMAC020_CH_CFG_INT_ABT_MASK |
			FTDMAC020_CH_CFG_INT_ERR_MASK |
			FTDMAC020_CH_CFG_INT_TC_MASK);
		writel(val, ch->reg_config);

		/* Abort and disable channel */
		val = readl(ch->reg_control);
		val &= ~FTDMAC020_CH_CSR_EN;
		val |= FTDMAC020_CH_CSR_ABT;
		writel(val, ch->reg_control);

		/* Clear ABT and ERR interrupt flags */
		writel(BIT(ch->id) | BIT(ch->id + 16),
		       pl08x->base + PL080_ERR_CLEAR);
		writel(BIT(ch->id), pl08x->base + PL080_TC_CLEAR);

		return;
	}

	val = readl(ch->reg_config);
	val &= ~(PL080_CONFIG_ENABLE | PL080_CONFIG_ERR_IRQ_MASK |
		 PL080_CONFIG_TC_IRQ_MASK);
	writel(val, ch->reg_config);

	writel(BIT(ch->id), pl08x->base + PL080_ERR_CLEAR);
	writel(BIT(ch->id), pl08x->base + PL080_TC_CLEAR);
}

static u32 get_bytes_in_phy_channel(struct pl08x_phy_chan *ch)
{
	u32 val;
	u32 bytes;

	if (ch->ftdmac020) {
		bytes = readl(ch->base + FTDMAC020_CH_SIZE);

		val = readl(ch->reg_control);
		val &= FTDMAC020_CH_CSR_SRC_WIDTH_MSK;
		val >>= FTDMAC020_CH_CSR_SRC_WIDTH_SHIFT;
	} else if (ch->pl080s) {
		val = readl(ch->base + PL080S_CH_CONTROL2);
		bytes = val & PL080S_CONTROL_TRANSFER_SIZE_MASK;

		val = readl(ch->reg_control);
		val &= PL080_CONTROL_SWIDTH_MASK;
		val >>= PL080_CONTROL_SWIDTH_SHIFT;
	} else {
		/* Plain PL08x */
		val = readl(ch->reg_control);
		bytes = val & PL080_CONTROL_TRANSFER_SIZE_MASK;

		val &= PL080_CONTROL_SWIDTH_MASK;
		val >>= PL080_CONTROL_SWIDTH_SHIFT;
	}

	switch (val) {
	case PL080_WIDTH_8BIT:
		break;
	case PL080_WIDTH_16BIT:
		bytes *= 2;
		break;
	case PL080_WIDTH_32BIT:
		bytes *= 4;
		break;
	}
	return bytes;
}

static u32 get_bytes_in_lli(struct pl08x_phy_chan *ch, const u32 *llis_va)
{
	u32 val;
	u32 bytes;

	if (ch->ftdmac020) {
		val = llis_va[PL080_LLI_CCTL];
		bytes = val & FTDMAC020_LLI_TRANSFER_SIZE_MASK;

		val = llis_va[PL080_LLI_CCTL];
		val &= FTDMAC020_LLI_SRC_WIDTH_MSK;
		val >>= FTDMAC020_LLI_SRC_WIDTH_SHIFT;
	} else if (ch->pl080s) {
		val = llis_va[PL080S_LLI_CCTL2];
		bytes = val & PL080S_CONTROL_TRANSFER_SIZE_MASK;

		val = llis_va[PL080_LLI_CCTL];
		val &= PL080_CONTROL_SWIDTH_MASK;
		val >>= PL080_CONTROL_SWIDTH_SHIFT;
	} else {
		/* Plain PL08x */
		val = llis_va[PL080_LLI_CCTL];
		bytes = val & PL080_CONTROL_TRANSFER_SIZE_MASK;

		val &= PL080_CONTROL_SWIDTH_MASK;
		val >>= PL080_CONTROL_SWIDTH_SHIFT;
	}

	switch (val) {
	case PL080_WIDTH_8BIT:
		break;
	case PL080_WIDTH_16BIT:
		bytes *= 2;
		break;
	case PL080_WIDTH_32BIT:
		bytes *= 4;
		break;
	}
	return bytes;
}

/* The channel should be paused when calling this */
static u32 pl08x_getbytes_chan(struct pl08x_dma_chan *plchan)
{
	struct pl08x_driver_data *pl08x = plchan->host;
	const u32 *llis_va, *llis_va_limit;
	struct pl08x_phy_chan *ch;
	dma_addr_t llis_bus;
	struct pl08x_txd *txd;
	u32 llis_max_words;
	size_t bytes;
	u32 clli;

	ch = plchan->phychan;
	txd = plchan->at;

	if (!ch || !txd)
		return 0;

	/*
	 * Follow the LLIs to get the number of remaining
	 * bytes in the currently active transaction.
	 */
	clli = readl(ch->reg_lli) & ~PL080_LLI_LM_AHB2;

	/* First get the remaining bytes in the active transfer */
	bytes = get_bytes_in_phy_channel(ch);

	if (!clli)
		return bytes;

	llis_va = txd->llis_va;
	llis_bus = txd->llis_bus;

	llis_max_words = pl08x->lli_words * MAX_NUM_TSFR_LLIS;
	BUG_ON(clli < llis_bus || clli >= llis_bus +
						sizeof(u32) * llis_max_words);

	/*
	 * Locate the next LLI - as this is an array,
	 * it's simple maths to find.
	 */
	llis_va += (clli - llis_bus) / sizeof(u32);

	llis_va_limit = llis_va + llis_max_words;

	for (; llis_va < llis_va_limit; llis_va += pl08x->lli_words) {
		bytes += get_bytes_in_lli(ch, llis_va);

		/*
		 * A LLI pointer going backward terminates the LLI list
		 */
		if (llis_va[PL080_LLI_LLI] <= clli)
			break;
	}

	return bytes;
}

/*
 * Allocate a physical channel for a virtual channel
 *
 * Try to locate a physical channel to be used for this transfer. If all
 * are taken return NULL and the requester will have to cope by using
 * some fallback PIO mode or retrying later.
 */
static struct pl08x_phy_chan *
pl08x_get_phy_channel(struct pl08x_driver_data *pl08x,
		      struct pl08x_dma_chan *virt_chan)
{
	struct pl08x_phy_chan *ch = NULL;
	unsigned long flags;
	int i;

	for (i = 0; i < pl08x->vd->channels; i++) {
		ch = &pl08x->phy_chans[i];

		spin_lock_irqsave(&ch->lock, flags);

		if (!ch->locked && !ch->serving) {
			ch->serving = virt_chan;
			spin_unlock_irqrestore(&ch->lock, flags);
			break;
		}

		spin_unlock_irqrestore(&ch->lock, flags);
	}

	if (i == pl08x->vd->channels) {
		/* No physical channel available, cope with it */
		return NULL;
	}

	return ch;
}

/* Mark the physical channel as free.  Note, this write is atomic. */
static inline void pl08x_put_phy_channel(struct pl08x_driver_data *pl08x,
					 struct pl08x_phy_chan *ch)
{
	ch->serving = NULL;
}

/*
 * Try to allocate a physical channel.  When successful, assign it to
 * this virtual channel, and initiate the next descriptor.  The
 * virtual channel lock must be held at this point.
 */
static void pl08x_phy_alloc_and_start(struct pl08x_dma_chan *plchan)
{
	struct pl08x_driver_data *pl08x = plchan->host;
	struct pl08x_phy_chan *ch;

	ch = pl08x_get_phy_channel(pl08x, plchan);
	if (!ch) {
		dev_dbg(&pl08x->adev->dev, "no physical channel available for xfer on %s\n", plchan->name);
		plchan->state = PL08X_CHAN_WAITING;
		plchan->waiting_at = jiffies;
		return;
	}

	dev_dbg(&pl08x->adev->dev, "allocated physical channel %d for xfer on %s\n",
		ch->id, plchan->name);

	plchan->phychan = ch;
	plchan->state = PL08X_CHAN_RUNNING;
	pl08x_start_next_txd(plchan);
}

static void pl08x_phy_reassign_start(struct pl08x_phy_chan *ch,
	struct pl08x_dma_chan *plchan)
{
	struct pl08x_driver_data *pl08x = plchan->host;

	dev_dbg(&pl08x->adev->dev, "reassigned physical channel %d for xfer on %s\n",
		ch->id, plchan->name);

	/*
	 * We do this without taking the lock; we're really only concerned
	 * about whether this pointer is NULL or not, and we're guaranteed
	 * that this will only be called when it _already_ is non-NULL.
	 */
	ch->serving = plchan;
	plchan->phychan = ch;
	plchan->state = PL08X_CHAN_RUNNING;
	pl08x_start_next_txd(plchan);
}

/*
 * Free a physical DMA channel, potentially reallocating it to another
 * virtual channel if we have any pending.
 */
static void pl08x_phy_free(struct pl08x_dma_chan *plchan)
{
	struct pl08x_driver_data *pl08x = plchan->host;
	struct pl08x_dma_chan *p, *next;
	unsigned long waiting_at;
 retry:
	next = NULL;
	waiting_at = jiffies;

	/*
	 * Find a waiting virtual channel for the next transfer.
	 * To be fair, time when each channel reached waiting state is compared
	 * to select channel that is waiting for the longest time.
	 */
	list_for_each_entry(p, &pl08x->memcpy.channels, vc.chan.device_node)
		if (p->state == PL08X_CHAN_WAITING &&
		    p->waiting_at <= waiting_at) {
			next = p;
			waiting_at = p->waiting_at;
		}

	if (!next && pl08x->has_slave) {
		list_for_each_entry(p, &pl08x->slave.channels, vc.chan.device_node)
			if (p->state == PL08X_CHAN_WAITING &&
			    p->waiting_at <= waiting_at) {
				next = p;
				waiting_at = p->waiting_at;
			}
	}

	/* Ensure that the physical channel is stopped */
	pl08x_terminate_phy_chan(pl08x, plchan->phychan);

	if (next) {
		bool success;

		/*
		 * Eww.  We know this isn't going to deadlock
		 * but lockdep probably doesn't.
		 */
		spin_lock(&next->vc.lock);
		/* Re-check the state now that we have the lock */
		success = next->state == PL08X_CHAN_WAITING;
		if (success)
			pl08x_phy_reassign_start(plchan->phychan, next);
		spin_unlock(&next->vc.lock);

		/* If the state changed, try to find another channel */
		if (!success)
			goto retry;
	} else {
		/* No more jobs, so free up the physical channel */
		pl08x_put_phy_channel(pl08x, plchan->phychan);
	}

	plchan->phychan = NULL;
	plchan->state = PL08X_CHAN_IDLE;
}

/*
 * LLI handling
 */

static inline unsigned int
pl08x_get_bytes_for_lli(struct pl08x_driver_data *pl08x,
			u32 cctl,
			bool source)
{
	u32 val;

	if (pl08x->vd->ftdmac020) {
		if (source)
			val = (cctl & FTDMAC020_LLI_SRC_WIDTH_MSK) >>
				FTDMAC020_LLI_SRC_WIDTH_SHIFT;
		else
			val = (cctl & FTDMAC020_LLI_DST_WIDTH_MSK) >>
				FTDMAC020_LLI_DST_WIDTH_SHIFT;
	} else {
		if (source)
			val = (cctl & PL080_CONTROL_SWIDTH_MASK) >>
				PL080_CONTROL_SWIDTH_SHIFT;
		else
			val = (cctl & PL080_CONTROL_DWIDTH_MASK) >>
				PL080_CONTROL_DWIDTH_SHIFT;
	}

	switch (val) {
	case PL080_WIDTH_8BIT:
		return 1;
	case PL080_WIDTH_16BIT:
		return 2;
	case PL080_WIDTH_32BIT:
		return 4;
	default:
		break;
	}
	BUG();
	return 0;
}

static inline u32 pl08x_lli_control_bits(struct pl08x_driver_data *pl08x,
					 u32 cctl,
					 u8 srcwidth, u8 dstwidth,
					 size_t tsize)
{
	u32 retbits = cctl;

	/*
	 * Remove all src, dst and transfer size bits, then set the
	 * width and size according to the parameters. The bit offsets
	 * are different in the FTDMAC020 so we need to accound for this.
	 */
	if (pl08x->vd->ftdmac020) {
		retbits &= ~FTDMAC020_LLI_DST_WIDTH_MSK;
		retbits &= ~FTDMAC020_LLI_SRC_WIDTH_MSK;
		retbits &= ~FTDMAC020_LLI_TRANSFER_SIZE_MASK;

		switch (srcwidth) {
		case 1:
			retbits |= PL080_WIDTH_8BIT <<
				FTDMAC020_LLI_SRC_WIDTH_SHIFT;
			break;
		case 2:
			retbits |= PL080_WIDTH_16BIT <<
				FTDMAC020_LLI_SRC_WIDTH_SHIFT;
			break;
		case 4:
			retbits |= PL080_WIDTH_32BIT <<
				FTDMAC020_LLI_SRC_WIDTH_SHIFT;
			break;
		default:
			BUG();
			break;
		}

		switch (dstwidth) {
		case 1:
			retbits |= PL080_WIDTH_8BIT <<
				FTDMAC020_LLI_DST_WIDTH_SHIFT;
			break;
		case 2:
			retbits |= PL080_WIDTH_16BIT <<
				FTDMAC020_LLI_DST_WIDTH_SHIFT;
			break;
		case 4:
			retbits |= PL080_WIDTH_32BIT <<
				FTDMAC020_LLI_DST_WIDTH_SHIFT;
			break;
		default:
			BUG();
			break;
		}

		tsize &= FTDMAC020_LLI_TRANSFER_SIZE_MASK;
		retbits |= tsize << FTDMAC020_LLI_TRANSFER_SIZE_SHIFT;
	} else {
		retbits &= ~PL080_CONTROL_DWIDTH_MASK;
		retbits &= ~PL080_CONTROL_SWIDTH_MASK;
		retbits &= ~PL080_CONTROL_TRANSFER_SIZE_MASK;

		switch (srcwidth) {
		case 1:
			retbits |= PL080_WIDTH_8BIT <<
				PL080_CONTROL_SWIDTH_SHIFT;
			break;
		case 2:
			retbits |= PL080_WIDTH_16BIT <<
				PL080_CONTROL_SWIDTH_SHIFT;
			break;
		case 4:
			retbits |= PL080_WIDTH_32BIT <<
				PL080_CONTROL_SWIDTH_SHIFT;
			break;
		default:
			BUG();
			break;
		}

		switch (dstwidth) {
		case 1:
			retbits |= PL080_WIDTH_8BIT <<
				PL080_CONTROL_DWIDTH_SHIFT;
			break;
		case 2:
			retbits |= PL080_WIDTH_16BIT <<
				PL080_CONTROL_DWIDTH_SHIFT;
			break;
		case 4:
			retbits |= PL080_WIDTH_32BIT <<
				PL080_CONTROL_DWIDTH_SHIFT;
			break;
		default:
			BUG();
			break;
		}

		tsize &= PL080_CONTROL_TRANSFER_SIZE_MASK;
		retbits |= tsize << PL080_CONTROL_TRANSFER_SIZE_SHIFT;
	}

	return retbits;
}

struct pl08x_lli_build_data {
	struct pl08x_txd *txd;
	struct pl08x_bus_data srcbus;
	struct pl08x_bus_data dstbus;
	size_t remainder;
	u32 lli_bus;
};

/*
 * Autoselect a master bus to use for the transfer. Slave will be the chosen as
 * victim in case src & dest are not similarly aligned. i.e. If after aligning
 * masters address with width requirements of transfer (by sending few byte by
 * byte data), slave is still not aligned, then its width will be reduced to
 * BYTE.
 * - prefers the destination bus if both available
 * - prefers bus with fixed address (i.e. peripheral)
 */
static void pl08x_choose_master_bus(struct pl08x_driver_data *pl08x,
				    struct pl08x_lli_build_data *bd,
				    struct pl08x_bus_data **mbus,
				    struct pl08x_bus_data **sbus,
				    u32 cctl)
{
	bool dst_incr;
	bool src_incr;

	/*
	 * The FTDMAC020 only supports memory-to-memory transfer, so
	 * source and destination always increase.
	 */
	if (pl08x->vd->ftdmac020) {
		dst_incr = true;
		src_incr = true;
	} else {
		dst_incr = !!(cctl & PL080_CONTROL_DST_INCR);
		src_incr = !!(cctl & PL080_CONTROL_SRC_INCR);
	}

	/*
	 * If either bus is not advancing, i.e. it is a peripheral, that
	 * one becomes master
	 */
	if (!dst_incr) {
		*mbus = &bd->dstbus;
		*sbus = &bd->srcbus;
	} else if (!src_incr) {
		*mbus = &bd->srcbus;
		*sbus = &bd->dstbus;
	} else {
		if (bd->dstbus.buswidth >= bd->srcbus.buswidth) {
			*mbus = &bd->dstbus;
			*sbus = &bd->srcbus;
		} else {
			*mbus = &bd->srcbus;
			*sbus = &bd->dstbus;
		}
	}
}

/*
 * Fills in one LLI for a certain transfer descriptor and advance the counter
 */
static void pl08x_fill_lli_for_desc(struct pl08x_driver_data *pl08x,
				    struct pl08x_lli_build_data *bd,
				    int num_llis, int len, u32 cctl, u32 cctl2)
{
	u32 offset = num_llis * pl08x->lli_words;
	u32 *llis_va = bd->txd->llis_va + offset;
	dma_addr_t llis_bus = bd->txd->llis_bus;

	BUG_ON(num_llis >= MAX_NUM_TSFR_LLIS);

	/* Advance the offset to next LLI. */
	offset += pl08x->lli_words;

	llis_va[PL080_LLI_SRC] = bd->srcbus.addr;
	llis_va[PL080_LLI_DST] = bd->dstbus.addr;
	llis_va[PL080_LLI_LLI] = (llis_bus + sizeof(u32) * offset);
	llis_va[PL080_LLI_LLI] |= bd->lli_bus;
	llis_va[PL080_LLI_CCTL] = cctl;
	if (pl08x->vd->pl080s)
		llis_va[PL080S_LLI_CCTL2] = cctl2;

	if (pl08x->vd->ftdmac020) {
		/* FIXME: only memcpy so far so both increase */
		bd->srcbus.addr += len;
		bd->dstbus.addr += len;
	} else {
		if (cctl & PL080_CONTROL_SRC_INCR)
			bd->srcbus.addr += len;
		if (cctl & PL080_CONTROL_DST_INCR)
			bd->dstbus.addr += len;
	}

	BUG_ON(bd->remainder < len);

	bd->remainder -= len;
}

static inline void prep_byte_width_lli(struct pl08x_driver_data *pl08x,
			struct pl08x_lli_build_data *bd, u32 *cctl, u32 len,
			int num_llis, size_t *total_bytes)
{
	*cctl = pl08x_lli_control_bits(pl08x, *cctl, 1, 1, len);
	pl08x_fill_lli_for_desc(pl08x, bd, num_llis, len, *cctl, len);
	(*total_bytes) += len;
}

#if 1
static void pl08x_dump_lli(struct pl08x_driver_data *pl08x,
			   const u32 *llis_va, int num_llis)
{
	int i;

	if (pl08x->vd->pl080s) {
		dev_vdbg(&pl08x->adev->dev,
			"%-3s %-9s  %-10s %-10s %-10s %-10s %s\n",
			"lli", "", "csrc", "cdst", "clli", "cctl", "cctl2");
		for (i = 0; i < num_llis; i++) {
			dev_vdbg(&pl08x->adev->dev,
				"%3d @%p: 0x%08x 0x%08x 0x%08x 0x%08x 0x%08x\n",
				i, llis_va, llis_va[PL080_LLI_SRC],
				llis_va[PL080_LLI_DST], llis_va[PL080_LLI_LLI],
				llis_va[PL080_LLI_CCTL],
				llis_va[PL080S_LLI_CCTL2]);
			llis_va += pl08x->lli_words;
		}
	} else {
		dev_vdbg(&pl08x->adev->dev,
			"%-3s %-9s  %-10s %-10s %-10s %s\n",
			"lli", "", "csrc", "cdst", "clli", "cctl");
		for (i = 0; i < num_llis; i++) {
			dev_vdbg(&pl08x->adev->dev,
				"%3d @%p: 0x%08x 0x%08x 0x%08x 0x%08x\n",
				i, llis_va, llis_va[PL080_LLI_SRC],
				llis_va[PL080_LLI_DST], llis_va[PL080_LLI_LLI],
				llis_va[PL080_LLI_CCTL]);
			llis_va += pl08x->lli_words;
		}
	}
}
#else
static inline void pl08x_dump_lli(struct pl08x_driver_data *pl08x,
				  const u32 *llis_va, int num_llis) {}
#endif

/*
 * This fills in the table of LLIs for the transfer descriptor
 * Note that we assume we never have to change the burst sizes
 * Return 0 for error
 */
static int pl08x_fill_llis_for_desc(struct pl08x_driver_data *pl08x,
			      struct pl08x_txd *txd)
{
	struct pl08x_bus_data *mbus, *sbus;
	struct pl08x_lli_build_data bd;
	int num_llis = 0;
	u32 cctl, early_bytes = 0;
	size_t max_bytes_per_lli, total_bytes;
	u32 *llis_va, *last_lli;
	struct pl08x_sg *dsg;

	txd->llis_va = dma_pool_alloc(pl08x->pool, GFP_NOWAIT, &txd->llis_bus);
	if (!txd->llis_va) {
		dev_err(&pl08x->adev->dev, "%s no memory for llis\n", __func__);
		return 0;
	}

	bd.txd = txd;
	bd.lli_bus = (pl08x->lli_buses & PL08X_AHB2) ? PL080_LLI_LM_AHB2 : 0;
	cctl = txd->cctl;

	/* Find maximum width of the source bus */
	bd.srcbus.maxwidth = pl08x_get_bytes_for_lli(pl08x, cctl, true);

	/* Find maximum width of the destination bus */
	bd.dstbus.maxwidth = pl08x_get_bytes_for_lli(pl08x, cctl, false);

	list_for_each_entry(dsg, &txd->dsg_list, node) {
		total_bytes = 0;
		cctl = txd->cctl;

		bd.srcbus.addr = dsg->src_addr;
		bd.dstbus.addr = dsg->dst_addr;
		bd.remainder = dsg->len;
		bd.srcbus.buswidth = bd.srcbus.maxwidth;
		bd.dstbus.buswidth = bd.dstbus.maxwidth;

		pl08x_choose_master_bus(pl08x, &bd, &mbus, &sbus, cctl);

		dev_vdbg(&pl08x->adev->dev,
			"src=0x%08llx%s/%u dst=0x%08llx%s/%u len=%zu\n",
			(u64)bd.srcbus.addr,
			cctl & PL080_CONTROL_SRC_INCR ? "+" : "",
			bd.srcbus.buswidth,
			(u64)bd.dstbus.addr,
			cctl & PL080_CONTROL_DST_INCR ? "+" : "",
			bd.dstbus.buswidth,
			bd.remainder);
		dev_vdbg(&pl08x->adev->dev, "mbus=%s sbus=%s\n",
			mbus == &bd.srcbus ? "src" : "dst",
			sbus == &bd.srcbus ? "src" : "dst");

		/*
		 * Zero length is only allowed if all these requirements are
		 * met:
		 * - flow controller is peripheral.
		 * - src.addr is aligned to src.width
		 * - dst.addr is aligned to dst.width
		 *
		 * sg_len == 1 should be true, as there can be two cases here:
		 *
		 * - Memory addresses are contiguous and are not scattered.
		 *   Here, Only one sg will be passed by user driver, with
		 *   memory address and zero length. We pass this to controller
		 *   and after the transfer it will receive the last burst
		 *   request from peripheral and so transfer finishes.
		 *
		 * - Memory addresses are scattered and are not contiguous.
		 *   Here, Obviously as DMA controller doesn't know when a lli's
		 *   transfer gets over, it can't load next lli. So in this
		 *   case, there has to be an assumption that only one lli is
		 *   supported. Thus, we can't have scattered addresses.
		 */
		if (!bd.remainder) {
			u32 fc;

			/* FTDMAC020 only does memory-to-memory */
			if (pl08x->vd->ftdmac020)
				fc = PL080_FLOW_MEM2MEM;
			else
				fc = (txd->ccfg & PL080_CONFIG_FLOW_CONTROL_MASK) >>
					PL080_CONFIG_FLOW_CONTROL_SHIFT;
			if (!((fc >= PL080_FLOW_SRC2DST_DST) &&
					(fc <= PL080_FLOW_SRC2DST_SRC))) {
				dev_err(&pl08x->adev->dev, "%s sg len can't be zero",
					__func__);
				return 0;
			}

			if (!IS_BUS_ALIGNED(&bd.srcbus) ||
				!IS_BUS_ALIGNED(&bd.dstbus)) {
				dev_err(&pl08x->adev->dev,
					"%s src & dst address must be aligned to src"
					" & dst width if peripheral is flow controller",
					__func__);
				return 0;
			}

			cctl = pl08x_lli_control_bits(pl08x, cctl,
					bd.srcbus.buswidth, bd.dstbus.buswidth,
					0);
			pl08x_fill_lli_for_desc(pl08x, &bd, num_llis++,
					0, cctl, 0);
			break;
		}

		/*
		 * Send byte by byte for following cases
		 * - Less than a bus width available
		 * - until master bus is aligned
		 */
		if (bd.remainder < mbus->buswidth)
			early_bytes = bd.remainder;
		else if (!IS_BUS_ALIGNED(mbus)) {
			early_bytes = mbus->buswidth -
				(mbus->addr & (mbus->buswidth - 1));
			if ((bd.remainder - early_bytes) < mbus->buswidth)
				early_bytes = bd.remainder;
		}

		if (early_bytes) {
			dev_vdbg(&pl08x->adev->dev,
				"%s byte width LLIs (remain 0x%08zx)\n",
				__func__, bd.remainder);
			prep_byte_width_lli(pl08x, &bd, &cctl, early_bytes,
				num_llis++, &total_bytes);
		}

		if (bd.remainder) {
			/*
			 * Master now aligned
			 * - if slave is not then we must set its width down
			 */
			if (!IS_BUS_ALIGNED(sbus)) {
				dev_dbg(&pl08x->adev->dev,
					"%s set down bus width to one byte\n",
					__func__);

				sbus->buswidth = 1;
			}

			/*
			 * Bytes transferred = tsize * src width, not
			 * MIN(buswidths)
			 */
			max_bytes_per_lli = bd.srcbus.buswidth *
						pl08x->vd->max_transfer_size;
			dev_vdbg(&pl08x->adev->dev,
				"%s max bytes per lli = %zu\n",
				__func__, max_bytes_per_lli);

			/*
			 * Make largest possible LLIs until less than one bus
			 * width left
			 */
			while (bd.remainder > (mbus->buswidth - 1)) {
				size_t lli_len, tsize, width;

				/*
				 * If enough left try to send max possible,
				 * otherwise try to send the remainder
				 */
				lli_len = min(bd.remainder, max_bytes_per_lli);

				/*
				 * Check against maximum bus alignment:
				 * Calculate actual transfer size in relation to
				 * bus width an get a maximum remainder of the
				 * highest bus width - 1
				 */
				width = max(mbus->buswidth, sbus->buswidth);
				lli_len = (lli_len / width) * width;
				tsize = lli_len / bd.srcbus.buswidth;

				dev_vdbg(&pl08x->adev->dev,
					"%s fill lli with single lli chunk of "
					"size 0x%08zx (remainder 0x%08zx)\n",
					__func__, lli_len, bd.remainder);

				cctl = pl08x_lli_control_bits(pl08x, cctl,
					bd.srcbus.buswidth, bd.dstbus.buswidth,
					tsize);
				pl08x_fill_lli_for_desc(pl08x, &bd, num_llis++,
						lli_len, cctl, tsize);
				total_bytes += lli_len;
			}

			/*
			 * Send any odd bytes
			 */
			if (bd.remainder) {
				dev_vdbg(&pl08x->adev->dev,
					"%s align with boundary, send odd bytes (remain %zu)\n",
					__func__, bd.remainder);
				prep_byte_width_lli(pl08x, &bd, &cctl,
					bd.remainder, num_llis++, &total_bytes);
			}
		}

		if (total_bytes != dsg->len) {
			dev_err(&pl08x->adev->dev,
				"%s size of encoded lli:s don't match total txd, transferred 0x%08zx from size 0x%08zx\n",
				__func__, total_bytes, dsg->len);
			return 0;
		}

		if (num_llis >= MAX_NUM_TSFR_LLIS) {
			dev_err(&pl08x->adev->dev,
				"%s need to increase MAX_NUM_TSFR_LLIS from 0x%08x\n",
				__func__, MAX_NUM_TSFR_LLIS);
			return 0;
		}
	}

	llis_va = txd->llis_va;
	last_lli = llis_va + (num_llis - 1) * pl08x->lli_words;

	if (txd->cyclic) {
		/* Link back to the first LLI. */
		last_lli[PL080_LLI_LLI] = txd->llis_bus | bd.lli_bus;
	} else {
		/* The final LLI terminates the LLI. */
		last_lli[PL080_LLI_LLI] = 0;
		/* The final LLI element shall also fire an interrupt. */
		if (pl08x->vd->ftdmac020)
			last_lli[PL080_LLI_CCTL] &= ~FTDMAC020_LLI_TC_MSK;
		else
			last_lli[PL080_LLI_CCTL] |= PL080_CONTROL_TC_IRQ_EN;
	}

	pl08x_dump_lli(pl08x, llis_va, num_llis);

	return num_llis;
}

static void pl08x_free_txd(struct pl08x_driver_data *pl08x,
			   struct pl08x_txd *txd)
{
	struct pl08x_sg *dsg, *_dsg;

	if (txd->llis_va)
		dma_pool_free(pl08x->pool, txd->llis_va, txd->llis_bus);

	list_for_each_entry_safe(dsg, _dsg, &txd->dsg_list, node) {
		list_del(&dsg->node);
		kfree(dsg);
	}

	kfree(txd);
}

static void pl08x_desc_free(struct virt_dma_desc *vd)
{
	struct pl08x_txd *txd = to_pl08x_txd(&vd->tx);
	struct pl08x_dma_chan *plchan = to_pl08x_chan(vd->tx.chan);

	dma_descriptor_unmap(&vd->tx);
	if (!txd->done)
		pl08x_release_mux(plchan);

	pl08x_free_txd(plchan->host, txd);
}

static void pl08x_free_txd_list(struct pl08x_driver_data *pl08x,
				struct pl08x_dma_chan *plchan)
{
	LIST_HEAD(head);

	vchan_get_all_descriptors(&plchan->vc, &head);
	vchan_dma_desc_free_list(&plchan->vc, &head);
}

/*
 * The DMA ENGINE API
 */
static void pl08x_free_chan_resources(struct dma_chan *chan)
{
	/* Ensure all queued descriptors are freed */
	vchan_free_chan_resources(to_virt_chan(chan));
}

static struct dma_async_tx_descriptor *pl08x_prep_dma_interrupt(
		struct dma_chan *chan, unsigned long flags)
{
	struct dma_async_tx_descriptor *retval = NULL;

	return retval;
}

/*
 * Code accessing dma_async_is_complete() in a tight loop may give problems.
 * If slaves are relying on interrupts to signal completion this function
 * must not be called with interrupts disabled.
 */
static enum dma_status pl08x_dma_tx_status(struct dma_chan *chan,
		dma_cookie_t cookie, struct dma_tx_state *txstate)
{
	struct pl08x_dma_chan *plchan = to_pl08x_chan(chan);
	struct virt_dma_desc *vd;
	unsigned long flags;
	enum dma_status ret;
	size_t bytes = 0;

	ret = dma_cookie_status(chan, cookie, txstate);
	if (ret == DMA_COMPLETE)
		return ret;

	/*
	 * There's no point calculating the residue if there's
	 * no txstate to store the value.
	 */
	if (!txstate) {
		if (plchan->state == PL08X_CHAN_PAUSED)
			ret = DMA_PAUSED;
		return ret;
	}

	spin_lock_irqsave(&plchan->vc.lock, flags);
	ret = dma_cookie_status(chan, cookie, txstate);
	if (ret != DMA_COMPLETE) {
		vd = vchan_find_desc(&plchan->vc, cookie);
		if (vd) {
			/* On the issued list, so hasn't been processed yet */
			struct pl08x_txd *txd = to_pl08x_txd(&vd->tx);
			struct pl08x_sg *dsg;

			list_for_each_entry(dsg, &txd->dsg_list, node)
				bytes += dsg->len;
		} else {
			bytes = pl08x_getbytes_chan(plchan);
		}
	}
	spin_unlock_irqrestore(&plchan->vc.lock, flags);

	/*
	 * This cookie not complete yet
	 * Get number of bytes left in the active transactions and queue
	 */
	dma_set_residue(txstate, bytes);

	if (plchan->state == PL08X_CHAN_PAUSED && ret == DMA_IN_PROGRESS)
		ret = DMA_PAUSED;

	/* Whether waiting or running, we're in progress */
	return ret;
}

/* PrimeCell DMA extension */
struct burst_table {
	u32 burstwords;
	u32 reg;
};

static const struct burst_table burst_sizes[] = {
	{
		.burstwords = 256,
		.reg = PL080_BSIZE_256,
	},
	{
		.burstwords = 128,
		.reg = PL080_BSIZE_128,
	},
	{
		.burstwords = 64,
		.reg = PL080_BSIZE_64,
	},
	{
		.burstwords = 32,
		.reg = PL080_BSIZE_32,
	},
	{
		.burstwords = 16,
		.reg = PL080_BSIZE_16,
	},
	{
		.burstwords = 8,
		.reg = PL080_BSIZE_8,
	},
	{
		.burstwords = 4,
		.reg = PL080_BSIZE_4,
	},
	{
		.burstwords = 0,
		.reg = PL080_BSIZE_1,
	},
};

/*
 * Given the source and destination available bus masks, select which
 * will be routed to each port.  We try to have source and destination
 * on separate ports, but always respect the allowable settings.
 */
static u32 pl08x_select_bus(bool ftdmac020, u8 src, u8 dst)
{
	u32 cctl = 0;
	u32 dst_ahb2;
	u32 src_ahb2;

	/* The FTDMAC020 use different bits to indicate src/dst bus */
	if (ftdmac020) {
		dst_ahb2 = FTDMAC020_LLI_DST_SEL;
		src_ahb2 = FTDMAC020_LLI_SRC_SEL;
	} else {
		dst_ahb2 = PL080_CONTROL_DST_AHB2;
		src_ahb2 = PL080_CONTROL_SRC_AHB2;
	}

	if (!(dst & PL08X_AHB1) || ((dst & PL08X_AHB2) && (src & PL08X_AHB1)))
		cctl |= dst_ahb2;
	if (!(src & PL08X_AHB1) || ((src & PL08X_AHB2) && !(dst & PL08X_AHB2)))
		cctl |= src_ahb2;

	return cctl;
}

static u32 pl08x_cctl(u32 cctl)
{
	cctl &= ~(PL080_CONTROL_SRC_AHB2 | PL080_CONTROL_DST_AHB2 |
		  PL080_CONTROL_SRC_INCR | PL080_CONTROL_DST_INCR |
		  PL080_CONTROL_PROT_MASK);

	/* Access the cell in privileged mode, non-bufferable, non-cacheable */
	return cctl | PL080_CONTROL_PROT_SYS;
}

static u32 pl08x_width(enum dma_slave_buswidth width)
{
	switch (width) {
	case DMA_SLAVE_BUSWIDTH_1_BYTE:
		return PL080_WIDTH_8BIT;
	case DMA_SLAVE_BUSWIDTH_2_BYTES:
		return PL080_WIDTH_16BIT;
	case DMA_SLAVE_BUSWIDTH_4_BYTES:
		return PL080_WIDTH_32BIT;
	default:
		return ~0;
	}
}

static u32 pl08x_burst(u32 maxburst)
{
	int i;

	for (i = 0; i < ARRAY_SIZE(burst_sizes); i++)
		if (burst_sizes[i].burstwords <= maxburst)
			break;

	return burst_sizes[i].reg;
}

static u32 pl08x_get_cctl(struct pl08x_dma_chan *plchan,
	enum dma_slave_buswidth addr_width, u32 maxburst)
{
	u32 width, burst, cctl = 0;

	width = pl08x_width(addr_width);
	if (width == ~0)
		return ~0;

	cctl |= width << PL080_CONTROL_SWIDTH_SHIFT;
	cctl |= width << PL080_CONTROL_DWIDTH_SHIFT;

	/*
	 * If this channel will only request single transfers, set this
	 * down to ONE element.  Also select one element if no maxburst
	 * is specified.
	 */
	if (plchan->cd->single)
		maxburst = 1;

	burst = pl08x_burst(maxburst);
	cctl |= burst << PL080_CONTROL_SB_SIZE_SHIFT;
	cctl |= burst << PL080_CONTROL_DB_SIZE_SHIFT;

	return pl08x_cctl(cctl);
}

/*
 * Slave transactions callback to the slave device to allow
 * synchronization of slave DMA signals with the DMAC enable
 */
static void pl08x_issue_pending(struct dma_chan *chan)
{
	struct pl08x_dma_chan *plchan = to_pl08x_chan(chan);
	unsigned long flags;

	spin_lock_irqsave(&plchan->vc.lock, flags);
	if (vchan_issue_pending(&plchan->vc)) {
		if (!plchan->phychan && plchan->state != PL08X_CHAN_WAITING)
			pl08x_phy_alloc_and_start(plchan);
	}
	spin_unlock_irqrestore(&plchan->vc.lock, flags);
}

static struct pl08x_txd *pl08x_get_txd(struct pl08x_dma_chan *plchan)
{
	struct pl08x_txd *txd = kzalloc(sizeof(*txd), GFP_NOWAIT);

	if (txd)
		INIT_LIST_HEAD(&txd->dsg_list);
	return txd;
}

static u32 pl08x_memcpy_cctl(struct pl08x_driver_data *pl08x)
{
	u32 cctl = 0;

	/* Conjure cctl */
	switch (pl08x->pd->memcpy_burst_size) {
	default:
		dev_err(&pl08x->adev->dev,
			"illegal burst size for memcpy, set to 1\n");
		fallthrough;
	case PL08X_BURST_SZ_1:
		cctl |= PL080_BSIZE_1 << PL080_CONTROL_SB_SIZE_SHIFT |
			PL080_BSIZE_1 << PL080_CONTROL_DB_SIZE_SHIFT;
		break;
	case PL08X_BURST_SZ_4:
		cctl |= PL080_BSIZE_4 << PL080_CONTROL_SB_SIZE_SHIFT |
			PL080_BSIZE_4 << PL080_CONTROL_DB_SIZE_SHIFT;
		break;
	case PL08X_BURST_SZ_8:
		cctl |= PL080_BSIZE_8 << PL080_CONTROL_SB_SIZE_SHIFT |
			PL080_BSIZE_8 << PL080_CONTROL_DB_SIZE_SHIFT;
		break;
	case PL08X_BURST_SZ_16:
		cctl |= PL080_BSIZE_16 << PL080_CONTROL_SB_SIZE_SHIFT |
			PL080_BSIZE_16 << PL080_CONTROL_DB_SIZE_SHIFT;
		break;
	case PL08X_BURST_SZ_32:
		cctl |= PL080_BSIZE_32 << PL080_CONTROL_SB_SIZE_SHIFT |
			PL080_BSIZE_32 << PL080_CONTROL_DB_SIZE_SHIFT;
		break;
	case PL08X_BURST_SZ_64:
		cctl |= PL080_BSIZE_64 << PL080_CONTROL_SB_SIZE_SHIFT |
			PL080_BSIZE_64 << PL080_CONTROL_DB_SIZE_SHIFT;
		break;
	case PL08X_BURST_SZ_128:
		cctl |= PL080_BSIZE_128 << PL080_CONTROL_SB_SIZE_SHIFT |
			PL080_BSIZE_128 << PL080_CONTROL_DB_SIZE_SHIFT;
		break;
	case PL08X_BURST_SZ_256:
		cctl |= PL080_BSIZE_256 << PL080_CONTROL_SB_SIZE_SHIFT |
			PL080_BSIZE_256 << PL080_CONTROL_DB_SIZE_SHIFT;
		break;
	}

	switch (pl08x->pd->memcpy_bus_width) {
	default:
		dev_err(&pl08x->adev->dev,
			"illegal bus width for memcpy, set to 8 bits\n");
		fallthrough;
	case PL08X_BUS_WIDTH_8_BITS:
		cctl |= PL080_WIDTH_8BIT << PL080_CONTROL_SWIDTH_SHIFT |
			PL080_WIDTH_8BIT << PL080_CONTROL_DWIDTH_SHIFT;
		break;
	case PL08X_BUS_WIDTH_16_BITS:
		cctl |= PL080_WIDTH_16BIT << PL080_CONTROL_SWIDTH_SHIFT |
			PL080_WIDTH_16BIT << PL080_CONTROL_DWIDTH_SHIFT;
		break;
	case PL08X_BUS_WIDTH_32_BITS:
		cctl |= PL080_WIDTH_32BIT << PL080_CONTROL_SWIDTH_SHIFT |
			PL080_WIDTH_32BIT << PL080_CONTROL_DWIDTH_SHIFT;
		break;
	}

	/* Protection flags */
	if (pl08x->pd->memcpy_prot_buff)
		cctl |= PL080_CONTROL_PROT_BUFF;
	if (pl08x->pd->memcpy_prot_cache)
		cctl |= PL080_CONTROL_PROT_CACHE;

	/* We are the kernel, so we are in privileged mode */
	cctl |= PL080_CONTROL_PROT_SYS;

	/* Both to be incremented or the code will break */
	cctl |= PL080_CONTROL_SRC_INCR | PL080_CONTROL_DST_INCR;

	if (pl08x->vd->dualmaster)
		cctl |= pl08x_select_bus(false,
					 pl08x->mem_buses,
					 pl08x->mem_buses);

	return cctl;
}

static u32 pl08x_ftdmac020_memcpy_cctl(struct pl08x_driver_data *pl08x)
{
	u32 cctl = 0;

	/* Conjure cctl */
	switch (pl08x->pd->memcpy_bus_width) {
	default:
		dev_err(&pl08x->adev->dev,
			"illegal bus width for memcpy, set to 8 bits\n");
		fallthrough;
	case PL08X_BUS_WIDTH_8_BITS:
		cctl |= PL080_WIDTH_8BIT << FTDMAC020_LLI_SRC_WIDTH_SHIFT |
			PL080_WIDTH_8BIT << FTDMAC020_LLI_DST_WIDTH_SHIFT;
		break;
	case PL08X_BUS_WIDTH_16_BITS:
		cctl |= PL080_WIDTH_16BIT << FTDMAC020_LLI_SRC_WIDTH_SHIFT |
			PL080_WIDTH_16BIT << FTDMAC020_LLI_DST_WIDTH_SHIFT;
		break;
	case PL08X_BUS_WIDTH_32_BITS:
		cctl |= PL080_WIDTH_32BIT << FTDMAC020_LLI_SRC_WIDTH_SHIFT |
			PL080_WIDTH_32BIT << FTDMAC020_LLI_DST_WIDTH_SHIFT;
		break;
	}

	/*
	 * By default mask the TC IRQ on all LLIs, it will be unmasked on
	 * the last LLI item by other code.
	 */
	cctl |= FTDMAC020_LLI_TC_MSK;

	/*
	 * Both to be incremented so leave bits FTDMAC020_LLI_SRCAD_CTL
	 * and FTDMAC020_LLI_DSTAD_CTL as zero
	 */
	if (pl08x->vd->dualmaster)
		cctl |= pl08x_select_bus(true,
					 pl08x->mem_buses,
					 pl08x->mem_buses);

	return cctl;
}

/*
 * Initialize a descriptor to be used by memcpy submit
 */
static struct dma_async_tx_descriptor *pl08x_prep_dma_memcpy(
		struct dma_chan *chan, dma_addr_t dest, dma_addr_t src,
		size_t len, unsigned long flags)
{
	struct pl08x_dma_chan *plchan = to_pl08x_chan(chan);
	struct pl08x_driver_data *pl08x = plchan->host;
	struct pl08x_txd *txd;
	struct pl08x_sg *dsg;
	int ret;

	txd = pl08x_get_txd(plchan);
	if (!txd) {
		dev_err(&pl08x->adev->dev,
			"%s no memory for descriptor\n", __func__);
		return NULL;
	}

	dsg = kzalloc(sizeof(struct pl08x_sg), GFP_NOWAIT);
	if (!dsg) {
		pl08x_free_txd(pl08x, txd);
		return NULL;
	}
	list_add_tail(&dsg->node, &txd->dsg_list);

	dsg->src_addr = src;
	dsg->dst_addr = dest;
	dsg->len = len;
	if (pl08x->vd->ftdmac020) {
		/* Writing CCFG zero ENABLES all interrupts */
		txd->ccfg = 0;
		txd->cctl = pl08x_ftdmac020_memcpy_cctl(pl08x);
	} else {
		txd->ccfg = PL080_CONFIG_ERR_IRQ_MASK |
			PL080_CONFIG_TC_IRQ_MASK |
			PL080_FLOW_MEM2MEM << PL080_CONFIG_FLOW_CONTROL_SHIFT;
		txd->cctl = pl08x_memcpy_cctl(pl08x);
	}

	ret = pl08x_fill_llis_for_desc(plchan->host, txd);
	if (!ret) {
		pl08x_free_txd(pl08x, txd);
		return NULL;
	}

	return vchan_tx_prep(&plchan->vc, &txd->vd, flags);
}

static struct pl08x_txd *pl08x_init_txd(
		struct dma_chan *chan,
		enum dma_transfer_direction direction,
		dma_addr_t *slave_addr)
{
	struct pl08x_dma_chan *plchan = to_pl08x_chan(chan);
	struct pl08x_driver_data *pl08x = plchan->host;
	struct pl08x_txd *txd;
	enum dma_slave_buswidth addr_width;
	int ret, tmp;
	u8 src_buses, dst_buses;
	u32 maxburst, cctl;

	txd = pl08x_get_txd(plchan);
	if (!txd) {
		dev_err(&pl08x->adev->dev, "%s no txd\n", __func__);
		return NULL;
	}

	/*
	 * Set up addresses, the PrimeCell configured address
	 * will take precedence since this may configure the
	 * channel target address dynamically at runtime.
	 */
	if (direction == DMA_MEM_TO_DEV) {
		cctl = PL080_CONTROL_SRC_INCR;
		*slave_addr = plchan->cfg.dst_addr;
		addr_width = plchan->cfg.dst_addr_width;
		maxburst = plchan->cfg.dst_maxburst;
		src_buses = pl08x->mem_buses;
		dst_buses = plchan->cd->periph_buses;
	} else if (direction == DMA_DEV_TO_MEM) {
		cctl = PL080_CONTROL_DST_INCR;
		*slave_addr = plchan->cfg.src_addr;
		addr_width = plchan->cfg.src_addr_width;
		maxburst = plchan->cfg.src_maxburst;
		src_buses = plchan->cd->periph_buses;
		dst_buses = pl08x->mem_buses;
	} else {
		pl08x_free_txd(pl08x, txd);
		dev_err(&pl08x->adev->dev,
			"%s direction unsupported\n", __func__);
		return NULL;
	}

	cctl |= pl08x_get_cctl(plchan, addr_width, maxburst);
	if (cctl == ~0) {
		pl08x_free_txd(pl08x, txd);
		dev_err(&pl08x->adev->dev,
			"DMA slave configuration botched?\n");
		return NULL;
	}

	txd->cctl = cctl | pl08x_select_bus(false, src_buses, dst_buses);

	if (plchan->cfg.device_fc)
		tmp = (direction == DMA_MEM_TO_DEV) ? PL080_FLOW_MEM2PER_PER :
			PL080_FLOW_PER2MEM_PER;
	else
		tmp = (direction == DMA_MEM_TO_DEV) ? PL080_FLOW_MEM2PER :
			PL080_FLOW_PER2MEM;

	txd->ccfg = PL080_CONFIG_ERR_IRQ_MASK |
		PL080_CONFIG_TC_IRQ_MASK |
		tmp << PL080_CONFIG_FLOW_CONTROL_SHIFT;

	ret = pl08x_request_mux(plchan);
	if (ret < 0) {
		pl08x_free_txd(pl08x, txd);
		dev_dbg(&pl08x->adev->dev,
			"unable to mux for transfer on %s due to platform restrictions\n",
			plchan->name);
		return NULL;
	}

	dev_dbg(&pl08x->adev->dev, "allocated DMA request signal %d for xfer on %s\n",
		 plchan->signal, plchan->name);

	/* Assign the flow control signal to this channel */
	if (direction == DMA_MEM_TO_DEV)
		txd->ccfg |= plchan->signal << PL080_CONFIG_DST_SEL_SHIFT;
	else
		txd->ccfg |= plchan->signal << PL080_CONFIG_SRC_SEL_SHIFT;

	return txd;
}

static int pl08x_tx_add_sg(struct pl08x_txd *txd,
			   enum dma_transfer_direction direction,
			   dma_addr_t slave_addr,
			   dma_addr_t buf_addr,
			   unsigned int len)
{
	struct pl08x_sg *dsg;

	dsg = kzalloc(sizeof(struct pl08x_sg), GFP_NOWAIT);
	if (!dsg)
		return -ENOMEM;

	list_add_tail(&dsg->node, &txd->dsg_list);

	dsg->len = len;
	if (direction == DMA_MEM_TO_DEV) {
		dsg->src_addr = buf_addr;
		dsg->dst_addr = slave_addr;
	} else {
		dsg->src_addr = slave_addr;
		dsg->dst_addr = buf_addr;
	}

	return 0;
}

static struct dma_async_tx_descriptor *pl08x_prep_slave_sg(
		struct dma_chan *chan, struct scatterlist *sgl,
		unsigned int sg_len, enum dma_transfer_direction direction,
		unsigned long flags, void *context)
{
	struct pl08x_dma_chan *plchan = to_pl08x_chan(chan);
	struct pl08x_driver_data *pl08x = plchan->host;
	struct pl08x_txd *txd;
	struct scatterlist *sg;
	int ret, tmp;
	dma_addr_t slave_addr;

	dev_dbg(&pl08x->adev->dev, "%s prepare transaction of %d bytes from %s\n",
			__func__, sg_dma_len(sgl), plchan->name);

	txd = pl08x_init_txd(chan, direction, &slave_addr);
	if (!txd)
		return NULL;

	for_each_sg(sgl, sg, sg_len, tmp) {
		ret = pl08x_tx_add_sg(txd, direction, slave_addr,
				      sg_dma_address(sg),
				      sg_dma_len(sg));
		if (ret) {
			pl08x_release_mux(plchan);
			pl08x_free_txd(pl08x, txd);
			dev_err(&pl08x->adev->dev, "%s no mem for pl080 sg\n",
					__func__);
			return NULL;
		}
	}

	ret = pl08x_fill_llis_for_desc(plchan->host, txd);
	if (!ret) {
		pl08x_release_mux(plchan);
		pl08x_free_txd(pl08x, txd);
		return NULL;
	}

	return vchan_tx_prep(&plchan->vc, &txd->vd, flags);
}

static struct dma_async_tx_descriptor *pl08x_prep_dma_cyclic(
		struct dma_chan *chan, dma_addr_t buf_addr, size_t buf_len,
		size_t period_len, enum dma_transfer_direction direction,
		unsigned long flags)
{
	struct pl08x_dma_chan *plchan = to_pl08x_chan(chan);
	struct pl08x_driver_data *pl08x = plchan->host;
	struct pl08x_txd *txd;
	int ret, tmp;
	dma_addr_t slave_addr;

	dev_dbg(&pl08x->adev->dev,
		"%s prepare cyclic transaction of %zd/%zd bytes %s %s\n",
		__func__, period_len, buf_len,
		direction == DMA_MEM_TO_DEV ? "to" : "from",
		plchan->name);

	txd = pl08x_init_txd(chan, direction, &slave_addr);
	if (!txd)
		return NULL;

	txd->cyclic = true;
	txd->cctl |= PL080_CONTROL_TC_IRQ_EN;
	for (tmp = 0; tmp < buf_len; tmp += period_len) {
		ret = pl08x_tx_add_sg(txd, direction, slave_addr,
				      buf_addr + tmp, period_len);
		if (ret) {
			pl08x_release_mux(plchan);
			pl08x_free_txd(pl08x, txd);
			return NULL;
		}
	}

	ret = pl08x_fill_llis_for_desc(plchan->host, txd);
	if (!ret) {
		pl08x_release_mux(plchan);
		pl08x_free_txd(pl08x, txd);
		return NULL;
	}

	return vchan_tx_prep(&plchan->vc, &txd->vd, flags);
}

static int pl08x_config(struct dma_chan *chan,
			struct dma_slave_config *config)
{
	struct pl08x_dma_chan *plchan = to_pl08x_chan(chan);
	struct pl08x_driver_data *pl08x = plchan->host;

	if (!plchan->slave)
		return -EINVAL;

	/* Reject definitely invalid configurations */
	if (config->src_addr_width == DMA_SLAVE_BUSWIDTH_8_BYTES ||
	    config->dst_addr_width == DMA_SLAVE_BUSWIDTH_8_BYTES)
		return -EINVAL;

	if (config->device_fc && pl08x->vd->pl080s) {
		dev_err(&pl08x->adev->dev,
			"%s: PL080S does not support peripheral flow control\n",
			__func__);
		return -EINVAL;
	}

	plchan->cfg = *config;

	return 0;
}

static int pl08x_terminate_all(struct dma_chan *chan)
{
	struct pl08x_dma_chan *plchan = to_pl08x_chan(chan);
	struct pl08x_driver_data *pl08x = plchan->host;
	unsigned long flags;

	spin_lock_irqsave(&plchan->vc.lock, flags);
	if (!plchan->phychan && !plchan->at) {
		spin_unlock_irqrestore(&plchan->vc.lock, flags);
		return 0;
	}

	plchan->state = PL08X_CHAN_IDLE;

	if (plchan->phychan) {
		/*
		 * Mark physical channel as free and free any slave
		 * signal
		 */
		pl08x_phy_free(plchan);
	}
	/* Dequeue jobs and free LLIs */
	if (plchan->at) {
		vchan_terminate_vdesc(&plchan->at->vd);
		plchan->at = NULL;
	}
	/* Dequeue jobs not yet fired as well */
	pl08x_free_txd_list(pl08x, plchan);

	spin_unlock_irqrestore(&plchan->vc.lock, flags);

	return 0;
}

static void pl08x_synchronize(struct dma_chan *chan)
{
	struct pl08x_dma_chan *plchan = to_pl08x_chan(chan);

	vchan_synchronize(&plchan->vc);
}

static int pl08x_pause(struct dma_chan *chan)
{
	struct pl08x_dma_chan *plchan = to_pl08x_chan(chan);
	unsigned long flags;

	/*
	 * Anything succeeds on channels with no physical allocation and
	 * no queued transfers.
	 */
	spin_lock_irqsave(&plchan->vc.lock, flags);
	if (!plchan->phychan && !plchan->at) {
		spin_unlock_irqrestore(&plchan->vc.lock, flags);
		return 0;
	}

	pl08x_pause_phy_chan(plchan->phychan);
	plchan->state = PL08X_CHAN_PAUSED;

	spin_unlock_irqrestore(&plchan->vc.lock, flags);

	return 0;
}

static int pl08x_resume(struct dma_chan *chan)
{
	struct pl08x_dma_chan *plchan = to_pl08x_chan(chan);
	unsigned long flags;

	/*
	 * Anything succeeds on channels with no physical allocation and
	 * no queued transfers.
	 */
	spin_lock_irqsave(&plchan->vc.lock, flags);
	if (!plchan->phychan && !plchan->at) {
		spin_unlock_irqrestore(&plchan->vc.lock, flags);
		return 0;
	}

	pl08x_resume_phy_chan(plchan->phychan);
	plchan->state = PL08X_CHAN_RUNNING;

	spin_unlock_irqrestore(&plchan->vc.lock, flags);

	return 0;
}

bool pl08x_filter_id(struct dma_chan *chan, void *chan_id)
{
	struct pl08x_dma_chan *plchan;
	char *name = chan_id;

	/* Reject channels for devices not bound to this driver */
	if (chan->device->dev->driver != &pl08x_amba_driver.drv)
		return false;

	plchan = to_pl08x_chan(chan);

	/* Check that the channel is not taken! */
	if (!strcmp(plchan->name, name))
		return true;

	return false;
}
EXPORT_SYMBOL_GPL(pl08x_filter_id);

static bool pl08x_filter_fn(struct dma_chan *chan, void *chan_id)
{
	struct pl08x_dma_chan *plchan = to_pl08x_chan(chan);

	return plchan->cd == chan_id;
}

/*
 * Just check that the device is there and active
 * TODO: turn this bit on/off depending on the number of physical channels
 * actually used, if it is zero... well shut it off. That will save some
 * power. Cut the clock at the same time.
 */
static void pl08x_ensure_on(struct pl08x_driver_data *pl08x)
{
	/* The Nomadik variant does not have the config register */
	if (pl08x->vd->nomadik)
		return;
	/* The FTDMAC020 variant does this in another register */
	if (pl08x->vd->ftdmac020) {
		writel(PL080_CONFIG_ENABLE, pl08x->base + FTDMAC020_CSR);
		return;
	}
	writel(PL080_CONFIG_ENABLE, pl08x->base + PL080_CONFIG);
}

static irqreturn_t pl08x_irq(int irq, void *dev)
{
	struct pl08x_driver_data *pl08x = dev;
	u32 mask = 0, err, tc, i;

	/* check & clear - ERR & TC interrupts */
	err = readl(pl08x->base + PL080_ERR_STATUS);
	if (err) {
		dev_err(&pl08x->adev->dev, "%s error interrupt, register value 0x%08x\n",
			__func__, err);
		writel(err, pl08x->base + PL080_ERR_CLEAR);
	}
	tc = readl(pl08x->base + PL080_TC_STATUS);
	if (tc)
		writel(tc, pl08x->base + PL080_TC_CLEAR);

	if (!err && !tc)
		return IRQ_NONE;

	for (i = 0; i < pl08x->vd->channels; i++) {
		if ((BIT(i) & err) || (BIT(i) & tc)) {
			/* Locate physical channel */
			struct pl08x_phy_chan *phychan = &pl08x->phy_chans[i];
			struct pl08x_dma_chan *plchan = phychan->serving;
			struct pl08x_txd *tx;

			if (!plchan) {
				dev_err(&pl08x->adev->dev,
					"%s Error TC interrupt on unused channel: 0x%08x\n",
					__func__, i);
				continue;
			}

			spin_lock(&plchan->vc.lock);
			tx = plchan->at;
			if (tx && tx->cyclic) {
				vchan_cyclic_callback(&tx->vd);
			} else if (tx) {
				plchan->at = NULL;
				/*
				 * This descriptor is done, release its mux
				 * reservation.
				 */
				pl08x_release_mux(plchan);
				tx->done = true;
				vchan_cookie_complete(&tx->vd);

				/*
				 * And start the next descriptor (if any),
				 * otherwise free this channel.
				 */
				if (vchan_next_desc(&plchan->vc))
					pl08x_start_next_txd(plchan);
				else
					pl08x_phy_free(plchan);
			}
			spin_unlock(&plchan->vc.lock);

			mask |= BIT(i);
		}
	}

	return mask ? IRQ_HANDLED : IRQ_NONE;
}

static void pl08x_dma_slave_init(struct pl08x_dma_chan *chan)
{
	chan->slave = true;
	chan->name = chan->cd->bus_id;
	chan->cfg.src_addr = chan->cd->addr;
	chan->cfg.dst_addr = chan->cd->addr;
}

/*
 * Initialise the DMAC memcpy/slave channels.
 * Make a local wrapper to hold required data
 */
static int pl08x_dma_init_virtual_channels(struct pl08x_driver_data *pl08x,
		struct dma_device *dmadev, unsigned int channels, bool slave)
{
	struct pl08x_dma_chan *chan;
	int i;

	INIT_LIST_HEAD(&dmadev->channels);

	/*
	 * Register as many many memcpy as we have physical channels,
	 * we won't always be able to use all but the code will have
	 * to cope with that situation.
	 */
	for (i = 0; i < channels; i++) {
		chan = kzalloc(sizeof(*chan), GFP_KERNEL);
		if (!chan)
			return -ENOMEM;

		chan->host = pl08x;
		chan->state = PL08X_CHAN_IDLE;
		chan->signal = -1;

		if (slave) {
			chan->cd = &pl08x->pd->slave_channels[i];
			/*
			 * Some implementations have muxed signals, whereas some
			 * use a mux in front of the signals and need dynamic
			 * assignment of signals.
			 */
			chan->signal = i;
			pl08x_dma_slave_init(chan);
		} else {
			chan->cd = kzalloc(sizeof(*chan->cd), GFP_KERNEL);
			if (!chan->cd) {
				kfree(chan);
				return -ENOMEM;
			}
			chan->cd->bus_id = "memcpy";
			chan->cd->periph_buses = pl08x->pd->mem_buses;
			chan->name = kasprintf(GFP_KERNEL, "memcpy%d", i);
			if (!chan->name) {
				kfree(chan->cd);
				kfree(chan);
				return -ENOMEM;
			}
		}
		dev_dbg(&pl08x->adev->dev,
			 "initialize virtual channel \"%s\"\n",
			 chan->name);

		chan->vc.desc_free = pl08x_desc_free;
		vchan_init(&chan->vc, dmadev);
	}
	dev_info(&pl08x->adev->dev, "initialized %d virtual %s channels\n",
		 i, slave ? "slave" : "memcpy");
	return i;
}

static void pl08x_free_virtual_channels(struct dma_device *dmadev)
{
	struct pl08x_dma_chan *chan = NULL;
	struct pl08x_dma_chan *next;

	list_for_each_entry_safe(chan,
				 next, &dmadev->channels, vc.chan.device_node) {
		list_del(&chan->vc.chan.device_node);
		kfree(chan);
	}
}

#ifdef CONFIG_DEBUG_FS
static const char *pl08x_state_str(enum pl08x_dma_chan_state state)
{
	switch (state) {
	case PL08X_CHAN_IDLE:
		return "idle";
	case PL08X_CHAN_RUNNING:
		return "running";
	case PL08X_CHAN_PAUSED:
		return "paused";
	case PL08X_CHAN_WAITING:
		return "waiting";
	default:
		break;
	}
	return "UNKNOWN STATE";
}

static int pl08x_debugfs_show(struct seq_file *s, void *data)
{
	struct pl08x_driver_data *pl08x = s->private;
	struct pl08x_dma_chan *chan;
	struct pl08x_phy_chan *ch;
	unsigned long flags;
	int i;

	seq_printf(s, "PL08x physical channels:\n");
	seq_printf(s, "CHANNEL:\tUSER:\n");
	seq_printf(s, "--------\t-----\n");
	for (i = 0; i < pl08x->vd->channels; i++) {
		struct pl08x_dma_chan *virt_chan;

		ch = &pl08x->phy_chans[i];

		spin_lock_irqsave(&ch->lock, flags);
		virt_chan = ch->serving;

		seq_printf(s, "%d\t\t%s%s\n",
			   ch->id,
			   virt_chan ? virt_chan->name : "(none)",
			   ch->locked ? " LOCKED" : "");

		spin_unlock_irqrestore(&ch->lock, flags);
	}

	seq_printf(s, "\nPL08x virtual memcpy channels:\n");
	seq_printf(s, "CHANNEL:\tSTATE:\n");
	seq_printf(s, "--------\t------\n");
	list_for_each_entry(chan, &pl08x->memcpy.channels, vc.chan.device_node) {
		seq_printf(s, "%s\t\t%s\n", chan->name,
			   pl08x_state_str(chan->state));
	}

	if (pl08x->has_slave) {
		seq_printf(s, "\nPL08x virtual slave channels:\n");
		seq_printf(s, "CHANNEL:\tSTATE:\n");
		seq_printf(s, "--------\t------\n");
		list_for_each_entry(chan, &pl08x->slave.channels,
				    vc.chan.device_node) {
			seq_printf(s, "%s\t\t%s\n", chan->name,
				   pl08x_state_str(chan->state));
		}
	}

	return 0;
}

DEFINE_SHOW_ATTRIBUTE(pl08x_debugfs);

static void init_pl08x_debugfs(struct pl08x_driver_data *pl08x)
{
	/* Expose a simple debugfs interface to view all clocks */
	debugfs_create_file(dev_name(&pl08x->adev->dev), S_IFREG | S_IRUGO,
			    NULL, pl08x, &pl08x_debugfs_fops);
}

#else
static inline void init_pl08x_debugfs(struct pl08x_driver_data *pl08x)
{
}
#endif

#ifdef CONFIG_OF
static struct dma_chan *pl08x_find_chan_id(struct pl08x_driver_data *pl08x,
					 u32 id)
{
	struct pl08x_dma_chan *chan;

	/* Trying to get a slave channel from something with no slave support */
	if (!pl08x->has_slave)
		return NULL;

	list_for_each_entry(chan, &pl08x->slave.channels, vc.chan.device_node) {
		if (chan->signal == id)
			return &chan->vc.chan;
	}

	return NULL;
}

static struct dma_chan *pl08x_of_xlate(struct of_phandle_args *dma_spec,
				       struct of_dma *ofdma)
{
	struct pl08x_driver_data *pl08x = ofdma->of_dma_data;
	struct dma_chan *dma_chan;
	struct pl08x_dma_chan *plchan;

	if (!pl08x)
		return NULL;

	if (dma_spec->args_count != 2) {
		dev_err(&pl08x->adev->dev,
			"DMA channel translation requires two cells\n");
		return NULL;
	}

	dma_chan = pl08x_find_chan_id(pl08x, dma_spec->args[0]);
	if (!dma_chan) {
		dev_err(&pl08x->adev->dev,
			"DMA slave channel not found\n");
		return NULL;
	}

	plchan = to_pl08x_chan(dma_chan);
	dev_dbg(&pl08x->adev->dev,
		"translated channel for signal %d\n",
		dma_spec->args[0]);

	/* Augment channel data for applicable AHB buses */
	plchan->cd->periph_buses = dma_spec->args[1];
	return dma_get_slave_channel(dma_chan);
}

static int pl08x_of_probe(struct amba_device *adev,
			  struct pl08x_driver_data *pl08x,
			  struct device_node *np)
{
	struct pl08x_platform_data *pd;
	struct pl08x_channel_data *chanp = NULL;
<<<<<<< HEAD
	u32 cctl_memcpy = 0;
=======
>>>>>>> 24b8d41d
	u32 val;
	int ret;
	int i;

	pd = devm_kzalloc(&adev->dev, sizeof(*pd), GFP_KERNEL);
	if (!pd)
		return -ENOMEM;

	/* Eligible bus masters for fetching LLIs */
	if (of_property_read_bool(np, "lli-bus-interface-ahb1"))
		pd->lli_buses |= PL08X_AHB1;
	if (of_property_read_bool(np, "lli-bus-interface-ahb2"))
		pd->lli_buses |= PL08X_AHB2;
	if (!pd->lli_buses) {
		dev_info(&adev->dev, "no bus masters for LLIs stated, assume all\n");
		pd->lli_buses |= PL08X_AHB1 | PL08X_AHB2;
	}

	/* Eligible bus masters for memory access */
	if (of_property_read_bool(np, "mem-bus-interface-ahb1"))
		pd->mem_buses |= PL08X_AHB1;
	if (of_property_read_bool(np, "mem-bus-interface-ahb2"))
		pd->mem_buses |= PL08X_AHB2;
	if (!pd->mem_buses) {
		dev_info(&adev->dev, "no bus masters for memory stated, assume all\n");
		pd->mem_buses |= PL08X_AHB1 | PL08X_AHB2;
	}

	/* Parse the memcpy channel properties */
	ret = of_property_read_u32(np, "memcpy-burst-size", &val);
	if (ret) {
		dev_info(&adev->dev, "no memcpy burst size specified, using 1 byte\n");
		val = 1;
	}
	switch (val) {
	default:
		dev_err(&adev->dev, "illegal burst size for memcpy, set to 1\n");
		fallthrough;
	case 1:
		pd->memcpy_burst_size = PL08X_BURST_SZ_1;
		break;
	case 4:
		pd->memcpy_burst_size = PL08X_BURST_SZ_4;
		break;
	case 8:
		pd->memcpy_burst_size = PL08X_BURST_SZ_8;
		break;
	case 16:
		pd->memcpy_burst_size = PL08X_BURST_SZ_16;
		break;
	case 32:
		pd->memcpy_burst_size = PL08X_BURST_SZ_32;
		break;
	case 64:
		pd->memcpy_burst_size = PL08X_BURST_SZ_64;
		break;
	case 128:
		pd->memcpy_burst_size = PL08X_BURST_SZ_128;
		break;
	case 256:
		pd->memcpy_burst_size = PL08X_BURST_SZ_256;
		break;
	}

	ret = of_property_read_u32(np, "memcpy-bus-width", &val);
	if (ret) {
		dev_info(&adev->dev, "no memcpy bus width specified, using 8 bits\n");
		val = 8;
	}
	switch (val) {
	default:
		dev_err(&adev->dev, "illegal bus width for memcpy, set to 8 bits\n");
		fallthrough;
	case 8:
		pd->memcpy_bus_width = PL08X_BUS_WIDTH_8_BITS;
		break;
	case 16:
		pd->memcpy_bus_width = PL08X_BUS_WIDTH_16_BITS;
		break;
	case 32:
		pd->memcpy_bus_width = PL08X_BUS_WIDTH_32_BITS;
		break;
	}

	/*
	 * Allocate channel data for all possible slave channels (one
	 * for each possible signal), channels will then be allocated
	 * for a device and have it's AHB interfaces set up at
	 * translation time.
	 */
	if (pl08x->vd->signals) {
		chanp = devm_kcalloc(&adev->dev,
				     pl08x->vd->signals,
				     sizeof(struct pl08x_channel_data),
				     GFP_KERNEL);
		if (!chanp)
			return -ENOMEM;

		pd->slave_channels = chanp;
		for (i = 0; i < pl08x->vd->signals; i++) {
			/*
			 * chanp->periph_buses will be assigned at translation
			 */
			chanp->bus_id = kasprintf(GFP_KERNEL, "slave%d", i);
			chanp++;
		}
		pd->num_slave_channels = pl08x->vd->signals;
	}

	/*
	 * Allocate channel data for all possible slave channels (one
	 * for each possible signal), channels will then be allocated
	 * for a device and have it's AHB interfaces set up at
	 * translation time.
	 */
	chanp = devm_kcalloc(&adev->dev,
			pl08x->vd->signals,
			sizeof(struct pl08x_channel_data),
			GFP_KERNEL);
	if (!chanp)
		return -ENOMEM;

	pd->slave_channels = chanp;
	for (i = 0; i < pl08x->vd->signals; i++) {
		/* chanp->periph_buses will be assigned at translation */
		chanp->bus_id = kasprintf(GFP_KERNEL, "slave%d", i);
		chanp++;
	}
	pd->num_slave_channels = pl08x->vd->signals;

	pl08x->pd = pd;

	return of_dma_controller_register(adev->dev.of_node, pl08x_of_xlate,
					  pl08x);
}
#else
static inline int pl08x_of_probe(struct amba_device *adev,
				 struct pl08x_driver_data *pl08x,
				 struct device_node *np)
{
	return -EINVAL;
}
#endif

static int pl08x_probe(struct amba_device *adev, const struct amba_id *id)
{
	struct pl08x_driver_data *pl08x;
	struct vendor_data *vd = id->data;
	struct device_node *np = adev->dev.of_node;
	u32 tsfr_size;
	int ret = 0;
	int i;

	ret = amba_request_regions(adev, NULL);
	if (ret)
		return ret;

	/* Ensure that we can do DMA */
	ret = dma_set_mask_and_coherent(&adev->dev, DMA_BIT_MASK(32));
	if (ret)
		goto out_no_pl08x;

	/* Create the driver state holder */
	pl08x = kzalloc(sizeof(*pl08x), GFP_KERNEL);
	if (!pl08x) {
		ret = -ENOMEM;
		goto out_no_pl08x;
	}

	/* Assign useful pointers to the driver state */
	pl08x->adev = adev;
	pl08x->vd = vd;

<<<<<<< HEAD
=======
	pl08x->base = ioremap(adev->res.start, resource_size(&adev->res));
	if (!pl08x->base) {
		ret = -ENOMEM;
		goto out_no_ioremap;
	}

	if (vd->ftdmac020) {
		u32 val;

		val = readl(pl08x->base + FTDMAC020_REVISION);
		dev_info(&pl08x->adev->dev, "FTDMAC020 %d.%d rel %d\n",
			 (val >> 16) & 0xff, (val >> 8) & 0xff, val & 0xff);
		val = readl(pl08x->base + FTDMAC020_FEATURE);
		dev_info(&pl08x->adev->dev, "FTDMAC020 %d channels, "
			 "%s built-in bridge, %s, %s linked lists\n",
			 (val >> 12) & 0x0f,
			 (val & BIT(10)) ? "no" : "has",
			 (val & BIT(9)) ? "AHB0 and AHB1" : "AHB0",
			 (val & BIT(8)) ? "supports" : "does not support");

		/* Vendor data from feature register */
		if (!(val & BIT(8)))
			dev_warn(&pl08x->adev->dev,
				 "linked lists not supported, required\n");
		vd->channels = (val >> 12) & 0x0f;
		vd->dualmaster = !!(val & BIT(9));
	}

>>>>>>> 24b8d41d
	/* Initialize memcpy engine */
	dma_cap_set(DMA_MEMCPY, pl08x->memcpy.cap_mask);
	pl08x->memcpy.dev = &adev->dev;
	pl08x->memcpy.device_free_chan_resources = pl08x_free_chan_resources;
	pl08x->memcpy.device_prep_dma_memcpy = pl08x_prep_dma_memcpy;
	pl08x->memcpy.device_prep_dma_interrupt = pl08x_prep_dma_interrupt;
	pl08x->memcpy.device_tx_status = pl08x_dma_tx_status;
	pl08x->memcpy.device_issue_pending = pl08x_issue_pending;
	pl08x->memcpy.device_config = pl08x_config;
	pl08x->memcpy.device_pause = pl08x_pause;
	pl08x->memcpy.device_resume = pl08x_resume;
	pl08x->memcpy.device_terminate_all = pl08x_terminate_all;
	pl08x->memcpy.device_synchronize = pl08x_synchronize;
	pl08x->memcpy.src_addr_widths = PL80X_DMA_BUSWIDTHS;
	pl08x->memcpy.dst_addr_widths = PL80X_DMA_BUSWIDTHS;
	pl08x->memcpy.directions = BIT(DMA_MEM_TO_MEM);
	pl08x->memcpy.residue_granularity = DMA_RESIDUE_GRANULARITY_SEGMENT;
	if (vd->ftdmac020)
		pl08x->memcpy.copy_align = DMAENGINE_ALIGN_4_BYTES;


	/*
	 * Initialize slave engine, if the block has no signals, that means
	 * we have no slave support.
	 */
	if (vd->signals) {
		pl08x->has_slave = true;
		dma_cap_set(DMA_SLAVE, pl08x->slave.cap_mask);
		dma_cap_set(DMA_CYCLIC, pl08x->slave.cap_mask);
		pl08x->slave.dev = &adev->dev;
		pl08x->slave.device_free_chan_resources =
			pl08x_free_chan_resources;
		pl08x->slave.device_prep_dma_interrupt =
			pl08x_prep_dma_interrupt;
		pl08x->slave.device_tx_status = pl08x_dma_tx_status;
		pl08x->slave.device_issue_pending = pl08x_issue_pending;
		pl08x->slave.device_prep_slave_sg = pl08x_prep_slave_sg;
		pl08x->slave.device_prep_dma_cyclic = pl08x_prep_dma_cyclic;
		pl08x->slave.device_config = pl08x_config;
		pl08x->slave.device_pause = pl08x_pause;
		pl08x->slave.device_resume = pl08x_resume;
		pl08x->slave.device_terminate_all = pl08x_terminate_all;
		pl08x->slave.device_synchronize = pl08x_synchronize;
		pl08x->slave.src_addr_widths = PL80X_DMA_BUSWIDTHS;
		pl08x->slave.dst_addr_widths = PL80X_DMA_BUSWIDTHS;
		pl08x->slave.directions =
			BIT(DMA_DEV_TO_MEM) | BIT(DMA_MEM_TO_DEV);
		pl08x->slave.residue_granularity =
			DMA_RESIDUE_GRANULARITY_SEGMENT;
	}

	/* Get the platform data */
	pl08x->pd = dev_get_platdata(&adev->dev);
	if (!pl08x->pd) {
		if (np) {
			ret = pl08x_of_probe(adev, pl08x, np);
			if (ret)
				goto out_no_platdata;
		} else {
			dev_err(&adev->dev, "no platform data supplied\n");
			ret = -EINVAL;
			goto out_no_platdata;
		}
	} else {
		pl08x->slave.filter.map = pl08x->pd->slave_map;
		pl08x->slave.filter.mapcnt = pl08x->pd->slave_map_len;
		pl08x->slave.filter.fn = pl08x_filter_fn;
	}

	/* By default, AHB1 only.  If dualmaster, from platform */
	pl08x->lli_buses = PL08X_AHB1;
	pl08x->mem_buses = PL08X_AHB1;
	if (pl08x->vd->dualmaster) {
		pl08x->lli_buses = pl08x->pd->lli_buses;
		pl08x->mem_buses = pl08x->pd->mem_buses;
	}

	if (vd->pl080s)
		pl08x->lli_words = PL080S_LLI_WORDS;
	else
		pl08x->lli_words = PL080_LLI_WORDS;
	tsfr_size = MAX_NUM_TSFR_LLIS * pl08x->lli_words * sizeof(u32);

	/* A DMA memory pool for LLIs, align on 1-byte boundary */
	pl08x->pool = dma_pool_create(DRIVER_NAME, &pl08x->adev->dev,
						tsfr_size, PL08X_ALIGN, 0);
	if (!pl08x->pool) {
		ret = -ENOMEM;
		goto out_no_lli_pool;
	}

	/* Turn on the PL08x */
	pl08x_ensure_on(pl08x);

	/* Clear any pending interrupts */
	if (vd->ftdmac020)
		/* This variant has error IRQs in bits 16-19 */
		writel(0x0000FFFF, pl08x->base + PL080_ERR_CLEAR);
	else
		writel(0x000000FF, pl08x->base + PL080_ERR_CLEAR);
	writel(0x000000FF, pl08x->base + PL080_TC_CLEAR);

	/* Attach the interrupt handler */
	ret = request_irq(adev->irq[0], pl08x_irq, 0, DRIVER_NAME, pl08x);
	if (ret) {
		dev_err(&adev->dev, "%s failed to request interrupt %d\n",
			__func__, adev->irq[0]);
		goto out_no_irq;
	}

	/* Initialize physical channels */
	pl08x->phy_chans = kzalloc((vd->channels * sizeof(*pl08x->phy_chans)),
			GFP_KERNEL);
	if (!pl08x->phy_chans) {
		ret = -ENOMEM;
		goto out_no_phychans;
	}

	for (i = 0; i < vd->channels; i++) {
		struct pl08x_phy_chan *ch = &pl08x->phy_chans[i];

		ch->id = i;
		ch->base = pl08x->base + PL080_Cx_BASE(i);
		if (vd->ftdmac020) {
			/* FTDMA020 has a special channel busy register */
			ch->reg_busy = ch->base + FTDMAC020_CH_BUSY;
			ch->reg_config = ch->base + FTDMAC020_CH_CFG;
			ch->reg_control = ch->base + FTDMAC020_CH_CSR;
			ch->reg_src = ch->base + FTDMAC020_CH_SRC_ADDR;
			ch->reg_dst = ch->base + FTDMAC020_CH_DST_ADDR;
			ch->reg_lli = ch->base + FTDMAC020_CH_LLP;
			ch->ftdmac020 = true;
		} else {
			ch->reg_config = ch->base + vd->config_offset;
			ch->reg_control = ch->base + PL080_CH_CONTROL;
			ch->reg_src = ch->base + PL080_CH_SRC_ADDR;
			ch->reg_dst = ch->base + PL080_CH_DST_ADDR;
			ch->reg_lli = ch->base + PL080_CH_LLI;
		}
		if (vd->pl080s)
			ch->pl080s = true;

		spin_lock_init(&ch->lock);

		/*
		 * Nomadik variants can have channels that are locked
		 * down for the secure world only. Lock up these channels
		 * by perpetually serving a dummy virtual channel.
		 */
		if (vd->nomadik) {
			u32 val;

			val = readl(ch->reg_config);
			if (val & (PL080N_CONFIG_ITPROT | PL080N_CONFIG_SECPROT)) {
				dev_info(&adev->dev, "physical channel %d reserved for secure access only\n", i);
				ch->locked = true;
			}
		}

		dev_dbg(&adev->dev, "physical channel %d is %s\n",
			i, pl08x_phy_channel_busy(ch) ? "BUSY" : "FREE");
	}

	/* Register as many memcpy channels as there are physical channels */
	ret = pl08x_dma_init_virtual_channels(pl08x, &pl08x->memcpy,
					      pl08x->vd->channels, false);
	if (ret <= 0) {
		dev_warn(&pl08x->adev->dev,
			 "%s failed to enumerate memcpy channels - %d\n",
			 __func__, ret);
		goto out_no_memcpy;
	}

	/* Register slave channels */
	if (pl08x->has_slave) {
		ret = pl08x_dma_init_virtual_channels(pl08x, &pl08x->slave,
					pl08x->pd->num_slave_channels, true);
		if (ret < 0) {
			dev_warn(&pl08x->adev->dev,
				 "%s failed to enumerate slave channels - %d\n",
				 __func__, ret);
			goto out_no_slave;
		}
	}

	ret = dma_async_device_register(&pl08x->memcpy);
	if (ret) {
		dev_warn(&pl08x->adev->dev,
			"%s failed to register memcpy as an async device - %d\n",
			__func__, ret);
		goto out_no_memcpy_reg;
	}

	if (pl08x->has_slave) {
		ret = dma_async_device_register(&pl08x->slave);
		if (ret) {
			dev_warn(&pl08x->adev->dev,
			"%s failed to register slave as an async device - %d\n",
			__func__, ret);
			goto out_no_slave_reg;
		}
	}

	amba_set_drvdata(adev, pl08x);
	init_pl08x_debugfs(pl08x);
	dev_info(&pl08x->adev->dev, "DMA: PL%03x%s rev%u at 0x%08llx irq %d\n",
		 amba_part(adev), pl08x->vd->pl080s ? "s" : "", amba_rev(adev),
		 (unsigned long long)adev->res.start, adev->irq[0]);

	return 0;

out_no_slave_reg:
	dma_async_device_unregister(&pl08x->memcpy);
out_no_memcpy_reg:
	if (pl08x->has_slave)
		pl08x_free_virtual_channels(&pl08x->slave);
out_no_slave:
	pl08x_free_virtual_channels(&pl08x->memcpy);
out_no_memcpy:
	kfree(pl08x->phy_chans);
out_no_phychans:
	free_irq(adev->irq[0], pl08x);
out_no_irq:
	dma_pool_destroy(pl08x->pool);
out_no_lli_pool:
out_no_platdata:
	iounmap(pl08x->base);
out_no_ioremap:
	kfree(pl08x);
out_no_pl08x:
	amba_release_regions(adev);
	return ret;
}

/* PL080 has 8 channels and the PL080 have just 2 */
static struct vendor_data vendor_pl080 = {
	.config_offset = PL080_CH_CONFIG,
	.channels = 8,
	.signals = 16,
	.dualmaster = true,
	.max_transfer_size = PL080_CONTROL_TRANSFER_SIZE_MASK,
};

static struct vendor_data vendor_nomadik = {
	.config_offset = PL080_CH_CONFIG,
	.channels = 8,
	.signals = 32,
	.dualmaster = true,
	.nomadik = true,
	.max_transfer_size = PL080_CONTROL_TRANSFER_SIZE_MASK,
};

static struct vendor_data vendor_pl080s = {
	.config_offset = PL080S_CH_CONFIG,
	.channels = 8,
	.signals = 32,
	.pl080s = true,
	.max_transfer_size = PL080S_CONTROL_TRANSFER_SIZE_MASK,
};

static struct vendor_data vendor_pl081 = {
	.config_offset = PL080_CH_CONFIG,
	.channels = 2,
	.signals = 16,
	.dualmaster = false,
	.max_transfer_size = PL080_CONTROL_TRANSFER_SIZE_MASK,
};

static struct vendor_data vendor_ftdmac020 = {
	.config_offset = PL080_CH_CONFIG,
	.ftdmac020 = true,
	.max_transfer_size = PL080_CONTROL_TRANSFER_SIZE_MASK,
};

static const struct amba_id pl08x_ids[] = {
	/* Samsung PL080S variant */
	{
		.id	= 0x0a141080,
		.mask	= 0xffffffff,
		.data	= &vendor_pl080s,
	},
	/* PL080 */
	{
		.id	= 0x00041080,
		.mask	= 0x000fffff,
		.data	= &vendor_pl080,
	},
	/* PL081 */
	{
		.id	= 0x00041081,
		.mask	= 0x000fffff,
		.data	= &vendor_pl081,
	},
	/* Nomadik 8815 PL080 variant */
	{
		.id	= 0x00280080,
		.mask	= 0x00ffffff,
		.data	= &vendor_nomadik,
	},
	/* Faraday Technology FTDMAC020 */
	{
		.id	= 0x0003b080,
		.mask	= 0x000fffff,
		.data	= &vendor_ftdmac020,
	},
	{ 0, 0 },
};

MODULE_DEVICE_TABLE(amba, pl08x_ids);

static struct amba_driver pl08x_amba_driver = {
	.drv.name	= DRIVER_NAME,
	.id_table	= pl08x_ids,
	.probe		= pl08x_probe,
};

static int __init pl08x_init(void)
{
	int retval;
	retval = amba_driver_register(&pl08x_amba_driver);
	if (retval)
		printk(KERN_WARNING DRIVER_NAME
		       "failed to register as an AMBA device (%d)\n",
		       retval);
	return retval;
}
subsys_initcall(pl08x_init);<|MERGE_RESOLUTION|>--- conflicted
+++ resolved
@@ -99,20 +99,12 @@
  * @channels: the number of channels available in this variant
  * @signals: the number of request signals available from the hardware
  * @dualmaster: whether this version supports dual AHB masters or not.
-<<<<<<< HEAD
- * @nomadik: whether the channels have Nomadik security extension bits
- *	that need to be checked for permission before use and some registers are
- *	missing
- * @pl080s: whether this version is a PL080S, which has separate register and
- *	LLI word for transfer size.
-=======
  * @nomadik: whether this variant is a ST Microelectronics Nomadik, where the
  *	channels have Nomadik security extension bits that need to be checked
  *	for permission before use and some registers are missing
  * @pl080s: whether this variant is a Samsung PL080S, which has separate
  *	register and LLI word for transfer size.
  * @ftdmac020: whether this variant is a Faraday Technology FTDMAC020
->>>>>>> 24b8d41d
  * @max_transfer_size: the maximum single element transfer size for this
  *	PL08x variant.
  */
@@ -2583,10 +2575,6 @@
 {
 	struct pl08x_platform_data *pd;
 	struct pl08x_channel_data *chanp = NULL;
-<<<<<<< HEAD
-	u32 cctl_memcpy = 0;
-=======
->>>>>>> 24b8d41d
 	u32 val;
 	int ret;
 	int i;
@@ -2696,27 +2684,6 @@
 		pd->num_slave_channels = pl08x->vd->signals;
 	}
 
-	/*
-	 * Allocate channel data for all possible slave channels (one
-	 * for each possible signal), channels will then be allocated
-	 * for a device and have it's AHB interfaces set up at
-	 * translation time.
-	 */
-	chanp = devm_kcalloc(&adev->dev,
-			pl08x->vd->signals,
-			sizeof(struct pl08x_channel_data),
-			GFP_KERNEL);
-	if (!chanp)
-		return -ENOMEM;
-
-	pd->slave_channels = chanp;
-	for (i = 0; i < pl08x->vd->signals; i++) {
-		/* chanp->periph_buses will be assigned at translation */
-		chanp->bus_id = kasprintf(GFP_KERNEL, "slave%d", i);
-		chanp++;
-	}
-	pd->num_slave_channels = pl08x->vd->signals;
-
 	pl08x->pd = pd;
 
 	return of_dma_controller_register(adev->dev.of_node, pl08x_of_xlate,
@@ -2760,8 +2727,6 @@
 	pl08x->adev = adev;
 	pl08x->vd = vd;
 
-<<<<<<< HEAD
-=======
 	pl08x->base = ioremap(adev->res.start, resource_size(&adev->res));
 	if (!pl08x->base) {
 		ret = -ENOMEM;
@@ -2790,7 +2755,6 @@
 		vd->dualmaster = !!(val & BIT(9));
 	}
 
->>>>>>> 24b8d41d
 	/* Initialize memcpy engine */
 	dma_cap_set(DMA_MEMCPY, pl08x->memcpy.cap_mask);
 	pl08x->memcpy.dev = &adev->dev;
