--- conflicted
+++ resolved
@@ -1471,19 +1471,11 @@
 	 */
 	for (retry = 0; retry < AT_XDMAC_RESIDUE_MAX_RETRIES; retry++) {
 		check_nda = at_xdmac_chan_read(atchan, AT_XDMAC_CNDA) & 0xfffffffc;
-<<<<<<< HEAD
-		rmb();
-		initd = !!(at_xdmac_chan_read(atchan, AT_XDMAC_CC) & AT_XDMAC_CC_INITD);
-		rmb();
-		cur_ubc = at_xdmac_chan_read(atchan, AT_XDMAC_CUBC);
-		rmb();
-=======
 		rmb();
 		cur_ubc = at_xdmac_chan_read(atchan, AT_XDMAC_CUBC);
 		rmb();
 		initd = !!(at_xdmac_chan_read(atchan, AT_XDMAC_CC) & AT_XDMAC_CC_INITD);
 		rmb();
->>>>>>> 24b8d41d
 		cur_nda = at_xdmac_chan_read(atchan, AT_XDMAC_CNDA) & 0xfffffffc;
 		rmb();
 
@@ -1610,10 +1602,6 @@
 				    struct at_xdmac_desc,
 				    xfer_node);
 
-<<<<<<< HEAD
-	if (txd->flags & DMA_PREP_INTERRUPT)
-		dmaengine_desc_get_callback_invoke(txd, NULL);
-=======
 	spin_unlock_irq(&atchan->lock);
 
 	/* Print bad descriptor's details if needed */
@@ -1623,7 +1611,6 @@
 		bad_desc->lld.mbr_ubc);
 
 	/* Then continue with usual descriptor management */
->>>>>>> 24b8d41d
 }
 
 static void at_xdmac_tasklet(struct tasklet_struct *t)
@@ -1664,17 +1651,9 @@
 		at_xdmac_remove_xfer(atchan, desc);
 		spin_unlock_irq(&atchan->lock);
 
-<<<<<<< HEAD
-		if (!at_xdmac_chan_is_cyclic(atchan)) {
-			dma_cookie_complete(txd);
-			if (txd->flags & DMA_PREP_INTERRUPT)
-				dmaengine_desc_get_callback_invoke(txd, NULL);
-		}
-=======
 		dma_cookie_complete(txd);
 		if (txd->flags & DMA_PREP_INTERRUPT)
 			dmaengine_desc_get_callback_invoke(txd, NULL);
->>>>>>> 24b8d41d
 
 		dma_run_dependencies(txd);
 
