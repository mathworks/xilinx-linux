/* SPDX-License-Identifier: GPL-2.0 */
/*
 * Driver for the Synopsys DesignWare AHB DMA Controller
 *
 * Copyright (C) 2005-2007 Atmel Corporation
 * Copyright (C) 2010-2011 ST Microelectronics
 * Copyright (C) 2016 Intel Corporation
 */

#include <linux/bitops.h>
#include <linux/interrupt.h>
#include <linux/dmaengine.h>

#include <linux/io-64-nonatomic-hi-lo.h>

#include "internal.h"

#define DW_DMA_MAX_NR_REQUESTS	16

/* flow controller */
enum dw_dma_fc {
	DW_DMA_FC_D_M2M,
	DW_DMA_FC_D_M2P,
	DW_DMA_FC_D_P2M,
	DW_DMA_FC_D_P2P,
	DW_DMA_FC_P_P2M,
	DW_DMA_FC_SP_P2P,
	DW_DMA_FC_P_M2P,
	DW_DMA_FC_DP_P2P,
};

/*
 * Redefine this macro to handle differences between 32- and 64-bit
 * addressing, big vs. little endian, etc.
 */
#define DW_REG(name)		u32 name; u32 __pad_##name

/* Hardware register definitions. */
struct dw_dma_chan_regs {
	DW_REG(SAR);		/* Source Address Register */
	DW_REG(DAR);		/* Destination Address Register */
	DW_REG(LLP);		/* Linked List Pointer */
	u32	CTL_LO;		/* Control Register Low */
	u32	CTL_HI;		/* Control Register High */
	DW_REG(SSTAT);
	DW_REG(DSTAT);
	DW_REG(SSTATAR);
	DW_REG(DSTATAR);
	u32	CFG_LO;		/* Configuration Register Low */
	u32	CFG_HI;		/* Configuration Register High */
	DW_REG(SGR);
	DW_REG(DSR);
};

struct dw_dma_irq_regs {
	DW_REG(XFER);
	DW_REG(BLOCK);
	DW_REG(SRC_TRAN);
	DW_REG(DST_TRAN);
	DW_REG(ERROR);
};

struct dw_dma_regs {
	/* per-channel registers */
	struct dw_dma_chan_regs	CHAN[DW_DMA_MAX_NR_CHANNELS];

	/* irq handling */
	struct dw_dma_irq_regs	RAW;		/* r */
	struct dw_dma_irq_regs	STATUS;		/* r (raw & mask) */
	struct dw_dma_irq_regs	MASK;		/* rw (set = irq enabled) */
	struct dw_dma_irq_regs	CLEAR;		/* w (ack, affects "raw") */

	DW_REG(STATUS_INT);			/* r */

	/* software handshaking */
	DW_REG(REQ_SRC);
	DW_REG(REQ_DST);
	DW_REG(SGL_REQ_SRC);
	DW_REG(SGL_REQ_DST);
	DW_REG(LAST_SRC);
	DW_REG(LAST_DST);

	/* miscellaneous */
	DW_REG(CFG);
	DW_REG(CH_EN);
	DW_REG(ID);
	DW_REG(TEST);

	/* iDMA 32-bit support */
	DW_REG(CLASS_PRIORITY0);
	DW_REG(CLASS_PRIORITY1);

	/* optional encoded params, 0x3c8..0x3f7 */
	u32	__reserved;

	/* per-channel configuration registers */
	u32	DWC_PARAMS[DW_DMA_MAX_NR_CHANNELS];
	u32	MULTI_BLK_TYPE;
	u32	MAX_BLK_SIZE;

	/* top-level parameters */
	u32	DW_PARAMS;

	/* component ID */
	u32	COMP_TYPE;
	u32	COMP_VERSION;

	/* iDMA 32-bit support */
	DW_REG(FIFO_PARTITION0);
	DW_REG(FIFO_PARTITION1);

<<<<<<< HEAD
=======
	DW_REG(SAI_ERR);
	DW_REG(GLOBAL_CFG);
};

>>>>>>> 24b8d41d
/* Bitfields in DW_PARAMS */
#define DW_PARAMS_NR_CHAN	8		/* number of channels */
#define DW_PARAMS_NR_MASTER	11		/* number of AHB masters */
#define DW_PARAMS_DATA_WIDTH(n)	(15 + 2 * (n))
#define DW_PARAMS_DATA_WIDTH1	15		/* master 1 data width */
#define DW_PARAMS_DATA_WIDTH2	17		/* master 2 data width */
#define DW_PARAMS_DATA_WIDTH3	19		/* master 3 data width */
#define DW_PARAMS_DATA_WIDTH4	21		/* master 4 data width */
#define DW_PARAMS_EN		28		/* encoded parameters */

/* Bitfields in DWC_PARAMS */
#define DWC_PARAMS_MBLK_EN	11		/* multi block transfer */
#define DWC_PARAMS_HC_LLP	13		/* set LLP register to zero */
#define DWC_PARAMS_MSIZE	16		/* max group transaction size */

/* bursts size */
enum dw_dma_msize {
	DW_DMA_MSIZE_1,
	DW_DMA_MSIZE_4,
	DW_DMA_MSIZE_8,
	DW_DMA_MSIZE_16,
	DW_DMA_MSIZE_32,
	DW_DMA_MSIZE_64,
	DW_DMA_MSIZE_128,
	DW_DMA_MSIZE_256,
};

/* Bitfields in LLP */
#define DWC_LLP_LMS(x)		((x) & 3)	/* list master select */
#define DWC_LLP_LOC(x)		((x) & ~3)	/* next lli */

/* Bitfields in CTL_LO */
#define DWC_CTLL_INT_EN		(1 << 0)	/* irqs enabled? */
#define DWC_CTLL_DST_WIDTH(n)	((n)<<1)	/* bytes per element */
#define DWC_CTLL_SRC_WIDTH(n)	((n)<<4)
#define DWC_CTLL_DST_INC	(0<<7)		/* DAR update/not */
#define DWC_CTLL_DST_DEC	(1<<7)
#define DWC_CTLL_DST_FIX	(2<<7)
#define DWC_CTLL_SRC_INC	(0<<9)		/* SAR update/not */
#define DWC_CTLL_SRC_DEC	(1<<9)
#define DWC_CTLL_SRC_FIX	(2<<9)
#define DWC_CTLL_DST_MSIZE(n)	((n)<<11)	/* burst, #elements */
#define DWC_CTLL_SRC_MSIZE(n)	((n)<<14)
#define DWC_CTLL_S_GATH_EN	(1 << 17)	/* src gather, !FIX */
#define DWC_CTLL_D_SCAT_EN	(1 << 18)	/* dst scatter, !FIX */
#define DWC_CTLL_FC(n)		((n) << 20)
#define DWC_CTLL_FC_M2M		(0 << 20)	/* mem-to-mem */
#define DWC_CTLL_FC_M2P		(1 << 20)	/* mem-to-periph */
#define DWC_CTLL_FC_P2M		(2 << 20)	/* periph-to-mem */
#define DWC_CTLL_FC_P2P		(3 << 20)	/* periph-to-periph */
/* plus 4 transfer types for peripheral-as-flow-controller */
#define DWC_CTLL_DMS(n)		((n)<<23)	/* dst master select */
#define DWC_CTLL_SMS(n)		((n)<<25)	/* src master select */
#define DWC_CTLL_LLP_D_EN	(1 << 27)	/* dest block chain */
#define DWC_CTLL_LLP_S_EN	(1 << 28)	/* src block chain */

/* Bitfields in CTL_HI */
#define DWC_CTLH_BLOCK_TS_MASK	GENMASK(11, 0)
#define DWC_CTLH_BLOCK_TS(x)	((x) & DWC_CTLH_BLOCK_TS_MASK)
#define DWC_CTLH_DONE		(1 << 12)

/* Bitfields in CFG_LO */
#define DWC_CFGL_CH_PRIOR_MASK	(0x7 << 5)	/* priority mask */
#define DWC_CFGL_CH_PRIOR(x)	((x) << 5)	/* priority */
#define DWC_CFGL_CH_SUSP	(1 << 8)	/* pause xfer */
#define DWC_CFGL_FIFO_EMPTY	(1 << 9)	/* pause xfer */
#define DWC_CFGL_HS_DST		(1 << 10)	/* handshake w/dst */
#define DWC_CFGL_HS_SRC		(1 << 11)	/* handshake w/src */
#define DWC_CFGL_LOCK_CH_XFER	(0 << 12)	/* scope of LOCK_CH */
#define DWC_CFGL_LOCK_CH_BLOCK	(1 << 12)
#define DWC_CFGL_LOCK_CH_XACT	(2 << 12)
#define DWC_CFGL_LOCK_BUS_XFER	(0 << 14)	/* scope of LOCK_BUS */
#define DWC_CFGL_LOCK_BUS_BLOCK	(1 << 14)
#define DWC_CFGL_LOCK_BUS_XACT	(2 << 14)
#define DWC_CFGL_LOCK_CH	(1 << 15)	/* channel lockout */
#define DWC_CFGL_LOCK_BUS	(1 << 16)	/* busmaster lockout */
#define DWC_CFGL_HS_DST_POL	(1 << 18)	/* dst handshake active low */
#define DWC_CFGL_HS_SRC_POL	(1 << 19)	/* src handshake active low */
#define DWC_CFGL_MAX_BURST(x)	((x) << 20)
#define DWC_CFGL_RELOAD_SAR	(1 << 30)
#define DWC_CFGL_RELOAD_DAR	(1 << 31)

/* Bitfields in CFG_HI */
#define DWC_CFGH_FCMODE		(1 << 0)
#define DWC_CFGH_FIFO_MODE	(1 << 1)
#define DWC_CFGH_PROTCTL(x)	((x) << 2)
#define DWC_CFGH_PROTCTL_DATA	(0 << 2)	/* data access - always set */
#define DWC_CFGH_PROTCTL_PRIV	(1 << 2)	/* privileged -> AHB HPROT[1] */
#define DWC_CFGH_PROTCTL_BUFFER	(2 << 2)	/* bufferable -> AHB HPROT[2] */
#define DWC_CFGH_PROTCTL_CACHE	(4 << 2)	/* cacheable  -> AHB HPROT[3] */
#define DWC_CFGH_DS_UPD_EN	(1 << 5)
#define DWC_CFGH_SS_UPD_EN	(1 << 6)
#define DWC_CFGH_SRC_PER(x)	((x) << 7)
#define DWC_CFGH_DST_PER(x)	((x) << 11)

/* Bitfields in SGR */
#define DWC_SGR_SGI(x)		((x) << 0)
#define DWC_SGR_SGC(x)		((x) << 20)

/* Bitfields in DSR */
#define DWC_DSR_DSI(x)		((x) << 0)
#define DWC_DSR_DSC(x)		((x) << 20)

/* Bitfields in CFG */
#define DW_CFG_DMA_EN		(1 << 0)

/* iDMA 32-bit support */

/* bursts size */
enum idma32_msize {
	IDMA32_MSIZE_1,
	IDMA32_MSIZE_2,
	IDMA32_MSIZE_4,
	IDMA32_MSIZE_8,
	IDMA32_MSIZE_16,
	IDMA32_MSIZE_32,
};

/* Bitfields in CTL_HI */
#define IDMA32C_CTLH_BLOCK_TS_MASK	GENMASK(16, 0)
#define IDMA32C_CTLH_BLOCK_TS(x)	((x) & IDMA32C_CTLH_BLOCK_TS_MASK)
#define IDMA32C_CTLH_DONE		(1 << 17)

/* Bitfields in CFG_LO */
#define IDMA32C_CFGL_DST_BURST_ALIGN	(1 << 0)	/* dst burst align */
#define IDMA32C_CFGL_SRC_BURST_ALIGN	(1 << 1)	/* src burst align */
#define IDMA32C_CFGL_CH_DRAIN		(1 << 10)	/* drain FIFO */
#define IDMA32C_CFGL_DST_OPT_BL		(1 << 20)	/* optimize dst burst length */
#define IDMA32C_CFGL_SRC_OPT_BL		(1 << 21)	/* optimize src burst length */

/* Bitfields in CFG_HI */
#define IDMA32C_CFGH_SRC_PER(x)		((x) << 0)
#define IDMA32C_CFGH_DST_PER(x)		((x) << 4)
#define IDMA32C_CFGH_RD_ISSUE_THD(x)	((x) << 8)
#define IDMA32C_CFGH_RW_ISSUE_THD(x)	((x) << 18)
#define IDMA32C_CFGH_SRC_PER_EXT(x)	((x) << 28)	/* src peripheral extension */
#define IDMA32C_CFGH_DST_PER_EXT(x)	((x) << 30)	/* dst peripheral extension */

/* Bitfields in FIFO_PARTITION */
#define IDMA32C_FP_PSIZE_CH0(x)		((x) << 0)
#define IDMA32C_FP_PSIZE_CH1(x)		((x) << 13)
#define IDMA32C_FP_UPDATE		(1 << 26)

enum dw_dmac_flags {
	DW_DMA_IS_CYCLIC = 0,
	DW_DMA_IS_SOFT_LLP = 1,
	DW_DMA_IS_PAUSED = 2,
	DW_DMA_IS_INITIALIZED = 3,
};

struct dw_dma_chan {
	struct dma_chan			chan;
	void __iomem			*ch_regs;
	u8				mask;
	u8				priority;
	enum dma_transfer_direction	direction;

	/* software emulation of the LLP transfers */
	struct list_head	*tx_node_active;

	spinlock_t		lock;

	/* these other elements are all protected by lock */
	unsigned long		flags;
	struct list_head	active_list;
	struct list_head	queue;
<<<<<<< HEAD
	struct dw_cyclic_desc	*cdesc;
=======
>>>>>>> 24b8d41d

	unsigned int		descs_allocated;

	/* hardware configuration */
	unsigned int		block_size;
	bool			nollp;
	u32			max_burst;

	/* custom slave configuration */
	struct dw_dma_slave	dws;

	/* configuration passed via .device_config */
	struct dma_slave_config dma_sconfig;
};

static inline struct dw_dma_chan_regs __iomem *
__dwc_regs(struct dw_dma_chan *dwc)
{
	return dwc->ch_regs;
}

#define channel_readl(dwc, name) \
	readl(&(__dwc_regs(dwc)->name))
#define channel_writel(dwc, name, val) \
	writel((val), &(__dwc_regs(dwc)->name))

static inline struct dw_dma_chan *to_dw_dma_chan(struct dma_chan *chan)
{
	return container_of(chan, struct dw_dma_chan, chan);
}

struct dw_dma {
	struct dma_device	dma;
	char			name[20];
	void __iomem		*regs;
	struct dma_pool		*desc_pool;
	struct tasklet_struct	tasklet;

	/* channels */
	struct dw_dma_chan	*chan;
	u8			all_chan_mask;
	u8			in_use;

<<<<<<< HEAD
=======
	/* Channel operations */
	void	(*initialize_chan)(struct dw_dma_chan *dwc);
	void	(*suspend_chan)(struct dw_dma_chan *dwc, bool drain);
	void	(*resume_chan)(struct dw_dma_chan *dwc, bool drain);
	u32	(*prepare_ctllo)(struct dw_dma_chan *dwc);
	void	(*encode_maxburst)(struct dw_dma_chan *dwc, u32 *maxburst);
	u32	(*bytes2block)(struct dw_dma_chan *dwc, size_t bytes,
			       unsigned int width, size_t *len);
	size_t	(*block2bytes)(struct dw_dma_chan *dwc, u32 block, u32 width);

	/* Device operations */
	void (*set_device_name)(struct dw_dma *dw, int id);
	void (*disable)(struct dw_dma *dw);
	void (*enable)(struct dw_dma *dw);

>>>>>>> 24b8d41d
	/* platform data */
	struct dw_dma_platform_data	*pdata;
};

static inline struct dw_dma_regs __iomem *__dw_regs(struct dw_dma *dw)
{
	return dw->regs;
}

#define dma_readl(dw, name) \
	readl(&(__dw_regs(dw)->name))
#define dma_writel(dw, name, val) \
	writel((val), &(__dw_regs(dw)->name))

#define idma32_readq(dw, name)				\
	hi_lo_readq(&(__dw_regs(dw)->name))
#define idma32_writeq(dw, name, val)			\
	hi_lo_writeq((val), &(__dw_regs(dw)->name))

#define channel_set_bit(dw, reg, mask) \
	dma_writel(dw, reg, ((mask) << 8) | (mask))
#define channel_clear_bit(dw, reg, mask) \
	dma_writel(dw, reg, ((mask) << 8) | 0)

static inline struct dw_dma *to_dw_dma(struct dma_device *ddev)
{
	return container_of(ddev, struct dw_dma, dma);
}

#ifdef CONFIG_DW_DMAC_BIG_ENDIAN_IO
typedef __be32 __dw32;
#else
typedef __le32 __dw32;
#endif

/* LLI == Linked List Item; a.k.a. DMA block descriptor */
struct dw_lli {
	/* values that are not changed by hardware */
<<<<<<< HEAD
	__dw32		sar;
	__dw32		dar;
	__dw32		llp;		/* chain to next lli */
	__dw32		ctllo;
	/* values that may get written back: */
	__dw32		ctlhi;
	/* sstat and dstat can snapshot peripheral register state.
	 * silicon config may discard either or both...
	 */
	__dw32		sstat;
	__dw32		dstat;
=======
	__le32		sar;
	__le32		dar;
	__le32		llp;		/* chain to next lli */
	__le32		ctllo;
	/* values that may get written back: */
	__le32		ctlhi;
	/* sstat and dstat can snapshot peripheral register state.
	 * silicon config may discard either or both...
	 */
	__le32		sstat;
	__le32		dstat;
>>>>>>> 24b8d41d
};

struct dw_desc {
	/* FIRST values the hardware uses */
	struct dw_lli			lli;

<<<<<<< HEAD
#ifdef CONFIG_DW_DMAC_BIG_ENDIAN_IO
#define lli_set(d, reg, v)		((d)->lli.reg |= cpu_to_be32(v))
#define lli_clear(d, reg, v)		((d)->lli.reg &= ~cpu_to_be32(v))
#define lli_read(d, reg)		be32_to_cpu((d)->lli.reg)
#define lli_write(d, reg, v)		((d)->lli.reg = cpu_to_be32(v))
#else
=======
>>>>>>> 24b8d41d
#define lli_set(d, reg, v)		((d)->lli.reg |= cpu_to_le32(v))
#define lli_clear(d, reg, v)		((d)->lli.reg &= ~cpu_to_le32(v))
#define lli_read(d, reg)		le32_to_cpu((d)->lli.reg)
#define lli_write(d, reg, v)		((d)->lli.reg = cpu_to_le32(v))
<<<<<<< HEAD
#endif
=======
>>>>>>> 24b8d41d

	/* THEN values for driver housekeeping */
	struct list_head		desc_node;
	struct list_head		tx_list;
	struct dma_async_tx_descriptor	txd;
	size_t				len;
	size_t				total_len;
	u32				residue;
};

#define to_dw_desc(h)	list_entry(h, struct dw_desc, desc_node)

static inline struct dw_desc *
txd_to_dw_desc(struct dma_async_tx_descriptor *txd)
{
	return container_of(txd, struct dw_desc, txd);
}<|MERGE_RESOLUTION|>--- conflicted
+++ resolved
@@ -109,13 +109,10 @@
 	DW_REG(FIFO_PARTITION0);
 	DW_REG(FIFO_PARTITION1);
 
-<<<<<<< HEAD
-=======
 	DW_REG(SAI_ERR);
 	DW_REG(GLOBAL_CFG);
 };
 
->>>>>>> 24b8d41d
 /* Bitfields in DW_PARAMS */
 #define DW_PARAMS_NR_CHAN	8		/* number of channels */
 #define DW_PARAMS_NR_MASTER	11		/* number of AHB masters */
@@ -282,10 +279,6 @@
 	unsigned long		flags;
 	struct list_head	active_list;
 	struct list_head	queue;
-<<<<<<< HEAD
-	struct dw_cyclic_desc	*cdesc;
-=======
->>>>>>> 24b8d41d
 
 	unsigned int		descs_allocated;
 
@@ -329,8 +322,6 @@
 	u8			all_chan_mask;
 	u8			in_use;
 
-<<<<<<< HEAD
-=======
 	/* Channel operations */
 	void	(*initialize_chan)(struct dw_dma_chan *dwc);
 	void	(*suspend_chan)(struct dw_dma_chan *dwc, bool drain);
@@ -346,7 +337,6 @@
 	void (*disable)(struct dw_dma *dw);
 	void (*enable)(struct dw_dma *dw);
 
->>>>>>> 24b8d41d
 	/* platform data */
 	struct dw_dma_platform_data	*pdata;
 };
@@ -376,28 +366,9 @@
 	return container_of(ddev, struct dw_dma, dma);
 }
 
-#ifdef CONFIG_DW_DMAC_BIG_ENDIAN_IO
-typedef __be32 __dw32;
-#else
-typedef __le32 __dw32;
-#endif
-
 /* LLI == Linked List Item; a.k.a. DMA block descriptor */
 struct dw_lli {
 	/* values that are not changed by hardware */
-<<<<<<< HEAD
-	__dw32		sar;
-	__dw32		dar;
-	__dw32		llp;		/* chain to next lli */
-	__dw32		ctllo;
-	/* values that may get written back: */
-	__dw32		ctlhi;
-	/* sstat and dstat can snapshot peripheral register state.
-	 * silicon config may discard either or both...
-	 */
-	__dw32		sstat;
-	__dw32		dstat;
-=======
 	__le32		sar;
 	__le32		dar;
 	__le32		llp;		/* chain to next lli */
@@ -409,30 +380,16 @@
 	 */
 	__le32		sstat;
 	__le32		dstat;
->>>>>>> 24b8d41d
 };
 
 struct dw_desc {
 	/* FIRST values the hardware uses */
 	struct dw_lli			lli;
 
-<<<<<<< HEAD
-#ifdef CONFIG_DW_DMAC_BIG_ENDIAN_IO
-#define lli_set(d, reg, v)		((d)->lli.reg |= cpu_to_be32(v))
-#define lli_clear(d, reg, v)		((d)->lli.reg &= ~cpu_to_be32(v))
-#define lli_read(d, reg)		be32_to_cpu((d)->lli.reg)
-#define lli_write(d, reg, v)		((d)->lli.reg = cpu_to_be32(v))
-#else
-=======
->>>>>>> 24b8d41d
 #define lli_set(d, reg, v)		((d)->lli.reg |= cpu_to_le32(v))
 #define lli_clear(d, reg, v)		((d)->lli.reg &= ~cpu_to_le32(v))
 #define lli_read(d, reg)		le32_to_cpu((d)->lli.reg)
 #define lli_write(d, reg, v)		((d)->lli.reg = cpu_to_le32(v))
-<<<<<<< HEAD
-#endif
-=======
->>>>>>> 24b8d41d
 
 	/* THEN values for driver housekeeping */
 	struct list_head		desc_node;
