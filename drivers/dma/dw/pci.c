// SPDX-License-Identifier: GPL-2.0
/*
 * PCI driver for the Synopsys DesignWare DMA Controller
 *
 * Copyright (C) 2013 Intel Corporation
 * Author: Andy Shevchenko <andriy.shevchenko@linux.intel.com>
 */

#include <linux/module.h>
#include <linux/pci.h>
#include <linux/device.h>

#include "internal.h"

static int dw_pci_probe(struct pci_dev *pdev, const struct pci_device_id *pid)
{
<<<<<<< HEAD
	const struct dw_dma_platform_data *pdata = (void *)pid->driver_data;
=======
	const struct dw_dma_chip_pdata *drv_data = (void *)pid->driver_data;
	struct dw_dma_chip_pdata *data;
>>>>>>> 24b8d41d
	struct dw_dma_chip *chip;
	int ret;

	ret = pcim_enable_device(pdev);
	if (ret)
		return ret;

	ret = pcim_iomap_regions(pdev, 1 << 0, pci_name(pdev));
	if (ret) {
		dev_err(&pdev->dev, "I/O memory remapping failed\n");
		return ret;
	}

	pci_set_master(pdev);
	pci_try_set_mwi(pdev);

	ret = pci_set_dma_mask(pdev, DMA_BIT_MASK(32));
	if (ret)
		return ret;

	ret = pci_set_consistent_dma_mask(pdev, DMA_BIT_MASK(32));
	if (ret)
		return ret;

	data = devm_kmemdup(&pdev->dev, drv_data, sizeof(*drv_data), GFP_KERNEL);
	if (!data)
		return -ENOMEM;

	chip = devm_kzalloc(&pdev->dev, sizeof(*chip), GFP_KERNEL);
	if (!chip)
		return -ENOMEM;

	chip->dev = &pdev->dev;
	chip->id = pdev->devfn;
	chip->regs = pcim_iomap_table(pdev)[0];
	chip->irq = pdev->irq;
<<<<<<< HEAD
	chip->pdata = pdata;

	ret = dw_dma_probe(chip);
=======
	chip->pdata = data->pdata;

	data->chip = chip;

	ret = data->probe(chip);
>>>>>>> 24b8d41d
	if (ret)
		return ret;

	dw_dma_acpi_controller_register(chip->dw);

	pci_set_drvdata(pdev, data);

	return 0;
}

static void dw_pci_remove(struct pci_dev *pdev)
{
	struct dw_dma_chip_pdata *data = pci_get_drvdata(pdev);
	struct dw_dma_chip *chip = data->chip;
	int ret;

	dw_dma_acpi_controller_free(chip->dw);

	ret = data->remove(chip);
	if (ret)
		dev_warn(&pdev->dev, "can't remove device properly: %d\n", ret);
}

#ifdef CONFIG_PM_SLEEP

static int dw_pci_suspend_late(struct device *dev)
{
	struct dw_dma_chip_pdata *data = dev_get_drvdata(dev);
	struct dw_dma_chip *chip = data->chip;

	return do_dw_dma_disable(chip);
};

static int dw_pci_resume_early(struct device *dev)
{
	struct dw_dma_chip_pdata *data = dev_get_drvdata(dev);
	struct dw_dma_chip *chip = data->chip;

	return do_dw_dma_enable(chip);
};

#endif /* CONFIG_PM_SLEEP */

static const struct dev_pm_ops dw_pci_dev_pm_ops = {
	SET_LATE_SYSTEM_SLEEP_PM_OPS(dw_pci_suspend_late, dw_pci_resume_early)
};

static const struct pci_device_id dw_pci_id_table[] = {
	/* Medfield (GPDMA) */
	{ PCI_VDEVICE(INTEL, 0x0827), (kernel_ulong_t)&dw_dma_chip_pdata },

	/* BayTrail */
	{ PCI_VDEVICE(INTEL, 0x0f06), (kernel_ulong_t)&dw_dma_chip_pdata },
	{ PCI_VDEVICE(INTEL, 0x0f40), (kernel_ulong_t)&dw_dma_chip_pdata },

	/* Merrifield */
	{ PCI_VDEVICE(INTEL, 0x11a2), (kernel_ulong_t)&idma32_chip_pdata },

	/* Braswell */
	{ PCI_VDEVICE(INTEL, 0x2286), (kernel_ulong_t)&dw_dma_chip_pdata },
	{ PCI_VDEVICE(INTEL, 0x22c0), (kernel_ulong_t)&dw_dma_chip_pdata },

	/* Elkhart Lake iDMA 32-bit (PSE DMA) */
	{ PCI_VDEVICE(INTEL, 0x4bb4), (kernel_ulong_t)&idma32_chip_pdata },
	{ PCI_VDEVICE(INTEL, 0x4bb5), (kernel_ulong_t)&idma32_chip_pdata },
	{ PCI_VDEVICE(INTEL, 0x4bb6), (kernel_ulong_t)&idma32_chip_pdata },

	/* Haswell */
	{ PCI_VDEVICE(INTEL, 0x9c60), (kernel_ulong_t)&dw_dma_chip_pdata },

	/* Broadwell */
	{ PCI_VDEVICE(INTEL, 0x9ce0), (kernel_ulong_t)&dw_dma_chip_pdata },

	{ }
};
MODULE_DEVICE_TABLE(pci, dw_pci_id_table);

static struct pci_driver dw_pci_driver = {
	.name		= "dw_dmac_pci",
	.id_table	= dw_pci_id_table,
	.probe		= dw_pci_probe,
	.remove		= dw_pci_remove,
	.driver	= {
		.pm	= &dw_pci_dev_pm_ops,
	},
};

module_pci_driver(dw_pci_driver);

MODULE_LICENSE("GPL v2");
MODULE_DESCRIPTION("Synopsys DesignWare DMA Controller PCI driver");
MODULE_AUTHOR("Andy Shevchenko <andriy.shevchenko@linux.intel.com>");<|MERGE_RESOLUTION|>--- conflicted
+++ resolved
@@ -14,12 +14,8 @@
 
 static int dw_pci_probe(struct pci_dev *pdev, const struct pci_device_id *pid)
 {
-<<<<<<< HEAD
-	const struct dw_dma_platform_data *pdata = (void *)pid->driver_data;
-=======
 	const struct dw_dma_chip_pdata *drv_data = (void *)pid->driver_data;
 	struct dw_dma_chip_pdata *data;
->>>>>>> 24b8d41d
 	struct dw_dma_chip *chip;
 	int ret;
 
@@ -56,17 +52,11 @@
 	chip->id = pdev->devfn;
 	chip->regs = pcim_iomap_table(pdev)[0];
 	chip->irq = pdev->irq;
-<<<<<<< HEAD
-	chip->pdata = pdata;
-
-	ret = dw_dma_probe(chip);
-=======
 	chip->pdata = data->pdata;
 
 	data->chip = chip;
 
 	ret = data->probe(chip);
->>>>>>> 24b8d41d
 	if (ret)
 		return ret;
 
