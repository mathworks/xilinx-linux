// SPDX-License-Identifier: GPL-2.0-only
/*
 * Copyright (C) Ericsson AB 2007-2008
 * Copyright (C) ST-Ericsson SA 2008-2010
 * Author: Per Forlin <per.forlin@stericsson.com> for ST-Ericsson
 * Author: Jonas Aaberg <jonas.aberg@stericsson.com> for ST-Ericsson
 */

#include <linux/dma-mapping.h>
#include <linux/kernel.h>
#include <linux/slab.h>
#include <linux/export.h>
#include <linux/dmaengine.h>
#include <linux/platform_device.h>
#include <linux/clk.h>
#include <linux/delay.h>
#include <linux/log2.h>
#include <linux/pm.h>
#include <linux/pm_runtime.h>
#include <linux/err.h>
#include <linux/of.h>
#include <linux/of_dma.h>
#include <linux/amba/bus.h>
#include <linux/regulator/consumer.h>
#include <linux/platform_data/dma-ste-dma40.h>

#include "dmaengine.h"
#include "ste_dma40_ll.h"

#define D40_NAME "dma40"

#define D40_PHY_CHAN -1

/* For masking out/in 2 bit channel positions */
#define D40_CHAN_POS(chan)  (2 * (chan / 2))
#define D40_CHAN_POS_MASK(chan) (0x3 << D40_CHAN_POS(chan))

/* Maximum iterations taken before giving up suspending a channel */
#define D40_SUSPEND_MAX_IT 500

/* Milliseconds */
#define DMA40_AUTOSUSPEND_DELAY	100

/* Hardware requirement on LCLA alignment */
#define LCLA_ALIGNMENT 0x40000

/* Max number of links per event group */
#define D40_LCLA_LINK_PER_EVENT_GRP 128
#define D40_LCLA_END D40_LCLA_LINK_PER_EVENT_GRP

/* Max number of logical channels per physical channel */
#define D40_MAX_LOG_CHAN_PER_PHY 32

/* Attempts before giving up to trying to get pages that are aligned */
#define MAX_LCLA_ALLOC_ATTEMPTS 256

/* Bit markings for allocation map */
#define D40_ALLOC_FREE		BIT(31)
#define D40_ALLOC_PHY		BIT(30)
#define D40_ALLOC_LOG_FREE	0

#define D40_MEMCPY_MAX_CHANS	8

/* Reserved event lines for memcpy only. */
#define DB8500_DMA_MEMCPY_EV_0	51
#define DB8500_DMA_MEMCPY_EV_1	56
#define DB8500_DMA_MEMCPY_EV_2	57
#define DB8500_DMA_MEMCPY_EV_3	58
#define DB8500_DMA_MEMCPY_EV_4	59
#define DB8500_DMA_MEMCPY_EV_5	60

static int dma40_memcpy_channels[] = {
	DB8500_DMA_MEMCPY_EV_0,
	DB8500_DMA_MEMCPY_EV_1,
	DB8500_DMA_MEMCPY_EV_2,
	DB8500_DMA_MEMCPY_EV_3,
	DB8500_DMA_MEMCPY_EV_4,
	DB8500_DMA_MEMCPY_EV_5,
};

/* Default configuration for physcial memcpy */
static const struct stedma40_chan_cfg dma40_memcpy_conf_phy = {
	.mode = STEDMA40_MODE_PHYSICAL,
	.dir = DMA_MEM_TO_MEM,

	.src_info.data_width = DMA_SLAVE_BUSWIDTH_1_BYTE,
	.src_info.psize = STEDMA40_PSIZE_PHY_1,
	.src_info.flow_ctrl = STEDMA40_NO_FLOW_CTRL,

	.dst_info.data_width = DMA_SLAVE_BUSWIDTH_1_BYTE,
	.dst_info.psize = STEDMA40_PSIZE_PHY_1,
	.dst_info.flow_ctrl = STEDMA40_NO_FLOW_CTRL,
};

/* Default configuration for logical memcpy */
static const struct stedma40_chan_cfg dma40_memcpy_conf_log = {
	.mode = STEDMA40_MODE_LOGICAL,
	.dir = DMA_MEM_TO_MEM,

	.src_info.data_width = DMA_SLAVE_BUSWIDTH_1_BYTE,
	.src_info.psize = STEDMA40_PSIZE_LOG_1,
	.src_info.flow_ctrl = STEDMA40_NO_FLOW_CTRL,

	.dst_info.data_width = DMA_SLAVE_BUSWIDTH_1_BYTE,
	.dst_info.psize = STEDMA40_PSIZE_LOG_1,
	.dst_info.flow_ctrl = STEDMA40_NO_FLOW_CTRL,
};

/**
 * enum 40_command - The different commands and/or statuses.
 *
 * @D40_DMA_STOP: DMA channel command STOP or status STOPPED,
 * @D40_DMA_RUN: The DMA channel is RUNNING of the command RUN.
 * @D40_DMA_SUSPEND_REQ: Request the DMA to SUSPEND as soon as possible.
 * @D40_DMA_SUSPENDED: The DMA channel is SUSPENDED.
 */
enum d40_command {
	D40_DMA_STOP		= 0,
	D40_DMA_RUN		= 1,
	D40_DMA_SUSPEND_REQ	= 2,
	D40_DMA_SUSPENDED	= 3
};

/*
 * enum d40_events - The different Event Enables for the event lines.
 *
 * @D40_DEACTIVATE_EVENTLINE: De-activate Event line, stopping the logical chan.
 * @D40_ACTIVATE_EVENTLINE: Activate the Event line, to start a logical chan.
 * @D40_SUSPEND_REQ_EVENTLINE: Requesting for suspending a event line.
 * @D40_ROUND_EVENTLINE: Status check for event line.
 */

enum d40_events {
	D40_DEACTIVATE_EVENTLINE	= 0,
	D40_ACTIVATE_EVENTLINE		= 1,
	D40_SUSPEND_REQ_EVENTLINE	= 2,
	D40_ROUND_EVENTLINE		= 3
};

/*
 * These are the registers that has to be saved and later restored
 * when the DMA hw is powered off.
 * TODO: Add save/restore of D40_DREG_GCC on dma40 v3 or later, if that works.
 */
static __maybe_unused u32 d40_backup_regs[] = {
	D40_DREG_LCPA,
	D40_DREG_LCLA,
	D40_DREG_PRMSE,
	D40_DREG_PRMSO,
	D40_DREG_PRMOE,
	D40_DREG_PRMOO,
};

#define BACKUP_REGS_SZ ARRAY_SIZE(d40_backup_regs)

/*
 * since 9540 and 8540 has the same HW revision
 * use v4a for 9540 or ealier
 * use v4b for 8540 or later
 * HW revision:
 * DB8500ed has revision 0
 * DB8500v1 has revision 2
 * DB8500v2 has revision 3
 * AP9540v1 has revision 4
 * DB8540v1 has revision 4
 * TODO: Check if all these registers have to be saved/restored on dma40 v4a
 */
static u32 d40_backup_regs_v4a[] = {
	D40_DREG_PSEG1,
	D40_DREG_PSEG2,
	D40_DREG_PSEG3,
	D40_DREG_PSEG4,
	D40_DREG_PCEG1,
	D40_DREG_PCEG2,
	D40_DREG_PCEG3,
	D40_DREG_PCEG4,
	D40_DREG_RSEG1,
	D40_DREG_RSEG2,
	D40_DREG_RSEG3,
	D40_DREG_RSEG4,
	D40_DREG_RCEG1,
	D40_DREG_RCEG2,
	D40_DREG_RCEG3,
	D40_DREG_RCEG4,
};

#define BACKUP_REGS_SZ_V4A ARRAY_SIZE(d40_backup_regs_v4a)

static u32 d40_backup_regs_v4b[] = {
	D40_DREG_CPSEG1,
	D40_DREG_CPSEG2,
	D40_DREG_CPSEG3,
	D40_DREG_CPSEG4,
	D40_DREG_CPSEG5,
	D40_DREG_CPCEG1,
	D40_DREG_CPCEG2,
	D40_DREG_CPCEG3,
	D40_DREG_CPCEG4,
	D40_DREG_CPCEG5,
	D40_DREG_CRSEG1,
	D40_DREG_CRSEG2,
	D40_DREG_CRSEG3,
	D40_DREG_CRSEG4,
	D40_DREG_CRSEG5,
	D40_DREG_CRCEG1,
	D40_DREG_CRCEG2,
	D40_DREG_CRCEG3,
	D40_DREG_CRCEG4,
	D40_DREG_CRCEG5,
};

#define BACKUP_REGS_SZ_V4B ARRAY_SIZE(d40_backup_regs_v4b)

static __maybe_unused u32 d40_backup_regs_chan[] = {
	D40_CHAN_REG_SSCFG,
	D40_CHAN_REG_SSELT,
	D40_CHAN_REG_SSPTR,
	D40_CHAN_REG_SSLNK,
	D40_CHAN_REG_SDCFG,
	D40_CHAN_REG_SDELT,
	D40_CHAN_REG_SDPTR,
	D40_CHAN_REG_SDLNK,
};

#define BACKUP_REGS_SZ_MAX ((BACKUP_REGS_SZ_V4A > BACKUP_REGS_SZ_V4B) ? \
			     BACKUP_REGS_SZ_V4A : BACKUP_REGS_SZ_V4B)

/**
 * struct d40_interrupt_lookup - lookup table for interrupt handler
 *
 * @src: Interrupt mask register.
 * @clr: Interrupt clear register.
 * @is_error: true if this is an error interrupt.
 * @offset: start delta in the lookup_log_chans in d40_base. If equals to
 * D40_PHY_CHAN, the lookup_phy_chans shall be used instead.
 */
struct d40_interrupt_lookup {
	u32 src;
	u32 clr;
	bool is_error;
	int offset;
};


static struct d40_interrupt_lookup il_v4a[] = {
	{D40_DREG_LCTIS0, D40_DREG_LCICR0, false,  0},
	{D40_DREG_LCTIS1, D40_DREG_LCICR1, false, 32},
	{D40_DREG_LCTIS2, D40_DREG_LCICR2, false, 64},
	{D40_DREG_LCTIS3, D40_DREG_LCICR3, false, 96},
	{D40_DREG_LCEIS0, D40_DREG_LCICR0, true,   0},
	{D40_DREG_LCEIS1, D40_DREG_LCICR1, true,  32},
	{D40_DREG_LCEIS2, D40_DREG_LCICR2, true,  64},
	{D40_DREG_LCEIS3, D40_DREG_LCICR3, true,  96},
	{D40_DREG_PCTIS,  D40_DREG_PCICR,  false, D40_PHY_CHAN},
	{D40_DREG_PCEIS,  D40_DREG_PCICR,  true,  D40_PHY_CHAN},
};

static struct d40_interrupt_lookup il_v4b[] = {
	{D40_DREG_CLCTIS1, D40_DREG_CLCICR1, false,  0},
	{D40_DREG_CLCTIS2, D40_DREG_CLCICR2, false, 32},
	{D40_DREG_CLCTIS3, D40_DREG_CLCICR3, false, 64},
	{D40_DREG_CLCTIS4, D40_DREG_CLCICR4, false, 96},
	{D40_DREG_CLCTIS5, D40_DREG_CLCICR5, false, 128},
	{D40_DREG_CLCEIS1, D40_DREG_CLCICR1, true,   0},
	{D40_DREG_CLCEIS2, D40_DREG_CLCICR2, true,  32},
	{D40_DREG_CLCEIS3, D40_DREG_CLCICR3, true,  64},
	{D40_DREG_CLCEIS4, D40_DREG_CLCICR4, true,  96},
	{D40_DREG_CLCEIS5, D40_DREG_CLCICR5, true,  128},
	{D40_DREG_CPCTIS,  D40_DREG_CPCICR,  false, D40_PHY_CHAN},
	{D40_DREG_CPCEIS,  D40_DREG_CPCICR,  true,  D40_PHY_CHAN},
};

/**
 * struct d40_reg_val - simple lookup struct
 *
 * @reg: The register.
 * @val: The value that belongs to the register in reg.
 */
struct d40_reg_val {
	unsigned int reg;
	unsigned int val;
};

static __initdata struct d40_reg_val dma_init_reg_v4a[] = {
	/* Clock every part of the DMA block from start */
	{ .reg = D40_DREG_GCC,    .val = D40_DREG_GCC_ENABLE_ALL},

	/* Interrupts on all logical channels */
	{ .reg = D40_DREG_LCMIS0, .val = 0xFFFFFFFF},
	{ .reg = D40_DREG_LCMIS1, .val = 0xFFFFFFFF},
	{ .reg = D40_DREG_LCMIS2, .val = 0xFFFFFFFF},
	{ .reg = D40_DREG_LCMIS3, .val = 0xFFFFFFFF},
	{ .reg = D40_DREG_LCICR0, .val = 0xFFFFFFFF},
	{ .reg = D40_DREG_LCICR1, .val = 0xFFFFFFFF},
	{ .reg = D40_DREG_LCICR2, .val = 0xFFFFFFFF},
	{ .reg = D40_DREG_LCICR3, .val = 0xFFFFFFFF},
	{ .reg = D40_DREG_LCTIS0, .val = 0xFFFFFFFF},
	{ .reg = D40_DREG_LCTIS1, .val = 0xFFFFFFFF},
	{ .reg = D40_DREG_LCTIS2, .val = 0xFFFFFFFF},
	{ .reg = D40_DREG_LCTIS3, .val = 0xFFFFFFFF}
};
static __initdata struct d40_reg_val dma_init_reg_v4b[] = {
	/* Clock every part of the DMA block from start */
	{ .reg = D40_DREG_GCC,    .val = D40_DREG_GCC_ENABLE_ALL},

	/* Interrupts on all logical channels */
	{ .reg = D40_DREG_CLCMIS1, .val = 0xFFFFFFFF},
	{ .reg = D40_DREG_CLCMIS2, .val = 0xFFFFFFFF},
	{ .reg = D40_DREG_CLCMIS3, .val = 0xFFFFFFFF},
	{ .reg = D40_DREG_CLCMIS4, .val = 0xFFFFFFFF},
	{ .reg = D40_DREG_CLCMIS5, .val = 0xFFFFFFFF},
	{ .reg = D40_DREG_CLCICR1, .val = 0xFFFFFFFF},
	{ .reg = D40_DREG_CLCICR2, .val = 0xFFFFFFFF},
	{ .reg = D40_DREG_CLCICR3, .val = 0xFFFFFFFF},
	{ .reg = D40_DREG_CLCICR4, .val = 0xFFFFFFFF},
	{ .reg = D40_DREG_CLCICR5, .val = 0xFFFFFFFF},
	{ .reg = D40_DREG_CLCTIS1, .val = 0xFFFFFFFF},
	{ .reg = D40_DREG_CLCTIS2, .val = 0xFFFFFFFF},
	{ .reg = D40_DREG_CLCTIS3, .val = 0xFFFFFFFF},
	{ .reg = D40_DREG_CLCTIS4, .val = 0xFFFFFFFF},
	{ .reg = D40_DREG_CLCTIS5, .val = 0xFFFFFFFF}
};

/**
 * struct d40_lli_pool - Structure for keeping LLIs in memory
 *
 * @base: Pointer to memory area when the pre_alloc_lli's are not large
 * enough, IE bigger than the most common case, 1 dst and 1 src. NULL if
 * pre_alloc_lli is used.
 * @dma_addr: DMA address, if mapped
 * @size: The size in bytes of the memory at base or the size of pre_alloc_lli.
 * @pre_alloc_lli: Pre allocated area for the most common case of transfers,
 * one buffer to one buffer.
 */
struct d40_lli_pool {
	void	*base;
	int	 size;
	dma_addr_t	dma_addr;
	/* Space for dst and src, plus an extra for padding */
	u8	 pre_alloc_lli[3 * sizeof(struct d40_phy_lli)];
};

/**
 * struct d40_desc - A descriptor is one DMA job.
 *
 * @lli_phy: LLI settings for physical channel. Both src and dst=
 * points into the lli_pool, to base if lli_len > 1 or to pre_alloc_lli if
 * lli_len equals one.
 * @lli_log: Same as above but for logical channels.
 * @lli_pool: The pool with two entries pre-allocated.
 * @lli_len: Number of llis of current descriptor.
 * @lli_current: Number of transferred llis.
 * @lcla_alloc: Number of LCLA entries allocated.
 * @txd: DMA engine struct. Used for among other things for communication
 * during a transfer.
 * @node: List entry.
 * @is_in_client_list: true if the client owns this descriptor.
 * @cyclic: true if this is a cyclic job
 *
 * This descriptor is used for both logical and physical transfers.
 */
struct d40_desc {
	/* LLI physical */
	struct d40_phy_lli_bidir	 lli_phy;
	/* LLI logical */
	struct d40_log_lli_bidir	 lli_log;

	struct d40_lli_pool		 lli_pool;
	int				 lli_len;
	int				 lli_current;
	int				 lcla_alloc;

	struct dma_async_tx_descriptor	 txd;
	struct list_head		 node;

	bool				 is_in_client_list;
	bool				 cyclic;
};

/**
 * struct d40_lcla_pool - LCLA pool settings and data.
 *
 * @base: The virtual address of LCLA. 18 bit aligned.
 * @dma_addr: DMA address, if mapped
 * @base_unaligned: The orignal kmalloc pointer, if kmalloc is used.
 * This pointer is only there for clean-up on error.
 * @pages: The number of pages needed for all physical channels.
 * Only used later for clean-up on error
 * @lock: Lock to protect the content in this struct.
 * @alloc_map: big map over which LCLA entry is own by which job.
 */
struct d40_lcla_pool {
	void		*base;
	dma_addr_t	dma_addr;
	void		*base_unaligned;
	int		 pages;
	spinlock_t	 lock;
	struct d40_desc	**alloc_map;
};

/**
 * struct d40_phy_res - struct for handling eventlines mapped to physical
 * channels.
 *
 * @lock: A lock protection this entity.
 * @reserved: True if used by secure world or otherwise.
 * @num: The physical channel number of this entity.
 * @allocated_src: Bit mapped to show which src event line's are mapped to
 * this physical channel. Can also be free or physically allocated.
 * @allocated_dst: Same as for src but is dst.
 * allocated_dst and allocated_src uses the D40_ALLOC* defines as well as
 * event line number.
 * @use_soft_lli: To mark if the linked lists of channel are managed by SW.
 */
struct d40_phy_res {
	spinlock_t lock;
	bool	   reserved;
	int	   num;
	u32	   allocated_src;
	u32	   allocated_dst;
	bool	   use_soft_lli;
};

struct d40_base;

/**
 * struct d40_chan - Struct that describes a channel.
 *
 * @lock: A spinlock to protect this struct.
 * @log_num: The logical number, if any of this channel.
 * @pending_tx: The number of pending transfers. Used between interrupt handler
 * and tasklet.
 * @busy: Set to true when transfer is ongoing on this channel.
 * @phy_chan: Pointer to physical channel which this instance runs on. If this
 * point is NULL, then the channel is not allocated.
 * @chan: DMA engine handle.
 * @tasklet: Tasklet that gets scheduled from interrupt context to complete a
 * transfer and call client callback.
 * @client: Cliented owned descriptor list.
 * @pending_queue: Submitted jobs, to be issued by issue_pending()
 * @active: Active descriptor.
 * @done: Completed jobs
 * @queue: Queued jobs.
 * @prepare_queue: Prepared jobs.
 * @dma_cfg: The client configuration of this dma channel.
 * @slave_config: DMA slave configuration.
 * @configured: whether the dma_cfg configuration is valid
 * @base: Pointer to the device instance struct.
 * @src_def_cfg: Default cfg register setting for src.
 * @dst_def_cfg: Default cfg register setting for dst.
 * @log_def: Default logical channel settings.
 * @lcpa: Pointer to dst and src lcpa settings.
 * @runtime_addr: runtime configured address.
 * @runtime_direction: runtime configured direction.
 *
 * This struct can either "be" a logical or a physical channel.
 */
struct d40_chan {
	spinlock_t			 lock;
	int				 log_num;
	int				 pending_tx;
	bool				 busy;
	struct d40_phy_res		*phy_chan;
	struct dma_chan			 chan;
	struct tasklet_struct		 tasklet;
	struct list_head		 client;
	struct list_head		 pending_queue;
	struct list_head		 active;
	struct list_head		 done;
	struct list_head		 queue;
	struct list_head		 prepare_queue;
	struct stedma40_chan_cfg	 dma_cfg;
	struct dma_slave_config		 slave_config;
	bool				 configured;
	struct d40_base			*base;
	/* Default register configurations */
	u32				 src_def_cfg;
	u32				 dst_def_cfg;
	struct d40_def_lcsp		 log_def;
	struct d40_log_lli_full		*lcpa;
	/* Runtime reconfiguration */
	dma_addr_t			runtime_addr;
	enum dma_transfer_direction	runtime_direction;
};

/**
 * struct d40_gen_dmac - generic values to represent u8500/u8540 DMA
 * controller
 *
 * @backup: the pointer to the registers address array for backup
 * @backup_size: the size of the registers address array for backup
 * @realtime_en: the realtime enable register
 * @realtime_clear: the realtime clear register
 * @high_prio_en: the high priority enable register
 * @high_prio_clear: the high priority clear register
 * @interrupt_en: the interrupt enable register
 * @interrupt_clear: the interrupt clear register
 * @il: the pointer to struct d40_interrupt_lookup
 * @il_size: the size of d40_interrupt_lookup array
 * @init_reg: the pointer to the struct d40_reg_val
 * @init_reg_size: the size of d40_reg_val array
 */
struct d40_gen_dmac {
	u32				*backup;
	u32				 backup_size;
	u32				 realtime_en;
	u32				 realtime_clear;
	u32				 high_prio_en;
	u32				 high_prio_clear;
	u32				 interrupt_en;
	u32				 interrupt_clear;
	struct d40_interrupt_lookup	*il;
	u32				 il_size;
	struct d40_reg_val		*init_reg;
	u32				 init_reg_size;
};

/**
 * struct d40_base - The big global struct, one for each probe'd instance.
 *
 * @interrupt_lock: Lock used to make sure one interrupt is handle a time.
 * @execmd_lock: Lock for execute command usage since several channels share
 * the same physical register.
 * @dev: The device structure.
 * @virtbase: The virtual base address of the DMA's register.
 * @rev: silicon revision detected.
 * @clk: Pointer to the DMA clock structure.
 * @phy_start: Physical memory start of the DMA registers.
 * @phy_size: Size of the DMA register map.
 * @irq: The IRQ number.
 * @num_memcpy_chans: The number of channels used for memcpy (mem-to-mem
 * transfers).
 * @num_phy_chans: The number of physical channels. Read from HW. This
 * is the number of available channels for this driver, not counting "Secure
 * mode" allocated physical channels.
 * @num_log_chans: The number of logical channels. Calculated from
 * num_phy_chans.
 * @dma_both: dma_device channels that can do both memcpy and slave transfers.
 * @dma_slave: dma_device channels that can do only do slave transfers.
 * @dma_memcpy: dma_device channels that can do only do memcpy transfers.
 * @phy_chans: Room for all possible physical channels in system.
 * @log_chans: Room for all possible logical channels in system.
 * @lookup_log_chans: Used to map interrupt number to logical channel. Points
 * to log_chans entries.
 * @lookup_phy_chans: Used to map interrupt number to physical channel. Points
 * to phy_chans entries.
 * @plat_data: Pointer to provided platform_data which is the driver
 * configuration.
 * @lcpa_regulator: Pointer to hold the regulator for the esram bank for lcla.
 * @phy_res: Vector containing all physical channels.
 * @lcla_pool: lcla pool settings and data.
 * @lcpa_base: The virtual mapped address of LCPA.
 * @phy_lcpa: The physical address of the LCPA.
 * @lcpa_size: The size of the LCPA area.
 * @desc_slab: cache for descriptors.
 * @reg_val_backup: Here the values of some hardware registers are stored
 * before the DMA is powered off. They are restored when the power is back on.
 * @reg_val_backup_v4: Backup of registers that only exits on dma40 v3 and
 * later
 * @reg_val_backup_chan: Backup data for standard channel parameter registers.
 * @regs_interrupt: Scratch space for registers during interrupt.
 * @gcc_pwr_off_mask: Mask to maintain the channels that can be turned off.
 * @gen_dmac: the struct for generic registers values to represent u8500/8540
 * DMA controller
 */
struct d40_base {
	spinlock_t			 interrupt_lock;
	spinlock_t			 execmd_lock;
	struct device			 *dev;
	void __iomem			 *virtbase;
	u8				  rev:4;
	struct clk			 *clk;
	phys_addr_t			  phy_start;
	resource_size_t			  phy_size;
	int				  irq;
	int				  num_memcpy_chans;
	int				  num_phy_chans;
	int				  num_log_chans;
	struct dma_device		  dma_both;
	struct dma_device		  dma_slave;
	struct dma_device		  dma_memcpy;
	struct d40_chan			 *phy_chans;
	struct d40_chan			 *log_chans;
	struct d40_chan			**lookup_log_chans;
	struct d40_chan			**lookup_phy_chans;
	struct stedma40_platform_data	 *plat_data;
	struct regulator		 *lcpa_regulator;
	/* Physical half channels */
	struct d40_phy_res		 *phy_res;
	struct d40_lcla_pool		  lcla_pool;
	void				 *lcpa_base;
	dma_addr_t			  phy_lcpa;
	resource_size_t			  lcpa_size;
	struct kmem_cache		 *desc_slab;
	u32				  reg_val_backup[BACKUP_REGS_SZ];
	u32				  reg_val_backup_v4[BACKUP_REGS_SZ_MAX];
	u32				 *reg_val_backup_chan;
	u32				 *regs_interrupt;
	u16				  gcc_pwr_off_mask;
	struct d40_gen_dmac		  gen_dmac;
};

static struct device *chan2dev(struct d40_chan *d40c)
{
	return &d40c->chan.dev->device;
}

static bool chan_is_physical(struct d40_chan *chan)
{
	return chan->log_num == D40_PHY_CHAN;
}

static bool chan_is_logical(struct d40_chan *chan)
{
	return !chan_is_physical(chan);
}

static void __iomem *chan_base(struct d40_chan *chan)
{
	return chan->base->virtbase + D40_DREG_PCBASE +
	       chan->phy_chan->num * D40_DREG_PCDELTA;
}

#define d40_err(dev, format, arg...)		\
	dev_err(dev, "[%s] " format, __func__, ## arg)

#define chan_err(d40c, format, arg...)		\
	d40_err(chan2dev(d40c), format, ## arg)

static int d40_set_runtime_config_write(struct dma_chan *chan,
				  struct dma_slave_config *config,
				  enum dma_transfer_direction direction);

static int d40_pool_lli_alloc(struct d40_chan *d40c, struct d40_desc *d40d,
			      int lli_len)
{
	bool is_log = chan_is_logical(d40c);
	u32 align;
	void *base;

	if (is_log)
		align = sizeof(struct d40_log_lli);
	else
		align = sizeof(struct d40_phy_lli);

	if (lli_len == 1) {
		base = d40d->lli_pool.pre_alloc_lli;
		d40d->lli_pool.size = sizeof(d40d->lli_pool.pre_alloc_lli);
		d40d->lli_pool.base = NULL;
	} else {
		d40d->lli_pool.size = lli_len * 2 * align;

		base = kmalloc(d40d->lli_pool.size + align, GFP_NOWAIT);
		d40d->lli_pool.base = base;

		if (d40d->lli_pool.base == NULL)
			return -ENOMEM;
	}

	if (is_log) {
		d40d->lli_log.src = PTR_ALIGN(base, align);
		d40d->lli_log.dst = d40d->lli_log.src + lli_len;

		d40d->lli_pool.dma_addr = 0;
	} else {
		d40d->lli_phy.src = PTR_ALIGN(base, align);
		d40d->lli_phy.dst = d40d->lli_phy.src + lli_len;

		d40d->lli_pool.dma_addr = dma_map_single(d40c->base->dev,
							 d40d->lli_phy.src,
							 d40d->lli_pool.size,
							 DMA_TO_DEVICE);

		if (dma_mapping_error(d40c->base->dev,
				      d40d->lli_pool.dma_addr)) {
			kfree(d40d->lli_pool.base);
			d40d->lli_pool.base = NULL;
			d40d->lli_pool.dma_addr = 0;
			return -ENOMEM;
		}
	}

	return 0;
}

static void d40_pool_lli_free(struct d40_chan *d40c, struct d40_desc *d40d)
{
	if (d40d->lli_pool.dma_addr)
		dma_unmap_single(d40c->base->dev, d40d->lli_pool.dma_addr,
				 d40d->lli_pool.size, DMA_TO_DEVICE);

	kfree(d40d->lli_pool.base);
	d40d->lli_pool.base = NULL;
	d40d->lli_pool.size = 0;
	d40d->lli_log.src = NULL;
	d40d->lli_log.dst = NULL;
	d40d->lli_phy.src = NULL;
	d40d->lli_phy.dst = NULL;
}

static int d40_lcla_alloc_one(struct d40_chan *d40c,
			      struct d40_desc *d40d)
{
	unsigned long flags;
	int i;
	int ret = -EINVAL;

	spin_lock_irqsave(&d40c->base->lcla_pool.lock, flags);

	/*
	 * Allocate both src and dst at the same time, therefore the half
	 * start on 1 since 0 can't be used since zero is used as end marker.
	 */
	for (i = 1 ; i < D40_LCLA_LINK_PER_EVENT_GRP / 2; i++) {
		int idx = d40c->phy_chan->num * D40_LCLA_LINK_PER_EVENT_GRP + i;

		if (!d40c->base->lcla_pool.alloc_map[idx]) {
			d40c->base->lcla_pool.alloc_map[idx] = d40d;
			d40d->lcla_alloc++;
			ret = i;
			break;
		}
	}

	spin_unlock_irqrestore(&d40c->base->lcla_pool.lock, flags);

	return ret;
}

static int d40_lcla_free_all(struct d40_chan *d40c,
			     struct d40_desc *d40d)
{
	unsigned long flags;
	int i;
	int ret = -EINVAL;

	if (chan_is_physical(d40c))
		return 0;

	spin_lock_irqsave(&d40c->base->lcla_pool.lock, flags);

	for (i = 1 ; i < D40_LCLA_LINK_PER_EVENT_GRP / 2; i++) {
		int idx = d40c->phy_chan->num * D40_LCLA_LINK_PER_EVENT_GRP + i;

		if (d40c->base->lcla_pool.alloc_map[idx] == d40d) {
			d40c->base->lcla_pool.alloc_map[idx] = NULL;
			d40d->lcla_alloc--;
			if (d40d->lcla_alloc == 0) {
				ret = 0;
				break;
			}
		}
	}

	spin_unlock_irqrestore(&d40c->base->lcla_pool.lock, flags);

	return ret;

}

static void d40_desc_remove(struct d40_desc *d40d)
{
	list_del(&d40d->node);
}

static struct d40_desc *d40_desc_get(struct d40_chan *d40c)
{
	struct d40_desc *desc = NULL;

	if (!list_empty(&d40c->client)) {
		struct d40_desc *d;
		struct d40_desc *_d;

		list_for_each_entry_safe(d, _d, &d40c->client, node) {
			if (async_tx_test_ack(&d->txd)) {
				d40_desc_remove(d);
				desc = d;
				memset(desc, 0, sizeof(*desc));
				break;
			}
		}
	}

	if (!desc)
		desc = kmem_cache_zalloc(d40c->base->desc_slab, GFP_NOWAIT);

	if (desc)
		INIT_LIST_HEAD(&desc->node);

	return desc;
}

static void d40_desc_free(struct d40_chan *d40c, struct d40_desc *d40d)
{

	d40_pool_lli_free(d40c, d40d);
	d40_lcla_free_all(d40c, d40d);
	kmem_cache_free(d40c->base->desc_slab, d40d);
}

static void d40_desc_submit(struct d40_chan *d40c, struct d40_desc *desc)
{
	list_add_tail(&desc->node, &d40c->active);
}

static void d40_phy_lli_load(struct d40_chan *chan, struct d40_desc *desc)
{
	struct d40_phy_lli *lli_dst = desc->lli_phy.dst;
	struct d40_phy_lli *lli_src = desc->lli_phy.src;
	void __iomem *base = chan_base(chan);

	writel(lli_src->reg_cfg, base + D40_CHAN_REG_SSCFG);
	writel(lli_src->reg_elt, base + D40_CHAN_REG_SSELT);
	writel(lli_src->reg_ptr, base + D40_CHAN_REG_SSPTR);
	writel(lli_src->reg_lnk, base + D40_CHAN_REG_SSLNK);

	writel(lli_dst->reg_cfg, base + D40_CHAN_REG_SDCFG);
	writel(lli_dst->reg_elt, base + D40_CHAN_REG_SDELT);
	writel(lli_dst->reg_ptr, base + D40_CHAN_REG_SDPTR);
	writel(lli_dst->reg_lnk, base + D40_CHAN_REG_SDLNK);
}

static void d40_desc_done(struct d40_chan *d40c, struct d40_desc *desc)
{
	list_add_tail(&desc->node, &d40c->done);
}

static void d40_log_lli_to_lcxa(struct d40_chan *chan, struct d40_desc *desc)
{
	struct d40_lcla_pool *pool = &chan->base->lcla_pool;
	struct d40_log_lli_bidir *lli = &desc->lli_log;
	int lli_current = desc->lli_current;
	int lli_len = desc->lli_len;
	bool cyclic = desc->cyclic;
	int curr_lcla = -EINVAL;
	int first_lcla = 0;
	bool use_esram_lcla = chan->base->plat_data->use_esram_lcla;
	bool linkback;

	/*
	 * We may have partially running cyclic transfers, in case we did't get
	 * enough LCLA entries.
	 */
	linkback = cyclic && lli_current == 0;

	/*
	 * For linkback, we need one LCLA even with only one link, because we
	 * can't link back to the one in LCPA space
	 */
	if (linkback || (lli_len - lli_current > 1)) {
		/*
		 * If the channel is expected to use only soft_lli don't
		 * allocate a lcla. This is to avoid a HW issue that exists
		 * in some controller during a peripheral to memory transfer
		 * that uses linked lists.
		 */
		if (!(chan->phy_chan->use_soft_lli &&
			chan->dma_cfg.dir == DMA_DEV_TO_MEM))
			curr_lcla = d40_lcla_alloc_one(chan, desc);

		first_lcla = curr_lcla;
	}

	/*
	 * For linkback, we normally load the LCPA in the loop since we need to
	 * link it to the second LCLA and not the first.  However, if we
	 * couldn't even get a first LCLA, then we have to run in LCPA and
	 * reload manually.
	 */
	if (!linkback || curr_lcla == -EINVAL) {
		unsigned int flags = 0;

		if (curr_lcla == -EINVAL)
			flags |= LLI_TERM_INT;

		d40_log_lli_lcpa_write(chan->lcpa,
				       &lli->dst[lli_current],
				       &lli->src[lli_current],
				       curr_lcla,
				       flags);
		lli_current++;
	}

	if (curr_lcla < 0)
		goto set_current;

	for (; lli_current < lli_len; lli_current++) {
		unsigned int lcla_offset = chan->phy_chan->num * 1024 +
					   8 * curr_lcla * 2;
		struct d40_log_lli *lcla = pool->base + lcla_offset;
		unsigned int flags = 0;
		int next_lcla;

		if (lli_current + 1 < lli_len)
			next_lcla = d40_lcla_alloc_one(chan, desc);
		else
			next_lcla = linkback ? first_lcla : -EINVAL;

		if (cyclic || next_lcla == -EINVAL)
			flags |= LLI_TERM_INT;

		if (linkback && curr_lcla == first_lcla) {
			/* First link goes in both LCPA and LCLA */
			d40_log_lli_lcpa_write(chan->lcpa,
					       &lli->dst[lli_current],
					       &lli->src[lli_current],
					       next_lcla, flags);
		}

		/*
		 * One unused LCLA in the cyclic case if the very first
		 * next_lcla fails...
		 */
		d40_log_lli_lcla_write(lcla,
				       &lli->dst[lli_current],
				       &lli->src[lli_current],
				       next_lcla, flags);

		/*
		 * Cache maintenance is not needed if lcla is
		 * mapped in esram
		 */
		if (!use_esram_lcla) {
			dma_sync_single_range_for_device(chan->base->dev,
						pool->dma_addr, lcla_offset,
						2 * sizeof(struct d40_log_lli),
						DMA_TO_DEVICE);
		}
		curr_lcla = next_lcla;

		if (curr_lcla == -EINVAL || curr_lcla == first_lcla) {
			lli_current++;
			break;
		}
	}
 set_current:
	desc->lli_current = lli_current;
}

static void d40_desc_load(struct d40_chan *d40c, struct d40_desc *d40d)
{
	if (chan_is_physical(d40c)) {
		d40_phy_lli_load(d40c, d40d);
		d40d->lli_current = d40d->lli_len;
	} else
		d40_log_lli_to_lcxa(d40c, d40d);
}

static struct d40_desc *d40_first_active_get(struct d40_chan *d40c)
{
	return list_first_entry_or_null(&d40c->active, struct d40_desc, node);
}

/* remove desc from current queue and add it to the pending_queue */
static void d40_desc_queue(struct d40_chan *d40c, struct d40_desc *desc)
{
	d40_desc_remove(desc);
	desc->is_in_client_list = false;
	list_add_tail(&desc->node, &d40c->pending_queue);
}

static struct d40_desc *d40_first_pending(struct d40_chan *d40c)
{
	return list_first_entry_or_null(&d40c->pending_queue, struct d40_desc,
					node);
}

static struct d40_desc *d40_first_queued(struct d40_chan *d40c)
{
	return list_first_entry_or_null(&d40c->queue, struct d40_desc, node);
}

static struct d40_desc *d40_first_done(struct d40_chan *d40c)
{
	return list_first_entry_or_null(&d40c->done, struct d40_desc, node);
}

static int d40_psize_2_burst_size(bool is_log, int psize)
{
	if (is_log) {
		if (psize == STEDMA40_PSIZE_LOG_1)
			return 1;
	} else {
		if (psize == STEDMA40_PSIZE_PHY_1)
			return 1;
	}

	return 2 << psize;
}

/*
 * The dma only supports transmitting packages up to
 * STEDMA40_MAX_SEG_SIZE * data_width, where data_width is stored in Bytes.
 *
 * Calculate the total number of dma elements required to send the entire sg list.
 */
static int d40_size_2_dmalen(int size, u32 data_width1, u32 data_width2)
{
	int dmalen;
	u32 max_w = max(data_width1, data_width2);
	u32 min_w = min(data_width1, data_width2);
	u32 seg_max = ALIGN(STEDMA40_MAX_SEG_SIZE * min_w, max_w);

	if (seg_max > STEDMA40_MAX_SEG_SIZE)
		seg_max -= max_w;

	if (!IS_ALIGNED(size, max_w))
		return -EINVAL;

	if (size <= seg_max)
		dmalen = 1;
	else {
		dmalen = size / seg_max;
		if (dmalen * seg_max < size)
			dmalen++;
	}
	return dmalen;
}

static int d40_sg_2_dmalen(struct scatterlist *sgl, int sg_len,
			   u32 data_width1, u32 data_width2)
{
	struct scatterlist *sg;
	int i;
	int len = 0;
	int ret;

	for_each_sg(sgl, sg, sg_len, i) {
		ret = d40_size_2_dmalen(sg_dma_len(sg),
					data_width1, data_width2);
		if (ret < 0)
			return ret;
		len += ret;
	}
	return len;
}

static int __d40_execute_command_phy(struct d40_chan *d40c,
				     enum d40_command command)
{
	u32 status;
	int i;
	void __iomem *active_reg;
	int ret = 0;
	unsigned long flags;
	u32 wmask;

	if (command == D40_DMA_STOP) {
		ret = __d40_execute_command_phy(d40c, D40_DMA_SUSPEND_REQ);
		if (ret)
			return ret;
	}

	spin_lock_irqsave(&d40c->base->execmd_lock, flags);

	if (d40c->phy_chan->num % 2 == 0)
		active_reg = d40c->base->virtbase + D40_DREG_ACTIVE;
	else
		active_reg = d40c->base->virtbase + D40_DREG_ACTIVO;

	if (command == D40_DMA_SUSPEND_REQ) {
		status = (readl(active_reg) &
			  D40_CHAN_POS_MASK(d40c->phy_chan->num)) >>
			D40_CHAN_POS(d40c->phy_chan->num);

		if (status == D40_DMA_SUSPENDED || status == D40_DMA_STOP)
			goto unlock;
	}

	wmask = 0xffffffff & ~(D40_CHAN_POS_MASK(d40c->phy_chan->num));
	writel(wmask | (command << D40_CHAN_POS(d40c->phy_chan->num)),
	       active_reg);

	if (command == D40_DMA_SUSPEND_REQ) {

		for (i = 0 ; i < D40_SUSPEND_MAX_IT; i++) {
			status = (readl(active_reg) &
				  D40_CHAN_POS_MASK(d40c->phy_chan->num)) >>
				D40_CHAN_POS(d40c->phy_chan->num);

			cpu_relax();
			/*
			 * Reduce the number of bus accesses while
			 * waiting for the DMA to suspend.
			 */
			udelay(3);

			if (status == D40_DMA_STOP ||
			    status == D40_DMA_SUSPENDED)
				break;
		}

		if (i == D40_SUSPEND_MAX_IT) {
			chan_err(d40c,
				"unable to suspend the chl %d (log: %d) status %x\n",
				d40c->phy_chan->num, d40c->log_num,
				status);
			dump_stack();
			ret = -EBUSY;
		}

	}
 unlock:
	spin_unlock_irqrestore(&d40c->base->execmd_lock, flags);
	return ret;
}

static void d40_term_all(struct d40_chan *d40c)
{
	struct d40_desc *d40d;
	struct d40_desc *_d;

	/* Release completed descriptors */
	while ((d40d = d40_first_done(d40c))) {
		d40_desc_remove(d40d);
		d40_desc_free(d40c, d40d);
	}

	/* Release active descriptors */
	while ((d40d = d40_first_active_get(d40c))) {
		d40_desc_remove(d40d);
		d40_desc_free(d40c, d40d);
	}

	/* Release queued descriptors waiting for transfer */
	while ((d40d = d40_first_queued(d40c))) {
		d40_desc_remove(d40d);
		d40_desc_free(d40c, d40d);
	}

	/* Release pending descriptors */
	while ((d40d = d40_first_pending(d40c))) {
		d40_desc_remove(d40d);
		d40_desc_free(d40c, d40d);
	}

	/* Release client owned descriptors */
	if (!list_empty(&d40c->client))
		list_for_each_entry_safe(d40d, _d, &d40c->client, node) {
			d40_desc_remove(d40d);
			d40_desc_free(d40c, d40d);
		}

	/* Release descriptors in prepare queue */
	if (!list_empty(&d40c->prepare_queue))
		list_for_each_entry_safe(d40d, _d,
					 &d40c->prepare_queue, node) {
			d40_desc_remove(d40d);
			d40_desc_free(d40c, d40d);
		}

	d40c->pending_tx = 0;
}

static void __d40_config_set_event(struct d40_chan *d40c,
				   enum d40_events event_type, u32 event,
				   int reg)
{
	void __iomem *addr = chan_base(d40c) + reg;
	int tries;
	u32 status;

	switch (event_type) {

	case D40_DEACTIVATE_EVENTLINE:

		writel((D40_DEACTIVATE_EVENTLINE << D40_EVENTLINE_POS(event))
		       | ~D40_EVENTLINE_MASK(event), addr);
		break;

	case D40_SUSPEND_REQ_EVENTLINE:
		status = (readl(addr) & D40_EVENTLINE_MASK(event)) >>
			  D40_EVENTLINE_POS(event);

		if (status == D40_DEACTIVATE_EVENTLINE ||
		    status == D40_SUSPEND_REQ_EVENTLINE)
			break;

		writel((D40_SUSPEND_REQ_EVENTLINE << D40_EVENTLINE_POS(event))
		       | ~D40_EVENTLINE_MASK(event), addr);

		for (tries = 0 ; tries < D40_SUSPEND_MAX_IT; tries++) {

			status = (readl(addr) & D40_EVENTLINE_MASK(event)) >>
				  D40_EVENTLINE_POS(event);

			cpu_relax();
			/*
			 * Reduce the number of bus accesses while
			 * waiting for the DMA to suspend.
			 */
			udelay(3);

			if (status == D40_DEACTIVATE_EVENTLINE)
				break;
		}

		if (tries == D40_SUSPEND_MAX_IT) {
			chan_err(d40c,
				"unable to stop the event_line chl %d (log: %d)"
				"status %x\n", d40c->phy_chan->num,
				 d40c->log_num, status);
		}
		break;

	case D40_ACTIVATE_EVENTLINE:
	/*
	 * The hardware sometimes doesn't register the enable when src and dst
	 * event lines are active on the same logical channel.  Retry to ensure
	 * it does.  Usually only one retry is sufficient.
	 */
		tries = 100;
		while (--tries) {
			writel((D40_ACTIVATE_EVENTLINE <<
				D40_EVENTLINE_POS(event)) |
				~D40_EVENTLINE_MASK(event), addr);

			if (readl(addr) & D40_EVENTLINE_MASK(event))
				break;
		}

		if (tries != 99)
			dev_dbg(chan2dev(d40c),
				"[%s] workaround enable S%cLNK (%d tries)\n",
				__func__, reg == D40_CHAN_REG_SSLNK ? 'S' : 'D',
				100 - tries);

		WARN_ON(!tries);
		break;

	case D40_ROUND_EVENTLINE:
		BUG();
		break;

	}
}

static void d40_config_set_event(struct d40_chan *d40c,
				 enum d40_events event_type)
{
	u32 event = D40_TYPE_TO_EVENT(d40c->dma_cfg.dev_type);

	/* Enable event line connected to device (or memcpy) */
	if ((d40c->dma_cfg.dir == DMA_DEV_TO_MEM) ||
	    (d40c->dma_cfg.dir == DMA_DEV_TO_DEV))
		__d40_config_set_event(d40c, event_type, event,
				       D40_CHAN_REG_SSLNK);

	if (d40c->dma_cfg.dir !=  DMA_DEV_TO_MEM)
		__d40_config_set_event(d40c, event_type, event,
				       D40_CHAN_REG_SDLNK);
}

static u32 d40_chan_has_events(struct d40_chan *d40c)
{
	void __iomem *chanbase = chan_base(d40c);
	u32 val;

	val = readl(chanbase + D40_CHAN_REG_SSLNK);
	val |= readl(chanbase + D40_CHAN_REG_SDLNK);

	return val;
}

static int
__d40_execute_command_log(struct d40_chan *d40c, enum d40_command command)
{
	unsigned long flags;
	int ret = 0;
	u32 active_status;
	void __iomem *active_reg;

	if (d40c->phy_chan->num % 2 == 0)
		active_reg = d40c->base->virtbase + D40_DREG_ACTIVE;
	else
		active_reg = d40c->base->virtbase + D40_DREG_ACTIVO;


	spin_lock_irqsave(&d40c->phy_chan->lock, flags);

	switch (command) {
	case D40_DMA_STOP:
	case D40_DMA_SUSPEND_REQ:

		active_status = (readl(active_reg) &
				 D40_CHAN_POS_MASK(d40c->phy_chan->num)) >>
				 D40_CHAN_POS(d40c->phy_chan->num);

		if (active_status == D40_DMA_RUN)
			d40_config_set_event(d40c, D40_SUSPEND_REQ_EVENTLINE);
		else
			d40_config_set_event(d40c, D40_DEACTIVATE_EVENTLINE);

		if (!d40_chan_has_events(d40c) && (command == D40_DMA_STOP))
			ret = __d40_execute_command_phy(d40c, command);

		break;

	case D40_DMA_RUN:

		d40_config_set_event(d40c, D40_ACTIVATE_EVENTLINE);
		ret = __d40_execute_command_phy(d40c, command);
		break;

	case D40_DMA_SUSPENDED:
		BUG();
		break;
	}

	spin_unlock_irqrestore(&d40c->phy_chan->lock, flags);
	return ret;
}

static int d40_channel_execute_command(struct d40_chan *d40c,
				       enum d40_command command)
{
	if (chan_is_logical(d40c))
		return __d40_execute_command_log(d40c, command);
	else
		return __d40_execute_command_phy(d40c, command);
}

static u32 d40_get_prmo(struct d40_chan *d40c)
{
	static const unsigned int phy_map[] = {
		[STEDMA40_PCHAN_BASIC_MODE]
			= D40_DREG_PRMO_PCHAN_BASIC,
		[STEDMA40_PCHAN_MODULO_MODE]
			= D40_DREG_PRMO_PCHAN_MODULO,
		[STEDMA40_PCHAN_DOUBLE_DST_MODE]
			= D40_DREG_PRMO_PCHAN_DOUBLE_DST,
	};
	static const unsigned int log_map[] = {
		[STEDMA40_LCHAN_SRC_PHY_DST_LOG]
			= D40_DREG_PRMO_LCHAN_SRC_PHY_DST_LOG,
		[STEDMA40_LCHAN_SRC_LOG_DST_PHY]
			= D40_DREG_PRMO_LCHAN_SRC_LOG_DST_PHY,
		[STEDMA40_LCHAN_SRC_LOG_DST_LOG]
			= D40_DREG_PRMO_LCHAN_SRC_LOG_DST_LOG,
	};

	if (chan_is_physical(d40c))
		return phy_map[d40c->dma_cfg.mode_opt];
	else
		return log_map[d40c->dma_cfg.mode_opt];
}

static void d40_config_write(struct d40_chan *d40c)
{
	u32 addr_base;
	u32 var;

	/* Odd addresses are even addresses + 4 */
	addr_base = (d40c->phy_chan->num % 2) * 4;
	/* Setup channel mode to logical or physical */
	var = ((u32)(chan_is_logical(d40c)) + 1) <<
		D40_CHAN_POS(d40c->phy_chan->num);
	writel(var, d40c->base->virtbase + D40_DREG_PRMSE + addr_base);

	/* Setup operational mode option register */
	var = d40_get_prmo(d40c) << D40_CHAN_POS(d40c->phy_chan->num);

	writel(var, d40c->base->virtbase + D40_DREG_PRMOE + addr_base);

	if (chan_is_logical(d40c)) {
		int lidx = (d40c->phy_chan->num << D40_SREG_ELEM_LOG_LIDX_POS)
			   & D40_SREG_ELEM_LOG_LIDX_MASK;
		void __iomem *chanbase = chan_base(d40c);

		/* Set default config for CFG reg */
		writel(d40c->src_def_cfg, chanbase + D40_CHAN_REG_SSCFG);
		writel(d40c->dst_def_cfg, chanbase + D40_CHAN_REG_SDCFG);

		/* Set LIDX for lcla */
		writel(lidx, chanbase + D40_CHAN_REG_SSELT);
		writel(lidx, chanbase + D40_CHAN_REG_SDELT);

		/* Clear LNK which will be used by d40_chan_has_events() */
		writel(0, chanbase + D40_CHAN_REG_SSLNK);
		writel(0, chanbase + D40_CHAN_REG_SDLNK);
	}
}

static u32 d40_residue(struct d40_chan *d40c)
{
	u32 num_elt;

	if (chan_is_logical(d40c))
		num_elt = (readl(&d40c->lcpa->lcsp2) & D40_MEM_LCSP2_ECNT_MASK)
			>> D40_MEM_LCSP2_ECNT_POS;
	else {
		u32 val = readl(chan_base(d40c) + D40_CHAN_REG_SDELT);
		num_elt = (val & D40_SREG_ELEM_PHY_ECNT_MASK)
			  >> D40_SREG_ELEM_PHY_ECNT_POS;
	}

	return num_elt * d40c->dma_cfg.dst_info.data_width;
}

static bool d40_tx_is_linked(struct d40_chan *d40c)
{
	bool is_link;

	if (chan_is_logical(d40c))
		is_link = readl(&d40c->lcpa->lcsp3) &  D40_MEM_LCSP3_DLOS_MASK;
	else
		is_link = readl(chan_base(d40c) + D40_CHAN_REG_SDLNK)
			  & D40_SREG_LNK_PHYS_LNK_MASK;

	return is_link;
}

static int d40_pause(struct dma_chan *chan)
{
	struct d40_chan *d40c = container_of(chan, struct d40_chan, chan);
	int res = 0;
	unsigned long flags;

	if (d40c->phy_chan == NULL) {
		chan_err(d40c, "Channel is not allocated!\n");
		return -EINVAL;
	}

	if (!d40c->busy)
		return 0;

	spin_lock_irqsave(&d40c->lock, flags);
	pm_runtime_get_sync(d40c->base->dev);

	res = d40_channel_execute_command(d40c, D40_DMA_SUSPEND_REQ);

	pm_runtime_mark_last_busy(d40c->base->dev);
	pm_runtime_put_autosuspend(d40c->base->dev);
	spin_unlock_irqrestore(&d40c->lock, flags);
	return res;
}

static int d40_resume(struct dma_chan *chan)
{
	struct d40_chan *d40c = container_of(chan, struct d40_chan, chan);
	int res = 0;
	unsigned long flags;

	if (d40c->phy_chan == NULL) {
		chan_err(d40c, "Channel is not allocated!\n");
		return -EINVAL;
	}

	if (!d40c->busy)
		return 0;

	spin_lock_irqsave(&d40c->lock, flags);
	pm_runtime_get_sync(d40c->base->dev);

	/* If bytes left to transfer or linked tx resume job */
	if (d40_residue(d40c) || d40_tx_is_linked(d40c))
		res = d40_channel_execute_command(d40c, D40_DMA_RUN);

	pm_runtime_mark_last_busy(d40c->base->dev);
	pm_runtime_put_autosuspend(d40c->base->dev);
	spin_unlock_irqrestore(&d40c->lock, flags);
	return res;
}

static dma_cookie_t d40_tx_submit(struct dma_async_tx_descriptor *tx)
{
	struct d40_chan *d40c = container_of(tx->chan,
					     struct d40_chan,
					     chan);
	struct d40_desc *d40d = container_of(tx, struct d40_desc, txd);
	unsigned long flags;
	dma_cookie_t cookie;

	spin_lock_irqsave(&d40c->lock, flags);
	cookie = dma_cookie_assign(tx);
	d40_desc_queue(d40c, d40d);
	spin_unlock_irqrestore(&d40c->lock, flags);

	return cookie;
}

static int d40_start(struct d40_chan *d40c)
{
	return d40_channel_execute_command(d40c, D40_DMA_RUN);
}

static struct d40_desc *d40_queue_start(struct d40_chan *d40c)
{
	struct d40_desc *d40d;
	int err;

	/* Start queued jobs, if any */
	d40d = d40_first_queued(d40c);

	if (d40d != NULL) {
		if (!d40c->busy) {
			d40c->busy = true;
			pm_runtime_get_sync(d40c->base->dev);
		}

		/* Remove from queue */
		d40_desc_remove(d40d);

		/* Add to active queue */
		d40_desc_submit(d40c, d40d);

		/* Initiate DMA job */
		d40_desc_load(d40c, d40d);

		/* Start dma job */
		err = d40_start(d40c);

		if (err)
			return NULL;
	}

	return d40d;
}

/* called from interrupt context */
static void dma_tc_handle(struct d40_chan *d40c)
{
	struct d40_desc *d40d;

	/* Get first active entry from list */
	d40d = d40_first_active_get(d40c);

	if (d40d == NULL)
		return;

	if (d40d->cyclic) {
		/*
		 * If this was a paritially loaded list, we need to reloaded
		 * it, and only when the list is completed.  We need to check
		 * for done because the interrupt will hit for every link, and
		 * not just the last one.
		 */
		if (d40d->lli_current < d40d->lli_len
		    && !d40_tx_is_linked(d40c)
		    && !d40_residue(d40c)) {
			d40_lcla_free_all(d40c, d40d);
			d40_desc_load(d40c, d40d);
			(void) d40_start(d40c);

			if (d40d->lli_current == d40d->lli_len)
				d40d->lli_current = 0;
		}
	} else {
		d40_lcla_free_all(d40c, d40d);

		if (d40d->lli_current < d40d->lli_len) {
			d40_desc_load(d40c, d40d);
			/* Start dma job */
			(void) d40_start(d40c);
			return;
		}

		if (d40_queue_start(d40c) == NULL) {
			d40c->busy = false;

			pm_runtime_mark_last_busy(d40c->base->dev);
			pm_runtime_put_autosuspend(d40c->base->dev);
		}

		d40_desc_remove(d40d);
		d40_desc_done(d40c, d40d);
	}

	d40c->pending_tx++;
	tasklet_schedule(&d40c->tasklet);

}

static void dma_tasklet(struct tasklet_struct *t)
{
	struct d40_chan *d40c = from_tasklet(d40c, t, tasklet);
	struct d40_desc *d40d;
	unsigned long flags;
	bool callback_active;
	struct dmaengine_desc_callback cb;

	spin_lock_irqsave(&d40c->lock, flags);

	/* Get first entry from the done list */
	d40d = d40_first_done(d40c);
	if (d40d == NULL) {
		/* Check if we have reached here for cyclic job */
		d40d = d40_first_active_get(d40c);
		if (d40d == NULL || !d40d->cyclic)
			goto check_pending_tx;
	}

	if (!d40d->cyclic)
		dma_cookie_complete(&d40d->txd);

	/*
	 * If terminating a channel pending_tx is set to zero.
	 * This prevents any finished active jobs to return to the client.
	 */
	if (d40c->pending_tx == 0) {
		spin_unlock_irqrestore(&d40c->lock, flags);
		return;
	}

	/* Callback to client */
	callback_active = !!(d40d->txd.flags & DMA_PREP_INTERRUPT);
	dmaengine_desc_get_callback(&d40d->txd, &cb);

	if (!d40d->cyclic) {
		if (async_tx_test_ack(&d40d->txd)) {
			d40_desc_remove(d40d);
			d40_desc_free(d40c, d40d);
		} else if (!d40d->is_in_client_list) {
			d40_desc_remove(d40d);
			d40_lcla_free_all(d40c, d40d);
			list_add_tail(&d40d->node, &d40c->client);
			d40d->is_in_client_list = true;
		}
	}

	d40c->pending_tx--;

	if (d40c->pending_tx)
		tasklet_schedule(&d40c->tasklet);

	spin_unlock_irqrestore(&d40c->lock, flags);

	if (callback_active)
		dmaengine_desc_callback_invoke(&cb, NULL);

	return;
 check_pending_tx:
	/* Rescue manouver if receiving double interrupts */
	if (d40c->pending_tx > 0)
		d40c->pending_tx--;
	spin_unlock_irqrestore(&d40c->lock, flags);
}

static irqreturn_t d40_handle_interrupt(int irq, void *data)
{
	int i;
	u32 idx;
	u32 row;
	long chan = -1;
	struct d40_chan *d40c;
	unsigned long flags;
	struct d40_base *base = data;
	u32 *regs = base->regs_interrupt;
	struct d40_interrupt_lookup *il = base->gen_dmac.il;
	u32 il_size = base->gen_dmac.il_size;

	spin_lock_irqsave(&base->interrupt_lock, flags);

	/* Read interrupt status of both logical and physical channels */
	for (i = 0; i < il_size; i++)
		regs[i] = readl(base->virtbase + il[i].src);

	for (;;) {

		chan = find_next_bit((unsigned long *)regs,
				     BITS_PER_LONG * il_size, chan + 1);

		/* No more set bits found? */
		if (chan == BITS_PER_LONG * il_size)
			break;

		row = chan / BITS_PER_LONG;
		idx = chan & (BITS_PER_LONG - 1);

		if (il[row].offset == D40_PHY_CHAN)
			d40c = base->lookup_phy_chans[idx];
		else
			d40c = base->lookup_log_chans[il[row].offset + idx];

		if (!d40c) {
			/*
			 * No error because this can happen if something else
			 * in the system is using the channel.
			 */
			continue;
		}

		/* ACK interrupt */
		writel(BIT(idx), base->virtbase + il[row].clr);

		spin_lock(&d40c->lock);

		if (!il[row].is_error)
			dma_tc_handle(d40c);
		else
			d40_err(base->dev, "IRQ chan: %ld offset %d idx %d\n",
				chan, il[row].offset, idx);

		spin_unlock(&d40c->lock);
	}

	spin_unlock_irqrestore(&base->interrupt_lock, flags);

	return IRQ_HANDLED;
}

static int d40_validate_conf(struct d40_chan *d40c,
			     struct stedma40_chan_cfg *conf)
{
	int res = 0;
	bool is_log = conf->mode == STEDMA40_MODE_LOGICAL;

	if (!conf->dir) {
		chan_err(d40c, "Invalid direction.\n");
		res = -EINVAL;
	}

	if ((is_log && conf->dev_type > d40c->base->num_log_chans)  ||
	    (!is_log && conf->dev_type > d40c->base->num_phy_chans) ||
	    (conf->dev_type < 0)) {
		chan_err(d40c, "Invalid device type (%d)\n", conf->dev_type);
		res = -EINVAL;
	}

	if (conf->dir == DMA_DEV_TO_DEV) {
		/*
		 * DMAC HW supports it. Will be added to this driver,
		 * in case any dma client requires it.
		 */
		chan_err(d40c, "periph to periph not supported\n");
		res = -EINVAL;
	}

	if (d40_psize_2_burst_size(is_log, conf->src_info.psize) *
	    conf->src_info.data_width !=
	    d40_psize_2_burst_size(is_log, conf->dst_info.psize) *
	    conf->dst_info.data_width) {
		/*
		 * The DMAC hardware only supports
		 * src (burst x width) == dst (burst x width)
		 */

		chan_err(d40c, "src (burst x width) != dst (burst x width)\n");
		res = -EINVAL;
	}

	return res;
}

static bool d40_alloc_mask_set(struct d40_phy_res *phy,
			       bool is_src, int log_event_line, bool is_log,
			       bool *first_user)
{
	unsigned long flags;
	spin_lock_irqsave(&phy->lock, flags);

	*first_user = ((phy->allocated_src | phy->allocated_dst)
			== D40_ALLOC_FREE);

	if (!is_log) {
		/* Physical interrupts are masked per physical full channel */
		if (phy->allocated_src == D40_ALLOC_FREE &&
		    phy->allocated_dst == D40_ALLOC_FREE) {
			phy->allocated_dst = D40_ALLOC_PHY;
			phy->allocated_src = D40_ALLOC_PHY;
			goto found_unlock;
		} else
			goto not_found_unlock;
	}

	/* Logical channel */
	if (is_src) {
		if (phy->allocated_src == D40_ALLOC_PHY)
			goto not_found_unlock;

		if (phy->allocated_src == D40_ALLOC_FREE)
			phy->allocated_src = D40_ALLOC_LOG_FREE;

		if (!(phy->allocated_src & BIT(log_event_line))) {
			phy->allocated_src |= BIT(log_event_line);
			goto found_unlock;
		} else
			goto not_found_unlock;
	} else {
		if (phy->allocated_dst == D40_ALLOC_PHY)
			goto not_found_unlock;

		if (phy->allocated_dst == D40_ALLOC_FREE)
			phy->allocated_dst = D40_ALLOC_LOG_FREE;

		if (!(phy->allocated_dst & BIT(log_event_line))) {
			phy->allocated_dst |= BIT(log_event_line);
			goto found_unlock;
		}
	}
 not_found_unlock:
	spin_unlock_irqrestore(&phy->lock, flags);
	return false;
 found_unlock:
	spin_unlock_irqrestore(&phy->lock, flags);
	return true;
}

static bool d40_alloc_mask_free(struct d40_phy_res *phy, bool is_src,
			       int log_event_line)
{
	unsigned long flags;
	bool is_free = false;

	spin_lock_irqsave(&phy->lock, flags);
	if (!log_event_line) {
		phy->allocated_dst = D40_ALLOC_FREE;
		phy->allocated_src = D40_ALLOC_FREE;
		is_free = true;
		goto unlock;
	}

	/* Logical channel */
	if (is_src) {
		phy->allocated_src &= ~BIT(log_event_line);
		if (phy->allocated_src == D40_ALLOC_LOG_FREE)
			phy->allocated_src = D40_ALLOC_FREE;
	} else {
		phy->allocated_dst &= ~BIT(log_event_line);
		if (phy->allocated_dst == D40_ALLOC_LOG_FREE)
			phy->allocated_dst = D40_ALLOC_FREE;
	}

	is_free = ((phy->allocated_src | phy->allocated_dst) ==
		   D40_ALLOC_FREE);
 unlock:
	spin_unlock_irqrestore(&phy->lock, flags);

	return is_free;
}

static int d40_allocate_channel(struct d40_chan *d40c, bool *first_phy_user)
{
	int dev_type = d40c->dma_cfg.dev_type;
	int event_group;
	int event_line;
	struct d40_phy_res *phys;
	int i;
	int j;
	int log_num;
	int num_phy_chans;
	bool is_src;
	bool is_log = d40c->dma_cfg.mode == STEDMA40_MODE_LOGICAL;

	phys = d40c->base->phy_res;
	num_phy_chans = d40c->base->num_phy_chans;

	if (d40c->dma_cfg.dir == DMA_DEV_TO_MEM) {
		log_num = 2 * dev_type;
		is_src = true;
	} else if (d40c->dma_cfg.dir == DMA_MEM_TO_DEV ||
		   d40c->dma_cfg.dir == DMA_MEM_TO_MEM) {
		/* dst event lines are used for logical memcpy */
		log_num = 2 * dev_type + 1;
		is_src = false;
	} else
		return -EINVAL;

	event_group = D40_TYPE_TO_GROUP(dev_type);
	event_line = D40_TYPE_TO_EVENT(dev_type);

	if (!is_log) {
		if (d40c->dma_cfg.dir == DMA_MEM_TO_MEM) {
			/* Find physical half channel */
			if (d40c->dma_cfg.use_fixed_channel) {
				i = d40c->dma_cfg.phy_channel;
				if (d40_alloc_mask_set(&phys[i], is_src,
						       0, is_log,
						       first_phy_user))
					goto found_phy;
			} else {
				for (i = 0; i < num_phy_chans; i++) {
					if (d40_alloc_mask_set(&phys[i], is_src,
						       0, is_log,
						       first_phy_user))
						goto found_phy;
				}
			}
		} else
			for (j = 0; j < d40c->base->num_phy_chans; j += 8) {
				int phy_num = j  + event_group * 2;
				for (i = phy_num; i < phy_num + 2; i++) {
					if (d40_alloc_mask_set(&phys[i],
							       is_src,
							       0,
							       is_log,
							       first_phy_user))
						goto found_phy;
				}
			}
		return -EINVAL;
found_phy:
		d40c->phy_chan = &phys[i];
		d40c->log_num = D40_PHY_CHAN;
		goto out;
	}
	if (dev_type == -1)
		return -EINVAL;

	/* Find logical channel */
	for (j = 0; j < d40c->base->num_phy_chans; j += 8) {
		int phy_num = j + event_group * 2;

		if (d40c->dma_cfg.use_fixed_channel) {
			i = d40c->dma_cfg.phy_channel;

			if ((i != phy_num) && (i != phy_num + 1)) {
				dev_err(chan2dev(d40c),
					"invalid fixed phy channel %d\n", i);
				return -EINVAL;
			}

			if (d40_alloc_mask_set(&phys[i], is_src, event_line,
					       is_log, first_phy_user))
				goto found_log;

			dev_err(chan2dev(d40c),
				"could not allocate fixed phy channel %d\n", i);
			return -EINVAL;
		}

		/*
		 * Spread logical channels across all available physical rather
		 * than pack every logical channel at the first available phy
		 * channels.
		 */
		if (is_src) {
			for (i = phy_num; i < phy_num + 2; i++) {
				if (d40_alloc_mask_set(&phys[i], is_src,
						       event_line, is_log,
						       first_phy_user))
					goto found_log;
			}
		} else {
			for (i = phy_num + 1; i >= phy_num; i--) {
				if (d40_alloc_mask_set(&phys[i], is_src,
						       event_line, is_log,
						       first_phy_user))
					goto found_log;
			}
		}
	}
	return -EINVAL;

found_log:
	d40c->phy_chan = &phys[i];
	d40c->log_num = log_num;
out:

	if (is_log)
		d40c->base->lookup_log_chans[d40c->log_num] = d40c;
	else
		d40c->base->lookup_phy_chans[d40c->phy_chan->num] = d40c;

	return 0;

}

static int d40_config_memcpy(struct d40_chan *d40c)
{
	dma_cap_mask_t cap = d40c->chan.device->cap_mask;

	if (dma_has_cap(DMA_MEMCPY, cap) && !dma_has_cap(DMA_SLAVE, cap)) {
		d40c->dma_cfg = dma40_memcpy_conf_log;
		d40c->dma_cfg.dev_type = dma40_memcpy_channels[d40c->chan.chan_id];

		d40_log_cfg(&d40c->dma_cfg,
			    &d40c->log_def.lcsp1, &d40c->log_def.lcsp3);

	} else if (dma_has_cap(DMA_MEMCPY, cap) &&
		   dma_has_cap(DMA_SLAVE, cap)) {
		d40c->dma_cfg = dma40_memcpy_conf_phy;

		/* Generate interrrupt at end of transfer or relink. */
		d40c->dst_def_cfg |= BIT(D40_SREG_CFG_TIM_POS);

		/* Generate interrupt on error. */
		d40c->src_def_cfg |= BIT(D40_SREG_CFG_EIM_POS);
		d40c->dst_def_cfg |= BIT(D40_SREG_CFG_EIM_POS);

	} else {
		chan_err(d40c, "No memcpy\n");
		return -EINVAL;
	}

	return 0;
}

static int d40_free_dma(struct d40_chan *d40c)
{

	int res = 0;
	u32 event = D40_TYPE_TO_EVENT(d40c->dma_cfg.dev_type);
	struct d40_phy_res *phy = d40c->phy_chan;
	bool is_src;

	/* Terminate all queued and active transfers */
	d40_term_all(d40c);

	if (phy == NULL) {
		chan_err(d40c, "phy == null\n");
		return -EINVAL;
	}

	if (phy->allocated_src == D40_ALLOC_FREE &&
	    phy->allocated_dst == D40_ALLOC_FREE) {
		chan_err(d40c, "channel already free\n");
		return -EINVAL;
	}

	if (d40c->dma_cfg.dir == DMA_MEM_TO_DEV ||
	    d40c->dma_cfg.dir == DMA_MEM_TO_MEM)
		is_src = false;
	else if (d40c->dma_cfg.dir == DMA_DEV_TO_MEM)
		is_src = true;
	else {
		chan_err(d40c, "Unknown direction\n");
		return -EINVAL;
	}

	pm_runtime_get_sync(d40c->base->dev);
	res = d40_channel_execute_command(d40c, D40_DMA_STOP);
	if (res) {
		chan_err(d40c, "stop failed\n");
		goto mark_last_busy;
	}

	d40_alloc_mask_free(phy, is_src, chan_is_logical(d40c) ? event : 0);

	if (chan_is_logical(d40c))
		d40c->base->lookup_log_chans[d40c->log_num] = NULL;
	else
		d40c->base->lookup_phy_chans[phy->num] = NULL;

	if (d40c->busy) {
		pm_runtime_mark_last_busy(d40c->base->dev);
		pm_runtime_put_autosuspend(d40c->base->dev);
	}

	d40c->busy = false;
	d40c->phy_chan = NULL;
	d40c->configured = false;
 mark_last_busy:
	pm_runtime_mark_last_busy(d40c->base->dev);
	pm_runtime_put_autosuspend(d40c->base->dev);
	return res;
}

static bool d40_is_paused(struct d40_chan *d40c)
{
	void __iomem *chanbase = chan_base(d40c);
	bool is_paused = false;
	unsigned long flags;
	void __iomem *active_reg;
	u32 status;
	u32 event = D40_TYPE_TO_EVENT(d40c->dma_cfg.dev_type);

	spin_lock_irqsave(&d40c->lock, flags);

	if (chan_is_physical(d40c)) {
		if (d40c->phy_chan->num % 2 == 0)
			active_reg = d40c->base->virtbase + D40_DREG_ACTIVE;
		else
			active_reg = d40c->base->virtbase + D40_DREG_ACTIVO;

		status = (readl(active_reg) &
			  D40_CHAN_POS_MASK(d40c->phy_chan->num)) >>
			D40_CHAN_POS(d40c->phy_chan->num);
		if (status == D40_DMA_SUSPENDED || status == D40_DMA_STOP)
			is_paused = true;
		goto unlock;
	}

	if (d40c->dma_cfg.dir == DMA_MEM_TO_DEV ||
	    d40c->dma_cfg.dir == DMA_MEM_TO_MEM) {
		status = readl(chanbase + D40_CHAN_REG_SDLNK);
	} else if (d40c->dma_cfg.dir == DMA_DEV_TO_MEM) {
		status = readl(chanbase + D40_CHAN_REG_SSLNK);
	} else {
		chan_err(d40c, "Unknown direction\n");
		goto unlock;
	}

	status = (status & D40_EVENTLINE_MASK(event)) >>
		D40_EVENTLINE_POS(event);

	if (status != D40_DMA_RUN)
		is_paused = true;
 unlock:
	spin_unlock_irqrestore(&d40c->lock, flags);
	return is_paused;

}

static u32 stedma40_residue(struct dma_chan *chan)
{
	struct d40_chan *d40c =
		container_of(chan, struct d40_chan, chan);
	u32 bytes_left;
	unsigned long flags;

	spin_lock_irqsave(&d40c->lock, flags);
	bytes_left = d40_residue(d40c);
	spin_unlock_irqrestore(&d40c->lock, flags);

	return bytes_left;
}

static int
d40_prep_sg_log(struct d40_chan *chan, struct d40_desc *desc,
		struct scatterlist *sg_src, struct scatterlist *sg_dst,
		unsigned int sg_len, dma_addr_t src_dev_addr,
		dma_addr_t dst_dev_addr)
{
	struct stedma40_chan_cfg *cfg = &chan->dma_cfg;
	struct stedma40_half_channel_info *src_info = &cfg->src_info;
	struct stedma40_half_channel_info *dst_info = &cfg->dst_info;
	int ret;

	ret = d40_log_sg_to_lli(sg_src, sg_len,
				src_dev_addr,
				desc->lli_log.src,
				chan->log_def.lcsp1,
				src_info->data_width,
				dst_info->data_width);

	ret = d40_log_sg_to_lli(sg_dst, sg_len,
				dst_dev_addr,
				desc->lli_log.dst,
				chan->log_def.lcsp3,
				dst_info->data_width,
				src_info->data_width);

	return ret < 0 ? ret : 0;
}

static int
d40_prep_sg_phy(struct d40_chan *chan, struct d40_desc *desc,
		struct scatterlist *sg_src, struct scatterlist *sg_dst,
		unsigned int sg_len, dma_addr_t src_dev_addr,
		dma_addr_t dst_dev_addr)
{
	struct stedma40_chan_cfg *cfg = &chan->dma_cfg;
	struct stedma40_half_channel_info *src_info = &cfg->src_info;
	struct stedma40_half_channel_info *dst_info = &cfg->dst_info;
	unsigned long flags = 0;
	int ret;

	if (desc->cyclic)
		flags |= LLI_CYCLIC | LLI_TERM_INT;

	ret = d40_phy_sg_to_lli(sg_src, sg_len, src_dev_addr,
				desc->lli_phy.src,
				virt_to_phys(desc->lli_phy.src),
				chan->src_def_cfg,
				src_info, dst_info, flags);

	ret = d40_phy_sg_to_lli(sg_dst, sg_len, dst_dev_addr,
				desc->lli_phy.dst,
				virt_to_phys(desc->lli_phy.dst),
				chan->dst_def_cfg,
				dst_info, src_info, flags);

	dma_sync_single_for_device(chan->base->dev, desc->lli_pool.dma_addr,
				   desc->lli_pool.size, DMA_TO_DEVICE);

	return ret < 0 ? ret : 0;
}

static struct d40_desc *
d40_prep_desc(struct d40_chan *chan, struct scatterlist *sg,
	      unsigned int sg_len, unsigned long dma_flags)
{
	struct stedma40_chan_cfg *cfg;
	struct d40_desc *desc;
	int ret;

	desc = d40_desc_get(chan);
	if (!desc)
		return NULL;

	cfg = &chan->dma_cfg;
	desc->lli_len = d40_sg_2_dmalen(sg, sg_len, cfg->src_info.data_width,
					cfg->dst_info.data_width);
	if (desc->lli_len < 0) {
		chan_err(chan, "Unaligned size\n");
		goto free_desc;
	}

	ret = d40_pool_lli_alloc(chan, desc, desc->lli_len);
	if (ret < 0) {
		chan_err(chan, "Could not allocate lli\n");
		goto free_desc;
	}

	desc->lli_current = 0;
	desc->txd.flags = dma_flags;
	desc->txd.tx_submit = d40_tx_submit;

	dma_async_tx_descriptor_init(&desc->txd, &chan->chan);

	return desc;
 free_desc:
	d40_desc_free(chan, desc);
	return NULL;
}

static struct dma_async_tx_descriptor *
d40_prep_sg(struct dma_chan *dchan, struct scatterlist *sg_src,
	    struct scatterlist *sg_dst, unsigned int sg_len,
	    enum dma_transfer_direction direction, unsigned long dma_flags)
{
	struct d40_chan *chan = container_of(dchan, struct d40_chan, chan);
	dma_addr_t src_dev_addr;
	dma_addr_t dst_dev_addr;
	struct d40_desc *desc;
	unsigned long flags;
	int ret;

	if (!chan->phy_chan) {
		chan_err(chan, "Cannot prepare unallocated channel\n");
		return NULL;
	}

	d40_set_runtime_config_write(dchan, &chan->slave_config, direction);

	spin_lock_irqsave(&chan->lock, flags);

	desc = d40_prep_desc(chan, sg_src, sg_len, dma_flags);
	if (desc == NULL)
		goto unlock;

	if (sg_next(&sg_src[sg_len - 1]) == sg_src)
		desc->cyclic = true;

	src_dev_addr = 0;
	dst_dev_addr = 0;
	if (direction == DMA_DEV_TO_MEM)
		src_dev_addr = chan->runtime_addr;
	else if (direction == DMA_MEM_TO_DEV)
		dst_dev_addr = chan->runtime_addr;

	if (chan_is_logical(chan))
		ret = d40_prep_sg_log(chan, desc, sg_src, sg_dst,
				      sg_len, src_dev_addr, dst_dev_addr);
	else
		ret = d40_prep_sg_phy(chan, desc, sg_src, sg_dst,
				      sg_len, src_dev_addr, dst_dev_addr);

	if (ret) {
		chan_err(chan, "Failed to prepare %s sg job: %d\n",
			 chan_is_logical(chan) ? "log" : "phy", ret);
		goto free_desc;
	}

	/*
	 * add descriptor to the prepare queue in order to be able
	 * to free them later in terminate_all
	 */
	list_add_tail(&desc->node, &chan->prepare_queue);

	spin_unlock_irqrestore(&chan->lock, flags);

	return &desc->txd;
 free_desc:
	d40_desc_free(chan, desc);
 unlock:
	spin_unlock_irqrestore(&chan->lock, flags);
	return NULL;
}

bool stedma40_filter(struct dma_chan *chan, void *data)
{
	struct stedma40_chan_cfg *info = data;
	struct d40_chan *d40c =
		container_of(chan, struct d40_chan, chan);
	int err;

	if (data) {
		err = d40_validate_conf(d40c, info);
		if (!err)
			d40c->dma_cfg = *info;
	} else
		err = d40_config_memcpy(d40c);

	if (!err)
		d40c->configured = true;

	return err == 0;
}
EXPORT_SYMBOL(stedma40_filter);

static void __d40_set_prio_rt(struct d40_chan *d40c, int dev_type, bool src)
{
	bool realtime = d40c->dma_cfg.realtime;
	bool highprio = d40c->dma_cfg.high_priority;
	u32 rtreg;
	u32 event = D40_TYPE_TO_EVENT(dev_type);
	u32 group = D40_TYPE_TO_GROUP(dev_type);
	u32 bit = BIT(event);
	u32 prioreg;
	struct d40_gen_dmac *dmac = &d40c->base->gen_dmac;

	rtreg = realtime ? dmac->realtime_en : dmac->realtime_clear;
	/*
	 * Due to a hardware bug, in some cases a logical channel triggered by
	 * a high priority destination event line can generate extra packet
	 * transactions.
	 *
	 * The workaround is to not set the high priority level for the
	 * destination event lines that trigger logical channels.
	 */
	if (!src && chan_is_logical(d40c))
		highprio = false;

	prioreg = highprio ? dmac->high_prio_en : dmac->high_prio_clear;

	/* Destination event lines are stored in the upper halfword */
	if (!src)
		bit <<= 16;

	writel(bit, d40c->base->virtbase + prioreg + group * 4);
	writel(bit, d40c->base->virtbase + rtreg + group * 4);
}

static void d40_set_prio_realtime(struct d40_chan *d40c)
{
	if (d40c->base->rev < 3)
		return;

	if ((d40c->dma_cfg.dir ==  DMA_DEV_TO_MEM) ||
	    (d40c->dma_cfg.dir == DMA_DEV_TO_DEV))
		__d40_set_prio_rt(d40c, d40c->dma_cfg.dev_type, true);

	if ((d40c->dma_cfg.dir ==  DMA_MEM_TO_DEV) ||
	    (d40c->dma_cfg.dir == DMA_DEV_TO_DEV))
		__d40_set_prio_rt(d40c, d40c->dma_cfg.dev_type, false);
}

#define D40_DT_FLAGS_MODE(flags)       ((flags >> 0) & 0x1)
#define D40_DT_FLAGS_DIR(flags)        ((flags >> 1) & 0x1)
#define D40_DT_FLAGS_BIG_ENDIAN(flags) ((flags >> 2) & 0x1)
#define D40_DT_FLAGS_FIXED_CHAN(flags) ((flags >> 3) & 0x1)
#define D40_DT_FLAGS_HIGH_PRIO(flags)  ((flags >> 4) & 0x1)

static struct dma_chan *d40_xlate(struct of_phandle_args *dma_spec,
				  struct of_dma *ofdma)
{
	struct stedma40_chan_cfg cfg;
	dma_cap_mask_t cap;
	u32 flags;

	memset(&cfg, 0, sizeof(struct stedma40_chan_cfg));

	dma_cap_zero(cap);
	dma_cap_set(DMA_SLAVE, cap);

	cfg.dev_type = dma_spec->args[0];
	flags = dma_spec->args[2];

	switch (D40_DT_FLAGS_MODE(flags)) {
	case 0: cfg.mode = STEDMA40_MODE_LOGICAL; break;
	case 1: cfg.mode = STEDMA40_MODE_PHYSICAL; break;
	}

	switch (D40_DT_FLAGS_DIR(flags)) {
	case 0:
		cfg.dir = DMA_MEM_TO_DEV;
		cfg.dst_info.big_endian = D40_DT_FLAGS_BIG_ENDIAN(flags);
		break;
	case 1:
		cfg.dir = DMA_DEV_TO_MEM;
		cfg.src_info.big_endian = D40_DT_FLAGS_BIG_ENDIAN(flags);
		break;
	}

	if (D40_DT_FLAGS_FIXED_CHAN(flags)) {
		cfg.phy_channel = dma_spec->args[1];
		cfg.use_fixed_channel = true;
	}

	if (D40_DT_FLAGS_HIGH_PRIO(flags))
		cfg.high_priority = true;

	return dma_request_channel(cap, stedma40_filter, &cfg);
}

/* DMA ENGINE functions */
static int d40_alloc_chan_resources(struct dma_chan *chan)
{
	int err;
	unsigned long flags;
	struct d40_chan *d40c =
		container_of(chan, struct d40_chan, chan);
	bool is_free_phy;
	spin_lock_irqsave(&d40c->lock, flags);

	dma_cookie_init(chan);

	/* If no dma configuration is set use default configuration (memcpy) */
	if (!d40c->configured) {
		err = d40_config_memcpy(d40c);
		if (err) {
			chan_err(d40c, "Failed to configure memcpy channel\n");
			goto mark_last_busy;
		}
	}

	err = d40_allocate_channel(d40c, &is_free_phy);
	if (err) {
		chan_err(d40c, "Failed to allocate channel\n");
		d40c->configured = false;
		goto mark_last_busy;
	}

	pm_runtime_get_sync(d40c->base->dev);

	d40_set_prio_realtime(d40c);

	if (chan_is_logical(d40c)) {
		if (d40c->dma_cfg.dir == DMA_DEV_TO_MEM)
			d40c->lcpa = d40c->base->lcpa_base +
				d40c->dma_cfg.dev_type * D40_LCPA_CHAN_SIZE;
		else
			d40c->lcpa = d40c->base->lcpa_base +
				d40c->dma_cfg.dev_type *
				D40_LCPA_CHAN_SIZE + D40_LCPA_CHAN_DST_DELTA;

		/* Unmask the Global Interrupt Mask. */
		d40c->src_def_cfg |= BIT(D40_SREG_CFG_LOG_GIM_POS);
		d40c->dst_def_cfg |= BIT(D40_SREG_CFG_LOG_GIM_POS);
	}

	dev_dbg(chan2dev(d40c), "allocated %s channel (phy %d%s)\n",
		 chan_is_logical(d40c) ? "logical" : "physical",
		 d40c->phy_chan->num,
		 d40c->dma_cfg.use_fixed_channel ? ", fixed" : "");


	/*
	 * Only write channel configuration to the DMA if the physical
	 * resource is free. In case of multiple logical channels
	 * on the same physical resource, only the first write is necessary.
	 */
	if (is_free_phy)
		d40_config_write(d40c);
 mark_last_busy:
	pm_runtime_mark_last_busy(d40c->base->dev);
	pm_runtime_put_autosuspend(d40c->base->dev);
	spin_unlock_irqrestore(&d40c->lock, flags);
	return err;
}

static void d40_free_chan_resources(struct dma_chan *chan)
{
	struct d40_chan *d40c =
		container_of(chan, struct d40_chan, chan);
	int err;
	unsigned long flags;

	if (d40c->phy_chan == NULL) {
		chan_err(d40c, "Cannot free unallocated channel\n");
		return;
	}

	spin_lock_irqsave(&d40c->lock, flags);

	err = d40_free_dma(d40c);

	if (err)
		chan_err(d40c, "Failed to free channel\n");
	spin_unlock_irqrestore(&d40c->lock, flags);
}

static struct dma_async_tx_descriptor *d40_prep_memcpy(struct dma_chan *chan,
						       dma_addr_t dst,
						       dma_addr_t src,
						       size_t size,
						       unsigned long dma_flags)
{
	struct scatterlist dst_sg;
	struct scatterlist src_sg;

	sg_init_table(&dst_sg, 1);
	sg_init_table(&src_sg, 1);

	sg_dma_address(&dst_sg) = dst;
	sg_dma_address(&src_sg) = src;

	sg_dma_len(&dst_sg) = size;
	sg_dma_len(&src_sg) = size;

	return d40_prep_sg(chan, &src_sg, &dst_sg, 1,
			   DMA_MEM_TO_MEM, dma_flags);
}

static struct dma_async_tx_descriptor *
d40_prep_slave_sg(struct dma_chan *chan, struct scatterlist *sgl,
		  unsigned int sg_len, enum dma_transfer_direction direction,
		  unsigned long dma_flags, void *context)
{
	if (!is_slave_direction(direction))
		return NULL;

	return d40_prep_sg(chan, sgl, sgl, sg_len, direction, dma_flags);
}

static struct dma_async_tx_descriptor *
dma40_prep_dma_cyclic(struct dma_chan *chan, dma_addr_t dma_addr,
		     size_t buf_len, size_t period_len,
		     enum dma_transfer_direction direction, unsigned long flags)
{
	unsigned int periods = buf_len / period_len;
	struct dma_async_tx_descriptor *txd;
	struct scatterlist *sg;
	int i;

	sg = kcalloc(periods + 1, sizeof(struct scatterlist), GFP_NOWAIT);
	if (!sg)
		return NULL;

	for (i = 0; i < periods; i++) {
		sg_dma_address(&sg[i]) = dma_addr;
		sg_dma_len(&sg[i]) = period_len;
		dma_addr += period_len;
	}

	sg_chain(sg, periods + 1, sg);

	txd = d40_prep_sg(chan, sg, sg, periods, direction,
			  DMA_PREP_INTERRUPT);

	kfree(sg);

	return txd;
}

static enum dma_status d40_tx_status(struct dma_chan *chan,
				     dma_cookie_t cookie,
				     struct dma_tx_state *txstate)
{
	struct d40_chan *d40c = container_of(chan, struct d40_chan, chan);
	enum dma_status ret;

	if (d40c->phy_chan == NULL) {
		chan_err(d40c, "Cannot read status of unallocated channel\n");
		return -EINVAL;
	}

	ret = dma_cookie_status(chan, cookie, txstate);
	if (ret != DMA_COMPLETE && txstate)
		dma_set_residue(txstate, stedma40_residue(chan));

	if (d40_is_paused(d40c))
		ret = DMA_PAUSED;

	return ret;
}

static void d40_issue_pending(struct dma_chan *chan)
{
	struct d40_chan *d40c = container_of(chan, struct d40_chan, chan);
	unsigned long flags;

	if (d40c->phy_chan == NULL) {
		chan_err(d40c, "Channel is not allocated!\n");
		return;
	}

	spin_lock_irqsave(&d40c->lock, flags);

	list_splice_tail_init(&d40c->pending_queue, &d40c->queue);

	/* Busy means that queued jobs are already being processed */
	if (!d40c->busy)
		(void) d40_queue_start(d40c);

	spin_unlock_irqrestore(&d40c->lock, flags);
}

static int d40_terminate_all(struct dma_chan *chan)
{
	unsigned long flags;
	struct d40_chan *d40c = container_of(chan, struct d40_chan, chan);
	int ret;

	if (d40c->phy_chan == NULL) {
		chan_err(d40c, "Channel is not allocated!\n");
		return -EINVAL;
	}

	spin_lock_irqsave(&d40c->lock, flags);

	pm_runtime_get_sync(d40c->base->dev);
	ret = d40_channel_execute_command(d40c, D40_DMA_STOP);
	if (ret)
		chan_err(d40c, "Failed to stop channel\n");

	d40_term_all(d40c);
	pm_runtime_mark_last_busy(d40c->base->dev);
	pm_runtime_put_autosuspend(d40c->base->dev);
	if (d40c->busy) {
		pm_runtime_mark_last_busy(d40c->base->dev);
		pm_runtime_put_autosuspend(d40c->base->dev);
	}
	d40c->busy = false;

	spin_unlock_irqrestore(&d40c->lock, flags);
	return 0;
}

static int
dma40_config_to_halfchannel(struct d40_chan *d40c,
			    struct stedma40_half_channel_info *info,
			    u32 maxburst)
{
	int psize;

	if (chan_is_logical(d40c)) {
		if (maxburst >= 16)
			psize = STEDMA40_PSIZE_LOG_16;
		else if (maxburst >= 8)
			psize = STEDMA40_PSIZE_LOG_8;
		else if (maxburst >= 4)
			psize = STEDMA40_PSIZE_LOG_4;
		else
			psize = STEDMA40_PSIZE_LOG_1;
	} else {
		if (maxburst >= 16)
			psize = STEDMA40_PSIZE_PHY_16;
		else if (maxburst >= 8)
			psize = STEDMA40_PSIZE_PHY_8;
		else if (maxburst >= 4)
			psize = STEDMA40_PSIZE_PHY_4;
		else
			psize = STEDMA40_PSIZE_PHY_1;
	}

	info->psize = psize;
	info->flow_ctrl = STEDMA40_NO_FLOW_CTRL;

	return 0;
}

static int d40_set_runtime_config(struct dma_chan *chan,
				  struct dma_slave_config *config)
{
	struct d40_chan *d40c = container_of(chan, struct d40_chan, chan);

	memcpy(&d40c->slave_config, config, sizeof(*config));

	return 0;
}

/* Runtime reconfiguration extension */
static int d40_set_runtime_config_write(struct dma_chan *chan,
				  struct dma_slave_config *config,
				  enum dma_transfer_direction direction)
{
	struct d40_chan *d40c = container_of(chan, struct d40_chan, chan);
	struct stedma40_chan_cfg *cfg = &d40c->dma_cfg;
	enum dma_slave_buswidth src_addr_width, dst_addr_width;
	dma_addr_t config_addr;
	u32 src_maxburst, dst_maxburst;
	int ret;

	if (d40c->phy_chan == NULL) {
		chan_err(d40c, "Channel is not allocated!\n");
		return -EINVAL;
	}

	src_addr_width = config->src_addr_width;
	src_maxburst = config->src_maxburst;
	dst_addr_width = config->dst_addr_width;
	dst_maxburst = config->dst_maxburst;

	if (direction == DMA_DEV_TO_MEM) {
		config_addr = config->src_addr;

		if (cfg->dir != DMA_DEV_TO_MEM)
			dev_dbg(d40c->base->dev,
				"channel was not configured for peripheral "
				"to memory transfer (%d) overriding\n",
				cfg->dir);
		cfg->dir = DMA_DEV_TO_MEM;

		/* Configure the memory side */
		if (dst_addr_width == DMA_SLAVE_BUSWIDTH_UNDEFINED)
			dst_addr_width = src_addr_width;
		if (dst_maxburst == 0)
			dst_maxburst = src_maxburst;

	} else if (direction == DMA_MEM_TO_DEV) {
		config_addr = config->dst_addr;

		if (cfg->dir != DMA_MEM_TO_DEV)
			dev_dbg(d40c->base->dev,
				"channel was not configured for memory "
				"to peripheral transfer (%d) overriding\n",
				cfg->dir);
		cfg->dir = DMA_MEM_TO_DEV;

		/* Configure the memory side */
		if (src_addr_width == DMA_SLAVE_BUSWIDTH_UNDEFINED)
			src_addr_width = dst_addr_width;
		if (src_maxburst == 0)
			src_maxburst = dst_maxburst;
	} else {
		dev_err(d40c->base->dev,
			"unrecognized channel direction %d\n",
			direction);
		return -EINVAL;
	}

	if (config_addr <= 0) {
		dev_err(d40c->base->dev, "no address supplied\n");
		return -EINVAL;
	}

	if (src_maxburst * src_addr_width != dst_maxburst * dst_addr_width) {
		dev_err(d40c->base->dev,
			"src/dst width/maxburst mismatch: %d*%d != %d*%d\n",
			src_maxburst,
			src_addr_width,
			dst_maxburst,
			dst_addr_width);
		return -EINVAL;
	}

	if (src_maxburst > 16) {
		src_maxburst = 16;
		dst_maxburst = src_maxburst * src_addr_width / dst_addr_width;
	} else if (dst_maxburst > 16) {
		dst_maxburst = 16;
		src_maxburst = dst_maxburst * dst_addr_width / src_addr_width;
	}

	/* Only valid widths are; 1, 2, 4 and 8. */
	if (src_addr_width <= DMA_SLAVE_BUSWIDTH_UNDEFINED ||
	    src_addr_width >  DMA_SLAVE_BUSWIDTH_8_BYTES   ||
	    dst_addr_width <= DMA_SLAVE_BUSWIDTH_UNDEFINED ||
	    dst_addr_width >  DMA_SLAVE_BUSWIDTH_8_BYTES   ||
	    !is_power_of_2(src_addr_width) ||
	    !is_power_of_2(dst_addr_width))
		return -EINVAL;

	cfg->src_info.data_width = src_addr_width;
	cfg->dst_info.data_width = dst_addr_width;

	ret = dma40_config_to_halfchannel(d40c, &cfg->src_info,
					  src_maxburst);
	if (ret)
		return ret;

	ret = dma40_config_to_halfchannel(d40c, &cfg->dst_info,
					  dst_maxburst);
	if (ret)
		return ret;

	/* Fill in register values */
	if (chan_is_logical(d40c))
		d40_log_cfg(cfg, &d40c->log_def.lcsp1, &d40c->log_def.lcsp3);
	else
		d40_phy_cfg(cfg, &d40c->src_def_cfg, &d40c->dst_def_cfg);

	/* These settings will take precedence later */
	d40c->runtime_addr = config_addr;
	d40c->runtime_direction = direction;
	dev_dbg(d40c->base->dev,
		"configured channel %s for %s, data width %d/%d, "
		"maxburst %d/%d elements, LE, no flow control\n",
		dma_chan_name(chan),
		(direction == DMA_DEV_TO_MEM) ? "RX" : "TX",
		src_addr_width, dst_addr_width,
		src_maxburst, dst_maxburst);

	return 0;
}

/* Initialization functions */

static void __init d40_chan_init(struct d40_base *base, struct dma_device *dma,
				 struct d40_chan *chans, int offset,
				 int num_chans)
{
	int i = 0;
	struct d40_chan *d40c;

	INIT_LIST_HEAD(&dma->channels);

	for (i = offset; i < offset + num_chans; i++) {
		d40c = &chans[i];
		d40c->base = base;
		d40c->chan.device = dma;

		spin_lock_init(&d40c->lock);

		d40c->log_num = D40_PHY_CHAN;

		INIT_LIST_HEAD(&d40c->done);
		INIT_LIST_HEAD(&d40c->active);
		INIT_LIST_HEAD(&d40c->queue);
		INIT_LIST_HEAD(&d40c->pending_queue);
		INIT_LIST_HEAD(&d40c->client);
		INIT_LIST_HEAD(&d40c->prepare_queue);

		tasklet_setup(&d40c->tasklet, dma_tasklet);

		list_add_tail(&d40c->chan.device_node,
			      &dma->channels);
	}
}

static void d40_ops_init(struct d40_base *base, struct dma_device *dev)
{
	if (dma_has_cap(DMA_SLAVE, dev->cap_mask)) {
		dev->device_prep_slave_sg = d40_prep_slave_sg;
		dev->directions = BIT(DMA_DEV_TO_MEM) | BIT(DMA_MEM_TO_DEV);
	}

	if (dma_has_cap(DMA_MEMCPY, dev->cap_mask)) {
		dev->device_prep_dma_memcpy = d40_prep_memcpy;
		dev->directions = BIT(DMA_MEM_TO_MEM);
		/*
		 * This controller can only access address at even
		 * 32bit boundaries, i.e. 2^2
		 */
		dev->copy_align = DMAENGINE_ALIGN_4_BYTES;
	}

	if (dma_has_cap(DMA_CYCLIC, dev->cap_mask))
		dev->device_prep_dma_cyclic = dma40_prep_dma_cyclic;

	dev->device_alloc_chan_resources = d40_alloc_chan_resources;
	dev->device_free_chan_resources = d40_free_chan_resources;
	dev->device_issue_pending = d40_issue_pending;
	dev->device_tx_status = d40_tx_status;
	dev->device_config = d40_set_runtime_config;
	dev->device_pause = d40_pause;
	dev->device_resume = d40_resume;
	dev->device_terminate_all = d40_terminate_all;
	dev->residue_granularity = DMA_RESIDUE_GRANULARITY_BURST;
	dev->dev = base->dev;
}

static int __init d40_dmaengine_init(struct d40_base *base,
				     int num_reserved_chans)
{
	int err ;

	d40_chan_init(base, &base->dma_slave, base->log_chans,
		      0, base->num_log_chans);

	dma_cap_zero(base->dma_slave.cap_mask);
	dma_cap_set(DMA_SLAVE, base->dma_slave.cap_mask);
	dma_cap_set(DMA_CYCLIC, base->dma_slave.cap_mask);

	d40_ops_init(base, &base->dma_slave);

	err = dmaenginem_async_device_register(&base->dma_slave);

	if (err) {
		d40_err(base->dev, "Failed to register slave channels\n");
		goto exit;
	}

	d40_chan_init(base, &base->dma_memcpy, base->log_chans,
		      base->num_log_chans, base->num_memcpy_chans);

	dma_cap_zero(base->dma_memcpy.cap_mask);
	dma_cap_set(DMA_MEMCPY, base->dma_memcpy.cap_mask);

	d40_ops_init(base, &base->dma_memcpy);

	err = dmaenginem_async_device_register(&base->dma_memcpy);

	if (err) {
		d40_err(base->dev,
			"Failed to register memcpy only channels\n");
<<<<<<< HEAD
		goto unregister_slave;
=======
		goto exit;
>>>>>>> 24b8d41d
	}

	d40_chan_init(base, &base->dma_both, base->phy_chans,
		      0, num_reserved_chans);

	dma_cap_zero(base->dma_both.cap_mask);
	dma_cap_set(DMA_SLAVE, base->dma_both.cap_mask);
	dma_cap_set(DMA_MEMCPY, base->dma_both.cap_mask);
	dma_cap_set(DMA_CYCLIC, base->dma_slave.cap_mask);

	d40_ops_init(base, &base->dma_both);
	err = dmaenginem_async_device_register(&base->dma_both);

	if (err) {
		d40_err(base->dev,
			"Failed to register logical and physical capable channels\n");
<<<<<<< HEAD
		goto unregister_memcpy;
	}
	return 0;
 unregister_memcpy:
	dma_async_device_unregister(&base->dma_memcpy);
 unregister_slave:
	dma_async_device_unregister(&base->dma_slave);
=======
		goto exit;
	}
	return 0;
>>>>>>> 24b8d41d
 exit:
	return err;
}

/* Suspend resume functionality */
#ifdef CONFIG_PM_SLEEP
static int dma40_suspend(struct device *dev)
{
	struct d40_base *base = dev_get_drvdata(dev);
	int ret;

	ret = pm_runtime_force_suspend(dev);
	if (ret)
		return ret;

	if (base->lcpa_regulator)
		ret = regulator_disable(base->lcpa_regulator);
	return ret;
}

static int dma40_resume(struct device *dev)
{
	struct d40_base *base = dev_get_drvdata(dev);
	int ret = 0;

	if (base->lcpa_regulator) {
		ret = regulator_enable(base->lcpa_regulator);
		if (ret)
			return ret;
	}

	return pm_runtime_force_resume(dev);
}
#endif

#ifdef CONFIG_PM
static void dma40_backup(void __iomem *baseaddr, u32 *backup,
			 u32 *regaddr, int num, bool save)
{
	int i;

	for (i = 0; i < num; i++) {
		void __iomem *addr = baseaddr + regaddr[i];

		if (save)
			backup[i] = readl_relaxed(addr);
		else
			writel_relaxed(backup[i], addr);
	}
}

static void d40_save_restore_registers(struct d40_base *base, bool save)
{
	int i;

	/* Save/Restore channel specific registers */
	for (i = 0; i < base->num_phy_chans; i++) {
		void __iomem *addr;
		int idx;

		if (base->phy_res[i].reserved)
			continue;

		addr = base->virtbase + D40_DREG_PCBASE + i * D40_DREG_PCDELTA;
		idx = i * ARRAY_SIZE(d40_backup_regs_chan);

		dma40_backup(addr, &base->reg_val_backup_chan[idx],
			     d40_backup_regs_chan,
			     ARRAY_SIZE(d40_backup_regs_chan),
			     save);
	}

	/* Save/Restore global registers */
	dma40_backup(base->virtbase, base->reg_val_backup,
		     d40_backup_regs, ARRAY_SIZE(d40_backup_regs),
		     save);

	/* Save/Restore registers only existing on dma40 v3 and later */
	if (base->gen_dmac.backup)
		dma40_backup(base->virtbase, base->reg_val_backup_v4,
			     base->gen_dmac.backup,
			base->gen_dmac.backup_size,
			save);
}

static int dma40_runtime_suspend(struct device *dev)
{
	struct d40_base *base = dev_get_drvdata(dev);

	d40_save_restore_registers(base, true);

	/* Don't disable/enable clocks for v1 due to HW bugs */
	if (base->rev != 1)
		writel_relaxed(base->gcc_pwr_off_mask,
			       base->virtbase + D40_DREG_GCC);

	return 0;
}

static int dma40_runtime_resume(struct device *dev)
{
	struct d40_base *base = dev_get_drvdata(dev);

	d40_save_restore_registers(base, false);

	writel_relaxed(D40_DREG_GCC_ENABLE_ALL,
		       base->virtbase + D40_DREG_GCC);
	return 0;
}
#endif

static const struct dev_pm_ops dma40_pm_ops = {
	SET_LATE_SYSTEM_SLEEP_PM_OPS(dma40_suspend, dma40_resume)
	SET_RUNTIME_PM_OPS(dma40_runtime_suspend,
				dma40_runtime_resume,
				NULL)
};

/* Initialization functions. */

static int __init d40_phy_res_init(struct d40_base *base)
{
	int i;
	int num_phy_chans_avail = 0;
	u32 val[2];
	int odd_even_bit = -2;
	int gcc = D40_DREG_GCC_ENA;

	val[0] = readl(base->virtbase + D40_DREG_PRSME);
	val[1] = readl(base->virtbase + D40_DREG_PRSMO);

	for (i = 0; i < base->num_phy_chans; i++) {
		base->phy_res[i].num = i;
		odd_even_bit += 2 * ((i % 2) == 0);
		if (((val[i % 2] >> odd_even_bit) & 3) == 1) {
			/* Mark security only channels as occupied */
			base->phy_res[i].allocated_src = D40_ALLOC_PHY;
			base->phy_res[i].allocated_dst = D40_ALLOC_PHY;
			base->phy_res[i].reserved = true;
			gcc |= D40_DREG_GCC_EVTGRP_ENA(D40_PHYS_TO_GROUP(i),
						       D40_DREG_GCC_SRC);
			gcc |= D40_DREG_GCC_EVTGRP_ENA(D40_PHYS_TO_GROUP(i),
						       D40_DREG_GCC_DST);


		} else {
			base->phy_res[i].allocated_src = D40_ALLOC_FREE;
			base->phy_res[i].allocated_dst = D40_ALLOC_FREE;
			base->phy_res[i].reserved = false;
			num_phy_chans_avail++;
		}
		spin_lock_init(&base->phy_res[i].lock);
	}

	/* Mark disabled channels as occupied */
	for (i = 0; base->plat_data->disabled_channels[i] != -1; i++) {
		int chan = base->plat_data->disabled_channels[i];

		base->phy_res[chan].allocated_src = D40_ALLOC_PHY;
		base->phy_res[chan].allocated_dst = D40_ALLOC_PHY;
		base->phy_res[chan].reserved = true;
		gcc |= D40_DREG_GCC_EVTGRP_ENA(D40_PHYS_TO_GROUP(chan),
					       D40_DREG_GCC_SRC);
		gcc |= D40_DREG_GCC_EVTGRP_ENA(D40_PHYS_TO_GROUP(chan),
					       D40_DREG_GCC_DST);
		num_phy_chans_avail--;
	}

	/* Mark soft_lli channels */
	for (i = 0; i < base->plat_data->num_of_soft_lli_chans; i++) {
		int chan = base->plat_data->soft_lli_chans[i];

		base->phy_res[chan].use_soft_lli = true;
	}

	dev_info(base->dev, "%d of %d physical DMA channels available\n",
		 num_phy_chans_avail, base->num_phy_chans);

	/* Verify settings extended vs standard */
	val[0] = readl(base->virtbase + D40_DREG_PRTYP);

	for (i = 0; i < base->num_phy_chans; i++) {

		if (base->phy_res[i].allocated_src == D40_ALLOC_FREE &&
		    (val[0] & 0x3) != 1)
			dev_info(base->dev,
				 "[%s] INFO: channel %d is misconfigured (%d)\n",
				 __func__, i, val[0] & 0x3);

		val[0] = val[0] >> 2;
	}

	/*
	 * To keep things simple, Enable all clocks initially.
	 * The clocks will get managed later post channel allocation.
	 * The clocks for the event lines on which reserved channels exists
	 * are not managed here.
	 */
	writel(D40_DREG_GCC_ENABLE_ALL, base->virtbase + D40_DREG_GCC);
	base->gcc_pwr_off_mask = gcc;

	return num_phy_chans_avail;
}

static struct d40_base * __init d40_hw_detect_init(struct platform_device *pdev)
{
	struct stedma40_platform_data *plat_data = dev_get_platdata(&pdev->dev);
	struct clk *clk;
	void __iomem *virtbase;
	struct resource *res;
	struct d40_base *base;
	int num_log_chans;
	int num_phy_chans;
	int num_memcpy_chans;
	int clk_ret = -EINVAL;
	int i;
	u32 pid;
	u32 cid;
	u8 rev;

	clk = clk_get(&pdev->dev, NULL);
	if (IS_ERR(clk)) {
		d40_err(&pdev->dev, "No matching clock found\n");
		goto check_prepare_enabled;
	}

	clk_ret = clk_prepare_enable(clk);
	if (clk_ret) {
		d40_err(&pdev->dev, "Failed to prepare/enable clock\n");
		goto disable_unprepare;
	}

	/* Get IO for DMAC base address */
	res = platform_get_resource_byname(pdev, IORESOURCE_MEM, "base");
	if (!res)
		goto disable_unprepare;

	if (request_mem_region(res->start, resource_size(res),
			       D40_NAME " I/O base") == NULL)
		goto release_region;

	virtbase = ioremap(res->start, resource_size(res));
	if (!virtbase)
		goto release_region;

	/* This is just a regular AMBA PrimeCell ID actually */
	for (pid = 0, i = 0; i < 4; i++)
		pid |= (readl(virtbase + resource_size(res) - 0x20 + 4 * i)
			& 255) << (i * 8);
	for (cid = 0, i = 0; i < 4; i++)
		cid |= (readl(virtbase + resource_size(res) - 0x10 + 4 * i)
			& 255) << (i * 8);

	if (cid != AMBA_CID) {
		d40_err(&pdev->dev, "Unknown hardware! No PrimeCell ID\n");
		goto unmap_io;
	}
	if (AMBA_MANF_BITS(pid) != AMBA_VENDOR_ST) {
		d40_err(&pdev->dev, "Unknown designer! Got %x wanted %x\n",
			AMBA_MANF_BITS(pid),
			AMBA_VENDOR_ST);
		goto unmap_io;
	}
	/*
	 * HW revision:
	 * DB8500ed has revision 0
	 * ? has revision 1
	 * DB8500v1 has revision 2
	 * DB8500v2 has revision 3
	 * AP9540v1 has revision 4
	 * DB8540v1 has revision 4
	 */
	rev = AMBA_REV_BITS(pid);
	if (rev < 2) {
		d40_err(&pdev->dev, "hardware revision: %d is not supported", rev);
		goto unmap_io;
	}

	/* The number of physical channels on this HW */
	if (plat_data->num_of_phy_chans)
		num_phy_chans = plat_data->num_of_phy_chans;
	else
		num_phy_chans = 4 * (readl(virtbase + D40_DREG_ICFG) & 0x7) + 4;

	/* The number of channels used for memcpy */
	if (plat_data->num_of_memcpy_chans)
		num_memcpy_chans = plat_data->num_of_memcpy_chans;
	else
		num_memcpy_chans = ARRAY_SIZE(dma40_memcpy_channels);

	num_log_chans = num_phy_chans * D40_MAX_LOG_CHAN_PER_PHY;

	dev_info(&pdev->dev,
		 "hardware rev: %d @ %pa with %d physical and %d logical channels\n",
		 rev, &res->start, num_phy_chans, num_log_chans);

	base = kzalloc(ALIGN(sizeof(struct d40_base), 4) +
		       (num_phy_chans + num_log_chans + num_memcpy_chans) *
		       sizeof(struct d40_chan), GFP_KERNEL);

	if (base == NULL)
		goto unmap_io;

	base->rev = rev;
	base->clk = clk;
	base->num_memcpy_chans = num_memcpy_chans;
	base->num_phy_chans = num_phy_chans;
	base->num_log_chans = num_log_chans;
	base->phy_start = res->start;
	base->phy_size = resource_size(res);
	base->virtbase = virtbase;
	base->plat_data = plat_data;
	base->dev = &pdev->dev;
	base->phy_chans = ((void *)base) + ALIGN(sizeof(struct d40_base), 4);
	base->log_chans = &base->phy_chans[num_phy_chans];

	if (base->plat_data->num_of_phy_chans == 14) {
		base->gen_dmac.backup = d40_backup_regs_v4b;
		base->gen_dmac.backup_size = BACKUP_REGS_SZ_V4B;
		base->gen_dmac.interrupt_en = D40_DREG_CPCMIS;
		base->gen_dmac.interrupt_clear = D40_DREG_CPCICR;
		base->gen_dmac.realtime_en = D40_DREG_CRSEG1;
		base->gen_dmac.realtime_clear = D40_DREG_CRCEG1;
		base->gen_dmac.high_prio_en = D40_DREG_CPSEG1;
		base->gen_dmac.high_prio_clear = D40_DREG_CPCEG1;
		base->gen_dmac.il = il_v4b;
		base->gen_dmac.il_size = ARRAY_SIZE(il_v4b);
		base->gen_dmac.init_reg = dma_init_reg_v4b;
		base->gen_dmac.init_reg_size = ARRAY_SIZE(dma_init_reg_v4b);
	} else {
		if (base->rev >= 3) {
			base->gen_dmac.backup = d40_backup_regs_v4a;
			base->gen_dmac.backup_size = BACKUP_REGS_SZ_V4A;
		}
		base->gen_dmac.interrupt_en = D40_DREG_PCMIS;
		base->gen_dmac.interrupt_clear = D40_DREG_PCICR;
		base->gen_dmac.realtime_en = D40_DREG_RSEG1;
		base->gen_dmac.realtime_clear = D40_DREG_RCEG1;
		base->gen_dmac.high_prio_en = D40_DREG_PSEG1;
		base->gen_dmac.high_prio_clear = D40_DREG_PCEG1;
		base->gen_dmac.il = il_v4a;
		base->gen_dmac.il_size = ARRAY_SIZE(il_v4a);
		base->gen_dmac.init_reg = dma_init_reg_v4a;
		base->gen_dmac.init_reg_size = ARRAY_SIZE(dma_init_reg_v4a);
	}

	base->phy_res = kcalloc(num_phy_chans,
				sizeof(*base->phy_res),
				GFP_KERNEL);
	if (!base->phy_res)
		goto free_base;

	base->lookup_phy_chans = kcalloc(num_phy_chans,
					 sizeof(*base->lookup_phy_chans),
					 GFP_KERNEL);
	if (!base->lookup_phy_chans)
		goto free_phy_res;

	base->lookup_log_chans = kcalloc(num_log_chans,
					 sizeof(*base->lookup_log_chans),
					 GFP_KERNEL);
	if (!base->lookup_log_chans)
		goto free_phy_chans;

	base->reg_val_backup_chan = kmalloc_array(base->num_phy_chans,
						  sizeof(d40_backup_regs_chan),
						  GFP_KERNEL);
	if (!base->reg_val_backup_chan)
		goto free_log_chans;

	base->lcla_pool.alloc_map = kcalloc(num_phy_chans
					    * D40_LCLA_LINK_PER_EVENT_GRP,
					    sizeof(*base->lcla_pool.alloc_map),
					    GFP_KERNEL);
	if (!base->lcla_pool.alloc_map)
		goto free_backup_chan;
<<<<<<< HEAD
=======

	base->regs_interrupt = kmalloc_array(base->gen_dmac.il_size,
					     sizeof(*base->regs_interrupt),
					     GFP_KERNEL);
	if (!base->regs_interrupt)
		goto free_map;
>>>>>>> 24b8d41d

	base->desc_slab = kmem_cache_create(D40_NAME, sizeof(struct d40_desc),
					    0, SLAB_HWCACHE_ALIGN,
					    NULL);
	if (base->desc_slab == NULL)
<<<<<<< HEAD
		goto free_map;

	return base;
=======
		goto free_regs;


	return base;
 free_regs:
	kfree(base->regs_interrupt);
>>>>>>> 24b8d41d
 free_map:
	kfree(base->lcla_pool.alloc_map);
 free_backup_chan:
	kfree(base->reg_val_backup_chan);
 free_log_chans:
	kfree(base->lookup_log_chans);
 free_phy_chans:
	kfree(base->lookup_phy_chans);
 free_phy_res:
	kfree(base->phy_res);
 free_base:
	kfree(base);
 unmap_io:
	iounmap(virtbase);
 release_region:
	release_mem_region(res->start, resource_size(res));
 check_prepare_enabled:
	if (!clk_ret)
 disable_unprepare:
		clk_disable_unprepare(clk);
	if (!IS_ERR(clk))
		clk_put(clk);
	return NULL;
}

static void __init d40_hw_init(struct d40_base *base)
{

	int i;
	u32 prmseo[2] = {0, 0};
	u32 activeo[2] = {0xFFFFFFFF, 0xFFFFFFFF};
	u32 pcmis = 0;
	u32 pcicr = 0;
	struct d40_reg_val *dma_init_reg = base->gen_dmac.init_reg;
	u32 reg_size = base->gen_dmac.init_reg_size;

	for (i = 0; i < reg_size; i++)
		writel(dma_init_reg[i].val,
		       base->virtbase + dma_init_reg[i].reg);

	/* Configure all our dma channels to default settings */
	for (i = 0; i < base->num_phy_chans; i++) {

		activeo[i % 2] = activeo[i % 2] << 2;

		if (base->phy_res[base->num_phy_chans - i - 1].allocated_src
		    == D40_ALLOC_PHY) {
			activeo[i % 2] |= 3;
			continue;
		}

		/* Enable interrupt # */
		pcmis = (pcmis << 1) | 1;

		/* Clear interrupt # */
		pcicr = (pcicr << 1) | 1;

		/* Set channel to physical mode */
		prmseo[i % 2] = prmseo[i % 2] << 2;
		prmseo[i % 2] |= 1;

	}

	writel(prmseo[1], base->virtbase + D40_DREG_PRMSE);
	writel(prmseo[0], base->virtbase + D40_DREG_PRMSO);
	writel(activeo[1], base->virtbase + D40_DREG_ACTIVE);
	writel(activeo[0], base->virtbase + D40_DREG_ACTIVO);

	/* Write which interrupt to enable */
	writel(pcmis, base->virtbase + base->gen_dmac.interrupt_en);

	/* Write which interrupt to clear */
	writel(pcicr, base->virtbase + base->gen_dmac.interrupt_clear);

	/* These are __initdata and cannot be accessed after init */
	base->gen_dmac.init_reg = NULL;
	base->gen_dmac.init_reg_size = 0;
}

static int __init d40_lcla_allocate(struct d40_base *base)
{
	struct d40_lcla_pool *pool = &base->lcla_pool;
	unsigned long *page_list;
	int i, j;
	int ret;

	/*
	 * This is somewhat ugly. We need 8192 bytes that are 18 bit aligned,
	 * To full fill this hardware requirement without wasting 256 kb
	 * we allocate pages until we get an aligned one.
	 */
	page_list = kmalloc_array(MAX_LCLA_ALLOC_ATTEMPTS,
				  sizeof(*page_list),
				  GFP_KERNEL);
	if (!page_list)
		return -ENOMEM;

	/* Calculating how many pages that are required */
	base->lcla_pool.pages = SZ_1K * base->num_phy_chans / PAGE_SIZE;

	for (i = 0; i < MAX_LCLA_ALLOC_ATTEMPTS; i++) {
		page_list[i] = __get_free_pages(GFP_KERNEL,
						base->lcla_pool.pages);
		if (!page_list[i]) {

			d40_err(base->dev, "Failed to allocate %d pages.\n",
				base->lcla_pool.pages);
			ret = -ENOMEM;

			for (j = 0; j < i; j++)
				free_pages(page_list[j], base->lcla_pool.pages);
			goto free_page_list;
		}

		if ((virt_to_phys((void *)page_list[i]) &
		     (LCLA_ALIGNMENT - 1)) == 0)
			break;
	}

	for (j = 0; j < i; j++)
		free_pages(page_list[j], base->lcla_pool.pages);

	if (i < MAX_LCLA_ALLOC_ATTEMPTS) {
		base->lcla_pool.base = (void *)page_list[i];
	} else {
		/*
		 * After many attempts and no succees with finding the correct
		 * alignment, try with allocating a big buffer.
		 */
		dev_warn(base->dev,
			 "[%s] Failed to get %d pages @ 18 bit align.\n",
			 __func__, base->lcla_pool.pages);
		base->lcla_pool.base_unaligned = kmalloc(SZ_1K *
							 base->num_phy_chans +
							 LCLA_ALIGNMENT,
							 GFP_KERNEL);
		if (!base->lcla_pool.base_unaligned) {
			ret = -ENOMEM;
			goto free_page_list;
		}

		base->lcla_pool.base = PTR_ALIGN(base->lcla_pool.base_unaligned,
						 LCLA_ALIGNMENT);
	}

	pool->dma_addr = dma_map_single(base->dev, pool->base,
					SZ_1K * base->num_phy_chans,
					DMA_TO_DEVICE);
	if (dma_mapping_error(base->dev, pool->dma_addr)) {
		pool->dma_addr = 0;
		ret = -ENOMEM;
		goto free_page_list;
	}

	writel(virt_to_phys(base->lcla_pool.base),
	       base->virtbase + D40_DREG_LCLA);
	ret = 0;
 free_page_list:
	kfree(page_list);
	return ret;
}

static int __init d40_of_probe(struct platform_device *pdev,
			       struct device_node *np)
{
	struct stedma40_platform_data *pdata;
	int num_phy = 0, num_memcpy = 0, num_disabled = 0;
	const __be32 *list;

	pdata = devm_kzalloc(&pdev->dev, sizeof(*pdata), GFP_KERNEL);
	if (!pdata)
		return -ENOMEM;

	/* If absent this value will be obtained from h/w. */
	of_property_read_u32(np, "dma-channels", &num_phy);
	if (num_phy > 0)
		pdata->num_of_phy_chans = num_phy;

	list = of_get_property(np, "memcpy-channels", &num_memcpy);
	num_memcpy /= sizeof(*list);

	if (num_memcpy > D40_MEMCPY_MAX_CHANS || num_memcpy <= 0) {
		d40_err(&pdev->dev,
			"Invalid number of memcpy channels specified (%d)\n",
			num_memcpy);
		return -EINVAL;
	}
	pdata->num_of_memcpy_chans = num_memcpy;

	of_property_read_u32_array(np, "memcpy-channels",
				   dma40_memcpy_channels,
				   num_memcpy);

	list = of_get_property(np, "disabled-channels", &num_disabled);
	num_disabled /= sizeof(*list);

	if (num_disabled >= STEDMA40_MAX_PHYS || num_disabled < 0) {
		d40_err(&pdev->dev,
			"Invalid number of disabled channels specified (%d)\n",
			num_disabled);
		return -EINVAL;
	}

	of_property_read_u32_array(np, "disabled-channels",
				   pdata->disabled_channels,
				   num_disabled);
	pdata->disabled_channels[num_disabled] = -1;

	pdev->dev.platform_data = pdata;

	return 0;
}

static int __init d40_probe(struct platform_device *pdev)
{
	struct stedma40_platform_data *plat_data = dev_get_platdata(&pdev->dev);
	struct device_node *np = pdev->dev.of_node;
	int ret = -ENOENT;
	struct d40_base *base;
	struct resource *res;
	int num_reserved_chans;
	u32 val;

	if (!plat_data) {
		if (np) {
			if (d40_of_probe(pdev, np)) {
				ret = -ENOMEM;
				goto report_failure;
			}
		} else {
			d40_err(&pdev->dev, "No pdata or Device Tree provided\n");
			goto report_failure;
		}
	}

	base = d40_hw_detect_init(pdev);
	if (!base)
		goto report_failure;

	num_reserved_chans = d40_phy_res_init(base);

	platform_set_drvdata(pdev, base);

	spin_lock_init(&base->interrupt_lock);
	spin_lock_init(&base->execmd_lock);

	/* Get IO for logical channel parameter address */
	res = platform_get_resource_byname(pdev, IORESOURCE_MEM, "lcpa");
	if (!res) {
		ret = -ENOENT;
		d40_err(&pdev->dev, "No \"lcpa\" memory resource\n");
		goto destroy_cache;
	}
	base->lcpa_size = resource_size(res);
	base->phy_lcpa = res->start;

	if (request_mem_region(res->start, resource_size(res),
			       D40_NAME " I/O lcpa") == NULL) {
		ret = -EBUSY;
		d40_err(&pdev->dev, "Failed to request LCPA region %pR\n", res);
		goto destroy_cache;
	}

	/* We make use of ESRAM memory for this. */
	val = readl(base->virtbase + D40_DREG_LCPA);
	if (res->start != val && val != 0) {
		dev_warn(&pdev->dev,
			 "[%s] Mismatch LCPA dma 0x%x, def %pa\n",
			 __func__, val, &res->start);
	} else
		writel(res->start, base->virtbase + D40_DREG_LCPA);

	base->lcpa_base = ioremap(res->start, resource_size(res));
	if (!base->lcpa_base) {
		ret = -ENOMEM;
		d40_err(&pdev->dev, "Failed to ioremap LCPA region\n");
		goto destroy_cache;
	}
	/* If lcla has to be located in ESRAM we don't need to allocate */
	if (base->plat_data->use_esram_lcla) {
		res = platform_get_resource_byname(pdev, IORESOURCE_MEM,
							"lcla_esram");
		if (!res) {
			ret = -ENOENT;
			d40_err(&pdev->dev,
				"No \"lcla_esram\" memory resource\n");
			goto destroy_cache;
		}
		base->lcla_pool.base = ioremap(res->start,
						resource_size(res));
		if (!base->lcla_pool.base) {
			ret = -ENOMEM;
			d40_err(&pdev->dev, "Failed to ioremap LCLA region\n");
			goto destroy_cache;
		}
		writel(res->start, base->virtbase + D40_DREG_LCLA);

	} else {
		ret = d40_lcla_allocate(base);
		if (ret) {
			d40_err(&pdev->dev, "Failed to allocate LCLA area\n");
			goto destroy_cache;
		}
	}

	spin_lock_init(&base->lcla_pool.lock);

	base->irq = platform_get_irq(pdev, 0);

	ret = request_irq(base->irq, d40_handle_interrupt, 0, D40_NAME, base);
	if (ret) {
		d40_err(&pdev->dev, "No IRQ defined\n");
		goto destroy_cache;
	}

	if (base->plat_data->use_esram_lcla) {

		base->lcpa_regulator = regulator_get(base->dev, "lcla_esram");
		if (IS_ERR(base->lcpa_regulator)) {
			d40_err(&pdev->dev, "Failed to get lcpa_regulator\n");
			ret = PTR_ERR(base->lcpa_regulator);
			base->lcpa_regulator = NULL;
			goto destroy_cache;
		}

		ret = regulator_enable(base->lcpa_regulator);
		if (ret) {
			d40_err(&pdev->dev,
				"Failed to enable lcpa_regulator\n");
			regulator_put(base->lcpa_regulator);
			base->lcpa_regulator = NULL;
			goto destroy_cache;
		}
	}

	writel_relaxed(D40_DREG_GCC_ENABLE_ALL, base->virtbase + D40_DREG_GCC);

	pm_runtime_irq_safe(base->dev);
	pm_runtime_set_autosuspend_delay(base->dev, DMA40_AUTOSUSPEND_DELAY);
	pm_runtime_use_autosuspend(base->dev);
	pm_runtime_mark_last_busy(base->dev);
	pm_runtime_set_active(base->dev);
	pm_runtime_enable(base->dev);

	ret = d40_dmaengine_init(base, num_reserved_chans);
	if (ret)
		goto destroy_cache;

	ret = dma_set_max_seg_size(base->dev, STEDMA40_MAX_SEG_SIZE);
	if (ret) {
		d40_err(&pdev->dev, "Failed to set dma max seg size\n");
		goto destroy_cache;
	}

	d40_hw_init(base);

	if (np) {
		ret = of_dma_controller_register(np, d40_xlate, NULL);
		if (ret)
			dev_err(&pdev->dev,
				"could not register of_dma_controller\n");
	}

	dev_info(base->dev, "initialized\n");
	return 0;
 destroy_cache:
	kmem_cache_destroy(base->desc_slab);
	if (base->virtbase)
		iounmap(base->virtbase);

	if (base->lcla_pool.base && base->plat_data->use_esram_lcla) {
		iounmap(base->lcla_pool.base);
		base->lcla_pool.base = NULL;
	}

	if (base->lcla_pool.dma_addr)
		dma_unmap_single(base->dev, base->lcla_pool.dma_addr,
				 SZ_1K * base->num_phy_chans,
				 DMA_TO_DEVICE);

	if (!base->lcla_pool.base_unaligned && base->lcla_pool.base)
		free_pages((unsigned long)base->lcla_pool.base,
			   base->lcla_pool.pages);

	kfree(base->lcla_pool.base_unaligned);

	if (base->phy_lcpa)
		release_mem_region(base->phy_lcpa,
				   base->lcpa_size);
	if (base->phy_start)
		release_mem_region(base->phy_start,
				   base->phy_size);
	if (base->clk) {
		clk_disable_unprepare(base->clk);
		clk_put(base->clk);
	}

	if (base->lcpa_regulator) {
		regulator_disable(base->lcpa_regulator);
		regulator_put(base->lcpa_regulator);
	}

	kfree(base->lcla_pool.alloc_map);
	kfree(base->lookup_log_chans);
	kfree(base->lookup_phy_chans);
	kfree(base->phy_res);
	kfree(base);
 report_failure:
	d40_err(&pdev->dev, "probe failed\n");
	return ret;
}

static const struct of_device_id d40_match[] = {
        { .compatible = "stericsson,dma40", },
        {}
};

static struct platform_driver d40_driver = {
	.driver = {
		.name  = D40_NAME,
		.pm = &dma40_pm_ops,
		.of_match_table = d40_match,
	},
};

static int __init stedma40_init(void)
{
	return platform_driver_probe(&d40_driver, d40_probe);
}
subsys_initcall(stedma40_init);<|MERGE_RESOLUTION|>--- conflicted
+++ resolved
@@ -2877,11 +2877,7 @@
 	if (err) {
 		d40_err(base->dev,
 			"Failed to register memcpy only channels\n");
-<<<<<<< HEAD
-		goto unregister_slave;
-=======
 		goto exit;
->>>>>>> 24b8d41d
 	}
 
 	d40_chan_init(base, &base->dma_both, base->phy_chans,
@@ -2898,19 +2894,9 @@
 	if (err) {
 		d40_err(base->dev,
 			"Failed to register logical and physical capable channels\n");
-<<<<<<< HEAD
-		goto unregister_memcpy;
+		goto exit;
 	}
 	return 0;
- unregister_memcpy:
-	dma_async_device_unregister(&base->dma_memcpy);
- unregister_slave:
-	dma_async_device_unregister(&base->dma_slave);
-=======
-		goto exit;
-	}
-	return 0;
->>>>>>> 24b8d41d
  exit:
 	return err;
 }
@@ -3287,32 +3273,23 @@
 					    GFP_KERNEL);
 	if (!base->lcla_pool.alloc_map)
 		goto free_backup_chan;
-<<<<<<< HEAD
-=======
 
 	base->regs_interrupt = kmalloc_array(base->gen_dmac.il_size,
 					     sizeof(*base->regs_interrupt),
 					     GFP_KERNEL);
 	if (!base->regs_interrupt)
 		goto free_map;
->>>>>>> 24b8d41d
 
 	base->desc_slab = kmem_cache_create(D40_NAME, sizeof(struct d40_desc),
 					    0, SLAB_HWCACHE_ALIGN,
 					    NULL);
 	if (base->desc_slab == NULL)
-<<<<<<< HEAD
-		goto free_map;
-
-	return base;
-=======
 		goto free_regs;
 
 
 	return base;
  free_regs:
 	kfree(base->regs_interrupt);
->>>>>>> 24b8d41d
  free_map:
 	kfree(base->lcla_pool.alloc_map);
  free_backup_chan:
