#
# DMA engine configuration
#

menuconfig DMADEVICES
	bool "DMA Engine support"
	depends on HAS_DMA
	help
	  DMA engines can do asynchronous data transfers without
	  involving the host CPU.  Currently, this framework can be
	  used to offload memory copies in the network stack and
	  RAID operations in the MD driver.  This menu only presents
	  DMA Device drivers supported by the configured arch, it may
	  be empty in some cases.

config DMADEVICES_DEBUG
        bool "DMA Engine debugging"
        depends on DMADEVICES != n
        help
          This is an option for use by developers; most people should
          say N here.  This enables DMA engine core and driver debugging.

config DMADEVICES_VDEBUG
        bool "DMA Engine verbose debugging"
        depends on DMADEVICES_DEBUG != n
        help
          This is an option for use by developers; most people should
          say N here.  This enables deeper (more verbose) debugging of
          the DMA engine core and drivers.


if DMADEVICES

comment "DMA Devices"

#core
config ASYNC_TX_ENABLE_CHANNEL_SWITCH
	bool

config ARCH_HAS_ASYNC_TX_FIND_CHANNEL
	bool

config DMA_ENGINE
	bool

config DMA_VIRTUAL_CHANNELS
	tristate

config DMA_ACPI
	def_bool y
	depends on ACPI

config DMA_OF
	def_bool y
	depends on OF
	select DMA_ENGINE

#devices
config AMBA_PL08X
	bool "ARM PrimeCell PL080 or PL081 support"
	depends on ARM_AMBA
	select DMA_ENGINE
	select DMA_VIRTUAL_CHANNELS
	help
	  Platform has a PL08x DMAC device
	  which can provide DMA engine support

config AMCC_PPC440SPE_ADMA
	tristate "AMCC PPC440SPe ADMA support"
	depends on 440SPe || 440SP
	select DMA_ENGINE
	select DMA_ENGINE_RAID
	select ARCH_HAS_ASYNC_TX_FIND_CHANNEL
	select ASYNC_TX_ENABLE_CHANNEL_SWITCH
	help
	  Enable support for the AMCC PPC440SPe RAID engines.

config AT_HDMAC
	tristate "Atmel AHB DMA support"
	depends on ARCH_AT91
	select DMA_ENGINE
	help
	  Support the Atmel AHB DMA controller.

config AT_XDMAC
	tristate "Atmel XDMA support"
	depends on ARCH_AT91
	select DMA_ENGINE
	help
	  Support the Atmel XDMA controller.

config AXI_DMAC
	tristate "Analog Devices AXI-DMAC DMA support"
	depends on MICROBLAZE || NIOS2 || ARCH_ZYNQ || ARCH_ZYNQMP || ARCH_SOCFPGA || COMPILE_TEST
	select DMA_ENGINE
	select DMA_VIRTUAL_CHANNELS
	select REGMAP_MMIO
	help
	  Enable support for the Analog Devices AXI-DMAC peripheral. This DMA
	  controller is often used in Analog Device's reference designs for FPGA
	  platforms.

config COH901318
	bool "ST-Ericsson COH901318 DMA support"
	select DMA_ENGINE
	depends on ARCH_U300 || COMPILE_TEST
	help
	  Enable support for ST-Ericsson COH 901 318 DMA.

config DMA_BCM2835
	tristate "BCM2835 DMA engine support"
	depends on ARCH_BCM2835
	select DMA_ENGINE
	select DMA_VIRTUAL_CHANNELS

config DMA_JZ4740
	tristate "JZ4740 DMA support"
	depends on MACH_JZ4740 || COMPILE_TEST
	select DMA_ENGINE
	select DMA_VIRTUAL_CHANNELS

config DMA_JZ4780
	tristate "JZ4780 DMA support"
	depends on MACH_JZ4780 || COMPILE_TEST
	select DMA_ENGINE
	select DMA_VIRTUAL_CHANNELS
	help
	  This selects support for the DMA controller in Ingenic JZ4780 SoCs.
	  If you have a board based on such a SoC and wish to use DMA for
	  devices which can use the DMA controller, say Y or M here.

config DMA_OMAP
	tristate "OMAP DMA support"
	depends on ARCH_OMAP || COMPILE_TEST
	select DMA_ENGINE
	select DMA_VIRTUAL_CHANNELS
	select TI_DMA_CROSSBAR if (SOC_DRA7XX || COMPILE_TEST)

config DMA_SA11X0
	tristate "SA-11x0 DMA support"
	depends on ARCH_SA1100 || COMPILE_TEST
	select DMA_ENGINE
	select DMA_VIRTUAL_CHANNELS
	help
	  Support the DMA engine found on Intel StrongARM SA-1100 and
	  SA-1110 SoCs.  This DMA engine can only be used with on-chip
	  devices.

config DMA_SUN4I
	tristate "Allwinner A10 DMA SoCs support"
	depends on MACH_SUN4I || MACH_SUN5I || MACH_SUN7I
	default (MACH_SUN4I || MACH_SUN5I || MACH_SUN7I)
	select DMA_ENGINE
	select DMA_VIRTUAL_CHANNELS
	help
	  Enable support for the DMA controller present in the sun4i,
	  sun5i and sun7i Allwinner ARM SoCs.

config DMA_SUN6I
	tristate "Allwinner A31 SoCs DMA support"
	depends on MACH_SUN6I || MACH_SUN8I || COMPILE_TEST
	depends on RESET_CONTROLLER
	select DMA_ENGINE
	select DMA_VIRTUAL_CHANNELS
	help
	  Support for the DMA engine first found in Allwinner A31 SoCs.

config EP93XX_DMA
	bool "Cirrus Logic EP93xx DMA support"
	depends on ARCH_EP93XX || COMPILE_TEST
	select DMA_ENGINE
	help
	  Enable support for the Cirrus Logic EP93xx M2P/M2M DMA controller.

config FSL_DMA
	tristate "Freescale Elo series DMA support"
	depends on FSL_SOC
	select DMA_ENGINE
	select ASYNC_TX_ENABLE_CHANNEL_SWITCH
	---help---
	  Enable support for the Freescale Elo series DMA controllers.
	  The Elo is the DMA controller on some mpc82xx and mpc83xx parts, the
	  EloPlus is on mpc85xx and mpc86xx and Pxxx parts, and the Elo3 is on
	  some Txxx and Bxxx parts.

config FSL_EDMA
	tristate "Freescale eDMA engine support"
	depends on OF
	select DMA_ENGINE
	select DMA_VIRTUAL_CHANNELS
	help
	  Support the Freescale eDMA engine with programmable channel
	  multiplexing capability for DMA request sources(slot).
	  This module can be found on Freescale Vybrid and LS-1 SoCs.

config FSL_RAID
        tristate "Freescale RAID engine Support"
        depends on FSL_SOC && !ASYNC_TX_ENABLE_CHANNEL_SWITCH
        select DMA_ENGINE
        select DMA_ENGINE_RAID
        ---help---
          Enable support for Freescale RAID Engine. RAID Engine is
          available on some QorIQ SoCs (like P5020/P5040). It has
          the capability to offload memcpy, xor and pq computation
	  for raid5/6.

config IMG_MDC_DMA
	tristate "IMG MDC support"
	depends on MIPS || COMPILE_TEST
	depends on MFD_SYSCON
	select DMA_ENGINE
	select DMA_VIRTUAL_CHANNELS
	help
	  Enable support for the IMG multi-threaded DMA controller (MDC).

config IMX_DMA
	tristate "i.MX DMA support"
	depends on ARCH_MXC
	select DMA_ENGINE
	help
	  Support the i.MX DMA engine. This engine is integrated into
	  Freescale i.MX1/21/27 chips.

config IMX_SDMA
	tristate "i.MX SDMA support"
	depends on ARCH_MXC
	select DMA_ENGINE
	help
	  Support the i.MX SDMA engine. This engine is integrated into
	  Freescale i.MX25/31/35/51/53/6 chips.

config INTEL_IDMA64
	tristate "Intel integrated DMA 64-bit support"
	select DMA_ENGINE
	select DMA_VIRTUAL_CHANNELS
	help
	  Enable DMA support for Intel Low Power Subsystem such as found on
	  Intel Skylake PCH.

config INTEL_IOATDMA
	tristate "Intel I/OAT DMA support"
	depends on PCI && X86_64
	select DMA_ENGINE
	select DMA_ENGINE_RAID
	select DCA
	help
	  Enable support for the Intel(R) I/OAT DMA engine present
	  in recent Intel Xeon chipsets.

	  Say Y here if you have such a chipset.

	  If unsure, say N.

config INTEL_IOP_ADMA
	tristate "Intel IOP ADMA support"
	depends on ARCH_IOP32X || ARCH_IOP33X || ARCH_IOP13XX
	select DMA_ENGINE
	select ASYNC_TX_ENABLE_CHANNEL_SWITCH
	help
	  Enable support for the Intel(R) IOP Series RAID engines.

config INTEL_MIC_X100_DMA
	tristate "Intel MIC X100 DMA Driver"
	depends on 64BIT && X86 && INTEL_MIC_BUS
	select DMA_ENGINE
	help
	  This enables DMA support for the Intel Many Integrated Core
	  (MIC) family of PCIe form factor coprocessor X100 devices that
	  run a 64 bit Linux OS. This driver will be used by both MIC
	  host and card drivers.

	  If you are building host kernel with a MIC device or a card
	  kernel for a MIC device, then say M (recommended) or Y, else
	  say N. If unsure say N.

	  More information about the Intel MIC family as well as the Linux
	  OS and tools for MIC to use with this driver are available from
	  <http://software.intel.com/en-us/mic-developer>.

config K3_DMA
	tristate "Hisilicon K3 DMA support"
	depends on ARCH_HI3xxx || ARCH_HISI || COMPILE_TEST
	select DMA_ENGINE
	select DMA_VIRTUAL_CHANNELS
	help
	  Support the DMA engine for Hisilicon K3 platform
	  devices.

config LPC18XX_DMAMUX
	bool "NXP LPC18xx/43xx DMA MUX for PL080"
	depends on ARCH_LPC18XX || COMPILE_TEST
	depends on OF && AMBA_PL08X
	select MFD_SYSCON
	help
	  Enable support for DMA on NXP LPC18xx/43xx platforms
	  with PL080 and multiplexed DMA request lines.

config MMP_PDMA
	bool "MMP PDMA support"
	depends on ARCH_MMP || ARCH_PXA || COMPILE_TEST
	select DMA_ENGINE
	help
	  Support the MMP PDMA engine for PXA and MMP platform.

config MMP_TDMA
	bool "MMP Two-Channel DMA support"
	depends on ARCH_MMP || COMPILE_TEST
	select DMA_ENGINE
	select MMP_SRAM if ARCH_MMP
	select GENERIC_ALLOCATOR
	help
	  Support the MMP Two-Channel DMA engine.
	  This engine used for MMP Audio DMA and pxa910 SQU.
	  It needs sram driver under mach-mmp.

config MOXART_DMA
	tristate "MOXART DMA support"
	depends on ARCH_MOXART
	select DMA_ENGINE
	select DMA_VIRTUAL_CHANNELS
	help
	  Enable support for the MOXA ART SoC DMA controller.

	  Say Y here if you enabled MMP ADMA, otherwise say N.

config MPC512X_DMA
	tristate "Freescale MPC512x built-in DMA engine support"
	depends on PPC_MPC512x || PPC_MPC831x
	select DMA_ENGINE
	---help---
	  Enable support for the Freescale MPC512x built-in DMA engine.

config MV_XOR
	bool "Marvell XOR engine support"
	depends on PLAT_ORION || ARCH_MVEBU || COMPILE_TEST
	select DMA_ENGINE
	select DMA_ENGINE_RAID
	select ASYNC_TX_ENABLE_CHANNEL_SWITCH
	---help---
	  Enable support for the Marvell XOR engine.

config MV_XOR_V2
	bool "Marvell XOR engine version 2 support "
	depends on ARM64
	select DMA_ENGINE
	select DMA_ENGINE_RAID
	select ASYNC_TX_ENABLE_CHANNEL_SWITCH
	select GENERIC_MSI_IRQ_DOMAIN
	---help---
	  Enable support for the Marvell version 2 XOR engine.

	  This engine provides acceleration for copy, XOR and RAID6
	  operations, and is available on Marvell Armada 7K and 8K
	  platforms.

config MXS_DMA
	bool "MXS DMA support"
	depends on SOC_IMX23 || SOC_IMX28 || SOC_IMX6Q || SOC_IMX6UL
	select STMP_DEVICE
	select DMA_ENGINE
	help
	  Support the MXS DMA engine. This engine including APBH-DMA
	  and APBX-DMA is integrated into Freescale
	  i.MX23/28/MX6Q/MX6DL/MX6UL chips.

config MX3_IPU
	bool "MX3x Image Processing Unit support"
	depends on ARCH_MXC
	select DMA_ENGINE
	default y
	help
	  If you plan to use the Image Processing unit in the i.MX3x, say
	  Y here. If unsure, select Y.

config MX3_IPU_IRQS
	int "Number of dynamically mapped interrupts for IPU"
	depends on MX3_IPU
	range 2 137
	default 4
	help
	  Out of 137 interrupt sources on i.MX31 IPU only very few are used.
	  To avoid bloating the irq_desc[] array we allocate a sufficient
	  number of IRQ slots and map them dynamically to specific sources.

config NBPFAXI_DMA
	tristate "Renesas Type-AXI NBPF DMA support"
	select DMA_ENGINE
	depends on ARM || COMPILE_TEST
	help
	  Support for "Type-AXI" NBPF DMA IPs from Renesas

config PCH_DMA
	tristate "Intel EG20T PCH / LAPIS Semicon IOH(ML7213/ML7223/ML7831) DMA"
	depends on PCI && (X86_32 || COMPILE_TEST)
	select DMA_ENGINE
	help
	  Enable support for Intel EG20T PCH DMA engine.

	  This driver also can be used for LAPIS Semiconductor IOH(Input/
	  Output Hub), ML7213, ML7223 and ML7831.
	  ML7213 IOH is for IVI(In-Vehicle Infotainment) use, ML7223 IOH is
	  for MP(Media Phone) use and ML7831 IOH is for general purpose use.
	  ML7213/ML7223/ML7831 is companion chip for Intel Atom E6xx series.
	  ML7213/ML7223/ML7831 is completely compatible for Intel EG20T PCH.

config PL330_DMA
	tristate "DMA API Driver for PL330"
	select DMA_ENGINE
	depends on ARM_AMBA
	help
	  Select if your platform has one or more PL330 DMACs.
	  You need to provide platform specific settings via
	  platform_data for a dma-pl330 device.

config PXA_DMA
	bool "PXA DMA support"
	depends on (ARCH_MMP || ARCH_PXA)
	select DMA_ENGINE
	select DMA_VIRTUAL_CHANNELS
	help
	  Support the DMA engine for PXA. It is also compatible with MMP PDMA
	  platform. The internal DMA IP of all PXA variants is supported, with
	  16 to 32 channels for peripheral to memory or memory to memory
	  transfers.

config SIRF_DMA
	tristate "CSR SiRFprimaII/SiRFmarco DMA support"
	depends on ARCH_SIRF
	select DMA_ENGINE
	help
	  Enable support for the CSR SiRFprimaII DMA engine.

config STE_DMA40
	bool "ST-Ericsson DMA40 support"
	depends on ARCH_U8500
	select DMA_ENGINE
	help
	  Support for ST-Ericsson DMA40 controller

config STM32_DMA
	bool "STMicroelectronics STM32 DMA support"
	depends on ARCH_STM32 || COMPILE_TEST
	select DMA_ENGINE
	select DMA_VIRTUAL_CHANNELS
	help
	  Enable support for the on-chip DMA controller on STMicroelectronics
	  STM32 MCUs.
	  If you have a board based on such a MCU and wish to use DMA say Y or M
	  here.

config S3C24XX_DMAC
	bool "Samsung S3C24XX DMA support"
	depends on ARCH_S3C24XX || COMPILE_TEST
	select DMA_ENGINE
	select DMA_VIRTUAL_CHANNELS
	help
	  Support for the Samsung S3C24XX DMA controller driver. The
	  DMA controller is having multiple DMA channels which can be
	  configured for different peripherals like audio, UART, SPI.
	  The DMA controller can transfer data from memory to peripheral,
	  periphal to memory, periphal to periphal and memory to memory.

config TXX9_DMAC
	tristate "Toshiba TXx9 SoC DMA support"
	depends on MACH_TX49XX || MACH_TX39XX
	select DMA_ENGINE
	help
	  Support the TXx9 SoC internal DMA controller.  This can be
	  integrated in chips such as the Toshiba TX4927/38/39.

config TEGRA20_APB_DMA
	bool "NVIDIA Tegra20 APB DMA support"
	depends on ARCH_TEGRA
	select DMA_ENGINE
	help
	  Support for the NVIDIA Tegra20 APB DMA controller driver. The
	  DMA controller is having multiple DMA channel which can be
	  configured for different peripherals like audio, UART, SPI,
	  I2C etc which is in APB bus.
	  This DMA controller transfers data from memory to peripheral fifo
	  or vice versa. It does not support memory to memory data transfer.

config TEGRA210_ADMA
	bool "NVIDIA Tegra210 ADMA support"
	depends on (ARCH_TEGRA_210_SOC || COMPILE_TEST) && PM_CLK
	select DMA_ENGINE
	select DMA_VIRTUAL_CHANNELS
	help
	  Support for the NVIDIA Tegra210 ADMA controller driver. The
	  DMA controller has multiple DMA channels and is used to service
	  various audio clients in the Tegra210 audio processing engine
	  (APE). This DMA controller transfers data from memory to
	  peripheral and vice versa. It does not support memory to
	  memory data transfer.

config TIMB_DMA
	tristate "Timberdale FPGA DMA support"
	depends on MFD_TIMBERDALE || COMPILE_TEST
	select DMA_ENGINE
	help
	  Enable support for the Timberdale FPGA DMA engine.

config TI_CPPI41
	tristate "AM33xx CPPI41 DMA support"
	depends on ARCH_OMAP
	select DMA_ENGINE
	help
	  The Communications Port Programming Interface (CPPI) 4.1 DMA engine
	  is currently used by the USB driver on AM335x platforms.

config TI_DMA_CROSSBAR
	bool

config TI_EDMA
	bool "TI EDMA support"
	depends on ARCH_DAVINCI || ARCH_OMAP || ARCH_KEYSTONE || COMPILE_TEST
	select DMA_ENGINE
	select DMA_VIRTUAL_CHANNELS
	select TI_DMA_CROSSBAR if (ARCH_OMAP || COMPILE_TEST)
	default n
	help
	  Enable support for the TI EDMA controller. This DMA
	  engine is found on TI DaVinci and AM33xx parts.

config XGENE_DMA
	tristate "APM X-Gene DMA support"
	depends on ARCH_XGENE || COMPILE_TEST
	select DMA_ENGINE
	select DMA_ENGINE_RAID
	select ASYNC_TX_ENABLE_CHANNEL_SWITCH
	help
	  Enable support for the APM X-Gene SoC DMA engine.

source "drivers/dma/xilinx/Kconfig"

config XILINX_DMA
	tristate "Xilinx AXI DMAS Engine"
	depends on (ARCH_ZYNQ || MICROBLAZE || ARM64)
	select DMA_ENGINE
	help
	  Enable support for Xilinx AXI VDMA Soft IP.

	  AXI VDMA engine provides high-bandwidth direct memory access
	  between memory and AXI4-Stream video type target
	  peripherals including peripherals which support AXI4-
	  Stream Video Protocol.  It has two stream interfaces/
	  channels, Memory Mapped to Stream (MM2S) and Stream to
	  Memory Mapped (S2MM) for the data transfers.
	  AXI CDMA engine provides high-bandwidth direct memory access
	  between a memory-mapped source address and a memory-mapped
	  destination address.
	  AXI DMA engine provides high-bandwidth one dimensional direct
	  memory access between memory and AXI4-Stream target peripherals.

config XILINX_ZYNQMP_DMA
	tristate "Xilinx ZynqMP DMA Engine"
	depends on (ARCH_ZYNQ || MICROBLAZE || ARM64)
	select DMA_ENGINE
	help
	  Enable support for Xilinx ZynqMP DMA controller.

<<<<<<< HEAD
=======
config XILINX_PS_PCIE_DMA
	tristate "Xilinx PS PCIe DMA support"
	depends on (PCI && X86_64 || ARM64)
	select DMA_ENGINE
	help
	  Enable support for the Xilinx PS PCIe DMA engine present
	  in recent Xilinx ZynqMP chipsets.

	  Say Y here if you have such a chipset.

	  If unsure, say N.

>>>>>>> 863b8ff9
config ZX_DMA
	tristate "ZTE ZX296702 DMA support"
	depends on ARCH_ZX || COMPILE_TEST
	select DMA_ENGINE
	select DMA_VIRTUAL_CHANNELS
	help
	  Support the DMA engine for ZTE ZX296702 platform devices.


# driver files
source "drivers/dma/bestcomm/Kconfig"

source "drivers/dma/qcom/Kconfig"

source "drivers/dma/dw/Kconfig"

source "drivers/dma/hsu/Kconfig"

source "drivers/dma/sh/Kconfig"

# clients
comment "DMA Clients"
	depends on DMA_ENGINE

config ASYNC_TX_DMA
	bool "Async_tx: Offload support for the async_tx api"
	depends on DMA_ENGINE
	help
	  This allows the async_tx api to take advantage of offload engines for
	  memcpy, memset, xor, and raid6 p+q operations.  If your platform has
	  a dma engine that can perform raid operations and you have enabled
	  MD_RAID456 say Y.

	  If unsure, say N.

config DMATEST
	tristate "DMA Test client"
	depends on DMA_ENGINE
	help
	  Simple DMA test client. Say N unless you're debugging a
	  DMA Device driver.

config DMA_ENGINE_RAID
	bool

endif<|MERGE_RESOLUTION|>--- conflicted
+++ resolved
@@ -559,8 +559,6 @@
 	help
 	  Enable support for Xilinx ZynqMP DMA controller.
 
-<<<<<<< HEAD
-=======
 config XILINX_PS_PCIE_DMA
 	tristate "Xilinx PS PCIe DMA support"
 	depends on (PCI && X86_64 || ARM64)
@@ -573,7 +571,6 @@
 
 	  If unsure, say N.
 
->>>>>>> 863b8ff9
 config ZX_DMA
 	tristate "ZTE ZX296702 DMA support"
 	depends on ARCH_ZX || COMPILE_TEST
