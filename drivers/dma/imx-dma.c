// SPDX-License-Identifier: GPL-2.0+
//
// drivers/dma/imx-dma.c
//
// This file contains a driver for the Freescale i.MX DMA engine
// found on i.MX1/21/27
//
// Copyright 2010 Sascha Hauer, Pengutronix <s.hauer@pengutronix.de>
// Copyright 2012 Javier Martin, Vista Silicon <javier.martin@vista-silicon.com>

#include <linux/err.h>
#include <linux/init.h>
#include <linux/types.h>
#include <linux/mm.h>
#include <linux/interrupt.h>
#include <linux/spinlock.h>
#include <linux/device.h>
#include <linux/dma-mapping.h>
#include <linux/slab.h>
#include <linux/platform_device.h>
#include <linux/clk.h>
#include <linux/dmaengine.h>
#include <linux/module.h>
#include <linux/of_device.h>
#include <linux/of_dma.h>

#include <asm/irq.h>
#include <linux/platform_data/dma-imx.h>

#include "dmaengine.h"
#define IMXDMA_MAX_CHAN_DESCRIPTORS	16
#define IMX_DMA_CHANNELS  16

#define IMX_DMA_2D_SLOTS	2
#define IMX_DMA_2D_SLOT_A	0
#define IMX_DMA_2D_SLOT_B	1

#define IMX_DMA_LENGTH_LOOP	((unsigned int)-1)
#define IMX_DMA_MEMSIZE_32	(0 << 4)
#define IMX_DMA_MEMSIZE_8	(1 << 4)
#define IMX_DMA_MEMSIZE_16	(2 << 4)
#define IMX_DMA_TYPE_LINEAR	(0 << 10)
#define IMX_DMA_TYPE_2D		(1 << 10)
#define IMX_DMA_TYPE_FIFO	(2 << 10)

#define IMX_DMA_ERR_BURST     (1 << 0)
#define IMX_DMA_ERR_REQUEST   (1 << 1)
#define IMX_DMA_ERR_TRANSFER  (1 << 2)
#define IMX_DMA_ERR_BUFFER    (1 << 3)
#define IMX_DMA_ERR_TIMEOUT   (1 << 4)

#define DMA_DCR     0x00		/* Control Register */
#define DMA_DISR    0x04		/* Interrupt status Register */
#define DMA_DIMR    0x08		/* Interrupt mask Register */
#define DMA_DBTOSR  0x0c		/* Burst timeout status Register */
#define DMA_DRTOSR  0x10		/* Request timeout Register */
#define DMA_DSESR   0x14		/* Transfer Error Status Register */
#define DMA_DBOSR   0x18		/* Buffer overflow status Register */
#define DMA_DBTOCR  0x1c		/* Burst timeout control Register */
#define DMA_WSRA    0x40		/* W-Size Register A */
#define DMA_XSRA    0x44		/* X-Size Register A */
#define DMA_YSRA    0x48		/* Y-Size Register A */
#define DMA_WSRB    0x4c		/* W-Size Register B */
#define DMA_XSRB    0x50		/* X-Size Register B */
#define DMA_YSRB    0x54		/* Y-Size Register B */
#define DMA_SAR(x)  (0x80 + ((x) << 6))	/* Source Address Registers */
#define DMA_DAR(x)  (0x84 + ((x) << 6))	/* Destination Address Registers */
#define DMA_CNTR(x) (0x88 + ((x) << 6))	/* Count Registers */
#define DMA_CCR(x)  (0x8c + ((x) << 6))	/* Control Registers */
#define DMA_RSSR(x) (0x90 + ((x) << 6))	/* Request source select Registers */
#define DMA_BLR(x)  (0x94 + ((x) << 6))	/* Burst length Registers */
#define DMA_RTOR(x) (0x98 + ((x) << 6))	/* Request timeout Registers */
#define DMA_BUCR(x) (0x98 + ((x) << 6))	/* Bus Utilization Registers */
#define DMA_CCNR(x) (0x9C + ((x) << 6))	/* Channel counter Registers */

#define DCR_DRST           (1<<1)
#define DCR_DEN            (1<<0)
#define DBTOCR_EN          (1<<15)
#define DBTOCR_CNT(x)      ((x) & 0x7fff)
#define CNTR_CNT(x)        ((x) & 0xffffff)
#define CCR_ACRPT          (1<<14)
#define CCR_DMOD_LINEAR    (0x0 << 12)
#define CCR_DMOD_2D        (0x1 << 12)
#define CCR_DMOD_FIFO      (0x2 << 12)
#define CCR_DMOD_EOBFIFO   (0x3 << 12)
#define CCR_SMOD_LINEAR    (0x0 << 10)
#define CCR_SMOD_2D        (0x1 << 10)
#define CCR_SMOD_FIFO      (0x2 << 10)
#define CCR_SMOD_EOBFIFO   (0x3 << 10)
#define CCR_MDIR_DEC       (1<<9)
#define CCR_MSEL_B         (1<<8)
#define CCR_DSIZ_32        (0x0 << 6)
#define CCR_DSIZ_8         (0x1 << 6)
#define CCR_DSIZ_16        (0x2 << 6)
#define CCR_SSIZ_32        (0x0 << 4)
#define CCR_SSIZ_8         (0x1 << 4)
#define CCR_SSIZ_16        (0x2 << 4)
#define CCR_REN            (1<<3)
#define CCR_RPT            (1<<2)
#define CCR_FRC            (1<<1)
#define CCR_CEN            (1<<0)
#define RTOR_EN            (1<<15)
#define RTOR_CLK           (1<<14)
#define RTOR_PSC           (1<<13)

enum  imxdma_prep_type {
	IMXDMA_DESC_MEMCPY,
	IMXDMA_DESC_INTERLEAVED,
	IMXDMA_DESC_SLAVE_SG,
	IMXDMA_DESC_CYCLIC,
};

struct imx_dma_2d_config {
	u16		xsr;
	u16		ysr;
	u16		wsr;
	int		count;
};

struct imxdma_desc {
	struct list_head		node;
	struct dma_async_tx_descriptor	desc;
	enum dma_status			status;
	dma_addr_t			src;
	dma_addr_t			dest;
	size_t				len;
	enum dma_transfer_direction	direction;
	enum imxdma_prep_type		type;
	/* For memcpy and interleaved */
	unsigned int			config_port;
	unsigned int			config_mem;
	/* For interleaved transfers */
	unsigned int			x;
	unsigned int			y;
	unsigned int			w;
	/* For slave sg and cyclic */
	struct scatterlist		*sg;
	unsigned int			sgcount;
};

struct imxdma_channel {
	int				hw_chaining;
	struct timer_list		watchdog;
	struct imxdma_engine		*imxdma;
	unsigned int			channel;

	struct tasklet_struct		dma_tasklet;
	struct list_head		ld_free;
	struct list_head		ld_queue;
	struct list_head		ld_active;
	int				descs_allocated;
	enum dma_slave_buswidth		word_size;
	dma_addr_t			per_address;
	u32				watermark_level;
	struct dma_chan			chan;
	struct dma_async_tx_descriptor	desc;
	enum dma_status			status;
	int				dma_request;
	struct scatterlist		*sg_list;
	u32				ccr_from_device;
	u32				ccr_to_device;
	bool				enabled_2d;
	int				slot_2d;
	unsigned int			irq;
<<<<<<< HEAD
=======
	struct dma_slave_config		config;
>>>>>>> 24b8d41d
};

enum imx_dma_type {
	IMX1_DMA,
	IMX21_DMA,
	IMX27_DMA,
};

struct imxdma_engine {
	struct device			*dev;
	struct dma_device		dma_device;
	void __iomem			*base;
	struct clk			*dma_ahb;
	struct clk			*dma_ipg;
	spinlock_t			lock;
	struct imx_dma_2d_config	slots_2d[IMX_DMA_2D_SLOTS];
	struct imxdma_channel		channel[IMX_DMA_CHANNELS];
	enum imx_dma_type		devtype;
	unsigned int			irq;
	unsigned int			irq_err;

};

struct imxdma_filter_data {
	struct imxdma_engine	*imxdma;
	int			 request;
};

static const struct platform_device_id imx_dma_devtype[] = {
	{
		.name = "imx1-dma",
		.driver_data = IMX1_DMA,
	}, {
		.name = "imx21-dma",
		.driver_data = IMX21_DMA,
	}, {
		.name = "imx27-dma",
		.driver_data = IMX27_DMA,
	}, {
		/* sentinel */
	}
};
MODULE_DEVICE_TABLE(platform, imx_dma_devtype);

static const struct of_device_id imx_dma_of_dev_id[] = {
	{
		.compatible = "fsl,imx1-dma",
		.data = &imx_dma_devtype[IMX1_DMA],
	}, {
		.compatible = "fsl,imx21-dma",
		.data = &imx_dma_devtype[IMX21_DMA],
	}, {
		.compatible = "fsl,imx27-dma",
		.data = &imx_dma_devtype[IMX27_DMA],
	}, {
		/* sentinel */
	}
};
MODULE_DEVICE_TABLE(of, imx_dma_of_dev_id);

static inline int is_imx1_dma(struct imxdma_engine *imxdma)
{
	return imxdma->devtype == IMX1_DMA;
}

static inline int is_imx27_dma(struct imxdma_engine *imxdma)
{
	return imxdma->devtype == IMX27_DMA;
}

static struct imxdma_channel *to_imxdma_chan(struct dma_chan *chan)
{
	return container_of(chan, struct imxdma_channel, chan);
}

static inline bool imxdma_chan_is_doing_cyclic(struct imxdma_channel *imxdmac)
{
	struct imxdma_desc *desc;

	if (!list_empty(&imxdmac->ld_active)) {
		desc = list_first_entry(&imxdmac->ld_active, struct imxdma_desc,
					node);
		if (desc->type == IMXDMA_DESC_CYCLIC)
			return true;
	}
	return false;
}



static void imx_dmav1_writel(struct imxdma_engine *imxdma, unsigned val,
			     unsigned offset)
{
	__raw_writel(val, imxdma->base + offset);
}

static unsigned imx_dmav1_readl(struct imxdma_engine *imxdma, unsigned offset)
{
	return __raw_readl(imxdma->base + offset);
}

static int imxdma_hw_chain(struct imxdma_channel *imxdmac)
{
	struct imxdma_engine *imxdma = imxdmac->imxdma;

	if (is_imx27_dma(imxdma))
		return imxdmac->hw_chaining;
	else
		return 0;
}

/*
 * imxdma_sg_next - prepare next chunk for scatter-gather DMA emulation
 */
static inline void imxdma_sg_next(struct imxdma_desc *d)
{
	struct imxdma_channel *imxdmac = to_imxdma_chan(d->desc.chan);
	struct imxdma_engine *imxdma = imxdmac->imxdma;
	struct scatterlist *sg = d->sg;
	size_t now;

	now = min_t(size_t, d->len, sg_dma_len(sg));
	if (d->len != IMX_DMA_LENGTH_LOOP)
		d->len -= now;

	if (d->direction == DMA_DEV_TO_MEM)
		imx_dmav1_writel(imxdma, sg->dma_address,
				 DMA_DAR(imxdmac->channel));
	else
		imx_dmav1_writel(imxdma, sg->dma_address,
				 DMA_SAR(imxdmac->channel));

	imx_dmav1_writel(imxdma, now, DMA_CNTR(imxdmac->channel));

	dev_dbg(imxdma->dev, " %s channel: %d dst 0x%08x, src 0x%08x, "
		"size 0x%08x\n", __func__, imxdmac->channel,
		 imx_dmav1_readl(imxdma, DMA_DAR(imxdmac->channel)),
		 imx_dmav1_readl(imxdma, DMA_SAR(imxdmac->channel)),
		 imx_dmav1_readl(imxdma, DMA_CNTR(imxdmac->channel)));
}

static void imxdma_enable_hw(struct imxdma_desc *d)
{
	struct imxdma_channel *imxdmac = to_imxdma_chan(d->desc.chan);
	struct imxdma_engine *imxdma = imxdmac->imxdma;
	int channel = imxdmac->channel;
	unsigned long flags;

	dev_dbg(imxdma->dev, "%s channel %d\n", __func__, channel);

	local_irq_save(flags);

	imx_dmav1_writel(imxdma, 1 << channel, DMA_DISR);
	imx_dmav1_writel(imxdma, imx_dmav1_readl(imxdma, DMA_DIMR) &
			 ~(1 << channel), DMA_DIMR);
	imx_dmav1_writel(imxdma, imx_dmav1_readl(imxdma, DMA_CCR(channel)) |
			 CCR_CEN | CCR_ACRPT, DMA_CCR(channel));

	if (!is_imx1_dma(imxdma) &&
			d->sg && imxdma_hw_chain(imxdmac)) {
		d->sg = sg_next(d->sg);
		if (d->sg) {
			u32 tmp;
			imxdma_sg_next(d);
			tmp = imx_dmav1_readl(imxdma, DMA_CCR(channel));
			imx_dmav1_writel(imxdma, tmp | CCR_RPT | CCR_ACRPT,
					 DMA_CCR(channel));
		}
	}

	local_irq_restore(flags);
}

static void imxdma_disable_hw(struct imxdma_channel *imxdmac)
{
	struct imxdma_engine *imxdma = imxdmac->imxdma;
	int channel = imxdmac->channel;
	unsigned long flags;

	dev_dbg(imxdma->dev, "%s channel %d\n", __func__, channel);

	if (imxdma_hw_chain(imxdmac))
		del_timer(&imxdmac->watchdog);

	local_irq_save(flags);
	imx_dmav1_writel(imxdma, imx_dmav1_readl(imxdma, DMA_DIMR) |
			 (1 << channel), DMA_DIMR);
	imx_dmav1_writel(imxdma, imx_dmav1_readl(imxdma, DMA_CCR(channel)) &
			 ~CCR_CEN, DMA_CCR(channel));
	imx_dmav1_writel(imxdma, 1 << channel, DMA_DISR);
	local_irq_restore(flags);
}

static void imxdma_watchdog(struct timer_list *t)
{
	struct imxdma_channel *imxdmac = from_timer(imxdmac, t, watchdog);
	struct imxdma_engine *imxdma = imxdmac->imxdma;
	int channel = imxdmac->channel;

	imx_dmav1_writel(imxdma, 0, DMA_CCR(channel));

	/* Tasklet watchdog error handler */
	tasklet_schedule(&imxdmac->dma_tasklet);
	dev_dbg(imxdma->dev, "channel %d: watchdog timeout!\n",
		imxdmac->channel);
}

static irqreturn_t imxdma_err_handler(int irq, void *dev_id)
{
	struct imxdma_engine *imxdma = dev_id;
	unsigned int err_mask;
	int i, disr;
	int errcode;

	disr = imx_dmav1_readl(imxdma, DMA_DISR);

	err_mask = imx_dmav1_readl(imxdma, DMA_DBTOSR) |
		   imx_dmav1_readl(imxdma, DMA_DRTOSR) |
		   imx_dmav1_readl(imxdma, DMA_DSESR)  |
		   imx_dmav1_readl(imxdma, DMA_DBOSR);

	if (!err_mask)
		return IRQ_HANDLED;

	imx_dmav1_writel(imxdma, disr & err_mask, DMA_DISR);

	for (i = 0; i < IMX_DMA_CHANNELS; i++) {
		if (!(err_mask & (1 << i)))
			continue;
		errcode = 0;

		if (imx_dmav1_readl(imxdma, DMA_DBTOSR) & (1 << i)) {
			imx_dmav1_writel(imxdma, 1 << i, DMA_DBTOSR);
			errcode |= IMX_DMA_ERR_BURST;
		}
		if (imx_dmav1_readl(imxdma, DMA_DRTOSR) & (1 << i)) {
			imx_dmav1_writel(imxdma, 1 << i, DMA_DRTOSR);
			errcode |= IMX_DMA_ERR_REQUEST;
		}
		if (imx_dmav1_readl(imxdma, DMA_DSESR) & (1 << i)) {
			imx_dmav1_writel(imxdma, 1 << i, DMA_DSESR);
			errcode |= IMX_DMA_ERR_TRANSFER;
		}
		if (imx_dmav1_readl(imxdma, DMA_DBOSR) & (1 << i)) {
			imx_dmav1_writel(imxdma, 1 << i, DMA_DBOSR);
			errcode |= IMX_DMA_ERR_BUFFER;
		}
		/* Tasklet error handler */
		tasklet_schedule(&imxdma->channel[i].dma_tasklet);

		dev_warn(imxdma->dev,
			 "DMA timeout on channel %d -%s%s%s%s\n", i,
			 errcode & IMX_DMA_ERR_BURST ?    " burst" : "",
			 errcode & IMX_DMA_ERR_REQUEST ?  " request" : "",
			 errcode & IMX_DMA_ERR_TRANSFER ? " transfer" : "",
			 errcode & IMX_DMA_ERR_BUFFER ?   " buffer" : "");
	}
	return IRQ_HANDLED;
}

static void dma_irq_handle_channel(struct imxdma_channel *imxdmac)
{
	struct imxdma_engine *imxdma = imxdmac->imxdma;
	int chno = imxdmac->channel;
	struct imxdma_desc *desc;
	unsigned long flags;

	spin_lock_irqsave(&imxdma->lock, flags);
	if (list_empty(&imxdmac->ld_active)) {
		spin_unlock_irqrestore(&imxdma->lock, flags);
		goto out;
	}

	desc = list_first_entry(&imxdmac->ld_active,
				struct imxdma_desc,
				node);
	spin_unlock_irqrestore(&imxdma->lock, flags);

	if (desc->sg) {
		u32 tmp;
		desc->sg = sg_next(desc->sg);

		if (desc->sg) {
			imxdma_sg_next(desc);

			tmp = imx_dmav1_readl(imxdma, DMA_CCR(chno));

			if (imxdma_hw_chain(imxdmac)) {
				/* FIXME: The timeout should probably be
				 * configurable
				 */
				mod_timer(&imxdmac->watchdog,
					jiffies + msecs_to_jiffies(500));

				tmp |= CCR_CEN | CCR_RPT | CCR_ACRPT;
				imx_dmav1_writel(imxdma, tmp, DMA_CCR(chno));
			} else {
				imx_dmav1_writel(imxdma, tmp & ~CCR_CEN,
						 DMA_CCR(chno));
				tmp |= CCR_CEN;
			}

			imx_dmav1_writel(imxdma, tmp, DMA_CCR(chno));

			if (imxdma_chan_is_doing_cyclic(imxdmac))
				/* Tasklet progression */
				tasklet_schedule(&imxdmac->dma_tasklet);

			return;
		}

		if (imxdma_hw_chain(imxdmac)) {
			del_timer(&imxdmac->watchdog);
			return;
		}
	}

out:
	imx_dmav1_writel(imxdma, 0, DMA_CCR(chno));
	/* Tasklet irq */
	tasklet_schedule(&imxdmac->dma_tasklet);
}

static irqreturn_t dma_irq_handler(int irq, void *dev_id)
{
	struct imxdma_engine *imxdma = dev_id;
	int i, disr;

	if (!is_imx1_dma(imxdma))
		imxdma_err_handler(irq, dev_id);

	disr = imx_dmav1_readl(imxdma, DMA_DISR);

	dev_dbg(imxdma->dev, "%s called, disr=0x%08x\n", __func__, disr);

	imx_dmav1_writel(imxdma, disr, DMA_DISR);
	for (i = 0; i < IMX_DMA_CHANNELS; i++) {
		if (disr & (1 << i))
			dma_irq_handle_channel(&imxdma->channel[i]);
	}

	return IRQ_HANDLED;
}

static int imxdma_xfer_desc(struct imxdma_desc *d)
{
	struct imxdma_channel *imxdmac = to_imxdma_chan(d->desc.chan);
	struct imxdma_engine *imxdma = imxdmac->imxdma;
	int slot = -1;
	int i;

	/* Configure and enable */
	switch (d->type) {
	case IMXDMA_DESC_INTERLEAVED:
		/* Try to get a free 2D slot */
		for (i = 0; i < IMX_DMA_2D_SLOTS; i++) {
			if ((imxdma->slots_2d[i].count > 0) &&
			((imxdma->slots_2d[i].xsr != d->x) ||
			(imxdma->slots_2d[i].ysr != d->y) ||
			(imxdma->slots_2d[i].wsr != d->w)))
				continue;
			slot = i;
			break;
		}
		if (slot < 0)
			return -EBUSY;

		imxdma->slots_2d[slot].xsr = d->x;
		imxdma->slots_2d[slot].ysr = d->y;
		imxdma->slots_2d[slot].wsr = d->w;
		imxdma->slots_2d[slot].count++;

		imxdmac->slot_2d = slot;
		imxdmac->enabled_2d = true;

		if (slot == IMX_DMA_2D_SLOT_A) {
			d->config_mem &= ~CCR_MSEL_B;
			d->config_port &= ~CCR_MSEL_B;
			imx_dmav1_writel(imxdma, d->x, DMA_XSRA);
			imx_dmav1_writel(imxdma, d->y, DMA_YSRA);
			imx_dmav1_writel(imxdma, d->w, DMA_WSRA);
		} else {
			d->config_mem |= CCR_MSEL_B;
			d->config_port |= CCR_MSEL_B;
			imx_dmav1_writel(imxdma, d->x, DMA_XSRB);
			imx_dmav1_writel(imxdma, d->y, DMA_YSRB);
			imx_dmav1_writel(imxdma, d->w, DMA_WSRB);
		}
		/*
		 * We fall-through here intentionally, since a 2D transfer is
		 * similar to MEMCPY just adding the 2D slot configuration.
		 */
		fallthrough;
	case IMXDMA_DESC_MEMCPY:
		imx_dmav1_writel(imxdma, d->src, DMA_SAR(imxdmac->channel));
		imx_dmav1_writel(imxdma, d->dest, DMA_DAR(imxdmac->channel));
		imx_dmav1_writel(imxdma, d->config_mem | (d->config_port << 2),
			 DMA_CCR(imxdmac->channel));

		imx_dmav1_writel(imxdma, d->len, DMA_CNTR(imxdmac->channel));

		dev_dbg(imxdma->dev,
			"%s channel: %d dest=0x%08llx src=0x%08llx dma_length=%zu\n",
			__func__, imxdmac->channel,
			(unsigned long long)d->dest,
			(unsigned long long)d->src, d->len);

		break;
	/* Cyclic transfer is the same as slave_sg with special sg configuration. */
	case IMXDMA_DESC_CYCLIC:
	case IMXDMA_DESC_SLAVE_SG:
		if (d->direction == DMA_DEV_TO_MEM) {
			imx_dmav1_writel(imxdma, imxdmac->per_address,
					 DMA_SAR(imxdmac->channel));
			imx_dmav1_writel(imxdma, imxdmac->ccr_from_device,
					 DMA_CCR(imxdmac->channel));

			dev_dbg(imxdma->dev,
				"%s channel: %d sg=%p sgcount=%d total length=%zu dev_addr=0x%08llx (dev2mem)\n",
				__func__, imxdmac->channel,
				d->sg, d->sgcount, d->len,
				(unsigned long long)imxdmac->per_address);
		} else if (d->direction == DMA_MEM_TO_DEV) {
			imx_dmav1_writel(imxdma, imxdmac->per_address,
					 DMA_DAR(imxdmac->channel));
			imx_dmav1_writel(imxdma, imxdmac->ccr_to_device,
					 DMA_CCR(imxdmac->channel));

			dev_dbg(imxdma->dev,
				"%s channel: %d sg=%p sgcount=%d total length=%zu dev_addr=0x%08llx (mem2dev)\n",
				__func__, imxdmac->channel,
				d->sg, d->sgcount, d->len,
				(unsigned long long)imxdmac->per_address);
		} else {
			dev_err(imxdma->dev, "%s channel: %d bad dma mode\n",
				__func__, imxdmac->channel);
			return -EINVAL;
		}

		imxdma_sg_next(d);

		break;
	default:
		return -EINVAL;
	}
	imxdma_enable_hw(d);
	return 0;
}

static void imxdma_tasklet(struct tasklet_struct *t)
{
	struct imxdma_channel *imxdmac = from_tasklet(imxdmac, t, dma_tasklet);
	struct imxdma_engine *imxdma = imxdmac->imxdma;
	struct imxdma_desc *desc, *next_desc;
	unsigned long flags;

	spin_lock_irqsave(&imxdma->lock, flags);

	if (list_empty(&imxdmac->ld_active)) {
		/* Someone might have called terminate all */
		spin_unlock_irqrestore(&imxdma->lock, flags);
		return;
	}
	desc = list_first_entry(&imxdmac->ld_active, struct imxdma_desc, node);

	/* If we are dealing with a cyclic descriptor, keep it on ld_active
	 * and dont mark the descriptor as complete.
	 * Only in non-cyclic cases it would be marked as complete
	 */
	if (imxdma_chan_is_doing_cyclic(imxdmac))
		goto out;
	else
		dma_cookie_complete(&desc->desc);

	/* Free 2D slot if it was an interleaved transfer */
	if (imxdmac->enabled_2d) {
		imxdma->slots_2d[imxdmac->slot_2d].count--;
		imxdmac->enabled_2d = false;
	}

	list_move_tail(imxdmac->ld_active.next, &imxdmac->ld_free);

	if (!list_empty(&imxdmac->ld_queue)) {
		next_desc = list_first_entry(&imxdmac->ld_queue,
					     struct imxdma_desc, node);
		list_move_tail(imxdmac->ld_queue.next, &imxdmac->ld_active);
		if (imxdma_xfer_desc(next_desc) < 0)
			dev_warn(imxdma->dev, "%s: channel: %d couldn't xfer desc\n",
				 __func__, imxdmac->channel);
	}
out:
	spin_unlock_irqrestore(&imxdma->lock, flags);

	dmaengine_desc_get_callback_invoke(&desc->desc, NULL);
}

static int imxdma_terminate_all(struct dma_chan *chan)
{
	struct imxdma_channel *imxdmac = to_imxdma_chan(chan);
	struct imxdma_engine *imxdma = imxdmac->imxdma;
	unsigned long flags;

	imxdma_disable_hw(imxdmac);

	spin_lock_irqsave(&imxdma->lock, flags);
	list_splice_tail_init(&imxdmac->ld_active, &imxdmac->ld_free);
	list_splice_tail_init(&imxdmac->ld_queue, &imxdmac->ld_free);
	spin_unlock_irqrestore(&imxdma->lock, flags);
	return 0;
}

static int imxdma_config_write(struct dma_chan *chan,
			       struct dma_slave_config *dmaengine_cfg,
			       enum dma_transfer_direction direction)
{
	struct imxdma_channel *imxdmac = to_imxdma_chan(chan);
	struct imxdma_engine *imxdma = imxdmac->imxdma;
	unsigned int mode = 0;

	if (direction == DMA_DEV_TO_MEM) {
		imxdmac->per_address = dmaengine_cfg->src_addr;
		imxdmac->watermark_level = dmaengine_cfg->src_maxburst;
		imxdmac->word_size = dmaengine_cfg->src_addr_width;
	} else {
		imxdmac->per_address = dmaengine_cfg->dst_addr;
		imxdmac->watermark_level = dmaengine_cfg->dst_maxburst;
		imxdmac->word_size = dmaengine_cfg->dst_addr_width;
	}

	switch (imxdmac->word_size) {
	case DMA_SLAVE_BUSWIDTH_1_BYTE:
		mode = IMX_DMA_MEMSIZE_8;
		break;
	case DMA_SLAVE_BUSWIDTH_2_BYTES:
		mode = IMX_DMA_MEMSIZE_16;
		break;
	default:
	case DMA_SLAVE_BUSWIDTH_4_BYTES:
		mode = IMX_DMA_MEMSIZE_32;
		break;
	}

	imxdmac->hw_chaining = 0;

	imxdmac->ccr_from_device = (mode | IMX_DMA_TYPE_FIFO) |
		((IMX_DMA_MEMSIZE_32 | IMX_DMA_TYPE_LINEAR) << 2) |
		CCR_REN;
	imxdmac->ccr_to_device =
		(IMX_DMA_MEMSIZE_32 | IMX_DMA_TYPE_LINEAR) |
		((mode | IMX_DMA_TYPE_FIFO) << 2) | CCR_REN;
	imx_dmav1_writel(imxdma, imxdmac->dma_request,
			 DMA_RSSR(imxdmac->channel));

	/* Set burst length */
	imx_dmav1_writel(imxdma, imxdmac->watermark_level *
			 imxdmac->word_size, DMA_BLR(imxdmac->channel));

	return 0;
}

static int imxdma_config(struct dma_chan *chan,
			 struct dma_slave_config *dmaengine_cfg)
{
	struct imxdma_channel *imxdmac = to_imxdma_chan(chan);

	memcpy(&imxdmac->config, dmaengine_cfg, sizeof(*dmaengine_cfg));

	return 0;
}

static enum dma_status imxdma_tx_status(struct dma_chan *chan,
					    dma_cookie_t cookie,
					    struct dma_tx_state *txstate)
{
	return dma_cookie_status(chan, cookie, txstate);
}

static dma_cookie_t imxdma_tx_submit(struct dma_async_tx_descriptor *tx)
{
	struct imxdma_channel *imxdmac = to_imxdma_chan(tx->chan);
	struct imxdma_engine *imxdma = imxdmac->imxdma;
	dma_cookie_t cookie;
	unsigned long flags;

	spin_lock_irqsave(&imxdma->lock, flags);
	list_move_tail(imxdmac->ld_free.next, &imxdmac->ld_queue);
	cookie = dma_cookie_assign(tx);
	spin_unlock_irqrestore(&imxdma->lock, flags);

	return cookie;
}

static int imxdma_alloc_chan_resources(struct dma_chan *chan)
{
	struct imxdma_channel *imxdmac = to_imxdma_chan(chan);
	struct imx_dma_data *data = chan->private;

	if (data != NULL)
		imxdmac->dma_request = data->dma_request;

	while (imxdmac->descs_allocated < IMXDMA_MAX_CHAN_DESCRIPTORS) {
		struct imxdma_desc *desc;

		desc = kzalloc(sizeof(*desc), GFP_KERNEL);
		if (!desc)
			break;
		memset(&desc->desc, 0, sizeof(struct dma_async_tx_descriptor));
		dma_async_tx_descriptor_init(&desc->desc, chan);
		desc->desc.tx_submit = imxdma_tx_submit;
		/* txd.flags will be overwritten in prep funcs */
		desc->desc.flags = DMA_CTRL_ACK;
		desc->status = DMA_COMPLETE;

		list_add_tail(&desc->node, &imxdmac->ld_free);
		imxdmac->descs_allocated++;
	}

	if (!imxdmac->descs_allocated)
		return -ENOMEM;

	return imxdmac->descs_allocated;
}

static void imxdma_free_chan_resources(struct dma_chan *chan)
{
	struct imxdma_channel *imxdmac = to_imxdma_chan(chan);
	struct imxdma_engine *imxdma = imxdmac->imxdma;
	struct imxdma_desc *desc, *_desc;
	unsigned long flags;

	spin_lock_irqsave(&imxdma->lock, flags);

	imxdma_disable_hw(imxdmac);
	list_splice_tail_init(&imxdmac->ld_active, &imxdmac->ld_free);
	list_splice_tail_init(&imxdmac->ld_queue, &imxdmac->ld_free);

	spin_unlock_irqrestore(&imxdma->lock, flags);

	list_for_each_entry_safe(desc, _desc, &imxdmac->ld_free, node) {
		kfree(desc);
		imxdmac->descs_allocated--;
	}
	INIT_LIST_HEAD(&imxdmac->ld_free);

	kfree(imxdmac->sg_list);
	imxdmac->sg_list = NULL;
}

static struct dma_async_tx_descriptor *imxdma_prep_slave_sg(
		struct dma_chan *chan, struct scatterlist *sgl,
		unsigned int sg_len, enum dma_transfer_direction direction,
		unsigned long flags, void *context)
{
	struct imxdma_channel *imxdmac = to_imxdma_chan(chan);
	struct scatterlist *sg;
	int i, dma_length = 0;
	struct imxdma_desc *desc;

	if (list_empty(&imxdmac->ld_free) ||
	    imxdma_chan_is_doing_cyclic(imxdmac))
		return NULL;

	desc = list_first_entry(&imxdmac->ld_free, struct imxdma_desc, node);

	for_each_sg(sgl, sg, sg_len, i) {
		dma_length += sg_dma_len(sg);
	}

	switch (imxdmac->word_size) {
	case DMA_SLAVE_BUSWIDTH_4_BYTES:
		if (sg_dma_len(sgl) & 3 || sgl->dma_address & 3)
			return NULL;
		break;
	case DMA_SLAVE_BUSWIDTH_2_BYTES:
		if (sg_dma_len(sgl) & 1 || sgl->dma_address & 1)
			return NULL;
		break;
	case DMA_SLAVE_BUSWIDTH_1_BYTE:
		break;
	default:
		return NULL;
	}

	desc->type = IMXDMA_DESC_SLAVE_SG;
	desc->sg = sgl;
	desc->sgcount = sg_len;
	desc->len = dma_length;
	desc->direction = direction;
	if (direction == DMA_DEV_TO_MEM) {
		desc->src = imxdmac->per_address;
	} else {
		desc->dest = imxdmac->per_address;
	}
	desc->desc.callback = NULL;
	desc->desc.callback_param = NULL;

	return &desc->desc;
}

static struct dma_async_tx_descriptor *imxdma_prep_dma_cyclic(
		struct dma_chan *chan, dma_addr_t dma_addr, size_t buf_len,
		size_t period_len, enum dma_transfer_direction direction,
		unsigned long flags)
{
	struct imxdma_channel *imxdmac = to_imxdma_chan(chan);
	struct imxdma_engine *imxdma = imxdmac->imxdma;
	struct imxdma_desc *desc;
	int i;
	unsigned int periods = buf_len / period_len;

	dev_dbg(imxdma->dev, "%s channel: %d buf_len=%zu period_len=%zu\n",
			__func__, imxdmac->channel, buf_len, period_len);

	if (list_empty(&imxdmac->ld_free) ||
	    imxdma_chan_is_doing_cyclic(imxdmac))
		return NULL;

	desc = list_first_entry(&imxdmac->ld_free, struct imxdma_desc, node);

	kfree(imxdmac->sg_list);

	imxdmac->sg_list = kcalloc(periods + 1,
			sizeof(struct scatterlist), GFP_ATOMIC);
	if (!imxdmac->sg_list)
		return NULL;

	sg_init_table(imxdmac->sg_list, periods);

	for (i = 0; i < periods; i++) {
		sg_assign_page(&imxdmac->sg_list[i], NULL);
		imxdmac->sg_list[i].offset = 0;
		imxdmac->sg_list[i].dma_address = dma_addr;
		sg_dma_len(&imxdmac->sg_list[i]) = period_len;
		dma_addr += period_len;
	}

	/* close the loop */
	sg_chain(imxdmac->sg_list, periods + 1, imxdmac->sg_list);

	desc->type = IMXDMA_DESC_CYCLIC;
	desc->sg = imxdmac->sg_list;
	desc->sgcount = periods;
	desc->len = IMX_DMA_LENGTH_LOOP;
	desc->direction = direction;
	if (direction == DMA_DEV_TO_MEM) {
		desc->src = imxdmac->per_address;
	} else {
		desc->dest = imxdmac->per_address;
	}
	desc->desc.callback = NULL;
	desc->desc.callback_param = NULL;

	imxdma_config_write(chan, &imxdmac->config, direction);

	return &desc->desc;
}

static struct dma_async_tx_descriptor *imxdma_prep_dma_memcpy(
	struct dma_chan *chan, dma_addr_t dest,
	dma_addr_t src, size_t len, unsigned long flags)
{
	struct imxdma_channel *imxdmac = to_imxdma_chan(chan);
	struct imxdma_engine *imxdma = imxdmac->imxdma;
	struct imxdma_desc *desc;

	dev_dbg(imxdma->dev, "%s channel: %d src=0x%llx dst=0x%llx len=%zu\n",
		__func__, imxdmac->channel, (unsigned long long)src,
		(unsigned long long)dest, len);

	if (list_empty(&imxdmac->ld_free) ||
	    imxdma_chan_is_doing_cyclic(imxdmac))
		return NULL;

	desc = list_first_entry(&imxdmac->ld_free, struct imxdma_desc, node);

	desc->type = IMXDMA_DESC_MEMCPY;
	desc->src = src;
	desc->dest = dest;
	desc->len = len;
	desc->direction = DMA_MEM_TO_MEM;
	desc->config_port = IMX_DMA_MEMSIZE_32 | IMX_DMA_TYPE_LINEAR;
	desc->config_mem = IMX_DMA_MEMSIZE_32 | IMX_DMA_TYPE_LINEAR;
	desc->desc.callback = NULL;
	desc->desc.callback_param = NULL;

	return &desc->desc;
}

static struct dma_async_tx_descriptor *imxdma_prep_dma_interleaved(
	struct dma_chan *chan, struct dma_interleaved_template *xt,
	unsigned long flags)
{
	struct imxdma_channel *imxdmac = to_imxdma_chan(chan);
	struct imxdma_engine *imxdma = imxdmac->imxdma;
	struct imxdma_desc *desc;

	dev_dbg(imxdma->dev, "%s channel: %d src_start=0x%llx dst_start=0x%llx\n"
		"   src_sgl=%s dst_sgl=%s numf=%zu frame_size=%zu\n", __func__,
		imxdmac->channel, (unsigned long long)xt->src_start,
		(unsigned long long) xt->dst_start,
		xt->src_sgl ? "true" : "false", xt->dst_sgl ? "true" : "false",
		xt->numf, xt->frame_size);

	if (list_empty(&imxdmac->ld_free) ||
	    imxdma_chan_is_doing_cyclic(imxdmac))
		return NULL;

	if (xt->frame_size != 1 || xt->numf <= 0 || xt->dir != DMA_MEM_TO_MEM)
		return NULL;

	desc = list_first_entry(&imxdmac->ld_free, struct imxdma_desc, node);

	desc->type = IMXDMA_DESC_INTERLEAVED;
	desc->src = xt->src_start;
	desc->dest = xt->dst_start;
	desc->x = xt->sgl[0].size;
	desc->y = xt->numf;
	desc->w = xt->sgl[0].icg + desc->x;
	desc->len = desc->x * desc->y;
	desc->direction = DMA_MEM_TO_MEM;
	desc->config_port = IMX_DMA_MEMSIZE_32;
	desc->config_mem = IMX_DMA_MEMSIZE_32;
	if (xt->src_sgl)
		desc->config_mem |= IMX_DMA_TYPE_2D;
	if (xt->dst_sgl)
		desc->config_port |= IMX_DMA_TYPE_2D;
	desc->desc.callback = NULL;
	desc->desc.callback_param = NULL;

	return &desc->desc;
}

static void imxdma_issue_pending(struct dma_chan *chan)
{
	struct imxdma_channel *imxdmac = to_imxdma_chan(chan);
	struct imxdma_engine *imxdma = imxdmac->imxdma;
	struct imxdma_desc *desc;
	unsigned long flags;

	spin_lock_irqsave(&imxdma->lock, flags);
	if (list_empty(&imxdmac->ld_active) &&
	    !list_empty(&imxdmac->ld_queue)) {
		desc = list_first_entry(&imxdmac->ld_queue,
					struct imxdma_desc, node);

		if (imxdma_xfer_desc(desc) < 0) {
			dev_warn(imxdma->dev,
				 "%s: channel: %d couldn't issue DMA xfer\n",
				 __func__, imxdmac->channel);
		} else {
			list_move_tail(imxdmac->ld_queue.next,
				       &imxdmac->ld_active);
		}
	}
	spin_unlock_irqrestore(&imxdma->lock, flags);
}

static bool imxdma_filter_fn(struct dma_chan *chan, void *param)
{
	struct imxdma_filter_data *fdata = param;
	struct imxdma_channel *imxdma_chan = to_imxdma_chan(chan);

	if (chan->device->dev != fdata->imxdma->dev)
		return false;

	imxdma_chan->dma_request = fdata->request;
	chan->private = NULL;

	return true;
}

static struct dma_chan *imxdma_xlate(struct of_phandle_args *dma_spec,
						struct of_dma *ofdma)
{
	int count = dma_spec->args_count;
	struct imxdma_engine *imxdma = ofdma->of_dma_data;
	struct imxdma_filter_data fdata = {
		.imxdma = imxdma,
	};

	if (count != 1)
		return NULL;

	fdata.request = dma_spec->args[0];

	return dma_request_channel(imxdma->dma_device.cap_mask,
					imxdma_filter_fn, &fdata);
}

static int __init imxdma_probe(struct platform_device *pdev)
{
	struct imxdma_engine *imxdma;
	struct resource *res;
	const struct of_device_id *of_id;
	int ret, i;
	int irq, irq_err;

	of_id = of_match_device(imx_dma_of_dev_id, &pdev->dev);
	if (of_id)
		pdev->id_entry = of_id->data;

	imxdma = devm_kzalloc(&pdev->dev, sizeof(*imxdma), GFP_KERNEL);
	if (!imxdma)
		return -ENOMEM;

	imxdma->dev = &pdev->dev;
	imxdma->devtype = pdev->id_entry->driver_data;

	res = platform_get_resource(pdev, IORESOURCE_MEM, 0);
	imxdma->base = devm_ioremap_resource(&pdev->dev, res);
	if (IS_ERR(imxdma->base))
		return PTR_ERR(imxdma->base);

	irq = platform_get_irq(pdev, 0);
	if (irq < 0)
		return irq;

	imxdma->dma_ipg = devm_clk_get(&pdev->dev, "ipg");
	if (IS_ERR(imxdma->dma_ipg))
		return PTR_ERR(imxdma->dma_ipg);

	imxdma->dma_ahb = devm_clk_get(&pdev->dev, "ahb");
	if (IS_ERR(imxdma->dma_ahb))
		return PTR_ERR(imxdma->dma_ahb);

	ret = clk_prepare_enable(imxdma->dma_ipg);
	if (ret)
		return ret;
	ret = clk_prepare_enable(imxdma->dma_ahb);
	if (ret)
		goto disable_dma_ipg_clk;

	/* reset DMA module */
	imx_dmav1_writel(imxdma, DCR_DRST, DMA_DCR);

	if (is_imx1_dma(imxdma)) {
		ret = devm_request_irq(&pdev->dev, irq,
				       dma_irq_handler, 0, "DMA", imxdma);
		if (ret) {
			dev_warn(imxdma->dev, "Can't register IRQ for DMA\n");
			goto disable_dma_ahb_clk;
		}
		imxdma->irq = irq;

		irq_err = platform_get_irq(pdev, 1);
		if (irq_err < 0) {
			ret = irq_err;
			goto disable_dma_ahb_clk;
		}

		ret = devm_request_irq(&pdev->dev, irq_err,
				       imxdma_err_handler, 0, "DMA", imxdma);
		if (ret) {
			dev_warn(imxdma->dev, "Can't register ERRIRQ for DMA\n");
			goto disable_dma_ahb_clk;
		}
		imxdma->irq_err = irq_err;
	}

	/* enable DMA module */
	imx_dmav1_writel(imxdma, DCR_DEN, DMA_DCR);

	/* clear all interrupts */
	imx_dmav1_writel(imxdma, (1 << IMX_DMA_CHANNELS) - 1, DMA_DISR);

	/* disable interrupts */
	imx_dmav1_writel(imxdma, (1 << IMX_DMA_CHANNELS) - 1, DMA_DIMR);

	INIT_LIST_HEAD(&imxdma->dma_device.channels);

	dma_cap_set(DMA_SLAVE, imxdma->dma_device.cap_mask);
	dma_cap_set(DMA_CYCLIC, imxdma->dma_device.cap_mask);
	dma_cap_set(DMA_MEMCPY, imxdma->dma_device.cap_mask);
	dma_cap_set(DMA_INTERLEAVE, imxdma->dma_device.cap_mask);

	/* Initialize 2D global parameters */
	for (i = 0; i < IMX_DMA_2D_SLOTS; i++)
		imxdma->slots_2d[i].count = 0;

	spin_lock_init(&imxdma->lock);

	/* Initialize channel parameters */
	for (i = 0; i < IMX_DMA_CHANNELS; i++) {
		struct imxdma_channel *imxdmac = &imxdma->channel[i];

		if (!is_imx1_dma(imxdma)) {
			ret = devm_request_irq(&pdev->dev, irq + i,
					dma_irq_handler, 0, "DMA", imxdma);
			if (ret) {
				dev_warn(imxdma->dev, "Can't register IRQ %d "
					 "for DMA channel %d\n",
					 irq + i, i);
				goto disable_dma_ahb_clk;
			}

			imxdmac->irq = irq + i;
<<<<<<< HEAD
			init_timer(&imxdmac->watchdog);
			imxdmac->watchdog.function = &imxdma_watchdog;
			imxdmac->watchdog.data = (unsigned long)imxdmac;
=======
			timer_setup(&imxdmac->watchdog, imxdma_watchdog, 0);
>>>>>>> 24b8d41d
		}

		imxdmac->imxdma = imxdma;

		INIT_LIST_HEAD(&imxdmac->ld_queue);
		INIT_LIST_HEAD(&imxdmac->ld_free);
		INIT_LIST_HEAD(&imxdmac->ld_active);

		tasklet_setup(&imxdmac->dma_tasklet, imxdma_tasklet);
		imxdmac->chan.device = &imxdma->dma_device;
		dma_cookie_init(&imxdmac->chan);
		imxdmac->channel = i;

		/* Add the channel to the DMAC list */
		list_add_tail(&imxdmac->chan.device_node,
			      &imxdma->dma_device.channels);
	}

	imxdma->dma_device.dev = &pdev->dev;

	imxdma->dma_device.device_alloc_chan_resources = imxdma_alloc_chan_resources;
	imxdma->dma_device.device_free_chan_resources = imxdma_free_chan_resources;
	imxdma->dma_device.device_tx_status = imxdma_tx_status;
	imxdma->dma_device.device_prep_slave_sg = imxdma_prep_slave_sg;
	imxdma->dma_device.device_prep_dma_cyclic = imxdma_prep_dma_cyclic;
	imxdma->dma_device.device_prep_dma_memcpy = imxdma_prep_dma_memcpy;
	imxdma->dma_device.device_prep_interleaved_dma = imxdma_prep_dma_interleaved;
	imxdma->dma_device.device_config = imxdma_config;
	imxdma->dma_device.device_terminate_all = imxdma_terminate_all;
	imxdma->dma_device.device_issue_pending = imxdma_issue_pending;

	platform_set_drvdata(pdev, imxdma);

	imxdma->dma_device.copy_align = DMAENGINE_ALIGN_4_BYTES;
	dma_set_max_seg_size(imxdma->dma_device.dev, 0xffffff);

	ret = dma_async_device_register(&imxdma->dma_device);
	if (ret) {
		dev_err(&pdev->dev, "unable to register\n");
		goto disable_dma_ahb_clk;
	}

	if (pdev->dev.of_node) {
		ret = of_dma_controller_register(pdev->dev.of_node,
				imxdma_xlate, imxdma);
		if (ret) {
			dev_err(&pdev->dev, "unable to register of_dma_controller\n");
			goto err_of_dma_controller;
		}
	}

	return 0;

err_of_dma_controller:
	dma_async_device_unregister(&imxdma->dma_device);
disable_dma_ahb_clk:
	clk_disable_unprepare(imxdma->dma_ahb);
disable_dma_ipg_clk:
	clk_disable_unprepare(imxdma->dma_ipg);
	return ret;
}

static void imxdma_free_irq(struct platform_device *pdev, struct imxdma_engine *imxdma)
{
	int i;

	if (is_imx1_dma(imxdma)) {
		disable_irq(imxdma->irq);
		disable_irq(imxdma->irq_err);
	}

	for (i = 0; i < IMX_DMA_CHANNELS; i++) {
		struct imxdma_channel *imxdmac = &imxdma->channel[i];

		if (!is_imx1_dma(imxdma))
			disable_irq(imxdmac->irq);

		tasklet_kill(&imxdmac->dma_tasklet);
	}
}

static int imxdma_remove(struct platform_device *pdev)
{
	struct imxdma_engine *imxdma = platform_get_drvdata(pdev);

	imxdma_free_irq(pdev, imxdma);

        dma_async_device_unregister(&imxdma->dma_device);

	if (pdev->dev.of_node)
		of_dma_controller_free(pdev->dev.of_node);

	clk_disable_unprepare(imxdma->dma_ipg);
	clk_disable_unprepare(imxdma->dma_ahb);

        return 0;
}

static struct platform_driver imxdma_driver = {
	.driver		= {
		.name	= "imx-dma",
		.of_match_table = imx_dma_of_dev_id,
	},
	.id_table	= imx_dma_devtype,
	.remove		= imxdma_remove,
};

static int __init imxdma_module_init(void)
{
	return platform_driver_probe(&imxdma_driver, imxdma_probe);
}
subsys_initcall(imxdma_module_init);

MODULE_AUTHOR("Sascha Hauer, Pengutronix <s.hauer@pengutronix.de>");
MODULE_DESCRIPTION("i.MX dma driver");
MODULE_LICENSE("GPL");<|MERGE_RESOLUTION|>--- conflicted
+++ resolved
@@ -162,10 +162,7 @@
 	bool				enabled_2d;
 	int				slot_2d;
 	unsigned int			irq;
-<<<<<<< HEAD
-=======
 	struct dma_slave_config		config;
->>>>>>> 24b8d41d
 };
 
 enum imx_dma_type {
@@ -1162,13 +1159,7 @@
 			}
 
 			imxdmac->irq = irq + i;
-<<<<<<< HEAD
-			init_timer(&imxdmac->watchdog);
-			imxdmac->watchdog.function = &imxdma_watchdog;
-			imxdmac->watchdog.data = (unsigned long)imxdmac;
-=======
 			timer_setup(&imxdmac->watchdog, imxdma_watchdog, 0);
->>>>>>> 24b8d41d
 		}
 
 		imxdmac->imxdma = imxdma;
