// SPDX-License-Identifier: GPL-2.0-only
/*
 * Qualcomm Technologies HIDMA DMA engine Management interface
 *
<<<<<<< HEAD
 * Copyright (c) 2015-2016, The Linux Foundation. All rights reserved.
 *
 * This program is free software; you can redistribute it and/or modify
 * it under the terms of the GNU General Public License version 2 and
 * only version 2 as published by the Free Software Foundation.
 *
 * This program is distributed in the hope that it will be useful,
 * but WITHOUT ANY WARRANTY; without even the implied warranty of
 * MERCHANTABILITY or FITNESS FOR A PARTICULAR PURPOSE.  See the
 * GNU General Public License for more details.
=======
 * Copyright (c) 2015-2017, The Linux Foundation. All rights reserved.
>>>>>>> 24b8d41d
 */

#include <linux/dmaengine.h>
#include <linux/acpi.h>
#include <linux/of.h>
#include <linux/property.h>
<<<<<<< HEAD
=======
#include <linux/of_address.h>
>>>>>>> 24b8d41d
#include <linux/of_irq.h>
#include <linux/of_platform.h>
#include <linux/module.h>
#include <linux/uaccess.h>
#include <linux/slab.h>
#include <linux/pm_runtime.h>
#include <linux/bitops.h>
#include <linux/dma-mapping.h>

#include "hidma_mgmt.h"

#define HIDMA_QOS_N_OFFSET		0x700
#define HIDMA_CFG_OFFSET		0x400
#define HIDMA_MAX_BUS_REQ_LEN_OFFSET	0x41C
#define HIDMA_MAX_XACTIONS_OFFSET	0x420
#define HIDMA_HW_VERSION_OFFSET	0x424
#define HIDMA_CHRESET_TIMEOUT_OFFSET	0x418

#define HIDMA_MAX_WR_XACTIONS_MASK	GENMASK(4, 0)
#define HIDMA_MAX_RD_XACTIONS_MASK	GENMASK(4, 0)
#define HIDMA_WEIGHT_MASK		GENMASK(6, 0)
#define HIDMA_MAX_BUS_REQ_LEN_MASK	GENMASK(15, 0)
#define HIDMA_CHRESET_TIMEOUT_MASK	GENMASK(19, 0)

#define HIDMA_MAX_WR_XACTIONS_BIT_POS	16
#define HIDMA_MAX_BUS_WR_REQ_BIT_POS	16
#define HIDMA_WRR_BIT_POS		8
#define HIDMA_PRIORITY_BIT_POS		15

#define HIDMA_AUTOSUSPEND_TIMEOUT	2000
#define HIDMA_MAX_CHANNEL_WEIGHT	15

static unsigned int max_write_request;
module_param(max_write_request, uint, 0644);
MODULE_PARM_DESC(max_write_request,
		"maximum write burst (default: ACPI/DT value)");

static unsigned int max_read_request;
module_param(max_read_request, uint, 0644);
MODULE_PARM_DESC(max_read_request,
		"maximum read burst (default: ACPI/DT value)");

static unsigned int max_wr_xactions;
module_param(max_wr_xactions, uint, 0644);
MODULE_PARM_DESC(max_wr_xactions,
	"maximum number of write transactions (default: ACPI/DT value)");

static unsigned int max_rd_xactions;
module_param(max_rd_xactions, uint, 0644);
MODULE_PARM_DESC(max_rd_xactions,
	"maximum number of read transactions (default: ACPI/DT value)");

int hidma_mgmt_setup(struct hidma_mgmt_dev *mgmtdev)
{
	unsigned int i;
	u32 val;

	if (!is_power_of_2(mgmtdev->max_write_request) ||
	    (mgmtdev->max_write_request < 128) ||
	    (mgmtdev->max_write_request > 1024)) {
		dev_err(&mgmtdev->pdev->dev, "invalid write request %d\n",
			mgmtdev->max_write_request);
		return -EINVAL;
	}

	if (!is_power_of_2(mgmtdev->max_read_request) ||
	    (mgmtdev->max_read_request < 128) ||
	    (mgmtdev->max_read_request > 1024)) {
		dev_err(&mgmtdev->pdev->dev, "invalid read request %d\n",
			mgmtdev->max_read_request);
		return -EINVAL;
	}

	if (mgmtdev->max_wr_xactions > HIDMA_MAX_WR_XACTIONS_MASK) {
		dev_err(&mgmtdev->pdev->dev,
			"max_wr_xactions cannot be bigger than %ld\n",
			HIDMA_MAX_WR_XACTIONS_MASK);
		return -EINVAL;
	}

	if (mgmtdev->max_rd_xactions > HIDMA_MAX_RD_XACTIONS_MASK) {
		dev_err(&mgmtdev->pdev->dev,
			"max_rd_xactions cannot be bigger than %ld\n",
			HIDMA_MAX_RD_XACTIONS_MASK);
		return -EINVAL;
	}

	for (i = 0; i < mgmtdev->dma_channels; i++) {
		if (mgmtdev->priority[i] > 1) {
			dev_err(&mgmtdev->pdev->dev,
				"priority can be 0 or 1\n");
			return -EINVAL;
		}

		if (mgmtdev->weight[i] > HIDMA_MAX_CHANNEL_WEIGHT) {
			dev_err(&mgmtdev->pdev->dev,
				"max value of weight can be %d.\n",
				HIDMA_MAX_CHANNEL_WEIGHT);
			return -EINVAL;
		}

		/* weight needs to be at least one */
		if (mgmtdev->weight[i] == 0)
			mgmtdev->weight[i] = 1;
	}

	pm_runtime_get_sync(&mgmtdev->pdev->dev);
	val = readl(mgmtdev->virtaddr + HIDMA_MAX_BUS_REQ_LEN_OFFSET);
	val &= ~(HIDMA_MAX_BUS_REQ_LEN_MASK << HIDMA_MAX_BUS_WR_REQ_BIT_POS);
	val |= mgmtdev->max_write_request << HIDMA_MAX_BUS_WR_REQ_BIT_POS;
	val &= ~HIDMA_MAX_BUS_REQ_LEN_MASK;
	val |= mgmtdev->max_read_request;
	writel(val, mgmtdev->virtaddr + HIDMA_MAX_BUS_REQ_LEN_OFFSET);

	val = readl(mgmtdev->virtaddr + HIDMA_MAX_XACTIONS_OFFSET);
	val &= ~(HIDMA_MAX_WR_XACTIONS_MASK << HIDMA_MAX_WR_XACTIONS_BIT_POS);
	val |= mgmtdev->max_wr_xactions << HIDMA_MAX_WR_XACTIONS_BIT_POS;
	val &= ~HIDMA_MAX_RD_XACTIONS_MASK;
	val |= mgmtdev->max_rd_xactions;
	writel(val, mgmtdev->virtaddr + HIDMA_MAX_XACTIONS_OFFSET);

	mgmtdev->hw_version =
	    readl(mgmtdev->virtaddr + HIDMA_HW_VERSION_OFFSET);
	mgmtdev->hw_version_major = (mgmtdev->hw_version >> 28) & 0xF;
	mgmtdev->hw_version_minor = (mgmtdev->hw_version >> 16) & 0xF;

	for (i = 0; i < mgmtdev->dma_channels; i++) {
		u32 weight = mgmtdev->weight[i];
		u32 priority = mgmtdev->priority[i];

		val = readl(mgmtdev->virtaddr + HIDMA_QOS_N_OFFSET + (4 * i));
		val &= ~(1 << HIDMA_PRIORITY_BIT_POS);
		val |= (priority & 0x1) << HIDMA_PRIORITY_BIT_POS;
		val &= ~(HIDMA_WEIGHT_MASK << HIDMA_WRR_BIT_POS);
		val |= (weight & HIDMA_WEIGHT_MASK) << HIDMA_WRR_BIT_POS;
		writel(val, mgmtdev->virtaddr + HIDMA_QOS_N_OFFSET + (4 * i));
	}

	val = readl(mgmtdev->virtaddr + HIDMA_CHRESET_TIMEOUT_OFFSET);
	val &= ~HIDMA_CHRESET_TIMEOUT_MASK;
	val |= mgmtdev->chreset_timeout_cycles & HIDMA_CHRESET_TIMEOUT_MASK;
	writel(val, mgmtdev->virtaddr + HIDMA_CHRESET_TIMEOUT_OFFSET);

	pm_runtime_mark_last_busy(&mgmtdev->pdev->dev);
	pm_runtime_put_autosuspend(&mgmtdev->pdev->dev);
	return 0;
}
EXPORT_SYMBOL_GPL(hidma_mgmt_setup);

static int hidma_mgmt_probe(struct platform_device *pdev)
{
	struct hidma_mgmt_dev *mgmtdev;
	struct resource *res;
	void __iomem *virtaddr;
	int irq;
	int rc;
	u32 val;

	pm_runtime_set_autosuspend_delay(&pdev->dev, HIDMA_AUTOSUSPEND_TIMEOUT);
	pm_runtime_use_autosuspend(&pdev->dev);
	pm_runtime_set_active(&pdev->dev);
	pm_runtime_enable(&pdev->dev);
	pm_runtime_get_sync(&pdev->dev);

	res = platform_get_resource(pdev, IORESOURCE_MEM, 0);
	virtaddr = devm_ioremap_resource(&pdev->dev, res);
	if (IS_ERR(virtaddr)) {
		rc = -ENOMEM;
		goto out;
	}

	irq = platform_get_irq(pdev, 0);
	if (irq < 0) {
		rc = irq;
		goto out;
	}

	mgmtdev = devm_kzalloc(&pdev->dev, sizeof(*mgmtdev), GFP_KERNEL);
	if (!mgmtdev) {
		rc = -ENOMEM;
		goto out;
	}

	mgmtdev->pdev = pdev;
	mgmtdev->addrsize = resource_size(res);
	mgmtdev->virtaddr = virtaddr;

	rc = device_property_read_u32(&pdev->dev, "dma-channels",
				      &mgmtdev->dma_channels);
	if (rc) {
		dev_err(&pdev->dev, "number of channels missing\n");
		goto out;
	}

	rc = device_property_read_u32(&pdev->dev,
				      "channel-reset-timeout-cycles",
				      &mgmtdev->chreset_timeout_cycles);
	if (rc) {
		dev_err(&pdev->dev, "channel reset timeout missing\n");
		goto out;
	}

	rc = device_property_read_u32(&pdev->dev, "max-write-burst-bytes",
				      &mgmtdev->max_write_request);
	if (rc) {
		dev_err(&pdev->dev, "max-write-burst-bytes missing\n");
		goto out;
	}

	if (max_write_request &&
			(max_write_request != mgmtdev->max_write_request)) {
		dev_info(&pdev->dev, "overriding max-write-burst-bytes: %d\n",
			max_write_request);
		mgmtdev->max_write_request = max_write_request;
	} else
		max_write_request = mgmtdev->max_write_request;

	rc = device_property_read_u32(&pdev->dev, "max-read-burst-bytes",
				      &mgmtdev->max_read_request);
	if (rc) {
		dev_err(&pdev->dev, "max-read-burst-bytes missing\n");
		goto out;
	}
	if (max_read_request &&
			(max_read_request != mgmtdev->max_read_request)) {
		dev_info(&pdev->dev, "overriding max-read-burst-bytes: %d\n",
			max_read_request);
		mgmtdev->max_read_request = max_read_request;
	} else
		max_read_request = mgmtdev->max_read_request;

	rc = device_property_read_u32(&pdev->dev, "max-write-transactions",
				      &mgmtdev->max_wr_xactions);
	if (rc) {
		dev_err(&pdev->dev, "max-write-transactions missing\n");
		goto out;
	}
	if (max_wr_xactions &&
			(max_wr_xactions != mgmtdev->max_wr_xactions)) {
		dev_info(&pdev->dev, "overriding max-write-transactions: %d\n",
			max_wr_xactions);
		mgmtdev->max_wr_xactions = max_wr_xactions;
	} else
		max_wr_xactions = mgmtdev->max_wr_xactions;

	rc = device_property_read_u32(&pdev->dev, "max-read-transactions",
				      &mgmtdev->max_rd_xactions);
	if (rc) {
		dev_err(&pdev->dev, "max-read-transactions missing\n");
		goto out;
	}
	if (max_rd_xactions &&
			(max_rd_xactions != mgmtdev->max_rd_xactions)) {
		dev_info(&pdev->dev, "overriding max-read-transactions: %d\n",
			max_rd_xactions);
		mgmtdev->max_rd_xactions = max_rd_xactions;
	} else
		max_rd_xactions = mgmtdev->max_rd_xactions;

	mgmtdev->priority = devm_kcalloc(&pdev->dev,
					 mgmtdev->dma_channels,
					 sizeof(*mgmtdev->priority),
					 GFP_KERNEL);
	if (!mgmtdev->priority) {
		rc = -ENOMEM;
		goto out;
	}

	mgmtdev->weight = devm_kcalloc(&pdev->dev,
				       mgmtdev->dma_channels,
				       sizeof(*mgmtdev->weight), GFP_KERNEL);
	if (!mgmtdev->weight) {
		rc = -ENOMEM;
		goto out;
	}

	rc = hidma_mgmt_setup(mgmtdev);
	if (rc) {
		dev_err(&pdev->dev, "setup failed\n");
		goto out;
	}

	/* start the HW */
	val = readl(mgmtdev->virtaddr + HIDMA_CFG_OFFSET);
	val |= 1;
	writel(val, mgmtdev->virtaddr + HIDMA_CFG_OFFSET);

	rc = hidma_mgmt_init_sys(mgmtdev);
	if (rc) {
		dev_err(&pdev->dev, "sysfs setup failed\n");
		goto out;
	}

	dev_info(&pdev->dev,
		 "HW rev: %d.%d @ %pa with %d physical channels\n",
		 mgmtdev->hw_version_major, mgmtdev->hw_version_minor,
		 &res->start, mgmtdev->dma_channels);

	platform_set_drvdata(pdev, mgmtdev);
	pm_runtime_mark_last_busy(&pdev->dev);
	pm_runtime_put_autosuspend(&pdev->dev);
	return 0;
out:
	pm_runtime_put_sync_suspend(&pdev->dev);
	pm_runtime_disable(&pdev->dev);
	return rc;
}

#if IS_ENABLED(CONFIG_ACPI)
static const struct acpi_device_id hidma_mgmt_acpi_ids[] = {
	{"QCOM8060"},
	{},
};
MODULE_DEVICE_TABLE(acpi, hidma_mgmt_acpi_ids);
#endif

static const struct of_device_id hidma_mgmt_match[] = {
	{.compatible = "qcom,hidma-mgmt-1.0",},
	{},
};
MODULE_DEVICE_TABLE(of, hidma_mgmt_match);

static struct platform_driver hidma_mgmt_driver = {
	.probe = hidma_mgmt_probe,
	.driver = {
		   .name = "hidma-mgmt",
		   .of_match_table = hidma_mgmt_match,
		   .acpi_match_table = ACPI_PTR(hidma_mgmt_acpi_ids),
	},
};

#if defined(CONFIG_OF) && defined(CONFIG_OF_IRQ)
static int object_counter;

static int __init hidma_mgmt_of_populate_channels(struct device_node *np)
{
	struct platform_device *pdev_parent = of_find_device_by_node(np);
	struct platform_device_info pdevinfo;
<<<<<<< HEAD
	struct of_phandle_args out_irq;
	struct device_node *child;
	struct resource *res;
	const __be32 *cell;
	int ret = 0, size, i, num;
	u64 addr, addr_size;

	for_each_available_child_of_node(np, child) {
		struct resource *res_iter;
		struct platform_device *new_pdev;

		cell = of_get_property(child, "reg", &size);
		if (!cell) {
			ret = -EINVAL;
			goto out;
		}

		size /= sizeof(*cell);
		num = size /
			(of_n_addr_cells(child) + of_n_size_cells(child)) + 1;

		/* allocate a resource array */
		res = kcalloc(num, sizeof(*res), GFP_KERNEL);
		if (!res) {
			ret = -ENOMEM;
			goto out;
		}

		/* read each reg value */
		i = 0;
		res_iter = res;
		while (i < size) {
			addr = of_read_number(&cell[i],
					      of_n_addr_cells(child));
			i += of_n_addr_cells(child);

			addr_size = of_read_number(&cell[i],
						   of_n_size_cells(child));
			i += of_n_size_cells(child);

			res_iter->start = addr;
			res_iter->end = res_iter->start + addr_size - 1;
			res_iter->flags = IORESOURCE_MEM;
			res_iter++;
		}

		ret = of_irq_parse_one(child, 0, &out_irq);
		if (ret)
			goto out;

		res_iter->start = irq_create_of_mapping(&out_irq);
		res_iter->name = "hidma event irq";
		res_iter->flags = IORESOURCE_IRQ;

=======
	struct device_node *child;
	struct resource *res;
	int ret = 0;

	/* allocate a resource array */
	res = kcalloc(3, sizeof(*res), GFP_KERNEL);
	if (!res)
		return -ENOMEM;

	for_each_available_child_of_node(np, child) {
		struct platform_device *new_pdev;

		ret = of_address_to_resource(child, 0, &res[0]);
		if (!ret)
			goto out;

		ret = of_address_to_resource(child, 1, &res[1]);
		if (!ret)
			goto out;

		ret = of_irq_to_resource(child, 0, &res[2]);
		if (ret <= 0)
			goto out;

>>>>>>> 24b8d41d
		memset(&pdevinfo, 0, sizeof(pdevinfo));
		pdevinfo.fwnode = &child->fwnode;
		pdevinfo.parent = pdev_parent ? &pdev_parent->dev : NULL;
		pdevinfo.name = child->name;
		pdevinfo.id = object_counter++;
		pdevinfo.res = res;
<<<<<<< HEAD
		pdevinfo.num_res = num;
=======
		pdevinfo.num_res = 3;
>>>>>>> 24b8d41d
		pdevinfo.data = NULL;
		pdevinfo.size_data = 0;
		pdevinfo.dma_mask = DMA_BIT_MASK(64);
		new_pdev = platform_device_register_full(&pdevinfo);
		if (IS_ERR(new_pdev)) {
			ret = PTR_ERR(new_pdev);
			goto out;
		}
<<<<<<< HEAD
		of_dma_configure(&new_pdev->dev, child);

		kfree(res);
		res = NULL;
	}
out:
=======
		new_pdev->dev.of_node = child;
		of_dma_configure(&new_pdev->dev, child, true);
		/*
		 * It is assumed that calling of_msi_configure is safe on
		 * platforms with or without MSI support.
		 */
		of_msi_configure(&new_pdev->dev, child);
	}

	kfree(res);

	return ret;

out:
	of_node_put(child);
>>>>>>> 24b8d41d
	kfree(res);

	return ret;
}
#endif

static int __init hidma_mgmt_init(void)
{
#if defined(CONFIG_OF) && defined(CONFIG_OF_IRQ)
	struct device_node *child;

	for_each_matching_node(child, hidma_mgmt_match) {
		/* device tree based firmware here */
		hidma_mgmt_of_populate_channels(child);
<<<<<<< HEAD
		of_node_put(child);
	}
#endif
	platform_driver_register(&hidma_mgmt_driver);

	return 0;
=======
	}
#endif
	return platform_driver_register(&hidma_mgmt_driver);

>>>>>>> 24b8d41d
}
module_init(hidma_mgmt_init);
MODULE_LICENSE("GPL v2");<|MERGE_RESOLUTION|>--- conflicted
+++ resolved
@@ -2,30 +2,14 @@
 /*
  * Qualcomm Technologies HIDMA DMA engine Management interface
  *
-<<<<<<< HEAD
- * Copyright (c) 2015-2016, The Linux Foundation. All rights reserved.
- *
- * This program is free software; you can redistribute it and/or modify
- * it under the terms of the GNU General Public License version 2 and
- * only version 2 as published by the Free Software Foundation.
- *
- * This program is distributed in the hope that it will be useful,
- * but WITHOUT ANY WARRANTY; without even the implied warranty of
- * MERCHANTABILITY or FITNESS FOR A PARTICULAR PURPOSE.  See the
- * GNU General Public License for more details.
-=======
  * Copyright (c) 2015-2017, The Linux Foundation. All rights reserved.
->>>>>>> 24b8d41d
  */
 
 #include <linux/dmaengine.h>
 #include <linux/acpi.h>
 #include <linux/of.h>
 #include <linux/property.h>
-<<<<<<< HEAD
-=======
 #include <linux/of_address.h>
->>>>>>> 24b8d41d
 #include <linux/of_irq.h>
 #include <linux/of_platform.h>
 #include <linux/module.h>
@@ -364,62 +348,6 @@
 {
 	struct platform_device *pdev_parent = of_find_device_by_node(np);
 	struct platform_device_info pdevinfo;
-<<<<<<< HEAD
-	struct of_phandle_args out_irq;
-	struct device_node *child;
-	struct resource *res;
-	const __be32 *cell;
-	int ret = 0, size, i, num;
-	u64 addr, addr_size;
-
-	for_each_available_child_of_node(np, child) {
-		struct resource *res_iter;
-		struct platform_device *new_pdev;
-
-		cell = of_get_property(child, "reg", &size);
-		if (!cell) {
-			ret = -EINVAL;
-			goto out;
-		}
-
-		size /= sizeof(*cell);
-		num = size /
-			(of_n_addr_cells(child) + of_n_size_cells(child)) + 1;
-
-		/* allocate a resource array */
-		res = kcalloc(num, sizeof(*res), GFP_KERNEL);
-		if (!res) {
-			ret = -ENOMEM;
-			goto out;
-		}
-
-		/* read each reg value */
-		i = 0;
-		res_iter = res;
-		while (i < size) {
-			addr = of_read_number(&cell[i],
-					      of_n_addr_cells(child));
-			i += of_n_addr_cells(child);
-
-			addr_size = of_read_number(&cell[i],
-						   of_n_size_cells(child));
-			i += of_n_size_cells(child);
-
-			res_iter->start = addr;
-			res_iter->end = res_iter->start + addr_size - 1;
-			res_iter->flags = IORESOURCE_MEM;
-			res_iter++;
-		}
-
-		ret = of_irq_parse_one(child, 0, &out_irq);
-		if (ret)
-			goto out;
-
-		res_iter->start = irq_create_of_mapping(&out_irq);
-		res_iter->name = "hidma event irq";
-		res_iter->flags = IORESOURCE_IRQ;
-
-=======
 	struct device_node *child;
 	struct resource *res;
 	int ret = 0;
@@ -444,18 +372,13 @@
 		if (ret <= 0)
 			goto out;
 
->>>>>>> 24b8d41d
 		memset(&pdevinfo, 0, sizeof(pdevinfo));
 		pdevinfo.fwnode = &child->fwnode;
 		pdevinfo.parent = pdev_parent ? &pdev_parent->dev : NULL;
 		pdevinfo.name = child->name;
 		pdevinfo.id = object_counter++;
 		pdevinfo.res = res;
-<<<<<<< HEAD
-		pdevinfo.num_res = num;
-=======
 		pdevinfo.num_res = 3;
->>>>>>> 24b8d41d
 		pdevinfo.data = NULL;
 		pdevinfo.size_data = 0;
 		pdevinfo.dma_mask = DMA_BIT_MASK(64);
@@ -464,14 +387,6 @@
 			ret = PTR_ERR(new_pdev);
 			goto out;
 		}
-<<<<<<< HEAD
-		of_dma_configure(&new_pdev->dev, child);
-
-		kfree(res);
-		res = NULL;
-	}
-out:
-=======
 		new_pdev->dev.of_node = child;
 		of_dma_configure(&new_pdev->dev, child, true);
 		/*
@@ -487,7 +402,6 @@
 
 out:
 	of_node_put(child);
->>>>>>> 24b8d41d
 	kfree(res);
 
 	return ret;
@@ -502,19 +416,10 @@
 	for_each_matching_node(child, hidma_mgmt_match) {
 		/* device tree based firmware here */
 		hidma_mgmt_of_populate_channels(child);
-<<<<<<< HEAD
-		of_node_put(child);
-	}
-#endif
-	platform_driver_register(&hidma_mgmt_driver);
-
-	return 0;
-=======
 	}
 #endif
 	return platform_driver_register(&hidma_mgmt_driver);
 
->>>>>>> 24b8d41d
 }
 module_init(hidma_mgmt_init);
 MODULE_LICENSE("GPL v2");