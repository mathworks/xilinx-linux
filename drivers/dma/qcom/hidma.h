--- conflicted
+++ resolved
@@ -3,18 +3,6 @@
  * Qualcomm Technologies HIDMA data structures
  *
  * Copyright (c) 2014-2016, The Linux Foundation. All rights reserved.
-<<<<<<< HEAD
- *
- * This program is free software; you can redistribute it and/or modify
- * it under the terms of the GNU General Public License version 2 and
- * only version 2 as published by the Free Software Foundation.
- *
- * This program is distributed in the hope that it will be useful,
- * but WITHOUT ANY WARRANTY; without even the implied warranty of
- * MERCHANTABILITY or FITNESS FOR A PARTICULAR PURPOSE.  See the
- * GNU General Public License for more details.
-=======
->>>>>>> 24b8d41d
  */
 
 #ifndef QCOM_HIDMA_H
@@ -31,14 +19,11 @@
 #define HIDMA_TRE_SRC_HI_IDX		3
 #define HIDMA_TRE_DEST_LOW_IDX		4
 #define HIDMA_TRE_DEST_HI_IDX		5
-<<<<<<< HEAD
-=======
 
 enum tre_type {
 	HIDMA_TRE_MEMCPY = 3,
 	HIDMA_TRE_MEMSET = 4,
 };
->>>>>>> 24b8d41d
 
 struct hidma_tre {
 	atomic_t allocated;		/* if this channel is allocated	    */
@@ -71,11 +56,7 @@
 	void __iomem *evca;		/* Event Channel address          */
 	struct hidma_tre
 		**pending_tre_list;	/* Pointers to pending TREs	  */
-<<<<<<< HEAD
-	s32 pending_tre_count;		/* Number of TREs pending	  */
-=======
 	atomic_t pending_tre_count;	/* Number of TREs pending	  */
->>>>>>> 24b8d41d
 
 	void *tre_ring;			/* TRE ring			  */
 	dma_addr_t tre_dma;		/* TRE ring to be shared with HW  */
@@ -174,10 +155,6 @@
 irqreturn_t hidma_ll_inthandler_msi(int irq, void *arg, int cause);
 void hidma_cleanup_pending_tre(struct hidma_lldev *llhndl, u8 err_info,
 				u8 err_code);
-<<<<<<< HEAD
-int hidma_debug_init(struct hidma_dev *dmadev);
-=======
 void hidma_debug_init(struct hidma_dev *dmadev);
->>>>>>> 24b8d41d
 void hidma_debug_uninit(struct hidma_dev *dmadev);
 #endif