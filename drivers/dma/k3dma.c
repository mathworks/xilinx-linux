--- conflicted
+++ resolved
@@ -85,10 +85,7 @@
 	dma_addr_t		dev_addr;
 	enum dma_status		status;
 	bool			cyclic;
-<<<<<<< HEAD
-=======
 	struct dma_slave_config	slave_config;
->>>>>>> 24b8d41d
 };
 
 struct k3_dma_phy {
@@ -111,10 +108,7 @@
 	struct dma_pool		*pool;
 	u32			dma_channels;
 	u32			dma_requests;
-<<<<<<< HEAD
-=======
 	u32			dma_channel_mask;
->>>>>>> 24b8d41d
 	unsigned int		irq;
 };
 
@@ -235,18 +229,11 @@
 			c = p->vchan;
 			if (c && (tc1 & BIT(i))) {
 				spin_lock_irqsave(&c->vc.lock, flags);
-<<<<<<< HEAD
-				vchan_cookie_complete(&p->ds_run->vd);
-				WARN_ON_ONCE(p->ds_done);
-				p->ds_done = p->ds_run;
-				p->ds_run = NULL;
-=======
 				if (p->ds_run != NULL) {
 					vchan_cookie_complete(&p->ds_run->vd);
 					p->ds_done = p->ds_run;
 					p->ds_run = NULL;
 				}
->>>>>>> 24b8d41d
 				spin_unlock_irqrestore(&c->vc.lock, flags);
 			}
 			if (c && (tc2 & BIT(i))) {
@@ -299,21 +286,14 @@
 		 */
 		list_del(&ds->vd.node);
 
-<<<<<<< HEAD
-		WARN_ON_ONCE(c->phy->ds_run);
-		WARN_ON_ONCE(c->phy->ds_done);
-=======
->>>>>>> 24b8d41d
 		c->phy->ds_run = ds;
+		c->phy->ds_done = NULL;
 		/* start dma */
 		k3_dma_set_desc(c->phy, &ds->desc_hw[0]);
 		return 0;
 	}
-<<<<<<< HEAD
-=======
 	c->phy->ds_run = NULL;
 	c->phy->ds_done = NULL;
->>>>>>> 24b8d41d
 	return -EAGAIN;
 }
 
@@ -497,20 +477,12 @@
 	if (!ds)
 		return NULL;
 
-<<<<<<< HEAD
-	ds->desc_hw = dma_pool_alloc(d->pool, GFP_NOWAIT, &ds->desc_hw_lli);
-=======
 	ds->desc_hw = dma_pool_zalloc(d->pool, GFP_NOWAIT, &ds->desc_hw_lli);
->>>>>>> 24b8d41d
 	if (!ds->desc_hw) {
 		dev_dbg(chan->device->dev, "vch %p: dma alloc fail\n", &c->vc);
 		kfree(ds);
 		return NULL;
 	}
-<<<<<<< HEAD
-	memset(ds->desc_hw, 0, sizeof(struct k3_desc_hw) * num);
-=======
->>>>>>> 24b8d41d
 	ds->desc_num = num;
 	return ds;
 }
@@ -644,10 +616,7 @@
 	avail = buf_len;
 	total = avail;
 	num = 0;
-<<<<<<< HEAD
-=======
 	k3_dma_config_write(chan, dir, &c->slave_config);
->>>>>>> 24b8d41d
 
 	if (period_len < modulo)
 		modulo = period_len;
@@ -773,21 +742,10 @@
 		c->phy = NULL;
 		p->vchan = NULL;
 		if (p->ds_run) {
-<<<<<<< HEAD
-			k3_dma_free_desc(&p->ds_run->vd);
-			p->ds_run = NULL;
-		}
-		if (p->ds_done) {
-			k3_dma_free_desc(&p->ds_done->vd);
-			p->ds_done = NULL;
-		}
-
-=======
 			vchan_terminate_vdesc(&p->ds_run->vd);
 			p->ds_run = NULL;
 		}
 		p->ds_done = NULL;
->>>>>>> 24b8d41d
 	}
 	spin_unlock_irqrestore(&c->vc.lock, flags);
 	vchan_dma_desc_free_list(&c->vc, &head);
@@ -847,8 +805,6 @@
 	return 0;
 }
 
-<<<<<<< HEAD
-=======
 static const struct k3dma_soc_data k3_v1_dma_data = {
 	.flags = 0,
 };
@@ -857,7 +813,6 @@
 	.flags = K3_FLAG_NOCLK,
 };
 
->>>>>>> 24b8d41d
 static const struct of_device_id k3_pdma_dt_ids[] = {
 	{ .compatible = "hisilicon,k3-dma-1.0",
 	  .data = &k3_v1_dma_data
