/*
 * DMA driver for Xilinx Video DMA Engine
 *
 * Copyright (C) 2010-2014 Xilinx, Inc. All rights reserved.
 *
 * Based on the Freescale DMA driver.
 *
 * Description:
 * The AXI Video Direct Memory Access (AXI VDMA) core is a soft Xilinx IP
 * core that provides high-bandwidth direct memory access between memory
 * and AXI4-Stream type video target peripherals. The core provides efficient
 * two dimensional DMA operations with independent asynchronous read (S2MM)
 * and write (MM2S) channel operation. It can be configured to have either
 * one channel or two channels. If configured as two channels, one is to
 * transmit to the video device (MM2S) and another is to receive from the
 * video device (S2MM). Initialization, status, interrupt and management
 * registers are accessed through an AXI4-Lite slave interface.
 *
 * The AXI Direct Memory Access (AXI DMA) core is a soft Xilinx IP core that
 * provides high-bandwidth one dimensional direct memory access between memory
 * and AXI4-Stream target peripherals. It supports one receive and one
 * transmit channel, both of them optional at synthesis time.
 *
 * The AXI CDMA, is a soft IP, which provides high-bandwidth Direct Memory
 * Access (DMA) between a memory-mapped source address and a memory-mapped
 * destination address.
 *
 * This program is free software: you can redistribute it and/or modify
 * it under the terms of the GNU General Public License as published by
 * the Free Software Foundation, either version 2 of the License, or
 * (at your option) any later version.
 */

#include <linux/bitops.h>
#include <linux/dmapool.h>
#include <linux/dma/xilinx_dma.h>
#include <linux/init.h>
#include <linux/interrupt.h>
#include <linux/io.h>
#include <linux/iopoll.h>
#include <linux/module.h>
#include <linux/of_address.h>
#include <linux/of_dma.h>
#include <linux/of_platform.h>
#include <linux/of_irq.h>
#include <linux/slab.h>
#include <linux/clk.h>
#include <linux/io-64-nonatomic-lo-hi.h>

#include "../dmaengine.h"

/* Register/Descriptor Offsets */
#define XILINX_DMA_MM2S_CTRL_OFFSET		0x0000
#define XILINX_DMA_S2MM_CTRL_OFFSET		0x0030
#define XILINX_VDMA_MM2S_DESC_OFFSET		0x0050
#define XILINX_VDMA_S2MM_DESC_OFFSET		0x00a0

/* Control Registers */
#define XILINX_DMA_REG_DMACR			0x0000
#define XILINX_DMA_DMACR_DELAY_MAX		0xff
#define XILINX_DMA_DMACR_DELAY_SHIFT		24
#define XILINX_DMA_DMACR_FRAME_COUNT_MAX	0xff
#define XILINX_DMA_DMACR_FRAME_COUNT_SHIFT	16
#define XILINX_DMA_DMACR_ERR_IRQ		BIT(14)
#define XILINX_DMA_DMACR_DLY_CNT_IRQ		BIT(13)
#define XILINX_DMA_DMACR_FRM_CNT_IRQ		BIT(12)
#define XILINX_DMA_DMACR_MASTER_SHIFT		8
#define XILINX_DMA_DMACR_FSYNCSRC_SHIFT	5
#define XILINX_DMA_DMACR_FRAMECNT_EN		BIT(4)
#define XILINX_DMA_DMACR_GENLOCK_EN		BIT(3)
#define XILINX_DMA_DMACR_RESET			BIT(2)
#define XILINX_DMA_DMACR_CIRC_EN		BIT(1)
#define XILINX_DMA_DMACR_RUNSTOP		BIT(0)
#define XILINX_DMA_DMACR_FSYNCSRC_MASK		GENMASK(6, 5)

#define XILINX_DMA_REG_DMASR			0x0004
#define XILINX_DMA_DMASR_EOL_LATE_ERR		BIT(15)
#define XILINX_DMA_DMASR_ERR_IRQ		BIT(14)
#define XILINX_DMA_DMASR_DLY_CNT_IRQ		BIT(13)
#define XILINX_DMA_DMASR_FRM_CNT_IRQ		BIT(12)
#define XILINX_DMA_DMASR_SOF_LATE_ERR		BIT(11)
#define XILINX_DMA_DMASR_SG_DEC_ERR		BIT(10)
#define XILINX_DMA_DMASR_SG_SLV_ERR		BIT(9)
#define XILINX_DMA_DMASR_EOF_EARLY_ERR		BIT(8)
#define XILINX_DMA_DMASR_SOF_EARLY_ERR		BIT(7)
#define XILINX_DMA_DMASR_DMA_DEC_ERR		BIT(6)
#define XILINX_DMA_DMASR_DMA_SLAVE_ERR		BIT(5)
#define XILINX_DMA_DMASR_DMA_INT_ERR		BIT(4)
#define XILINX_DMA_DMASR_IDLE			BIT(1)
#define XILINX_DMA_DMASR_HALTED		BIT(0)
#define XILINX_DMA_DMASR_DELAY_MASK		GENMASK(31, 24)
#define XILINX_DMA_DMASR_FRAME_COUNT_MASK	GENMASK(23, 16)

#define XILINX_DMA_REG_CURDESC			0x0008
#define XILINX_DMA_REG_TAILDESC		0x0010
#define XILINX_DMA_REG_REG_INDEX		0x0014
#define XILINX_DMA_REG_FRMSTORE		0x0018
#define XILINX_DMA_REG_THRESHOLD		0x001c
#define XILINX_DMA_REG_FRMPTR_STS		0x0024
#define XILINX_DMA_REG_PARK_PTR		0x0028
#define XILINX_DMA_PARK_PTR_WR_REF_SHIFT	8
#define XILINX_DMA_PARK_PTR_RD_REF_SHIFT	0
#define XILINX_DMA_REG_VDMA_VERSION		0x002c

/* Register Direct Mode Registers */
#define XILINX_DMA_REG_VSIZE			0x0000
#define XILINX_DMA_REG_HSIZE			0x0004

#define XILINX_DMA_REG_FRMDLY_STRIDE		0x0008
#define XILINX_DMA_FRMDLY_STRIDE_FRMDLY_SHIFT	24
#define XILINX_DMA_FRMDLY_STRIDE_STRIDE_SHIFT	0

#define XILINX_VDMA_REG_START_ADDRESS(n)	(0x000c + 4 * (n))
#define XILINX_VDMA_REG_START_ADDRESS_64(n)	(0x000c + 8 * (n))

/* HW specific definitions */
#define XILINX_DMA_MAX_CHANS_PER_DEVICE	0x20

#define XILINX_DMA_DMAXR_ALL_IRQ_MASK	\
		(XILINX_DMA_DMASR_FRM_CNT_IRQ | \
		 XILINX_DMA_DMASR_DLY_CNT_IRQ | \
		 XILINX_DMA_DMASR_ERR_IRQ)

#define XILINX_DMA_DMASR_ALL_ERR_MASK	\
		(XILINX_DMA_DMASR_EOL_LATE_ERR | \
		 XILINX_DMA_DMASR_SOF_LATE_ERR | \
		 XILINX_DMA_DMASR_SG_DEC_ERR | \
		 XILINX_DMA_DMASR_SG_SLV_ERR | \
		 XILINX_DMA_DMASR_EOF_EARLY_ERR | \
		 XILINX_DMA_DMASR_SOF_EARLY_ERR | \
		 XILINX_DMA_DMASR_DMA_DEC_ERR | \
		 XILINX_DMA_DMASR_DMA_SLAVE_ERR | \
		 XILINX_DMA_DMASR_DMA_INT_ERR)

/*
 * Recoverable errors are DMA Internal error, SOF Early, EOF Early
 * and SOF Late. They are only recoverable when C_FLUSH_ON_FSYNC
 * is enabled in the h/w system.
 */
#define XILINX_DMA_DMASR_ERR_RECOVER_MASK	\
		(XILINX_DMA_DMASR_SOF_LATE_ERR | \
		 XILINX_DMA_DMASR_EOF_EARLY_ERR | \
		 XILINX_DMA_DMASR_SOF_EARLY_ERR | \
		 XILINX_DMA_DMASR_DMA_INT_ERR)

/* Axi VDMA Flush on Fsync bits */
#define XILINX_DMA_FLUSH_S2MM		3
#define XILINX_DMA_FLUSH_MM2S		2
#define XILINX_DMA_FLUSH_BOTH		1

/* Delay loop counter to prevent hardware failure */
#define XILINX_DMA_LOOP_COUNT		1000000

/* AXI DMA Specific Registers/Offsets */
#define XILINX_DMA_REG_SRCDSTADDR	0x18
#define XILINX_DMA_REG_BTT		0x28

/* AXI DMA Specific Masks/Bit fields */
#define XILINX_DMA_MAX_TRANS_LEN	GENMASK(22, 0)
#define XILINX_DMA_CR_COALESCE_MAX	GENMASK(23, 16)
#define XILINX_DMA_CR_CYCLIC_BD_EN_MASK	BIT(4)
#define XILINX_DMA_CR_COALESCE_SHIFT	16
#define XILINX_DMA_BD_SOP		BIT(27)
#define XILINX_DMA_BD_EOP		BIT(26)
#define XILINX_DMA_COALESCE_MAX		255
#define XILINX_DMA_NUM_APP_WORDS	5

/* Multi-Channel DMA Descriptor offsets*/
#define XILINX_DMA_MCRX_CDESC(x)	(0x40 + (x-1) * 0x20)
#define XILINX_DMA_MCRX_TDESC(x)	(0x48 + (x-1) * 0x20)

/* Multi-Channel DMA Masks/Shifts */
#define XILINX_DMA_BD_HSIZE_MASK	GENMASK(15, 0)
#define XILINX_DMA_BD_STRIDE_MASK	GENMASK(15, 0)
#define XILINX_DMA_BD_VSIZE_MASK	GENMASK(31, 19)
#define XILINX_DMA_BD_TDEST_MASK	GENMASK(4, 0)
#define XILINX_DMA_BD_STRIDE_SHIFT	0
#define XILINX_DMA_BD_VSIZE_SHIFT	19

/* AXI CDMA Specific Registers/Offsets */
#define XILINX_CDMA_REG_SRCADDR		0x18
#define XILINX_CDMA_REG_DSTADDR		0x20

/* AXI CDMA Specific Masks */
#define XILINX_CDMA_CR_SGMODE          BIT(3)

/**
 * struct xilinx_vdma_desc_hw - Hardware Descriptor
 * @next_desc: Next Descriptor Pointer @0x00
 * @pad1: Reserved @0x04
 * @buf_addr: Buffer address @0x08
 * @buf_addr_msb: MSB of Buffer address @0x0C
 * @vsize: Vertical Size @0x10
 * @hsize: Horizontal Size @0x14
 * @stride: Number of bytes between the first
 *	    pixels of each horizontal line @0x18
 */
struct xilinx_vdma_desc_hw {
	u32 next_desc;
	u32 pad1;
	u32 buf_addr;
	u32 buf_addr_msb;
	u32 vsize;
	u32 hsize;
	u32 stride;
} __aligned(64);

/**
 * struct xilinx_axidma_desc_hw - Hardware Descriptor for AXI DMA
 * @next_desc: Next Descriptor Pointer @0x00
 * @next_desc_msb: MSB of Next Descriptor Pointer @0x04
 * @buf_addr: Buffer address @0x08
 * @buf_addr_msb: MSB of Buffer address @0x0C
 * @pad1: Reserved @0x10
 * @pad2: Reserved @0x14
 * @control: Control field @0x18
 * @status: Status field @0x1C
 * @app: APP Fields @0x20 - 0x30
 */
struct xilinx_axidma_desc_hw {
	u32 next_desc;
	u32 next_desc_msb;
	u32 buf_addr;
	u32 buf_addr_msb;
	u32 mcdma_control;
	u32 vsize_stride;
	u32 control;
	u32 status;
	u32 app[XILINX_DMA_NUM_APP_WORDS];
} __aligned(64);

/**
 * struct xilinx_cdma_desc_hw - Hardware Descriptor
 * @next_desc: Next Descriptor Pointer @0x00
 * @next_descmsb: Next Descriptor Pointer MSB @0x04
 * @src_addr: Source address @0x08
 * @src_addrmsb: Source address MSB @0x0C
 * @dest_addr: Destination address @0x10
 * @dest_addrmsb: Destination address MSB @0x14
 * @control: Control field @0x18
 * @status: Status field @0x1C
 */
struct xilinx_cdma_desc_hw {
	u32 next_desc;
	u32 next_desc_msb;
	u32 src_addr;
	u32 src_addr_msb;
	u32 dest_addr;
	u32 dest_addr_msb;
	u32 control;
	u32 status;
} __aligned(64);

/**
 * struct xilinx_vdma_tx_segment - Descriptor segment
 * @hw: Hardware descriptor
 * @node: Node in the descriptor segments list
 * @phys: Physical address of segment
 */
struct xilinx_vdma_tx_segment {
	struct xilinx_vdma_desc_hw hw;
	struct list_head node;
	dma_addr_t phys;
} __aligned(64);

/**
 * struct xilinx_axidma_tx_segment - Descriptor segment
 * @hw: Hardware descriptor
 * @node: Node in the descriptor segments list
 * @phys: Physical address of segment
 */
struct xilinx_axidma_tx_segment {
	struct xilinx_axidma_desc_hw hw;
	struct list_head node;
	dma_addr_t phys;
} __aligned(64);

/**
 * struct xilinx_cdma_tx_segment - Descriptor segment
 * @hw: Hardware descriptor
 * @node: Node in the descriptor segments list
 * @phys: Physical address of segment
 */
struct xilinx_cdma_tx_segment {
	struct xilinx_cdma_desc_hw hw;
	struct list_head node;
	dma_addr_t phys;
} __aligned(64);

/**
 * struct xilinx_dma_tx_descriptor - Per Transaction structure
 * @async_tx: Async transaction descriptor
 * @segments: TX segments list
 * @node: Node in the channel descriptors list
 * @cyclic: Check for cyclic transfers.
 */
struct xilinx_dma_tx_descriptor {
	struct dma_async_tx_descriptor async_tx;
	struct list_head segments;
	struct list_head node;
	bool cyclic;
};

/**
 * struct xilinx_dma_chan - Driver specific DMA channel structure
 * @xdev: Driver specific device structure
 * @ctrl_offset: Control registers offset
 * @desc_offset: TX descriptor registers offset
 * @lock: Descriptor operation lock
 * @pending_list: Descriptors waiting
 * @active_list: Descriptors ready to submit
 * @done_list: Complete descriptors
 * @common: DMA common channel
 * @desc_pool: Descriptors pool
 * @dev: The dma device
 * @irq: Channel IRQ
 * @id: Channel ID
 * @direction: Transfer direction
 * @num_frms: Number of frames
 * @has_sg: Support scatter transfers
 * @cyclic: Check for cyclic transfers.
 * @genlock: Support genlock mode
 * @err: Channel has errors
 * @idle: Check for channel idle
 * @tasklet: Cleanup work after irq
 * @config: Device configuration info
 * @flush_on_fsync: Flush on Frame sync
 * @desc_pendingcount: Descriptor pending count
 * @ext_addr: Indicates 64 bit addressing is supported by dma channel
 * @residue: Residue for AXI DMA
 * @seg_v: Statically allocated segments base
 * @cyclic_seg_v: Statically allocated segment base for cyclic transfers
 * @start_transfer: Differentiate b/w DMA IP's transfer
 */
struct xilinx_dma_chan {
	struct xilinx_dma_device *xdev;
	u32 ctrl_offset;
	u32 desc_offset;
	spinlock_t lock;
	struct list_head pending_list;
	struct list_head active_list;
	struct list_head done_list;
	struct dma_chan common;
	struct dma_pool *desc_pool;
	struct device *dev;
	int irq;
	int id;
	enum dma_transfer_direction direction;
	int num_frms;
	bool has_sg;
	bool cyclic;
	bool genlock;
	bool err;
	bool idle;
	struct tasklet_struct tasklet;
	struct xilinx_vdma_config config;
	bool flush_on_fsync;
	u32 desc_pendingcount;
	bool ext_addr;
	u32 residue;
	struct xilinx_axidma_tx_segment *seg_v;
	struct xilinx_axidma_tx_segment *cyclic_seg_v;
	void (*start_transfer)(struct xilinx_dma_chan *chan);
	u16 tdest;
};

struct xilinx_dma_ip_config {
	enum xdma_ip_type dmatype;
	int (*clk_init)(struct platform_device *pdev, struct clk **axi_clk,
			struct clk **tx_clk, struct clk **txs_clk,
			struct clk **rx_clk, struct clk **rxs_clk);
};

/**
 * struct xilinx_dma_device - DMA device structure
 * @regs: I/O mapped base address
 * @dev: Device Structure
 * @common: DMA device structure
 * @chan: Driver specific DMA channel
 * @has_sg: Specifies whether Scatter-Gather is present or not
 * @mcdma: Specifies whether Multi-Channel is present or not
 * @flush_on_fsync: Flush on frame sync
 * @ext_addr: Indicates 64 bit addressing is supported by dma device
 * @pdev: Platform device structure pointer
 * @dma_config: DMA config structure
 * @axi_clk: DMA Axi4-lite interace clock
 * @tx_clk: DMA mm2s clock
 * @txs_clk: DMA mm2s stream clock
 * @rx_clk: DMA s2mm clock
 * @rxs_clk: DMA s2mm stream clock
 * @nr_channels: Number of channels DMA device supports
 * @chan_id: DMA channel identifier
 */
struct xilinx_dma_device {
	void __iomem *regs;
	struct device *dev;
	struct dma_device common;
	struct xilinx_dma_chan *chan[XILINX_DMA_MAX_CHANS_PER_DEVICE];
	bool has_sg;
	bool mcdma;
	u32 flush_on_fsync;
	bool ext_addr;
	struct platform_device  *pdev;
	const struct xilinx_dma_ip_config *dma_config;
	struct clk *axi_clk;
	struct clk *tx_clk;
	struct clk *txs_clk;
	struct clk *rx_clk;
	struct clk *rxs_clk;
	u32 nr_channels;
	u32 chan_id;
};

/* Macros */
#define to_xilinx_chan(chan) \
	container_of(chan, struct xilinx_dma_chan, common)
#define to_dma_tx_descriptor(tx) \
	container_of(tx, struct xilinx_dma_tx_descriptor, async_tx)
#define xilinx_dma_poll_timeout(chan, reg, val, cond, delay_us, timeout_us) \
	readl_poll_timeout(chan->xdev->regs + chan->ctrl_offset + reg, val, \
			   cond, delay_us, timeout_us)

/* IO accessors */
static inline u32 dma_read(struct xilinx_dma_chan *chan, u32 reg)
{
	return ioread32(chan->xdev->regs + reg);
}

static inline void dma_write(struct xilinx_dma_chan *chan, u32 reg, u32 value)
{
	iowrite32(value, chan->xdev->regs + reg);
}

static inline void vdma_desc_write(struct xilinx_dma_chan *chan, u32 reg,
				   u32 value)
{
	dma_write(chan, chan->desc_offset + reg, value);
}

static inline u32 dma_ctrl_read(struct xilinx_dma_chan *chan, u32 reg)
{
	return dma_read(chan, chan->ctrl_offset + reg);
}

static inline void dma_ctrl_write(struct xilinx_dma_chan *chan, u32 reg,
				   u32 value)
{
	dma_write(chan, chan->ctrl_offset + reg, value);
}

static inline void dma_ctrl_clr(struct xilinx_dma_chan *chan, u32 reg,
				 u32 clr)
{
	dma_ctrl_write(chan, reg, dma_ctrl_read(chan, reg) & ~clr);
}

static inline void dma_ctrl_set(struct xilinx_dma_chan *chan, u32 reg,
				 u32 set)
{
	dma_ctrl_write(chan, reg, dma_ctrl_read(chan, reg) | set);
}

/**
 * vdma_desc_write_64 - 64-bit descriptor write
 * @chan: Driver specific VDMA channel
 * @reg: Register to write
 * @value_lsb: lower address of the descriptor.
 * @value_msb: upper address of the descriptor.
 *
 * Since vdma driver is trying to write to a register offset which is not a
 * multiple of 64 bits(ex : 0x5c), we are writing as two separate 32 bits
 * instead of a single 64 bit register write.
 */
static inline void vdma_desc_write_64(struct xilinx_dma_chan *chan, u32 reg,
				      u32 value_lsb, u32 value_msb)
{
	/* Write the lsb 32 bits*/
	writel(value_lsb, chan->xdev->regs + chan->desc_offset + reg);

	/* Write the msb 32 bits */
	writel(value_msb, chan->xdev->regs + chan->desc_offset + reg + 4);
}

static inline void dma_writeq(struct xilinx_dma_chan *chan, u32 reg, u64 value)
{
	lo_hi_writeq(value, chan->xdev->regs + chan->ctrl_offset + reg);
}

static inline void xilinx_write(struct xilinx_dma_chan *chan, u32 reg,
				dma_addr_t addr)
{
	if (chan->ext_addr)
		dma_writeq(chan, reg, addr);
	else
		dma_ctrl_write(chan, reg, addr);
}

static inline void xilinx_axidma_buf(struct xilinx_dma_chan *chan,
				     struct xilinx_axidma_desc_hw *hw,
				     dma_addr_t buf_addr, size_t sg_used,
				     size_t period_len)
{
	if (chan->ext_addr) {
		hw->buf_addr = lower_32_bits(buf_addr + sg_used + period_len);
		hw->buf_addr_msb = upper_32_bits(buf_addr + sg_used +
						 period_len);
	} else {
		hw->buf_addr = buf_addr + sg_used + period_len;
	}
}

/* -----------------------------------------------------------------------------
 * Descriptors and segments alloc and free
 */

/**
 * xilinx_vdma_alloc_tx_segment - Allocate transaction segment
 * @chan: Driver specific DMA channel
 *
 * Return: The allocated segment on success and NULL on failure.
 */
static struct xilinx_vdma_tx_segment *
xilinx_vdma_alloc_tx_segment(struct xilinx_dma_chan *chan)
{
	struct xilinx_vdma_tx_segment *segment;
	dma_addr_t phys;

	segment = dma_pool_zalloc(chan->desc_pool, GFP_ATOMIC, &phys);
	if (!segment)
		return NULL;

	segment->phys = phys;

	return segment;
}

/**
 * xilinx_cdma_alloc_tx_segment - Allocate transaction segment
 * @chan: Driver specific DMA channel
 *
 * Return: The allocated segment on success and NULL on failure.
 */
static struct xilinx_cdma_tx_segment *
xilinx_cdma_alloc_tx_segment(struct xilinx_dma_chan *chan)
{
	struct xilinx_cdma_tx_segment *segment;
	dma_addr_t phys;

	segment = dma_pool_zalloc(chan->desc_pool, GFP_ATOMIC, &phys);
	if (!segment)
		return NULL;

	segment->phys = phys;

	return segment;
}

/**
 * xilinx_axidma_alloc_tx_segment - Allocate transaction segment
 * @chan: Driver specific DMA channel
 *
 * Return: The allocated segment on success and NULL on failure.
 */
static struct xilinx_axidma_tx_segment *
xilinx_axidma_alloc_tx_segment(struct xilinx_dma_chan *chan)
{
	struct xilinx_axidma_tx_segment *segment;
	dma_addr_t phys;

	segment = dma_pool_zalloc(chan->desc_pool, GFP_ATOMIC, &phys);
	if (!segment)
		return NULL;

	segment->phys = phys;

	return segment;
}

/**
 * xilinx_dma_free_tx_segment - Free transaction segment
 * @chan: Driver specific DMA channel
 * @segment: DMA transaction segment
 */
static void xilinx_dma_free_tx_segment(struct xilinx_dma_chan *chan,
				struct xilinx_axidma_tx_segment *segment)
{
	dma_pool_free(chan->desc_pool, segment, segment->phys);
}

/**
 * xilinx_cdma_free_tx_segment - Free transaction segment
 * @chan: Driver specific DMA channel
 * @segment: DMA transaction segment
 */
static void xilinx_cdma_free_tx_segment(struct xilinx_dma_chan *chan,
				struct xilinx_cdma_tx_segment *segment)
{
	dma_pool_free(chan->desc_pool, segment, segment->phys);
}

/**
 * xilinx_vdma_free_tx_segment - Free transaction segment
 * @chan: Driver specific DMA channel
 * @segment: DMA transaction segment
 */
static void xilinx_vdma_free_tx_segment(struct xilinx_dma_chan *chan,
					struct xilinx_vdma_tx_segment *segment)
{
	dma_pool_free(chan->desc_pool, segment, segment->phys);
}

/**
 * xilinx_dma_tx_descriptor - Allocate transaction descriptor
 * @chan: Driver specific DMA channel
 *
 * Return: The allocated descriptor on success and NULL on failure.
 */
static struct xilinx_dma_tx_descriptor *
xilinx_dma_alloc_tx_descriptor(struct xilinx_dma_chan *chan)
{
	struct xilinx_dma_tx_descriptor *desc;

	desc = kzalloc(sizeof(*desc), GFP_KERNEL);
	if (!desc)
		return NULL;

	INIT_LIST_HEAD(&desc->segments);

	return desc;
}

/**
 * xilinx_dma_free_tx_descriptor - Free transaction descriptor
 * @chan: Driver specific DMA channel
 * @desc: DMA transaction descriptor
 */
static void
xilinx_dma_free_tx_descriptor(struct xilinx_dma_chan *chan,
			       struct xilinx_dma_tx_descriptor *desc)
{
	struct xilinx_vdma_tx_segment *segment, *next;
	struct xilinx_cdma_tx_segment *cdma_segment, *cdma_next;
	struct xilinx_axidma_tx_segment *axidma_segment, *axidma_next;

	if (!desc)
		return;

	if (chan->xdev->dma_config->dmatype == XDMA_TYPE_VDMA) {
		list_for_each_entry_safe(segment, next, &desc->segments, node) {
			list_del(&segment->node);
			xilinx_vdma_free_tx_segment(chan, segment);
		}
	} else if (chan->xdev->dma_config->dmatype == XDMA_TYPE_CDMA) {
		list_for_each_entry_safe(cdma_segment, cdma_next,
					 &desc->segments, node) {
			list_del(&cdma_segment->node);
			xilinx_cdma_free_tx_segment(chan, cdma_segment);
		}
	} else {
		list_for_each_entry_safe(axidma_segment, axidma_next,
					 &desc->segments, node) {
			list_del(&axidma_segment->node);
			xilinx_dma_free_tx_segment(chan, axidma_segment);
		}
	}

	kfree(desc);
}

/* Required functions */

/**
 * xilinx_dma_free_desc_list - Free descriptors list
 * @chan: Driver specific DMA channel
 * @list: List to parse and delete the descriptor
 */
static void xilinx_dma_free_desc_list(struct xilinx_dma_chan *chan,
					struct list_head *list)
{
	struct xilinx_dma_tx_descriptor *desc, *next;

	list_for_each_entry_safe(desc, next, list, node) {
		list_del(&desc->node);
		xilinx_dma_free_tx_descriptor(chan, desc);
	}
}

/**
 * xilinx_dma_free_descriptors - Free channel descriptors
 * @chan: Driver specific DMA channel
 */
static void xilinx_dma_free_descriptors(struct xilinx_dma_chan *chan)
{
	unsigned long flags;

	spin_lock_irqsave(&chan->lock, flags);

	xilinx_dma_free_desc_list(chan, &chan->pending_list);
	xilinx_dma_free_desc_list(chan, &chan->done_list);
	xilinx_dma_free_desc_list(chan, &chan->active_list);

	spin_unlock_irqrestore(&chan->lock, flags);
}

/**
 * xilinx_dma_free_chan_resources - Free channel resources
 * @dchan: DMA channel
 */
static void xilinx_dma_free_chan_resources(struct dma_chan *dchan)
{
	struct xilinx_dma_chan *chan = to_xilinx_chan(dchan);

	dev_dbg(chan->dev, "Free all channel resources.\n");

	xilinx_dma_free_descriptors(chan);
	if (chan->xdev->dma_config->dmatype == XDMA_TYPE_AXIDMA) {
		xilinx_dma_free_tx_segment(chan, chan->cyclic_seg_v);
		xilinx_dma_free_tx_segment(chan, chan->seg_v);
	}
	dma_pool_destroy(chan->desc_pool);
	chan->desc_pool = NULL;
}

/**
 * xilinx_dma_chan_handle_cyclic - Cyclic dma callback
 * @chan: Driver specific dma channel
 * @desc: dma transaction descriptor
 * @flags: flags for spin lock
 */
static void xilinx_dma_chan_handle_cyclic(struct xilinx_dma_chan *chan,
					  struct xilinx_dma_tx_descriptor *desc,
					  unsigned long *flags)
{
	dma_async_tx_callback callback;
	void *callback_param;

	callback = desc->async_tx.callback;
	callback_param = desc->async_tx.callback_param;
	if (callback) {
		spin_unlock_irqrestore(&chan->lock, *flags);
		callback(callback_param);
		spin_lock_irqsave(&chan->lock, *flags);
	}
}

/**
 * xilinx_dma_chan_desc_cleanup - Clean channel descriptors
 * @chan: Driver specific DMA channel
 */
static void xilinx_dma_chan_desc_cleanup(struct xilinx_dma_chan *chan)
{
	struct xilinx_dma_tx_descriptor *desc, *next;
	unsigned long flags;

	spin_lock_irqsave(&chan->lock, flags);

	list_for_each_entry_safe(desc, next, &chan->done_list, node) {
		dma_async_tx_callback callback;
		void *callback_param;

		if (desc->cyclic) {
			xilinx_dma_chan_handle_cyclic(chan, desc, &flags);
			break;
		}

		/* Remove from the list of running transactions */
		list_del(&desc->node);

		/* Run the link descriptor callback function */
		callback = desc->async_tx.callback;
		callback_param = desc->async_tx.callback_param;
		if (callback) {
			spin_unlock_irqrestore(&chan->lock, flags);
			callback(callback_param);
			spin_lock_irqsave(&chan->lock, flags);
		}

		/* Run any dependencies, then free the descriptor */
		dma_run_dependencies(&desc->async_tx);
		xilinx_dma_free_tx_descriptor(chan, desc);
	}

	spin_unlock_irqrestore(&chan->lock, flags);
}

/**
 * xilinx_dma_do_tasklet - Schedule completion tasklet
 * @data: Pointer to the Xilinx DMA channel structure
 */
static void xilinx_dma_do_tasklet(unsigned long data)
{
	struct xilinx_dma_chan *chan = (struct xilinx_dma_chan *)data;

	xilinx_dma_chan_desc_cleanup(chan);
}

/**
 * xilinx_dma_alloc_chan_resources - Allocate channel resources
 * @dchan: DMA channel
 *
 * Return: '0' on success and failure value on error
 */
static int xilinx_dma_alloc_chan_resources(struct dma_chan *dchan)
{
	struct xilinx_dma_chan *chan = to_xilinx_chan(dchan);

	/* Has this channel already been allocated? */
	if (chan->desc_pool)
		return 0;

	/*
	 * We need the descriptor to be aligned to 64bytes
	 * for meeting Xilinx VDMA specification requirement.
	 */
	if (chan->xdev->dma_config->dmatype == XDMA_TYPE_AXIDMA) {
		chan->desc_pool = dma_pool_create("xilinx_dma_desc_pool",
				   chan->dev,
				   sizeof(struct xilinx_axidma_tx_segment),
				   __alignof__(struct xilinx_axidma_tx_segment),
				   0);
	} else if (chan->xdev->dma_config->dmatype == XDMA_TYPE_CDMA) {
		chan->desc_pool = dma_pool_create("xilinx_cdma_desc_pool",
				   chan->dev,
				   sizeof(struct xilinx_cdma_tx_segment),
				   __alignof__(struct xilinx_cdma_tx_segment),
				   0);
	} else {
		chan->desc_pool = dma_pool_create("xilinx_vdma_desc_pool",
				     chan->dev,
				     sizeof(struct xilinx_vdma_tx_segment),
				     __alignof__(struct xilinx_vdma_tx_segment),
				     0);
	}

	if (!chan->desc_pool) {
		dev_err(chan->dev,
			"unable to allocate channel %d descriptor pool\n",
			chan->id);
		return -ENOMEM;
	}

	if (chan->xdev->dma_config->dmatype == XDMA_TYPE_AXIDMA) {
		/*
		 * For AXI DMA case after submitting a pending_list, keep
		 * an extra segment allocated so that the "next descriptor"
		 * pointer on the tail descriptor always points to a
		 * valid descriptor, even when paused after reaching taildesc.
		 * This way, it is possible to issue additional
		 * transfers without halting and restarting the channel.
		 */
		chan->seg_v = xilinx_axidma_alloc_tx_segment(chan);

		/*
		 * For cyclic DMA mode we need to program the tail Descriptor
		 * register with a value which is not a part of the BD chain
		 * so allocating a desc segment during channel allocation for
		 * programming tail descriptor.
		 */
		chan->cyclic_seg_v = xilinx_axidma_alloc_tx_segment(chan);
	}

	dma_cookie_init(dchan);

	if (chan->xdev->dma_config->dmatype == XDMA_TYPE_AXIDMA) {
		/* For AXI DMA resetting once channel will reset the
		 * other channel as well so enable the interrupts here.
		 */
		dma_ctrl_set(chan, XILINX_DMA_REG_DMACR,
			      XILINX_DMA_DMAXR_ALL_IRQ_MASK);
	}

	if ((chan->xdev->dma_config->dmatype == XDMA_TYPE_CDMA) && chan->has_sg)
		dma_ctrl_set(chan, XILINX_DMA_REG_DMACR,
			     XILINX_CDMA_CR_SGMODE);

	return 0;
}

/**
 * xilinx_dma_tx_status - Get DMA transaction status
 * @dchan: DMA channel
 * @cookie: Transaction identifier
 * @txstate: Transaction state
 *
 * Return: DMA transaction status
 */
static enum dma_status xilinx_dma_tx_status(struct dma_chan *dchan,
					dma_cookie_t cookie,
					struct dma_tx_state *txstate)
{
	struct xilinx_dma_chan *chan = to_xilinx_chan(dchan);
	struct xilinx_dma_tx_descriptor *desc;
	struct xilinx_axidma_tx_segment *segment;
	struct xilinx_axidma_desc_hw *hw;
	enum dma_status ret;
	unsigned long flags;
	u32 residue = 0;

	ret = dma_cookie_status(dchan, cookie, txstate);
	if (ret == DMA_COMPLETE || !txstate)
		return ret;

	if (chan->xdev->dma_config->dmatype == XDMA_TYPE_AXIDMA) {
		spin_lock_irqsave(&chan->lock, flags);

		desc = list_last_entry(&chan->active_list,
				       struct xilinx_dma_tx_descriptor, node);
		if (chan->has_sg) {
			list_for_each_entry(segment, &desc->segments, node) {
				hw = &segment->hw;
				residue += (hw->control - hw->status) &
					   XILINX_DMA_MAX_TRANS_LEN;
			}
		}
		spin_unlock_irqrestore(&chan->lock, flags);

		chan->residue = residue;
		dma_set_residue(txstate, chan->residue);
	}

	return ret;
}

/**
 * xilinx_dma_is_running - Check if DMA channel is running
 * @chan: Driver specific DMA channel
 *
 * Return: '1' if running, '0' if not.
 */
static bool xilinx_dma_is_running(struct xilinx_dma_chan *chan)
{
	return !(dma_ctrl_read(chan, XILINX_DMA_REG_DMASR) &
		 XILINX_DMA_DMASR_HALTED) &&
		(dma_ctrl_read(chan, XILINX_DMA_REG_DMACR) &
		 XILINX_DMA_DMACR_RUNSTOP);
}

/**
 * xilinx_dma_is_idle - Check if DMA channel is idle
 * @chan: Driver specific DMA channel
 *
 * Return: '1' if idle, '0' if not.
 */
static bool xilinx_dma_is_idle(struct xilinx_dma_chan *chan)
{
	return dma_ctrl_read(chan, XILINX_DMA_REG_DMASR) &
		XILINX_DMA_DMASR_IDLE;
}

/**
 * xilinx_dma_halt - Halt DMA channel
 * @chan: Driver specific DMA channel
 */
static void xilinx_dma_halt(struct xilinx_dma_chan *chan)
{
	int err;
	u32 val;

	dma_ctrl_clr(chan, XILINX_DMA_REG_DMACR, XILINX_DMA_DMACR_RUNSTOP);

	/* Wait for the hardware to halt */
	err = xilinx_dma_poll_timeout(chan, XILINX_DMA_REG_DMASR, val,
				      (val & XILINX_DMA_DMASR_HALTED), 0,
				      XILINX_DMA_LOOP_COUNT);

	if (err) {
		dev_err(chan->dev, "Cannot stop channel %p: %x\n",
			chan, dma_ctrl_read(chan, XILINX_DMA_REG_DMASR));
		chan->err = true;
	}
	chan->idle = true;
}

/**
 * xilinx_dma_start - Start DMA channel
 * @chan: Driver specific DMA channel
 */
static void xilinx_dma_start(struct xilinx_dma_chan *chan)
{
	int err;
	u32 val;

	dma_ctrl_set(chan, XILINX_DMA_REG_DMACR, XILINX_DMA_DMACR_RUNSTOP);

	/* Wait for the hardware to start */
	err = xilinx_dma_poll_timeout(chan, XILINX_DMA_REG_DMASR, val,
				      !(val & XILINX_DMA_DMASR_HALTED), 0,
				      XILINX_DMA_LOOP_COUNT);

	if (err) {
		dev_err(chan->dev, "Cannot start channel %p: %x\n",
			chan, dma_ctrl_read(chan, XILINX_DMA_REG_DMASR));

		chan->err = true;
	}
}

/**
 * xilinx_vdma_start_transfer - Starts VDMA transfer
 * @chan: Driver specific channel struct pointer
 */
static void xilinx_vdma_start_transfer(struct xilinx_dma_chan *chan)
{
	struct xilinx_vdma_config *config = &chan->config;
	struct xilinx_dma_tx_descriptor *desc, *tail_desc;
	u32 reg;
	struct xilinx_vdma_tx_segment *tail_segment;

	/* This function was invoked with lock held */
	if (chan->err)
		return;

	if (!chan->idle)
		return;

	if (list_empty(&chan->pending_list))
		return;

	desc = list_first_entry(&chan->pending_list,
				struct xilinx_dma_tx_descriptor, node);
	tail_desc = list_last_entry(&chan->pending_list,
				    struct xilinx_dma_tx_descriptor, node);

	tail_segment = list_last_entry(&tail_desc->segments,
				       struct xilinx_vdma_tx_segment, node);

	/* If it is SG mode and hardware is busy, cannot submit */
	if (chan->has_sg && xilinx_dma_is_running(chan) &&
	    !xilinx_dma_is_idle(chan)) {
		dev_dbg(chan->dev, "DMA controller still busy\n");
		return;
	}

	/*
	 * If hardware is idle, then all descriptors on the running lists are
	 * done, start new transfers
	 */
	if (chan->has_sg)
		dma_ctrl_write(chan, XILINX_DMA_REG_CURDESC,
				desc->async_tx.phys);

	/* Configure the hardware using info in the config structure */
	reg = dma_ctrl_read(chan, XILINX_DMA_REG_DMACR);

	if (config->frm_cnt_en)
		reg |= XILINX_DMA_DMACR_FRAMECNT_EN;
	else
		reg &= ~XILINX_DMA_DMACR_FRAMECNT_EN;

	/* Configure channel to allow number frame buffers */
	dma_ctrl_write(chan, XILINX_DMA_REG_FRMSTORE,
			chan->desc_pendingcount);

	/*
	 * With SG, start with circular mode, so that BDs can be fetched.
	 * In direct register mode, if not parking, enable circular mode
	 */
	if (chan->has_sg || !config->park)
		reg |= XILINX_DMA_DMACR_CIRC_EN;

	if (config->park)
		reg &= ~XILINX_DMA_DMACR_CIRC_EN;

	dma_ctrl_write(chan, XILINX_DMA_REG_DMACR, reg);

	if (config->park && (config->park_frm >= 0) &&
			(config->park_frm < chan->num_frms)) {
		if (chan->direction == DMA_MEM_TO_DEV)
			dma_write(chan, XILINX_DMA_REG_PARK_PTR,
				config->park_frm <<
					XILINX_DMA_PARK_PTR_RD_REF_SHIFT);
		else
			dma_write(chan, XILINX_DMA_REG_PARK_PTR,
				config->park_frm <<
					XILINX_DMA_PARK_PTR_WR_REF_SHIFT);
	}

	/* Start the hardware */
	xilinx_dma_start(chan);

	if (chan->err)
		return;

	/* Start the transfer */
	if (chan->has_sg) {
		dma_ctrl_write(chan, XILINX_DMA_REG_TAILDESC,
				tail_segment->phys);
	} else {
		struct xilinx_vdma_tx_segment *segment, *last = NULL;
		int i = 0;

		list_for_each_entry(desc, &chan->pending_list, node) {
			segment = list_first_entry(&desc->segments,
					   struct xilinx_vdma_tx_segment, node);
			if (chan->ext_addr)
				vdma_desc_write_64(chan,
					XILINX_VDMA_REG_START_ADDRESS_64(i++),
					segment->hw.buf_addr,
					segment->hw.buf_addr_msb);
			else
				vdma_desc_write(chan,
					XILINX_VDMA_REG_START_ADDRESS(i++),
					segment->hw.buf_addr);

			last = segment;
		}

		if (!last)
			return;

		/* HW expects these parameters to be same for one transaction */
		vdma_desc_write(chan, XILINX_DMA_REG_HSIZE, last->hw.hsize);
		vdma_desc_write(chan, XILINX_DMA_REG_FRMDLY_STRIDE,
				last->hw.stride);
		vdma_desc_write(chan, XILINX_DMA_REG_VSIZE, last->hw.vsize);
	}

<<<<<<< HEAD
	list_splice_tail_init(&chan->pending_list, &chan->active_list);
	chan->desc_pendingcount = 0;
=======
	chan->idle = false;
	if (!chan->has_sg) {
		list_del(&desc->node);
		list_add_tail(&desc->node, &chan->active_list);
		chan->desc_submitcount++;
		chan->desc_pendingcount--;
		if (chan->desc_submitcount == chan->num_frms)
			chan->desc_submitcount = 0;
	} else {
		list_splice_tail_init(&chan->pending_list, &chan->active_list);
		chan->desc_pendingcount = 0;
	}
>>>>>>> 0e4e4071
}

/**
 * xilinx_cdma_start_transfer - Starts cdma transfer
 * @chan: Driver specific channel struct pointer
 */
static void xilinx_cdma_start_transfer(struct xilinx_dma_chan *chan)
{
	struct xilinx_dma_tx_descriptor *head_desc, *tail_desc;
	struct xilinx_cdma_tx_segment *tail_segment;
	u32 ctrl_reg = dma_read(chan, XILINX_DMA_REG_DMACR);

	if (chan->err)
		return;

	if (list_empty(&chan->pending_list))
		return;

	head_desc = list_first_entry(&chan->pending_list,
				     struct xilinx_dma_tx_descriptor, node);
	tail_desc = list_last_entry(&chan->pending_list,
				    struct xilinx_dma_tx_descriptor, node);
	tail_segment = list_last_entry(&tail_desc->segments,
				       struct xilinx_cdma_tx_segment, node);

	if (chan->desc_pendingcount <= XILINX_DMA_COALESCE_MAX) {
		ctrl_reg &= ~XILINX_DMA_CR_COALESCE_MAX;
		ctrl_reg |= chan->desc_pendingcount <<
				XILINX_DMA_CR_COALESCE_SHIFT;
		dma_ctrl_write(chan, XILINX_DMA_REG_DMACR, ctrl_reg);
	}

	if (chan->has_sg) {
		xilinx_write(chan, XILINX_DMA_REG_CURDESC,
			     head_desc->async_tx.phys);

		/* Update tail ptr register which will start the transfer */
		xilinx_write(chan, XILINX_DMA_REG_TAILDESC,
			     tail_segment->phys);
	} else {
		/* In simple mode */
		struct xilinx_cdma_tx_segment *segment;
		struct xilinx_cdma_desc_hw *hw;

		segment = list_first_entry(&head_desc->segments,
					   struct xilinx_cdma_tx_segment,
					   node);

		hw = &segment->hw;

		xilinx_write(chan, XILINX_CDMA_REG_SRCADDR, hw->src_addr);
		xilinx_write(chan, XILINX_CDMA_REG_DSTADDR, hw->dest_addr);

		/* Start the transfer */
		dma_ctrl_write(chan, XILINX_DMA_REG_BTT,
				hw->control & XILINX_DMA_MAX_TRANS_LEN);
	}

	list_splice_tail_init(&chan->pending_list, &chan->active_list);
	chan->desc_pendingcount = 0;
}

/**
 * xilinx_dma_start_transfer - Starts DMA transfer
 * @chan: Driver specific channel struct pointer
 */
static void xilinx_dma_start_transfer(struct xilinx_dma_chan *chan)
{
	struct xilinx_dma_tx_descriptor *head_desc, *tail_desc;
	struct xilinx_axidma_tx_segment *tail_segment, *old_head, *new_head;
	u32 reg;

	if (chan->err)
		return;

	if (list_empty(&chan->pending_list))
		return;

	/* If it is SG mode and hardware is busy, cannot submit */
	if (chan->has_sg && xilinx_dma_is_running(chan) &&
	    !xilinx_dma_is_idle(chan)) {
		dev_dbg(chan->dev, "DMA controller still busy\n");
		return;
	}

	head_desc = list_first_entry(&chan->pending_list,
				     struct xilinx_dma_tx_descriptor, node);
	tail_desc = list_last_entry(&chan->pending_list,
				    struct xilinx_dma_tx_descriptor, node);
	tail_segment = list_last_entry(&tail_desc->segments,
				       struct xilinx_axidma_tx_segment, node);

	if (chan->has_sg && !chan->xdev->mcdma) {
		old_head = list_first_entry(&head_desc->segments,
					struct xilinx_axidma_tx_segment, node);
		new_head = chan->seg_v;
		/* Copy Buffer Descriptor fields. */
		new_head->hw = old_head->hw;

		/* Swap and save new reserve */
		list_replace_init(&old_head->node, &new_head->node);
		chan->seg_v = old_head;

		tail_segment->hw.next_desc = chan->seg_v->phys;
		head_desc->async_tx.phys = new_head->phys;
	}

	reg = dma_ctrl_read(chan, XILINX_DMA_REG_DMACR);

	if (chan->desc_pendingcount <= XILINX_DMA_COALESCE_MAX) {
		reg &= ~XILINX_DMA_CR_COALESCE_MAX;
		reg |= chan->desc_pendingcount <<
				  XILINX_DMA_CR_COALESCE_SHIFT;
		dma_ctrl_write(chan, XILINX_DMA_REG_DMACR, reg);
	}

	if (chan->has_sg && !chan->xdev->mcdma)
		xilinx_write(chan, XILINX_DMA_REG_CURDESC,
			     head_desc->async_tx.phys);

	if (chan->has_sg && chan->xdev->mcdma) {
		if (chan->direction == DMA_MEM_TO_DEV) {
			dma_ctrl_write(chan, XILINX_DMA_REG_CURDESC,
				       head_desc->async_tx.phys);
		} else {
			if (!chan->tdest) {
				dma_ctrl_write(chan, XILINX_DMA_REG_CURDESC,
				       head_desc->async_tx.phys);
			} else {
				dma_ctrl_write(chan,
					XILINX_DMA_MCRX_CDESC(chan->tdest),
				       head_desc->async_tx.phys);
			}
		}
	}

	xilinx_dma_start(chan);

	if (chan->err)
		return;

	/* Start the transfer */
	if (chan->has_sg && !chan->xdev->mcdma) {
		if (chan->cyclic)
			xilinx_write(chan, XILINX_DMA_REG_TAILDESC,
				     chan->cyclic_seg_v->phys);
		else
			xilinx_write(chan, XILINX_DMA_REG_TAILDESC,
				     tail_segment->phys);
	} else if (chan->has_sg && chan->xdev->mcdma) {
		if (chan->direction == DMA_MEM_TO_DEV) {
			dma_ctrl_write(chan, XILINX_DMA_REG_TAILDESC,
			       tail_segment->phys);
		} else {
			if (!chan->tdest) {
				dma_ctrl_write(chan, XILINX_DMA_REG_TAILDESC,
					       tail_segment->phys);
			} else {
				dma_ctrl_write(chan,
					XILINX_DMA_MCRX_TDESC(chan->tdest),
					tail_segment->phys);
			}
		}
	} else {
		struct xilinx_axidma_tx_segment *segment;
		struct xilinx_axidma_desc_hw *hw;

		segment = list_first_entry(&head_desc->segments,
					   struct xilinx_axidma_tx_segment,
					   node);
		hw = &segment->hw;

		xilinx_write(chan, XILINX_DMA_REG_SRCDSTADDR, hw->buf_addr);

		/* Start the transfer */
		dma_ctrl_write(chan, XILINX_DMA_REG_BTT,
			       hw->control & XILINX_DMA_MAX_TRANS_LEN);
	}

	list_splice_tail_init(&chan->pending_list, &chan->active_list);
	chan->desc_pendingcount = 0;
}

/**
 * xilinx_dma_issue_pending - Issue pending transactions
 * @dchan: DMA channel
 */
static void xilinx_dma_issue_pending(struct dma_chan *dchan)
{
	struct xilinx_dma_chan *chan = to_xilinx_chan(dchan);
	unsigned long flags;

	spin_lock_irqsave(&chan->lock, flags);
	chan->start_transfer(chan);
	spin_unlock_irqrestore(&chan->lock, flags);
}

/**
 * xilinx_dma_complete_descriptor - Mark the active descriptor as complete
 * @chan : xilinx DMA channel
 *
 * CONTEXT: hardirq
 */
static void xilinx_dma_complete_descriptor(struct xilinx_dma_chan *chan)
{
	struct xilinx_dma_tx_descriptor *desc, *next;

	/* This function was invoked with lock held */
	if (list_empty(&chan->active_list))
		return;

	list_for_each_entry_safe(desc, next, &chan->active_list, node) {
		list_del(&desc->node);
		if (!desc->cyclic)
			dma_cookie_complete(&desc->async_tx);
		list_add_tail(&desc->node, &chan->done_list);
	}
}

/**
 * xilinx_dma_reset - Reset DMA channel
 * @chan: Driver specific DMA channel
 *
 * Return: '0' on success and failure value on error
 */
static int xilinx_dma_reset(struct xilinx_dma_chan *chan)
{
	int err;
	u32 tmp;

	dma_ctrl_set(chan, XILINX_DMA_REG_DMACR, XILINX_DMA_DMACR_RESET);

	/* Wait for the hardware to finish reset */
	err = xilinx_dma_poll_timeout(chan, XILINX_DMA_REG_DMACR, tmp,
				      !(tmp & XILINX_DMA_DMACR_RESET), 0,
				      XILINX_DMA_LOOP_COUNT);

	if (err) {
		dev_err(chan->dev, "reset timeout, cr %x, sr %x\n",
			dma_ctrl_read(chan, XILINX_DMA_REG_DMACR),
			dma_ctrl_read(chan, XILINX_DMA_REG_DMASR));
		return -ETIMEDOUT;
	}

	chan->err = false;

	return err;
}

/**
 * xilinx_dma_chan_reset - Reset DMA channel and enable interrupts
 * @chan: Driver specific DMA channel
 *
 * Return: '0' on success and failure value on error
 */
static int xilinx_dma_chan_reset(struct xilinx_dma_chan *chan)
{
	int err;

	/* Reset VDMA */
	err = xilinx_dma_reset(chan);
	if (err)
		return err;

	/* Enable interrupts */
	dma_ctrl_set(chan, XILINX_DMA_REG_DMACR,
		      XILINX_DMA_DMAXR_ALL_IRQ_MASK);

	return 0;
}

/**
 * xilinx_dma_irq_handler - DMA Interrupt handler
 * @irq: IRQ number
 * @data: Pointer to the Xilinx DMA channel structure
 *
 * Return: IRQ_HANDLED/IRQ_NONE
 */
static irqreturn_t xilinx_dma_irq_handler(int irq, void *data)
{
	struct xilinx_dma_chan *chan = data;
	u32 status;

	/* Read the status and ack the interrupts. */
	status = dma_ctrl_read(chan, XILINX_DMA_REG_DMASR);
	if (!(status & XILINX_DMA_DMAXR_ALL_IRQ_MASK))
		return IRQ_NONE;

	dma_ctrl_write(chan, XILINX_DMA_REG_DMASR,
			status & XILINX_DMA_DMAXR_ALL_IRQ_MASK);

	if (status & XILINX_DMA_DMASR_ERR_IRQ) {
		/*
		 * An error occurred. If C_FLUSH_ON_FSYNC is enabled and the
		 * error is recoverable, ignore it. Otherwise flag the error.
		 *
		 * Only recoverable errors can be cleared in the DMASR register,
		 * make sure not to write to other error bits to 1.
		 */
		u32 errors = status & XILINX_DMA_DMASR_ALL_ERR_MASK;

		dma_ctrl_write(chan, XILINX_DMA_REG_DMASR,
				errors & XILINX_DMA_DMASR_ERR_RECOVER_MASK);

		if (!chan->flush_on_fsync ||
		    (errors & ~XILINX_DMA_DMASR_ERR_RECOVER_MASK)) {
			dev_err(chan->dev,
				"Channel %p has errors %x, cdr %x tdr %x\n",
				chan, errors,
				dma_ctrl_read(chan, XILINX_DMA_REG_CURDESC),
				dma_ctrl_read(chan, XILINX_DMA_REG_TAILDESC));
			chan->err = true;
		}
	}

	if (status & XILINX_DMA_DMASR_DLY_CNT_IRQ) {
		/*
		 * Device takes too long to do the transfer when user requires
		 * responsiveness.
		 */
		dev_dbg(chan->dev, "Inter-packet latency too long\n");
	}

	if (status & XILINX_DMA_DMASR_FRM_CNT_IRQ) {
		spin_lock(&chan->lock);
		xilinx_dma_complete_descriptor(chan);
		chan->idle = true;
		chan->start_transfer(chan);
		spin_unlock(&chan->lock);
	}

	tasklet_schedule(&chan->tasklet);
	return IRQ_HANDLED;
}

/**
 * append_desc_queue - Queuing descriptor
 * @chan: Driver specific dma channel
 * @desc: dma transaction descriptor
 */
static void append_desc_queue(struct xilinx_dma_chan *chan,
			      struct xilinx_dma_tx_descriptor *desc)
{
	struct xilinx_vdma_tx_segment *tail_segment;
	struct xilinx_dma_tx_descriptor *tail_desc;
	struct xilinx_axidma_tx_segment *axidma_tail_segment;
	struct xilinx_cdma_tx_segment *cdma_tail_segment;

	if (list_empty(&chan->pending_list))
		goto append;

	/*
	 * Add the hardware descriptor to the chain of hardware descriptors
	 * that already exists in memory.
	 */
	tail_desc = list_last_entry(&chan->pending_list,
				    struct xilinx_dma_tx_descriptor, node);
	if (chan->xdev->dma_config->dmatype == XDMA_TYPE_VDMA) {
		tail_segment = list_last_entry(&tail_desc->segments,
					       struct xilinx_vdma_tx_segment,
					       node);
		tail_segment->hw.next_desc = (u32)desc->async_tx.phys;
	} else if (chan->xdev->dma_config->dmatype == XDMA_TYPE_CDMA) {
		cdma_tail_segment = list_last_entry(&tail_desc->segments,
						struct xilinx_cdma_tx_segment,
						node);
		cdma_tail_segment->hw.next_desc = (u32)desc->async_tx.phys;
	} else {
		axidma_tail_segment = list_last_entry(&tail_desc->segments,
					       struct xilinx_axidma_tx_segment,
					       node);
		axidma_tail_segment->hw.next_desc = (u32)desc->async_tx.phys;
	}

	/*
	 * Add the software descriptor and all children to the list
	 * of pending transactions
	 */
append:
	list_add_tail(&desc->node, &chan->pending_list);
	chan->desc_pendingcount++;

	if (chan->xdev->dma_config->dmatype == XDMA_TYPE_VDMA
	    && unlikely(chan->desc_pendingcount > chan->num_frms)) {
		dev_dbg(chan->dev, "desc pendingcount is too high\n");
		chan->desc_pendingcount = chan->num_frms;
	}
}

/**
 * xilinx_dma_tx_submit - Submit DMA transaction
 * @tx: Async transaction descriptor
 *
 * Return: cookie value on success and failure value on error
 */
static dma_cookie_t xilinx_dma_tx_submit(struct dma_async_tx_descriptor *tx)
{
	struct xilinx_dma_tx_descriptor *desc = to_dma_tx_descriptor(tx);
	struct xilinx_dma_chan *chan = to_xilinx_chan(tx->chan);
	dma_cookie_t cookie;
	unsigned long flags;
	int err;

	if (chan->cyclic) {
		xilinx_dma_free_tx_descriptor(chan, desc);
		return -EBUSY;
	}

	if (chan->err) {
		/*
		 * If reset fails, need to hard reset the system.
		 * Channel is no longer functional
		 */
		err = xilinx_dma_chan_reset(chan);
		if (err < 0)
			return err;
	}

	spin_lock_irqsave(&chan->lock, flags);

	cookie = dma_cookie_assign(tx);

	/* Put this transaction onto the tail of the pending queue */
	append_desc_queue(chan, desc);

	if (desc->cyclic)
		chan->cyclic = true;

	spin_unlock_irqrestore(&chan->lock, flags);

	return cookie;
}

/**
 * xilinx_vdma_dma_prep_interleaved - prepare a descriptor for a
 *	DMA_SLAVE transaction
 * @dchan: DMA channel
 * @xt: Interleaved template pointer
 * @flags: transfer ack flags
 *
 * Return: Async transaction descriptor on success and NULL on failure
 */
static struct dma_async_tx_descriptor *
xilinx_vdma_dma_prep_interleaved(struct dma_chan *dchan,
				 struct dma_interleaved_template *xt,
				 unsigned long flags)
{
	struct xilinx_dma_chan *chan = to_xilinx_chan(dchan);
	struct xilinx_dma_tx_descriptor *desc;
	struct xilinx_vdma_tx_segment *segment, *prev = NULL;
	struct xilinx_vdma_desc_hw *hw;

	if (!is_slave_direction(xt->dir))
		return NULL;

	if (!xt->numf || !xt->sgl[0].size)
		return NULL;

	if (xt->frame_size != 1)
		return NULL;

	/* Allocate a transaction descriptor. */
	desc = xilinx_dma_alloc_tx_descriptor(chan);
	if (!desc)
		return NULL;

	dma_async_tx_descriptor_init(&desc->async_tx, &chan->common);
	desc->async_tx.tx_submit = xilinx_dma_tx_submit;
	async_tx_ack(&desc->async_tx);

	/* Allocate the link descriptor from DMA pool */
	segment = xilinx_vdma_alloc_tx_segment(chan);
	if (!segment)
		goto error;

	/* Fill in the hardware descriptor */
	hw = &segment->hw;
	hw->vsize = xt->numf;
	hw->hsize = xt->sgl[0].size;
	hw->stride = (xt->sgl[0].icg + xt->sgl[0].size) <<
			XILINX_DMA_FRMDLY_STRIDE_STRIDE_SHIFT;
	hw->stride |= chan->config.frm_dly <<
			XILINX_DMA_FRMDLY_STRIDE_FRMDLY_SHIFT;

	if (xt->dir != DMA_MEM_TO_DEV) {
		if (chan->ext_addr) {
			hw->buf_addr = lower_32_bits(xt->dst_start);
			hw->buf_addr_msb = upper_32_bits(xt->dst_start);
		} else {
			hw->buf_addr = xt->dst_start;
		}
	} else {
		if (chan->ext_addr) {
			hw->buf_addr = lower_32_bits(xt->src_start);
			hw->buf_addr_msb = upper_32_bits(xt->src_start);
		} else {
			hw->buf_addr = xt->src_start;
		}
	}

	/* Insert the segment into the descriptor segments list. */
	list_add_tail(&segment->node, &desc->segments);

	prev = segment;

	/* Link the last hardware descriptor with the first. */
	segment = list_first_entry(&desc->segments,
				   struct xilinx_vdma_tx_segment, node);
	desc->async_tx.phys = segment->phys;

	return &desc->async_tx;

error:
	xilinx_dma_free_tx_descriptor(chan, desc);
	return NULL;
}

/**
 * xilinx_cdma_prep_memcpy - prepare descriptors for a memcpy transaction
 * @dchan: DMA channel
 * @dma_dst: destination address
 * @dma_src: source address
 * @len: transfer length
 * @flags: transfer ack flags
 *
 * Return: Async transaction descriptor on success and NULL on failure
 */
static struct dma_async_tx_descriptor *
xilinx_cdma_prep_memcpy(struct dma_chan *dchan, dma_addr_t dma_dst,
			dma_addr_t dma_src, size_t len, unsigned long flags)
{
	struct xilinx_dma_chan *chan = to_xilinx_chan(dchan);
	struct xilinx_dma_tx_descriptor *desc;
	struct xilinx_cdma_tx_segment *segment, *prev;
	struct xilinx_cdma_desc_hw *hw;

	if (!len || len > XILINX_DMA_MAX_TRANS_LEN)
		return NULL;

	desc = xilinx_dma_alloc_tx_descriptor(chan);
	if (!desc)
		return NULL;

	dma_async_tx_descriptor_init(&desc->async_tx, &chan->common);
	desc->async_tx.tx_submit = xilinx_dma_tx_submit;

	/* Allocate the link descriptor from DMA pool */
	segment = xilinx_cdma_alloc_tx_segment(chan);
	if (!segment)
		goto error;

	hw = &segment->hw;
	hw->control = len;
	hw->src_addr = dma_src;
	hw->dest_addr = dma_dst;
	if (chan->ext_addr) {
		hw->src_addr_msb = upper_32_bits(dma_src);
		hw->dest_addr_msb = upper_32_bits(dma_dst);
	}

	/* Fill the previous next descriptor with current */
	prev = list_last_entry(&desc->segments,
			       struct xilinx_cdma_tx_segment, node);
	prev->hw.next_desc = segment->phys;

	/* Insert the segment into the descriptor segments list. */
	list_add_tail(&segment->node, &desc->segments);

	prev = segment;

	/* Link the last hardware descriptor with the first. */
	segment = list_first_entry(&desc->segments,
				struct xilinx_cdma_tx_segment, node);
	desc->async_tx.phys = segment->phys;
	prev->hw.next_desc = segment->phys;

	return &desc->async_tx;

error:
	xilinx_dma_free_tx_descriptor(chan, desc);
	return NULL;
}

/**
 * xilinx_dma_prep_slave_sg - prepare descriptors for a DMA_SLAVE transaction
 * @dchan: DMA channel
 * @sgl: scatterlist to transfer to/from
 * @sg_len: number of entries in @scatterlist
 * @direction: DMA direction
 * @flags: transfer ack flags
 * @context: APP words of the descriptor
 *
 * Return: Async transaction descriptor on success and NULL on failure
 */
static struct dma_async_tx_descriptor *xilinx_dma_prep_slave_sg(
	struct dma_chan *dchan, struct scatterlist *sgl, unsigned int sg_len,
	enum dma_transfer_direction direction, unsigned long flags,
	void *context)
{
	struct xilinx_dma_chan *chan = to_xilinx_chan(dchan);
	struct xilinx_dma_tx_descriptor *desc;
	struct xilinx_axidma_tx_segment *segment = NULL, *prev = NULL;
	u32 *app_w = (u32 *)context;
	struct scatterlist *sg;
	size_t copy;
	size_t sg_used;
	unsigned int i;

	if (!is_slave_direction(direction))
		return NULL;

	/* Allocate a transaction descriptor. */
	desc = xilinx_dma_alloc_tx_descriptor(chan);
	if (!desc)
		return NULL;

	dma_async_tx_descriptor_init(&desc->async_tx, &chan->common);
	desc->async_tx.tx_submit = xilinx_dma_tx_submit;

	/* Build transactions using information in the scatter gather list */
	for_each_sg(sgl, sg, sg_len, i) {
		sg_used = 0;

		/* Loop until the entire scatterlist entry is used */
		while (sg_used < sg_dma_len(sg)) {
			struct xilinx_axidma_desc_hw *hw;

			/* Get a free segment */
			segment = xilinx_axidma_alloc_tx_segment(chan);
			if (!segment)
				goto error;

			/*
			 * Calculate the maximum number of bytes to transfer,
			 * making sure it is less than the hw limit
			 */
			copy = min_t(size_t, sg_dma_len(sg) - sg_used,
				     XILINX_DMA_MAX_TRANS_LEN);
			hw = &segment->hw;

			/* Fill in the descriptor */
			xilinx_axidma_buf(chan, hw, sg_dma_address(sg),
					  sg_used, 0);

			hw->control = copy;

			if (chan->direction == DMA_MEM_TO_DEV) {
				if (app_w)
					memcpy(hw->app, app_w, sizeof(u32) *
					       XILINX_DMA_NUM_APP_WORDS);
			}

			if (prev)
				prev->hw.next_desc = segment->phys;

			prev = segment;
			sg_used += copy;

			/*
			 * Insert the segment into the descriptor segments
			 * list.
			 */
			list_add_tail(&segment->node, &desc->segments);
		}
	}

	segment = list_first_entry(&desc->segments,
				   struct xilinx_axidma_tx_segment, node);
	desc->async_tx.phys = segment->phys;
	prev->hw.next_desc = segment->phys;

	/* For the last DMA_MEM_TO_DEV transfer, set EOP */
	if (chan->direction == DMA_MEM_TO_DEV) {
		segment->hw.control |= XILINX_DMA_BD_SOP;
		segment = list_last_entry(&desc->segments,
					  struct xilinx_axidma_tx_segment,
					  node);
		segment->hw.control |= XILINX_DMA_BD_EOP;
	}

	return &desc->async_tx;

error:
	xilinx_dma_free_tx_descriptor(chan, desc);
	return NULL;
}

/**
 * xilinx_dma_prep_dma_cyclic - prepare descriptors for a DMA_SLAVE transaction
 * @chan: DMA channel
 * @sgl: scatterlist to transfer to/from
 * @sg_len: number of entries in @scatterlist
 * @direction: DMA direction
 * @flags: transfer ack flags
 */
static struct dma_async_tx_descriptor *xilinx_dma_prep_dma_cyclic(
	struct dma_chan *dchan, dma_addr_t buf_addr, size_t buf_len,
	size_t period_len, enum dma_transfer_direction direction,
	unsigned long flags)
{
	struct xilinx_dma_chan *chan = to_xilinx_chan(dchan);
	struct xilinx_dma_tx_descriptor *desc;
	struct xilinx_axidma_tx_segment *segment, *head_segment, *prev = NULL;
	size_t copy, sg_used;
	unsigned int num_periods;
	int i;
	u32 reg;

	if (!period_len)
		return NULL;

	num_periods = buf_len / period_len;

	if (!num_periods)
		return NULL;

	if (!is_slave_direction(direction))
		return NULL;

	/* Allocate a transaction descriptor. */
	desc = xilinx_dma_alloc_tx_descriptor(chan);
	if (!desc)
		return NULL;

	chan->direction = direction;
	dma_async_tx_descriptor_init(&desc->async_tx, &chan->common);
	desc->async_tx.tx_submit = xilinx_dma_tx_submit;

	for (i = 0; i < num_periods; ++i) {
		sg_used = 0;

		while (sg_used < period_len) {
			struct xilinx_axidma_desc_hw *hw;

			/* Get a free segment */
			segment = xilinx_axidma_alloc_tx_segment(chan);
			if (!segment)
				goto error;

			/*
			 * Calculate the maximum number of bytes to transfer,
			 * making sure it is less than the hw limit
			 */
			copy = min_t(size_t, period_len - sg_used,
				     XILINX_DMA_MAX_TRANS_LEN);
			hw = &segment->hw;
			xilinx_axidma_buf(chan, hw, buf_addr, sg_used,
					  period_len * i);
			hw->control = copy;

			if (prev)
				prev->hw.next_desc = segment->phys;

			prev = segment;
			sg_used += copy;

			/*
			 * Insert the segment into the descriptor segments
			 * list.
			 */
			list_add_tail(&segment->node, &desc->segments);
		}
	}

	head_segment = list_first_entry(&desc->segments,
				   struct xilinx_axidma_tx_segment, node);
	desc->async_tx.phys = head_segment->phys;

	desc->cyclic = true;
	reg = dma_ctrl_read(chan, XILINX_DMA_REG_DMACR);
	reg |= XILINX_DMA_CR_CYCLIC_BD_EN_MASK;
	dma_ctrl_write(chan, XILINX_DMA_REG_DMACR, reg);

	segment = list_last_entry(&desc->segments,
				  struct xilinx_axidma_tx_segment,
				  node);
	segment->hw.next_desc = (u32) head_segment->phys;

	/* For the last DMA_MEM_TO_DEV transfer, set EOP */
	if (direction == DMA_MEM_TO_DEV) {
		head_segment->hw.control |= XILINX_DMA_BD_SOP;
		segment->hw.control |= XILINX_DMA_BD_EOP;
	}

	return &desc->async_tx;

error:
	xilinx_dma_free_tx_descriptor(chan, desc);
	return NULL;
}

/**
 * xilinx_dma_prep_interleaved - prepare a descriptor for a
 *	DMA_SLAVE transaction
 * @dchan: DMA channel
 * @xt: Interleaved template pointer
 * @flags: transfer ack flags
 *
 * Return: Async transaction descriptor on success and NULL on failure
 */
static struct dma_async_tx_descriptor *
xilinx_dma_prep_interleaved(struct dma_chan *dchan,
				 struct dma_interleaved_template *xt,
				 unsigned long flags)
{
	struct xilinx_dma_chan *chan = to_xilinx_chan(dchan);
	struct xilinx_dma_tx_descriptor *desc;
	struct xilinx_axidma_tx_segment *segment;
	struct xilinx_axidma_desc_hw *hw;

	if (!is_slave_direction(xt->dir))
		return NULL;

	if (!xt->numf || !xt->sgl[0].size)
		return NULL;

	if (xt->frame_size != 1)
		return NULL;

	/* Allocate a transaction descriptor. */
	desc = xilinx_dma_alloc_tx_descriptor(chan);
	if (!desc)
		return NULL;

	chan->direction = xt->dir;
	dma_async_tx_descriptor_init(&desc->async_tx, &chan->common);
	desc->async_tx.tx_submit = xilinx_dma_tx_submit;

	/* Get a free segment */
	segment = xilinx_axidma_alloc_tx_segment(chan);
	if (!segment)
		goto error;

	hw = &segment->hw;

	/* Fill in the descriptor */
	if (xt->dir != DMA_MEM_TO_DEV)
		hw->buf_addr = xt->dst_start;
	else
		hw->buf_addr = xt->src_start;

	hw->mcdma_control = chan->tdest & XILINX_DMA_BD_TDEST_MASK;
	hw->vsize_stride = (xt->numf << XILINX_DMA_BD_VSIZE_SHIFT) &
			    XILINX_DMA_BD_VSIZE_MASK;
	hw->vsize_stride |= (xt->sgl[0].icg + xt->sgl[0].size) &
			    XILINX_DMA_BD_STRIDE_MASK;
	hw->control = xt->sgl[0].size & XILINX_DMA_BD_HSIZE_MASK;

	/*
	 * Insert the segment into the descriptor segments
	 * list.
	 */
	list_add_tail(&segment->node, &desc->segments);


	segment = list_first_entry(&desc->segments,
				   struct xilinx_axidma_tx_segment, node);
	desc->async_tx.phys = segment->phys;

	/* For the last DMA_MEM_TO_DEV transfer, set EOP */
	if (xt->dir == DMA_MEM_TO_DEV) {
		segment->hw.control |= XILINX_DMA_BD_SOP;
		segment = list_last_entry(&desc->segments,
					  struct xilinx_axidma_tx_segment,
					  node);
		segment->hw.control |= XILINX_DMA_BD_EOP;
	}

	return &desc->async_tx;

error:
	xilinx_dma_free_tx_descriptor(chan, desc);
	return NULL;
}

/**
 * xilinx_dma_terminate_all - Halt the channel and free descriptors
 * @chan: Driver specific DMA Channel pointer
 */
static int xilinx_dma_terminate_all(struct dma_chan *dchan)
{
	struct xilinx_dma_chan *chan = to_xilinx_chan(dchan);
	u32 reg;

	if (chan->cyclic)
		xilinx_dma_chan_reset(chan);

	/* Halt the DMA engine */
	xilinx_dma_halt(chan);

	/* Remove and free all of the descriptors in the lists */
	xilinx_dma_free_descriptors(chan);

	if (chan->cyclic) {
		reg = dma_ctrl_read(chan, XILINX_DMA_REG_DMACR);
		reg &= ~XILINX_DMA_CR_CYCLIC_BD_EN_MASK;
		dma_ctrl_write(chan, XILINX_DMA_REG_DMACR, reg);
		chan->cyclic = false;
	}

	return 0;
}

/**
 * xilinx_dma_channel_set_config - Configure VDMA channel
 * Run-time configuration for Axi VDMA, supports:
 * . halt the channel
 * . configure interrupt coalescing and inter-packet delay threshold
 * . start/stop parking
 * . enable genlock
 *
 * @dchan: DMA channel
 * @cfg: VDMA device configuration pointer
 *
 * Return: '0' on success and failure value on error
 */
int xilinx_vdma_channel_set_config(struct dma_chan *dchan,
					struct xilinx_vdma_config *cfg)
{
	struct xilinx_dma_chan *chan = to_xilinx_chan(dchan);
	u32 dmacr;

	if (cfg->reset)
		return xilinx_dma_chan_reset(chan);

	dmacr = dma_ctrl_read(chan, XILINX_DMA_REG_DMACR);

	chan->config.frm_dly = cfg->frm_dly;
	chan->config.park = cfg->park;

	/* genlock settings */
	chan->config.gen_lock = cfg->gen_lock;
	chan->config.master = cfg->master;

	if (cfg->gen_lock && chan->genlock) {
		dmacr |= XILINX_DMA_DMACR_GENLOCK_EN;
		dmacr |= cfg->master << XILINX_DMA_DMACR_MASTER_SHIFT;
	}

	chan->config.frm_cnt_en = cfg->frm_cnt_en;
	if (cfg->park)
		chan->config.park_frm = cfg->park_frm;
	else
		chan->config.park_frm = -1;

	chan->config.coalesc = cfg->coalesc;
	chan->config.delay = cfg->delay;

	if (cfg->coalesc <= XILINX_DMA_DMACR_FRAME_COUNT_MAX) {
		dmacr |= cfg->coalesc << XILINX_DMA_DMACR_FRAME_COUNT_SHIFT;
		chan->config.coalesc = cfg->coalesc;
	}

	if (cfg->delay <= XILINX_DMA_DMACR_DELAY_MAX) {
		dmacr |= cfg->delay << XILINX_DMA_DMACR_DELAY_SHIFT;
		chan->config.delay = cfg->delay;
	}

	/* FSync Source selection */
	dmacr &= ~XILINX_DMA_DMACR_FSYNCSRC_MASK;
	dmacr |= cfg->ext_fsync << XILINX_DMA_DMACR_FSYNCSRC_SHIFT;

	dma_ctrl_write(chan, XILINX_DMA_REG_DMACR, dmacr);

	return 0;
}
EXPORT_SYMBOL(xilinx_vdma_channel_set_config);

/* -----------------------------------------------------------------------------
 * Probe and remove
 */

/**
 * xilinx_dma_chan_remove - Per Channel remove function
 * @chan: Driver specific DMA channel
 */
static void xilinx_dma_chan_remove(struct xilinx_dma_chan *chan)
{
	/* Disable all interrupts */
	dma_ctrl_clr(chan, XILINX_DMA_REG_DMACR,
		      XILINX_DMA_DMAXR_ALL_IRQ_MASK);

	if (chan->irq > 0)
		free_irq(chan->irq, chan);

	tasklet_kill(&chan->tasklet);

	list_del(&chan->common.device_node);
}

static int axidma_clk_init(struct platform_device *pdev, struct clk **axi_clk,
			    struct clk **tx_clk, struct clk **rx_clk,
			    struct clk **sg_clk, struct clk **tmp_clk)
{
	int err;

	*tmp_clk = NULL;

	*axi_clk = devm_clk_get(&pdev->dev, "s_axi_lite_aclk");
	if (IS_ERR(*axi_clk)) {
		err = PTR_ERR(*axi_clk);
		dev_err(&pdev->dev, "failed to get axi_aclk (%u)\n", err);
		return err;
	}

	*tx_clk = devm_clk_get(&pdev->dev, "m_axi_mm2s_aclk");
	if (IS_ERR(*tx_clk))
		*tx_clk = NULL;

	*rx_clk = devm_clk_get(&pdev->dev, "m_axi_s2mm_aclk");
	if (IS_ERR(*rx_clk))
		*rx_clk = NULL;

	*sg_clk = devm_clk_get(&pdev->dev, "m_axi_sg_aclk");
	if (IS_ERR(*sg_clk))
		*sg_clk = NULL;

	err = clk_prepare_enable(*axi_clk);
	if (err) {
		dev_err(&pdev->dev, "failed to enable axi_clk (%u)\n", err);
		return err;
	}

	err = clk_prepare_enable(*tx_clk);
	if (err) {
		dev_err(&pdev->dev, "failed to enable tx_clk (%u)\n", err);
		goto err_disable_axiclk;
	}

	err = clk_prepare_enable(*rx_clk);
	if (err) {
		dev_err(&pdev->dev, "failed to enable rx_clk (%u)\n", err);
		goto err_disable_txclk;
	}

	err = clk_prepare_enable(*sg_clk);
	if (err) {
		dev_err(&pdev->dev, "failed to enable sg_clk (%u)\n", err);
		goto err_disable_rxclk;
	}

	return 0;

err_disable_rxclk:
	clk_disable_unprepare(*rx_clk);
err_disable_txclk:
	clk_disable_unprepare(*tx_clk);
err_disable_axiclk:
	clk_disable_unprepare(*axi_clk);

	return err;
}

static int axicdma_clk_init(struct platform_device *pdev, struct clk **axi_clk,
			    struct clk **dev_clk, struct clk **tmp_clk,
			    struct clk **tmp1_clk, struct clk **tmp2_clk)
{
	int err;

	*tmp_clk = NULL;
	*tmp1_clk = NULL;
	*tmp2_clk = NULL;

	*axi_clk = devm_clk_get(&pdev->dev, "s_axi_lite_aclk");
	if (IS_ERR(*axi_clk)) {
		err = PTR_ERR(*axi_clk);
		dev_err(&pdev->dev, "failed to get axi_clk (%u)\n", err);
		return err;
	}

	*dev_clk = devm_clk_get(&pdev->dev, "m_axi_aclk");
	if (IS_ERR(*dev_clk)) {
		err = PTR_ERR(*dev_clk);
		dev_err(&pdev->dev, "failed to get dev_clk (%u)\n", err);
		return err;
	}

	err = clk_prepare_enable(*axi_clk);
	if (err) {
		dev_err(&pdev->dev, "failed to enable axi_clk (%u)\n", err);
		return err;
	}

	err = clk_prepare_enable(*dev_clk);
	if (err) {
		dev_err(&pdev->dev, "failed to enable dev_clk (%u)\n", err);
		goto err_disable_axiclk;
	}

	return 0;

err_disable_axiclk:
	clk_disable_unprepare(*axi_clk);

	return err;
}

static int axivdma_clk_init(struct platform_device *pdev, struct clk **axi_clk,
			    struct clk **tx_clk, struct clk **txs_clk,
			    struct clk **rx_clk, struct clk **rxs_clk)
{
	int err;

	return 0;

	*axi_clk = devm_clk_get(&pdev->dev, "s_axi_lite_aclk");
	if (IS_ERR(*axi_clk)) {
		err = PTR_ERR(*axi_clk);
		dev_err(&pdev->dev, "failed to get axi_aclk (%u)\n", err);
		return err;
	}

	*tx_clk = devm_clk_get(&pdev->dev, "m_axi_mm2s_aclk");
	if (IS_ERR(*tx_clk))
		*tx_clk = NULL;

	*txs_clk = devm_clk_get(&pdev->dev, "m_axis_mm2s_aclk");
	if (IS_ERR(*txs_clk))
		*txs_clk = NULL;

	*rx_clk = devm_clk_get(&pdev->dev, "m_axi_s2mm_aclk");
	if (IS_ERR(*rx_clk))
		*rx_clk = NULL;

	*rxs_clk = devm_clk_get(&pdev->dev, "s_axis_s2mm_aclk");
	if (IS_ERR(*rxs_clk))
		*rxs_clk = NULL;

	err = clk_prepare_enable(*axi_clk);
	if (err) {
		dev_err(&pdev->dev, "failed to enable axi_clk (%u)\n", err);
		return err;
	}

	err = clk_prepare_enable(*tx_clk);
	if (err) {
		dev_err(&pdev->dev, "failed to enable tx_clk (%u)\n", err);
		goto err_disable_axiclk;
	}

	err = clk_prepare_enable(*txs_clk);
	if (err) {
		dev_err(&pdev->dev, "failed to enable txs_clk (%u)\n", err);
		goto err_disable_txclk;
	}

	err = clk_prepare_enable(*rx_clk);
	if (err) {
		dev_err(&pdev->dev, "failed to enable rx_clk (%u)\n", err);
		goto err_disable_txsclk;
	}

	err = clk_prepare_enable(*rxs_clk);
	if (err) {
		dev_err(&pdev->dev, "failed to enable rxs_clk (%u)\n", err);
		goto err_disable_rxclk;
	}

	return 0;

err_disable_rxclk:
	clk_disable_unprepare(*rx_clk);
err_disable_txsclk:
	clk_disable_unprepare(*txs_clk);
err_disable_txclk:
	clk_disable_unprepare(*tx_clk);
err_disable_axiclk:
	clk_disable_unprepare(*axi_clk);

	return err;
}

static void xdma_disable_allclks(struct xilinx_dma_device *xdev)
{
	clk_disable_unprepare(xdev->rxs_clk);
	clk_disable_unprepare(xdev->rx_clk);
	clk_disable_unprepare(xdev->txs_clk);
	clk_disable_unprepare(xdev->tx_clk);
	clk_disable_unprepare(xdev->axi_clk);
}

/**
 * xilinx_dma_chan_probe - Per Channel Probing
 * It get channel features from the device tree entry and
 * initialize special channel handling routines
 *
 * @xdev: Driver specific device structure
 * @node: Device node
 *
 * Return: '0' on success and failure value on error
 */
static int xilinx_dma_chan_probe(struct xilinx_dma_device *xdev,
				  struct device_node *node, int chan_id)
{
	struct xilinx_dma_chan *chan;
	bool has_dre = false;
	u32 value, width;
	int err;

	/* Allocate and initialize the channel structure */
	chan = devm_kzalloc(xdev->dev, sizeof(*chan), GFP_KERNEL);
	if (!chan)
		return -ENOMEM;

	chan->dev = xdev->dev;
	chan->xdev = xdev;
	chan->has_sg = xdev->has_sg;
	chan->desc_pendingcount = 0x0;
	chan->ext_addr = xdev->ext_addr;
	chan->idle = true;
	
	spin_lock_init(&chan->lock);
	INIT_LIST_HEAD(&chan->pending_list);
	INIT_LIST_HEAD(&chan->done_list);
	INIT_LIST_HEAD(&chan->active_list);

	/* Retrieve the channel properties from the device tree */
	has_dre = of_property_read_bool(node, "xlnx,include-dre");

	chan->genlock = of_property_read_bool(node, "xlnx,genlock-mode");

	err = of_property_read_u32(node, "xlnx,datawidth", &value);
	if (err) {
		dev_err(xdev->dev, "missing xlnx,datawidth property\n");
		return err;
	}
	width = value >> 3; /* Convert bits to bytes */

	/* If data width is greater than 8 bytes, DRE is not in hw */
	if (width > 8)
		has_dre = false;

	if (!has_dre)
		xdev->common.copy_align = fls(width - 1);

	if (of_device_is_compatible(node, "xlnx,axi-vdma-mm2s-channel") ||
	    of_device_is_compatible(node, "xlnx,axi-dma-mm2s-channel") ||
	    of_device_is_compatible(node, "xlnx,axi-cdma-channel")) {
		chan->direction = DMA_MEM_TO_DEV;
		chan->id = chan_id;
		chan->tdest = chan_id;

		chan->ctrl_offset = XILINX_DMA_MM2S_CTRL_OFFSET;
		if (xdev->dma_config->dmatype == XDMA_TYPE_VDMA) {
			chan->desc_offset = XILINX_VDMA_MM2S_DESC_OFFSET;

			if (xdev->flush_on_fsync == XILINX_DMA_FLUSH_BOTH ||
			    xdev->flush_on_fsync == XILINX_DMA_FLUSH_MM2S)
				chan->flush_on_fsync = true;
		}
	} else if (of_device_is_compatible(node,
					   "xlnx,axi-vdma-s2mm-channel") ||
		   of_device_is_compatible(node,
					   "xlnx,axi-dma-s2mm-channel")) {
		chan->direction = DMA_DEV_TO_MEM;
		chan->id = chan_id;
		chan->tdest = chan_id - xdev->nr_channels;

		chan->ctrl_offset = XILINX_DMA_S2MM_CTRL_OFFSET;
		if (xdev->dma_config->dmatype == XDMA_TYPE_VDMA) {
			chan->desc_offset = XILINX_VDMA_S2MM_DESC_OFFSET;

			if (xdev->flush_on_fsync == XILINX_DMA_FLUSH_BOTH ||
			    xdev->flush_on_fsync == XILINX_DMA_FLUSH_S2MM)
				chan->flush_on_fsync = true;
		}
	} else {
		dev_err(xdev->dev, "Invalid channel compatible node\n");
		return -EINVAL;
	}

	/* Request the interrupt */
	chan->irq = irq_of_parse_and_map(node, 0);
	err = request_irq(chan->irq, xilinx_dma_irq_handler, IRQF_SHARED,
			  "xilinx-dma-controller", chan);
	if (err) {
		dev_err(xdev->dev, "unable to request IRQ %d\n", chan->irq);
		return err;
	}

	if (xdev->dma_config->dmatype == XDMA_TYPE_AXIDMA)
		chan->start_transfer = xilinx_dma_start_transfer;
	else if (xdev->dma_config->dmatype == XDMA_TYPE_CDMA)
		chan->start_transfer = xilinx_cdma_start_transfer;
	else
		chan->start_transfer = xilinx_vdma_start_transfer;

	/* Initialize the tasklet */
	tasklet_init(&chan->tasklet, xilinx_dma_do_tasklet,
			(unsigned long)chan);

	/*
	 * Initialize the DMA channel and add it to the DMA engine channels
	 * list.
	 */
	chan->common.device = &xdev->common;

	list_add_tail(&chan->common.device_node, &xdev->common.channels);
	xdev->chan[chan->id] = chan;

	/* Reset the channel */
	err = xilinx_dma_chan_reset(chan);
	if (err < 0) {
		dev_err(xdev->dev, "Reset channel failed\n");
		return err;
	}

	return 0;
}

/**
 * xilinx_dma_child_probe - Per child node probe
 * It get number of dma-channels per child node from
 * device-tree and initializes all the channels.
 *
 * @xdev: Driver specific device structure
 * @node: Device node
 *
 * Return: 0 always.
 */
static int xilinx_dma_child_probe(struct xilinx_dma_device *xdev,
				    struct device_node *node) {
	int ret, i, nr_channels = 1;

	ret = of_property_read_u32(node, "dma-channels", &nr_channels);
	if ((ret < 0) && xdev->mcdma)
		dev_warn(xdev->dev, "missing dma-channels property\n");

	for (i = 0; i < nr_channels; i++)
		xilinx_dma_chan_probe(xdev, node, xdev->chan_id++);

	xdev->nr_channels += nr_channels;

	return 0;
}

/**
 * of_dma_xilinx_xlate - Translation function
 * @dma_spec: Pointer to DMA specifier as found in the device tree
 * @ofdma: Pointer to DMA controller data
 *
 * Return: DMA channel pointer on success and NULL on error
 */
static struct dma_chan *of_dma_xilinx_xlate(struct of_phandle_args *dma_spec,
						struct of_dma *ofdma)
{
	struct xilinx_dma_device *xdev = ofdma->of_dma_data;
	int chan_id = dma_spec->args[0];

	if (chan_id >= xdev->nr_channels || !xdev->chan[chan_id])
		return NULL;

	return dma_get_slave_channel(&xdev->chan[chan_id]->common);
}

static const struct xilinx_dma_ip_config axidma_config = {
	.dmatype = XDMA_TYPE_AXIDMA,
	.clk_init = axidma_clk_init,
};

static const struct xilinx_dma_ip_config axicdma_config = {
	.dmatype = XDMA_TYPE_CDMA,
	.clk_init = axicdma_clk_init,
};

static const struct xilinx_dma_ip_config axivdma_config = {
	.dmatype = XDMA_TYPE_VDMA,
	.clk_init = axivdma_clk_init,
};

static const struct of_device_id xilinx_dma_of_ids[] = {
	{ .compatible = "xlnx,axi-dma-1.00.a", .data = &axidma_config },
	{ .compatible = "xlnx,axi-cdma-1.00.a", .data = &axicdma_config },
	{ .compatible = "xlnx,axi-vdma-1.00.a", .data = &axivdma_config },
	{}
};
MODULE_DEVICE_TABLE(of, xilinx_dma_of_ids);

/**
 * xilinx_dma_probe - Driver probe function
 * @pdev: Pointer to the platform_device structure
 *
 * Return: '0' on success and failure value on error
 */
static int xilinx_dma_probe(struct platform_device *pdev)
{
	int (*clk_init)(struct platform_device *, struct clk **, struct clk **,
			struct clk **, struct clk **, struct clk **)
					= axivdma_clk_init;
	struct device_node *node = pdev->dev.of_node;
	struct xilinx_dma_device *xdev;
	struct device_node *child, *np = pdev->dev.of_node;
	struct resource *io;
	u32 num_frames, addr_width;
	int i, err;

	/* Allocate and initialize the DMA engine structure */
	xdev = devm_kzalloc(&pdev->dev, sizeof(*xdev), GFP_KERNEL);
	if (!xdev)
		return -ENOMEM;

	xdev->dev = &pdev->dev;
	if (np) {
		const struct of_device_id *match;

		match = of_match_node(xilinx_dma_of_ids, np);
		if (match && match->data) {
			xdev->dma_config = match->data;
			clk_init = xdev->dma_config->clk_init;
		}
	}

	err = clk_init(pdev, &xdev->axi_clk, &xdev->tx_clk, &xdev->txs_clk,
		       &xdev->rx_clk, &xdev->rxs_clk);
	if (err)
		return err;

	/* Request and map I/O memory */
	io = platform_get_resource(pdev, IORESOURCE_MEM, 0);
	xdev->regs = devm_ioremap_resource(&pdev->dev, io);
	if (IS_ERR(xdev->regs))
		return PTR_ERR(xdev->regs);

	/* Retrieve the DMA engine properties from the device tree */
	xdev->has_sg = of_property_read_bool(node, "xlnx,include-sg");
	if (xdev->dma_config->dmatype == XDMA_TYPE_AXIDMA)
		xdev->mcdma = of_property_read_bool(node, "xlnx,mcdma");

	if (xdev->dma_config->dmatype == XDMA_TYPE_VDMA) {
		err = of_property_read_u32(node, "xlnx,num-fstores",
					   &num_frames);
		if (err < 0) {
			dev_err(xdev->dev,
				"missing xlnx,num-fstores property\n");
			return err;
		}

		err = of_property_read_u32(node, "xlnx,flush-fsync",
					   &xdev->flush_on_fsync);
		if (err < 0)
			dev_warn(xdev->dev,
				 "missing xlnx,flush-fsync property\n");
	}

	err = of_property_read_u32(node, "xlnx,addrwidth", &addr_width);
	if (err < 0)
		dev_warn(xdev->dev, "missing xlnx,addrwidth property\n");

	if (addr_width > 32)
		xdev->ext_addr = true;
	else
		xdev->ext_addr = false;

	/* Set the dma mask bits */
	dma_set_mask(xdev->dev, DMA_BIT_MASK(addr_width));

	/* Initialize the DMA engine */
	xdev->common.dev = &pdev->dev;

	INIT_LIST_HEAD(&xdev->common.channels);
	if (!(xdev->dma_config->dmatype == XDMA_TYPE_CDMA)) {
		dma_cap_set(DMA_SLAVE, xdev->common.cap_mask);
		dma_cap_set(DMA_PRIVATE, xdev->common.cap_mask);
		dma_cap_set(DMA_INTERLEAVE, xdev->common.cap_mask);
	}

	xdev->common.device_alloc_chan_resources =
				xilinx_dma_alloc_chan_resources;
	xdev->common.device_free_chan_resources =
				xilinx_dma_free_chan_resources;
	xdev->common.device_terminate_all = xilinx_dma_terminate_all;
	xdev->common.device_tx_status = xilinx_dma_tx_status;
	xdev->common.device_issue_pending = xilinx_dma_issue_pending;
	if (xdev->dma_config->dmatype == XDMA_TYPE_AXIDMA) {
		dma_cap_set(DMA_CYCLIC, xdev->common.cap_mask);
		xdev->common.device_prep_slave_sg = xilinx_dma_prep_slave_sg;
		xdev->common.device_prep_dma_cyclic =
					  xilinx_dma_prep_dma_cyclic;
		xdev->common.device_prep_interleaved_dma =
					xilinx_dma_prep_interleaved;
		/* Residue calculation is supported by only AXI DMA */
		xdev->common.residue_granularity =
					  DMA_RESIDUE_GRANULARITY_SEGMENT;
	} else if (xdev->dma_config->dmatype == XDMA_TYPE_CDMA) {
		dma_cap_set(DMA_MEMCPY, xdev->common.cap_mask);
		xdev->common.device_prep_dma_memcpy = xilinx_cdma_prep_memcpy;
	} else {
		xdev->common.device_prep_interleaved_dma =
				xilinx_vdma_dma_prep_interleaved;
	}

	platform_set_drvdata(pdev, xdev);

	/* Initialize the channels */
	for_each_child_of_node(node, child) {
		err = xilinx_dma_child_probe(xdev, child);
		if (err < 0)
			goto disable_clks;
	}

	if (xdev->dma_config->dmatype == XDMA_TYPE_VDMA) {
		for (i = 0; i < xdev->nr_channels; i++)
			if (xdev->chan[i])
				xdev->chan[i]->num_frms = num_frames;
	}

	/* Register the DMA engine with the core */
	dma_async_device_register(&xdev->common);

	err = of_dma_controller_register(node, of_dma_xilinx_xlate,
					 xdev);
	if (err < 0) {
		dev_err(&pdev->dev, "Unable to register DMA to DT\n");
		dma_async_device_unregister(&xdev->common);
		goto error;
	}

	dev_info(&pdev->dev, "Xilinx AXI VDMA Engine Driver Probed!!\n");

	return 0;

disable_clks:
	xdma_disable_allclks(xdev);
error:
	for (i = 0; i < xdev->nr_channels; i++)
		if (xdev->chan[i])
			xilinx_dma_chan_remove(xdev->chan[i]);

	return err;
}

/**
 * xilinx_dma_remove - Driver remove function
 * @pdev: Pointer to the platform_device structure
 *
 * Return: Always '0'
 */
static int xilinx_dma_remove(struct platform_device *pdev)
{
	struct xilinx_dma_device *xdev = platform_get_drvdata(pdev);
	int i;

	of_dma_controller_free(pdev->dev.of_node);

	dma_async_device_unregister(&xdev->common);

	for (i = 0; i < xdev->nr_channels; i++)
		if (xdev->chan[i])
			xilinx_dma_chan_remove(xdev->chan[i]);

	xdma_disable_allclks(xdev);

	return 0;
}

static struct platform_driver xilinx_vdma_driver = {
	.driver = {
		.name = "xilinx-vdma",
		.of_match_table = xilinx_dma_of_ids,
	},
	.probe = xilinx_dma_probe,
	.remove = xilinx_dma_remove,
};

module_platform_driver(xilinx_vdma_driver);

MODULE_AUTHOR("Xilinx, Inc.");
MODULE_DESCRIPTION("Xilinx VDMA driver");
MODULE_LICENSE("GPL v2");<|MERGE_RESOLUTION|>--- conflicted
+++ resolved
@@ -1115,23 +1115,9 @@
 		vdma_desc_write(chan, XILINX_DMA_REG_VSIZE, last->hw.vsize);
 	}
 
-<<<<<<< HEAD
+	chan->idle = false;
 	list_splice_tail_init(&chan->pending_list, &chan->active_list);
 	chan->desc_pendingcount = 0;
-=======
-	chan->idle = false;
-	if (!chan->has_sg) {
-		list_del(&desc->node);
-		list_add_tail(&desc->node, &chan->active_list);
-		chan->desc_submitcount++;
-		chan->desc_pendingcount--;
-		if (chan->desc_submitcount == chan->num_frms)
-			chan->desc_submitcount = 0;
-	} else {
-		list_splice_tail_init(&chan->pending_list, &chan->active_list);
-		chan->desc_pendingcount = 0;
-	}
->>>>>>> 0e4e4071
 }
 
 /**
