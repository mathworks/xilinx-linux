--- conflicted
+++ resolved
@@ -204,12 +204,6 @@
 	u32 hsize;
 	u32 stride;
 } __aligned(64);
-
-enum xilinx_dma_halt_mode {
-	XILINX_DMA_HALT_MODE_NORMAL = 0x0,
-	XILINX_DMA_HALT_MODE_RETRY_FORCE,
-	XILINX_DMA_HALT_MODE_ALWAYS_FORCE,
-};
 
 /**
  * struct xilinx_axidma_desc_hw - Hardware Descriptor for AXI DMA
@@ -354,16 +348,8 @@
 	int num_frms;
 	bool has_sg;
 	bool cyclic;
-<<<<<<< HEAD
-	bool mcdma;
-	int err;
-	bool idle;
-	bool no_coalesce;
-	enum xilinx_dma_halt_mode halt_mode;
-=======
 	bool genlock;
 	bool err;
->>>>>>> c1315e6c
 	struct tasklet_struct tasklet;
 	struct xilinx_vdma_config config;
 	bool flush_on_fsync;
@@ -422,9 +408,6 @@
 	u32 nr_channels;
 	u32 chan_id;
 };
-
-/* Forward Declarations */
-static int xilinx_dma_chan_reset(struct xilinx_dma_chan *chan);
 
 /* Macros */
 #define to_xilinx_chan(chan) \
@@ -968,41 +951,6 @@
  */
 static void xilinx_dma_halt(struct xilinx_dma_chan *chan)
 {
-<<<<<<< HEAD
-	int err = 0;
-	int retry_halt = 0;
-	u32 val;
-
-	do {
-		chan->ctrl_reg &= ~XILINX_DMA_CR_RUNSTOP_MASK;
-
-		if (!retry_halt &&
-				chan->halt_mode == XILINX_DMA_HALT_MODE_ALWAYS_FORCE){
-			/* Force the reset on the first attempt */
-			xilinx_dma_chan_reset(chan);
-			dev_dbg(chan->dev, "Forcing reset of channel %p\n", chan);
-		}
-		dma_ctrl_write(chan, XILINX_DMA_REG_CONTROL, chan->ctrl_reg);
-
-		/* Wait for the hardware to halt */
-		err = xilinx_dma_poll_timeout(chan, XILINX_DMA_REG_STATUS, val,
-						  (val & XILINX_DMA_SR_HALTED_MASK), 10,
-						  XILINX_DMA_LOOP_COUNT);
-
-		if(err && !retry_halt &&
-					(chan->halt_mode == XILINX_DMA_HALT_MODE_RETRY_FORCE ||
-					chan->halt_mode == XILINX_DMA_HALT_MODE_ALWAYS_FORCE)){
-			/* Reset if the first attempt failed */
-			xilinx_dma_chan_reset(chan);
-			retry_halt = 1;
-			dev_dbg(chan->dev, "Failed to halt channel %p, resetting\n", chan);
-		} else {
-			/* do not retry more than once */
-			retry_halt = 0;
-		}
-
-	} while(retry_halt);
-=======
 	int err;
 	u32 val;
 
@@ -1012,7 +960,6 @@
 	err = xilinx_dma_poll_timeout(chan, XILINX_DMA_REG_DMASR, val,
 				      (val & XILINX_DMA_DMASR_HALTED), 0,
 				      XILINX_DMA_LOOP_COUNT);
->>>>>>> c1315e6c
 
 	if (err) {
 		dev_err(chan->dev, "Cannot stop channel %p: %x\n",
@@ -1273,15 +1220,9 @@
 
 	reg = dma_ctrl_read(chan, XILINX_DMA_REG_DMACR);
 
-<<<<<<< HEAD
-	if (chan->desc_pendingcount <= XILINX_DMA_COALESCE_MAX && !chan->no_coalesce) {
-		chan->ctrl_reg &= ~XILINX_DMA_CR_COALESCE_MAX;
-		chan->ctrl_reg |= chan->desc_pendingcount <<
-=======
 	if (chan->desc_pendingcount <= XILINX_DMA_COALESCE_MAX) {
 		reg &= ~XILINX_DMA_CR_COALESCE_MAX;
 		reg |= chan->desc_pendingcount <<
->>>>>>> c1315e6c
 				  XILINX_DMA_CR_COALESCE_SHIFT;
 		dma_ctrl_write(chan, XILINX_DMA_REG_DMACR, reg);
 	}
@@ -1386,8 +1327,6 @@
 		if (!desc->cyclic)
 			dma_cookie_complete(&desc->async_tx);
 		list_add_tail(&desc->node, &chan->done_list);
-		if (chan->no_coalesce)
-			return; /* one interrupt per desc */
 	}
 }
 
@@ -1417,7 +1356,6 @@
 	}
 
 	chan->err = false;
-	chan->idle = true;
 
 	return err;
 }
@@ -2154,6 +2092,9 @@
 	dma_ctrl_clr(chan, XILINX_DMA_REG_DMACR,
 		      XILINX_DMA_DMAXR_ALL_IRQ_MASK);
 
+	if (chan->irq > 0)
+		free_irq(chan->irq, chan);
+
 	tasklet_kill(&chan->tasklet);
 
 	list_del(&chan->common.device_node);
@@ -2367,12 +2308,6 @@
 	bool has_dre = false;
 	u32 value, width;
 	int err;
-<<<<<<< HEAD
-	bool has_dre;
-	u32 value, chan_addr, width = 0;
-	int halt_mode;
-=======
->>>>>>> c1315e6c
 
 	/* Allocate and initialize the channel structure */
 	chan = devm_kzalloc(xdev->dev, sizeof(*chan), GFP_KERNEL);
@@ -2401,40 +2336,6 @@
 		return err;
 	}
 	width = value >> 3; /* Convert bits to bytes */
-
-	/* find the IRQ line, if it exists in the device tree */
-	chan->irq = of_irq_get(node, 0);
-	if (chan->irq < 0){
-		return chan->irq;
-	}
-
-	/* check the optional parameter for no interrupt coalesce */
-	chan->no_coalesce = of_property_read_bool(node, "xlnx,no-coalesce");
-
-	/* check the optional parameter to force-halt the channel */
-	chan->halt_mode = XILINX_DMA_HALT_MODE_NORMAL;
-	halt_mode = of_property_match_string(node, "xlnx,halt-mode", "retry-force");
-	if(halt_mode >= 0)
-		chan->halt_mode = XILINX_DMA_HALT_MODE_RETRY_FORCE;
-	halt_mode = of_property_match_string(node, "xlnx,halt-mode", "always-force");
-	if(halt_mode >= 0)
-		chan->halt_mode = XILINX_DMA_HALT_MODE_ALWAYS_FORCE;
-
-	dev_dbg(xdev->dev, "halt-mode: 0x%X\n", chan->halt_mode);
-
-	err = of_property_read_u32(node, "reg", &chan_addr);
-	if(!err) {
-		/* Allow the DT to specify the channel indexing */
-		if (chan_addr >= XILINX_DMA_MAX_CHANS_PER_DEVICE) {
-			dev_err(xdev->dev, "Invalid channel address for channel %s: %d\n", node->name, chan_addr);
-			return -EINVAL;
-		}
-		if (xdev->chan[chan_addr] != NULL) {
-			dev_err(xdev->dev, "Duplicate channel address for channel %s: %d\n", node->name, chan_addr);
-			return -EINVAL;
-		}
-		chan_id = chan_addr;
-	}
 
 	/* If data width is greater than 8 bytes, DRE is not in hw */
 	if (width > 8)
@@ -2479,32 +2380,9 @@
 		return -EINVAL;
 	}
 
-<<<<<<< HEAD
-	xdev->chan[chan->id] = chan;
-
-	/* Initialize the channel */
-	err = xilinx_dma_chan_reset(chan);
-	if (err) {
-		dev_err(xdev->dev, "Reset channel failed\n");
-		return err;
-	}
-
-	spin_lock_init(&chan->lock);
-	INIT_LIST_HEAD(&chan->pending_list);
-	INIT_LIST_HEAD(&chan->done_list);
-	INIT_LIST_HEAD(&chan->active_list);
-	INIT_LIST_HEAD(&chan->free_seg_list);
-
-	chan->common.device = &xdev->common;
-
-	/* Request the IRQ line */
-	err = devm_request_irq(chan->dev, chan->irq, xilinx_dma_irq_handler,
-			  IRQF_SHARED,
-=======
 	/* Request the interrupt */
 	chan->irq = irq_of_parse_and_map(node, 0);
 	err = request_irq(chan->irq, xilinx_dma_irq_handler, IRQF_SHARED,
->>>>>>> c1315e6c
 			  "xilinx-dma-controller", chan);
 	if (err) {
 		dev_err(xdev->dev, "unable to request IRQ %d\n", chan->irq);
@@ -2559,19 +2437,11 @@
 	if ((ret < 0) && xdev->mcdma)
 		dev_warn(xdev->dev, "missing dma-channels property\n");
 
-<<<<<<< HEAD
-	for (i = 0; i < nr_channels; i++) {
-		ret = xilinx_dma_chan_probe(xdev, node, xdev->chan_id++);
-		if(ret)
-			return ret;
-	}
-=======
 	for (i = 0; i < nr_channels; i++)
 		xilinx_dma_chan_probe(xdev, node, xdev->chan_id++);
 
 	xdev->nr_channels += nr_channels;
 
->>>>>>> c1315e6c
 	return 0;
 }
 
