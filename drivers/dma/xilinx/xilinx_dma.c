/*
 * DMA driver for Xilinx Video DMA Engine
 *
 * Copyright (C) 2010-2014 Xilinx, Inc. All rights reserved.
 *
 * Based on the Freescale DMA driver.
 *
 * Description:
 * The AXI Video Direct Memory Access (AXI VDMA) core is a soft Xilinx IP
 * core that provides high-bandwidth direct memory access between memory
 * and AXI4-Stream type video target peripherals. The core provides efficient
 * two dimensional DMA operations with independent asynchronous read (S2MM)
 * and write (MM2S) channel operation. It can be configured to have either
 * one channel or two channels. If configured as two channels, one is to
 * transmit to the video device (MM2S) and another is to receive from the
 * video device (S2MM). Initialization, status, interrupt and management
 * registers are accessed through an AXI4-Lite slave interface.
 *
 * The AXI Direct Memory Access (AXI DMA) core is a soft Xilinx IP core that
 * provides high-bandwidth one dimensional direct memory access between memory
 * and AXI4-Stream target peripherals. It supports one receive and one
 * transmit channel, both of them optional at synthesis time.
 *
 * The AXI CDMA, is a soft IP, which provides high-bandwidth Direct Memory
 * Access (DMA) between a memory-mapped source address and a memory-mapped
 * destination address.
 *
 * This program is free software: you can redistribute it and/or modify
 * it under the terms of the GNU General Public License as published by
 * the Free Software Foundation, either version 2 of the License, or
 * (at your option) any later version.
 */

#include <linux/bitops.h>
#include <linux/dmapool.h>
#include <linux/dma/xilinx_dma.h>
#include <linux/init.h>
#include <linux/interrupt.h>
#include <linux/io.h>
#include <linux/iopoll.h>
#include <linux/module.h>
#include <linux/of_address.h>
#include <linux/of_dma.h>
#include <linux/of_platform.h>
#include <linux/of_irq.h>
#include <linux/slab.h>
#include <linux/clk.h>
#include <linux/io-64-nonatomic-lo-hi.h>

#include "../dmaengine.h"

/* Register/Descriptor Offsets */
#define XILINX_DMA_MM2S_CTRL_OFFSET		0x0000
#define XILINX_DMA_S2MM_CTRL_OFFSET		0x0030
#define XILINX_VDMA_MM2S_DESC_OFFSET		0x0050
#define XILINX_VDMA_S2MM_DESC_OFFSET		0x00a0

/* Control Registers */
#define XILINX_DMA_REG_DMACR			0x0000
#define XILINX_DMA_DMACR_DELAY_MAX		0xff
#define XILINX_DMA_DMACR_DELAY_SHIFT		24
#define XILINX_DMA_DMACR_FRAME_COUNT_MAX	0xff
#define XILINX_DMA_DMACR_FRAME_COUNT_SHIFT	16
#define XILINX_DMA_DMACR_ERR_IRQ		BIT(14)
#define XILINX_DMA_DMACR_DLY_CNT_IRQ		BIT(13)
#define XILINX_DMA_DMACR_FRM_CNT_IRQ		BIT(12)
#define XILINX_DMA_DMACR_MASTER_SHIFT		8
#define XILINX_DMA_DMACR_FSYNCSRC_SHIFT	5
#define XILINX_DMA_DMACR_FRAMECNT_EN		BIT(4)
#define XILINX_DMA_DMACR_GENLOCK_EN		BIT(3)
#define XILINX_DMA_DMACR_RESET			BIT(2)
#define XILINX_DMA_DMACR_CIRC_EN		BIT(1)
#define XILINX_DMA_DMACR_RUNSTOP		BIT(0)
#define XILINX_DMA_DMACR_FSYNCSRC_MASK		GENMASK(6, 5)

#define XILINX_DMA_REG_DMASR			0x0004
#define XILINX_DMA_DMASR_EOL_LATE_ERR		BIT(15)
#define XILINX_DMA_DMASR_ERR_IRQ		BIT(14)
#define XILINX_DMA_DMASR_DLY_CNT_IRQ		BIT(13)
#define XILINX_DMA_DMASR_FRM_CNT_IRQ		BIT(12)
#define XILINX_DMA_DMASR_SOF_LATE_ERR		BIT(11)
#define XILINX_DMA_DMASR_SG_DEC_ERR		BIT(10)
#define XILINX_DMA_DMASR_SG_SLV_ERR		BIT(9)
#define XILINX_DMA_DMASR_EOF_EARLY_ERR		BIT(8)
#define XILINX_DMA_DMASR_SOF_EARLY_ERR		BIT(7)
#define XILINX_DMA_DMASR_DMA_DEC_ERR		BIT(6)
#define XILINX_DMA_DMASR_DMA_SLAVE_ERR		BIT(5)
#define XILINX_DMA_DMASR_DMA_INT_ERR		BIT(4)
#define XILINX_DMA_DMASR_IDLE			BIT(1)
#define XILINX_DMA_DMASR_HALTED		BIT(0)
#define XILINX_DMA_DMASR_DELAY_MASK		GENMASK(31, 24)
#define XILINX_DMA_DMASR_FRAME_COUNT_MASK	GENMASK(23, 16)

#define XILINX_DMA_REG_CURDESC			0x0008
#define XILINX_DMA_REG_TAILDESC		0x0010
#define XILINX_DMA_REG_REG_INDEX		0x0014
#define XILINX_DMA_REG_FRMSTORE		0x0018
#define XILINX_DMA_REG_THRESHOLD		0x001c
#define XILINX_DMA_REG_FRMPTR_STS		0x0024
#define XILINX_DMA_REG_PARK_PTR		0x0028
#define XILINX_DMA_PARK_PTR_WR_REF_SHIFT	8
#define XILINX_DMA_PARK_PTR_RD_REF_SHIFT	0
#define XILINX_DMA_REG_VDMA_VERSION		0x002c

/* Register Direct Mode Registers */
#define XILINX_DMA_REG_VSIZE			0x0000
#define XILINX_DMA_REG_HSIZE			0x0004

#define XILINX_DMA_REG_FRMDLY_STRIDE		0x0008
#define XILINX_DMA_FRMDLY_STRIDE_FRMDLY_SHIFT	24
#define XILINX_DMA_FRMDLY_STRIDE_STRIDE_SHIFT	0

#define XILINX_VDMA_REG_START_ADDRESS(n)	(0x000c + 4 * (n))
#define XILINX_VDMA_REG_START_ADDRESS_64(n)	(0x000c + 8 * (n))

/* HW specific definitions */
#define XILINX_DMA_MAX_CHANS_PER_DEVICE	0x20

#define XILINX_DMA_DMAXR_ALL_IRQ_MASK	\
		(XILINX_DMA_DMASR_FRM_CNT_IRQ | \
		 XILINX_DMA_DMASR_DLY_CNT_IRQ | \
		 XILINX_DMA_DMASR_ERR_IRQ)

#define XILINX_DMA_DMASR_ALL_ERR_MASK	\
		(XILINX_DMA_DMASR_EOL_LATE_ERR | \
		 XILINX_DMA_DMASR_SOF_LATE_ERR | \
		 XILINX_DMA_DMASR_SG_DEC_ERR | \
		 XILINX_DMA_DMASR_SG_SLV_ERR | \
		 XILINX_DMA_DMASR_EOF_EARLY_ERR | \
		 XILINX_DMA_DMASR_SOF_EARLY_ERR | \
		 XILINX_DMA_DMASR_DMA_DEC_ERR | \
		 XILINX_DMA_DMASR_DMA_SLAVE_ERR | \
		 XILINX_DMA_DMASR_DMA_INT_ERR)

/*
 * Recoverable errors are DMA Internal error, SOF Early, EOF Early
 * and SOF Late. They are only recoverable when C_FLUSH_ON_FSYNC
 * is enabled in the h/w system.
 */
#define XILINX_DMA_DMASR_ERR_RECOVER_MASK	\
		(XILINX_DMA_DMASR_SOF_LATE_ERR | \
		 XILINX_DMA_DMASR_EOF_EARLY_ERR | \
		 XILINX_DMA_DMASR_SOF_EARLY_ERR | \
		 XILINX_DMA_DMASR_DMA_INT_ERR)

/* Axi VDMA Flush on Fsync bits */
#define XILINX_DMA_FLUSH_S2MM		3
#define XILINX_DMA_FLUSH_MM2S		2
#define XILINX_DMA_FLUSH_BOTH		1

/* Delay loop counter to prevent hardware failure */
#define XILINX_DMA_LOOP_COUNT		1000000

/* AXI DMA Specific Registers/Offsets */
#define XILINX_DMA_REG_SRCDSTADDR	0x18
#define XILINX_DMA_REG_BTT		0x28

/* AXI DMA Specific Masks/Bit fields */
#define XILINX_DMA_MAX_LEN_REG_WIDTH	23
#define XILINX_DMA_MIN_LEN_REG_WIDTH	8
#define XILINX_DMA_MAX_TRANS_LEN	GENMASK(22, 0)
#define XILINX_DMA_CR_COALESCE_MAX	GENMASK(23, 16)
#define XILINX_DMA_CR_CYCLIC_BD_EN_MASK	BIT(4)
#define XILINX_DMA_CR_COALESCE_SHIFT	16
#define XILINX_DMA_BD_SOP		BIT(27)
#define XILINX_DMA_BD_EOP		BIT(26)
#define XILINX_DMA_BD_CMPL      BIT(31)
#define XILINX_DMA_COALESCE_MAX		255
#define XILINX_DMA_NUM_DESCS		255
#define XILINX_DMA_NUM_APP_WORDS	5

/* Multi-Channel DMA Descriptor offsets*/
#define XILINX_DMA_MCRX_CDESC(x)	(0x40 + (x-1) * 0x20)
#define XILINX_DMA_MCRX_TDESC(x)	(0x48 + (x-1) * 0x20)

/* Multi-Channel DMA Masks/Shifts */
#define XILINX_DMA_BD_HSIZE_MASK	GENMASK(15, 0)
#define XILINX_DMA_BD_STRIDE_MASK	GENMASK(15, 0)
#define XILINX_DMA_BD_VSIZE_MASK	GENMASK(31, 19)
#define XILINX_DMA_BD_TDEST_MASK	GENMASK(4, 0)
#define XILINX_DMA_BD_STRIDE_SHIFT	0
#define XILINX_DMA_BD_VSIZE_SHIFT	19

/* AXI CDMA Specific Registers/Offsets */
#define XILINX_CDMA_REG_SRCADDR		0x18
#define XILINX_CDMA_REG_DSTADDR		0x20

/* AXI CDMA Specific Masks */
#define XILINX_CDMA_CR_SGMODE          BIT(3)

/* AXI DMA Descriptor Status Register */


/**
 * struct xilinx_vdma_desc_hw - Hardware Descriptor
 * @next_desc: Next Descriptor Pointer @0x00
 * @pad1: Reserved @0x04
 * @buf_addr: Buffer address @0x08
 * @buf_addr_msb: MSB of Buffer address @0x0C
 * @vsize: Vertical Size @0x10
 * @hsize: Horizontal Size @0x14
 * @stride: Number of bytes between the first
 *	    pixels of each horizontal line @0x18
 */
struct xilinx_vdma_desc_hw {
	u32 next_desc;
	u32 pad1;
	u32 buf_addr;
	u32 buf_addr_msb;
	u32 vsize;
	u32 hsize;
	u32 stride;
} __aligned(64);

/**
 * struct xilinx_axidma_desc_hw - Hardware Descriptor for AXI DMA
 * @next_desc: Next Descriptor Pointer @0x00
 * @next_desc_msb: MSB of Next Descriptor Pointer @0x04
 * @buf_addr: Buffer address @0x08
 * @buf_addr_msb: MSB of Buffer address @0x0C
 * @pad1: Reserved @0x10
 * @pad2: Reserved @0x14
 * @control: Control field @0x18
 * @status: Status field @0x1C
 * @app: APP Fields @0x20 - 0x30
 */
struct xilinx_axidma_desc_hw {
	u32 next_desc;
	u32 next_desc_msb;
	u32 buf_addr;
	u32 buf_addr_msb;
	u32 mcdma_control;
	u32 vsize_stride;
	u32 control;
	u32 status;
	u32 app[XILINX_DMA_NUM_APP_WORDS];
} __aligned(64);

/**
 * struct xilinx_cdma_desc_hw - Hardware Descriptor
 * @next_desc: Next Descriptor Pointer @0x00
 * @next_descmsb: Next Descriptor Pointer MSB @0x04
 * @src_addr: Source address @0x08
 * @src_addrmsb: Source address MSB @0x0C
 * @dest_addr: Destination address @0x10
 * @dest_addrmsb: Destination address MSB @0x14
 * @control: Control field @0x18
 * @status: Status field @0x1C
 */
struct xilinx_cdma_desc_hw {
	u32 next_desc;
	u32 next_desc_msb;
	u32 src_addr;
	u32 src_addr_msb;
	u32 dest_addr;
	u32 dest_addr_msb;
	u32 control;
	u32 status;
} __aligned(64);

/**
 * struct xilinx_vdma_tx_segment - Descriptor segment
 * @hw: Hardware descriptor
 * @node: Node in the descriptor segments list
 * @phys: Physical address of segment
 */
struct xilinx_vdma_tx_segment {
	struct xilinx_vdma_desc_hw hw;
	struct list_head node;
	dma_addr_t phys;
} __aligned(64);

/**
 * struct xilinx_axidma_tx_segment - Descriptor segment
 * @hw: Hardware descriptor
 * @node: Node in the descriptor segments list
 * @phys: Physical address of segment
 */
struct xilinx_axidma_tx_segment {
	struct xilinx_axidma_desc_hw hw;
	struct list_head node;
	dma_addr_t phys;
} __aligned(64);

/**
 * struct xilinx_cdma_tx_segment - Descriptor segment
 * @hw: Hardware descriptor
 * @node: Node in the descriptor segments list
 * @phys: Physical address of segment
 */
struct xilinx_cdma_tx_segment {
	struct xilinx_cdma_desc_hw hw;
	struct list_head node;
	dma_addr_t phys;
} __aligned(64);

/**
 * struct xilinx_dma_tx_descriptor - Per Transaction structure
 * @async_tx: Async transaction descriptor
 * @segments: TX segments list
 * @node: Node in the channel descriptors list
 * @cyclic: Check for cyclic transfers.
 */
struct xilinx_dma_tx_descriptor {
	struct dma_async_tx_descriptor async_tx;
	struct list_head segments;
	struct list_head node;
	bool cyclic;
};

/**
 * enum xilinx_dma_halt_mode - Halt modes for DMA engines
 * @XILINX_DMA_HALT_MODE_NORMAL: Perform halt via CR access
 * @XILINX_DMA_HALT_MODE_RESET_RETRY: Reset the DMA engine if the halt fails
 * @XILINX_DMA_HALT_MODE_RESET_ALWAYS: Always reset the DMA engine to halt
 */
enum xilinx_dma_halt_mode {
	XILINX_DMA_HALT_MODE_NORMAL = 0x0,
	XILINX_DMA_HALT_MODE_RESET_RETRY,
	XILINX_DMA_HALT_MODE_RESET_ALWAYS,
};

/**
 * struct xilinx_dma_chan - Driver specific DMA channel structure
 * @xdev: Driver specific device structure
 * @ctrl_offset: Control registers offset
 * @desc_offset: TX descriptor registers offset
 * @lock: Descriptor operation lock
 * @pending_list: Descriptors waiting
 * @active_list: Descriptors ready to submit
 * @done_list: Complete descriptors
 * @free_seg_list: Free descriptors
 * @common: DMA common channel
 * @desc_pool: Descriptors pool
 * @dev: The dma device
 * @irq: Channel IRQ
 * @id: Channel ID
 * @direction: Transfer direction
 * @num_frms: Number of frames
 * @has_sg: Support scatter transfers
 * @cyclic: Check for cyclic transfers.
 * @genlock: Support genlock mode
 * @no_coalesce: Do not coalesce interrupts
 * @err: Channel has errors
 * @idle: Check for channel idle
 * @has_fstoreen: Check for frame store configuration
 * @tasklet: Cleanup work after irq
 * @config: Device configuration info
 * @flush_on_fsync: Flush on Frame sync
 * @desc_pendingcount: Descriptor pending count
 * @ext_addr: Indicates 64 bit addressing is supported by dma channel
 * @desc_submitcount: Descriptor h/w submitted count
 * @residue: Residue for AXI DMA
 * @seg_v: Statically allocated segments base
 * @seg_p: Physical allocated segments base
 * @cyclic_seg_v: Statically allocated segment base for cyclic transfers
 * @cyclic_seg_p: Physical allocated segments base for cyclic dma
 * @start_transfer: Differentiate b/w DMA IP's transfer
 */
struct xilinx_dma_chan {
	struct xilinx_dma_device *xdev;
	u32 ctrl_offset;
	u32 desc_offset;
	spinlock_t lock;
	struct list_head pending_list;
	struct list_head active_list;
	struct list_head done_list;
	struct list_head free_seg_list;
	struct dma_chan common;
	struct dma_pool *desc_pool;
	struct device *dev;
	int irq;
	int id;
	enum dma_transfer_direction direction;
	int num_frms;
	bool has_sg;
	bool cyclic;
	bool genlock;
	bool no_coalesce;
	bool err;
	bool idle;
	bool has_fstoreen;
	struct tasklet_struct tasklet;
	struct xilinx_vdma_config config;
	bool flush_on_fsync;
	u32 desc_pendingcount;
	bool ext_addr;
	u32 desc_submitcount;
	u32 residue;
	struct xilinx_axidma_tx_segment *seg_v;
	dma_addr_t seg_p;
	struct xilinx_axidma_tx_segment *cyclic_seg_v;
	dma_addr_t cyclic_seg_p;
	void (*start_transfer)(struct xilinx_dma_chan *chan);
	u16 tdest;
};

<<<<<<< HEAD
struct xilinx_dma_config {
=======
/**
 * enum xdma_ip_type: DMA IP type.
 *
 * XDMA_TYPE_AXIDMA: Axi dma ip.
 * XDMA_TYPE_CDMA: Axi cdma ip.
 * XDMA_TYPE_VDMA: Axi vdma ip.
 *
 */
enum xdma_ip_type {
	XDMA_TYPE_AXIDMA = 0,
	XDMA_TYPE_CDMA,
	XDMA_TYPE_VDMA,
};

struct xilinx_dma_ip_config {
>>>>>>> 863b8ff9
	enum xdma_ip_type dmatype;
	int (*clk_init)(struct platform_device *pdev, struct clk **axi_clk,
			struct clk **tx_clk, struct clk **txs_clk,
			struct clk **rx_clk, struct clk **rxs_clk);
};

/**
 * struct xilinx_dma_device - DMA device structure
 * @regs: I/O mapped base address
 * @dev: Device Structure
 * @common: DMA device structure
 * @dma_parms: DMA Parameters structure
 * @chan: Driver specific DMA channel
 * @has_sg: Specifies whether Scatter-Gather is present or not
 * @mcdma: Specifies whether Multi-Channel is present or not
 * @flush_on_fsync: Flush on frame sync
 * @max_length: Maximum length of a DMA transfer
 * @halt_mode: How to halt the DMA engine
 * @ext_addr: Indicates 64 bit addressing is supported by dma device
 * @pdev: Platform device structure pointer
 * @dma_config: DMA config structure
 * @axi_clk: DMA Axi4-lite interace clock
 * @tx_clk: DMA mm2s clock
 * @txs_clk: DMA mm2s stream clock
 * @rx_clk: DMA s2mm clock
 * @rxs_clk: DMA s2mm stream clock
 * @nr_channels: Number of channels DMA device supports
 * @chan_id: DMA channel identifier
 */
struct xilinx_dma_device {
	void __iomem *regs;
	struct device *dev;
	struct dma_device common;
	struct device_dma_parameters dma_parms;
	struct xilinx_dma_chan *chan[XILINX_DMA_MAX_CHANS_PER_DEVICE];
	bool has_sg;
	bool mcdma;
	u32 flush_on_fsync;
	u32 max_length;
	enum xilinx_dma_halt_mode halt_mode;
	bool ext_addr;
	struct platform_device  *pdev;
	const struct xilinx_dma_config *dma_config;
	struct clk *axi_clk;
	struct clk *tx_clk;
	struct clk *txs_clk;
	struct clk *rx_clk;
	struct clk *rxs_clk;
	u32 nr_channels;
	u32 chan_id;
};

/* Forward Declarations */
static int xilinx_dma_reset(struct xilinx_dma_chan *chan);

/* Macros */
#define to_xilinx_chan(chan) \
	container_of(chan, struct xilinx_dma_chan, common)
#define to_dma_tx_descriptor(tx) \
	container_of(tx, struct xilinx_dma_tx_descriptor, async_tx)
#define xilinx_dma_poll_timeout(chan, reg, val, cond, delay_us, timeout_us) \
	readl_poll_timeout(chan->xdev->regs + chan->ctrl_offset + reg, val, \
			   cond, delay_us, timeout_us)

/* IO accessors */
static inline u32 dma_read(struct xilinx_dma_chan *chan, u32 reg)
{
	return ioread32(chan->xdev->regs + reg);
}

static inline void dma_write(struct xilinx_dma_chan *chan, u32 reg, u32 value)
{
	iowrite32(value, chan->xdev->regs + reg);
}

static inline void vdma_desc_write(struct xilinx_dma_chan *chan, u32 reg,
				   u32 value)
{
	dma_write(chan, chan->desc_offset + reg, value);
}

static inline u32 dma_ctrl_read(struct xilinx_dma_chan *chan, u32 reg)
{
	return dma_read(chan, chan->ctrl_offset + reg);
}

static inline void dma_ctrl_write(struct xilinx_dma_chan *chan, u32 reg,
				   u32 value)
{
	dma_write(chan, chan->ctrl_offset + reg, value);
}

static inline void dma_ctrl_clr(struct xilinx_dma_chan *chan, u32 reg,
				 u32 clr)
{
	dma_ctrl_write(chan, reg, dma_ctrl_read(chan, reg) & ~clr);
}

static inline void dma_ctrl_set(struct xilinx_dma_chan *chan, u32 reg,
				 u32 set)
{
	dma_ctrl_write(chan, reg, dma_ctrl_read(chan, reg) | set);
}

/**
 * vdma_desc_write_64 - 64-bit descriptor write
 * @chan: Driver specific VDMA channel
 * @reg: Register to write
 * @value_lsb: lower address of the descriptor.
 * @value_msb: upper address of the descriptor.
 *
 * Since vdma driver is trying to write to a register offset which is not a
 * multiple of 64 bits(ex : 0x5c), we are writing as two separate 32 bits
 * instead of a single 64 bit register write.
 */
static inline void vdma_desc_write_64(struct xilinx_dma_chan *chan, u32 reg,
				      u32 value_lsb, u32 value_msb)
{
	/* Write the lsb 32 bits*/
	writel(value_lsb, chan->xdev->regs + chan->desc_offset + reg);

	/* Write the msb 32 bits */
	writel(value_msb, chan->xdev->regs + chan->desc_offset + reg + 4);
}

static inline void dma_writeq(struct xilinx_dma_chan *chan, u32 reg, u64 value)
{
	lo_hi_writeq(value, chan->xdev->regs + chan->ctrl_offset + reg);
}

static inline void xilinx_write(struct xilinx_dma_chan *chan, u32 reg,
				dma_addr_t addr)
{
	if (chan->ext_addr)
		dma_writeq(chan, reg, addr);
	else
		dma_ctrl_write(chan, reg, addr);
}

static inline void xilinx_axidma_buf(struct xilinx_dma_chan *chan,
				     struct xilinx_axidma_desc_hw *hw,
				     dma_addr_t buf_addr, size_t sg_used,
				     size_t period_len)
{
	if (chan->ext_addr) {
		hw->buf_addr = lower_32_bits(buf_addr + sg_used + period_len);
		hw->buf_addr_msb = upper_32_bits(buf_addr + sg_used +
						 period_len);
	} else {
		hw->buf_addr = buf_addr + sg_used + period_len;
	}
}

/* -----------------------------------------------------------------------------
 * Descriptors and segments alloc and free
 */

/**
 * xilinx_vdma_alloc_tx_segment - Allocate transaction segment
 * @chan: Driver specific DMA channel
 *
 * Return: The allocated segment on success and NULL on failure.
 */
static struct xilinx_vdma_tx_segment *
xilinx_vdma_alloc_tx_segment(struct xilinx_dma_chan *chan)
{
	struct xilinx_vdma_tx_segment *segment;
	dma_addr_t phys;

	segment = dma_pool_zalloc(chan->desc_pool, GFP_ATOMIC, &phys);
	if (!segment)
		return NULL;

	segment->phys = phys;

	return segment;
}

/**
 * xilinx_cdma_alloc_tx_segment - Allocate transaction segment
 * @chan: Driver specific DMA channel
 *
 * Return: The allocated segment on success and NULL on failure.
 */
static struct xilinx_cdma_tx_segment *
xilinx_cdma_alloc_tx_segment(struct xilinx_dma_chan *chan)
{
	struct xilinx_cdma_tx_segment *segment;
	dma_addr_t phys;

	segment = dma_pool_zalloc(chan->desc_pool, GFP_ATOMIC, &phys);
	if (!segment)
		return NULL;

	segment->phys = phys;

	return segment;
}

/**
 * xilinx_axidma_alloc_tx_segment - Allocate transaction segment
 * @chan: Driver specific DMA channel
 *
 * Return: The allocated segment on success and NULL on failure.
 */
static struct xilinx_axidma_tx_segment *
xilinx_axidma_alloc_tx_segment(struct xilinx_dma_chan *chan)
{
	struct xilinx_axidma_tx_segment *segment = NULL;
	unsigned long flags;

	spin_lock_irqsave(&chan->lock, flags);
	if (!list_empty(&chan->free_seg_list)) {
		segment = list_first_entry(&chan->free_seg_list,
					   struct xilinx_axidma_tx_segment,
					   node);
		list_del(&segment->node);
	}
	spin_unlock_irqrestore(&chan->lock, flags);

	return segment;
}

static void xilinx_dma_clean_hw_desc(struct xilinx_axidma_desc_hw *hw)
{
	u32 next_desc = hw->next_desc;
	u32 next_desc_msb = hw->next_desc_msb;

	memset(hw, 0, sizeof(struct xilinx_axidma_desc_hw));

	hw->next_desc = next_desc;
	hw->next_desc_msb = next_desc_msb;
}

/**
 * xilinx_dma_free_tx_segment - Free transaction segment
 * @chan: Driver specific DMA channel
 * @segment: DMA transaction segment
 */
static void xilinx_dma_free_tx_segment(struct xilinx_dma_chan *chan,
				struct xilinx_axidma_tx_segment *segment)
{
	xilinx_dma_clean_hw_desc(&segment->hw);

	list_add_tail(&segment->node, &chan->free_seg_list);
}

/**
 * xilinx_cdma_free_tx_segment - Free transaction segment
 * @chan: Driver specific DMA channel
 * @segment: DMA transaction segment
 */
static void xilinx_cdma_free_tx_segment(struct xilinx_dma_chan *chan,
				struct xilinx_cdma_tx_segment *segment)
{
	dma_pool_free(chan->desc_pool, segment, segment->phys);
}

/**
 * xilinx_vdma_free_tx_segment - Free transaction segment
 * @chan: Driver specific DMA channel
 * @segment: DMA transaction segment
 */
static void xilinx_vdma_free_tx_segment(struct xilinx_dma_chan *chan,
					struct xilinx_vdma_tx_segment *segment)
{
	dma_pool_free(chan->desc_pool, segment, segment->phys);
}

/**
 * xilinx_dma_tx_descriptor - Allocate transaction descriptor
 * @chan: Driver specific DMA channel
 *
 * Return: The allocated descriptor on success and NULL on failure.
 */
static struct xilinx_dma_tx_descriptor *
xilinx_dma_alloc_tx_descriptor(struct xilinx_dma_chan *chan)
{
	struct xilinx_dma_tx_descriptor *desc;

	desc = kzalloc(sizeof(*desc), GFP_KERNEL);
	if (!desc)
		return NULL;

	INIT_LIST_HEAD(&desc->segments);

	return desc;
}

/**
 * xilinx_dma_free_tx_descriptor - Free transaction descriptor
 * @chan: Driver specific DMA channel
 * @desc: DMA transaction descriptor
 */
static void
xilinx_dma_free_tx_descriptor(struct xilinx_dma_chan *chan,
			       struct xilinx_dma_tx_descriptor *desc)
{
	struct xilinx_vdma_tx_segment *segment, *next;
	struct xilinx_cdma_tx_segment *cdma_segment, *cdma_next;
	struct xilinx_axidma_tx_segment *axidma_segment, *axidma_next;

	if (!desc)
		return;

	if (chan->xdev->dma_config->dmatype == XDMA_TYPE_VDMA) {
		list_for_each_entry_safe(segment, next, &desc->segments, node) {
			list_del(&segment->node);
			xilinx_vdma_free_tx_segment(chan, segment);
		}
	} else if (chan->xdev->dma_config->dmatype == XDMA_TYPE_CDMA) {
		list_for_each_entry_safe(cdma_segment, cdma_next,
					 &desc->segments, node) {
			list_del(&cdma_segment->node);
			xilinx_cdma_free_tx_segment(chan, cdma_segment);
		}
	} else {
		list_for_each_entry_safe(axidma_segment, axidma_next,
					 &desc->segments, node) {
			list_del(&axidma_segment->node);
			xilinx_dma_free_tx_segment(chan, axidma_segment);
		}
	}

	kfree(desc);
}

/* Required functions */

/**
 * xilinx_dma_free_desc_list - Free descriptors list
 * @chan: Driver specific DMA channel
 * @list: List to parse and delete the descriptor
 */
static void xilinx_dma_free_desc_list(struct xilinx_dma_chan *chan,
					struct list_head *list)
{
	struct xilinx_dma_tx_descriptor *desc, *next;

	list_for_each_entry_safe(desc, next, list, node) {
		list_del(&desc->node);
		xilinx_dma_free_tx_descriptor(chan, desc);
	}
}

/**
 * xilinx_dma_init_segs - Initialize the segment entries
 * @chan: Driver specific DMA channel
 *
 * Must be called with lock held or during channel allocation
 */
static void xilinx_dma_init_segs(struct xilinx_dma_chan *chan)
{
	int i;

	for (i = 0; i < XILINX_DMA_NUM_DESCS; i++) {
		chan->seg_v[i].hw.next_desc =
		lower_32_bits(chan->seg_p + sizeof(*chan->seg_v) *
			((i + 1) % XILINX_DMA_NUM_DESCS));
		chan->seg_v[i].hw.next_desc_msb =
		upper_32_bits(chan->seg_p + sizeof(*chan->seg_v) *
			((i + 1) % XILINX_DMA_NUM_DESCS));
		chan->seg_v[i].phys = chan->seg_p +
			sizeof(*chan->seg_v) * i;
		list_add_tail(&chan->seg_v[i].node,
				  &chan->free_seg_list);
	}
}

/**
 * xilinx_dma_free_descriptors - Free channel descriptors
 * @chan: Driver specific DMA channel
 */
static void xilinx_dma_free_descriptors(struct xilinx_dma_chan *chan)
{
	unsigned long flags;

	spin_lock_irqsave(&chan->lock, flags);

	xilinx_dma_free_desc_list(chan, &chan->pending_list);
	xilinx_dma_free_desc_list(chan, &chan->done_list);
	xilinx_dma_free_desc_list(chan, &chan->active_list);

	/* Reset the free list to ensure the ordering is correct */
	if (chan->xdev->dma_config->dmatype == XDMA_TYPE_AXIDMA) {
		INIT_LIST_HEAD(&chan->free_seg_list);
		xilinx_dma_init_segs(chan);
	}


	spin_unlock_irqrestore(&chan->lock, flags);
}

/**
 * xilinx_dma_free_chan_resources - Free channel resources
 * @dchan: DMA channel
 */
static void xilinx_dma_free_chan_resources(struct dma_chan *dchan)
{
	struct xilinx_dma_chan *chan = to_xilinx_chan(dchan);
	unsigned long flags;

	dev_dbg(chan->dev, "Free all channel resources.\n");

	xilinx_dma_free_descriptors(chan);

	if (chan->xdev->dma_config->dmatype == XDMA_TYPE_AXIDMA) {
		spin_lock_irqsave(&chan->lock, flags);
		INIT_LIST_HEAD(&chan->free_seg_list);
		spin_unlock_irqrestore(&chan->lock, flags);

		/* Free Memory that is allocated for cyclic DMA Mode */
		dma_free_coherent(chan->dev, sizeof(*chan->cyclic_seg_v),
				  chan->cyclic_seg_v, chan->cyclic_seg_p);
	}

	if (chan->xdev->dma_config->dmatype != XDMA_TYPE_AXIDMA) {
		dma_pool_destroy(chan->desc_pool);
		chan->desc_pool = NULL;
	}
}

/**
 * xilinx_dma_chan_handle_cyclic - Cyclic dma callback
 * @chan: Driver specific dma channel
 * @desc: dma transaction descriptor
 * @flags: flags for spin lock
 */
static void xilinx_dma_chan_handle_cyclic(struct xilinx_dma_chan *chan,
					  struct xilinx_dma_tx_descriptor *desc,
					  unsigned long *flags)
{
	dma_async_tx_callback callback;
	void *callback_param;

	callback = desc->async_tx.callback;
	callback_param = desc->async_tx.callback_param;
	if (callback) {
		spin_unlock_irqrestore(&chan->lock, *flags);
		callback(callback_param);
		spin_lock_irqsave(&chan->lock, *flags);
	}
}

/**
 * xilinx_dma_chan_desc_cleanup - Clean channel descriptors
 * @chan: Driver specific DMA channel
 */
static void xilinx_dma_chan_desc_cleanup(struct xilinx_dma_chan *chan)
{
	struct xilinx_dma_tx_descriptor *desc, *next;
	unsigned long flags;

	spin_lock_irqsave(&chan->lock, flags);

	list_for_each_entry_safe(desc, next, &chan->done_list, node) {
		struct dmaengine_desc_callback cb;

		if (desc->cyclic) {
			xilinx_dma_chan_handle_cyclic(chan, desc, &flags);
			break;
		}

		/* Remove from the list of running transactions */
		list_del(&desc->node);

		/* Run the link descriptor callback function */
		dmaengine_desc_get_callback(&desc->async_tx, &cb);
		if (dmaengine_desc_callback_valid(&cb)) {
			spin_unlock_irqrestore(&chan->lock, flags);
			dmaengine_desc_callback_invoke(&cb, NULL);
			spin_lock_irqsave(&chan->lock, flags);
		}

		/* Run any dependencies, then free the descriptor */
		dma_run_dependencies(&desc->async_tx);
		xilinx_dma_free_tx_descriptor(chan, desc);
	}

	spin_unlock_irqrestore(&chan->lock, flags);
}

/**
 * xilinx_dma_do_tasklet - Schedule completion tasklet
 * @data: Pointer to the Xilinx DMA channel structure
 */
static void xilinx_dma_do_tasklet(unsigned long data)
{
	struct xilinx_dma_chan *chan = (struct xilinx_dma_chan *)data;

	xilinx_dma_chan_desc_cleanup(chan);
}

/**
 * xilinx_dma_alloc_chan_resources - Allocate channel resources
 * @dchan: DMA channel
 *
 * Return: '0' on success and failure value on error
 */
static int xilinx_dma_alloc_chan_resources(struct dma_chan *dchan)
{
	struct xilinx_dma_chan *chan = to_xilinx_chan(dchan);

	/* Has this channel already been allocated? */
	if (chan->desc_pool)
		return 0;

	/*
	 * We need the descriptor to be aligned to 64bytes
	 * for meeting Xilinx VDMA specification requirement.
	 */
	if (chan->xdev->dma_config->dmatype == XDMA_TYPE_AXIDMA) {
		/* Allocate the buffer descriptors. */
		chan->seg_v = dma_zalloc_coherent(chan->dev,
						  sizeof(*chan->seg_v) *
						  XILINX_DMA_NUM_DESCS,
						  &chan->seg_p, GFP_KERNEL);
		if (!chan->seg_v) {
			dev_err(chan->dev,
				"unable to allocate channel %d descriptors\n",
				chan->id);
			return -ENOMEM;
		}

		xilinx_dma_init_segs(chan);

	} else if (chan->xdev->dma_config->dmatype == XDMA_TYPE_CDMA) {
		chan->desc_pool = dma_pool_create("xilinx_cdma_desc_pool",
				   chan->dev,
				   sizeof(struct xilinx_cdma_tx_segment),
				   __alignof__(struct xilinx_cdma_tx_segment),
				   0);
	} else {
		chan->desc_pool = dma_pool_create("xilinx_vdma_desc_pool",
				     chan->dev,
				     sizeof(struct xilinx_vdma_tx_segment),
				     __alignof__(struct xilinx_vdma_tx_segment),
				     0);
	}

	if (!chan->desc_pool &&
	    (chan->xdev->dma_config->dmatype != XDMA_TYPE_AXIDMA)) {
		dev_err(chan->dev,
			"unable to allocate channel %d descriptor pool\n",
			chan->id);
		return -ENOMEM;
	}

	if (chan->xdev->dma_config->dmatype == XDMA_TYPE_AXIDMA) {
		/*
		 * For cyclic DMA mode we need to program the tail Descriptor
		 * register with a value which is not a part of the BD chain
		 * so allocating a desc segment during channel allocation for
		 * programming tail descriptor.
		 */
		chan->cyclic_seg_v = dma_zalloc_coherent(chan->dev,
					sizeof(*chan->cyclic_seg_v),
					&chan->cyclic_seg_p, GFP_KERNEL);
		if (!chan->cyclic_seg_v) {
			dev_err(chan->dev,
				"unable to allocate desc segment for cyclic DMA\n");
			return -ENOMEM;
		}
		chan->cyclic_seg_v->phys = chan->cyclic_seg_p;
	}

	dma_cookie_init(dchan);

	if (chan->xdev->dma_config->dmatype == XDMA_TYPE_AXIDMA) {
		/* For AXI DMA resetting once channel will reset the
		 * other channel as well so enable the interrupts here.
		 */
		dma_ctrl_set(chan, XILINX_DMA_REG_DMACR,
			      XILINX_DMA_DMAXR_ALL_IRQ_MASK);
	}

	if ((chan->xdev->dma_config->dmatype == XDMA_TYPE_CDMA) && chan->has_sg)
		dma_ctrl_set(chan, XILINX_DMA_REG_DMACR,
			     XILINX_CDMA_CR_SGMODE);

	return 0;
}

/**
 * xilinx_dma_tx_status - Get DMA transaction status
 * @dchan: DMA channel
 * @cookie: Transaction identifier
 * @txstate: Transaction state
 *
 * Return: DMA transaction status
 */
static enum dma_status xilinx_dma_tx_status(struct dma_chan *dchan,
					dma_cookie_t cookie,
					struct dma_tx_state *txstate)
{
	struct xilinx_dma_chan *chan = to_xilinx_chan(dchan);
	struct xilinx_dma_tx_descriptor *desc;
	struct xilinx_axidma_tx_segment *segment;
	struct xilinx_axidma_desc_hw *hw;
	enum dma_status ret;
	unsigned long flags;
	u32 residue = 0;

	ret = dma_cookie_status(dchan, cookie, txstate);
	if (ret == DMA_COMPLETE || !txstate)
		return ret;

	if (chan->xdev->dma_config->dmatype == XDMA_TYPE_AXIDMA) {
		spin_lock_irqsave(&chan->lock, flags);

		desc = list_last_entry(&chan->active_list,
				       struct xilinx_dma_tx_descriptor, node);
		if (chan->has_sg) {
			list_for_each_entry(segment, &desc->segments, node) {
				hw = &segment->hw;
				residue += (hw->control - hw->status) &
					   XILINX_DMA_MAX_TRANS_LEN;
			}
		}
		spin_unlock_irqrestore(&chan->lock, flags);

		chan->residue = residue;
		dma_set_residue(txstate, chan->residue);
	}

	return ret;
}

/**
 * xilinx_dma_halt - Halt DMA channel
 * @chan: Driver specific DMA channel
 */
static void xilinx_dma_halt(struct xilinx_dma_chan *chan)
{
	int err, do_retry = 0;
	u32 val, ctrl_reg;

	/* Preserve the ctrl reg state if we need to reset */
	ctrl_reg = dma_ctrl_read(chan, XILINX_DMA_REG_DMACR);
	ctrl_reg &= ~XILINX_DMA_DMACR_RUNSTOP;

	if (chan->xdev->halt_mode == XILINX_DMA_HALT_MODE_RESET_ALWAYS) {
		xilinx_dma_reset(chan);
		dev_dbg(chan->dev, "Forcing reset of channel %p\n", chan);
	}

	do {
		dma_ctrl_write(chan, XILINX_DMA_REG_DMACR, ctrl_reg);

		/* Wait for the hardware to halt */
		err = xilinx_dma_poll_timeout(chan, XILINX_DMA_REG_DMASR, val,
						  (val & XILINX_DMA_DMASR_HALTED), 0,
						  XILINX_DMA_LOOP_COUNT);

		if (err && !do_retry &&
				(chan->xdev->halt_mode == XILINX_DMA_HALT_MODE_RESET_RETRY ||
				chan->xdev->halt_mode == XILINX_DMA_HALT_MODE_RESET_ALWAYS)) {
			/* Reset the DMA engine if the halt attempt failed */
			xilinx_dma_reset(chan);
			do_retry = 1;
			dev_dbg(chan->dev, "Failed to halt channel %p, resetting\n",
					chan);
		} else {
			/* Do not retry more than once */
			do_retry = 0;
		}

	} while (do_retry);

	if (err) {
		dev_err(chan->dev, "Cannot stop channel %p: %x\n",
			chan, dma_ctrl_read(chan, XILINX_DMA_REG_DMASR));
		chan->err = true;
	}
	chan->idle = true;
}

/**
 * xilinx_dma_start - Start DMA channel
 * @chan: Driver specific DMA channel
 */
static void xilinx_dma_start(struct xilinx_dma_chan *chan)
{
	int err;
	u32 val;

	dma_ctrl_set(chan, XILINX_DMA_REG_DMACR, XILINX_DMA_DMACR_RUNSTOP);

	/* Wait for the hardware to start */
	err = xilinx_dma_poll_timeout(chan, XILINX_DMA_REG_DMASR, val,
				      !(val & XILINX_DMA_DMASR_HALTED), 0,
				      XILINX_DMA_LOOP_COUNT);

	if (err) {
		dev_err(chan->dev, "Cannot start channel %p: %x\n",
			chan, dma_ctrl_read(chan, XILINX_DMA_REG_DMASR));

		chan->err = true;
	}
}

/**
 * xilinx_vdma_start_transfer - Starts VDMA transfer
 * @chan: Driver specific channel struct pointer
 */
static void xilinx_vdma_start_transfer(struct xilinx_dma_chan *chan)
{
	struct xilinx_vdma_config *config = &chan->config;
	struct xilinx_dma_tx_descriptor *desc, *tail_desc;
	u32 reg;
	struct xilinx_vdma_tx_segment *tail_segment;

	/* This function was invoked with lock held */
	if (chan->err)
		return;

	if (!chan->idle)
		return;

	if (list_empty(&chan->pending_list))
		return;

	/*
	 * Note: When VDMA is built with default h/w configuration
	 * User should submit frames upto H/W configured.
	 * If users submits less than h/w configured
	 * VDMA engine tries to write to a invalid location
	 * Results undefined behaviour/memory corruption.
	 *
	 * If user would like to submit frames less than h/w capable
	 * On S2MM side please enable debug info 13 at the h/w level
	 * On MM2S side please enable debug info 6 at the h/w level
	 * It will allows the frame buffers numbers to be modified at runtime.
	 */
	if (!chan->has_fstoreen &&
	     chan->desc_pendingcount < chan->num_frms) {
		dev_warn(chan->dev, "Frame Store Configuration is not enabled at the\n");
		dev_warn(chan->dev, "H/w level enable Debug info 13 or 6 at the h/w level\n");
		dev_warn(chan->dev, "OR Submit the frames upto h/w Capable\n\r");

		return;
	}

	desc = list_first_entry(&chan->pending_list,
				struct xilinx_dma_tx_descriptor, node);
	tail_desc = list_last_entry(&chan->pending_list,
				    struct xilinx_dma_tx_descriptor, node);

	tail_segment = list_last_entry(&tail_desc->segments,
				       struct xilinx_vdma_tx_segment, node);

	/*
	 * If hardware is idle, then all descriptors on the running lists are
	 * done, start new transfers
	 */
	if (chan->has_sg)
		dma_ctrl_write(chan, XILINX_DMA_REG_CURDESC,
				desc->async_tx.phys);

	/* Configure the hardware using info in the config structure */
	reg = dma_ctrl_read(chan, XILINX_DMA_REG_DMACR);

	if (config->frm_cnt_en)
		reg |= XILINX_DMA_DMACR_FRAMECNT_EN;
	else
		reg &= ~XILINX_DMA_DMACR_FRAMECNT_EN;

	/* Configure channel to allow number frame buffers */
	dma_ctrl_write(chan, XILINX_DMA_REG_FRMSTORE,
			chan->desc_pendingcount);

	/*
	 * With SG, start with circular mode, so that BDs can be fetched.
	 * In direct register mode, if not parking, enable circular mode
	 */
	if (chan->has_sg || !config->park)
		reg |= XILINX_DMA_DMACR_CIRC_EN;

	if (config->park)
		reg &= ~XILINX_DMA_DMACR_CIRC_EN;

	dma_ctrl_write(chan, XILINX_DMA_REG_DMACR, reg);

	if (config->park && (config->park_frm >= 0) &&
			(config->park_frm < chan->num_frms)) {
		if (chan->direction == DMA_MEM_TO_DEV)
			dma_write(chan, XILINX_DMA_REG_PARK_PTR,
				config->park_frm <<
					XILINX_DMA_PARK_PTR_RD_REF_SHIFT);
		else
			dma_write(chan, XILINX_DMA_REG_PARK_PTR,
				config->park_frm <<
					XILINX_DMA_PARK_PTR_WR_REF_SHIFT);
	}

	/* Start the hardware */
	xilinx_dma_start(chan);

	if (chan->err)
		return;

	/* Start the transfer */
	if (chan->has_sg) {
		dma_ctrl_write(chan, XILINX_DMA_REG_TAILDESC,
				tail_segment->phys);
		list_splice_tail_init(&chan->pending_list, &chan->active_list);
		chan->desc_pendingcount = 0;
	} else {
		struct xilinx_vdma_tx_segment *segment, *last = NULL;
		int i = 0, j = 0;

		if (chan->desc_submitcount < chan->num_frms)
			i = chan->desc_submitcount;

		for (j = 0; j < chan->num_frms; ) {
			list_for_each_entry(segment, &desc->segments, node) {
				if (chan->ext_addr)
					vdma_desc_write_64(chan,
					  XILINX_VDMA_REG_START_ADDRESS_64(i++),
					  segment->hw.buf_addr,
					  segment->hw.buf_addr_msb);
				else
					vdma_desc_write(chan,
					    XILINX_VDMA_REG_START_ADDRESS(i++),
					    segment->hw.buf_addr);

				last = segment;
			}
			list_del(&desc->node);
			list_add_tail(&desc->node, &chan->active_list);
			j++;
			if (list_empty(&chan->pending_list) ||
			    (i == chan->num_frms))
				break;
			desc = list_first_entry(&chan->pending_list,
						struct xilinx_dma_tx_descriptor,
						node);
		}

		if (!last)
			return;

		/* HW expects these parameters to be same for one transaction */
		vdma_desc_write(chan, XILINX_DMA_REG_HSIZE, last->hw.hsize);
		vdma_desc_write(chan, XILINX_DMA_REG_FRMDLY_STRIDE,
				last->hw.stride);
		vdma_desc_write(chan, XILINX_DMA_REG_VSIZE, last->hw.vsize);

		chan->desc_submitcount += j;
		chan->desc_pendingcount -= j;
		if (chan->desc_submitcount == chan->num_frms)
			chan->desc_submitcount = 0;
	}

	chan->idle = false;
}

/**
 * xilinx_cdma_start_transfer - Starts cdma transfer
 * @chan: Driver specific channel struct pointer
 */
static void xilinx_cdma_start_transfer(struct xilinx_dma_chan *chan)
{
	struct xilinx_dma_tx_descriptor *head_desc, *tail_desc;
	struct xilinx_cdma_tx_segment *tail_segment;
	u32 ctrl_reg = dma_read(chan, XILINX_DMA_REG_DMACR);

	if (chan->err)
		return;

	if (!chan->idle)
		return;

	if (list_empty(&chan->pending_list))
		return;

	head_desc = list_first_entry(&chan->pending_list,
				     struct xilinx_dma_tx_descriptor, node);
	tail_desc = list_last_entry(&chan->pending_list,
				    struct xilinx_dma_tx_descriptor, node);
	tail_segment = list_last_entry(&tail_desc->segments,
				       struct xilinx_cdma_tx_segment, node);

	if (chan->desc_pendingcount <= XILINX_DMA_COALESCE_MAX &&
			!chan->no_coalesce) {
		ctrl_reg &= ~XILINX_DMA_CR_COALESCE_MAX;
		ctrl_reg |= chan->desc_pendingcount <<
				XILINX_DMA_CR_COALESCE_SHIFT;
		dma_ctrl_write(chan, XILINX_DMA_REG_DMACR, ctrl_reg);
	}

	if (chan->has_sg) {
		xilinx_write(chan, XILINX_DMA_REG_CURDESC,
			     head_desc->async_tx.phys);

		/* Update tail ptr register which will start the transfer */
		xilinx_write(chan, XILINX_DMA_REG_TAILDESC,
			     tail_segment->phys);
	} else {
		/* In simple mode */
		struct xilinx_cdma_tx_segment *segment;
		struct xilinx_cdma_desc_hw *hw;

		segment = list_first_entry(&head_desc->segments,
					   struct xilinx_cdma_tx_segment,
					   node);

		hw = &segment->hw;

		xilinx_write(chan, XILINX_CDMA_REG_SRCADDR, hw->src_addr);
		xilinx_write(chan, XILINX_CDMA_REG_DSTADDR, hw->dest_addr);

		/* Start the transfer */
		dma_ctrl_write(chan, XILINX_DMA_REG_BTT,
				hw->control & XILINX_DMA_MAX_TRANS_LEN);
	}

	list_splice_tail_init(&chan->pending_list, &chan->active_list);
	chan->desc_pendingcount = 0;
	chan->idle = false;
}

/**
 * xilinx_dma_start_transfer - Starts DMA transfer
 * @chan: Driver specific channel struct pointer
 */
static void xilinx_dma_start_transfer(struct xilinx_dma_chan *chan)
{
	struct xilinx_dma_tx_descriptor *head_desc, *tail_desc;
	struct xilinx_axidma_tx_segment *tail_segment;
	u32 reg;

	if (chan->err)
		return;

	if (!chan->idle)
		return;

	if (list_empty(&chan->pending_list))
		return;

	head_desc = list_first_entry(&chan->pending_list,
				     struct xilinx_dma_tx_descriptor, node);
	tail_desc = list_last_entry(&chan->pending_list,
				    struct xilinx_dma_tx_descriptor, node);
	tail_segment = list_last_entry(&tail_desc->segments,
				       struct xilinx_axidma_tx_segment, node);

	reg = dma_ctrl_read(chan, XILINX_DMA_REG_DMACR);

	if (chan->desc_pendingcount <= XILINX_DMA_COALESCE_MAX &&
			!chan->no_coalesce) {
		reg &= ~XILINX_DMA_CR_COALESCE_MAX;
		reg |= chan->desc_pendingcount <<
				  XILINX_DMA_CR_COALESCE_SHIFT;
		dma_ctrl_write(chan, XILINX_DMA_REG_DMACR, reg);
	}

	if (chan->has_sg && !chan->xdev->mcdma)
		xilinx_write(chan, XILINX_DMA_REG_CURDESC,
			     head_desc->async_tx.phys);

	if (chan->has_sg && chan->xdev->mcdma) {
		if (chan->direction == DMA_MEM_TO_DEV) {
			dma_ctrl_write(chan, XILINX_DMA_REG_CURDESC,
				       head_desc->async_tx.phys);
		} else {
			if (!chan->tdest) {
				dma_ctrl_write(chan, XILINX_DMA_REG_CURDESC,
				       head_desc->async_tx.phys);
			} else {
				dma_ctrl_write(chan,
					XILINX_DMA_MCRX_CDESC(chan->tdest),
				       head_desc->async_tx.phys);
			}
		}
	}

	xilinx_dma_start(chan);

	if (chan->err)
		return;

	/* Start the transfer */
	if (chan->has_sg && !chan->xdev->mcdma) {
		if (chan->cyclic)
			xilinx_write(chan, XILINX_DMA_REG_TAILDESC,
				     chan->cyclic_seg_v->phys);
		else
			xilinx_write(chan, XILINX_DMA_REG_TAILDESC,
				     tail_segment->phys);
	} else if (chan->has_sg && chan->xdev->mcdma) {
		if (chan->direction == DMA_MEM_TO_DEV) {
			dma_ctrl_write(chan, XILINX_DMA_REG_TAILDESC,
			       tail_segment->phys);
		} else {
			if (!chan->tdest) {
				dma_ctrl_write(chan, XILINX_DMA_REG_TAILDESC,
					       tail_segment->phys);
			} else {
				dma_ctrl_write(chan,
					XILINX_DMA_MCRX_TDESC(chan->tdest),
					tail_segment->phys);
			}
		}
	} else {
		struct xilinx_axidma_tx_segment *segment;
		struct xilinx_axidma_desc_hw *hw;

		segment = list_first_entry(&head_desc->segments,
					   struct xilinx_axidma_tx_segment,
					   node);
		hw = &segment->hw;

		xilinx_write(chan, XILINX_DMA_REG_SRCDSTADDR, hw->buf_addr);

		/* Start the transfer */
		dma_ctrl_write(chan, XILINX_DMA_REG_BTT,
			       hw->control & XILINX_DMA_MAX_TRANS_LEN);
	}

	list_splice_tail_init(&chan->pending_list, &chan->active_list);
	chan->desc_pendingcount = 0;
	chan->idle = false;
}

/**
 * xilinx_dma_issue_pending - Issue pending transactions
 * @dchan: DMA channel
 */
static void xilinx_dma_issue_pending(struct dma_chan *dchan)
{
	struct xilinx_dma_chan *chan = to_xilinx_chan(dchan);
	unsigned long flags;

	spin_lock_irqsave(&chan->lock, flags);
	chan->start_transfer(chan);
	spin_unlock_irqrestore(&chan->lock, flags);
}

/**
 * xilinx_dma_complete_descriptor - Mark the active descriptor as complete
 * @chan : xilinx DMA channel
 *
 * CONTEXT: hardirq
 */
static void xilinx_dma_complete_descriptor(struct xilinx_dma_chan *chan)
{
	struct xilinx_dma_tx_descriptor *desc, *next;
	struct xilinx_axidma_tx_segment *segment;
	bool desc_done;

	/* This function was invoked with lock held */
	if (list_empty(&chan->active_list))
		return;

	list_for_each_entry_safe(desc, next, &chan->active_list, node) {
		if (chan->no_coalesce) {
			/* Level interrupt may effectively coalsece */
			segment = list_last_entry(&desc->segments,
					struct xilinx_axidma_tx_segment, node);
			if (!(segment->hw.status & XILINX_DMA_BD_CMPL)) {
				desc_done = false;
				if (chan->direction == DMA_DEV_TO_MEM) {
					/* check for partial transfer completion */
					list_for_each_entry(segment, &desc->segments, node) {
						if((segment->hw.status & XILINX_DMA_BD_CMPL) &&
							(segment->hw.status &  XILINX_DMA_BD_EOP)) {
							desc_done = true;
							break;
						}
					}
				}
				if (!desc_done)
					return;
			}
		}

		list_del(&desc->node);
		if (!desc->cyclic)
			dma_cookie_complete(&desc->async_tx);
		list_add_tail(&desc->node, &chan->done_list);
	}
}

/**
 * xilinx_dma_reset - Reset DMA channel
 * @chan: Driver specific DMA channel
 *
 * Return: '0' on success and failure value on error
 */
static int xilinx_dma_reset(struct xilinx_dma_chan *chan)
{
	int err;
	u32 tmp;

	dma_ctrl_set(chan, XILINX_DMA_REG_DMACR, XILINX_DMA_DMACR_RESET);

	/* Wait for the hardware to finish reset */
	err = xilinx_dma_poll_timeout(chan, XILINX_DMA_REG_DMACR, tmp,
				      !(tmp & XILINX_DMA_DMACR_RESET), 0,
				      XILINX_DMA_LOOP_COUNT);

	if (err) {
		dev_err(chan->dev, "reset timeout, cr %x, sr %x\n",
			dma_ctrl_read(chan, XILINX_DMA_REG_DMACR),
			dma_ctrl_read(chan, XILINX_DMA_REG_DMASR));
		return -ETIMEDOUT;
	}

	chan->err = false;
	chan->idle = true;
	chan->desc_submitcount = 0;

	return err;
}

/**
 * xilinx_dma_chan_reset - Reset DMA channel and enable interrupts
 * @chan: Driver specific DMA channel
 *
 * Return: '0' on success and failure value on error
 */
static int xilinx_dma_chan_reset(struct xilinx_dma_chan *chan)
{
	int err;

	/* Reset VDMA */
	err = xilinx_dma_reset(chan);
	if (err)
		return err;

	/* Enable interrupts */
	dma_ctrl_set(chan, XILINX_DMA_REG_DMACR,
		      XILINX_DMA_DMAXR_ALL_IRQ_MASK);

	return 0;
}

/**
 * xilinx_dma_irq_handler - DMA Interrupt handler
 * @irq: IRQ number
 * @data: Pointer to the Xilinx DMA channel structure
 *
 * Return: IRQ_HANDLED/IRQ_NONE
 */
static irqreturn_t xilinx_dma_irq_handler(int irq, void *data)
{
	struct xilinx_dma_chan *chan = data;
	u32 status;

	/* Read the status and ack the interrupts. */
	status = dma_ctrl_read(chan, XILINX_DMA_REG_DMASR);
	if (!(status & XILINX_DMA_DMAXR_ALL_IRQ_MASK))
		return IRQ_NONE;

	dma_ctrl_write(chan, XILINX_DMA_REG_DMASR,
			status & XILINX_DMA_DMAXR_ALL_IRQ_MASK);

	if (status & XILINX_DMA_DMASR_ERR_IRQ) {
		/*
		 * An error occurred. If C_FLUSH_ON_FSYNC is enabled and the
		 * error is recoverable, ignore it. Otherwise flag the error.
		 *
		 * Only recoverable errors can be cleared in the DMASR register,
		 * make sure not to write to other error bits to 1.
		 */
		u32 errors = status & XILINX_DMA_DMASR_ALL_ERR_MASK;

		dma_ctrl_write(chan, XILINX_DMA_REG_DMASR,
				errors & XILINX_DMA_DMASR_ERR_RECOVER_MASK);

		if (!chan->flush_on_fsync ||
		    (errors & ~XILINX_DMA_DMASR_ERR_RECOVER_MASK)) {
			dev_err(chan->dev,
				"Channel %p has errors %x, cdr %x tdr %x\n",
				chan, errors,
				dma_ctrl_read(chan, XILINX_DMA_REG_CURDESC),
				dma_ctrl_read(chan, XILINX_DMA_REG_TAILDESC));
			chan->err = true;
		}
	}

	if (status & XILINX_DMA_DMASR_DLY_CNT_IRQ) {
		/*
		 * Device takes too long to do the transfer when user requires
		 * responsiveness.
		 */
		dev_dbg(chan->dev, "Inter-packet latency too long\n");
	}

	if (status & XILINX_DMA_DMASR_FRM_CNT_IRQ) {
		spin_lock(&chan->lock);
		xilinx_dma_complete_descriptor(chan);
		if (list_empty(&chan->active_list))
			chan->idle = true;
		chan->start_transfer(chan);
		spin_unlock(&chan->lock);
	}

	tasklet_schedule(&chan->tasklet);
	return IRQ_HANDLED;
}

/**
 * append_desc_queue - Queuing descriptor
 * @chan: Driver specific dma channel
 * @desc: dma transaction descriptor
 */
static void append_desc_queue(struct xilinx_dma_chan *chan,
			      struct xilinx_dma_tx_descriptor *desc)
{
	struct xilinx_vdma_tx_segment *tail_segment;
	struct xilinx_dma_tx_descriptor *tail_desc;
	struct xilinx_axidma_tx_segment *axidma_tail_segment;
	struct xilinx_cdma_tx_segment *cdma_tail_segment;

	if (list_empty(&chan->pending_list))
		goto append;

	/*
	 * Add the hardware descriptor to the chain of hardware descriptors
	 * that already exists in memory.
	 */
	tail_desc = list_last_entry(&chan->pending_list,
				    struct xilinx_dma_tx_descriptor, node);
	if (chan->xdev->dma_config->dmatype == XDMA_TYPE_VDMA) {
		tail_segment = list_last_entry(&tail_desc->segments,
					       struct xilinx_vdma_tx_segment,
					       node);
		tail_segment->hw.next_desc = (u32)desc->async_tx.phys;
	} else if (chan->xdev->dma_config->dmatype == XDMA_TYPE_CDMA) {
		cdma_tail_segment = list_last_entry(&tail_desc->segments,
						struct xilinx_cdma_tx_segment,
						node);
		cdma_tail_segment->hw.next_desc = (u32)desc->async_tx.phys;
	} else {
		axidma_tail_segment = list_last_entry(&tail_desc->segments,
					       struct xilinx_axidma_tx_segment,
					       node);
		axidma_tail_segment->hw.next_desc = (u32)desc->async_tx.phys;
	}

	/*
	 * Add the software descriptor and all children to the list
	 * of pending transactions
	 */
append:
	list_add_tail(&desc->node, &chan->pending_list);
	chan->desc_pendingcount++;

	if (chan->has_sg && (chan->xdev->dma_config->dmatype == XDMA_TYPE_VDMA)
	    && unlikely(chan->desc_pendingcount > chan->num_frms)) {
		dev_dbg(chan->dev, "desc pendingcount is too high\n");
		chan->desc_pendingcount = chan->num_frms;
	}
}

/**
 * xilinx_dma_tx_submit - Submit DMA transaction
 * @tx: Async transaction descriptor
 *
 * Return: cookie value on success and failure value on error
 */
static dma_cookie_t xilinx_dma_tx_submit(struct dma_async_tx_descriptor *tx)
{
	struct xilinx_dma_tx_descriptor *desc = to_dma_tx_descriptor(tx);
	struct xilinx_dma_chan *chan = to_xilinx_chan(tx->chan);
	dma_cookie_t cookie;
	unsigned long flags;
	int err;

	if (chan->cyclic) {
		xilinx_dma_free_tx_descriptor(chan, desc);
		return -EBUSY;
	}

	if (chan->err) {
		/*
		 * If reset fails, need to hard reset the system.
		 * Channel is no longer functional
		 */
		err = xilinx_dma_chan_reset(chan);
		if (err < 0)
			return err;
	}

	spin_lock_irqsave(&chan->lock, flags);

	cookie = dma_cookie_assign(tx);

	/* Put this transaction onto the tail of the pending queue */
	append_desc_queue(chan, desc);

	if (desc->cyclic)
		chan->cyclic = true;

	spin_unlock_irqrestore(&chan->lock, flags);

	return cookie;
}

/**
 * xilinx_vdma_dma_prep_interleaved - prepare a descriptor for a
 *	DMA_SLAVE transaction
 * @dchan: DMA channel
 * @xt: Interleaved template pointer
 * @flags: transfer ack flags
 *
 * Return: Async transaction descriptor on success and NULL on failure
 */
static struct dma_async_tx_descriptor *
xilinx_vdma_dma_prep_interleaved(struct dma_chan *dchan,
				 struct dma_interleaved_template *xt,
				 unsigned long flags)
{
	struct xilinx_dma_chan *chan = to_xilinx_chan(dchan);
	struct xilinx_dma_tx_descriptor *desc;
	struct xilinx_vdma_tx_segment *segment, *prev = NULL;
	struct xilinx_vdma_desc_hw *hw;

	if (!is_slave_direction(xt->dir))
		return NULL;

	if (!xt->numf || !xt->sgl[0].size)
		return NULL;

	if (xt->frame_size != 1)
		return NULL;

	/* Allocate a transaction descriptor. */
	desc = xilinx_dma_alloc_tx_descriptor(chan);
	if (!desc)
		return NULL;

	dma_async_tx_descriptor_init(&desc->async_tx, &chan->common);
	desc->async_tx.tx_submit = xilinx_dma_tx_submit;
	async_tx_ack(&desc->async_tx);

	/* Allocate the link descriptor from DMA pool */
	segment = xilinx_vdma_alloc_tx_segment(chan);
	if (!segment)
		goto error;

	/* Fill in the hardware descriptor */
	hw = &segment->hw;
	hw->vsize = xt->numf;
	hw->hsize = xt->sgl[0].size;
	hw->stride = (xt->sgl[0].icg + xt->sgl[0].size) <<
			XILINX_DMA_FRMDLY_STRIDE_STRIDE_SHIFT;
	hw->stride |= chan->config.frm_dly <<
			XILINX_DMA_FRMDLY_STRIDE_FRMDLY_SHIFT;

	if (xt->dir != DMA_MEM_TO_DEV) {
		if (chan->ext_addr) {
			hw->buf_addr = lower_32_bits(xt->dst_start);
			hw->buf_addr_msb = upper_32_bits(xt->dst_start);
		} else {
			hw->buf_addr = xt->dst_start;
		}
	} else {
		if (chan->ext_addr) {
			hw->buf_addr = lower_32_bits(xt->src_start);
			hw->buf_addr_msb = upper_32_bits(xt->src_start);
		} else {
			hw->buf_addr = xt->src_start;
		}
	}

	/* Insert the segment into the descriptor segments list. */
	list_add_tail(&segment->node, &desc->segments);

	prev = segment;

	/* Link the last hardware descriptor with the first. */
	segment = list_first_entry(&desc->segments,
				   struct xilinx_vdma_tx_segment, node);
	desc->async_tx.phys = segment->phys;

	return &desc->async_tx;

error:
	xilinx_dma_free_tx_descriptor(chan, desc);
	return NULL;
}

/**
 * xilinx_cdma_prep_memcpy - prepare descriptors for a memcpy transaction
 * @dchan: DMA channel
 * @dma_dst: destination address
 * @dma_src: source address
 * @len: transfer length
 * @flags: transfer ack flags
 *
 * Return: Async transaction descriptor on success and NULL on failure
 */
static struct dma_async_tx_descriptor *
xilinx_cdma_prep_memcpy(struct dma_chan *dchan, dma_addr_t dma_dst,
			dma_addr_t dma_src, size_t len, unsigned long flags)
{
	struct xilinx_dma_chan *chan = to_xilinx_chan(dchan);
	struct xilinx_dma_tx_descriptor *desc;
	struct xilinx_cdma_tx_segment *segment, *prev;
	struct xilinx_cdma_desc_hw *hw;

	if (!len || len > XILINX_DMA_MAX_TRANS_LEN)
		return NULL;

	desc = xilinx_dma_alloc_tx_descriptor(chan);
	if (!desc)
		return NULL;

	dma_async_tx_descriptor_init(&desc->async_tx, &chan->common);
	desc->async_tx.tx_submit = xilinx_dma_tx_submit;

	/* Allocate the link descriptor from DMA pool */
	segment = xilinx_cdma_alloc_tx_segment(chan);
	if (!segment)
		goto error;

	hw = &segment->hw;
	hw->control = len;
	hw->src_addr = dma_src;
	hw->dest_addr = dma_dst;
	if (chan->ext_addr) {
		hw->src_addr_msb = upper_32_bits(dma_src);
		hw->dest_addr_msb = upper_32_bits(dma_dst);
	}

	/* Fill the previous next descriptor with current */
	prev = list_last_entry(&desc->segments,
			       struct xilinx_cdma_tx_segment, node);
	prev->hw.next_desc = segment->phys;

	/* Insert the segment into the descriptor segments list. */
	list_add_tail(&segment->node, &desc->segments);

	prev = segment;

	/* Link the last hardware descriptor with the first. */
	segment = list_first_entry(&desc->segments,
				struct xilinx_cdma_tx_segment, node);
	desc->async_tx.phys = segment->phys;
	prev->hw.next_desc = segment->phys;

	return &desc->async_tx;

error:
	xilinx_dma_free_tx_descriptor(chan, desc);
	return NULL;
}

/**
 * xilinx_dma_prep_slave_sg - prepare descriptors for a DMA_SLAVE transaction
 * @dchan: DMA channel
 * @sgl: scatterlist to transfer to/from
 * @sg_len: number of entries in @scatterlist
 * @direction: DMA direction
 * @flags: transfer ack flags
 * @context: APP words of the descriptor
 *
 * Return: Async transaction descriptor on success and NULL on failure
 */
static struct dma_async_tx_descriptor *xilinx_dma_prep_slave_sg(
	struct dma_chan *dchan, struct scatterlist *sgl, unsigned int sg_len,
	enum dma_transfer_direction direction, unsigned long flags,
	void *context)
{
	struct xilinx_dma_chan *chan = to_xilinx_chan(dchan);
	struct xilinx_dma_tx_descriptor *desc;
	struct xilinx_axidma_tx_segment *segment = NULL;
	u32 *app_w = (u32 *)context;
	struct scatterlist *sg;
	size_t copy;
	size_t sg_used;
	unsigned int i;

	if (!is_slave_direction(direction))
		return NULL;

	/* Allocate a transaction descriptor. */
	desc = xilinx_dma_alloc_tx_descriptor(chan);
	if (!desc)
		return NULL;

	dma_async_tx_descriptor_init(&desc->async_tx, &chan->common);
	desc->async_tx.tx_submit = xilinx_dma_tx_submit;

	/* Build transactions using information in the scatter gather list */
	for_each_sg(sgl, sg, sg_len, i) {
		sg_used = 0;

		/* Loop until the entire scatterlist entry is used */
		while (sg_used < sg_dma_len(sg)) {
			struct xilinx_axidma_desc_hw *hw;

			/* Get a free segment */
			segment = xilinx_axidma_alloc_tx_segment(chan);
			if (!segment)
				goto error;

			/*
			 * Calculate the maximum number of bytes to transfer,
			 * making sure it is less than the hw limit
			 */
			copy = min_t(size_t, sg_dma_len(sg) - sg_used,
				     chan->xdev->max_length);
			if ((copy + sg_used  < sg_dma_len(sg)) &&
					chan->xdev->common.copy_align) {
				/* If this is not the last descriptor, make sure
				 * the next one will be properly aligned
				 */
				copy = rounddown(copy,
					(1 << chan->xdev->common.copy_align));
			}

			hw = &segment->hw;

			/* Fill in the descriptor */
			xilinx_axidma_buf(chan, hw, sg_dma_address(sg),
					  sg_used, 0);

			hw->control = copy;

			if (chan->direction == DMA_MEM_TO_DEV) {
				if (app_w)
					memcpy(hw->app, app_w, sizeof(u32) *
					       XILINX_DMA_NUM_APP_WORDS);
			}

			sg_used += copy;

			/*
			 * Insert the segment into the descriptor segments
			 * list.
			 */
			list_add_tail(&segment->node, &desc->segments);
		}
	}

	segment = list_first_entry(&desc->segments,
				   struct xilinx_axidma_tx_segment, node);
	desc->async_tx.phys = segment->phys;

	/* For the last DMA_MEM_TO_DEV transfer, set EOP */
	if (chan->direction == DMA_MEM_TO_DEV) {
		segment->hw.control |= XILINX_DMA_BD_SOP;
		segment = list_last_entry(&desc->segments,
					  struct xilinx_axidma_tx_segment,
					  node);
		segment->hw.control |= XILINX_DMA_BD_EOP;
	}

	return &desc->async_tx;

error:
	xilinx_dma_free_tx_descriptor(chan, desc);
	return NULL;
}

/**
 * xilinx_dma_prep_dma_cyclic - prepare descriptors for a DMA_SLAVE transaction
 * @chan: DMA channel
 * @sgl: scatterlist to transfer to/from
 * @sg_len: number of entries in @scatterlist
 * @direction: DMA direction
 * @flags: transfer ack flags
 */
static struct dma_async_tx_descriptor *xilinx_dma_prep_dma_cyclic(
	struct dma_chan *dchan, dma_addr_t buf_addr, size_t buf_len,
	size_t period_len, enum dma_transfer_direction direction,
	unsigned long flags)
{
	struct xilinx_dma_chan *chan = to_xilinx_chan(dchan);
	struct xilinx_dma_tx_descriptor *desc;
	struct xilinx_axidma_tx_segment *segment, *head_segment, *prev = NULL;
	size_t copy, sg_used;
	unsigned int num_periods;
	int i;
	u32 reg;

	if (!period_len)
		return NULL;

	num_periods = buf_len / period_len;

	if (!num_periods)
		return NULL;

	if (!is_slave_direction(direction))
		return NULL;

	/* Allocate a transaction descriptor. */
	desc = xilinx_dma_alloc_tx_descriptor(chan);
	if (!desc)
		return NULL;

	chan->direction = direction;
	dma_async_tx_descriptor_init(&desc->async_tx, &chan->common);
	desc->async_tx.tx_submit = xilinx_dma_tx_submit;

	for (i = 0; i < num_periods; ++i) {
		sg_used = 0;

		while (sg_used < period_len) {
			struct xilinx_axidma_desc_hw *hw;

			/* Get a free segment */
			segment = xilinx_axidma_alloc_tx_segment(chan);
			if (!segment)
				goto error;

			/*
			 * Calculate the maximum number of bytes to transfer,
			 * making sure it is less than the hw limit
			 */
			copy = min_t(size_t, period_len - sg_used,
				     XILINX_DMA_MAX_TRANS_LEN);
			hw = &segment->hw;
			xilinx_axidma_buf(chan, hw, buf_addr, sg_used,
					  period_len * i);
			hw->control = copy;

			if (prev)
				prev->hw.next_desc = segment->phys;

			prev = segment;
			sg_used += copy;

			/*
			 * Insert the segment into the descriptor segments
			 * list.
			 */
			list_add_tail(&segment->node, &desc->segments);
		}
	}

	head_segment = list_first_entry(&desc->segments,
				   struct xilinx_axidma_tx_segment, node);
	desc->async_tx.phys = head_segment->phys;

	desc->cyclic = true;
	reg = dma_ctrl_read(chan, XILINX_DMA_REG_DMACR);
	reg |= XILINX_DMA_CR_CYCLIC_BD_EN_MASK;
	dma_ctrl_write(chan, XILINX_DMA_REG_DMACR, reg);

	segment = list_last_entry(&desc->segments,
				  struct xilinx_axidma_tx_segment,
				  node);
	segment->hw.next_desc = (u32) head_segment->phys;

	/* For the last DMA_MEM_TO_DEV transfer, set EOP */
	if (direction == DMA_MEM_TO_DEV) {
		head_segment->hw.control |= XILINX_DMA_BD_SOP;
		segment->hw.control |= XILINX_DMA_BD_EOP;
	}

	return &desc->async_tx;

error:
	xilinx_dma_free_tx_descriptor(chan, desc);
	return NULL;
}

/**
 * xilinx_dma_prep_interleaved - prepare a descriptor for a
 *	DMA_SLAVE transaction
 * @dchan: DMA channel
 * @xt: Interleaved template pointer
 * @flags: transfer ack flags
 *
 * Return: Async transaction descriptor on success and NULL on failure
 */
static struct dma_async_tx_descriptor *
xilinx_dma_prep_interleaved(struct dma_chan *dchan,
				 struct dma_interleaved_template *xt,
				 unsigned long flags)
{
	struct xilinx_dma_chan *chan = to_xilinx_chan(dchan);
	struct xilinx_dma_tx_descriptor *desc;
	struct xilinx_axidma_tx_segment *segment;
	struct xilinx_axidma_desc_hw *hw;

	if (!is_slave_direction(xt->dir))
		return NULL;

	if (!xt->numf || !xt->sgl[0].size)
		return NULL;

	if (xt->frame_size != 1)
		return NULL;

	/* Allocate a transaction descriptor. */
	desc = xilinx_dma_alloc_tx_descriptor(chan);
	if (!desc)
		return NULL;

	chan->direction = xt->dir;
	dma_async_tx_descriptor_init(&desc->async_tx, &chan->common);
	desc->async_tx.tx_submit = xilinx_dma_tx_submit;

	/* Get a free segment */
	segment = xilinx_axidma_alloc_tx_segment(chan);
	if (!segment)
		goto error;

	hw = &segment->hw;

	/* Fill in the descriptor */
	if (xt->dir != DMA_MEM_TO_DEV)
		hw->buf_addr = xt->dst_start;
	else
		hw->buf_addr = xt->src_start;

	hw->mcdma_control = chan->tdest & XILINX_DMA_BD_TDEST_MASK;
	hw->vsize_stride = (xt->numf << XILINX_DMA_BD_VSIZE_SHIFT) &
			    XILINX_DMA_BD_VSIZE_MASK;
	hw->vsize_stride |= (xt->sgl[0].icg + xt->sgl[0].size) &
			    XILINX_DMA_BD_STRIDE_MASK;
	hw->control = xt->sgl[0].size & XILINX_DMA_BD_HSIZE_MASK;

	/*
	 * Insert the segment into the descriptor segments
	 * list.
	 */
	list_add_tail(&segment->node, &desc->segments);


	segment = list_first_entry(&desc->segments,
				   struct xilinx_axidma_tx_segment, node);
	desc->async_tx.phys = segment->phys;

	/* For the last DMA_MEM_TO_DEV transfer, set EOP */
	if (xt->dir == DMA_MEM_TO_DEV) {
		segment->hw.control |= XILINX_DMA_BD_SOP;
		segment = list_last_entry(&desc->segments,
					  struct xilinx_axidma_tx_segment,
					  node);
		segment->hw.control |= XILINX_DMA_BD_EOP;
	}

	return &desc->async_tx;

error:
	xilinx_dma_free_tx_descriptor(chan, desc);
	return NULL;
}

/**
 * xilinx_dma_terminate_all - Halt the channel and free descriptors
 * @chan: Driver specific DMA Channel pointer
 */
static int xilinx_dma_terminate_all(struct dma_chan *dchan)
{
	struct xilinx_dma_chan *chan = to_xilinx_chan(dchan);
	u32 reg;

	if (chan->cyclic)
		xilinx_dma_chan_reset(chan);

	/* Halt the DMA engine */
	xilinx_dma_halt(chan);

	/* Remove and free all of the descriptors in the lists */
	xilinx_dma_free_descriptors(chan);

	if (chan->cyclic) {
		reg = dma_ctrl_read(chan, XILINX_DMA_REG_DMACR);
		reg &= ~XILINX_DMA_CR_CYCLIC_BD_EN_MASK;
		dma_ctrl_write(chan, XILINX_DMA_REG_DMACR, reg);
		chan->cyclic = false;
	}

	return 0;
}

/**
 * xilinx_dma_channel_set_config - Configure VDMA channel
 * Run-time configuration for Axi VDMA, supports:
 * . halt the channel
 * . configure interrupt coalescing and inter-packet delay threshold
 * . start/stop parking
 * . enable genlock
 *
 * @dchan: DMA channel
 * @cfg: VDMA device configuration pointer
 *
 * Return: '0' on success and failure value on error
 */
int xilinx_vdma_channel_set_config(struct dma_chan *dchan,
					struct xilinx_vdma_config *cfg)
{
	struct xilinx_dma_chan *chan = to_xilinx_chan(dchan);
	u32 dmacr;

	if (cfg->reset)
		return xilinx_dma_chan_reset(chan);

	dmacr = dma_ctrl_read(chan, XILINX_DMA_REG_DMACR);

	chan->config.frm_dly = cfg->frm_dly;
	chan->config.park = cfg->park;

	/* genlock settings */
	chan->config.gen_lock = cfg->gen_lock;
	chan->config.master = cfg->master;

	if (cfg->gen_lock && chan->genlock) {
		dmacr |= XILINX_DMA_DMACR_GENLOCK_EN;
		dmacr |= cfg->master << XILINX_DMA_DMACR_MASTER_SHIFT;
	}

	chan->config.frm_cnt_en = cfg->frm_cnt_en;
	if (cfg->park)
		chan->config.park_frm = cfg->park_frm;
	else
		chan->config.park_frm = -1;

	chan->config.coalesc = cfg->coalesc;
	chan->config.delay = cfg->delay;

	if (cfg->coalesc <= XILINX_DMA_DMACR_FRAME_COUNT_MAX) {
		dmacr |= cfg->coalesc << XILINX_DMA_DMACR_FRAME_COUNT_SHIFT;
		chan->config.coalesc = cfg->coalesc;
	}

	if (cfg->delay <= XILINX_DMA_DMACR_DELAY_MAX) {
		dmacr |= cfg->delay << XILINX_DMA_DMACR_DELAY_SHIFT;
		chan->config.delay = cfg->delay;
	}

	/* FSync Source selection */
	dmacr &= ~XILINX_DMA_DMACR_FSYNCSRC_MASK;
	dmacr |= cfg->ext_fsync << XILINX_DMA_DMACR_FSYNCSRC_SHIFT;

	dma_ctrl_write(chan, XILINX_DMA_REG_DMACR, dmacr);

	return 0;
}
EXPORT_SYMBOL(xilinx_vdma_channel_set_config);

/* -----------------------------------------------------------------------------
 * Probe and remove
 */

/**
 * xilinx_dma_chan_remove - Per Channel remove function
 * @chan: Driver specific DMA channel
 */
static void xilinx_dma_chan_remove(struct xilinx_dma_chan *chan)
{
	/* Disable all interrupts */
	dma_ctrl_clr(chan, XILINX_DMA_REG_DMACR,
		      XILINX_DMA_DMAXR_ALL_IRQ_MASK);

	tasklet_kill(&chan->tasklet);

	list_del(&chan->common.device_node);
}

static int axidma_clk_init(struct platform_device *pdev, struct clk **axi_clk,
			    struct clk **tx_clk, struct clk **rx_clk,
			    struct clk **sg_clk, struct clk **tmp_clk)
{
	int err;

	*tmp_clk = NULL;

	*axi_clk = devm_clk_get(&pdev->dev, "s_axi_lite_aclk");
	if (IS_ERR(*axi_clk)) {
		err = PTR_ERR(*axi_clk);
		dev_err(&pdev->dev, "failed to get axi_aclk (%u)\n", err);
		return err;
	}

	*tx_clk = devm_clk_get(&pdev->dev, "m_axi_mm2s_aclk");
	if (IS_ERR(*tx_clk))
		*tx_clk = NULL;

	*rx_clk = devm_clk_get(&pdev->dev, "m_axi_s2mm_aclk");
	if (IS_ERR(*rx_clk))
		*rx_clk = NULL;

	*sg_clk = devm_clk_get(&pdev->dev, "m_axi_sg_aclk");
	if (IS_ERR(*sg_clk))
		*sg_clk = NULL;

	err = clk_prepare_enable(*axi_clk);
	if (err) {
		dev_err(&pdev->dev, "failed to enable axi_clk (%u)\n", err);
		return err;
	}

	err = clk_prepare_enable(*tx_clk);
	if (err) {
		dev_err(&pdev->dev, "failed to enable tx_clk (%u)\n", err);
		goto err_disable_axiclk;
	}

	err = clk_prepare_enable(*rx_clk);
	if (err) {
		dev_err(&pdev->dev, "failed to enable rx_clk (%u)\n", err);
		goto err_disable_txclk;
	}

	err = clk_prepare_enable(*sg_clk);
	if (err) {
		dev_err(&pdev->dev, "failed to enable sg_clk (%u)\n", err);
		goto err_disable_rxclk;
	}

	return 0;

err_disable_rxclk:
	clk_disable_unprepare(*rx_clk);
err_disable_txclk:
	clk_disable_unprepare(*tx_clk);
err_disable_axiclk:
	clk_disable_unprepare(*axi_clk);

	return err;
}

static int axicdma_clk_init(struct platform_device *pdev, struct clk **axi_clk,
			    struct clk **dev_clk, struct clk **tmp_clk,
			    struct clk **tmp1_clk, struct clk **tmp2_clk)
{
	int err;

	*tmp_clk = NULL;
	*tmp1_clk = NULL;
	*tmp2_clk = NULL;

	*axi_clk = devm_clk_get(&pdev->dev, "s_axi_lite_aclk");
	if (IS_ERR(*axi_clk)) {
		err = PTR_ERR(*axi_clk);
		dev_err(&pdev->dev, "failed to get axi_clk (%u)\n", err);
		return err;
	}

	*dev_clk = devm_clk_get(&pdev->dev, "m_axi_aclk");
	if (IS_ERR(*dev_clk)) {
		err = PTR_ERR(*dev_clk);
		dev_err(&pdev->dev, "failed to get dev_clk (%u)\n", err);
		return err;
	}

	err = clk_prepare_enable(*axi_clk);
	if (err) {
		dev_err(&pdev->dev, "failed to enable axi_clk (%u)\n", err);
		return err;
	}

	err = clk_prepare_enable(*dev_clk);
	if (err) {
		dev_err(&pdev->dev, "failed to enable dev_clk (%u)\n", err);
		goto err_disable_axiclk;
	}

	return 0;

err_disable_axiclk:
	clk_disable_unprepare(*axi_clk);

	return err;
}

static int axivdma_clk_init(struct platform_device *pdev, struct clk **axi_clk,
			    struct clk **tx_clk, struct clk **txs_clk,
			    struct clk **rx_clk, struct clk **rxs_clk)
{
	int err;

	*axi_clk = devm_clk_get(&pdev->dev, "s_axi_lite_aclk");
	if (IS_ERR(*axi_clk)) {
		err = PTR_ERR(*axi_clk);
		dev_err(&pdev->dev, "failed to get axi_aclk (%u)\n", err);
		return err;
	}

	*tx_clk = devm_clk_get(&pdev->dev, "m_axi_mm2s_aclk");
	if (IS_ERR(*tx_clk))
		*tx_clk = NULL;

	*txs_clk = devm_clk_get(&pdev->dev, "m_axis_mm2s_aclk");
	if (IS_ERR(*txs_clk))
		*txs_clk = NULL;

	*rx_clk = devm_clk_get(&pdev->dev, "m_axi_s2mm_aclk");
	if (IS_ERR(*rx_clk))
		*rx_clk = NULL;

	*rxs_clk = devm_clk_get(&pdev->dev, "s_axis_s2mm_aclk");
	if (IS_ERR(*rxs_clk))
		*rxs_clk = NULL;

	err = clk_prepare_enable(*axi_clk);
	if (err) {
		dev_err(&pdev->dev, "failed to enable axi_clk (%u)\n", err);
		return err;
	}

	err = clk_prepare_enable(*tx_clk);
	if (err) {
		dev_err(&pdev->dev, "failed to enable tx_clk (%u)\n", err);
		goto err_disable_axiclk;
	}

	err = clk_prepare_enable(*txs_clk);
	if (err) {
		dev_err(&pdev->dev, "failed to enable txs_clk (%u)\n", err);
		goto err_disable_txclk;
	}

	err = clk_prepare_enable(*rx_clk);
	if (err) {
		dev_err(&pdev->dev, "failed to enable rx_clk (%u)\n", err);
		goto err_disable_txsclk;
	}

	err = clk_prepare_enable(*rxs_clk);
	if (err) {
		dev_err(&pdev->dev, "failed to enable rxs_clk (%u)\n", err);
		goto err_disable_rxclk;
	}

	return 0;

err_disable_rxclk:
	clk_disable_unprepare(*rx_clk);
err_disable_txsclk:
	clk_disable_unprepare(*txs_clk);
err_disable_txclk:
	clk_disable_unprepare(*tx_clk);
err_disable_axiclk:
	clk_disable_unprepare(*axi_clk);

	return err;
}

static void xdma_disable_allclks(struct xilinx_dma_device *xdev)
{
	clk_disable_unprepare(xdev->rxs_clk);
	clk_disable_unprepare(xdev->rx_clk);
	clk_disable_unprepare(xdev->txs_clk);
	clk_disable_unprepare(xdev->tx_clk);
	clk_disable_unprepare(xdev->axi_clk);
}

/**
 * xilinx_dma_chan_probe - Per Channel Probing
 * It get channel features from the device tree entry and
 * initialize special channel handling routines
 *
 * @xdev: Driver specific device structure
 * @node: Device node
 *
 * Return: '0' on success and failure value on error
 */
static int xilinx_dma_chan_probe(struct xilinx_dma_device *xdev,
				  struct device_node *node, int chan_id)
{
	struct xilinx_dma_chan *chan;
	bool has_dre = false;
	u32 value, chan_addr, width;
	int err;

	/* Allocate and initialize the channel structure */
	chan = devm_kzalloc(xdev->dev, sizeof(*chan), GFP_KERNEL);
	if (!chan)
		return -ENOMEM;

	chan->dev = xdev->dev;
	chan->xdev = xdev;
	chan->has_sg = xdev->has_sg;
	chan->desc_pendingcount = 0x0;
	chan->ext_addr = xdev->ext_addr;
	/* This variable enusres that descripotrs are not
	 * Submited when dma engine is in progress. This variable is
	 * Added to avoid pollling for a bit in the status register to
	 * Know dma state in the driver hot path.
	 */
	chan->idle = true;

	spin_lock_init(&chan->lock);
	INIT_LIST_HEAD(&chan->pending_list);
	INIT_LIST_HEAD(&chan->done_list);
	INIT_LIST_HEAD(&chan->active_list);
	INIT_LIST_HEAD(&chan->free_seg_list);

	/* Retrieve the channel properties from the device tree */
	has_dre = of_property_read_bool(node, "xlnx,include-dre");

	chan->genlock = of_property_read_bool(node, "xlnx,genlock-mode");
	chan->has_fstoreen = of_property_read_bool(node, "xlnx,fstore-enable");

	/* The no interrupt coalesce param is optional*/
	chan->no_coalesce = of_property_read_bool(node, "xlnx,no-coalesce");

	err = of_property_read_u32(node, "xlnx,datawidth", &value);
	if (err) {
		dev_err(xdev->dev, "missing xlnx,datawidth property\n");
		return err;
	}
	width = value >> 3; /* Convert bits to bytes */

	/* find the IRQ line, if it exists in the device tree */
	chan->irq = of_irq_get(node, 0);
	if (chan->irq < 0)
		return chan->irq;

	err = of_property_read_u32(node, "reg", &chan_addr);
	if (!err) {
		/* Allow the DT to specify the channel indexing */
		if (chan_addr >= XILINX_DMA_MAX_CHANS_PER_DEVICE) {
			dev_err(xdev->dev, "Invalid address for channel %s: %d\n",
					node->name, chan_addr);
			return -EINVAL;
		}
		if (xdev->chan[chan_addr] != NULL) {
			dev_err(xdev->dev, "Duplicate address for channel %s: %d\n",
					node->name, chan_addr);
			return -EINVAL;
		}
		chan_id = chan_addr;
	}
	/* If data width is greater than 8 bytes, DRE is not in hw */
	if (width > 8)
		has_dre = false;

	if (!has_dre)
		xdev->common.copy_align = fls(width - 1);

	if (of_device_is_compatible(node, "xlnx,axi-vdma-mm2s-channel") ||
	    of_device_is_compatible(node, "xlnx,axi-dma-mm2s-channel") ||
	    of_device_is_compatible(node, "xlnx,axi-cdma-channel")) {
		chan->direction = DMA_MEM_TO_DEV;
		chan->id = chan_id;
		chan->tdest = chan_id;

		chan->ctrl_offset = XILINX_DMA_MM2S_CTRL_OFFSET;
		if (xdev->dma_config->dmatype == XDMA_TYPE_VDMA) {
			chan->desc_offset = XILINX_VDMA_MM2S_DESC_OFFSET;

			if (xdev->flush_on_fsync == XILINX_DMA_FLUSH_BOTH ||
			    xdev->flush_on_fsync == XILINX_DMA_FLUSH_MM2S)
				chan->flush_on_fsync = true;
		}
	} else if (of_device_is_compatible(node,
					   "xlnx,axi-vdma-s2mm-channel") ||
		   of_device_is_compatible(node,
					   "xlnx,axi-dma-s2mm-channel")) {
		chan->direction = DMA_DEV_TO_MEM;
		chan->id = chan_id;
		chan->tdest = chan_id - xdev->nr_channels;

		chan->ctrl_offset = XILINX_DMA_S2MM_CTRL_OFFSET;
		if (xdev->dma_config->dmatype == XDMA_TYPE_VDMA) {
			chan->desc_offset = XILINX_VDMA_S2MM_DESC_OFFSET;

			if (xdev->flush_on_fsync == XILINX_DMA_FLUSH_BOTH ||
			    xdev->flush_on_fsync == XILINX_DMA_FLUSH_S2MM)
				chan->flush_on_fsync = true;
		}
	} else {
		dev_err(xdev->dev, "Invalid channel compatible node\n");
		return -EINVAL;
	}

	/* Request the interrupt */
	err = devm_request_irq(chan->dev, chan->irq, xilinx_dma_irq_handler,
			IRQF_SHARED, "xilinx-dma-controller", chan);
	if (err) {
		dev_err(xdev->dev, "unable to request IRQ %d\n", chan->irq);
		return err;
	}

	if (xdev->dma_config->dmatype == XDMA_TYPE_AXIDMA)
		chan->start_transfer = xilinx_dma_start_transfer;
	else if (xdev->dma_config->dmatype == XDMA_TYPE_CDMA)
		chan->start_transfer = xilinx_cdma_start_transfer;
	else
		chan->start_transfer = xilinx_vdma_start_transfer;

	/* Initialize the tasklet */
	tasklet_init(&chan->tasklet, xilinx_dma_do_tasklet,
			(unsigned long)chan);

	/*
	 * Initialize the DMA channel and add it to the DMA engine channels
	 * list.
	 */
	chan->common.device = &xdev->common;

	list_add_tail(&chan->common.device_node, &xdev->common.channels);
	xdev->chan[chan->id] = chan;

	/* Add the DMA Direction to the common capabilities */
	xdev->common.directions |= BIT(chan->direction);

	/* Reset the channel */
	err = xilinx_dma_chan_reset(chan);
	if (err < 0) {
		dev_err(xdev->dev, "Reset channel failed\n");
		return err;
	}

	return 0;
}

/**
 * xilinx_dma_child_probe - Per child node probe
 * It get number of dma-channels per child node from
 * device-tree and initializes all the channels.
 *
 * @xdev: Driver specific device structure
 * @node: Device node
 *
 * Return: 0 always.
 */
static int xilinx_dma_child_probe(struct xilinx_dma_device *xdev,
				    struct device_node *node) {
	int ret, i, nr_channels = 1;

	ret = of_property_read_u32(node, "dma-channels", &nr_channels);
	if ((ret < 0) && xdev->mcdma)
		dev_warn(xdev->dev, "missing dma-channels property\n");

	for (i = 0; i < nr_channels; i++) {
		ret = xilinx_dma_chan_probe(xdev, node, xdev->chan_id++);
		if (ret)
			return ret;
	}

	xdev->nr_channels += nr_channels;

	return 0;
}

/**
 * of_dma_xilinx_xlate - Translation function
 * @dma_spec: Pointer to DMA specifier as found in the device tree
 * @ofdma: Pointer to DMA controller data
 *
 * Return: DMA channel pointer on success and NULL on error
 */
static struct dma_chan *of_dma_xilinx_xlate(struct of_phandle_args *dma_spec,
						struct of_dma *ofdma)
{
	struct xilinx_dma_device *xdev = ofdma->of_dma_data;
	int chan_id = dma_spec->args[0];

	if (chan_id >= xdev->nr_channels || !xdev->chan[chan_id])
		return NULL;

	return dma_get_slave_channel(&xdev->chan[chan_id]->common);
}

static const struct xilinx_dma_config axidma_config = {
	.dmatype = XDMA_TYPE_AXIDMA,
	.clk_init = axidma_clk_init,
};

static const struct xilinx_dma_config axicdma_config = {
	.dmatype = XDMA_TYPE_CDMA,
	.clk_init = axicdma_clk_init,
};

static const struct xilinx_dma_config axivdma_config = {
	.dmatype = XDMA_TYPE_VDMA,
	.clk_init = axivdma_clk_init,
};

static const struct of_device_id xilinx_dma_of_ids[] = {
	{ .compatible = "xlnx,axi-dma-1.00.a", .data = &axidma_config },
	{ .compatible = "xlnx,axi-cdma-1.00.a", .data = &axicdma_config },
	{ .compatible = "xlnx,axi-vdma-1.00.a", .data = &axivdma_config },
	{}
};
MODULE_DEVICE_TABLE(of, xilinx_dma_of_ids);

/**
 * xilinx_dma_probe - Driver probe function
 * @pdev: Pointer to the platform_device structure
 *
 * Return: '0' on success and failure value on error
 */
static int xilinx_dma_probe(struct platform_device *pdev)
{
	int (*clk_init)(struct platform_device *, struct clk **, struct clk **,
			struct clk **, struct clk **, struct clk **)
					= axivdma_clk_init;
	struct device_node *node = pdev->dev.of_node;
	struct xilinx_dma_device *xdev;
	struct device_node *child, *np = pdev->dev.of_node;
	struct resource *io;
	u32 num_frames, addr_width, len_width;
	int i, halt_mode, err;

	/* Allocate and initialize the DMA engine structure */
	xdev = devm_kzalloc(&pdev->dev, sizeof(*xdev), GFP_KERNEL);
	if (!xdev)
		return -ENOMEM;

	xdev->dev = &pdev->dev;
	if (np) {
		const struct of_device_id *match;

		match = of_match_node(xilinx_dma_of_ids, np);
		if (match && match->data) {
			xdev->dma_config = match->data;
			clk_init = xdev->dma_config->clk_init;
		}
	}

	err = clk_init(pdev, &xdev->axi_clk, &xdev->tx_clk, &xdev->txs_clk,
		       &xdev->rx_clk, &xdev->rxs_clk);
	if (err)
		return err;

	/* Request and map I/O memory */
	io = platform_get_resource(pdev, IORESOURCE_MEM, 0);
	xdev->regs = devm_ioremap_resource(&pdev->dev, io);
	if (IS_ERR(xdev->regs))
		return PTR_ERR(xdev->regs);

	/* Retrieve the DMA engine properties from the device tree */
	xdev->has_sg = of_property_read_bool(node, "xlnx,include-sg");
	if (xdev->dma_config->dmatype == XDMA_TYPE_AXIDMA)
		xdev->mcdma = of_property_read_bool(node, "xlnx,mcdma");

	xdev->halt_mode = XILINX_DMA_HALT_MODE_NORMAL;
	halt_mode = of_property_match_string(node,
			"xlnx,halt-mode", "reset-retry");
	if (halt_mode >= 0)
		xdev->halt_mode = XILINX_DMA_HALT_MODE_RESET_RETRY;
	halt_mode = of_property_match_string(node,
			"xlnx,halt-mode", "reset-always");
	if (halt_mode >= 0)
		xdev->halt_mode = XILINX_DMA_HALT_MODE_RESET_ALWAYS;

	if (xdev->dma_config->dmatype == XDMA_TYPE_VDMA) {
		err = of_property_read_u32(node, "xlnx,num-fstores",
					   &num_frames);
		if (err < 0) {
			dev_err(xdev->dev,
				"missing xlnx,num-fstores property\n");
			return err;
		}

		err = of_property_read_u32(node, "xlnx,flush-fsync",
					   &xdev->flush_on_fsync);
		if (err < 0)
			dev_warn(xdev->dev,
				 "missing xlnx,flush-fsync property\n");
	}

	if (xdev->dma_config->dmatype == XDMA_TYPE_AXIDMA) {
		err = of_property_read_u32(node, "xlnx,lenwidth", &len_width);
		if (err < 0) {
			len_width = XILINX_DMA_MAX_LEN_REG_WIDTH;
		}
		len_width = max_t(u32, len_width, XILINX_DMA_MIN_LEN_REG_WIDTH);
		len_width = min_t(u32, len_width, XILINX_DMA_MAX_LEN_REG_WIDTH);
		xdev->max_length = GENMASK(len_width-1, 0);
	}

	err = of_property_read_u32(node, "xlnx,addrwidth", &addr_width);
	if (err < 0)
		dev_warn(xdev->dev, "missing xlnx,addrwidth property\n");

	if (addr_width > 32)
		xdev->ext_addr = true;
	else
		xdev->ext_addr = false;

	/* Set the dma mask bits */
	dma_set_mask(xdev->dev, DMA_BIT_MASK(addr_width));

	/* Initialize the DMA engine */
	xdev->common.dev = &pdev->dev;

	pdev->dev.dma_parms = &xdev->dma_parms;

	INIT_LIST_HEAD(&xdev->common.channels);
	if (!(xdev->dma_config->dmatype == XDMA_TYPE_CDMA)) {
		dma_cap_set(DMA_SLAVE, xdev->common.cap_mask);
		dma_cap_set(DMA_PRIVATE, xdev->common.cap_mask);
	}

	xdev->common.device_alloc_chan_resources =
				xilinx_dma_alloc_chan_resources;
	xdev->common.device_free_chan_resources =
				xilinx_dma_free_chan_resources;
	xdev->common.device_terminate_all = xilinx_dma_terminate_all;
	xdev->common.device_tx_status = xilinx_dma_tx_status;
	xdev->common.device_issue_pending = xilinx_dma_issue_pending;
	if (xdev->dma_config->dmatype == XDMA_TYPE_AXIDMA) {
		dma_cap_set(DMA_CYCLIC, xdev->common.cap_mask);
		xdev->common.device_prep_slave_sg = xilinx_dma_prep_slave_sg;
		xdev->common.device_prep_dma_cyclic =
					  xilinx_dma_prep_dma_cyclic;
		xdev->common.device_prep_interleaved_dma =
					xilinx_dma_prep_interleaved;
		/* Residue calculation is supported by only AXI DMA */
		xdev->common.residue_granularity =
					  DMA_RESIDUE_GRANULARITY_SEGMENT;
		/* The DMA Driver breaks large descriptors into multiple
		 * segments
		 */
		dma_set_max_seg_size(xdev->common.dev, UINT_MAX);
	} else if (xdev->dma_config->dmatype == XDMA_TYPE_CDMA) {
		dma_cap_set(DMA_MEMCPY, xdev->common.cap_mask);
		xdev->common.device_prep_dma_memcpy = xilinx_cdma_prep_memcpy;
	} else {
		xdev->common.device_prep_interleaved_dma =
				xilinx_vdma_dma_prep_interleaved;
	}

	platform_set_drvdata(pdev, xdev);

	/* Initialize the channels */
	for_each_child_of_node(node, child) {
		err = xilinx_dma_child_probe(xdev, child);
		if (err < 0)
			goto disable_clks;
	}

	if (xdev->dma_config->dmatype == XDMA_TYPE_VDMA) {
		for (i = 0; i < xdev->nr_channels; i++)
			if (xdev->chan[i])
				xdev->chan[i]->num_frms = num_frames;
	}

	/* Register the DMA engine with the core */
	dma_async_device_register(&xdev->common);

	err = of_dma_controller_register(node, of_dma_xilinx_xlate,
					 xdev);
	if (err < 0) {
		dev_err(&pdev->dev, "Unable to register DMA to DT\n");
		dma_async_device_unregister(&xdev->common);
		goto error;
	}

	dev_info(&pdev->dev, "Xilinx AXI VDMA Engine Driver Probed!!\n");

	return 0;

disable_clks:
	xdma_disable_allclks(xdev);
error:
	for (i = 0; i < xdev->nr_channels; i++)
		if (xdev->chan[i])
			xilinx_dma_chan_remove(xdev->chan[i]);

	return err;
}

/**
 * xilinx_dma_remove - Driver remove function
 * @pdev: Pointer to the platform_device structure
 *
 * Return: Always '0'
 */
static int xilinx_dma_remove(struct platform_device *pdev)
{
	struct xilinx_dma_device *xdev = platform_get_drvdata(pdev);
	int i;

	of_dma_controller_free(pdev->dev.of_node);

	dma_async_device_unregister(&xdev->common);

	for (i = 0; i < xdev->nr_channels; i++)
		if (xdev->chan[i])
			xilinx_dma_chan_remove(xdev->chan[i]);

	xdma_disable_allclks(xdev);

	return 0;
}

static struct platform_driver xilinx_vdma_driver = {
	.driver = {
		.name = "xilinx-vdma",
		.of_match_table = xilinx_dma_of_ids,
	},
	.probe = xilinx_dma_probe,
	.remove = xilinx_dma_remove,
};

module_platform_driver(xilinx_vdma_driver);

MODULE_AUTHOR("Xilinx, Inc.");
MODULE_DESCRIPTION("Xilinx VDMA driver");
MODULE_LICENSE("GPL v2");<|MERGE_RESOLUTION|>--- conflicted
+++ resolved
@@ -166,7 +166,6 @@
 #define XILINX_DMA_BD_EOP		BIT(26)
 #define XILINX_DMA_BD_CMPL      BIT(31)
 #define XILINX_DMA_COALESCE_MAX		255
-#define XILINX_DMA_NUM_DESCS		255
 #define XILINX_DMA_NUM_APP_WORDS	5
 
 /* Multi-Channel DMA Descriptor offsets*/
@@ -329,7 +328,6 @@
  * @pending_list: Descriptors waiting
  * @active_list: Descriptors ready to submit
  * @done_list: Complete descriptors
- * @free_seg_list: Free descriptors
  * @common: DMA common channel
  * @desc_pool: Descriptors pool
  * @dev: The dma device
@@ -342,19 +340,14 @@
  * @genlock: Support genlock mode
  * @no_coalesce: Do not coalesce interrupts
  * @err: Channel has errors
- * @idle: Check for channel idle
- * @has_fstoreen: Check for frame store configuration
  * @tasklet: Cleanup work after irq
  * @config: Device configuration info
  * @flush_on_fsync: Flush on Frame sync
  * @desc_pendingcount: Descriptor pending count
  * @ext_addr: Indicates 64 bit addressing is supported by dma channel
- * @desc_submitcount: Descriptor h/w submitted count
  * @residue: Residue for AXI DMA
  * @seg_v: Statically allocated segments base
- * @seg_p: Physical allocated segments base
  * @cyclic_seg_v: Statically allocated segment base for cyclic transfers
- * @cyclic_seg_p: Physical allocated segments base for cyclic dma
  * @start_transfer: Differentiate b/w DMA IP's transfer
  */
 struct xilinx_dma_chan {
@@ -365,7 +358,6 @@
 	struct list_head pending_list;
 	struct list_head active_list;
 	struct list_head done_list;
-	struct list_head free_seg_list;
 	struct dma_chan common;
 	struct dma_pool *desc_pool;
 	struct device *dev;
@@ -378,26 +370,18 @@
 	bool genlock;
 	bool no_coalesce;
 	bool err;
-	bool idle;
-	bool has_fstoreen;
 	struct tasklet_struct tasklet;
 	struct xilinx_vdma_config config;
 	bool flush_on_fsync;
 	u32 desc_pendingcount;
 	bool ext_addr;
-	u32 desc_submitcount;
 	u32 residue;
 	struct xilinx_axidma_tx_segment *seg_v;
-	dma_addr_t seg_p;
 	struct xilinx_axidma_tx_segment *cyclic_seg_v;
-	dma_addr_t cyclic_seg_p;
 	void (*start_transfer)(struct xilinx_dma_chan *chan);
 	u16 tdest;
 };
 
-<<<<<<< HEAD
-struct xilinx_dma_config {
-=======
 /**
  * enum xdma_ip_type: DMA IP type.
  *
@@ -413,7 +397,6 @@
 };
 
 struct xilinx_dma_ip_config {
->>>>>>> 863b8ff9
 	enum xdma_ip_type dmatype;
 	int (*clk_init)(struct platform_device *pdev, struct clk **axi_clk,
 			struct clk **tx_clk, struct clk **txs_clk,
@@ -456,7 +439,7 @@
 	enum xilinx_dma_halt_mode halt_mode;
 	bool ext_addr;
 	struct platform_device  *pdev;
-	const struct xilinx_dma_config *dma_config;
+	const struct xilinx_dma_ip_config *dma_config;
 	struct clk *axi_clk;
 	struct clk *tx_clk;
 	struct clk *txs_clk;
@@ -622,30 +605,16 @@
 static struct xilinx_axidma_tx_segment *
 xilinx_axidma_alloc_tx_segment(struct xilinx_dma_chan *chan)
 {
-	struct xilinx_axidma_tx_segment *segment = NULL;
-	unsigned long flags;
-
-	spin_lock_irqsave(&chan->lock, flags);
-	if (!list_empty(&chan->free_seg_list)) {
-		segment = list_first_entry(&chan->free_seg_list,
-					   struct xilinx_axidma_tx_segment,
-					   node);
-		list_del(&segment->node);
-	}
-	spin_unlock_irqrestore(&chan->lock, flags);
+	struct xilinx_axidma_tx_segment *segment;
+	dma_addr_t phys;
+
+	segment = dma_pool_zalloc(chan->desc_pool, GFP_ATOMIC, &phys);
+	if (!segment)
+		return NULL;
+
+	segment->phys = phys;
 
 	return segment;
-}
-
-static void xilinx_dma_clean_hw_desc(struct xilinx_axidma_desc_hw *hw)
-{
-	u32 next_desc = hw->next_desc;
-	u32 next_desc_msb = hw->next_desc_msb;
-
-	memset(hw, 0, sizeof(struct xilinx_axidma_desc_hw));
-
-	hw->next_desc = next_desc;
-	hw->next_desc_msb = next_desc_msb;
 }
 
 /**
@@ -656,9 +625,7 @@
 static void xilinx_dma_free_tx_segment(struct xilinx_dma_chan *chan,
 				struct xilinx_axidma_tx_segment *segment)
 {
-	xilinx_dma_clean_hw_desc(&segment->hw);
-
-	list_add_tail(&segment->node, &chan->free_seg_list);
+	dma_pool_free(chan->desc_pool, segment, segment->phys);
 }
 
 /**
@@ -814,26 +781,16 @@
 static void xilinx_dma_free_chan_resources(struct dma_chan *dchan)
 {
 	struct xilinx_dma_chan *chan = to_xilinx_chan(dchan);
-	unsigned long flags;
 
 	dev_dbg(chan->dev, "Free all channel resources.\n");
 
 	xilinx_dma_free_descriptors(chan);
-
 	if (chan->xdev->dma_config->dmatype == XDMA_TYPE_AXIDMA) {
-		spin_lock_irqsave(&chan->lock, flags);
-		INIT_LIST_HEAD(&chan->free_seg_list);
-		spin_unlock_irqrestore(&chan->lock, flags);
-
-		/* Free Memory that is allocated for cyclic DMA Mode */
-		dma_free_coherent(chan->dev, sizeof(*chan->cyclic_seg_v),
-				  chan->cyclic_seg_v, chan->cyclic_seg_p);
-	}
-
-	if (chan->xdev->dma_config->dmatype != XDMA_TYPE_AXIDMA) {
-		dma_pool_destroy(chan->desc_pool);
-		chan->desc_pool = NULL;
-	}
+		xilinx_dma_free_tx_segment(chan, chan->cyclic_seg_v);
+		xilinx_dma_free_tx_segment(chan, chan->seg_v);
+	}
+	dma_pool_destroy(chan->desc_pool);
+	chan->desc_pool = NULL;
 }
 
 /**
@@ -870,7 +827,8 @@
 	spin_lock_irqsave(&chan->lock, flags);
 
 	list_for_each_entry_safe(desc, next, &chan->done_list, node) {
-		struct dmaengine_desc_callback cb;
+		dma_async_tx_callback callback;
+		void *callback_param;
 
 		if (desc->cyclic) {
 			xilinx_dma_chan_handle_cyclic(chan, desc, &flags);
@@ -881,10 +839,11 @@
 		list_del(&desc->node);
 
 		/* Run the link descriptor callback function */
-		dmaengine_desc_get_callback(&desc->async_tx, &cb);
-		if (dmaengine_desc_callback_valid(&cb)) {
+		callback = desc->async_tx.callback;
+		callback_param = desc->async_tx.callback_param;
+		if (callback) {
 			spin_unlock_irqrestore(&chan->lock, flags);
-			dmaengine_desc_callback_invoke(&cb, NULL);
+			callback(callback_param);
 			spin_lock_irqsave(&chan->lock, flags);
 		}
 
@@ -926,20 +885,11 @@
 	 * for meeting Xilinx VDMA specification requirement.
 	 */
 	if (chan->xdev->dma_config->dmatype == XDMA_TYPE_AXIDMA) {
-		/* Allocate the buffer descriptors. */
-		chan->seg_v = dma_zalloc_coherent(chan->dev,
-						  sizeof(*chan->seg_v) *
-						  XILINX_DMA_NUM_DESCS,
-						  &chan->seg_p, GFP_KERNEL);
-		if (!chan->seg_v) {
-			dev_err(chan->dev,
-				"unable to allocate channel %d descriptors\n",
-				chan->id);
-			return -ENOMEM;
-		}
-
-		xilinx_dma_init_segs(chan);
-
+		chan->desc_pool = dma_pool_create("xilinx_dma_desc_pool",
+				   chan->dev,
+				   sizeof(struct xilinx_axidma_tx_segment),
+				   __alignof__(struct xilinx_axidma_tx_segment),
+				   0);
 	} else if (chan->xdev->dma_config->dmatype == XDMA_TYPE_CDMA) {
 		chan->desc_pool = dma_pool_create("xilinx_cdma_desc_pool",
 				   chan->dev,
@@ -954,8 +904,7 @@
 				     0);
 	}
 
-	if (!chan->desc_pool &&
-	    (chan->xdev->dma_config->dmatype != XDMA_TYPE_AXIDMA)) {
+	if (!chan->desc_pool) {
 		dev_err(chan->dev,
 			"unable to allocate channel %d descriptor pool\n",
 			chan->id);
@@ -963,21 +912,23 @@
 	}
 
 	if (chan->xdev->dma_config->dmatype == XDMA_TYPE_AXIDMA) {
+		/*
+		 * For AXI DMA case after submitting a pending_list, keep
+		 * an extra segment allocated so that the "next descriptor"
+		 * pointer on the tail descriptor always points to a
+		 * valid descriptor, even when paused after reaching taildesc.
+		 * This way, it is possible to issue additional
+		 * transfers without halting and restarting the channel.
+		 */
+		chan->seg_v = xilinx_axidma_alloc_tx_segment(chan);
+
 		/*
 		 * For cyclic DMA mode we need to program the tail Descriptor
 		 * register with a value which is not a part of the BD chain
 		 * so allocating a desc segment during channel allocation for
 		 * programming tail descriptor.
 		 */
-		chan->cyclic_seg_v = dma_zalloc_coherent(chan->dev,
-					sizeof(*chan->cyclic_seg_v),
-					&chan->cyclic_seg_p, GFP_KERNEL);
-		if (!chan->cyclic_seg_v) {
-			dev_err(chan->dev,
-				"unable to allocate desc segment for cyclic DMA\n");
-			return -ENOMEM;
-		}
-		chan->cyclic_seg_v->phys = chan->cyclic_seg_p;
+		chan->cyclic_seg_v = xilinx_axidma_alloc_tx_segment(chan);
 	}
 
 	dma_cookie_init(dchan);
@@ -1040,6 +991,32 @@
 	}
 
 	return ret;
+}
+
+/**
+ * xilinx_dma_is_running - Check if DMA channel is running
+ * @chan: Driver specific DMA channel
+ *
+ * Return: '1' if running, '0' if not.
+ */
+static bool xilinx_dma_is_running(struct xilinx_dma_chan *chan)
+{
+	return !(dma_ctrl_read(chan, XILINX_DMA_REG_DMASR) &
+		 XILINX_DMA_DMASR_HALTED) &&
+		(dma_ctrl_read(chan, XILINX_DMA_REG_DMACR) &
+		 XILINX_DMA_DMACR_RUNSTOP);
+}
+
+/**
+ * xilinx_dma_is_idle - Check if DMA channel is idle
+ * @chan: Driver specific DMA channel
+ *
+ * Return: '1' if idle, '0' if not.
+ */
+static bool xilinx_dma_is_idle(struct xilinx_dma_chan *chan)
+{
+	return dma_ctrl_read(chan, XILINX_DMA_REG_DMASR) &
+		XILINX_DMA_DMASR_IDLE;
 }
 
 /**
@@ -1088,7 +1065,6 @@
 			chan, dma_ctrl_read(chan, XILINX_DMA_REG_DMASR));
 		chan->err = true;
 	}
-	chan->idle = true;
 }
 
 /**
@@ -1130,32 +1106,8 @@
 	if (chan->err)
 		return;
 
-	if (!chan->idle)
-		return;
-
 	if (list_empty(&chan->pending_list))
 		return;
-
-	/*
-	 * Note: When VDMA is built with default h/w configuration
-	 * User should submit frames upto H/W configured.
-	 * If users submits less than h/w configured
-	 * VDMA engine tries to write to a invalid location
-	 * Results undefined behaviour/memory corruption.
-	 *
-	 * If user would like to submit frames less than h/w capable
-	 * On S2MM side please enable debug info 13 at the h/w level
-	 * On MM2S side please enable debug info 6 at the h/w level
-	 * It will allows the frame buffers numbers to be modified at runtime.
-	 */
-	if (!chan->has_fstoreen &&
-	     chan->desc_pendingcount < chan->num_frms) {
-		dev_warn(chan->dev, "Frame Store Configuration is not enabled at the\n");
-		dev_warn(chan->dev, "H/w level enable Debug info 13 or 6 at the h/w level\n");
-		dev_warn(chan->dev, "OR Submit the frames upto h/w Capable\n\r");
-
-		return;
-	}
 
 	desc = list_first_entry(&chan->pending_list,
 				struct xilinx_dma_tx_descriptor, node);
@@ -1164,6 +1116,13 @@
 
 	tail_segment = list_last_entry(&tail_desc->segments,
 				       struct xilinx_vdma_tx_segment, node);
+
+	/* If it is SG mode and hardware is busy, cannot submit */
+	if (chan->has_sg && xilinx_dma_is_running(chan) &&
+	    !xilinx_dma_is_idle(chan)) {
+		dev_dbg(chan->dev, "DMA controller still busy\n");
+		return;
+	}
 
 	/*
 	 * If hardware is idle, then all descriptors on the running lists are
@@ -1219,38 +1178,24 @@
 	if (chan->has_sg) {
 		dma_ctrl_write(chan, XILINX_DMA_REG_TAILDESC,
 				tail_segment->phys);
-		list_splice_tail_init(&chan->pending_list, &chan->active_list);
-		chan->desc_pendingcount = 0;
 	} else {
 		struct xilinx_vdma_tx_segment *segment, *last = NULL;
-		int i = 0, j = 0;
-
-		if (chan->desc_submitcount < chan->num_frms)
-			i = chan->desc_submitcount;
-
-		for (j = 0; j < chan->num_frms; ) {
-			list_for_each_entry(segment, &desc->segments, node) {
-				if (chan->ext_addr)
-					vdma_desc_write_64(chan,
-					  XILINX_VDMA_REG_START_ADDRESS_64(i++),
-					  segment->hw.buf_addr,
-					  segment->hw.buf_addr_msb);
-				else
-					vdma_desc_write(chan,
-					    XILINX_VDMA_REG_START_ADDRESS(i++),
-					    segment->hw.buf_addr);
-
-				last = segment;
-			}
-			list_del(&desc->node);
-			list_add_tail(&desc->node, &chan->active_list);
-			j++;
-			if (list_empty(&chan->pending_list) ||
-			    (i == chan->num_frms))
-				break;
-			desc = list_first_entry(&chan->pending_list,
-						struct xilinx_dma_tx_descriptor,
-						node);
+		int i = 0;
+
+		list_for_each_entry(desc, &chan->pending_list, node) {
+			segment = list_first_entry(&desc->segments,
+					   struct xilinx_vdma_tx_segment, node);
+			if (chan->ext_addr)
+				vdma_desc_write_64(chan,
+					XILINX_VDMA_REG_START_ADDRESS_64(i++),
+					segment->hw.buf_addr,
+					segment->hw.buf_addr_msb);
+			else
+				vdma_desc_write(chan,
+					XILINX_VDMA_REG_START_ADDRESS(i++),
+					segment->hw.buf_addr);
+
+			last = segment;
 		}
 
 		if (!last)
@@ -1261,14 +1206,10 @@
 		vdma_desc_write(chan, XILINX_DMA_REG_FRMDLY_STRIDE,
 				last->hw.stride);
 		vdma_desc_write(chan, XILINX_DMA_REG_VSIZE, last->hw.vsize);
-
-		chan->desc_submitcount += j;
-		chan->desc_pendingcount -= j;
-		if (chan->desc_submitcount == chan->num_frms)
-			chan->desc_submitcount = 0;
-	}
-
-	chan->idle = false;
+	}
+
+	list_splice_tail_init(&chan->pending_list, &chan->active_list);
+	chan->desc_pendingcount = 0;
 }
 
 /**
@@ -1282,9 +1223,6 @@
 	u32 ctrl_reg = dma_read(chan, XILINX_DMA_REG_DMACR);
 
 	if (chan->err)
-		return;
-
-	if (!chan->idle)
 		return;
 
 	if (list_empty(&chan->pending_list))
@@ -1333,7 +1271,6 @@
 
 	list_splice_tail_init(&chan->pending_list, &chan->active_list);
 	chan->desc_pendingcount = 0;
-	chan->idle = false;
 }
 
 /**
@@ -1343,17 +1280,21 @@
 static void xilinx_dma_start_transfer(struct xilinx_dma_chan *chan)
 {
 	struct xilinx_dma_tx_descriptor *head_desc, *tail_desc;
-	struct xilinx_axidma_tx_segment *tail_segment;
+	struct xilinx_axidma_tx_segment *tail_segment, *old_head, *new_head;
 	u32 reg;
 
 	if (chan->err)
 		return;
 
-	if (!chan->idle)
-		return;
-
 	if (list_empty(&chan->pending_list))
 		return;
+
+	/* If it is SG mode and hardware is busy, cannot submit */
+	if (chan->has_sg && xilinx_dma_is_running(chan) &&
+	    !xilinx_dma_is_idle(chan)) {
+		dev_dbg(chan->dev, "DMA controller still busy\n");
+		return;
+	}
 
 	head_desc = list_first_entry(&chan->pending_list,
 				     struct xilinx_dma_tx_descriptor, node);
@@ -1361,6 +1302,21 @@
 				    struct xilinx_dma_tx_descriptor, node);
 	tail_segment = list_last_entry(&tail_desc->segments,
 				       struct xilinx_axidma_tx_segment, node);
+
+	if (chan->has_sg && !chan->xdev->mcdma) {
+		old_head = list_first_entry(&head_desc->segments,
+					struct xilinx_axidma_tx_segment, node);
+		new_head = chan->seg_v;
+		/* Copy Buffer Descriptor fields. */
+		new_head->hw = old_head->hw;
+
+		/* Swap and save new reserve */
+		list_replace_init(&old_head->node, &new_head->node);
+		chan->seg_v = old_head;
+
+		tail_segment->hw.next_desc = chan->seg_v->phys;
+		head_desc->async_tx.phys = new_head->phys;
+	}
 
 	reg = dma_ctrl_read(chan, XILINX_DMA_REG_DMACR);
 
@@ -1437,7 +1393,6 @@
 
 	list_splice_tail_init(&chan->pending_list, &chan->active_list);
 	chan->desc_pendingcount = 0;
-	chan->idle = false;
 }
 
 /**
@@ -1525,8 +1480,6 @@
 	}
 
 	chan->err = false;
-	chan->idle = true;
-	chan->desc_submitcount = 0;
 
 	return err;
 }
@@ -1608,8 +1561,6 @@
 	if (status & XILINX_DMA_DMASR_FRM_CNT_IRQ) {
 		spin_lock(&chan->lock);
 		xilinx_dma_complete_descriptor(chan);
-		if (list_empty(&chan->active_list))
-			chan->idle = true;
 		chan->start_transfer(chan);
 		spin_unlock(&chan->lock);
 	}
@@ -1665,7 +1616,7 @@
 	list_add_tail(&desc->node, &chan->pending_list);
 	chan->desc_pendingcount++;
 
-	if (chan->has_sg && (chan->xdev->dma_config->dmatype == XDMA_TYPE_VDMA)
+	if (chan->xdev->dma_config->dmatype == XDMA_TYPE_VDMA
 	    && unlikely(chan->desc_pendingcount > chan->num_frms)) {
 		dev_dbg(chan->dev, "desc pendingcount is too high\n");
 		chan->desc_pendingcount = chan->num_frms;
@@ -1884,7 +1835,7 @@
 {
 	struct xilinx_dma_chan *chan = to_xilinx_chan(dchan);
 	struct xilinx_dma_tx_descriptor *desc;
-	struct xilinx_axidma_tx_segment *segment = NULL;
+	struct xilinx_axidma_tx_segment *segment = NULL, *prev = NULL;
 	u32 *app_w = (u32 *)context;
 	struct scatterlist *sg;
 	size_t copy;
@@ -1944,6 +1895,10 @@
 					       XILINX_DMA_NUM_APP_WORDS);
 			}
 
+			if (prev)
+				prev->hw.next_desc = segment->phys;
+
+			prev = segment;
 			sg_used += copy;
 
 			/*
@@ -1957,6 +1912,7 @@
 	segment = list_first_entry(&desc->segments,
 				   struct xilinx_axidma_tx_segment, node);
 	desc->async_tx.phys = segment->phys;
+	prev->hw.next_desc = segment->phys;
 
 	/* For the last DMA_MEM_TO_DEV transfer, set EOP */
 	if (chan->direction == DMA_MEM_TO_DEV) {
@@ -2387,6 +2343,8 @@
 {
 	int err;
 
+	return 0;
+
 	*axi_clk = devm_clk_get(&pdev->dev, "s_axi_lite_aclk");
 	if (IS_ERR(*axi_clk)) {
 		err = PTR_ERR(*axi_clk);
@@ -2491,24 +2449,16 @@
 	chan->has_sg = xdev->has_sg;
 	chan->desc_pendingcount = 0x0;
 	chan->ext_addr = xdev->ext_addr;
-	/* This variable enusres that descripotrs are not
-	 * Submited when dma engine is in progress. This variable is
-	 * Added to avoid pollling for a bit in the status register to
-	 * Know dma state in the driver hot path.
-	 */
-	chan->idle = true;
 
 	spin_lock_init(&chan->lock);
 	INIT_LIST_HEAD(&chan->pending_list);
 	INIT_LIST_HEAD(&chan->done_list);
 	INIT_LIST_HEAD(&chan->active_list);
-	INIT_LIST_HEAD(&chan->free_seg_list);
 
 	/* Retrieve the channel properties from the device tree */
 	has_dre = of_property_read_bool(node, "xlnx,include-dre");
 
 	chan->genlock = of_property_read_bool(node, "xlnx,genlock-mode");
-	chan->has_fstoreen = of_property_read_bool(node, "xlnx,fstore-enable");
 
 	/* The no interrupt coalesce param is optional*/
 	chan->no_coalesce = of_property_read_bool(node, "xlnx,no-coalesce");
@@ -2672,17 +2622,17 @@
 	return dma_get_slave_channel(&xdev->chan[chan_id]->common);
 }
 
-static const struct xilinx_dma_config axidma_config = {
+static const struct xilinx_dma_ip_config axidma_config = {
 	.dmatype = XDMA_TYPE_AXIDMA,
 	.clk_init = axidma_clk_init,
 };
 
-static const struct xilinx_dma_config axicdma_config = {
+static const struct xilinx_dma_ip_config axicdma_config = {
 	.dmatype = XDMA_TYPE_CDMA,
 	.clk_init = axicdma_clk_init,
 };
 
-static const struct xilinx_dma_config axivdma_config = {
+static const struct xilinx_dma_ip_config axivdma_config = {
 	.dmatype = XDMA_TYPE_VDMA,
 	.clk_init = axivdma_clk_init,
 };
@@ -2802,6 +2752,7 @@
 	if (!(xdev->dma_config->dmatype == XDMA_TYPE_CDMA)) {
 		dma_cap_set(DMA_SLAVE, xdev->common.cap_mask);
 		dma_cap_set(DMA_PRIVATE, xdev->common.cap_mask);
+		dma_cap_set(DMA_INTERLEAVE, xdev->common.cap_mask);
 	}
 
 	xdev->common.device_alloc_chan_resources =
