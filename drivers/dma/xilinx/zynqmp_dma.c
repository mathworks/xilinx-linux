/*
 * DMA driver for Xilinx ZynqMP DMA Engine
 *
 * Copyright (C) 2016 Xilinx, Inc. All rights reserved.
 *
 * This program is free software: you can redistribute it and/or modify
 * it under the terms of the GNU General Public License as published by
 * the Free Software Foundation, either version 2 of the License, or
 * (at your option) any later version.
 */

#include <linux/bitops.h>
#include <linux/dmapool.h>
#include <linux/dma/xilinx_dma.h>
#include <linux/init.h>
#include <linux/interrupt.h>
#include <linux/io.h>
#include <linux/module.h>
#include <linux/of_address.h>
#include <linux/of_dma.h>
#include <linux/of_irq.h>
#include <linux/of_platform.h>
#include <linux/slab.h>
#include <linux/clk.h>
#include <linux/io-64-nonatomic-lo-hi.h>
#include <linux/pm_runtime.h>

#include "../dmaengine.h"

/* Register Offsets */
#define ZYNQMP_DMA_ISR			0x100
#define ZYNQMP_DMA_IMR			0x104
#define ZYNQMP_DMA_IER			0x108
#define ZYNQMP_DMA_IDS			0x10C
#define ZYNQMP_DMA_CTRL0		0x110
#define ZYNQMP_DMA_CTRL1		0x114
#define ZYNQMP_DMA_DATA_ATTR		0x120
#define ZYNQMP_DMA_DSCR_ATTR		0x124
#define ZYNQMP_DMA_SRC_DSCR_WRD0	0x128
#define ZYNQMP_DMA_SRC_DSCR_WRD1	0x12C
#define ZYNQMP_DMA_SRC_DSCR_WRD2	0x130
#define ZYNQMP_DMA_SRC_DSCR_WRD3	0x134
#define ZYNQMP_DMA_DST_DSCR_WRD0	0x138
#define ZYNQMP_DMA_DST_DSCR_WRD1	0x13C
#define ZYNQMP_DMA_DST_DSCR_WRD2	0x140
#define ZYNQMP_DMA_DST_DSCR_WRD3	0x144
#define ZYNQMP_DMA_SRC_START_LSB	0x158
#define ZYNQMP_DMA_SRC_START_MSB	0x15C
#define ZYNQMP_DMA_DST_START_LSB	0x160
#define ZYNQMP_DMA_DST_START_MSB	0x164
#define ZYNQMP_DMA_TOTAL_BYTE		0x188
#define ZYNQMP_DMA_RATE_CTRL		0x18C
#define ZYNQMP_DMA_IRQ_SRC_ACCT		0x190
#define ZYNQMP_DMA_IRQ_DST_ACCT		0x194
#define ZYNQMP_DMA_CTRL2		0x200

/* Interrupt registers bit field definitions */
#define ZYNQMP_DMA_DONE			BIT(10)
#define ZYNQMP_DMA_AXI_WR_DATA		BIT(9)
#define ZYNQMP_DMA_AXI_RD_DATA		BIT(8)
#define ZYNQMP_DMA_AXI_RD_DST_DSCR	BIT(7)
#define ZYNQMP_DMA_AXI_RD_SRC_DSCR	BIT(6)
#define ZYNQMP_DMA_IRQ_DST_ACCT_ERR	BIT(5)
#define ZYNQMP_DMA_IRQ_SRC_ACCT_ERR	BIT(4)
#define ZYNQMP_DMA_BYTE_CNT_OVRFL	BIT(3)
#define ZYNQMP_DMA_DST_DSCR_DONE	BIT(2)
#define ZYNQMP_DMA_INV_APB		BIT(0)

/* Control 0 register bit field definitions */
#define ZYNQMP_DMA_OVR_FETCH		BIT(7)
#define ZYNQMP_DMA_POINT_TYPE_SG	BIT(6)
#define ZYNQMP_DMA_RATE_CTRL_EN		BIT(3)

/* Control 1 register bit field definitions */
#define ZYNQMP_DMA_SRC_ISSUE		GENMASK(4, 0)

/* Data Attribute register bit field definitions */
#define ZYNQMP_DMA_ARBURST		GENMASK(27, 26)
#define ZYNQMP_DMA_ARCACHE		GENMASK(25, 22)
#define ZYNQMP_DMA_ARCACHE_OFST		22
#define ZYNQMP_DMA_ARQOS		GENMASK(21, 18)
#define ZYNQMP_DMA_ARQOS_OFST		18
#define ZYNQMP_DMA_ARLEN		GENMASK(17, 14)
#define ZYNQMP_DMA_ARLEN_OFST		14
#define ZYNQMP_DMA_AWBURST		GENMASK(13, 12)
#define ZYNQMP_DMA_AWCACHE		GENMASK(11, 8)
#define ZYNQMP_DMA_AWCACHE_OFST		8
#define ZYNQMP_DMA_AWQOS		GENMASK(7, 4)
#define ZYNQMP_DMA_AWQOS_OFST		4
#define ZYNQMP_DMA_AWLEN		GENMASK(3, 0)
#define ZYNQMP_DMA_AWLEN_OFST		0

/* Descriptor Attribute register bit field definitions */
#define ZYNQMP_DMA_AXCOHRNT		BIT(8)
#define ZYNQMP_DMA_AXCACHE		GENMASK(7, 4)
#define ZYNQMP_DMA_AXCACHE_OFST		4
#define ZYNQMP_DMA_AXQOS		GENMASK(3, 0)
#define ZYNQMP_DMA_AXQOS_OFST		0

/* Control register 2 bit field definitions */
#define ZYNQMP_DMA_ENABLE		BIT(0)

/* Buffer Descriptor definitions */
#define ZYNQMP_DMA_DESC_CTRL_STOP	0x10
#define ZYNQMP_DMA_DESC_CTRL_COMP_INT	0x4
#define ZYNQMP_DMA_DESC_CTRL_SIZE_256	0x2
#define ZYNQMP_DMA_DESC_CTRL_COHRNT	0x1

/* Interrupt Mask specific definitions */
#define ZYNQMP_DMA_INT_ERR	(ZYNQMP_DMA_AXI_RD_DATA | \
				ZYNQMP_DMA_AXI_WR_DATA | \
				ZYNQMP_DMA_AXI_RD_DST_DSCR | \
				ZYNQMP_DMA_AXI_RD_SRC_DSCR | \
				ZYNQMP_DMA_INV_APB)
#define ZYNQMP_DMA_INT_OVRFL	(ZYNQMP_DMA_BYTE_CNT_OVRFL | \
				ZYNQMP_DMA_IRQ_SRC_ACCT_ERR | \
				ZYNQMP_DMA_IRQ_DST_ACCT_ERR)
#define ZYNQMP_DMA_INT_DONE	(ZYNQMP_DMA_DONE | ZYNQMP_DMA_DST_DSCR_DONE)
#define ZYNQMP_DMA_INT_EN_DEFAULT_MASK	(ZYNQMP_DMA_INT_DONE | \
					ZYNQMP_DMA_INT_ERR | \
					ZYNQMP_DMA_INT_OVRFL | \
					ZYNQMP_DMA_DST_DSCR_DONE)

/* Max number of descriptors per channel */
#define ZYNQMP_DMA_NUM_DESCS	32

/* Max transfer size per descriptor */
#define ZYNQMP_DMA_MAX_TRANS_LEN	0x40000000

/* Reset values for data attributes */
#define ZYNQMP_DMA_AXCACHE_VAL		0xF
#define ZYNQMP_DMA_ARLEN_RST_VAL	0xF
#define ZYNQMP_DMA_AWLEN_RST_VAL	0xF

#define ZYNQMP_DMA_SRC_ISSUE_RST_VAL	0x1F

#define ZYNQMP_DMA_IDS_DEFAULT_MASK	0xFFF

/* Bus width in bits */
#define ZYNQMP_DMA_BUS_WIDTH_64		64
#define ZYNQMP_DMA_BUS_WIDTH_128	128

#define ZDMA_PM_TIMEOUT			100

#define ZYNQMP_DMA_DESC_SIZE(chan)	(chan->desc_size)

#define to_chan(chan)		container_of(chan, struct zynqmp_dma_chan, \
					     common)
#define tx_to_desc(tx)		container_of(tx, struct zynqmp_dma_desc_sw, \
					     async_tx)

/**
 * struct zynqmp_dma_desc_ll - Hw linked list descriptor
 * @addr: Buffer address
 * @size: Size of the buffer
 * @ctrl: Control word
 * @nxtdscraddr: Next descriptor base address
 * @rsvd: Reserved field and for Hw internal use.
 */
struct zynqmp_dma_desc_ll {
	u64 addr;
	u32 size;
	u32 ctrl;
	u64 nxtdscraddr;
	u64 rsvd;
}; __aligned(64)

/**
 * struct zynqmp_dma_desc_sw - Per Transaction structure
 * @src: Source address for simple mode dma
 * @dst: Destination address for simple mode dma
 * @len: Transfer length for simple mode dma
 * @node: Node in the channel descriptor list
 * @tx_list: List head for the current transfer
 * @async_tx: Async transaction descriptor
 * @src_v: Virtual address of the src descriptor
 * @src_p: Physical address of the src descriptor
 * @dst_v: Virtual address of the dst descriptor
 * @dst_p: Physical address of the dst descriptor
 */
struct zynqmp_dma_desc_sw {
	u64 src;
	u64 dst;
	u32 len;
	struct list_head node;
	struct list_head tx_list;
	struct dma_async_tx_descriptor async_tx;
	struct zynqmp_dma_desc_ll *src_v;
	dma_addr_t src_p;
	struct zynqmp_dma_desc_ll *dst_v;
	dma_addr_t dst_p;
};

/**
 * struct zynqmp_dma_chan - Driver specific DMA channel structure
 * @zdev: Driver specific device structure
 * @regs: Control registers offset
 * @lock: Descriptor operation lock
 * @pending_list: Descriptors waiting
 * @free_list: Descriptors free
 * @active_list: Descriptors active
 * @sw_desc_pool: SW descriptor pool
 * @done_list: Complete descriptors
 * @common: DMA common channel
 * @desc_pool_v: Statically allocated descriptor base
 * @desc_pool_p: Physical allocated descriptor base
 * @desc_free_cnt: Descriptor available count
 * @dev: The dma device
 * @irq: Channel IRQ
 * @is_dmacoherent: Tells whether dma operations are coherent or not
 * @tasklet: Cleanup work after irq
 * @idle : Channel status;
 * @desc_size: Size of the low level descriptor
 * @err: Channel has errors
 * @bus_width: Bus width
 * @src_burst_len: Source burst length
 * @dst_burst_len: Dest burst length
 */
struct zynqmp_dma_chan {
	struct zynqmp_dma_device *zdev;
	void __iomem *regs;
	spinlock_t lock;
	struct list_head pending_list;
	struct list_head free_list;
	struct list_head active_list;
	struct zynqmp_dma_desc_sw *sw_desc_pool;
	struct list_head done_list;
	struct dma_chan common;
	void *desc_pool_v;
	dma_addr_t desc_pool_p;
	u32 desc_free_cnt;
	struct device *dev;
	int irq;
	bool is_dmacoherent;
	struct tasklet_struct tasklet;
	bool idle;
	u32 desc_size;
	bool err;
	u32 bus_width;
	u32 src_burst_len;
	u32 dst_burst_len;
};

/**
 * struct zynqmp_dma_device - DMA device structure
 * @dev: Device Structure
 * @common: DMA device structure
 * @chan: Driver specific DMA channel
 * @clk_main: Pointer to main clock
 * @clk_apb: Pointer to apb clock
 */
struct zynqmp_dma_device {
	struct device *dev;
	struct dma_device common;
	struct zynqmp_dma_chan *chan;
	struct clk *clk_main;
	struct clk *clk_apb;
};

static inline void zynqmp_dma_writeq(struct zynqmp_dma_chan *chan, u32 reg,
				     u64 value)
{
	lo_hi_writeq(value, chan->regs + reg);
}

/**
 * zynqmp_dma_update_desc_to_ctrlr - Updates descriptor to the controller
 * @chan: ZynqMP DMA DMA channel pointer
 * @desc: Transaction descriptor pointer
 */
static void zynqmp_dma_update_desc_to_ctrlr(struct zynqmp_dma_chan *chan,
				      struct zynqmp_dma_desc_sw *desc)
{
	dma_addr_t addr;

	addr = desc->src_p;
	zynqmp_dma_writeq(chan, ZYNQMP_DMA_SRC_START_LSB, addr);
	addr = desc->dst_p;
	zynqmp_dma_writeq(chan, ZYNQMP_DMA_DST_START_LSB, addr);
}

/**
 * zynqmp_dma_desc_config_eod - Mark the descriptor as end descriptor
 * @chan: ZynqMP DMA channel pointer
 * @desc: Hw descriptor pointer
 */
static void zynqmp_dma_desc_config_eod(struct zynqmp_dma_chan *chan,
				       void *desc)
{
	struct zynqmp_dma_desc_ll *hw = (struct zynqmp_dma_desc_ll *)desc;

	hw->ctrl |= ZYNQMP_DMA_DESC_CTRL_STOP;
	hw++;
	hw->ctrl |= ZYNQMP_DMA_DESC_CTRL_COMP_INT | ZYNQMP_DMA_DESC_CTRL_STOP;
}

/**
 * zynqmp_dma_config_sg_ll_desc - Configure the linked list descriptor
 * @chan: ZynqMP DMA channel pointer
 * @sdesc: Hw descriptor pointer
 * @src: Source buffer address
 * @dst: Destination buffer address
 * @len: Transfer length
 * @prev: Previous hw descriptor pointer
 */
static void zynqmp_dma_config_sg_ll_desc(struct zynqmp_dma_chan *chan,
				   struct zynqmp_dma_desc_ll *sdesc,
				   dma_addr_t src, dma_addr_t dst, size_t len,
				   struct zynqmp_dma_desc_ll *prev)
{
	struct zynqmp_dma_desc_ll *ddesc = sdesc + 1;

	sdesc->size = ddesc->size = len;
	sdesc->addr = src;
	ddesc->addr = dst;

	sdesc->ctrl = ddesc->ctrl = ZYNQMP_DMA_DESC_CTRL_SIZE_256;
	if (chan->is_dmacoherent) {
		sdesc->ctrl |= ZYNQMP_DMA_DESC_CTRL_COHRNT;
		ddesc->ctrl |= ZYNQMP_DMA_DESC_CTRL_COHRNT;
	}

	if (prev) {
		dma_addr_t addr = chan->desc_pool_p +
			    ((uintptr_t)sdesc - (uintptr_t)chan->desc_pool_v);
		ddesc = prev + 1;
		prev->nxtdscraddr = addr;
		ddesc->nxtdscraddr = addr + ZYNQMP_DMA_DESC_SIZE(chan);
	}
}

/**
 * zynqmp_dma_init - Initialize the channel
 * @chan: ZynqMP DMA channel pointer
 */
static void zynqmp_dma_init(struct zynqmp_dma_chan *chan)
{
	u32 val;

	writel(ZYNQMP_DMA_IDS_DEFAULT_MASK, chan->regs + ZYNQMP_DMA_IDS);
	val = readl(chan->regs + ZYNQMP_DMA_ISR);
	writel(val, chan->regs + ZYNQMP_DMA_ISR);

	if (chan->is_dmacoherent) {
		val = ZYNQMP_DMA_AXCOHRNT;
		val = (val & ~ZYNQMP_DMA_AXCACHE) |
			(ZYNQMP_DMA_AXCACHE_VAL << ZYNQMP_DMA_AXCACHE_OFST);
		writel(val, chan->regs + ZYNQMP_DMA_DSCR_ATTR);
	}

	val = readl(chan->regs + ZYNQMP_DMA_DATA_ATTR);
	if (chan->is_dmacoherent) {
		val = (val & ~ZYNQMP_DMA_ARCACHE) |
			(ZYNQMP_DMA_AXCACHE_VAL << ZYNQMP_DMA_ARCACHE_OFST);
		val = (val & ~ZYNQMP_DMA_AWCACHE) |
			(ZYNQMP_DMA_AXCACHE_VAL << ZYNQMP_DMA_AWCACHE_OFST);
	}
	writel(val, chan->regs + ZYNQMP_DMA_DATA_ATTR);

	/* Clearing the interrupt account rgisters */
	val = readl(chan->regs + ZYNQMP_DMA_IRQ_SRC_ACCT);
	val = readl(chan->regs + ZYNQMP_DMA_IRQ_DST_ACCT);

	chan->idle = true;
}

/**
 * zynqmp_dma_tx_submit - Submit DMA transaction
 * @tx: Async transaction descriptor pointer
 *
 * Return: cookie value
 */
static dma_cookie_t zynqmp_dma_tx_submit(struct dma_async_tx_descriptor *tx)
{
	struct zynqmp_dma_chan *chan = to_chan(tx->chan);
	struct zynqmp_dma_desc_sw *desc, *new;
	dma_cookie_t cookie;

	new = tx_to_desc(tx);
	spin_lock_bh(&chan->lock);
	cookie = dma_cookie_assign(tx);

	if (!list_empty(&chan->pending_list)) {
		desc = list_last_entry(&chan->pending_list,
				     struct zynqmp_dma_desc_sw, node);
		if (!list_empty(&desc->tx_list))
			desc = list_last_entry(&desc->tx_list,
					       struct zynqmp_dma_desc_sw, node);
		desc->src_v->nxtdscraddr = new->src_p;
		desc->src_v->ctrl &= ~ZYNQMP_DMA_DESC_CTRL_STOP;
		desc->dst_v->nxtdscraddr = new->dst_p;
		desc->dst_v->ctrl &= ~ZYNQMP_DMA_DESC_CTRL_STOP;
	}

	list_add_tail(&new->node, &chan->pending_list);
	spin_unlock_bh(&chan->lock);

	return cookie;
}

/**
 * zynqmp_dma_get_descriptor - Get the sw descriptor from the pool
 * @chan: ZynqMP DMA channel pointer
 *
 * Return: The sw descriptor
 */
static struct zynqmp_dma_desc_sw *
zynqmp_dma_get_descriptor(struct zynqmp_dma_chan *chan)
{
	struct zynqmp_dma_desc_sw *desc;

	spin_lock_bh(&chan->lock);
	desc = list_first_entry(&chan->free_list,
				struct zynqmp_dma_desc_sw, node);
	list_del(&desc->node);
	spin_unlock_bh(&chan->lock);

	INIT_LIST_HEAD(&desc->tx_list);
	/* Clear the src and dst descriptor memory */
	memset((void *)desc->src_v, 0, ZYNQMP_DMA_DESC_SIZE(chan));
	memset((void *)desc->dst_v, 0, ZYNQMP_DMA_DESC_SIZE(chan));

	return desc;
}

/**
 * zynqmp_dma_free_descriptor - Issue pending transactions
 * @chan: ZynqMP DMA channel pointer
 * @sdesc: Transaction descriptor pointer
 */
static void zynqmp_dma_free_descriptor(struct zynqmp_dma_chan *chan,
				 struct zynqmp_dma_desc_sw *sdesc)
{
	struct zynqmp_dma_desc_sw *child, *next;

	chan->desc_free_cnt++;
	list_add_tail(&sdesc->node, &chan->free_list);
	list_for_each_entry_safe(child, next, &sdesc->tx_list, node) {
		chan->desc_free_cnt++;
		list_move_tail(&child->node, &chan->free_list);
	}
}

/**
 * zynqmp_dma_free_desc_list - Free descriptors list
 * @chan: ZynqMP DMA channel pointer
 * @list: List to parse and delete the descriptor
 */
static void zynqmp_dma_free_desc_list(struct zynqmp_dma_chan *chan,
				      struct list_head *list)
{
	struct zynqmp_dma_desc_sw *desc, *next;

	list_for_each_entry_safe(desc, next, list, node)
		zynqmp_dma_free_descriptor(chan, desc);
}

/**
 * zynqmp_dma_alloc_chan_resources - Allocate channel resources
 * @dchan: DMA channel
 *
 * Return: Number of descriptors on success and failure value on error
 */
static int zynqmp_dma_alloc_chan_resources(struct dma_chan *dchan)
{
	struct zynqmp_dma_chan *chan = to_chan(dchan);
	struct zynqmp_dma_desc_sw *desc;
	int i, ret;

	ret = pm_runtime_get_sync(chan->dev);
	if (ret < 0)
		return ret;

	chan->sw_desc_pool = kzalloc(sizeof(*desc) * ZYNQMP_DMA_NUM_DESCS,
				     GFP_KERNEL);
	if (!chan->sw_desc_pool)
		return -ENOMEM;

	chan->idle = true;
	chan->desc_free_cnt = ZYNQMP_DMA_NUM_DESCS;

	INIT_LIST_HEAD(&chan->free_list);

	for (i = 0; i < ZYNQMP_DMA_NUM_DESCS; i++) {
		desc = chan->sw_desc_pool + i;
		dma_async_tx_descriptor_init(&desc->async_tx, &chan->common);
		desc->async_tx.tx_submit = zynqmp_dma_tx_submit;
		list_add_tail(&desc->node, &chan->free_list);
	}

	chan->desc_pool_v = dma_zalloc_coherent(chan->dev,
				(2 * chan->desc_size * ZYNQMP_DMA_NUM_DESCS),
				&chan->desc_pool_p, GFP_KERNEL);
	if (!chan->desc_pool_v)
		return -ENOMEM;

	for (i = 0; i < ZYNQMP_DMA_NUM_DESCS; i++) {
		desc = chan->sw_desc_pool + i;
		desc->src_v = (struct zynqmp_dma_desc_ll *) (chan->desc_pool_v +
					(i * ZYNQMP_DMA_DESC_SIZE(chan) * 2));
		desc->dst_v = (struct zynqmp_dma_desc_ll *) (desc->src_v + 1);
		desc->src_p = chan->desc_pool_p +
				(i * ZYNQMP_DMA_DESC_SIZE(chan) * 2);
		desc->dst_p = desc->src_p + ZYNQMP_DMA_DESC_SIZE(chan);
	}

	return ZYNQMP_DMA_NUM_DESCS;
}

/**
 * zynqmp_dma_start - Start DMA channel
 * @chan: ZynqMP DMA channel pointer
 */
static void zynqmp_dma_start(struct zynqmp_dma_chan *chan)
{
	writel(ZYNQMP_DMA_INT_EN_DEFAULT_MASK, chan->regs + ZYNQMP_DMA_IER);
	writel(0, chan->regs + ZYNQMP_DMA_TOTAL_BYTE);
	chan->idle = false;
	writel(ZYNQMP_DMA_ENABLE, chan->regs + ZYNQMP_DMA_CTRL2);
}

/**
 * zynqmp_dma_handle_ovfl_int - Process the overflow interrupt
 * @chan: ZynqMP DMA channel pointer
 * @status: Interrupt status value
 */
static void zynqmp_dma_handle_ovfl_int(struct zynqmp_dma_chan *chan, u32 status)
{
	if (status & ZYNQMP_DMA_BYTE_CNT_OVRFL)
		writel(0, chan->regs + ZYNQMP_DMA_TOTAL_BYTE);
	if (status & ZYNQMP_DMA_IRQ_DST_ACCT_ERR)
		readl(chan->regs + ZYNQMP_DMA_IRQ_DST_ACCT);
	if (status & ZYNQMP_DMA_IRQ_SRC_ACCT_ERR)
		readl(chan->regs + ZYNQMP_DMA_IRQ_SRC_ACCT);
}

static void zynqmp_dma_config(struct zynqmp_dma_chan *chan)
{
	u32 val;

	val = readl(chan->regs + ZYNQMP_DMA_CTRL0);
	val |= ZYNQMP_DMA_POINT_TYPE_SG;
	writel(val, chan->regs + ZYNQMP_DMA_CTRL0);

	val = readl(chan->regs + ZYNQMP_DMA_DATA_ATTR);
	val = (val & ~ZYNQMP_DMA_ARLEN) |
		(chan->src_burst_len << ZYNQMP_DMA_ARLEN_OFST);
	val = (val & ~ZYNQMP_DMA_AWLEN) |
		(chan->dst_burst_len << ZYNQMP_DMA_AWLEN_OFST);
	writel(val, chan->regs + ZYNQMP_DMA_DATA_ATTR);
}

/**
 * zynqmp_dma_device_config - Zynqmp dma device configuration
 * @dchan: DMA channel
 * @config: DMA device config
 *
 * Return: 0 always
 */
static int zynqmp_dma_device_config(struct dma_chan *dchan,
				    struct dma_slave_config *config)
{
	struct zynqmp_dma_chan *chan = to_chan(dchan);

	chan->src_burst_len = config->src_maxburst;
	chan->dst_burst_len = config->dst_maxburst;

	return 0;
}

/**
 * zynqmp_dma_start_transfer - Initiate the new transfer
 * @chan: ZynqMP DMA channel pointer
 */
static void zynqmp_dma_start_transfer(struct zynqmp_dma_chan *chan)
{
	struct zynqmp_dma_desc_sw *desc;

	if (!chan->idle)
		return;

	zynqmp_dma_config(chan);

	desc = list_first_entry_or_null(&chan->pending_list,
					struct zynqmp_dma_desc_sw, node);
	if (!desc)
		return;

	list_splice_tail_init(&chan->pending_list, &chan->active_list);
	zynqmp_dma_update_desc_to_ctrlr(chan, desc);
	zynqmp_dma_start(chan);
}


/**
 * zynqmp_dma_chan_desc_cleanup - Cleanup the completed descriptors
 * @chan: ZynqMP DMA channel
 */
static void zynqmp_dma_chan_desc_cleanup(struct zynqmp_dma_chan *chan)
{
	struct zynqmp_dma_desc_sw *desc, *next;

	list_for_each_entry_safe(desc, next, &chan->done_list, node) {
		dma_async_tx_callback callback;
		void *callback_param;

		list_del(&desc->node);

		callback = desc->async_tx.callback;
		callback_param = desc->async_tx.callback_param;
		if (callback) {
			spin_unlock(&chan->lock);
			callback(callback_param);
			spin_lock(&chan->lock);
		}

		/* Run any dependencies, then free the descriptor */
		zynqmp_dma_free_descriptor(chan, desc);
	}
}

/**
 * zynqmp_dma_complete_descriptor - Mark the active descriptor as complete
 * @chan: ZynqMP DMA channel pointer
 */
static void zynqmp_dma_complete_descriptor(struct zynqmp_dma_chan *chan)
{
	struct zynqmp_dma_desc_sw *desc;

	desc = list_first_entry_or_null(&chan->active_list,
					struct zynqmp_dma_desc_sw, node);
	if (!desc)
		return;
	list_del(&desc->node);
	dma_cookie_complete(&desc->async_tx);
	list_add_tail(&desc->node, &chan->done_list);
}

/**
 * zynqmp_dma_issue_pending - Issue pending transactions
 * @dchan: DMA channel pointer
 */
static void zynqmp_dma_issue_pending(struct dma_chan *dchan)
{
	struct zynqmp_dma_chan *chan = to_chan(dchan);

	spin_lock_bh(&chan->lock);
	zynqmp_dma_start_transfer(chan);
	spin_unlock_bh(&chan->lock);
}

/**
 * zynqmp_dma_free_descriptors - Free channel descriptors
 * @chan: ZynqMP DMA channel pointer
 */
static void zynqmp_dma_free_descriptors(struct zynqmp_dma_chan *chan)
{
	zynqmp_dma_free_desc_list(chan, &chan->active_list);
	zynqmp_dma_free_desc_list(chan, &chan->pending_list);
	zynqmp_dma_free_desc_list(chan, &chan->done_list);
}

/**
 * zynqmp_dma_free_chan_resources - Free channel resources
 * @dchan: DMA channel pointer
 */
static void zynqmp_dma_free_chan_resources(struct dma_chan *dchan)
{
	struct zynqmp_dma_chan *chan = to_chan(dchan);

	spin_lock_bh(&chan->lock);
	zynqmp_dma_free_descriptors(chan);
	spin_unlock_bh(&chan->lock);
	dma_free_coherent(chan->dev,
		(2 * ZYNQMP_DMA_DESC_SIZE(chan) * ZYNQMP_DMA_NUM_DESCS),
		chan->desc_pool_v, chan->desc_pool_p);
	kfree(chan->sw_desc_pool);
	pm_runtime_mark_last_busy(chan->dev);
	pm_runtime_put_autosuspend(chan->dev);
}

/**
 * zynqmp_dma_reset - Reset the channel
 * @chan: ZynqMP DMA channel pointer
 */
static void zynqmp_dma_reset(struct zynqmp_dma_chan *chan)
{
	writel(ZYNQMP_DMA_IDS_DEFAULT_MASK, chan->regs + ZYNQMP_DMA_IDS);

	zynqmp_dma_complete_descriptor(chan);
	zynqmp_dma_chan_desc_cleanup(chan);
	zynqmp_dma_free_descriptors(chan);
	zynqmp_dma_init(chan);
}

/**
 * zynqmp_dma_irq_handler - ZynqMP DMA Interrupt handler
 * @irq: IRQ number
 * @data: Pointer to the ZynqMP DMA channel structure
 *
 * Return: IRQ_HANDLED/IRQ_NONE
 */
static irqreturn_t zynqmp_dma_irq_handler(int irq, void *data)
{
	struct zynqmp_dma_chan *chan = (struct zynqmp_dma_chan *)data;
	u32 isr, imr, status;
	irqreturn_t ret = IRQ_NONE;

	isr = readl(chan->regs + ZYNQMP_DMA_ISR);
	imr = readl(chan->regs + ZYNQMP_DMA_IMR);
	status = isr & ~imr;

	writel(isr, chan->regs + ZYNQMP_DMA_ISR);
	if (status & ZYNQMP_DMA_INT_DONE) {
		tasklet_schedule(&chan->tasklet);
		ret = IRQ_HANDLED;
	}

	if (status & ZYNQMP_DMA_DONE)
		chan->idle = true;

	if (status & ZYNQMP_DMA_INT_ERR) {
		chan->err = true;
		tasklet_schedule(&chan->tasklet);
		dev_err(chan->dev, "Channel %p has errors\n", chan);
		ret = IRQ_HANDLED;
	}

	if (status & ZYNQMP_DMA_INT_OVRFL) {
		zynqmp_dma_handle_ovfl_int(chan, status);
		dev_dbg(chan->dev, "Channel %p overflow interrupt\n", chan);
		ret = IRQ_HANDLED;
	}

	return ret;
}

/**
 * zynqmp_dma_do_tasklet - Schedule completion tasklet
 * @data: Pointer to the ZynqMP DMA channel structure
 */
static void zynqmp_dma_do_tasklet(unsigned long data)
{
	struct zynqmp_dma_chan *chan = (struct zynqmp_dma_chan *)data;
	u32 count;

	spin_lock(&chan->lock);

	if (chan->err) {
		zynqmp_dma_reset(chan);
		chan->err = false;
		goto unlock;
	}

	count = readl(chan->regs + ZYNQMP_DMA_IRQ_DST_ACCT);

	while (count) {
		zynqmp_dma_complete_descriptor(chan);
		zynqmp_dma_chan_desc_cleanup(chan);
		count--;
	}

	if (chan->idle)
		zynqmp_dma_start_transfer(chan);

unlock:
	spin_unlock(&chan->lock);
}

/**
 * zynqmp_dma_device_terminate_all - Aborts all transfers on a channel
 * @dchan: DMA channel pointer
 *
 * Return: Always '0'
 */
static int zynqmp_dma_device_terminate_all(struct dma_chan *dchan)
{
	struct zynqmp_dma_chan *chan = to_chan(dchan);

	spin_lock_bh(&chan->lock);
	writel(ZYNQMP_DMA_IDS_DEFAULT_MASK, chan->regs + ZYNQMP_DMA_IDS);
	zynqmp_dma_free_descriptors(chan);
	spin_unlock_bh(&chan->lock);

	return 0;
}

/**
 * zynqmp_dma_prep_memcpy - prepare descriptors for memcpy transaction
 * @dchan: DMA channel
 * @dma_dst: Destination buffer address
 * @dma_src: Source buffer address
 * @len: Transfer length
 * @flags: transfer ack flags
 *
 * Return: Async transaction descriptor on success and NULL on failure
 */
static struct dma_async_tx_descriptor *zynqmp_dma_prep_memcpy(
				struct dma_chan *dchan, dma_addr_t dma_dst,
				dma_addr_t dma_src, size_t len, ulong flags)
{
	struct zynqmp_dma_chan *chan;
	struct zynqmp_dma_desc_sw *new, *first = NULL;
	void *desc = NULL, *prev = NULL;
	size_t copy;
	u32 desc_cnt;

	chan = to_chan(dchan);

	if (len > ZYNQMP_DMA_MAX_TRANS_LEN)
		return NULL;

	desc_cnt = DIV_ROUND_UP(len, ZYNQMP_DMA_MAX_TRANS_LEN);

	spin_lock_bh(&chan->lock);
	if (desc_cnt > chan->desc_free_cnt) {
		spin_unlock_bh(&chan->lock);
		dev_dbg(chan->dev, "chan %p descs are not available\n", chan);
		return NULL;
	}
	chan->desc_free_cnt = chan->desc_free_cnt - desc_cnt;
	spin_unlock_bh(&chan->lock);

	do {
		/* Allocate and populate the descriptor */
		new = zynqmp_dma_get_descriptor(chan);

		copy = min_t(size_t, len, ZYNQMP_DMA_MAX_TRANS_LEN);
		desc = (struct zynqmp_dma_desc_ll *)new->src_v;
		zynqmp_dma_config_sg_ll_desc(chan, desc, dma_src,
					     dma_dst, copy, prev);
		prev = desc;
		len -= copy;
		dma_src += copy;
		dma_dst += copy;
		if (!first)
			first = new;
		else
			list_add_tail(&new->node, &first->tx_list);
	} while (len);

	zynqmp_dma_desc_config_eod(chan, desc);
	async_tx_ack(&first->async_tx);
	first->async_tx.flags = flags;
	return &first->async_tx;
}

/**
 * zynqmp_dma_prep_slave_sg - prepare descriptors for a memory sg transaction
 * @dchan: DMA channel
 * @dst_sg: Destination scatter list
 * @dst_sg_len: Number of entries in destination scatter list
 * @src_sg: Source scatter list
 * @src_sg_len: Number of entries in source scatter list
 * @flags: transfer ack flags
 *
 * Return: Async transaction descriptor on success and NULL on failure
 */
static struct dma_async_tx_descriptor *zynqmp_dma_prep_sg(
			struct dma_chan *dchan, struct scatterlist *dst_sg,
			unsigned int dst_sg_len, struct scatterlist *src_sg,
			unsigned int src_sg_len, unsigned long flags)
{
	struct zynqmp_dma_desc_sw *new, *first = NULL;
	struct zynqmp_dma_chan *chan = to_chan(dchan);
	void *desc = NULL, *prev = NULL;
	size_t len, dst_avail, src_avail;
	dma_addr_t dma_dst, dma_src;
	u32 desc_cnt = 0, i;
	struct scatterlist *sg;

	for_each_sg(src_sg, sg, src_sg_len, i)
		desc_cnt += DIV_ROUND_UP(sg_dma_len(sg),
					 ZYNQMP_DMA_MAX_TRANS_LEN);

	spin_lock_bh(&chan->lock);
	if (desc_cnt > chan->desc_free_cnt) {
		spin_unlock_bh(&chan->lock);
		dev_dbg(chan->dev, "chan %p descs are not available\n", chan);
		return NULL;
	}
	chan->desc_free_cnt = chan->desc_free_cnt - desc_cnt;
	spin_unlock_bh(&chan->lock);

	dst_avail = sg_dma_len(dst_sg);
	src_avail = sg_dma_len(src_sg);

	/* Run until we are out of scatterlist entries */
	while (true) {
		len = min_t(size_t, src_avail, dst_avail);
		len = min_t(size_t, len, ZYNQMP_DMA_MAX_TRANS_LEN);
		if (len == 0)
			goto fetch;
		/* Allocate and populate the descriptor */
		new = zynqmp_dma_get_descriptor(chan);
		desc = (struct zynqmp_dma_desc_ll *)new->src_v;
		dma_dst = sg_dma_address(dst_sg) + sg_dma_len(dst_sg) -
			dst_avail;
		dma_src = sg_dma_address(src_sg) + sg_dma_len(src_sg) -
			src_avail;

		zynqmp_dma_config_sg_ll_desc(chan, desc, dma_src, dma_dst,
					     len, prev);
		prev = desc;
		dst_avail -= len;
		src_avail -= len;

		if (!first)
			first = new;
		else
			list_add_tail(&new->node, &first->tx_list);
fetch:
		/* Fetch the next dst scatterlist entry */
		if (dst_avail == 0) {
			if (dst_sg_len == 0)
				break;
			dst_sg = sg_next(dst_sg);
			if (dst_sg == NULL)
				break;
			dst_sg_len--;
			dst_avail = sg_dma_len(dst_sg);
		}
		/* Fetch the next src scatterlist entry */
		if (src_avail == 0) {
			if (src_sg_len == 0)
				break;
			src_sg = sg_next(src_sg);
			if (src_sg == NULL)
				break;
			src_sg_len--;
			src_avail = sg_dma_len(src_sg);
		}
	}

	zynqmp_dma_desc_config_eod(chan, desc);
	first->async_tx.flags = flags;
	return &first->async_tx;
}

/**
 * zynqmp_dma_chan_remove - Channel remove function
 * @chan: ZynqMP DMA channel pointer
 */
static void zynqmp_dma_chan_remove(struct zynqmp_dma_chan *chan)
{
	if (!chan)
		return;

	devm_free_irq(chan->zdev->dev, chan->irq, chan);
	tasklet_kill(&chan->tasklet);
	list_del(&chan->common.device_node);
}

/**
 * zynqmp_dma_chan_probe - Per Channel Probing
 * @zdev: Driver specific device structure
 * @pdev: Pointer to the platform_device structure
 *
 * Return: '0' on success and failure value on error
 */
static int zynqmp_dma_chan_probe(struct zynqmp_dma_device *zdev,
			   struct platform_device *pdev)
{
	struct zynqmp_dma_chan *chan;
	struct resource *res;
	struct device_node *node = pdev->dev.of_node;
	int err;

	chan = devm_kzalloc(zdev->dev, sizeof(*chan), GFP_KERNEL);
	if (!chan)
		return -ENOMEM;
	chan->dev = zdev->dev;
	chan->zdev = zdev;

	res = platform_get_resource(pdev, IORESOURCE_MEM, 0);
	chan->regs = devm_ioremap_resource(&pdev->dev, res);
	if (IS_ERR(chan->regs))
		return PTR_ERR(chan->regs);

	chan->bus_width = ZYNQMP_DMA_BUS_WIDTH_64;
	chan->dst_burst_len = ZYNQMP_DMA_AWLEN_RST_VAL;
	chan->src_burst_len = ZYNQMP_DMA_ARLEN_RST_VAL;
	err = of_property_read_u32(node, "xlnx,bus-width", &chan->bus_width);
	if (err < 0) {
		dev_err(&pdev->dev, "missing xlnx,bus-width property\n");
		return err;
	}

	if (chan->bus_width != ZYNQMP_DMA_BUS_WIDTH_64 &&
	    chan->bus_width != ZYNQMP_DMA_BUS_WIDTH_128) {
		dev_err(zdev->dev, "invalid bus-width value");
		return -EINVAL;
	}

	chan->is_dmacoherent =  of_property_read_bool(node, "dma-coherent");
	zdev->chan = chan;
	tasklet_init(&chan->tasklet, zynqmp_dma_do_tasklet, (ulong)chan);
	spin_lock_init(&chan->lock);
	INIT_LIST_HEAD(&chan->active_list);
	INIT_LIST_HEAD(&chan->pending_list);
	INIT_LIST_HEAD(&chan->done_list);
	INIT_LIST_HEAD(&chan->free_list);

	dma_cookie_init(&chan->common);
	chan->common.device = &zdev->common;
	list_add_tail(&chan->common.device_node, &zdev->common.channels);

	zynqmp_dma_init(chan);
	chan->irq = platform_get_irq(pdev, 0);
	if (chan->irq < 0)
		return -ENXIO;
	err = devm_request_irq(&pdev->dev, chan->irq, zynqmp_dma_irq_handler, 0,
			       "zynqmp-dma", chan);
	if (err)
		return err;

	chan->desc_size = sizeof(struct zynqmp_dma_desc_ll);
	chan->idle = true;
	return 0;
}

/**
 * of_zynqmp_dma_xlate - Translation function
 * @dma_spec: Pointer to DMA specifier as found in the device tree
 * @ofdma: Pointer to DMA controller data
 *
 * Return: DMA channel pointer on success and NULL on error
 */
static struct dma_chan *of_zynqmp_dma_xlate(struct of_phandle_args *dma_spec,
					    struct of_dma *ofdma)
{
	struct zynqmp_dma_device *zdev = ofdma->of_dma_data;

	return dma_get_slave_channel(&zdev->chan->common);
}

/**
 * zynqmp_dma_suspend - Suspend method for the driver
 * @dev:	Address of the device structure
 *
 * Put the driver into low power mode.
 * Return: 0 on success and failure value on error
 */
static int __maybe_unused zynqmp_dma_suspend(struct device *dev)
{
	if (!device_may_wakeup(dev))
		return pm_runtime_force_suspend(dev);

	return 0;
}

/**
 * zynqmp_dma_resume - Resume from suspend
 * @dev:	Address of the device structure
 *
 * Resume operation after suspend.
 * Return: 0 on success and failure value on error
 */
static int __maybe_unused zynqmp_dma_resume(struct device *dev)
{
	if (!device_may_wakeup(dev))
		return pm_runtime_force_resume(dev);

	return 0;
}

/**
 * zynqmp_dma_runtime_suspend - Runtime suspend method for the driver
 * @dev:	Address of the device structure
 *
 * Put the driver into low power mode.
 * Return: 0 always
 */
static int __maybe_unused zynqmp_dma_runtime_suspend(struct device *dev)
{
	struct zynqmp_dma_device *zdev = dev_get_drvdata(dev);

	clk_disable_unprepare(zdev->clk_main);
	clk_disable_unprepare(zdev->clk_apb);

	return 0;
}

/**
 * zynqmp_dma_runtime_resume - Runtime suspend method for the driver
 * @dev:	Address of the device structure
 *
 * Put the driver into low power mode.
 * Return: 0 always
 */
static int __maybe_unused zynqmp_dma_runtime_resume(struct device *dev)
{
	struct zynqmp_dma_device *zdev = dev_get_drvdata(dev);
	int err;

	err = clk_prepare_enable(zdev->clk_main);
	if (err) {
		dev_err(dev, "Unable to enable main clock.\n");
		return err;
	}

	err = clk_prepare_enable(zdev->clk_apb);
	if (err) {
		dev_err(dev, "Unable to enable apb clock.\n");
		clk_disable_unprepare(zdev->clk_main);
		return err;
	}

	return 0;
}

static const struct dev_pm_ops zynqmp_dma_dev_pm_ops = {
	SET_SYSTEM_SLEEP_PM_OPS(zynqmp_dma_suspend, zynqmp_dma_resume)
	SET_RUNTIME_PM_OPS(zynqmp_dma_runtime_suspend,
			   zynqmp_dma_runtime_resume, NULL)
};

/**
 * zynqmp_dma_probe - Driver probe function
 * @pdev: Pointer to the platform_device structure
 *
 * Return: '0' on success and failure value on error
 */
static int zynqmp_dma_probe(struct platform_device *pdev)
{
	struct zynqmp_dma_device *zdev;
	struct dma_device *p;
	int ret;

	zdev = devm_kzalloc(&pdev->dev, sizeof(*zdev), GFP_KERNEL);
	if (!zdev)
		return -ENOMEM;

	zdev->dev = &pdev->dev;
	INIT_LIST_HEAD(&zdev->common.channels);

	dma_set_mask(&pdev->dev, DMA_BIT_MASK(44));
	dma_cap_set(DMA_SG, zdev->common.cap_mask);
	dma_cap_set(DMA_MEMCPY, zdev->common.cap_mask);

	p = &zdev->common;
	p->device_prep_dma_sg = zynqmp_dma_prep_sg;
	p->device_prep_dma_memcpy = zynqmp_dma_prep_memcpy;
	p->device_terminate_all = zynqmp_dma_device_terminate_all;
	p->device_issue_pending = zynqmp_dma_issue_pending;
	p->device_alloc_chan_resources = zynqmp_dma_alloc_chan_resources;
	p->device_free_chan_resources = zynqmp_dma_free_chan_resources;
	p->device_tx_status = dma_cookie_status;
	p->device_config = zynqmp_dma_device_config;
	p->dev = &pdev->dev;

	zdev->clk_main = devm_clk_get(&pdev->dev, "clk_main");
	if (IS_ERR(zdev->clk_main)) {
		dev_err(&pdev->dev, "main clock not found.\n");
		return PTR_ERR(zdev->clk_main);
	}

	zdev->clk_apb = devm_clk_get(&pdev->dev, "clk_apb");
	if (IS_ERR(zdev->clk_apb)) {
		dev_err(&pdev->dev, "apb clock not found.\n");
		return PTR_ERR(zdev->clk_apb);
	}

<<<<<<< HEAD
=======
	ret = clk_prepare_enable(zdev->clk_main);
	if (ret) {
		dev_err(&pdev->dev, "Unable to enable main clock.\n");
		return ret;
	}

	ret = clk_prepare_enable(zdev->clk_apb);
	if (ret) {
		dev_err(&pdev->dev, "Unable to enable apb clock.\n");
		goto err_disable_clk;
	}

>>>>>>> 863b8ff9
	platform_set_drvdata(pdev, zdev);
	pm_runtime_set_autosuspend_delay(zdev->dev, ZDMA_PM_TIMEOUT);
	pm_runtime_use_autosuspend(zdev->dev);
	pm_runtime_enable(zdev->dev);
<<<<<<< HEAD
	pm_runtime_get_sync(zdev->dev);
=======
>>>>>>> 863b8ff9

	ret = zynqmp_dma_chan_probe(zdev, pdev);
	if (ret) {
		dev_err(&pdev->dev, "Probing channel failed\n");
		goto err_disable_pm;
	}

	p->dst_addr_widths = BIT(zdev->chan->bus_width / 8);
	p->src_addr_widths = BIT(zdev->chan->bus_width / 8);

	dma_async_device_register(&zdev->common);

	ret = of_dma_controller_register(pdev->dev.of_node,
					 of_zynqmp_dma_xlate, zdev);
	if (ret) {
		dev_err(&pdev->dev, "Unable to register DMA to DT\n");
		dma_async_device_unregister(&zdev->common);
		goto free_chan_resources;
	}

	pm_runtime_mark_last_busy(zdev->dev);
	pm_runtime_put_sync_autosuspend(zdev->dev);

	dev_info(&pdev->dev, "ZynqMP DMA driver Probe success\n");

	return 0;

<<<<<<< HEAD
err_disable_pm:
	pm_runtime_put_sync_suspend(zdev->dev);
=======
err_disable_clk:
	clk_disable_unprepare(zdev->clk_main);
err_disable_pm:
	clk_disable_unprepare(zdev->clk_apb);
>>>>>>> 863b8ff9
	pm_runtime_disable(zdev->dev);
free_chan_resources:
	zynqmp_dma_chan_remove(zdev->chan);
	return ret;
}

/**
 * zynqmp_dma_remove - Driver remove function
 * @pdev: Pointer to the platform_device structure
 *
 * Return: Always '0'
 */
static int zynqmp_dma_remove(struct platform_device *pdev)
{
	struct zynqmp_dma_device *zdev = platform_get_drvdata(pdev);

	of_dma_controller_free(pdev->dev.of_node);
	dma_async_device_unregister(&zdev->common);

	zynqmp_dma_chan_remove(zdev->chan);
	pm_runtime_disable(zdev->dev);
<<<<<<< HEAD
=======
	clk_disable_unprepare(zdev->clk_apb);
	clk_disable_unprepare(zdev->clk_main);
>>>>>>> 863b8ff9

	return 0;
}

static const struct of_device_id zynqmp_dma_of_match[] = {
	{ .compatible = "xlnx,zynqmp-dma-1.0", },
	{}
};
MODULE_DEVICE_TABLE(of, zynqmp_dma_of_match);

static struct platform_driver zynqmp_dma_driver = {
	.driver = {
		.name = "xilinx-zynqmp-dma",
		.of_match_table = zynqmp_dma_of_match,
		.pm = &zynqmp_dma_dev_pm_ops,
	},
	.probe = zynqmp_dma_probe,
	.remove = zynqmp_dma_remove,
};

module_platform_driver(zynqmp_dma_driver);

MODULE_LICENSE("GPL");
MODULE_AUTHOR("Xilinx, Inc.");
MODULE_DESCRIPTION("Xilinx ZynqMP DMA driver");<|MERGE_RESOLUTION|>--- conflicted
+++ resolved
@@ -1161,8 +1161,6 @@
 		return PTR_ERR(zdev->clk_apb);
 	}
 
-<<<<<<< HEAD
-=======
 	ret = clk_prepare_enable(zdev->clk_main);
 	if (ret) {
 		dev_err(&pdev->dev, "Unable to enable main clock.\n");
@@ -1175,15 +1173,10 @@
 		goto err_disable_clk;
 	}
 
->>>>>>> 863b8ff9
 	platform_set_drvdata(pdev, zdev);
 	pm_runtime_set_autosuspend_delay(zdev->dev, ZDMA_PM_TIMEOUT);
 	pm_runtime_use_autosuspend(zdev->dev);
 	pm_runtime_enable(zdev->dev);
-<<<<<<< HEAD
-	pm_runtime_get_sync(zdev->dev);
-=======
->>>>>>> 863b8ff9
 
 	ret = zynqmp_dma_chan_probe(zdev, pdev);
 	if (ret) {
@@ -1211,15 +1204,10 @@
 
 	return 0;
 
-<<<<<<< HEAD
-err_disable_pm:
-	pm_runtime_put_sync_suspend(zdev->dev);
-=======
 err_disable_clk:
 	clk_disable_unprepare(zdev->clk_main);
 err_disable_pm:
 	clk_disable_unprepare(zdev->clk_apb);
->>>>>>> 863b8ff9
 	pm_runtime_disable(zdev->dev);
 free_chan_resources:
 	zynqmp_dma_chan_remove(zdev->chan);
@@ -1241,11 +1229,8 @@
 
 	zynqmp_dma_chan_remove(zdev->chan);
 	pm_runtime_disable(zdev->dev);
-<<<<<<< HEAD
-=======
 	clk_disable_unprepare(zdev->clk_apb);
 	clk_disable_unprepare(zdev->clk_main);
->>>>>>> 863b8ff9
 
 	return 0;
 }
