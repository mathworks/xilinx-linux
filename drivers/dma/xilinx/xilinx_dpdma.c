--- conflicted
+++ resolved
@@ -1685,15 +1685,8 @@
 {
 	struct xilinx_dpdma_device *xdev;
 	struct dma_device *ddev;
-<<<<<<< HEAD
-	struct resource *res;
-	struct device_node *node, *child;
-	u32 i;
-	int irq, ret;
-=======
 	unsigned int i;
 	int ret;
->>>>>>> 24b8d41d
 
 	xdev = devm_kzalloc(&pdev->dev, sizeof(*xdev), GFP_KERNEL);
 	if (!xdev)
@@ -1832,11 +1825,7 @@
 	.probe			= xilinx_dpdma_probe,
 	.remove			= xilinx_dpdma_remove,
 	.driver			= {
-<<<<<<< HEAD
-		.name		= "xilinx-dpdma",
-=======
 		.name		= "xilinx-zynqmp-dpdma",
->>>>>>> 24b8d41d
 		.of_match_table	= xilinx_dpdma_of_match,
 	},
 };
