// SPDX-License-Identifier: GPL-2.0-or-later
/*
 * Driver For Marvell Two-channel DMA Engine
 *
 * Copyright: Marvell International Ltd.
 */

#include <linux/err.h>
#include <linux/module.h>
#include <linux/init.h>
#include <linux/types.h>
#include <linux/interrupt.h>
#include <linux/dma-mapping.h>
#include <linux/slab.h>
#include <linux/dmaengine.h>
#include <linux/platform_device.h>
#include <linux/device.h>
#include <linux/platform_data/dma-mmp_tdma.h>
#include <linux/of_device.h>
#include <linux/of_dma.h>

#include "dmaengine.h"

/*
 * Two-Channel DMA registers
 */
#define TDBCR		0x00	/* Byte Count */
#define TDSAR		0x10	/* Src Addr */
#define TDDAR		0x20	/* Dst Addr */
#define TDNDPR		0x30	/* Next Desc */
#define TDCR		0x40	/* Control */
#define TDCP		0x60	/* Priority*/
#define TDCDPR		0x70	/* Current Desc */
#define TDIMR		0x80	/* Int Mask */
#define TDISR		0xa0	/* Int Status */

/* Two-Channel DMA Control Register */
#define TDCR_SSZ_8_BITS		(0x0 << 22)	/* Sample Size */
#define TDCR_SSZ_12_BITS	(0x1 << 22)
#define TDCR_SSZ_16_BITS	(0x2 << 22)
#define TDCR_SSZ_20_BITS	(0x3 << 22)
#define TDCR_SSZ_24_BITS	(0x4 << 22)
#define TDCR_SSZ_32_BITS	(0x5 << 22)
#define TDCR_SSZ_SHIFT		(0x1 << 22)
#define TDCR_SSZ_MASK		(0x7 << 22)
#define TDCR_SSPMOD		(0x1 << 21)	/* SSP MOD */
#define TDCR_ABR		(0x1 << 20)	/* Channel Abort */
#define TDCR_CDE		(0x1 << 17)	/* Close Desc Enable */
#define TDCR_PACKMOD		(0x1 << 16)	/* Pack Mode (ADMA Only) */
#define TDCR_CHANACT		(0x1 << 14)	/* Channel Active */
#define TDCR_FETCHND		(0x1 << 13)	/* Fetch Next Desc */
#define TDCR_CHANEN		(0x1 << 12)	/* Channel Enable */
#define TDCR_INTMODE		(0x1 << 10)	/* Interrupt Mode */
#define TDCR_CHAINMOD		(0x1 << 9)	/* Chain Mode */
#define TDCR_BURSTSZ_MSK	(0x7 << 6)	/* Burst Size */
#define TDCR_BURSTSZ_4B		(0x0 << 6)
#define TDCR_BURSTSZ_8B		(0x1 << 6)
#define TDCR_BURSTSZ_16B	(0x3 << 6)
#define TDCR_BURSTSZ_32B	(0x6 << 6)
#define TDCR_BURSTSZ_64B	(0x7 << 6)
#define TDCR_BURSTSZ_SQU_1B		(0x5 << 6)
#define TDCR_BURSTSZ_SQU_2B		(0x6 << 6)
#define TDCR_BURSTSZ_SQU_4B		(0x0 << 6)
#define TDCR_BURSTSZ_SQU_8B		(0x1 << 6)
#define TDCR_BURSTSZ_SQU_16B	(0x3 << 6)
#define TDCR_BURSTSZ_SQU_32B	(0x7 << 6)
#define TDCR_BURSTSZ_128B	(0x5 << 6)
#define TDCR_DSTDIR_MSK		(0x3 << 4)	/* Dst Direction */
#define TDCR_DSTDIR_ADDR_HOLD	(0x2 << 4)	/* Dst Addr Hold */
#define TDCR_DSTDIR_ADDR_INC	(0x0 << 4)	/* Dst Addr Increment */
#define TDCR_SRCDIR_MSK		(0x3 << 2)	/* Src Direction */
#define TDCR_SRCDIR_ADDR_HOLD	(0x2 << 2)	/* Src Addr Hold */
#define TDCR_SRCDIR_ADDR_INC	(0x0 << 2)	/* Src Addr Increment */
#define TDCR_DSTDESCCONT	(0x1 << 1)
#define TDCR_SRCDESTCONT	(0x1 << 0)

/* Two-Channel DMA Int Mask Register */
#define TDIMR_COMP		(0x1 << 0)

/* Two-Channel DMA Int Status Register */
#define TDISR_COMP		(0x1 << 0)

/*
 * Two-Channel DMA Descriptor Struct
 * NOTE: desc's buf must be aligned to 16 bytes.
 */
struct mmp_tdma_desc {
	u32 byte_cnt;
	u32 src_addr;
	u32 dst_addr;
	u32 nxt_desc;
};

enum mmp_tdma_type {
	MMP_AUD_TDMA = 0,
	PXA910_SQU,
};

#define TDMA_MAX_XFER_BYTES    SZ_64K

struct mmp_tdma_chan {
	struct device			*dev;
	struct dma_chan			chan;
	struct dma_async_tx_descriptor	desc;
	struct tasklet_struct		tasklet;

	struct mmp_tdma_desc		*desc_arr;
	dma_addr_t			desc_arr_phys;
	int				desc_num;
	enum dma_transfer_direction	dir;
	dma_addr_t			dev_addr;
	u32				burst_sz;
	enum dma_slave_buswidth		buswidth;
	enum dma_status			status;
	struct dma_slave_config		slave_config;

	int				idx;
	enum mmp_tdma_type		type;
	int				irq;
	void __iomem			*reg_base;

	size_t				buf_len;
	size_t				period_len;
	size_t				pos;

	struct gen_pool			*pool;
};

#define TDMA_CHANNEL_NUM 2
struct mmp_tdma_device {
	struct device			*dev;
	void __iomem			*base;
	struct dma_device		device;
	struct mmp_tdma_chan		*tdmac[TDMA_CHANNEL_NUM];
};

#define to_mmp_tdma_chan(dchan) container_of(dchan, struct mmp_tdma_chan, chan)

static int mmp_tdma_config_write(struct dma_chan *chan,
				 enum dma_transfer_direction dir,
				 struct dma_slave_config *dmaengine_cfg);

static void mmp_tdma_chan_set_desc(struct mmp_tdma_chan *tdmac, dma_addr_t phys)
{
	writel(phys, tdmac->reg_base + TDNDPR);
	writel(readl(tdmac->reg_base + TDCR) | TDCR_FETCHND,
					tdmac->reg_base + TDCR);
}

static void mmp_tdma_enable_irq(struct mmp_tdma_chan *tdmac, bool enable)
{
	if (enable)
		writel(TDIMR_COMP, tdmac->reg_base + TDIMR);
	else
		writel(0, tdmac->reg_base + TDIMR);
}

static void mmp_tdma_enable_chan(struct mmp_tdma_chan *tdmac)
{
	/* enable dma chan */
	writel(readl(tdmac->reg_base + TDCR) | TDCR_CHANEN,
					tdmac->reg_base + TDCR);
	tdmac->status = DMA_IN_PROGRESS;
}

static int mmp_tdma_disable_chan(struct dma_chan *chan)
{
	struct mmp_tdma_chan *tdmac = to_mmp_tdma_chan(chan);
	u32 tdcr;

	tdcr = readl(tdmac->reg_base + TDCR);
	tdcr |= TDCR_ABR;
	tdcr &= ~TDCR_CHANEN;
	writel(tdcr, tdmac->reg_base + TDCR);

	tdmac->status = DMA_COMPLETE;

	return 0;
}

static int mmp_tdma_resume_chan(struct dma_chan *chan)
{
	struct mmp_tdma_chan *tdmac = to_mmp_tdma_chan(chan);

	writel(readl(tdmac->reg_base + TDCR) | TDCR_CHANEN,
					tdmac->reg_base + TDCR);
	tdmac->status = DMA_IN_PROGRESS;

	return 0;
}

static int mmp_tdma_pause_chan(struct dma_chan *chan)
{
	struct mmp_tdma_chan *tdmac = to_mmp_tdma_chan(chan);

	writel(readl(tdmac->reg_base + TDCR) & ~TDCR_CHANEN,
					tdmac->reg_base + TDCR);
	tdmac->status = DMA_PAUSED;

	return 0;
}

static int mmp_tdma_config_chan(struct dma_chan *chan)
{
	struct mmp_tdma_chan *tdmac = to_mmp_tdma_chan(chan);
	unsigned int tdcr = 0;

	mmp_tdma_disable_chan(chan);

	if (tdmac->dir == DMA_MEM_TO_DEV)
		tdcr = TDCR_DSTDIR_ADDR_HOLD | TDCR_SRCDIR_ADDR_INC;
	else if (tdmac->dir == DMA_DEV_TO_MEM)
		tdcr = TDCR_SRCDIR_ADDR_HOLD | TDCR_DSTDIR_ADDR_INC;

	if (tdmac->type == MMP_AUD_TDMA) {
		tdcr |= TDCR_PACKMOD;

		switch (tdmac->burst_sz) {
		case 4:
			tdcr |= TDCR_BURSTSZ_4B;
			break;
		case 8:
			tdcr |= TDCR_BURSTSZ_8B;
			break;
		case 16:
			tdcr |= TDCR_BURSTSZ_16B;
			break;
		case 32:
			tdcr |= TDCR_BURSTSZ_32B;
			break;
		case 64:
			tdcr |= TDCR_BURSTSZ_64B;
			break;
		case 128:
			tdcr |= TDCR_BURSTSZ_128B;
			break;
		default:
			dev_err(tdmac->dev, "unknown burst size.\n");
			return -EINVAL;
		}

		switch (tdmac->buswidth) {
		case DMA_SLAVE_BUSWIDTH_1_BYTE:
			tdcr |= TDCR_SSZ_8_BITS;
			break;
		case DMA_SLAVE_BUSWIDTH_2_BYTES:
			tdcr |= TDCR_SSZ_16_BITS;
			break;
		case DMA_SLAVE_BUSWIDTH_4_BYTES:
			tdcr |= TDCR_SSZ_32_BITS;
			break;
		default:
			dev_err(tdmac->dev, "unknown bus size.\n");
			return -EINVAL;
		}
	} else if (tdmac->type == PXA910_SQU) {
		tdcr |= TDCR_SSPMOD;

		switch (tdmac->burst_sz) {
		case 1:
			tdcr |= TDCR_BURSTSZ_SQU_1B;
			break;
		case 2:
			tdcr |= TDCR_BURSTSZ_SQU_2B;
			break;
		case 4:
			tdcr |= TDCR_BURSTSZ_SQU_4B;
			break;
		case 8:
			tdcr |= TDCR_BURSTSZ_SQU_8B;
			break;
		case 16:
			tdcr |= TDCR_BURSTSZ_SQU_16B;
			break;
		case 32:
			tdcr |= TDCR_BURSTSZ_SQU_32B;
			break;
		default:
			dev_err(tdmac->dev, "unknown burst size.\n");
			return -EINVAL;
		}
	}

	writel(tdcr, tdmac->reg_base + TDCR);
	return 0;
}

static int mmp_tdma_clear_chan_irq(struct mmp_tdma_chan *tdmac)
{
	u32 reg = readl(tdmac->reg_base + TDISR);

	if (reg & TDISR_COMP) {
		/* clear irq */
		reg &= ~TDISR_COMP;
		writel(reg, tdmac->reg_base + TDISR);

		return 0;
	}
	return -EAGAIN;
}

static size_t mmp_tdma_get_pos(struct mmp_tdma_chan *tdmac)
{
	size_t reg;

	if (tdmac->idx == 0) {
		reg = __raw_readl(tdmac->reg_base + TDSAR);
		reg -= tdmac->desc_arr[0].src_addr;
	} else if (tdmac->idx == 1) {
		reg = __raw_readl(tdmac->reg_base + TDDAR);
		reg -= tdmac->desc_arr[0].dst_addr;
	} else
		return -EINVAL;

	return reg;
}

static irqreturn_t mmp_tdma_chan_handler(int irq, void *dev_id)
{
	struct mmp_tdma_chan *tdmac = dev_id;

	if (mmp_tdma_clear_chan_irq(tdmac) == 0) {
		tasklet_schedule(&tdmac->tasklet);
		return IRQ_HANDLED;
	} else
		return IRQ_NONE;
}

static irqreturn_t mmp_tdma_int_handler(int irq, void *dev_id)
{
	struct mmp_tdma_device *tdev = dev_id;
	int i, ret;
	int irq_num = 0;

	for (i = 0; i < TDMA_CHANNEL_NUM; i++) {
		struct mmp_tdma_chan *tdmac = tdev->tdmac[i];

		ret = mmp_tdma_chan_handler(irq, tdmac);
		if (ret == IRQ_HANDLED)
			irq_num++;
	}

	if (irq_num)
		return IRQ_HANDLED;
	else
		return IRQ_NONE;
}

static void dma_do_tasklet(struct tasklet_struct *t)
{
<<<<<<< HEAD
	struct mmp_tdma_chan *tdmac = (struct mmp_tdma_chan *)data;
=======
	struct mmp_tdma_chan *tdmac = from_tasklet(tdmac, t, tasklet);
>>>>>>> 24b8d41d

	dmaengine_desc_get_callback_invoke(&tdmac->desc, NULL);
}

static void mmp_tdma_free_descriptor(struct mmp_tdma_chan *tdmac)
{
	struct gen_pool *gpool;
	int size = tdmac->desc_num * sizeof(struct mmp_tdma_desc);

	gpool = tdmac->pool;
	if (gpool && tdmac->desc_arr)
		gen_pool_free(gpool, (unsigned long)tdmac->desc_arr,
				size);
	tdmac->desc_arr = NULL;
	if (tdmac->status == DMA_ERROR)
		tdmac->status = DMA_COMPLETE;

	return;
}

static dma_cookie_t mmp_tdma_tx_submit(struct dma_async_tx_descriptor *tx)
{
	struct mmp_tdma_chan *tdmac = to_mmp_tdma_chan(tx->chan);

	mmp_tdma_chan_set_desc(tdmac, tdmac->desc_arr_phys);

	return 0;
}

static int mmp_tdma_alloc_chan_resources(struct dma_chan *chan)
{
	struct mmp_tdma_chan *tdmac = to_mmp_tdma_chan(chan);
	int ret;

	dma_async_tx_descriptor_init(&tdmac->desc, chan);
	tdmac->desc.tx_submit = mmp_tdma_tx_submit;

	if (tdmac->irq) {
		ret = devm_request_irq(tdmac->dev, tdmac->irq,
			mmp_tdma_chan_handler, 0, "tdma", tdmac);
		if (ret)
			return ret;
	}
	return 1;
}

static void mmp_tdma_free_chan_resources(struct dma_chan *chan)
{
	struct mmp_tdma_chan *tdmac = to_mmp_tdma_chan(chan);

	if (tdmac->irq)
		devm_free_irq(tdmac->dev, tdmac->irq, tdmac);
	mmp_tdma_free_descriptor(tdmac);
	return;
}

static struct mmp_tdma_desc *mmp_tdma_alloc_descriptor(struct mmp_tdma_chan *tdmac)
{
	struct gen_pool *gpool;
	int size = tdmac->desc_num * sizeof(struct mmp_tdma_desc);

	gpool = tdmac->pool;
	if (!gpool)
		return NULL;

	tdmac->desc_arr = gen_pool_dma_alloc(gpool, size, &tdmac->desc_arr_phys);

	return tdmac->desc_arr;
}

static struct dma_async_tx_descriptor *mmp_tdma_prep_dma_cyclic(
		struct dma_chan *chan, dma_addr_t dma_addr, size_t buf_len,
		size_t period_len, enum dma_transfer_direction direction,
		unsigned long flags)
{
	struct mmp_tdma_chan *tdmac = to_mmp_tdma_chan(chan);
	struct mmp_tdma_desc *desc;
	int num_periods = buf_len / period_len;
	int i = 0, buf = 0;

	if (!is_slave_direction(direction)) {
		dev_err(tdmac->dev, "unsupported transfer direction\n");
		return NULL;
	}

	if (tdmac->status != DMA_COMPLETE) {
		dev_err(tdmac->dev, "controller busy");
		return NULL;
	}

	if (period_len > TDMA_MAX_XFER_BYTES) {
		dev_err(tdmac->dev,
				"maximum period size exceeded: %zu > %d\n",
				period_len, TDMA_MAX_XFER_BYTES);
		goto err_out;
	}

	tdmac->status = DMA_IN_PROGRESS;
	tdmac->desc_num = num_periods;
	desc = mmp_tdma_alloc_descriptor(tdmac);
	if (!desc)
		goto err_out;

	if (mmp_tdma_config_write(chan, direction, &tdmac->slave_config))
		goto err_out;

	while (buf < buf_len) {
		desc = &tdmac->desc_arr[i];

		if (i + 1 == num_periods)
			desc->nxt_desc = tdmac->desc_arr_phys;
		else
			desc->nxt_desc = tdmac->desc_arr_phys +
				sizeof(*desc) * (i + 1);

		if (direction == DMA_MEM_TO_DEV) {
			desc->src_addr = dma_addr;
			desc->dst_addr = tdmac->dev_addr;
		} else {
			desc->src_addr = tdmac->dev_addr;
			desc->dst_addr = dma_addr;
		}
		desc->byte_cnt = period_len;
		dma_addr += period_len;
		buf += period_len;
		i++;
	}

	/* enable interrupt */
	if (flags & DMA_PREP_INTERRUPT)
		mmp_tdma_enable_irq(tdmac, true);

	tdmac->buf_len = buf_len;
	tdmac->period_len = period_len;
	tdmac->pos = 0;

	return &tdmac->desc;

err_out:
	tdmac->status = DMA_ERROR;
	return NULL;
}

static int mmp_tdma_terminate_all(struct dma_chan *chan)
{
	struct mmp_tdma_chan *tdmac = to_mmp_tdma_chan(chan);

	mmp_tdma_disable_chan(chan);
	/* disable interrupt */
	mmp_tdma_enable_irq(tdmac, false);

	return 0;
}

static int mmp_tdma_config(struct dma_chan *chan,
			   struct dma_slave_config *dmaengine_cfg)
{
	struct mmp_tdma_chan *tdmac = to_mmp_tdma_chan(chan);

	memcpy(&tdmac->slave_config, dmaengine_cfg, sizeof(*dmaengine_cfg));

	return 0;
}

static int mmp_tdma_config_write(struct dma_chan *chan,
				 enum dma_transfer_direction dir,
				 struct dma_slave_config *dmaengine_cfg)
{
	struct mmp_tdma_chan *tdmac = to_mmp_tdma_chan(chan);

	if (dir == DMA_DEV_TO_MEM) {
		tdmac->dev_addr = dmaengine_cfg->src_addr;
		tdmac->burst_sz = dmaengine_cfg->src_maxburst;
		tdmac->buswidth = dmaengine_cfg->src_addr_width;
	} else {
		tdmac->dev_addr = dmaengine_cfg->dst_addr;
		tdmac->burst_sz = dmaengine_cfg->dst_maxburst;
		tdmac->buswidth = dmaengine_cfg->dst_addr_width;
	}
	tdmac->dir = dir;

	return mmp_tdma_config_chan(chan);
}

static enum dma_status mmp_tdma_tx_status(struct dma_chan *chan,
			dma_cookie_t cookie, struct dma_tx_state *txstate)
{
	struct mmp_tdma_chan *tdmac = to_mmp_tdma_chan(chan);

	tdmac->pos = mmp_tdma_get_pos(tdmac);
	dma_set_tx_state(txstate, chan->completed_cookie, chan->cookie,
			 tdmac->buf_len - tdmac->pos);

	return tdmac->status;
}

static void mmp_tdma_issue_pending(struct dma_chan *chan)
{
	struct mmp_tdma_chan *tdmac = to_mmp_tdma_chan(chan);

	mmp_tdma_enable_chan(tdmac);
}

static int mmp_tdma_remove(struct platform_device *pdev)
{
	if (pdev->dev.of_node)
		of_dma_controller_free(pdev->dev.of_node);

	return 0;
}

static int mmp_tdma_chan_init(struct mmp_tdma_device *tdev,
					int idx, int irq,
					int type, struct gen_pool *pool)
{
	struct mmp_tdma_chan *tdmac;

	if (idx >= TDMA_CHANNEL_NUM) {
		dev_err(tdev->dev, "too many channels for device!\n");
		return -EINVAL;
	}

	/* alloc channel */
	tdmac = devm_kzalloc(tdev->dev, sizeof(*tdmac), GFP_KERNEL);
	if (!tdmac)
		return -ENOMEM;

	if (irq)
		tdmac->irq = irq;
	tdmac->dev	   = tdev->dev;
	tdmac->chan.device = &tdev->device;
	tdmac->idx	   = idx;
	tdmac->type	   = type;
	tdmac->reg_base	   = tdev->base + idx * 4;
	tdmac->pool	   = pool;
	tdmac->status = DMA_COMPLETE;
	tdev->tdmac[tdmac->idx] = tdmac;
	tasklet_setup(&tdmac->tasklet, dma_do_tasklet);

	/* add the channel to tdma_chan list */
	list_add_tail(&tdmac->chan.device_node,
			&tdev->device.channels);
	return 0;
}

struct mmp_tdma_filter_param {
	unsigned int chan_id;
};

static bool mmp_tdma_filter_fn(struct dma_chan *chan, void *fn_param)
{
	struct mmp_tdma_filter_param *param = fn_param;

	if (chan->chan_id != param->chan_id)
		return false;

	return true;
}

static struct dma_chan *mmp_tdma_xlate(struct of_phandle_args *dma_spec,
			       struct of_dma *ofdma)
{
	struct mmp_tdma_device *tdev = ofdma->of_dma_data;
	dma_cap_mask_t mask = tdev->device.cap_mask;
	struct mmp_tdma_filter_param param;

	if (dma_spec->args_count != 1)
		return NULL;

	param.chan_id = dma_spec->args[0];

	if (param.chan_id >= TDMA_CHANNEL_NUM)
		return NULL;

	return __dma_request_channel(&mask, mmp_tdma_filter_fn, &param,
				     ofdma->of_node);
}

static const struct of_device_id mmp_tdma_dt_ids[] = {
	{ .compatible = "marvell,adma-1.0", .data = (void *)MMP_AUD_TDMA},
	{ .compatible = "marvell,pxa910-squ", .data = (void *)PXA910_SQU},
	{}
};
MODULE_DEVICE_TABLE(of, mmp_tdma_dt_ids);

static int mmp_tdma_probe(struct platform_device *pdev)
{
	enum mmp_tdma_type type;
	const struct of_device_id *of_id;
	struct mmp_tdma_device *tdev;
	struct resource *iores;
	int i, ret;
	int irq = 0, irq_num = 0;
	int chan_num = TDMA_CHANNEL_NUM;
	struct gen_pool *pool = NULL;

	of_id = of_match_device(mmp_tdma_dt_ids, &pdev->dev);
	if (of_id)
		type = (enum mmp_tdma_type) of_id->data;
	else
		type = platform_get_device_id(pdev)->driver_data;

	/* always have couple channels */
	tdev = devm_kzalloc(&pdev->dev, sizeof(*tdev), GFP_KERNEL);
	if (!tdev)
		return -ENOMEM;

	tdev->dev = &pdev->dev;

	for (i = 0; i < chan_num; i++) {
		if (platform_get_irq(pdev, i) > 0)
			irq_num++;
	}

	iores = platform_get_resource(pdev, IORESOURCE_MEM, 0);
	tdev->base = devm_ioremap_resource(&pdev->dev, iores);
	if (IS_ERR(tdev->base))
		return PTR_ERR(tdev->base);

	INIT_LIST_HEAD(&tdev->device.channels);

	if (pdev->dev.of_node)
		pool = of_gen_pool_get(pdev->dev.of_node, "asram", 0);
	else
		pool = sram_get_gpool("asram");
	if (!pool) {
		dev_err(&pdev->dev, "asram pool not available\n");
		return -ENOMEM;
	}

	if (irq_num != chan_num) {
		irq = platform_get_irq(pdev, 0);
		ret = devm_request_irq(&pdev->dev, irq,
			mmp_tdma_int_handler, IRQF_SHARED, "tdma", tdev);
		if (ret)
			return ret;
	}

	/* initialize channel parameters */
	for (i = 0; i < chan_num; i++) {
		irq = (irq_num != chan_num) ? 0 : platform_get_irq(pdev, i);
		ret = mmp_tdma_chan_init(tdev, i, irq, type, pool);
		if (ret)
			return ret;
	}

	dma_cap_set(DMA_SLAVE, tdev->device.cap_mask);
	dma_cap_set(DMA_CYCLIC, tdev->device.cap_mask);
	tdev->device.dev = &pdev->dev;
	tdev->device.device_alloc_chan_resources =
					mmp_tdma_alloc_chan_resources;
	tdev->device.device_free_chan_resources =
					mmp_tdma_free_chan_resources;
	tdev->device.device_prep_dma_cyclic = mmp_tdma_prep_dma_cyclic;
	tdev->device.device_tx_status = mmp_tdma_tx_status;
	tdev->device.device_issue_pending = mmp_tdma_issue_pending;
	tdev->device.device_config = mmp_tdma_config;
	tdev->device.device_pause = mmp_tdma_pause_chan;
	tdev->device.device_resume = mmp_tdma_resume_chan;
	tdev->device.device_terminate_all = mmp_tdma_terminate_all;
	tdev->device.copy_align = DMAENGINE_ALIGN_8_BYTES;

	tdev->device.directions = BIT(DMA_DEV_TO_MEM) | BIT(DMA_MEM_TO_DEV);
	if (type == MMP_AUD_TDMA) {
		tdev->device.max_burst = SZ_128;
		tdev->device.src_addr_widths = BIT(DMA_SLAVE_BUSWIDTH_4_BYTES);
		tdev->device.dst_addr_widths = BIT(DMA_SLAVE_BUSWIDTH_4_BYTES);
	} else if (type == PXA910_SQU) {
		tdev->device.max_burst = SZ_32;
	}
	tdev->device.residue_granularity = DMA_RESIDUE_GRANULARITY_BURST;
	tdev->device.descriptor_reuse = true;

	dma_set_mask(&pdev->dev, DMA_BIT_MASK(64));
	platform_set_drvdata(pdev, tdev);

	ret = dmaenginem_async_device_register(&tdev->device);
	if (ret) {
		dev_err(tdev->device.dev, "unable to register\n");
		return ret;
	}

	if (pdev->dev.of_node) {
		ret = of_dma_controller_register(pdev->dev.of_node,
							mmp_tdma_xlate, tdev);
		if (ret) {
			dev_err(tdev->device.dev,
				"failed to register controller\n");
			return ret;
		}
	}

	dev_info(tdev->device.dev, "initialized\n");
	return 0;
}

static const struct platform_device_id mmp_tdma_id_table[] = {
	{ "mmp-adma",	MMP_AUD_TDMA },
	{ "pxa910-squ",	PXA910_SQU },
	{ },
};

static struct platform_driver mmp_tdma_driver = {
	.driver		= {
		.name	= "mmp-tdma",
		.of_match_table = mmp_tdma_dt_ids,
	},
	.id_table	= mmp_tdma_id_table,
	.probe		= mmp_tdma_probe,
	.remove		= mmp_tdma_remove,
};

module_platform_driver(mmp_tdma_driver);

MODULE_LICENSE("GPL");
MODULE_DESCRIPTION("MMP Two-Channel DMA Driver");
MODULE_ALIAS("platform:mmp-tdma");
MODULE_AUTHOR("Leo Yan <leoy@marvell.com>");
MODULE_AUTHOR("Zhangfei Gao <zhangfei.gao@marvell.com>");<|MERGE_RESOLUTION|>--- conflicted
+++ resolved
@@ -348,11 +348,7 @@
 
 static void dma_do_tasklet(struct tasklet_struct *t)
 {
-<<<<<<< HEAD
-	struct mmp_tdma_chan *tdmac = (struct mmp_tdma_chan *)data;
-=======
 	struct mmp_tdma_chan *tdmac = from_tasklet(tdmac, t, tasklet);
->>>>>>> 24b8d41d
 
 	dmaengine_desc_get_callback_invoke(&tdmac->desc, NULL);
 }
