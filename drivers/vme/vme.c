// SPDX-License-Identifier: GPL-2.0-or-later
/*
 * VME Bridge Framework
 *
 * Author: Martyn Welch <martyn.welch@ge.com>
 * Copyright 2008 GE Intelligent Platforms Embedded Systems, Inc.
 *
 * Based on work by Tom Armistead and Ajit Prem
 * Copyright 2004 Motorola Inc.
 */

#include <linux/init.h>
#include <linux/export.h>
#include <linux/mm.h>
#include <linux/types.h>
#include <linux/kernel.h>
#include <linux/errno.h>
#include <linux/pci.h>
#include <linux/poll.h>
#include <linux/highmem.h>
#include <linux/interrupt.h>
#include <linux/pagemap.h>
#include <linux/device.h>
#include <linux/dma-mapping.h>
#include <linux/syscalls.h>
#include <linux/mutex.h>
#include <linux/spinlock.h>
#include <linux/slab.h>
#include <linux/vme.h>

#include "vme_bridge.h"

/* Bitmask and list of registered buses both protected by common mutex */
static unsigned int vme_bus_numbers;
static LIST_HEAD(vme_bus_list);
static DEFINE_MUTEX(vme_buses_lock);

static int __init vme_init(void);

static struct vme_dev *dev_to_vme_dev(struct device *dev)
{
	return container_of(dev, struct vme_dev, dev);
}

/*
 * Find the bridge that the resource is associated with.
 */
static struct vme_bridge *find_bridge(struct vme_resource *resource)
{
	/* Get list to search */
	switch (resource->type) {
	case VME_MASTER:
		return list_entry(resource->entry, struct vme_master_resource,
			list)->parent;
		break;
	case VME_SLAVE:
		return list_entry(resource->entry, struct vme_slave_resource,
			list)->parent;
		break;
	case VME_DMA:
		return list_entry(resource->entry, struct vme_dma_resource,
			list)->parent;
		break;
	case VME_LM:
		return list_entry(resource->entry, struct vme_lm_resource,
			list)->parent;
		break;
	default:
		printk(KERN_ERR "Unknown resource type\n");
		return NULL;
		break;
	}
}

/**
 * vme_free_consistent - Allocate contiguous memory.
 * @resource: Pointer to VME resource.
 * @size: Size of allocation required.
 * @dma: Pointer to variable to store physical address of allocation.
 *
 * Allocate a contiguous block of memory for use by the driver. This is used to
 * create the buffers for the slave windows.
 *
 * Return: Virtual address of allocation on success, NULL on failure.
 */
void *vme_alloc_consistent(struct vme_resource *resource, size_t size,
	dma_addr_t *dma)
{
	struct vme_bridge *bridge;

	if (!resource) {
		printk(KERN_ERR "No resource\n");
		return NULL;
	}

	bridge = find_bridge(resource);
	if (!bridge) {
		printk(KERN_ERR "Can't find bridge\n");
		return NULL;
	}

	if (!bridge->parent) {
		printk(KERN_ERR "Dev entry NULL for bridge %s\n", bridge->name);
		return NULL;
	}

	if (!bridge->alloc_consistent) {
		printk(KERN_ERR "alloc_consistent not supported by bridge %s\n",
		       bridge->name);
		return NULL;
	}

	return bridge->alloc_consistent(bridge->parent, size, dma);
}
EXPORT_SYMBOL(vme_alloc_consistent);

/**
 * vme_free_consistent - Free previously allocated memory.
 * @resource: Pointer to VME resource.
 * @size: Size of allocation to free.
 * @vaddr: Virtual address of allocation.
 * @dma: Physical address of allocation.
 *
 * Free previously allocated block of contiguous memory.
 */
void vme_free_consistent(struct vme_resource *resource, size_t size,
	void *vaddr, dma_addr_t dma)
{
	struct vme_bridge *bridge;

	if (!resource) {
		printk(KERN_ERR "No resource\n");
		return;
	}

	bridge = find_bridge(resource);
	if (!bridge) {
		printk(KERN_ERR "Can't find bridge\n");
		return;
	}

	if (!bridge->parent) {
		printk(KERN_ERR "Dev entry NULL for bridge %s\n", bridge->name);
		return;
	}

	if (!bridge->free_consistent) {
		printk(KERN_ERR "free_consistent not supported by bridge %s\n",
		       bridge->name);
		return;
	}

	bridge->free_consistent(bridge->parent, size, vaddr, dma);
}
EXPORT_SYMBOL(vme_free_consistent);

/**
 * vme_get_size - Helper function returning size of a VME window
 * @resource: Pointer to VME slave or master resource.
 *
 * Determine the size of the VME window provided. This is a helper
 * function, wrappering the call to vme_master_get or vme_slave_get
 * depending on the type of window resource handed to it.
 *
 * Return: Size of the window on success, zero on failure.
 */
size_t vme_get_size(struct vme_resource *resource)
{
	int enabled, retval;
	unsigned long long base, size;
	dma_addr_t buf_base;
	u32 aspace, cycle, dwidth;

	switch (resource->type) {
	case VME_MASTER:
		retval = vme_master_get(resource, &enabled, &base, &size,
			&aspace, &cycle, &dwidth);
		if (retval)
			return 0;

		return size;
		break;
	case VME_SLAVE:
		retval = vme_slave_get(resource, &enabled, &base, &size,
			&buf_base, &aspace, &cycle);
		if (retval)
			return 0;

		return size;
		break;
	case VME_DMA:
		return 0;
		break;
	default:
		printk(KERN_ERR "Unknown resource type\n");
		return 0;
		break;
	}
}
EXPORT_SYMBOL(vme_get_size);

int vme_check_window(u32 aspace, unsigned long long vme_base,
		     unsigned long long size)
{
	int retval = 0;

	if (vme_base + size < size)
		return -EINVAL;

	switch (aspace) {
	case VME_A16:
		if (vme_base + size > VME_A16_MAX)
			retval = -EFAULT;
		break;
	case VME_A24:
		if (vme_base + size > VME_A24_MAX)
			retval = -EFAULT;
		break;
	case VME_A32:
		if (vme_base + size > VME_A32_MAX)
			retval = -EFAULT;
		break;
	case VME_A64:
		/* The VME_A64_MAX limit is actually U64_MAX + 1 */
		break;
	case VME_CRCSR:
		if (vme_base + size > VME_CRCSR_MAX)
			retval = -EFAULT;
		break;
	case VME_USER1:
	case VME_USER2:
	case VME_USER3:
	case VME_USER4:
		/* User Defined */
		break;
	default:
		printk(KERN_ERR "Invalid address space\n");
		retval = -EINVAL;
		break;
	}

	return retval;
}
EXPORT_SYMBOL(vme_check_window);

static u32 vme_get_aspace(int am)
{
	switch (am) {
	case 0x29:
	case 0x2D:
		return VME_A16;
	case 0x38:
	case 0x39:
	case 0x3A:
	case 0x3B:
	case 0x3C:
	case 0x3D:
	case 0x3E:
	case 0x3F:
		return VME_A24;
	case 0x8:
	case 0x9:
	case 0xA:
	case 0xB:
	case 0xC:
	case 0xD:
	case 0xE:
	case 0xF:
		return VME_A32;
	case 0x0:
	case 0x1:
	case 0x3:
		return VME_A64;
	}

	return 0;
}

/**
 * vme_slave_request - Request a VME slave window resource.
 * @vdev: Pointer to VME device struct vme_dev assigned to driver instance.
 * @address: Required VME address space.
 * @cycle: Required VME data transfer cycle type.
 *
 * Request use of a VME window resource capable of being set for the requested
 * address space and data transfer cycle.
 *
 * Return: Pointer to VME resource on success, NULL on failure.
 */
struct vme_resource *vme_slave_request(struct vme_dev *vdev, u32 address,
	u32 cycle)
{
	struct vme_bridge *bridge;
	struct list_head *slave_pos = NULL;
	struct vme_slave_resource *allocated_image = NULL;
	struct vme_slave_resource *slave_image = NULL;
	struct vme_resource *resource = NULL;

	bridge = vdev->bridge;
	if (!bridge) {
		printk(KERN_ERR "Can't find VME bus\n");
		goto err_bus;
	}

	/* Loop through slave resources */
	list_for_each(slave_pos, &bridge->slave_resources) {
		slave_image = list_entry(slave_pos,
			struct vme_slave_resource, list);

		if (!slave_image) {
			printk(KERN_ERR "Registered NULL Slave resource\n");
			continue;
		}

		/* Find an unlocked and compatible image */
		mutex_lock(&slave_image->mtx);
		if (((slave_image->address_attr & address) == address) &&
			((slave_image->cycle_attr & cycle) == cycle) &&
			(slave_image->locked == 0)) {

			slave_image->locked = 1;
			mutex_unlock(&slave_image->mtx);
			allocated_image = slave_image;
			break;
		}
		mutex_unlock(&slave_image->mtx);
	}

	/* No free image */
	if (!allocated_image)
		goto err_image;

	resource = kmalloc(sizeof(*resource), GFP_KERNEL);
	if (!resource)
		goto err_alloc;

	resource->type = VME_SLAVE;
	resource->entry = &allocated_image->list;

	return resource;

err_alloc:
	/* Unlock image */
	mutex_lock(&slave_image->mtx);
	slave_image->locked = 0;
	mutex_unlock(&slave_image->mtx);
err_image:
err_bus:
	return NULL;
}
EXPORT_SYMBOL(vme_slave_request);

/**
 * vme_slave_set - Set VME slave window configuration.
 * @resource: Pointer to VME slave resource.
 * @enabled: State to which the window should be configured.
 * @vme_base: Base address for the window.
 * @size: Size of the VME window.
 * @buf_base: Based address of buffer used to provide VME slave window storage.
 * @aspace: VME address space for the VME window.
 * @cycle: VME data transfer cycle type for the VME window.
 *
 * Set configuration for provided VME slave window.
 *
 * Return: Zero on success, -EINVAL if operation is not supported on this
 *         device, if an invalid resource has been provided or invalid
 *         attributes are provided. Hardware specific errors may also be
 *         returned.
 */
int vme_slave_set(struct vme_resource *resource, int enabled,
	unsigned long long vme_base, unsigned long long size,
	dma_addr_t buf_base, u32 aspace, u32 cycle)
{
	struct vme_bridge *bridge = find_bridge(resource);
	struct vme_slave_resource *image;
	int retval;

	if (resource->type != VME_SLAVE) {
		printk(KERN_ERR "Not a slave resource\n");
		return -EINVAL;
	}

	image = list_entry(resource->entry, struct vme_slave_resource, list);

	if (!bridge->slave_set) {
		printk(KERN_ERR "Function not supported\n");
		return -ENOSYS;
	}

	if (!(((image->address_attr & aspace) == aspace) &&
		((image->cycle_attr & cycle) == cycle))) {
		printk(KERN_ERR "Invalid attributes\n");
		return -EINVAL;
	}

	retval = vme_check_window(aspace, vme_base, size);
	if (retval)
		return retval;

	return bridge->slave_set(image, enabled, vme_base, size, buf_base,
		aspace, cycle);
}
EXPORT_SYMBOL(vme_slave_set);

/**
 * vme_slave_get - Retrieve VME slave window configuration.
 * @resource: Pointer to VME slave resource.
 * @enabled: Pointer to variable for storing state.
 * @vme_base: Pointer to variable for storing window base address.
 * @size: Pointer to variable for storing window size.
 * @buf_base: Pointer to variable for storing slave buffer base address.
 * @aspace: Pointer to variable for storing VME address space.
 * @cycle: Pointer to variable for storing VME data transfer cycle type.
 *
 * Return configuration for provided VME slave window.
 *
 * Return: Zero on success, -EINVAL if operation is not supported on this
 *         device or if an invalid resource has been provided.
 */
int vme_slave_get(struct vme_resource *resource, int *enabled,
	unsigned long long *vme_base, unsigned long long *size,
	dma_addr_t *buf_base, u32 *aspace, u32 *cycle)
{
	struct vme_bridge *bridge = find_bridge(resource);
	struct vme_slave_resource *image;

	if (resource->type != VME_SLAVE) {
		printk(KERN_ERR "Not a slave resource\n");
		return -EINVAL;
	}

	image = list_entry(resource->entry, struct vme_slave_resource, list);

	if (!bridge->slave_get) {
		printk(KERN_ERR "vme_slave_get not supported\n");
		return -EINVAL;
	}

	return bridge->slave_get(image, enabled, vme_base, size, buf_base,
		aspace, cycle);
}
EXPORT_SYMBOL(vme_slave_get);

/**
 * vme_slave_free - Free VME slave window
 * @resource: Pointer to VME slave resource.
 *
 * Free the provided slave resource so that it may be reallocated.
 */
void vme_slave_free(struct vme_resource *resource)
{
	struct vme_slave_resource *slave_image;

	if (resource->type != VME_SLAVE) {
		printk(KERN_ERR "Not a slave resource\n");
		return;
	}

	slave_image = list_entry(resource->entry, struct vme_slave_resource,
		list);
	if (!slave_image) {
		printk(KERN_ERR "Can't find slave resource\n");
		return;
	}

	/* Unlock image */
	mutex_lock(&slave_image->mtx);
	if (slave_image->locked == 0)
		printk(KERN_ERR "Image is already free\n");

	slave_image->locked = 0;
	mutex_unlock(&slave_image->mtx);

	/* Free up resource memory */
	kfree(resource);
}
EXPORT_SYMBOL(vme_slave_free);

/**
 * vme_master_request - Request a VME master window resource.
 * @vdev: Pointer to VME device struct vme_dev assigned to driver instance.
 * @address: Required VME address space.
 * @cycle: Required VME data transfer cycle type.
 * @dwidth: Required VME data transfer width.
 *
 * Request use of a VME window resource capable of being set for the requested
 * address space, data transfer cycle and width.
 *
 * Return: Pointer to VME resource on success, NULL on failure.
 */
struct vme_resource *vme_master_request(struct vme_dev *vdev, u32 address,
	u32 cycle, u32 dwidth)
{
	struct vme_bridge *bridge;
	struct list_head *master_pos = NULL;
	struct vme_master_resource *allocated_image = NULL;
	struct vme_master_resource *master_image = NULL;
	struct vme_resource *resource = NULL;

	bridge = vdev->bridge;
	if (!bridge) {
		printk(KERN_ERR "Can't find VME bus\n");
		goto err_bus;
	}

	/* Loop through master resources */
	list_for_each(master_pos, &bridge->master_resources) {
		master_image = list_entry(master_pos,
			struct vme_master_resource, list);

		if (!master_image) {
			printk(KERN_WARNING "Registered NULL master resource\n");
			continue;
		}

		/* Find an unlocked and compatible image */
		spin_lock(&master_image->lock);
		if (((master_image->address_attr & address) == address) &&
			((master_image->cycle_attr & cycle) == cycle) &&
			((master_image->width_attr & dwidth) == dwidth) &&
			(master_image->locked == 0)) {

			master_image->locked = 1;
			spin_unlock(&master_image->lock);
			allocated_image = master_image;
			break;
		}
		spin_unlock(&master_image->lock);
	}

	/* Check to see if we found a resource */
	if (!allocated_image) {
		printk(KERN_ERR "Can't find a suitable resource\n");
		goto err_image;
	}

	resource = kmalloc(sizeof(*resource), GFP_KERNEL);
	if (!resource)
		goto err_alloc;

	resource->type = VME_MASTER;
	resource->entry = &allocated_image->list;

	return resource;

err_alloc:
	/* Unlock image */
	spin_lock(&master_image->lock);
	master_image->locked = 0;
	spin_unlock(&master_image->lock);
err_image:
err_bus:
	return NULL;
}
EXPORT_SYMBOL(vme_master_request);

/**
 * vme_master_set - Set VME master window configuration.
 * @resource: Pointer to VME master resource.
 * @enabled: State to which the window should be configured.
 * @vme_base: Base address for the window.
 * @size: Size of the VME window.
 * @aspace: VME address space for the VME window.
 * @cycle: VME data transfer cycle type for the VME window.
 * @dwidth: VME data transfer width for the VME window.
 *
 * Set configuration for provided VME master window.
 *
 * Return: Zero on success, -EINVAL if operation is not supported on this
 *         device, if an invalid resource has been provided or invalid
 *         attributes are provided. Hardware specific errors may also be
 *         returned.
 */
int vme_master_set(struct vme_resource *resource, int enabled,
	unsigned long long vme_base, unsigned long long size, u32 aspace,
	u32 cycle, u32 dwidth)
{
	struct vme_bridge *bridge = find_bridge(resource);
	struct vme_master_resource *image;
	int retval;

	if (resource->type != VME_MASTER) {
		printk(KERN_ERR "Not a master resource\n");
		return -EINVAL;
	}

	image = list_entry(resource->entry, struct vme_master_resource, list);

	if (!bridge->master_set) {
		printk(KERN_WARNING "vme_master_set not supported\n");
		return -EINVAL;
	}

	if (!(((image->address_attr & aspace) == aspace) &&
		((image->cycle_attr & cycle) == cycle) &&
		((image->width_attr & dwidth) == dwidth))) {
		printk(KERN_WARNING "Invalid attributes\n");
		return -EINVAL;
	}

	retval = vme_check_window(aspace, vme_base, size);
	if (retval)
		return retval;

	return bridge->master_set(image, enabled, vme_base, size, aspace,
		cycle, dwidth);
}
EXPORT_SYMBOL(vme_master_set);

/**
 * vme_master_get - Retrieve VME master window configuration.
 * @resource: Pointer to VME master resource.
 * @enabled: Pointer to variable for storing state.
 * @vme_base: Pointer to variable for storing window base address.
 * @size: Pointer to variable for storing window size.
 * @aspace: Pointer to variable for storing VME address space.
 * @cycle: Pointer to variable for storing VME data transfer cycle type.
 * @dwidth: Pointer to variable for storing VME data transfer width.
 *
 * Return configuration for provided VME master window.
 *
 * Return: Zero on success, -EINVAL if operation is not supported on this
 *         device or if an invalid resource has been provided.
 */
int vme_master_get(struct vme_resource *resource, int *enabled,
	unsigned long long *vme_base, unsigned long long *size, u32 *aspace,
	u32 *cycle, u32 *dwidth)
{
	struct vme_bridge *bridge = find_bridge(resource);
	struct vme_master_resource *image;

	if (resource->type != VME_MASTER) {
		printk(KERN_ERR "Not a master resource\n");
		return -EINVAL;
	}

	image = list_entry(resource->entry, struct vme_master_resource, list);

	if (!bridge->master_get) {
		printk(KERN_WARNING "%s not supported\n", __func__);
		return -EINVAL;
	}

	return bridge->master_get(image, enabled, vme_base, size, aspace,
		cycle, dwidth);
}
EXPORT_SYMBOL(vme_master_get);

/**
 * vme_master_write - Read data from VME space into a buffer.
 * @resource: Pointer to VME master resource.
 * @buf: Pointer to buffer where data should be transferred.
 * @count: Number of bytes to transfer.
 * @offset: Offset into VME master window at which to start transfer.
 *
 * Perform read of count bytes of data from location on VME bus which maps into
 * the VME master window at offset to buf.
 *
 * Return: Number of bytes read, -EINVAL if resource is not a VME master
 *         resource or read operation is not supported. -EFAULT returned if
 *         invalid offset is provided. Hardware specific errors may also be
 *         returned.
 */
ssize_t vme_master_read(struct vme_resource *resource, void *buf, size_t count,
	loff_t offset)
{
	struct vme_bridge *bridge = find_bridge(resource);
	struct vme_master_resource *image;
	size_t length;

	if (!bridge->master_read) {
		printk(KERN_WARNING "Reading from resource not supported\n");
		return -EINVAL;
	}

	if (resource->type != VME_MASTER) {
		printk(KERN_ERR "Not a master resource\n");
		return -EINVAL;
	}

	image = list_entry(resource->entry, struct vme_master_resource, list);

	length = vme_get_size(resource);

	if (offset > length) {
		printk(KERN_WARNING "Invalid Offset\n");
		return -EFAULT;
	}

	if ((offset + count) > length)
		count = length - offset;

	return bridge->master_read(image, buf, count, offset);

}
EXPORT_SYMBOL(vme_master_read);

/**
 * vme_master_write - Write data out to VME space from a buffer.
 * @resource: Pointer to VME master resource.
 * @buf: Pointer to buffer holding data to transfer.
 * @count: Number of bytes to transfer.
 * @offset: Offset into VME master window at which to start transfer.
 *
 * Perform write of count bytes of data from buf to location on VME bus which
 * maps into the VME master window at offset.
 *
 * Return: Number of bytes written, -EINVAL if resource is not a VME master
 *         resource or write operation is not supported. -EFAULT returned if
 *         invalid offset is provided. Hardware specific errors may also be
 *         returned.
 */
ssize_t vme_master_write(struct vme_resource *resource, void *buf,
	size_t count, loff_t offset)
{
	struct vme_bridge *bridge = find_bridge(resource);
	struct vme_master_resource *image;
	size_t length;

	if (!bridge->master_write) {
		printk(KERN_WARNING "Writing to resource not supported\n");
		return -EINVAL;
	}

	if (resource->type != VME_MASTER) {
		printk(KERN_ERR "Not a master resource\n");
		return -EINVAL;
	}

	image = list_entry(resource->entry, struct vme_master_resource, list);

	length = vme_get_size(resource);

	if (offset > length) {
		printk(KERN_WARNING "Invalid Offset\n");
		return -EFAULT;
	}

	if ((offset + count) > length)
		count = length - offset;

	return bridge->master_write(image, buf, count, offset);
}
EXPORT_SYMBOL(vme_master_write);

/**
 * vme_master_rmw - Perform read-modify-write cycle.
 * @resource: Pointer to VME master resource.
 * @mask: Bits to be compared and swapped in operation.
 * @compare: Bits to be compared with data read from offset.
 * @swap: Bits to be swapped in data read from offset.
 * @offset: Offset into VME master window at which to perform operation.
 *
 * Perform read-modify-write cycle on provided location:
 * - Location on VME bus is read.
 * - Bits selected by mask are compared with compare.
 * - Where a selected bit matches that in compare and are selected in swap,
 * the bit is swapped.
 * - Result written back to location on VME bus.
 *
 * Return: Bytes written on success, -EINVAL if resource is not a VME master
 *         resource or RMW operation is not supported. Hardware specific
 *         errors may also be returned.
 */
unsigned int vme_master_rmw(struct vme_resource *resource, unsigned int mask,
	unsigned int compare, unsigned int swap, loff_t offset)
{
	struct vme_bridge *bridge = find_bridge(resource);
	struct vme_master_resource *image;

	if (!bridge->master_rmw) {
		printk(KERN_WARNING "Writing to resource not supported\n");
		return -EINVAL;
	}

	if (resource->type != VME_MASTER) {
		printk(KERN_ERR "Not a master resource\n");
		return -EINVAL;
	}

	image = list_entry(resource->entry, struct vme_master_resource, list);

	return bridge->master_rmw(image, mask, compare, swap, offset);
}
EXPORT_SYMBOL(vme_master_rmw);

/**
 * vme_master_mmap - Mmap region of VME master window.
 * @resource: Pointer to VME master resource.
 * @vma: Pointer to definition of user mapping.
 *
 * Memory map a region of the VME master window into user space.
 *
 * Return: Zero on success, -EINVAL if resource is not a VME master
 *         resource or -EFAULT if map exceeds window size. Other generic mmap
 *         errors may also be returned.
 */
int vme_master_mmap(struct vme_resource *resource, struct vm_area_struct *vma)
{
	struct vme_master_resource *image;
	phys_addr_t phys_addr;
	unsigned long vma_size;

	if (resource->type != VME_MASTER) {
		pr_err("Not a master resource\n");
		return -EINVAL;
	}

	image = list_entry(resource->entry, struct vme_master_resource, list);
	phys_addr = image->bus_resource.start + (vma->vm_pgoff << PAGE_SHIFT);
	vma_size = vma->vm_end - vma->vm_start;

	if (phys_addr + vma_size > image->bus_resource.end + 1) {
		pr_err("Map size cannot exceed the window size\n");
		return -EFAULT;
	}

	vma->vm_page_prot = pgprot_noncached(vma->vm_page_prot);

	return vm_iomap_memory(vma, phys_addr, vma->vm_end - vma->vm_start);
}
EXPORT_SYMBOL(vme_master_mmap);

/**
 * vme_master_free - Free VME master window
 * @resource: Pointer to VME master resource.
 *
 * Free the provided master resource so that it may be reallocated.
 */
void vme_master_free(struct vme_resource *resource)
{
	struct vme_master_resource *master_image;

	if (resource->type != VME_MASTER) {
		printk(KERN_ERR "Not a master resource\n");
		return;
	}

	master_image = list_entry(resource->entry, struct vme_master_resource,
		list);
	if (!master_image) {
		printk(KERN_ERR "Can't find master resource\n");
		return;
	}

	/* Unlock image */
	spin_lock(&master_image->lock);
	if (master_image->locked == 0)
		printk(KERN_ERR "Image is already free\n");

	master_image->locked = 0;
	spin_unlock(&master_image->lock);

	/* Free up resource memory */
	kfree(resource);
}
EXPORT_SYMBOL(vme_master_free);

/**
 * vme_dma_request - Request a DMA controller.
 * @vdev: Pointer to VME device struct vme_dev assigned to driver instance.
 * @route: Required src/destination combination.
 *
 * Request a VME DMA controller with capability to perform transfers bewteen
 * requested source/destination combination.
 *
 * Return: Pointer to VME DMA resource on success, NULL on failure.
 */
struct vme_resource *vme_dma_request(struct vme_dev *vdev, u32 route)
{
	struct vme_bridge *bridge;
	struct list_head *dma_pos = NULL;
	struct vme_dma_resource *allocated_ctrlr = NULL;
	struct vme_dma_resource *dma_ctrlr = NULL;
	struct vme_resource *resource = NULL;

	/* XXX Not checking resource attributes */
	printk(KERN_ERR "No VME resource Attribute tests done\n");

	bridge = vdev->bridge;
	if (!bridge) {
		printk(KERN_ERR "Can't find VME bus\n");
		goto err_bus;
	}

	/* Loop through DMA resources */
	list_for_each(dma_pos, &bridge->dma_resources) {
		dma_ctrlr = list_entry(dma_pos,
			struct vme_dma_resource, list);
		if (!dma_ctrlr) {
			printk(KERN_ERR "Registered NULL DMA resource\n");
			continue;
		}

		/* Find an unlocked and compatible controller */
		mutex_lock(&dma_ctrlr->mtx);
		if (((dma_ctrlr->route_attr & route) == route) &&
			(dma_ctrlr->locked == 0)) {

			dma_ctrlr->locked = 1;
			mutex_unlock(&dma_ctrlr->mtx);
			allocated_ctrlr = dma_ctrlr;
			break;
		}
		mutex_unlock(&dma_ctrlr->mtx);
	}

	/* Check to see if we found a resource */
	if (!allocated_ctrlr)
		goto err_ctrlr;

	resource = kmalloc(sizeof(*resource), GFP_KERNEL);
	if (!resource)
		goto err_alloc;

	resource->type = VME_DMA;
	resource->entry = &allocated_ctrlr->list;

	return resource;

err_alloc:
	/* Unlock image */
	mutex_lock(&dma_ctrlr->mtx);
	dma_ctrlr->locked = 0;
	mutex_unlock(&dma_ctrlr->mtx);
err_ctrlr:
err_bus:
	return NULL;
}
EXPORT_SYMBOL(vme_dma_request);

/**
 * vme_new_dma_list - Create new VME DMA list.
 * @resource: Pointer to VME DMA resource.
 *
 * Create a new VME DMA list. It is the responsibility of the user to free
 * the list once it is no longer required with vme_dma_list_free().
 *
 * Return: Pointer to new VME DMA list, NULL on allocation failure or invalid
 *         VME DMA resource.
 */
struct vme_dma_list *vme_new_dma_list(struct vme_resource *resource)
{
	struct vme_dma_list *dma_list;

	if (resource->type != VME_DMA) {
		printk(KERN_ERR "Not a DMA resource\n");
		return NULL;
	}

<<<<<<< HEAD
	ctrlr = list_entry(resource->entry, struct vme_dma_resource, list);

	dma_list = kmalloc(sizeof(struct vme_dma_list), GFP_KERNEL);
	if (dma_list == NULL) {
		printk(KERN_ERR "Unable to allocate memory for new DMA list\n");
=======
	dma_list = kmalloc(sizeof(*dma_list), GFP_KERNEL);
	if (!dma_list)
>>>>>>> 24b8d41d
		return NULL;

	INIT_LIST_HEAD(&dma_list->entries);
	dma_list->parent = list_entry(resource->entry,
				      struct vme_dma_resource,
				      list);
	mutex_init(&dma_list->mtx);

	return dma_list;
}
EXPORT_SYMBOL(vme_new_dma_list);

/**
 * vme_dma_pattern_attribute - Create "Pattern" type VME DMA list attribute.
 * @pattern: Value to use used as pattern
 * @type: Type of pattern to be written.
 *
 * Create VME DMA list attribute for pattern generation. It is the
 * responsibility of the user to free used attributes using
 * vme_dma_free_attribute().
 *
 * Return: Pointer to VME DMA attribute, NULL on failure.
 */
struct vme_dma_attr *vme_dma_pattern_attribute(u32 pattern, u32 type)
{
	struct vme_dma_attr *attributes;
	struct vme_dma_pattern *pattern_attr;

	attributes = kmalloc(sizeof(*attributes), GFP_KERNEL);
	if (!attributes)
		goto err_attr;

	pattern_attr = kmalloc(sizeof(*pattern_attr), GFP_KERNEL);
	if (!pattern_attr)
		goto err_pat;

	attributes->type = VME_DMA_PATTERN;
	attributes->private = (void *)pattern_attr;

	pattern_attr->pattern = pattern;
	pattern_attr->type = type;

	return attributes;

err_pat:
	kfree(attributes);
err_attr:
	return NULL;
}
EXPORT_SYMBOL(vme_dma_pattern_attribute);

/**
 * vme_dma_pci_attribute - Create "PCI" type VME DMA list attribute.
 * @address: PCI base address for DMA transfer.
 *
 * Create VME DMA list attribute pointing to a location on PCI for DMA
 * transfers. It is the responsibility of the user to free used attributes
 * using vme_dma_free_attribute().
 *
 * Return: Pointer to VME DMA attribute, NULL on failure.
 */
struct vme_dma_attr *vme_dma_pci_attribute(dma_addr_t address)
{
	struct vme_dma_attr *attributes;
	struct vme_dma_pci *pci_attr;

	/* XXX Run some sanity checks here */

	attributes = kmalloc(sizeof(*attributes), GFP_KERNEL);
	if (!attributes)
		goto err_attr;

<<<<<<< HEAD
	pci_attr = kmalloc(sizeof(struct vme_dma_pci), GFP_KERNEL);
	if (pci_attr == NULL) {
		printk(KERN_ERR "Unable to allocate memory for PCI attributes\n");
=======
	pci_attr = kmalloc(sizeof(*pci_attr), GFP_KERNEL);
	if (!pci_attr)
>>>>>>> 24b8d41d
		goto err_pci;

	attributes->type = VME_DMA_PCI;
	attributes->private = (void *)pci_attr;

	pci_attr->address = address;

	return attributes;

err_pci:
	kfree(attributes);
err_attr:
	return NULL;
}
EXPORT_SYMBOL(vme_dma_pci_attribute);

/**
 * vme_dma_vme_attribute - Create "VME" type VME DMA list attribute.
 * @address: VME base address for DMA transfer.
 * @aspace: VME address space to use for DMA transfer.
 * @cycle: VME bus cycle to use for DMA transfer.
 * @dwidth: VME data width to use for DMA transfer.
 *
 * Create VME DMA list attribute pointing to a location on the VME bus for DMA
 * transfers. It is the responsibility of the user to free used attributes
 * using vme_dma_free_attribute().
 *
 * Return: Pointer to VME DMA attribute, NULL on failure.
 */
struct vme_dma_attr *vme_dma_vme_attribute(unsigned long long address,
	u32 aspace, u32 cycle, u32 dwidth)
{
	struct vme_dma_attr *attributes;
	struct vme_dma_vme *vme_attr;

	attributes = kmalloc(sizeof(*attributes), GFP_KERNEL);
	if (!attributes)
		goto err_attr;

<<<<<<< HEAD
	vme_attr = kmalloc(sizeof(struct vme_dma_vme), GFP_KERNEL);
	if (vme_attr == NULL) {
		printk(KERN_ERR "Unable to allocate memory for VME attributes\n");
=======
	vme_attr = kmalloc(sizeof(*vme_attr), GFP_KERNEL);
	if (!vme_attr)
>>>>>>> 24b8d41d
		goto err_vme;

	attributes->type = VME_DMA_VME;
	attributes->private = (void *)vme_attr;

	vme_attr->address = address;
	vme_attr->aspace = aspace;
	vme_attr->cycle = cycle;
	vme_attr->dwidth = dwidth;

	return attributes;

err_vme:
	kfree(attributes);
err_attr:
	return NULL;
}
EXPORT_SYMBOL(vme_dma_vme_attribute);

/**
 * vme_dma_free_attribute - Free DMA list attribute.
 * @attributes: Pointer to DMA list attribute.
 *
 * Free VME DMA list attribute. VME DMA list attributes can be safely freed
 * once vme_dma_list_add() has returned.
 */
void vme_dma_free_attribute(struct vme_dma_attr *attributes)
{
	kfree(attributes->private);
	kfree(attributes);
}
EXPORT_SYMBOL(vme_dma_free_attribute);

/**
 * vme_dma_list_add - Add enty to a VME DMA list.
 * @list: Pointer to VME list.
 * @src: Pointer to DMA list attribute to use as source.
 * @dest: Pointer to DMA list attribute to use as destination.
 * @count: Number of bytes to transfer.
 *
 * Add an entry to the provided VME DMA list. Entry requires pointers to source
 * and destination DMA attributes and a count.
 *
 * Please note, the attributes supported as source and destinations for
 * transfers are hardware dependent.
 *
 * Return: Zero on success, -EINVAL if operation is not supported on this
 *         device or if the link list has already been submitted for execution.
 *         Hardware specific errors also possible.
 */
int vme_dma_list_add(struct vme_dma_list *list, struct vme_dma_attr *src,
	struct vme_dma_attr *dest, size_t count)
{
	struct vme_bridge *bridge = list->parent->parent;
	int retval;

	if (!bridge->dma_list_add) {
		printk(KERN_WARNING "Link List DMA generation not supported\n");
		return -EINVAL;
	}

	if (!mutex_trylock(&list->mtx)) {
		printk(KERN_ERR "Link List already submitted\n");
		return -EINVAL;
	}

	retval = bridge->dma_list_add(list, src, dest, count);

	mutex_unlock(&list->mtx);

	return retval;
}
EXPORT_SYMBOL(vme_dma_list_add);

/**
 * vme_dma_list_exec - Queue a VME DMA list for execution.
 * @list: Pointer to VME list.
 *
 * Queue the provided VME DMA list for execution. The call will return once the
 * list has been executed.
 *
 * Return: Zero on success, -EINVAL if operation is not supported on this
 *         device. Hardware specific errors also possible.
 */
int vme_dma_list_exec(struct vme_dma_list *list)
{
	struct vme_bridge *bridge = list->parent->parent;
	int retval;

	if (!bridge->dma_list_exec) {
		printk(KERN_ERR "Link List DMA execution not supported\n");
		return -EINVAL;
	}

	mutex_lock(&list->mtx);

	retval = bridge->dma_list_exec(list);

	mutex_unlock(&list->mtx);

	return retval;
}
EXPORT_SYMBOL(vme_dma_list_exec);

/**
 * vme_dma_list_free - Free a VME DMA list.
 * @list: Pointer to VME list.
 *
 * Free the provided DMA list and all its entries.
 *
 * Return: Zero on success, -EINVAL on invalid VME resource, -EBUSY if resource
 *         is still in use. Hardware specific errors also possible.
 */
int vme_dma_list_free(struct vme_dma_list *list)
{
	struct vme_bridge *bridge = list->parent->parent;
	int retval;

	if (!bridge->dma_list_empty) {
		printk(KERN_WARNING "Emptying of Link Lists not supported\n");
		return -EINVAL;
	}

	if (!mutex_trylock(&list->mtx)) {
		printk(KERN_ERR "Link List in use\n");
		return -EBUSY;
	}

	/*
	 * Empty out all of the entries from the DMA list. We need to go to the
	 * low level driver as DMA entries are driver specific.
	 */
	retval = bridge->dma_list_empty(list);
	if (retval) {
		printk(KERN_ERR "Unable to empty link-list entries\n");
		mutex_unlock(&list->mtx);
		return retval;
	}
	mutex_unlock(&list->mtx);
	kfree(list);

	return retval;
}
EXPORT_SYMBOL(vme_dma_list_free);

/**
 * vme_dma_free - Free a VME DMA resource.
 * @resource: Pointer to VME DMA resource.
 *
 * Free the provided DMA resource so that it may be reallocated.
 *
 * Return: Zero on success, -EINVAL on invalid VME resource, -EBUSY if resource
 *         is still active.
 */
int vme_dma_free(struct vme_resource *resource)
{
	struct vme_dma_resource *ctrlr;

	if (resource->type != VME_DMA) {
		printk(KERN_ERR "Not a DMA resource\n");
		return -EINVAL;
	}

	ctrlr = list_entry(resource->entry, struct vme_dma_resource, list);

	if (!mutex_trylock(&ctrlr->mtx)) {
		printk(KERN_ERR "Resource busy, can't free\n");
		return -EBUSY;
	}

	if (!(list_empty(&ctrlr->pending) && list_empty(&ctrlr->running))) {
		printk(KERN_WARNING "Resource still processing transfers\n");
		mutex_unlock(&ctrlr->mtx);
		return -EBUSY;
	}

	ctrlr->locked = 0;

	mutex_unlock(&ctrlr->mtx);

	kfree(resource);

	return 0;
}
EXPORT_SYMBOL(vme_dma_free);

void vme_bus_error_handler(struct vme_bridge *bridge,
			   unsigned long long address, int am)
{
	struct list_head *handler_pos = NULL;
	struct vme_error_handler *handler;
	int handler_triggered = 0;
	u32 aspace = vme_get_aspace(am);

	list_for_each(handler_pos, &bridge->vme_error_handlers) {
		handler = list_entry(handler_pos, struct vme_error_handler,
				     list);
		if ((aspace == handler->aspace) &&
		    (address >= handler->start) &&
		    (address < handler->end)) {
			if (!handler->num_errors)
				handler->first_error = address;
			if (handler->num_errors != UINT_MAX)
				handler->num_errors++;
			handler_triggered = 1;
		}
	}

	if (!handler_triggered)
		dev_err(bridge->parent,
			"Unhandled VME access error at address 0x%llx\n",
			address);
}
EXPORT_SYMBOL(vme_bus_error_handler);

struct vme_error_handler *vme_register_error_handler(
	struct vme_bridge *bridge, u32 aspace,
	unsigned long long address, size_t len)
{
	struct vme_error_handler *handler;

	handler = kmalloc(sizeof(*handler), GFP_ATOMIC);
	if (!handler)
		return NULL;

	handler->aspace = aspace;
	handler->start = address;
	handler->end = address + len;
	handler->num_errors = 0;
	handler->first_error = 0;
	list_add_tail(&handler->list, &bridge->vme_error_handlers);

	return handler;
}
EXPORT_SYMBOL(vme_register_error_handler);

void vme_unregister_error_handler(struct vme_error_handler *handler)
{
	list_del(&handler->list);
	kfree(handler);
}
EXPORT_SYMBOL(vme_unregister_error_handler);

void vme_irq_handler(struct vme_bridge *bridge, int level, int statid)
{
	void (*call)(int, int, void *);
	void *priv_data;

	call = bridge->irq[level - 1].callback[statid].func;
	priv_data = bridge->irq[level - 1].callback[statid].priv_data;
	if (call)
		call(level, statid, priv_data);
	else
		printk(KERN_WARNING "Spurious VME interrupt, level:%x, vector:%x\n",
		       level, statid);
}
EXPORT_SYMBOL(vme_irq_handler);

/**
 * vme_irq_request - Request a specific VME interrupt.
 * @vdev: Pointer to VME device struct vme_dev assigned to driver instance.
 * @level: Interrupt priority being requested.
 * @statid: Interrupt vector being requested.
 * @callback: Pointer to callback function called when VME interrupt/vector
 *            received.
 * @priv_data: Generic pointer that will be passed to the callback function.
 *
 * Request callback to be attached as a handler for VME interrupts with provided
 * level and statid.
 *
 * Return: Zero on success, -EINVAL on invalid vme device, level or if the
 *         function is not supported, -EBUSY if the level/statid combination is
 *         already in use. Hardware specific errors also possible.
 */
int vme_irq_request(struct vme_dev *vdev, int level, int statid,
	void (*callback)(int, int, void *),
	void *priv_data)
{
	struct vme_bridge *bridge;

	bridge = vdev->bridge;
	if (!bridge) {
		printk(KERN_ERR "Can't find VME bus\n");
		return -EINVAL;
	}

	if ((level < 1) || (level > 7)) {
		printk(KERN_ERR "Invalid interrupt level\n");
		return -EINVAL;
	}

	if (!bridge->irq_set) {
		printk(KERN_ERR "Configuring interrupts not supported\n");
		return -EINVAL;
	}

	mutex_lock(&bridge->irq_mtx);

	if (bridge->irq[level - 1].callback[statid].func) {
		mutex_unlock(&bridge->irq_mtx);
		printk(KERN_WARNING "VME Interrupt already taken\n");
		return -EBUSY;
	}

	bridge->irq[level - 1].count++;
	bridge->irq[level - 1].callback[statid].priv_data = priv_data;
	bridge->irq[level - 1].callback[statid].func = callback;

	/* Enable IRQ level */
	bridge->irq_set(bridge, level, 1, 1);

	mutex_unlock(&bridge->irq_mtx);

	return 0;
}
EXPORT_SYMBOL(vme_irq_request);

/**
 * vme_irq_free - Free a VME interrupt.
 * @vdev: Pointer to VME device struct vme_dev assigned to driver instance.
 * @level: Interrupt priority of interrupt being freed.
 * @statid: Interrupt vector of interrupt being freed.
 *
 * Remove previously attached callback from VME interrupt priority/vector.
 */
void vme_irq_free(struct vme_dev *vdev, int level, int statid)
{
	struct vme_bridge *bridge;

	bridge = vdev->bridge;
	if (!bridge) {
		printk(KERN_ERR "Can't find VME bus\n");
		return;
	}

	if ((level < 1) || (level > 7)) {
		printk(KERN_ERR "Invalid interrupt level\n");
		return;
	}

	if (!bridge->irq_set) {
		printk(KERN_ERR "Configuring interrupts not supported\n");
		return;
	}

	mutex_lock(&bridge->irq_mtx);

	bridge->irq[level - 1].count--;

	/* Disable IRQ level if no more interrupts attached at this level*/
	if (bridge->irq[level - 1].count == 0)
		bridge->irq_set(bridge, level, 0, 1);

	bridge->irq[level - 1].callback[statid].func = NULL;
	bridge->irq[level - 1].callback[statid].priv_data = NULL;

	mutex_unlock(&bridge->irq_mtx);
}
EXPORT_SYMBOL(vme_irq_free);

/**
 * vme_irq_generate - Generate VME interrupt.
 * @vdev: Pointer to VME device struct vme_dev assigned to driver instance.
 * @level: Interrupt priority at which to assert the interrupt.
 * @statid: Interrupt vector to associate with the interrupt.
 *
 * Generate a VME interrupt of the provided level and with the provided
 * statid.
 *
 * Return: Zero on success, -EINVAL on invalid vme device, level or if the
 *         function is not supported. Hardware specific errors also possible.
 */
int vme_irq_generate(struct vme_dev *vdev, int level, int statid)
{
	struct vme_bridge *bridge;

	bridge = vdev->bridge;
	if (!bridge) {
		printk(KERN_ERR "Can't find VME bus\n");
		return -EINVAL;
	}

	if ((level < 1) || (level > 7)) {
		printk(KERN_WARNING "Invalid interrupt level\n");
		return -EINVAL;
	}

	if (!bridge->irq_generate) {
		printk(KERN_WARNING "Interrupt generation not supported\n");
		return -EINVAL;
	}

	return bridge->irq_generate(bridge, level, statid);
}
EXPORT_SYMBOL(vme_irq_generate);

/**
 * vme_lm_request - Request a VME location monitor
 * @vdev: Pointer to VME device struct vme_dev assigned to driver instance.
 *
 * Allocate a location monitor resource to the driver. A location monitor
 * allows the driver to monitor accesses to a contiguous number of
 * addresses on the VME bus.
 *
 * Return: Pointer to a VME resource on success or NULL on failure.
 */
struct vme_resource *vme_lm_request(struct vme_dev *vdev)
{
	struct vme_bridge *bridge;
	struct list_head *lm_pos = NULL;
	struct vme_lm_resource *allocated_lm = NULL;
	struct vme_lm_resource *lm = NULL;
	struct vme_resource *resource = NULL;

	bridge = vdev->bridge;
	if (!bridge) {
		printk(KERN_ERR "Can't find VME bus\n");
		goto err_bus;
	}

	/* Loop through LM resources */
	list_for_each(lm_pos, &bridge->lm_resources) {
		lm = list_entry(lm_pos,
			struct vme_lm_resource, list);
		if (!lm) {
			printk(KERN_ERR "Registered NULL Location Monitor resource\n");
			continue;
		}

		/* Find an unlocked controller */
		mutex_lock(&lm->mtx);
		if (lm->locked == 0) {
			lm->locked = 1;
			mutex_unlock(&lm->mtx);
			allocated_lm = lm;
			break;
		}
		mutex_unlock(&lm->mtx);
	}

	/* Check to see if we found a resource */
	if (!allocated_lm)
		goto err_lm;

	resource = kmalloc(sizeof(*resource), GFP_KERNEL);
	if (!resource)
		goto err_alloc;

	resource->type = VME_LM;
	resource->entry = &allocated_lm->list;

	return resource;

err_alloc:
	/* Unlock image */
	mutex_lock(&lm->mtx);
	lm->locked = 0;
	mutex_unlock(&lm->mtx);
err_lm:
err_bus:
	return NULL;
}
EXPORT_SYMBOL(vme_lm_request);

/**
 * vme_lm_count - Determine number of VME Addresses monitored
 * @resource: Pointer to VME location monitor resource.
 *
 * The number of contiguous addresses monitored is hardware dependent.
 * Return the number of contiguous addresses monitored by the
 * location monitor.
 *
 * Return: Count of addresses monitored or -EINVAL when provided with an
 *	   invalid location monitor resource.
 */
int vme_lm_count(struct vme_resource *resource)
{
	struct vme_lm_resource *lm;

	if (resource->type != VME_LM) {
		printk(KERN_ERR "Not a Location Monitor resource\n");
		return -EINVAL;
	}

	lm = list_entry(resource->entry, struct vme_lm_resource, list);

	return lm->monitors;
}
EXPORT_SYMBOL(vme_lm_count);

/**
 * vme_lm_set - Configure location monitor
 * @resource: Pointer to VME location monitor resource.
 * @lm_base: Base address to monitor.
 * @aspace: VME address space to monitor.
 * @cycle: VME bus cycle type to monitor.
 *
 * Set the base address, address space and cycle type of accesses to be
 * monitored by the location monitor.
 *
 * Return: Zero on success, -EINVAL when provided with an invalid location
 *	   monitor resource or function is not supported. Hardware specific
 *	   errors may also be returned.
 */
int vme_lm_set(struct vme_resource *resource, unsigned long long lm_base,
	u32 aspace, u32 cycle)
{
	struct vme_bridge *bridge = find_bridge(resource);
	struct vme_lm_resource *lm;

	if (resource->type != VME_LM) {
		printk(KERN_ERR "Not a Location Monitor resource\n");
		return -EINVAL;
	}

	lm = list_entry(resource->entry, struct vme_lm_resource, list);

	if (!bridge->lm_set) {
		printk(KERN_ERR "vme_lm_set not supported\n");
		return -EINVAL;
	}

	return bridge->lm_set(lm, lm_base, aspace, cycle);
}
EXPORT_SYMBOL(vme_lm_set);

/**
 * vme_lm_get - Retrieve location monitor settings
 * @resource: Pointer to VME location monitor resource.
 * @lm_base: Pointer used to output the base address monitored.
 * @aspace: Pointer used to output the address space monitored.
 * @cycle: Pointer used to output the VME bus cycle type monitored.
 *
 * Retrieve the base address, address space and cycle type of accesses to
 * be monitored by the location monitor.
 *
 * Return: Zero on success, -EINVAL when provided with an invalid location
 *	   monitor resource or function is not supported. Hardware specific
 *	   errors may also be returned.
 */
int vme_lm_get(struct vme_resource *resource, unsigned long long *lm_base,
	u32 *aspace, u32 *cycle)
{
	struct vme_bridge *bridge = find_bridge(resource);
	struct vme_lm_resource *lm;

	if (resource->type != VME_LM) {
		printk(KERN_ERR "Not a Location Monitor resource\n");
		return -EINVAL;
	}

	lm = list_entry(resource->entry, struct vme_lm_resource, list);

	if (!bridge->lm_get) {
		printk(KERN_ERR "vme_lm_get not supported\n");
		return -EINVAL;
	}

	return bridge->lm_get(lm, lm_base, aspace, cycle);
}
EXPORT_SYMBOL(vme_lm_get);

/**
 * vme_lm_attach - Provide callback for location monitor address
 * @resource: Pointer to VME location monitor resource.
 * @monitor: Offset to which callback should be attached.
 * @callback: Pointer to callback function called when triggered.
 * @data: Generic pointer that will be passed to the callback function.
 *
 * Attach a callback to the specificed offset into the location monitors
 * monitored addresses. A generic pointer is provided to allow data to be
 * passed to the callback when called.
 *
 * Return: Zero on success, -EINVAL when provided with an invalid location
 *	   monitor resource or function is not supported. Hardware specific
 *	   errors may also be returned.
 */
int vme_lm_attach(struct vme_resource *resource, int monitor,
	void (*callback)(void *), void *data)
{
	struct vme_bridge *bridge = find_bridge(resource);
	struct vme_lm_resource *lm;

	if (resource->type != VME_LM) {
		printk(KERN_ERR "Not a Location Monitor resource\n");
		return -EINVAL;
	}

	lm = list_entry(resource->entry, struct vme_lm_resource, list);

	if (!bridge->lm_attach) {
		printk(KERN_ERR "vme_lm_attach not supported\n");
		return -EINVAL;
	}

	return bridge->lm_attach(lm, monitor, callback, data);
}
EXPORT_SYMBOL(vme_lm_attach);

/**
 * vme_lm_detach - Remove callback for location monitor address
 * @resource: Pointer to VME location monitor resource.
 * @monitor: Offset to which callback should be removed.
 *
 * Remove the callback associated with the specificed offset into the
 * location monitors monitored addresses.
 *
 * Return: Zero on success, -EINVAL when provided with an invalid location
 *	   monitor resource or function is not supported. Hardware specific
 *	   errors may also be returned.
 */
int vme_lm_detach(struct vme_resource *resource, int monitor)
{
	struct vme_bridge *bridge = find_bridge(resource);
	struct vme_lm_resource *lm;

	if (resource->type != VME_LM) {
		printk(KERN_ERR "Not a Location Monitor resource\n");
		return -EINVAL;
	}

	lm = list_entry(resource->entry, struct vme_lm_resource, list);

	if (!bridge->lm_detach) {
		printk(KERN_ERR "vme_lm_detach not supported\n");
		return -EINVAL;
	}

	return bridge->lm_detach(lm, monitor);
}
EXPORT_SYMBOL(vme_lm_detach);

/**
 * vme_lm_free - Free allocated VME location monitor
 * @resource: Pointer to VME location monitor resource.
 *
 * Free allocation of a VME location monitor.
 *
 * WARNING: This function currently expects that any callbacks that have
 *          been attached to the location monitor have been removed.
 *
 * Return: Zero on success, -EINVAL when provided with an invalid location
 *	   monitor resource.
 */
void vme_lm_free(struct vme_resource *resource)
{
	struct vme_lm_resource *lm;

	if (resource->type != VME_LM) {
		printk(KERN_ERR "Not a Location Monitor resource\n");
		return;
	}

	lm = list_entry(resource->entry, struct vme_lm_resource, list);

	mutex_lock(&lm->mtx);

	/* XXX
	 * Check to see that there aren't any callbacks still attached, if
	 * there are we should probably be detaching them!
	 */

	lm->locked = 0;

	mutex_unlock(&lm->mtx);

	kfree(resource);
}
EXPORT_SYMBOL(vme_lm_free);

/**
 * vme_slot_num - Retrieve slot ID
 * @vdev: Pointer to VME device struct vme_dev assigned to driver instance.
 *
 * Retrieve the slot ID associated with the provided VME device.
 *
 * Return: The slot ID on success, -EINVAL if VME bridge cannot be determined
 *         or the function is not supported. Hardware specific errors may also
 *         be returned.
 */
int vme_slot_num(struct vme_dev *vdev)
{
	struct vme_bridge *bridge;

	bridge = vdev->bridge;
	if (!bridge) {
		printk(KERN_ERR "Can't find VME bus\n");
		return -EINVAL;
	}

	if (!bridge->slot_get) {
		printk(KERN_WARNING "vme_slot_num not supported\n");
		return -EINVAL;
	}

	return bridge->slot_get(bridge);
}
EXPORT_SYMBOL(vme_slot_num);

/**
 * vme_bus_num - Retrieve bus number
 * @vdev: Pointer to VME device struct vme_dev assigned to driver instance.
 *
 * Retrieve the bus enumeration associated with the provided VME device.
 *
 * Return: The bus number on success, -EINVAL if VME bridge cannot be
 *         determined.
 */
int vme_bus_num(struct vme_dev *vdev)
{
	struct vme_bridge *bridge;

	bridge = vdev->bridge;
	if (!bridge) {
		pr_err("Can't find VME bus\n");
		return -EINVAL;
	}

	return bridge->num;
}
EXPORT_SYMBOL(vme_bus_num);

/* - Bridge Registration --------------------------------------------------- */

static void vme_dev_release(struct device *dev)
{
	kfree(dev_to_vme_dev(dev));
}

/* Common bridge initialization */
struct vme_bridge *vme_init_bridge(struct vme_bridge *bridge)
{
	INIT_LIST_HEAD(&bridge->vme_error_handlers);
	INIT_LIST_HEAD(&bridge->master_resources);
	INIT_LIST_HEAD(&bridge->slave_resources);
	INIT_LIST_HEAD(&bridge->dma_resources);
	INIT_LIST_HEAD(&bridge->lm_resources);
	mutex_init(&bridge->irq_mtx);

	return bridge;
}
EXPORT_SYMBOL(vme_init_bridge);

int vme_register_bridge(struct vme_bridge *bridge)
{
	int i;
	int ret = -1;

	mutex_lock(&vme_buses_lock);
	for (i = 0; i < sizeof(vme_bus_numbers) * 8; i++) {
		if ((vme_bus_numbers & (1 << i)) == 0) {
			vme_bus_numbers |= (1 << i);
			bridge->num = i;
			INIT_LIST_HEAD(&bridge->devices);
			list_add_tail(&bridge->bus_list, &vme_bus_list);
			ret = 0;
			break;
		}
	}
	mutex_unlock(&vme_buses_lock);

	return ret;
}
EXPORT_SYMBOL(vme_register_bridge);

void vme_unregister_bridge(struct vme_bridge *bridge)
{
	struct vme_dev *vdev;
	struct vme_dev *tmp;

	mutex_lock(&vme_buses_lock);
	vme_bus_numbers &= ~(1 << bridge->num);
	list_for_each_entry_safe(vdev, tmp, &bridge->devices, bridge_list) {
		list_del(&vdev->drv_list);
		list_del(&vdev->bridge_list);
		device_unregister(&vdev->dev);
	}
	list_del(&bridge->bus_list);
	mutex_unlock(&vme_buses_lock);
}
EXPORT_SYMBOL(vme_unregister_bridge);

/* - Driver Registration --------------------------------------------------- */

static int __vme_register_driver_bus(struct vme_driver *drv,
	struct vme_bridge *bridge, unsigned int ndevs)
{
	int err;
	unsigned int i;
	struct vme_dev *vdev;
	struct vme_dev *tmp;

	for (i = 0; i < ndevs; i++) {
		vdev = kzalloc(sizeof(*vdev), GFP_KERNEL);
		if (!vdev) {
			err = -ENOMEM;
			goto err_devalloc;
		}
		vdev->num = i;
		vdev->bridge = bridge;
		vdev->dev.platform_data = drv;
		vdev->dev.release = vme_dev_release;
		vdev->dev.parent = bridge->parent;
		vdev->dev.bus = &vme_bus_type;
		dev_set_name(&vdev->dev, "%s.%u-%u", drv->name, bridge->num,
			vdev->num);

		err = device_register(&vdev->dev);
		if (err)
			goto err_reg;

		if (vdev->dev.platform_data) {
			list_add_tail(&vdev->drv_list, &drv->devices);
			list_add_tail(&vdev->bridge_list, &bridge->devices);
		} else
			device_unregister(&vdev->dev);
	}
	return 0;

err_reg:
	put_device(&vdev->dev);
err_devalloc:
	list_for_each_entry_safe(vdev, tmp, &drv->devices, drv_list) {
		list_del(&vdev->drv_list);
		list_del(&vdev->bridge_list);
		device_unregister(&vdev->dev);
	}
	return err;
}

static int __vme_register_driver(struct vme_driver *drv, unsigned int ndevs)
{
	struct vme_bridge *bridge;
	int err = 0;

	mutex_lock(&vme_buses_lock);
	list_for_each_entry(bridge, &vme_bus_list, bus_list) {
		/*
		 * This cannot cause trouble as we already have vme_buses_lock
		 * and if the bridge is removed, it will have to go through
		 * vme_unregister_bridge() to do it (which calls remove() on
		 * the bridge which in turn tries to acquire vme_buses_lock and
		 * will have to wait).
		 */
		err = __vme_register_driver_bus(drv, bridge, ndevs);
		if (err)
			break;
	}
	mutex_unlock(&vme_buses_lock);
	return err;
}

/**
 * vme_register_driver - Register a VME driver
 * @drv: Pointer to VME driver structure to register.
 * @ndevs: Maximum number of devices to allow to be enumerated.
 *
 * Register a VME device driver with the VME subsystem.
 *
 * Return: Zero on success, error value on registration failure.
 */
int vme_register_driver(struct vme_driver *drv, unsigned int ndevs)
{
	int err;

	drv->driver.name = drv->name;
	drv->driver.bus = &vme_bus_type;
	INIT_LIST_HEAD(&drv->devices);

	err = driver_register(&drv->driver);
	if (err)
		return err;

	err = __vme_register_driver(drv, ndevs);
	if (err)
		driver_unregister(&drv->driver);

	return err;
}
EXPORT_SYMBOL(vme_register_driver);

/**
 * vme_unregister_driver - Unregister a VME driver
 * @drv: Pointer to VME driver structure to unregister.
 *
 * Unregister a VME device driver from the VME subsystem.
 */
void vme_unregister_driver(struct vme_driver *drv)
{
	struct vme_dev *dev, *dev_tmp;

	mutex_lock(&vme_buses_lock);
	list_for_each_entry_safe(dev, dev_tmp, &drv->devices, drv_list) {
		list_del(&dev->drv_list);
		list_del(&dev->bridge_list);
		device_unregister(&dev->dev);
	}
	mutex_unlock(&vme_buses_lock);

	driver_unregister(&drv->driver);
}
EXPORT_SYMBOL(vme_unregister_driver);

/* - Bus Registration ------------------------------------------------------ */

static int vme_bus_match(struct device *dev, struct device_driver *drv)
{
	struct vme_driver *vme_drv;

	vme_drv = container_of(drv, struct vme_driver, driver);

	if (dev->platform_data == vme_drv) {
		struct vme_dev *vdev = dev_to_vme_dev(dev);

		if (vme_drv->match && vme_drv->match(vdev))
			return 1;

		dev->platform_data = NULL;
	}
	return 0;
}

static int vme_bus_probe(struct device *dev)
{
	struct vme_driver *driver;
	struct vme_dev *vdev = dev_to_vme_dev(dev);

	driver = dev->platform_data;
	if (driver->probe)
		return driver->probe(vdev);

	return -ENODEV;
}

<<<<<<< HEAD
=======
static int vme_bus_remove(struct device *dev)
{
	struct vme_driver *driver;
	struct vme_dev *vdev = dev_to_vme_dev(dev);

	driver = dev->platform_data;
	if (driver->remove)
		return driver->remove(vdev);

	return -ENODEV;
}

>>>>>>> 24b8d41d
struct bus_type vme_bus_type = {
	.name = "vme",
	.match = vme_bus_match,
	.probe = vme_bus_probe,
};
EXPORT_SYMBOL(vme_bus_type);

static int __init vme_init(void)
{
	return bus_register(&vme_bus_type);
}
subsys_initcall(vme_init);<|MERGE_RESOLUTION|>--- conflicted
+++ resolved
@@ -948,16 +948,8 @@
 		return NULL;
 	}
 
-<<<<<<< HEAD
-	ctrlr = list_entry(resource->entry, struct vme_dma_resource, list);
-
-	dma_list = kmalloc(sizeof(struct vme_dma_list), GFP_KERNEL);
-	if (dma_list == NULL) {
-		printk(KERN_ERR "Unable to allocate memory for new DMA list\n");
-=======
 	dma_list = kmalloc(sizeof(*dma_list), GFP_KERNEL);
 	if (!dma_list)
->>>>>>> 24b8d41d
 		return NULL;
 
 	INIT_LIST_HEAD(&dma_list->entries);
@@ -1030,14 +1022,8 @@
 	if (!attributes)
 		goto err_attr;
 
-<<<<<<< HEAD
-	pci_attr = kmalloc(sizeof(struct vme_dma_pci), GFP_KERNEL);
-	if (pci_attr == NULL) {
-		printk(KERN_ERR "Unable to allocate memory for PCI attributes\n");
-=======
 	pci_attr = kmalloc(sizeof(*pci_attr), GFP_KERNEL);
 	if (!pci_attr)
->>>>>>> 24b8d41d
 		goto err_pci;
 
 	attributes->type = VME_DMA_PCI;
@@ -1077,14 +1063,8 @@
 	if (!attributes)
 		goto err_attr;
 
-<<<<<<< HEAD
-	vme_attr = kmalloc(sizeof(struct vme_dma_vme), GFP_KERNEL);
-	if (vme_attr == NULL) {
-		printk(KERN_ERR "Unable to allocate memory for VME attributes\n");
-=======
 	vme_attr = kmalloc(sizeof(*vme_attr), GFP_KERNEL);
 	if (!vme_attr)
->>>>>>> 24b8d41d
 		goto err_vme;
 
 	attributes->type = VME_DMA_VME;
@@ -2019,8 +1999,6 @@
 	return -ENODEV;
 }
 
-<<<<<<< HEAD
-=======
 static int vme_bus_remove(struct device *dev)
 {
 	struct vme_driver *driver;
@@ -2033,11 +2011,11 @@
 	return -ENODEV;
 }
 
->>>>>>> 24b8d41d
 struct bus_type vme_bus_type = {
 	.name = "vme",
 	.match = vme_bus_match,
 	.probe = vme_bus_probe,
+	.remove = vme_bus_remove,
 };
 EXPORT_SYMBOL(vme_bus_type);
 
