--- conflicted
+++ resolved
@@ -123,8 +123,6 @@
 		.driver_data = (void *)intel_tgl_bios,
 	},
 	{
-<<<<<<< HEAD
-=======
 		/* quirk used for NUC15 'Rooks County' LAPRC510 and LAPRC710 skews */
 		.matches = {
 			DMI_MATCH(DMI_SYS_VENDOR, "Intel(R) Client Systems"),
@@ -133,7 +131,6 @@
 		.driver_data = (void *)intel_rooks_county,
 	},
 	{
->>>>>>> e475cc1c
 		.matches = {
 			DMI_MATCH(DMI_SYS_VENDOR, "Dell Inc"),
 			DMI_EXACT_MATCH(DMI_PRODUCT_SKU, "0A3E")
