--- conflicted
+++ resolved
@@ -141,13 +141,8 @@
 {
 }
 
-<<<<<<< HEAD
-static long io_err_direct_access(struct dm_target *ti, sector_t sector,
-				 void **kaddr, pfn_t *pfn, long size)
-=======
 static long io_err_dax_direct_access(struct dm_target *ti, pgoff_t pgoff,
 		long nr_pages, void **kaddr, pfn_t *pfn)
->>>>>>> 24b8d41d
 {
 	return -EIO;
 }
@@ -161,11 +156,7 @@
 	.map  = io_err_map,
 	.clone_and_map_rq = io_err_clone_and_map_rq,
 	.release_clone_rq = io_err_release_clone_rq,
-<<<<<<< HEAD
-	.direct_access = io_err_direct_access,
-=======
 	.direct_access = io_err_dax_direct_access,
->>>>>>> 24b8d41d
 };
 
 int __init dm_target_init(void)
