/*
 * Copyright (C) 2001-2003 Sistina Software (UK) Limited.
 *
 * This file is released under the GPL.
 */

#include "dm.h"
#include <linux/device-mapper.h>

#include <linux/module.h>
#include <linux/init.h>
#include <linux/blkdev.h>
#include <linux/bio.h>
#include <linux/dax.h>
#include <linux/slab.h>
#include <linux/log2.h>

#define DM_MSG_PREFIX "striped"
#define DM_IO_ERROR_THRESHOLD 15

struct stripe {
	struct dm_dev *dev;
	sector_t physical_start;

	atomic_t error_count;
};

struct stripe_c {
	uint32_t stripes;
	int stripes_shift;

	/* The size of this target / num. stripes */
	sector_t stripe_width;

	uint32_t chunk_size;
	int chunk_size_shift;

	/* Needed for handling events */
	struct dm_target *ti;

	/* Work struct used for triggering events*/
	struct work_struct trigger_event;

	struct stripe stripe[];
};

/*
 * An event is triggered whenever a drive
 * drops out of a stripe volume.
 */
static void trigger_event(struct work_struct *work)
{
	struct stripe_c *sc = container_of(work, struct stripe_c,
					   trigger_event);
	dm_table_event(sc->ti->table);
}

/*
 * Parse a single <dev> <sector> pair
 */
static int get_stripe(struct dm_target *ti, struct stripe_c *sc,
		      unsigned int stripe, char **argv)
{
	unsigned long long start;
	char dummy;
	int ret;

	if (sscanf(argv[1], "%llu%c", &start, &dummy) != 1)
		return -EINVAL;

	ret = dm_get_device(ti, argv[0], dm_table_get_mode(ti->table),
			    &sc->stripe[stripe].dev);
	if (ret)
		return ret;

	sc->stripe[stripe].physical_start = start;

	return 0;
}

/*
 * Construct a striped mapping.
 * <number of stripes> <chunk size> [<dev_path> <offset>]+
 */
static int stripe_ctr(struct dm_target *ti, unsigned int argc, char **argv)
{
	struct stripe_c *sc;
	sector_t width, tmp_len;
	uint32_t stripes;
	uint32_t chunk_size;
	int r;
	unsigned int i;

	if (argc < 2) {
		ti->error = "Not enough arguments";
		return -EINVAL;
	}

	if (kstrtouint(argv[0], 10, &stripes) || !stripes) {
		ti->error = "Invalid stripe count";
		return -EINVAL;
	}

	if (kstrtouint(argv[1], 10, &chunk_size) || !chunk_size) {
		ti->error = "Invalid chunk_size";
		return -EINVAL;
	}

	width = ti->len;
	if (sector_div(width, stripes)) {
		ti->error = "Target length not divisible by "
		    "number of stripes";
		return -EINVAL;
	}

	tmp_len = width;
	if (sector_div(tmp_len, chunk_size)) {
		ti->error = "Target length not divisible by "
		    "chunk size";
		return -EINVAL;
	}

	/*
	 * Do we have enough arguments for that many stripes ?
	 */
	if (argc != (2 + 2 * stripes)) {
		ti->error = "Not enough destinations "
			"specified";
		return -EINVAL;
	}

	sc = kmalloc(struct_size(sc, stripe, stripes), GFP_KERNEL);
	if (!sc) {
		ti->error = "Memory allocation for striped context "
		    "failed";
		return -ENOMEM;
	}

	INIT_WORK(&sc->trigger_event, trigger_event);

	/* Set pointer to dm target; used in trigger_event */
	sc->ti = ti;
	sc->stripes = stripes;
	sc->stripe_width = width;

	if (stripes & (stripes - 1))
		sc->stripes_shift = -1;
	else
		sc->stripes_shift = __ffs(stripes);

	r = dm_set_target_max_io_len(ti, chunk_size);
	if (r) {
		kfree(sc);
		return r;
	}

	ti->num_flush_bios = stripes;
	ti->num_discard_bios = stripes;
	ti->num_secure_erase_bios = stripes;
	ti->num_write_same_bios = stripes;
	ti->num_write_zeroes_bios = stripes;

	sc->chunk_size = chunk_size;
	if (chunk_size & (chunk_size - 1))
		sc->chunk_size_shift = -1;
	else
		sc->chunk_size_shift = __ffs(chunk_size);

	/*
	 * Get the stripe destinations.
	 */
	for (i = 0; i < stripes; i++) {
		argv += 2;

		r = get_stripe(ti, sc, i, argv);
		if (r < 0) {
			ti->error = "Couldn't parse stripe destination";
			while (i--)
				dm_put_device(ti, sc->stripe[i].dev);
			kfree(sc);
			return r;
		}
		atomic_set(&(sc->stripe[i].error_count), 0);
	}

	ti->private = sc;

	return 0;
}

static void stripe_dtr(struct dm_target *ti)
{
	unsigned int i;
	struct stripe_c *sc = (struct stripe_c *) ti->private;

	for (i = 0; i < sc->stripes; i++)
		dm_put_device(ti, sc->stripe[i].dev);

	flush_work(&sc->trigger_event);
	kfree(sc);
}

static void stripe_map_sector(struct stripe_c *sc, sector_t sector,
			      uint32_t *stripe, sector_t *result)
{
	sector_t chunk = dm_target_offset(sc->ti, sector);
	sector_t chunk_offset;

	if (sc->chunk_size_shift < 0)
		chunk_offset = sector_div(chunk, sc->chunk_size);
	else {
		chunk_offset = chunk & (sc->chunk_size - 1);
		chunk >>= sc->chunk_size_shift;
	}

	if (sc->stripes_shift < 0)
		*stripe = sector_div(chunk, sc->stripes);
	else {
		*stripe = chunk & (sc->stripes - 1);
		chunk >>= sc->stripes_shift;
	}

	if (sc->chunk_size_shift < 0)
		chunk *= sc->chunk_size;
	else
		chunk <<= sc->chunk_size_shift;

	*result = chunk + chunk_offset;
}

static void stripe_map_range_sector(struct stripe_c *sc, sector_t sector,
				    uint32_t target_stripe, sector_t *result)
{
	uint32_t stripe;

	stripe_map_sector(sc, sector, &stripe, result);
	if (stripe == target_stripe)
		return;

	/* round down */
	sector = *result;
	if (sc->chunk_size_shift < 0)
		*result -= sector_div(sector, sc->chunk_size);
	else
		*result = sector & ~(sector_t)(sc->chunk_size - 1);

	if (target_stripe < stripe)
		*result += sc->chunk_size;		/* next chunk */
}

static int stripe_map_range(struct stripe_c *sc, struct bio *bio,
			    uint32_t target_stripe)
{
	sector_t begin, end;

	stripe_map_range_sector(sc, bio->bi_iter.bi_sector,
				target_stripe, &begin);
	stripe_map_range_sector(sc, bio_end_sector(bio),
				target_stripe, &end);
	if (begin < end) {
		bio_set_dev(bio, sc->stripe[target_stripe].dev->bdev);
		bio->bi_iter.bi_sector = begin +
			sc->stripe[target_stripe].physical_start;
		bio->bi_iter.bi_size = to_bytes(end - begin);
		return DM_MAPIO_REMAPPED;
	} else {
		/* The range doesn't map to the target stripe */
		bio_endio(bio);
		return DM_MAPIO_SUBMITTED;
	}
}

static int stripe_map(struct dm_target *ti, struct bio *bio)
{
	struct stripe_c *sc = ti->private;
	uint32_t stripe;
	unsigned target_bio_nr;

	if (bio->bi_opf & REQ_PREFLUSH) {
		target_bio_nr = dm_bio_get_target_bio_nr(bio);
		BUG_ON(target_bio_nr >= sc->stripes);
		bio_set_dev(bio, sc->stripe[target_bio_nr].dev->bdev);
		return DM_MAPIO_REMAPPED;
	}
	if (unlikely(bio_op(bio) == REQ_OP_DISCARD) ||
<<<<<<< HEAD
=======
	    unlikely(bio_op(bio) == REQ_OP_SECURE_ERASE) ||
	    unlikely(bio_op(bio) == REQ_OP_WRITE_ZEROES) ||
>>>>>>> 24b8d41d
	    unlikely(bio_op(bio) == REQ_OP_WRITE_SAME)) {
		target_bio_nr = dm_bio_get_target_bio_nr(bio);
		BUG_ON(target_bio_nr >= sc->stripes);
		return stripe_map_range(sc, bio, target_bio_nr);
	}

	stripe_map_sector(sc, bio->bi_iter.bi_sector,
			  &stripe, &bio->bi_iter.bi_sector);

	bio->bi_iter.bi_sector += sc->stripe[stripe].physical_start;
	bio_set_dev(bio, sc->stripe[stripe].dev->bdev);

	return DM_MAPIO_REMAPPED;
}

<<<<<<< HEAD
static long stripe_direct_access(struct dm_target *ti, sector_t sector,
				 void **kaddr, pfn_t *pfn, long size)
{
	struct stripe_c *sc = ti->private;
	uint32_t stripe;
	struct block_device *bdev;
	struct blk_dax_ctl dax = {
		.size = size,
	};
	long ret;

	stripe_map_sector(sc, sector, &stripe, &dax.sector);

	dax.sector += sc->stripe[stripe].physical_start;
	bdev = sc->stripe[stripe].dev->bdev;

	ret = bdev_direct_access(bdev, &dax);
	*kaddr = dax.addr;
	*pfn = dax.pfn;

	return ret;
}

=======
#if IS_ENABLED(CONFIG_DAX_DRIVER)
static long stripe_dax_direct_access(struct dm_target *ti, pgoff_t pgoff,
		long nr_pages, void **kaddr, pfn_t *pfn)
{
	sector_t dev_sector, sector = pgoff * PAGE_SECTORS;
	struct stripe_c *sc = ti->private;
	struct dax_device *dax_dev;
	struct block_device *bdev;
	uint32_t stripe;
	long ret;

	stripe_map_sector(sc, sector, &stripe, &dev_sector);
	dev_sector += sc->stripe[stripe].physical_start;
	dax_dev = sc->stripe[stripe].dev->dax_dev;
	bdev = sc->stripe[stripe].dev->bdev;

	ret = bdev_dax_pgoff(bdev, dev_sector, nr_pages * PAGE_SIZE, &pgoff);
	if (ret)
		return ret;
	return dax_direct_access(dax_dev, pgoff, nr_pages, kaddr, pfn);
}

static size_t stripe_dax_copy_from_iter(struct dm_target *ti, pgoff_t pgoff,
		void *addr, size_t bytes, struct iov_iter *i)
{
	sector_t dev_sector, sector = pgoff * PAGE_SECTORS;
	struct stripe_c *sc = ti->private;
	struct dax_device *dax_dev;
	struct block_device *bdev;
	uint32_t stripe;

	stripe_map_sector(sc, sector, &stripe, &dev_sector);
	dev_sector += sc->stripe[stripe].physical_start;
	dax_dev = sc->stripe[stripe].dev->dax_dev;
	bdev = sc->stripe[stripe].dev->bdev;

	if (bdev_dax_pgoff(bdev, dev_sector, ALIGN(bytes, PAGE_SIZE), &pgoff))
		return 0;
	return dax_copy_from_iter(dax_dev, pgoff, addr, bytes, i);
}

static size_t stripe_dax_copy_to_iter(struct dm_target *ti, pgoff_t pgoff,
		void *addr, size_t bytes, struct iov_iter *i)
{
	sector_t dev_sector, sector = pgoff * PAGE_SECTORS;
	struct stripe_c *sc = ti->private;
	struct dax_device *dax_dev;
	struct block_device *bdev;
	uint32_t stripe;

	stripe_map_sector(sc, sector, &stripe, &dev_sector);
	dev_sector += sc->stripe[stripe].physical_start;
	dax_dev = sc->stripe[stripe].dev->dax_dev;
	bdev = sc->stripe[stripe].dev->bdev;

	if (bdev_dax_pgoff(bdev, dev_sector, ALIGN(bytes, PAGE_SIZE), &pgoff))
		return 0;
	return dax_copy_to_iter(dax_dev, pgoff, addr, bytes, i);
}

static int stripe_dax_zero_page_range(struct dm_target *ti, pgoff_t pgoff,
				      size_t nr_pages)
{
	int ret;
	sector_t dev_sector, sector = pgoff * PAGE_SECTORS;
	struct stripe_c *sc = ti->private;
	struct dax_device *dax_dev;
	struct block_device *bdev;
	uint32_t stripe;

	stripe_map_sector(sc, sector, &stripe, &dev_sector);
	dev_sector += sc->stripe[stripe].physical_start;
	dax_dev = sc->stripe[stripe].dev->dax_dev;
	bdev = sc->stripe[stripe].dev->bdev;

	ret = bdev_dax_pgoff(bdev, dev_sector, nr_pages << PAGE_SHIFT, &pgoff);
	if (ret)
		return ret;
	return dax_zero_page_range(dax_dev, pgoff, nr_pages);
}

#else
#define stripe_dax_direct_access NULL
#define stripe_dax_copy_from_iter NULL
#define stripe_dax_copy_to_iter NULL
#define stripe_dax_zero_page_range NULL
#endif

>>>>>>> 24b8d41d
/*
 * Stripe status:
 *
 * INFO
 * #stripes [stripe_name <stripe_name>] [group word count]
 * [error count 'A|D' <error count 'A|D'>]
 *
 * TABLE
 * #stripes [stripe chunk size]
 * [stripe_name physical_start <stripe_name physical_start>]
 *
 */

static void stripe_status(struct dm_target *ti, status_type_t type,
			  unsigned status_flags, char *result, unsigned maxlen)
{
	struct stripe_c *sc = (struct stripe_c *) ti->private;
	unsigned int sz = 0;
	unsigned int i;

	switch (type) {
	case STATUSTYPE_INFO:
		DMEMIT("%d ", sc->stripes);
		for (i = 0; i < sc->stripes; i++)  {
			DMEMIT("%s ", sc->stripe[i].dev->name);
		}
		DMEMIT("1 ");
		for (i = 0; i < sc->stripes; i++) {
			DMEMIT("%c", atomic_read(&(sc->stripe[i].error_count)) ?
			       'D' : 'A');
		}
		break;

	case STATUSTYPE_TABLE:
		DMEMIT("%d %llu", sc->stripes,
			(unsigned long long)sc->chunk_size);
		for (i = 0; i < sc->stripes; i++)
			DMEMIT(" %s %llu", sc->stripe[i].dev->name,
			    (unsigned long long)sc->stripe[i].physical_start);
		break;
	}
}

static int stripe_end_io(struct dm_target *ti, struct bio *bio,
		blk_status_t *error)
{
	unsigned i;
	char major_minor[16];
	struct stripe_c *sc = ti->private;

	if (!*error)
		return DM_ENDIO_DONE; /* I/O complete */

<<<<<<< HEAD
	if ((error == -EWOULDBLOCK) && (bio->bi_opf & REQ_RAHEAD))
		return error;
=======
	if (bio->bi_opf & REQ_RAHEAD)
		return DM_ENDIO_DONE;
>>>>>>> 24b8d41d

	if (*error == BLK_STS_NOTSUPP)
		return DM_ENDIO_DONE;

	memset(major_minor, 0, sizeof(major_minor));
	sprintf(major_minor, "%d:%d", MAJOR(bio_dev(bio)), MINOR(bio_dev(bio)));

	/*
	 * Test to see which stripe drive triggered the event
	 * and increment error count for all stripes on that device.
	 * If the error count for a given device exceeds the threshold
	 * value we will no longer trigger any further events.
	 */
	for (i = 0; i < sc->stripes; i++)
		if (!strcmp(sc->stripe[i].dev->name, major_minor)) {
			atomic_inc(&(sc->stripe[i].error_count));
			if (atomic_read(&(sc->stripe[i].error_count)) <
			    DM_IO_ERROR_THRESHOLD)
				schedule_work(&sc->trigger_event);
		}

	return DM_ENDIO_DONE;
}

static int stripe_iterate_devices(struct dm_target *ti,
				  iterate_devices_callout_fn fn, void *data)
{
	struct stripe_c *sc = ti->private;
	int ret = 0;
	unsigned i = 0;

	do {
		ret = fn(ti, sc->stripe[i].dev,
			 sc->stripe[i].physical_start,
			 sc->stripe_width, data);
	} while (!ret && ++i < sc->stripes);

	return ret;
}

static void stripe_io_hints(struct dm_target *ti,
			    struct queue_limits *limits)
{
	struct stripe_c *sc = ti->private;
	unsigned chunk_size = sc->chunk_size << SECTOR_SHIFT;

	blk_limits_io_min(limits, chunk_size);
	blk_limits_io_opt(limits, chunk_size * sc->stripes);
}

static struct target_type stripe_target = {
	.name   = "striped",
	.version = {1, 6, 0},
<<<<<<< HEAD
=======
	.features = DM_TARGET_PASSES_INTEGRITY,
>>>>>>> 24b8d41d
	.module = THIS_MODULE,
	.ctr    = stripe_ctr,
	.dtr    = stripe_dtr,
	.map    = stripe_map,
	.end_io = stripe_end_io,
	.status = stripe_status,
	.iterate_devices = stripe_iterate_devices,
	.io_hints = stripe_io_hints,
<<<<<<< HEAD
	.direct_access = stripe_direct_access,
=======
	.direct_access = stripe_dax_direct_access,
	.dax_copy_from_iter = stripe_dax_copy_from_iter,
	.dax_copy_to_iter = stripe_dax_copy_to_iter,
	.dax_zero_page_range = stripe_dax_zero_page_range,
>>>>>>> 24b8d41d
};

int __init dm_stripe_init(void)
{
	int r;

	r = dm_register_target(&stripe_target);
	if (r < 0)
		DMWARN("target registration failed");

	return r;
}

void dm_stripe_exit(void)
{
	dm_unregister_target(&stripe_target);
}<|MERGE_RESOLUTION|>--- conflicted
+++ resolved
@@ -283,11 +283,8 @@
 		return DM_MAPIO_REMAPPED;
 	}
 	if (unlikely(bio_op(bio) == REQ_OP_DISCARD) ||
-<<<<<<< HEAD
-=======
 	    unlikely(bio_op(bio) == REQ_OP_SECURE_ERASE) ||
 	    unlikely(bio_op(bio) == REQ_OP_WRITE_ZEROES) ||
->>>>>>> 24b8d41d
 	    unlikely(bio_op(bio) == REQ_OP_WRITE_SAME)) {
 		target_bio_nr = dm_bio_get_target_bio_nr(bio);
 		BUG_ON(target_bio_nr >= sc->stripes);
@@ -303,31 +300,6 @@
 	return DM_MAPIO_REMAPPED;
 }
 
-<<<<<<< HEAD
-static long stripe_direct_access(struct dm_target *ti, sector_t sector,
-				 void **kaddr, pfn_t *pfn, long size)
-{
-	struct stripe_c *sc = ti->private;
-	uint32_t stripe;
-	struct block_device *bdev;
-	struct blk_dax_ctl dax = {
-		.size = size,
-	};
-	long ret;
-
-	stripe_map_sector(sc, sector, &stripe, &dax.sector);
-
-	dax.sector += sc->stripe[stripe].physical_start;
-	bdev = sc->stripe[stripe].dev->bdev;
-
-	ret = bdev_direct_access(bdev, &dax);
-	*kaddr = dax.addr;
-	*pfn = dax.pfn;
-
-	return ret;
-}
-
-=======
 #if IS_ENABLED(CONFIG_DAX_DRIVER)
 static long stripe_dax_direct_access(struct dm_target *ti, pgoff_t pgoff,
 		long nr_pages, void **kaddr, pfn_t *pfn)
@@ -416,7 +388,6 @@
 #define stripe_dax_zero_page_range NULL
 #endif
 
->>>>>>> 24b8d41d
 /*
  * Stripe status:
  *
@@ -470,13 +441,8 @@
 	if (!*error)
 		return DM_ENDIO_DONE; /* I/O complete */
 
-<<<<<<< HEAD
-	if ((error == -EWOULDBLOCK) && (bio->bi_opf & REQ_RAHEAD))
-		return error;
-=======
 	if (bio->bi_opf & REQ_RAHEAD)
 		return DM_ENDIO_DONE;
->>>>>>> 24b8d41d
 
 	if (*error == BLK_STS_NOTSUPP)
 		return DM_ENDIO_DONE;
@@ -530,10 +496,7 @@
 static struct target_type stripe_target = {
 	.name   = "striped",
 	.version = {1, 6, 0},
-<<<<<<< HEAD
-=======
 	.features = DM_TARGET_PASSES_INTEGRITY,
->>>>>>> 24b8d41d
 	.module = THIS_MODULE,
 	.ctr    = stripe_ctr,
 	.dtr    = stripe_dtr,
@@ -542,14 +505,10 @@
 	.status = stripe_status,
 	.iterate_devices = stripe_iterate_devices,
 	.io_hints = stripe_io_hints,
-<<<<<<< HEAD
-	.direct_access = stripe_direct_access,
-=======
 	.direct_access = stripe_dax_direct_access,
 	.dax_copy_from_iter = stripe_dax_copy_from_iter,
 	.dax_copy_to_iter = stripe_dax_copy_to_iter,
 	.dax_zero_page_range = stripe_dax_zero_page_range,
->>>>>>> 24b8d41d
 };
 
 int __init dm_stripe_init(void)
