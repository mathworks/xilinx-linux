/*
 * Copyright (C) 2015 Red Hat. All rights reserved.
 *
 * This file is released under the GPL.
 */

#include "dm-cache-background-tracker.h"
#include "dm-cache-policy-internal.h"
#include "dm-cache-policy.h"
#include "dm.h"

#include <linux/hash.h>
#include <linux/jiffies.h>
#include <linux/module.h>
#include <linux/mutex.h>
#include <linux/vmalloc.h>
#include <linux/math64.h>

#define DM_MSG_PREFIX "cache-policy-smq"

/*----------------------------------------------------------------*/

/*
 * Safe division functions that return zero on divide by zero.
 */
static unsigned safe_div(unsigned n, unsigned d)
{
	return d ? n / d : 0u;
}

static unsigned safe_mod(unsigned n, unsigned d)
{
	return d ? n % d : 0u;
}

/*----------------------------------------------------------------*/

struct entry {
	unsigned hash_next:28;
	unsigned prev:28;
	unsigned next:28;
	unsigned level:6;
	bool dirty:1;
	bool allocated:1;
	bool sentinel:1;
	bool pending_work:1;

	dm_oblock_t oblock;
};

/*----------------------------------------------------------------*/

#define INDEXER_NULL ((1u << 28u) - 1u)

/*
 * An entry_space manages a set of entries that we use for the queues.
 * The clean and dirty queues share entries, so this object is separate
 * from the queue itself.
 */
struct entry_space {
	struct entry *begin;
	struct entry *end;
};

static int space_init(struct entry_space *es, unsigned nr_entries)
{
	if (!nr_entries) {
		es->begin = es->end = NULL;
		return 0;
	}

	es->begin = vzalloc(array_size(nr_entries, sizeof(struct entry)));
	if (!es->begin)
		return -ENOMEM;

	es->end = es->begin + nr_entries;
	return 0;
}

static void space_exit(struct entry_space *es)
{
	vfree(es->begin);
}

static struct entry *__get_entry(struct entry_space *es, unsigned block)
{
	struct entry *e;

	e = es->begin + block;
	BUG_ON(e >= es->end);

	return e;
}

static unsigned to_index(struct entry_space *es, struct entry *e)
{
	BUG_ON(e < es->begin || e >= es->end);
	return e - es->begin;
}

static struct entry *to_entry(struct entry_space *es, unsigned block)
{
	if (block == INDEXER_NULL)
		return NULL;

	return __get_entry(es, block);
}

/*----------------------------------------------------------------*/

struct ilist {
	unsigned nr_elts;	/* excluding sentinel entries */
	unsigned head, tail;
};

static void l_init(struct ilist *l)
{
	l->nr_elts = 0;
	l->head = l->tail = INDEXER_NULL;
}

static struct entry *l_head(struct entry_space *es, struct ilist *l)
{
	return to_entry(es, l->head);
}

static struct entry *l_tail(struct entry_space *es, struct ilist *l)
{
	return to_entry(es, l->tail);
}

static struct entry *l_next(struct entry_space *es, struct entry *e)
{
	return to_entry(es, e->next);
}

static struct entry *l_prev(struct entry_space *es, struct entry *e)
{
	return to_entry(es, e->prev);
}

static bool l_empty(struct ilist *l)
{
	return l->head == INDEXER_NULL;
}

static void l_add_head(struct entry_space *es, struct ilist *l, struct entry *e)
{
	struct entry *head = l_head(es, l);

	e->next = l->head;
	e->prev = INDEXER_NULL;

	if (head)
		head->prev = l->head = to_index(es, e);
	else
		l->head = l->tail = to_index(es, e);

	if (!e->sentinel)
		l->nr_elts++;
}

static void l_add_tail(struct entry_space *es, struct ilist *l, struct entry *e)
{
	struct entry *tail = l_tail(es, l);

	e->next = INDEXER_NULL;
	e->prev = l->tail;

	if (tail)
		tail->next = l->tail = to_index(es, e);
	else
		l->head = l->tail = to_index(es, e);

	if (!e->sentinel)
		l->nr_elts++;
}

static void l_add_before(struct entry_space *es, struct ilist *l,
			 struct entry *old, struct entry *e)
{
	struct entry *prev = l_prev(es, old);

	if (!prev)
		l_add_head(es, l, e);

	else {
		e->prev = old->prev;
		e->next = to_index(es, old);
		prev->next = old->prev = to_index(es, e);

		if (!e->sentinel)
			l->nr_elts++;
	}
}

static void l_del(struct entry_space *es, struct ilist *l, struct entry *e)
{
	struct entry *prev = l_prev(es, e);
	struct entry *next = l_next(es, e);

	if (prev)
		prev->next = e->next;
	else
		l->head = e->next;

	if (next)
		next->prev = e->prev;
	else
		l->tail = e->prev;

	if (!e->sentinel)
		l->nr_elts--;
}

static struct entry *l_pop_head(struct entry_space *es, struct ilist *l)
{
	struct entry *e;

	for (e = l_head(es, l); e; e = l_next(es, e))
		if (!e->sentinel) {
			l_del(es, l, e);
			return e;
		}

	return NULL;
}

static struct entry *l_pop_tail(struct entry_space *es, struct ilist *l)
{
	struct entry *e;

	for (e = l_tail(es, l); e; e = l_prev(es, e))
		if (!e->sentinel) {
			l_del(es, l, e);
			return e;
		}

	return NULL;
}

/*----------------------------------------------------------------*/

/*
 * The stochastic-multi-queue is a set of lru lists stacked into levels.
 * Entries are moved up levels when they are used, which loosely orders the
 * most accessed entries in the top levels and least in the bottom.  This
 * structure is *much* better than a single lru list.
 */
#define MAX_LEVELS 64u

struct queue {
	struct entry_space *es;

	unsigned nr_elts;
	unsigned nr_levels;
	struct ilist qs[MAX_LEVELS];

	/*
	 * We maintain a count of the number of entries we would like in each
	 * level.
	 */
	unsigned last_target_nr_elts;
	unsigned nr_top_levels;
	unsigned nr_in_top_levels;
	unsigned target_count[MAX_LEVELS];
};

static void q_init(struct queue *q, struct entry_space *es, unsigned nr_levels)
{
	unsigned i;

	q->es = es;
	q->nr_elts = 0;
	q->nr_levels = nr_levels;

	for (i = 0; i < q->nr_levels; i++) {
		l_init(q->qs + i);
		q->target_count[i] = 0u;
	}

	q->last_target_nr_elts = 0u;
	q->nr_top_levels = 0u;
	q->nr_in_top_levels = 0u;
}

static unsigned q_size(struct queue *q)
{
	return q->nr_elts;
}

/*
 * Insert an entry to the back of the given level.
 */
static void q_push(struct queue *q, struct entry *e)
{
	BUG_ON(e->pending_work);

	if (!e->sentinel)
		q->nr_elts++;

	l_add_tail(q->es, q->qs + e->level, e);
}

static void q_push_front(struct queue *q, struct entry *e)
{
	BUG_ON(e->pending_work);

	if (!e->sentinel)
		q->nr_elts++;

	l_add_head(q->es, q->qs + e->level, e);
}

static void q_push_before(struct queue *q, struct entry *old, struct entry *e)
{
	BUG_ON(e->pending_work);

	if (!e->sentinel)
		q->nr_elts++;

	l_add_before(q->es, q->qs + e->level, old, e);
}

static void q_del(struct queue *q, struct entry *e)
{
	l_del(q->es, q->qs + e->level, e);
	if (!e->sentinel)
		q->nr_elts--;
}

/*
 * Return the oldest entry of the lowest populated level.
 */
static struct entry *q_peek(struct queue *q, unsigned max_level, bool can_cross_sentinel)
{
	unsigned level;
	struct entry *e;

	max_level = min(max_level, q->nr_levels);

	for (level = 0; level < max_level; level++)
		for (e = l_head(q->es, q->qs + level); e; e = l_next(q->es, e)) {
			if (e->sentinel) {
				if (can_cross_sentinel)
					continue;
				else
					break;
			}

			return e;
		}

	return NULL;
}

static struct entry *q_pop(struct queue *q)
{
	struct entry *e = q_peek(q, q->nr_levels, true);

	if (e)
		q_del(q, e);

	return e;
}

/*
 * This function assumes there is a non-sentinel entry to pop.  It's only
 * used by redistribute, so we know this is true.  It also doesn't adjust
 * the q->nr_elts count.
 */
static struct entry *__redist_pop_from(struct queue *q, unsigned level)
{
	struct entry *e;

	for (; level < q->nr_levels; level++)
		for (e = l_head(q->es, q->qs + level); e; e = l_next(q->es, e))
			if (!e->sentinel) {
				l_del(q->es, q->qs + e->level, e);
				return e;
			}

	return NULL;
}

static void q_set_targets_subrange_(struct queue *q, unsigned nr_elts, unsigned lbegin, unsigned lend)
{
	unsigned level, nr_levels, entries_per_level, remainder;

	BUG_ON(lbegin > lend);
	BUG_ON(lend > q->nr_levels);
	nr_levels = lend - lbegin;
	entries_per_level = safe_div(nr_elts, nr_levels);
	remainder = safe_mod(nr_elts, nr_levels);

	for (level = lbegin; level < lend; level++)
		q->target_count[level] =
			(level < (lbegin + remainder)) ? entries_per_level + 1u : entries_per_level;
}

/*
 * Typically we have fewer elements in the top few levels which allows us
 * to adjust the promote threshold nicely.
 */
static void q_set_targets(struct queue *q)
{
	if (q->last_target_nr_elts == q->nr_elts)
		return;

	q->last_target_nr_elts = q->nr_elts;

	if (q->nr_top_levels > q->nr_levels)
		q_set_targets_subrange_(q, q->nr_elts, 0, q->nr_levels);

	else {
		q_set_targets_subrange_(q, q->nr_in_top_levels,
					q->nr_levels - q->nr_top_levels, q->nr_levels);

		if (q->nr_in_top_levels < q->nr_elts)
			q_set_targets_subrange_(q, q->nr_elts - q->nr_in_top_levels,
						0, q->nr_levels - q->nr_top_levels);
		else
			q_set_targets_subrange_(q, 0, 0, q->nr_levels - q->nr_top_levels);
	}
}

static void q_redistribute(struct queue *q)
{
	unsigned target, level;
	struct ilist *l, *l_above;
	struct entry *e;

	q_set_targets(q);

	for (level = 0u; level < q->nr_levels - 1u; level++) {
		l = q->qs + level;
		target = q->target_count[level];

		/*
		 * Pull down some entries from the level above.
		 */
		while (l->nr_elts < target) {
			e = __redist_pop_from(q, level + 1u);
			if (!e) {
				/* bug in nr_elts */
				break;
			}

			e->level = level;
			l_add_tail(q->es, l, e);
		}

		/*
		 * Push some entries up.
		 */
		l_above = q->qs + level + 1u;
		while (l->nr_elts > target) {
			e = l_pop_tail(q->es, l);

			if (!e)
				/* bug in nr_elts */
				break;

			e->level = level + 1u;
			l_add_tail(q->es, l_above, e);
		}
	}
}

static void q_requeue(struct queue *q, struct entry *e, unsigned extra_levels,
		      struct entry *s1, struct entry *s2)
{
	struct entry *de;
	unsigned sentinels_passed = 0;
	unsigned new_level = min(q->nr_levels - 1u, e->level + extra_levels);

	/* try and find an entry to swap with */
	if (extra_levels && (e->level < q->nr_levels - 1u)) {
		for (de = l_head(q->es, q->qs + new_level); de && de->sentinel; de = l_next(q->es, de))
			sentinels_passed++;

		if (de) {
			q_del(q, de);
			de->level = e->level;
			if (s1) {
				switch (sentinels_passed) {
				case 0:
					q_push_before(q, s1, de);
					break;

				case 1:
					q_push_before(q, s2, de);
					break;

				default:
					q_push(q, de);
				}
			} else
				q_push(q, de);
		}
	}

	q_del(q, e);
	e->level = new_level;
	q_push(q, e);
}

/*----------------------------------------------------------------*/

#define FP_SHIFT 8
#define SIXTEENTH (1u << (FP_SHIFT - 4u))
#define EIGHTH (1u << (FP_SHIFT - 3u))

struct stats {
	unsigned hit_threshold;
	unsigned hits;
	unsigned misses;
};

enum performance {
	Q_POOR,
	Q_FAIR,
	Q_WELL
};

static void stats_init(struct stats *s, unsigned nr_levels)
{
	s->hit_threshold = (nr_levels * 3u) / 4u;
	s->hits = 0u;
	s->misses = 0u;
}

static void stats_reset(struct stats *s)
{
	s->hits = s->misses = 0u;
}

static void stats_level_accessed(struct stats *s, unsigned level)
{
	if (level >= s->hit_threshold)
		s->hits++;
	else
		s->misses++;
}

static void stats_miss(struct stats *s)
{
	s->misses++;
}

/*
 * There are times when we don't have any confidence in the hotspot queue.
 * Such as when a fresh cache is created and the blocks have been spread
 * out across the levels, or if an io load changes.  We detect this by
 * seeing how often a lookup is in the top levels of the hotspot queue.
 */
static enum performance stats_assess(struct stats *s)
{
	unsigned confidence = safe_div(s->hits << FP_SHIFT, s->hits + s->misses);

	if (confidence < SIXTEENTH)
		return Q_POOR;

	else if (confidence < EIGHTH)
		return Q_FAIR;

	else
		return Q_WELL;
}

/*----------------------------------------------------------------*/

struct smq_hash_table {
	struct entry_space *es;
	unsigned long long hash_bits;
	unsigned *buckets;
};

/*
 * All cache entries are stored in a chained hash table.  To save space we
 * use indexing again, and only store indexes to the next entry.
 */
static int h_init(struct smq_hash_table *ht, struct entry_space *es, unsigned nr_entries)
{
	unsigned i, nr_buckets;

	ht->es = es;
	nr_buckets = roundup_pow_of_two(max(nr_entries / 4u, 16u));
	ht->hash_bits = __ffs(nr_buckets);

	ht->buckets = vmalloc(array_size(nr_buckets, sizeof(*ht->buckets)));
	if (!ht->buckets)
		return -ENOMEM;

	for (i = 0; i < nr_buckets; i++)
		ht->buckets[i] = INDEXER_NULL;

	return 0;
}

static void h_exit(struct smq_hash_table *ht)
{
	vfree(ht->buckets);
}

static struct entry *h_head(struct smq_hash_table *ht, unsigned bucket)
{
	return to_entry(ht->es, ht->buckets[bucket]);
}

static struct entry *h_next(struct smq_hash_table *ht, struct entry *e)
{
	return to_entry(ht->es, e->hash_next);
}

static void __h_insert(struct smq_hash_table *ht, unsigned bucket, struct entry *e)
{
	e->hash_next = ht->buckets[bucket];
	ht->buckets[bucket] = to_index(ht->es, e);
}

static void h_insert(struct smq_hash_table *ht, struct entry *e)
{
	unsigned h = hash_64(from_oblock(e->oblock), ht->hash_bits);
	__h_insert(ht, h, e);
}

static struct entry *__h_lookup(struct smq_hash_table *ht, unsigned h, dm_oblock_t oblock,
				struct entry **prev)
{
	struct entry *e;

	*prev = NULL;
	for (e = h_head(ht, h); e; e = h_next(ht, e)) {
		if (e->oblock == oblock)
			return e;

		*prev = e;
	}

	return NULL;
}

static void __h_unlink(struct smq_hash_table *ht, unsigned h,
		       struct entry *e, struct entry *prev)
{
	if (prev)
		prev->hash_next = e->hash_next;
	else
		ht->buckets[h] = e->hash_next;
}

/*
 * Also moves each entry to the front of the bucket.
 */
static struct entry *h_lookup(struct smq_hash_table *ht, dm_oblock_t oblock)
{
	struct entry *e, *prev;
	unsigned h = hash_64(from_oblock(oblock), ht->hash_bits);

	e = __h_lookup(ht, h, oblock, &prev);
	if (e && prev) {
		/*
		 * Move to the front because this entry is likely
		 * to be hit again.
		 */
		__h_unlink(ht, h, e, prev);
		__h_insert(ht, h, e);
	}

	return e;
}

static void h_remove(struct smq_hash_table *ht, struct entry *e)
{
	unsigned h = hash_64(from_oblock(e->oblock), ht->hash_bits);
	struct entry *prev;

	/*
	 * The down side of using a singly linked list is we have to
	 * iterate the bucket to remove an item.
	 */
	e = __h_lookup(ht, h, e->oblock, &prev);
	if (e)
		__h_unlink(ht, h, e, prev);
}

/*----------------------------------------------------------------*/

struct entry_alloc {
	struct entry_space *es;
	unsigned begin;

	unsigned nr_allocated;
	struct ilist free;
};

static void init_allocator(struct entry_alloc *ea, struct entry_space *es,
			   unsigned begin, unsigned end)
{
	unsigned i;

	ea->es = es;
	ea->nr_allocated = 0u;
	ea->begin = begin;

	l_init(&ea->free);
	for (i = begin; i != end; i++)
		l_add_tail(ea->es, &ea->free, __get_entry(ea->es, i));
}

static void init_entry(struct entry *e)
{
	/*
	 * We can't memset because that would clear the hotspot and
	 * sentinel bits which remain constant.
	 */
	e->hash_next = INDEXER_NULL;
	e->next = INDEXER_NULL;
	e->prev = INDEXER_NULL;
	e->level = 0u;
	e->dirty = true;	/* FIXME: audit */
	e->allocated = true;
	e->sentinel = false;
	e->pending_work = false;
}

static struct entry *alloc_entry(struct entry_alloc *ea)
{
	struct entry *e;

	if (l_empty(&ea->free))
		return NULL;

	e = l_pop_head(ea->es, &ea->free);
	init_entry(e);
	ea->nr_allocated++;

	return e;
}

/*
 * This assumes the cblock hasn't already been allocated.
 */
static struct entry *alloc_particular_entry(struct entry_alloc *ea, unsigned i)
{
	struct entry *e = __get_entry(ea->es, ea->begin + i);

	BUG_ON(e->allocated);

	l_del(ea->es, &ea->free, e);
	init_entry(e);
	ea->nr_allocated++;

	return e;
}

static void free_entry(struct entry_alloc *ea, struct entry *e)
{
	BUG_ON(!ea->nr_allocated);
	BUG_ON(!e->allocated);

	ea->nr_allocated--;
	e->allocated = false;
	l_add_tail(ea->es, &ea->free, e);
}

static bool allocator_empty(struct entry_alloc *ea)
{
	return l_empty(&ea->free);
}

static unsigned get_index(struct entry_alloc *ea, struct entry *e)
{
	return to_index(ea->es, e) - ea->begin;
}

static struct entry *get_entry(struct entry_alloc *ea, unsigned index)
{
	return __get_entry(ea->es, ea->begin + index);
}

/*----------------------------------------------------------------*/

#define NR_HOTSPOT_LEVELS 64u
#define NR_CACHE_LEVELS 64u

#define WRITEBACK_PERIOD (10ul * HZ)
#define DEMOTE_PERIOD (60ul * HZ)

#define HOTSPOT_UPDATE_PERIOD (HZ)
#define CACHE_UPDATE_PERIOD (60ul * HZ)

struct smq_policy {
	struct dm_cache_policy policy;

	/* protects everything */
	spinlock_t lock;
	dm_cblock_t cache_size;
	sector_t cache_block_size;

	sector_t hotspot_block_size;
	unsigned nr_hotspot_blocks;
	unsigned cache_blocks_per_hotspot_block;
	unsigned hotspot_level_jump;

	struct entry_space es;
	struct entry_alloc writeback_sentinel_alloc;
	struct entry_alloc demote_sentinel_alloc;
	struct entry_alloc hotspot_alloc;
	struct entry_alloc cache_alloc;

	unsigned long *hotspot_hit_bits;
	unsigned long *cache_hit_bits;

	/*
	 * We maintain three queues of entries.  The cache proper,
	 * consisting of a clean and dirty queue, containing the currently
	 * active mappings.  The hotspot queue uses a larger block size to
	 * track blocks that are being hit frequently and potential
	 * candidates for promotion to the cache.
	 */
	struct queue hotspot;
	struct queue clean;
	struct queue dirty;

	struct stats hotspot_stats;
	struct stats cache_stats;

	/*
	 * Keeps track of time, incremented by the core.  We use this to
	 * avoid attributing multiple hits within the same tick.
	 */
	unsigned tick;

	/*
	 * The hash tables allows us to quickly find an entry by origin
	 * block.
	 */
	struct smq_hash_table table;
	struct smq_hash_table hotspot_table;

	bool current_writeback_sentinels;
	unsigned long next_writeback_period;

	bool current_demote_sentinels;
	unsigned long next_demote_period;

	unsigned write_promote_level;
	unsigned read_promote_level;

	unsigned long next_hotspot_period;
	unsigned long next_cache_period;

	struct background_tracker *bg_work;

	bool migrations_allowed;
};

/*----------------------------------------------------------------*/

static struct entry *get_sentinel(struct entry_alloc *ea, unsigned level, bool which)
{
	return get_entry(ea, which ? level : NR_CACHE_LEVELS + level);
}

static struct entry *writeback_sentinel(struct smq_policy *mq, unsigned level)
{
	return get_sentinel(&mq->writeback_sentinel_alloc, level, mq->current_writeback_sentinels);
}

static struct entry *demote_sentinel(struct smq_policy *mq, unsigned level)
{
	return get_sentinel(&mq->demote_sentinel_alloc, level, mq->current_demote_sentinels);
}

static void __update_writeback_sentinels(struct smq_policy *mq)
{
	unsigned level;
	struct queue *q = &mq->dirty;
	struct entry *sentinel;

	for (level = 0; level < q->nr_levels; level++) {
		sentinel = writeback_sentinel(mq, level);
		q_del(q, sentinel);
		q_push(q, sentinel);
	}
}

static void __update_demote_sentinels(struct smq_policy *mq)
{
	unsigned level;
	struct queue *q = &mq->clean;
	struct entry *sentinel;

	for (level = 0; level < q->nr_levels; level++) {
		sentinel = demote_sentinel(mq, level);
		q_del(q, sentinel);
		q_push(q, sentinel);
	}
}

static void update_sentinels(struct smq_policy *mq)
{
	if (time_after(jiffies, mq->next_writeback_period)) {
		mq->next_writeback_period = jiffies + WRITEBACK_PERIOD;
		mq->current_writeback_sentinels = !mq->current_writeback_sentinels;
		__update_writeback_sentinels(mq);
	}

	if (time_after(jiffies, mq->next_demote_period)) {
		mq->next_demote_period = jiffies + DEMOTE_PERIOD;
		mq->current_demote_sentinels = !mq->current_demote_sentinels;
		__update_demote_sentinels(mq);
	}
}

static void __sentinels_init(struct smq_policy *mq)
{
	unsigned level;
	struct entry *sentinel;

	for (level = 0; level < NR_CACHE_LEVELS; level++) {
		sentinel = writeback_sentinel(mq, level);
		sentinel->level = level;
		q_push(&mq->dirty, sentinel);

		sentinel = demote_sentinel(mq, level);
		sentinel->level = level;
		q_push(&mq->clean, sentinel);
	}
}

static void sentinels_init(struct smq_policy *mq)
{
	mq->next_writeback_period = jiffies + WRITEBACK_PERIOD;
	mq->next_demote_period = jiffies + DEMOTE_PERIOD;

	mq->current_writeback_sentinels = false;
	mq->current_demote_sentinels = false;
	__sentinels_init(mq);

	mq->current_writeback_sentinels = !mq->current_writeback_sentinels;
	mq->current_demote_sentinels = !mq->current_demote_sentinels;
	__sentinels_init(mq);
}

/*----------------------------------------------------------------*/

static void del_queue(struct smq_policy *mq, struct entry *e)
{
	q_del(e->dirty ? &mq->dirty : &mq->clean, e);
}

static void push_queue(struct smq_policy *mq, struct entry *e)
{
	if (e->dirty)
		q_push(&mq->dirty, e);
	else
		q_push(&mq->clean, e);
}

// !h, !q, a -> h, q, a
static void push(struct smq_policy *mq, struct entry *e)
{
	h_insert(&mq->table, e);
	if (!e->pending_work)
		push_queue(mq, e);
}

static void push_queue_front(struct smq_policy *mq, struct entry *e)
{
	if (e->dirty)
		q_push_front(&mq->dirty, e);
	else
		q_push_front(&mq->clean, e);
}

static void push_front(struct smq_policy *mq, struct entry *e)
{
	h_insert(&mq->table, e);
	if (!e->pending_work)
		push_queue_front(mq, e);
}

static dm_cblock_t infer_cblock(struct smq_policy *mq, struct entry *e)
{
	return to_cblock(get_index(&mq->cache_alloc, e));
}

static void requeue(struct smq_policy *mq, struct entry *e)
{
	/*
	 * Pending work has temporarily been taken out of the queues.
	 */
	if (e->pending_work)
		return;

	if (!test_and_set_bit(from_cblock(infer_cblock(mq, e)), mq->cache_hit_bits)) {
		if (!e->dirty) {
			q_requeue(&mq->clean, e, 1u, NULL, NULL);
			return;
		}

		q_requeue(&mq->dirty, e, 1u,
			  get_sentinel(&mq->writeback_sentinel_alloc, e->level, !mq->current_writeback_sentinels),
			  get_sentinel(&mq->writeback_sentinel_alloc, e->level, mq->current_writeback_sentinels));
	}
}

static unsigned default_promote_level(struct smq_policy *mq)
{
	/*
	 * The promote level depends on the current performance of the
	 * cache.
	 *
	 * If the cache is performing badly, then we can't afford
	 * to promote much without causing performance to drop below that
	 * of the origin device.
	 *
	 * If the cache is performing well, then we don't need to promote
	 * much.  If it isn't broken, don't fix it.
	 *
	 * If the cache is middling then we promote more.
	 *
	 * This scheme reminds me of a graph of entropy vs probability of a
	 * binary variable.
	 */
	static unsigned table[] = {1, 1, 1, 2, 4, 6, 7, 8, 7, 6, 4, 4, 3, 3, 2, 2, 1};

	unsigned hits = mq->cache_stats.hits;
	unsigned misses = mq->cache_stats.misses;
	unsigned index = safe_div(hits << 4u, hits + misses);
	return table[index];
}

static void update_promote_levels(struct smq_policy *mq)
{
	/*
	 * If there are unused cache entries then we want to be really
	 * eager to promote.
	 */
	unsigned threshold_level = allocator_empty(&mq->cache_alloc) ?
		default_promote_level(mq) : (NR_HOTSPOT_LEVELS / 2u);

	threshold_level = max(threshold_level, NR_HOTSPOT_LEVELS);

	/*
	 * If the hotspot queue is performing badly then we have little
	 * confidence that we know which blocks to promote.  So we cut down
	 * the amount of promotions.
	 */
	switch (stats_assess(&mq->hotspot_stats)) {
	case Q_POOR:
		threshold_level /= 4u;
		break;

	case Q_FAIR:
		threshold_level /= 2u;
		break;

	case Q_WELL:
		break;
	}

	mq->read_promote_level = NR_HOTSPOT_LEVELS - threshold_level;
	mq->write_promote_level = (NR_HOTSPOT_LEVELS - threshold_level);
}

/*
 * If the hotspot queue is performing badly, then we try and move entries
 * around more quickly.
 */
static void update_level_jump(struct smq_policy *mq)
{
	switch (stats_assess(&mq->hotspot_stats)) {
	case Q_POOR:
		mq->hotspot_level_jump = 4u;
		break;

	case Q_FAIR:
		mq->hotspot_level_jump = 2u;
		break;

	case Q_WELL:
		mq->hotspot_level_jump = 1u;
		break;
	}
}

static void end_hotspot_period(struct smq_policy *mq)
{
	clear_bitset(mq->hotspot_hit_bits, mq->nr_hotspot_blocks);
	update_promote_levels(mq);

	if (time_after(jiffies, mq->next_hotspot_period)) {
		update_level_jump(mq);
		q_redistribute(&mq->hotspot);
		stats_reset(&mq->hotspot_stats);
		mq->next_hotspot_period = jiffies + HOTSPOT_UPDATE_PERIOD;
	}
}

static void end_cache_period(struct smq_policy *mq)
{
	if (time_after(jiffies, mq->next_cache_period)) {
		clear_bitset(mq->cache_hit_bits, from_cblock(mq->cache_size));

		q_redistribute(&mq->dirty);
		q_redistribute(&mq->clean);
		stats_reset(&mq->cache_stats);

		mq->next_cache_period = jiffies + CACHE_UPDATE_PERIOD;
	}
}

/*----------------------------------------------------------------*/

/*
 * Targets are given as a percentage.
 */
#define CLEAN_TARGET 25u
#define FREE_TARGET 25u

static unsigned percent_to_target(struct smq_policy *mq, unsigned p)
{
	return from_cblock(mq->cache_size) * p / 100u;
}

static bool clean_target_met(struct smq_policy *mq, bool idle)
{
	/*
	 * Cache entries may not be populated.  So we cannot rely on the
	 * size of the clean queue.
	 */
	if (idle) {
		/*
		 * We'd like to clean everything.
		 */
		return q_size(&mq->dirty) == 0u;
	}

	/*
	 * If we're busy we don't worry about cleaning at all.
	 */
	return true;
}

static bool free_target_met(struct smq_policy *mq)
{
	unsigned nr_free;

	nr_free = from_cblock(mq->cache_size) - mq->cache_alloc.nr_allocated;
	return (nr_free + btracker_nr_demotions_queued(mq->bg_work)) >=
		percent_to_target(mq, FREE_TARGET);
}

/*----------------------------------------------------------------*/

static void mark_pending(struct smq_policy *mq, struct entry *e)
{
	BUG_ON(e->sentinel);
	BUG_ON(!e->allocated);
	BUG_ON(e->pending_work);
	e->pending_work = true;
}

static void clear_pending(struct smq_policy *mq, struct entry *e)
{
	BUG_ON(!e->pending_work);
	e->pending_work = false;
}

static void queue_writeback(struct smq_policy *mq, bool idle)
{
	int r;
	struct policy_work work;
	struct entry *e;

	e = q_peek(&mq->dirty, mq->dirty.nr_levels, idle);
	if (e) {
		mark_pending(mq, e);
		q_del(&mq->dirty, e);

		work.op = POLICY_WRITEBACK;
		work.oblock = e->oblock;
		work.cblock = infer_cblock(mq, e);

		r = btracker_queue(mq->bg_work, &work, NULL);
		if (r) {
			clear_pending(mq, e);
			q_push_front(&mq->dirty, e);
		}
	}
}

static void queue_demotion(struct smq_policy *mq)
{
	int r;
	struct policy_work work;
	struct entry *e;

	if (WARN_ON_ONCE(!mq->migrations_allowed))
		return;

	e = q_peek(&mq->clean, mq->clean.nr_levels / 2, true);
	if (!e) {
		if (!clean_target_met(mq, true))
			queue_writeback(mq, false);
		return;
	}

	mark_pending(mq, e);
	q_del(&mq->clean, e);

	work.op = POLICY_DEMOTE;
	work.oblock = e->oblock;
	work.cblock = infer_cblock(mq, e);
	r = btracker_queue(mq->bg_work, &work, NULL);
	if (r) {
		clear_pending(mq, e);
		q_push_front(&mq->clean, e);
	}
}

static void queue_promotion(struct smq_policy *mq, dm_oblock_t oblock,
			    struct policy_work **workp)
{
	int r;
	struct entry *e;
	struct policy_work work;

	if (!mq->migrations_allowed)
		return;

	if (allocator_empty(&mq->cache_alloc)) {
		/*
		 * We always claim to be 'idle' to ensure some demotions happen
		 * with continuous loads.
		 */
		if (!free_target_met(mq))
			queue_demotion(mq);
		return;
	}

	if (btracker_promotion_already_present(mq->bg_work, oblock))
		return;

	/*
	 * We allocate the entry now to reserve the cblock.  If the
	 * background work is aborted we must remember to free it.
	 */
	e = alloc_entry(&mq->cache_alloc);
	BUG_ON(!e);
	e->pending_work = true;
	work.op = POLICY_PROMOTE;
	work.oblock = oblock;
	work.cblock = infer_cblock(mq, e);
	r = btracker_queue(mq->bg_work, &work, workp);
	if (r)
		free_entry(&mq->cache_alloc, e);
}

/*----------------------------------------------------------------*/

enum promote_result {
	PROMOTE_NOT,
	PROMOTE_TEMPORARY,
	PROMOTE_PERMANENT
};

/*
 * Converts a boolean into a promote result.
 */
static enum promote_result maybe_promote(bool promote)
{
	return promote ? PROMOTE_PERMANENT : PROMOTE_NOT;
}

static enum promote_result should_promote(struct smq_policy *mq, struct entry *hs_e,
					  int data_dir, bool fast_promote)
{
	if (data_dir == WRITE) {
		if (!allocator_empty(&mq->cache_alloc) && fast_promote)
			return PROMOTE_TEMPORARY;

		return maybe_promote(hs_e->level >= mq->write_promote_level);
	} else
		return maybe_promote(hs_e->level >= mq->read_promote_level);
}

static dm_oblock_t to_hblock(struct smq_policy *mq, dm_oblock_t b)
{
	sector_t r = from_oblock(b);
	(void) sector_div(r, mq->cache_blocks_per_hotspot_block);
	return to_oblock(r);
}

static struct entry *update_hotspot_queue(struct smq_policy *mq, dm_oblock_t b)
{
	unsigned hi;
	dm_oblock_t hb = to_hblock(mq, b);
	struct entry *e = h_lookup(&mq->hotspot_table, hb);

	if (e) {
		stats_level_accessed(&mq->hotspot_stats, e->level);

		hi = get_index(&mq->hotspot_alloc, e);
		q_requeue(&mq->hotspot, e,
			  test_and_set_bit(hi, mq->hotspot_hit_bits) ?
			  0u : mq->hotspot_level_jump,
			  NULL, NULL);

	} else {
		stats_miss(&mq->hotspot_stats);

		e = alloc_entry(&mq->hotspot_alloc);
		if (!e) {
			e = q_pop(&mq->hotspot);
			if (e) {
				h_remove(&mq->hotspot_table, e);
				hi = get_index(&mq->hotspot_alloc, e);
				clear_bit(hi, mq->hotspot_hit_bits);
			}

		}

		if (e) {
			e->oblock = hb;
			q_push(&mq->hotspot, e);
			h_insert(&mq->hotspot_table, e);
		}
	}

	return e;
}

/*----------------------------------------------------------------*/

/*
 * Public interface, via the policy struct.  See dm-cache-policy.h for a
 * description of these.
 */

static struct smq_policy *to_smq_policy(struct dm_cache_policy *p)
{
	return container_of(p, struct smq_policy, policy);
}

static void smq_destroy(struct dm_cache_policy *p)
{
	struct smq_policy *mq = to_smq_policy(p);

	btracker_destroy(mq->bg_work);
	h_exit(&mq->hotspot_table);
	h_exit(&mq->table);
	free_bitset(mq->hotspot_hit_bits);
	free_bitset(mq->cache_hit_bits);
	space_exit(&mq->es);
	kfree(mq);
}

/*----------------------------------------------------------------*/

static int __lookup(struct smq_policy *mq, dm_oblock_t oblock, dm_cblock_t *cblock,
		    int data_dir, bool fast_copy,
		    struct policy_work **work, bool *background_work)
{
	struct entry *e, *hs_e;
	enum promote_result pr;

	*background_work = false;

	e = h_lookup(&mq->table, oblock);
	if (e) {
		stats_level_accessed(&mq->cache_stats, e->level);

		requeue(mq, e);
		*cblock = infer_cblock(mq, e);
		return 0;

	} else {
		stats_miss(&mq->cache_stats);

		/*
		 * The hotspot queue only gets updated with misses.
		 */
		hs_e = update_hotspot_queue(mq, oblock);

		pr = should_promote(mq, hs_e, data_dir, fast_copy);
		if (pr != PROMOTE_NOT) {
			queue_promotion(mq, oblock, work);
			*background_work = true;
		}

		return -ENOENT;
	}
}

static int smq_lookup(struct dm_cache_policy *p, dm_oblock_t oblock, dm_cblock_t *cblock,
		      int data_dir, bool fast_copy,
		      bool *background_work)
{
	int r;
	unsigned long flags;
	struct smq_policy *mq = to_smq_policy(p);

	spin_lock_irqsave(&mq->lock, flags);
	r = __lookup(mq, oblock, cblock,
		     data_dir, fast_copy,
		     NULL, background_work);
	spin_unlock_irqrestore(&mq->lock, flags);

	return r;
}

static int smq_lookup_with_work(struct dm_cache_policy *p,
				dm_oblock_t oblock, dm_cblock_t *cblock,
				int data_dir, bool fast_copy,
				struct policy_work **work)
{
	int r;
	bool background_queued;
	unsigned long flags;
	struct smq_policy *mq = to_smq_policy(p);

	spin_lock_irqsave(&mq->lock, flags);
	r = __lookup(mq, oblock, cblock, data_dir, fast_copy, work, &background_queued);
	spin_unlock_irqrestore(&mq->lock, flags);

<<<<<<< HEAD
static unsigned random_level(dm_cblock_t cblock)
{
	return hash_32_generic(from_cblock(cblock), 9) & (NR_CACHE_LEVELS - 1);
}

static int smq_load_mapping(struct dm_cache_policy *p,
			    dm_oblock_t oblock, dm_cblock_t cblock,
			    uint32_t hint, bool hint_valid)
{
	struct smq_policy *mq = to_smq_policy(p);
	struct entry *e;

	e = alloc_particular_entry(&mq->cache_alloc, from_cblock(cblock));
	e->oblock = oblock;
	e->dirty = false;	/* this gets corrected in a minute */
	e->level = hint_valid ? min(hint, NR_CACHE_LEVELS - 1) : random_level(cblock);
	push(mq, e);

	return 0;
}

static uint32_t smq_get_hint(struct dm_cache_policy *p, dm_cblock_t cblock)
{
	struct smq_policy *mq = to_smq_policy(p);
	struct entry *e = get_entry(&mq->cache_alloc, from_cblock(cblock));

	if (!e->allocated)
		return 0;
=======
	return r;
}

static int smq_get_background_work(struct dm_cache_policy *p, bool idle,
				   struct policy_work **result)
{
	int r;
	unsigned long flags;
	struct smq_policy *mq = to_smq_policy(p);

	spin_lock_irqsave(&mq->lock, flags);
	r = btracker_issue(mq->bg_work, result);
	if (r == -ENODATA) {
		if (!clean_target_met(mq, idle)) {
			queue_writeback(mq, idle);
			r = btracker_issue(mq->bg_work, result);
		}
	}
	spin_unlock_irqrestore(&mq->lock, flags);
>>>>>>> 24b8d41d

	return e->level;
}

/*
 * We need to clear any pending work flags that have been set, and in the
 * case of promotion free the entry for the destination cblock.
 */
static void __complete_background_work(struct smq_policy *mq,
				       struct policy_work *work,
				       bool success)
{
	struct entry *e = get_entry(&mq->cache_alloc,
				    from_cblock(work->cblock));

	switch (work->op) {
	case POLICY_PROMOTE:
		// !h, !q, a
		clear_pending(mq, e);
		if (success) {
			e->oblock = work->oblock;
			e->level = NR_CACHE_LEVELS - 1;
			push(mq, e);
			// h, q, a
		} else {
			free_entry(&mq->cache_alloc, e);
			// !h, !q, !a
		}
		break;

	case POLICY_DEMOTE:
		// h, !q, a
		if (success) {
			h_remove(&mq->table, e);
			free_entry(&mq->cache_alloc, e);
			// !h, !q, !a
		} else {
			clear_pending(mq, e);
			push_queue(mq, e);
			// h, q, a
		}
		break;

	case POLICY_WRITEBACK:
		// h, !q, a
		clear_pending(mq, e);
		push_queue(mq, e);
		// h, q, a
		break;
	}

	btracker_complete(mq->bg_work, work);
}

static void smq_complete_background_work(struct dm_cache_policy *p,
					 struct policy_work *work,
					 bool success)
{
	unsigned long flags;
	struct smq_policy *mq = to_smq_policy(p);

	spin_lock_irqsave(&mq->lock, flags);
	__complete_background_work(mq, work, success);
	spin_unlock_irqrestore(&mq->lock, flags);
}

// in_hash(oblock) -> in_hash(oblock)
static void __smq_set_clear_dirty(struct smq_policy *mq, dm_cblock_t cblock, bool set)
{
	struct entry *e = get_entry(&mq->cache_alloc, from_cblock(cblock));

	if (e->pending_work)
		e->dirty = set;
	else {
		del_queue(mq, e);
		e->dirty = set;
		push_queue(mq, e);
	}
}

static void smq_set_dirty(struct dm_cache_policy *p, dm_cblock_t cblock)
{
	unsigned long flags;
	struct smq_policy *mq = to_smq_policy(p);

	spin_lock_irqsave(&mq->lock, flags);
	__smq_set_clear_dirty(mq, cblock, true);
	spin_unlock_irqrestore(&mq->lock, flags);
}

static void smq_clear_dirty(struct dm_cache_policy *p, dm_cblock_t cblock)
{
	struct smq_policy *mq = to_smq_policy(p);
	unsigned long flags;

	spin_lock_irqsave(&mq->lock, flags);
	__smq_set_clear_dirty(mq, cblock, false);
	spin_unlock_irqrestore(&mq->lock, flags);
}

static unsigned random_level(dm_cblock_t cblock)
{
	return hash_32(from_cblock(cblock), 9) & (NR_CACHE_LEVELS - 1);
}

static int smq_load_mapping(struct dm_cache_policy *p,
			    dm_oblock_t oblock, dm_cblock_t cblock,
			    bool dirty, uint32_t hint, bool hint_valid)
{
	struct smq_policy *mq = to_smq_policy(p);
	struct entry *e;

	e = alloc_particular_entry(&mq->cache_alloc, from_cblock(cblock));
	e->oblock = oblock;
	e->dirty = dirty;
	e->level = hint_valid ? min(hint, NR_CACHE_LEVELS - 1) : random_level(cblock);
	e->pending_work = false;

	/*
	 * When we load mappings we push ahead of both sentinels in order to
	 * allow demotions and cleaning to occur immediately.
	 */
	push_front(mq, e);

	return 0;
}

static int smq_invalidate_mapping(struct dm_cache_policy *p, dm_cblock_t cblock)
{
	struct smq_policy *mq = to_smq_policy(p);
	struct entry *e = get_entry(&mq->cache_alloc, from_cblock(cblock));

	if (!e->allocated)
		return -ENODATA;

	// FIXME: what if this block has pending background work?
	del_queue(mq, e);
	h_remove(&mq->table, e);
	free_entry(&mq->cache_alloc, e);
	return 0;
}

static uint32_t smq_get_hint(struct dm_cache_policy *p, dm_cblock_t cblock)
{
	struct smq_policy *mq = to_smq_policy(p);
	struct entry *e = get_entry(&mq->cache_alloc, from_cblock(cblock));

	if (!e->allocated)
		return 0;

	return e->level;
}

static dm_cblock_t smq_residency(struct dm_cache_policy *p)
{
	dm_cblock_t r;
	unsigned long flags;
	struct smq_policy *mq = to_smq_policy(p);

	spin_lock_irqsave(&mq->lock, flags);
	r = to_cblock(mq->cache_alloc.nr_allocated);
	spin_unlock_irqrestore(&mq->lock, flags);

	return r;
}

static void smq_tick(struct dm_cache_policy *p, bool can_block)
{
	struct smq_policy *mq = to_smq_policy(p);
	unsigned long flags;

	spin_lock_irqsave(&mq->lock, flags);
	mq->tick++;
	update_sentinels(mq);
	end_hotspot_period(mq);
	end_cache_period(mq);
	spin_unlock_irqrestore(&mq->lock, flags);
}

static void smq_allow_migrations(struct dm_cache_policy *p, bool allow)
{
	struct smq_policy *mq = to_smq_policy(p);
	mq->migrations_allowed = allow;
}

/*
 * smq has no config values, but the old mq policy did.  To avoid breaking
 * software we continue to accept these configurables for the mq policy,
 * but they have no effect.
 */
static int mq_set_config_value(struct dm_cache_policy *p,
			       const char *key, const char *value)
{
	unsigned long tmp;

	if (kstrtoul(value, 10, &tmp))
		return -EINVAL;

	if (!strcasecmp(key, "random_threshold") ||
	    !strcasecmp(key, "sequential_threshold") ||
	    !strcasecmp(key, "discard_promote_adjustment") ||
	    !strcasecmp(key, "read_promote_adjustment") ||
	    !strcasecmp(key, "write_promote_adjustment")) {
		DMWARN("tunable '%s' no longer has any effect, mq policy is now an alias for smq", key);
		return 0;
	}

	return -EINVAL;
}

static int mq_emit_config_values(struct dm_cache_policy *p, char *result,
				 unsigned maxlen, ssize_t *sz_ptr)
{
	ssize_t sz = *sz_ptr;

	DMEMIT("10 random_threshold 0 "
	       "sequential_threshold 0 "
	       "discard_promote_adjustment 0 "
	       "read_promote_adjustment 0 "
	       "write_promote_adjustment 0 ");

	*sz_ptr = sz;
	return 0;
}

/* Init the policy plugin interface function pointers. */
static void init_policy_functions(struct smq_policy *mq, bool mimic_mq)
{
	mq->policy.destroy = smq_destroy;
	mq->policy.lookup = smq_lookup;
	mq->policy.lookup_with_work = smq_lookup_with_work;
	mq->policy.get_background_work = smq_get_background_work;
	mq->policy.complete_background_work = smq_complete_background_work;
	mq->policy.set_dirty = smq_set_dirty;
	mq->policy.clear_dirty = smq_clear_dirty;
	mq->policy.load_mapping = smq_load_mapping;
<<<<<<< HEAD
	mq->policy.get_hint = smq_get_hint;
	mq->policy.remove_mapping = smq_remove_mapping;
	mq->policy.remove_cblock = smq_remove_cblock;
	mq->policy.writeback_work = smq_writeback_work;
	mq->policy.force_mapping = smq_force_mapping;
=======
	mq->policy.invalidate_mapping = smq_invalidate_mapping;
	mq->policy.get_hint = smq_get_hint;
>>>>>>> 24b8d41d
	mq->policy.residency = smq_residency;
	mq->policy.tick = smq_tick;
	mq->policy.allow_migrations = smq_allow_migrations;

	if (mimic_mq) {
		mq->policy.set_config_value = mq_set_config_value;
		mq->policy.emit_config_values = mq_emit_config_values;
	}
}

static bool too_many_hotspot_blocks(sector_t origin_size,
				    sector_t hotspot_block_size,
				    unsigned nr_hotspot_blocks)
{
	return (hotspot_block_size * nr_hotspot_blocks) > origin_size;
}

static void calc_hotspot_params(sector_t origin_size,
				sector_t cache_block_size,
				unsigned nr_cache_blocks,
				sector_t *hotspot_block_size,
				unsigned *nr_hotspot_blocks)
{
	*hotspot_block_size = cache_block_size * 16u;
	*nr_hotspot_blocks = max(nr_cache_blocks / 4u, 1024u);

	while ((*hotspot_block_size > cache_block_size) &&
	       too_many_hotspot_blocks(origin_size, *hotspot_block_size, *nr_hotspot_blocks))
		*hotspot_block_size /= 2u;
}

static struct dm_cache_policy *__smq_create(dm_cblock_t cache_size,
					    sector_t origin_size,
					    sector_t cache_block_size,
					    bool mimic_mq,
					    bool migrations_allowed)
{
	unsigned i;
	unsigned nr_sentinels_per_queue = 2u * NR_CACHE_LEVELS;
	unsigned total_sentinels = 2u * nr_sentinels_per_queue;
	struct smq_policy *mq = kzalloc(sizeof(*mq), GFP_KERNEL);

	if (!mq)
		return NULL;

	init_policy_functions(mq, mimic_mq);
	mq->cache_size = cache_size;
	mq->cache_block_size = cache_block_size;

	calc_hotspot_params(origin_size, cache_block_size, from_cblock(cache_size),
			    &mq->hotspot_block_size, &mq->nr_hotspot_blocks);

	mq->cache_blocks_per_hotspot_block = div64_u64(mq->hotspot_block_size, mq->cache_block_size);
	mq->hotspot_level_jump = 1u;
	if (space_init(&mq->es, total_sentinels + mq->nr_hotspot_blocks + from_cblock(cache_size))) {
		DMERR("couldn't initialize entry space");
		goto bad_pool_init;
	}

	init_allocator(&mq->writeback_sentinel_alloc, &mq->es, 0, nr_sentinels_per_queue);
	for (i = 0; i < nr_sentinels_per_queue; i++)
		get_entry(&mq->writeback_sentinel_alloc, i)->sentinel = true;

	init_allocator(&mq->demote_sentinel_alloc, &mq->es, nr_sentinels_per_queue, total_sentinels);
	for (i = 0; i < nr_sentinels_per_queue; i++)
		get_entry(&mq->demote_sentinel_alloc, i)->sentinel = true;

	init_allocator(&mq->hotspot_alloc, &mq->es, total_sentinels,
		       total_sentinels + mq->nr_hotspot_blocks);

	init_allocator(&mq->cache_alloc, &mq->es,
		       total_sentinels + mq->nr_hotspot_blocks,
		       total_sentinels + mq->nr_hotspot_blocks + from_cblock(cache_size));

	mq->hotspot_hit_bits = alloc_bitset(mq->nr_hotspot_blocks);
	if (!mq->hotspot_hit_bits) {
		DMERR("couldn't allocate hotspot hit bitset");
		goto bad_hotspot_hit_bits;
	}
	clear_bitset(mq->hotspot_hit_bits, mq->nr_hotspot_blocks);

	if (from_cblock(cache_size)) {
		mq->cache_hit_bits = alloc_bitset(from_cblock(cache_size));
		if (!mq->cache_hit_bits) {
			DMERR("couldn't allocate cache hit bitset");
			goto bad_cache_hit_bits;
		}
		clear_bitset(mq->cache_hit_bits, from_cblock(mq->cache_size));
	} else
		mq->cache_hit_bits = NULL;

	mq->tick = 0;
	spin_lock_init(&mq->lock);

	q_init(&mq->hotspot, &mq->es, NR_HOTSPOT_LEVELS);
	mq->hotspot.nr_top_levels = 8;
	mq->hotspot.nr_in_top_levels = min(mq->nr_hotspot_blocks / NR_HOTSPOT_LEVELS,
					   from_cblock(mq->cache_size) / mq->cache_blocks_per_hotspot_block);

	q_init(&mq->clean, &mq->es, NR_CACHE_LEVELS);
	q_init(&mq->dirty, &mq->es, NR_CACHE_LEVELS);

	stats_init(&mq->hotspot_stats, NR_HOTSPOT_LEVELS);
	stats_init(&mq->cache_stats, NR_CACHE_LEVELS);

	if (h_init(&mq->table, &mq->es, from_cblock(cache_size)))
		goto bad_alloc_table;

	if (h_init(&mq->hotspot_table, &mq->es, mq->nr_hotspot_blocks))
		goto bad_alloc_hotspot_table;

	sentinels_init(mq);
	mq->write_promote_level = mq->read_promote_level = NR_HOTSPOT_LEVELS;

	mq->next_hotspot_period = jiffies;
	mq->next_cache_period = jiffies;

	mq->bg_work = btracker_create(4096); /* FIXME: hard coded value */
	if (!mq->bg_work)
		goto bad_btracker;

	mq->migrations_allowed = migrations_allowed;

	return &mq->policy;

bad_btracker:
	h_exit(&mq->hotspot_table);
bad_alloc_hotspot_table:
	h_exit(&mq->table);
bad_alloc_table:
	free_bitset(mq->cache_hit_bits);
bad_cache_hit_bits:
	free_bitset(mq->hotspot_hit_bits);
bad_hotspot_hit_bits:
	space_exit(&mq->es);
bad_pool_init:
	kfree(mq);

	return NULL;
}

static struct dm_cache_policy *smq_create(dm_cblock_t cache_size,
					  sector_t origin_size,
					  sector_t cache_block_size)
{
	return __smq_create(cache_size, origin_size, cache_block_size, false, true);
}

static struct dm_cache_policy *mq_create(dm_cblock_t cache_size,
					 sector_t origin_size,
					 sector_t cache_block_size)
{
	return __smq_create(cache_size, origin_size, cache_block_size, true, true);
}

static struct dm_cache_policy *cleaner_create(dm_cblock_t cache_size,
					      sector_t origin_size,
					      sector_t cache_block_size)
{
	return __smq_create(cache_size, origin_size, cache_block_size, false, false);
}

/*----------------------------------------------------------------*/

static struct dm_cache_policy_type smq_policy_type = {
	.name = "smq",
	.version = {2, 0, 0},
	.hint_size = 4,
	.owner = THIS_MODULE,
	.create = smq_create
};

static struct dm_cache_policy_type mq_policy_type = {
	.name = "mq",
	.version = {2, 0, 0},
	.hint_size = 4,
	.owner = THIS_MODULE,
	.create = mq_create,
};

static struct dm_cache_policy_type cleaner_policy_type = {
	.name = "cleaner",
	.version = {2, 0, 0},
	.hint_size = 4,
	.owner = THIS_MODULE,
	.create = cleaner_create,
};

static struct dm_cache_policy_type default_policy_type = {
	.name = "default",
	.version = {2, 0, 0},
	.hint_size = 4,
	.owner = THIS_MODULE,
	.create = smq_create,
	.real = &smq_policy_type
};

static int __init smq_init(void)
{
	int r;

	r = dm_cache_policy_register(&smq_policy_type);
	if (r) {
		DMERR("register failed %d", r);
		return -ENOMEM;
	}

	r = dm_cache_policy_register(&mq_policy_type);
	if (r) {
		DMERR("register failed (as mq) %d", r);
		goto out_mq;
	}

	r = dm_cache_policy_register(&cleaner_policy_type);
	if (r) {
		DMERR("register failed (as cleaner) %d", r);
		goto out_cleaner;
	}

	r = dm_cache_policy_register(&default_policy_type);
	if (r) {
		DMERR("register failed (as default) %d", r);
		goto out_default;
	}

	return 0;

out_default:
	dm_cache_policy_unregister(&cleaner_policy_type);
out_cleaner:
	dm_cache_policy_unregister(&mq_policy_type);
out_mq:
	dm_cache_policy_unregister(&smq_policy_type);

	return -ENOMEM;
}

static void __exit smq_exit(void)
{
	dm_cache_policy_unregister(&cleaner_policy_type);
	dm_cache_policy_unregister(&smq_policy_type);
	dm_cache_policy_unregister(&mq_policy_type);
	dm_cache_policy_unregister(&default_policy_type);
}

module_init(smq_init);
module_exit(smq_exit);

MODULE_AUTHOR("Joe Thornber <dm-devel@redhat.com>");
MODULE_LICENSE("GPL");
MODULE_DESCRIPTION("smq cache policy");

MODULE_ALIAS("dm-cache-default");
MODULE_ALIAS("dm-cache-mq");
MODULE_ALIAS("dm-cache-cleaner");<|MERGE_RESOLUTION|>--- conflicted
+++ resolved
@@ -1428,36 +1428,6 @@
 	r = __lookup(mq, oblock, cblock, data_dir, fast_copy, work, &background_queued);
 	spin_unlock_irqrestore(&mq->lock, flags);
 
-<<<<<<< HEAD
-static unsigned random_level(dm_cblock_t cblock)
-{
-	return hash_32_generic(from_cblock(cblock), 9) & (NR_CACHE_LEVELS - 1);
-}
-
-static int smq_load_mapping(struct dm_cache_policy *p,
-			    dm_oblock_t oblock, dm_cblock_t cblock,
-			    uint32_t hint, bool hint_valid)
-{
-	struct smq_policy *mq = to_smq_policy(p);
-	struct entry *e;
-
-	e = alloc_particular_entry(&mq->cache_alloc, from_cblock(cblock));
-	e->oblock = oblock;
-	e->dirty = false;	/* this gets corrected in a minute */
-	e->level = hint_valid ? min(hint, NR_CACHE_LEVELS - 1) : random_level(cblock);
-	push(mq, e);
-
-	return 0;
-}
-
-static uint32_t smq_get_hint(struct dm_cache_policy *p, dm_cblock_t cblock)
-{
-	struct smq_policy *mq = to_smq_policy(p);
-	struct entry *e = get_entry(&mq->cache_alloc, from_cblock(cblock));
-
-	if (!e->allocated)
-		return 0;
-=======
 	return r;
 }
 
@@ -1477,9 +1447,8 @@
 		}
 	}
 	spin_unlock_irqrestore(&mq->lock, flags);
->>>>>>> 24b8d41d
-
-	return e->level;
+
+	return r;
 }
 
 /*
@@ -1714,16 +1683,8 @@
 	mq->policy.set_dirty = smq_set_dirty;
 	mq->policy.clear_dirty = smq_clear_dirty;
 	mq->policy.load_mapping = smq_load_mapping;
-<<<<<<< HEAD
-	mq->policy.get_hint = smq_get_hint;
-	mq->policy.remove_mapping = smq_remove_mapping;
-	mq->policy.remove_cblock = smq_remove_cblock;
-	mq->policy.writeback_work = smq_writeback_work;
-	mq->policy.force_mapping = smq_force_mapping;
-=======
 	mq->policy.invalidate_mapping = smq_invalidate_mapping;
 	mq->policy.get_hint = smq_get_hint;
->>>>>>> 24b8d41d
 	mq->policy.residency = smq_residency;
 	mq->policy.tick = smq_tick;
 	mq->policy.allow_migrations = smq_allow_migrations;
