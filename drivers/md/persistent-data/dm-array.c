--- conflicted
+++ resolved
@@ -700,19 +700,11 @@
 {
 	int r;
 	unsigned i;
-<<<<<<< HEAD
-	uint32_t nr_entries;
-=======
->>>>>>> 24b8d41d
 	struct dm_btree_value_type *vt = &info->value_type;
 
 	BUG_ON(le32_to_cpu(ab->nr_entries));
 	BUG_ON(new_nr > le32_to_cpu(ab->max_entries));
 
-<<<<<<< HEAD
-	nr_entries = le32_to_cpu(ab->nr_entries);
-=======
->>>>>>> 24b8d41d
 	for (i = 0; i < new_nr; i++) {
 		r = fn(base + i, element_at(info, ab, i), context);
 		if (r)
@@ -984,8 +976,6 @@
 }
 EXPORT_SYMBOL_GPL(dm_array_cursor_next);
 
-<<<<<<< HEAD
-=======
 int dm_array_cursor_skip(struct dm_array_cursor *c, uint32_t count)
 {
 	int r;
@@ -1007,7 +997,6 @@
 }
 EXPORT_SYMBOL_GPL(dm_array_cursor_skip);
 
->>>>>>> 24b8d41d
 void dm_array_cursor_get_value(struct dm_array_cursor *c, void **value_le)
 {
 	*value_le = element_at(c->info, c->ab, c->index);
