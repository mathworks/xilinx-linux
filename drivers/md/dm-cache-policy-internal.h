/*
 * Copyright (C) 2012 Red Hat. All rights reserved.
 *
 * This file is released under the GPL.
 */

#ifndef DM_CACHE_POLICY_INTERNAL_H
#define DM_CACHE_POLICY_INTERNAL_H

#include <linux/vmalloc.h>
#include "dm-cache-policy.h"

/*----------------------------------------------------------------*/

static inline int policy_lookup(struct dm_cache_policy *p, dm_oblock_t oblock, dm_cblock_t *cblock,
				int data_dir, bool fast_copy, bool *background_queued)
{
	return p->lookup(p, oblock, cblock, data_dir, fast_copy, background_queued);
}

static inline int policy_lookup_with_work(struct dm_cache_policy *p,
					  dm_oblock_t oblock, dm_cblock_t *cblock,
					  int data_dir, bool fast_copy,
					  struct policy_work **work)
{
	if (!p->lookup_with_work) {
		*work = NULL;
		return p->lookup(p, oblock, cblock, data_dir, fast_copy, NULL);
	}

	return p->lookup_with_work(p, oblock, cblock, data_dir, fast_copy, work);
}

static inline int policy_get_background_work(struct dm_cache_policy *p,
					     bool idle, struct policy_work **result)
{
	return p->get_background_work(p, idle, result);
}

static inline void policy_complete_background_work(struct dm_cache_policy *p,
						   struct policy_work *work,
						   bool success)
{
	return p->complete_background_work(p, work, success);
}

<<<<<<< HEAD
static inline uint32_t policy_get_hint(struct dm_cache_policy *p,
				       dm_cblock_t cblock)
{
	return p->get_hint ? p->get_hint(p, cblock) : 0;
=======
static inline void policy_set_dirty(struct dm_cache_policy *p, dm_cblock_t cblock)
{
	p->set_dirty(p, cblock);
>>>>>>> 24b8d41d
}

static inline void policy_clear_dirty(struct dm_cache_policy *p, dm_cblock_t cblock)
{
	p->clear_dirty(p, cblock);
}

static inline int policy_load_mapping(struct dm_cache_policy *p,
				      dm_oblock_t oblock, dm_cblock_t cblock,
				      bool dirty, uint32_t hint, bool hint_valid)
{
	return p->load_mapping(p, oblock, cblock, dirty, hint, hint_valid);
}

static inline int policy_invalidate_mapping(struct dm_cache_policy *p,
					    dm_cblock_t cblock)
{
	return p->invalidate_mapping(p, cblock);
}

static inline uint32_t policy_get_hint(struct dm_cache_policy *p,
				       dm_cblock_t cblock)
{
	return p->get_hint ? p->get_hint(p, cblock) : 0;
}

static inline dm_cblock_t policy_residency(struct dm_cache_policy *p)
{
	return p->residency(p);
}

static inline void policy_tick(struct dm_cache_policy *p, bool can_block)
{
	if (p->tick)
		return p->tick(p, can_block);
}

static inline int policy_emit_config_values(struct dm_cache_policy *p, char *result,
					    unsigned maxlen, ssize_t *sz_ptr)
{
	ssize_t sz = *sz_ptr;
	if (p->emit_config_values)
		return p->emit_config_values(p, result, maxlen, sz_ptr);

	DMEMIT("0 ");
	*sz_ptr = sz;
	return 0;
}

static inline int policy_set_config_value(struct dm_cache_policy *p,
					  const char *key, const char *value)
{
	return p->set_config_value ? p->set_config_value(p, key, value) : -EINVAL;
}

static inline void policy_allow_migrations(struct dm_cache_policy *p, bool allow)
{
	return p->allow_migrations(p, allow);
}

/*----------------------------------------------------------------*/

/*
 * Some utility functions commonly used by policies and the core target.
 */
static inline size_t bitset_size_in_bytes(unsigned nr_entries)
{
	return sizeof(unsigned long) * dm_div_up(nr_entries, BITS_PER_LONG);
}

static inline unsigned long *alloc_bitset(unsigned nr_entries)
{
	size_t s = bitset_size_in_bytes(nr_entries);
	return vzalloc(s);
}

static inline void clear_bitset(void *bitset, unsigned nr_entries)
{
	size_t s = bitset_size_in_bytes(nr_entries);
	memset(bitset, 0, s);
}

static inline void free_bitset(unsigned long *bits)
{
	vfree(bits);
}

/*----------------------------------------------------------------*/

/*
 * Creates a new cache policy given a policy name, a cache size, an origin size and the block size.
 */
struct dm_cache_policy *dm_cache_policy_create(const char *name, dm_cblock_t cache_size,
					       sector_t origin_size, sector_t block_size);

/*
 * Destroys the policy.  This drops references to the policy module as well
 * as calling it's destroy method.  So always use this rather than calling
 * the policy->destroy method directly.
 */
void dm_cache_policy_destroy(struct dm_cache_policy *p);

/*
 * In case we've forgotten.
 */
const char *dm_cache_policy_get_name(struct dm_cache_policy *p);

const unsigned *dm_cache_policy_get_version(struct dm_cache_policy *p);

size_t dm_cache_policy_get_hint_size(struct dm_cache_policy *p);

/*----------------------------------------------------------------*/

#endif /* DM_CACHE_POLICY_INTERNAL_H */<|MERGE_RESOLUTION|>--- conflicted
+++ resolved
@@ -44,16 +44,9 @@
 	return p->complete_background_work(p, work, success);
 }
 
-<<<<<<< HEAD
-static inline uint32_t policy_get_hint(struct dm_cache_policy *p,
-				       dm_cblock_t cblock)
-{
-	return p->get_hint ? p->get_hint(p, cblock) : 0;
-=======
 static inline void policy_set_dirty(struct dm_cache_policy *p, dm_cblock_t cblock)
 {
 	p->set_dirty(p, cblock);
->>>>>>> 24b8d41d
 }
 
 static inline void policy_clear_dirty(struct dm_cache_policy *p, dm_cblock_t cblock)
