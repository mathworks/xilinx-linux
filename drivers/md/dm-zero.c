/*
 * Copyright (C) 2003 Jana Saout <jana@saout.de>
 *
 * This file is released under the GPL.
 */

#include <linux/device-mapper.h>

#include <linux/module.h>
#include <linux/init.h>
#include <linux/bio.h>

#define DM_MSG_PREFIX "zero"

/*
 * Construct a dummy mapping that only returns zeros
 */
static int zero_ctr(struct dm_target *ti, unsigned int argc, char **argv)
{
	if (argc != 0) {
		ti->error = "No arguments required";
		return -EINVAL;
	}

	/*
	 * Silently drop discards, avoiding -EOPNOTSUPP.
	 */
	ti->num_discard_bios = 1;

	return 0;
}

/*
 * Return zeros only on reads
 */
static int zero_map(struct dm_target *ti, struct bio *bio)
{
	switch (bio_op(bio)) {
	case REQ_OP_READ:
		if (bio->bi_opf & REQ_RAHEAD) {
			/* readahead of null bytes only wastes buffer cache */
<<<<<<< HEAD
			return -EIO;
=======
			return DM_MAPIO_KILL;
>>>>>>> 24b8d41d
		}
		zero_fill_bio(bio);
		break;
	case REQ_OP_WRITE:
		/* writes get silently dropped */
		break;
	default:
<<<<<<< HEAD
		return -EIO;
=======
		return DM_MAPIO_KILL;
>>>>>>> 24b8d41d
	}

	bio_endio(bio);

	/* accepted bio, don't make new request */
	return DM_MAPIO_SUBMITTED;
}

static struct target_type zero_target = {
	.name   = "zero",
	.version = {1, 1, 0},
	.module = THIS_MODULE,
	.ctr    = zero_ctr,
	.map    = zero_map,
};

static int __init dm_zero_init(void)
{
	int r = dm_register_target(&zero_target);

	if (r < 0)
		DMERR("register failed %d", r);

	return r;
}

static void __exit dm_zero_exit(void)
{
	dm_unregister_target(&zero_target);
}

module_init(dm_zero_init)
module_exit(dm_zero_exit)

MODULE_AUTHOR("Jana Saout <jana@saout.de>");
MODULE_DESCRIPTION(DM_NAME " dummy target returning zeros");
MODULE_LICENSE("GPL");<|MERGE_RESOLUTION|>--- conflicted
+++ resolved
@@ -39,11 +39,7 @@
 	case REQ_OP_READ:
 		if (bio->bi_opf & REQ_RAHEAD) {
 			/* readahead of null bytes only wastes buffer cache */
-<<<<<<< HEAD
-			return -EIO;
-=======
 			return DM_MAPIO_KILL;
->>>>>>> 24b8d41d
 		}
 		zero_fill_bio(bio);
 		break;
@@ -51,11 +47,7 @@
 		/* writes get silently dropped */
 		break;
 	default:
-<<<<<<< HEAD
-		return -EIO;
-=======
 		return DM_MAPIO_KILL;
->>>>>>> 24b8d41d
 	}
 
 	bio_endio(bio);
