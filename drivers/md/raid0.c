// SPDX-License-Identifier: GPL-2.0-or-later
/*
   raid0.c : Multiple Devices driver for Linux
	     Copyright (C) 1994-96 Marc ZYNGIER
	     <zyngier@ufr-info-p7.ibp.fr> or
	     <maz@gloups.fdn.fr>
	     Copyright (C) 1999, 2000 Ingo Molnar, Red Hat

   RAID-0 management functions.

*/

#include <linux/blkdev.h>
#include <linux/seq_file.h>
#include <linux/module.h>
#include <linux/slab.h>
#include <trace/events/block.h>
#include "md.h"
#include "raid0.h"
#include "raid5.h"

static int default_layout = 0;
module_param(default_layout, int, 0644);

#define UNSUPPORTED_MDDEV_FLAGS		\
	((1L << MD_HAS_JOURNAL) |	\
	 (1L << MD_JOURNAL_CLEAN) |	\
	 (1L << MD_FAILFAST_SUPPORTED) |\
	 (1L << MD_HAS_PPL) |		\
	 (1L << MD_HAS_MULTIPLE_PPLS))

/*
 * inform the user of the raid configuration
*/
static void dump_zones(struct mddev *mddev)
{
	int j, k;
	sector_t zone_size = 0;
	sector_t zone_start = 0;
	char b[BDEVNAME_SIZE];
	struct r0conf *conf = mddev->private;
	int raid_disks = conf->strip_zone[0].nb_dev;
	pr_debug("md: RAID0 configuration for %s - %d zone%s\n",
		 mdname(mddev),
		 conf->nr_strip_zones, conf->nr_strip_zones==1?"":"s");
	for (j = 0; j < conf->nr_strip_zones; j++) {
		char line[200];
		int len = 0;

		for (k = 0; k < conf->strip_zone[j].nb_dev; k++)
			len += snprintf(line+len, 200-len, "%s%s", k?"/":"",
					bdevname(conf->devlist[j*raid_disks
							       + k]->bdev, b));
		pr_debug("md: zone%d=[%s]\n", j, line);

		zone_size  = conf->strip_zone[j].zone_end - zone_start;
		pr_debug("      zone-offset=%10lluKB, device-offset=%10lluKB, size=%10lluKB\n",
			(unsigned long long)zone_start>>1,
			(unsigned long long)conf->strip_zone[j].dev_start>>1,
			(unsigned long long)zone_size>>1);
		zone_start = conf->strip_zone[j].zone_end;
	}
}

static int create_strip_zones(struct mddev *mddev, struct r0conf **private_conf)
{
	int i, c, err;
	sector_t curr_zone_end, sectors;
	struct md_rdev *smallest, *rdev1, *rdev2, *rdev, **dev;
	struct strip_zone *zone;
	int cnt;
	char b[BDEVNAME_SIZE];
	char b2[BDEVNAME_SIZE];
	struct r0conf *conf = kzalloc(sizeof(*conf), GFP_KERNEL);
	unsigned blksize = 512;

	*private_conf = ERR_PTR(-ENOMEM);
	if (!conf)
		return -ENOMEM;
	rdev_for_each(rdev1, mddev) {
		pr_debug("md/raid0:%s: looking at %s\n",
			 mdname(mddev),
			 bdevname(rdev1->bdev, b));
		c = 0;

		/* round size to chunk_size */
		sectors = rdev1->sectors;
		sector_div(sectors, mddev->chunk_sectors);
		rdev1->sectors = sectors * mddev->chunk_sectors;

		blksize = max(blksize, queue_logical_block_size(
				      rdev1->bdev->bd_disk->queue));

		rdev_for_each(rdev2, mddev) {
			pr_debug("md/raid0:%s:   comparing %s(%llu)"
				 " with %s(%llu)\n",
				 mdname(mddev),
				 bdevname(rdev1->bdev,b),
				 (unsigned long long)rdev1->sectors,
				 bdevname(rdev2->bdev,b2),
				 (unsigned long long)rdev2->sectors);
			if (rdev2 == rdev1) {
				pr_debug("md/raid0:%s:   END\n",
					 mdname(mddev));
				break;
			}
			if (rdev2->sectors == rdev1->sectors) {
				/*
				 * Not unique, don't count it as a new
				 * group
				 */
				pr_debug("md/raid0:%s:   EQUAL\n",
					 mdname(mddev));
				c = 1;
				break;
			}
			pr_debug("md/raid0:%s:   NOT EQUAL\n",
				 mdname(mddev));
		}
		if (!c) {
			pr_debug("md/raid0:%s:   ==> UNIQUE\n",
				 mdname(mddev));
			conf->nr_strip_zones++;
			pr_debug("md/raid0:%s: %d zones\n",
				 mdname(mddev), conf->nr_strip_zones);
		}
	}
	pr_debug("md/raid0:%s: FINAL %d zones\n",
		 mdname(mddev), conf->nr_strip_zones);

	if (conf->nr_strip_zones == 1) {
		conf->layout = RAID0_ORIG_LAYOUT;
	} else if (mddev->layout == RAID0_ORIG_LAYOUT ||
		   mddev->layout == RAID0_ALT_MULTIZONE_LAYOUT) {
		conf->layout = mddev->layout;
	} else if (default_layout == RAID0_ORIG_LAYOUT ||
		   default_layout == RAID0_ALT_MULTIZONE_LAYOUT) {
		conf->layout = default_layout;
	} else {
		pr_err("md/raid0:%s: cannot assemble multi-zone RAID0 with default_layout setting\n",
		       mdname(mddev));
		pr_err("md/raid0: please set raid0.default_layout to 1 or 2\n");
		err = -ENOTSUPP;
		goto abort;
	}
	/*
	 * now since we have the hard sector sizes, we can make sure
	 * chunk size is a multiple of that sector size
	 */
	if ((mddev->chunk_sectors << 9) % blksize) {
		pr_warn("md/raid0:%s: chunk_size of %d not multiple of block size %d\n",
			mdname(mddev),
			mddev->chunk_sectors << 9, blksize);
		err = -EINVAL;
		goto abort;
	}

	err = -ENOMEM;
	conf->strip_zone = kcalloc(conf->nr_strip_zones,
				   sizeof(struct strip_zone),
				   GFP_KERNEL);
	if (!conf->strip_zone)
		goto abort;
	conf->devlist = kzalloc(array3_size(sizeof(struct md_rdev *),
					    conf->nr_strip_zones,
					    mddev->raid_disks),
				GFP_KERNEL);
	if (!conf->devlist)
		goto abort;

	/* The first zone must contain all devices, so here we check that
	 * there is a proper alignment of slots to devices and find them all
	 */
	zone = &conf->strip_zone[0];
	cnt = 0;
	smallest = NULL;
	dev = conf->devlist;
	err = -EINVAL;
	rdev_for_each(rdev1, mddev) {
		int j = rdev1->raid_disk;

		if (mddev->level == 10) {
			/* taking over a raid10-n2 array */
			j /= 2;
			rdev1->new_raid_disk = j;
		}

		if (mddev->level == 1) {
			/* taiking over a raid1 array-
			 * we have only one active disk
			 */
			j = 0;
			rdev1->new_raid_disk = j;
		}

		if (j < 0) {
			pr_warn("md/raid0:%s: remove inactive devices before converting to RAID0\n",
				mdname(mddev));
			goto abort;
		}
		if (j >= mddev->raid_disks) {
			pr_warn("md/raid0:%s: bad disk number %d - aborting!\n",
				mdname(mddev), j);
			goto abort;
		}
		if (dev[j]) {
			pr_warn("md/raid0:%s: multiple devices for %d - aborting!\n",
				mdname(mddev), j);
			goto abort;
		}
		dev[j] = rdev1;

		if (!smallest || (rdev1->sectors < smallest->sectors))
			smallest = rdev1;
		cnt++;
	}
	if (cnt != mddev->raid_disks) {
		pr_warn("md/raid0:%s: too few disks (%d of %d) - aborting!\n",
			mdname(mddev), cnt, mddev->raid_disks);
		goto abort;
	}
	zone->nb_dev = cnt;
	zone->zone_end = smallest->sectors * cnt;

	curr_zone_end = zone->zone_end;

	/* now do the other zones */
	for (i = 1; i < conf->nr_strip_zones; i++)
	{
		int j;

		zone = conf->strip_zone + i;
		dev = conf->devlist + i * mddev->raid_disks;

		pr_debug("md/raid0:%s: zone %d\n", mdname(mddev), i);
		zone->dev_start = smallest->sectors;
		smallest = NULL;
		c = 0;

		for (j=0; j<cnt; j++) {
			rdev = conf->devlist[j];
			if (rdev->sectors <= zone->dev_start) {
				pr_debug("md/raid0:%s: checking %s ... nope\n",
					 mdname(mddev),
					 bdevname(rdev->bdev, b));
				continue;
			}
			pr_debug("md/raid0:%s: checking %s ..."
				 " contained as device %d\n",
				 mdname(mddev),
				 bdevname(rdev->bdev, b), c);
			dev[c] = rdev;
			c++;
			if (!smallest || rdev->sectors < smallest->sectors) {
				smallest = rdev;
				pr_debug("md/raid0:%s:  (%llu) is smallest!.\n",
					 mdname(mddev),
					 (unsigned long long)rdev->sectors);
			}
		}

		zone->nb_dev = c;
		sectors = (smallest->sectors - zone->dev_start) * c;
		pr_debug("md/raid0:%s: zone->nb_dev: %d, sectors: %llu\n",
			 mdname(mddev),
			 zone->nb_dev, (unsigned long long)sectors);

		curr_zone_end += sectors;
		zone->zone_end = curr_zone_end;

		pr_debug("md/raid0:%s: current zone start: %llu\n",
			 mdname(mddev),
			 (unsigned long long)smallest->sectors);
	}

	pr_debug("md/raid0:%s: done.\n", mdname(mddev));
	*private_conf = conf;

	return 0;
abort:
	kfree(conf->strip_zone);
	kfree(conf->devlist);
	kfree(conf);
	*private_conf = ERR_PTR(err);
	return err;
}

/* Find the zone which holds a particular offset
 * Update *sectorp to be an offset in that zone
 */
static struct strip_zone *find_zone(struct r0conf *conf,
				    sector_t *sectorp)
{
	int i;
	struct strip_zone *z = conf->strip_zone;
	sector_t sector = *sectorp;

	for (i = 0; i < conf->nr_strip_zones; i++)
		if (sector < z[i].zone_end) {
			if (i)
				*sectorp = sector - z[i-1].zone_end;
			return z + i;
		}
	BUG();
}

/*
 * remaps the bio to the target device. we separate two flows.
 * power 2 flow and a general flow for the sake of performance
*/
static struct md_rdev *map_sector(struct mddev *mddev, struct strip_zone *zone,
				sector_t sector, sector_t *sector_offset)
{
	unsigned int sect_in_chunk;
	sector_t chunk;
	struct r0conf *conf = mddev->private;
	int raid_disks = conf->strip_zone[0].nb_dev;
	unsigned int chunk_sects = mddev->chunk_sectors;

	if (is_power_of_2(chunk_sects)) {
		int chunksect_bits = ffz(~chunk_sects);
		/* find the sector offset inside the chunk */
		sect_in_chunk  = sector & (chunk_sects - 1);
		sector >>= chunksect_bits;
		/* chunk in zone */
		chunk = *sector_offset;
		/* quotient is the chunk in real device*/
		sector_div(chunk, zone->nb_dev << chunksect_bits);
	} else{
		sect_in_chunk = sector_div(sector, chunk_sects);
		chunk = *sector_offset;
		sector_div(chunk, chunk_sects * zone->nb_dev);
	}
	/*
	*  position the bio over the real device
	*  real sector = chunk in device + starting of zone
	*	+ the position in the chunk
	*/
	*sector_offset = (chunk * chunk_sects) + sect_in_chunk;
	return conf->devlist[(zone - conf->strip_zone)*raid_disks
			     + sector_div(sector, zone->nb_dev)];
}

static sector_t raid0_size(struct mddev *mddev, sector_t sectors, int raid_disks)
{
	sector_t array_sectors = 0;
	struct md_rdev *rdev;

	WARN_ONCE(sectors || raid_disks,
		  "%s does not support generic reshape\n", __func__);

	rdev_for_each(rdev, mddev)
		array_sectors += (rdev->sectors &
				  ~(sector_t)(mddev->chunk_sectors-1));

	return array_sectors;
}

static void raid0_free(struct mddev *mddev, void *priv);

static int raid0_run(struct mddev *mddev)
{
	struct r0conf *conf;
	int ret;

	if (mddev->chunk_sectors == 0) {
		pr_warn("md/raid0:%s: chunk size must be set.\n", mdname(mddev));
		return -EINVAL;
	}
	if (md_check_no_bitmap(mddev))
		return -EINVAL;

	/* if private is not null, we are here after takeover */
	if (mddev->private == NULL) {
		ret = create_strip_zones(mddev, &conf);
		if (ret < 0)
			return ret;
		mddev->private = conf;
	}
	conf = mddev->private;
	if (mddev->queue) {
		struct md_rdev *rdev;
		bool discard_supported = false;

		blk_queue_max_hw_sectors(mddev->queue, mddev->chunk_sectors);
		blk_queue_max_write_same_sectors(mddev->queue, mddev->chunk_sectors);
		blk_queue_max_write_zeroes_sectors(mddev->queue, mddev->chunk_sectors);
		blk_queue_max_discard_sectors(mddev->queue, UINT_MAX);

		blk_queue_io_min(mddev->queue, mddev->chunk_sectors << 9);
		blk_queue_io_opt(mddev->queue,
				 (mddev->chunk_sectors << 9) * mddev->raid_disks);

		rdev_for_each(rdev, mddev) {
			disk_stack_limits(mddev->gendisk, rdev->bdev,
					  rdev->data_offset << 9);
			if (blk_queue_discard(bdev_get_queue(rdev->bdev)))
				discard_supported = true;
		}
		if (!discard_supported)
			blk_queue_flag_clear(QUEUE_FLAG_DISCARD, mddev->queue);
		else
			blk_queue_flag_set(QUEUE_FLAG_DISCARD, mddev->queue);
	}

	/* calculate array device size */
	md_set_array_sectors(mddev, raid0_size(mddev, 0, 0));

	pr_debug("md/raid0:%s: md_size is %llu sectors.\n",
		 mdname(mddev),
		 (unsigned long long)mddev->array_sectors);

	dump_zones(mddev);

	ret = md_integrity_register(mddev);

	return ret;
}

static void raid0_free(struct mddev *mddev, void *priv)
{
	struct r0conf *conf = priv;

	kfree(conf->strip_zone);
	kfree(conf->devlist);
	kfree(conf);
}

static void raid0_handle_discard(struct mddev *mddev, struct bio *bio)
{
	struct r0conf *conf = mddev->private;
	struct strip_zone *zone;
	sector_t start = bio->bi_iter.bi_sector;
	sector_t end;
	unsigned int stripe_size;
	sector_t first_stripe_index, last_stripe_index;
	sector_t start_disk_offset;
	unsigned int start_disk_index;
	sector_t end_disk_offset;
	unsigned int end_disk_index;
	unsigned int disk;

	zone = find_zone(conf, &start);

	if (bio_end_sector(bio) > zone->zone_end) {
		struct bio *split = bio_split(bio,
			zone->zone_end - bio->bi_iter.bi_sector, GFP_NOIO,
			&mddev->bio_set);
		bio_chain(split, bio);
		submit_bio_noacct(bio);
		bio = split;
		end = zone->zone_end;
	} else
		end = bio_end_sector(bio);

	if (zone != conf->strip_zone)
		end = end - zone[-1].zone_end;

	/* Now start and end is the offset in zone */
	stripe_size = zone->nb_dev * mddev->chunk_sectors;

	first_stripe_index = start;
	sector_div(first_stripe_index, stripe_size);
	last_stripe_index = end;
	sector_div(last_stripe_index, stripe_size);

	start_disk_index = (int)(start - first_stripe_index * stripe_size) /
		mddev->chunk_sectors;
	start_disk_offset = ((int)(start - first_stripe_index * stripe_size) %
		mddev->chunk_sectors) +
		first_stripe_index * mddev->chunk_sectors;
	end_disk_index = (int)(end - last_stripe_index * stripe_size) /
		mddev->chunk_sectors;
	end_disk_offset = ((int)(end - last_stripe_index * stripe_size) %
		mddev->chunk_sectors) +
		last_stripe_index * mddev->chunk_sectors;

	for (disk = 0; disk < zone->nb_dev; disk++) {
		sector_t dev_start, dev_end;
		struct bio *discard_bio = NULL;
		struct md_rdev *rdev;

		if (disk < start_disk_index)
			dev_start = (first_stripe_index + 1) *
				mddev->chunk_sectors;
		else if (disk > start_disk_index)
			dev_start = first_stripe_index * mddev->chunk_sectors;
		else
			dev_start = start_disk_offset;

		if (disk < end_disk_index)
			dev_end = (last_stripe_index + 1) * mddev->chunk_sectors;
		else if (disk > end_disk_index)
			dev_end = last_stripe_index * mddev->chunk_sectors;
		else
			dev_end = end_disk_offset;

		if (dev_end <= dev_start)
			continue;

		rdev = conf->devlist[(zone - conf->strip_zone) *
			conf->strip_zone[0].nb_dev + disk];
		if (__blkdev_issue_discard(rdev->bdev,
			dev_start + zone->dev_start + rdev->data_offset,
			dev_end - dev_start, GFP_NOIO, 0, &discard_bio) ||
		    !discard_bio)
			continue;
		bio_chain(discard_bio, bio);
		bio_clone_blkg_association(discard_bio, bio);
		if (mddev->gendisk)
			trace_block_bio_remap(bdev_get_queue(rdev->bdev),
				discard_bio, disk_devt(mddev->gendisk),
				bio->bi_iter.bi_sector);
		submit_bio_noacct(discard_bio);
	}
	bio_endio(bio);
}

static bool raid0_make_request(struct mddev *mddev, struct bio *bio)
{
	struct r0conf *conf = mddev->private;
	struct strip_zone *zone;
	struct md_rdev *tmp_dev;
<<<<<<< HEAD
	struct bio *split;

	if (unlikely(bio->bi_opf & REQ_PREFLUSH)) {
		md_flush_request(mddev, bio);
		return;
=======
	sector_t bio_sector;
	sector_t sector;
	sector_t orig_sector;
	unsigned chunk_sects;
	unsigned sectors;

	if (unlikely(bio->bi_opf & REQ_PREFLUSH)
	    && md_flush_request(mddev, bio))
		return true;

	if (unlikely((bio_op(bio) == REQ_OP_DISCARD))) {
		raid0_handle_discard(mddev, bio);
		return true;
>>>>>>> 24b8d41d
	}

	bio_sector = bio->bi_iter.bi_sector;
	sector = bio_sector;
	chunk_sects = mddev->chunk_sectors;

	sectors = chunk_sects -
		(likely(is_power_of_2(chunk_sects))
		 ? (sector & (chunk_sects-1))
		 : sector_div(sector, chunk_sects));

	/* Restore due to sector_div */
	sector = bio_sector;

	if (sectors < bio_sectors(bio)) {
		struct bio *split = bio_split(bio, sectors, GFP_NOIO,
					      &mddev->bio_set);
		bio_chain(split, bio);
		submit_bio_noacct(bio);
		bio = split;
	}

	orig_sector = sector;
	zone = find_zone(mddev->private, &sector);
	switch (conf->layout) {
	case RAID0_ORIG_LAYOUT:
		tmp_dev = map_sector(mddev, zone, orig_sector, &sector);
		break;
	case RAID0_ALT_MULTIZONE_LAYOUT:
		tmp_dev = map_sector(mddev, zone, sector, &sector);
<<<<<<< HEAD
		split->bi_bdev = tmp_dev->bdev;
		split->bi_iter.bi_sector = sector + zone->dev_start +
			tmp_dev->data_offset;

		if (unlikely((bio_op(split) == REQ_OP_DISCARD) &&
			 !blk_queue_discard(bdev_get_queue(split->bi_bdev)))) {
			/* Just ignore it */
			bio_endio(split);
		} else
			generic_make_request(split);
	} while (split != bio);
=======
		break;
	default:
		WARN(1, "md/raid0:%s: Invalid layout\n", mdname(mddev));
		bio_io_error(bio);
		return true;
	}

	if (unlikely(is_mddev_broken(tmp_dev, "raid0"))) {
		bio_io_error(bio);
		return true;
	}

	bio_set_dev(bio, tmp_dev->bdev);
	bio->bi_iter.bi_sector = sector + zone->dev_start +
		tmp_dev->data_offset;

	if (mddev->gendisk)
		trace_block_bio_remap(bio->bi_disk->queue, bio,
				disk_devt(mddev->gendisk), bio_sector);
	mddev_check_writesame(mddev, bio);
	mddev_check_write_zeroes(mddev, bio);
	submit_bio_noacct(bio);
	return true;
>>>>>>> 24b8d41d
}

static void raid0_status(struct seq_file *seq, struct mddev *mddev)
{
	seq_printf(seq, " %dk chunks", mddev->chunk_sectors / 2);
	return;
}

static void *raid0_takeover_raid45(struct mddev *mddev)
{
	struct md_rdev *rdev;
	struct r0conf *priv_conf;

	if (mddev->degraded != 1) {
		pr_warn("md/raid0:%s: raid5 must be degraded! Degraded disks: %d\n",
			mdname(mddev),
			mddev->degraded);
		return ERR_PTR(-EINVAL);
	}

	rdev_for_each(rdev, mddev) {
		/* check slot number for a disk */
		if (rdev->raid_disk == mddev->raid_disks-1) {
			pr_warn("md/raid0:%s: raid5 must have missing parity disk!\n",
				mdname(mddev));
			return ERR_PTR(-EINVAL);
		}
		rdev->sectors = mddev->dev_sectors;
	}

	/* Set new parameters */
	mddev->new_level = 0;
	mddev->new_layout = 0;
	mddev->new_chunk_sectors = mddev->chunk_sectors;
	mddev->raid_disks--;
	mddev->delta_disks = -1;
	/* make sure it will be not marked as dirty */
	mddev->recovery_cp = MaxSector;
	mddev_clear_unsupported_flags(mddev, UNSUPPORTED_MDDEV_FLAGS);

	create_strip_zones(mddev, &priv_conf);

	return priv_conf;
}

static void *raid0_takeover_raid10(struct mddev *mddev)
{
	struct r0conf *priv_conf;

	/* Check layout:
	 *  - far_copies must be 1
	 *  - near_copies must be 2
	 *  - disks number must be even
	 *  - all mirrors must be already degraded
	 */
	if (mddev->layout != ((1 << 8) + 2)) {
		pr_warn("md/raid0:%s:: Raid0 cannot takeover layout: 0x%x\n",
			mdname(mddev),
			mddev->layout);
		return ERR_PTR(-EINVAL);
	}
	if (mddev->raid_disks & 1) {
		pr_warn("md/raid0:%s: Raid0 cannot takeover Raid10 with odd disk number.\n",
			mdname(mddev));
		return ERR_PTR(-EINVAL);
	}
	if (mddev->degraded != (mddev->raid_disks>>1)) {
		pr_warn("md/raid0:%s: All mirrors must be already degraded!\n",
			mdname(mddev));
		return ERR_PTR(-EINVAL);
	}

	/* Set new parameters */
	mddev->new_level = 0;
	mddev->new_layout = 0;
	mddev->new_chunk_sectors = mddev->chunk_sectors;
	mddev->delta_disks = - mddev->raid_disks / 2;
	mddev->raid_disks += mddev->delta_disks;
	mddev->degraded = 0;
	/* make sure it will be not marked as dirty */
	mddev->recovery_cp = MaxSector;
	mddev_clear_unsupported_flags(mddev, UNSUPPORTED_MDDEV_FLAGS);

	create_strip_zones(mddev, &priv_conf);
	return priv_conf;
}

static void *raid0_takeover_raid1(struct mddev *mddev)
{
	struct r0conf *priv_conf;
	int chunksect;

	/* Check layout:
	 *  - (N - 1) mirror drives must be already faulty
	 */
	if ((mddev->raid_disks - 1) != mddev->degraded) {
		pr_err("md/raid0:%s: (N - 1) mirrors drives must be already faulty!\n",
		       mdname(mddev));
		return ERR_PTR(-EINVAL);
	}

	/*
	 * a raid1 doesn't have the notion of chunk size, so
	 * figure out the largest suitable size we can use.
	 */
	chunksect = 64 * 2; /* 64K by default */

	/* The array must be an exact multiple of chunksize */
	while (chunksect && (mddev->array_sectors & (chunksect - 1)))
		chunksect >>= 1;

	if ((chunksect << 9) < PAGE_SIZE)
		/* array size does not allow a suitable chunk size */
		return ERR_PTR(-EINVAL);

	/* Set new parameters */
	mddev->new_level = 0;
	mddev->new_layout = 0;
	mddev->new_chunk_sectors = chunksect;
	mddev->chunk_sectors = chunksect;
	mddev->delta_disks = 1 - mddev->raid_disks;
	mddev->raid_disks = 1;
	/* make sure it will be not marked as dirty */
	mddev->recovery_cp = MaxSector;
	mddev_clear_unsupported_flags(mddev, UNSUPPORTED_MDDEV_FLAGS);

	create_strip_zones(mddev, &priv_conf);
	return priv_conf;
}

static void *raid0_takeover(struct mddev *mddev)
{
	/* raid0 can take over:
	 *  raid4 - if all data disks are active.
	 *  raid5 - providing it is Raid4 layout and one disk is faulty
	 *  raid10 - assuming we have all necessary active disks
	 *  raid1 - with (N -1) mirror drives faulty
	 */

	if (mddev->bitmap) {
		pr_warn("md/raid0: %s: cannot takeover array with bitmap\n",
			mdname(mddev));
		return ERR_PTR(-EBUSY);
	}
	if (mddev->level == 4)
		return raid0_takeover_raid45(mddev);

	if (mddev->level == 5) {
		if (mddev->layout == ALGORITHM_PARITY_N)
			return raid0_takeover_raid45(mddev);

		pr_warn("md/raid0:%s: Raid can only takeover Raid5 with layout: %d\n",
			mdname(mddev), ALGORITHM_PARITY_N);
	}

	if (mddev->level == 10)
		return raid0_takeover_raid10(mddev);

	if (mddev->level == 1)
		return raid0_takeover_raid1(mddev);

	pr_warn("Takeover from raid%i to raid0 not supported\n",
		mddev->level);

	return ERR_PTR(-EINVAL);
}

static void raid0_quiesce(struct mddev *mddev, int quiesce)
{
}

static struct md_personality raid0_personality=
{
	.name		= "raid0",
	.level		= 0,
	.owner		= THIS_MODULE,
	.make_request	= raid0_make_request,
	.run		= raid0_run,
	.free		= raid0_free,
	.status		= raid0_status,
	.size		= raid0_size,
	.takeover	= raid0_takeover,
	.quiesce	= raid0_quiesce,
};

static int __init raid0_init (void)
{
	return register_md_personality (&raid0_personality);
}

static void raid0_exit (void)
{
	unregister_md_personality (&raid0_personality);
}

module_init(raid0_init);
module_exit(raid0_exit);
MODULE_LICENSE("GPL");
MODULE_DESCRIPTION("RAID0 (striping) personality for MD");
MODULE_ALIAS("md-personality-2"); /* RAID0 */
MODULE_ALIAS("md-raid0");
MODULE_ALIAS("md-level-0");<|MERGE_RESOLUTION|>--- conflicted
+++ resolved
@@ -521,13 +521,6 @@
 	struct r0conf *conf = mddev->private;
 	struct strip_zone *zone;
 	struct md_rdev *tmp_dev;
-<<<<<<< HEAD
-	struct bio *split;
-
-	if (unlikely(bio->bi_opf & REQ_PREFLUSH)) {
-		md_flush_request(mddev, bio);
-		return;
-=======
 	sector_t bio_sector;
 	sector_t sector;
 	sector_t orig_sector;
@@ -541,7 +534,6 @@
 	if (unlikely((bio_op(bio) == REQ_OP_DISCARD))) {
 		raid0_handle_discard(mddev, bio);
 		return true;
->>>>>>> 24b8d41d
 	}
 
 	bio_sector = bio->bi_iter.bi_sector;
@@ -572,19 +564,6 @@
 		break;
 	case RAID0_ALT_MULTIZONE_LAYOUT:
 		tmp_dev = map_sector(mddev, zone, sector, &sector);
-<<<<<<< HEAD
-		split->bi_bdev = tmp_dev->bdev;
-		split->bi_iter.bi_sector = sector + zone->dev_start +
-			tmp_dev->data_offset;
-
-		if (unlikely((bio_op(split) == REQ_OP_DISCARD) &&
-			 !blk_queue_discard(bdev_get_queue(split->bi_bdev)))) {
-			/* Just ignore it */
-			bio_endio(split);
-		} else
-			generic_make_request(split);
-	} while (split != bio);
-=======
 		break;
 	default:
 		WARN(1, "md/raid0:%s: Invalid layout\n", mdname(mddev));
@@ -608,7 +587,6 @@
 	mddev_check_write_zeroes(mddev, bio);
 	submit_bio_noacct(bio);
 	return true;
->>>>>>> 24b8d41d
 }
 
 static void raid0_status(struct seq_file *seq, struct mddev *mddev)
