--- conflicted
+++ resolved
@@ -148,24 +148,18 @@
 	bool fail_io:1;
 
 	/*
-<<<<<<< HEAD
-=======
 	 * Metadata format 2 fields.
 	 */
 	dm_block_t dirty_root;
 	struct dm_disk_bitset dirty_info;
 
 	/*
->>>>>>> 24b8d41d
 	 * These structures are used when loading metadata.  They're too
 	 * big to put on the stack.
 	 */
 	struct dm_array_cursor mapping_cursor;
 	struct dm_array_cursor hint_cursor;
-<<<<<<< HEAD
-=======
 	struct dm_bitset_cursor dirty_cursor;
->>>>>>> 24b8d41d
 };
 
 /*-------------------------------------------------------------------
@@ -1328,19 +1322,11 @@
 		hints_array_initialized(cmd);
 }
 
-<<<<<<< HEAD
-static int __load_mapping(struct dm_cache_metadata *cmd,
-			  uint64_t cb, bool hints_valid,
-			  struct dm_array_cursor *mapping_cursor,
-			  struct dm_array_cursor *hint_cursor,
-			  load_mapping_fn fn, void *context)
-=======
 static int __load_mapping_v1(struct dm_cache_metadata *cmd,
 			     uint64_t cb, bool hints_valid,
 			     struct dm_array_cursor *mapping_cursor,
 			     struct dm_array_cursor *hint_cursor,
 			     load_mapping_fn fn, void *context)
->>>>>>> 24b8d41d
 {
 	int r = 0;
 
@@ -1352,10 +1338,7 @@
 
 	dm_oblock_t oblock;
 	unsigned flags;
-<<<<<<< HEAD
-=======
 	bool dirty = true;
->>>>>>> 24b8d41d
 
 	dm_array_cursor_get_value(mapping_cursor, (void **) &mapping_value_le);
 	memcpy(&mapping, mapping_value_le, sizeof(mapping));
@@ -1365,8 +1348,6 @@
 		if (hints_valid) {
 			dm_array_cursor_get_value(hint_cursor, (void **) &hint_value_le);
 			memcpy(&hint, hint_value_le, sizeof(hint));
-<<<<<<< HEAD
-=======
 		}
 		if (cmd->clean_when_opened)
 			dirty = flags & M_DIRTY;
@@ -1409,24 +1390,16 @@
 		if (hints_valid) {
 			dm_array_cursor_get_value(hint_cursor, (void **) &hint_value_le);
 			memcpy(&hint, hint_value_le, sizeof(hint));
->>>>>>> 24b8d41d
 		}
 		if (cmd->clean_when_opened)
 			dirty = dm_bitset_cursor_get_value(dirty_cursor);
 
-<<<<<<< HEAD
-		r = fn(context, oblock, to_cblock(cb), flags & M_DIRTY,
-		       le32_to_cpu(hint), hints_valid);
-		if (r)
-			DMERR("policy couldn't load cblock");
-=======
 		r = fn(context, oblock, to_cblock(cb), dirty,
 		       le32_to_cpu(hint), hints_valid);
 		if (r) {
 			DMERR("policy couldn't load cache block %llu",
 			      (unsigned long long) from_cblock(to_cblock(cb)));
 		}
->>>>>>> 24b8d41d
 	}
 
 	return r;
@@ -1448,40 +1421,6 @@
 	r = dm_array_cursor_begin(&cmd->info, cmd->root, &cmd->mapping_cursor);
 	if (r)
 		return r;
-<<<<<<< HEAD
-
-	if (hints_valid) {
-		r = dm_array_cursor_begin(&cmd->hint_info, cmd->hint_root, &cmd->hint_cursor);
-		if (r) {
-			dm_array_cursor_end(&cmd->mapping_cursor);
-			return r;
-		}
-	}
-
-	for (cb = 0; ; cb++) {
-		r = __load_mapping(cmd, cb, hints_valid,
-				   &cmd->mapping_cursor, &cmd->hint_cursor,
-				   fn, context);
-		if (r)
-			goto out;
-
-		/*
-		 * We need to break out before we move the cursors.
-		 */
-		if (cb >= (from_cblock(cmd->cache_blocks) - 1))
-			break;
-
-		r = dm_array_cursor_next(&cmd->mapping_cursor);
-		if (r) {
-			DMERR("dm_array_cursor_next for mapping failed");
-			goto out;
-		}
-
-		if (hints_valid) {
-			r = dm_array_cursor_next(&cmd->hint_cursor);
-			if (r) {
-				DMERR("dm_array_cursor_next for hint failed");
-=======
 
 	if (hints_valid) {
 		r = dm_array_cursor_begin(&cmd->hint_info, cmd->hint_root, &cmd->hint_cursor);
@@ -1540,7 +1479,6 @@
 			r = dm_bitset_cursor_next(&cmd->dirty_cursor);
 			if (r) {
 				DMERR("dm_bitset_cursor_next for dirty failed");
->>>>>>> 24b8d41d
 				goto out;
 			}
 		}
@@ -1550,12 +1488,9 @@
 	if (hints_valid)
 		dm_array_cursor_end(&cmd->hint_cursor);
 
-<<<<<<< HEAD
-=======
 	if (separate_dirty_bits(cmd))
 		dm_bitset_cursor_end(&cmd->dirty_cursor);
 
->>>>>>> 24b8d41d
 	return r;
 }
 
@@ -1784,21 +1719,12 @@
 
 	strncpy(cmd->policy_name, policy_name, sizeof(cmd->policy_name));
 	memcpy(cmd->policy_version, policy_version, sizeof(cmd->policy_version));
-<<<<<<< HEAD
 
 	hint_size = dm_cache_policy_get_hint_size(policy);
 	if (!hint_size)
 		return 0; /* short-circuit hints initialization */
 	cmd->policy_hint_size = hint_size;
 
-=======
-
-	hint_size = dm_cache_policy_get_hint_size(policy);
-	if (!hint_size)
-		return 0; /* short-circuit hints initialization */
-	cmd->policy_hint_size = hint_size;
-
->>>>>>> 24b8d41d
 	if (cmd->hint_root) {
 		r = dm_array_del(&cmd->hint_info, cmd->hint_root);
 		if (r)
