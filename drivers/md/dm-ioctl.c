/*
 * Copyright (C) 2001, 2002 Sistina Software (UK) Limited.
 * Copyright (C) 2004 - 2006 Red Hat, Inc. All rights reserved.
 *
 * This file is released under the GPL.
 */

#include "dm-core.h"

#include <linux/module.h>
#include <linux/vmalloc.h>
#include <linux/miscdevice.h>
#include <linux/sched/mm.h>
#include <linux/init.h>
#include <linux/wait.h>
#include <linux/slab.h>
#include <linux/dm-ioctl.h>
#include <linux/hdreg.h>
#include <linux/compat.h>

#include <linux/uaccess.h>

#define DM_MSG_PREFIX "ioctl"
#define DM_DRIVER_EMAIL "dm-devel@redhat.com"

struct dm_file {
	/*
	 * poll will wait until the global event number is greater than
	 * this value.
	 */
	volatile unsigned global_event_nr;
};

/*-----------------------------------------------------------------
 * The ioctl interface needs to be able to look up devices by
 * name or uuid.
 *---------------------------------------------------------------*/
struct hash_cell {
	struct list_head name_list;
	struct list_head uuid_list;

	char *name;
	char *uuid;
	struct mapped_device *md;
	struct dm_table *new_map;
};

struct vers_iter {
    size_t param_size;
    struct dm_target_versions *vers, *old_vers;
    char *end;
    uint32_t flags;
};


#define NUM_BUCKETS 64
#define MASK_BUCKETS (NUM_BUCKETS - 1)
static struct list_head _name_buckets[NUM_BUCKETS];
static struct list_head _uuid_buckets[NUM_BUCKETS];

static void dm_hash_remove_all(bool keep_open_devices, bool mark_deferred, bool only_deferred);

/*
 * Guards access to both hash tables.
 */
static DECLARE_RWSEM(_hash_lock);

/*
 * Protects use of mdptr to obtain hash cell name and uuid from mapped device.
 */
static DEFINE_MUTEX(dm_hash_cells_mutex);

static void init_buckets(struct list_head *buckets)
{
	unsigned int i;

	for (i = 0; i < NUM_BUCKETS; i++)
		INIT_LIST_HEAD(buckets + i);
}

static int dm_hash_init(void)
{
	init_buckets(_name_buckets);
	init_buckets(_uuid_buckets);
	return 0;
}

static void dm_hash_exit(void)
{
	dm_hash_remove_all(false, false, false);
}

/*-----------------------------------------------------------------
 * Hash function:
 * We're not really concerned with the str hash function being
 * fast since it's only used by the ioctl interface.
 *---------------------------------------------------------------*/
static unsigned int hash_str(const char *str)
{
	const unsigned int hash_mult = 2654435387U;
	unsigned int h = 0;

	while (*str)
		h = (h + (unsigned int) *str++) * hash_mult;

	return h & MASK_BUCKETS;
}

/*-----------------------------------------------------------------
 * Code for looking up a device by name
 *---------------------------------------------------------------*/
static struct hash_cell *__get_name_cell(const char *str)
{
	struct hash_cell *hc;
	unsigned int h = hash_str(str);

	list_for_each_entry (hc, _name_buckets + h, name_list)
		if (!strcmp(hc->name, str)) {
			dm_get(hc->md);
			return hc;
		}

	return NULL;
}

static struct hash_cell *__get_uuid_cell(const char *str)
{
	struct hash_cell *hc;
	unsigned int h = hash_str(str);

	list_for_each_entry (hc, _uuid_buckets + h, uuid_list)
		if (!strcmp(hc->uuid, str)) {
			dm_get(hc->md);
			return hc;
		}

	return NULL;
}

static struct hash_cell *__get_dev_cell(uint64_t dev)
{
	struct mapped_device *md;
	struct hash_cell *hc;

	md = dm_get_md(huge_decode_dev(dev));
	if (!md)
		return NULL;

	hc = dm_get_mdptr(md);
	if (!hc) {
		dm_put(md);
		return NULL;
	}

	return hc;
}

/*-----------------------------------------------------------------
 * Inserting, removing and renaming a device.
 *---------------------------------------------------------------*/
static struct hash_cell *alloc_cell(const char *name, const char *uuid,
				    struct mapped_device *md)
{
	struct hash_cell *hc;

	hc = kmalloc(sizeof(*hc), GFP_KERNEL);
	if (!hc)
		return NULL;

	hc->name = kstrdup(name, GFP_KERNEL);
	if (!hc->name) {
		kfree(hc);
		return NULL;
	}

	if (!uuid)
		hc->uuid = NULL;

	else {
		hc->uuid = kstrdup(uuid, GFP_KERNEL);
		if (!hc->uuid) {
			kfree(hc->name);
			kfree(hc);
			return NULL;
		}
	}

	INIT_LIST_HEAD(&hc->name_list);
	INIT_LIST_HEAD(&hc->uuid_list);
	hc->md = md;
	hc->new_map = NULL;
	return hc;
}

static void free_cell(struct hash_cell *hc)
{
	if (hc) {
		kfree(hc->name);
		kfree(hc->uuid);
		kfree(hc);
	}
}

/*
 * The kdev_t and uuid of a device can never change once it is
 * initially inserted.
 */
static int dm_hash_insert(const char *name, const char *uuid, struct mapped_device *md)
{
	struct hash_cell *cell, *hc;

	/*
	 * Allocate the new cells.
	 */
	cell = alloc_cell(name, uuid, md);
	if (!cell)
		return -ENOMEM;

	/*
	 * Insert the cell into both hash tables.
	 */
	down_write(&_hash_lock);
	hc = __get_name_cell(name);
	if (hc) {
		dm_put(hc->md);
		goto bad;
	}

	list_add(&cell->name_list, _name_buckets + hash_str(name));

	if (uuid) {
		hc = __get_uuid_cell(uuid);
		if (hc) {
			list_del(&cell->name_list);
			dm_put(hc->md);
			goto bad;
		}
		list_add(&cell->uuid_list, _uuid_buckets + hash_str(uuid));
	}
	dm_get(md);
	mutex_lock(&dm_hash_cells_mutex);
	dm_set_mdptr(md, cell);
	mutex_unlock(&dm_hash_cells_mutex);
	up_write(&_hash_lock);

	return 0;

 bad:
	up_write(&_hash_lock);
	free_cell(cell);
	return -EBUSY;
}

static struct dm_table *__hash_remove(struct hash_cell *hc)
{
	struct dm_table *table;
	int srcu_idx;

	/* remove from the dev hash */
	list_del(&hc->uuid_list);
	list_del(&hc->name_list);
	mutex_lock(&dm_hash_cells_mutex);
	dm_set_mdptr(hc->md, NULL);
	mutex_unlock(&dm_hash_cells_mutex);

	table = dm_get_live_table(hc->md, &srcu_idx);
	if (table)
		dm_table_event(table);
	dm_put_live_table(hc->md, srcu_idx);

	table = NULL;
	if (hc->new_map)
		table = hc->new_map;
	dm_put(hc->md);
	free_cell(hc);

	return table;
}

static void dm_hash_remove_all(bool keep_open_devices, bool mark_deferred, bool only_deferred)
{
	int i, dev_skipped;
	struct hash_cell *hc;
	struct mapped_device *md;
	struct dm_table *t;

retry:
	dev_skipped = 0;

	down_write(&_hash_lock);

	for (i = 0; i < NUM_BUCKETS; i++) {
		list_for_each_entry(hc, _name_buckets + i, name_list) {
			md = hc->md;
			dm_get(md);

			if (keep_open_devices &&
			    dm_lock_for_deletion(md, mark_deferred, only_deferred)) {
				dm_put(md);
				dev_skipped++;
				continue;
			}

			t = __hash_remove(hc);

			up_write(&_hash_lock);

			if (t) {
				dm_sync_table(md);
				dm_table_destroy(t);
			}
			dm_put(md);
			if (likely(keep_open_devices))
				dm_destroy(md);
			else
				dm_destroy_immediate(md);

			/*
			 * Some mapped devices may be using other mapped
			 * devices, so repeat until we make no further
			 * progress.  If a new mapped device is created
			 * here it will also get removed.
			 */
			goto retry;
		}
	}

	up_write(&_hash_lock);

	if (dev_skipped)
		DMWARN("remove_all left %d open device(s)", dev_skipped);
}

/*
 * Set the uuid of a hash_cell that isn't already set.
 */
static void __set_cell_uuid(struct hash_cell *hc, char *new_uuid)
{
	mutex_lock(&dm_hash_cells_mutex);
	hc->uuid = new_uuid;
	mutex_unlock(&dm_hash_cells_mutex);

	list_add(&hc->uuid_list, _uuid_buckets + hash_str(new_uuid));
}

/*
 * Changes the name of a hash_cell and returns the old name for
 * the caller to free.
 */
static char *__change_cell_name(struct hash_cell *hc, char *new_name)
{
	char *old_name;

	/*
	 * Rename and move the name cell.
	 */
	list_del(&hc->name_list);
	old_name = hc->name;

	mutex_lock(&dm_hash_cells_mutex);
	hc->name = new_name;
	mutex_unlock(&dm_hash_cells_mutex);

	list_add(&hc->name_list, _name_buckets + hash_str(new_name));

	return old_name;
}

static struct mapped_device *dm_hash_rename(struct dm_ioctl *param,
					    const char *new)
{
	char *new_data, *old_name = NULL;
	struct hash_cell *hc;
	struct dm_table *table;
	struct mapped_device *md;
	unsigned change_uuid = (param->flags & DM_UUID_FLAG) ? 1 : 0;
	int srcu_idx;

	/*
	 * duplicate new.
	 */
	new_data = kstrdup(new, GFP_KERNEL);
	if (!new_data)
		return ERR_PTR(-ENOMEM);

	down_write(&_hash_lock);

	/*
	 * Is new free ?
	 */
	if (change_uuid)
		hc = __get_uuid_cell(new);
	else
		hc = __get_name_cell(new);

	if (hc) {
		DMWARN("Unable to change %s on mapped device %s to one that "
		       "already exists: %s",
		       change_uuid ? "uuid" : "name",
		       param->name, new);
		dm_put(hc->md);
		up_write(&_hash_lock);
		kfree(new_data);
		return ERR_PTR(-EBUSY);
	}

	/*
	 * Is there such a device as 'old' ?
	 */
	hc = __get_name_cell(param->name);
	if (!hc) {
		DMWARN("Unable to rename non-existent device, %s to %s%s",
		       param->name, change_uuid ? "uuid " : "", new);
		up_write(&_hash_lock);
		kfree(new_data);
		return ERR_PTR(-ENXIO);
	}

	/*
	 * Does this device already have a uuid?
	 */
	if (change_uuid && hc->uuid) {
		DMWARN("Unable to change uuid of mapped device %s to %s "
		       "because uuid is already set to %s",
		       param->name, new, hc->uuid);
		dm_put(hc->md);
		up_write(&_hash_lock);
		kfree(new_data);
		return ERR_PTR(-EINVAL);
	}

	if (change_uuid)
		__set_cell_uuid(hc, new_data);
	else
		old_name = __change_cell_name(hc, new_data);

	/*
	 * Wake up any dm event waiters.
	 */
	table = dm_get_live_table(hc->md, &srcu_idx);
	if (table)
		dm_table_event(table);
	dm_put_live_table(hc->md, srcu_idx);

	if (!dm_kobject_uevent(hc->md, KOBJ_CHANGE, param->event_nr))
		param->flags |= DM_UEVENT_GENERATED_FLAG;

	md = hc->md;
	up_write(&_hash_lock);
	kfree(old_name);

	return md;
}

void dm_deferred_remove(void)
{
	dm_hash_remove_all(true, false, true);
}

/*-----------------------------------------------------------------
 * Implementation of the ioctl commands
 *---------------------------------------------------------------*/
/*
 * All the ioctl commands get dispatched to functions with this
 * prototype.
 */
typedef int (*ioctl_fn)(struct file *filp, struct dm_ioctl *param, size_t param_size);

static int remove_all(struct file *filp, struct dm_ioctl *param, size_t param_size)
{
	dm_hash_remove_all(true, !!(param->flags & DM_DEFERRED_REMOVE), false);
	param->data_size = 0;
	return 0;
}

/*
 * Round up the ptr to an 8-byte boundary.
 */
#define ALIGN_MASK 7
static inline size_t align_val(size_t val)
{
	return (val + ALIGN_MASK) & ~ALIGN_MASK;
}
static inline void *align_ptr(void *ptr)
{
	return (void *)align_val((size_t)ptr);
}

/*
 * Retrieves the data payload buffer from an already allocated
 * struct dm_ioctl.
 */
static void *get_result_buffer(struct dm_ioctl *param, size_t param_size,
			       size_t *len)
{
	param->data_start = align_ptr(param + 1) - (void *) param;

	if (param->data_start < param_size)
		*len = param_size - param->data_start;
	else
		*len = 0;

	return ((void *) param) + param->data_start;
}

static int list_devices(struct file *filp, struct dm_ioctl *param, size_t param_size)
{
	unsigned int i;
	struct hash_cell *hc;
	size_t len, needed = 0;
	struct gendisk *disk;
	struct dm_name_list *orig_nl, *nl, *old_nl = NULL;
	uint32_t *event_nr;

	down_write(&_hash_lock);

	/*
	 * Loop through all the devices working out how much
	 * space we need.
	 */
	for (i = 0; i < NUM_BUCKETS; i++) {
		list_for_each_entry (hc, _name_buckets + i, name_list) {
			needed += align_val(offsetof(struct dm_name_list, name) + strlen(hc->name) + 1);
			needed += align_val(sizeof(uint32_t));
		}
	}

	/*
	 * Grab our output buffer.
	 */
	nl = orig_nl = get_result_buffer(param, param_size, &len);
	if (len < needed) {
		param->flags |= DM_BUFFER_FULL_FLAG;
		goto out;
	}
	param->data_size = param->data_start + needed;

	nl->dev = 0;	/* Flags no data */

	/*
	 * Now loop through filling out the names.
	 */
	for (i = 0; i < NUM_BUCKETS; i++) {
		list_for_each_entry (hc, _name_buckets + i, name_list) {
			if (old_nl)
				old_nl->next = (uint32_t) ((void *) nl -
							   (void *) old_nl);
			disk = dm_disk(hc->md);
			nl->dev = huge_encode_dev(disk_devt(disk));
			nl->next = 0;
			strcpy(nl->name, hc->name);

			old_nl = nl;
			event_nr = align_ptr(nl->name + strlen(hc->name) + 1);
			*event_nr = dm_get_event_nr(hc->md);
			nl = align_ptr(event_nr + 1);
		}
	}
	/*
	 * If mismatch happens, security may be compromised due to buffer
	 * overflow, so it's better to crash.
	 */
	BUG_ON((char *)nl - (char *)orig_nl != needed);

 out:
	up_write(&_hash_lock);
	return 0;
}

static void list_version_get_needed(struct target_type *tt, void *needed_param)
{
    size_t *needed = needed_param;

    *needed += sizeof(struct dm_target_versions);
    *needed += strlen(tt->name);
    *needed += ALIGN_MASK;
}

static void list_version_get_info(struct target_type *tt, void *param)
{
    struct vers_iter *info = param;

    /* Check space - it might have changed since the first iteration */
    if ((char *)info->vers + sizeof(tt->version) + strlen(tt->name) + 1 >
	info->end) {

	info->flags = DM_BUFFER_FULL_FLAG;
	return;
    }

    if (info->old_vers)
	info->old_vers->next = (uint32_t) ((void *)info->vers -
					   (void *)info->old_vers);
    info->vers->version[0] = tt->version[0];
    info->vers->version[1] = tt->version[1];
    info->vers->version[2] = tt->version[2];
    info->vers->next = 0;
    strcpy(info->vers->name, tt->name);

    info->old_vers = info->vers;
    info->vers = align_ptr(((void *) ++info->vers) + strlen(tt->name) + 1);
}

static int __list_versions(struct dm_ioctl *param, size_t param_size, const char *name)
{
	size_t len, needed = 0;
	struct dm_target_versions *vers;
	struct vers_iter iter_info;
	struct target_type *tt = NULL;

	if (name) {
		tt = dm_get_target_type(name);
		if (!tt)
			return -EINVAL;
	}

	/*
	 * Loop through all the devices working out how much
	 * space we need.
	 */
	if (!tt)
		dm_target_iterate(list_version_get_needed, &needed);
	else
		list_version_get_needed(tt, &needed);

	/*
	 * Grab our output buffer.
	 */
	vers = get_result_buffer(param, param_size, &len);
	if (len < needed) {
		param->flags |= DM_BUFFER_FULL_FLAG;
		goto out;
	}
	param->data_size = param->data_start + needed;

	iter_info.param_size = param_size;
	iter_info.old_vers = NULL;
	iter_info.vers = vers;
	iter_info.flags = 0;
	iter_info.end = (char *)vers+len;

	/*
	 * Now loop through filling out the names & versions.
	 */
	if (!tt)
		dm_target_iterate(list_version_get_info, &iter_info);
	else
		list_version_get_info(tt, &iter_info);
	param->flags |= iter_info.flags;

 out:
	if (tt)
		dm_put_target_type(tt);
	return 0;
}

static int list_versions(struct file *filp, struct dm_ioctl *param, size_t param_size)
{
	return __list_versions(param, param_size, NULL);
}

static int get_target_version(struct file *filp, struct dm_ioctl *param, size_t param_size)
{
	return __list_versions(param, param_size, param->name);
}

static int check_name(const char *name)
{
	if (strchr(name, '/')) {
		DMWARN("invalid device name");
		return -EINVAL;
	}

	return 0;
}

/*
 * On successful return, the caller must not attempt to acquire
 * _hash_lock without first calling dm_put_live_table, because dm_table_destroy
 * waits for this dm_put_live_table and could be called under this lock.
 */
static struct dm_table *dm_get_inactive_table(struct mapped_device *md, int *srcu_idx)
{
	struct hash_cell *hc;
	struct dm_table *table = NULL;

	/* increment rcu count, we don't care about the table pointer */
	dm_get_live_table(md, srcu_idx);

	down_read(&_hash_lock);
	hc = dm_get_mdptr(md);
	if (!hc || hc->md != md) {
		DMWARN("device has been removed from the dev hash table.");
		goto out;
	}

	table = hc->new_map;

out:
	up_read(&_hash_lock);

	return table;
}

static struct dm_table *dm_get_live_or_inactive_table(struct mapped_device *md,
						      struct dm_ioctl *param,
						      int *srcu_idx)
{
	return (param->flags & DM_QUERY_INACTIVE_TABLE_FLAG) ?
		dm_get_inactive_table(md, srcu_idx) : dm_get_live_table(md, srcu_idx);
}

/*
 * Fills in a dm_ioctl structure, ready for sending back to
 * userland.
 */
static void __dev_status(struct mapped_device *md, struct dm_ioctl *param)
{
	struct gendisk *disk = dm_disk(md);
	struct dm_table *table;
	int srcu_idx;

	param->flags &= ~(DM_SUSPEND_FLAG | DM_READONLY_FLAG |
			  DM_ACTIVE_PRESENT_FLAG | DM_INTERNAL_SUSPEND_FLAG);

	if (dm_suspended_md(md))
		param->flags |= DM_SUSPEND_FLAG;

	if (dm_suspended_internally_md(md))
		param->flags |= DM_INTERNAL_SUSPEND_FLAG;

	if (dm_test_deferred_remove_flag(md))
		param->flags |= DM_DEFERRED_REMOVE;

	param->dev = huge_encode_dev(disk_devt(disk));

	/*
	 * Yes, this will be out of date by the time it gets back
	 * to userland, but it is still very useful for
	 * debugging.
	 */
	param->open_count = dm_open_count(md);

	param->event_nr = dm_get_event_nr(md);
	param->target_count = 0;

	table = dm_get_live_table(md, &srcu_idx);
	if (table) {
		if (!(param->flags & DM_QUERY_INACTIVE_TABLE_FLAG)) {
			if (get_disk_ro(disk))
				param->flags |= DM_READONLY_FLAG;
			param->target_count = dm_table_get_num_targets(table);
		}

		param->flags |= DM_ACTIVE_PRESENT_FLAG;
	}
	dm_put_live_table(md, srcu_idx);

	if (param->flags & DM_QUERY_INACTIVE_TABLE_FLAG) {
		int srcu_idx;
		table = dm_get_inactive_table(md, &srcu_idx);
		if (table) {
			if (!(dm_table_get_mode(table) & FMODE_WRITE))
				param->flags |= DM_READONLY_FLAG;
			param->target_count = dm_table_get_num_targets(table);
		}
		dm_put_live_table(md, srcu_idx);
	}
}

static int dev_create(struct file *filp, struct dm_ioctl *param, size_t param_size)
{
	int r, m = DM_ANY_MINOR;
	struct mapped_device *md;

	r = check_name(param->name);
	if (r)
		return r;

	if (param->flags & DM_PERSISTENT_DEV_FLAG)
		m = MINOR(huge_decode_dev(param->dev));

	r = dm_create(m, &md);
	if (r)
		return r;

	r = dm_hash_insert(param->name, *param->uuid ? param->uuid : NULL, md);
	if (r) {
		dm_put(md);
		dm_destroy(md);
		return r;
	}

	param->flags &= ~DM_INACTIVE_PRESENT_FLAG;

	__dev_status(md, param);

	dm_put(md);

	return 0;
}

/*
 * Always use UUID for lookups if it's present, otherwise use name or dev.
 */
static struct hash_cell *__find_device_hash_cell(struct dm_ioctl *param)
{
	struct hash_cell *hc = NULL;

	if (*param->uuid) {
		if (*param->name || param->dev)
			return NULL;

		hc = __get_uuid_cell(param->uuid);
		if (!hc)
			return NULL;
	} else if (*param->name) {
		if (param->dev)
			return NULL;

		hc = __get_name_cell(param->name);
		if (!hc)
			return NULL;
	} else if (param->dev) {
		hc = __get_dev_cell(param->dev);
		if (!hc)
			return NULL;
	} else
		return NULL;

	/*
	 * Sneakily write in both the name and the uuid
	 * while we have the cell.
	 */
	strlcpy(param->name, hc->name, sizeof(param->name));
	if (hc->uuid)
		strlcpy(param->uuid, hc->uuid, sizeof(param->uuid));
	else
		param->uuid[0] = '\0';

	if (hc->new_map)
		param->flags |= DM_INACTIVE_PRESENT_FLAG;
	else
		param->flags &= ~DM_INACTIVE_PRESENT_FLAG;

	return hc;
}

static struct mapped_device *find_device(struct dm_ioctl *param)
{
	struct hash_cell *hc;
	struct mapped_device *md = NULL;

	down_read(&_hash_lock);
	hc = __find_device_hash_cell(param);
	if (hc)
		md = hc->md;
	up_read(&_hash_lock);

	return md;
}

static int dev_remove(struct file *filp, struct dm_ioctl *param, size_t param_size)
{
	struct hash_cell *hc;
	struct mapped_device *md;
	int r;
	struct dm_table *t;

	down_write(&_hash_lock);
	hc = __find_device_hash_cell(param);

	if (!hc) {
		DMDEBUG_LIMIT("device doesn't appear to be in the dev hash table.");
		up_write(&_hash_lock);
		return -ENXIO;
	}

	md = hc->md;

	/*
	 * Ensure the device is not open and nothing further can open it.
	 */
	r = dm_lock_for_deletion(md, !!(param->flags & DM_DEFERRED_REMOVE), false);
	if (r) {
		if (r == -EBUSY && param->flags & DM_DEFERRED_REMOVE) {
			up_write(&_hash_lock);
			dm_put(md);
			return 0;
		}
		DMDEBUG_LIMIT("unable to remove open device %s", hc->name);
		up_write(&_hash_lock);
		dm_put(md);
		return r;
	}

	t = __hash_remove(hc);
	up_write(&_hash_lock);

	if (t) {
		dm_sync_table(md);
		dm_table_destroy(t);
	}

	param->flags &= ~DM_DEFERRED_REMOVE;

	if (!dm_kobject_uevent(md, KOBJ_REMOVE, param->event_nr))
		param->flags |= DM_UEVENT_GENERATED_FLAG;

	dm_put(md);
	dm_destroy(md);
	return 0;
}

/*
 * Check a string doesn't overrun the chunk of
 * memory we copied from userland.
 */
static int invalid_str(char *str, void *end)
{
	while ((void *) str < end)
		if (!*str++)
			return 0;

	return -EINVAL;
}

static int dev_rename(struct file *filp, struct dm_ioctl *param, size_t param_size)
{
	int r;
	char *new_data = (char *) param + param->data_start;
	struct mapped_device *md;
	unsigned change_uuid = (param->flags & DM_UUID_FLAG) ? 1 : 0;

	if (new_data < param->data ||
	    invalid_str(new_data, (void *) param + param_size) || !*new_data ||
	    strlen(new_data) > (change_uuid ? DM_UUID_LEN - 1 : DM_NAME_LEN - 1)) {
		DMWARN("Invalid new mapped device name or uuid string supplied.");
		return -EINVAL;
	}

	if (!change_uuid) {
		r = check_name(new_data);
		if (r)
			return r;
	}

	md = dm_hash_rename(param, new_data);
	if (IS_ERR(md))
		return PTR_ERR(md);

	__dev_status(md, param);
	dm_put(md);

	return 0;
}

static int dev_set_geometry(struct file *filp, struct dm_ioctl *param, size_t param_size)
{
	int r = -EINVAL, x;
	struct mapped_device *md;
	struct hd_geometry geometry;
	unsigned long indata[4];
	char *geostr = (char *) param + param->data_start;
	char dummy;

	md = find_device(param);
	if (!md)
		return -ENXIO;

	if (geostr < param->data ||
	    invalid_str(geostr, (void *) param + param_size)) {
		DMWARN("Invalid geometry supplied.");
		goto out;
	}

	x = sscanf(geostr, "%lu %lu %lu %lu%c", indata,
		   indata + 1, indata + 2, indata + 3, &dummy);

	if (x != 4) {
		DMWARN("Unable to interpret geometry settings.");
		goto out;
	}

	if (indata[0] > 65535 || indata[1] > 255 ||
	    indata[2] > 255 || indata[3] > ULONG_MAX) {
		DMWARN("Geometry exceeds range limits.");
		goto out;
	}

	geometry.cylinders = indata[0];
	geometry.heads = indata[1];
	geometry.sectors = indata[2];
	geometry.start = indata[3];

	r = dm_set_geometry(md, &geometry);

	param->data_size = 0;

out:
	dm_put(md);
	return r;
}

static int do_suspend(struct dm_ioctl *param)
{
	int r = 0;
	unsigned suspend_flags = DM_SUSPEND_LOCKFS_FLAG;
	struct mapped_device *md;

	md = find_device(param);
	if (!md)
		return -ENXIO;

	if (param->flags & DM_SKIP_LOCKFS_FLAG)
		suspend_flags &= ~DM_SUSPEND_LOCKFS_FLAG;
	if (param->flags & DM_NOFLUSH_FLAG)
		suspend_flags |= DM_SUSPEND_NOFLUSH_FLAG;

	if (!dm_suspended_md(md)) {
		r = dm_suspend(md, suspend_flags);
		if (r)
			goto out;
	}

	__dev_status(md, param);

out:
	dm_put(md);

	return r;
}

static int do_resume(struct dm_ioctl *param)
{
	int r = 0;
	unsigned suspend_flags = DM_SUSPEND_LOCKFS_FLAG;
	struct hash_cell *hc;
	struct mapped_device *md;
	struct dm_table *new_map, *old_map = NULL;

	down_write(&_hash_lock);

	hc = __find_device_hash_cell(param);
	if (!hc) {
		DMDEBUG_LIMIT("device doesn't appear to be in the dev hash table.");
		up_write(&_hash_lock);
		return -ENXIO;
	}

	md = hc->md;

	new_map = hc->new_map;
	hc->new_map = NULL;
	param->flags &= ~DM_INACTIVE_PRESENT_FLAG;

	up_write(&_hash_lock);

	/* Do we need to load a new map ? */
	if (new_map) {
		/* Suspend if it isn't already suspended */
		if (param->flags & DM_SKIP_LOCKFS_FLAG)
			suspend_flags &= ~DM_SUSPEND_LOCKFS_FLAG;
		if (param->flags & DM_NOFLUSH_FLAG)
			suspend_flags |= DM_SUSPEND_NOFLUSH_FLAG;
		if (!dm_suspended_md(md))
			dm_suspend(md, suspend_flags);

		old_map = dm_swap_table(md, new_map);
		if (IS_ERR(old_map)) {
			dm_sync_table(md);
			dm_table_destroy(new_map);
			dm_put(md);
			return PTR_ERR(old_map);
		}

		if (dm_table_get_mode(new_map) & FMODE_WRITE)
			set_disk_ro(dm_disk(md), 0);
		else
			set_disk_ro(dm_disk(md), 1);
	}

	if (dm_suspended_md(md)) {
		r = dm_resume(md);
		if (!r && !dm_kobject_uevent(md, KOBJ_CHANGE, param->event_nr))
			param->flags |= DM_UEVENT_GENERATED_FLAG;
	}

	/*
	 * Since dm_swap_table synchronizes RCU, nobody should be in
	 * read-side critical section already.
	 */
	if (old_map)
		dm_table_destroy(old_map);

	if (!r)
		__dev_status(md, param);

	dm_put(md);
	return r;
}

/*
 * Set or unset the suspension state of a device.
 * If the device already is in the requested state we just return its status.
 */
static int dev_suspend(struct file *filp, struct dm_ioctl *param, size_t param_size)
{
	if (param->flags & DM_SUSPEND_FLAG)
		return do_suspend(param);

	return do_resume(param);
}

/*
 * Copies device info back to user space, used by
 * the create and info ioctls.
 */
static int dev_status(struct file *filp, struct dm_ioctl *param, size_t param_size)
{
	struct mapped_device *md;

	md = find_device(param);
	if (!md)
		return -ENXIO;

	__dev_status(md, param);
	dm_put(md);

	return 0;
}

/*
 * Build up the status struct for each target
 */
static void retrieve_status(struct dm_table *table,
			    struct dm_ioctl *param, size_t param_size)
{
	unsigned int i, num_targets;
	struct dm_target_spec *spec;
	char *outbuf, *outptr;
	status_type_t type;
	size_t remaining, len, used = 0;
	unsigned status_flags = 0;

	outptr = outbuf = get_result_buffer(param, param_size, &len);

	if (param->flags & DM_STATUS_TABLE_FLAG)
		type = STATUSTYPE_TABLE;
	else
		type = STATUSTYPE_INFO;

	/* Get all the target info */
	num_targets = dm_table_get_num_targets(table);
	for (i = 0; i < num_targets; i++) {
		struct dm_target *ti = dm_table_get_target(table, i);
		size_t l;

		remaining = len - (outptr - outbuf);
		if (remaining <= sizeof(struct dm_target_spec)) {
			param->flags |= DM_BUFFER_FULL_FLAG;
			break;
		}

		spec = (struct dm_target_spec *) outptr;

		spec->status = 0;
		spec->sector_start = ti->begin;
		spec->length = ti->len;
		strncpy(spec->target_type, ti->type->name,
			sizeof(spec->target_type) - 1);

		outptr += sizeof(struct dm_target_spec);
		remaining = len - (outptr - outbuf);
		if (remaining <= 0) {
			param->flags |= DM_BUFFER_FULL_FLAG;
			break;
		}

		/* Get the status/table string from the target driver */
		if (ti->type->status) {
			if (param->flags & DM_NOFLUSH_FLAG)
				status_flags |= DM_STATUS_NOFLUSH_FLAG;
			ti->type->status(ti, type, status_flags, outptr, remaining);
		} else
			outptr[0] = '\0';

		l = strlen(outptr) + 1;
		if (l == remaining) {
			param->flags |= DM_BUFFER_FULL_FLAG;
			break;
		}

		outptr += l;
		used = param->data_start + (outptr - outbuf);

		outptr = align_ptr(outptr);
		spec->next = outptr - outbuf;
	}

	if (used)
		param->data_size = used;

	param->target_count = num_targets;
}

/*
 * Wait for a device to report an event
 */
static int dev_wait(struct file *filp, struct dm_ioctl *param, size_t param_size)
{
	int r = 0;
	struct mapped_device *md;
	struct dm_table *table;
	int srcu_idx;

	md = find_device(param);
	if (!md)
		return -ENXIO;

	/*
	 * Wait for a notification event
	 */
	if (dm_wait_event(md, param->event_nr)) {
		r = -ERESTARTSYS;
		goto out;
	}

	/*
	 * The userland program is going to want to know what
	 * changed to trigger the event, so we may as well tell
	 * him and save an ioctl.
	 */
	__dev_status(md, param);

	table = dm_get_live_or_inactive_table(md, param, &srcu_idx);
	if (table)
		retrieve_status(table, param, param_size);
	dm_put_live_table(md, srcu_idx);

out:
	dm_put(md);

	return r;
}

/*
 * Remember the global event number and make it possible to poll
 * for further events.
 */
static int dev_arm_poll(struct file *filp, struct dm_ioctl *param, size_t param_size)
{
	struct dm_file *priv = filp->private_data;

	priv->global_event_nr = atomic_read(&dm_global_event_nr);

	return 0;
}

static inline fmode_t get_mode(struct dm_ioctl *param)
{
	fmode_t mode = FMODE_READ | FMODE_WRITE;

	if (param->flags & DM_READONLY_FLAG)
		mode = FMODE_READ;

	return mode;
}

static int next_target(struct dm_target_spec *last, uint32_t next, void *end,
		       struct dm_target_spec **spec, char **target_params)
{
	*spec = (struct dm_target_spec *) ((unsigned char *) last + next);
	*target_params = (char *) (*spec + 1);

	if (*spec < (last + 1))
		return -EINVAL;

	return invalid_str(*target_params, end);
}

static int populate_table(struct dm_table *table,
			  struct dm_ioctl *param, size_t param_size)
{
	int r;
	unsigned int i = 0;
	struct dm_target_spec *spec = (struct dm_target_spec *) param;
	uint32_t next = param->data_start;
	void *end = (void *) param + param_size;
	char *target_params;

	if (!param->target_count) {
		DMWARN("populate_table: no targets specified");
		return -EINVAL;
	}

	for (i = 0; i < param->target_count; i++) {

		r = next_target(spec, next, end, &spec, &target_params);
		if (r) {
			DMWARN("unable to find target");
			return r;
		}

		r = dm_table_add_target(table, spec->target_type,
					(sector_t) spec->sector_start,
					(sector_t) spec->length,
					target_params);
		if (r) {
			DMWARN("error adding target to table");
			return r;
		}

		next = spec->next;
	}

	return dm_table_complete(table);
}

<<<<<<< HEAD
static bool is_valid_type(unsigned cur, unsigned new)
=======
static bool is_valid_type(enum dm_queue_mode cur, enum dm_queue_mode new)
>>>>>>> 24b8d41d
{
	if (cur == new ||
	    (cur == DM_TYPE_BIO_BASED && new == DM_TYPE_DAX_BIO_BASED))
		return true;

	return false;
}

<<<<<<< HEAD
static int table_load(struct dm_ioctl *param, size_t param_size)
=======
static int table_load(struct file *filp, struct dm_ioctl *param, size_t param_size)
>>>>>>> 24b8d41d
{
	int r;
	struct hash_cell *hc;
	struct dm_table *t, *old_map = NULL;
	struct mapped_device *md;
	struct target_type *immutable_target_type;

	md = find_device(param);
	if (!md)
		return -ENXIO;

	r = dm_table_create(&t, get_mode(param), param->target_count, md);
	if (r)
		goto err;

	/* Protect md->type and md->queue against concurrent table loads. */
	dm_lock_md_type(md);
	r = populate_table(t, param, param_size);
	if (r)
		goto err_unlock_md_type;

	immutable_target_type = dm_get_immutable_target_type(md);
	if (immutable_target_type &&
	    (immutable_target_type != dm_table_get_immutable_target_type(t)) &&
	    !dm_table_get_wildcard_target(t)) {
		DMWARN("can't replace immutable target type %s",
		       immutable_target_type->name);
		r = -EINVAL;
		goto err_unlock_md_type;
	}

	if (dm_get_md_type(md) == DM_TYPE_NONE) {
		/* Initial table load: acquire type of table. */
		dm_set_md_type(md, dm_table_get_type(t));

		/* setup md->queue to reflect md's type (may block) */
		r = dm_setup_md_queue(md, t);
		if (r) {
			DMWARN("unable to set up device queue for new table.");
			goto err_unlock_md_type;
		}
	} else if (!is_valid_type(dm_get_md_type(md), dm_table_get_type(t))) {
<<<<<<< HEAD
		DMWARN("can't change device type after initial table load.");
=======
		DMWARN("can't change device type (old=%u vs new=%u) after initial table load.",
		       dm_get_md_type(md), dm_table_get_type(t));
>>>>>>> 24b8d41d
		r = -EINVAL;
		goto err_unlock_md_type;
	}

	dm_unlock_md_type(md);

	/* stage inactive table */
	down_write(&_hash_lock);
	hc = dm_get_mdptr(md);
	if (!hc || hc->md != md) {
		DMWARN("device has been removed from the dev hash table.");
		up_write(&_hash_lock);
		r = -ENXIO;
		goto err_destroy_table;
	}

	if (hc->new_map)
		old_map = hc->new_map;
	hc->new_map = t;
	up_write(&_hash_lock);

	param->flags |= DM_INACTIVE_PRESENT_FLAG;
	__dev_status(md, param);

	if (old_map) {
		dm_sync_table(md);
		dm_table_destroy(old_map);
	}

	dm_put(md);

	return 0;

err_unlock_md_type:
	dm_unlock_md_type(md);
err_destroy_table:
	dm_table_destroy(t);
err:
	dm_put(md);

	return r;
}

static int table_clear(struct file *filp, struct dm_ioctl *param, size_t param_size)
{
	struct hash_cell *hc;
	struct mapped_device *md;
	struct dm_table *old_map = NULL;

	down_write(&_hash_lock);

	hc = __find_device_hash_cell(param);
	if (!hc) {
		DMDEBUG_LIMIT("device doesn't appear to be in the dev hash table.");
		up_write(&_hash_lock);
		return -ENXIO;
	}

	if (hc->new_map) {
		old_map = hc->new_map;
		hc->new_map = NULL;
	}

	param->flags &= ~DM_INACTIVE_PRESENT_FLAG;

	__dev_status(hc->md, param);
	md = hc->md;
	up_write(&_hash_lock);
	if (old_map) {
		dm_sync_table(md);
		dm_table_destroy(old_map);
	}
	dm_put(md);

	return 0;
}

/*
 * Retrieves a list of devices used by a particular dm device.
 */
static void retrieve_deps(struct dm_table *table,
			  struct dm_ioctl *param, size_t param_size)
{
	unsigned int count = 0;
	struct list_head *tmp;
	size_t len, needed;
	struct dm_dev_internal *dd;
	struct dm_target_deps *deps;

	deps = get_result_buffer(param, param_size, &len);

	/*
	 * Count the devices.
	 */
	list_for_each (tmp, dm_table_get_devices(table))
		count++;

	/*
	 * Check we have enough space.
	 */
	needed = struct_size(deps, dev, count);
	if (len < needed) {
		param->flags |= DM_BUFFER_FULL_FLAG;
		return;
	}

	/*
	 * Fill in the devices.
	 */
	deps->count = count;
	count = 0;
	list_for_each_entry (dd, dm_table_get_devices(table), list)
		deps->dev[count++] = huge_encode_dev(dd->dm_dev->bdev->bd_dev);

	param->data_size = param->data_start + needed;
}

static int table_deps(struct file *filp, struct dm_ioctl *param, size_t param_size)
{
	struct mapped_device *md;
	struct dm_table *table;
	int srcu_idx;

	md = find_device(param);
	if (!md)
		return -ENXIO;

	__dev_status(md, param);

	table = dm_get_live_or_inactive_table(md, param, &srcu_idx);
	if (table)
		retrieve_deps(table, param, param_size);
	dm_put_live_table(md, srcu_idx);

	dm_put(md);

	return 0;
}

/*
 * Return the status of a device as a text string for each
 * target.
 */
static int table_status(struct file *filp, struct dm_ioctl *param, size_t param_size)
{
	struct mapped_device *md;
	struct dm_table *table;
	int srcu_idx;

	md = find_device(param);
	if (!md)
		return -ENXIO;

	__dev_status(md, param);

	table = dm_get_live_or_inactive_table(md, param, &srcu_idx);
	if (table)
		retrieve_status(table, param, param_size);
	dm_put_live_table(md, srcu_idx);

	dm_put(md);

	return 0;
}

/*
 * Process device-mapper dependent messages.  Messages prefixed with '@'
 * are processed by the DM core.  All others are delivered to the target.
 * Returns a number <= 1 if message was processed by device mapper.
 * Returns 2 if message should be delivered to the target.
 */
static int message_for_md(struct mapped_device *md, unsigned argc, char **argv,
			  char *result, unsigned maxlen)
{
	int r;

	if (**argv != '@')
		return 2; /* no '@' prefix, deliver to target */

	if (!strcasecmp(argv[0], "@cancel_deferred_remove")) {
		if (argc != 1) {
			DMERR("Invalid arguments for @cancel_deferred_remove");
			return -EINVAL;
		}
		return dm_cancel_deferred_remove(md);
	}

	r = dm_stats_message(md, argc, argv, result, maxlen);
	if (r < 2)
		return r;

	DMERR("Unsupported message sent to DM core: %s", argv[0]);
	return -EINVAL;
}

/*
 * Pass a message to the target that's at the supplied device offset.
 */
static int target_message(struct file *filp, struct dm_ioctl *param, size_t param_size)
{
	int r, argc;
	char **argv;
	struct mapped_device *md;
	struct dm_table *table;
	struct dm_target *ti;
	struct dm_target_msg *tmsg = (void *) param + param->data_start;
	size_t maxlen;
	char *result = get_result_buffer(param, param_size, &maxlen);
	int srcu_idx;

	md = find_device(param);
	if (!md)
		return -ENXIO;

	if (tmsg < (struct dm_target_msg *) param->data ||
	    invalid_str(tmsg->message, (void *) param + param_size)) {
		DMWARN("Invalid target message parameters.");
		r = -EINVAL;
		goto out;
	}

	r = dm_split_args(&argc, &argv, tmsg->message);
	if (r) {
		DMWARN("Failed to split target message parameters");
		goto out;
	}

	if (!argc) {
		DMWARN("Empty message received.");
		goto out_argv;
	}

	r = message_for_md(md, argc, argv, result, maxlen);
	if (r <= 1)
		goto out_argv;

	table = dm_get_live_table(md, &srcu_idx);
	if (!table)
		goto out_table;

	if (dm_deleting_md(md)) {
		r = -ENXIO;
		goto out_table;
	}

	ti = dm_table_find_target(table, tmsg->sector);
	if (!ti) {
		DMWARN("Target message sector outside device.");
		r = -EINVAL;
	} else if (ti->type->message)
		r = ti->type->message(ti, argc, argv, result, maxlen);
	else {
		DMWARN("Target type does not support messages");
		r = -EINVAL;
	}

 out_table:
	dm_put_live_table(md, srcu_idx);
 out_argv:
	kfree(argv);
 out:
	if (r >= 0)
		__dev_status(md, param);

	if (r == 1) {
		param->flags |= DM_DATA_OUT_FLAG;
		if (dm_message_test_buffer_overflow(result, maxlen))
			param->flags |= DM_BUFFER_FULL_FLAG;
		else
			param->data_size = param->data_start + strlen(result) + 1;
		r = 0;
	}

	dm_put(md);
	return r;
}

/*
 * The ioctl parameter block consists of two parts, a dm_ioctl struct
 * followed by a data buffer.  This flag is set if the second part,
 * which has a variable size, is not used by the function processing
 * the ioctl.
 */
#define IOCTL_FLAGS_NO_PARAMS		1
#define IOCTL_FLAGS_ISSUE_GLOBAL_EVENT	2

/*-----------------------------------------------------------------
 * Implementation of open/close/ioctl on the special char
 * device.
 *---------------------------------------------------------------*/
static ioctl_fn lookup_ioctl(unsigned int cmd, int *ioctl_flags)
{
	static const struct {
		int cmd;
		int flags;
		ioctl_fn fn;
	} _ioctls[] = {
		{DM_VERSION_CMD, 0, NULL}, /* version is dealt with elsewhere */
		{DM_REMOVE_ALL_CMD, IOCTL_FLAGS_NO_PARAMS | IOCTL_FLAGS_ISSUE_GLOBAL_EVENT, remove_all},
		{DM_LIST_DEVICES_CMD, 0, list_devices},

		{DM_DEV_CREATE_CMD, IOCTL_FLAGS_NO_PARAMS | IOCTL_FLAGS_ISSUE_GLOBAL_EVENT, dev_create},
		{DM_DEV_REMOVE_CMD, IOCTL_FLAGS_NO_PARAMS | IOCTL_FLAGS_ISSUE_GLOBAL_EVENT, dev_remove},
		{DM_DEV_RENAME_CMD, IOCTL_FLAGS_ISSUE_GLOBAL_EVENT, dev_rename},
		{DM_DEV_SUSPEND_CMD, IOCTL_FLAGS_NO_PARAMS, dev_suspend},
		{DM_DEV_STATUS_CMD, IOCTL_FLAGS_NO_PARAMS, dev_status},
		{DM_DEV_WAIT_CMD, 0, dev_wait},

		{DM_TABLE_LOAD_CMD, 0, table_load},
		{DM_TABLE_CLEAR_CMD, IOCTL_FLAGS_NO_PARAMS, table_clear},
		{DM_TABLE_DEPS_CMD, 0, table_deps},
		{DM_TABLE_STATUS_CMD, 0, table_status},

		{DM_LIST_VERSIONS_CMD, 0, list_versions},

		{DM_TARGET_MSG_CMD, 0, target_message},
		{DM_DEV_SET_GEOMETRY_CMD, 0, dev_set_geometry},
		{DM_DEV_ARM_POLL, IOCTL_FLAGS_NO_PARAMS, dev_arm_poll},
		{DM_GET_TARGET_VERSION, 0, get_target_version},
	};

	if (unlikely(cmd >= ARRAY_SIZE(_ioctls)))
		return NULL;

	*ioctl_flags = _ioctls[cmd].flags;
	return _ioctls[cmd].fn;
}

/*
 * As well as checking the version compatibility this always
 * copies the kernel interface version out.
 */
static int check_version(unsigned int cmd, struct dm_ioctl __user *user)
{
	uint32_t version[3];
	int r = 0;

	if (copy_from_user(version, user->version, sizeof(version)))
		return -EFAULT;

	if ((DM_VERSION_MAJOR != version[0]) ||
	    (DM_VERSION_MINOR < version[1])) {
		DMWARN("ioctl interface mismatch: "
		       "kernel(%u.%u.%u), user(%u.%u.%u), cmd(%d)",
		       DM_VERSION_MAJOR, DM_VERSION_MINOR,
		       DM_VERSION_PATCHLEVEL,
		       version[0], version[1], version[2], cmd);
		r = -EINVAL;
	}

	/*
	 * Fill in the kernel version.
	 */
	version[0] = DM_VERSION_MAJOR;
	version[1] = DM_VERSION_MINOR;
	version[2] = DM_VERSION_PATCHLEVEL;
	if (copy_to_user(user->version, version, sizeof(version)))
		return -EFAULT;

	return r;
}

#define DM_PARAMS_MALLOC	0x0001	/* Params allocated with kvmalloc() */
#define DM_WIPE_BUFFER		0x0010	/* Wipe input buffer before returning from ioctl */

static void free_params(struct dm_ioctl *param, size_t param_size, int param_flags)
{
	if (param_flags & DM_WIPE_BUFFER)
		memset(param, 0, param_size);

	if (param_flags & DM_PARAMS_MALLOC)
		kvfree(param);
}

static int copy_params(struct dm_ioctl __user *user, struct dm_ioctl *param_kernel,
		       int ioctl_flags, struct dm_ioctl **param, int *param_flags)
{
	struct dm_ioctl *dmi;
	int secure_data;
	const size_t minimum_data_size = offsetof(struct dm_ioctl, data);
	unsigned noio_flag;

	if (copy_from_user(param_kernel, user, minimum_data_size))
		return -EFAULT;

	if (param_kernel->data_size < minimum_data_size)
		return -EINVAL;

	secure_data = param_kernel->flags & DM_SECURE_DATA_FLAG;

	*param_flags = secure_data ? DM_WIPE_BUFFER : 0;

	if (ioctl_flags & IOCTL_FLAGS_NO_PARAMS) {
		dmi = param_kernel;
		dmi->data_size = minimum_data_size;
		goto data_copied;
	}

	/*
	 * Use __GFP_HIGH to avoid low memory issues when a device is
	 * suspended and the ioctl is needed to resume it.
	 * Use kmalloc() rather than vmalloc() when we can.
	 */
	dmi = NULL;
<<<<<<< HEAD
	if (param_kernel->data_size <= KMALLOC_MAX_SIZE)
		dmi = kmalloc(param_kernel->data_size, GFP_NOIO | __GFP_NORETRY | __GFP_NOMEMALLOC | __GFP_NOWARN);

	if (!dmi) {
		unsigned noio_flag;
		noio_flag = memalloc_noio_save();
		dmi = __vmalloc(param_kernel->data_size, GFP_NOIO | __GFP_HIGH | __GFP_HIGHMEM, PAGE_KERNEL);
		memalloc_noio_restore(noio_flag);
	}
=======
	noio_flag = memalloc_noio_save();
	dmi = kvmalloc(param_kernel->data_size, GFP_KERNEL | __GFP_HIGH);
	memalloc_noio_restore(noio_flag);
>>>>>>> 24b8d41d

	if (!dmi) {
		if (secure_data && clear_user(user, param_kernel->data_size))
			return -EFAULT;
		return -ENOMEM;
	}

	*param_flags |= DM_PARAMS_MALLOC;
<<<<<<< HEAD

	if (copy_from_user(dmi, user, param_kernel->data_size))
		goto bad;
=======
>>>>>>> 24b8d41d

	/* Copy from param_kernel (which was already copied from user) */
	memcpy(dmi, param_kernel, minimum_data_size);

	if (copy_from_user(&dmi->data, (char __user *)user + minimum_data_size,
			   param_kernel->data_size - minimum_data_size))
		goto bad;
data_copied:
	/* Wipe the user buffer so we do not return it to userspace */
	if (secure_data && clear_user(user, param_kernel->data_size))
		goto bad;

	*param = dmi;
	return 0;

bad:
	free_params(dmi, param_kernel->data_size, *param_flags);

	return -EFAULT;
}

static int validate_params(uint cmd, struct dm_ioctl *param)
{
	/* Always clear this flag */
	param->flags &= ~DM_BUFFER_FULL_FLAG;
	param->flags &= ~DM_UEVENT_GENERATED_FLAG;
	param->flags &= ~DM_SECURE_DATA_FLAG;
	param->flags &= ~DM_DATA_OUT_FLAG;

	/* Ignores parameters */
	if (cmd == DM_REMOVE_ALL_CMD ||
	    cmd == DM_LIST_DEVICES_CMD ||
	    cmd == DM_LIST_VERSIONS_CMD)
		return 0;

	if (cmd == DM_DEV_CREATE_CMD) {
		if (!*param->name) {
			DMWARN("name not supplied when creating device");
			return -EINVAL;
		}
	} else if (*param->uuid && *param->name) {
		DMWARN("only supply one of name or uuid, cmd(%u)", cmd);
		return -EINVAL;
	}

	/* Ensure strings are terminated */
	param->name[DM_NAME_LEN - 1] = '\0';
	param->uuid[DM_UUID_LEN - 1] = '\0';

	return 0;
}

static int ctl_ioctl(struct file *file, uint command, struct dm_ioctl __user *user)
{
	int r = 0;
	int ioctl_flags;
	int param_flags;
	unsigned int cmd;
	struct dm_ioctl *param;
	ioctl_fn fn = NULL;
	size_t input_param_size;
	struct dm_ioctl param_kernel;

	/* only root can play with this */
	if (!capable(CAP_SYS_ADMIN))
		return -EACCES;

	if (_IOC_TYPE(command) != DM_IOCTL)
		return -ENOTTY;

	cmd = _IOC_NR(command);

	/*
	 * Check the interface version passed in.  This also
	 * writes out the kernel's interface version.
	 */
	r = check_version(cmd, user);
	if (r)
		return r;

	/*
	 * Nothing more to do for the version command.
	 */
	if (cmd == DM_VERSION_CMD)
		return 0;

	fn = lookup_ioctl(cmd, &ioctl_flags);
	if (!fn) {
		DMWARN("dm_ctl_ioctl: unknown command 0x%x", command);
		return -ENOTTY;
	}

	/*
	 * Copy the parameters into kernel space.
	 */
	r = copy_params(user, &param_kernel, ioctl_flags, &param, &param_flags);

	if (r)
		return r;

	input_param_size = param->data_size;
	r = validate_params(cmd, param);
	if (r)
		goto out;

	param->data_size = offsetof(struct dm_ioctl, data);
	r = fn(file, param, input_param_size);

	if (unlikely(param->flags & DM_BUFFER_FULL_FLAG) &&
	    unlikely(ioctl_flags & IOCTL_FLAGS_NO_PARAMS))
		DMERR("ioctl %d tried to output some data but has IOCTL_FLAGS_NO_PARAMS set", cmd);

	if (!r && ioctl_flags & IOCTL_FLAGS_ISSUE_GLOBAL_EVENT)
		dm_issue_global_event();

	/*
	 * Copy the results back to userland.
	 */
	if (!r && copy_to_user(user, param, param->data_size))
		r = -EFAULT;

out:
	free_params(param, input_param_size, param_flags);
	return r;
}

static long dm_ctl_ioctl(struct file *file, uint command, ulong u)
{
	return (long)ctl_ioctl(file, command, (struct dm_ioctl __user *)u);
}

#ifdef CONFIG_COMPAT
static long dm_compat_ctl_ioctl(struct file *file, uint command, ulong u)
{
	return (long)dm_ctl_ioctl(file, command, (ulong) compat_ptr(u));
}
#else
#define dm_compat_ctl_ioctl NULL
#endif

static int dm_open(struct inode *inode, struct file *filp)
{
	int r;
	struct dm_file *priv;

	r = nonseekable_open(inode, filp);
	if (unlikely(r))
		return r;

	priv = filp->private_data = kmalloc(sizeof(struct dm_file), GFP_KERNEL);
	if (!priv)
		return -ENOMEM;

	priv->global_event_nr = atomic_read(&dm_global_event_nr);

	return 0;
}

static int dm_release(struct inode *inode, struct file *filp)
{
	kfree(filp->private_data);
	return 0;
}

static __poll_t dm_poll(struct file *filp, poll_table *wait)
{
	struct dm_file *priv = filp->private_data;
	__poll_t mask = 0;

	poll_wait(filp, &dm_global_eventq, wait);

	if ((int)(atomic_read(&dm_global_event_nr) - priv->global_event_nr) > 0)
		mask |= EPOLLIN;

	return mask;
}

static const struct file_operations _ctl_fops = {
	.open    = dm_open,
	.release = dm_release,
	.poll    = dm_poll,
	.unlocked_ioctl	 = dm_ctl_ioctl,
	.compat_ioctl = dm_compat_ctl_ioctl,
	.owner	 = THIS_MODULE,
	.llseek  = noop_llseek,
};

static struct miscdevice _dm_misc = {
	.minor		= MAPPER_CTRL_MINOR,
	.name  		= DM_NAME,
	.nodename	= DM_DIR "/" DM_CONTROL_NODE,
	.fops  		= &_ctl_fops
};

MODULE_ALIAS_MISCDEV(MAPPER_CTRL_MINOR);
MODULE_ALIAS("devname:" DM_DIR "/" DM_CONTROL_NODE);

/*
 * Create misc character device and link to DM_DIR/control.
 */
int __init dm_interface_init(void)
{
	int r;

	r = dm_hash_init();
	if (r)
		return r;

	r = misc_register(&_dm_misc);
	if (r) {
		DMERR("misc_register failed for control device");
		dm_hash_exit();
		return r;
	}

	DMINFO("%d.%d.%d%s initialised: %s", DM_VERSION_MAJOR,
	       DM_VERSION_MINOR, DM_VERSION_PATCHLEVEL, DM_VERSION_EXTRA,
	       DM_DRIVER_EMAIL);
	return 0;
}

void dm_interface_exit(void)
{
	misc_deregister(&_dm_misc);
	dm_hash_exit();
}

/**
 * dm_copy_name_and_uuid - Copy mapped device name & uuid into supplied buffers
 * @md: Pointer to mapped_device
 * @name: Buffer (size DM_NAME_LEN) for name
 * @uuid: Buffer (size DM_UUID_LEN) for uuid or empty string if uuid not defined
 */
int dm_copy_name_and_uuid(struct mapped_device *md, char *name, char *uuid)
{
	int r = 0;
	struct hash_cell *hc;

	if (!md)
		return -ENXIO;

	mutex_lock(&dm_hash_cells_mutex);
	hc = dm_get_mdptr(md);
	if (!hc || hc->md != md) {
		r = -ENXIO;
		goto out;
	}

	if (name)
		strcpy(name, hc->name);
	if (uuid)
		strcpy(uuid, hc->uuid ? : "");

out:
	mutex_unlock(&dm_hash_cells_mutex);

	return r;
}
EXPORT_SYMBOL_GPL(dm_copy_name_and_uuid);

/**
 * dm_early_create - create a mapped device in early boot.
 *
 * @dmi: Contains main information of the device mapping to be created.
 * @spec_array: array of pointers to struct dm_target_spec. Describes the
 * mapping table of the device.
 * @target_params_array: array of strings with the parameters to a specific
 * target.
 *
 * Instead of having the struct dm_target_spec and the parameters for every
 * target embedded at the end of struct dm_ioctl (as performed in a normal
 * ioctl), pass them as arguments, so the caller doesn't need to serialize them.
 * The size of the spec_array and target_params_array is given by
 * @dmi->target_count.
 * This function is supposed to be called in early boot, so locking mechanisms
 * to protect against concurrent loads are not required.
 */
int __init dm_early_create(struct dm_ioctl *dmi,
			   struct dm_target_spec **spec_array,
			   char **target_params_array)
{
	int r, m = DM_ANY_MINOR;
	struct dm_table *t, *old_map;
	struct mapped_device *md;
	unsigned int i;

	if (!dmi->target_count)
		return -EINVAL;

	r = check_name(dmi->name);
	if (r)
		return r;

	if (dmi->flags & DM_PERSISTENT_DEV_FLAG)
		m = MINOR(huge_decode_dev(dmi->dev));

	/* alloc dm device */
	r = dm_create(m, &md);
	if (r)
		return r;

	/* hash insert */
	r = dm_hash_insert(dmi->name, *dmi->uuid ? dmi->uuid : NULL, md);
	if (r)
		goto err_destroy_dm;

	/* alloc table */
	r = dm_table_create(&t, get_mode(dmi), dmi->target_count, md);
	if (r)
		goto err_hash_remove;

	/* add targets */
	for (i = 0; i < dmi->target_count; i++) {
		r = dm_table_add_target(t, spec_array[i]->target_type,
					(sector_t) spec_array[i]->sector_start,
					(sector_t) spec_array[i]->length,
					target_params_array[i]);
		if (r) {
			DMWARN("error adding target to table");
			goto err_destroy_table;
		}
	}

	/* finish table */
	r = dm_table_complete(t);
	if (r)
		goto err_destroy_table;

	md->type = dm_table_get_type(t);
	/* setup md->queue to reflect md's type (may block) */
	r = dm_setup_md_queue(md, t);
	if (r) {
		DMWARN("unable to set up device queue for new table.");
		goto err_destroy_table;
	}

	/* Set new map */
	dm_suspend(md, 0);
	old_map = dm_swap_table(md, t);
	if (IS_ERR(old_map)) {
		r = PTR_ERR(old_map);
		goto err_destroy_table;
	}
	set_disk_ro(dm_disk(md), !!(dmi->flags & DM_READONLY_FLAG));

	/* resume device */
	r = dm_resume(md);
	if (r)
		goto err_destroy_table;

	DMINFO("%s (%s) is ready", md->disk->disk_name, dmi->name);
	dm_put(md);
	return 0;

err_destroy_table:
	dm_table_destroy(t);
err_hash_remove:
	(void) __hash_remove(__get_name_cell(dmi->name));
	/* release reference from __get_name_cell */
	dm_put(md);
err_destroy_dm:
	dm_put(md);
	dm_destroy(md);
	return r;
}<|MERGE_RESOLUTION|>--- conflicted
+++ resolved
@@ -1317,11 +1317,7 @@
 	return dm_table_complete(table);
 }
 
-<<<<<<< HEAD
-static bool is_valid_type(unsigned cur, unsigned new)
-=======
 static bool is_valid_type(enum dm_queue_mode cur, enum dm_queue_mode new)
->>>>>>> 24b8d41d
 {
 	if (cur == new ||
 	    (cur == DM_TYPE_BIO_BASED && new == DM_TYPE_DAX_BIO_BASED))
@@ -1330,11 +1326,7 @@
 	return false;
 }
 
-<<<<<<< HEAD
-static int table_load(struct dm_ioctl *param, size_t param_size)
-=======
 static int table_load(struct file *filp, struct dm_ioctl *param, size_t param_size)
->>>>>>> 24b8d41d
 {
 	int r;
 	struct hash_cell *hc;
@@ -1377,12 +1369,8 @@
 			goto err_unlock_md_type;
 		}
 	} else if (!is_valid_type(dm_get_md_type(md), dm_table_get_type(t))) {
-<<<<<<< HEAD
-		DMWARN("can't change device type after initial table load.");
-=======
 		DMWARN("can't change device type (old=%u vs new=%u) after initial table load.",
 		       dm_get_md_type(md), dm_table_get_type(t));
->>>>>>> 24b8d41d
 		r = -EINVAL;
 		goto err_unlock_md_type;
 	}
@@ -1787,21 +1775,9 @@
 	 * Use kmalloc() rather than vmalloc() when we can.
 	 */
 	dmi = NULL;
-<<<<<<< HEAD
-	if (param_kernel->data_size <= KMALLOC_MAX_SIZE)
-		dmi = kmalloc(param_kernel->data_size, GFP_NOIO | __GFP_NORETRY | __GFP_NOMEMALLOC | __GFP_NOWARN);
-
-	if (!dmi) {
-		unsigned noio_flag;
-		noio_flag = memalloc_noio_save();
-		dmi = __vmalloc(param_kernel->data_size, GFP_NOIO | __GFP_HIGH | __GFP_HIGHMEM, PAGE_KERNEL);
-		memalloc_noio_restore(noio_flag);
-	}
-=======
 	noio_flag = memalloc_noio_save();
 	dmi = kvmalloc(param_kernel->data_size, GFP_KERNEL | __GFP_HIGH);
 	memalloc_noio_restore(noio_flag);
->>>>>>> 24b8d41d
 
 	if (!dmi) {
 		if (secure_data && clear_user(user, param_kernel->data_size))
@@ -1810,12 +1786,6 @@
 	}
 
 	*param_flags |= DM_PARAMS_MALLOC;
-<<<<<<< HEAD
-
-	if (copy_from_user(dmi, user, param_kernel->data_size))
-		goto bad;
-=======
->>>>>>> 24b8d41d
 
 	/* Copy from param_kernel (which was already copied from user) */
 	memcpy(dmi, param_kernel, minimum_data_size);
