/*
 * Copyright (C) 2003 Sistina Software.
 * Copyright (C) 2004-2005 Red Hat, Inc. All rights reserved.
 *
 * Module Author: Heinz Mauelshagen
 *
 * This file is released under the GPL.
 *
 * Round-robin path selector.
 */

#include <linux/device-mapper.h>

#include "dm-path-selector.h"

#include <linux/slab.h>
#include <linux/module.h>

#define DM_MSG_PREFIX "multipath round-robin"
#define RR_MIN_IO     1
#define RR_VERSION    "1.2.0"

/*-----------------------------------------------------------------
 * Path-handling code, paths are held in lists
 *---------------------------------------------------------------*/
struct path_info {
	struct list_head list;
	struct dm_path *path;
	unsigned repeat_count;
};

static void free_paths(struct list_head *paths)
{
	struct path_info *pi, *next;

	list_for_each_entry_safe(pi, next, paths, list) {
		list_del(&pi->list);
		kfree(pi);
	}
}

/*-----------------------------------------------------------------
 * Round-robin selector
 *---------------------------------------------------------------*/

struct selector {
	struct list_head valid_paths;
	struct list_head invalid_paths;
	spinlock_t lock;
};

static struct selector *alloc_selector(void)
{
	struct selector *s = kmalloc(sizeof(*s), GFP_KERNEL);

	if (s) {
		INIT_LIST_HEAD(&s->valid_paths);
		INIT_LIST_HEAD(&s->invalid_paths);
		spin_lock_init(&s->lock);
	}

	return s;
}

static int rr_create(struct path_selector *ps, unsigned argc, char **argv)
{
	struct selector *s;

	s = alloc_selector();
	if (!s)
		return -ENOMEM;

	ps->context = s;
	return 0;
}

static void rr_destroy(struct path_selector *ps)
{
	struct selector *s = ps->context;

	free_paths(&s->valid_paths);
	free_paths(&s->invalid_paths);
	kfree(s);
	ps->context = NULL;
}

static int rr_status(struct path_selector *ps, struct dm_path *path,
		     status_type_t type, char *result, unsigned int maxlen)
{
	struct path_info *pi;
	int sz = 0;

	if (!path)
		DMEMIT("0 ");
	else {
		switch(type) {
		case STATUSTYPE_INFO:
			break;
		case STATUSTYPE_TABLE:
			pi = path->pscontext;
			DMEMIT("%u ", pi->repeat_count);
			break;
		}
	}

	return sz;
}

/*
 * Called during initialisation to register each path with an
 * optional repeat_count.
 */
static int rr_add_path(struct path_selector *ps, struct dm_path *path,
		       int argc, char **argv, char **error)
{
	struct selector *s = ps->context;
	struct path_info *pi;
	unsigned repeat_count = RR_MIN_IO;
	char dummy;
	unsigned long flags;

	if (argc > 1) {
		*error = "round-robin ps: incorrect number of arguments";
		return -EINVAL;
	}

	/* First path argument is number of I/Os before switching path */
	if ((argc == 1) && (sscanf(argv[0], "%u%c", &repeat_count, &dummy) != 1)) {
		*error = "round-robin ps: invalid repeat count";
		return -EINVAL;
	}

	if (repeat_count > 1) {
		DMWARN_LIMIT("repeat_count > 1 is deprecated, using 1 instead");
		repeat_count = 1;
	}

	/* allocate the path */
	pi = kmalloc(sizeof(*pi), GFP_KERNEL);
	if (!pi) {
		*error = "round-robin ps: Error allocating path context";
		return -ENOMEM;
	}

	pi->path = path;
	pi->repeat_count = repeat_count;

	path->pscontext = pi;

	spin_lock_irqsave(&s->lock, flags);
	list_add_tail(&pi->list, &s->valid_paths);
	spin_unlock_irqrestore(&s->lock, flags);

	return 0;
}

static void rr_fail_path(struct path_selector *ps, struct dm_path *p)
{
	unsigned long flags;
	struct selector *s = ps->context;
	struct path_info *pi = p->pscontext;

	spin_lock_irqsave(&s->lock, flags);
	list_move(&pi->list, &s->invalid_paths);
	spin_unlock_irqrestore(&s->lock, flags);
}

static int rr_reinstate_path(struct path_selector *ps, struct dm_path *p)
{
	unsigned long flags;
	struct selector *s = ps->context;
	struct path_info *pi = p->pscontext;

	spin_lock_irqsave(&s->lock, flags);
	list_move(&pi->list, &s->valid_paths);
	spin_unlock_irqrestore(&s->lock, flags);

	return 0;
}

static struct dm_path *rr_select_path(struct path_selector *ps, size_t nr_bytes)
{
	unsigned long flags;
	struct selector *s = ps->context;
	struct path_info *pi = NULL;
<<<<<<< HEAD
	struct dm_path *current_path = NULL;

	local_irq_save(flags);
	current_path = *this_cpu_ptr(s->current_path);
	if (current_path) {
		percpu_counter_dec(&s->repeat_count);
		if (percpu_counter_read_positive(&s->repeat_count) > 0) {
			local_irq_restore(flags);
			return current_path;
		}
	}
=======
>>>>>>> 24b8d41d

	spin_lock(&s->lock);
	if (!list_empty(&s->valid_paths)) {
		pi = list_entry(s->valid_paths.next, struct path_info, list);
		list_move_tail(&pi->list, &s->valid_paths);
	}
	spin_unlock_irqrestore(&s->lock, flags);

	return pi ? pi->path : NULL;
}

static struct path_selector_type rr_ps = {
	.name = "round-robin",
	.module = THIS_MODULE,
	.table_args = 1,
	.info_args = 0,
	.create = rr_create,
	.destroy = rr_destroy,
	.status = rr_status,
	.add_path = rr_add_path,
	.fail_path = rr_fail_path,
	.reinstate_path = rr_reinstate_path,
	.select_path = rr_select_path,
};

static int __init dm_rr_init(void)
{
	int r = dm_register_path_selector(&rr_ps);

	if (r < 0)
		DMERR("register failed %d", r);

	DMINFO("version " RR_VERSION " loaded");

	return r;
}

static void __exit dm_rr_exit(void)
{
	int r = dm_unregister_path_selector(&rr_ps);

	if (r < 0)
		DMERR("unregister failed %d", r);
}

module_init(dm_rr_init);
module_exit(dm_rr_exit);

MODULE_DESCRIPTION(DM_NAME " round-robin multipath path selector");
MODULE_AUTHOR("Sistina Software <dm-devel@redhat.com>");
MODULE_LICENSE("GPL");<|MERGE_RESOLUTION|>--- conflicted
+++ resolved
@@ -183,22 +183,8 @@
 	unsigned long flags;
 	struct selector *s = ps->context;
 	struct path_info *pi = NULL;
-<<<<<<< HEAD
-	struct dm_path *current_path = NULL;
-
-	local_irq_save(flags);
-	current_path = *this_cpu_ptr(s->current_path);
-	if (current_path) {
-		percpu_counter_dec(&s->repeat_count);
-		if (percpu_counter_read_positive(&s->repeat_count) > 0) {
-			local_irq_restore(flags);
-			return current_path;
-		}
-	}
-=======
->>>>>>> 24b8d41d
-
-	spin_lock(&s->lock);
+
+	spin_lock_irqsave(&s->lock, flags);
 	if (!list_empty(&s->valid_paths)) {
 		pi = list_entry(s->valid_paths.next, struct path_info, list);
 		list_move_tail(&pi->list, &s->valid_paths);
