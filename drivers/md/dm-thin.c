--- conflicted
+++ resolved
@@ -422,13 +422,8 @@
 	 * Even if r is set, there could be sub discards in flight that we
 	 * need to wait for.
 	 */
-<<<<<<< HEAD
-	if (r && !op->parent_bio->bi_error)
-		op->parent_bio->bi_error = r;
-=======
 	if (r && !op->parent_bio->bi_status)
 		op->parent_bio->bi_status = errno_to_blk_status(r);
->>>>>>> 24b8d41d
 	bio_endio(op->parent_bio);
 }
 
@@ -669,13 +664,7 @@
 
 static void error_retry_list(struct pool *pool)
 {
-<<<<<<< HEAD
-	int error = get_pool_io_error_code(pool);
-
-	error_retry_list_with_code(pool, error);
-=======
 	error_retry_list_with_code(pool, get_pool_io_error_code(pool));
->>>>>>> 24b8d41d
 }
 
 /*
@@ -748,11 +737,7 @@
 
 static int bio_triggers_commit(struct thin_c *tc, struct bio *bio)
 {
-<<<<<<< HEAD
-	return (bio->bi_opf & (REQ_PREFLUSH | REQ_FUA)) &&
-=======
 	return op_is_flush(bio->bi_opf) &&
->>>>>>> 24b8d41d
 		dm_thin_changed_this_transaction(tc->td);
 }
 
@@ -925,12 +910,7 @@
 	struct bio *bio;
 
 	while ((bio = bio_list_pop(&cell->bios))) {
-<<<<<<< HEAD
-		if (bio->bi_opf & (REQ_PREFLUSH | REQ_FUA) ||
-		    bio_op(bio) == REQ_OP_DISCARD)
-=======
 		if (op_is_flush(bio->bi_opf) || bio_op(bio) == REQ_OP_DISCARD)
->>>>>>> 24b8d41d
 			bio_list_add(&info->defer_bios, bio);
 		else {
 			inc_all_io_entry(info->tc->pool, bio);
@@ -1102,11 +1082,7 @@
 	 * passdown we have to check that these blocks are now unused.
 	 */
 	int r = 0;
-<<<<<<< HEAD
-	bool used = true;
-=======
 	bool shared = true;
->>>>>>> 24b8d41d
 	struct thin_c *tc = m->tc;
 	struct pool *pool = tc->pool;
 	dm_block_t b = m->data_block, e, end = m->data_block + m->virt_end - m->virt_begin;
@@ -1165,10 +1141,7 @@
 	 * to unmap (we ignore err).
 	 */
 	queue_passdown_pt2(bio->bi_private);
-<<<<<<< HEAD
-=======
 	bio_put(bio);
->>>>>>> 24b8d41d
 }
 
 static void process_prepared_discard_passdown_pt1(struct dm_thin_new_mapping *m)
@@ -1189,12 +1162,6 @@
 		metadata_operation_failed(pool, "dm_thin_remove_range", r);
 		bio_io_error(m->bio);
 		cell_defer_no_holder(tc, m->cell);
-<<<<<<< HEAD
-		mempool_free(m, pool->mapping_pool);
-		return;
-	}
-
-=======
 		mempool_free(m, &pool->mapping_pool);
 		return;
 	}
@@ -1212,7 +1179,6 @@
 		return;
 	}
 
->>>>>>> 24b8d41d
 	discard_parent = bio_alloc(GFP_NOIO, 1);
 	if (!discard_parent) {
 		DMWARN("%s: unable to allocate top level discard bio for passdown. Skipping passdown.",
@@ -1233,20 +1199,6 @@
 			end_discard(&op, r);
 		}
 	}
-<<<<<<< HEAD
-
-	/*
-	 * Increment the unmapped blocks.  This prevents a race between the
-	 * passdown io and reallocation of freed blocks.
-	 */
-	r = dm_pool_inc_data_range(pool->pmd, m->data_block, data_end);
-	if (r) {
-		metadata_operation_failed(pool, "dm_pool_inc_data_range", r);
-		bio_io_error(m->bio);
-		cell_defer_no_holder(tc, m->cell);
-		mempool_free(m, pool->mapping_pool);
-		return;
-	}
 }
 
 static void process_prepared_discard_passdown_pt2(struct dm_thin_new_mapping *m)
@@ -1259,20 +1211,6 @@
 	 * The passdown has completed, so now we can decrement all those
 	 * unmapped blocks.
 	 */
-=======
-}
-
-static void process_prepared_discard_passdown_pt2(struct dm_thin_new_mapping *m)
-{
-	int r;
-	struct thin_c *tc = m->tc;
-	struct pool *pool = tc->pool;
-
-	/*
-	 * The passdown has completed, so now we can decrement all those
-	 * unmapped blocks.
-	 */
->>>>>>> 24b8d41d
 	r = dm_pool_dec_data_range(pool->pmd, m->data_block,
 				   m->data_block + (m->virt_end - m->virt_begin));
 	if (r) {
@@ -1880,14 +1818,8 @@
 	struct bio *bio;
 
 	while ((bio = bio_list_pop(&cell->bios))) {
-<<<<<<< HEAD
-		if ((bio_data_dir(bio) == WRITE) ||
-		    (bio->bi_opf & (REQ_PREFLUSH | REQ_FUA) ||
-		     bio_op(bio) == REQ_OP_DISCARD))
-=======
 		if (bio_data_dir(bio) == WRITE || op_is_flush(bio->bi_opf) ||
 		    bio_op(bio) == REQ_OP_DISCARD)
->>>>>>> 24b8d41d
 			bio_list_add(&info->defer_bios, bio);
 		else {
 			struct dm_thin_endio_hook *h = dm_per_bio_data(bio, sizeof(struct dm_thin_endio_hook));
@@ -2794,12 +2726,7 @@
 		return DM_MAPIO_SUBMITTED;
 	}
 
-<<<<<<< HEAD
-	if (bio->bi_opf & (REQ_PREFLUSH | REQ_FUA) ||
-	    bio_op(bio) == REQ_OP_DISCARD) {
-=======
 	if (op_is_flush(bio->bi_opf) || bio_op(bio) == REQ_OP_DISCARD) {
->>>>>>> 24b8d41d
 		thin_defer_bio_with_throttle(tc, bio);
 		return DM_MAPIO_SUBMITTED;
 	}
@@ -4164,11 +4091,7 @@
 	.name = "thin-pool",
 	.features = DM_TARGET_SINGLETON | DM_TARGET_ALWAYS_WRITEABLE |
 		    DM_TARGET_IMMUTABLE,
-<<<<<<< HEAD
-	.version = {1, 19, 0},
-=======
 	.version = {1, 22, 0},
->>>>>>> 24b8d41d
 	.module = THIS_MODULE,
 	.ctr = pool_ctr,
 	.dtr = pool_dtr,
@@ -4545,11 +4468,7 @@
 
 static struct target_type thin_target = {
 	.name = "thin",
-<<<<<<< HEAD
-	.version = {1, 19, 0},
-=======
 	.version = {1, 22, 0},
->>>>>>> 24b8d41d
 	.module	= THIS_MODULE,
 	.ctr = thin_ctr,
 	.dtr = thin_dtr,
