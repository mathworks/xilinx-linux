// SPDX-License-Identifier: GPL-2.0
/*
 * bcache journalling code, for btree insertions
 *
 * Copyright 2012 Google, Inc.
 */

#include "bcache.h"
#include "btree.h"
#include "debug.h"
#include "extents.h"

#include <trace/events/bcache.h>

/*
 * Journal replay/recovery:
 *
 * This code is all driven from run_cache_set(); we first read the journal
 * entries, do some other stuff, then we mark all the keys in the journal
 * entries (same as garbage collection would), then we replay them - reinserting
 * them into the cache in precisely the same order as they appear in the
 * journal.
 *
 * We only journal keys that go in leaf nodes, which simplifies things quite a
 * bit.
 */

static void journal_read_endio(struct bio *bio)
{
	struct closure *cl = bio->bi_private;

	closure_put(cl);
}

static int journal_read_bucket(struct cache *ca, struct list_head *list,
			       unsigned int bucket_index)
{
	struct journal_device *ja = &ca->journal;
	struct bio *bio = &ja->bio;

	struct journal_replay *i;
	struct jset *j, *data = ca->set->journal.w[0].data;
	struct closure cl;
	unsigned int len, left, offset = 0;
	int ret = 0;
	sector_t bucket = bucket_to_sector(ca->set, ca->sb.d[bucket_index]);

	closure_init_stack(&cl);

	pr_debug("reading %u\n", bucket_index);

	while (offset < ca->sb.bucket_size) {
reread:		left = ca->sb.bucket_size - offset;
		len = min_t(unsigned int, left, PAGE_SECTORS << JSET_BITS);

		bio_reset(bio);
		bio->bi_iter.bi_sector	= bucket + offset;
<<<<<<< HEAD
		bio->bi_bdev	= ca->bdev;
=======
		bio_set_dev(bio, ca->bdev);
>>>>>>> 24b8d41d
		bio->bi_iter.bi_size	= len << 9;

		bio->bi_end_io	= journal_read_endio;
		bio->bi_private = &cl;
		bio_set_op_attrs(bio, REQ_OP_READ, 0);
		bch_bio_map(bio, data);

		closure_bio_submit(ca->set, bio, &cl);
		closure_sync(&cl);

		/* This function could be simpler now since we no longer write
		 * journal entries that overlap bucket boundaries; this means
		 * the start of a bucket will always have a valid journal entry
		 * if it has any journal entries at all.
		 */

		j = data;
		while (len) {
			struct list_head *where;
			size_t blocks, bytes = set_bytes(j);

			if (j->magic != jset_magic(&ca->sb)) {
				pr_debug("%u: bad magic\n", bucket_index);
				return ret;
			}

			if (bytes > left << 9 ||
			    bytes > PAGE_SIZE << JSET_BITS) {
				pr_info("%u: too big, %zu bytes, offset %u\n",
					bucket_index, bytes, offset);
				return ret;
			}

			if (bytes > len << 9)
				goto reread;

			if (j->csum != csum_set(j)) {
				pr_info("%u: bad csum, %zu bytes, offset %u\n",
					bucket_index, bytes, offset);
				return ret;
			}

			blocks = set_blocks(j, block_bytes(ca));

			/*
			 * Nodes in 'list' are in linear increasing order of
			 * i->j.seq, the node on head has the smallest (oldest)
			 * journal seq, the node on tail has the biggest
			 * (latest) journal seq.
			 */

			/*
			 * Check from the oldest jset for last_seq. If
			 * i->j.seq < j->last_seq, it means the oldest jset
			 * in list is expired and useless, remove it from
			 * this list. Otherwise, j is a condidate jset for
			 * further following checks.
			 */
			while (!list_empty(list)) {
				i = list_first_entry(list,
					struct journal_replay, list);
				if (i->j.seq >= j->last_seq)
					break;
				list_del(&i->list);
				kfree(i);
			}

			/* iterate list in reverse order (from latest jset) */
			list_for_each_entry_reverse(i, list, list) {
				if (j->seq == i->j.seq)
					goto next_set;

				/*
				 * if j->seq is less than any i->j.last_seq
				 * in list, j is an expired and useless jset.
				 */
				if (j->seq < i->j.last_seq)
					goto next_set;

				/*
				 * 'where' points to first jset in list which
				 * is elder then j.
				 */
				if (j->seq > i->j.seq) {
					where = &i->list;
					goto add;
				}
			}

			where = list;
add:
			i = kmalloc(offsetof(struct journal_replay, j) +
				    bytes, GFP_KERNEL);
			if (!i)
				return -ENOMEM;
			memcpy(&i->j, j, bytes);
			/* Add to the location after 'where' points to */
			list_add(&i->list, where);
			ret = 1;

			if (j->seq > ja->seq[bucket_index])
				ja->seq[bucket_index] = j->seq;
next_set:
			offset	+= blocks * ca->sb.block_size;
			len	-= blocks * ca->sb.block_size;
			j = ((void *) j) + blocks * block_bytes(ca);
		}
	}

	return ret;
}

int bch_journal_read(struct cache_set *c, struct list_head *list)
{
#define read_bucket(b)							\
	({								\
		ret = journal_read_bucket(ca, list, b);			\
		__set_bit(b, bitmap);					\
		if (ret < 0)						\
			return ret;					\
		ret;							\
	})

	struct cache *ca = c->cache;
	int ret = 0;
	struct journal_device *ja = &ca->journal;
	DECLARE_BITMAP(bitmap, SB_JOURNAL_BUCKETS);
	unsigned int i, l, r, m;
	uint64_t seq;

	bitmap_zero(bitmap, SB_JOURNAL_BUCKETS);
	pr_debug("%u journal buckets\n", ca->sb.njournal_buckets);

	/*
	 * Read journal buckets ordered by golden ratio hash to quickly
	 * find a sequence of buckets with valid journal entries
	 */
	for (i = 0; i < ca->sb.njournal_buckets; i++) {
		/*
		 * We must try the index l with ZERO first for
		 * correctness due to the scenario that the journal
		 * bucket is circular buffer which might have wrapped
		 */
		l = (i * 2654435769U) % ca->sb.njournal_buckets;

		if (test_bit(l, bitmap))
			break;

		if (read_bucket(l))
			goto bsearch;
	}

	/*
	 * If that fails, check all the buckets we haven't checked
	 * already
	 */
	pr_debug("falling back to linear search\n");

	for_each_clear_bit(l, bitmap, ca->sb.njournal_buckets)
		if (read_bucket(l))
			goto bsearch;

	/* no journal entries on this device? */
	if (l == ca->sb.njournal_buckets)
		goto out;
bsearch:
	BUG_ON(list_empty(list));

	/* Binary search */
	m = l;
	r = find_next_bit(bitmap, ca->sb.njournal_buckets, l + 1);
	pr_debug("starting binary search, l %u r %u\n", l, r);

	while (l + 1 < r) {
		seq = list_entry(list->prev, struct journal_replay,
				 list)->j.seq;

		m = (l + r) >> 1;
		read_bucket(m);

		if (seq != list_entry(list->prev, struct journal_replay,
				      list)->j.seq)
			l = m;
		else
			r = m;
	}

	/*
	 * Read buckets in reverse order until we stop finding more
	 * journal entries
	 */
	pr_debug("finishing up: m %u njournal_buckets %u\n",
		 m, ca->sb.njournal_buckets);
	l = m;

	while (1) {
		if (!l--)
			l = ca->sb.njournal_buckets - 1;

		if (l == m)
			break;

		if (test_bit(l, bitmap))
			continue;

		if (!read_bucket(l))
			break;
	}

	seq = 0;

	for (i = 0; i < ca->sb.njournal_buckets; i++)
		if (ja->seq[i] > seq) {
			seq = ja->seq[i];
			/*
			 * When journal_reclaim() goes to allocate for
			 * the first time, it'll use the bucket after
			 * ja->cur_idx
			 */
			ja->cur_idx = i;
			ja->last_idx = ja->discard_idx = (i + 1) %
				ca->sb.njournal_buckets;

		}

out:
	if (!list_empty(list))
		c->journal.seq = list_entry(list->prev,
					    struct journal_replay,
					    list)->j.seq;

	return 0;
#undef read_bucket
}

void bch_journal_mark(struct cache_set *c, struct list_head *list)
{
	atomic_t p = { 0 };
	struct bkey *k;
	struct journal_replay *i;
	struct journal *j = &c->journal;
	uint64_t last = j->seq;

	/*
	 * journal.pin should never fill up - we never write a journal
	 * entry when it would fill up. But if for some reason it does, we
	 * iterate over the list in reverse order so that we can just skip that
	 * refcount instead of bugging.
	 */

	list_for_each_entry_reverse(i, list, list) {
		BUG_ON(last < i->j.seq);
		i->pin = NULL;

		while (last-- != i->j.seq)
			if (fifo_free(&j->pin) > 1) {
				fifo_push_front(&j->pin, p);
				atomic_set(&fifo_front(&j->pin), 0);
			}

		if (fifo_free(&j->pin) > 1) {
			fifo_push_front(&j->pin, p);
			i->pin = &fifo_front(&j->pin);
			atomic_set(i->pin, 1);
		}

		for (k = i->j.start;
		     k < bset_bkey_last(&i->j);
		     k = bkey_next(k))
			if (!__bch_extent_invalid(c, k)) {
				unsigned int j;

				for (j = 0; j < KEY_PTRS(k); j++)
					if (ptr_available(c, k, j))
						atomic_inc(&PTR_BUCKET(c, k, j)->pin);

				bch_initial_mark_key(c, 0, k);
			}
	}
}

static bool is_discard_enabled(struct cache_set *s)
{
	struct cache *ca = s->cache;

	if (ca->discard)
		return true;

	return false;
}

int bch_journal_replay(struct cache_set *s, struct list_head *list)
{
	int ret = 0, keys = 0, entries = 0;
	struct bkey *k;
	struct journal_replay *i =
		list_entry(list->prev, struct journal_replay, list);

	uint64_t start = i->j.last_seq, end = i->j.seq, n = start;
	struct keylist keylist;

	list_for_each_entry(i, list, list) {
		BUG_ON(i->pin && atomic_read(i->pin) != 1);

		if (n != i->j.seq) {
			if (n == start && is_discard_enabled(s))
				pr_info("journal entries %llu-%llu may be discarded! (replaying %llu-%llu)\n",
					n, i->j.seq - 1, start, end);
			else {
				pr_err("journal entries %llu-%llu missing! (replaying %llu-%llu)\n",
					n, i->j.seq - 1, start, end);
				ret = -EIO;
				goto err;
			}
		}

		for (k = i->j.start;
		     k < bset_bkey_last(&i->j);
		     k = bkey_next(k)) {
			trace_bcache_journal_replay_key(k);

			bch_keylist_init_single(&keylist, k);

			ret = bch_btree_insert(s, &keylist, i->pin, NULL);
			if (ret)
				goto err;

			BUG_ON(!bch_keylist_empty(&keylist));
			keys++;

			cond_resched();
		}

		if (i->pin)
			atomic_dec(i->pin);
		n = i->j.seq + 1;
		entries++;
	}

	pr_info("journal replay done, %i keys in %i entries, seq %llu\n",
		keys, entries, end);
err:
	while (!list_empty(list)) {
		i = list_first_entry(list, struct journal_replay, list);
		list_del(&i->list);
		kfree(i);
	}

	return ret;
}

/* Journalling */

static void btree_flush_write(struct cache_set *c)
{
	struct btree *b, *t, *btree_nodes[BTREE_FLUSH_NR];
	unsigned int i, nr;
	int ref_nr;
	atomic_t *fifo_front_p, *now_fifo_front_p;
	size_t mask;

	if (c->journal.btree_flushing)
		return;

	spin_lock(&c->journal.flush_write_lock);
	if (c->journal.btree_flushing) {
		spin_unlock(&c->journal.flush_write_lock);
		return;
	}
	c->journal.btree_flushing = true;
	spin_unlock(&c->journal.flush_write_lock);

	/* get the oldest journal entry and check its refcount */
	spin_lock(&c->journal.lock);
	fifo_front_p = &fifo_front(&c->journal.pin);
	ref_nr = atomic_read(fifo_front_p);
	if (ref_nr <= 0) {
		/*
		 * do nothing if no btree node references
		 * the oldest journal entry
		 */
		spin_unlock(&c->journal.lock);
		goto out;
	}
	spin_unlock(&c->journal.lock);

	mask = c->journal.pin.mask;
	nr = 0;
	atomic_long_inc(&c->flush_write);
	memset(btree_nodes, 0, sizeof(btree_nodes));

	mutex_lock(&c->bucket_lock);
	list_for_each_entry_safe_reverse(b, t, &c->btree_cache, list) {
		/*
		 * It is safe to get now_fifo_front_p without holding
		 * c->journal.lock here, because we don't need to know
		 * the exactly accurate value, just check whether the
		 * front pointer of c->journal.pin is changed.
		 */
		now_fifo_front_p = &fifo_front(&c->journal.pin);
		/*
		 * If the oldest journal entry is reclaimed and front
		 * pointer of c->journal.pin changes, it is unnecessary
		 * to scan c->btree_cache anymore, just quit the loop and
		 * flush out what we have already.
		 */
		if (now_fifo_front_p != fifo_front_p)
			break;
		/*
		 * quit this loop if all matching btree nodes are
		 * scanned and record in btree_nodes[] already.
		 */
		ref_nr = atomic_read(fifo_front_p);
		if (nr >= ref_nr)
			break;

		if (btree_node_journal_flush(b))
			pr_err("BUG: flush_write bit should not be set here!\n");

		mutex_lock(&b->write_lock);

		if (!btree_node_dirty(b)) {
			mutex_unlock(&b->write_lock);
			continue;
		}

		if (!btree_current_write(b)->journal) {
			mutex_unlock(&b->write_lock);
			continue;
		}

		/*
		 * Only select the btree node which exactly references
		 * the oldest journal entry.
		 *
		 * If the journal entry pointed by fifo_front_p is
		 * reclaimed in parallel, don't worry:
		 * - the list_for_each_xxx loop will quit when checking
		 *   next now_fifo_front_p.
		 * - If there are matched nodes recorded in btree_nodes[],
		 *   they are clean now (this is why and how the oldest
		 *   journal entry can be reclaimed). These selected nodes
		 *   will be ignored and skipped in the folowing for-loop.
		 */
		if (((btree_current_write(b)->journal - fifo_front_p) &
		     mask) != 0) {
			mutex_unlock(&b->write_lock);
			continue;
		}

		set_btree_node_journal_flush(b);

		mutex_unlock(&b->write_lock);

		btree_nodes[nr++] = b;
		/*
		 * To avoid holding c->bucket_lock too long time,
		 * only scan for BTREE_FLUSH_NR matched btree nodes
		 * at most. If there are more btree nodes reference
		 * the oldest journal entry, try to flush them next
		 * time when btree_flush_write() is called.
		 */
		if (nr == BTREE_FLUSH_NR)
			break;
	}
	mutex_unlock(&c->bucket_lock);

	for (i = 0; i < nr; i++) {
		b = btree_nodes[i];
		if (!b) {
			pr_err("BUG: btree_nodes[%d] is NULL\n", i);
			continue;
		}

		/* safe to check without holding b->write_lock */
		if (!btree_node_journal_flush(b)) {
			pr_err("BUG: bnode %p: journal_flush bit cleaned\n", b);
			continue;
		}

		mutex_lock(&b->write_lock);
		if (!btree_current_write(b)->journal) {
			clear_bit(BTREE_NODE_journal_flush, &b->flags);
			mutex_unlock(&b->write_lock);
			pr_debug("bnode %p: written by others\n", b);
			continue;
		}

		if (!btree_node_dirty(b)) {
			clear_bit(BTREE_NODE_journal_flush, &b->flags);
			mutex_unlock(&b->write_lock);
			pr_debug("bnode %p: dirty bit cleaned by others\n", b);
			continue;
		}

		__bch_btree_node_write(b, NULL);
		clear_bit(BTREE_NODE_journal_flush, &b->flags);
		mutex_unlock(&b->write_lock);
	}

out:
	spin_lock(&c->journal.flush_write_lock);
	c->journal.btree_flushing = false;
	spin_unlock(&c->journal.flush_write_lock);
}

#define last_seq(j)	((j)->seq - fifo_used(&(j)->pin) + 1)

static void journal_discard_endio(struct bio *bio)
{
	struct journal_device *ja =
		container_of(bio, struct journal_device, discard_bio);
	struct cache *ca = container_of(ja, struct cache, journal);

	atomic_set(&ja->discard_in_flight, DISCARD_DONE);

	closure_wake_up(&ca->set->journal.wait);
	closure_put(&ca->set->cl);
}

static void journal_discard_work(struct work_struct *work)
{
	struct journal_device *ja =
		container_of(work, struct journal_device, discard_work);

	submit_bio(&ja->discard_bio);
}

static void do_journal_discard(struct cache *ca)
{
	struct journal_device *ja = &ca->journal;
	struct bio *bio = &ja->discard_bio;

	if (!ca->discard) {
		ja->discard_idx = ja->last_idx;
		return;
	}

	switch (atomic_read(&ja->discard_in_flight)) {
	case DISCARD_IN_FLIGHT:
		return;

	case DISCARD_DONE:
		ja->discard_idx = (ja->discard_idx + 1) %
			ca->sb.njournal_buckets;

		atomic_set(&ja->discard_in_flight, DISCARD_READY);
		fallthrough;

	case DISCARD_READY:
		if (ja->discard_idx == ja->last_idx)
			return;

		atomic_set(&ja->discard_in_flight, DISCARD_IN_FLIGHT);

<<<<<<< HEAD
		bio_init(bio);
		bio_set_op_attrs(bio, REQ_OP_DISCARD, 0);
		bio->bi_iter.bi_sector	= bucket_to_sector(ca->set,
						ca->sb.d[ja->discard_idx]);
		bio->bi_bdev		= ca->bdev;
		bio->bi_max_vecs	= 1;
		bio->bi_io_vec		= bio->bi_inline_vecs;
=======
		bio_init(bio, bio->bi_inline_vecs, 1);
		bio_set_op_attrs(bio, REQ_OP_DISCARD, 0);
		bio->bi_iter.bi_sector	= bucket_to_sector(ca->set,
						ca->sb.d[ja->discard_idx]);
		bio_set_dev(bio, ca->bdev);
>>>>>>> 24b8d41d
		bio->bi_iter.bi_size	= bucket_bytes(ca);
		bio->bi_end_io		= journal_discard_endio;

		closure_get(&ca->set->cl);
		INIT_WORK(&ja->discard_work, journal_discard_work);
		queue_work(bch_journal_wq, &ja->discard_work);
	}
}

static void journal_reclaim(struct cache_set *c)
{
	struct bkey *k = &c->journal.key;
	struct cache *ca = c->cache;
	uint64_t last_seq;
	unsigned int next;
	struct journal_device *ja = &ca->journal;
	atomic_t p __maybe_unused;

	atomic_long_inc(&c->reclaim);

	while (!atomic_read(&fifo_front(&c->journal.pin)))
		fifo_pop(&c->journal.pin, p);

	last_seq = last_seq(&c->journal);

	/* Update last_idx */

	while (ja->last_idx != ja->cur_idx &&
	       ja->seq[ja->last_idx] < last_seq)
		ja->last_idx = (ja->last_idx + 1) %
			ca->sb.njournal_buckets;

	do_journal_discard(ca);

	if (c->journal.blocks_free)
		goto out;

	next = (ja->cur_idx + 1) % ca->sb.njournal_buckets;
	/* No space available on this device */
	if (next == ja->discard_idx)
		goto out;

	ja->cur_idx = next;
	k->ptr[0] = MAKE_PTR(0,
			     bucket_to_sector(c, ca->sb.d[ja->cur_idx]),
			     ca->sb.nr_this_dev);
	atomic_long_inc(&c->reclaimed_journal_buckets);

	bkey_init(k);
	SET_KEY_PTRS(k, 1);
	c->journal.blocks_free = ca->sb.bucket_size >> c->block_bits;

out:
	if (!journal_full(&c->journal))
		__closure_wake_up(&c->journal.wait);
}

void bch_journal_next(struct journal *j)
{
	atomic_t p = { 1 };

	j->cur = (j->cur == j->w)
		? &j->w[1]
		: &j->w[0];

	/*
	 * The fifo_push() needs to happen at the same time as j->seq is
	 * incremented for last_seq() to be calculated correctly
	 */
	BUG_ON(!fifo_push(&j->pin, p));
	atomic_set(&fifo_back(&j->pin), 1);

	j->cur->data->seq	= ++j->seq;
	j->cur->dirty		= false;
	j->cur->need_write	= false;
	j->cur->data->keys	= 0;

	if (fifo_full(&j->pin))
		pr_debug("journal_pin full (%zu)\n", fifo_used(&j->pin));
}

static void journal_write_endio(struct bio *bio)
{
	struct journal_write *w = bio->bi_private;

	cache_set_err_on(bio->bi_status, w->c, "journal io error");
	closure_put(&w->c->journal.io);
}

static void journal_write(struct closure *cl);

static void journal_write_done(struct closure *cl)
{
	struct journal *j = container_of(cl, struct journal, io);
	struct journal_write *w = (j->cur == j->w)
		? &j->w[1]
		: &j->w[0];

	__closure_wake_up(&w->wait);
	continue_at_nobarrier(cl, journal_write, bch_journal_wq);
}

static void journal_write_unlock(struct closure *cl)
	__releases(&c->journal.lock)
{
	struct cache_set *c = container_of(cl, struct cache_set, journal.io);

	c->journal.io_in_flight = 0;
	spin_unlock(&c->journal.lock);
}

static void journal_write_unlocked(struct closure *cl)
	__releases(c->journal.lock)
{
	struct cache_set *c = container_of(cl, struct cache_set, journal.io);
	struct cache *ca = c->cache;
	struct journal_write *w = c->journal.cur;
	struct bkey *k = &c->journal.key;
	unsigned int i, sectors = set_blocks(w->data, block_bytes(ca)) *
		ca->sb.block_size;

	struct bio *bio;
	struct bio_list list;

	bio_list_init(&list);

	if (!w->need_write) {
		closure_return_with_destructor(cl, journal_write_unlock);
		return;
	} else if (journal_full(&c->journal)) {
		journal_reclaim(c);
		spin_unlock(&c->journal.lock);

		btree_flush_write(c);
		continue_at(cl, journal_write, bch_journal_wq);
		return;
	}

	c->journal.blocks_free -= set_blocks(w->data, block_bytes(ca));

	w->data->btree_level = c->root->level;

	bkey_copy(&w->data->btree_root, &c->root->key);
	bkey_copy(&w->data->uuid_bucket, &c->uuid_bucket);

	w->data->prio_bucket[ca->sb.nr_this_dev] = ca->prio_buckets[0];
	w->data->magic		= jset_magic(&ca->sb);
	w->data->version	= BCACHE_JSET_VERSION;
	w->data->last_seq	= last_seq(&c->journal);
	w->data->csum		= csum_set(w->data);

	for (i = 0; i < KEY_PTRS(k); i++) {
		ca = PTR_CACHE(c, k, i);
		bio = &ca->journal.bio;

		atomic_long_add(sectors, &ca->meta_sectors_written);

		bio_reset(bio);
		bio->bi_iter.bi_sector	= PTR_OFFSET(k, i);
<<<<<<< HEAD
		bio->bi_bdev	= ca->bdev;
=======
		bio_set_dev(bio, ca->bdev);
>>>>>>> 24b8d41d
		bio->bi_iter.bi_size = sectors << 9;

		bio->bi_end_io	= journal_write_endio;
		bio->bi_private = w;
		bio_set_op_attrs(bio, REQ_OP_WRITE,
				 REQ_SYNC|REQ_META|REQ_PREFLUSH|REQ_FUA);
		bch_bio_map(bio, w->data);

		trace_bcache_journal_write(bio, w->data->keys);
		bio_list_add(&list, bio);

		SET_PTR_OFFSET(k, i, PTR_OFFSET(k, i) + sectors);

		ca->journal.seq[ca->journal.cur_idx] = w->data->seq;
	}

	/* If KEY_PTRS(k) == 0, this jset gets lost in air */
	BUG_ON(i == 0);

	atomic_dec_bug(&fifo_back(&c->journal.pin));
	bch_journal_next(&c->journal);
	journal_reclaim(c);

	spin_unlock(&c->journal.lock);

	while ((bio = bio_list_pop(&list)))
		closure_bio_submit(c, bio, cl);

	continue_at(cl, journal_write_done, NULL);
}

static void journal_write(struct closure *cl)
{
	struct cache_set *c = container_of(cl, struct cache_set, journal.io);

	spin_lock(&c->journal.lock);
	journal_write_unlocked(cl);
}

static void journal_try_write(struct cache_set *c)
	__releases(c->journal.lock)
{
	struct closure *cl = &c->journal.io;
	struct journal_write *w = c->journal.cur;

	w->need_write = true;

	if (!c->journal.io_in_flight) {
		c->journal.io_in_flight = 1;
		closure_call(cl, journal_write_unlocked, NULL, &c->cl);
	} else {
		spin_unlock(&c->journal.lock);
	}
}

static struct journal_write *journal_wait_for_write(struct cache_set *c,
						    unsigned int nkeys)
	__acquires(&c->journal.lock)
{
	size_t sectors;
	struct closure cl;
	bool wait = false;
	struct cache *ca = c->cache;

	closure_init_stack(&cl);

	spin_lock(&c->journal.lock);

	while (1) {
		struct journal_write *w = c->journal.cur;

		sectors = __set_blocks(w->data, w->data->keys + nkeys,
				       block_bytes(ca)) * ca->sb.block_size;

		if (sectors <= min_t(size_t,
				     c->journal.blocks_free * ca->sb.block_size,
				     PAGE_SECTORS << JSET_BITS))
			return w;

		if (wait)
			closure_wait(&c->journal.wait, &cl);

		if (!journal_full(&c->journal)) {
			if (wait)
				trace_bcache_journal_entry_full(c);

			/*
			 * XXX: If we were inserting so many keys that they
			 * won't fit in an _empty_ journal write, we'll
			 * deadlock. For now, handle this in
			 * bch_keylist_realloc() - but something to think about.
			 */
			BUG_ON(!w->data->keys);

			journal_try_write(c); /* unlocks */
		} else {
			if (wait)
				trace_bcache_journal_full(c);

			journal_reclaim(c);
			spin_unlock(&c->journal.lock);

			btree_flush_write(c);
		}

		closure_sync(&cl);
		spin_lock(&c->journal.lock);
		wait = true;
	}
}

static void journal_write_work(struct work_struct *work)
{
	struct cache_set *c = container_of(to_delayed_work(work),
					   struct cache_set,
					   journal.work);
	spin_lock(&c->journal.lock);
	if (c->journal.cur->dirty)
		journal_try_write(c);
	else
		spin_unlock(&c->journal.lock);
}

/*
 * Entry point to the journalling code - bio_insert() and btree_invalidate()
 * pass bch_journal() a list of keys to be journalled, and then
 * bch_journal() hands those same keys off to btree_insert_async()
 */

atomic_t *bch_journal(struct cache_set *c,
		      struct keylist *keys,
		      struct closure *parent)
{
	struct journal_write *w;
	atomic_t *ret;

	/* No journaling if CACHE_SET_IO_DISABLE set already */
	if (unlikely(test_bit(CACHE_SET_IO_DISABLE, &c->flags)))
		return NULL;

	if (!CACHE_SYNC(&c->cache->sb))
		return NULL;

	w = journal_wait_for_write(c, bch_keylist_nkeys(keys));

	memcpy(bset_bkey_last(w->data), keys->keys, bch_keylist_bytes(keys));
	w->data->keys += bch_keylist_nkeys(keys);

	ret = &fifo_back(&c->journal.pin);
	atomic_inc(ret);

	if (parent) {
		closure_wait(&w->wait, parent);
		journal_try_write(c);
	} else if (!w->dirty) {
		w->dirty = true;
		schedule_delayed_work(&c->journal.work,
				      msecs_to_jiffies(c->journal_delay_ms));
		spin_unlock(&c->journal.lock);
	} else {
		spin_unlock(&c->journal.lock);
	}


	return ret;
}

void bch_journal_meta(struct cache_set *c, struct closure *cl)
{
	struct keylist keys;
	atomic_t *ref;

	bch_keylist_init(&keys);

	ref = bch_journal(c, &keys, cl);
	if (ref)
		atomic_dec_bug(ref);
}

void bch_journal_free(struct cache_set *c)
{
	free_pages((unsigned long) c->journal.w[1].data, JSET_BITS);
	free_pages((unsigned long) c->journal.w[0].data, JSET_BITS);
	free_fifo(&c->journal.pin);
}

int bch_journal_alloc(struct cache_set *c)
{
	struct journal *j = &c->journal;

	spin_lock_init(&j->lock);
	spin_lock_init(&j->flush_write_lock);
	INIT_DELAYED_WORK(&j->work, journal_write_work);

	c->journal_delay_ms = 100;

	j->w[0].c = c;
	j->w[1].c = c;

	if (!(init_fifo(&j->pin, JOURNAL_PIN, GFP_KERNEL)) ||
	    !(j->w[0].data = (void *) __get_free_pages(GFP_KERNEL|__GFP_COMP, JSET_BITS)) ||
	    !(j->w[1].data = (void *) __get_free_pages(GFP_KERNEL|__GFP_COMP, JSET_BITS)))
		return -ENOMEM;

	return 0;
}<|MERGE_RESOLUTION|>--- conflicted
+++ resolved
@@ -55,11 +55,7 @@
 
 		bio_reset(bio);
 		bio->bi_iter.bi_sector	= bucket + offset;
-<<<<<<< HEAD
-		bio->bi_bdev	= ca->bdev;
-=======
 		bio_set_dev(bio, ca->bdev);
->>>>>>> 24b8d41d
 		bio->bi_iter.bi_size	= len << 9;
 
 		bio->bi_end_io	= journal_read_endio;
@@ -615,21 +611,11 @@
 
 		atomic_set(&ja->discard_in_flight, DISCARD_IN_FLIGHT);
 
-<<<<<<< HEAD
-		bio_init(bio);
-		bio_set_op_attrs(bio, REQ_OP_DISCARD, 0);
-		bio->bi_iter.bi_sector	= bucket_to_sector(ca->set,
-						ca->sb.d[ja->discard_idx]);
-		bio->bi_bdev		= ca->bdev;
-		bio->bi_max_vecs	= 1;
-		bio->bi_io_vec		= bio->bi_inline_vecs;
-=======
 		bio_init(bio, bio->bi_inline_vecs, 1);
 		bio_set_op_attrs(bio, REQ_OP_DISCARD, 0);
 		bio->bi_iter.bi_sector	= bucket_to_sector(ca->set,
 						ca->sb.d[ja->discard_idx]);
 		bio_set_dev(bio, ca->bdev);
->>>>>>> 24b8d41d
 		bio->bi_iter.bi_size	= bucket_bytes(ca);
 		bio->bi_end_io		= journal_discard_endio;
 
@@ -789,11 +775,7 @@
 
 		bio_reset(bio);
 		bio->bi_iter.bi_sector	= PTR_OFFSET(k, i);
-<<<<<<< HEAD
-		bio->bi_bdev	= ca->bdev;
-=======
 		bio_set_dev(bio, ca->bdev);
->>>>>>> 24b8d41d
 		bio->bi_iter.bi_size = sectors << 9;
 
 		bio->bi_end_io	= journal_write_endio;
