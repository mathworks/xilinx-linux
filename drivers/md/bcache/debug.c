--- conflicted
+++ resolved
@@ -53,11 +53,7 @@
 	bio_set_dev(bio, PTR_CACHE(b->c, &b->key, 0)->bdev);
 	bio->bi_iter.bi_sector	= PTR_OFFSET(&b->key, 0);
 	bio->bi_iter.bi_size	= KEY_SIZE(&v->key) << 9;
-<<<<<<< HEAD
-	bio_set_op_attrs(bio, REQ_OP_READ, REQ_META|READ_SYNC);
-=======
 	bio->bi_opf		= REQ_OP_READ | REQ_META;
->>>>>>> 24b8d41d
 	bch_bio_map(bio, sorted);
 
 	submit_bio_wait(bio);
@@ -112,25 +108,16 @@
 void bch_data_verify(struct cached_dev *dc, struct bio *bio)
 {
 	struct bio *check;
-<<<<<<< HEAD
-	struct bio_vec bv;
-	struct bvec_iter iter;
-=======
 	struct bio_vec bv, cbv;
 	struct bvec_iter iter, citer = { 0 };
->>>>>>> 24b8d41d
 
 	check = bio_kmalloc(GFP_NOIO, bio_segments(bio));
 	if (!check)
 		return;
-<<<<<<< HEAD
-	bio_set_op_attrs(check, REQ_OP_READ, READ_SYNC);
-=======
 	check->bi_disk = bio->bi_disk;
 	check->bi_opf = REQ_OP_READ;
 	check->bi_iter.bi_sector = bio->bi_iter.bi_sector;
 	check->bi_iter.bi_size = bio->bi_iter.bi_size;
->>>>>>> 24b8d41d
 
 	bch_bio_map(check, NULL);
 	if (bch_bio_alloc_pages(check, GFP_NOIO))
