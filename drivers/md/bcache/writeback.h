--- conflicted
+++ resolved
@@ -116,14 +116,9 @@
 	if (would_skip)
 		return false;
 
-<<<<<<< HEAD
-	return bio->bi_opf & REQ_SYNC ||
-		in_use <= CUTOFF_WRITEBACK;
-=======
 	return (op_is_sync(bio->bi_opf) ||
 		bio->bi_opf & (REQ_META|REQ_PRIO) ||
 		in_use <= bch_cutoff_writeback);
->>>>>>> 24b8d41d
 }
 
 static inline void bch_writeback_queue(struct cached_dev *dc)
