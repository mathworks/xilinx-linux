--- conflicted
+++ resolved
@@ -574,12 +574,7 @@
 			 * if we found a matching csdev then update the ECT
 			 * association pointer for the device with this CTI.
 			 */
-<<<<<<< HEAD
-			coresight_set_assoc_ectdev_mutex(csdev,
-							 ect_item->csdev);
-=======
 			coresight_add_helper(csdev, ect_item->csdev);
->>>>>>> e475cc1c
 			break;
 		}
 	}
