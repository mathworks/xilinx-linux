# SPDX-License-Identifier: GPL-2.0
#
# Makefile for CoreSight drivers.
#
<<<<<<< HEAD
obj-$(CONFIG_CORESIGHT) += coresight.o coresight-etm-perf.o
obj-$(CONFIG_OF) += of_coresight.o
obj-$(CONFIG_CORESIGHT_LINK_AND_SINK_TMC) += coresight-tmc.o \
					     coresight-tmc-etf.o \
					     coresight-tmc-etr.o
=======
obj-$(CONFIG_CORESIGHT) += coresight.o
coresight-y := coresight-core.o  coresight-etm-perf.o coresight-platform.o \
		coresight-sysfs.o
obj-$(CONFIG_CORESIGHT_LINK_AND_SINK_TMC) += coresight-tmc.o
coresight-tmc-y := coresight-tmc-core.o coresight-tmc-etf.o \
		      coresight-tmc-etr.o
>>>>>>> 24b8d41d
obj-$(CONFIG_CORESIGHT_SINK_TPIU) += coresight-tpiu.o
obj-$(CONFIG_CORESIGHT_SINK_ETBV10) += coresight-etb10.o
obj-$(CONFIG_CORESIGHT_LINKS_AND_SINKS) += coresight-funnel.o \
					   coresight-replicator.o
<<<<<<< HEAD
obj-$(CONFIG_CORESIGHT_SOURCE_ETM3X) += coresight-etm3x.o coresight-etm-cp14.o \
					coresight-etm3x-sysfs.o
obj-$(CONFIG_CORESIGHT_SOURCE_ETM4X) += coresight-etm4x.o \
					coresight-etm4x-sysfs.o
obj-$(CONFIG_CORESIGHT_QCOM_REPLICATOR) += coresight-replicator-qcom.o
obj-$(CONFIG_CORESIGHT_STM) += coresight-stm.o
=======
obj-$(CONFIG_CORESIGHT_SOURCE_ETM3X) += coresight-etm3x.o
coresight-etm3x-y := coresight-etm3x-core.o coresight-etm-cp14.o \
		     coresight-etm3x-sysfs.o
obj-$(CONFIG_CORESIGHT_SOURCE_ETM4X) += coresight-etm4x.o
coresight-etm4x-y := coresight-etm4x-core.o coresight-etm4x-sysfs.o
obj-$(CONFIG_CORESIGHT_STM) += coresight-stm.o
obj-$(CONFIG_CORESIGHT_CPU_DEBUG) += coresight-cpu-debug.o
obj-$(CONFIG_CORESIGHT_CATU) += coresight-catu.o
obj-$(CONFIG_CORESIGHT_CTI) += coresight-cti.o
coresight-cti-y := coresight-cti-core.o	coresight-cti-platform.o \
		   coresight-cti-sysfs.o
>>>>>>> 24b8d41d
<|MERGE_RESOLUTION|>--- conflicted
+++ resolved
@@ -2,32 +2,16 @@
 #
 # Makefile for CoreSight drivers.
 #
-<<<<<<< HEAD
-obj-$(CONFIG_CORESIGHT) += coresight.o coresight-etm-perf.o
-obj-$(CONFIG_OF) += of_coresight.o
-obj-$(CONFIG_CORESIGHT_LINK_AND_SINK_TMC) += coresight-tmc.o \
-					     coresight-tmc-etf.o \
-					     coresight-tmc-etr.o
-=======
 obj-$(CONFIG_CORESIGHT) += coresight.o
 coresight-y := coresight-core.o  coresight-etm-perf.o coresight-platform.o \
 		coresight-sysfs.o
 obj-$(CONFIG_CORESIGHT_LINK_AND_SINK_TMC) += coresight-tmc.o
 coresight-tmc-y := coresight-tmc-core.o coresight-tmc-etf.o \
 		      coresight-tmc-etr.o
->>>>>>> 24b8d41d
 obj-$(CONFIG_CORESIGHT_SINK_TPIU) += coresight-tpiu.o
 obj-$(CONFIG_CORESIGHT_SINK_ETBV10) += coresight-etb10.o
 obj-$(CONFIG_CORESIGHT_LINKS_AND_SINKS) += coresight-funnel.o \
 					   coresight-replicator.o
-<<<<<<< HEAD
-obj-$(CONFIG_CORESIGHT_SOURCE_ETM3X) += coresight-etm3x.o coresight-etm-cp14.o \
-					coresight-etm3x-sysfs.o
-obj-$(CONFIG_CORESIGHT_SOURCE_ETM4X) += coresight-etm4x.o \
-					coresight-etm4x-sysfs.o
-obj-$(CONFIG_CORESIGHT_QCOM_REPLICATOR) += coresight-replicator-qcom.o
-obj-$(CONFIG_CORESIGHT_STM) += coresight-stm.o
-=======
 obj-$(CONFIG_CORESIGHT_SOURCE_ETM3X) += coresight-etm3x.o
 coresight-etm3x-y := coresight-etm3x-core.o coresight-etm-cp14.o \
 		     coresight-etm3x-sysfs.o
@@ -38,5 +22,4 @@
 obj-$(CONFIG_CORESIGHT_CATU) += coresight-catu.o
 obj-$(CONFIG_CORESIGHT_CTI) += coresight-cti.o
 coresight-cti-y := coresight-cti-core.o	coresight-cti-platform.o \
-		   coresight-cti-sysfs.o
->>>>>>> 24b8d41d
+		   coresight-cti-sysfs.o