// SPDX-License-Identifier: GPL-2.0
/*
 * Intel(R) Trace Hub pci driver
 *
 * Copyright (C) 2014-2015 Intel Corporation.
 */

#define pr_fmt(fmt)	KBUILD_MODNAME ": " fmt

#include <linux/types.h>
#include <linux/module.h>
#include <linux/device.h>
#include <linux/sysfs.h>
#include <linux/pci.h>

#include "intel_th.h"

#define DRIVER_NAME "intel_th_pci"

enum {
	TH_PCI_CONFIG_BAR	= 0,
	TH_PCI_STH_SW_BAR	= 2,
	TH_PCI_RTIT_BAR		= 4,
};

#define BAR_MASK (BIT(TH_PCI_CONFIG_BAR) | BIT(TH_PCI_STH_SW_BAR))

#define PCI_REG_NPKDSC	0x80
#define NPKDSC_TSACT	BIT(5)

static int intel_th_pci_activate(struct intel_th *th)
{
	struct pci_dev *pdev = to_pci_dev(th->dev);
	u32 npkdsc;
	int err;

	if (!INTEL_TH_CAP(th, tscu_enable))
		return 0;

	err = pci_read_config_dword(pdev, PCI_REG_NPKDSC, &npkdsc);
	if (!err) {
		npkdsc |= NPKDSC_TSACT;
		err = pci_write_config_dword(pdev, PCI_REG_NPKDSC, npkdsc);
	}

	if (err)
		dev_err(&pdev->dev, "failed to read NPKDSC register\n");

	return err;
}

static void intel_th_pci_deactivate(struct intel_th *th)
{
	struct pci_dev *pdev = to_pci_dev(th->dev);
	u32 npkdsc;
	int err;

	if (!INTEL_TH_CAP(th, tscu_enable))
		return;

	err = pci_read_config_dword(pdev, PCI_REG_NPKDSC, &npkdsc);
	if (!err) {
		npkdsc |= NPKDSC_TSACT;
		err = pci_write_config_dword(pdev, PCI_REG_NPKDSC, npkdsc);
	}

	if (err)
		dev_err(&pdev->dev, "failed to read NPKDSC register\n");
}

static int intel_th_pci_probe(struct pci_dev *pdev,
			      const struct pci_device_id *id)
{
	struct intel_th_drvdata *drvdata = (void *)id->driver_data;
	struct resource resource[TH_MMIO_END + TH_NVEC_MAX] = {
		[TH_MMIO_CONFIG]	= pdev->resource[TH_PCI_CONFIG_BAR],
		[TH_MMIO_SW]		= pdev->resource[TH_PCI_STH_SW_BAR],
	};
	int err, r = TH_MMIO_SW + 1, i;
	struct intel_th *th;

	err = pcim_enable_device(pdev);
	if (err)
		return err;

	err = pcim_iomap_regions_request_all(pdev, BAR_MASK, DRIVER_NAME);
	if (err)
		return err;

	if (pdev->resource[TH_PCI_RTIT_BAR].start) {
		resource[TH_MMIO_RTIT] = pdev->resource[TH_PCI_RTIT_BAR];
		r++;
	}

	err = pci_alloc_irq_vectors(pdev, 1, 8, PCI_IRQ_ALL_TYPES);
	if (err > 0)
		for (i = 0; i < err; i++, r++) {
			resource[r].flags = IORESOURCE_IRQ;
			resource[r].start = pci_irq_vector(pdev, i);
		}

	th = intel_th_alloc(&pdev->dev, drvdata, resource, r);
	if (IS_ERR(th))
		return PTR_ERR(th);

	th->activate   = intel_th_pci_activate;
	th->deactivate = intel_th_pci_deactivate;

	pci_set_master(pdev);

	return 0;
}

static void intel_th_pci_remove(struct pci_dev *pdev)
{
	struct intel_th *th = pci_get_drvdata(pdev);

	intel_th_free(th);

	pci_free_irq_vectors(pdev);
}

static const struct intel_th_drvdata intel_th_1x_multi_is_broken = {
	.multi_is_broken	= 1,
};

static const struct intel_th_drvdata intel_th_2x = {
	.tscu_enable	= 1,
	.has_mintctl	= 1,
};

static const struct pci_device_id intel_th_pci_id_table[] = {
	{
		PCI_DEVICE(PCI_VENDOR_ID_INTEL, 0x9d26),
		.driver_data = (kernel_ulong_t)0,
	},
	{
		PCI_DEVICE(PCI_VENDOR_ID_INTEL, 0xa126),
		.driver_data = (kernel_ulong_t)0,
	},
	{
		/* Apollo Lake */
		PCI_DEVICE(PCI_VENDOR_ID_INTEL, 0x5a8e),
		.driver_data = (kernel_ulong_t)0,
	},
	{
		/* Broxton */
		PCI_DEVICE(PCI_VENDOR_ID_INTEL, 0x0a80),
		.driver_data = (kernel_ulong_t)0,
	},
	{
		/* Broxton B-step */
		PCI_DEVICE(PCI_VENDOR_ID_INTEL, 0x1a8e),
		.driver_data = (kernel_ulong_t)0,
	},
	{
		/* Kaby Lake PCH-H */
		PCI_DEVICE(PCI_VENDOR_ID_INTEL, 0xa2a6),
<<<<<<< HEAD
		.driver_data = (kernel_ulong_t)0,
	},
=======
		.driver_data = (kernel_ulong_t)&intel_th_1x_multi_is_broken,
	},
	{
		/* Denverton */
		PCI_DEVICE(PCI_VENDOR_ID_INTEL, 0x19e1),
		.driver_data = (kernel_ulong_t)0,
	},
	{
		/* Lewisburg PCH */
		PCI_DEVICE(PCI_VENDOR_ID_INTEL, 0xa1a6),
		.driver_data = (kernel_ulong_t)0,
	},
	{
		/* Lewisburg PCH */
		PCI_DEVICE(PCI_VENDOR_ID_INTEL, 0xa226),
		.driver_data = (kernel_ulong_t)0,
	},
	{
		/* Gemini Lake */
		PCI_DEVICE(PCI_VENDOR_ID_INTEL, 0x318e),
		.driver_data = (kernel_ulong_t)&intel_th_2x,
	},
	{
		/* Cannon Lake H */
		PCI_DEVICE(PCI_VENDOR_ID_INTEL, 0xa326),
		.driver_data = (kernel_ulong_t)&intel_th_2x,
	},
	{
		/* Cannon Lake LP */
		PCI_DEVICE(PCI_VENDOR_ID_INTEL, 0x9da6),
		.driver_data = (kernel_ulong_t)&intel_th_2x,
	},
	{
		/* Cedar Fork PCH */
		PCI_DEVICE(PCI_VENDOR_ID_INTEL, 0x18e1),
		.driver_data = (kernel_ulong_t)&intel_th_2x,
	},
	{
		/* Ice Lake PCH */
		PCI_DEVICE(PCI_VENDOR_ID_INTEL, 0x34a6),
		.driver_data = (kernel_ulong_t)&intel_th_2x,
	},
	{
		/* Comet Lake */
		PCI_DEVICE(PCI_VENDOR_ID_INTEL, 0x02a6),
		.driver_data = (kernel_ulong_t)&intel_th_2x,
	},
	{
		/* Comet Lake PCH */
		PCI_DEVICE(PCI_VENDOR_ID_INTEL, 0x06a6),
		.driver_data = (kernel_ulong_t)&intel_th_2x,
	},
	{
		/* Comet Lake PCH-V */
		PCI_DEVICE(PCI_VENDOR_ID_INTEL, 0xa3a6),
		.driver_data = (kernel_ulong_t)&intel_th_1x_multi_is_broken,
	},
	{
		/* Ice Lake NNPI */
		PCI_DEVICE(PCI_VENDOR_ID_INTEL, 0x45c5),
		.driver_data = (kernel_ulong_t)&intel_th_2x,
	},
	{
		/* Ice Lake CPU */
		PCI_DEVICE(PCI_VENDOR_ID_INTEL, 0x8a29),
		.driver_data = (kernel_ulong_t)&intel_th_2x,
	},
	{
		/* Tiger Lake CPU */
		PCI_DEVICE(PCI_VENDOR_ID_INTEL, 0x9a33),
		.driver_data = (kernel_ulong_t)&intel_th_2x,
	},
	{
		/* Tiger Lake PCH */
		PCI_DEVICE(PCI_VENDOR_ID_INTEL, 0xa0a6),
		.driver_data = (kernel_ulong_t)&intel_th_2x,
	},
	{
		/* Tiger Lake PCH-H */
		PCI_DEVICE(PCI_VENDOR_ID_INTEL, 0x43a6),
		.driver_data = (kernel_ulong_t)&intel_th_2x,
	},
	{
		/* Jasper Lake PCH */
		PCI_DEVICE(PCI_VENDOR_ID_INTEL, 0x4da6),
		.driver_data = (kernel_ulong_t)&intel_th_2x,
	},
	{
		/* Jasper Lake CPU */
		PCI_DEVICE(PCI_VENDOR_ID_INTEL, 0x4e29),
		.driver_data = (kernel_ulong_t)&intel_th_2x,
	},
	{
		/* Elkhart Lake CPU */
		PCI_DEVICE(PCI_VENDOR_ID_INTEL, 0x4529),
		.driver_data = (kernel_ulong_t)&intel_th_2x,
	},
	{
		/* Elkhart Lake */
		PCI_DEVICE(PCI_VENDOR_ID_INTEL, 0x4b26),
		.driver_data = (kernel_ulong_t)&intel_th_2x,
	},
	{
		/* Emmitsburg PCH */
		PCI_DEVICE(PCI_VENDOR_ID_INTEL, 0x1bcc),
		.driver_data = (kernel_ulong_t)&intel_th_2x,
	},
	{
		/* Alder Lake */
		PCI_DEVICE(PCI_VENDOR_ID_INTEL, 0x7aa6),
		.driver_data = (kernel_ulong_t)&intel_th_2x,
	},
	{
		/* Alder Lake CPU */
		PCI_DEVICE(PCI_VENDOR_ID_INTEL, 0x466f),
		.driver_data = (kernel_ulong_t)&intel_th_2x,
	},
>>>>>>> 24b8d41d
	{ 0 },
};

MODULE_DEVICE_TABLE(pci, intel_th_pci_id_table);

static struct pci_driver intel_th_pci_driver = {
	.name		= DRIVER_NAME,
	.id_table	= intel_th_pci_id_table,
	.probe		= intel_th_pci_probe,
	.remove		= intel_th_pci_remove,
};

module_pci_driver(intel_th_pci_driver);

MODULE_LICENSE("GPL v2");
MODULE_DESCRIPTION("Intel(R) Trace Hub PCI controller driver");
MODULE_AUTHOR("Alexander Shishkin <alexander.shishkin@intel.com>");<|MERGE_RESOLUTION|>--- conflicted
+++ resolved
@@ -156,10 +156,6 @@
 	{
 		/* Kaby Lake PCH-H */
 		PCI_DEVICE(PCI_VENDOR_ID_INTEL, 0xa2a6),
-<<<<<<< HEAD
-		.driver_data = (kernel_ulong_t)0,
-	},
-=======
 		.driver_data = (kernel_ulong_t)&intel_th_1x_multi_is_broken,
 	},
 	{
@@ -277,7 +273,6 @@
 		PCI_DEVICE(PCI_VENDOR_ID_INTEL, 0x466f),
 		.driver_data = (kernel_ulong_t)&intel_th_2x,
 	},
->>>>>>> 24b8d41d
 	{ 0 },
 };
 
