/* SPDX-License-Identifier: GPL-2.0 */
/*
 *    Copyright IBM Corp. 2007
 *    Author(s): Utz Bacher <utz.bacher@de.ibm.com>,
 *		 Frank Pavlic <fpavlic@de.ibm.com>,
 *		 Thomas Spatzier <tspat@de.ibm.com>,
 *		 Frank Blaschka <frank.blaschka@de.ibm.com>
 */

#ifndef __QETH_CORE_H__
#define __QETH_CORE_H__

#include <linux/completion.h>
#include <linux/debugfs.h>
#include <linux/if.h>
#include <linux/if_arp.h>
#include <linux/etherdevice.h>
#include <linux/if_vlan.h>
#include <linux/ctype.h>
#include <linux/in6.h>
#include <linux/bitops.h>
#include <linux/seq_file.h>
#include <linux/hashtable.h>
#include <linux/ip.h>
<<<<<<< HEAD

=======
#include <linux/rcupdate.h>
#include <linux/refcount.h>
#include <linux/timer.h>
#include <linux/types.h>
#include <linux/wait.h>
#include <linux/workqueue.h>

#include <net/dst.h>
#include <net/ip6_fib.h>
>>>>>>> 24b8d41d
#include <net/ipv6.h>
#include <net/if_inet6.h>
#include <net/addrconf.h>
#include <net/route.h>
#include <net/sch_generic.h>
#include <net/tcp.h>

#include <asm/debug.h>
#include <asm/qdio.h>
#include <asm/ccwdev.h>
#include <asm/ccwgroup.h>
#include <asm/sysinfo.h>

#include <uapi/linux/if_link.h>

#include "qeth_core_mpc.h"

/**
 * Debug Facility stuff
 */
enum qeth_dbf_names {
	QETH_DBF_SETUP,
	QETH_DBF_MSG,
	QETH_DBF_CTRL,
	QETH_DBF_INFOS	/* must be last element */
};

struct qeth_dbf_info {
	char name[DEBUG_MAX_NAME_LEN];
	int pages;
	int areas;
	int len;
	int level;
	struct debug_view *view;
	debug_info_t *id;
};

#define QETH_DBF_CTRL_LEN 256U

#define QETH_DBF_TEXT(name, level, text) \
	debug_text_event(qeth_dbf[QETH_DBF_##name].id, level, text)

#define QETH_DBF_HEX(name, level, addr, len) \
	debug_event(qeth_dbf[QETH_DBF_##name].id, level, (void *)(addr), len)

#define QETH_DBF_MESSAGE(level, text...) \
	debug_sprintf_event(qeth_dbf[QETH_DBF_MSG].id, level, text)

#define QETH_DBF_TEXT_(name, level, text...) \
	qeth_dbf_longtext(qeth_dbf[QETH_DBF_##name].id, level, text)

#define QETH_CARD_TEXT(card, level, text) \
	debug_text_event(card->debug, level, text)

#define QETH_CARD_HEX(card, level, addr, len) \
	debug_event(card->debug, level, (void *)(addr), len)

#define QETH_CARD_MESSAGE(card, text...) \
	debug_sprintf_event(card->debug, level, text)

#define QETH_CARD_TEXT_(card, level, text...) \
	qeth_dbf_longtext(card->debug, level, text)

#define SENSE_COMMAND_REJECT_BYTE 0
#define SENSE_COMMAND_REJECT_FLAG 0x80
#define SENSE_RESETTING_EVENT_BYTE 1
#define SENSE_RESETTING_EVENT_FLAG 0x80

static inline u32 qeth_get_device_id(struct ccw_device *cdev)
{
	struct ccw_dev_id dev_id;
	u32 id;

	ccw_device_get_id(cdev, &dev_id);
	id = dev_id.devno;
	id |= (u32) (dev_id.ssid << 16);

	return id;
}

/*
 * Common IO related definitions
 */
#define CARD_RDEV(card) card->read.ccwdev
#define CARD_WDEV(card) card->write.ccwdev
#define CARD_DDEV(card) card->data.ccwdev
#define CARD_BUS_ID(card) dev_name(&card->gdev->dev)
#define CARD_RDEV_ID(card) dev_name(&card->read.ccwdev->dev)
#define CARD_WDEV_ID(card) dev_name(&card->write.ccwdev->dev)
#define CARD_DDEV_ID(card) dev_name(&card->data.ccwdev->dev)
<<<<<<< HEAD
#define CHANNEL_ID(channel) dev_name(&channel->ccwdev->dev)

/**
 * card stuff
 */
struct qeth_perf_stats {
	unsigned int bufs_rec;
	unsigned int bufs_sent;

	unsigned int skbs_sent_pack;
	unsigned int bufs_sent_pack;

	unsigned int sc_dp_p;
	unsigned int sc_p_dp;
	/* qdio_cq_handler: number of times called, time spent in */
	__u64 cq_start_time;
	unsigned int cq_cnt;
	unsigned int cq_time;
	/* qdio_input_handler: number of times called, time spent in */
	__u64 inbound_start_time;
	unsigned int inbound_cnt;
	unsigned int inbound_time;
	/* qeth_send_packet: number of times called, time spent in */
	__u64 outbound_start_time;
	unsigned int outbound_cnt;
	unsigned int outbound_time;
	/* qdio_output_handler: number of times called, time spent in */
	__u64 outbound_handler_start_time;
	unsigned int outbound_handler_cnt;
	unsigned int outbound_handler_time;
	/* number of calls to and time spent in do_QDIO for inbound queue */
	__u64 inbound_do_qdio_start_time;
	unsigned int inbound_do_qdio_cnt;
	unsigned int inbound_do_qdio_time;
	/* number of calls to and time spent in do_QDIO for outbound queues */
	__u64 outbound_do_qdio_start_time;
	unsigned int outbound_do_qdio_cnt;
	unsigned int outbound_do_qdio_time;
	unsigned int large_send_bytes;
	unsigned int large_send_cnt;
	unsigned int sg_skbs_sent;
	unsigned int sg_frags_sent;
	/* initial values when measuring starts */
	unsigned long initial_rx_packets;
	unsigned long initial_tx_packets;
	/* inbound scatter gather data */
	unsigned int sg_skbs_rx;
	unsigned int sg_frags_rx;
	unsigned int sg_alloc_page_rx;
	unsigned int tx_csum;
	unsigned int tx_lin;
	unsigned int tx_linfail;
};
=======
#define CCW_DEVID(cdev)		(qeth_get_device_id(cdev))
#define CARD_DEVID(card)	(CCW_DEVID(CARD_RDEV(card)))
>>>>>>> 24b8d41d

/* Routing stuff */
struct qeth_routing_info {
	enum qeth_routing_types type;
};

/* SETBRIDGEPORT stuff */
enum qeth_sbp_roles {
	QETH_SBP_ROLE_NONE	= 0,
	QETH_SBP_ROLE_PRIMARY	= 1,
	QETH_SBP_ROLE_SECONDARY	= 2,
};

enum qeth_sbp_states {
	QETH_SBP_STATE_INACTIVE	= 0,
	QETH_SBP_STATE_STANDBY	= 1,
	QETH_SBP_STATE_ACTIVE	= 2,
};

#define QETH_SBP_HOST_NOTIFICATION 1

struct qeth_sbp_info {
	__u32 supported_funcs;
	enum qeth_sbp_roles role;
	__u32 hostnotification:1;
	__u32 reflect_promisc:1;
	__u32 reflect_promisc_primary:1;
};

struct qeth_vnicc_info {
	/* supported/currently configured VNICCs; updated in IPA exchanges */
	u32 sup_chars;
	u32 cur_chars;
	/* supported commands: bitmasks which VNICCs support respective cmd */
	u32 set_char_sup;
	u32 getset_timeout_sup;
	/* timeout value for the learning characteristic */
	u32 learning_timeout;
	/* characteristics wanted/configured by user */
	u32 wanted_chars;
	/* has user explicitly enabled rx_bcast while online? */
	bool rx_bcast_enabled;
};

#define QETH_IDX_FUNC_LEVEL_OSD		 0x0101
#define QETH_IDX_FUNC_LEVEL_IQD		 0x4108

#define QETH_BUFSIZE		4096
#define CCW_CMD_WRITE		0x01
#define CCW_CMD_READ		0x02

/**
 * some more defs
 */
#define QETH_TX_TIMEOUT		(100 * HZ)
#define QETH_RCD_TIMEOUT	(60 * HZ)
#define QETH_RECLAIM_WORK_TIME	HZ
#define QETH_MAX_PORTNO		15

/*****************************************************************************/
/* QDIO queue and buffer handling                                            */
/*****************************************************************************/
#define QETH_MAX_OUT_QUEUES	4
#define QETH_IQD_MIN_TXQ	2	/* One for ucast, one for mcast. */
#define QETH_IQD_MCAST_TXQ	0
#define QETH_IQD_MIN_UCAST_TXQ	1

#define QETH_MAX_IN_QUEUES	2
#define QETH_RX_COPYBREAK      (PAGE_SIZE >> 1)
#define QETH_IN_BUF_SIZE_DEFAULT 65536
#define QETH_IN_BUF_COUNT_DEFAULT 64
#define QETH_IN_BUF_COUNT_HSDEFAULT 128
#define QETH_IN_BUF_COUNT_MIN	8U
#define QETH_IN_BUF_COUNT_MAX	128U
#define QETH_MAX_BUFFER_ELEMENTS(card) ((card)->qdio.in_buf_size >> 12)
#define QETH_IN_BUF_REQUEUE_THRESHOLD(card) \
		 ((card)->qdio.in_buf_pool.buf_count / 2)

/* buffers we have to be behind before we get a PCI */
#define QETH_PCI_THRESHOLD_A(card) ((card)->qdio.in_buf_pool.buf_count+1)
/*enqueued free buffers left before we get a PCI*/
#define QETH_PCI_THRESHOLD_B(card) 0
/*not used unless the microcode gets patched*/
#define QETH_PCI_TIMER_VALUE(card) 3

/* priority queing */
#define QETH_PRIOQ_DEFAULT QETH_NO_PRIO_QUEUEING
#define QETH_DEFAULT_QUEUE    2
#define QETH_NO_PRIO_QUEUEING 0
#define QETH_PRIO_Q_ING_PREC  1
#define QETH_PRIO_Q_ING_TOS   2
#define QETH_PRIO_Q_ING_SKB   3
#define QETH_PRIO_Q_ING_VLAN  4
#define QETH_PRIO_Q_ING_FIXED 5

/* Packing */
#define QETH_LOW_WATERMARK_PACK  2
#define QETH_HIGH_WATERMARK_PACK 5
#define QETH_WATERMARK_PACK_FUZZ 1

struct qeth_hdr_layer3 {
	__u8  id;
	__u8  flags;
	__u16 inbound_checksum; /*TSO:__u16 seqno */
	__u32 token;		/*TSO: __u32 reserved */
	__u16 length;
	__u8  vlan_prio;
	__u8  ext_flags;
	__u16 vlan_id;
	__u16 frame_offset;
	union {
		/* TX: */
		struct in6_addr addr;
		/* RX: */
		struct rx {
			u8 res1[2];
			u8 src_mac[6];
			u8 res2[4];
			u16 vlan_id;
			u8 res3[2];
		} rx;
	} next_hop;
};

struct qeth_hdr_layer2 {
	__u8 id;
	__u8 flags[3];
	__u8 port_no;
	__u8 hdr_length;
	__u16 pkt_length;
	__u16 seq_no;
	__u16 vlan_id;
	__u32 reserved;
	__u8 reserved2[16];
} __attribute__ ((packed));

struct qeth_hdr_osn {
	__u8 id;
	__u8 reserved;
	__u16 seq_no;
	__u16 reserved2;
	__u16 control_flags;
	__u16 pdu_length;
	__u8 reserved3[18];
	__u32 ccid;
} __attribute__ ((packed));

struct qeth_hdr {
	union {
		struct qeth_hdr_layer2 l2;
		struct qeth_hdr_layer3 l3;
		struct qeth_hdr_osn    osn;
	} hdr;
} __attribute__ ((packed));

#define QETH_QIB_PQUE_ORDER_RR		0
#define QETH_QIB_PQUE_UNITS_SBAL	2
#define QETH_QIB_PQUE_PRIO_DEFAULT	4

struct qeth_qib_parms {
	char pcit_magic[4];
	u32 pcit_a;
	u32 pcit_b;
	u32 pcit_c;
	char blkt_magic[4];
	u32 blkt_total;
	u32 blkt_inter_packet;
	u32 blkt_inter_packet_jumbo;
	char pque_magic[4];
	u8 pque_order;
	u8 pque_units;
	u16 reserved;
	u32 pque_priority[4];
};

/*TCP Segmentation Offload header*/
struct qeth_hdr_ext_tso {
	__u16 hdr_tot_len;
	__u8  imb_hdr_no;
	__u8  reserved;
	__u8  hdr_type;
	__u8  hdr_version;
	__u16 hdr_len;
	__u32 payload_len;
	__u16 mss;
	__u16 dg_hdr_len;
	__u8  padding[16];
} __attribute__ ((packed));

struct qeth_hdr_tso {
	struct qeth_hdr hdr;	/*hdr->hdr.l3.xxx*/
	struct qeth_hdr_ext_tso ext;
} __attribute__ ((packed));


/* flags for qeth_hdr.flags */
#define QETH_HDR_PASSTHRU 0x10
#define QETH_HDR_IPV6     0x80
#define QETH_HDR_CAST_MASK 0x07
enum qeth_cast_flags {
	QETH_CAST_UNICAST   = 0x06,
	QETH_CAST_MULTICAST = 0x04,
	QETH_CAST_BROADCAST = 0x05,
	QETH_CAST_ANYCAST   = 0x07,
	QETH_CAST_NOCAST    = 0x00,
};

enum qeth_layer2_frame_flags {
	QETH_LAYER2_FLAG_MULTICAST = 0x01,
	QETH_LAYER2_FLAG_BROADCAST = 0x02,
	QETH_LAYER2_FLAG_UNICAST   = 0x04,
	QETH_LAYER2_FLAG_VLAN      = 0x10,
};

enum qeth_header_ids {
	QETH_HEADER_TYPE_LAYER3 = 0x01,
	QETH_HEADER_TYPE_LAYER2 = 0x02,
	QETH_HEADER_TYPE_L3_TSO	= 0x03,
	QETH_HEADER_TYPE_OSN    = 0x04,
	QETH_HEADER_TYPE_L2_TSO	= 0x06,
	QETH_HEADER_MASK_INVAL	= 0x80,
};
/* flags for qeth_hdr.ext_flags */
#define QETH_HDR_EXT_VLAN_FRAME       0x01
#define QETH_HDR_EXT_TOKEN_ID         0x02
#define QETH_HDR_EXT_INCLUDE_VLAN_TAG 0x04
#define QETH_HDR_EXT_SRC_MAC_ADDR     0x08
#define QETH_HDR_EXT_CSUM_HDR_REQ     0x10
#define QETH_HDR_EXT_CSUM_TRANSP_REQ  0x20
#define QETH_HDR_EXT_UDP	      0x40 /*bit off for TCP*/

static inline bool qeth_l2_same_vlan(struct qeth_hdr_layer2 *h1,
				     struct qeth_hdr_layer2 *h2)
{
	return !((h1->flags[2] ^ h2->flags[2]) & QETH_LAYER2_FLAG_VLAN) &&
	       h1->vlan_id == h2->vlan_id;
}

static inline bool qeth_l3_iqd_same_vlan(struct qeth_hdr_layer3 *h1,
					 struct qeth_hdr_layer3 *h2)
{
	return !((h1->ext_flags ^ h2->ext_flags) & QETH_HDR_EXT_VLAN_FRAME) &&
	       h1->vlan_id == h2->vlan_id;
}

static inline bool qeth_l3_same_next_hop(struct qeth_hdr_layer3 *h1,
					 struct qeth_hdr_layer3 *h2)
{
	return !((h1->flags ^ h2->flags) & QETH_HDR_IPV6) &&
	       ipv6_addr_equal(&h1->next_hop.addr, &h2->next_hop.addr);
}

struct qeth_local_addr {
	struct hlist_node hnode;
	struct rcu_head rcu;
	struct in6_addr addr;
};

enum qeth_qdio_info_states {
	QETH_QDIO_UNINITIALIZED,
	QETH_QDIO_ALLOCATED,
	QETH_QDIO_ESTABLISHED,
	QETH_QDIO_CLEANING
};

struct qeth_buffer_pool_entry {
	struct list_head list;
	struct list_head init_list;
	struct page *elements[QDIO_MAX_ELEMENTS_PER_BUFFER];
};

struct qeth_qdio_buffer_pool {
	struct list_head entry_list;
	int buf_count;
};

struct qeth_qdio_buffer {
	struct qdio_buffer *buffer;
	/* the buffer pool entry currently associated to this buffer */
	struct qeth_buffer_pool_entry *pool_entry;
	struct sk_buff *rx_skb;
};

struct qeth_qdio_q {
	struct qdio_buffer *qdio_bufs[QDIO_MAX_BUFFERS_PER_Q];
	struct qeth_qdio_buffer bufs[QDIO_MAX_BUFFERS_PER_Q];
	int next_buf_to_init;
};

enum qeth_qdio_out_buffer_state {
	/* Owned by driver, in order to be filled. */
	QETH_QDIO_BUF_EMPTY,
	/* Filled by driver; owned by hardware in order to be sent. */
	QETH_QDIO_BUF_PRIMED,
	/* Discovered by the TX completion code: */
	QETH_QDIO_BUF_PENDING,
	/* Finished by the TX completion code: */
	QETH_QDIO_BUF_NEED_QAOB,
	/* Received QAOB notification on CQ: */
	QETH_QDIO_BUF_QAOB_OK,
	QETH_QDIO_BUF_QAOB_ERROR,
	/* Handled via transfer pending / completion queue. */
	QETH_QDIO_BUF_HANDLED_DELAYED,
};

struct qeth_qdio_out_buffer {
	struct qdio_buffer *buffer;
	atomic_t state;
	int next_element_to_fill;
	unsigned int frames;
	unsigned int bytes;
	struct sk_buff_head skb_list;
	int is_header[QDIO_MAX_ELEMENTS_PER_BUFFER];

	struct qeth_qdio_out_q *q;
	struct qeth_qdio_out_buffer *next_pending;
};

struct qeth_card;

#define QETH_CARD_STAT_ADD(_c, _stat, _val)	((_c)->stats._stat += (_val))
#define QETH_CARD_STAT_INC(_c, _stat)		QETH_CARD_STAT_ADD(_c, _stat, 1)

#define QETH_TXQ_STAT_ADD(_q, _stat, _val)	((_q)->stats._stat += (_val))
#define QETH_TXQ_STAT_INC(_q, _stat)		QETH_TXQ_STAT_ADD(_q, _stat, 1)

struct qeth_card_stats {
	u64 rx_bufs;
	u64 rx_skb_csum;
	u64 rx_sg_skbs;
	u64 rx_sg_frags;
	u64 rx_sg_alloc_page;

	u64 rx_dropped_nomem;
	u64 rx_dropped_notsupp;
	u64 rx_dropped_runt;

	/* rtnl_link_stats64 */
	u64 rx_packets;
	u64 rx_bytes;
	u64 rx_multicast;
	u64 rx_length_errors;
	u64 rx_frame_errors;
	u64 rx_fifo_errors;
};

struct qeth_out_q_stats {
	u64 bufs;
	u64 bufs_pack;
	u64 buf_elements;
	u64 skbs_pack;
	u64 skbs_sg;
	u64 skbs_csum;
	u64 skbs_tso;
	u64 skbs_linearized;
	u64 skbs_linearized_fail;
	u64 tso_bytes;
	u64 packing_mode_switch;
	u64 stopped;
	u64 doorbell;
	u64 coal_frames;
	u64 completion_yield;
	u64 completion_timer;

	/* rtnl_link_stats64 */
	u64 tx_packets;
	u64 tx_bytes;
	u64 tx_errors;
	u64 tx_dropped;
};

#define QETH_TX_MAX_COALESCED_FRAMES	1
#define QETH_TX_COALESCE_USECS		25
#define QETH_TX_TIMER_USECS		500

struct qeth_qdio_out_q {
	struct qdio_buffer *qdio_bufs[QDIO_MAX_BUFFERS_PER_Q];
	struct qeth_qdio_out_buffer *bufs[QDIO_MAX_BUFFERS_PER_Q];
	struct qdio_outbuf_state *bufstates; /* convenience pointer */
	struct qeth_out_q_stats stats;
	spinlock_t lock;
	unsigned int priority;
	u8 next_buf_to_fill;
	u8 max_elements;
	u8 queue_no;
	u8 do_pack;
	struct qeth_card *card;
	/*
	 * number of buffers that are currently filled (PRIMED)
	 * -> these buffers are hardware-owned
	 */
	atomic_t used_buffers;
	/* indicates whether PCI flag must be set (or if one is outstanding) */
	atomic_t set_pci_flags_count;
	struct napi_struct napi;
	struct timer_list timer;
	struct qeth_hdr *prev_hdr;
	unsigned int coalesced_frames;
	u8 bulk_start;
	u8 bulk_count;
	u8 bulk_max;

	unsigned int coalesce_usecs;
	unsigned int max_coalesced_frames;
};

#define qeth_for_each_output_queue(card, q, i)		\
	for (i = 0; i < card->qdio.no_out_queues &&	\
		    (q = card->qdio.out_qs[i]); i++)

#define	qeth_napi_to_out_queue(n) container_of(n, struct qeth_qdio_out_q, napi)

static inline void qeth_tx_arm_timer(struct qeth_qdio_out_q *queue,
				     unsigned long usecs)
{
	timer_reduce(&queue->timer, usecs_to_jiffies(usecs) + jiffies);
}

static inline bool qeth_out_queue_is_full(struct qeth_qdio_out_q *queue)
{
	return atomic_read(&queue->used_buffers) >= QDIO_MAX_BUFFERS_PER_Q;
}

static inline bool qeth_out_queue_is_empty(struct qeth_qdio_out_q *queue)
{
	return atomic_read(&queue->used_buffers) == 0;
}

struct qeth_qdio_info {
	atomic_t state;
	/* input */
	int no_in_queues;
	struct qeth_qdio_q *in_q;
	struct qeth_qdio_q *c_q;
	struct qeth_qdio_buffer_pool in_buf_pool;
	struct qeth_qdio_buffer_pool init_pool;
	int in_buf_size;

	/* output */
	unsigned int no_out_queues;
	struct qeth_qdio_out_q *out_qs[QETH_MAX_OUT_QUEUES];
	struct qdio_outbuf_state *out_bufstates;

	/* priority queueing */
	int do_prio_queueing;
	int default_out_queue;
};

/**
 *  channel state machine
 */
enum qeth_channel_states {
	CH_STATE_UP,
	CH_STATE_DOWN,
	CH_STATE_HALTED,
	CH_STATE_STOPPED,
};
/**
 * card state machine
 */
enum qeth_card_states {
	CARD_STATE_DOWN,
	CARD_STATE_SOFTSETUP,
};

/**
 * Protocol versions
 */
enum qeth_prot_versions {
	QETH_PROT_NONE = 0x0000,
	QETH_PROT_IPV4 = 0x0004,
	QETH_PROT_IPV6 = 0x0006,
};

<<<<<<< HEAD
enum qeth_ip_types {
	QETH_IP_TYPE_NORMAL,
	QETH_IP_TYPE_VIPA,
	QETH_IP_TYPE_RXIP,
};

enum qeth_cmd_buffer_state {
	BUF_STATE_FREE,
	BUF_STATE_LOCKED,
	BUF_STATE_PROCESSED,
};

=======
>>>>>>> 24b8d41d
enum qeth_cq {
	QETH_CQ_DISABLED = 0,
	QETH_CQ_ENABLED = 1,
	QETH_CQ_NOTAVAILABLE = 2,
};

struct qeth_ipato {
	bool enabled;
	bool invert4;
	bool invert6;
	struct list_head entries;
};

struct qeth_channel {
	struct ccw_device *ccwdev;
	struct qeth_cmd_buffer *active_cmd;
	enum qeth_channel_states state;
	atomic_t irq_pending;
};

struct qeth_reply {
	int (*callback)(struct qeth_card *card, struct qeth_reply *reply,
			unsigned long data);
	void *param;
};

struct qeth_cmd_buffer {
	struct list_head list;
	struct completion done;
	spinlock_t lock;
	unsigned int length;
	refcount_t ref_count;
	struct qeth_channel *channel;
	struct qeth_reply reply;
	long timeout;
	unsigned char *data;
	void (*finalize)(struct qeth_card *card, struct qeth_cmd_buffer *iob);
	bool (*match)(struct qeth_cmd_buffer *iob,
		      struct qeth_cmd_buffer *reply);
	void (*callback)(struct qeth_card *card, struct qeth_cmd_buffer *iob,
			 unsigned int data_length);
	int rc;
};

static inline void qeth_get_cmd(struct qeth_cmd_buffer *iob)
{
	refcount_inc(&iob->ref_count);
}

static inline struct qeth_ipa_cmd *__ipa_reply(struct qeth_cmd_buffer *iob)
{
	if (!IS_IPA(iob->data))
		return NULL;

	return (struct qeth_ipa_cmd *) PDU_ENCAPSULATION(iob->data);
}

static inline struct qeth_ipa_cmd *__ipa_cmd(struct qeth_cmd_buffer *iob)
{
	return (struct qeth_ipa_cmd *)(iob->data + IPA_PDU_HEADER_SIZE);
}

static inline struct ccw1 *__ccw_from_cmd(struct qeth_cmd_buffer *iob)
{
	return (struct ccw1 *)(iob->data + ALIGN(iob->length, 8));
}

static inline bool qeth_trylock_channel(struct qeth_channel *channel)
{
	return atomic_cmpxchg(&channel->irq_pending, 0, 1) == 0;
}

/**
 *  OSA card related definitions
 */
struct qeth_token {
	__u32 issuer_rm_w;
	__u32 issuer_rm_r;
	__u32 cm_filter_w;
	__u32 cm_filter_r;
	__u32 cm_connection_w;
	__u32 cm_connection_r;
	__u32 ulp_filter_w;
	__u32 ulp_filter_r;
	__u32 ulp_connection_w;
	__u32 ulp_connection_r;
};

struct qeth_seqno {
	__u32 trans_hdr;
	__u32 pdu_hdr;
	__u32 pdu_hdr_ack;
	__u16 ipa;
};

struct qeth_card_blkt {
	int time_total;
	int inter_packet;
	int inter_packet_jumbo;
};

enum qeth_pnso_mode {
	QETH_PNSO_NONE,
	QETH_PNSO_BRIDGEPORT,
	QETH_PNSO_ADDR_INFO,
};

#define QETH_BROADCAST_WITH_ECHO    0x01
#define QETH_BROADCAST_WITHOUT_ECHO 0x02
struct qeth_card_info {
	unsigned short unit_addr2;
	unsigned short cula;
	__u16 func_level;
	char mcl_level[QETH_MCL_LENGTH + 1];
	/* doubleword below corresponds to net_if_token */
	u16 ddev_devno;
	u8 cssid;
	u8 iid;
	u8 ssid;
	u8 chpid;
	u16 chid;
	u8 ids_valid:1; /* cssid,iid,chid */
	u8 dev_addr_is_registered:1;
	u8 open_when_online:1;
	u8 promisc_mode:1;
	u8 use_v1_blkt:1;
	u8 is_vm_nic:1;
	/* no bitfield, we take a pointer on these two: */
	u8 has_lp2lp_cso_v6;
	u8 has_lp2lp_cso_v4;
	enum qeth_pnso_mode pnso_mode;
	enum qeth_card_types type;
	enum qeth_link_types link_type;
	int broadcast_capable;
	bool layer_enforced;
	struct qeth_card_blkt blkt;
	__u32 diagass_support;
	__u32 hwtrap;
};

enum qeth_discipline_id {
	QETH_DISCIPLINE_UNDETERMINED = -1,
	QETH_DISCIPLINE_LAYER3 = 0,
	QETH_DISCIPLINE_LAYER2 = 1,
};

struct qeth_card_options {
	struct qeth_ipa_caps ipa4;
	struct qeth_ipa_caps ipa6;
	struct qeth_routing_info route4;
	struct qeth_routing_info route6;
	struct qeth_ipa_caps adp; /* Adapter parameters */
	struct qeth_sbp_info sbp; /* SETBRIDGEPORT options */
	struct qeth_vnicc_info vnicc; /* VNICC options */
	enum qeth_discipline_id layer;
	enum qeth_ipa_isolation_modes isolation;
	int sniffer;
	enum qeth_cq cq;
	char hsuid[9];
};

#define	IS_LAYER2(card)	((card)->options.layer == QETH_DISCIPLINE_LAYER2)
#define	IS_LAYER3(card)	((card)->options.layer == QETH_DISCIPLINE_LAYER3)

/*
 * thread bits for qeth_card thread masks
 */
enum qeth_threads {
	QETH_RECOVER_THREAD = 1,
};

struct qeth_osn_info {
	int (*assist_cb)(struct net_device *dev, void *data);
	int (*data_cb)(struct sk_buff *skb);
};

struct qeth_discipline {
	const struct device_type *devtype;
	int (*setup) (struct ccwgroup_device *);
	void (*remove) (struct ccwgroup_device *);
	int (*set_online)(struct qeth_card *card, bool carrier_ok);
	void (*set_offline)(struct qeth_card *card);
	int (*do_ioctl)(struct net_device *dev, struct ifreq *rq, int cmd);
	int (*control_event_handler)(struct qeth_card *card,
					struct qeth_ipa_cmd *cmd);
};

<<<<<<< HEAD
struct qeth_vlan_vid {
	struct list_head list;
	unsigned short vid;
};

=======
>>>>>>> 24b8d41d
enum qeth_addr_disposition {
	QETH_DISP_ADDR_DELETE = 0,
	QETH_DISP_ADDR_DO_NOTHING = 1,
	QETH_DISP_ADDR_ADD = 2,
};

struct qeth_rx {
	int b_count;
	int b_index;
	u8 buf_element;
	int e_offset;
	int qdio_err;
	u8 bufs_refill;
};

struct carrier_info {
	__u8  card_type;
	__u16 port_mode;
	__u32 port_speed;
};

struct qeth_switch_info {
	__u32 capabilities;
	__u32 settings;
};

struct qeth_priv {
	unsigned int rx_copybreak;
	unsigned int tx_wanted_queues;
	u32 brport_hw_features;
	u32 brport_features;
};

#define QETH_NAPI_WEIGHT NAPI_POLL_WEIGHT

struct qeth_card {
	enum qeth_card_states state;
	spinlock_t lock;
	struct ccwgroup_device *gdev;
	struct qeth_cmd_buffer *read_cmd;
	struct qeth_channel read;
	struct qeth_channel write;
	struct qeth_channel data;

	struct net_device *dev;
	struct dentry *debugfs;
	struct qeth_card_stats stats;
	struct qeth_card_info info;
	struct qeth_token token;
	struct qeth_seqno seqno;
	struct qeth_card_options options;

	struct workqueue_struct *event_wq;
	struct workqueue_struct *cmd_wq;
	wait_queue_head_t wait_q;
<<<<<<< HEAD
	spinlock_t vlanlock;
	spinlock_t mclock;
	unsigned long active_vlans[BITS_TO_LONGS(VLAN_N_VID)];
	struct list_head vid_list;
	DECLARE_HASHTABLE(mac_htable, 4);
	DECLARE_HASHTABLE(ip_htable, 4);
	DECLARE_HASHTABLE(ip_mc_htable, 4);
=======

	struct mutex ip_lock;
	/* protected by ip_lock: */
	DECLARE_HASHTABLE(ip_htable, 4);
	struct qeth_ipato ipato;

	DECLARE_HASHTABLE(local_addrs4, 4);
	DECLARE_HASHTABLE(local_addrs6, 4);
	spinlock_t local_addrs4_lock;
	spinlock_t local_addrs6_lock;
	DECLARE_HASHTABLE(rx_mode_addrs, 4);
	struct work_struct rx_mode_work;
>>>>>>> 24b8d41d
	struct work_struct kernel_thread_starter;
	spinlock_t thread_mask_lock;
	unsigned long thread_start_mask;
	unsigned long thread_allowed_mask;
	unsigned long thread_running_mask;
<<<<<<< HEAD
	struct task_struct *recovery_task;
	spinlock_t ip_lock;
	struct qeth_ipato ipato;
=======
>>>>>>> 24b8d41d
	struct list_head cmd_waiter_list;
	/* QDIO buffer handling */
	struct qeth_qdio_info qdio;
	int read_or_write_problem;
	struct qeth_osn_info osn_info;
	const struct qeth_discipline *discipline;
	atomic_t force_alloc_skb;
	struct service_level qeth_service_level;
	struct qdio_ssqd_desc ssqd;
	debug_info_t *debug;
	struct mutex sbp_lock;
	struct mutex conf_mutex;
	struct mutex discipline_mutex;
	struct napi_struct napi;
	struct qeth_rx rx;
	struct delayed_work buffer_reclaim_work;
	struct work_struct close_dev_work;
};

static inline bool qeth_card_hw_is_reachable(struct qeth_card *card)
{
	return card->state == CARD_STATE_SOFTSETUP;
}

static inline void qeth_unlock_channel(struct qeth_card *card,
				       struct qeth_channel *channel)
{
	atomic_set(&channel->irq_pending, 0);
	wake_up(&card->wait_q);
}

struct qeth_trap_id {
	__u16 lparnr;
	char vmname[8];
	__u8 chpid;
	__u8 ssid;
	__u16 devno;
} __packed;

static inline bool qeth_uses_tx_prio_queueing(struct qeth_card *card)
{
	return card->qdio.do_prio_queueing != QETH_NO_PRIO_QUEUEING;
}

static inline unsigned int qeth_tx_actual_queues(struct qeth_card *card)
{
	struct qeth_priv *priv = netdev_priv(card->dev);

	if (qeth_uses_tx_prio_queueing(card))
		return min(card->dev->num_tx_queues, card->qdio.no_out_queues);

<<<<<<< HEAD
/**
 * qeth_get_elements_for_range() -	find number of SBALEs to cover range.
 * @start:				Start of the address range.
 * @end:				Address after the end of the range.
 *
 * Returns the number of pages, and thus QDIO buffer elements, needed to cover
 * the specified address range.
 */
static inline int qeth_get_elements_for_range(addr_t start, addr_t end)
{
	return PFN_UP(end - 1) - PFN_DOWN(start);
}

static inline int qeth_get_micros(void)
=======
	return min(priv->tx_wanted_queues, card->qdio.no_out_queues);
}

static inline u16 qeth_iqd_translate_txq(struct net_device *dev, u16 txq)
>>>>>>> 24b8d41d
{
	if (txq == QETH_IQD_MCAST_TXQ)
		return dev->num_tx_queues - 1;
	if (txq == dev->num_tx_queues - 1)
		return QETH_IQD_MCAST_TXQ;
	return txq;
}

static inline bool qeth_iqd_is_mcast_queue(struct qeth_card *card,
					   struct qeth_qdio_out_q *queue)
{
	return qeth_iqd_translate_txq(card->dev, queue->queue_no) ==
	       QETH_IQD_MCAST_TXQ;
}

static inline void qeth_scrub_qdio_buffer(struct qdio_buffer *buf,
					  unsigned int elements)
{
	unsigned int i;

	for (i = 0; i < elements; i++)
		memset(&buf->element[i], 0, sizeof(struct qdio_buffer_element));
	buf->element[14].sflags = 0;
	buf->element[15].sflags = 0;
}

/**
 * qeth_get_elements_for_range() -	find number of SBALEs to cover range.
 * @start:				Start of the address range.
 * @end:				Address after the end of the range.
 *
 * Returns the number of pages, and thus QDIO buffer elements, needed to cover
 * the specified address range.
 */
static inline int qeth_get_elements_for_range(addr_t start, addr_t end)
{
	return PFN_UP(end) - PFN_DOWN(start);
}

static inline int qeth_get_ip_version(struct sk_buff *skb)
{
	struct vlan_ethhdr *veth = vlan_eth_hdr(skb);
	__be16 prot = veth->h_vlan_proto;

	if (prot == htons(ETH_P_8021Q))
		prot = veth->h_vlan_encapsulated_proto;

	switch (prot) {
	case htons(ETH_P_IPV6):
		return 6;
	case htons(ETH_P_IP):
		return 4;
	default:
		return 0;
	}
}

<<<<<<< HEAD
static inline int qeth_get_ip_protocol(struct sk_buff *skb)
{
	return ip_hdr(skb)->protocol;
=======
static inline int qeth_get_ether_cast_type(struct sk_buff *skb)
{
	u8 *addr = eth_hdr(skb)->h_dest;

	if (is_multicast_ether_addr(addr))
		return is_broadcast_ether_addr(addr) ? RTN_BROADCAST :
						       RTN_MULTICAST;
	return RTN_UNICAST;
}

static inline struct dst_entry *qeth_dst_check_rcu(struct sk_buff *skb, int ipv)
{
	struct dst_entry *dst = skb_dst(skb);
	struct rt6_info *rt;

	rt = (struct rt6_info *) dst;
	if (dst)
		dst = dst_check(dst, (ipv == 6) ? rt6_get_cookie(rt) : 0);
	return dst;
}

static inline __be32 qeth_next_hop_v4_rcu(struct sk_buff *skb,
					  struct dst_entry *dst)
{
	struct rtable *rt = (struct rtable *) dst;

	return (rt) ? rt_nexthop(rt, ip_hdr(skb)->daddr) : ip_hdr(skb)->daddr;
}

static inline struct in6_addr *qeth_next_hop_v6_rcu(struct sk_buff *skb,
						    struct dst_entry *dst)
{
	struct rt6_info *rt = (struct rt6_info *) dst;

	if (rt && !ipv6_addr_any(&rt->rt6i_gateway))
		return &rt->rt6i_gateway;
	else
		return &ipv6_hdr(skb)->daddr;
}

static inline void qeth_tx_csum(struct sk_buff *skb, u8 *flags, int ipv)
{
	*flags |= QETH_HDR_EXT_CSUM_TRANSP_REQ;
	if ((ipv == 4 && ip_hdr(skb)->protocol == IPPROTO_UDP) ||
	    (ipv == 6 && ipv6_hdr(skb)->nexthdr == IPPROTO_UDP))
		*flags |= QETH_HDR_EXT_UDP;
>>>>>>> 24b8d41d
}

static inline void qeth_put_buffer_pool_entry(struct qeth_card *card,
		struct qeth_buffer_pool_entry *entry)
{
	list_add_tail(&entry->list, &card->qdio.in_buf_pool.entry_list);
}

static inline int qeth_is_diagass_supported(struct qeth_card *card,
		enum qeth_diags_cmds cmd)
{
	return card->info.diagass_support & (__u32)cmd;
}

int qeth_send_simple_setassparms_prot(struct qeth_card *card,
				      enum qeth_ipa_funcs ipa_func,
				      u16 cmd_code, u32 *data,
				      enum qeth_prot_versions prot);
/* IPv4 variant */
static inline int qeth_send_simple_setassparms(struct qeth_card *card,
					       enum qeth_ipa_funcs ipa_func,
					       u16 cmd_code, u32 *data)
{
	return qeth_send_simple_setassparms_prot(card, ipa_func, cmd_code,
						 data, QETH_PROT_IPV4);
}

static inline int qeth_send_simple_setassparms_v6(struct qeth_card *card,
						  enum qeth_ipa_funcs ipa_func,
						  u16 cmd_code, u32 *data)
{
	return qeth_send_simple_setassparms_prot(card, ipa_func, cmd_code,
						 data, QETH_PROT_IPV6);
}

int qeth_get_priority_queue(struct qeth_card *card, struct sk_buff *skb);

extern const struct qeth_discipline qeth_l2_discipline;
extern const struct qeth_discipline qeth_l3_discipline;
extern const struct ethtool_ops qeth_ethtool_ops;
extern const struct ethtool_ops qeth_osn_ethtool_ops;
extern const struct attribute_group *qeth_generic_attr_groups[];
extern const struct attribute_group *qeth_osn_attr_groups[];
extern const struct attribute_group qeth_device_attr_group;
extern const struct attribute_group qeth_device_blkt_group;
extern const struct device_type qeth_generic_devtype;

const char *qeth_get_cardname_short(struct qeth_card *);
int qeth_resize_buffer_pool(struct qeth_card *card, unsigned int count);
int qeth_core_load_discipline(struct qeth_card *, enum qeth_discipline_id);
void qeth_core_free_discipline(struct qeth_card *);

/* exports for qeth discipline device drivers */
extern struct kmem_cache *qeth_core_header_cache;
extern struct qeth_dbf_info qeth_dbf[QETH_DBF_INFOS];

struct net_device *qeth_clone_netdev(struct net_device *orig);
struct qeth_card *qeth_get_card_by_busid(char *bus_id);
void qeth_set_allowed_threads(struct qeth_card *card, unsigned long threads,
			      int clear_start_mask);
int qeth_threads_running(struct qeth_card *, unsigned long);
int qeth_set_offline(struct qeth_card *card, bool resetting);

int qeth_send_ipa_cmd(struct qeth_card *, struct qeth_cmd_buffer *,
		  int (*reply_cb)
		  (struct qeth_card *, struct qeth_reply *, unsigned long),
		  void *);
struct qeth_cmd_buffer *qeth_ipa_alloc_cmd(struct qeth_card *card,
					   enum qeth_ipa_cmds cmd_code,
					   enum qeth_prot_versions prot,
					   unsigned int data_length);
struct qeth_cmd_buffer *qeth_alloc_cmd(struct qeth_channel *channel,
				       unsigned int length, unsigned int ccws,
				       long timeout);
struct qeth_cmd_buffer *qeth_get_setassparms_cmd(struct qeth_card *card,
						 enum qeth_ipa_funcs ipa_func,
						 u16 cmd_code,
						 unsigned int data_length,
						 enum qeth_prot_versions prot);
struct qeth_cmd_buffer *qeth_get_diag_cmd(struct qeth_card *card,
					  enum qeth_diags_cmds sub_cmd,
					  unsigned int data_length);
void qeth_notify_cmd(struct qeth_cmd_buffer *iob, int reason);
void qeth_put_cmd(struct qeth_cmd_buffer *iob);

int qeth_schedule_recovery(struct qeth_card *card);
int qeth_poll(struct napi_struct *napi, int budget);
void qeth_setadp_promisc_mode(struct qeth_card *card, bool enable);
int qeth_setadpparms_change_macaddr(struct qeth_card *);
void qeth_tx_timeout(struct net_device *, unsigned int txqueue);
void qeth_prepare_ipa_cmd(struct qeth_card *card, struct qeth_cmd_buffer *iob,
			  u16 cmd_length,
			  bool (*match)(struct qeth_cmd_buffer *iob,
					struct qeth_cmd_buffer *reply));
int qeth_query_switch_attributes(struct qeth_card *card,
				  struct qeth_switch_info *sw_info);
int qeth_query_card_info(struct qeth_card *card,
			 struct carrier_info *carrier_info);
int qeth_setadpparms_set_access_ctrl(struct qeth_card *card,
				     enum qeth_ipa_isolation_modes mode);

unsigned int qeth_count_elements(struct sk_buff *skb, unsigned int data_offset);
int qeth_do_send_packet(struct qeth_card *card, struct qeth_qdio_out_q *queue,
			struct sk_buff *skb, struct qeth_hdr *hdr,
			unsigned int offset, unsigned int hd_len,
			int elements_needed);
int qeth_do_ioctl(struct net_device *dev, struct ifreq *rq, int cmd);
void qeth_dbf_longtext(debug_info_t *id, int level, char *text, ...);
int qeth_configure_cq(struct qeth_card *, enum qeth_cq);
int qeth_hw_trap(struct qeth_card *, enum qeth_diags_trap_action);
<<<<<<< HEAD
int qeth_query_ipassists(struct qeth_card *, enum qeth_prot_versions prot);
void qeth_trace_features(struct qeth_card *);
void qeth_close_dev(struct qeth_card *);
int qeth_send_simple_setassparms(struct qeth_card *, enum qeth_ipa_funcs,
				 __u16, long);
int qeth_send_setassparms(struct qeth_card *, struct qeth_cmd_buffer *, __u16,
			  long,
			  int (*reply_cb)(struct qeth_card *,
					  struct qeth_reply *, unsigned long),
			  void *);
int qeth_setassparms_cb(struct qeth_card *, struct qeth_reply *, unsigned long);
struct qeth_cmd_buffer *qeth_get_setassparms_cmd(struct qeth_card *,
						 enum qeth_ipa_funcs,
						 __u16, __u16,
						 enum qeth_prot_versions);
int qeth_set_features(struct net_device *, netdev_features_t);
int qeth_recover_features(struct net_device *);
netdev_features_t qeth_fix_features(struct net_device *, netdev_features_t);
=======
int qeth_setassparms_cb(struct qeth_card *, struct qeth_reply *, unsigned long);
int qeth_set_features(struct net_device *, netdev_features_t);
void qeth_enable_hw_features(struct net_device *dev);
netdev_features_t qeth_fix_features(struct net_device *, netdev_features_t);
netdev_features_t qeth_features_check(struct sk_buff *skb,
				      struct net_device *dev,
				      netdev_features_t features);
void qeth_get_stats64(struct net_device *dev, struct rtnl_link_stats64 *stats);
int qeth_set_real_num_tx_queues(struct qeth_card *card, unsigned int count);
u16 qeth_iqd_select_queue(struct net_device *dev, struct sk_buff *skb,
			  u8 cast_type, struct net_device *sb_dev);
int qeth_open(struct net_device *dev);
int qeth_stop(struct net_device *dev);

int qeth_vm_request_mac(struct qeth_card *card);
int qeth_xmit(struct qeth_card *card, struct sk_buff *skb,
	      struct qeth_qdio_out_q *queue, int ipv,
	      void (*fill_header)(struct qeth_qdio_out_q *queue,
				  struct qeth_hdr *hdr, struct sk_buff *skb,
				  int ipv, unsigned int data_len));
>>>>>>> 24b8d41d

/* exports for OSN */
int qeth_osn_assist(struct net_device *, void *, int);
int qeth_osn_register(unsigned char *read_dev_no, struct net_device **,
		int (*assist_cb)(struct net_device *, void *),
		int (*data_cb)(struct sk_buff *));
void qeth_osn_deregister(struct net_device *);

#endif /* __QETH_CORE_H__ */<|MERGE_RESOLUTION|>--- conflicted
+++ resolved
@@ -22,9 +22,6 @@
 #include <linux/seq_file.h>
 #include <linux/hashtable.h>
 #include <linux/ip.h>
-<<<<<<< HEAD
-
-=======
 #include <linux/rcupdate.h>
 #include <linux/refcount.h>
 #include <linux/timer.h>
@@ -34,7 +31,6 @@
 
 #include <net/dst.h>
 #include <net/ip6_fib.h>
->>>>>>> 24b8d41d
 #include <net/ipv6.h>
 #include <net/if_inet6.h>
 #include <net/addrconf.h>
@@ -125,64 +121,8 @@
 #define CARD_RDEV_ID(card) dev_name(&card->read.ccwdev->dev)
 #define CARD_WDEV_ID(card) dev_name(&card->write.ccwdev->dev)
 #define CARD_DDEV_ID(card) dev_name(&card->data.ccwdev->dev)
-<<<<<<< HEAD
-#define CHANNEL_ID(channel) dev_name(&channel->ccwdev->dev)
-
-/**
- * card stuff
- */
-struct qeth_perf_stats {
-	unsigned int bufs_rec;
-	unsigned int bufs_sent;
-
-	unsigned int skbs_sent_pack;
-	unsigned int bufs_sent_pack;
-
-	unsigned int sc_dp_p;
-	unsigned int sc_p_dp;
-	/* qdio_cq_handler: number of times called, time spent in */
-	__u64 cq_start_time;
-	unsigned int cq_cnt;
-	unsigned int cq_time;
-	/* qdio_input_handler: number of times called, time spent in */
-	__u64 inbound_start_time;
-	unsigned int inbound_cnt;
-	unsigned int inbound_time;
-	/* qeth_send_packet: number of times called, time spent in */
-	__u64 outbound_start_time;
-	unsigned int outbound_cnt;
-	unsigned int outbound_time;
-	/* qdio_output_handler: number of times called, time spent in */
-	__u64 outbound_handler_start_time;
-	unsigned int outbound_handler_cnt;
-	unsigned int outbound_handler_time;
-	/* number of calls to and time spent in do_QDIO for inbound queue */
-	__u64 inbound_do_qdio_start_time;
-	unsigned int inbound_do_qdio_cnt;
-	unsigned int inbound_do_qdio_time;
-	/* number of calls to and time spent in do_QDIO for outbound queues */
-	__u64 outbound_do_qdio_start_time;
-	unsigned int outbound_do_qdio_cnt;
-	unsigned int outbound_do_qdio_time;
-	unsigned int large_send_bytes;
-	unsigned int large_send_cnt;
-	unsigned int sg_skbs_sent;
-	unsigned int sg_frags_sent;
-	/* initial values when measuring starts */
-	unsigned long initial_rx_packets;
-	unsigned long initial_tx_packets;
-	/* inbound scatter gather data */
-	unsigned int sg_skbs_rx;
-	unsigned int sg_frags_rx;
-	unsigned int sg_alloc_page_rx;
-	unsigned int tx_csum;
-	unsigned int tx_lin;
-	unsigned int tx_linfail;
-};
-=======
 #define CCW_DEVID(cdev)		(qeth_get_device_id(cdev))
 #define CARD_DEVID(card)	(CCW_DEVID(CARD_RDEV(card)))
->>>>>>> 24b8d41d
 
 /* Routing stuff */
 struct qeth_routing_info {
@@ -657,21 +597,6 @@
 	QETH_PROT_IPV6 = 0x0006,
 };
 
-<<<<<<< HEAD
-enum qeth_ip_types {
-	QETH_IP_TYPE_NORMAL,
-	QETH_IP_TYPE_VIPA,
-	QETH_IP_TYPE_RXIP,
-};
-
-enum qeth_cmd_buffer_state {
-	BUF_STATE_FREE,
-	BUF_STATE_LOCKED,
-	BUF_STATE_PROCESSED,
-};
-
-=======
->>>>>>> 24b8d41d
 enum qeth_cq {
 	QETH_CQ_DISABLED = 0,
 	QETH_CQ_ENABLED = 1,
@@ -859,14 +784,6 @@
 					struct qeth_ipa_cmd *cmd);
 };
 
-<<<<<<< HEAD
-struct qeth_vlan_vid {
-	struct list_head list;
-	unsigned short vid;
-};
-
-=======
->>>>>>> 24b8d41d
 enum qeth_addr_disposition {
 	QETH_DISP_ADDR_DELETE = 0,
 	QETH_DISP_ADDR_DO_NOTHING = 1,
@@ -922,15 +839,6 @@
 	struct workqueue_struct *event_wq;
 	struct workqueue_struct *cmd_wq;
 	wait_queue_head_t wait_q;
-<<<<<<< HEAD
-	spinlock_t vlanlock;
-	spinlock_t mclock;
-	unsigned long active_vlans[BITS_TO_LONGS(VLAN_N_VID)];
-	struct list_head vid_list;
-	DECLARE_HASHTABLE(mac_htable, 4);
-	DECLARE_HASHTABLE(ip_htable, 4);
-	DECLARE_HASHTABLE(ip_mc_htable, 4);
-=======
 
 	struct mutex ip_lock;
 	/* protected by ip_lock: */
@@ -943,18 +851,11 @@
 	spinlock_t local_addrs6_lock;
 	DECLARE_HASHTABLE(rx_mode_addrs, 4);
 	struct work_struct rx_mode_work;
->>>>>>> 24b8d41d
 	struct work_struct kernel_thread_starter;
 	spinlock_t thread_mask_lock;
 	unsigned long thread_start_mask;
 	unsigned long thread_allowed_mask;
 	unsigned long thread_running_mask;
-<<<<<<< HEAD
-	struct task_struct *recovery_task;
-	spinlock_t ip_lock;
-	struct qeth_ipato ipato;
-=======
->>>>>>> 24b8d41d
 	struct list_head cmd_waiter_list;
 	/* QDIO buffer handling */
 	struct qeth_qdio_info qdio;
@@ -1006,7 +907,36 @@
 	if (qeth_uses_tx_prio_queueing(card))
 		return min(card->dev->num_tx_queues, card->qdio.no_out_queues);
 
-<<<<<<< HEAD
+	return min(priv->tx_wanted_queues, card->qdio.no_out_queues);
+}
+
+static inline u16 qeth_iqd_translate_txq(struct net_device *dev, u16 txq)
+{
+	if (txq == QETH_IQD_MCAST_TXQ)
+		return dev->num_tx_queues - 1;
+	if (txq == dev->num_tx_queues - 1)
+		return QETH_IQD_MCAST_TXQ;
+	return txq;
+}
+
+static inline bool qeth_iqd_is_mcast_queue(struct qeth_card *card,
+					   struct qeth_qdio_out_q *queue)
+{
+	return qeth_iqd_translate_txq(card->dev, queue->queue_no) ==
+	       QETH_IQD_MCAST_TXQ;
+}
+
+static inline void qeth_scrub_qdio_buffer(struct qdio_buffer *buf,
+					  unsigned int elements)
+{
+	unsigned int i;
+
+	for (i = 0; i < elements; i++)
+		memset(&buf->element[i], 0, sizeof(struct qdio_buffer_element));
+	buf->element[14].sflags = 0;
+	buf->element[15].sflags = 0;
+}
+
 /**
  * qeth_get_elements_for_range() -	find number of SBALEs to cover range.
  * @start:				Start of the address range.
@@ -1017,52 +947,6 @@
  */
 static inline int qeth_get_elements_for_range(addr_t start, addr_t end)
 {
-	return PFN_UP(end - 1) - PFN_DOWN(start);
-}
-
-static inline int qeth_get_micros(void)
-=======
-	return min(priv->tx_wanted_queues, card->qdio.no_out_queues);
-}
-
-static inline u16 qeth_iqd_translate_txq(struct net_device *dev, u16 txq)
->>>>>>> 24b8d41d
-{
-	if (txq == QETH_IQD_MCAST_TXQ)
-		return dev->num_tx_queues - 1;
-	if (txq == dev->num_tx_queues - 1)
-		return QETH_IQD_MCAST_TXQ;
-	return txq;
-}
-
-static inline bool qeth_iqd_is_mcast_queue(struct qeth_card *card,
-					   struct qeth_qdio_out_q *queue)
-{
-	return qeth_iqd_translate_txq(card->dev, queue->queue_no) ==
-	       QETH_IQD_MCAST_TXQ;
-}
-
-static inline void qeth_scrub_qdio_buffer(struct qdio_buffer *buf,
-					  unsigned int elements)
-{
-	unsigned int i;
-
-	for (i = 0; i < elements; i++)
-		memset(&buf->element[i], 0, sizeof(struct qdio_buffer_element));
-	buf->element[14].sflags = 0;
-	buf->element[15].sflags = 0;
-}
-
-/**
- * qeth_get_elements_for_range() -	find number of SBALEs to cover range.
- * @start:				Start of the address range.
- * @end:				Address after the end of the range.
- *
- * Returns the number of pages, and thus QDIO buffer elements, needed to cover
- * the specified address range.
- */
-static inline int qeth_get_elements_for_range(addr_t start, addr_t end)
-{
 	return PFN_UP(end) - PFN_DOWN(start);
 }
 
@@ -1084,11 +968,6 @@
 	}
 }
 
-<<<<<<< HEAD
-static inline int qeth_get_ip_protocol(struct sk_buff *skb)
-{
-	return ip_hdr(skb)->protocol;
-=======
 static inline int qeth_get_ether_cast_type(struct sk_buff *skb)
 {
 	u8 *addr = eth_hdr(skb)->h_dest;
@@ -1135,7 +1014,6 @@
 	if ((ipv == 4 && ip_hdr(skb)->protocol == IPPROTO_UDP) ||
 	    (ipv == 6 && ipv6_hdr(skb)->nexthdr == IPPROTO_UDP))
 		*flags |= QETH_HDR_EXT_UDP;
->>>>>>> 24b8d41d
 }
 
 static inline void qeth_put_buffer_pool_entry(struct qeth_card *card,
@@ -1246,26 +1124,6 @@
 void qeth_dbf_longtext(debug_info_t *id, int level, char *text, ...);
 int qeth_configure_cq(struct qeth_card *, enum qeth_cq);
 int qeth_hw_trap(struct qeth_card *, enum qeth_diags_trap_action);
-<<<<<<< HEAD
-int qeth_query_ipassists(struct qeth_card *, enum qeth_prot_versions prot);
-void qeth_trace_features(struct qeth_card *);
-void qeth_close_dev(struct qeth_card *);
-int qeth_send_simple_setassparms(struct qeth_card *, enum qeth_ipa_funcs,
-				 __u16, long);
-int qeth_send_setassparms(struct qeth_card *, struct qeth_cmd_buffer *, __u16,
-			  long,
-			  int (*reply_cb)(struct qeth_card *,
-					  struct qeth_reply *, unsigned long),
-			  void *);
-int qeth_setassparms_cb(struct qeth_card *, struct qeth_reply *, unsigned long);
-struct qeth_cmd_buffer *qeth_get_setassparms_cmd(struct qeth_card *,
-						 enum qeth_ipa_funcs,
-						 __u16, __u16,
-						 enum qeth_prot_versions);
-int qeth_set_features(struct net_device *, netdev_features_t);
-int qeth_recover_features(struct net_device *);
-netdev_features_t qeth_fix_features(struct net_device *, netdev_features_t);
-=======
 int qeth_setassparms_cb(struct qeth_card *, struct qeth_reply *, unsigned long);
 int qeth_set_features(struct net_device *, netdev_features_t);
 void qeth_enable_hw_features(struct net_device *dev);
@@ -1286,7 +1144,6 @@
 	      void (*fill_header)(struct qeth_qdio_out_q *queue,
 				  struct qeth_hdr *hdr, struct sk_buff *skb,
 				  int ipv, unsigned int data_len));
->>>>>>> 24b8d41d
 
 /* exports for OSN */
 int qeth_osn_assist(struct net_device *, void *, int);
