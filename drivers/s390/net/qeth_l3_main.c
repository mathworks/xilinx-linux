// SPDX-License-Identifier: GPL-2.0
/*
 *    Copyright IBM Corp. 2007, 2009
 *    Author(s): Utz Bacher <utz.bacher@de.ibm.com>,
 *		 Frank Pavlic <fpavlic@de.ibm.com>,
 *		 Thomas Spatzier <tspat@de.ibm.com>,
 *		 Frank Blaschka <frank.blaschka@de.ibm.com>
 */

#define KMSG_COMPONENT "qeth"
#define pr_fmt(fmt) KMSG_COMPONENT ": " fmt

#include <linux/module.h>
#include <linux/moduleparam.h>
#include <linux/bitops.h>
#include <linux/string.h>
#include <linux/errno.h>
#include <linux/kernel.h>
#include <linux/etherdevice.h>
#include <linux/ip.h>
#include <linux/in.h>
#include <linux/ipv6.h>
#include <linux/inetdevice.h>
#include <linux/igmp.h>
#include <linux/slab.h>
#include <linux/if_ether.h>
#include <linux/if_vlan.h>
#include <linux/skbuff.h>

#include <net/ip.h>
#include <net/arp.h>
#include <net/route.h>
#include <net/ipv6.h>
#include <net/ip6_route.h>
#include <net/iucv/af_iucv.h>
#include <linux/hashtable.h>

#include "qeth_l3.h"

static int qeth_l3_register_addr_entry(struct qeth_card *,
		struct qeth_ipaddr *);
static int qeth_l3_deregister_addr_entry(struct qeth_card *,
		struct qeth_ipaddr *);
<<<<<<< HEAD
static int __qeth_l3_set_online(struct ccwgroup_device *, int);
static int __qeth_l3_set_offline(struct ccwgroup_device *, int);

static int qeth_l3_isxdigit(char *buf)
{
	while (*buf) {
		if (!isxdigit(*buf++))
			return 0;
	}
	return 1;
}

static void qeth_l3_ipaddr4_to_string(const __u8 *addr, char *buf)
{
	sprintf(buf, "%pI4", addr);
}

static int qeth_l3_string_to_ipaddr4(const char *buf, __u8 *addr)
{
	int count = 0, rc = 0;
	unsigned int in[4];
	char c;

	rc = sscanf(buf, "%u.%u.%u.%u%c",
		    &in[0], &in[1], &in[2], &in[3], &c);
	if (rc != 4 && (rc != 5 || c != '\n'))
		return -EINVAL;
	for (count = 0; count < 4; count++) {
		if (in[count] > 255)
			return -EINVAL;
		addr[count] = in[count];
	}
	return 0;
}
=======
>>>>>>> 24b8d41d

int qeth_l3_ipaddr_to_string(enum qeth_prot_versions proto, const u8 *addr,
			     char *buf)
{
	if (proto == QETH_PROT_IPV4)
		return sprintf(buf, "%pI4", addr);
	else
		return sprintf(buf, "%pI6", addr);
}

static struct qeth_ipaddr *qeth_l3_find_addr_by_ip(struct qeth_card *card,
						   struct qeth_ipaddr *query)
{
	u32 key = qeth_l3_ipaddr_hash(query);
	struct qeth_ipaddr *addr;

	if (query->is_multicast) {
		hash_for_each_possible(card->rx_mode_addrs, addr, hnode, key)
			if (qeth_l3_addr_match_ip(addr, query))
				return addr;
	} else {
		hash_for_each_possible(card->ip_htable,  addr, hnode, key)
			if (qeth_l3_addr_match_ip(addr, query))
				return addr;
	}
	return NULL;
}

static void qeth_l3_convert_addr_to_bits(u8 *addr, u8 *bits, int len)
{
	int i, j;
	u8 octet;

	for (i = 0; i < len; ++i) {
		octet = addr[i];
		for (j = 7; j >= 0; --j) {
			bits[i*8 + j] = octet & 1;
			octet >>= 1;
		}
	}
}

static bool qeth_l3_is_addr_covered_by_ipato(struct qeth_card *card,
					     struct qeth_ipaddr *addr)
{
	struct qeth_ipato_entry *ipatoe;
	u8 addr_bits[128] = {0, };
	u8 ipatoe_bits[128] = {0, };
	int rc = 0;

	if (!card->ipato.enabled)
		return false;
	if (addr->type != QETH_IP_TYPE_NORMAL)
		return false;

	qeth_l3_convert_addr_to_bits((u8 *) &addr->u, addr_bits,
				     (addr->proto == QETH_PROT_IPV4) ? 4 : 16);
	list_for_each_entry(ipatoe, &card->ipato.entries, entry) {
		if (addr->proto != ipatoe->proto)
			continue;
		qeth_l3_convert_addr_to_bits(ipatoe->addr, ipatoe_bits,
					  (ipatoe->proto == QETH_PROT_IPV4) ?
					  4 : 16);
		if (addr->proto == QETH_PROT_IPV4)
			rc = !memcmp(addr_bits, ipatoe_bits, ipatoe->mask_bits);
		else
			rc = !memcmp(addr_bits, ipatoe_bits, ipatoe->mask_bits);
		if (rc)
			break;
	}
	/* invert? */
	if ((addr->proto == QETH_PROT_IPV4) && card->ipato.invert4)
		rc = !rc;
	else if ((addr->proto == QETH_PROT_IPV6) && card->ipato.invert6)
		rc = !rc;

	return rc;
}

<<<<<<< HEAD
inline int
qeth_l3_ipaddrs_is_equal(struct qeth_ipaddr *addr1, struct qeth_ipaddr *addr2)
{
	return addr1->proto == addr2->proto &&
		!memcmp(&addr1->u, &addr2->u, sizeof(addr1->u))  &&
		!memcmp(&addr1->mac, &addr2->mac, sizeof(addr1->mac));
}

static struct qeth_ipaddr *
qeth_l3_ip_from_hash(struct qeth_card *card, struct qeth_ipaddr *tmp_addr)
{
	struct qeth_ipaddr *addr;

	if (tmp_addr->is_multicast) {
		hash_for_each_possible(card->ip_mc_htable,  addr,
				hnode, qeth_l3_ipaddr_hash(tmp_addr))
			if (qeth_l3_ipaddrs_is_equal(tmp_addr, addr))
				return addr;
	} else {
		hash_for_each_possible(card->ip_htable,  addr,
				hnode, qeth_l3_ipaddr_hash(tmp_addr))
			if (qeth_l3_ipaddrs_is_equal(tmp_addr, addr))
				return addr;
	}

	return NULL;
}

int qeth_l3_delete_ip(struct qeth_card *card, struct qeth_ipaddr *tmp_addr)
=======
static int qeth_l3_delete_ip(struct qeth_card *card,
			     struct qeth_ipaddr *tmp_addr)
>>>>>>> 24b8d41d
{
	int rc = 0;
	struct qeth_ipaddr *addr;

	if (tmp_addr->type == QETH_IP_TYPE_RXIP)
		QETH_CARD_TEXT(card, 2, "delrxip");
	else if (tmp_addr->type == QETH_IP_TYPE_VIPA)
		QETH_CARD_TEXT(card, 2, "delvipa");
	else
		QETH_CARD_TEXT(card, 2, "delip");

	if (tmp_addr->proto == QETH_PROT_IPV4)
		QETH_CARD_HEX(card, 4, &tmp_addr->u.a4.addr, 4);
	else {
		QETH_CARD_HEX(card, 4, &tmp_addr->u.a6.addr, 8);
		QETH_CARD_HEX(card, 4, ((char *)&tmp_addr->u.a6.addr) + 8, 8);
<<<<<<< HEAD
	}

	addr = qeth_l3_ip_from_hash(card, tmp_addr);
	if (!addr)
		return -ENOENT;

	addr->ref_counter--;
	if (addr->type == QETH_IP_TYPE_NORMAL && addr->ref_counter > 0)
		return rc;
	if (addr->in_progress)
		return -EINPROGRESS;

	if (!qeth_card_hw_is_reachable(card)) {
		addr->disp_flag = QETH_DISP_ADDR_DELETE;
		return 0;
	}

	rc = qeth_l3_deregister_addr_entry(card, addr);

	hash_del(&addr->hnode);
	kfree(addr);

	return rc;
}

int qeth_l3_add_ip(struct qeth_card *card, struct qeth_ipaddr *tmp_addr)
{
	int rc = 0;
	struct qeth_ipaddr *addr;

	QETH_CARD_TEXT(card, 4, "addip");

	if (tmp_addr->proto == QETH_PROT_IPV4)
		QETH_CARD_HEX(card, 4, &tmp_addr->u.a4.addr, 4);
	else {
		QETH_CARD_HEX(card, 4, &tmp_addr->u.a6.addr, 8);
		QETH_CARD_HEX(card, 4, ((char *)&tmp_addr->u.a6.addr) + 8, 8);
	}

	addr = qeth_l3_ip_from_hash(card, tmp_addr);
	if (!addr) {
		addr = qeth_l3_get_addr_buffer(tmp_addr->proto);
		if (!addr)
			return -ENOMEM;

		memcpy(addr, tmp_addr, sizeof(struct qeth_ipaddr));
		addr->ref_counter = 1;

		if (addr->type == QETH_IP_TYPE_NORMAL  &&
				qeth_l3_is_addr_covered_by_ipato(card, addr)) {
			QETH_CARD_TEXT(card, 2, "tkovaddr");
			addr->set_flags |= QETH_IPA_SETIP_TAKEOVER_FLAG;
		}
		hash_add(card->ip_htable, &addr->hnode,
				qeth_l3_ipaddr_hash(addr));

		if (!qeth_card_hw_is_reachable(card)) {
			addr->disp_flag = QETH_DISP_ADDR_ADD;
			return 0;
		}

		/* qeth_l3_register_addr_entry can go to sleep
		 * if we add a IPV4 addr. It is caused by the reason
		 * that SETIP ipa cmd starts ARP staff for IPV4 addr.
		 * Thus we should unlock spinlock, and make a protection
		 * using in_progress variable to indicate that there is
		 * an hardware operation with this IPV4 address
		 */
		if (addr->proto == QETH_PROT_IPV4) {
			addr->in_progress = 1;
			spin_unlock_bh(&card->ip_lock);
			rc = qeth_l3_register_addr_entry(card, addr);
			spin_lock_bh(&card->ip_lock);
			addr->in_progress = 0;
		} else
			rc = qeth_l3_register_addr_entry(card, addr);

		if (!rc || (rc == IPA_RC_DUPLICATE_IP_ADDRESS) ||
				(rc == IPA_RC_LAN_OFFLINE)) {
			addr->disp_flag = QETH_DISP_ADDR_DO_NOTHING;
			if (addr->ref_counter < 1) {
				qeth_l3_delete_ip(card, addr);
				kfree(addr);
			}
		} else {
			hash_del(&addr->hnode);
			kfree(addr);
		}
	} else {
			if (addr->type == QETH_IP_TYPE_NORMAL)
				addr->ref_counter++;
	}

	return rc;
}
=======
	}

	addr = qeth_l3_find_addr_by_ip(card, tmp_addr);
	if (!addr || !qeth_l3_addr_match_all(addr, tmp_addr))
		return -ENOENT;

	addr->ref_counter--;
	if (addr->type == QETH_IP_TYPE_NORMAL && addr->ref_counter > 0)
		return rc;
>>>>>>> 24b8d41d

	if (qeth_card_hw_is_reachable(card))
		rc = qeth_l3_deregister_addr_entry(card, addr);

	hash_del(&addr->hnode);
	kfree(addr);

<<<<<<< HEAD
	addr = kzalloc(sizeof(struct qeth_ipaddr), GFP_ATOMIC);
	if (!addr)
		return NULL;

	addr->type = QETH_IP_TYPE_NORMAL;
	addr->disp_flag = QETH_DISP_ADDR_DO_NOTHING;
	addr->proto = prot;

	return addr;
}

static void qeth_l3_clear_ip_htable(struct qeth_card *card, int recover)
{
	struct qeth_ipaddr *addr;
	struct hlist_node *tmp;
	int i;

	QETH_CARD_TEXT(card, 4, "clearip");

	if (recover && card->options.sniffer)
		return;

	spin_lock_bh(&card->ip_lock);

	hash_for_each_safe(card->ip_htable, i, tmp, addr, hnode) {
		if (!recover) {
			hash_del(&addr->hnode);
			kfree(addr);
			continue;
		}
		addr->disp_flag = QETH_DISP_ADDR_ADD;
	}

	spin_unlock_bh(&card->ip_lock);

	spin_lock_bh(&card->mclock);

	hash_for_each_safe(card->ip_mc_htable, i, tmp, addr, hnode) {
		hash_del(&addr->hnode);
		kfree(addr);
	}

	spin_unlock_bh(&card->mclock);


}
static void qeth_l3_recover_ip(struct qeth_card *card)
=======
	return rc;
}

static int qeth_l3_add_ip(struct qeth_card *card, struct qeth_ipaddr *tmp_addr)
{
	int rc = 0;
	struct qeth_ipaddr *addr;
	char buf[40];

	if (tmp_addr->type == QETH_IP_TYPE_RXIP)
		QETH_CARD_TEXT(card, 2, "addrxip");
	else if (tmp_addr->type == QETH_IP_TYPE_VIPA)
		QETH_CARD_TEXT(card, 2, "addvipa");
	else
		QETH_CARD_TEXT(card, 2, "addip");

	if (tmp_addr->proto == QETH_PROT_IPV4)
		QETH_CARD_HEX(card, 4, &tmp_addr->u.a4.addr, 4);
	else {
		QETH_CARD_HEX(card, 4, &tmp_addr->u.a6.addr, 8);
		QETH_CARD_HEX(card, 4, ((char *)&tmp_addr->u.a6.addr) + 8, 8);
	}

	addr = qeth_l3_find_addr_by_ip(card, tmp_addr);
	if (addr) {
		if (tmp_addr->type != QETH_IP_TYPE_NORMAL)
			return -EADDRINUSE;
		if (qeth_l3_addr_match_all(addr, tmp_addr)) {
			addr->ref_counter++;
			return 0;
		}
		qeth_l3_ipaddr_to_string(tmp_addr->proto, (u8 *)&tmp_addr->u,
					 buf);
		dev_warn(&card->gdev->dev,
			 "Registering IP address %s failed\n", buf);
		return -EADDRINUSE;
	} else {
		addr = kmemdup(tmp_addr, sizeof(*tmp_addr), GFP_KERNEL);
		if (!addr)
			return -ENOMEM;

		if (qeth_l3_is_addr_covered_by_ipato(card, addr)) {
			QETH_CARD_TEXT(card, 2, "tkovaddr");
			addr->ipato = 1;
		}
		hash_add(card->ip_htable, &addr->hnode,
				qeth_l3_ipaddr_hash(addr));

		if (!qeth_card_hw_is_reachable(card)) {
			addr->disp_flag = QETH_DISP_ADDR_ADD;
			return 0;
		}

		rc = qeth_l3_register_addr_entry(card, addr);

		if (!rc || rc == -EADDRINUSE || rc == -ENETDOWN) {
			addr->disp_flag = QETH_DISP_ADDR_DO_NOTHING;
		} else {
			hash_del(&addr->hnode);
			kfree(addr);
		}
	}
	return rc;
}

static int qeth_l3_modify_ip(struct qeth_card *card, struct qeth_ipaddr *addr,
			     bool add)
{
	int rc;

	mutex_lock(&card->ip_lock);
	rc = add ? qeth_l3_add_ip(card, addr) : qeth_l3_delete_ip(card, addr);
	mutex_unlock(&card->ip_lock);

	return rc;
}

static void qeth_l3_drain_rx_mode_cache(struct qeth_card *card)
{
	struct qeth_ipaddr *addr;
	struct hlist_node *tmp;
	int i;

	hash_for_each_safe(card->rx_mode_addrs, i, tmp, addr, hnode) {
		hash_del(&addr->hnode);
		kfree(addr);
	}
}

static void qeth_l3_clear_ip_htable(struct qeth_card *card, int recover)
>>>>>>> 24b8d41d
{
	struct qeth_ipaddr *addr;
	struct hlist_node *tmp;
	int i;
<<<<<<< HEAD
	int rc;

	QETH_CARD_TEXT(card, 4, "recovrip");

	spin_lock_bh(&card->ip_lock);

	hash_for_each_safe(card->ip_htable, i, tmp, addr, hnode) {
		if (addr->disp_flag == QETH_DISP_ADDR_DELETE) {
			qeth_l3_deregister_addr_entry(card, addr);
=======

	QETH_CARD_TEXT(card, 4, "clearip");

	mutex_lock(&card->ip_lock);

	hash_for_each_safe(card->ip_htable, i, tmp, addr, hnode) {
		if (!recover) {
>>>>>>> 24b8d41d
			hash_del(&addr->hnode);
			kfree(addr);
		} else if (addr->disp_flag == QETH_DISP_ADDR_ADD) {
			if (addr->proto == QETH_PROT_IPV4) {
				addr->in_progress = 1;
				spin_unlock_bh(&card->ip_lock);
				rc = qeth_l3_register_addr_entry(card, addr);
				spin_lock_bh(&card->ip_lock);
				addr->in_progress = 0;
			} else
				rc = qeth_l3_register_addr_entry(card, addr);

			if (!rc) {
				addr->disp_flag = QETH_DISP_ADDR_DO_NOTHING;
				if (addr->ref_counter < 1)
					qeth_l3_delete_ip(card, addr);
			} else {
				hash_del(&addr->hnode);
				kfree(addr);
			}
		}
<<<<<<< HEAD
	}

	spin_unlock_bh(&card->ip_lock);

=======
		addr->disp_flag = QETH_DISP_ADDR_ADD;
	}

	mutex_unlock(&card->ip_lock);
}

static void qeth_l3_recover_ip(struct qeth_card *card)
{
	struct qeth_ipaddr *addr;
	struct hlist_node *tmp;
	int i;
	int rc;

	QETH_CARD_TEXT(card, 4, "recovrip");

	mutex_lock(&card->ip_lock);

	hash_for_each_safe(card->ip_htable, i, tmp, addr, hnode) {
		if (addr->disp_flag == QETH_DISP_ADDR_ADD) {
			rc = qeth_l3_register_addr_entry(card, addr);

			if (!rc) {
				addr->disp_flag = QETH_DISP_ADDR_DO_NOTHING;
			} else {
				hash_del(&addr->hnode);
				kfree(addr);
			}
		}
	}

	mutex_unlock(&card->ip_lock);
}

static int qeth_l3_setdelip_cb(struct qeth_card *card, struct qeth_reply *reply,
			       unsigned long data)
{
	struct qeth_ipa_cmd *cmd = (struct qeth_ipa_cmd *) data;

	switch (cmd->hdr.return_code) {
	case IPA_RC_SUCCESS:
		return 0;
	case IPA_RC_DUPLICATE_IP_ADDRESS:
		return -EADDRINUSE;
	case IPA_RC_MC_ADDR_NOT_FOUND:
		return -ENOENT;
	case IPA_RC_LAN_OFFLINE:
		return -ENETDOWN;
	default:
		return -EIO;
	}
>>>>>>> 24b8d41d
}

static int qeth_l3_send_setdelmc(struct qeth_card *card,
				 struct qeth_ipaddr *addr,
				 enum qeth_ipa_cmds ipacmd)
{
	struct qeth_cmd_buffer *iob;
	struct qeth_ipa_cmd *cmd;

	QETH_CARD_TEXT(card, 4, "setdelmc");

	iob = qeth_ipa_alloc_cmd(card, ipacmd, addr->proto,
				 IPA_DATA_SIZEOF(setdelipm));
	if (!iob)
		return -ENOMEM;
	cmd = __ipa_cmd(iob);
	if (addr->proto == QETH_PROT_IPV6) {
		cmd->data.setdelipm.ip = addr->u.a6.addr;
		ipv6_eth_mc_map(&addr->u.a6.addr, cmd->data.setdelipm.mac);
	} else {
		cmd->data.setdelipm.ip.s6_addr32[3] = addr->u.a4.addr;
		ip_eth_mc_map(addr->u.a4.addr, cmd->data.setdelipm.mac);
	}

	return qeth_send_ipa_cmd(card, iob, qeth_l3_setdelip_cb, NULL);
}

static void qeth_l3_set_ipv6_prefix(struct in6_addr *prefix, unsigned int len)
{
	unsigned int i = 0;

	while (len && i < 4) {
		int mask_len = min_t(int, len, 32);

		prefix->s6_addr32[i] = inet_make_mask(mask_len);
		len -= mask_len;
		i++;
	}
}

static u32 qeth_l3_get_setdelip_flags(struct qeth_ipaddr *addr, bool set)
{
	switch (addr->type) {
	case QETH_IP_TYPE_RXIP:
		return (set) ? QETH_IPA_SETIP_TAKEOVER_FLAG : 0;
	case QETH_IP_TYPE_VIPA:
		return (set) ? QETH_IPA_SETIP_VIPA_FLAG :
			       QETH_IPA_DELIP_VIPA_FLAG;
	default:
		return (set && addr->ipato) ? QETH_IPA_SETIP_TAKEOVER_FLAG : 0;
	}
}

static int qeth_l3_send_setdelip(struct qeth_card *card,
				 struct qeth_ipaddr *addr,
				 enum qeth_ipa_cmds ipacmd)
{
	struct qeth_cmd_buffer *iob;
	struct qeth_ipa_cmd *cmd;
	u32 flags;

	QETH_CARD_TEXT(card, 4, "setdelip");

	iob = qeth_ipa_alloc_cmd(card, ipacmd, addr->proto,
				 IPA_DATA_SIZEOF(setdelip6));
	if (!iob)
		return -ENOMEM;
	cmd = __ipa_cmd(iob);

	flags = qeth_l3_get_setdelip_flags(addr, ipacmd == IPA_CMD_SETIP);
	QETH_CARD_TEXT_(card, 4, "flags%02X", flags);

	if (addr->proto == QETH_PROT_IPV6) {
		cmd->data.setdelip6.addr = addr->u.a6.addr;
		qeth_l3_set_ipv6_prefix(&cmd->data.setdelip6.prefix,
					addr->u.a6.pfxlen);
		cmd->data.setdelip6.flags = flags;
	} else {
		cmd->data.setdelip4.addr = addr->u.a4.addr;
		cmd->data.setdelip4.mask = addr->u.a4.mask;
		cmd->data.setdelip4.flags = flags;
	}

	return qeth_send_ipa_cmd(card, iob, qeth_l3_setdelip_cb, NULL);
}

static int qeth_l3_send_setrouting(struct qeth_card *card,
	enum qeth_routing_types type, enum qeth_prot_versions prot)
{
	int rc;
	struct qeth_ipa_cmd *cmd;
	struct qeth_cmd_buffer *iob;

	QETH_CARD_TEXT(card, 4, "setroutg");
	iob = qeth_ipa_alloc_cmd(card, IPA_CMD_SETRTG, prot,
				 IPA_DATA_SIZEOF(setrtg));
	if (!iob)
		return -ENOMEM;
	cmd = __ipa_cmd(iob);
	cmd->data.setrtg.type = (type);
	rc = qeth_send_ipa_cmd(card, iob, NULL, NULL);

	return rc;
}

static int qeth_l3_correct_routing_type(struct qeth_card *card,
		enum qeth_routing_types *type, enum qeth_prot_versions prot)
{
	if (IS_IQD(card)) {
		switch (*type) {
		case NO_ROUTER:
		case PRIMARY_CONNECTOR:
		case SECONDARY_CONNECTOR:
		case MULTICAST_ROUTER:
			return 0;
		default:
			goto out_inval;
		}
	} else {
		switch (*type) {
		case NO_ROUTER:
		case PRIMARY_ROUTER:
		case SECONDARY_ROUTER:
			return 0;
		case MULTICAST_ROUTER:
			if (qeth_is_ipafunc_supported(card, prot,
						      IPA_OSA_MC_ROUTER))
				return 0;
		default:
			goto out_inval;
		}
	}
out_inval:
	*type = NO_ROUTER;
	return -EINVAL;
}

int qeth_l3_setrouting_v4(struct qeth_card *card)
{
	int rc;

	QETH_CARD_TEXT(card, 3, "setrtg4");

	rc = qeth_l3_correct_routing_type(card, &card->options.route4.type,
				  QETH_PROT_IPV4);
	if (rc)
		return rc;

	rc = qeth_l3_send_setrouting(card, card->options.route4.type,
				  QETH_PROT_IPV4);
	if (rc) {
		card->options.route4.type = NO_ROUTER;
		QETH_DBF_MESSAGE(2, "Error (%#06x) while setting routing type on device %x. Type set to 'no router'.\n",
				 rc, CARD_DEVID(card));
	}
	return rc;
}

int qeth_l3_setrouting_v6(struct qeth_card *card)
{
	int rc = 0;

	QETH_CARD_TEXT(card, 3, "setrtg6");

	if (!qeth_is_supported(card, IPA_IPV6))
		return 0;
	rc = qeth_l3_correct_routing_type(card, &card->options.route6.type,
				  QETH_PROT_IPV6);
	if (rc)
		return rc;

	rc = qeth_l3_send_setrouting(card, card->options.route6.type,
				  QETH_PROT_IPV6);
	if (rc) {
		card->options.route6.type = NO_ROUTER;
		QETH_DBF_MESSAGE(2, "Error (%#06x) while setting routing type on device %x. Type set to 'no router'.\n",
				 rc, CARD_DEVID(card));
	}
	return rc;
}

/*
 * IP address takeover related functions
 */

/**
 * qeth_l3_update_ipato() - Update 'takeover' property, for all NORMAL IPs.
 *
 * Caller must hold ip_lock.
 */
void qeth_l3_update_ipato(struct qeth_card *card)
{
<<<<<<< HEAD
	struct qeth_ipato_entry *ipatoe, *tmp;

	spin_lock_bh(&card->ip_lock);
=======
	struct qeth_ipaddr *addr;
	unsigned int i;

	hash_for_each(card->ip_htable, i, addr, hnode) {
		if (addr->type != QETH_IP_TYPE_NORMAL)
			continue;
		addr->ipato = qeth_l3_is_addr_covered_by_ipato(card, addr);
	}
}

static void qeth_l3_clear_ipato_list(struct qeth_card *card)
{
	struct qeth_ipato_entry *ipatoe, *tmp;

	mutex_lock(&card->ip_lock);
>>>>>>> 24b8d41d

	list_for_each_entry_safe(ipatoe, tmp, &card->ipato.entries, entry) {
		list_del(&ipatoe->entry);
		kfree(ipatoe);
	}

<<<<<<< HEAD
	spin_unlock_bh(&card->ip_lock);
=======
	qeth_l3_update_ipato(card);
	mutex_unlock(&card->ip_lock);
>>>>>>> 24b8d41d
}

int qeth_l3_add_ipato_entry(struct qeth_card *card,
				struct qeth_ipato_entry *new)
{
	struct qeth_ipato_entry *ipatoe;
	int rc = 0;

	QETH_CARD_TEXT(card, 2, "addipato");

<<<<<<< HEAD
	spin_lock_bh(&card->ip_lock);
=======
	mutex_lock(&card->ip_lock);
>>>>>>> 24b8d41d

	list_for_each_entry(ipatoe, &card->ipato.entries, entry) {
		if (ipatoe->proto != new->proto)
			continue;
		if (!memcmp(ipatoe->addr, new->addr,
			    (ipatoe->proto == QETH_PROT_IPV4) ? 4 : 16) &&
		    (ipatoe->mask_bits == new->mask_bits)) {
			rc = -EEXIST;
			break;
		}
	}

<<<<<<< HEAD
	if (!rc)
=======
	if (!rc) {
>>>>>>> 24b8d41d
		list_add_tail(&new->entry, &card->ipato.entries);
		qeth_l3_update_ipato(card);
	}

	mutex_unlock(&card->ip_lock);

<<<<<<< HEAD
	spin_unlock_bh(&card->ip_lock);

=======
>>>>>>> 24b8d41d
	return rc;
}

int qeth_l3_del_ipato_entry(struct qeth_card *card,
			    enum qeth_prot_versions proto, u8 *addr,
			    unsigned int mask_bits)
{
	struct qeth_ipato_entry *ipatoe, *tmp;
<<<<<<< HEAD

	QETH_CARD_TEXT(card, 2, "delipato");

	spin_lock_bh(&card->ip_lock);
=======
	int rc = -ENOENT;

	QETH_CARD_TEXT(card, 2, "delipato");

	mutex_lock(&card->ip_lock);
>>>>>>> 24b8d41d

	list_for_each_entry_safe(ipatoe, tmp, &card->ipato.entries, entry) {
		if (ipatoe->proto != proto)
			continue;
		if (!memcmp(ipatoe->addr, addr,
			    (proto == QETH_PROT_IPV4) ? 4 : 16) &&
		    (ipatoe->mask_bits == mask_bits)) {
			list_del(&ipatoe->entry);
			qeth_l3_update_ipato(card);
			kfree(ipatoe);
			rc = 0;
		}
	}
<<<<<<< HEAD

	spin_unlock_bh(&card->ip_lock);
}

/*
 * VIPA related functions
 */
int qeth_l3_add_vipa(struct qeth_card *card, enum qeth_prot_versions proto,
	      const u8 *addr)
{
	struct qeth_ipaddr *ipaddr;
	int rc = 0;

	ipaddr = qeth_l3_get_addr_buffer(proto);
	if (ipaddr) {
		if (proto == QETH_PROT_IPV4) {
			QETH_CARD_TEXT(card, 2, "addvipa4");
			memcpy(&ipaddr->u.a4.addr, addr, 4);
			ipaddr->u.a4.mask = 0;
		} else if (proto == QETH_PROT_IPV6) {
			QETH_CARD_TEXT(card, 2, "addvipa6");
			memcpy(&ipaddr->u.a6.addr, addr, 16);
			ipaddr->u.a6.pfxlen = 0;
		}
		ipaddr->type = QETH_IP_TYPE_VIPA;
		ipaddr->set_flags = QETH_IPA_SETIP_VIPA_FLAG;
		ipaddr->del_flags = QETH_IPA_DELIP_VIPA_FLAG;
	} else
		return -ENOMEM;

	spin_lock_bh(&card->ip_lock);

	if (qeth_l3_ip_from_hash(card, ipaddr))
		rc = -EEXIST;
	else
		qeth_l3_add_ip(card, ipaddr);

	spin_unlock_bh(&card->ip_lock);

	kfree(ipaddr);

=======

	mutex_unlock(&card->ip_lock);

>>>>>>> 24b8d41d
	return rc;
}

int qeth_l3_modify_rxip_vipa(struct qeth_card *card, bool add, const u8 *ip,
			     enum qeth_ip_types type,
			     enum qeth_prot_versions proto)
{
<<<<<<< HEAD
	struct qeth_ipaddr *ipaddr;

	ipaddr = qeth_l3_get_addr_buffer(proto);
	if (ipaddr) {
		if (proto == QETH_PROT_IPV4) {
			QETH_CARD_TEXT(card, 2, "delvipa4");
			memcpy(&ipaddr->u.a4.addr, addr, 4);
			ipaddr->u.a4.mask = 0;
		} else if (proto == QETH_PROT_IPV6) {
			QETH_CARD_TEXT(card, 2, "delvipa6");
			memcpy(&ipaddr->u.a6.addr, addr, 16);
			ipaddr->u.a6.pfxlen = 0;
		}
		ipaddr->type = QETH_IP_TYPE_VIPA;
	} else
		return;

	spin_lock_bh(&card->ip_lock);
	qeth_l3_delete_ip(card, ipaddr);
	spin_unlock_bh(&card->ip_lock);

	kfree(ipaddr);
}

/*
 * proxy ARP related functions
 */
int qeth_l3_add_rxip(struct qeth_card *card, enum qeth_prot_versions proto,
	      const u8 *addr)
{
	struct qeth_ipaddr *ipaddr;
	int rc = 0;

	ipaddr = qeth_l3_get_addr_buffer(proto);
	if (ipaddr) {
		if (proto == QETH_PROT_IPV4) {
			QETH_CARD_TEXT(card, 2, "addrxip4");
			memcpy(&ipaddr->u.a4.addr, addr, 4);
			ipaddr->u.a4.mask = 0;
		} else if (proto == QETH_PROT_IPV6) {
			QETH_CARD_TEXT(card, 2, "addrxip6");
			memcpy(&ipaddr->u.a6.addr, addr, 16);
			ipaddr->u.a6.pfxlen = 0;
		}

		ipaddr->type = QETH_IP_TYPE_RXIP;
		ipaddr->set_flags = QETH_IPA_SETIP_TAKEOVER_FLAG;
		ipaddr->del_flags = 0;
	} else
		return -ENOMEM;

	spin_lock_bh(&card->ip_lock);

	if (qeth_l3_ip_from_hash(card, ipaddr))
		rc = -EEXIST;
	else
		qeth_l3_add_ip(card, ipaddr);

	spin_unlock_bh(&card->ip_lock);

	kfree(ipaddr);

	return rc;
=======
	struct qeth_ipaddr addr;

	qeth_l3_init_ipaddr(&addr, type, proto);
	if (proto == QETH_PROT_IPV4)
		memcpy(&addr.u.a4.addr, ip, 4);
	else
		memcpy(&addr.u.a6.addr, ip, 16);

	return qeth_l3_modify_ip(card, &addr, add);
>>>>>>> 24b8d41d
}

int qeth_l3_modify_hsuid(struct qeth_card *card, bool add)
{
	struct qeth_ipaddr addr;
	unsigned int i;

<<<<<<< HEAD
	ipaddr = qeth_l3_get_addr_buffer(proto);
	if (ipaddr) {
		if (proto == QETH_PROT_IPV4) {
			QETH_CARD_TEXT(card, 2, "addrxip4");
			memcpy(&ipaddr->u.a4.addr, addr, 4);
			ipaddr->u.a4.mask = 0;
		} else if (proto == QETH_PROT_IPV6) {
			QETH_CARD_TEXT(card, 2, "addrxip6");
			memcpy(&ipaddr->u.a6.addr, addr, 16);
			ipaddr->u.a6.pfxlen = 0;
		}
		ipaddr->type = QETH_IP_TYPE_RXIP;
	} else
		return;

	spin_lock_bh(&card->ip_lock);
	qeth_l3_delete_ip(card, ipaddr);
	spin_unlock_bh(&card->ip_lock);

	kfree(ipaddr);
=======
	qeth_l3_init_ipaddr(&addr, QETH_IP_TYPE_NORMAL, QETH_PROT_IPV6);
	addr.u.a6.addr.s6_addr[0] = 0xfe;
	addr.u.a6.addr.s6_addr[1] = 0x80;
	for (i = 0; i < 8; i++)
		addr.u.a6.addr.s6_addr[8+i] = card->options.hsuid[i];

	return qeth_l3_modify_ip(card, &addr, add);
>>>>>>> 24b8d41d
}

static int qeth_l3_register_addr_entry(struct qeth_card *card,
				struct qeth_ipaddr *addr)
{
	char buf[50];
	int rc = 0;
	int cnt = 3;

<<<<<<< HEAD
=======
	if (card->options.sniffer)
		return 0;
>>>>>>> 24b8d41d

	if (addr->proto == QETH_PROT_IPV4) {
		QETH_CARD_TEXT(card, 2, "setaddr4");
		QETH_CARD_HEX(card, 3, &addr->u.a4.addr, sizeof(int));
	} else if (addr->proto == QETH_PROT_IPV6) {
		QETH_CARD_TEXT(card, 2, "setaddr6");
		QETH_CARD_HEX(card, 3, &addr->u.a6.addr, 8);
		QETH_CARD_HEX(card, 3, ((char *)&addr->u.a6.addr) + 8, 8);
	} else {
		QETH_CARD_TEXT(card, 2, "setaddr?");
		QETH_CARD_HEX(card, 3, addr, sizeof(struct qeth_ipaddr));
	}
	do {
		if (addr->is_multicast)
			rc =  qeth_l3_send_setdelmc(card, addr, IPA_CMD_SETIPM);
		else
			rc = qeth_l3_send_setdelip(card, addr, IPA_CMD_SETIP);
		if (rc)
			QETH_CARD_TEXT(card, 2, "failed");
	} while ((--cnt > 0) && rc);
	if (rc) {
		QETH_CARD_TEXT(card, 2, "FAILED");
		qeth_l3_ipaddr_to_string(addr->proto, (u8 *)&addr->u, buf);
		dev_warn(&card->gdev->dev,
			"Registering IP address %s failed\n", buf);
	}
	return rc;
}

static int qeth_l3_deregister_addr_entry(struct qeth_card *card,
						struct qeth_ipaddr *addr)
{
	int rc = 0;

	if (card->options.sniffer)
		return 0;

	if (addr->proto == QETH_PROT_IPV4) {
		QETH_CARD_TEXT(card, 2, "deladdr4");
		QETH_CARD_HEX(card, 3, &addr->u.a4.addr, sizeof(int));
	} else if (addr->proto == QETH_PROT_IPV6) {
		QETH_CARD_TEXT(card, 2, "deladdr6");
		QETH_CARD_HEX(card, 3, &addr->u.a6.addr, 8);
		QETH_CARD_HEX(card, 3, ((char *)&addr->u.a6.addr) + 8, 8);
	} else {
		QETH_CARD_TEXT(card, 2, "deladdr?");
		QETH_CARD_HEX(card, 3, addr, sizeof(struct qeth_ipaddr));
	}
	if (addr->is_multicast)
		rc = qeth_l3_send_setdelmc(card, addr, IPA_CMD_DELIPM);
	else
		rc = qeth_l3_send_setdelip(card, addr, IPA_CMD_DELIP);
	if (rc)
		QETH_CARD_TEXT(card, 2, "failed");

	return rc;
}

static int qeth_l3_setadapter_parms(struct qeth_card *card)
{
	int rc = 0;

	QETH_CARD_TEXT(card, 2, "setadprm");

	if (qeth_adp_supported(card, IPA_SETADP_ALTER_MAC_ADDRESS)) {
		rc = qeth_setadpparms_change_macaddr(card);
		if (rc)
			dev_warn(&card->gdev->dev, "Reading the adapter MAC"
				" address failed\n");
	}

	return rc;
}

<<<<<<< HEAD
#ifdef CONFIG_QETH_IPV6
static int qeth_l3_send_simple_setassparms_ipv6(struct qeth_card *card,
		enum qeth_ipa_funcs ipa_func, __u16 cmd_code)
{
	int rc;
	struct qeth_cmd_buffer *iob;

	QETH_CARD_TEXT(card, 4, "simassp6");
	iob = qeth_get_setassparms_cmd(card, ipa_func, cmd_code,
				       0, QETH_PROT_IPV6);
	if (!iob)
		return -ENOMEM;
	rc = qeth_send_setassparms(card, iob, 0, 0,
				   qeth_setassparms_cb, NULL);
	return rc;
}
#endif

=======
>>>>>>> 24b8d41d
static int qeth_l3_start_ipa_arp_processing(struct qeth_card *card)
{
	int rc;

	QETH_CARD_TEXT(card, 3, "ipaarp");

	if (!qeth_is_supported(card, IPA_ARP_PROCESSING)) {
		dev_info(&card->gdev->dev,
			 "ARP processing not supported on %s!\n",
			 netdev_name(card->dev));
		return 0;
	}
	rc = qeth_send_simple_setassparms(card, IPA_ARP_PROCESSING,
					  IPA_CMD_ASS_START, NULL);
	if (rc) {
		dev_warn(&card->gdev->dev,
			 "Starting ARP processing support for %s failed\n",
			 netdev_name(card->dev));
	}
	return rc;
}

static int qeth_l3_start_ipa_source_mac(struct qeth_card *card)
{
	int rc;

	QETH_CARD_TEXT(card, 3, "stsrcmac");

	if (!qeth_is_supported(card, IPA_SOURCE_MAC)) {
		dev_info(&card->gdev->dev,
			 "Inbound source MAC-address not supported on %s\n",
			 netdev_name(card->dev));
		return -EOPNOTSUPP;
	}

	rc = qeth_send_simple_setassparms(card, IPA_SOURCE_MAC,
					  IPA_CMD_ASS_START, NULL);
	if (rc)
		dev_warn(&card->gdev->dev,
			 "Starting source MAC-address support for %s failed\n",
			 netdev_name(card->dev));
	return rc;
}

static int qeth_l3_start_ipa_vlan(struct qeth_card *card)
{
	int rc = 0;

	QETH_CARD_TEXT(card, 3, "strtvlan");

	if (!qeth_is_supported(card, IPA_FULL_VLAN)) {
		dev_info(&card->gdev->dev,
			 "VLAN not supported on %s\n", netdev_name(card->dev));
		return -EOPNOTSUPP;
	}

	rc = qeth_send_simple_setassparms(card, IPA_VLAN_PRIO,
					  IPA_CMD_ASS_START, NULL);
	if (rc) {
		dev_warn(&card->gdev->dev,
			 "Starting VLAN support for %s failed\n",
			 netdev_name(card->dev));
	} else {
		dev_info(&card->gdev->dev, "VLAN enabled\n");
	}
	return rc;
}

static int qeth_l3_start_ipa_multicast(struct qeth_card *card)
{
	int rc;

	QETH_CARD_TEXT(card, 3, "stmcast");

	if (!qeth_is_supported(card, IPA_MULTICASTING)) {
		dev_info(&card->gdev->dev,
			 "Multicast not supported on %s\n",
			 netdev_name(card->dev));
		return -EOPNOTSUPP;
	}

	rc = qeth_send_simple_setassparms(card, IPA_MULTICASTING,
					  IPA_CMD_ASS_START, NULL);
	if (rc) {
		dev_warn(&card->gdev->dev,
			 "Starting multicast support for %s failed\n",
			 netdev_name(card->dev));
	} else {
		dev_info(&card->gdev->dev, "Multicast enabled\n");
		card->dev->flags |= IFF_MULTICAST;
	}
	return rc;
}

static int qeth_l3_softsetup_ipv6(struct qeth_card *card)
{
	u32 ipv6_data = 3;
	int rc;

	QETH_CARD_TEXT(card, 3, "softipv6");

	if (IS_IQD(card))
		goto out;

	rc = qeth_send_simple_setassparms(card, IPA_IPV6, IPA_CMD_ASS_START,
					  &ipv6_data);
	if (rc) {
		dev_err(&card->gdev->dev,
			"Activating IPv6 support for %s failed\n",
			netdev_name(card->dev));
		return rc;
	}
	rc = qeth_send_simple_setassparms_v6(card, IPA_IPV6, IPA_CMD_ASS_START,
					     NULL);
	if (rc) {
		dev_err(&card->gdev->dev,
			"Activating IPv6 support for %s failed\n",
			 netdev_name(card->dev));
		return rc;
	}
	rc = qeth_send_simple_setassparms_v6(card, IPA_PASSTHRU,
					     IPA_CMD_ASS_START, NULL);
	if (rc) {
		dev_warn(&card->gdev->dev,
			 "Enabling the passthrough mode for %s failed\n",
			 netdev_name(card->dev));
		return rc;
	}
out:
	dev_info(&card->gdev->dev, "IPV6 enabled\n");
	return 0;
}

static int qeth_l3_start_ipa_ipv6(struct qeth_card *card)
{
	QETH_CARD_TEXT(card, 3, "strtipv6");

	if (!qeth_is_supported(card, IPA_IPV6)) {
		dev_info(&card->gdev->dev,
			 "IPv6 not supported on %s\n", netdev_name(card->dev));
		return 0;
	}
	return qeth_l3_softsetup_ipv6(card);
}

static int qeth_l3_start_ipa_broadcast(struct qeth_card *card)
{
	u32 filter_data = 1;
	int rc;

	QETH_CARD_TEXT(card, 3, "stbrdcst");
	card->info.broadcast_capable = 0;
	if (!qeth_is_supported(card, IPA_FILTERING)) {
		dev_info(&card->gdev->dev,
			 "Broadcast not supported on %s\n",
			 netdev_name(card->dev));
		rc = -EOPNOTSUPP;
		goto out;
	}
	rc = qeth_send_simple_setassparms(card, IPA_FILTERING,
					  IPA_CMD_ASS_START, NULL);
	if (rc) {
		dev_warn(&card->gdev->dev,
			 "Enabling broadcast filtering for %s failed\n",
			 netdev_name(card->dev));
		goto out;
	}

	rc = qeth_send_simple_setassparms(card, IPA_FILTERING,
					  IPA_CMD_ASS_CONFIGURE, &filter_data);
	if (rc) {
		dev_warn(&card->gdev->dev,
			 "Setting up broadcast filtering for %s failed\n",
			 netdev_name(card->dev));
		goto out;
	}
	card->info.broadcast_capable = QETH_BROADCAST_WITH_ECHO;
	dev_info(&card->gdev->dev, "Broadcast enabled\n");
	rc = qeth_send_simple_setassparms(card, IPA_FILTERING,
					  IPA_CMD_ASS_ENABLE, &filter_data);
	if (rc) {
		dev_warn(&card->gdev->dev,
			 "Setting up broadcast echo filtering for %s failed\n",
			 netdev_name(card->dev));
		goto out;
	}
	card->info.broadcast_capable = QETH_BROADCAST_WITHOUT_ECHO;
out:
	if (card->info.broadcast_capable)
		card->dev->flags |= IFF_BROADCAST;
	else
		card->dev->flags &= ~IFF_BROADCAST;
	return rc;
}

<<<<<<< HEAD
static int qeth_l3_start_ipassists(struct qeth_card *card)
=======
static void qeth_l3_start_ipassists(struct qeth_card *card)
>>>>>>> 24b8d41d
{
	QETH_CARD_TEXT(card, 3, "strtipas");

	qeth_l3_start_ipa_arp_processing(card);	/* go on*/
	qeth_l3_start_ipa_source_mac(card);	/* go on*/
	qeth_l3_start_ipa_vlan(card);		/* go on*/
	qeth_l3_start_ipa_multicast(card);		/* go on*/
	qeth_l3_start_ipa_ipv6(card);		/* go on*/
	qeth_l3_start_ipa_broadcast(card);		/* go on*/
<<<<<<< HEAD
	return 0;
=======
>>>>>>> 24b8d41d
}

static int qeth_l3_iqd_read_initial_mac_cb(struct qeth_card *card,
		struct qeth_reply *reply, unsigned long data)
{
	struct qeth_ipa_cmd *cmd = (struct qeth_ipa_cmd *) data;

	if (cmd->hdr.return_code)
		return -EIO;
	if (!is_valid_ether_addr(cmd->data.create_destroy_addr.mac_addr))
		return -EADDRNOTAVAIL;

	ether_addr_copy(card->dev->dev_addr,
			cmd->data.create_destroy_addr.mac_addr);
	return 0;
}

static int qeth_l3_iqd_read_initial_mac(struct qeth_card *card)
{
	int rc = 0;
	struct qeth_cmd_buffer *iob;

	QETH_CARD_TEXT(card, 2, "hsrmac");

	iob = qeth_ipa_alloc_cmd(card, IPA_CMD_CREATE_ADDR, QETH_PROT_IPV6,
				 IPA_DATA_SIZEOF(create_destroy_addr));
	if (!iob)
		return -ENOMEM;

	rc = qeth_send_ipa_cmd(card, iob, qeth_l3_iqd_read_initial_mac_cb,
				NULL);
	return rc;
}

static int qeth_l3_get_unique_id_cb(struct qeth_card *card,
		struct qeth_reply *reply, unsigned long data)
{
	struct qeth_ipa_cmd *cmd = (struct qeth_ipa_cmd *) data;
	u16 *uid = reply->param;

	if (cmd->hdr.return_code == 0) {
		*uid = cmd->data.create_destroy_addr.uid;
		return 0;
	}

	dev_warn(&card->gdev->dev, "The network adapter failed to generate a unique ID\n");
	return -EIO;
}

static u16 qeth_l3_get_unique_id(struct qeth_card *card, u16 uid)
{
	struct qeth_cmd_buffer *iob;

	QETH_CARD_TEXT(card, 2, "guniqeid");

	if (!qeth_is_supported(card, IPA_IPV6))
		goto out;

	iob = qeth_ipa_alloc_cmd(card, IPA_CMD_CREATE_ADDR, QETH_PROT_IPV6,
				 IPA_DATA_SIZEOF(create_destroy_addr));
	if (!iob)
		goto out;

	__ipa_cmd(iob)->data.create_destroy_addr.uid = uid;
	qeth_send_ipa_cmd(card, iob, qeth_l3_get_unique_id_cb, &uid);

out:
	return uid;
}

static int
qeth_diags_trace_cb(struct qeth_card *card, struct qeth_reply *reply,
			    unsigned long data)
{
	struct qeth_ipa_cmd	   *cmd;
	__u16 rc;

	QETH_CARD_TEXT(card, 2, "diastrcb");

	cmd = (struct qeth_ipa_cmd *)data;
	rc = cmd->hdr.return_code;
	if (rc)
		QETH_CARD_TEXT_(card, 2, "dxter%x", rc);
	switch (cmd->data.diagass.action) {
	case QETH_DIAGS_CMD_TRACE_QUERY:
		break;
	case QETH_DIAGS_CMD_TRACE_DISABLE:
		switch (rc) {
		case 0:
		case IPA_RC_INVALID_SUBCMD:
			card->info.promisc_mode = SET_PROMISC_MODE_OFF;
			dev_info(&card->gdev->dev, "The HiperSockets network "
				"traffic analyzer is deactivated\n");
			break;
		default:
			break;
		}
		break;
	case QETH_DIAGS_CMD_TRACE_ENABLE:
		switch (rc) {
		case 0:
			card->info.promisc_mode = SET_PROMISC_MODE_ON;
			dev_info(&card->gdev->dev, "The HiperSockets network "
				"traffic analyzer is activated\n");
			break;
		case IPA_RC_HARDWARE_AUTH_ERROR:
			dev_warn(&card->gdev->dev, "The device is not "
				"authorized to run as a HiperSockets network "
				"traffic analyzer\n");
			break;
		case IPA_RC_TRACE_ALREADY_ACTIVE:
			dev_warn(&card->gdev->dev, "A HiperSockets "
				"network traffic analyzer is already "
				"active in the HiperSockets LAN\n");
			break;
		default:
			break;
		}
		break;
	default:
		QETH_DBF_MESSAGE(2, "Unknown sniffer action (%#06x) on device %x\n",
				 cmd->data.diagass.action, CARD_DEVID(card));
	}

	return rc ? -EIO : 0;
}

static int
qeth_diags_trace(struct qeth_card *card, enum qeth_diags_trace_cmds diags_cmd)
{
	struct qeth_cmd_buffer *iob;
	struct qeth_ipa_cmd    *cmd;

	QETH_CARD_TEXT(card, 2, "diagtrac");

	iob = qeth_get_diag_cmd(card, QETH_DIAGS_CMD_TRACE, 0);
	if (!iob)
		return -ENOMEM;
	cmd = __ipa_cmd(iob);
	cmd->data.diagass.type = QETH_DIAGS_TYPE_HIPERSOCKET;
	cmd->data.diagass.action = diags_cmd;
	return qeth_send_ipa_cmd(card, iob, qeth_diags_trace_cb, NULL);
}

<<<<<<< HEAD
static void qeth_l3_get_mac_for_ipm(__u32 ipm, char *mac)
{
	ip_eth_mc_map(ipm, mac);
}

static void qeth_l3_mark_all_mc_to_be_deleted(struct qeth_card *card)
{
	struct qeth_ipaddr *addr;
	int i;

	hash_for_each(card->ip_mc_htable, i, addr, hnode)
		addr->disp_flag = QETH_DISP_ADDR_DELETE;

}

static void qeth_l3_add_all_new_mc(struct qeth_card *card)
{
	struct qeth_ipaddr *addr;
	struct hlist_node *tmp;
	int i;
	int rc;

	hash_for_each_safe(card->ip_mc_htable, i, tmp, addr, hnode) {
		if (addr->disp_flag == QETH_DISP_ADDR_ADD) {
			rc = qeth_l3_register_addr_entry(card, addr);
			if (!rc || (rc == IPA_RC_LAN_OFFLINE))
				addr->ref_counter = 1;
			else {
				hash_del(&addr->hnode);
				kfree(addr);
			}
		}
	}

}

static void qeth_l3_delete_nonused_mc(struct qeth_card *card)
{
	struct qeth_ipaddr *addr;
	struct hlist_node *tmp;
	int i;
	int rc;

	hash_for_each_safe(card->ip_mc_htable, i, tmp, addr, hnode) {
		if (addr->disp_flag == QETH_DISP_ADDR_DELETE) {
			rc = qeth_l3_deregister_addr_entry(card, addr);
			if (!rc || (rc == IPA_RC_MC_ADDR_NOT_FOUND)) {
				hash_del(&addr->hnode);
				kfree(addr);
			}
		}
	}

}


static void
qeth_l3_add_mc_to_hash(struct qeth_card *card, struct in_device *in4_dev)
{
	struct ip_mc_list *im4;
	struct qeth_ipaddr *tmp, *ipm;
	char buf[MAX_ADDR_LEN];

	QETH_CARD_TEXT(card, 4, "addmc");

	tmp = qeth_l3_get_addr_buffer(QETH_PROT_IPV4);
		if (!tmp)
			return;

	for (im4 = rcu_dereference(in4_dev->mc_list); im4 != NULL;
	     im4 = rcu_dereference(im4->next_rcu)) {
		qeth_l3_get_mac_for_ipm(im4->multiaddr, buf);

		tmp->u.a4.addr = im4->multiaddr;
		memcpy(tmp->mac, buf, sizeof(tmp->mac));

		ipm = qeth_l3_ip_from_hash(card, tmp);
		if (ipm) {
			ipm->disp_flag = QETH_DISP_ADDR_DO_NOTHING;
		} else {
			ipm = qeth_l3_get_addr_buffer(QETH_PROT_IPV4);
			if (!ipm)
				continue;
			memcpy(ipm->mac, buf, sizeof(tmp->mac));
			ipm->u.a4.addr = im4->multiaddr;
			ipm->is_multicast = 1;
			ipm->disp_flag = QETH_DISP_ADDR_ADD;
			hash_add(card->ip_mc_htable,
					&ipm->hnode, qeth_l3_ipaddr_hash(ipm));
		}
	}

	kfree(tmp);
}

/* called with rcu_read_lock */
static void qeth_l3_add_vlan_mc(struct qeth_card *card)
{
	struct in_device *in_dev;
	u16 vid;

	QETH_CARD_TEXT(card, 4, "addmcvl");

	if (!qeth_is_supported(card, IPA_FULL_VLAN))
		return;
=======
static int qeth_l3_add_mcast_rtnl(struct net_device *dev, int vid, void *arg)
{
	struct qeth_card *card = arg;
	struct inet6_dev *in6_dev;
	struct in_device *in4_dev;
	struct qeth_ipaddr *ipm;
	struct qeth_ipaddr tmp;
	struct ip_mc_list *im4;
	struct ifmcaddr6 *im6;

	QETH_CARD_TEXT(card, 4, "addmc");
>>>>>>> 24b8d41d

	if (!dev || !(dev->flags & IFF_UP))
		goto out;

<<<<<<< HEAD
		netdev = __vlan_find_dev_deep_rcu(card->dev, htons(ETH_P_8021Q),
					      vid);
		if (netdev == NULL ||
		    !(netdev->flags & IFF_UP))
			continue;
		in_dev = __in_dev_get_rcu(netdev);
		if (!in_dev)
			continue;
		qeth_l3_add_mc_to_hash(card, in_dev);
	}
}
=======
	in4_dev = __in_dev_get_rtnl(dev);
	if (!in4_dev)
		goto walk_ipv6;
>>>>>>> 24b8d41d

	qeth_l3_init_ipaddr(&tmp, QETH_IP_TYPE_NORMAL, QETH_PROT_IPV4);
	tmp.disp_flag = QETH_DISP_ADDR_ADD;
	tmp.is_multicast = 1;

<<<<<<< HEAD
	QETH_CARD_TEXT(card, 4, "chkmcv4");

	rcu_read_lock();
	in4_dev = __in_dev_get_rcu(card->dev);
	if (in4_dev == NULL)
		goto unlock;
	qeth_l3_add_mc_to_hash(card, in4_dev);
	qeth_l3_add_vlan_mc(card);
unlock:
	rcu_read_unlock();
}

#ifdef CONFIG_QETH_IPV6
static void
qeth_l3_add_mc6_to_hash(struct qeth_card *card, struct inet6_dev *in6_dev)
{
	struct qeth_ipaddr *ipm;
	struct ifmcaddr6 *im6;
	struct qeth_ipaddr *tmp;
	char buf[MAX_ADDR_LEN];

	QETH_CARD_TEXT(card, 4, "addmc6");

	tmp = qeth_l3_get_addr_buffer(QETH_PROT_IPV6);
		if (!tmp)
			return;

	for (im6 = in6_dev->mc_list; im6 != NULL; im6 = im6->next) {
		ndisc_mc_map(&im6->mca_addr, buf, in6_dev->dev, 0);

		memcpy(tmp->mac, buf, sizeof(tmp->mac));
		memcpy(&tmp->u.a6.addr, &im6->mca_addr.s6_addr,
		       sizeof(struct in6_addr));
		tmp->is_multicast = 1;

		ipm = qeth_l3_ip_from_hash(card, tmp);
		if (ipm) {
			ipm->disp_flag = QETH_DISP_ADDR_DO_NOTHING;
			continue;
		}

		ipm = qeth_l3_get_addr_buffer(QETH_PROT_IPV6);
		if (!ipm)
			continue;

		memcpy(ipm->mac, buf, OSA_ADDR_LEN);
		memcpy(&ipm->u.a6.addr, &im6->mca_addr.s6_addr,
		       sizeof(struct in6_addr));
		ipm->is_multicast = 1;
		ipm->disp_flag = QETH_DISP_ADDR_ADD;
		hash_add(card->ip_mc_htable,
				&ipm->hnode, qeth_l3_ipaddr_hash(ipm));

	}
	kfree(tmp);
}

/* called with rcu_read_lock */
static void qeth_l3_add_vlan_mc6(struct qeth_card *card)
{
	struct inet6_dev *in_dev;
	u16 vid;

	QETH_CARD_TEXT(card, 4, "admc6vl");

	if (!qeth_is_supported(card, IPA_FULL_VLAN))
		return;

	for_each_set_bit(vid, card->active_vlans, VLAN_N_VID) {
		struct net_device *netdev;

		netdev = __vlan_find_dev_deep_rcu(card->dev, htons(ETH_P_8021Q),
					      vid);
		if (netdev == NULL ||
		    !(netdev->flags & IFF_UP))
			continue;
		in_dev = in6_dev_get(netdev);
		if (!in_dev)
			continue;
		read_lock_bh(&in_dev->lock);
		qeth_l3_add_mc6_to_hash(card, in_dev);
		read_unlock_bh(&in_dev->lock);
		in6_dev_put(in_dev);
=======
	for (im4 = rtnl_dereference(in4_dev->mc_list); im4 != NULL;
	     im4 = rtnl_dereference(im4->next_rcu)) {
		tmp.u.a4.addr = im4->multiaddr;

		ipm = qeth_l3_find_addr_by_ip(card, &tmp);
		if (ipm) {
			/* for mcast, by-IP match means full match */
			ipm->disp_flag = QETH_DISP_ADDR_DO_NOTHING;
			continue;
		}

		ipm = kmemdup(&tmp, sizeof(tmp), GFP_KERNEL);
		if (!ipm)
			continue;

		hash_add(card->rx_mode_addrs, &ipm->hnode,
			 qeth_l3_ipaddr_hash(ipm));
>>>>>>> 24b8d41d
	}

<<<<<<< HEAD
	QETH_CARD_TEXT(card, 4, "chkmcv6");

	if (!qeth_is_supported(card, IPA_IPV6))
		return ;
	in6_dev = in6_dev_get(card->dev);
	if (!in6_dev)
		return;

	rcu_read_lock();
	read_lock_bh(&in6_dev->lock);
	qeth_l3_add_mc6_to_hash(card, in6_dev);
	qeth_l3_add_vlan_mc6(card);
	read_unlock_bh(&in6_dev->lock);
	rcu_read_unlock();
	in6_dev_put(in6_dev);
}
#endif /* CONFIG_QETH_IPV6 */
=======
walk_ipv6:
	if (!qeth_is_supported(card, IPA_IPV6))
		goto out;
>>>>>>> 24b8d41d

	in6_dev = __in6_dev_get(dev);
	if (!in6_dev)
		goto out;

	qeth_l3_init_ipaddr(&tmp, QETH_IP_TYPE_NORMAL, QETH_PROT_IPV6);
	tmp.disp_flag = QETH_DISP_ADDR_ADD;
	tmp.is_multicast = 1;

<<<<<<< HEAD
	netdev = __vlan_find_dev_deep_rcu(card->dev, htons(ETH_P_8021Q), vid);
	if (!netdev)
		return;
	in_dev = in_dev_get(netdev);
	if (!in_dev)
		return;

	addr = qeth_l3_get_addr_buffer(QETH_PROT_IPV4);
	if (!addr)
		return;

	spin_lock_bh(&card->ip_lock);

	for (ifa = in_dev->ifa_list; ifa; ifa = ifa->ifa_next) {
		addr->u.a4.addr = ifa->ifa_address;
		addr->u.a4.mask = ifa->ifa_mask;
		addr->type = QETH_IP_TYPE_NORMAL;
		qeth_l3_delete_ip(card, addr);
	}

	spin_unlock_bh(&card->ip_lock);

	kfree(addr);
	in_dev_put(in_dev);
}
=======
	read_lock_bh(&in6_dev->lock);
	for (im6 = in6_dev->mc_list; im6 != NULL; im6 = im6->next) {
		tmp.u.a6.addr = im6->mca_addr;

		ipm = qeth_l3_find_addr_by_ip(card, &tmp);
		if (ipm) {
			/* for mcast, by-IP match means full match */
			ipm->disp_flag = QETH_DISP_ADDR_DO_NOTHING;
			continue;
		}
>>>>>>> 24b8d41d

		ipm = kmemdup(&tmp, sizeof(tmp), GFP_ATOMIC);
		if (!ipm)
			continue;

		hash_add(card->rx_mode_addrs, &ipm->hnode,
			 qeth_l3_ipaddr_hash(ipm));

<<<<<<< HEAD
	netdev = __vlan_find_dev_deep_rcu(card->dev, htons(ETH_P_8021Q), vid);
	if (!netdev)
		return;

	in6_dev = in6_dev_get(netdev);
	if (!in6_dev)
		return;

	addr = qeth_l3_get_addr_buffer(QETH_PROT_IPV6);
	if (!addr)
		return;

	spin_lock_bh(&card->ip_lock);

	list_for_each_entry(ifa, &in6_dev->addr_list, if_list) {
		memcpy(&addr->u.a6.addr, &ifa->addr,
		       sizeof(struct in6_addr));
		addr->u.a6.pfxlen = ifa->prefix_len;
		addr->type = QETH_IP_TYPE_NORMAL;
		qeth_l3_delete_ip(card, addr);
	}

	spin_unlock_bh(&card->ip_lock);

	kfree(addr);
	in6_dev_put(in6_dev);
#endif /* CONFIG_QETH_IPV6 */
}
=======
	}
	read_unlock_bh(&in6_dev->lock);
>>>>>>> 24b8d41d

out:
	return 0;
}

static int qeth_l3_vlan_rx_add_vid(struct net_device *dev,
				   __be16 proto, u16 vid)
{
	struct qeth_card *card = dev->ml_priv;

	QETH_CARD_TEXT_(card, 4, "aid:%d", vid);
	return 0;
}

static int qeth_l3_vlan_rx_kill_vid(struct net_device *dev,
				    __be16 proto, u16 vid)
{
	struct qeth_card *card = dev->ml_priv;

	QETH_CARD_TEXT_(card, 4, "kid:%d", vid);
<<<<<<< HEAD

	if (qeth_wait_for_threads(card, QETH_RECOVER_THREAD)) {
		QETH_CARD_TEXT(card, 3, "kidREC");
		return 0;
	}
	/* unregister IP addresses of vlan device */
	qeth_l3_free_vlan_addresses(card, vid);
	clear_bit(vid, card->active_vlans);
	qeth_l3_set_multicast_list(card->dev);
=======
>>>>>>> 24b8d41d
	return 0;
}

static void qeth_l3_set_promisc_mode(struct qeth_card *card)
{
	bool enable = card->dev->flags & IFF_PROMISC;

	if (card->info.promisc_mode == enable)
		return;

	if (IS_VM_NIC(card)) {		/* Guestlan trace */
		if (qeth_adp_supported(card, IPA_SETADP_SET_PROMISC_MODE))
			qeth_setadp_promisc_mode(card, enable);
	} else if (card->options.sniffer &&	/* HiperSockets trace */
		   qeth_adp_supported(card, IPA_SETADP_SET_DIAG_ASSIST)) {
		if (enable) {
			QETH_CARD_TEXT(card, 3, "+promisc");
			qeth_diags_trace(card, QETH_DIAGS_CMD_TRACE_ENABLE);
		} else {
			QETH_CARD_TEXT(card, 3, "-promisc");
			qeth_diags_trace(card, QETH_DIAGS_CMD_TRACE_DISABLE);
		}
	}
}

static void qeth_l3_rx_mode_work(struct work_struct *work)
{
	struct qeth_card *card = container_of(work, struct qeth_card,
					      rx_mode_work);
	struct qeth_ipaddr *addr;
	struct hlist_node *tmp;
	int i, rc;

	QETH_CARD_TEXT(card, 3, "setmulti");

	if (!card->options.sniffer) {
		rtnl_lock();
		qeth_l3_add_mcast_rtnl(card->dev, 0, card);
		if (qeth_is_supported(card, IPA_FULL_VLAN))
			vlan_for_each(card->dev, qeth_l3_add_mcast_rtnl, card);
		rtnl_unlock();

		hash_for_each_safe(card->rx_mode_addrs, i, tmp, addr, hnode) {
			switch (addr->disp_flag) {
			case QETH_DISP_ADDR_DELETE:
				rc = qeth_l3_deregister_addr_entry(card, addr);
				if (!rc || rc == -ENOENT) {
					hash_del(&addr->hnode);
					kfree(addr);
				}
				break;
			case QETH_DISP_ADDR_ADD:
				rc = qeth_l3_register_addr_entry(card, addr);
				if (rc && rc != -ENETDOWN) {
					hash_del(&addr->hnode);
					kfree(addr);
					break;
				}
				fallthrough;
			default:
				/* for next call to set_rx_mode(): */
				addr->disp_flag = QETH_DISP_ADDR_DELETE;
			}
		}
	}

	qeth_l3_set_promisc_mode(card);
}

static int qeth_l3_arp_makerc(u16 rc)
{
	switch (rc) {
	case IPA_RC_SUCCESS:
		return 0;
	case QETH_IPA_ARP_RC_NOTSUPP:
	case QETH_IPA_ARP_RC_Q_NOTSUPP:
		return -EOPNOTSUPP;
	case QETH_IPA_ARP_RC_OUT_OF_RANGE:
		return -EINVAL;
	case QETH_IPA_ARP_RC_Q_NO_DATA:
		return -ENOENT;
	default:
		return -EIO;
	}
}

static int qeth_l3_arp_cmd_cb(struct qeth_card *card, struct qeth_reply *reply,
			      unsigned long data)
{
<<<<<<< HEAD
	struct qeth_card *card;
	int rc = 0;
	unsigned long flags;

	read_lock_irqsave(&qeth_core_card_list.rwlock, flags);
	list_for_each_entry(card, &qeth_core_card_list.list, list) {
		if (card->dev == dev) {
			rc = QETH_REAL_CARD;
			break;
		}
		rc = qeth_l3_verify_vlan_dev(dev, card);
		if (rc)
			break;
	}
	read_unlock_irqrestore(&qeth_core_card_list.rwlock, flags);
=======
	struct qeth_ipa_cmd *cmd = (struct qeth_ipa_cmd *) data;
>>>>>>> 24b8d41d

	qeth_setassparms_cb(card, reply, data);
	return qeth_l3_arp_makerc(cmd->hdr.return_code);
}

static int qeth_l3_arp_set_no_entries(struct qeth_card *card, int no_entries)
{
	struct qeth_cmd_buffer *iob;
	int rc;

<<<<<<< HEAD
	rc = qeth_l3_verify_dev(dev);
	if (rc == QETH_REAL_CARD)
		card = dev->ml_priv;
	else if (rc == QETH_VLAN_CARD)
		card = vlan_dev_real_dev(dev)->ml_priv;
	if (card && card->options.layer2)
		card = NULL;
	if (card)
		QETH_CARD_TEXT_(card, 4, "%d", rc);
	return card ;
}

static void qeth_l3_stop_card(struct qeth_card *card, int recovery_mode)
{
	QETH_DBF_TEXT(SETUP, 2, "stopcard");
	QETH_DBF_HEX(SETUP, 2, &card, sizeof(void *));

	qeth_set_allowed_threads(card, 0, 1);
	if (card->options.sniffer &&
	    (card->info.promisc_mode == SET_PROMISC_MODE_ON))
		qeth_diags_trace(card, QETH_DIAGS_CMD_TRACE_DISABLE);
	if (card->read.state == CH_STATE_UP &&
	    card->write.state == CH_STATE_UP &&
	    (card->state == CARD_STATE_UP)) {
		if (recovery_mode)
			qeth_l3_stop(card->dev);
		else {
			rtnl_lock();
			dev_close(card->dev);
			rtnl_unlock();
		}
		card->state = CARD_STATE_SOFTSETUP;
	}
	if (card->state == CARD_STATE_SOFTSETUP) {
		qeth_l3_clear_ip_htable(card, 1);
		qeth_clear_ipacmd_list(card);
		card->state = CARD_STATE_HARDSETUP;
	}
	if (card->state == CARD_STATE_HARDSETUP) {
		qeth_qdio_clear_card(card, 0);
		qeth_clear_qdio_buffers(card);
		qeth_clear_working_pool_list(card);
		card->state = CARD_STATE_DOWN;
	}
	if (card->state == CARD_STATE_DOWN) {
		qeth_clear_cmd_buffers(&card->read);
		qeth_clear_cmd_buffers(&card->write);
	}
}

/*
 * test for and Switch promiscuous mode (on or off)
 *  either for guestlan or HiperSocket Sniffer
 */
static void
qeth_l3_handle_promisc_mode(struct qeth_card *card)
{
	struct net_device *dev = card->dev;

	if (((dev->flags & IFF_PROMISC) &&
	     (card->info.promisc_mode == SET_PROMISC_MODE_ON)) ||
	    (!(dev->flags & IFF_PROMISC) &&
	     (card->info.promisc_mode == SET_PROMISC_MODE_OFF)))
		return;

	if (card->info.guestlan) {		/* Guestlan trace */
		if (qeth_adp_supported(card, IPA_SETADP_SET_PROMISC_MODE))
			qeth_setadp_promisc_mode(card);
	} else if (card->options.sniffer &&	/* HiperSockets trace */
		   qeth_adp_supported(card, IPA_SETADP_SET_DIAG_ASSIST)) {
		if (dev->flags & IFF_PROMISC) {
			QETH_CARD_TEXT(card, 3, "+promisc");
			qeth_diags_trace(card, QETH_DIAGS_CMD_TRACE_ENABLE);
		} else {
			QETH_CARD_TEXT(card, 3, "-promisc");
			qeth_diags_trace(card, QETH_DIAGS_CMD_TRACE_DISABLE);
		}
	}
}

static void qeth_l3_set_multicast_list(struct net_device *dev)
{
	struct qeth_card *card = dev->ml_priv;

	QETH_CARD_TEXT(card, 3, "setmulti");
	if (qeth_threads_running(card, QETH_RECOVER_THREAD) &&
	    (card->state != CARD_STATE_UP))
		return;
	if (!card->options.sniffer) {

		spin_lock_bh(&card->mclock);

		qeth_l3_mark_all_mc_to_be_deleted(card);

		qeth_l3_add_multicast_ipv4(card);
#ifdef CONFIG_QETH_IPV6
		qeth_l3_add_multicast_ipv6(card);
#endif
		qeth_l3_delete_nonused_mc(card);
		qeth_l3_add_all_new_mc(card);

		spin_unlock_bh(&card->mclock);

		if (!qeth_adp_supported(card, IPA_SETADP_SET_PROMISC_MODE))
			return;
	}
	qeth_l3_handle_promisc_mode(card);
}

static const char *qeth_l3_arp_get_error_cause(int *rc)
{
	switch (*rc) {
	case QETH_IPA_ARP_RC_FAILED:
		*rc = -EIO;
		return "operation failed";
	case QETH_IPA_ARP_RC_NOTSUPP:
		*rc = -EOPNOTSUPP;
		return "operation not supported";
	case QETH_IPA_ARP_RC_OUT_OF_RANGE:
		*rc = -EINVAL;
		return "argument out of range";
	case QETH_IPA_ARP_RC_Q_NOTSUPP:
		*rc = -EOPNOTSUPP;
		return "query operation not supported";
	case QETH_IPA_ARP_RC_Q_NO_DATA:
		*rc = -ENOENT;
		return "no query data available";
	default:
		return "unknown error";
	}
}

static int qeth_l3_arp_set_no_entries(struct qeth_card *card, int no_entries)
{
	int tmp;
	int rc;

=======
>>>>>>> 24b8d41d
	QETH_CARD_TEXT(card, 3, "arpstnoe");

	/*
	 * currently GuestLAN only supports the ARP assist function
	 * IPA_CMD_ASS_ARP_QUERY_INFO, but not IPA_CMD_ASS_ARP_SET_NO_ENTRIES;
	 * thus we say EOPNOTSUPP for this ARP function
	 */
	if (IS_VM_NIC(card))
		return -EOPNOTSUPP;
	if (!qeth_is_supported(card, IPA_ARP_PROCESSING)) {
		return -EOPNOTSUPP;
	}

	iob = qeth_get_setassparms_cmd(card, IPA_ARP_PROCESSING,
				       IPA_CMD_ASS_ARP_SET_NO_ENTRIES,
				       SETASS_DATA_SIZEOF(flags_32bit),
				       QETH_PROT_IPV4);
	if (!iob)
		return -ENOMEM;

	__ipa_cmd(iob)->data.setassparms.data.flags_32bit = (u32) no_entries;
	rc = qeth_send_ipa_cmd(card, iob, qeth_l3_arp_cmd_cb, NULL);
	if (rc)
		QETH_DBF_MESSAGE(2, "Could not set number of ARP entries on device %x: %#x\n",
				 CARD_DEVID(card), rc);
	return rc;
}

static __u32 get_arp_entry_size(struct qeth_card *card,
			struct qeth_arp_query_data *qdata,
			struct qeth_arp_entrytype *type, __u8 strip_entries)
{
	__u32 rc;
	__u8 is_hsi;

	is_hsi = qdata->reply_bits == 5;
	if (type->ip == QETHARP_IP_ADDR_V4) {
		QETH_CARD_TEXT(card, 4, "arpev4");
		if (strip_entries) {
			rc = is_hsi ? sizeof(struct qeth_arp_qi_entry5_short) :
				sizeof(struct qeth_arp_qi_entry7_short);
		} else {
			rc = is_hsi ? sizeof(struct qeth_arp_qi_entry5) :
				sizeof(struct qeth_arp_qi_entry7);
		}
	} else if (type->ip == QETHARP_IP_ADDR_V6) {
		QETH_CARD_TEXT(card, 4, "arpev6");
		if (strip_entries) {
			rc = is_hsi ?
				sizeof(struct qeth_arp_qi_entry5_short_ipv6) :
				sizeof(struct qeth_arp_qi_entry7_short_ipv6);
		} else {
			rc = is_hsi ?
				sizeof(struct qeth_arp_qi_entry5_ipv6) :
				sizeof(struct qeth_arp_qi_entry7_ipv6);
		}
	} else {
		QETH_CARD_TEXT(card, 4, "arpinv");
		rc = 0;
	}

	return rc;
}

static int arpentry_matches_prot(struct qeth_arp_entrytype *type, __u16 prot)
{
	return (type->ip == QETHARP_IP_ADDR_V4 && prot == QETH_PROT_IPV4) ||
		(type->ip == QETHARP_IP_ADDR_V6 && prot == QETH_PROT_IPV6);
}

static int qeth_l3_arp_query_cb(struct qeth_card *card,
		struct qeth_reply *reply, unsigned long data)
{
	struct qeth_ipa_cmd *cmd;
	struct qeth_arp_query_data *qdata;
	struct qeth_arp_query_info *qinfo;
	int e;
	int entrybytes_done;
	int stripped_bytes;
	__u8 do_strip_entries;

	QETH_CARD_TEXT(card, 3, "arpquecb");

	qinfo = (struct qeth_arp_query_info *) reply->param;
	cmd = (struct qeth_ipa_cmd *) data;
	QETH_CARD_TEXT_(card, 4, "%i", cmd->hdr.prot_version);
	if (cmd->hdr.return_code) {
		QETH_CARD_TEXT(card, 4, "arpcberr");
		QETH_CARD_TEXT_(card, 4, "%i", cmd->hdr.return_code);
		return qeth_l3_arp_makerc(cmd->hdr.return_code);
	}
	if (cmd->data.setassparms.hdr.return_code) {
		cmd->hdr.return_code = cmd->data.setassparms.hdr.return_code;
		QETH_CARD_TEXT(card, 4, "setaperr");
		QETH_CARD_TEXT_(card, 4, "%i", cmd->hdr.return_code);
		return qeth_l3_arp_makerc(cmd->hdr.return_code);
	}
	qdata = &cmd->data.setassparms.data.query_arp;
	QETH_CARD_TEXT_(card, 4, "anoen%i", qdata->no_entries);

	do_strip_entries = (qinfo->mask_bits & QETH_QARP_STRIP_ENTRIES) > 0;
	stripped_bytes = do_strip_entries ? QETH_QARP_MEDIASPECIFIC_BYTES : 0;
	entrybytes_done = 0;
	for (e = 0; e < qdata->no_entries; ++e) {
		char *cur_entry;
		__u32 esize;
		struct qeth_arp_entrytype *etype;

		cur_entry = &qdata->data + entrybytes_done;
		etype = &((struct qeth_arp_qi_entry5 *) cur_entry)->type;
		if (!arpentry_matches_prot(etype, cmd->hdr.prot_version)) {
			QETH_CARD_TEXT(card, 4, "pmis");
			QETH_CARD_TEXT_(card, 4, "%i", etype->ip);
			break;
		}
		esize = get_arp_entry_size(card, qdata, etype,
			do_strip_entries);
		QETH_CARD_TEXT_(card, 5, "esz%i", esize);
		if (!esize)
			break;

		if ((qinfo->udata_len - qinfo->udata_offset) < esize) {
			QETH_CARD_TEXT_(card, 4, "qaer3%i", -ENOSPC);
			memset(qinfo->udata, 0, 4);
			return -ENOSPC;
		}

		memcpy(qinfo->udata + qinfo->udata_offset,
			&qdata->data + entrybytes_done + stripped_bytes,
			esize);
		entrybytes_done += esize + stripped_bytes;
		qinfo->udata_offset += esize;
		++qinfo->no_entries;
	}
	/* check if all replies received ... */
	if (cmd->data.setassparms.hdr.seq_no <
	    cmd->data.setassparms.hdr.number_of_replies)
		return 1;
	QETH_CARD_TEXT_(card, 4, "nove%i", qinfo->no_entries);
	memcpy(qinfo->udata, &qinfo->no_entries, 4);
	/* keep STRIP_ENTRIES flag so the user program can distinguish
	 * stripped entries from normal ones */
	if (qinfo->mask_bits & QETH_QARP_STRIP_ENTRIES)
		qdata->reply_bits |= QETH_QARP_STRIP_ENTRIES;
	memcpy(qinfo->udata + QETH_QARP_MASK_OFFSET, &qdata->reply_bits, 2);
	QETH_CARD_TEXT_(card, 4, "rc%i", 0);
	return 0;
}

static int qeth_l3_query_arp_cache_info(struct qeth_card *card,
	enum qeth_prot_versions prot,
	struct qeth_arp_query_info *qinfo)
{
	struct qeth_cmd_buffer *iob;
	struct qeth_ipa_cmd *cmd;
	int rc;

	QETH_CARD_TEXT_(card, 3, "qarpipv%i", prot);

	iob = qeth_get_setassparms_cmd(card, IPA_ARP_PROCESSING,
				       IPA_CMD_ASS_ARP_QUERY_INFO,
				       SETASS_DATA_SIZEOF(query_arp), prot);
	if (!iob)
		return -ENOMEM;
	cmd = __ipa_cmd(iob);
	cmd->data.setassparms.data.query_arp.request_bits = 0x000F;
	rc = qeth_send_ipa_cmd(card, iob, qeth_l3_arp_query_cb, qinfo);
	if (rc)
		QETH_DBF_MESSAGE(2, "Error while querying ARP cache on device %x: %#x\n",
				 CARD_DEVID(card), rc);
	return rc;
}

static int qeth_l3_arp_query(struct qeth_card *card, char __user *udata)
{
	struct qeth_arp_query_info qinfo = {0, };
	int rc;

	QETH_CARD_TEXT(card, 3, "arpquery");

	if (!qeth_is_supported(card,/*IPA_QUERY_ARP_ADDR_INFO*/
			       IPA_ARP_PROCESSING)) {
		QETH_CARD_TEXT(card, 3, "arpqnsup");
		rc = -EOPNOTSUPP;
		goto out;
	}
	/* get size of userspace buffer and mask_bits -> 6 bytes */
	if (copy_from_user(&qinfo, udata, 6)) {
		rc = -EFAULT;
		goto out;
	}
	qinfo.udata = kzalloc(qinfo.udata_len, GFP_KERNEL);
	if (!qinfo.udata) {
		rc = -ENOMEM;
		goto out;
	}
	qinfo.udata_offset = QETH_QARP_ENTRIES_OFFSET;
	rc = qeth_l3_query_arp_cache_info(card, QETH_PROT_IPV4, &qinfo);
	if (rc) {
		if (copy_to_user(udata, qinfo.udata, 4))
			rc = -EFAULT;
		goto free_and_out;
<<<<<<< HEAD
	}
#ifdef CONFIG_QETH_IPV6
	if (qinfo.mask_bits & QETH_QARP_WITH_IPV6) {
		/* fails in case of GuestLAN QDIO mode */
		qeth_l3_query_arp_cache_info(card, QETH_PROT_IPV6, &qinfo);
	}
#endif
	if (copy_to_user(udata, qinfo.udata, qinfo.udata_len)) {
		QETH_CARD_TEXT(card, 4, "qactf");
		rc = -EFAULT;
		goto free_and_out;
	}
=======
	}
	if (qinfo.mask_bits & QETH_QARP_WITH_IPV6) {
		/* fails in case of GuestLAN QDIO mode */
		qeth_l3_query_arp_cache_info(card, QETH_PROT_IPV6, &qinfo);
	}
	if (copy_to_user(udata, qinfo.udata, qinfo.udata_len)) {
		QETH_CARD_TEXT(card, 4, "qactf");
		rc = -EFAULT;
		goto free_and_out;
	}
>>>>>>> 24b8d41d
	QETH_CARD_TEXT(card, 4, "qacts");

free_and_out:
	kfree(qinfo.udata);
out:
	return rc;
}

static int qeth_l3_arp_modify_entry(struct qeth_card *card,
				    struct qeth_arp_cache_entry *entry,
				    enum qeth_arp_process_subcmds arp_cmd)
{
	struct qeth_arp_cache_entry *cmd_entry;
	struct qeth_cmd_buffer *iob;
	int rc;

	if (arp_cmd == IPA_CMD_ASS_ARP_ADD_ENTRY)
		QETH_CARD_TEXT(card, 3, "arpadd");
	else
		QETH_CARD_TEXT(card, 3, "arpdel");

	/*
	 * currently GuestLAN only supports the ARP assist function
	 * IPA_CMD_ASS_ARP_QUERY_INFO, but not IPA_CMD_ASS_ARP_ADD_ENTRY;
	 * thus we say EOPNOTSUPP for this ARP function
	 */
	if (IS_VM_NIC(card))
		return -EOPNOTSUPP;
	if (!qeth_is_supported(card, IPA_ARP_PROCESSING)) {
		return -EOPNOTSUPP;
	}

	iob = qeth_get_setassparms_cmd(card, IPA_ARP_PROCESSING, arp_cmd,
				       SETASS_DATA_SIZEOF(arp_entry),
				       QETH_PROT_IPV4);
	if (!iob)
		return -ENOMEM;
<<<<<<< HEAD
	rc = qeth_send_setassparms(card, iob,
				   sizeof(struct qeth_arp_cache_entry),
				   (unsigned long) entry,
				   qeth_setassparms_cb, NULL);
	if (rc) {
		tmp = rc;
		qeth_l3_ipaddr4_to_string((u8 *)entry->ipaddr, buf);
		QETH_DBF_MESSAGE(2, "Could not add ARP entry for address %s "
			"on %s: %s (0x%x/%d)\n", buf, QETH_CARD_IFNAME(card),
			qeth_l3_arp_get_error_cause(&rc), tmp, tmp);
	}
=======

	cmd_entry = &__ipa_cmd(iob)->data.setassparms.data.arp_entry;
	ether_addr_copy(cmd_entry->macaddr, entry->macaddr);
	memcpy(cmd_entry->ipaddr, entry->ipaddr, 4);
	rc = qeth_send_ipa_cmd(card, iob, qeth_l3_arp_cmd_cb, NULL);
	if (rc)
		QETH_DBF_MESSAGE(2, "Could not modify (cmd: %#x) ARP entry on device %x: %#x\n",
				 arp_cmd, CARD_DEVID(card), rc);
>>>>>>> 24b8d41d
	return rc;
}

static int qeth_l3_arp_flush_cache(struct qeth_card *card)
{
	struct qeth_cmd_buffer *iob;
	int rc;

	QETH_CARD_TEXT(card, 3, "arpflush");

	/*
	 * currently GuestLAN only supports the ARP assist function
	 * IPA_CMD_ASS_ARP_QUERY_INFO, but not IPA_CMD_ASS_ARP_FLUSH_CACHE;
	 * thus we say EOPNOTSUPP for this ARP function
	*/
	if (IS_VM_NIC(card) || IS_IQD(card))
		return -EOPNOTSUPP;
	if (!qeth_is_supported(card, IPA_ARP_PROCESSING)) {
		return -EOPNOTSUPP;
	}

	iob = qeth_get_setassparms_cmd(card, IPA_ARP_PROCESSING,
				       IPA_CMD_ASS_ARP_FLUSH_CACHE, 0,
				       QETH_PROT_IPV4);
	if (!iob)
		return -ENOMEM;
<<<<<<< HEAD
	rc = qeth_send_setassparms(card, iob,
				   12, (unsigned long)buf,
				   qeth_setassparms_cb, NULL);
	if (rc) {
		tmp = rc;
		memset(buf, 0, 16);
		qeth_l3_ipaddr4_to_string((u8 *)entry->ipaddr, buf);
		QETH_DBF_MESSAGE(2, "Could not delete ARP entry for address %s"
			" on %s: %s (0x%x/%d)\n", buf, QETH_CARD_IFNAME(card),
			qeth_l3_arp_get_error_cause(&rc), tmp, tmp);
	}
	return rc;
}
=======
>>>>>>> 24b8d41d

	rc = qeth_send_ipa_cmd(card, iob, qeth_l3_arp_cmd_cb, NULL);
	if (rc)
		QETH_DBF_MESSAGE(2, "Could not flush ARP cache on device %x: %#x\n",
				 CARD_DEVID(card), rc);
	return rc;
}

static int qeth_l3_do_ioctl(struct net_device *dev, struct ifreq *rq, int cmd)
{
	struct qeth_card *card = dev->ml_priv;
	struct qeth_arp_cache_entry arp_entry;
	enum qeth_arp_process_subcmds arp_cmd;
	int rc = 0;

	switch (cmd) {
	case SIOC_QETH_ARP_SET_NO_ENTRIES:
		if (!capable(CAP_NET_ADMIN)) {
			rc = -EPERM;
			break;
		}
		rc = qeth_l3_arp_set_no_entries(card, rq->ifr_ifru.ifru_ivalue);
		break;
	case SIOC_QETH_ARP_QUERY_INFO:
		if (!capable(CAP_NET_ADMIN)) {
			rc = -EPERM;
			break;
		}
		rc = qeth_l3_arp_query(card, rq->ifr_ifru.ifru_data);
		break;
	case SIOC_QETH_ARP_ADD_ENTRY:
	case SIOC_QETH_ARP_REMOVE_ENTRY:
		if (!capable(CAP_NET_ADMIN))
			return -EPERM;
		if (copy_from_user(&arp_entry, rq->ifr_data, sizeof(arp_entry)))
			return -EFAULT;

		arp_cmd = (cmd == SIOC_QETH_ARP_ADD_ENTRY) ?
				IPA_CMD_ASS_ARP_ADD_ENTRY :
				IPA_CMD_ASS_ARP_REMOVE_ENTRY;
		return qeth_l3_arp_modify_entry(card, &arp_entry, arp_cmd);
	case SIOC_QETH_ARP_FLUSH_CACHE:
		if (!capable(CAP_NET_ADMIN)) {
			rc = -EPERM;
			break;
		}
		rc = qeth_l3_arp_flush_cache(card);
		break;
	default:
		rc = -EOPNOTSUPP;
	}
	return rc;
}

static int qeth_l3_get_cast_type_rcu(struct sk_buff *skb, struct dst_entry *dst,
				     int ipv)
{
	struct neighbour *n = NULL;

	if (dst)
		n = dst_neigh_lookup_skb(dst, skb);

	if (n) {
		int cast_type = n->type;

		neigh_release(n);
		if ((cast_type == RTN_BROADCAST) ||
		    (cast_type == RTN_MULTICAST) ||
		    (cast_type == RTN_ANYCAST))
			return cast_type;
		return RTN_UNICAST;
	}

	/* no neighbour (eg AF_PACKET), fall back to target's IP address ... */
	switch (ipv) {
	case 4:
		if (ipv4_is_lbcast(ip_hdr(skb)->daddr))
			return RTN_BROADCAST;
		return ipv4_is_multicast(ip_hdr(skb)->daddr) ?
				RTN_MULTICAST : RTN_UNICAST;
	case 6:
		return ipv6_addr_is_multicast(&ipv6_hdr(skb)->daddr) ?
				RTN_MULTICAST : RTN_UNICAST;
	default:
		/* ... and MAC address */
		return qeth_get_ether_cast_type(skb);
	}
}

static int qeth_l3_get_cast_type(struct sk_buff *skb)
{
	int ipv = qeth_get_ip_version(skb);
	struct dst_entry *dst;
	int cast_type;

	rcu_read_lock();
	dst = qeth_dst_check_rcu(skb, ipv);
	cast_type = qeth_l3_get_cast_type_rcu(skb, dst, ipv);
	rcu_read_unlock();

	return cast_type;
}

static u8 qeth_l3_cast_type_to_flag(int cast_type)
{
	if (cast_type == RTN_MULTICAST)
		return QETH_CAST_MULTICAST;
	if (cast_type == RTN_ANYCAST)
		return QETH_CAST_ANYCAST;
	if (cast_type == RTN_BROADCAST)
		return QETH_CAST_BROADCAST;
	return QETH_CAST_UNICAST;
}

static void qeth_l3_fill_header(struct qeth_qdio_out_q *queue,
				struct qeth_hdr *hdr, struct sk_buff *skb,
				int ipv, unsigned int data_len)
{
	struct qeth_hdr_layer3 *l3_hdr = &hdr->hdr.l3;
	struct vlan_ethhdr *veth = vlan_eth_hdr(skb);
	struct qeth_card *card = queue->card;
	struct dst_entry *dst;
	int cast_type;

	hdr->hdr.l3.length = data_len;

	if (skb_is_gso(skb)) {
		hdr->hdr.l3.id = QETH_HEADER_TYPE_L3_TSO;
	} else {
		hdr->hdr.l3.id = QETH_HEADER_TYPE_LAYER3;

		if (skb->protocol == htons(ETH_P_AF_IUCV)) {
			l3_hdr->flags = QETH_HDR_IPV6 | QETH_CAST_UNICAST;
			l3_hdr->next_hop.addr.s6_addr16[0] = htons(0xfe80);
			memcpy(&l3_hdr->next_hop.addr.s6_addr32[2],
			       iucv_trans_hdr(skb)->destUserID, 8);
			return;
		}

		if (skb->ip_summed == CHECKSUM_PARTIAL) {
			qeth_tx_csum(skb, &hdr->hdr.l3.ext_flags, ipv);
			/* some HW requires combined L3+L4 csum offload: */
			if (ipv == 4)
				hdr->hdr.l3.ext_flags |= QETH_HDR_EXT_CSUM_HDR_REQ;
		}
	}

	if (ipv == 4 || IS_IQD(card)) {
		/* NETIF_F_HW_VLAN_CTAG_TX */
		if (skb_vlan_tag_present(skb)) {
			hdr->hdr.l3.ext_flags |= QETH_HDR_EXT_VLAN_FRAME;
			hdr->hdr.l3.vlan_id = skb_vlan_tag_get(skb);
		}
	} else if (veth->h_vlan_proto == htons(ETH_P_8021Q)) {
		hdr->hdr.l3.ext_flags |= QETH_HDR_EXT_INCLUDE_VLAN_TAG;
		hdr->hdr.l3.vlan_id = ntohs(veth->h_vlan_TCI);
	}

	rcu_read_lock();
	dst = qeth_dst_check_rcu(skb, ipv);

	if (IS_IQD(card) && skb_get_queue_mapping(skb) != QETH_IQD_MCAST_TXQ)
		cast_type = RTN_UNICAST;
	else
		cast_type = qeth_l3_get_cast_type_rcu(skb, dst, ipv);
	l3_hdr->flags |= qeth_l3_cast_type_to_flag(cast_type);

	if (ipv == 4) {
		l3_hdr->next_hop.addr.s6_addr32[3] =
					qeth_next_hop_v4_rcu(skb, dst);
	} else if (ipv == 6) {
		l3_hdr->next_hop.addr = *qeth_next_hop_v6_rcu(skb, dst);

		hdr->hdr.l3.flags |= QETH_HDR_IPV6;
		if (!IS_IQD(card))
			hdr->hdr.l3.flags |= QETH_HDR_PASSTHRU;
	} else {
		/* OSA only: */
		l3_hdr->flags |= QETH_HDR_PASSTHRU;
	}
	rcu_read_unlock();
}

static void qeth_l3_fixup_headers(struct sk_buff *skb)
{
	struct iphdr *iph = ip_hdr(skb);

	/* this is safe, IPv6 traffic takes a different path */
	if (skb->ip_summed == CHECKSUM_PARTIAL)
		iph->check = 0;
	if (skb_is_gso(skb)) {
		iph->tot_len = 0;
		tcp_hdr(skb)->check = ~tcp_v4_check(0, iph->saddr,
						    iph->daddr, 0);
	}
}

<<<<<<< HEAD
/**
 * qeth_l3_get_elements_no_tso() - find number of SBALEs for skb data for tso
 * @card:			   qeth card structure, to check max. elems.
 * @skb:			   SKB address
 * @extra_elems:		   extra elems needed, to check against max.
 *
 * Returns the number of pages, and thus QDIO buffer elements, needed to cover
 * skb data, including linear part and fragments, but excluding TCP header.
 * (Exclusion of TCP header distinguishes it from qeth_get_elements_no().)
 * Checks if the result plus extra_elems fits under the limit for the card.
 * Returns 0 if it does not.
 * Note: extra_elems is not included in the returned result.
 */
static int qeth_l3_get_elements_no_tso(struct qeth_card *card,
			struct sk_buff *skb, int extra_elems)
{
	addr_t tcpdptr = (addr_t)tcp_hdr(skb) + tcp_hdrlen(skb);
	int elements = qeth_get_elements_for_range(
				tcpdptr,
				(addr_t)skb->data + skb_headlen(skb)) +
				qeth_get_elements_for_frags(skb);

	if ((elements + extra_elems) > QETH_MAX_BUFFER_ELEMENTS(card)) {
		QETH_DBF_MESSAGE(2,
	"Invalid size of TSO IP packet (Number=%d / Length=%d). Discarded.\n",
				elements + extra_elems, skb->len);
		return 0;
	}
	return elements;
=======
static int qeth_l3_xmit(struct qeth_card *card, struct sk_buff *skb,
			struct qeth_qdio_out_q *queue, int ipv)
{
	unsigned int hw_hdr_len;
	int rc;

	/* re-use the L2 header area for the HW header: */
	hw_hdr_len = skb_is_gso(skb) ? sizeof(struct qeth_hdr_tso) :
				       sizeof(struct qeth_hdr);
	rc = skb_cow_head(skb, hw_hdr_len - ETH_HLEN);
	if (rc)
		return rc;
	skb_pull(skb, ETH_HLEN);

	qeth_l3_fixup_headers(skb);
	return qeth_xmit(card, skb, queue, ipv, qeth_l3_fill_header);
>>>>>>> 24b8d41d
}

static netdev_tx_t qeth_l3_hard_start_xmit(struct sk_buff *skb,
					   struct net_device *dev)
{
<<<<<<< HEAD
	int rc;
	u16 *tag;
	struct qeth_hdr *hdr = NULL;
	int hdr_elements = 0;
	int elements;
=======
>>>>>>> 24b8d41d
	struct qeth_card *card = dev->ml_priv;
	u16 txq = skb_get_queue_mapping(skb);
	int ipv = qeth_get_ip_version(skb);
<<<<<<< HEAD
	int cast_type = qeth_l3_get_cast_type(card, skb);
	struct qeth_qdio_out_q *queue =
		card->qdio.out_qs[card->qdio.do_prio_queueing
			|| (cast_type && card->info.is_multicast_different) ?
			qeth_get_priority_queue(card, skb, ipv, cast_type) :
			card->qdio.default_out_queue];
	int tx_bytes = skb->len;
	bool use_tso;
	int data_offset = -1;
	int nr_frags;

	if (((card->info.type == QETH_CARD_TYPE_IQD) &&
	     (((card->options.cq != QETH_CQ_ENABLED) && !ipv) ||
	      ((card->options.cq == QETH_CQ_ENABLED) &&
	       (skb->protocol != ETH_P_AF_IUCV)))) ||
	    card->options.sniffer)
			goto tx_drop;

	if ((card->state != CARD_STATE_UP) || !card->lan_online) {
		card->stats.tx_carrier_errors++;
		goto tx_drop;
	}

	if ((cast_type == RTN_BROADCAST) &&
	    (card->info.broadcast_capable == 0))
		goto tx_drop;

	if (card->options.performance_stats) {
		card->perf_stats.outbound_cnt++;
		card->perf_stats.outbound_start_time = qeth_get_micros();
	}

	/* Ignore segment size from skb_is_gso(), 1 page is always used. */
	use_tso = skb_is_gso(skb) &&
		  (qeth_get_ip_protocol(skb) == IPPROTO_TCP) && (ipv == 4);

	if ((card->info.type == QETH_CARD_TYPE_IQD) &&
	    !skb_is_nonlinear(skb)) {
		new_skb = skb;
		if (new_skb->protocol == ETH_P_AF_IUCV)
			data_offset = 0;
		else
			data_offset = ETH_HLEN;
		hdr = kmem_cache_alloc(qeth_core_header_cache, GFP_ATOMIC);
		if (!hdr)
			goto tx_drop;
		hdr_elements++;
	} else {
		/* create a clone with writeable headroom */
		new_skb = skb_realloc_headroom(skb, sizeof(struct qeth_hdr_tso)
					+ VLAN_HLEN);
		if (!new_skb)
=======
	struct qeth_qdio_out_q *queue;
	int rc;

	if (!skb_is_gso(skb))
		qdisc_skb_cb(skb)->pkt_len = skb->len;
	if (IS_IQD(card)) {
		queue = card->qdio.out_qs[qeth_iqd_translate_txq(dev, txq)];

		if (card->options.sniffer)
			goto tx_drop;
		if ((card->options.cq != QETH_CQ_ENABLED && !ipv) ||
		    (card->options.cq == QETH_CQ_ENABLED &&
		     skb->protocol != htons(ETH_P_AF_IUCV)))
>>>>>>> 24b8d41d
			goto tx_drop;
	} else {
		queue = card->qdio.out_qs[txq];
	}

<<<<<<< HEAD
	netif_stop_queue(dev);

	/* fix hardware limitation: as long as we do not have sbal
	 * chaining we can not send long frag lists
	 */
	if ((card->info.type != QETH_CARD_TYPE_IQD) &&
	    ((use_tso && !qeth_l3_get_elements_no_tso(card, new_skb, 1)) ||
	     (!use_tso && !qeth_get_elements_no(card, new_skb, 0)))) {
		int lin_rc = skb_linearize(new_skb);

		if (card->options.performance_stats) {
			if (lin_rc)
				card->perf_stats.tx_linfail++;
			else
				card->perf_stats.tx_lin++;
		}
		if (lin_rc)
			goto tx_drop;
	}

	if (use_tso) {
		hdr = (struct qeth_hdr *)skb_push(new_skb,
						sizeof(struct qeth_hdr_tso));
		memset(hdr, 0, sizeof(struct qeth_hdr_tso));
		qeth_l3_fill_header(card, hdr, new_skb, ipv, cast_type);
		qeth_tso_fill_header(card, hdr, new_skb);
		hdr_elements++;
	} else {
		if (data_offset < 0) {
			hdr = (struct qeth_hdr *)skb_push(new_skb,
						sizeof(struct qeth_hdr));
			qeth_l3_fill_header(card, hdr, new_skb, ipv,
						cast_type);
		} else {
			if (new_skb->protocol == ETH_P_AF_IUCV)
				qeth_l3_fill_af_iucv_hdr(card, hdr, new_skb);
			else {
				qeth_l3_fill_header(card, hdr, new_skb, ipv,
							cast_type);
				hdr->hdr.l3.length = new_skb->len - data_offset;
			}
		}

		if (skb->ip_summed == CHECKSUM_PARTIAL)
			qeth_l3_hdr_csum(card, hdr, new_skb);
	}

	elements = use_tso ?
		   qeth_l3_get_elements_no_tso(card, new_skb, hdr_elements) :
		   qeth_get_elements_no(card, new_skb, hdr_elements);
	if (!elements) {
		if (data_offset >= 0)
			kmem_cache_free(qeth_core_header_cache, hdr);
		goto tx_drop;
	}
	elements += hdr_elements;

	if (card->info.type != QETH_CARD_TYPE_IQD) {
		int len;
		if (use_tso)
			len = ((unsigned long)tcp_hdr(new_skb) +
				tcp_hdrlen(new_skb)) -
				(unsigned long)new_skb->data;
		else
			len = sizeof(struct qeth_hdr_layer3);

		if (qeth_hdr_chk_and_bounce(new_skb, &hdr, len))
			goto tx_drop;
		rc = qeth_do_send_packet(card, queue, new_skb, hdr, elements);
	} else
		rc = qeth_do_send_packet_fast(card, queue, new_skb, hdr,
					elements, data_offset, 0);

	if (!rc) {
		card->stats.tx_packets++;
		card->stats.tx_bytes += tx_bytes;
		if (new_skb != skb)
			dev_kfree_skb_any(skb);
		if (card->options.performance_stats) {
			nr_frags = skb_shinfo(new_skb)->nr_frags;
			if (use_tso) {
				card->perf_stats.large_send_bytes += tx_bytes;
				card->perf_stats.large_send_cnt++;
			}
			if (nr_frags) {
				card->perf_stats.sg_skbs_sent++;
				/* nr_frags + skb->data */
				card->perf_stats.sg_frags_sent += nr_frags + 1;
			}
		}
		rc = NETDEV_TX_OK;
	} else {
		if (data_offset >= 0)
			kmem_cache_free(qeth_core_header_cache, hdr);

		if (rc == -EBUSY) {
			if (new_skb != skb)
				dev_kfree_skb_any(new_skb);
			return NETDEV_TX_BUSY;
		} else
			goto tx_drop;
	}
=======
	if (!(dev->flags & IFF_BROADCAST) &&
	    qeth_l3_get_cast_type(skb) == RTN_BROADCAST)
		goto tx_drop;

	if (ipv == 4 || IS_IQD(card))
		rc = qeth_l3_xmit(card, skb, queue, ipv);
	else
		rc = qeth_xmit(card, skb, queue, ipv, qeth_l3_fill_header);
>>>>>>> 24b8d41d

	if (!rc)
		return NETDEV_TX_OK;

tx_drop:
	QETH_TXQ_STAT_INC(queue, tx_dropped);
	kfree_skb(skb);
	return NETDEV_TX_OK;
}

static void qeth_l3_set_rx_mode(struct net_device *dev)
{
	struct qeth_card *card = dev->ml_priv;

	schedule_work(&card->rx_mode_work);
}

<<<<<<< HEAD
static int qeth_l3_stop(struct net_device *dev)
{
	struct qeth_card *card = dev->ml_priv;

	QETH_CARD_TEXT(card, 4, "qethstop");
	netif_tx_disable(dev);
	if (card->state == CARD_STATE_UP) {
		card->state = CARD_STATE_SOFTSETUP;
		napi_disable(&card->napi);
	}
	return 0;
}

static const struct ethtool_ops qeth_l3_ethtool_ops = {
	.get_link = ethtool_op_get_link,
	.get_strings = qeth_core_get_strings,
	.get_ethtool_stats = qeth_core_get_ethtool_stats,
	.get_sset_count = qeth_core_get_sset_count,
	.get_drvinfo = qeth_core_get_drvinfo,
	.get_settings = qeth_core_ethtool_get_settings,
};

=======
>>>>>>> 24b8d41d
/*
 * we need NOARP for IPv4 but we want neighbor solicitation for IPv6. Setting
 * NOARP on the netdevice is no option because it also turns off neighbor
 * solicitation. For IPv4 we install a neighbor_setup function. We don't want
 * arp resolution but we want the hard header (packet socket will work
 * e.g. tcpdump)
 */
static int qeth_l3_neigh_setup_noarp(struct neighbour *n)
{
	n->nud_state = NUD_NOARP;
	memcpy(n->ha, "FAKELL", 6);
	n->output = n->ops->connected_output;
	return 0;
}

static int
qeth_l3_neigh_setup(struct net_device *dev, struct neigh_parms *np)
{
	if (np->tbl->family == AF_INET)
		np->neigh_setup = qeth_l3_neigh_setup_noarp;

	return 0;
}

static netdev_features_t qeth_l3_osa_features_check(struct sk_buff *skb,
						    struct net_device *dev,
						    netdev_features_t features)
{
	if (qeth_get_ip_version(skb) != 4)
		features &= ~NETIF_F_HW_VLAN_CTAG_TX;
	return qeth_features_check(skb, dev, features);
}

static u16 qeth_l3_iqd_select_queue(struct net_device *dev, struct sk_buff *skb,
				    struct net_device *sb_dev)
{
	return qeth_iqd_select_queue(dev, skb, qeth_l3_get_cast_type(skb),
				     sb_dev);
}

static u16 qeth_l3_osa_select_queue(struct net_device *dev, struct sk_buff *skb,
				    struct net_device *sb_dev)
{
	struct qeth_card *card = dev->ml_priv;

	if (qeth_uses_tx_prio_queueing(card))
		return qeth_get_priority_queue(card, skb);

	return netdev_pick_tx(dev, skb, sb_dev);
}

static const struct net_device_ops qeth_l3_netdev_ops = {
	.ndo_open		= qeth_open,
	.ndo_stop		= qeth_stop,
	.ndo_get_stats64	= qeth_get_stats64,
	.ndo_start_xmit		= qeth_l3_hard_start_xmit,
	.ndo_select_queue	= qeth_l3_iqd_select_queue,
	.ndo_validate_addr	= eth_validate_addr,
<<<<<<< HEAD
	.ndo_set_rx_mode	= qeth_l3_set_multicast_list,
	.ndo_do_ioctl		= qeth_l3_do_ioctl,
	.ndo_change_mtu		= qeth_change_mtu,
=======
	.ndo_set_rx_mode	= qeth_l3_set_rx_mode,
	.ndo_do_ioctl		= qeth_do_ioctl,
>>>>>>> 24b8d41d
	.ndo_fix_features	= qeth_fix_features,
	.ndo_set_features	= qeth_set_features,
	.ndo_vlan_rx_add_vid	= qeth_l3_vlan_rx_add_vid,
	.ndo_vlan_rx_kill_vid   = qeth_l3_vlan_rx_kill_vid,
	.ndo_tx_timeout		= qeth_tx_timeout,
};

static const struct net_device_ops qeth_l3_osa_netdev_ops = {
	.ndo_open		= qeth_open,
	.ndo_stop		= qeth_stop,
	.ndo_get_stats64	= qeth_get_stats64,
	.ndo_start_xmit		= qeth_l3_hard_start_xmit,
	.ndo_features_check	= qeth_l3_osa_features_check,
	.ndo_select_queue	= qeth_l3_osa_select_queue,
	.ndo_validate_addr	= eth_validate_addr,
<<<<<<< HEAD
	.ndo_set_rx_mode	= qeth_l3_set_multicast_list,
	.ndo_do_ioctl		= qeth_l3_do_ioctl,
	.ndo_change_mtu		= qeth_change_mtu,
=======
	.ndo_set_rx_mode	= qeth_l3_set_rx_mode,
	.ndo_do_ioctl		= qeth_do_ioctl,
>>>>>>> 24b8d41d
	.ndo_fix_features	= qeth_fix_features,
	.ndo_set_features	= qeth_set_features,
	.ndo_vlan_rx_add_vid	= qeth_l3_vlan_rx_add_vid,
	.ndo_vlan_rx_kill_vid   = qeth_l3_vlan_rx_kill_vid,
	.ndo_tx_timeout		= qeth_tx_timeout,
	.ndo_neigh_setup	= qeth_l3_neigh_setup,
};

static int qeth_l3_setup_netdev(struct qeth_card *card)
{
	struct net_device *dev = card->dev;
	unsigned int headroom;
	int rc;

<<<<<<< HEAD
	if (card->info.type == QETH_CARD_TYPE_OSD ||
	    card->info.type == QETH_CARD_TYPE_OSX) {
		if ((card->info.link_type == QETH_LINK_TYPE_LANE_TR) ||
		    (card->info.link_type == QETH_LINK_TYPE_HSTR)) {
			pr_info("qeth_l3: ignoring TR device\n");
			return -ENODEV;
		} else {
			card->dev = alloc_etherdev(0);
			if (!card->dev)
				return -ENODEV;
			card->dev->netdev_ops = &qeth_l3_osa_netdev_ops;

			/*IPv6 address autoconfiguration stuff*/
			qeth_l3_get_unique_id(card);
			if (!(card->info.unique_id & UNIQUE_ID_NOT_BY_CARD))
				card->dev->dev_id = card->info.unique_id &
							 0xffff;
			if (!card->info.guestlan) {
				card->dev->hw_features = NETIF_F_SG |
					NETIF_F_RXCSUM | NETIF_F_IP_CSUM |
					NETIF_F_TSO;
				card->dev->vlan_features = NETIF_F_SG |
					NETIF_F_RXCSUM | NETIF_F_IP_CSUM |
					NETIF_F_TSO;
			}
=======
	if (IS_OSD(card) || IS_OSX(card)) {
		card->dev->netdev_ops = &qeth_l3_osa_netdev_ops;

		/*IPv6 address autoconfiguration stuff*/
		dev->dev_id = qeth_l3_get_unique_id(card, dev->dev_id);

		if (!IS_VM_NIC(card)) {
			card->dev->features |= NETIF_F_SG;
			card->dev->hw_features |= NETIF_F_TSO |
				NETIF_F_RXCSUM | NETIF_F_IP_CSUM;
			card->dev->vlan_features |= NETIF_F_TSO |
				NETIF_F_RXCSUM | NETIF_F_IP_CSUM;
		}

		if (qeth_is_supported6(card, IPA_OUTBOUND_CHECKSUM_V6)) {
			card->dev->hw_features |= NETIF_F_IPV6_CSUM;
			card->dev->vlan_features |= NETIF_F_IPV6_CSUM;
		}
		if (qeth_is_supported6(card, IPA_OUTBOUND_TSO)) {
			card->dev->hw_features |= NETIF_F_TSO6;
			card->dev->vlan_features |= NETIF_F_TSO6;
>>>>>>> 24b8d41d
		}

		/* allow for de-acceleration of NETIF_F_HW_VLAN_CTAG_TX: */
		if (card->dev->hw_features & NETIF_F_TSO6)
			headroom = sizeof(struct qeth_hdr_tso) + VLAN_HLEN;
		else if (card->dev->hw_features & NETIF_F_TSO)
			headroom = sizeof(struct qeth_hdr_tso);
		else
			headroom = sizeof(struct qeth_hdr) + VLAN_HLEN;
	} else if (IS_IQD(card)) {
		card->dev->flags |= IFF_NOARP;
		card->dev->netdev_ops = &qeth_l3_netdev_ops;
		headroom = sizeof(struct qeth_hdr) - ETH_HLEN;

		rc = qeth_l3_iqd_read_initial_mac(card);
		if (rc)
			return rc;
	} else
		return -ENODEV;

	card->dev->needed_headroom = headroom;
	card->dev->features |=	NETIF_F_HW_VLAN_CTAG_TX |
				NETIF_F_HW_VLAN_CTAG_RX |
				NETIF_F_HW_VLAN_CTAG_FILTER;

	netif_keep_dst(card->dev);
<<<<<<< HEAD
	card->dev->gso_max_size = (QETH_MAX_BUFFER_ELEMENTS(card) - 1) *
				  PAGE_SIZE;
=======
	if (card->dev->hw_features & (NETIF_F_TSO | NETIF_F_TSO6))
		netif_set_gso_max_size(card->dev,
				       PAGE_SIZE * (QETH_MAX_BUFFER_ELEMENTS(card) - 1));
>>>>>>> 24b8d41d

	netif_napi_add(card->dev, &card->napi, qeth_poll, QETH_NAPI_WEIGHT);
	return register_netdev(card->dev);
}

static const struct device_type qeth_l3_devtype = {
	.name = "qeth_layer3",
	.groups = qeth_l3_attr_groups,
};

static int qeth_l3_probe_device(struct ccwgroup_device *gdev)
{
	struct qeth_card *card = dev_get_drvdata(&gdev->dev);
	int rc;

	hash_init(card->ip_htable);
	mutex_init(&card->ip_lock);
	card->cmd_wq = alloc_ordered_workqueue("%s_cmd", 0,
					       dev_name(&gdev->dev));
	if (!card->cmd_wq)
		return -ENOMEM;

	if (gdev->dev.type == &qeth_generic_devtype) {
		rc = qeth_l3_create_device_attributes(&gdev->dev);
		if (rc) {
			destroy_workqueue(card->cmd_wq);
			return rc;
		}
	}

	INIT_WORK(&card->rx_mode_work, qeth_l3_rx_mode_work);
	return 0;
}

static void qeth_l3_remove_device(struct ccwgroup_device *cgdev)
{
	struct qeth_card *card = dev_get_drvdata(&cgdev->dev);

	if (cgdev->dev.type == &qeth_generic_devtype)
		qeth_l3_remove_device_attributes(&cgdev->dev);

	qeth_set_allowed_threads(card, 0, 1);
	wait_event(card->wait_q, qeth_threads_running(card, 0xffffffff) == 0);

	if (cgdev->state == CCWGROUP_ONLINE)
		qeth_set_offline(card, false);

<<<<<<< HEAD
	if (card->dev) {
		netif_napi_del(&card->napi);
=======
	cancel_work_sync(&card->close_dev_work);
	if (card->dev->reg_state == NETREG_REGISTERED)
>>>>>>> 24b8d41d
		unregister_netdev(card->dev);

<<<<<<< HEAD
=======
	flush_workqueue(card->cmd_wq);
	destroy_workqueue(card->cmd_wq);
>>>>>>> 24b8d41d
	qeth_l3_clear_ip_htable(card, 0);
	qeth_l3_clear_ipato_list(card);
}

static int qeth_l3_set_online(struct qeth_card *card, bool carrier_ok)
{
	struct net_device *dev = card->dev;
	int rc = 0;

	/* softsetup */
	QETH_CARD_TEXT(card, 2, "softsetp");

	rc = qeth_l3_setadapter_parms(card);
	if (rc)
		QETH_CARD_TEXT_(card, 2, "2err%04x", rc);
	if (!card->options.sniffer) {
		qeth_l3_start_ipassists(card);

		rc = qeth_l3_setrouting_v4(card);
		if (rc)
			QETH_CARD_TEXT_(card, 2, "4err%04x", rc);
		rc = qeth_l3_setrouting_v6(card);
		if (rc)
			QETH_CARD_TEXT_(card, 2, "5err%04x", rc);
	}

	card->state = CARD_STATE_SOFTSETUP;

	qeth_set_allowed_threads(card, 0xffffffff, 0);
	qeth_l3_recover_ip(card);
<<<<<<< HEAD
	if (card->lan_online)
		netif_carrier_on(card->dev);
	else
		netif_carrier_off(card->dev);
	if (recover_flag == CARD_STATE_RECOVER) {
		rtnl_lock();
		if (recovery_mode)
			__qeth_l3_open(card->dev);
		else
			dev_open(card->dev);
		qeth_l3_set_multicast_list(card->dev);
		qeth_recover_features(card->dev);
		rtnl_unlock();
	}
	qeth_trace_features(card);
	/* let user_space know that device is online */
	kobject_uevent(&gdev->dev.kobj, KOBJ_CHANGE);
	mutex_unlock(&card->conf_mutex);
	mutex_unlock(&card->discipline_mutex);
	return 0;
out_remove:
	qeth_l3_stop_card(card, 0);
	ccw_device_set_offline(CARD_DDEV(card));
	ccw_device_set_offline(CARD_WDEV(card));
	ccw_device_set_offline(CARD_RDEV(card));
	qdio_free(CARD_DDEV(card));
	if (recover_flag == CARD_STATE_RECOVER)
		card->state = CARD_STATE_RECOVER;
	else
		card->state = CARD_STATE_DOWN;
	mutex_unlock(&card->conf_mutex);
	mutex_unlock(&card->discipline_mutex);
	return rc;
}
=======
>>>>>>> 24b8d41d

	if (dev->reg_state != NETREG_REGISTERED) {
		rc = qeth_l3_setup_netdev(card);
		if (rc)
			goto err_setup;

		if (carrier_ok)
			netif_carrier_on(dev);
	} else {
		rtnl_lock();
		rc = qeth_set_real_num_tx_queues(card,
						 qeth_tx_actual_queues(card));
		if (rc) {
			rtnl_unlock();
			goto err_set_queues;
		}

		if (carrier_ok)
			netif_carrier_on(dev);
		else
			netif_carrier_off(dev);

		netif_device_attach(dev);
		qeth_enable_hw_features(dev);

		if (card->info.open_when_online) {
			card->info.open_when_online = 0;
			dev_open(dev, NULL);
		}
		rtnl_unlock();
	}
	return 0;

err_set_queues:
err_setup:
	qeth_set_allowed_threads(card, 0, 1);
	card->state = CARD_STATE_DOWN;
	qeth_l3_clear_ip_htable(card, 1);
	return rc;
}

static void qeth_l3_set_offline(struct qeth_card *card)
{
	qeth_set_allowed_threads(card, 0, 1);
	qeth_l3_drain_rx_mode_cache(card);

	if (card->options.sniffer &&
	    (card->info.promisc_mode == SET_PROMISC_MODE_ON))
		qeth_diags_trace(card, QETH_DIAGS_CMD_TRACE_DISABLE);

	if (card->state == CARD_STATE_SOFTSETUP) {
		card->state = CARD_STATE_DOWN;
		qeth_l3_clear_ip_htable(card, 1);
	}
}

/* Returns zero if the command is successfully "consumed" */
static int qeth_l3_control_event(struct qeth_card *card,
					struct qeth_ipa_cmd *cmd)
{
	return 1;
}

const struct qeth_discipline qeth_l3_discipline = {
	.devtype = &qeth_l3_devtype,
	.setup = qeth_l3_probe_device,
	.remove = qeth_l3_remove_device,
	.set_online = qeth_l3_set_online,
	.set_offline = qeth_l3_set_offline,
	.do_ioctl = qeth_l3_do_ioctl,
	.control_event_handler = qeth_l3_control_event,
};
EXPORT_SYMBOL_GPL(qeth_l3_discipline);

static int qeth_l3_handle_ip_event(struct qeth_card *card,
				   struct qeth_ipaddr *addr,
				   unsigned long event)
{
	switch (event) {
	case NETDEV_UP:
		qeth_l3_modify_ip(card, addr, true);
		return NOTIFY_OK;
	case NETDEV_DOWN:
		qeth_l3_modify_ip(card, addr, false);
		return NOTIFY_OK;
	default:
		return NOTIFY_DONE;
	}
}

struct qeth_l3_ip_event_work {
	struct work_struct work;
	struct qeth_card *card;
	struct qeth_ipaddr addr;
};

#define to_ip_work(w) container_of((w), struct qeth_l3_ip_event_work, work)

static void qeth_l3_add_ip_worker(struct work_struct *work)
{
	struct qeth_l3_ip_event_work *ip_work = to_ip_work(work);

	qeth_l3_modify_ip(ip_work->card, &ip_work->addr, true);
	kfree(work);
}

static void qeth_l3_delete_ip_worker(struct work_struct *work)
{
	struct qeth_l3_ip_event_work *ip_work = to_ip_work(work);

	qeth_l3_modify_ip(ip_work->card, &ip_work->addr, false);
	kfree(work);
}

static struct qeth_card *qeth_l3_get_card_from_dev(struct net_device *dev)
{
	if (is_vlan_dev(dev))
		dev = vlan_dev_real_dev(dev);
	if (dev->netdev_ops == &qeth_l3_osa_netdev_ops ||
	    dev->netdev_ops == &qeth_l3_netdev_ops)
		return (struct qeth_card *) dev->ml_priv;
	return NULL;
}

static int qeth_l3_ip_event(struct notifier_block *this,
			    unsigned long event, void *ptr)
{

	struct in_ifaddr *ifa = (struct in_ifaddr *)ptr;
	struct net_device *dev = ifa->ifa_dev->dev;
	struct qeth_ipaddr addr;
	struct qeth_card *card;

	card = qeth_l3_get_card_from_dev(dev);
	if (!card)
		return NOTIFY_DONE;
	QETH_CARD_TEXT(card, 3, "ipevent");

<<<<<<< HEAD
	addr = qeth_l3_get_addr_buffer(QETH_PROT_IPV4);
	if (addr) {
		addr->u.a4.addr = ifa->ifa_address;
		addr->u.a4.mask = ifa->ifa_mask;
		addr->type = QETH_IP_TYPE_NORMAL;
	} else
		return NOTIFY_DONE;

	switch (event) {
	case NETDEV_UP:
		spin_lock_bh(&card->ip_lock);
		qeth_l3_add_ip(card, addr);
		spin_unlock_bh(&card->ip_lock);
		break;
	case NETDEV_DOWN:
		spin_lock_bh(&card->ip_lock);
		qeth_l3_delete_ip(card, addr);
		spin_unlock_bh(&card->ip_lock);
		break;
	}

	kfree(addr);
	return NOTIFY_DONE;
=======
	qeth_l3_init_ipaddr(&addr, QETH_IP_TYPE_NORMAL, QETH_PROT_IPV4);
	addr.u.a4.addr = ifa->ifa_address;
	addr.u.a4.mask = ifa->ifa_mask;

	return qeth_l3_handle_ip_event(card, &addr, event);
>>>>>>> 24b8d41d
}

static struct notifier_block qeth_l3_ip_notifier = {
	qeth_l3_ip_event,
	NULL,
};

static int qeth_l3_ip6_event(struct notifier_block *this,
			     unsigned long event, void *ptr)
{
	struct inet6_ifaddr *ifa = (struct inet6_ifaddr *)ptr;
	struct net_device *dev = ifa->idev->dev;
	struct qeth_l3_ip_event_work *ip_work;
	struct qeth_card *card;

	if (event != NETDEV_UP && event != NETDEV_DOWN)
		return NOTIFY_DONE;

	card = qeth_l3_get_card_from_dev(dev);
	if (!card)
		return NOTIFY_DONE;
	QETH_CARD_TEXT(card, 3, "ip6event");
	if (!qeth_is_supported(card, IPA_IPV6))
		return NOTIFY_DONE;

<<<<<<< HEAD
	addr = qeth_l3_get_addr_buffer(QETH_PROT_IPV6);
	if (addr) {
		memcpy(&addr->u.a6.addr, &ifa->addr, sizeof(struct in6_addr));
		addr->u.a6.pfxlen = ifa->prefix_len;
		addr->type = QETH_IP_TYPE_NORMAL;
	} else
		return NOTIFY_DONE;

	switch (event) {
	case NETDEV_UP:
		spin_lock_bh(&card->ip_lock);
		qeth_l3_add_ip(card, addr);
		spin_unlock_bh(&card->ip_lock);
		break;
	case NETDEV_DOWN:
		spin_lock_bh(&card->ip_lock);
		qeth_l3_delete_ip(card, addr);
		spin_unlock_bh(&card->ip_lock);
		break;
	}

	kfree(addr);
	return NOTIFY_DONE;
=======
	ip_work = kmalloc(sizeof(*ip_work), GFP_ATOMIC);
	if (!ip_work)
		return NOTIFY_DONE;

	if (event == NETDEV_UP)
		INIT_WORK(&ip_work->work, qeth_l3_add_ip_worker);
	else
		INIT_WORK(&ip_work->work, qeth_l3_delete_ip_worker);

	ip_work->card = card;
	qeth_l3_init_ipaddr(&ip_work->addr, QETH_IP_TYPE_NORMAL,
			    QETH_PROT_IPV6);
	ip_work->addr.u.a6.addr = ifa->addr;
	ip_work->addr.u.a6.pfxlen = ifa->prefix_len;

	queue_work(card->cmd_wq, &ip_work->work);
	return NOTIFY_OK;
>>>>>>> 24b8d41d
}

static struct notifier_block qeth_l3_ip6_notifier = {
	qeth_l3_ip6_event,
	NULL,
};

static int qeth_l3_register_notifiers(void)
{
	int rc;

	QETH_DBF_TEXT(SETUP, 5, "regnotif");
	rc = register_inetaddr_notifier(&qeth_l3_ip_notifier);
	if (rc)
		return rc;
	rc = register_inet6addr_notifier(&qeth_l3_ip6_notifier);
	if (rc) {
		unregister_inetaddr_notifier(&qeth_l3_ip_notifier);
		return rc;
	}
	return 0;
}

static void qeth_l3_unregister_notifiers(void)
{
	QETH_DBF_TEXT(SETUP, 5, "unregnot");
	WARN_ON(unregister_inetaddr_notifier(&qeth_l3_ip_notifier));
	WARN_ON(unregister_inet6addr_notifier(&qeth_l3_ip6_notifier));
}

static int __init qeth_l3_init(void)
{
	pr_info("register layer 3 discipline\n");
	return qeth_l3_register_notifiers();
}

static void __exit qeth_l3_exit(void)
{
	qeth_l3_unregister_notifiers();
	pr_info("unregister layer 3 discipline\n");
}

module_init(qeth_l3_init);
module_exit(qeth_l3_exit);
MODULE_AUTHOR("Frank Blaschka <frank.blaschka@de.ibm.com>");
MODULE_DESCRIPTION("qeth layer 3 discipline");
MODULE_LICENSE("GPL");<|MERGE_RESOLUTION|>--- conflicted
+++ resolved
@@ -41,43 +41,6 @@
 		struct qeth_ipaddr *);
 static int qeth_l3_deregister_addr_entry(struct qeth_card *,
 		struct qeth_ipaddr *);
-<<<<<<< HEAD
-static int __qeth_l3_set_online(struct ccwgroup_device *, int);
-static int __qeth_l3_set_offline(struct ccwgroup_device *, int);
-
-static int qeth_l3_isxdigit(char *buf)
-{
-	while (*buf) {
-		if (!isxdigit(*buf++))
-			return 0;
-	}
-	return 1;
-}
-
-static void qeth_l3_ipaddr4_to_string(const __u8 *addr, char *buf)
-{
-	sprintf(buf, "%pI4", addr);
-}
-
-static int qeth_l3_string_to_ipaddr4(const char *buf, __u8 *addr)
-{
-	int count = 0, rc = 0;
-	unsigned int in[4];
-	char c;
-
-	rc = sscanf(buf, "%u.%u.%u.%u%c",
-		    &in[0], &in[1], &in[2], &in[3], &c);
-	if (rc != 4 && (rc != 5 || c != '\n'))
-		return -EINVAL;
-	for (count = 0; count < 4; count++) {
-		if (in[count] > 255)
-			return -EINVAL;
-		addr[count] = in[count];
-	}
-	return 0;
-}
-=======
->>>>>>> 24b8d41d
 
 int qeth_l3_ipaddr_to_string(enum qeth_prot_versions proto, const u8 *addr,
 			     char *buf)
@@ -157,40 +120,8 @@
 	return rc;
 }
 
-<<<<<<< HEAD
-inline int
-qeth_l3_ipaddrs_is_equal(struct qeth_ipaddr *addr1, struct qeth_ipaddr *addr2)
-{
-	return addr1->proto == addr2->proto &&
-		!memcmp(&addr1->u, &addr2->u, sizeof(addr1->u))  &&
-		!memcmp(&addr1->mac, &addr2->mac, sizeof(addr1->mac));
-}
-
-static struct qeth_ipaddr *
-qeth_l3_ip_from_hash(struct qeth_card *card, struct qeth_ipaddr *tmp_addr)
-{
-	struct qeth_ipaddr *addr;
-
-	if (tmp_addr->is_multicast) {
-		hash_for_each_possible(card->ip_mc_htable,  addr,
-				hnode, qeth_l3_ipaddr_hash(tmp_addr))
-			if (qeth_l3_ipaddrs_is_equal(tmp_addr, addr))
-				return addr;
-	} else {
-		hash_for_each_possible(card->ip_htable,  addr,
-				hnode, qeth_l3_ipaddr_hash(tmp_addr))
-			if (qeth_l3_ipaddrs_is_equal(tmp_addr, addr))
-				return addr;
-	}
-
-	return NULL;
-}
-
-int qeth_l3_delete_ip(struct qeth_card *card, struct qeth_ipaddr *tmp_addr)
-=======
 static int qeth_l3_delete_ip(struct qeth_card *card,
 			     struct qeth_ipaddr *tmp_addr)
->>>>>>> 24b8d41d
 {
 	int rc = 0;
 	struct qeth_ipaddr *addr;
@@ -207,169 +138,22 @@
 	else {
 		QETH_CARD_HEX(card, 4, &tmp_addr->u.a6.addr, 8);
 		QETH_CARD_HEX(card, 4, ((char *)&tmp_addr->u.a6.addr) + 8, 8);
-<<<<<<< HEAD
-	}
-
-	addr = qeth_l3_ip_from_hash(card, tmp_addr);
-	if (!addr)
+	}
+
+	addr = qeth_l3_find_addr_by_ip(card, tmp_addr);
+	if (!addr || !qeth_l3_addr_match_all(addr, tmp_addr))
 		return -ENOENT;
 
 	addr->ref_counter--;
 	if (addr->type == QETH_IP_TYPE_NORMAL && addr->ref_counter > 0)
 		return rc;
-	if (addr->in_progress)
-		return -EINPROGRESS;
-
-	if (!qeth_card_hw_is_reachable(card)) {
-		addr->disp_flag = QETH_DISP_ADDR_DELETE;
-		return 0;
-	}
-
-	rc = qeth_l3_deregister_addr_entry(card, addr);
+
+	if (qeth_card_hw_is_reachable(card))
+		rc = qeth_l3_deregister_addr_entry(card, addr);
 
 	hash_del(&addr->hnode);
 	kfree(addr);
 
-	return rc;
-}
-
-int qeth_l3_add_ip(struct qeth_card *card, struct qeth_ipaddr *tmp_addr)
-{
-	int rc = 0;
-	struct qeth_ipaddr *addr;
-
-	QETH_CARD_TEXT(card, 4, "addip");
-
-	if (tmp_addr->proto == QETH_PROT_IPV4)
-		QETH_CARD_HEX(card, 4, &tmp_addr->u.a4.addr, 4);
-	else {
-		QETH_CARD_HEX(card, 4, &tmp_addr->u.a6.addr, 8);
-		QETH_CARD_HEX(card, 4, ((char *)&tmp_addr->u.a6.addr) + 8, 8);
-	}
-
-	addr = qeth_l3_ip_from_hash(card, tmp_addr);
-	if (!addr) {
-		addr = qeth_l3_get_addr_buffer(tmp_addr->proto);
-		if (!addr)
-			return -ENOMEM;
-
-		memcpy(addr, tmp_addr, sizeof(struct qeth_ipaddr));
-		addr->ref_counter = 1;
-
-		if (addr->type == QETH_IP_TYPE_NORMAL  &&
-				qeth_l3_is_addr_covered_by_ipato(card, addr)) {
-			QETH_CARD_TEXT(card, 2, "tkovaddr");
-			addr->set_flags |= QETH_IPA_SETIP_TAKEOVER_FLAG;
-		}
-		hash_add(card->ip_htable, &addr->hnode,
-				qeth_l3_ipaddr_hash(addr));
-
-		if (!qeth_card_hw_is_reachable(card)) {
-			addr->disp_flag = QETH_DISP_ADDR_ADD;
-			return 0;
-		}
-
-		/* qeth_l3_register_addr_entry can go to sleep
-		 * if we add a IPV4 addr. It is caused by the reason
-		 * that SETIP ipa cmd starts ARP staff for IPV4 addr.
-		 * Thus we should unlock spinlock, and make a protection
-		 * using in_progress variable to indicate that there is
-		 * an hardware operation with this IPV4 address
-		 */
-		if (addr->proto == QETH_PROT_IPV4) {
-			addr->in_progress = 1;
-			spin_unlock_bh(&card->ip_lock);
-			rc = qeth_l3_register_addr_entry(card, addr);
-			spin_lock_bh(&card->ip_lock);
-			addr->in_progress = 0;
-		} else
-			rc = qeth_l3_register_addr_entry(card, addr);
-
-		if (!rc || (rc == IPA_RC_DUPLICATE_IP_ADDRESS) ||
-				(rc == IPA_RC_LAN_OFFLINE)) {
-			addr->disp_flag = QETH_DISP_ADDR_DO_NOTHING;
-			if (addr->ref_counter < 1) {
-				qeth_l3_delete_ip(card, addr);
-				kfree(addr);
-			}
-		} else {
-			hash_del(&addr->hnode);
-			kfree(addr);
-		}
-	} else {
-			if (addr->type == QETH_IP_TYPE_NORMAL)
-				addr->ref_counter++;
-	}
-
-	return rc;
-}
-=======
-	}
-
-	addr = qeth_l3_find_addr_by_ip(card, tmp_addr);
-	if (!addr || !qeth_l3_addr_match_all(addr, tmp_addr))
-		return -ENOENT;
-
-	addr->ref_counter--;
-	if (addr->type == QETH_IP_TYPE_NORMAL && addr->ref_counter > 0)
-		return rc;
->>>>>>> 24b8d41d
-
-	if (qeth_card_hw_is_reachable(card))
-		rc = qeth_l3_deregister_addr_entry(card, addr);
-
-	hash_del(&addr->hnode);
-	kfree(addr);
-
-<<<<<<< HEAD
-	addr = kzalloc(sizeof(struct qeth_ipaddr), GFP_ATOMIC);
-	if (!addr)
-		return NULL;
-
-	addr->type = QETH_IP_TYPE_NORMAL;
-	addr->disp_flag = QETH_DISP_ADDR_DO_NOTHING;
-	addr->proto = prot;
-
-	return addr;
-}
-
-static void qeth_l3_clear_ip_htable(struct qeth_card *card, int recover)
-{
-	struct qeth_ipaddr *addr;
-	struct hlist_node *tmp;
-	int i;
-
-	QETH_CARD_TEXT(card, 4, "clearip");
-
-	if (recover && card->options.sniffer)
-		return;
-
-	spin_lock_bh(&card->ip_lock);
-
-	hash_for_each_safe(card->ip_htable, i, tmp, addr, hnode) {
-		if (!recover) {
-			hash_del(&addr->hnode);
-			kfree(addr);
-			continue;
-		}
-		addr->disp_flag = QETH_DISP_ADDR_ADD;
-	}
-
-	spin_unlock_bh(&card->ip_lock);
-
-	spin_lock_bh(&card->mclock);
-
-	hash_for_each_safe(card->ip_mc_htable, i, tmp, addr, hnode) {
-		hash_del(&addr->hnode);
-		kfree(addr);
-	}
-
-	spin_unlock_bh(&card->mclock);
-
-
-}
-static void qeth_l3_recover_ip(struct qeth_card *card)
-=======
 	return rc;
 }
 
@@ -460,22 +244,10 @@
 }
 
 static void qeth_l3_clear_ip_htable(struct qeth_card *card, int recover)
->>>>>>> 24b8d41d
 {
 	struct qeth_ipaddr *addr;
 	struct hlist_node *tmp;
 	int i;
-<<<<<<< HEAD
-	int rc;
-
-	QETH_CARD_TEXT(card, 4, "recovrip");
-
-	spin_lock_bh(&card->ip_lock);
-
-	hash_for_each_safe(card->ip_htable, i, tmp, addr, hnode) {
-		if (addr->disp_flag == QETH_DISP_ADDR_DELETE) {
-			qeth_l3_deregister_addr_entry(card, addr);
-=======
 
 	QETH_CARD_TEXT(card, 4, "clearip");
 
@@ -483,34 +255,10 @@
 
 	hash_for_each_safe(card->ip_htable, i, tmp, addr, hnode) {
 		if (!recover) {
->>>>>>> 24b8d41d
 			hash_del(&addr->hnode);
 			kfree(addr);
-		} else if (addr->disp_flag == QETH_DISP_ADDR_ADD) {
-			if (addr->proto == QETH_PROT_IPV4) {
-				addr->in_progress = 1;
-				spin_unlock_bh(&card->ip_lock);
-				rc = qeth_l3_register_addr_entry(card, addr);
-				spin_lock_bh(&card->ip_lock);
-				addr->in_progress = 0;
-			} else
-				rc = qeth_l3_register_addr_entry(card, addr);
-
-			if (!rc) {
-				addr->disp_flag = QETH_DISP_ADDR_DO_NOTHING;
-				if (addr->ref_counter < 1)
-					qeth_l3_delete_ip(card, addr);
-			} else {
-				hash_del(&addr->hnode);
-				kfree(addr);
-			}
-		}
-<<<<<<< HEAD
-	}
-
-	spin_unlock_bh(&card->ip_lock);
-
-=======
+			continue;
+		}
 		addr->disp_flag = QETH_DISP_ADDR_ADD;
 	}
 
@@ -561,7 +309,6 @@
 	default:
 		return -EIO;
 	}
->>>>>>> 24b8d41d
 }
 
 static int qeth_l3_send_setdelmc(struct qeth_card *card,
@@ -754,11 +501,6 @@
  */
 void qeth_l3_update_ipato(struct qeth_card *card)
 {
-<<<<<<< HEAD
-	struct qeth_ipato_entry *ipatoe, *tmp;
-
-	spin_lock_bh(&card->ip_lock);
-=======
 	struct qeth_ipaddr *addr;
 	unsigned int i;
 
@@ -774,19 +516,14 @@
 	struct qeth_ipato_entry *ipatoe, *tmp;
 
 	mutex_lock(&card->ip_lock);
->>>>>>> 24b8d41d
 
 	list_for_each_entry_safe(ipatoe, tmp, &card->ipato.entries, entry) {
 		list_del(&ipatoe->entry);
 		kfree(ipatoe);
 	}
 
-<<<<<<< HEAD
-	spin_unlock_bh(&card->ip_lock);
-=======
 	qeth_l3_update_ipato(card);
 	mutex_unlock(&card->ip_lock);
->>>>>>> 24b8d41d
 }
 
 int qeth_l3_add_ipato_entry(struct qeth_card *card,
@@ -797,11 +534,7 @@
 
 	QETH_CARD_TEXT(card, 2, "addipato");
 
-<<<<<<< HEAD
-	spin_lock_bh(&card->ip_lock);
-=======
 	mutex_lock(&card->ip_lock);
->>>>>>> 24b8d41d
 
 	list_for_each_entry(ipatoe, &card->ipato.entries, entry) {
 		if (ipatoe->proto != new->proto)
@@ -814,22 +547,13 @@
 		}
 	}
 
-<<<<<<< HEAD
-	if (!rc)
-=======
 	if (!rc) {
->>>>>>> 24b8d41d
 		list_add_tail(&new->entry, &card->ipato.entries);
 		qeth_l3_update_ipato(card);
 	}
 
 	mutex_unlock(&card->ip_lock);
 
-<<<<<<< HEAD
-	spin_unlock_bh(&card->ip_lock);
-
-=======
->>>>>>> 24b8d41d
 	return rc;
 }
 
@@ -838,18 +562,11 @@
 			    unsigned int mask_bits)
 {
 	struct qeth_ipato_entry *ipatoe, *tmp;
-<<<<<<< HEAD
+	int rc = -ENOENT;
 
 	QETH_CARD_TEXT(card, 2, "delipato");
 
-	spin_lock_bh(&card->ip_lock);
-=======
-	int rc = -ENOENT;
-
-	QETH_CARD_TEXT(card, 2, "delipato");
-
 	mutex_lock(&card->ip_lock);
->>>>>>> 24b8d41d
 
 	list_for_each_entry_safe(ipatoe, tmp, &card->ipato.entries, entry) {
 		if (ipatoe->proto != proto)
@@ -863,53 +580,9 @@
 			rc = 0;
 		}
 	}
-<<<<<<< HEAD
-
-	spin_unlock_bh(&card->ip_lock);
-}
-
-/*
- * VIPA related functions
- */
-int qeth_l3_add_vipa(struct qeth_card *card, enum qeth_prot_versions proto,
-	      const u8 *addr)
-{
-	struct qeth_ipaddr *ipaddr;
-	int rc = 0;
-
-	ipaddr = qeth_l3_get_addr_buffer(proto);
-	if (ipaddr) {
-		if (proto == QETH_PROT_IPV4) {
-			QETH_CARD_TEXT(card, 2, "addvipa4");
-			memcpy(&ipaddr->u.a4.addr, addr, 4);
-			ipaddr->u.a4.mask = 0;
-		} else if (proto == QETH_PROT_IPV6) {
-			QETH_CARD_TEXT(card, 2, "addvipa6");
-			memcpy(&ipaddr->u.a6.addr, addr, 16);
-			ipaddr->u.a6.pfxlen = 0;
-		}
-		ipaddr->type = QETH_IP_TYPE_VIPA;
-		ipaddr->set_flags = QETH_IPA_SETIP_VIPA_FLAG;
-		ipaddr->del_flags = QETH_IPA_DELIP_VIPA_FLAG;
-	} else
-		return -ENOMEM;
-
-	spin_lock_bh(&card->ip_lock);
-
-	if (qeth_l3_ip_from_hash(card, ipaddr))
-		rc = -EEXIST;
-	else
-		qeth_l3_add_ip(card, ipaddr);
-
-	spin_unlock_bh(&card->ip_lock);
-
-	kfree(ipaddr);
-
-=======
 
 	mutex_unlock(&card->ip_lock);
 
->>>>>>> 24b8d41d
 	return rc;
 }
 
@@ -917,71 +590,6 @@
 			     enum qeth_ip_types type,
 			     enum qeth_prot_versions proto)
 {
-<<<<<<< HEAD
-	struct qeth_ipaddr *ipaddr;
-
-	ipaddr = qeth_l3_get_addr_buffer(proto);
-	if (ipaddr) {
-		if (proto == QETH_PROT_IPV4) {
-			QETH_CARD_TEXT(card, 2, "delvipa4");
-			memcpy(&ipaddr->u.a4.addr, addr, 4);
-			ipaddr->u.a4.mask = 0;
-		} else if (proto == QETH_PROT_IPV6) {
-			QETH_CARD_TEXT(card, 2, "delvipa6");
-			memcpy(&ipaddr->u.a6.addr, addr, 16);
-			ipaddr->u.a6.pfxlen = 0;
-		}
-		ipaddr->type = QETH_IP_TYPE_VIPA;
-	} else
-		return;
-
-	spin_lock_bh(&card->ip_lock);
-	qeth_l3_delete_ip(card, ipaddr);
-	spin_unlock_bh(&card->ip_lock);
-
-	kfree(ipaddr);
-}
-
-/*
- * proxy ARP related functions
- */
-int qeth_l3_add_rxip(struct qeth_card *card, enum qeth_prot_versions proto,
-	      const u8 *addr)
-{
-	struct qeth_ipaddr *ipaddr;
-	int rc = 0;
-
-	ipaddr = qeth_l3_get_addr_buffer(proto);
-	if (ipaddr) {
-		if (proto == QETH_PROT_IPV4) {
-			QETH_CARD_TEXT(card, 2, "addrxip4");
-			memcpy(&ipaddr->u.a4.addr, addr, 4);
-			ipaddr->u.a4.mask = 0;
-		} else if (proto == QETH_PROT_IPV6) {
-			QETH_CARD_TEXT(card, 2, "addrxip6");
-			memcpy(&ipaddr->u.a6.addr, addr, 16);
-			ipaddr->u.a6.pfxlen = 0;
-		}
-
-		ipaddr->type = QETH_IP_TYPE_RXIP;
-		ipaddr->set_flags = QETH_IPA_SETIP_TAKEOVER_FLAG;
-		ipaddr->del_flags = 0;
-	} else
-		return -ENOMEM;
-
-	spin_lock_bh(&card->ip_lock);
-
-	if (qeth_l3_ip_from_hash(card, ipaddr))
-		rc = -EEXIST;
-	else
-		qeth_l3_add_ip(card, ipaddr);
-
-	spin_unlock_bh(&card->ip_lock);
-
-	kfree(ipaddr);
-
-	return rc;
-=======
 	struct qeth_ipaddr addr;
 
 	qeth_l3_init_ipaddr(&addr, type, proto);
@@ -991,7 +599,6 @@
 		memcpy(&addr.u.a6.addr, ip, 16);
 
 	return qeth_l3_modify_ip(card, &addr, add);
->>>>>>> 24b8d41d
 }
 
 int qeth_l3_modify_hsuid(struct qeth_card *card, bool add)
@@ -999,28 +606,6 @@
 	struct qeth_ipaddr addr;
 	unsigned int i;
 
-<<<<<<< HEAD
-	ipaddr = qeth_l3_get_addr_buffer(proto);
-	if (ipaddr) {
-		if (proto == QETH_PROT_IPV4) {
-			QETH_CARD_TEXT(card, 2, "addrxip4");
-			memcpy(&ipaddr->u.a4.addr, addr, 4);
-			ipaddr->u.a4.mask = 0;
-		} else if (proto == QETH_PROT_IPV6) {
-			QETH_CARD_TEXT(card, 2, "addrxip6");
-			memcpy(&ipaddr->u.a6.addr, addr, 16);
-			ipaddr->u.a6.pfxlen = 0;
-		}
-		ipaddr->type = QETH_IP_TYPE_RXIP;
-	} else
-		return;
-
-	spin_lock_bh(&card->ip_lock);
-	qeth_l3_delete_ip(card, ipaddr);
-	spin_unlock_bh(&card->ip_lock);
-
-	kfree(ipaddr);
-=======
 	qeth_l3_init_ipaddr(&addr, QETH_IP_TYPE_NORMAL, QETH_PROT_IPV6);
 	addr.u.a6.addr.s6_addr[0] = 0xfe;
 	addr.u.a6.addr.s6_addr[1] = 0x80;
@@ -1028,7 +613,6 @@
 		addr.u.a6.addr.s6_addr[8+i] = card->options.hsuid[i];
 
 	return qeth_l3_modify_ip(card, &addr, add);
->>>>>>> 24b8d41d
 }
 
 static int qeth_l3_register_addr_entry(struct qeth_card *card,
@@ -1038,11 +622,8 @@
 	int rc = 0;
 	int cnt = 3;
 
-<<<<<<< HEAD
-=======
 	if (card->options.sniffer)
 		return 0;
->>>>>>> 24b8d41d
 
 	if (addr->proto == QETH_PROT_IPV4) {
 		QETH_CARD_TEXT(card, 2, "setaddr4");
@@ -1117,27 +698,6 @@
 	return rc;
 }
 
-<<<<<<< HEAD
-#ifdef CONFIG_QETH_IPV6
-static int qeth_l3_send_simple_setassparms_ipv6(struct qeth_card *card,
-		enum qeth_ipa_funcs ipa_func, __u16 cmd_code)
-{
-	int rc;
-	struct qeth_cmd_buffer *iob;
-
-	QETH_CARD_TEXT(card, 4, "simassp6");
-	iob = qeth_get_setassparms_cmd(card, ipa_func, cmd_code,
-				       0, QETH_PROT_IPV6);
-	if (!iob)
-		return -ENOMEM;
-	rc = qeth_send_setassparms(card, iob, 0, 0,
-				   qeth_setassparms_cb, NULL);
-	return rc;
-}
-#endif
-
-=======
->>>>>>> 24b8d41d
 static int qeth_l3_start_ipa_arp_processing(struct qeth_card *card)
 {
 	int rc;
@@ -1333,11 +893,7 @@
 	return rc;
 }
 
-<<<<<<< HEAD
-static int qeth_l3_start_ipassists(struct qeth_card *card)
-=======
 static void qeth_l3_start_ipassists(struct qeth_card *card)
->>>>>>> 24b8d41d
 {
 	QETH_CARD_TEXT(card, 3, "strtipas");
 
@@ -1347,10 +903,6 @@
 	qeth_l3_start_ipa_multicast(card);		/* go on*/
 	qeth_l3_start_ipa_ipv6(card);		/* go on*/
 	qeth_l3_start_ipa_broadcast(card);		/* go on*/
-<<<<<<< HEAD
-	return 0;
-=======
->>>>>>> 24b8d41d
 }
 
 static int qeth_l3_iqd_read_initial_mac_cb(struct qeth_card *card,
@@ -1495,113 +1047,6 @@
 	return qeth_send_ipa_cmd(card, iob, qeth_diags_trace_cb, NULL);
 }
 
-<<<<<<< HEAD
-static void qeth_l3_get_mac_for_ipm(__u32 ipm, char *mac)
-{
-	ip_eth_mc_map(ipm, mac);
-}
-
-static void qeth_l3_mark_all_mc_to_be_deleted(struct qeth_card *card)
-{
-	struct qeth_ipaddr *addr;
-	int i;
-
-	hash_for_each(card->ip_mc_htable, i, addr, hnode)
-		addr->disp_flag = QETH_DISP_ADDR_DELETE;
-
-}
-
-static void qeth_l3_add_all_new_mc(struct qeth_card *card)
-{
-	struct qeth_ipaddr *addr;
-	struct hlist_node *tmp;
-	int i;
-	int rc;
-
-	hash_for_each_safe(card->ip_mc_htable, i, tmp, addr, hnode) {
-		if (addr->disp_flag == QETH_DISP_ADDR_ADD) {
-			rc = qeth_l3_register_addr_entry(card, addr);
-			if (!rc || (rc == IPA_RC_LAN_OFFLINE))
-				addr->ref_counter = 1;
-			else {
-				hash_del(&addr->hnode);
-				kfree(addr);
-			}
-		}
-	}
-
-}
-
-static void qeth_l3_delete_nonused_mc(struct qeth_card *card)
-{
-	struct qeth_ipaddr *addr;
-	struct hlist_node *tmp;
-	int i;
-	int rc;
-
-	hash_for_each_safe(card->ip_mc_htable, i, tmp, addr, hnode) {
-		if (addr->disp_flag == QETH_DISP_ADDR_DELETE) {
-			rc = qeth_l3_deregister_addr_entry(card, addr);
-			if (!rc || (rc == IPA_RC_MC_ADDR_NOT_FOUND)) {
-				hash_del(&addr->hnode);
-				kfree(addr);
-			}
-		}
-	}
-
-}
-
-
-static void
-qeth_l3_add_mc_to_hash(struct qeth_card *card, struct in_device *in4_dev)
-{
-	struct ip_mc_list *im4;
-	struct qeth_ipaddr *tmp, *ipm;
-	char buf[MAX_ADDR_LEN];
-
-	QETH_CARD_TEXT(card, 4, "addmc");
-
-	tmp = qeth_l3_get_addr_buffer(QETH_PROT_IPV4);
-		if (!tmp)
-			return;
-
-	for (im4 = rcu_dereference(in4_dev->mc_list); im4 != NULL;
-	     im4 = rcu_dereference(im4->next_rcu)) {
-		qeth_l3_get_mac_for_ipm(im4->multiaddr, buf);
-
-		tmp->u.a4.addr = im4->multiaddr;
-		memcpy(tmp->mac, buf, sizeof(tmp->mac));
-
-		ipm = qeth_l3_ip_from_hash(card, tmp);
-		if (ipm) {
-			ipm->disp_flag = QETH_DISP_ADDR_DO_NOTHING;
-		} else {
-			ipm = qeth_l3_get_addr_buffer(QETH_PROT_IPV4);
-			if (!ipm)
-				continue;
-			memcpy(ipm->mac, buf, sizeof(tmp->mac));
-			ipm->u.a4.addr = im4->multiaddr;
-			ipm->is_multicast = 1;
-			ipm->disp_flag = QETH_DISP_ADDR_ADD;
-			hash_add(card->ip_mc_htable,
-					&ipm->hnode, qeth_l3_ipaddr_hash(ipm));
-		}
-	}
-
-	kfree(tmp);
-}
-
-/* called with rcu_read_lock */
-static void qeth_l3_add_vlan_mc(struct qeth_card *card)
-{
-	struct in_device *in_dev;
-	u16 vid;
-
-	QETH_CARD_TEXT(card, 4, "addmcvl");
-
-	if (!qeth_is_supported(card, IPA_FULL_VLAN))
-		return;
-=======
 static int qeth_l3_add_mcast_rtnl(struct net_device *dev, int vid, void *arg)
 {
 	struct qeth_card *card = arg;
@@ -1613,118 +1058,18 @@
 	struct ifmcaddr6 *im6;
 
 	QETH_CARD_TEXT(card, 4, "addmc");
->>>>>>> 24b8d41d
 
 	if (!dev || !(dev->flags & IFF_UP))
 		goto out;
 
-<<<<<<< HEAD
-		netdev = __vlan_find_dev_deep_rcu(card->dev, htons(ETH_P_8021Q),
-					      vid);
-		if (netdev == NULL ||
-		    !(netdev->flags & IFF_UP))
-			continue;
-		in_dev = __in_dev_get_rcu(netdev);
-		if (!in_dev)
-			continue;
-		qeth_l3_add_mc_to_hash(card, in_dev);
-	}
-}
-=======
 	in4_dev = __in_dev_get_rtnl(dev);
 	if (!in4_dev)
 		goto walk_ipv6;
->>>>>>> 24b8d41d
 
 	qeth_l3_init_ipaddr(&tmp, QETH_IP_TYPE_NORMAL, QETH_PROT_IPV4);
 	tmp.disp_flag = QETH_DISP_ADDR_ADD;
 	tmp.is_multicast = 1;
 
-<<<<<<< HEAD
-	QETH_CARD_TEXT(card, 4, "chkmcv4");
-
-	rcu_read_lock();
-	in4_dev = __in_dev_get_rcu(card->dev);
-	if (in4_dev == NULL)
-		goto unlock;
-	qeth_l3_add_mc_to_hash(card, in4_dev);
-	qeth_l3_add_vlan_mc(card);
-unlock:
-	rcu_read_unlock();
-}
-
-#ifdef CONFIG_QETH_IPV6
-static void
-qeth_l3_add_mc6_to_hash(struct qeth_card *card, struct inet6_dev *in6_dev)
-{
-	struct qeth_ipaddr *ipm;
-	struct ifmcaddr6 *im6;
-	struct qeth_ipaddr *tmp;
-	char buf[MAX_ADDR_LEN];
-
-	QETH_CARD_TEXT(card, 4, "addmc6");
-
-	tmp = qeth_l3_get_addr_buffer(QETH_PROT_IPV6);
-		if (!tmp)
-			return;
-
-	for (im6 = in6_dev->mc_list; im6 != NULL; im6 = im6->next) {
-		ndisc_mc_map(&im6->mca_addr, buf, in6_dev->dev, 0);
-
-		memcpy(tmp->mac, buf, sizeof(tmp->mac));
-		memcpy(&tmp->u.a6.addr, &im6->mca_addr.s6_addr,
-		       sizeof(struct in6_addr));
-		tmp->is_multicast = 1;
-
-		ipm = qeth_l3_ip_from_hash(card, tmp);
-		if (ipm) {
-			ipm->disp_flag = QETH_DISP_ADDR_DO_NOTHING;
-			continue;
-		}
-
-		ipm = qeth_l3_get_addr_buffer(QETH_PROT_IPV6);
-		if (!ipm)
-			continue;
-
-		memcpy(ipm->mac, buf, OSA_ADDR_LEN);
-		memcpy(&ipm->u.a6.addr, &im6->mca_addr.s6_addr,
-		       sizeof(struct in6_addr));
-		ipm->is_multicast = 1;
-		ipm->disp_flag = QETH_DISP_ADDR_ADD;
-		hash_add(card->ip_mc_htable,
-				&ipm->hnode, qeth_l3_ipaddr_hash(ipm));
-
-	}
-	kfree(tmp);
-}
-
-/* called with rcu_read_lock */
-static void qeth_l3_add_vlan_mc6(struct qeth_card *card)
-{
-	struct inet6_dev *in_dev;
-	u16 vid;
-
-	QETH_CARD_TEXT(card, 4, "admc6vl");
-
-	if (!qeth_is_supported(card, IPA_FULL_VLAN))
-		return;
-
-	for_each_set_bit(vid, card->active_vlans, VLAN_N_VID) {
-		struct net_device *netdev;
-
-		netdev = __vlan_find_dev_deep_rcu(card->dev, htons(ETH_P_8021Q),
-					      vid);
-		if (netdev == NULL ||
-		    !(netdev->flags & IFF_UP))
-			continue;
-		in_dev = in6_dev_get(netdev);
-		if (!in_dev)
-			continue;
-		read_lock_bh(&in_dev->lock);
-		qeth_l3_add_mc6_to_hash(card, in_dev);
-		read_unlock_bh(&in_dev->lock);
-		in6_dev_put(in_dev);
-=======
 	for (im4 = rtnl_dereference(in4_dev->mc_list); im4 != NULL;
 	     im4 = rtnl_dereference(im4->next_rcu)) {
 		tmp.u.a4.addr = im4->multiaddr;
@@ -1742,32 +1087,11 @@
 
 		hash_add(card->rx_mode_addrs, &ipm->hnode,
 			 qeth_l3_ipaddr_hash(ipm));
->>>>>>> 24b8d41d
-	}
-
-<<<<<<< HEAD
-	QETH_CARD_TEXT(card, 4, "chkmcv6");
-
-	if (!qeth_is_supported(card, IPA_IPV6))
-		return ;
-	in6_dev = in6_dev_get(card->dev);
-	if (!in6_dev)
-		return;
-
-	rcu_read_lock();
-	read_lock_bh(&in6_dev->lock);
-	qeth_l3_add_mc6_to_hash(card, in6_dev);
-	qeth_l3_add_vlan_mc6(card);
-	read_unlock_bh(&in6_dev->lock);
-	rcu_read_unlock();
-	in6_dev_put(in6_dev);
-}
-#endif /* CONFIG_QETH_IPV6 */
-=======
+	}
+
 walk_ipv6:
 	if (!qeth_is_supported(card, IPA_IPV6))
 		goto out;
->>>>>>> 24b8d41d
 
 	in6_dev = __in6_dev_get(dev);
 	if (!in6_dev)
@@ -1777,33 +1101,6 @@
 	tmp.disp_flag = QETH_DISP_ADDR_ADD;
 	tmp.is_multicast = 1;
 
-<<<<<<< HEAD
-	netdev = __vlan_find_dev_deep_rcu(card->dev, htons(ETH_P_8021Q), vid);
-	if (!netdev)
-		return;
-	in_dev = in_dev_get(netdev);
-	if (!in_dev)
-		return;
-
-	addr = qeth_l3_get_addr_buffer(QETH_PROT_IPV4);
-	if (!addr)
-		return;
-
-	spin_lock_bh(&card->ip_lock);
-
-	for (ifa = in_dev->ifa_list; ifa; ifa = ifa->ifa_next) {
-		addr->u.a4.addr = ifa->ifa_address;
-		addr->u.a4.mask = ifa->ifa_mask;
-		addr->type = QETH_IP_TYPE_NORMAL;
-		qeth_l3_delete_ip(card, addr);
-	}
-
-	spin_unlock_bh(&card->ip_lock);
-
-	kfree(addr);
-	in_dev_put(in_dev);
-}
-=======
 	read_lock_bh(&in6_dev->lock);
 	for (im6 = in6_dev->mc_list; im6 != NULL; im6 = im6->next) {
 		tmp.u.a6.addr = im6->mca_addr;
@@ -1814,7 +1111,6 @@
 			ipm->disp_flag = QETH_DISP_ADDR_DO_NOTHING;
 			continue;
 		}
->>>>>>> 24b8d41d
 
 		ipm = kmemdup(&tmp, sizeof(tmp), GFP_ATOMIC);
 		if (!ipm)
@@ -1823,39 +1119,8 @@
 		hash_add(card->rx_mode_addrs, &ipm->hnode,
 			 qeth_l3_ipaddr_hash(ipm));
 
-<<<<<<< HEAD
-	netdev = __vlan_find_dev_deep_rcu(card->dev, htons(ETH_P_8021Q), vid);
-	if (!netdev)
-		return;
-
-	in6_dev = in6_dev_get(netdev);
-	if (!in6_dev)
-		return;
-
-	addr = qeth_l3_get_addr_buffer(QETH_PROT_IPV6);
-	if (!addr)
-		return;
-
-	spin_lock_bh(&card->ip_lock);
-
-	list_for_each_entry(ifa, &in6_dev->addr_list, if_list) {
-		memcpy(&addr->u.a6.addr, &ifa->addr,
-		       sizeof(struct in6_addr));
-		addr->u.a6.pfxlen = ifa->prefix_len;
-		addr->type = QETH_IP_TYPE_NORMAL;
-		qeth_l3_delete_ip(card, addr);
-	}
-
-	spin_unlock_bh(&card->ip_lock);
-
-	kfree(addr);
-	in6_dev_put(in6_dev);
-#endif /* CONFIG_QETH_IPV6 */
-}
-=======
 	}
 	read_unlock_bh(&in6_dev->lock);
->>>>>>> 24b8d41d
 
 out:
 	return 0;
@@ -1876,18 +1141,6 @@
 	struct qeth_card *card = dev->ml_priv;
 
 	QETH_CARD_TEXT_(card, 4, "kid:%d", vid);
-<<<<<<< HEAD
-
-	if (qeth_wait_for_threads(card, QETH_RECOVER_THREAD)) {
-		QETH_CARD_TEXT(card, 3, "kidREC");
-		return 0;
-	}
-	/* unregister IP addresses of vlan device */
-	qeth_l3_free_vlan_addresses(card, vid);
-	clear_bit(vid, card->active_vlans);
-	qeth_l3_set_multicast_list(card->dev);
-=======
->>>>>>> 24b8d41d
 	return 0;
 }
 
@@ -1977,25 +1230,7 @@
 static int qeth_l3_arp_cmd_cb(struct qeth_card *card, struct qeth_reply *reply,
 			      unsigned long data)
 {
-<<<<<<< HEAD
-	struct qeth_card *card;
-	int rc = 0;
-	unsigned long flags;
-
-	read_lock_irqsave(&qeth_core_card_list.rwlock, flags);
-	list_for_each_entry(card, &qeth_core_card_list.list, list) {
-		if (card->dev == dev) {
-			rc = QETH_REAL_CARD;
-			break;
-		}
-		rc = qeth_l3_verify_vlan_dev(dev, card);
-		if (rc)
-			break;
-	}
-	read_unlock_irqrestore(&qeth_core_card_list.rwlock, flags);
-=======
 	struct qeth_ipa_cmd *cmd = (struct qeth_ipa_cmd *) data;
->>>>>>> 24b8d41d
 
 	qeth_setassparms_cb(card, reply, data);
 	return qeth_l3_arp_makerc(cmd->hdr.return_code);
@@ -2006,146 +1241,6 @@
 	struct qeth_cmd_buffer *iob;
 	int rc;
 
-<<<<<<< HEAD
-	rc = qeth_l3_verify_dev(dev);
-	if (rc == QETH_REAL_CARD)
-		card = dev->ml_priv;
-	else if (rc == QETH_VLAN_CARD)
-		card = vlan_dev_real_dev(dev)->ml_priv;
-	if (card && card->options.layer2)
-		card = NULL;
-	if (card)
-		QETH_CARD_TEXT_(card, 4, "%d", rc);
-	return card ;
-}
-
-static void qeth_l3_stop_card(struct qeth_card *card, int recovery_mode)
-{
-	QETH_DBF_TEXT(SETUP, 2, "stopcard");
-	QETH_DBF_HEX(SETUP, 2, &card, sizeof(void *));
-
-	qeth_set_allowed_threads(card, 0, 1);
-	if (card->options.sniffer &&
-	    (card->info.promisc_mode == SET_PROMISC_MODE_ON))
-		qeth_diags_trace(card, QETH_DIAGS_CMD_TRACE_DISABLE);
-	if (card->read.state == CH_STATE_UP &&
-	    card->write.state == CH_STATE_UP &&
-	    (card->state == CARD_STATE_UP)) {
-		if (recovery_mode)
-			qeth_l3_stop(card->dev);
-		else {
-			rtnl_lock();
-			dev_close(card->dev);
-			rtnl_unlock();
-		}
-		card->state = CARD_STATE_SOFTSETUP;
-	}
-	if (card->state == CARD_STATE_SOFTSETUP) {
-		qeth_l3_clear_ip_htable(card, 1);
-		qeth_clear_ipacmd_list(card);
-		card->state = CARD_STATE_HARDSETUP;
-	}
-	if (card->state == CARD_STATE_HARDSETUP) {
-		qeth_qdio_clear_card(card, 0);
-		qeth_clear_qdio_buffers(card);
-		qeth_clear_working_pool_list(card);
-		card->state = CARD_STATE_DOWN;
-	}
-	if (card->state == CARD_STATE_DOWN) {
-		qeth_clear_cmd_buffers(&card->read);
-		qeth_clear_cmd_buffers(&card->write);
-	}
-}
-
-/*
- * test for and Switch promiscuous mode (on or off)
- *  either for guestlan or HiperSocket Sniffer
- */
-static void
-qeth_l3_handle_promisc_mode(struct qeth_card *card)
-{
-	struct net_device *dev = card->dev;
-
-	if (((dev->flags & IFF_PROMISC) &&
-	     (card->info.promisc_mode == SET_PROMISC_MODE_ON)) ||
-	    (!(dev->flags & IFF_PROMISC) &&
-	     (card->info.promisc_mode == SET_PROMISC_MODE_OFF)))
-		return;
-
-	if (card->info.guestlan) {		/* Guestlan trace */
-		if (qeth_adp_supported(card, IPA_SETADP_SET_PROMISC_MODE))
-			qeth_setadp_promisc_mode(card);
-	} else if (card->options.sniffer &&	/* HiperSockets trace */
-		   qeth_adp_supported(card, IPA_SETADP_SET_DIAG_ASSIST)) {
-		if (dev->flags & IFF_PROMISC) {
-			QETH_CARD_TEXT(card, 3, "+promisc");
-			qeth_diags_trace(card, QETH_DIAGS_CMD_TRACE_ENABLE);
-		} else {
-			QETH_CARD_TEXT(card, 3, "-promisc");
-			qeth_diags_trace(card, QETH_DIAGS_CMD_TRACE_DISABLE);
-		}
-	}
-}
-
-static void qeth_l3_set_multicast_list(struct net_device *dev)
-{
-	struct qeth_card *card = dev->ml_priv;
-
-	QETH_CARD_TEXT(card, 3, "setmulti");
-	if (qeth_threads_running(card, QETH_RECOVER_THREAD) &&
-	    (card->state != CARD_STATE_UP))
-		return;
-	if (!card->options.sniffer) {
-
-		spin_lock_bh(&card->mclock);
-
-		qeth_l3_mark_all_mc_to_be_deleted(card);
-
-		qeth_l3_add_multicast_ipv4(card);
-#ifdef CONFIG_QETH_IPV6
-		qeth_l3_add_multicast_ipv6(card);
-#endif
-		qeth_l3_delete_nonused_mc(card);
-		qeth_l3_add_all_new_mc(card);
-
-		spin_unlock_bh(&card->mclock);
-
-		if (!qeth_adp_supported(card, IPA_SETADP_SET_PROMISC_MODE))
-			return;
-	}
-	qeth_l3_handle_promisc_mode(card);
-}
-
-static const char *qeth_l3_arp_get_error_cause(int *rc)
-{
-	switch (*rc) {
-	case QETH_IPA_ARP_RC_FAILED:
-		*rc = -EIO;
-		return "operation failed";
-	case QETH_IPA_ARP_RC_NOTSUPP:
-		*rc = -EOPNOTSUPP;
-		return "operation not supported";
-	case QETH_IPA_ARP_RC_OUT_OF_RANGE:
-		*rc = -EINVAL;
-		return "argument out of range";
-	case QETH_IPA_ARP_RC_Q_NOTSUPP:
-		*rc = -EOPNOTSUPP;
-		return "query operation not supported";
-	case QETH_IPA_ARP_RC_Q_NO_DATA:
-		*rc = -ENOENT;
-		return "no query data available";
-	default:
-		return "unknown error";
-	}
-}
-
-static int qeth_l3_arp_set_no_entries(struct qeth_card *card, int no_entries)
-{
-	int tmp;
-	int rc;
-
-=======
->>>>>>> 24b8d41d
 	QETH_CARD_TEXT(card, 3, "arpstnoe");
 
 	/*
@@ -2348,31 +1443,16 @@
 		if (copy_to_user(udata, qinfo.udata, 4))
 			rc = -EFAULT;
 		goto free_and_out;
-<<<<<<< HEAD
-	}
-#ifdef CONFIG_QETH_IPV6
+	}
 	if (qinfo.mask_bits & QETH_QARP_WITH_IPV6) {
 		/* fails in case of GuestLAN QDIO mode */
 		qeth_l3_query_arp_cache_info(card, QETH_PROT_IPV6, &qinfo);
 	}
-#endif
 	if (copy_to_user(udata, qinfo.udata, qinfo.udata_len)) {
 		QETH_CARD_TEXT(card, 4, "qactf");
 		rc = -EFAULT;
 		goto free_and_out;
 	}
-=======
-	}
-	if (qinfo.mask_bits & QETH_QARP_WITH_IPV6) {
-		/* fails in case of GuestLAN QDIO mode */
-		qeth_l3_query_arp_cache_info(card, QETH_PROT_IPV6, &qinfo);
-	}
-	if (copy_to_user(udata, qinfo.udata, qinfo.udata_len)) {
-		QETH_CARD_TEXT(card, 4, "qactf");
-		rc = -EFAULT;
-		goto free_and_out;
-	}
->>>>>>> 24b8d41d
 	QETH_CARD_TEXT(card, 4, "qacts");
 
 free_and_out:
@@ -2410,19 +1490,6 @@
 				       QETH_PROT_IPV4);
 	if (!iob)
 		return -ENOMEM;
-<<<<<<< HEAD
-	rc = qeth_send_setassparms(card, iob,
-				   sizeof(struct qeth_arp_cache_entry),
-				   (unsigned long) entry,
-				   qeth_setassparms_cb, NULL);
-	if (rc) {
-		tmp = rc;
-		qeth_l3_ipaddr4_to_string((u8 *)entry->ipaddr, buf);
-		QETH_DBF_MESSAGE(2, "Could not add ARP entry for address %s "
-			"on %s: %s (0x%x/%d)\n", buf, QETH_CARD_IFNAME(card),
-			qeth_l3_arp_get_error_cause(&rc), tmp, tmp);
-	}
-=======
 
 	cmd_entry = &__ipa_cmd(iob)->data.setassparms.data.arp_entry;
 	ether_addr_copy(cmd_entry->macaddr, entry->macaddr);
@@ -2431,7 +1498,6 @@
 	if (rc)
 		QETH_DBF_MESSAGE(2, "Could not modify (cmd: %#x) ARP entry on device %x: %#x\n",
 				 arp_cmd, CARD_DEVID(card), rc);
->>>>>>> 24b8d41d
 	return rc;
 }
 
@@ -2458,22 +1524,6 @@
 				       QETH_PROT_IPV4);
 	if (!iob)
 		return -ENOMEM;
-<<<<<<< HEAD
-	rc = qeth_send_setassparms(card, iob,
-				   12, (unsigned long)buf,
-				   qeth_setassparms_cb, NULL);
-	if (rc) {
-		tmp = rc;
-		memset(buf, 0, 16);
-		qeth_l3_ipaddr4_to_string((u8 *)entry->ipaddr, buf);
-		QETH_DBF_MESSAGE(2, "Could not delete ARP entry for address %s"
-			" on %s: %s (0x%x/%d)\n", buf, QETH_CARD_IFNAME(card),
-			qeth_l3_arp_get_error_cause(&rc), tmp, tmp);
-	}
-	return rc;
-}
-=======
->>>>>>> 24b8d41d
 
 	rc = qeth_send_ipa_cmd(card, iob, qeth_l3_arp_cmd_cb, NULL);
 	if (rc)
@@ -2671,37 +1721,6 @@
 	}
 }
 
-<<<<<<< HEAD
-/**
- * qeth_l3_get_elements_no_tso() - find number of SBALEs for skb data for tso
- * @card:			   qeth card structure, to check max. elems.
- * @skb:			   SKB address
- * @extra_elems:		   extra elems needed, to check against max.
- *
- * Returns the number of pages, and thus QDIO buffer elements, needed to cover
- * skb data, including linear part and fragments, but excluding TCP header.
- * (Exclusion of TCP header distinguishes it from qeth_get_elements_no().)
- * Checks if the result plus extra_elems fits under the limit for the card.
- * Returns 0 if it does not.
- * Note: extra_elems is not included in the returned result.
- */
-static int qeth_l3_get_elements_no_tso(struct qeth_card *card,
-			struct sk_buff *skb, int extra_elems)
-{
-	addr_t tcpdptr = (addr_t)tcp_hdr(skb) + tcp_hdrlen(skb);
-	int elements = qeth_get_elements_for_range(
-				tcpdptr,
-				(addr_t)skb->data + skb_headlen(skb)) +
-				qeth_get_elements_for_frags(skb);
-
-	if ((elements + extra_elems) > QETH_MAX_BUFFER_ELEMENTS(card)) {
-		QETH_DBF_MESSAGE(2,
-	"Invalid size of TSO IP packet (Number=%d / Length=%d). Discarded.\n",
-				elements + extra_elems, skb->len);
-		return 0;
-	}
-	return elements;
-=======
 static int qeth_l3_xmit(struct qeth_card *card, struct sk_buff *skb,
 			struct qeth_qdio_out_q *queue, int ipv)
 {
@@ -2718,77 +1737,14 @@
 
 	qeth_l3_fixup_headers(skb);
 	return qeth_xmit(card, skb, queue, ipv, qeth_l3_fill_header);
->>>>>>> 24b8d41d
 }
 
 static netdev_tx_t qeth_l3_hard_start_xmit(struct sk_buff *skb,
 					   struct net_device *dev)
 {
-<<<<<<< HEAD
-	int rc;
-	u16 *tag;
-	struct qeth_hdr *hdr = NULL;
-	int hdr_elements = 0;
-	int elements;
-=======
->>>>>>> 24b8d41d
 	struct qeth_card *card = dev->ml_priv;
 	u16 txq = skb_get_queue_mapping(skb);
 	int ipv = qeth_get_ip_version(skb);
-<<<<<<< HEAD
-	int cast_type = qeth_l3_get_cast_type(card, skb);
-	struct qeth_qdio_out_q *queue =
-		card->qdio.out_qs[card->qdio.do_prio_queueing
-			|| (cast_type && card->info.is_multicast_different) ?
-			qeth_get_priority_queue(card, skb, ipv, cast_type) :
-			card->qdio.default_out_queue];
-	int tx_bytes = skb->len;
-	bool use_tso;
-	int data_offset = -1;
-	int nr_frags;
-
-	if (((card->info.type == QETH_CARD_TYPE_IQD) &&
-	     (((card->options.cq != QETH_CQ_ENABLED) && !ipv) ||
-	      ((card->options.cq == QETH_CQ_ENABLED) &&
-	       (skb->protocol != ETH_P_AF_IUCV)))) ||
-	    card->options.sniffer)
-			goto tx_drop;
-
-	if ((card->state != CARD_STATE_UP) || !card->lan_online) {
-		card->stats.tx_carrier_errors++;
-		goto tx_drop;
-	}
-
-	if ((cast_type == RTN_BROADCAST) &&
-	    (card->info.broadcast_capable == 0))
-		goto tx_drop;
-
-	if (card->options.performance_stats) {
-		card->perf_stats.outbound_cnt++;
-		card->perf_stats.outbound_start_time = qeth_get_micros();
-	}
-
-	/* Ignore segment size from skb_is_gso(), 1 page is always used. */
-	use_tso = skb_is_gso(skb) &&
-		  (qeth_get_ip_protocol(skb) == IPPROTO_TCP) && (ipv == 4);
-
-	if ((card->info.type == QETH_CARD_TYPE_IQD) &&
-	    !skb_is_nonlinear(skb)) {
-		new_skb = skb;
-		if (new_skb->protocol == ETH_P_AF_IUCV)
-			data_offset = 0;
-		else
-			data_offset = ETH_HLEN;
-		hdr = kmem_cache_alloc(qeth_core_header_cache, GFP_ATOMIC);
-		if (!hdr)
-			goto tx_drop;
-		hdr_elements++;
-	} else {
-		/* create a clone with writeable headroom */
-		new_skb = skb_realloc_headroom(skb, sizeof(struct qeth_hdr_tso)
-					+ VLAN_HLEN);
-		if (!new_skb)
-=======
 	struct qeth_qdio_out_q *queue;
 	int rc;
 
@@ -2802,116 +1758,11 @@
 		if ((card->options.cq != QETH_CQ_ENABLED && !ipv) ||
 		    (card->options.cq == QETH_CQ_ENABLED &&
 		     skb->protocol != htons(ETH_P_AF_IUCV)))
->>>>>>> 24b8d41d
 			goto tx_drop;
 	} else {
 		queue = card->qdio.out_qs[txq];
 	}
 
-<<<<<<< HEAD
-	netif_stop_queue(dev);
-
-	/* fix hardware limitation: as long as we do not have sbal
-	 * chaining we can not send long frag lists
-	 */
-	if ((card->info.type != QETH_CARD_TYPE_IQD) &&
-	    ((use_tso && !qeth_l3_get_elements_no_tso(card, new_skb, 1)) ||
-	     (!use_tso && !qeth_get_elements_no(card, new_skb, 0)))) {
-		int lin_rc = skb_linearize(new_skb);
-
-		if (card->options.performance_stats) {
-			if (lin_rc)
-				card->perf_stats.tx_linfail++;
-			else
-				card->perf_stats.tx_lin++;
-		}
-		if (lin_rc)
-			goto tx_drop;
-	}
-
-	if (use_tso) {
-		hdr = (struct qeth_hdr *)skb_push(new_skb,
-						sizeof(struct qeth_hdr_tso));
-		memset(hdr, 0, sizeof(struct qeth_hdr_tso));
-		qeth_l3_fill_header(card, hdr, new_skb, ipv, cast_type);
-		qeth_tso_fill_header(card, hdr, new_skb);
-		hdr_elements++;
-	} else {
-		if (data_offset < 0) {
-			hdr = (struct qeth_hdr *)skb_push(new_skb,
-						sizeof(struct qeth_hdr));
-			qeth_l3_fill_header(card, hdr, new_skb, ipv,
-						cast_type);
-		} else {
-			if (new_skb->protocol == ETH_P_AF_IUCV)
-				qeth_l3_fill_af_iucv_hdr(card, hdr, new_skb);
-			else {
-				qeth_l3_fill_header(card, hdr, new_skb, ipv,
-							cast_type);
-				hdr->hdr.l3.length = new_skb->len - data_offset;
-			}
-		}
-
-		if (skb->ip_summed == CHECKSUM_PARTIAL)
-			qeth_l3_hdr_csum(card, hdr, new_skb);
-	}
-
-	elements = use_tso ?
-		   qeth_l3_get_elements_no_tso(card, new_skb, hdr_elements) :
-		   qeth_get_elements_no(card, new_skb, hdr_elements);
-	if (!elements) {
-		if (data_offset >= 0)
-			kmem_cache_free(qeth_core_header_cache, hdr);
-		goto tx_drop;
-	}
-	elements += hdr_elements;
-
-	if (card->info.type != QETH_CARD_TYPE_IQD) {
-		int len;
-		if (use_tso)
-			len = ((unsigned long)tcp_hdr(new_skb) +
-				tcp_hdrlen(new_skb)) -
-				(unsigned long)new_skb->data;
-		else
-			len = sizeof(struct qeth_hdr_layer3);
-
-		if (qeth_hdr_chk_and_bounce(new_skb, &hdr, len))
-			goto tx_drop;
-		rc = qeth_do_send_packet(card, queue, new_skb, hdr, elements);
-	} else
-		rc = qeth_do_send_packet_fast(card, queue, new_skb, hdr,
-					elements, data_offset, 0);
-
-	if (!rc) {
-		card->stats.tx_packets++;
-		card->stats.tx_bytes += tx_bytes;
-		if (new_skb != skb)
-			dev_kfree_skb_any(skb);
-		if (card->options.performance_stats) {
-			nr_frags = skb_shinfo(new_skb)->nr_frags;
-			if (use_tso) {
-				card->perf_stats.large_send_bytes += tx_bytes;
-				card->perf_stats.large_send_cnt++;
-			}
-			if (nr_frags) {
-				card->perf_stats.sg_skbs_sent++;
-				/* nr_frags + skb->data */
-				card->perf_stats.sg_frags_sent += nr_frags + 1;
-			}
-		}
-		rc = NETDEV_TX_OK;
-	} else {
-		if (data_offset >= 0)
-			kmem_cache_free(qeth_core_header_cache, hdr);
-
-		if (rc == -EBUSY) {
-			if (new_skb != skb)
-				dev_kfree_skb_any(new_skb);
-			return NETDEV_TX_BUSY;
-		} else
-			goto tx_drop;
-	}
-=======
 	if (!(dev->flags & IFF_BROADCAST) &&
 	    qeth_l3_get_cast_type(skb) == RTN_BROADCAST)
 		goto tx_drop;
@@ -2920,7 +1771,6 @@
 		rc = qeth_l3_xmit(card, skb, queue, ipv);
 	else
 		rc = qeth_xmit(card, skb, queue, ipv, qeth_l3_fill_header);
->>>>>>> 24b8d41d
 
 	if (!rc)
 		return NETDEV_TX_OK;
@@ -2938,31 +1788,6 @@
 	schedule_work(&card->rx_mode_work);
 }
 
-<<<<<<< HEAD
-static int qeth_l3_stop(struct net_device *dev)
-{
-	struct qeth_card *card = dev->ml_priv;
-
-	QETH_CARD_TEXT(card, 4, "qethstop");
-	netif_tx_disable(dev);
-	if (card->state == CARD_STATE_UP) {
-		card->state = CARD_STATE_SOFTSETUP;
-		napi_disable(&card->napi);
-	}
-	return 0;
-}
-
-static const struct ethtool_ops qeth_l3_ethtool_ops = {
-	.get_link = ethtool_op_get_link,
-	.get_strings = qeth_core_get_strings,
-	.get_ethtool_stats = qeth_core_get_ethtool_stats,
-	.get_sset_count = qeth_core_get_sset_count,
-	.get_drvinfo = qeth_core_get_drvinfo,
-	.get_settings = qeth_core_ethtool_get_settings,
-};
-
-=======
->>>>>>> 24b8d41d
 /*
  * we need NOARP for IPv4 but we want neighbor solicitation for IPv6. Setting
  * NOARP on the netdevice is no option because it also turns off neighbor
@@ -3021,14 +1846,8 @@
 	.ndo_start_xmit		= qeth_l3_hard_start_xmit,
 	.ndo_select_queue	= qeth_l3_iqd_select_queue,
 	.ndo_validate_addr	= eth_validate_addr,
-<<<<<<< HEAD
-	.ndo_set_rx_mode	= qeth_l3_set_multicast_list,
-	.ndo_do_ioctl		= qeth_l3_do_ioctl,
-	.ndo_change_mtu		= qeth_change_mtu,
-=======
 	.ndo_set_rx_mode	= qeth_l3_set_rx_mode,
 	.ndo_do_ioctl		= qeth_do_ioctl,
->>>>>>> 24b8d41d
 	.ndo_fix_features	= qeth_fix_features,
 	.ndo_set_features	= qeth_set_features,
 	.ndo_vlan_rx_add_vid	= qeth_l3_vlan_rx_add_vid,
@@ -3044,14 +1863,8 @@
 	.ndo_features_check	= qeth_l3_osa_features_check,
 	.ndo_select_queue	= qeth_l3_osa_select_queue,
 	.ndo_validate_addr	= eth_validate_addr,
-<<<<<<< HEAD
-	.ndo_set_rx_mode	= qeth_l3_set_multicast_list,
-	.ndo_do_ioctl		= qeth_l3_do_ioctl,
-	.ndo_change_mtu		= qeth_change_mtu,
-=======
 	.ndo_set_rx_mode	= qeth_l3_set_rx_mode,
 	.ndo_do_ioctl		= qeth_do_ioctl,
->>>>>>> 24b8d41d
 	.ndo_fix_features	= qeth_fix_features,
 	.ndo_set_features	= qeth_set_features,
 	.ndo_vlan_rx_add_vid	= qeth_l3_vlan_rx_add_vid,
@@ -3066,33 +1879,6 @@
 	unsigned int headroom;
 	int rc;
 
-<<<<<<< HEAD
-	if (card->info.type == QETH_CARD_TYPE_OSD ||
-	    card->info.type == QETH_CARD_TYPE_OSX) {
-		if ((card->info.link_type == QETH_LINK_TYPE_LANE_TR) ||
-		    (card->info.link_type == QETH_LINK_TYPE_HSTR)) {
-			pr_info("qeth_l3: ignoring TR device\n");
-			return -ENODEV;
-		} else {
-			card->dev = alloc_etherdev(0);
-			if (!card->dev)
-				return -ENODEV;
-			card->dev->netdev_ops = &qeth_l3_osa_netdev_ops;
-
-			/*IPv6 address autoconfiguration stuff*/
-			qeth_l3_get_unique_id(card);
-			if (!(card->info.unique_id & UNIQUE_ID_NOT_BY_CARD))
-				card->dev->dev_id = card->info.unique_id &
-							 0xffff;
-			if (!card->info.guestlan) {
-				card->dev->hw_features = NETIF_F_SG |
-					NETIF_F_RXCSUM | NETIF_F_IP_CSUM |
-					NETIF_F_TSO;
-				card->dev->vlan_features = NETIF_F_SG |
-					NETIF_F_RXCSUM | NETIF_F_IP_CSUM |
-					NETIF_F_TSO;
-			}
-=======
 	if (IS_OSD(card) || IS_OSX(card)) {
 		card->dev->netdev_ops = &qeth_l3_osa_netdev_ops;
 
@@ -3114,7 +1900,6 @@
 		if (qeth_is_supported6(card, IPA_OUTBOUND_TSO)) {
 			card->dev->hw_features |= NETIF_F_TSO6;
 			card->dev->vlan_features |= NETIF_F_TSO6;
->>>>>>> 24b8d41d
 		}
 
 		/* allow for de-acceleration of NETIF_F_HW_VLAN_CTAG_TX: */
@@ -3141,14 +1926,9 @@
 				NETIF_F_HW_VLAN_CTAG_FILTER;
 
 	netif_keep_dst(card->dev);
-<<<<<<< HEAD
-	card->dev->gso_max_size = (QETH_MAX_BUFFER_ELEMENTS(card) - 1) *
-				  PAGE_SIZE;
-=======
 	if (card->dev->hw_features & (NETIF_F_TSO | NETIF_F_TSO6))
 		netif_set_gso_max_size(card->dev,
 				       PAGE_SIZE * (QETH_MAX_BUFFER_ELEMENTS(card) - 1));
->>>>>>> 24b8d41d
 
 	netif_napi_add(card->dev, &card->napi, qeth_poll, QETH_NAPI_WEIGHT);
 	return register_netdev(card->dev);
@@ -3196,20 +1976,12 @@
 	if (cgdev->state == CCWGROUP_ONLINE)
 		qeth_set_offline(card, false);
 
-<<<<<<< HEAD
-	if (card->dev) {
-		netif_napi_del(&card->napi);
-=======
 	cancel_work_sync(&card->close_dev_work);
 	if (card->dev->reg_state == NETREG_REGISTERED)
->>>>>>> 24b8d41d
 		unregister_netdev(card->dev);
 
-<<<<<<< HEAD
-=======
 	flush_workqueue(card->cmd_wq);
 	destroy_workqueue(card->cmd_wq);
->>>>>>> 24b8d41d
 	qeth_l3_clear_ip_htable(card, 0);
 	qeth_l3_clear_ipato_list(card);
 }
@@ -3240,43 +2012,6 @@
 
 	qeth_set_allowed_threads(card, 0xffffffff, 0);
 	qeth_l3_recover_ip(card);
-<<<<<<< HEAD
-	if (card->lan_online)
-		netif_carrier_on(card->dev);
-	else
-		netif_carrier_off(card->dev);
-	if (recover_flag == CARD_STATE_RECOVER) {
-		rtnl_lock();
-		if (recovery_mode)
-			__qeth_l3_open(card->dev);
-		else
-			dev_open(card->dev);
-		qeth_l3_set_multicast_list(card->dev);
-		qeth_recover_features(card->dev);
-		rtnl_unlock();
-	}
-	qeth_trace_features(card);
-	/* let user_space know that device is online */
-	kobject_uevent(&gdev->dev.kobj, KOBJ_CHANGE);
-	mutex_unlock(&card->conf_mutex);
-	mutex_unlock(&card->discipline_mutex);
-	return 0;
-out_remove:
-	qeth_l3_stop_card(card, 0);
-	ccw_device_set_offline(CARD_DDEV(card));
-	ccw_device_set_offline(CARD_WDEV(card));
-	ccw_device_set_offline(CARD_RDEV(card));
-	qdio_free(CARD_DDEV(card));
-	if (recover_flag == CARD_STATE_RECOVER)
-		card->state = CARD_STATE_RECOVER;
-	else
-		card->state = CARD_STATE_DOWN;
-	mutex_unlock(&card->conf_mutex);
-	mutex_unlock(&card->discipline_mutex);
-	return rc;
-}
-=======
->>>>>>> 24b8d41d
 
 	if (dev->reg_state != NETREG_REGISTERED) {
 		rc = qeth_l3_setup_netdev(card);
@@ -3404,7 +2139,6 @@
 static int qeth_l3_ip_event(struct notifier_block *this,
 			    unsigned long event, void *ptr)
 {
-
 	struct in_ifaddr *ifa = (struct in_ifaddr *)ptr;
 	struct net_device *dev = ifa->ifa_dev->dev;
 	struct qeth_ipaddr addr;
@@ -3415,37 +2149,11 @@
 		return NOTIFY_DONE;
 	QETH_CARD_TEXT(card, 3, "ipevent");
 
-<<<<<<< HEAD
-	addr = qeth_l3_get_addr_buffer(QETH_PROT_IPV4);
-	if (addr) {
-		addr->u.a4.addr = ifa->ifa_address;
-		addr->u.a4.mask = ifa->ifa_mask;
-		addr->type = QETH_IP_TYPE_NORMAL;
-	} else
-		return NOTIFY_DONE;
-
-	switch (event) {
-	case NETDEV_UP:
-		spin_lock_bh(&card->ip_lock);
-		qeth_l3_add_ip(card, addr);
-		spin_unlock_bh(&card->ip_lock);
-		break;
-	case NETDEV_DOWN:
-		spin_lock_bh(&card->ip_lock);
-		qeth_l3_delete_ip(card, addr);
-		spin_unlock_bh(&card->ip_lock);
-		break;
-	}
-
-	kfree(addr);
-	return NOTIFY_DONE;
-=======
 	qeth_l3_init_ipaddr(&addr, QETH_IP_TYPE_NORMAL, QETH_PROT_IPV4);
 	addr.u.a4.addr = ifa->ifa_address;
 	addr.u.a4.mask = ifa->ifa_mask;
 
 	return qeth_l3_handle_ip_event(card, &addr, event);
->>>>>>> 24b8d41d
 }
 
 static struct notifier_block qeth_l3_ip_notifier = {
@@ -3471,31 +2179,6 @@
 	if (!qeth_is_supported(card, IPA_IPV6))
 		return NOTIFY_DONE;
 
-<<<<<<< HEAD
-	addr = qeth_l3_get_addr_buffer(QETH_PROT_IPV6);
-	if (addr) {
-		memcpy(&addr->u.a6.addr, &ifa->addr, sizeof(struct in6_addr));
-		addr->u.a6.pfxlen = ifa->prefix_len;
-		addr->type = QETH_IP_TYPE_NORMAL;
-	} else
-		return NOTIFY_DONE;
-
-	switch (event) {
-	case NETDEV_UP:
-		spin_lock_bh(&card->ip_lock);
-		qeth_l3_add_ip(card, addr);
-		spin_unlock_bh(&card->ip_lock);
-		break;
-	case NETDEV_DOWN:
-		spin_lock_bh(&card->ip_lock);
-		qeth_l3_delete_ip(card, addr);
-		spin_unlock_bh(&card->ip_lock);
-		break;
-	}
-
-	kfree(addr);
-	return NOTIFY_DONE;
-=======
 	ip_work = kmalloc(sizeof(*ip_work), GFP_ATOMIC);
 	if (!ip_work)
 		return NOTIFY_DONE;
@@ -3513,7 +2196,6 @@
 
 	queue_work(card->cmd_wq, &ip_work->work);
 	return NOTIFY_OK;
->>>>>>> 24b8d41d
 }
 
 static struct notifier_block qeth_l3_ip6_notifier = {
