// SPDX-License-Identifier: GPL-2.0
/*
 * zfcp device driver
 *
 * Debug traces for zfcp.
 *
<<<<<<< HEAD
 * Copyright IBM Corp. 2002, 2016
=======
 * Copyright IBM Corp. 2002, 2020
>>>>>>> 24b8d41d
 */

#define KMSG_COMPONENT "zfcp"
#define pr_fmt(fmt) KMSG_COMPONENT ": " fmt

#include <linux/module.h>
#include <linux/ctype.h>
#include <linux/slab.h>
#include <asm/debug.h>
#include "zfcp_dbf.h"
#include "zfcp_ext.h"
#include "zfcp_fc.h"

static u32 dbfsize = 4;

module_param(dbfsize, uint, 0400);
MODULE_PARM_DESC(dbfsize,
		 "number of pages for each debug feature area (default 4)");

static u32 dbflevel = 3;

module_param(dbflevel, uint, 0400);
MODULE_PARM_DESC(dbflevel,
		 "log level for each debug feature area "
		 "(default 3, range 0..6)");

static inline unsigned int zfcp_dbf_plen(unsigned int offset)
{
	return sizeof(struct zfcp_dbf_pay) + offset - ZFCP_DBF_PAY_MAX_REC;
}

static inline
void zfcp_dbf_pl_write(struct zfcp_dbf *dbf, void *data, u16 length, char *area,
		       u64 req_id)
{
	struct zfcp_dbf_pay *pl = &dbf->pay_buf;
	u16 offset = 0, rec_length;

	spin_lock(&dbf->pay_lock);
	memset(pl, 0, sizeof(*pl));
	pl->fsf_req_id = req_id;
	memcpy(pl->area, area, ZFCP_DBF_TAG_LEN);

	while (offset < length) {
		rec_length = min((u16) ZFCP_DBF_PAY_MAX_REC,
				 (u16) (length - offset));
		memcpy(pl->data, data + offset, rec_length);
		debug_event(dbf->pay, 1, pl, zfcp_dbf_plen(rec_length));

		offset += rec_length;
		pl->counter++;
	}

	spin_unlock(&dbf->pay_lock);
}

/**
 * zfcp_dbf_hba_fsf_res - trace event for fsf responses
 * @tag: tag indicating which kind of FSF response has been received
 * @level: trace level to be used for event
 * @req: request for which a response was received
 */
void zfcp_dbf_hba_fsf_res(char *tag, int level, struct zfcp_fsf_req *req)
{
	struct zfcp_dbf *dbf = req->adapter->dbf;
	struct fsf_qtcb_prefix *q_pref = &req->qtcb->prefix;
	struct fsf_qtcb_header *q_head = &req->qtcb->header;
	struct zfcp_dbf_hba *rec = &dbf->hba_buf;
	unsigned long flags;

	spin_lock_irqsave(&dbf->hba_lock, flags);
	memset(rec, 0, sizeof(*rec));

	memcpy(rec->tag, tag, ZFCP_DBF_TAG_LEN);
	rec->id = ZFCP_DBF_HBA_RES;
	rec->fsf_req_id = req->req_id;
	rec->fsf_req_status = req->status;
	rec->fsf_cmd = q_head->fsf_command;
	rec->fsf_seq_no = q_pref->req_seq_no;
	rec->u.res.req_issued = req->issued;
	rec->u.res.prot_status = q_pref->prot_status;
	rec->u.res.fsf_status = q_head->fsf_status;
	rec->u.res.port_handle = q_head->port_handle;
	rec->u.res.lun_handle = q_head->lun_handle;

	memcpy(rec->u.res.prot_status_qual, &q_pref->prot_status_qual,
	       FSF_PROT_STATUS_QUAL_SIZE);
	memcpy(rec->u.res.fsf_status_qual, &q_head->fsf_status_qual,
	       FSF_STATUS_QUALIFIER_SIZE);

	rec->pl_len = q_head->log_length;
	zfcp_dbf_pl_write(dbf, (char *)q_pref + q_head->log_start,
			  rec->pl_len, "fsf_res", req->req_id);

	debug_event(dbf->hba, level, rec, sizeof(*rec));
<<<<<<< HEAD
=======
	spin_unlock_irqrestore(&dbf->hba_lock, flags);
}

/**
 * zfcp_dbf_hba_fsf_fces - trace event for fsf responses related to
 *			   FC Endpoint Security (FCES)
 * @tag: tag indicating which kind of FC Endpoint Security event has occurred
 * @req: request for which a response was received
 * @wwpn: remote port or ZFCP_DBF_INVALID_WWPN
 * @fc_security_old: old FC Endpoint Security of FCP device or connection
 * @fc_security_new: new FC Endpoint Security of FCP device or connection
 */
void zfcp_dbf_hba_fsf_fces(char *tag, const struct zfcp_fsf_req *req, u64 wwpn,
			   u32 fc_security_old, u32 fc_security_new)
{
	struct zfcp_dbf *dbf = req->adapter->dbf;
	struct fsf_qtcb_prefix *q_pref = &req->qtcb->prefix;
	struct fsf_qtcb_header *q_head = &req->qtcb->header;
	struct zfcp_dbf_hba *rec = &dbf->hba_buf;
	static int const level = 3;
	unsigned long flags;

	if (unlikely(!debug_level_enabled(dbf->hba, level)))
		return;

	spin_lock_irqsave(&dbf->hba_lock, flags);
	memset(rec, 0, sizeof(*rec));

	memcpy(rec->tag, tag, ZFCP_DBF_TAG_LEN);
	rec->id = ZFCP_DBF_HBA_FCES;
	rec->fsf_req_id = req->req_id;
	rec->fsf_req_status = req->status;
	rec->fsf_cmd = q_head->fsf_command;
	rec->fsf_seq_no = q_pref->req_seq_no;
	rec->u.fces.req_issued = req->issued;
	rec->u.fces.fsf_status = q_head->fsf_status;
	rec->u.fces.port_handle = q_head->port_handle;
	rec->u.fces.wwpn = wwpn;
	rec->u.fces.fc_security_old = fc_security_old;
	rec->u.fces.fc_security_new = fc_security_new;

	debug_event(dbf->hba, level, rec, sizeof(*rec));
>>>>>>> 24b8d41d
	spin_unlock_irqrestore(&dbf->hba_lock, flags);
}

/**
 * zfcp_dbf_hba_fsf_uss - trace event for an unsolicited status buffer
 * @tag: tag indicating which kind of unsolicited status has been received
 * @req: request providing the unsolicited status
 */
void zfcp_dbf_hba_fsf_uss(char *tag, struct zfcp_fsf_req *req)
{
	struct zfcp_dbf *dbf = req->adapter->dbf;
	struct fsf_status_read_buffer *srb = req->data;
	struct zfcp_dbf_hba *rec = &dbf->hba_buf;
	static int const level = 2;
	unsigned long flags;

	if (unlikely(!debug_level_enabled(dbf->hba, level)))
		return;

	spin_lock_irqsave(&dbf->hba_lock, flags);
	memset(rec, 0, sizeof(*rec));

	memcpy(rec->tag, tag, ZFCP_DBF_TAG_LEN);
	rec->id = ZFCP_DBF_HBA_USS;
	rec->fsf_req_id = req->req_id;
	rec->fsf_req_status = req->status;
	rec->fsf_cmd = FSF_QTCB_UNSOLICITED_STATUS;

	if (!srb)
		goto log;

	rec->u.uss.status_type = srb->status_type;
	rec->u.uss.status_subtype = srb->status_subtype;
	rec->u.uss.d_id = ntoh24(srb->d_id);
	rec->u.uss.lun = srb->fcp_lun;
	memcpy(&rec->u.uss.queue_designator, &srb->queue_designator,
	       sizeof(rec->u.uss.queue_designator));

	/* status read buffer payload length */
	rec->pl_len = (!srb->length) ? 0 : srb->length -
			offsetof(struct fsf_status_read_buffer, payload);

	if (rec->pl_len)
		zfcp_dbf_pl_write(dbf, srb->payload.data, rec->pl_len,
				  "fsf_uss", req->req_id);
log:
	debug_event(dbf->hba, level, rec, sizeof(*rec));
	spin_unlock_irqrestore(&dbf->hba_lock, flags);
}

/**
 * zfcp_dbf_hba_bit_err - trace event for bit error conditions
 * @tag: tag indicating which kind of bit error unsolicited status was received
 * @req: request which caused the bit_error condition
 */
void zfcp_dbf_hba_bit_err(char *tag, struct zfcp_fsf_req *req)
{
	struct zfcp_dbf *dbf = req->adapter->dbf;
	struct zfcp_dbf_hba *rec = &dbf->hba_buf;
	struct fsf_status_read_buffer *sr_buf = req->data;
	static int const level = 1;
	unsigned long flags;

	if (unlikely(!debug_level_enabled(dbf->hba, level)))
		return;

	spin_lock_irqsave(&dbf->hba_lock, flags);
	memset(rec, 0, sizeof(*rec));

	memcpy(rec->tag, tag, ZFCP_DBF_TAG_LEN);
	rec->id = ZFCP_DBF_HBA_BIT;
	rec->fsf_req_id = req->req_id;
	rec->fsf_req_status = req->status;
	rec->fsf_cmd = FSF_QTCB_UNSOLICITED_STATUS;
	memcpy(&rec->u.be, &sr_buf->payload.bit_error,
	       sizeof(struct fsf_bit_error_payload));

	debug_event(dbf->hba, level, rec, sizeof(*rec));
	spin_unlock_irqrestore(&dbf->hba_lock, flags);
}

/**
 * zfcp_dbf_hba_def_err - trace event for deferred error messages
 * @adapter: pointer to struct zfcp_adapter
 * @req_id: request id which caused the deferred error message
 * @scount: number of sbals incl. the signaling sbal
 * @pl: array of all involved sbals
 */
void zfcp_dbf_hba_def_err(struct zfcp_adapter *adapter, u64 req_id, u16 scount,
			  void **pl)
{
	struct zfcp_dbf *dbf = adapter->dbf;
	struct zfcp_dbf_pay *payload = &dbf->pay_buf;
	unsigned long flags;
	static int const level = 1;
	u16 length;

	if (unlikely(!debug_level_enabled(dbf->pay, level)))
		return;

	if (!pl)
		return;

	spin_lock_irqsave(&dbf->pay_lock, flags);
	memset(payload, 0, sizeof(*payload));

	memcpy(payload->area, "def_err", 7);
	payload->fsf_req_id = req_id;
	payload->counter = 0;
	length = min((u16)sizeof(struct qdio_buffer),
		     (u16)ZFCP_DBF_PAY_MAX_REC);

	while (payload->counter < scount && (char *)pl[payload->counter]) {
		memcpy(payload->data, (char *)pl[payload->counter], length);
		debug_event(dbf->pay, level, payload, zfcp_dbf_plen(length));
		payload->counter++;
	}

	spin_unlock_irqrestore(&dbf->pay_lock, flags);
}

/**
 * zfcp_dbf_hba_basic - trace event for basic adapter events
 * @tag: identifier for event
 * @adapter: pointer to struct zfcp_adapter
 */
void zfcp_dbf_hba_basic(char *tag, struct zfcp_adapter *adapter)
{
	struct zfcp_dbf *dbf = adapter->dbf;
	struct zfcp_dbf_hba *rec = &dbf->hba_buf;
	static int const level = 1;
	unsigned long flags;

	if (unlikely(!debug_level_enabled(dbf->hba, level)))
		return;

	spin_lock_irqsave(&dbf->hba_lock, flags);
	memset(rec, 0, sizeof(*rec));

	memcpy(rec->tag, tag, ZFCP_DBF_TAG_LEN);
	rec->id = ZFCP_DBF_HBA_BASIC;

	debug_event(dbf->hba, level, rec, sizeof(*rec));
	spin_unlock_irqrestore(&dbf->hba_lock, flags);
}

static void zfcp_dbf_set_common(struct zfcp_dbf_rec *rec,
				struct zfcp_adapter *adapter,
				struct zfcp_port *port,
				struct scsi_device *sdev)
{
	rec->adapter_status = atomic_read(&adapter->status);
	if (port) {
		rec->port_status = atomic_read(&port->status);
		rec->wwpn = port->wwpn;
		rec->d_id = port->d_id;
	}
	if (sdev) {
		rec->lun_status = atomic_read(&sdev_to_zfcp(sdev)->status);
		rec->lun = zfcp_scsi_dev_lun(sdev);
	} else
		rec->lun = ZFCP_DBF_INVALID_LUN;
}

/**
 * zfcp_dbf_rec_trig - trace event related to triggered recovery
 * @tag: identifier for event
 * @adapter: adapter on which the erp_action should run
 * @port: remote port involved in the erp_action
 * @sdev: scsi device involved in the erp_action
 * @want: wanted erp_action
 * @need: required erp_action
 *
 * The adapter->erp_lock has to be held.
 */
void zfcp_dbf_rec_trig(char *tag, struct zfcp_adapter *adapter,
		       struct zfcp_port *port, struct scsi_device *sdev,
		       u8 want, u8 need)
{
	struct zfcp_dbf *dbf = adapter->dbf;
	struct zfcp_dbf_rec *rec = &dbf->rec_buf;
	static int const level = 1;
	struct list_head *entry;
	unsigned long flags;

	lockdep_assert_held(&adapter->erp_lock);

	if (unlikely(!debug_level_enabled(dbf->rec, level)))
		return;

	spin_lock_irqsave(&dbf->rec_lock, flags);
	memset(rec, 0, sizeof(*rec));

	rec->id = ZFCP_DBF_REC_TRIG;
	memcpy(rec->tag, tag, ZFCP_DBF_TAG_LEN);
	zfcp_dbf_set_common(rec, adapter, port, sdev);

	list_for_each(entry, &adapter->erp_ready_head)
		rec->u.trig.ready++;

	list_for_each(entry, &adapter->erp_running_head)
		rec->u.trig.running++;

	rec->u.trig.want = want;
	rec->u.trig.need = need;

	debug_event(dbf->rec, level, rec, sizeof(*rec));
	spin_unlock_irqrestore(&dbf->rec_lock, flags);
}

/**
 * zfcp_dbf_rec_trig_lock - trace event related to triggered recovery with lock
 * @tag: identifier for event
 * @adapter: adapter on which the erp_action should run
 * @port: remote port involved in the erp_action
 * @sdev: scsi device involved in the erp_action
 * @want: wanted erp_action
 * @need: required erp_action
 *
 * The adapter->erp_lock must not be held.
 */
void zfcp_dbf_rec_trig_lock(char *tag, struct zfcp_adapter *adapter,
			    struct zfcp_port *port, struct scsi_device *sdev,
			    u8 want, u8 need)
{
	unsigned long flags;

	read_lock_irqsave(&adapter->erp_lock, flags);
	zfcp_dbf_rec_trig(tag, adapter, port, sdev, want, need);
	read_unlock_irqrestore(&adapter->erp_lock, flags);
}

/**
 * zfcp_dbf_rec_run_lvl - trace event related to running recovery
 * @level: trace level to be used for event
 * @tag: identifier for event
 * @erp: erp_action running
 */
void zfcp_dbf_rec_run_lvl(int level, char *tag, struct zfcp_erp_action *erp)
{
	struct zfcp_dbf *dbf = erp->adapter->dbf;
	struct zfcp_dbf_rec *rec = &dbf->rec_buf;
	unsigned long flags;

	if (!debug_level_enabled(dbf->rec, level))
		return;

	spin_lock_irqsave(&dbf->rec_lock, flags);
	memset(rec, 0, sizeof(*rec));

	rec->id = ZFCP_DBF_REC_RUN;
	memcpy(rec->tag, tag, ZFCP_DBF_TAG_LEN);
	zfcp_dbf_set_common(rec, erp->adapter, erp->port, erp->sdev);

	rec->u.run.fsf_req_id = erp->fsf_req_id;
	rec->u.run.rec_status = erp->status;
	rec->u.run.rec_step = erp->step;
	rec->u.run.rec_action = erp->type;

	if (erp->sdev)
		rec->u.run.rec_count =
			atomic_read(&sdev_to_zfcp(erp->sdev)->erp_counter);
	else if (erp->port)
		rec->u.run.rec_count = atomic_read(&erp->port->erp_counter);
	else
		rec->u.run.rec_count = atomic_read(&erp->adapter->erp_counter);

	debug_event(dbf->rec, level, rec, sizeof(*rec));
	spin_unlock_irqrestore(&dbf->rec_lock, flags);
}

/**
<<<<<<< HEAD
=======
 * zfcp_dbf_rec_run - trace event related to running recovery
 * @tag: identifier for event
 * @erp: erp_action running
 */
void zfcp_dbf_rec_run(char *tag, struct zfcp_erp_action *erp)
{
	zfcp_dbf_rec_run_lvl(1, tag, erp);
}

/**
>>>>>>> 24b8d41d
 * zfcp_dbf_rec_run_wka - trace wka port event with info like running recovery
 * @tag: identifier for event
 * @wka_port: well known address port
 * @req_id: request ID to correlate with potential HBA trace record
 */
void zfcp_dbf_rec_run_wka(char *tag, struct zfcp_fc_wka_port *wka_port,
			  u64 req_id)
{
	struct zfcp_dbf *dbf = wka_port->adapter->dbf;
	struct zfcp_dbf_rec *rec = &dbf->rec_buf;
<<<<<<< HEAD
	unsigned long flags;

=======
	static int const level = 1;
	unsigned long flags;

	if (unlikely(!debug_level_enabled(dbf->rec, level)))
		return;

>>>>>>> 24b8d41d
	spin_lock_irqsave(&dbf->rec_lock, flags);
	memset(rec, 0, sizeof(*rec));

	rec->id = ZFCP_DBF_REC_RUN;
	memcpy(rec->tag, tag, ZFCP_DBF_TAG_LEN);
	rec->port_status = wka_port->status;
	rec->d_id = wka_port->d_id;
	rec->lun = ZFCP_DBF_INVALID_LUN;

	rec->u.run.fsf_req_id = req_id;
	rec->u.run.rec_status = ~0;
	rec->u.run.rec_step = ~0;
	rec->u.run.rec_action = ~0;
	rec->u.run.rec_count = ~0;

<<<<<<< HEAD
	debug_event(dbf->rec, 1, rec, sizeof(*rec));
	spin_unlock_irqrestore(&dbf->rec_lock, flags);
}

=======
	debug_event(dbf->rec, level, rec, sizeof(*rec));
	spin_unlock_irqrestore(&dbf->rec_lock, flags);
}

#define ZFCP_DBF_SAN_LEVEL 1

>>>>>>> 24b8d41d
static inline
void zfcp_dbf_san(char *tag, struct zfcp_dbf *dbf,
		  char *paytag, struct scatterlist *sg, u8 id, u16 len,
		  u64 req_id, u32 d_id, u16 cap_len)
{
	struct zfcp_dbf_san *rec = &dbf->san_buf;
	u16 rec_len;
	unsigned long flags;
	struct zfcp_dbf_pay *payload = &dbf->pay_buf;
	u16 pay_sum = 0;

	spin_lock_irqsave(&dbf->san_lock, flags);
	memset(rec, 0, sizeof(*rec));

	rec->id = id;
	rec->fsf_req_id = req_id;
	rec->d_id = d_id;
	memcpy(rec->tag, tag, ZFCP_DBF_TAG_LEN);
	rec->pl_len = len; /* full length even if we cap pay below */
	if (!sg)
		goto out;
	rec_len = min_t(unsigned int, sg->length, ZFCP_DBF_SAN_MAX_PAYLOAD);
	memcpy(rec->payload, sg_virt(sg), rec_len); /* part of 1st sg entry */
	if (len <= rec_len)
		goto out; /* skip pay record if full content in rec->payload */

	/* if (len > rec_len):
	 * dump data up to cap_len ignoring small duplicate in rec->payload
	 */
	spin_lock(&dbf->pay_lock);
	memset(payload, 0, sizeof(*payload));
	memcpy(payload->area, paytag, ZFCP_DBF_TAG_LEN);
	payload->fsf_req_id = req_id;
	payload->counter = 0;
	for (; sg && pay_sum < cap_len; sg = sg_next(sg)) {
		u16 pay_len, offset = 0;

		while (offset < sg->length && pay_sum < cap_len) {
			pay_len = min((u16)ZFCP_DBF_PAY_MAX_REC,
				      (u16)(sg->length - offset));
			/* cap_len <= pay_sum < cap_len+ZFCP_DBF_PAY_MAX_REC */
			memcpy(payload->data, sg_virt(sg) + offset, pay_len);
<<<<<<< HEAD
			debug_event(dbf->pay, 1, payload,
=======
			debug_event(dbf->pay, ZFCP_DBF_SAN_LEVEL, payload,
>>>>>>> 24b8d41d
				    zfcp_dbf_plen(pay_len));
			payload->counter++;
			offset += pay_len;
			pay_sum += pay_len;
		}
	}
	spin_unlock(&dbf->pay_lock);

out:
<<<<<<< HEAD
	debug_event(dbf->san, 1, rec, sizeof(*rec));
=======
	debug_event(dbf->san, ZFCP_DBF_SAN_LEVEL, rec, sizeof(*rec));
>>>>>>> 24b8d41d
	spin_unlock_irqrestore(&dbf->san_lock, flags);
}

/**
 * zfcp_dbf_san_req - trace event for issued SAN request
 * @tag: identifier for event
 * @fsf: request containing issued CT or ELS data
 * @d_id: N_Port_ID where SAN request is sent to
 * d_id: destination ID
 */
void zfcp_dbf_san_req(char *tag, struct zfcp_fsf_req *fsf, u32 d_id)
{
	struct zfcp_dbf *dbf = fsf->adapter->dbf;
	struct zfcp_fsf_ct_els *ct_els = fsf->data;
	u16 length;

<<<<<<< HEAD
=======
	if (unlikely(!debug_level_enabled(dbf->san, ZFCP_DBF_SAN_LEVEL)))
		return;

>>>>>>> 24b8d41d
	length = (u16)zfcp_qdio_real_bytes(ct_els->req);
	zfcp_dbf_san(tag, dbf, "san_req", ct_els->req, ZFCP_DBF_SAN_REQ,
		     length, fsf->req_id, d_id, length);
}

static u16 zfcp_dbf_san_res_cap_len_if_gpn_ft(char *tag,
					      struct zfcp_fsf_req *fsf,
					      u16 len)
{
	struct zfcp_fsf_ct_els *ct_els = fsf->data;
	struct fc_ct_hdr *reqh = sg_virt(ct_els->req);
	struct fc_ns_gid_ft *reqn = (struct fc_ns_gid_ft *)(reqh + 1);
	struct scatterlist *resp_entry = ct_els->resp;
<<<<<<< HEAD
=======
	struct fc_ct_hdr *resph;
>>>>>>> 24b8d41d
	struct fc_gpn_ft_resp *acc;
	int max_entries, x, last = 0;

	if (!(memcmp(tag, "fsscth2", 7) == 0
	      && ct_els->d_id == FC_FID_DIR_SERV
	      && reqh->ct_rev == FC_CT_REV
	      && reqh->ct_in_id[0] == 0
	      && reqh->ct_in_id[1] == 0
	      && reqh->ct_in_id[2] == 0
	      && reqh->ct_fs_type == FC_FST_DIR
	      && reqh->ct_fs_subtype == FC_NS_SUBTYPE
	      && reqh->ct_options == 0
	      && reqh->_ct_resvd1 == 0
<<<<<<< HEAD
	      && reqh->ct_cmd == FC_NS_GPN_FT
=======
	      && reqh->ct_cmd == cpu_to_be16(FC_NS_GPN_FT)
>>>>>>> 24b8d41d
	      /* reqh->ct_mr_size can vary so do not match but read below */
	      && reqh->_ct_resvd2 == 0
	      && reqh->ct_reason == 0
	      && reqh->ct_explan == 0
	      && reqh->ct_vendor == 0
	      && reqn->fn_resvd == 0
	      && reqn->fn_domain_id_scope == 0
	      && reqn->fn_area_id_scope == 0
	      && reqn->fn_fc4_type == FC_TYPE_FCP))
		return len; /* not GPN_FT response so do not cap */

	acc = sg_virt(resp_entry);
<<<<<<< HEAD
	max_entries = (reqh->ct_mr_size * 4 / sizeof(struct fc_gpn_ft_resp))
=======

	/* cap all but accept CT responses to at least the CT header */
	resph = (struct fc_ct_hdr *)acc;
	if ((ct_els->status) ||
	    (resph->ct_cmd != cpu_to_be16(FC_FS_ACC)))
		return max(FC_CT_HDR_LEN, ZFCP_DBF_SAN_MAX_PAYLOAD);

	max_entries = (be16_to_cpu(reqh->ct_mr_size) * 4 /
		       sizeof(struct fc_gpn_ft_resp))
>>>>>>> 24b8d41d
		+ 1 /* zfcp_fc_scan_ports: bytes correct, entries off-by-one
		     * to account for header as 1st pseudo "entry" */;

	/* the basic CT_IU preamble is the same size as one entry in the GPN_FT
	 * response, allowing us to skip special handling for it - just skip it
	 */
	for (x = 1; x < max_entries && !last; x++) {
		if (x % (ZFCP_FC_GPN_FT_ENT_PAGE + 1))
			acc++;
		else
			acc = sg_virt(++resp_entry);

		last = acc->fp_flags & FC_NS_FID_LAST;
	}
	len = min(len, (u16)(x * sizeof(struct fc_gpn_ft_resp)));
	return len; /* cap after last entry */
}

/**
 * zfcp_dbf_san_res - trace event for received SAN request
 * @tag: identifier for event
 * @fsf: request containing received CT or ELS data
 */
void zfcp_dbf_san_res(char *tag, struct zfcp_fsf_req *fsf)
{
	struct zfcp_dbf *dbf = fsf->adapter->dbf;
	struct zfcp_fsf_ct_els *ct_els = fsf->data;
	u16 length;

<<<<<<< HEAD
=======
	if (unlikely(!debug_level_enabled(dbf->san, ZFCP_DBF_SAN_LEVEL)))
		return;

>>>>>>> 24b8d41d
	length = (u16)zfcp_qdio_real_bytes(ct_els->resp);
	zfcp_dbf_san(tag, dbf, "san_res", ct_els->resp, ZFCP_DBF_SAN_RES,
		     length, fsf->req_id, ct_els->d_id,
		     zfcp_dbf_san_res_cap_len_if_gpn_ft(tag, fsf, length));
}

/**
 * zfcp_dbf_san_in_els - trace event for incoming ELS
 * @tag: identifier for event
 * @fsf: request containing received ELS data
 */
void zfcp_dbf_san_in_els(char *tag, struct zfcp_fsf_req *fsf)
{
	struct zfcp_dbf *dbf = fsf->adapter->dbf;
	struct fsf_status_read_buffer *srb =
		(struct fsf_status_read_buffer *) fsf->data;
	u16 length;
	struct scatterlist sg;
<<<<<<< HEAD
=======

	if (unlikely(!debug_level_enabled(dbf->san, ZFCP_DBF_SAN_LEVEL)))
		return;
>>>>>>> 24b8d41d

	length = (u16)(srb->length -
			offsetof(struct fsf_status_read_buffer, payload));
	sg_init_one(&sg, srb->payload.data, length);
	zfcp_dbf_san(tag, dbf, "san_els", &sg, ZFCP_DBF_SAN_ELS, length,
		     fsf->req_id, ntoh24(srb->d_id), length);
}

/**
 * zfcp_dbf_scsi_common() - Common trace event helper for scsi.
 * @tag: Identifier for event.
 * @level: trace level of event.
 * @sdev: Pointer to SCSI device as context for this event.
 * @sc: Pointer to SCSI command, or NULL with task management function (TMF).
 * @fsf: Pointer to FSF request, or NULL.
 */
<<<<<<< HEAD
void zfcp_dbf_scsi(char *tag, int level, struct scsi_cmnd *sc,
		   struct zfcp_fsf_req *fsf)
=======
void zfcp_dbf_scsi_common(char *tag, int level, struct scsi_device *sdev,
			  struct scsi_cmnd *sc, struct zfcp_fsf_req *fsf)
>>>>>>> 24b8d41d
{
	struct zfcp_adapter *adapter =
		(struct zfcp_adapter *) sdev->host->hostdata[0];
	struct zfcp_dbf *dbf = adapter->dbf;
	struct zfcp_dbf_scsi *rec = &dbf->scsi_buf;
	struct fcp_resp_with_ext *fcp_rsp;
	struct fcp_resp_rsp_info *fcp_rsp_info;
	unsigned long flags;

	spin_lock_irqsave(&dbf->scsi_lock, flags);
	memset(rec, 0, sizeof(*rec));

	memcpy(rec->tag, tag, ZFCP_DBF_TAG_LEN);
	rec->id = ZFCP_DBF_SCSI_CMND;
	if (sc) {
		rec->scsi_result = sc->result;
		rec->scsi_retries = sc->retries;
		rec->scsi_allowed = sc->allowed;
		rec->scsi_id = sc->device->id;
		rec->scsi_lun = (u32)sc->device->lun;
		rec->scsi_lun_64_hi = (u32)(sc->device->lun >> 32);
		rec->host_scribble = (unsigned long)sc->host_scribble;

		memcpy(rec->scsi_opcode, sc->cmnd,
		       min_t(int, sc->cmd_len, ZFCP_DBF_SCSI_OPCODE));
	} else {
		rec->scsi_result = ~0;
		rec->scsi_retries = ~0;
		rec->scsi_allowed = ~0;
		rec->scsi_id = sdev->id;
		rec->scsi_lun = (u32)sdev->lun;
		rec->scsi_lun_64_hi = (u32)(sdev->lun >> 32);
		rec->host_scribble = ~0;

		memset(rec->scsi_opcode, 0xff, ZFCP_DBF_SCSI_OPCODE);
	}

	if (fsf) {
		rec->fsf_req_id = fsf->req_id;
		rec->pl_len = FCP_RESP_WITH_EXT;
		fcp_rsp = &(fsf->qtcb->bottom.io.fcp_rsp.iu);
		/* mandatory parts of FCP_RSP IU in this SCSI record */
		memcpy(&rec->fcp_rsp, fcp_rsp, FCP_RESP_WITH_EXT);
		if (fcp_rsp->resp.fr_flags & FCP_RSP_LEN_VAL) {
			fcp_rsp_info = (struct fcp_resp_rsp_info *) &fcp_rsp[1];
			rec->fcp_rsp_info = fcp_rsp_info->rsp_code;
			rec->pl_len += be32_to_cpu(fcp_rsp->ext.fr_rsp_len);
		}
		if (fcp_rsp->resp.fr_flags & FCP_SNS_LEN_VAL) {
			rec->pl_len += be32_to_cpu(fcp_rsp->ext.fr_sns_len);
		}
		/* complete FCP_RSP IU in associated PAYload record
		 * but only if there are optional parts
		 */
		if (fcp_rsp->resp.fr_flags != 0)
			zfcp_dbf_pl_write(
				dbf, fcp_rsp,
				/* at least one full PAY record
				 * but not beyond hardware response field
				 */
				min_t(u16, max_t(u16, rec->pl_len,
						 ZFCP_DBF_PAY_MAX_REC),
				      FSF_FCP_RSP_SIZE),
				"fcp_riu", fsf->req_id);
	}

	debug_event(dbf->scsi, level, rec, sizeof(*rec));
<<<<<<< HEAD
=======
	spin_unlock_irqrestore(&dbf->scsi_lock, flags);
}

/**
 * zfcp_dbf_scsi_eh() - Trace event for special cases of scsi_eh callbacks.
 * @tag: Identifier for event.
 * @adapter: Pointer to zfcp adapter as context for this event.
 * @scsi_id: SCSI ID/target to indicate scope of task management function (TMF).
 * @ret: Return value of calling function.
 *
 * This SCSI trace variant does not depend on any of:
 * scsi_cmnd, zfcp_fsf_req, scsi_device.
 */
void zfcp_dbf_scsi_eh(char *tag, struct zfcp_adapter *adapter,
		      unsigned int scsi_id, int ret)
{
	struct zfcp_dbf *dbf = adapter->dbf;
	struct zfcp_dbf_scsi *rec = &dbf->scsi_buf;
	unsigned long flags;
	static int const level = 1;

	if (unlikely(!debug_level_enabled(adapter->dbf->scsi, level)))
		return;

	spin_lock_irqsave(&dbf->scsi_lock, flags);
	memset(rec, 0, sizeof(*rec));

	memcpy(rec->tag, tag, ZFCP_DBF_TAG_LEN);
	rec->id = ZFCP_DBF_SCSI_CMND;
	rec->scsi_result = ret; /* re-use field, int is 4 bytes and fits */
	rec->scsi_retries = ~0;
	rec->scsi_allowed = ~0;
	rec->fcp_rsp_info = ~0;
	rec->scsi_id = scsi_id;
	rec->scsi_lun = (u32)ZFCP_DBF_INVALID_LUN;
	rec->scsi_lun_64_hi = (u32)(ZFCP_DBF_INVALID_LUN >> 32);
	rec->host_scribble = ~0;
	memset(rec->scsi_opcode, 0xff, ZFCP_DBF_SCSI_OPCODE);

	debug_event(dbf->scsi, level, rec, sizeof(*rec));
>>>>>>> 24b8d41d
	spin_unlock_irqrestore(&dbf->scsi_lock, flags);
}

static debug_info_t *zfcp_dbf_reg(const char *name, int size, int rec_size)
{
	struct debug_info *d;

	d = debug_register(name, size, 1, rec_size);
	if (!d)
		return NULL;

	debug_register_view(d, &debug_hex_ascii_view);
	debug_set_level(d, dbflevel);

	return d;
}

static void zfcp_dbf_unregister(struct zfcp_dbf *dbf)
{
	if (!dbf)
		return;

	debug_unregister(dbf->scsi);
	debug_unregister(dbf->san);
	debug_unregister(dbf->hba);
	debug_unregister(dbf->pay);
	debug_unregister(dbf->rec);
	kfree(dbf);
}

/**
 * zfcp_adapter_debug_register - registers debug feature for an adapter
 * @adapter: pointer to adapter for which debug features should be registered
 * return: -ENOMEM on error, 0 otherwise
 */
int zfcp_dbf_adapter_register(struct zfcp_adapter *adapter)
{
	char name[DEBUG_MAX_NAME_LEN];
	struct zfcp_dbf *dbf;

	dbf = kzalloc(sizeof(struct zfcp_dbf), GFP_KERNEL);
	if (!dbf)
		return -ENOMEM;

	spin_lock_init(&dbf->pay_lock);
	spin_lock_init(&dbf->hba_lock);
	spin_lock_init(&dbf->san_lock);
	spin_lock_init(&dbf->scsi_lock);
	spin_lock_init(&dbf->rec_lock);

	/* debug feature area which records recovery activity */
	sprintf(name, "zfcp_%s_rec", dev_name(&adapter->ccw_device->dev));
	dbf->rec = zfcp_dbf_reg(name, dbfsize, sizeof(struct zfcp_dbf_rec));
	if (!dbf->rec)
		goto err_out;

	/* debug feature area which records HBA (FSF and QDIO) conditions */
	sprintf(name, "zfcp_%s_hba", dev_name(&adapter->ccw_device->dev));
	dbf->hba = zfcp_dbf_reg(name, dbfsize, sizeof(struct zfcp_dbf_hba));
	if (!dbf->hba)
		goto err_out;

	/* debug feature area which records payload info */
	sprintf(name, "zfcp_%s_pay", dev_name(&adapter->ccw_device->dev));
	dbf->pay = zfcp_dbf_reg(name, dbfsize * 2, sizeof(struct zfcp_dbf_pay));
	if (!dbf->pay)
		goto err_out;

	/* debug feature area which records SAN command failures and recovery */
	sprintf(name, "zfcp_%s_san", dev_name(&adapter->ccw_device->dev));
	dbf->san = zfcp_dbf_reg(name, dbfsize, sizeof(struct zfcp_dbf_san));
	if (!dbf->san)
		goto err_out;

	/* debug feature area which records SCSI command failures and recovery */
	sprintf(name, "zfcp_%s_scsi", dev_name(&adapter->ccw_device->dev));
	dbf->scsi = zfcp_dbf_reg(name, dbfsize, sizeof(struct zfcp_dbf_scsi));
	if (!dbf->scsi)
		goto err_out;

	adapter->dbf = dbf;

	return 0;
err_out:
	zfcp_dbf_unregister(dbf);
	return -ENOMEM;
}

/**
 * zfcp_adapter_debug_unregister - unregisters debug feature for an adapter
 * @adapter: pointer to adapter for which debug features should be unregistered
 */
void zfcp_dbf_adapter_unregister(struct zfcp_adapter *adapter)
{
	struct zfcp_dbf *dbf = adapter->dbf;

	adapter->dbf = NULL;
	zfcp_dbf_unregister(dbf);
}
<|MERGE_RESOLUTION|>--- conflicted
+++ resolved
@@ -4,11 +4,7 @@
  *
  * Debug traces for zfcp.
  *
-<<<<<<< HEAD
- * Copyright IBM Corp. 2002, 2016
-=======
  * Copyright IBM Corp. 2002, 2020
->>>>>>> 24b8d41d
  */
 
 #define KMSG_COMPONENT "zfcp"
@@ -104,8 +100,6 @@
 			  rec->pl_len, "fsf_res", req->req_id);
 
 	debug_event(dbf->hba, level, rec, sizeof(*rec));
-<<<<<<< HEAD
-=======
 	spin_unlock_irqrestore(&dbf->hba_lock, flags);
 }
 
@@ -148,7 +142,6 @@
 	rec->u.fces.fc_security_new = fc_security_new;
 
 	debug_event(dbf->hba, level, rec, sizeof(*rec));
->>>>>>> 24b8d41d
 	spin_unlock_irqrestore(&dbf->hba_lock, flags);
 }
 
@@ -421,8 +414,6 @@
 }
 
 /**
-<<<<<<< HEAD
-=======
  * zfcp_dbf_rec_run - trace event related to running recovery
  * @tag: identifier for event
  * @erp: erp_action running
@@ -433,7 +424,6 @@
 }
 
 /**
->>>>>>> 24b8d41d
  * zfcp_dbf_rec_run_wka - trace wka port event with info like running recovery
  * @tag: identifier for event
  * @wka_port: well known address port
@@ -444,17 +434,12 @@
 {
 	struct zfcp_dbf *dbf = wka_port->adapter->dbf;
 	struct zfcp_dbf_rec *rec = &dbf->rec_buf;
-<<<<<<< HEAD
-	unsigned long flags;
-
-=======
 	static int const level = 1;
 	unsigned long flags;
 
 	if (unlikely(!debug_level_enabled(dbf->rec, level)))
 		return;
 
->>>>>>> 24b8d41d
 	spin_lock_irqsave(&dbf->rec_lock, flags);
 	memset(rec, 0, sizeof(*rec));
 
@@ -470,19 +455,12 @@
 	rec->u.run.rec_action = ~0;
 	rec->u.run.rec_count = ~0;
 
-<<<<<<< HEAD
-	debug_event(dbf->rec, 1, rec, sizeof(*rec));
-	spin_unlock_irqrestore(&dbf->rec_lock, flags);
-}
-
-=======
 	debug_event(dbf->rec, level, rec, sizeof(*rec));
 	spin_unlock_irqrestore(&dbf->rec_lock, flags);
 }
 
 #define ZFCP_DBF_SAN_LEVEL 1
 
->>>>>>> 24b8d41d
 static inline
 void zfcp_dbf_san(char *tag, struct zfcp_dbf *dbf,
 		  char *paytag, struct scatterlist *sg, u8 id, u16 len,
@@ -525,11 +503,7 @@
 				      (u16)(sg->length - offset));
 			/* cap_len <= pay_sum < cap_len+ZFCP_DBF_PAY_MAX_REC */
 			memcpy(payload->data, sg_virt(sg) + offset, pay_len);
-<<<<<<< HEAD
-			debug_event(dbf->pay, 1, payload,
-=======
 			debug_event(dbf->pay, ZFCP_DBF_SAN_LEVEL, payload,
->>>>>>> 24b8d41d
 				    zfcp_dbf_plen(pay_len));
 			payload->counter++;
 			offset += pay_len;
@@ -539,11 +513,7 @@
 	spin_unlock(&dbf->pay_lock);
 
 out:
-<<<<<<< HEAD
-	debug_event(dbf->san, 1, rec, sizeof(*rec));
-=======
 	debug_event(dbf->san, ZFCP_DBF_SAN_LEVEL, rec, sizeof(*rec));
->>>>>>> 24b8d41d
 	spin_unlock_irqrestore(&dbf->san_lock, flags);
 }
 
@@ -560,12 +530,9 @@
 	struct zfcp_fsf_ct_els *ct_els = fsf->data;
 	u16 length;
 
-<<<<<<< HEAD
-=======
 	if (unlikely(!debug_level_enabled(dbf->san, ZFCP_DBF_SAN_LEVEL)))
 		return;
 
->>>>>>> 24b8d41d
 	length = (u16)zfcp_qdio_real_bytes(ct_els->req);
 	zfcp_dbf_san(tag, dbf, "san_req", ct_els->req, ZFCP_DBF_SAN_REQ,
 		     length, fsf->req_id, d_id, length);
@@ -579,10 +546,7 @@
 	struct fc_ct_hdr *reqh = sg_virt(ct_els->req);
 	struct fc_ns_gid_ft *reqn = (struct fc_ns_gid_ft *)(reqh + 1);
 	struct scatterlist *resp_entry = ct_els->resp;
-<<<<<<< HEAD
-=======
 	struct fc_ct_hdr *resph;
->>>>>>> 24b8d41d
 	struct fc_gpn_ft_resp *acc;
 	int max_entries, x, last = 0;
 
@@ -596,11 +560,7 @@
 	      && reqh->ct_fs_subtype == FC_NS_SUBTYPE
 	      && reqh->ct_options == 0
 	      && reqh->_ct_resvd1 == 0
-<<<<<<< HEAD
-	      && reqh->ct_cmd == FC_NS_GPN_FT
-=======
 	      && reqh->ct_cmd == cpu_to_be16(FC_NS_GPN_FT)
->>>>>>> 24b8d41d
 	      /* reqh->ct_mr_size can vary so do not match but read below */
 	      && reqh->_ct_resvd2 == 0
 	      && reqh->ct_reason == 0
@@ -613,9 +573,6 @@
 		return len; /* not GPN_FT response so do not cap */
 
 	acc = sg_virt(resp_entry);
-<<<<<<< HEAD
-	max_entries = (reqh->ct_mr_size * 4 / sizeof(struct fc_gpn_ft_resp))
-=======
 
 	/* cap all but accept CT responses to at least the CT header */
 	resph = (struct fc_ct_hdr *)acc;
@@ -625,7 +582,6 @@
 
 	max_entries = (be16_to_cpu(reqh->ct_mr_size) * 4 /
 		       sizeof(struct fc_gpn_ft_resp))
->>>>>>> 24b8d41d
 		+ 1 /* zfcp_fc_scan_ports: bytes correct, entries off-by-one
 		     * to account for header as 1st pseudo "entry" */;
 
@@ -655,12 +611,9 @@
 	struct zfcp_fsf_ct_els *ct_els = fsf->data;
 	u16 length;
 
-<<<<<<< HEAD
-=======
 	if (unlikely(!debug_level_enabled(dbf->san, ZFCP_DBF_SAN_LEVEL)))
 		return;
 
->>>>>>> 24b8d41d
 	length = (u16)zfcp_qdio_real_bytes(ct_els->resp);
 	zfcp_dbf_san(tag, dbf, "san_res", ct_els->resp, ZFCP_DBF_SAN_RES,
 		     length, fsf->req_id, ct_els->d_id,
@@ -679,12 +632,9 @@
 		(struct fsf_status_read_buffer *) fsf->data;
 	u16 length;
 	struct scatterlist sg;
-<<<<<<< HEAD
-=======
 
 	if (unlikely(!debug_level_enabled(dbf->san, ZFCP_DBF_SAN_LEVEL)))
 		return;
->>>>>>> 24b8d41d
 
 	length = (u16)(srb->length -
 			offsetof(struct fsf_status_read_buffer, payload));
@@ -701,13 +651,8 @@
  * @sc: Pointer to SCSI command, or NULL with task management function (TMF).
  * @fsf: Pointer to FSF request, or NULL.
  */
-<<<<<<< HEAD
-void zfcp_dbf_scsi(char *tag, int level, struct scsi_cmnd *sc,
-		   struct zfcp_fsf_req *fsf)
-=======
 void zfcp_dbf_scsi_common(char *tag, int level, struct scsi_device *sdev,
 			  struct scsi_cmnd *sc, struct zfcp_fsf_req *fsf)
->>>>>>> 24b8d41d
 {
 	struct zfcp_adapter *adapter =
 		(struct zfcp_adapter *) sdev->host->hostdata[0];
@@ -775,8 +720,6 @@
 	}
 
 	debug_event(dbf->scsi, level, rec, sizeof(*rec));
-<<<<<<< HEAD
-=======
 	spin_unlock_irqrestore(&dbf->scsi_lock, flags);
 }
 
@@ -817,7 +760,6 @@
 	memset(rec->scsi_opcode, 0xff, ZFCP_DBF_SCSI_OPCODE);
 
 	debug_event(dbf->scsi, level, rec, sizeof(*rec));
->>>>>>> 24b8d41d
 	spin_unlock_irqrestore(&dbf->scsi_lock, flags);
 }
 
