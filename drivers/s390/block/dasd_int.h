--- conflicted
+++ resolved
@@ -223,20 +223,13 @@
 					 */
 /*
  * The following flags are used to suppress output of certain errors.
-<<<<<<< HEAD
- * These flags should only be used for format checks!
-=======
->>>>>>> 24b8d41d
  */
 #define DASD_CQR_SUPPRESS_NRF	4	/* Suppress 'No Record Found' error */
 #define DASD_CQR_SUPPRESS_FP	5	/* Suppress 'File Protected' error*/
 #define DASD_CQR_SUPPRESS_IL	6	/* Suppress 'Incorrect Length' error */
-<<<<<<< HEAD
-=======
 #define DASD_CQR_SUPPRESS_CR	7	/* Suppress 'Command Reject' error */
 
 #define DASD_REQ_PER_DEV 4
->>>>>>> 24b8d41d
 
 /* Signature for error recovery functions. */
 typedef struct dasd_ccw_req *(*dasd_erp_fn_t) (struct dasd_ccw_req *);
@@ -374,8 +367,6 @@
 	int (*check_attention)(struct dasd_device *, __u8);
 	int (*host_access_count)(struct dasd_device *);
 	int (*hosts_print)(struct dasd_device *, struct seq_file *);
-<<<<<<< HEAD
-=======
 	void (*handle_hpf_error)(struct dasd_device *, struct irb *);
 	void (*disable_hpf)(struct dasd_device *);
 	int (*hpf_enabled)(struct dasd_device *);
@@ -400,7 +391,6 @@
 	struct dasd_ccw_req *(*ese_format)(struct dasd_device *,
 					   struct dasd_ccw_req *, struct irb *);
 	int (*ese_read)(struct dasd_ccw_req *, struct irb *);
->>>>>>> 24b8d41d
 };
 
 extern struct dasd_discipline *dasd_diag_discipline_pointer;
