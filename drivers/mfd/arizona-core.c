--- conflicted
+++ resolved
@@ -49,15 +49,10 @@
 			if (ret != 0)
 				goto err_ref;
 			ret = clk_prepare_enable(arizona->mclk[ARIZONA_MCLK1]);
-<<<<<<< HEAD
-			if (ret != 0)
-				goto err_pm;
-=======
 			if (ret != 0) {
 				pm_runtime_put_sync(arizona->dev);
 				goto err_ref;
 			}
->>>>>>> 24b8d41d
 			break;
 		case ARIZONA_32KZ_MCLK2:
 			ret = clk_prepare_enable(arizona->mclk[ARIZONA_MCLK2]);
@@ -71,11 +66,6 @@
 					 ARIZONA_CLK_32K_ENA);
 	}
 
-<<<<<<< HEAD
-err_pm:
-	pm_runtime_put_sync(arizona->dev);
-=======
->>>>>>> 24b8d41d
 err_ref:
 	if (ret != 0)
 		arizona->clk32k_ref--;
@@ -821,25 +811,8 @@
 static int arizona_of_get_core_pdata(struct arizona *arizona)
 {
 	struct arizona_pdata *pdata = &arizona->pdata;
-<<<<<<< HEAD
-	struct property *prop;
-	const __be32 *cur;
-	u32 val;
-	u32 pdm_val[ARIZONA_MAX_PDM_SPK];
-=======
->>>>>>> 24b8d41d
 	int ret, i;
 
-<<<<<<< HEAD
-	pdata->reset = of_get_named_gpio(arizona->dev->of_node, "wlf,reset", 0);
-	if (pdata->reset == -EPROBE_DEFER) {
-		return pdata->reset;
-	} else if (pdata->reset < 0) {
-		dev_err(arizona->dev, "Reset GPIO missing/malformed: %d\n",
-			pdata->reset);
-
-		pdata->reset = 0;
-=======
 	/* Handle old non-standard DT binding */
 	pdata->reset = devm_gpiod_get(arizona->dev, "wlf,reset", GPIOD_OUT_LOW);
 	if (IS_ERR(pdata->reset)) {
@@ -857,7 +830,6 @@
 				ret);
 
 		pdata->reset = NULL;
->>>>>>> 24b8d41d
 	}
 
 	ret = of_property_read_u32_array(arizona->dev->of_node,
@@ -882,67 +854,6 @@
 			ret);
 	}
 
-<<<<<<< HEAD
-	of_property_for_each_u32(arizona->dev->of_node, "wlf,inmode", prop,
-				 cur, val) {
-		if (count == ARRAY_SIZE(pdata->inmode))
-			break;
-
-		pdata->inmode[count] = val;
-		count++;
-	}
-
-	count = 0;
-	of_property_for_each_u32(arizona->dev->of_node, "wlf,dmic-ref", prop,
-				 cur, val) {
-		if (count == ARRAY_SIZE(pdata->dmic_ref))
-			break;
-
-		pdata->dmic_ref[count] = val;
-		count++;
-	}
-
-	count = 0;
-	of_property_for_each_u32(arizona->dev->of_node, "wlf,out-mono", prop,
-				 cur, val) {
-		if (count == ARRAY_SIZE(pdata->out_mono))
-			break;
-
-		pdata->out_mono[count] = !!val;
-		count++;
-	}
-
-	count = 0;
-	of_property_for_each_u32(arizona->dev->of_node,
-				 "wlf,max-channels-clocked",
-				 prop, cur, val) {
-		if (count == ARRAY_SIZE(pdata->max_channels_clocked))
-			break;
-
-		pdata->max_channels_clocked[count] = val;
-		count++;
-	}
-
-	ret = of_property_read_u32_array(arizona->dev->of_node,
-					 "wlf,spk-fmt",
-					 pdm_val,
-					 ARRAY_SIZE(pdm_val));
-
-	if (ret >= 0)
-		for (count = 0; count < ARRAY_SIZE(pdata->spk_fmt); ++count)
-			pdata->spk_fmt[count] = pdm_val[count];
-
-	ret = of_property_read_u32_array(arizona->dev->of_node,
-					 "wlf,spk-mute",
-					 pdm_val,
-					 ARRAY_SIZE(pdm_val));
-
-	if (ret >= 0)
-		for (count = 0; count < ARRAY_SIZE(pdata->spk_mute); ++count)
-			pdata->spk_mute[count] = pdm_val[count];
-
-=======
->>>>>>> 24b8d41d
 	return 0;
 }
 
@@ -1072,11 +983,7 @@
 
 int arizona_dev_init(struct arizona *arizona)
 {
-<<<<<<< HEAD
-	const char * const mclk_name[] = { "mclk1", "mclk2" };
-=======
 	static const char * const mclk_name[] = { "mclk1", "mclk2" };
->>>>>>> 24b8d41d
 	struct device *dev = arizona->dev;
 	const char *type_name = NULL;
 	unsigned int reg, val;
@@ -1519,8 +1426,6 @@
 	arizona_irq_exit(arizona);
 err_pm:
 	pm_runtime_disable(arizona->dev);
-<<<<<<< HEAD
-=======
 
 	switch (arizona->pdata.clk32k_src) {
 	case ARIZONA_32KZ_MCLK1:
@@ -1530,7 +1435,6 @@
 	default:
 		break;
 	}
->>>>>>> 24b8d41d
 err_reset:
 	arizona_enable_reset(arizona);
 	regulator_disable(arizona->dcvdd);
