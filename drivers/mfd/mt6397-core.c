// SPDX-License-Identifier: GPL-2.0-only
/*
 * Copyright (c) 2014 MediaTek Inc.
 * Author: Flora Fu, MediaTek
 */

#include <linux/interrupt.h>
#include <linux/ioport.h>
#include <linux/module.h>
#include <linux/of_device.h>
#include <linux/of_irq.h>
#include <linux/regmap.h>
#include <linux/mfd/core.h>
#include <linux/mfd/mt6323/core.h>
#include <linux/mfd/mt6358/core.h>
#include <linux/mfd/mt6397/core.h>
#include <linux/mfd/mt6323/registers.h>
#include <linux/mfd/mt6358/registers.h>
#include <linux/mfd/mt6397/registers.h>

#define MT6323_RTC_BASE		0x8000
#define MT6323_RTC_SIZE		0x40

#define MT6358_RTC_BASE		0x0588
#define MT6358_RTC_SIZE		0x3c

#define MT6397_RTC_BASE		0xe000
#define MT6397_RTC_SIZE		0x3e

#define MT6323_PWRC_BASE	0x8000
#define MT6323_PWRC_SIZE	0x40

static const struct resource mt6323_rtc_resources[] = {
	DEFINE_RES_MEM(MT6323_RTC_BASE, MT6323_RTC_SIZE),
	DEFINE_RES_IRQ(MT6323_IRQ_STATUS_RTC),
};

static const struct resource mt6358_rtc_resources[] = {
	DEFINE_RES_MEM(MT6358_RTC_BASE, MT6358_RTC_SIZE),
	DEFINE_RES_IRQ(MT6358_IRQ_RTC),
};

static const struct resource mt6397_rtc_resources[] = {
	DEFINE_RES_MEM(MT6397_RTC_BASE, MT6397_RTC_SIZE),
	DEFINE_RES_IRQ(MT6397_IRQ_RTC),
};

static const struct resource mt6323_keys_resources[] = {
	DEFINE_RES_IRQ(MT6323_IRQ_STATUS_PWRKEY),
	DEFINE_RES_IRQ(MT6323_IRQ_STATUS_FCHRKEY),
};

static const struct resource mt6397_keys_resources[] = {
	DEFINE_RES_IRQ(MT6397_IRQ_PWRKEY),
	DEFINE_RES_IRQ(MT6397_IRQ_HOMEKEY),
};

static const struct resource mt6323_pwrc_resources[] = {
	DEFINE_RES_MEM(MT6323_PWRC_BASE, MT6323_PWRC_SIZE),
};

static const struct mfd_cell mt6323_devs[] = {
	{
		.name = "mt6323-rtc",
		.num_resources = ARRAY_SIZE(mt6323_rtc_resources),
		.resources = mt6323_rtc_resources,
		.of_compatible = "mediatek,mt6323-rtc",
	}, {
		.name = "mt6323-regulator",
		.of_compatible = "mediatek,mt6323-regulator"
	}, {
		.name = "mt6323-led",
		.of_compatible = "mediatek,mt6323-led"
	}, {
		.name = "mtk-pmic-keys",
		.num_resources = ARRAY_SIZE(mt6323_keys_resources),
		.resources = mt6323_keys_resources,
		.of_compatible = "mediatek,mt6323-keys"
	}, {
		.name = "mt6323-pwrc",
		.num_resources = ARRAY_SIZE(mt6323_pwrc_resources),
		.resources = mt6323_pwrc_resources,
		.of_compatible = "mediatek,mt6323-pwrc"
	},
};

static const struct mfd_cell mt6358_devs[] = {
	{
		.name = "mt6358-regulator",
		.of_compatible = "mediatek,mt6358-regulator"
	}, {
		.name = "mt6358-rtc",
		.num_resources = ARRAY_SIZE(mt6358_rtc_resources),
		.resources = mt6358_rtc_resources,
		.of_compatible = "mediatek,mt6358-rtc",
	}, {
		.name = "mt6358-sound",
		.of_compatible = "mediatek,mt6358-sound"
	},
};

static const struct mfd_cell mt6397_devs[] = {
	{
		.name = "mt6397-rtc",
		.num_resources = ARRAY_SIZE(mt6397_rtc_resources),
		.resources = mt6397_rtc_resources,
		.of_compatible = "mediatek,mt6397-rtc",
	}, {
		.name = "mt6397-regulator",
		.of_compatible = "mediatek,mt6397-regulator",
	}, {
		.name = "mt6397-codec",
		.of_compatible = "mediatek,mt6397-codec",
	}, {
		.name = "mt6397-clk",
		.of_compatible = "mediatek,mt6397-clk",
	}, {
		.name = "mt6397-pinctrl",
		.of_compatible = "mediatek,mt6397-pinctrl",
	}, {
		.name = "mtk-pmic-keys",
		.num_resources = ARRAY_SIZE(mt6397_keys_resources),
		.resources = mt6397_keys_resources,
		.of_compatible = "mediatek,mt6397-keys"
	}
};

struct chip_data {
	u32 cid_addr;
	u32 cid_shift;
	const struct mfd_cell *cells;
	int cell_size;
	int (*irq_init)(struct mt6397_chip *chip);
};

static const struct chip_data mt6323_core = {
	.cid_addr = MT6323_CID,
	.cid_shift = 0,
	.cells = mt6323_devs,
	.cell_size = ARRAY_SIZE(mt6323_devs),
	.irq_init = mt6397_irq_init,
};

static const struct chip_data mt6358_core = {
	.cid_addr = MT6358_SWCID,
	.cid_shift = 8,
	.cells = mt6358_devs,
	.cell_size = ARRAY_SIZE(mt6358_devs),
	.irq_init = mt6358_irq_init,
};

static const struct chip_data mt6397_core = {
	.cid_addr = MT6397_CID,
	.cid_shift = 0,
	.cells = mt6397_devs,
	.cell_size = ARRAY_SIZE(mt6397_devs),
	.irq_init = mt6397_irq_init,
};

static int mt6397_probe(struct platform_device *pdev)
{
	int ret;
	unsigned int id = 0;
	struct mt6397_chip *pmic;
	const struct chip_data *pmic_core;

	pmic = devm_kzalloc(&pdev->dev, sizeof(*pmic), GFP_KERNEL);
	if (!pmic)
		return -ENOMEM;

	pmic->dev = &pdev->dev;

	/*
	 * mt6397 MFD is child device of soc pmic wrapper.
	 * Regmap is set from its parent.
	 */
	pmic->regmap = dev_get_regmap(pdev->dev.parent, NULL);
	if (!pmic->regmap)
		return -ENODEV;

	pmic_core = of_device_get_match_data(&pdev->dev);
	if (!pmic_core)
		return -ENODEV;

	ret = regmap_read(pmic->regmap, pmic_core->cid_addr, &id);
	if (ret) {
<<<<<<< HEAD
		dev_err(pmic->dev, "Failed to read chip id: %d\n", ret);
		return ret;
	}

	pmic->irq = platform_get_irq(pdev, 0);
	if (pmic->irq <= 0)
		return pmic->irq;

	switch (id & 0xff) {
	case MT6323_CID_CODE:
		pmic->int_con[0] = MT6323_INT_CON0;
		pmic->int_con[1] = MT6323_INT_CON1;
		pmic->int_status[0] = MT6323_INT_STATUS0;
		pmic->int_status[1] = MT6323_INT_STATUS1;
		ret = mt6397_irq_init(pmic);
		if (ret)
			return ret;

		ret = devm_mfd_add_devices(&pdev->dev, -1, mt6323_devs,
					   ARRAY_SIZE(mt6323_devs), NULL,
					   0, NULL);
		break;

	case MT6397_CID_CODE:
	case MT6391_CID_CODE:
		pmic->int_con[0] = MT6397_INT_CON0;
		pmic->int_con[1] = MT6397_INT_CON1;
		pmic->int_status[0] = MT6397_INT_STATUS0;
		pmic->int_status[1] = MT6397_INT_STATUS1;
		ret = mt6397_irq_init(pmic);
		if (ret)
			return ret;

		ret = devm_mfd_add_devices(&pdev->dev, -1, mt6397_devs,
					   ARRAY_SIZE(mt6397_devs), NULL,
					   0, NULL);
		break;

	default:
		dev_err(&pdev->dev, "unsupported chip: %d\n", id);
		ret = -ENODEV;
		break;
	}

=======
		dev_err(&pdev->dev, "Failed to read chip id: %d\n", ret);
		return ret;
	}

	pmic->chip_id = (id >> pmic_core->cid_shift) & 0xff;

	platform_set_drvdata(pdev, pmic);

	pmic->irq = platform_get_irq(pdev, 0);
	if (pmic->irq <= 0)
		return pmic->irq;

	ret = pmic_core->irq_init(pmic);
	if (ret)
		return ret;

	ret = devm_mfd_add_devices(&pdev->dev, PLATFORM_DEVID_NONE,
				   pmic_core->cells, pmic_core->cell_size,
				   NULL, 0, pmic->irq_domain);
>>>>>>> 24b8d41d
	if (ret) {
		irq_domain_remove(pmic->irq_domain);
		dev_err(&pdev->dev, "failed to add child devices: %d\n", ret);
	}

	return ret;
}

static const struct of_device_id mt6397_of_match[] = {
	{
		.compatible = "mediatek,mt6323",
		.data = &mt6323_core,
	}, {
		.compatible = "mediatek,mt6358",
		.data = &mt6358_core,
	}, {
		.compatible = "mediatek,mt6397",
		.data = &mt6397_core,
	}, {
		/* sentinel */
	}
};
MODULE_DEVICE_TABLE(of, mt6397_of_match);

static const struct platform_device_id mt6397_id[] = {
	{ "mt6397", 0 },
	{ },
};
MODULE_DEVICE_TABLE(platform, mt6397_id);

static struct platform_driver mt6397_driver = {
	.probe = mt6397_probe,
	.driver = {
		.name = "mt6397",
		.of_match_table = of_match_ptr(mt6397_of_match),
	},
	.id_table = mt6397_id,
};

module_platform_driver(mt6397_driver);

MODULE_AUTHOR("Flora Fu, MediaTek");
MODULE_DESCRIPTION("Driver for MediaTek MT6397 PMIC");
MODULE_LICENSE("GPL");<|MERGE_RESOLUTION|>--- conflicted
+++ resolved
@@ -184,64 +184,18 @@
 
 	ret = regmap_read(pmic->regmap, pmic_core->cid_addr, &id);
 	if (ret) {
-<<<<<<< HEAD
-		dev_err(pmic->dev, "Failed to read chip id: %d\n", ret);
+		dev_err(&pdev->dev, "Failed to read chip id: %d\n", ret);
 		return ret;
 	}
+
+	pmic->chip_id = (id >> pmic_core->cid_shift) & 0xff;
+
+	platform_set_drvdata(pdev, pmic);
 
 	pmic->irq = platform_get_irq(pdev, 0);
 	if (pmic->irq <= 0)
 		return pmic->irq;
 
-	switch (id & 0xff) {
-	case MT6323_CID_CODE:
-		pmic->int_con[0] = MT6323_INT_CON0;
-		pmic->int_con[1] = MT6323_INT_CON1;
-		pmic->int_status[0] = MT6323_INT_STATUS0;
-		pmic->int_status[1] = MT6323_INT_STATUS1;
-		ret = mt6397_irq_init(pmic);
-		if (ret)
-			return ret;
-
-		ret = devm_mfd_add_devices(&pdev->dev, -1, mt6323_devs,
-					   ARRAY_SIZE(mt6323_devs), NULL,
-					   0, NULL);
-		break;
-
-	case MT6397_CID_CODE:
-	case MT6391_CID_CODE:
-		pmic->int_con[0] = MT6397_INT_CON0;
-		pmic->int_con[1] = MT6397_INT_CON1;
-		pmic->int_status[0] = MT6397_INT_STATUS0;
-		pmic->int_status[1] = MT6397_INT_STATUS1;
-		ret = mt6397_irq_init(pmic);
-		if (ret)
-			return ret;
-
-		ret = devm_mfd_add_devices(&pdev->dev, -1, mt6397_devs,
-					   ARRAY_SIZE(mt6397_devs), NULL,
-					   0, NULL);
-		break;
-
-	default:
-		dev_err(&pdev->dev, "unsupported chip: %d\n", id);
-		ret = -ENODEV;
-		break;
-	}
-
-=======
-		dev_err(&pdev->dev, "Failed to read chip id: %d\n", ret);
-		return ret;
-	}
-
-	pmic->chip_id = (id >> pmic_core->cid_shift) & 0xff;
-
-	platform_set_drvdata(pdev, pmic);
-
-	pmic->irq = platform_get_irq(pdev, 0);
-	if (pmic->irq <= 0)
-		return pmic->irq;
-
 	ret = pmic_core->irq_init(pmic);
 	if (ret)
 		return ret;
@@ -249,7 +203,6 @@
 	ret = devm_mfd_add_devices(&pdev->dev, PLATFORM_DEVID_NONE,
 				   pmic_core->cells, pmic_core->cell_size,
 				   NULL, 0, pmic->irq_domain);
->>>>>>> 24b8d41d
 	if (ret) {
 		irq_domain_remove(pmic->irq_domain);
 		dev_err(&pdev->dev, "failed to add child devices: %d\n", ret);
