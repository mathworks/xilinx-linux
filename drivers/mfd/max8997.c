--- conflicted
+++ resolved
@@ -1,27 +1,3 @@
-<<<<<<< HEAD
-/*
- * max8997.c - mfd core driver for the Maxim 8966 and 8997
- *
- * Copyright (C) 2011 Samsung Electronics
- * MyungJoo Ham <myungjoo.ham@samsung.com>
- *
- * This program is free software; you can redistribute it and/or modify
- * it under the terms of the GNU General Public License as published by
- * the Free Software Foundation; either version 2 of the License, or
- * (at your option) any later version.
- *
- * This program is distributed in the hope that it will be useful,
- * but WITHOUT ANY WARRANTY; without even the implied warranty of
- * MERCHANTABILITY or FITNESS FOR A PARTICULAR PURPOSE.  See the
- * GNU General Public License for more details.
- *
- * You should have received a copy of the GNU General Public License
- * along with this program; if not, write to the Free Software
- * Foundation, Inc., 59 Temple Place, Suite 330, Boston, MA  02111-1307  USA
- *
- * This driver is based on max8998.c
- */
-=======
 // SPDX-License-Identifier: GPL-2.0+
 //
 // max8997.c - mfd core driver for the Maxim 8966 and 8997
@@ -30,7 +6,6 @@
 // MyungJoo Ham <myungjoo.ham@samsung.com>
 //
 // This driver is based on max8998.c
->>>>>>> 24b8d41d
 
 #include <linux/err.h>
 #include <linux/slab.h>
