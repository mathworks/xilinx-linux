--- conflicted
+++ resolved
@@ -387,8 +387,6 @@
 	ret = as3722_configure_pullups(as3722);
 	if (ret < 0)
 		return ret;
-<<<<<<< HEAD
-=======
 
 	if (as3722->en_ac_ok_pwr_on)
 		val = AS3722_CTRL_SEQU1_AC_OK_PWR_ON;
@@ -398,7 +396,6 @@
 		dev_err(as3722->dev, "CTRLsequ1 update failed: %d\n", ret);
 		return ret;
 	}
->>>>>>> 24b8d41d
 
 	ret = devm_mfd_add_devices(&i2c->dev, -1, as3722_devs,
 				   ARRAY_SIZE(as3722_devs), NULL, 0,
