// SPDX-License-Identifier: GPL-2.0-only
/**
 * omap-usb-host.c - The USBHS core driver for OMAP EHCI & OHCI
 *
 * Copyright (C) 2011-2013 Texas Instruments Incorporated - https://www.ti.com
 * Author: Keshava Munegowda <keshava_mgowda@ti.com>
 * Author: Roger Quadros <rogerq@ti.com>
 */
#include <linux/kernel.h>
#include <linux/module.h>
#include <linux/types.h>
#include <linux/slab.h>
#include <linux/delay.h>
#include <linux/clk.h>
#include <linux/dma-mapping.h>
#include <linux/gpio.h>
#include <linux/platform_device.h>
#include <linux/platform_data/usb-omap.h>
#include <linux/pm_runtime.h>
#include <linux/of.h>
#include <linux/of_platform.h>
#include <linux/err.h>

#include "omap-usb.h"

#define USBHS_DRIVER_NAME	"usbhs_omap"
#define OMAP_EHCI_DEVICE	"ehci-omap"
#define OMAP_OHCI_DEVICE	"ohci-omap3"

/* OMAP USBHOST Register addresses  */

/* UHH Register Set */
#define	OMAP_UHH_REVISION				(0x00)
#define	OMAP_UHH_SYSCONFIG				(0x10)
#define	OMAP_UHH_SYSCONFIG_MIDLEMODE			(1 << 12)
#define	OMAP_UHH_SYSCONFIG_CACTIVITY			(1 << 8)
#define	OMAP_UHH_SYSCONFIG_SIDLEMODE			(1 << 3)
#define	OMAP_UHH_SYSCONFIG_ENAWAKEUP			(1 << 2)
#define	OMAP_UHH_SYSCONFIG_SOFTRESET			(1 << 1)
#define	OMAP_UHH_SYSCONFIG_AUTOIDLE			(1 << 0)

#define	OMAP_UHH_SYSSTATUS				(0x14)
#define	OMAP_UHH_HOSTCONFIG				(0x40)
#define	OMAP_UHH_HOSTCONFIG_ULPI_BYPASS			(1 << 0)
#define	OMAP_UHH_HOSTCONFIG_ULPI_P1_BYPASS		(1 << 0)
#define	OMAP_UHH_HOSTCONFIG_ULPI_P2_BYPASS		(1 << 11)
#define	OMAP_UHH_HOSTCONFIG_ULPI_P3_BYPASS		(1 << 12)
#define OMAP_UHH_HOSTCONFIG_INCR4_BURST_EN		(1 << 2)
#define OMAP_UHH_HOSTCONFIG_INCR8_BURST_EN		(1 << 3)
#define OMAP_UHH_HOSTCONFIG_INCR16_BURST_EN		(1 << 4)
#define OMAP_UHH_HOSTCONFIG_INCRX_ALIGN_EN		(1 << 5)
#define OMAP_UHH_HOSTCONFIG_P1_CONNECT_STATUS		(1 << 8)
#define OMAP_UHH_HOSTCONFIG_P2_CONNECT_STATUS		(1 << 9)
#define OMAP_UHH_HOSTCONFIG_P3_CONNECT_STATUS		(1 << 10)
#define OMAP4_UHH_HOSTCONFIG_APP_START_CLK		(1 << 31)

/* OMAP4-specific defines */
#define OMAP4_UHH_SYSCONFIG_IDLEMODE_CLEAR		(3 << 2)
#define OMAP4_UHH_SYSCONFIG_NOIDLE			(1 << 2)
#define OMAP4_UHH_SYSCONFIG_STDBYMODE_CLEAR		(3 << 4)
#define OMAP4_UHH_SYSCONFIG_NOSTDBY			(1 << 4)
#define OMAP4_UHH_SYSCONFIG_SOFTRESET			(1 << 0)

#define OMAP4_P1_MODE_CLEAR				(3 << 16)
#define OMAP4_P1_MODE_TLL				(1 << 16)
#define OMAP4_P1_MODE_HSIC				(3 << 16)
#define OMAP4_P2_MODE_CLEAR				(3 << 18)
#define OMAP4_P2_MODE_TLL				(1 << 18)
#define OMAP4_P2_MODE_HSIC				(3 << 18)

#define	OMAP_UHH_DEBUG_CSR				(0x44)

/* Values of UHH_REVISION - Note: these are not given in the TRM */
#define OMAP_USBHS_REV1		0x00000010	/* OMAP3 */
#define OMAP_USBHS_REV2		0x50700100	/* OMAP4 */

#define is_omap_usbhs_rev1(x)	(x->usbhs_rev == OMAP_USBHS_REV1)
#define is_omap_usbhs_rev2(x)	(x->usbhs_rev == OMAP_USBHS_REV2)

#define is_ehci_phy_mode(x)	(x == OMAP_EHCI_PORT_MODE_PHY)
#define is_ehci_tll_mode(x)	(x == OMAP_EHCI_PORT_MODE_TLL)
#define is_ehci_hsic_mode(x)	(x == OMAP_EHCI_PORT_MODE_HSIC)


struct usbhs_hcd_omap {
	int				nports;
	struct clk			**utmi_clk;
	struct clk			**hsic60m_clk;
	struct clk			**hsic480m_clk;

	struct clk			*xclk60mhsp1_ck;
	struct clk			*xclk60mhsp2_ck;
	struct clk			*utmi_p1_gfclk;
	struct clk			*utmi_p2_gfclk;
	struct clk			*init_60m_fclk;
	struct clk			*ehci_logic_fck;

	void __iomem			*uhh_base;

	struct usbhs_omap_platform_data	*pdata;

	u32				usbhs_rev;
};
/*-------------------------------------------------------------------------*/

static const char usbhs_driver_name[] = USBHS_DRIVER_NAME;
static u64 usbhs_dmamask = DMA_BIT_MASK(32);

/*-------------------------------------------------------------------------*/

static inline void usbhs_write(void __iomem *base, u32 reg, u32 val)
{
	writel_relaxed(val, base + reg);
}

static inline u32 usbhs_read(void __iomem *base, u32 reg)
{
	return readl_relaxed(base + reg);
}

/*-------------------------------------------------------------------------*/

/*
 * Map 'enum usbhs_omap_port_mode' found in <linux/platform_data/usb-omap.h>
 * to the device tree binding portN-mode found in
 * 'Documentation/devicetree/bindings/mfd/omap-usb-host.txt'
 */
static const char * const port_modes[] = {
	[OMAP_USBHS_PORT_MODE_UNUSED]	= "",
	[OMAP_EHCI_PORT_MODE_PHY]	= "ehci-phy",
	[OMAP_EHCI_PORT_MODE_TLL]	= "ehci-tll",
	[OMAP_EHCI_PORT_MODE_HSIC]	= "ehci-hsic",
	[OMAP_OHCI_PORT_MODE_PHY_6PIN_DATSE0]	= "ohci-phy-6pin-datse0",
	[OMAP_OHCI_PORT_MODE_PHY_6PIN_DPDM]	= "ohci-phy-6pin-dpdm",
	[OMAP_OHCI_PORT_MODE_PHY_3PIN_DATSE0]	= "ohci-phy-3pin-datse0",
	[OMAP_OHCI_PORT_MODE_PHY_4PIN_DPDM]	= "ohci-phy-4pin-dpdm",
	[OMAP_OHCI_PORT_MODE_TLL_6PIN_DATSE0]	= "ohci-tll-6pin-datse0",
	[OMAP_OHCI_PORT_MODE_TLL_6PIN_DPDM]	= "ohci-tll-6pin-dpdm",
	[OMAP_OHCI_PORT_MODE_TLL_3PIN_DATSE0]	= "ohci-tll-3pin-datse0",
	[OMAP_OHCI_PORT_MODE_TLL_4PIN_DPDM]	= "ohci-tll-4pin-dpdm",
	[OMAP_OHCI_PORT_MODE_TLL_2PIN_DATSE0]	= "ohci-tll-2pin-datse0",
	[OMAP_OHCI_PORT_MODE_TLL_2PIN_DPDM]	= "ohci-tll-2pin-dpdm",
};

<<<<<<< HEAD
/**
 * omap_usbhs_get_dt_port_mode - Get the 'enum usbhs_omap_port_mode'
 * from the port mode string.
 * @mode: The port mode string, usually obtained from device tree.
 *
 * The function returns the 'enum usbhs_omap_port_mode' that matches the
 * provided port mode string as per the port_modes table.
 * If no match is found it returns -ENODEV
 */
static int omap_usbhs_get_dt_port_mode(const char *mode)
{
	int i;

	for (i = 0; i < ARRAY_SIZE(port_modes); i++) {
		if (!strcmp(mode, port_modes[i]))
			return i;
	}

	return -ENODEV;
}

=======
>>>>>>> 24b8d41d
static struct platform_device *omap_usbhs_alloc_child(const char *name,
			struct resource	*res, int num_resources, void *pdata,
			size_t pdata_size, struct device *dev)
{
	struct platform_device	*child;
	int			ret;

	child = platform_device_alloc(name, 0);

	if (!child) {
		dev_err(dev, "platform_device_alloc %s failed\n", name);
		goto err_end;
	}

	ret = platform_device_add_resources(child, res, num_resources);
	if (ret) {
		dev_err(dev, "platform_device_add_resources failed\n");
		goto err_alloc;
	}

	ret = platform_device_add_data(child, pdata, pdata_size);
	if (ret) {
		dev_err(dev, "platform_device_add_data failed\n");
		goto err_alloc;
	}

	child->dev.dma_mask		= &usbhs_dmamask;
	dma_set_coherent_mask(&child->dev, DMA_BIT_MASK(32));
	child->dev.parent		= dev;

	ret = platform_device_add(child);
	if (ret) {
		dev_err(dev, "platform_device_add failed\n");
		goto err_alloc;
	}

	return child;

err_alloc:
	platform_device_put(child);

err_end:
	return NULL;
}

static int omap_usbhs_alloc_children(struct platform_device *pdev)
{
	struct device				*dev = &pdev->dev;
	struct usbhs_omap_platform_data		*pdata = dev_get_platdata(dev);
	struct platform_device			*ehci;
	struct platform_device			*ohci;
	struct resource				*res;
	struct resource				resources[2];
	int					ret;

	res = platform_get_resource_byname(pdev, IORESOURCE_MEM, "ehci");
	if (!res) {
		dev_err(dev, "EHCI get resource IORESOURCE_MEM failed\n");
		ret = -ENODEV;
		goto err_end;
	}
	resources[0] = *res;

	res = platform_get_resource_byname(pdev, IORESOURCE_IRQ, "ehci-irq");
	if (!res) {
		dev_err(dev, " EHCI get resource IORESOURCE_IRQ failed\n");
		ret = -ENODEV;
		goto err_end;
	}
	resources[1] = *res;

	ehci = omap_usbhs_alloc_child(OMAP_EHCI_DEVICE, resources, 2, pdata,
		sizeof(*pdata), dev);

	if (!ehci) {
		dev_err(dev, "omap_usbhs_alloc_child failed\n");
		ret = -ENOMEM;
		goto err_end;
	}

	res = platform_get_resource_byname(pdev, IORESOURCE_MEM, "ohci");
	if (!res) {
		dev_err(dev, "OHCI get resource IORESOURCE_MEM failed\n");
		ret = -ENODEV;
		goto err_ehci;
	}
	resources[0] = *res;

	res = platform_get_resource_byname(pdev, IORESOURCE_IRQ, "ohci-irq");
	if (!res) {
		dev_err(dev, "OHCI get resource IORESOURCE_IRQ failed\n");
		ret = -ENODEV;
		goto err_ehci;
	}
	resources[1] = *res;

	ohci = omap_usbhs_alloc_child(OMAP_OHCI_DEVICE, resources, 2, pdata,
		sizeof(*pdata), dev);
	if (!ohci) {
		dev_err(dev, "omap_usbhs_alloc_child failed\n");
		ret = -ENOMEM;
		goto err_ehci;
	}

	return 0;

err_ehci:
	platform_device_unregister(ehci);

err_end:
	return ret;
}

static bool is_ohci_port(enum usbhs_omap_port_mode pmode)
{
	switch (pmode) {
	case OMAP_OHCI_PORT_MODE_PHY_6PIN_DATSE0:
	case OMAP_OHCI_PORT_MODE_PHY_6PIN_DPDM:
	case OMAP_OHCI_PORT_MODE_PHY_3PIN_DATSE0:
	case OMAP_OHCI_PORT_MODE_PHY_4PIN_DPDM:
	case OMAP_OHCI_PORT_MODE_TLL_6PIN_DATSE0:
	case OMAP_OHCI_PORT_MODE_TLL_6PIN_DPDM:
	case OMAP_OHCI_PORT_MODE_TLL_3PIN_DATSE0:
	case OMAP_OHCI_PORT_MODE_TLL_4PIN_DPDM:
	case OMAP_OHCI_PORT_MODE_TLL_2PIN_DATSE0:
	case OMAP_OHCI_PORT_MODE_TLL_2PIN_DPDM:
		return true;

	default:
		return false;
	}
}

static int usbhs_runtime_resume(struct device *dev)
{
	struct usbhs_hcd_omap		*omap = dev_get_drvdata(dev);
	struct usbhs_omap_platform_data	*pdata = omap->pdata;
	int i, r;

	dev_dbg(dev, "usbhs_runtime_resume\n");

	omap_tll_enable(pdata);

	if (!IS_ERR(omap->ehci_logic_fck))
		clk_prepare_enable(omap->ehci_logic_fck);

	for (i = 0; i < omap->nports; i++) {
		switch (pdata->port_mode[i]) {
		case OMAP_EHCI_PORT_MODE_HSIC:
			if (!IS_ERR(omap->hsic60m_clk[i])) {
				r = clk_prepare_enable(omap->hsic60m_clk[i]);
				if (r) {
					dev_err(dev,
					 "Can't enable port %d hsic60m clk:%d\n",
					 i, r);
				}
			}

			if (!IS_ERR(omap->hsic480m_clk[i])) {
				r = clk_prepare_enable(omap->hsic480m_clk[i]);
				if (r) {
					dev_err(dev,
					 "Can't enable port %d hsic480m clk:%d\n",
					 i, r);
				}
			}
			fallthrough;	/* as HSIC mode needs utmi_clk */

		case OMAP_EHCI_PORT_MODE_TLL:
			if (!IS_ERR(omap->utmi_clk[i])) {
				r = clk_prepare_enable(omap->utmi_clk[i]);
				if (r) {
					dev_err(dev,
					 "Can't enable port %d clk : %d\n",
					 i, r);
				}
			}
			break;
		default:
			break;
		}
	}

	return 0;
}

static int usbhs_runtime_suspend(struct device *dev)
{
	struct usbhs_hcd_omap		*omap = dev_get_drvdata(dev);
	struct usbhs_omap_platform_data	*pdata = omap->pdata;
	int i;

	dev_dbg(dev, "usbhs_runtime_suspend\n");

	for (i = 0; i < omap->nports; i++) {
		switch (pdata->port_mode[i]) {
		case OMAP_EHCI_PORT_MODE_HSIC:
			if (!IS_ERR(omap->hsic60m_clk[i]))
				clk_disable_unprepare(omap->hsic60m_clk[i]);

			if (!IS_ERR(omap->hsic480m_clk[i]))
				clk_disable_unprepare(omap->hsic480m_clk[i]);
			fallthrough;	/* as utmi_clks were used in HSIC mode */

		case OMAP_EHCI_PORT_MODE_TLL:
			if (!IS_ERR(omap->utmi_clk[i]))
				clk_disable_unprepare(omap->utmi_clk[i]);
			break;
		default:
			break;
		}
	}

	if (!IS_ERR(omap->ehci_logic_fck))
		clk_disable_unprepare(omap->ehci_logic_fck);

	omap_tll_disable(pdata);

	return 0;
}

static unsigned omap_usbhs_rev1_hostconfig(struct usbhs_hcd_omap *omap,
						unsigned reg)
{
	struct usbhs_omap_platform_data	*pdata = omap->pdata;
	int i;

	for (i = 0; i < omap->nports; i++) {
		switch (pdata->port_mode[i]) {
		case OMAP_USBHS_PORT_MODE_UNUSED:
			reg &= ~(OMAP_UHH_HOSTCONFIG_P1_CONNECT_STATUS << i);
			break;
		case OMAP_EHCI_PORT_MODE_PHY:
			if (pdata->single_ulpi_bypass)
				break;

			if (i == 0)
				reg &= ~OMAP_UHH_HOSTCONFIG_ULPI_P1_BYPASS;
			else
				reg &= ~(OMAP_UHH_HOSTCONFIG_ULPI_P2_BYPASS
								<< (i-1));
			break;
		default:
			if (pdata->single_ulpi_bypass)
				break;

			if (i == 0)
				reg |= OMAP_UHH_HOSTCONFIG_ULPI_P1_BYPASS;
			else
				reg |= OMAP_UHH_HOSTCONFIG_ULPI_P2_BYPASS
								<< (i-1);
			break;
		}
	}

	if (pdata->single_ulpi_bypass) {
		/* bypass ULPI only if none of the ports use PHY mode */
		reg |= OMAP_UHH_HOSTCONFIG_ULPI_BYPASS;

		for (i = 0; i < omap->nports; i++) {
			if (is_ehci_phy_mode(pdata->port_mode[i])) {
				reg &= ~OMAP_UHH_HOSTCONFIG_ULPI_BYPASS;
				break;
			}
		}
	}

	return reg;
}

static unsigned omap_usbhs_rev2_hostconfig(struct usbhs_hcd_omap *omap,
						unsigned reg)
{
	struct usbhs_omap_platform_data	*pdata = omap->pdata;
	int i;

	for (i = 0; i < omap->nports; i++) {
		/* Clear port mode fields for PHY mode */
		reg &= ~(OMAP4_P1_MODE_CLEAR << 2 * i);

		if (is_ehci_tll_mode(pdata->port_mode[i]) ||
				(is_ohci_port(pdata->port_mode[i])))
			reg |= OMAP4_P1_MODE_TLL << 2 * i;
		else if (is_ehci_hsic_mode(pdata->port_mode[i]))
			reg |= OMAP4_P1_MODE_HSIC << 2 * i;
	}

	return reg;
}

static void omap_usbhs_init(struct device *dev)
{
	struct usbhs_hcd_omap		*omap = dev_get_drvdata(dev);
	unsigned			reg;

	dev_dbg(dev, "starting TI HSUSB Controller\n");

	pm_runtime_get_sync(dev);

	reg = usbhs_read(omap->uhh_base, OMAP_UHH_HOSTCONFIG);
	/* setup ULPI bypass and burst configurations */
	reg |= (OMAP_UHH_HOSTCONFIG_INCR4_BURST_EN
			| OMAP_UHH_HOSTCONFIG_INCR8_BURST_EN
			| OMAP_UHH_HOSTCONFIG_INCR16_BURST_EN);
	reg |= OMAP4_UHH_HOSTCONFIG_APP_START_CLK;
	reg &= ~OMAP_UHH_HOSTCONFIG_INCRX_ALIGN_EN;

	switch (omap->usbhs_rev) {
	case OMAP_USBHS_REV1:
		reg = omap_usbhs_rev1_hostconfig(omap, reg);
		break;

	case OMAP_USBHS_REV2:
		reg = omap_usbhs_rev2_hostconfig(omap, reg);
		break;

	default:	/* newer revisions */
		reg = omap_usbhs_rev2_hostconfig(omap, reg);
		break;
	}

	usbhs_write(omap->uhh_base, OMAP_UHH_HOSTCONFIG, reg);
	dev_dbg(dev, "UHH setup done, uhh_hostconfig=%x\n", reg);

	pm_runtime_put_sync(dev);
}

static int usbhs_omap_get_dt_pdata(struct device *dev,
					struct usbhs_omap_platform_data *pdata)
{
	int ret, i;
	struct device_node *node = dev->of_node;

	ret = of_property_read_u32(node, "num-ports", &pdata->nports);
	if (ret)
		pdata->nports = 0;

	if (pdata->nports > OMAP3_HS_USB_PORTS) {
		dev_warn(dev, "Too many num_ports <%d> in device tree. Max %d\n",
				pdata->nports, OMAP3_HS_USB_PORTS);
		return -ENODEV;
	}

	/* get port modes */
	for (i = 0; i < OMAP3_HS_USB_PORTS; i++) {
		char prop[11];
		const char *mode;

		pdata->port_mode[i] = OMAP_USBHS_PORT_MODE_UNUSED;

		snprintf(prop, sizeof(prop), "port%d-mode", i + 1);
		ret = of_property_read_string(node, prop, &mode);
		if (ret < 0)
			continue;

		/* get 'enum usbhs_omap_port_mode' from port mode string */
		ret = match_string(port_modes, ARRAY_SIZE(port_modes), mode);
		if (ret < 0) {
			dev_warn(dev, "Invalid port%d-mode \"%s\" in device tree\n",
					i, mode);
			return -ENODEV;
		}

		dev_dbg(dev, "port%d-mode: %s -> %d\n", i, mode, ret);
		pdata->port_mode[i] = ret;
	}

	/* get flags */
	pdata->single_ulpi_bypass = of_property_read_bool(node,
						"single-ulpi-bypass");

	return 0;
}

static const struct of_device_id usbhs_child_match_table[] = {
	{ .compatible = "ti,ehci-omap", },
	{ .compatible = "ti,ohci-omap3", },
	{ }
};

/**
 * usbhs_omap_probe - initialize TI-based HCDs
 *
 * Allocates basic resources for this USB host controller.
 *
 * @pdev: Pointer to this device's platform device structure
 */
static int usbhs_omap_probe(struct platform_device *pdev)
{
	struct device			*dev =  &pdev->dev;
	struct usbhs_omap_platform_data	*pdata = dev_get_platdata(dev);
	struct usbhs_hcd_omap		*omap;
	struct resource			*res;
	int				ret = 0;
	int				i;
	bool				need_logic_fck;

	if (dev->of_node) {
		/* For DT boot we populate platform data from OF node */
		pdata = devm_kzalloc(dev, sizeof(*pdata), GFP_KERNEL);
		if (!pdata)
			return -ENOMEM;

		ret = usbhs_omap_get_dt_pdata(dev, pdata);
		if (ret)
			return ret;

		dev->platform_data = pdata;
	}

	if (!pdata) {
		dev_err(dev, "Missing platform data\n");
		return -ENODEV;
	}

	if (pdata->nports > OMAP3_HS_USB_PORTS) {
		dev_info(dev, "Too many num_ports <%d> in platform_data. Max %d\n",
				pdata->nports, OMAP3_HS_USB_PORTS);
		return -ENODEV;
	}

	omap = devm_kzalloc(dev, sizeof(*omap), GFP_KERNEL);
	if (!omap) {
		dev_err(dev, "Memory allocation failed\n");
		return -ENOMEM;
	}

	res = platform_get_resource(pdev, IORESOURCE_MEM, 0);
	omap->uhh_base = devm_ioremap_resource(dev, res);
	if (IS_ERR(omap->uhh_base))
		return PTR_ERR(omap->uhh_base);

	omap->pdata = pdata;

	/* Initialize the TLL subsystem */
	omap_tll_init(pdata);

	pm_runtime_enable(dev);

	platform_set_drvdata(pdev, omap);
	pm_runtime_get_sync(dev);

	omap->usbhs_rev = usbhs_read(omap->uhh_base, OMAP_UHH_REVISION);

	/* we need to call runtime suspend before we update omap->nports
	 * to prevent unbalanced clk_disable()
	 */
	pm_runtime_put_sync(dev);

	/*
	 * If platform data contains nports then use that
	 * else make out number of ports from USBHS revision
	 */
	if (pdata->nports) {
		omap->nports = pdata->nports;
	} else {
		switch (omap->usbhs_rev) {
		case OMAP_USBHS_REV1:
			omap->nports = 3;
			break;
		case OMAP_USBHS_REV2:
			omap->nports = 2;
			break;
		default:
			omap->nports = OMAP3_HS_USB_PORTS;
			dev_dbg(dev,
			 "USB HOST Rev:0x%x not recognized, assuming %d ports\n",
			 omap->usbhs_rev, omap->nports);
			break;
		}
		pdata->nports = omap->nports;
	}

	i = sizeof(struct clk *) * omap->nports;
	omap->utmi_clk = devm_kzalloc(dev, i, GFP_KERNEL);
	omap->hsic480m_clk = devm_kzalloc(dev, i, GFP_KERNEL);
	omap->hsic60m_clk = devm_kzalloc(dev, i, GFP_KERNEL);

	if (!omap->utmi_clk || !omap->hsic480m_clk || !omap->hsic60m_clk) {
		dev_err(dev, "Memory allocation failed\n");
		ret = -ENOMEM;
		goto err_mem;
	}

	/* Set all clocks as invalid to begin with */
	omap->ehci_logic_fck = ERR_PTR(-ENODEV);
	omap->init_60m_fclk = ERR_PTR(-ENODEV);
	omap->utmi_p1_gfclk = ERR_PTR(-ENODEV);
	omap->utmi_p2_gfclk = ERR_PTR(-ENODEV);
	omap->xclk60mhsp1_ck = ERR_PTR(-ENODEV);
	omap->xclk60mhsp2_ck = ERR_PTR(-ENODEV);

	for (i = 0; i < omap->nports; i++) {
		omap->utmi_clk[i] = ERR_PTR(-ENODEV);
		omap->hsic480m_clk[i] = ERR_PTR(-ENODEV);
		omap->hsic60m_clk[i] = ERR_PTR(-ENODEV);
	}

	/* for OMAP3 i.e. USBHS REV1 */
	if (omap->usbhs_rev == OMAP_USBHS_REV1) {
		need_logic_fck = false;
		for (i = 0; i < omap->nports; i++) {
			if (is_ehci_phy_mode(pdata->port_mode[i]) ||
			    is_ehci_tll_mode(pdata->port_mode[i]) ||
			    is_ehci_hsic_mode(pdata->port_mode[i]))

				need_logic_fck |= true;
		}

		if (need_logic_fck) {
			omap->ehci_logic_fck = devm_clk_get(dev,
							    "usbhost_120m_fck");
			if (IS_ERR(omap->ehci_logic_fck)) {
				ret = PTR_ERR(omap->ehci_logic_fck);
				dev_err(dev, "usbhost_120m_fck failed:%d\n",
					ret);
				goto err_mem;
			}
		}
		goto initialize;
	}

	/* for OMAP4+ i.e. USBHS REV2+ */
	omap->utmi_p1_gfclk = devm_clk_get(dev, "utmi_p1_gfclk");
	if (IS_ERR(omap->utmi_p1_gfclk)) {
		ret = PTR_ERR(omap->utmi_p1_gfclk);
		dev_err(dev, "utmi_p1_gfclk failed error:%d\n", ret);
		goto err_mem;
	}

	omap->utmi_p2_gfclk = devm_clk_get(dev, "utmi_p2_gfclk");
	if (IS_ERR(omap->utmi_p2_gfclk)) {
		ret = PTR_ERR(omap->utmi_p2_gfclk);
		dev_err(dev, "utmi_p2_gfclk failed error:%d\n", ret);
		goto err_mem;
	}

	omap->xclk60mhsp1_ck = devm_clk_get(dev, "refclk_60m_ext_p1");
	if (IS_ERR(omap->xclk60mhsp1_ck)) {
		ret = PTR_ERR(omap->xclk60mhsp1_ck);
		dev_err(dev, "refclk_60m_ext_p1 failed error:%d\n", ret);
		goto err_mem;
	}

	omap->xclk60mhsp2_ck = devm_clk_get(dev, "refclk_60m_ext_p2");
	if (IS_ERR(omap->xclk60mhsp2_ck)) {
		ret = PTR_ERR(omap->xclk60mhsp2_ck);
		dev_err(dev, "refclk_60m_ext_p2 failed error:%d\n", ret);
		goto err_mem;
	}

	omap->init_60m_fclk = devm_clk_get(dev, "refclk_60m_int");
	if (IS_ERR(omap->init_60m_fclk)) {
		ret = PTR_ERR(omap->init_60m_fclk);
		dev_err(dev, "refclk_60m_int failed error:%d\n", ret);
		goto err_mem;
	}

	for (i = 0; i < omap->nports; i++) {
		char clkname[30];

		/* clock names are indexed from 1*/
		snprintf(clkname, sizeof(clkname),
				"usb_host_hs_utmi_p%d_clk", i + 1);

		/* If a clock is not found we won't bail out as not all
		 * platforms have all clocks and we can function without
		 * them
		 */
		omap->utmi_clk[i] = devm_clk_get(dev, clkname);
		if (IS_ERR(omap->utmi_clk[i])) {
			ret = PTR_ERR(omap->utmi_clk[i]);
			dev_err(dev, "Failed to get clock : %s : %d\n",
				clkname, ret);
			goto err_mem;
		}

		snprintf(clkname, sizeof(clkname),
				"usb_host_hs_hsic480m_p%d_clk", i + 1);
		omap->hsic480m_clk[i] = devm_clk_get(dev, clkname);
		if (IS_ERR(omap->hsic480m_clk[i])) {
			ret = PTR_ERR(omap->hsic480m_clk[i]);
			dev_err(dev, "Failed to get clock : %s : %d\n",
				clkname, ret);
			goto err_mem;
		}

		snprintf(clkname, sizeof(clkname),
				"usb_host_hs_hsic60m_p%d_clk", i + 1);
		omap->hsic60m_clk[i] = devm_clk_get(dev, clkname);
		if (IS_ERR(omap->hsic60m_clk[i])) {
			ret = PTR_ERR(omap->hsic60m_clk[i]);
			dev_err(dev, "Failed to get clock : %s : %d\n",
				clkname, ret);
			goto err_mem;
		}
	}

	if (is_ehci_phy_mode(pdata->port_mode[0])) {
		ret = clk_set_parent(omap->utmi_p1_gfclk,
					omap->xclk60mhsp1_ck);
		if (ret != 0) {
			dev_err(dev, "xclk60mhsp1_ck set parent failed: %d\n",
				ret);
			goto err_mem;
		}
	} else if (is_ehci_tll_mode(pdata->port_mode[0])) {
		ret = clk_set_parent(omap->utmi_p1_gfclk,
					omap->init_60m_fclk);
		if (ret != 0) {
			dev_err(dev, "P0 init_60m_fclk set parent failed: %d\n",
				ret);
			goto err_mem;
		}
	}

	if (is_ehci_phy_mode(pdata->port_mode[1])) {
		ret = clk_set_parent(omap->utmi_p2_gfclk,
					omap->xclk60mhsp2_ck);
		if (ret != 0) {
			dev_err(dev, "xclk60mhsp2_ck set parent failed: %d\n",
				ret);
			goto err_mem;
		}
	} else if (is_ehci_tll_mode(pdata->port_mode[1])) {
		ret = clk_set_parent(omap->utmi_p2_gfclk,
						omap->init_60m_fclk);
		if (ret != 0) {
			dev_err(dev, "P1 init_60m_fclk set parent failed: %d\n",
				ret);
			goto err_mem;
		}
	}

initialize:
	omap_usbhs_init(dev);

	if (dev->of_node) {
		ret = of_platform_populate(dev->of_node,
				usbhs_child_match_table, NULL, dev);

		if (ret) {
			dev_err(dev, "Failed to create DT children: %d\n", ret);
			goto err_mem;
		}

	} else {
		ret = omap_usbhs_alloc_children(pdev);
		if (ret) {
			dev_err(dev, "omap_usbhs_alloc_children failed: %d\n",
						ret);
			goto err_mem;
		}
	}

	return 0;

err_mem:
	pm_runtime_disable(dev);

	return ret;
}

static int usbhs_omap_remove_child(struct device *dev, void *data)
{
	dev_info(dev, "unregistering\n");
	platform_device_unregister(to_platform_device(dev));
	return 0;
}

/**
 * usbhs_omap_remove - shutdown processing for UHH & TLL HCDs
 * @pdev: USB Host Controller being removed
 *
 * Reverses the effect of usbhs_omap_probe().
 */
static int usbhs_omap_remove(struct platform_device *pdev)
{
	pm_runtime_disable(&pdev->dev);

	/* remove children */
	device_for_each_child(&pdev->dev, NULL, usbhs_omap_remove_child);
	return 0;
}

static const struct dev_pm_ops usbhsomap_dev_pm_ops = {
	.runtime_suspend	= usbhs_runtime_suspend,
	.runtime_resume		= usbhs_runtime_resume,
};

static const struct of_device_id usbhs_omap_dt_ids[] = {
	{ .compatible = "ti,usbhs-host" },
	{ }
};

MODULE_DEVICE_TABLE(of, usbhs_omap_dt_ids);


static struct platform_driver usbhs_omap_driver = {
	.driver = {
		.name		= usbhs_driver_name,
		.pm		= &usbhsomap_dev_pm_ops,
		.of_match_table = usbhs_omap_dt_ids,
	},
	.probe		= usbhs_omap_probe,
	.remove		= usbhs_omap_remove,
};

MODULE_AUTHOR("Keshava Munegowda <keshava_mgowda@ti.com>");
MODULE_AUTHOR("Roger Quadros <rogerq@ti.com>");
MODULE_ALIAS("platform:" USBHS_DRIVER_NAME);
MODULE_LICENSE("GPL v2");
MODULE_DESCRIPTION("usb host common core driver for omap EHCI and OHCI");

static int omap_usbhs_drvinit(void)
{
	return platform_driver_register(&usbhs_omap_driver);
}

/*
 * init before ehci and ohci drivers;
 * The usbhs core driver should be initialized much before
 * the omap ehci and ohci probe functions are called.
 * This usbhs core driver should be initialized after
 * usb tll driver
 */
fs_initcall_sync(omap_usbhs_drvinit);

static void omap_usbhs_drvexit(void)
{
	platform_driver_unregister(&usbhs_omap_driver);
}
module_exit(omap_usbhs_drvexit);<|MERGE_RESOLUTION|>--- conflicted
+++ resolved
@@ -142,30 +142,6 @@
 	[OMAP_OHCI_PORT_MODE_TLL_2PIN_DPDM]	= "ohci-tll-2pin-dpdm",
 };
 
-<<<<<<< HEAD
-/**
- * omap_usbhs_get_dt_port_mode - Get the 'enum usbhs_omap_port_mode'
- * from the port mode string.
- * @mode: The port mode string, usually obtained from device tree.
- *
- * The function returns the 'enum usbhs_omap_port_mode' that matches the
- * provided port mode string as per the port_modes table.
- * If no match is found it returns -ENODEV
- */
-static int omap_usbhs_get_dt_port_mode(const char *mode)
-{
-	int i;
-
-	for (i = 0; i < ARRAY_SIZE(port_modes); i++) {
-		if (!strcmp(mode, port_modes[i]))
-			return i;
-	}
-
-	return -ENODEV;
-}
-
-=======
->>>>>>> 24b8d41d
 static struct platform_device *omap_usbhs_alloc_child(const char *name,
 			struct resource	*res, int num_resources, void *pdata,
 			size_t pdata_size, struct device *dev)
