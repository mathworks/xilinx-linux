--- conflicted
+++ resolved
@@ -393,47 +393,6 @@
 EXPORT_SYMBOL(mfd_remove_devices);
 
 static void devm_mfd_dev_release(struct device *dev, void *res)
-<<<<<<< HEAD
-{
-	mfd_remove_devices(dev);
-}
-
-/**
- * devm_mfd_add_devices - Resource managed version of mfd_add_devices()
- *
- * Returns 0 on success or an appropriate negative error number on failure.
- * All child-devices of the MFD will automatically be removed when it gets
- * unbinded.
- */
-int devm_mfd_add_devices(struct device *dev, int id,
-			 const struct mfd_cell *cells, int n_devs,
-			 struct resource *mem_base,
-			 int irq_base, struct irq_domain *domain)
-{
-	struct device **ptr;
-	int ret;
-
-	ptr = devres_alloc(devm_mfd_dev_release, sizeof(*ptr), GFP_KERNEL);
-	if (!ptr)
-		return -ENOMEM;
-
-	ret = mfd_add_devices(dev, id, cells, n_devs, mem_base,
-			      irq_base, domain);
-	if (ret < 0) {
-		devres_free(ptr);
-		return ret;
-	}
-
-	*ptr = dev;
-	devres_add(dev, ptr);
-
-	return ret;
-}
-EXPORT_SYMBOL(devm_mfd_add_devices);
-
-int mfd_clone_cell(const char *cell, const char **clones, size_t n_clones)
-=======
->>>>>>> 24b8d41d
 {
 	mfd_remove_devices(dev);
 }
@@ -474,16 +433,10 @@
 		return ret;
 	}
 
-<<<<<<< HEAD
-	put_device(dev);
-
-	return 0;
-=======
 	*ptr = dev;
 	devres_add(dev, ptr);
 
 	return ret;
->>>>>>> 24b8d41d
 }
 EXPORT_SYMBOL(devm_mfd_add_devices);
 
