// SPDX-License-Identifier: GPL-2.0-only
/*
 * Intel LPSS PCI support.
 *
 * Copyright (C) 2015, Intel Corporation
 *
 * Authors: Andy Shevchenko <andriy.shevchenko@linux.intel.com>
 *          Mika Westerberg <mika.westerberg@linux.intel.com>
 */

#include <linux/ioport.h>
#include <linux/kernel.h>
#include <linux/module.h>
#include <linux/pci.h>
#include <linux/pm_runtime.h>
#include <linux/property.h>

#include "intel-lpss.h"

static int intel_lpss_pci_probe(struct pci_dev *pdev,
				const struct pci_device_id *id)
{
	struct intel_lpss_platform_info *info;
	int ret;

	ret = pcim_enable_device(pdev);
	if (ret)
		return ret;

	info = devm_kmemdup(&pdev->dev, (void *)id->driver_data, sizeof(*info),
			    GFP_KERNEL);
	if (!info)
		return -ENOMEM;

	info->mem = &pdev->resource[0];
	info->irq = pdev->irq;

	pdev->d3cold_delay = 0;

	/* Probably it is enough to set this for iDMA capable devices only */
	pci_set_master(pdev);
	pci_try_set_mwi(pdev);

	ret = intel_lpss_probe(&pdev->dev, info);
	if (ret)
		return ret;

	pm_runtime_put(&pdev->dev);
	pm_runtime_allow(&pdev->dev);

	return 0;
}

static void intel_lpss_pci_remove(struct pci_dev *pdev)
{
	pm_runtime_forbid(&pdev->dev);
	pm_runtime_get_sync(&pdev->dev);

	intel_lpss_remove(&pdev->dev);
}

static INTEL_LPSS_PM_OPS(intel_lpss_pci_pm_ops);

static const struct intel_lpss_platform_info spt_info = {
	.clk_rate = 120000000,
};

static struct property_entry spt_i2c_properties[] = {
	PROPERTY_ENTRY_U32("i2c-sda-hold-time-ns", 230),
	{ },
};

static const struct intel_lpss_platform_info spt_i2c_info = {
	.clk_rate = 120000000,
	.properties = spt_i2c_properties,
};

static struct property_entry uart_properties[] = {
	PROPERTY_ENTRY_U32("reg-io-width", 4),
	PROPERTY_ENTRY_U32("reg-shift", 2),
	PROPERTY_ENTRY_BOOL("snps,uart-16550-compatible"),
	{ },
};

static const struct intel_lpss_platform_info spt_uart_info = {
	.clk_rate = 120000000,
	.clk_con_id = "baudclk",
	.properties = uart_properties,
};

static const struct intel_lpss_platform_info bxt_info = {
	.clk_rate = 100000000,
};

static const struct intel_lpss_platform_info bxt_uart_info = {
	.clk_rate = 100000000,
	.clk_con_id = "baudclk",
	.properties = uart_properties,
};

static struct property_entry bxt_i2c_properties[] = {
	PROPERTY_ENTRY_U32("i2c-sda-hold-time-ns", 42),
	PROPERTY_ENTRY_U32("i2c-sda-falling-time-ns", 171),
	PROPERTY_ENTRY_U32("i2c-scl-falling-time-ns", 208),
	{ },
};

static const struct intel_lpss_platform_info bxt_i2c_info = {
	.clk_rate = 133000000,
	.properties = bxt_i2c_properties,
};

static struct property_entry apl_i2c_properties[] = {
	PROPERTY_ENTRY_U32("i2c-sda-hold-time-ns", 207),
	PROPERTY_ENTRY_U32("i2c-sda-falling-time-ns", 171),
	PROPERTY_ENTRY_U32("i2c-scl-falling-time-ns", 208),
	{ },
};

static const struct intel_lpss_platform_info apl_i2c_info = {
<<<<<<< HEAD
	.clk_rate = 133000000,
	.properties = apl_i2c_properties,
=======
	.clk_rate = 133000000,
	.properties = apl_i2c_properties,
};

static struct property_entry glk_i2c_properties[] = {
	PROPERTY_ENTRY_U32("i2c-sda-hold-time-ns", 313),
	PROPERTY_ENTRY_U32("i2c-sda-falling-time-ns", 171),
	PROPERTY_ENTRY_U32("i2c-scl-falling-time-ns", 290),
	{ },
};

static const struct intel_lpss_platform_info glk_i2c_info = {
	.clk_rate = 133000000,
	.properties = glk_i2c_properties,
};

static const struct intel_lpss_platform_info cnl_i2c_info = {
	.clk_rate = 216000000,
	.properties = spt_i2c_properties,
};

static const struct intel_lpss_platform_info ehl_i2c_info = {
	.clk_rate = 100000000,
	.properties = bxt_i2c_properties,
>>>>>>> 24b8d41d
};

static const struct pci_device_id intel_lpss_pci_ids[] = {
	/* CML-LP */
	{ PCI_VDEVICE(INTEL, 0x02a8), (kernel_ulong_t)&spt_uart_info },
	{ PCI_VDEVICE(INTEL, 0x02a9), (kernel_ulong_t)&spt_uart_info },
	{ PCI_VDEVICE(INTEL, 0x02aa), (kernel_ulong_t)&spt_info },
	{ PCI_VDEVICE(INTEL, 0x02ab), (kernel_ulong_t)&spt_info },
	{ PCI_VDEVICE(INTEL, 0x02c5), (kernel_ulong_t)&cnl_i2c_info },
	{ PCI_VDEVICE(INTEL, 0x02c6), (kernel_ulong_t)&cnl_i2c_info },
	{ PCI_VDEVICE(INTEL, 0x02c7), (kernel_ulong_t)&spt_uart_info },
	{ PCI_VDEVICE(INTEL, 0x02e8), (kernel_ulong_t)&cnl_i2c_info },
	{ PCI_VDEVICE(INTEL, 0x02e9), (kernel_ulong_t)&cnl_i2c_info },
	{ PCI_VDEVICE(INTEL, 0x02ea), (kernel_ulong_t)&cnl_i2c_info },
	{ PCI_VDEVICE(INTEL, 0x02eb), (kernel_ulong_t)&cnl_i2c_info },
	{ PCI_VDEVICE(INTEL, 0x02fb), (kernel_ulong_t)&spt_info },
	/* CML-H */
	{ PCI_VDEVICE(INTEL, 0x06a8), (kernel_ulong_t)&spt_uart_info },
	{ PCI_VDEVICE(INTEL, 0x06a9), (kernel_ulong_t)&spt_uart_info },
	{ PCI_VDEVICE(INTEL, 0x06aa), (kernel_ulong_t)&spt_info },
	{ PCI_VDEVICE(INTEL, 0x06ab), (kernel_ulong_t)&spt_info },
	{ PCI_VDEVICE(INTEL, 0x06c7), (kernel_ulong_t)&spt_uart_info },
	{ PCI_VDEVICE(INTEL, 0x06e8), (kernel_ulong_t)&cnl_i2c_info },
	{ PCI_VDEVICE(INTEL, 0x06e9), (kernel_ulong_t)&cnl_i2c_info },
	{ PCI_VDEVICE(INTEL, 0x06ea), (kernel_ulong_t)&cnl_i2c_info },
	{ PCI_VDEVICE(INTEL, 0x06eb), (kernel_ulong_t)&cnl_i2c_info },
	{ PCI_VDEVICE(INTEL, 0x06fb), (kernel_ulong_t)&spt_info },
	/* BXT A-Step */
	{ PCI_VDEVICE(INTEL, 0x0aac), (kernel_ulong_t)&bxt_i2c_info },
	{ PCI_VDEVICE(INTEL, 0x0aae), (kernel_ulong_t)&bxt_i2c_info },
	{ PCI_VDEVICE(INTEL, 0x0ab0), (kernel_ulong_t)&bxt_i2c_info },
	{ PCI_VDEVICE(INTEL, 0x0ab2), (kernel_ulong_t)&bxt_i2c_info },
	{ PCI_VDEVICE(INTEL, 0x0ab4), (kernel_ulong_t)&bxt_i2c_info },
	{ PCI_VDEVICE(INTEL, 0x0ab6), (kernel_ulong_t)&bxt_i2c_info },
	{ PCI_VDEVICE(INTEL, 0x0ab8), (kernel_ulong_t)&bxt_i2c_info },
	{ PCI_VDEVICE(INTEL, 0x0aba), (kernel_ulong_t)&bxt_i2c_info },
	{ PCI_VDEVICE(INTEL, 0x0abc), (kernel_ulong_t)&bxt_uart_info },
	{ PCI_VDEVICE(INTEL, 0x0abe), (kernel_ulong_t)&bxt_uart_info },
	{ PCI_VDEVICE(INTEL, 0x0ac0), (kernel_ulong_t)&bxt_uart_info },
	{ PCI_VDEVICE(INTEL, 0x0ac2), (kernel_ulong_t)&bxt_info },
	{ PCI_VDEVICE(INTEL, 0x0ac4), (kernel_ulong_t)&bxt_info },
	{ PCI_VDEVICE(INTEL, 0x0ac6), (kernel_ulong_t)&bxt_info },
	{ PCI_VDEVICE(INTEL, 0x0aee), (kernel_ulong_t)&bxt_uart_info },
	/* BXT B-Step */
	{ PCI_VDEVICE(INTEL, 0x1aac), (kernel_ulong_t)&bxt_i2c_info },
	{ PCI_VDEVICE(INTEL, 0x1aae), (kernel_ulong_t)&bxt_i2c_info },
	{ PCI_VDEVICE(INTEL, 0x1ab0), (kernel_ulong_t)&bxt_i2c_info },
	{ PCI_VDEVICE(INTEL, 0x1ab2), (kernel_ulong_t)&bxt_i2c_info },
	{ PCI_VDEVICE(INTEL, 0x1ab4), (kernel_ulong_t)&bxt_i2c_info },
	{ PCI_VDEVICE(INTEL, 0x1ab6), (kernel_ulong_t)&bxt_i2c_info },
	{ PCI_VDEVICE(INTEL, 0x1ab8), (kernel_ulong_t)&bxt_i2c_info },
	{ PCI_VDEVICE(INTEL, 0x1aba), (kernel_ulong_t)&bxt_i2c_info },
	{ PCI_VDEVICE(INTEL, 0x1abc), (kernel_ulong_t)&bxt_uart_info },
	{ PCI_VDEVICE(INTEL, 0x1abe), (kernel_ulong_t)&bxt_uart_info },
	{ PCI_VDEVICE(INTEL, 0x1ac0), (kernel_ulong_t)&bxt_uart_info },
	{ PCI_VDEVICE(INTEL, 0x1ac2), (kernel_ulong_t)&bxt_info },
	{ PCI_VDEVICE(INTEL, 0x1ac4), (kernel_ulong_t)&bxt_info },
	{ PCI_VDEVICE(INTEL, 0x1ac6), (kernel_ulong_t)&bxt_info },
	{ PCI_VDEVICE(INTEL, 0x1aee), (kernel_ulong_t)&bxt_uart_info },
	/* EBG */
	{ PCI_VDEVICE(INTEL, 0x1bad), (kernel_ulong_t)&bxt_uart_info },
	{ PCI_VDEVICE(INTEL, 0x1bae), (kernel_ulong_t)&bxt_uart_info },
	/* GLK */
	{ PCI_VDEVICE(INTEL, 0x31ac), (kernel_ulong_t)&glk_i2c_info },
	{ PCI_VDEVICE(INTEL, 0x31ae), (kernel_ulong_t)&glk_i2c_info },
	{ PCI_VDEVICE(INTEL, 0x31b0), (kernel_ulong_t)&glk_i2c_info },
	{ PCI_VDEVICE(INTEL, 0x31b2), (kernel_ulong_t)&glk_i2c_info },
	{ PCI_VDEVICE(INTEL, 0x31b4), (kernel_ulong_t)&glk_i2c_info },
	{ PCI_VDEVICE(INTEL, 0x31b6), (kernel_ulong_t)&glk_i2c_info },
	{ PCI_VDEVICE(INTEL, 0x31b8), (kernel_ulong_t)&glk_i2c_info },
	{ PCI_VDEVICE(INTEL, 0x31ba), (kernel_ulong_t)&glk_i2c_info },
	{ PCI_VDEVICE(INTEL, 0x31bc), (kernel_ulong_t)&bxt_uart_info },
	{ PCI_VDEVICE(INTEL, 0x31be), (kernel_ulong_t)&bxt_uart_info },
	{ PCI_VDEVICE(INTEL, 0x31c0), (kernel_ulong_t)&bxt_uart_info },
	{ PCI_VDEVICE(INTEL, 0x31c2), (kernel_ulong_t)&bxt_info },
	{ PCI_VDEVICE(INTEL, 0x31c4), (kernel_ulong_t)&bxt_info },
	{ PCI_VDEVICE(INTEL, 0x31c6), (kernel_ulong_t)&bxt_info },
	{ PCI_VDEVICE(INTEL, 0x31ee), (kernel_ulong_t)&bxt_uart_info },
	/* ICL-LP */
	{ PCI_VDEVICE(INTEL, 0x34a8), (kernel_ulong_t)&spt_uart_info },
	{ PCI_VDEVICE(INTEL, 0x34a9), (kernel_ulong_t)&spt_uart_info },
	{ PCI_VDEVICE(INTEL, 0x34aa), (kernel_ulong_t)&spt_info },
	{ PCI_VDEVICE(INTEL, 0x34ab), (kernel_ulong_t)&spt_info },
	{ PCI_VDEVICE(INTEL, 0x34c5), (kernel_ulong_t)&bxt_i2c_info },
	{ PCI_VDEVICE(INTEL, 0x34c6), (kernel_ulong_t)&bxt_i2c_info },
	{ PCI_VDEVICE(INTEL, 0x34c7), (kernel_ulong_t)&spt_uart_info },
	{ PCI_VDEVICE(INTEL, 0x34e8), (kernel_ulong_t)&bxt_i2c_info },
	{ PCI_VDEVICE(INTEL, 0x34e9), (kernel_ulong_t)&bxt_i2c_info },
	{ PCI_VDEVICE(INTEL, 0x34ea), (kernel_ulong_t)&bxt_i2c_info },
	{ PCI_VDEVICE(INTEL, 0x34eb), (kernel_ulong_t)&bxt_i2c_info },
	{ PCI_VDEVICE(INTEL, 0x34fb), (kernel_ulong_t)&spt_info },
	/* TGL-H */
	{ PCI_VDEVICE(INTEL, 0x43a7), (kernel_ulong_t)&bxt_uart_info },
	{ PCI_VDEVICE(INTEL, 0x43a8), (kernel_ulong_t)&bxt_uart_info },
	{ PCI_VDEVICE(INTEL, 0x43a9), (kernel_ulong_t)&bxt_uart_info },
	{ PCI_VDEVICE(INTEL, 0x43aa), (kernel_ulong_t)&bxt_info },
	{ PCI_VDEVICE(INTEL, 0x43ab), (kernel_ulong_t)&bxt_info },
	{ PCI_VDEVICE(INTEL, 0x43ad), (kernel_ulong_t)&bxt_i2c_info },
	{ PCI_VDEVICE(INTEL, 0x43ae), (kernel_ulong_t)&bxt_i2c_info },
	{ PCI_VDEVICE(INTEL, 0x43d8), (kernel_ulong_t)&bxt_i2c_info },
	{ PCI_VDEVICE(INTEL, 0x43da), (kernel_ulong_t)&bxt_uart_info },
	{ PCI_VDEVICE(INTEL, 0x43e8), (kernel_ulong_t)&bxt_i2c_info },
	{ PCI_VDEVICE(INTEL, 0x43e9), (kernel_ulong_t)&bxt_i2c_info },
	{ PCI_VDEVICE(INTEL, 0x43ea), (kernel_ulong_t)&bxt_i2c_info },
	{ PCI_VDEVICE(INTEL, 0x43eb), (kernel_ulong_t)&bxt_i2c_info },
	{ PCI_VDEVICE(INTEL, 0x43fb), (kernel_ulong_t)&bxt_info },
	{ PCI_VDEVICE(INTEL, 0x43fd), (kernel_ulong_t)&bxt_info },
	/* EHL */
	{ PCI_VDEVICE(INTEL, 0x4b28), (kernel_ulong_t)&bxt_uart_info },
	{ PCI_VDEVICE(INTEL, 0x4b29), (kernel_ulong_t)&bxt_uart_info },
	{ PCI_VDEVICE(INTEL, 0x4b2a), (kernel_ulong_t)&bxt_info },
	{ PCI_VDEVICE(INTEL, 0x4b2b), (kernel_ulong_t)&bxt_info },
	{ PCI_VDEVICE(INTEL, 0x4b37), (kernel_ulong_t)&bxt_info },
	{ PCI_VDEVICE(INTEL, 0x4b44), (kernel_ulong_t)&ehl_i2c_info },
	{ PCI_VDEVICE(INTEL, 0x4b45), (kernel_ulong_t)&ehl_i2c_info },
	{ PCI_VDEVICE(INTEL, 0x4b4b), (kernel_ulong_t)&ehl_i2c_info },
	{ PCI_VDEVICE(INTEL, 0x4b4c), (kernel_ulong_t)&ehl_i2c_info },
	{ PCI_VDEVICE(INTEL, 0x4b4d), (kernel_ulong_t)&bxt_uart_info },
	{ PCI_VDEVICE(INTEL, 0x4b78), (kernel_ulong_t)&ehl_i2c_info },
	{ PCI_VDEVICE(INTEL, 0x4b79), (kernel_ulong_t)&ehl_i2c_info },
	{ PCI_VDEVICE(INTEL, 0x4b7a), (kernel_ulong_t)&ehl_i2c_info },
	{ PCI_VDEVICE(INTEL, 0x4b7b), (kernel_ulong_t)&ehl_i2c_info },
	/* JSL */
	{ PCI_VDEVICE(INTEL, 0x4da8), (kernel_ulong_t)&spt_uart_info },
	{ PCI_VDEVICE(INTEL, 0x4da9), (kernel_ulong_t)&spt_uart_info },
	{ PCI_VDEVICE(INTEL, 0x4daa), (kernel_ulong_t)&spt_info },
	{ PCI_VDEVICE(INTEL, 0x4dab), (kernel_ulong_t)&spt_info },
	{ PCI_VDEVICE(INTEL, 0x4dc5), (kernel_ulong_t)&bxt_i2c_info },
	{ PCI_VDEVICE(INTEL, 0x4dc6), (kernel_ulong_t)&bxt_i2c_info },
	{ PCI_VDEVICE(INTEL, 0x4dc7), (kernel_ulong_t)&spt_uart_info },
	{ PCI_VDEVICE(INTEL, 0x4de8), (kernel_ulong_t)&bxt_i2c_info },
	{ PCI_VDEVICE(INTEL, 0x4de9), (kernel_ulong_t)&bxt_i2c_info },
	{ PCI_VDEVICE(INTEL, 0x4dea), (kernel_ulong_t)&bxt_i2c_info },
	{ PCI_VDEVICE(INTEL, 0x4deb), (kernel_ulong_t)&bxt_i2c_info },
	{ PCI_VDEVICE(INTEL, 0x4dfb), (kernel_ulong_t)&spt_info },
	/* APL */
	{ PCI_VDEVICE(INTEL, 0x5aac), (kernel_ulong_t)&apl_i2c_info },
	{ PCI_VDEVICE(INTEL, 0x5aae), (kernel_ulong_t)&apl_i2c_info },
	{ PCI_VDEVICE(INTEL, 0x5ab0), (kernel_ulong_t)&apl_i2c_info },
	{ PCI_VDEVICE(INTEL, 0x5ab2), (kernel_ulong_t)&apl_i2c_info },
	{ PCI_VDEVICE(INTEL, 0x5ab4), (kernel_ulong_t)&apl_i2c_info },
	{ PCI_VDEVICE(INTEL, 0x5ab6), (kernel_ulong_t)&apl_i2c_info },
	{ PCI_VDEVICE(INTEL, 0x5ab8), (kernel_ulong_t)&apl_i2c_info },
	{ PCI_VDEVICE(INTEL, 0x5aba), (kernel_ulong_t)&apl_i2c_info },
	{ PCI_VDEVICE(INTEL, 0x5abc), (kernel_ulong_t)&bxt_uart_info },
	{ PCI_VDEVICE(INTEL, 0x5abe), (kernel_ulong_t)&bxt_uart_info },
	{ PCI_VDEVICE(INTEL, 0x5ac0), (kernel_ulong_t)&bxt_uart_info },
	{ PCI_VDEVICE(INTEL, 0x5ac2), (kernel_ulong_t)&bxt_info },
	{ PCI_VDEVICE(INTEL, 0x5ac4), (kernel_ulong_t)&bxt_info },
	{ PCI_VDEVICE(INTEL, 0x5ac6), (kernel_ulong_t)&bxt_info },
	{ PCI_VDEVICE(INTEL, 0x5aee), (kernel_ulong_t)&bxt_uart_info },
	/* LKF */
	{ PCI_VDEVICE(INTEL, 0x98a8), (kernel_ulong_t)&bxt_uart_info },
	{ PCI_VDEVICE(INTEL, 0x98a9), (kernel_ulong_t)&bxt_uart_info },
	{ PCI_VDEVICE(INTEL, 0x98c7), (kernel_ulong_t)&bxt_uart_info },
	/* SPT-LP */
	{ PCI_VDEVICE(INTEL, 0x9d27), (kernel_ulong_t)&spt_uart_info },
	{ PCI_VDEVICE(INTEL, 0x9d28), (kernel_ulong_t)&spt_uart_info },
	{ PCI_VDEVICE(INTEL, 0x9d29), (kernel_ulong_t)&spt_info },
	{ PCI_VDEVICE(INTEL, 0x9d2a), (kernel_ulong_t)&spt_info },
	{ PCI_VDEVICE(INTEL, 0x9d60), (kernel_ulong_t)&spt_i2c_info },
	{ PCI_VDEVICE(INTEL, 0x9d61), (kernel_ulong_t)&spt_i2c_info },
	{ PCI_VDEVICE(INTEL, 0x9d62), (kernel_ulong_t)&spt_i2c_info },
	{ PCI_VDEVICE(INTEL, 0x9d63), (kernel_ulong_t)&spt_i2c_info },
	{ PCI_VDEVICE(INTEL, 0x9d64), (kernel_ulong_t)&spt_i2c_info },
	{ PCI_VDEVICE(INTEL, 0x9d65), (kernel_ulong_t)&spt_i2c_info },
	{ PCI_VDEVICE(INTEL, 0x9d66), (kernel_ulong_t)&spt_uart_info },
	/* CNL-LP */
	{ PCI_VDEVICE(INTEL, 0x9da8), (kernel_ulong_t)&spt_uart_info },
	{ PCI_VDEVICE(INTEL, 0x9da9), (kernel_ulong_t)&spt_uart_info },
	{ PCI_VDEVICE(INTEL, 0x9daa), (kernel_ulong_t)&spt_info },
	{ PCI_VDEVICE(INTEL, 0x9dab), (kernel_ulong_t)&spt_info },
	{ PCI_VDEVICE(INTEL, 0x9dc5), (kernel_ulong_t)&cnl_i2c_info },
	{ PCI_VDEVICE(INTEL, 0x9dc6), (kernel_ulong_t)&cnl_i2c_info },
	{ PCI_VDEVICE(INTEL, 0x9dc7), (kernel_ulong_t)&spt_uart_info },
	{ PCI_VDEVICE(INTEL, 0x9de8), (kernel_ulong_t)&cnl_i2c_info },
	{ PCI_VDEVICE(INTEL, 0x9de9), (kernel_ulong_t)&cnl_i2c_info },
	{ PCI_VDEVICE(INTEL, 0x9dea), (kernel_ulong_t)&cnl_i2c_info },
	{ PCI_VDEVICE(INTEL, 0x9deb), (kernel_ulong_t)&cnl_i2c_info },
	{ PCI_VDEVICE(INTEL, 0x9dfb), (kernel_ulong_t)&spt_info },
	/* TGL-LP */
	{ PCI_VDEVICE(INTEL, 0xa0a8), (kernel_ulong_t)&bxt_uart_info },
	{ PCI_VDEVICE(INTEL, 0xa0a9), (kernel_ulong_t)&bxt_uart_info },
	{ PCI_VDEVICE(INTEL, 0xa0aa), (kernel_ulong_t)&spt_info },
	{ PCI_VDEVICE(INTEL, 0xa0ab), (kernel_ulong_t)&spt_info },
	{ PCI_VDEVICE(INTEL, 0xa0c5), (kernel_ulong_t)&spt_i2c_info },
	{ PCI_VDEVICE(INTEL, 0xa0c6), (kernel_ulong_t)&spt_i2c_info },
	{ PCI_VDEVICE(INTEL, 0xa0c7), (kernel_ulong_t)&bxt_uart_info },
	{ PCI_VDEVICE(INTEL, 0xa0d8), (kernel_ulong_t)&spt_i2c_info },
	{ PCI_VDEVICE(INTEL, 0xa0d9), (kernel_ulong_t)&spt_i2c_info },
	{ PCI_VDEVICE(INTEL, 0xa0da), (kernel_ulong_t)&bxt_uart_info },
	{ PCI_VDEVICE(INTEL, 0xa0db), (kernel_ulong_t)&bxt_uart_info },
	{ PCI_VDEVICE(INTEL, 0xa0dc), (kernel_ulong_t)&bxt_uart_info },
	{ PCI_VDEVICE(INTEL, 0xa0dd), (kernel_ulong_t)&bxt_uart_info },
	{ PCI_VDEVICE(INTEL, 0xa0de), (kernel_ulong_t)&spt_info },
	{ PCI_VDEVICE(INTEL, 0xa0df), (kernel_ulong_t)&spt_info },
	{ PCI_VDEVICE(INTEL, 0xa0e8), (kernel_ulong_t)&spt_i2c_info },
	{ PCI_VDEVICE(INTEL, 0xa0e9), (kernel_ulong_t)&spt_i2c_info },
	{ PCI_VDEVICE(INTEL, 0xa0ea), (kernel_ulong_t)&spt_i2c_info },
	{ PCI_VDEVICE(INTEL, 0xa0eb), (kernel_ulong_t)&spt_i2c_info },
	{ PCI_VDEVICE(INTEL, 0xa0fb), (kernel_ulong_t)&spt_info },
	{ PCI_VDEVICE(INTEL, 0xa0fd), (kernel_ulong_t)&spt_info },
	{ PCI_VDEVICE(INTEL, 0xa0fe), (kernel_ulong_t)&spt_info },
	/* SPT-H */
	{ PCI_VDEVICE(INTEL, 0xa127), (kernel_ulong_t)&spt_uart_info },
	{ PCI_VDEVICE(INTEL, 0xa128), (kernel_ulong_t)&spt_uart_info },
	{ PCI_VDEVICE(INTEL, 0xa129), (kernel_ulong_t)&spt_info },
	{ PCI_VDEVICE(INTEL, 0xa12a), (kernel_ulong_t)&spt_info },
	{ PCI_VDEVICE(INTEL, 0xa160), (kernel_ulong_t)&spt_i2c_info },
	{ PCI_VDEVICE(INTEL, 0xa161), (kernel_ulong_t)&spt_i2c_info },
	{ PCI_VDEVICE(INTEL, 0xa162), (kernel_ulong_t)&spt_i2c_info },
	{ PCI_VDEVICE(INTEL, 0xa166), (kernel_ulong_t)&spt_uart_info },
	/* KBL-H */
	{ PCI_VDEVICE(INTEL, 0xa2a7), (kernel_ulong_t)&spt_uart_info },
	{ PCI_VDEVICE(INTEL, 0xa2a8), (kernel_ulong_t)&spt_uart_info },
	{ PCI_VDEVICE(INTEL, 0xa2a9), (kernel_ulong_t)&spt_info },
	{ PCI_VDEVICE(INTEL, 0xa2aa), (kernel_ulong_t)&spt_info },
	{ PCI_VDEVICE(INTEL, 0xa2e0), (kernel_ulong_t)&spt_i2c_info },
	{ PCI_VDEVICE(INTEL, 0xa2e1), (kernel_ulong_t)&spt_i2c_info },
	{ PCI_VDEVICE(INTEL, 0xa2e2), (kernel_ulong_t)&spt_i2c_info },
	{ PCI_VDEVICE(INTEL, 0xa2e3), (kernel_ulong_t)&spt_i2c_info },
	{ PCI_VDEVICE(INTEL, 0xa2e6), (kernel_ulong_t)&spt_uart_info },
<<<<<<< HEAD
=======
	/* CNL-H */
	{ PCI_VDEVICE(INTEL, 0xa328), (kernel_ulong_t)&spt_uart_info },
	{ PCI_VDEVICE(INTEL, 0xa329), (kernel_ulong_t)&spt_uart_info },
	{ PCI_VDEVICE(INTEL, 0xa32a), (kernel_ulong_t)&spt_info },
	{ PCI_VDEVICE(INTEL, 0xa32b), (kernel_ulong_t)&spt_info },
	{ PCI_VDEVICE(INTEL, 0xa347), (kernel_ulong_t)&spt_uart_info },
	{ PCI_VDEVICE(INTEL, 0xa368), (kernel_ulong_t)&cnl_i2c_info },
	{ PCI_VDEVICE(INTEL, 0xa369), (kernel_ulong_t)&cnl_i2c_info },
	{ PCI_VDEVICE(INTEL, 0xa36a), (kernel_ulong_t)&cnl_i2c_info },
	{ PCI_VDEVICE(INTEL, 0xa36b), (kernel_ulong_t)&cnl_i2c_info },
	{ PCI_VDEVICE(INTEL, 0xa37b), (kernel_ulong_t)&spt_info },
	/* CML-V */
	{ PCI_VDEVICE(INTEL, 0xa3a7), (kernel_ulong_t)&spt_uart_info },
	{ PCI_VDEVICE(INTEL, 0xa3a8), (kernel_ulong_t)&spt_uart_info },
	{ PCI_VDEVICE(INTEL, 0xa3a9), (kernel_ulong_t)&spt_info },
	{ PCI_VDEVICE(INTEL, 0xa3aa), (kernel_ulong_t)&spt_info },
	{ PCI_VDEVICE(INTEL, 0xa3e0), (kernel_ulong_t)&spt_i2c_info },
	{ PCI_VDEVICE(INTEL, 0xa3e1), (kernel_ulong_t)&spt_i2c_info },
	{ PCI_VDEVICE(INTEL, 0xa3e2), (kernel_ulong_t)&spt_i2c_info },
	{ PCI_VDEVICE(INTEL, 0xa3e3), (kernel_ulong_t)&spt_i2c_info },
	{ PCI_VDEVICE(INTEL, 0xa3e6), (kernel_ulong_t)&spt_uart_info },
>>>>>>> 24b8d41d
	{ }
};
MODULE_DEVICE_TABLE(pci, intel_lpss_pci_ids);

static struct pci_driver intel_lpss_pci_driver = {
	.name = "intel-lpss",
	.id_table = intel_lpss_pci_ids,
	.probe = intel_lpss_pci_probe,
	.remove = intel_lpss_pci_remove,
	.driver = {
		.pm = &intel_lpss_pci_pm_ops,
	},
};

module_pci_driver(intel_lpss_pci_driver);

MODULE_AUTHOR("Andy Shevchenko <andriy.shevchenko@linux.intel.com>");
MODULE_AUTHOR("Mika Westerberg <mika.westerberg@linux.intel.com>");
MODULE_DESCRIPTION("Intel LPSS PCI driver");
MODULE_LICENSE("GPL v2");<|MERGE_RESOLUTION|>--- conflicted
+++ resolved
@@ -118,10 +118,6 @@
 };
 
 static const struct intel_lpss_platform_info apl_i2c_info = {
-<<<<<<< HEAD
-	.clk_rate = 133000000,
-	.properties = apl_i2c_properties,
-=======
 	.clk_rate = 133000000,
 	.properties = apl_i2c_properties,
 };
@@ -146,7 +142,6 @@
 static const struct intel_lpss_platform_info ehl_i2c_info = {
 	.clk_rate = 100000000,
 	.properties = bxt_i2c_properties,
->>>>>>> 24b8d41d
 };
 
 static const struct pci_device_id intel_lpss_pci_ids[] = {
@@ -369,8 +364,6 @@
 	{ PCI_VDEVICE(INTEL, 0xa2e2), (kernel_ulong_t)&spt_i2c_info },
 	{ PCI_VDEVICE(INTEL, 0xa2e3), (kernel_ulong_t)&spt_i2c_info },
 	{ PCI_VDEVICE(INTEL, 0xa2e6), (kernel_ulong_t)&spt_uart_info },
-<<<<<<< HEAD
-=======
 	/* CNL-H */
 	{ PCI_VDEVICE(INTEL, 0xa328), (kernel_ulong_t)&spt_uart_info },
 	{ PCI_VDEVICE(INTEL, 0xa329), (kernel_ulong_t)&spt_uart_info },
@@ -392,7 +385,6 @@
 	{ PCI_VDEVICE(INTEL, 0xa3e2), (kernel_ulong_t)&spt_i2c_info },
 	{ PCI_VDEVICE(INTEL, 0xa3e3), (kernel_ulong_t)&spt_i2c_info },
 	{ PCI_VDEVICE(INTEL, 0xa3e6), (kernel_ulong_t)&spt_uart_info },
->>>>>>> 24b8d41d
 	{ }
 };
 MODULE_DEVICE_TABLE(pci, intel_lpss_pci_ids);
