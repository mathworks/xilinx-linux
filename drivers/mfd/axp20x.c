--- conflicted
+++ resolved
@@ -17,7 +17,6 @@
 #include <linux/bitops.h>
 #include <linux/delay.h>
 #include <linux/err.h>
-#include <linux/delay.h>
 #include <linux/interrupt.h>
 #include <linux/kernel.h>
 #include <linux/mfd/axp20x.h>
@@ -40,15 +39,10 @@
 	"AXP221",
 	"AXP223",
 	"AXP288",
-<<<<<<< HEAD
-	"AXP806",
-	"AXP809",
-=======
 	"AXP803",
 	"AXP806",
 	"AXP809",
 	"AXP813",
->>>>>>> 24b8d41d
 };
 
 static const struct regmap_range axp152_writeable_ranges[] = {
@@ -109,10 +103,7 @@
 	regmap_reg_range(AXP20X_PWR_INPUT_STATUS, AXP20X_PWR_OP_MODE),
 	regmap_reg_range(AXP20X_IRQ1_EN, AXP20X_IRQ5_STATE),
 	regmap_reg_range(AXP22X_GPIO_STATE, AXP22X_GPIO_STATE),
-<<<<<<< HEAD
-=======
 	regmap_reg_range(AXP22X_PMIC_TEMP_H, AXP20X_IPSOUT_V_HIGH_L),
->>>>>>> 24b8d41d
 	regmap_reg_range(AXP20X_FG_RES, AXP20X_FG_RES),
 };
 
@@ -159,10 +150,7 @@
 	regmap_reg_range(AXP806_PWR_OUT_CTRL1, AXP806_CLDO3_V_CTRL),
 	regmap_reg_range(AXP20X_IRQ1_EN, AXP20X_IRQ2_EN),
 	regmap_reg_range(AXP20X_IRQ1_STATE, AXP20X_IRQ2_STATE),
-<<<<<<< HEAD
-=======
 	regmap_reg_range(AXP806_REG_ADDR_EXT, AXP806_REG_ADDR_EXT),
->>>>>>> 24b8d41d
 };
 
 static const struct regmap_range axp806_volatile_ranges[] = {
@@ -179,43 +167,20 @@
 	.n_yes_ranges	= ARRAY_SIZE(axp806_volatile_ranges),
 };
 
-<<<<<<< HEAD
-static struct resource axp152_pek_resources[] = {
-=======
 static const struct resource axp152_pek_resources[] = {
->>>>>>> 24b8d41d
 	DEFINE_RES_IRQ_NAMED(AXP152_IRQ_PEK_RIS_EDGE, "PEK_DBR"),
 	DEFINE_RES_IRQ_NAMED(AXP152_IRQ_PEK_FAL_EDGE, "PEK_DBF"),
 };
 
-<<<<<<< HEAD
-static struct resource axp20x_ac_power_supply_resources[] = {
-=======
 static const struct resource axp20x_ac_power_supply_resources[] = {
->>>>>>> 24b8d41d
 	DEFINE_RES_IRQ_NAMED(AXP20X_IRQ_ACIN_PLUGIN, "ACIN_PLUGIN"),
 	DEFINE_RES_IRQ_NAMED(AXP20X_IRQ_ACIN_REMOVAL, "ACIN_REMOVAL"),
 	DEFINE_RES_IRQ_NAMED(AXP20X_IRQ_ACIN_OVER_V, "ACIN_OVER_V"),
 };
 
-<<<<<<< HEAD
-static struct resource axp20x_pek_resources[] = {
-	{
-		.name	= "PEK_DBR",
-		.start	= AXP20X_IRQ_PEK_RIS_EDGE,
-		.end	= AXP20X_IRQ_PEK_RIS_EDGE,
-		.flags	= IORESOURCE_IRQ,
-	}, {
-		.name	= "PEK_DBF",
-		.start	= AXP20X_IRQ_PEK_FAL_EDGE,
-		.end	= AXP20X_IRQ_PEK_FAL_EDGE,
-		.flags	= IORESOURCE_IRQ,
-	},
-=======
 static const struct resource axp20x_pek_resources[] = {
 	DEFINE_RES_IRQ_NAMED(AXP20X_IRQ_PEK_RIS_EDGE, "PEK_DBR"),
 	DEFINE_RES_IRQ_NAMED(AXP20X_IRQ_PEK_FAL_EDGE, "PEK_DBF"),
->>>>>>> 24b8d41d
 };
 
 static const struct resource axp20x_usb_power_supply_resources[] = {
@@ -225,29 +190,9 @@
 	DEFINE_RES_IRQ_NAMED(AXP20X_IRQ_VBUS_NOT_VALID, "VBUS_NOT_VALID"),
 };
 
-<<<<<<< HEAD
-static struct resource axp22x_usb_power_supply_resources[] = {
-	DEFINE_RES_IRQ_NAMED(AXP22X_IRQ_VBUS_PLUGIN, "VBUS_PLUGIN"),
-	DEFINE_RES_IRQ_NAMED(AXP22X_IRQ_VBUS_REMOVAL, "VBUS_REMOVAL"),
-};
-
-static struct resource axp22x_pek_resources[] = {
-	{
-		.name   = "PEK_DBR",
-		.start  = AXP22X_IRQ_PEK_RIS_EDGE,
-		.end    = AXP22X_IRQ_PEK_RIS_EDGE,
-		.flags  = IORESOURCE_IRQ,
-	}, {
-		.name   = "PEK_DBF",
-		.start  = AXP22X_IRQ_PEK_FAL_EDGE,
-		.end    = AXP22X_IRQ_PEK_FAL_EDGE,
-		.flags  = IORESOURCE_IRQ,
-	},
-=======
 static const struct resource axp22x_usb_power_supply_resources[] = {
 	DEFINE_RES_IRQ_NAMED(AXP22X_IRQ_VBUS_PLUGIN, "VBUS_PLUGIN"),
 	DEFINE_RES_IRQ_NAMED(AXP22X_IRQ_VBUS_REMOVAL, "VBUS_REMOVAL"),
->>>>>>> 24b8d41d
 };
 
 /* AXP803 and AXP813/AXP818 share the same interrupts */
@@ -290,20 +235,6 @@
 	DEFINE_RES_IRQ_NAMED(AXP809_IRQ_PEK_FAL_EDGE, "PEK_DBF"),
 };
 
-static struct resource axp809_pek_resources[] = {
-	{
-		.name   = "PEK_DBR",
-		.start  = AXP809_IRQ_PEK_RIS_EDGE,
-		.end    = AXP809_IRQ_PEK_RIS_EDGE,
-		.flags  = IORESOURCE_IRQ,
-	}, {
-		.name   = "PEK_DBF",
-		.start  = AXP809_IRQ_PEK_FAL_EDGE,
-		.end    = AXP809_IRQ_PEK_FAL_EDGE,
-		.flags  = IORESOURCE_IRQ,
-	},
-};
-
 static const struct regmap_config axp152_regmap_config = {
 	.reg_bits	= 8,
 	.val_bits	= 8,
@@ -345,11 +276,7 @@
 	.val_bits	= 8,
 	.wr_table	= &axp806_writeable_table,
 	.volatile_table	= &axp806_volatile_table,
-<<<<<<< HEAD
-	.max_register	= AXP806_VREF_TEMP_WARN_L,
-=======
 	.max_register	= AXP806_REG_ADDR_EXT,
->>>>>>> 24b8d41d
 	.cache_type	= REGCACHE_RBTREE,
 };
 
@@ -487,8 +414,6 @@
 	INIT_REGMAP_IRQ(AXP288, BC_USB_CHNG,            5, 1),
 };
 
-<<<<<<< HEAD
-=======
 static const struct regmap_irq axp803_regmap_irqs[] = {
 	INIT_REGMAP_IRQ(AXP803, ACIN_OVER_V,		0, 7),
 	INIT_REGMAP_IRQ(AXP803, ACIN_PLUGIN,		0, 6),
@@ -526,7 +451,6 @@
 	INIT_REGMAP_IRQ(AXP803, MV_CHNG,                5, 0),
 };
 
->>>>>>> 24b8d41d
 static const struct regmap_irq axp806_regmap_irqs[] = {
 	INIT_REGMAP_IRQ(AXP806, DIE_TEMP_HIGH_LV1,	0, 0),
 	INIT_REGMAP_IRQ(AXP806, DIE_TEMP_HIGH_LV2,	0, 1),
@@ -535,19 +459,11 @@
 	INIT_REGMAP_IRQ(AXP806, DCDCC_V_LOW,		0, 5),
 	INIT_REGMAP_IRQ(AXP806, DCDCD_V_LOW,		0, 6),
 	INIT_REGMAP_IRQ(AXP806, DCDCE_V_LOW,		0, 7),
-<<<<<<< HEAD
-	INIT_REGMAP_IRQ(AXP806, PWROK_LONG,		1, 0),
-	INIT_REGMAP_IRQ(AXP806, PWROK_SHORT,		1, 1),
-	INIT_REGMAP_IRQ(AXP806, WAKEUP,			1, 4),
-	INIT_REGMAP_IRQ(AXP806, PWROK_FALL,		1, 5),
-	INIT_REGMAP_IRQ(AXP806, PWROK_RISE,		1, 6),
-=======
 	INIT_REGMAP_IRQ(AXP806, POK_LONG,		1, 0),
 	INIT_REGMAP_IRQ(AXP806, POK_SHORT,		1, 1),
 	INIT_REGMAP_IRQ(AXP806, WAKEUP,			1, 4),
 	INIT_REGMAP_IRQ(AXP806, POK_FALL,		1, 5),
 	INIT_REGMAP_IRQ(AXP806, POK_RISE,		1, 6),
->>>>>>> 24b8d41d
 };
 
 static const struct regmap_irq axp809_regmap_irqs[] = {
@@ -635,8 +551,6 @@
 
 };
 
-<<<<<<< HEAD
-=======
 static const struct regmap_irq_chip axp803_regmap_irq_chip = {
 	.name			= "axp803",
 	.status_base		= AXP20X_IRQ1_STATE,
@@ -649,7 +563,6 @@
 	.num_regs		= 6,
 };
 
->>>>>>> 24b8d41d
 static const struct regmap_irq_chip axp806_regmap_irq_chip = {
 	.name			= "axp806",
 	.status_base		= AXP20X_IRQ1_STATE,
@@ -674,11 +587,7 @@
 	.num_regs		= 5,
 };
 
-<<<<<<< HEAD
-static struct mfd_cell axp20x_cells[] = {
-=======
 static const struct mfd_cell axp20x_cells[] = {
->>>>>>> 24b8d41d
 	{
 		.name		= "axp20x-gpio",
 		.of_compatible	= "x-powers,axp209-gpio",
@@ -689,15 +598,12 @@
 	}, {
 		.name		= "axp20x-regulator",
 	}, {
-<<<<<<< HEAD
-=======
 		.name		= "axp20x-adc",
 		.of_compatible	= "x-powers,axp209-adc",
 	}, {
 		.name		= "axp20x-battery-power-supply",
 		.of_compatible	= "x-powers,axp209-battery-power-supply",
 	}, {
->>>>>>> 24b8d41d
 		.name		= "axp20x-ac-power-supply",
 		.of_compatible	= "x-powers,axp202-ac-power-supply",
 		.num_resources	= ARRAY_SIZE(axp20x_ac_power_supply_resources),
@@ -718,9 +624,6 @@
 	}, {
 		.name		= "axp20x-regulator",
 	}, {
-<<<<<<< HEAD
-		.name			= "axp20x-regulator",
-=======
 		.name		= "axp22x-adc",
 		.of_compatible	= "x-powers,axp221-adc",
 	}, {
@@ -731,7 +634,6 @@
 	}, {
 		.name		= "axp20x-battery-power-supply",
 		.of_compatible	= "x-powers,axp221-battery-power-supply",
->>>>>>> 24b8d41d
 	}, {
 		.name		= "axp20x-usb-power-supply",
 		.of_compatible	= "x-powers,axp221-usb-power-supply",
@@ -904,24 +806,6 @@
 		.num_resources	= ARRAY_SIZE(axp803_usb_power_supply_resources),
 		.resources	= axp803_usb_power_supply_resources,
 		.of_compatible	= "x-powers,axp813-usb-power-supply",
-	},
-};
-
-static struct mfd_cell axp806_cells[] = {
-	{
-		.id			= 2,
-		.name			= "axp20x-regulator",
-	},
-};
-
-static struct mfd_cell axp809_cells[] = {
-	{
-		.name			= "axp20x-pek",
-		.num_resources		= ARRAY_SIZE(axp809_pek_resources),
-		.resources		= axp809_pek_resources,
-	}, {
-		.id			= 1,
-		.name			= "axp20x-regulator",
 	},
 };
 
@@ -1030,18 +914,6 @@
 		 */
 		axp20x->regmap_irq_chip = &axp803_regmap_irq_chip;
 		break;
-	case AXP806_ID:
-		axp20x->nr_cells = ARRAY_SIZE(axp806_cells);
-		axp20x->cells = axp806_cells;
-		axp20x->regmap_cfg = &axp806_regmap_config;
-		axp20x->regmap_irq_chip = &axp806_regmap_irq_chip;
-		break;
-	case AXP809_ID:
-		axp20x->nr_cells = ARRAY_SIZE(axp809_cells);
-		axp20x->cells = axp809_cells;
-		axp20x->regmap_cfg = &axp22x_regmap_config;
-		axp20x->regmap_irq_chip = &axp809_regmap_irq_chip;
-		break;
 	default:
 		dev_err(dev, "unsupported AXP20X ID %lu\n", axp20x->variant);
 		return -EINVAL;
