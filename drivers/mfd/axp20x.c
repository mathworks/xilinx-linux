--- conflicted
+++ resolved
@@ -1124,11 +1124,8 @@
 
 	/* Give capacitors etc. time to drain to avoid kernel panic msg. */
 	mdelay(500);
-<<<<<<< HEAD
-=======
 
 	return NOTIFY_DONE;
->>>>>>> e475cc1c
 }
 
 int axp20x_match_device(struct axp20x_dev *axp20x)
