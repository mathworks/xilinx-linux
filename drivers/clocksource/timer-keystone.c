--- conflicted
+++ resolved
@@ -222,9 +222,5 @@
 	return error;
 }
 
-<<<<<<< HEAD
-CLOCKSOURCE_OF_DECLARE(keystone_timer, "ti,keystone-timer",
-=======
 TIMER_OF_DECLARE(keystone_timer, "ti,keystone-timer",
->>>>>>> 24b8d41d
 			   keystone_timer_init);