// SPDX-License-Identifier: GPL-2.0-or-later
/*
 * System timer for CSR SiRFprimaII
 *
 * Copyright (c) 2011 Cambridge Silicon Radio Limited, a CSR plc group company.
 */

#include <linux/kernel.h>
#include <linux/interrupt.h>
#include <linux/clockchips.h>
#include <linux/clocksource.h>
#include <linux/bitops.h>
#include <linux/irq.h>
#include <linux/clk.h>
#include <linux/err.h>
#include <linux/slab.h>
#include <linux/of.h>
#include <linux/of_irq.h>
#include <linux/of_address.h>
#include <linux/sched_clock.h>

#define PRIMA2_CLOCK_FREQ 1000000

#define SIRFSOC_TIMER_COUNTER_LO	0x0000
#define SIRFSOC_TIMER_COUNTER_HI	0x0004
#define SIRFSOC_TIMER_MATCH_0		0x0008
#define SIRFSOC_TIMER_MATCH_1		0x000C
#define SIRFSOC_TIMER_MATCH_2		0x0010
#define SIRFSOC_TIMER_MATCH_3		0x0014
#define SIRFSOC_TIMER_MATCH_4		0x0018
#define SIRFSOC_TIMER_MATCH_5		0x001C
#define SIRFSOC_TIMER_STATUS		0x0020
#define SIRFSOC_TIMER_INT_EN		0x0024
#define SIRFSOC_TIMER_WATCHDOG_EN	0x0028
#define SIRFSOC_TIMER_DIV		0x002C
#define SIRFSOC_TIMER_LATCH		0x0030
#define SIRFSOC_TIMER_LATCHED_LO	0x0034
#define SIRFSOC_TIMER_LATCHED_HI	0x0038

#define SIRFSOC_TIMER_WDT_INDEX		5

#define SIRFSOC_TIMER_LATCH_BIT	 BIT(0)

#define SIRFSOC_TIMER_REG_CNT 11

static const u32 sirfsoc_timer_reg_list[SIRFSOC_TIMER_REG_CNT] = {
	SIRFSOC_TIMER_MATCH_0, SIRFSOC_TIMER_MATCH_1, SIRFSOC_TIMER_MATCH_2,
	SIRFSOC_TIMER_MATCH_3, SIRFSOC_TIMER_MATCH_4, SIRFSOC_TIMER_MATCH_5,
	SIRFSOC_TIMER_INT_EN, SIRFSOC_TIMER_WATCHDOG_EN, SIRFSOC_TIMER_DIV,
	SIRFSOC_TIMER_LATCHED_LO, SIRFSOC_TIMER_LATCHED_HI,
};

static u32 sirfsoc_timer_reg_val[SIRFSOC_TIMER_REG_CNT];

static void __iomem *sirfsoc_timer_base;

/* timer0 interrupt handler */
static irqreturn_t sirfsoc_timer_interrupt(int irq, void *dev_id)
{
	struct clock_event_device *ce = dev_id;

	WARN_ON(!(readl_relaxed(sirfsoc_timer_base + SIRFSOC_TIMER_STATUS) &
		BIT(0)));

	/* clear timer0 interrupt */
	writel_relaxed(BIT(0), sirfsoc_timer_base + SIRFSOC_TIMER_STATUS);

	ce->event_handler(ce);

	return IRQ_HANDLED;
}

/* read 64-bit timer counter */
static u64 notrace sirfsoc_timer_read(struct clocksource *cs)
{
	u64 cycles;

	/* latch the 64-bit timer counter */
	writel_relaxed(SIRFSOC_TIMER_LATCH_BIT,
		sirfsoc_timer_base + SIRFSOC_TIMER_LATCH);
	cycles = readl_relaxed(sirfsoc_timer_base + SIRFSOC_TIMER_LATCHED_HI);
	cycles = (cycles << 32) |
		readl_relaxed(sirfsoc_timer_base + SIRFSOC_TIMER_LATCHED_LO);

	return cycles;
}

static int sirfsoc_timer_set_next_event(unsigned long delta,
	struct clock_event_device *ce)
{
	unsigned long now, next;

	writel_relaxed(SIRFSOC_TIMER_LATCH_BIT,
		sirfsoc_timer_base + SIRFSOC_TIMER_LATCH);
	now = readl_relaxed(sirfsoc_timer_base + SIRFSOC_TIMER_LATCHED_LO);
	next = now + delta;
	writel_relaxed(next, sirfsoc_timer_base + SIRFSOC_TIMER_MATCH_0);
	writel_relaxed(SIRFSOC_TIMER_LATCH_BIT,
		sirfsoc_timer_base + SIRFSOC_TIMER_LATCH);
	now = readl_relaxed(sirfsoc_timer_base + SIRFSOC_TIMER_LATCHED_LO);

	return next - now > delta ? -ETIME : 0;
}

static int sirfsoc_timer_shutdown(struct clock_event_device *evt)
{
	u32 val = readl_relaxed(sirfsoc_timer_base + SIRFSOC_TIMER_INT_EN);

	writel_relaxed(val & ~BIT(0),
		       sirfsoc_timer_base + SIRFSOC_TIMER_INT_EN);
	return 0;
}

static int sirfsoc_timer_set_oneshot(struct clock_event_device *evt)
{
	u32 val = readl_relaxed(sirfsoc_timer_base + SIRFSOC_TIMER_INT_EN);

	writel_relaxed(val | BIT(0), sirfsoc_timer_base + SIRFSOC_TIMER_INT_EN);
	return 0;
}

static void sirfsoc_clocksource_suspend(struct clocksource *cs)
{
	int i;

	writel_relaxed(SIRFSOC_TIMER_LATCH_BIT,
		sirfsoc_timer_base + SIRFSOC_TIMER_LATCH);

	for (i = 0; i < SIRFSOC_TIMER_REG_CNT; i++)
		sirfsoc_timer_reg_val[i] =
			readl_relaxed(sirfsoc_timer_base +
				sirfsoc_timer_reg_list[i]);
}

static void sirfsoc_clocksource_resume(struct clocksource *cs)
{
	int i;

	for (i = 0; i < SIRFSOC_TIMER_REG_CNT - 2; i++)
		writel_relaxed(sirfsoc_timer_reg_val[i],
			sirfsoc_timer_base + sirfsoc_timer_reg_list[i]);

	writel_relaxed(sirfsoc_timer_reg_val[SIRFSOC_TIMER_REG_CNT - 2],
		sirfsoc_timer_base + SIRFSOC_TIMER_COUNTER_LO);
	writel_relaxed(sirfsoc_timer_reg_val[SIRFSOC_TIMER_REG_CNT - 1],
		sirfsoc_timer_base + SIRFSOC_TIMER_COUNTER_HI);
}

static struct clock_event_device sirfsoc_clockevent = {
	.name = "sirfsoc_clockevent",
	.rating = 200,
	.features = CLOCK_EVT_FEAT_ONESHOT,
	.set_state_shutdown = sirfsoc_timer_shutdown,
	.set_state_oneshot = sirfsoc_timer_set_oneshot,
	.set_next_event = sirfsoc_timer_set_next_event,
};

static struct clocksource sirfsoc_clocksource = {
	.name = "sirfsoc_clocksource",
	.rating = 200,
	.mask = CLOCKSOURCE_MASK(64),
	.flags = CLOCK_SOURCE_IS_CONTINUOUS,
	.read = sirfsoc_timer_read,
	.suspend = sirfsoc_clocksource_suspend,
	.resume = sirfsoc_clocksource_resume,
};

/* Overwrite weak default sched_clock with more precise one */
static u64 notrace sirfsoc_read_sched_clock(void)
{
	return sirfsoc_timer_read(NULL);
}

static void __init sirfsoc_clockevent_init(void)
{
	sirfsoc_clockevent.cpumask = cpumask_of(0);
	clockevents_config_and_register(&sirfsoc_clockevent, PRIMA2_CLOCK_FREQ,
					2, -2);
}

/* initialize the kernel jiffy timer source */
static int __init sirfsoc_prima2_timer_init(struct device_node *np)
{
	unsigned long rate;
	unsigned int irq;
	struct clk *clk;
	int ret;

	clk = of_clk_get(np, 0);
	if (IS_ERR(clk)) {
<<<<<<< HEAD
		pr_err("Failed to get clock");
=======
		pr_err("Failed to get clock\n");
>>>>>>> 24b8d41d
		return PTR_ERR(clk);
	}

	ret = clk_prepare_enable(clk);
	if (ret) {
<<<<<<< HEAD
		pr_err("Failed to enable clock");
=======
		pr_err("Failed to enable clock\n");
>>>>>>> 24b8d41d
		return ret;
	}

	rate = clk_get_rate(clk);

	if (rate < PRIMA2_CLOCK_FREQ || rate % PRIMA2_CLOCK_FREQ) {
<<<<<<< HEAD
		pr_err("Invalid clock rate");
=======
		pr_err("Invalid clock rate\n");
>>>>>>> 24b8d41d
		return -EINVAL;
	}

	sirfsoc_timer_base = of_iomap(np, 0);
	if (!sirfsoc_timer_base) {
		pr_err("unable to map timer cpu registers\n");
		return -ENXIO;
	}

	irq = irq_of_parse_and_map(np, 0);

	writel_relaxed(rate / PRIMA2_CLOCK_FREQ / 2 - 1,
		sirfsoc_timer_base + SIRFSOC_TIMER_DIV);
	writel_relaxed(0, sirfsoc_timer_base + SIRFSOC_TIMER_COUNTER_LO);
	writel_relaxed(0, sirfsoc_timer_base + SIRFSOC_TIMER_COUNTER_HI);
	writel_relaxed(BIT(0), sirfsoc_timer_base + SIRFSOC_TIMER_STATUS);

	ret = clocksource_register_hz(&sirfsoc_clocksource, PRIMA2_CLOCK_FREQ);
	if (ret) {
<<<<<<< HEAD
		pr_err("Failed to register clocksource");
=======
		pr_err("Failed to register clocksource\n");
>>>>>>> 24b8d41d
		return ret;
	}

	sched_clock_register(sirfsoc_read_sched_clock, 64, PRIMA2_CLOCK_FREQ);

<<<<<<< HEAD
	ret = setup_irq(sirfsoc_timer_irq.irq, &sirfsoc_timer_irq);
	if (ret) {
		pr_err("Failed to setup irq");
=======
	ret = request_irq(irq, sirfsoc_timer_interrupt, IRQF_TIMER,
			  "sirfsoc_timer0", &sirfsoc_clockevent);
	if (ret) {
		pr_err("Failed to setup irq\n");
>>>>>>> 24b8d41d
		return ret;
	}

	sirfsoc_clockevent_init();

	return 0;
}
TIMER_OF_DECLARE(sirfsoc_prima2_timer,
	"sirf,prima2-tick", sirfsoc_prima2_timer_init);<|MERGE_RESOLUTION|>--- conflicted
+++ resolved
@@ -188,32 +188,20 @@
 
 	clk = of_clk_get(np, 0);
 	if (IS_ERR(clk)) {
-<<<<<<< HEAD
-		pr_err("Failed to get clock");
-=======
 		pr_err("Failed to get clock\n");
->>>>>>> 24b8d41d
 		return PTR_ERR(clk);
 	}
 
 	ret = clk_prepare_enable(clk);
 	if (ret) {
-<<<<<<< HEAD
-		pr_err("Failed to enable clock");
-=======
 		pr_err("Failed to enable clock\n");
->>>>>>> 24b8d41d
 		return ret;
 	}
 
 	rate = clk_get_rate(clk);
 
 	if (rate < PRIMA2_CLOCK_FREQ || rate % PRIMA2_CLOCK_FREQ) {
-<<<<<<< HEAD
-		pr_err("Invalid clock rate");
-=======
 		pr_err("Invalid clock rate\n");
->>>>>>> 24b8d41d
 		return -EINVAL;
 	}
 
@@ -233,26 +221,16 @@
 
 	ret = clocksource_register_hz(&sirfsoc_clocksource, PRIMA2_CLOCK_FREQ);
 	if (ret) {
-<<<<<<< HEAD
-		pr_err("Failed to register clocksource");
-=======
 		pr_err("Failed to register clocksource\n");
->>>>>>> 24b8d41d
 		return ret;
 	}
 
 	sched_clock_register(sirfsoc_read_sched_clock, 64, PRIMA2_CLOCK_FREQ);
 
-<<<<<<< HEAD
-	ret = setup_irq(sirfsoc_timer_irq.irq, &sirfsoc_timer_irq);
-	if (ret) {
-		pr_err("Failed to setup irq");
-=======
 	ret = request_irq(irq, sirfsoc_timer_interrupt, IRQF_TIMER,
 			  "sirfsoc_timer0", &sirfsoc_clockevent);
 	if (ret) {
 		pr_err("Failed to setup irq\n");
->>>>>>> 24b8d41d
 		return ret;
 	}
 
