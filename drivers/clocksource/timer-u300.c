--- conflicted
+++ resolved
@@ -414,12 +414,8 @@
 		u300_timer_base + U300_TIMER_APP_RGPT1);
 
 	/* Set up the IRQ handler */
-<<<<<<< HEAD
-	ret = setup_irq(irq, &u300_timer_irq);
-=======
 	ret = request_irq(irq, u300_timer_interrupt,
 			  IRQF_TIMER | IRQF_IRQPOLL, "U300 Timer Tick", NULL);
->>>>>>> 24b8d41d
 	if (ret)
 		return ret;
 
