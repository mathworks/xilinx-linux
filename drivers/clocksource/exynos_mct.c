// SPDX-License-Identifier: GPL-2.0-only
/* linux/arch/arm/mach-exynos4/mct.c
 *
 * Copyright (c) 2011 Samsung Electronics Co., Ltd.
 *		http://www.samsung.com
 *
 * Exynos4 MCT(Multi-Core Timer) support
*/

#include <linux/interrupt.h>
#include <linux/irq.h>
#include <linux/err.h>
#include <linux/clk.h>
#include <linux/clockchips.h>
#include <linux/cpu.h>
#include <linux/delay.h>
#include <linux/percpu.h>
#include <linux/of.h>
#include <linux/of_irq.h>
#include <linux/of_address.h>
#include <linux/clocksource.h>
#include <linux/sched_clock.h>

#define EXYNOS4_MCTREG(x)		(x)
#define EXYNOS4_MCT_G_CNT_L		EXYNOS4_MCTREG(0x100)
#define EXYNOS4_MCT_G_CNT_U		EXYNOS4_MCTREG(0x104)
#define EXYNOS4_MCT_G_CNT_WSTAT		EXYNOS4_MCTREG(0x110)
#define EXYNOS4_MCT_G_COMP0_L		EXYNOS4_MCTREG(0x200)
#define EXYNOS4_MCT_G_COMP0_U		EXYNOS4_MCTREG(0x204)
#define EXYNOS4_MCT_G_COMP0_ADD_INCR	EXYNOS4_MCTREG(0x208)
#define EXYNOS4_MCT_G_TCON		EXYNOS4_MCTREG(0x240)
#define EXYNOS4_MCT_G_INT_CSTAT		EXYNOS4_MCTREG(0x244)
#define EXYNOS4_MCT_G_INT_ENB		EXYNOS4_MCTREG(0x248)
#define EXYNOS4_MCT_G_WSTAT		EXYNOS4_MCTREG(0x24C)
#define _EXYNOS4_MCT_L_BASE		EXYNOS4_MCTREG(0x300)
#define EXYNOS4_MCT_L_BASE(x)		(_EXYNOS4_MCT_L_BASE + (0x100 * x))
#define EXYNOS4_MCT_L_MASK		(0xffffff00)

#define MCT_L_TCNTB_OFFSET		(0x00)
#define MCT_L_ICNTB_OFFSET		(0x08)
#define MCT_L_TCON_OFFSET		(0x20)
#define MCT_L_INT_CSTAT_OFFSET		(0x30)
#define MCT_L_INT_ENB_OFFSET		(0x34)
#define MCT_L_WSTAT_OFFSET		(0x40)
#define MCT_G_TCON_START		(1 << 8)
#define MCT_G_TCON_COMP0_AUTO_INC	(1 << 1)
#define MCT_G_TCON_COMP0_ENABLE		(1 << 0)
#define MCT_L_TCON_INTERVAL_MODE	(1 << 2)
#define MCT_L_TCON_INT_START		(1 << 1)
#define MCT_L_TCON_TIMER_START		(1 << 0)

#define TICK_BASE_CNT	1

enum {
	MCT_INT_SPI,
	MCT_INT_PPI
};

enum {
	MCT_G0_IRQ,
	MCT_G1_IRQ,
	MCT_G2_IRQ,
	MCT_G3_IRQ,
	MCT_L0_IRQ,
	MCT_L1_IRQ,
	MCT_L2_IRQ,
	MCT_L3_IRQ,
	MCT_L4_IRQ,
	MCT_L5_IRQ,
	MCT_L6_IRQ,
	MCT_L7_IRQ,
	MCT_NR_IRQS,
};

static void __iomem *reg_base;
static unsigned long clk_rate;
static unsigned int mct_int_type;
static int mct_irqs[MCT_NR_IRQS];

struct mct_clock_event_device {
	struct clock_event_device evt;
	unsigned long base;
	char name[10];
};

static void exynos4_mct_write(unsigned int value, unsigned long offset)
{
	unsigned long stat_addr;
	u32 mask;
	u32 i;

	writel_relaxed(value, reg_base + offset);

	if (likely(offset >= EXYNOS4_MCT_L_BASE(0))) {
		stat_addr = (offset & EXYNOS4_MCT_L_MASK) + MCT_L_WSTAT_OFFSET;
		switch (offset & ~EXYNOS4_MCT_L_MASK) {
		case MCT_L_TCON_OFFSET:
			mask = 1 << 3;		/* L_TCON write status */
			break;
		case MCT_L_ICNTB_OFFSET:
			mask = 1 << 1;		/* L_ICNTB write status */
			break;
		case MCT_L_TCNTB_OFFSET:
			mask = 1 << 0;		/* L_TCNTB write status */
			break;
		default:
			return;
		}
	} else {
		switch (offset) {
		case EXYNOS4_MCT_G_TCON:
			stat_addr = EXYNOS4_MCT_G_WSTAT;
			mask = 1 << 16;		/* G_TCON write status */
			break;
		case EXYNOS4_MCT_G_COMP0_L:
			stat_addr = EXYNOS4_MCT_G_WSTAT;
			mask = 1 << 0;		/* G_COMP0_L write status */
			break;
		case EXYNOS4_MCT_G_COMP0_U:
			stat_addr = EXYNOS4_MCT_G_WSTAT;
			mask = 1 << 1;		/* G_COMP0_U write status */
			break;
		case EXYNOS4_MCT_G_COMP0_ADD_INCR:
			stat_addr = EXYNOS4_MCT_G_WSTAT;
			mask = 1 << 2;		/* G_COMP0_ADD_INCR w status */
			break;
		case EXYNOS4_MCT_G_CNT_L:
			stat_addr = EXYNOS4_MCT_G_CNT_WSTAT;
			mask = 1 << 0;		/* G_CNT_L write status */
			break;
		case EXYNOS4_MCT_G_CNT_U:
			stat_addr = EXYNOS4_MCT_G_CNT_WSTAT;
			mask = 1 << 1;		/* G_CNT_U write status */
			break;
		default:
			return;
		}
	}

	/* Wait maximum 1 ms until written values are applied */
	for (i = 0; i < loops_per_jiffy / 1000 * HZ; i++)
		if (readl_relaxed(reg_base + stat_addr) & mask) {
			writel_relaxed(mask, reg_base + stat_addr);
			return;
		}

	panic("MCT hangs after writing %d (offset:0x%lx)\n", value, offset);
}

/* Clocksource handling */
static void exynos4_mct_frc_start(void)
{
	u32 reg;

	reg = readl_relaxed(reg_base + EXYNOS4_MCT_G_TCON);
	reg |= MCT_G_TCON_START;
	exynos4_mct_write(reg, EXYNOS4_MCT_G_TCON);
}

/**
 * exynos4_read_count_64 - Read all 64-bits of the global counter
 *
 * This will read all 64-bits of the global counter taking care to make sure
 * that the upper and lower half match.  Note that reading the MCT can be quite
 * slow (hundreds of nanoseconds) so you should use the 32-bit (lower half
 * only) version when possible.
 *
 * Returns the number of cycles in the global counter.
 */
static u64 exynos4_read_count_64(void)
{
	unsigned int lo, hi;
	u32 hi2 = readl_relaxed(reg_base + EXYNOS4_MCT_G_CNT_U);

	do {
		hi = hi2;
		lo = readl_relaxed(reg_base + EXYNOS4_MCT_G_CNT_L);
		hi2 = readl_relaxed(reg_base + EXYNOS4_MCT_G_CNT_U);
	} while (hi != hi2);

	return ((u64)hi << 32) | lo;
}

/**
 * exynos4_read_count_32 - Read the lower 32-bits of the global counter
 *
 * This will read just the lower 32-bits of the global counter.  This is marked
 * as notrace so it can be used by the scheduler clock.
 *
 * Returns the number of cycles in the global counter (lower 32 bits).
 */
static u32 notrace exynos4_read_count_32(void)
{
	return readl_relaxed(reg_base + EXYNOS4_MCT_G_CNT_L);
}

static u64 exynos4_frc_read(struct clocksource *cs)
{
	return exynos4_read_count_32();
}

static void exynos4_frc_resume(struct clocksource *cs)
{
	exynos4_mct_frc_start();
}

static struct clocksource mct_frc = {
	.name		= "mct-frc",
	.rating		= 450,	/* use value higher than ARM arch timer */
	.read		= exynos4_frc_read,
	.mask		= CLOCKSOURCE_MASK(32),
	.flags		= CLOCK_SOURCE_IS_CONTINUOUS,
	.resume		= exynos4_frc_resume,
};

static u64 notrace exynos4_read_sched_clock(void)
{
	return exynos4_read_count_32();
}

#if defined(CONFIG_ARM)
static struct delay_timer exynos4_delay_timer;

static cycles_t exynos4_read_current_timer(void)
{
	BUILD_BUG_ON_MSG(sizeof(cycles_t) != sizeof(u32),
			 "cycles_t needs to move to 32-bit for ARM64 usage");
	return exynos4_read_count_32();
}
#endif

static int __init exynos4_clocksource_init(void)
{
	exynos4_mct_frc_start();

#if defined(CONFIG_ARM)
	exynos4_delay_timer.read_current_timer = &exynos4_read_current_timer;
	exynos4_delay_timer.freq = clk_rate;
	register_current_timer_delay(&exynos4_delay_timer);
#endif

	if (clocksource_register_hz(&mct_frc, clk_rate))
		panic("%s: can't register clocksource\n", mct_frc.name);

	sched_clock_register(exynos4_read_sched_clock, 32, clk_rate);

	return 0;
}

static void exynos4_mct_comp0_stop(void)
{
	unsigned int tcon;

	tcon = readl_relaxed(reg_base + EXYNOS4_MCT_G_TCON);
	tcon &= ~(MCT_G_TCON_COMP0_ENABLE | MCT_G_TCON_COMP0_AUTO_INC);

	exynos4_mct_write(tcon, EXYNOS4_MCT_G_TCON);
	exynos4_mct_write(0, EXYNOS4_MCT_G_INT_ENB);
}

static void exynos4_mct_comp0_start(bool periodic, unsigned long cycles)
{
	unsigned int tcon;
	u64 comp_cycle;

	tcon = readl_relaxed(reg_base + EXYNOS4_MCT_G_TCON);

	if (periodic) {
		tcon |= MCT_G_TCON_COMP0_AUTO_INC;
		exynos4_mct_write(cycles, EXYNOS4_MCT_G_COMP0_ADD_INCR);
	}

	comp_cycle = exynos4_read_count_64() + cycles;
	exynos4_mct_write((u32)comp_cycle, EXYNOS4_MCT_G_COMP0_L);
	exynos4_mct_write((u32)(comp_cycle >> 32), EXYNOS4_MCT_G_COMP0_U);

	exynos4_mct_write(0x1, EXYNOS4_MCT_G_INT_ENB);

	tcon |= MCT_G_TCON_COMP0_ENABLE;
	exynos4_mct_write(tcon , EXYNOS4_MCT_G_TCON);
}

static int exynos4_comp_set_next_event(unsigned long cycles,
				       struct clock_event_device *evt)
{
	exynos4_mct_comp0_start(false, cycles);

	return 0;
}

static int mct_set_state_shutdown(struct clock_event_device *evt)
{
	exynos4_mct_comp0_stop();
	return 0;
}

static int mct_set_state_periodic(struct clock_event_device *evt)
{
	unsigned long cycles_per_jiffy;

	cycles_per_jiffy = (((unsigned long long)NSEC_PER_SEC / HZ * evt->mult)
			    >> evt->shift);
	exynos4_mct_comp0_stop();
	exynos4_mct_comp0_start(true, cycles_per_jiffy);
	return 0;
}

static struct clock_event_device mct_comp_device = {
	.name			= "mct-comp",
	.features		= CLOCK_EVT_FEAT_PERIODIC |
				  CLOCK_EVT_FEAT_ONESHOT,
	.rating			= 250,
	.set_next_event		= exynos4_comp_set_next_event,
	.set_state_periodic	= mct_set_state_periodic,
	.set_state_shutdown	= mct_set_state_shutdown,
	.set_state_oneshot	= mct_set_state_shutdown,
	.set_state_oneshot_stopped = mct_set_state_shutdown,
	.tick_resume		= mct_set_state_shutdown,
};

static irqreturn_t exynos4_mct_comp_isr(int irq, void *dev_id)
{
	struct clock_event_device *evt = dev_id;

	exynos4_mct_write(0x1, EXYNOS4_MCT_G_INT_CSTAT);

	evt->event_handler(evt);

	return IRQ_HANDLED;
}

<<<<<<< HEAD
static struct irqaction mct_comp_event_irq = {
	.name		= "mct_comp_irq",
	.flags		= IRQF_TIMER | IRQF_IRQPOLL,
	.handler	= exynos4_mct_comp_isr,
	.dev_id		= &mct_comp_device,
};

=======
>>>>>>> 24b8d41d
static int exynos4_clockevent_init(void)
{
	mct_comp_device.cpumask = cpumask_of(0);
	clockevents_config_and_register(&mct_comp_device, clk_rate,
					0xf, 0xffffffff);
<<<<<<< HEAD
	setup_irq(mct_irqs[MCT_G0_IRQ], &mct_comp_event_irq);
=======
	if (request_irq(mct_irqs[MCT_G0_IRQ], exynos4_mct_comp_isr,
			IRQF_TIMER | IRQF_IRQPOLL, "mct_comp_irq",
			&mct_comp_device))
		pr_err("%s: request_irq() failed\n", "mct_comp_irq");
>>>>>>> 24b8d41d

	return 0;
}

static DEFINE_PER_CPU(struct mct_clock_event_device, percpu_mct_tick);

/* Clock event handling */
static void exynos4_mct_tick_stop(struct mct_clock_event_device *mevt)
{
	unsigned long tmp;
	unsigned long mask = MCT_L_TCON_INT_START | MCT_L_TCON_TIMER_START;
	unsigned long offset = mevt->base + MCT_L_TCON_OFFSET;

	tmp = readl_relaxed(reg_base + offset);
	if (tmp & mask) {
		tmp &= ~mask;
		exynos4_mct_write(tmp, offset);
	}
}

static void exynos4_mct_tick_start(unsigned long cycles,
				   struct mct_clock_event_device *mevt)
{
	unsigned long tmp;

	exynos4_mct_tick_stop(mevt);

	tmp = (1 << 31) | cycles;	/* MCT_L_UPDATE_ICNTB */

	/* update interrupt count buffer */
	exynos4_mct_write(tmp, mevt->base + MCT_L_ICNTB_OFFSET);

	/* enable MCT tick interrupt */
	exynos4_mct_write(0x1, mevt->base + MCT_L_INT_ENB_OFFSET);

	tmp = readl_relaxed(reg_base + mevt->base + MCT_L_TCON_OFFSET);
	tmp |= MCT_L_TCON_INT_START | MCT_L_TCON_TIMER_START |
	       MCT_L_TCON_INTERVAL_MODE;
	exynos4_mct_write(tmp, mevt->base + MCT_L_TCON_OFFSET);
}

static void exynos4_mct_tick_clear(struct mct_clock_event_device *mevt)
{
	/* Clear the MCT tick interrupt */
	if (readl_relaxed(reg_base + mevt->base + MCT_L_INT_CSTAT_OFFSET) & 1)
		exynos4_mct_write(0x1, mevt->base + MCT_L_INT_CSTAT_OFFSET);
}

static int exynos4_tick_set_next_event(unsigned long cycles,
				       struct clock_event_device *evt)
{
	struct mct_clock_event_device *mevt;

	mevt = container_of(evt, struct mct_clock_event_device, evt);
	exynos4_mct_tick_start(cycles, mevt);
	return 0;
}

static int set_state_shutdown(struct clock_event_device *evt)
{
	struct mct_clock_event_device *mevt;

	mevt = container_of(evt, struct mct_clock_event_device, evt);
	exynos4_mct_tick_stop(mevt);
	exynos4_mct_tick_clear(mevt);
	return 0;
}

static int set_state_periodic(struct clock_event_device *evt)
{
	struct mct_clock_event_device *mevt;
	unsigned long cycles_per_jiffy;

	mevt = container_of(evt, struct mct_clock_event_device, evt);
	cycles_per_jiffy = (((unsigned long long)NSEC_PER_SEC / HZ * evt->mult)
			    >> evt->shift);
	exynos4_mct_tick_stop(mevt);
	exynos4_mct_tick_start(cycles_per_jiffy, mevt);
	return 0;
}

static irqreturn_t exynos4_mct_tick_isr(int irq, void *dev_id)
{
	struct mct_clock_event_device *mevt = dev_id;
	struct clock_event_device *evt = &mevt->evt;

	/*
	 * This is for supporting oneshot mode.
	 * Mct would generate interrupt periodically
	 * without explicit stopping.
	 */
	if (!clockevent_state_periodic(&mevt->evt))
		exynos4_mct_tick_stop(mevt);

	exynos4_mct_tick_clear(mevt);

	evt->event_handler(evt);

	return IRQ_HANDLED;
}

static int exynos4_mct_starting_cpu(unsigned int cpu)
{
	struct mct_clock_event_device *mevt =
		per_cpu_ptr(&percpu_mct_tick, cpu);
	struct clock_event_device *evt = &mevt->evt;

	mevt->base = EXYNOS4_MCT_L_BASE(cpu);
	snprintf(mevt->name, sizeof(mevt->name), "mct_tick%d", cpu);

	evt->name = mevt->name;
	evt->cpumask = cpumask_of(cpu);
	evt->set_next_event = exynos4_tick_set_next_event;
	evt->set_state_periodic = set_state_periodic;
	evt->set_state_shutdown = set_state_shutdown;
	evt->set_state_oneshot = set_state_shutdown;
	evt->set_state_oneshot_stopped = set_state_shutdown;
	evt->tick_resume = set_state_shutdown;
	evt->features = CLOCK_EVT_FEAT_PERIODIC | CLOCK_EVT_FEAT_ONESHOT;
	evt->rating = 500;	/* use value higher than ARM arch timer */

	exynos4_mct_write(TICK_BASE_CNT, mevt->base + MCT_L_TCNTB_OFFSET);

	if (mct_int_type == MCT_INT_SPI) {

		if (evt->irq == -1)
			return -EIO;

		irq_force_affinity(evt->irq, cpumask_of(cpu));
		enable_irq(evt->irq);
	} else {
		enable_percpu_irq(mct_irqs[MCT_L0_IRQ], 0);
	}
	clockevents_config_and_register(evt, clk_rate / (TICK_BASE_CNT + 1),
					0xf, 0x7fffffff);

	return 0;
}

static int exynos4_mct_dying_cpu(unsigned int cpu)
{
	struct mct_clock_event_device *mevt =
		per_cpu_ptr(&percpu_mct_tick, cpu);
	struct clock_event_device *evt = &mevt->evt;

	evt->set_state_shutdown(evt);
	if (mct_int_type == MCT_INT_SPI) {
		if (evt->irq != -1)
			disable_irq_nosync(evt->irq);
		exynos4_mct_write(0x1, mevt->base + MCT_L_INT_CSTAT_OFFSET);
	} else {
		disable_percpu_irq(mct_irqs[MCT_L0_IRQ]);
	}
	return 0;
}

static int __init exynos4_timer_resources(struct device_node *np, void __iomem *base)
{
	int err, cpu;
	struct clk *mct_clk, *tick_clk;

	tick_clk = of_clk_get_by_name(np, "fin_pll");
	if (IS_ERR(tick_clk))
		panic("%s: unable to determine tick clock rate\n", __func__);
	clk_rate = clk_get_rate(tick_clk);

	mct_clk = of_clk_get_by_name(np, "mct");
	if (IS_ERR(mct_clk))
		panic("%s: unable to retrieve mct clock instance\n", __func__);
	clk_prepare_enable(mct_clk);

	reg_base = base;
	if (!reg_base)
		panic("%s: unable to ioremap mct address space\n", __func__);

	if (mct_int_type == MCT_INT_PPI) {

		err = request_percpu_irq(mct_irqs[MCT_L0_IRQ],
					 exynos4_mct_tick_isr, "MCT",
					 &percpu_mct_tick);
		WARN(err, "MCT: can't request IRQ %d (%d)\n",
		     mct_irqs[MCT_L0_IRQ], err);
	} else {
		for_each_possible_cpu(cpu) {
			int mct_irq = mct_irqs[MCT_L0_IRQ + cpu];
			struct mct_clock_event_device *pcpu_mevt =
				per_cpu_ptr(&percpu_mct_tick, cpu);

			pcpu_mevt->evt.irq = -1;

			irq_set_status_flags(mct_irq, IRQ_NOAUTOEN);
			if (request_irq(mct_irq,
					exynos4_mct_tick_isr,
					IRQF_TIMER | IRQF_NOBALANCING,
					pcpu_mevt->name, pcpu_mevt)) {
				pr_err("exynos-mct: cannot register IRQ (cpu%d)\n",
									cpu);

				continue;
			}
			pcpu_mevt->evt.irq = mct_irq;
		}
	}

	/* Install hotplug callbacks which configure the timer on this CPU */
	err = cpuhp_setup_state(CPUHP_AP_EXYNOS4_MCT_TIMER_STARTING,
<<<<<<< HEAD
				"AP_EXYNOS4_MCT_TIMER_STARTING",
=======
				"clockevents/exynos4/mct_timer:starting",
>>>>>>> 24b8d41d
				exynos4_mct_starting_cpu,
				exynos4_mct_dying_cpu);
	if (err)
		goto out_irq;

	return 0;

out_irq:
<<<<<<< HEAD
	free_percpu_irq(mct_irqs[MCT_L0_IRQ], &percpu_mct_tick);
=======
	if (mct_int_type == MCT_INT_PPI) {
		free_percpu_irq(mct_irqs[MCT_L0_IRQ], &percpu_mct_tick);
	} else {
		for_each_possible_cpu(cpu) {
			struct mct_clock_event_device *pcpu_mevt =
				per_cpu_ptr(&percpu_mct_tick, cpu);

			if (pcpu_mevt->evt.irq != -1) {
				free_irq(pcpu_mevt->evt.irq, pcpu_mevt);
				pcpu_mevt->evt.irq = -1;
			}
		}
	}
>>>>>>> 24b8d41d
	return err;
}

static int __init mct_init_dt(struct device_node *np, unsigned int int_type)
{
	u32 nr_irqs, i;
	int ret;

	mct_int_type = int_type;

	/* This driver uses only one global timer interrupt */
	mct_irqs[MCT_G0_IRQ] = irq_of_parse_and_map(np, MCT_G0_IRQ);

	/*
	 * Find out the number of local irqs specified. The local
	 * timer irqs are specified after the four global timer
	 * irqs are specified.
	 */
	nr_irqs = of_irq_count(np);
	for (i = MCT_L0_IRQ; i < nr_irqs; i++)
		mct_irqs[i] = irq_of_parse_and_map(np, i);

	ret = exynos4_timer_resources(np, of_iomap(np, 0));
	if (ret)
		return ret;

	ret = exynos4_clocksource_init();
	if (ret)
		return ret;

	return exynos4_clockevent_init();
}


static int __init mct_init_spi(struct device_node *np)
{
	return mct_init_dt(np, MCT_INT_SPI);
}

static int __init mct_init_ppi(struct device_node *np)
{
	return mct_init_dt(np, MCT_INT_PPI);
}
TIMER_OF_DECLARE(exynos4210, "samsung,exynos4210-mct", mct_init_spi);
TIMER_OF_DECLARE(exynos4412, "samsung,exynos4412-mct", mct_init_ppi);<|MERGE_RESOLUTION|>--- conflicted
+++ resolved
@@ -329,29 +329,15 @@
 	return IRQ_HANDLED;
 }
 
-<<<<<<< HEAD
-static struct irqaction mct_comp_event_irq = {
-	.name		= "mct_comp_irq",
-	.flags		= IRQF_TIMER | IRQF_IRQPOLL,
-	.handler	= exynos4_mct_comp_isr,
-	.dev_id		= &mct_comp_device,
-};
-
-=======
->>>>>>> 24b8d41d
 static int exynos4_clockevent_init(void)
 {
 	mct_comp_device.cpumask = cpumask_of(0);
 	clockevents_config_and_register(&mct_comp_device, clk_rate,
 					0xf, 0xffffffff);
-<<<<<<< HEAD
-	setup_irq(mct_irqs[MCT_G0_IRQ], &mct_comp_event_irq);
-=======
 	if (request_irq(mct_irqs[MCT_G0_IRQ], exynos4_mct_comp_isr,
 			IRQF_TIMER | IRQF_IRQPOLL, "mct_comp_irq",
 			&mct_comp_device))
 		pr_err("%s: request_irq() failed\n", "mct_comp_irq");
->>>>>>> 24b8d41d
 
 	return 0;
 }
@@ -558,11 +544,7 @@
 
 	/* Install hotplug callbacks which configure the timer on this CPU */
 	err = cpuhp_setup_state(CPUHP_AP_EXYNOS4_MCT_TIMER_STARTING,
-<<<<<<< HEAD
-				"AP_EXYNOS4_MCT_TIMER_STARTING",
-=======
 				"clockevents/exynos4/mct_timer:starting",
->>>>>>> 24b8d41d
 				exynos4_mct_starting_cpu,
 				exynos4_mct_dying_cpu);
 	if (err)
@@ -571,9 +553,6 @@
 	return 0;
 
 out_irq:
-<<<<<<< HEAD
-	free_percpu_irq(mct_irqs[MCT_L0_IRQ], &percpu_mct_tick);
-=======
 	if (mct_int_type == MCT_INT_PPI) {
 		free_percpu_irq(mct_irqs[MCT_L0_IRQ], &percpu_mct_tick);
 	} else {
@@ -587,7 +566,6 @@
 			}
 		}
 	}
->>>>>>> 24b8d41d
 	return err;
 }
 
