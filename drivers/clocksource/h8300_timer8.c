// SPDX-License-Identifier: GPL-2.0
/*
 *  linux/arch/h8300/kernel/cpu/timer/timer8.c
 *
 *  Yoshinori Sato <ysato@users.sourcefoge.jp>
 *
 *  8bit Timer driver
 *
 */

#include <linux/errno.h>
#include <linux/kernel.h>
#include <linux/interrupt.h>
#include <linux/init.h>
#include <linux/clockchips.h>
#include <linux/clk.h>
#include <linux/io.h>
#include <linux/of.h>
#include <linux/of_address.h>
#include <linux/of_irq.h>

#define _8TCR	0
#define _8TCSR	2
#define TCORA	4
#define TCORB	6
#define _8TCNT	8

#define CMIEA	6
#define CMFA	6

#define FLAG_STARTED (1 << 3)

#define SCALE 64

#define bset(b, a) iowrite8(ioread8(a) | (1 << (b)), (a))
#define bclr(b, a) iowrite8(ioread8(a) & ~(1 << (b)), (a))

struct timer8_priv {
	struct clock_event_device ced;
	void __iomem *mapbase;
	unsigned long flags;
	unsigned int rate;
};

static irqreturn_t timer8_interrupt(int irq, void *dev_id)
{
	struct timer8_priv *p = dev_id;

	if (clockevent_state_oneshot(&p->ced))
		iowrite16be(0x0000, p->mapbase + _8TCR);

	p->ced.event_handler(&p->ced);

	bclr(CMFA, p->mapbase + _8TCSR);

	return IRQ_HANDLED;
}

static void timer8_set_next(struct timer8_priv *p, unsigned long delta)
{
	if (delta >= 0x10000)
		pr_warn("delta out of range\n");
	bclr(CMIEA, p->mapbase + _8TCR);
	iowrite16be(delta, p->mapbase + TCORA);
	iowrite16be(0x0000, p->mapbase + _8TCNT);
	bclr(CMFA, p->mapbase + _8TCSR);
	bset(CMIEA, p->mapbase + _8TCR);
}

static int timer8_enable(struct timer8_priv *p)
{
	iowrite16be(0xffff, p->mapbase + TCORA);
	iowrite16be(0x0000, p->mapbase + _8TCNT);
	iowrite16be(0x0c02, p->mapbase + _8TCR);

	return 0;
}

static int timer8_start(struct timer8_priv *p)
{
	int ret;

	if ((p->flags & FLAG_STARTED))
		return 0;

	ret = timer8_enable(p);
	if (!ret)
		p->flags |= FLAG_STARTED;

	return ret;
}

static void timer8_stop(struct timer8_priv *p)
{
	iowrite16be(0x0000, p->mapbase + _8TCR);
}

static inline struct timer8_priv *ced_to_priv(struct clock_event_device *ced)
{
	return container_of(ced, struct timer8_priv, ced);
}

static void timer8_clock_event_start(struct timer8_priv *p, unsigned long delta)
{
	timer8_start(p);
	timer8_set_next(p, delta);
}

static int timer8_clock_event_shutdown(struct clock_event_device *ced)
{
	timer8_stop(ced_to_priv(ced));
	return 0;
}

static int timer8_clock_event_periodic(struct clock_event_device *ced)
{
	struct timer8_priv *p = ced_to_priv(ced);

	pr_info("%s: used for periodic clock events\n", ced->name);
	timer8_stop(p);
	timer8_clock_event_start(p, (p->rate + HZ/2) / HZ);

	return 0;
}

static int timer8_clock_event_oneshot(struct clock_event_device *ced)
{
	struct timer8_priv *p = ced_to_priv(ced);

	pr_info("%s: used for oneshot clock events\n", ced->name);
	timer8_stop(p);
	timer8_clock_event_start(p, 0x10000);

	return 0;
}

static int timer8_clock_event_next(unsigned long delta,
				   struct clock_event_device *ced)
{
	struct timer8_priv *p = ced_to_priv(ced);

	BUG_ON(!clockevent_state_oneshot(ced));
	timer8_set_next(p, delta - 1);

	return 0;
}

static struct timer8_priv timer8_priv = {
	.ced = {
		.name = "h8300_8timer",
		.features = CLOCK_EVT_FEAT_PERIODIC | CLOCK_EVT_FEAT_ONESHOT,
		.rating = 200,
		.set_next_event = timer8_clock_event_next,
		.set_state_shutdown = timer8_clock_event_shutdown,
		.set_state_periodic = timer8_clock_event_periodic,
		.set_state_oneshot = timer8_clock_event_oneshot,
	},
};

static int __init h8300_8timer_init(struct device_node *node)
{
	void __iomem *base;
	int irq, ret;
	struct clk *clk;

	clk = of_clk_get(node, 0);
	if (IS_ERR(clk)) {
		pr_err("failed to get clock for clockevent\n");
		return PTR_ERR(clk);
	}

<<<<<<< HEAD
	ret = ENXIO;
=======
	ret = -ENXIO;
>>>>>>> 24b8d41d
	base = of_iomap(node, 0);
	if (!base) {
		pr_err("failed to map registers for clockevent\n");
		goto free_clk;
	}

	ret = -EINVAL;
	irq = irq_of_parse_and_map(node, 0);
	if (!irq) {
		pr_err("failed to get irq for clockevent\n");
		goto unmap_reg;
	}

	timer8_priv.mapbase = base;

	timer8_priv.rate = clk_get_rate(clk) / SCALE;
	if (!timer8_priv.rate) {
		pr_err("Failed to get rate for the clocksource\n");
		goto unmap_reg;
	}

	if (request_irq(irq, timer8_interrupt, IRQF_TIMER,
			timer8_priv.ced.name, &timer8_priv) < 0) {
		pr_err("failed to request irq %d for clockevent\n", irq);
		goto unmap_reg;
	}

	clockevents_config_and_register(&timer8_priv.ced,
					timer8_priv.rate, 1, 0x0000ffff);

	return 0;
unmap_reg:
	iounmap(base);
free_clk:
	clk_put(clk);
	return ret;
}

TIMER_OF_DECLARE(h8300_8bit, "renesas,8bit-timer", h8300_8timer_init);<|MERGE_RESOLUTION|>--- conflicted
+++ resolved
@@ -169,11 +169,7 @@
 		return PTR_ERR(clk);
 	}
 
-<<<<<<< HEAD
-	ret = ENXIO;
-=======
 	ret = -ENXIO;
->>>>>>> 24b8d41d
 	base = of_iomap(node, 0);
 	if (!base) {
 		pr_err("failed to map registers for clockevent\n");
