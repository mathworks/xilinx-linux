/*
 * Back-end of the driver for virtual network devices. This portion of the
 * driver exports a 'unified' network-device interface that can be accessed
 * by any operating system that implements a compatible front end. A
 * reference front-end implementation can be found in:
 *  drivers/net/xen-netfront.c
 *
 * Copyright (c) 2002-2005, K A Fraser
 *
 * This program is free software; you can redistribute it and/or
 * modify it under the terms of the GNU General Public License version 2
 * as published by the Free Software Foundation; or, when distributed
 * separately from the Linux kernel or incorporated into other
 * software packages, subject to the following license:
 *
 * Permission is hereby granted, free of charge, to any person obtaining a copy
 * of this source file (the "Software"), to deal in the Software without
 * restriction, including without limitation the rights to use, copy, modify,
 * merge, publish, distribute, sublicense, and/or sell copies of the Software,
 * and to permit persons to whom the Software is furnished to do so, subject to
 * the following conditions:
 *
 * The above copyright notice and this permission notice shall be included in
 * all copies or substantial portions of the Software.
 *
 * THE SOFTWARE IS PROVIDED "AS IS", WITHOUT WARRANTY OF ANY KIND, EXPRESS OR
 * IMPLIED, INCLUDING BUT NOT LIMITED TO THE WARRANTIES OF MERCHANTABILITY,
 * FITNESS FOR A PARTICULAR PURPOSE AND NONINFRINGEMENT. IN NO EVENT SHALL THE
 * AUTHORS OR COPYRIGHT HOLDERS BE LIABLE FOR ANY CLAIM, DAMAGES OR OTHER
 * LIABILITY, WHETHER IN AN ACTION OF CONTRACT, TORT OR OTHERWISE, ARISING
 * FROM, OUT OF OR IN CONNECTION WITH THE SOFTWARE OR THE USE OR OTHER DEALINGS
 * IN THE SOFTWARE.
 */

#include "common.h"

#include <linux/kthread.h>
#include <linux/if_vlan.h>
#include <linux/udp.h>
#include <linux/highmem.h>

#include <net/tcp.h>

#include <xen/xen.h>
#include <xen/events.h>
#include <xen/interface/memory.h>
#include <xen/page.h>

#include <asm/xen/hypercall.h>

/* Provide an option to disable split event channels at load time as
 * event channels are limited resource. Split event channels are
 * enabled by default.
 */
bool separate_tx_rx_irq = true;
module_param(separate_tx_rx_irq, bool, 0644);

/* The time that packets can stay on the guest Rx internal queue
 * before they are dropped.
 */
unsigned int rx_drain_timeout_msecs = 10000;
module_param(rx_drain_timeout_msecs, uint, 0444);

/* The length of time before the frontend is considered unresponsive
 * because it isn't providing Rx slots.
 */
unsigned int rx_stall_timeout_msecs = 60000;
module_param(rx_stall_timeout_msecs, uint, 0444);

#define MAX_QUEUES_DEFAULT 8
unsigned int xenvif_max_queues;
module_param_named(max_queues, xenvif_max_queues, uint, 0644);
MODULE_PARM_DESC(max_queues,
		 "Maximum number of queues per virtual interface");

/*
 * This is the maximum slots a skb can have. If a guest sends a skb
 * which exceeds this limit it is considered malicious.
 */
#define FATAL_SKB_SLOTS_DEFAULT 20
static unsigned int fatal_skb_slots = FATAL_SKB_SLOTS_DEFAULT;
module_param(fatal_skb_slots, uint, 0444);

/* The amount to copy out of the first guest Tx slot into the skb's
 * linear area.  If the first slot has more data, it will be mapped
 * and put into the first frag.
 *
 * This is sized to avoid pulling headers from the frags for most
 * TCP/IP packets.
 */
#define XEN_NETBACK_TX_COPY_LEN 128

/* This is the maximum number of flows in the hash cache. */
#define XENVIF_HASH_CACHE_SIZE_DEFAULT 64
unsigned int xenvif_hash_cache_size = XENVIF_HASH_CACHE_SIZE_DEFAULT;
module_param_named(hash_cache_size, xenvif_hash_cache_size, uint, 0644);
MODULE_PARM_DESC(hash_cache_size, "Number of flows in the hash cache");
<<<<<<< HEAD
=======

/* The module parameter tells that we have to put data
 * for xen-netfront with the XDP_PACKET_HEADROOM offset
 * needed for XDP processing
 */
bool provides_xdp_headroom = true;
module_param(provides_xdp_headroom, bool, 0644);
>>>>>>> 24b8d41d

static void xenvif_idx_release(struct xenvif_queue *queue, u16 pending_idx,
			       u8 status);

static void make_tx_response(struct xenvif_queue *queue,
			     struct xen_netif_tx_request *txp,
			     unsigned int extra_count,
			     s8       st);
static void push_tx_responses(struct xenvif_queue *queue);

static inline int tx_work_todo(struct xenvif_queue *queue);

static inline unsigned long idx_to_pfn(struct xenvif_queue *queue,
				       u16 idx)
{
	return page_to_pfn(queue->mmap_pages[idx]);
}

static inline unsigned long idx_to_kaddr(struct xenvif_queue *queue,
					 u16 idx)
{
	return (unsigned long)pfn_to_kaddr(idx_to_pfn(queue, idx));
}

#define callback_param(vif, pending_idx) \
	(vif->pending_tx_info[pending_idx].callback_struct)

/* Find the containing VIF's structure from a pointer in pending_tx_info array
 */
static inline struct xenvif_queue *ubuf_to_queue(const struct ubuf_info *ubuf)
{
	u16 pending_idx = ubuf->desc;
	struct pending_tx_info *temp =
		container_of(ubuf, struct pending_tx_info, callback_struct);
	return container_of(temp - pending_idx,
			    struct xenvif_queue,
			    pending_tx_info[0]);
}

static u16 frag_get_pending_idx(skb_frag_t *frag)
{
	return (u16)skb_frag_off(frag);
}

static void frag_set_pending_idx(skb_frag_t *frag, u16 pending_idx)
{
	skb_frag_off_set(frag, pending_idx);
}

static inline pending_ring_idx_t pending_index(unsigned i)
{
	return i & (MAX_PENDING_REQS-1);
}

void xenvif_kick_thread(struct xenvif_queue *queue)
{
	wake_up(&queue->wq);
}

void xenvif_napi_schedule_or_enable_events(struct xenvif_queue *queue)
{
	int more_to_do;

	RING_FINAL_CHECK_FOR_REQUESTS(&queue->tx, more_to_do);

	if (more_to_do)
		napi_schedule(&queue->napi);
	else if (atomic_fetch_andnot(NETBK_TX_EOI | NETBK_COMMON_EOI,
				     &queue->eoi_pending) &
		 (NETBK_TX_EOI | NETBK_COMMON_EOI))
		xen_irq_lateeoi(queue->tx_irq, 0);
}

static void tx_add_credit(struct xenvif_queue *queue)
{
	unsigned long max_burst, max_credit;

	/*
	 * Allow a burst big enough to transmit a jumbo packet of up to 128kB.
	 * Otherwise the interface can seize up due to insufficient credit.
	 */
	max_burst = max(131072UL, queue->credit_bytes);

	/* Take care that adding a new chunk of credit doesn't wrap to zero. */
	max_credit = queue->remaining_credit + queue->credit_bytes;
	if (max_credit < queue->remaining_credit)
		max_credit = ULONG_MAX; /* wrapped: clamp to ULONG_MAX */

	queue->remaining_credit = min(max_credit, max_burst);
	queue->rate_limited = false;
}

void xenvif_tx_credit_callback(struct timer_list *t)
{
	struct xenvif_queue *queue = from_timer(queue, t, credit_timeout);
	tx_add_credit(queue);
	xenvif_napi_schedule_or_enable_events(queue);
}

static void xenvif_tx_err(struct xenvif_queue *queue,
			  struct xen_netif_tx_request *txp,
			  unsigned int extra_count, RING_IDX end)
{
	RING_IDX cons = queue->tx.req_cons;
	unsigned long flags;

	do {
		spin_lock_irqsave(&queue->response_lock, flags);
		make_tx_response(queue, txp, extra_count, XEN_NETIF_RSP_ERROR);
		push_tx_responses(queue);
		spin_unlock_irqrestore(&queue->response_lock, flags);
		if (cons == end)
			break;
		RING_COPY_REQUEST(&queue->tx, cons++, txp);
		extra_count = 0; /* only the first frag can have extras */
	} while (1);
	queue->tx.req_cons = cons;
}

static void xenvif_fatal_tx_err(struct xenvif *vif)
{
	netdev_err(vif->dev, "fatal error; disabling device\n");
	vif->disabled = true;
	/* Disable the vif from queue 0's kthread */
	if (vif->num_queues)
		xenvif_kick_thread(&vif->queues[0]);
}

static int xenvif_count_requests(struct xenvif_queue *queue,
				 struct xen_netif_tx_request *first,
				 unsigned int extra_count,
				 struct xen_netif_tx_request *txp,
				 int work_to_do)
{
	RING_IDX cons = queue->tx.req_cons;
	int slots = 0;
	int drop_err = 0;
	int more_data;

	if (!(first->flags & XEN_NETTXF_more_data))
		return 0;

	do {
		struct xen_netif_tx_request dropped_tx = { 0 };

		if (slots >= work_to_do) {
			netdev_err(queue->vif->dev,
				   "Asked for %d slots but exceeds this limit\n",
				   work_to_do);
			xenvif_fatal_tx_err(queue->vif);
			return -ENODATA;
		}

		/* This guest is really using too many slots and
		 * considered malicious.
		 */
		if (unlikely(slots >= fatal_skb_slots)) {
			netdev_err(queue->vif->dev,
				   "Malicious frontend using %d slots, threshold %u\n",
				   slots, fatal_skb_slots);
			xenvif_fatal_tx_err(queue->vif);
			return -E2BIG;
		}

		/* Xen network protocol had implicit dependency on
		 * MAX_SKB_FRAGS. XEN_NETBK_LEGACY_SLOTS_MAX is set to
		 * the historical MAX_SKB_FRAGS value 18 to honor the
		 * same behavior as before. Any packet using more than
		 * 18 slots but less than fatal_skb_slots slots is
		 * dropped
		 */
		if (!drop_err && slots >= XEN_NETBK_LEGACY_SLOTS_MAX) {
			if (net_ratelimit())
				netdev_dbg(queue->vif->dev,
					   "Too many slots (%d) exceeding limit (%d), dropping packet\n",
					   slots, XEN_NETBK_LEGACY_SLOTS_MAX);
			drop_err = -E2BIG;
		}

		if (drop_err)
			txp = &dropped_tx;

		RING_COPY_REQUEST(&queue->tx, cons + slots, txp);

		/* If the guest submitted a frame >= 64 KiB then
		 * first->size overflowed and following slots will
		 * appear to be larger than the frame.
		 *
		 * This cannot be fatal error as there are buggy
		 * frontends that do this.
		 *
		 * Consume all slots and drop the packet.
		 */
		if (!drop_err && txp->size > first->size) {
			if (net_ratelimit())
				netdev_dbg(queue->vif->dev,
					   "Invalid tx request, slot size %u > remaining size %u\n",
					   txp->size, first->size);
			drop_err = -EIO;
		}

		first->size -= txp->size;
		slots++;

		if (unlikely((txp->offset + txp->size) > XEN_PAGE_SIZE)) {
			netdev_err(queue->vif->dev, "Cross page boundary, txp->offset: %u, size: %u\n",
				 txp->offset, txp->size);
			xenvif_fatal_tx_err(queue->vif);
			return -EINVAL;
		}

		more_data = txp->flags & XEN_NETTXF_more_data;

		if (!drop_err)
			txp++;

	} while (more_data);

	if (drop_err) {
		xenvif_tx_err(queue, first, extra_count, cons + slots);
		return drop_err;
	}

	return slots;
}


struct xenvif_tx_cb {
	u16 pending_idx;
};

#define XENVIF_TX_CB(skb) ((struct xenvif_tx_cb *)(skb)->cb)

static inline void xenvif_tx_create_map_op(struct xenvif_queue *queue,
					   u16 pending_idx,
					   struct xen_netif_tx_request *txp,
					   unsigned int extra_count,
					   struct gnttab_map_grant_ref *mop)
{
	queue->pages_to_map[mop-queue->tx_map_ops] = queue->mmap_pages[pending_idx];
	gnttab_set_map_op(mop, idx_to_kaddr(queue, pending_idx),
			  GNTMAP_host_map | GNTMAP_readonly,
			  txp->gref, queue->vif->domid);

	memcpy(&queue->pending_tx_info[pending_idx].req, txp,
	       sizeof(*txp));
	queue->pending_tx_info[pending_idx].extra_count = extra_count;
}

static inline struct sk_buff *xenvif_alloc_skb(unsigned int size)
{
	struct sk_buff *skb =
		alloc_skb(size + NET_SKB_PAD + NET_IP_ALIGN,
			  GFP_ATOMIC | __GFP_NOWARN);
	if (unlikely(skb == NULL))
		return NULL;

	/* Packets passed to netif_rx() must have some headroom. */
	skb_reserve(skb, NET_SKB_PAD + NET_IP_ALIGN);

	/* Initialize it here to avoid later surprises */
	skb_shinfo(skb)->destructor_arg = NULL;

	return skb;
}

static struct gnttab_map_grant_ref *xenvif_get_requests(struct xenvif_queue *queue,
							struct sk_buff *skb,
							struct xen_netif_tx_request *txp,
							struct gnttab_map_grant_ref *gop,
							unsigned int frag_overflow,
							struct sk_buff *nskb)
{
	struct skb_shared_info *shinfo = skb_shinfo(skb);
	skb_frag_t *frags = shinfo->frags;
	u16 pending_idx = XENVIF_TX_CB(skb)->pending_idx;
	int start;
	pending_ring_idx_t index;
	unsigned int nr_slots;

	nr_slots = shinfo->nr_frags;

	/* Skip first skb fragment if it is on same page as header fragment. */
	start = (frag_get_pending_idx(&shinfo->frags[0]) == pending_idx);

	for (shinfo->nr_frags = start; shinfo->nr_frags < nr_slots;
	     shinfo->nr_frags++, txp++, gop++) {
		index = pending_index(queue->pending_cons++);
		pending_idx = queue->pending_ring[index];
		xenvif_tx_create_map_op(queue, pending_idx, txp, 0, gop);
		frag_set_pending_idx(&frags[shinfo->nr_frags], pending_idx);
	}

	if (frag_overflow) {

		shinfo = skb_shinfo(nskb);
		frags = shinfo->frags;

		for (shinfo->nr_frags = 0; shinfo->nr_frags < frag_overflow;
		     shinfo->nr_frags++, txp++, gop++) {
			index = pending_index(queue->pending_cons++);
			pending_idx = queue->pending_ring[index];
			xenvif_tx_create_map_op(queue, pending_idx, txp, 0,
						gop);
			frag_set_pending_idx(&frags[shinfo->nr_frags],
					     pending_idx);
		}

		skb_shinfo(skb)->frag_list = nskb;
	}

	return gop;
}

static inline void xenvif_grant_handle_set(struct xenvif_queue *queue,
					   u16 pending_idx,
					   grant_handle_t handle)
{
	if (unlikely(queue->grant_tx_handle[pending_idx] !=
		     NETBACK_INVALID_HANDLE)) {
		netdev_err(queue->vif->dev,
			   "Trying to overwrite active handle! pending_idx: 0x%x\n",
			   pending_idx);
		BUG();
	}
	queue->grant_tx_handle[pending_idx] = handle;
}

static inline void xenvif_grant_handle_reset(struct xenvif_queue *queue,
					     u16 pending_idx)
{
	if (unlikely(queue->grant_tx_handle[pending_idx] ==
		     NETBACK_INVALID_HANDLE)) {
		netdev_err(queue->vif->dev,
			   "Trying to unmap invalid handle! pending_idx: 0x%x\n",
			   pending_idx);
		BUG();
	}
	queue->grant_tx_handle[pending_idx] = NETBACK_INVALID_HANDLE;
}

static int xenvif_tx_check_gop(struct xenvif_queue *queue,
			       struct sk_buff *skb,
			       struct gnttab_map_grant_ref **gopp_map,
			       struct gnttab_copy **gopp_copy)
{
	struct gnttab_map_grant_ref *gop_map = *gopp_map;
	u16 pending_idx = XENVIF_TX_CB(skb)->pending_idx;
	/* This always points to the shinfo of the skb being checked, which
	 * could be either the first or the one on the frag_list
	 */
	struct skb_shared_info *shinfo = skb_shinfo(skb);
	/* If this is non-NULL, we are currently checking the frag_list skb, and
	 * this points to the shinfo of the first one
	 */
	struct skb_shared_info *first_shinfo = NULL;
	int nr_frags = shinfo->nr_frags;
	const bool sharedslot = nr_frags &&
				frag_get_pending_idx(&shinfo->frags[0]) == pending_idx;
	int i, err;

	/* Check status of header. */
	err = (*gopp_copy)->status;
	if (unlikely(err)) {
		if (net_ratelimit())
			netdev_dbg(queue->vif->dev,
				   "Grant copy of header failed! status: %d pending_idx: %u ref: %u\n",
				   (*gopp_copy)->status,
				   pending_idx,
				   (*gopp_copy)->source.u.ref);
		/* The first frag might still have this slot mapped */
		if (!sharedslot)
			xenvif_idx_release(queue, pending_idx,
					   XEN_NETIF_RSP_ERROR);
	}
	(*gopp_copy)++;

check_frags:
	for (i = 0; i < nr_frags; i++, gop_map++) {
		int j, newerr;

		pending_idx = frag_get_pending_idx(&shinfo->frags[i]);

		/* Check error status: if okay then remember grant handle. */
		newerr = gop_map->status;

		if (likely(!newerr)) {
			xenvif_grant_handle_set(queue,
						pending_idx,
						gop_map->handle);
			/* Had a previous error? Invalidate this fragment. */
			if (unlikely(err)) {
				xenvif_idx_unmap(queue, pending_idx);
				/* If the mapping of the first frag was OK, but
				 * the header's copy failed, and they are
				 * sharing a slot, send an error
				 */
				if (i == 0 && sharedslot)
					xenvif_idx_release(queue, pending_idx,
							   XEN_NETIF_RSP_ERROR);
				else
					xenvif_idx_release(queue, pending_idx,
							   XEN_NETIF_RSP_OKAY);
			}
			continue;
		}

		/* Error on this fragment: respond to client with an error. */
		if (net_ratelimit())
			netdev_dbg(queue->vif->dev,
				   "Grant map of %d. frag failed! status: %d pending_idx: %u ref: %u\n",
				   i,
				   gop_map->status,
				   pending_idx,
				   gop_map->ref);

		xenvif_idx_release(queue, pending_idx, XEN_NETIF_RSP_ERROR);

		/* Not the first error? Preceding frags already invalidated. */
		if (err)
			continue;

		/* First error: if the header haven't shared a slot with the
		 * first frag, release it as well.
		 */
		if (!sharedslot)
			xenvif_idx_release(queue,
					   XENVIF_TX_CB(skb)->pending_idx,
					   XEN_NETIF_RSP_OKAY);

		/* Invalidate preceding fragments of this skb. */
		for (j = 0; j < i; j++) {
			pending_idx = frag_get_pending_idx(&shinfo->frags[j]);
			xenvif_idx_unmap(queue, pending_idx);
			xenvif_idx_release(queue, pending_idx,
					   XEN_NETIF_RSP_OKAY);
		}

		/* And if we found the error while checking the frag_list, unmap
		 * the first skb's frags
		 */
		if (first_shinfo) {
			for (j = 0; j < first_shinfo->nr_frags; j++) {
				pending_idx = frag_get_pending_idx(&first_shinfo->frags[j]);
				xenvif_idx_unmap(queue, pending_idx);
				xenvif_idx_release(queue, pending_idx,
						   XEN_NETIF_RSP_OKAY);
			}
		}

		/* Remember the error: invalidate all subsequent fragments. */
		err = newerr;
	}

	if (skb_has_frag_list(skb) && !first_shinfo) {
		first_shinfo = skb_shinfo(skb);
		shinfo = skb_shinfo(skb_shinfo(skb)->frag_list);
		nr_frags = shinfo->nr_frags;

		goto check_frags;
	}

	*gopp_map = gop_map;
	return err;
}

static void xenvif_fill_frags(struct xenvif_queue *queue, struct sk_buff *skb)
{
	struct skb_shared_info *shinfo = skb_shinfo(skb);
	int nr_frags = shinfo->nr_frags;
	int i;
	u16 prev_pending_idx = INVALID_PENDING_IDX;

	for (i = 0; i < nr_frags; i++) {
		skb_frag_t *frag = shinfo->frags + i;
		struct xen_netif_tx_request *txp;
		struct page *page;
		u16 pending_idx;

		pending_idx = frag_get_pending_idx(frag);

		/* If this is not the first frag, chain it to the previous*/
		if (prev_pending_idx == INVALID_PENDING_IDX)
			skb_shinfo(skb)->destructor_arg =
				&callback_param(queue, pending_idx);
		else
			callback_param(queue, prev_pending_idx).ctx =
				&callback_param(queue, pending_idx);

		callback_param(queue, pending_idx).ctx = NULL;
		prev_pending_idx = pending_idx;

		txp = &queue->pending_tx_info[pending_idx].req;
		page = virt_to_page(idx_to_kaddr(queue, pending_idx));
		__skb_fill_page_desc(skb, i, page, txp->offset, txp->size);
		skb->len += txp->size;
		skb->data_len += txp->size;
		skb->truesize += txp->size;

		/* Take an extra reference to offset network stack's put_page */
		get_page(queue->mmap_pages[pending_idx]);
	}
}

static int xenvif_get_extras(struct xenvif_queue *queue,
			     struct xen_netif_extra_info *extras,
			     unsigned int *extra_count,
			     int work_to_do)
{
	struct xen_netif_extra_info extra;
	RING_IDX cons = queue->tx.req_cons;

	do {
		if (unlikely(work_to_do-- <= 0)) {
			netdev_err(queue->vif->dev, "Missing extra info\n");
			xenvif_fatal_tx_err(queue->vif);
			return -EBADR;
		}

		RING_COPY_REQUEST(&queue->tx, cons, &extra);

		queue->tx.req_cons = ++cons;
		(*extra_count)++;

		if (unlikely(!extra.type ||
			     extra.type >= XEN_NETIF_EXTRA_TYPE_MAX)) {
			netdev_err(queue->vif->dev,
				   "Invalid extra type: %d\n", extra.type);
			xenvif_fatal_tx_err(queue->vif);
			return -EINVAL;
		}

		memcpy(&extras[extra.type - 1], &extra, sizeof(extra));
	} while (extra.flags & XEN_NETIF_EXTRA_FLAG_MORE);

	return work_to_do;
}

static int xenvif_set_skb_gso(struct xenvif *vif,
			      struct sk_buff *skb,
			      struct xen_netif_extra_info *gso)
{
	if (!gso->u.gso.size) {
		netdev_err(vif->dev, "GSO size must not be zero.\n");
		xenvif_fatal_tx_err(vif);
		return -EINVAL;
	}

	switch (gso->u.gso.type) {
	case XEN_NETIF_GSO_TYPE_TCPV4:
		skb_shinfo(skb)->gso_type = SKB_GSO_TCPV4;
		break;
	case XEN_NETIF_GSO_TYPE_TCPV6:
		skb_shinfo(skb)->gso_type = SKB_GSO_TCPV6;
		break;
	default:
		netdev_err(vif->dev, "Bad GSO type %d.\n", gso->u.gso.type);
		xenvif_fatal_tx_err(vif);
		return -EINVAL;
	}

	skb_shinfo(skb)->gso_size = gso->u.gso.size;
	/* gso_segs will be calculated later */

	return 0;
}

static int checksum_setup(struct xenvif_queue *queue, struct sk_buff *skb)
{
	bool recalculate_partial_csum = false;

	/* A GSO SKB must be CHECKSUM_PARTIAL. However some buggy
	 * peers can fail to set NETRXF_csum_blank when sending a GSO
	 * frame. In this case force the SKB to CHECKSUM_PARTIAL and
	 * recalculate the partial checksum.
	 */
	if (skb->ip_summed != CHECKSUM_PARTIAL && skb_is_gso(skb)) {
		queue->stats.rx_gso_checksum_fixup++;
		skb->ip_summed = CHECKSUM_PARTIAL;
		recalculate_partial_csum = true;
	}

	/* A non-CHECKSUM_PARTIAL SKB does not require setup. */
	if (skb->ip_summed != CHECKSUM_PARTIAL)
		return 0;

	return skb_checksum_setup(skb, recalculate_partial_csum);
}

static bool tx_credit_exceeded(struct xenvif_queue *queue, unsigned size)
{
	u64 now = get_jiffies_64();
	u64 next_credit = queue->credit_window_start +
		msecs_to_jiffies(queue->credit_usec / 1000);

	/* Timer could already be pending in rare cases. */
	if (timer_pending(&queue->credit_timeout)) {
		queue->rate_limited = true;
		return true;
	}

	/* Passed the point where we can replenish credit? */
	if (time_after_eq64(now, next_credit)) {
		queue->credit_window_start = now;
		tx_add_credit(queue);
	}

	/* Still too big to send right now? Set a callback. */
	if (size > queue->remaining_credit) {
		mod_timer(&queue->credit_timeout,
			  next_credit);
		queue->credit_window_start = next_credit;
		queue->rate_limited = true;

		return true;
	}

	return false;
}

/* No locking is required in xenvif_mcast_add/del() as they are
 * only ever invoked from NAPI poll. An RCU list is used because
 * xenvif_mcast_match() is called asynchronously, during start_xmit.
 */

static int xenvif_mcast_add(struct xenvif *vif, const u8 *addr)
{
	struct xenvif_mcast_addr *mcast;

	if (vif->fe_mcast_count == XEN_NETBK_MCAST_MAX) {
		if (net_ratelimit())
			netdev_err(vif->dev,
				   "Too many multicast addresses\n");
		return -ENOSPC;
	}

	mcast = kzalloc(sizeof(*mcast), GFP_ATOMIC);
	if (!mcast)
		return -ENOMEM;

	ether_addr_copy(mcast->addr, addr);
	list_add_tail_rcu(&mcast->entry, &vif->fe_mcast_addr);
	vif->fe_mcast_count++;

	return 0;
}

static void xenvif_mcast_del(struct xenvif *vif, const u8 *addr)
{
	struct xenvif_mcast_addr *mcast;

	list_for_each_entry_rcu(mcast, &vif->fe_mcast_addr, entry) {
		if (ether_addr_equal(addr, mcast->addr)) {
			--vif->fe_mcast_count;
			list_del_rcu(&mcast->entry);
			kfree_rcu(mcast, rcu);
			break;
		}
	}
}

bool xenvif_mcast_match(struct xenvif *vif, const u8 *addr)
{
	struct xenvif_mcast_addr *mcast;

	rcu_read_lock();
	list_for_each_entry_rcu(mcast, &vif->fe_mcast_addr, entry) {
		if (ether_addr_equal(addr, mcast->addr)) {
			rcu_read_unlock();
			return true;
		}
	}
	rcu_read_unlock();

	return false;
}

void xenvif_mcast_addr_list_free(struct xenvif *vif)
{
	/* No need for locking or RCU here. NAPI poll and TX queue
	 * are stopped.
	 */
	while (!list_empty(&vif->fe_mcast_addr)) {
		struct xenvif_mcast_addr *mcast;

		mcast = list_first_entry(&vif->fe_mcast_addr,
					 struct xenvif_mcast_addr,
					 entry);
		--vif->fe_mcast_count;
		list_del(&mcast->entry);
		kfree(mcast);
	}
}

static void xenvif_tx_build_gops(struct xenvif_queue *queue,
				     int budget,
				     unsigned *copy_ops,
				     unsigned *map_ops)
{
	struct gnttab_map_grant_ref *gop = queue->tx_map_ops;
	struct sk_buff *skb, *nskb;
	int ret;
	unsigned int frag_overflow;

	while (skb_queue_len(&queue->tx_queue) < budget) {
		struct xen_netif_tx_request txreq;
		struct xen_netif_tx_request txfrags[XEN_NETBK_LEGACY_SLOTS_MAX];
		struct xen_netif_extra_info extras[XEN_NETIF_EXTRA_TYPE_MAX-1];
		unsigned int extra_count;
		u16 pending_idx;
		RING_IDX idx;
		int work_to_do;
		unsigned int data_len;
		pending_ring_idx_t index;

		if (queue->tx.sring->req_prod - queue->tx.req_cons >
		    XEN_NETIF_TX_RING_SIZE) {
			netdev_err(queue->vif->dev,
				   "Impossible number of requests. "
				   "req_prod %d, req_cons %d, size %ld\n",
				   queue->tx.sring->req_prod, queue->tx.req_cons,
				   XEN_NETIF_TX_RING_SIZE);
			xenvif_fatal_tx_err(queue->vif);
			break;
		}

		work_to_do = RING_HAS_UNCONSUMED_REQUESTS(&queue->tx);
		if (!work_to_do)
			break;

		idx = queue->tx.req_cons;
		rmb(); /* Ensure that we see the request before we copy it. */
		RING_COPY_REQUEST(&queue->tx, idx, &txreq);

		/* Credit-based scheduling. */
		if (txreq.size > queue->remaining_credit &&
		    tx_credit_exceeded(queue, txreq.size))
			break;

		queue->remaining_credit -= txreq.size;

		work_to_do--;
		queue->tx.req_cons = ++idx;

		memset(extras, 0, sizeof(extras));
		extra_count = 0;
		if (txreq.flags & XEN_NETTXF_extra_info) {
			work_to_do = xenvif_get_extras(queue, extras,
						       &extra_count,
						       work_to_do);
			idx = queue->tx.req_cons;
			if (unlikely(work_to_do < 0))
				break;
		}

		if (extras[XEN_NETIF_EXTRA_TYPE_MCAST_ADD - 1].type) {
			struct xen_netif_extra_info *extra;

			extra = &extras[XEN_NETIF_EXTRA_TYPE_MCAST_ADD - 1];
			ret = xenvif_mcast_add(queue->vif, extra->u.mcast.addr);

			make_tx_response(queue, &txreq, extra_count,
					 (ret == 0) ?
					 XEN_NETIF_RSP_OKAY :
					 XEN_NETIF_RSP_ERROR);
			push_tx_responses(queue);
			continue;
		}

		if (extras[XEN_NETIF_EXTRA_TYPE_MCAST_DEL - 1].type) {
			struct xen_netif_extra_info *extra;

			extra = &extras[XEN_NETIF_EXTRA_TYPE_MCAST_DEL - 1];
			xenvif_mcast_del(queue->vif, extra->u.mcast.addr);

			make_tx_response(queue, &txreq, extra_count,
					 XEN_NETIF_RSP_OKAY);
			push_tx_responses(queue);
			continue;
		}

		ret = xenvif_count_requests(queue, &txreq, extra_count,
					    txfrags, work_to_do);
		if (unlikely(ret < 0))
			break;

		idx += ret;

		if (unlikely(txreq.size < ETH_HLEN)) {
			netdev_dbg(queue->vif->dev,
				   "Bad packet size: %d\n", txreq.size);
			xenvif_tx_err(queue, &txreq, extra_count, idx);
			break;
		}

		/* No crossing a page as the payload mustn't fragment. */
		if (unlikely((txreq.offset + txreq.size) > XEN_PAGE_SIZE)) {
			netdev_err(queue->vif->dev,
				   "txreq.offset: %u, size: %u, end: %lu\n",
				   txreq.offset, txreq.size,
				   (unsigned long)(txreq.offset&~XEN_PAGE_MASK) + txreq.size);
			xenvif_fatal_tx_err(queue->vif);
			break;
		}

		index = pending_index(queue->pending_cons);
		pending_idx = queue->pending_ring[index];

		data_len = (txreq.size > XEN_NETBACK_TX_COPY_LEN &&
			    ret < XEN_NETBK_LEGACY_SLOTS_MAX) ?
			XEN_NETBACK_TX_COPY_LEN : txreq.size;

		skb = xenvif_alloc_skb(data_len);
		if (unlikely(skb == NULL)) {
			netdev_dbg(queue->vif->dev,
				   "Can't allocate a skb in start_xmit.\n");
			xenvif_tx_err(queue, &txreq, extra_count, idx);
			break;
		}

		skb_shinfo(skb)->nr_frags = ret;
		if (data_len < txreq.size)
			skb_shinfo(skb)->nr_frags++;
		/* At this point shinfo->nr_frags is in fact the number of
		 * slots, which can be as large as XEN_NETBK_LEGACY_SLOTS_MAX.
		 */
		frag_overflow = 0;
		nskb = NULL;
		if (skb_shinfo(skb)->nr_frags > MAX_SKB_FRAGS) {
			frag_overflow = skb_shinfo(skb)->nr_frags - MAX_SKB_FRAGS;
			BUG_ON(frag_overflow > MAX_SKB_FRAGS);
			skb_shinfo(skb)->nr_frags = MAX_SKB_FRAGS;
			nskb = xenvif_alloc_skb(0);
			if (unlikely(nskb == NULL)) {
				skb_shinfo(skb)->nr_frags = 0;
				kfree_skb(skb);
				xenvif_tx_err(queue, &txreq, extra_count, idx);
				if (net_ratelimit())
					netdev_err(queue->vif->dev,
						   "Can't allocate the frag_list skb.\n");
				break;
			}
		}

		if (extras[XEN_NETIF_EXTRA_TYPE_GSO - 1].type) {
			struct xen_netif_extra_info *gso;
			gso = &extras[XEN_NETIF_EXTRA_TYPE_GSO - 1];

			if (xenvif_set_skb_gso(queue->vif, skb, gso)) {
				/* Failure in xenvif_set_skb_gso is fatal. */
				skb_shinfo(skb)->nr_frags = 0;
				kfree_skb(skb);
				kfree_skb(nskb);
				break;
			}
		}

		if (extras[XEN_NETIF_EXTRA_TYPE_HASH - 1].type) {
			struct xen_netif_extra_info *extra;
			enum pkt_hash_types type = PKT_HASH_TYPE_NONE;

			extra = &extras[XEN_NETIF_EXTRA_TYPE_HASH - 1];

			switch (extra->u.hash.type) {
			case _XEN_NETIF_CTRL_HASH_TYPE_IPV4:
			case _XEN_NETIF_CTRL_HASH_TYPE_IPV6:
				type = PKT_HASH_TYPE_L3;
				break;

			case _XEN_NETIF_CTRL_HASH_TYPE_IPV4_TCP:
			case _XEN_NETIF_CTRL_HASH_TYPE_IPV6_TCP:
				type = PKT_HASH_TYPE_L4;
				break;

			default:
				break;
			}

			if (type != PKT_HASH_TYPE_NONE)
				skb_set_hash(skb,
					     *(u32 *)extra->u.hash.value,
					     type);
		}

		XENVIF_TX_CB(skb)->pending_idx = pending_idx;

		__skb_put(skb, data_len);
		queue->tx_copy_ops[*copy_ops].source.u.ref = txreq.gref;
		queue->tx_copy_ops[*copy_ops].source.domid = queue->vif->domid;
		queue->tx_copy_ops[*copy_ops].source.offset = txreq.offset;

		queue->tx_copy_ops[*copy_ops].dest.u.gmfn =
			virt_to_gfn(skb->data);
		queue->tx_copy_ops[*copy_ops].dest.domid = DOMID_SELF;
		queue->tx_copy_ops[*copy_ops].dest.offset =
			offset_in_page(skb->data) & ~XEN_PAGE_MASK;

		queue->tx_copy_ops[*copy_ops].len = data_len;
		queue->tx_copy_ops[*copy_ops].flags = GNTCOPY_source_gref;

		(*copy_ops)++;

		if (data_len < txreq.size) {
			frag_set_pending_idx(&skb_shinfo(skb)->frags[0],
					     pending_idx);
			xenvif_tx_create_map_op(queue, pending_idx, &txreq,
						extra_count, gop);
			gop++;
		} else {
			frag_set_pending_idx(&skb_shinfo(skb)->frags[0],
					     INVALID_PENDING_IDX);
			memcpy(&queue->pending_tx_info[pending_idx].req,
			       &txreq, sizeof(txreq));
			queue->pending_tx_info[pending_idx].extra_count =
				extra_count;
		}

		queue->pending_cons++;

		gop = xenvif_get_requests(queue, skb, txfrags, gop,
				          frag_overflow, nskb);

		__skb_queue_tail(&queue->tx_queue, skb);

		queue->tx.req_cons = idx;

		if (((gop-queue->tx_map_ops) >= ARRAY_SIZE(queue->tx_map_ops)) ||
		    (*copy_ops >= ARRAY_SIZE(queue->tx_copy_ops)))
			break;
	}

	(*map_ops) = gop - queue->tx_map_ops;
	return;
}

/* Consolidate skb with a frag_list into a brand new one with local pages on
 * frags. Returns 0 or -ENOMEM if can't allocate new pages.
 */
static int xenvif_handle_frag_list(struct xenvif_queue *queue, struct sk_buff *skb)
{
	unsigned int offset = skb_headlen(skb);
	skb_frag_t frags[MAX_SKB_FRAGS];
	int i, f;
	struct ubuf_info *uarg;
	struct sk_buff *nskb = skb_shinfo(skb)->frag_list;

	queue->stats.tx_zerocopy_sent += 2;
	queue->stats.tx_frag_overflow++;

	xenvif_fill_frags(queue, nskb);
	/* Subtract frags size, we will correct it later */
	skb->truesize -= skb->data_len;
	skb->len += nskb->len;
	skb->data_len += nskb->len;

	/* create a brand new frags array and coalesce there */
	for (i = 0; offset < skb->len; i++) {
		struct page *page;
		unsigned int len;

		BUG_ON(i >= MAX_SKB_FRAGS);
		page = alloc_page(GFP_ATOMIC);
		if (!page) {
			int j;
			skb->truesize += skb->data_len;
			for (j = 0; j < i; j++)
				put_page(skb_frag_page(&frags[j]));
			return -ENOMEM;
		}

		if (offset + PAGE_SIZE < skb->len)
			len = PAGE_SIZE;
		else
			len = skb->len - offset;
		if (skb_copy_bits(skb, offset, page_address(page), len))
			BUG();

		offset += len;
		__skb_frag_set_page(&frags[i], page);
		skb_frag_off_set(&frags[i], 0);
		skb_frag_size_set(&frags[i], len);
	}

	/* Release all the original (foreign) frags. */
	for (f = 0; f < skb_shinfo(skb)->nr_frags; f++)
		skb_frag_unref(skb, f);
	uarg = skb_shinfo(skb)->destructor_arg;
	/* increase inflight counter to offset decrement in callback */
	atomic_inc(&queue->inflight_packets);
	uarg->callback(uarg, true);
	skb_shinfo(skb)->destructor_arg = NULL;

	/* Fill the skb with the new (local) frags. */
	memcpy(skb_shinfo(skb)->frags, frags, i * sizeof(skb_frag_t));
	skb_shinfo(skb)->nr_frags = i;
	skb->truesize += i * PAGE_SIZE;

	return 0;
}

static int xenvif_tx_submit(struct xenvif_queue *queue)
{
	struct gnttab_map_grant_ref *gop_map = queue->tx_map_ops;
	struct gnttab_copy *gop_copy = queue->tx_copy_ops;
	struct sk_buff *skb;
	int work_done = 0;

	while ((skb = __skb_dequeue(&queue->tx_queue)) != NULL) {
		struct xen_netif_tx_request *txp;
		u16 pending_idx;
		unsigned data_len;

		pending_idx = XENVIF_TX_CB(skb)->pending_idx;
		txp = &queue->pending_tx_info[pending_idx].req;

		/* Check the remap error code. */
		if (unlikely(xenvif_tx_check_gop(queue, skb, &gop_map, &gop_copy))) {
			/* If there was an error, xenvif_tx_check_gop is
			 * expected to release all the frags which were mapped,
			 * so kfree_skb shouldn't do it again
			 */
			skb_shinfo(skb)->nr_frags = 0;
			if (skb_has_frag_list(skb)) {
				struct sk_buff *nskb =
						skb_shinfo(skb)->frag_list;
				skb_shinfo(nskb)->nr_frags = 0;
			}
			kfree_skb(skb);
			continue;
		}

		data_len = skb->len;
		callback_param(queue, pending_idx).ctx = NULL;
		if (data_len < txp->size) {
			/* Append the packet payload as a fragment. */
			txp->offset += data_len;
			txp->size -= data_len;
		} else {
			/* Schedule a response immediately. */
			xenvif_idx_release(queue, pending_idx,
					   XEN_NETIF_RSP_OKAY);
		}

		if (txp->flags & XEN_NETTXF_csum_blank)
			skb->ip_summed = CHECKSUM_PARTIAL;
		else if (txp->flags & XEN_NETTXF_data_validated)
			skb->ip_summed = CHECKSUM_UNNECESSARY;

		xenvif_fill_frags(queue, skb);

		if (unlikely(skb_has_frag_list(skb))) {
			struct sk_buff *nskb = skb_shinfo(skb)->frag_list;
			xenvif_skb_zerocopy_prepare(queue, nskb);
			if (xenvif_handle_frag_list(queue, skb)) {
				if (net_ratelimit())
					netdev_err(queue->vif->dev,
						   "Not enough memory to consolidate frag_list!\n");
				xenvif_skb_zerocopy_prepare(queue, skb);
				kfree_skb(skb);
				continue;
			}
			/* Copied all the bits from the frag list -- free it. */
			skb_frag_list_init(skb);
			kfree_skb(nskb);
		}

		skb->dev      = queue->vif->dev;
		skb->protocol = eth_type_trans(skb, skb->dev);
		skb_reset_network_header(skb);

		if (checksum_setup(queue, skb)) {
			netdev_dbg(queue->vif->dev,
				   "Can't setup checksum in net_tx_action\n");
			/* We have to set this flag to trigger the callback */
			if (skb_shinfo(skb)->destructor_arg)
				xenvif_skb_zerocopy_prepare(queue, skb);
			kfree_skb(skb);
			continue;
		}

		skb_probe_transport_header(skb);

		/* If the packet is GSO then we will have just set up the
		 * transport header offset in checksum_setup so it's now
		 * straightforward to calculate gso_segs.
		 */
		if (skb_is_gso(skb)) {
			int mss, hdrlen;

			/* GSO implies having the L4 header. */
			WARN_ON_ONCE(!skb_transport_header_was_set(skb));
			if (unlikely(!skb_transport_header_was_set(skb))) {
				kfree_skb(skb);
				continue;
			}

			mss = skb_shinfo(skb)->gso_size;
			hdrlen = skb_transport_header(skb) -
				skb_mac_header(skb) +
				tcp_hdrlen(skb);

			skb_shinfo(skb)->gso_segs =
				DIV_ROUND_UP(skb->len - hdrlen, mss);
		}

		queue->stats.rx_bytes += skb->len;
		queue->stats.rx_packets++;

		work_done++;

		/* Set this flag right before netif_receive_skb, otherwise
		 * someone might think this packet already left netback, and
		 * do a skb_copy_ubufs while we are still in control of the
		 * skb. E.g. the __pskb_pull_tail earlier can do such thing.
		 */
		if (skb_shinfo(skb)->destructor_arg) {
			xenvif_skb_zerocopy_prepare(queue, skb);
			queue->stats.tx_zerocopy_sent++;
		}

		netif_receive_skb(skb);
	}

	return work_done;
}

void xenvif_zerocopy_callback(struct ubuf_info *ubuf, bool zerocopy_success)
{
	unsigned long flags;
	pending_ring_idx_t index;
	struct xenvif_queue *queue = ubuf_to_queue(ubuf);

	/* This is the only place where we grab this lock, to protect callbacks
	 * from each other.
	 */
	spin_lock_irqsave(&queue->callback_lock, flags);
	do {
		u16 pending_idx = ubuf->desc;
		ubuf = (struct ubuf_info *) ubuf->ctx;
		BUG_ON(queue->dealloc_prod - queue->dealloc_cons >=
			MAX_PENDING_REQS);
		index = pending_index(queue->dealloc_prod);
		queue->dealloc_ring[index] = pending_idx;
		/* Sync with xenvif_tx_dealloc_action:
		 * insert idx then incr producer.
		 */
		smp_wmb();
		queue->dealloc_prod++;
	} while (ubuf);
	spin_unlock_irqrestore(&queue->callback_lock, flags);

	if (likely(zerocopy_success))
		queue->stats.tx_zerocopy_success++;
	else
		queue->stats.tx_zerocopy_fail++;
	xenvif_skb_zerocopy_complete(queue);
}

static inline void xenvif_tx_dealloc_action(struct xenvif_queue *queue)
{
	struct gnttab_unmap_grant_ref *gop;
	pending_ring_idx_t dc, dp;
	u16 pending_idx, pending_idx_release[MAX_PENDING_REQS];
	unsigned int i = 0;

	dc = queue->dealloc_cons;
	gop = queue->tx_unmap_ops;

	/* Free up any grants we have finished using */
	do {
		dp = queue->dealloc_prod;

		/* Ensure we see all indices enqueued by all
		 * xenvif_zerocopy_callback().
		 */
		smp_rmb();

		while (dc != dp) {
			BUG_ON(gop - queue->tx_unmap_ops >= MAX_PENDING_REQS);
			pending_idx =
				queue->dealloc_ring[pending_index(dc++)];

			pending_idx_release[gop - queue->tx_unmap_ops] =
				pending_idx;
			queue->pages_to_unmap[gop - queue->tx_unmap_ops] =
				queue->mmap_pages[pending_idx];
			gnttab_set_unmap_op(gop,
					    idx_to_kaddr(queue, pending_idx),
					    GNTMAP_host_map,
					    queue->grant_tx_handle[pending_idx]);
			xenvif_grant_handle_reset(queue, pending_idx);
			++gop;
		}

	} while (dp != queue->dealloc_prod);

	queue->dealloc_cons = dc;

	if (gop - queue->tx_unmap_ops > 0) {
		int ret;
		ret = gnttab_unmap_refs(queue->tx_unmap_ops,
					NULL,
					queue->pages_to_unmap,
					gop - queue->tx_unmap_ops);
		if (ret) {
			netdev_err(queue->vif->dev, "Unmap fail: nr_ops %tu ret %d\n",
				   gop - queue->tx_unmap_ops, ret);
			for (i = 0; i < gop - queue->tx_unmap_ops; ++i) {
				if (gop[i].status != GNTST_okay)
					netdev_err(queue->vif->dev,
						   " host_addr: 0x%llx handle: 0x%x status: %d\n",
						   gop[i].host_addr,
						   gop[i].handle,
						   gop[i].status);
			}
			BUG();
		}
	}

	for (i = 0; i < gop - queue->tx_unmap_ops; ++i)
		xenvif_idx_release(queue, pending_idx_release[i],
				   XEN_NETIF_RSP_OKAY);
}


/* Called after netfront has transmitted */
int xenvif_tx_action(struct xenvif_queue *queue, int budget)
{
	unsigned nr_mops, nr_cops = 0;
	int work_done, ret;

	if (unlikely(!tx_work_todo(queue)))
		return 0;

	xenvif_tx_build_gops(queue, budget, &nr_cops, &nr_mops);

	if (nr_cops == 0)
		return 0;

	gnttab_batch_copy(queue->tx_copy_ops, nr_cops);
	if (nr_mops != 0) {
		ret = gnttab_map_refs(queue->tx_map_ops,
				      NULL,
				      queue->pages_to_map,
				      nr_mops);
		BUG_ON(ret);
	}

	work_done = xenvif_tx_submit(queue);

	return work_done;
}

static void xenvif_idx_release(struct xenvif_queue *queue, u16 pending_idx,
			       u8 status)
{
	struct pending_tx_info *pending_tx_info;
	pending_ring_idx_t index;
	unsigned long flags;

	pending_tx_info = &queue->pending_tx_info[pending_idx];

	spin_lock_irqsave(&queue->response_lock, flags);

	make_tx_response(queue, &pending_tx_info->req,
			 pending_tx_info->extra_count, status);

	/* Release the pending index before pusing the Tx response so
	 * its available before a new Tx request is pushed by the
	 * frontend.
	 */
	index = pending_index(queue->pending_prod++);
	queue->pending_ring[index] = pending_idx;

	push_tx_responses(queue);

	spin_unlock_irqrestore(&queue->response_lock, flags);
}


static void make_tx_response(struct xenvif_queue *queue,
			     struct xen_netif_tx_request *txp,
			     unsigned int extra_count,
			     s8       st)
{
	RING_IDX i = queue->tx.rsp_prod_pvt;
	struct xen_netif_tx_response *resp;

	resp = RING_GET_RESPONSE(&queue->tx, i);
	resp->id     = txp->id;
	resp->status = st;

	while (extra_count-- != 0)
		RING_GET_RESPONSE(&queue->tx, ++i)->status = XEN_NETIF_RSP_NULL;

	queue->tx.rsp_prod_pvt = ++i;
}

static void push_tx_responses(struct xenvif_queue *queue)
{
	int notify;

	RING_PUSH_RESPONSES_AND_CHECK_NOTIFY(&queue->tx, notify);
	if (notify)
		notify_remote_via_irq(queue->tx_irq);
}

void xenvif_idx_unmap(struct xenvif_queue *queue, u16 pending_idx)
{
	int ret;
	struct gnttab_unmap_grant_ref tx_unmap_op;

	gnttab_set_unmap_op(&tx_unmap_op,
			    idx_to_kaddr(queue, pending_idx),
			    GNTMAP_host_map,
			    queue->grant_tx_handle[pending_idx]);
	xenvif_grant_handle_reset(queue, pending_idx);

	ret = gnttab_unmap_refs(&tx_unmap_op, NULL,
				&queue->mmap_pages[pending_idx], 1);
	if (ret) {
		netdev_err(queue->vif->dev,
			   "Unmap fail: ret: %d pending_idx: %d host_addr: %llx handle: 0x%x status: %d\n",
			   ret,
			   pending_idx,
			   tx_unmap_op.host_addr,
			   tx_unmap_op.handle,
			   tx_unmap_op.status);
		BUG();
	}
}

static inline int tx_work_todo(struct xenvif_queue *queue)
{
	if (likely(RING_HAS_UNCONSUMED_REQUESTS(&queue->tx)))
		return 1;

	return 0;
}

static inline bool tx_dealloc_work_todo(struct xenvif_queue *queue)
{
	return queue->dealloc_cons != queue->dealloc_prod;
}

void xenvif_unmap_frontend_data_rings(struct xenvif_queue *queue)
{
	if (queue->tx.sring)
		xenbus_unmap_ring_vfree(xenvif_to_xenbus_device(queue->vif),
					queue->tx.sring);
	if (queue->rx.sring)
		xenbus_unmap_ring_vfree(xenvif_to_xenbus_device(queue->vif),
					queue->rx.sring);
}

int xenvif_map_frontend_data_rings(struct xenvif_queue *queue,
				   grant_ref_t tx_ring_ref,
				   grant_ref_t rx_ring_ref)
{
	void *addr;
	struct xen_netif_tx_sring *txs;
	struct xen_netif_rx_sring *rxs;
	RING_IDX rsp_prod, req_prod;
	int err = -ENOMEM;

	err = xenbus_map_ring_valloc(xenvif_to_xenbus_device(queue->vif),
				     &tx_ring_ref, 1, &addr);
	if (err)
		goto err;

	txs = (struct xen_netif_tx_sring *)addr;
	rsp_prod = READ_ONCE(txs->rsp_prod);
	req_prod = READ_ONCE(txs->req_prod);

	BACK_RING_ATTACH(&queue->tx, txs, rsp_prod, XEN_PAGE_SIZE);

	err = -EIO;
	if (req_prod - rsp_prod > RING_SIZE(&queue->tx))
		goto err;

	err = xenbus_map_ring_valloc(xenvif_to_xenbus_device(queue->vif),
				     &rx_ring_ref, 1, &addr);
	if (err)
		goto err;

	rxs = (struct xen_netif_rx_sring *)addr;
	rsp_prod = READ_ONCE(rxs->rsp_prod);
	req_prod = READ_ONCE(rxs->req_prod);

	BACK_RING_ATTACH(&queue->rx, rxs, rsp_prod, XEN_PAGE_SIZE);

	err = -EIO;
	if (req_prod - rsp_prod > RING_SIZE(&queue->rx))
		goto err;

	return 0;

err:
	xenvif_unmap_frontend_data_rings(queue);
	return err;
}

static bool xenvif_dealloc_kthread_should_stop(struct xenvif_queue *queue)
{
	/* Dealloc thread must remain running until all inflight
	 * packets complete.
	 */
	return kthread_should_stop() &&
		!atomic_read(&queue->inflight_packets);
}

int xenvif_dealloc_kthread(void *data)
{
	struct xenvif_queue *queue = data;

	for (;;) {
		wait_event_interruptible(queue->dealloc_wq,
					 tx_dealloc_work_todo(queue) ||
					 xenvif_dealloc_kthread_should_stop(queue));
		if (xenvif_dealloc_kthread_should_stop(queue))
			break;

		xenvif_tx_dealloc_action(queue);
		cond_resched();
	}

	/* Unmap anything remaining*/
	if (tx_dealloc_work_todo(queue))
		xenvif_tx_dealloc_action(queue);

	return 0;
}

static void make_ctrl_response(struct xenvif *vif,
			       const struct xen_netif_ctrl_request *req,
			       u32 status, u32 data)
{
	RING_IDX idx = vif->ctrl.rsp_prod_pvt;
	struct xen_netif_ctrl_response rsp = {
		.id = req->id,
		.type = req->type,
		.status = status,
		.data = data,
	};

	*RING_GET_RESPONSE(&vif->ctrl, idx) = rsp;
	vif->ctrl.rsp_prod_pvt = ++idx;
}

static void push_ctrl_response(struct xenvif *vif)
{
	int notify;

	RING_PUSH_RESPONSES_AND_CHECK_NOTIFY(&vif->ctrl, notify);
	if (notify)
		notify_remote_via_irq(vif->ctrl_irq);
}

static void process_ctrl_request(struct xenvif *vif,
				 const struct xen_netif_ctrl_request *req)
{
	u32 status = XEN_NETIF_CTRL_STATUS_NOT_SUPPORTED;
	u32 data = 0;

	switch (req->type) {
	case XEN_NETIF_CTRL_TYPE_SET_HASH_ALGORITHM:
		status = xenvif_set_hash_alg(vif, req->data[0]);
		break;

	case XEN_NETIF_CTRL_TYPE_GET_HASH_FLAGS:
		status = xenvif_get_hash_flags(vif, &data);
		break;

	case XEN_NETIF_CTRL_TYPE_SET_HASH_FLAGS:
		status = xenvif_set_hash_flags(vif, req->data[0]);
		break;

	case XEN_NETIF_CTRL_TYPE_SET_HASH_KEY:
		status = xenvif_set_hash_key(vif, req->data[0],
					     req->data[1]);
		break;

	case XEN_NETIF_CTRL_TYPE_GET_HASH_MAPPING_SIZE:
		status = XEN_NETIF_CTRL_STATUS_SUCCESS;
		data = XEN_NETBK_MAX_HASH_MAPPING_SIZE;
		break;

	case XEN_NETIF_CTRL_TYPE_SET_HASH_MAPPING_SIZE:
		status = xenvif_set_hash_mapping_size(vif,
						      req->data[0]);
		break;

	case XEN_NETIF_CTRL_TYPE_SET_HASH_MAPPING:
		status = xenvif_set_hash_mapping(vif, req->data[0],
						 req->data[1],
						 req->data[2]);
		break;

	default:
		break;
	}

	make_ctrl_response(vif, req, status, data);
	push_ctrl_response(vif);
}

static void xenvif_ctrl_action(struct xenvif *vif)
{
	for (;;) {
		RING_IDX req_prod, req_cons;

		req_prod = vif->ctrl.sring->req_prod;
		req_cons = vif->ctrl.req_cons;

		/* Make sure we can see requests before we process them. */
		rmb();

		if (req_cons == req_prod)
			break;

		while (req_cons != req_prod) {
			struct xen_netif_ctrl_request req;

			RING_COPY_REQUEST(&vif->ctrl, req_cons, &req);
			req_cons++;

			process_ctrl_request(vif, &req);
		}

		vif->ctrl.req_cons = req_cons;
		vif->ctrl.sring->req_event = req_cons + 1;
	}
<<<<<<< HEAD
}

static bool xenvif_ctrl_work_todo(struct xenvif *vif)
{
	if (likely(RING_HAS_UNCONSUMED_REQUESTS(&vif->ctrl)))
		return 1;

	return 0;
}

irqreturn_t xenvif_ctrl_irq_fn(int irq, void *data)
{
	struct xenvif *vif = data;

	while (xenvif_ctrl_work_todo(vif))
		xenvif_ctrl_action(vif);
=======
}

static bool xenvif_ctrl_work_todo(struct xenvif *vif)
{
	if (likely(RING_HAS_UNCONSUMED_REQUESTS(&vif->ctrl)))
		return true;

	return false;
}

irqreturn_t xenvif_ctrl_irq_fn(int irq, void *data)
{
	struct xenvif *vif = data;
	unsigned int eoi_flag = XEN_EOI_FLAG_SPURIOUS;

	while (xenvif_ctrl_work_todo(vif)) {
		xenvif_ctrl_action(vif);
		eoi_flag = 0;
	}

	xen_irq_lateeoi(irq, eoi_flag);
>>>>>>> 24b8d41d

	return IRQ_HANDLED;
}

static int __init netback_init(void)
{
	int rc = 0;

	if (!xen_domain())
		return -ENODEV;

	/* Allow as many queues as there are CPUs but max. 8 if user has not
	 * specified a value.
	 */
	if (xenvif_max_queues == 0)
		xenvif_max_queues = min_t(unsigned int, MAX_QUEUES_DEFAULT,
					  num_online_cpus());

	if (fatal_skb_slots < XEN_NETBK_LEGACY_SLOTS_MAX) {
		pr_info("fatal_skb_slots too small (%d), bump it to XEN_NETBK_LEGACY_SLOTS_MAX (%d)\n",
			fatal_skb_slots, XEN_NETBK_LEGACY_SLOTS_MAX);
		fatal_skb_slots = XEN_NETBK_LEGACY_SLOTS_MAX;
	}

	rc = xenvif_xenbus_init();
	if (rc)
		goto failed_init;

#ifdef CONFIG_DEBUG_FS
	xen_netback_dbg_root = debugfs_create_dir("xen-netback", NULL);
#endif /* CONFIG_DEBUG_FS */

	return 0;

failed_init:
	return rc;
}

module_init(netback_init);

static void __exit netback_fini(void)
{
#ifdef CONFIG_DEBUG_FS
	debugfs_remove_recursive(xen_netback_dbg_root);
#endif /* CONFIG_DEBUG_FS */
	xenvif_xenbus_fini();
}
module_exit(netback_fini);

MODULE_LICENSE("Dual BSD/GPL");
MODULE_ALIAS("xen-backend:vif");<|MERGE_RESOLUTION|>--- conflicted
+++ resolved
@@ -95,8 +95,6 @@
 unsigned int xenvif_hash_cache_size = XENVIF_HASH_CACHE_SIZE_DEFAULT;
 module_param_named(hash_cache_size, xenvif_hash_cache_size, uint, 0644);
 MODULE_PARM_DESC(hash_cache_size, "Number of flows in the hash cache");
-<<<<<<< HEAD
-=======
 
 /* The module parameter tells that we have to put data
  * for xen-netfront with the XDP_PACKET_HEADROOM offset
@@ -104,7 +102,6 @@
  */
 bool provides_xdp_headroom = true;
 module_param(provides_xdp_headroom, bool, 0644);
->>>>>>> 24b8d41d
 
 static void xenvif_idx_release(struct xenvif_queue *queue, u16 pending_idx,
 			       u8 status);
@@ -1637,24 +1634,6 @@
 		vif->ctrl.req_cons = req_cons;
 		vif->ctrl.sring->req_event = req_cons + 1;
 	}
-<<<<<<< HEAD
-}
-
-static bool xenvif_ctrl_work_todo(struct xenvif *vif)
-{
-	if (likely(RING_HAS_UNCONSUMED_REQUESTS(&vif->ctrl)))
-		return 1;
-
-	return 0;
-}
-
-irqreturn_t xenvif_ctrl_irq_fn(int irq, void *data)
-{
-	struct xenvif *vif = data;
-
-	while (xenvif_ctrl_work_todo(vif))
-		xenvif_ctrl_action(vif);
-=======
 }
 
 static bool xenvif_ctrl_work_todo(struct xenvif *vif)
@@ -1676,7 +1655,6 @@
 	}
 
 	xen_irq_lateeoi(irq, eoi_flag);
->>>>>>> 24b8d41d
 
 	return IRQ_HANDLED;
 }
