--- conflicted
+++ resolved
@@ -10,25 +10,6 @@
 #include <linux/vmalloc.h>
 #include <linux/rtnetlink.h>
 
-<<<<<<< HEAD
-struct backend_info {
-	struct xenbus_device *dev;
-	struct xenvif *vif;
-
-	/* This is the state that will be reflected in xenstore when any
-	 * active hotplug script completes.
-	 */
-	enum xenbus_state state;
-
-	enum xenbus_state frontend_state;
-	struct xenbus_watch hotplug_status_watch;
-	u8 have_hotplug_status_watch:1;
-
-	const char *hotplug_script;
-};
-
-=======
->>>>>>> 24b8d41d
 static int connect_data_rings(struct backend_info *be,
 			      struct xenvif_queue *queue);
 static void connect(struct backend_info *be);
@@ -177,8 +158,7 @@
 	.write = xenvif_write_io_ring,
 };
 
-<<<<<<< HEAD
-static int xenvif_read_ctrl(struct seq_file *m, void *v)
+static int xenvif_ctrl_show(struct seq_file *m, void *v)
 {
 	struct xenvif *vif = m->private;
 
@@ -186,196 +166,11 @@
 
 	return 0;
 }
-
-static int xenvif_ctrl_open(struct inode *inode, struct file *filp)
-{
-	return single_open(filp, xenvif_read_ctrl, inode->i_private);
-}
-
-static const struct file_operations xenvif_dbg_ctrl_ops_fops = {
-	.owner = THIS_MODULE,
-	.open = xenvif_ctrl_open,
-	.read = seq_read,
-	.llseek = seq_lseek,
-	.release = single_release,
-};
+DEFINE_SHOW_ATTRIBUTE(xenvif_ctrl);
 
 static void xenvif_debugfs_addif(struct xenvif *vif)
-=======
-static int xenvif_ctrl_show(struct seq_file *m, void *v)
->>>>>>> 24b8d41d
-{
-	struct xenvif *vif = m->private;
-
-	xenvif_dump_hash_info(vif, m);
-
-<<<<<<< HEAD
-	vif->xenvif_dbg_root = debugfs_create_dir(vif->dev->name,
-						  xen_netback_dbg_root);
-	if (!IS_ERR_OR_NULL(vif->xenvif_dbg_root)) {
-		for (i = 0; i < vif->num_queues; ++i) {
-			char filename[sizeof("io_ring_q") + 4];
-
-			snprintf(filename, sizeof(filename), "io_ring_q%d", i);
-			pfile = debugfs_create_file(filename,
-						    S_IRUSR | S_IWUSR,
-						    vif->xenvif_dbg_root,
-						    &vif->queues[i],
-						    &xenvif_dbg_io_ring_ops_fops);
-			if (IS_ERR_OR_NULL(pfile))
-				pr_warn("Creation of io_ring file returned %ld!\n",
-					PTR_ERR(pfile));
-		}
-
-		if (vif->ctrl_irq) {
-			pfile = debugfs_create_file("ctrl",
-						    S_IRUSR,
-						    vif->xenvif_dbg_root,
-						    vif,
-						    &xenvif_dbg_ctrl_ops_fops);
-			if (IS_ERR_OR_NULL(pfile))
-				pr_warn("Creation of ctrl file returned %ld!\n",
-					PTR_ERR(pfile));
-		}
-	} else
-		netdev_warn(vif->dev,
-			    "Creation of vif debugfs dir returned %ld!\n",
-			    PTR_ERR(vif->xenvif_dbg_root));
-}
-
-static void xenvif_debugfs_delif(struct xenvif *vif)
-{
-	if (IS_ERR_OR_NULL(xen_netback_dbg_root))
-		return;
-
-	if (!IS_ERR_OR_NULL(vif->xenvif_dbg_root))
-		debugfs_remove_recursive(vif->xenvif_dbg_root);
-	vif->xenvif_dbg_root = NULL;
-}
-#endif /* CONFIG_DEBUG_FS */
-
-static int netback_remove(struct xenbus_device *dev)
-{
-	struct backend_info *be = dev_get_drvdata(&dev->dev);
-
-	set_backend_state(be, XenbusStateClosed);
-
-	unregister_hotplug_status_watch(be);
-	if (be->vif) {
-		kobject_uevent(&dev->dev.kobj, KOBJ_OFFLINE);
-		xen_unregister_watchers(be->vif);
-		xenbus_rm(XBT_NIL, dev->nodename, "hotplug-status");
-		xenvif_free(be->vif);
-		be->vif = NULL;
-	}
-	kfree(be->hotplug_script);
-	kfree(be);
-	dev_set_drvdata(&dev->dev, NULL);
-=======
->>>>>>> 24b8d41d
-	return 0;
-}
-DEFINE_SHOW_ATTRIBUTE(xenvif_ctrl);
-
-static void xenvif_debugfs_addif(struct xenvif *vif)
-{
-<<<<<<< HEAD
-	const char *message;
-	struct xenbus_transaction xbt;
-	int err;
-	int sg;
-	const char *script;
-	struct backend_info *be = kzalloc(sizeof(struct backend_info),
-					  GFP_KERNEL);
-	if (!be) {
-		xenbus_dev_fatal(dev, -ENOMEM,
-				 "allocating backend structure");
-		return -ENOMEM;
-	}
-
-	be->dev = dev;
-	dev_set_drvdata(&dev->dev, be);
-
-	be->state = XenbusStateInitialising;
-	err = xenbus_switch_state(dev, XenbusStateInitialising);
-	if (err)
-		goto fail;
-
-	sg = 1;
-
-	do {
-		err = xenbus_transaction_start(&xbt);
-		if (err) {
-			xenbus_dev_fatal(dev, err, "starting transaction");
-			goto fail;
-		}
-
-		err = xenbus_printf(xbt, dev->nodename, "feature-sg", "%d", sg);
-		if (err) {
-			message = "writing feature-sg";
-			goto abort_transaction;
-		}
-
-		err = xenbus_printf(xbt, dev->nodename, "feature-gso-tcpv4",
-				    "%d", sg);
-		if (err) {
-			message = "writing feature-gso-tcpv4";
-			goto abort_transaction;
-		}
-
-		err = xenbus_printf(xbt, dev->nodename, "feature-gso-tcpv6",
-				    "%d", sg);
-		if (err) {
-			message = "writing feature-gso-tcpv6";
-			goto abort_transaction;
-		}
-
-		/* We support partial checksum setup for IPv6 packets */
-		err = xenbus_printf(xbt, dev->nodename,
-				    "feature-ipv6-csum-offload",
-				    "%d", 1);
-		if (err) {
-			message = "writing feature-ipv6-csum-offload";
-			goto abort_transaction;
-		}
-
-		/* We support rx-copy path. */
-		err = xenbus_printf(xbt, dev->nodename,
-				    "feature-rx-copy", "%d", 1);
-		if (err) {
-			message = "writing feature-rx-copy";
-			goto abort_transaction;
-		}
-
-		/*
-		 * We don't support rx-flip path (except old guests who don't
-		 * grok this feature flag).
-		 */
-		err = xenbus_printf(xbt, dev->nodename,
-				    "feature-rx-flip", "%d", 0);
-		if (err) {
-			message = "writing feature-rx-flip";
-			goto abort_transaction;
-		}
-
-		/* We support dynamic multicast-control. */
-		err = xenbus_printf(xbt, dev->nodename,
-				    "feature-multicast-control", "%d", 1);
-		if (err) {
-			message = "writing feature-multicast-control";
-			goto abort_transaction;
-		}
-
-		err = xenbus_printf(xbt, dev->nodename,
-				    "feature-dynamic-multicast-control",
-				    "%d", 1);
-		if (err) {
-			message = "writing feature-dynamic-multicast-control";
-			goto abort_transaction;
-		}
-=======
+{
 	int i;
->>>>>>> 24b8d41d
 
 	vif->xenvif_dbg_root = debugfs_create_dir(vif->dev->name,
 						  xen_netback_dbg_root);
@@ -388,58 +183,9 @@
 				    &xenvif_dbg_io_ring_ops_fops);
 	}
 
-<<<<<<< HEAD
-	/*
-	 * Split event channels support, this is optional so it is not
-	 * put inside the above loop.
-	 */
-	err = xenbus_printf(XBT_NIL, dev->nodename,
-			    "feature-split-event-channels",
-			    "%u", separate_tx_rx_irq);
-	if (err)
-		pr_debug("Error writing feature-split-event-channels\n");
-
-	/* Multi-queue support: This is an optional feature. */
-	err = xenbus_printf(XBT_NIL, dev->nodename,
-			    "multi-queue-max-queues", "%u", xenvif_max_queues);
-	if (err)
-		pr_debug("Error writing multi-queue-max-queues\n");
-
-	err = xenbus_printf(XBT_NIL, dev->nodename,
-			    "feature-ctrl-ring",
-			    "%u", true);
-	if (err)
-		pr_debug("Error writing feature-ctrl-ring\n");
-
-	script = xenbus_read(XBT_NIL, dev->nodename, "script", NULL);
-	if (IS_ERR(script)) {
-		err = PTR_ERR(script);
-		xenbus_dev_fatal(dev, err, "reading script");
-		goto fail;
-	}
-
-	be->hotplug_script = script;
-
-
-	/* This kicks hotplug scripts, so do it immediately. */
-	err = backend_create_xenvif(be);
-	if (err)
-		goto fail;
-
-	return 0;
-
-abort_transaction:
-	xenbus_transaction_end(xbt, 1);
-	xenbus_dev_fatal(dev, err, "%s", message);
-fail:
-	pr_debug("failed\n");
-	netback_remove(dev);
-	return err;
-=======
 	if (vif->ctrl_irq)
 		debugfs_create_file("ctrl", 0400, vif->xenvif_dbg_root, vif,
 				    &xenvif_ctrl_fops);
->>>>>>> 24b8d41d
 }
 
 static void xenvif_debugfs_delif(struct xenvif *vif)
@@ -513,10 +259,6 @@
 #ifdef CONFIG_DEBUG_FS
 		xenvif_debugfs_delif(vif);
 #endif /* CONFIG_DEBUG_FS */
-<<<<<<< HEAD
-		xenvif_disconnect_data(be->vif);
-		xenvif_disconnect_ctrl(be->vif);
-=======
 		xenvif_disconnect_data(vif);
 
 		/* At this point some of the handlers may still be active
@@ -532,7 +274,6 @@
 		vif->queues = NULL;
 
 		xenvif_disconnect_ctrl(vif);
->>>>>>> 24b8d41d
 	}
 }
 
@@ -944,28 +685,16 @@
 	unsigned int evtchn;
 	int err;
 
-<<<<<<< HEAD
-	err = xenbus_gather(XBT_NIL, dev->otherend,
-			    "ctrl-ring-ref", "%u", &val, NULL);
-	if (err)
-=======
 	err = xenbus_scanf(XBT_NIL, dev->otherend,
 			   "ctrl-ring-ref", "%u", &val);
 	if (err < 0)
->>>>>>> 24b8d41d
 		goto done; /* The frontend does not have a control ring */
 
 	ring_ref = val;
 
-<<<<<<< HEAD
-	err = xenbus_gather(XBT_NIL, dev->otherend,
-			    "event-channel-ctrl", "%u", &val, NULL);
-	if (err) {
-=======
 	err = xenbus_scanf(XBT_NIL, dev->otherend,
 			   "event-channel-ctrl", "%u", &val);
 	if (err < 0) {
->>>>>>> 24b8d41d
 		xenbus_dev_fatal(dev, err,
 				 "reading %s/event-channel-ctrl",
 				 dev->otherend);
@@ -1104,11 +833,8 @@
 err:
 	if (be->vif->num_queues > 0)
 		xenvif_disconnect_data(be->vif); /* Clean up existing queues */
-<<<<<<< HEAD
-=======
 	for (queue_index = 0; queue_index < be->vif->num_queues; ++queue_index)
 		xenvif_deinit_queue(&be->vif->queues[queue_index]);
->>>>>>> 24b8d41d
 	vfree(be->vif->queues);
 	be->vif->queues = NULL;
 	be->vif->num_queues = 0;
@@ -1235,18 +961,6 @@
 	if (xenbus_read_unsigned(dev->otherend, "feature-gso-tcpv4", 0))
 		vif->gso_mask |= GSO_BIT(TCPV4);
 
-<<<<<<< HEAD
-	if (xenbus_scanf(XBT_NIL, dev->otherend, "feature-gso-tcpv6",
-			 "%d", &val) < 0)
-		val = 0;
-	if (val)
-		vif->gso_mask |= GSO_BIT(TCPV6);
-
-	if (xenbus_scanf(XBT_NIL, dev->otherend, "feature-no-csum-offload",
-			 "%d", &val) < 0)
-		val = 0;
-	vif->ip_csum = !val;
-=======
 	if (xenbus_read_unsigned(dev->otherend, "feature-gso-tcpv6", 0))
 		vif->gso_mask |= GSO_BIT(TCPV6);
 
@@ -1421,7 +1135,6 @@
 	}
 
 	be->hotplug_script = script;
->>>>>>> 24b8d41d
 
 	/* This kicks hotplug scripts, so do it immediately. */
 	err = backend_create_xenvif(be);
