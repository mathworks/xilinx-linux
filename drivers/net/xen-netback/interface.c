/*
 * Network-device interface management.
 *
 * Copyright (c) 2004-2005, Keir Fraser
 *
 * This program is free software; you can redistribute it and/or
 * modify it under the terms of the GNU General Public License version 2
 * as published by the Free Software Foundation; or, when distributed
 * separately from the Linux kernel or incorporated into other
 * software packages, subject to the following license:
 *
 * Permission is hereby granted, free of charge, to any person obtaining a copy
 * of this source file (the "Software"), to deal in the Software without
 * restriction, including without limitation the rights to use, copy, modify,
 * merge, publish, distribute, sublicense, and/or sell copies of the Software,
 * and to permit persons to whom the Software is furnished to do so, subject to
 * the following conditions:
 *
 * The above copyright notice and this permission notice shall be included in
 * all copies or substantial portions of the Software.
 *
 * THE SOFTWARE IS PROVIDED "AS IS", WITHOUT WARRANTY OF ANY KIND, EXPRESS OR
 * IMPLIED, INCLUDING BUT NOT LIMITED TO THE WARRANTIES OF MERCHANTABILITY,
 * FITNESS FOR A PARTICULAR PURPOSE AND NONINFRINGEMENT. IN NO EVENT SHALL THE
 * AUTHORS OR COPYRIGHT HOLDERS BE LIABLE FOR ANY CLAIM, DAMAGES OR OTHER
 * LIABILITY, WHETHER IN AN ACTION OF CONTRACT, TORT OR OTHERWISE, ARISING
 * FROM, OUT OF OR IN CONNECTION WITH THE SOFTWARE OR THE USE OR OTHER DEALINGS
 * IN THE SOFTWARE.
 */

#include "common.h"

#include <linux/kthread.h>
#include <linux/sched/task.h>
#include <linux/ethtool.h>
#include <linux/rtnetlink.h>
#include <linux/if_vlan.h>
#include <linux/vmalloc.h>

#include <xen/events.h>
#include <asm/xen/hypercall.h>
#include <xen/balloon.h>

#define XENVIF_QUEUE_LENGTH 32
#define XENVIF_NAPI_WEIGHT  64

/* Number of bytes allowed on the internal guest Rx queue. */
#define XENVIF_RX_QUEUE_BYTES (XEN_NETIF_RX_RING_SIZE/2 * PAGE_SIZE)

/* This function is used to set SKBTX_DEV_ZEROCOPY as well as
 * increasing the inflight counter. We need to increase the inflight
 * counter because core driver calls into xenvif_zerocopy_callback
 * which calls xenvif_skb_zerocopy_complete.
 */
void xenvif_skb_zerocopy_prepare(struct xenvif_queue *queue,
				 struct sk_buff *skb)
{
	skb_shinfo(skb)->tx_flags |= SKBTX_DEV_ZEROCOPY;
	atomic_inc(&queue->inflight_packets);
}

void xenvif_skb_zerocopy_complete(struct xenvif_queue *queue)
{
	atomic_dec(&queue->inflight_packets);

	/* Wake the dealloc thread _after_ decrementing inflight_packets so
	 * that if kthread_stop() has already been called, the dealloc thread
	 * does not wait forever with nothing to wake it.
	 */
	wake_up(&queue->dealloc_wq);
}

int xenvif_schedulable(struct xenvif *vif)
{
	return netif_running(vif->dev) &&
		test_bit(VIF_STATUS_CONNECTED, &vif->status) &&
		!vif->disabled;
}

static bool xenvif_handle_tx_interrupt(struct xenvif_queue *queue)
{
	bool rc;

	rc = RING_HAS_UNCONSUMED_REQUESTS(&queue->tx);
	if (rc)
		napi_schedule(&queue->napi);
	return rc;
}

static irqreturn_t xenvif_tx_interrupt(int irq, void *dev_id)
{
	struct xenvif_queue *queue = dev_id;
	int old;

	old = atomic_fetch_or(NETBK_TX_EOI, &queue->eoi_pending);
	WARN(old & NETBK_TX_EOI, "Interrupt while EOI pending\n");

	if (!xenvif_handle_tx_interrupt(queue)) {
		atomic_andnot(NETBK_TX_EOI, &queue->eoi_pending);
		xen_irq_lateeoi(irq, XEN_EOI_FLAG_SPURIOUS);
	}

	return IRQ_HANDLED;
}

static int xenvif_poll(struct napi_struct *napi, int budget)
{
	struct xenvif_queue *queue =
		container_of(napi, struct xenvif_queue, napi);
	int work_done;

	/* This vif is rogue, we pretend we've there is nothing to do
	 * for this vif to deschedule it from NAPI. But this interface
	 * will be turned off in thread context later.
	 */
	if (unlikely(queue->vif->disabled)) {
		napi_complete(napi);
		return 0;
	}

	work_done = xenvif_tx_action(queue, budget);

	if (work_done < budget) {
		napi_complete_done(napi, work_done);
		/* If the queue is rate-limited, it shall be
		 * rescheduled in the timer callback.
		 */
		if (likely(!queue->rate_limited))
			xenvif_napi_schedule_or_enable_events(queue);
	}

	return work_done;
}

static bool xenvif_handle_rx_interrupt(struct xenvif_queue *queue)
{
	bool rc;

	rc = xenvif_have_rx_work(queue, false);
	if (rc)
		xenvif_kick_thread(queue);
	return rc;
}

static irqreturn_t xenvif_rx_interrupt(int irq, void *dev_id)
{
	struct xenvif_queue *queue = dev_id;
	int old;

	old = atomic_fetch_or(NETBK_RX_EOI, &queue->eoi_pending);
	WARN(old & NETBK_RX_EOI, "Interrupt while EOI pending\n");

	if (!xenvif_handle_rx_interrupt(queue)) {
		atomic_andnot(NETBK_RX_EOI, &queue->eoi_pending);
		xen_irq_lateeoi(irq, XEN_EOI_FLAG_SPURIOUS);
	}

	return IRQ_HANDLED;
}

irqreturn_t xenvif_interrupt(int irq, void *dev_id)
{
	struct xenvif_queue *queue = dev_id;
	int old;

	old = atomic_fetch_or(NETBK_COMMON_EOI, &queue->eoi_pending);
	WARN(old, "Interrupt while EOI pending\n");

	/* Use bitwise or as we need to call both functions. */
	if ((!xenvif_handle_tx_interrupt(queue) |
	     !xenvif_handle_rx_interrupt(queue))) {
		atomic_andnot(NETBK_COMMON_EOI, &queue->eoi_pending);
		xen_irq_lateeoi(irq, XEN_EOI_FLAG_SPURIOUS);
	}

	return IRQ_HANDLED;
}

int xenvif_queue_stopped(struct xenvif_queue *queue)
{
	struct net_device *dev = queue->vif->dev;
	unsigned int id = queue->id;
	return netif_tx_queue_stopped(netdev_get_tx_queue(dev, id));
}

void xenvif_wake_queue(struct xenvif_queue *queue)
{
	struct net_device *dev = queue->vif->dev;
	unsigned int id = queue->id;
	netif_tx_wake_queue(netdev_get_tx_queue(dev, id));
}

static u16 xenvif_select_queue(struct net_device *dev, struct sk_buff *skb,
<<<<<<< HEAD
			       void *accel_priv,
			       select_queue_fallback_t fallback)
{
	struct xenvif *vif = netdev_priv(dev);
	unsigned int size = vif->hash.size;

	if (vif->hash.alg == XEN_NETIF_CTRL_HASH_ALGORITHM_NONE)
		return fallback(dev, skb) % dev->real_num_tx_queues;
=======
			       struct net_device *sb_dev)
{
	struct xenvif *vif = netdev_priv(dev);
	unsigned int size = vif->hash.size;
	unsigned int num_queues;

	/* If queues are not set up internally - always return 0
	 * as the packet going to be dropped anyway */
	num_queues = READ_ONCE(vif->num_queues);
	if (num_queues < 1)
		return 0;

	if (vif->hash.alg == XEN_NETIF_CTRL_HASH_ALGORITHM_NONE)
		return netdev_pick_tx(dev, skb, NULL) %
		       dev->real_num_tx_queues;
>>>>>>> 24b8d41d

	xenvif_set_skb_hash(vif, skb);

	if (size == 0)
		return skb_get_hash_raw(skb) % dev->real_num_tx_queues;

<<<<<<< HEAD
	return vif->hash.mapping[skb_get_hash_raw(skb) % size];
}

static int xenvif_start_xmit(struct sk_buff *skb, struct net_device *dev)
=======
	return vif->hash.mapping[vif->hash.mapping_sel]
				[skb_get_hash_raw(skb) % size];
}

static netdev_tx_t
xenvif_start_xmit(struct sk_buff *skb, struct net_device *dev)
>>>>>>> 24b8d41d
{
	struct xenvif *vif = netdev_priv(dev);
	struct xenvif_queue *queue = NULL;
	unsigned int num_queues;
	u16 index;
	struct xenvif_rx_cb *cb;

	BUG_ON(skb->dev != dev);

	/* Drop the packet if queues are not set up.
	 * This handler should be called inside an RCU read section
	 * so we don't need to enter it here explicitly.
	 */
	num_queues = READ_ONCE(vif->num_queues);
	if (num_queues < 1)
		goto drop;

	/* Obtain the queue to be used to transmit this packet */
	index = skb_get_queue_mapping(skb);
	if (index >= num_queues) {
		pr_warn_ratelimited("Invalid queue %hu for packet on interface %s\n",
				    index, vif->dev->name);
		index %= num_queues;
	}
	queue = &vif->queues[index];

	/* Drop the packet if queue is not ready */
	if (queue->task == NULL ||
	    queue->dealloc_task == NULL ||
	    !xenvif_schedulable(vif))
		goto drop;

	if (vif->multicast_control && skb->pkt_type == PACKET_MULTICAST) {
		struct ethhdr *eth = (struct ethhdr *)skb->data;

		if (!xenvif_mcast_match(vif, eth->h_dest))
			goto drop;
	}

	cb = XENVIF_RX_CB(skb);
	cb->expires = jiffies + vif->drain_timeout;

	/* If there is no hash algorithm configured then make sure there
	 * is no hash information in the socket buffer otherwise it
	 * would be incorrectly forwarded to the frontend.
	 */
	if (vif->hash.alg == XEN_NETIF_CTRL_HASH_ALGORITHM_NONE)
		skb_clear_hash(skb);

	xenvif_rx_queue_tail(queue, skb);
	xenvif_kick_thread(queue);

	return NETDEV_TX_OK;

 drop:
	vif->dev->stats.tx_dropped++;
	dev_kfree_skb(skb);
	return NETDEV_TX_OK;
}

static struct net_device_stats *xenvif_get_stats(struct net_device *dev)
{
	struct xenvif *vif = netdev_priv(dev);
	struct xenvif_queue *queue = NULL;
	unsigned int num_queues;
	u64 rx_bytes = 0;
	u64 rx_packets = 0;
	u64 tx_bytes = 0;
	u64 tx_packets = 0;
	unsigned int index;

	rcu_read_lock();
	num_queues = READ_ONCE(vif->num_queues);

	/* Aggregate tx and rx stats from each queue */
	for (index = 0; index < num_queues; ++index) {
		queue = &vif->queues[index];
		rx_bytes += queue->stats.rx_bytes;
		rx_packets += queue->stats.rx_packets;
		tx_bytes += queue->stats.tx_bytes;
		tx_packets += queue->stats.tx_packets;
	}

	rcu_read_unlock();

	vif->dev->stats.rx_bytes = rx_bytes;
	vif->dev->stats.rx_packets = rx_packets;
	vif->dev->stats.tx_bytes = tx_bytes;
	vif->dev->stats.tx_packets = tx_packets;

	return &vif->dev->stats;
}

static void xenvif_up(struct xenvif *vif)
{
	struct xenvif_queue *queue = NULL;
	unsigned int num_queues = vif->num_queues;
	unsigned int queue_index;

	for (queue_index = 0; queue_index < num_queues; ++queue_index) {
		queue = &vif->queues[queue_index];
		napi_enable(&queue->napi);
		enable_irq(queue->tx_irq);
		if (queue->tx_irq != queue->rx_irq)
			enable_irq(queue->rx_irq);
		xenvif_napi_schedule_or_enable_events(queue);
	}
}

static void xenvif_down(struct xenvif *vif)
{
	struct xenvif_queue *queue = NULL;
	unsigned int num_queues = vif->num_queues;
	unsigned int queue_index;

	for (queue_index = 0; queue_index < num_queues; ++queue_index) {
		queue = &vif->queues[queue_index];
		disable_irq(queue->tx_irq);
		if (queue->tx_irq != queue->rx_irq)
			disable_irq(queue->rx_irq);
		napi_disable(&queue->napi);
		del_timer_sync(&queue->credit_timeout);
	}
}

static int xenvif_open(struct net_device *dev)
{
	struct xenvif *vif = netdev_priv(dev);
	if (test_bit(VIF_STATUS_CONNECTED, &vif->status))
		xenvif_up(vif);
	netif_tx_start_all_queues(dev);
	return 0;
}

static int xenvif_close(struct net_device *dev)
{
	struct xenvif *vif = netdev_priv(dev);
	if (test_bit(VIF_STATUS_CONNECTED, &vif->status))
		xenvif_down(vif);
	netif_tx_stop_all_queues(dev);
	return 0;
}

static int xenvif_change_mtu(struct net_device *dev, int mtu)
{
	struct xenvif *vif = netdev_priv(dev);
	int max = vif->can_sg ? ETH_MAX_MTU - VLAN_ETH_HLEN : ETH_DATA_LEN;

	if (mtu > max)
		return -EINVAL;
	dev->mtu = mtu;
	return 0;
}

static netdev_features_t xenvif_fix_features(struct net_device *dev,
	netdev_features_t features)
{
	struct xenvif *vif = netdev_priv(dev);

	if (!vif->can_sg)
		features &= ~NETIF_F_SG;
	if (~(vif->gso_mask) & GSO_BIT(TCPV4))
		features &= ~NETIF_F_TSO;
	if (~(vif->gso_mask) & GSO_BIT(TCPV6))
		features &= ~NETIF_F_TSO6;
	if (!vif->ip_csum)
		features &= ~NETIF_F_IP_CSUM;
	if (!vif->ipv6_csum)
		features &= ~NETIF_F_IPV6_CSUM;

	return features;
}

static const struct xenvif_stat {
	char name[ETH_GSTRING_LEN];
	u16 offset;
} xenvif_stats[] = {
	{
		"rx_gso_checksum_fixup",
		offsetof(struct xenvif_stats, rx_gso_checksum_fixup)
	},
	/* If (sent != success + fail), there are probably packets never
	 * freed up properly!
	 */
	{
		"tx_zerocopy_sent",
		offsetof(struct xenvif_stats, tx_zerocopy_sent),
	},
	{
		"tx_zerocopy_success",
		offsetof(struct xenvif_stats, tx_zerocopy_success),
	},
	{
		"tx_zerocopy_fail",
		offsetof(struct xenvif_stats, tx_zerocopy_fail)
	},
	/* Number of packets exceeding MAX_SKB_FRAG slots. You should use
	 * a guest with the same MAX_SKB_FRAG
	 */
	{
		"tx_frag_overflow",
		offsetof(struct xenvif_stats, tx_frag_overflow)
	},
};

static int xenvif_get_sset_count(struct net_device *dev, int string_set)
{
	switch (string_set) {
	case ETH_SS_STATS:
		return ARRAY_SIZE(xenvif_stats);
	default:
		return -EINVAL;
	}
}

static void xenvif_get_ethtool_stats(struct net_device *dev,
				     struct ethtool_stats *stats, u64 * data)
{
	struct xenvif *vif = netdev_priv(dev);
	unsigned int num_queues;
	int i;
	unsigned int queue_index;

	rcu_read_lock();
	num_queues = READ_ONCE(vif->num_queues);

	for (i = 0; i < ARRAY_SIZE(xenvif_stats); i++) {
		unsigned long accum = 0;
		for (queue_index = 0; queue_index < num_queues; ++queue_index) {
			void *vif_stats = &vif->queues[queue_index].stats;
			accum += *(unsigned long *)(vif_stats + xenvif_stats[i].offset);
		}
		data[i] = accum;
	}

	rcu_read_unlock();
}

static void xenvif_get_strings(struct net_device *dev, u32 stringset, u8 * data)
{
	int i;

	switch (stringset) {
	case ETH_SS_STATS:
		for (i = 0; i < ARRAY_SIZE(xenvif_stats); i++)
			memcpy(data + i * ETH_GSTRING_LEN,
			       xenvif_stats[i].name, ETH_GSTRING_LEN);
		break;
	}
}

static const struct ethtool_ops xenvif_ethtool_ops = {
	.get_link	= ethtool_op_get_link,

	.get_sset_count = xenvif_get_sset_count,
	.get_ethtool_stats = xenvif_get_ethtool_stats,
	.get_strings = xenvif_get_strings,
};

static const struct net_device_ops xenvif_netdev_ops = {
	.ndo_select_queue = xenvif_select_queue,
	.ndo_start_xmit	= xenvif_start_xmit,
	.ndo_get_stats	= xenvif_get_stats,
	.ndo_open	= xenvif_open,
	.ndo_stop	= xenvif_close,
	.ndo_change_mtu	= xenvif_change_mtu,
	.ndo_fix_features = xenvif_fix_features,
	.ndo_set_mac_address = eth_mac_addr,
	.ndo_validate_addr   = eth_validate_addr,
};

struct xenvif *xenvif_alloc(struct device *parent, domid_t domid,
			    unsigned int handle)
{
	int err;
	struct net_device *dev;
	struct xenvif *vif;
	char name[IFNAMSIZ] = {};

	snprintf(name, IFNAMSIZ - 1, "vif%u.%u", domid, handle);
	/* Allocate a netdev with the max. supported number of queues.
	 * When the guest selects the desired number, it will be updated
	 * via netif_set_real_num_*_queues().
	 */
	dev = alloc_netdev_mq(sizeof(struct xenvif), name, NET_NAME_UNKNOWN,
			      ether_setup, xenvif_max_queues);
	if (dev == NULL) {
		pr_warn("Could not allocate netdev for %s\n", name);
		return ERR_PTR(-ENOMEM);
	}

	SET_NETDEV_DEV(dev, parent);

	vif = netdev_priv(dev);

	vif->domid  = domid;
	vif->handle = handle;
	vif->can_sg = 1;
	vif->ip_csum = 1;
	vif->dev = dev;
	vif->disabled = false;
	vif->drain_timeout = msecs_to_jiffies(rx_drain_timeout_msecs);
	vif->stall_timeout = msecs_to_jiffies(rx_stall_timeout_msecs);

	/* Start out with no queues. */
	vif->queues = NULL;
	vif->num_queues = 0;

	vif->xdp_headroom = 0;

	spin_lock_init(&vif->lock);
	INIT_LIST_HEAD(&vif->fe_mcast_addr);

	dev->netdev_ops	= &xenvif_netdev_ops;
	dev->hw_features = NETIF_F_SG |
		NETIF_F_IP_CSUM | NETIF_F_IPV6_CSUM |
		NETIF_F_TSO | NETIF_F_TSO6 | NETIF_F_FRAGLIST;
	dev->features = dev->hw_features | NETIF_F_RXCSUM;
	dev->ethtool_ops = &xenvif_ethtool_ops;

	dev->tx_queue_len = XENVIF_QUEUE_LENGTH;

	dev->min_mtu = ETH_MIN_MTU;
	dev->max_mtu = ETH_MAX_MTU - VLAN_ETH_HLEN;

	/*
	 * Initialise a dummy MAC address. We choose the numerically
	 * largest non-broadcast address to prevent the address getting
	 * stolen by an Ethernet bridge for STP purposes.
	 * (FE:FF:FF:FF:FF:FF)
	 */
	eth_broadcast_addr(dev->dev_addr);
	dev->dev_addr[0] &= ~0x01;

	netif_carrier_off(dev);

	err = register_netdev(dev);
	if (err) {
		netdev_warn(dev, "Could not register device: err=%d\n", err);
		free_netdev(dev);
		return ERR_PTR(err);
	}

	netdev_dbg(dev, "Successfully created xenvif\n");

	__module_get(THIS_MODULE);

	return vif;
}

int xenvif_init_queue(struct xenvif_queue *queue)
{
	int err, i;

	queue->credit_bytes = queue->remaining_credit = ~0UL;
	queue->credit_usec  = 0UL;
	timer_setup(&queue->credit_timeout, xenvif_tx_credit_callback, 0);
	queue->credit_window_start = get_jiffies_64();

	queue->rx_queue_max = XENVIF_RX_QUEUE_BYTES;

	skb_queue_head_init(&queue->rx_queue);
	skb_queue_head_init(&queue->tx_queue);

	queue->pending_cons = 0;
	queue->pending_prod = MAX_PENDING_REQS;
	for (i = 0; i < MAX_PENDING_REQS; ++i)
		queue->pending_ring[i] = i;

	spin_lock_init(&queue->callback_lock);
	spin_lock_init(&queue->response_lock);

	/* If ballooning is disabled, this will consume real memory, so you
	 * better enable it. The long term solution would be to use just a
	 * bunch of valid page descriptors, without dependency on ballooning
	 */
	err = gnttab_alloc_pages(MAX_PENDING_REQS,
				 queue->mmap_pages);
	if (err) {
		netdev_err(queue->vif->dev, "Could not reserve mmap_pages\n");
		return -ENOMEM;
	}

	for (i = 0; i < MAX_PENDING_REQS; i++) {
		queue->pending_tx_info[i].callback_struct = (struct ubuf_info)
			{ .callback = xenvif_zerocopy_callback,
			  { { .ctx = NULL,
			      .desc = i } } };
		queue->grant_tx_handle[i] = NETBACK_INVALID_HANDLE;
	}

	return 0;
}

void xenvif_carrier_on(struct xenvif *vif)
{
	rtnl_lock();
	if (!vif->can_sg && vif->dev->mtu > ETH_DATA_LEN)
		dev_set_mtu(vif->dev, ETH_DATA_LEN);
	netdev_update_features(vif->dev);
	set_bit(VIF_STATUS_CONNECTED, &vif->status);
	if (netif_running(vif->dev))
		xenvif_up(vif);
	rtnl_unlock();
}

int xenvif_connect_ctrl(struct xenvif *vif, grant_ref_t ring_ref,
			unsigned int evtchn)
{
	struct net_device *dev = vif->dev;
	void *addr;
	struct xen_netif_ctrl_sring *shared;
<<<<<<< HEAD
=======
	RING_IDX rsp_prod, req_prod;
>>>>>>> 24b8d41d
	int err;

	err = xenbus_map_ring_valloc(xenvif_to_xenbus_device(vif),
				     &ring_ref, 1, &addr);
	if (err)
		goto err;

	shared = (struct xen_netif_ctrl_sring *)addr;
<<<<<<< HEAD
	BACK_RING_INIT(&vif->ctrl, shared, XEN_PAGE_SIZE);

	err = bind_interdomain_evtchn_to_irq(vif->domid, evtchn);
=======
	rsp_prod = READ_ONCE(shared->rsp_prod);
	req_prod = READ_ONCE(shared->req_prod);

	BACK_RING_ATTACH(&vif->ctrl, shared, rsp_prod, XEN_PAGE_SIZE);

	err = -EIO;
	if (req_prod - rsp_prod > RING_SIZE(&vif->ctrl))
		goto err_unmap;

	err = bind_interdomain_evtchn_to_irq_lateeoi(vif->domid, evtchn);
>>>>>>> 24b8d41d
	if (err < 0)
		goto err_unmap;

	vif->ctrl_irq = err;

	xenvif_init_hash(vif);

	err = request_threaded_irq(vif->ctrl_irq, NULL, xenvif_ctrl_irq_fn,
				   IRQF_ONESHOT, "xen-netback-ctrl", vif);
	if (err) {
		pr_warn("Could not setup irq handler for %s\n", dev->name);
		goto err_deinit;
	}

	return 0;

err_deinit:
	xenvif_deinit_hash(vif);
	unbind_from_irqhandler(vif->ctrl_irq, vif);
	vif->ctrl_irq = 0;

err_unmap:
	xenbus_unmap_ring_vfree(xenvif_to_xenbus_device(vif),
				vif->ctrl.sring);
	vif->ctrl.sring = NULL;

err:
	return err;
}

<<<<<<< HEAD
=======
static void xenvif_disconnect_queue(struct xenvif_queue *queue)
{
	if (queue->task) {
		kthread_stop(queue->task);
		queue->task = NULL;
	}

	if (queue->dealloc_task) {
		kthread_stop(queue->dealloc_task);
		queue->dealloc_task = NULL;
	}

	if (queue->napi.poll) {
		netif_napi_del(&queue->napi);
		queue->napi.poll = NULL;
	}

	if (queue->tx_irq) {
		unbind_from_irqhandler(queue->tx_irq, queue);
		if (queue->tx_irq == queue->rx_irq)
			queue->rx_irq = 0;
		queue->tx_irq = 0;
	}

	if (queue->rx_irq) {
		unbind_from_irqhandler(queue->rx_irq, queue);
		queue->rx_irq = 0;
	}

	xenvif_unmap_frontend_data_rings(queue);
}

>>>>>>> 24b8d41d
int xenvif_connect_data(struct xenvif_queue *queue,
			unsigned long tx_ring_ref,
			unsigned long rx_ring_ref,
			unsigned int tx_evtchn,
			unsigned int rx_evtchn)
{
	struct task_struct *task;
	int err;

	BUG_ON(queue->tx_irq);
	BUG_ON(queue->task);
	BUG_ON(queue->dealloc_task);

	err = xenvif_map_frontend_data_rings(queue, tx_ring_ref,
					     rx_ring_ref);
	if (err < 0)
		goto err;

	init_waitqueue_head(&queue->wq);
	init_waitqueue_head(&queue->dealloc_wq);
	atomic_set(&queue->inflight_packets, 0);

	netif_napi_add(queue->vif->dev, &queue->napi, xenvif_poll,
			XENVIF_NAPI_WEIGHT);

	queue->stalled = true;

	task = kthread_run(xenvif_kthread_guest_rx, queue,
			   "%s-guest-rx", queue->name);
	if (IS_ERR(task))
		goto kthread_err;
	queue->task = task;

	task = kthread_run(xenvif_dealloc_kthread, queue,
			   "%s-dealloc", queue->name);
	if (IS_ERR(task))
		goto kthread_err;
	queue->dealloc_task = task;

	if (tx_evtchn == rx_evtchn) {
		/* feature-split-event-channels == 0 */
		err = bind_interdomain_evtchn_to_irqhandler_lateeoi(
			queue->vif->domid, tx_evtchn, xenvif_interrupt, 0,
			queue->name, queue);
		if (err < 0)
			goto err;
		queue->tx_irq = queue->rx_irq = err;
		disable_irq(queue->tx_irq);
	} else {
		/* feature-split-event-channels == 1 */
		snprintf(queue->tx_irq_name, sizeof(queue->tx_irq_name),
			 "%s-tx", queue->name);
		err = bind_interdomain_evtchn_to_irqhandler_lateeoi(
			queue->vif->domid, tx_evtchn, xenvif_tx_interrupt, 0,
			queue->tx_irq_name, queue);
		if (err < 0)
			goto err;
		queue->tx_irq = err;
		disable_irq(queue->tx_irq);

		snprintf(queue->rx_irq_name, sizeof(queue->rx_irq_name),
			 "%s-rx", queue->name);
		err = bind_interdomain_evtchn_to_irqhandler_lateeoi(
			queue->vif->domid, rx_evtchn, xenvif_rx_interrupt, 0,
			queue->rx_irq_name, queue);
		if (err < 0)
			goto err;
		queue->rx_irq = err;
		disable_irq(queue->rx_irq);
	}

	return 0;

<<<<<<< HEAD
err_rx_unbind:
	unbind_from_irqhandler(queue->rx_irq, queue);
	queue->rx_irq = 0;
err_tx_unbind:
	unbind_from_irqhandler(queue->tx_irq, queue);
	queue->tx_irq = 0;
err_unmap:
	xenvif_unmap_frontend_data_rings(queue);
	netif_napi_del(&queue->napi);
=======
kthread_err:
	pr_warn("Could not allocate kthread for %s\n", queue->name);
	err = PTR_ERR(task);
>>>>>>> 24b8d41d
err:
	xenvif_disconnect_queue(queue);
	return err;
}

void xenvif_carrier_off(struct xenvif *vif)
{
	struct net_device *dev = vif->dev;

	rtnl_lock();
	if (test_and_clear_bit(VIF_STATUS_CONNECTED, &vif->status)) {
		netif_carrier_off(dev); /* discard queued packets */
		if (netif_running(dev))
			xenvif_down(vif);
	}
	rtnl_unlock();
}

void xenvif_disconnect_data(struct xenvif *vif)
{
	struct xenvif_queue *queue = NULL;
	unsigned int num_queues = vif->num_queues;
	unsigned int queue_index;

	xenvif_carrier_off(vif);

	for (queue_index = 0; queue_index < num_queues; ++queue_index) {
		queue = &vif->queues[queue_index];

		xenvif_disconnect_queue(queue);
	}

	xenvif_mcast_addr_list_free(vif);
}

<<<<<<< HEAD
		xenvif_unmap_frontend_data_rings(queue);
=======
void xenvif_disconnect_ctrl(struct xenvif *vif)
{
	if (vif->ctrl_irq) {
		xenvif_deinit_hash(vif);
		unbind_from_irqhandler(vif->ctrl_irq, vif);
		vif->ctrl_irq = 0;
>>>>>>> 24b8d41d
	}

	if (vif->ctrl.sring) {
		xenbus_unmap_ring_vfree(xenvif_to_xenbus_device(vif),
					vif->ctrl.sring);
		vif->ctrl.sring = NULL;
	}
}

void xenvif_disconnect_ctrl(struct xenvif *vif)
{
	if (vif->ctrl_irq) {
		xenvif_deinit_hash(vif);
		unbind_from_irqhandler(vif->ctrl_irq, vif);
		vif->ctrl_irq = 0;
	}

	if (vif->ctrl.sring) {
		xenbus_unmap_ring_vfree(xenvif_to_xenbus_device(vif),
					vif->ctrl.sring);
		vif->ctrl.sring = NULL;
	}
}

/* Reverse the relevant parts of xenvif_init_queue().
 * Used for queue teardown from xenvif_free(), and on the
 * error handling paths in xenbus.c:connect().
 */
void xenvif_deinit_queue(struct xenvif_queue *queue)
{
	gnttab_free_pages(MAX_PENDING_REQS, queue->mmap_pages);
}

void xenvif_free(struct xenvif *vif)
{
	struct xenvif_queue *queues = vif->queues;
	unsigned int num_queues = vif->num_queues;
	unsigned int queue_index;

	unregister_netdev(vif->dev);
	free_netdev(vif->dev);

	for (queue_index = 0; queue_index < num_queues; ++queue_index)
		xenvif_deinit_queue(&queues[queue_index]);
	vfree(queues);

	module_put(THIS_MODULE);
}<|MERGE_RESOLUTION|>--- conflicted
+++ resolved
@@ -191,16 +191,6 @@
 }
 
 static u16 xenvif_select_queue(struct net_device *dev, struct sk_buff *skb,
-<<<<<<< HEAD
-			       void *accel_priv,
-			       select_queue_fallback_t fallback)
-{
-	struct xenvif *vif = netdev_priv(dev);
-	unsigned int size = vif->hash.size;
-
-	if (vif->hash.alg == XEN_NETIF_CTRL_HASH_ALGORITHM_NONE)
-		return fallback(dev, skb) % dev->real_num_tx_queues;
-=======
 			       struct net_device *sb_dev)
 {
 	struct xenvif *vif = netdev_priv(dev);
@@ -216,26 +206,18 @@
 	if (vif->hash.alg == XEN_NETIF_CTRL_HASH_ALGORITHM_NONE)
 		return netdev_pick_tx(dev, skb, NULL) %
 		       dev->real_num_tx_queues;
->>>>>>> 24b8d41d
 
 	xenvif_set_skb_hash(vif, skb);
 
 	if (size == 0)
 		return skb_get_hash_raw(skb) % dev->real_num_tx_queues;
 
-<<<<<<< HEAD
-	return vif->hash.mapping[skb_get_hash_raw(skb) % size];
-}
-
-static int xenvif_start_xmit(struct sk_buff *skb, struct net_device *dev)
-=======
 	return vif->hash.mapping[vif->hash.mapping_sel]
 				[skb_get_hash_raw(skb) % size];
 }
 
 static netdev_tx_t
 xenvif_start_xmit(struct sk_buff *skb, struct net_device *dev)
->>>>>>> 24b8d41d
 {
 	struct xenvif *vif = netdev_priv(dev);
 	struct xenvif_queue *queue = NULL;
@@ -648,10 +630,7 @@
 	struct net_device *dev = vif->dev;
 	void *addr;
 	struct xen_netif_ctrl_sring *shared;
-<<<<<<< HEAD
-=======
 	RING_IDX rsp_prod, req_prod;
->>>>>>> 24b8d41d
 	int err;
 
 	err = xenbus_map_ring_valloc(xenvif_to_xenbus_device(vif),
@@ -660,11 +639,6 @@
 		goto err;
 
 	shared = (struct xen_netif_ctrl_sring *)addr;
-<<<<<<< HEAD
-	BACK_RING_INIT(&vif->ctrl, shared, XEN_PAGE_SIZE);
-
-	err = bind_interdomain_evtchn_to_irq(vif->domid, evtchn);
-=======
 	rsp_prod = READ_ONCE(shared->rsp_prod);
 	req_prod = READ_ONCE(shared->req_prod);
 
@@ -675,7 +649,6 @@
 		goto err_unmap;
 
 	err = bind_interdomain_evtchn_to_irq_lateeoi(vif->domid, evtchn);
->>>>>>> 24b8d41d
 	if (err < 0)
 		goto err_unmap;
 
@@ -706,8 +679,6 @@
 	return err;
 }
 
-<<<<<<< HEAD
-=======
 static void xenvif_disconnect_queue(struct xenvif_queue *queue)
 {
 	if (queue->task) {
@@ -740,7 +711,6 @@
 	xenvif_unmap_frontend_data_rings(queue);
 }
 
->>>>>>> 24b8d41d
 int xenvif_connect_data(struct xenvif_queue *queue,
 			unsigned long tx_ring_ref,
 			unsigned long rx_ring_ref,
@@ -814,21 +784,9 @@
 
 	return 0;
 
-<<<<<<< HEAD
-err_rx_unbind:
-	unbind_from_irqhandler(queue->rx_irq, queue);
-	queue->rx_irq = 0;
-err_tx_unbind:
-	unbind_from_irqhandler(queue->tx_irq, queue);
-	queue->tx_irq = 0;
-err_unmap:
-	xenvif_unmap_frontend_data_rings(queue);
-	netif_napi_del(&queue->napi);
-=======
 kthread_err:
 	pr_warn("Could not allocate kthread for %s\n", queue->name);
 	err = PTR_ERR(task);
->>>>>>> 24b8d41d
 err:
 	xenvif_disconnect_queue(queue);
 	return err;
@@ -864,25 +822,6 @@
 	xenvif_mcast_addr_list_free(vif);
 }
 
-<<<<<<< HEAD
-		xenvif_unmap_frontend_data_rings(queue);
-=======
-void xenvif_disconnect_ctrl(struct xenvif *vif)
-{
-	if (vif->ctrl_irq) {
-		xenvif_deinit_hash(vif);
-		unbind_from_irqhandler(vif->ctrl_irq, vif);
-		vif->ctrl_irq = 0;
->>>>>>> 24b8d41d
-	}
-
-	if (vif->ctrl.sring) {
-		xenbus_unmap_ring_vfree(xenvif_to_xenbus_device(vif),
-					vif->ctrl.sring);
-		vif->ctrl.sring = NULL;
-	}
-}
-
 void xenvif_disconnect_ctrl(struct xenvif *vif)
 {
 	if (vif->ctrl_irq) {
