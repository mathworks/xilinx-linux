--- conflicted
+++ resolved
@@ -338,31 +338,6 @@
 
 	if (priv->type == BOSCH_D_CAN) {
 		u32 data = 0, dreg = C_CAN_IFACE(DATA1_REG, iface);
-<<<<<<< HEAD
-
-		for (i = 0; i < frame->can_dlc; i += 4, dreg += 2) {
-			data = (u32)frame->data[i];
-			data |= (u32)frame->data[i + 1] << 8;
-			data |= (u32)frame->data[i + 2] << 16;
-			data |= (u32)frame->data[i + 3] << 24;
-			priv->write_reg32(priv, dreg, data);
-		}
-	} else {
-		for (i = 0; i < frame->can_dlc; i += 2) {
-			priv->write_reg(priv,
-					C_CAN_IFACE(DATA1_REG, iface) + i / 2,
-					frame->data[i] |
-					(frame->data[i + 1] << 8));
-		}
-	}
-}
-
-static inline void c_can_activate_all_lower_rx_msg_obj(struct net_device *dev,
-						       int iface)
-{
-	int i;
-=======
->>>>>>> 24b8d41d
 
 		for (i = 0; i < frame->can_dlc; i += 4, dreg += 2) {
 			data = (u32)frame->data[i];
