--- conflicted
+++ resolved
@@ -1214,13 +1214,10 @@
 
 	priv->wq = alloc_workqueue("mcp251x_wq", WQ_FREEZABLE | WQ_MEM_RECLAIM,
 				   0);
-<<<<<<< HEAD
-=======
 	if (!priv->wq) {
 		ret = -ENOMEM;
 		goto out_clean;
 	}
->>>>>>> 24b8d41d
 	INIT_WORK(&priv->tx_work, mcp251x_tx_work_handler);
 	INIT_WORK(&priv->restart_work, mcp251x_restart_work_handler);
 
@@ -1387,12 +1384,8 @@
 	ret = mcp251x_hw_probe(spi);
 	if (ret) {
 		if (ret == -ENODEV)
-<<<<<<< HEAD
-			dev_err(&spi->dev, "Cannot initialize MCP%x. Wrong wiring?\n", priv->model);
-=======
 			dev_err(&spi->dev, "Cannot initialize MCP%x. Wrong wiring?\n",
 				priv->model);
->>>>>>> 24b8d41d
 		goto error_probe;
 	}
 
@@ -1404,13 +1397,10 @@
 
 	devm_can_led_init(net);
 
-<<<<<<< HEAD
-=======
 	ret = mcp251x_gpio_setup(priv);
 	if (ret)
 		goto error_probe;
 
->>>>>>> 24b8d41d
 	netdev_info(net, "MCP%x successfully initialized.\n", priv->model);
 	return 0;
 
