--- conflicted
+++ resolved
@@ -2082,11 +2082,6 @@
 	int err;
 
 	if (netif_running(dev)) {
-<<<<<<< HEAD
-		err = flexcan_chip_disable(priv);
-		if (err)
-			return err;
-=======
 		/* if wakeup is enabled, enter stop mode
 		 * else enter disabled mode.
 		 */
@@ -2104,7 +2099,6 @@
 			if (err)
 				return err;
 		}
->>>>>>> 24b8d41d
 		netif_stop_queue(dev);
 		netif_device_detach(dev);
 	}
@@ -2123,13 +2117,6 @@
 	if (netif_running(dev)) {
 		netif_device_attach(dev);
 		netif_start_queue(dev);
-<<<<<<< HEAD
-		err = flexcan_chip_enable(priv);
-		if (err)
-			return err;
-	}
-	return 0;
-=======
 		if (device_may_wakeup(device)) {
 			disable_irq_wake(dev->irq);
 			err = flexcan_exit_stop_mode(priv);
@@ -2165,7 +2152,6 @@
 	struct flexcan_priv *priv = netdev_priv(dev);
 
 	return flexcan_clks_enable(priv);
->>>>>>> 24b8d41d
 }
 
 static int __maybe_unused flexcan_noirq_suspend(struct device *device)
