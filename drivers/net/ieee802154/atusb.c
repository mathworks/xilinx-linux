// SPDX-License-Identifier: GPL-2.0-only
/*
 * atusb.c - Driver for the ATUSB IEEE 802.15.4 dongle
 *
 * Written 2013 by Werner Almesberger <werner@almesberger.net>
 *
 * Copyright (c) 2015 - 2016 Stefan Schmidt <stefan@datenfreihafen.org>
<<<<<<< HEAD
 *
 * This program is free software; you can redistribute it and/or
 * modify it under the terms of the GNU General Public License as
 * published by the Free Software Foundation, version 2
=======
>>>>>>> 24b8d41d
 *
 * Based on at86rf230.c and spi_atusb.c.
 * at86rf230.c is
 * Copyright (C) 2009 Siemens AG
 * Written by: Dmitry Eremin-Solenikov <dmitry.baryshkov@siemens.com>
 *
 * spi_atusb.c is
 * Copyright (c) 2011 Richard Sharpe <realrichardsharpe@gmail.com>
 * Copyright (c) 2011 Stefan Schmidt <stefan@datenfreihafen.org>
 * Copyright (c) 2011 Werner Almesberger <werner@almesberger.net>
 *
 * USB initialization is
 * Copyright (c) 2013 Alexander Aring <alex.aring@gmail.com>
 *
 * Busware HUL support is
 * Copyright (c) 2017 Josef Filzmaier <j.filzmaier@gmx.at>
 */

#include <linux/kernel.h>
#include <linux/slab.h>
#include <linux/module.h>
#include <linux/jiffies.h>
#include <linux/usb.h>
#include <linux/skbuff.h>

#include <net/cfg802154.h>
#include <net/mac802154.h>

#include "at86rf230.h"
#include "atusb.h"

#define ATUSB_JEDEC_ATMEL	0x1f	/* JEDEC manufacturer ID */

#define ATUSB_NUM_RX_URBS	4	/* allow for a bit of local latency */
#define ATUSB_ALLOC_DELAY_MS	100	/* delay after failed allocation */
#define ATUSB_TX_TIMEOUT_MS	200	/* on the air timeout */

struct atusb {
	struct ieee802154_hw *hw;
	struct usb_device *usb_dev;
	struct atusb_chip_data *data;
	int shutdown;			/* non-zero if shutting down */
	int err;			/* set by first error */

	/* RX variables */
	struct delayed_work work;	/* memory allocations */
	struct usb_anchor idle_urbs;	/* URBs waiting to be submitted */
	struct usb_anchor rx_urbs;	/* URBs waiting for reception */

	/* TX variables */
	struct usb_ctrlrequest tx_dr;
	struct urb *tx_urb;
	struct sk_buff *tx_skb;
	u8 tx_ack_seq;		/* current TX ACK sequence number */

	/* Firmware variable */
	unsigned char fw_ver_maj;	/* Firmware major version number */
	unsigned char fw_ver_min;	/* Firmware minor version number */
	unsigned char fw_hw_type;	/* Firmware hardware type */
};

struct atusb_chip_data {
	u16 t_channel_switch;
	int rssi_base_val;

	int (*set_channel)(struct ieee802154_hw*, u8, u8);
	int (*set_txpower)(struct ieee802154_hw*, s32);
};

/* ----- USB commands without data ----------------------------------------- */

/* To reduce the number of error checks in the code, we record the first error
 * in atusb->err and reject all subsequent requests until the error is cleared.
 */

static int atusb_control_msg(struct atusb *atusb, unsigned int pipe,
			     __u8 request, __u8 requesttype,
			     __u16 value, __u16 index,
			     void *data, __u16 size, int timeout)
{
	struct usb_device *usb_dev = atusb->usb_dev;
	int ret;

	if (atusb->err)
		return atusb->err;

	ret = usb_control_msg(usb_dev, pipe, request, requesttype,
			      value, index, data, size, timeout);
	if (ret < 0) {
		atusb->err = ret;
		dev_err(&usb_dev->dev,
			"%s: req 0x%02x val 0x%x idx 0x%x, error %d\n",
			__func__, request, value, index, ret);
	}
	return ret;
}

static int atusb_command(struct atusb *atusb, u8 cmd, u8 arg)
{
	struct usb_device *usb_dev = atusb->usb_dev;

	dev_dbg(&usb_dev->dev, "%s: cmd = 0x%x\n", __func__, cmd);
	return atusb_control_msg(atusb, usb_sndctrlpipe(usb_dev, 0),
				 cmd, ATUSB_REQ_TO_DEV, arg, 0, NULL, 0, 1000);
}

static int atusb_write_reg(struct atusb *atusb, u8 reg, u8 value)
{
	struct usb_device *usb_dev = atusb->usb_dev;

	dev_dbg(&usb_dev->dev, "%s: 0x%02x <- 0x%02x\n", __func__, reg, value);
	return atusb_control_msg(atusb, usb_sndctrlpipe(usb_dev, 0),
				 ATUSB_REG_WRITE, ATUSB_REQ_TO_DEV,
				 value, reg, NULL, 0, 1000);
}

static int atusb_read_reg(struct atusb *atusb, u8 reg)
{
	struct usb_device *usb_dev = atusb->usb_dev;
	int ret;
	u8 *buffer;
	u8 value;

	buffer = kmalloc(1, GFP_KERNEL);
	if (!buffer)
		return -ENOMEM;

	dev_dbg(&usb_dev->dev, "%s: reg = 0x%x\n", __func__, reg);
	ret = atusb_control_msg(atusb, usb_rcvctrlpipe(usb_dev, 0),
				ATUSB_REG_READ, ATUSB_REQ_FROM_DEV,
				0, reg, buffer, 1, 1000);

	if (ret >= 0) {
		value = buffer[0];
		kfree(buffer);
		return value;
	} else {
		kfree(buffer);
		return ret;
	}
}

static int atusb_write_subreg(struct atusb *atusb, u8 reg, u8 mask,
			      u8 shift, u8 value)
{
	struct usb_device *usb_dev = atusb->usb_dev;
	u8 orig, tmp;
	int ret = 0;

	dev_dbg(&usb_dev->dev, "%s: 0x%02x <- 0x%02x\n", __func__, reg, value);

	orig = atusb_read_reg(atusb, reg);

	/* Write the value only into that part of the register which is allowed
	 * by the mask. All other bits stay as before.
	 */
	tmp = orig & ~mask;
	tmp |= (value << shift) & mask;

	if (tmp != orig)
		ret = atusb_write_reg(atusb, reg, tmp);

	return ret;
}

static int atusb_read_subreg(struct atusb *lp,
			     unsigned int addr, unsigned int mask,
			     unsigned int shift)
{
	int rc;

	rc = atusb_read_reg(lp, addr);
	rc = (rc & mask) >> shift;

	return rc;
}

static int atusb_get_and_clear_error(struct atusb *atusb)
{
	int err = atusb->err;

	atusb->err = 0;
	return err;
}

/* ----- skb allocation ---------------------------------------------------- */

#define MAX_PSDU	127
#define MAX_RX_XFER	(1 + MAX_PSDU + 2 + 1)	/* PHR+PSDU+CRC+LQI */

#define SKB_ATUSB(skb)	(*(struct atusb **)(skb)->cb)

static void atusb_in(struct urb *urb);

static int atusb_submit_rx_urb(struct atusb *atusb, struct urb *urb)
{
	struct usb_device *usb_dev = atusb->usb_dev;
	struct sk_buff *skb = urb->context;
	int ret;

	if (!skb) {
		skb = alloc_skb(MAX_RX_XFER, GFP_KERNEL);
		if (!skb) {
			dev_warn_ratelimited(&usb_dev->dev,
					     "atusb_in: can't allocate skb\n");
			return -ENOMEM;
		}
		skb_put(skb, MAX_RX_XFER);
		SKB_ATUSB(skb) = atusb;
	}

	usb_fill_bulk_urb(urb, usb_dev, usb_rcvbulkpipe(usb_dev, 1),
			  skb->data, MAX_RX_XFER, atusb_in, skb);
	usb_anchor_urb(urb, &atusb->rx_urbs);

	ret = usb_submit_urb(urb, GFP_KERNEL);
	if (ret) {
		usb_unanchor_urb(urb);
		kfree_skb(skb);
		urb->context = NULL;
	}
	return ret;
}

static void atusb_work_urbs(struct work_struct *work)
{
	struct atusb *atusb =
	    container_of(to_delayed_work(work), struct atusb, work);
	struct usb_device *usb_dev = atusb->usb_dev;
	struct urb *urb;
	int ret;

	if (atusb->shutdown)
		return;

	do {
		urb = usb_get_from_anchor(&atusb->idle_urbs);
		if (!urb)
			return;
		ret = atusb_submit_rx_urb(atusb, urb);
	} while (!ret);

	usb_anchor_urb(urb, &atusb->idle_urbs);
	dev_warn_ratelimited(&usb_dev->dev,
			     "atusb_in: can't allocate/submit URB (%d)\n", ret);
	schedule_delayed_work(&atusb->work,
			      msecs_to_jiffies(ATUSB_ALLOC_DELAY_MS) + 1);
}

/* ----- Asynchronous USB -------------------------------------------------- */

static void atusb_tx_done(struct atusb *atusb, u8 seq)
{
	struct usb_device *usb_dev = atusb->usb_dev;
	u8 expect = atusb->tx_ack_seq;

	dev_dbg(&usb_dev->dev, "%s (0x%02x/0x%02x)\n", __func__, seq, expect);
	if (seq == expect) {
		/* TODO check for ifs handling in firmware */
		ieee802154_xmit_complete(atusb->hw, atusb->tx_skb, false);
	} else {
		/* TODO I experience this case when atusb has a tx complete
		 * irq before probing, we should fix the firmware it's an
		 * unlikely case now that seq == expect is then true, but can
		 * happen and fail with a tx_skb = NULL;
		 */
		ieee802154_wake_queue(atusb->hw);
		if (atusb->tx_skb)
			dev_kfree_skb_irq(atusb->tx_skb);
	}
}

static void atusb_in_good(struct urb *urb)
{
	struct usb_device *usb_dev = urb->dev;
	struct sk_buff *skb = urb->context;
	struct atusb *atusb = SKB_ATUSB(skb);
	u8 len, lqi;

	if (!urb->actual_length) {
		dev_dbg(&usb_dev->dev, "atusb_in: zero-sized URB ?\n");
		return;
	}

	len = *skb->data;

	if (urb->actual_length == 1) {
		atusb_tx_done(atusb, len);
		return;
	}

	if (len + 1 > urb->actual_length - 1) {
		dev_dbg(&usb_dev->dev, "atusb_in: frame len %d+1 > URB %u-1\n",
			len, urb->actual_length);
		return;
	}

	if (!ieee802154_is_valid_psdu_len(len)) {
		dev_dbg(&usb_dev->dev, "atusb_in: frame corrupted\n");
		return;
	}

	lqi = skb->data[len + 1];
	dev_dbg(&usb_dev->dev, "atusb_in: rx len %d lqi 0x%02x\n", len, lqi);
	skb_pull(skb, 1);	/* remove PHR */
	skb_trim(skb, len);	/* get payload only */
	ieee802154_rx_irqsafe(atusb->hw, skb, lqi);
	urb->context = NULL;	/* skb is gone */
}

static void atusb_in(struct urb *urb)
{
	struct usb_device *usb_dev = urb->dev;
	struct sk_buff *skb = urb->context;
	struct atusb *atusb = SKB_ATUSB(skb);

	dev_dbg(&usb_dev->dev, "%s: status %d len %d\n", __func__,
		urb->status, urb->actual_length);
	if (urb->status) {
		if (urb->status == -ENOENT) { /* being killed */
			kfree_skb(skb);
			urb->context = NULL;
			return;
		}
		dev_dbg(&usb_dev->dev, "%s: URB error %d\n", __func__, urb->status);
	} else {
		atusb_in_good(urb);
	}

	usb_anchor_urb(urb, &atusb->idle_urbs);
	if (!atusb->shutdown)
		schedule_delayed_work(&atusb->work, 0);
}

/* ----- URB allocation/deallocation --------------------------------------- */

static void atusb_free_urbs(struct atusb *atusb)
{
	struct urb *urb;

	while (1) {
		urb = usb_get_from_anchor(&atusb->idle_urbs);
		if (!urb)
			break;
		kfree_skb(urb->context);
		usb_free_urb(urb);
	}
}

static int atusb_alloc_urbs(struct atusb *atusb, int n)
{
	struct urb *urb;

	while (n) {
		urb = usb_alloc_urb(0, GFP_KERNEL);
		if (!urb) {
			atusb_free_urbs(atusb);
			return -ENOMEM;
		}
		usb_anchor_urb(urb, &atusb->idle_urbs);
		n--;
	}
	return 0;
}

/* ----- IEEE 802.15.4 interface operations -------------------------------- */

static void atusb_xmit_complete(struct urb *urb)
{
	dev_dbg(&urb->dev->dev, "atusb_xmit urb completed");
}

static int atusb_xmit(struct ieee802154_hw *hw, struct sk_buff *skb)
{
	struct atusb *atusb = hw->priv;
	struct usb_device *usb_dev = atusb->usb_dev;
	int ret;

	dev_dbg(&usb_dev->dev, "%s (%d)\n", __func__, skb->len);
	atusb->tx_skb = skb;
	atusb->tx_ack_seq++;
	atusb->tx_dr.wIndex = cpu_to_le16(atusb->tx_ack_seq);
	atusb->tx_dr.wLength = cpu_to_le16(skb->len);

	usb_fill_control_urb(atusb->tx_urb, usb_dev,
			     usb_sndctrlpipe(usb_dev, 0),
			     (unsigned char *)&atusb->tx_dr, skb->data,
			     skb->len, atusb_xmit_complete, NULL);
	ret = usb_submit_urb(atusb->tx_urb, GFP_ATOMIC);
	dev_dbg(&usb_dev->dev, "%s done (%d)\n", __func__, ret);
	return ret;
}

<<<<<<< HEAD
static int atusb_channel(struct ieee802154_hw *hw, u8 page, u8 channel)
{
	struct atusb *atusb = hw->priv;
	int ret;

	ret = atusb_write_subreg(atusb, SR_CHANNEL, channel);
	if (ret < 0)
		return ret;
	msleep(1);	/* @@@ ugly synchronization */
	return 0;
}

=======
>>>>>>> 24b8d41d
static int atusb_ed(struct ieee802154_hw *hw, u8 *level)
{
	WARN_ON(!level);
	*level = 0xbe;
	return 0;
}

static int atusb_set_hw_addr_filt(struct ieee802154_hw *hw,
				  struct ieee802154_hw_addr_filt *filt,
				  unsigned long changed)
{
	struct atusb *atusb = hw->priv;
	struct device *dev = &atusb->usb_dev->dev;

	if (changed & IEEE802154_AFILT_SADDR_CHANGED) {
		u16 addr = le16_to_cpu(filt->short_addr);

		dev_vdbg(dev, "%s called for saddr\n", __func__);
		atusb_write_reg(atusb, RG_SHORT_ADDR_0, addr);
		atusb_write_reg(atusb, RG_SHORT_ADDR_1, addr >> 8);
	}

	if (changed & IEEE802154_AFILT_PANID_CHANGED) {
		u16 pan = le16_to_cpu(filt->pan_id);

		dev_vdbg(dev, "%s called for pan id\n", __func__);
		atusb_write_reg(atusb, RG_PAN_ID_0, pan);
		atusb_write_reg(atusb, RG_PAN_ID_1, pan >> 8);
	}

	if (changed & IEEE802154_AFILT_IEEEADDR_CHANGED) {
		u8 i, addr[IEEE802154_EXTENDED_ADDR_LEN];

		memcpy(addr, &filt->ieee_addr, IEEE802154_EXTENDED_ADDR_LEN);
		dev_vdbg(dev, "%s called for IEEE addr\n", __func__);
		for (i = 0; i < 8; i++)
			atusb_write_reg(atusb, RG_IEEE_ADDR_0 + i, addr[i]);
	}

	if (changed & IEEE802154_AFILT_PANC_CHANGED) {
		dev_vdbg(dev, "%s called for panc change\n", __func__);
		if (filt->pan_coord)
			atusb_write_subreg(atusb, SR_AACK_I_AM_COORD, 1);
		else
			atusb_write_subreg(atusb, SR_AACK_I_AM_COORD, 0);
	}

	return atusb_get_and_clear_error(atusb);
}

static int atusb_start(struct ieee802154_hw *hw)
{
	struct atusb *atusb = hw->priv;
	struct usb_device *usb_dev = atusb->usb_dev;
	int ret;

	dev_dbg(&usb_dev->dev, "%s\n", __func__);
	schedule_delayed_work(&atusb->work, 0);
	atusb_command(atusb, ATUSB_RX_MODE, 1);
	ret = atusb_get_and_clear_error(atusb);
	if (ret < 0)
		usb_kill_anchored_urbs(&atusb->idle_urbs);
	return ret;
}

static void atusb_stop(struct ieee802154_hw *hw)
{
	struct atusb *atusb = hw->priv;
	struct usb_device *usb_dev = atusb->usb_dev;

	dev_dbg(&usb_dev->dev, "%s\n", __func__);
	usb_kill_anchored_urbs(&atusb->idle_urbs);
	atusb_command(atusb, ATUSB_RX_MODE, 0);
	atusb_get_and_clear_error(atusb);
}

#define ATUSB_MAX_TX_POWERS 0xF
static const s32 atusb_powers[ATUSB_MAX_TX_POWERS + 1] = {
	300, 280, 230, 180, 130, 70, 0, -100, -200, -300, -400, -500, -700,
	-900, -1200, -1700,
};

static int
atusb_txpower(struct ieee802154_hw *hw, s32 mbm)
{
	struct atusb *atusb = hw->priv;

	if (atusb->data)
		return atusb->data->set_txpower(hw, mbm);
	else
		return -ENOTSUPP;
}

static int
atusb_set_txpower(struct ieee802154_hw *hw, s32 mbm)
{
	struct atusb *atusb = hw->priv;
	u32 i;

	for (i = 0; i < hw->phy->supported.tx_powers_size; i++) {
		if (hw->phy->supported.tx_powers[i] == mbm)
			return atusb_write_subreg(atusb, SR_TX_PWR_23X, i);
	}

	return -EINVAL;
}

#define ATUSB_MAX_ED_LEVELS 0xF
static const s32 atusb_ed_levels[ATUSB_MAX_ED_LEVELS + 1] = {
	-9100, -8900, -8700, -8500, -8300, -8100, -7900, -7700, -7500, -7300,
	-7100, -6900, -6700, -6500, -6300, -6100,
};

static int
atusb_set_cca_mode(struct ieee802154_hw *hw, const struct wpan_phy_cca *cca)
{
	struct atusb *atusb = hw->priv;
	u8 val;

	/* mapping 802.15.4 to driver spec */
	switch (cca->mode) {
	case NL802154_CCA_ENERGY:
		val = 1;
		break;
	case NL802154_CCA_CARRIER:
		val = 2;
		break;
	case NL802154_CCA_ENERGY_CARRIER:
		switch (cca->opt) {
		case NL802154_CCA_OPT_ENERGY_CARRIER_AND:
			val = 3;
			break;
		case NL802154_CCA_OPT_ENERGY_CARRIER_OR:
			val = 0;
			break;
		default:
			return -EINVAL;
		}
		break;
	default:
		return -EINVAL;
	}

	return atusb_write_subreg(atusb, SR_CCA_MODE, val);
}

static int
atusb_set_cca_ed_level(struct ieee802154_hw *hw, s32 mbm)
{
	struct atusb *atusb = hw->priv;
	u32 i;

	for (i = 0; i < hw->phy->supported.cca_ed_levels_size; i++) {
		if (hw->phy->supported.cca_ed_levels[i] == mbm)
			return atusb_write_subreg(atusb, SR_CCA_ED_THRES, i);
	}

	return -EINVAL;
}

static int
atusb_set_csma_params(struct ieee802154_hw *hw, u8 min_be, u8 max_be, u8 retries)
{
	struct atusb *atusb = hw->priv;
	int ret;

	ret = atusb_write_subreg(atusb, SR_MIN_BE, min_be);
	if (ret)
		return ret;

	ret = atusb_write_subreg(atusb, SR_MAX_BE, max_be);
	if (ret)
		return ret;

	return atusb_write_subreg(atusb, SR_MAX_CSMA_RETRIES, retries);
}

static int
hulusb_set_txpower(struct ieee802154_hw *hw, s32 mbm)
{
	u32 i;

	for (i = 0; i < hw->phy->supported.tx_powers_size; i++) {
		if (hw->phy->supported.tx_powers[i] == mbm)
			return atusb_write_subreg(hw->priv, SR_TX_PWR_212, i);
	}

	return -EINVAL;
}

#define ATUSB_MAX_ED_LEVELS 0xF
static const s32 atusb_ed_levels[ATUSB_MAX_ED_LEVELS + 1] = {
	-9100, -8900, -8700, -8500, -8300, -8100, -7900, -7700, -7500, -7300,
	-7100, -6900, -6700, -6500, -6300, -6100,
};

#define AT86RF212_MAX_TX_POWERS 0x1F
static const s32 at86rf212_powers[AT86RF212_MAX_TX_POWERS + 1] = {
	500, 400, 300, 200, 100, 0, -100, -200, -300, -400, -500, -600, -700,
	-800, -900, -1000, -1100, -1200, -1300, -1400, -1500, -1600, -1700,
	-1800, -1900, -2000, -2100, -2200, -2300, -2400, -2500, -2600,
};

#define AT86RF2XX_MAX_ED_LEVELS 0xF
static const s32 at86rf212_ed_levels_100[AT86RF2XX_MAX_ED_LEVELS + 1] = {
	-10000, -9800, -9600, -9400, -9200, -9000, -8800, -8600, -8400, -8200,
	-8000, -7800, -7600, -7400, -7200, -7000,
};

static const s32 at86rf212_ed_levels_98[AT86RF2XX_MAX_ED_LEVELS + 1] = {
	-9800, -9600, -9400, -9200, -9000, -8800, -8600, -8400, -8200, -8000,
	-7800, -7600, -7400, -7200, -7000, -6800,
};

static int
atusb_set_cca_mode(struct ieee802154_hw *hw, const struct wpan_phy_cca *cca)
{
	struct atusb *atusb = hw->priv;
	u8 val;

	/* mapping 802.15.4 to driver spec */
	switch (cca->mode) {
	case NL802154_CCA_ENERGY:
		val = 1;
		break;
	case NL802154_CCA_CARRIER:
		val = 2;
		break;
	case NL802154_CCA_ENERGY_CARRIER:
		switch (cca->opt) {
		case NL802154_CCA_OPT_ENERGY_CARRIER_AND:
			val = 3;
			break;
		case NL802154_CCA_OPT_ENERGY_CARRIER_OR:
			val = 0;
			break;
		default:
			return -EINVAL;
		}
		break;
	default:
		return -EINVAL;
	}

	return atusb_write_subreg(atusb, SR_CCA_MODE, val);
}

static int hulusb_set_cca_ed_level(struct atusb *lp, int rssi_base_val)
{
	unsigned int cca_ed_thres;

	cca_ed_thres = atusb_read_subreg(lp, SR_CCA_ED_THRES);

	switch (rssi_base_val) {
	case -98:
		lp->hw->phy->supported.cca_ed_levels = at86rf212_ed_levels_98;
		lp->hw->phy->supported.cca_ed_levels_size = ARRAY_SIZE(at86rf212_ed_levels_98);
		lp->hw->phy->cca_ed_level = at86rf212_ed_levels_98[cca_ed_thres];
		break;
	case -100:
		lp->hw->phy->supported.cca_ed_levels = at86rf212_ed_levels_100;
		lp->hw->phy->supported.cca_ed_levels_size = ARRAY_SIZE(at86rf212_ed_levels_100);
		lp->hw->phy->cca_ed_level = at86rf212_ed_levels_100[cca_ed_thres];
		break;
	default:
		WARN_ON(1);
	}

	return 0;
}

static int
atusb_set_cca_ed_level(struct ieee802154_hw *hw, s32 mbm)
{
	struct atusb *atusb = hw->priv;
	u32 i;

	for (i = 0; i < hw->phy->supported.cca_ed_levels_size; i++) {
		if (hw->phy->supported.cca_ed_levels[i] == mbm)
			return atusb_write_subreg(atusb, SR_CCA_ED_THRES, i);
	}

	return -EINVAL;
}

static int atusb_channel(struct ieee802154_hw *hw, u8 page, u8 channel)
{
	struct atusb *atusb = hw->priv;
	int ret = -ENOTSUPP;

	if (atusb->data) {
		ret = atusb->data->set_channel(hw, page, channel);
		/* @@@ ugly synchronization */
		msleep(atusb->data->t_channel_switch);
	}

	return ret;
}

static int atusb_set_channel(struct ieee802154_hw *hw, u8 page, u8 channel)
{
	struct atusb *atusb = hw->priv;
	int ret;

	ret = atusb_write_subreg(atusb, SR_CHANNEL, channel);
	if (ret < 0)
		return ret;
	return 0;
}

static int hulusb_set_channel(struct ieee802154_hw *hw, u8 page, u8 channel)
{
	int rc;
	int rssi_base_val;

	struct atusb *lp = hw->priv;

	if (channel == 0)
		rc = atusb_write_subreg(lp, SR_SUB_MODE, 0);
	else
		rc = atusb_write_subreg(lp, SR_SUB_MODE, 1);
	if (rc < 0)
		return rc;

	if (page == 0) {
		rc = atusb_write_subreg(lp, SR_BPSK_QPSK, 0);
		rssi_base_val = -100;
	} else {
		rc = atusb_write_subreg(lp, SR_BPSK_QPSK, 1);
		rssi_base_val = -98;
	}
	if (rc < 0)
		return rc;

	rc = hulusb_set_cca_ed_level(lp, rssi_base_val);
	if (rc < 0)
		return rc;

	/* This sets the symbol_duration according frequency on the 212.
	 * TODO move this handling while set channel and page in cfg802154.
	 * We can do that, this timings are according 802.15.4 standard.
	 * If we do that in cfg802154, this is a more generic calculation.
	 *
	 * This should also protected from ifs_timer. Means cancel timer and
	 * init with a new value. For now, this is okay.
	 */
	if (channel == 0) {
		if (page == 0) {
			/* SUB:0 and BPSK:0 -> BPSK-20 */
			lp->hw->phy->symbol_duration = 50;
		} else {
			/* SUB:1 and BPSK:0 -> BPSK-40 */
			lp->hw->phy->symbol_duration = 25;
		}
	} else {
		if (page == 0)
			/* SUB:0 and BPSK:1 -> OQPSK-100/200/400 */
			lp->hw->phy->symbol_duration = 40;
		else
			/* SUB:1 and BPSK:1 -> OQPSK-250/500/1000 */
			lp->hw->phy->symbol_duration = 16;
	}

	lp->hw->phy->lifs_period = IEEE802154_LIFS_PERIOD *
				   lp->hw->phy->symbol_duration;
	lp->hw->phy->sifs_period = IEEE802154_SIFS_PERIOD *
				   lp->hw->phy->symbol_duration;

	return atusb_write_subreg(lp, SR_CHANNEL, channel);
}

static int
atusb_set_csma_params(struct ieee802154_hw *hw, u8 min_be, u8 max_be, u8 retries)
{
	struct atusb *atusb = hw->priv;
	int ret;

	ret = atusb_write_subreg(atusb, SR_MIN_BE, min_be);
	if (ret)
		return ret;

	ret = atusb_write_subreg(atusb, SR_MAX_BE, max_be);
	if (ret)
		return ret;

	return atusb_write_subreg(atusb, SR_MAX_CSMA_RETRIES, retries);
}

static int
hulusb_set_lbt(struct ieee802154_hw *hw, bool on)
{
	struct atusb *atusb = hw->priv;

	return atusb_write_subreg(atusb, SR_CSMA_LBT_MODE, on);
}

static int
atusb_set_frame_retries(struct ieee802154_hw *hw, s8 retries)
{
	struct atusb *atusb = hw->priv;

	return atusb_write_subreg(atusb, SR_MAX_FRAME_RETRIES, retries);
}

static int
atusb_set_promiscuous_mode(struct ieee802154_hw *hw, const bool on)
{
	struct atusb *atusb = hw->priv;
	int ret;

	if (on) {
		ret = atusb_write_subreg(atusb, SR_AACK_DIS_ACK, 1);
		if (ret < 0)
			return ret;

		ret = atusb_write_subreg(atusb, SR_AACK_PROM_MODE, 1);
		if (ret < 0)
			return ret;
	} else {
		ret = atusb_write_subreg(atusb, SR_AACK_PROM_MODE, 0);
		if (ret < 0)
			return ret;

		ret = atusb_write_subreg(atusb, SR_AACK_DIS_ACK, 0);
		if (ret < 0)
			return ret;
	}

	return 0;
}

static struct atusb_chip_data atusb_chip_data = {
	.t_channel_switch = 1,
	.rssi_base_val = -91,
	.set_txpower = atusb_set_txpower,
	.set_channel = atusb_set_channel,
};

static struct atusb_chip_data hulusb_chip_data = {
	.t_channel_switch = 11,
	.rssi_base_val = -100,
	.set_txpower = hulusb_set_txpower,
	.set_channel = hulusb_set_channel,
};

static const struct ieee802154_ops atusb_ops = {
	.owner			= THIS_MODULE,
	.xmit_async		= atusb_xmit,
	.ed			= atusb_ed,
	.set_channel		= atusb_channel,
	.start			= atusb_start,
	.stop			= atusb_stop,
	.set_hw_addr_filt	= atusb_set_hw_addr_filt,
<<<<<<< HEAD
	.set_txpower		= atusb_set_txpower,
	.set_cca_mode		= atusb_set_cca_mode,
	.set_cca_ed_level	= atusb_set_cca_ed_level,
	.set_csma_params	= atusb_set_csma_params,
=======
	.set_txpower		= atusb_txpower,
	.set_lbt		= hulusb_set_lbt,
	.set_cca_mode		= atusb_set_cca_mode,
	.set_cca_ed_level	= atusb_set_cca_ed_level,
	.set_csma_params	= atusb_set_csma_params,
	.set_frame_retries	= atusb_set_frame_retries,
>>>>>>> 24b8d41d
	.set_promiscuous_mode	= atusb_set_promiscuous_mode,
};

/* ----- Firmware and chip version information ----------------------------- */

static int atusb_get_and_show_revision(struct atusb *atusb)
{
	struct usb_device *usb_dev = atusb->usb_dev;
	char *hw_name;
	unsigned char *buffer;
	int ret;

	buffer = kmalloc(3, GFP_KERNEL);
	if (!buffer)
		return -ENOMEM;

	/* Get a couple of the ATMega Firmware values */
	ret = atusb_control_msg(atusb, usb_rcvctrlpipe(usb_dev, 0),
				ATUSB_ID, ATUSB_REQ_FROM_DEV, 0, 0,
				buffer, 3, 1000);
	if (ret >= 0) {
		atusb->fw_ver_maj = buffer[0];
		atusb->fw_ver_min = buffer[1];
		atusb->fw_hw_type = buffer[2];

		switch (atusb->fw_hw_type) {
		case ATUSB_HW_TYPE_100813:
		case ATUSB_HW_TYPE_101216:
		case ATUSB_HW_TYPE_110131:
			hw_name = "ATUSB";
			atusb->data = &atusb_chip_data;
			break;
		case ATUSB_HW_TYPE_RZUSB:
			hw_name = "RZUSB";
			atusb->data = &atusb_chip_data;
			break;
		case ATUSB_HW_TYPE_HULUSB:
			hw_name = "HULUSB";
			atusb->data = &hulusb_chip_data;
			break;
		default:
			hw_name = "UNKNOWN";
			atusb->err = -ENOTSUPP;
			ret = -ENOTSUPP;
			break;
		}

		dev_info(&usb_dev->dev,
			 "Firmware: major: %u, minor: %u, hardware type: %s (%d)\n",
			 atusb->fw_ver_maj, atusb->fw_ver_min, hw_name,
			 atusb->fw_hw_type);
	}
	if (atusb->fw_ver_maj == 0 && atusb->fw_ver_min < 2) {
		dev_info(&usb_dev->dev,
			 "Firmware version (%u.%u) predates our first public release.",
			 atusb->fw_ver_maj, atusb->fw_ver_min);
		dev_info(&usb_dev->dev, "Please update to version 0.2 or newer");
	}

	kfree(buffer);
	return ret;
}

static int atusb_get_and_show_build(struct atusb *atusb)
{
	struct usb_device *usb_dev = atusb->usb_dev;
	char *build;
	int ret;

	build = kmalloc(ATUSB_BUILD_SIZE + 1, GFP_KERNEL);
	if (!build)
		return -ENOMEM;

	ret = atusb_control_msg(atusb, usb_rcvctrlpipe(usb_dev, 0),
				ATUSB_BUILD, ATUSB_REQ_FROM_DEV, 0, 0,
				build, ATUSB_BUILD_SIZE, 1000);
	if (ret >= 0) {
		build[ret] = 0;
		dev_info(&usb_dev->dev, "Firmware: build %s\n", build);
	}

	kfree(build);
	return ret;
}

static int atusb_get_and_conf_chip(struct atusb *atusb)
{
	struct usb_device *usb_dev = atusb->usb_dev;
	u8 man_id_0, man_id_1, part_num, version_num;
	const char *chip;
	struct ieee802154_hw *hw = atusb->hw;

	man_id_0 = atusb_read_reg(atusb, RG_MAN_ID_0);
	man_id_1 = atusb_read_reg(atusb, RG_MAN_ID_1);
	part_num = atusb_read_reg(atusb, RG_PART_NUM);
	version_num = atusb_read_reg(atusb, RG_VERSION_NUM);

	if (atusb->err)
		return atusb->err;

	hw->flags = IEEE802154_HW_TX_OMIT_CKSUM | IEEE802154_HW_AFILT |
		    IEEE802154_HW_PROMISCUOUS | IEEE802154_HW_CSMA_PARAMS;

	hw->phy->flags = WPAN_PHY_FLAG_TXPOWER | WPAN_PHY_FLAG_CCA_ED_LEVEL |
			 WPAN_PHY_FLAG_CCA_MODE;

	hw->phy->supported.cca_modes = BIT(NL802154_CCA_ENERGY) |
				       BIT(NL802154_CCA_CARRIER) |
				       BIT(NL802154_CCA_ENERGY_CARRIER);
	hw->phy->supported.cca_opts = BIT(NL802154_CCA_OPT_ENERGY_CARRIER_AND) |
				      BIT(NL802154_CCA_OPT_ENERGY_CARRIER_OR);

	hw->phy->cca.mode = NL802154_CCA_ENERGY;

	hw->phy->current_page = 0;

	if ((man_id_1 << 8 | man_id_0) != ATUSB_JEDEC_ATMEL) {
		dev_err(&usb_dev->dev,
			"non-Atmel transceiver xxxx%02x%02x\n",
			man_id_1, man_id_0);
		goto fail;
	}

	switch (part_num) {
	case 2:
		chip = "AT86RF230";
		atusb->hw->phy->supported.channels[0] = 0x7FFF800;
		atusb->hw->phy->current_channel = 11;	/* reset default */
		atusb->hw->phy->symbol_duration = 16;
		atusb->hw->phy->supported.tx_powers = atusb_powers;
		atusb->hw->phy->supported.tx_powers_size = ARRAY_SIZE(atusb_powers);
		hw->phy->supported.cca_ed_levels = atusb_ed_levels;
		hw->phy->supported.cca_ed_levels_size = ARRAY_SIZE(atusb_ed_levels);
		break;
	case 3:
		chip = "AT86RF231";
		atusb->hw->phy->supported.channels[0] = 0x7FFF800;
		atusb->hw->phy->current_channel = 11;	/* reset default */
		atusb->hw->phy->symbol_duration = 16;
		atusb->hw->phy->supported.tx_powers = atusb_powers;
		atusb->hw->phy->supported.tx_powers_size = ARRAY_SIZE(atusb_powers);
		hw->phy->supported.cca_ed_levels = atusb_ed_levels;
		hw->phy->supported.cca_ed_levels_size = ARRAY_SIZE(atusb_ed_levels);
		break;
	case 7:
		chip = "AT86RF212";
		atusb->hw->flags |= IEEE802154_HW_LBT;
		atusb->hw->phy->supported.channels[0] = 0x00007FF;
		atusb->hw->phy->supported.channels[2] = 0x00007FF;
		atusb->hw->phy->current_channel = 5;
		atusb->hw->phy->symbol_duration = 25;
		atusb->hw->phy->supported.lbt = NL802154_SUPPORTED_BOOL_BOTH;
		atusb->hw->phy->supported.tx_powers = at86rf212_powers;
		atusb->hw->phy->supported.tx_powers_size = ARRAY_SIZE(at86rf212_powers);
		atusb->hw->phy->supported.cca_ed_levels = at86rf212_ed_levels_100;
		atusb->hw->phy->supported.cca_ed_levels_size = ARRAY_SIZE(at86rf212_ed_levels_100);
		break;
	default:
		dev_err(&usb_dev->dev,
			"unexpected transceiver, part 0x%02x version 0x%02x\n",
			part_num, version_num);
		goto fail;
	}

	hw->phy->transmit_power = hw->phy->supported.tx_powers[0];
	hw->phy->cca_ed_level = hw->phy->supported.cca_ed_levels[7];

	dev_info(&usb_dev->dev, "ATUSB: %s version %d\n", chip, version_num);

	return 0;

fail:
	atusb->err = -ENODEV;
	return -ENODEV;
}

static int atusb_set_extended_addr(struct atusb *atusb)
{
	struct usb_device *usb_dev = atusb->usb_dev;
	unsigned char *buffer;
	__le64 extended_addr;
	u64 addr;
	int ret;

	/* Firmware versions before 0.3 do not support the EUI64_READ command.
	 * Just use a random address and be done.
	 */
	if (atusb->fw_ver_maj == 0 && atusb->fw_ver_min < 3) {
		ieee802154_random_extended_addr(&atusb->hw->phy->perm_extended_addr);
		return 0;
	}

	buffer = kmalloc(IEEE802154_EXTENDED_ADDR_LEN, GFP_KERNEL);
	if (!buffer)
		return -ENOMEM;

	/* Firmware is new enough so we fetch the address from EEPROM */
	ret = atusb_control_msg(atusb, usb_rcvctrlpipe(usb_dev, 0),
				ATUSB_EUI64_READ, ATUSB_REQ_FROM_DEV, 0, 0,
				buffer, IEEE802154_EXTENDED_ADDR_LEN, 1000);
	if (ret < 0) {
		dev_err(&usb_dev->dev, "failed to fetch extended address, random address set\n");
		ieee802154_random_extended_addr(&atusb->hw->phy->perm_extended_addr);
		kfree(buffer);
		return ret;
	}

	memcpy(&extended_addr, buffer, IEEE802154_EXTENDED_ADDR_LEN);
	/* Check if read address is not empty and the unicast bit is set correctly */
	if (!ieee802154_is_valid_extended_unicast_addr(extended_addr)) {
		dev_info(&usb_dev->dev, "no permanent extended address found, random address set\n");
		ieee802154_random_extended_addr(&atusb->hw->phy->perm_extended_addr);
	} else {
		atusb->hw->phy->perm_extended_addr = extended_addr;
		addr = swab64((__force u64)atusb->hw->phy->perm_extended_addr);
		dev_info(&usb_dev->dev, "Read permanent extended address %8phC from device\n",
			 &addr);
	}

	kfree(buffer);
	return ret;
}

/* ----- Setup ------------------------------------------------------------- */

static int atusb_probe(struct usb_interface *interface,
		       const struct usb_device_id *id)
{
	struct usb_device *usb_dev = interface_to_usbdev(interface);
	struct ieee802154_hw *hw;
	struct atusb *atusb = NULL;
	int ret = -ENOMEM;

	hw = ieee802154_alloc_hw(sizeof(struct atusb), &atusb_ops);
	if (!hw)
		return -ENOMEM;

	atusb = hw->priv;
	atusb->hw = hw;
	atusb->usb_dev = usb_get_dev(usb_dev);
	usb_set_intfdata(interface, atusb);

	atusb->shutdown = 0;
	atusb->err = 0;
	INIT_DELAYED_WORK(&atusb->work, atusb_work_urbs);
	init_usb_anchor(&atusb->idle_urbs);
	init_usb_anchor(&atusb->rx_urbs);

	if (atusb_alloc_urbs(atusb, ATUSB_NUM_RX_URBS))
		goto fail;

	atusb->tx_dr.bRequestType = ATUSB_REQ_TO_DEV;
	atusb->tx_dr.bRequest = ATUSB_TX;
	atusb->tx_dr.wValue = cpu_to_le16(0);

	atusb->tx_urb = usb_alloc_urb(0, GFP_KERNEL);
	if (!atusb->tx_urb)
		goto fail;

	hw->parent = &usb_dev->dev;
<<<<<<< HEAD
	hw->flags = IEEE802154_HW_TX_OMIT_CKSUM | IEEE802154_HW_AFILT |
		    IEEE802154_HW_PROMISCUOUS | IEEE802154_HW_CSMA_PARAMS;

	hw->phy->flags = WPAN_PHY_FLAG_TXPOWER | WPAN_PHY_FLAG_CCA_ED_LEVEL |
			 WPAN_PHY_FLAG_CCA_MODE;

	hw->phy->supported.cca_modes = BIT(NL802154_CCA_ENERGY) |
		BIT(NL802154_CCA_CARRIER) | BIT(NL802154_CCA_ENERGY_CARRIER);
	hw->phy->supported.cca_opts = BIT(NL802154_CCA_OPT_ENERGY_CARRIER_AND) |
		BIT(NL802154_CCA_OPT_ENERGY_CARRIER_OR);

	hw->phy->supported.cca_ed_levels = atusb_ed_levels;
	hw->phy->supported.cca_ed_levels_size = ARRAY_SIZE(atusb_ed_levels);

	hw->phy->cca.mode = NL802154_CCA_ENERGY;

	hw->phy->current_page = 0;
	hw->phy->current_channel = 11;	/* reset default */
	hw->phy->supported.channels[0] = 0x7FFF800;
	hw->phy->supported.tx_powers = atusb_powers;
	hw->phy->supported.tx_powers_size = ARRAY_SIZE(atusb_powers);
	hw->phy->transmit_power = hw->phy->supported.tx_powers[0];
	ieee802154_random_extended_addr(&hw->phy->perm_extended_addr);
	hw->phy->cca_ed_level = hw->phy->supported.cca_ed_levels[7];
=======
>>>>>>> 24b8d41d

	atusb_command(atusb, ATUSB_RF_RESET, 0);
	atusb_get_and_conf_chip(atusb);
	atusb_get_and_show_revision(atusb);
	atusb_get_and_show_build(atusb);
	atusb_set_extended_addr(atusb);

	if ((atusb->fw_ver_maj == 0 && atusb->fw_ver_min >= 3) || atusb->fw_ver_maj > 0)
		hw->flags |= IEEE802154_HW_FRAME_RETRIES;

	ret = atusb_get_and_clear_error(atusb);
	if (ret) {
		dev_err(&atusb->usb_dev->dev,
			"%s: initialization failed, error = %d\n",
			__func__, ret);
		goto fail;
	}

	ret = ieee802154_register_hw(hw);
	if (ret)
		goto fail;

	/* If we just powered on, we're now in P_ON and need to enter TRX_OFF
	 * explicitly. Any resets after that will send us straight to TRX_OFF,
	 * making the command below redundant.
	 */
	atusb_write_reg(atusb, RG_TRX_STATE, STATE_FORCE_TRX_OFF);
	msleep(1);	/* reset => TRX_OFF, tTR13 = 37 us */

#if 0
	/* Calculating the maximum time available to empty the frame buffer
	 * on reception:
	 *
	 * According to [1], the inter-frame gap is
	 * R * 20 * 16 us + 128 us
	 * where R is a random number from 0 to 7. Furthermore, we have 20 bit
	 * times (80 us at 250 kbps) of SHR of the next frame before the
	 * transceiver begins storing data in the frame buffer.
	 *
	 * This yields a minimum time of 208 us between the last data of a
	 * frame and the first data of the next frame. This time is further
	 * reduced by interrupt latency in the atusb firmware.
	 *
	 * atusb currently needs about 500 us to retrieve a maximum-sized
	 * frame. We therefore have to allow reception of a new frame to begin
	 * while we retrieve the previous frame.
	 *
	 * [1] "JN-AN-1035 Calculating data rates in an IEEE 802.15.4-based
	 *      network", Jennic 2006.
	 *     http://www.jennic.com/download_file.php?supportFile=JN-AN-1035%20Calculating%20802-15-4%20Data%20Rates-1v0.pdf
	 */

	atusb_write_subreg(atusb, SR_RX_SAFE_MODE, 1);
#endif
	atusb_write_reg(atusb, RG_IRQ_MASK, 0xff);

	ret = atusb_get_and_clear_error(atusb);
	if (!ret)
		return 0;

	dev_err(&atusb->usb_dev->dev,
		"%s: setup failed, error = %d\n",
		__func__, ret);

	ieee802154_unregister_hw(hw);
fail:
	atusb_free_urbs(atusb);
	usb_kill_urb(atusb->tx_urb);
	usb_free_urb(atusb->tx_urb);
	usb_put_dev(usb_dev);
	ieee802154_free_hw(hw);
	return ret;
}

static void atusb_disconnect(struct usb_interface *interface)
{
	struct atusb *atusb = usb_get_intfdata(interface);

	dev_dbg(&atusb->usb_dev->dev, "%s\n", __func__);

	atusb->shutdown = 1;
	cancel_delayed_work_sync(&atusb->work);

	usb_kill_anchored_urbs(&atusb->rx_urbs);
	atusb_free_urbs(atusb);
	usb_kill_urb(atusb->tx_urb);
	usb_free_urb(atusb->tx_urb);

	ieee802154_unregister_hw(atusb->hw);

	usb_put_dev(atusb->usb_dev);

	ieee802154_free_hw(atusb->hw);

	usb_set_intfdata(interface, NULL);

	pr_debug("%s done\n", __func__);
}

/* The devices we work with */
static const struct usb_device_id atusb_device_table[] = {
	{
		.match_flags		= USB_DEVICE_ID_MATCH_DEVICE |
					  USB_DEVICE_ID_MATCH_INT_INFO,
		.idVendor		= ATUSB_VENDOR_ID,
		.idProduct		= ATUSB_PRODUCT_ID,
		.bInterfaceClass	= USB_CLASS_VENDOR_SPEC
	},
	/* end with null element */
	{}
};
MODULE_DEVICE_TABLE(usb, atusb_device_table);

static struct usb_driver atusb_driver = {
	.name		= "atusb",
	.probe		= atusb_probe,
	.disconnect	= atusb_disconnect,
	.id_table	= atusb_device_table,
};
module_usb_driver(atusb_driver);

MODULE_AUTHOR("Alexander Aring <alex.aring@gmail.com>");
MODULE_AUTHOR("Richard Sharpe <realrichardsharpe@gmail.com>");
MODULE_AUTHOR("Stefan Schmidt <stefan@datenfreihafen.org>");
MODULE_AUTHOR("Werner Almesberger <werner@almesberger.net>");
MODULE_AUTHOR("Josef Filzmaier <j.filzmaier@gmx.at>");
MODULE_DESCRIPTION("ATUSB IEEE 802.15.4 Driver");
MODULE_LICENSE("GPL");<|MERGE_RESOLUTION|>--- conflicted
+++ resolved
@@ -5,13 +5,6 @@
  * Written 2013 by Werner Almesberger <werner@almesberger.net>
  *
  * Copyright (c) 2015 - 2016 Stefan Schmidt <stefan@datenfreihafen.org>
-<<<<<<< HEAD
- *
- * This program is free software; you can redistribute it and/or
- * modify it under the terms of the GNU General Public License as
- * published by the Free Software Foundation, version 2
-=======
->>>>>>> 24b8d41d
  *
  * Based on at86rf230.c and spi_atusb.c.
  * at86rf230.c is
@@ -405,21 +398,6 @@
 	return ret;
 }
 
-<<<<<<< HEAD
-static int atusb_channel(struct ieee802154_hw *hw, u8 page, u8 channel)
-{
-	struct atusb *atusb = hw->priv;
-	int ret;
-
-	ret = atusb_write_subreg(atusb, SR_CHANNEL, channel);
-	if (ret < 0)
-		return ret;
-	msleep(1);	/* @@@ ugly synchronization */
-	return 0;
-}
-
-=======
->>>>>>> 24b8d41d
 static int atusb_ed(struct ieee802154_hw *hw, u8 *level)
 {
 	WARN_ON(!level);
@@ -525,76 +503,6 @@
 	}
 
 	return -EINVAL;
-}
-
-#define ATUSB_MAX_ED_LEVELS 0xF
-static const s32 atusb_ed_levels[ATUSB_MAX_ED_LEVELS + 1] = {
-	-9100, -8900, -8700, -8500, -8300, -8100, -7900, -7700, -7500, -7300,
-	-7100, -6900, -6700, -6500, -6300, -6100,
-};
-
-static int
-atusb_set_cca_mode(struct ieee802154_hw *hw, const struct wpan_phy_cca *cca)
-{
-	struct atusb *atusb = hw->priv;
-	u8 val;
-
-	/* mapping 802.15.4 to driver spec */
-	switch (cca->mode) {
-	case NL802154_CCA_ENERGY:
-		val = 1;
-		break;
-	case NL802154_CCA_CARRIER:
-		val = 2;
-		break;
-	case NL802154_CCA_ENERGY_CARRIER:
-		switch (cca->opt) {
-		case NL802154_CCA_OPT_ENERGY_CARRIER_AND:
-			val = 3;
-			break;
-		case NL802154_CCA_OPT_ENERGY_CARRIER_OR:
-			val = 0;
-			break;
-		default:
-			return -EINVAL;
-		}
-		break;
-	default:
-		return -EINVAL;
-	}
-
-	return atusb_write_subreg(atusb, SR_CCA_MODE, val);
-}
-
-static int
-atusb_set_cca_ed_level(struct ieee802154_hw *hw, s32 mbm)
-{
-	struct atusb *atusb = hw->priv;
-	u32 i;
-
-	for (i = 0; i < hw->phy->supported.cca_ed_levels_size; i++) {
-		if (hw->phy->supported.cca_ed_levels[i] == mbm)
-			return atusb_write_subreg(atusb, SR_CCA_ED_THRES, i);
-	}
-
-	return -EINVAL;
-}
-
-static int
-atusb_set_csma_params(struct ieee802154_hw *hw, u8 min_be, u8 max_be, u8 retries)
-{
-	struct atusb *atusb = hw->priv;
-	int ret;
-
-	ret = atusb_write_subreg(atusb, SR_MIN_BE, min_be);
-	if (ret)
-		return ret;
-
-	ret = atusb_write_subreg(atusb, SR_MAX_BE, max_be);
-	if (ret)
-		return ret;
-
-	return atusb_write_subreg(atusb, SR_MAX_CSMA_RETRIES, retries);
 }
 
 static int
@@ -873,19 +781,12 @@
 	.start			= atusb_start,
 	.stop			= atusb_stop,
 	.set_hw_addr_filt	= atusb_set_hw_addr_filt,
-<<<<<<< HEAD
-	.set_txpower		= atusb_set_txpower,
-	.set_cca_mode		= atusb_set_cca_mode,
-	.set_cca_ed_level	= atusb_set_cca_ed_level,
-	.set_csma_params	= atusb_set_csma_params,
-=======
 	.set_txpower		= atusb_txpower,
 	.set_lbt		= hulusb_set_lbt,
 	.set_cca_mode		= atusb_set_cca_mode,
 	.set_cca_ed_level	= atusb_set_cca_ed_level,
 	.set_csma_params	= atusb_set_csma_params,
 	.set_frame_retries	= atusb_set_frame_retries,
->>>>>>> 24b8d41d
 	.set_promiscuous_mode	= atusb_set_promiscuous_mode,
 };
 
@@ -1146,33 +1047,6 @@
 		goto fail;
 
 	hw->parent = &usb_dev->dev;
-<<<<<<< HEAD
-	hw->flags = IEEE802154_HW_TX_OMIT_CKSUM | IEEE802154_HW_AFILT |
-		    IEEE802154_HW_PROMISCUOUS | IEEE802154_HW_CSMA_PARAMS;
-
-	hw->phy->flags = WPAN_PHY_FLAG_TXPOWER | WPAN_PHY_FLAG_CCA_ED_LEVEL |
-			 WPAN_PHY_FLAG_CCA_MODE;
-
-	hw->phy->supported.cca_modes = BIT(NL802154_CCA_ENERGY) |
-		BIT(NL802154_CCA_CARRIER) | BIT(NL802154_CCA_ENERGY_CARRIER);
-	hw->phy->supported.cca_opts = BIT(NL802154_CCA_OPT_ENERGY_CARRIER_AND) |
-		BIT(NL802154_CCA_OPT_ENERGY_CARRIER_OR);
-
-	hw->phy->supported.cca_ed_levels = atusb_ed_levels;
-	hw->phy->supported.cca_ed_levels_size = ARRAY_SIZE(atusb_ed_levels);
-
-	hw->phy->cca.mode = NL802154_CCA_ENERGY;
-
-	hw->phy->current_page = 0;
-	hw->phy->current_channel = 11;	/* reset default */
-	hw->phy->supported.channels[0] = 0x7FFF800;
-	hw->phy->supported.tx_powers = atusb_powers;
-	hw->phy->supported.tx_powers_size = ARRAY_SIZE(atusb_powers);
-	hw->phy->transmit_power = hw->phy->supported.tx_powers[0];
-	ieee802154_random_extended_addr(&hw->phy->perm_extended_addr);
-	hw->phy->cca_ed_level = hw->phy->supported.cca_ed_levels[7];
-=======
->>>>>>> 24b8d41d
 
 	atusb_command(atusb, ATUSB_RF_RESET, 0);
 	atusb_get_and_conf_chip(atusb);
