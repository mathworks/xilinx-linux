/******************************************************************************
 *
 * This file is provided under a dual BSD/GPLv2 license.  When using or
 * redistributing this file, you may do so under either license.
 *
 * GPL LICENSE SUMMARY
 *
 * Copyright(c) 2008 - 2014 Intel Corporation. All rights reserved.
 * Copyright(c) 2013 - 2015 Intel Mobile Communications GmbH
 * Copyright(c) 2016 - 2017 Intel Deutschland GmbH
 * Copyright(c) 2018 - 2019 Intel Corporation
 *
 * This program is free software; you can redistribute it and/or modify
 * it under the terms of version 2 of the GNU General Public License as
 * published by the Free Software Foundation.
 *
 * This program is distributed in the hope that it will be useful, but
 * WITHOUT ANY WARRANTY; without even the implied warranty of
 * MERCHANTABILITY or FITNESS FOR A PARTICULAR PURPOSE.  See the GNU
 * General Public License for more details.
 *
 * The full GNU General Public License is included in this distribution
 * in the file called COPYING.
 *
 * Contact Information:
 *  Intel Linux Wireless <linuxwifi@intel.com>
 * Intel Corporation, 5200 N.E. Elam Young Parkway, Hillsboro, OR 97124-6497
 *
 * BSD LICENSE
 *
 * Copyright(c) 2005 - 2014 Intel Corporation. All rights reserved.
 * Copyright(c) 2013 - 2015 Intel Mobile Communications GmbH
 * Copyright(c) 2016 - 2017 Intel Deutschland GmbH
 * Copyright(c) 2018 - 2019 Intel Corporation
 * All rights reserved.
 *
 * Redistribution and use in source and binary forms, with or without
 * modification, are permitted provided that the following conditions
 * are met:
 *
 *  * Redistributions of source code must retain the above copyright
 *    notice, this list of conditions and the following disclaimer.
 *  * Redistributions in binary form must reproduce the above copyright
 *    notice, this list of conditions and the following disclaimer in
 *    the documentation and/or other materials provided with the
 *    distribution.
 *  * Neither the name Intel Corporation nor the names of its
 *    contributors may be used to endorse or promote products derived
 *    from this software without specific prior written permission.
 *
 * THIS SOFTWARE IS PROVIDED BY THE COPYRIGHT HOLDERS AND CONTRIBUTORS
 * "AS IS" AND ANY EXPRESS OR IMPLIED WARRANTIES, INCLUDING, BUT NOT
 * LIMITED TO, THE IMPLIED WARRANTIES OF MERCHANTABILITY AND FITNESS FOR
 * A PARTICULAR PURPOSE ARE DISCLAIMED. IN NO EVENT SHALL THE COPYRIGHT
 * OWNER OR CONTRIBUTORS BE LIABLE FOR ANY DIRECT, INDIRECT, INCIDENTAL,
 * SPECIAL, EXEMPLARY, OR CONSEQUENTIAL DAMAGES (INCLUDING, BUT NOT
 * LIMITED TO, PROCUREMENT OF SUBSTITUTE GOODS OR SERVICES; LOSS OF USE,
 * DATA, OR PROFITS; OR BUSINESS INTERRUPTION) HOWEVER CAUSED AND ON ANY
 * THEORY OF LIABILITY, WHETHER IN CONTRACT, STRICT LIABILITY, OR TORT
 * (INCLUDING NEGLIGENCE OR OTHERWISE) ARISING IN ANY WAY OUT OF THE USE
 * OF THIS SOFTWARE, EVEN IF ADVISED OF THE POSSIBILITY OF SUCH DAMAGE.
 *****************************************************************************/
#include <linux/types.h>
#include <linux/slab.h>
#include <linux/export.h>
#include <linux/etherdevice.h>
#include <linux/pci.h>
<<<<<<< HEAD
#include <linux/acpi.h>
=======
#include <linux/firmware.h>

>>>>>>> 24b8d41d
#include "iwl-drv.h"
#include "iwl-modparams.h"
#include "iwl-nvm-parse.h"
#include "iwl-prph.h"
#include "iwl-io.h"
#include "iwl-csr.h"
#include "fw/acpi.h"
#include "fw/api/nvm-reg.h"
#include "fw/api/commands.h"
#include "fw/api/cmdhdr.h"
#include "fw/img.h"

/* NVM offsets (in words) definitions */
enum nvm_offsets {
	/* NVM HW-Section offset (in words) definitions */
	SUBSYSTEM_ID = 0x0A,
	HW_ADDR = 0x15,

	/* NVM SW-Section offset (in words) definitions */
	NVM_SW_SECTION = 0x1C0,
	NVM_VERSION = 0,
	RADIO_CFG = 1,
	SKU = 2,
	N_HW_ADDRS = 3,
	NVM_CHANNELS = 0x1E0 - NVM_SW_SECTION,

	/* NVM calibration section offset (in words) definitions */
	NVM_CALIB_SECTION = 0x2B8,
	XTAL_CALIB = 0x316 - NVM_CALIB_SECTION,

	/* NVM REGULATORY -Section offset (in words) definitions */
	NVM_CHANNELS_SDP = 0,
};

enum ext_nvm_offsets {
	/* NVM HW-Section offset (in words) definitions */
	MAC_ADDRESS_OVERRIDE_EXT_NVM = 1,

	/* NVM SW-Section offset (in words) definitions */
	NVM_VERSION_EXT_NVM = 0,
	RADIO_CFG_FAMILY_EXT_NVM = 0,
	SKU_FAMILY_8000 = 2,
	N_HW_ADDRS_FAMILY_8000 = 3,

	/* NVM REGULATORY -Section offset (in words) definitions */
	NVM_CHANNELS_EXTENDED = 0,
	NVM_LAR_OFFSET_OLD = 0x4C7,
	NVM_LAR_OFFSET = 0x507,
	NVM_LAR_ENABLED = 0x7,
};

/* SKU Capabilities (actual values from NVM definition) */
enum nvm_sku_bits {
	NVM_SKU_CAP_BAND_24GHZ		= BIT(0),
	NVM_SKU_CAP_BAND_52GHZ		= BIT(1),
	NVM_SKU_CAP_11N_ENABLE		= BIT(2),
	NVM_SKU_CAP_11AC_ENABLE		= BIT(3),
	NVM_SKU_CAP_MIMO_DISABLE	= BIT(5),
};

/*
 * These are the channel numbers in the order that they are stored in the NVM
 */
static const u16 iwl_nvm_channels[] = {
	/* 2.4 GHz */
	1, 2, 3, 4, 5, 6, 7, 8, 9, 10, 11, 12, 13, 14,
	/* 5 GHz */
	36, 40, 44 , 48, 52, 56, 60, 64,
	100, 104, 108, 112, 116, 120, 124, 128, 132, 136, 140, 144,
	149, 153, 157, 161, 165
};

static const u16 iwl_ext_nvm_channels[] = {
	/* 2.4 GHz */
	1, 2, 3, 4, 5, 6, 7, 8, 9, 10, 11, 12, 13, 14,
	/* 5 GHz */
	36, 40, 44, 48, 52, 56, 60, 64, 68, 72, 76, 80, 84, 88, 92,
	96, 100, 104, 108, 112, 116, 120, 124, 128, 132, 136, 140, 144,
	149, 153, 157, 161, 165, 169, 173, 177, 181
};

static const u16 iwl_uhb_nvm_channels[] = {
	/* 2.4 GHz */
	1, 2, 3, 4, 5, 6, 7, 8, 9, 10, 11, 12, 13, 14,
	/* 5 GHz */
	36, 40, 44, 48, 52, 56, 60, 64, 68, 72, 76, 80, 84, 88, 92,
	96, 100, 104, 108, 112, 116, 120, 124, 128, 132, 136, 140, 144,
	149, 153, 157, 161, 165, 169, 173, 177, 181,
	/* 6-7 GHz */
	1, 5, 9, 13, 17, 21, 25, 29, 33, 37, 41, 45, 49, 53, 57, 61, 65, 69,
	73, 77, 81, 85, 89, 93, 97, 101, 105, 109, 113, 117, 121, 125, 129,
	133, 137, 141, 145, 149, 153, 157, 161, 165, 169, 173, 177, 181, 185,
	189, 193, 197, 201, 205, 209, 213, 217, 221, 225, 229, 233
};

#define IWL_NVM_NUM_CHANNELS		ARRAY_SIZE(iwl_nvm_channels)
#define IWL_NVM_NUM_CHANNELS_EXT	ARRAY_SIZE(iwl_ext_nvm_channels)
#define IWL_NVM_NUM_CHANNELS_UHB	ARRAY_SIZE(iwl_uhb_nvm_channels)
#define NUM_2GHZ_CHANNELS		14
#define FIRST_2GHZ_HT_MINUS		5
#define LAST_2GHZ_HT_PLUS		9
#define N_HW_ADDR_MASK			0xF

/* rate data (static) */
static struct ieee80211_rate iwl_cfg80211_rates[] = {
	{ .bitrate = 1 * 10, .hw_value = 0, .hw_value_short = 0, },
	{ .bitrate = 2 * 10, .hw_value = 1, .hw_value_short = 1,
	  .flags = IEEE80211_RATE_SHORT_PREAMBLE, },
	{ .bitrate = 5.5 * 10, .hw_value = 2, .hw_value_short = 2,
	  .flags = IEEE80211_RATE_SHORT_PREAMBLE, },
	{ .bitrate = 11 * 10, .hw_value = 3, .hw_value_short = 3,
	  .flags = IEEE80211_RATE_SHORT_PREAMBLE, },
	{ .bitrate = 6 * 10, .hw_value = 4, .hw_value_short = 4, },
	{ .bitrate = 9 * 10, .hw_value = 5, .hw_value_short = 5, },
	{ .bitrate = 12 * 10, .hw_value = 6, .hw_value_short = 6, },
	{ .bitrate = 18 * 10, .hw_value = 7, .hw_value_short = 7, },
	{ .bitrate = 24 * 10, .hw_value = 8, .hw_value_short = 8, },
	{ .bitrate = 36 * 10, .hw_value = 9, .hw_value_short = 9, },
	{ .bitrate = 48 * 10, .hw_value = 10, .hw_value_short = 10, },
	{ .bitrate = 54 * 10, .hw_value = 11, .hw_value_short = 11, },
};
#define RATES_24_OFFS	0
#define N_RATES_24	ARRAY_SIZE(iwl_cfg80211_rates)
#define RATES_52_OFFS	4
#define N_RATES_52	(N_RATES_24 - RATES_52_OFFS)

/**
 * enum iwl_nvm_channel_flags - channel flags in NVM
 * @NVM_CHANNEL_VALID: channel is usable for this SKU/geo
 * @NVM_CHANNEL_IBSS: usable as an IBSS channel
 * @NVM_CHANNEL_ACTIVE: active scanning allowed
 * @NVM_CHANNEL_RADAR: radar detection required
 * @NVM_CHANNEL_INDOOR_ONLY: only indoor use is allowed
 * @NVM_CHANNEL_GO_CONCURRENT: GO operation is allowed when connected to BSS
 *	on same channel on 2.4 or same UNII band on 5.2
 * @NVM_CHANNEL_UNIFORM: uniform spreading required
 * @NVM_CHANNEL_20MHZ: 20 MHz channel okay
 * @NVM_CHANNEL_40MHZ: 40 MHz channel okay
 * @NVM_CHANNEL_80MHZ: 80 MHz channel okay
 * @NVM_CHANNEL_160MHZ: 160 MHz channel okay
 * @NVM_CHANNEL_DC_HIGH: DC HIGH required/allowed (?)
 */
enum iwl_nvm_channel_flags {
	NVM_CHANNEL_VALID		= BIT(0),
	NVM_CHANNEL_IBSS		= BIT(1),
	NVM_CHANNEL_ACTIVE		= BIT(3),
	NVM_CHANNEL_RADAR		= BIT(4),
	NVM_CHANNEL_INDOOR_ONLY		= BIT(5),
	NVM_CHANNEL_GO_CONCURRENT	= BIT(6),
	NVM_CHANNEL_UNIFORM		= BIT(7),
	NVM_CHANNEL_20MHZ		= BIT(8),
	NVM_CHANNEL_40MHZ		= BIT(9),
	NVM_CHANNEL_80MHZ		= BIT(10),
	NVM_CHANNEL_160MHZ		= BIT(11),
	NVM_CHANNEL_DC_HIGH		= BIT(12),
};

/**
 * enum iwl_reg_capa_flags - global flags applied for the whole regulatory
 * domain.
 * @REG_CAPA_BF_CCD_LOW_BAND: Beam-forming or Cyclic Delay Diversity in the
 *	2.4Ghz band is allowed.
 * @REG_CAPA_BF_CCD_HIGH_BAND: Beam-forming or Cyclic Delay Diversity in the
 *	5Ghz band is allowed.
 * @REG_CAPA_160MHZ_ALLOWED: 11ac channel with a width of 160Mhz is allowed
 *	for this regulatory domain (valid only in 5Ghz).
 * @REG_CAPA_80MHZ_ALLOWED: 11ac channel with a width of 80Mhz is allowed
 *	for this regulatory domain (valid only in 5Ghz).
 * @REG_CAPA_MCS_8_ALLOWED: 11ac with MCS 8 is allowed.
 * @REG_CAPA_MCS_9_ALLOWED: 11ac with MCS 9 is allowed.
 * @REG_CAPA_40MHZ_FORBIDDEN: 11n channel with a width of 40Mhz is forbidden
 *	for this regulatory domain (valid only in 5Ghz).
 * @REG_CAPA_DC_HIGH_ENABLED: DC HIGH allowed.
 * @REG_CAPA_11AX_DISABLED: 11ax is forbidden for this regulatory domain.
 */
enum iwl_reg_capa_flags {
	REG_CAPA_BF_CCD_LOW_BAND	= BIT(0),
	REG_CAPA_BF_CCD_HIGH_BAND	= BIT(1),
	REG_CAPA_160MHZ_ALLOWED		= BIT(2),
	REG_CAPA_80MHZ_ALLOWED		= BIT(3),
	REG_CAPA_MCS_8_ALLOWED		= BIT(4),
	REG_CAPA_MCS_9_ALLOWED		= BIT(5),
	REG_CAPA_40MHZ_FORBIDDEN	= BIT(7),
	REG_CAPA_DC_HIGH_ENABLED	= BIT(9),
	REG_CAPA_11AX_DISABLED		= BIT(10),
};

/**
 * enum iwl_reg_capa_flags_v2 - global flags applied for the whole regulatory
 * domain (version 2).
 * @REG_CAPA_V2_STRADDLE_DISABLED: Straddle channels (144, 142, 138) are
 *	disabled.
 * @REG_CAPA_V2_BF_CCD_LOW_BAND: Beam-forming or Cyclic Delay Diversity in the
 *	2.4Ghz band is allowed.
 * @REG_CAPA_V2_BF_CCD_HIGH_BAND: Beam-forming or Cyclic Delay Diversity in the
 *	5Ghz band is allowed.
 * @REG_CAPA_V2_160MHZ_ALLOWED: 11ac channel with a width of 160Mhz is allowed
 *	for this regulatory domain (valid only in 5Ghz).
 * @REG_CAPA_V2_80MHZ_ALLOWED: 11ac channel with a width of 80Mhz is allowed
 *	for this regulatory domain (valid only in 5Ghz).
 * @REG_CAPA_V2_MCS_8_ALLOWED: 11ac with MCS 8 is allowed.
 * @REG_CAPA_V2_MCS_9_ALLOWED: 11ac with MCS 9 is allowed.
 * @REG_CAPA_V2_WEATHER_DISABLED: Weather radar channels (120, 124, 128, 118,
 *	126, 122) are disabled.
 * @REG_CAPA_V2_40MHZ_ALLOWED: 11n channel with a width of 40Mhz is allowed
 *	for this regulatory domain (uvalid only in 5Ghz).
 * @REG_CAPA_V2_11AX_DISABLED: 11ax is forbidden for this regulatory domain.
 */
enum iwl_reg_capa_flags_v2 {
	REG_CAPA_V2_STRADDLE_DISABLED	= BIT(0),
	REG_CAPA_V2_BF_CCD_LOW_BAND	= BIT(1),
	REG_CAPA_V2_BF_CCD_HIGH_BAND	= BIT(2),
	REG_CAPA_V2_160MHZ_ALLOWED	= BIT(3),
	REG_CAPA_V2_80MHZ_ALLOWED	= BIT(4),
	REG_CAPA_V2_MCS_8_ALLOWED	= BIT(5),
	REG_CAPA_V2_MCS_9_ALLOWED	= BIT(6),
	REG_CAPA_V2_WEATHER_DISABLED	= BIT(7),
	REG_CAPA_V2_40MHZ_ALLOWED	= BIT(8),
	REG_CAPA_V2_11AX_DISABLED	= BIT(13),
};

/*
* API v2 for reg_capa_flags is relevant from version 6 and onwards of the
* MCC update command response.
*/
#define REG_CAPA_V2_RESP_VER	6

/**
 * struct iwl_reg_capa - struct for global regulatory capabilities, Used for
 * handling the different APIs of reg_capa_flags.
 *
 * @allow_40mhz: 11n channel with a width of 40Mhz is allowed
 *	for this regulatory domain (valid only in 5Ghz).
 * @allow_80mhz: 11ac channel with a width of 80Mhz is allowed
 *	for this regulatory domain (valid only in 5Ghz).
 * @allow_160mhz: 11ac channel with a width of 160Mhz is allowed
 *	for this regulatory domain (valid only in 5Ghz).
 * @disable_11ax: 11ax is forbidden for this regulatory domain.
 */
struct iwl_reg_capa {
	u16 allow_40mhz;
	u16 allow_80mhz;
	u16 allow_160mhz;
	u16 disable_11ax;
};

static inline void iwl_nvm_print_channel_flags(struct device *dev, u32 level,
					       int chan, u32 flags)
{
#define CHECK_AND_PRINT_I(x)	\
	((flags & NVM_CHANNEL_##x) ? " " #x : "")

	if (!(flags & NVM_CHANNEL_VALID)) {
		IWL_DEBUG_DEV(dev, level, "Ch. %d: 0x%x: No traffic\n",
			      chan, flags);
		return;
	}

	/* Note: already can print up to 101 characters, 110 is the limit! */
	IWL_DEBUG_DEV(dev, level,
		      "Ch. %d: 0x%x:%s%s%s%s%s%s%s%s%s%s%s%s\n",
		      chan, flags,
		      CHECK_AND_PRINT_I(VALID),
		      CHECK_AND_PRINT_I(IBSS),
		      CHECK_AND_PRINT_I(ACTIVE),
		      CHECK_AND_PRINT_I(RADAR),
		      CHECK_AND_PRINT_I(INDOOR_ONLY),
		      CHECK_AND_PRINT_I(GO_CONCURRENT),
		      CHECK_AND_PRINT_I(UNIFORM),
		      CHECK_AND_PRINT_I(20MHZ),
		      CHECK_AND_PRINT_I(40MHZ),
		      CHECK_AND_PRINT_I(80MHZ),
		      CHECK_AND_PRINT_I(160MHZ),
		      CHECK_AND_PRINT_I(DC_HIGH));
#undef CHECK_AND_PRINT_I
}

static u32 iwl_get_channel_flags(u8 ch_num, int ch_idx, enum nl80211_band band,
				 u32 nvm_flags, const struct iwl_cfg *cfg)
{
	u32 flags = IEEE80211_CHAN_NO_HT40;

	if (band == NL80211_BAND_2GHZ && (nvm_flags & NVM_CHANNEL_40MHZ)) {
		if (ch_num <= LAST_2GHZ_HT_PLUS)
			flags &= ~IEEE80211_CHAN_NO_HT40PLUS;
		if (ch_num >= FIRST_2GHZ_HT_MINUS)
			flags &= ~IEEE80211_CHAN_NO_HT40MINUS;
	} else if (nvm_flags & NVM_CHANNEL_40MHZ) {
		if ((ch_idx - NUM_2GHZ_CHANNELS) % 2 == 0)
			flags &= ~IEEE80211_CHAN_NO_HT40PLUS;
		else
			flags &= ~IEEE80211_CHAN_NO_HT40MINUS;
	}
	if (!(nvm_flags & NVM_CHANNEL_80MHZ))
		flags |= IEEE80211_CHAN_NO_80MHZ;
	if (!(nvm_flags & NVM_CHANNEL_160MHZ))
		flags |= IEEE80211_CHAN_NO_160MHZ;

	if (!(nvm_flags & NVM_CHANNEL_IBSS))
		flags |= IEEE80211_CHAN_NO_IR;

	if (!(nvm_flags & NVM_CHANNEL_ACTIVE))
		flags |= IEEE80211_CHAN_NO_IR;

	if (nvm_flags & NVM_CHANNEL_RADAR)
		flags |= IEEE80211_CHAN_RADAR;

	if (nvm_flags & NVM_CHANNEL_INDOOR_ONLY)
		flags |= IEEE80211_CHAN_INDOOR_ONLY;

	/* Set the GO concurrent flag only in case that NO_IR is set.
	 * Otherwise it is meaningless
	 */
	if ((nvm_flags & NVM_CHANNEL_GO_CONCURRENT) &&
	    (flags & IEEE80211_CHAN_NO_IR))
		flags |= IEEE80211_CHAN_IR_CONCURRENT;

	return flags;
}

static enum nl80211_band iwl_nl80211_band_from_channel_idx(int ch_idx)
{
	if (ch_idx >= NUM_2GHZ_CHANNELS)
		return NL80211_BAND_5GHZ;
	return NL80211_BAND_2GHZ;
}

static int iwl_init_channel_map(struct device *dev, const struct iwl_cfg *cfg,
				struct iwl_nvm_data *data,
				const void * const nvm_ch_flags,
				u32 sbands_flags, bool v4)
{
	int ch_idx;
	int n_channels = 0;
	struct ieee80211_channel *channel;
	u32 ch_flags;
	int num_of_ch;
	const u16 *nvm_chan;

	if (cfg->uhb_supported) {
		num_of_ch = IWL_NVM_NUM_CHANNELS_UHB;
		nvm_chan = iwl_uhb_nvm_channels;
	} else if (cfg->nvm_type == IWL_NVM_EXT) {
		num_of_ch = IWL_NVM_NUM_CHANNELS_EXT;
		nvm_chan = iwl_ext_nvm_channels;
	} else {
		num_of_ch = IWL_NVM_NUM_CHANNELS;
		nvm_chan = iwl_nvm_channels;
	}

	for (ch_idx = 0; ch_idx < num_of_ch; ch_idx++) {
		enum nl80211_band band =
			iwl_nl80211_band_from_channel_idx(ch_idx);

		if (v4)
			ch_flags =
				__le32_to_cpup((__le32 *)nvm_ch_flags + ch_idx);
		else
			ch_flags =
				__le16_to_cpup((__le16 *)nvm_ch_flags + ch_idx);

		if (band == NL80211_BAND_5GHZ &&
		    !data->sku_cap_band_52ghz_enable)
			continue;

<<<<<<< HEAD
		if (ch_flags & NVM_CHANNEL_160MHZ)
			data->vht160_supported = true;

		if (!lar_supported && !(ch_flags & NVM_CHANNEL_VALID)) {
=======
		/* workaround to disable wide channels in 5GHz */
		if ((sbands_flags & IWL_NVM_SBANDS_FLAGS_NO_WIDE_IN_5GHZ) &&
		    band == NL80211_BAND_5GHZ) {
			ch_flags &= ~(NVM_CHANNEL_40MHZ |
				     NVM_CHANNEL_80MHZ |
				     NVM_CHANNEL_160MHZ);
		}

		if (ch_flags & NVM_CHANNEL_160MHZ)
			data->vht160_supported = true;

		if (!(sbands_flags & IWL_NVM_SBANDS_FLAGS_LAR) &&
		    !(ch_flags & NVM_CHANNEL_VALID)) {
>>>>>>> 24b8d41d
			/*
			 * Channels might become valid later if lar is
			 * supported, hence we still want to add them to
			 * the list of supported channels to cfg80211.
			 */
			iwl_nvm_print_channel_flags(dev, IWL_DL_EEPROM,
						    nvm_chan[ch_idx], ch_flags);
			continue;
		}

		channel = &data->channels[n_channels];
		n_channels++;

		channel->hw_value = nvm_chan[ch_idx];
<<<<<<< HEAD
		channel->band = (ch_idx < num_2ghz_channels) ?
				NL80211_BAND_2GHZ : NL80211_BAND_5GHZ;
=======
		channel->band = band;
>>>>>>> 24b8d41d
		channel->center_freq =
			ieee80211_channel_to_frequency(
				channel->hw_value, channel->band);

		/* Initialize regulatory-based run-time data */

		/*
		 * Default value - highest tx power value.  max_power
		 * is not used in mvm, and is used for backwards compatibility
		 */
		channel->max_power = IWL_DEFAULT_MAX_TX_POWER;
<<<<<<< HEAD
		is_5ghz = channel->band == NL80211_BAND_5GHZ;
=======
>>>>>>> 24b8d41d

		/* don't put limitations in case we're using LAR */
		if (!(sbands_flags & IWL_NVM_SBANDS_FLAGS_LAR))
			channel->flags = iwl_get_channel_flags(nvm_chan[ch_idx],
							       ch_idx, band,
							       ch_flags, cfg);
		else
			channel->flags = 0;

<<<<<<< HEAD
		IWL_DEBUG_EEPROM(dev,
				 "Ch. %d [%sGHz] flags 0x%x %s%s%s%s%s%s%s%s%s%s(%ddBm): Ad-Hoc %ssupported\n",
				 channel->hw_value,
				 is_5ghz ? "5.2" : "2.4",
				 ch_flags,
				 CHECK_AND_PRINT_I(VALID),
				 CHECK_AND_PRINT_I(IBSS),
				 CHECK_AND_PRINT_I(ACTIVE),
				 CHECK_AND_PRINT_I(RADAR),
				 CHECK_AND_PRINT_I(INDOOR_ONLY),
				 CHECK_AND_PRINT_I(GO_CONCURRENT),
				 CHECK_AND_PRINT_I(WIDE),
				 CHECK_AND_PRINT_I(40MHZ),
				 CHECK_AND_PRINT_I(80MHZ),
				 CHECK_AND_PRINT_I(160MHZ),
				 channel->max_power,
				 ((ch_flags & NVM_CHANNEL_IBSS) &&
				  !(ch_flags & NVM_CHANNEL_RADAR))
					? "" : "not ");
=======
		iwl_nvm_print_channel_flags(dev, IWL_DL_EEPROM,
					    channel->hw_value, ch_flags);
		IWL_DEBUG_EEPROM(dev, "Ch. %d: %ddBm\n",
				 channel->hw_value, channel->max_power);
>>>>>>> 24b8d41d
	}

	return n_channels;
}

static void iwl_init_vht_hw_capab(struct iwl_trans *trans,
				  struct iwl_nvm_data *data,
				  struct ieee80211_sta_vht_cap *vht_cap,
				  u8 tx_chains, u8 rx_chains)
{
	const struct iwl_cfg *cfg = trans->cfg;
	int num_rx_ants = num_of_ant(rx_chains);
	int num_tx_ants = num_of_ant(tx_chains);
	unsigned int max_ampdu_exponent = (cfg->max_vht_ampdu_exponent ?:
					   IEEE80211_VHT_MAX_AMPDU_1024K);

	vht_cap->vht_supported = true;

	vht_cap->cap = IEEE80211_VHT_CAP_SHORT_GI_80 |
		       IEEE80211_VHT_CAP_RXSTBC_1 |
		       IEEE80211_VHT_CAP_SU_BEAMFORMEE_CAPABLE |
		       3 << IEEE80211_VHT_CAP_BEAMFORMEE_STS_SHIFT |
		       max_ampdu_exponent <<
		       IEEE80211_VHT_CAP_MAX_A_MPDU_LENGTH_EXPONENT_SHIFT;

	if (data->vht160_supported)
		vht_cap->cap |= IEEE80211_VHT_CAP_SUPP_CHAN_WIDTH_160MHZ |
				IEEE80211_VHT_CAP_SHORT_GI_160;

	if (cfg->vht_mu_mimo_supported)
		vht_cap->cap |= IEEE80211_VHT_CAP_MU_BEAMFORMEE_CAPABLE;

	if (cfg->ht_params->ldpc)
		vht_cap->cap |= IEEE80211_VHT_CAP_RXLDPC;

	if (data->sku_cap_mimo_disabled) {
		num_rx_ants = 1;
		num_tx_ants = 1;
	}

	if (num_tx_ants > 1)
		vht_cap->cap |= IEEE80211_VHT_CAP_TXSTBC;
	else
		vht_cap->cap |= IEEE80211_VHT_CAP_TX_ANTENNA_PATTERN;

	switch (iwlwifi_mod_params.amsdu_size) {
	case IWL_AMSDU_DEF:
<<<<<<< HEAD
		if (cfg->mq_rx_supported)
=======
		if (trans->trans_cfg->mq_rx_supported)
>>>>>>> 24b8d41d
			vht_cap->cap |=
				IEEE80211_VHT_CAP_MAX_MPDU_LENGTH_11454;
		else
			vht_cap->cap |= IEEE80211_VHT_CAP_MAX_MPDU_LENGTH_3895;
		break;
<<<<<<< HEAD
=======
	case IWL_AMSDU_2K:
		if (trans->trans_cfg->mq_rx_supported)
			vht_cap->cap |=
				IEEE80211_VHT_CAP_MAX_MPDU_LENGTH_11454;
		else
			WARN(1, "RB size of 2K is not supported by this device\n");
		break;
>>>>>>> 24b8d41d
	case IWL_AMSDU_4K:
		vht_cap->cap |= IEEE80211_VHT_CAP_MAX_MPDU_LENGTH_3895;
		break;
	case IWL_AMSDU_8K:
		vht_cap->cap |= IEEE80211_VHT_CAP_MAX_MPDU_LENGTH_7991;
		break;
	case IWL_AMSDU_12K:
		vht_cap->cap |= IEEE80211_VHT_CAP_MAX_MPDU_LENGTH_11454;
		break;
	default:
		break;
	}

	vht_cap->vht_mcs.rx_mcs_map =
		cpu_to_le16(IEEE80211_VHT_MCS_SUPPORT_0_9 << 0 |
			    IEEE80211_VHT_MCS_SUPPORT_0_9 << 2 |
			    IEEE80211_VHT_MCS_NOT_SUPPORTED << 4 |
			    IEEE80211_VHT_MCS_NOT_SUPPORTED << 6 |
			    IEEE80211_VHT_MCS_NOT_SUPPORTED << 8 |
			    IEEE80211_VHT_MCS_NOT_SUPPORTED << 10 |
			    IEEE80211_VHT_MCS_NOT_SUPPORTED << 12 |
			    IEEE80211_VHT_MCS_NOT_SUPPORTED << 14);

	if (num_rx_ants == 1 || cfg->rx_with_siso_diversity) {
		vht_cap->cap |= IEEE80211_VHT_CAP_RX_ANTENNA_PATTERN;
		/* this works because NOT_SUPPORTED == 3 */
		vht_cap->vht_mcs.rx_mcs_map |=
			cpu_to_le16(IEEE80211_VHT_MCS_NOT_SUPPORTED << 2);
	}

	vht_cap->vht_mcs.tx_mcs_map = vht_cap->vht_mcs.rx_mcs_map;

	vht_cap->vht_mcs.tx_highest |=
		cpu_to_le16(IEEE80211_VHT_EXT_NSS_BW_CAPABLE);
}

static struct ieee80211_sband_iftype_data iwl_he_capa[] = {
	{
		.types_mask = BIT(NL80211_IFTYPE_STATION),
		.he_cap = {
			.has_he = true,
			.he_cap_elem = {
				.mac_cap_info[0] =
					IEEE80211_HE_MAC_CAP0_HTC_HE |
					IEEE80211_HE_MAC_CAP0_TWT_REQ,
				.mac_cap_info[1] =
					IEEE80211_HE_MAC_CAP1_TF_MAC_PAD_DUR_16US |
					IEEE80211_HE_MAC_CAP1_MULTI_TID_AGG_RX_QOS_8,
				.mac_cap_info[2] =
					IEEE80211_HE_MAC_CAP2_32BIT_BA_BITMAP,
				.mac_cap_info[3] =
					IEEE80211_HE_MAC_CAP3_OMI_CONTROL |
					IEEE80211_HE_MAC_CAP3_MAX_AMPDU_LEN_EXP_VHT_2,
				.mac_cap_info[4] =
					IEEE80211_HE_MAC_CAP4_AMDSU_IN_AMPDU |
					IEEE80211_HE_MAC_CAP4_MULTI_TID_AGG_TX_QOS_B39,
				.mac_cap_info[5] =
					IEEE80211_HE_MAC_CAP5_MULTI_TID_AGG_TX_QOS_B40 |
					IEEE80211_HE_MAC_CAP5_MULTI_TID_AGG_TX_QOS_B41 |
					IEEE80211_HE_MAC_CAP5_UL_2x996_TONE_RU |
					IEEE80211_HE_MAC_CAP5_HE_DYNAMIC_SM_PS |
					IEEE80211_HE_MAC_CAP5_HT_VHT_TRIG_FRAME_RX,
				.phy_cap_info[0] =
					IEEE80211_HE_PHY_CAP0_CHANNEL_WIDTH_SET_40MHZ_IN_2G |
					IEEE80211_HE_PHY_CAP0_CHANNEL_WIDTH_SET_40MHZ_80MHZ_IN_5G |
					IEEE80211_HE_PHY_CAP0_CHANNEL_WIDTH_SET_160MHZ_IN_5G,
				.phy_cap_info[1] =
					IEEE80211_HE_PHY_CAP1_PREAMBLE_PUNC_RX_MASK |
					IEEE80211_HE_PHY_CAP1_DEVICE_CLASS_A |
					IEEE80211_HE_PHY_CAP1_LDPC_CODING_IN_PAYLOAD,
				.phy_cap_info[2] =
					IEEE80211_HE_PHY_CAP2_NDP_4x_LTF_AND_3_2US,
				.phy_cap_info[3] =
					IEEE80211_HE_PHY_CAP3_DCM_MAX_CONST_TX_NO_DCM |
					IEEE80211_HE_PHY_CAP3_DCM_MAX_TX_NSS_1 |
					IEEE80211_HE_PHY_CAP3_DCM_MAX_CONST_RX_NO_DCM |
					IEEE80211_HE_PHY_CAP3_DCM_MAX_RX_NSS_1,
				.phy_cap_info[4] =
					IEEE80211_HE_PHY_CAP4_SU_BEAMFORMEE |
					IEEE80211_HE_PHY_CAP4_BEAMFORMEE_MAX_STS_ABOVE_80MHZ_8 |
					IEEE80211_HE_PHY_CAP4_BEAMFORMEE_MAX_STS_UNDER_80MHZ_8,
				.phy_cap_info[5] =
					IEEE80211_HE_PHY_CAP5_BEAMFORMEE_NUM_SND_DIM_UNDER_80MHZ_2 |
					IEEE80211_HE_PHY_CAP5_BEAMFORMEE_NUM_SND_DIM_ABOVE_80MHZ_2,
				.phy_cap_info[6] =
					IEEE80211_HE_PHY_CAP6_PPE_THRESHOLD_PRESENT,
				.phy_cap_info[7] =
					IEEE80211_HE_PHY_CAP7_POWER_BOOST_FACTOR_AR |
					IEEE80211_HE_PHY_CAP7_HE_SU_MU_PPDU_4XLTF_AND_08_US_GI |
					IEEE80211_HE_PHY_CAP7_MAX_NC_1,
				.phy_cap_info[8] =
					IEEE80211_HE_PHY_CAP8_HE_ER_SU_PPDU_4XLTF_AND_08_US_GI |
					IEEE80211_HE_PHY_CAP8_20MHZ_IN_40MHZ_HE_PPDU_IN_2G |
					IEEE80211_HE_PHY_CAP8_20MHZ_IN_160MHZ_HE_PPDU |
					IEEE80211_HE_PHY_CAP8_80MHZ_IN_160MHZ_HE_PPDU |
					IEEE80211_HE_PHY_CAP8_DCM_MAX_RU_2x996,
				.phy_cap_info[9] =
					IEEE80211_HE_PHY_CAP9_NON_TRIGGERED_CQI_FEEDBACK |
					IEEE80211_HE_PHY_CAP9_RX_FULL_BW_SU_USING_MU_WITH_COMP_SIGB |
					IEEE80211_HE_PHY_CAP9_RX_FULL_BW_SU_USING_MU_WITH_NON_COMP_SIGB |
					IEEE80211_HE_PHY_CAP9_NOMIMAL_PKT_PADDING_RESERVED,
			},
			/*
			 * Set default Tx/Rx HE MCS NSS Support field.
			 * Indicate support for up to 2 spatial streams and all
			 * MCS, without any special cases
			 */
			.he_mcs_nss_supp = {
				.rx_mcs_80 = cpu_to_le16(0xfffa),
				.tx_mcs_80 = cpu_to_le16(0xfffa),
				.rx_mcs_160 = cpu_to_le16(0xfffa),
				.tx_mcs_160 = cpu_to_le16(0xfffa),
				.rx_mcs_80p80 = cpu_to_le16(0xffff),
				.tx_mcs_80p80 = cpu_to_le16(0xffff),
			},
			/*
			 * Set default PPE thresholds, with PPET16 set to 0,
			 * PPET8 set to 7
			 */
			.ppe_thres = {0x61, 0x1c, 0xc7, 0x71},
		},
	},
	{
		.types_mask = BIT(NL80211_IFTYPE_AP),
		.he_cap = {
			.has_he = true,
			.he_cap_elem = {
				.mac_cap_info[0] =
					IEEE80211_HE_MAC_CAP0_HTC_HE,
				.mac_cap_info[1] =
					IEEE80211_HE_MAC_CAP1_TF_MAC_PAD_DUR_16US |
					IEEE80211_HE_MAC_CAP1_MULTI_TID_AGG_RX_QOS_8,
				.mac_cap_info[2] =
					IEEE80211_HE_MAC_CAP2_BSR,
				.mac_cap_info[3] =
					IEEE80211_HE_MAC_CAP3_OMI_CONTROL |
					IEEE80211_HE_MAC_CAP3_MAX_AMPDU_LEN_EXP_VHT_2,
				.mac_cap_info[4] =
					IEEE80211_HE_MAC_CAP4_AMDSU_IN_AMPDU,
				.mac_cap_info[5] =
					IEEE80211_HE_MAC_CAP5_UL_2x996_TONE_RU,
				.phy_cap_info[0] =
					IEEE80211_HE_PHY_CAP0_CHANNEL_WIDTH_SET_40MHZ_IN_2G |
					IEEE80211_HE_PHY_CAP0_CHANNEL_WIDTH_SET_40MHZ_80MHZ_IN_5G |
					IEEE80211_HE_PHY_CAP0_CHANNEL_WIDTH_SET_160MHZ_IN_5G,
				.phy_cap_info[1] =
					IEEE80211_HE_PHY_CAP1_LDPC_CODING_IN_PAYLOAD,
				.phy_cap_info[2] =
					IEEE80211_HE_PHY_CAP2_NDP_4x_LTF_AND_3_2US,
				.phy_cap_info[3] =
					IEEE80211_HE_PHY_CAP3_DCM_MAX_CONST_TX_NO_DCM |
					IEEE80211_HE_PHY_CAP3_DCM_MAX_TX_NSS_1 |
					IEEE80211_HE_PHY_CAP3_DCM_MAX_CONST_RX_NO_DCM |
					IEEE80211_HE_PHY_CAP3_DCM_MAX_RX_NSS_1,
				.phy_cap_info[4] =
					IEEE80211_HE_PHY_CAP4_SU_BEAMFORMEE |
					IEEE80211_HE_PHY_CAP4_BEAMFORMEE_MAX_STS_ABOVE_80MHZ_8 |
					IEEE80211_HE_PHY_CAP4_BEAMFORMEE_MAX_STS_UNDER_80MHZ_8,
				.phy_cap_info[5] =
					IEEE80211_HE_PHY_CAP5_BEAMFORMEE_NUM_SND_DIM_UNDER_80MHZ_2 |
					IEEE80211_HE_PHY_CAP5_BEAMFORMEE_NUM_SND_DIM_ABOVE_80MHZ_2,
				.phy_cap_info[6] =
					IEEE80211_HE_PHY_CAP6_PPE_THRESHOLD_PRESENT,
				.phy_cap_info[7] =
					IEEE80211_HE_PHY_CAP7_HE_SU_MU_PPDU_4XLTF_AND_08_US_GI |
					IEEE80211_HE_PHY_CAP7_MAX_NC_1,
				.phy_cap_info[8] =
					IEEE80211_HE_PHY_CAP8_HE_ER_SU_PPDU_4XLTF_AND_08_US_GI |
					IEEE80211_HE_PHY_CAP8_20MHZ_IN_40MHZ_HE_PPDU_IN_2G |
					IEEE80211_HE_PHY_CAP8_20MHZ_IN_160MHZ_HE_PPDU |
					IEEE80211_HE_PHY_CAP8_80MHZ_IN_160MHZ_HE_PPDU |
					IEEE80211_HE_PHY_CAP8_DCM_MAX_RU_2x996,
				.phy_cap_info[9] =
					IEEE80211_HE_PHY_CAP9_RX_FULL_BW_SU_USING_MU_WITH_COMP_SIGB |
					IEEE80211_HE_PHY_CAP9_RX_FULL_BW_SU_USING_MU_WITH_NON_COMP_SIGB |
					IEEE80211_HE_PHY_CAP9_NOMIMAL_PKT_PADDING_RESERVED,
			},
			/*
			 * Set default Tx/Rx HE MCS NSS Support field.
			 * Indicate support for up to 2 spatial streams and all
			 * MCS, without any special cases
			 */
			.he_mcs_nss_supp = {
				.rx_mcs_80 = cpu_to_le16(0xfffa),
				.tx_mcs_80 = cpu_to_le16(0xfffa),
				.rx_mcs_160 = cpu_to_le16(0xfffa),
				.tx_mcs_160 = cpu_to_le16(0xfffa),
				.rx_mcs_80p80 = cpu_to_le16(0xffff),
				.tx_mcs_80p80 = cpu_to_le16(0xffff),
			},
			/*
			 * Set default PPE thresholds, with PPET16 set to 0,
			 * PPET8 set to 7
			 */
			.ppe_thres = {0x61, 0x1c, 0xc7, 0x71},
		},
	},
};

static void iwl_init_he_hw_capab(struct iwl_trans *trans,
				 struct iwl_nvm_data *data,
				 struct ieee80211_supported_band *sband,
				 u8 tx_chains, u8 rx_chains)
{
	sband->iftype_data = iwl_he_capa;
	sband->n_iftype_data = ARRAY_SIZE(iwl_he_capa);

	/* If not 2x2, we need to indicate 1x1 in the Midamble RX Max NSTS */
	if ((tx_chains & rx_chains) != ANT_AB) {
		int i;

		for (i = 0; i < sband->n_iftype_data; i++) {
			iwl_he_capa[i].he_cap.he_cap_elem.phy_cap_info[1] &=
				~IEEE80211_HE_PHY_CAP1_MIDAMBLE_RX_TX_MAX_NSTS;
			iwl_he_capa[i].he_cap.he_cap_elem.phy_cap_info[2] &=
				~IEEE80211_HE_PHY_CAP2_MIDAMBLE_RX_TX_MAX_NSTS;
			iwl_he_capa[i].he_cap.he_cap_elem.phy_cap_info[7] &=
				~IEEE80211_HE_PHY_CAP7_MAX_NC_MASK;
		}
	}
}

static void iwl_init_sbands(struct iwl_trans *trans,
			    struct iwl_nvm_data *data,
			    const void *nvm_ch_flags, u8 tx_chains,
			    u8 rx_chains, u32 sbands_flags, bool v4)
{
	struct device *dev = trans->dev;
	const struct iwl_cfg *cfg = trans->cfg;
	int n_channels;
	int n_used = 0;
	struct ieee80211_supported_band *sband;

<<<<<<< HEAD
	if (cfg->device_family != IWL_DEVICE_FAMILY_8000)
		n_channels = iwl_init_channel_map(
				dev, cfg, data,
				&ch_section[NVM_CHANNELS], lar_supported);
	else
		n_channels = iwl_init_channel_map(
				dev, cfg, data,
				&ch_section[NVM_CHANNELS_FAMILY_8000],
				lar_supported);

=======
	n_channels = iwl_init_channel_map(dev, cfg, data, nvm_ch_flags,
					  sbands_flags, v4);
>>>>>>> 24b8d41d
	sband = &data->bands[NL80211_BAND_2GHZ];
	sband->band = NL80211_BAND_2GHZ;
	sband->bitrates = &iwl_cfg80211_rates[RATES_24_OFFS];
	sband->n_bitrates = N_RATES_24;
	n_used += iwl_init_sband_channels(data, sband, n_channels,
					  NL80211_BAND_2GHZ);
<<<<<<< HEAD
	iwl_init_ht_hw_capab(cfg, data, &sband->ht_cap, NL80211_BAND_2GHZ,
			     tx_chains, rx_chains);

=======
	iwl_init_ht_hw_capab(trans, data, &sband->ht_cap, NL80211_BAND_2GHZ,
			     tx_chains, rx_chains);

	if (data->sku_cap_11ax_enable && !iwlwifi_mod_params.disable_11ax)
		iwl_init_he_hw_capab(trans, data, sband, tx_chains, rx_chains);

>>>>>>> 24b8d41d
	sband = &data->bands[NL80211_BAND_5GHZ];
	sband->band = NL80211_BAND_5GHZ;
	sband->bitrates = &iwl_cfg80211_rates[RATES_52_OFFS];
	sband->n_bitrates = N_RATES_52;
	n_used += iwl_init_sband_channels(data, sband, n_channels,
					  NL80211_BAND_5GHZ);
<<<<<<< HEAD
	iwl_init_ht_hw_capab(cfg, data, &sband->ht_cap, NL80211_BAND_5GHZ,
=======
	iwl_init_ht_hw_capab(trans, data, &sband->ht_cap, NL80211_BAND_5GHZ,
>>>>>>> 24b8d41d
			     tx_chains, rx_chains);
	if (data->sku_cap_11ac_enable && !iwlwifi_mod_params.disable_11ac)
		iwl_init_vht_hw_capab(trans, data, &sband->vht_cap,
				      tx_chains, rx_chains);

	if (data->sku_cap_11ax_enable && !iwlwifi_mod_params.disable_11ax)
		iwl_init_he_hw_capab(trans, data, sband, tx_chains, rx_chains);

	if (n_channels != n_used)
		IWL_ERR_DEV(dev, "NVM: used only %d of %d channels\n",
			    n_used, n_channels);
}

static int iwl_get_sku(const struct iwl_cfg *cfg, const __le16 *nvm_sw,
		       const __le16 *phy_sku)
{
	if (cfg->nvm_type != IWL_NVM_EXT)
		return le16_to_cpup(nvm_sw + SKU);

	return le32_to_cpup((__le32 *)(phy_sku + SKU_FAMILY_8000));
}

static int iwl_get_nvm_version(const struct iwl_cfg *cfg, const __le16 *nvm_sw)
{
	if (cfg->nvm_type != IWL_NVM_EXT)
		return le16_to_cpup(nvm_sw + NVM_VERSION);
	else
		return le32_to_cpup((__le32 *)(nvm_sw +
					       NVM_VERSION_EXT_NVM));
}

static int iwl_get_radio_cfg(const struct iwl_cfg *cfg, const __le16 *nvm_sw,
			     const __le16 *phy_sku)
{
	if (cfg->nvm_type != IWL_NVM_EXT)
		return le16_to_cpup(nvm_sw + RADIO_CFG);

	return le32_to_cpup((__le32 *)(phy_sku + RADIO_CFG_FAMILY_EXT_NVM));

}

static int iwl_get_n_hw_addrs(const struct iwl_cfg *cfg, const __le16 *nvm_sw)
{
	int n_hw_addr;

	if (cfg->nvm_type != IWL_NVM_EXT)
		return le16_to_cpup(nvm_sw + N_HW_ADDRS);

	n_hw_addr = le32_to_cpup((__le32 *)(nvm_sw + N_HW_ADDRS_FAMILY_8000));

	return n_hw_addr & N_HW_ADDR_MASK;
}

static void iwl_set_radio_cfg(const struct iwl_cfg *cfg,
			      struct iwl_nvm_data *data,
			      u32 radio_cfg)
{
	if (cfg->nvm_type != IWL_NVM_EXT) {
		data->radio_cfg_type = NVM_RF_CFG_TYPE_MSK(radio_cfg);
		data->radio_cfg_step = NVM_RF_CFG_STEP_MSK(radio_cfg);
		data->radio_cfg_dash = NVM_RF_CFG_DASH_MSK(radio_cfg);
		data->radio_cfg_pnum = NVM_RF_CFG_PNUM_MSK(radio_cfg);
		return;
	}

	/* set the radio configuration for family 8000 */
	data->radio_cfg_type = EXT_NVM_RF_CFG_TYPE_MSK(radio_cfg);
	data->radio_cfg_step = EXT_NVM_RF_CFG_STEP_MSK(radio_cfg);
	data->radio_cfg_dash = EXT_NVM_RF_CFG_DASH_MSK(radio_cfg);
	data->radio_cfg_pnum = EXT_NVM_RF_CFG_FLAVOR_MSK(radio_cfg);
	data->valid_tx_ant = EXT_NVM_RF_CFG_TX_ANT_MSK(radio_cfg);
	data->valid_rx_ant = EXT_NVM_RF_CFG_RX_ANT_MSK(radio_cfg);
}

static void iwl_flip_hw_address(__le32 mac_addr0, __le32 mac_addr1, u8 *dest)
{
	const u8 *hw_addr;

	hw_addr = (const u8 *)&mac_addr0;
	dest[0] = hw_addr[3];
	dest[1] = hw_addr[2];
	dest[2] = hw_addr[1];
	dest[3] = hw_addr[0];

	hw_addr = (const u8 *)&mac_addr1;
	dest[4] = hw_addr[1];
	dest[5] = hw_addr[0];
}

static void iwl_set_hw_address_from_csr(struct iwl_trans *trans,
					struct iwl_nvm_data *data)
{
	__le32 mac_addr0 = cpu_to_le32(iwl_read32(trans, CSR_MAC_ADDR0_STRAP));
	__le32 mac_addr1 = cpu_to_le32(iwl_read32(trans, CSR_MAC_ADDR1_STRAP));

	iwl_flip_hw_address(mac_addr0, mac_addr1, data->hw_addr);
	/*
	 * If the OEM fused a valid address, use it instead of the one in the
	 * OTP
	 */
	if (is_valid_ether_addr(data->hw_addr))
		return;

	mac_addr0 = cpu_to_le32(iwl_read32(trans, CSR_MAC_ADDR0_OTP));
	mac_addr1 = cpu_to_le32(iwl_read32(trans, CSR_MAC_ADDR1_OTP));

	iwl_flip_hw_address(mac_addr0, mac_addr1, data->hw_addr);
}

static void iwl_set_hw_address_family_8000(struct iwl_trans *trans,
					   const struct iwl_cfg *cfg,
					   struct iwl_nvm_data *data,
					   const __le16 *mac_override,
					   const __be16 *nvm_hw)
{
	const u8 *hw_addr;

	if (mac_override) {
		static const u8 reserved_mac[] = {
			0x02, 0xcc, 0xaa, 0xff, 0xee, 0x00
		};

		hw_addr = (const u8 *)(mac_override +
				 MAC_ADDRESS_OVERRIDE_EXT_NVM);

		/*
		 * Store the MAC address from MAO section.
		 * No byte swapping is required in MAO section
		 */
		memcpy(data->hw_addr, hw_addr, ETH_ALEN);

		/*
		 * Force the use of the OTP MAC address in case of reserved MAC
		 * address in the NVM, or if address is given but invalid.
		 */
		if (is_valid_ether_addr(data->hw_addr) &&
		    memcmp(reserved_mac, hw_addr, ETH_ALEN) != 0)
			return;

		IWL_ERR(trans,
			"mac address from nvm override section is not valid\n");
	}

	if (nvm_hw) {
		/* read the mac address from WFMP registers */
		__le32 mac_addr0 = cpu_to_le32(iwl_trans_read_prph(trans,
						WFMP_MAC_ADDR_0));
		__le32 mac_addr1 = cpu_to_le32(iwl_trans_read_prph(trans,
						WFMP_MAC_ADDR_1));

		iwl_flip_hw_address(mac_addr0, mac_addr1, data->hw_addr);

		return;
	}

	IWL_ERR(trans, "mac address is not found\n");
}

static int iwl_set_hw_address(struct iwl_trans *trans,
			      const struct iwl_cfg *cfg,
			      struct iwl_nvm_data *data, const __be16 *nvm_hw,
			      const __le16 *mac_override)
{
	if (cfg->mac_addr_from_csr) {
		iwl_set_hw_address_from_csr(trans, data);
	} else if (cfg->nvm_type != IWL_NVM_EXT) {
		const u8 *hw_addr = (const u8 *)(nvm_hw + HW_ADDR);

		/* The byte order is little endian 16 bit, meaning 214365 */
		data->hw_addr[0] = hw_addr[1];
		data->hw_addr[1] = hw_addr[0];
		data->hw_addr[2] = hw_addr[3];
		data->hw_addr[3] = hw_addr[2];
		data->hw_addr[4] = hw_addr[5];
		data->hw_addr[5] = hw_addr[4];
	} else {
		iwl_set_hw_address_family_8000(trans, cfg, data,
					       mac_override, nvm_hw);
	}

	if (!is_valid_ether_addr(data->hw_addr)) {
		IWL_ERR(trans, "no valid mac address was found\n");
		return -EINVAL;
	}

	IWL_INFO(trans, "base HW address: %pM\n", data->hw_addr);

	return 0;
}

static bool
iwl_nvm_no_wide_in_5ghz(struct iwl_trans *trans, const struct iwl_cfg *cfg,
			const __be16 *nvm_hw)
{
	/*
	 * Workaround a bug in Indonesia SKUs where the regulatory in
	 * some 7000-family OTPs erroneously allow wide channels in
	 * 5GHz.  To check for Indonesia, we take the SKU value from
	 * bits 1-4 in the subsystem ID and check if it is either 5 or
	 * 9.  In those cases, we need to force-disable wide channels
	 * in 5GHz otherwise the FW will throw a sysassert when we try
	 * to use them.
	 */
	if (trans->trans_cfg->device_family == IWL_DEVICE_FAMILY_7000) {
		/*
		 * Unlike the other sections in the NVM, the hw
		 * section uses big-endian.
		 */
		u16 subsystem_id = be16_to_cpup(nvm_hw + SUBSYSTEM_ID);
		u8 sku = (subsystem_id & 0x1e) >> 1;

		if (sku == 5 || sku == 9) {
			IWL_DEBUG_EEPROM(trans->dev,
					 "disabling wide channels in 5GHz (0x%0x %d)\n",
					 subsystem_id, sku);
			return true;
		}
	}

	return false;
}

struct iwl_nvm_data *
iwl_parse_nvm_data(struct iwl_trans *trans, const struct iwl_cfg *cfg,
		   const struct iwl_fw *fw,
		   const __be16 *nvm_hw, const __le16 *nvm_sw,
		   const __le16 *nvm_calib, const __le16 *regulatory,
		   const __le16 *mac_override, const __le16 *phy_sku,
		   u8 tx_chains, u8 rx_chains)
{
	struct iwl_nvm_data *data;
	bool lar_enabled;
	u32 sku, radio_cfg;
	u32 sbands_flags = 0;
	u16 lar_config;
	const __le16 *ch_section;

	if (cfg->uhb_supported)
		data = kzalloc(struct_size(data, channels,
					   IWL_NVM_NUM_CHANNELS_UHB),
					   GFP_KERNEL);
	else if (cfg->nvm_type != IWL_NVM_EXT)
		data = kzalloc(struct_size(data, channels,
					   IWL_NVM_NUM_CHANNELS),
					   GFP_KERNEL);
	else
		data = kzalloc(struct_size(data, channels,
					   IWL_NVM_NUM_CHANNELS_EXT),
					   GFP_KERNEL);
	if (!data)
		return NULL;

	data->nvm_version = iwl_get_nvm_version(cfg, nvm_sw);

	radio_cfg = iwl_get_radio_cfg(cfg, nvm_sw, phy_sku);
	iwl_set_radio_cfg(cfg, data, radio_cfg);
	if (data->valid_tx_ant)
		tx_chains &= data->valid_tx_ant;
	if (data->valid_rx_ant)
		rx_chains &= data->valid_rx_ant;

	sku = iwl_get_sku(cfg, nvm_sw, phy_sku);
	data->sku_cap_band_24ghz_enable = sku & NVM_SKU_CAP_BAND_24GHZ;
	data->sku_cap_band_52ghz_enable = sku & NVM_SKU_CAP_BAND_52GHZ;
	data->sku_cap_11n_enable = sku & NVM_SKU_CAP_11N_ENABLE;
	if (iwlwifi_mod_params.disable_11n & IWL_DISABLE_HT_ALL)
		data->sku_cap_11n_enable = false;
	data->sku_cap_11ac_enable = data->sku_cap_11n_enable &&
				    (sku & NVM_SKU_CAP_11AC_ENABLE);
	data->sku_cap_mimo_disabled = sku & NVM_SKU_CAP_MIMO_DISABLE;

	data->n_hw_addrs = iwl_get_n_hw_addrs(cfg, nvm_sw);

	if (cfg->nvm_type != IWL_NVM_EXT) {
		/* Checking for required sections */
		if (!nvm_calib) {
			IWL_ERR(trans,
				"Can't parse empty Calib NVM sections\n");
			kfree(data);
			return NULL;
		}

		ch_section = cfg->nvm_type == IWL_NVM_SDP ?
			     &regulatory[NVM_CHANNELS_SDP] :
			     &nvm_sw[NVM_CHANNELS];

		/* in family 8000 Xtal calibration values moved to OTP */
		data->xtal_calib[0] = *(nvm_calib + XTAL_CALIB);
		data->xtal_calib[1] = *(nvm_calib + XTAL_CALIB + 1);
		lar_enabled = true;
	} else {
		u16 lar_offset = data->nvm_version < 0xE39 ?
				 NVM_LAR_OFFSET_OLD :
				 NVM_LAR_OFFSET;

		lar_config = le16_to_cpup(regulatory + lar_offset);
		data->lar_enabled = !!(lar_config &
				       NVM_LAR_ENABLED);
		lar_enabled = data->lar_enabled;
		ch_section = &regulatory[NVM_CHANNELS_EXTENDED];
	}

	/* If no valid mac address was found - bail out */
	if (iwl_set_hw_address(trans, cfg, data, nvm_hw, mac_override)) {
		kfree(data);
		return NULL;
	}

	if (lar_enabled &&
	    fw_has_capa(&fw->ucode_capa, IWL_UCODE_TLV_CAPA_LAR_SUPPORT))
		sbands_flags |= IWL_NVM_SBANDS_FLAGS_LAR;

	if (iwl_nvm_no_wide_in_5ghz(trans, cfg, nvm_hw))
		sbands_flags |= IWL_NVM_SBANDS_FLAGS_NO_WIDE_IN_5GHZ;

	iwl_init_sbands(trans, data, ch_section, tx_chains, rx_chains,
			sbands_flags, false);
	data->calib_version = 255;

	return data;
}
IWL_EXPORT_SYMBOL(iwl_parse_nvm_data);

static u32 iwl_nvm_get_regdom_bw_flags(const u16 *nvm_chan,
				       int ch_idx, u16 nvm_flags,
				       struct iwl_reg_capa reg_capa,
				       const struct iwl_cfg *cfg)
{
	u32 flags = NL80211_RRF_NO_HT40;

	if (ch_idx < NUM_2GHZ_CHANNELS &&
	    (nvm_flags & NVM_CHANNEL_40MHZ)) {
		if (nvm_chan[ch_idx] <= LAST_2GHZ_HT_PLUS)
			flags &= ~NL80211_RRF_NO_HT40PLUS;
		if (nvm_chan[ch_idx] >= FIRST_2GHZ_HT_MINUS)
			flags &= ~NL80211_RRF_NO_HT40MINUS;
	} else if (nvm_flags & NVM_CHANNEL_40MHZ) {
		if ((ch_idx - NUM_2GHZ_CHANNELS) % 2 == 0)
			flags &= ~NL80211_RRF_NO_HT40PLUS;
		else
			flags &= ~NL80211_RRF_NO_HT40MINUS;
	}

	if (!(nvm_flags & NVM_CHANNEL_80MHZ))
		flags |= NL80211_RRF_NO_80MHZ;
	if (!(nvm_flags & NVM_CHANNEL_160MHZ))
		flags |= NL80211_RRF_NO_160MHZ;

	if (!(nvm_flags & NVM_CHANNEL_ACTIVE))
		flags |= NL80211_RRF_NO_IR;

	if (nvm_flags & NVM_CHANNEL_RADAR)
		flags |= NL80211_RRF_DFS;

	if (nvm_flags & NVM_CHANNEL_INDOOR_ONLY)
		flags |= NL80211_RRF_NO_OUTDOOR;

	/* Set the GO concurrent flag only in case that NO_IR is set.
	 * Otherwise it is meaningless
	 */
	if ((nvm_flags & NVM_CHANNEL_GO_CONCURRENT) &&
	    (flags & NL80211_RRF_NO_IR))
		flags |= NL80211_RRF_GO_CONCURRENT;

	/*
	 * reg_capa is per regulatory domain so apply it for every channel
	 */
	if (ch_idx >= NUM_2GHZ_CHANNELS) {
		if (!reg_capa.allow_40mhz)
			flags |= NL80211_RRF_NO_HT40;

		if (!reg_capa.allow_80mhz)
			flags |= NL80211_RRF_NO_80MHZ;

		if (!reg_capa.allow_160mhz)
			flags |= NL80211_RRF_NO_160MHZ;
	}
	if (reg_capa.disable_11ax)
		flags |= NL80211_RRF_NO_HE;

	return flags;
}

static struct iwl_reg_capa iwl_get_reg_capa(u16 flags, u8 resp_ver)
{
	struct iwl_reg_capa reg_capa;

	if (resp_ver >= REG_CAPA_V2_RESP_VER) {
		reg_capa.allow_40mhz = flags & REG_CAPA_V2_40MHZ_ALLOWED;
		reg_capa.allow_80mhz = flags & REG_CAPA_V2_80MHZ_ALLOWED;
		reg_capa.allow_160mhz = flags & REG_CAPA_V2_160MHZ_ALLOWED;
		reg_capa.disable_11ax = flags & REG_CAPA_V2_11AX_DISABLED;
	} else {
		reg_capa.allow_40mhz = !(flags & REG_CAPA_40MHZ_FORBIDDEN);
		reg_capa.allow_80mhz = flags & REG_CAPA_80MHZ_ALLOWED;
		reg_capa.allow_160mhz = flags & REG_CAPA_160MHZ_ALLOWED;
		reg_capa.disable_11ax = flags & REG_CAPA_11AX_DISABLED;
	}
	return reg_capa;
}

struct ieee80211_regdomain *
iwl_parse_nvm_mcc_info(struct device *dev, const struct iwl_cfg *cfg,
		       int num_of_ch, __le32 *channels, u16 fw_mcc,
		       u16 geo_info, u16 cap, u8 resp_ver)
{
	int ch_idx;
	u16 ch_flags;
	u32 reg_rule_flags, prev_reg_rule_flags = 0;
	const u16 *nvm_chan;
	struct ieee80211_regdomain *regd, *copy_rd;
	struct ieee80211_reg_rule *rule;
	enum nl80211_band band;
	int center_freq, prev_center_freq = 0;
	int valid_rules = 0;
	bool new_rule;
	int max_num_ch;
	struct iwl_reg_capa reg_capa;

	if (cfg->uhb_supported) {
		max_num_ch = IWL_NVM_NUM_CHANNELS_UHB;
		nvm_chan = iwl_uhb_nvm_channels;
	} else if (cfg->nvm_type == IWL_NVM_EXT) {
		max_num_ch = IWL_NVM_NUM_CHANNELS_EXT;
		nvm_chan = iwl_ext_nvm_channels;
	} else {
		max_num_ch = IWL_NVM_NUM_CHANNELS;
		nvm_chan = iwl_nvm_channels;
	}

	if (WARN_ON(num_of_ch > max_num_ch))
		num_of_ch = max_num_ch;

	if (WARN_ON_ONCE(num_of_ch > NL80211_MAX_SUPP_REG_RULES))
		return ERR_PTR(-EINVAL);

	IWL_DEBUG_DEV(dev, IWL_DL_LAR, "building regdom for %d channels\n",
		      num_of_ch);

	/* build a regdomain rule for every valid channel */
	regd = kzalloc(struct_size(regd, reg_rules, num_of_ch), GFP_KERNEL);
	if (!regd)
		return ERR_PTR(-ENOMEM);

	/* set alpha2 from FW. */
	regd->alpha2[0] = fw_mcc >> 8;
	regd->alpha2[1] = fw_mcc & 0xff;

	/* parse regulatory capability flags */
	reg_capa = iwl_get_reg_capa(cap, resp_ver);

	for (ch_idx = 0; ch_idx < num_of_ch; ch_idx++) {
		ch_flags = (u16)__le32_to_cpup(channels + ch_idx);
<<<<<<< HEAD
		band = (ch_idx < NUM_2GHZ_CHANNELS) ?
		       NL80211_BAND_2GHZ : NL80211_BAND_5GHZ;
=======
		band = iwl_nl80211_band_from_channel_idx(ch_idx);
>>>>>>> 24b8d41d
		center_freq = ieee80211_channel_to_frequency(nvm_chan[ch_idx],
							     band);
		new_rule = false;

		if (!(ch_flags & NVM_CHANNEL_VALID)) {
			iwl_nvm_print_channel_flags(dev, IWL_DL_LAR,
						    nvm_chan[ch_idx], ch_flags);
			continue;
		}

		reg_rule_flags = iwl_nvm_get_regdom_bw_flags(nvm_chan, ch_idx,
							     ch_flags, reg_capa,
							     cfg);

		/* we can't continue the same rule */
		if (ch_idx == 0 || prev_reg_rule_flags != reg_rule_flags ||
		    center_freq - prev_center_freq > 20) {
			valid_rules++;
			new_rule = true;
		}

		rule = &regd->reg_rules[valid_rules - 1];

		if (new_rule)
			rule->freq_range.start_freq_khz =
						MHZ_TO_KHZ(center_freq - 10);

		rule->freq_range.end_freq_khz = MHZ_TO_KHZ(center_freq + 10);

		/* this doesn't matter - not used by FW */
		rule->power_rule.max_antenna_gain = DBI_TO_MBI(6);
		rule->power_rule.max_eirp =
			DBM_TO_MBM(IWL_DEFAULT_MAX_TX_POWER);

		rule->flags = reg_rule_flags;

		/* rely on auto-calculation to merge BW of contiguous chans */
		rule->flags |= NL80211_RRF_AUTO_BW;
		rule->freq_range.max_bandwidth_khz = 0;

		prev_center_freq = center_freq;
		prev_reg_rule_flags = reg_rule_flags;

		iwl_nvm_print_channel_flags(dev, IWL_DL_LAR,
					    nvm_chan[ch_idx], ch_flags);

		if (!(geo_info & GEO_WMM_ETSI_5GHZ_INFO) ||
		    band == NL80211_BAND_2GHZ)
			continue;

<<<<<<< HEAD
		IWL_DEBUG_DEV(dev, IWL_DL_LAR,
			      "Ch. %d [%sGHz] %s%s%s%s%s%s%s%s%s(0x%02x): Ad-Hoc %ssupported\n",
			      center_freq,
			      band == NL80211_BAND_5GHZ ? "5.2" : "2.4",
			      CHECK_AND_PRINT_I(VALID),
			      CHECK_AND_PRINT_I(ACTIVE),
			      CHECK_AND_PRINT_I(RADAR),
			      CHECK_AND_PRINT_I(WIDE),
			      CHECK_AND_PRINT_I(40MHZ),
			      CHECK_AND_PRINT_I(80MHZ),
			      CHECK_AND_PRINT_I(160MHZ),
			      CHECK_AND_PRINT_I(INDOOR_ONLY),
			      CHECK_AND_PRINT_I(GO_CONCURRENT),
			      ch_flags,
			      ((ch_flags & NVM_CHANNEL_ACTIVE) &&
			       !(ch_flags & NVM_CHANNEL_RADAR))
					 ? "" : "not ");
=======
		reg_query_regdb_wmm(regd->alpha2, center_freq, rule);
>>>>>>> 24b8d41d
	}

	regd->n_reg_rules = valid_rules;

	/*
	 * Narrow down regdom for unused regulatory rules to prevent hole
	 * between reg rules to wmm rules.
	 */
	copy_rd = kmemdup(regd, struct_size(regd, reg_rules, valid_rules),
			  GFP_KERNEL);
	if (!copy_rd)
		copy_rd = ERR_PTR(-ENOMEM);

	kfree(regd);
	return copy_rd;
}
IWL_EXPORT_SYMBOL(iwl_parse_nvm_mcc_info);

#define IWL_MAX_NVM_SECTION_SIZE	0x1b58
#define IWL_MAX_EXT_NVM_SECTION_SIZE	0x1ffc
#define MAX_NVM_FILE_LEN	16384

void iwl_nvm_fixups(u32 hw_id, unsigned int section, u8 *data,
		    unsigned int len)
{
#define IWL_4165_DEVICE_ID	0x5501
#define NVM_SKU_CAP_MIMO_DISABLE BIT(5)

	if (section == NVM_SECTION_TYPE_PHY_SKU &&
	    hw_id == IWL_4165_DEVICE_ID && data && len >= 5 &&
	    (data[4] & NVM_SKU_CAP_MIMO_DISABLE))
		/* OTP 0x52 bug work around: it's a 1x1 device */
		data[3] = ANT_B | (ANT_B << 4);
}
IWL_EXPORT_SYMBOL(iwl_nvm_fixups);

/*
 * Reads external NVM from a file into mvm->nvm_sections
 *
 * HOW TO CREATE THE NVM FILE FORMAT:
 * ------------------------------
 * 1. create hex file, format:
 *      3800 -> header
 *      0000 -> header
 *      5a40 -> data
 *
 *   rev - 6 bit (word1)
 *   len - 10 bit (word1)
 *   id - 4 bit (word2)
 *   rsv - 12 bit (word2)
 *
 * 2. flip 8bits with 8 bits per line to get the right NVM file format
 *
 * 3. create binary file from the hex file
 *
 * 4. save as "iNVM_xxx.bin" under /lib/firmware
 */
int iwl_read_external_nvm(struct iwl_trans *trans,
			  const char *nvm_file_name,
			  struct iwl_nvm_section *nvm_sections)
{
	int ret, section_size;
	u16 section_id;
	const struct firmware *fw_entry;
	const struct {
		__le16 word1;
		__le16 word2;
		u8 data[];
	} *file_sec;
	const u8 *eof;
	u8 *temp;
	int max_section_size;
	const __le32 *dword_buff;

#define NVM_WORD1_LEN(x) (8 * (x & 0x03FF))
#define NVM_WORD2_ID(x) (x >> 12)
#define EXT_NVM_WORD2_LEN(x) (2 * (((x) & 0xFF) << 8 | (x) >> 8))
#define EXT_NVM_WORD1_ID(x) ((x) >> 4)
#define NVM_HEADER_0	(0x2A504C54)
#define NVM_HEADER_1	(0x4E564D2A)
#define NVM_HEADER_SIZE	(4 * sizeof(u32))

	IWL_DEBUG_EEPROM(trans->dev, "Read from external NVM\n");

	/* Maximal size depends on NVM version */
	if (trans->cfg->nvm_type != IWL_NVM_EXT)
		max_section_size = IWL_MAX_NVM_SECTION_SIZE;
	else
		max_section_size = IWL_MAX_EXT_NVM_SECTION_SIZE;

	/*
	 * Obtain NVM image via request_firmware. Since we already used
	 * request_firmware_nowait() for the firmware binary load and only
	 * get here after that we assume the NVM request can be satisfied
	 * synchronously.
	 */
	ret = request_firmware(&fw_entry, nvm_file_name, trans->dev);
	if (ret) {
		IWL_ERR(trans, "ERROR: %s isn't available %d\n",
			nvm_file_name, ret);
		return ret;
	}

	IWL_INFO(trans, "Loaded NVM file %s (%zu bytes)\n",
		 nvm_file_name, fw_entry->size);

	if (fw_entry->size > MAX_NVM_FILE_LEN) {
		IWL_ERR(trans, "NVM file too large\n");
		ret = -EINVAL;
		goto out;
	}

	eof = fw_entry->data + fw_entry->size;
	dword_buff = (__le32 *)fw_entry->data;

	/* some NVM file will contain a header.
	 * The header is identified by 2 dwords header as follow:
	 * dword[0] = 0x2A504C54
	 * dword[1] = 0x4E564D2A
	 *
	 * This header must be skipped when providing the NVM data to the FW.
	 */
	if (fw_entry->size > NVM_HEADER_SIZE &&
	    dword_buff[0] == cpu_to_le32(NVM_HEADER_0) &&
	    dword_buff[1] == cpu_to_le32(NVM_HEADER_1)) {
		file_sec = (void *)(fw_entry->data + NVM_HEADER_SIZE);
		IWL_INFO(trans, "NVM Version %08X\n", le32_to_cpu(dword_buff[2]));
		IWL_INFO(trans, "NVM Manufacturing date %08X\n",
			 le32_to_cpu(dword_buff[3]));

		/* nvm file validation, dword_buff[2] holds the file version */
		if (trans->trans_cfg->device_family == IWL_DEVICE_FAMILY_8000 &&
		    CSR_HW_REV_STEP(trans->hw_rev) == SILICON_C_STEP &&
		    le32_to_cpu(dword_buff[2]) < 0xE4A) {
			ret = -EFAULT;
			goto out;
		}
	} else {
		file_sec = (void *)fw_entry->data;
	}

	while (true) {
		if (file_sec->data > eof) {
			IWL_ERR(trans,
				"ERROR - NVM file too short for section header\n");
			ret = -EINVAL;
			break;
		}

		/* check for EOF marker */
		if (!file_sec->word1 && !file_sec->word2) {
			ret = 0;
			break;
		}

		if (trans->cfg->nvm_type != IWL_NVM_EXT) {
			section_size =
				2 * NVM_WORD1_LEN(le16_to_cpu(file_sec->word1));
			section_id = NVM_WORD2_ID(le16_to_cpu(file_sec->word2));
		} else {
			section_size = 2 * EXT_NVM_WORD2_LEN(
						le16_to_cpu(file_sec->word2));
			section_id = EXT_NVM_WORD1_ID(
						le16_to_cpu(file_sec->word1));
		}

		if (section_size > max_section_size) {
			IWL_ERR(trans, "ERROR - section too large (%d)\n",
				section_size);
			ret = -EINVAL;
			break;
		}

		if (!section_size) {
			IWL_ERR(trans, "ERROR - section empty\n");
			ret = -EINVAL;
			break;
		}

		if (file_sec->data + section_size > eof) {
			IWL_ERR(trans,
				"ERROR - NVM file too short for section (%d bytes)\n",
				section_size);
			ret = -EINVAL;
			break;
		}

		if (WARN(section_id >= NVM_MAX_NUM_SECTIONS,
			 "Invalid NVM section ID %d\n", section_id)) {
			ret = -EINVAL;
			break;
		}

		temp = kmemdup(file_sec->data, section_size, GFP_KERNEL);
		if (!temp) {
			ret = -ENOMEM;
			break;
		}

		iwl_nvm_fixups(trans->hw_id, section_id, temp, section_size);

		kfree(nvm_sections[section_id].data);
		nvm_sections[section_id].data = temp;
		nvm_sections[section_id].length = section_size;

		/* advance to the next section */
		file_sec = (void *)(file_sec->data + section_size);
	}
out:
	release_firmware(fw_entry);
	return ret;
}
IWL_EXPORT_SYMBOL(iwl_read_external_nvm);

struct iwl_nvm_data *iwl_get_nvm(struct iwl_trans *trans,
				 const struct iwl_fw *fw)
{
	struct iwl_nvm_get_info cmd = {};
	struct iwl_nvm_data *nvm;
	struct iwl_host_cmd hcmd = {
		.flags = CMD_WANT_SKB | CMD_SEND_IN_RFKILL,
		.data = { &cmd, },
		.len = { sizeof(cmd) },
		.id = WIDE_ID(REGULATORY_AND_NVM_GROUP, NVM_GET_INFO)
	};
	int  ret;
	bool empty_otp;
	u32 mac_flags;
	u32 sbands_flags = 0;
	/*
	 * All the values in iwl_nvm_get_info_rsp v4 are the same as
	 * in v3, except for the channel profile part of the
	 * regulatory.  So we can just access the new struct, with the
	 * exception of the latter.
	 */
	struct iwl_nvm_get_info_rsp *rsp;
	struct iwl_nvm_get_info_rsp_v3 *rsp_v3;
	bool v4 = fw_has_api(&fw->ucode_capa,
			     IWL_UCODE_TLV_API_REGULATORY_NVM_INFO);
	size_t rsp_size = v4 ? sizeof(*rsp) : sizeof(*rsp_v3);
	void *channel_profile;

	ret = iwl_trans_send_cmd(trans, &hcmd);
	if (ret)
		return ERR_PTR(ret);

	if (WARN(iwl_rx_packet_payload_len(hcmd.resp_pkt) != rsp_size,
		 "Invalid payload len in NVM response from FW %d",
		 iwl_rx_packet_payload_len(hcmd.resp_pkt))) {
		ret = -EINVAL;
		goto out;
	}

	rsp = (void *)hcmd.resp_pkt->data;
	empty_otp = !!(le32_to_cpu(rsp->general.flags) &
		       NVM_GENERAL_FLAGS_EMPTY_OTP);
	if (empty_otp)
		IWL_INFO(trans, "OTP is empty\n");

	nvm = kzalloc(struct_size(nvm, channels, IWL_NUM_CHANNELS), GFP_KERNEL);
	if (!nvm) {
		ret = -ENOMEM;
		goto out;
	}

	iwl_set_hw_address_from_csr(trans, nvm);
	/* TODO: if platform NVM has MAC address - override it here */

	if (!is_valid_ether_addr(nvm->hw_addr)) {
		IWL_ERR(trans, "no valid mac address was found\n");
		ret = -EINVAL;
		goto err_free;
	}

	IWL_INFO(trans, "base HW address: %pM\n", nvm->hw_addr);

	/* Initialize general data */
	nvm->nvm_version = le16_to_cpu(rsp->general.nvm_version);
	nvm->n_hw_addrs = rsp->general.n_hw_addrs;
	if (nvm->n_hw_addrs == 0)
		IWL_WARN(trans,
			 "Firmware declares no reserved mac addresses. OTP is empty: %d\n",
			 empty_otp);

	/* Initialize MAC sku data */
	mac_flags = le32_to_cpu(rsp->mac_sku.mac_sku_flags);
	nvm->sku_cap_11ac_enable =
		!!(mac_flags & NVM_MAC_SKU_FLAGS_802_11AC_ENABLED);
	nvm->sku_cap_11n_enable =
		!!(mac_flags & NVM_MAC_SKU_FLAGS_802_11N_ENABLED);
	nvm->sku_cap_11ax_enable =
		!!(mac_flags & NVM_MAC_SKU_FLAGS_802_11AX_ENABLED);
	nvm->sku_cap_band_24ghz_enable =
		!!(mac_flags & NVM_MAC_SKU_FLAGS_BAND_2_4_ENABLED);
	nvm->sku_cap_band_52ghz_enable =
		!!(mac_flags & NVM_MAC_SKU_FLAGS_BAND_5_2_ENABLED);
	nvm->sku_cap_mimo_disabled =
		!!(mac_flags & NVM_MAC_SKU_FLAGS_MIMO_DISABLED);

	/* Initialize PHY sku data */
	nvm->valid_tx_ant = (u8)le32_to_cpu(rsp->phy_sku.tx_chains);
	nvm->valid_rx_ant = (u8)le32_to_cpu(rsp->phy_sku.rx_chains);

	if (le32_to_cpu(rsp->regulatory.lar_enabled) &&
	    fw_has_capa(&fw->ucode_capa,
			IWL_UCODE_TLV_CAPA_LAR_SUPPORT)) {
		nvm->lar_enabled = true;
		sbands_flags |= IWL_NVM_SBANDS_FLAGS_LAR;
	}

	rsp_v3 = (void *)rsp;
	channel_profile = v4 ? (void *)rsp->regulatory.channel_profile :
			  (void *)rsp_v3->regulatory.channel_profile;

	iwl_init_sbands(trans, nvm,
			channel_profile,
			nvm->valid_tx_ant & fw->valid_tx_ant,
			nvm->valid_rx_ant & fw->valid_rx_ant,
			sbands_flags, v4);

	iwl_free_resp(&hcmd);
	return nvm;

err_free:
	kfree(nvm);
out:
	iwl_free_resp(&hcmd);
	return ERR_PTR(ret);
}
<<<<<<< HEAD
IWL_EXPORT_SYMBOL(iwl_parse_nvm_mcc_info);

#ifdef CONFIG_ACPI
#define WRDD_METHOD		"WRDD"
#define WRDD_WIFI		(0x07)
#define WRDD_WIGIG		(0x10)

static u32 iwl_wrdd_get_mcc(struct device *dev, union acpi_object *wrdd)
{
	union acpi_object *mcc_pkg, *domain_type, *mcc_value;
	u32 i;

	if (wrdd->type != ACPI_TYPE_PACKAGE ||
	    wrdd->package.count < 2 ||
	    wrdd->package.elements[0].type != ACPI_TYPE_INTEGER ||
	    wrdd->package.elements[0].integer.value != 0) {
		IWL_DEBUG_EEPROM(dev, "Unsupported wrdd structure\n");
		return 0;
	}

	for (i = 1 ; i < wrdd->package.count ; ++i) {
		mcc_pkg = &wrdd->package.elements[i];

		if (mcc_pkg->type != ACPI_TYPE_PACKAGE ||
		    mcc_pkg->package.count < 2 ||
		    mcc_pkg->package.elements[0].type != ACPI_TYPE_INTEGER ||
		    mcc_pkg->package.elements[1].type != ACPI_TYPE_INTEGER) {
			mcc_pkg = NULL;
			continue;
		}

		domain_type = &mcc_pkg->package.elements[0];
		if (domain_type->integer.value == WRDD_WIFI)
			break;

		mcc_pkg = NULL;
	}

	if (mcc_pkg) {
		mcc_value = &mcc_pkg->package.elements[1];
		return mcc_value->integer.value;
	}

	return 0;
}

int iwl_get_bios_mcc(struct device *dev, char *mcc)
{
	acpi_handle root_handle;
	acpi_handle handle;
	struct acpi_buffer wrdd = {ACPI_ALLOCATE_BUFFER, NULL};
	acpi_status status;
	u32 mcc_val;

	root_handle = ACPI_HANDLE(dev);
	if (!root_handle) {
		IWL_DEBUG_EEPROM(dev,
				 "Could not retrieve root port ACPI handle\n");
		return -ENOENT;
	}

	/* Get the method's handle */
	status = acpi_get_handle(root_handle, (acpi_string)WRDD_METHOD,
				 &handle);
	if (ACPI_FAILURE(status)) {
		IWL_DEBUG_EEPROM(dev, "WRD method not found\n");
		return -ENOENT;
	}

	/* Call WRDD with no arguments */
	status = acpi_evaluate_object(handle, NULL, NULL, &wrdd);
	if (ACPI_FAILURE(status)) {
		IWL_DEBUG_EEPROM(dev, "WRDC invocation failed (0x%x)\n",
				 status);
		return -ENOENT;
	}

	mcc_val = iwl_wrdd_get_mcc(dev, wrdd.pointer);
	kfree(wrdd.pointer);
	if (!mcc_val)
		return -ENOENT;

	mcc[0] = (mcc_val >> 8) & 0xff;
	mcc[1] = mcc_val & 0xff;
	mcc[2] = '\0';
	return 0;
}
IWL_EXPORT_SYMBOL(iwl_get_bios_mcc);
#endif
=======
IWL_EXPORT_SYMBOL(iwl_get_nvm);
>>>>>>> 24b8d41d
<|MERGE_RESOLUTION|>--- conflicted
+++ resolved
@@ -65,12 +65,8 @@
 #include <linux/export.h>
 #include <linux/etherdevice.h>
 #include <linux/pci.h>
-<<<<<<< HEAD
-#include <linux/acpi.h>
-=======
 #include <linux/firmware.h>
 
->>>>>>> 24b8d41d
 #include "iwl-drv.h"
 #include "iwl-modparams.h"
 #include "iwl-nvm-parse.h"
@@ -436,12 +432,6 @@
 		    !data->sku_cap_band_52ghz_enable)
 			continue;
 
-<<<<<<< HEAD
-		if (ch_flags & NVM_CHANNEL_160MHZ)
-			data->vht160_supported = true;
-
-		if (!lar_supported && !(ch_flags & NVM_CHANNEL_VALID)) {
-=======
 		/* workaround to disable wide channels in 5GHz */
 		if ((sbands_flags & IWL_NVM_SBANDS_FLAGS_NO_WIDE_IN_5GHZ) &&
 		    band == NL80211_BAND_5GHZ) {
@@ -455,7 +445,6 @@
 
 		if (!(sbands_flags & IWL_NVM_SBANDS_FLAGS_LAR) &&
 		    !(ch_flags & NVM_CHANNEL_VALID)) {
->>>>>>> 24b8d41d
 			/*
 			 * Channels might become valid later if lar is
 			 * supported, hence we still want to add them to
@@ -470,12 +459,7 @@
 		n_channels++;
 
 		channel->hw_value = nvm_chan[ch_idx];
-<<<<<<< HEAD
-		channel->band = (ch_idx < num_2ghz_channels) ?
-				NL80211_BAND_2GHZ : NL80211_BAND_5GHZ;
-=======
 		channel->band = band;
->>>>>>> 24b8d41d
 		channel->center_freq =
 			ieee80211_channel_to_frequency(
 				channel->hw_value, channel->band);
@@ -487,10 +471,6 @@
 		 * is not used in mvm, and is used for backwards compatibility
 		 */
 		channel->max_power = IWL_DEFAULT_MAX_TX_POWER;
-<<<<<<< HEAD
-		is_5ghz = channel->band == NL80211_BAND_5GHZ;
-=======
->>>>>>> 24b8d41d
 
 		/* don't put limitations in case we're using LAR */
 		if (!(sbands_flags & IWL_NVM_SBANDS_FLAGS_LAR))
@@ -500,32 +480,10 @@
 		else
 			channel->flags = 0;
 
-<<<<<<< HEAD
-		IWL_DEBUG_EEPROM(dev,
-				 "Ch. %d [%sGHz] flags 0x%x %s%s%s%s%s%s%s%s%s%s(%ddBm): Ad-Hoc %ssupported\n",
-				 channel->hw_value,
-				 is_5ghz ? "5.2" : "2.4",
-				 ch_flags,
-				 CHECK_AND_PRINT_I(VALID),
-				 CHECK_AND_PRINT_I(IBSS),
-				 CHECK_AND_PRINT_I(ACTIVE),
-				 CHECK_AND_PRINT_I(RADAR),
-				 CHECK_AND_PRINT_I(INDOOR_ONLY),
-				 CHECK_AND_PRINT_I(GO_CONCURRENT),
-				 CHECK_AND_PRINT_I(WIDE),
-				 CHECK_AND_PRINT_I(40MHZ),
-				 CHECK_AND_PRINT_I(80MHZ),
-				 CHECK_AND_PRINT_I(160MHZ),
-				 channel->max_power,
-				 ((ch_flags & NVM_CHANNEL_IBSS) &&
-				  !(ch_flags & NVM_CHANNEL_RADAR))
-					? "" : "not ");
-=======
 		iwl_nvm_print_channel_flags(dev, IWL_DL_EEPROM,
 					    channel->hw_value, ch_flags);
 		IWL_DEBUG_EEPROM(dev, "Ch. %d: %ddBm\n",
 				 channel->hw_value, channel->max_power);
->>>>>>> 24b8d41d
 	}
 
 	return n_channels;
@@ -573,18 +531,12 @@
 
 	switch (iwlwifi_mod_params.amsdu_size) {
 	case IWL_AMSDU_DEF:
-<<<<<<< HEAD
-		if (cfg->mq_rx_supported)
-=======
 		if (trans->trans_cfg->mq_rx_supported)
->>>>>>> 24b8d41d
 			vht_cap->cap |=
 				IEEE80211_VHT_CAP_MAX_MPDU_LENGTH_11454;
 		else
 			vht_cap->cap |= IEEE80211_VHT_CAP_MAX_MPDU_LENGTH_3895;
 		break;
-<<<<<<< HEAD
-=======
 	case IWL_AMSDU_2K:
 		if (trans->trans_cfg->mq_rx_supported)
 			vht_cap->cap |=
@@ -592,7 +544,6 @@
 		else
 			WARN(1, "RB size of 2K is not supported by this device\n");
 		break;
->>>>>>> 24b8d41d
 	case IWL_AMSDU_4K:
 		vht_cap->cap |= IEEE80211_VHT_CAP_MAX_MPDU_LENGTH_3895;
 		break;
@@ -826,50 +777,27 @@
 	int n_used = 0;
 	struct ieee80211_supported_band *sband;
 
-<<<<<<< HEAD
-	if (cfg->device_family != IWL_DEVICE_FAMILY_8000)
-		n_channels = iwl_init_channel_map(
-				dev, cfg, data,
-				&ch_section[NVM_CHANNELS], lar_supported);
-	else
-		n_channels = iwl_init_channel_map(
-				dev, cfg, data,
-				&ch_section[NVM_CHANNELS_FAMILY_8000],
-				lar_supported);
-
-=======
 	n_channels = iwl_init_channel_map(dev, cfg, data, nvm_ch_flags,
 					  sbands_flags, v4);
->>>>>>> 24b8d41d
 	sband = &data->bands[NL80211_BAND_2GHZ];
 	sband->band = NL80211_BAND_2GHZ;
 	sband->bitrates = &iwl_cfg80211_rates[RATES_24_OFFS];
 	sband->n_bitrates = N_RATES_24;
 	n_used += iwl_init_sband_channels(data, sband, n_channels,
 					  NL80211_BAND_2GHZ);
-<<<<<<< HEAD
-	iwl_init_ht_hw_capab(cfg, data, &sband->ht_cap, NL80211_BAND_2GHZ,
-			     tx_chains, rx_chains);
-
-=======
 	iwl_init_ht_hw_capab(trans, data, &sband->ht_cap, NL80211_BAND_2GHZ,
 			     tx_chains, rx_chains);
 
 	if (data->sku_cap_11ax_enable && !iwlwifi_mod_params.disable_11ax)
 		iwl_init_he_hw_capab(trans, data, sband, tx_chains, rx_chains);
 
->>>>>>> 24b8d41d
 	sband = &data->bands[NL80211_BAND_5GHZ];
 	sband->band = NL80211_BAND_5GHZ;
 	sband->bitrates = &iwl_cfg80211_rates[RATES_52_OFFS];
 	sband->n_bitrates = N_RATES_52;
 	n_used += iwl_init_sband_channels(data, sband, n_channels,
 					  NL80211_BAND_5GHZ);
-<<<<<<< HEAD
-	iwl_init_ht_hw_capab(cfg, data, &sband->ht_cap, NL80211_BAND_5GHZ,
-=======
 	iwl_init_ht_hw_capab(trans, data, &sband->ht_cap, NL80211_BAND_5GHZ,
->>>>>>> 24b8d41d
 			     tx_chains, rx_chains);
 	if (data->sku_cap_11ac_enable && !iwlwifi_mod_params.disable_11ac)
 		iwl_init_vht_hw_capab(trans, data, &sband->vht_cap,
@@ -1323,12 +1251,7 @@
 
 	for (ch_idx = 0; ch_idx < num_of_ch; ch_idx++) {
 		ch_flags = (u16)__le32_to_cpup(channels + ch_idx);
-<<<<<<< HEAD
-		band = (ch_idx < NUM_2GHZ_CHANNELS) ?
-		       NL80211_BAND_2GHZ : NL80211_BAND_5GHZ;
-=======
 		band = iwl_nl80211_band_from_channel_idx(ch_idx);
->>>>>>> 24b8d41d
 		center_freq = ieee80211_channel_to_frequency(nvm_chan[ch_idx],
 							     band);
 		new_rule = false;
@@ -1379,27 +1302,7 @@
 		    band == NL80211_BAND_2GHZ)
 			continue;
 
-<<<<<<< HEAD
-		IWL_DEBUG_DEV(dev, IWL_DL_LAR,
-			      "Ch. %d [%sGHz] %s%s%s%s%s%s%s%s%s(0x%02x): Ad-Hoc %ssupported\n",
-			      center_freq,
-			      band == NL80211_BAND_5GHZ ? "5.2" : "2.4",
-			      CHECK_AND_PRINT_I(VALID),
-			      CHECK_AND_PRINT_I(ACTIVE),
-			      CHECK_AND_PRINT_I(RADAR),
-			      CHECK_AND_PRINT_I(WIDE),
-			      CHECK_AND_PRINT_I(40MHZ),
-			      CHECK_AND_PRINT_I(80MHZ),
-			      CHECK_AND_PRINT_I(160MHZ),
-			      CHECK_AND_PRINT_I(INDOOR_ONLY),
-			      CHECK_AND_PRINT_I(GO_CONCURRENT),
-			      ch_flags,
-			      ((ch_flags & NVM_CHANNEL_ACTIVE) &&
-			       !(ch_flags & NVM_CHANNEL_RADAR))
-					 ? "" : "not ");
-=======
 		reg_query_regdb_wmm(regd->alpha2, center_freq, rule);
->>>>>>> 24b8d41d
 	}
 
 	regd->n_reg_rules = valid_rules;
@@ -1729,96 +1632,4 @@
 	iwl_free_resp(&hcmd);
 	return ERR_PTR(ret);
 }
-<<<<<<< HEAD
-IWL_EXPORT_SYMBOL(iwl_parse_nvm_mcc_info);
-
-#ifdef CONFIG_ACPI
-#define WRDD_METHOD		"WRDD"
-#define WRDD_WIFI		(0x07)
-#define WRDD_WIGIG		(0x10)
-
-static u32 iwl_wrdd_get_mcc(struct device *dev, union acpi_object *wrdd)
-{
-	union acpi_object *mcc_pkg, *domain_type, *mcc_value;
-	u32 i;
-
-	if (wrdd->type != ACPI_TYPE_PACKAGE ||
-	    wrdd->package.count < 2 ||
-	    wrdd->package.elements[0].type != ACPI_TYPE_INTEGER ||
-	    wrdd->package.elements[0].integer.value != 0) {
-		IWL_DEBUG_EEPROM(dev, "Unsupported wrdd structure\n");
-		return 0;
-	}
-
-	for (i = 1 ; i < wrdd->package.count ; ++i) {
-		mcc_pkg = &wrdd->package.elements[i];
-
-		if (mcc_pkg->type != ACPI_TYPE_PACKAGE ||
-		    mcc_pkg->package.count < 2 ||
-		    mcc_pkg->package.elements[0].type != ACPI_TYPE_INTEGER ||
-		    mcc_pkg->package.elements[1].type != ACPI_TYPE_INTEGER) {
-			mcc_pkg = NULL;
-			continue;
-		}
-
-		domain_type = &mcc_pkg->package.elements[0];
-		if (domain_type->integer.value == WRDD_WIFI)
-			break;
-
-		mcc_pkg = NULL;
-	}
-
-	if (mcc_pkg) {
-		mcc_value = &mcc_pkg->package.elements[1];
-		return mcc_value->integer.value;
-	}
-
-	return 0;
-}
-
-int iwl_get_bios_mcc(struct device *dev, char *mcc)
-{
-	acpi_handle root_handle;
-	acpi_handle handle;
-	struct acpi_buffer wrdd = {ACPI_ALLOCATE_BUFFER, NULL};
-	acpi_status status;
-	u32 mcc_val;
-
-	root_handle = ACPI_HANDLE(dev);
-	if (!root_handle) {
-		IWL_DEBUG_EEPROM(dev,
-				 "Could not retrieve root port ACPI handle\n");
-		return -ENOENT;
-	}
-
-	/* Get the method's handle */
-	status = acpi_get_handle(root_handle, (acpi_string)WRDD_METHOD,
-				 &handle);
-	if (ACPI_FAILURE(status)) {
-		IWL_DEBUG_EEPROM(dev, "WRD method not found\n");
-		return -ENOENT;
-	}
-
-	/* Call WRDD with no arguments */
-	status = acpi_evaluate_object(handle, NULL, NULL, &wrdd);
-	if (ACPI_FAILURE(status)) {
-		IWL_DEBUG_EEPROM(dev, "WRDC invocation failed (0x%x)\n",
-				 status);
-		return -ENOENT;
-	}
-
-	mcc_val = iwl_wrdd_get_mcc(dev, wrdd.pointer);
-	kfree(wrdd.pointer);
-	if (!mcc_val)
-		return -ENOENT;
-
-	mcc[0] = (mcc_val >> 8) & 0xff;
-	mcc[1] = mcc_val & 0xff;
-	mcc[2] = '\0';
-	return 0;
-}
-IWL_EXPORT_SYMBOL(iwl_get_bios_mcc);
-#endif
-=======
-IWL_EXPORT_SYMBOL(iwl_get_nvm);
->>>>>>> 24b8d41d
+IWL_EXPORT_SYMBOL(iwl_get_nvm);