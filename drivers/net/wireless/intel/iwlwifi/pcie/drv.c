/******************************************************************************
 *
 * This file is provided under a dual BSD/GPLv2 license.  When using or
 * redistributing this file, you may do so under either license.
 *
 * GPL LICENSE SUMMARY
 *
 * Copyright(c) 2013 - 2015 Intel Mobile Communications GmbH
 * Copyright(c) 2016-2017 Intel Deutschland GmbH
 * Copyright(c) 2007 - 2014, 2018 - 2020 Intel Corporation
 *
 * This program is free software; you can redistribute it and/or modify
 * it under the terms of version 2 of the GNU General Public License as
 * published by the Free Software Foundation.
 *
 * This program is distributed in the hope that it will be useful, but
 * WITHOUT ANY WARRANTY; without even the implied warranty of
 * MERCHANTABILITY or FITNESS FOR A PARTICULAR PURPOSE.  See the GNU
 * General Public License for more details.
 *
 * The full GNU General Public License is included in this distribution
 * in the file called COPYING.
 *
 * Contact Information:
 *  Intel Linux Wireless <linuxwifi@intel.com>
 * Intel Corporation, 5200 N.E. Elam Young Parkway, Hillsboro, OR 97124-6497
 *
 * BSD LICENSE
 *
 * Copyright(c) 2013 - 2015 Intel Mobile Communications GmbH
 * All rights reserved.
 * Copyright(c) 2017 Intel Deutschland GmbH
 * Copyright(c) 2005 - 2014, 2018 - 2020 Intel Corporation
 *
 * Redistribution and use in source and binary forms, with or without
 * modification, are permitted provided that the following conditions
 * are met:
 *
 *  * Redistributions of source code must retain the above copyright
 *    notice, this list of conditions and the following disclaimer.
 *  * Redistributions in binary form must reproduce the above copyright
 *    notice, this list of conditions and the following disclaimer in
 *    the documentation and/or other materials provided with the
 *    distribution.
 *  * Neither the name Intel Corporation nor the names of its
 *    contributors may be used to endorse or promote products derived
 *    from this software without specific prior written permission.
 *
 * THIS SOFTWARE IS PROVIDED BY THE COPYRIGHT HOLDERS AND CONTRIBUTORS
 * "AS IS" AND ANY EXPRESS OR IMPLIED WARRANTIES, INCLUDING, BUT NOT
 * LIMITED TO, THE IMPLIED WARRANTIES OF MERCHANTABILITY AND FITNESS FOR
 * A PARTICULAR PURPOSE ARE DISCLAIMED. IN NO EVENT SHALL THE COPYRIGHT
 * OWNER OR CONTRIBUTORS BE LIABLE FOR ANY DIRECT, INDIRECT, INCIDENTAL,
 * SPECIAL, EXEMPLARY, OR CONSEQUENTIAL DAMAGES (INCLUDING, BUT NOT
 * LIMITED TO, PROCUREMENT OF SUBSTITUTE GOODS OR SERVICES; LOSS OF USE,
 * DATA, OR PROFITS; OR BUSINESS INTERRUPTION) HOWEVER CAUSED AND ON ANY
 * THEORY OF LIABILITY, WHETHER IN CONTRACT, STRICT LIABILITY, OR TORT
 * (INCLUDING NEGLIGENCE OR OTHERWISE) ARISING IN ANY WAY OUT OF THE USE
 * OF THIS SOFTWARE, EVEN IF ADVISED OF THE POSSIBILITY OF SUCH DAMAGE.
 *
 *****************************************************************************/

#define pr_fmt(fmt) KBUILD_MODNAME ": " fmt

#include <linux/module.h>
#include <linux/pci.h>
#include <linux/acpi.h>

#include "fw/acpi.h"

#include "iwl-trans.h"
#include "iwl-drv.h"
#include "iwl-prph.h"
#include "internal.h"

#define IWL_PCI_DEVICE(dev, subdev, cfg) \
	.vendor = PCI_VENDOR_ID_INTEL,  .device = (dev), \
	.subvendor = PCI_ANY_ID, .subdevice = (subdev), \
	.driver_data = (kernel_ulong_t)&(cfg)

/* Hardware specific file defines the PCI IDs table for that hardware module */
static const struct pci_device_id iwl_hw_card_ids[] = {
#if IS_ENABLED(CONFIG_IWLDVM)
	{IWL_PCI_DEVICE(0x4232, 0x1201, iwl5100_agn_cfg)}, /* Mini Card */
	{IWL_PCI_DEVICE(0x4232, 0x1301, iwl5100_agn_cfg)}, /* Half Mini Card */
	{IWL_PCI_DEVICE(0x4232, 0x1204, iwl5100_agn_cfg)}, /* Mini Card */
	{IWL_PCI_DEVICE(0x4232, 0x1304, iwl5100_agn_cfg)}, /* Half Mini Card */
	{IWL_PCI_DEVICE(0x4232, 0x1205, iwl5100_bgn_cfg)}, /* Mini Card */
	{IWL_PCI_DEVICE(0x4232, 0x1305, iwl5100_bgn_cfg)}, /* Half Mini Card */
	{IWL_PCI_DEVICE(0x4232, 0x1206, iwl5100_abg_cfg)}, /* Mini Card */
	{IWL_PCI_DEVICE(0x4232, 0x1306, iwl5100_abg_cfg)}, /* Half Mini Card */
	{IWL_PCI_DEVICE(0x4232, 0x1221, iwl5100_agn_cfg)}, /* Mini Card */
	{IWL_PCI_DEVICE(0x4232, 0x1321, iwl5100_agn_cfg)}, /* Half Mini Card */
	{IWL_PCI_DEVICE(0x4232, 0x1224, iwl5100_agn_cfg)}, /* Mini Card */
	{IWL_PCI_DEVICE(0x4232, 0x1324, iwl5100_agn_cfg)}, /* Half Mini Card */
	{IWL_PCI_DEVICE(0x4232, 0x1225, iwl5100_bgn_cfg)}, /* Mini Card */
	{IWL_PCI_DEVICE(0x4232, 0x1325, iwl5100_bgn_cfg)}, /* Half Mini Card */
	{IWL_PCI_DEVICE(0x4232, 0x1226, iwl5100_abg_cfg)}, /* Mini Card */
	{IWL_PCI_DEVICE(0x4232, 0x1326, iwl5100_abg_cfg)}, /* Half Mini Card */
	{IWL_PCI_DEVICE(0x4237, 0x1211, iwl5100_agn_cfg)}, /* Mini Card */
	{IWL_PCI_DEVICE(0x4237, 0x1311, iwl5100_agn_cfg)}, /* Half Mini Card */
	{IWL_PCI_DEVICE(0x4237, 0x1214, iwl5100_agn_cfg)}, /* Mini Card */
	{IWL_PCI_DEVICE(0x4237, 0x1314, iwl5100_agn_cfg)}, /* Half Mini Card */
	{IWL_PCI_DEVICE(0x4237, 0x1215, iwl5100_bgn_cfg)}, /* Mini Card */
	{IWL_PCI_DEVICE(0x4237, 0x1315, iwl5100_bgn_cfg)}, /* Half Mini Card */
	{IWL_PCI_DEVICE(0x4237, 0x1216, iwl5100_abg_cfg)}, /* Mini Card */
	{IWL_PCI_DEVICE(0x4237, 0x1316, iwl5100_abg_cfg)}, /* Half Mini Card */

/* 5300 Series WiFi */
	{IWL_PCI_DEVICE(0x4235, 0x1021, iwl5300_agn_cfg)}, /* Mini Card */
	{IWL_PCI_DEVICE(0x4235, 0x1121, iwl5300_agn_cfg)}, /* Half Mini Card */
	{IWL_PCI_DEVICE(0x4235, 0x1024, iwl5300_agn_cfg)}, /* Mini Card */
	{IWL_PCI_DEVICE(0x4235, 0x1124, iwl5300_agn_cfg)}, /* Half Mini Card */
	{IWL_PCI_DEVICE(0x4235, 0x1001, iwl5300_agn_cfg)}, /* Mini Card */
	{IWL_PCI_DEVICE(0x4235, 0x1101, iwl5300_agn_cfg)}, /* Half Mini Card */
	{IWL_PCI_DEVICE(0x4235, 0x1004, iwl5300_agn_cfg)}, /* Mini Card */
	{IWL_PCI_DEVICE(0x4235, 0x1104, iwl5300_agn_cfg)}, /* Half Mini Card */
	{IWL_PCI_DEVICE(0x4236, 0x1011, iwl5300_agn_cfg)}, /* Mini Card */
	{IWL_PCI_DEVICE(0x4236, 0x1111, iwl5300_agn_cfg)}, /* Half Mini Card */
	{IWL_PCI_DEVICE(0x4236, 0x1014, iwl5300_agn_cfg)}, /* Mini Card */
	{IWL_PCI_DEVICE(0x4236, 0x1114, iwl5300_agn_cfg)}, /* Half Mini Card */

/* 5350 Series WiFi/WiMax */
	{IWL_PCI_DEVICE(0x423A, 0x1001, iwl5350_agn_cfg)}, /* Mini Card */
	{IWL_PCI_DEVICE(0x423A, 0x1021, iwl5350_agn_cfg)}, /* Mini Card */
	{IWL_PCI_DEVICE(0x423B, 0x1011, iwl5350_agn_cfg)}, /* Mini Card */

/* 5150 Series Wifi/WiMax */
	{IWL_PCI_DEVICE(0x423C, 0x1201, iwl5150_agn_cfg)}, /* Mini Card */
	{IWL_PCI_DEVICE(0x423C, 0x1301, iwl5150_agn_cfg)}, /* Half Mini Card */
	{IWL_PCI_DEVICE(0x423C, 0x1206, iwl5150_abg_cfg)}, /* Mini Card */
	{IWL_PCI_DEVICE(0x423C, 0x1306, iwl5150_abg_cfg)}, /* Half Mini Card */
	{IWL_PCI_DEVICE(0x423C, 0x1221, iwl5150_agn_cfg)}, /* Mini Card */
	{IWL_PCI_DEVICE(0x423C, 0x1321, iwl5150_agn_cfg)}, /* Half Mini Card */
	{IWL_PCI_DEVICE(0x423C, 0x1326, iwl5150_abg_cfg)}, /* Half Mini Card */

	{IWL_PCI_DEVICE(0x423D, 0x1211, iwl5150_agn_cfg)}, /* Mini Card */
	{IWL_PCI_DEVICE(0x423D, 0x1311, iwl5150_agn_cfg)}, /* Half Mini Card */
	{IWL_PCI_DEVICE(0x423D, 0x1216, iwl5150_abg_cfg)}, /* Mini Card */
	{IWL_PCI_DEVICE(0x423D, 0x1316, iwl5150_abg_cfg)}, /* Half Mini Card */

/* 6x00 Series */
	{IWL_PCI_DEVICE(0x422B, 0x1101, iwl6000_3agn_cfg)},
	{IWL_PCI_DEVICE(0x422B, 0x1108, iwl6000_3agn_cfg)},
	{IWL_PCI_DEVICE(0x422B, 0x1121, iwl6000_3agn_cfg)},
	{IWL_PCI_DEVICE(0x422B, 0x1128, iwl6000_3agn_cfg)},
	{IWL_PCI_DEVICE(0x422C, 0x1301, iwl6000i_2agn_cfg)},
	{IWL_PCI_DEVICE(0x422C, 0x1306, iwl6000i_2abg_cfg)},
	{IWL_PCI_DEVICE(0x422C, 0x1307, iwl6000i_2bg_cfg)},
	{IWL_PCI_DEVICE(0x422C, 0x1321, iwl6000i_2agn_cfg)},
	{IWL_PCI_DEVICE(0x422C, 0x1326, iwl6000i_2abg_cfg)},
	{IWL_PCI_DEVICE(0x4238, 0x1111, iwl6000_3agn_cfg)},
	{IWL_PCI_DEVICE(0x4238, 0x1118, iwl6000_3agn_cfg)},
	{IWL_PCI_DEVICE(0x4239, 0x1311, iwl6000i_2agn_cfg)},
	{IWL_PCI_DEVICE(0x4239, 0x1316, iwl6000i_2abg_cfg)},

/* 6x05 Series */
	{IWL_PCI_DEVICE(0x0082, 0x1301, iwl6005_2agn_cfg)},
	{IWL_PCI_DEVICE(0x0082, 0x1306, iwl6005_2abg_cfg)},
	{IWL_PCI_DEVICE(0x0082, 0x1307, iwl6005_2bg_cfg)},
	{IWL_PCI_DEVICE(0x0082, 0x1308, iwl6005_2agn_cfg)},
	{IWL_PCI_DEVICE(0x0082, 0x1321, iwl6005_2agn_cfg)},
	{IWL_PCI_DEVICE(0x0082, 0x1326, iwl6005_2abg_cfg)},
	{IWL_PCI_DEVICE(0x0082, 0x1328, iwl6005_2agn_cfg)},
	{IWL_PCI_DEVICE(0x0085, 0x1311, iwl6005_2agn_cfg)},
	{IWL_PCI_DEVICE(0x0085, 0x1318, iwl6005_2agn_cfg)},
	{IWL_PCI_DEVICE(0x0085, 0x1316, iwl6005_2abg_cfg)},
	{IWL_PCI_DEVICE(0x0082, 0xC020, iwl6005_2agn_sff_cfg)},
	{IWL_PCI_DEVICE(0x0085, 0xC220, iwl6005_2agn_sff_cfg)},
	{IWL_PCI_DEVICE(0x0085, 0xC228, iwl6005_2agn_sff_cfg)},
	{IWL_PCI_DEVICE(0x0082, 0x4820, iwl6005_2agn_d_cfg)},
	{IWL_PCI_DEVICE(0x0082, 0x1304, iwl6005_2agn_mow1_cfg)},/* low 5GHz active */
	{IWL_PCI_DEVICE(0x0082, 0x1305, iwl6005_2agn_mow2_cfg)},/* high 5GHz active */

/* 6x30 Series */
	{IWL_PCI_DEVICE(0x008A, 0x5305, iwl1030_bgn_cfg)},
	{IWL_PCI_DEVICE(0x008A, 0x5307, iwl1030_bg_cfg)},
	{IWL_PCI_DEVICE(0x008A, 0x5325, iwl1030_bgn_cfg)},
	{IWL_PCI_DEVICE(0x008A, 0x5327, iwl1030_bg_cfg)},
	{IWL_PCI_DEVICE(0x008B, 0x5315, iwl1030_bgn_cfg)},
	{IWL_PCI_DEVICE(0x008B, 0x5317, iwl1030_bg_cfg)},
	{IWL_PCI_DEVICE(0x0090, 0x5211, iwl6030_2agn_cfg)},
	{IWL_PCI_DEVICE(0x0090, 0x5215, iwl6030_2bgn_cfg)},
	{IWL_PCI_DEVICE(0x0090, 0x5216, iwl6030_2abg_cfg)},
	{IWL_PCI_DEVICE(0x0091, 0x5201, iwl6030_2agn_cfg)},
	{IWL_PCI_DEVICE(0x0091, 0x5205, iwl6030_2bgn_cfg)},
	{IWL_PCI_DEVICE(0x0091, 0x5206, iwl6030_2abg_cfg)},
	{IWL_PCI_DEVICE(0x0091, 0x5207, iwl6030_2bg_cfg)},
	{IWL_PCI_DEVICE(0x0091, 0x5221, iwl6030_2agn_cfg)},
	{IWL_PCI_DEVICE(0x0091, 0x5225, iwl6030_2bgn_cfg)},
	{IWL_PCI_DEVICE(0x0091, 0x5226, iwl6030_2abg_cfg)},

/* 6x50 WiFi/WiMax Series */
	{IWL_PCI_DEVICE(0x0087, 0x1301, iwl6050_2agn_cfg)},
	{IWL_PCI_DEVICE(0x0087, 0x1306, iwl6050_2abg_cfg)},
	{IWL_PCI_DEVICE(0x0087, 0x1321, iwl6050_2agn_cfg)},
	{IWL_PCI_DEVICE(0x0087, 0x1326, iwl6050_2abg_cfg)},
	{IWL_PCI_DEVICE(0x0089, 0x1311, iwl6050_2agn_cfg)},
	{IWL_PCI_DEVICE(0x0089, 0x1316, iwl6050_2abg_cfg)},

/* 6150 WiFi/WiMax Series */
	{IWL_PCI_DEVICE(0x0885, 0x1305, iwl6150_bgn_cfg)},
	{IWL_PCI_DEVICE(0x0885, 0x1307, iwl6150_bg_cfg)},
	{IWL_PCI_DEVICE(0x0885, 0x1325, iwl6150_bgn_cfg)},
	{IWL_PCI_DEVICE(0x0885, 0x1327, iwl6150_bg_cfg)},
	{IWL_PCI_DEVICE(0x0886, 0x1315, iwl6150_bgn_cfg)},
	{IWL_PCI_DEVICE(0x0886, 0x1317, iwl6150_bg_cfg)},

/* 1000 Series WiFi */
	{IWL_PCI_DEVICE(0x0083, 0x1205, iwl1000_bgn_cfg)},
	{IWL_PCI_DEVICE(0x0083, 0x1305, iwl1000_bgn_cfg)},
	{IWL_PCI_DEVICE(0x0083, 0x1225, iwl1000_bgn_cfg)},
	{IWL_PCI_DEVICE(0x0083, 0x1325, iwl1000_bgn_cfg)},
	{IWL_PCI_DEVICE(0x0084, 0x1215, iwl1000_bgn_cfg)},
	{IWL_PCI_DEVICE(0x0084, 0x1315, iwl1000_bgn_cfg)},
	{IWL_PCI_DEVICE(0x0083, 0x1206, iwl1000_bg_cfg)},
	{IWL_PCI_DEVICE(0x0083, 0x1306, iwl1000_bg_cfg)},
	{IWL_PCI_DEVICE(0x0083, 0x1226, iwl1000_bg_cfg)},
	{IWL_PCI_DEVICE(0x0083, 0x1326, iwl1000_bg_cfg)},
	{IWL_PCI_DEVICE(0x0084, 0x1216, iwl1000_bg_cfg)},
	{IWL_PCI_DEVICE(0x0084, 0x1316, iwl1000_bg_cfg)},

/* 100 Series WiFi */
	{IWL_PCI_DEVICE(0x08AE, 0x1005, iwl100_bgn_cfg)},
	{IWL_PCI_DEVICE(0x08AE, 0x1007, iwl100_bg_cfg)},
	{IWL_PCI_DEVICE(0x08AF, 0x1015, iwl100_bgn_cfg)},
	{IWL_PCI_DEVICE(0x08AF, 0x1017, iwl100_bg_cfg)},
	{IWL_PCI_DEVICE(0x08AE, 0x1025, iwl100_bgn_cfg)},
	{IWL_PCI_DEVICE(0x08AE, 0x1027, iwl100_bg_cfg)},

/* 130 Series WiFi */
	{IWL_PCI_DEVICE(0x0896, 0x5005, iwl130_bgn_cfg)},
	{IWL_PCI_DEVICE(0x0896, 0x5007, iwl130_bg_cfg)},
	{IWL_PCI_DEVICE(0x0897, 0x5015, iwl130_bgn_cfg)},
	{IWL_PCI_DEVICE(0x0897, 0x5017, iwl130_bg_cfg)},
	{IWL_PCI_DEVICE(0x0896, 0x5025, iwl130_bgn_cfg)},
	{IWL_PCI_DEVICE(0x0896, 0x5027, iwl130_bg_cfg)},

/* 2x00 Series */
	{IWL_PCI_DEVICE(0x0890, 0x4022, iwl2000_2bgn_cfg)},
	{IWL_PCI_DEVICE(0x0891, 0x4222, iwl2000_2bgn_cfg)},
	{IWL_PCI_DEVICE(0x0890, 0x4422, iwl2000_2bgn_cfg)},
	{IWL_PCI_DEVICE(0x0890, 0x4822, iwl2000_2bgn_d_cfg)},

/* 2x30 Series */
	{IWL_PCI_DEVICE(0x0887, 0x4062, iwl2030_2bgn_cfg)},
	{IWL_PCI_DEVICE(0x0888, 0x4262, iwl2030_2bgn_cfg)},
	{IWL_PCI_DEVICE(0x0887, 0x4462, iwl2030_2bgn_cfg)},

/* 6x35 Series */
	{IWL_PCI_DEVICE(0x088E, 0x4060, iwl6035_2agn_cfg)},
	{IWL_PCI_DEVICE(0x088E, 0x406A, iwl6035_2agn_sff_cfg)},
	{IWL_PCI_DEVICE(0x088F, 0x4260, iwl6035_2agn_cfg)},
	{IWL_PCI_DEVICE(0x088F, 0x426A, iwl6035_2agn_sff_cfg)},
	{IWL_PCI_DEVICE(0x088E, 0x4460, iwl6035_2agn_cfg)},
	{IWL_PCI_DEVICE(0x088E, 0x446A, iwl6035_2agn_sff_cfg)},
	{IWL_PCI_DEVICE(0x088E, 0x4860, iwl6035_2agn_cfg)},
	{IWL_PCI_DEVICE(0x088F, 0x5260, iwl6035_2agn_cfg)},

/* 105 Series */
	{IWL_PCI_DEVICE(0x0894, 0x0022, iwl105_bgn_cfg)},
	{IWL_PCI_DEVICE(0x0895, 0x0222, iwl105_bgn_cfg)},
	{IWL_PCI_DEVICE(0x0894, 0x0422, iwl105_bgn_cfg)},
	{IWL_PCI_DEVICE(0x0894, 0x0822, iwl105_bgn_d_cfg)},

/* 135 Series */
	{IWL_PCI_DEVICE(0x0892, 0x0062, iwl135_bgn_cfg)},
	{IWL_PCI_DEVICE(0x0893, 0x0262, iwl135_bgn_cfg)},
	{IWL_PCI_DEVICE(0x0892, 0x0462, iwl135_bgn_cfg)},
#endif /* CONFIG_IWLDVM */

#if IS_ENABLED(CONFIG_IWLMVM)
/* 7260 Series */
	{IWL_PCI_DEVICE(0x08B1, 0x4070, iwl7260_2ac_cfg)},
	{IWL_PCI_DEVICE(0x08B1, 0x4072, iwl7260_2ac_cfg)},
	{IWL_PCI_DEVICE(0x08B1, 0x4170, iwl7260_2ac_cfg)},
	{IWL_PCI_DEVICE(0x08B1, 0x4C60, iwl7260_2ac_cfg)},
	{IWL_PCI_DEVICE(0x08B1, 0x4C70, iwl7260_2ac_cfg)},
	{IWL_PCI_DEVICE(0x08B1, 0x4060, iwl7260_2n_cfg)},
	{IWL_PCI_DEVICE(0x08B1, 0x406A, iwl7260_2n_cfg)},
	{IWL_PCI_DEVICE(0x08B1, 0x4160, iwl7260_2n_cfg)},
	{IWL_PCI_DEVICE(0x08B1, 0x4062, iwl7260_n_cfg)},
	{IWL_PCI_DEVICE(0x08B1, 0x4162, iwl7260_n_cfg)},
	{IWL_PCI_DEVICE(0x08B2, 0x4270, iwl7260_2ac_cfg)},
	{IWL_PCI_DEVICE(0x08B2, 0x4272, iwl7260_2ac_cfg)},
	{IWL_PCI_DEVICE(0x08B2, 0x4260, iwl7260_2n_cfg)},
	{IWL_PCI_DEVICE(0x08B2, 0x426A, iwl7260_2n_cfg)},
	{IWL_PCI_DEVICE(0x08B2, 0x4262, iwl7260_n_cfg)},
	{IWL_PCI_DEVICE(0x08B1, 0x4470, iwl7260_2ac_cfg)},
	{IWL_PCI_DEVICE(0x08B1, 0x4472, iwl7260_2ac_cfg)},
	{IWL_PCI_DEVICE(0x08B1, 0x4460, iwl7260_2n_cfg)},
	{IWL_PCI_DEVICE(0x08B1, 0x446A, iwl7260_2n_cfg)},
	{IWL_PCI_DEVICE(0x08B1, 0x4462, iwl7260_n_cfg)},
	{IWL_PCI_DEVICE(0x08B1, 0x4870, iwl7260_2ac_cfg)},
	{IWL_PCI_DEVICE(0x08B1, 0x486E, iwl7260_2ac_cfg)},
	{IWL_PCI_DEVICE(0x08B1, 0x4A70, iwl7260_2ac_cfg_high_temp)},
	{IWL_PCI_DEVICE(0x08B1, 0x4A6E, iwl7260_2ac_cfg_high_temp)},
	{IWL_PCI_DEVICE(0x08B1, 0x4A6C, iwl7260_2ac_cfg_high_temp)},
	{IWL_PCI_DEVICE(0x08B1, 0x4570, iwl7260_2ac_cfg)},
	{IWL_PCI_DEVICE(0x08B1, 0x4560, iwl7260_2n_cfg)},
	{IWL_PCI_DEVICE(0x08B2, 0x4370, iwl7260_2ac_cfg)},
	{IWL_PCI_DEVICE(0x08B2, 0x4360, iwl7260_2n_cfg)},
	{IWL_PCI_DEVICE(0x08B1, 0x5070, iwl7260_2ac_cfg)},
	{IWL_PCI_DEVICE(0x08B1, 0x5072, iwl7260_2ac_cfg)},
	{IWL_PCI_DEVICE(0x08B1, 0x5170, iwl7260_2ac_cfg)},
	{IWL_PCI_DEVICE(0x08B1, 0x5770, iwl7260_2ac_cfg)},
	{IWL_PCI_DEVICE(0x08B1, 0x4020, iwl7260_2n_cfg)},
	{IWL_PCI_DEVICE(0x08B1, 0x402A, iwl7260_2n_cfg)},
	{IWL_PCI_DEVICE(0x08B2, 0x4220, iwl7260_2n_cfg)},
	{IWL_PCI_DEVICE(0x08B1, 0x4420, iwl7260_2n_cfg)},
	{IWL_PCI_DEVICE(0x08B1, 0xC070, iwl7260_2ac_cfg)},
	{IWL_PCI_DEVICE(0x08B1, 0xC072, iwl7260_2ac_cfg)},
	{IWL_PCI_DEVICE(0x08B1, 0xC170, iwl7260_2ac_cfg)},
	{IWL_PCI_DEVICE(0x08B1, 0xC060, iwl7260_2n_cfg)},
	{IWL_PCI_DEVICE(0x08B1, 0xC06A, iwl7260_2n_cfg)},
	{IWL_PCI_DEVICE(0x08B1, 0xC160, iwl7260_2n_cfg)},
	{IWL_PCI_DEVICE(0x08B1, 0xC062, iwl7260_n_cfg)},
	{IWL_PCI_DEVICE(0x08B1, 0xC162, iwl7260_n_cfg)},
	{IWL_PCI_DEVICE(0x08B1, 0xC770, iwl7260_2ac_cfg)},
	{IWL_PCI_DEVICE(0x08B1, 0xC760, iwl7260_2n_cfg)},
	{IWL_PCI_DEVICE(0x08B2, 0xC270, iwl7260_2ac_cfg)},
	{IWL_PCI_DEVICE(0x08B1, 0xCC70, iwl7260_2ac_cfg)},
	{IWL_PCI_DEVICE(0x08B1, 0xCC60, iwl7260_2ac_cfg)},
	{IWL_PCI_DEVICE(0x08B2, 0xC272, iwl7260_2ac_cfg)},
	{IWL_PCI_DEVICE(0x08B2, 0xC260, iwl7260_2n_cfg)},
	{IWL_PCI_DEVICE(0x08B2, 0xC26A, iwl7260_n_cfg)},
	{IWL_PCI_DEVICE(0x08B2, 0xC262, iwl7260_n_cfg)},
	{IWL_PCI_DEVICE(0x08B1, 0xC470, iwl7260_2ac_cfg)},
	{IWL_PCI_DEVICE(0x08B1, 0xC472, iwl7260_2ac_cfg)},
	{IWL_PCI_DEVICE(0x08B1, 0xC460, iwl7260_2n_cfg)},
	{IWL_PCI_DEVICE(0x08B1, 0xC462, iwl7260_n_cfg)},
	{IWL_PCI_DEVICE(0x08B1, 0xC570, iwl7260_2ac_cfg)},
	{IWL_PCI_DEVICE(0x08B1, 0xC560, iwl7260_2n_cfg)},
	{IWL_PCI_DEVICE(0x08B2, 0xC370, iwl7260_2ac_cfg)},
	{IWL_PCI_DEVICE(0x08B1, 0xC360, iwl7260_2n_cfg)},
	{IWL_PCI_DEVICE(0x08B1, 0xC020, iwl7260_2n_cfg)},
	{IWL_PCI_DEVICE(0x08B1, 0xC02A, iwl7260_2n_cfg)},
	{IWL_PCI_DEVICE(0x08B2, 0xC220, iwl7260_2n_cfg)},
	{IWL_PCI_DEVICE(0x08B1, 0xC420, iwl7260_2n_cfg)},

/* 3160 Series */
	{IWL_PCI_DEVICE(0x08B3, 0x0070, iwl3160_2ac_cfg)},
	{IWL_PCI_DEVICE(0x08B3, 0x0072, iwl3160_2ac_cfg)},
	{IWL_PCI_DEVICE(0x08B3, 0x0170, iwl3160_2ac_cfg)},
	{IWL_PCI_DEVICE(0x08B3, 0x0172, iwl3160_2ac_cfg)},
	{IWL_PCI_DEVICE(0x08B3, 0x0060, iwl3160_2n_cfg)},
	{IWL_PCI_DEVICE(0x08B3, 0x0062, iwl3160_n_cfg)},
	{IWL_PCI_DEVICE(0x08B4, 0x0270, iwl3160_2ac_cfg)},
	{IWL_PCI_DEVICE(0x08B4, 0x0272, iwl3160_2ac_cfg)},
	{IWL_PCI_DEVICE(0x08B3, 0x0470, iwl3160_2ac_cfg)},
	{IWL_PCI_DEVICE(0x08B3, 0x0472, iwl3160_2ac_cfg)},
	{IWL_PCI_DEVICE(0x08B4, 0x0370, iwl3160_2ac_cfg)},
	{IWL_PCI_DEVICE(0x08B3, 0x8070, iwl3160_2ac_cfg)},
	{IWL_PCI_DEVICE(0x08B3, 0x8072, iwl3160_2ac_cfg)},
	{IWL_PCI_DEVICE(0x08B3, 0x8170, iwl3160_2ac_cfg)},
	{IWL_PCI_DEVICE(0x08B3, 0x8172, iwl3160_2ac_cfg)},
	{IWL_PCI_DEVICE(0x08B3, 0x8060, iwl3160_2n_cfg)},
	{IWL_PCI_DEVICE(0x08B3, 0x8062, iwl3160_n_cfg)},
	{IWL_PCI_DEVICE(0x08B4, 0x8270, iwl3160_2ac_cfg)},
	{IWL_PCI_DEVICE(0x08B4, 0x8370, iwl3160_2ac_cfg)},
	{IWL_PCI_DEVICE(0x08B4, 0x8272, iwl3160_2ac_cfg)},
	{IWL_PCI_DEVICE(0x08B3, 0x8470, iwl3160_2ac_cfg)},
	{IWL_PCI_DEVICE(0x08B3, 0x8570, iwl3160_2ac_cfg)},
	{IWL_PCI_DEVICE(0x08B3, 0x1070, iwl3160_2ac_cfg)},
	{IWL_PCI_DEVICE(0x08B3, 0x1170, iwl3160_2ac_cfg)},

/* 3165 Series */
	{IWL_PCI_DEVICE(0x3165, 0x4010, iwl3165_2ac_cfg)},
	{IWL_PCI_DEVICE(0x3165, 0x4012, iwl3165_2ac_cfg)},
	{IWL_PCI_DEVICE(0x3166, 0x4212, iwl3165_2ac_cfg)},
	{IWL_PCI_DEVICE(0x3165, 0x4410, iwl3165_2ac_cfg)},
	{IWL_PCI_DEVICE(0x3165, 0x4510, iwl3165_2ac_cfg)},
	{IWL_PCI_DEVICE(0x3165, 0x4110, iwl3165_2ac_cfg)},
	{IWL_PCI_DEVICE(0x3166, 0x4310, iwl3165_2ac_cfg)},
	{IWL_PCI_DEVICE(0x3166, 0x4210, iwl3165_2ac_cfg)},
	{IWL_PCI_DEVICE(0x3165, 0x8010, iwl3165_2ac_cfg)},
	{IWL_PCI_DEVICE(0x3165, 0x8110, iwl3165_2ac_cfg)},

/* 3168 Series */
	{IWL_PCI_DEVICE(0x24FB, 0x2010, iwl3168_2ac_cfg)},
	{IWL_PCI_DEVICE(0x24FB, 0x2110, iwl3168_2ac_cfg)},
	{IWL_PCI_DEVICE(0x24FB, 0x2050, iwl3168_2ac_cfg)},
	{IWL_PCI_DEVICE(0x24FB, 0x2150, iwl3168_2ac_cfg)},
	{IWL_PCI_DEVICE(0x24FB, 0x0000, iwl3168_2ac_cfg)},

/* 7265 Series */
	{IWL_PCI_DEVICE(0x095A, 0x5010, iwl7265_2ac_cfg)},
	{IWL_PCI_DEVICE(0x095A, 0x5110, iwl7265_2ac_cfg)},
	{IWL_PCI_DEVICE(0x095A, 0x5100, iwl7265_2ac_cfg)},
	{IWL_PCI_DEVICE(0x095B, 0x5310, iwl7265_2ac_cfg)},
	{IWL_PCI_DEVICE(0x095B, 0x5302, iwl7265_n_cfg)},
	{IWL_PCI_DEVICE(0x095B, 0x5210, iwl7265_2ac_cfg)},
	{IWL_PCI_DEVICE(0x095A, 0x5C10, iwl7265_2ac_cfg)},
	{IWL_PCI_DEVICE(0x095A, 0x5012, iwl7265_2ac_cfg)},
	{IWL_PCI_DEVICE(0x095A, 0x5412, iwl7265_2ac_cfg)},
	{IWL_PCI_DEVICE(0x095A, 0x5410, iwl7265_2ac_cfg)},
	{IWL_PCI_DEVICE(0x095A, 0x5510, iwl7265_2ac_cfg)},
	{IWL_PCI_DEVICE(0x095A, 0x5400, iwl7265_2ac_cfg)},
	{IWL_PCI_DEVICE(0x095A, 0x1010, iwl7265_2ac_cfg)},
	{IWL_PCI_DEVICE(0x095A, 0x5000, iwl7265_2n_cfg)},
	{IWL_PCI_DEVICE(0x095A, 0x500A, iwl7265_2n_cfg)},
	{IWL_PCI_DEVICE(0x095B, 0x5200, iwl7265_2n_cfg)},
	{IWL_PCI_DEVICE(0x095A, 0x5002, iwl7265_n_cfg)},
	{IWL_PCI_DEVICE(0x095A, 0x5102, iwl7265_n_cfg)},
	{IWL_PCI_DEVICE(0x095B, 0x5202, iwl7265_n_cfg)},
	{IWL_PCI_DEVICE(0x095A, 0x9010, iwl7265_2ac_cfg)},
	{IWL_PCI_DEVICE(0x095A, 0x9012, iwl7265_2ac_cfg)},
	{IWL_PCI_DEVICE(0x095A, 0x900A, iwl7265_2ac_cfg)},
	{IWL_PCI_DEVICE(0x095A, 0x9110, iwl7265_2ac_cfg)},
	{IWL_PCI_DEVICE(0x095A, 0x9112, iwl7265_2ac_cfg)},
	{IWL_PCI_DEVICE(0x095B, 0x9210, iwl7265_2ac_cfg)},
	{IWL_PCI_DEVICE(0x095B, 0x9200, iwl7265_2ac_cfg)},
	{IWL_PCI_DEVICE(0x095A, 0x9510, iwl7265_2ac_cfg)},
	{IWL_PCI_DEVICE(0x095B, 0x9310, iwl7265_2ac_cfg)},
	{IWL_PCI_DEVICE(0x095A, 0x9410, iwl7265_2ac_cfg)},
	{IWL_PCI_DEVICE(0x095A, 0x5020, iwl7265_2n_cfg)},
	{IWL_PCI_DEVICE(0x095A, 0x502A, iwl7265_2n_cfg)},
	{IWL_PCI_DEVICE(0x095A, 0x5420, iwl7265_2n_cfg)},
	{IWL_PCI_DEVICE(0x095A, 0x5090, iwl7265_2ac_cfg)},
	{IWL_PCI_DEVICE(0x095A, 0x5190, iwl7265_2ac_cfg)},
	{IWL_PCI_DEVICE(0x095A, 0x5590, iwl7265_2ac_cfg)},
	{IWL_PCI_DEVICE(0x095B, 0x5290, iwl7265_2ac_cfg)},
	{IWL_PCI_DEVICE(0x095A, 0x5490, iwl7265_2ac_cfg)},
	{IWL_PCI_DEVICE(0x095A, 0x5F10, iwl7265_2ac_cfg)},
	{IWL_PCI_DEVICE(0x095B, 0x5212, iwl7265_2ac_cfg)},
	{IWL_PCI_DEVICE(0x095B, 0x520A, iwl7265_2ac_cfg)},
	{IWL_PCI_DEVICE(0x095A, 0x9000, iwl7265_2ac_cfg)},
	{IWL_PCI_DEVICE(0x095A, 0x9400, iwl7265_2ac_cfg)},
	{IWL_PCI_DEVICE(0x095A, 0x9E10, iwl7265_2ac_cfg)},

/* 8000 Series */
	{IWL_PCI_DEVICE(0x24F3, 0x0010, iwl8260_2ac_cfg)},
	{IWL_PCI_DEVICE(0x24F3, 0x1010, iwl8260_2ac_cfg)},
	{IWL_PCI_DEVICE(0x24F3, 0x10B0, iwl8260_2ac_cfg)},
	{IWL_PCI_DEVICE(0x24F3, 0x0130, iwl8260_2ac_cfg)},
	{IWL_PCI_DEVICE(0x24F3, 0x1130, iwl8260_2ac_cfg)},
	{IWL_PCI_DEVICE(0x24F3, 0x0132, iwl8260_2ac_cfg)},
	{IWL_PCI_DEVICE(0x24F3, 0x1132, iwl8260_2ac_cfg)},
	{IWL_PCI_DEVICE(0x24F3, 0x0110, iwl8260_2ac_cfg)},
	{IWL_PCI_DEVICE(0x24F3, 0x01F0, iwl8260_2ac_cfg)},
	{IWL_PCI_DEVICE(0x24F3, 0x0012, iwl8260_2ac_cfg)},
	{IWL_PCI_DEVICE(0x24F3, 0x1012, iwl8260_2ac_cfg)},
	{IWL_PCI_DEVICE(0x24F3, 0x1110, iwl8260_2ac_cfg)},
	{IWL_PCI_DEVICE(0x24F3, 0x0050, iwl8260_2ac_cfg)},
	{IWL_PCI_DEVICE(0x24F3, 0x0250, iwl8260_2ac_cfg)},
	{IWL_PCI_DEVICE(0x24F3, 0x1050, iwl8260_2ac_cfg)},
	{IWL_PCI_DEVICE(0x24F3, 0x0150, iwl8260_2ac_cfg)},
	{IWL_PCI_DEVICE(0x24F3, 0x1150, iwl8260_2ac_cfg)},
	{IWL_PCI_DEVICE(0x24F4, 0x0030, iwl8260_2ac_cfg)},
	{IWL_PCI_DEVICE(0x24F4, 0x1030, iwl8260_2ac_cfg)},
	{IWL_PCI_DEVICE(0x24F3, 0xC010, iwl8260_2ac_cfg)},
	{IWL_PCI_DEVICE(0x24F3, 0xC110, iwl8260_2ac_cfg)},
	{IWL_PCI_DEVICE(0x24F3, 0xD010, iwl8260_2ac_cfg)},
	{IWL_PCI_DEVICE(0x24F3, 0xC050, iwl8260_2ac_cfg)},
	{IWL_PCI_DEVICE(0x24F3, 0xD050, iwl8260_2ac_cfg)},
	{IWL_PCI_DEVICE(0x24F3, 0xD0B0, iwl8260_2ac_cfg)},
	{IWL_PCI_DEVICE(0x24F3, 0xB0B0, iwl8260_2ac_cfg)},
	{IWL_PCI_DEVICE(0x24F3, 0x8010, iwl8260_2ac_cfg)},
	{IWL_PCI_DEVICE(0x24F3, 0x8110, iwl8260_2ac_cfg)},
	{IWL_PCI_DEVICE(0x24F3, 0x9010, iwl8260_2ac_cfg)},
	{IWL_PCI_DEVICE(0x24F3, 0x9110, iwl8260_2ac_cfg)},
	{IWL_PCI_DEVICE(0x24F4, 0x8030, iwl8260_2ac_cfg)},
	{IWL_PCI_DEVICE(0x24F4, 0x9030, iwl8260_2ac_cfg)},
	{IWL_PCI_DEVICE(0x24F4, 0xC030, iwl8260_2ac_cfg)},
	{IWL_PCI_DEVICE(0x24F4, 0xD030, iwl8260_2ac_cfg)},
	{IWL_PCI_DEVICE(0x24F3, 0x8130, iwl8260_2ac_cfg)},
	{IWL_PCI_DEVICE(0x24F3, 0x9130, iwl8260_2ac_cfg)},
	{IWL_PCI_DEVICE(0x24F3, 0x8132, iwl8260_2ac_cfg)},
	{IWL_PCI_DEVICE(0x24F3, 0x9132, iwl8260_2ac_cfg)},
	{IWL_PCI_DEVICE(0x24F3, 0x8050, iwl8260_2ac_cfg)},
	{IWL_PCI_DEVICE(0x24F3, 0x8150, iwl8260_2ac_cfg)},
	{IWL_PCI_DEVICE(0x24F3, 0x9050, iwl8260_2ac_cfg)},
	{IWL_PCI_DEVICE(0x24F3, 0x9150, iwl8260_2ac_cfg)},
	{IWL_PCI_DEVICE(0x24F3, 0x0004, iwl8260_2n_cfg)},
	{IWL_PCI_DEVICE(0x24F3, 0x0044, iwl8260_2n_cfg)},
	{IWL_PCI_DEVICE(0x24F5, 0x0010, iwl4165_2ac_cfg)},
	{IWL_PCI_DEVICE(0x24F6, 0x0030, iwl4165_2ac_cfg)},
	{IWL_PCI_DEVICE(0x24F3, 0x0810, iwl8260_2ac_cfg)},
	{IWL_PCI_DEVICE(0x24F3, 0x0910, iwl8260_2ac_cfg)},
	{IWL_PCI_DEVICE(0x24F3, 0x0850, iwl8260_2ac_cfg)},
	{IWL_PCI_DEVICE(0x24F3, 0x0950, iwl8260_2ac_cfg)},
	{IWL_PCI_DEVICE(0x24F3, 0x0930, iwl8260_2ac_cfg)},
	{IWL_PCI_DEVICE(0x24F3, 0x0000, iwl8265_2ac_cfg)},
	{IWL_PCI_DEVICE(0x24F3, 0x4010, iwl8260_2ac_cfg)},
	{IWL_PCI_DEVICE(0x24FD, 0x0010, iwl8265_2ac_cfg)},
	{IWL_PCI_DEVICE(0x24FD, 0x0110, iwl8265_2ac_cfg)},
	{IWL_PCI_DEVICE(0x24FD, 0x1110, iwl8265_2ac_cfg)},
	{IWL_PCI_DEVICE(0x24FD, 0x1130, iwl8265_2ac_cfg)},
	{IWL_PCI_DEVICE(0x24FD, 0x0130, iwl8265_2ac_cfg)},
	{IWL_PCI_DEVICE(0x24FD, 0x1010, iwl8265_2ac_cfg)},
	{IWL_PCI_DEVICE(0x24FD, 0x10D0, iwl8265_2ac_cfg)},
	{IWL_PCI_DEVICE(0x24FD, 0x0050, iwl8265_2ac_cfg)},
	{IWL_PCI_DEVICE(0x24FD, 0x0150, iwl8265_2ac_cfg)},
	{IWL_PCI_DEVICE(0x24FD, 0x9010, iwl8265_2ac_cfg)},
	{IWL_PCI_DEVICE(0x24FD, 0x8110, iwl8265_2ac_cfg)},
	{IWL_PCI_DEVICE(0x24FD, 0x8050, iwl8265_2ac_cfg)},
	{IWL_PCI_DEVICE(0x24FD, 0x8010, iwl8265_2ac_cfg)},
	{IWL_PCI_DEVICE(0x24FD, 0x0810, iwl8265_2ac_cfg)},
	{IWL_PCI_DEVICE(0x24FD, 0x9110, iwl8265_2ac_cfg)},
	{IWL_PCI_DEVICE(0x24FD, 0x8130, iwl8265_2ac_cfg)},
	{IWL_PCI_DEVICE(0x24FD, 0x0910, iwl8265_2ac_cfg)},
	{IWL_PCI_DEVICE(0x24FD, 0x0930, iwl8265_2ac_cfg)},
	{IWL_PCI_DEVICE(0x24FD, 0x0950, iwl8265_2ac_cfg)},
	{IWL_PCI_DEVICE(0x24FD, 0x0850, iwl8265_2ac_cfg)},
<<<<<<< HEAD
	{IWL_PCI_DEVICE(0x24FD, 0x0012, iwl8275_2ac_cfg)},

/* 9000 Series */
	{IWL_PCI_DEVICE(0x271B, 0x0010, iwl9160_2ac_cfg)},
	{IWL_PCI_DEVICE(0x2526, 0x0000, iwl9260_2ac_cfg)},
	{IWL_PCI_DEVICE(0x2526, 0x0010, iwl9260_2ac_cfg)},
	{IWL_PCI_DEVICE(0x2526, 0x1410, iwl9270_2ac_cfg)},
	{IWL_PCI_DEVICE(0x9DF0, 0x0A10, iwl9460_2ac_cfg)},
	{IWL_PCI_DEVICE(0x9DF0, 0x0010, iwl9460_2ac_cfg)},
	{IWL_PCI_DEVICE(0x9DF0, 0x0210, iwl9460_2ac_cfg)},
	{IWL_PCI_DEVICE(0x9DF0, 0x0410, iwl9460_2ac_cfg)},
	{IWL_PCI_DEVICE(0x9DF0, 0x0610, iwl9460_2ac_cfg)},
	{IWL_PCI_DEVICE(0x9DF0, 0x0310, iwl9460_2ac_cfg)},
	{IWL_PCI_DEVICE(0x9DF0, 0x0000, iwl9460_2ac_cfg)},
	{IWL_PCI_DEVICE(0x9DF0, 0x0510, iwl9460_2ac_cfg)},
	{IWL_PCI_DEVICE(0x9DF0, 0x2010, iwl9460_2ac_cfg)},
	{IWL_PCI_DEVICE(0x2526, 0x1420, iwl9460_2ac_cfg)},
	{IWL_PCI_DEVICE(0x9DF0, 0x0710, iwl9460_2ac_cfg)},
	{IWL_PCI_DEVICE(0x9DF0, 0x2A10, iwl9460_2ac_cfg)},
	{IWL_PCI_DEVICE(0x30DC, 0x0060, iwl9460_2ac_cfg)},
	{IWL_PCI_DEVICE(0x2526, 0x0060, iwl9460_2ac_cfg)},
	{IWL_PCI_DEVICE(0x9DF0, 0x0060, iwl9460_2ac_cfg)},
	{IWL_PCI_DEVICE(0xA370, 0x0060, iwl9460_2ac_cfg)},
	{IWL_PCI_DEVICE(0x31DC, 0x0060, iwl9460_2ac_cfg)},
	{IWL_PCI_DEVICE(0x2526, 0x0030, iwl9560_2ac_cfg)},
	{IWL_PCI_DEVICE(0x9DF0, 0x0030, iwl9560_2ac_cfg)},
	{IWL_PCI_DEVICE(0xA370, 0x0030, iwl9560_2ac_cfg)},
	{IWL_PCI_DEVICE(0x31DC, 0x0030, iwl9560_2ac_cfg)},
	{IWL_PCI_DEVICE(0x2526, 0x1030, iwl9560_2ac_cfg)},
	{IWL_PCI_DEVICE(0xA370, 0x1030, iwl9560_2ac_cfg)},

/* a000 Series */
	{IWL_PCI_DEVICE(0x2720, 0x0A10, iwla000_2ac_cfg)},
=======
	{IWL_PCI_DEVICE(0x24FD, 0x1014, iwl8265_2ac_cfg)},
	{IWL_PCI_DEVICE(0x24FD, 0x3E02, iwl8275_2ac_cfg)},
	{IWL_PCI_DEVICE(0x24FD, 0x3E01, iwl8275_2ac_cfg)},
	{IWL_PCI_DEVICE(0x24FD, 0x1012, iwl8275_2ac_cfg)},
	{IWL_PCI_DEVICE(0x24FD, 0x0012, iwl8275_2ac_cfg)},
	{IWL_PCI_DEVICE(0x24FD, 0x0014, iwl8265_2ac_cfg)},
	{IWL_PCI_DEVICE(0x24FD, 0x9074, iwl8265_2ac_cfg)},

/* 9000 Series */
	{IWL_PCI_DEVICE(0x2526, PCI_ANY_ID, iwl9000_trans_cfg)},
	{IWL_PCI_DEVICE(0x271B, PCI_ANY_ID, iwl9000_trans_cfg)},
	{IWL_PCI_DEVICE(0x271C, PCI_ANY_ID, iwl9000_trans_cfg)},
	{IWL_PCI_DEVICE(0x30DC, PCI_ANY_ID, iwl9560_long_latency_trans_cfg)},
	{IWL_PCI_DEVICE(0x31DC, PCI_ANY_ID, iwl9560_shared_clk_trans_cfg)},
	{IWL_PCI_DEVICE(0x9DF0, PCI_ANY_ID, iwl9560_trans_cfg)},
	{IWL_PCI_DEVICE(0xA370, PCI_ANY_ID, iwl9560_trans_cfg)},

/* Qu devices */
	{IWL_PCI_DEVICE(0x02F0, PCI_ANY_ID, iwl_qu_trans_cfg)},
	{IWL_PCI_DEVICE(0x06F0, PCI_ANY_ID, iwl_qu_trans_cfg)},

	{IWL_PCI_DEVICE(0x34F0, PCI_ANY_ID, iwl_qu_medium_latency_trans_cfg)},
	{IWL_PCI_DEVICE(0x3DF0, PCI_ANY_ID, iwl_qu_medium_latency_trans_cfg)},
	{IWL_PCI_DEVICE(0x4DF0, PCI_ANY_ID, iwl_qu_medium_latency_trans_cfg)},

	{IWL_PCI_DEVICE(0x43F0, PCI_ANY_ID, iwl_qu_long_latency_trans_cfg)},
	{IWL_PCI_DEVICE(0xA0F0, PCI_ANY_ID, iwl_qu_long_latency_trans_cfg)},

	{IWL_PCI_DEVICE(0x2720, PCI_ANY_ID, iwl_qnj_trans_cfg)},

	{IWL_PCI_DEVICE(0x2723, PCI_ANY_ID, iwl_ax200_trans_cfg)},

	{IWL_PCI_DEVICE(0x2725, 0x0090, iwlax211_2ax_cfg_so_gf_a0)},
	{IWL_PCI_DEVICE(0x2725, 0x0020, iwlax210_2ax_cfg_ty_gf_a0)},
	{IWL_PCI_DEVICE(0x2725, 0x0024, iwlax210_2ax_cfg_ty_gf_a0)},
	{IWL_PCI_DEVICE(0x2725, 0x0310, iwlax210_2ax_cfg_ty_gf_a0)},
	{IWL_PCI_DEVICE(0x2725, 0x0510, iwlax210_2ax_cfg_ty_gf_a0)},
	{IWL_PCI_DEVICE(0x2725, 0x0A10, iwlax210_2ax_cfg_ty_gf_a0)},
	{IWL_PCI_DEVICE(0x2725, 0xE020, iwlax210_2ax_cfg_ty_gf_a0)},
	{IWL_PCI_DEVICE(0x2725, 0xE024, iwlax210_2ax_cfg_ty_gf_a0)},
	{IWL_PCI_DEVICE(0x2725, 0x4020, iwlax210_2ax_cfg_ty_gf_a0)},
	{IWL_PCI_DEVICE(0x2725, 0x6020, iwlax210_2ax_cfg_ty_gf_a0)},
	{IWL_PCI_DEVICE(0x2725, 0x6024, iwlax210_2ax_cfg_ty_gf_a0)},
	{IWL_PCI_DEVICE(0x2725, 0x00B0, iwlax411_2ax_cfg_sosnj_gf4_a0)},
	{IWL_PCI_DEVICE(0x2726, 0x0070, iwlax201_cfg_snj_hr_b0)},
	{IWL_PCI_DEVICE(0x2726, 0x0074, iwlax201_cfg_snj_hr_b0)},
	{IWL_PCI_DEVICE(0x2726, 0x0078, iwlax201_cfg_snj_hr_b0)},
	{IWL_PCI_DEVICE(0x2726, 0x007C, iwlax201_cfg_snj_hr_b0)},
	{IWL_PCI_DEVICE(0x2726, 0x0090, iwlax211_cfg_snj_gf_a0)},
	{IWL_PCI_DEVICE(0x2726, 0x0098, iwlax211_cfg_snj_gf_a0)},
	{IWL_PCI_DEVICE(0x2726, 0x00B0, iwlax411_2ax_cfg_sosnj_gf4_a0)},
	{IWL_PCI_DEVICE(0x2726, 0x0510, iwlax211_cfg_snj_gf_a0)},
	{IWL_PCI_DEVICE(0x2726, 0x2074, iwlax201_cfg_snj_hr_b0)},
	{IWL_PCI_DEVICE(0x2726, 0x4070, iwlax201_cfg_snj_hr_b0)},
	{IWL_PCI_DEVICE(0x7A70, 0x0090, iwlax211_2ax_cfg_so_gf_a0_long)},
	{IWL_PCI_DEVICE(0x7A70, 0x0098, iwlax211_2ax_cfg_so_gf_a0_long)},
	{IWL_PCI_DEVICE(0x7A70, 0x00B0, iwlax411_2ax_cfg_so_gf4_a0_long)},
	{IWL_PCI_DEVICE(0x7A70, 0x0310, iwlax211_2ax_cfg_so_gf_a0_long)},
	{IWL_PCI_DEVICE(0x7A70, 0x0510, iwlax211_2ax_cfg_so_gf_a0_long)},
	{IWL_PCI_DEVICE(0x7A70, 0x0A10, iwlax211_2ax_cfg_so_gf_a0_long)},
	{IWL_PCI_DEVICE(0x7AF0, 0x0090, iwlax211_2ax_cfg_so_gf_a0)},
	{IWL_PCI_DEVICE(0x7AF0, 0x0098, iwlax211_2ax_cfg_so_gf_a0)},
	{IWL_PCI_DEVICE(0x7AF0, 0x00B0, iwlax411_2ax_cfg_so_gf4_a0)},
	{IWL_PCI_DEVICE(0x7AF0, 0x0310, iwlax211_2ax_cfg_so_gf_a0)},
	{IWL_PCI_DEVICE(0x7AF0, 0x0510, iwlax211_2ax_cfg_so_gf_a0)},
	{IWL_PCI_DEVICE(0x7AF0, 0x0A10, iwlax211_2ax_cfg_so_gf_a0)},

/* Ma devices */
	{IWL_PCI_DEVICE(0x2729, PCI_ANY_ID, iwl_ma_trans_cfg)},
	{IWL_PCI_DEVICE(0x7E80, PCI_ANY_ID, iwl_ma_trans_cfg)},

>>>>>>> 24b8d41d
#endif /* CONFIG_IWLMVM */

	{0}
};
MODULE_DEVICE_TABLE(pci, iwl_hw_card_ids);

<<<<<<< HEAD
#ifdef CONFIG_ACPI
#define ACPI_SPLC_METHOD	"SPLC"
#define ACPI_SPLC_DOMAIN_WIFI	(0x07)

static u64 splc_get_pwr_limit(struct iwl_trans *trans, union acpi_object *splc)
{
	union acpi_object *data_pkg, *dflt_pwr_limit;
	int i;

	/* We need at least two elements, one for the revision and one
	 * for the data itself.  Also check that the revision is
	 * supported (currently only revision 0).
	*/
	if (splc->type != ACPI_TYPE_PACKAGE ||
	    splc->package.count < 2 ||
	    splc->package.elements[0].type != ACPI_TYPE_INTEGER ||
	    splc->package.elements[0].integer.value != 0) {
		IWL_DEBUG_INFO(trans,
			       "Unsupported structure returned by the SPLC method.  Ignoring.\n");
		return 0;
	}

	/* loop through all the packages to find the one for WiFi */
	for (i = 1; i < splc->package.count; i++) {
		union acpi_object *domain;

		data_pkg = &splc->package.elements[i];

		/* Skip anything that is not a package with the right
		 * amount of elements (i.e. at least 2 integers).
		 */
		if (data_pkg->type != ACPI_TYPE_PACKAGE ||
		    data_pkg->package.count < 2 ||
		    data_pkg->package.elements[0].type != ACPI_TYPE_INTEGER ||
		    data_pkg->package.elements[1].type != ACPI_TYPE_INTEGER)
			continue;

		domain = &data_pkg->package.elements[0];
		if (domain->integer.value == ACPI_SPLC_DOMAIN_WIFI)
			break;

		data_pkg = NULL;
	}

	if (!data_pkg) {
		IWL_DEBUG_INFO(trans,
			       "No element for the WiFi domain returned by the SPLC method.\n");
		return 0;
	}

	dflt_pwr_limit = &data_pkg->package.elements[1];
	return dflt_pwr_limit->integer.value;
}

static void set_dflt_pwr_limit(struct iwl_trans *trans, struct pci_dev *pdev)
{
	acpi_handle pxsx_handle;
	acpi_handle handle;
	struct acpi_buffer splc = {ACPI_ALLOCATE_BUFFER, NULL};
	acpi_status status;

	pxsx_handle = ACPI_HANDLE(&pdev->dev);
	if (!pxsx_handle) {
		IWL_DEBUG_INFO(trans,
			       "Could not retrieve root port ACPI handle\n");
		return;
	}

	/* Get the method's handle */
	status = acpi_get_handle(pxsx_handle, (acpi_string)ACPI_SPLC_METHOD,
				 &handle);
	if (ACPI_FAILURE(status)) {
		IWL_DEBUG_INFO(trans, "SPLC method not found\n");
		return;
	}

	/* Call SPLC with no arguments */
	status = acpi_evaluate_object(handle, NULL, NULL, &splc);
	if (ACPI_FAILURE(status)) {
		IWL_ERR(trans, "SPLC invocation failed (0x%x)\n", status);
		return;
	}

	trans->dflt_pwr_limit = splc_get_pwr_limit(trans, splc.pointer);
	IWL_DEBUG_INFO(trans, "Default power limit set to %lld\n",
		       trans->dflt_pwr_limit);
	kfree(splc.pointer);
}
=======
#define _IWL_DEV_INFO(_device, _subdevice, _mac_type, _mac_step, _rf_type, \
		      _rf_id, _no_160, _cores, _cfg, _name)		   \
	{ .device = (_device), .subdevice = (_subdevice), .cfg = &(_cfg),  \
	  .name = _name, .mac_type = _mac_type, .rf_type = _rf_type,	   \
	  .no_160 = _no_160, .cores = _cores, .rf_id = _rf_id,		   \
	  .mac_step = _mac_step }

#define IWL_DEV_INFO(_device, _subdevice, _cfg, _name) \
	_IWL_DEV_INFO(_device, _subdevice, IWL_CFG_ANY, IWL_CFG_ANY,	   \
		      IWL_CFG_ANY, IWL_CFG_ANY, IWL_CFG_ANY, IWL_CFG_ANY,  \
		      _cfg, _name)

static const struct iwl_dev_info iwl_dev_info_table[] = {
#if IS_ENABLED(CONFIG_IWLMVM)
/* 9000 */
	IWL_DEV_INFO(0x2526, 0x1550, iwl9260_2ac_cfg, iwl9260_killer_1550_name),
	IWL_DEV_INFO(0x2526, 0x1551, iwl9560_2ac_cfg_soc, iwl9560_killer_1550s_name),
	IWL_DEV_INFO(0x2526, 0x1552, iwl9560_2ac_cfg_soc, iwl9560_killer_1550i_name),
	IWL_DEV_INFO(0x30DC, 0x1551, iwl9560_2ac_cfg_soc, iwl9560_killer_1550s_name),
	IWL_DEV_INFO(0x30DC, 0x1552, iwl9560_2ac_cfg_soc, iwl9560_killer_1550i_name),
	IWL_DEV_INFO(0x31DC, 0x1551, iwl9560_2ac_cfg_soc, iwl9560_killer_1550s_name),
	IWL_DEV_INFO(0x31DC, 0x1552, iwl9560_2ac_cfg_soc, iwl9560_killer_1550i_name),
	IWL_DEV_INFO(0xA370, 0x1551, iwl9560_2ac_cfg_soc, iwl9560_killer_1550s_name),
	IWL_DEV_INFO(0xA370, 0x1552, iwl9560_2ac_cfg_soc, iwl9560_killer_1550i_name),

	IWL_DEV_INFO(0x271C, 0x0214, iwl9260_2ac_cfg, iwl9260_1_name),

/* AX200 */
	IWL_DEV_INFO(0x2723, 0x1653, iwl_ax200_cfg_cc, iwl_ax200_killer_1650w_name),
	IWL_DEV_INFO(0x2723, 0x1654, iwl_ax200_cfg_cc, iwl_ax200_killer_1650x_name),
	IWL_DEV_INFO(0x2723, IWL_CFG_ANY, iwl_ax200_cfg_cc, iwl_ax200_name),

	/* QnJ with Hr */
	IWL_DEV_INFO(0x2720, IWL_CFG_ANY, iwl_qnj_b0_hr_b0_cfg, iwl_ax201_name),

	/* SnJ with HR*/
	IWL_DEV_INFO(0x2726, 0x0244, iwlax201_cfg_snj_hr_b0, iwl_ax101_name),
	IWL_DEV_INFO(0x2726, 0x1651, iwlax201_cfg_snj_hr_b0, iwl_ax201_killer_1650s_name),
	IWL_DEV_INFO(0x2726, 0x1652, iwlax201_cfg_snj_hr_b0, iwl_ax201_killer_1650i_name),
	IWL_DEV_INFO(0x2726, 0x4244, iwlax201_cfg_snj_hr_b0, iwl_ax101_name),

	/* Qu with Hr */
	IWL_DEV_INFO(0x43F0, 0x0070, iwl_ax201_cfg_qu_hr, NULL),
	IWL_DEV_INFO(0x43F0, 0x0074, iwl_ax201_cfg_qu_hr, NULL),
	IWL_DEV_INFO(0x43F0, 0x0078, iwl_ax201_cfg_qu_hr, NULL),
	IWL_DEV_INFO(0x43F0, 0x007C, iwl_ax201_cfg_qu_hr, NULL),
	IWL_DEV_INFO(0x43F0, 0x2074, iwl_ax201_cfg_qu_hr, NULL),
	IWL_DEV_INFO(0x43F0, 0x4070, iwl_ax201_cfg_qu_hr, NULL),
	IWL_DEV_INFO(0xA0F0, 0x0070, iwl_ax201_cfg_qu_hr, NULL),
	IWL_DEV_INFO(0xA0F0, 0x0074, iwl_ax201_cfg_qu_hr, NULL),
	IWL_DEV_INFO(0xA0F0, 0x0078, iwl_ax201_cfg_qu_hr, NULL),
	IWL_DEV_INFO(0xA0F0, 0x007C, iwl_ax201_cfg_qu_hr, NULL),
	IWL_DEV_INFO(0xA0F0, 0x0A10, iwl_ax201_cfg_qu_hr, NULL),
	IWL_DEV_INFO(0xA0F0, 0x1651, killer1650s_2ax_cfg_qu_b0_hr_b0, NULL),
	IWL_DEV_INFO(0xA0F0, 0x1652, killer1650i_2ax_cfg_qu_b0_hr_b0, NULL),
	IWL_DEV_INFO(0xA0F0, 0x2074, iwl_ax201_cfg_qu_hr, NULL),
	IWL_DEV_INFO(0xA0F0, 0x4070, iwl_ax201_cfg_qu_hr, NULL),
	IWL_DEV_INFO(0x02F0, 0x0070, iwl_ax201_cfg_quz_hr, NULL),
	IWL_DEV_INFO(0x02F0, 0x0074, iwl_ax201_cfg_quz_hr, NULL),
	IWL_DEV_INFO(0x02F0, 0x6074, iwl_ax201_cfg_quz_hr, NULL),
	IWL_DEV_INFO(0x02F0, 0x0078, iwl_ax201_cfg_quz_hr, NULL),
	IWL_DEV_INFO(0x02F0, 0x007C, iwl_ax201_cfg_quz_hr, NULL),
	IWL_DEV_INFO(0x02F0, 0x0310, iwl_ax201_cfg_quz_hr, NULL),
	IWL_DEV_INFO(0x02F0, 0x1651, iwl_ax1650s_cfg_quz_hr, NULL),
	IWL_DEV_INFO(0x02F0, 0x1652, iwl_ax1650i_cfg_quz_hr, NULL),
	IWL_DEV_INFO(0x02F0, 0x2074, iwl_ax201_cfg_quz_hr, NULL),
	IWL_DEV_INFO(0x02F0, 0x4070, iwl_ax201_cfg_quz_hr, NULL),
	IWL_DEV_INFO(0x06F0, 0x0070, iwl_ax201_cfg_quz_hr, NULL),
	IWL_DEV_INFO(0x06F0, 0x0074, iwl_ax201_cfg_quz_hr, NULL),
	IWL_DEV_INFO(0x06F0, 0x0078, iwl_ax201_cfg_quz_hr, NULL),
	IWL_DEV_INFO(0x06F0, 0x007C, iwl_ax201_cfg_quz_hr, NULL),
	IWL_DEV_INFO(0x06F0, 0x0310, iwl_ax201_cfg_quz_hr, NULL),
	IWL_DEV_INFO(0x06F0, 0x1651, iwl_ax1650s_cfg_quz_hr, NULL),
	IWL_DEV_INFO(0x06F0, 0x1652, iwl_ax1650i_cfg_quz_hr, NULL),
	IWL_DEV_INFO(0x06F0, 0x2074, iwl_ax201_cfg_quz_hr, NULL),
	IWL_DEV_INFO(0x06F0, 0x4070, iwl_ax201_cfg_quz_hr, NULL),
	IWL_DEV_INFO(0x34F0, 0x0070, iwl_ax201_cfg_qu_hr, NULL),
	IWL_DEV_INFO(0x34F0, 0x0074, iwl_ax201_cfg_qu_hr, NULL),
	IWL_DEV_INFO(0x34F0, 0x0078, iwl_ax201_cfg_qu_hr, NULL),
	IWL_DEV_INFO(0x34F0, 0x007C, iwl_ax201_cfg_qu_hr, NULL),
	IWL_DEV_INFO(0x34F0, 0x0310, iwl_ax201_cfg_qu_hr, NULL),
	IWL_DEV_INFO(0x34F0, 0x1651, killer1650s_2ax_cfg_qu_b0_hr_b0, NULL),
	IWL_DEV_INFO(0x34F0, 0x1652, killer1650i_2ax_cfg_qu_b0_hr_b0, NULL),
	IWL_DEV_INFO(0x34F0, 0x2074, iwl_ax201_cfg_qu_hr, NULL),
	IWL_DEV_INFO(0x34F0, 0x4070, iwl_ax201_cfg_qu_hr, NULL),

	IWL_DEV_INFO(0x3DF0, 0x0070, iwl_ax201_cfg_qu_hr, NULL),
	IWL_DEV_INFO(0x3DF0, 0x0074, iwl_ax201_cfg_qu_hr, NULL),
	IWL_DEV_INFO(0x3DF0, 0x0078, iwl_ax201_cfg_qu_hr, NULL),
	IWL_DEV_INFO(0x3DF0, 0x007C, iwl_ax201_cfg_qu_hr, NULL),
	IWL_DEV_INFO(0x3DF0, 0x0310, iwl_ax201_cfg_qu_hr, NULL),
	IWL_DEV_INFO(0x3DF0, 0x1651, killer1650s_2ax_cfg_qu_b0_hr_b0, NULL),
	IWL_DEV_INFO(0x3DF0, 0x1652, killer1650i_2ax_cfg_qu_b0_hr_b0, NULL),
	IWL_DEV_INFO(0x3DF0, 0x2074, iwl_ax201_cfg_qu_hr, NULL),
	IWL_DEV_INFO(0x3DF0, 0x4070, iwl_ax201_cfg_qu_hr, NULL),

	IWL_DEV_INFO(0x4DF0, 0x0070, iwl_ax201_cfg_qu_hr, NULL),
	IWL_DEV_INFO(0x4DF0, 0x0074, iwl_ax201_cfg_qu_hr, NULL),
	IWL_DEV_INFO(0x4DF0, 0x0078, iwl_ax201_cfg_qu_hr, NULL),
	IWL_DEV_INFO(0x4DF0, 0x007C, iwl_ax201_cfg_qu_hr, NULL),
	IWL_DEV_INFO(0x4DF0, 0x0310, iwl_ax201_cfg_qu_hr, NULL),
	IWL_DEV_INFO(0x4DF0, 0x1651, killer1650s_2ax_cfg_qu_b0_hr_b0, NULL),
	IWL_DEV_INFO(0x4DF0, 0x1652, killer1650i_2ax_cfg_qu_b0_hr_b0, NULL),
	IWL_DEV_INFO(0x4DF0, 0x2074, iwl_ax201_cfg_qu_hr, NULL),
	IWL_DEV_INFO(0x4DF0, 0x4070, iwl_ax201_cfg_qu_hr, NULL),

	_IWL_DEV_INFO(IWL_CFG_ANY, IWL_CFG_ANY,
		      IWL_CFG_MAC_TYPE_PU, IWL_CFG_ANY,
		      IWL_CFG_RF_TYPE_JF1, IWL_CFG_RF_ID_JF1,
		      IWL_CFG_160, IWL_CFG_CORES_BT,
		      iwl9560_2ac_cfg_soc, iwl9461_160_name),
	_IWL_DEV_INFO(IWL_CFG_ANY, IWL_CFG_ANY,
		      IWL_CFG_MAC_TYPE_PU, IWL_CFG_ANY,
		      IWL_CFG_RF_TYPE_JF1, IWL_CFG_RF_ID_JF1,
		      IWL_CFG_NO_160, IWL_CFG_CORES_BT,
		      iwl9560_2ac_cfg_soc, iwl9461_name),
	_IWL_DEV_INFO(IWL_CFG_ANY, IWL_CFG_ANY,
		      IWL_CFG_MAC_TYPE_PU, IWL_CFG_ANY,
		      IWL_CFG_RF_TYPE_JF1, IWL_CFG_RF_ID_JF1_DIV,
		      IWL_CFG_160, IWL_CFG_CORES_BT,
		      iwl9560_2ac_cfg_soc, iwl9462_160_name),
	_IWL_DEV_INFO(IWL_CFG_ANY, IWL_CFG_ANY,
		      IWL_CFG_MAC_TYPE_PU, IWL_CFG_ANY,
		      IWL_CFG_RF_TYPE_JF1, IWL_CFG_RF_ID_JF1_DIV,
		      IWL_CFG_NO_160, IWL_CFG_CORES_BT,
		      iwl9560_2ac_cfg_soc, iwl9462_name),

	_IWL_DEV_INFO(IWL_CFG_ANY, IWL_CFG_ANY,
		      IWL_CFG_MAC_TYPE_PU, IWL_CFG_ANY,
		      IWL_CFG_RF_TYPE_JF2, IWL_CFG_RF_ID_JF,
		      IWL_CFG_160, IWL_CFG_CORES_BT,
		      iwl9560_2ac_cfg_soc, iwl9560_160_name),
	_IWL_DEV_INFO(IWL_CFG_ANY, IWL_CFG_ANY,
		      IWL_CFG_MAC_TYPE_PU, IWL_CFG_ANY,
		      IWL_CFG_RF_TYPE_JF2, IWL_CFG_RF_ID_JF,
		      IWL_CFG_NO_160, IWL_CFG_CORES_BT,
		      iwl9560_2ac_cfg_soc, iwl9560_name),

	_IWL_DEV_INFO(0x2526, IWL_CFG_ANY,
		      IWL_CFG_MAC_TYPE_PNJ, IWL_CFG_ANY,
		      IWL_CFG_RF_TYPE_JF1, IWL_CFG_RF_ID_JF1,
		      IWL_CFG_160, IWL_CFG_CORES_BT,
		      iwl9260_2ac_cfg, iwl9461_160_name),
	_IWL_DEV_INFO(0x2526, IWL_CFG_ANY,
		      IWL_CFG_MAC_TYPE_PNJ, IWL_CFG_ANY,
		      IWL_CFG_RF_TYPE_JF1, IWL_CFG_RF_ID_JF1,
		      IWL_CFG_NO_160, IWL_CFG_CORES_BT,
		      iwl9260_2ac_cfg, iwl9461_name),
	_IWL_DEV_INFO(0x2526, IWL_CFG_ANY,
		      IWL_CFG_MAC_TYPE_PNJ, IWL_CFG_ANY,
		      IWL_CFG_RF_TYPE_JF1, IWL_CFG_RF_ID_JF1_DIV,
		      IWL_CFG_160, IWL_CFG_CORES_BT,
		      iwl9260_2ac_cfg, iwl9462_160_name),
	_IWL_DEV_INFO(0x2526, IWL_CFG_ANY,
		      IWL_CFG_MAC_TYPE_PNJ, IWL_CFG_ANY,
		      IWL_CFG_RF_TYPE_JF1, IWL_CFG_RF_ID_JF1_DIV,
		      IWL_CFG_NO_160, IWL_CFG_CORES_BT,
		      iwl9260_2ac_cfg, iwl9462_name),

	_IWL_DEV_INFO(0x2526, IWL_CFG_ANY,
		      IWL_CFG_MAC_TYPE_PNJ, IWL_CFG_ANY,
		      IWL_CFG_RF_TYPE_JF2, IWL_CFG_RF_ID_JF,
		      IWL_CFG_160, IWL_CFG_CORES_BT,
		      iwl9260_2ac_cfg, iwl9560_160_name),
	_IWL_DEV_INFO(0x2526, IWL_CFG_ANY,
		      IWL_CFG_MAC_TYPE_PNJ, IWL_CFG_ANY,
		      IWL_CFG_RF_TYPE_JF2, IWL_CFG_RF_ID_JF,
		      IWL_CFG_NO_160, IWL_CFG_CORES_BT,
		      iwl9260_2ac_cfg, iwl9560_name),

	_IWL_DEV_INFO(0x2526, IWL_CFG_ANY,
		      IWL_CFG_MAC_TYPE_TH, IWL_CFG_ANY,
		      IWL_CFG_RF_TYPE_TH, IWL_CFG_ANY,
		      IWL_CFG_160, IWL_CFG_CORES_BT_GNSS,
		      iwl9260_2ac_cfg, iwl9270_160_name),
	_IWL_DEV_INFO(0x2526, IWL_CFG_ANY,
		      IWL_CFG_MAC_TYPE_TH, IWL_CFG_ANY,
		      IWL_CFG_RF_TYPE_TH, IWL_CFG_ANY,
		      IWL_CFG_NO_160, IWL_CFG_CORES_BT_GNSS,
		      iwl9260_2ac_cfg, iwl9270_name),

	_IWL_DEV_INFO(0x271B, IWL_CFG_ANY,
		      IWL_CFG_MAC_TYPE_TH, IWL_CFG_ANY,
		      IWL_CFG_RF_TYPE_TH1, IWL_CFG_ANY,
		      IWL_CFG_160, IWL_CFG_CORES_BT,
		      iwl9260_2ac_cfg, iwl9162_160_name),
	_IWL_DEV_INFO(0x271B, IWL_CFG_ANY,
		      IWL_CFG_MAC_TYPE_TH, IWL_CFG_ANY,
		      IWL_CFG_RF_TYPE_TH1, IWL_CFG_ANY,
		      IWL_CFG_NO_160, IWL_CFG_CORES_BT,
		      iwl9260_2ac_cfg, iwl9162_name),

	_IWL_DEV_INFO(0x2526, IWL_CFG_ANY,
		      IWL_CFG_MAC_TYPE_TH, IWL_CFG_ANY,
		      IWL_CFG_RF_TYPE_TH, IWL_CFG_ANY,
		      IWL_CFG_160, IWL_CFG_CORES_BT,
		      iwl9260_2ac_cfg, iwl9260_160_name),
	_IWL_DEV_INFO(0x2526, IWL_CFG_ANY,
		      IWL_CFG_MAC_TYPE_TH, IWL_CFG_ANY,
		      IWL_CFG_RF_TYPE_TH, IWL_CFG_ANY,
		      IWL_CFG_NO_160, IWL_CFG_CORES_BT,
		      iwl9260_2ac_cfg, iwl9260_name),

/* Qu with Jf */
	/* Qu B step */
	_IWL_DEV_INFO(IWL_CFG_ANY, IWL_CFG_ANY,
		      IWL_CFG_MAC_TYPE_QU, SILICON_B_STEP,
		      IWL_CFG_RF_TYPE_JF1, IWL_CFG_RF_ID_JF1,
		      IWL_CFG_160, IWL_CFG_CORES_BT,
		      iwl9560_qu_b0_jf_b0_cfg, iwl9461_160_name),
	_IWL_DEV_INFO(IWL_CFG_ANY, IWL_CFG_ANY,
		      IWL_CFG_MAC_TYPE_QU, SILICON_B_STEP,
		      IWL_CFG_RF_TYPE_JF1, IWL_CFG_RF_ID_JF1,
		      IWL_CFG_NO_160, IWL_CFG_CORES_BT,
		      iwl9560_qu_b0_jf_b0_cfg, iwl9461_name),
	_IWL_DEV_INFO(IWL_CFG_ANY, IWL_CFG_ANY,
		      IWL_CFG_MAC_TYPE_QU, SILICON_B_STEP,
		      IWL_CFG_RF_TYPE_JF1, IWL_CFG_RF_ID_JF1_DIV,
		      IWL_CFG_160, IWL_CFG_CORES_BT,
		      iwl9560_qu_b0_jf_b0_cfg, iwl9462_160_name),
	_IWL_DEV_INFO(IWL_CFG_ANY, IWL_CFG_ANY,
		      IWL_CFG_MAC_TYPE_QU, SILICON_B_STEP,
		      IWL_CFG_RF_TYPE_JF1, IWL_CFG_RF_ID_JF1_DIV,
		      IWL_CFG_NO_160, IWL_CFG_CORES_BT,
		      iwl9560_qu_b0_jf_b0_cfg, iwl9462_name),

	_IWL_DEV_INFO(IWL_CFG_ANY, IWL_CFG_ANY,
		      IWL_CFG_MAC_TYPE_QU, SILICON_B_STEP,
		      IWL_CFG_RF_TYPE_JF2, IWL_CFG_RF_ID_JF,
		      IWL_CFG_160, IWL_CFG_CORES_BT,
		      iwl9560_qu_b0_jf_b0_cfg, iwl9560_160_name),
	_IWL_DEV_INFO(IWL_CFG_ANY, IWL_CFG_ANY,
		      IWL_CFG_MAC_TYPE_QU, SILICON_B_STEP,
		      IWL_CFG_RF_TYPE_JF2, IWL_CFG_RF_ID_JF,
		      IWL_CFG_NO_160, IWL_CFG_CORES_BT,
		      iwl9560_qu_b0_jf_b0_cfg, iwl9560_name),

	_IWL_DEV_INFO(IWL_CFG_ANY, 0x1551,
		      IWL_CFG_MAC_TYPE_QU, SILICON_B_STEP,
		      IWL_CFG_RF_TYPE_JF2, IWL_CFG_RF_ID_JF,
		      IWL_CFG_NO_160, IWL_CFG_CORES_BT,
		      iwl9560_qu_b0_jf_b0_cfg, iwl9560_killer_1550s_name),
	_IWL_DEV_INFO(IWL_CFG_ANY, 0x1552,
		      IWL_CFG_MAC_TYPE_QU, SILICON_B_STEP,
		      IWL_CFG_RF_TYPE_JF2, IWL_CFG_RF_ID_JF,
		      IWL_CFG_NO_160, IWL_CFG_CORES_BT,
		      iwl9560_qu_b0_jf_b0_cfg, iwl9560_killer_1550i_name),

	/* Qu C step */
	_IWL_DEV_INFO(IWL_CFG_ANY, IWL_CFG_ANY,
		      IWL_CFG_MAC_TYPE_QU, SILICON_C_STEP,
		      IWL_CFG_RF_TYPE_JF1, IWL_CFG_RF_ID_JF1,
		      IWL_CFG_160, IWL_CFG_CORES_BT,
		      iwl9560_qu_c0_jf_b0_cfg, iwl9461_160_name),
	_IWL_DEV_INFO(IWL_CFG_ANY, IWL_CFG_ANY,
		      IWL_CFG_MAC_TYPE_QU, SILICON_C_STEP,
		      IWL_CFG_RF_TYPE_JF1, IWL_CFG_RF_ID_JF1,
		      IWL_CFG_NO_160, IWL_CFG_CORES_BT,
		      iwl9560_qu_c0_jf_b0_cfg, iwl9461_name),
	_IWL_DEV_INFO(IWL_CFG_ANY, IWL_CFG_ANY,
		      IWL_CFG_MAC_TYPE_QU, SILICON_C_STEP,
		      IWL_CFG_RF_TYPE_JF1, IWL_CFG_RF_ID_JF1_DIV,
		      IWL_CFG_160, IWL_CFG_CORES_BT,
		      iwl9560_qu_c0_jf_b0_cfg, iwl9462_160_name),
	_IWL_DEV_INFO(IWL_CFG_ANY, IWL_CFG_ANY,
		      IWL_CFG_MAC_TYPE_QU, SILICON_C_STEP,
		      IWL_CFG_RF_TYPE_JF1, IWL_CFG_RF_ID_JF1_DIV,
		      IWL_CFG_NO_160, IWL_CFG_CORES_BT,
		      iwl9560_qu_c0_jf_b0_cfg, iwl9462_name),

	_IWL_DEV_INFO(IWL_CFG_ANY, IWL_CFG_ANY,
		      IWL_CFG_MAC_TYPE_QU, SILICON_C_STEP,
		      IWL_CFG_RF_TYPE_JF2, IWL_CFG_RF_ID_JF,
		      IWL_CFG_160, IWL_CFG_CORES_BT,
		      iwl9560_qu_c0_jf_b0_cfg, iwl9560_160_name),
	_IWL_DEV_INFO(IWL_CFG_ANY, IWL_CFG_ANY,
		      IWL_CFG_MAC_TYPE_QU, SILICON_C_STEP,
		      IWL_CFG_RF_TYPE_JF2, IWL_CFG_RF_ID_JF,
		      IWL_CFG_NO_160, IWL_CFG_CORES_BT,
		      iwl9560_qu_c0_jf_b0_cfg, iwl9560_name),

	_IWL_DEV_INFO(IWL_CFG_ANY, 0x1551,
		      IWL_CFG_MAC_TYPE_QU, SILICON_C_STEP,
		      IWL_CFG_RF_TYPE_JF2, IWL_CFG_RF_ID_JF,
		      IWL_CFG_160, IWL_CFG_CORES_BT,
		      iwl9560_qu_c0_jf_b0_cfg, iwl9560_killer_1550s_name),
	_IWL_DEV_INFO(IWL_CFG_ANY, 0x1552,
		      IWL_CFG_MAC_TYPE_QU, SILICON_C_STEP,
		      IWL_CFG_RF_TYPE_JF2, IWL_CFG_RF_ID_JF,
		      IWL_CFG_NO_160, IWL_CFG_CORES_BT,
		      iwl9560_qu_c0_jf_b0_cfg, iwl9560_killer_1550i_name),

	/* QuZ */
	_IWL_DEV_INFO(IWL_CFG_ANY, IWL_CFG_ANY,
		      IWL_CFG_MAC_TYPE_QUZ, IWL_CFG_ANY,
		      IWL_CFG_RF_TYPE_JF1, IWL_CFG_RF_ID_JF1,
		      IWL_CFG_160, IWL_CFG_CORES_BT,
		      iwl9560_quz_a0_jf_b0_cfg, iwl9461_160_name),
	_IWL_DEV_INFO(IWL_CFG_ANY, IWL_CFG_ANY,
		      IWL_CFG_MAC_TYPE_QUZ, IWL_CFG_ANY,
		      IWL_CFG_RF_TYPE_JF1, IWL_CFG_RF_ID_JF1,
		      IWL_CFG_NO_160, IWL_CFG_CORES_BT,
		      iwl9560_quz_a0_jf_b0_cfg, iwl9461_name),
	_IWL_DEV_INFO(IWL_CFG_ANY, IWL_CFG_ANY,
		      IWL_CFG_MAC_TYPE_QUZ, IWL_CFG_ANY,
		      IWL_CFG_RF_TYPE_JF1, IWL_CFG_RF_ID_JF1_DIV,
		      IWL_CFG_160, IWL_CFG_CORES_BT,
		      iwl9560_quz_a0_jf_b0_cfg, iwl9462_160_name),
	_IWL_DEV_INFO(IWL_CFG_ANY, IWL_CFG_ANY,
		      IWL_CFG_MAC_TYPE_QUZ, IWL_CFG_ANY,
		      IWL_CFG_RF_TYPE_JF1, IWL_CFG_RF_ID_JF1_DIV,
		      IWL_CFG_NO_160, IWL_CFG_CORES_BT,
		      iwl9560_quz_a0_jf_b0_cfg, iwl9462_name),

	_IWL_DEV_INFO(IWL_CFG_ANY, IWL_CFG_ANY,
		      IWL_CFG_MAC_TYPE_QUZ, IWL_CFG_ANY,
		      IWL_CFG_RF_TYPE_JF2, IWL_CFG_RF_ID_JF,
		      IWL_CFG_160, IWL_CFG_CORES_BT,
		      iwl9560_quz_a0_jf_b0_cfg, iwl9560_160_name),
	_IWL_DEV_INFO(IWL_CFG_ANY, IWL_CFG_ANY,
		      IWL_CFG_MAC_TYPE_QUZ, IWL_CFG_ANY,
		      IWL_CFG_RF_TYPE_JF2, IWL_CFG_RF_ID_JF,
		      IWL_CFG_NO_160, IWL_CFG_CORES_BT,
		      iwl9560_quz_a0_jf_b0_cfg, iwl9560_name),

	_IWL_DEV_INFO(IWL_CFG_ANY, 0x1551,
		      IWL_CFG_MAC_TYPE_QUZ, IWL_CFG_ANY,
		      IWL_CFG_RF_TYPE_JF2, IWL_CFG_RF_ID_JF,
		      IWL_CFG_160, IWL_CFG_CORES_BT,
		      iwl9560_quz_a0_jf_b0_cfg, iwl9560_killer_1550s_name),
	_IWL_DEV_INFO(IWL_CFG_ANY, 0x1552,
		      IWL_CFG_MAC_TYPE_QUZ, IWL_CFG_ANY,
		      IWL_CFG_RF_TYPE_JF2, IWL_CFG_RF_ID_JF,
		      IWL_CFG_NO_160, IWL_CFG_CORES_BT,
		      iwl9560_quz_a0_jf_b0_cfg, iwl9560_killer_1550i_name),

	/* QnJ */
	_IWL_DEV_INFO(IWL_CFG_ANY, IWL_CFG_ANY,
		      IWL_CFG_MAC_TYPE_QNJ, IWL_CFG_ANY,
		      IWL_CFG_RF_TYPE_JF1, IWL_CFG_RF_ID_JF1,
		      IWL_CFG_160, IWL_CFG_CORES_BT,
		      iwl9560_qnj_b0_jf_b0_cfg, iwl9461_160_name),
	_IWL_DEV_INFO(IWL_CFG_ANY, IWL_CFG_ANY,
		      IWL_CFG_MAC_TYPE_QNJ, IWL_CFG_ANY,
		      IWL_CFG_RF_TYPE_JF1, IWL_CFG_RF_ID_JF1,
		      IWL_CFG_NO_160, IWL_CFG_CORES_BT,
		      iwl9560_qnj_b0_jf_b0_cfg, iwl9461_name),
	_IWL_DEV_INFO(IWL_CFG_ANY, IWL_CFG_ANY,
		      IWL_CFG_MAC_TYPE_QNJ, IWL_CFG_ANY,
		      IWL_CFG_RF_TYPE_JF1, IWL_CFG_RF_ID_JF1_DIV,
		      IWL_CFG_160, IWL_CFG_CORES_BT,
		      iwl9560_qnj_b0_jf_b0_cfg, iwl9462_160_name),
	_IWL_DEV_INFO(IWL_CFG_ANY, IWL_CFG_ANY,
		      IWL_CFG_MAC_TYPE_QNJ, IWL_CFG_ANY,
		      IWL_CFG_RF_TYPE_JF1, IWL_CFG_RF_ID_JF1_DIV,
		      IWL_CFG_NO_160, IWL_CFG_CORES_BT,
		      iwl9560_qnj_b0_jf_b0_cfg, iwl9462_name),

	_IWL_DEV_INFO(IWL_CFG_ANY, IWL_CFG_ANY,
		      IWL_CFG_MAC_TYPE_QNJ, IWL_CFG_ANY,
		      IWL_CFG_RF_TYPE_JF2, IWL_CFG_RF_ID_JF,
		      IWL_CFG_160, IWL_CFG_CORES_BT,
		      iwl9560_qnj_b0_jf_b0_cfg, iwl9560_160_name),
	_IWL_DEV_INFO(IWL_CFG_ANY, IWL_CFG_ANY,
		      IWL_CFG_MAC_TYPE_QNJ, IWL_CFG_ANY,
		      IWL_CFG_RF_TYPE_JF2, IWL_CFG_RF_ID_JF,
		      IWL_CFG_NO_160, IWL_CFG_CORES_BT,
		      iwl9560_qnj_b0_jf_b0_cfg, iwl9560_name),

	_IWL_DEV_INFO(IWL_CFG_ANY, 0x1551,
		      IWL_CFG_MAC_TYPE_QNJ, IWL_CFG_ANY,
		      IWL_CFG_RF_TYPE_JF2, IWL_CFG_RF_ID_JF,
		      IWL_CFG_160, IWL_CFG_CORES_BT,
		      iwl9560_qnj_b0_jf_b0_cfg, iwl9560_killer_1550s_name),
	_IWL_DEV_INFO(IWL_CFG_ANY, 0x1552,
		      IWL_CFG_MAC_TYPE_QNJ, IWL_CFG_ANY,
		      IWL_CFG_RF_TYPE_JF2, IWL_CFG_RF_ID_JF,
		      IWL_CFG_NO_160, IWL_CFG_CORES_BT,
		      iwl9560_qnj_b0_jf_b0_cfg, iwl9560_killer_1550i_name),

/* Qu with Hr */
	/* Qu B step */
	_IWL_DEV_INFO(IWL_CFG_ANY, IWL_CFG_ANY,
		      IWL_CFG_MAC_TYPE_QU, SILICON_B_STEP,
		      IWL_CFG_RF_TYPE_HR1, IWL_CFG_ANY,
		      IWL_CFG_ANY, IWL_CFG_ANY,
		      iwl_qu_b0_hr1_b0, iwl_ax101_name),

	/* Qu C step */
	_IWL_DEV_INFO(IWL_CFG_ANY, IWL_CFG_ANY,
		      IWL_CFG_MAC_TYPE_QU, SILICON_C_STEP,
		      IWL_CFG_RF_TYPE_HR1, IWL_CFG_ANY,
		      IWL_CFG_ANY, IWL_CFG_ANY,
		      iwl_qu_c0_hr1_b0, iwl_ax101_name),

	/* QuZ */
	_IWL_DEV_INFO(IWL_CFG_ANY, IWL_CFG_ANY,
		      IWL_CFG_MAC_TYPE_QUZ, IWL_CFG_ANY,
		      IWL_CFG_RF_TYPE_HR1, IWL_CFG_ANY,
		      IWL_CFG_ANY, IWL_CFG_ANY,
		      iwl_quz_a0_hr1_b0, iwl_ax101_name),

/* Ma */
	_IWL_DEV_INFO(IWL_CFG_ANY, IWL_CFG_ANY,
		      IWL_CFG_MAC_TYPE_MA, IWL_CFG_ANY,
		      IWL_CFG_RF_TYPE_GF, IWL_CFG_ANY,
		      IWL_CFG_ANY, IWL_CFG_ANY,
		      iwl_cfg_ma_a0_gf_a0, iwl_ax211_name),
	_IWL_DEV_INFO(IWL_CFG_ANY, IWL_CFG_ANY,
		      IWL_CFG_MAC_TYPE_MA, IWL_CFG_ANY,
		      IWL_CFG_RF_TYPE_MR, IWL_CFG_ANY,
		      IWL_CFG_ANY, IWL_CFG_ANY,
		      iwl_cfg_ma_a0_mr_a0, iwl_ma_name),
>>>>>>> 24b8d41d

#endif /* CONFIG_IWLMVM */
};

/* PCI registers */
#define PCI_CFG_RETRY_TIMEOUT	0x041

static int iwl_pci_probe(struct pci_dev *pdev, const struct pci_device_id *ent)
{
	const struct iwl_cfg_trans_params *trans =
		(struct iwl_cfg_trans_params *)(ent->driver_data);
	const struct iwl_cfg *cfg_7265d __maybe_unused = NULL;
	struct iwl_trans *iwl_trans;
<<<<<<< HEAD
	int ret;
=======
	struct iwl_trans_pcie *trans_pcie;
	unsigned long flags;
	int i, ret;
	/*
	 * This is needed for backwards compatibility with the old
	 * tables, so we don't need to change all the config structs
	 * at the same time.  The cfg is used to compare with the old
	 * full cfg structs.
	 */
	const struct iwl_cfg *cfg = (struct iwl_cfg *)(ent->driver_data);
>>>>>>> 24b8d41d

	/* make sure trans is the first element in iwl_cfg */
	BUILD_BUG_ON(offsetof(struct iwl_cfg, trans));

	iwl_trans = iwl_trans_pcie_alloc(pdev, ent, trans);
	if (IS_ERR(iwl_trans))
		return PTR_ERR(iwl_trans);

	trans_pcie = IWL_TRANS_GET_PCIE_TRANS(iwl_trans);

	iwl_trans->hw_rf_id = iwl_read32(iwl_trans, CSR_HW_RF_ID);

	for (i = 0; i < ARRAY_SIZE(iwl_dev_info_table); i++) {
		const struct iwl_dev_info *dev_info = &iwl_dev_info_table[i];
		if ((dev_info->device == (u16)IWL_CFG_ANY ||
		     dev_info->device == pdev->device) &&
		    (dev_info->subdevice == (u16)IWL_CFG_ANY ||
		     dev_info->subdevice == pdev->subsystem_device) &&
		    (dev_info->mac_type == (u16)IWL_CFG_ANY ||
		     dev_info->mac_type ==
		     CSR_HW_REV_TYPE(iwl_trans->hw_rev)) &&
		    (dev_info->mac_step == (u8)IWL_CFG_ANY ||
		     dev_info->mac_step ==
		     CSR_HW_REV_STEP(iwl_trans->hw_rev)) &&
		    (dev_info->rf_type == (u16)IWL_CFG_ANY ||
		     dev_info->rf_type ==
		     CSR_HW_RFID_TYPE(iwl_trans->hw_rf_id)) &&
		    (dev_info->rf_id == (u8)IWL_CFG_ANY ||
		     dev_info->rf_id ==
		     IWL_SUBDEVICE_RF_ID(pdev->subsystem_device)) &&
		    (dev_info->no_160 == (u8)IWL_CFG_ANY ||
		     dev_info->no_160 ==
		     IWL_SUBDEVICE_NO_160(pdev->subsystem_device)) &&
		    (dev_info->cores == (u8)IWL_CFG_ANY ||
		     dev_info->cores ==
		     IWL_SUBDEVICE_CORES(pdev->subsystem_device))) {
			iwl_trans->cfg = dev_info->cfg;
			iwl_trans->name = dev_info->name;
		}
	}

#if IS_ENABLED(CONFIG_IWLMVM)
	/*
	 * special-case 7265D, it has the same PCI IDs.
	 *
	 * Note that because we already pass the cfg to the transport above,
	 * all the parameters that the transport uses must, until that is
	 * changed, be identical to the ones in the 7265D configuration.
	 */
	if (cfg == &iwl7265_2ac_cfg)
		cfg_7265d = &iwl7265d_2ac_cfg;
	else if (cfg == &iwl7265_2n_cfg)
		cfg_7265d = &iwl7265d_2n_cfg;
	else if (cfg == &iwl7265_n_cfg)
		cfg_7265d = &iwl7265d_n_cfg;
	if (cfg_7265d &&
	    (iwl_trans->hw_rev & CSR_HW_REV_TYPE_MSK) == CSR_HW_REV_TYPE_7265D)
		iwl_trans->cfg = cfg_7265d;

	if (cfg == &iwlax210_2ax_cfg_so_hr_a0) {
		if (iwl_trans->hw_rev == CSR_HW_REV_TYPE_TY) {
			iwl_trans->cfg = &iwlax210_2ax_cfg_ty_gf_a0;
		} else if (CSR_HW_RF_ID_TYPE_CHIP_ID(iwl_trans->hw_rf_id) ==
			   CSR_HW_RF_ID_TYPE_CHIP_ID(CSR_HW_RF_ID_TYPE_JF)) {
			iwl_trans->cfg = &iwlax210_2ax_cfg_so_jf_a0;
		} else if (CSR_HW_RF_ID_TYPE_CHIP_ID(iwl_trans->hw_rf_id) ==
			   CSR_HW_RF_ID_TYPE_CHIP_ID(CSR_HW_RF_ID_TYPE_GF)) {
			iwl_trans->cfg = &iwlax211_2ax_cfg_so_gf_a0;
		} else if (CSR_HW_RF_ID_TYPE_CHIP_ID(iwl_trans->hw_rf_id) ==
			   CSR_HW_RF_ID_TYPE_CHIP_ID(CSR_HW_RF_ID_TYPE_GF4)) {
			iwl_trans->cfg = &iwlax411_2ax_cfg_so_gf4_a0;
		}
	}
<<<<<<< HEAD

	if (iwl_trans->cfg->rf_id) {
		if (cfg == &iwl9460_2ac_cfg &&
		    iwl_trans->hw_rf_id == CSR_HW_RF_ID_TYPE_LC) {
			cfg = &iwl9000lc_2ac_cfg;
			iwl_trans->cfg = cfg;
		}
	}
#endif

	pci_set_drvdata(pdev, iwl_trans);
	iwl_trans->drv = iwl_drv_start(iwl_trans, cfg);

	if (IS_ERR(iwl_trans->drv)) {
		ret = PTR_ERR(iwl_trans->drv);
		goto out_free_trans;
=======

	/*
	 * This is a hack to switch from Qu B0 to Qu C0.  We need to
	 * do this for all cfgs that use Qu B0, except for those using
	 * Jf, which have already been moved to the new table.  The
	 * rest must be removed once we convert Qu with Hr as well.
	 */
	if (iwl_trans->hw_rev == CSR_HW_REV_TYPE_QU_C0) {
		if (iwl_trans->cfg == &iwl_ax201_cfg_qu_hr)
			iwl_trans->cfg = &iwl_ax201_cfg_qu_c0_hr_b0;
		else if (iwl_trans->cfg == &killer1650s_2ax_cfg_qu_b0_hr_b0)
			iwl_trans->cfg = &killer1650s_2ax_cfg_qu_c0_hr_b0;
		else if (iwl_trans->cfg == &killer1650i_2ax_cfg_qu_b0_hr_b0)
			iwl_trans->cfg = &killer1650i_2ax_cfg_qu_c0_hr_b0;
	}

	/* same thing for QuZ... */
	if (iwl_trans->hw_rev == CSR_HW_REV_TYPE_QUZ) {
		if (iwl_trans->cfg == &iwl_ax201_cfg_qu_hr)
			iwl_trans->cfg = &iwl_ax201_cfg_quz_hr;
		else if (iwl_trans->cfg == &killer1650s_2ax_cfg_qu_b0_hr_b0)
			iwl_trans->cfg = &iwl_ax1650s_cfg_quz_hr;
		else if (iwl_trans->cfg == &killer1650i_2ax_cfg_qu_b0_hr_b0)
			iwl_trans->cfg = &iwl_ax1650i_cfg_quz_hr;
	}

#endif
	/*
	 * If we didn't set the cfg yet, assume the trans is actually
	 * a full cfg from the old tables.
	 */
	if (!iwl_trans->cfg)
		iwl_trans->cfg = cfg;

	/* if we don't have a name yet, copy name from the old cfg */
	if (!iwl_trans->name)
		iwl_trans->name = iwl_trans->cfg->name;

	if (iwl_trans->trans_cfg->mq_rx_supported) {
		if (WARN_ON(!iwl_trans->cfg->num_rbds)) {
			ret = -EINVAL;
			goto out_free_trans;
		}
		trans_pcie->num_rx_bufs = iwl_trans->cfg->num_rbds;
	} else {
		trans_pcie->num_rx_bufs = RX_QUEUE_SIZE;
>>>>>>> 24b8d41d
	}

	if (iwl_trans->trans_cfg->device_family >= IWL_DEVICE_FAMILY_8000 &&
	    iwl_trans_grab_nic_access(iwl_trans, &flags)) {
		u32 hw_step;

		hw_step = iwl_read_umac_prph_no_grab(iwl_trans, WFPM_CTRL_REG);
		hw_step |= ENABLE_WFPM;
		iwl_write_umac_prph_no_grab(iwl_trans, WFPM_CTRL_REG, hw_step);
		hw_step = iwl_read_prph_no_grab(iwl_trans, CNVI_AUX_MISC_CHIP);
		hw_step = (hw_step >> HW_STEP_LOCATION_BITS) & 0xF;
		if (hw_step == 0x3)
			iwl_trans->hw_rev = (iwl_trans->hw_rev & 0xFFFFFFF3) |
				(SILICON_C_STEP << 2);
		iwl_trans_release_nic_access(iwl_trans, &flags);
	}

	pci_set_drvdata(pdev, iwl_trans);
	iwl_trans->drv = iwl_drv_start(iwl_trans);

	if (IS_ERR(iwl_trans->drv)) {
		ret = PTR_ERR(iwl_trans->drv);
		goto out_free_trans;
	}

<<<<<<< HEAD
	/* The PCI device starts with a reference taken and we are
	 * supposed to release it here.  But to simplify the
	 * interaction with the opmode, we don't do it now, but let
	 * the opmode release it when it's ready.
	 */

	return 0;

out_free_drv:
	iwl_drv_stop(iwl_trans->drv);
=======
	/* register transport layer debugfs here */
	iwl_trans_pcie_dbgfs_register(iwl_trans);

	return 0;

>>>>>>> 24b8d41d
out_free_trans:
	iwl_trans_pcie_free(iwl_trans);
	return ret;
}

static void iwl_pci_remove(struct pci_dev *pdev)
{
	struct iwl_trans *trans = pci_get_drvdata(pdev);

<<<<<<< HEAD
	/* if RTPM was in use, restore it to the state before probe */
	if (trans->runtime_pm_mode != IWL_PLAT_PM_MODE_DISABLED) {
		/* We should not call forbid here, but we do for now.
		 * Check the comment to pm_runtime_allow() in
		 * iwl_pci_probe().
		 */
		pm_runtime_forbid(trans->dev);
	}

=======
>>>>>>> 24b8d41d
	iwl_drv_stop(trans->drv);

	iwl_trans_pcie_free(trans);
}

#ifdef CONFIG_PM_SLEEP

static int iwl_pci_suspend(struct device *device)
{
	/* Before you put code here, think about WoWLAN. You cannot check here
	 * whether WoWLAN is enabled or not, and your code will run even if
	 * WoWLAN is enabled - don't kill the NIC, someone may need it in Sx.
	 */

	return 0;
}

static int iwl_pci_resume(struct device *device)
{
	struct pci_dev *pdev = to_pci_dev(device);
	struct iwl_trans *trans = pci_get_drvdata(pdev);
	struct iwl_trans_pcie *trans_pcie = IWL_TRANS_GET_PCIE_TRANS(trans);

	/* Before you put code here, think about WoWLAN. You cannot check here
	 * whether WoWLAN is enabled or not, and your code will run even if
	 * WoWLAN is enabled - the NIC may be alive.
	 */

	/*
	 * We disable the RETRY_TIMEOUT register (0x41) to keep
	 * PCI Tx retries from interfering with C3 CPU state.
	 */
	pci_write_config_byte(pdev, PCI_CFG_RETRY_TIMEOUT, 0x00);

	if (!trans->op_mode)
		return 0;

	/* In WOWLAN, let iwl_trans_pcie_d3_resume do the rest of the work */
	if (test_bit(STATUS_DEVICE_ENABLED, &trans->status))
		return 0;

	/* reconfigure the MSI-X mapping to get the correct IRQ for rfkill */
	iwl_pcie_conf_msix_hw(trans_pcie);

	/*
	 * Enable rfkill interrupt (in order to keep track of the rfkill
	 * status). Must be locked to avoid processing a possible rfkill
	 * interrupt while in iwl_pcie_check_hw_rf_kill().
	 */
	mutex_lock(&trans_pcie->mutex);
	iwl_enable_rfkill_int(trans);
	iwl_pcie_check_hw_rf_kill(trans);
	mutex_unlock(&trans_pcie->mutex);

	return 0;
}

static const struct dev_pm_ops iwl_dev_pm_ops = {
	SET_SYSTEM_SLEEP_PM_OPS(iwl_pci_suspend,
				iwl_pci_resume)
};

#define IWL_PM_OPS	(&iwl_dev_pm_ops)

#else /* CONFIG_PM_SLEEP */

#define IWL_PM_OPS	NULL

#endif /* CONFIG_PM_SLEEP */

static struct pci_driver iwl_pci_driver = {
	.name = DRV_NAME,
	.id_table = iwl_hw_card_ids,
	.probe = iwl_pci_probe,
	.remove = iwl_pci_remove,
	.driver.pm = IWL_PM_OPS,
};

int __must_check iwl_pci_register_driver(void)
{
	int ret;
	ret = pci_register_driver(&iwl_pci_driver);
	if (ret)
		pr_err("Unable to initialize PCI module\n");

	return ret;
}

void iwl_pci_unregister_driver(void)
{
	pci_unregister_driver(&iwl_pci_driver);
}<|MERGE_RESOLUTION|>--- conflicted
+++ resolved
@@ -502,41 +502,6 @@
 	{IWL_PCI_DEVICE(0x24FD, 0x0930, iwl8265_2ac_cfg)},
 	{IWL_PCI_DEVICE(0x24FD, 0x0950, iwl8265_2ac_cfg)},
 	{IWL_PCI_DEVICE(0x24FD, 0x0850, iwl8265_2ac_cfg)},
-<<<<<<< HEAD
-	{IWL_PCI_DEVICE(0x24FD, 0x0012, iwl8275_2ac_cfg)},
-
-/* 9000 Series */
-	{IWL_PCI_DEVICE(0x271B, 0x0010, iwl9160_2ac_cfg)},
-	{IWL_PCI_DEVICE(0x2526, 0x0000, iwl9260_2ac_cfg)},
-	{IWL_PCI_DEVICE(0x2526, 0x0010, iwl9260_2ac_cfg)},
-	{IWL_PCI_DEVICE(0x2526, 0x1410, iwl9270_2ac_cfg)},
-	{IWL_PCI_DEVICE(0x9DF0, 0x0A10, iwl9460_2ac_cfg)},
-	{IWL_PCI_DEVICE(0x9DF0, 0x0010, iwl9460_2ac_cfg)},
-	{IWL_PCI_DEVICE(0x9DF0, 0x0210, iwl9460_2ac_cfg)},
-	{IWL_PCI_DEVICE(0x9DF0, 0x0410, iwl9460_2ac_cfg)},
-	{IWL_PCI_DEVICE(0x9DF0, 0x0610, iwl9460_2ac_cfg)},
-	{IWL_PCI_DEVICE(0x9DF0, 0x0310, iwl9460_2ac_cfg)},
-	{IWL_PCI_DEVICE(0x9DF0, 0x0000, iwl9460_2ac_cfg)},
-	{IWL_PCI_DEVICE(0x9DF0, 0x0510, iwl9460_2ac_cfg)},
-	{IWL_PCI_DEVICE(0x9DF0, 0x2010, iwl9460_2ac_cfg)},
-	{IWL_PCI_DEVICE(0x2526, 0x1420, iwl9460_2ac_cfg)},
-	{IWL_PCI_DEVICE(0x9DF0, 0x0710, iwl9460_2ac_cfg)},
-	{IWL_PCI_DEVICE(0x9DF0, 0x2A10, iwl9460_2ac_cfg)},
-	{IWL_PCI_DEVICE(0x30DC, 0x0060, iwl9460_2ac_cfg)},
-	{IWL_PCI_DEVICE(0x2526, 0x0060, iwl9460_2ac_cfg)},
-	{IWL_PCI_DEVICE(0x9DF0, 0x0060, iwl9460_2ac_cfg)},
-	{IWL_PCI_DEVICE(0xA370, 0x0060, iwl9460_2ac_cfg)},
-	{IWL_PCI_DEVICE(0x31DC, 0x0060, iwl9460_2ac_cfg)},
-	{IWL_PCI_DEVICE(0x2526, 0x0030, iwl9560_2ac_cfg)},
-	{IWL_PCI_DEVICE(0x9DF0, 0x0030, iwl9560_2ac_cfg)},
-	{IWL_PCI_DEVICE(0xA370, 0x0030, iwl9560_2ac_cfg)},
-	{IWL_PCI_DEVICE(0x31DC, 0x0030, iwl9560_2ac_cfg)},
-	{IWL_PCI_DEVICE(0x2526, 0x1030, iwl9560_2ac_cfg)},
-	{IWL_PCI_DEVICE(0xA370, 0x1030, iwl9560_2ac_cfg)},
-
-/* a000 Series */
-	{IWL_PCI_DEVICE(0x2720, 0x0A10, iwla000_2ac_cfg)},
-=======
 	{IWL_PCI_DEVICE(0x24FD, 0x1014, iwl8265_2ac_cfg)},
 	{IWL_PCI_DEVICE(0x24FD, 0x3E02, iwl8275_2ac_cfg)},
 	{IWL_PCI_DEVICE(0x24FD, 0x3E01, iwl8275_2ac_cfg)},
@@ -608,103 +573,12 @@
 	{IWL_PCI_DEVICE(0x2729, PCI_ANY_ID, iwl_ma_trans_cfg)},
 	{IWL_PCI_DEVICE(0x7E80, PCI_ANY_ID, iwl_ma_trans_cfg)},
 
->>>>>>> 24b8d41d
 #endif /* CONFIG_IWLMVM */
 
 	{0}
 };
 MODULE_DEVICE_TABLE(pci, iwl_hw_card_ids);
 
-<<<<<<< HEAD
-#ifdef CONFIG_ACPI
-#define ACPI_SPLC_METHOD	"SPLC"
-#define ACPI_SPLC_DOMAIN_WIFI	(0x07)
-
-static u64 splc_get_pwr_limit(struct iwl_trans *trans, union acpi_object *splc)
-{
-	union acpi_object *data_pkg, *dflt_pwr_limit;
-	int i;
-
-	/* We need at least two elements, one for the revision and one
-	 * for the data itself.  Also check that the revision is
-	 * supported (currently only revision 0).
-	*/
-	if (splc->type != ACPI_TYPE_PACKAGE ||
-	    splc->package.count < 2 ||
-	    splc->package.elements[0].type != ACPI_TYPE_INTEGER ||
-	    splc->package.elements[0].integer.value != 0) {
-		IWL_DEBUG_INFO(trans,
-			       "Unsupported structure returned by the SPLC method.  Ignoring.\n");
-		return 0;
-	}
-
-	/* loop through all the packages to find the one for WiFi */
-	for (i = 1; i < splc->package.count; i++) {
-		union acpi_object *domain;
-
-		data_pkg = &splc->package.elements[i];
-
-		/* Skip anything that is not a package with the right
-		 * amount of elements (i.e. at least 2 integers).
-		 */
-		if (data_pkg->type != ACPI_TYPE_PACKAGE ||
-		    data_pkg->package.count < 2 ||
-		    data_pkg->package.elements[0].type != ACPI_TYPE_INTEGER ||
-		    data_pkg->package.elements[1].type != ACPI_TYPE_INTEGER)
-			continue;
-
-		domain = &data_pkg->package.elements[0];
-		if (domain->integer.value == ACPI_SPLC_DOMAIN_WIFI)
-			break;
-
-		data_pkg = NULL;
-	}
-
-	if (!data_pkg) {
-		IWL_DEBUG_INFO(trans,
-			       "No element for the WiFi domain returned by the SPLC method.\n");
-		return 0;
-	}
-
-	dflt_pwr_limit = &data_pkg->package.elements[1];
-	return dflt_pwr_limit->integer.value;
-}
-
-static void set_dflt_pwr_limit(struct iwl_trans *trans, struct pci_dev *pdev)
-{
-	acpi_handle pxsx_handle;
-	acpi_handle handle;
-	struct acpi_buffer splc = {ACPI_ALLOCATE_BUFFER, NULL};
-	acpi_status status;
-
-	pxsx_handle = ACPI_HANDLE(&pdev->dev);
-	if (!pxsx_handle) {
-		IWL_DEBUG_INFO(trans,
-			       "Could not retrieve root port ACPI handle\n");
-		return;
-	}
-
-	/* Get the method's handle */
-	status = acpi_get_handle(pxsx_handle, (acpi_string)ACPI_SPLC_METHOD,
-				 &handle);
-	if (ACPI_FAILURE(status)) {
-		IWL_DEBUG_INFO(trans, "SPLC method not found\n");
-		return;
-	}
-
-	/* Call SPLC with no arguments */
-	status = acpi_evaluate_object(handle, NULL, NULL, &splc);
-	if (ACPI_FAILURE(status)) {
-		IWL_ERR(trans, "SPLC invocation failed (0x%x)\n", status);
-		return;
-	}
-
-	trans->dflt_pwr_limit = splc_get_pwr_limit(trans, splc.pointer);
-	IWL_DEBUG_INFO(trans, "Default power limit set to %lld\n",
-		       trans->dflt_pwr_limit);
-	kfree(splc.pointer);
-}
-=======
 #define _IWL_DEV_INFO(_device, _subdevice, _mac_type, _mac_step, _rf_type, \
 		      _rf_id, _no_160, _cores, _cfg, _name)		   \
 	{ .device = (_device), .subdevice = (_subdevice), .cfg = &(_cfg),  \
@@ -1118,7 +992,6 @@
 		      IWL_CFG_RF_TYPE_MR, IWL_CFG_ANY,
 		      IWL_CFG_ANY, IWL_CFG_ANY,
 		      iwl_cfg_ma_a0_mr_a0, iwl_ma_name),
->>>>>>> 24b8d41d
 
 #endif /* CONFIG_IWLMVM */
 };
@@ -1132,9 +1005,6 @@
 		(struct iwl_cfg_trans_params *)(ent->driver_data);
 	const struct iwl_cfg *cfg_7265d __maybe_unused = NULL;
 	struct iwl_trans *iwl_trans;
-<<<<<<< HEAD
-	int ret;
-=======
 	struct iwl_trans_pcie *trans_pcie;
 	unsigned long flags;
 	int i, ret;
@@ -1145,7 +1015,6 @@
 	 * full cfg structs.
 	 */
 	const struct iwl_cfg *cfg = (struct iwl_cfg *)(ent->driver_data);
->>>>>>> 24b8d41d
 
 	/* make sure trans is the first element in iwl_cfg */
 	BUILD_BUG_ON(offsetof(struct iwl_cfg, trans));
@@ -1219,24 +1088,6 @@
 			iwl_trans->cfg = &iwlax411_2ax_cfg_so_gf4_a0;
 		}
 	}
-<<<<<<< HEAD
-
-	if (iwl_trans->cfg->rf_id) {
-		if (cfg == &iwl9460_2ac_cfg &&
-		    iwl_trans->hw_rf_id == CSR_HW_RF_ID_TYPE_LC) {
-			cfg = &iwl9000lc_2ac_cfg;
-			iwl_trans->cfg = cfg;
-		}
-	}
-#endif
-
-	pci_set_drvdata(pdev, iwl_trans);
-	iwl_trans->drv = iwl_drv_start(iwl_trans, cfg);
-
-	if (IS_ERR(iwl_trans->drv)) {
-		ret = PTR_ERR(iwl_trans->drv);
-		goto out_free_trans;
-=======
 
 	/*
 	 * This is a hack to switch from Qu B0 to Qu C0.  We need to
@@ -1283,7 +1134,6 @@
 		trans_pcie->num_rx_bufs = iwl_trans->cfg->num_rbds;
 	} else {
 		trans_pcie->num_rx_bufs = RX_QUEUE_SIZE;
->>>>>>> 24b8d41d
 	}
 
 	if (iwl_trans->trans_cfg->device_family >= IWL_DEVICE_FAMILY_8000 &&
@@ -1309,24 +1159,11 @@
 		goto out_free_trans;
 	}
 
-<<<<<<< HEAD
-	/* The PCI device starts with a reference taken and we are
-	 * supposed to release it here.  But to simplify the
-	 * interaction with the opmode, we don't do it now, but let
-	 * the opmode release it when it's ready.
-	 */
-
-	return 0;
-
-out_free_drv:
-	iwl_drv_stop(iwl_trans->drv);
-=======
 	/* register transport layer debugfs here */
 	iwl_trans_pcie_dbgfs_register(iwl_trans);
 
 	return 0;
 
->>>>>>> 24b8d41d
 out_free_trans:
 	iwl_trans_pcie_free(iwl_trans);
 	return ret;
@@ -1336,18 +1173,6 @@
 {
 	struct iwl_trans *trans = pci_get_drvdata(pdev);
 
-<<<<<<< HEAD
-	/* if RTPM was in use, restore it to the state before probe */
-	if (trans->runtime_pm_mode != IWL_PLAT_PM_MODE_DISABLED) {
-		/* We should not call forbid here, but we do for now.
-		 * Check the comment to pm_runtime_allow() in
-		 * iwl_pci_probe().
-		 */
-		pm_runtime_forbid(trans->dev);
-	}
-
-=======
->>>>>>> 24b8d41d
 	iwl_drv_stop(trans->drv);
 
 	iwl_trans_pcie_free(trans);
