/******************************************************************************
 *
 * This file is provided under a dual BSD/GPLv2 license.  When using or
 * redistributing this file, you may do so under either license.
 *
 * GPL LICENSE SUMMARY
 *
 * Copyright(c) 2003 - 2015 Intel Corporation. All rights reserved.
 * Copyright(c) 2013 - 2015 Intel Mobile Communications GmbH
 * Copyright(c) 2016 - 2017 Intel Deutschland GmbH
 * Copyright(c) 2018 - 2019 Intel Corporation
 *
 * This program is free software; you can redistribute it and/or modify it
 * under the terms of version 2 of the GNU General Public License as
 * published by the Free Software Foundation.
 *
 * This program is distributed in the hope that it will be useful, but WITHOUT
 * ANY WARRANTY; without even the implied warranty of MERCHANTABILITY or
 * FITNESS FOR A PARTICULAR PURPOSE.  See the GNU General Public License for
 * more details.
 *
 * The full GNU General Public License is included in this distribution in the
 * file called COPYING.
 *
 * Contact Information:
 *  Intel Linux Wireless <linuxwifi@intel.com>
 * Intel Corporation, 5200 N.E. Elam Young Parkway, Hillsboro, OR 97124-6497
 *
 * BSD LICENSE
 *
 * Copyright(c) 2003 - 2015 Intel Corporation. All rights reserved.
 * Copyright(c) 2013 - 2015 Intel Mobile Communications GmbH
 * Copyright(c) 2016 - 2017 Intel Deutschland GmbH
 * Copyright(c) 2018 - 2019 Intel Corporation
 * All rights reserved.
 *
 * Redistribution and use in source and binary forms, with or without
 * modification, are permitted provided that the following conditions
 * are met:
 *
 *  * Redistributions of source code must retain the above copyright
 *    notice, this list of conditions and the following disclaimer.
 *  * Redistributions in binary form must reproduce the above copyright
 *    notice, this list of conditions and the following disclaimer in
 *    the documentation and/or other materials provided with the
 *    distribution.
 *  * Neither the name Intel Corporation nor the names of its
 *    contributors may be used to endorse or promote products derived
 *    from this software without specific prior written permission.
 *
 * THIS SOFTWARE IS PROVIDED BY THE COPYRIGHT HOLDERS AND CONTRIBUTORS
 * "AS IS" AND ANY EXPRESS OR IMPLIED WARRANTIES, INCLUDING, BUT NOT
 * LIMITED TO, THE IMPLIED WARRANTIES OF MERCHANTABILITY AND FITNESS FOR
 * A PARTICULAR PURPOSE ARE DISCLAIMED. IN NO EVENT SHALL THE COPYRIGHT
 * OWNER OR CONTRIBUTORS BE LIABLE FOR ANY DIRECT, INDIRECT, INCIDENTAL,
 * SPECIAL, EXEMPLARY, OR CONSEQUENTIAL DAMAGES (INCLUDING, BUT NOT
 * LIMITED TO, PROCUREMENT OF SUBSTITUTE GOODS OR SERVICES; LOSS OF USE,
 * DATA, OR PROFITS; OR BUSINESS INTERRUPTION) HOWEVER CAUSED AND ON ANY
 * THEORY OF LIABILITY, WHETHER IN CONTRACT, STRICT LIABILITY, OR TORT
 * (INCLUDING NEGLIGENCE OR OTHERWISE) ARISING IN ANY WAY OUT OF THE USE
 * OF THIS SOFTWARE, EVEN IF ADVISED OF THE POSSIBILITY OF SUCH DAMAGE.
 *
 *****************************************************************************/
#ifndef __iwl_trans_int_pcie_h__
#define __iwl_trans_int_pcie_h__

#include <linux/spinlock.h>
#include <linux/interrupt.h>
#include <linux/skbuff.h>
#include <linux/wait.h>
#include <linux/pci.h>
#include <linux/timer.h>
#include <linux/cpu.h>

#include "iwl-fh.h"
#include "iwl-csr.h"
#include "iwl-trans.h"
#include "iwl-debug.h"
#include "iwl-io.h"
#include "iwl-op-mode.h"
<<<<<<< HEAD

/* We need 2 entries for the TX command and header, and another one might
 * be needed for potential data in the SKB's head. The remaining ones can
 * be used for frags.
 */
#define IWL_PCIE_MAX_FRAGS(x) (x->max_tbs - 3)
=======
#include "iwl-drv.h"
#include "queue/tx.h"
>>>>>>> 24b8d41d

/*
 * RX related structures and functions
 */
#define RX_NUM_QUEUES 1
#define RX_POST_REQ_ALLOC 2
#define RX_CLAIM_REQ_ALLOC 8
#define RX_PENDING_WATERMARK 16
#define FIRST_RX_QUEUE 512

struct iwl_host_cmd;

/*This file includes the declaration that are internal to the
 * trans_pcie layer */

/**
 * struct iwl_rx_mem_buffer
 * @page_dma: bus address of rxb page
 * @page: driver's pointer to the rxb page
 * @invalid: rxb is in driver ownership - not owned by HW
 * @vid: index of this rxb in the global table
 * @offset: indicates which offset of the page (in bytes)
 *	this buffer uses (if multiple RBs fit into one page)
 */
struct iwl_rx_mem_buffer {
	dma_addr_t page_dma;
	struct page *page;
	u16 vid;
	bool invalid;
	struct list_head list;
	u32 offset;
};

/**
 * struct isr_statistics - interrupt statistics
 *
 */
struct isr_statistics {
	u32 hw;
	u32 sw;
	u32 err_code;
	u32 sch;
	u32 alive;
	u32 rfkill;
	u32 ctkill;
	u32 wakeup;
	u32 rx;
	u32 tx;
	u32 unhandled;
};

/**
 * struct iwl_rx_transfer_desc - transfer descriptor
 * @addr: ptr to free buffer start address
 * @rbid: unique tag of the buffer
 * @reserved: reserved
 */
struct iwl_rx_transfer_desc {
	__le16 rbid;
	__le16 reserved[3];
	__le64 addr;
} __packed;

#define IWL_RX_CD_FLAGS_FRAGMENTED	BIT(0)

/**
 * struct iwl_rx_completion_desc - completion descriptor
 * @reserved1: reserved
 * @rbid: unique tag of the received buffer
 * @flags: flags (0: fragmented, all others: reserved)
 * @reserved2: reserved
 */
struct iwl_rx_completion_desc {
	__le32 reserved1;
	__le16 rbid;
	u8 flags;
	u8 reserved2[25];
} __packed;

/**
 * struct iwl_rxq - Rx queue
 * @id: queue index
 * @bd: driver's pointer to buffer of receive buffer descriptors (rbd).
 *	Address size is 32 bit in pre-9000 devices and 64 bit in 9000 devices.
 *	In AX210 devices it is a pointer to a list of iwl_rx_transfer_desc's
 * @bd_dma: bus address of buffer of receive buffer descriptors (rbd)
 * @ubd: driver's pointer to buffer of used receive buffer descriptors (rbd)
 * @ubd_dma: physical address of buffer of used receive buffer descriptors (rbd)
 * @tr_tail: driver's pointer to the transmission ring tail buffer
 * @tr_tail_dma: physical address of the buffer for the transmission ring tail
 * @cr_tail: driver's pointer to the completion ring tail buffer
 * @cr_tail_dma: physical address of the buffer for the completion ring tail
 * @read: Shared index to newest available Rx buffer
 * @write: Shared index to oldest written Rx packet
 * @free_count: Number of pre-allocated buffers in rx_free
 * @used_count: Number of RBDs handled to allocator to use for allocation
 * @write_actual:
 * @rx_free: list of RBDs with allocated RB ready for use
 * @rx_used: list of RBDs with no RB attached
 * @need_update: flag to indicate we need to update read/write index
 * @rb_stts: driver's pointer to receive buffer status
 * @rb_stts_dma: bus address of receive buffer status
 * @lock:
 * @queue: actual rx queue. Not used for multi-rx queue.
 * @next_rb_is_fragment: indicates that the previous RB that we handled set
 *	the fragmented flag, so the next one is still another fragment
 *
 * NOTE:  rx_free and rx_used are used as a FIFO for iwl_rx_mem_buffers
 */
struct iwl_rxq {
	int id;
	void *bd;
	dma_addr_t bd_dma;
	union {
		void *used_bd;
		__le32 *bd_32;
		struct iwl_rx_completion_desc *cd;
	};
	dma_addr_t used_bd_dma;
	__le16 *tr_tail;
	dma_addr_t tr_tail_dma;
	__le16 *cr_tail;
	dma_addr_t cr_tail_dma;
	u32 read;
	u32 write;
	u32 free_count;
	u32 used_count;
	u32 write_actual;
	u32 queue_size;
	struct list_head rx_free;
	struct list_head rx_used;
	bool need_update, next_rb_is_fragment;
	void *rb_stts;
	dma_addr_t rb_stts_dma;
	spinlock_t lock;
	struct napi_struct napi;
	struct iwl_rx_mem_buffer *queue[RX_QUEUE_SIZE];
};

/**
 * struct iwl_rb_allocator - Rx allocator
 * @req_pending: number of requests the allcator had not processed yet
 * @req_ready: number of requests honored and ready for claiming
 * @rbd_allocated: RBDs with pages allocated and ready to be handled to
 *	the queue. This is a list of &struct iwl_rx_mem_buffer
 * @rbd_empty: RBDs with no page attached for allocator use. This is a list
 *	of &struct iwl_rx_mem_buffer
 * @lock: protects the rbd_allocated and rbd_empty lists
 * @alloc_wq: work queue for background calls
 * @rx_alloc: work struct for background calls
 */
struct iwl_rb_allocator {
	atomic_t req_pending;
	atomic_t req_ready;
	struct list_head rbd_allocated;
	struct list_head rbd_empty;
	spinlock_t lock;
	struct workqueue_struct *alloc_wq;
	struct work_struct rx_alloc;
};

/**
 * iwl_get_closed_rb_stts - get closed rb stts from different structs
 * @rxq - the rxq to get the rb stts from
 */
static inline __le16 iwl_get_closed_rb_stts(struct iwl_trans *trans,
					    struct iwl_rxq *rxq)
{
	if (trans->trans_cfg->device_family >= IWL_DEVICE_FAMILY_AX210) {
		__le16 *rb_stts = rxq->rb_stts;

		return READ_ONCE(*rb_stts);
	} else {
		struct iwl_rb_status *rb_stts = rxq->rb_stts;

<<<<<<< HEAD
struct iwl_cmd_meta {
	/* only for SYNC commands, iff the reply skb is wanted */
	struct iwl_host_cmd *source;
	u32 flags;
	u32 tbs;
};


#define TFD_TX_CMD_SLOTS 256
#define TFD_CMD_SLOTS 32

/*
 * The FH will write back to the first TB only, so we need to copy some data
 * into the buffer regardless of whether it should be mapped or not.
 * This indicates how big the first TB must be to include the scratch buffer
 * and the assigned PN.
 * Since PN location is 16 bytes at offset 24, it's 40 now.
 * If we make it bigger then allocations will be bigger and copy slower, so
 * that's probably not useful.
 */
#define IWL_FIRST_TB_SIZE	40
#define IWL_FIRST_TB_SIZE_ALIGN ALIGN(IWL_FIRST_TB_SIZE, 64)

struct iwl_pcie_txq_entry {
	struct iwl_device_cmd *cmd;
	struct sk_buff *skb;
	/* buffer to free after command completes */
	const void *free_buf;
	struct iwl_cmd_meta meta;
};

struct iwl_pcie_first_tb_buf {
	u8 buf[IWL_FIRST_TB_SIZE_ALIGN];
};

/**
 * struct iwl_txq - Tx Queue for DMA
 * @q: generic Rx/Tx queue descriptor
 * @tfds: transmit frame descriptors (DMA memory)
 * @first_tb_bufs: start of command headers, including scratch buffers, for
 *	the writeback -- this is DMA memory and an array holding one buffer
 *	for each command on the queue
 * @first_tb_dma: DMA address for the first_tb_bufs start
 * @entries: transmit entries (driver state)
 * @lock: queue lock
 * @stuck_timer: timer that fires if queue gets stuck
 * @trans_pcie: pointer back to transport (for timer)
 * @need_update: indicates need to update read/write index
 * @active: stores if queue is active
 * @ampdu: true if this queue is an ampdu queue for an specific RA/TID
 * @wd_timeout: queue watchdog timeout (jiffies) - per queue
 * @frozen: tx stuck queue timer is frozen
 * @frozen_expiry_remainder: remember how long until the timer fires
 * @write_ptr: 1-st empty entry (index) host_w
 * @read_ptr: last used entry (index) host_r
 * @dma_addr:  physical addr for BD's
 * @n_window: safe queue window
 * @id: queue id
 * @low_mark: low watermark, resume queue if free space more than this
 * @high_mark: high watermark, stop queue if free space less than this
 *
 * A Tx queue consists of circular buffer of BDs (a.k.a. TFDs, transmit frame
 * descriptors) and required locking structures.
 *
 * Note the difference between TFD_QUEUE_SIZE_MAX and n_window: the hardware
 * always assumes 256 descriptors, so TFD_QUEUE_SIZE_MAX is always 256 (unless
 * there might be HW changes in the future). For the normal TX
 * queues, n_window, which is the size of the software queue data
 * is also 256; however, for the command queue, n_window is only
 * 32 since we don't need so many commands pending. Since the HW
 * still uses 256 BDs for DMA though, TFD_QUEUE_SIZE_MAX stays 256.
 * This means that we end up with the following:
 *  HW entries: | 0 | ... | N * 32 | ... | N * 32 + 31 | ... | 255 |
 *  SW entries:           | 0      | ... | 31          |
 * where N is a number between 0 and 7. This means that the SW
 * data is a window overlayed over the HW queue.
 */
struct iwl_txq {
	void *tfds;
	struct iwl_pcie_first_tb_buf *first_tb_bufs;
	dma_addr_t first_tb_dma;
	struct iwl_pcie_txq_entry *entries;
	spinlock_t lock;
	unsigned long frozen_expiry_remainder;
	struct timer_list stuck_timer;
	struct iwl_trans_pcie *trans_pcie;
	bool need_update;
	bool frozen;
	u8 active;
	bool ampdu;
	bool block;
	unsigned long wd_timeout;
	struct sk_buff_head overflow_q;

	int write_ptr;
	int read_ptr;
	dma_addr_t dma_addr;
	int n_window;
	u32 id;
	int low_mark;
	int high_mark;
};

static inline dma_addr_t
iwl_pcie_get_first_tb_dma(struct iwl_txq *txq, int idx)
{
	return txq->first_tb_dma +
	       sizeof(struct iwl_pcie_first_tb_buf) * idx;
}

struct iwl_tso_hdr_page {
	struct page *page;
	u8 *pos;
=======
		return READ_ONCE(rb_stts->closed_rb_num);
	}
}

#ifdef CONFIG_IWLWIFI_DEBUGFS
/**
 * enum iwl_fw_mon_dbgfs_state - the different states of the monitor_data
 * debugfs file
 *
 * @IWL_FW_MON_DBGFS_STATE_CLOSED: the file is closed.
 * @IWL_FW_MON_DBGFS_STATE_OPEN: the file is open.
 * @IWL_FW_MON_DBGFS_STATE_DISABLED: the file is disabled, once this state is
 *	set the file can no longer be used.
 */
enum iwl_fw_mon_dbgfs_state {
	IWL_FW_MON_DBGFS_STATE_CLOSED,
	IWL_FW_MON_DBGFS_STATE_OPEN,
	IWL_FW_MON_DBGFS_STATE_DISABLED,
};
#endif

/**
 * enum iwl_shared_irq_flags - level of sharing for irq
 * @IWL_SHARED_IRQ_NON_RX: interrupt vector serves non rx causes.
 * @IWL_SHARED_IRQ_FIRST_RSS: interrupt vector serves first RSS queue.
 */
enum iwl_shared_irq_flags {
	IWL_SHARED_IRQ_NON_RX		= BIT(0),
	IWL_SHARED_IRQ_FIRST_RSS	= BIT(1),
};

/**
 * enum iwl_image_response_code - image response values
 * @IWL_IMAGE_RESP_DEF: the default value of the register
 * @IWL_IMAGE_RESP_SUCCESS: iml was read successfully
 * @IWL_IMAGE_RESP_FAIL: iml reading failed
 */
enum iwl_image_response_code {
	IWL_IMAGE_RESP_DEF		= 0,
	IWL_IMAGE_RESP_SUCCESS		= 1,
	IWL_IMAGE_RESP_FAIL		= 2,
};

/**
 * struct cont_rec: continuous recording data structure
 * @prev_wr_ptr: the last address that was read in monitor_data
 *	debugfs file
 * @prev_wrap_cnt: the wrap count that was used during the last read in
 *	monitor_data debugfs file
 * @state: the state of monitor_data debugfs file as described
 *	in &iwl_fw_mon_dbgfs_state enum
 * @mutex: locked while reading from monitor_data debugfs file
 */
#ifdef CONFIG_IWLWIFI_DEBUGFS
struct cont_rec {
	u32 prev_wr_ptr;
	u32 prev_wrap_cnt;
	u8  state;
	/* Used to sync monitor_data debugfs file with driver unload flow */
	struct mutex mutex;
>>>>>>> 24b8d41d
};
#endif

/**
 * enum iwl_shared_irq_flags - level of sharing for irq
 * @IWL_SHARED_IRQ_NON_RX: interrupt vector serves non rx causes.
 * @IWL_SHARED_IRQ_FIRST_RSS: interrupt vector serves first RSS queue.
 */
enum iwl_shared_irq_flags {
	IWL_SHARED_IRQ_NON_RX		= BIT(0),
	IWL_SHARED_IRQ_FIRST_RSS	= BIT(1),
};

/**
 * struct iwl_trans_pcie - PCIe transport specific data
 * @rxq: all the RX queue data
 * @rx_pool: initial pool of iwl_rx_mem_buffer for all the queues
 * @global_table: table mapping received VID from hw to rxb
 * @rba: allocator for RX replenishing
<<<<<<< HEAD
=======
 * @ctxt_info: context information for FW self init
 * @ctxt_info_gen3: context information for gen3 devices
 * @prph_info: prph info for self init
 * @prph_scratch: prph scratch for self init
 * @ctxt_info_dma_addr: dma addr of context information
 * @prph_info_dma_addr: dma addr of prph info
 * @prph_scratch_dma_addr: dma addr of prph scratch
 * @ctxt_info_dma_addr: dma addr of context information
 * @init_dram: DRAM data of firmware image (including paging).
 *	Context information addresses will be taken from here.
 *	This is driver's local copy for keeping track of size and
 *	count for allocating and freeing the memory.
>>>>>>> 24b8d41d
 * @trans: pointer to the generic transport area
 * @scd_base_addr: scheduler sram base address in SRAM
 * @kw: keep warm address
 * @pnvm_dram: DRAM area that contains the PNVM data
 * @pci_dev: basic pci-network driver stuff
 * @hw_base: pci hardware address support
 * @ucode_write_complete: indicates that the ucode has been copied.
 * @ucode_write_waitq: wait queue for uCode load
 * @cmd_queue - command queue number
 * @def_rx_queue - default rx queue number
 * @rx_buf_size: Rx buffer size
 * @scd_set_active: should the transport configure the SCD for HCMD queue
 * @sw_csum_tx: if true, then the transport will compute the csum of the TXed
 *	frame.
 * @rx_page_order: page order for receive buffer size
 * @rx_buf_bytes: RX buffer (RB) size in bytes
 * @reg_lock: protect hw register access
 * @mutex: to protect stop_device / start_fw / start_hw
 * @cmd_in_flight: true when we have a host command in flight
#ifdef CONFIG_IWLWIFI_DEBUGFS
 * @fw_mon_data: fw continuous recording data
#endif
 * @msix_entries: array of MSI-X entries
 * @msix_enabled: true if managed to enable MSI-X
 * @shared_vec_mask: the type of causes the shared vector handles
 *	(see iwl_shared_irq_flags).
 * @alloc_vecs: the number of interrupt vectors allocated by the OS
 * @def_irq: default irq for non rx causes
 * @fh_init_mask: initial unmasked fh causes
 * @hw_init_mask: initial unmasked hw causes
 * @fh_mask: current unmasked fh causes
 * @hw_mask: current unmasked hw causes
 * @in_rescan: true if we have triggered a device rescan
 * @base_rb_stts: base virtual address of receive buffer status for all queues
 * @base_rb_stts_dma: base physical address of receive buffer status
 * @supported_dma_mask: DMA mask to validate the actual address against,
 *	will be DMA_BIT_MASK(11) or DMA_BIT_MASK(12) depending on the device
 * @alloc_page_lock: spinlock for the page allocator
 * @alloc_page: allocated page to still use parts of
 * @alloc_page_used: how much of the allocated page was already used (bytes)
 */
struct iwl_trans_pcie {
	struct iwl_rxq *rxq;
<<<<<<< HEAD
	struct iwl_rx_mem_buffer rx_pool[RX_POOL_SIZE];
	struct iwl_rx_mem_buffer *global_table[RX_POOL_SIZE];
=======
	struct iwl_rx_mem_buffer *rx_pool;
	struct iwl_rx_mem_buffer **global_table;
>>>>>>> 24b8d41d
	struct iwl_rb_allocator rba;
	union {
		struct iwl_context_info *ctxt_info;
		struct iwl_context_info_gen3 *ctxt_info_gen3;
	};
	struct iwl_prph_info *prph_info;
	struct iwl_prph_scratch *prph_scratch;
	dma_addr_t ctxt_info_dma_addr;
	dma_addr_t prph_info_dma_addr;
	dma_addr_t prph_scratch_dma_addr;
	dma_addr_t iml_dma_addr;
	struct iwl_trans *trans;

	struct net_device napi_dev;

	/* INT ICT Table */
	__le32 *ict_tbl;
	dma_addr_t ict_tbl_dma;
	int ict_index;
	bool use_ict;
	bool is_down, opmode_down;
	s8 debug_rfkill;
	struct isr_statistics isr_stats;

	spinlock_t irq_lock;
	struct mutex mutex;
	u32 inta_mask;
	u32 scd_base_addr;
	struct iwl_dma_ptr kw;

	struct iwl_dram_data pnvm_dram;

	struct iwl_txq *txq_memory;

	/* PCI bus related data */
	struct pci_dev *pci_dev;
	void __iomem *hw_base;

	bool ucode_write_complete;
	bool sx_complete;
	wait_queue_head_t ucode_write_waitq;
	wait_queue_head_t wait_command_queue;
	wait_queue_head_t sx_waitq;

<<<<<<< HEAD
	u8 page_offs, dev_cmd_offs;

	u8 cmd_queue;
	u8 cmd_fifo;
	unsigned int cmd_q_wdg_timeout;
	u8 n_no_reclaim_cmds;
	u8 no_reclaim_cmds[MAX_NO_RECLAIM_CMDS];
	u8 max_tbs;
	u16 tfd_size;
=======
	u8 def_rx_queue;
	u8 n_no_reclaim_cmds;
	u8 no_reclaim_cmds[MAX_NO_RECLAIM_CMDS];
	u16 num_rx_bufs;
>>>>>>> 24b8d41d

	enum iwl_amsdu_size rx_buf_size;
	bool scd_set_active;
	bool sw_csum_tx;
	bool pcie_dbg_dumped_once;
	u32 rx_page_order;
	u32 rx_buf_bytes;
	u32 supported_dma_mask;

	/* allocator lock for the two values below */
	spinlock_t alloc_page_lock;
	struct page *alloc_page;
	u32 alloc_page_used;

	/*protect hw register */
	spinlock_t reg_lock;
	bool cmd_hold_nic_awake;
<<<<<<< HEAD
	bool ref_cmd_in_flight;

	dma_addr_t fw_mon_phys;
	struct page *fw_mon_page;
	u32 fw_mon_size;
=======

#ifdef CONFIG_IWLWIFI_DEBUGFS
	struct cont_rec fw_mon_data;
#endif
>>>>>>> 24b8d41d

	struct msix_entry msix_entries[IWL_MAX_RX_HW_QUEUES];
	bool msix_enabled;
	u8 shared_vec_mask;
	u32 alloc_vecs;
	u32 def_irq;
	u32 fh_init_mask;
	u32 hw_init_mask;
	u32 fh_mask;
	u32 hw_mask;
	cpumask_t affinity_mask[IWL_MAX_RX_HW_QUEUES];
<<<<<<< HEAD
=======
	u16 tx_cmd_queue_size;
	bool in_rescan;

	void *base_rb_stts;
	dma_addr_t base_rb_stts_dma;
>>>>>>> 24b8d41d
};

static inline struct iwl_trans_pcie *
IWL_TRANS_GET_PCIE_TRANS(struct iwl_trans *trans)
{
	return (void *)trans->trans_specific;
}

static inline void iwl_pcie_clear_irq(struct iwl_trans *trans,
				      struct msix_entry *entry)
{
	/*
	 * Before sending the interrupt the HW disables it to prevent
	 * a nested interrupt. This is done by writing 1 to the corresponding
	 * bit in the mask register. After handling the interrupt, it should be
	 * re-enabled by clearing this bit. This register is defined as
	 * write 1 clear (W1C) register, meaning that it's being clear
	 * by writing 1 to the bit.
	 */
	iwl_write32(trans, CSR_MSIX_AUTOMASK_ST_AD, BIT(entry->entry));
}

static inline struct iwl_trans *
iwl_trans_pcie_get_trans(struct iwl_trans_pcie *trans_pcie)
{
	return container_of((void *)trans_pcie, struct iwl_trans,
			    trans_specific);
}

/*
 * Convention: trans API functions: iwl_trans_pcie_XXX
 *	Other functions: iwl_pcie_XXX
 */
struct iwl_trans
*iwl_trans_pcie_alloc(struct pci_dev *pdev,
		      const struct pci_device_id *ent,
		      const struct iwl_cfg_trans_params *cfg_trans);
void iwl_trans_pcie_free(struct iwl_trans *trans);

/*****************************************************
* RX
******************************************************/
int iwl_pcie_rx_init(struct iwl_trans *trans);
int iwl_pcie_gen2_rx_init(struct iwl_trans *trans);
irqreturn_t iwl_pcie_msix_isr(int irq, void *data);
irqreturn_t iwl_pcie_irq_handler(int irq, void *dev_id);
irqreturn_t iwl_pcie_irq_msix_handler(int irq, void *dev_id);
irqreturn_t iwl_pcie_irq_rx_msix_handler(int irq, void *dev_id);
int iwl_pcie_rx_stop(struct iwl_trans *trans);
void iwl_pcie_rx_free(struct iwl_trans *trans);
void iwl_pcie_free_rbs_pool(struct iwl_trans *trans);
void iwl_pcie_rx_init_rxb_lists(struct iwl_rxq *rxq);
int iwl_pcie_dummy_napi_poll(struct napi_struct *napi, int budget);
void iwl_pcie_rxq_alloc_rbs(struct iwl_trans *trans, gfp_t priority,
			    struct iwl_rxq *rxq);

/*****************************************************
* ICT - interrupt handling
******************************************************/
irqreturn_t iwl_pcie_isr(int irq, void *data);
int iwl_pcie_alloc_ict(struct iwl_trans *trans);
void iwl_pcie_free_ict(struct iwl_trans *trans);
void iwl_pcie_reset_ict(struct iwl_trans *trans);
void iwl_pcie_disable_ict(struct iwl_trans *trans);

/*****************************************************
* TX / HCMD
******************************************************/
int iwl_pcie_tx_init(struct iwl_trans *trans);
void iwl_pcie_tx_start(struct iwl_trans *trans, u32 scd_base_addr);
int iwl_pcie_tx_stop(struct iwl_trans *trans);
void iwl_pcie_tx_free(struct iwl_trans *trans);
bool iwl_trans_pcie_txq_enable(struct iwl_trans *trans, int queue, u16 ssn,
			       const struct iwl_trans_txq_scd_cfg *cfg,
			       unsigned int wdg_timeout);
void iwl_trans_pcie_txq_disable(struct iwl_trans *trans, int queue,
				bool configure_scd);
void iwl_trans_pcie_txq_set_shared_mode(struct iwl_trans *trans, u32 txq_id,
					bool shared_mode);
<<<<<<< HEAD
dma_addr_t iwl_trans_pcie_get_txq_byte_table(struct iwl_trans *trans, int txq);
void iwl_trans_pcie_log_scd_error(struct iwl_trans *trans,
				  struct iwl_txq *txq);
=======
>>>>>>> 24b8d41d
int iwl_trans_pcie_tx(struct iwl_trans *trans, struct sk_buff *skb,
		      struct iwl_device_tx_cmd *dev_cmd, int txq_id);
void iwl_pcie_txq_check_wrptrs(struct iwl_trans *trans);
int iwl_trans_pcie_send_hcmd(struct iwl_trans *trans, struct iwl_host_cmd *cmd);
void iwl_pcie_hcmd_complete(struct iwl_trans *trans,
			    struct iwl_rx_cmd_buffer *rxb);
void iwl_trans_pcie_reclaim(struct iwl_trans *trans, int txq_id, int ssn,
			    struct sk_buff_head *skbs);
void iwl_trans_pcie_set_q_ptrs(struct iwl_trans *trans, int txq_id, int ptr);
void iwl_trans_pcie_tx_reset(struct iwl_trans *trans);

<<<<<<< HEAD
static inline u16 iwl_pcie_tfd_tb_get_len(struct iwl_trans *trans, void *_tfd,
					  u8 idx)
{
	if (trans->cfg->use_tfh) {
		struct iwl_tfh_tfd *tfd = _tfd;
		struct iwl_tfh_tb *tb = &tfd->tbs[idx];

		return le16_to_cpu(tb->tb_len);
	} else {
		struct iwl_tfd *tfd = _tfd;
		struct iwl_tfd_tb *tb = &tfd->tbs[idx];

		return le16_to_cpu(tb->hi_n_len) >> 4;
	}
}

=======
>>>>>>> 24b8d41d
/*****************************************************
* Error handling
******************************************************/
void iwl_pcie_dump_csr(struct iwl_trans *trans);

/*****************************************************
* Helpers
******************************************************/
static inline void _iwl_disable_interrupts(struct iwl_trans *trans)
{
	struct iwl_trans_pcie *trans_pcie = IWL_TRANS_GET_PCIE_TRANS(trans);

	clear_bit(STATUS_INT_ENABLED, &trans->status);
	if (!trans_pcie->msix_enabled) {
		/* disable interrupts from uCode/NIC to host */
		iwl_write32(trans, CSR_INT_MASK, 0x00000000);

		/* acknowledge/clear/reset any interrupts still pending
		 * from uCode or flow handler (Rx/Tx DMA) */
		iwl_write32(trans, CSR_INT, 0xffffffff);
		iwl_write32(trans, CSR_FH_INT_STATUS, 0xffffffff);
	} else {
		/* disable all the interrupt we might use */
		iwl_write32(trans, CSR_MSIX_FH_INT_MASK_AD,
			    trans_pcie->fh_init_mask);
		iwl_write32(trans, CSR_MSIX_HW_INT_MASK_AD,
			    trans_pcie->hw_init_mask);
	}
	IWL_DEBUG_ISR(trans, "Disabled interrupts\n");
}

<<<<<<< HEAD
=======
#define IWL_NUM_OF_COMPLETION_RINGS	31
#define IWL_NUM_OF_TRANSFER_RINGS	527

static inline int iwl_pcie_get_num_sections(const struct fw_img *fw,
					    int start)
{
	int i = 0;

	while (start < fw->num_sec &&
	       fw->sec[start].offset != CPU1_CPU2_SEPARATOR_SECTION &&
	       fw->sec[start].offset != PAGING_SEPARATOR_SECTION) {
		start++;
		i++;
	}

	return i;
}

static inline void iwl_pcie_ctxt_info_free_fw_img(struct iwl_trans *trans)
{
	struct iwl_self_init_dram *dram = &trans->init_dram;
	int i;

	if (!dram->fw) {
		WARN_ON(dram->fw_cnt);
		return;
	}

	for (i = 0; i < dram->fw_cnt; i++)
		dma_free_coherent(trans->dev, dram->fw[i].size,
				  dram->fw[i].block, dram->fw[i].physical);

	kfree(dram->fw);
	dram->fw_cnt = 0;
	dram->fw = NULL;
}

>>>>>>> 24b8d41d
static inline void iwl_disable_interrupts(struct iwl_trans *trans)
{
	struct iwl_trans_pcie *trans_pcie = IWL_TRANS_GET_PCIE_TRANS(trans);

	spin_lock(&trans_pcie->irq_lock);
	_iwl_disable_interrupts(trans);
	spin_unlock(&trans_pcie->irq_lock);
}

static inline void _iwl_enable_interrupts(struct iwl_trans *trans)
{
	struct iwl_trans_pcie *trans_pcie = IWL_TRANS_GET_PCIE_TRANS(trans);

	IWL_DEBUG_ISR(trans, "Enabling interrupts\n");
	set_bit(STATUS_INT_ENABLED, &trans->status);
	if (!trans_pcie->msix_enabled) {
		trans_pcie->inta_mask = CSR_INI_SET_MASK;
		iwl_write32(trans, CSR_INT_MASK, trans_pcie->inta_mask);
	} else {
		/*
		 * fh/hw_mask keeps all the unmasked causes.
		 * Unlike msi, in msix cause is enabled when it is unset.
		 */
		trans_pcie->hw_mask = trans_pcie->hw_init_mask;
		trans_pcie->fh_mask = trans_pcie->fh_init_mask;
		iwl_write32(trans, CSR_MSIX_FH_INT_MASK_AD,
			    ~trans_pcie->fh_mask);
		iwl_write32(trans, CSR_MSIX_HW_INT_MASK_AD,
			    ~trans_pcie->hw_mask);
	}
}

static inline void iwl_enable_interrupts(struct iwl_trans *trans)
{
	struct iwl_trans_pcie *trans_pcie = IWL_TRANS_GET_PCIE_TRANS(trans);

	spin_lock(&trans_pcie->irq_lock);
	_iwl_enable_interrupts(trans);
	spin_unlock(&trans_pcie->irq_lock);
}
static inline void iwl_enable_hw_int_msk_msix(struct iwl_trans *trans, u32 msk)
{
	struct iwl_trans_pcie *trans_pcie = IWL_TRANS_GET_PCIE_TRANS(trans);

	iwl_write32(trans, CSR_MSIX_HW_INT_MASK_AD, ~msk);
	trans_pcie->hw_mask = msk;
}

static inline void iwl_enable_fh_int_msk_msix(struct iwl_trans *trans, u32 msk)
{
	struct iwl_trans_pcie *trans_pcie = IWL_TRANS_GET_PCIE_TRANS(trans);

	iwl_write32(trans, CSR_MSIX_FH_INT_MASK_AD, ~msk);
	trans_pcie->fh_mask = msk;
}

static inline void iwl_enable_fw_load_int(struct iwl_trans *trans)
{
	struct iwl_trans_pcie *trans_pcie = IWL_TRANS_GET_PCIE_TRANS(trans);

	IWL_DEBUG_ISR(trans, "Enabling FW load interrupt\n");
	if (!trans_pcie->msix_enabled) {
		trans_pcie->inta_mask = CSR_INT_BIT_FH_TX;
		iwl_write32(trans, CSR_INT_MASK, trans_pcie->inta_mask);
	} else {
		iwl_write32(trans, CSR_MSIX_HW_INT_MASK_AD,
			    trans_pcie->hw_init_mask);
		iwl_enable_fh_int_msk_msix(trans,
					   MSIX_FH_INT_CAUSES_D2S_CH0_NUM);
	}
}

static inline void iwl_enable_fw_load_int_ctx_info(struct iwl_trans *trans)
{
	struct iwl_trans_pcie *trans_pcie = IWL_TRANS_GET_PCIE_TRANS(trans);

	IWL_DEBUG_ISR(trans, "Enabling ALIVE interrupt only\n");

	if (!trans_pcie->msix_enabled) {
		/*
		 * When we'll receive the ALIVE interrupt, the ISR will call
		 * iwl_enable_fw_load_int_ctx_info again to set the ALIVE
		 * interrupt (which is not really needed anymore) but also the
		 * RX interrupt which will allow us to receive the ALIVE
		 * notification (which is Rx) and continue the flow.
		 */
		trans_pcie->inta_mask =  CSR_INT_BIT_ALIVE | CSR_INT_BIT_FH_RX;
		iwl_write32(trans, CSR_INT_MASK, trans_pcie->inta_mask);
	} else {
		iwl_enable_hw_int_msk_msix(trans,
					   MSIX_HW_INT_CAUSES_REG_ALIVE);
		/*
		 * Leave all the FH causes enabled to get the ALIVE
		 * notification.
		 */
		iwl_enable_fh_int_msk_msix(trans, trans_pcie->fh_init_mask);
	}
}

static inline const char *queue_name(struct device *dev,
				     struct iwl_trans_pcie *trans_p, int i)
{
	if (trans_p->shared_vec_mask) {
		int vec = trans_p->shared_vec_mask &
			  IWL_SHARED_IRQ_FIRST_RSS ? 1 : 0;

<<<<<<< HEAD
	if (test_and_clear_bit(txq->id, trans_pcie->queue_stopped)) {
		IWL_DEBUG_TX_QUEUES(trans, "Wake hwq %d\n", txq->id);
		iwl_op_mode_queue_not_full(trans->op_mode, txq->id);
=======
		if (i == 0)
			return DRV_NAME ": shared IRQ";

		return devm_kasprintf(dev, GFP_KERNEL,
				      DRV_NAME ": queue %d", i + vec);
>>>>>>> 24b8d41d
	}
	if (i == 0)
		return DRV_NAME ": default queue";

	if (i == trans_p->alloc_vecs - 1)
		return DRV_NAME ": exception";

	return devm_kasprintf(dev, GFP_KERNEL,
			      DRV_NAME  ": queue %d", i);
}

static inline void iwl_enable_rfkill_int(struct iwl_trans *trans)
{
	struct iwl_trans_pcie *trans_pcie = IWL_TRANS_GET_PCIE_TRANS(trans);

<<<<<<< HEAD
	if (!test_and_set_bit(txq->id, trans_pcie->queue_stopped)) {
		iwl_op_mode_queue_full(trans->op_mode, txq->id);
		IWL_DEBUG_TX_QUEUES(trans, "Stop hwq %d\n", txq->id);
	} else
		IWL_DEBUG_TX_QUEUES(trans, "hwq %d already stopped\n",
				    txq->id);
}

static inline bool iwl_queue_used(const struct iwl_txq *q, int i)
{
	return q->write_ptr >= q->read_ptr ?
		(i >= q->read_ptr && i < q->write_ptr) :
		!(i < q->read_ptr && i >= q->write_ptr);
}

static inline u8 get_cmd_index(struct iwl_txq *q, u32 index)
{
	return index & (q->n_window - 1);
}
=======
	IWL_DEBUG_ISR(trans, "Enabling rfkill interrupt\n");
	if (!trans_pcie->msix_enabled) {
		trans_pcie->inta_mask = CSR_INT_BIT_RF_KILL;
		iwl_write32(trans, CSR_INT_MASK, trans_pcie->inta_mask);
	} else {
		iwl_write32(trans, CSR_MSIX_FH_INT_MASK_AD,
			    trans_pcie->fh_init_mask);
		iwl_enable_hw_int_msk_msix(trans,
					   MSIX_HW_INT_CAUSES_REG_RF_KILL);
	}

	if (trans->trans_cfg->device_family >= IWL_DEVICE_FAMILY_9000) {
		/*
		 * On 9000-series devices this bit isn't enabled by default, so
		 * when we power down the device we need set the bit to allow it
		 * to wake up the PCI-E bus for RF-kill interrupts.
		 */
		iwl_set_bit(trans, CSR_GP_CNTRL,
			    CSR_GP_CNTRL_REG_FLAG_RFKILL_WAKE_L1A_EN);
	}
}

void iwl_pcie_handle_rfkill_irq(struct iwl_trans *trans);
>>>>>>> 24b8d41d

static inline bool iwl_is_rfkill_set(struct iwl_trans *trans)
{
	struct iwl_trans_pcie *trans_pcie = IWL_TRANS_GET_PCIE_TRANS(trans);

	lockdep_assert_held(&trans_pcie->mutex);

	if (trans_pcie->debug_rfkill == 1)
		return true;

	return !(iwl_read32(trans, CSR_GP_CNTRL) &
		CSR_GP_CNTRL_REG_FLAG_HW_RF_KILL_SW);
}

static inline void __iwl_trans_pcie_set_bits_mask(struct iwl_trans *trans,
						  u32 reg, u32 mask, u32 value)
{
	u32 v;

#ifdef CONFIG_IWLWIFI_DEBUG
	WARN_ON_ONCE(value & ~mask);
#endif

	v = iwl_read32(trans, reg);
	v &= ~mask;
	v |= value;
	iwl_write32(trans, reg, v);
}

static inline void __iwl_trans_pcie_clear_bit(struct iwl_trans *trans,
					      u32 reg, u32 mask)
{
	__iwl_trans_pcie_set_bits_mask(trans, reg, mask, 0);
}

static inline void __iwl_trans_pcie_set_bit(struct iwl_trans *trans,
					    u32 reg, u32 mask)
{
	__iwl_trans_pcie_set_bits_mask(trans, reg, mask, mask);
}

static inline bool iwl_pcie_dbg_on(struct iwl_trans *trans)
{
	return (trans->dbg.dest_tlv || iwl_trans_dbg_ini_valid(trans));
}

void iwl_trans_pcie_rf_kill(struct iwl_trans *trans, bool state);
void iwl_trans_pcie_dump_regs(struct iwl_trans *trans);
void iwl_trans_pcie_sync_nmi(struct iwl_trans *trans);

#ifdef CONFIG_IWLWIFI_DEBUGFS
void iwl_trans_pcie_dbgfs_register(struct iwl_trans *trans);
#else
static inline void iwl_trans_pcie_dbgfs_register(struct iwl_trans *trans) { }
#endif

<<<<<<< HEAD
int iwl_pci_fw_exit_d0i3(struct iwl_trans *trans);
int iwl_pci_fw_enter_d0i3(struct iwl_trans *trans);

void iwl_pcie_enable_rx_wake(struct iwl_trans *trans, bool enable);

=======
void iwl_pcie_rx_allocator_work(struct work_struct *data);

/* common functions that are used by gen2 transport */
int iwl_pcie_gen2_apm_init(struct iwl_trans *trans);
void iwl_pcie_apm_config(struct iwl_trans *trans);
int iwl_pcie_prepare_card_hw(struct iwl_trans *trans);
void iwl_pcie_synchronize_irqs(struct iwl_trans *trans);
bool iwl_pcie_check_hw_rf_kill(struct iwl_trans *trans);
void iwl_trans_pcie_handle_stop_rfkill(struct iwl_trans *trans,
				       bool was_in_rfkill);
void iwl_pcie_txq_free_tfd(struct iwl_trans *trans, struct iwl_txq *txq);
void iwl_pcie_apm_stop_master(struct iwl_trans *trans);
void iwl_pcie_conf_msix_hw(struct iwl_trans_pcie *trans_pcie);
int iwl_pcie_alloc_dma_ptr(struct iwl_trans *trans,
			   struct iwl_dma_ptr *ptr, size_t size);
void iwl_pcie_free_dma_ptr(struct iwl_trans *trans, struct iwl_dma_ptr *ptr);
void iwl_pcie_apply_destination(struct iwl_trans *trans);

/* common functions that are used by gen3 transport */
void iwl_pcie_alloc_fw_monitor(struct iwl_trans *trans, u8 max_power);

/* transport gen 2 exported functions */
int iwl_trans_pcie_gen2_start_fw(struct iwl_trans *trans,
				 const struct fw_img *fw, bool run_in_rfkill);
void iwl_trans_pcie_gen2_fw_alive(struct iwl_trans *trans, u32 scd_addr);
int iwl_trans_pcie_gen2_send_hcmd(struct iwl_trans *trans,
				  struct iwl_host_cmd *cmd);
void iwl_trans_pcie_gen2_stop_device(struct iwl_trans *trans);
void _iwl_trans_pcie_gen2_stop_device(struct iwl_trans *trans);
void iwl_pcie_d3_complete_suspend(struct iwl_trans *trans,
				  bool test, bool reset);
>>>>>>> 24b8d41d
#endif /* __iwl_trans_int_pcie_h__ */<|MERGE_RESOLUTION|>--- conflicted
+++ resolved
@@ -78,17 +78,8 @@
 #include "iwl-debug.h"
 #include "iwl-io.h"
 #include "iwl-op-mode.h"
-<<<<<<< HEAD
-
-/* We need 2 entries for the TX command and header, and another one might
- * be needed for potential data in the SKB's head. The remaining ones can
- * be used for frags.
- */
-#define IWL_PCIE_MAX_FRAGS(x) (x->max_tbs - 3)
-=======
 #include "iwl-drv.h"
 #include "queue/tx.h"
->>>>>>> 24b8d41d
 
 /*
  * RX related structures and functions
@@ -264,121 +255,6 @@
 	} else {
 		struct iwl_rb_status *rb_stts = rxq->rb_stts;
 
-<<<<<<< HEAD
-struct iwl_cmd_meta {
-	/* only for SYNC commands, iff the reply skb is wanted */
-	struct iwl_host_cmd *source;
-	u32 flags;
-	u32 tbs;
-};
-
-
-#define TFD_TX_CMD_SLOTS 256
-#define TFD_CMD_SLOTS 32
-
-/*
- * The FH will write back to the first TB only, so we need to copy some data
- * into the buffer regardless of whether it should be mapped or not.
- * This indicates how big the first TB must be to include the scratch buffer
- * and the assigned PN.
- * Since PN location is 16 bytes at offset 24, it's 40 now.
- * If we make it bigger then allocations will be bigger and copy slower, so
- * that's probably not useful.
- */
-#define IWL_FIRST_TB_SIZE	40
-#define IWL_FIRST_TB_SIZE_ALIGN ALIGN(IWL_FIRST_TB_SIZE, 64)
-
-struct iwl_pcie_txq_entry {
-	struct iwl_device_cmd *cmd;
-	struct sk_buff *skb;
-	/* buffer to free after command completes */
-	const void *free_buf;
-	struct iwl_cmd_meta meta;
-};
-
-struct iwl_pcie_first_tb_buf {
-	u8 buf[IWL_FIRST_TB_SIZE_ALIGN];
-};
-
-/**
- * struct iwl_txq - Tx Queue for DMA
- * @q: generic Rx/Tx queue descriptor
- * @tfds: transmit frame descriptors (DMA memory)
- * @first_tb_bufs: start of command headers, including scratch buffers, for
- *	the writeback -- this is DMA memory and an array holding one buffer
- *	for each command on the queue
- * @first_tb_dma: DMA address for the first_tb_bufs start
- * @entries: transmit entries (driver state)
- * @lock: queue lock
- * @stuck_timer: timer that fires if queue gets stuck
- * @trans_pcie: pointer back to transport (for timer)
- * @need_update: indicates need to update read/write index
- * @active: stores if queue is active
- * @ampdu: true if this queue is an ampdu queue for an specific RA/TID
- * @wd_timeout: queue watchdog timeout (jiffies) - per queue
- * @frozen: tx stuck queue timer is frozen
- * @frozen_expiry_remainder: remember how long until the timer fires
- * @write_ptr: 1-st empty entry (index) host_w
- * @read_ptr: last used entry (index) host_r
- * @dma_addr:  physical addr for BD's
- * @n_window: safe queue window
- * @id: queue id
- * @low_mark: low watermark, resume queue if free space more than this
- * @high_mark: high watermark, stop queue if free space less than this
- *
- * A Tx queue consists of circular buffer of BDs (a.k.a. TFDs, transmit frame
- * descriptors) and required locking structures.
- *
- * Note the difference between TFD_QUEUE_SIZE_MAX and n_window: the hardware
- * always assumes 256 descriptors, so TFD_QUEUE_SIZE_MAX is always 256 (unless
- * there might be HW changes in the future). For the normal TX
- * queues, n_window, which is the size of the software queue data
- * is also 256; however, for the command queue, n_window is only
- * 32 since we don't need so many commands pending. Since the HW
- * still uses 256 BDs for DMA though, TFD_QUEUE_SIZE_MAX stays 256.
- * This means that we end up with the following:
- *  HW entries: | 0 | ... | N * 32 | ... | N * 32 + 31 | ... | 255 |
- *  SW entries:           | 0      | ... | 31          |
- * where N is a number between 0 and 7. This means that the SW
- * data is a window overlayed over the HW queue.
- */
-struct iwl_txq {
-	void *tfds;
-	struct iwl_pcie_first_tb_buf *first_tb_bufs;
-	dma_addr_t first_tb_dma;
-	struct iwl_pcie_txq_entry *entries;
-	spinlock_t lock;
-	unsigned long frozen_expiry_remainder;
-	struct timer_list stuck_timer;
-	struct iwl_trans_pcie *trans_pcie;
-	bool need_update;
-	bool frozen;
-	u8 active;
-	bool ampdu;
-	bool block;
-	unsigned long wd_timeout;
-	struct sk_buff_head overflow_q;
-
-	int write_ptr;
-	int read_ptr;
-	dma_addr_t dma_addr;
-	int n_window;
-	u32 id;
-	int low_mark;
-	int high_mark;
-};
-
-static inline dma_addr_t
-iwl_pcie_get_first_tb_dma(struct iwl_txq *txq, int idx)
-{
-	return txq->first_tb_dma +
-	       sizeof(struct iwl_pcie_first_tb_buf) * idx;
-}
-
-struct iwl_tso_hdr_page {
-	struct page *page;
-	u8 *pos;
-=======
 		return READ_ONCE(rb_stts->closed_rb_num);
 	}
 }
@@ -439,19 +315,8 @@
 	u8  state;
 	/* Used to sync monitor_data debugfs file with driver unload flow */
 	struct mutex mutex;
->>>>>>> 24b8d41d
 };
 #endif
-
-/**
- * enum iwl_shared_irq_flags - level of sharing for irq
- * @IWL_SHARED_IRQ_NON_RX: interrupt vector serves non rx causes.
- * @IWL_SHARED_IRQ_FIRST_RSS: interrupt vector serves first RSS queue.
- */
-enum iwl_shared_irq_flags {
-	IWL_SHARED_IRQ_NON_RX		= BIT(0),
-	IWL_SHARED_IRQ_FIRST_RSS	= BIT(1),
-};
 
 /**
  * struct iwl_trans_pcie - PCIe transport specific data
@@ -459,8 +324,6 @@
  * @rx_pool: initial pool of iwl_rx_mem_buffer for all the queues
  * @global_table: table mapping received VID from hw to rxb
  * @rba: allocator for RX replenishing
-<<<<<<< HEAD
-=======
  * @ctxt_info: context information for FW self init
  * @ctxt_info_gen3: context information for gen3 devices
  * @prph_info: prph info for self init
@@ -473,7 +336,6 @@
  *	Context information addresses will be taken from here.
  *	This is driver's local copy for keeping track of size and
  *	count for allocating and freeing the memory.
->>>>>>> 24b8d41d
  * @trans: pointer to the generic transport area
  * @scd_base_addr: scheduler sram base address in SRAM
  * @kw: keep warm address
@@ -517,13 +379,8 @@
  */
 struct iwl_trans_pcie {
 	struct iwl_rxq *rxq;
-<<<<<<< HEAD
-	struct iwl_rx_mem_buffer rx_pool[RX_POOL_SIZE];
-	struct iwl_rx_mem_buffer *global_table[RX_POOL_SIZE];
-=======
 	struct iwl_rx_mem_buffer *rx_pool;
 	struct iwl_rx_mem_buffer **global_table;
->>>>>>> 24b8d41d
 	struct iwl_rb_allocator rba;
 	union {
 		struct iwl_context_info *ctxt_info;
@@ -568,22 +425,10 @@
 	wait_queue_head_t wait_command_queue;
 	wait_queue_head_t sx_waitq;
 
-<<<<<<< HEAD
-	u8 page_offs, dev_cmd_offs;
-
-	u8 cmd_queue;
-	u8 cmd_fifo;
-	unsigned int cmd_q_wdg_timeout;
-	u8 n_no_reclaim_cmds;
-	u8 no_reclaim_cmds[MAX_NO_RECLAIM_CMDS];
-	u8 max_tbs;
-	u16 tfd_size;
-=======
 	u8 def_rx_queue;
 	u8 n_no_reclaim_cmds;
 	u8 no_reclaim_cmds[MAX_NO_RECLAIM_CMDS];
 	u16 num_rx_bufs;
->>>>>>> 24b8d41d
 
 	enum iwl_amsdu_size rx_buf_size;
 	bool scd_set_active;
@@ -601,18 +446,10 @@
 	/*protect hw register */
 	spinlock_t reg_lock;
 	bool cmd_hold_nic_awake;
-<<<<<<< HEAD
-	bool ref_cmd_in_flight;
-
-	dma_addr_t fw_mon_phys;
-	struct page *fw_mon_page;
-	u32 fw_mon_size;
-=======
 
 #ifdef CONFIG_IWLWIFI_DEBUGFS
 	struct cont_rec fw_mon_data;
 #endif
->>>>>>> 24b8d41d
 
 	struct msix_entry msix_entries[IWL_MAX_RX_HW_QUEUES];
 	bool msix_enabled;
@@ -624,14 +461,11 @@
 	u32 fh_mask;
 	u32 hw_mask;
 	cpumask_t affinity_mask[IWL_MAX_RX_HW_QUEUES];
-<<<<<<< HEAD
-=======
 	u16 tx_cmd_queue_size;
 	bool in_rescan;
 
 	void *base_rb_stts;
 	dma_addr_t base_rb_stts_dma;
->>>>>>> 24b8d41d
 };
 
 static inline struct iwl_trans_pcie *
@@ -711,12 +545,6 @@
 				bool configure_scd);
 void iwl_trans_pcie_txq_set_shared_mode(struct iwl_trans *trans, u32 txq_id,
 					bool shared_mode);
-<<<<<<< HEAD
-dma_addr_t iwl_trans_pcie_get_txq_byte_table(struct iwl_trans *trans, int txq);
-void iwl_trans_pcie_log_scd_error(struct iwl_trans *trans,
-				  struct iwl_txq *txq);
-=======
->>>>>>> 24b8d41d
 int iwl_trans_pcie_tx(struct iwl_trans *trans, struct sk_buff *skb,
 		      struct iwl_device_tx_cmd *dev_cmd, int txq_id);
 void iwl_pcie_txq_check_wrptrs(struct iwl_trans *trans);
@@ -728,25 +556,6 @@
 void iwl_trans_pcie_set_q_ptrs(struct iwl_trans *trans, int txq_id, int ptr);
 void iwl_trans_pcie_tx_reset(struct iwl_trans *trans);
 
-<<<<<<< HEAD
-static inline u16 iwl_pcie_tfd_tb_get_len(struct iwl_trans *trans, void *_tfd,
-					  u8 idx)
-{
-	if (trans->cfg->use_tfh) {
-		struct iwl_tfh_tfd *tfd = _tfd;
-		struct iwl_tfh_tb *tb = &tfd->tbs[idx];
-
-		return le16_to_cpu(tb->tb_len);
-	} else {
-		struct iwl_tfd *tfd = _tfd;
-		struct iwl_tfd_tb *tb = &tfd->tbs[idx];
-
-		return le16_to_cpu(tb->hi_n_len) >> 4;
-	}
-}
-
-=======
->>>>>>> 24b8d41d
 /*****************************************************
 * Error handling
 ******************************************************/
@@ -778,8 +587,6 @@
 	IWL_DEBUG_ISR(trans, "Disabled interrupts\n");
 }
 
-<<<<<<< HEAD
-=======
 #define IWL_NUM_OF_COMPLETION_RINGS	31
 #define IWL_NUM_OF_TRANSFER_RINGS	527
 
@@ -817,7 +624,6 @@
 	dram->fw = NULL;
 }
 
->>>>>>> 24b8d41d
 static inline void iwl_disable_interrupts(struct iwl_trans *trans)
 {
 	struct iwl_trans_pcie *trans_pcie = IWL_TRANS_GET_PCIE_TRANS(trans);
@@ -924,17 +730,11 @@
 		int vec = trans_p->shared_vec_mask &
 			  IWL_SHARED_IRQ_FIRST_RSS ? 1 : 0;
 
-<<<<<<< HEAD
-	if (test_and_clear_bit(txq->id, trans_pcie->queue_stopped)) {
-		IWL_DEBUG_TX_QUEUES(trans, "Wake hwq %d\n", txq->id);
-		iwl_op_mode_queue_not_full(trans->op_mode, txq->id);
-=======
 		if (i == 0)
 			return DRV_NAME ": shared IRQ";
 
 		return devm_kasprintf(dev, GFP_KERNEL,
 				      DRV_NAME ": queue %d", i + vec);
->>>>>>> 24b8d41d
 	}
 	if (i == 0)
 		return DRV_NAME ": default queue";
@@ -950,27 +750,6 @@
 {
 	struct iwl_trans_pcie *trans_pcie = IWL_TRANS_GET_PCIE_TRANS(trans);
 
-<<<<<<< HEAD
-	if (!test_and_set_bit(txq->id, trans_pcie->queue_stopped)) {
-		iwl_op_mode_queue_full(trans->op_mode, txq->id);
-		IWL_DEBUG_TX_QUEUES(trans, "Stop hwq %d\n", txq->id);
-	} else
-		IWL_DEBUG_TX_QUEUES(trans, "hwq %d already stopped\n",
-				    txq->id);
-}
-
-static inline bool iwl_queue_used(const struct iwl_txq *q, int i)
-{
-	return q->write_ptr >= q->read_ptr ?
-		(i >= q->read_ptr && i < q->write_ptr) :
-		!(i < q->read_ptr && i >= q->write_ptr);
-}
-
-static inline u8 get_cmd_index(struct iwl_txq *q, u32 index)
-{
-	return index & (q->n_window - 1);
-}
-=======
 	IWL_DEBUG_ISR(trans, "Enabling rfkill interrupt\n");
 	if (!trans_pcie->msix_enabled) {
 		trans_pcie->inta_mask = CSR_INT_BIT_RF_KILL;
@@ -994,7 +773,6 @@
 }
 
 void iwl_pcie_handle_rfkill_irq(struct iwl_trans *trans);
->>>>>>> 24b8d41d
 
 static inline bool iwl_is_rfkill_set(struct iwl_trans *trans)
 {
@@ -1051,13 +829,6 @@
 static inline void iwl_trans_pcie_dbgfs_register(struct iwl_trans *trans) { }
 #endif
 
-<<<<<<< HEAD
-int iwl_pci_fw_exit_d0i3(struct iwl_trans *trans);
-int iwl_pci_fw_enter_d0i3(struct iwl_trans *trans);
-
-void iwl_pcie_enable_rx_wake(struct iwl_trans *trans, bool enable);
-
-=======
 void iwl_pcie_rx_allocator_work(struct work_struct *data);
 
 /* common functions that are used by gen2 transport */
@@ -1089,5 +860,4 @@
 void _iwl_trans_pcie_gen2_stop_device(struct iwl_trans *trans);
 void iwl_pcie_d3_complete_suspend(struct iwl_trans *trans,
 				  bool test, bool reset);
->>>>>>> 24b8d41d
 #endif /* __iwl_trans_int_pcie_h__ */