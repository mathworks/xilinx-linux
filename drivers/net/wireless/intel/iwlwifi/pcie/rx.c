/******************************************************************************
 *
 * This file is provided under a dual BSD/GPLv2 license.  When using or
 * redistributing this file, you may do so under either license.
 *
 * GPL LICENSE SUMMARY
 *
 * Copyright(c) 2003 - 2014 Intel Corporation. All rights reserved.
 * Copyright(c) 2013 - 2015 Intel Mobile Communications GmbH
 * Copyright(c) 2016 - 2017 Intel Deutschland GmbH
 * Copyright(c) 2018 - 2019 Intel Corporation
 *
 * This program is free software; you can redistribute it and/or modify it
 * under the terms of version 2 of the GNU General Public License as
 * published by the Free Software Foundation.
 *
 * This program is distributed in the hope that it will be useful, but WITHOUT
 * ANY WARRANTY; without even the implied warranty of MERCHANTABILITY or
 * FITNESS FOR A PARTICULAR PURPOSE.  See the GNU General Public License for
 * more details.
 *
 * The full GNU General Public License is included in this distribution in the
 * file called COPYING.
 *
 * Contact Information:
 *  Intel Linux Wireless <linuxwifi@intel.com>
 * Intel Corporation, 5200 N.E. Elam Young Parkway, Hillsboro, OR 97124-6497
 *
 * BSD LICENSE
 *
 * Copyright(c) 2003 - 2014 Intel Corporation. All rights reserved.
 * Copyright(c) 2013 - 2015 Intel Mobile Communications GmbH
 * Copyright(c) 2016 - 2017 Intel Deutschland GmbH
 * Copyright(c) 2018 - 2019 Intel Corporation
 * All rights reserved.
 *
 * Redistribution and use in source and binary forms, with or without
 * modification, are permitted provided that the following conditions
 * are met:
 *
 *  * Redistributions of source code must retain the above copyright
 *    notice, this list of conditions and the following disclaimer.
 *  * Redistributions in binary form must reproduce the above copyright
 *    notice, this list of conditions and the following disclaimer in
 *    the documentation and/or other materials provided with the
 *    distribution.
 *  * Neither the name Intel Corporation nor the names of its
 *    contributors may be used to endorse or promote products derived
 *    from this software without specific prior written permission.
 *
 * THIS SOFTWARE IS PROVIDED BY THE COPYRIGHT HOLDERS AND CONTRIBUTORS
 * "AS IS" AND ANY EXPRESS OR IMPLIED WARRANTIES, INCLUDING, BUT NOT
 * LIMITED TO, THE IMPLIED WARRANTIES OF MERCHANTABILITY AND FITNESS FOR
 * A PARTICULAR PURPOSE ARE DISCLAIMED. IN NO EVENT SHALL THE COPYRIGHT
 * OWNER OR CONTRIBUTORS BE LIABLE FOR ANY DIRECT, INDIRECT, INCIDENTAL,
 * SPECIAL, EXEMPLARY, OR CONSEQUENTIAL DAMAGES (INCLUDING, BUT NOT
 * LIMITED TO, PROCUREMENT OF SUBSTITUTE GOODS OR SERVICES; LOSS OF USE,
 * DATA, OR PROFITS; OR BUSINESS INTERRUPTION) HOWEVER CAUSED AND ON ANY
 * THEORY OF LIABILITY, WHETHER IN CONTRACT, STRICT LIABILITY, OR TORT
 * (INCLUDING NEGLIGENCE OR OTHERWISE) ARISING IN ANY WAY OUT OF THE USE
 * OF THIS SOFTWARE, EVEN IF ADVISED OF THE POSSIBILITY OF SUCH DAMAGE.
 *
 *****************************************************************************/
#include <linux/sched.h>
#include <linux/wait.h>
#include <linux/gfp.h>

#include "iwl-prph.h"
#include "iwl-io.h"
#include "internal.h"
#include "iwl-op-mode.h"
#include "iwl-context-info-gen3.h"

/******************************************************************************
 *
 * RX path functions
 *
 ******************************************************************************/

/*
 * Rx theory of operation
 *
 * Driver allocates a circular buffer of Receive Buffer Descriptors (RBDs),
 * each of which point to Receive Buffers to be filled by the NIC.  These get
 * used not only for Rx frames, but for any command response or notification
 * from the NIC.  The driver and NIC manage the Rx buffers by means
 * of indexes into the circular buffer.
 *
 * Rx Queue Indexes
 * The host/firmware share two index registers for managing the Rx buffers.
 *
 * The READ index maps to the first position that the firmware may be writing
 * to -- the driver can read up to (but not including) this position and get
 * good data.
 * The READ index is managed by the firmware once the card is enabled.
 *
 * The WRITE index maps to the last position the driver has read from -- the
 * position preceding WRITE is the last slot the firmware can place a packet.
 *
 * The queue is empty (no good data) if WRITE = READ - 1, and is full if
 * WRITE = READ.
 *
 * During initialization, the host sets up the READ queue position to the first
 * INDEX position, and WRITE to the last (READ - 1 wrapped)
 *
 * When the firmware places a packet in a buffer, it will advance the READ index
 * and fire the RX interrupt.  The driver can then query the READ index and
 * process as many packets as possible, moving the WRITE index forward as it
 * resets the Rx queue buffers with new memory.
 *
 * The management in the driver is as follows:
 * + A list of pre-allocated RBDs is stored in iwl->rxq->rx_free.
 *   When the interrupt handler is called, the request is processed.
 *   The page is either stolen - transferred to the upper layer
 *   or reused - added immediately to the iwl->rxq->rx_free list.
 * + When the page is stolen - the driver updates the matching queue's used
 *   count, detaches the RBD and transfers it to the queue used list.
 *   When there are two used RBDs - they are transferred to the allocator empty
 *   list. Work is then scheduled for the allocator to start allocating
 *   eight buffers.
 *   When there are another 6 used RBDs - they are transferred to the allocator
 *   empty list and the driver tries to claim the pre-allocated buffers and
 *   add them to iwl->rxq->rx_free. If it fails - it continues to claim them
 *   until ready.
 *   When there are 8+ buffers in the free list - either from allocation or from
 *   8 reused unstolen pages - restock is called to update the FW and indexes.
 * + In order to make sure the allocator always has RBDs to use for allocation
 *   the allocator has initial pool in the size of num_queues*(8-2) - the
 *   maximum missing RBDs per allocation request (request posted with 2
 *    empty RBDs, there is no guarantee when the other 6 RBDs are supplied).
 *   The queues supplies the recycle of the rest of the RBDs.
 * + A received packet is processed and handed to the kernel network stack,
 *   detached from the iwl->rxq.  The driver 'processed' index is updated.
 * + If there are no allocated buffers in iwl->rxq->rx_free,
 *   the READ INDEX is not incremented and iwl->status(RX_STALLED) is set.
 *   If there were enough free buffers and RX_STALLED is set it is cleared.
 *
 *
 * Driver sequence:
 *
 * iwl_rxq_alloc()            Allocates rx_free
 * iwl_pcie_rx_replenish()    Replenishes rx_free list from rx_used, and calls
 *                            iwl_pcie_rxq_restock.
 *                            Used only during initialization.
 * iwl_pcie_rxq_restock()     Moves available buffers from rx_free into Rx
 *                            queue, updates firmware pointers, and updates
 *                            the WRITE index.
 * iwl_pcie_rx_allocator()     Background work for allocating pages.
 *
 * -- enable interrupts --
 * ISR - iwl_rx()             Detach iwl_rx_mem_buffers from pool up to the
 *                            READ INDEX, detaching the SKB from the pool.
 *                            Moves the packet buffer from queue to rx_used.
 *                            Posts and claims requests to the allocator.
 *                            Calls iwl_pcie_rxq_restock to refill any empty
 *                            slots.
 *
 * RBD life-cycle:
 *
 * Init:
 * rxq.pool -> rxq.rx_used -> rxq.rx_free -> rxq.queue
 *
 * Regular Receive interrupt:
 * Page Stolen:
 * rxq.queue -> rxq.rx_used -> allocator.rbd_empty ->
 * allocator.rbd_allocated -> rxq.rx_free -> rxq.queue
 * Page not Stolen:
 * rxq.queue -> rxq.rx_free -> rxq.queue
 * ...
 *
 */

/*
 * iwl_rxq_space - Return number of free slots available in queue.
 */
static int iwl_rxq_space(const struct iwl_rxq *rxq)
{
	/* Make sure rx queue size is a power of 2 */
	WARN_ON(rxq->queue_size & (rxq->queue_size - 1));

	/*
	 * There can be up to (RX_QUEUE_SIZE - 1) free slots, to avoid ambiguity
	 * between empty and completely full queues.
	 * The following is equivalent to modulo by RX_QUEUE_SIZE and is well
	 * defined for negative dividends.
	 */
	return (rxq->read - rxq->write - 1) & (rxq->queue_size - 1);
}

/*
 * iwl_dma_addr2rbd_ptr - convert a DMA address to a uCode read buffer ptr
 */
static inline __le32 iwl_pcie_dma_addr2rbd_ptr(dma_addr_t dma_addr)
{
	return cpu_to_le32((u32)(dma_addr >> 8));
}

/*
 * iwl_pcie_rx_stop - stops the Rx DMA
 */
int iwl_pcie_rx_stop(struct iwl_trans *trans)
{
<<<<<<< HEAD
	if (trans->cfg->mq_rx_supported) {
=======
	if (trans->trans_cfg->device_family >= IWL_DEVICE_FAMILY_AX210) {
		/* TODO: remove this once fw does it */
		iwl_write_umac_prph(trans, RFH_RXF_DMA_CFG_GEN3, 0);
		return iwl_poll_umac_prph_bit(trans, RFH_GEN_STATUS_GEN3,
					      RXF_DMA_IDLE, RXF_DMA_IDLE, 1000);
	} else if (trans->trans_cfg->mq_rx_supported) {
>>>>>>> 24b8d41d
		iwl_write_prph(trans, RFH_RXF_DMA_CFG, 0);
		return iwl_poll_prph_bit(trans, RFH_GEN_STATUS,
					   RXF_DMA_IDLE, RXF_DMA_IDLE, 1000);
	} else {
		iwl_write_direct32(trans, FH_MEM_RCSR_CHNL0_CONFIG_REG, 0);
		return iwl_poll_direct_bit(trans, FH_MEM_RSSR_RX_STATUS_REG,
					   FH_RSSR_CHNL0_RX_STATUS_CHNL_IDLE,
					   1000);
	}
}

/*
 * iwl_pcie_rxq_inc_wr_ptr - Update the write pointer for the RX queue
 */
static void iwl_pcie_rxq_inc_wr_ptr(struct iwl_trans *trans,
				    struct iwl_rxq *rxq)
{
	u32 reg;

	lockdep_assert_held(&rxq->lock);

	/*
	 * explicitly wake up the NIC if:
	 * 1. shadow registers aren't enabled
	 * 2. there is a chance that the NIC is asleep
	 */
	if (!trans->trans_cfg->base_params->shadow_reg_enable &&
	    test_bit(STATUS_TPOWER_PMI, &trans->status)) {
		reg = iwl_read32(trans, CSR_UCODE_DRV_GP1);

		if (reg & CSR_UCODE_DRV_GP1_BIT_MAC_SLEEP) {
			IWL_DEBUG_INFO(trans, "Rx queue requesting wakeup, GP1 = 0x%x\n",
				       reg);
			iwl_set_bit(trans, CSR_GP_CNTRL,
				    CSR_GP_CNTRL_REG_FLAG_MAC_ACCESS_REQ);
			rxq->need_update = true;
			return;
		}
	}

	rxq->write_actual = round_down(rxq->write, 8);
<<<<<<< HEAD
	if (trans->cfg->mq_rx_supported)
=======
	if (trans->trans_cfg->mq_rx_supported)
>>>>>>> 24b8d41d
		iwl_write32(trans, RFH_Q_FRBDCB_WIDX_TRG(rxq->id),
			    rxq->write_actual);
	else
		iwl_write32(trans, FH_RSCSR_CHNL0_WPTR, rxq->write_actual);
}

static void iwl_pcie_rxq_check_wrptr(struct iwl_trans *trans)
{
	struct iwl_trans_pcie *trans_pcie = IWL_TRANS_GET_PCIE_TRANS(trans);
	int i;

	for (i = 0; i < trans->num_rx_queues; i++) {
		struct iwl_rxq *rxq = &trans_pcie->rxq[i];

		if (!rxq->need_update)
			continue;
		spin_lock(&rxq->lock);
		iwl_pcie_rxq_inc_wr_ptr(trans, rxq);
		rxq->need_update = false;
		spin_unlock(&rxq->lock);
	}
}

static void iwl_pcie_restock_bd(struct iwl_trans *trans,
				struct iwl_rxq *rxq,
				struct iwl_rx_mem_buffer *rxb)
{
	if (trans->trans_cfg->device_family >= IWL_DEVICE_FAMILY_AX210) {
		struct iwl_rx_transfer_desc *bd = rxq->bd;

		BUILD_BUG_ON(sizeof(*bd) != 2 * sizeof(u64));

		bd[rxq->write].addr = cpu_to_le64(rxb->page_dma);
		bd[rxq->write].rbid = cpu_to_le16(rxb->vid);
	} else {
		__le64 *bd = rxq->bd;

		bd[rxq->write] = cpu_to_le64(rxb->page_dma | rxb->vid);
	}

	IWL_DEBUG_RX(trans, "Assigned virtual RB ID %u to queue %d index %d\n",
		     (u32)rxb->vid, rxq->id, rxq->write);
}

/*
 * iwl_pcie_rxmq_restock - restock implementation for multi-queue rx
 */
static void iwl_pcie_rxmq_restock(struct iwl_trans *trans,
				  struct iwl_rxq *rxq)
{
	struct iwl_trans_pcie *trans_pcie = IWL_TRANS_GET_PCIE_TRANS(trans);
	struct iwl_rx_mem_buffer *rxb;

	/*
	 * If the device isn't enabled - no need to try to add buffers...
	 * This can happen when we stop the device and still have an interrupt
	 * pending. We stop the APM before we sync the interrupts because we
	 * have to (see comment there). On the other hand, since the APM is
	 * stopped, we cannot access the HW (in particular not prph).
	 * So don't try to restock if the APM has been already stopped.
	 */
	if (!test_bit(STATUS_DEVICE_ENABLED, &trans->status))
		return;

	spin_lock(&rxq->lock);
	while (rxq->free_count) {
		/* Get next free Rx buffer, remove from free list */
		rxb = list_first_entry(&rxq->rx_free, struct iwl_rx_mem_buffer,
				       list);
		list_del(&rxb->list);
		rxb->invalid = false;
<<<<<<< HEAD
		/* 12 first bits are expected to be empty */
		WARN_ON(rxb->page_dma & DMA_BIT_MASK(12));
=======
		/* some low bits are expected to be unset (depending on hw) */
		WARN_ON(rxb->page_dma & trans_pcie->supported_dma_mask);
>>>>>>> 24b8d41d
		/* Point to Rx buffer via next RBD in circular buffer */
		iwl_pcie_restock_bd(trans, rxq, rxb);
		rxq->write = (rxq->write + 1) & (rxq->queue_size - 1);
		rxq->free_count--;
	}
	spin_unlock(&rxq->lock);

	/*
	 * If we've added more space for the firmware to place data, tell it.
	 * Increment device's write pointer in multiples of 8.
	 */
	if (rxq->write_actual != (rxq->write & ~0x7)) {
		spin_lock(&rxq->lock);
		iwl_pcie_rxq_inc_wr_ptr(trans, rxq);
		spin_unlock(&rxq->lock);
	}
}

/*
 * iwl_pcie_rxsq_restock - restock implementation for single queue rx
 */
static void iwl_pcie_rxsq_restock(struct iwl_trans *trans,
				  struct iwl_rxq *rxq)
{
	struct iwl_rx_mem_buffer *rxb;

	/*
	 * If the device isn't enabled - not need to try to add buffers...
	 * This can happen when we stop the device and still have an interrupt
	 * pending. We stop the APM before we sync the interrupts because we
	 * have to (see comment there). On the other hand, since the APM is
	 * stopped, we cannot access the HW (in particular not prph).
	 * So don't try to restock if the APM has been already stopped.
	 */
	if (!test_bit(STATUS_DEVICE_ENABLED, &trans->status))
		return;

	spin_lock(&rxq->lock);
	while ((iwl_rxq_space(rxq) > 0) && (rxq->free_count)) {
		__le32 *bd = (__le32 *)rxq->bd;
		/* The overwritten rxb must be a used one */
		rxb = rxq->queue[rxq->write];
		BUG_ON(rxb && rxb->page);

		/* Get next free Rx buffer, remove from free list */
		rxb = list_first_entry(&rxq->rx_free, struct iwl_rx_mem_buffer,
				       list);
		list_del(&rxb->list);
		rxb->invalid = false;

		/* Point to Rx buffer via next RBD in circular buffer */
		bd[rxq->write] = iwl_pcie_dma_addr2rbd_ptr(rxb->page_dma);
		rxq->queue[rxq->write] = rxb;
		rxq->write = (rxq->write + 1) & RX_QUEUE_MASK;
		rxq->free_count--;
	}
	spin_unlock(&rxq->lock);

	/* If we've added more space for the firmware to place data, tell it.
	 * Increment device's write pointer in multiples of 8. */
	if (rxq->write_actual != (rxq->write & ~0x7)) {
		spin_lock(&rxq->lock);
		iwl_pcie_rxq_inc_wr_ptr(trans, rxq);
		spin_unlock(&rxq->lock);
	}
}

/*
 * iwl_pcie_rxq_restock - refill RX queue from pre-allocated pool
 *
 * If there are slots in the RX queue that need to be restocked,
 * and we have free pre-allocated buffers, fill the ranks as much
 * as we can, pulling from rx_free.
 *
 * This moves the 'write' index forward to catch up with 'processed', and
 * also updates the memory address in the firmware to reference the new
 * target buffer.
 */
static
void iwl_pcie_rxq_restock(struct iwl_trans *trans, struct iwl_rxq *rxq)
{
<<<<<<< HEAD
	if (trans->cfg->mq_rx_supported)
=======
	if (trans->trans_cfg->mq_rx_supported)
>>>>>>> 24b8d41d
		iwl_pcie_rxmq_restock(trans, rxq);
	else
		iwl_pcie_rxsq_restock(trans, rxq);
}

/*
 * iwl_pcie_rx_alloc_page - allocates and returns a page.
 *
 */
static struct page *iwl_pcie_rx_alloc_page(struct iwl_trans *trans,
					   u32 *offset, gfp_t priority)
{
	struct iwl_trans_pcie *trans_pcie = IWL_TRANS_GET_PCIE_TRANS(trans);
	unsigned int rbsize = iwl_trans_get_rb_size(trans_pcie->rx_buf_size);
	unsigned int allocsize = PAGE_SIZE << trans_pcie->rx_page_order;
	struct page *page;
	gfp_t gfp_mask = priority;

	if (trans_pcie->rx_page_order > 0)
		gfp_mask |= __GFP_COMP;

	if (trans_pcie->alloc_page) {
		spin_lock_bh(&trans_pcie->alloc_page_lock);
		/* recheck */
		if (trans_pcie->alloc_page) {
			*offset = trans_pcie->alloc_page_used;
			page = trans_pcie->alloc_page;
			trans_pcie->alloc_page_used += rbsize;
			if (trans_pcie->alloc_page_used >= allocsize)
				trans_pcie->alloc_page = NULL;
			else
				get_page(page);
			spin_unlock_bh(&trans_pcie->alloc_page_lock);
			return page;
		}
		spin_unlock_bh(&trans_pcie->alloc_page_lock);
	}

	/* Alloc a new receive buffer */
	page = alloc_pages(gfp_mask, trans_pcie->rx_page_order);
	if (!page) {
		if (net_ratelimit())
			IWL_DEBUG_INFO(trans, "alloc_pages failed, order: %d\n",
				       trans_pcie->rx_page_order);
		/*
		 * Issue an error if we don't have enough pre-allocated
		  * buffers.
		 */
		if (!(gfp_mask & __GFP_NOWARN) && net_ratelimit())
			IWL_CRIT(trans,
				 "Failed to alloc_pages\n");
		return NULL;
	}

	if (2 * rbsize <= allocsize) {
		spin_lock_bh(&trans_pcie->alloc_page_lock);
		if (!trans_pcie->alloc_page) {
			get_page(page);
			trans_pcie->alloc_page = page;
			trans_pcie->alloc_page_used = rbsize;
		}
		spin_unlock_bh(&trans_pcie->alloc_page_lock);
	}

	*offset = 0;
	return page;
}

/*
 * iwl_pcie_rxq_alloc_rbs - allocate a page for each used RBD
 *
 * A used RBD is an Rx buffer that has been given to the stack. To use it again
 * a page must be allocated and the RBD must point to the page. This function
 * doesn't change the HW pointer but handles the list of pages that is used by
 * iwl_pcie_rxq_restock. The latter function will update the HW to use the newly
 * allocated buffers.
 */
void iwl_pcie_rxq_alloc_rbs(struct iwl_trans *trans, gfp_t priority,
			    struct iwl_rxq *rxq)
{
	struct iwl_trans_pcie *trans_pcie = IWL_TRANS_GET_PCIE_TRANS(trans);
	struct iwl_rx_mem_buffer *rxb;
	struct page *page;

	while (1) {
		unsigned int offset;

		spin_lock(&rxq->lock);
		if (list_empty(&rxq->rx_used)) {
			spin_unlock(&rxq->lock);
			return;
		}
		spin_unlock(&rxq->lock);

		page = iwl_pcie_rx_alloc_page(trans, &offset, priority);
		if (!page)
			return;

		spin_lock(&rxq->lock);

		if (list_empty(&rxq->rx_used)) {
			spin_unlock(&rxq->lock);
			__free_pages(page, trans_pcie->rx_page_order);
			return;
		}
		rxb = list_first_entry(&rxq->rx_used, struct iwl_rx_mem_buffer,
				       list);
		list_del(&rxb->list);
		spin_unlock(&rxq->lock);

		BUG_ON(rxb->page);
		rxb->page = page;
		rxb->offset = offset;
		/* Get physical address of the RB */
		rxb->page_dma =
			dma_map_page(trans->dev, page, rxb->offset,
				     trans_pcie->rx_buf_bytes,
				     DMA_FROM_DEVICE);
		if (dma_mapping_error(trans->dev, rxb->page_dma)) {
			rxb->page = NULL;
			spin_lock(&rxq->lock);
			list_add(&rxb->list, &rxq->rx_used);
			spin_unlock(&rxq->lock);
			__free_pages(page, trans_pcie->rx_page_order);
			return;
		}

		spin_lock(&rxq->lock);

		list_add_tail(&rxb->list, &rxq->rx_free);
		rxq->free_count++;

		spin_unlock(&rxq->lock);
	}
}

void iwl_pcie_free_rbs_pool(struct iwl_trans *trans)
{
	struct iwl_trans_pcie *trans_pcie = IWL_TRANS_GET_PCIE_TRANS(trans);
	int i;

	for (i = 0; i < RX_POOL_SIZE(trans_pcie->num_rx_bufs); i++) {
		if (!trans_pcie->rx_pool[i].page)
			continue;
		dma_unmap_page(trans->dev, trans_pcie->rx_pool[i].page_dma,
			       trans_pcie->rx_buf_bytes, DMA_FROM_DEVICE);
		__free_pages(trans_pcie->rx_pool[i].page,
			     trans_pcie->rx_page_order);
		trans_pcie->rx_pool[i].page = NULL;
	}
}

/*
 * iwl_pcie_rx_allocator - Allocates pages in the background for RX queues
 *
 * Allocates for each received request 8 pages
 * Called as a scheduled work item.
 */
static void iwl_pcie_rx_allocator(struct iwl_trans *trans)
{
	struct iwl_trans_pcie *trans_pcie = IWL_TRANS_GET_PCIE_TRANS(trans);
	struct iwl_rb_allocator *rba = &trans_pcie->rba;
	struct list_head local_empty;
	int pending = atomic_read(&rba->req_pending);

	IWL_DEBUG_TPT(trans, "Pending allocation requests = %d\n", pending);

	/* If we were scheduled - there is at least one request */
	spin_lock(&rba->lock);
	/* swap out the rba->rbd_empty to a local list */
	list_replace_init(&rba->rbd_empty, &local_empty);
	spin_unlock(&rba->lock);

	while (pending) {
		int i;
		LIST_HEAD(local_allocated);
		gfp_t gfp_mask = GFP_KERNEL;

		/* Do not post a warning if there are only a few requests */
		if (pending < RX_PENDING_WATERMARK)
			gfp_mask |= __GFP_NOWARN;

		for (i = 0; i < RX_CLAIM_REQ_ALLOC;) {
			struct iwl_rx_mem_buffer *rxb;
			struct page *page;

			/* List should never be empty - each reused RBD is
			 * returned to the list, and initial pool covers any
			 * possible gap between the time the page is allocated
			 * to the time the RBD is added.
			 */
			BUG_ON(list_empty(&local_empty));
			/* Get the first rxb from the rbd list */
			rxb = list_first_entry(&local_empty,
					       struct iwl_rx_mem_buffer, list);
			BUG_ON(rxb->page);

			/* Alloc a new receive buffer */
			page = iwl_pcie_rx_alloc_page(trans, &rxb->offset,
						      gfp_mask);
			if (!page)
				continue;
			rxb->page = page;

			/* Get physical address of the RB */
			rxb->page_dma = dma_map_page(trans->dev, page,
						     rxb->offset,
						     trans_pcie->rx_buf_bytes,
						     DMA_FROM_DEVICE);
			if (dma_mapping_error(trans->dev, rxb->page_dma)) {
				rxb->page = NULL;
				__free_pages(page, trans_pcie->rx_page_order);
				continue;
			}

			/* move the allocated entry to the out list */
			list_move(&rxb->list, &local_allocated);
			i++;
		}

		atomic_dec(&rba->req_pending);
		pending--;

		if (!pending) {
			pending = atomic_read(&rba->req_pending);
			if (pending)
				IWL_DEBUG_TPT(trans,
					      "Got more pending allocation requests = %d\n",
					      pending);
		}

		spin_lock(&rba->lock);
		/* add the allocated rbds to the allocator allocated list */
		list_splice_tail(&local_allocated, &rba->rbd_allocated);
		/* get more empty RBDs for current pending requests */
		list_splice_tail_init(&rba->rbd_empty, &local_empty);
		spin_unlock(&rba->lock);

		atomic_inc(&rba->req_ready);

	}

	spin_lock(&rba->lock);
	/* return unused rbds to the allocator empty list */
	list_splice_tail(&local_empty, &rba->rbd_empty);
	spin_unlock(&rba->lock);

	IWL_DEBUG_TPT(trans, "%s, exit.\n", __func__);
}

/*
 * iwl_pcie_rx_allocator_get - returns the pre-allocated pages
.*
.* Called by queue when the queue posted allocation request and
 * has freed 8 RBDs in order to restock itself.
 * This function directly moves the allocated RBs to the queue's ownership
 * and updates the relevant counters.
 */
static void iwl_pcie_rx_allocator_get(struct iwl_trans *trans,
				      struct iwl_rxq *rxq)
{
	struct iwl_trans_pcie *trans_pcie = IWL_TRANS_GET_PCIE_TRANS(trans);
	struct iwl_rb_allocator *rba = &trans_pcie->rba;
	int i;

	lockdep_assert_held(&rxq->lock);

	/*
	 * atomic_dec_if_positive returns req_ready - 1 for any scenario.
	 * If req_ready is 0 atomic_dec_if_positive will return -1 and this
	 * function will return early, as there are no ready requests.
	 * atomic_dec_if_positive will perofrm the *actual* decrement only if
	 * req_ready > 0, i.e. - there are ready requests and the function
	 * hands one request to the caller.
	 */
	if (atomic_dec_if_positive(&rba->req_ready) < 0)
		return;

	spin_lock(&rba->lock);
	for (i = 0; i < RX_CLAIM_REQ_ALLOC; i++) {
		/* Get next free Rx buffer, remove it from free list */
		struct iwl_rx_mem_buffer *rxb =
			list_first_entry(&rba->rbd_allocated,
					 struct iwl_rx_mem_buffer, list);

		list_move(&rxb->list, &rxq->rx_free);
	}
	spin_unlock(&rba->lock);

	rxq->used_count -= RX_CLAIM_REQ_ALLOC;
	rxq->free_count += RX_CLAIM_REQ_ALLOC;
}

void iwl_pcie_rx_allocator_work(struct work_struct *data)
{
	struct iwl_rb_allocator *rba_p =
		container_of(data, struct iwl_rb_allocator, rx_alloc);
	struct iwl_trans_pcie *trans_pcie =
		container_of(rba_p, struct iwl_trans_pcie, rba);

	iwl_pcie_rx_allocator(trans_pcie->trans);
}

static int iwl_pcie_free_bd_size(struct iwl_trans *trans, bool use_rx_td)
{
	struct iwl_rx_transfer_desc *rx_td;

	if (use_rx_td)
		return sizeof(*rx_td);
	else
		return trans->trans_cfg->mq_rx_supported ? sizeof(__le64) :
			sizeof(__le32);
}

static void iwl_pcie_free_rxq_dma(struct iwl_trans *trans,
				  struct iwl_rxq *rxq)
{
	struct device *dev = trans->dev;
	bool use_rx_td = (trans->trans_cfg->device_family >=
			  IWL_DEVICE_FAMILY_AX210);
	int free_size = iwl_pcie_free_bd_size(trans, use_rx_td);

	if (rxq->bd)
		dma_free_coherent(trans->dev,
				  free_size * rxq->queue_size,
				  rxq->bd, rxq->bd_dma);
	rxq->bd_dma = 0;
	rxq->bd = NULL;

	rxq->rb_stts_dma = 0;
	rxq->rb_stts = NULL;

	if (rxq->used_bd)
		dma_free_coherent(trans->dev,
				  (use_rx_td ? sizeof(*rxq->cd) :
				   sizeof(__le32)) * rxq->queue_size,
				  rxq->used_bd, rxq->used_bd_dma);
	rxq->used_bd_dma = 0;
	rxq->used_bd = NULL;

	if (trans->trans_cfg->device_family < IWL_DEVICE_FAMILY_AX210)
		return;

	if (rxq->tr_tail)
		dma_free_coherent(dev, sizeof(__le16),
				  rxq->tr_tail, rxq->tr_tail_dma);
	rxq->tr_tail_dma = 0;
	rxq->tr_tail = NULL;

	if (rxq->cr_tail)
		dma_free_coherent(dev, sizeof(__le16),
				  rxq->cr_tail, rxq->cr_tail_dma);
	rxq->cr_tail_dma = 0;
	rxq->cr_tail = NULL;
}

static int iwl_pcie_alloc_rxq_dma(struct iwl_trans *trans,
				  struct iwl_rxq *rxq)
{
	struct iwl_trans_pcie *trans_pcie = IWL_TRANS_GET_PCIE_TRANS(trans);
	struct device *dev = trans->dev;
	int i;
	int free_size;
	bool use_rx_td = (trans->trans_cfg->device_family >=
			  IWL_DEVICE_FAMILY_AX210);
	size_t rb_stts_size = use_rx_td ? sizeof(__le16) :
			      sizeof(struct iwl_rb_status);

	spin_lock_init(&rxq->lock);
	if (trans->trans_cfg->mq_rx_supported)
		rxq->queue_size = trans->cfg->num_rbds;
	else
		rxq->queue_size = RX_QUEUE_SIZE;

	free_size = iwl_pcie_free_bd_size(trans, use_rx_td);

	/*
	 * Allocate the circular buffer of Read Buffer Descriptors
	 * (RBDs)
	 */
	rxq->bd = dma_alloc_coherent(dev, free_size * rxq->queue_size,
				     &rxq->bd_dma, GFP_KERNEL);
	if (!rxq->bd)
		goto err;

	if (trans->trans_cfg->mq_rx_supported) {
		rxq->used_bd = dma_alloc_coherent(dev,
						  (use_rx_td ? sizeof(*rxq->cd) : sizeof(__le32)) * rxq->queue_size,
						  &rxq->used_bd_dma,
						  GFP_KERNEL);
		if (!rxq->used_bd)
			goto err;
	}

	rxq->rb_stts = trans_pcie->base_rb_stts + rxq->id * rb_stts_size;
	rxq->rb_stts_dma =
		trans_pcie->base_rb_stts_dma + rxq->id * rb_stts_size;

	if (!use_rx_td)
		return 0;

	/* Allocate the driver's pointer to TR tail */
	rxq->tr_tail = dma_alloc_coherent(dev, sizeof(__le16),
					  &rxq->tr_tail_dma, GFP_KERNEL);
	if (!rxq->tr_tail)
		goto err;

	/* Allocate the driver's pointer to CR tail */
	rxq->cr_tail = dma_alloc_coherent(dev, sizeof(__le16),
					  &rxq->cr_tail_dma, GFP_KERNEL);
	if (!rxq->cr_tail)
		goto err;

	return 0;

err:
	for (i = 0; i < trans->num_rx_queues; i++) {
		struct iwl_rxq *rxq = &trans_pcie->rxq[i];

		iwl_pcie_free_rxq_dma(trans, rxq);
	}

	return -ENOMEM;
}

static int iwl_pcie_rx_alloc(struct iwl_trans *trans)
{
	struct iwl_trans_pcie *trans_pcie = IWL_TRANS_GET_PCIE_TRANS(trans);
	struct iwl_rb_allocator *rba = &trans_pcie->rba;
	int i, ret;
	size_t rb_stts_size = trans->trans_cfg->device_family >=
				IWL_DEVICE_FAMILY_AX210 ?
			      sizeof(__le16) : sizeof(struct iwl_rb_status);

	if (WARN_ON(trans_pcie->rxq))
		return -EINVAL;

	trans_pcie->rxq = kcalloc(trans->num_rx_queues, sizeof(struct iwl_rxq),
				  GFP_KERNEL);
	trans_pcie->rx_pool = kcalloc(RX_POOL_SIZE(trans_pcie->num_rx_bufs),
				      sizeof(trans_pcie->rx_pool[0]),
				      GFP_KERNEL);
	trans_pcie->global_table =
		kcalloc(RX_POOL_SIZE(trans_pcie->num_rx_bufs),
			sizeof(trans_pcie->global_table[0]),
			GFP_KERNEL);
	if (!trans_pcie->rxq || !trans_pcie->rx_pool ||
	    !trans_pcie->global_table) {
		ret = -ENOMEM;
		goto err;
	}

	spin_lock_init(&rba->lock);

	/*
	 * Allocate the driver's pointer to receive buffer status.
	 * Allocate for all queues continuously (HW requirement).
	 */
	trans_pcie->base_rb_stts =
			dma_alloc_coherent(trans->dev,
					   rb_stts_size * trans->num_rx_queues,
					   &trans_pcie->base_rb_stts_dma,
					   GFP_KERNEL);
	if (!trans_pcie->base_rb_stts) {
		ret = -ENOMEM;
		goto err;
	}

	for (i = 0; i < trans->num_rx_queues; i++) {
		struct iwl_rxq *rxq = &trans_pcie->rxq[i];

		rxq->id = i;
		ret = iwl_pcie_alloc_rxq_dma(trans, rxq);
		if (ret)
			goto err;
	}
	return 0;

err:
	if (trans_pcie->base_rb_stts) {
		dma_free_coherent(trans->dev,
				  rb_stts_size * trans->num_rx_queues,
				  trans_pcie->base_rb_stts,
				  trans_pcie->base_rb_stts_dma);
		trans_pcie->base_rb_stts = NULL;
		trans_pcie->base_rb_stts_dma = 0;
	}
	kfree(trans_pcie->rx_pool);
	kfree(trans_pcie->global_table);
	kfree(trans_pcie->rxq);

	return ret;
}

static void iwl_pcie_rx_hw_init(struct iwl_trans *trans, struct iwl_rxq *rxq)
{
	struct iwl_trans_pcie *trans_pcie = IWL_TRANS_GET_PCIE_TRANS(trans);
	u32 rb_size;
	unsigned long flags;
	const u32 rfdnlog = RX_QUEUE_SIZE_LOG; /* 256 RBDs */

	switch (trans_pcie->rx_buf_size) {
	case IWL_AMSDU_4K:
		rb_size = FH_RCSR_RX_CONFIG_REG_VAL_RB_SIZE_4K;
		break;
	case IWL_AMSDU_8K:
		rb_size = FH_RCSR_RX_CONFIG_REG_VAL_RB_SIZE_8K;
		break;
	case IWL_AMSDU_12K:
		rb_size = FH_RCSR_RX_CONFIG_REG_VAL_RB_SIZE_12K;
		break;
	default:
		WARN_ON(1);
		rb_size = FH_RCSR_RX_CONFIG_REG_VAL_RB_SIZE_4K;
	}

	if (!iwl_trans_grab_nic_access(trans, &flags))
		return;

	/* Stop Rx DMA */
	iwl_write32(trans, FH_MEM_RCSR_CHNL0_CONFIG_REG, 0);
	/* reset and flush pointers */
	iwl_write32(trans, FH_MEM_RCSR_CHNL0_RBDCB_WPTR, 0);
	iwl_write32(trans, FH_MEM_RCSR_CHNL0_FLUSH_RB_REQ, 0);
	iwl_write32(trans, FH_RSCSR_CHNL0_RDPTR, 0);

	/* Reset driver's Rx queue write index */
	iwl_write32(trans, FH_RSCSR_CHNL0_RBDCB_WPTR_REG, 0);

	/* Tell device where to find RBD circular buffer in DRAM */
	iwl_write32(trans, FH_RSCSR_CHNL0_RBDCB_BASE_REG,
		    (u32)(rxq->bd_dma >> 8));

	/* Tell device where in DRAM to update its Rx status */
	iwl_write32(trans, FH_RSCSR_CHNL0_STTS_WPTR_REG,
		    rxq->rb_stts_dma >> 4);

	/* Enable Rx DMA
	 * FH_RCSR_CHNL0_RX_IGNORE_RXF_EMPTY is set because of HW bug in
	 *      the credit mechanism in 5000 HW RX FIFO
	 * Direct rx interrupts to hosts
	 * Rx buffer size 4 or 8k or 12k
	 * RB timeout 0x10
	 * 256 RBDs
	 */
	iwl_write32(trans, FH_MEM_RCSR_CHNL0_CONFIG_REG,
		    FH_RCSR_RX_CONFIG_CHNL_EN_ENABLE_VAL |
		    FH_RCSR_CHNL0_RX_IGNORE_RXF_EMPTY |
		    FH_RCSR_CHNL0_RX_CONFIG_IRQ_DEST_INT_HOST_VAL |
		    rb_size |
		    (RX_RB_TIMEOUT << FH_RCSR_RX_CONFIG_REG_IRQ_RBTH_POS) |
		    (rfdnlog << FH_RCSR_RX_CONFIG_RBDCB_SIZE_POS));

	iwl_trans_release_nic_access(trans, &flags);

	/* Set interrupt coalescing timer to default (2048 usecs) */
	iwl_write8(trans, CSR_INT_COALESCING, IWL_HOST_INT_TIMEOUT_DEF);

	/* W/A for interrupt coalescing bug in 7260 and 3160 */
	if (trans->cfg->host_interrupt_operation_mode)
		iwl_set_bit(trans, CSR_INT_COALESCING, IWL_HOST_INT_OPER_MODE);
}

void iwl_pcie_enable_rx_wake(struct iwl_trans *trans, bool enable)
{
	/*
	 * Turn on the chicken-bits that cause MAC wakeup for RX-related
	 * values.
	 * This costs some power, but needed for W/A 9000 integrated A-step
	 * bug where shadow registers are not in the retention list and their
	 * value is lost when NIC powers down
	 */
	if (trans->cfg->integrated) {
		iwl_set_bit(trans, CSR_MAC_SHADOW_REG_CTRL,
			    CSR_MAC_SHADOW_REG_CTRL_RX_WAKE);
		iwl_set_bit(trans, CSR_MAC_SHADOW_REG_CTL2,
			    CSR_MAC_SHADOW_REG_CTL2_RX_WAKE);
	}
}

static void iwl_pcie_rx_mq_hw_init(struct iwl_trans *trans)
{
	struct iwl_trans_pcie *trans_pcie = IWL_TRANS_GET_PCIE_TRANS(trans);
	u32 rb_size, enabled = 0;
	unsigned long flags;
	int i;

	switch (trans_pcie->rx_buf_size) {
	case IWL_AMSDU_2K:
		rb_size = RFH_RXF_DMA_RB_SIZE_2K;
		break;
	case IWL_AMSDU_4K:
		rb_size = RFH_RXF_DMA_RB_SIZE_4K;
		break;
	case IWL_AMSDU_8K:
		rb_size = RFH_RXF_DMA_RB_SIZE_8K;
		break;
	case IWL_AMSDU_12K:
		rb_size = RFH_RXF_DMA_RB_SIZE_12K;
		break;
	default:
		WARN_ON(1);
		rb_size = RFH_RXF_DMA_RB_SIZE_4K;
	}

	if (!iwl_trans_grab_nic_access(trans, &flags))
		return;

	/* Stop Rx DMA */
	iwl_write_prph_no_grab(trans, RFH_RXF_DMA_CFG, 0);
	/* disable free amd used rx queue operation */
	iwl_write_prph_no_grab(trans, RFH_RXF_RXQ_ACTIVE, 0);

	for (i = 0; i < trans->num_rx_queues; i++) {
		/* Tell device where to find RBD free table in DRAM */
		iwl_write_prph64_no_grab(trans,
					 RFH_Q_FRBDCB_BA_LSB(i),
					 trans_pcie->rxq[i].bd_dma);
		/* Tell device where to find RBD used table in DRAM */
		iwl_write_prph64_no_grab(trans,
					 RFH_Q_URBDCB_BA_LSB(i),
					 trans_pcie->rxq[i].used_bd_dma);
		/* Tell device where in DRAM to update its Rx status */
		iwl_write_prph64_no_grab(trans,
					 RFH_Q_URBD_STTS_WPTR_LSB(i),
					 trans_pcie->rxq[i].rb_stts_dma);
		/* Reset device indice tables */
		iwl_write_prph_no_grab(trans, RFH_Q_FRBDCB_WIDX(i), 0);
		iwl_write_prph_no_grab(trans, RFH_Q_FRBDCB_RIDX(i), 0);
		iwl_write_prph_no_grab(trans, RFH_Q_URBDCB_WIDX(i), 0);

		enabled |= BIT(i) | BIT(i + 16);
	}

	/*
	 * Enable Rx DMA
	 * Rx buffer size 4 or 8k or 12k
	 * Min RB size 4 or 8
	 * Drop frames that exceed RB size
	 * 512 RBDs
	 */
	iwl_write_prph_no_grab(trans, RFH_RXF_DMA_CFG,
			       RFH_DMA_EN_ENABLE_VAL | rb_size |
			       RFH_RXF_DMA_MIN_RB_4_8 |
			       RFH_RXF_DMA_DROP_TOO_LARGE_MASK |
			       RFH_RXF_DMA_RBDCB_SIZE_512);

	/*
	 * Activate DMA snooping.
	 * Set RX DMA chunk size to 64B for IOSF and 128B for PCIe
	 * Default queue is 0
	 */
<<<<<<< HEAD
	iwl_write_prph_no_grab(trans, RFH_GEN_CFG, RFH_GEN_CFG_RFH_DMA_SNOOP |
			       (DEFAULT_RXQ_NUM <<
				RFH_GEN_CFG_DEFAULT_RXQ_NUM_POS) |
			       RFH_GEN_CFG_SERVICE_DMA_SNOOP |
			       (trans->cfg->integrated ?
				RFH_GEN_CFG_RB_CHUNK_SIZE_64 :
				RFH_GEN_CFG_RB_CHUNK_SIZE_128) <<
			       RFH_GEN_CFG_RB_CHUNK_SIZE_POS);
=======
	iwl_write_prph_no_grab(trans, RFH_GEN_CFG,
			       RFH_GEN_CFG_RFH_DMA_SNOOP |
			       RFH_GEN_CFG_VAL(DEFAULT_RXQ_NUM, 0) |
			       RFH_GEN_CFG_SERVICE_DMA_SNOOP |
			       RFH_GEN_CFG_VAL(RB_CHUNK_SIZE,
					       trans->trans_cfg->integrated ?
					       RFH_GEN_CFG_RB_CHUNK_SIZE_64 :
					       RFH_GEN_CFG_RB_CHUNK_SIZE_128));
>>>>>>> 24b8d41d
	/* Enable the relevant rx queues */
	iwl_write_prph_no_grab(trans, RFH_RXF_RXQ_ACTIVE, enabled);

	iwl_trans_release_nic_access(trans, &flags);

	/* Set interrupt coalescing timer to default (2048 usecs) */
	iwl_write8(trans, CSR_INT_COALESCING, IWL_HOST_INT_TIMEOUT_DEF);

	iwl_pcie_enable_rx_wake(trans, true);
}

void iwl_pcie_rx_init_rxb_lists(struct iwl_rxq *rxq)
{
	lockdep_assert_held(&rxq->lock);

	INIT_LIST_HEAD(&rxq->rx_free);
	INIT_LIST_HEAD(&rxq->rx_used);
	rxq->free_count = 0;
	rxq->used_count = 0;
}

int iwl_pcie_dummy_napi_poll(struct napi_struct *napi, int budget)
{
	WARN_ON(1);
	return 0;
}

static int _iwl_pcie_rx_init(struct iwl_trans *trans)
{
	struct iwl_trans_pcie *trans_pcie = IWL_TRANS_GET_PCIE_TRANS(trans);
	struct iwl_rxq *def_rxq;
	struct iwl_rb_allocator *rba = &trans_pcie->rba;
	int i, err, queue_size, allocator_pool_size, num_alloc;

	if (!trans_pcie->rxq) {
		err = iwl_pcie_rx_alloc(trans);
		if (err)
			return err;
	}
	def_rxq = trans_pcie->rxq;

	cancel_work_sync(&rba->rx_alloc);

	spin_lock(&rba->lock);
	atomic_set(&rba->req_pending, 0);
	atomic_set(&rba->req_ready, 0);
	INIT_LIST_HEAD(&rba->rbd_allocated);
	INIT_LIST_HEAD(&rba->rbd_empty);
	spin_unlock(&rba->lock);

	/* free all first - we might be reconfigured for a different size */
	iwl_pcie_free_rbs_pool(trans);

	for (i = 0; i < RX_QUEUE_SIZE; i++)
		def_rxq->queue[i] = NULL;

	for (i = 0; i < trans->num_rx_queues; i++) {
		struct iwl_rxq *rxq = &trans_pcie->rxq[i];

		spin_lock(&rxq->lock);
		/*
		 * Set read write pointer to reflect that we have processed
		 * and used all buffers, but have not restocked the Rx queue
		 * with fresh buffers
		 */
		rxq->read = 0;
		rxq->write = 0;
		rxq->write_actual = 0;
		memset(rxq->rb_stts, 0,
		       (trans->trans_cfg->device_family >=
			IWL_DEVICE_FAMILY_AX210) ?
		       sizeof(__le16) : sizeof(struct iwl_rb_status));

		iwl_pcie_rx_init_rxb_lists(rxq);

		if (!rxq->napi.poll)
			netif_napi_add(&trans_pcie->napi_dev, &rxq->napi,
				       iwl_pcie_dummy_napi_poll, 64);

		spin_unlock(&rxq->lock);
	}

	/* move the pool to the default queue and allocator ownerships */
	queue_size = trans->trans_cfg->mq_rx_supported ?
			trans_pcie->num_rx_bufs - 1 : RX_QUEUE_SIZE;
	allocator_pool_size = trans->num_rx_queues *
		(RX_CLAIM_REQ_ALLOC - RX_POST_REQ_ALLOC);
	num_alloc = queue_size + allocator_pool_size;
<<<<<<< HEAD
	BUILD_BUG_ON(ARRAY_SIZE(trans_pcie->global_table) !=
		     ARRAY_SIZE(trans_pcie->rx_pool));
=======

>>>>>>> 24b8d41d
	for (i = 0; i < num_alloc; i++) {
		struct iwl_rx_mem_buffer *rxb = &trans_pcie->rx_pool[i];

		if (i < allocator_pool_size)
			list_add(&rxb->list, &rba->rbd_empty);
		else
			list_add(&rxb->list, &def_rxq->rx_used);
		trans_pcie->global_table[i] = rxb;
		rxb->vid = (u16)(i + 1);
		rxb->invalid = true;
	}

	iwl_pcie_rxq_alloc_rbs(trans, GFP_KERNEL, def_rxq);

<<<<<<< HEAD
	if (trans->cfg->mq_rx_supported)
		iwl_pcie_rx_mq_hw_init(trans);
	else
		iwl_pcie_rx_hw_init(trans, def_rxq);

	iwl_pcie_rxq_restock(trans, def_rxq);
=======
	return 0;
}

int iwl_pcie_rx_init(struct iwl_trans *trans)
{
	struct iwl_trans_pcie *trans_pcie = IWL_TRANS_GET_PCIE_TRANS(trans);
	int ret = _iwl_pcie_rx_init(trans);

	if (ret)
		return ret;

	if (trans->trans_cfg->mq_rx_supported)
		iwl_pcie_rx_mq_hw_init(trans);
	else
		iwl_pcie_rx_hw_init(trans, trans_pcie->rxq);
>>>>>>> 24b8d41d

	iwl_pcie_rxq_restock(trans, trans_pcie->rxq);

	spin_lock(&trans_pcie->rxq->lock);
	iwl_pcie_rxq_inc_wr_ptr(trans, trans_pcie->rxq);
	spin_unlock(&trans_pcie->rxq->lock);

	return 0;
}

int iwl_pcie_gen2_rx_init(struct iwl_trans *trans)
{
	/* Set interrupt coalescing timer to default (2048 usecs) */
	iwl_write8(trans, CSR_INT_COALESCING, IWL_HOST_INT_TIMEOUT_DEF);

	/*
	 * We don't configure the RFH.
	 * Restock will be done at alive, after firmware configured the RFH.
	 */
	return _iwl_pcie_rx_init(trans);
}

void iwl_pcie_rx_free(struct iwl_trans *trans)
{
	struct iwl_trans_pcie *trans_pcie = IWL_TRANS_GET_PCIE_TRANS(trans);
	struct iwl_rb_allocator *rba = &trans_pcie->rba;
	int i;
	size_t rb_stts_size = trans->trans_cfg->device_family >=
				IWL_DEVICE_FAMILY_AX210 ?
			      sizeof(__le16) : sizeof(struct iwl_rb_status);

	/*
	 * if rxq is NULL, it means that nothing has been allocated,
	 * exit now
	 */
	if (!trans_pcie->rxq) {
		IWL_DEBUG_INFO(trans, "Free NULL rx context\n");
		return;
	}

	cancel_work_sync(&rba->rx_alloc);

	iwl_pcie_free_rbs_pool(trans);

	if (trans_pcie->base_rb_stts) {
		dma_free_coherent(trans->dev,
				  rb_stts_size * trans->num_rx_queues,
				  trans_pcie->base_rb_stts,
				  trans_pcie->base_rb_stts_dma);
		trans_pcie->base_rb_stts = NULL;
		trans_pcie->base_rb_stts_dma = 0;
	}

	for (i = 0; i < trans->num_rx_queues; i++) {
		struct iwl_rxq *rxq = &trans_pcie->rxq[i];

		iwl_pcie_free_rxq_dma(trans, rxq);

		if (rxq->napi.poll)
			netif_napi_del(&rxq->napi);
	}
	kfree(trans_pcie->rx_pool);
	kfree(trans_pcie->global_table);
	kfree(trans_pcie->rxq);

	if (trans_pcie->alloc_page)
		__free_pages(trans_pcie->alloc_page, trans_pcie->rx_page_order);
}

static void iwl_pcie_rx_move_to_allocator(struct iwl_rxq *rxq,
					  struct iwl_rb_allocator *rba)
{
	spin_lock(&rba->lock);
	list_splice_tail_init(&rxq->rx_used, &rba->rbd_empty);
	spin_unlock(&rba->lock);
}

/*
 * iwl_pcie_rx_reuse_rbd - Recycle used RBDs
 *
 * Called when a RBD can be reused. The RBD is transferred to the allocator.
 * When there are 2 empty RBDs - a request for allocation is posted
 */
static void iwl_pcie_rx_reuse_rbd(struct iwl_trans *trans,
				  struct iwl_rx_mem_buffer *rxb,
				  struct iwl_rxq *rxq, bool emergency)
{
	struct iwl_trans_pcie *trans_pcie = IWL_TRANS_GET_PCIE_TRANS(trans);
	struct iwl_rb_allocator *rba = &trans_pcie->rba;

	/* Move the RBD to the used list, will be moved to allocator in batches
	 * before claiming or posting a request*/
	list_add_tail(&rxb->list, &rxq->rx_used);

	if (unlikely(emergency))
		return;

	/* Count the allocator owned RBDs */
	rxq->used_count++;

	/* If we have RX_POST_REQ_ALLOC new released rx buffers -
	 * issue a request for allocator. Modulo RX_CLAIM_REQ_ALLOC is
	 * used for the case we failed to claim RX_CLAIM_REQ_ALLOC,
	 * after but we still need to post another request.
	 */
	if ((rxq->used_count % RX_CLAIM_REQ_ALLOC) == RX_POST_REQ_ALLOC) {
		/* Move the 2 RBDs to the allocator ownership.
		 Allocator has another 6 from pool for the request completion*/
		iwl_pcie_rx_move_to_allocator(rxq, rba);

		atomic_inc(&rba->req_pending);
		queue_work(rba->alloc_wq, &rba->rx_alloc);
	}
}

static void iwl_pcie_rx_handle_rb(struct iwl_trans *trans,
				struct iwl_rxq *rxq,
				struct iwl_rx_mem_buffer *rxb,
				bool emergency,
				int i)
{
	struct iwl_trans_pcie *trans_pcie = IWL_TRANS_GET_PCIE_TRANS(trans);
	struct iwl_txq *txq = trans->txqs.txq[trans->txqs.cmd.q_id];
	bool page_stolen = false;
	int max_len = trans_pcie->rx_buf_bytes;
	u32 offset = 0;

	if (WARN_ON(!rxb))
		return;

	dma_unmap_page(trans->dev, rxb->page_dma, max_len, DMA_FROM_DEVICE);

	while (offset + sizeof(u32) + sizeof(struct iwl_cmd_header) < max_len) {
		struct iwl_rx_packet *pkt;
		u16 sequence;
		bool reclaim;
		int index, cmd_index, len;
		struct iwl_rx_cmd_buffer rxcb = {
			._offset = rxb->offset + offset,
			._rx_page_order = trans_pcie->rx_page_order,
			._page = rxb->page,
			._page_stolen = false,
			.truesize = max_len,
		};

		pkt = rxb_addr(&rxcb);

		if (pkt->len_n_flags == cpu_to_le32(FH_RSCSR_FRAME_INVALID)) {
			IWL_DEBUG_RX(trans,
				     "Q %d: RB end marker at offset %d\n",
				     rxq->id, offset);
			break;
		}

		WARN((le32_to_cpu(pkt->len_n_flags) & FH_RSCSR_RXQ_MASK) >>
			FH_RSCSR_RXQ_POS != rxq->id,
		     "frame on invalid queue - is on %d and indicates %d\n",
		     rxq->id,
		     (le32_to_cpu(pkt->len_n_flags) & FH_RSCSR_RXQ_MASK) >>
			FH_RSCSR_RXQ_POS);

		WARN_ON((le32_to_cpu(pkt->len_n_flags) & FH_RSCSR_RXQ_MASK) >>
			FH_RSCSR_RXQ_POS != rxq->id);

		IWL_DEBUG_RX(trans,
<<<<<<< HEAD
			     "cmd at offset %d: %s (%.2x.%2x, seq 0x%x)\n",
			     rxcb._offset,
=======
			     "Q %d: cmd at offset %d: %s (%.2x.%2x, seq 0x%x)\n",
			     rxq->id, offset,
>>>>>>> 24b8d41d
			     iwl_get_cmd_string(trans,
						iwl_cmd_id(pkt->hdr.cmd,
							   pkt->hdr.group_id,
							   0)),
			     pkt->hdr.group_id, pkt->hdr.cmd,
			     le16_to_cpu(pkt->hdr.sequence));

		len = iwl_rx_packet_len(pkt);
		len += sizeof(u32); /* account for status word */
		trace_iwlwifi_dev_rx(trans->dev, trans, pkt, len);
		trace_iwlwifi_dev_rx_data(trans->dev, trans, pkt, len);

		/* Reclaim a command buffer only if this packet is a response
		 *   to a (driver-originated) command.
		 * If the packet (e.g. Rx frame) originated from uCode,
		 *   there is no command buffer to reclaim.
		 * Ucode should set SEQ_RX_FRAME bit if ucode-originated,
		 *   but apparently a few don't get set; catch them here. */
		reclaim = !(pkt->hdr.sequence & SEQ_RX_FRAME);
		if (reclaim && !pkt->hdr.group_id) {
			int i;

			for (i = 0; i < trans_pcie->n_no_reclaim_cmds; i++) {
				if (trans_pcie->no_reclaim_cmds[i] ==
							pkt->hdr.cmd) {
					reclaim = false;
					break;
				}
			}
		}

		sequence = le16_to_cpu(pkt->hdr.sequence);
		index = SEQ_TO_INDEX(sequence);
<<<<<<< HEAD
		cmd_index = get_cmd_index(txq, index);
=======
		cmd_index = iwl_txq_get_cmd_index(txq, index);
>>>>>>> 24b8d41d

		if (rxq->id == trans_pcie->def_rx_queue)
			iwl_op_mode_rx(trans->op_mode, &rxq->napi,
				       &rxcb);
		else
			iwl_op_mode_rx_rss(trans->op_mode, &rxq->napi,
					   &rxcb, rxq->id);

		if (reclaim) {
			kfree_sensitive(txq->entries[cmd_index].free_buf);
			txq->entries[cmd_index].free_buf = NULL;
		}

		/*
		 * After here, we should always check rxcb._page_stolen,
		 * if it is true then one of the handlers took the page.
		 */

		if (reclaim) {
			/* Invoke any callbacks, transfer the buffer to caller,
			 * and fire off the (possibly) blocking
			 * iwl_trans_send_cmd()
			 * as we reclaim the driver command queue */
			if (!rxcb._page_stolen)
				iwl_pcie_hcmd_complete(trans, &rxcb);
			else
				IWL_WARN(trans, "Claim null rxb?\n");
		}

		page_stolen |= rxcb._page_stolen;
		if (trans->trans_cfg->device_family >= IWL_DEVICE_FAMILY_AX210)
			break;
		offset += ALIGN(len, FH_RSCSR_FRAME_ALIGN);
	}

	/* page was stolen from us -- free our reference */
	if (page_stolen) {
		__free_pages(rxb->page, trans_pcie->rx_page_order);
		rxb->page = NULL;
	}

	/* Reuse the page if possible. For notification packets and
	 * SKBs that fail to Rx correctly, add them back into the
	 * rx_free list for reuse later. */
	if (rxb->page != NULL) {
		rxb->page_dma =
			dma_map_page(trans->dev, rxb->page, rxb->offset,
				     trans_pcie->rx_buf_bytes,
				     DMA_FROM_DEVICE);
		if (dma_mapping_error(trans->dev, rxb->page_dma)) {
			/*
			 * free the page(s) as well to not break
			 * the invariant that the items on the used
			 * list have no page(s)
			 */
			__free_pages(rxb->page, trans_pcie->rx_page_order);
			rxb->page = NULL;
			iwl_pcie_rx_reuse_rbd(trans, rxb, rxq, emergency);
		} else {
			list_add_tail(&rxb->list, &rxq->rx_free);
			rxq->free_count++;
		}
	} else
		iwl_pcie_rx_reuse_rbd(trans, rxb, rxq, emergency);
}

static struct iwl_rx_mem_buffer *iwl_pcie_get_rxb(struct iwl_trans *trans,
						  struct iwl_rxq *rxq, int i,
						  bool *join)
{
	struct iwl_trans_pcie *trans_pcie = IWL_TRANS_GET_PCIE_TRANS(trans);
	struct iwl_rx_mem_buffer *rxb;
	u16 vid;

	BUILD_BUG_ON(sizeof(struct iwl_rx_completion_desc) != 32);

	if (!trans->trans_cfg->mq_rx_supported) {
		rxb = rxq->queue[i];
		rxq->queue[i] = NULL;
		return rxb;
	}

	if (trans->trans_cfg->device_family >= IWL_DEVICE_FAMILY_AX210) {
		vid = le16_to_cpu(rxq->cd[i].rbid);
		*join = rxq->cd[i].flags & IWL_RX_CD_FLAGS_FRAGMENTED;
	} else {
		vid = le32_to_cpu(rxq->bd_32[i]) & 0x0FFF; /* 12-bit VID */
	}

	if (!vid || vid > RX_POOL_SIZE(trans_pcie->num_rx_bufs))
		goto out_err;

	rxb = trans_pcie->global_table[vid - 1];
	if (rxb->invalid)
		goto out_err;

	IWL_DEBUG_RX(trans, "Got virtual RB ID %u\n", (u32)rxb->vid);

	rxb->invalid = true;

	return rxb;

out_err:
	WARN(1, "Invalid rxb from HW %u\n", (u32)vid);
	iwl_force_nmi(trans);
	return NULL;
}

/*
 * iwl_pcie_rx_handle - Main entry function for receiving responses from fw
 */
static void iwl_pcie_rx_handle(struct iwl_trans *trans, int queue)
{
	struct iwl_trans_pcie *trans_pcie = IWL_TRANS_GET_PCIE_TRANS(trans);
	struct napi_struct *napi;
	struct iwl_rxq *rxq;
	u32 r, i, count = 0;
	bool emergency = false;

	if (WARN_ON_ONCE(!trans_pcie->rxq || !trans_pcie->rxq[queue].bd))
		return;

	rxq = &trans_pcie->rxq[queue];

restart:
	spin_lock(&rxq->lock);
	/* uCode's read index (stored in shared DRAM) indicates the last Rx
	 * buffer that the driver may process (last buffer filled by ucode). */
	r = le16_to_cpu(iwl_get_closed_rb_stts(trans, rxq)) & 0x0FFF;
	i = rxq->read;

	/* W/A 9000 device step A0 wrap-around bug */
	r &= (rxq->queue_size - 1);

	/* Rx interrupt, but nothing sent from uCode */
	if (i == r)
		IWL_DEBUG_RX(trans, "Q %d: HW = SW = %d\n", rxq->id, r);

	while (i != r) {
		struct iwl_rb_allocator *rba = &trans_pcie->rba;
		struct iwl_rx_mem_buffer *rxb;
		/* number of RBDs still waiting for page allocation */
		u32 rb_pending_alloc =
			atomic_read(&trans_pcie->rba.req_pending) *
			RX_CLAIM_REQ_ALLOC;
		bool join = false;

		if (unlikely(rb_pending_alloc >= rxq->queue_size / 2 &&
			     !emergency)) {
			iwl_pcie_rx_move_to_allocator(rxq, rba);
			emergency = true;
			IWL_DEBUG_TPT(trans,
				      "RX path is in emergency. Pending allocations %d\n",
				      rb_pending_alloc);
		}

		IWL_DEBUG_RX(trans, "Q %d: HW = %d, SW = %d\n", rxq->id, r, i);

		rxb = iwl_pcie_get_rxb(trans, rxq, i, &join);
		if (!rxb)
			goto out;

		if (unlikely(join || rxq->next_rb_is_fragment)) {
			rxq->next_rb_is_fragment = join;
			/*
			 * We can only get a multi-RB in the following cases:
			 *  - firmware issue, sending a too big notification
			 *  - sniffer mode with a large A-MSDU
			 *  - large MTU frames (>2k)
			 * since the multi-RB functionality is limited to newer
			 * hardware that cannot put multiple entries into a
			 * single RB.
			 *
			 * Right now, the higher layers aren't set up to deal
			 * with that, so discard all of these.
			 */
<<<<<<< HEAD
			u16 vid = le32_to_cpu(rxq->used_bd[i]) & 0x0FFF;

			if (WARN(!vid ||
				 vid > ARRAY_SIZE(trans_pcie->global_table),
				 "Invalid rxb index from HW %u\n", (u32)vid)) {
				iwl_force_nmi(trans);
				goto out;
			}
			rxb = trans_pcie->global_table[vid - 1];
			if (WARN(rxb->invalid,
				 "Invalid rxb from HW %u\n", (u32)vid)) {
				iwl_force_nmi(trans);
				goto out;
			}
			rxb->invalid = true;
=======
			list_add_tail(&rxb->list, &rxq->rx_free);
			rxq->free_count++;
>>>>>>> 24b8d41d
		} else {
			iwl_pcie_rx_handle_rb(trans, rxq, rxb, emergency, i);
		}

		i = (i + 1) & (rxq->queue_size - 1);

		/*
		 * If we have RX_CLAIM_REQ_ALLOC released rx buffers -
		 * try to claim the pre-allocated buffers from the allocator.
		 * If not ready - will try to reclaim next time.
		 * There is no need to reschedule work - allocator exits only
		 * on success
		 */
		if (rxq->used_count >= RX_CLAIM_REQ_ALLOC)
			iwl_pcie_rx_allocator_get(trans, rxq);

		if (rxq->used_count % RX_CLAIM_REQ_ALLOC == 0 && !emergency) {
			/* Add the remaining empty RBDs for allocator use */
			iwl_pcie_rx_move_to_allocator(rxq, rba);
		} else if (emergency) {
			count++;
			if (count == 8) {
				count = 0;
				if (rb_pending_alloc < rxq->queue_size / 3) {
					IWL_DEBUG_TPT(trans,
						      "RX path exited emergency. Pending allocations %d\n",
						      rb_pending_alloc);
					emergency = false;
				}

				rxq->read = i;
				spin_unlock(&rxq->lock);
				iwl_pcie_rxq_alloc_rbs(trans, GFP_ATOMIC, rxq);
				iwl_pcie_rxq_restock(trans, rxq);
				goto restart;
			}
		}
	}
out:
	/* Backtrack one entry */
	rxq->read = i;
	/* update cr tail with the rxq read pointer */
	if (trans->trans_cfg->device_family >= IWL_DEVICE_FAMILY_AX210)
		*rxq->cr_tail = cpu_to_le16(r);
	spin_unlock(&rxq->lock);

	/*
	 * handle a case where in emergency there are some unallocated RBDs.
	 * those RBDs are in the used list, but are not tracked by the queue's
	 * used_count which counts allocator owned RBDs.
	 * unallocated emergency RBDs must be allocated on exit, otherwise
	 * when called again the function may not be in emergency mode and
	 * they will be handed to the allocator with no tracking in the RBD
	 * allocator counters, which will lead to them never being claimed back
	 * by the queue.
	 * by allocating them here, they are now in the queue free list, and
	 * will be restocked by the next call of iwl_pcie_rxq_restock.
	 */
	if (unlikely(emergency && count))
		iwl_pcie_rxq_alloc_rbs(trans, GFP_ATOMIC, rxq);

	napi = &rxq->napi;
	if (napi->poll) {
		napi_gro_flush(napi, false);

		if (napi->rx_count) {
			netif_receive_skb_list(&napi->rx_list);
			INIT_LIST_HEAD(&napi->rx_list);
			napi->rx_count = 0;
		}
	}

	iwl_pcie_rxq_restock(trans, rxq);
}

static struct iwl_trans_pcie *iwl_pcie_get_trans_pcie(struct msix_entry *entry)
{
	u8 queue = entry->entry;
	struct msix_entry *entries = entry - queue;

	return container_of(entries, struct iwl_trans_pcie, msix_entries[0]);
}

<<<<<<< HEAD
static inline void iwl_pcie_clear_irq(struct iwl_trans *trans,
				      struct msix_entry *entry)
{
	/*
	 * Before sending the interrupt the HW disables it to prevent
	 * a nested interrupt. This is done by writing 1 to the corresponding
	 * bit in the mask register. After handling the interrupt, it should be
	 * re-enabled by clearing this bit. This register is defined as
	 * write 1 clear (W1C) register, meaning that it's being clear
	 * by writing 1 to the bit.
	 */
	iwl_write32(trans, CSR_MSIX_AUTOMASK_ST_AD, BIT(entry->entry));
}

=======
>>>>>>> 24b8d41d
/*
 * iwl_pcie_rx_msix_handle - Main entry function for receiving responses from fw
 * This interrupt handler should be used with RSS queue only.
 */
irqreturn_t iwl_pcie_irq_rx_msix_handler(int irq, void *dev_id)
{
	struct msix_entry *entry = dev_id;
	struct iwl_trans_pcie *trans_pcie = iwl_pcie_get_trans_pcie(entry);
	struct iwl_trans *trans = trans_pcie->trans;

	trace_iwlwifi_dev_irq_msix(trans->dev, entry, false, 0, 0);

	if (WARN_ON(entry->entry >= trans->num_rx_queues))
		return IRQ_NONE;

	lock_map_acquire(&trans->sync_cmd_lockdep_map);

	local_bh_disable();
	iwl_pcie_rx_handle(trans, entry->entry);
	local_bh_enable();

	iwl_pcie_clear_irq(trans, entry);

	lock_map_release(&trans->sync_cmd_lockdep_map);

	return IRQ_HANDLED;
}

/*
 * iwl_pcie_irq_handle_error - called for HW or SW error interrupt from card
 */
static void iwl_pcie_irq_handle_error(struct iwl_trans *trans)
{
	struct iwl_trans_pcie *trans_pcie = IWL_TRANS_GET_PCIE_TRANS(trans);
	int i;

	/* W/A for WiFi/WiMAX coex and WiMAX own the RF */
	if (trans->cfg->internal_wimax_coex &&
	    !trans->cfg->apmg_not_supported &&
	    (!(iwl_read_prph(trans, APMG_CLK_CTRL_REG) &
			     APMS_CLK_VAL_MRB_FUNC_MODE) ||
	     (iwl_read_prph(trans, APMG_PS_CTRL_REG) &
			    APMG_PS_CTRL_VAL_RESET_REQ))) {
		clear_bit(STATUS_SYNC_HCMD_ACTIVE, &trans->status);
		iwl_op_mode_wimax_active(trans->op_mode);
		wake_up(&trans_pcie->wait_command_queue);
		return;
	}

	for (i = 0; i < trans->trans_cfg->base_params->num_of_queues; i++) {
		if (!trans->txqs.txq[i])
			continue;
		del_timer(&trans->txqs.txq[i]->stuck_timer);
	}

	/* The STATUS_FW_ERROR bit is set in this function. This must happen
	 * before we wake up the command caller, to ensure a proper cleanup. */
	iwl_trans_fw_error(trans);

	clear_bit(STATUS_SYNC_HCMD_ACTIVE, &trans->status);
	wake_up(&trans_pcie->wait_command_queue);
}

static u32 iwl_pcie_int_cause_non_ict(struct iwl_trans *trans)
{
	u32 inta;

	lockdep_assert_held(&IWL_TRANS_GET_PCIE_TRANS(trans)->irq_lock);

	trace_iwlwifi_dev_irq(trans->dev);

	/* Discover which interrupts are active/pending */
	inta = iwl_read32(trans, CSR_INT);

	/* the thread will service interrupts and re-enable them */
	return inta;
}

/* a device (PCI-E) page is 4096 bytes long */
#define ICT_SHIFT	12
#define ICT_SIZE	(1 << ICT_SHIFT)
#define ICT_COUNT	(ICT_SIZE / sizeof(u32))

/* interrupt handler using ict table, with this interrupt driver will
 * stop using INTA register to get device's interrupt, reading this register
 * is expensive, device will write interrupts in ICT dram table, increment
 * index then will fire interrupt to driver, driver will OR all ICT table
 * entries from current index up to table entry with 0 value. the result is
 * the interrupt we need to service, driver will set the entries back to 0 and
 * set index.
 */
static u32 iwl_pcie_int_cause_ict(struct iwl_trans *trans)
{
	struct iwl_trans_pcie *trans_pcie = IWL_TRANS_GET_PCIE_TRANS(trans);
	u32 inta;
	u32 val = 0;
	u32 read;

	trace_iwlwifi_dev_irq(trans->dev);

	/* Ignore interrupt if there's nothing in NIC to service.
	 * This may be due to IRQ shared with another device,
	 * or due to sporadic interrupts thrown from our NIC. */
	read = le32_to_cpu(trans_pcie->ict_tbl[trans_pcie->ict_index]);
	trace_iwlwifi_dev_ict_read(trans->dev, trans_pcie->ict_index, read);
	if (!read)
		return 0;

	/*
	 * Collect all entries up to the first 0, starting from ict_index;
	 * note we already read at ict_index.
	 */
	do {
		val |= read;
		IWL_DEBUG_ISR(trans, "ICT index %d value 0x%08X\n",
				trans_pcie->ict_index, read);
		trans_pcie->ict_tbl[trans_pcie->ict_index] = 0;
		trans_pcie->ict_index =
			((trans_pcie->ict_index + 1) & (ICT_COUNT - 1));

		read = le32_to_cpu(trans_pcie->ict_tbl[trans_pcie->ict_index]);
		trace_iwlwifi_dev_ict_read(trans->dev, trans_pcie->ict_index,
					   read);
	} while (read);

	/* We should not get this value, just ignore it. */
	if (val == 0xffffffff)
		val = 0;

	/*
	 * this is a w/a for a h/w bug. the h/w bug may cause the Rx bit
	 * (bit 15 before shifting it to 31) to clear when using interrupt
	 * coalescing. fortunately, bits 18 and 19 stay set when this happens
	 * so we use them to decide on the real state of the Rx bit.
	 * In order words, bit 15 is set if bit 18 or bit 19 are set.
	 */
	if (val & 0xC0000)
		val |= 0x8000;

	inta = (0xff & val) | ((0xff00 & val) << 16);
	return inta;
}

void iwl_pcie_handle_rfkill_irq(struct iwl_trans *trans)
{
	struct iwl_trans_pcie *trans_pcie = IWL_TRANS_GET_PCIE_TRANS(trans);
	struct isr_statistics *isr_stats = &trans_pcie->isr_stats;
	bool hw_rfkill, prev, report;

	mutex_lock(&trans_pcie->mutex);
	prev = test_bit(STATUS_RFKILL_OPMODE, &trans->status);
	hw_rfkill = iwl_is_rfkill_set(trans);
	if (hw_rfkill) {
		set_bit(STATUS_RFKILL_OPMODE, &trans->status);
		set_bit(STATUS_RFKILL_HW, &trans->status);
	}
	if (trans_pcie->opmode_down)
		report = hw_rfkill;
	else
		report = test_bit(STATUS_RFKILL_OPMODE, &trans->status);

	IWL_WARN(trans, "RF_KILL bit toggled to %s.\n",
		 hw_rfkill ? "disable radio" : "enable radio");

	isr_stats->rfkill++;

	if (prev != report)
		iwl_trans_pcie_rf_kill(trans, report);
	mutex_unlock(&trans_pcie->mutex);

	if (hw_rfkill) {
		if (test_and_clear_bit(STATUS_SYNC_HCMD_ACTIVE,
				       &trans->status))
			IWL_DEBUG_RF_KILL(trans,
					  "Rfkill while SYNC HCMD in flight\n");
		wake_up(&trans_pcie->wait_command_queue);
	} else {
		clear_bit(STATUS_RFKILL_HW, &trans->status);
		if (trans_pcie->opmode_down)
			clear_bit(STATUS_RFKILL_OPMODE, &trans->status);
	}
}

irqreturn_t iwl_pcie_irq_handler(int irq, void *dev_id)
{
	struct iwl_trans *trans = dev_id;
	struct iwl_trans_pcie *trans_pcie = IWL_TRANS_GET_PCIE_TRANS(trans);
	struct isr_statistics *isr_stats = &trans_pcie->isr_stats;
	u32 inta = 0;
	u32 handled = 0;

	lock_map_acquire(&trans->sync_cmd_lockdep_map);

	spin_lock(&trans_pcie->irq_lock);

	/* dram interrupt table not set yet,
	 * use legacy interrupt.
	 */
	if (likely(trans_pcie->use_ict))
		inta = iwl_pcie_int_cause_ict(trans);
	else
		inta = iwl_pcie_int_cause_non_ict(trans);

	if (iwl_have_debug_level(IWL_DL_ISR)) {
		IWL_DEBUG_ISR(trans,
			      "ISR inta 0x%08x, enabled 0x%08x(sw), enabled(hw) 0x%08x, fh 0x%08x\n",
			      inta, trans_pcie->inta_mask,
			      iwl_read32(trans, CSR_INT_MASK),
			      iwl_read32(trans, CSR_FH_INT_STATUS));
		if (inta & (~trans_pcie->inta_mask))
			IWL_DEBUG_ISR(trans,
				      "We got a masked interrupt (0x%08x)\n",
				      inta & (~trans_pcie->inta_mask));
	}

	inta &= trans_pcie->inta_mask;

	/*
	 * Ignore interrupt if there's nothing in NIC to service.
	 * This may be due to IRQ shared with another device,
	 * or due to sporadic interrupts thrown from our NIC.
	 */
	if (unlikely(!inta)) {
		IWL_DEBUG_ISR(trans, "Ignore interrupt, inta == 0\n");
		/*
		 * Re-enable interrupts here since we don't
		 * have anything to service
		 */
		if (test_bit(STATUS_INT_ENABLED, &trans->status))
			_iwl_enable_interrupts(trans);
		spin_unlock(&trans_pcie->irq_lock);
		lock_map_release(&trans->sync_cmd_lockdep_map);
		return IRQ_NONE;
	}

	if (unlikely(inta == 0xFFFFFFFF || (inta & 0xFFFFFFF0) == 0xa5a5a5a0)) {
		/*
		 * Hardware disappeared. It might have
		 * already raised an interrupt.
		 */
		IWL_WARN(trans, "HARDWARE GONE?? INTA == 0x%08x\n", inta);
		spin_unlock(&trans_pcie->irq_lock);
		goto out;
	}

	/* Ack/clear/reset pending uCode interrupts.
	 * Note:  Some bits in CSR_INT are "OR" of bits in CSR_FH_INT_STATUS,
	 */
	/* There is a hardware bug in the interrupt mask function that some
	 * interrupts (i.e. CSR_INT_BIT_SCD) can still be generated even if
	 * they are disabled in the CSR_INT_MASK register. Furthermore the
	 * ICT interrupt handling mechanism has another bug that might cause
	 * these unmasked interrupts fail to be detected. We workaround the
	 * hardware bugs here by ACKing all the possible interrupts so that
	 * interrupt coalescing can still be achieved.
	 */
	iwl_write32(trans, CSR_INT, inta | ~trans_pcie->inta_mask);

	if (iwl_have_debug_level(IWL_DL_ISR))
		IWL_DEBUG_ISR(trans, "inta 0x%08x, enabled 0x%08x\n",
			      inta, iwl_read32(trans, CSR_INT_MASK));

	spin_unlock(&trans_pcie->irq_lock);

	/* Now service all interrupt bits discovered above. */
	if (inta & CSR_INT_BIT_HW_ERR) {
		IWL_ERR(trans, "Hardware error detected.  Restarting.\n");

		/* Tell the device to stop sending interrupts */
		iwl_disable_interrupts(trans);

		isr_stats->hw++;
		iwl_pcie_irq_handle_error(trans);

		handled |= CSR_INT_BIT_HW_ERR;

		goto out;
	}

	/* NIC fires this, but we don't use it, redundant with WAKEUP */
	if (inta & CSR_INT_BIT_SCD) {
		IWL_DEBUG_ISR(trans,
			      "Scheduler finished to transmit the frame/frames.\n");
		isr_stats->sch++;
	}

	/* Alive notification via Rx interrupt will do the real work */
	if (inta & CSR_INT_BIT_ALIVE) {
		IWL_DEBUG_ISR(trans, "Alive interrupt\n");
		isr_stats->alive++;
		if (trans->trans_cfg->gen2) {
			/*
			 * We can restock, since firmware configured
			 * the RFH
			 */
			iwl_pcie_rxmq_restock(trans, trans_pcie->rxq);
		}

		handled |= CSR_INT_BIT_ALIVE;
	}

	/* Safely ignore these bits for debug checks below */
	inta &= ~(CSR_INT_BIT_SCD | CSR_INT_BIT_ALIVE);

	/* HW RF KILL switch toggled */
	if (inta & CSR_INT_BIT_RF_KILL) {
		iwl_pcie_handle_rfkill_irq(trans);
		handled |= CSR_INT_BIT_RF_KILL;
	}

	/* Chip got too hot and stopped itself */
	if (inta & CSR_INT_BIT_CT_KILL) {
		IWL_ERR(trans, "Microcode CT kill error detected.\n");
		isr_stats->ctkill++;
		handled |= CSR_INT_BIT_CT_KILL;
	}

	/* Error detected by uCode */
	if (inta & CSR_INT_BIT_SW_ERR) {
		IWL_ERR(trans, "Microcode SW error detected. "
			" Restarting 0x%X.\n", inta);
		isr_stats->sw++;
		iwl_pcie_irq_handle_error(trans);
		handled |= CSR_INT_BIT_SW_ERR;
	}

	/* uCode wakes up after power-down sleep */
	if (inta & CSR_INT_BIT_WAKEUP) {
		IWL_DEBUG_ISR(trans, "Wakeup interrupt\n");
		iwl_pcie_rxq_check_wrptr(trans);
		iwl_pcie_txq_check_wrptrs(trans);

		isr_stats->wakeup++;

		handled |= CSR_INT_BIT_WAKEUP;
	}

	/* All uCode command responses, including Tx command responses,
	 * Rx "responses" (frame-received notification), and other
	 * notifications from uCode come through here*/
	if (inta & (CSR_INT_BIT_FH_RX | CSR_INT_BIT_SW_RX |
		    CSR_INT_BIT_RX_PERIODIC)) {
		IWL_DEBUG_ISR(trans, "Rx interrupt\n");
		if (inta & (CSR_INT_BIT_FH_RX | CSR_INT_BIT_SW_RX)) {
			handled |= (CSR_INT_BIT_FH_RX | CSR_INT_BIT_SW_RX);
			iwl_write32(trans, CSR_FH_INT_STATUS,
					CSR_FH_INT_RX_MASK);
		}
		if (inta & CSR_INT_BIT_RX_PERIODIC) {
			handled |= CSR_INT_BIT_RX_PERIODIC;
			iwl_write32(trans,
				CSR_INT, CSR_INT_BIT_RX_PERIODIC);
		}
		/* Sending RX interrupt require many steps to be done in the
		 * the device:
		 * 1- write interrupt to current index in ICT table.
		 * 2- dma RX frame.
		 * 3- update RX shared data to indicate last write index.
		 * 4- send interrupt.
		 * This could lead to RX race, driver could receive RX interrupt
		 * but the shared data changes does not reflect this;
		 * periodic interrupt will detect any dangling Rx activity.
		 */

		/* Disable periodic interrupt; we use it as just a one-shot. */
		iwl_write8(trans, CSR_INT_PERIODIC_REG,
			    CSR_INT_PERIODIC_DIS);

		/*
		 * Enable periodic interrupt in 8 msec only if we received
		 * real RX interrupt (instead of just periodic int), to catch
		 * any dangling Rx interrupt.  If it was just the periodic
		 * interrupt, there was no dangling Rx activity, and no need
		 * to extend the periodic interrupt; one-shot is enough.
		 */
		if (inta & (CSR_INT_BIT_FH_RX | CSR_INT_BIT_SW_RX))
			iwl_write8(trans, CSR_INT_PERIODIC_REG,
				   CSR_INT_PERIODIC_ENA);

		isr_stats->rx++;

		local_bh_disable();
		iwl_pcie_rx_handle(trans, 0);
		local_bh_enable();
	}

	/* This "Tx" DMA channel is used only for loading uCode */
	if (inta & CSR_INT_BIT_FH_TX) {
		iwl_write32(trans, CSR_FH_INT_STATUS, CSR_FH_INT_TX_MASK);
		IWL_DEBUG_ISR(trans, "uCode load interrupt\n");
		isr_stats->tx++;
		handled |= CSR_INT_BIT_FH_TX;
		/* Wake up uCode load routine, now that load is complete */
		trans_pcie->ucode_write_complete = true;
		wake_up(&trans_pcie->ucode_write_waitq);
	}

	if (inta & ~handled) {
		IWL_ERR(trans, "Unhandled INTA bits 0x%08x\n", inta & ~handled);
		isr_stats->unhandled++;
	}

	if (inta & ~(trans_pcie->inta_mask)) {
		IWL_WARN(trans, "Disabled INTA bits 0x%08x were pending\n",
			 inta & ~trans_pcie->inta_mask);
	}

	spin_lock(&trans_pcie->irq_lock);
	/* only Re-enable all interrupt if disabled by irq */
	if (test_bit(STATUS_INT_ENABLED, &trans->status))
		_iwl_enable_interrupts(trans);
	/* we are loading the firmware, enable FH_TX interrupt only */
	else if (handled & CSR_INT_BIT_FH_TX)
		iwl_enable_fw_load_int(trans);
	/* Re-enable RF_KILL if it occurred */
	else if (handled & CSR_INT_BIT_RF_KILL)
		iwl_enable_rfkill_int(trans);
<<<<<<< HEAD
=======
	/* Re-enable the ALIVE / Rx interrupt if it occurred */
	else if (handled & (CSR_INT_BIT_ALIVE | CSR_INT_BIT_FH_RX))
		iwl_enable_fw_load_int_ctx_info(trans);
>>>>>>> 24b8d41d
	spin_unlock(&trans_pcie->irq_lock);

out:
	lock_map_release(&trans->sync_cmd_lockdep_map);
	return IRQ_HANDLED;
}

/******************************************************************************
 *
 * ICT functions
 *
 ******************************************************************************/

/* Free dram table */
void iwl_pcie_free_ict(struct iwl_trans *trans)
{
	struct iwl_trans_pcie *trans_pcie = IWL_TRANS_GET_PCIE_TRANS(trans);

	if (trans_pcie->ict_tbl) {
		dma_free_coherent(trans->dev, ICT_SIZE,
				  trans_pcie->ict_tbl,
				  trans_pcie->ict_tbl_dma);
		trans_pcie->ict_tbl = NULL;
		trans_pcie->ict_tbl_dma = 0;
	}
}

/*
 * allocate dram shared table, it is an aligned memory
 * block of ICT_SIZE.
 * also reset all data related to ICT table interrupt.
 */
int iwl_pcie_alloc_ict(struct iwl_trans *trans)
{
	struct iwl_trans_pcie *trans_pcie = IWL_TRANS_GET_PCIE_TRANS(trans);

	trans_pcie->ict_tbl =
		dma_alloc_coherent(trans->dev, ICT_SIZE,
				   &trans_pcie->ict_tbl_dma, GFP_KERNEL);
	if (!trans_pcie->ict_tbl)
		return -ENOMEM;

	/* just an API sanity check ... it is guaranteed to be aligned */
	if (WARN_ON(trans_pcie->ict_tbl_dma & (ICT_SIZE - 1))) {
		iwl_pcie_free_ict(trans);
		return -EINVAL;
	}

	return 0;
}

/* Device is going up inform it about using ICT interrupt table,
 * also we need to tell the driver to start using ICT interrupt.
 */
void iwl_pcie_reset_ict(struct iwl_trans *trans)
{
	struct iwl_trans_pcie *trans_pcie = IWL_TRANS_GET_PCIE_TRANS(trans);
	u32 val;

	if (!trans_pcie->ict_tbl)
		return;

	spin_lock(&trans_pcie->irq_lock);
	_iwl_disable_interrupts(trans);

	memset(trans_pcie->ict_tbl, 0, ICT_SIZE);

	val = trans_pcie->ict_tbl_dma >> ICT_SHIFT;

	val |= CSR_DRAM_INT_TBL_ENABLE |
	       CSR_DRAM_INIT_TBL_WRAP_CHECK |
	       CSR_DRAM_INIT_TBL_WRITE_POINTER;

	IWL_DEBUG_ISR(trans, "CSR_DRAM_INT_TBL_REG =0x%x\n", val);

	iwl_write32(trans, CSR_DRAM_INT_TBL_REG, val);
	trans_pcie->use_ict = true;
	trans_pcie->ict_index = 0;
	iwl_write32(trans, CSR_INT, trans_pcie->inta_mask);
	_iwl_enable_interrupts(trans);
	spin_unlock(&trans_pcie->irq_lock);
}

/* Device is going down disable ict interrupt usage */
void iwl_pcie_disable_ict(struct iwl_trans *trans)
{
	struct iwl_trans_pcie *trans_pcie = IWL_TRANS_GET_PCIE_TRANS(trans);

	spin_lock(&trans_pcie->irq_lock);
	trans_pcie->use_ict = false;
	spin_unlock(&trans_pcie->irq_lock);
}

irqreturn_t iwl_pcie_isr(int irq, void *data)
{
	struct iwl_trans *trans = data;

	if (!trans)
		return IRQ_NONE;

	/* Disable (but don't clear!) interrupts here to avoid
	 * back-to-back ISRs and sporadic interrupts from our NIC.
	 * If we have something to service, the tasklet will re-enable ints.
	 * If we *don't* have something, we'll re-enable before leaving here.
	 */
	iwl_write32(trans, CSR_INT_MASK, 0x00000000);

	return IRQ_WAKE_THREAD;
}

irqreturn_t iwl_pcie_msix_isr(int irq, void *data)
{
	return IRQ_WAKE_THREAD;
}

irqreturn_t iwl_pcie_irq_msix_handler(int irq, void *dev_id)
{
	struct msix_entry *entry = dev_id;
	struct iwl_trans_pcie *trans_pcie = iwl_pcie_get_trans_pcie(entry);
	struct iwl_trans *trans = trans_pcie->trans;
	struct isr_statistics *isr_stats = &trans_pcie->isr_stats;
	u32 inta_fh, inta_hw;

	lock_map_acquire(&trans->sync_cmd_lockdep_map);

	spin_lock(&trans_pcie->irq_lock);
	inta_fh = iwl_read32(trans, CSR_MSIX_FH_INT_CAUSES_AD);
	inta_hw = iwl_read32(trans, CSR_MSIX_HW_INT_CAUSES_AD);
	/*
	 * Clear causes registers to avoid being handling the same cause.
	 */
	iwl_write32(trans, CSR_MSIX_FH_INT_CAUSES_AD, inta_fh);
	iwl_write32(trans, CSR_MSIX_HW_INT_CAUSES_AD, inta_hw);
	spin_unlock(&trans_pcie->irq_lock);

	trace_iwlwifi_dev_irq_msix(trans->dev, entry, true, inta_fh, inta_hw);

	if (unlikely(!(inta_fh | inta_hw))) {
		IWL_DEBUG_ISR(trans, "Ignore interrupt, inta == 0\n");
		lock_map_release(&trans->sync_cmd_lockdep_map);
		return IRQ_NONE;
	}

	if (iwl_have_debug_level(IWL_DL_ISR)) {
		IWL_DEBUG_ISR(trans,
			      "ISR inta_fh 0x%08x, enabled (sw) 0x%08x (hw) 0x%08x\n",
			      inta_fh, trans_pcie->fh_mask,
			      iwl_read32(trans, CSR_MSIX_FH_INT_MASK_AD));
		if (inta_fh & ~trans_pcie->fh_mask)
			IWL_DEBUG_ISR(trans,
				      "We got a masked interrupt (0x%08x)\n",
				      inta_fh & ~trans_pcie->fh_mask);
	}

	inta_fh &= trans_pcie->fh_mask;

	if ((trans_pcie->shared_vec_mask & IWL_SHARED_IRQ_NON_RX) &&
	    inta_fh & MSIX_FH_INT_CAUSES_Q0) {
		local_bh_disable();
		iwl_pcie_rx_handle(trans, 0);
		local_bh_enable();
	}

	if ((trans_pcie->shared_vec_mask & IWL_SHARED_IRQ_FIRST_RSS) &&
	    inta_fh & MSIX_FH_INT_CAUSES_Q1) {
		local_bh_disable();
		iwl_pcie_rx_handle(trans, 1);
		local_bh_enable();
	}

	if ((trans_pcie->shared_vec_mask & IWL_SHARED_IRQ_NON_RX) &&
	    inta_fh & MSIX_FH_INT_CAUSES_Q0) {
		local_bh_disable();
		iwl_pcie_rx_handle(trans, 0);
		local_bh_enable();
	}

	if ((trans_pcie->shared_vec_mask & IWL_SHARED_IRQ_FIRST_RSS) &&
	    inta_fh & MSIX_FH_INT_CAUSES_Q1) {
		local_bh_disable();
		iwl_pcie_rx_handle(trans, 1);
		local_bh_enable();
	}

	/* This "Tx" DMA channel is used only for loading uCode */
	if (inta_fh & MSIX_FH_INT_CAUSES_D2S_CH0_NUM) {
		IWL_DEBUG_ISR(trans, "uCode load interrupt\n");
		isr_stats->tx++;
		/*
		 * Wake up uCode load routine,
		 * now that load is complete
		 */
		trans_pcie->ucode_write_complete = true;
		wake_up(&trans_pcie->ucode_write_waitq);
	}

	/* Error detected by uCode */
	if ((inta_fh & MSIX_FH_INT_CAUSES_FH_ERR) ||
	    (inta_hw & MSIX_HW_INT_CAUSES_REG_SW_ERR)) {
		IWL_ERR(trans,
			"Microcode SW error detected. Restarting 0x%X.\n",
			inta_fh);
		isr_stats->sw++;
		iwl_pcie_irq_handle_error(trans);
	}

	/* After checking FH register check HW register */
	if (iwl_have_debug_level(IWL_DL_ISR)) {
		IWL_DEBUG_ISR(trans,
			      "ISR inta_hw 0x%08x, enabled (sw) 0x%08x (hw) 0x%08x\n",
			      inta_hw, trans_pcie->hw_mask,
			      iwl_read32(trans, CSR_MSIX_HW_INT_MASK_AD));
		if (inta_hw & ~trans_pcie->hw_mask)
			IWL_DEBUG_ISR(trans,
				      "We got a masked interrupt 0x%08x\n",
				      inta_hw & ~trans_pcie->hw_mask);
	}

	inta_hw &= trans_pcie->hw_mask;

	/* Alive notification via Rx interrupt will do the real work */
	if (inta_hw & MSIX_HW_INT_CAUSES_REG_ALIVE) {
		IWL_DEBUG_ISR(trans, "Alive interrupt\n");
		isr_stats->alive++;
		if (trans->trans_cfg->gen2) {
			/* We can restock, since firmware configured the RFH */
			iwl_pcie_rxmq_restock(trans, trans_pcie->rxq);
		}
	}

	if (inta_hw & MSIX_HW_INT_CAUSES_REG_WAKEUP) {
		u32 sleep_notif =
			le32_to_cpu(trans_pcie->prph_info->sleep_notif);
		if (sleep_notif == IWL_D3_SLEEP_STATUS_SUSPEND ||
		    sleep_notif == IWL_D3_SLEEP_STATUS_RESUME) {
			IWL_DEBUG_ISR(trans,
				      "Sx interrupt: sleep notification = 0x%x\n",
				      sleep_notif);
			trans_pcie->sx_complete = true;
			wake_up(&trans_pcie->sx_waitq);
		} else {
			/* uCode wakes up after power-down sleep */
			IWL_DEBUG_ISR(trans, "Wakeup interrupt\n");
			iwl_pcie_rxq_check_wrptr(trans);
			iwl_pcie_txq_check_wrptrs(trans);

			isr_stats->wakeup++;
		}
	}

	if (inta_hw & MSIX_HW_INT_CAUSES_REG_IML) {
		/* Reflect IML transfer status */
		int res = iwl_read32(trans, CSR_IML_RESP_ADDR);

		IWL_DEBUG_ISR(trans, "IML transfer status: %d\n", res);
		if (res == IWL_IMAGE_RESP_FAIL) {
			isr_stats->sw++;
			iwl_pcie_irq_handle_error(trans);
		}
	}

	/* Chip got too hot and stopped itself */
	if (inta_hw & MSIX_HW_INT_CAUSES_REG_CT_KILL) {
		IWL_ERR(trans, "Microcode CT kill error detected.\n");
		isr_stats->ctkill++;
	}

	/* HW RF KILL switch toggled */
	if (inta_hw & MSIX_HW_INT_CAUSES_REG_RF_KILL)
		iwl_pcie_handle_rfkill_irq(trans);

	if (inta_hw & MSIX_HW_INT_CAUSES_REG_HW_ERR) {
		IWL_ERR(trans,
			"Hardware error detected. Restarting.\n");

		isr_stats->hw++;
		trans->dbg.hw_error = true;
		iwl_pcie_irq_handle_error(trans);
	}

	iwl_pcie_clear_irq(trans, entry);

	lock_map_release(&trans->sync_cmd_lockdep_map);

	return IRQ_HANDLED;
}<|MERGE_RESOLUTION|>--- conflicted
+++ resolved
@@ -200,16 +200,12 @@
  */
 int iwl_pcie_rx_stop(struct iwl_trans *trans)
 {
-<<<<<<< HEAD
-	if (trans->cfg->mq_rx_supported) {
-=======
 	if (trans->trans_cfg->device_family >= IWL_DEVICE_FAMILY_AX210) {
 		/* TODO: remove this once fw does it */
 		iwl_write_umac_prph(trans, RFH_RXF_DMA_CFG_GEN3, 0);
 		return iwl_poll_umac_prph_bit(trans, RFH_GEN_STATUS_GEN3,
 					      RXF_DMA_IDLE, RXF_DMA_IDLE, 1000);
 	} else if (trans->trans_cfg->mq_rx_supported) {
->>>>>>> 24b8d41d
 		iwl_write_prph(trans, RFH_RXF_DMA_CFG, 0);
 		return iwl_poll_prph_bit(trans, RFH_GEN_STATUS,
 					   RXF_DMA_IDLE, RXF_DMA_IDLE, 1000);
@@ -251,11 +247,7 @@
 	}
 
 	rxq->write_actual = round_down(rxq->write, 8);
-<<<<<<< HEAD
-	if (trans->cfg->mq_rx_supported)
-=======
 	if (trans->trans_cfg->mq_rx_supported)
->>>>>>> 24b8d41d
 		iwl_write32(trans, RFH_Q_FRBDCB_WIDX_TRG(rxq->id),
 			    rxq->write_actual);
 	else
@@ -327,13 +319,8 @@
 				       list);
 		list_del(&rxb->list);
 		rxb->invalid = false;
-<<<<<<< HEAD
-		/* 12 first bits are expected to be empty */
-		WARN_ON(rxb->page_dma & DMA_BIT_MASK(12));
-=======
 		/* some low bits are expected to be unset (depending on hw) */
 		WARN_ON(rxb->page_dma & trans_pcie->supported_dma_mask);
->>>>>>> 24b8d41d
 		/* Point to Rx buffer via next RBD in circular buffer */
 		iwl_pcie_restock_bd(trans, rxq, rxb);
 		rxq->write = (rxq->write + 1) & (rxq->queue_size - 1);
@@ -415,11 +402,7 @@
 static
 void iwl_pcie_rxq_restock(struct iwl_trans *trans, struct iwl_rxq *rxq)
 {
-<<<<<<< HEAD
-	if (trans->cfg->mq_rx_supported)
-=======
 	if (trans->trans_cfg->mq_rx_supported)
->>>>>>> 24b8d41d
 		iwl_pcie_rxmq_restock(trans, rxq);
 	else
 		iwl_pcie_rxsq_restock(trans, rxq);
@@ -981,23 +964,6 @@
 	/* W/A for interrupt coalescing bug in 7260 and 3160 */
 	if (trans->cfg->host_interrupt_operation_mode)
 		iwl_set_bit(trans, CSR_INT_COALESCING, IWL_HOST_INT_OPER_MODE);
-}
-
-void iwl_pcie_enable_rx_wake(struct iwl_trans *trans, bool enable)
-{
-	/*
-	 * Turn on the chicken-bits that cause MAC wakeup for RX-related
-	 * values.
-	 * This costs some power, but needed for W/A 9000 integrated A-step
-	 * bug where shadow registers are not in the retention list and their
-	 * value is lost when NIC powers down
-	 */
-	if (trans->cfg->integrated) {
-		iwl_set_bit(trans, CSR_MAC_SHADOW_REG_CTRL,
-			    CSR_MAC_SHADOW_REG_CTRL_RX_WAKE);
-		iwl_set_bit(trans, CSR_MAC_SHADOW_REG_CTL2,
-			    CSR_MAC_SHADOW_REG_CTL2_RX_WAKE);
-	}
 }
 
 static void iwl_pcie_rx_mq_hw_init(struct iwl_trans *trans)
@@ -1072,16 +1038,6 @@
 	 * Set RX DMA chunk size to 64B for IOSF and 128B for PCIe
 	 * Default queue is 0
 	 */
-<<<<<<< HEAD
-	iwl_write_prph_no_grab(trans, RFH_GEN_CFG, RFH_GEN_CFG_RFH_DMA_SNOOP |
-			       (DEFAULT_RXQ_NUM <<
-				RFH_GEN_CFG_DEFAULT_RXQ_NUM_POS) |
-			       RFH_GEN_CFG_SERVICE_DMA_SNOOP |
-			       (trans->cfg->integrated ?
-				RFH_GEN_CFG_RB_CHUNK_SIZE_64 :
-				RFH_GEN_CFG_RB_CHUNK_SIZE_128) <<
-			       RFH_GEN_CFG_RB_CHUNK_SIZE_POS);
-=======
 	iwl_write_prph_no_grab(trans, RFH_GEN_CFG,
 			       RFH_GEN_CFG_RFH_DMA_SNOOP |
 			       RFH_GEN_CFG_VAL(DEFAULT_RXQ_NUM, 0) |
@@ -1090,7 +1046,6 @@
 					       trans->trans_cfg->integrated ?
 					       RFH_GEN_CFG_RB_CHUNK_SIZE_64 :
 					       RFH_GEN_CFG_RB_CHUNK_SIZE_128));
->>>>>>> 24b8d41d
 	/* Enable the relevant rx queues */
 	iwl_write_prph_no_grab(trans, RFH_RXF_RXQ_ACTIVE, enabled);
 
@@ -1098,8 +1053,6 @@
 
 	/* Set interrupt coalescing timer to default (2048 usecs) */
 	iwl_write8(trans, CSR_INT_COALESCING, IWL_HOST_INT_TIMEOUT_DEF);
-
-	iwl_pcie_enable_rx_wake(trans, true);
 }
 
 void iwl_pcie_rx_init_rxb_lists(struct iwl_rxq *rxq)
@@ -1179,12 +1132,7 @@
 	allocator_pool_size = trans->num_rx_queues *
 		(RX_CLAIM_REQ_ALLOC - RX_POST_REQ_ALLOC);
 	num_alloc = queue_size + allocator_pool_size;
-<<<<<<< HEAD
-	BUILD_BUG_ON(ARRAY_SIZE(trans_pcie->global_table) !=
-		     ARRAY_SIZE(trans_pcie->rx_pool));
-=======
-
->>>>>>> 24b8d41d
+
 	for (i = 0; i < num_alloc; i++) {
 		struct iwl_rx_mem_buffer *rxb = &trans_pcie->rx_pool[i];
 
@@ -1199,14 +1147,6 @@
 
 	iwl_pcie_rxq_alloc_rbs(trans, GFP_KERNEL, def_rxq);
 
-<<<<<<< HEAD
-	if (trans->cfg->mq_rx_supported)
-		iwl_pcie_rx_mq_hw_init(trans);
-	else
-		iwl_pcie_rx_hw_init(trans, def_rxq);
-
-	iwl_pcie_rxq_restock(trans, def_rxq);
-=======
 	return 0;
 }
 
@@ -1222,7 +1162,6 @@
 		iwl_pcie_rx_mq_hw_init(trans);
 	else
 		iwl_pcie_rx_hw_init(trans, trans_pcie->rxq);
->>>>>>> 24b8d41d
 
 	iwl_pcie_rxq_restock(trans, trans_pcie->rxq);
 
@@ -1384,17 +1323,9 @@
 		     (le32_to_cpu(pkt->len_n_flags) & FH_RSCSR_RXQ_MASK) >>
 			FH_RSCSR_RXQ_POS);
 
-		WARN_ON((le32_to_cpu(pkt->len_n_flags) & FH_RSCSR_RXQ_MASK) >>
-			FH_RSCSR_RXQ_POS != rxq->id);
-
 		IWL_DEBUG_RX(trans,
-<<<<<<< HEAD
-			     "cmd at offset %d: %s (%.2x.%2x, seq 0x%x)\n",
-			     rxcb._offset,
-=======
 			     "Q %d: cmd at offset %d: %s (%.2x.%2x, seq 0x%x)\n",
 			     rxq->id, offset,
->>>>>>> 24b8d41d
 			     iwl_get_cmd_string(trans,
 						iwl_cmd_id(pkt->hdr.cmd,
 							   pkt->hdr.group_id,
@@ -1428,11 +1359,7 @@
 
 		sequence = le16_to_cpu(pkt->hdr.sequence);
 		index = SEQ_TO_INDEX(sequence);
-<<<<<<< HEAD
-		cmd_index = get_cmd_index(txq, index);
-=======
 		cmd_index = iwl_txq_get_cmd_index(txq, index);
->>>>>>> 24b8d41d
 
 		if (rxq->id == trans_pcie->def_rx_queue)
 			iwl_op_mode_rx(trans->op_mode, &rxq->napi,
@@ -1609,26 +1536,8 @@
 			 * Right now, the higher layers aren't set up to deal
 			 * with that, so discard all of these.
 			 */
-<<<<<<< HEAD
-			u16 vid = le32_to_cpu(rxq->used_bd[i]) & 0x0FFF;
-
-			if (WARN(!vid ||
-				 vid > ARRAY_SIZE(trans_pcie->global_table),
-				 "Invalid rxb index from HW %u\n", (u32)vid)) {
-				iwl_force_nmi(trans);
-				goto out;
-			}
-			rxb = trans_pcie->global_table[vid - 1];
-			if (WARN(rxb->invalid,
-				 "Invalid rxb from HW %u\n", (u32)vid)) {
-				iwl_force_nmi(trans);
-				goto out;
-			}
-			rxb->invalid = true;
-=======
 			list_add_tail(&rxb->list, &rxq->rx_free);
 			rxq->free_count++;
->>>>>>> 24b8d41d
 		} else {
 			iwl_pcie_rx_handle_rb(trans, rxq, rxb, emergency, i);
 		}
@@ -1712,23 +1621,6 @@
 	return container_of(entries, struct iwl_trans_pcie, msix_entries[0]);
 }
 
-<<<<<<< HEAD
-static inline void iwl_pcie_clear_irq(struct iwl_trans *trans,
-				      struct msix_entry *entry)
-{
-	/*
-	 * Before sending the interrupt the HW disables it to prevent
-	 * a nested interrupt. This is done by writing 1 to the corresponding
-	 * bit in the mask register. After handling the interrupt, it should be
-	 * re-enabled by clearing this bit. This register is defined as
-	 * write 1 clear (W1C) register, meaning that it's being clear
-	 * by writing 1 to the bit.
-	 */
-	iwl_write32(trans, CSR_MSIX_AUTOMASK_ST_AD, BIT(entry->entry));
-}
-
-=======
->>>>>>> 24b8d41d
 /*
  * iwl_pcie_rx_msix_handle - Main entry function for receiving responses from fw
  * This interrupt handler should be used with RSS queue only.
@@ -2146,12 +2038,9 @@
 	/* Re-enable RF_KILL if it occurred */
 	else if (handled & CSR_INT_BIT_RF_KILL)
 		iwl_enable_rfkill_int(trans);
-<<<<<<< HEAD
-=======
 	/* Re-enable the ALIVE / Rx interrupt if it occurred */
 	else if (handled & (CSR_INT_BIT_ALIVE | CSR_INT_BIT_FH_RX))
 		iwl_enable_fw_load_int_ctx_info(trans);
->>>>>>> 24b8d41d
 	spin_unlock(&trans_pcie->irq_lock);
 
 out:
@@ -2307,20 +2196,6 @@
 	}
 
 	inta_fh &= trans_pcie->fh_mask;
-
-	if ((trans_pcie->shared_vec_mask & IWL_SHARED_IRQ_NON_RX) &&
-	    inta_fh & MSIX_FH_INT_CAUSES_Q0) {
-		local_bh_disable();
-		iwl_pcie_rx_handle(trans, 0);
-		local_bh_enable();
-	}
-
-	if ((trans_pcie->shared_vec_mask & IWL_SHARED_IRQ_FIRST_RSS) &&
-	    inta_fh & MSIX_FH_INT_CAUSES_Q1) {
-		local_bh_disable();
-		iwl_pcie_rx_handle(trans, 1);
-		local_bh_enable();
-	}
 
 	if ((trans_pcie->shared_vec_mask & IWL_SHARED_IRQ_NON_RX) &&
 	    inta_fh & MSIX_FH_INT_CAUSES_Q0) {
