/******************************************************************************
 *
 * This file is provided under a dual BSD/GPLv2 license.  When using or
 * redistributing this file, you may do so under either license.
 *
 * GPL LICENSE SUMMARY
 *
 * Copyright(c) 2013 - 2015 Intel Mobile Communications GmbH
 * Copyright(c) 2016 - 2017 Intel Deutschland GmbH
 * Copyright(c) 2012 - 2014, 2018 - 2020 Intel Corporation
 *
 * This program is free software; you can redistribute it and/or modify
 * it under the terms of version 2 of the GNU General Public License as
 * published by the Free Software Foundation.
 *
 * This program is distributed in the hope that it will be useful, but
 * WITHOUT ANY WARRANTY; without even the implied warranty of
 * MERCHANTABILITY or FITNESS FOR A PARTICULAR PURPOSE.  See the GNU
 * General Public License for more details.
 *
 * The full GNU General Public License is included in this distribution
 * in the file called COPYING.
 *
 * Contact Information:
 *  Intel Linux Wireless <linuxwifi@intel.com>
 * Intel Corporation, 5200 N.E. Elam Young Parkway, Hillsboro, OR 97124-6497
 *
 * BSD LICENSE
 *
 * Copyright(c) 2013 - 2015 Intel Mobile Communications GmbH
 * Copyright(c) 2016 - 2017 Intel Deutschland GmbH
 * Copyright(c) 2012 - 2014, 2018 - 2020 Intel Corporation
 * All rights reserved.
 *
 * Redistribution and use in source and binary forms, with or without
 * modification, are permitted provided that the following conditions
 * are met:
 *
 *  * Redistributions of source code must retain the above copyright
 *    notice, this list of conditions and the following disclaimer.
 *  * Redistributions in binary form must reproduce the above copyright
 *    notice, this list of conditions and the following disclaimer in
 *    the documentation and/or other materials provided with the
 *    distribution.
 *  * Neither the name Intel Corporation nor the names of its
 *    contributors may be used to endorse or promote products derived
 *    from this software without specific prior written permission.
 *
 * THIS SOFTWARE IS PROVIDED BY THE COPYRIGHT HOLDERS AND CONTRIBUTORS
 * "AS IS" AND ANY EXPRESS OR IMPLIED WARRANTIES, INCLUDING, BUT NOT
 * LIMITED TO, THE IMPLIED WARRANTIES OF MERCHANTABILITY AND FITNESS FOR
 * A PARTICULAR PURPOSE ARE DISCLAIMED. IN NO EVENT SHALL THE COPYRIGHT
 * OWNER OR CONTRIBUTORS BE LIABLE FOR ANY DIRECT, INDIRECT, INCIDENTAL,
 * SPECIAL, EXEMPLARY, OR CONSEQUENTIAL DAMAGES (INCLUDING, BUT NOT
 * LIMITED TO, PROCUREMENT OF SUBSTITUTE GOODS OR SERVICES; LOSS OF USE,
 * DATA, OR PROFITS; OR BUSINESS INTERRUPTION) HOWEVER CAUSED AND ON ANY
 * THEORY OF LIABILITY, WHETHER IN CONTRACT, STRICT LIABILITY, OR TORT
 * (INCLUDING NEGLIGENCE OR OTHERWISE) ARISING IN ANY WAY OUT OF THE USE
 * OF THIS SOFTWARE, EVEN IF ADVISED OF THE POSSIBILITY OF SUCH DAMAGE.
 *
 *****************************************************************************/
#include <linux/vmalloc.h>
#include <linux/ieee80211.h>
#include <linux/netdevice.h>

#include "mvm.h"
#include "sta.h"
#include "iwl-io.h"
#include "debugfs.h"
#include "iwl-modparams.h"
#include "fw/error-dump.h"

static ssize_t iwl_dbgfs_ctdp_budget_read(struct file *file,
					  char __user *user_buf,
					  size_t count, loff_t *ppos)
{
	struct iwl_mvm *mvm = file->private_data;
	char buf[16];
	int pos, budget;

	if (!iwl_mvm_is_ctdp_supported(mvm))
		return -EOPNOTSUPP;

	if (!iwl_mvm_firmware_running(mvm) ||
	    mvm->fwrt.cur_fw_img != IWL_UCODE_REGULAR)
		return -EIO;

	mutex_lock(&mvm->mutex);
	budget = iwl_mvm_ctdp_command(mvm, CTDP_CMD_OPERATION_REPORT, 0);
	mutex_unlock(&mvm->mutex);

	if (budget < 0)
		return budget;

	pos = scnprintf(buf, sizeof(buf), "%d\n", budget);

	return simple_read_from_buffer(user_buf, count, ppos, buf, pos);
}

static ssize_t iwl_dbgfs_stop_ctdp_write(struct iwl_mvm *mvm, char *buf,
					 size_t count, loff_t *ppos)
{
	int ret;

	if (!iwl_mvm_is_ctdp_supported(mvm))
		return -EOPNOTSUPP;

	if (!iwl_mvm_firmware_running(mvm) ||
	    mvm->fwrt.cur_fw_img != IWL_UCODE_REGULAR)
		return -EIO;

	mutex_lock(&mvm->mutex);
	ret = iwl_mvm_ctdp_command(mvm, CTDP_CMD_OPERATION_STOP, 0);
	mutex_unlock(&mvm->mutex);

	return ret ?: count;
}

static ssize_t iwl_dbgfs_force_ctkill_write(struct iwl_mvm *mvm, char *buf,
					    size_t count, loff_t *ppos)
{
	if (!iwl_mvm_firmware_running(mvm) ||
	    mvm->fwrt.cur_fw_img != IWL_UCODE_REGULAR)
		return -EIO;

	iwl_mvm_enter_ctkill(mvm);

	return count;
}

static ssize_t iwl_dbgfs_tx_flush_write(struct iwl_mvm *mvm, char *buf,
					size_t count, loff_t *ppos)
{
	int ret;
	u32 flush_arg;

	if (!iwl_mvm_firmware_running(mvm) ||
	    mvm->fwrt.cur_fw_img != IWL_UCODE_REGULAR)
		return -EIO;

	if (kstrtou32(buf, 0, &flush_arg))
		return -EINVAL;

	if (iwl_mvm_has_new_tx_api(mvm)) {
		IWL_DEBUG_TX_QUEUES(mvm,
				    "FLUSHING all tids queues on sta_id = %d\n",
				    flush_arg);
		mutex_lock(&mvm->mutex);
		ret = iwl_mvm_flush_sta_tids(mvm, flush_arg, 0xFFFF, 0)
			? : count;
		mutex_unlock(&mvm->mutex);
		return ret;
	}

	IWL_DEBUG_TX_QUEUES(mvm, "FLUSHING queues mask to flush = 0x%x\n",
			    flush_arg);

	mutex_lock(&mvm->mutex);
	ret =  iwl_mvm_flush_tx_path(mvm, flush_arg, 0) ? : count;
	mutex_unlock(&mvm->mutex);

	return ret;
}

static ssize_t iwl_dbgfs_sta_drain_write(struct iwl_mvm *mvm, char *buf,
					 size_t count, loff_t *ppos)
{
	struct iwl_mvm_sta *mvmsta;
	int sta_id, drain, ret;

	if (!iwl_mvm_firmware_running(mvm) ||
	    mvm->fwrt.cur_fw_img != IWL_UCODE_REGULAR)
		return -EIO;

	if (sscanf(buf, "%d %d", &sta_id, &drain) != 2)
		return -EINVAL;
	if (sta_id < 0 || sta_id >= mvm->fw->ucode_capa.num_stations)
		return -EINVAL;
	if (drain < 0 || drain > 1)
		return -EINVAL;

	mutex_lock(&mvm->mutex);

	mvmsta = iwl_mvm_sta_from_staid_protected(mvm, sta_id);

	if (!mvmsta)
		ret = -ENOENT;
	else
		ret = iwl_mvm_drain_sta(mvm, mvmsta, drain) ? : count;

	mutex_unlock(&mvm->mutex);

	return ret;
}

static ssize_t iwl_dbgfs_sram_read(struct file *file, char __user *user_buf,
				   size_t count, loff_t *ppos)
{
	struct iwl_mvm *mvm = file->private_data;
	const struct fw_img *img;
	unsigned int ofs, len;
	size_t ret;
	u8 *ptr;

	if (!iwl_mvm_firmware_running(mvm))
		return -EINVAL;

	/* default is to dump the entire data segment */
	img = &mvm->fw->img[mvm->fwrt.cur_fw_img];
	ofs = img->sec[IWL_UCODE_SECTION_DATA].offset;
	len = img->sec[IWL_UCODE_SECTION_DATA].len;

	if (mvm->dbgfs_sram_len) {
		ofs = mvm->dbgfs_sram_offset;
		len = mvm->dbgfs_sram_len;
	}

	ptr = kzalloc(len, GFP_KERNEL);
	if (!ptr)
		return -ENOMEM;

	iwl_trans_read_mem_bytes(mvm->trans, ofs, ptr, len);

	ret = simple_read_from_buffer(user_buf, count, ppos, ptr, len);

	kfree(ptr);

	return ret;
}

static ssize_t iwl_dbgfs_sram_write(struct iwl_mvm *mvm, char *buf,
				    size_t count, loff_t *ppos)
{
	const struct fw_img *img;
	u32 offset, len;
	u32 img_offset, img_len;

	if (!iwl_mvm_firmware_running(mvm))
		return -EINVAL;

	img = &mvm->fw->img[mvm->fwrt.cur_fw_img];
	img_offset = img->sec[IWL_UCODE_SECTION_DATA].offset;
	img_len = img->sec[IWL_UCODE_SECTION_DATA].len;

	if (sscanf(buf, "%x,%x", &offset, &len) == 2) {
		if ((offset & 0x3) || (len & 0x3))
			return -EINVAL;

		if (offset + len > img_offset + img_len)
			return -EINVAL;

		mvm->dbgfs_sram_offset = offset;
		mvm->dbgfs_sram_len = len;
	} else {
		mvm->dbgfs_sram_offset = 0;
		mvm->dbgfs_sram_len = 0;
	}

	return count;
}

static ssize_t iwl_dbgfs_set_nic_temperature_read(struct file *file,
						  char __user *user_buf,
						  size_t count, loff_t *ppos)
{
	struct iwl_mvm *mvm = file->private_data;
	char buf[16];
	int pos;

	if (!mvm->temperature_test)
		pos = scnprintf(buf , sizeof(buf), "disabled\n");
	else
		pos = scnprintf(buf , sizeof(buf), "%d\n", mvm->temperature);

	return simple_read_from_buffer(user_buf, count, ppos, buf, pos);
}

/*
 * Set NIC Temperature
 * Cause the driver to ignore the actual NIC temperature reported by the FW
 * Enable: any value between IWL_MVM_DEBUG_SET_TEMPERATURE_MIN -
 * IWL_MVM_DEBUG_SET_TEMPERATURE_MAX
 * Disable: IWL_MVM_DEBUG_SET_TEMPERATURE_DISABLE
 */
static ssize_t iwl_dbgfs_set_nic_temperature_write(struct iwl_mvm *mvm,
						   char *buf, size_t count,
						   loff_t *ppos)
{
	int temperature;

	if (!iwl_mvm_firmware_running(mvm) && !mvm->temperature_test)
		return -EIO;

	if (kstrtoint(buf, 10, &temperature))
		return -EINVAL;
	/* not a legal temperature */
	if ((temperature > IWL_MVM_DEBUG_SET_TEMPERATURE_MAX &&
	     temperature != IWL_MVM_DEBUG_SET_TEMPERATURE_DISABLE) ||
	    temperature < IWL_MVM_DEBUG_SET_TEMPERATURE_MIN)
		return -EINVAL;

	mutex_lock(&mvm->mutex);
	if (temperature == IWL_MVM_DEBUG_SET_TEMPERATURE_DISABLE) {
		if (!mvm->temperature_test)
			goto out;

		mvm->temperature_test = false;
		/* Since we can't read the temp while awake, just set
		 * it to zero until we get the next RX stats from the
		 * firmware.
		 */
		mvm->temperature = 0;
	} else {
		mvm->temperature_test = true;
		mvm->temperature = temperature;
	}
	IWL_DEBUG_TEMP(mvm, "%sabling debug set temperature (temp = %d)\n",
		       mvm->temperature_test ? "En" : "Dis" ,
		       mvm->temperature);
	/* handle the temperature change */
	iwl_mvm_tt_handler(mvm);

out:
	mutex_unlock(&mvm->mutex);

	return count;
}

static ssize_t iwl_dbgfs_nic_temp_read(struct file *file,
				       char __user *user_buf,
				       size_t count, loff_t *ppos)
{
	struct iwl_mvm *mvm = file->private_data;
	char buf[16];
	int pos, ret;
	s32 temp;

	if (!iwl_mvm_firmware_running(mvm))
		return -EIO;

	mutex_lock(&mvm->mutex);
	ret = iwl_mvm_get_temp(mvm, &temp);
	mutex_unlock(&mvm->mutex);

	if (ret)
		return -EIO;

	pos = scnprintf(buf , sizeof(buf), "%d\n", temp);

	return simple_read_from_buffer(user_buf, count, ppos, buf, pos);
}

#ifdef CONFIG_ACPI
static ssize_t iwl_dbgfs_sar_geo_profile_read(struct file *file,
					      char __user *user_buf,
					      size_t count, loff_t *ppos)
{
	struct iwl_mvm *mvm = file->private_data;
	char buf[256];
	int pos = 0;
	int bufsz = sizeof(buf);
	int tbl_idx;
	u8 *value;

	if (!iwl_mvm_firmware_running(mvm))
		return -EIO;

	mutex_lock(&mvm->mutex);
	tbl_idx = iwl_mvm_get_sar_geo_profile(mvm);
	if (tbl_idx < 0) {
		mutex_unlock(&mvm->mutex);
		return tbl_idx;
	}

	if (!tbl_idx) {
		pos = scnprintf(buf, bufsz,
				"SAR geographic profile disabled\n");
	} else {
		value = &mvm->fwrt.geo_profiles[tbl_idx - 1].values[0];

		pos += scnprintf(buf + pos, bufsz - pos,
				 "Use geographic profile %d\n", tbl_idx);
		pos += scnprintf(buf + pos, bufsz - pos,
				 "2.4GHz:\n\tChain A offset: %hhd dBm\n\tChain B offset: %hhd dBm\n\tmax tx power: %hhd dBm\n",
				 value[1], value[2], value[0]);
		pos += scnprintf(buf + pos, bufsz - pos,
				 "5.2GHz:\n\tChain A offset: %hhd dBm\n\tChain B offset: %hhd dBm\n\tmax tx power: %hhd dBm\n",
				 value[4], value[5], value[3]);
	}
	mutex_unlock(&mvm->mutex);

	return simple_read_from_buffer(user_buf, count, ppos, buf, pos);
}
#endif

static ssize_t iwl_dbgfs_stations_read(struct file *file, char __user *user_buf,
				       size_t count, loff_t *ppos)
{
	struct iwl_mvm *mvm = file->private_data;
	struct ieee80211_sta *sta;
	char buf[400];
	int i, pos = 0, bufsz = sizeof(buf);

	mutex_lock(&mvm->mutex);

	for (i = 0; i < mvm->fw->ucode_capa.num_stations; i++) {
		pos += scnprintf(buf + pos, bufsz - pos, "%.2d: ", i);
		sta = rcu_dereference_protected(mvm->fw_id_to_mac_id[i],
						lockdep_is_held(&mvm->mutex));
		if (!sta)
			pos += scnprintf(buf + pos, bufsz - pos, "N/A\n");
		else if (IS_ERR(sta))
			pos += scnprintf(buf + pos, bufsz - pos, "%ld\n",
					 PTR_ERR(sta));
		else
			pos += scnprintf(buf + pos, bufsz - pos, "%pM\n",
					 sta->addr);
	}

	mutex_unlock(&mvm->mutex);

	return simple_read_from_buffer(user_buf, count, ppos, buf, pos);
}

static ssize_t iwl_dbgfs_rs_data_read(struct file *file, char __user *user_buf,
				      size_t count, loff_t *ppos)
{
	struct ieee80211_sta *sta = file->private_data;
	struct iwl_mvm_sta *mvmsta = iwl_mvm_sta_from_mac80211(sta);
	struct iwl_lq_sta_rs_fw *lq_sta = &mvmsta->lq_sta.rs_fw;
	struct iwl_mvm *mvm = lq_sta->pers.drv;
	static const size_t bufsz = 2048;
	char *buff;
	int desc = 0;
	ssize_t ret;

	buff = kmalloc(bufsz, GFP_KERNEL);
	if (!buff)
		return -ENOMEM;

	mutex_lock(&mvm->mutex);

	desc += scnprintf(buff + desc, bufsz - desc, "sta_id %d\n",
			  lq_sta->pers.sta_id);
	desc += scnprintf(buff + desc, bufsz - desc,
			  "fixed rate 0x%X\n",
			  lq_sta->pers.dbg_fixed_rate);
	desc += scnprintf(buff + desc, bufsz - desc,
			  "A-MPDU size limit %d\n",
			  lq_sta->pers.dbg_agg_frame_count_lim);
	desc += scnprintf(buff + desc, bufsz - desc,
			  "valid_tx_ant %s%s%s\n",
		(iwl_mvm_get_valid_tx_ant(mvm) & ANT_A) ? "ANT_A," : "",
		(iwl_mvm_get_valid_tx_ant(mvm) & ANT_B) ? "ANT_B," : "",
		(iwl_mvm_get_valid_tx_ant(mvm) & ANT_C) ? "ANT_C" : "");
	desc += scnprintf(buff + desc, bufsz - desc,
			  "last tx rate=0x%X ",
			  lq_sta->last_rate_n_flags);

	desc += rs_pretty_print_rate(buff + desc, bufsz - desc,
				     lq_sta->last_rate_n_flags);
	if (desc < bufsz - 1)
		buff[desc++] = '\n';
	mutex_unlock(&mvm->mutex);

	ret = simple_read_from_buffer(user_buf, count, ppos, buff, desc);
	kfree(buff);
	return ret;
}

static ssize_t iwl_dbgfs_amsdu_len_write(struct ieee80211_sta *sta,
					 char *buf, size_t count,
					 loff_t *ppos)
{
	struct iwl_mvm_sta *mvmsta = iwl_mvm_sta_from_mac80211(sta);
	int i;
	u16 amsdu_len;

	if (kstrtou16(buf, 0, &amsdu_len))
		return -EINVAL;

	/* only change from debug set <-> debug unset */
	if ((amsdu_len && mvmsta->orig_amsdu_len) ||
	    (!!amsdu_len && mvmsta->orig_amsdu_len))
		return -EBUSY;

	if (amsdu_len) {
		mvmsta->orig_amsdu_len = sta->max_amsdu_len;
		sta->max_amsdu_len = amsdu_len;
		for (i = 0; i < ARRAY_SIZE(sta->max_tid_amsdu_len); i++)
			sta->max_tid_amsdu_len[i] = amsdu_len;
	} else {
		sta->max_amsdu_len = mvmsta->orig_amsdu_len;
		mvmsta->orig_amsdu_len = 0;
	}
	return count;
}

static ssize_t iwl_dbgfs_amsdu_len_read(struct file *file,
					char __user *user_buf,
					size_t count, loff_t *ppos)
{
	struct ieee80211_sta *sta = file->private_data;
	struct iwl_mvm_sta *mvmsta = iwl_mvm_sta_from_mac80211(sta);

	char buf[32];
	int pos;

	pos = scnprintf(buf, sizeof(buf), "current %d ", sta->max_amsdu_len);
	pos += scnprintf(buf + pos, sizeof(buf) - pos, "stored %d\n",
			 mvmsta->orig_amsdu_len);

	return simple_read_from_buffer(user_buf, count, ppos, buf, pos);
}

static ssize_t iwl_dbgfs_disable_power_off_read(struct file *file,
						char __user *user_buf,
						size_t count, loff_t *ppos)
{
	struct iwl_mvm *mvm = file->private_data;
	char buf[64];
	int bufsz = sizeof(buf);
	int pos = 0;

	pos += scnprintf(buf+pos, bufsz-pos, "disable_power_off_d0=%d\n",
			 mvm->disable_power_off);
	pos += scnprintf(buf+pos, bufsz-pos, "disable_power_off_d3=%d\n",
			 mvm->disable_power_off_d3);

	return simple_read_from_buffer(user_buf, count, ppos, buf, pos);
}

static ssize_t iwl_dbgfs_disable_power_off_write(struct iwl_mvm *mvm, char *buf,
						 size_t count, loff_t *ppos)
{
	int ret, val;

	if (!iwl_mvm_firmware_running(mvm))
		return -EIO;

	if (!strncmp("disable_power_off_d0=", buf, 21)) {
		if (sscanf(buf + 21, "%d", &val) != 1)
			return -EINVAL;
		mvm->disable_power_off = val;
	} else if (!strncmp("disable_power_off_d3=", buf, 21)) {
		if (sscanf(buf + 21, "%d", &val) != 1)
			return -EINVAL;
		mvm->disable_power_off_d3 = val;
	} else {
		return -EINVAL;
	}

	mutex_lock(&mvm->mutex);
	ret = iwl_mvm_power_update_device(mvm);
	mutex_unlock(&mvm->mutex);

	return ret ?: count;
}

static
int iwl_mvm_coex_dump_mbox(struct iwl_bt_coex_profile_notif *notif, char *buf,
			   int pos, int bufsz)
{
	pos += scnprintf(buf+pos, bufsz-pos, "MBOX dw0:\n");

	BT_MBOX_PRINT(0, LE_SLAVE_LAT, false);
	BT_MBOX_PRINT(0, LE_PROF1, false);
	BT_MBOX_PRINT(0, LE_PROF2, false);
	BT_MBOX_PRINT(0, LE_PROF_OTHER, false);
	BT_MBOX_PRINT(0, CHL_SEQ_N, false);
	BT_MBOX_PRINT(0, INBAND_S, false);
	BT_MBOX_PRINT(0, LE_MIN_RSSI, false);
	BT_MBOX_PRINT(0, LE_SCAN, false);
	BT_MBOX_PRINT(0, LE_ADV, false);
	BT_MBOX_PRINT(0, LE_MAX_TX_POWER, false);
	BT_MBOX_PRINT(0, OPEN_CON_1, true);

	pos += scnprintf(buf+pos, bufsz-pos, "MBOX dw1:\n");

	BT_MBOX_PRINT(1, BR_MAX_TX_POWER, false);
	BT_MBOX_PRINT(1, IP_SR, false);
	BT_MBOX_PRINT(1, LE_MSTR, false);
	BT_MBOX_PRINT(1, AGGR_TRFC_LD, false);
	BT_MBOX_PRINT(1, MSG_TYPE, false);
	BT_MBOX_PRINT(1, SSN, true);

	pos += scnprintf(buf+pos, bufsz-pos, "MBOX dw2:\n");

	BT_MBOX_PRINT(2, SNIFF_ACT, false);
	BT_MBOX_PRINT(2, PAG, false);
	BT_MBOX_PRINT(2, INQUIRY, false);
	BT_MBOX_PRINT(2, CONN, false);
	BT_MBOX_PRINT(2, SNIFF_INTERVAL, false);
	BT_MBOX_PRINT(2, DISC, false);
	BT_MBOX_PRINT(2, SCO_TX_ACT, false);
	BT_MBOX_PRINT(2, SCO_RX_ACT, false);
	BT_MBOX_PRINT(2, ESCO_RE_TX, false);
	BT_MBOX_PRINT(2, SCO_DURATION, true);

	pos += scnprintf(buf+pos, bufsz-pos, "MBOX dw3:\n");

	BT_MBOX_PRINT(3, SCO_STATE, false);
	BT_MBOX_PRINT(3, SNIFF_STATE, false);
	BT_MBOX_PRINT(3, A2DP_STATE, false);
<<<<<<< HEAD
=======
	BT_MBOX_PRINT(3, A2DP_SRC, false);
>>>>>>> 24b8d41d
	BT_MBOX_PRINT(3, ACL_STATE, false);
	BT_MBOX_PRINT(3, MSTR_STATE, false);
	BT_MBOX_PRINT(3, OBX_STATE, false);
	BT_MBOX_PRINT(3, OPEN_CON_2, false);
	BT_MBOX_PRINT(3, TRAFFIC_LOAD, false);
	BT_MBOX_PRINT(3, CHL_SEQN_LSB, false);
	BT_MBOX_PRINT(3, INBAND_P, false);
	BT_MBOX_PRINT(3, MSG_TYPE_2, false);
	BT_MBOX_PRINT(3, SSN_2, false);
	BT_MBOX_PRINT(3, UPDATE_REQUEST, true);

	return pos;
}

static ssize_t iwl_dbgfs_bt_notif_read(struct file *file, char __user *user_buf,
				       size_t count, loff_t *ppos)
{
	struct iwl_mvm *mvm = file->private_data;
	struct iwl_bt_coex_profile_notif *notif = &mvm->last_bt_notif;
	char *buf;
	int ret, pos = 0, bufsz = sizeof(char) * 1024;

	buf = kmalloc(bufsz, GFP_KERNEL);
	if (!buf)
		return -ENOMEM;

	mutex_lock(&mvm->mutex);

	pos += iwl_mvm_coex_dump_mbox(notif, buf, pos, bufsz);

	pos += scnprintf(buf + pos, bufsz - pos, "bt_ci_compliance = %d\n",
			 notif->bt_ci_compliance);
	pos += scnprintf(buf + pos, bufsz - pos, "primary_ch_lut = %d\n",
			 le32_to_cpu(notif->primary_ch_lut));
	pos += scnprintf(buf + pos, bufsz - pos, "secondary_ch_lut = %d\n",
			 le32_to_cpu(notif->secondary_ch_lut));
	pos += scnprintf(buf + pos,
			 bufsz - pos, "bt_activity_grading = %d\n",
			 le32_to_cpu(notif->bt_activity_grading));
<<<<<<< HEAD
	pos += scnprintf(buf + pos, bufsz - pos,
			 "antenna isolation = %d CORUN LUT index = %d\n",
			 mvm->last_ant_isol, mvm->last_corun_lut);
	pos += scnprintf(buf + pos, bufsz - pos, "bt_rrc = %d\n",
			 (notif->ttc_rrc_status >> 4) & 0xF);
	pos += scnprintf(buf + pos, bufsz - pos, "bt_ttc = %d\n",
			 notif->ttc_rrc_status & 0xF);
=======
	pos += scnprintf(buf + pos, bufsz - pos, "bt_rrc = %d\n",
			 notif->rrc_status & 0xF);
	pos += scnprintf(buf + pos, bufsz - pos, "bt_ttc = %d\n",
			 notif->ttc_status & 0xF);
>>>>>>> 24b8d41d

	pos += scnprintf(buf + pos, bufsz - pos, "sync_sco = %d\n",
			 IWL_MVM_BT_COEX_SYNC2SCO);
	pos += scnprintf(buf + pos, bufsz - pos, "mplut = %d\n",
			 IWL_MVM_BT_COEX_MPLUT);

	mutex_unlock(&mvm->mutex);

	ret = simple_read_from_buffer(user_buf, count, ppos, buf, pos);
	kfree(buf);

	return ret;
}
#undef BT_MBOX_PRINT

static ssize_t iwl_dbgfs_bt_cmd_read(struct file *file, char __user *user_buf,
				     size_t count, loff_t *ppos)
{
	struct iwl_mvm *mvm = file->private_data;
	struct iwl_bt_coex_ci_cmd *cmd = &mvm->last_bt_ci_cmd;
	char buf[256];
	int bufsz = sizeof(buf);
	int pos = 0;

	mutex_lock(&mvm->mutex);

	pos += scnprintf(buf + pos, bufsz - pos, "Channel inhibition CMD\n");
	pos += scnprintf(buf + pos, bufsz - pos,
			 "\tPrimary Channel Bitmap 0x%016llx\n",
			 le64_to_cpu(cmd->bt_primary_ci));
	pos += scnprintf(buf + pos, bufsz - pos,
			 "\tSecondary Channel Bitmap 0x%016llx\n",
			 le64_to_cpu(cmd->bt_secondary_ci));

	mutex_unlock(&mvm->mutex);

	return simple_read_from_buffer(user_buf, count, ppos, buf, pos);
}

static ssize_t
iwl_dbgfs_bt_tx_prio_write(struct iwl_mvm *mvm, char *buf,
			   size_t count, loff_t *ppos)
{
	u32 bt_tx_prio;

	if (sscanf(buf, "%u", &bt_tx_prio) != 1)
		return -EINVAL;
	if (bt_tx_prio > 4)
		return -EINVAL;

	mvm->bt_tx_prio = bt_tx_prio;

	return count;
}

static ssize_t
iwl_dbgfs_bt_force_ant_write(struct iwl_mvm *mvm, char *buf,
			     size_t count, loff_t *ppos)
{
	static const char * const modes_str[BT_FORCE_ANT_MAX] = {
		[BT_FORCE_ANT_DIS] = "dis",
		[BT_FORCE_ANT_AUTO] = "auto",
		[BT_FORCE_ANT_BT] = "bt",
		[BT_FORCE_ANT_WIFI] = "wifi",
	};
	int ret, bt_force_ant_mode;

	ret = match_string(modes_str, ARRAY_SIZE(modes_str), buf);
	if (ret < 0)
		return ret;

	bt_force_ant_mode = ret;
	ret = 0;
	mutex_lock(&mvm->mutex);
	if (mvm->bt_force_ant_mode == bt_force_ant_mode)
		goto out;

	mvm->bt_force_ant_mode = bt_force_ant_mode;
	IWL_DEBUG_COEX(mvm, "Force mode: %s\n",
		       modes_str[mvm->bt_force_ant_mode]);

	if (iwl_mvm_firmware_running(mvm))
		ret = iwl_mvm_send_bt_init_conf(mvm);
	else
		ret = 0;

out:
	mutex_unlock(&mvm->mutex);
	return ret ?: count;
}

static ssize_t iwl_dbgfs_fw_ver_read(struct file *file, char __user *user_buf,
				     size_t count, loff_t *ppos)
{
	struct iwl_mvm *mvm = file->private_data;
	char *buff, *pos, *endpos;
	static const size_t bufsz = 1024;
	int ret;

	buff = kmalloc(bufsz, GFP_KERNEL);
	if (!buff)
		return -ENOMEM;

	pos = buff;
	endpos = pos + bufsz;

	pos += scnprintf(pos, endpos - pos, "FW prefix: %s\n",
			 mvm->trans->cfg->fw_name_pre);
	pos += scnprintf(pos, endpos - pos, "FW: %s\n",
			 mvm->fwrt.fw->human_readable);
	pos += scnprintf(pos, endpos - pos, "Device: %s\n",
			 mvm->fwrt.trans->name);
	pos += scnprintf(pos, endpos - pos, "Bus: %s\n",
			 mvm->fwrt.dev->bus->name);

	ret = simple_read_from_buffer(user_buf, count, ppos, buff, pos - buff);
	kfree(buff);

	return ret;
}

#define PRINT_STATS_LE32(_struct, _memb)				\
			 pos += scnprintf(buf + pos, bufsz - pos,	\
					  fmt_table, #_memb,		\
					  le32_to_cpu(_struct->_memb))

static ssize_t iwl_dbgfs_fw_rx_stats_read(struct file *file,
					  char __user *user_buf, size_t count,
					  loff_t *ppos)
{
	struct iwl_mvm *mvm = file->private_data;
	static const char *fmt_table = "\t%-30s %10u\n";
	static const char *fmt_header = "%-32s\n";
	int pos = 0;
	char *buf;
	int ret;
	size_t bufsz;

	if (iwl_mvm_has_new_rx_stats_api(mvm))
		bufsz = ((sizeof(struct mvm_statistics_rx) /
			  sizeof(__le32)) * 43) + (4 * 33) + 1;
	else
		/* 43 = size of each data line; 33 = size of each header */
		bufsz = ((sizeof(struct mvm_statistics_rx_v3) /
			  sizeof(__le32)) * 43) + (4 * 33) + 1;

	buf = kzalloc(bufsz, GFP_KERNEL);
	if (!buf)
		return -ENOMEM;

	mutex_lock(&mvm->mutex);

	if (iwl_mvm_firmware_running(mvm))
		iwl_mvm_request_statistics(mvm, false);

	pos += scnprintf(buf + pos, bufsz - pos, fmt_header,
			 "Statistics_Rx - OFDM");
	if (!iwl_mvm_has_new_rx_stats_api(mvm)) {
		struct mvm_statistics_rx_phy_v2 *ofdm = &mvm->rx_stats_v3.ofdm;

		PRINT_STATS_LE32(ofdm, ina_cnt);
		PRINT_STATS_LE32(ofdm, fina_cnt);
		PRINT_STATS_LE32(ofdm, plcp_err);
		PRINT_STATS_LE32(ofdm, crc32_err);
		PRINT_STATS_LE32(ofdm, overrun_err);
		PRINT_STATS_LE32(ofdm, early_overrun_err);
		PRINT_STATS_LE32(ofdm, crc32_good);
		PRINT_STATS_LE32(ofdm, false_alarm_cnt);
		PRINT_STATS_LE32(ofdm, fina_sync_err_cnt);
		PRINT_STATS_LE32(ofdm, sfd_timeout);
		PRINT_STATS_LE32(ofdm, fina_timeout);
		PRINT_STATS_LE32(ofdm, unresponded_rts);
		PRINT_STATS_LE32(ofdm, rxe_frame_lmt_overrun);
		PRINT_STATS_LE32(ofdm, sent_ack_cnt);
		PRINT_STATS_LE32(ofdm, sent_cts_cnt);
		PRINT_STATS_LE32(ofdm, sent_ba_rsp_cnt);
		PRINT_STATS_LE32(ofdm, dsp_self_kill);
		PRINT_STATS_LE32(ofdm, mh_format_err);
		PRINT_STATS_LE32(ofdm, re_acq_main_rssi_sum);
		PRINT_STATS_LE32(ofdm, reserved);
	} else {
		struct mvm_statistics_rx_phy *ofdm = &mvm->rx_stats.ofdm;

		PRINT_STATS_LE32(ofdm, unresponded_rts);
		PRINT_STATS_LE32(ofdm, rxe_frame_lmt_overrun);
		PRINT_STATS_LE32(ofdm, sent_ba_rsp_cnt);
		PRINT_STATS_LE32(ofdm, dsp_self_kill);
		PRINT_STATS_LE32(ofdm, reserved);
	}

	pos += scnprintf(buf + pos, bufsz - pos, fmt_header,
			 "Statistics_Rx - CCK");
	if (!iwl_mvm_has_new_rx_stats_api(mvm)) {
		struct mvm_statistics_rx_phy_v2 *cck = &mvm->rx_stats_v3.cck;

		PRINT_STATS_LE32(cck, ina_cnt);
		PRINT_STATS_LE32(cck, fina_cnt);
		PRINT_STATS_LE32(cck, plcp_err);
		PRINT_STATS_LE32(cck, crc32_err);
		PRINT_STATS_LE32(cck, overrun_err);
		PRINT_STATS_LE32(cck, early_overrun_err);
		PRINT_STATS_LE32(cck, crc32_good);
		PRINT_STATS_LE32(cck, false_alarm_cnt);
		PRINT_STATS_LE32(cck, fina_sync_err_cnt);
		PRINT_STATS_LE32(cck, sfd_timeout);
		PRINT_STATS_LE32(cck, fina_timeout);
		PRINT_STATS_LE32(cck, unresponded_rts);
		PRINT_STATS_LE32(cck, rxe_frame_lmt_overrun);
		PRINT_STATS_LE32(cck, sent_ack_cnt);
		PRINT_STATS_LE32(cck, sent_cts_cnt);
		PRINT_STATS_LE32(cck, sent_ba_rsp_cnt);
		PRINT_STATS_LE32(cck, dsp_self_kill);
		PRINT_STATS_LE32(cck, mh_format_err);
		PRINT_STATS_LE32(cck, re_acq_main_rssi_sum);
		PRINT_STATS_LE32(cck, reserved);
	} else {
		struct mvm_statistics_rx_phy *cck = &mvm->rx_stats.cck;

		PRINT_STATS_LE32(cck, unresponded_rts);
		PRINT_STATS_LE32(cck, rxe_frame_lmt_overrun);
		PRINT_STATS_LE32(cck, sent_ba_rsp_cnt);
		PRINT_STATS_LE32(cck, dsp_self_kill);
		PRINT_STATS_LE32(cck, reserved);
	}

	pos += scnprintf(buf + pos, bufsz - pos, fmt_header,
			 "Statistics_Rx - GENERAL");
	if (!iwl_mvm_has_new_rx_stats_api(mvm)) {
		struct mvm_statistics_rx_non_phy_v3 *general =
			&mvm->rx_stats_v3.general;

		PRINT_STATS_LE32(general, bogus_cts);
		PRINT_STATS_LE32(general, bogus_ack);
		PRINT_STATS_LE32(general, non_bssid_frames);
		PRINT_STATS_LE32(general, filtered_frames);
		PRINT_STATS_LE32(general, non_channel_beacons);
		PRINT_STATS_LE32(general, channel_beacons);
		PRINT_STATS_LE32(general, num_missed_bcon);
		PRINT_STATS_LE32(general, adc_rx_saturation_time);
		PRINT_STATS_LE32(general, ina_detection_search_time);
		PRINT_STATS_LE32(general, beacon_silence_rssi_a);
		PRINT_STATS_LE32(general, beacon_silence_rssi_b);
		PRINT_STATS_LE32(general, beacon_silence_rssi_c);
		PRINT_STATS_LE32(general, interference_data_flag);
		PRINT_STATS_LE32(general, channel_load);
		PRINT_STATS_LE32(general, dsp_false_alarms);
		PRINT_STATS_LE32(general, beacon_rssi_a);
		PRINT_STATS_LE32(general, beacon_rssi_b);
		PRINT_STATS_LE32(general, beacon_rssi_c);
		PRINT_STATS_LE32(general, beacon_energy_a);
		PRINT_STATS_LE32(general, beacon_energy_b);
		PRINT_STATS_LE32(general, beacon_energy_c);
		PRINT_STATS_LE32(general, num_bt_kills);
		PRINT_STATS_LE32(general, mac_id);
		PRINT_STATS_LE32(general, directed_data_mpdu);
	} else {
		struct mvm_statistics_rx_non_phy *general =
			&mvm->rx_stats.general;

		PRINT_STATS_LE32(general, bogus_cts);
		PRINT_STATS_LE32(general, bogus_ack);
		PRINT_STATS_LE32(general, non_channel_beacons);
		PRINT_STATS_LE32(general, channel_beacons);
		PRINT_STATS_LE32(general, num_missed_bcon);
		PRINT_STATS_LE32(general, adc_rx_saturation_time);
		PRINT_STATS_LE32(general, ina_detection_search_time);
		PRINT_STATS_LE32(general, beacon_silence_rssi_a);
		PRINT_STATS_LE32(general, beacon_silence_rssi_b);
		PRINT_STATS_LE32(general, beacon_silence_rssi_c);
		PRINT_STATS_LE32(general, interference_data_flag);
		PRINT_STATS_LE32(general, channel_load);
		PRINT_STATS_LE32(general, beacon_rssi_a);
		PRINT_STATS_LE32(general, beacon_rssi_b);
		PRINT_STATS_LE32(general, beacon_rssi_c);
		PRINT_STATS_LE32(general, beacon_energy_a);
		PRINT_STATS_LE32(general, beacon_energy_b);
		PRINT_STATS_LE32(general, beacon_energy_c);
		PRINT_STATS_LE32(general, num_bt_kills);
		PRINT_STATS_LE32(general, mac_id);
	}

	pos += scnprintf(buf + pos, bufsz - pos, fmt_header,
			 "Statistics_Rx - HT");
	if (!iwl_mvm_has_new_rx_stats_api(mvm)) {
		struct mvm_statistics_rx_ht_phy_v1 *ht =
			&mvm->rx_stats_v3.ofdm_ht;

		PRINT_STATS_LE32(ht, plcp_err);
		PRINT_STATS_LE32(ht, overrun_err);
		PRINT_STATS_LE32(ht, early_overrun_err);
		PRINT_STATS_LE32(ht, crc32_good);
		PRINT_STATS_LE32(ht, crc32_err);
		PRINT_STATS_LE32(ht, mh_format_err);
		PRINT_STATS_LE32(ht, agg_crc32_good);
		PRINT_STATS_LE32(ht, agg_mpdu_cnt);
		PRINT_STATS_LE32(ht, agg_cnt);
		PRINT_STATS_LE32(ht, unsupport_mcs);
	} else {
		struct mvm_statistics_rx_ht_phy *ht =
			&mvm->rx_stats.ofdm_ht;

		PRINT_STATS_LE32(ht, mh_format_err);
		PRINT_STATS_LE32(ht, agg_mpdu_cnt);
		PRINT_STATS_LE32(ht, agg_cnt);
		PRINT_STATS_LE32(ht, unsupport_mcs);
	}

	mutex_unlock(&mvm->mutex);

	ret = simple_read_from_buffer(user_buf, count, ppos, buf, pos);
	kfree(buf);

	return ret;
}
#undef PRINT_STAT_LE32

static ssize_t iwl_dbgfs_frame_stats_read(struct iwl_mvm *mvm,
					  char __user *user_buf, size_t count,
					  loff_t *ppos,
					  struct iwl_mvm_frame_stats *stats)
{
	char *buff, *pos, *endpos;
	int idx, i;
	int ret;
	static const size_t bufsz = 1024;

	buff = kmalloc(bufsz, GFP_KERNEL);
	if (!buff)
		return -ENOMEM;

	spin_lock_bh(&mvm->drv_stats_lock);

	pos = buff;
	endpos = pos + bufsz;

	pos += scnprintf(pos, endpos - pos,
			 "Legacy/HT/VHT\t:\t%d/%d/%d\n",
			 stats->legacy_frames,
			 stats->ht_frames,
			 stats->vht_frames);
	pos += scnprintf(pos, endpos - pos, "20/40/80\t:\t%d/%d/%d\n",
			 stats->bw_20_frames,
			 stats->bw_40_frames,
			 stats->bw_80_frames);
	pos += scnprintf(pos, endpos - pos, "NGI/SGI\t\t:\t%d/%d\n",
			 stats->ngi_frames,
			 stats->sgi_frames);
	pos += scnprintf(pos, endpos - pos, "SISO/MIMO2\t:\t%d/%d\n",
			 stats->siso_frames,
			 stats->mimo2_frames);
	pos += scnprintf(pos, endpos - pos, "FAIL/SCSS\t:\t%d/%d\n",
			 stats->fail_frames,
			 stats->success_frames);
	pos += scnprintf(pos, endpos - pos, "MPDUs agg\t:\t%d\n",
			 stats->agg_frames);
	pos += scnprintf(pos, endpos - pos, "A-MPDUs\t\t:\t%d\n",
			 stats->ampdu_count);
	pos += scnprintf(pos, endpos - pos, "Avg MPDUs/A-MPDU:\t%d\n",
			 stats->ampdu_count > 0 ?
			 (stats->agg_frames / stats->ampdu_count) : 0);

	pos += scnprintf(pos, endpos - pos, "Last Rates\n");

	idx = stats->last_frame_idx - 1;
	for (i = 0; i < ARRAY_SIZE(stats->last_rates); i++) {
		idx = (idx + 1) % ARRAY_SIZE(stats->last_rates);
		if (stats->last_rates[idx] == 0)
			continue;
		pos += scnprintf(pos, endpos - pos, "Rate[%d]: ",
				 (int)(ARRAY_SIZE(stats->last_rates) - i));
		pos += rs_pretty_print_rate(pos, endpos - pos,
					    stats->last_rates[idx]);
		if (pos < endpos - 1)
			*pos++ = '\n';
	}
	spin_unlock_bh(&mvm->drv_stats_lock);

	ret = simple_read_from_buffer(user_buf, count, ppos, buff, pos - buff);
	kfree(buff);

	return ret;
}

static ssize_t iwl_dbgfs_drv_rx_stats_read(struct file *file,
					   char __user *user_buf, size_t count,
					   loff_t *ppos)
{
	struct iwl_mvm *mvm = file->private_data;

	return iwl_dbgfs_frame_stats_read(mvm, user_buf, count, ppos,
					  &mvm->drv_rx_stats);
}

static ssize_t iwl_dbgfs_fw_restart_write(struct iwl_mvm *mvm, char *buf,
					  size_t count, loff_t *ppos)
{
	int __maybe_unused ret;

	if (!iwl_mvm_firmware_running(mvm))
		return -EIO;

	mutex_lock(&mvm->mutex);

	/* allow one more restart that we're provoking here */
	if (mvm->fw_restart >= 0)
		mvm->fw_restart++;

	/* take the return value to make compiler happy - it will fail anyway */
	ret = iwl_mvm_send_cmd_pdu(mvm, REPLY_ERROR, 0, 0, NULL);

	mutex_unlock(&mvm->mutex);

	return count;
}

static ssize_t iwl_dbgfs_fw_nmi_write(struct iwl_mvm *mvm, char *buf,
				      size_t count, loff_t *ppos)
{
	if (!iwl_mvm_firmware_running(mvm))
		return -EIO;

	iwl_force_nmi(mvm->trans);

	return count;
}

static ssize_t
iwl_dbgfs_scan_ant_rxchain_read(struct file *file,
				char __user *user_buf,
				size_t count, loff_t *ppos)
{
	struct iwl_mvm *mvm = file->private_data;
	int pos = 0;
	char buf[32];
	const size_t bufsz = sizeof(buf);

	/* print which antennas were set for the scan command by the user */
	pos += scnprintf(buf + pos, bufsz - pos, "Antennas for scan: ");
	if (mvm->scan_rx_ant & ANT_A)
		pos += scnprintf(buf + pos, bufsz - pos, "A");
	if (mvm->scan_rx_ant & ANT_B)
		pos += scnprintf(buf + pos, bufsz - pos, "B");
	if (mvm->scan_rx_ant & ANT_C)
		pos += scnprintf(buf + pos, bufsz - pos, "C");
	pos += scnprintf(buf + pos, bufsz - pos, " (%hhx)\n", mvm->scan_rx_ant);

	return simple_read_from_buffer(user_buf, count, ppos, buf, pos);
}

static ssize_t
iwl_dbgfs_scan_ant_rxchain_write(struct iwl_mvm *mvm, char *buf,
				 size_t count, loff_t *ppos)
{
	u8 scan_rx_ant;

	if (!iwl_mvm_firmware_running(mvm))
		return -EIO;

	if (sscanf(buf, "%hhx", &scan_rx_ant) != 1)
		return -EINVAL;
	if (scan_rx_ant > ANT_ABC)
		return -EINVAL;
	if (scan_rx_ant & ~(iwl_mvm_get_valid_rx_ant(mvm)))
		return -EINVAL;

	if (mvm->scan_rx_ant != scan_rx_ant) {
		mvm->scan_rx_ant = scan_rx_ant;
		if (fw_has_capa(&mvm->fw->ucode_capa,
				IWL_UCODE_TLV_CAPA_UMAC_SCAN))
			iwl_mvm_config_scan(mvm);
	}

	return count;
}

static ssize_t iwl_dbgfs_indirection_tbl_write(struct iwl_mvm *mvm,
					       char *buf, size_t count,
					       loff_t *ppos)
{
	struct iwl_rss_config_cmd cmd = {
		.flags = cpu_to_le32(IWL_RSS_ENABLE),
		.hash_mask = IWL_RSS_HASH_TYPE_IPV4_TCP |
			     IWL_RSS_HASH_TYPE_IPV4_UDP |
			     IWL_RSS_HASH_TYPE_IPV4_PAYLOAD |
			     IWL_RSS_HASH_TYPE_IPV6_TCP |
			     IWL_RSS_HASH_TYPE_IPV6_UDP |
			     IWL_RSS_HASH_TYPE_IPV6_PAYLOAD,
	};
	int ret, i, num_repeats, nbytes = count / 2;

	ret = hex2bin(cmd.indirection_table, buf, nbytes);
	if (ret)
		return ret;

	/*
	 * The input is the redirection table, partial or full.
	 * Repeat the pattern if needed.
	 * For example, input of 01020F will be repeated 42 times,
	 * indirecting RSS hash results to queues 1, 2, 15 (skipping
	 * queues 3 - 14).
	 */
	num_repeats = ARRAY_SIZE(cmd.indirection_table) / nbytes;
	for (i = 1; i < num_repeats; i++)
		memcpy(&cmd.indirection_table[i * nbytes],
		       cmd.indirection_table, nbytes);
	/* handle cut in the middle pattern for the last places */
	memcpy(&cmd.indirection_table[i * nbytes], cmd.indirection_table,
	       ARRAY_SIZE(cmd.indirection_table) % nbytes);

	netdev_rss_key_fill(cmd.secret_key, sizeof(cmd.secret_key));

	mutex_lock(&mvm->mutex);
	if (iwl_mvm_firmware_running(mvm))
		ret = iwl_mvm_send_cmd_pdu(mvm, RSS_CONFIG_CMD, 0,
					   sizeof(cmd), &cmd);
	else
		ret = 0;
	mutex_unlock(&mvm->mutex);

	return ret ?: count;
}

static ssize_t iwl_dbgfs_inject_packet_write(struct iwl_mvm *mvm,
					     char *buf, size_t count,
					     loff_t *ppos)
<<<<<<< HEAD
{
	struct iwl_rx_cmd_buffer rxb = {
		._rx_page_order = 0,
		.truesize = 0, /* not used */
		._offset = 0,
	};
	struct iwl_rx_packet *pkt;
	struct iwl_rx_mpdu_desc *desc;
	int bin_len = count / 2;
	int ret = -EINVAL;

	/* supporting only 9000 descriptor */
	if (!mvm->trans->cfg->mq_rx_supported)
		return -ENOTSUPP;

	rxb._page = alloc_pages(GFP_ATOMIC, 0);
	if (!rxb._page)
		return -ENOMEM;
	pkt = rxb_addr(&rxb);

	ret = hex2bin(page_address(rxb._page), buf, bin_len);
	if (ret)
		goto out;

	/* avoid invalid memory access */
	if (bin_len < sizeof(*pkt) + sizeof(*desc))
		goto out;

	/* check this is RX packet */
	if (WIDE_ID(pkt->hdr.group_id, pkt->hdr.cmd) !=
	    WIDE_ID(LEGACY_GROUP, REPLY_RX_MPDU_CMD))
		goto out;

	/* check the length in metadata matches actual received length */
	desc = (void *)pkt->data;
	if (le16_to_cpu(desc->mpdu_len) !=
	    (bin_len - sizeof(*desc) - sizeof(*pkt)))
		goto out;

	local_bh_disable();
	iwl_mvm_rx_mpdu_mq(mvm, NULL, &rxb, 0);
	local_bh_enable();
	ret = 0;

out:
	iwl_free_rxb(&rxb);

	return ret ?: count;
}

static ssize_t iwl_dbgfs_fw_dbg_conf_read(struct file *file,
					  char __user *user_buf,
					  size_t count, loff_t *ppos)
=======
>>>>>>> 24b8d41d
{
	struct iwl_rx_cmd_buffer rxb = {
		._rx_page_order = 0,
		.truesize = 0, /* not used */
		._offset = 0,
	};
	struct iwl_rx_packet *pkt;
	struct iwl_rx_mpdu_desc *desc;
	int bin_len = count / 2;
	int ret = -EINVAL;
	size_t mpdu_cmd_hdr_size = (mvm->trans->trans_cfg->device_family >=
				    IWL_DEVICE_FAMILY_AX210) ?
		sizeof(struct iwl_rx_mpdu_desc) :
		IWL_RX_DESC_SIZE_V1;

	if (!iwl_mvm_firmware_running(mvm))
		return -EIO;

	/* supporting only 9000 descriptor */
	if (!mvm->trans->trans_cfg->mq_rx_supported)
		return -ENOTSUPP;

	rxb._page = alloc_pages(GFP_ATOMIC, 0);
	if (!rxb._page)
		return -ENOMEM;
	pkt = rxb_addr(&rxb);

	ret = hex2bin(page_address(rxb._page), buf, bin_len);
	if (ret)
		goto out;

	/* avoid invalid memory access */
	if (bin_len < sizeof(*pkt) + mpdu_cmd_hdr_size)
		goto out;

	/* check this is RX packet */
	if (WIDE_ID(pkt->hdr.group_id, pkt->hdr.cmd) !=
	    WIDE_ID(LEGACY_GROUP, REPLY_RX_MPDU_CMD))
		goto out;

	/* check the length in metadata matches actual received length */
	desc = (void *)pkt->data;
	if (le16_to_cpu(desc->mpdu_len) !=
	    (bin_len - mpdu_cmd_hdr_size - sizeof(*pkt)))
		goto out;

	local_bh_disable();
	iwl_mvm_rx_mpdu_mq(mvm, NULL, &rxb, 0);
	local_bh_enable();
	ret = 0;

out:
	iwl_free_rxb(&rxb);

	return ret ?: count;
}

static int _iwl_dbgfs_inject_beacon_ie(struct iwl_mvm *mvm, char *bin, int len)
{
	struct ieee80211_vif *vif;
	struct iwl_mvm_vif *mvmvif;
	struct sk_buff *beacon;
	struct ieee80211_tx_info *info;
	struct iwl_mac_beacon_cmd beacon_cmd = {};
	u8 rate;
	u16 flags;
	int i;

	len /= 2;

	/* Element len should be represented by u8 */
	if (len >= U8_MAX)
		return -EINVAL;

	if (!iwl_mvm_firmware_running(mvm))
		return -EIO;

	if (!iwl_mvm_has_new_tx_api(mvm) &&
	    !fw_has_api(&mvm->fw->ucode_capa,
			IWL_UCODE_TLV_API_NEW_BEACON_TEMPLATE))
		return -EINVAL;

	rcu_read_lock();

	for (i = 0; i < NUM_MAC_INDEX_DRIVER; i++) {
		vif = iwl_mvm_rcu_dereference_vif_id(mvm, i, true);
		if (!vif)
			continue;

		if (vif->type == NL80211_IFTYPE_AP)
			break;
	}

	if (i == NUM_MAC_INDEX_DRIVER || !vif)
		goto out_err;

	mvm->hw->extra_beacon_tailroom = len;

	beacon = ieee80211_beacon_get_template(mvm->hw, vif, NULL);
	if (!beacon)
		goto out_err;

	if (len && hex2bin(skb_put_zero(beacon, len), bin, len)) {
		dev_kfree_skb(beacon);
		goto out_err;
	}

	mvm->beacon_inject_active = true;

	mvmvif = iwl_mvm_vif_from_mac80211(vif);
	info = IEEE80211_SKB_CB(beacon);
	rate = iwl_mvm_mac_ctxt_get_lowest_rate(info, vif);
	flags = iwl_mvm_mac80211_idx_to_hwrate(rate);

	if (rate == IWL_FIRST_CCK_RATE)
		flags |= IWL_MAC_BEACON_CCK;

	beacon_cmd.flags = cpu_to_le16(flags);
	beacon_cmd.byte_cnt = cpu_to_le16((u16)beacon->len);
	beacon_cmd.template_id = cpu_to_le32((u32)mvmvif->id);

	iwl_mvm_mac_ctxt_set_tim(mvm, &beacon_cmd.tim_idx,
				 &beacon_cmd.tim_size,
				 beacon->data, beacon->len);

	mutex_lock(&mvm->mutex);
	iwl_mvm_mac_ctxt_send_beacon_cmd(mvm, beacon, &beacon_cmd,
					 sizeof(beacon_cmd));
	mutex_unlock(&mvm->mutex);

	dev_kfree_skb(beacon);

	rcu_read_unlock();
	return 0;

out_err:
	rcu_read_unlock();
	return -EINVAL;
}

static ssize_t iwl_dbgfs_inject_beacon_ie_write(struct iwl_mvm *mvm,
						char *buf, size_t count,
						loff_t *ppos)
{
	int ret = _iwl_dbgfs_inject_beacon_ie(mvm, buf, count);

	mvm->hw->extra_beacon_tailroom = 0;
	return ret ?: count;
}

static ssize_t iwl_dbgfs_inject_beacon_ie_restore_write(struct iwl_mvm *mvm,
							char *buf,
							size_t count,
							loff_t *ppos)
{
	int ret = _iwl_dbgfs_inject_beacon_ie(mvm, NULL, 0);

	mvm->hw->extra_beacon_tailroom = 0;
	mvm->beacon_inject_active = false;
	return ret ?: count;
}

static ssize_t iwl_dbgfs_fw_dbg_conf_read(struct file *file,
					  char __user *user_buf,
					  size_t count, loff_t *ppos)
{
	struct iwl_mvm *mvm = file->private_data;
	int conf;
	char buf[8];
	const size_t bufsz = sizeof(buf);
	int pos = 0;

	mutex_lock(&mvm->mutex);
	conf = mvm->fwrt.dump.conf;
	mutex_unlock(&mvm->mutex);

	pos += scnprintf(buf + pos, bufsz - pos, "%d\n", conf);

	return simple_read_from_buffer(user_buf, count, ppos, buf, pos);
}

static ssize_t iwl_dbgfs_fw_dbg_conf_write(struct iwl_mvm *mvm,
					   char *buf, size_t count,
					   loff_t *ppos)
{
	unsigned int conf_id;
	int ret;

<<<<<<< HEAD
	ret = kstrtouint(buf, 0, &max_amsdu_len);
	if (ret)
		return ret;
=======
	if (!iwl_mvm_firmware_running(mvm))
		return -EIO;
>>>>>>> 24b8d41d

	ret = kstrtouint(buf, 0, &conf_id);
	if (ret)
		return ret;

	if (WARN_ON(conf_id >= FW_DBG_CONF_MAX))
		return -EINVAL;

	mutex_lock(&mvm->mutex);
	ret = iwl_fw_start_dbg_conf(&mvm->fwrt, conf_id);
	mutex_unlock(&mvm->mutex);

	return ret ?: count;
}

static ssize_t iwl_dbgfs_fw_dbg_collect_write(struct iwl_mvm *mvm,
					      char *buf, size_t count,
					      loff_t *ppos)
{
	if (count == 0)
		return 0;

	iwl_dbg_tlv_time_point(&mvm->fwrt, IWL_FW_INI_TIME_POINT_USER_TRIGGER,
			       NULL);

	iwl_fw_dbg_collect(&mvm->fwrt, FW_DBG_TRIGGER_USER, buf,
			   (count - 1), NULL);

	return count;
}

#define ADD_TEXT(...) pos += scnprintf(buf + pos, bufsz - pos, __VA_ARGS__)
#ifdef CONFIG_IWLWIFI_BCAST_FILTERING
static ssize_t iwl_dbgfs_bcast_filters_read(struct file *file,
					    char __user *user_buf,
					    size_t count, loff_t *ppos)
{
	struct iwl_mvm *mvm = file->private_data;
	struct iwl_bcast_filter_cmd cmd;
	const struct iwl_fw_bcast_filter *filter;
	char *buf;
	int bufsz = 1024;
	int i, j, pos = 0;
	ssize_t ret;

	buf = kzalloc(bufsz, GFP_KERNEL);
	if (!buf)
		return -ENOMEM;

	mutex_lock(&mvm->mutex);
	if (!iwl_mvm_bcast_filter_build_cmd(mvm, &cmd)) {
		ADD_TEXT("None\n");
		mutex_unlock(&mvm->mutex);
		goto out;
	}
	mutex_unlock(&mvm->mutex);

	for (i = 0; cmd.filters[i].attrs[0].mask; i++) {
		filter = &cmd.filters[i];

		ADD_TEXT("Filter [%d]:\n", i);
		ADD_TEXT("\tDiscard=%d\n", filter->discard);
		ADD_TEXT("\tFrame Type: %s\n",
			 filter->frame_type ? "IPv4" : "Generic");

		for (j = 0; j < ARRAY_SIZE(filter->attrs); j++) {
			const struct iwl_fw_bcast_filter_attr *attr;

			attr = &filter->attrs[j];
			if (!attr->mask)
				break;

			ADD_TEXT("\tAttr [%d]: offset=%d (from %s), mask=0x%x, value=0x%x reserved=0x%x\n",
				 j, attr->offset,
				 attr->offset_type ? "IP End" :
						     "Payload Start",
				 be32_to_cpu(attr->mask),
				 be32_to_cpu(attr->val),
				 le16_to_cpu(attr->reserved1));
		}
	}
out:
	ret = simple_read_from_buffer(user_buf, count, ppos, buf, pos);
	kfree(buf);
	return ret;
}

static ssize_t iwl_dbgfs_bcast_filters_write(struct iwl_mvm *mvm, char *buf,
					     size_t count, loff_t *ppos)
{
	int pos, next_pos;
	struct iwl_fw_bcast_filter filter = {};
	struct iwl_bcast_filter_cmd cmd;
	u32 filter_id, attr_id, mask, value;
	int err = 0;

	if (sscanf(buf, "%d %hhi %hhi %n", &filter_id, &filter.discard,
		   &filter.frame_type, &pos) != 3)
		return -EINVAL;

	if (filter_id >= ARRAY_SIZE(mvm->dbgfs_bcast_filtering.cmd.filters) ||
	    filter.frame_type > BCAST_FILTER_FRAME_TYPE_IPV4)
		return -EINVAL;

	for (attr_id = 0; attr_id < ARRAY_SIZE(filter.attrs);
	     attr_id++) {
		struct iwl_fw_bcast_filter_attr *attr =
				&filter.attrs[attr_id];

		if (pos >= count)
			break;

		if (sscanf(&buf[pos], "%hhi %hhi %i %i %n",
			   &attr->offset, &attr->offset_type,
			   &mask, &value, &next_pos) != 4)
			return -EINVAL;

		attr->mask = cpu_to_be32(mask);
		attr->val = cpu_to_be32(value);
		if (mask)
			filter.num_attrs++;

		pos += next_pos;
	}

	mutex_lock(&mvm->mutex);
	memcpy(&mvm->dbgfs_bcast_filtering.cmd.filters[filter_id],
	       &filter, sizeof(filter));

	/* send updated bcast filtering configuration */
	if (iwl_mvm_firmware_running(mvm) &&
	    mvm->dbgfs_bcast_filtering.override &&
	    iwl_mvm_bcast_filter_build_cmd(mvm, &cmd))
		err = iwl_mvm_send_cmd_pdu(mvm, BCAST_FILTER_CMD, 0,
					   sizeof(cmd), &cmd);
	mutex_unlock(&mvm->mutex);

	return err ?: count;
}

static ssize_t iwl_dbgfs_bcast_filters_macs_read(struct file *file,
						 char __user *user_buf,
						 size_t count, loff_t *ppos)
{
	struct iwl_mvm *mvm = file->private_data;
	struct iwl_bcast_filter_cmd cmd;
	char *buf;
	int bufsz = 1024;
	int i, pos = 0;
	ssize_t ret;

	buf = kzalloc(bufsz, GFP_KERNEL);
	if (!buf)
		return -ENOMEM;

	mutex_lock(&mvm->mutex);
	if (!iwl_mvm_bcast_filter_build_cmd(mvm, &cmd)) {
		ADD_TEXT("None\n");
		mutex_unlock(&mvm->mutex);
		goto out;
	}
	mutex_unlock(&mvm->mutex);

	for (i = 0; i < ARRAY_SIZE(cmd.macs); i++) {
		const struct iwl_fw_bcast_mac *mac = &cmd.macs[i];

		ADD_TEXT("Mac [%d]: discard=%d attached_filters=0x%x\n",
			 i, mac->default_discard, mac->attached_filters);
	}
out:
	ret = simple_read_from_buffer(user_buf, count, ppos, buf, pos);
	kfree(buf);
	return ret;
}

static ssize_t iwl_dbgfs_bcast_filters_macs_write(struct iwl_mvm *mvm,
						  char *buf, size_t count,
						  loff_t *ppos)
{
	struct iwl_bcast_filter_cmd cmd;
	struct iwl_fw_bcast_mac mac = {};
	u32 mac_id, attached_filters;
	int err = 0;

	if (!mvm->bcast_filters)
		return -ENOENT;

	if (sscanf(buf, "%d %hhi %i", &mac_id, &mac.default_discard,
		   &attached_filters) != 3)
		return -EINVAL;

	if (mac_id >= ARRAY_SIZE(cmd.macs) ||
	    mac.default_discard > 1 ||
	    attached_filters >= BIT(ARRAY_SIZE(cmd.filters)))
		return -EINVAL;

	mac.attached_filters = cpu_to_le16(attached_filters);

	mutex_lock(&mvm->mutex);
	memcpy(&mvm->dbgfs_bcast_filtering.cmd.macs[mac_id],
	       &mac, sizeof(mac));

	/* send updated bcast filtering configuration */
	if (iwl_mvm_firmware_running(mvm) &&
	    mvm->dbgfs_bcast_filtering.override &&
	    iwl_mvm_bcast_filter_build_cmd(mvm, &cmd))
		err = iwl_mvm_send_cmd_pdu(mvm, BCAST_FILTER_CMD, 0,
					   sizeof(cmd), &cmd);
	mutex_unlock(&mvm->mutex);

	return err ?: count;
}
#endif

<<<<<<< HEAD
#ifdef CONFIG_PM_SLEEP
static ssize_t iwl_dbgfs_d3_sram_write(struct iwl_mvm *mvm, char *buf,
				       size_t count, loff_t *ppos)
{
	int store;

	if (sscanf(buf, "%d", &store) != 1)
		return -EINVAL;

	mvm->store_d3_resume_sram = store;

	return count;
}

static ssize_t iwl_dbgfs_d3_sram_read(struct file *file, char __user *user_buf,
				      size_t count, loff_t *ppos)
{
	struct iwl_mvm *mvm = file->private_data;
	const struct fw_img *img;
	int ofs, len, pos = 0;
	size_t bufsz, ret;
	char *buf;
	u8 *ptr = mvm->d3_resume_sram;

	img = &mvm->fw->img[IWL_UCODE_WOWLAN];
	len = img->sec[IWL_UCODE_SECTION_DATA].len;

	bufsz = len * 4 + 256;
	buf = kzalloc(bufsz, GFP_KERNEL);
	if (!buf)
		return -ENOMEM;

	pos += scnprintf(buf, bufsz, "D3 SRAM capture: %sabled\n",
			 mvm->store_d3_resume_sram ? "en" : "dis");

	if (ptr) {
		for (ofs = 0; ofs < len; ofs += 16) {
			pos += scnprintf(buf + pos, bufsz - pos,
					 "0x%.4x %16ph\n", ofs, ptr + ofs);
		}
	} else {
		pos += scnprintf(buf + pos, bufsz - pos,
				 "(no data captured)\n");
	}

	ret = simple_read_from_buffer(user_buf, count, ppos, buf, pos);

	kfree(buf);

	return ret;
}
#endif

#define PRINT_MVM_REF(ref) do {						\
	if (mvm->refs[ref])						\
		pos += scnprintf(buf + pos, bufsz - pos,		\
				 "\t(0x%lx): %d %s\n",			\
				 BIT(ref), mvm->refs[ref], #ref);	\
} while (0)

static ssize_t iwl_dbgfs_d0i3_refs_read(struct file *file,
					char __user *user_buf,
					size_t count, loff_t *ppos)
{
	struct iwl_mvm *mvm = file->private_data;
	int i, pos = 0;
	char buf[256];
	const size_t bufsz = sizeof(buf);
	u32 refs = 0;

	for (i = 0; i < IWL_MVM_REF_COUNT; i++)
		if (mvm->refs[i])
			refs |= BIT(i);

	pos += scnprintf(buf + pos, bufsz - pos, "taken mvm refs: 0x%x\n",
			 refs);

	PRINT_MVM_REF(IWL_MVM_REF_UCODE_DOWN);
	PRINT_MVM_REF(IWL_MVM_REF_SCAN);
	PRINT_MVM_REF(IWL_MVM_REF_ROC);
	PRINT_MVM_REF(IWL_MVM_REF_ROC_AUX);
	PRINT_MVM_REF(IWL_MVM_REF_P2P_CLIENT);
	PRINT_MVM_REF(IWL_MVM_REF_AP_IBSS);
	PRINT_MVM_REF(IWL_MVM_REF_USER);
	PRINT_MVM_REF(IWL_MVM_REF_TX);
	PRINT_MVM_REF(IWL_MVM_REF_TX_AGG);
	PRINT_MVM_REF(IWL_MVM_REF_ADD_IF);
	PRINT_MVM_REF(IWL_MVM_REF_START_AP);
	PRINT_MVM_REF(IWL_MVM_REF_BSS_CHANGED);
	PRINT_MVM_REF(IWL_MVM_REF_PREPARE_TX);
	PRINT_MVM_REF(IWL_MVM_REF_PROTECT_TDLS);
	PRINT_MVM_REF(IWL_MVM_REF_CHECK_CTKILL);
	PRINT_MVM_REF(IWL_MVM_REF_PRPH_READ);
	PRINT_MVM_REF(IWL_MVM_REF_PRPH_WRITE);
	PRINT_MVM_REF(IWL_MVM_REF_NMI);
	PRINT_MVM_REF(IWL_MVM_REF_TM_CMD);
	PRINT_MVM_REF(IWL_MVM_REF_EXIT_WORK);
	PRINT_MVM_REF(IWL_MVM_REF_PROTECT_CSA);
	PRINT_MVM_REF(IWL_MVM_REF_FW_DBG_COLLECT);
	PRINT_MVM_REF(IWL_MVM_REF_INIT_UCODE);
	PRINT_MVM_REF(IWL_MVM_REF_SENDING_CMD);
	PRINT_MVM_REF(IWL_MVM_REF_RX);

	return simple_read_from_buffer(user_buf, count, ppos, buf, pos);
}

static ssize_t iwl_dbgfs_d0i3_refs_write(struct iwl_mvm *mvm, char *buf,
					 size_t count, loff_t *ppos)
{
	unsigned long value;
	int ret;
	bool taken;

	ret = kstrtoul(buf, 10, &value);
	if (ret < 0)
		return ret;

	mutex_lock(&mvm->mutex);

	taken = mvm->refs[IWL_MVM_REF_USER];
	if (value == 1 && !taken)
		iwl_mvm_ref(mvm, IWL_MVM_REF_USER);
	else if (value == 0 && taken)
		iwl_mvm_unref(mvm, IWL_MVM_REF_USER);
	else
		ret = -EINVAL;

	mutex_unlock(&mvm->mutex);

	if (ret < 0)
		return ret;
	return count;
}

=======
>>>>>>> 24b8d41d
#define MVM_DEBUGFS_WRITE_FILE_OPS(name, bufsz) \
	_MVM_DEBUGFS_WRITE_FILE_OPS(name, bufsz, struct iwl_mvm)
#define MVM_DEBUGFS_READ_WRITE_FILE_OPS(name, bufsz) \
	_MVM_DEBUGFS_READ_WRITE_FILE_OPS(name, bufsz, struct iwl_mvm)
#define MVM_DEBUGFS_ADD_FILE_ALIAS(alias, name, parent, mode) do {	\
		debugfs_create_file(alias, mode, parent, mvm,		\
				    &iwl_dbgfs_##name##_ops);		\
	} while (0)
#define MVM_DEBUGFS_ADD_FILE(name, parent, mode) \
	MVM_DEBUGFS_ADD_FILE_ALIAS(#name, name, parent, mode)

#define MVM_DEBUGFS_WRITE_STA_FILE_OPS(name, bufsz) \
	_MVM_DEBUGFS_WRITE_FILE_OPS(name, bufsz, struct ieee80211_sta)
#define MVM_DEBUGFS_READ_WRITE_STA_FILE_OPS(name, bufsz) \
	_MVM_DEBUGFS_READ_WRITE_FILE_OPS(name, bufsz, struct ieee80211_sta)

#define MVM_DEBUGFS_ADD_STA_FILE_ALIAS(alias, name, parent, mode) do {	\
		debugfs_create_file(alias, mode, parent, sta,		\
				    &iwl_dbgfs_##name##_ops);		\
	} while (0)
#define MVM_DEBUGFS_ADD_STA_FILE(name, parent, mode) \
	MVM_DEBUGFS_ADD_STA_FILE_ALIAS(#name, name, parent, mode)

static ssize_t
iwl_dbgfs_prph_reg_read(struct file *file,
			char __user *user_buf,
			size_t count, loff_t *ppos)
{
	struct iwl_mvm *mvm = file->private_data;
	int pos = 0;
	char buf[32];
	const size_t bufsz = sizeof(buf);

	if (!mvm->dbgfs_prph_reg_addr)
		return -EINVAL;

	pos += scnprintf(buf + pos, bufsz - pos, "Reg 0x%x: (0x%x)\n",
		mvm->dbgfs_prph_reg_addr,
		iwl_read_prph(mvm->trans, mvm->dbgfs_prph_reg_addr));

	return simple_read_from_buffer(user_buf, count, ppos, buf, pos);
}

static ssize_t
iwl_dbgfs_prph_reg_write(struct iwl_mvm *mvm, char *buf,
			 size_t count, loff_t *ppos)
{
	u8 args;
	u32 value;

	args = sscanf(buf, "%i %i", &mvm->dbgfs_prph_reg_addr, &value);
	/* if we only want to set the reg address - nothing more to do */
	if (args == 1)
		goto out;

	/* otherwise, make sure we have both address and value */
	if (args != 2)
		return -EINVAL;

	iwl_write_prph(mvm->trans, mvm->dbgfs_prph_reg_addr, value);

out:
	return count;
}

static ssize_t
iwl_dbgfs_send_echo_cmd_write(struct iwl_mvm *mvm, char *buf,
			      size_t count, loff_t *ppos)
{
	int ret;

	if (!iwl_mvm_firmware_running(mvm))
		return -EIO;

	mutex_lock(&mvm->mutex);
	ret = iwl_mvm_send_cmd_pdu(mvm, ECHO_CMD, 0, 0, NULL);
	mutex_unlock(&mvm->mutex);

	return ret ?: count;
}

struct iwl_mvm_sniffer_apply {
	struct iwl_mvm *mvm;
	u8 *bssid;
	u16 aid;
};

static bool iwl_mvm_sniffer_apply(struct iwl_notif_wait_data *notif_data,
				  struct iwl_rx_packet *pkt, void *data)
{
	struct iwl_mvm_sniffer_apply *apply = data;

	apply->mvm->cur_aid = cpu_to_le16(apply->aid);
	memcpy(apply->mvm->cur_bssid, apply->bssid,
	       sizeof(apply->mvm->cur_bssid));

	return true;
}

static ssize_t
iwl_dbgfs_he_sniffer_params_write(struct iwl_mvm *mvm, char *buf,
				  size_t count, loff_t *ppos)
{
	struct iwl_notification_wait wait;
	struct iwl_he_monitor_cmd he_mon_cmd = {};
	struct iwl_mvm_sniffer_apply apply = {
		.mvm = mvm,
	};
	u16 wait_cmds[] = {
		iwl_cmd_id(HE_AIR_SNIFFER_CONFIG_CMD, DATA_PATH_GROUP, 0),
	};
	u32 aid;
	int ret;

	if (!iwl_mvm_firmware_running(mvm))
		return -EIO;

	ret = sscanf(buf, "%x %2hhx:%2hhx:%2hhx:%2hhx:%2hhx:%2hhx", &aid,
		     &he_mon_cmd.bssid[0], &he_mon_cmd.bssid[1],
		     &he_mon_cmd.bssid[2], &he_mon_cmd.bssid[3],
		     &he_mon_cmd.bssid[4], &he_mon_cmd.bssid[5]);
	if (ret != 7)
		return -EINVAL;

	he_mon_cmd.aid = cpu_to_le16(aid);

	apply.aid = aid;
	apply.bssid = (void *)he_mon_cmd.bssid;

	mutex_lock(&mvm->mutex);

	/*
	 * Use the notification waiter to get our function triggered
	 * in sequence with other RX. This ensures that frames we get
	 * on the RX queue _before_ the new configuration is applied
	 * still have mvm->cur_aid pointing to the old AID, and that
	 * frames on the RX queue _after_ the firmware processed the
	 * new configuration (and sent the response, synchronously)
	 * get mvm->cur_aid correctly set to the new AID.
	 */
	iwl_init_notification_wait(&mvm->notif_wait, &wait,
				   wait_cmds, ARRAY_SIZE(wait_cmds),
				   iwl_mvm_sniffer_apply, &apply);

	ret = iwl_mvm_send_cmd_pdu(mvm, iwl_cmd_id(HE_AIR_SNIFFER_CONFIG_CMD,
						   DATA_PATH_GROUP, 0), 0,
				   sizeof(he_mon_cmd), &he_mon_cmd);

	/* no need to really wait, we already did anyway */
	iwl_remove_notification(&mvm->notif_wait, &wait);

	mutex_unlock(&mvm->mutex);

	return ret ?: count;
}

static ssize_t
iwl_dbgfs_he_sniffer_params_read(struct file *file, char __user *user_buf,
				 size_t count, loff_t *ppos)
{
	struct iwl_mvm *mvm = file->private_data;
	u8 buf[32];
	int len;

	len = scnprintf(buf, sizeof(buf),
			"%d %02hhx:%02hhx:%02hhx:%02hhx:%02hhx:%02hhx\n",
			le16_to_cpu(mvm->cur_aid), mvm->cur_bssid[0],
			mvm->cur_bssid[1], mvm->cur_bssid[2], mvm->cur_bssid[3],
			mvm->cur_bssid[4], mvm->cur_bssid[5]);

	return simple_read_from_buffer(user_buf, count, ppos, buf, len);
}

static ssize_t
iwl_dbgfs_uapsd_noagg_bssids_read(struct file *file, char __user *user_buf,
				  size_t count, loff_t *ppos)
{
	struct iwl_mvm *mvm = file->private_data;
	u8 buf[IWL_MVM_UAPSD_NOAGG_BSSIDS_NUM * ETH_ALEN * 3 + 1];
	unsigned int pos = 0;
	size_t bufsz = sizeof(buf);
	int i;

	mutex_lock(&mvm->mutex);

	for (i = 0; i < IWL_MVM_UAPSD_NOAGG_LIST_LEN; i++)
		pos += scnprintf(buf + pos, bufsz - pos, "%pM\n",
				 mvm->uapsd_noagg_bssids[i].addr);

	mutex_unlock(&mvm->mutex);

	return simple_read_from_buffer(user_buf, count, ppos, buf, pos);
}

static ssize_t
iwl_dbgfs_ltr_config_write(struct iwl_mvm *mvm,
			   char *buf, size_t count, loff_t *ppos)
{
	int ret;
	struct iwl_ltr_config_cmd ltr_config = {0};

	if (!iwl_mvm_firmware_running(mvm))
		return -EIO;

	if (sscanf(buf, "%x,%x,%x,%x,%x,%x,%x",
		   &ltr_config.flags,
		   &ltr_config.static_long,
		   &ltr_config.static_short,
		   &ltr_config.ltr_cfg_values[0],
		   &ltr_config.ltr_cfg_values[1],
		   &ltr_config.ltr_cfg_values[2],
		   &ltr_config.ltr_cfg_values[3]) != 7) {
		return -EINVAL;
	}

	mutex_lock(&mvm->mutex);
	ret = iwl_mvm_send_cmd_pdu(mvm, LTR_CONFIG, 0, sizeof(ltr_config),
				   &ltr_config);
	mutex_unlock(&mvm->mutex);

	if (ret)
		IWL_ERR(mvm, "failed to send ltr configuration cmd\n");

	return ret ?: count;
}

MVM_DEBUGFS_READ_WRITE_FILE_OPS(prph_reg, 64);

/* Device wide debugfs entries */
MVM_DEBUGFS_READ_FILE_OPS(ctdp_budget);
MVM_DEBUGFS_WRITE_FILE_OPS(stop_ctdp, 8);
MVM_DEBUGFS_WRITE_FILE_OPS(force_ctkill, 8);
MVM_DEBUGFS_WRITE_FILE_OPS(tx_flush, 16);
MVM_DEBUGFS_WRITE_FILE_OPS(sta_drain, 8);
MVM_DEBUGFS_WRITE_FILE_OPS(send_echo_cmd, 8);
MVM_DEBUGFS_READ_WRITE_FILE_OPS(sram, 64);
MVM_DEBUGFS_READ_WRITE_FILE_OPS(set_nic_temperature, 64);
MVM_DEBUGFS_READ_FILE_OPS(nic_temp);
MVM_DEBUGFS_READ_FILE_OPS(stations);
MVM_DEBUGFS_READ_FILE_OPS(rs_data);
MVM_DEBUGFS_READ_FILE_OPS(bt_notif);
MVM_DEBUGFS_READ_FILE_OPS(bt_cmd);
MVM_DEBUGFS_READ_WRITE_FILE_OPS(disable_power_off, 64);
MVM_DEBUGFS_READ_FILE_OPS(fw_rx_stats);
MVM_DEBUGFS_READ_FILE_OPS(drv_rx_stats);
MVM_DEBUGFS_READ_FILE_OPS(fw_ver);
MVM_DEBUGFS_WRITE_FILE_OPS(fw_restart, 10);
MVM_DEBUGFS_WRITE_FILE_OPS(fw_nmi, 10);
MVM_DEBUGFS_WRITE_FILE_OPS(bt_tx_prio, 10);
MVM_DEBUGFS_WRITE_FILE_OPS(bt_force_ant, 10);
MVM_DEBUGFS_READ_WRITE_FILE_OPS(scan_ant_rxchain, 8);
MVM_DEBUGFS_READ_WRITE_FILE_OPS(fw_dbg_conf, 8);
MVM_DEBUGFS_WRITE_FILE_OPS(fw_dbg_collect, 64);
MVM_DEBUGFS_WRITE_FILE_OPS(indirection_tbl,
			   (IWL_RSS_INDIRECTION_TABLE_SIZE * 2));
MVM_DEBUGFS_WRITE_FILE_OPS(inject_packet, 512);
<<<<<<< HEAD
=======
MVM_DEBUGFS_WRITE_FILE_OPS(inject_beacon_ie, 512);
MVM_DEBUGFS_WRITE_FILE_OPS(inject_beacon_ie_restore, 512);

MVM_DEBUGFS_READ_FILE_OPS(uapsd_noagg_bssids);
>>>>>>> 24b8d41d

#ifdef CONFIG_IWLWIFI_BCAST_FILTERING
MVM_DEBUGFS_READ_WRITE_FILE_OPS(bcast_filters, 256);
MVM_DEBUGFS_READ_WRITE_FILE_OPS(bcast_filters_macs, 256);
#endif

#ifdef CONFIG_ACPI
MVM_DEBUGFS_READ_FILE_OPS(sar_geo_profile);
#endif

<<<<<<< HEAD
=======
MVM_DEBUGFS_READ_WRITE_STA_FILE_OPS(amsdu_len, 16);

MVM_DEBUGFS_READ_WRITE_FILE_OPS(he_sniffer_params, 32);

MVM_DEBUGFS_WRITE_FILE_OPS(ltr_config, 512);

>>>>>>> 24b8d41d
static ssize_t iwl_dbgfs_mem_read(struct file *file, char __user *user_buf,
				  size_t count, loff_t *ppos)
{
	struct iwl_mvm *mvm = file->private_data;
	struct iwl_dbg_mem_access_cmd cmd = {};
	struct iwl_dbg_mem_access_rsp *rsp;
	struct iwl_host_cmd hcmd = {
		.flags = CMD_WANT_SKB | CMD_SEND_IN_RFKILL,
		.data = { &cmd, },
		.len = { sizeof(cmd) },
	};
	size_t delta;
	ssize_t ret, len;

<<<<<<< HEAD
=======
	if (!iwl_mvm_firmware_running(mvm))
		return -EIO;

>>>>>>> 24b8d41d
	hcmd.id = iwl_cmd_id(*ppos >> 24 ? UMAC_RD_WR : LMAC_RD_WR,
			     DEBUG_GROUP, 0);
	cmd.op = cpu_to_le32(DEBUG_MEM_OP_READ);

	/* Take care of alignment of both the position and the length */
	delta = *ppos & 0x3;
	cmd.addr = cpu_to_le32(*ppos - delta);
	cmd.len = cpu_to_le32(min(ALIGN(count + delta, 4) / 4,
				  (size_t)DEBUG_MEM_MAX_SIZE_DWORDS));

	mutex_lock(&mvm->mutex);
	ret = iwl_mvm_send_cmd(mvm, &hcmd);
	mutex_unlock(&mvm->mutex);

	if (ret < 0)
		return ret;

	rsp = (void *)hcmd.resp_pkt->data;
	if (le32_to_cpu(rsp->status) != DEBUG_MEM_STATUS_SUCCESS) {
		ret = -ENXIO;
		goto out;
	}

	len = min((size_t)le32_to_cpu(rsp->len) << 2,
		  iwl_rx_packet_payload_len(hcmd.resp_pkt) - sizeof(*rsp));
	len = min(len - delta, count);
	if (len < 0) {
		ret = -EFAULT;
		goto out;
	}

	ret = len - copy_to_user(user_buf, (void *)rsp->data + delta, len);
	*ppos += ret;

out:
	iwl_free_resp(&hcmd);
	return ret;
}

static ssize_t iwl_dbgfs_mem_write(struct file *file,
				   const char __user *user_buf, size_t count,
				   loff_t *ppos)
{
	struct iwl_mvm *mvm = file->private_data;
	struct iwl_dbg_mem_access_cmd *cmd;
	struct iwl_dbg_mem_access_rsp *rsp;
	struct iwl_host_cmd hcmd = {};
	size_t cmd_size;
	size_t data_size;
	u32 op, len;
	ssize_t ret;

<<<<<<< HEAD
=======
	if (!iwl_mvm_firmware_running(mvm))
		return -EIO;

>>>>>>> 24b8d41d
	hcmd.id = iwl_cmd_id(*ppos >> 24 ? UMAC_RD_WR : LMAC_RD_WR,
			     DEBUG_GROUP, 0);

	if (*ppos & 0x3 || count < 4) {
		op = DEBUG_MEM_OP_WRITE_BYTES;
		len = min(count, (size_t)(4 - (*ppos & 0x3)));
		data_size = len;
	} else {
		op = DEBUG_MEM_OP_WRITE;
		len = min(count >> 2, (size_t)DEBUG_MEM_MAX_SIZE_DWORDS);
		data_size = len << 2;
	}

	cmd_size = sizeof(*cmd) + ALIGN(data_size, 4);
	cmd = kzalloc(cmd_size, GFP_KERNEL);
	if (!cmd)
		return -ENOMEM;

	cmd->op = cpu_to_le32(op);
	cmd->len = cpu_to_le32(len);
	cmd->addr = cpu_to_le32(*ppos);
	if (copy_from_user((void *)cmd->data, user_buf, data_size)) {
		kfree(cmd);
		return -EFAULT;
	}

	hcmd.flags = CMD_WANT_SKB | CMD_SEND_IN_RFKILL,
	hcmd.data[0] = (void *)cmd;
	hcmd.len[0] = cmd_size;

	mutex_lock(&mvm->mutex);
	ret = iwl_mvm_send_cmd(mvm, &hcmd);
	mutex_unlock(&mvm->mutex);

	kfree(cmd);

	if (ret < 0)
		return ret;

	rsp = (void *)hcmd.resp_pkt->data;
	if (rsp->status != DEBUG_MEM_STATUS_SUCCESS) {
		ret = -ENXIO;
		goto out;
	}

	ret = data_size;
	*ppos += ret;

out:
	iwl_free_resp(&hcmd);
	return ret;
}

static const struct file_operations iwl_dbgfs_mem_ops = {
	.read = iwl_dbgfs_mem_read,
	.write = iwl_dbgfs_mem_write,
	.open = simple_open,
	.llseek = default_llseek,
};

<<<<<<< HEAD
int iwl_mvm_dbgfs_register(struct iwl_mvm *mvm, struct dentry *dbgfs_dir)
=======
void iwl_mvm_sta_add_debugfs(struct ieee80211_hw *hw,
			     struct ieee80211_vif *vif,
			     struct ieee80211_sta *sta,
			     struct dentry *dir)
{
	struct iwl_mvm *mvm = IWL_MAC80211_GET_MVM(hw);

	if (iwl_mvm_has_tlc_offload(mvm)) {
		MVM_DEBUGFS_ADD_STA_FILE(rs_data, dir, 0400);
	}
	MVM_DEBUGFS_ADD_STA_FILE(amsdu_len, dir, 0600);
}

void iwl_mvm_dbgfs_register(struct iwl_mvm *mvm, struct dentry *dbgfs_dir)
>>>>>>> 24b8d41d
{
	struct dentry *bcast_dir __maybe_unused;
	char buf[100];

	spin_lock_init(&mvm->drv_stats_lock);

	mvm->debugfs_dir = dbgfs_dir;

<<<<<<< HEAD
	MVM_DEBUGFS_ADD_FILE(tx_flush, mvm->debugfs_dir, S_IWUSR);
	MVM_DEBUGFS_ADD_FILE(sta_drain, mvm->debugfs_dir, S_IWUSR);
	MVM_DEBUGFS_ADD_FILE(sram, mvm->debugfs_dir, S_IWUSR | S_IRUSR);
	MVM_DEBUGFS_ADD_FILE(set_nic_temperature, mvm->debugfs_dir,
			     S_IWUSR | S_IRUSR);
	MVM_DEBUGFS_ADD_FILE(nic_temp, dbgfs_dir, S_IRUSR);
	MVM_DEBUGFS_ADD_FILE(ctdp_budget, dbgfs_dir, S_IRUSR);
	MVM_DEBUGFS_ADD_FILE(stop_ctdp, dbgfs_dir, S_IWUSR);
	MVM_DEBUGFS_ADD_FILE(stations, dbgfs_dir, S_IRUSR);
	MVM_DEBUGFS_ADD_FILE(bt_notif, dbgfs_dir, S_IRUSR);
	MVM_DEBUGFS_ADD_FILE(bt_cmd, dbgfs_dir, S_IRUSR);
	MVM_DEBUGFS_ADD_FILE(disable_power_off, mvm->debugfs_dir,
			     S_IRUSR | S_IWUSR);
	MVM_DEBUGFS_ADD_FILE(fw_rx_stats, mvm->debugfs_dir, S_IRUSR);
	MVM_DEBUGFS_ADD_FILE(drv_rx_stats, mvm->debugfs_dir, S_IRUSR);
	MVM_DEBUGFS_ADD_FILE(fw_restart, mvm->debugfs_dir, S_IWUSR);
	MVM_DEBUGFS_ADD_FILE(fw_nmi, mvm->debugfs_dir, S_IWUSR);
	MVM_DEBUGFS_ADD_FILE(bt_tx_prio, mvm->debugfs_dir, S_IWUSR);
	MVM_DEBUGFS_ADD_FILE(bt_force_ant, mvm->debugfs_dir, S_IWUSR);
	MVM_DEBUGFS_ADD_FILE(scan_ant_rxchain, mvm->debugfs_dir,
			     S_IWUSR | S_IRUSR);
	MVM_DEBUGFS_ADD_FILE(prph_reg, mvm->debugfs_dir, S_IWUSR | S_IRUSR);
	MVM_DEBUGFS_ADD_FILE(d0i3_refs, mvm->debugfs_dir, S_IRUSR | S_IWUSR);
	MVM_DEBUGFS_ADD_FILE(fw_dbg_conf, mvm->debugfs_dir, S_IRUSR | S_IWUSR);
	MVM_DEBUGFS_ADD_FILE(fw_dbg_collect, mvm->debugfs_dir, S_IWUSR);
	MVM_DEBUGFS_ADD_FILE(max_amsdu_len, mvm->debugfs_dir, S_IWUSR);
	MVM_DEBUGFS_ADD_FILE(send_echo_cmd, mvm->debugfs_dir, S_IWUSR);
	MVM_DEBUGFS_ADD_FILE(cont_recording, mvm->debugfs_dir, S_IWUSR);
	MVM_DEBUGFS_ADD_FILE(indirection_tbl, mvm->debugfs_dir, S_IWUSR);
	MVM_DEBUGFS_ADD_FILE(inject_packet, mvm->debugfs_dir, S_IWUSR);
	if (!debugfs_create_bool("enable_scan_iteration_notif",
				 S_IRUSR | S_IWUSR,
				 mvm->debugfs_dir,
				 &mvm->scan_iter_notif_enabled))
		goto err;
	if (!debugfs_create_bool("drop_bcn_ap_mode", S_IRUSR | S_IWUSR,
				 mvm->debugfs_dir, &mvm->drop_bcn_ap_mode))
		goto err;
=======
	MVM_DEBUGFS_ADD_FILE(tx_flush, mvm->debugfs_dir, 0200);
	MVM_DEBUGFS_ADD_FILE(sta_drain, mvm->debugfs_dir, 0200);
	MVM_DEBUGFS_ADD_FILE(sram, mvm->debugfs_dir, 0600);
	MVM_DEBUGFS_ADD_FILE(set_nic_temperature, mvm->debugfs_dir, 0600);
	MVM_DEBUGFS_ADD_FILE(nic_temp, dbgfs_dir, 0400);
	MVM_DEBUGFS_ADD_FILE(ctdp_budget, dbgfs_dir, 0400);
	MVM_DEBUGFS_ADD_FILE(stop_ctdp, dbgfs_dir, 0200);
	MVM_DEBUGFS_ADD_FILE(force_ctkill, dbgfs_dir, 0200);
	MVM_DEBUGFS_ADD_FILE(stations, dbgfs_dir, 0400);
	MVM_DEBUGFS_ADD_FILE(bt_notif, dbgfs_dir, 0400);
	MVM_DEBUGFS_ADD_FILE(bt_cmd, dbgfs_dir, 0400);
	MVM_DEBUGFS_ADD_FILE(disable_power_off, mvm->debugfs_dir, 0600);
	MVM_DEBUGFS_ADD_FILE(fw_ver, mvm->debugfs_dir, 0400);
	MVM_DEBUGFS_ADD_FILE(fw_rx_stats, mvm->debugfs_dir, 0400);
	MVM_DEBUGFS_ADD_FILE(drv_rx_stats, mvm->debugfs_dir, 0400);
	MVM_DEBUGFS_ADD_FILE(fw_restart, mvm->debugfs_dir, 0200);
	MVM_DEBUGFS_ADD_FILE(fw_nmi, mvm->debugfs_dir, 0200);
	MVM_DEBUGFS_ADD_FILE(bt_tx_prio, mvm->debugfs_dir, 0200);
	MVM_DEBUGFS_ADD_FILE(bt_force_ant, mvm->debugfs_dir, 0200);
	MVM_DEBUGFS_ADD_FILE(scan_ant_rxchain, mvm->debugfs_dir, 0600);
	MVM_DEBUGFS_ADD_FILE(prph_reg, mvm->debugfs_dir, 0600);
	MVM_DEBUGFS_ADD_FILE(fw_dbg_conf, mvm->debugfs_dir, 0600);
	MVM_DEBUGFS_ADD_FILE(fw_dbg_collect, mvm->debugfs_dir, 0200);
	MVM_DEBUGFS_ADD_FILE(send_echo_cmd, mvm->debugfs_dir, 0200);
	MVM_DEBUGFS_ADD_FILE(indirection_tbl, mvm->debugfs_dir, 0200);
	MVM_DEBUGFS_ADD_FILE(inject_packet, mvm->debugfs_dir, 0200);
	MVM_DEBUGFS_ADD_FILE(inject_beacon_ie, mvm->debugfs_dir, 0200);
	MVM_DEBUGFS_ADD_FILE(inject_beacon_ie_restore, mvm->debugfs_dir, 0200);
#ifdef CONFIG_ACPI
	MVM_DEBUGFS_ADD_FILE(sar_geo_profile, dbgfs_dir, 0400);
#endif
	MVM_DEBUGFS_ADD_FILE(he_sniffer_params, mvm->debugfs_dir, 0600);

	if (fw_has_capa(&mvm->fw->ucode_capa, IWL_UCODE_TLV_CAPA_SET_LTR_GEN2))
		MVM_DEBUGFS_ADD_FILE(ltr_config, mvm->debugfs_dir, 0200);

	debugfs_create_bool("enable_scan_iteration_notif", 0600,
			    mvm->debugfs_dir, &mvm->scan_iter_notif_enabled);
	debugfs_create_bool("drop_bcn_ap_mode", 0600, mvm->debugfs_dir,
			    &mvm->drop_bcn_ap_mode);

	MVM_DEBUGFS_ADD_FILE(uapsd_noagg_bssids, mvm->debugfs_dir, S_IRUSR);
>>>>>>> 24b8d41d

#ifdef CONFIG_IWLWIFI_BCAST_FILTERING
	if (mvm->fw->ucode_capa.flags & IWL_UCODE_TLV_FLAGS_BCAST_FILTERING) {
		bcast_dir = debugfs_create_dir("bcast_filtering",
					       mvm->debugfs_dir);

		debugfs_create_bool("override", 0600, bcast_dir,
				    &mvm->dbgfs_bcast_filtering.override);

		MVM_DEBUGFS_ADD_FILE_ALIAS("filters", bcast_filters,
					   bcast_dir, 0600);
		MVM_DEBUGFS_ADD_FILE_ALIAS("macs", bcast_filters_macs,
					   bcast_dir, 0600);
	}
#endif

#ifdef CONFIG_PM_SLEEP
	MVM_DEBUGFS_ADD_FILE(d3_test, mvm->debugfs_dir, 0400);
	debugfs_create_bool("d3_wake_sysassert", 0600, mvm->debugfs_dir,
			    &mvm->d3_wake_sysassert);
	debugfs_create_u32("last_netdetect_scans", 0400, mvm->debugfs_dir,
			   &mvm->last_netdetect_scans);
#endif

	debugfs_create_u8("ps_disabled", 0400, mvm->debugfs_dir,
			  &mvm->ps_disabled);
	debugfs_create_blob("nvm_hw", 0400, mvm->debugfs_dir,
			    &mvm->nvm_hw_blob);
	debugfs_create_blob("nvm_sw", 0400, mvm->debugfs_dir,
			    &mvm->nvm_sw_blob);
	debugfs_create_blob("nvm_calib", 0400, mvm->debugfs_dir,
			    &mvm->nvm_calib_blob);
	debugfs_create_blob("nvm_prod", 0400, mvm->debugfs_dir,
			    &mvm->nvm_prod_blob);
	debugfs_create_blob("nvm_phy_sku", 0400, mvm->debugfs_dir,
			    &mvm->nvm_phy_sku_blob);
	debugfs_create_blob("nvm_reg", S_IRUSR,
			    mvm->debugfs_dir, &mvm->nvm_reg_blob);

	debugfs_create_file("mem", 0600, dbgfs_dir, mvm, &iwl_dbgfs_mem_ops);

	debugfs_create_file("mem", S_IRUSR | S_IWUSR, dbgfs_dir, mvm,
			    &iwl_dbgfs_mem_ops);

	/*
	 * Create a symlink with mac80211. It will be removed when mac80211
	 * exists (before the opmode exists which removes the target.)
	 */
	snprintf(buf, 100, "../../%pd2", dbgfs_dir->d_parent);
<<<<<<< HEAD
	if (!debugfs_create_symlink("iwlwifi", mvm->hw->wiphy->debugfsdir, buf))
		goto err;

	return 0;
err:
	IWL_ERR(mvm, "Can't create the mvm debugfs directory\n");
	return -ENOMEM;
=======
	debugfs_create_symlink("iwlwifi", mvm->hw->wiphy->debugfsdir, buf);
>>>>>>> 24b8d41d
}<|MERGE_RESOLUTION|>--- conflicted
+++ resolved
@@ -602,10 +602,7 @@
 	BT_MBOX_PRINT(3, SCO_STATE, false);
 	BT_MBOX_PRINT(3, SNIFF_STATE, false);
 	BT_MBOX_PRINT(3, A2DP_STATE, false);
-<<<<<<< HEAD
-=======
 	BT_MBOX_PRINT(3, A2DP_SRC, false);
->>>>>>> 24b8d41d
 	BT_MBOX_PRINT(3, ACL_STATE, false);
 	BT_MBOX_PRINT(3, MSTR_STATE, false);
 	BT_MBOX_PRINT(3, OBX_STATE, false);
@@ -645,20 +642,10 @@
 	pos += scnprintf(buf + pos,
 			 bufsz - pos, "bt_activity_grading = %d\n",
 			 le32_to_cpu(notif->bt_activity_grading));
-<<<<<<< HEAD
-	pos += scnprintf(buf + pos, bufsz - pos,
-			 "antenna isolation = %d CORUN LUT index = %d\n",
-			 mvm->last_ant_isol, mvm->last_corun_lut);
-	pos += scnprintf(buf + pos, bufsz - pos, "bt_rrc = %d\n",
-			 (notif->ttc_rrc_status >> 4) & 0xF);
-	pos += scnprintf(buf + pos, bufsz - pos, "bt_ttc = %d\n",
-			 notif->ttc_rrc_status & 0xF);
-=======
 	pos += scnprintf(buf + pos, bufsz - pos, "bt_rrc = %d\n",
 			 notif->rrc_status & 0xF);
 	pos += scnprintf(buf + pos, bufsz - pos, "bt_ttc = %d\n",
 			 notif->ttc_status & 0xF);
->>>>>>> 24b8d41d
 
 	pos += scnprintf(buf + pos, bufsz - pos, "sync_sco = %d\n",
 			 IWL_MVM_BT_COEX_SYNC2SCO);
@@ -1184,62 +1171,6 @@
 static ssize_t iwl_dbgfs_inject_packet_write(struct iwl_mvm *mvm,
 					     char *buf, size_t count,
 					     loff_t *ppos)
-<<<<<<< HEAD
-{
-	struct iwl_rx_cmd_buffer rxb = {
-		._rx_page_order = 0,
-		.truesize = 0, /* not used */
-		._offset = 0,
-	};
-	struct iwl_rx_packet *pkt;
-	struct iwl_rx_mpdu_desc *desc;
-	int bin_len = count / 2;
-	int ret = -EINVAL;
-
-	/* supporting only 9000 descriptor */
-	if (!mvm->trans->cfg->mq_rx_supported)
-		return -ENOTSUPP;
-
-	rxb._page = alloc_pages(GFP_ATOMIC, 0);
-	if (!rxb._page)
-		return -ENOMEM;
-	pkt = rxb_addr(&rxb);
-
-	ret = hex2bin(page_address(rxb._page), buf, bin_len);
-	if (ret)
-		goto out;
-
-	/* avoid invalid memory access */
-	if (bin_len < sizeof(*pkt) + sizeof(*desc))
-		goto out;
-
-	/* check this is RX packet */
-	if (WIDE_ID(pkt->hdr.group_id, pkt->hdr.cmd) !=
-	    WIDE_ID(LEGACY_GROUP, REPLY_RX_MPDU_CMD))
-		goto out;
-
-	/* check the length in metadata matches actual received length */
-	desc = (void *)pkt->data;
-	if (le16_to_cpu(desc->mpdu_len) !=
-	    (bin_len - sizeof(*desc) - sizeof(*pkt)))
-		goto out;
-
-	local_bh_disable();
-	iwl_mvm_rx_mpdu_mq(mvm, NULL, &rxb, 0);
-	local_bh_enable();
-	ret = 0;
-
-out:
-	iwl_free_rxb(&rxb);
-
-	return ret ?: count;
-}
-
-static ssize_t iwl_dbgfs_fw_dbg_conf_read(struct file *file,
-					  char __user *user_buf,
-					  size_t count, loff_t *ppos)
-=======
->>>>>>> 24b8d41d
 {
 	struct iwl_rx_cmd_buffer rxb = {
 		._rx_page_order = 0,
@@ -1428,14 +1359,8 @@
 	unsigned int conf_id;
 	int ret;
 
-<<<<<<< HEAD
-	ret = kstrtouint(buf, 0, &max_amsdu_len);
-	if (ret)
-		return ret;
-=======
 	if (!iwl_mvm_firmware_running(mvm))
 		return -EIO;
->>>>>>> 24b8d41d
 
 	ret = kstrtouint(buf, 0, &conf_id);
 	if (ret)
@@ -1650,143 +1575,6 @@
 }
 #endif
 
-<<<<<<< HEAD
-#ifdef CONFIG_PM_SLEEP
-static ssize_t iwl_dbgfs_d3_sram_write(struct iwl_mvm *mvm, char *buf,
-				       size_t count, loff_t *ppos)
-{
-	int store;
-
-	if (sscanf(buf, "%d", &store) != 1)
-		return -EINVAL;
-
-	mvm->store_d3_resume_sram = store;
-
-	return count;
-}
-
-static ssize_t iwl_dbgfs_d3_sram_read(struct file *file, char __user *user_buf,
-				      size_t count, loff_t *ppos)
-{
-	struct iwl_mvm *mvm = file->private_data;
-	const struct fw_img *img;
-	int ofs, len, pos = 0;
-	size_t bufsz, ret;
-	char *buf;
-	u8 *ptr = mvm->d3_resume_sram;
-
-	img = &mvm->fw->img[IWL_UCODE_WOWLAN];
-	len = img->sec[IWL_UCODE_SECTION_DATA].len;
-
-	bufsz = len * 4 + 256;
-	buf = kzalloc(bufsz, GFP_KERNEL);
-	if (!buf)
-		return -ENOMEM;
-
-	pos += scnprintf(buf, bufsz, "D3 SRAM capture: %sabled\n",
-			 mvm->store_d3_resume_sram ? "en" : "dis");
-
-	if (ptr) {
-		for (ofs = 0; ofs < len; ofs += 16) {
-			pos += scnprintf(buf + pos, bufsz - pos,
-					 "0x%.4x %16ph\n", ofs, ptr + ofs);
-		}
-	} else {
-		pos += scnprintf(buf + pos, bufsz - pos,
-				 "(no data captured)\n");
-	}
-
-	ret = simple_read_from_buffer(user_buf, count, ppos, buf, pos);
-
-	kfree(buf);
-
-	return ret;
-}
-#endif
-
-#define PRINT_MVM_REF(ref) do {						\
-	if (mvm->refs[ref])						\
-		pos += scnprintf(buf + pos, bufsz - pos,		\
-				 "\t(0x%lx): %d %s\n",			\
-				 BIT(ref), mvm->refs[ref], #ref);	\
-} while (0)
-
-static ssize_t iwl_dbgfs_d0i3_refs_read(struct file *file,
-					char __user *user_buf,
-					size_t count, loff_t *ppos)
-{
-	struct iwl_mvm *mvm = file->private_data;
-	int i, pos = 0;
-	char buf[256];
-	const size_t bufsz = sizeof(buf);
-	u32 refs = 0;
-
-	for (i = 0; i < IWL_MVM_REF_COUNT; i++)
-		if (mvm->refs[i])
-			refs |= BIT(i);
-
-	pos += scnprintf(buf + pos, bufsz - pos, "taken mvm refs: 0x%x\n",
-			 refs);
-
-	PRINT_MVM_REF(IWL_MVM_REF_UCODE_DOWN);
-	PRINT_MVM_REF(IWL_MVM_REF_SCAN);
-	PRINT_MVM_REF(IWL_MVM_REF_ROC);
-	PRINT_MVM_REF(IWL_MVM_REF_ROC_AUX);
-	PRINT_MVM_REF(IWL_MVM_REF_P2P_CLIENT);
-	PRINT_MVM_REF(IWL_MVM_REF_AP_IBSS);
-	PRINT_MVM_REF(IWL_MVM_REF_USER);
-	PRINT_MVM_REF(IWL_MVM_REF_TX);
-	PRINT_MVM_REF(IWL_MVM_REF_TX_AGG);
-	PRINT_MVM_REF(IWL_MVM_REF_ADD_IF);
-	PRINT_MVM_REF(IWL_MVM_REF_START_AP);
-	PRINT_MVM_REF(IWL_MVM_REF_BSS_CHANGED);
-	PRINT_MVM_REF(IWL_MVM_REF_PREPARE_TX);
-	PRINT_MVM_REF(IWL_MVM_REF_PROTECT_TDLS);
-	PRINT_MVM_REF(IWL_MVM_REF_CHECK_CTKILL);
-	PRINT_MVM_REF(IWL_MVM_REF_PRPH_READ);
-	PRINT_MVM_REF(IWL_MVM_REF_PRPH_WRITE);
-	PRINT_MVM_REF(IWL_MVM_REF_NMI);
-	PRINT_MVM_REF(IWL_MVM_REF_TM_CMD);
-	PRINT_MVM_REF(IWL_MVM_REF_EXIT_WORK);
-	PRINT_MVM_REF(IWL_MVM_REF_PROTECT_CSA);
-	PRINT_MVM_REF(IWL_MVM_REF_FW_DBG_COLLECT);
-	PRINT_MVM_REF(IWL_MVM_REF_INIT_UCODE);
-	PRINT_MVM_REF(IWL_MVM_REF_SENDING_CMD);
-	PRINT_MVM_REF(IWL_MVM_REF_RX);
-
-	return simple_read_from_buffer(user_buf, count, ppos, buf, pos);
-}
-
-static ssize_t iwl_dbgfs_d0i3_refs_write(struct iwl_mvm *mvm, char *buf,
-					 size_t count, loff_t *ppos)
-{
-	unsigned long value;
-	int ret;
-	bool taken;
-
-	ret = kstrtoul(buf, 10, &value);
-	if (ret < 0)
-		return ret;
-
-	mutex_lock(&mvm->mutex);
-
-	taken = mvm->refs[IWL_MVM_REF_USER];
-	if (value == 1 && !taken)
-		iwl_mvm_ref(mvm, IWL_MVM_REF_USER);
-	else if (value == 0 && taken)
-		iwl_mvm_unref(mvm, IWL_MVM_REF_USER);
-	else
-		ret = -EINVAL;
-
-	mutex_unlock(&mvm->mutex);
-
-	if (ret < 0)
-		return ret;
-	return count;
-}
-
-=======
->>>>>>> 24b8d41d
 #define MVM_DEBUGFS_WRITE_FILE_OPS(name, bufsz) \
 	_MVM_DEBUGFS_WRITE_FILE_OPS(name, bufsz, struct iwl_mvm)
 #define MVM_DEBUGFS_READ_WRITE_FILE_OPS(name, bufsz) \
@@ -2043,13 +1831,10 @@
 MVM_DEBUGFS_WRITE_FILE_OPS(indirection_tbl,
 			   (IWL_RSS_INDIRECTION_TABLE_SIZE * 2));
 MVM_DEBUGFS_WRITE_FILE_OPS(inject_packet, 512);
-<<<<<<< HEAD
-=======
 MVM_DEBUGFS_WRITE_FILE_OPS(inject_beacon_ie, 512);
 MVM_DEBUGFS_WRITE_FILE_OPS(inject_beacon_ie_restore, 512);
 
 MVM_DEBUGFS_READ_FILE_OPS(uapsd_noagg_bssids);
->>>>>>> 24b8d41d
 
 #ifdef CONFIG_IWLWIFI_BCAST_FILTERING
 MVM_DEBUGFS_READ_WRITE_FILE_OPS(bcast_filters, 256);
@@ -2060,15 +1845,12 @@
 MVM_DEBUGFS_READ_FILE_OPS(sar_geo_profile);
 #endif
 
-<<<<<<< HEAD
-=======
 MVM_DEBUGFS_READ_WRITE_STA_FILE_OPS(amsdu_len, 16);
 
 MVM_DEBUGFS_READ_WRITE_FILE_OPS(he_sniffer_params, 32);
 
 MVM_DEBUGFS_WRITE_FILE_OPS(ltr_config, 512);
 
->>>>>>> 24b8d41d
 static ssize_t iwl_dbgfs_mem_read(struct file *file, char __user *user_buf,
 				  size_t count, loff_t *ppos)
 {
@@ -2083,12 +1865,9 @@
 	size_t delta;
 	ssize_t ret, len;
 
-<<<<<<< HEAD
-=======
 	if (!iwl_mvm_firmware_running(mvm))
 		return -EIO;
 
->>>>>>> 24b8d41d
 	hcmd.id = iwl_cmd_id(*ppos >> 24 ? UMAC_RD_WR : LMAC_RD_WR,
 			     DEBUG_GROUP, 0);
 	cmd.op = cpu_to_le32(DEBUG_MEM_OP_READ);
@@ -2141,12 +1920,9 @@
 	u32 op, len;
 	ssize_t ret;
 
-<<<<<<< HEAD
-=======
 	if (!iwl_mvm_firmware_running(mvm))
 		return -EIO;
 
->>>>>>> 24b8d41d
 	hcmd.id = iwl_cmd_id(*ppos >> 24 ? UMAC_RD_WR : LMAC_RD_WR,
 			     DEBUG_GROUP, 0);
 
@@ -2207,9 +1983,6 @@
 	.llseek = default_llseek,
 };
 
-<<<<<<< HEAD
-int iwl_mvm_dbgfs_register(struct iwl_mvm *mvm, struct dentry *dbgfs_dir)
-=======
 void iwl_mvm_sta_add_debugfs(struct ieee80211_hw *hw,
 			     struct ieee80211_vif *vif,
 			     struct ieee80211_sta *sta,
@@ -2224,7 +1997,6 @@
 }
 
 void iwl_mvm_dbgfs_register(struct iwl_mvm *mvm, struct dentry *dbgfs_dir)
->>>>>>> 24b8d41d
 {
 	struct dentry *bcast_dir __maybe_unused;
 	char buf[100];
@@ -2233,46 +2005,6 @@
 
 	mvm->debugfs_dir = dbgfs_dir;
 
-<<<<<<< HEAD
-	MVM_DEBUGFS_ADD_FILE(tx_flush, mvm->debugfs_dir, S_IWUSR);
-	MVM_DEBUGFS_ADD_FILE(sta_drain, mvm->debugfs_dir, S_IWUSR);
-	MVM_DEBUGFS_ADD_FILE(sram, mvm->debugfs_dir, S_IWUSR | S_IRUSR);
-	MVM_DEBUGFS_ADD_FILE(set_nic_temperature, mvm->debugfs_dir,
-			     S_IWUSR | S_IRUSR);
-	MVM_DEBUGFS_ADD_FILE(nic_temp, dbgfs_dir, S_IRUSR);
-	MVM_DEBUGFS_ADD_FILE(ctdp_budget, dbgfs_dir, S_IRUSR);
-	MVM_DEBUGFS_ADD_FILE(stop_ctdp, dbgfs_dir, S_IWUSR);
-	MVM_DEBUGFS_ADD_FILE(stations, dbgfs_dir, S_IRUSR);
-	MVM_DEBUGFS_ADD_FILE(bt_notif, dbgfs_dir, S_IRUSR);
-	MVM_DEBUGFS_ADD_FILE(bt_cmd, dbgfs_dir, S_IRUSR);
-	MVM_DEBUGFS_ADD_FILE(disable_power_off, mvm->debugfs_dir,
-			     S_IRUSR | S_IWUSR);
-	MVM_DEBUGFS_ADD_FILE(fw_rx_stats, mvm->debugfs_dir, S_IRUSR);
-	MVM_DEBUGFS_ADD_FILE(drv_rx_stats, mvm->debugfs_dir, S_IRUSR);
-	MVM_DEBUGFS_ADD_FILE(fw_restart, mvm->debugfs_dir, S_IWUSR);
-	MVM_DEBUGFS_ADD_FILE(fw_nmi, mvm->debugfs_dir, S_IWUSR);
-	MVM_DEBUGFS_ADD_FILE(bt_tx_prio, mvm->debugfs_dir, S_IWUSR);
-	MVM_DEBUGFS_ADD_FILE(bt_force_ant, mvm->debugfs_dir, S_IWUSR);
-	MVM_DEBUGFS_ADD_FILE(scan_ant_rxchain, mvm->debugfs_dir,
-			     S_IWUSR | S_IRUSR);
-	MVM_DEBUGFS_ADD_FILE(prph_reg, mvm->debugfs_dir, S_IWUSR | S_IRUSR);
-	MVM_DEBUGFS_ADD_FILE(d0i3_refs, mvm->debugfs_dir, S_IRUSR | S_IWUSR);
-	MVM_DEBUGFS_ADD_FILE(fw_dbg_conf, mvm->debugfs_dir, S_IRUSR | S_IWUSR);
-	MVM_DEBUGFS_ADD_FILE(fw_dbg_collect, mvm->debugfs_dir, S_IWUSR);
-	MVM_DEBUGFS_ADD_FILE(max_amsdu_len, mvm->debugfs_dir, S_IWUSR);
-	MVM_DEBUGFS_ADD_FILE(send_echo_cmd, mvm->debugfs_dir, S_IWUSR);
-	MVM_DEBUGFS_ADD_FILE(cont_recording, mvm->debugfs_dir, S_IWUSR);
-	MVM_DEBUGFS_ADD_FILE(indirection_tbl, mvm->debugfs_dir, S_IWUSR);
-	MVM_DEBUGFS_ADD_FILE(inject_packet, mvm->debugfs_dir, S_IWUSR);
-	if (!debugfs_create_bool("enable_scan_iteration_notif",
-				 S_IRUSR | S_IWUSR,
-				 mvm->debugfs_dir,
-				 &mvm->scan_iter_notif_enabled))
-		goto err;
-	if (!debugfs_create_bool("drop_bcn_ap_mode", S_IRUSR | S_IWUSR,
-				 mvm->debugfs_dir, &mvm->drop_bcn_ap_mode))
-		goto err;
-=======
 	MVM_DEBUGFS_ADD_FILE(tx_flush, mvm->debugfs_dir, 0200);
 	MVM_DEBUGFS_ADD_FILE(sta_drain, mvm->debugfs_dir, 0200);
 	MVM_DEBUGFS_ADD_FILE(sram, mvm->debugfs_dir, 0600);
@@ -2315,7 +2047,6 @@
 			    &mvm->drop_bcn_ap_mode);
 
 	MVM_DEBUGFS_ADD_FILE(uapsd_noagg_bssids, mvm->debugfs_dir, S_IRUSR);
->>>>>>> 24b8d41d
 
 #ifdef CONFIG_IWLWIFI_BCAST_FILTERING
 	if (mvm->fw->ucode_capa.flags & IWL_UCODE_TLV_FLAGS_BCAST_FILTERING) {
@@ -2357,23 +2088,10 @@
 
 	debugfs_create_file("mem", 0600, dbgfs_dir, mvm, &iwl_dbgfs_mem_ops);
 
-	debugfs_create_file("mem", S_IRUSR | S_IWUSR, dbgfs_dir, mvm,
-			    &iwl_dbgfs_mem_ops);
-
 	/*
 	 * Create a symlink with mac80211. It will be removed when mac80211
 	 * exists (before the opmode exists which removes the target.)
 	 */
 	snprintf(buf, 100, "../../%pd2", dbgfs_dir->d_parent);
-<<<<<<< HEAD
-	if (!debugfs_create_symlink("iwlwifi", mvm->hw->wiphy->debugfsdir, buf))
-		goto err;
-
-	return 0;
-err:
-	IWL_ERR(mvm, "Can't create the mvm debugfs directory\n");
-	return -ENOMEM;
-=======
 	debugfs_create_symlink("iwlwifi", mvm->hw->wiphy->debugfsdir, buf);
->>>>>>> 24b8d41d
 }