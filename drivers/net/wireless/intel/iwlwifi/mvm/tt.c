/******************************************************************************
 *
 * This file is provided under a dual BSD/GPLv2 license.  When using or
 * redistributing this file, you may do so under either license.
 *
 * GPL LICENSE SUMMARY
 *
 * Copyright(c) 2013 - 2014, 2019 Intel Corporation. All rights reserved.
 * Copyright(c) 2013 - 2014 Intel Mobile Communications GmbH
 * Copyright(c) 2015 - 2016 Intel Deutschland GmbH
 * Copyright(c) 2019 - 2020 Intel Corporation
 *
 * This program is free software; you can redistribute it and/or modify
 * it under the terms of version 2 of the GNU General Public License as
 * published by the Free Software Foundation.
 *
 * This program is distributed in the hope that it will be useful, but
 * WITHOUT ANY WARRANTY; without even the implied warranty of
 * MERCHANTABILITY or FITNESS FOR A PARTICULAR PURPOSE.  See the GNU
 * General Public License for more details.
 *
 * The full GNU General Public License is included in this distribution
 * in the file called COPYING.
 *
 * Contact Information:
 *  Intel Linux Wireless <linuxwifi@intel.com>
 * Intel Corporation, 5200 N.E. Elam Young Parkway, Hillsboro, OR 97124-6497
 *
 * BSD LICENSE
 *
 * Copyright(c) 2012 - 2014, 2019 Intel Corporation. All rights reserved.
 * Copyright(c) 2013 - 2014 Intel Mobile Communications GmbH
 * Copyright(c) 2015 - 2016 Intel Deutschland GmbH
 * Copyright(c) 2019 - 2020 Intel Corporation
 * All rights reserved.
 *
 * Redistribution and use in source and binary forms, with or without
 * modification, are permitted provided that the following conditions
 * are met:
 *
 *  * Redistributions of source code must retain the above copyright
 *    notice, this list of conditions and the following disclaimer.
 *  * Redistributions in binary form must reproduce the above copyright
 *    notice, this list of conditions and the following disclaimer in
 *    the documentation and/or other materials provided with the
 *    distribution.
 *  * Neither the name Intel Corporation nor the names of its
 *    contributors may be used to endorse or promote products derived
 *    from this software without specific prior written permission.
 *
 * THIS SOFTWARE IS PROVIDED BY THE COPYRIGHT HOLDERS AND CONTRIBUTORS
 * "AS IS" AND ANY EXPRESS OR IMPLIED WARRANTIES, INCLUDING, BUT NOT
 * LIMITED TO, THE IMPLIED WARRANTIES OF MERCHANTABILITY AND FITNESS FOR
 * A PARTICULAR PURPOSE ARE DISCLAIMED. IN NO EVENT SHALL THE COPYRIGHT
 * OWNER OR CONTRIBUTORS BE LIABLE FOR ANY DIRECT, INDIRECT, INCIDENTAL,
 * SPECIAL, EXEMPLARY, OR CONSEQUENTIAL DAMAGES (INCLUDING, BUT NOT
 * LIMITED TO, PROCUREMENT OF SUBSTITUTE GOODS OR SERVICES; LOSS OF USE,
 * DATA, OR PROFITS; OR BUSINESS INTERRUPTION) HOWEVER CAUSED AND ON ANY
 * THEORY OF LIABILITY, WHETHER IN CONTRACT, STRICT LIABILITY, OR TORT
 * (INCLUDING NEGLIGENCE OR OTHERWISE) ARISING IN ANY WAY OUT OF THE USE
 * OF THIS SOFTWARE, EVEN IF ADVISED OF THE POSSIBILITY OF SUCH DAMAGE.
 *
 *****************************************************************************/

#include <linux/sort.h>

#include "mvm.h"

#define IWL_MVM_TEMP_NOTIF_WAIT_TIMEOUT	HZ

void iwl_mvm_enter_ctkill(struct iwl_mvm *mvm)
{
	struct iwl_mvm_tt_mgmt *tt = &mvm->thermal_throttle;
	u32 duration = tt->params.ct_kill_duration;

	if (test_bit(IWL_MVM_STATUS_HW_CTKILL, &mvm->status))
		return;

	IWL_ERR(mvm, "Enter CT Kill\n");
	iwl_mvm_set_hw_ctkill_state(mvm, true);

	if (!iwl_mvm_is_tt_in_fw(mvm)) {
		tt->throttle = false;
		tt->dynamic_smps = false;
	}

	/* Don't schedule an exit work if we're in test mode, since
	 * the temperature will not change unless we manually set it
	 * again (or disable testing).
	 */
	if (!mvm->temperature_test)
		schedule_delayed_work(&tt->ct_kill_exit,
				      round_jiffies_relative(duration * HZ));
}

static void iwl_mvm_exit_ctkill(struct iwl_mvm *mvm)
{
	if (!test_bit(IWL_MVM_STATUS_HW_CTKILL, &mvm->status))
		return;

	IWL_ERR(mvm, "Exit CT Kill\n");
	iwl_mvm_set_hw_ctkill_state(mvm, false);
}

void iwl_mvm_tt_temp_changed(struct iwl_mvm *mvm, u32 temp)
{
	/* ignore the notification if we are in test mode */
	if (mvm->temperature_test)
		return;

	if (mvm->temperature == temp)
		return;

	mvm->temperature = temp;
	iwl_mvm_tt_handler(mvm);
}

static int iwl_mvm_temp_notif_parse(struct iwl_mvm *mvm,
				    struct iwl_rx_packet *pkt)
{
	struct iwl_dts_measurement_notif_v1 *notif_v1;
	int len = iwl_rx_packet_payload_len(pkt);
	int temp;

	/* we can use notif_v1 only, because v2 only adds an additional
	 * parameter, which is not used in this function.
	*/
	if (WARN_ON_ONCE(len < sizeof(*notif_v1))) {
		IWL_ERR(mvm, "Invalid DTS_MEASUREMENT_NOTIFICATION\n");
		return -EINVAL;
	}

	notif_v1 = (void *)pkt->data;

	temp = le32_to_cpu(notif_v1->temp);

	/* shouldn't be negative, but since it's s32, make sure it isn't */
	if (WARN_ON_ONCE(temp < 0))
		temp = 0;

	IWL_DEBUG_TEMP(mvm, "DTS_MEASUREMENT_NOTIFICATION - %d\n", temp);

	return temp;
}

static bool iwl_mvm_temp_notif_wait(struct iwl_notif_wait_data *notif_wait,
				    struct iwl_rx_packet *pkt, void *data)
{
	struct iwl_mvm *mvm =
		container_of(notif_wait, struct iwl_mvm, notif_wait);
	int *temp = data;
	int ret;

	ret = iwl_mvm_temp_notif_parse(mvm, pkt);
	if (ret < 0)
		return true;

	*temp = ret;

	return true;
}

void iwl_mvm_temp_notif(struct iwl_mvm *mvm, struct iwl_rx_cmd_buffer *rxb)
{
	struct iwl_rx_packet *pkt = rxb_addr(rxb);
	struct iwl_dts_measurement_notif_v2 *notif_v2;
	int len = iwl_rx_packet_payload_len(pkt);
	int temp;
	u32 ths_crossed;

	/* the notification is handled synchronously in ctkill, so skip here */
	if (test_bit(IWL_MVM_STATUS_HW_CTKILL, &mvm->status))
		return;

	temp = iwl_mvm_temp_notif_parse(mvm, pkt);

	if (!iwl_mvm_is_tt_in_fw(mvm)) {
		if (temp >= 0)
			iwl_mvm_tt_temp_changed(mvm, temp);
		return;
	}

	if (WARN_ON_ONCE(len < sizeof(*notif_v2))) {
		IWL_ERR(mvm, "Invalid DTS_MEASUREMENT_NOTIFICATION\n");
		return;
	}

	notif_v2 = (void *)pkt->data;
	ths_crossed = le32_to_cpu(notif_v2->threshold_idx);

	/* 0xFF in ths_crossed means the notification is not related
	 * to a trip, so we can ignore it here.
	 */
	if (ths_crossed == 0xFF)
		return;

	IWL_DEBUG_TEMP(mvm, "Temp = %d Threshold crossed = %d\n",
		       temp, ths_crossed);

#ifdef CONFIG_THERMAL
	if (WARN_ON(ths_crossed >= IWL_MAX_DTS_TRIPS))
		return;

	if (mvm->tz_device.tzone) {
		struct iwl_mvm_thermal_device *tz_dev = &mvm->tz_device;

		thermal_notify_framework(tz_dev->tzone,
					 tz_dev->fw_trips_index[ths_crossed]);
	}
#endif /* CONFIG_THERMAL */
}

void iwl_mvm_ct_kill_notif(struct iwl_mvm *mvm, struct iwl_rx_cmd_buffer *rxb)
{
	struct iwl_rx_packet *pkt = rxb_addr(rxb);
	struct ct_kill_notif *notif;
	int len = iwl_rx_packet_payload_len(pkt);

	if (WARN_ON_ONCE(len != sizeof(*notif))) {
		IWL_ERR(mvm, "Invalid CT_KILL_NOTIFICATION\n");
		return;
	}

	notif = (struct ct_kill_notif *)pkt->data;
	IWL_DEBUG_TEMP(mvm, "CT Kill notification temperature = %d\n",
		       notif->temperature);

	iwl_mvm_enter_ctkill(mvm);
}

/*
 * send the DTS_MEASUREMENT_TRIGGER command with or without waiting for a
 * response. If we get a response then the measurement is stored in 'temp'
 */
static int iwl_mvm_send_temp_cmd(struct iwl_mvm *mvm, bool response, s32 *temp)
{
	struct iwl_host_cmd cmd = {};
	struct iwl_dts_measurement_cmd dts_cmd = {
		.flags = cpu_to_le32(DTS_TRIGGER_CMD_FLAGS_TEMP),
	};
	struct iwl_ext_dts_measurement_cmd ext_cmd = {
		.control_mode = cpu_to_le32(DTS_DIRECT_WITHOUT_MEASURE),
	};
	struct iwl_dts_measurement_resp *resp;
	void *cmd_ptr;
	int ret;
	u32 cmd_flags = 0;
	u16 len;

	/* Check which command format is used (regular/extended) */
	if (fw_has_capa(&mvm->fw->ucode_capa,
			IWL_UCODE_TLV_CAPA_EXTENDED_DTS_MEASURE)) {
		len = sizeof(ext_cmd);
		cmd_ptr = &ext_cmd;
	} else {
		len = sizeof(dts_cmd);
		cmd_ptr = &dts_cmd;
	}
	/* The command version where we get a response is zero length */
	if (response) {
		cmd_flags = CMD_WANT_SKB;
		len = 0;
	}

<<<<<<< HEAD
	cmdid = iwl_cmd_id(CMD_DTS_MEASUREMENT_TRIGGER_WIDE,
			   PHY_OPS_GROUP, 0);
=======
	cmd.id =  WIDE_ID(PHY_OPS_GROUP, CMD_DTS_MEASUREMENT_TRIGGER_WIDE);
	cmd.len[0] = len;
	cmd.flags = cmd_flags;
	cmd.data[0] = cmd_ptr;

	IWL_DEBUG_TEMP(mvm,
		       "Sending temperature measurement command - %s response\n",
		       response ? "with" : "without");
	ret = iwl_mvm_send_cmd(mvm, &cmd);

	if (ret) {
		IWL_ERR(mvm,
			"Failed to send the temperature measurement command (err=%d)\n",
			ret);
		return ret;
	}
>>>>>>> 24b8d41d

	if (response) {
		resp = (void *)cmd.resp_pkt->data;
		*temp = le32_to_cpu(resp->temp);
		IWL_DEBUG_TEMP(mvm,
			       "Got temperature measurement response: temp=%d\n",
			       *temp);
		iwl_free_resp(&cmd);
	}

	return ret;
}

int iwl_mvm_get_temp(struct iwl_mvm *mvm, s32 *temp)
{
	struct iwl_notification_wait wait_temp_notif;
	static u16 temp_notif[] = { WIDE_ID(PHY_OPS_GROUP,
					    DTS_MEASUREMENT_NOTIF_WIDE) };
	int ret;
	u8 cmd_ver;

<<<<<<< HEAD
=======
	/*
	 * If command version is 1 we send the command and immediately get
	 * a response. For older versions we send the command and wait for a
	 * notification (no command TLV for previous versions).
	 */
	cmd_ver = iwl_fw_lookup_cmd_ver(mvm->fw, PHY_OPS_GROUP,
					CMD_DTS_MEASUREMENT_TRIGGER_WIDE,
					IWL_FW_CMD_VER_UNKNOWN);
	if (cmd_ver == 1)
		return iwl_mvm_send_temp_cmd(mvm, true, temp);

>>>>>>> 24b8d41d
	lockdep_assert_held(&mvm->mutex);

	iwl_init_notification_wait(&mvm->notif_wait, &wait_temp_notif,
				   temp_notif, ARRAY_SIZE(temp_notif),
				   iwl_mvm_temp_notif_wait, temp);

	ret = iwl_mvm_send_temp_cmd(mvm, false, temp);
	if (ret) {
		iwl_remove_notification(&mvm->notif_wait, &wait_temp_notif);
		return ret;
	}

	ret = iwl_wait_notification(&mvm->notif_wait, &wait_temp_notif,
				    IWL_MVM_TEMP_NOTIF_WAIT_TIMEOUT);
	if (ret)
		IWL_ERR(mvm, "Getting the temperature timed out\n");

	return ret;
}

static void check_exit_ctkill(struct work_struct *work)
{
	struct iwl_mvm_tt_mgmt *tt;
	struct iwl_mvm *mvm;
	u32 duration;
	s32 temp;
	int ret;

	tt = container_of(work, struct iwl_mvm_tt_mgmt, ct_kill_exit.work);
	mvm = container_of(tt, struct iwl_mvm, thermal_throttle);

	if (iwl_mvm_is_tt_in_fw(mvm)) {
		iwl_mvm_exit_ctkill(mvm);

		return;
	}

	duration = tt->params.ct_kill_duration;

	flush_work(&mvm->roc_done_wk);

	mutex_lock(&mvm->mutex);

	if (__iwl_mvm_mac_start(mvm))
		goto reschedule;

	ret = iwl_mvm_get_temp(mvm, &temp);

	__iwl_mvm_mac_stop(mvm);

	if (ret)
		goto reschedule;

	IWL_DEBUG_TEMP(mvm, "NIC temperature: %d\n", temp);

	if (temp <= tt->params.ct_kill_exit) {
		mutex_unlock(&mvm->mutex);
		iwl_mvm_exit_ctkill(mvm);
		return;
	}

reschedule:
	mutex_unlock(&mvm->mutex);
	schedule_delayed_work(&mvm->thermal_throttle.ct_kill_exit,
			      round_jiffies(duration * HZ));
}

static void iwl_mvm_tt_smps_iterator(void *_data, u8 *mac,
				     struct ieee80211_vif *vif)
{
	struct iwl_mvm *mvm = _data;
	enum ieee80211_smps_mode smps_mode;

	lockdep_assert_held(&mvm->mutex);

	if (mvm->thermal_throttle.dynamic_smps)
		smps_mode = IEEE80211_SMPS_DYNAMIC;
	else
		smps_mode = IEEE80211_SMPS_AUTOMATIC;

	if (vif->type != NL80211_IFTYPE_STATION)
		return;

	iwl_mvm_update_smps(mvm, vif, IWL_MVM_SMPS_REQ_TT, smps_mode);
}

static void iwl_mvm_tt_tx_protection(struct iwl_mvm *mvm, bool enable)
{
	struct iwl_mvm_sta *mvmsta;
	int i, err;

<<<<<<< HEAD
	for (i = 0; i < IWL_MVM_STATION_COUNT; i++) {
=======
	for (i = 0; i < mvm->fw->ucode_capa.num_stations; i++) {
>>>>>>> 24b8d41d
		mvmsta = iwl_mvm_sta_from_staid_protected(mvm, i);
		if (!mvmsta)
			continue;

		if (enable == mvmsta->tt_tx_protection)
			continue;
		err = iwl_mvm_tx_protection(mvm, mvmsta, enable);
		if (err) {
			IWL_ERR(mvm, "Failed to %s Tx protection\n",
				enable ? "enable" : "disable");
		} else {
			IWL_DEBUG_TEMP(mvm, "%s Tx protection\n",
				       enable ? "Enable" : "Disable");
			mvmsta->tt_tx_protection = enable;
		}
	}
}

void iwl_mvm_tt_tx_backoff(struct iwl_mvm *mvm, u32 backoff)
{
	struct iwl_host_cmd cmd = {
		.id = REPLY_THERMAL_MNG_BACKOFF,
		.len = { sizeof(u32), },
		.data = { &backoff, },
	};

	backoff = max(backoff, mvm->thermal_throttle.min_backoff);

	if (iwl_mvm_send_cmd(mvm, &cmd) == 0) {
		IWL_DEBUG_TEMP(mvm, "Set Thermal Tx backoff to: %u\n",
			       backoff);
		mvm->thermal_throttle.tx_backoff = backoff;
	} else {
		IWL_ERR(mvm, "Failed to change Thermal Tx backoff\n");
	}
}

void iwl_mvm_tt_handler(struct iwl_mvm *mvm)
{
	struct iwl_tt_params *params = &mvm->thermal_throttle.params;
	struct iwl_mvm_tt_mgmt *tt = &mvm->thermal_throttle;
	s32 temperature = mvm->temperature;
	bool throttle_enable = false;
	int i;
	u32 tx_backoff;

	IWL_DEBUG_TEMP(mvm, "NIC temperature: %d\n", mvm->temperature);

	if (params->support_ct_kill && temperature >= params->ct_kill_entry) {
		iwl_mvm_enter_ctkill(mvm);
		return;
	}

	if (params->support_ct_kill &&
	    temperature <= params->ct_kill_exit) {
		iwl_mvm_exit_ctkill(mvm);
		return;
	}

	if (params->support_dynamic_smps) {
		if (!tt->dynamic_smps &&
		    temperature >= params->dynamic_smps_entry) {
			IWL_DEBUG_TEMP(mvm, "Enable dynamic SMPS\n");
			tt->dynamic_smps = true;
			ieee80211_iterate_active_interfaces_atomic(
					mvm->hw, IEEE80211_IFACE_ITER_NORMAL,
					iwl_mvm_tt_smps_iterator, mvm);
			throttle_enable = true;
		} else if (tt->dynamic_smps &&
			   temperature <= params->dynamic_smps_exit) {
			IWL_DEBUG_TEMP(mvm, "Disable dynamic SMPS\n");
			tt->dynamic_smps = false;
			ieee80211_iterate_active_interfaces_atomic(
					mvm->hw, IEEE80211_IFACE_ITER_NORMAL,
					iwl_mvm_tt_smps_iterator, mvm);
		}
	}

	if (params->support_tx_protection) {
		if (temperature >= params->tx_protection_entry) {
			iwl_mvm_tt_tx_protection(mvm, true);
			throttle_enable = true;
		} else if (temperature <= params->tx_protection_exit) {
			iwl_mvm_tt_tx_protection(mvm, false);
		}
	}

	if (params->support_tx_backoff) {
		tx_backoff = tt->min_backoff;
		for (i = 0; i < TT_TX_BACKOFF_SIZE; i++) {
			if (temperature < params->tx_backoff[i].temperature)
				break;
			tx_backoff = max(tt->min_backoff,
					 params->tx_backoff[i].backoff);
		}
		if (tx_backoff != tt->min_backoff)
			throttle_enable = true;
		if (tt->tx_backoff != tx_backoff)
			iwl_mvm_tt_tx_backoff(mvm, tx_backoff);
	}

	if (!tt->throttle && throttle_enable) {
		IWL_WARN(mvm,
			 "Due to high temperature thermal throttling initiated\n");
		tt->throttle = true;
	} else if (tt->throttle && !tt->dynamic_smps &&
		   tt->tx_backoff == tt->min_backoff &&
		   temperature <= params->tx_protection_exit) {
		IWL_WARN(mvm,
			 "Temperature is back to normal thermal throttling stopped\n");
		tt->throttle = false;
	}
}

static const struct iwl_tt_params iwl_mvm_default_tt_params = {
	.ct_kill_entry = 118,
	.ct_kill_exit = 96,
	.ct_kill_duration = 5,
	.dynamic_smps_entry = 114,
	.dynamic_smps_exit = 110,
	.tx_protection_entry = 114,
	.tx_protection_exit = 108,
	.tx_backoff = {
		{.temperature = 112, .backoff = 200},
		{.temperature = 113, .backoff = 600},
		{.temperature = 114, .backoff = 1200},
		{.temperature = 115, .backoff = 2000},
		{.temperature = 116, .backoff = 4000},
		{.temperature = 117, .backoff = 10000},
	},
	.support_ct_kill = true,
	.support_dynamic_smps = true,
	.support_tx_protection = true,
	.support_tx_backoff = true,
};

/* budget in mWatt */
static const u32 iwl_mvm_cdev_budgets[] = {
	2400,	/* cooling state 0 */
	2000,	/* cooling state 1 */
	1800,	/* cooling state 2 */
	1600,	/* cooling state 3 */
	1400,	/* cooling state 4 */
	1200,	/* cooling state 5 */
	1000,	/* cooling state 6 */
	900,	/* cooling state 7 */
	800,	/* cooling state 8 */
	700,	/* cooling state 9 */
	650,	/* cooling state 10 */
	600,	/* cooling state 11 */
	550,	/* cooling state 12 */
	500,	/* cooling state 13 */
	450,	/* cooling state 14 */
	400,	/* cooling state 15 */
	350,	/* cooling state 16 */
	300,	/* cooling state 17 */
	250,	/* cooling state 18 */
	200,	/* cooling state 19 */
	150,	/* cooling state 20 */
};

int iwl_mvm_ctdp_command(struct iwl_mvm *mvm, u32 op, u32 state)
{
	struct iwl_mvm_ctdp_cmd cmd = {
		.operation = cpu_to_le32(op),
		.budget = cpu_to_le32(iwl_mvm_cdev_budgets[state]),
		.window_size = 0,
	};
	int ret;
	u32 status;

	lockdep_assert_held(&mvm->mutex);

	status = 0;
	ret = iwl_mvm_send_cmd_pdu_status(mvm, WIDE_ID(PHY_OPS_GROUP,
						       CTDP_CONFIG_CMD),
					  sizeof(cmd), &cmd, &status);

	if (ret) {
		IWL_ERR(mvm, "cTDP command failed (err=%d)\n", ret);
		return ret;
	}

	switch (op) {
	case CTDP_CMD_OPERATION_START:
#ifdef CONFIG_THERMAL
		mvm->cooling_dev.cur_state = state;
#endif /* CONFIG_THERMAL */
		break;
	case CTDP_CMD_OPERATION_REPORT:
		IWL_DEBUG_TEMP(mvm, "cTDP avg energy in mWatt = %d\n", status);
		/* when the function is called with CTDP_CMD_OPERATION_REPORT
		 * option the function should return the average budget value
		 * that is received from the FW.
		 * The budget can't be less or equal to 0, so it's possible
		 * to distinguish between error values and budgets.
		 */
		return status;
	case CTDP_CMD_OPERATION_STOP:
		IWL_DEBUG_TEMP(mvm, "cTDP stopped successfully\n");
		break;
	}

	return 0;
}

#ifdef CONFIG_THERMAL
static int compare_temps(const void *a, const void *b)
{
	return ((s16)le16_to_cpu(*(__le16 *)a) -
		(s16)le16_to_cpu(*(__le16 *)b));
}
#endif

int iwl_mvm_send_temp_report_ths_cmd(struct iwl_mvm *mvm)
{
	struct temp_report_ths_cmd cmd = {0};
	int ret;
#ifdef CONFIG_THERMAL
	int i, j, idx = 0;

	lockdep_assert_held(&mvm->mutex);

	if (!mvm->tz_device.tzone)
		goto send;

	/* The driver holds array of temperature trips that are unsorted
	 * and uncompressed, the FW should get it compressed and sorted
	 */

	/* compress temp_trips to cmd array, remove uninitialized values*/
	for (i = 0; i < IWL_MAX_DTS_TRIPS; i++) {
		if (mvm->tz_device.temp_trips[i] != S16_MIN) {
			cmd.thresholds[idx++] =
				cpu_to_le16(mvm->tz_device.temp_trips[i]);
		}
	}
	cmd.num_temps = cpu_to_le32(idx);

	if (!idx)
		goto send;

	/*sort cmd array*/
	sort(cmd.thresholds, idx, sizeof(s16), compare_temps, NULL);

	/* we should save the indexes of trips because we sort
	 * and compress the orginal array
	 */
	for (i = 0; i < idx; i++) {
		for (j = 0; j < IWL_MAX_DTS_TRIPS; j++) {
			if (le16_to_cpu(cmd.thresholds[i]) ==
				mvm->tz_device.temp_trips[j])
				mvm->tz_device.fw_trips_index[i] = j;
		}
	}

send:
#endif
	ret = iwl_mvm_send_cmd_pdu(mvm, WIDE_ID(PHY_OPS_GROUP,
						TEMP_REPORTING_THRESHOLDS_CMD),
				   0, sizeof(cmd), &cmd);
	if (ret)
		IWL_ERR(mvm, "TEMP_REPORT_THS_CMD command failed (err=%d)\n",
			ret);

	return ret;
}

#ifdef CONFIG_THERMAL
static int iwl_mvm_tzone_get_temp(struct thermal_zone_device *device,
				  int *temperature)
{
	struct iwl_mvm *mvm = (struct iwl_mvm *)device->devdata;
	int ret;
	int temp;

	mutex_lock(&mvm->mutex);

	if (!iwl_mvm_firmware_running(mvm) ||
	    mvm->fwrt.cur_fw_img != IWL_UCODE_REGULAR) {
		ret = -ENODATA;
		goto out;
	}

	ret = iwl_mvm_get_temp(mvm, &temp);
	if (ret)
		goto out;

	*temperature = temp * 1000;

out:
	mutex_unlock(&mvm->mutex);
	return ret;
}

static int iwl_mvm_tzone_get_trip_temp(struct thermal_zone_device *device,
				       int trip, int *temp)
{
	struct iwl_mvm *mvm = (struct iwl_mvm *)device->devdata;

	if (trip < 0 || trip >= IWL_MAX_DTS_TRIPS)
		return -EINVAL;

	*temp = mvm->tz_device.temp_trips[trip] * 1000;

	return 0;
}

static int iwl_mvm_tzone_get_trip_type(struct thermal_zone_device *device,
				       int trip, enum thermal_trip_type *type)
{
	if (trip < 0 || trip >= IWL_MAX_DTS_TRIPS)
		return -EINVAL;

	*type = THERMAL_TRIP_PASSIVE;

	return 0;
}

static int iwl_mvm_tzone_set_trip_temp(struct thermal_zone_device *device,
				       int trip, int temp)
{
	struct iwl_mvm *mvm = (struct iwl_mvm *)device->devdata;
	struct iwl_mvm_thermal_device *tzone;
	int i, ret;
	s16 temperature;

	mutex_lock(&mvm->mutex);

	if (!iwl_mvm_firmware_running(mvm) ||
	    mvm->fwrt.cur_fw_img != IWL_UCODE_REGULAR) {
		ret = -EIO;
		goto out;
	}

	if (trip < 0 || trip >= IWL_MAX_DTS_TRIPS) {
		ret = -EINVAL;
		goto out;
	}

	if ((temp / 1000) > S16_MAX) {
		ret = -EINVAL;
		goto out;
	}

	temperature = (s16)(temp / 1000);
	tzone = &mvm->tz_device;

	if (!tzone) {
		ret = -EIO;
		goto out;
	}

	/* no updates*/
	if (tzone->temp_trips[trip] == temperature) {
		ret = 0;
		goto out;
	}

	/* already existing temperature */
	for (i = 0; i < IWL_MAX_DTS_TRIPS; i++) {
		if (tzone->temp_trips[i] == temperature) {
			ret = -EINVAL;
			goto out;
		}
	}

	tzone->temp_trips[trip] = temperature;

	ret = iwl_mvm_send_temp_report_ths_cmd(mvm);
out:
	mutex_unlock(&mvm->mutex);
	return ret;
}

static  struct thermal_zone_device_ops tzone_ops = {
	.get_temp = iwl_mvm_tzone_get_temp,
	.get_trip_temp = iwl_mvm_tzone_get_trip_temp,
	.get_trip_type = iwl_mvm_tzone_get_trip_type,
	.set_trip_temp = iwl_mvm_tzone_set_trip_temp,
};

/* make all trips writable */
#define IWL_WRITABLE_TRIPS_MSK (BIT(IWL_MAX_DTS_TRIPS) - 1)

static void iwl_mvm_thermal_zone_register(struct iwl_mvm *mvm)
{
	int i, ret;
	char name[16];
	static atomic_t counter = ATOMIC_INIT(0);

	if (!iwl_mvm_is_tt_in_fw(mvm)) {
		mvm->tz_device.tzone = NULL;

		return;
	}

	BUILD_BUG_ON(ARRAY_SIZE(name) >= THERMAL_NAME_LENGTH);

	sprintf(name, "iwlwifi_%u", atomic_inc_return(&counter) & 0xFF);
	mvm->tz_device.tzone = thermal_zone_device_register(name,
							IWL_MAX_DTS_TRIPS,
							IWL_WRITABLE_TRIPS_MSK,
							mvm, &tzone_ops,
							NULL, 0, 0);
	if (IS_ERR(mvm->tz_device.tzone)) {
		IWL_DEBUG_TEMP(mvm,
			       "Failed to register to thermal zone (err = %ld)\n",
			       PTR_ERR(mvm->tz_device.tzone));
		mvm->tz_device.tzone = NULL;
		return;
	}

	ret = thermal_zone_device_enable(mvm->tz_device.tzone);
	if (ret) {
		IWL_DEBUG_TEMP(mvm, "Failed to enable thermal zone\n");
		thermal_zone_device_unregister(mvm->tz_device.tzone);
		return;
	}

	/* 0 is a valid temperature,
	 * so initialize the array with S16_MIN which invalid temperature
	 */
	for (i = 0 ; i < IWL_MAX_DTS_TRIPS; i++)
		mvm->tz_device.temp_trips[i] = S16_MIN;
}

static int iwl_mvm_tcool_get_max_state(struct thermal_cooling_device *cdev,
				       unsigned long *state)
{
	*state = ARRAY_SIZE(iwl_mvm_cdev_budgets) - 1;

	return 0;
}

static int iwl_mvm_tcool_get_cur_state(struct thermal_cooling_device *cdev,
				       unsigned long *state)
{
	struct iwl_mvm *mvm = (struct iwl_mvm *)(cdev->devdata);

	*state = mvm->cooling_dev.cur_state;

	return 0;
}

static int iwl_mvm_tcool_set_cur_state(struct thermal_cooling_device *cdev,
				       unsigned long new_state)
{
	struct iwl_mvm *mvm = (struct iwl_mvm *)(cdev->devdata);
	int ret;

<<<<<<< HEAD
	if (!mvm->ucode_loaded || !(mvm->cur_ucode == IWL_UCODE_REGULAR))
		return -EIO;

=======
>>>>>>> 24b8d41d
	mutex_lock(&mvm->mutex);

	if (!iwl_mvm_firmware_running(mvm) ||
	    mvm->fwrt.cur_fw_img != IWL_UCODE_REGULAR) {
		ret = -EIO;
		goto unlock;
	}

	if (new_state >= ARRAY_SIZE(iwl_mvm_cdev_budgets)) {
		ret = -EINVAL;
		goto unlock;
	}

	ret = iwl_mvm_ctdp_command(mvm, CTDP_CMD_OPERATION_START,
				   new_state);

unlock:
	mutex_unlock(&mvm->mutex);
	return ret;
}

static const struct thermal_cooling_device_ops tcooling_ops = {
	.get_max_state = iwl_mvm_tcool_get_max_state,
	.get_cur_state = iwl_mvm_tcool_get_cur_state,
	.set_cur_state = iwl_mvm_tcool_set_cur_state,
};

static void iwl_mvm_cooling_device_register(struct iwl_mvm *mvm)
{
	char name[] = "iwlwifi";

	if (!iwl_mvm_is_ctdp_supported(mvm))
		return;

	BUILD_BUG_ON(ARRAY_SIZE(name) >= THERMAL_NAME_LENGTH);

	mvm->cooling_dev.cdev =
		thermal_cooling_device_register(name,
						mvm,
						&tcooling_ops);

	if (IS_ERR(mvm->cooling_dev.cdev)) {
		IWL_DEBUG_TEMP(mvm,
			       "Failed to register to cooling device (err = %ld)\n",
			       PTR_ERR(mvm->cooling_dev.cdev));
		mvm->cooling_dev.cdev = NULL;
		return;
	}
}

static void iwl_mvm_thermal_zone_unregister(struct iwl_mvm *mvm)
{
	if (!iwl_mvm_is_tt_in_fw(mvm) || !mvm->tz_device.tzone)
		return;

	IWL_DEBUG_TEMP(mvm, "Thermal zone device unregister\n");
	if (mvm->tz_device.tzone) {
		thermal_zone_device_unregister(mvm->tz_device.tzone);
		mvm->tz_device.tzone = NULL;
	}
}

static void iwl_mvm_cooling_device_unregister(struct iwl_mvm *mvm)
{
	if (!iwl_mvm_is_ctdp_supported(mvm) || !mvm->cooling_dev.cdev)
		return;

	IWL_DEBUG_TEMP(mvm, "Cooling device unregister\n");
	if (mvm->cooling_dev.cdev) {
		thermal_cooling_device_unregister(mvm->cooling_dev.cdev);
		mvm->cooling_dev.cdev = NULL;
	}
}
#endif /* CONFIG_THERMAL */

void iwl_mvm_thermal_initialize(struct iwl_mvm *mvm, u32 min_backoff)
{
	struct iwl_mvm_tt_mgmt *tt = &mvm->thermal_throttle;

	IWL_DEBUG_TEMP(mvm, "Initialize Thermal Throttling\n");

	if (mvm->cfg->thermal_params)
		tt->params = *mvm->cfg->thermal_params;
	else
		tt->params = iwl_mvm_default_tt_params;

	tt->throttle = false;
	tt->dynamic_smps = false;
	tt->min_backoff = min_backoff;
	INIT_DELAYED_WORK(&tt->ct_kill_exit, check_exit_ctkill);

#ifdef CONFIG_THERMAL
	iwl_mvm_cooling_device_register(mvm);
	iwl_mvm_thermal_zone_register(mvm);
#endif
	mvm->init_status |= IWL_MVM_INIT_STATUS_THERMAL_INIT_COMPLETE;
}

void iwl_mvm_thermal_exit(struct iwl_mvm *mvm)
{
	if (!(mvm->init_status & IWL_MVM_INIT_STATUS_THERMAL_INIT_COMPLETE))
		return;

	cancel_delayed_work_sync(&mvm->thermal_throttle.ct_kill_exit);
	IWL_DEBUG_TEMP(mvm, "Exit Thermal Throttling\n");

#ifdef CONFIG_THERMAL
	iwl_mvm_cooling_device_unregister(mvm);
	iwl_mvm_thermal_zone_unregister(mvm);
#endif
	mvm->init_status &= ~IWL_MVM_INIT_STATUS_THERMAL_INIT_COMPLETE;
}<|MERGE_RESOLUTION|>--- conflicted
+++ resolved
@@ -262,10 +262,6 @@
 		len = 0;
 	}
 
-<<<<<<< HEAD
-	cmdid = iwl_cmd_id(CMD_DTS_MEASUREMENT_TRIGGER_WIDE,
-			   PHY_OPS_GROUP, 0);
-=======
 	cmd.id =  WIDE_ID(PHY_OPS_GROUP, CMD_DTS_MEASUREMENT_TRIGGER_WIDE);
 	cmd.len[0] = len;
 	cmd.flags = cmd_flags;
@@ -282,7 +278,6 @@
 			ret);
 		return ret;
 	}
->>>>>>> 24b8d41d
 
 	if (response) {
 		resp = (void *)cmd.resp_pkt->data;
@@ -304,8 +299,6 @@
 	int ret;
 	u8 cmd_ver;
 
-<<<<<<< HEAD
-=======
 	/*
 	 * If command version is 1 we send the command and immediately get
 	 * a response. For older versions we send the command and wait for a
@@ -317,7 +310,6 @@
 	if (cmd_ver == 1)
 		return iwl_mvm_send_temp_cmd(mvm, true, temp);
 
->>>>>>> 24b8d41d
 	lockdep_assert_held(&mvm->mutex);
 
 	iwl_init_notification_wait(&mvm->notif_wait, &wait_temp_notif,
@@ -409,11 +401,7 @@
 	struct iwl_mvm_sta *mvmsta;
 	int i, err;
 
-<<<<<<< HEAD
-	for (i = 0; i < IWL_MVM_STATION_COUNT; i++) {
-=======
 	for (i = 0; i < mvm->fw->ucode_capa.num_stations; i++) {
->>>>>>> 24b8d41d
 		mvmsta = iwl_mvm_sta_from_staid_protected(mvm, i);
 		if (!mvmsta)
 			continue;
@@ -865,12 +853,6 @@
 	struct iwl_mvm *mvm = (struct iwl_mvm *)(cdev->devdata);
 	int ret;
 
-<<<<<<< HEAD
-	if (!mvm->ucode_loaded || !(mvm->cur_ucode == IWL_UCODE_REGULAR))
-		return -EIO;
-
-=======
->>>>>>> 24b8d41d
 	mutex_lock(&mvm->mutex);
 
 	if (!iwl_mvm_firmware_running(mvm) ||
