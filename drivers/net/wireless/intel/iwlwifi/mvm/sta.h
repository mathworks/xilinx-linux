/******************************************************************************
 *
 * This file is provided under a dual BSD/GPLv2 license.  When using or
 * redistributing this file, you may do so under either license.
 *
 * GPL LICENSE SUMMARY
 *
 * Copyright(c) 2012 - 2014 Intel Corporation. All rights reserved.
 * Copyright(c) 2013 - 2014 Intel Mobile Communications GmbH
 * Copyright(c) 2015 - 2016 Intel Deutschland GmbH
<<<<<<< HEAD
=======
 * Copyright(c) 2018 - 2020 Intel Corporation
>>>>>>> 24b8d41d
 *
 * This program is free software; you can redistribute it and/or modify
 * it under the terms of version 2 of the GNU General Public License as
 * published by the Free Software Foundation.
 *
 * This program is distributed in the hope that it will be useful, but
 * WITHOUT ANY WARRANTY; without even the implied warranty of
 * MERCHANTABILITY or FITNESS FOR A PARTICULAR PURPOSE.  See the GNU
 * General Public License for more details.
 *
 * The full GNU General Public License is included in this distribution
 * in the file called COPYING.
 *
 * Contact Information:
 *  Intel Linux Wireless <linuxwifi@intel.com>
 * Intel Corporation, 5200 N.E. Elam Young Parkway, Hillsboro, OR 97124-6497
 *
 * BSD LICENSE
 *
 * Copyright(c) 2012 - 2014 Intel Corporation. All rights reserved.
 * Copyright(c) 2013 - 2014 Intel Mobile Communications GmbH
 * Copyright(c) 2015 - 2016 Intel Deutschland GmbH
<<<<<<< HEAD
=======
 * Copyright(c) 2018 - 2020 Intel Corporation
>>>>>>> 24b8d41d
 * All rights reserved.
 *
 * Redistribution and use in source and binary forms, with or without
 * modification, are permitted provided that the following conditions
 * are met:
 *
 *  * Redistributions of source code must retain the above copyright
 *    notice, this list of conditions and the following disclaimer.
 *  * Redistributions in binary form must reproduce the above copyright
 *    notice, this list of conditions and the following disclaimer in
 *    the documentation and/or other materials provided with the
 *    distribution.
 *  * Neither the name Intel Corporation nor the names of its
 *    contributors may be used to endorse or promote products derived
 *    from this software without specific prior written permission.
 *
 * THIS SOFTWARE IS PROVIDED BY THE COPYRIGHT HOLDERS AND CONTRIBUTORS
 * "AS IS" AND ANY EXPRESS OR IMPLIED WARRANTIES, INCLUDING, BUT NOT
 * LIMITED TO, THE IMPLIED WARRANTIES OF MERCHANTABILITY AND FITNESS FOR
 * A PARTICULAR PURPOSE ARE DISCLAIMED. IN NO EVENT SHALL THE COPYRIGHT
 * OWNER OR CONTRIBUTORS BE LIABLE FOR ANY DIRECT, INDIRECT, INCIDENTAL,
 * SPECIAL, EXEMPLARY, OR CONSEQUENTIAL DAMAGES (INCLUDING, BUT NOT
 * LIMITED TO, PROCUREMENT OF SUBSTITUTE GOODS OR SERVICES; LOSS OF USE,
 * DATA, OR PROFITS; OR BUSINESS INTERRUPTION) HOWEVER CAUSED AND ON ANY
 * THEORY OF LIABILITY, WHETHER IN CONTRACT, STRICT LIABILITY, OR TORT
 * (INCLUDING NEGLIGENCE OR OTHERWISE) ARISING IN ANY WAY OUT OF THE USE
 * OF THIS SOFTWARE, EVEN IF ADVISED OF THE POSSIBILITY OF SUCH DAMAGE.
 *
 *****************************************************************************/

#ifndef __sta_h__
#define __sta_h__

#include <linux/spinlock.h>
#include <net/mac80211.h>
#include <linux/wait.h>

#include "iwl-trans.h" /* for IWL_MAX_TID_COUNT */
#include "fw-api.h" /* IWL_MVM_STATION_COUNT_MAX */
#include "rs.h"

struct iwl_mvm;
struct iwl_mvm_vif;

/**
 * DOC: DQA - Dynamic Queue Allocation -introduction
 *
 * Dynamic Queue Allocation (AKA "DQA") is a feature implemented in iwlwifi
 * driver to allow dynamic allocation of queues on-demand, rather than allocate
 * them statically ahead of time. Ideally, we would like to allocate one queue
 * per RA/TID, thus allowing an AP - for example - to send BE traffic to STA2
 * even if it also needs to send traffic to a sleeping STA1, without being
 * blocked by the sleeping station.
 *
 * Although the queues in DQA mode are dynamically allocated, there are still
 * some queues that are statically allocated:
 *	TXQ #0 - command queue
 *	TXQ #1 - aux frames
 *	TXQ #2 - P2P device frames
 *	TXQ #3 - P2P GO/SoftAP GCAST/BCAST frames
 *	TXQ #4 - BSS DATA frames queue
 *	TXQ #5-8 - Non-QoS and MGMT frames queue pool
 *	TXQ #9 - P2P GO/SoftAP probe responses
 *	TXQ #10-31 - DATA frames queue pool
 * The queues are dynamically taken from either the MGMT frames queue pool or
 * the DATA frames one. See the %iwl_mvm_dqa_txq for more information on every
 * queue.
 *
 * When a frame for a previously unseen RA/TID comes in, it needs to be deferred
 * until a queue is allocated for it, and only then can be TXed. Therefore, it
 * is placed into %iwl_mvm_tid_data.deferred_tx_frames, and a worker called
 * %mvm->add_stream_wk later allocates the queues and TXes the deferred frames.
 *
 * For convenience, MGMT is considered as if it has TID=8, and go to the MGMT
 * queues in the pool. If there is no longer a free MGMT queue to allocate, a
 * queue will be allocated from the DATA pool instead. Since QoS NDPs can create
 * a problem for aggregations, they too will use a MGMT queue.
 *
 * When adding a STA, a DATA queue is reserved for it so that it can TX from
 * it. If no such free queue exists for reserving, the STA addition will fail.
 *
 * If the DATA queue pool gets exhausted, no new STA will be accepted, and if a
 * new RA/TID comes in for an existing STA, one of the STA's queues will become
 * shared and will serve more than the single TID (but always for the same RA!).
 *
 * When a RA/TID needs to become aggregated, no new queue is required to be
 * allocated, only mark the queue as aggregated via the ADD_STA command. Note,
 * however, that a shared queue cannot be aggregated, and only after the other
 * TIDs become inactive and are removed - only then can the queue be
 * reconfigured and become aggregated.
 *
 * When removing a station, its queues are returned to the pool for reuse. Here
 * we also need to make sure that we are synced with the worker thread that TXes
 * the deferred frames so we don't get into a situation where the queues are
 * removed and then the worker puts deferred frames onto the released queues or
 * tries to allocate new queues for a STA we don't need anymore.
 */

/**
 * DOC: station table - introduction
 *
 * The station table is a list of data structure that reprensent the stations.
 * In STA/P2P client mode, the driver will hold one station for the AP/ GO.
 * In GO/AP mode, the driver will have as many stations as associated clients.
 * All these stations are reflected in the fw's station table. The driver
 * keeps the fw's station table up to date with the ADD_STA command. Stations
 * can be removed by the REMOVE_STA command.
 *
 * All the data related to a station is held in the structure %iwl_mvm_sta
 * which is embed in the mac80211's %ieee80211_sta (in the drv_priv) area.
 * This data includes the index of the station in the fw, per tid information
 * (sequence numbers, Block-ack state machine, etc...). The stations are
 * created and deleted by the %sta_state callback from %ieee80211_ops.
 *
 * The driver holds a map: %fw_id_to_mac_id that allows to fetch a
 * %ieee80211_sta (and the %iwl_mvm_sta embedded into it) based on a fw
 * station index. That way, the driver is able to get the tid related data in
 * O(1) in time sensitive paths (Tx / Tx response / BA notification). These
 * paths are triggered by the fw, and the driver needs to get a pointer to the
 * %ieee80211 structure. This map helps to get that pointer quickly.
 */

/**
 * DOC: station table - locking
 *
 * As stated before, the station is created / deleted by mac80211's %sta_state
 * callback from %ieee80211_ops which can sleep. The next paragraph explains
 * the locking of a single stations, the next ones relates to the station
 * table.
 *
 * The station holds the sequence number per tid. So this data needs to be
 * accessed in the Tx path (which is softIRQ). It also holds the Block-Ack
 * information (the state machine / and the logic that checks if the queues
 * were drained), so it also needs to be accessible from the Tx response flow.
 * In short, the station needs to be access from sleepable context as well as
 * from tasklets, so the station itself needs a spinlock.
 *
 * The writers of %fw_id_to_mac_id map are serialized by the global mutex of
 * the mvm op_mode. This is possible since %sta_state can sleep.
 * The pointers in this map are RCU protected, hence we won't replace the
 * station while we have Tx / Tx response / BA notification running.
 *
 * If a station is deleted while it still has packets in its A-MPDU queues,
 * then the reclaim flow will notice that there is no station in the map for
 * sta_id and it will dump the responses.
 */

/**
 * DOC: station table - internal stations
 *
 * The FW needs a few internal stations that are not reflected in
 * mac80211, such as broadcast station in AP / GO mode, or AUX sta for
 * scanning and P2P device (during the GO negotiation).
 * For these kind of stations we have %iwl_mvm_int_sta struct which holds the
 * data relevant for them from both %iwl_mvm_sta and %ieee80211_sta.
 * Usually the data for these stations is static, so no locking is required,
 * and no TID data as this is also not needed.
 * One thing to note, is that these stations have an ID in the fw, but not
 * in mac80211. In order to "reserve" them a sta_id in %fw_id_to_mac_id
 * we fill ERR_PTR(EINVAL) in this mapping and all other dereferencing of
 * pointers from this mapping need to check that the value is not error
 * or NULL.
 *
 * Currently there is only one auxiliary station for scanning, initialized
 * on init.
 */

/**
 * DOC: station table - AP Station in STA mode
 *
 * %iwl_mvm_vif includes the index of the AP station in the fw's STA table:
 * %ap_sta_id. To get the point to the corresponding %ieee80211_sta,
 * &fw_id_to_mac_id can be used. Due to the way the fw works, we must not remove
 * the AP station from the fw before setting the MAC context as unassociated.
 * Hence, %fw_id_to_mac_id[%ap_sta_id] will be NULLed when the AP station is
 * removed by mac80211, but the station won't be removed in the fw until the
 * VIF is set as unassociated. Then, %ap_sta_id will be invalidated.
 */

/**
 * DOC: station table - Drain vs. Flush
 *
 * Flush means that all the frames in the SCD queue are dumped regardless the
 * station to which they were sent. We do that when we disassociate and before
 * we remove the STA of the AP. The flush can be done synchronously against the
 * fw.
 * Drain means that the fw will drop all the frames sent to a specific station.
 * This is useful when a client (if we are IBSS / GO or AP) disassociates.
 */

/**
 * DOC: station table - fw restart
 *
 * When the fw asserts, or we have any other issue that requires to reset the
 * driver, we require mac80211 to reconfigure the driver. Since the private
 * data of the stations is embed in mac80211's %ieee80211_sta, that data will
 * not be zeroed and needs to be reinitialized manually.
 * %IWL_MVM_STATUS_IN_HW_RESTART is set during restart and that will hint us
 * that we must not allocate a new sta_id but reuse the previous one. This
 * means that the stations being re-added after the reset will have the same
 * place in the fw as before the reset. We do need to zero the %fw_id_to_mac_id
 * map, since the stations aren't in the fw any more. Internal stations that
 * are not added by mac80211 will be re-added in the init flow that is called
 * after the restart: mac80211 call's %iwl_mvm_mac_start which calls to
 * %iwl_mvm_up.
 */

/**
 * DOC: AP mode - PS
 *
 * When a station is asleep, the fw will set it as "asleep". All frames on
 * shared queues (i.e. non-aggregation queues) to that station will be dropped
 * by the fw (%TX_STATUS_FAIL_DEST_PS failure code).
 *
 * AMPDUs are in a separate queue that is stopped by the fw. We just need to
 * let mac80211 know when there are frames in these queues so that it can
 * properly handle trigger frames.
 *
 * When a trigger frame is received, mac80211 tells the driver to send frames
 * from the AMPDU queues or sends frames to non-aggregation queues itself,
 * depending on which ACs are delivery-enabled and what TID has frames to
 * transmit. Note that mac80211 has all the knowledge since all the non-agg
 * frames are buffered / filtered, and the driver tells mac80211 about agg
 * frames). The driver needs to tell the fw to let frames out even if the
 * station is asleep. This is done by %iwl_mvm_sta_modify_sleep_tx_count.
 *
 * When we receive a frame from that station with PM bit unset, the driver
 * needs to let the fw know that this station isn't asleep any more. This is
 * done by %iwl_mvm_sta_modify_ps_wake in response to mac80211 signaling the
 * station's wakeup.
 *
 * For a GO, the Service Period might be cut short due to an absence period
 * of the GO. In this (and all other cases) the firmware notifies us with the
 * EOSP_NOTIFICATION, and we notify mac80211 of that. Further frames that we
 * already sent to the device will be rejected again.
 *
 * See also "AP support for powersaving clients" in mac80211.h.
 */

/**
 * enum iwl_mvm_agg_state
 *
 * The state machine of the BA agreement establishment / tear down.
 * These states relate to a specific RA / TID.
 *
 * @IWL_AGG_OFF: aggregation is not used
 * @IWL_AGG_QUEUED: aggregation start work has been queued
 * @IWL_AGG_STARTING: aggregation are starting (between start and oper)
 * @IWL_AGG_ON: aggregation session is up
 * @IWL_EMPTYING_HW_QUEUE_ADDBA: establishing a BA session - waiting for the
 *	HW queue to be empty from packets for this RA /TID.
 * @IWL_EMPTYING_HW_QUEUE_DELBA: tearing down a BA session - waiting for the
 *	HW queue to be empty from packets for this RA /TID.
 */
enum iwl_mvm_agg_state {
	IWL_AGG_OFF = 0,
	IWL_AGG_QUEUED,
	IWL_AGG_STARTING,
	IWL_AGG_ON,
	IWL_EMPTYING_HW_QUEUE_ADDBA,
	IWL_EMPTYING_HW_QUEUE_DELBA,
};

/**
 * struct iwl_mvm_tid_data - holds the states for each RA / TID
 * @deferred_tx_frames: deferred TX frames for this RA/TID
 * @seq_number: the next WiFi sequence number to use
 * @next_reclaimed: the WiFi sequence number of the next packet to be acked.
 *	This is basically (last acked packet++).
 * @rate_n_flags: Rate at which Tx was attempted. Holds the data between the
 *	Tx response (TX_CMD), and the block ack notification (COMPRESSED_BA).
 * @lq_color: the color of the LQ command as it appears in tx response.
 * @amsdu_in_ampdu_allowed: true if A-MSDU in A-MPDU is allowed.
 * @state: state of the BA agreement establishment / tear down.
 * @txq_id: Tx queue used by the BA session / DQA
 * @ssn: the first packet to be sent in AGG HW queue in Tx AGG start flow, or
 *	the first packet to be sent in legacy HW queue in Tx AGG stop flow.
 *	Basically when next_reclaimed reaches ssn, we can tell mac80211 that
 *	we are ready to finish the Tx AGG stop / start flow.
 * @tx_time: medium time consumed by this A-MPDU
<<<<<<< HEAD
 * @is_tid_active: has this TID sent traffic in the last
 *	%IWL_MVM_DQA_QUEUE_TIMEOUT time period. If %txq_id is invalid, this
 *	field should be ignored.
=======
 * @tpt_meas_start: time of the throughput measurements start, is reset every HZ
 * @tx_count_last: number of frames transmitted during the last second
 * @tx_count: counts the number of frames transmitted since the last reset of
 *	 tpt_meas_start
>>>>>>> 24b8d41d
 */
struct iwl_mvm_tid_data {
	struct sk_buff_head deferred_tx_frames;
	u16 seq_number;
	u16 next_reclaimed;
	/* The rest is Tx AGG related */
	u32 rate_n_flags;
	u8 lq_color;
	bool amsdu_in_ampdu_allowed;
	enum iwl_mvm_agg_state state;
	u16 txq_id;
	u16 ssn;
	u16 tx_time;
<<<<<<< HEAD
	bool is_tid_active;
=======
	unsigned long tpt_meas_start;
	u32 tx_count_last;
	u32 tx_count;
>>>>>>> 24b8d41d
};

struct iwl_mvm_key_pn {
	struct rcu_head rcu_head;
	struct {
		u8 pn[IWL_MAX_TID_COUNT][IEEE80211_CCMP_PN_LEN];
	} ____cacheline_aligned_in_smp q[];
};

struct iwl_mvm_delba_data {
	u32 baid;
} __packed;

<<<<<<< HEAD
struct iwl_mvm_delba_notif {
	struct iwl_mvm_internal_rxq_notif metadata;
	struct iwl_mvm_delba_data delba;
=======
struct iwl_mvm_nssn_sync_data {
	u32 baid;
	u32 nssn;
} __packed;

struct iwl_mvm_rss_sync_notif {
	struct iwl_mvm_internal_rxq_notif metadata;
	union {
		struct iwl_mvm_delba_data delba;
		struct iwl_mvm_nssn_sync_data nssn_sync;
	};
>>>>>>> 24b8d41d
} __packed;

/**
 * struct iwl_mvm_rxq_dup_data - per station per rx queue data
 * @last_seq: last sequence per tid for duplicate packet detection
 * @last_sub_frame: last subframe packet
 */
struct iwl_mvm_rxq_dup_data {
	__le16 last_seq[IWL_MAX_TID_COUNT + 1];
	u8 last_sub_frame[IWL_MAX_TID_COUNT + 1];
} ____cacheline_aligned_in_smp;

/**
 * struct iwl_mvm_sta - representation of a station in the driver
 * @sta_id: the index of the station in the fw (will be replaced by id_n_color)
 * @tfd_queue_msk: the tfd queues used by the station
 * @mac_id_n_color: the MAC context this station is linked to
 * @tid_disable_agg: bitmap: if bit(tid) is set, the fw won't send ampdus for
 *	tid.
 * @max_agg_bufsize: the maximal size of the AGG buffer for this station
 * @sta_type: station type
 * @sta_state: station state according to enum %ieee80211_sta_state
 * @bt_reduced_txpower: is reduced tx power enabled for this station
 * @next_status_eosp: the next reclaimed packet is a PS-Poll response and
 *	we need to signal the EOSP
 * @lock: lock to protect the whole struct. Since %tid_data is access from Tx
 * and from Tx response flow, it needs a spinlock.
 * @tid_data: per tid data + mgmt. Look at %iwl_mvm_tid_data.
 * @tid_to_baid: a simple map of TID to baid
<<<<<<< HEAD
=======
 * @lq_sta: holds rate scaling data, either for the case when RS is done in
 *	the driver - %rs_drv or in the FW - %rs_fw.
>>>>>>> 24b8d41d
 * @reserved_queue: the queue reserved for this STA for DQA purposes
 *	Every STA has is given one reserved queue to allow it to operate. If no
 *	such queue can be guaranteed, the STA addition will fail.
 * @tx_protection: reference counter for controlling the Tx protection.
 * @tt_tx_protection: is thermal throttling enable Tx protection?
 * @disable_tx: is tx to this STA disabled?
 * @amsdu_enabled: bitmap of TX AMSDU allowed TIDs.
 *	In case TLC offload is not active it is either 0xFFFF or 0.
 * @max_amsdu_len: max AMSDU length
 * @orig_amsdu_len: used to save the original amsdu_len when it is changed via
 *      debugfs.  If it's set to 0, it means that it is it's not set via
 *      debugfs.
 * @agg_tids: bitmap of tids whose status is operational aggregated (IWL_AGG_ON)
 * @sleep_tx_count: the number of frames that we told the firmware to let out
 *	even when that station is asleep. This is useful in case the queue
 *	gets empty before all the frames were sent, which can happen when
 *	we are sending frames from an AMPDU queue and there was a hole in
 *	the BA window. To be used for UAPSD only.
 * @ptk_pn: per-queue PTK PN data structures
 * @dup_data: per queue duplicate packet detection data
 * @deferred_traffic_tid_map: indication bitmap of deferred traffic per-TID
<<<<<<< HEAD
=======
 * @tx_ant: the index of the antenna to use for data tx to this station. Only
 *	used during connection establishment (e.g. for the 4 way handshake
 *	exchange).
>>>>>>> 24b8d41d
 *
 * When mac80211 creates a station it reserves some space (hw->sta_data_size)
 * in the structure for use by driver. This structure is placed in that
 * space.
 *
 */
struct iwl_mvm_sta {
	u32 sta_id;
	u32 tfd_queue_msk;
	u32 mac_id_n_color;
	u16 tid_disable_agg;
	u16 max_agg_bufsize;
	enum iwl_sta_type sta_type;
	enum ieee80211_sta_state sta_state;
	bool bt_reduced_txpower;
	bool next_status_eosp;
	spinlock_t lock;
	struct iwl_mvm_tid_data tid_data[IWL_MAX_TID_COUNT + 1];
	u8 tid_to_baid[IWL_MAX_TID_COUNT];
<<<<<<< HEAD
	struct iwl_lq_sta lq_sta;
=======
	union {
		struct iwl_lq_sta_rs_fw rs_fw;
		struct iwl_lq_sta rs_drv;
	} lq_sta;
>>>>>>> 24b8d41d
	struct ieee80211_vif *vif;
	struct iwl_mvm_key_pn __rcu *ptk_pn[4];
	struct iwl_mvm_rxq_dup_data *dup_data;

<<<<<<< HEAD
	u16 deferred_traffic_tid_map;

=======
>>>>>>> 24b8d41d
	u8 reserved_queue;

	/* Temporary, until the new TLC will control the Tx protection */
	s8 tx_protection;
	bool tt_tx_protection;

	bool disable_tx;
	u16 amsdu_enabled;
	u16 max_amsdu_len;
	u16 orig_amsdu_len;
	bool sleeping;
	u8 agg_tids;
	u8 sleep_tx_count;
	u8 avg_energy;
<<<<<<< HEAD
=======
	u8 tx_ant;
>>>>>>> 24b8d41d
};

u16 iwl_mvm_tid_queued(struct iwl_mvm *mvm, struct iwl_mvm_tid_data *tid_data);

static inline struct iwl_mvm_sta *
iwl_mvm_sta_from_mac80211(struct ieee80211_sta *sta)
{
	return (void *)sta->drv_priv;
}

/**
 * struct iwl_mvm_int_sta - representation of an internal station (auxiliary or
 * broadcast)
 * @sta_id: the index of the station in the fw (will be replaced by id_n_color)
 * @type: station type
 * @tfd_queue_msk: the tfd queues used by the station
 */
struct iwl_mvm_int_sta {
	u32 sta_id;
	enum iwl_sta_type type;
	u32 tfd_queue_msk;
};

/**
 * Send the STA info to the FW.
 *
 * @mvm: the iwl_mvm* to use
 * @sta: the STA
 * @update: this is true if the FW is being updated about a STA it already knows
 *	about. Otherwise (if this is a new STA), this should be false.
 * @flags: if update==true, this marks what is being changed via ORs of values
 *	from enum iwl_sta_modify_flag. Otherwise, this is ignored.
 */
int iwl_mvm_sta_send_to_fw(struct iwl_mvm *mvm, struct ieee80211_sta *sta,
			   bool update, unsigned int flags);
int iwl_mvm_add_sta(struct iwl_mvm *mvm,
		    struct ieee80211_vif *vif,
		    struct ieee80211_sta *sta);

static inline int iwl_mvm_update_sta(struct iwl_mvm *mvm,
				     struct ieee80211_vif *vif,
				     struct ieee80211_sta *sta)
{
	return iwl_mvm_sta_send_to_fw(mvm, sta, true, 0);
}

<<<<<<< HEAD
=======
int iwl_mvm_wait_sta_queues_empty(struct iwl_mvm *mvm,
				  struct iwl_mvm_sta *mvm_sta);
>>>>>>> 24b8d41d
int iwl_mvm_rm_sta(struct iwl_mvm *mvm,
		   struct ieee80211_vif *vif,
		   struct ieee80211_sta *sta);
int iwl_mvm_rm_sta_id(struct iwl_mvm *mvm,
		      struct ieee80211_vif *vif,
		      u8 sta_id);
int iwl_mvm_set_sta_key(struct iwl_mvm *mvm,
			struct ieee80211_vif *vif,
			struct ieee80211_sta *sta,
			struct ieee80211_key_conf *keyconf,
			u8 key_offset);
int iwl_mvm_remove_sta_key(struct iwl_mvm *mvm,
			   struct ieee80211_vif *vif,
			   struct ieee80211_sta *sta,
			   struct ieee80211_key_conf *keyconf);

void iwl_mvm_update_tkip_key(struct iwl_mvm *mvm,
			     struct ieee80211_vif *vif,
			     struct ieee80211_key_conf *keyconf,
			     struct ieee80211_sta *sta, u32 iv32,
			     u16 *phase1key);

void iwl_mvm_rx_eosp_notif(struct iwl_mvm *mvm,
			   struct iwl_rx_cmd_buffer *rxb);

/* AMPDU */
int iwl_mvm_sta_rx_agg(struct iwl_mvm *mvm, struct ieee80211_sta *sta,
<<<<<<< HEAD
		       int tid, u16 ssn, bool start, u8 buf_size, u16 timeout);
=======
		       int tid, u16 ssn, bool start, u16 buf_size, u16 timeout);
>>>>>>> 24b8d41d
int iwl_mvm_sta_tx_agg_start(struct iwl_mvm *mvm, struct ieee80211_vif *vif,
			struct ieee80211_sta *sta, u16 tid, u16 *ssn);
int iwl_mvm_sta_tx_agg_oper(struct iwl_mvm *mvm, struct ieee80211_vif *vif,
			    struct ieee80211_sta *sta, u16 tid, u16 buf_size,
			    bool amsdu);
int iwl_mvm_sta_tx_agg_stop(struct iwl_mvm *mvm, struct ieee80211_vif *vif,
			    struct ieee80211_sta *sta, u16 tid);
int iwl_mvm_sta_tx_agg_flush(struct iwl_mvm *mvm, struct ieee80211_vif *vif,
			    struct ieee80211_sta *sta, u16 tid);

int iwl_mvm_sta_tx_agg(struct iwl_mvm *mvm, struct ieee80211_sta *sta,
		       int tid, u8 queue, bool start);

<<<<<<< HEAD
int iwl_mvm_add_aux_sta(struct iwl_mvm *mvm);
void iwl_mvm_del_aux_sta(struct iwl_mvm *mvm);
=======
int iwl_mvm_add_aux_sta(struct iwl_mvm *mvm, u32 lmac_id);
int iwl_mvm_rm_aux_sta(struct iwl_mvm *mvm);
>>>>>>> 24b8d41d

int iwl_mvm_alloc_bcast_sta(struct iwl_mvm *mvm, struct ieee80211_vif *vif);
int iwl_mvm_send_add_bcast_sta(struct iwl_mvm *mvm, struct ieee80211_vif *vif);
int iwl_mvm_add_p2p_bcast_sta(struct iwl_mvm *mvm, struct ieee80211_vif *vif);
int iwl_mvm_send_rm_bcast_sta(struct iwl_mvm *mvm, struct ieee80211_vif *vif);
int iwl_mvm_rm_p2p_bcast_sta(struct iwl_mvm *mvm, struct ieee80211_vif *vif);
int iwl_mvm_add_mcast_sta(struct iwl_mvm *mvm, struct ieee80211_vif *vif);
int iwl_mvm_rm_mcast_sta(struct iwl_mvm *mvm, struct ieee80211_vif *vif);
int iwl_mvm_allocate_int_sta(struct iwl_mvm *mvm,
			     struct iwl_mvm_int_sta *sta,
				    u32 qmask, enum nl80211_iftype iftype,
				    enum iwl_sta_type type);
void iwl_mvm_dealloc_bcast_sta(struct iwl_mvm *mvm, struct ieee80211_vif *vif);
void iwl_mvm_dealloc_int_sta(struct iwl_mvm *mvm, struct iwl_mvm_int_sta *sta);
int iwl_mvm_add_snif_sta(struct iwl_mvm *mvm, struct ieee80211_vif *vif);
int iwl_mvm_rm_snif_sta(struct iwl_mvm *mvm, struct ieee80211_vif *vif);
void iwl_mvm_dealloc_snif_sta(struct iwl_mvm *mvm);

void iwl_mvm_sta_modify_ps_wake(struct iwl_mvm *mvm,
				struct ieee80211_sta *sta);
void iwl_mvm_sta_modify_sleep_tx_count(struct iwl_mvm *mvm,
				       struct ieee80211_sta *sta,
				       enum ieee80211_frame_release_type reason,
				       u16 cnt, u16 tids, bool more_data,
				       bool single_sta_queue);
int iwl_mvm_drain_sta(struct iwl_mvm *mvm, struct iwl_mvm_sta *mvmsta,
		      bool drain);
void iwl_mvm_sta_modify_disable_tx(struct iwl_mvm *mvm,
				   struct iwl_mvm_sta *mvmsta, bool disable);
void iwl_mvm_sta_modify_disable_tx_ap(struct iwl_mvm *mvm,
				      struct ieee80211_sta *sta,
				      bool disable);
void iwl_mvm_modify_all_sta_disable_tx(struct iwl_mvm *mvm,
				       struct iwl_mvm_vif *mvmvif,
				       bool disable);
void iwl_mvm_csa_client_absent(struct iwl_mvm *mvm, struct ieee80211_vif *vif);
void iwl_mvm_add_new_dqa_stream_wk(struct work_struct *wk);
<<<<<<< HEAD

int iwl_mvm_scd_queue_redirect(struct iwl_mvm *mvm, int queue, int tid,
			       int ac, int ssn, unsigned int wdg_timeout,
			       bool force);

=======
int iwl_mvm_add_pasn_sta(struct iwl_mvm *mvm, struct ieee80211_vif *vif,
			 struct iwl_mvm_int_sta *sta, u8 *addr, u32 cipher,
			 u8 *key, u32 key_len);
>>>>>>> 24b8d41d
#endif /* __sta_h__ */<|MERGE_RESOLUTION|>--- conflicted
+++ resolved
@@ -8,10 +8,7 @@
  * Copyright(c) 2012 - 2014 Intel Corporation. All rights reserved.
  * Copyright(c) 2013 - 2014 Intel Mobile Communications GmbH
  * Copyright(c) 2015 - 2016 Intel Deutschland GmbH
-<<<<<<< HEAD
-=======
  * Copyright(c) 2018 - 2020 Intel Corporation
->>>>>>> 24b8d41d
  *
  * This program is free software; you can redistribute it and/or modify
  * it under the terms of version 2 of the GNU General Public License as
@@ -34,10 +31,7 @@
  * Copyright(c) 2012 - 2014 Intel Corporation. All rights reserved.
  * Copyright(c) 2013 - 2014 Intel Mobile Communications GmbH
  * Copyright(c) 2015 - 2016 Intel Deutschland GmbH
-<<<<<<< HEAD
-=======
  * Copyright(c) 2018 - 2020 Intel Corporation
->>>>>>> 24b8d41d
  * All rights reserved.
  *
  * Redistribution and use in source and binary forms, with or without
@@ -303,7 +297,6 @@
 
 /**
  * struct iwl_mvm_tid_data - holds the states for each RA / TID
- * @deferred_tx_frames: deferred TX frames for this RA/TID
  * @seq_number: the next WiFi sequence number to use
  * @next_reclaimed: the WiFi sequence number of the next packet to be acked.
  *	This is basically (last acked packet++).
@@ -318,19 +311,12 @@
  *	Basically when next_reclaimed reaches ssn, we can tell mac80211 that
  *	we are ready to finish the Tx AGG stop / start flow.
  * @tx_time: medium time consumed by this A-MPDU
-<<<<<<< HEAD
- * @is_tid_active: has this TID sent traffic in the last
- *	%IWL_MVM_DQA_QUEUE_TIMEOUT time period. If %txq_id is invalid, this
- *	field should be ignored.
-=======
  * @tpt_meas_start: time of the throughput measurements start, is reset every HZ
  * @tx_count_last: number of frames transmitted during the last second
  * @tx_count: counts the number of frames transmitted since the last reset of
  *	 tpt_meas_start
->>>>>>> 24b8d41d
  */
 struct iwl_mvm_tid_data {
-	struct sk_buff_head deferred_tx_frames;
 	u16 seq_number;
 	u16 next_reclaimed;
 	/* The rest is Tx AGG related */
@@ -341,13 +327,9 @@
 	u16 txq_id;
 	u16 ssn;
 	u16 tx_time;
-<<<<<<< HEAD
-	bool is_tid_active;
-=======
 	unsigned long tpt_meas_start;
 	u32 tx_count_last;
 	u32 tx_count;
->>>>>>> 24b8d41d
 };
 
 struct iwl_mvm_key_pn {
@@ -361,11 +343,6 @@
 	u32 baid;
 } __packed;
 
-<<<<<<< HEAD
-struct iwl_mvm_delba_notif {
-	struct iwl_mvm_internal_rxq_notif metadata;
-	struct iwl_mvm_delba_data delba;
-=======
 struct iwl_mvm_nssn_sync_data {
 	u32 baid;
 	u32 nssn;
@@ -377,7 +354,6 @@
 		struct iwl_mvm_delba_data delba;
 		struct iwl_mvm_nssn_sync_data nssn_sync;
 	};
->>>>>>> 24b8d41d
 } __packed;
 
 /**
@@ -407,11 +383,8 @@
  * and from Tx response flow, it needs a spinlock.
  * @tid_data: per tid data + mgmt. Look at %iwl_mvm_tid_data.
  * @tid_to_baid: a simple map of TID to baid
-<<<<<<< HEAD
-=======
  * @lq_sta: holds rate scaling data, either for the case when RS is done in
  *	the driver - %rs_drv or in the FW - %rs_fw.
->>>>>>> 24b8d41d
  * @reserved_queue: the queue reserved for this STA for DQA purposes
  *	Every STA has is given one reserved queue to allow it to operate. If no
  *	such queue can be guaranteed, the STA addition will fail.
@@ -433,12 +406,9 @@
  * @ptk_pn: per-queue PTK PN data structures
  * @dup_data: per queue duplicate packet detection data
  * @deferred_traffic_tid_map: indication bitmap of deferred traffic per-TID
-<<<<<<< HEAD
-=======
  * @tx_ant: the index of the antenna to use for data tx to this station. Only
  *	used during connection establishment (e.g. for the 4 way handshake
  *	exchange).
->>>>>>> 24b8d41d
  *
  * When mac80211 creates a station it reserves some space (hw->sta_data_size)
  * in the structure for use by driver. This structure is placed in that
@@ -458,23 +428,14 @@
 	spinlock_t lock;
 	struct iwl_mvm_tid_data tid_data[IWL_MAX_TID_COUNT + 1];
 	u8 tid_to_baid[IWL_MAX_TID_COUNT];
-<<<<<<< HEAD
-	struct iwl_lq_sta lq_sta;
-=======
 	union {
 		struct iwl_lq_sta_rs_fw rs_fw;
 		struct iwl_lq_sta rs_drv;
 	} lq_sta;
->>>>>>> 24b8d41d
 	struct ieee80211_vif *vif;
 	struct iwl_mvm_key_pn __rcu *ptk_pn[4];
 	struct iwl_mvm_rxq_dup_data *dup_data;
 
-<<<<<<< HEAD
-	u16 deferred_traffic_tid_map;
-
-=======
->>>>>>> 24b8d41d
 	u8 reserved_queue;
 
 	/* Temporary, until the new TLC will control the Tx protection */
@@ -489,10 +450,7 @@
 	u8 agg_tids;
 	u8 sleep_tx_count;
 	u8 avg_energy;
-<<<<<<< HEAD
-=======
 	u8 tx_ant;
->>>>>>> 24b8d41d
 };
 
 u16 iwl_mvm_tid_queued(struct iwl_mvm *mvm, struct iwl_mvm_tid_data *tid_data);
@@ -539,11 +497,8 @@
 	return iwl_mvm_sta_send_to_fw(mvm, sta, true, 0);
 }
 
-<<<<<<< HEAD
-=======
 int iwl_mvm_wait_sta_queues_empty(struct iwl_mvm *mvm,
 				  struct iwl_mvm_sta *mvm_sta);
->>>>>>> 24b8d41d
 int iwl_mvm_rm_sta(struct iwl_mvm *mvm,
 		   struct ieee80211_vif *vif,
 		   struct ieee80211_sta *sta);
@@ -571,11 +526,7 @@
 
 /* AMPDU */
 int iwl_mvm_sta_rx_agg(struct iwl_mvm *mvm, struct ieee80211_sta *sta,
-<<<<<<< HEAD
-		       int tid, u16 ssn, bool start, u8 buf_size, u16 timeout);
-=======
 		       int tid, u16 ssn, bool start, u16 buf_size, u16 timeout);
->>>>>>> 24b8d41d
 int iwl_mvm_sta_tx_agg_start(struct iwl_mvm *mvm, struct ieee80211_vif *vif,
 			struct ieee80211_sta *sta, u16 tid, u16 *ssn);
 int iwl_mvm_sta_tx_agg_oper(struct iwl_mvm *mvm, struct ieee80211_vif *vif,
@@ -589,13 +540,8 @@
 int iwl_mvm_sta_tx_agg(struct iwl_mvm *mvm, struct ieee80211_sta *sta,
 		       int tid, u8 queue, bool start);
 
-<<<<<<< HEAD
-int iwl_mvm_add_aux_sta(struct iwl_mvm *mvm);
-void iwl_mvm_del_aux_sta(struct iwl_mvm *mvm);
-=======
 int iwl_mvm_add_aux_sta(struct iwl_mvm *mvm, u32 lmac_id);
 int iwl_mvm_rm_aux_sta(struct iwl_mvm *mvm);
->>>>>>> 24b8d41d
 
 int iwl_mvm_alloc_bcast_sta(struct iwl_mvm *mvm, struct ieee80211_vif *vif);
 int iwl_mvm_send_add_bcast_sta(struct iwl_mvm *mvm, struct ieee80211_vif *vif);
@@ -633,15 +579,7 @@
 				       bool disable);
 void iwl_mvm_csa_client_absent(struct iwl_mvm *mvm, struct ieee80211_vif *vif);
 void iwl_mvm_add_new_dqa_stream_wk(struct work_struct *wk);
-<<<<<<< HEAD
-
-int iwl_mvm_scd_queue_redirect(struct iwl_mvm *mvm, int queue, int tid,
-			       int ac, int ssn, unsigned int wdg_timeout,
-			       bool force);
-
-=======
 int iwl_mvm_add_pasn_sta(struct iwl_mvm *mvm, struct ieee80211_vif *vif,
 			 struct iwl_mvm_int_sta *sta, u8 *addr, u32 cipher,
 			 u8 *key, u32 key_len);
->>>>>>> 24b8d41d
 #endif /* __sta_h__ */