/******************************************************************************
 *
 * This file is provided under a dual BSD/GPLv2 license.  When using or
 * redistributing this file, you may do so under either license.
 *
 * GPL LICENSE SUMMARY
 *
 * Copyright(c) 2013 - 2014 Intel Mobile Communications GmbH
 * Copyright(c) 2015 - 2017 Intel Deutschland GmbH
 * Copyright(c) 2012 - 2014, 2018 - 2020 Intel Corporation
 *
 * This program is free software; you can redistribute it and/or modify
 * it under the terms of version 2 of the GNU General Public License as
 * published by the Free Software Foundation.
 *
 * This program is distributed in the hope that it will be useful, but
 * WITHOUT ANY WARRANTY; without even the implied warranty of
 * MERCHANTABILITY or FITNESS FOR A PARTICULAR PURPOSE.  See the GNU
 * General Public License for more details.
 *
 * The full GNU General Public License is included in this distribution
 * in the file called COPYING.
 *
 * Contact Information:
 *  Intel Linux Wireless <linuxwifi@intel.com>
 * Intel Corporation, 5200 N.E. Elam Young Parkway, Hillsboro, OR 97124-6497
 *
 * BSD LICENSE
 *
 * Copyright(c) 2013 - 2014 Intel Mobile Communications GmbH
 * Copyright(c) 2015 - 2017 Intel Deutschland GmbH
 * Copyright(c) 2012 - 2014, 2018 - 2020 Intel Corporation
 * All rights reserved.
 *
 * Redistribution and use in source and binary forms, with or without
 * modification, are permitted provided that the following conditions
 * are met:
 *
 *  * Redistributions of source code must retain the above copyright
 *    notice, this list of conditions and the following disclaimer.
 *  * Redistributions in binary form must reproduce the above copyright
 *    notice, this list of conditions and the following disclaimer in
 *    the documentation and/or other materials provided with the
 *    distribution.
 *  * Neither the name Intel Corporation nor the names of its
 *    contributors may be used to endorse or promote products derived
 *    from this software without specific prior written permission.
 *
 * THIS SOFTWARE IS PROVIDED BY THE COPYRIGHT HOLDERS AND CONTRIBUTORS
 * "AS IS" AND ANY EXPRESS OR IMPLIED WARRANTIES, INCLUDING, BUT NOT
 * LIMITED TO, THE IMPLIED WARRANTIES OF MERCHANTABILITY AND FITNESS FOR
 * A PARTICULAR PURPOSE ARE DISCLAIMED. IN NO EVENT SHALL THE COPYRIGHT
 * OWNER OR CONTRIBUTORS BE LIABLE FOR ANY DIRECT, INDIRECT, INCIDENTAL,
 * SPECIAL, EXEMPLARY, OR CONSEQUENTIAL DAMAGES (INCLUDING, BUT NOT
 * LIMITED TO, PROCUREMENT OF SUBSTITUTE GOODS OR SERVICES; LOSS OF USE,
 * DATA, OR PROFITS; OR BUSINESS INTERRUPTION) HOWEVER CAUSED AND ON ANY
 * THEORY OF LIABILITY, WHETHER IN CONTRACT, STRICT LIABILITY, OR TORT
 * (INCLUDING NEGLIGENCE OR OTHERWISE) ARISING IN ANY WAY OUT OF THE USE
 * OF THIS SOFTWARE, EVEN IF ADVISED OF THE POSSIBILITY OF SUCH DAMAGE.
 *
 *****************************************************************************/

#include <linux/etherdevice.h>
#include <net/mac80211.h>
#include "iwl-io.h"
#include "iwl-prph.h"
#include "fw-api.h"
#include "mvm.h"
#include "time-event.h"

const u8 iwl_mvm_ac_to_tx_fifo[] = {
	IWL_MVM_TX_FIFO_VO,
	IWL_MVM_TX_FIFO_VI,
	IWL_MVM_TX_FIFO_BE,
	IWL_MVM_TX_FIFO_BK,
};

const u8 iwl_mvm_ac_to_gen2_tx_fifo[] = {
	IWL_GEN2_EDCA_TX_FIFO_VO,
	IWL_GEN2_EDCA_TX_FIFO_VI,
	IWL_GEN2_EDCA_TX_FIFO_BE,
	IWL_GEN2_EDCA_TX_FIFO_BK,
	IWL_GEN2_TRIG_TX_FIFO_VO,
	IWL_GEN2_TRIG_TX_FIFO_VI,
	IWL_GEN2_TRIG_TX_FIFO_BE,
	IWL_GEN2_TRIG_TX_FIFO_BK,
};

struct iwl_mvm_mac_iface_iterator_data {
	struct iwl_mvm *mvm;
	struct ieee80211_vif *vif;
	unsigned long available_mac_ids[BITS_TO_LONGS(NUM_MAC_INDEX_DRIVER)];
	unsigned long available_tsf_ids[BITS_TO_LONGS(NUM_TSF_IDS)];
	enum iwl_tsf_id preferred_tsf;
	bool found_vif;
};

static void iwl_mvm_mac_tsf_id_iter(void *_data, u8 *mac,
				    struct ieee80211_vif *vif)
{
	struct iwl_mvm_mac_iface_iterator_data *data = _data;
	struct iwl_mvm_vif *mvmvif = iwl_mvm_vif_from_mac80211(vif);
	u16 min_bi;

	/* Skip the interface for which we are trying to assign a tsf_id  */
	if (vif == data->vif)
		return;

	/*
	 * The TSF is a hardware/firmware resource, there are 4 and
	 * the driver should assign and free them as needed. However,
	 * there are cases where 2 MACs should share the same TSF ID
	 * for the purpose of clock sync, an optimization to avoid
	 * clock drift causing overlapping TBTTs/DTIMs for a GO and
	 * client in the system.
	 *
	 * The firmware will decide according to the MAC type which
	 * will be the master and slave. Clients that need to sync
	 * with a remote station will be the master, and an AP or GO
	 * will be the slave.
	 *
	 * Depending on the new interface type it can be slaved to
	 * or become the master of an existing interface.
	 */
	switch (data->vif->type) {
	case NL80211_IFTYPE_STATION:
		/*
		 * The new interface is a client, so if the one we're iterating
		 * is an AP, and the beacon interval of the AP is a multiple or
		 * divisor of the beacon interval of the client, the same TSF
		 * should be used to avoid drift between the new client and
		 * existing AP. The existing AP will get drift updates from the
		 * new client context in this case.
		 */
		if (vif->type != NL80211_IFTYPE_AP ||
		    data->preferred_tsf != NUM_TSF_IDS ||
		    !test_bit(mvmvif->tsf_id, data->available_tsf_ids))
			break;

		min_bi = min(data->vif->bss_conf.beacon_int,
			     vif->bss_conf.beacon_int);

		if (!min_bi)
			break;

		if ((data->vif->bss_conf.beacon_int -
		     vif->bss_conf.beacon_int) % min_bi == 0) {
			data->preferred_tsf = mvmvif->tsf_id;
			return;
		}
		break;

	case NL80211_IFTYPE_AP:
		/*
		 * The new interface is AP/GO, so if its beacon interval is a
		 * multiple or a divisor of the beacon interval of an existing
		 * interface, it should get drift updates from an existing
		 * client or use the same TSF as an existing GO. There's no
		 * drift between TSFs internally but if they used different
		 * TSFs then a new client MAC could update one of them and
		 * cause drift that way.
		 */
		if ((vif->type != NL80211_IFTYPE_AP &&
		     vif->type != NL80211_IFTYPE_STATION) ||
		    data->preferred_tsf != NUM_TSF_IDS ||
		    !test_bit(mvmvif->tsf_id, data->available_tsf_ids))
			break;

		min_bi = min(data->vif->bss_conf.beacon_int,
			     vif->bss_conf.beacon_int);

		if (!min_bi)
			break;

		if ((data->vif->bss_conf.beacon_int -
		     vif->bss_conf.beacon_int) % min_bi == 0) {
			data->preferred_tsf = mvmvif->tsf_id;
			return;
		}
		break;
	default:
		/*
		 * For all other interface types there's no need to
		 * take drift into account. Either they're exclusive
		 * like IBSS and monitor, or we don't care much about
		 * their TSF (like P2P Device), but we won't be able
		 * to share the TSF resource.
		 */
		break;
	}

	/*
	 * Unless we exited above, we can't share the TSF resource
	 * that the virtual interface we're iterating over is using
	 * with the new one, so clear the available bit and if this
	 * was the preferred one, reset that as well.
	 */
	__clear_bit(mvmvif->tsf_id, data->available_tsf_ids);

	if (data->preferred_tsf == mvmvif->tsf_id)
		data->preferred_tsf = NUM_TSF_IDS;
}

<<<<<<< HEAD
/*
 * Get the mask of the queues used by the vif
 */
u32 iwl_mvm_mac_get_queues_mask(struct ieee80211_vif *vif)
{
	u32 qmask = 0, ac;

	if (vif->type == NL80211_IFTYPE_P2P_DEVICE)
		return BIT(IWL_MVM_OFFCHANNEL_QUEUE);

	for (ac = 0; ac < IEEE80211_NUM_ACS; ac++) {
		if (vif->hw_queue[ac] != IEEE80211_INVAL_HW_QUEUE)
			qmask |= BIT(vif->hw_queue[ac]);
	}

	if (vif->type == NL80211_IFTYPE_AP)
		qmask |= BIT(vif->cab_queue);

	return qmask;
}

static void iwl_mvm_iface_hw_queues_iter(void *_data, u8 *mac,
					 struct ieee80211_vif *vif)
{
	struct iwl_mvm_hw_queues_iface_iterator_data *data = _data;

	/* exclude the given vif */
	if (vif == data->exclude_vif)
		return;

	data->used_hw_queues |= iwl_mvm_mac_get_queues_mask(vif);
}

static void iwl_mvm_mac_sta_hw_queues_iter(void *_data,
					   struct ieee80211_sta *sta)
{
	struct iwl_mvm_hw_queues_iface_iterator_data *data = _data;
	struct iwl_mvm_sta *mvmsta = iwl_mvm_sta_from_mac80211(sta);

	/* Mark the queues used by the sta */
	data->used_hw_queues |= mvmsta->tfd_queue_msk;
}

unsigned long iwl_mvm_get_used_hw_queues(struct iwl_mvm *mvm,
					 struct ieee80211_vif *exclude_vif)
{
	u8 sta_id;
	struct iwl_mvm_hw_queues_iface_iterator_data data = {
		.exclude_vif = exclude_vif,
		.used_hw_queues =
			BIT(IWL_MVM_OFFCHANNEL_QUEUE) |
			BIT(mvm->aux_queue),
	};

	if (iwl_mvm_is_dqa_supported(mvm))
		data.used_hw_queues |= BIT(IWL_MVM_DQA_CMD_QUEUE);
	else
		data.used_hw_queues |= BIT(IWL_MVM_CMD_QUEUE);

	lockdep_assert_held(&mvm->mutex);

	/* mark all VIF used hw queues */
	ieee80211_iterate_active_interfaces_atomic(
		mvm->hw, IEEE80211_IFACE_ITER_RESUME_ALL,
		iwl_mvm_iface_hw_queues_iter, &data);

	/* don't assign the same hw queues as TDLS stations */
	ieee80211_iterate_stations_atomic(mvm->hw,
					  iwl_mvm_mac_sta_hw_queues_iter,
					  &data);

	/*
	 * Some TDLS stations may be removed but are in the process of being
	 * drained. Don't touch their queues.
	 */
	for_each_set_bit(sta_id, mvm->sta_drained, IWL_MVM_STATION_COUNT)
		data.used_hw_queues |= mvm->tfd_drained[sta_id];

	return data.used_hw_queues;
}

=======
>>>>>>> 24b8d41d
static void iwl_mvm_mac_iface_iterator(void *_data, u8 *mac,
				       struct ieee80211_vif *vif)
{
	struct iwl_mvm_mac_iface_iterator_data *data = _data;
	struct iwl_mvm_vif *mvmvif = iwl_mvm_vif_from_mac80211(vif);

	/* Iterator may already find the interface being added -- skip it */
	if (vif == data->vif) {
		data->found_vif = true;
		return;
	}

	/* Mark MAC IDs as used by clearing the available bit, and
	 * (below) mark TSFs as used if their existing use is not
	 * compatible with the new interface type.
	 * No locking or atomic bit operations are needed since the
	 * data is on the stack of the caller function.
	 */
	__clear_bit(mvmvif->id, data->available_mac_ids);

	/* find a suitable tsf_id */
	iwl_mvm_mac_tsf_id_iter(_data, mac, vif);
}

void iwl_mvm_mac_ctxt_recalc_tsf_id(struct iwl_mvm *mvm,
				    struct ieee80211_vif *vif)
{
	struct iwl_mvm_vif *mvmvif = iwl_mvm_vif_from_mac80211(vif);
	struct iwl_mvm_mac_iface_iterator_data data = {
		.mvm = mvm,
		.vif = vif,
		.available_tsf_ids = { (1 << NUM_TSF_IDS) - 1 },
		/* no preference yet */
		.preferred_tsf = NUM_TSF_IDS,
	};

	ieee80211_iterate_active_interfaces_atomic(
		mvm->hw, IEEE80211_IFACE_ITER_RESUME_ALL,
		iwl_mvm_mac_tsf_id_iter, &data);

	if (data.preferred_tsf != NUM_TSF_IDS)
		mvmvif->tsf_id = data.preferred_tsf;
	else if (!test_bit(mvmvif->tsf_id, data.available_tsf_ids))
		mvmvif->tsf_id = find_first_bit(data.available_tsf_ids,
						NUM_TSF_IDS);
}

int iwl_mvm_mac_ctxt_init(struct iwl_mvm *mvm, struct ieee80211_vif *vif)
{
	struct iwl_mvm_vif *mvmvif = iwl_mvm_vif_from_mac80211(vif);
	struct iwl_mvm_mac_iface_iterator_data data = {
		.mvm = mvm,
		.vif = vif,
		.available_mac_ids = { (1 << NUM_MAC_INDEX_DRIVER) - 1 },
		.available_tsf_ids = { (1 << NUM_TSF_IDS) - 1 },
		/* no preference yet */
		.preferred_tsf = NUM_TSF_IDS,
		.found_vif = false,
	};
	int ret, i;

	lockdep_assert_held(&mvm->mutex);

	/*
	 * Allocate a MAC ID and a TSF for this MAC, along with the queues
	 * and other resources.
	 */

	/*
	 * Before the iterator, we start with all MAC IDs and TSFs available.
	 *
	 * During iteration, all MAC IDs are cleared that are in use by other
	 * virtual interfaces, and all TSF IDs are cleared that can't be used
	 * by this new virtual interface because they're used by an interface
	 * that can't share it with the new one.
	 * At the same time, we check if there's a preferred TSF in the case
	 * that we should share it with another interface.
	 */

	/* Currently, MAC ID 0 should be used only for the managed/IBSS vif */
	switch (vif->type) {
	case NL80211_IFTYPE_ADHOC:
		break;
	case NL80211_IFTYPE_STATION:
		if (!vif->p2p)
			break;
		/* fall through */
	default:
		__clear_bit(0, data.available_mac_ids);
	}

	ieee80211_iterate_active_interfaces_atomic(
		mvm->hw, IEEE80211_IFACE_ITER_RESUME_ALL,
		iwl_mvm_mac_iface_iterator, &data);

	/*
	 * In the case we're getting here during resume, it's similar to
	 * firmware restart, and with RESUME_ALL the iterator will find
	 * the vif being added already.
	 * We don't want to reassign any IDs in either case since doing
	 * so would probably assign different IDs (as interfaces aren't
	 * necessarily added in the same order), but the old IDs were
	 * preserved anyway, so skip ID assignment for both resume and
	 * recovery.
	 */
	if (data.found_vif)
		return 0;

	/* Therefore, in recovery, we can't get here */
	if (WARN_ON_ONCE(test_bit(IWL_MVM_STATUS_IN_HW_RESTART, &mvm->status)))
		return -EBUSY;

	mvmvif->id = find_first_bit(data.available_mac_ids,
				    NUM_MAC_INDEX_DRIVER);
	if (mvmvif->id == NUM_MAC_INDEX_DRIVER) {
		IWL_ERR(mvm, "Failed to init MAC context - no free ID!\n");
		ret = -EIO;
		goto exit_fail;
	}

	if (data.preferred_tsf != NUM_TSF_IDS)
		mvmvif->tsf_id = data.preferred_tsf;
	else
		mvmvif->tsf_id = find_first_bit(data.available_tsf_ids,
						NUM_TSF_IDS);
	if (mvmvif->tsf_id == NUM_TSF_IDS) {
		IWL_ERR(mvm, "Failed to init MAC context - no free TSF!\n");
		ret = -EIO;
		goto exit_fail;
	}

	mvmvif->color = 0;

	INIT_LIST_HEAD(&mvmvif->time_event_data.list);
	mvmvif->time_event_data.id = TE_MAX;

	/* No need to allocate data queues to P2P Device MAC and NAN.*/
	if (vif->type == NL80211_IFTYPE_P2P_DEVICE)
		return 0;
<<<<<<< HEAD
	}

	/*
	 * Find available queues, and allocate them to the ACs. When in
	 * DQA-mode they aren't really used, and this is done only so the
	 * mac80211 ieee80211_check_queues() function won't fail
	 */
	for (ac = 0; ac < IEEE80211_NUM_ACS; ac++) {
		u8 queue = find_first_zero_bit(&used_hw_queues,
					       mvm->first_agg_queue);

		if (!iwl_mvm_is_dqa_supported(mvm) &&
		    queue >= mvm->first_agg_queue) {
			IWL_ERR(mvm, "Failed to allocate queue\n");
			ret = -EIO;
			goto exit_fail;
		}

		__set_bit(queue, &used_hw_queues);
		vif->hw_queue[ac] = queue;
	}

	/* Allocate the CAB queue for softAP and GO interfaces */
	if (vif->type == NL80211_IFTYPE_AP) {
		u8 queue;

		if (!iwl_mvm_is_dqa_supported(mvm)) {
			queue = find_first_zero_bit(&used_hw_queues,
						    mvm->first_agg_queue);

			if (queue >= mvm->first_agg_queue) {
				IWL_ERR(mvm, "Failed to allocate cab queue\n");
				ret = -EIO;
				goto exit_fail;
			}
		} else {
			queue = IWL_MVM_DQA_GCAST_QUEUE;
		}

		vif->cab_queue = queue;
	} else {
		vif->cab_queue = IEEE80211_INVAL_HW_QUEUE;
=======

	/* Allocate the CAB queue for softAP and GO interfaces */
	if (vif->type == NL80211_IFTYPE_AP ||
	    vif->type == NL80211_IFTYPE_ADHOC) {
		/*
		 * For TVQM this will be overwritten later with the FW assigned
		 * queue value (when queue is enabled).
		 */
		mvmvif->cab_queue = IWL_MVM_DQA_GCAST_QUEUE;
>>>>>>> 24b8d41d
	}

	mvmvif->bcast_sta.sta_id = IWL_MVM_INVALID_STA;
	mvmvif->mcast_sta.sta_id = IWL_MVM_INVALID_STA;
	mvmvif->ap_sta_id = IWL_MVM_INVALID_STA;

	for (i = 0; i < NUM_IWL_MVM_SMPS_REQ; i++)
		mvmvif->smps_requests[i] = IEEE80211_SMPS_AUTOMATIC;

	return 0;

exit_fail:
	memset(mvmvif, 0, sizeof(struct iwl_mvm_vif));
	return ret;
}

<<<<<<< HEAD
int iwl_mvm_mac_ctxt_init(struct iwl_mvm *mvm, struct ieee80211_vif *vif)
{
	unsigned int wdg_timeout =
		iwl_mvm_get_wd_timeout(mvm, vif, false, false);
	u32 ac;
	int ret;

	lockdep_assert_held(&mvm->mutex);

	ret = iwl_mvm_mac_ctxt_allocate_resources(mvm, vif);
	if (ret)
		return ret;

	switch (vif->type) {
	case NL80211_IFTYPE_P2P_DEVICE:
		if (!iwl_mvm_is_dqa_supported(mvm))
			iwl_mvm_enable_ac_txq(mvm, IWL_MVM_OFFCHANNEL_QUEUE,
					      IWL_MVM_OFFCHANNEL_QUEUE,
					      IWL_MVM_TX_FIFO_VO, 0,
					      wdg_timeout);
		break;
	case NL80211_IFTYPE_AP:
		iwl_mvm_enable_ac_txq(mvm, vif->cab_queue, vif->cab_queue,
				      IWL_MVM_TX_FIFO_MCAST, 0, wdg_timeout);
		/* fall through */
	default:
		/* If DQA is supported - queues will be enabled when needed */
		if (iwl_mvm_is_dqa_supported(mvm))
			break;

		for (ac = 0; ac < IEEE80211_NUM_ACS; ac++)
			iwl_mvm_enable_ac_txq(mvm, vif->hw_queue[ac],
					      vif->hw_queue[ac],
					      iwl_mvm_ac_to_tx_fifo[ac], 0,
					      wdg_timeout);
		break;
	}

	return 0;
}

void iwl_mvm_mac_ctxt_release(struct iwl_mvm *mvm, struct ieee80211_vif *vif)
{
	int ac;

	lockdep_assert_held(&mvm->mutex);

	switch (vif->type) {
	case NL80211_IFTYPE_P2P_DEVICE:
		if (!iwl_mvm_is_dqa_supported(mvm))
			iwl_mvm_disable_txq(mvm, IWL_MVM_OFFCHANNEL_QUEUE,
					    IWL_MVM_OFFCHANNEL_QUEUE,
					    IWL_MAX_TID_COUNT, 0);
		else
			iwl_mvm_disable_txq(mvm,
					    IWL_MVM_DQA_P2P_DEVICE_QUEUE,
					    vif->hw_queue[0], IWL_MAX_TID_COUNT,
					    0);

		break;
	case NL80211_IFTYPE_AP:
		iwl_mvm_disable_txq(mvm, vif->cab_queue, vif->cab_queue,
				    IWL_MAX_TID_COUNT, 0);

		if (iwl_mvm_is_dqa_supported(mvm))
			iwl_mvm_disable_txq(mvm,
					    IWL_MVM_DQA_AP_PROBE_RESP_QUEUE,
					    vif->hw_queue[0], IWL_MAX_TID_COUNT,
					    0);
		/* fall through */
	default:
		/*
		 * If DQA is supported - queues were already disabled, since in
		 * DQA-mode the queues are a property of the STA and not of the
		 * vif, and at this point the STA was already deleted
		 */
		if (iwl_mvm_is_dqa_supported(mvm))
			break;

		for (ac = 0; ac < IEEE80211_NUM_ACS; ac++)
			iwl_mvm_disable_txq(mvm, vif->hw_queue[ac],
					    vif->hw_queue[ac],
					    IWL_MAX_TID_COUNT, 0);
	}
}

=======
>>>>>>> 24b8d41d
static void iwl_mvm_ack_rates(struct iwl_mvm *mvm,
			      struct ieee80211_vif *vif,
			      enum nl80211_band band,
			      u8 *cck_rates, u8 *ofdm_rates)
{
	struct ieee80211_supported_band *sband;
	unsigned long basic = vif->bss_conf.basic_rates;
	int lowest_present_ofdm = 100;
	int lowest_present_cck = 100;
	u8 cck = 0;
	u8 ofdm = 0;
	int i;

	sband = mvm->hw->wiphy->bands[band];

	for_each_set_bit(i, &basic, BITS_PER_LONG) {
		int hw = sband->bitrates[i].hw_value;
		if (hw >= IWL_FIRST_OFDM_RATE) {
			ofdm |= BIT(hw - IWL_FIRST_OFDM_RATE);
			if (lowest_present_ofdm > hw)
				lowest_present_ofdm = hw;
		} else {
			BUILD_BUG_ON(IWL_FIRST_CCK_RATE != 0);

			cck |= BIT(hw);
			if (lowest_present_cck > hw)
				lowest_present_cck = hw;
		}
	}

	/*
	 * Now we've got the basic rates as bitmaps in the ofdm and cck
	 * variables. This isn't sufficient though, as there might not
	 * be all the right rates in the bitmap. E.g. if the only basic
	 * rates are 5.5 Mbps and 11 Mbps, we still need to add 1 Mbps
	 * and 6 Mbps because the 802.11-2007 standard says in 9.6:
	 *
	 *    [...] a STA responding to a received frame shall transmit
	 *    its Control Response frame [...] at the highest rate in the
	 *    BSSBasicRateSet parameter that is less than or equal to the
	 *    rate of the immediately previous frame in the frame exchange
	 *    sequence ([...]) and that is of the same modulation class
	 *    ([...]) as the received frame. If no rate contained in the
	 *    BSSBasicRateSet parameter meets these conditions, then the
	 *    control frame sent in response to a received frame shall be
	 *    transmitted at the highest mandatory rate of the PHY that is
	 *    less than or equal to the rate of the received frame, and
	 *    that is of the same modulation class as the received frame.
	 *
	 * As a consequence, we need to add all mandatory rates that are
	 * lower than all of the basic rates to these bitmaps.
	 */

	if (IWL_RATE_24M_INDEX < lowest_present_ofdm)
		ofdm |= IWL_RATE_BIT_MSK(24) >> IWL_FIRST_OFDM_RATE;
	if (IWL_RATE_12M_INDEX < lowest_present_ofdm)
		ofdm |= IWL_RATE_BIT_MSK(12) >> IWL_FIRST_OFDM_RATE;
	/* 6M already there or needed so always add */
	ofdm |= IWL_RATE_BIT_MSK(6) >> IWL_FIRST_OFDM_RATE;

	/*
	 * CCK is a bit more complex with DSSS vs. HR/DSSS vs. ERP.
	 * Note, however:
	 *  - if no CCK rates are basic, it must be ERP since there must
	 *    be some basic rates at all, so they're OFDM => ERP PHY
	 *    (or we're in 5 GHz, and the cck bitmap will never be used)
	 *  - if 11M is a basic rate, it must be ERP as well, so add 5.5M
	 *  - if 5.5M is basic, 1M and 2M are mandatory
	 *  - if 2M is basic, 1M is mandatory
	 *  - if 1M is basic, that's the only valid ACK rate.
	 * As a consequence, it's not as complicated as it sounds, just add
	 * any lower rates to the ACK rate bitmap.
	 */
	if (IWL_RATE_11M_INDEX < lowest_present_cck)
		cck |= IWL_RATE_BIT_MSK(11) >> IWL_FIRST_CCK_RATE;
	if (IWL_RATE_5M_INDEX < lowest_present_cck)
		cck |= IWL_RATE_BIT_MSK(5) >> IWL_FIRST_CCK_RATE;
	if (IWL_RATE_2M_INDEX < lowest_present_cck)
		cck |= IWL_RATE_BIT_MSK(2) >> IWL_FIRST_CCK_RATE;
	/* 1M already there or needed so always add */
	cck |= IWL_RATE_BIT_MSK(1) >> IWL_FIRST_CCK_RATE;

	*cck_rates = cck;
	*ofdm_rates = ofdm;
}

static void iwl_mvm_mac_ctxt_set_ht_flags(struct iwl_mvm *mvm,
					 struct ieee80211_vif *vif,
					 struct iwl_mac_ctx_cmd *cmd)
{
	/* for both sta and ap, ht_operation_mode hold the protection_mode */
	u8 protection_mode = vif->bss_conf.ht_operation_mode &
				 IEEE80211_HT_OP_MODE_PROTECTION;
	/* The fw does not distinguish between ht and fat */
	u32 ht_flag = MAC_PROT_FLG_HT_PROT | MAC_PROT_FLG_FAT_PROT;

	IWL_DEBUG_RATE(mvm, "protection mode set to %d\n", protection_mode);
	/*
	 * See section 9.23.3.1 of IEEE 80211-2012.
	 * Nongreenfield HT STAs Present is not supported.
	 */
	switch (protection_mode) {
	case IEEE80211_HT_OP_MODE_PROTECTION_NONE:
		break;
	case IEEE80211_HT_OP_MODE_PROTECTION_NONMEMBER:
	case IEEE80211_HT_OP_MODE_PROTECTION_NONHT_MIXED:
		cmd->protection_flags |= cpu_to_le32(ht_flag);
		break;
	case IEEE80211_HT_OP_MODE_PROTECTION_20MHZ:
		/* Protect when channel wider than 20MHz */
		if (vif->bss_conf.chandef.width > NL80211_CHAN_WIDTH_20)
			cmd->protection_flags |= cpu_to_le32(ht_flag);
		break;
	default:
		IWL_ERR(mvm, "Illegal protection mode %d\n",
			protection_mode);
		break;
	}
}

static void iwl_mvm_mac_ctxt_cmd_common(struct iwl_mvm *mvm,
					struct ieee80211_vif *vif,
					struct iwl_mac_ctx_cmd *cmd,
					const u8 *bssid_override,
					u32 action)
{
	struct iwl_mvm_vif *mvmvif = iwl_mvm_vif_from_mac80211(vif);
	struct ieee80211_chanctx_conf *chanctx;
	bool ht_enabled = !!(vif->bss_conf.ht_operation_mode &
			     IEEE80211_HT_OP_MODE_PROTECTION);
	u8 cck_ack_rates, ofdm_ack_rates;
	const u8 *bssid = bssid_override ?: vif->bss_conf.bssid;
	int i;

	cmd->id_and_color = cpu_to_le32(FW_CMD_ID_AND_COLOR(mvmvif->id,
							    mvmvif->color));
	cmd->action = cpu_to_le32(action);

	switch (vif->type) {
	case NL80211_IFTYPE_STATION:
		if (vif->p2p)
			cmd->mac_type = cpu_to_le32(FW_MAC_TYPE_P2P_STA);
		else
			cmd->mac_type = cpu_to_le32(FW_MAC_TYPE_BSS_STA);
		break;
	case NL80211_IFTYPE_AP:
		cmd->mac_type = cpu_to_le32(FW_MAC_TYPE_GO);
		break;
	case NL80211_IFTYPE_MONITOR:
		cmd->mac_type = cpu_to_le32(FW_MAC_TYPE_LISTENER);
		break;
	case NL80211_IFTYPE_P2P_DEVICE:
		cmd->mac_type = cpu_to_le32(FW_MAC_TYPE_P2P_DEVICE);
		break;
	case NL80211_IFTYPE_ADHOC:
		cmd->mac_type = cpu_to_le32(FW_MAC_TYPE_IBSS);
		break;
	default:
		WARN_ON_ONCE(1);
	}

	cmd->tsf_id = cpu_to_le32(mvmvif->tsf_id);

	memcpy(cmd->node_addr, vif->addr, ETH_ALEN);

	if (bssid)
		memcpy(cmd->bssid_addr, bssid, ETH_ALEN);
	else
		eth_broadcast_addr(cmd->bssid_addr);

	rcu_read_lock();
	chanctx = rcu_dereference(vif->chanctx_conf);
	iwl_mvm_ack_rates(mvm, vif, chanctx ? chanctx->def.chan->band
					    : NL80211_BAND_2GHZ,
			  &cck_ack_rates, &ofdm_ack_rates);
	rcu_read_unlock();

	cmd->cck_rates = cpu_to_le32((u32)cck_ack_rates);
	cmd->ofdm_rates = cpu_to_le32((u32)ofdm_ack_rates);

	cmd->cck_short_preamble =
		cpu_to_le32(vif->bss_conf.use_short_preamble ?
			    MAC_FLG_SHORT_PREAMBLE : 0);
	cmd->short_slot =
		cpu_to_le32(vif->bss_conf.use_short_slot ?
			    MAC_FLG_SHORT_SLOT : 0);

	cmd->filter_flags = 0;

	for (i = 0; i < IEEE80211_NUM_ACS; i++) {
		u8 txf = iwl_mvm_mac_ac_to_tx_fifo(mvm, i);
		u8 ucode_ac = iwl_mvm_mac80211_ac_to_ucode_ac(i);

		cmd->ac[ucode_ac].cw_min =
			cpu_to_le16(mvmvif->queue_params[i].cw_min);
		cmd->ac[ucode_ac].cw_max =
			cpu_to_le16(mvmvif->queue_params[i].cw_max);
		cmd->ac[ucode_ac].edca_txop =
			cpu_to_le16(mvmvif->queue_params[i].txop * 32);
<<<<<<< HEAD
		cmd->ac[txf].aifsn = mvmvif->queue_params[i].aifs;
		cmd->ac[txf].fifos_mask = BIT(txf);
=======
		cmd->ac[ucode_ac].aifsn = mvmvif->queue_params[i].aifs;
		cmd->ac[ucode_ac].fifos_mask = BIT(txf);
>>>>>>> 24b8d41d
	}

	if (vif->bss_conf.qos)
		cmd->qos_flags |= cpu_to_le32(MAC_QOS_FLG_UPDATE_EDCA);

	if (vif->bss_conf.use_cts_prot)
		cmd->protection_flags |= cpu_to_le32(MAC_PROT_FLG_TGG_PROTECT);

	IWL_DEBUG_RATE(mvm, "use_cts_prot %d, ht_operation_mode %d\n",
		       vif->bss_conf.use_cts_prot,
		       vif->bss_conf.ht_operation_mode);
	if (vif->bss_conf.chandef.width != NL80211_CHAN_WIDTH_20_NOHT)
		cmd->qos_flags |= cpu_to_le32(MAC_QOS_FLG_TGN);
	if (ht_enabled)
		iwl_mvm_mac_ctxt_set_ht_flags(mvm, vif, cmd);
}

static int iwl_mvm_mac_ctxt_send_cmd(struct iwl_mvm *mvm,
				     struct iwl_mac_ctx_cmd *cmd)
{
	int ret = iwl_mvm_send_cmd_pdu(mvm, MAC_CONTEXT_CMD, 0,
				       sizeof(*cmd), cmd);
	if (ret)
		IWL_ERR(mvm, "Failed to send MAC context (action:%d): %d\n",
			le32_to_cpu(cmd->action), ret);
	return ret;
}

static int iwl_mvm_mac_ctxt_cmd_sta(struct iwl_mvm *mvm,
				    struct ieee80211_vif *vif,
				    u32 action, bool force_assoc_off,
				    const u8 *bssid_override)
{
	struct iwl_mac_ctx_cmd cmd = {};
	struct iwl_mac_data_sta *ctxt_sta;

	WARN_ON(vif->type != NL80211_IFTYPE_STATION);

	/* Fill the common data for all mac context types */
	iwl_mvm_mac_ctxt_cmd_common(mvm, vif, &cmd, bssid_override, action);

	if (vif->p2p) {
		struct ieee80211_p2p_noa_attr *noa =
			&vif->bss_conf.p2p_noa_attr;

		cmd.p2p_sta.ctwin = cpu_to_le32(noa->oppps_ctwindow &
					IEEE80211_P2P_OPPPS_CTWINDOW_MASK);
		ctxt_sta = &cmd.p2p_sta.sta;
	} else {
		ctxt_sta = &cmd.sta;
	}

	/* We need the dtim_period to set the MAC as associated */
	if (vif->bss_conf.assoc && vif->bss_conf.dtim_period &&
	    !force_assoc_off) {
		struct iwl_mvm_vif *mvmvif = iwl_mvm_vif_from_mac80211(vif);
		u8 ap_sta_id = mvmvif->ap_sta_id;
		u32 dtim_offs;

		/*
		 * The DTIM count counts down, so when it is N that means N
		 * more beacon intervals happen until the DTIM TBTT. Therefore
		 * add this to the current time. If that ends up being in the
		 * future, the firmware will handle it.
		 *
		 * Also note that the system_timestamp (which we get here as
		 * "sync_device_ts") and TSF timestamp aren't at exactly the
		 * same offset in the frame -- the TSF is at the first symbol
		 * of the TSF, the system timestamp is at signal acquisition
		 * time. This means there's an offset between them of at most
		 * a few hundred microseconds (24 * 8 bits + PLCP time gives
		 * 384us in the longest case), this is currently not relevant
		 * as the firmware wakes up around 2ms before the TBTT.
		 */
		dtim_offs = vif->bss_conf.sync_dtim_count *
				vif->bss_conf.beacon_int;
		/* convert TU to usecs */
		dtim_offs *= 1024;

		ctxt_sta->dtim_tsf =
			cpu_to_le64(vif->bss_conf.sync_tsf + dtim_offs);
		ctxt_sta->dtim_time =
			cpu_to_le32(vif->bss_conf.sync_device_ts + dtim_offs);
		ctxt_sta->assoc_beacon_arrive_time =
			cpu_to_le32(vif->bss_conf.sync_device_ts);

		IWL_DEBUG_INFO(mvm, "DTIM TBTT is 0x%llx/0x%x, offset %d\n",
			       le64_to_cpu(ctxt_sta->dtim_tsf),
			       le32_to_cpu(ctxt_sta->dtim_time),
			       dtim_offs);

		ctxt_sta->is_assoc = cpu_to_le32(1);

		/*
		 * allow multicast data frames only as long as the station is
		 * authorized, i.e., GTK keys are already installed (if needed)
		 */
		if (ap_sta_id < mvm->fw->ucode_capa.num_stations) {
			struct ieee80211_sta *sta;

			rcu_read_lock();

			sta = rcu_dereference(mvm->fw_id_to_mac_id[ap_sta_id]);
			if (!IS_ERR_OR_NULL(sta)) {
				struct iwl_mvm_sta *mvmsta =
					iwl_mvm_sta_from_mac80211(sta);

				if (mvmsta->sta_state ==
				    IEEE80211_STA_AUTHORIZED)
					cmd.filter_flags |=
						cpu_to_le32(MAC_FILTER_ACCEPT_GRP);
			}

			rcu_read_unlock();
		}
	} else {
		ctxt_sta->is_assoc = cpu_to_le32(0);

		/* Allow beacons to pass through as long as we are not
		 * associated, or we do not have dtim period information.
		 */
		cmd.filter_flags |= cpu_to_le32(MAC_FILTER_IN_BEACON);
	}

	ctxt_sta->bi = cpu_to_le32(vif->bss_conf.beacon_int);
	ctxt_sta->dtim_interval = cpu_to_le32(vif->bss_conf.beacon_int *
					      vif->bss_conf.dtim_period);

	ctxt_sta->listen_interval = cpu_to_le32(mvm->hw->conf.listen_interval);
	ctxt_sta->assoc_id = cpu_to_le32(vif->bss_conf.aid);

	if (vif->probe_req_reg && vif->bss_conf.assoc && vif->p2p)
		cmd.filter_flags |= cpu_to_le32(MAC_FILTER_IN_PROBE_REQUEST);

	if (vif->bss_conf.he_support && !iwlwifi_mod_params.disable_11ax) {
		cmd.filter_flags |= cpu_to_le32(MAC_FILTER_IN_11AX);
		if (vif->bss_conf.twt_requester && IWL_MVM_USE_TWT) {
			ctxt_sta->data_policy |= cpu_to_le32(TWT_SUPPORTED);
			if (vif->bss_conf.twt_protected)
				ctxt_sta->data_policy |=
					cpu_to_le32(PROTECTED_TWT_SUPPORTED);
		}
	}


	return iwl_mvm_mac_ctxt_send_cmd(mvm, &cmd);
}

static int iwl_mvm_mac_ctxt_cmd_listener(struct iwl_mvm *mvm,
					 struct ieee80211_vif *vif,
					 u32 action)
{
	struct iwl_mac_ctx_cmd cmd = {};
	u32 tfd_queue_msk = BIT(mvm->snif_queue);
	int ret;

	WARN_ON(vif->type != NL80211_IFTYPE_MONITOR);

	iwl_mvm_mac_ctxt_cmd_common(mvm, vif, &cmd, NULL, action);

	cmd.filter_flags = cpu_to_le32(MAC_FILTER_IN_PROMISC |
				       MAC_FILTER_IN_CONTROL_AND_MGMT |
				       MAC_FILTER_IN_BEACON |
				       MAC_FILTER_IN_PROBE_REQUEST |
				       MAC_FILTER_IN_CRC32 |
				       MAC_FILTER_ACCEPT_GRP);
	ieee80211_hw_set(mvm->hw, RX_INCLUDES_FCS);

	/* Allocate sniffer station */
	ret = iwl_mvm_allocate_int_sta(mvm, &mvm->snif_sta, tfd_queue_msk,
				       vif->type, IWL_STA_GENERAL_PURPOSE);
	if (ret)
		return ret;

	return iwl_mvm_mac_ctxt_send_cmd(mvm, &cmd);
}

static int iwl_mvm_mac_ctxt_cmd_ibss(struct iwl_mvm *mvm,
				     struct ieee80211_vif *vif,
				     u32 action)
{
	struct iwl_mvm_vif *mvmvif = iwl_mvm_vif_from_mac80211(vif);
	struct iwl_mac_ctx_cmd cmd = {};

	WARN_ON(vif->type != NL80211_IFTYPE_ADHOC);

	iwl_mvm_mac_ctxt_cmd_common(mvm, vif, &cmd, NULL, action);

	cmd.filter_flags = cpu_to_le32(MAC_FILTER_IN_BEACON |
				       MAC_FILTER_IN_PROBE_REQUEST |
				       MAC_FILTER_ACCEPT_GRP);

	/* cmd.ibss.beacon_time/cmd.ibss.beacon_tsf are curently ignored */
	cmd.ibss.bi = cpu_to_le32(vif->bss_conf.beacon_int);

	/* TODO: Assumes that the beacon id == mac context id */
	cmd.ibss.beacon_template = cpu_to_le32(mvmvif->id);

	return iwl_mvm_mac_ctxt_send_cmd(mvm, &cmd);
}

struct iwl_mvm_go_iterator_data {
	bool go_active;
};

static void iwl_mvm_go_iterator(void *_data, u8 *mac, struct ieee80211_vif *vif)
{
	struct iwl_mvm_go_iterator_data *data = _data;
	struct iwl_mvm_vif *mvmvif = iwl_mvm_vif_from_mac80211(vif);

	if (vif->type == NL80211_IFTYPE_AP && vif->p2p &&
	    mvmvif->ap_ibss_active)
		data->go_active = true;
}

static int iwl_mvm_mac_ctxt_cmd_p2p_device(struct iwl_mvm *mvm,
					   struct ieee80211_vif *vif,
					   u32 action)
{
	struct iwl_mac_ctx_cmd cmd = {};
	struct iwl_mvm_go_iterator_data data = {};

	WARN_ON(vif->type != NL80211_IFTYPE_P2P_DEVICE);

	iwl_mvm_mac_ctxt_cmd_common(mvm, vif, &cmd, NULL, action);

	/* Override the filter flags to accept only probe requests */
	cmd.filter_flags = cpu_to_le32(MAC_FILTER_IN_PROBE_REQUEST);

	/*
	 * This flag should be set to true when the P2P Device is
	 * discoverable and there is at least another active P2P GO. Settings
	 * this flag will allow the P2P Device to be discoverable on other
	 * channels in addition to its listen channel.
	 * Note that this flag should not be set in other cases as it opens the
	 * Rx filters on all MAC and increases the number of interrupts.
	 */
	ieee80211_iterate_active_interfaces_atomic(
		mvm->hw, IEEE80211_IFACE_ITER_RESUME_ALL,
		iwl_mvm_go_iterator, &data);

	cmd.p2p_dev.is_disc_extended = cpu_to_le32(data.go_active ? 1 : 0);
	return iwl_mvm_mac_ctxt_send_cmd(mvm, &cmd);
}

<<<<<<< HEAD
static void iwl_mvm_mac_ctxt_set_tim(struct iwl_mvm *mvm,
				     struct iwl_mac_beacon_cmd_v6 *beacon_cmd,
				     u8 *beacon, u32 frame_size)
=======
void iwl_mvm_mac_ctxt_set_tim(struct iwl_mvm *mvm,
			      __le32 *tim_index, __le32 *tim_size,
			      u8 *beacon, u32 frame_size)
>>>>>>> 24b8d41d
{
	u32 tim_idx;
	struct ieee80211_mgmt *mgmt = (struct ieee80211_mgmt *)beacon;

	/* The index is relative to frame start but we start looking at the
	 * variable-length part of the beacon. */
	tim_idx = mgmt->u.beacon.variable - beacon;

	/* Parse variable-length elements of beacon to find WLAN_EID_TIM */
	while ((tim_idx < (frame_size - 2)) &&
			(beacon[tim_idx] != WLAN_EID_TIM))
		tim_idx += beacon[tim_idx+1] + 2;

	/* If TIM field was found, set variables */
	if ((tim_idx < (frame_size - 1)) && (beacon[tim_idx] == WLAN_EID_TIM)) {
		*tim_index = cpu_to_le32(tim_idx);
		*tim_size = cpu_to_le32((u32)beacon[tim_idx + 1]);
	} else {
		IWL_WARN(mvm, "Unable to find TIM Element in beacon\n");
	}
}

static u32 iwl_mvm_find_ie_offset(u8 *beacon, u8 eid, u32 frame_size)
<<<<<<< HEAD
{
	struct ieee80211_mgmt *mgmt = (void *)beacon;
	const u8 *ie;

	if (WARN_ON_ONCE(frame_size <= (mgmt->u.beacon.variable - beacon)))
		return 0;

	frame_size -= mgmt->u.beacon.variable - beacon;

	ie = cfg80211_find_ie(eid, mgmt->u.beacon.variable, frame_size);
	if (!ie)
		return 0;

	return ie - beacon;
}

static int iwl_mvm_mac_ctxt_send_beacon(struct iwl_mvm *mvm,
					struct ieee80211_vif *vif,
					struct sk_buff *beacon)
{
	struct iwl_mvm_vif *mvmvif = iwl_mvm_vif_from_mac80211(vif);
	struct iwl_host_cmd cmd = {
		.id = BEACON_TEMPLATE_CMD,
		.flags = CMD_ASYNC,
	};
	union {
		struct iwl_mac_beacon_cmd_v6 beacon_cmd_v6;
		struct iwl_mac_beacon_cmd beacon_cmd;
	} u = {};
	struct ieee80211_tx_info *info;
	u32 beacon_skb_len;
	u32 rate, tx_flags;
=======
{
	struct ieee80211_mgmt *mgmt = (void *)beacon;
	const u8 *ie;
>>>>>>> 24b8d41d

	if (WARN_ON_ONCE(frame_size <= (mgmt->u.beacon.variable - beacon)))
		return 0;

	frame_size -= mgmt->u.beacon.variable - beacon;

	ie = cfg80211_find_ie(eid, mgmt->u.beacon.variable, frame_size);
	if (!ie)
		return 0;

	return ie - beacon;
}

u8 iwl_mvm_mac_ctxt_get_lowest_rate(struct ieee80211_tx_info *info,
				    struct ieee80211_vif *vif)
{
	u8 rate;
	if (info->band == NL80211_BAND_2GHZ && !vif->p2p)
		rate = IWL_FIRST_CCK_RATE;
	else
		rate = IWL_FIRST_OFDM_RATE;

	return rate;
}

static void iwl_mvm_mac_ctxt_set_tx(struct iwl_mvm *mvm,
				    struct ieee80211_vif *vif,
				    struct sk_buff *beacon,
				    struct iwl_tx_cmd *tx)
{
	struct iwl_mvm_vif *mvmvif = iwl_mvm_vif_from_mac80211(vif);
	struct ieee80211_tx_info *info;
	u8 rate;
	u32 tx_flags;

<<<<<<< HEAD
	/* TODO: for now the beacon template id is set to be the mac context id.
	 * Might be better to handle it as another resource ... */
	u.beacon_cmd_v6.template_id = cpu_to_le32((u32)mvmvif->id);
	info = IEEE80211_SKB_CB(beacon);

	/* Set up TX command fields */
	u.beacon_cmd_v6.tx.len = cpu_to_le16((u16)beacon_skb_len);
	u.beacon_cmd_v6.tx.sta_id = mvmvif->bcast_sta.sta_id;
	u.beacon_cmd_v6.tx.life_time = cpu_to_le32(TX_CMD_LIFE_TIME_INFINITE);
=======
	info = IEEE80211_SKB_CB(beacon);

	/* Set up TX command fields */
	tx->len = cpu_to_le16((u16)beacon->len);
	tx->sta_id = mvmvif->bcast_sta.sta_id;
	tx->life_time = cpu_to_le32(TX_CMD_LIFE_TIME_INFINITE);
>>>>>>> 24b8d41d
	tx_flags = TX_CMD_FLG_SEQ_CTL | TX_CMD_FLG_TSF;
	tx_flags |=
		iwl_mvm_bt_coex_tx_prio(mvm, (void *)beacon->data, info, 0) <<
						TX_CMD_FLG_BT_PRIO_POS;
<<<<<<< HEAD
	u.beacon_cmd_v6.tx.tx_flags = cpu_to_le32(tx_flags);
=======
	tx->tx_flags = cpu_to_le32(tx_flags);
>>>>>>> 24b8d41d

	if (!fw_has_capa(&mvm->fw->ucode_capa,
			 IWL_UCODE_TLV_CAPA_BEACON_ANT_SELECTION))
		iwl_mvm_toggle_tx_ant(mvm, &mvm->mgmt_last_antenna_idx);

<<<<<<< HEAD
	u.beacon_cmd_v6.tx.rate_n_flags =
		cpu_to_le32(BIT(mvm->mgmt_last_antenna_idx) <<
			    RATE_MCS_ANT_POS);

	if (info->band == NL80211_BAND_5GHZ || vif->p2p) {
		rate = IWL_FIRST_OFDM_RATE;
	} else {
		rate = IWL_FIRST_CCK_RATE;
		u.beacon_cmd_v6.tx.rate_n_flags |=
					cpu_to_le32(RATE_MCS_CCK_MSK);
	}
	u.beacon_cmd_v6.tx.rate_n_flags |=
		cpu_to_le32(iwl_mvm_mac80211_idx_to_hwrate(rate));

	/* Set up TX beacon command fields */
	if (vif->type == NL80211_IFTYPE_AP)
		iwl_mvm_mac_ctxt_set_tim(mvm, &u.beacon_cmd_v6,
					 beacon->data,
					 beacon_skb_len);

	/* Submit command */

	if (fw_has_capa(&mvm->fw->ucode_capa,
			IWL_UCODE_TLV_CAPA_CSA_AND_TBTT_OFFLOAD)) {
		u.beacon_cmd.csa_offset =
			cpu_to_le32(iwl_mvm_find_ie_offset(beacon->data,
						    WLAN_EID_CHANNEL_SWITCH,
						    beacon_skb_len));
		u.beacon_cmd.ecsa_offset =
			cpu_to_le32(iwl_mvm_find_ie_offset(beacon->data,
						    WLAN_EID_EXT_CHANSWITCH_ANN,
						    beacon_skb_len));

		cmd.len[0] = sizeof(u.beacon_cmd);
	} else {
		cmd.len[0] = sizeof(u.beacon_cmd_v6);
	}

	cmd.data[0] = &u;
=======
	tx->rate_n_flags =
		cpu_to_le32(BIT(mvm->mgmt_last_antenna_idx) <<
			    RATE_MCS_ANT_POS);

	rate = iwl_mvm_mac_ctxt_get_lowest_rate(info, vif);

	tx->rate_n_flags |= cpu_to_le32(iwl_mvm_mac80211_idx_to_hwrate(rate));
	if (rate == IWL_FIRST_CCK_RATE)
		tx->rate_n_flags |= cpu_to_le32(RATE_MCS_CCK_MSK);

}

int iwl_mvm_mac_ctxt_send_beacon_cmd(struct iwl_mvm *mvm,
				     struct sk_buff *beacon,
				     void *data, int len)
{
	struct iwl_host_cmd cmd = {
		.id = BEACON_TEMPLATE_CMD,
		.flags = CMD_ASYNC,
	};

	cmd.len[0] = len;
	cmd.data[0] = data;
>>>>>>> 24b8d41d
	cmd.dataflags[0] = 0;
	cmd.len[1] = beacon->len;
	cmd.data[1] = beacon->data;
	cmd.dataflags[1] = IWL_HCMD_DFL_DUP;

	return iwl_mvm_send_cmd(mvm, &cmd);
}

static int iwl_mvm_mac_ctxt_send_beacon_v6(struct iwl_mvm *mvm,
					   struct ieee80211_vif *vif,
					   struct sk_buff *beacon)
{
	struct iwl_mvm_vif *mvmvif = iwl_mvm_vif_from_mac80211(vif);
	struct iwl_mac_beacon_cmd_v6 beacon_cmd = {};

	iwl_mvm_mac_ctxt_set_tx(mvm, vif, beacon, &beacon_cmd.tx);

	beacon_cmd.template_id = cpu_to_le32((u32)mvmvif->id);

	if (vif->type == NL80211_IFTYPE_AP)
		iwl_mvm_mac_ctxt_set_tim(mvm, &beacon_cmd.tim_idx,
					 &beacon_cmd.tim_size,
					 beacon->data, beacon->len);

	return iwl_mvm_mac_ctxt_send_beacon_cmd(mvm, beacon, &beacon_cmd,
						sizeof(beacon_cmd));
}

static int iwl_mvm_mac_ctxt_send_beacon_v7(struct iwl_mvm *mvm,
					   struct ieee80211_vif *vif,
					   struct sk_buff *beacon)
{
	struct iwl_mvm_vif *mvmvif = iwl_mvm_vif_from_mac80211(vif);
	struct iwl_mac_beacon_cmd_v7 beacon_cmd = {};

	iwl_mvm_mac_ctxt_set_tx(mvm, vif, beacon, &beacon_cmd.tx);

	beacon_cmd.template_id = cpu_to_le32((u32)mvmvif->id);

	if (vif->type == NL80211_IFTYPE_AP)
		iwl_mvm_mac_ctxt_set_tim(mvm, &beacon_cmd.tim_idx,
					 &beacon_cmd.tim_size,
					 beacon->data, beacon->len);

	beacon_cmd.csa_offset =
		cpu_to_le32(iwl_mvm_find_ie_offset(beacon->data,
						   WLAN_EID_CHANNEL_SWITCH,
						   beacon->len));
	beacon_cmd.ecsa_offset =
		cpu_to_le32(iwl_mvm_find_ie_offset(beacon->data,
						   WLAN_EID_EXT_CHANSWITCH_ANN,
						   beacon->len));

	return iwl_mvm_mac_ctxt_send_beacon_cmd(mvm, beacon, &beacon_cmd,
						sizeof(beacon_cmd));
}

static int iwl_mvm_mac_ctxt_send_beacon_v9(struct iwl_mvm *mvm,
					   struct ieee80211_vif *vif,
					   struct sk_buff *beacon)
{
	struct iwl_mvm_vif *mvmvif = iwl_mvm_vif_from_mac80211(vif);
	struct ieee80211_tx_info *info = IEEE80211_SKB_CB(beacon);
	struct iwl_mac_beacon_cmd beacon_cmd = {};
	u8 rate = iwl_mvm_mac_ctxt_get_lowest_rate(info, vif);
	u16 flags;

	flags = iwl_mvm_mac80211_idx_to_hwrate(rate);

	if (rate == IWL_FIRST_CCK_RATE)
		flags |= IWL_MAC_BEACON_CCK;

	beacon_cmd.flags = cpu_to_le16(flags);
	beacon_cmd.byte_cnt = cpu_to_le16((u16)beacon->len);
	beacon_cmd.template_id = cpu_to_le32((u32)mvmvif->id);

	if (vif->type == NL80211_IFTYPE_AP)
		iwl_mvm_mac_ctxt_set_tim(mvm, &beacon_cmd.tim_idx,
					 &beacon_cmd.tim_size,
					 beacon->data, beacon->len);

	beacon_cmd.csa_offset =
		cpu_to_le32(iwl_mvm_find_ie_offset(beacon->data,
						   WLAN_EID_CHANNEL_SWITCH,
						   beacon->len));
	beacon_cmd.ecsa_offset =
		cpu_to_le32(iwl_mvm_find_ie_offset(beacon->data,
						   WLAN_EID_EXT_CHANSWITCH_ANN,
						   beacon->len));

	return iwl_mvm_mac_ctxt_send_beacon_cmd(mvm, beacon, &beacon_cmd,
						sizeof(beacon_cmd));
}

int iwl_mvm_mac_ctxt_send_beacon(struct iwl_mvm *mvm,
				 struct ieee80211_vif *vif,
				 struct sk_buff *beacon)
{
	if (WARN_ON(!beacon))
		return -EINVAL;

	if (IWL_MVM_NON_TRANSMITTING_AP)
		return 0;

	if (!fw_has_capa(&mvm->fw->ucode_capa,
			 IWL_UCODE_TLV_CAPA_CSA_AND_TBTT_OFFLOAD))
		return iwl_mvm_mac_ctxt_send_beacon_v6(mvm, vif, beacon);

	if (fw_has_api(&mvm->fw->ucode_capa,
		       IWL_UCODE_TLV_API_NEW_BEACON_TEMPLATE))
		return iwl_mvm_mac_ctxt_send_beacon_v9(mvm, vif, beacon);

	return iwl_mvm_mac_ctxt_send_beacon_v7(mvm, vif, beacon);
}

/* The beacon template for the AP/GO/IBSS has changed and needs update */
int iwl_mvm_mac_ctxt_beacon_changed(struct iwl_mvm *mvm,
				    struct ieee80211_vif *vif)
{
	struct sk_buff *beacon;
	int ret;

	WARN_ON(vif->type != NL80211_IFTYPE_AP &&
		vif->type != NL80211_IFTYPE_ADHOC);

	beacon = ieee80211_beacon_get_template(mvm->hw, vif, NULL);
	if (!beacon)
		return -ENOMEM;

#ifdef CONFIG_IWLWIFI_DEBUGFS
	if (mvm->beacon_inject_active)
		return -EBUSY;
#endif

	ret = iwl_mvm_mac_ctxt_send_beacon(mvm, vif, beacon);
	dev_kfree_skb(beacon);
	return ret;
}

struct iwl_mvm_mac_ap_iterator_data {
	struct iwl_mvm *mvm;
	struct ieee80211_vif *vif;
	u32 beacon_device_ts;
	u16 beacon_int;
};

/* Find the beacon_device_ts and beacon_int for a managed interface */
static void iwl_mvm_mac_ap_iterator(void *_data, u8 *mac,
				    struct ieee80211_vif *vif)
{
	struct iwl_mvm_mac_ap_iterator_data *data = _data;

	if (vif->type != NL80211_IFTYPE_STATION || !vif->bss_conf.assoc)
		return;

	/* Station client has higher priority over P2P client*/
	if (vif->p2p && data->beacon_device_ts)
		return;

	data->beacon_device_ts = vif->bss_conf.sync_device_ts;
	data->beacon_int = vif->bss_conf.beacon_int;
}

/*
 * Fill the specific data for mac context of type AP of P2P GO
 */
static void iwl_mvm_mac_ctxt_cmd_fill_ap(struct iwl_mvm *mvm,
					 struct ieee80211_vif *vif,
					 struct iwl_mac_ctx_cmd *cmd,
					 struct iwl_mac_data_ap *ctxt_ap,
					 bool add)
{
	struct iwl_mvm_vif *mvmvif = iwl_mvm_vif_from_mac80211(vif);
	struct iwl_mvm_mac_ap_iterator_data data = {
		.mvm = mvm,
		.vif = vif,
		.beacon_device_ts = 0
	};

	/* in AP mode, the MCAST FIFO takes the EDCA params from VO */
	cmd->ac[IWL_MVM_TX_FIFO_VO].fifos_mask |= BIT(IWL_MVM_TX_FIFO_MCAST);

	/*
	 * in AP mode, pass probe requests and beacons from other APs
	 * (needed for ht protection); when there're no any associated
	 * station don't ask FW to pass beacons to prevent unnecessary
	 * wake-ups.
	 */
	cmd->filter_flags |= cpu_to_le32(MAC_FILTER_IN_PROBE_REQUEST);
	if (mvmvif->ap_assoc_sta_count || !mvm->drop_bcn_ap_mode) {
		cmd->filter_flags |= cpu_to_le32(MAC_FILTER_IN_BEACON);
		IWL_DEBUG_HC(mvm, "Asking FW to pass beacons\n");
	} else {
		IWL_DEBUG_HC(mvm, "No need to receive beacons\n");
	}

	ctxt_ap->bi = cpu_to_le32(vif->bss_conf.beacon_int);
	ctxt_ap->dtim_interval = cpu_to_le32(vif->bss_conf.beacon_int *
					     vif->bss_conf.dtim_period);

	if (!fw_has_api(&mvm->fw->ucode_capa,
			IWL_UCODE_TLV_API_STA_TYPE))
		ctxt_ap->mcast_qid = cpu_to_le32(mvmvif->cab_queue);

	/*
	 * Only set the beacon time when the MAC is being added, when we
	 * just modify the MAC then we should keep the time -- the firmware
	 * can otherwise have a "jumping" TBTT.
	 */
	if (add) {
		/*
		 * If there is a station/P2P client interface which is
		 * associated, set the AP's TBTT far enough from the station's
		 * TBTT. Otherwise, set it to the current system time
		 */
		ieee80211_iterate_active_interfaces_atomic(
			mvm->hw, IEEE80211_IFACE_ITER_RESUME_ALL,
			iwl_mvm_mac_ap_iterator, &data);

		if (data.beacon_device_ts) {
			u32 rand = (prandom_u32() % (64 - 36)) + 36;
			mvmvif->ap_beacon_time = data.beacon_device_ts +
				ieee80211_tu_to_usec(data.beacon_int * rand /
						     100);
		} else {
			mvmvif->ap_beacon_time = iwl_mvm_get_systime(mvm);
		}
	}

	ctxt_ap->beacon_time = cpu_to_le32(mvmvif->ap_beacon_time);
	ctxt_ap->beacon_tsf = 0; /* unused */

	/* TODO: Assume that the beacon id == mac context id */
	ctxt_ap->beacon_template = cpu_to_le32(mvmvif->id);
}

static int iwl_mvm_mac_ctxt_cmd_ap(struct iwl_mvm *mvm,
				   struct ieee80211_vif *vif,
				   u32 action)
{
	struct iwl_mac_ctx_cmd cmd = {};

	WARN_ON(vif->type != NL80211_IFTYPE_AP || vif->p2p);

	/* Fill the common data for all mac context types */
	iwl_mvm_mac_ctxt_cmd_common(mvm, vif, &cmd, NULL, action);

	/* Fill the data specific for ap mode */
	iwl_mvm_mac_ctxt_cmd_fill_ap(mvm, vif, &cmd, &cmd.ap,
				     action == FW_CTXT_ACTION_ADD);

	return iwl_mvm_mac_ctxt_send_cmd(mvm, &cmd);
}

static int iwl_mvm_mac_ctxt_cmd_go(struct iwl_mvm *mvm,
				   struct ieee80211_vif *vif,
				   u32 action)
{
	struct iwl_mac_ctx_cmd cmd = {};
	struct ieee80211_p2p_noa_attr *noa = &vif->bss_conf.p2p_noa_attr;

	WARN_ON(vif->type != NL80211_IFTYPE_AP || !vif->p2p);

	/* Fill the common data for all mac context types */
	iwl_mvm_mac_ctxt_cmd_common(mvm, vif, &cmd, NULL, action);

	/* Fill the data specific for GO mode */
	iwl_mvm_mac_ctxt_cmd_fill_ap(mvm, vif, &cmd, &cmd.go.ap,
				     action == FW_CTXT_ACTION_ADD);

	cmd.go.ctwin = cpu_to_le32(noa->oppps_ctwindow &
					IEEE80211_P2P_OPPPS_CTWINDOW_MASK);
	cmd.go.opp_ps_enabled =
			cpu_to_le32(!!(noa->oppps_ctwindow &
					IEEE80211_P2P_OPPPS_ENABLE_BIT));

	return iwl_mvm_mac_ctxt_send_cmd(mvm, &cmd);
}

static int iwl_mvm_mac_ctx_send(struct iwl_mvm *mvm, struct ieee80211_vif *vif,
				u32 action, bool force_assoc_off,
				const u8 *bssid_override)
{
	switch (vif->type) {
	case NL80211_IFTYPE_STATION:
		return iwl_mvm_mac_ctxt_cmd_sta(mvm, vif, action,
						force_assoc_off,
						bssid_override);
		break;
	case NL80211_IFTYPE_AP:
		if (!vif->p2p)
			return iwl_mvm_mac_ctxt_cmd_ap(mvm, vif, action);
		else
			return iwl_mvm_mac_ctxt_cmd_go(mvm, vif, action);
		break;
	case NL80211_IFTYPE_MONITOR:
		return iwl_mvm_mac_ctxt_cmd_listener(mvm, vif, action);
	case NL80211_IFTYPE_P2P_DEVICE:
		return iwl_mvm_mac_ctxt_cmd_p2p_device(mvm, vif, action);
	case NL80211_IFTYPE_ADHOC:
		return iwl_mvm_mac_ctxt_cmd_ibss(mvm, vif, action);
	default:
		break;
	}

	return -EOPNOTSUPP;
}

int iwl_mvm_mac_ctxt_add(struct iwl_mvm *mvm, struct ieee80211_vif *vif)
{
	struct iwl_mvm_vif *mvmvif = iwl_mvm_vif_from_mac80211(vif);
	int ret;

	if (WARN_ONCE(mvmvif->uploaded, "Adding active MAC %pM/%d\n",
		      vif->addr, ieee80211_vif_type_p2p(vif)))
		return -EIO;

	ret = iwl_mvm_mac_ctx_send(mvm, vif, FW_CTXT_ACTION_ADD,
				   true, NULL);
	if (ret)
		return ret;

	/* will only do anything at resume from D3 time */
	iwl_mvm_set_last_nonqos_seq(mvm, vif);

	mvmvif->uploaded = true;
	return 0;
}

int iwl_mvm_mac_ctxt_changed(struct iwl_mvm *mvm, struct ieee80211_vif *vif,
			     bool force_assoc_off, const u8 *bssid_override)
{
	struct iwl_mvm_vif *mvmvif = iwl_mvm_vif_from_mac80211(vif);

	if (WARN_ONCE(!mvmvif->uploaded, "Changing inactive MAC %pM/%d\n",
		      vif->addr, ieee80211_vif_type_p2p(vif)))
		return -EIO;

	return iwl_mvm_mac_ctx_send(mvm, vif, FW_CTXT_ACTION_MODIFY,
				    force_assoc_off, bssid_override);
}

int iwl_mvm_mac_ctxt_remove(struct iwl_mvm *mvm, struct ieee80211_vif *vif)
{
	struct iwl_mvm_vif *mvmvif = iwl_mvm_vif_from_mac80211(vif);
	struct iwl_mac_ctx_cmd cmd;
	int ret;

	if (WARN_ONCE(!mvmvif->uploaded, "Removing inactive MAC %pM/%d\n",
		      vif->addr, ieee80211_vif_type_p2p(vif)))
		return -EIO;

	memset(&cmd, 0, sizeof(cmd));

	cmd.id_and_color = cpu_to_le32(FW_CMD_ID_AND_COLOR(mvmvif->id,
							   mvmvif->color));
	cmd.action = cpu_to_le32(FW_CTXT_ACTION_REMOVE);

	ret = iwl_mvm_send_cmd_pdu(mvm, MAC_CONTEXT_CMD, 0,
				   sizeof(cmd), &cmd);
	if (ret) {
		IWL_ERR(mvm, "Failed to remove MAC context: %d\n", ret);
		return ret;
	}

	mvmvif->uploaded = false;

	if (vif->type == NL80211_IFTYPE_MONITOR) {
		__clear_bit(IEEE80211_HW_RX_INCLUDES_FCS, mvm->hw->flags);
		iwl_mvm_dealloc_snif_sta(mvm);
	}

	return 0;
}

static void iwl_mvm_csa_count_down(struct iwl_mvm *mvm,
				   struct ieee80211_vif *csa_vif, u32 gp2,
				   bool tx_success)
{
	struct iwl_mvm_vif *mvmvif =
			iwl_mvm_vif_from_mac80211(csa_vif);

	/* Don't start to countdown from a failed beacon */
	if (!tx_success && !mvmvif->csa_countdown)
		return;

	mvmvif->csa_countdown = true;

	if (!ieee80211_beacon_cntdwn_is_complete(csa_vif)) {
		int c = ieee80211_beacon_update_cntdwn(csa_vif);

		iwl_mvm_mac_ctxt_beacon_changed(mvm, csa_vif);
		if (csa_vif->p2p &&
		    !iwl_mvm_te_scheduled(&mvmvif->time_event_data) && gp2 &&
		    tx_success) {
			u32 rel_time = (c + 1) *
				       csa_vif->bss_conf.beacon_int -
				       IWL_MVM_CHANNEL_SWITCH_TIME_GO;
			u32 apply_time = gp2 + rel_time * 1024;

			iwl_mvm_schedule_csa_period(mvm, csa_vif,
					 IWL_MVM_CHANNEL_SWITCH_TIME_GO -
					 IWL_MVM_CHANNEL_SWITCH_MARGIN,
					 apply_time);
		}
	} else if (!iwl_mvm_te_scheduled(&mvmvif->time_event_data)) {
		/* we don't have CSA NoA scheduled yet, switch now */
		ieee80211_csa_finish(csa_vif);
		RCU_INIT_POINTER(mvm->csa_vif, NULL);
	}
}

void iwl_mvm_rx_beacon_notif(struct iwl_mvm *mvm,
			     struct iwl_rx_cmd_buffer *rxb)
{
	struct iwl_rx_packet *pkt = rxb_addr(rxb);
	struct iwl_extended_beacon_notif *beacon = (void *)pkt->data;
	struct iwl_extended_beacon_notif_v5 *beacon_v5 = (void *)pkt->data;
	struct ieee80211_vif *csa_vif;
	struct ieee80211_vif *tx_blocked_vif;
	struct agg_tx_status *agg_status;
	u16 status;

	lockdep_assert_held(&mvm->mutex);

	mvm->ap_last_beacon_gp2 = le32_to_cpu(beacon->gp2);

	if (!iwl_mvm_is_short_beacon_notif_supported(mvm)) {
		struct iwl_mvm_tx_resp *beacon_notify_hdr =
			&beacon_v5->beacon_notify_hdr;

		mvm->ibss_manager = beacon_v5->ibss_mgr_status != 0;
		agg_status = iwl_mvm_get_agg_status(mvm, beacon_notify_hdr);
		status = le16_to_cpu(agg_status->status) & TX_STATUS_MSK;
		IWL_DEBUG_RX(mvm,
			     "beacon status %#x retries:%d tsf:0x%016llX gp2:0x%X rate:%d\n",
			     status, beacon_notify_hdr->failure_frame,
			     le64_to_cpu(beacon->tsf),
			     mvm->ap_last_beacon_gp2,
			     le32_to_cpu(beacon_notify_hdr->initial_rate));
	} else {
		mvm->ibss_manager = beacon->ibss_mgr_status != 0;
		status = le32_to_cpu(beacon->status) & TX_STATUS_MSK;
		IWL_DEBUG_RX(mvm,
			     "beacon status %#x tsf:0x%016llX gp2:0x%X\n",
			     status, le64_to_cpu(beacon->tsf),
			     mvm->ap_last_beacon_gp2);
	}

	csa_vif = rcu_dereference_protected(mvm->csa_vif,
					    lockdep_is_held(&mvm->mutex));
	if (unlikely(csa_vif && csa_vif->csa_active))
		iwl_mvm_csa_count_down(mvm, csa_vif, mvm->ap_last_beacon_gp2,
				       (status == TX_STATUS_SUCCESS));

	tx_blocked_vif = rcu_dereference_protected(mvm->csa_tx_blocked_vif,
						lockdep_is_held(&mvm->mutex));
	if (unlikely(tx_blocked_vif)) {
		struct iwl_mvm_vif *mvmvif =
			iwl_mvm_vif_from_mac80211(tx_blocked_vif);

		/*
		 * The channel switch is started and we have blocked the
		 * stations. If this is the first beacon (the timeout wasn't
		 * set), set the unblock timeout, otherwise countdown
		 */
		if (!mvm->csa_tx_block_bcn_timeout)
			mvm->csa_tx_block_bcn_timeout =
				IWL_MVM_CS_UNBLOCK_TX_TIMEOUT;
		else
			mvm->csa_tx_block_bcn_timeout--;

		/* Check if the timeout is expired, and unblock tx */
		if (mvm->csa_tx_block_bcn_timeout == 0) {
			iwl_mvm_modify_all_sta_disable_tx(mvm, mvmvif, false);
			RCU_INIT_POINTER(mvm->csa_tx_blocked_vif, NULL);
		}
	}
}

void iwl_mvm_rx_missed_beacons_notif(struct iwl_mvm *mvm,
				     struct iwl_rx_cmd_buffer *rxb)
{
	struct iwl_rx_packet *pkt = rxb_addr(rxb);
	struct iwl_missed_beacons_notif *mb = (void *)pkt->data;
	struct iwl_fw_dbg_trigger_missed_bcon *bcon_trig;
	struct iwl_fw_dbg_trigger_tlv *trigger;
	u32 stop_trig_missed_bcon, stop_trig_missed_bcon_since_rx;
	u32 rx_missed_bcon, rx_missed_bcon_since_rx;
	struct ieee80211_vif *vif;
	u32 id = le32_to_cpu(mb->mac_id);
	union iwl_dbg_tlv_tp_data tp_data = { .fw_pkt = pkt };

	IWL_DEBUG_INFO(mvm,
		       "missed bcn mac_id=%u, consecutive=%u (%u, %u, %u)\n",
		       le32_to_cpu(mb->mac_id),
		       le32_to_cpu(mb->consec_missed_beacons),
		       le32_to_cpu(mb->consec_missed_beacons_since_last_rx),
		       le32_to_cpu(mb->num_recvd_beacons),
		       le32_to_cpu(mb->num_expected_beacons));

	rcu_read_lock();

	vif = iwl_mvm_rcu_dereference_vif_id(mvm, id, true);
	if (!vif)
		goto out;

	rx_missed_bcon = le32_to_cpu(mb->consec_missed_beacons);
	rx_missed_bcon_since_rx =
		le32_to_cpu(mb->consec_missed_beacons_since_last_rx);
	/*
	 * TODO: the threshold should be adjusted based on latency conditions,
	 * and/or in case of a CS flow on one of the other AP vifs.
	 */
	if (rx_missed_bcon > IWL_MVM_MISSED_BEACONS_THRESHOLD_LONG)
		iwl_mvm_connection_loss(mvm, vif, "missed beacons");
	else if (rx_missed_bcon_since_rx > IWL_MVM_MISSED_BEACONS_THRESHOLD)
		ieee80211_beacon_loss(vif);

	iwl_dbg_tlv_time_point(&mvm->fwrt,
			       IWL_FW_INI_TIME_POINT_MISSED_BEACONS, &tp_data);

	trigger = iwl_fw_dbg_trigger_on(&mvm->fwrt, ieee80211_vif_to_wdev(vif),
					FW_DBG_TRIGGER_MISSED_BEACONS);
	if (!trigger)
		goto out;

	bcon_trig = (void *)trigger->data;
	stop_trig_missed_bcon = le32_to_cpu(bcon_trig->stop_consec_missed_bcon);
	stop_trig_missed_bcon_since_rx =
		le32_to_cpu(bcon_trig->stop_consec_missed_bcon_since_rx);

	/* TODO: implement start trigger */

	if (rx_missed_bcon_since_rx >= stop_trig_missed_bcon_since_rx ||
	    rx_missed_bcon >= stop_trig_missed_bcon)
		iwl_fw_dbg_collect_trig(&mvm->fwrt, trigger, NULL);

out:
	rcu_read_unlock();
}

void iwl_mvm_rx_stored_beacon_notif(struct iwl_mvm *mvm,
				    struct iwl_rx_cmd_buffer *rxb)
{
	struct iwl_rx_packet *pkt = rxb_addr(rxb);
	struct iwl_stored_beacon_notif *sb = (void *)pkt->data;
	struct ieee80211_rx_status rx_status;
	struct sk_buff *skb;
	u32 size = le32_to_cpu(sb->byte_count);

	if (size == 0)
		return;

	skb = alloc_skb(size, GFP_ATOMIC);
	if (!skb) {
		IWL_ERR(mvm, "alloc_skb failed\n");
		return;
	}

	/* update rx_status according to the notification's metadata */
	memset(&rx_status, 0, sizeof(rx_status));
	rx_status.mactime = le64_to_cpu(sb->tsf);
	/* TSF as indicated by the firmware  is at INA time */
	rx_status.flag |= RX_FLAG_MACTIME_PLCP_START;
	rx_status.device_timestamp = le32_to_cpu(sb->system_time);
	rx_status.band =
<<<<<<< HEAD
		(sb->phy_flags & cpu_to_le16(RX_RES_PHY_FLAGS_BAND_24)) ?
=======
		(sb->band & cpu_to_le16(RX_RES_PHY_FLAGS_BAND_24)) ?
>>>>>>> 24b8d41d
				NL80211_BAND_2GHZ : NL80211_BAND_5GHZ;
	rx_status.freq =
		ieee80211_channel_to_frequency(le16_to_cpu(sb->channel),
					       rx_status.band);

	/* copy the data */
	skb_put_data(skb, sb->data, size);
	memcpy(IEEE80211_SKB_RXCB(skb), &rx_status, sizeof(rx_status));

	/* pass it as regular rx to mac80211 */
	ieee80211_rx_napi(mvm->hw, NULL, skb, NULL);
}

<<<<<<< HEAD
=======
void iwl_mvm_probe_resp_data_notif(struct iwl_mvm *mvm,
				   struct iwl_rx_cmd_buffer *rxb)
{
	struct iwl_rx_packet *pkt = rxb_addr(rxb);
	struct iwl_probe_resp_data_notif *notif = (void *)pkt->data;
	struct iwl_probe_resp_data *old_data, *new_data;
	int len = iwl_rx_packet_payload_len(pkt);
	u32 id = le32_to_cpu(notif->mac_id);
	struct ieee80211_vif *vif;
	struct iwl_mvm_vif *mvmvif;

	if (WARN_ON_ONCE(len < sizeof(*notif)))
		return;

	IWL_DEBUG_INFO(mvm, "Probe response data notif: noa %d, csa %d\n",
		       notif->noa_active, notif->csa_counter);

	vif = iwl_mvm_rcu_dereference_vif_id(mvm, id, false);
	if (!vif)
		return;

	mvmvif = iwl_mvm_vif_from_mac80211(vif);

	new_data = kzalloc(sizeof(*new_data), GFP_KERNEL);
	if (!new_data)
		return;

	memcpy(&new_data->notif, notif, sizeof(new_data->notif));

	/* noa_attr contains 1 reserved byte, need to substruct it */
	new_data->noa_len = sizeof(struct ieee80211_vendor_ie) +
			    sizeof(new_data->notif.noa_attr) - 1;

	/*
	 * If it's a one time NoA, only one descriptor is needed,
	 * adjust the length according to len_low.
	 */
	if (new_data->notif.noa_attr.len_low ==
	    sizeof(struct ieee80211_p2p_noa_desc) + 2)
		new_data->noa_len -= sizeof(struct ieee80211_p2p_noa_desc);

	old_data = rcu_dereference_protected(mvmvif->probe_resp_data,
					lockdep_is_held(&mvmvif->mvm->mutex));
	rcu_assign_pointer(mvmvif->probe_resp_data, new_data);

	if (old_data)
		kfree_rcu(old_data, rcu_head);

	if (notif->csa_counter != IWL_PROBE_RESP_DATA_NO_CSA &&
	    notif->csa_counter >= 1)
		ieee80211_beacon_set_cntdwn(vif, notif->csa_counter);
}

>>>>>>> 24b8d41d
void iwl_mvm_channel_switch_noa_notif(struct iwl_mvm *mvm,
				      struct iwl_rx_cmd_buffer *rxb)
{
	struct iwl_rx_packet *pkt = rxb_addr(rxb);
	struct iwl_channel_switch_noa_notif *notif = (void *)pkt->data;
<<<<<<< HEAD
	struct ieee80211_vif *csa_vif;
	struct iwl_mvm_vif *mvmvif;
	int len = iwl_rx_packet_payload_len(pkt);
	u32 id_n_color;
=======
	struct ieee80211_vif *csa_vif, *vif;
	struct iwl_mvm_vif *mvmvif;
	int len = iwl_rx_packet_payload_len(pkt);
	u32 id_n_color, csa_id, mac_id;
>>>>>>> 24b8d41d

	if (WARN_ON_ONCE(len < sizeof(*notif)))
		return;

<<<<<<< HEAD
	rcu_read_lock();

	csa_vif = rcu_dereference(mvm->csa_vif);
	if (WARN_ON(!csa_vif || !csa_vif->csa_active))
		goto out_unlock;

	id_n_color = le32_to_cpu(notif->id_and_color);

	mvmvif = iwl_mvm_vif_from_mac80211(csa_vif);
	if (WARN(FW_CMD_ID_AND_COLOR(mvmvif->id, mvmvif->color) != id_n_color,
		 "channel switch noa notification on unexpected vif (csa_vif=%d, notif=%d)",
		 FW_CMD_ID_AND_COLOR(mvmvif->id, mvmvif->color), id_n_color))
		goto out_unlock;

	IWL_DEBUG_INFO(mvm, "Channel Switch Started Notification\n");

	queue_delayed_work(system_wq, &mvm->cs_tx_unblock_dwork,
			   msecs_to_jiffies(IWL_MVM_CS_UNBLOCK_TX_TIMEOUT *
					    csa_vif->bss_conf.beacon_int));

	ieee80211_csa_finish(csa_vif);

	rcu_read_unlock();

	RCU_INIT_POINTER(mvm->csa_vif, NULL);

	return;

out_unlock:
=======
	id_n_color = le32_to_cpu(notif->id_and_color);
	mac_id = id_n_color & FW_CTXT_ID_MSK;

	if (WARN_ON_ONCE(mac_id >= NUM_MAC_INDEX_DRIVER))
		return;

	rcu_read_lock();
	vif = rcu_dereference(mvm->vif_id_to_mac[mac_id]);
	mvmvif = iwl_mvm_vif_from_mac80211(vif);

	switch (vif->type) {
	case NL80211_IFTYPE_AP:
		csa_vif = rcu_dereference(mvm->csa_vif);
		if (WARN_ON(!csa_vif || !csa_vif->csa_active ||
			    csa_vif != vif))
			goto out_unlock;

		csa_id = FW_CMD_ID_AND_COLOR(mvmvif->id, mvmvif->color);
		if (WARN(csa_id != id_n_color,
			 "channel switch noa notification on unexpected vif (csa_vif=%d, notif=%d)",
			 csa_id, id_n_color))
			goto out_unlock;

		IWL_DEBUG_INFO(mvm, "Channel Switch Started Notification\n");

		schedule_delayed_work(&mvm->cs_tx_unblock_dwork,
				      msecs_to_jiffies(IWL_MVM_CS_UNBLOCK_TX_TIMEOUT *
						       csa_vif->bss_conf.beacon_int));

		ieee80211_csa_finish(csa_vif);

		rcu_read_unlock();

		RCU_INIT_POINTER(mvm->csa_vif, NULL);
		return;
	case NL80211_IFTYPE_STATION:
		iwl_mvm_csa_client_absent(mvm, vif);
		cancel_delayed_work(&mvmvif->csa_work);
		ieee80211_chswitch_done(vif, true);
		break;
	default:
		/* should never happen */
		WARN_ON_ONCE(1);
		break;
	}
out_unlock:
	rcu_read_unlock();
}

void iwl_mvm_rx_missed_vap_notif(struct iwl_mvm *mvm,
				 struct iwl_rx_cmd_buffer *rxb)
{
	struct iwl_rx_packet *pkt = rxb_addr(rxb);
	struct iwl_missed_vap_notif *mb = (void *)pkt->data;
	struct ieee80211_vif *vif;
	u32 id = le32_to_cpu(mb->mac_id);

	IWL_DEBUG_INFO(mvm,
		       "missed_vap notify mac_id=%u, num_beacon_intervals_elapsed=%u, profile_periodicity=%u\n",
		       le32_to_cpu(mb->mac_id),
		       mb->num_beacon_intervals_elapsed,
		       mb->profile_periodicity);

	rcu_read_lock();

	vif = iwl_mvm_rcu_dereference_vif_id(mvm, id, true);
	if (vif)
		iwl_mvm_connection_loss(mvm, vif, "missed vap beacon");

>>>>>>> 24b8d41d
	rcu_read_unlock();
}<|MERGE_RESOLUTION|>--- conflicted
+++ resolved
@@ -201,90 +201,6 @@
 		data->preferred_tsf = NUM_TSF_IDS;
 }
 
-<<<<<<< HEAD
-/*
- * Get the mask of the queues used by the vif
- */
-u32 iwl_mvm_mac_get_queues_mask(struct ieee80211_vif *vif)
-{
-	u32 qmask = 0, ac;
-
-	if (vif->type == NL80211_IFTYPE_P2P_DEVICE)
-		return BIT(IWL_MVM_OFFCHANNEL_QUEUE);
-
-	for (ac = 0; ac < IEEE80211_NUM_ACS; ac++) {
-		if (vif->hw_queue[ac] != IEEE80211_INVAL_HW_QUEUE)
-			qmask |= BIT(vif->hw_queue[ac]);
-	}
-
-	if (vif->type == NL80211_IFTYPE_AP)
-		qmask |= BIT(vif->cab_queue);
-
-	return qmask;
-}
-
-static void iwl_mvm_iface_hw_queues_iter(void *_data, u8 *mac,
-					 struct ieee80211_vif *vif)
-{
-	struct iwl_mvm_hw_queues_iface_iterator_data *data = _data;
-
-	/* exclude the given vif */
-	if (vif == data->exclude_vif)
-		return;
-
-	data->used_hw_queues |= iwl_mvm_mac_get_queues_mask(vif);
-}
-
-static void iwl_mvm_mac_sta_hw_queues_iter(void *_data,
-					   struct ieee80211_sta *sta)
-{
-	struct iwl_mvm_hw_queues_iface_iterator_data *data = _data;
-	struct iwl_mvm_sta *mvmsta = iwl_mvm_sta_from_mac80211(sta);
-
-	/* Mark the queues used by the sta */
-	data->used_hw_queues |= mvmsta->tfd_queue_msk;
-}
-
-unsigned long iwl_mvm_get_used_hw_queues(struct iwl_mvm *mvm,
-					 struct ieee80211_vif *exclude_vif)
-{
-	u8 sta_id;
-	struct iwl_mvm_hw_queues_iface_iterator_data data = {
-		.exclude_vif = exclude_vif,
-		.used_hw_queues =
-			BIT(IWL_MVM_OFFCHANNEL_QUEUE) |
-			BIT(mvm->aux_queue),
-	};
-
-	if (iwl_mvm_is_dqa_supported(mvm))
-		data.used_hw_queues |= BIT(IWL_MVM_DQA_CMD_QUEUE);
-	else
-		data.used_hw_queues |= BIT(IWL_MVM_CMD_QUEUE);
-
-	lockdep_assert_held(&mvm->mutex);
-
-	/* mark all VIF used hw queues */
-	ieee80211_iterate_active_interfaces_atomic(
-		mvm->hw, IEEE80211_IFACE_ITER_RESUME_ALL,
-		iwl_mvm_iface_hw_queues_iter, &data);
-
-	/* don't assign the same hw queues as TDLS stations */
-	ieee80211_iterate_stations_atomic(mvm->hw,
-					  iwl_mvm_mac_sta_hw_queues_iter,
-					  &data);
-
-	/*
-	 * Some TDLS stations may be removed but are in the process of being
-	 * drained. Don't touch their queues.
-	 */
-	for_each_set_bit(sta_id, mvm->sta_drained, IWL_MVM_STATION_COUNT)
-		data.used_hw_queues |= mvm->tfd_drained[sta_id];
-
-	return data.used_hw_queues;
-}
-
-=======
->>>>>>> 24b8d41d
 static void iwl_mvm_mac_iface_iterator(void *_data, u8 *mac,
 				       struct ieee80211_vif *vif)
 {
@@ -424,50 +340,6 @@
 	/* No need to allocate data queues to P2P Device MAC and NAN.*/
 	if (vif->type == NL80211_IFTYPE_P2P_DEVICE)
 		return 0;
-<<<<<<< HEAD
-	}
-
-	/*
-	 * Find available queues, and allocate them to the ACs. When in
-	 * DQA-mode they aren't really used, and this is done only so the
-	 * mac80211 ieee80211_check_queues() function won't fail
-	 */
-	for (ac = 0; ac < IEEE80211_NUM_ACS; ac++) {
-		u8 queue = find_first_zero_bit(&used_hw_queues,
-					       mvm->first_agg_queue);
-
-		if (!iwl_mvm_is_dqa_supported(mvm) &&
-		    queue >= mvm->first_agg_queue) {
-			IWL_ERR(mvm, "Failed to allocate queue\n");
-			ret = -EIO;
-			goto exit_fail;
-		}
-
-		__set_bit(queue, &used_hw_queues);
-		vif->hw_queue[ac] = queue;
-	}
-
-	/* Allocate the CAB queue for softAP and GO interfaces */
-	if (vif->type == NL80211_IFTYPE_AP) {
-		u8 queue;
-
-		if (!iwl_mvm_is_dqa_supported(mvm)) {
-			queue = find_first_zero_bit(&used_hw_queues,
-						    mvm->first_agg_queue);
-
-			if (queue >= mvm->first_agg_queue) {
-				IWL_ERR(mvm, "Failed to allocate cab queue\n");
-				ret = -EIO;
-				goto exit_fail;
-			}
-		} else {
-			queue = IWL_MVM_DQA_GCAST_QUEUE;
-		}
-
-		vif->cab_queue = queue;
-	} else {
-		vif->cab_queue = IEEE80211_INVAL_HW_QUEUE;
-=======
 
 	/* Allocate the CAB queue for softAP and GO interfaces */
 	if (vif->type == NL80211_IFTYPE_AP ||
@@ -477,7 +349,6 @@
 		 * queue value (when queue is enabled).
 		 */
 		mvmvif->cab_queue = IWL_MVM_DQA_GCAST_QUEUE;
->>>>>>> 24b8d41d
 	}
 
 	mvmvif->bcast_sta.sta_id = IWL_MVM_INVALID_STA;
@@ -494,95 +365,6 @@
 	return ret;
 }
 
-<<<<<<< HEAD
-int iwl_mvm_mac_ctxt_init(struct iwl_mvm *mvm, struct ieee80211_vif *vif)
-{
-	unsigned int wdg_timeout =
-		iwl_mvm_get_wd_timeout(mvm, vif, false, false);
-	u32 ac;
-	int ret;
-
-	lockdep_assert_held(&mvm->mutex);
-
-	ret = iwl_mvm_mac_ctxt_allocate_resources(mvm, vif);
-	if (ret)
-		return ret;
-
-	switch (vif->type) {
-	case NL80211_IFTYPE_P2P_DEVICE:
-		if (!iwl_mvm_is_dqa_supported(mvm))
-			iwl_mvm_enable_ac_txq(mvm, IWL_MVM_OFFCHANNEL_QUEUE,
-					      IWL_MVM_OFFCHANNEL_QUEUE,
-					      IWL_MVM_TX_FIFO_VO, 0,
-					      wdg_timeout);
-		break;
-	case NL80211_IFTYPE_AP:
-		iwl_mvm_enable_ac_txq(mvm, vif->cab_queue, vif->cab_queue,
-				      IWL_MVM_TX_FIFO_MCAST, 0, wdg_timeout);
-		/* fall through */
-	default:
-		/* If DQA is supported - queues will be enabled when needed */
-		if (iwl_mvm_is_dqa_supported(mvm))
-			break;
-
-		for (ac = 0; ac < IEEE80211_NUM_ACS; ac++)
-			iwl_mvm_enable_ac_txq(mvm, vif->hw_queue[ac],
-					      vif->hw_queue[ac],
-					      iwl_mvm_ac_to_tx_fifo[ac], 0,
-					      wdg_timeout);
-		break;
-	}
-
-	return 0;
-}
-
-void iwl_mvm_mac_ctxt_release(struct iwl_mvm *mvm, struct ieee80211_vif *vif)
-{
-	int ac;
-
-	lockdep_assert_held(&mvm->mutex);
-
-	switch (vif->type) {
-	case NL80211_IFTYPE_P2P_DEVICE:
-		if (!iwl_mvm_is_dqa_supported(mvm))
-			iwl_mvm_disable_txq(mvm, IWL_MVM_OFFCHANNEL_QUEUE,
-					    IWL_MVM_OFFCHANNEL_QUEUE,
-					    IWL_MAX_TID_COUNT, 0);
-		else
-			iwl_mvm_disable_txq(mvm,
-					    IWL_MVM_DQA_P2P_DEVICE_QUEUE,
-					    vif->hw_queue[0], IWL_MAX_TID_COUNT,
-					    0);
-
-		break;
-	case NL80211_IFTYPE_AP:
-		iwl_mvm_disable_txq(mvm, vif->cab_queue, vif->cab_queue,
-				    IWL_MAX_TID_COUNT, 0);
-
-		if (iwl_mvm_is_dqa_supported(mvm))
-			iwl_mvm_disable_txq(mvm,
-					    IWL_MVM_DQA_AP_PROBE_RESP_QUEUE,
-					    vif->hw_queue[0], IWL_MAX_TID_COUNT,
-					    0);
-		/* fall through */
-	default:
-		/*
-		 * If DQA is supported - queues were already disabled, since in
-		 * DQA-mode the queues are a property of the STA and not of the
-		 * vif, and at this point the STA was already deleted
-		 */
-		if (iwl_mvm_is_dqa_supported(mvm))
-			break;
-
-		for (ac = 0; ac < IEEE80211_NUM_ACS; ac++)
-			iwl_mvm_disable_txq(mvm, vif->hw_queue[ac],
-					    vif->hw_queue[ac],
-					    IWL_MAX_TID_COUNT, 0);
-	}
-}
-
-=======
->>>>>>> 24b8d41d
 static void iwl_mvm_ack_rates(struct iwl_mvm *mvm,
 			      struct ieee80211_vif *vif,
 			      enum nl80211_band band,
@@ -782,13 +564,8 @@
 			cpu_to_le16(mvmvif->queue_params[i].cw_max);
 		cmd->ac[ucode_ac].edca_txop =
 			cpu_to_le16(mvmvif->queue_params[i].txop * 32);
-<<<<<<< HEAD
-		cmd->ac[txf].aifsn = mvmvif->queue_params[i].aifs;
-		cmd->ac[txf].fifos_mask = BIT(txf);
-=======
 		cmd->ac[ucode_ac].aifsn = mvmvif->queue_params[i].aifs;
 		cmd->ac[ucode_ac].fifos_mask = BIT(txf);
->>>>>>> 24b8d41d
 	}
 
 	if (vif->bss_conf.qos)
@@ -1034,15 +811,9 @@
 	return iwl_mvm_mac_ctxt_send_cmd(mvm, &cmd);
 }
 
-<<<<<<< HEAD
-static void iwl_mvm_mac_ctxt_set_tim(struct iwl_mvm *mvm,
-				     struct iwl_mac_beacon_cmd_v6 *beacon_cmd,
-				     u8 *beacon, u32 frame_size)
-=======
 void iwl_mvm_mac_ctxt_set_tim(struct iwl_mvm *mvm,
 			      __le32 *tim_index, __le32 *tim_size,
 			      u8 *beacon, u32 frame_size)
->>>>>>> 24b8d41d
 {
 	u32 tim_idx;
 	struct ieee80211_mgmt *mgmt = (struct ieee80211_mgmt *)beacon;
@@ -1066,44 +837,9 @@
 }
 
 static u32 iwl_mvm_find_ie_offset(u8 *beacon, u8 eid, u32 frame_size)
-<<<<<<< HEAD
 {
 	struct ieee80211_mgmt *mgmt = (void *)beacon;
 	const u8 *ie;
-
-	if (WARN_ON_ONCE(frame_size <= (mgmt->u.beacon.variable - beacon)))
-		return 0;
-
-	frame_size -= mgmt->u.beacon.variable - beacon;
-
-	ie = cfg80211_find_ie(eid, mgmt->u.beacon.variable, frame_size);
-	if (!ie)
-		return 0;
-
-	return ie - beacon;
-}
-
-static int iwl_mvm_mac_ctxt_send_beacon(struct iwl_mvm *mvm,
-					struct ieee80211_vif *vif,
-					struct sk_buff *beacon)
-{
-	struct iwl_mvm_vif *mvmvif = iwl_mvm_vif_from_mac80211(vif);
-	struct iwl_host_cmd cmd = {
-		.id = BEACON_TEMPLATE_CMD,
-		.flags = CMD_ASYNC,
-	};
-	union {
-		struct iwl_mac_beacon_cmd_v6 beacon_cmd_v6;
-		struct iwl_mac_beacon_cmd beacon_cmd;
-	} u = {};
-	struct ieee80211_tx_info *info;
-	u32 beacon_skb_len;
-	u32 rate, tx_flags;
-=======
-{
-	struct ieee80211_mgmt *mgmt = (void *)beacon;
-	const u8 *ie;
->>>>>>> 24b8d41d
 
 	if (WARN_ON_ONCE(frame_size <= (mgmt->u.beacon.variable - beacon)))
 		return 0;
@@ -1139,79 +875,22 @@
 	u8 rate;
 	u32 tx_flags;
 
-<<<<<<< HEAD
-	/* TODO: for now the beacon template id is set to be the mac context id.
-	 * Might be better to handle it as another resource ... */
-	u.beacon_cmd_v6.template_id = cpu_to_le32((u32)mvmvif->id);
-	info = IEEE80211_SKB_CB(beacon);
-
-	/* Set up TX command fields */
-	u.beacon_cmd_v6.tx.len = cpu_to_le16((u16)beacon_skb_len);
-	u.beacon_cmd_v6.tx.sta_id = mvmvif->bcast_sta.sta_id;
-	u.beacon_cmd_v6.tx.life_time = cpu_to_le32(TX_CMD_LIFE_TIME_INFINITE);
-=======
 	info = IEEE80211_SKB_CB(beacon);
 
 	/* Set up TX command fields */
 	tx->len = cpu_to_le16((u16)beacon->len);
 	tx->sta_id = mvmvif->bcast_sta.sta_id;
 	tx->life_time = cpu_to_le32(TX_CMD_LIFE_TIME_INFINITE);
->>>>>>> 24b8d41d
 	tx_flags = TX_CMD_FLG_SEQ_CTL | TX_CMD_FLG_TSF;
 	tx_flags |=
 		iwl_mvm_bt_coex_tx_prio(mvm, (void *)beacon->data, info, 0) <<
 						TX_CMD_FLG_BT_PRIO_POS;
-<<<<<<< HEAD
-	u.beacon_cmd_v6.tx.tx_flags = cpu_to_le32(tx_flags);
-=======
 	tx->tx_flags = cpu_to_le32(tx_flags);
->>>>>>> 24b8d41d
 
 	if (!fw_has_capa(&mvm->fw->ucode_capa,
 			 IWL_UCODE_TLV_CAPA_BEACON_ANT_SELECTION))
 		iwl_mvm_toggle_tx_ant(mvm, &mvm->mgmt_last_antenna_idx);
 
-<<<<<<< HEAD
-	u.beacon_cmd_v6.tx.rate_n_flags =
-		cpu_to_le32(BIT(mvm->mgmt_last_antenna_idx) <<
-			    RATE_MCS_ANT_POS);
-
-	if (info->band == NL80211_BAND_5GHZ || vif->p2p) {
-		rate = IWL_FIRST_OFDM_RATE;
-	} else {
-		rate = IWL_FIRST_CCK_RATE;
-		u.beacon_cmd_v6.tx.rate_n_flags |=
-					cpu_to_le32(RATE_MCS_CCK_MSK);
-	}
-	u.beacon_cmd_v6.tx.rate_n_flags |=
-		cpu_to_le32(iwl_mvm_mac80211_idx_to_hwrate(rate));
-
-	/* Set up TX beacon command fields */
-	if (vif->type == NL80211_IFTYPE_AP)
-		iwl_mvm_mac_ctxt_set_tim(mvm, &u.beacon_cmd_v6,
-					 beacon->data,
-					 beacon_skb_len);
-
-	/* Submit command */
-
-	if (fw_has_capa(&mvm->fw->ucode_capa,
-			IWL_UCODE_TLV_CAPA_CSA_AND_TBTT_OFFLOAD)) {
-		u.beacon_cmd.csa_offset =
-			cpu_to_le32(iwl_mvm_find_ie_offset(beacon->data,
-						    WLAN_EID_CHANNEL_SWITCH,
-						    beacon_skb_len));
-		u.beacon_cmd.ecsa_offset =
-			cpu_to_le32(iwl_mvm_find_ie_offset(beacon->data,
-						    WLAN_EID_EXT_CHANSWITCH_ANN,
-						    beacon_skb_len));
-
-		cmd.len[0] = sizeof(u.beacon_cmd);
-	} else {
-		cmd.len[0] = sizeof(u.beacon_cmd_v6);
-	}
-
-	cmd.data[0] = &u;
-=======
 	tx->rate_n_flags =
 		cpu_to_le32(BIT(mvm->mgmt_last_antenna_idx) <<
 			    RATE_MCS_ANT_POS);
@@ -1235,7 +914,6 @@
 
 	cmd.len[0] = len;
 	cmd.data[0] = data;
->>>>>>> 24b8d41d
 	cmd.dataflags[0] = 0;
 	cmd.len[1] = beacon->len;
 	cmd.data[1] = beacon->data;
@@ -1803,11 +1481,7 @@
 	rx_status.flag |= RX_FLAG_MACTIME_PLCP_START;
 	rx_status.device_timestamp = le32_to_cpu(sb->system_time);
 	rx_status.band =
-<<<<<<< HEAD
-		(sb->phy_flags & cpu_to_le16(RX_RES_PHY_FLAGS_BAND_24)) ?
-=======
 		(sb->band & cpu_to_le16(RX_RES_PHY_FLAGS_BAND_24)) ?
->>>>>>> 24b8d41d
 				NL80211_BAND_2GHZ : NL80211_BAND_5GHZ;
 	rx_status.freq =
 		ieee80211_channel_to_frequency(le16_to_cpu(sb->channel),
@@ -1821,8 +1495,6 @@
 	ieee80211_rx_napi(mvm->hw, NULL, skb, NULL);
 }
 
-<<<<<<< HEAD
-=======
 void iwl_mvm_probe_resp_data_notif(struct iwl_mvm *mvm,
 				   struct iwl_rx_cmd_buffer *rxb)
 {
@@ -1876,58 +1548,19 @@
 		ieee80211_beacon_set_cntdwn(vif, notif->csa_counter);
 }
 
->>>>>>> 24b8d41d
 void iwl_mvm_channel_switch_noa_notif(struct iwl_mvm *mvm,
 				      struct iwl_rx_cmd_buffer *rxb)
 {
 	struct iwl_rx_packet *pkt = rxb_addr(rxb);
 	struct iwl_channel_switch_noa_notif *notif = (void *)pkt->data;
-<<<<<<< HEAD
-	struct ieee80211_vif *csa_vif;
-	struct iwl_mvm_vif *mvmvif;
-	int len = iwl_rx_packet_payload_len(pkt);
-	u32 id_n_color;
-=======
 	struct ieee80211_vif *csa_vif, *vif;
 	struct iwl_mvm_vif *mvmvif;
 	int len = iwl_rx_packet_payload_len(pkt);
 	u32 id_n_color, csa_id, mac_id;
->>>>>>> 24b8d41d
 
 	if (WARN_ON_ONCE(len < sizeof(*notif)))
 		return;
 
-<<<<<<< HEAD
-	rcu_read_lock();
-
-	csa_vif = rcu_dereference(mvm->csa_vif);
-	if (WARN_ON(!csa_vif || !csa_vif->csa_active))
-		goto out_unlock;
-
-	id_n_color = le32_to_cpu(notif->id_and_color);
-
-	mvmvif = iwl_mvm_vif_from_mac80211(csa_vif);
-	if (WARN(FW_CMD_ID_AND_COLOR(mvmvif->id, mvmvif->color) != id_n_color,
-		 "channel switch noa notification on unexpected vif (csa_vif=%d, notif=%d)",
-		 FW_CMD_ID_AND_COLOR(mvmvif->id, mvmvif->color), id_n_color))
-		goto out_unlock;
-
-	IWL_DEBUG_INFO(mvm, "Channel Switch Started Notification\n");
-
-	queue_delayed_work(system_wq, &mvm->cs_tx_unblock_dwork,
-			   msecs_to_jiffies(IWL_MVM_CS_UNBLOCK_TX_TIMEOUT *
-					    csa_vif->bss_conf.beacon_int));
-
-	ieee80211_csa_finish(csa_vif);
-
-	rcu_read_unlock();
-
-	RCU_INIT_POINTER(mvm->csa_vif, NULL);
-
-	return;
-
-out_unlock:
-=======
 	id_n_color = le32_to_cpu(notif->id_and_color);
 	mac_id = id_n_color & FW_CTXT_ID_MSK;
 
@@ -1997,6 +1630,5 @@
 	if (vif)
 		iwl_mvm_connection_loss(mvm, vif, "missed vap beacon");
 
->>>>>>> 24b8d41d
 	rcu_read_unlock();
 }