--- conflicted
+++ resolved
@@ -2,27 +2,7 @@
 /******************************************************************************
  *
  * Copyright(c) 2009 - 2014 Intel Corporation. All rights reserved.
-<<<<<<< HEAD
- * Copyright(c) 2016 Intel Deutschland GmbH
- *
- * This program is free software; you can redistribute it and/or modify it
- * under the terms of version 2 of the GNU General Public License as
- * published by the Free Software Foundation.
- *
- * This program is distributed in the hope that it will be useful, but WITHOUT
- * ANY WARRANTY; without even the implied warranty of MERCHANTABILITY or
- * FITNESS FOR A PARTICULAR PURPOSE.  See the GNU General Public License for
- * more details.
- *
- * You should have received a copy of the GNU General Public License along with
- * this program; if not, write to the Free Software Foundation, Inc.,
- * 51 Franklin Street, Fifth Floor, Boston, MA 02110, USA
- *
- * The full GNU General Public License is included in this distribution in the
- * file called LICENSE.
-=======
  * Copyright(c) 2016-2017 Intel Deutschland GmbH
->>>>>>> 24b8d41d
  *
  * Contact Information:
  *  Intel Linux Wireless <linuxwifi@intel.com>
