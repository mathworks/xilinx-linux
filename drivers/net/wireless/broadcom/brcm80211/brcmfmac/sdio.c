// SPDX-License-Identifier: ISC
/*
 * Copyright (c) 2010 Broadcom Corporation
 */

#include <linux/types.h>
#include <linux/atomic.h>
#include <linux/kernel.h>
#include <linux/kthread.h>
#include <linux/printk.h>
#include <linux/pci_ids.h>
#include <linux/netdevice.h>
#include <linux/interrupt.h>
#include <linux/sched/signal.h>
#include <linux/mmc/sdio.h>
#include <linux/mmc/sdio_ids.h>
#include <linux/mmc/sdio_func.h>
#include <linux/mmc/card.h>
#include <linux/mmc/core.h>
#include <linux/semaphore.h>
#include <linux/firmware.h>
#include <linux/module.h>
#include <linux/bcma/bcma.h>
#include <linux/debugfs.h>
#include <linux/vmalloc.h>
#include <asm/unaligned.h>
#include <defs.h>
#include <brcmu_wifi.h>
#include <brcmu_utils.h>
#include <brcm_hw_ids.h>
#include <soc.h>
#include "sdio.h"
#include "chip.h"
#include "firmware.h"
#include "core.h"
#include "common.h"
#include "bcdc.h"

#define DCMD_RESP_TIMEOUT	msecs_to_jiffies(2500)
#define CTL_DONE_TIMEOUT	msecs_to_jiffies(2500)

/* watermark expressed in number of words */
#define DEFAULT_F2_WATERMARK    0x8
#define CY_4373_F2_WATERMARK    0x40
#define CY_4373_F1_MESBUSYCTRL  (CY_4373_F2_WATERMARK | SBSDIO_MESBUSYCTRL_ENAB)
#define CY_43012_F2_WATERMARK    0x60
#define CY_43012_MES_WATERMARK  0x50
#define CY_43012_MESBUSYCTRL    (CY_43012_MES_WATERMARK | \
				 SBSDIO_MESBUSYCTRL_ENAB)
#define CY_4339_F2_WATERMARK    48
#define CY_4339_MES_WATERMARK	80
#define CY_4339_MESBUSYCTRL	(CY_4339_MES_WATERMARK | \
				 SBSDIO_MESBUSYCTRL_ENAB)
#define CY_43455_F2_WATERMARK	0x60
#define CY_43455_MES_WATERMARK	0x50
#define CY_43455_MESBUSYCTRL	(CY_43455_MES_WATERMARK | \
				 SBSDIO_MESBUSYCTRL_ENAB)
#define CY_435X_F2_WATERMARK	0x40
#define CY_435X_F1_MESBUSYCTRL	(CY_435X_F2_WATERMARK | \
				 SBSDIO_MESBUSYCTRL_ENAB)

#ifdef DEBUG

#define BRCMF_TRAP_INFO_SIZE	80

#define CBUF_LEN	(128)

/* Device console log buffer state */
#define CONSOLE_BUFFER_MAX	2024

struct rte_log_le {
	__le32 buf;		/* Can't be pointer on (64-bit) hosts */
	__le32 buf_size;
	__le32 idx;
	char *_buf_compat;	/* Redundant pointer for backward compat. */
};

struct rte_console {
	/* Virtual UART
	 * When there is no UART (e.g. Quickturn),
	 * the host should write a complete
	 * input line directly into cbuf and then write
	 * the length into vcons_in.
	 * This may also be used when there is a real UART
	 * (at risk of conflicting with
	 * the real UART).  vcons_out is currently unused.
	 */
	uint vcons_in;
	uint vcons_out;

	/* Output (logging) buffer
	 * Console output is written to a ring buffer log_buf at index log_idx.
	 * The host may read the output when it sees log_idx advance.
	 * Output will be lost if the output wraps around faster than the host
	 * polls.
	 */
	struct rte_log_le log_le;

	/* Console input line buffer
	 * Characters are read one at a time into cbuf
	 * until <CR> is received, then
	 * the buffer is processed as a command line.
	 * Also used for virtual UART.
	 */
	uint cbuf_idx;
	char cbuf[CBUF_LEN];
};

#endif				/* DEBUG */
#include <chipcommon.h>

#include "bus.h"
#include "debug.h"
#include "tracepoint.h"

#define TXQLEN		2048	/* bulk tx queue length */
#define TXHI		(TXQLEN - 256)	/* turn on flow control above TXHI */
#define TXLOW		(TXHI - 256)	/* turn off flow control below TXLOW */
#define PRIOMASK	7

#define TXRETRIES	2	/* # of retries for tx frames */

#define BRCMF_RXBOUND	50	/* Default for max rx frames in
				 one scheduling */

#define BRCMF_TXBOUND	20	/* Default for max tx frames in
				 one scheduling */

#define BRCMF_TXMINMAX	1	/* Max tx frames if rx still pending */

#define MEMBLOCK	2048	/* Block size used for downloading
				 of dongle image */
#define MAX_DATA_BUF	(32 * 1024)	/* Must be large enough to hold
				 biggest possible glom */

#define BRCMF_FIRSTREAD	(1 << 6)

#define BRCMF_CONSOLE	10	/* watchdog interval to poll console */

/* SBSDIO_DEVICE_CTL */

/* 1: device will assert busy signal when receiving CMD53 */
#define SBSDIO_DEVCTL_SETBUSY		0x01
/* 1: assertion of sdio interrupt is synchronous to the sdio clock */
#define SBSDIO_DEVCTL_SPI_INTR_SYNC	0x02
/* 1: mask all interrupts to host except the chipActive (rev 8) */
#define SBSDIO_DEVCTL_CA_INT_ONLY	0x04
/* 1: isolate internal sdio signals, put external pads in tri-state; requires
 * sdio bus power cycle to clear (rev 9) */
#define SBSDIO_DEVCTL_PADS_ISO		0x08
/* 1: enable F2 Watermark */
#define SBSDIO_DEVCTL_F2WM_ENAB		0x10
/* Force SD->SB reset mapping (rev 11) */
#define SBSDIO_DEVCTL_SB_RST_CTL	0x30
/*   Determined by CoreControl bit */
#define SBSDIO_DEVCTL_RST_CORECTL	0x00
/*   Force backplane reset */
#define SBSDIO_DEVCTL_RST_BPRESET	0x10
/*   Force no backplane reset */
#define SBSDIO_DEVCTL_RST_NOBPRESET	0x20

/* direct(mapped) cis space */

/* MAPPED common CIS address */
#define SBSDIO_CIS_BASE_COMMON		0x1000
/* maximum bytes in one CIS */
#define SBSDIO_CIS_SIZE_LIMIT		0x200
/* cis offset addr is < 17 bits */
#define SBSDIO_CIS_OFT_ADDR_MASK	0x1FFFF

/* manfid tuple length, include tuple, link bytes */
#define SBSDIO_CIS_MANFID_TUPLE_LEN	6

#define SD_REG(field) \
		(offsetof(struct sdpcmd_regs, field))

/* SDIO function 1 register CHIPCLKCSR */
/* Force ALP request to backplane */
#define SBSDIO_FORCE_ALP		0x01
/* Force HT request to backplane */
#define SBSDIO_FORCE_HT			0x02
/* Force ILP request to backplane */
#define SBSDIO_FORCE_ILP		0x04
/* Make ALP ready (power up xtal) */
#define SBSDIO_ALP_AVAIL_REQ		0x08
/* Make HT ready (power up PLL) */
#define SBSDIO_HT_AVAIL_REQ		0x10
/* Squelch clock requests from HW */
#define SBSDIO_FORCE_HW_CLKREQ_OFF	0x20
/* Status: ALP is ready */
#define SBSDIO_ALP_AVAIL		0x40
/* Status: HT is ready */
#define SBSDIO_HT_AVAIL			0x80
#define SBSDIO_CSR_MASK			0x1F
#define SBSDIO_AVBITS		(SBSDIO_HT_AVAIL | SBSDIO_ALP_AVAIL)
#define SBSDIO_ALPAV(regval)	((regval) & SBSDIO_AVBITS)
#define SBSDIO_HTAV(regval)	(((regval) & SBSDIO_AVBITS) == SBSDIO_AVBITS)
#define SBSDIO_ALPONLY(regval)	(SBSDIO_ALPAV(regval) && !SBSDIO_HTAV(regval))
#define SBSDIO_CLKAV(regval, alponly) \
	(SBSDIO_ALPAV(regval) && (alponly ? 1 : SBSDIO_HTAV(regval)))

/* intstatus */
#define I_SMB_SW0	(1 << 0)	/* To SB Mail S/W interrupt 0 */
#define I_SMB_SW1	(1 << 1)	/* To SB Mail S/W interrupt 1 */
#define I_SMB_SW2	(1 << 2)	/* To SB Mail S/W interrupt 2 */
#define I_SMB_SW3	(1 << 3)	/* To SB Mail S/W interrupt 3 */
#define I_SMB_SW_MASK	0x0000000f	/* To SB Mail S/W interrupts mask */
#define I_SMB_SW_SHIFT	0	/* To SB Mail S/W interrupts shift */
#define I_HMB_SW0	(1 << 4)	/* To Host Mail S/W interrupt 0 */
#define I_HMB_SW1	(1 << 5)	/* To Host Mail S/W interrupt 1 */
#define I_HMB_SW2	(1 << 6)	/* To Host Mail S/W interrupt 2 */
#define I_HMB_SW3	(1 << 7)	/* To Host Mail S/W interrupt 3 */
#define I_HMB_SW_MASK	0x000000f0	/* To Host Mail S/W interrupts mask */
#define I_HMB_SW_SHIFT	4	/* To Host Mail S/W interrupts shift */
#define I_WR_OOSYNC	(1 << 8)	/* Write Frame Out Of Sync */
#define I_RD_OOSYNC	(1 << 9)	/* Read Frame Out Of Sync */
#define	I_PC		(1 << 10)	/* descriptor error */
#define	I_PD		(1 << 11)	/* data error */
#define	I_DE		(1 << 12)	/* Descriptor protocol Error */
#define	I_RU		(1 << 13)	/* Receive descriptor Underflow */
#define	I_RO		(1 << 14)	/* Receive fifo Overflow */
#define	I_XU		(1 << 15)	/* Transmit fifo Underflow */
#define	I_RI		(1 << 16)	/* Receive Interrupt */
#define I_BUSPWR	(1 << 17)	/* SDIO Bus Power Change (rev 9) */
#define I_XMTDATA_AVAIL (1 << 23)	/* bits in fifo */
#define	I_XI		(1 << 24)	/* Transmit Interrupt */
#define I_RF_TERM	(1 << 25)	/* Read Frame Terminate */
#define I_WF_TERM	(1 << 26)	/* Write Frame Terminate */
#define I_PCMCIA_XU	(1 << 27)	/* PCMCIA Transmit FIFO Underflow */
#define I_SBINT		(1 << 28)	/* sbintstatus Interrupt */
#define I_CHIPACTIVE	(1 << 29)	/* chip from doze to active state */
#define I_SRESET	(1 << 30)	/* CCCR RES interrupt */
#define I_IOE2		(1U << 31)	/* CCCR IOE2 Bit Changed */
#define	I_ERRORS	(I_PC | I_PD | I_DE | I_RU | I_RO | I_XU)
#define I_DMA		(I_RI | I_XI | I_ERRORS)

/* corecontrol */
#define CC_CISRDY		(1 << 0)	/* CIS Ready */
#define CC_BPRESEN		(1 << 1)	/* CCCR RES signal */
#define CC_F2RDY		(1 << 2)	/* set CCCR IOR2 bit */
#define CC_CLRPADSISO		(1 << 3)	/* clear SDIO pads isolation */
#define CC_XMTDATAAVAIL_MODE	(1 << 4)
#define CC_XMTDATAAVAIL_CTRL	(1 << 5)

/* SDA_FRAMECTRL */
#define SFC_RF_TERM	(1 << 0)	/* Read Frame Terminate */
#define SFC_WF_TERM	(1 << 1)	/* Write Frame Terminate */
#define SFC_CRC4WOOS	(1 << 2)	/* CRC error for write out of sync */
#define SFC_ABORTALL	(1 << 3)	/* Abort all in-progress frames */

/*
 * Software allocation of To SB Mailbox resources
 */

/* tosbmailbox bits corresponding to intstatus bits */
#define SMB_NAK		(1 << 0)	/* Frame NAK */
#define SMB_INT_ACK	(1 << 1)	/* Host Interrupt ACK */
#define SMB_USE_OOB	(1 << 2)	/* Use OOB Wakeup */
#define SMB_DEV_INT	(1 << 3)	/* Miscellaneous Interrupt */

/* tosbmailboxdata */
#define SMB_DATA_VERSION_SHIFT	16	/* host protocol version */

/*
 * Software allocation of To Host Mailbox resources
 */

/* intstatus bits */
#define I_HMB_FC_STATE	I_HMB_SW0	/* Flow Control State */
#define I_HMB_FC_CHANGE	I_HMB_SW1	/* Flow Control State Changed */
#define I_HMB_FRAME_IND	I_HMB_SW2	/* Frame Indication */
#define I_HMB_HOST_INT	I_HMB_SW3	/* Miscellaneous Interrupt */

/* tohostmailboxdata */
#define HMB_DATA_NAKHANDLED	0x0001	/* retransmit NAK'd frame */
#define HMB_DATA_DEVREADY	0x0002	/* talk to host after enable */
#define HMB_DATA_FC		0x0004	/* per prio flowcontrol update flag */
#define HMB_DATA_FWREADY	0x0008	/* fw ready for protocol activity */
#define HMB_DATA_FWHALT		0x0010	/* firmware halted */

#define HMB_DATA_FCDATA_MASK	0xff000000
#define HMB_DATA_FCDATA_SHIFT	24

#define HMB_DATA_VERSION_MASK	0x00ff0000
#define HMB_DATA_VERSION_SHIFT	16

/*
 * Software-defined protocol header
 */

/* Current protocol version */
#define SDPCM_PROT_VERSION	4

/*
 * Shared structure between dongle and the host.
 * The structure contains pointers to trap or assert information.
 */
#define SDPCM_SHARED_VERSION       0x0003
#define SDPCM_SHARED_VERSION_MASK  0x00FF
#define SDPCM_SHARED_ASSERT_BUILT  0x0100
#define SDPCM_SHARED_ASSERT        0x0200
#define SDPCM_SHARED_TRAP          0x0400

/* Space for header read, limit for data packets */
#define MAX_HDR_READ	(1 << 6)
#define MAX_RX_DATASZ	2048

/* Bump up limit on waiting for HT to account for first startup;
 * if the image is doing a CRC calculation before programming the PMU
 * for HT availability, it could take a couple hundred ms more, so
 * max out at a 1 second (1000000us).
 */
#undef PMU_MAX_TRANSITION_DLY
#define PMU_MAX_TRANSITION_DLY 1000000

/* Value for ChipClockCSR during initial setup */
#define BRCMF_INIT_CLKCTL1	(SBSDIO_FORCE_HW_CLKREQ_OFF |	\
					SBSDIO_ALP_AVAIL_REQ)

/* Flags for SDH calls */
#define F2SYNC	(SDIO_REQ_4BYTE | SDIO_REQ_FIXED)

#define BRCMF_IDLE_ACTIVE	0	/* Do not request any SD clock change
					 * when idle
					 */
#define BRCMF_IDLE_INTERVAL	1

#define KSO_WAIT_US 50
#define MAX_KSO_ATTEMPTS (PMU_MAX_TRANSITION_DLY/KSO_WAIT_US)
#define BRCMF_SDIO_MAX_ACCESS_ERRORS	5
<<<<<<< HEAD

/*
 * Conversion of 802.1D priority to precedence level
 */
static uint prio2prec(u32 prio)
{
	return (prio == PRIO_8021D_NONE || prio == PRIO_8021D_BE) ?
	       (prio^2) : prio;
}
=======
>>>>>>> 24b8d41d

#ifdef DEBUG
/* Device console log buffer state */
struct brcmf_console {
	uint count;		/* Poll interval msec counter */
	uint log_addr;		/* Log struct address (fixed) */
	struct rte_log_le log_le;	/* Log struct (host copy) */
	uint bufsize;		/* Size of log buffer */
	u8 *buf;		/* Log buffer (host copy) */
	uint last;		/* Last buffer read index */
};

struct brcmf_trap_info {
	__le32		type;
	__le32		epc;
	__le32		cpsr;
	__le32		spsr;
	__le32		r0;	/* a1 */
	__le32		r1;	/* a2 */
	__le32		r2;	/* a3 */
	__le32		r3;	/* a4 */
	__le32		r4;	/* v1 */
	__le32		r5;	/* v2 */
	__le32		r6;	/* v3 */
	__le32		r7;	/* v4 */
	__le32		r8;	/* v5 */
	__le32		r9;	/* sb/v6 */
	__le32		r10;	/* sl/v7 */
	__le32		r11;	/* fp/v8 */
	__le32		r12;	/* ip */
	__le32		r13;	/* sp */
	__le32		r14;	/* lr */
	__le32		pc;	/* r15 */
};
#endif				/* DEBUG */

struct sdpcm_shared {
	u32 flags;
	u32 trap_addr;
	u32 assert_exp_addr;
	u32 assert_file_addr;
	u32 assert_line;
	u32 console_addr;	/* Address of struct rte_console */
	u32 msgtrace_addr;
	u8 tag[32];
	u32 brpt_addr;
};

struct sdpcm_shared_le {
	__le32 flags;
	__le32 trap_addr;
	__le32 assert_exp_addr;
	__le32 assert_file_addr;
	__le32 assert_line;
	__le32 console_addr;	/* Address of struct rte_console */
	__le32 msgtrace_addr;
	u8 tag[32];
	__le32 brpt_addr;
};

/* dongle SDIO bus specific header info */
struct brcmf_sdio_hdrinfo {
	u8 seq_num;
	u8 channel;
	u16 len;
	u16 len_left;
	u16 len_nxtfrm;
	u8 dat_offset;
	bool lastfrm;
	u16 tail_pad;
};

/*
 * hold counter variables
 */
struct brcmf_sdio_count {
	uint intrcount;		/* Count of device interrupt callbacks */
	uint lastintrs;		/* Count as of last watchdog timer */
	uint pollcnt;		/* Count of active polls */
	uint regfails;		/* Count of R_REG failures */
	uint tx_sderrs;		/* Count of tx attempts with sd errors */
	uint fcqueued;		/* Tx packets that got queued */
	uint rxrtx;		/* Count of rtx requests (NAK to dongle) */
	uint rx_toolong;	/* Receive frames too long to receive */
	uint rxc_errors;	/* SDIO errors when reading control frames */
	uint rx_hdrfail;	/* SDIO errors on header reads */
	uint rx_badhdr;		/* Bad received headers (roosync?) */
	uint rx_badseq;		/* Mismatched rx sequence number */
	uint fc_rcvd;		/* Number of flow-control events received */
	uint fc_xoff;		/* Number which turned on flow-control */
	uint fc_xon;		/* Number which turned off flow-control */
	uint rxglomfail;	/* Failed deglom attempts */
	uint rxglomframes;	/* Number of glom frames (superframes) */
	uint rxglompkts;	/* Number of packets from glom frames */
	uint f2rxhdrs;		/* Number of header reads */
	uint f2rxdata;		/* Number of frame data reads */
	uint f2txdata;		/* Number of f2 frame writes */
	uint f1regdata;		/* Number of f1 register accesses */
	uint tickcnt;		/* Number of watchdog been schedule */
	ulong tx_ctlerrs;	/* Err of sending ctrl frames */
	ulong tx_ctlpkts;	/* Ctrl frames sent to dongle */
	ulong rx_ctlerrs;	/* Err of processing rx ctrl frames */
	ulong rx_ctlpkts;	/* Ctrl frames processed from dongle */
	ulong rx_readahead_cnt;	/* packets where header read-ahead was used */
};

/* misc chip info needed by some of the routines */
/* Private data for SDIO bus interaction */
struct brcmf_sdio {
	struct brcmf_sdio_dev *sdiodev;	/* sdio device handler */
	struct brcmf_chip *ci;	/* Chip info struct */
	struct brcmf_core *sdio_core; /* sdio core info struct */

	u32 hostintmask;	/* Copy of Host Interrupt Mask */
	atomic_t intstatus;	/* Intstatus bits (events) pending */
	atomic_t fcstate;	/* State of dongle flow-control */

	uint blocksize;		/* Block size of SDIO transfers */
	uint roundup;		/* Max roundup limit */

	struct pktq txq;	/* Queue length used for flow-control */
	u8 flowcontrol;	/* per prio flow control bitmask */
	u8 tx_seq;		/* Transmit sequence number (next) */
	u8 tx_max;		/* Maximum transmit sequence allowed */

	u8 *hdrbuf;		/* buffer for handling rx frame */
	u8 *rxhdr;		/* Header of current rx frame (in hdrbuf) */
	u8 rx_seq;		/* Receive sequence number (expected) */
	struct brcmf_sdio_hdrinfo cur_read;
				/* info of current read frame */
	bool rxskip;		/* Skip receive (awaiting NAK ACK) */
	bool rxpending;		/* Data frame pending in dongle */

	uint rxbound;		/* Rx frames to read before resched */
	uint txbound;		/* Tx frames to send before resched */
	uint txminmax;

	struct sk_buff *glomd;	/* Packet containing glomming descriptor */
	struct sk_buff_head glom; /* Packet list for glommed superframe */

	u8 *rxbuf;		/* Buffer for receiving control packets */
	uint rxblen;		/* Allocated length of rxbuf */
	u8 *rxctl;		/* Aligned pointer into rxbuf */
	u8 *rxctl_orig;		/* pointer for freeing rxctl */
	uint rxlen;		/* Length of valid data in buffer */
	spinlock_t rxctl_lock;	/* protection lock for ctrl frame resources */

	u8 sdpcm_ver;	/* Bus protocol reported by dongle */

	bool intr;		/* Use interrupts */
	bool poll;		/* Use polling */
	atomic_t ipend;		/* Device interrupt is pending */
	uint spurious;		/* Count of spurious interrupts */
	uint pollrate;		/* Ticks between device polls */
	uint polltick;		/* Tick counter */

#ifdef DEBUG
	uint console_interval;
	struct brcmf_console console;	/* Console output polling support */
	uint console_addr;	/* Console address from shared struct */
#endif				/* DEBUG */

	uint clkstate;		/* State of sd and backplane clock(s) */
	s32 idletime;		/* Control for activity timeout */
	s32 idlecount;		/* Activity timeout counter */
	s32 idleclock;		/* How to set bus driver when idle */
	bool rxflow_mode;	/* Rx flow control mode */
	bool rxflow;		/* Is rx flow control on */
	bool alp_only;		/* Don't use HT clock (ALP only) */

	u8 *ctrl_frame_buf;
	u16 ctrl_frame_len;
	bool ctrl_frame_stat;
	int ctrl_frame_err;

	spinlock_t txq_lock;		/* protect bus->txq */
	wait_queue_head_t ctrl_wait;
	wait_queue_head_t dcmd_resp_wait;

	struct timer_list timer;
	struct completion watchdog_wait;
	struct task_struct *watchdog_tsk;
	bool wd_active;

	struct workqueue_struct *brcmf_wq;
	struct work_struct datawork;
	bool dpc_triggered;
	bool dpc_running;

	bool txoff;		/* Transmit flow-controlled */
	struct brcmf_sdio_count sdcnt;
	bool sr_enabled; /* SaveRestore enabled */
	bool sleeping;

	u8 tx_hdrlen;		/* sdio bus header length for tx packet */
	bool txglom;		/* host tx glomming enable flag */
	u16 head_align;		/* buffer pointer alignment */
	u16 sgentry_align;	/* scatter-gather buffer alignment */
};

/* clkstate */
#define CLK_NONE	0
#define CLK_SDONLY	1
#define CLK_PENDING	2
#define CLK_AVAIL	3

#ifdef DEBUG
static int qcount[NUMPRIO];
#endif				/* DEBUG */

#define DEFAULT_SDIO_DRIVE_STRENGTH	6	/* in milliamps */

#define RETRYCHAN(chan) ((chan) == SDPCM_EVENT_CHANNEL)

/* Limit on rounding up frames */
static const uint max_roundup = 512;

#ifdef CONFIG_ARCH_DMA_ADDR_T_64BIT
#define ALIGNMENT  8
#else
#define ALIGNMENT  4
#endif

enum brcmf_sdio_frmtype {
	BRCMF_SDIO_FT_NORMAL,
	BRCMF_SDIO_FT_SUPER,
	BRCMF_SDIO_FT_SUB,
};

#define SDIOD_DRVSTR_KEY(chip, pmu)     (((chip) << 16) | (pmu))

/* SDIO Pad drive strength to select value mappings */
struct sdiod_drive_str {
	u8 strength;	/* Pad Drive Strength in mA */
	u8 sel;		/* Chip-specific select value */
};

/* SDIO Drive Strength to sel value table for PMU Rev 11 (1.8V) */
static const struct sdiod_drive_str sdiod_drvstr_tab1_1v8[] = {
	{32, 0x6},
	{26, 0x7},
	{22, 0x4},
	{16, 0x5},
	{12, 0x2},
	{8, 0x3},
	{4, 0x0},
	{0, 0x1}
};

/* SDIO Drive Strength to sel value table for PMU Rev 13 (1.8v) */
static const struct sdiod_drive_str sdiod_drive_strength_tab5_1v8[] = {
	{6, 0x7},
	{5, 0x6},
	{4, 0x5},
	{3, 0x4},
	{2, 0x2},
	{1, 0x1},
	{0, 0x0}
};

/* SDIO Drive Strength to sel value table for PMU Rev 17 (1.8v) */
static const struct sdiod_drive_str sdiod_drvstr_tab6_1v8[] = {
	{3, 0x3},
	{2, 0x2},
	{1, 0x1},
	{0, 0x0} };

/* SDIO Drive Strength to sel value table for 43143 PMU Rev 17 (3.3V) */
static const struct sdiod_drive_str sdiod_drvstr_tab2_3v3[] = {
	{16, 0x7},
	{12, 0x5},
	{8,  0x3},
	{4,  0x1}
};

<<<<<<< HEAD
BRCMF_FW_NVRAM_DEF(43143, "brcmfmac43143-sdio.bin", "brcmfmac43143-sdio.txt");
BRCMF_FW_NVRAM_DEF(43241B0, "brcmfmac43241b0-sdio.bin",
		   "brcmfmac43241b0-sdio.txt");
BRCMF_FW_NVRAM_DEF(43241B4, "brcmfmac43241b4-sdio.bin",
		   "brcmfmac43241b4-sdio.txt");
BRCMF_FW_NVRAM_DEF(43241B5, "brcmfmac43241b5-sdio.bin",
		   "brcmfmac43241b5-sdio.txt");
BRCMF_FW_NVRAM_DEF(4329, "brcmfmac4329-sdio.bin", "brcmfmac4329-sdio.txt");
BRCMF_FW_NVRAM_DEF(4330, "brcmfmac4330-sdio.bin", "brcmfmac4330-sdio.txt");
BRCMF_FW_NVRAM_DEF(4334, "brcmfmac4334-sdio.bin", "brcmfmac4334-sdio.txt");
BRCMF_FW_NVRAM_DEF(43340, "brcmfmac43340-sdio.bin", "brcmfmac43340-sdio.txt");
BRCMF_FW_NVRAM_DEF(4335, "brcmfmac4335-sdio.bin", "brcmfmac4335-sdio.txt");
BRCMF_FW_NVRAM_DEF(43362, "brcmfmac43362-sdio.bin", "brcmfmac43362-sdio.txt");
BRCMF_FW_NVRAM_DEF(4339, "brcmfmac4339-sdio.bin", "brcmfmac4339-sdio.txt");
BRCMF_FW_NVRAM_DEF(43430, "brcmfmac43430-sdio.bin", "brcmfmac43430-sdio.txt");
BRCMF_FW_NVRAM_DEF(43455, "brcmfmac43455-sdio.bin", "brcmfmac43455-sdio.txt");
BRCMF_FW_NVRAM_DEF(4354, "brcmfmac4354-sdio.bin", "brcmfmac4354-sdio.txt");
BRCMF_FW_NVRAM_DEF(4356, "brcmfmac4356-sdio.bin", "brcmfmac4356-sdio.txt");

static struct brcmf_firmware_mapping brcmf_sdio_fwnames[] = {
	BRCMF_FW_NVRAM_ENTRY(BRCM_CC_43143_CHIP_ID, 0xFFFFFFFF, 43143),
	BRCMF_FW_NVRAM_ENTRY(BRCM_CC_43241_CHIP_ID, 0x0000001F, 43241B0),
	BRCMF_FW_NVRAM_ENTRY(BRCM_CC_43241_CHIP_ID, 0x00000020, 43241B4),
	BRCMF_FW_NVRAM_ENTRY(BRCM_CC_43241_CHIP_ID, 0xFFFFFFC0, 43241B5),
	BRCMF_FW_NVRAM_ENTRY(BRCM_CC_4329_CHIP_ID, 0xFFFFFFFF, 4329),
	BRCMF_FW_NVRAM_ENTRY(BRCM_CC_4330_CHIP_ID, 0xFFFFFFFF, 4330),
	BRCMF_FW_NVRAM_ENTRY(BRCM_CC_4334_CHIP_ID, 0xFFFFFFFF, 4334),
	BRCMF_FW_NVRAM_ENTRY(BRCM_CC_43340_CHIP_ID, 0xFFFFFFFF, 43340),
	BRCMF_FW_NVRAM_ENTRY(BRCM_CC_4335_CHIP_ID, 0xFFFFFFFF, 4335),
	BRCMF_FW_NVRAM_ENTRY(BRCM_CC_43362_CHIP_ID, 0xFFFFFFFE, 43362),
	BRCMF_FW_NVRAM_ENTRY(BRCM_CC_4339_CHIP_ID, 0xFFFFFFFF, 4339),
	BRCMF_FW_NVRAM_ENTRY(BRCM_CC_43430_CHIP_ID, 0xFFFFFFFF, 43430),
	BRCMF_FW_NVRAM_ENTRY(BRCM_CC_4345_CHIP_ID, 0xFFFFFFC0, 43455),
	BRCMF_FW_NVRAM_ENTRY(BRCM_CC_4354_CHIP_ID, 0xFFFFFFFF, 4354),
	BRCMF_FW_NVRAM_ENTRY(BRCM_CC_4356_CHIP_ID, 0xFFFFFFFF, 4356)
=======
BRCMF_FW_DEF(43143, "brcmfmac43143-sdio");
BRCMF_FW_DEF(43241B0, "brcmfmac43241b0-sdio");
BRCMF_FW_DEF(43241B4, "brcmfmac43241b4-sdio");
BRCMF_FW_DEF(43241B5, "brcmfmac43241b5-sdio");
BRCMF_FW_DEF(4329, "brcmfmac4329-sdio");
BRCMF_FW_DEF(4330, "brcmfmac4330-sdio");
BRCMF_FW_DEF(4334, "brcmfmac4334-sdio");
BRCMF_FW_DEF(43340, "brcmfmac43340-sdio");
BRCMF_FW_DEF(4335, "brcmfmac4335-sdio");
BRCMF_FW_DEF(43362, "brcmfmac43362-sdio");
BRCMF_FW_DEF(4339, "brcmfmac4339-sdio");
BRCMF_FW_DEF(43430A0, "brcmfmac43430a0-sdio");
/* Note the names are not postfixed with a1 for backward compatibility */
BRCMF_FW_DEF(43430A1, "brcmfmac43430-sdio");
BRCMF_FW_DEF(43455, "brcmfmac43455-sdio");
BRCMF_FW_DEF(43456, "brcmfmac43456-sdio");
BRCMF_FW_DEF(4354, "brcmfmac4354-sdio");
BRCMF_FW_DEF(4356, "brcmfmac4356-sdio");
BRCMF_FW_DEF(4359, "brcmfmac4359-sdio");
BRCMF_FW_DEF(4373, "brcmfmac4373-sdio");
BRCMF_FW_DEF(43012, "brcmfmac43012-sdio");

static const struct brcmf_firmware_mapping brcmf_sdio_fwnames[] = {
	BRCMF_FW_ENTRY(BRCM_CC_43143_CHIP_ID, 0xFFFFFFFF, 43143),
	BRCMF_FW_ENTRY(BRCM_CC_43241_CHIP_ID, 0x0000001F, 43241B0),
	BRCMF_FW_ENTRY(BRCM_CC_43241_CHIP_ID, 0x00000020, 43241B4),
	BRCMF_FW_ENTRY(BRCM_CC_43241_CHIP_ID, 0xFFFFFFC0, 43241B5),
	BRCMF_FW_ENTRY(BRCM_CC_4329_CHIP_ID, 0xFFFFFFFF, 4329),
	BRCMF_FW_ENTRY(BRCM_CC_4330_CHIP_ID, 0xFFFFFFFF, 4330),
	BRCMF_FW_ENTRY(BRCM_CC_4334_CHIP_ID, 0xFFFFFFFF, 4334),
	BRCMF_FW_ENTRY(BRCM_CC_43340_CHIP_ID, 0xFFFFFFFF, 43340),
	BRCMF_FW_ENTRY(BRCM_CC_43341_CHIP_ID, 0xFFFFFFFF, 43340),
	BRCMF_FW_ENTRY(BRCM_CC_4335_CHIP_ID, 0xFFFFFFFF, 4335),
	BRCMF_FW_ENTRY(BRCM_CC_43362_CHIP_ID, 0xFFFFFFFE, 43362),
	BRCMF_FW_ENTRY(BRCM_CC_4339_CHIP_ID, 0xFFFFFFFF, 4339),
	BRCMF_FW_ENTRY(BRCM_CC_43430_CHIP_ID, 0x00000001, 43430A0),
	BRCMF_FW_ENTRY(BRCM_CC_43430_CHIP_ID, 0xFFFFFFFE, 43430A1),
	BRCMF_FW_ENTRY(BRCM_CC_4345_CHIP_ID, 0x00000200, 43456),
	BRCMF_FW_ENTRY(BRCM_CC_4345_CHIP_ID, 0xFFFFFDC0, 43455),
	BRCMF_FW_ENTRY(BRCM_CC_4354_CHIP_ID, 0xFFFFFFFF, 4354),
	BRCMF_FW_ENTRY(BRCM_CC_4356_CHIP_ID, 0xFFFFFFFF, 4356),
	BRCMF_FW_ENTRY(BRCM_CC_4359_CHIP_ID, 0xFFFFFFFF, 4359),
	BRCMF_FW_ENTRY(CY_CC_4373_CHIP_ID, 0xFFFFFFFF, 4373),
	BRCMF_FW_ENTRY(CY_CC_43012_CHIP_ID, 0xFFFFFFFF, 43012)
>>>>>>> 24b8d41d
};

#define TXCTL_CREDITS	2

static void pkt_align(struct sk_buff *p, int len, int align)
{
	uint datalign;
	datalign = (unsigned long)(p->data);
	datalign = roundup(datalign, (align)) - datalign;
	if (datalign)
		skb_pull(p, datalign);
	__skb_trim(p, len);
}

/* To check if there's window offered */
static bool data_ok(struct brcmf_sdio *bus)
{
	u8 tx_rsv = 0;

	/* Reserve TXCTL_CREDITS credits for txctl when it is ready to send */
	if (bus->ctrl_frame_stat)
		tx_rsv = TXCTL_CREDITS;

	return (bus->tx_max - bus->tx_seq - tx_rsv) != 0 &&
	       ((bus->tx_max - bus->tx_seq - tx_rsv) & 0x80) == 0;

}

/* To check if there's window offered */
static bool txctl_ok(struct brcmf_sdio *bus)
{
	return (bus->tx_max - bus->tx_seq) != 0 &&
	       ((bus->tx_max - bus->tx_seq) & 0x80) == 0;
}

static int
brcmf_sdio_kso_control(struct brcmf_sdio *bus, bool on)
{
	u8 wr_val = 0, rd_val, cmp_val, bmask;
	int err = 0;
	int err_cnt = 0;
	int try_cnt = 0;

	brcmf_dbg(TRACE, "Enter: on=%d\n", on);

	sdio_retune_crc_disable(bus->sdiodev->func1);

	/* Cannot re-tune if device is asleep; defer till we're awake */
	if (on)
		sdio_retune_hold_now(bus->sdiodev->func1);

	wr_val = (on << SBSDIO_FUNC1_SLEEPCSR_KSO_SHIFT);
	/* 1st KSO write goes to AOS wake up core if device is asleep  */
	brcmf_sdiod_writeb(bus->sdiodev, SBSDIO_FUNC1_SLEEPCSR, wr_val, &err);

	/* In case of 43012 chip, the chip could go down immediately after
	 * KSO bit is cleared. So the further reads of KSO register could
	 * fail. Thereby just bailing out immediately after clearing KSO
	 * bit, to avoid polling of KSO bit.
	 */
	if (!on && bus->ci->chip == CY_CC_43012_CHIP_ID)
		return err;

	if (on) {
		/* device WAKEUP through KSO:
		 * write bit 0 & read back until
		 * both bits 0 (kso bit) & 1 (dev on status) are set
		 */
		cmp_val = SBSDIO_FUNC1_SLEEPCSR_KSO_MASK |
			  SBSDIO_FUNC1_SLEEPCSR_DEVON_MASK;
		bmask = cmp_val;
		usleep_range(2000, 3000);
	} else {
		/* Put device to sleep, turn off KSO */
		cmp_val = 0;
		/* only check for bit0, bit1(dev on status) may not
		 * get cleared right away
		 */
		bmask = SBSDIO_FUNC1_SLEEPCSR_KSO_MASK;
	}

	do {
		/* reliable KSO bit set/clr:
		 * the sdiod sleep write access is synced to PMU 32khz clk
		 * just one write attempt may fail,
		 * read it back until it matches written value
		 */
		rd_val = brcmf_sdiod_readb(bus->sdiodev, SBSDIO_FUNC1_SLEEPCSR,
					   &err);
		if (!err) {
			if ((rd_val & bmask) == cmp_val)
				break;
			err_cnt = 0;
		}
		/* bail out upon subsequent access errors */
		if (err && (err_cnt++ > BRCMF_SDIO_MAX_ACCESS_ERRORS))
			break;
		udelay(KSO_WAIT_US);
		brcmf_sdiod_writeb(bus->sdiodev, SBSDIO_FUNC1_SLEEPCSR, wr_val,
				   &err);

	} while (try_cnt++ < MAX_KSO_ATTEMPTS);

	if (try_cnt > 2)
		brcmf_dbg(SDIO, "try_cnt=%d rd_val=0x%x err=%d\n", try_cnt,
			  rd_val, err);

	if (try_cnt > MAX_KSO_ATTEMPTS)
		brcmf_err("max tries: rd_val=0x%x err=%d\n", rd_val, err);

	if (on)
		sdio_retune_release(bus->sdiodev->func1);

	sdio_retune_crc_enable(bus->sdiodev->func1);

	return err;
}

#define HOSTINTMASK		(I_HMB_SW_MASK | I_CHIPACTIVE)

/* Turn backplane clock on or off */
static int brcmf_sdio_htclk(struct brcmf_sdio *bus, bool on, bool pendok)
{
	int err;
	u8 clkctl, clkreq, devctl;
	unsigned long timeout;

	brcmf_dbg(SDIO, "Enter\n");

	clkctl = 0;

	if (bus->sr_enabled) {
		bus->clkstate = (on ? CLK_AVAIL : CLK_SDONLY);
		return 0;
	}

	if (on) {
		/* Request HT Avail */
		clkreq =
		    bus->alp_only ? SBSDIO_ALP_AVAIL_REQ : SBSDIO_HT_AVAIL_REQ;

		brcmf_sdiod_writeb(bus->sdiodev, SBSDIO_FUNC1_CHIPCLKCSR,
				   clkreq, &err);
		if (err) {
			brcmf_err("HT Avail request error: %d\n", err);
			return -EBADE;
		}

		/* Check current status */
		clkctl = brcmf_sdiod_readb(bus->sdiodev,
					   SBSDIO_FUNC1_CHIPCLKCSR, &err);
		if (err) {
			brcmf_err("HT Avail read error: %d\n", err);
			return -EBADE;
		}

		/* Go to pending and await interrupt if appropriate */
		if (!SBSDIO_CLKAV(clkctl, bus->alp_only) && pendok) {
			/* Allow only clock-available interrupt */
			devctl = brcmf_sdiod_readb(bus->sdiodev,
						   SBSDIO_DEVICE_CTL, &err);
			if (err) {
				brcmf_err("Devctl error setting CA: %d\n", err);
				return -EBADE;
			}

			devctl |= SBSDIO_DEVCTL_CA_INT_ONLY;
			brcmf_sdiod_writeb(bus->sdiodev, SBSDIO_DEVICE_CTL,
					   devctl, &err);
			brcmf_dbg(SDIO, "CLKCTL: set PENDING\n");
			bus->clkstate = CLK_PENDING;

			return 0;
		} else if (bus->clkstate == CLK_PENDING) {
			/* Cancel CA-only interrupt filter */
			devctl = brcmf_sdiod_readb(bus->sdiodev,
						   SBSDIO_DEVICE_CTL, &err);
			devctl &= ~SBSDIO_DEVCTL_CA_INT_ONLY;
			brcmf_sdiod_writeb(bus->sdiodev, SBSDIO_DEVICE_CTL,
					   devctl, &err);
		}

		/* Otherwise, wait here (polling) for HT Avail */
		timeout = jiffies +
			  msecs_to_jiffies(PMU_MAX_TRANSITION_DLY/1000);
		while (!SBSDIO_CLKAV(clkctl, bus->alp_only)) {
			clkctl = brcmf_sdiod_readb(bus->sdiodev,
						   SBSDIO_FUNC1_CHIPCLKCSR,
						   &err);
			if (time_after(jiffies, timeout))
				break;
			else
				usleep_range(5000, 10000);
		}
		if (err) {
			brcmf_err("HT Avail request error: %d\n", err);
			return -EBADE;
		}
		if (!SBSDIO_CLKAV(clkctl, bus->alp_only)) {
			brcmf_err("HT Avail timeout (%d): clkctl 0x%02x\n",
				  PMU_MAX_TRANSITION_DLY, clkctl);
			return -EBADE;
		}

		/* Mark clock available */
		bus->clkstate = CLK_AVAIL;
		brcmf_dbg(SDIO, "CLKCTL: turned ON\n");

#if defined(DEBUG)
		if (!bus->alp_only) {
			if (SBSDIO_ALPONLY(clkctl))
				brcmf_err("HT Clock should be on\n");
		}
#endif				/* defined (DEBUG) */

	} else {
		clkreq = 0;

		if (bus->clkstate == CLK_PENDING) {
			/* Cancel CA-only interrupt filter */
			devctl = brcmf_sdiod_readb(bus->sdiodev,
						   SBSDIO_DEVICE_CTL, &err);
			devctl &= ~SBSDIO_DEVCTL_CA_INT_ONLY;
			brcmf_sdiod_writeb(bus->sdiodev, SBSDIO_DEVICE_CTL,
					   devctl, &err);
		}

		bus->clkstate = CLK_SDONLY;
		brcmf_sdiod_writeb(bus->sdiodev, SBSDIO_FUNC1_CHIPCLKCSR,
				   clkreq, &err);
		brcmf_dbg(SDIO, "CLKCTL: turned OFF\n");
		if (err) {
			brcmf_err("Failed access turning clock off: %d\n",
				  err);
			return -EBADE;
		}
	}
	return 0;
}

/* Change idle/active SD state */
static int brcmf_sdio_sdclk(struct brcmf_sdio *bus, bool on)
{
	brcmf_dbg(SDIO, "Enter\n");

	if (on)
		bus->clkstate = CLK_SDONLY;
	else
		bus->clkstate = CLK_NONE;

	return 0;
}

/* Transition SD and backplane clock readiness */
static int brcmf_sdio_clkctl(struct brcmf_sdio *bus, uint target, bool pendok)
{
#ifdef DEBUG
	uint oldstate = bus->clkstate;
#endif				/* DEBUG */

	brcmf_dbg(SDIO, "Enter\n");

	/* Early exit if we're already there */
	if (bus->clkstate == target)
		return 0;

	switch (target) {
	case CLK_AVAIL:
		/* Make sure SD clock is available */
		if (bus->clkstate == CLK_NONE)
			brcmf_sdio_sdclk(bus, true);
		/* Now request HT Avail on the backplane */
		brcmf_sdio_htclk(bus, true, pendok);
		break;

	case CLK_SDONLY:
		/* Remove HT request, or bring up SD clock */
		if (bus->clkstate == CLK_NONE)
			brcmf_sdio_sdclk(bus, true);
		else if (bus->clkstate == CLK_AVAIL)
			brcmf_sdio_htclk(bus, false, false);
		else
			brcmf_err("request for %d -> %d\n",
				  bus->clkstate, target);
		break;

	case CLK_NONE:
		/* Make sure to remove HT request */
		if (bus->clkstate == CLK_AVAIL)
			brcmf_sdio_htclk(bus, false, false);
		/* Now remove the SD clock */
		brcmf_sdio_sdclk(bus, false);
		break;
	}
#ifdef DEBUG
	brcmf_dbg(SDIO, "%d -> %d\n", oldstate, bus->clkstate);
#endif				/* DEBUG */

	return 0;
}

static int
brcmf_sdio_bus_sleep(struct brcmf_sdio *bus, bool sleep, bool pendok)
{
	int err = 0;
	u8 clkcsr;

	brcmf_dbg(SDIO, "Enter: request %s currently %s\n",
		  (sleep ? "SLEEP" : "WAKE"),
		  (bus->sleeping ? "SLEEP" : "WAKE"));

	/* If SR is enabled control bus state with KSO */
	if (bus->sr_enabled) {
		/* Done if we're already in the requested state */
		if (sleep == bus->sleeping)
			goto end;

		/* Going to sleep */
		if (sleep) {
			clkcsr = brcmf_sdiod_readb(bus->sdiodev,
						   SBSDIO_FUNC1_CHIPCLKCSR,
						   &err);
			if ((clkcsr & SBSDIO_CSR_MASK) == 0) {
				brcmf_dbg(SDIO, "no clock, set ALP\n");
				brcmf_sdiod_writeb(bus->sdiodev,
						   SBSDIO_FUNC1_CHIPCLKCSR,
						   SBSDIO_ALP_AVAIL_REQ, &err);
			}
			err = brcmf_sdio_kso_control(bus, false);
		} else {
			err = brcmf_sdio_kso_control(bus, true);
		}
		if (err) {
			brcmf_err("error while changing bus sleep state %d\n",
				  err);
			goto done;
		}
	}

end:
	/* control clocks */
	if (sleep) {
		if (!bus->sr_enabled)
			brcmf_sdio_clkctl(bus, CLK_NONE, pendok);
	} else {
		brcmf_sdio_clkctl(bus, CLK_AVAIL, pendok);
		brcmf_sdio_wd_timer(bus, true);
	}
	bus->sleeping = sleep;
	brcmf_dbg(SDIO, "new state %s\n",
		  (sleep ? "SLEEP" : "WAKE"));
done:
	brcmf_dbg(SDIO, "Exit: err=%d\n", err);
	return err;

}

#ifdef DEBUG
static inline bool brcmf_sdio_valid_shared_address(u32 addr)
{
	return !(addr == 0 || ((~addr >> 16) & 0xffff) == (addr & 0xffff));
}

static int brcmf_sdio_readshared(struct brcmf_sdio *bus,
				 struct sdpcm_shared *sh)
{
	u32 addr = 0;
	int rv;
	u32 shaddr = 0;
	struct sdpcm_shared_le sh_le;
	__le32 addr_le;

	sdio_claim_host(bus->sdiodev->func1);
	brcmf_sdio_bus_sleep(bus, false, false);

	/*
	 * Read last word in socram to determine
	 * address of sdpcm_shared structure
	 */
	shaddr = bus->ci->rambase + bus->ci->ramsize - 4;
	if (!bus->ci->rambase && brcmf_chip_sr_capable(bus->ci))
		shaddr -= bus->ci->srsize;
	rv = brcmf_sdiod_ramrw(bus->sdiodev, false, shaddr,
			       (u8 *)&addr_le, 4);
	if (rv < 0)
		goto fail;

	/*
	 * Check if addr is valid.
	 * NVRAM length at the end of memory should have been overwritten.
	 */
	addr = le32_to_cpu(addr_le);
	if (!brcmf_sdio_valid_shared_address(addr)) {
		brcmf_err("invalid sdpcm_shared address 0x%08X\n", addr);
		rv = -EINVAL;
		goto fail;
	}

	brcmf_dbg(INFO, "sdpcm_shared address 0x%08X\n", addr);

	/* Read hndrte_shared structure */
	rv = brcmf_sdiod_ramrw(bus->sdiodev, false, addr, (u8 *)&sh_le,
			       sizeof(struct sdpcm_shared_le));
	if (rv < 0)
		goto fail;

	sdio_release_host(bus->sdiodev->func1);

	/* Endianness */
	sh->flags = le32_to_cpu(sh_le.flags);
	sh->trap_addr = le32_to_cpu(sh_le.trap_addr);
	sh->assert_exp_addr = le32_to_cpu(sh_le.assert_exp_addr);
	sh->assert_file_addr = le32_to_cpu(sh_le.assert_file_addr);
	sh->assert_line = le32_to_cpu(sh_le.assert_line);
	sh->console_addr = le32_to_cpu(sh_le.console_addr);
	sh->msgtrace_addr = le32_to_cpu(sh_le.msgtrace_addr);

	if ((sh->flags & SDPCM_SHARED_VERSION_MASK) > SDPCM_SHARED_VERSION) {
		brcmf_err("sdpcm shared version unsupported: dhd %d dongle %d\n",
			  SDPCM_SHARED_VERSION,
			  sh->flags & SDPCM_SHARED_VERSION_MASK);
		return -EPROTO;
	}
	return 0;

fail:
	brcmf_err("unable to obtain sdpcm_shared info: rv=%d (addr=0x%x)\n",
		  rv, addr);
	sdio_release_host(bus->sdiodev->func1);
	return rv;
}

static void brcmf_sdio_get_console_addr(struct brcmf_sdio *bus)
{
	struct sdpcm_shared sh;

	if (brcmf_sdio_readshared(bus, &sh) == 0)
		bus->console_addr = sh.console_addr;
}
#else
static void brcmf_sdio_get_console_addr(struct brcmf_sdio *bus)
{
}
#endif /* DEBUG */

static u32 brcmf_sdio_hostmail(struct brcmf_sdio *bus)
{
	struct brcmf_sdio_dev *sdiod = bus->sdiodev;
	struct brcmf_core *core = bus->sdio_core;
	u32 intstatus = 0;
	u32 hmb_data;
	u8 fcbits;
	int ret;

	brcmf_dbg(SDIO, "Enter\n");

	/* Read mailbox data and ack that we did so */
	hmb_data = brcmf_sdiod_readl(sdiod,
				     core->base + SD_REG(tohostmailboxdata),
				     &ret);

	if (!ret)
		brcmf_sdiod_writel(sdiod, core->base + SD_REG(tosbmailbox),
				   SMB_INT_ACK, &ret);

	bus->sdcnt.f1regdata += 2;

	/* dongle indicates the firmware has halted/crashed */
	if (hmb_data & HMB_DATA_FWHALT) {
		brcmf_dbg(SDIO, "mailbox indicates firmware halted\n");
		brcmf_fw_crashed(&sdiod->func1->dev);
	}

	/* Dongle recomposed rx frames, accept them again */
	if (hmb_data & HMB_DATA_NAKHANDLED) {
		brcmf_dbg(SDIO, "Dongle reports NAK handled, expect rtx of %d\n",
			  bus->rx_seq);
		if (!bus->rxskip)
			brcmf_err("unexpected NAKHANDLED!\n");

		bus->rxskip = false;
		intstatus |= I_HMB_FRAME_IND;
	}

	/*
	 * DEVREADY does not occur with gSPI.
	 */
	if (hmb_data & (HMB_DATA_DEVREADY | HMB_DATA_FWREADY)) {
		bus->sdpcm_ver =
		    (hmb_data & HMB_DATA_VERSION_MASK) >>
		    HMB_DATA_VERSION_SHIFT;
		if (bus->sdpcm_ver != SDPCM_PROT_VERSION)
			brcmf_err("Version mismatch, dongle reports %d, "
				  "expecting %d\n",
				  bus->sdpcm_ver, SDPCM_PROT_VERSION);
		else
			brcmf_dbg(SDIO, "Dongle ready, protocol version %d\n",
				  bus->sdpcm_ver);

		/*
		 * Retrieve console state address now that firmware should have
		 * updated it.
		 */
		brcmf_sdio_get_console_addr(bus);
	}

	/*
	 * Flow Control has been moved into the RX headers and this out of band
	 * method isn't used any more.
	 * remaining backward compatible with older dongles.
	 */
	if (hmb_data & HMB_DATA_FC) {
		fcbits = (hmb_data & HMB_DATA_FCDATA_MASK) >>
							HMB_DATA_FCDATA_SHIFT;

		if (fcbits & ~bus->flowcontrol)
			bus->sdcnt.fc_xoff++;

		if (bus->flowcontrol & ~fcbits)
			bus->sdcnt.fc_xon++;

		bus->sdcnt.fc_rcvd++;
		bus->flowcontrol = fcbits;
	}

	/* Shouldn't be any others */
	if (hmb_data & ~(HMB_DATA_DEVREADY |
			 HMB_DATA_NAKHANDLED |
			 HMB_DATA_FC |
			 HMB_DATA_FWREADY |
			 HMB_DATA_FWHALT |
			 HMB_DATA_FCDATA_MASK | HMB_DATA_VERSION_MASK))
		brcmf_err("Unknown mailbox data content: 0x%02x\n",
			  hmb_data);

	return intstatus;
}

static void brcmf_sdio_rxfail(struct brcmf_sdio *bus, bool abort, bool rtx)
{
	struct brcmf_sdio_dev *sdiod = bus->sdiodev;
	struct brcmf_core *core = bus->sdio_core;
	uint retries = 0;
	u16 lastrbc;
	u8 hi, lo;
	int err;

	brcmf_err("%sterminate frame%s\n",
		  abort ? "abort command, " : "",
		  rtx ? ", send NAK" : "");

	if (abort)
		brcmf_sdiod_abort(bus->sdiodev, bus->sdiodev->func2);

	brcmf_sdiod_writeb(bus->sdiodev, SBSDIO_FUNC1_FRAMECTRL, SFC_RF_TERM,
			   &err);
	bus->sdcnt.f1regdata++;

	/* Wait until the packet has been flushed (device/FIFO stable) */
	for (lastrbc = retries = 0xffff; retries > 0; retries--) {
		hi = brcmf_sdiod_readb(bus->sdiodev, SBSDIO_FUNC1_RFRAMEBCHI,
				       &err);
		lo = brcmf_sdiod_readb(bus->sdiodev, SBSDIO_FUNC1_RFRAMEBCLO,
				       &err);
		bus->sdcnt.f1regdata += 2;

		if ((hi == 0) && (lo == 0))
			break;

		if ((hi > (lastrbc >> 8)) && (lo > (lastrbc & 0x00ff))) {
			brcmf_err("count growing: last 0x%04x now 0x%04x\n",
				  lastrbc, (hi << 8) + lo);
		}
		lastrbc = (hi << 8) + lo;
	}

	if (!retries)
		brcmf_err("count never zeroed: last 0x%04x\n", lastrbc);
	else
		brcmf_dbg(SDIO, "flush took %d iterations\n", 0xffff - retries);

	if (rtx) {
		bus->sdcnt.rxrtx++;
		brcmf_sdiod_writel(sdiod, core->base + SD_REG(tosbmailbox),
				   SMB_NAK, &err);

		bus->sdcnt.f1regdata++;
		if (err == 0)
			bus->rxskip = true;
	}

	/* Clear partial in any case */
	bus->cur_read.len = 0;
}

static void brcmf_sdio_txfail(struct brcmf_sdio *bus)
{
	struct brcmf_sdio_dev *sdiodev = bus->sdiodev;
	u8 i, hi, lo;

	/* On failure, abort the command and terminate the frame */
	brcmf_err("sdio error, abort command and terminate frame\n");
	bus->sdcnt.tx_sderrs++;

	brcmf_sdiod_abort(sdiodev, sdiodev->func2);
	brcmf_sdiod_writeb(sdiodev, SBSDIO_FUNC1_FRAMECTRL, SFC_WF_TERM, NULL);
	bus->sdcnt.f1regdata++;

	for (i = 0; i < 3; i++) {
		hi = brcmf_sdiod_readb(sdiodev, SBSDIO_FUNC1_WFRAMEBCHI, NULL);
		lo = brcmf_sdiod_readb(sdiodev, SBSDIO_FUNC1_WFRAMEBCLO, NULL);
		bus->sdcnt.f1regdata += 2;
		if ((hi == 0) && (lo == 0))
			break;
	}
}

/* return total length of buffer chain */
static uint brcmf_sdio_glom_len(struct brcmf_sdio *bus)
{
	struct sk_buff *p;
	uint total;

	total = 0;
	skb_queue_walk(&bus->glom, p)
		total += p->len;
	return total;
}

static void brcmf_sdio_free_glom(struct brcmf_sdio *bus)
{
	struct sk_buff *cur, *next;

	skb_queue_walk_safe(&bus->glom, cur, next) {
		skb_unlink(cur, &bus->glom);
		brcmu_pkt_buf_free_skb(cur);
	}
}

/**
 * brcmfmac sdio bus specific header
 * This is the lowest layer header wrapped on the packets transmitted between
 * host and WiFi dongle which contains information needed for SDIO core and
 * firmware
 *
 * It consists of 3 parts: hardware header, hardware extension header and
 * software header
 * hardware header (frame tag) - 4 bytes
 * Byte 0~1: Frame length
 * Byte 2~3: Checksum, bit-wise inverse of frame length
 * hardware extension header - 8 bytes
 * Tx glom mode only, N/A for Rx or normal Tx
 * Byte 0~1: Packet length excluding hw frame tag
 * Byte 2: Reserved
 * Byte 3: Frame flags, bit 0: last frame indication
 * Byte 4~5: Reserved
 * Byte 6~7: Tail padding length
 * software header - 8 bytes
 * Byte 0: Rx/Tx sequence number
 * Byte 1: 4 MSB Channel number, 4 LSB arbitrary flag
 * Byte 2: Length of next data frame, reserved for Tx
 * Byte 3: Data offset
 * Byte 4: Flow control bits, reserved for Tx
 * Byte 5: Maximum Sequence number allowed by firmware for Tx, N/A for Tx packet
 * Byte 6~7: Reserved
 */
#define SDPCM_HWHDR_LEN			4
#define SDPCM_HWEXT_LEN			8
#define SDPCM_SWHDR_LEN			8
#define SDPCM_HDRLEN			(SDPCM_HWHDR_LEN + SDPCM_SWHDR_LEN)
/* software header */
#define SDPCM_SEQ_MASK			0x000000ff
#define SDPCM_SEQ_WRAP			256
#define SDPCM_CHANNEL_MASK		0x00000f00
#define SDPCM_CHANNEL_SHIFT		8
#define SDPCM_CONTROL_CHANNEL		0	/* Control */
#define SDPCM_EVENT_CHANNEL		1	/* Asyc Event Indication */
#define SDPCM_DATA_CHANNEL		2	/* Data Xmit/Recv */
#define SDPCM_GLOM_CHANNEL		3	/* Coalesced packets */
#define SDPCM_TEST_CHANNEL		15	/* Test/debug packets */
#define SDPCM_GLOMDESC(p)		(((u8 *)p)[1] & 0x80)
#define SDPCM_NEXTLEN_MASK		0x00ff0000
#define SDPCM_NEXTLEN_SHIFT		16
#define SDPCM_DOFFSET_MASK		0xff000000
#define SDPCM_DOFFSET_SHIFT		24
#define SDPCM_FCMASK_MASK		0x000000ff
#define SDPCM_WINDOW_MASK		0x0000ff00
#define SDPCM_WINDOW_SHIFT		8

static inline u8 brcmf_sdio_getdatoffset(u8 *swheader)
{
	u32 hdrvalue;
	hdrvalue = *(u32 *)swheader;
	return (u8)((hdrvalue & SDPCM_DOFFSET_MASK) >> SDPCM_DOFFSET_SHIFT);
}

static inline bool brcmf_sdio_fromevntchan(u8 *swheader)
{
	u32 hdrvalue;
	u8 ret;

	hdrvalue = *(u32 *)swheader;
	ret = (u8)((hdrvalue & SDPCM_CHANNEL_MASK) >> SDPCM_CHANNEL_SHIFT);

	return (ret == SDPCM_EVENT_CHANNEL);
}

static int brcmf_sdio_hdparse(struct brcmf_sdio *bus, u8 *header,
			      struct brcmf_sdio_hdrinfo *rd,
			      enum brcmf_sdio_frmtype type)
{
	u16 len, checksum;
	u8 rx_seq, fc, tx_seq_max;
	u32 swheader;

	trace_brcmf_sdpcm_hdr(SDPCM_RX, header);

	/* hw header */
	len = get_unaligned_le16(header);
	checksum = get_unaligned_le16(header + sizeof(u16));
	/* All zero means no more to read */
	if (!(len | checksum)) {
		bus->rxpending = false;
		return -ENODATA;
	}
	if ((u16)(~(len ^ checksum))) {
		brcmf_err("HW header checksum error\n");
		bus->sdcnt.rx_badhdr++;
		brcmf_sdio_rxfail(bus, false, false);
		return -EIO;
	}
	if (len < SDPCM_HDRLEN) {
		brcmf_err("HW header length error\n");
		return -EPROTO;
	}
	if (type == BRCMF_SDIO_FT_SUPER &&
	    (roundup(len, bus->blocksize) != rd->len)) {
		brcmf_err("HW superframe header length error\n");
		return -EPROTO;
	}
	if (type == BRCMF_SDIO_FT_SUB && len > rd->len) {
		brcmf_err("HW subframe header length error\n");
		return -EPROTO;
	}
	rd->len = len;

	/* software header */
	header += SDPCM_HWHDR_LEN;
	swheader = le32_to_cpu(*(__le32 *)header);
	if (type == BRCMF_SDIO_FT_SUPER && SDPCM_GLOMDESC(header)) {
		brcmf_err("Glom descriptor found in superframe head\n");
		rd->len = 0;
		return -EINVAL;
	}
	rx_seq = (u8)(swheader & SDPCM_SEQ_MASK);
	rd->channel = (swheader & SDPCM_CHANNEL_MASK) >> SDPCM_CHANNEL_SHIFT;
	if (len > MAX_RX_DATASZ && rd->channel != SDPCM_CONTROL_CHANNEL &&
	    type != BRCMF_SDIO_FT_SUPER) {
		brcmf_err("HW header length too long\n");
		bus->sdcnt.rx_toolong++;
		brcmf_sdio_rxfail(bus, false, false);
		rd->len = 0;
		return -EPROTO;
	}
	if (type == BRCMF_SDIO_FT_SUPER && rd->channel != SDPCM_GLOM_CHANNEL) {
		brcmf_err("Wrong channel for superframe\n");
		rd->len = 0;
		return -EINVAL;
	}
	if (type == BRCMF_SDIO_FT_SUB && rd->channel != SDPCM_DATA_CHANNEL &&
	    rd->channel != SDPCM_EVENT_CHANNEL) {
		brcmf_err("Wrong channel for subframe\n");
		rd->len = 0;
		return -EINVAL;
	}
	rd->dat_offset = brcmf_sdio_getdatoffset(header);
	if (rd->dat_offset < SDPCM_HDRLEN || rd->dat_offset > rd->len) {
		brcmf_err("seq %d: bad data offset\n", rx_seq);
		bus->sdcnt.rx_badhdr++;
		brcmf_sdio_rxfail(bus, false, false);
		rd->len = 0;
		return -ENXIO;
	}
	if (rd->seq_num != rx_seq) {
		brcmf_dbg(SDIO, "seq %d, expected %d\n", rx_seq, rd->seq_num);
		bus->sdcnt.rx_badseq++;
		rd->seq_num = rx_seq;
	}
	/* no need to check the reset for subframe */
	if (type == BRCMF_SDIO_FT_SUB)
		return 0;
	rd->len_nxtfrm = (swheader & SDPCM_NEXTLEN_MASK) >> SDPCM_NEXTLEN_SHIFT;
	if (rd->len_nxtfrm << 4 > MAX_RX_DATASZ) {
		/* only warm for NON glom packet */
		if (rd->channel != SDPCM_GLOM_CHANNEL)
			brcmf_err("seq %d: next length error\n", rx_seq);
		rd->len_nxtfrm = 0;
	}
	swheader = le32_to_cpu(*(__le32 *)(header + 4));
	fc = swheader & SDPCM_FCMASK_MASK;
	if (bus->flowcontrol != fc) {
		if (~bus->flowcontrol & fc)
			bus->sdcnt.fc_xoff++;
		if (bus->flowcontrol & ~fc)
			bus->sdcnt.fc_xon++;
		bus->sdcnt.fc_rcvd++;
		bus->flowcontrol = fc;
	}
	tx_seq_max = (swheader & SDPCM_WINDOW_MASK) >> SDPCM_WINDOW_SHIFT;
	if ((u8)(tx_seq_max - bus->tx_seq) > 0x40) {
		brcmf_err("seq %d: max tx seq number error\n", rx_seq);
		tx_seq_max = bus->tx_seq + 2;
	}
	bus->tx_max = tx_seq_max;

	return 0;
}

static inline void brcmf_sdio_update_hwhdr(u8 *header, u16 frm_length)
{
	*(__le16 *)header = cpu_to_le16(frm_length);
	*(((__le16 *)header) + 1) = cpu_to_le16(~frm_length);
}

static void brcmf_sdio_hdpack(struct brcmf_sdio *bus, u8 *header,
			      struct brcmf_sdio_hdrinfo *hd_info)
{
	u32 hdrval;
	u8 hdr_offset;

	brcmf_sdio_update_hwhdr(header, hd_info->len);
	hdr_offset = SDPCM_HWHDR_LEN;

	if (bus->txglom) {
		hdrval = (hd_info->len - hdr_offset) | (hd_info->lastfrm << 24);
		*((__le32 *)(header + hdr_offset)) = cpu_to_le32(hdrval);
		hdrval = (u16)hd_info->tail_pad << 16;
		*(((__le32 *)(header + hdr_offset)) + 1) = cpu_to_le32(hdrval);
		hdr_offset += SDPCM_HWEXT_LEN;
	}

	hdrval = hd_info->seq_num;
	hdrval |= (hd_info->channel << SDPCM_CHANNEL_SHIFT) &
		  SDPCM_CHANNEL_MASK;
	hdrval |= (hd_info->dat_offset << SDPCM_DOFFSET_SHIFT) &
		  SDPCM_DOFFSET_MASK;
	*((__le32 *)(header + hdr_offset)) = cpu_to_le32(hdrval);
	*(((__le32 *)(header + hdr_offset)) + 1) = 0;
	trace_brcmf_sdpcm_hdr(SDPCM_TX + !!(bus->txglom), header);
}

static u8 brcmf_sdio_rxglom(struct brcmf_sdio *bus, u8 rxseq)
{
	u16 dlen, totlen;
	u8 *dptr, num = 0;
	u16 sublen;
	struct sk_buff *pfirst, *pnext;

	int errcode;
	u8 doff;

	struct brcmf_sdio_hdrinfo rd_new;

	/* If packets, issue read(s) and send up packet chain */
	/* Return sequence numbers consumed? */

	brcmf_dbg(SDIO, "start: glomd %p glom %p\n",
		  bus->glomd, skb_peek(&bus->glom));

	/* If there's a descriptor, generate the packet chain */
	if (bus->glomd) {
		pfirst = pnext = NULL;
		dlen = (u16) (bus->glomd->len);
		dptr = bus->glomd->data;
		if (!dlen || (dlen & 1)) {
			brcmf_err("bad glomd len(%d), ignore descriptor\n",
				  dlen);
			dlen = 0;
		}

		for (totlen = num = 0; dlen; num++) {
			/* Get (and move past) next length */
			sublen = get_unaligned_le16(dptr);
			dlen -= sizeof(u16);
			dptr += sizeof(u16);
			if ((sublen < SDPCM_HDRLEN) ||
			    ((num == 0) && (sublen < (2 * SDPCM_HDRLEN)))) {
				brcmf_err("descriptor len %d bad: %d\n",
					  num, sublen);
				pnext = NULL;
				break;
			}
			if (sublen % bus->sgentry_align) {
				brcmf_err("sublen %d not multiple of %d\n",
					  sublen, bus->sgentry_align);
			}
			totlen += sublen;

			/* For last frame, adjust read len so total
				 is a block multiple */
			if (!dlen) {
				sublen +=
				    (roundup(totlen, bus->blocksize) - totlen);
				totlen = roundup(totlen, bus->blocksize);
			}

			/* Allocate/chain packet for next subframe */
			pnext = brcmu_pkt_buf_get_skb(sublen + bus->sgentry_align);
			if (pnext == NULL) {
				brcmf_err("bcm_pkt_buf_get_skb failed, num %d len %d\n",
					  num, sublen);
				break;
			}
			skb_queue_tail(&bus->glom, pnext);

			/* Adhere to start alignment requirements */
			pkt_align(pnext, sublen, bus->sgentry_align);
		}

		/* If all allocations succeeded, save packet chain
			 in bus structure */
		if (pnext) {
			brcmf_dbg(GLOM, "allocated %d-byte packet chain for %d subframes\n",
				  totlen, num);
			if (BRCMF_GLOM_ON() && bus->cur_read.len &&
			    totlen != bus->cur_read.len) {
				brcmf_dbg(GLOM, "glomdesc mismatch: nextlen %d glomdesc %d rxseq %d\n",
					  bus->cur_read.len, totlen, rxseq);
			}
			pfirst = pnext = NULL;
		} else {
			brcmf_sdio_free_glom(bus);
			num = 0;
		}

		/* Done with descriptor packet */
		brcmu_pkt_buf_free_skb(bus->glomd);
		bus->glomd = NULL;
		bus->cur_read.len = 0;
	}

	/* Ok -- either we just generated a packet chain,
		 or had one from before */
	if (!skb_queue_empty(&bus->glom)) {
		if (BRCMF_GLOM_ON()) {
			brcmf_dbg(GLOM, "try superframe read, packet chain:\n");
			skb_queue_walk(&bus->glom, pnext) {
				brcmf_dbg(GLOM, "    %p: %p len 0x%04x (%d)\n",
					  pnext, (u8 *) (pnext->data),
					  pnext->len, pnext->len);
			}
		}

		pfirst = skb_peek(&bus->glom);
		dlen = (u16) brcmf_sdio_glom_len(bus);

		/* Do an SDIO read for the superframe.  Configurable iovar to
		 * read directly into the chained packet, or allocate a large
		 * packet and and copy into the chain.
		 */
		sdio_claim_host(bus->sdiodev->func1);
		errcode = brcmf_sdiod_recv_chain(bus->sdiodev,
						 &bus->glom, dlen);
		sdio_release_host(bus->sdiodev->func1);
		bus->sdcnt.f2rxdata++;

		/* On failure, kill the superframe */
		if (errcode < 0) {
			brcmf_err("glom read of %d bytes failed: %d\n",
				  dlen, errcode);

			sdio_claim_host(bus->sdiodev->func1);
			brcmf_sdio_rxfail(bus, true, false);
			bus->sdcnt.rxglomfail++;
			brcmf_sdio_free_glom(bus);
			sdio_release_host(bus->sdiodev->func1);
			return 0;
		}

		brcmf_dbg_hex_dump(BRCMF_GLOM_ON(),
				   pfirst->data, min_t(int, pfirst->len, 48),
				   "SUPERFRAME:\n");

		rd_new.seq_num = rxseq;
		rd_new.len = dlen;
		sdio_claim_host(bus->sdiodev->func1);
		errcode = brcmf_sdio_hdparse(bus, pfirst->data, &rd_new,
					     BRCMF_SDIO_FT_SUPER);
		sdio_release_host(bus->sdiodev->func1);
		bus->cur_read.len = rd_new.len_nxtfrm << 4;

		/* Remove superframe header, remember offset */
		skb_pull(pfirst, rd_new.dat_offset);
		num = 0;

		/* Validate all the subframe headers */
		skb_queue_walk(&bus->glom, pnext) {
			/* leave when invalid subframe is found */
			if (errcode)
				break;

			rd_new.len = pnext->len;
			rd_new.seq_num = rxseq++;
			sdio_claim_host(bus->sdiodev->func1);
			errcode = brcmf_sdio_hdparse(bus, pnext->data, &rd_new,
						     BRCMF_SDIO_FT_SUB);
			sdio_release_host(bus->sdiodev->func1);
			brcmf_dbg_hex_dump(BRCMF_GLOM_ON(),
					   pnext->data, 32, "subframe:\n");

			num++;
		}

		if (errcode) {
			/* Terminate frame on error */
			sdio_claim_host(bus->sdiodev->func1);
			brcmf_sdio_rxfail(bus, true, false);
			bus->sdcnt.rxglomfail++;
			brcmf_sdio_free_glom(bus);
			sdio_release_host(bus->sdiodev->func1);
			bus->cur_read.len = 0;
			return 0;
		}

		/* Basic SD framing looks ok - process each packet (header) */

		skb_queue_walk_safe(&bus->glom, pfirst, pnext) {
			dptr = (u8 *) (pfirst->data);
			sublen = get_unaligned_le16(dptr);
			doff = brcmf_sdio_getdatoffset(&dptr[SDPCM_HWHDR_LEN]);

			brcmf_dbg_hex_dump(BRCMF_BYTES_ON() && BRCMF_DATA_ON(),
					   dptr, pfirst->len,
					   "Rx Subframe Data:\n");

			__skb_trim(pfirst, sublen);
			skb_pull(pfirst, doff);

			if (pfirst->len == 0) {
				skb_unlink(pfirst, &bus->glom);
				brcmu_pkt_buf_free_skb(pfirst);
				continue;
			}

			brcmf_dbg_hex_dump(BRCMF_GLOM_ON(),
					   pfirst->data,
					   min_t(int, pfirst->len, 32),
					   "subframe %d to stack, %p (%p/%d) nxt/lnk %p/%p\n",
					   bus->glom.qlen, pfirst, pfirst->data,
					   pfirst->len, pfirst->next,
					   pfirst->prev);
			skb_unlink(pfirst, &bus->glom);
<<<<<<< HEAD
			if (brcmf_sdio_fromevntchan(pfirst->data))
				brcmf_rx_event(bus->sdiodev->dev, pfirst);
			else
				brcmf_rx_frame(bus->sdiodev->dev, pfirst,
					       false);
=======
			if (brcmf_sdio_fromevntchan(&dptr[SDPCM_HWHDR_LEN]))
				brcmf_rx_event(bus->sdiodev->dev, pfirst);
			else
				brcmf_rx_frame(bus->sdiodev->dev, pfirst,
					       false, false);
>>>>>>> 24b8d41d
			bus->sdcnt.rxglompkts++;
		}

		bus->sdcnt.rxglomframes++;
	}
	return num;
}

static int brcmf_sdio_dcmd_resp_wait(struct brcmf_sdio *bus, uint *condition,
				     bool *pending)
{
	DECLARE_WAITQUEUE(wait, current);
	int timeout = DCMD_RESP_TIMEOUT;

	/* Wait until control frame is available */
	add_wait_queue(&bus->dcmd_resp_wait, &wait);
	set_current_state(TASK_INTERRUPTIBLE);

	while (!(*condition) && (!signal_pending(current) && timeout))
		timeout = schedule_timeout(timeout);

	if (signal_pending(current))
		*pending = true;

	set_current_state(TASK_RUNNING);
	remove_wait_queue(&bus->dcmd_resp_wait, &wait);

	return timeout;
}

static int brcmf_sdio_dcmd_resp_wake(struct brcmf_sdio *bus)
{
	wake_up_interruptible(&bus->dcmd_resp_wait);

	return 0;
}
static void
brcmf_sdio_read_control(struct brcmf_sdio *bus, u8 *hdr, uint len, uint doff)
{
	uint rdlen, pad;
	u8 *buf = NULL, *rbuf;
	int sdret;

	brcmf_dbg(SDIO, "Enter\n");
	if (bus->rxblen)
		buf = vzalloc(bus->rxblen);
	if (!buf)
		goto done;

	rbuf = bus->rxbuf;
	pad = ((unsigned long)rbuf % bus->head_align);
	if (pad)
		rbuf += (bus->head_align - pad);

	/* Copy the already-read portion over */
	memcpy(buf, hdr, BRCMF_FIRSTREAD);
	if (len <= BRCMF_FIRSTREAD)
		goto gotpkt;

	/* Raise rdlen to next SDIO block to avoid tail command */
	rdlen = len - BRCMF_FIRSTREAD;
	if (bus->roundup && bus->blocksize && (rdlen > bus->blocksize)) {
		pad = bus->blocksize - (rdlen % bus->blocksize);
		if ((pad <= bus->roundup) && (pad < bus->blocksize) &&
		    ((len + pad) < bus->sdiodev->bus_if->maxctl))
			rdlen += pad;
	} else if (rdlen % bus->head_align) {
		rdlen += bus->head_align - (rdlen % bus->head_align);
	}

	/* Drop if the read is too big or it exceeds our maximum */
	if ((rdlen + BRCMF_FIRSTREAD) > bus->sdiodev->bus_if->maxctl) {
		brcmf_err("%d-byte control read exceeds %d-byte buffer\n",
			  rdlen, bus->sdiodev->bus_if->maxctl);
		brcmf_sdio_rxfail(bus, false, false);
		goto done;
	}

	if ((len - doff) > bus->sdiodev->bus_if->maxctl) {
		brcmf_err("%d-byte ctl frame (%d-byte ctl data) exceeds %d-byte limit\n",
			  len, len - doff, bus->sdiodev->bus_if->maxctl);
		bus->sdcnt.rx_toolong++;
		brcmf_sdio_rxfail(bus, false, false);
		goto done;
	}

	/* Read remain of frame body */
	sdret = brcmf_sdiod_recv_buf(bus->sdiodev, rbuf, rdlen);
	bus->sdcnt.f2rxdata++;

	/* Control frame failures need retransmission */
	if (sdret < 0) {
		brcmf_err("read %d control bytes failed: %d\n",
			  rdlen, sdret);
		bus->sdcnt.rxc_errors++;
		brcmf_sdio_rxfail(bus, true, true);
		goto done;
	} else
		memcpy(buf + BRCMF_FIRSTREAD, rbuf, rdlen);

gotpkt:

	brcmf_dbg_hex_dump(BRCMF_BYTES_ON() && BRCMF_CTL_ON(),
			   buf, len, "RxCtrl:\n");

	/* Point to valid data and indicate its length */
	spin_lock_bh(&bus->rxctl_lock);
	if (bus->rxctl) {
		brcmf_err("last control frame is being processed.\n");
		spin_unlock_bh(&bus->rxctl_lock);
		vfree(buf);
		goto done;
	}
	bus->rxctl = buf + doff;
	bus->rxctl_orig = buf;
	bus->rxlen = len - doff;
	spin_unlock_bh(&bus->rxctl_lock);

done:
	/* Awake any waiters */
	brcmf_sdio_dcmd_resp_wake(bus);
}

/* Pad read to blocksize for efficiency */
static void brcmf_sdio_pad(struct brcmf_sdio *bus, u16 *pad, u16 *rdlen)
{
	if (bus->roundup && bus->blocksize && *rdlen > bus->blocksize) {
		*pad = bus->blocksize - (*rdlen % bus->blocksize);
		if (*pad <= bus->roundup && *pad < bus->blocksize &&
		    *rdlen + *pad + BRCMF_FIRSTREAD < MAX_RX_DATASZ)
			*rdlen += *pad;
	} else if (*rdlen % bus->head_align) {
		*rdlen += bus->head_align - (*rdlen % bus->head_align);
	}
}

static uint brcmf_sdio_readframes(struct brcmf_sdio *bus, uint maxframes)
{
	struct sk_buff *pkt;		/* Packet for event or data frames */
	u16 pad;		/* Number of pad bytes to read */
	uint rxleft = 0;	/* Remaining number of frames allowed */
	int ret;		/* Return code from calls */
	uint rxcount = 0;	/* Total frames read */
	struct brcmf_sdio_hdrinfo *rd = &bus->cur_read, rd_new;
	u8 head_read = 0;

	brcmf_dbg(SDIO, "Enter\n");

	/* Not finished unless we encounter no more frames indication */
	bus->rxpending = true;

	for (rd->seq_num = bus->rx_seq, rxleft = maxframes;
	     !bus->rxskip && rxleft && bus->sdiodev->state == BRCMF_SDIOD_DATA;
	     rd->seq_num++, rxleft--) {

		/* Handle glomming separately */
		if (bus->glomd || !skb_queue_empty(&bus->glom)) {
			u8 cnt;
			brcmf_dbg(GLOM, "calling rxglom: glomd %p, glom %p\n",
				  bus->glomd, skb_peek(&bus->glom));
			cnt = brcmf_sdio_rxglom(bus, rd->seq_num);
			brcmf_dbg(GLOM, "rxglom returned %d\n", cnt);
			rd->seq_num += cnt - 1;
			rxleft = (rxleft > cnt) ? (rxleft - cnt) : 1;
			continue;
		}

		rd->len_left = rd->len;
		/* read header first for unknow frame length */
		sdio_claim_host(bus->sdiodev->func1);
		if (!rd->len) {
			ret = brcmf_sdiod_recv_buf(bus->sdiodev,
						   bus->rxhdr, BRCMF_FIRSTREAD);
			bus->sdcnt.f2rxhdrs++;
			if (ret < 0) {
				brcmf_err("RXHEADER FAILED: %d\n",
					  ret);
				bus->sdcnt.rx_hdrfail++;
				brcmf_sdio_rxfail(bus, true, true);
				sdio_release_host(bus->sdiodev->func1);
				continue;
			}

			brcmf_dbg_hex_dump(BRCMF_BYTES_ON() || BRCMF_HDRS_ON(),
					   bus->rxhdr, SDPCM_HDRLEN,
					   "RxHdr:\n");

			if (brcmf_sdio_hdparse(bus, bus->rxhdr, rd,
					       BRCMF_SDIO_FT_NORMAL)) {
				sdio_release_host(bus->sdiodev->func1);
				if (!bus->rxpending)
					break;
				else
					continue;
			}

			if (rd->channel == SDPCM_CONTROL_CHANNEL) {
				brcmf_sdio_read_control(bus, bus->rxhdr,
							rd->len,
							rd->dat_offset);
				/* prepare the descriptor for the next read */
				rd->len = rd->len_nxtfrm << 4;
				rd->len_nxtfrm = 0;
				/* treat all packet as event if we don't know */
				rd->channel = SDPCM_EVENT_CHANNEL;
				sdio_release_host(bus->sdiodev->func1);
				continue;
			}
			rd->len_left = rd->len > BRCMF_FIRSTREAD ?
				       rd->len - BRCMF_FIRSTREAD : 0;
			head_read = BRCMF_FIRSTREAD;
		}

		brcmf_sdio_pad(bus, &pad, &rd->len_left);

		pkt = brcmu_pkt_buf_get_skb(rd->len_left + head_read +
					    bus->head_align);
		if (!pkt) {
			/* Give up on data, request rtx of events */
			brcmf_err("brcmu_pkt_buf_get_skb failed\n");
			brcmf_sdio_rxfail(bus, false,
					    RETRYCHAN(rd->channel));
			sdio_release_host(bus->sdiodev->func1);
			continue;
		}
		skb_pull(pkt, head_read);
		pkt_align(pkt, rd->len_left, bus->head_align);

		ret = brcmf_sdiod_recv_pkt(bus->sdiodev, pkt);
		bus->sdcnt.f2rxdata++;
		sdio_release_host(bus->sdiodev->func1);

		if (ret < 0) {
			brcmf_err("read %d bytes from channel %d failed: %d\n",
				  rd->len, rd->channel, ret);
			brcmu_pkt_buf_free_skb(pkt);
			sdio_claim_host(bus->sdiodev->func1);
			brcmf_sdio_rxfail(bus, true,
					    RETRYCHAN(rd->channel));
			sdio_release_host(bus->sdiodev->func1);
			continue;
		}

		if (head_read) {
			skb_push(pkt, head_read);
			memcpy(pkt->data, bus->rxhdr, head_read);
			head_read = 0;
		} else {
			memcpy(bus->rxhdr, pkt->data, SDPCM_HDRLEN);
			rd_new.seq_num = rd->seq_num;
			sdio_claim_host(bus->sdiodev->func1);
			if (brcmf_sdio_hdparse(bus, bus->rxhdr, &rd_new,
					       BRCMF_SDIO_FT_NORMAL)) {
				rd->len = 0;
				brcmf_sdio_rxfail(bus, true, true);
				sdio_release_host(bus->sdiodev->func1);
				brcmu_pkt_buf_free_skb(pkt);
				continue;
			}
			bus->sdcnt.rx_readahead_cnt++;
			if (rd->len != roundup(rd_new.len, 16)) {
				brcmf_err("frame length mismatch:read %d, should be %d\n",
					  rd->len,
					  roundup(rd_new.len, 16) >> 4);
				rd->len = 0;
				brcmf_sdio_rxfail(bus, true, true);
				sdio_release_host(bus->sdiodev->func1);
				brcmu_pkt_buf_free_skb(pkt);
				continue;
			}
			sdio_release_host(bus->sdiodev->func1);
			rd->len_nxtfrm = rd_new.len_nxtfrm;
			rd->channel = rd_new.channel;
			rd->dat_offset = rd_new.dat_offset;

			brcmf_dbg_hex_dump(!(BRCMF_BYTES_ON() &&
					     BRCMF_DATA_ON()) &&
					   BRCMF_HDRS_ON(),
					   bus->rxhdr, SDPCM_HDRLEN,
					   "RxHdr:\n");

			if (rd_new.channel == SDPCM_CONTROL_CHANNEL) {
				brcmf_err("readahead on control packet %d?\n",
					  rd_new.seq_num);
				/* Force retry w/normal header read */
				rd->len = 0;
				sdio_claim_host(bus->sdiodev->func1);
				brcmf_sdio_rxfail(bus, false, true);
				sdio_release_host(bus->sdiodev->func1);
				brcmu_pkt_buf_free_skb(pkt);
				continue;
			}
		}

		brcmf_dbg_hex_dump(BRCMF_BYTES_ON() && BRCMF_DATA_ON(),
				   pkt->data, rd->len, "Rx Data:\n");

		/* Save superframe descriptor and allocate packet frame */
		if (rd->channel == SDPCM_GLOM_CHANNEL) {
			if (SDPCM_GLOMDESC(&bus->rxhdr[SDPCM_HWHDR_LEN])) {
				brcmf_dbg(GLOM, "glom descriptor, %d bytes:\n",
					  rd->len);
				brcmf_dbg_hex_dump(BRCMF_GLOM_ON(),
						   pkt->data, rd->len,
						   "Glom Data:\n");
				__skb_trim(pkt, rd->len);
				skb_pull(pkt, SDPCM_HDRLEN);
				bus->glomd = pkt;
			} else {
				brcmf_err("%s: glom superframe w/o "
					  "descriptor!\n", __func__);
				sdio_claim_host(bus->sdiodev->func1);
				brcmf_sdio_rxfail(bus, false, false);
				sdio_release_host(bus->sdiodev->func1);
			}
			/* prepare the descriptor for the next read */
			rd->len = rd->len_nxtfrm << 4;
			rd->len_nxtfrm = 0;
			/* treat all packet as event if we don't know */
			rd->channel = SDPCM_EVENT_CHANNEL;
			continue;
		}

		/* Fill in packet len and prio, deliver upward */
		__skb_trim(pkt, rd->len);
		skb_pull(pkt, rd->dat_offset);

		if (pkt->len == 0)
			brcmu_pkt_buf_free_skb(pkt);
		else if (rd->channel == SDPCM_EVENT_CHANNEL)
			brcmf_rx_event(bus->sdiodev->dev, pkt);
		else
			brcmf_rx_frame(bus->sdiodev->dev, pkt,
<<<<<<< HEAD
				       false);
=======
				       false, false);
>>>>>>> 24b8d41d

		/* prepare the descriptor for the next read */
		rd->len = rd->len_nxtfrm << 4;
		rd->len_nxtfrm = 0;
		/* treat all packet as event if we don't know */
		rd->channel = SDPCM_EVENT_CHANNEL;
	}

	rxcount = maxframes - rxleft;
	/* Message if we hit the limit */
	if (!rxleft)
		brcmf_dbg(DATA, "hit rx limit of %d frames\n", maxframes);
	else
		brcmf_dbg(DATA, "processed %d frames\n", rxcount);
	/* Back off rxseq if awaiting rtx, update rx_seq */
	if (bus->rxskip)
		rd->seq_num--;
	bus->rx_seq = rd->seq_num;

	return rxcount;
}

static void
brcmf_sdio_wait_event_wakeup(struct brcmf_sdio *bus)
{
	wake_up_interruptible(&bus->ctrl_wait);
	return;
}

static int brcmf_sdio_txpkt_hdalign(struct brcmf_sdio *bus, struct sk_buff *pkt)
{
	struct brcmf_bus_stats *stats;
	u16 head_pad;
	u8 *dat_buf;

	dat_buf = (u8 *)(pkt->data);

	/* Check head padding */
	head_pad = ((unsigned long)dat_buf % bus->head_align);
	if (head_pad) {
		if (skb_headroom(pkt) < head_pad) {
			stats = &bus->sdiodev->bus_if->stats;
			atomic_inc(&stats->pktcowed);
			if (skb_cow_head(pkt, head_pad)) {
				atomic_inc(&stats->pktcow_failed);
				return -ENOMEM;
			}
			head_pad = 0;
		}
		skb_push(pkt, head_pad);
		dat_buf = (u8 *)(pkt->data);
	}
	memset(dat_buf, 0, head_pad + bus->tx_hdrlen);
	return head_pad;
}

/*
 * struct brcmf_skbuff_cb reserves first two bytes in sk_buff::cb for
 * bus layer usage.
 */
/* flag marking a dummy skb added for DMA alignment requirement */
#define ALIGN_SKB_FLAG		0x8000
/* bit mask of data length chopped from the previous packet */
#define ALIGN_SKB_CHOP_LEN_MASK	0x7fff

static int brcmf_sdio_txpkt_prep_sg(struct brcmf_sdio *bus,
				    struct sk_buff_head *pktq,
				    struct sk_buff *pkt, u16 total_len)
{
	struct brcmf_sdio_dev *sdiodev;
	struct sk_buff *pkt_pad;
	u16 tail_pad, tail_chop, chain_pad;
	unsigned int blksize;
	bool lastfrm;
	int ntail, ret;

	sdiodev = bus->sdiodev;
	blksize = sdiodev->func2->cur_blksize;
	/* sg entry alignment should be a divisor of block size */
	WARN_ON(blksize % bus->sgentry_align);

	/* Check tail padding */
	lastfrm = skb_queue_is_last(pktq, pkt);
	tail_pad = 0;
	tail_chop = pkt->len % bus->sgentry_align;
	if (tail_chop)
		tail_pad = bus->sgentry_align - tail_chop;
	chain_pad = (total_len + tail_pad) % blksize;
	if (lastfrm && chain_pad)
		tail_pad += blksize - chain_pad;
	if (skb_tailroom(pkt) < tail_pad && pkt->len > blksize) {
		pkt_pad = brcmu_pkt_buf_get_skb(tail_pad + tail_chop +
						bus->head_align);
		if (pkt_pad == NULL)
			return -ENOMEM;
		ret = brcmf_sdio_txpkt_hdalign(bus, pkt_pad);
		if (unlikely(ret < 0)) {
			kfree_skb(pkt_pad);
			return ret;
		}
		memcpy(pkt_pad->data,
		       pkt->data + pkt->len - tail_chop,
		       tail_chop);
		*(u16 *)(pkt_pad->cb) = ALIGN_SKB_FLAG + tail_chop;
		skb_trim(pkt, pkt->len - tail_chop);
		skb_trim(pkt_pad, tail_pad + tail_chop);
		__skb_queue_after(pktq, pkt, pkt_pad);
	} else {
		ntail = pkt->data_len + tail_pad -
			(pkt->end - pkt->tail);
		if (skb_cloned(pkt) || ntail > 0)
			if (pskb_expand_head(pkt, 0, ntail, GFP_ATOMIC))
				return -ENOMEM;
		if (skb_linearize(pkt))
			return -ENOMEM;
		__skb_put(pkt, tail_pad);
	}

	return tail_pad;
}

/**
 * brcmf_sdio_txpkt_prep - packet preparation for transmit
 * @bus: brcmf_sdio structure pointer
 * @pktq: packet list pointer
 * @chan: virtual channel to transmit the packet
 *
 * Processes to be applied to the packet
 *	- Align data buffer pointer
 *	- Align data buffer length
 *	- Prepare header
 * Return: negative value if there is error
 */
static int
brcmf_sdio_txpkt_prep(struct brcmf_sdio *bus, struct sk_buff_head *pktq,
		      uint chan)
{
	u16 head_pad, total_len;
	struct sk_buff *pkt_next;
	u8 txseq;
	int ret;
	struct brcmf_sdio_hdrinfo hd_info = {0};

	txseq = bus->tx_seq;
	total_len = 0;
	skb_queue_walk(pktq, pkt_next) {
		/* alignment packet inserted in previous
		 * loop cycle can be skipped as it is
		 * already properly aligned and does not
		 * need an sdpcm header.
		 */
		if (*(u16 *)(pkt_next->cb) & ALIGN_SKB_FLAG)
			continue;

		/* align packet data pointer */
		ret = brcmf_sdio_txpkt_hdalign(bus, pkt_next);
		if (ret < 0)
			return ret;
		head_pad = (u16)ret;
		if (head_pad)
			memset(pkt_next->data + bus->tx_hdrlen, 0, head_pad);

		total_len += pkt_next->len;

		hd_info.len = pkt_next->len;
		hd_info.lastfrm = skb_queue_is_last(pktq, pkt_next);
		if (bus->txglom && pktq->qlen > 1) {
			ret = brcmf_sdio_txpkt_prep_sg(bus, pktq,
						       pkt_next, total_len);
			if (ret < 0)
				return ret;
			hd_info.tail_pad = (u16)ret;
			total_len += (u16)ret;
		}

		hd_info.channel = chan;
		hd_info.dat_offset = head_pad + bus->tx_hdrlen;
		hd_info.seq_num = txseq++;

		/* Now fill the header */
		brcmf_sdio_hdpack(bus, pkt_next->data, &hd_info);

		if (BRCMF_BYTES_ON() &&
		    ((BRCMF_CTL_ON() && chan == SDPCM_CONTROL_CHANNEL) ||
		     (BRCMF_DATA_ON() && chan != SDPCM_CONTROL_CHANNEL)))
			brcmf_dbg_hex_dump(true, pkt_next->data, hd_info.len,
					   "Tx Frame:\n");
		else if (BRCMF_HDRS_ON())
			brcmf_dbg_hex_dump(true, pkt_next->data,
					   head_pad + bus->tx_hdrlen,
					   "Tx Header:\n");
	}
	/* Hardware length tag of the first packet should be total
	 * length of the chain (including padding)
	 */
	if (bus->txglom)
		brcmf_sdio_update_hwhdr(__skb_peek(pktq)->data, total_len);
	return 0;
}

/**
 * brcmf_sdio_txpkt_postp - packet post processing for transmit
 * @bus: brcmf_sdio structure pointer
 * @pktq: packet list pointer
 *
 * Processes to be applied to the packet
 *	- Remove head padding
 *	- Remove tail padding
 */
static void
brcmf_sdio_txpkt_postp(struct brcmf_sdio *bus, struct sk_buff_head *pktq)
{
	u8 *hdr;
	u32 dat_offset;
	u16 tail_pad;
	u16 dummy_flags, chop_len;
	struct sk_buff *pkt_next, *tmp, *pkt_prev;

	skb_queue_walk_safe(pktq, pkt_next, tmp) {
		dummy_flags = *(u16 *)(pkt_next->cb);
		if (dummy_flags & ALIGN_SKB_FLAG) {
			chop_len = dummy_flags & ALIGN_SKB_CHOP_LEN_MASK;
			if (chop_len) {
				pkt_prev = pkt_next->prev;
				skb_put(pkt_prev, chop_len);
			}
			__skb_unlink(pkt_next, pktq);
			brcmu_pkt_buf_free_skb(pkt_next);
		} else {
			hdr = pkt_next->data + bus->tx_hdrlen - SDPCM_SWHDR_LEN;
			dat_offset = le32_to_cpu(*(__le32 *)hdr);
			dat_offset = (dat_offset & SDPCM_DOFFSET_MASK) >>
				     SDPCM_DOFFSET_SHIFT;
			skb_pull(pkt_next, dat_offset);
			if (bus->txglom) {
				tail_pad = le16_to_cpu(*(__le16 *)(hdr - 2));
				skb_trim(pkt_next, pkt_next->len - tail_pad);
			}
		}
	}
}

/* Writes a HW/SW header into the packet and sends it. */
/* Assumes: (a) header space already there, (b) caller holds lock */
static int brcmf_sdio_txpkt(struct brcmf_sdio *bus, struct sk_buff_head *pktq,
			    uint chan)
{
	int ret;
	struct sk_buff *pkt_next, *tmp;

	brcmf_dbg(TRACE, "Enter\n");

	ret = brcmf_sdio_txpkt_prep(bus, pktq, chan);
	if (ret)
		goto done;

	sdio_claim_host(bus->sdiodev->func1);
	ret = brcmf_sdiod_send_pkt(bus->sdiodev, pktq);
	bus->sdcnt.f2txdata++;

	if (ret < 0)
		brcmf_sdio_txfail(bus);

	sdio_release_host(bus->sdiodev->func1);

done:
	brcmf_sdio_txpkt_postp(bus, pktq);
	if (ret == 0)
		bus->tx_seq = (bus->tx_seq + pktq->qlen) % SDPCM_SEQ_WRAP;
	skb_queue_walk_safe(pktq, pkt_next, tmp) {
		__skb_unlink(pkt_next, pktq);
		brcmf_proto_bcdc_txcomplete(bus->sdiodev->dev, pkt_next,
					    ret == 0);
	}
	return ret;
}

static uint brcmf_sdio_sendfromq(struct brcmf_sdio *bus, uint maxframes)
{
	struct sk_buff *pkt;
	struct sk_buff_head pktq;
	u32 intstat_addr = bus->sdio_core->base + SD_REG(intstatus);
	u32 intstatus = 0;
	int ret = 0, prec_out, i;
	uint cnt = 0;
	u8 tx_prec_map, pkt_num;

	brcmf_dbg(TRACE, "Enter\n");

	tx_prec_map = ~bus->flowcontrol;

	/* Send frames until the limit or some other event */
	for (cnt = 0; (cnt < maxframes) && data_ok(bus);) {
		pkt_num = 1;
		if (bus->txglom)
			pkt_num = min_t(u8, bus->tx_max - bus->tx_seq,
					bus->sdiodev->txglomsz);
		pkt_num = min_t(u32, pkt_num,
				brcmu_pktq_mlen(&bus->txq, ~bus->flowcontrol));
		__skb_queue_head_init(&pktq);
		spin_lock_bh(&bus->txq_lock);
		for (i = 0; i < pkt_num; i++) {
			pkt = brcmu_pktq_mdeq(&bus->txq, tx_prec_map,
					      &prec_out);
			if (pkt == NULL)
				break;
			__skb_queue_tail(&pktq, pkt);
		}
		spin_unlock_bh(&bus->txq_lock);
		if (i == 0)
			break;

		ret = brcmf_sdio_txpkt(bus, &pktq, SDPCM_DATA_CHANNEL);

		cnt += i;

		/* In poll mode, need to check for other events */
		if (!bus->intr) {
			/* Check device status, signal pending interrupt */
			sdio_claim_host(bus->sdiodev->func1);
			intstatus = brcmf_sdiod_readl(bus->sdiodev,
						      intstat_addr, &ret);
			sdio_release_host(bus->sdiodev->func1);

			bus->sdcnt.f2txdata++;
			if (ret != 0)
				break;
			if (intstatus & bus->hostintmask)
				atomic_set(&bus->ipend, 1);
		}
	}

	/* Deflow-control stack if needed */
	if ((bus->sdiodev->state == BRCMF_SDIOD_DATA) &&
	    bus->txoff && (pktq_len(&bus->txq) < TXLOW)) {
		bus->txoff = false;
		brcmf_proto_bcdc_txflowblock(bus->sdiodev->dev, false);
	}

	return cnt;
}

static int brcmf_sdio_tx_ctrlframe(struct brcmf_sdio *bus, u8 *frame, u16 len)
{
	u8 doff;
	u16 pad;
	uint retries = 0;
	struct brcmf_sdio_hdrinfo hd_info = {0};
	int ret;

	brcmf_dbg(SDIO, "Enter\n");

	/* Back the pointer to make room for bus header */
	frame -= bus->tx_hdrlen;
	len += bus->tx_hdrlen;

	/* Add alignment padding (optional for ctl frames) */
	doff = ((unsigned long)frame % bus->head_align);
	if (doff) {
		frame -= doff;
		len += doff;
		memset(frame + bus->tx_hdrlen, 0, doff);
	}

	/* Round send length to next SDIO block */
	pad = 0;
	if (bus->roundup && bus->blocksize && (len > bus->blocksize)) {
		pad = bus->blocksize - (len % bus->blocksize);
		if ((pad > bus->roundup) || (pad >= bus->blocksize))
			pad = 0;
	} else if (len % bus->head_align) {
		pad = bus->head_align - (len % bus->head_align);
	}
	len += pad;

	hd_info.len = len - pad;
	hd_info.channel = SDPCM_CONTROL_CHANNEL;
	hd_info.dat_offset = doff + bus->tx_hdrlen;
	hd_info.seq_num = bus->tx_seq;
	hd_info.lastfrm = true;
	hd_info.tail_pad = pad;
	brcmf_sdio_hdpack(bus, frame, &hd_info);

	if (bus->txglom)
		brcmf_sdio_update_hwhdr(frame, len);

	brcmf_dbg_hex_dump(BRCMF_BYTES_ON() && BRCMF_CTL_ON(),
			   frame, len, "Tx Frame:\n");
	brcmf_dbg_hex_dump(!(BRCMF_BYTES_ON() && BRCMF_CTL_ON()) &&
			   BRCMF_HDRS_ON(),
			   frame, min_t(u16, len, 16), "TxHdr:\n");

	do {
		ret = brcmf_sdiod_send_buf(bus->sdiodev, frame, len);

		if (ret < 0)
			brcmf_sdio_txfail(bus);
		else
			bus->tx_seq = (bus->tx_seq + 1) % SDPCM_SEQ_WRAP;
	} while (ret < 0 && retries++ < TXRETRIES);

	return ret;
}

static bool brcmf_chip_is_ulp(struct brcmf_chip *ci)
{
	if (ci->chip == CY_CC_43012_CHIP_ID)
		return true;
	else
		return false;
}

static void brcmf_sdio_bus_stop(struct device *dev)
{
	struct brcmf_bus *bus_if = dev_get_drvdata(dev);
	struct brcmf_sdio_dev *sdiodev = bus_if->bus_priv.sdio;
	struct brcmf_sdio *bus = sdiodev->bus;
	struct brcmf_core *core = bus->sdio_core;
	u32 local_hostintmask;
	u8 saveclk, bpreq;
	int err;

	brcmf_dbg(TRACE, "Enter\n");

	if (bus->watchdog_tsk) {
		send_sig(SIGTERM, bus->watchdog_tsk, 1);
		kthread_stop(bus->watchdog_tsk);
		bus->watchdog_tsk = NULL;
	}

	if (sdiodev->state != BRCMF_SDIOD_NOMEDIUM) {
		sdio_claim_host(sdiodev->func1);

		/* Enable clock for device interrupts */
		brcmf_sdio_bus_sleep(bus, false, false);

		/* Disable and clear interrupts at the chip level also */
		brcmf_sdiod_writel(sdiodev, core->base + SD_REG(hostintmask),
				   0, NULL);

		local_hostintmask = bus->hostintmask;
		bus->hostintmask = 0;

		/* Force backplane clocks to assure F2 interrupt propagates */
		saveclk = brcmf_sdiod_readb(sdiodev, SBSDIO_FUNC1_CHIPCLKCSR,
					    &err);
		if (!err) {
			bpreq = saveclk;
			bpreq |= brcmf_chip_is_ulp(bus->ci) ?
				SBSDIO_HT_AVAIL_REQ : SBSDIO_FORCE_HT;
			brcmf_sdiod_writeb(sdiodev,
					   SBSDIO_FUNC1_CHIPCLKCSR,
					   bpreq, &err);
		}
		if (err)
			brcmf_err("Failed to force clock for F2: err %d\n",
				  err);

		/* Turn off the bus (F2), free any pending packets */
		brcmf_dbg(INTR, "disable SDIO interrupts\n");
		sdio_disable_func(sdiodev->func2);

		/* Clear any pending interrupts now that F2 is disabled */
		brcmf_sdiod_writel(sdiodev, core->base + SD_REG(intstatus),
				   local_hostintmask, NULL);

		sdio_release_host(sdiodev->func1);
	}
	/* Clear the data packet queues */
	brcmu_pktq_flush(&bus->txq, true, NULL, NULL);

	/* Clear any held glomming stuff */
	brcmu_pkt_buf_free_skb(bus->glomd);
	brcmf_sdio_free_glom(bus);

	/* Clear rx control and wake any waiters */
	spin_lock_bh(&bus->rxctl_lock);
	bus->rxlen = 0;
	spin_unlock_bh(&bus->rxctl_lock);
	brcmf_sdio_dcmd_resp_wake(bus);

	/* Reset some F2 state stuff */
	bus->rxskip = false;
	bus->tx_seq = bus->rx_seq = 0;
}

static inline void brcmf_sdio_clrintr(struct brcmf_sdio *bus)
{
	struct brcmf_sdio_dev *sdiodev;
	unsigned long flags;

	sdiodev = bus->sdiodev;
	if (sdiodev->oob_irq_requested) {
		spin_lock_irqsave(&sdiodev->irq_en_lock, flags);
		if (!sdiodev->irq_en && !atomic_read(&bus->ipend)) {
			enable_irq(sdiodev->settings->bus.sdio.oob_irq_nr);
			sdiodev->irq_en = true;
		}
		spin_unlock_irqrestore(&sdiodev->irq_en_lock, flags);
	}
}

static int brcmf_sdio_intr_rstatus(struct brcmf_sdio *bus)
{
	struct brcmf_core *core = bus->sdio_core;
	u32 addr;
	unsigned long val;
	int ret;

	addr = core->base + SD_REG(intstatus);

	val = brcmf_sdiod_readl(bus->sdiodev, addr, &ret);
	bus->sdcnt.f1regdata++;
	if (ret != 0)
		return ret;

	val &= bus->hostintmask;
	atomic_set(&bus->fcstate, !!(val & I_HMB_FC_STATE));

	/* Clear interrupts */
	if (val) {
		brcmf_sdiod_writel(bus->sdiodev, addr, val, &ret);
		bus->sdcnt.f1regdata++;
		atomic_or(val, &bus->intstatus);
	}

	return ret;
}

static void brcmf_sdio_dpc(struct brcmf_sdio *bus)
{
	struct brcmf_sdio_dev *sdiod = bus->sdiodev;
	u32 newstatus = 0;
	u32 intstat_addr = bus->sdio_core->base + SD_REG(intstatus);
	unsigned long intstatus;
	uint txlimit = bus->txbound;	/* Tx frames to send before resched */
	uint framecnt;			/* Temporary counter of tx/rx frames */
	int err = 0;

	brcmf_dbg(SDIO, "Enter\n");

	sdio_claim_host(bus->sdiodev->func1);

	/* If waiting for HTAVAIL, check status */
	if (!bus->sr_enabled && bus->clkstate == CLK_PENDING) {
		u8 clkctl, devctl = 0;

#ifdef DEBUG
		/* Check for inconsistent device control */
		devctl = brcmf_sdiod_readb(bus->sdiodev, SBSDIO_DEVICE_CTL,
					   &err);
#endif				/* DEBUG */

		/* Read CSR, if clock on switch to AVAIL, else ignore */
		clkctl = brcmf_sdiod_readb(bus->sdiodev,
					   SBSDIO_FUNC1_CHIPCLKCSR, &err);

		brcmf_dbg(SDIO, "DPC: PENDING, devctl 0x%02x clkctl 0x%02x\n",
			  devctl, clkctl);

		if (SBSDIO_HTAV(clkctl)) {
			devctl = brcmf_sdiod_readb(bus->sdiodev,
						   SBSDIO_DEVICE_CTL, &err);
			devctl &= ~SBSDIO_DEVCTL_CA_INT_ONLY;
			brcmf_sdiod_writeb(bus->sdiodev,
					   SBSDIO_DEVICE_CTL, devctl, &err);
			bus->clkstate = CLK_AVAIL;
		}
	}

	/* Make sure backplane clock is on */
	brcmf_sdio_bus_sleep(bus, false, true);

	/* Pending interrupt indicates new device status */
	if (atomic_read(&bus->ipend) > 0) {
		atomic_set(&bus->ipend, 0);
		err = brcmf_sdio_intr_rstatus(bus);
	}

	/* Start with leftover status bits */
	intstatus = atomic_xchg(&bus->intstatus, 0);

	/* Handle flow-control change: read new state in case our ack
	 * crossed another change interrupt.  If change still set, assume
	 * FC ON for safety, let next loop through do the debounce.
	 */
	if (intstatus & I_HMB_FC_CHANGE) {
		intstatus &= ~I_HMB_FC_CHANGE;
		brcmf_sdiod_writel(sdiod, intstat_addr, I_HMB_FC_CHANGE, &err);

		newstatus = brcmf_sdiod_readl(sdiod, intstat_addr, &err);

		bus->sdcnt.f1regdata += 2;
		atomic_set(&bus->fcstate,
			   !!(newstatus & (I_HMB_FC_STATE | I_HMB_FC_CHANGE)));
		intstatus |= (newstatus & bus->hostintmask);
	}

	/* Handle host mailbox indication */
	if (intstatus & I_HMB_HOST_INT) {
		intstatus &= ~I_HMB_HOST_INT;
		intstatus |= brcmf_sdio_hostmail(bus);
	}

	sdio_release_host(bus->sdiodev->func1);

	/* Generally don't ask for these, can get CRC errors... */
	if (intstatus & I_WR_OOSYNC) {
		brcmf_err("Dongle reports WR_OOSYNC\n");
		intstatus &= ~I_WR_OOSYNC;
	}

	if (intstatus & I_RD_OOSYNC) {
		brcmf_err("Dongle reports RD_OOSYNC\n");
		intstatus &= ~I_RD_OOSYNC;
	}

	if (intstatus & I_SBINT) {
		brcmf_err("Dongle reports SBINT\n");
		intstatus &= ~I_SBINT;
	}

	/* Would be active due to wake-wlan in gSPI */
	if (intstatus & I_CHIPACTIVE) {
		brcmf_dbg(SDIO, "Dongle reports CHIPACTIVE\n");
		intstatus &= ~I_CHIPACTIVE;
	}

	/* Ignore frame indications if rxskip is set */
	if (bus->rxskip)
		intstatus &= ~I_HMB_FRAME_IND;

	/* On frame indication, read available frames */
	if ((intstatus & I_HMB_FRAME_IND) && (bus->clkstate == CLK_AVAIL)) {
		brcmf_sdio_readframes(bus, bus->rxbound);
		if (!bus->rxpending)
			intstatus &= ~I_HMB_FRAME_IND;
	}

	/* Keep still-pending events for next scheduling */
	if (intstatus)
		atomic_or(intstatus, &bus->intstatus);

	brcmf_sdio_clrintr(bus);

	if (bus->ctrl_frame_stat && (bus->clkstate == CLK_AVAIL) &&
	    txctl_ok(bus)) {
		sdio_claim_host(bus->sdiodev->func1);
		if (bus->ctrl_frame_stat) {
			err = brcmf_sdio_tx_ctrlframe(bus,  bus->ctrl_frame_buf,
						      bus->ctrl_frame_len);
			bus->ctrl_frame_err = err;
			wmb();
			bus->ctrl_frame_stat = false;
			if (err)
				brcmf_err("sdio ctrlframe tx failed err=%d\n",
					  err);
		}
		sdio_release_host(bus->sdiodev->func1);
		brcmf_sdio_wait_event_wakeup(bus);
	}
	/* Send queued frames (limit 1 if rx may still be pending) */
	if ((bus->clkstate == CLK_AVAIL) && !atomic_read(&bus->fcstate) &&
	    brcmu_pktq_mlen(&bus->txq, ~bus->flowcontrol) && txlimit &&
	    data_ok(bus)) {
		framecnt = bus->rxpending ? min(txlimit, bus->txminmax) :
					    txlimit;
		brcmf_sdio_sendfromq(bus, framecnt);
	}

	if ((bus->sdiodev->state != BRCMF_SDIOD_DATA) || (err != 0)) {
		brcmf_err("failed backplane access over SDIO, halting operation\n");
		atomic_set(&bus->intstatus, 0);
		if (bus->ctrl_frame_stat) {
			sdio_claim_host(bus->sdiodev->func1);
			if (bus->ctrl_frame_stat) {
				bus->ctrl_frame_err = -ENODEV;
				wmb();
				bus->ctrl_frame_stat = false;
				brcmf_sdio_wait_event_wakeup(bus);
			}
			sdio_release_host(bus->sdiodev->func1);
		}
	} else if (atomic_read(&bus->intstatus) ||
		   atomic_read(&bus->ipend) > 0 ||
		   (!atomic_read(&bus->fcstate) &&
		    brcmu_pktq_mlen(&bus->txq, ~bus->flowcontrol) &&
		    data_ok(bus))) {
		bus->dpc_triggered = true;
	}
}

static struct pktq *brcmf_sdio_bus_gettxq(struct device *dev)
{
	struct brcmf_bus *bus_if = dev_get_drvdata(dev);
	struct brcmf_sdio_dev *sdiodev = bus_if->bus_priv.sdio;
	struct brcmf_sdio *bus = sdiodev->bus;

	return &bus->txq;
}

static bool brcmf_sdio_prec_enq(struct pktq *q, struct sk_buff *pkt, int prec)
{
	struct sk_buff *p;
	int eprec = -1;		/* precedence to evict from */

	/* Fast case, precedence queue is not full and we are also not
	 * exceeding total queue length
	 */
	if (!pktq_pfull(q, prec) && !pktq_full(q)) {
		brcmu_pktq_penq(q, prec, pkt);
		return true;
	}

	/* Determine precedence from which to evict packet, if any */
	if (pktq_pfull(q, prec)) {
		eprec = prec;
	} else if (pktq_full(q)) {
		p = brcmu_pktq_peek_tail(q, &eprec);
		if (eprec > prec)
			return false;
	}

	/* Evict if needed */
	if (eprec >= 0) {
		/* Detect queueing to unconfigured precedence */
		if (eprec == prec)
			return false;	/* refuse newer (incoming) packet */
		/* Evict packet according to discard policy */
		p = brcmu_pktq_pdeq_tail(q, eprec);
		if (p == NULL)
			brcmf_err("brcmu_pktq_pdeq_tail() failed\n");
		brcmu_pkt_buf_free_skb(p);
	}

	/* Enqueue */
	p = brcmu_pktq_penq(q, prec, pkt);
	if (p == NULL)
		brcmf_err("brcmu_pktq_penq() failed\n");

	return p != NULL;
}

static int brcmf_sdio_bus_txdata(struct device *dev, struct sk_buff *pkt)
{
	int ret = -EBADE;
	uint prec;
	struct brcmf_bus *bus_if = dev_get_drvdata(dev);
	struct brcmf_sdio_dev *sdiodev = bus_if->bus_priv.sdio;
	struct brcmf_sdio *bus = sdiodev->bus;

	brcmf_dbg(TRACE, "Enter: pkt: data %p len %d\n", pkt->data, pkt->len);
	if (sdiodev->state != BRCMF_SDIOD_DATA)
		return -EIO;

	/* Add space for the header */
	skb_push(pkt, bus->tx_hdrlen);
	/* precondition: IS_ALIGNED((unsigned long)(pkt->data), 2) */

	/* In WLAN, priority is always set by the AP using WMM parameters
	 * and this need not always follow the standard 802.1d priority.
	 * Based on AP WMM config, map from 802.1d priority to corresponding
	 * precedence level.
	 */
	prec = brcmf_map_prio_to_prec(bus_if->drvr->config,
				      (pkt->priority & PRIOMASK));

	/* Check for existing queue, current flow-control,
			 pending event, or pending clock */
	brcmf_dbg(TRACE, "deferring pktq len %d\n", pktq_len(&bus->txq));
	bus->sdcnt.fcqueued++;

	/* Priority based enq */
	spin_lock_bh(&bus->txq_lock);
	/* reset bus_flags in packet cb */
	*(u16 *)(pkt->cb) = 0;
	if (!brcmf_sdio_prec_enq(&bus->txq, pkt, prec)) {
		skb_pull(pkt, bus->tx_hdrlen);
		brcmf_err("out of bus->txq !!!\n");
		ret = -ENOSR;
	} else {
		ret = 0;
	}

	if (pktq_len(&bus->txq) >= TXHI) {
		bus->txoff = true;
		brcmf_proto_bcdc_txflowblock(dev, true);
	}
	spin_unlock_bh(&bus->txq_lock);

#ifdef DEBUG
	if (pktq_plen(&bus->txq, prec) > qcount[prec])
		qcount[prec] = pktq_plen(&bus->txq, prec);
#endif

	brcmf_sdio_trigger_dpc(bus);
	return ret;
}

#ifdef DEBUG
#define CONSOLE_LINE_MAX	192

static int brcmf_sdio_readconsole(struct brcmf_sdio *bus)
{
	struct brcmf_console *c = &bus->console;
	u8 line[CONSOLE_LINE_MAX], ch;
	u32 n, idx, addr;
	int rv;

	/* Don't do anything until FWREADY updates console address */
	if (bus->console_addr == 0)
		return 0;

	/* Read console log struct */
	addr = bus->console_addr + offsetof(struct rte_console, log_le);
	rv = brcmf_sdiod_ramrw(bus->sdiodev, false, addr, (u8 *)&c->log_le,
			       sizeof(c->log_le));
	if (rv < 0)
		return rv;

	/* Allocate console buffer (one time only) */
	if (c->buf == NULL) {
		c->bufsize = le32_to_cpu(c->log_le.buf_size);
		c->buf = kmalloc(c->bufsize, GFP_ATOMIC);
		if (c->buf == NULL)
			return -ENOMEM;
	}

	idx = le32_to_cpu(c->log_le.idx);

	/* Protect against corrupt value */
	if (idx > c->bufsize)
		return -EBADE;

	/* Skip reading the console buffer if the index pointer
	 has not moved */
	if (idx == c->last)
		return 0;

	/* Read the console buffer */
	addr = le32_to_cpu(c->log_le.buf);
	rv = brcmf_sdiod_ramrw(bus->sdiodev, false, addr, c->buf, c->bufsize);
	if (rv < 0)
		return rv;

	while (c->last != idx) {
		for (n = 0; n < CONSOLE_LINE_MAX - 2; n++) {
			if (c->last == idx) {
				/* This would output a partial line.
				 * Instead, back up
				 * the buffer pointer and output this
				 * line next time around.
				 */
				if (c->last >= n)
					c->last -= n;
				else
					c->last = c->bufsize - n;
				goto break2;
			}
			ch = c->buf[c->last];
			c->last = (c->last + 1) % c->bufsize;
			if (ch == '\n')
				break;
			line[n] = ch;
		}

		if (n > 0) {
			if (line[n - 1] == '\r')
				n--;
			line[n] = 0;
			pr_debug("CONSOLE: %s\n", line);
		}
	}
break2:

	return 0;
}
#endif				/* DEBUG */

static int
brcmf_sdio_bus_txctl(struct device *dev, unsigned char *msg, uint msglen)
{
	struct brcmf_bus *bus_if = dev_get_drvdata(dev);
	struct brcmf_sdio_dev *sdiodev = bus_if->bus_priv.sdio;
	struct brcmf_sdio *bus = sdiodev->bus;
	int ret;

	brcmf_dbg(TRACE, "Enter\n");
	if (sdiodev->state != BRCMF_SDIOD_DATA)
		return -EIO;

	/* Send from dpc */
	bus->ctrl_frame_buf = msg;
	bus->ctrl_frame_len = msglen;
	wmb();
	bus->ctrl_frame_stat = true;

	brcmf_sdio_trigger_dpc(bus);
	wait_event_interruptible_timeout(bus->ctrl_wait, !bus->ctrl_frame_stat,
					 CTL_DONE_TIMEOUT);
	ret = 0;
	if (bus->ctrl_frame_stat) {
		sdio_claim_host(bus->sdiodev->func1);
		if (bus->ctrl_frame_stat) {
			brcmf_dbg(SDIO, "ctrl_frame timeout\n");
			bus->ctrl_frame_stat = false;
			ret = -ETIMEDOUT;
		}
		sdio_release_host(bus->sdiodev->func1);
	}
	if (!ret) {
		brcmf_dbg(SDIO, "ctrl_frame complete, err=%d\n",
			  bus->ctrl_frame_err);
		rmb();
		ret = bus->ctrl_frame_err;
	}

	if (ret)
		bus->sdcnt.tx_ctlerrs++;
	else
		bus->sdcnt.tx_ctlpkts++;

	return ret;
}

#ifdef DEBUG
static int brcmf_sdio_dump_console(struct seq_file *seq, struct brcmf_sdio *bus,
				   struct sdpcm_shared *sh)
{
	u32 addr, console_ptr, console_size, console_index;
	char *conbuf = NULL;
	__le32 sh_val;
	int rv;

	/* obtain console information from device memory */
	addr = sh->console_addr + offsetof(struct rte_console, log_le);
	rv = brcmf_sdiod_ramrw(bus->sdiodev, false, addr,
			       (u8 *)&sh_val, sizeof(u32));
	if (rv < 0)
		return rv;
	console_ptr = le32_to_cpu(sh_val);

	addr = sh->console_addr + offsetof(struct rte_console, log_le.buf_size);
	rv = brcmf_sdiod_ramrw(bus->sdiodev, false, addr,
			       (u8 *)&sh_val, sizeof(u32));
	if (rv < 0)
		return rv;
	console_size = le32_to_cpu(sh_val);

	addr = sh->console_addr + offsetof(struct rte_console, log_le.idx);
	rv = brcmf_sdiod_ramrw(bus->sdiodev, false, addr,
			       (u8 *)&sh_val, sizeof(u32));
	if (rv < 0)
		return rv;
	console_index = le32_to_cpu(sh_val);

	/* allocate buffer for console data */
	if (console_size <= CONSOLE_BUFFER_MAX)
		conbuf = vzalloc(console_size+1);

	if (!conbuf)
		return -ENOMEM;

	/* obtain the console data from device */
	conbuf[console_size] = '\0';
	rv = brcmf_sdiod_ramrw(bus->sdiodev, false, console_ptr, (u8 *)conbuf,
			       console_size);
	if (rv < 0)
		goto done;

	rv = seq_write(seq, conbuf + console_index,
		       console_size - console_index);
	if (rv < 0)
		goto done;

	if (console_index > 0)
		rv = seq_write(seq, conbuf, console_index - 1);

done:
	vfree(conbuf);
	return rv;
}

static int brcmf_sdio_trap_info(struct seq_file *seq, struct brcmf_sdio *bus,
				struct sdpcm_shared *sh)
{
	int error;
	struct brcmf_trap_info tr;

	if ((sh->flags & SDPCM_SHARED_TRAP) == 0) {
		brcmf_dbg(INFO, "no trap in firmware\n");
		return 0;
	}

	error = brcmf_sdiod_ramrw(bus->sdiodev, false, sh->trap_addr, (u8 *)&tr,
				  sizeof(struct brcmf_trap_info));
	if (error < 0)
		return error;

	if (seq)
		seq_printf(seq,
			   "dongle trap info: type 0x%x @ epc 0x%08x\n"
			   "  cpsr 0x%08x spsr 0x%08x sp 0x%08x\n"
			   "  lr   0x%08x pc   0x%08x offset 0x%x\n"
			   "  r0   0x%08x r1   0x%08x r2 0x%08x r3 0x%08x\n"
			   "  r4   0x%08x r5   0x%08x r6 0x%08x r7 0x%08x\n",
			   le32_to_cpu(tr.type), le32_to_cpu(tr.epc),
			   le32_to_cpu(tr.cpsr), le32_to_cpu(tr.spsr),
			   le32_to_cpu(tr.r13), le32_to_cpu(tr.r14),
			   le32_to_cpu(tr.pc), sh->trap_addr,
			   le32_to_cpu(tr.r0), le32_to_cpu(tr.r1),
			   le32_to_cpu(tr.r2), le32_to_cpu(tr.r3),
			   le32_to_cpu(tr.r4), le32_to_cpu(tr.r5),
			   le32_to_cpu(tr.r6), le32_to_cpu(tr.r7));
	else
		pr_debug("dongle trap info: type 0x%x @ epc 0x%08x\n"
			 "  cpsr 0x%08x spsr 0x%08x sp 0x%08x\n"
			 "  lr   0x%08x pc   0x%08x offset 0x%x\n"
			 "  r0   0x%08x r1   0x%08x r2 0x%08x r3 0x%08x\n"
			 "  r4   0x%08x r5   0x%08x r6 0x%08x r7 0x%08x\n",
			 le32_to_cpu(tr.type), le32_to_cpu(tr.epc),
			 le32_to_cpu(tr.cpsr), le32_to_cpu(tr.spsr),
			 le32_to_cpu(tr.r13), le32_to_cpu(tr.r14),
			 le32_to_cpu(tr.pc), sh->trap_addr,
			 le32_to_cpu(tr.r0), le32_to_cpu(tr.r1),
			 le32_to_cpu(tr.r2), le32_to_cpu(tr.r3),
			 le32_to_cpu(tr.r4), le32_to_cpu(tr.r5),
			 le32_to_cpu(tr.r6), le32_to_cpu(tr.r7));
	return 0;
}

static int brcmf_sdio_assert_info(struct seq_file *seq, struct brcmf_sdio *bus,
				  struct sdpcm_shared *sh)
{
	int error = 0;
	char file[80] = "?";
	char expr[80] = "<???>";

	if ((sh->flags & SDPCM_SHARED_ASSERT_BUILT) == 0) {
		brcmf_dbg(INFO, "firmware not built with -assert\n");
		return 0;
	} else if ((sh->flags & SDPCM_SHARED_ASSERT) == 0) {
		brcmf_dbg(INFO, "no assert in dongle\n");
		return 0;
	}

	sdio_claim_host(bus->sdiodev->func1);
	if (sh->assert_file_addr != 0) {
		error = brcmf_sdiod_ramrw(bus->sdiodev, false,
					  sh->assert_file_addr, (u8 *)file, 80);
		if (error < 0)
			return error;
	}
	if (sh->assert_exp_addr != 0) {
		error = brcmf_sdiod_ramrw(bus->sdiodev, false,
					  sh->assert_exp_addr, (u8 *)expr, 80);
		if (error < 0)
			return error;
	}
	sdio_release_host(bus->sdiodev->func1);

	seq_printf(seq, "dongle assert: %s:%d: assert(%s)\n",
		   file, sh->assert_line, expr);
	return 0;
}

static int brcmf_sdio_checkdied(struct brcmf_sdio *bus)
{
	int error;
	struct sdpcm_shared sh;

	error = brcmf_sdio_readshared(bus, &sh);

	if (error < 0)
		return error;

	if ((sh.flags & SDPCM_SHARED_ASSERT_BUILT) == 0)
		brcmf_dbg(INFO, "firmware not built with -assert\n");
	else if (sh.flags & SDPCM_SHARED_ASSERT)
		brcmf_err("assertion in dongle\n");

	if (sh.flags & SDPCM_SHARED_TRAP) {
		brcmf_err("firmware trap in dongle\n");
		brcmf_sdio_trap_info(NULL, bus, &sh);
	}

	return 0;
}

static int brcmf_sdio_died_dump(struct seq_file *seq, struct brcmf_sdio *bus)
{
	int error = 0;
	struct sdpcm_shared sh;

	error = brcmf_sdio_readshared(bus, &sh);
	if (error < 0)
		goto done;

	error = brcmf_sdio_assert_info(seq, bus, &sh);
	if (error < 0)
		goto done;

	error = brcmf_sdio_trap_info(seq, bus, &sh);
	if (error < 0)
		goto done;

	error = brcmf_sdio_dump_console(seq, bus, &sh);

done:
	return error;
}

static int brcmf_sdio_forensic_read(struct seq_file *seq, void *data)
{
	struct brcmf_bus *bus_if = dev_get_drvdata(seq->private);
	struct brcmf_sdio *bus = bus_if->bus_priv.sdio->bus;

	return brcmf_sdio_died_dump(seq, bus);
}

static int brcmf_debugfs_sdio_count_read(struct seq_file *seq, void *data)
{
	struct brcmf_bus *bus_if = dev_get_drvdata(seq->private);
	struct brcmf_sdio_dev *sdiodev = bus_if->bus_priv.sdio;
	struct brcmf_sdio_count *sdcnt = &sdiodev->bus->sdcnt;

	seq_printf(seq,
		   "intrcount:    %u\nlastintrs:    %u\n"
		   "pollcnt:      %u\nregfails:     %u\n"
		   "tx_sderrs:    %u\nfcqueued:     %u\n"
		   "rxrtx:        %u\nrx_toolong:   %u\n"
		   "rxc_errors:   %u\nrx_hdrfail:   %u\n"
		   "rx_badhdr:    %u\nrx_badseq:    %u\n"
		   "fc_rcvd:      %u\nfc_xoff:      %u\n"
		   "fc_xon:       %u\nrxglomfail:   %u\n"
		   "rxglomframes: %u\nrxglompkts:   %u\n"
		   "f2rxhdrs:     %u\nf2rxdata:     %u\n"
		   "f2txdata:     %u\nf1regdata:    %u\n"
		   "tickcnt:      %u\ntx_ctlerrs:   %lu\n"
		   "tx_ctlpkts:   %lu\nrx_ctlerrs:   %lu\n"
		   "rx_ctlpkts:   %lu\nrx_readahead: %lu\n",
		   sdcnt->intrcount, sdcnt->lastintrs,
		   sdcnt->pollcnt, sdcnt->regfails,
		   sdcnt->tx_sderrs, sdcnt->fcqueued,
		   sdcnt->rxrtx, sdcnt->rx_toolong,
		   sdcnt->rxc_errors, sdcnt->rx_hdrfail,
		   sdcnt->rx_badhdr, sdcnt->rx_badseq,
		   sdcnt->fc_rcvd, sdcnt->fc_xoff,
		   sdcnt->fc_xon, sdcnt->rxglomfail,
		   sdcnt->rxglomframes, sdcnt->rxglompkts,
		   sdcnt->f2rxhdrs, sdcnt->f2rxdata,
		   sdcnt->f2txdata, sdcnt->f1regdata,
		   sdcnt->tickcnt, sdcnt->tx_ctlerrs,
		   sdcnt->tx_ctlpkts, sdcnt->rx_ctlerrs,
		   sdcnt->rx_ctlpkts, sdcnt->rx_readahead_cnt);

	return 0;
}

static void brcmf_sdio_debugfs_create(struct device *dev)
{
	struct brcmf_bus *bus_if = dev_get_drvdata(dev);
	struct brcmf_pub *drvr = bus_if->drvr;
	struct brcmf_sdio_dev *sdiodev = bus_if->bus_priv.sdio;
	struct brcmf_sdio *bus = sdiodev->bus;
	struct dentry *dentry = brcmf_debugfs_get_devdir(drvr);

	if (IS_ERR_OR_NULL(dentry))
		return;

	bus->console_interval = BRCMF_CONSOLE;

	brcmf_debugfs_add_entry(drvr, "forensics", brcmf_sdio_forensic_read);
	brcmf_debugfs_add_entry(drvr, "counters",
				brcmf_debugfs_sdio_count_read);
	debugfs_create_u32("console_interval", 0644, dentry,
			   &bus->console_interval);
}
#else
static int brcmf_sdio_checkdied(struct brcmf_sdio *bus)
{
	return 0;
}

static void brcmf_sdio_debugfs_create(struct device *dev)
{
}
#endif /* DEBUG */

static int
brcmf_sdio_bus_rxctl(struct device *dev, unsigned char *msg, uint msglen)
{
	int timeleft;
	uint rxlen = 0;
	bool pending;
	u8 *buf;
	struct brcmf_bus *bus_if = dev_get_drvdata(dev);
	struct brcmf_sdio_dev *sdiodev = bus_if->bus_priv.sdio;
	struct brcmf_sdio *bus = sdiodev->bus;

	brcmf_dbg(TRACE, "Enter\n");
	if (sdiodev->state != BRCMF_SDIOD_DATA)
		return -EIO;

	/* Wait until control frame is available */
	timeleft = brcmf_sdio_dcmd_resp_wait(bus, &bus->rxlen, &pending);

	spin_lock_bh(&bus->rxctl_lock);
	rxlen = bus->rxlen;
	memcpy(msg, bus->rxctl, min(msglen, rxlen));
	bus->rxctl = NULL;
	buf = bus->rxctl_orig;
	bus->rxctl_orig = NULL;
	bus->rxlen = 0;
	spin_unlock_bh(&bus->rxctl_lock);
	vfree(buf);

	if (rxlen) {
		brcmf_dbg(CTL, "resumed on rxctl frame, got %d expected %d\n",
			  rxlen, msglen);
	} else if (timeleft == 0) {
		brcmf_err("resumed on timeout\n");
		brcmf_sdio_checkdied(bus);
	} else if (pending) {
		brcmf_dbg(CTL, "cancelled\n");
		return -ERESTARTSYS;
	} else {
		brcmf_dbg(CTL, "resumed for unknown reason?\n");
		brcmf_sdio_checkdied(bus);
	}

	if (rxlen)
		bus->sdcnt.rx_ctlpkts++;
	else
		bus->sdcnt.rx_ctlerrs++;

	return rxlen ? (int)rxlen : -ETIMEDOUT;
}

#ifdef DEBUG
static bool
brcmf_sdio_verifymemory(struct brcmf_sdio_dev *sdiodev, u32 ram_addr,
			u8 *ram_data, uint ram_sz)
{
	char *ram_cmp;
	int err;
	bool ret = true;
	int address;
	int offset;
	int len;

	/* read back and verify */
	brcmf_dbg(INFO, "Compare RAM dl & ul at 0x%08x; size=%d\n", ram_addr,
		  ram_sz);
	ram_cmp = kmalloc(MEMBLOCK, GFP_KERNEL);
	/* do not proceed while no memory but  */
	if (!ram_cmp)
		return true;

	address = ram_addr;
	offset = 0;
	while (offset < ram_sz) {
		len = ((offset + MEMBLOCK) < ram_sz) ? MEMBLOCK :
		      ram_sz - offset;
		err = brcmf_sdiod_ramrw(sdiodev, false, address, ram_cmp, len);
		if (err) {
			brcmf_err("error %d on reading %d membytes at 0x%08x\n",
				  err, len, address);
			ret = false;
			break;
		} else if (memcmp(ram_cmp, &ram_data[offset], len)) {
			brcmf_err("Downloaded RAM image is corrupted, block offset is %d, len is %d\n",
				  offset, len);
			ret = false;
			break;
		}
		offset += len;
		address += len;
	}

	kfree(ram_cmp);

	return ret;
}
#else	/* DEBUG */
static bool
brcmf_sdio_verifymemory(struct brcmf_sdio_dev *sdiodev, u32 ram_addr,
			u8 *ram_data, uint ram_sz)
{
	return true;
}
#endif	/* DEBUG */

static int brcmf_sdio_download_code_file(struct brcmf_sdio *bus,
					 const struct firmware *fw)
{
	int err;

	brcmf_dbg(TRACE, "Enter\n");

	err = brcmf_sdiod_ramrw(bus->sdiodev, true, bus->ci->rambase,
				(u8 *)fw->data, fw->size);
	if (err)
		brcmf_err("error %d on writing %d membytes at 0x%08x\n",
			  err, (int)fw->size, bus->ci->rambase);
	else if (!brcmf_sdio_verifymemory(bus->sdiodev, bus->ci->rambase,
					  (u8 *)fw->data, fw->size))
		err = -EIO;

	return err;
}

static int brcmf_sdio_download_nvram(struct brcmf_sdio *bus,
				     void *vars, u32 varsz)
{
	int address;
	int err;

	brcmf_dbg(TRACE, "Enter\n");

	address = bus->ci->ramsize - varsz + bus->ci->rambase;
	err = brcmf_sdiod_ramrw(bus->sdiodev, true, address, vars, varsz);
	if (err)
		brcmf_err("error %d on writing %d nvram bytes at 0x%08x\n",
			  err, varsz, address);
	else if (!brcmf_sdio_verifymemory(bus->sdiodev, address, vars, varsz))
		err = -EIO;

	return err;
}

static int brcmf_sdio_download_firmware(struct brcmf_sdio *bus,
					const struct firmware *fw,
					void *nvram, u32 nvlen)
{
	int bcmerror;
	u32 rstvec;

	sdio_claim_host(bus->sdiodev->func1);
	brcmf_sdio_clkctl(bus, CLK_AVAIL, false);

	rstvec = get_unaligned_le32(fw->data);
	brcmf_dbg(SDIO, "firmware rstvec: %x\n", rstvec);

	bcmerror = brcmf_sdio_download_code_file(bus, fw);
	release_firmware(fw);
	if (bcmerror) {
		brcmf_err("dongle image file download failed\n");
		brcmf_fw_nvram_free(nvram);
		goto err;
	}

	bcmerror = brcmf_sdio_download_nvram(bus, nvram, nvlen);
	brcmf_fw_nvram_free(nvram);
	if (bcmerror) {
		brcmf_err("dongle nvram file download failed\n");
		goto err;
	}

	/* Take arm out of reset */
	if (!brcmf_chip_set_active(bus->ci, rstvec)) {
		brcmf_err("error getting out of ARM core reset\n");
		goto err;
	}

err:
	brcmf_sdio_clkctl(bus, CLK_SDONLY, false);
	sdio_release_host(bus->sdiodev->func1);
	return bcmerror;
}

static bool brcmf_sdio_aos_no_decode(struct brcmf_sdio *bus)
{
	if (bus->ci->chip == CY_CC_43012_CHIP_ID)
		return true;
	else
		return false;
}

static void brcmf_sdio_sr_init(struct brcmf_sdio *bus)
{
	int err = 0;
	u8 val;
	u8 wakeupctrl;
	u8 cardcap;
	u8 chipclkcsr;

	brcmf_dbg(TRACE, "Enter\n");

	if (brcmf_chip_is_ulp(bus->ci)) {
		wakeupctrl = SBSDIO_FUNC1_WCTRL_ALPWAIT_SHIFT;
		chipclkcsr = SBSDIO_HT_AVAIL_REQ;
	} else {
		wakeupctrl = SBSDIO_FUNC1_WCTRL_HTWAIT_SHIFT;
		chipclkcsr = SBSDIO_FORCE_HT;
	}

	if (brcmf_sdio_aos_no_decode(bus)) {
		cardcap = SDIO_CCCR_BRCM_CARDCAP_CMD_NODEC;
	} else {
		cardcap = (SDIO_CCCR_BRCM_CARDCAP_CMD14_SUPPORT |
			   SDIO_CCCR_BRCM_CARDCAP_CMD14_EXT);
	}

	val = brcmf_sdiod_readb(bus->sdiodev, SBSDIO_FUNC1_WAKEUPCTRL, &err);
	if (err) {
		brcmf_err("error reading SBSDIO_FUNC1_WAKEUPCTRL\n");
		return;
	}
	val |= 1 << wakeupctrl;
	brcmf_sdiod_writeb(bus->sdiodev, SBSDIO_FUNC1_WAKEUPCTRL, val, &err);
	if (err) {
		brcmf_err("error writing SBSDIO_FUNC1_WAKEUPCTRL\n");
		return;
	}

	/* Add CMD14 Support */
	brcmf_sdiod_func0_wb(bus->sdiodev, SDIO_CCCR_BRCM_CARDCAP,
			     cardcap,
			     &err);
	if (err) {
		brcmf_err("error writing SDIO_CCCR_BRCM_CARDCAP\n");
		return;
	}

	brcmf_sdiod_writeb(bus->sdiodev, SBSDIO_FUNC1_CHIPCLKCSR,
			   chipclkcsr, &err);
	if (err) {
		brcmf_err("error writing SBSDIO_FUNC1_CHIPCLKCSR\n");
		return;
	}

	/* set flag */
	bus->sr_enabled = true;
	brcmf_dbg(INFO, "SR enabled\n");
}

/* enable KSO bit */
static int brcmf_sdio_kso_init(struct brcmf_sdio *bus)
{
	struct brcmf_core *core = bus->sdio_core;
	u8 val;
	int err = 0;

	brcmf_dbg(TRACE, "Enter\n");

	/* KSO bit added in SDIO core rev 12 */
	if (core->rev < 12)
		return 0;

	val = brcmf_sdiod_readb(bus->sdiodev, SBSDIO_FUNC1_SLEEPCSR, &err);
	if (err) {
		brcmf_err("error reading SBSDIO_FUNC1_SLEEPCSR\n");
		return err;
	}

	if (!(val & SBSDIO_FUNC1_SLEEPCSR_KSO_MASK)) {
		val |= (SBSDIO_FUNC1_SLEEPCSR_KSO_EN <<
			SBSDIO_FUNC1_SLEEPCSR_KSO_SHIFT);
		brcmf_sdiod_writeb(bus->sdiodev, SBSDIO_FUNC1_SLEEPCSR,
				   val, &err);
		if (err) {
			brcmf_err("error writing SBSDIO_FUNC1_SLEEPCSR\n");
			return err;
		}
	}

	return 0;
}


static int brcmf_sdio_bus_preinit(struct device *dev)
{
	struct brcmf_bus *bus_if = dev_get_drvdata(dev);
	struct brcmf_sdio_dev *sdiodev = bus_if->bus_priv.sdio;
	struct brcmf_sdio *bus = sdiodev->bus;
	struct brcmf_core *core = bus->sdio_core;
	u32 value;
	int err;

	/* maxctl provided by common layer */
	if (WARN_ON(!bus_if->maxctl))
		return -EINVAL;

	/* Allocate control receive buffer */
	bus_if->maxctl += bus->roundup;
	value = roundup((bus_if->maxctl + SDPCM_HDRLEN), ALIGNMENT);
	value += bus->head_align;
	bus->rxbuf = kmalloc(value, GFP_ATOMIC);
	if (bus->rxbuf)
		bus->rxblen = value;

	/* the commands below use the terms tx and rx from
	 * a device perspective, ie. bus:txglom affects the
	 * bus transfers from device to host.
	 */
	if (core->rev < 12) {
		/* for sdio core rev < 12, disable txgloming */
		value = 0;
		err = brcmf_iovar_data_set(dev, "bus:txglom", &value,
					   sizeof(u32));
	} else {
		/* otherwise, set txglomalign */
		value = sdiodev->settings->bus.sdio.sd_sgentry_align;
		/* SDIO ADMA requires at least 32 bit alignment */
		value = max_t(u32, value, ALIGNMENT);
		err = brcmf_iovar_data_set(dev, "bus:txglomalign", &value,
					   sizeof(u32));
	}

	if (err < 0)
		goto done;

	bus->tx_hdrlen = SDPCM_HWHDR_LEN + SDPCM_SWHDR_LEN;
	if (sdiodev->sg_support) {
		bus->txglom = false;
		value = 1;
		err = brcmf_iovar_data_set(bus->sdiodev->dev, "bus:rxglom",
					   &value, sizeof(u32));
		if (err < 0) {
			/* bus:rxglom is allowed to fail */
			err = 0;
		} else {
			bus->txglom = true;
			bus->tx_hdrlen += SDPCM_HWEXT_LEN;
		}
	}
	brcmf_bus_add_txhdrlen(bus->sdiodev->dev, bus->tx_hdrlen);

done:
	return err;
}

static size_t brcmf_sdio_bus_get_ramsize(struct device *dev)
{
	struct brcmf_bus *bus_if = dev_get_drvdata(dev);
	struct brcmf_sdio_dev *sdiodev = bus_if->bus_priv.sdio;
	struct brcmf_sdio *bus = sdiodev->bus;

	return bus->ci->ramsize - bus->ci->srsize;
}

static int brcmf_sdio_bus_get_memdump(struct device *dev, void *data,
				      size_t mem_size)
{
	struct brcmf_bus *bus_if = dev_get_drvdata(dev);
	struct brcmf_sdio_dev *sdiodev = bus_if->bus_priv.sdio;
	struct brcmf_sdio *bus = sdiodev->bus;
	int err;
	int address;
	int offset;
	int len;

	brcmf_dbg(INFO, "dump at 0x%08x: size=%zu\n", bus->ci->rambase,
		  mem_size);

	address = bus->ci->rambase;
	offset = err = 0;
	sdio_claim_host(sdiodev->func1);
	while (offset < mem_size) {
		len = ((offset + MEMBLOCK) < mem_size) ? MEMBLOCK :
		      mem_size - offset;
		err = brcmf_sdiod_ramrw(sdiodev, false, address, data, len);
		if (err) {
			brcmf_err("error %d on reading %d membytes at 0x%08x\n",
				  err, len, address);
			goto done;
		}
		data += len;
		offset += len;
		address += len;
	}

done:
	sdio_release_host(sdiodev->func1);
	return err;
}

void brcmf_sdio_trigger_dpc(struct brcmf_sdio *bus)
{
	if (!bus->dpc_triggered) {
		bus->dpc_triggered = true;
		queue_work(bus->brcmf_wq, &bus->datawork);
	}
}

void brcmf_sdio_isr(struct brcmf_sdio *bus, bool in_isr)
{
	brcmf_dbg(TRACE, "Enter\n");

	if (!bus) {
		brcmf_err("bus is null pointer, exiting\n");
		return;
	}

	/* Count the interrupt call */
	bus->sdcnt.intrcount++;
	if (in_isr)
		atomic_set(&bus->ipend, 1);
	else
		if (brcmf_sdio_intr_rstatus(bus)) {
			brcmf_err("failed backplane access\n");
		}

	/* Disable additional interrupts (is this needed now)? */
	if (!bus->intr)
		brcmf_err("isr w/o interrupt configured!\n");

	bus->dpc_triggered = true;
	queue_work(bus->brcmf_wq, &bus->datawork);
}

static void brcmf_sdio_bus_watchdog(struct brcmf_sdio *bus)
{
	brcmf_dbg(TIMER, "Enter\n");

	/* Poll period: check device if appropriate. */
	if (!bus->sr_enabled &&
	    bus->poll && (++bus->polltick >= bus->pollrate)) {
		u32 intstatus = 0;

		/* Reset poll tick */
		bus->polltick = 0;

		/* Check device if no interrupts */
		if (!bus->intr ||
		    (bus->sdcnt.intrcount == bus->sdcnt.lastintrs)) {

			if (!bus->dpc_triggered) {
				u8 devpend;

				sdio_claim_host(bus->sdiodev->func1);
				devpend = brcmf_sdiod_func0_rb(bus->sdiodev,
						  SDIO_CCCR_INTx, NULL);
				sdio_release_host(bus->sdiodev->func1);
				intstatus = devpend & (INTR_STATUS_FUNC1 |
						       INTR_STATUS_FUNC2);
			}

			/* If there is something, make like the ISR and
				 schedule the DPC */
			if (intstatus) {
				bus->sdcnt.pollcnt++;
				atomic_set(&bus->ipend, 1);

				bus->dpc_triggered = true;
				queue_work(bus->brcmf_wq, &bus->datawork);
			}
		}

		/* Update interrupt tracking */
		bus->sdcnt.lastintrs = bus->sdcnt.intrcount;
	}
#ifdef DEBUG
	/* Poll for console output periodically */
	if (bus->sdiodev->state == BRCMF_SDIOD_DATA && BRCMF_FWCON_ON() &&
	    bus->console_interval != 0) {
		bus->console.count += jiffies_to_msecs(BRCMF_WD_POLL);
		if (bus->console.count >= bus->console_interval) {
			bus->console.count -= bus->console_interval;
			sdio_claim_host(bus->sdiodev->func1);
			/* Make sure backplane clock is on */
			brcmf_sdio_bus_sleep(bus, false, false);
			if (brcmf_sdio_readconsole(bus) < 0)
				/* stop on error */
				bus->console_interval = 0;
			sdio_release_host(bus->sdiodev->func1);
		}
	}
#endif				/* DEBUG */

	/* On idle timeout clear activity flag and/or turn off clock */
	if (!bus->dpc_triggered) {
		rmb();
		if ((!bus->dpc_running) && (bus->idletime > 0) &&
		    (bus->clkstate == CLK_AVAIL)) {
			bus->idlecount++;
			if (bus->idlecount > bus->idletime) {
				brcmf_dbg(SDIO, "idle\n");
				sdio_claim_host(bus->sdiodev->func1);
#ifdef DEBUG
				if (!BRCMF_FWCON_ON() ||
				    bus->console_interval == 0)
#endif
					brcmf_sdio_wd_timer(bus, false);
				bus->idlecount = 0;
				brcmf_sdio_bus_sleep(bus, true, false);
				sdio_release_host(bus->sdiodev->func1);
			}
		} else {
			bus->idlecount = 0;
		}
	} else {
		bus->idlecount = 0;
	}
}

static void brcmf_sdio_dataworker(struct work_struct *work)
{
	struct brcmf_sdio *bus = container_of(work, struct brcmf_sdio,
					      datawork);

	bus->dpc_running = true;
	wmb();
	while (READ_ONCE(bus->dpc_triggered)) {
		bus->dpc_triggered = false;
		brcmf_sdio_dpc(bus);
		bus->idlecount = 0;
	}
	bus->dpc_running = false;
	if (brcmf_sdiod_freezing(bus->sdiodev)) {
		brcmf_sdiod_change_state(bus->sdiodev, BRCMF_SDIOD_DOWN);
		brcmf_sdiod_try_freeze(bus->sdiodev);
		brcmf_sdiod_change_state(bus->sdiodev, BRCMF_SDIOD_DATA);
	}
}

static void
brcmf_sdio_drivestrengthinit(struct brcmf_sdio_dev *sdiodev,
			     struct brcmf_chip *ci, u32 drivestrength)
{
	const struct sdiod_drive_str *str_tab = NULL;
	u32 str_mask;
	u32 str_shift;
	u32 i;
	u32 drivestrength_sel = 0;
	u32 cc_data_temp;
	u32 addr;

	if (!(ci->cc_caps & CC_CAP_PMU))
		return;

	switch (SDIOD_DRVSTR_KEY(ci->chip, ci->pmurev)) {
	case SDIOD_DRVSTR_KEY(BRCM_CC_4330_CHIP_ID, 12):
		str_tab = sdiod_drvstr_tab1_1v8;
		str_mask = 0x00003800;
		str_shift = 11;
		break;
	case SDIOD_DRVSTR_KEY(BRCM_CC_4334_CHIP_ID, 17):
		str_tab = sdiod_drvstr_tab6_1v8;
		str_mask = 0x00001800;
		str_shift = 11;
		break;
	case SDIOD_DRVSTR_KEY(BRCM_CC_43143_CHIP_ID, 17):
		/* note: 43143 does not support tristate */
		i = ARRAY_SIZE(sdiod_drvstr_tab2_3v3) - 1;
		if (drivestrength >= sdiod_drvstr_tab2_3v3[i].strength) {
			str_tab = sdiod_drvstr_tab2_3v3;
			str_mask = 0x00000007;
			str_shift = 0;
		} else
			brcmf_err("Invalid SDIO Drive strength for chip %s, strength=%d\n",
				  ci->name, drivestrength);
		break;
	case SDIOD_DRVSTR_KEY(BRCM_CC_43362_CHIP_ID, 13):
		str_tab = sdiod_drive_strength_tab5_1v8;
		str_mask = 0x00003800;
		str_shift = 11;
		break;
	default:
		brcmf_dbg(INFO, "No SDIO driver strength init needed for chip %s rev %d pmurev %d\n",
			  ci->name, ci->chiprev, ci->pmurev);
		break;
	}

	if (str_tab != NULL) {
		struct brcmf_core *pmu = brcmf_chip_get_pmu(ci);

		for (i = 0; str_tab[i].strength != 0; i++) {
			if (drivestrength >= str_tab[i].strength) {
				drivestrength_sel = str_tab[i].sel;
				break;
			}
		}
		addr = CORE_CC_REG(pmu->base, chipcontrol_addr);
		brcmf_sdiod_writel(sdiodev, addr, 1, NULL);
		cc_data_temp = brcmf_sdiod_readl(sdiodev, addr, NULL);
		cc_data_temp &= ~str_mask;
		drivestrength_sel <<= str_shift;
		cc_data_temp |= drivestrength_sel;
		brcmf_sdiod_writel(sdiodev, addr, cc_data_temp, NULL);

		brcmf_dbg(INFO, "SDIO: %d mA (req=%d mA) drive strength selected, set to 0x%08x\n",
			  str_tab[i].strength, drivestrength, cc_data_temp);
	}
}

static int brcmf_sdio_buscoreprep(void *ctx)
{
	struct brcmf_sdio_dev *sdiodev = ctx;
	int err = 0;
	u8 clkval, clkset;

	/* Try forcing SDIO core to do ALPAvail request only */
	clkset = SBSDIO_FORCE_HW_CLKREQ_OFF | SBSDIO_ALP_AVAIL_REQ;
	brcmf_sdiod_writeb(sdiodev, SBSDIO_FUNC1_CHIPCLKCSR, clkset, &err);
	if (err) {
		brcmf_err("error writing for HT off\n");
		return err;
	}

	/* If register supported, wait for ALPAvail and then force ALP */
	/* This may take up to 15 milliseconds */
	clkval = brcmf_sdiod_readb(sdiodev, SBSDIO_FUNC1_CHIPCLKCSR, NULL);

	if ((clkval & ~SBSDIO_AVBITS) != clkset) {
		brcmf_err("ChipClkCSR access: wrote 0x%02x read 0x%02x\n",
			  clkset, clkval);
		return -EACCES;
	}

	SPINWAIT(((clkval = brcmf_sdiod_readb(sdiodev, SBSDIO_FUNC1_CHIPCLKCSR,
					      NULL)),
		 !SBSDIO_ALPAV(clkval)),
		 PMU_MAX_TRANSITION_DLY);

	if (!SBSDIO_ALPAV(clkval)) {
		brcmf_err("timeout on ALPAV wait, clkval 0x%02x\n",
			  clkval);
		return -EBUSY;
	}

	clkset = SBSDIO_FORCE_HW_CLKREQ_OFF | SBSDIO_FORCE_ALP;
	brcmf_sdiod_writeb(sdiodev, SBSDIO_FUNC1_CHIPCLKCSR, clkset, &err);
	udelay(65);

	/* Also, disable the extra SDIO pull-ups */
	brcmf_sdiod_writeb(sdiodev, SBSDIO_FUNC1_SDIOPULLUP, 0, NULL);

	return 0;
}

static void brcmf_sdio_buscore_activate(void *ctx, struct brcmf_chip *chip,
					u32 rstvec)
{
	struct brcmf_sdio_dev *sdiodev = ctx;
	struct brcmf_core *core = sdiodev->bus->sdio_core;
	u32 reg_addr;

	/* clear all interrupts */
	reg_addr = core->base + SD_REG(intstatus);
	brcmf_sdiod_writel(sdiodev, reg_addr, 0xFFFFFFFF, NULL);

	if (rstvec)
		/* Write reset vector to address 0 */
		brcmf_sdiod_ramrw(sdiodev, true, 0, (void *)&rstvec,
				  sizeof(rstvec));
}

static u32 brcmf_sdio_buscore_read32(void *ctx, u32 addr)
{
	struct brcmf_sdio_dev *sdiodev = ctx;
	u32 val, rev;

<<<<<<< HEAD
	val = brcmf_sdiod_regrl(sdiodev, addr, NULL);
	if ((sdiodev->func[0]->device == SDIO_DEVICE_ID_BROADCOM_4335_4339 ||
	     sdiodev->func[0]->device == SDIO_DEVICE_ID_BROADCOM_4339) &&
	    addr == CORE_CC_REG(SI_ENUM_BASE, chipid)) {
=======
	val = brcmf_sdiod_readl(sdiodev, addr, NULL);

	/*
	 * this is a bit of special handling if reading the chipcommon chipid
	 * register. The 4339 is a next-gen of the 4335. It uses the same
	 * SDIO device id as 4335 and the chipid register returns 4335 as well.
	 * It can be identified as 4339 by looking at the chip revision. It
	 * is corrected here so the chip.c module has the right info.
	 */
	if (addr == CORE_CC_REG(SI_ENUM_BASE, chipid) &&
	    (sdiodev->func1->device == SDIO_DEVICE_ID_BROADCOM_4339 ||
	     sdiodev->func1->device == SDIO_DEVICE_ID_BROADCOM_4335_4339)) {
>>>>>>> 24b8d41d
		rev = (val & CID_REV_MASK) >> CID_REV_SHIFT;
		if (rev >= 2) {
			val &= ~CID_ID_MASK;
			val |= BRCM_CC_4339_CHIP_ID;
		}
	}

	return val;
}

static void brcmf_sdio_buscore_write32(void *ctx, u32 addr, u32 val)
{
	struct brcmf_sdio_dev *sdiodev = ctx;

	brcmf_sdiod_writel(sdiodev, addr, val, NULL);
}

static const struct brcmf_buscore_ops brcmf_sdio_buscore_ops = {
	.prepare = brcmf_sdio_buscoreprep,
	.activate = brcmf_sdio_buscore_activate,
	.read32 = brcmf_sdio_buscore_read32,
	.write32 = brcmf_sdio_buscore_write32,
};

static bool
brcmf_sdio_probe_attach(struct brcmf_sdio *bus)
{
	struct brcmf_sdio_dev *sdiodev;
	u8 clkctl = 0;
	int err = 0;
	int reg_addr;
	u32 reg_val;
	u32 drivestrength;

	sdiodev = bus->sdiodev;
	sdio_claim_host(sdiodev->func1);

	pr_debug("F1 signature read @0x18000000=0x%4x\n",
		 brcmf_sdiod_readl(sdiodev, SI_ENUM_BASE, NULL));

	/*
	 * Force PLL off until brcmf_chip_attach()
	 * programs PLL control regs
	 */

	brcmf_sdiod_writeb(sdiodev, SBSDIO_FUNC1_CHIPCLKCSR, BRCMF_INIT_CLKCTL1,
			   &err);
	if (!err)
		clkctl = brcmf_sdiod_readb(sdiodev, SBSDIO_FUNC1_CHIPCLKCSR,
					   &err);

	if (err || ((clkctl & ~SBSDIO_AVBITS) != BRCMF_INIT_CLKCTL1)) {
		brcmf_err("ChipClkCSR access: err %d wrote 0x%02x read 0x%02x\n",
			  err, BRCMF_INIT_CLKCTL1, clkctl);
		goto fail;
	}

	bus->ci = brcmf_chip_attach(sdiodev, &brcmf_sdio_buscore_ops);
	if (IS_ERR(bus->ci)) {
		brcmf_err("brcmf_chip_attach failed!\n");
		bus->ci = NULL;
		goto fail;
	}

	/* Pick up the SDIO core info struct from chip.c */
	bus->sdio_core   = brcmf_chip_get_core(bus->ci, BCMA_CORE_SDIO_DEV);
	if (!bus->sdio_core)
		goto fail;

	/* Pick up the CHIPCOMMON core info struct, for bulk IO in bcmsdh.c */
	sdiodev->cc_core = brcmf_chip_get_core(bus->ci, BCMA_CORE_CHIPCOMMON);
	if (!sdiodev->cc_core)
		goto fail;

	sdiodev->settings = brcmf_get_module_param(sdiodev->dev,
						   BRCMF_BUSTYPE_SDIO,
						   bus->ci->chip,
						   bus->ci->chiprev);
	if (!sdiodev->settings) {
		brcmf_err("Failed to get device parameters\n");
		goto fail;
	}
	/* platform specific configuration:
	 *   alignments must be at least 4 bytes for ADMA
	 */
	bus->head_align = ALIGNMENT;
	bus->sgentry_align = ALIGNMENT;
	if (sdiodev->settings->bus.sdio.sd_head_align > ALIGNMENT)
		bus->head_align = sdiodev->settings->bus.sdio.sd_head_align;
	if (sdiodev->settings->bus.sdio.sd_sgentry_align > ALIGNMENT)
		bus->sgentry_align =
				sdiodev->settings->bus.sdio.sd_sgentry_align;

	/* allocate scatter-gather table. sg support
	 * will be disabled upon allocation failure.
	 */
	brcmf_sdiod_sgtable_alloc(sdiodev);

#ifdef CONFIG_PM_SLEEP
	/* wowl can be supported when KEEP_POWER is true and (WAKE_SDIO_IRQ
	 * is true or when platform data OOB irq is true).
	 */
	if ((sdio_get_host_pm_caps(sdiodev->func1) & MMC_PM_KEEP_POWER) &&
	    ((sdio_get_host_pm_caps(sdiodev->func1) & MMC_PM_WAKE_SDIO_IRQ) ||
	     (sdiodev->settings->bus.sdio.oob_irq_supported)))
		sdiodev->bus_if->wowl_supported = true;
#endif

	if (brcmf_sdio_kso_init(bus)) {
		brcmf_err("error enabling KSO\n");
		goto fail;
	}

	if (sdiodev->settings->bus.sdio.drive_strength)
		drivestrength = sdiodev->settings->bus.sdio.drive_strength;
	else
		drivestrength = DEFAULT_SDIO_DRIVE_STRENGTH;
	brcmf_sdio_drivestrengthinit(sdiodev, bus->ci, drivestrength);

	/* Set card control so an SDIO card reset does a WLAN backplane reset */
	reg_val = brcmf_sdiod_func0_rb(sdiodev, SDIO_CCCR_BRCM_CARDCTRL, &err);
	if (err)
		goto fail;

	reg_val |= SDIO_CCCR_BRCM_CARDCTRL_WLANRESET;

	brcmf_sdiod_func0_wb(sdiodev, SDIO_CCCR_BRCM_CARDCTRL, reg_val, &err);
	if (err)
		goto fail;

	/* set PMUControl so a backplane reset does PMU state reload */
	reg_addr = CORE_CC_REG(brcmf_chip_get_pmu(bus->ci)->base, pmucontrol);
	reg_val = brcmf_sdiod_readl(sdiodev, reg_addr, &err);
	if (err)
		goto fail;

	reg_val |= (BCMA_CC_PMU_CTL_RES_RELOAD << BCMA_CC_PMU_CTL_RES_SHIFT);

	brcmf_sdiod_writel(sdiodev, reg_addr, reg_val, &err);
	if (err)
		goto fail;

	sdio_release_host(sdiodev->func1);

	brcmu_pktq_init(&bus->txq, (PRIOMASK + 1), TXQLEN);

	/* allocate header buffer */
	bus->hdrbuf = kzalloc(MAX_HDR_READ + bus->head_align, GFP_KERNEL);
	if (!bus->hdrbuf)
		return false;
	/* Locate an appropriately-aligned portion of hdrbuf */
	bus->rxhdr = (u8 *) roundup((unsigned long)&bus->hdrbuf[0],
				    bus->head_align);

	/* Set the poll and/or interrupt flags */
	bus->intr = true;
	bus->poll = false;
	if (bus->poll)
		bus->pollrate = 1;

	return true;

fail:
	sdio_release_host(sdiodev->func1);
	return false;
}

static int
brcmf_sdio_watchdog_thread(void *data)
{
	struct brcmf_sdio *bus = (struct brcmf_sdio *)data;
	int wait;

	allow_signal(SIGTERM);
	/* Run until signal received */
	brcmf_sdiod_freezer_count(bus->sdiodev);
	while (1) {
		if (kthread_should_stop())
			break;
		brcmf_sdiod_freezer_uncount(bus->sdiodev);
		wait = wait_for_completion_interruptible(&bus->watchdog_wait);
		brcmf_sdiod_freezer_count(bus->sdiodev);
		brcmf_sdiod_try_freeze(bus->sdiodev);
		if (!wait) {
			brcmf_sdio_bus_watchdog(bus);
			/* Count the tick for reference */
			bus->sdcnt.tickcnt++;
			reinit_completion(&bus->watchdog_wait);
		} else
			break;
	}
	return 0;
}

static void
brcmf_sdio_watchdog(struct timer_list *t)
{
	struct brcmf_sdio *bus = from_timer(bus, t, timer);

	if (bus->watchdog_tsk) {
		complete(&bus->watchdog_wait);
		/* Reschedule the watchdog */
		if (bus->wd_active)
			mod_timer(&bus->timer,
				  jiffies + BRCMF_WD_POLL);
	}
}

static
int brcmf_sdio_get_fwname(struct device *dev, const char *ext, u8 *fw_name)
{
	struct brcmf_bus *bus_if = dev_get_drvdata(dev);
	struct brcmf_fw_request *fwreq;
	struct brcmf_fw_name fwnames[] = {
		{ ext, fw_name },
	};

	fwreq = brcmf_fw_alloc_request(bus_if->chip, bus_if->chiprev,
				       brcmf_sdio_fwnames,
				       ARRAY_SIZE(brcmf_sdio_fwnames),
				       fwnames, ARRAY_SIZE(fwnames));
	if (!fwreq)
		return -ENOMEM;

	kfree(fwreq);
	return 0;
}

static int brcmf_sdio_bus_reset(struct device *dev)
{
	int ret = 0;
	struct brcmf_bus *bus_if = dev_get_drvdata(dev);
	struct brcmf_sdio_dev *sdiodev = bus_if->bus_priv.sdio;

	brcmf_dbg(SDIO, "Enter\n");

	/* start by unregistering irqs */
	brcmf_sdiod_intr_unregister(sdiodev);

	brcmf_sdiod_remove(sdiodev);

	/* reset the adapter */
	sdio_claim_host(sdiodev->func1);
	mmc_hw_reset(sdiodev->func1->card->host);
	sdio_release_host(sdiodev->func1);

	brcmf_bus_change_state(sdiodev->bus_if, BRCMF_BUS_DOWN);

	ret = brcmf_sdiod_probe(sdiodev);
	if (ret) {
		brcmf_err("Failed to probe after sdio device reset: ret %d\n",
			  ret);
		brcmf_sdiod_remove(sdiodev);
	}

	return ret;
}

static const struct brcmf_bus_ops brcmf_sdio_bus_ops = {
	.stop = brcmf_sdio_bus_stop,
	.preinit = brcmf_sdio_bus_preinit,
	.txdata = brcmf_sdio_bus_txdata,
	.txctl = brcmf_sdio_bus_txctl,
	.rxctl = brcmf_sdio_bus_rxctl,
	.gettxq = brcmf_sdio_bus_gettxq,
	.wowl_config = brcmf_sdio_wowl_config,
	.get_ramsize = brcmf_sdio_bus_get_ramsize,
	.get_memdump = brcmf_sdio_bus_get_memdump,
	.get_fwname = brcmf_sdio_get_fwname,
	.debugfs_create = brcmf_sdio_debugfs_create,
	.reset = brcmf_sdio_bus_reset
};

#define BRCMF_SDIO_FW_CODE	0
#define BRCMF_SDIO_FW_NVRAM	1

static void brcmf_sdio_firmware_callback(struct device *dev, int err,
					 struct brcmf_fw_request *fwreq)
{
	struct brcmf_bus *bus_if = dev_get_drvdata(dev);
	struct brcmf_sdio_dev *sdiod = bus_if->bus_priv.sdio;
	struct brcmf_sdio *bus = sdiod->bus;
	struct brcmf_core *core = bus->sdio_core;
	const struct firmware *code;
	void *nvram;
	u32 nvram_len;
	u8 saveclk, bpreq;
	u8 devctl;

	brcmf_dbg(TRACE, "Enter: dev=%s, err=%d\n", dev_name(dev), err);

	if (err)
		goto fail;

	code = fwreq->items[BRCMF_SDIO_FW_CODE].binary;
	nvram = fwreq->items[BRCMF_SDIO_FW_NVRAM].nv_data.data;
	nvram_len = fwreq->items[BRCMF_SDIO_FW_NVRAM].nv_data.len;
	kfree(fwreq);

	/* try to download image and nvram to the dongle */
	bus->alp_only = true;
	err = brcmf_sdio_download_firmware(bus, code, nvram, nvram_len);
	if (err)
		goto fail;
	bus->alp_only = false;

	/* Start the watchdog timer */
	bus->sdcnt.tickcnt = 0;
	brcmf_sdio_wd_timer(bus, true);

	sdio_claim_host(sdiod->func1);

	/* Make sure backplane clock is on, needed to generate F2 interrupt */
	brcmf_sdio_clkctl(bus, CLK_AVAIL, false);
	if (bus->clkstate != CLK_AVAIL)
		goto release;

	/* Force clocks on backplane to be sure F2 interrupt propagates */
	saveclk = brcmf_sdiod_readb(sdiod, SBSDIO_FUNC1_CHIPCLKCSR, &err);
	if (!err) {
		bpreq = saveclk;
		bpreq |= brcmf_chip_is_ulp(bus->ci) ?
			SBSDIO_HT_AVAIL_REQ : SBSDIO_FORCE_HT;
		brcmf_sdiod_writeb(sdiod, SBSDIO_FUNC1_CHIPCLKCSR,
				   bpreq, &err);
	}
	if (err) {
		brcmf_err("Failed to force clock for F2: err %d\n", err);
		goto release;
	}

	/* Enable function 2 (frame transfers) */
	brcmf_sdiod_writel(sdiod, core->base + SD_REG(tosbmailboxdata),
			   SDPCM_PROT_VERSION << SMB_DATA_VERSION_SHIFT, NULL);

	err = sdio_enable_func(sdiod->func2);

	brcmf_dbg(INFO, "enable F2: err=%d\n", err);

	/* If F2 successfully enabled, set core and enable interrupts */
	if (!err) {
		/* Set up the interrupt mask and enable interrupts */
		bus->hostintmask = HOSTINTMASK;
		brcmf_sdiod_writel(sdiod, core->base + SD_REG(hostintmask),
				   bus->hostintmask, NULL);

		switch (sdiod->func1->device) {
		case SDIO_DEVICE_ID_BROADCOM_CYPRESS_4373:
			brcmf_dbg(INFO, "set F2 watermark to 0x%x*4 bytes\n",
				  CY_4373_F2_WATERMARK);
			brcmf_sdiod_writeb(sdiod, SBSDIO_WATERMARK,
					   CY_4373_F2_WATERMARK, &err);
			devctl = brcmf_sdiod_readb(sdiod, SBSDIO_DEVICE_CTL,
						   &err);
			devctl |= SBSDIO_DEVCTL_F2WM_ENAB;
			brcmf_sdiod_writeb(sdiod, SBSDIO_DEVICE_CTL, devctl,
					   &err);
			brcmf_sdiod_writeb(sdiod, SBSDIO_FUNC1_MESBUSYCTRL,
					   CY_4373_F1_MESBUSYCTRL, &err);
			break;
		case SDIO_DEVICE_ID_BROADCOM_CYPRESS_43012:
			brcmf_dbg(INFO, "set F2 watermark to 0x%x*4 bytes\n",
				  CY_43012_F2_WATERMARK);
			brcmf_sdiod_writeb(sdiod, SBSDIO_WATERMARK,
					   CY_43012_F2_WATERMARK, &err);
			devctl = brcmf_sdiod_readb(sdiod, SBSDIO_DEVICE_CTL,
						   &err);
			devctl |= SBSDIO_DEVCTL_F2WM_ENAB;
			brcmf_sdiod_writeb(sdiod, SBSDIO_DEVICE_CTL, devctl,
					   &err);
			brcmf_sdiod_writeb(sdiod, SBSDIO_FUNC1_MESBUSYCTRL,
					   CY_43012_MESBUSYCTRL, &err);
			break;
		case SDIO_DEVICE_ID_BROADCOM_4329:
		case SDIO_DEVICE_ID_BROADCOM_4339:
			brcmf_dbg(INFO, "set F2 watermark to 0x%x*4 bytes\n",
				  CY_4339_F2_WATERMARK);
			brcmf_sdiod_writeb(sdiod, SBSDIO_WATERMARK,
					   CY_4339_F2_WATERMARK, &err);
			devctl = brcmf_sdiod_readb(sdiod, SBSDIO_DEVICE_CTL,
						   &err);
			devctl |= SBSDIO_DEVCTL_F2WM_ENAB;
			brcmf_sdiod_writeb(sdiod, SBSDIO_DEVICE_CTL, devctl,
					   &err);
			brcmf_sdiod_writeb(sdiod, SBSDIO_FUNC1_MESBUSYCTRL,
					   CY_4339_MESBUSYCTRL, &err);
			break;
		case SDIO_DEVICE_ID_BROADCOM_43455:
			brcmf_dbg(INFO, "set F2 watermark to 0x%x*4 bytes\n",
				  CY_43455_F2_WATERMARK);
			brcmf_sdiod_writeb(sdiod, SBSDIO_WATERMARK,
					   CY_43455_F2_WATERMARK, &err);
			devctl = brcmf_sdiod_readb(sdiod, SBSDIO_DEVICE_CTL,
						   &err);
			devctl |= SBSDIO_DEVCTL_F2WM_ENAB;
			brcmf_sdiod_writeb(sdiod, SBSDIO_DEVICE_CTL, devctl,
					   &err);
			brcmf_sdiod_writeb(sdiod, SBSDIO_FUNC1_MESBUSYCTRL,
					   CY_43455_MESBUSYCTRL, &err);
			break;
		case SDIO_DEVICE_ID_BROADCOM_4359:
		case SDIO_DEVICE_ID_BROADCOM_4354:
		case SDIO_DEVICE_ID_BROADCOM_4356:
			brcmf_dbg(INFO, "set F2 watermark to 0x%x*4 bytes\n",
				  CY_435X_F2_WATERMARK);
			brcmf_sdiod_writeb(sdiod, SBSDIO_WATERMARK,
					   CY_435X_F2_WATERMARK, &err);
			devctl = brcmf_sdiod_readb(sdiod, SBSDIO_DEVICE_CTL,
						   &err);
			devctl |= SBSDIO_DEVCTL_F2WM_ENAB;
			brcmf_sdiod_writeb(sdiod, SBSDIO_DEVICE_CTL, devctl,
					   &err);
			brcmf_sdiod_writeb(sdiod, SBSDIO_FUNC1_MESBUSYCTRL,
					   CY_435X_F1_MESBUSYCTRL, &err);
			break;
		default:
			brcmf_sdiod_writeb(sdiod, SBSDIO_WATERMARK,
					   DEFAULT_F2_WATERMARK, &err);
			break;
		}
	} else {
		/* Disable F2 again */
		sdio_disable_func(sdiod->func2);
		goto checkdied;
	}

	if (brcmf_chip_sr_capable(bus->ci)) {
		brcmf_sdio_sr_init(bus);
	} else {
		/* Restore previous clock setting */
		brcmf_sdiod_writeb(sdiod, SBSDIO_FUNC1_CHIPCLKCSR,
				   saveclk, &err);
	}

	if (err == 0) {
<<<<<<< HEAD
		/* Allow full data communication using DPC from now on. */
		brcmf_sdiod_change_state(bus->sdiodev, BRCMF_SDIOD_DATA);

		err = brcmf_sdiod_intr_register(sdiodev);
=======
		/* Assign bus interface call back */
		sdiod->bus_if->dev = sdiod->dev;
		sdiod->bus_if->ops = &brcmf_sdio_bus_ops;
		sdiod->bus_if->chip = bus->ci->chip;
		sdiod->bus_if->chiprev = bus->ci->chiprev;

		/* Allow full data communication using DPC from now on. */
		brcmf_sdiod_change_state(bus->sdiodev, BRCMF_SDIOD_DATA);

		err = brcmf_sdiod_intr_register(sdiod);
>>>>>>> 24b8d41d
		if (err != 0)
			brcmf_err("intr register failed:%d\n", err);
	}

	/* If we didn't come up, turn off backplane clock */
	if (err != 0) {
		brcmf_sdio_clkctl(bus, CLK_NONE, false);
		goto checkdied;
	}

	sdio_release_host(sdiod->func1);

	err = brcmf_alloc(sdiod->dev, sdiod->settings);
	if (err) {
		brcmf_err("brcmf_alloc failed\n");
		goto claim;
	}

	/* Attach to the common layer, reserve hdr space */
	err = brcmf_attach(sdiod->dev);
	if (err != 0) {
		brcmf_err("brcmf_attach failed\n");
		goto free;
	}

	/* ready */
	return;

free:
	brcmf_free(sdiod->dev);
claim:
	sdio_claim_host(sdiod->func1);
checkdied:
	brcmf_sdio_checkdied(bus);
release:
	sdio_release_host(sdiod->func1);
fail:
	brcmf_dbg(TRACE, "failed: dev=%s, err=%d\n", dev_name(dev), err);
	device_release_driver(&sdiod->func2->dev);
	device_release_driver(dev);
}

static struct brcmf_fw_request *
brcmf_sdio_prepare_fw_request(struct brcmf_sdio *bus)
{
	struct brcmf_fw_request *fwreq;
	struct brcmf_fw_name fwnames[] = {
		{ ".bin", bus->sdiodev->fw_name },
		{ ".txt", bus->sdiodev->nvram_name },
	};

	fwreq = brcmf_fw_alloc_request(bus->ci->chip, bus->ci->chiprev,
				       brcmf_sdio_fwnames,
				       ARRAY_SIZE(brcmf_sdio_fwnames),
				       fwnames, ARRAY_SIZE(fwnames));
	if (!fwreq)
		return NULL;

	fwreq->items[BRCMF_SDIO_FW_CODE].type = BRCMF_FW_TYPE_BINARY;
	fwreq->items[BRCMF_SDIO_FW_NVRAM].type = BRCMF_FW_TYPE_NVRAM;
	fwreq->board_type = bus->sdiodev->settings->board_type;

	return fwreq;
}

struct brcmf_sdio *brcmf_sdio_probe(struct brcmf_sdio_dev *sdiodev)
{
	int ret;
	struct brcmf_sdio *bus;
	struct workqueue_struct *wq;
	struct brcmf_fw_request *fwreq;

	brcmf_dbg(TRACE, "Enter\n");

	/* Allocate private bus interface state */
	bus = kzalloc(sizeof(struct brcmf_sdio), GFP_ATOMIC);
	if (!bus)
		goto fail;

	bus->sdiodev = sdiodev;
	sdiodev->bus = bus;
	skb_queue_head_init(&bus->glom);
	bus->txbound = BRCMF_TXBOUND;
	bus->rxbound = BRCMF_RXBOUND;
	bus->txminmax = BRCMF_TXMINMAX;
	bus->tx_seq = SDPCM_SEQ_WRAP - 1;

	/* single-threaded workqueue */
	wq = alloc_ordered_workqueue("brcmf_wq/%s", WQ_MEM_RECLAIM,
				     dev_name(&sdiodev->func1->dev));
	if (!wq) {
		brcmf_err("insufficient memory to create txworkqueue\n");
		goto fail;
	}
	brcmf_sdiod_freezer_count(sdiodev);
	INIT_WORK(&bus->datawork, brcmf_sdio_dataworker);
	bus->brcmf_wq = wq;

	/* attempt to attach to the dongle */
	if (!(brcmf_sdio_probe_attach(bus))) {
		brcmf_err("brcmf_sdio_probe_attach failed\n");
		goto fail;
	}

	spin_lock_init(&bus->rxctl_lock);
	spin_lock_init(&bus->txq_lock);
	init_waitqueue_head(&bus->ctrl_wait);
	init_waitqueue_head(&bus->dcmd_resp_wait);

	/* Set up the watchdog timer */
	timer_setup(&bus->timer, brcmf_sdio_watchdog, 0);
	/* Initialize watchdog thread */
	init_completion(&bus->watchdog_wait);
	bus->watchdog_tsk = kthread_run(brcmf_sdio_watchdog_thread,
					bus, "brcmf_wdog/%s",
					dev_name(&sdiodev->func1->dev));
	if (IS_ERR(bus->watchdog_tsk)) {
		pr_warn("brcmf_watchdog thread failed to start\n");
		bus->watchdog_tsk = NULL;
	}
	/* Initialize DPC thread */
	bus->dpc_triggered = false;
	bus->dpc_running = false;

	/* default sdio bus header length for tx packet */
	bus->tx_hdrlen = SDPCM_HWHDR_LEN + SDPCM_SWHDR_LEN;

	/* Query the F2 block size, set roundup accordingly */
	bus->blocksize = bus->sdiodev->func2->cur_blksize;
	bus->roundup = min(max_roundup, bus->blocksize);

	sdio_claim_host(bus->sdiodev->func1);

	/* Disable F2 to clear any intermediate frame state on the dongle */
	sdio_disable_func(bus->sdiodev->func2);

	bus->rxflow = false;

	/* Done with backplane-dependent accesses, can drop clock... */
	brcmf_sdiod_writeb(bus->sdiodev, SBSDIO_FUNC1_CHIPCLKCSR, 0, NULL);

	sdio_release_host(bus->sdiodev->func1);

	/* ...and initialize clock/power states */
	bus->clkstate = CLK_SDONLY;
	bus->idletime = BRCMF_IDLE_INTERVAL;
	bus->idleclock = BRCMF_IDLE_ACTIVE;

	/* SR state */
	bus->sr_enabled = false;

	brcmf_dbg(INFO, "completed!!\n");

	fwreq = brcmf_sdio_prepare_fw_request(bus);
	if (!fwreq) {
		ret = -ENOMEM;
		goto fail;
	}

	ret = brcmf_fw_get_firmwares(sdiodev->dev, fwreq,
				     brcmf_sdio_firmware_callback);
	if (ret != 0) {
		brcmf_err("async firmware request failed: %d\n", ret);
		kfree(fwreq);
		goto fail;
	}

	return bus;

fail:
	brcmf_sdio_remove(bus);
	return NULL;
}

/* Detach and free everything */
void brcmf_sdio_remove(struct brcmf_sdio *bus)
{
	brcmf_dbg(TRACE, "Enter\n");

	if (bus) {
		/* Stop watchdog task */
		if (bus->watchdog_tsk) {
			send_sig(SIGTERM, bus->watchdog_tsk, 1);
			kthread_stop(bus->watchdog_tsk);
			bus->watchdog_tsk = NULL;
		}

		/* De-register interrupt handler */
		brcmf_sdiod_intr_unregister(bus->sdiodev);

		brcmf_detach(bus->sdiodev->dev);

		cancel_work_sync(&bus->datawork);
		if (bus->brcmf_wq)
			destroy_workqueue(bus->brcmf_wq);

		if (bus->ci) {
			if (bus->sdiodev->state != BRCMF_SDIOD_NOMEDIUM) {
				sdio_claim_host(bus->sdiodev->func1);
				brcmf_sdio_wd_timer(bus, false);
				brcmf_sdio_clkctl(bus, CLK_AVAIL, false);
				/* Leave the device in state where it is
				 * 'passive'. This is done by resetting all
				 * necessary cores.
				 */
				msleep(20);
				brcmf_chip_set_passive(bus->ci);
				brcmf_sdio_clkctl(bus, CLK_NONE, false);
				sdio_release_host(bus->sdiodev->func1);
			}
			brcmf_chip_detach(bus->ci);
		}
		if (bus->sdiodev->settings)
			brcmf_release_module_param(bus->sdiodev->settings);

		kfree(bus->rxbuf);
		kfree(bus->hdrbuf);
		kfree(bus);
	}

	brcmf_dbg(TRACE, "Disconnected\n");
}

void brcmf_sdio_wd_timer(struct brcmf_sdio *bus, bool active)
{
	/* Totally stop the timer */
	if (!active && bus->wd_active) {
		del_timer_sync(&bus->timer);
		bus->wd_active = false;
		return;
	}

	/* don't start the wd until fw is loaded */
	if (bus->sdiodev->state != BRCMF_SDIOD_DATA)
		return;

	if (active) {
		if (!bus->wd_active) {
			/* Create timer again when watchdog period is
			   dynamically changed or in the first instance
			 */
			bus->timer.expires = jiffies + BRCMF_WD_POLL;
			add_timer(&bus->timer);
			bus->wd_active = true;
		} else {
			/* Re arm the timer, at last watchdog period */
			mod_timer(&bus->timer, jiffies + BRCMF_WD_POLL);
		}
	}
}

int brcmf_sdio_sleep(struct brcmf_sdio *bus, bool sleep)
{
	int ret;

	sdio_claim_host(bus->sdiodev->func1);
	ret = brcmf_sdio_bus_sleep(bus, sleep, false);
	sdio_release_host(bus->sdiodev->func1);

	return ret;
}
<|MERGE_RESOLUTION|>--- conflicted
+++ resolved
@@ -328,18 +328,6 @@
 #define KSO_WAIT_US 50
 #define MAX_KSO_ATTEMPTS (PMU_MAX_TRANSITION_DLY/KSO_WAIT_US)
 #define BRCMF_SDIO_MAX_ACCESS_ERRORS	5
-<<<<<<< HEAD
-
-/*
- * Conversion of 802.1D priority to precedence level
- */
-static uint prio2prec(u32 prio)
-{
-	return (prio == PRIO_8021D_NONE || prio == PRIO_8021D_BE) ?
-	       (prio^2) : prio;
-}
-=======
->>>>>>> 24b8d41d
 
 #ifdef DEBUG
 /* Device console log buffer state */
@@ -615,43 +603,6 @@
 	{4,  0x1}
 };
 
-<<<<<<< HEAD
-BRCMF_FW_NVRAM_DEF(43143, "brcmfmac43143-sdio.bin", "brcmfmac43143-sdio.txt");
-BRCMF_FW_NVRAM_DEF(43241B0, "brcmfmac43241b0-sdio.bin",
-		   "brcmfmac43241b0-sdio.txt");
-BRCMF_FW_NVRAM_DEF(43241B4, "brcmfmac43241b4-sdio.bin",
-		   "brcmfmac43241b4-sdio.txt");
-BRCMF_FW_NVRAM_DEF(43241B5, "brcmfmac43241b5-sdio.bin",
-		   "brcmfmac43241b5-sdio.txt");
-BRCMF_FW_NVRAM_DEF(4329, "brcmfmac4329-sdio.bin", "brcmfmac4329-sdio.txt");
-BRCMF_FW_NVRAM_DEF(4330, "brcmfmac4330-sdio.bin", "brcmfmac4330-sdio.txt");
-BRCMF_FW_NVRAM_DEF(4334, "brcmfmac4334-sdio.bin", "brcmfmac4334-sdio.txt");
-BRCMF_FW_NVRAM_DEF(43340, "brcmfmac43340-sdio.bin", "brcmfmac43340-sdio.txt");
-BRCMF_FW_NVRAM_DEF(4335, "brcmfmac4335-sdio.bin", "brcmfmac4335-sdio.txt");
-BRCMF_FW_NVRAM_DEF(43362, "brcmfmac43362-sdio.bin", "brcmfmac43362-sdio.txt");
-BRCMF_FW_NVRAM_DEF(4339, "brcmfmac4339-sdio.bin", "brcmfmac4339-sdio.txt");
-BRCMF_FW_NVRAM_DEF(43430, "brcmfmac43430-sdio.bin", "brcmfmac43430-sdio.txt");
-BRCMF_FW_NVRAM_DEF(43455, "brcmfmac43455-sdio.bin", "brcmfmac43455-sdio.txt");
-BRCMF_FW_NVRAM_DEF(4354, "brcmfmac4354-sdio.bin", "brcmfmac4354-sdio.txt");
-BRCMF_FW_NVRAM_DEF(4356, "brcmfmac4356-sdio.bin", "brcmfmac4356-sdio.txt");
-
-static struct brcmf_firmware_mapping brcmf_sdio_fwnames[] = {
-	BRCMF_FW_NVRAM_ENTRY(BRCM_CC_43143_CHIP_ID, 0xFFFFFFFF, 43143),
-	BRCMF_FW_NVRAM_ENTRY(BRCM_CC_43241_CHIP_ID, 0x0000001F, 43241B0),
-	BRCMF_FW_NVRAM_ENTRY(BRCM_CC_43241_CHIP_ID, 0x00000020, 43241B4),
-	BRCMF_FW_NVRAM_ENTRY(BRCM_CC_43241_CHIP_ID, 0xFFFFFFC0, 43241B5),
-	BRCMF_FW_NVRAM_ENTRY(BRCM_CC_4329_CHIP_ID, 0xFFFFFFFF, 4329),
-	BRCMF_FW_NVRAM_ENTRY(BRCM_CC_4330_CHIP_ID, 0xFFFFFFFF, 4330),
-	BRCMF_FW_NVRAM_ENTRY(BRCM_CC_4334_CHIP_ID, 0xFFFFFFFF, 4334),
-	BRCMF_FW_NVRAM_ENTRY(BRCM_CC_43340_CHIP_ID, 0xFFFFFFFF, 43340),
-	BRCMF_FW_NVRAM_ENTRY(BRCM_CC_4335_CHIP_ID, 0xFFFFFFFF, 4335),
-	BRCMF_FW_NVRAM_ENTRY(BRCM_CC_43362_CHIP_ID, 0xFFFFFFFE, 43362),
-	BRCMF_FW_NVRAM_ENTRY(BRCM_CC_4339_CHIP_ID, 0xFFFFFFFF, 4339),
-	BRCMF_FW_NVRAM_ENTRY(BRCM_CC_43430_CHIP_ID, 0xFFFFFFFF, 43430),
-	BRCMF_FW_NVRAM_ENTRY(BRCM_CC_4345_CHIP_ID, 0xFFFFFFC0, 43455),
-	BRCMF_FW_NVRAM_ENTRY(BRCM_CC_4354_CHIP_ID, 0xFFFFFFFF, 4354),
-	BRCMF_FW_NVRAM_ENTRY(BRCM_CC_4356_CHIP_ID, 0xFFFFFFFF, 4356)
-=======
 BRCMF_FW_DEF(43143, "brcmfmac43143-sdio");
 BRCMF_FW_DEF(43241B0, "brcmfmac43241b0-sdio");
 BRCMF_FW_DEF(43241B4, "brcmfmac43241b4-sdio");
@@ -696,7 +647,6 @@
 	BRCMF_FW_ENTRY(BRCM_CC_4359_CHIP_ID, 0xFFFFFFFF, 4359),
 	BRCMF_FW_ENTRY(CY_CC_4373_CHIP_ID, 0xFFFFFFFF, 4373),
 	BRCMF_FW_ENTRY(CY_CC_43012_CHIP_ID, 0xFFFFFFFF, 43012)
->>>>>>> 24b8d41d
 };
 
 #define TXCTL_CREDITS	2
@@ -794,6 +744,7 @@
 		/* bail out upon subsequent access errors */
 		if (err && (err_cnt++ > BRCMF_SDIO_MAX_ACCESS_ERRORS))
 			break;
+
 		udelay(KSO_WAIT_US);
 		brcmf_sdiod_writeb(bus->sdiodev, SBSDIO_FUNC1_SLEEPCSR, wr_val,
 				   &err);
@@ -1749,19 +1700,11 @@
 					   pfirst->len, pfirst->next,
 					   pfirst->prev);
 			skb_unlink(pfirst, &bus->glom);
-<<<<<<< HEAD
-			if (brcmf_sdio_fromevntchan(pfirst->data))
-				brcmf_rx_event(bus->sdiodev->dev, pfirst);
-			else
-				brcmf_rx_frame(bus->sdiodev->dev, pfirst,
-					       false);
-=======
 			if (brcmf_sdio_fromevntchan(&dptr[SDPCM_HWHDR_LEN]))
 				brcmf_rx_event(bus->sdiodev->dev, pfirst);
 			else
 				brcmf_rx_frame(bus->sdiodev->dev, pfirst,
 					       false, false);
->>>>>>> 24b8d41d
 			bus->sdcnt.rxglompkts++;
 		}
 
@@ -2095,11 +2038,7 @@
 			brcmf_rx_event(bus->sdiodev->dev, pkt);
 		else
 			brcmf_rx_frame(bus->sdiodev->dev, pkt,
-<<<<<<< HEAD
-				       false);
-=======
 				       false, false);
->>>>>>> 24b8d41d
 
 		/* prepare the descriptor for the next read */
 		rd->len = rd->len_nxtfrm << 4;
@@ -3954,12 +3893,6 @@
 	struct brcmf_sdio_dev *sdiodev = ctx;
 	u32 val, rev;
 
-<<<<<<< HEAD
-	val = brcmf_sdiod_regrl(sdiodev, addr, NULL);
-	if ((sdiodev->func[0]->device == SDIO_DEVICE_ID_BROADCOM_4335_4339 ||
-	     sdiodev->func[0]->device == SDIO_DEVICE_ID_BROADCOM_4339) &&
-	    addr == CORE_CC_REG(SI_ENUM_BASE, chipid)) {
-=======
 	val = brcmf_sdiod_readl(sdiodev, addr, NULL);
 
 	/*
@@ -3972,7 +3905,6 @@
 	if (addr == CORE_CC_REG(SI_ENUM_BASE, chipid) &&
 	    (sdiodev->func1->device == SDIO_DEVICE_ID_BROADCOM_4339 ||
 	     sdiodev->func1->device == SDIO_DEVICE_ID_BROADCOM_4335_4339)) {
->>>>>>> 24b8d41d
 		rev = (val & CID_REV_MASK) >> CID_REV_SHIFT;
 		if (rev >= 2) {
 			val &= ~CID_ID_MASK;
@@ -4408,12 +4340,6 @@
 	}
 
 	if (err == 0) {
-<<<<<<< HEAD
-		/* Allow full data communication using DPC from now on. */
-		brcmf_sdiod_change_state(bus->sdiodev, BRCMF_SDIOD_DATA);
-
-		err = brcmf_sdiod_intr_register(sdiodev);
-=======
 		/* Assign bus interface call back */
 		sdiod->bus_if->dev = sdiod->dev;
 		sdiod->bus_if->ops = &brcmf_sdio_bus_ops;
@@ -4424,7 +4350,6 @@
 		brcmf_sdiod_change_state(bus->sdiodev, BRCMF_SDIOD_DATA);
 
 		err = brcmf_sdiod_intr_register(sdiod);
->>>>>>> 24b8d41d
 		if (err != 0)
 			brcmf_err("intr register failed:%d\n", err);
 	}
