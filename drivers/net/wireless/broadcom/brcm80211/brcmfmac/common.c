--- conflicted
+++ resolved
@@ -79,10 +79,7 @@
 
 void brcmf_c_set_joinpref_default(struct brcmf_if *ifp)
 {
-<<<<<<< HEAD
-=======
 	struct brcmf_pub *drvr = ifp->drvr;
->>>>>>> 24b8d41d
 	struct brcmf_join_pref_params join_pref_params[2];
 	int err;
 
@@ -99,9 +96,6 @@
 	err = brcmf_fil_iovar_data_set(ifp, "join_pref", join_pref_params,
 				       sizeof(join_pref_params));
 	if (err)
-<<<<<<< HEAD
-		brcmf_err("Set join_pref error (%d)\n", err);
-=======
 		bphy_err(drvr, "Set join_pref error (%d)\n", err);
 }
 
@@ -194,7 +188,6 @@
 done:
 	release_firmware(clm);
 	return err;
->>>>>>> 24b8d41d
 }
 
 int brcmf_c_preinit_dcmds(struct brcmf_if *ifp)
@@ -202,10 +195,7 @@
 	struct brcmf_pub *drvr = ifp->drvr;
 	s8 eventmask[BRCMF_EVENTING_MASK_LEN];
 	u8 buf[BRCMF_DCMD_SMLEN];
-<<<<<<< HEAD
-=======
 	struct brcmf_bus *bus;
->>>>>>> 24b8d41d
 	struct brcmf_rev_info_le revinfo;
 	struct brcmf_rev_info *ri;
 	char *clmver;
