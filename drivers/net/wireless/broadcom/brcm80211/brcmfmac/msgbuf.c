// SPDX-License-Identifier: ISC
/*
 * Copyright (c) 2014 Broadcom Corporation
 */

/*******************************************************************************
 * Communicates with the dongle by using dcmd codes.
 * For certain dcmd codes, the dongle interprets string data from the host.
 ******************************************************************************/

#include <linux/types.h>
#include <linux/netdevice.h>
#include <linux/etherdevice.h>

#include <brcmu_utils.h>
#include <brcmu_wifi.h>

#include "core.h"
#include "debug.h"
#include "proto.h"
#include "msgbuf.h"
#include "commonring.h"
#include "flowring.h"
#include "bus.h"
#include "tracepoint.h"


#define MSGBUF_IOCTL_RESP_TIMEOUT		msecs_to_jiffies(2000)

#define MSGBUF_TYPE_GEN_STATUS			0x1
#define MSGBUF_TYPE_RING_STATUS			0x2
#define MSGBUF_TYPE_FLOW_RING_CREATE		0x3
#define MSGBUF_TYPE_FLOW_RING_CREATE_CMPLT	0x4
#define MSGBUF_TYPE_FLOW_RING_DELETE		0x5
#define MSGBUF_TYPE_FLOW_RING_DELETE_CMPLT	0x6
#define MSGBUF_TYPE_FLOW_RING_FLUSH		0x7
#define MSGBUF_TYPE_FLOW_RING_FLUSH_CMPLT	0x8
#define MSGBUF_TYPE_IOCTLPTR_REQ		0x9
#define MSGBUF_TYPE_IOCTLPTR_REQ_ACK		0xA
#define MSGBUF_TYPE_IOCTLRESP_BUF_POST		0xB
#define MSGBUF_TYPE_IOCTL_CMPLT			0xC
#define MSGBUF_TYPE_EVENT_BUF_POST		0xD
#define MSGBUF_TYPE_WL_EVENT			0xE
#define MSGBUF_TYPE_TX_POST			0xF
#define MSGBUF_TYPE_TX_STATUS			0x10
#define MSGBUF_TYPE_RXBUF_POST			0x11
#define MSGBUF_TYPE_RX_CMPLT			0x12
#define MSGBUF_TYPE_LPBK_DMAXFER		0x13
#define MSGBUF_TYPE_LPBK_DMAXFER_CMPLT		0x14

#define NR_TX_PKTIDS				2048
#define NR_RX_PKTIDS				1024

#define BRCMF_IOCTL_REQ_PKTID			0xFFFE

#define BRCMF_MSGBUF_MAX_PKT_SIZE		2048
#define BRCMF_MSGBUF_MAX_CTL_PKT_SIZE           8192
#define BRCMF_MSGBUF_RXBUFPOST_THRESHOLD	32
#define BRCMF_MSGBUF_MAX_IOCTLRESPBUF_POST	8
#define BRCMF_MSGBUF_MAX_EVENTBUF_POST		8

#define BRCMF_MSGBUF_PKT_FLAGS_FRAME_802_3	0x01
#define BRCMF_MSGBUF_PKT_FLAGS_FRAME_802_11	0x02
#define BRCMF_MSGBUF_PKT_FLAGS_FRAME_MASK	0x07
#define BRCMF_MSGBUF_PKT_FLAGS_PRIO_SHIFT	5

#define BRCMF_MSGBUF_TX_FLUSH_CNT1		32
#define BRCMF_MSGBUF_TX_FLUSH_CNT2		96

#define BRCMF_MSGBUF_DELAY_TXWORKER_THRS	96
#define BRCMF_MSGBUF_TRICKLE_TXWORKER_THRS	32
#define BRCMF_MSGBUF_UPDATE_RX_PTR_THRS		48


struct msgbuf_common_hdr {
	u8				msgtype;
	u8				ifidx;
	u8				flags;
	u8				rsvd0;
	__le32				request_id;
};

struct msgbuf_ioctl_req_hdr {
	struct msgbuf_common_hdr	msg;
	__le32				cmd;
	__le16				trans_id;
	__le16				input_buf_len;
	__le16				output_buf_len;
	__le16				rsvd0[3];
	struct msgbuf_buf_addr		req_buf_addr;
	__le32				rsvd1[2];
};

struct msgbuf_tx_msghdr {
	struct msgbuf_common_hdr	msg;
	u8				txhdr[ETH_HLEN];
	u8				flags;
	u8				seg_cnt;
	struct msgbuf_buf_addr		metadata_buf_addr;
	struct msgbuf_buf_addr		data_buf_addr;
	__le16				metadata_buf_len;
	__le16				data_len;
	__le32				rsvd0;
};

struct msgbuf_rx_bufpost {
	struct msgbuf_common_hdr	msg;
	__le16				metadata_buf_len;
	__le16				data_buf_len;
	__le32				rsvd0;
	struct msgbuf_buf_addr		metadata_buf_addr;
	struct msgbuf_buf_addr		data_buf_addr;
};

struct msgbuf_rx_ioctl_resp_or_event {
	struct msgbuf_common_hdr	msg;
	__le16				host_buf_len;
	__le16				rsvd0[3];
	struct msgbuf_buf_addr		host_buf_addr;
	__le32				rsvd1[4];
};

struct msgbuf_completion_hdr {
	__le16				status;
	__le16				flow_ring_id;
};

/* Data struct for the MSGBUF_TYPE_GEN_STATUS */
struct msgbuf_gen_status {
	struct msgbuf_common_hdr	msg;
	struct msgbuf_completion_hdr	compl_hdr;
	__le16				write_idx;
	__le32				rsvd0[3];
};

/* Data struct for the MSGBUF_TYPE_RING_STATUS */
struct msgbuf_ring_status {
	struct msgbuf_common_hdr	msg;
	struct msgbuf_completion_hdr	compl_hdr;
	__le16				write_idx;
	__le16				rsvd0[5];
};

struct msgbuf_rx_event {
	struct msgbuf_common_hdr	msg;
	struct msgbuf_completion_hdr	compl_hdr;
	__le16				event_data_len;
	__le16				seqnum;
	__le16				rsvd0[4];
};

struct msgbuf_ioctl_resp_hdr {
	struct msgbuf_common_hdr	msg;
	struct msgbuf_completion_hdr	compl_hdr;
	__le16				resp_len;
	__le16				trans_id;
	__le32				cmd;
	__le32				rsvd0;
};

struct msgbuf_tx_status {
	struct msgbuf_common_hdr	msg;
	struct msgbuf_completion_hdr	compl_hdr;
	__le16				metadata_len;
	__le16				tx_status;
};

struct msgbuf_rx_complete {
	struct msgbuf_common_hdr	msg;
	struct msgbuf_completion_hdr	compl_hdr;
	__le16				metadata_len;
	__le16				data_len;
	__le16				data_offset;
	__le16				flags;
	__le32				rx_status_0;
	__le32				rx_status_1;
	__le32				rsvd0;
};

struct msgbuf_tx_flowring_create_req {
	struct msgbuf_common_hdr	msg;
	u8				da[ETH_ALEN];
	u8				sa[ETH_ALEN];
	u8				tid;
	u8				if_flags;
	__le16				flow_ring_id;
	u8				tc;
	u8				priority;
	__le16				int_vector;
	__le16				max_items;
	__le16				len_item;
	struct msgbuf_buf_addr		flow_ring_addr;
};

struct msgbuf_tx_flowring_delete_req {
	struct msgbuf_common_hdr	msg;
	__le16				flow_ring_id;
	__le16				reason;
	__le32				rsvd0[7];
};

struct msgbuf_flowring_create_resp {
	struct msgbuf_common_hdr	msg;
	struct msgbuf_completion_hdr	compl_hdr;
	__le32				rsvd0[3];
};

struct msgbuf_flowring_delete_resp {
	struct msgbuf_common_hdr	msg;
	struct msgbuf_completion_hdr	compl_hdr;
	__le32				rsvd0[3];
};

struct msgbuf_flowring_flush_resp {
	struct msgbuf_common_hdr	msg;
	struct msgbuf_completion_hdr	compl_hdr;
	__le32				rsvd0[3];
};

struct brcmf_msgbuf_work_item {
	struct list_head queue;
	u32 flowid;
	int ifidx;
	u8 sa[ETH_ALEN];
	u8 da[ETH_ALEN];
};

struct brcmf_msgbuf {
	struct brcmf_pub *drvr;

	struct brcmf_commonring **commonrings;
	struct brcmf_commonring **flowrings;
	dma_addr_t *flowring_dma_handle;

	u16 max_flowrings;
	u16 max_submissionrings;
	u16 max_completionrings;

	u16 rx_dataoffset;
	u32 max_rxbufpost;
	u16 rx_metadata_offset;
	u32 rxbufpost;

	u32 max_ioctlrespbuf;
	u32 cur_ioctlrespbuf;
	u32 max_eventbuf;
	u32 cur_eventbuf;

	void *ioctbuf;
	dma_addr_t ioctbuf_handle;
	u32 ioctbuf_phys_hi;
	u32 ioctbuf_phys_lo;
	int ioctl_resp_status;
	u32 ioctl_resp_ret_len;
	u32 ioctl_resp_pktid;

	u16 data_seq_no;
	u16 ioctl_seq_no;
	u32 reqid;
	wait_queue_head_t ioctl_resp_wait;
	bool ctl_completed;

	struct brcmf_msgbuf_pktids *tx_pktids;
	struct brcmf_msgbuf_pktids *rx_pktids;
	struct brcmf_flowring *flow;

	struct workqueue_struct *txflow_wq;
	struct work_struct txflow_work;
	unsigned long *flow_map;
	unsigned long *txstatus_done_map;

	struct work_struct flowring_work;
	spinlock_t flowring_work_lock;
	struct list_head work_queue;
};

struct brcmf_msgbuf_pktid {
	atomic_t  allocated;
	u16 data_offset;
	struct sk_buff *skb;
	dma_addr_t physaddr;
};

struct brcmf_msgbuf_pktids {
	u32 array_size;
	u32 last_allocated_idx;
	enum dma_data_direction direction;
	struct brcmf_msgbuf_pktid *array;
};

static void brcmf_msgbuf_rxbuf_ioctlresp_post(struct brcmf_msgbuf *msgbuf);


static struct brcmf_msgbuf_pktids *
brcmf_msgbuf_init_pktids(u32 nr_array_entries,
			 enum dma_data_direction direction)
{
	struct brcmf_msgbuf_pktid *array;
	struct brcmf_msgbuf_pktids *pktids;

	array = kcalloc(nr_array_entries, sizeof(*array), GFP_KERNEL);
	if (!array)
		return NULL;

	pktids = kzalloc(sizeof(*pktids), GFP_KERNEL);
	if (!pktids) {
		kfree(array);
		return NULL;
	}
	pktids->array = array;
	pktids->array_size = nr_array_entries;

	return pktids;
}


static int
brcmf_msgbuf_alloc_pktid(struct device *dev,
			 struct brcmf_msgbuf_pktids *pktids,
			 struct sk_buff *skb, u16 data_offset,
			 dma_addr_t *physaddr, u32 *idx)
{
	struct brcmf_msgbuf_pktid *array;
	u32 count;

	array = pktids->array;

	*physaddr = dma_map_single(dev, skb->data + data_offset,
				   skb->len - data_offset, pktids->direction);

	if (dma_mapping_error(dev, *physaddr)) {
		brcmf_err("dma_map_single failed !!\n");
		return -ENOMEM;
	}

	*idx = pktids->last_allocated_idx;

	count = 0;
	do {
		(*idx)++;
		if (*idx == pktids->array_size)
			*idx = 0;
		if (array[*idx].allocated.counter == 0)
			if (atomic_cmpxchg(&array[*idx].allocated, 0, 1) == 0)
				break;
		count++;
	} while (count < pktids->array_size);

	if (count == pktids->array_size)
		return -ENOMEM;

	array[*idx].data_offset = data_offset;
	array[*idx].physaddr = *physaddr;
	array[*idx].skb = skb;

	pktids->last_allocated_idx = *idx;

	return 0;
}


static struct sk_buff *
brcmf_msgbuf_get_pktid(struct device *dev, struct brcmf_msgbuf_pktids *pktids,
		       u32 idx)
{
	struct brcmf_msgbuf_pktid *pktid;
	struct sk_buff *skb;

	if (idx >= pktids->array_size) {
		brcmf_err("Invalid packet id %d (max %d)\n", idx,
			  pktids->array_size);
		return NULL;
	}
	if (pktids->array[idx].allocated.counter) {
		pktid = &pktids->array[idx];
		dma_unmap_single(dev, pktid->physaddr,
				 pktid->skb->len - pktid->data_offset,
				 pktids->direction);
		skb = pktid->skb;
		pktid->allocated.counter = 0;
		return skb;
	} else {
		brcmf_err("Invalid packet id %d (not in use)\n", idx);
	}

	return NULL;
}


static void
brcmf_msgbuf_release_array(struct device *dev,
			   struct brcmf_msgbuf_pktids *pktids)
{
	struct brcmf_msgbuf_pktid *array;
	struct brcmf_msgbuf_pktid *pktid;
	u32 count;

	array = pktids->array;
	count = 0;
	do {
		if (array[count].allocated.counter) {
			pktid = &array[count];
			dma_unmap_single(dev, pktid->physaddr,
					 pktid->skb->len - pktid->data_offset,
					 pktids->direction);
			brcmu_pkt_buf_free_skb(pktid->skb);
		}
		count++;
	} while (count < pktids->array_size);

	kfree(array);
	kfree(pktids);
}


static void brcmf_msgbuf_release_pktids(struct brcmf_msgbuf *msgbuf)
{
	if (msgbuf->rx_pktids)
		brcmf_msgbuf_release_array(msgbuf->drvr->bus_if->dev,
					   msgbuf->rx_pktids);
	if (msgbuf->tx_pktids)
		brcmf_msgbuf_release_array(msgbuf->drvr->bus_if->dev,
					   msgbuf->tx_pktids);
}


static int brcmf_msgbuf_tx_ioctl(struct brcmf_pub *drvr, int ifidx,
				 uint cmd, void *buf, uint len)
{
	struct brcmf_msgbuf *msgbuf = (struct brcmf_msgbuf *)drvr->proto->pd;
	struct brcmf_commonring *commonring;
	struct msgbuf_ioctl_req_hdr *request;
	u16 buf_len;
	void *ret_ptr;
	int err;

	commonring = msgbuf->commonrings[BRCMF_H2D_MSGRING_CONTROL_SUBMIT];
	brcmf_commonring_lock(commonring);
	ret_ptr = brcmf_commonring_reserve_for_write(commonring);
	if (!ret_ptr) {
		bphy_err(drvr, "Failed to reserve space in commonring\n");
		brcmf_commonring_unlock(commonring);
		return -ENOMEM;
	}

	msgbuf->reqid++;

	request = (struct msgbuf_ioctl_req_hdr *)ret_ptr;
	request->msg.msgtype = MSGBUF_TYPE_IOCTLPTR_REQ;
	request->msg.ifidx = (u8)ifidx;
	request->msg.flags = 0;
	request->msg.request_id = cpu_to_le32(BRCMF_IOCTL_REQ_PKTID);
	request->cmd = cpu_to_le32(cmd);
	request->output_buf_len = cpu_to_le16(len);
	request->trans_id = cpu_to_le16(msgbuf->reqid);

	buf_len = min_t(u16, len, BRCMF_TX_IOCTL_MAX_MSG_SIZE);
	request->input_buf_len = cpu_to_le16(buf_len);
	request->req_buf_addr.high_addr = cpu_to_le32(msgbuf->ioctbuf_phys_hi);
	request->req_buf_addr.low_addr = cpu_to_le32(msgbuf->ioctbuf_phys_lo);
	if (buf)
		memcpy(msgbuf->ioctbuf, buf, buf_len);
	else
		memset(msgbuf->ioctbuf, 0, buf_len);

	err = brcmf_commonring_write_complete(commonring);
	brcmf_commonring_unlock(commonring);

	return err;
}


static int brcmf_msgbuf_ioctl_resp_wait(struct brcmf_msgbuf *msgbuf)
{
	return wait_event_timeout(msgbuf->ioctl_resp_wait,
				  msgbuf->ctl_completed,
				  MSGBUF_IOCTL_RESP_TIMEOUT);
}


static void brcmf_msgbuf_ioctl_resp_wake(struct brcmf_msgbuf *msgbuf)
{
	msgbuf->ctl_completed = true;
	wake_up(&msgbuf->ioctl_resp_wait);
}


static int brcmf_msgbuf_query_dcmd(struct brcmf_pub *drvr, int ifidx,
				   uint cmd, void *buf, uint len, int *fwerr)
{
	struct brcmf_msgbuf *msgbuf = (struct brcmf_msgbuf *)drvr->proto->pd;
	struct sk_buff *skb = NULL;
	int timeout;
	int err;

	brcmf_dbg(MSGBUF, "ifidx=%d, cmd=%d, len=%d\n", ifidx, cmd, len);
	*fwerr = 0;
	msgbuf->ctl_completed = false;
	err = brcmf_msgbuf_tx_ioctl(drvr, ifidx, cmd, buf, len);
	if (err)
		return err;

	timeout = brcmf_msgbuf_ioctl_resp_wait(msgbuf);
	if (!timeout) {
		bphy_err(drvr, "Timeout on response for query command\n");
		return -EIO;
	}

	skb = brcmf_msgbuf_get_pktid(msgbuf->drvr->bus_if->dev,
				     msgbuf->rx_pktids,
				     msgbuf->ioctl_resp_pktid);
	if (msgbuf->ioctl_resp_ret_len != 0) {
		if (!skb)
			return -EBADF;

		memcpy(buf, skb->data, (len < msgbuf->ioctl_resp_ret_len) ?
				       len : msgbuf->ioctl_resp_ret_len);
	}
	brcmu_pkt_buf_free_skb(skb);

	*fwerr = msgbuf->ioctl_resp_status;
	return 0;
}


static int brcmf_msgbuf_set_dcmd(struct brcmf_pub *drvr, int ifidx,
				 uint cmd, void *buf, uint len, int *fwerr)
{
	return brcmf_msgbuf_query_dcmd(drvr, ifidx, cmd, buf, len, fwerr);
}


static int brcmf_msgbuf_hdrpull(struct brcmf_pub *drvr, bool do_fws,
				struct sk_buff *skb, struct brcmf_if **ifp)
{
	return -ENODEV;
}

<<<<<<< HEAD
static void brcmf_msgbuf_rxreorder(struct brcmf_if *ifp, struct sk_buff *skb)
=======
static void brcmf_msgbuf_rxreorder(struct brcmf_if *ifp, struct sk_buff *skb,
				   bool inirq)
>>>>>>> 24b8d41d
{
}

static void
brcmf_msgbuf_remove_flowring(struct brcmf_msgbuf *msgbuf, u16 flowid)
{
	u32 dma_sz;
	void *dma_buf;

	brcmf_dbg(MSGBUF, "Removing flowring %d\n", flowid);

	dma_sz = BRCMF_H2D_TXFLOWRING_MAX_ITEM * BRCMF_H2D_TXFLOWRING_ITEMSIZE;
	dma_buf = msgbuf->flowrings[flowid]->buf_addr;
	dma_free_coherent(msgbuf->drvr->bus_if->dev, dma_sz, dma_buf,
			  msgbuf->flowring_dma_handle[flowid]);

	brcmf_flowring_delete(msgbuf->flow, flowid);
}


static struct brcmf_msgbuf_work_item *
brcmf_msgbuf_dequeue_work(struct brcmf_msgbuf *msgbuf)
{
	struct brcmf_msgbuf_work_item *work = NULL;
	ulong flags;

	spin_lock_irqsave(&msgbuf->flowring_work_lock, flags);
	if (!list_empty(&msgbuf->work_queue)) {
		work = list_first_entry(&msgbuf->work_queue,
					struct brcmf_msgbuf_work_item, queue);
		list_del(&work->queue);
	}
	spin_unlock_irqrestore(&msgbuf->flowring_work_lock, flags);

	return work;
}


static u32
brcmf_msgbuf_flowring_create_worker(struct brcmf_msgbuf *msgbuf,
				    struct brcmf_msgbuf_work_item *work)
{
	struct brcmf_pub *drvr = msgbuf->drvr;
	struct msgbuf_tx_flowring_create_req *create;
	struct brcmf_commonring *commonring;
	void *ret_ptr;
	u32 flowid;
	void *dma_buf;
	u32 dma_sz;
	u64 address;
	int err;

	flowid = work->flowid;
	dma_sz = BRCMF_H2D_TXFLOWRING_MAX_ITEM * BRCMF_H2D_TXFLOWRING_ITEMSIZE;
	dma_buf = dma_alloc_coherent(msgbuf->drvr->bus_if->dev, dma_sz,
				     &msgbuf->flowring_dma_handle[flowid],
				     GFP_KERNEL);
	if (!dma_buf) {
		bphy_err(drvr, "dma_alloc_coherent failed\n");
		brcmf_flowring_delete(msgbuf->flow, flowid);
		return BRCMF_FLOWRING_INVALID_ID;
	}

	brcmf_commonring_config(msgbuf->flowrings[flowid],
				BRCMF_H2D_TXFLOWRING_MAX_ITEM,
				BRCMF_H2D_TXFLOWRING_ITEMSIZE, dma_buf);

	commonring = msgbuf->commonrings[BRCMF_H2D_MSGRING_CONTROL_SUBMIT];
	brcmf_commonring_lock(commonring);
	ret_ptr = brcmf_commonring_reserve_for_write(commonring);
	if (!ret_ptr) {
		bphy_err(drvr, "Failed to reserve space in commonring\n");
		brcmf_commonring_unlock(commonring);
		brcmf_msgbuf_remove_flowring(msgbuf, flowid);
		return BRCMF_FLOWRING_INVALID_ID;
	}

	create = (struct msgbuf_tx_flowring_create_req *)ret_ptr;
	create->msg.msgtype = MSGBUF_TYPE_FLOW_RING_CREATE;
	create->msg.ifidx = work->ifidx;
	create->msg.request_id = 0;
	create->tid = brcmf_flowring_tid(msgbuf->flow, flowid);
	create->flow_ring_id = cpu_to_le16(flowid +
					   BRCMF_H2D_MSGRING_FLOWRING_IDSTART);
	memcpy(create->sa, work->sa, ETH_ALEN);
	memcpy(create->da, work->da, ETH_ALEN);
	address = (u64)msgbuf->flowring_dma_handle[flowid];
	create->flow_ring_addr.high_addr = cpu_to_le32(address >> 32);
	create->flow_ring_addr.low_addr = cpu_to_le32(address & 0xffffffff);
	create->max_items = cpu_to_le16(BRCMF_H2D_TXFLOWRING_MAX_ITEM);
	create->len_item = cpu_to_le16(BRCMF_H2D_TXFLOWRING_ITEMSIZE);

	brcmf_dbg(MSGBUF, "Send Flow Create Req flow ID %d for peer %pM prio %d ifindex %d\n",
		  flowid, work->da, create->tid, work->ifidx);

	err = brcmf_commonring_write_complete(commonring);
	brcmf_commonring_unlock(commonring);
	if (err) {
		bphy_err(drvr, "Failed to write commonring\n");
		brcmf_msgbuf_remove_flowring(msgbuf, flowid);
		return BRCMF_FLOWRING_INVALID_ID;
	}

	return flowid;
}


static void brcmf_msgbuf_flowring_worker(struct work_struct *work)
{
	struct brcmf_msgbuf *msgbuf;
	struct brcmf_msgbuf_work_item *create;

	msgbuf = container_of(work, struct brcmf_msgbuf, flowring_work);

	while ((create = brcmf_msgbuf_dequeue_work(msgbuf))) {
		brcmf_msgbuf_flowring_create_worker(msgbuf, create);
		kfree(create);
	}
}


static u32 brcmf_msgbuf_flowring_create(struct brcmf_msgbuf *msgbuf, int ifidx,
					struct sk_buff *skb)
{
	struct brcmf_msgbuf_work_item *create;
	struct ethhdr *eh = (struct ethhdr *)(skb->data);
	u32 flowid;
	ulong flags;

	create = kzalloc(sizeof(*create), GFP_ATOMIC);
	if (create == NULL)
		return BRCMF_FLOWRING_INVALID_ID;

	flowid = brcmf_flowring_create(msgbuf->flow, eh->h_dest,
				       skb->priority, ifidx);
	if (flowid == BRCMF_FLOWRING_INVALID_ID) {
		kfree(create);
		return flowid;
	}

	create->flowid = flowid;
	create->ifidx = ifidx;
	memcpy(create->sa, eh->h_source, ETH_ALEN);
	memcpy(create->da, eh->h_dest, ETH_ALEN);

	spin_lock_irqsave(&msgbuf->flowring_work_lock, flags);
	list_add_tail(&create->queue, &msgbuf->work_queue);
	spin_unlock_irqrestore(&msgbuf->flowring_work_lock, flags);
	schedule_work(&msgbuf->flowring_work);

	return flowid;
}


static void brcmf_msgbuf_txflow(struct brcmf_msgbuf *msgbuf, u16 flowid)
{
	struct brcmf_flowring *flow = msgbuf->flow;
	struct brcmf_pub *drvr = msgbuf->drvr;
	struct brcmf_commonring *commonring;
	void *ret_ptr;
	u32 count;
	struct sk_buff *skb;
	dma_addr_t physaddr;
	u32 pktid;
	struct msgbuf_tx_msghdr *tx_msghdr;
	u64 address;

	commonring = msgbuf->flowrings[flowid];
	if (!brcmf_commonring_write_available(commonring))
		return;

	brcmf_commonring_lock(commonring);

	count = BRCMF_MSGBUF_TX_FLUSH_CNT2 - BRCMF_MSGBUF_TX_FLUSH_CNT1;
	while (brcmf_flowring_qlen(flow, flowid)) {
		skb = brcmf_flowring_dequeue(flow, flowid);
		if (skb == NULL) {
			bphy_err(drvr, "No SKB, but qlen %d\n",
				 brcmf_flowring_qlen(flow, flowid));
			break;
		}
		skb_orphan(skb);
		if (brcmf_msgbuf_alloc_pktid(msgbuf->drvr->bus_if->dev,
					     msgbuf->tx_pktids, skb, ETH_HLEN,
					     &physaddr, &pktid)) {
			brcmf_flowring_reinsert(flow, flowid, skb);
			bphy_err(drvr, "No PKTID available !!\n");
			break;
		}
		ret_ptr = brcmf_commonring_reserve_for_write(commonring);
		if (!ret_ptr) {
			brcmf_msgbuf_get_pktid(msgbuf->drvr->bus_if->dev,
					       msgbuf->tx_pktids, pktid);
			brcmf_flowring_reinsert(flow, flowid, skb);
			break;
		}
		count++;

		tx_msghdr = (struct msgbuf_tx_msghdr *)ret_ptr;

		tx_msghdr->msg.msgtype = MSGBUF_TYPE_TX_POST;
		tx_msghdr->msg.request_id = cpu_to_le32(pktid + 1);
		tx_msghdr->msg.ifidx = brcmf_flowring_ifidx_get(flow, flowid);
		tx_msghdr->flags = BRCMF_MSGBUF_PKT_FLAGS_FRAME_802_3;
		tx_msghdr->flags |= (skb->priority & 0x07) <<
				    BRCMF_MSGBUF_PKT_FLAGS_PRIO_SHIFT;
		tx_msghdr->seg_cnt = 1;
		memcpy(tx_msghdr->txhdr, skb->data, ETH_HLEN);
		tx_msghdr->data_len = cpu_to_le16(skb->len - ETH_HLEN);
		address = (u64)physaddr;
		tx_msghdr->data_buf_addr.high_addr = cpu_to_le32(address >> 32);
		tx_msghdr->data_buf_addr.low_addr =
			cpu_to_le32(address & 0xffffffff);
		tx_msghdr->metadata_buf_len = 0;
		tx_msghdr->metadata_buf_addr.high_addr = 0;
		tx_msghdr->metadata_buf_addr.low_addr = 0;
		atomic_inc(&commonring->outstanding_tx);
		if (count >= BRCMF_MSGBUF_TX_FLUSH_CNT2) {
			brcmf_commonring_write_complete(commonring);
			count = 0;
		}
	}
	if (count)
		brcmf_commonring_write_complete(commonring);
	brcmf_commonring_unlock(commonring);
}


static void brcmf_msgbuf_txflow_worker(struct work_struct *worker)
{
	struct brcmf_msgbuf *msgbuf;
	u32 flowid;

	msgbuf = container_of(worker, struct brcmf_msgbuf, txflow_work);
	for_each_set_bit(flowid, msgbuf->flow_map, msgbuf->max_flowrings) {
		clear_bit(flowid, msgbuf->flow_map);
		brcmf_msgbuf_txflow(msgbuf, flowid);
	}
}


static int brcmf_msgbuf_schedule_txdata(struct brcmf_msgbuf *msgbuf, u32 flowid,
					bool force)
{
	struct brcmf_commonring *commonring;

	set_bit(flowid, msgbuf->flow_map);
	commonring = msgbuf->flowrings[flowid];
	if ((force) || (atomic_read(&commonring->outstanding_tx) <
			BRCMF_MSGBUF_DELAY_TXWORKER_THRS))
		queue_work(msgbuf->txflow_wq, &msgbuf->txflow_work);

	return 0;
}


static int brcmf_msgbuf_tx_queue_data(struct brcmf_pub *drvr, int ifidx,
				      struct sk_buff *skb)
{
	struct brcmf_msgbuf *msgbuf = (struct brcmf_msgbuf *)drvr->proto->pd;
	struct brcmf_flowring *flow = msgbuf->flow;
	struct ethhdr *eh = (struct ethhdr *)(skb->data);
	u32 flowid;
	u32 queue_count;
	bool force;

	flowid = brcmf_flowring_lookup(flow, eh->h_dest, skb->priority, ifidx);
	if (flowid == BRCMF_FLOWRING_INVALID_ID) {
		flowid = brcmf_msgbuf_flowring_create(msgbuf, ifidx, skb);
		if (flowid == BRCMF_FLOWRING_INVALID_ID)
			return -ENOMEM;
	}
	queue_count = brcmf_flowring_enqueue(flow, flowid, skb);
	force = ((queue_count % BRCMF_MSGBUF_TRICKLE_TXWORKER_THRS) == 0);
	brcmf_msgbuf_schedule_txdata(msgbuf, flowid, force);

	return 0;
}


static void
brcmf_msgbuf_configure_addr_mode(struct brcmf_pub *drvr, int ifidx,
				 enum proto_addr_mode addr_mode)
{
	struct brcmf_msgbuf *msgbuf = (struct brcmf_msgbuf *)drvr->proto->pd;

	brcmf_flowring_configure_addr_mode(msgbuf->flow, ifidx, addr_mode);
}


static void
brcmf_msgbuf_delete_peer(struct brcmf_pub *drvr, int ifidx, u8 peer[ETH_ALEN])
{
	struct brcmf_msgbuf *msgbuf = (struct brcmf_msgbuf *)drvr->proto->pd;

	brcmf_flowring_delete_peer(msgbuf->flow, ifidx, peer);
}


static void
brcmf_msgbuf_add_tdls_peer(struct brcmf_pub *drvr, int ifidx, u8 peer[ETH_ALEN])
{
	struct brcmf_msgbuf *msgbuf = (struct brcmf_msgbuf *)drvr->proto->pd;

	brcmf_flowring_add_tdls_peer(msgbuf->flow, ifidx, peer);
}


static void
brcmf_msgbuf_process_ioctl_complete(struct brcmf_msgbuf *msgbuf, void *buf)
{
	struct msgbuf_ioctl_resp_hdr *ioctl_resp;

	ioctl_resp = (struct msgbuf_ioctl_resp_hdr *)buf;

	msgbuf->ioctl_resp_status =
			(s16)le16_to_cpu(ioctl_resp->compl_hdr.status);
	msgbuf->ioctl_resp_ret_len = le16_to_cpu(ioctl_resp->resp_len);
	msgbuf->ioctl_resp_pktid = le32_to_cpu(ioctl_resp->msg.request_id);

	brcmf_msgbuf_ioctl_resp_wake(msgbuf);

	if (msgbuf->cur_ioctlrespbuf)
		msgbuf->cur_ioctlrespbuf--;
	brcmf_msgbuf_rxbuf_ioctlresp_post(msgbuf);
}


static void
brcmf_msgbuf_process_txstatus(struct brcmf_msgbuf *msgbuf, void *buf)
{
	struct brcmf_commonring *commonring;
	struct msgbuf_tx_status *tx_status;
	u32 idx;
	struct sk_buff *skb;
	u16 flowid;

	tx_status = (struct msgbuf_tx_status *)buf;
	idx = le32_to_cpu(tx_status->msg.request_id) - 1;
	flowid = le16_to_cpu(tx_status->compl_hdr.flow_ring_id);
	flowid -= BRCMF_H2D_MSGRING_FLOWRING_IDSTART;
	skb = brcmf_msgbuf_get_pktid(msgbuf->drvr->bus_if->dev,
				     msgbuf->tx_pktids, idx);
	if (!skb)
		return;

	set_bit(flowid, msgbuf->txstatus_done_map);
	commonring = msgbuf->flowrings[flowid];
	atomic_dec(&commonring->outstanding_tx);

	brcmf_txfinalize(brcmf_get_ifp(msgbuf->drvr, tx_status->msg.ifidx),
			 skb, true);
}


static u32 brcmf_msgbuf_rxbuf_data_post(struct brcmf_msgbuf *msgbuf, u32 count)
{
	struct brcmf_pub *drvr = msgbuf->drvr;
	struct brcmf_commonring *commonring;
	void *ret_ptr;
	struct sk_buff *skb;
	u16 alloced;
	u32 pktlen;
	dma_addr_t physaddr;
	struct msgbuf_rx_bufpost *rx_bufpost;
	u64 address;
	u32 pktid;
	u32 i;

	commonring = msgbuf->commonrings[BRCMF_H2D_MSGRING_RXPOST_SUBMIT];
	ret_ptr = brcmf_commonring_reserve_for_write_multiple(commonring,
							      count,
							      &alloced);
	if (!ret_ptr) {
		brcmf_dbg(MSGBUF, "Failed to reserve space in commonring\n");
		return 0;
	}

	for (i = 0; i < alloced; i++) {
		rx_bufpost = (struct msgbuf_rx_bufpost *)ret_ptr;
		memset(rx_bufpost, 0, sizeof(*rx_bufpost));

		skb = brcmu_pkt_buf_get_skb(BRCMF_MSGBUF_MAX_PKT_SIZE);

		if (skb == NULL) {
			bphy_err(drvr, "Failed to alloc SKB\n");
			brcmf_commonring_write_cancel(commonring, alloced - i);
			break;
		}

		pktlen = skb->len;
		if (brcmf_msgbuf_alloc_pktid(msgbuf->drvr->bus_if->dev,
					     msgbuf->rx_pktids, skb, 0,
					     &physaddr, &pktid)) {
			dev_kfree_skb_any(skb);
			bphy_err(drvr, "No PKTID available !!\n");
			brcmf_commonring_write_cancel(commonring, alloced - i);
			break;
		}

		if (msgbuf->rx_metadata_offset) {
			address = (u64)physaddr;
			rx_bufpost->metadata_buf_len =
				cpu_to_le16(msgbuf->rx_metadata_offset);
			rx_bufpost->metadata_buf_addr.high_addr =
				cpu_to_le32(address >> 32);
			rx_bufpost->metadata_buf_addr.low_addr =
				cpu_to_le32(address & 0xffffffff);

			skb_pull(skb, msgbuf->rx_metadata_offset);
			pktlen = skb->len;
			physaddr += msgbuf->rx_metadata_offset;
		}
		rx_bufpost->msg.msgtype = MSGBUF_TYPE_RXBUF_POST;
		rx_bufpost->msg.request_id = cpu_to_le32(pktid);

		address = (u64)physaddr;
		rx_bufpost->data_buf_len = cpu_to_le16((u16)pktlen);
		rx_bufpost->data_buf_addr.high_addr =
			cpu_to_le32(address >> 32);
		rx_bufpost->data_buf_addr.low_addr =
			cpu_to_le32(address & 0xffffffff);

		ret_ptr += brcmf_commonring_len_item(commonring);
	}

	if (i)
		brcmf_commonring_write_complete(commonring);

	return i;
}


static void
brcmf_msgbuf_rxbuf_data_fill(struct brcmf_msgbuf *msgbuf)
{
	u32 fillbufs;
	u32 retcount;

	fillbufs = msgbuf->max_rxbufpost - msgbuf->rxbufpost;

	while (fillbufs) {
		retcount = brcmf_msgbuf_rxbuf_data_post(msgbuf, fillbufs);
		if (!retcount)
			break;
		msgbuf->rxbufpost += retcount;
		fillbufs -= retcount;
	}
}


static void
brcmf_msgbuf_update_rxbufpost_count(struct brcmf_msgbuf *msgbuf, u16 rxcnt)
{
	msgbuf->rxbufpost -= rxcnt;
	if (msgbuf->rxbufpost <= (msgbuf->max_rxbufpost -
				  BRCMF_MSGBUF_RXBUFPOST_THRESHOLD))
		brcmf_msgbuf_rxbuf_data_fill(msgbuf);
}


static u32
brcmf_msgbuf_rxbuf_ctrl_post(struct brcmf_msgbuf *msgbuf, bool event_buf,
			     u32 count)
{
	struct brcmf_pub *drvr = msgbuf->drvr;
	struct brcmf_commonring *commonring;
	void *ret_ptr;
	struct sk_buff *skb;
	u16 alloced;
	u32 pktlen;
	dma_addr_t physaddr;
	struct msgbuf_rx_ioctl_resp_or_event *rx_bufpost;
	u64 address;
	u32 pktid;
	u32 i;

	commonring = msgbuf->commonrings[BRCMF_H2D_MSGRING_CONTROL_SUBMIT];
	brcmf_commonring_lock(commonring);
	ret_ptr = brcmf_commonring_reserve_for_write_multiple(commonring,
							      count,
							      &alloced);
	if (!ret_ptr) {
		bphy_err(drvr, "Failed to reserve space in commonring\n");
		brcmf_commonring_unlock(commonring);
		return 0;
	}

	for (i = 0; i < alloced; i++) {
		rx_bufpost = (struct msgbuf_rx_ioctl_resp_or_event *)ret_ptr;
		memset(rx_bufpost, 0, sizeof(*rx_bufpost));

		skb = brcmu_pkt_buf_get_skb(BRCMF_MSGBUF_MAX_CTL_PKT_SIZE);

		if (skb == NULL) {
			bphy_err(drvr, "Failed to alloc SKB\n");
			brcmf_commonring_write_cancel(commonring, alloced - i);
			break;
		}

		pktlen = skb->len;
		if (brcmf_msgbuf_alloc_pktid(msgbuf->drvr->bus_if->dev,
					     msgbuf->rx_pktids, skb, 0,
					     &physaddr, &pktid)) {
			dev_kfree_skb_any(skb);
			bphy_err(drvr, "No PKTID available !!\n");
			brcmf_commonring_write_cancel(commonring, alloced - i);
			break;
		}
		if (event_buf)
			rx_bufpost->msg.msgtype = MSGBUF_TYPE_EVENT_BUF_POST;
		else
			rx_bufpost->msg.msgtype =
				MSGBUF_TYPE_IOCTLRESP_BUF_POST;
		rx_bufpost->msg.request_id = cpu_to_le32(pktid);

		address = (u64)physaddr;
		rx_bufpost->host_buf_len = cpu_to_le16((u16)pktlen);
		rx_bufpost->host_buf_addr.high_addr =
			cpu_to_le32(address >> 32);
		rx_bufpost->host_buf_addr.low_addr =
			cpu_to_le32(address & 0xffffffff);

		ret_ptr += brcmf_commonring_len_item(commonring);
	}

	if (i)
		brcmf_commonring_write_complete(commonring);

	brcmf_commonring_unlock(commonring);

	return i;
}


static void brcmf_msgbuf_rxbuf_ioctlresp_post(struct brcmf_msgbuf *msgbuf)
{
	u32 count;

	count = msgbuf->max_ioctlrespbuf - msgbuf->cur_ioctlrespbuf;
	count = brcmf_msgbuf_rxbuf_ctrl_post(msgbuf, false, count);
	msgbuf->cur_ioctlrespbuf += count;
}


static void brcmf_msgbuf_rxbuf_event_post(struct brcmf_msgbuf *msgbuf)
{
	u32 count;

	count = msgbuf->max_eventbuf - msgbuf->cur_eventbuf;
	count = brcmf_msgbuf_rxbuf_ctrl_post(msgbuf, true, count);
	msgbuf->cur_eventbuf += count;
}


static void brcmf_msgbuf_process_event(struct brcmf_msgbuf *msgbuf, void *buf)
{
	struct brcmf_pub *drvr = msgbuf->drvr;
	struct msgbuf_rx_event *event;
	u32 idx;
	u16 buflen;
	struct sk_buff *skb;
	struct brcmf_if *ifp;

	event = (struct msgbuf_rx_event *)buf;
	idx = le32_to_cpu(event->msg.request_id);
	buflen = le16_to_cpu(event->event_data_len);

	if (msgbuf->cur_eventbuf)
		msgbuf->cur_eventbuf--;
	brcmf_msgbuf_rxbuf_event_post(msgbuf);

	skb = brcmf_msgbuf_get_pktid(msgbuf->drvr->bus_if->dev,
				     msgbuf->rx_pktids, idx);
	if (!skb)
		return;

	if (msgbuf->rx_dataoffset)
		skb_pull(skb, msgbuf->rx_dataoffset);

	skb_trim(skb, buflen);

	ifp = brcmf_get_ifp(msgbuf->drvr, event->msg.ifidx);
	if (!ifp || !ifp->ndev) {
<<<<<<< HEAD
		brcmf_err("Received pkt for invalid ifidx %d\n",
			  event->msg.ifidx);
=======
		bphy_err(drvr, "Received pkt for invalid ifidx %d\n",
			 event->msg.ifidx);
>>>>>>> 24b8d41d
		goto exit;
	}

	skb->protocol = eth_type_trans(skb, ifp->ndev);

<<<<<<< HEAD
	brcmf_fweh_process_skb(ifp->drvr, skb);
=======
	brcmf_fweh_process_skb(ifp->drvr, skb, 0, GFP_KERNEL);
>>>>>>> 24b8d41d

exit:
	brcmu_pkt_buf_free_skb(skb);
}


static void
brcmf_msgbuf_process_rx_complete(struct brcmf_msgbuf *msgbuf, void *buf)
{
	struct brcmf_pub *drvr = msgbuf->drvr;
	struct msgbuf_rx_complete *rx_complete;
	struct sk_buff *skb;
	u16 data_offset;
	u16 buflen;
	u16 flags;
	u32 idx;
	struct brcmf_if *ifp;

	brcmf_msgbuf_update_rxbufpost_count(msgbuf, 1);

	rx_complete = (struct msgbuf_rx_complete *)buf;
	data_offset = le16_to_cpu(rx_complete->data_offset);
	buflen = le16_to_cpu(rx_complete->data_len);
	idx = le32_to_cpu(rx_complete->msg.request_id);
	flags = le16_to_cpu(rx_complete->flags);

	skb = brcmf_msgbuf_get_pktid(msgbuf->drvr->bus_if->dev,
				     msgbuf->rx_pktids, idx);
	if (!skb)
		return;

	if (data_offset)
		skb_pull(skb, data_offset);
	else if (msgbuf->rx_dataoffset)
		skb_pull(skb, msgbuf->rx_dataoffset);

	skb_trim(skb, buflen);

<<<<<<< HEAD
	ifp = brcmf_get_ifp(msgbuf->drvr, rx_complete->msg.ifidx);
	if (!ifp || !ifp->ndev) {
		brcmf_err("Received pkt for invalid ifidx %d\n",
			  rx_complete->msg.ifidx);
=======
	if ((flags & BRCMF_MSGBUF_PKT_FLAGS_FRAME_MASK) ==
	    BRCMF_MSGBUF_PKT_FLAGS_FRAME_802_11) {
		ifp = msgbuf->drvr->mon_if;

		if (!ifp) {
			bphy_err(drvr, "Received unexpected monitor pkt\n");
			brcmu_pkt_buf_free_skb(skb);
			return;
		}

		brcmf_netif_mon_rx(ifp, skb);
		return;
	}

	ifp = brcmf_get_ifp(msgbuf->drvr, rx_complete->msg.ifidx);
	if (!ifp || !ifp->ndev) {
		bphy_err(drvr, "Received pkt for invalid ifidx %d\n",
			 rx_complete->msg.ifidx);
>>>>>>> 24b8d41d
		brcmu_pkt_buf_free_skb(skb);
		return;
	}

	skb->protocol = eth_type_trans(skb, ifp->ndev);
<<<<<<< HEAD
	brcmf_netif_rx(ifp, skb);
=======
	brcmf_netif_rx(ifp, skb, false);
>>>>>>> 24b8d41d
}

static void brcmf_msgbuf_process_gen_status(struct brcmf_msgbuf *msgbuf,
					    void *buf)
{
	struct msgbuf_gen_status *gen_status = buf;
	struct brcmf_pub *drvr = msgbuf->drvr;
	int err;

	err = le16_to_cpu(gen_status->compl_hdr.status);
	if (err)
		bphy_err(drvr, "Firmware reported general error: %d\n", err);
}

static void brcmf_msgbuf_process_ring_status(struct brcmf_msgbuf *msgbuf,
					     void *buf)
{
	struct msgbuf_ring_status *ring_status = buf;
	struct brcmf_pub *drvr = msgbuf->drvr;
	int err;

	err = le16_to_cpu(ring_status->compl_hdr.status);
	if (err) {
		int ring = le16_to_cpu(ring_status->compl_hdr.flow_ring_id);

		bphy_err(drvr, "Firmware reported ring %d error: %d\n", ring,
			 err);
	}
}

static void
brcmf_msgbuf_process_flow_ring_create_response(struct brcmf_msgbuf *msgbuf,
					       void *buf)
{
	struct brcmf_pub *drvr = msgbuf->drvr;
	struct msgbuf_flowring_create_resp *flowring_create_resp;
	u16 status;
	u16 flowid;

	flowring_create_resp = (struct msgbuf_flowring_create_resp *)buf;

	flowid = le16_to_cpu(flowring_create_resp->compl_hdr.flow_ring_id);
	flowid -= BRCMF_H2D_MSGRING_FLOWRING_IDSTART;
	status =  le16_to_cpu(flowring_create_resp->compl_hdr.status);

	if (status) {
		bphy_err(drvr, "Flowring creation failed, code %d\n", status);
		brcmf_msgbuf_remove_flowring(msgbuf, flowid);
		return;
	}
	brcmf_dbg(MSGBUF, "Flowring %d Create response status %d\n", flowid,
		  status);

	brcmf_flowring_open(msgbuf->flow, flowid);

	brcmf_msgbuf_schedule_txdata(msgbuf, flowid, true);
}


static void
brcmf_msgbuf_process_flow_ring_delete_response(struct brcmf_msgbuf *msgbuf,
					       void *buf)
{
	struct brcmf_pub *drvr = msgbuf->drvr;
	struct msgbuf_flowring_delete_resp *flowring_delete_resp;
	u16 status;
	u16 flowid;

	flowring_delete_resp = (struct msgbuf_flowring_delete_resp *)buf;

	flowid = le16_to_cpu(flowring_delete_resp->compl_hdr.flow_ring_id);
	flowid -= BRCMF_H2D_MSGRING_FLOWRING_IDSTART;
	status =  le16_to_cpu(flowring_delete_resp->compl_hdr.status);

	if (status) {
		bphy_err(drvr, "Flowring deletion failed, code %d\n", status);
		brcmf_flowring_delete(msgbuf->flow, flowid);
		return;
	}
	brcmf_dbg(MSGBUF, "Flowring %d Delete response status %d\n", flowid,
		  status);

	brcmf_msgbuf_remove_flowring(msgbuf, flowid);
}


static void brcmf_msgbuf_process_msgtype(struct brcmf_msgbuf *msgbuf, void *buf)
{
	struct brcmf_pub *drvr = msgbuf->drvr;
	struct msgbuf_common_hdr *msg;

	msg = (struct msgbuf_common_hdr *)buf;
	switch (msg->msgtype) {
	case MSGBUF_TYPE_GEN_STATUS:
		brcmf_dbg(MSGBUF, "MSGBUF_TYPE_GEN_STATUS\n");
		brcmf_msgbuf_process_gen_status(msgbuf, buf);
		break;
	case MSGBUF_TYPE_RING_STATUS:
		brcmf_dbg(MSGBUF, "MSGBUF_TYPE_RING_STATUS\n");
		brcmf_msgbuf_process_ring_status(msgbuf, buf);
		break;
	case MSGBUF_TYPE_FLOW_RING_CREATE_CMPLT:
		brcmf_dbg(MSGBUF, "MSGBUF_TYPE_FLOW_RING_CREATE_CMPLT\n");
		brcmf_msgbuf_process_flow_ring_create_response(msgbuf, buf);
		break;
	case MSGBUF_TYPE_FLOW_RING_DELETE_CMPLT:
		brcmf_dbg(MSGBUF, "MSGBUF_TYPE_FLOW_RING_DELETE_CMPLT\n");
		brcmf_msgbuf_process_flow_ring_delete_response(msgbuf, buf);
		break;
	case MSGBUF_TYPE_IOCTLPTR_REQ_ACK:
		brcmf_dbg(MSGBUF, "MSGBUF_TYPE_IOCTLPTR_REQ_ACK\n");
		break;
	case MSGBUF_TYPE_IOCTL_CMPLT:
		brcmf_dbg(MSGBUF, "MSGBUF_TYPE_IOCTL_CMPLT\n");
		brcmf_msgbuf_process_ioctl_complete(msgbuf, buf);
		break;
	case MSGBUF_TYPE_WL_EVENT:
		brcmf_dbg(MSGBUF, "MSGBUF_TYPE_WL_EVENT\n");
		brcmf_msgbuf_process_event(msgbuf, buf);
		break;
	case MSGBUF_TYPE_TX_STATUS:
		brcmf_dbg(MSGBUF, "MSGBUF_TYPE_TX_STATUS\n");
		brcmf_msgbuf_process_txstatus(msgbuf, buf);
		break;
	case MSGBUF_TYPE_RX_CMPLT:
		brcmf_dbg(MSGBUF, "MSGBUF_TYPE_RX_CMPLT\n");
		brcmf_msgbuf_process_rx_complete(msgbuf, buf);
		break;
	default:
		bphy_err(drvr, "Unsupported msgtype %d\n", msg->msgtype);
		break;
	}
}


static void brcmf_msgbuf_process_rx(struct brcmf_msgbuf *msgbuf,
				    struct brcmf_commonring *commonring)
{
	void *buf;
	u16 count;
	u16 processed;

again:
	buf = brcmf_commonring_get_read_ptr(commonring, &count);
	if (buf == NULL)
		return;

	processed = 0;
	while (count) {
		brcmf_msgbuf_process_msgtype(msgbuf,
					     buf + msgbuf->rx_dataoffset);
		buf += brcmf_commonring_len_item(commonring);
		processed++;
		if (processed == BRCMF_MSGBUF_UPDATE_RX_PTR_THRS) {
			brcmf_commonring_read_complete(commonring, processed);
			processed = 0;
		}
		count--;
	}
	if (processed)
		brcmf_commonring_read_complete(commonring, processed);

	if (commonring->r_ptr == 0)
		goto again;
}


int brcmf_proto_msgbuf_rx_trigger(struct device *dev)
{
	struct brcmf_bus *bus_if = dev_get_drvdata(dev);
	struct brcmf_pub *drvr = bus_if->drvr;
	struct brcmf_msgbuf *msgbuf = (struct brcmf_msgbuf *)drvr->proto->pd;
	struct brcmf_commonring *commonring;
	void *buf;
	u32 flowid;
	int qlen;

	buf = msgbuf->commonrings[BRCMF_D2H_MSGRING_RX_COMPLETE];
	brcmf_msgbuf_process_rx(msgbuf, buf);
	buf = msgbuf->commonrings[BRCMF_D2H_MSGRING_TX_COMPLETE];
	brcmf_msgbuf_process_rx(msgbuf, buf);
	buf = msgbuf->commonrings[BRCMF_D2H_MSGRING_CONTROL_COMPLETE];
	brcmf_msgbuf_process_rx(msgbuf, buf);

	for_each_set_bit(flowid, msgbuf->txstatus_done_map,
			 msgbuf->max_flowrings) {
		clear_bit(flowid, msgbuf->txstatus_done_map);
		commonring = msgbuf->flowrings[flowid];
		qlen = brcmf_flowring_qlen(msgbuf->flow, flowid);
		if ((qlen > BRCMF_MSGBUF_TRICKLE_TXWORKER_THRS) ||
		    ((qlen) && (atomic_read(&commonring->outstanding_tx) <
				BRCMF_MSGBUF_TRICKLE_TXWORKER_THRS)))
			brcmf_msgbuf_schedule_txdata(msgbuf, flowid, true);
	}

	return 0;
}


void brcmf_msgbuf_delete_flowring(struct brcmf_pub *drvr, u16 flowid)
{
	struct brcmf_msgbuf *msgbuf = (struct brcmf_msgbuf *)drvr->proto->pd;
	struct msgbuf_tx_flowring_delete_req *delete;
	struct brcmf_commonring *commonring;
	void *ret_ptr;
	u8 ifidx;
	int err;

	/* no need to submit if firmware can not be reached */
	if (drvr->bus_if->state != BRCMF_BUS_UP) {
		brcmf_dbg(MSGBUF, "bus down, flowring will be removed\n");
		brcmf_msgbuf_remove_flowring(msgbuf, flowid);
		return;
	}

	commonring = msgbuf->commonrings[BRCMF_H2D_MSGRING_CONTROL_SUBMIT];
	brcmf_commonring_lock(commonring);
	ret_ptr = brcmf_commonring_reserve_for_write(commonring);
	if (!ret_ptr) {
		bphy_err(drvr, "FW unaware, flowring will be removed !!\n");
		brcmf_commonring_unlock(commonring);
		brcmf_msgbuf_remove_flowring(msgbuf, flowid);
		return;
	}

	delete = (struct msgbuf_tx_flowring_delete_req *)ret_ptr;

	ifidx = brcmf_flowring_ifidx_get(msgbuf->flow, flowid);

	delete->msg.msgtype = MSGBUF_TYPE_FLOW_RING_DELETE;
	delete->msg.ifidx = ifidx;
	delete->msg.request_id = 0;

	delete->flow_ring_id = cpu_to_le16(flowid +
					   BRCMF_H2D_MSGRING_FLOWRING_IDSTART);
	delete->reason = 0;

	brcmf_dbg(MSGBUF, "Send Flow Delete Req flow ID %d, ifindex %d\n",
		  flowid, ifidx);

	err = brcmf_commonring_write_complete(commonring);
	brcmf_commonring_unlock(commonring);
	if (err) {
		bphy_err(drvr, "Failed to submit RING_DELETE, flowring will be removed\n");
		brcmf_msgbuf_remove_flowring(msgbuf, flowid);
	}
}

#ifdef DEBUG
static int brcmf_msgbuf_stats_read(struct seq_file *seq, void *data)
{
	struct brcmf_bus *bus_if = dev_get_drvdata(seq->private);
	struct brcmf_pub *drvr = bus_if->drvr;
	struct brcmf_msgbuf *msgbuf = (struct brcmf_msgbuf *)drvr->proto->pd;
	struct brcmf_commonring *commonring;
	u16 i;
	struct brcmf_flowring_ring *ring;
	struct brcmf_flowring_hash *hash;

	commonring = msgbuf->commonrings[BRCMF_H2D_MSGRING_CONTROL_SUBMIT];
	seq_printf(seq, "h2d_ctl_submit: rp %4u, wp %4u, depth %4u\n",
		   commonring->r_ptr, commonring->w_ptr, commonring->depth);
	commonring = msgbuf->commonrings[BRCMF_H2D_MSGRING_RXPOST_SUBMIT];
	seq_printf(seq, "h2d_rx_submit:  rp %4u, wp %4u, depth %4u\n",
		   commonring->r_ptr, commonring->w_ptr, commonring->depth);
	commonring = msgbuf->commonrings[BRCMF_D2H_MSGRING_CONTROL_COMPLETE];
	seq_printf(seq, "d2h_ctl_cmplt:  rp %4u, wp %4u, depth %4u\n",
		   commonring->r_ptr, commonring->w_ptr, commonring->depth);
	commonring = msgbuf->commonrings[BRCMF_D2H_MSGRING_TX_COMPLETE];
	seq_printf(seq, "d2h_tx_cmplt:   rp %4u, wp %4u, depth %4u\n",
		   commonring->r_ptr, commonring->w_ptr, commonring->depth);
	commonring = msgbuf->commonrings[BRCMF_D2H_MSGRING_RX_COMPLETE];
	seq_printf(seq, "d2h_rx_cmplt:   rp %4u, wp %4u, depth %4u\n",
		   commonring->r_ptr, commonring->w_ptr, commonring->depth);

	seq_printf(seq, "\nh2d_flowrings: depth %u\n",
		   BRCMF_H2D_TXFLOWRING_MAX_ITEM);
	seq_puts(seq, "Active flowrings:\n");
	for (i = 0; i < msgbuf->flow->nrofrings; i++) {
		if (!msgbuf->flow->rings[i])
			continue;
		ring = msgbuf->flow->rings[i];
		if (ring->status != RING_OPEN)
			continue;
		commonring = msgbuf->flowrings[i];
		hash = &msgbuf->flow->hash[ring->hash_id];
		seq_printf(seq, "id %3u: rp %4u, wp %4u, qlen %4u, blocked %u\n"
				"        ifidx %u, fifo %u, da %pM\n",
				i, commonring->r_ptr, commonring->w_ptr,
				skb_queue_len(&ring->skblist), ring->blocked,
				hash->ifidx, hash->fifo, hash->mac);
	}

	return 0;
}
#else
static int brcmf_msgbuf_stats_read(struct seq_file *seq, void *data)
{
	return 0;
}
#endif

static void brcmf_msgbuf_debugfs_create(struct brcmf_pub *drvr)
{
	brcmf_debugfs_add_entry(drvr, "msgbuf_stats", brcmf_msgbuf_stats_read);
}

int brcmf_proto_msgbuf_attach(struct brcmf_pub *drvr)
{
	struct brcmf_bus_msgbuf *if_msgbuf;
	struct brcmf_msgbuf *msgbuf;
	u64 address;
	u32 count;

	if_msgbuf = drvr->bus_if->msgbuf;

	if (if_msgbuf->max_flowrings >= BRCMF_FLOWRING_HASHSIZE) {
		bphy_err(drvr, "driver not configured for this many flowrings %d\n",
			 if_msgbuf->max_flowrings);
		if_msgbuf->max_flowrings = BRCMF_FLOWRING_HASHSIZE - 1;
	}

	msgbuf = kzalloc(sizeof(*msgbuf), GFP_KERNEL);
	if (!msgbuf)
		goto fail;

	msgbuf->txflow_wq = create_singlethread_workqueue("msgbuf_txflow");
	if (msgbuf->txflow_wq == NULL) {
		bphy_err(drvr, "workqueue creation failed\n");
		goto fail;
	}
	INIT_WORK(&msgbuf->txflow_work, brcmf_msgbuf_txflow_worker);
	count = BITS_TO_LONGS(if_msgbuf->max_flowrings);
	count = count * sizeof(unsigned long);
	msgbuf->flow_map = kzalloc(count, GFP_KERNEL);
	if (!msgbuf->flow_map)
		goto fail;

	msgbuf->txstatus_done_map = kzalloc(count, GFP_KERNEL);
	if (!msgbuf->txstatus_done_map)
		goto fail;

	msgbuf->drvr = drvr;
	msgbuf->ioctbuf = dma_alloc_coherent(drvr->bus_if->dev,
					     BRCMF_TX_IOCTL_MAX_MSG_SIZE,
					     &msgbuf->ioctbuf_handle,
					     GFP_KERNEL);
	if (!msgbuf->ioctbuf)
		goto fail;
	address = (u64)msgbuf->ioctbuf_handle;
	msgbuf->ioctbuf_phys_hi = address >> 32;
	msgbuf->ioctbuf_phys_lo = address & 0xffffffff;

	drvr->proto->hdrpull = brcmf_msgbuf_hdrpull;
	drvr->proto->query_dcmd = brcmf_msgbuf_query_dcmd;
	drvr->proto->set_dcmd = brcmf_msgbuf_set_dcmd;
	drvr->proto->tx_queue_data = brcmf_msgbuf_tx_queue_data;
	drvr->proto->configure_addr_mode = brcmf_msgbuf_configure_addr_mode;
	drvr->proto->delete_peer = brcmf_msgbuf_delete_peer;
	drvr->proto->add_tdls_peer = brcmf_msgbuf_add_tdls_peer;
	drvr->proto->rxreorder = brcmf_msgbuf_rxreorder;
<<<<<<< HEAD
=======
	drvr->proto->debugfs_create = brcmf_msgbuf_debugfs_create;
>>>>>>> 24b8d41d
	drvr->proto->pd = msgbuf;

	init_waitqueue_head(&msgbuf->ioctl_resp_wait);

	msgbuf->commonrings =
		(struct brcmf_commonring **)if_msgbuf->commonrings;
	msgbuf->flowrings = (struct brcmf_commonring **)if_msgbuf->flowrings;
	msgbuf->max_flowrings = if_msgbuf->max_flowrings;
	msgbuf->flowring_dma_handle =
		kcalloc(msgbuf->max_flowrings,
			sizeof(*msgbuf->flowring_dma_handle), GFP_KERNEL);
	if (!msgbuf->flowring_dma_handle)
		goto fail;

	msgbuf->rx_dataoffset = if_msgbuf->rx_dataoffset;
	msgbuf->max_rxbufpost = if_msgbuf->max_rxbufpost;

	msgbuf->max_ioctlrespbuf = BRCMF_MSGBUF_MAX_IOCTLRESPBUF_POST;
	msgbuf->max_eventbuf = BRCMF_MSGBUF_MAX_EVENTBUF_POST;

	msgbuf->tx_pktids = brcmf_msgbuf_init_pktids(NR_TX_PKTIDS,
						     DMA_TO_DEVICE);
	if (!msgbuf->tx_pktids)
		goto fail;
	msgbuf->rx_pktids = brcmf_msgbuf_init_pktids(NR_RX_PKTIDS,
						     DMA_FROM_DEVICE);
	if (!msgbuf->rx_pktids)
		goto fail;

	msgbuf->flow = brcmf_flowring_attach(drvr->bus_if->dev,
					     if_msgbuf->max_flowrings);
	if (!msgbuf->flow)
		goto fail;


	brcmf_dbg(MSGBUF, "Feeding buffers, rx data %d, rx event %d, rx ioctl resp %d\n",
		  msgbuf->max_rxbufpost, msgbuf->max_eventbuf,
		  msgbuf->max_ioctlrespbuf);
	count = 0;
	do {
		brcmf_msgbuf_rxbuf_data_fill(msgbuf);
		if (msgbuf->max_rxbufpost != msgbuf->rxbufpost)
			msleep(10);
		else
			break;
		count++;
	} while (count < 10);
	brcmf_msgbuf_rxbuf_event_post(msgbuf);
	brcmf_msgbuf_rxbuf_ioctlresp_post(msgbuf);

	INIT_WORK(&msgbuf->flowring_work, brcmf_msgbuf_flowring_worker);
	spin_lock_init(&msgbuf->flowring_work_lock);
	INIT_LIST_HEAD(&msgbuf->work_queue);

	return 0;

fail:
	if (msgbuf) {
		kfree(msgbuf->flow_map);
		kfree(msgbuf->txstatus_done_map);
		brcmf_msgbuf_release_pktids(msgbuf);
		kfree(msgbuf->flowring_dma_handle);
		if (msgbuf->ioctbuf)
			dma_free_coherent(drvr->bus_if->dev,
					  BRCMF_TX_IOCTL_MAX_MSG_SIZE,
					  msgbuf->ioctbuf,
					  msgbuf->ioctbuf_handle);
		if (msgbuf->txflow_wq)
			destroy_workqueue(msgbuf->txflow_wq);
		kfree(msgbuf);
	}
	return -ENOMEM;
}


void brcmf_proto_msgbuf_detach(struct brcmf_pub *drvr)
{
	struct brcmf_msgbuf *msgbuf;
	struct brcmf_msgbuf_work_item *work;

	brcmf_dbg(TRACE, "Enter\n");
	if (drvr->proto->pd) {
		msgbuf = (struct brcmf_msgbuf *)drvr->proto->pd;
		cancel_work_sync(&msgbuf->flowring_work);
		while (!list_empty(&msgbuf->work_queue)) {
			work = list_first_entry(&msgbuf->work_queue,
						struct brcmf_msgbuf_work_item,
						queue);
			list_del(&work->queue);
			kfree(work);
		}
		kfree(msgbuf->flow_map);
		kfree(msgbuf->txstatus_done_map);
		if (msgbuf->txflow_wq)
			destroy_workqueue(msgbuf->txflow_wq);

		brcmf_flowring_detach(msgbuf->flow);
		dma_free_coherent(drvr->bus_if->dev,
				  BRCMF_TX_IOCTL_MAX_MSG_SIZE,
				  msgbuf->ioctbuf, msgbuf->ioctbuf_handle);
		brcmf_msgbuf_release_pktids(msgbuf);
		kfree(msgbuf->flowring_dma_handle);
		kfree(msgbuf);
		drvr->proto->pd = NULL;
	}
}<|MERGE_RESOLUTION|>--- conflicted
+++ resolved
@@ -536,12 +536,8 @@
 	return -ENODEV;
 }
 
-<<<<<<< HEAD
-static void brcmf_msgbuf_rxreorder(struct brcmf_if *ifp, struct sk_buff *skb)
-=======
 static void brcmf_msgbuf_rxreorder(struct brcmf_if *ifp, struct sk_buff *skb,
 				   bool inirq)
->>>>>>> 24b8d41d
 {
 }
 
@@ -1126,23 +1122,14 @@
 
 	ifp = brcmf_get_ifp(msgbuf->drvr, event->msg.ifidx);
 	if (!ifp || !ifp->ndev) {
-<<<<<<< HEAD
-		brcmf_err("Received pkt for invalid ifidx %d\n",
-			  event->msg.ifidx);
-=======
 		bphy_err(drvr, "Received pkt for invalid ifidx %d\n",
 			 event->msg.ifidx);
->>>>>>> 24b8d41d
 		goto exit;
 	}
 
 	skb->protocol = eth_type_trans(skb, ifp->ndev);
 
-<<<<<<< HEAD
-	brcmf_fweh_process_skb(ifp->drvr, skb);
-=======
 	brcmf_fweh_process_skb(ifp->drvr, skb, 0, GFP_KERNEL);
->>>>>>> 24b8d41d
 
 exit:
 	brcmu_pkt_buf_free_skb(skb);
@@ -1181,12 +1168,6 @@
 
 	skb_trim(skb, buflen);
 
-<<<<<<< HEAD
-	ifp = brcmf_get_ifp(msgbuf->drvr, rx_complete->msg.ifidx);
-	if (!ifp || !ifp->ndev) {
-		brcmf_err("Received pkt for invalid ifidx %d\n",
-			  rx_complete->msg.ifidx);
-=======
 	if ((flags & BRCMF_MSGBUF_PKT_FLAGS_FRAME_MASK) ==
 	    BRCMF_MSGBUF_PKT_FLAGS_FRAME_802_11) {
 		ifp = msgbuf->drvr->mon_if;
@@ -1205,17 +1186,12 @@
 	if (!ifp || !ifp->ndev) {
 		bphy_err(drvr, "Received pkt for invalid ifidx %d\n",
 			 rx_complete->msg.ifidx);
->>>>>>> 24b8d41d
 		brcmu_pkt_buf_free_skb(skb);
 		return;
 	}
 
 	skb->protocol = eth_type_trans(skb, ifp->ndev);
-<<<<<<< HEAD
-	brcmf_netif_rx(ifp, skb);
-=======
 	brcmf_netif_rx(ifp, skb, false);
->>>>>>> 24b8d41d
 }
 
 static void brcmf_msgbuf_process_gen_status(struct brcmf_msgbuf *msgbuf,
@@ -1577,10 +1553,7 @@
 	drvr->proto->delete_peer = brcmf_msgbuf_delete_peer;
 	drvr->proto->add_tdls_peer = brcmf_msgbuf_add_tdls_peer;
 	drvr->proto->rxreorder = brcmf_msgbuf_rxreorder;
-<<<<<<< HEAD
-=======
 	drvr->proto->debugfs_create = brcmf_msgbuf_debugfs_create;
->>>>>>> 24b8d41d
 	drvr->proto->pd = msgbuf;
 
 	init_waitqueue_head(&msgbuf->ioctl_resp_wait);
