--- conflicted
+++ resolved
@@ -154,17 +154,10 @@
 		sdio_release_host(sdiodev->func1);
 	} else {
 		brcmf_dbg(SDIO, "Entering\n");
-<<<<<<< HEAD
-		sdio_claim_host(sdiodev->func[1]);
-		sdio_claim_irq(sdiodev->func[1], brcmf_sdiod_ib_irqhandler);
-		sdio_claim_irq(sdiodev->func[2], brcmf_sdiod_dummy_irqhandler);
-		sdio_release_host(sdiodev->func[1]);
-=======
 		sdio_claim_host(sdiodev->func1);
 		sdio_claim_irq(sdiodev->func1, brcmf_sdiod_ib_irqhandler);
 		sdio_claim_irq(sdiodev->func2, brcmf_sdiod_dummy_irqhandler);
 		sdio_release_host(sdiodev->func1);
->>>>>>> 24b8d41d
 		sdiodev->sd_irq_requested = true;
 	}
 
@@ -182,30 +175,6 @@
 		struct brcmfmac_sdio_pd *pdata;
 
 		pdata = &sdiodev->settings->bus.sdio;
-<<<<<<< HEAD
-		sdio_claim_host(sdiodev->func[1]);
-		brcmf_sdiod_regwb(sdiodev, SDIO_CCCR_BRCM_SEPINT, 0, NULL);
-		brcmf_sdiod_regwb(sdiodev, SDIO_CCCR_IENx, 0, NULL);
-		sdio_release_host(sdiodev->func[1]);
-
-		sdiodev->oob_irq_requested = false;
-		if (sdiodev->irq_wake) {
-			disable_irq_wake(pdata->oob_irq_nr);
-			sdiodev->irq_wake = false;
-		}
-		free_irq(pdata->oob_irq_nr, &sdiodev->func[1]->dev);
-		sdiodev->irq_en = false;
-		sdiodev->oob_irq_requested = false;
-	}
-
-	if (sdiodev->sd_irq_requested) {
-		sdio_claim_host(sdiodev->func[1]);
-		sdio_release_irq(sdiodev->func[2]);
-		sdio_release_irq(sdiodev->func[1]);
-		sdio_release_host(sdiodev->func[1]);
-		sdiodev->sd_irq_requested = false;
-	}
-=======
 		sdio_claim_host(sdiodev->func1);
 		brcmf_sdiod_func0_wb(sdiodev, SDIO_CCCR_BRCM_SEPINT, 0, NULL);
 		brcmf_sdiod_func0_wb(sdiodev, SDIO_CCCR_IENx, 0, NULL);
@@ -224,7 +193,6 @@
 		sdio_release_host(sdiodev->func1);
 		sdiodev->sd_irq_requested = false;
 	}
->>>>>>> 24b8d41d
 }
 
 void brcmf_sdiod_change_state(struct brcmf_sdio_dev *sdiodev,
@@ -251,135 +219,8 @@
 	sdiodev->state = state;
 }
 
-<<<<<<< HEAD
-static inline int brcmf_sdiod_f0_writeb(struct sdio_func *func,
-					uint regaddr, u8 byte)
-{
-	int err_ret;
-
-	/*
-	 * Can only directly write to some F0 registers.
-	 * Handle CCCR_IENx and CCCR_ABORT command
-	 * as a special case.
-	 */
-	if ((regaddr == SDIO_CCCR_ABORT) ||
-	    (regaddr == SDIO_CCCR_IENx))
-		sdio_writeb(func, byte, regaddr, &err_ret);
-	else
-		sdio_f0_writeb(func, byte, regaddr, &err_ret);
-
-	return err_ret;
-}
-
-static int brcmf_sdiod_request_data(struct brcmf_sdio_dev *sdiodev, u8 fn,
-				    u32 addr, u8 regsz, void *data, bool write)
-{
-	struct sdio_func *func;
-	int ret = -EINVAL;
-
-	brcmf_dbg(SDIO, "rw=%d, func=%d, addr=0x%05x, nbytes=%d\n",
-		  write, fn, addr, regsz);
-
-	/* only allow byte access on F0 */
-	if (WARN_ON(regsz > 1 && !fn))
-		return -EINVAL;
-	func = sdiodev->func[fn];
-
-	switch (regsz) {
-	case sizeof(u8):
-		if (write) {
-			if (fn)
-				sdio_writeb(func, *(u8 *)data, addr, &ret);
-			else
-				ret = brcmf_sdiod_f0_writeb(func, addr,
-							    *(u8 *)data);
-		} else {
-			if (fn)
-				*(u8 *)data = sdio_readb(func, addr, &ret);
-			else
-				*(u8 *)data = sdio_f0_readb(func, addr, &ret);
-		}
-		break;
-	case sizeof(u16):
-		if (write)
-			sdio_writew(func, *(u16 *)data, addr, &ret);
-		else
-			*(u16 *)data = sdio_readw(func, addr, &ret);
-		break;
-	case sizeof(u32):
-		if (write)
-			sdio_writel(func, *(u32 *)data, addr, &ret);
-		else
-			*(u32 *)data = sdio_readl(func, addr, &ret);
-		break;
-	default:
-		brcmf_err("invalid size: %d\n", regsz);
-		break;
-	}
-
-	if (ret)
-		brcmf_dbg(SDIO, "failed to %s data F%d@0x%05x, err: %d\n",
-			  write ? "write" : "read", fn, addr, ret);
-
-	return ret;
-}
-
-static int brcmf_sdiod_regrw_helper(struct brcmf_sdio_dev *sdiodev, u32 addr,
-				   u8 regsz, void *data, bool write)
-{
-	u8 func;
-	s32 retry = 0;
-	int ret;
-
-	if (sdiodev->state == BRCMF_SDIOD_NOMEDIUM)
-		return -ENOMEDIUM;
-
-	/*
-	 * figure out how to read the register based on address range
-	 * 0x00 ~ 0x7FF: function 0 CCCR and FBR
-	 * 0x10000 ~ 0x1FFFF: function 1 miscellaneous registers
-	 * The rest: function 1 silicon backplane core registers
-	 */
-	if ((addr & ~REG_F0_REG_MASK) == 0)
-		func = SDIO_FUNC_0;
-	else
-		func = SDIO_FUNC_1;
-
-	do {
-		if (!write)
-			memset(data, 0, regsz);
-		/* for retry wait for 1 ms till bus get settled down */
-		if (retry)
-			usleep_range(1000, 2000);
-		ret = brcmf_sdiod_request_data(sdiodev, func, addr, regsz,
-					       data, write);
-	} while (ret != 0 && ret != -ENOMEDIUM &&
-		 retry++ < SDIOH_API_ACCESS_RETRY_LIMIT);
-
-	if (ret == -ENOMEDIUM)
-		brcmf_sdiod_change_state(sdiodev, BRCMF_SDIOD_NOMEDIUM);
-	else if (ret != 0) {
-		/*
-		 * SleepCSR register access can fail when
-		 * waking up the device so reduce this noise
-		 * in the logs.
-		 */
-		if (addr != SBSDIO_FUNC1_SLEEPCSR)
-			brcmf_err("failed to %s data F%d@0x%05x, err: %d\n",
-				  write ? "write" : "read", func, addr, ret);
-		else
-			brcmf_dbg(SDIO, "failed to %s data F%d@0x%05x, err: %d\n",
-				  write ? "write" : "read", func, addr, ret);
-	}
-	return ret;
-}
-
-static int
-brcmf_sdiod_set_sbaddr_window(struct brcmf_sdio_dev *sdiodev, u32 address)
-=======
 static int brcmf_sdiod_set_backplane_window(struct brcmf_sdio_dev *sdiodev,
 					    u32 addr)
->>>>>>> 24b8d41d
 {
 	u32 v, bar0 = addr & SBSDIO_SBWINDOW_MASK;
 	int err = 0, i;
@@ -423,10 +264,6 @@
 void brcmf_sdiod_writel(struct brcmf_sdio_dev *sdiodev, u32 addr,
 			u32 data, int *ret)
 {
-<<<<<<< HEAD
-	u32 data = 0;
-=======
->>>>>>> 24b8d41d
 	int retval;
 
 	retval = brcmf_sdiod_set_backplane_window(sdiodev, addr);
@@ -743,18 +580,10 @@
 		glom_skb = brcmu_pkt_buf_get_skb(totlen);
 		if (!glom_skb)
 			return -ENOMEM;
-<<<<<<< HEAD
-		err = brcmf_sdiod_buffrw(sdiodev, SDIO_FUNC_2, false, addr,
-					 glom_skb);
-		if (err) {
-			brcmu_pkt_buf_free_skb(glom_skb);
-=======
 		err = brcmf_sdiod_skbuff_read(sdiodev, sdiodev->func2, addr,
 					      glom_skb);
 		if (err)
->>>>>>> 24b8d41d
 			goto done;
-		}
 
 		skb_queue_walk(pktq, skb) {
 			memcpy(skb->data, glom_skb->data, skb->len);
@@ -1158,13 +987,10 @@
 	BRCMF_SDIO_DEVICE(SDIO_DEVICE_ID_BROADCOM_43455),
 	BRCMF_SDIO_DEVICE(SDIO_DEVICE_ID_BROADCOM_4354),
 	BRCMF_SDIO_DEVICE(SDIO_DEVICE_ID_BROADCOM_4356),
-<<<<<<< HEAD
-=======
 	BRCMF_SDIO_DEVICE(SDIO_DEVICE_ID_BROADCOM_4359),
 	BRCMF_SDIO_DEVICE(SDIO_DEVICE_ID_BROADCOM_CYPRESS_4373),
 	BRCMF_SDIO_DEVICE(SDIO_DEVICE_ID_BROADCOM_CYPRESS_43012),
 	BRCMF_SDIO_DEVICE(SDIO_DEVICE_ID_BROADCOM_CYPRESS_89359),
->>>>>>> 24b8d41d
 	{ /* end: all zeroes */ }
 };
 MODULE_DEVICE_TABLE(sdio, brcmf_sdmmc_ids);
