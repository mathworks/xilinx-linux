// SPDX-License-Identifier: GPL-2.0-only
/*
 * This file is part of wl1271
 *
 * Copyright (C) 2008-2009 Nokia Corporation
 *
 * Contact: Luciano Coelho <luciano.coelho@nokia.com>
 */

#include <linux/interrupt.h>
#include <linux/irq.h>
#include <linux/module.h>
#include <linux/slab.h>
#include <linux/swab.h>
#include <linux/crc7.h>
#include <linux/spi/spi.h>
#include <linux/wl12xx.h>
#include <linux/platform_device.h>
#include <linux/of_irq.h>
#include <linux/regulator/consumer.h>

#include "wlcore.h"
#include "wl12xx_80211.h"
#include "io.h"

#define WSPI_CMD_READ                 0x40000000
#define WSPI_CMD_WRITE                0x00000000
#define WSPI_CMD_FIXED                0x20000000
#define WSPI_CMD_BYTE_LENGTH          0x1FFE0000
#define WSPI_CMD_BYTE_LENGTH_OFFSET   17
#define WSPI_CMD_BYTE_ADDR            0x0001FFFF

#define WSPI_INIT_CMD_CRC_LEN       5

#define WSPI_INIT_CMD_START         0x00
#define WSPI_INIT_CMD_TX            0x40
/* the extra bypass bit is sampled by the TNET as '1' */
#define WSPI_INIT_CMD_BYPASS_BIT    0x80
#define WSPI_INIT_CMD_FIXEDBUSY_LEN 0x07
#define WSPI_INIT_CMD_EN_FIXEDBUSY  0x80
#define WSPI_INIT_CMD_DIS_FIXEDBUSY 0x00
#define WSPI_INIT_CMD_IOD           0x40
#define WSPI_INIT_CMD_IP            0x20
#define WSPI_INIT_CMD_CS            0x10
#define WSPI_INIT_CMD_WS            0x08
#define WSPI_INIT_CMD_WSPI          0x01
#define WSPI_INIT_CMD_END           0x01

#define WSPI_INIT_CMD_LEN           8

#define HW_ACCESS_WSPI_FIXED_BUSY_LEN \
		((WL1271_BUSY_WORD_LEN - 4) / sizeof(u32))
#define HW_ACCESS_WSPI_INIT_CMD_MASK  0

/* HW limitation: maximum possible chunk size is 4095 bytes */
#define WSPI_MAX_CHUNK_SIZE    4092

/*
<<<<<<< HEAD
 * wl18xx driver aggregation buffer size is (13 * PAGE_SIZE) compared to
 * (4 * PAGE_SIZE) for wl12xx, so use the larger buffer needed for wl18xx
 */
#define SPI_AGGR_BUFFER_SIZE (13 * PAGE_SIZE)
=======
 * wl18xx driver aggregation buffer size is (13 * 4K) compared to
 * (4 * 4K) for wl12xx, so use the larger buffer needed for wl18xx
 */
#define SPI_AGGR_BUFFER_SIZE (13 * SZ_4K)
>>>>>>> 24b8d41d

/* Maximum number of SPI write chunks */
#define WSPI_MAX_NUM_OF_CHUNKS \
	((SPI_AGGR_BUFFER_SIZE / WSPI_MAX_CHUNK_SIZE) + 1)

static const struct wilink_family_data wl127x_data = {
	.name = "wl127x",
	.nvs_name = "ti-connectivity/wl127x-nvs.bin",
};

static const struct wilink_family_data wl128x_data = {
	.name = "wl128x",
	.nvs_name = "ti-connectivity/wl128x-nvs.bin",
};

static const struct wilink_family_data wl18xx_data = {
	.name = "wl18xx",
	.cfg_name = "ti-connectivity/wl18xx-conf.bin",
<<<<<<< HEAD
=======
	.nvs_name = "ti-connectivity/wl1271-nvs.bin",
>>>>>>> 24b8d41d
};

struct wl12xx_spi_glue {
	struct device *dev;
	struct platform_device *core;
	struct regulator *reg; /* Power regulator */
};

static void wl12xx_spi_reset(struct device *child)
{
	struct wl12xx_spi_glue *glue = dev_get_drvdata(child->parent);
	u8 *cmd;
	struct spi_transfer t;
	struct spi_message m;

	cmd = kzalloc(WSPI_INIT_CMD_LEN, GFP_KERNEL);
	if (!cmd) {
		dev_err(child->parent,
			"could not allocate cmd for spi reset\n");
		return;
	}

	memset(&t, 0, sizeof(t));
	spi_message_init(&m);

	memset(cmd, 0xff, WSPI_INIT_CMD_LEN);

	t.tx_buf = cmd;
	t.len = WSPI_INIT_CMD_LEN;
	spi_message_add_tail(&t, &m);

	spi_sync(to_spi_device(glue->dev), &m);

	kfree(cmd);
}

static void wl12xx_spi_init(struct device *child)
{
	struct wl12xx_spi_glue *glue = dev_get_drvdata(child->parent);
	struct spi_transfer t;
	struct spi_message m;
	struct spi_device *spi = to_spi_device(glue->dev);
	u8 *cmd = kzalloc(WSPI_INIT_CMD_LEN, GFP_KERNEL);

	if (!cmd) {
		dev_err(child->parent,
			"could not allocate cmd for spi init\n");
		return;
	}

	memset(&t, 0, sizeof(t));
	spi_message_init(&m);

	/*
	 * Set WSPI_INIT_COMMAND
	 * the data is being send from the MSB to LSB
	 */
	cmd[0] = 0xff;
	cmd[1] = 0xff;
	cmd[2] = WSPI_INIT_CMD_START | WSPI_INIT_CMD_TX;
	cmd[3] = 0;
	cmd[4] = 0;
	cmd[5] = HW_ACCESS_WSPI_INIT_CMD_MASK << 3;
	cmd[5] |= HW_ACCESS_WSPI_FIXED_BUSY_LEN & WSPI_INIT_CMD_FIXEDBUSY_LEN;

	cmd[6] = WSPI_INIT_CMD_IOD | WSPI_INIT_CMD_IP | WSPI_INIT_CMD_CS
		| WSPI_INIT_CMD_WSPI | WSPI_INIT_CMD_WS;

	if (HW_ACCESS_WSPI_FIXED_BUSY_LEN == 0)
		cmd[6] |= WSPI_INIT_CMD_DIS_FIXEDBUSY;
	else
		cmd[6] |= WSPI_INIT_CMD_EN_FIXEDBUSY;

	cmd[7] = crc7_be(0, cmd+2, WSPI_INIT_CMD_CRC_LEN) | WSPI_INIT_CMD_END;

	/*
	 * The above is the logical order; it must actually be stored
	 * in the buffer byte-swapped.
	 */
	__swab32s((u32 *)cmd);
	__swab32s((u32 *)cmd+1);

	t.tx_buf = cmd;
	t.len = WSPI_INIT_CMD_LEN;
	spi_message_add_tail(&t, &m);

	spi_sync(to_spi_device(glue->dev), &m);

	/* Send extra clocks with inverted CS (high). this is required
	 * by the wilink family in order to successfully enter WSPI mode.
	 */
	spi->mode ^= SPI_CS_HIGH;
	memset(&m, 0, sizeof(m));
	spi_message_init(&m);

	cmd[0] = 0xff;
	cmd[1] = 0xff;
	cmd[2] = 0xff;
	cmd[3] = 0xff;
	__swab32s((u32 *)cmd);

	t.tx_buf = cmd;
	t.len = 4;
	spi_message_add_tail(&t, &m);

	spi_sync(to_spi_device(glue->dev), &m);

<<<<<<< HEAD
	/* Restore chip select configration to normal */
=======
	/* Restore chip select configuration to normal */
>>>>>>> 24b8d41d
	spi->mode ^= SPI_CS_HIGH;
	kfree(cmd);
}

#define WL1271_BUSY_WORD_TIMEOUT 1000

static int wl12xx_spi_read_busy(struct device *child)
{
	struct wl12xx_spi_glue *glue = dev_get_drvdata(child->parent);
	struct wl1271 *wl = dev_get_drvdata(child);
	struct spi_transfer t[1];
	struct spi_message m;
	u32 *busy_buf;
	int num_busy_bytes = 0;

	/*
	 * Read further busy words from SPI until a non-busy word is
	 * encountered, then read the data itself into the buffer.
	 */

	num_busy_bytes = WL1271_BUSY_WORD_TIMEOUT;
	busy_buf = wl->buffer_busyword;
	while (num_busy_bytes) {
		num_busy_bytes--;
		spi_message_init(&m);
		memset(t, 0, sizeof(t));
		t[0].rx_buf = busy_buf;
		t[0].len = sizeof(u32);
		t[0].cs_change = true;
		spi_message_add_tail(&t[0], &m);
		spi_sync(to_spi_device(glue->dev), &m);

		if (*busy_buf & 0x1)
			return 0;
	}

	/* The SPI bus is unresponsive, the read failed. */
	dev_err(child->parent, "SPI read busy-word timeout!\n");
	return -ETIMEDOUT;
}

static int __must_check wl12xx_spi_raw_read(struct device *child, int addr,
					    void *buf, size_t len, bool fixed)
{
	struct wl12xx_spi_glue *glue = dev_get_drvdata(child->parent);
	struct wl1271 *wl = dev_get_drvdata(child);
	struct spi_transfer t[2];
	struct spi_message m;
	u32 *busy_buf;
	u32 *cmd;
	u32 chunk_len;

	while (len > 0) {
		chunk_len = min_t(size_t, WSPI_MAX_CHUNK_SIZE, len);

		cmd = &wl->buffer_cmd;
		busy_buf = wl->buffer_busyword;

		*cmd = 0;
		*cmd |= WSPI_CMD_READ;
		*cmd |= (chunk_len << WSPI_CMD_BYTE_LENGTH_OFFSET) &
			WSPI_CMD_BYTE_LENGTH;
		*cmd |= addr & WSPI_CMD_BYTE_ADDR;

		if (fixed)
			*cmd |= WSPI_CMD_FIXED;

		spi_message_init(&m);
		memset(t, 0, sizeof(t));

		t[0].tx_buf = cmd;
		t[0].len = 4;
		t[0].cs_change = true;
		spi_message_add_tail(&t[0], &m);

		/* Busy and non busy words read */
		t[1].rx_buf = busy_buf;
		t[1].len = WL1271_BUSY_WORD_LEN;
		t[1].cs_change = true;
		spi_message_add_tail(&t[1], &m);

		spi_sync(to_spi_device(glue->dev), &m);

		if (!(busy_buf[WL1271_BUSY_WORD_CNT - 1] & 0x1) &&
		    wl12xx_spi_read_busy(child)) {
			memset(buf, 0, chunk_len);
			return 0;
		}

		spi_message_init(&m);
		memset(t, 0, sizeof(t));

		t[0].rx_buf = buf;
		t[0].len = chunk_len;
		t[0].cs_change = true;
		spi_message_add_tail(&t[0], &m);

		spi_sync(to_spi_device(glue->dev), &m);

		if (!fixed)
			addr += chunk_len;
		buf += chunk_len;
		len -= chunk_len;
	}

	return 0;
}

static int __wl12xx_spi_raw_write(struct device *child, int addr,
				  void *buf, size_t len, bool fixed)
{
	struct wl12xx_spi_glue *glue = dev_get_drvdata(child->parent);
	struct spi_transfer *t;
	struct spi_message m;
	u32 commands[WSPI_MAX_NUM_OF_CHUNKS]; /* 1 command per chunk */
	u32 *cmd;
	u32 chunk_len;
	int i;

	/* SPI write buffers - 2 for each chunk */
	t = kzalloc(sizeof(*t) * 2 * WSPI_MAX_NUM_OF_CHUNKS, GFP_KERNEL);
	if (!t)
		return -ENOMEM;

	WARN_ON(len > SPI_AGGR_BUFFER_SIZE);

	spi_message_init(&m);

	cmd = &commands[0];
	i = 0;
	while (len > 0) {
		chunk_len = min_t(size_t, WSPI_MAX_CHUNK_SIZE, len);

		*cmd = 0;
		*cmd |= WSPI_CMD_WRITE;
		*cmd |= (chunk_len << WSPI_CMD_BYTE_LENGTH_OFFSET) &
			WSPI_CMD_BYTE_LENGTH;
		*cmd |= addr & WSPI_CMD_BYTE_ADDR;

		if (fixed)
			*cmd |= WSPI_CMD_FIXED;

		t[i].tx_buf = cmd;
		t[i].len = sizeof(*cmd);
		spi_message_add_tail(&t[i++], &m);

		t[i].tx_buf = buf;
		t[i].len = chunk_len;
		spi_message_add_tail(&t[i++], &m);

		if (!fixed)
			addr += chunk_len;
		buf += chunk_len;
		len -= chunk_len;
		cmd++;
	}

	spi_sync(to_spi_device(glue->dev), &m);

	kfree(t);
	return 0;
}

static int __must_check wl12xx_spi_raw_write(struct device *child, int addr,
					     void *buf, size_t len, bool fixed)
{
<<<<<<< HEAD
	int ret;

=======
>>>>>>> 24b8d41d
	/* The ELP wakeup write may fail the first time due to internal
	 * hardware latency. It is safer to send the wakeup command twice to
	 * avoid unexpected failures.
	 */
	if (addr == HW_ACCESS_ELP_CTRL_REG)
<<<<<<< HEAD
		ret = __wl12xx_spi_raw_write(child, addr, buf, len, fixed);
	ret = __wl12xx_spi_raw_write(child, addr, buf, len, fixed);

	return ret;
=======
		__wl12xx_spi_raw_write(child, addr, buf, len, fixed);

	return __wl12xx_spi_raw_write(child, addr, buf, len, fixed);
>>>>>>> 24b8d41d
}

/**
 * wl12xx_spi_set_power - power on/off the wl12xx unit
 * @child: wl12xx device handle.
 * @enable: true/false to power on/off the unit.
 *
 * use the WiFi enable regulator to enable/disable the WiFi unit.
 */
static int wl12xx_spi_set_power(struct device *child, bool enable)
{
	int ret = 0;
	struct wl12xx_spi_glue *glue = dev_get_drvdata(child->parent);

	WARN_ON(!glue->reg);

	/* Update regulator state */
	if (enable) {
		ret = regulator_enable(glue->reg);
		if (ret)
			dev_err(child, "Power enable failure\n");
	} else {
		ret =  regulator_disable(glue->reg);
		if (ret)
			dev_err(child, "Power disable failure\n");
	}

	return ret;
}

/**
 * wl12xx_spi_set_block_size
 *
 * This function is not needed for spi mode, but need to be present.
 * Without it defined the wlcore fallback to use the wrong packet
 * allignment on tx.
 */
static void wl12xx_spi_set_block_size(struct device *child,
				      unsigned int blksz)
{
}

static struct wl1271_if_operations spi_ops = {
	.read		= wl12xx_spi_raw_read,
	.write		= wl12xx_spi_raw_write,
	.reset		= wl12xx_spi_reset,
	.init		= wl12xx_spi_init,
	.power		= wl12xx_spi_set_power,
	.set_block_size = wl12xx_spi_set_block_size,
};

static const struct of_device_id wlcore_spi_of_match_table[] = {
	{ .compatible = "ti,wl1271", .data = &wl127x_data},
	{ .compatible = "ti,wl1273", .data = &wl127x_data},
	{ .compatible = "ti,wl1281", .data = &wl128x_data},
	{ .compatible = "ti,wl1283", .data = &wl128x_data},
<<<<<<< HEAD
=======
	{ .compatible = "ti,wl1285", .data = &wl128x_data},
>>>>>>> 24b8d41d
	{ .compatible = "ti,wl1801", .data = &wl18xx_data},
	{ .compatible = "ti,wl1805", .data = &wl18xx_data},
	{ .compatible = "ti,wl1807", .data = &wl18xx_data},
	{ .compatible = "ti,wl1831", .data = &wl18xx_data},
	{ .compatible = "ti,wl1835", .data = &wl18xx_data},
	{ .compatible = "ti,wl1837", .data = &wl18xx_data},
	{ }
};
MODULE_DEVICE_TABLE(of, wlcore_spi_of_match_table);

/**
 * wlcore_probe_of - DT node parsing.
 * @spi: SPI slave device parameters.
 * @res: resource parameters.
 * @glue: wl12xx SPI bus to slave device glue parameters.
 * @pdev_data: wlcore device parameters
 */
static int wlcore_probe_of(struct spi_device *spi, struct wl12xx_spi_glue *glue,
			   struct wlcore_platdev_data *pdev_data)
{
	struct device_node *dt_node = spi->dev.of_node;
	const struct of_device_id *of_id;

	of_id = of_match_node(wlcore_spi_of_match_table, dt_node);
	if (!of_id)
		return -ENODEV;

	pdev_data->family = of_id->data;
	dev_info(&spi->dev, "selected chip family is %s\n",
		 pdev_data->family->name);

	if (of_find_property(dt_node, "clock-xtal", NULL))
		pdev_data->ref_clock_xtal = true;

	/* optional clock frequency params */
	of_property_read_u32(dt_node, "ref-clock-frequency",
			     &pdev_data->ref_clock_freq);
	of_property_read_u32(dt_node, "tcxo-clock-frequency",
			     &pdev_data->tcxo_clock_freq);

	return 0;
}

static int wl1271_probe(struct spi_device *spi)
{
	struct wl12xx_spi_glue *glue;
	struct wlcore_platdev_data *pdev_data;
	struct resource res[1];
	int ret;

	pdev_data = devm_kzalloc(&spi->dev, sizeof(*pdev_data), GFP_KERNEL);
	if (!pdev_data)
		return -ENOMEM;

	pdev_data->if_ops = &spi_ops;

	glue = devm_kzalloc(&spi->dev, sizeof(*glue), GFP_KERNEL);
	if (!glue) {
		dev_err(&spi->dev, "can't allocate glue\n");
		return -ENOMEM;
	}

	glue->dev = &spi->dev;

	spi_set_drvdata(spi, glue);

	/* This is the only SPI value that we need to set here, the rest
	 * comes from the board-peripherals file */
	spi->bits_per_word = 32;

	glue->reg = devm_regulator_get(&spi->dev, "vwlan");
	if (PTR_ERR(glue->reg) == -EPROBE_DEFER)
		return -EPROBE_DEFER;
	if (IS_ERR(glue->reg)) {
		dev_err(glue->dev, "can't get regulator\n");
		return PTR_ERR(glue->reg);
	}

	ret = wlcore_probe_of(spi, glue, pdev_data);
	if (ret) {
		dev_err(glue->dev,
			"can't get device tree parameters (%d)\n", ret);
		return ret;
	}

	ret = spi_setup(spi);
	if (ret < 0) {
		dev_err(glue->dev, "spi_setup failed\n");
		return ret;
	}

	glue->core = platform_device_alloc(pdev_data->family->name,
					   PLATFORM_DEVID_AUTO);
	if (!glue->core) {
		dev_err(glue->dev, "can't allocate platform_device\n");
		return -ENOMEM;
	}

	glue->core->dev.parent = &spi->dev;

	memset(res, 0x00, sizeof(res));

	res[0].start = spi->irq;
	res[0].flags = IORESOURCE_IRQ | irq_get_trigger_type(spi->irq);
	res[0].name = "irq";

	ret = platform_device_add_resources(glue->core, res, ARRAY_SIZE(res));
	if (ret) {
		dev_err(glue->dev, "can't add resources\n");
		goto out_dev_put;
	}

	ret = platform_device_add_data(glue->core, pdev_data,
				       sizeof(*pdev_data));
	if (ret) {
		dev_err(glue->dev, "can't add platform data\n");
		goto out_dev_put;
	}

	ret = platform_device_add(glue->core);
	if (ret) {
		dev_err(glue->dev, "can't register platform device\n");
		goto out_dev_put;
	}

	return 0;

out_dev_put:
	platform_device_put(glue->core);
	return ret;
}

static int wl1271_remove(struct spi_device *spi)
{
	struct wl12xx_spi_glue *glue = spi_get_drvdata(spi);

	platform_device_unregister(glue->core);

	return 0;
}

static struct spi_driver wl1271_spi_driver = {
	.driver = {
		.name		= "wl1271_spi",
		.of_match_table = of_match_ptr(wlcore_spi_of_match_table),
	},

	.probe		= wl1271_probe,
	.remove		= wl1271_remove,
};

module_spi_driver(wl1271_spi_driver);
MODULE_LICENSE("GPL");
MODULE_AUTHOR("Luciano Coelho <coelho@ti.com>");
MODULE_AUTHOR("Juuso Oikarinen <juuso.oikarinen@nokia.com>");
MODULE_ALIAS("spi:wl1271");<|MERGE_RESOLUTION|>--- conflicted
+++ resolved
@@ -56,17 +56,10 @@
 #define WSPI_MAX_CHUNK_SIZE    4092
 
 /*
-<<<<<<< HEAD
- * wl18xx driver aggregation buffer size is (13 * PAGE_SIZE) compared to
- * (4 * PAGE_SIZE) for wl12xx, so use the larger buffer needed for wl18xx
- */
-#define SPI_AGGR_BUFFER_SIZE (13 * PAGE_SIZE)
-=======
  * wl18xx driver aggregation buffer size is (13 * 4K) compared to
  * (4 * 4K) for wl12xx, so use the larger buffer needed for wl18xx
  */
 #define SPI_AGGR_BUFFER_SIZE (13 * SZ_4K)
->>>>>>> 24b8d41d
 
 /* Maximum number of SPI write chunks */
 #define WSPI_MAX_NUM_OF_CHUNKS \
@@ -85,10 +78,7 @@
 static const struct wilink_family_data wl18xx_data = {
 	.name = "wl18xx",
 	.cfg_name = "ti-connectivity/wl18xx-conf.bin",
-<<<<<<< HEAD
-=======
 	.nvs_name = "ti-connectivity/wl1271-nvs.bin",
->>>>>>> 24b8d41d
 };
 
 struct wl12xx_spi_glue {
@@ -196,11 +186,7 @@
 
 	spi_sync(to_spi_device(glue->dev), &m);
 
-<<<<<<< HEAD
-	/* Restore chip select configration to normal */
-=======
 	/* Restore chip select configuration to normal */
->>>>>>> 24b8d41d
 	spi->mode ^= SPI_CS_HIGH;
 	kfree(cmd);
 }
@@ -367,26 +353,14 @@
 static int __must_check wl12xx_spi_raw_write(struct device *child, int addr,
 					     void *buf, size_t len, bool fixed)
 {
-<<<<<<< HEAD
-	int ret;
-
-=======
->>>>>>> 24b8d41d
 	/* The ELP wakeup write may fail the first time due to internal
 	 * hardware latency. It is safer to send the wakeup command twice to
 	 * avoid unexpected failures.
 	 */
 	if (addr == HW_ACCESS_ELP_CTRL_REG)
-<<<<<<< HEAD
-		ret = __wl12xx_spi_raw_write(child, addr, buf, len, fixed);
-	ret = __wl12xx_spi_raw_write(child, addr, buf, len, fixed);
-
-	return ret;
-=======
 		__wl12xx_spi_raw_write(child, addr, buf, len, fixed);
 
 	return __wl12xx_spi_raw_write(child, addr, buf, len, fixed);
->>>>>>> 24b8d41d
 }
 
 /**
@@ -443,10 +417,7 @@
 	{ .compatible = "ti,wl1273", .data = &wl127x_data},
 	{ .compatible = "ti,wl1281", .data = &wl128x_data},
 	{ .compatible = "ti,wl1283", .data = &wl128x_data},
-<<<<<<< HEAD
-=======
 	{ .compatible = "ti,wl1285", .data = &wl128x_data},
->>>>>>> 24b8d41d
 	{ .compatible = "ti,wl1801", .data = &wl18xx_data},
 	{ .compatible = "ti,wl1805", .data = &wl18xx_data},
 	{ .compatible = "ti,wl1807", .data = &wl18xx_data},
