--- conflicted
+++ resolved
@@ -12,155 +12,6 @@
 #include "tx.h"
 #include "debug.h"
 
-<<<<<<< HEAD
-#define WL1271_WAKEUP_TIMEOUT 500
-
-#define ELP_ENTRY_DELAY  30
-#define ELP_ENTRY_DELAY_FORCE_PS  5
-
-void wl1271_elp_work(struct work_struct *work)
-{
-	struct delayed_work *dwork;
-	struct wl1271 *wl;
-	struct wl12xx_vif *wlvif;
-	int ret;
-
-	dwork = to_delayed_work(work);
-	wl = container_of(dwork, struct wl1271, elp_work);
-
-	wl1271_debug(DEBUG_PSM, "elp work");
-
-	mutex_lock(&wl->mutex);
-
-	if (unlikely(wl->state != WLCORE_STATE_ON))
-		goto out;
-
-	/* our work might have been already cancelled */
-	if (unlikely(!test_bit(WL1271_FLAG_ELP_REQUESTED, &wl->flags)))
-		goto out;
-
-	if (test_bit(WL1271_FLAG_IN_ELP, &wl->flags))
-		goto out;
-
-	wl12xx_for_each_wlvif(wl, wlvif) {
-		if (!test_bit(WLVIF_FLAG_IN_PS, &wlvif->flags) &&
-		    test_bit(WLVIF_FLAG_IN_USE, &wlvif->flags))
-			goto out;
-	}
-
-	wl1271_debug(DEBUG_PSM, "chip to elp");
-	ret = wlcore_raw_write32(wl, HW_ACCESS_ELP_CTRL_REG, ELPCTRL_SLEEP);
-	if (ret < 0) {
-		wl12xx_queue_recovery_work(wl);
-		goto out;
-	}
-
-	set_bit(WL1271_FLAG_IN_ELP, &wl->flags);
-
-out:
-	mutex_unlock(&wl->mutex);
-}
-
-/* Routines to toggle sleep mode while in ELP */
-void wl1271_ps_elp_sleep(struct wl1271 *wl)
-{
-	struct wl12xx_vif *wlvif;
-	u32 timeout;
-
-	/* We do not enter elp sleep in PLT mode */
-	if (wl->plt)
-		return;
-
-	if (wl->sleep_auth != WL1271_PSM_ELP)
-		return;
-
-	/* we shouldn't get consecutive sleep requests */
-	if (WARN_ON(test_and_set_bit(WL1271_FLAG_ELP_REQUESTED, &wl->flags)))
-		return;
-
-	wl12xx_for_each_wlvif(wl, wlvif) {
-		if (!test_bit(WLVIF_FLAG_IN_PS, &wlvif->flags) &&
-		    test_bit(WLVIF_FLAG_IN_USE, &wlvif->flags))
-			return;
-	}
-
-	timeout = wl->conf.conn.forced_ps ?
-			ELP_ENTRY_DELAY_FORCE_PS : ELP_ENTRY_DELAY;
-	ieee80211_queue_delayed_work(wl->hw, &wl->elp_work,
-				     msecs_to_jiffies(timeout));
-}
-EXPORT_SYMBOL_GPL(wl1271_ps_elp_sleep);
-
-int wl1271_ps_elp_wakeup(struct wl1271 *wl)
-{
-	DECLARE_COMPLETION_ONSTACK(compl);
-	unsigned long flags;
-	int ret;
-	unsigned long start_time = jiffies;
-	bool pending = false;
-
-	/*
-	 * we might try to wake up even if we didn't go to sleep
-	 * before (e.g. on boot)
-	 */
-	if (!test_and_clear_bit(WL1271_FLAG_ELP_REQUESTED, &wl->flags))
-		return 0;
-
-	/* don't cancel_sync as it might contend for a mutex and deadlock */
-	cancel_delayed_work(&wl->elp_work);
-
-	if (!test_bit(WL1271_FLAG_IN_ELP, &wl->flags))
-		return 0;
-
-	wl1271_debug(DEBUG_PSM, "waking up chip from elp");
-
-	/*
-	 * The spinlock is required here to synchronize both the work and
-	 * the completion variable in one entity.
-	 */
-	spin_lock_irqsave(&wl->wl_lock, flags);
-	if (test_bit(WL1271_FLAG_IRQ_RUNNING, &wl->flags))
-		pending = true;
-	else
-		wl->elp_compl = &compl;
-	spin_unlock_irqrestore(&wl->wl_lock, flags);
-
-	ret = wlcore_raw_write32(wl, HW_ACCESS_ELP_CTRL_REG, ELPCTRL_WAKE_UP);
-	if (ret < 0) {
-		wl12xx_queue_recovery_work(wl);
-		goto err;
-	}
-
-	if (!pending) {
-		ret = wait_for_completion_timeout(
-			&compl, msecs_to_jiffies(WL1271_WAKEUP_TIMEOUT));
-		if (ret == 0) {
-			wl1271_error("ELP wakeup timeout!");
-			wl12xx_queue_recovery_work(wl);
-			ret = -ETIMEDOUT;
-			goto err;
-		}
-	}
-
-	clear_bit(WL1271_FLAG_IN_ELP, &wl->flags);
-
-	wl1271_debug(DEBUG_PSM, "wakeup time: %u ms",
-		     jiffies_to_msecs(jiffies - start_time));
-	goto out;
-
-err:
-	spin_lock_irqsave(&wl->wl_lock, flags);
-	wl->elp_compl = NULL;
-	spin_unlock_irqrestore(&wl->wl_lock, flags);
-	return ret;
-
-out:
-	return 0;
-}
-EXPORT_SYMBOL_GPL(wl1271_ps_elp_wakeup);
-
-=======
->>>>>>> 24b8d41d
 int wl1271_ps_set_mode(struct wl1271 *wl, struct wl12xx_vif *wlvif,
 		       enum wl1271_cmd_ps_mode mode)
 {
