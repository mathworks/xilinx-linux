// SPDX-License-Identifier: ISC
/* Copyright (C) 2020 MediaTek Inc. */

#include <linux/devcoredump.h>
#include <linux/etherdevice.h>
#include <linux/timekeeping.h>
#include "mt7921.h"
#include "../dma.h"
#include "../mt76_connac2_mac.h"
#include "mcu.h"

#define MT_WTBL_TXRX_CAP_RATE_OFFSET	7
#define MT_WTBL_TXRX_RATE_G2_HE		24
#define MT_WTBL_TXRX_RATE_G2		12

#define MT_WTBL_AC0_CTT_OFFSET		20

bool mt7921_mac_wtbl_update(struct mt792x_dev *dev, int idx, u32 mask)
{
	mt76_rmw(dev, MT_WTBL_UPDATE, MT_WTBL_UPDATE_WLAN_IDX,
		 FIELD_PREP(MT_WTBL_UPDATE_WLAN_IDX, idx) | mask);

	return mt76_poll(dev, MT_WTBL_UPDATE, MT_WTBL_UPDATE_BUSY,
			 0, 5000);
}

static u32 mt7921_mac_wtbl_lmac_addr(int idx, u8 offset)
{
	return MT_WTBL_LMAC_OFFS(idx, 0) + offset * 4;
}

static void mt7921_mac_sta_poll(struct mt792x_dev *dev)
{
	static const u8 ac_to_tid[] = {
		[IEEE80211_AC_BE] = 0,
		[IEEE80211_AC_BK] = 1,
		[IEEE80211_AC_VI] = 4,
		[IEEE80211_AC_VO] = 6
	};
	struct ieee80211_sta *sta;
	struct mt792x_sta *msta;
	u32 tx_time[IEEE80211_NUM_ACS], rx_time[IEEE80211_NUM_ACS];
	LIST_HEAD(sta_poll_list);
	struct rate_info *rate;
	s8 rssi[4];
	int i;

	spin_lock_bh(&dev->mt76.sta_poll_lock);
	list_splice_init(&dev->mt76.sta_poll_list, &sta_poll_list);
	spin_unlock_bh(&dev->mt76.sta_poll_lock);

	while (true) {
		bool clear = false;
		u32 addr, val;
		u16 idx;
		u8 bw;

		spin_lock_bh(&dev->mt76.sta_poll_lock);
		if (list_empty(&sta_poll_list)) {
			spin_unlock_bh(&dev->mt76.sta_poll_lock);
			break;
		}
		msta = list_first_entry(&sta_poll_list,
					struct mt792x_sta, wcid.poll_list);
		list_del_init(&msta->wcid.poll_list);
		spin_unlock_bh(&dev->mt76.sta_poll_lock);

		idx = msta->wcid.idx;
		addr = mt7921_mac_wtbl_lmac_addr(idx, MT_WTBL_AC0_CTT_OFFSET);

		for (i = 0; i < IEEE80211_NUM_ACS; i++) {
			u32 tx_last = msta->airtime_ac[i];
			u32 rx_last = msta->airtime_ac[i + 4];

			msta->airtime_ac[i] = mt76_rr(dev, addr);
			msta->airtime_ac[i + 4] = mt76_rr(dev, addr + 4);

			tx_time[i] = msta->airtime_ac[i] - tx_last;
			rx_time[i] = msta->airtime_ac[i + 4] - rx_last;

			if ((tx_last | rx_last) & BIT(30))
				clear = true;

			addr += 8;
		}

		if (clear) {
			mt7921_mac_wtbl_update(dev, idx,
					       MT_WTBL_UPDATE_ADM_COUNT_CLEAR);
			memset(msta->airtime_ac, 0, sizeof(msta->airtime_ac));
		}

		if (!msta->wcid.sta)
			continue;

		sta = container_of((void *)msta, struct ieee80211_sta,
				   drv_priv);
		for (i = 0; i < IEEE80211_NUM_ACS; i++) {
			u8 q = mt76_connac_lmac_mapping(i);
			u32 tx_cur = tx_time[q];
			u32 rx_cur = rx_time[q];
			u8 tid = ac_to_tid[i];

			if (!tx_cur && !rx_cur)
				continue;

			ieee80211_sta_register_airtime(sta, tid, tx_cur,
						       rx_cur);
		}

		/* We don't support reading GI info from txs packets.
		 * For accurate tx status reporting and AQL improvement,
		 * we need to make sure that flags match so polling GI
		 * from per-sta counters directly.
		 */
		rate = &msta->wcid.rate;
		addr = mt7921_mac_wtbl_lmac_addr(idx,
						 MT_WTBL_TXRX_CAP_RATE_OFFSET);
		val = mt76_rr(dev, addr);

		switch (rate->bw) {
		case RATE_INFO_BW_160:
			bw = IEEE80211_STA_RX_BW_160;
			break;
		case RATE_INFO_BW_80:
			bw = IEEE80211_STA_RX_BW_80;
			break;
		case RATE_INFO_BW_40:
			bw = IEEE80211_STA_RX_BW_40;
			break;
		default:
			bw = IEEE80211_STA_RX_BW_20;
			break;
		}

		if (rate->flags & RATE_INFO_FLAGS_HE_MCS) {
			u8 offs = MT_WTBL_TXRX_RATE_G2_HE + 2 * bw;

			rate->he_gi = (val & (0x3 << offs)) >> offs;
		} else if (rate->flags &
			   (RATE_INFO_FLAGS_VHT_MCS | RATE_INFO_FLAGS_MCS)) {
			if (val & BIT(MT_WTBL_TXRX_RATE_G2 + bw))
				rate->flags |= RATE_INFO_FLAGS_SHORT_GI;
			else
				rate->flags &= ~RATE_INFO_FLAGS_SHORT_GI;
		}

		/* get signal strength of resp frames (CTS/BA/ACK) */
		addr = mt7921_mac_wtbl_lmac_addr(idx, 30);
		val = mt76_rr(dev, addr);

		rssi[0] = to_rssi(GENMASK(7, 0), val);
		rssi[1] = to_rssi(GENMASK(15, 8), val);
		rssi[2] = to_rssi(GENMASK(23, 16), val);
		rssi[3] = to_rssi(GENMASK(31, 14), val);

		msta->ack_signal =
			mt76_rx_signal(msta->vif->phy->mt76->antenna_mask, rssi);

		ewma_avg_signal_add(&msta->avg_ack_signal, -msta->ack_signal);
	}
}

static int
mt7921_mac_fill_rx(struct mt792x_dev *dev, struct sk_buff *skb)
{
	u32 csum_mask = MT_RXD0_NORMAL_IP_SUM | MT_RXD0_NORMAL_UDP_TCP_SUM;
	struct mt76_rx_status *status = (struct mt76_rx_status *)skb->cb;
	bool hdr_trans, unicast, insert_ccmp_hdr = false;
	u8 chfreq, qos_ctl = 0, remove_pad, amsdu_info;
	u16 hdr_gap;
	__le32 *rxv = NULL, *rxd = (__le32 *)skb->data;
	struct mt76_phy *mphy = &dev->mt76.phy;
	struct mt792x_phy *phy = &dev->phy;
	struct ieee80211_supported_band *sband;
	u32 csum_status = *(u32 *)skb->cb;
	u32 rxd0 = le32_to_cpu(rxd[0]);
	u32 rxd1 = le32_to_cpu(rxd[1]);
	u32 rxd2 = le32_to_cpu(rxd[2]);
	u32 rxd3 = le32_to_cpu(rxd[3]);
	u32 rxd4 = le32_to_cpu(rxd[4]);
	struct mt792x_sta *msta = NULL;
	u16 seq_ctrl = 0;
	__le16 fc = 0;
	u8 mode = 0;
	int i, idx;

	memset(status, 0, sizeof(*status));

	if (rxd1 & MT_RXD1_NORMAL_BAND_IDX)
		return -EINVAL;

	if (!test_bit(MT76_STATE_RUNNING, &mphy->state))
		return -EINVAL;

	if (rxd2 & MT_RXD2_NORMAL_AMSDU_ERR)
		return -EINVAL;

	hdr_trans = rxd2 & MT_RXD2_NORMAL_HDR_TRANS;
	if (hdr_trans && (rxd1 & MT_RXD1_NORMAL_CM))
		return -EINVAL;

	/* ICV error or CCMP/BIP/WPI MIC error */
	if (rxd1 & MT_RXD1_NORMAL_ICV_ERR)
		status->flag |= RX_FLAG_ONLY_MONITOR;

	chfreq = FIELD_GET(MT_RXD3_NORMAL_CH_FREQ, rxd3);
	unicast = FIELD_GET(MT_RXD3_NORMAL_ADDR_TYPE, rxd3) == MT_RXD3_NORMAL_U2M;
	idx = FIELD_GET(MT_RXD1_NORMAL_WLAN_IDX, rxd1);
	status->wcid = mt792x_rx_get_wcid(dev, idx, unicast);

	if (status->wcid) {
		msta = container_of(status->wcid, struct mt792x_sta, wcid);
		spin_lock_bh(&dev->mt76.sta_poll_lock);
		if (list_empty(&msta->wcid.poll_list))
			list_add_tail(&msta->wcid.poll_list,
				      &dev->mt76.sta_poll_list);
		spin_unlock_bh(&dev->mt76.sta_poll_lock);
	}

	mt792x_get_status_freq_info(status, chfreq);

	switch (status->band) {
	case NL80211_BAND_5GHZ:
		sband = &mphy->sband_5g.sband;
		break;
	case NL80211_BAND_6GHZ:
		sband = &mphy->sband_6g.sband;
		break;
	default:
		sband = &mphy->sband_2g.sband;
		break;
	}

	if (!sband->channels)
		return -EINVAL;

	if (mt76_is_mmio(&dev->mt76) && (rxd0 & csum_mask) == csum_mask &&
	    !(csum_status & (BIT(0) | BIT(2) | BIT(3))))
		skb->ip_summed = CHECKSUM_UNNECESSARY;

	if (rxd1 & MT_RXD1_NORMAL_FCS_ERR)
		status->flag |= RX_FLAG_FAILED_FCS_CRC;

	if (rxd1 & MT_RXD1_NORMAL_TKIP_MIC_ERR)
		status->flag |= RX_FLAG_MMIC_ERROR;

	if (FIELD_GET(MT_RXD1_NORMAL_SEC_MODE, rxd1) != 0 &&
	    !(rxd1 & (MT_RXD1_NORMAL_CLM | MT_RXD1_NORMAL_CM))) {
		status->flag |= RX_FLAG_DECRYPTED;
		status->flag |= RX_FLAG_IV_STRIPPED;
		status->flag |= RX_FLAG_MMIC_STRIPPED | RX_FLAG_MIC_STRIPPED;
	}

	remove_pad = FIELD_GET(MT_RXD2_NORMAL_HDR_OFFSET, rxd2);

	if (rxd2 & MT_RXD2_NORMAL_MAX_LEN_ERROR)
		return -EINVAL;

	rxd += 6;
	if (rxd1 & MT_RXD1_NORMAL_GROUP_4) {
		u32 v0 = le32_to_cpu(rxd[0]);
		u32 v2 = le32_to_cpu(rxd[2]);

		fc = cpu_to_le16(FIELD_GET(MT_RXD6_FRAME_CONTROL, v0));
		seq_ctrl = FIELD_GET(MT_RXD8_SEQ_CTRL, v2);
		qos_ctl = FIELD_GET(MT_RXD8_QOS_CTL, v2);

		rxd += 4;
		if ((u8 *)rxd - skb->data >= skb->len)
			return -EINVAL;
	}

	if (rxd1 & MT_RXD1_NORMAL_GROUP_1) {
		u8 *data = (u8 *)rxd;

		if (status->flag & RX_FLAG_DECRYPTED) {
			switch (FIELD_GET(MT_RXD1_NORMAL_SEC_MODE, rxd1)) {
			case MT_CIPHER_AES_CCMP:
			case MT_CIPHER_CCMP_CCX:
			case MT_CIPHER_CCMP_256:
				insert_ccmp_hdr =
					FIELD_GET(MT_RXD2_NORMAL_FRAG, rxd2);
				fallthrough;
			case MT_CIPHER_TKIP:
			case MT_CIPHER_TKIP_NO_MIC:
			case MT_CIPHER_GCMP:
			case MT_CIPHER_GCMP_256:
				status->iv[0] = data[5];
				status->iv[1] = data[4];
				status->iv[2] = data[3];
				status->iv[3] = data[2];
				status->iv[4] = data[1];
				status->iv[5] = data[0];
				break;
			default:
				break;
			}
		}
		rxd += 4;
		if ((u8 *)rxd - skb->data >= skb->len)
			return -EINVAL;
	}

	if (rxd1 & MT_RXD1_NORMAL_GROUP_2) {
		status->timestamp = le32_to_cpu(rxd[0]);
		status->flag |= RX_FLAG_MACTIME_START;

		if (!(rxd2 & MT_RXD2_NORMAL_NON_AMPDU)) {
			status->flag |= RX_FLAG_AMPDU_DETAILS;

			/* all subframes of an A-MPDU have the same timestamp */
			if (phy->rx_ampdu_ts != status->timestamp) {
				if (!++phy->ampdu_ref)
					phy->ampdu_ref++;
			}
			phy->rx_ampdu_ts = status->timestamp;

			status->ampdu_ref = phy->ampdu_ref;
		}

		rxd += 2;
		if ((u8 *)rxd - skb->data >= skb->len)
			return -EINVAL;
	}

	/* RXD Group 3 - P-RXV */
	if (rxd1 & MT_RXD1_NORMAL_GROUP_3) {
		u32 v0, v1;
		int ret;

		rxv = rxd;
		rxd += 2;
		if ((u8 *)rxd - skb->data >= skb->len)
			return -EINVAL;

		v0 = le32_to_cpu(rxv[0]);
		v1 = le32_to_cpu(rxv[1]);

		if (v0 & MT_PRXV_HT_AD_CODE)
			status->enc_flags |= RX_ENC_FLAG_LDPC;

		ret = mt76_connac2_mac_fill_rx_rate(&dev->mt76, status, sband,
						    rxv, &mode);
		if (ret < 0)
			return ret;

		if (rxd1 & MT_RXD1_NORMAL_GROUP_5) {
			rxd += 6;
			if ((u8 *)rxd - skb->data >= skb->len)
				return -EINVAL;

			rxv = rxd;
			/* Monitor mode would use RCPI described in GROUP 5
			 * instead.
			 */
			v1 = le32_to_cpu(rxv[0]);

			rxd += 12;
			if ((u8 *)rxd - skb->data >= skb->len)
				return -EINVAL;
		}

		status->chains = mphy->antenna_mask;
		status->chain_signal[0] = to_rssi(MT_PRXV_RCPI0, v1);
		status->chain_signal[1] = to_rssi(MT_PRXV_RCPI1, v1);
		status->chain_signal[2] = to_rssi(MT_PRXV_RCPI2, v1);
		status->chain_signal[3] = to_rssi(MT_PRXV_RCPI3, v1);
		status->signal = -128;
		for (i = 0; i < hweight8(mphy->antenna_mask); i++) {
			if (!(status->chains & BIT(i)) ||
			    status->chain_signal[i] >= 0)
				continue;

			status->signal = max(status->signal,
					     status->chain_signal[i]);
		}
	}

	amsdu_info = FIELD_GET(MT_RXD4_NORMAL_PAYLOAD_FORMAT, rxd4);
	status->amsdu = !!amsdu_info;
	if (status->amsdu) {
		status->first_amsdu = amsdu_info == MT_RXD4_FIRST_AMSDU_FRAME;
		status->last_amsdu = amsdu_info == MT_RXD4_LAST_AMSDU_FRAME;
	}

	hdr_gap = (u8 *)rxd - skb->data + 2 * remove_pad;
	if (hdr_trans && ieee80211_has_morefrags(fc)) {
		struct ieee80211_vif *vif;
		int err;

		if (!msta || !msta->vif)
			return -EINVAL;

		vif = container_of((void *)msta->vif, struct ieee80211_vif,
				   drv_priv);
		err = mt76_connac2_reverse_frag0_hdr_trans(vif, skb, hdr_gap);
		if (err)
			return err;

		hdr_trans = false;
	} else {
		skb_pull(skb, hdr_gap);
		if (!hdr_trans && status->amsdu) {
			memmove(skb->data + 2, skb->data,
				ieee80211_get_hdrlen_from_skb(skb));
			skb_pull(skb, 2);
		}
	}

	if (!hdr_trans) {
		struct ieee80211_hdr *hdr;

		if (insert_ccmp_hdr) {
			u8 key_id = FIELD_GET(MT_RXD1_NORMAL_KEY_ID, rxd1);

			mt76_insert_ccmp_hdr(skb, key_id);
		}

		hdr = mt76_skb_get_hdr(skb);
		fc = hdr->frame_control;
		if (ieee80211_is_data_qos(fc)) {
			seq_ctrl = le16_to_cpu(hdr->seq_ctrl);
			qos_ctl = *ieee80211_get_qos_ctl(hdr);
		}
	} else {
		status->flag |= RX_FLAG_8023;
	}

	mt792x_mac_assoc_rssi(dev, skb);

	if (rxv && mode >= MT_PHY_TYPE_HE_SU && !(status->flag & RX_FLAG_8023))
		mt76_connac2_mac_decode_he_radiotap(&dev->mt76, skb, rxv, mode);

	if (!status->wcid || !ieee80211_is_data_qos(fc))
		return 0;

	status->aggr = unicast && !ieee80211_is_qos_nullfunc(fc);
	status->seqno = IEEE80211_SEQ_TO_SN(seq_ctrl);
	status->qos_ctl = qos_ctl;

	return 0;
}

void mt7921_mac_add_txs(struct mt792x_dev *dev, void *data)
{
	struct mt792x_sta *msta = NULL;
	struct mt76_wcid *wcid;
	__le32 *txs_data = data;
	u16 wcidx;
	u8 pid;

	if (le32_get_bits(txs_data[0], MT_TXS0_TXS_FORMAT) > 1)
		return;

	wcidx = le32_get_bits(txs_data[2], MT_TXS2_WCID);
	pid = le32_get_bits(txs_data[3], MT_TXS3_PID);

	if (pid < MT_PACKET_ID_FIRST)
		return;

	if (wcidx >= MT792x_WTBL_SIZE)
		return;

	rcu_read_lock();

	wcid = rcu_dereference(dev->mt76.wcid[wcidx]);
	if (!wcid)
		goto out;

	msta = container_of(wcid, struct mt792x_sta, wcid);

	mt76_connac2_mac_add_txs_skb(&dev->mt76, wcid, pid, txs_data);
	if (!wcid->sta)
		goto out;

	spin_lock_bh(&dev->mt76.sta_poll_lock);
	if (list_empty(&msta->wcid.poll_list))
		list_add_tail(&msta->wcid.poll_list, &dev->mt76.sta_poll_list);
	spin_unlock_bh(&dev->mt76.sta_poll_lock);

out:
	rcu_read_unlock();
}

static void mt7921_mac_tx_free(struct mt792x_dev *dev, void *data, int len)
{
	struct mt76_connac_tx_free *free = data;
	__le32 *tx_info = (__le32 *)(data + sizeof(*free));
	struct mt76_dev *mdev = &dev->mt76;
	struct mt76_txwi_cache *txwi;
	struct ieee80211_sta *sta = NULL;
	struct mt76_wcid *wcid = NULL;
	struct sk_buff *skb, *tmp;
	void *end = data + len;
	LIST_HEAD(free_list);
	bool wake = false;
	u8 i, count;

	/* clean DMA queues and unmap buffers first */
	mt76_queue_tx_cleanup(dev, dev->mphy.q_tx[MT_TXQ_PSD], false);
	mt76_queue_tx_cleanup(dev, dev->mphy.q_tx[MT_TXQ_BE], false);

	count = le16_get_bits(free->ctrl, MT_TX_FREE_MSDU_CNT);
	if (WARN_ON_ONCE((void *)&tx_info[count] > end))
		return;

	for (i = 0; i < count; i++) {
		u32 msdu, info = le32_to_cpu(tx_info[i]);
		u8 stat;

		/* 1'b1: new wcid pair.
		 * 1'b0: msdu_id with the same 'wcid pair' as above.
		 */
		if (info & MT_TX_FREE_PAIR) {
			struct mt792x_sta *msta;
			u16 idx;

			count++;
			idx = FIELD_GET(MT_TX_FREE_WLAN_ID, info);
			wcid = rcu_dereference(dev->mt76.wcid[idx]);
			sta = wcid_to_sta(wcid);
			if (!sta)
				continue;

			msta = container_of(wcid, struct mt792x_sta, wcid);
			spin_lock_bh(&mdev->sta_poll_lock);
			if (list_empty(&msta->wcid.poll_list))
				list_add_tail(&msta->wcid.poll_list,
					      &mdev->sta_poll_list);
			spin_unlock_bh(&mdev->sta_poll_lock);
			continue;
		}

		msdu = FIELD_GET(MT_TX_FREE_MSDU_ID, info);
		stat = FIELD_GET(MT_TX_FREE_STATUS, info);

		if (wcid) {
			wcid->stats.tx_retries +=
				FIELD_GET(MT_TX_FREE_COUNT, info) - 1;
			wcid->stats.tx_failed += !!stat;
		}

		txwi = mt76_token_release(mdev, msdu, &wake);
		if (!txwi)
			continue;

		mt76_connac2_txwi_free(mdev, txwi, sta, &free_list);
	}

	if (wake)
		mt76_set_tx_blocked(&dev->mt76, false);

	list_for_each_entry_safe(skb, tmp, &free_list, list) {
		skb_list_del_init(skb);
		napi_consume_skb(skb, 1);
	}

	rcu_read_lock();
	mt7921_mac_sta_poll(dev);
	rcu_read_unlock();

	mt76_worker_schedule(&dev->mt76.tx_worker);
}

bool mt7921_rx_check(struct mt76_dev *mdev, void *data, int len)
{
	struct mt792x_dev *dev = container_of(mdev, struct mt792x_dev, mt76);
	__le32 *rxd = (__le32 *)data;
	__le32 *end = (__le32 *)&rxd[len / 4];
	enum rx_pkt_type type;

	type = le32_get_bits(rxd[0], MT_RXD0_PKT_TYPE);

	switch (type) {
	case PKT_TYPE_TXRX_NOTIFY:
		/* PKT_TYPE_TXRX_NOTIFY can be received only by mmio devices */
		mt7921_mac_tx_free(dev, data, len); /* mmio */
		return false;
	case PKT_TYPE_TXS:
		for (rxd += 2; rxd + 8 <= end; rxd += 8)
			mt7921_mac_add_txs(dev, rxd);
		return false;
	default:
		return true;
	}
}
EXPORT_SYMBOL_GPL(mt7921_rx_check);

void mt7921_queue_rx_skb(struct mt76_dev *mdev, enum mt76_rxq_id q,
			 struct sk_buff *skb, u32 *info)
{
	struct mt792x_dev *dev = container_of(mdev, struct mt792x_dev, mt76);
	__le32 *rxd = (__le32 *)skb->data;
	__le32 *end = (__le32 *)&skb->data[skb->len];
	enum rx_pkt_type type;
	u16 flag;

	type = le32_get_bits(rxd[0], MT_RXD0_PKT_TYPE);
	flag = le32_get_bits(rxd[0], MT_RXD0_PKT_FLAG);

	if (type == PKT_TYPE_RX_EVENT && flag == 0x1)
		type = PKT_TYPE_NORMAL_MCU;

	switch (type) {
	case PKT_TYPE_TXRX_NOTIFY:
		/* PKT_TYPE_TXRX_NOTIFY can be received only by mmio devices */
		mt7921_mac_tx_free(dev, skb->data, skb->len);
		napi_consume_skb(skb, 1);
		break;
	case PKT_TYPE_RX_EVENT:
		mt7921_mcu_rx_event(dev, skb);
		break;
	case PKT_TYPE_TXS:
		for (rxd += 2; rxd + 8 <= end; rxd += 8)
			mt7921_mac_add_txs(dev, rxd);
		dev_kfree_skb(skb);
		break;
	case PKT_TYPE_NORMAL_MCU:
	case PKT_TYPE_NORMAL:
		if (!mt7921_mac_fill_rx(dev, skb)) {
			mt76_rx(&dev->mt76, q, skb);
			return;
		}
		fallthrough;
	default:
		dev_kfree_skb(skb);
		break;
	}
}
EXPORT_SYMBOL_GPL(mt7921_queue_rx_skb);

static void
mt7921_vif_connect_iter(void *priv, u8 *mac,
			struct ieee80211_vif *vif)
{
	struct mt792x_vif *mvif = (struct mt792x_vif *)vif->drv_priv;
	struct mt792x_dev *dev = mvif->phy->dev;
	struct ieee80211_hw *hw = mt76_hw(dev);

	if (vif->type == NL80211_IFTYPE_STATION)
		ieee80211_disconnect(vif, true);

	mt76_connac_mcu_uni_add_dev(&dev->mphy, vif, &mvif->sta.wcid, true);
	mt7921_mcu_set_tx(dev, vif);

	if (vif->type == NL80211_IFTYPE_AP) {
		mt76_connac_mcu_uni_add_bss(dev->phy.mt76, vif, &mvif->sta.wcid,
					    true, NULL);
		mt7921_mcu_sta_update(dev, NULL, vif, true,
				      MT76_STA_INFO_STATE_NONE);
		mt7921_mcu_uni_add_beacon_offload(dev, hw, vif, true);
	}
}

/* system error recovery */
void mt7921_mac_reset_work(struct work_struct *work)
{
	struct mt792x_dev *dev = container_of(work, struct mt792x_dev,
					      reset_work);
	struct ieee80211_hw *hw = mt76_hw(dev);
	struct mt76_connac_pm *pm = &dev->pm;
	int i, ret;

	dev_dbg(dev->mt76.dev, "chip reset\n");
	dev->hw_full_reset = true;
	ieee80211_stop_queues(hw);

	cancel_delayed_work_sync(&dev->mphy.mac_work);
	cancel_delayed_work_sync(&pm->ps_work);
	cancel_work_sync(&pm->wake_work);

	for (i = 0; i < 10; i++) {
		mutex_lock(&dev->mt76.mutex);
		ret = mt792x_dev_reset(dev);
		mutex_unlock(&dev->mt76.mutex);

		if (!ret)
			break;
	}

	if (i == 10)
		dev_err(dev->mt76.dev, "chip reset failed\n");

	if (test_and_clear_bit(MT76_HW_SCANNING, &dev->mphy.state)) {
		struct cfg80211_scan_info info = {
			.aborted = true,
		};

		ieee80211_scan_completed(dev->mphy.hw, &info);
	}

	dev->hw_full_reset = false;
	pm->suspended = false;
	ieee80211_wake_queues(hw);
	ieee80211_iterate_active_interfaces(hw,
					    IEEE80211_IFACE_ITER_RESUME_ALL,
					    mt7921_vif_connect_iter, NULL);
	mt76_connac_power_save_sched(&dev->mt76.phy, pm);
}

<<<<<<< HEAD
void mt7921_reset(struct mt76_dev *mdev)
{
	struct mt7921_dev *dev = container_of(mdev, struct mt7921_dev, mt76);
	struct mt76_connac_pm *pm = &dev->pm;

	if (!dev->hw_init_done)
		return;

	if (dev->hw_full_reset)
		return;

	if (pm->suspended)
		return;

	queue_work(dev->mt76.wq, &dev->reset_work);
}
EXPORT_SYMBOL_GPL(mt7921_reset);

void mt7921_mac_update_mib_stats(struct mt7921_phy *phy)
{
	struct mt7921_dev *dev = phy->dev;
	struct mib_stats *mib = &phy->mib;
	int i, aggr0 = 0, aggr1;
	u32 val;

	mib->fcs_err_cnt += mt76_get_field(dev, MT_MIB_SDR3(0),
					   MT_MIB_SDR3_FCS_ERR_MASK);
	mib->ack_fail_cnt += mt76_get_field(dev, MT_MIB_MB_BSDR3(0),
					    MT_MIB_ACK_FAIL_COUNT_MASK);
	mib->ba_miss_cnt += mt76_get_field(dev, MT_MIB_MB_BSDR2(0),
					   MT_MIB_BA_FAIL_COUNT_MASK);
	mib->rts_cnt += mt76_get_field(dev, MT_MIB_MB_BSDR0(0),
				       MT_MIB_RTS_COUNT_MASK);
	mib->rts_retries_cnt += mt76_get_field(dev, MT_MIB_MB_BSDR1(0),
					       MT_MIB_RTS_FAIL_COUNT_MASK);

	mib->tx_ampdu_cnt += mt76_rr(dev, MT_MIB_SDR12(0));
	mib->tx_mpdu_attempts_cnt += mt76_rr(dev, MT_MIB_SDR14(0));
	mib->tx_mpdu_success_cnt += mt76_rr(dev, MT_MIB_SDR15(0));

	val = mt76_rr(dev, MT_MIB_SDR32(0));
	mib->tx_pkt_ebf_cnt += FIELD_GET(MT_MIB_SDR9_EBF_CNT_MASK, val);
	mib->tx_pkt_ibf_cnt += FIELD_GET(MT_MIB_SDR9_IBF_CNT_MASK, val);

	val = mt76_rr(dev, MT_ETBF_TX_APP_CNT(0));
	mib->tx_bf_ibf_ppdu_cnt += FIELD_GET(MT_ETBF_TX_IBF_CNT, val);
	mib->tx_bf_ebf_ppdu_cnt += FIELD_GET(MT_ETBF_TX_EBF_CNT, val);

	val = mt76_rr(dev, MT_ETBF_RX_FB_CNT(0));
	mib->tx_bf_rx_fb_all_cnt += FIELD_GET(MT_ETBF_RX_FB_ALL, val);
	mib->tx_bf_rx_fb_he_cnt += FIELD_GET(MT_ETBF_RX_FB_HE, val);
	mib->tx_bf_rx_fb_vht_cnt += FIELD_GET(MT_ETBF_RX_FB_VHT, val);
	mib->tx_bf_rx_fb_ht_cnt += FIELD_GET(MT_ETBF_RX_FB_HT, val);

	mib->rx_mpdu_cnt += mt76_rr(dev, MT_MIB_SDR5(0));
	mib->rx_ampdu_cnt += mt76_rr(dev, MT_MIB_SDR22(0));
	mib->rx_ampdu_bytes_cnt += mt76_rr(dev, MT_MIB_SDR23(0));
	mib->rx_ba_cnt += mt76_rr(dev, MT_MIB_SDR31(0));

	for (i = 0; i < ARRAY_SIZE(mib->tx_amsdu); i++) {
		val = mt76_rr(dev, MT_PLE_AMSDU_PACK_MSDU_CNT(i));
		mib->tx_amsdu[i] += val;
		mib->tx_amsdu_cnt += val;
	}

	for (i = 0, aggr1 = aggr0 + 8; i < 4; i++) {
		u32 val2;

		val = mt76_rr(dev, MT_TX_AGG_CNT(0, i));
		val2 = mt76_rr(dev, MT_TX_AGG_CNT2(0, i));

		dev->mt76.aggr_stats[aggr0++] += val & 0xffff;
		dev->mt76.aggr_stats[aggr0++] += val >> 16;
		dev->mt76.aggr_stats[aggr1++] += val2 & 0xffff;
		dev->mt76.aggr_stats[aggr1++] += val2 >> 16;
	}
}

void mt7921_mac_work(struct work_struct *work)
{
	struct mt7921_phy *phy;
	struct mt76_phy *mphy;

	mphy = (struct mt76_phy *)container_of(work, struct mt76_phy,
					       mac_work.work);
	phy = mphy->priv;

	mt7921_mutex_acquire(phy->dev);

	mt76_update_survey(mphy);
	if (++mphy->mac_work_count == 2) {
		mphy->mac_work_count = 0;

		mt7921_mac_update_mib_stats(phy);
	}

	mt7921_mutex_release(phy->dev);

	mt76_tx_status_check(mphy->dev, false);
	ieee80211_queue_delayed_work(phy->mt76->hw, &mphy->mac_work,
				     MT7921_WATCHDOG_TIME);
}

void mt7921_pm_wake_work(struct work_struct *work)
{
	struct mt7921_dev *dev;
	struct mt76_phy *mphy;

	dev = (struct mt7921_dev *)container_of(work, struct mt7921_dev,
						pm.wake_work);
	mphy = dev->phy.mt76;

	if (!mt7921_mcu_drv_pmctrl(dev)) {
		struct mt76_dev *mdev = &dev->mt76;
		int i;

		if (mt76_is_sdio(mdev)) {
			mt76_connac_pm_dequeue_skbs(mphy, &dev->pm);
			mt76_worker_schedule(&mdev->sdio.txrx_worker);
		} else {
			local_bh_disable();
			mt76_for_each_q_rx(mdev, i)
				napi_schedule(&mdev->napi[i]);
			local_bh_enable();
			mt76_connac_pm_dequeue_skbs(mphy, &dev->pm);
			mt76_connac_tx_cleanup(mdev);
		}
		if (test_bit(MT76_STATE_RUNNING, &mphy->state))
			ieee80211_queue_delayed_work(mphy->hw, &mphy->mac_work,
						     MT7921_WATCHDOG_TIME);
	}

	ieee80211_wake_queues(mphy->hw);
	wake_up(&dev->pm.wait);
}

void mt7921_pm_power_save_work(struct work_struct *work)
{
	struct mt7921_dev *dev;
	unsigned long delta;
	struct mt76_phy *mphy;

	dev = (struct mt7921_dev *)container_of(work, struct mt7921_dev,
						pm.ps_work.work);
	mphy = dev->phy.mt76;

	delta = dev->pm.idle_timeout;
	if (test_bit(MT76_HW_SCANNING, &mphy->state) ||
	    test_bit(MT76_HW_SCHED_SCANNING, &mphy->state) ||
	    dev->fw_assert)
		goto out;

	if (mutex_is_locked(&dev->mt76.mutex))
		/* if mt76 mutex is held we should not put the device
		 * to sleep since we are currently accessing device
		 * register map. We need to wait for the next power_save
		 * trigger.
		 */
		goto out;

	if (time_is_after_jiffies(dev->pm.last_activity + delta)) {
		delta = dev->pm.last_activity + delta - jiffies;
		goto out;
	}

	if (!mt7921_mcu_fw_pmctrl(dev)) {
		cancel_delayed_work_sync(&mphy->mac_work);
		return;
	}
out:
	queue_delayed_work(dev->mt76.wq, &dev->pm.ps_work, delta);
}

=======
>>>>>>> e475cc1c
void mt7921_coredump_work(struct work_struct *work)
{
	struct mt792x_dev *dev;
	char *dump, *data;

	dev = (struct mt792x_dev *)container_of(work, struct mt792x_dev,
						coredump.work.work);

	if (time_is_after_jiffies(dev->coredump.last_activity +
				  4 * MT76_CONNAC_COREDUMP_TIMEOUT)) {
		queue_delayed_work(dev->mt76.wq, &dev->coredump.work,
				   MT76_CONNAC_COREDUMP_TIMEOUT);
		return;
	}

	dump = vzalloc(MT76_CONNAC_COREDUMP_SZ);
	data = dump;

	while (true) {
		struct sk_buff *skb;

		spin_lock_bh(&dev->mt76.lock);
		skb = __skb_dequeue(&dev->coredump.msg_list);
		spin_unlock_bh(&dev->mt76.lock);

		if (!skb)
			break;

		skb_pull(skb, sizeof(struct mt76_connac2_mcu_rxd));
		if (!dump || data + skb->len - dump > MT76_CONNAC_COREDUMP_SZ) {
			dev_kfree_skb(skb);
			continue;
		}

		memcpy(data, skb->data, skb->len);
		data += skb->len;

		dev_kfree_skb(skb);
	}

	if (dump)
		dev_coredumpv(dev->mt76.dev, dump, MT76_CONNAC_COREDUMP_SZ,
			      GFP_KERNEL);

	mt792x_reset(&dev->mt76);
}

/* usb_sdio */
static void
mt7921_usb_sdio_write_txwi(struct mt792x_dev *dev, struct mt76_wcid *wcid,
			   enum mt76_txq_id qid, struct ieee80211_sta *sta,
			   struct ieee80211_key_conf *key, int pid,
			   struct sk_buff *skb)
{
	__le32 *txwi = (__le32 *)(skb->data - MT_SDIO_TXD_SIZE);

	memset(txwi, 0, MT_SDIO_TXD_SIZE);
	mt76_connac2_mac_write_txwi(&dev->mt76, txwi, skb, wcid, key, pid, qid, 0);
	skb_push(skb, MT_SDIO_TXD_SIZE);
}

int mt7921_usb_sdio_tx_prepare_skb(struct mt76_dev *mdev, void *txwi_ptr,
				   enum mt76_txq_id qid, struct mt76_wcid *wcid,
				   struct ieee80211_sta *sta,
				   struct mt76_tx_info *tx_info)
{
	struct mt792x_dev *dev = container_of(mdev, struct mt792x_dev, mt76);
	struct ieee80211_tx_info *info = IEEE80211_SKB_CB(tx_info->skb);
	struct ieee80211_key_conf *key = info->control.hw_key;
	struct sk_buff *skb = tx_info->skb;
	int err, pad, pktid, type;

	if (unlikely(tx_info->skb->len <= ETH_HLEN))
		return -EINVAL;

	err = skb_cow_head(skb, MT_SDIO_TXD_SIZE + MT_SDIO_HDR_SIZE);
	if (err)
		return err;

	if (!wcid)
		wcid = &dev->mt76.global_wcid;

	if (sta) {
		struct mt792x_sta *msta = (struct mt792x_sta *)sta->drv_priv;

		if (time_after(jiffies, msta->last_txs + HZ / 4)) {
			info->flags |= IEEE80211_TX_CTL_REQ_TX_STATUS;
			msta->last_txs = jiffies;
		}
	}

	pktid = mt76_tx_status_skb_add(&dev->mt76, wcid, skb);
	mt7921_usb_sdio_write_txwi(dev, wcid, qid, sta, key, pktid, skb);

	type = mt76_is_sdio(mdev) ? MT7921_SDIO_DATA : 0;
	mt7921_skb_add_usb_sdio_hdr(dev, skb, type);
	pad = round_up(skb->len, 4) - skb->len;
	if (mt76_is_usb(mdev))
		pad += 4;

	err = mt76_skb_adjust_pad(skb, pad);
	if (err)
		/* Release pktid in case of error. */
		idr_remove(&wcid->pktid, pktid);

	return err;
}
EXPORT_SYMBOL_GPL(mt7921_usb_sdio_tx_prepare_skb);

void mt7921_usb_sdio_tx_complete_skb(struct mt76_dev *mdev,
				     struct mt76_queue_entry *e)
{
	__le32 *txwi = (__le32 *)(e->skb->data + MT_SDIO_HDR_SIZE);
	unsigned int headroom = MT_SDIO_TXD_SIZE + MT_SDIO_HDR_SIZE;
	struct ieee80211_sta *sta;
	struct mt76_wcid *wcid;
	u16 idx;

	idx = le32_get_bits(txwi[1], MT_TXD1_WLAN_IDX);
	wcid = rcu_dereference(mdev->wcid[idx]);
	sta = wcid_to_sta(wcid);

	if (sta && likely(e->skb->protocol != cpu_to_be16(ETH_P_PAE)))
		mt76_connac2_tx_check_aggr(sta, txwi);

	skb_pull(e->skb, headroom);
	mt76_tx_complete_skb(mdev, e->wcid, e->skb);
}
EXPORT_SYMBOL_GPL(mt7921_usb_sdio_tx_complete_skb);

bool mt7921_usb_sdio_tx_status_data(struct mt76_dev *mdev, u8 *update)
{
	struct mt792x_dev *dev = container_of(mdev, struct mt792x_dev, mt76);

	mt792x_mutex_acquire(dev);
	mt7921_mac_sta_poll(dev);
	mt792x_mutex_release(dev);

	return false;
}
EXPORT_SYMBOL_GPL(mt7921_usb_sdio_tx_status_data);

#if IS_ENABLED(CONFIG_IPV6)
void mt7921_set_ipv6_ns_work(struct work_struct *work)
{
	struct mt792x_dev *dev = container_of(work, struct mt792x_dev,
					      ipv6_ns_work);
	struct sk_buff *skb;
	int ret = 0;

	do {
		skb = skb_dequeue(&dev->ipv6_ns_list);

		if (!skb)
			break;

		mt792x_mutex_acquire(dev);
		ret = mt76_mcu_skb_send_msg(&dev->mt76, skb,
					    MCU_UNI_CMD(OFFLOAD), true);
		mt792x_mutex_release(dev);

	} while (!ret);

	if (ret)
		skb_queue_purge(&dev->ipv6_ns_list);
}
#endif<|MERGE_RESOLUTION|>--- conflicted
+++ resolved
@@ -699,182 +699,6 @@
 	mt76_connac_power_save_sched(&dev->mt76.phy, pm);
 }
 
-<<<<<<< HEAD
-void mt7921_reset(struct mt76_dev *mdev)
-{
-	struct mt7921_dev *dev = container_of(mdev, struct mt7921_dev, mt76);
-	struct mt76_connac_pm *pm = &dev->pm;
-
-	if (!dev->hw_init_done)
-		return;
-
-	if (dev->hw_full_reset)
-		return;
-
-	if (pm->suspended)
-		return;
-
-	queue_work(dev->mt76.wq, &dev->reset_work);
-}
-EXPORT_SYMBOL_GPL(mt7921_reset);
-
-void mt7921_mac_update_mib_stats(struct mt7921_phy *phy)
-{
-	struct mt7921_dev *dev = phy->dev;
-	struct mib_stats *mib = &phy->mib;
-	int i, aggr0 = 0, aggr1;
-	u32 val;
-
-	mib->fcs_err_cnt += mt76_get_field(dev, MT_MIB_SDR3(0),
-					   MT_MIB_SDR3_FCS_ERR_MASK);
-	mib->ack_fail_cnt += mt76_get_field(dev, MT_MIB_MB_BSDR3(0),
-					    MT_MIB_ACK_FAIL_COUNT_MASK);
-	mib->ba_miss_cnt += mt76_get_field(dev, MT_MIB_MB_BSDR2(0),
-					   MT_MIB_BA_FAIL_COUNT_MASK);
-	mib->rts_cnt += mt76_get_field(dev, MT_MIB_MB_BSDR0(0),
-				       MT_MIB_RTS_COUNT_MASK);
-	mib->rts_retries_cnt += mt76_get_field(dev, MT_MIB_MB_BSDR1(0),
-					       MT_MIB_RTS_FAIL_COUNT_MASK);
-
-	mib->tx_ampdu_cnt += mt76_rr(dev, MT_MIB_SDR12(0));
-	mib->tx_mpdu_attempts_cnt += mt76_rr(dev, MT_MIB_SDR14(0));
-	mib->tx_mpdu_success_cnt += mt76_rr(dev, MT_MIB_SDR15(0));
-
-	val = mt76_rr(dev, MT_MIB_SDR32(0));
-	mib->tx_pkt_ebf_cnt += FIELD_GET(MT_MIB_SDR9_EBF_CNT_MASK, val);
-	mib->tx_pkt_ibf_cnt += FIELD_GET(MT_MIB_SDR9_IBF_CNT_MASK, val);
-
-	val = mt76_rr(dev, MT_ETBF_TX_APP_CNT(0));
-	mib->tx_bf_ibf_ppdu_cnt += FIELD_GET(MT_ETBF_TX_IBF_CNT, val);
-	mib->tx_bf_ebf_ppdu_cnt += FIELD_GET(MT_ETBF_TX_EBF_CNT, val);
-
-	val = mt76_rr(dev, MT_ETBF_RX_FB_CNT(0));
-	mib->tx_bf_rx_fb_all_cnt += FIELD_GET(MT_ETBF_RX_FB_ALL, val);
-	mib->tx_bf_rx_fb_he_cnt += FIELD_GET(MT_ETBF_RX_FB_HE, val);
-	mib->tx_bf_rx_fb_vht_cnt += FIELD_GET(MT_ETBF_RX_FB_VHT, val);
-	mib->tx_bf_rx_fb_ht_cnt += FIELD_GET(MT_ETBF_RX_FB_HT, val);
-
-	mib->rx_mpdu_cnt += mt76_rr(dev, MT_MIB_SDR5(0));
-	mib->rx_ampdu_cnt += mt76_rr(dev, MT_MIB_SDR22(0));
-	mib->rx_ampdu_bytes_cnt += mt76_rr(dev, MT_MIB_SDR23(0));
-	mib->rx_ba_cnt += mt76_rr(dev, MT_MIB_SDR31(0));
-
-	for (i = 0; i < ARRAY_SIZE(mib->tx_amsdu); i++) {
-		val = mt76_rr(dev, MT_PLE_AMSDU_PACK_MSDU_CNT(i));
-		mib->tx_amsdu[i] += val;
-		mib->tx_amsdu_cnt += val;
-	}
-
-	for (i = 0, aggr1 = aggr0 + 8; i < 4; i++) {
-		u32 val2;
-
-		val = mt76_rr(dev, MT_TX_AGG_CNT(0, i));
-		val2 = mt76_rr(dev, MT_TX_AGG_CNT2(0, i));
-
-		dev->mt76.aggr_stats[aggr0++] += val & 0xffff;
-		dev->mt76.aggr_stats[aggr0++] += val >> 16;
-		dev->mt76.aggr_stats[aggr1++] += val2 & 0xffff;
-		dev->mt76.aggr_stats[aggr1++] += val2 >> 16;
-	}
-}
-
-void mt7921_mac_work(struct work_struct *work)
-{
-	struct mt7921_phy *phy;
-	struct mt76_phy *mphy;
-
-	mphy = (struct mt76_phy *)container_of(work, struct mt76_phy,
-					       mac_work.work);
-	phy = mphy->priv;
-
-	mt7921_mutex_acquire(phy->dev);
-
-	mt76_update_survey(mphy);
-	if (++mphy->mac_work_count == 2) {
-		mphy->mac_work_count = 0;
-
-		mt7921_mac_update_mib_stats(phy);
-	}
-
-	mt7921_mutex_release(phy->dev);
-
-	mt76_tx_status_check(mphy->dev, false);
-	ieee80211_queue_delayed_work(phy->mt76->hw, &mphy->mac_work,
-				     MT7921_WATCHDOG_TIME);
-}
-
-void mt7921_pm_wake_work(struct work_struct *work)
-{
-	struct mt7921_dev *dev;
-	struct mt76_phy *mphy;
-
-	dev = (struct mt7921_dev *)container_of(work, struct mt7921_dev,
-						pm.wake_work);
-	mphy = dev->phy.mt76;
-
-	if (!mt7921_mcu_drv_pmctrl(dev)) {
-		struct mt76_dev *mdev = &dev->mt76;
-		int i;
-
-		if (mt76_is_sdio(mdev)) {
-			mt76_connac_pm_dequeue_skbs(mphy, &dev->pm);
-			mt76_worker_schedule(&mdev->sdio.txrx_worker);
-		} else {
-			local_bh_disable();
-			mt76_for_each_q_rx(mdev, i)
-				napi_schedule(&mdev->napi[i]);
-			local_bh_enable();
-			mt76_connac_pm_dequeue_skbs(mphy, &dev->pm);
-			mt76_connac_tx_cleanup(mdev);
-		}
-		if (test_bit(MT76_STATE_RUNNING, &mphy->state))
-			ieee80211_queue_delayed_work(mphy->hw, &mphy->mac_work,
-						     MT7921_WATCHDOG_TIME);
-	}
-
-	ieee80211_wake_queues(mphy->hw);
-	wake_up(&dev->pm.wait);
-}
-
-void mt7921_pm_power_save_work(struct work_struct *work)
-{
-	struct mt7921_dev *dev;
-	unsigned long delta;
-	struct mt76_phy *mphy;
-
-	dev = (struct mt7921_dev *)container_of(work, struct mt7921_dev,
-						pm.ps_work.work);
-	mphy = dev->phy.mt76;
-
-	delta = dev->pm.idle_timeout;
-	if (test_bit(MT76_HW_SCANNING, &mphy->state) ||
-	    test_bit(MT76_HW_SCHED_SCANNING, &mphy->state) ||
-	    dev->fw_assert)
-		goto out;
-
-	if (mutex_is_locked(&dev->mt76.mutex))
-		/* if mt76 mutex is held we should not put the device
-		 * to sleep since we are currently accessing device
-		 * register map. We need to wait for the next power_save
-		 * trigger.
-		 */
-		goto out;
-
-	if (time_is_after_jiffies(dev->pm.last_activity + delta)) {
-		delta = dev->pm.last_activity + delta - jiffies;
-		goto out;
-	}
-
-	if (!mt7921_mcu_fw_pmctrl(dev)) {
-		cancel_delayed_work_sync(&mphy->mac_work);
-		return;
-	}
-out:
-	queue_delayed_work(dev->mt76.wq, &dev->pm.ps_work, delta);
-}
-
-=======
->>>>>>> e475cc1c
 void mt7921_coredump_work(struct work_struct *work)
 {
 	struct mt792x_dev *dev;
