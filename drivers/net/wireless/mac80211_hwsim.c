// SPDX-License-Identifier: GPL-2.0-only
/*
 * mac80211_hwsim - software simulator of 802.11 radio(s) for mac80211
 * Copyright (c) 2008, Jouni Malinen <j@w1.fi>
 * Copyright (c) 2011, Javier Lopez <jlopex@gmail.com>
 * Copyright (c) 2016 - 2017 Intel Deutschland GmbH
 * Copyright (C) 2018 - 2020 Intel Corporation
 */

/*
 * TODO:
 * - Add TSF sync and fix IBSS beacon transmission by adding
 *   competition for "air time" at TBTT
 * - RX filtering based on filter configuration (data->rx_filter)
 */

#include <linux/list.h>
#include <linux/slab.h>
#include <linux/spinlock.h>
#include <net/dst.h>
#include <net/xfrm.h>
#include <net/mac80211.h>
#include <net/ieee80211_radiotap.h>
#include <linux/if_arp.h>
#include <linux/rtnetlink.h>
#include <linux/etherdevice.h>
#include <linux/platform_device.h>
#include <linux/debugfs.h>
#include <linux/module.h>
#include <linux/ktime.h>
#include <net/genetlink.h>
#include <net/net_namespace.h>
#include <net/netns/generic.h>
<<<<<<< HEAD
=======
#include <linux/rhashtable.h>
#include <linux/nospec.h>
#include <linux/virtio.h>
#include <linux/virtio_ids.h>
#include <linux/virtio_config.h>
>>>>>>> 24b8d41d
#include "mac80211_hwsim.h"

#define WARN_QUEUE 100
#define MAX_QUEUE 200

MODULE_AUTHOR("Jouni Malinen");
MODULE_DESCRIPTION("Software simulator of 802.11 radio(s) for mac80211");
MODULE_LICENSE("GPL");

static int radios = 2;
module_param(radios, int, 0444);
MODULE_PARM_DESC(radios, "Number of simulated radios");

static int channels = 1;
module_param(channels, int, 0444);
MODULE_PARM_DESC(channels, "Number of concurrent channels");

static bool paged_rx = false;
module_param(paged_rx, bool, 0644);
MODULE_PARM_DESC(paged_rx, "Use paged SKBs for RX instead of linear ones");

static bool rctbl = false;
module_param(rctbl, bool, 0444);
MODULE_PARM_DESC(rctbl, "Handle rate control table");

static bool support_p2p_device = true;
module_param(support_p2p_device, bool, 0444);
MODULE_PARM_DESC(support_p2p_device, "Support P2P-Device interface type");

/**
 * enum hwsim_regtest - the type of regulatory tests we offer
 *
 * These are the different values you can use for the regtest
 * module parameter. This is useful to help test world roaming
 * and the driver regulatory_hint() call and combinations of these.
 * If you want to do specific alpha2 regulatory domain tests simply
 * use the userspace regulatory request as that will be respected as
 * well without the need of this module parameter. This is designed
 * only for testing the driver regulatory request, world roaming
 * and all possible combinations.
 *
 * @HWSIM_REGTEST_DISABLED: No regulatory tests are performed,
 * 	this is the default value.
 * @HWSIM_REGTEST_DRIVER_REG_FOLLOW: Used for testing the driver regulatory
 *	hint, only one driver regulatory hint will be sent as such the
 * 	secondary radios are expected to follow.
 * @HWSIM_REGTEST_DRIVER_REG_ALL: Used for testing the driver regulatory
 * 	request with all radios reporting the same regulatory domain.
 * @HWSIM_REGTEST_DIFF_COUNTRY: Used for testing the drivers calling
 * 	different regulatory domains requests. Expected behaviour is for
 * 	an intersection to occur but each device will still use their
 * 	respective regulatory requested domains. Subsequent radios will
 * 	use the resulting intersection.
 * @HWSIM_REGTEST_WORLD_ROAM: Used for testing the world roaming. We accomplish
 *	this by using a custom beacon-capable regulatory domain for the first
 *	radio. All other device world roam.
 * @HWSIM_REGTEST_CUSTOM_WORLD: Used for testing the custom world regulatory
 * 	domain requests. All radios will adhere to this custom world regulatory
 * 	domain.
 * @HWSIM_REGTEST_CUSTOM_WORLD_2: Used for testing 2 custom world regulatory
 * 	domain requests. The first radio will adhere to the first custom world
 * 	regulatory domain, the second one to the second custom world regulatory
 * 	domain. All other devices will world roam.
 * @HWSIM_REGTEST_STRICT_FOLLOW: Used for testing strict regulatory domain
 *	settings, only the first radio will send a regulatory domain request
 *	and use strict settings. The rest of the radios are expected to follow.
 * @HWSIM_REGTEST_STRICT_ALL: Used for testing strict regulatory domain
 *	settings. All radios will adhere to this.
 * @HWSIM_REGTEST_STRICT_AND_DRIVER_REG: Used for testing strict regulatory
 *	domain settings, combined with secondary driver regulatory domain
 *	settings. The first radio will get a strict regulatory domain setting
 *	using the first driver regulatory request and the second radio will use
 *	non-strict settings using the second driver regulatory request. All
 *	other devices should follow the intersection created between the
 *	first two.
 * @HWSIM_REGTEST_ALL: Used for testing every possible mix. You will need
 * 	at least 6 radios for a complete test. We will test in this order:
 * 	1 - driver custom world regulatory domain
 * 	2 - second custom world regulatory domain
 * 	3 - first driver regulatory domain request
 * 	4 - second driver regulatory domain request
 * 	5 - strict regulatory domain settings using the third driver regulatory
 * 	    domain request
 * 	6 and on - should follow the intersection of the 3rd, 4rth and 5th radio
 * 	           regulatory requests.
 */
enum hwsim_regtest {
	HWSIM_REGTEST_DISABLED = 0,
	HWSIM_REGTEST_DRIVER_REG_FOLLOW = 1,
	HWSIM_REGTEST_DRIVER_REG_ALL = 2,
	HWSIM_REGTEST_DIFF_COUNTRY = 3,
	HWSIM_REGTEST_WORLD_ROAM = 4,
	HWSIM_REGTEST_CUSTOM_WORLD = 5,
	HWSIM_REGTEST_CUSTOM_WORLD_2 = 6,
	HWSIM_REGTEST_STRICT_FOLLOW = 7,
	HWSIM_REGTEST_STRICT_ALL = 8,
	HWSIM_REGTEST_STRICT_AND_DRIVER_REG = 9,
	HWSIM_REGTEST_ALL = 10,
};

/* Set to one of the HWSIM_REGTEST_* values above */
static int regtest = HWSIM_REGTEST_DISABLED;
module_param(regtest, int, 0444);
MODULE_PARM_DESC(regtest, "The type of regulatory test we want to run");

static const char *hwsim_alpha2s[] = {
	"FI",
	"AL",
	"US",
	"DE",
	"JP",
	"AL",
};

static const struct ieee80211_regdomain hwsim_world_regdom_custom_01 = {
	.n_reg_rules = 5,
	.alpha2 =  "99",
	.reg_rules = {
		REG_RULE(2412-10, 2462+10, 40, 0, 20, 0),
		REG_RULE(2484-10, 2484+10, 40, 0, 20, 0),
		REG_RULE(5150-10, 5240+10, 40, 0, 30, 0),
		REG_RULE(5745-10, 5825+10, 40, 0, 30, 0),
		REG_RULE(5855-10, 5925+10, 40, 0, 33, 0),
	}
};

static const struct ieee80211_regdomain hwsim_world_regdom_custom_02 = {
	.n_reg_rules = 3,
	.alpha2 =  "99",
	.reg_rules = {
		REG_RULE(2412-10, 2462+10, 40, 0, 20, 0),
		REG_RULE(5725-10, 5850+10, 40, 0, 30,
			 NL80211_RRF_NO_IR),
		REG_RULE(5855-10, 5925+10, 40, 0, 33, 0),
	}
};

static const struct ieee80211_regdomain *hwsim_world_regdom_custom[] = {
	&hwsim_world_regdom_custom_01,
	&hwsim_world_regdom_custom_02,
};

struct hwsim_vif_priv {
	u32 magic;
	u8 bssid[ETH_ALEN];
	bool assoc;
	bool bcn_en;
	u16 aid;
};

#define HWSIM_VIF_MAGIC	0x69537748

static inline void hwsim_check_magic(struct ieee80211_vif *vif)
{
	struct hwsim_vif_priv *vp = (void *)vif->drv_priv;
	WARN(vp->magic != HWSIM_VIF_MAGIC,
	     "Invalid VIF (%p) magic %#x, %pM, %d/%d\n",
	     vif, vp->magic, vif->addr, vif->type, vif->p2p);
}

static inline void hwsim_set_magic(struct ieee80211_vif *vif)
{
	struct hwsim_vif_priv *vp = (void *)vif->drv_priv;
	vp->magic = HWSIM_VIF_MAGIC;
}

static inline void hwsim_clear_magic(struct ieee80211_vif *vif)
{
	struct hwsim_vif_priv *vp = (void *)vif->drv_priv;
	vp->magic = 0;
}

struct hwsim_sta_priv {
	u32 magic;
};

#define HWSIM_STA_MAGIC	0x6d537749

static inline void hwsim_check_sta_magic(struct ieee80211_sta *sta)
{
	struct hwsim_sta_priv *sp = (void *)sta->drv_priv;
	WARN_ON(sp->magic != HWSIM_STA_MAGIC);
}

static inline void hwsim_set_sta_magic(struct ieee80211_sta *sta)
{
	struct hwsim_sta_priv *sp = (void *)sta->drv_priv;
	sp->magic = HWSIM_STA_MAGIC;
}

static inline void hwsim_clear_sta_magic(struct ieee80211_sta *sta)
{
	struct hwsim_sta_priv *sp = (void *)sta->drv_priv;
	sp->magic = 0;
}

struct hwsim_chanctx_priv {
	u32 magic;
};

#define HWSIM_CHANCTX_MAGIC 0x6d53774a

static inline void hwsim_check_chanctx_magic(struct ieee80211_chanctx_conf *c)
{
	struct hwsim_chanctx_priv *cp = (void *)c->drv_priv;
	WARN_ON(cp->magic != HWSIM_CHANCTX_MAGIC);
}

static inline void hwsim_set_chanctx_magic(struct ieee80211_chanctx_conf *c)
{
	struct hwsim_chanctx_priv *cp = (void *)c->drv_priv;
	cp->magic = HWSIM_CHANCTX_MAGIC;
}

static inline void hwsim_clear_chanctx_magic(struct ieee80211_chanctx_conf *c)
{
	struct hwsim_chanctx_priv *cp = (void *)c->drv_priv;
	cp->magic = 0;
}

<<<<<<< HEAD
static int hwsim_net_id;

static int hwsim_netgroup;
=======
static unsigned int hwsim_net_id;

static DEFINE_IDA(hwsim_netgroup_ida);
>>>>>>> 24b8d41d

struct hwsim_net {
	int netgroup;
	u32 wmediumd;
};

static inline int hwsim_net_get_netgroup(struct net *net)
{
	struct hwsim_net *hwsim_net = net_generic(net, hwsim_net_id);

	return hwsim_net->netgroup;
}

<<<<<<< HEAD
static inline void hwsim_net_set_netgroup(struct net *net)
{
	struct hwsim_net *hwsim_net = net_generic(net, hwsim_net_id);

	hwsim_net->netgroup = hwsim_netgroup++;
=======
static inline int hwsim_net_set_netgroup(struct net *net)
{
	struct hwsim_net *hwsim_net = net_generic(net, hwsim_net_id);

	hwsim_net->netgroup = ida_simple_get(&hwsim_netgroup_ida,
					     0, 0, GFP_KERNEL);
	return hwsim_net->netgroup >= 0 ? 0 : -ENOMEM;
>>>>>>> 24b8d41d
}

static inline u32 hwsim_net_get_wmediumd(struct net *net)
{
	struct hwsim_net *hwsim_net = net_generic(net, hwsim_net_id);

	return hwsim_net->wmediumd;
}

static inline void hwsim_net_set_wmediumd(struct net *net, u32 portid)
{
	struct hwsim_net *hwsim_net = net_generic(net, hwsim_net_id);

	hwsim_net->wmediumd = portid;
}

static struct class *hwsim_class;

static struct net_device *hwsim_mon; /* global monitor netdev */

#define CHAN2G(_freq)  { \
	.band = NL80211_BAND_2GHZ, \
	.center_freq = (_freq), \
	.hw_value = (_freq), \
}

#define CHAN5G(_freq) { \
	.band = NL80211_BAND_5GHZ, \
	.center_freq = (_freq), \
	.hw_value = (_freq), \
}

static const struct ieee80211_channel hwsim_channels_2ghz[] = {
	CHAN2G(2412), /* Channel 1 */
	CHAN2G(2417), /* Channel 2 */
	CHAN2G(2422), /* Channel 3 */
	CHAN2G(2427), /* Channel 4 */
	CHAN2G(2432), /* Channel 5 */
	CHAN2G(2437), /* Channel 6 */
	CHAN2G(2442), /* Channel 7 */
	CHAN2G(2447), /* Channel 8 */
	CHAN2G(2452), /* Channel 9 */
	CHAN2G(2457), /* Channel 10 */
	CHAN2G(2462), /* Channel 11 */
	CHAN2G(2467), /* Channel 12 */
	CHAN2G(2472), /* Channel 13 */
	CHAN2G(2484), /* Channel 14 */
};

static const struct ieee80211_channel hwsim_channels_5ghz[] = {
	CHAN5G(5180), /* Channel 36 */
	CHAN5G(5200), /* Channel 40 */
	CHAN5G(5220), /* Channel 44 */
	CHAN5G(5240), /* Channel 48 */

	CHAN5G(5260), /* Channel 52 */
	CHAN5G(5280), /* Channel 56 */
	CHAN5G(5300), /* Channel 60 */
	CHAN5G(5320), /* Channel 64 */

	CHAN5G(5500), /* Channel 100 */
	CHAN5G(5520), /* Channel 104 */
	CHAN5G(5540), /* Channel 108 */
	CHAN5G(5560), /* Channel 112 */
	CHAN5G(5580), /* Channel 116 */
	CHAN5G(5600), /* Channel 120 */
	CHAN5G(5620), /* Channel 124 */
	CHAN5G(5640), /* Channel 128 */
	CHAN5G(5660), /* Channel 132 */
	CHAN5G(5680), /* Channel 136 */
	CHAN5G(5700), /* Channel 140 */

	CHAN5G(5745), /* Channel 149 */
	CHAN5G(5765), /* Channel 153 */
	CHAN5G(5785), /* Channel 157 */
	CHAN5G(5805), /* Channel 161 */
	CHAN5G(5825), /* Channel 165 */
	CHAN5G(5845), /* Channel 169 */

	CHAN5G(5855), /* Channel 171 */
	CHAN5G(5860), /* Channel 172 */
	CHAN5G(5865), /* Channel 173 */
	CHAN5G(5870), /* Channel 174 */

	CHAN5G(5875), /* Channel 175 */
	CHAN5G(5880), /* Channel 176 */
	CHAN5G(5885), /* Channel 177 */
	CHAN5G(5890), /* Channel 178 */
	CHAN5G(5895), /* Channel 179 */
	CHAN5G(5900), /* Channel 180 */
	CHAN5G(5905), /* Channel 181 */

	CHAN5G(5910), /* Channel 182 */
	CHAN5G(5915), /* Channel 183 */
	CHAN5G(5920), /* Channel 184 */
	CHAN5G(5925), /* Channel 185 */
};

#define NUM_S1G_CHANS_US 51
static struct ieee80211_channel hwsim_channels_s1g[NUM_S1G_CHANS_US];

static const struct ieee80211_sta_s1g_cap hwsim_s1g_cap = {
	.s1g = true,
	.cap = { S1G_CAP0_SGI_1MHZ | S1G_CAP0_SGI_2MHZ,
		 0,
		 0,
		 S1G_CAP3_MAX_MPDU_LEN,
		 0,
		 S1G_CAP5_AMPDU,
		 0,
		 S1G_CAP7_DUP_1MHZ,
		 S1G_CAP8_TWT_RESPOND | S1G_CAP8_TWT_REQUEST,
		 0},
	.nss_mcs = { 0xfc | 1, /* MCS 7 for 1 SS */
	/* RX Highest Supported Long GI Data Rate 0:7 */
		     0,
	/* RX Highest Supported Long GI Data Rate 0:7 */
	/* TX S1G MCS Map 0:6 */
		     0xfa,
	/* TX S1G MCS Map :7 */
	/* TX Highest Supported Long GI Data Rate 0:6 */
		     0x80,
	/* TX Highest Supported Long GI Data Rate 7:8 */
	/* Rx Single spatial stream and S1G-MCS Map for 1MHz */
	/* Tx Single spatial stream and S1G-MCS Map for 1MHz */
		     0 },
};

static void hwsim_init_s1g_channels(struct ieee80211_channel *channels)
{
	int ch, freq;

	for (ch = 0; ch < NUM_S1G_CHANS_US; ch++) {
		freq = 902000 + (ch + 1) * 500;
		channels[ch].band = NL80211_BAND_S1GHZ;
		channels[ch].center_freq = KHZ_TO_MHZ(freq);
		channels[ch].freq_offset = freq % 1000;
		channels[ch].hw_value = ch + 1;
	}
}

static const struct ieee80211_rate hwsim_rates[] = {
	{ .bitrate = 10 },
	{ .bitrate = 20, .flags = IEEE80211_RATE_SHORT_PREAMBLE },
	{ .bitrate = 55, .flags = IEEE80211_RATE_SHORT_PREAMBLE },
	{ .bitrate = 110, .flags = IEEE80211_RATE_SHORT_PREAMBLE },
	{ .bitrate = 60 },
	{ .bitrate = 90 },
	{ .bitrate = 120 },
	{ .bitrate = 180 },
	{ .bitrate = 240 },
	{ .bitrate = 360 },
	{ .bitrate = 480 },
	{ .bitrate = 540 }
};

static const u32 hwsim_ciphers[] = {
	WLAN_CIPHER_SUITE_WEP40,
	WLAN_CIPHER_SUITE_WEP104,
	WLAN_CIPHER_SUITE_TKIP,
	WLAN_CIPHER_SUITE_CCMP,
	WLAN_CIPHER_SUITE_CCMP_256,
	WLAN_CIPHER_SUITE_GCMP,
	WLAN_CIPHER_SUITE_GCMP_256,
	WLAN_CIPHER_SUITE_AES_CMAC,
	WLAN_CIPHER_SUITE_BIP_CMAC_256,
	WLAN_CIPHER_SUITE_BIP_GMAC_128,
	WLAN_CIPHER_SUITE_BIP_GMAC_256,
};

#define OUI_QCA 0x001374
#define QCA_NL80211_SUBCMD_TEST 1
enum qca_nl80211_vendor_subcmds {
	QCA_WLAN_VENDOR_ATTR_TEST = 8,
	QCA_WLAN_VENDOR_ATTR_MAX = QCA_WLAN_VENDOR_ATTR_TEST
};

static const struct nla_policy
hwsim_vendor_test_policy[QCA_WLAN_VENDOR_ATTR_MAX + 1] = {
	[QCA_WLAN_VENDOR_ATTR_MAX] = { .type = NLA_U32 },
};

static int mac80211_hwsim_vendor_cmd_test(struct wiphy *wiphy,
					  struct wireless_dev *wdev,
					  const void *data, int data_len)
{
	struct sk_buff *skb;
	struct nlattr *tb[QCA_WLAN_VENDOR_ATTR_MAX + 1];
	int err;
	u32 val;

	err = nla_parse_deprecated(tb, QCA_WLAN_VENDOR_ATTR_MAX, data,
				   data_len, hwsim_vendor_test_policy, NULL);
	if (err)
		return err;
	if (!tb[QCA_WLAN_VENDOR_ATTR_TEST])
		return -EINVAL;
	val = nla_get_u32(tb[QCA_WLAN_VENDOR_ATTR_TEST]);
	wiphy_dbg(wiphy, "%s: test=%u\n", __func__, val);

	/* Send a vendor event as a test. Note that this would not normally be
	 * done within a command handler, but rather, based on some other
	 * trigger. For simplicity, this command is used to trigger the event
	 * here.
	 *
	 * event_idx = 0 (index in mac80211_hwsim_vendor_commands)
	 */
	skb = cfg80211_vendor_event_alloc(wiphy, wdev, 100, 0, GFP_KERNEL);
	if (skb) {
		/* skb_put() or nla_put() will fill up data within
		 * NL80211_ATTR_VENDOR_DATA.
		 */

		/* Add vendor data */
		nla_put_u32(skb, QCA_WLAN_VENDOR_ATTR_TEST, val + 1);

		/* Send the event - this will call nla_nest_end() */
		cfg80211_vendor_event(skb, GFP_KERNEL);
	}

	/* Send a response to the command */
	skb = cfg80211_vendor_cmd_alloc_reply_skb(wiphy, 10);
	if (!skb)
		return -ENOMEM;

	/* skb_put() or nla_put() will fill up data within
	 * NL80211_ATTR_VENDOR_DATA
	 */
	nla_put_u32(skb, QCA_WLAN_VENDOR_ATTR_TEST, val + 2);

	return cfg80211_vendor_cmd_reply(skb);
}

static struct wiphy_vendor_command mac80211_hwsim_vendor_commands[] = {
	{
		.info = { .vendor_id = OUI_QCA,
			  .subcmd = QCA_NL80211_SUBCMD_TEST },
		.flags = WIPHY_VENDOR_CMD_NEED_NETDEV,
		.doit = mac80211_hwsim_vendor_cmd_test,
		.policy = hwsim_vendor_test_policy,
		.maxattr = QCA_WLAN_VENDOR_ATTR_MAX,
	}
};

/* Advertise support vendor specific events */
static const struct nl80211_vendor_cmd_info mac80211_hwsim_vendor_events[] = {
	{ .vendor_id = OUI_QCA, .subcmd = 1 },
};

<<<<<<< HEAD
static const struct ieee80211_iface_limit hwsim_if_limits[] = {
	{ .max = 1, .types = BIT(NL80211_IFTYPE_ADHOC) },
	{ .max = 2048,  .types = BIT(NL80211_IFTYPE_STATION) |
				 BIT(NL80211_IFTYPE_P2P_CLIENT) |
#ifdef CONFIG_MAC80211_MESH
				 BIT(NL80211_IFTYPE_MESH_POINT) |
#endif
				 BIT(NL80211_IFTYPE_AP) |
				 BIT(NL80211_IFTYPE_P2P_GO) },
	/* must be last, see hwsim_if_comb */
	{ .max = 1, .types = BIT(NL80211_IFTYPE_P2P_DEVICE) }
};

static const struct ieee80211_iface_combination hwsim_if_comb[] = {
	{
		.limits = hwsim_if_limits,
		/* remove the last entry which is P2P_DEVICE */
		.n_limits = ARRAY_SIZE(hwsim_if_limits) - 1,
		.max_interfaces = 2048,
		.num_different_channels = 1,
		.radar_detect_widths = BIT(NL80211_CHAN_WIDTH_20_NOHT) |
				       BIT(NL80211_CHAN_WIDTH_20) |
				       BIT(NL80211_CHAN_WIDTH_40) |
				       BIT(NL80211_CHAN_WIDTH_80) |
				       BIT(NL80211_CHAN_WIDTH_160),
	},
};

static const struct ieee80211_iface_combination hwsim_if_comb_p2p_dev[] = {
	{
		.limits = hwsim_if_limits,
		.n_limits = ARRAY_SIZE(hwsim_if_limits),
		.max_interfaces = 2048,
		.num_different_channels = 1,
		.radar_detect_widths = BIT(NL80211_CHAN_WIDTH_20_NOHT) |
				       BIT(NL80211_CHAN_WIDTH_20) |
				       BIT(NL80211_CHAN_WIDTH_40) |
				       BIT(NL80211_CHAN_WIDTH_80) |
				       BIT(NL80211_CHAN_WIDTH_160),
	},
};

static spinlock_t hwsim_radio_lock;
static LIST_HEAD(hwsim_radios);
=======
static spinlock_t hwsim_radio_lock;
static LIST_HEAD(hwsim_radios);
static struct rhashtable hwsim_radios_rht;
>>>>>>> 24b8d41d
static int hwsim_radio_idx;
static int hwsim_radios_generation = 1;

static struct platform_driver mac80211_hwsim_driver = {
	.driver = {
		.name = "mac80211_hwsim",
	},
};

struct mac80211_hwsim_data {
	struct list_head list;
	struct rhash_head rht;
	struct ieee80211_hw *hw;
	struct device *dev;
	struct ieee80211_supported_band bands[NUM_NL80211_BANDS];
	struct ieee80211_channel channels_2ghz[ARRAY_SIZE(hwsim_channels_2ghz)];
	struct ieee80211_channel channels_5ghz[ARRAY_SIZE(hwsim_channels_5ghz)];
	struct ieee80211_channel channels_s1g[ARRAY_SIZE(hwsim_channels_s1g)];
	struct ieee80211_rate rates[ARRAY_SIZE(hwsim_rates)];
	struct ieee80211_iface_combination if_combination;
	struct ieee80211_iface_limit if_limits[3];
	int n_if_limits;

	u32 ciphers[ARRAY_SIZE(hwsim_ciphers)];

	struct mac_address addresses[2];
	int channels, idx;
	bool use_chanctx;
	bool destroy_on_close;
	u32 portid;
	char alpha2[2];
	const struct ieee80211_regdomain *regd;

	struct ieee80211_channel *tmp_chan;
	struct ieee80211_channel *roc_chan;
	u32 roc_duration;
	struct delayed_work roc_start;
	struct delayed_work roc_done;
	struct delayed_work hw_scan;
	struct cfg80211_scan_request *hw_scan_request;
	struct ieee80211_vif *hw_scan_vif;
	int scan_chan_idx;
	u8 scan_addr[ETH_ALEN];
	struct {
		struct ieee80211_channel *channel;
		unsigned long next_start, start, end;
	} survey_data[ARRAY_SIZE(hwsim_channels_2ghz) +
		      ARRAY_SIZE(hwsim_channels_5ghz)];

	struct ieee80211_channel *channel;
	u64 beacon_int	/* beacon interval in us */;
	unsigned int rx_filter;
	bool started, idle, scanning;
	struct mutex mutex;
	struct hrtimer beacon_timer;
	enum ps_mode {
		PS_DISABLED, PS_ENABLED, PS_AUTO_POLL, PS_MANUAL_POLL
	} ps;
	bool ps_poll_pending;
	struct dentry *debugfs;

	uintptr_t pending_cookie;
	struct sk_buff_head pending;	/* packets pending */
	/*
	 * Only radios in the same group can communicate together (the
	 * channel has to match too). Each bit represents a group. A
	 * radio can be in more than one group.
	 */
	u64 group;

	/* group shared by radios created in the same netns */
	int netgroup;
	/* wmediumd portid responsible for netgroup of this radio */
	u32 wmediumd;
<<<<<<< HEAD

	int power_level;
=======
>>>>>>> 24b8d41d

	/* difference between this hw's clock and the real clock, in usecs */
	s64 tsf_offset;
	s64 bcn_delta;
	/* absolute beacon transmission time. Used to cover up "tx" delay. */
	u64 abs_bcn_ts;

	/* Stats */
	u64 tx_pkts;
	u64 rx_pkts;
	u64 tx_bytes;
	u64 rx_bytes;
	u64 tx_dropped;
	u64 tx_failed;
};

static const struct rhashtable_params hwsim_rht_params = {
	.nelem_hint = 2,
	.automatic_shrinking = true,
	.key_len = ETH_ALEN,
	.key_offset = offsetof(struct mac80211_hwsim_data, addresses[1]),
	.head_offset = offsetof(struct mac80211_hwsim_data, rht),
};

struct hwsim_radiotap_hdr {
	struct ieee80211_radiotap_header hdr;
	__le64 rt_tsft;
	u8 rt_flags;
	u8 rt_rate;
	__le16 rt_channel;
	__le16 rt_chbitmask;
} __packed;

struct hwsim_radiotap_ack_hdr {
	struct ieee80211_radiotap_header hdr;
	u8 rt_flags;
	u8 pad;
	__le16 rt_channel;
	__le16 rt_chbitmask;
} __packed;

<<<<<<< HEAD
/* MAC80211_HWSIM netlinf family */
static struct genl_family hwsim_genl_family = {
	.id = GENL_ID_GENERATE,
	.hdrsize = 0,
	.name = "MAC80211_HWSIM",
	.version = 1,
	.maxattr = HWSIM_ATTR_MAX,
	.netnsok = true,
};
=======
/* MAC80211_HWSIM netlink family */
static struct genl_family hwsim_genl_family;
>>>>>>> 24b8d41d

enum hwsim_multicast_groups {
	HWSIM_MCGRP_CONFIG,
};

static const struct genl_multicast_group hwsim_mcgrps[] = {
	[HWSIM_MCGRP_CONFIG] = { .name = "config", },
};

/* MAC80211_HWSIM netlink policy */

static const struct nla_policy hwsim_genl_policy[HWSIM_ATTR_MAX + 1] = {
	[HWSIM_ATTR_ADDR_RECEIVER] = NLA_POLICY_ETH_ADDR_COMPAT,
	[HWSIM_ATTR_ADDR_TRANSMITTER] = NLA_POLICY_ETH_ADDR_COMPAT,
	[HWSIM_ATTR_FRAME] = { .type = NLA_BINARY,
			       .len = IEEE80211_MAX_DATA_LEN },
	[HWSIM_ATTR_FLAGS] = { .type = NLA_U32 },
	[HWSIM_ATTR_RX_RATE] = { .type = NLA_U32 },
	[HWSIM_ATTR_SIGNAL] = { .type = NLA_U32 },
	[HWSIM_ATTR_TX_INFO] = { .type = NLA_BINARY,
				 .len = IEEE80211_TX_MAX_RATES *
					sizeof(struct hwsim_tx_rate)},
	[HWSIM_ATTR_COOKIE] = { .type = NLA_U64 },
	[HWSIM_ATTR_CHANNELS] = { .type = NLA_U32 },
	[HWSIM_ATTR_RADIO_ID] = { .type = NLA_U32 },
	[HWSIM_ATTR_REG_HINT_ALPHA2] = { .type = NLA_STRING, .len = 2 },
	[HWSIM_ATTR_REG_CUSTOM_REG] = { .type = NLA_U32 },
	[HWSIM_ATTR_REG_STRICT_REG] = { .type = NLA_FLAG },
	[HWSIM_ATTR_SUPPORT_P2P_DEVICE] = { .type = NLA_FLAG },
	[HWSIM_ATTR_USE_CHANCTX] = { .type = NLA_FLAG },
	[HWSIM_ATTR_DESTROY_RADIO_ON_CLOSE] = { .type = NLA_FLAG },
	[HWSIM_ATTR_RADIO_NAME] = { .type = NLA_STRING },
	[HWSIM_ATTR_NO_VIF] = { .type = NLA_FLAG },
	[HWSIM_ATTR_FREQ] = { .type = NLA_U32 },
	[HWSIM_ATTR_TX_INFO_FLAGS] = { .type = NLA_BINARY },
	[HWSIM_ATTR_PERM_ADDR] = NLA_POLICY_ETH_ADDR_COMPAT,
	[HWSIM_ATTR_IFTYPE_SUPPORT] = { .type = NLA_U32 },
	[HWSIM_ATTR_CIPHER_SUPPORT] = { .type = NLA_BINARY },
};

#if IS_REACHABLE(CONFIG_VIRTIO)

/* MAC80211_HWSIM virtio queues */
static struct virtqueue *hwsim_vqs[HWSIM_NUM_VQS];
static bool hwsim_virtio_enabled;
static spinlock_t hwsim_virtio_lock;

static void hwsim_virtio_rx_work(struct work_struct *work);
static DECLARE_WORK(hwsim_virtio_rx, hwsim_virtio_rx_work);

static int hwsim_tx_virtio(struct mac80211_hwsim_data *data,
			   struct sk_buff *skb)
{
	struct scatterlist sg[1];
	unsigned long flags;
	int err;

	spin_lock_irqsave(&hwsim_virtio_lock, flags);
	if (!hwsim_virtio_enabled) {
		err = -ENODEV;
		goto out_free;
	}

	sg_init_one(sg, skb->head, skb_end_offset(skb));
	err = virtqueue_add_outbuf(hwsim_vqs[HWSIM_VQ_TX], sg, 1, skb,
				   GFP_ATOMIC);
	if (err)
		goto out_free;
	virtqueue_kick(hwsim_vqs[HWSIM_VQ_TX]);
	spin_unlock_irqrestore(&hwsim_virtio_lock, flags);
	return 0;

out_free:
	spin_unlock_irqrestore(&hwsim_virtio_lock, flags);
	nlmsg_free(skb);
	return err;
}
#else
/* cause a linker error if this ends up being needed */
extern int hwsim_tx_virtio(struct mac80211_hwsim_data *data,
			   struct sk_buff *skb);
#define hwsim_virtio_enabled false
#endif

static void mac80211_hwsim_tx_frame(struct ieee80211_hw *hw,
				    struct sk_buff *skb,
				    struct ieee80211_channel *chan);

/* sysfs attributes */
static void hwsim_send_ps_poll(void *dat, u8 *mac, struct ieee80211_vif *vif)
{
	struct mac80211_hwsim_data *data = dat;
	struct hwsim_vif_priv *vp = (void *)vif->drv_priv;
	struct sk_buff *skb;
	struct ieee80211_pspoll *pspoll;

	if (!vp->assoc)
		return;

	wiphy_dbg(data->hw->wiphy,
		  "%s: send PS-Poll to %pM for aid %d\n",
		  __func__, vp->bssid, vp->aid);

	skb = dev_alloc_skb(sizeof(*pspoll));
	if (!skb)
		return;
	pspoll = skb_put(skb, sizeof(*pspoll));
	pspoll->frame_control = cpu_to_le16(IEEE80211_FTYPE_CTL |
					    IEEE80211_STYPE_PSPOLL |
					    IEEE80211_FCTL_PM);
	pspoll->aid = cpu_to_le16(0xc000 | vp->aid);
	memcpy(pspoll->bssid, vp->bssid, ETH_ALEN);
	memcpy(pspoll->ta, mac, ETH_ALEN);

	rcu_read_lock();
	mac80211_hwsim_tx_frame(data->hw, skb,
				rcu_dereference(vif->chanctx_conf)->def.chan);
	rcu_read_unlock();
}

static void hwsim_send_nullfunc(struct mac80211_hwsim_data *data, u8 *mac,
				struct ieee80211_vif *vif, int ps)
{
	struct hwsim_vif_priv *vp = (void *)vif->drv_priv;
	struct sk_buff *skb;
	struct ieee80211_hdr *hdr;

	if (!vp->assoc)
		return;

	wiphy_dbg(data->hw->wiphy,
		  "%s: send data::nullfunc to %pM ps=%d\n",
		  __func__, vp->bssid, ps);

	skb = dev_alloc_skb(sizeof(*hdr));
	if (!skb)
		return;
	hdr = skb_put(skb, sizeof(*hdr) - ETH_ALEN);
	hdr->frame_control = cpu_to_le16(IEEE80211_FTYPE_DATA |
					 IEEE80211_STYPE_NULLFUNC |
					 IEEE80211_FCTL_TODS |
					 (ps ? IEEE80211_FCTL_PM : 0));
	hdr->duration_id = cpu_to_le16(0);
	memcpy(hdr->addr1, vp->bssid, ETH_ALEN);
	memcpy(hdr->addr2, mac, ETH_ALEN);
	memcpy(hdr->addr3, vp->bssid, ETH_ALEN);

	rcu_read_lock();
	mac80211_hwsim_tx_frame(data->hw, skb,
				rcu_dereference(vif->chanctx_conf)->def.chan);
	rcu_read_unlock();
}


static void hwsim_send_nullfunc_ps(void *dat, u8 *mac,
				   struct ieee80211_vif *vif)
{
	struct mac80211_hwsim_data *data = dat;
	hwsim_send_nullfunc(data, mac, vif, 1);
}

static void hwsim_send_nullfunc_no_ps(void *dat, u8 *mac,
				      struct ieee80211_vif *vif)
{
	struct mac80211_hwsim_data *data = dat;
	hwsim_send_nullfunc(data, mac, vif, 0);
}

static int hwsim_fops_ps_read(void *dat, u64 *val)
{
	struct mac80211_hwsim_data *data = dat;
	*val = data->ps;
	return 0;
}

static int hwsim_fops_ps_write(void *dat, u64 val)
{
	struct mac80211_hwsim_data *data = dat;
	enum ps_mode old_ps;

	if (val != PS_DISABLED && val != PS_ENABLED && val != PS_AUTO_POLL &&
	    val != PS_MANUAL_POLL)
		return -EINVAL;

	if (val == PS_MANUAL_POLL) {
		if (data->ps != PS_ENABLED)
			return -EINVAL;
		local_bh_disable();
		ieee80211_iterate_active_interfaces_atomic(
			data->hw, IEEE80211_IFACE_ITER_NORMAL,
			hwsim_send_ps_poll, data);
		local_bh_enable();
		return 0;
	}
	old_ps = data->ps;
	data->ps = val;

	local_bh_disable();
	if (old_ps == PS_DISABLED && val != PS_DISABLED) {
		ieee80211_iterate_active_interfaces_atomic(
			data->hw, IEEE80211_IFACE_ITER_NORMAL,
			hwsim_send_nullfunc_ps, data);
	} else if (old_ps != PS_DISABLED && val == PS_DISABLED) {
		ieee80211_iterate_active_interfaces_atomic(
			data->hw, IEEE80211_IFACE_ITER_NORMAL,
			hwsim_send_nullfunc_no_ps, data);
	}
	local_bh_enable();

	return 0;
}

DEFINE_DEBUGFS_ATTRIBUTE(hwsim_fops_ps, hwsim_fops_ps_read, hwsim_fops_ps_write,
			 "%llu\n");

static int hwsim_write_simulate_radar(void *dat, u64 val)
{
	struct mac80211_hwsim_data *data = dat;

	ieee80211_radar_detected(data->hw);

	return 0;
}

DEFINE_DEBUGFS_ATTRIBUTE(hwsim_simulate_radar, NULL,
			 hwsim_write_simulate_radar, "%llu\n");

static int hwsim_fops_group_read(void *dat, u64 *val)
{
	struct mac80211_hwsim_data *data = dat;
	*val = data->group;
	return 0;
}

static int hwsim_fops_group_write(void *dat, u64 val)
{
	struct mac80211_hwsim_data *data = dat;
	data->group = val;
	return 0;
}

DEFINE_DEBUGFS_ATTRIBUTE(hwsim_fops_group,
			 hwsim_fops_group_read, hwsim_fops_group_write,
			 "%llx\n");

static netdev_tx_t hwsim_mon_xmit(struct sk_buff *skb,
					struct net_device *dev)
{
	/* TODO: allow packet injection */
	dev_kfree_skb(skb);
	return NETDEV_TX_OK;
}

static inline u64 mac80211_hwsim_get_tsf_raw(void)
{
	return ktime_to_us(ktime_get_real());
}

static __le64 __mac80211_hwsim_get_tsf(struct mac80211_hwsim_data *data)
{
	u64 now = mac80211_hwsim_get_tsf_raw();
	return cpu_to_le64(now + data->tsf_offset);
}

static u64 mac80211_hwsim_get_tsf(struct ieee80211_hw *hw,
				  struct ieee80211_vif *vif)
{
	struct mac80211_hwsim_data *data = hw->priv;
	return le64_to_cpu(__mac80211_hwsim_get_tsf(data));
}

static void mac80211_hwsim_set_tsf(struct ieee80211_hw *hw,
		struct ieee80211_vif *vif, u64 tsf)
{
	struct mac80211_hwsim_data *data = hw->priv;
	u64 now = mac80211_hwsim_get_tsf(hw, vif);
	u32 bcn_int = data->beacon_int;
	u64 delta = abs(tsf - now);

	/* adjust after beaconing with new timestamp at old TBTT */
	if (tsf > now) {
		data->tsf_offset += delta;
		data->bcn_delta = do_div(delta, bcn_int);
	} else {
		data->tsf_offset -= delta;
		data->bcn_delta = -(s64)do_div(delta, bcn_int);
	}
}

static void mac80211_hwsim_monitor_rx(struct ieee80211_hw *hw,
				      struct sk_buff *tx_skb,
				      struct ieee80211_channel *chan)
{
	struct mac80211_hwsim_data *data = hw->priv;
	struct sk_buff *skb;
	struct hwsim_radiotap_hdr *hdr;
	u16 flags, bitrate;
	struct ieee80211_tx_info *info = IEEE80211_SKB_CB(tx_skb);
	struct ieee80211_rate *txrate = ieee80211_get_tx_rate(hw, info);

	if (!txrate)
		bitrate = 0;
	else
		bitrate = txrate->bitrate;

	if (!netif_running(hwsim_mon))
		return;

	skb = skb_copy_expand(tx_skb, sizeof(*hdr), 0, GFP_ATOMIC);
	if (skb == NULL)
		return;

	hdr = skb_push(skb, sizeof(*hdr));
	hdr->hdr.it_version = PKTHDR_RADIOTAP_VERSION;
	hdr->hdr.it_pad = 0;
	hdr->hdr.it_len = cpu_to_le16(sizeof(*hdr));
	hdr->hdr.it_present = cpu_to_le32((1 << IEEE80211_RADIOTAP_FLAGS) |
					  (1 << IEEE80211_RADIOTAP_RATE) |
					  (1 << IEEE80211_RADIOTAP_TSFT) |
					  (1 << IEEE80211_RADIOTAP_CHANNEL));
	hdr->rt_tsft = __mac80211_hwsim_get_tsf(data);
	hdr->rt_flags = 0;
	hdr->rt_rate = bitrate / 5;
	hdr->rt_channel = cpu_to_le16(chan->center_freq);
	flags = IEEE80211_CHAN_2GHZ;
	if (txrate && txrate->flags & IEEE80211_RATE_ERP_G)
		flags |= IEEE80211_CHAN_OFDM;
	else
		flags |= IEEE80211_CHAN_CCK;
	hdr->rt_chbitmask = cpu_to_le16(flags);

	skb->dev = hwsim_mon;
	skb_reset_mac_header(skb);
	skb->ip_summed = CHECKSUM_UNNECESSARY;
	skb->pkt_type = PACKET_OTHERHOST;
	skb->protocol = htons(ETH_P_802_2);
	memset(skb->cb, 0, sizeof(skb->cb));
	netif_rx(skb);
}


static void mac80211_hwsim_monitor_ack(struct ieee80211_channel *chan,
				       const u8 *addr)
{
	struct sk_buff *skb;
	struct hwsim_radiotap_ack_hdr *hdr;
	u16 flags;
	struct ieee80211_hdr *hdr11;

	if (!netif_running(hwsim_mon))
		return;

	skb = dev_alloc_skb(100);
	if (skb == NULL)
		return;

	hdr = skb_put(skb, sizeof(*hdr));
	hdr->hdr.it_version = PKTHDR_RADIOTAP_VERSION;
	hdr->hdr.it_pad = 0;
	hdr->hdr.it_len = cpu_to_le16(sizeof(*hdr));
	hdr->hdr.it_present = cpu_to_le32((1 << IEEE80211_RADIOTAP_FLAGS) |
					  (1 << IEEE80211_RADIOTAP_CHANNEL));
	hdr->rt_flags = 0;
	hdr->pad = 0;
	hdr->rt_channel = cpu_to_le16(chan->center_freq);
	flags = IEEE80211_CHAN_2GHZ;
	hdr->rt_chbitmask = cpu_to_le16(flags);

	hdr11 = skb_put(skb, 10);
	hdr11->frame_control = cpu_to_le16(IEEE80211_FTYPE_CTL |
					   IEEE80211_STYPE_ACK);
	hdr11->duration_id = cpu_to_le16(0);
	memcpy(hdr11->addr1, addr, ETH_ALEN);

	skb->dev = hwsim_mon;
	skb_reset_mac_header(skb);
	skb->ip_summed = CHECKSUM_UNNECESSARY;
	skb->pkt_type = PACKET_OTHERHOST;
	skb->protocol = htons(ETH_P_802_2);
	memset(skb->cb, 0, sizeof(skb->cb));
	netif_rx(skb);
}

struct mac80211_hwsim_addr_match_data {
	u8 addr[ETH_ALEN];
	bool ret;
};

static void mac80211_hwsim_addr_iter(void *data, u8 *mac,
				     struct ieee80211_vif *vif)
{
	struct mac80211_hwsim_addr_match_data *md = data;

	if (memcmp(mac, md->addr, ETH_ALEN) == 0)
		md->ret = true;
}

static bool mac80211_hwsim_addr_match(struct mac80211_hwsim_data *data,
				      const u8 *addr)
{
	struct mac80211_hwsim_addr_match_data md = {
		.ret = false,
	};

	if (data->scanning && memcmp(addr, data->scan_addr, ETH_ALEN) == 0)
		return true;

	memcpy(md.addr, addr, ETH_ALEN);

	ieee80211_iterate_active_interfaces_atomic(data->hw,
						   IEEE80211_IFACE_ITER_NORMAL,
						   mac80211_hwsim_addr_iter,
						   &md);

	return md.ret;
}

static bool hwsim_ps_rx_ok(struct mac80211_hwsim_data *data,
			   struct sk_buff *skb)
{
	switch (data->ps) {
	case PS_DISABLED:
		return true;
	case PS_ENABLED:
		return false;
	case PS_AUTO_POLL:
		/* TODO: accept (some) Beacons by default and other frames only
		 * if pending PS-Poll has been sent */
		return true;
	case PS_MANUAL_POLL:
		/* Allow unicast frames to own address if there is a pending
		 * PS-Poll */
		if (data->ps_poll_pending &&
		    mac80211_hwsim_addr_match(data, skb->data + 4)) {
			data->ps_poll_pending = false;
			return true;
		}
		return false;
	}

	return true;
}

static int hwsim_unicast_netgroup(struct mac80211_hwsim_data *data,
				  struct sk_buff *skb, int portid)
{
	struct net *net;
	bool found = false;
	int res = -ENOENT;

	rcu_read_lock();
	for_each_net_rcu(net) {
		if (data->netgroup == hwsim_net_get_netgroup(net)) {
			res = genlmsg_unicast(net, skb, portid);
			found = true;
			break;
		}
	}
	rcu_read_unlock();

	if (!found)
		nlmsg_free(skb);

	return res;
}

<<<<<<< HEAD
=======
static void mac80211_hwsim_config_mac_nl(struct ieee80211_hw *hw,
					 const u8 *addr, bool add)
{
	struct mac80211_hwsim_data *data = hw->priv;
	u32 _portid = READ_ONCE(data->wmediumd);
	struct sk_buff *skb;
	void *msg_head;

	if (!_portid && !hwsim_virtio_enabled)
		return;

	skb = genlmsg_new(GENLMSG_DEFAULT_SIZE, GFP_ATOMIC);
	if (!skb)
		return;

	msg_head = genlmsg_put(skb, 0, 0, &hwsim_genl_family, 0,
			       add ? HWSIM_CMD_ADD_MAC_ADDR :
				     HWSIM_CMD_DEL_MAC_ADDR);
	if (!msg_head) {
		pr_debug("mac80211_hwsim: problem with msg_head\n");
		goto nla_put_failure;
	}

	if (nla_put(skb, HWSIM_ATTR_ADDR_TRANSMITTER,
		    ETH_ALEN, data->addresses[1].addr))
		goto nla_put_failure;

	if (nla_put(skb, HWSIM_ATTR_ADDR_RECEIVER, ETH_ALEN, addr))
		goto nla_put_failure;

	genlmsg_end(skb, msg_head);

	if (hwsim_virtio_enabled)
		hwsim_tx_virtio(data, skb);
	else
		hwsim_unicast_netgroup(data, skb, _portid);
	return;
nla_put_failure:
	nlmsg_free(skb);
}

static inline u16 trans_tx_rate_flags_ieee2hwsim(struct ieee80211_tx_rate *rate)
{
	u16 result = 0;

	if (rate->flags & IEEE80211_TX_RC_USE_RTS_CTS)
		result |= MAC80211_HWSIM_TX_RC_USE_RTS_CTS;
	if (rate->flags & IEEE80211_TX_RC_USE_CTS_PROTECT)
		result |= MAC80211_HWSIM_TX_RC_USE_CTS_PROTECT;
	if (rate->flags & IEEE80211_TX_RC_USE_SHORT_PREAMBLE)
		result |= MAC80211_HWSIM_TX_RC_USE_SHORT_PREAMBLE;
	if (rate->flags & IEEE80211_TX_RC_MCS)
		result |= MAC80211_HWSIM_TX_RC_MCS;
	if (rate->flags & IEEE80211_TX_RC_GREEN_FIELD)
		result |= MAC80211_HWSIM_TX_RC_GREEN_FIELD;
	if (rate->flags & IEEE80211_TX_RC_40_MHZ_WIDTH)
		result |= MAC80211_HWSIM_TX_RC_40_MHZ_WIDTH;
	if (rate->flags & IEEE80211_TX_RC_DUP_DATA)
		result |= MAC80211_HWSIM_TX_RC_DUP_DATA;
	if (rate->flags & IEEE80211_TX_RC_SHORT_GI)
		result |= MAC80211_HWSIM_TX_RC_SHORT_GI;
	if (rate->flags & IEEE80211_TX_RC_VHT_MCS)
		result |= MAC80211_HWSIM_TX_RC_VHT_MCS;
	if (rate->flags & IEEE80211_TX_RC_80_MHZ_WIDTH)
		result |= MAC80211_HWSIM_TX_RC_80_MHZ_WIDTH;
	if (rate->flags & IEEE80211_TX_RC_160_MHZ_WIDTH)
		result |= MAC80211_HWSIM_TX_RC_160_MHZ_WIDTH;

	return result;
}

>>>>>>> 24b8d41d
static void mac80211_hwsim_tx_frame_nl(struct ieee80211_hw *hw,
				       struct sk_buff *my_skb,
				       int dst_portid)
{
	struct sk_buff *skb;
	struct mac80211_hwsim_data *data = hw->priv;
	struct ieee80211_hdr *hdr = (struct ieee80211_hdr *) my_skb->data;
	struct ieee80211_tx_info *info = IEEE80211_SKB_CB(my_skb);
	void *msg_head;
	unsigned int hwsim_flags = 0;
	int i;
	struct hwsim_tx_rate tx_attempts[IEEE80211_TX_MAX_RATES];
	struct hwsim_tx_rate_flag tx_attempts_flags[IEEE80211_TX_MAX_RATES];
	uintptr_t cookie;

	if (data->ps != PS_DISABLED)
		hdr->frame_control |= cpu_to_le16(IEEE80211_FCTL_PM);
	/* If the queue contains MAX_QUEUE skb's drop some */
	if (skb_queue_len(&data->pending) >= MAX_QUEUE) {
		/* Droping until WARN_QUEUE level */
		while (skb_queue_len(&data->pending) >= WARN_QUEUE) {
			ieee80211_free_txskb(hw, skb_dequeue(&data->pending));
			data->tx_dropped++;
		}
	}

	skb = genlmsg_new(GENLMSG_DEFAULT_SIZE, GFP_ATOMIC);
	if (skb == NULL)
		goto nla_put_failure;

	msg_head = genlmsg_put(skb, 0, 0, &hwsim_genl_family, 0,
			       HWSIM_CMD_FRAME);
	if (msg_head == NULL) {
		pr_debug("mac80211_hwsim: problem with msg_head\n");
		goto nla_put_failure;
	}

	if (nla_put(skb, HWSIM_ATTR_ADDR_TRANSMITTER,
		    ETH_ALEN, data->addresses[1].addr))
		goto nla_put_failure;

	/* We get the skb->data */
	if (nla_put(skb, HWSIM_ATTR_FRAME, my_skb->len, my_skb->data))
		goto nla_put_failure;

	/* We get the flags for this transmission, and we translate them to
	   wmediumd flags  */

	if (info->flags & IEEE80211_TX_CTL_REQ_TX_STATUS)
		hwsim_flags |= HWSIM_TX_CTL_REQ_TX_STATUS;

	if (info->flags & IEEE80211_TX_CTL_NO_ACK)
		hwsim_flags |= HWSIM_TX_CTL_NO_ACK;

	if (nla_put_u32(skb, HWSIM_ATTR_FLAGS, hwsim_flags))
		goto nla_put_failure;

	if (nla_put_u32(skb, HWSIM_ATTR_FREQ, data->channel->center_freq))
		goto nla_put_failure;

	/* We get the tx control (rate and retries) info*/

	for (i = 0; i < IEEE80211_TX_MAX_RATES; i++) {
		tx_attempts[i].idx = info->status.rates[i].idx;
		tx_attempts_flags[i].idx = info->status.rates[i].idx;
		tx_attempts[i].count = info->status.rates[i].count;
		tx_attempts_flags[i].flags =
				trans_tx_rate_flags_ieee2hwsim(
						&info->status.rates[i]);
	}

	if (nla_put(skb, HWSIM_ATTR_TX_INFO,
		    sizeof(struct hwsim_tx_rate)*IEEE80211_TX_MAX_RATES,
		    tx_attempts))
		goto nla_put_failure;

	if (nla_put(skb, HWSIM_ATTR_TX_INFO_FLAGS,
		    sizeof(struct hwsim_tx_rate_flag) * IEEE80211_TX_MAX_RATES,
		    tx_attempts_flags))
		goto nla_put_failure;

	/* We create a cookie to identify this skb */
	data->pending_cookie++;
	cookie = data->pending_cookie;
	info->rate_driver_data[0] = (void *)cookie;
	if (nla_put_u64_64bit(skb, HWSIM_ATTR_COOKIE, cookie, HWSIM_ATTR_PAD))
		goto nla_put_failure;

	genlmsg_end(skb, msg_head);
<<<<<<< HEAD
	if (hwsim_unicast_netgroup(data, skb, dst_portid))
		goto err_free_txskb;
=======

	if (hwsim_virtio_enabled) {
		if (hwsim_tx_virtio(data, skb))
			goto err_free_txskb;
	} else {
		if (hwsim_unicast_netgroup(data, skb, dst_portid))
			goto err_free_txskb;
	}
>>>>>>> 24b8d41d

	/* Enqueue the packet */
	skb_queue_tail(&data->pending, my_skb);
	data->tx_pkts++;
	data->tx_bytes += my_skb->len;
	return;

nla_put_failure:
	nlmsg_free(skb);
err_free_txskb:
	pr_debug("mac80211_hwsim: error occurred in %s\n", __func__);
	ieee80211_free_txskb(hw, my_skb);
	data->tx_failed++;
}

static bool hwsim_chans_compat(struct ieee80211_channel *c1,
			       struct ieee80211_channel *c2)
{
	if (!c1 || !c2)
		return false;

	return c1->center_freq == c2->center_freq;
}

struct tx_iter_data {
	struct ieee80211_channel *channel;
	bool receive;
};

static void mac80211_hwsim_tx_iter(void *_data, u8 *addr,
				   struct ieee80211_vif *vif)
{
	struct tx_iter_data *data = _data;

	if (!vif->chanctx_conf)
		return;

	if (!hwsim_chans_compat(data->channel,
				rcu_dereference(vif->chanctx_conf)->def.chan))
		return;

	data->receive = true;
}

static void mac80211_hwsim_add_vendor_rtap(struct sk_buff *skb)
{
	/*
	 * To enable this code, #define the HWSIM_RADIOTAP_OUI,
	 * e.g. like this:
	 * #define HWSIM_RADIOTAP_OUI "\x02\x00\x00"
	 * (but you should use a valid OUI, not that)
	 *
	 * If anyone wants to 'donate' a radiotap OUI/subns code
	 * please send a patch removing this #ifdef and changing
	 * the values accordingly.
	 */
#ifdef HWSIM_RADIOTAP_OUI
	struct ieee80211_vendor_radiotap *rtap;

	/*
	 * Note that this code requires the headroom in the SKB
	 * that was allocated earlier.
	 */
	rtap = skb_push(skb, sizeof(*rtap) + 8 + 4);
	rtap->oui[0] = HWSIM_RADIOTAP_OUI[0];
	rtap->oui[1] = HWSIM_RADIOTAP_OUI[1];
	rtap->oui[2] = HWSIM_RADIOTAP_OUI[2];
	rtap->subns = 127;

	/*
	 * Radiotap vendor namespaces can (and should) also be
	 * split into fields by using the standard radiotap
	 * presence bitmap mechanism. Use just BIT(0) here for
	 * the presence bitmap.
	 */
	rtap->present = BIT(0);
	/* We have 8 bytes of (dummy) data */
	rtap->len = 8;
	/* For testing, also require it to be aligned */
	rtap->align = 8;
	/* And also test that padding works, 4 bytes */
	rtap->pad = 4;
	/* push the data */
	memcpy(rtap->data, "ABCDEFGH", 8);
	/* make sure to clear padding, mac80211 doesn't */
	memset(rtap->data + 8, 0, 4);

	IEEE80211_SKB_RXCB(skb)->flag |= RX_FLAG_RADIOTAP_VENDOR_DATA;
#endif
}

static bool mac80211_hwsim_tx_frame_no_nl(struct ieee80211_hw *hw,
					  struct sk_buff *skb,
					  struct ieee80211_channel *chan)
{
	struct mac80211_hwsim_data *data = hw->priv, *data2;
	bool ack = false;
	struct ieee80211_hdr *hdr = (struct ieee80211_hdr *) skb->data;
	struct ieee80211_tx_info *info = IEEE80211_SKB_CB(skb);
	struct ieee80211_rx_status rx_status;
	u64 now;

	memset(&rx_status, 0, sizeof(rx_status));
	rx_status.flag |= RX_FLAG_MACTIME_START;
	rx_status.freq = chan->center_freq;
	rx_status.freq_offset = chan->freq_offset ? 1 : 0;
	rx_status.band = chan->band;
	if (info->control.rates[0].flags & IEEE80211_TX_RC_VHT_MCS) {
		rx_status.rate_idx =
			ieee80211_rate_get_vht_mcs(&info->control.rates[0]);
		rx_status.nss =
			ieee80211_rate_get_vht_nss(&info->control.rates[0]);
		rx_status.encoding = RX_ENC_VHT;
	} else {
		rx_status.rate_idx = info->control.rates[0].idx;
		if (info->control.rates[0].flags & IEEE80211_TX_RC_MCS)
			rx_status.encoding = RX_ENC_HT;
	}
	if (info->control.rates[0].flags & IEEE80211_TX_RC_40_MHZ_WIDTH)
		rx_status.bw = RATE_INFO_BW_40;
	else if (info->control.rates[0].flags & IEEE80211_TX_RC_80_MHZ_WIDTH)
		rx_status.bw = RATE_INFO_BW_80;
	else if (info->control.rates[0].flags & IEEE80211_TX_RC_160_MHZ_WIDTH)
		rx_status.bw = RATE_INFO_BW_160;
	else
		rx_status.bw = RATE_INFO_BW_20;
	if (info->control.rates[0].flags & IEEE80211_TX_RC_SHORT_GI)
		rx_status.enc_flags |= RX_ENC_FLAG_SHORT_GI;
	/* TODO: simulate real signal strength (and optional packet loss) */
	rx_status.signal = -50;
	if (info->control.vif)
		rx_status.signal += info->control.vif->bss_conf.txpower;

	if (data->ps != PS_DISABLED)
		hdr->frame_control |= cpu_to_le16(IEEE80211_FCTL_PM);

	/* release the skb's source info */
	skb_orphan(skb);
	skb_dst_drop(skb);
	skb->mark = 0;
	skb_ext_reset(skb);
	nf_reset_ct(skb);

	/*
	 * Get absolute mactime here so all HWs RX at the "same time", and
	 * absolute TX time for beacon mactime so the timestamp matches.
	 * Giving beacons a different mactime than non-beacons looks messy, but
	 * it helps the Toffset be exact and a ~10us mactime discrepancy
	 * probably doesn't really matter.
	 */
	if (ieee80211_is_beacon(hdr->frame_control) ||
	    ieee80211_is_probe_resp(hdr->frame_control)) {
		rx_status.boottime_ns = ktime_get_boottime_ns();
		now = data->abs_bcn_ts;
	} else {
		now = mac80211_hwsim_get_tsf_raw();
	}

	/* Copy skb to all enabled radios that are on the current frequency */
	spin_lock(&hwsim_radio_lock);
	list_for_each_entry(data2, &hwsim_radios, list) {
		struct sk_buff *nskb;
		struct tx_iter_data tx_iter_data = {
			.receive = false,
			.channel = chan,
		};

		if (data == data2)
			continue;

		if (!data2->started || (data2->idle && !data2->tmp_chan) ||
		    !hwsim_ps_rx_ok(data2, skb))
			continue;

		if (!(data->group & data2->group))
			continue;

		if (data->netgroup != data2->netgroup)
			continue;

		if (!hwsim_chans_compat(chan, data2->tmp_chan) &&
		    !hwsim_chans_compat(chan, data2->channel)) {
			ieee80211_iterate_active_interfaces_atomic(
				data2->hw, IEEE80211_IFACE_ITER_NORMAL,
				mac80211_hwsim_tx_iter, &tx_iter_data);
			if (!tx_iter_data.receive)
				continue;
		}

		/*
		 * reserve some space for our vendor and the normal
		 * radiotap header, since we're copying anyway
		 */
		if (skb->len < PAGE_SIZE && paged_rx) {
			struct page *page = alloc_page(GFP_ATOMIC);

			if (!page)
				continue;

			nskb = dev_alloc_skb(128);
			if (!nskb) {
				__free_page(page);
				continue;
			}

			memcpy(page_address(page), skb->data, skb->len);
			skb_add_rx_frag(nskb, 0, page, 0, skb->len, skb->len);
		} else {
			nskb = skb_copy(skb, GFP_ATOMIC);
			if (!nskb)
				continue;
		}

		if (mac80211_hwsim_addr_match(data2, hdr->addr1))
			ack = true;

		rx_status.mactime = now + data2->tsf_offset;

		memcpy(IEEE80211_SKB_RXCB(nskb), &rx_status, sizeof(rx_status));

		mac80211_hwsim_add_vendor_rtap(nskb);

		data2->rx_pkts++;
		data2->rx_bytes += nskb->len;
		ieee80211_rx_irqsafe(data2->hw, nskb);
	}
	spin_unlock(&hwsim_radio_lock);

	return ack;
}

static void mac80211_hwsim_tx(struct ieee80211_hw *hw,
			      struct ieee80211_tx_control *control,
			      struct sk_buff *skb)
{
	struct mac80211_hwsim_data *data = hw->priv;
	struct ieee80211_tx_info *txi = IEEE80211_SKB_CB(skb);
	struct ieee80211_hdr *hdr = (void *)skb->data;
	struct ieee80211_chanctx_conf *chanctx_conf;
	struct ieee80211_channel *channel;
	bool ack;
	u32 _portid;

	if (WARN_ON(skb->len < 10)) {
		/* Should not happen; just a sanity check for addr1 use */
		ieee80211_free_txskb(hw, skb);
		return;
	}

	if (!data->use_chanctx) {
		channel = data->channel;
	} else if (txi->hw_queue == 4) {
		channel = data->tmp_chan;
	} else {
		chanctx_conf = rcu_dereference(txi->control.vif->chanctx_conf);
		if (chanctx_conf)
			channel = chanctx_conf->def.chan;
		else
			channel = NULL;
	}

	if (WARN(!channel, "TX w/o channel - queue = %d\n", txi->hw_queue)) {
		ieee80211_free_txskb(hw, skb);
		return;
	}

	if (data->idle && !data->tmp_chan) {
		wiphy_dbg(hw->wiphy, "Trying to TX when idle - reject\n");
		ieee80211_free_txskb(hw, skb);
		return;
	}

	if (txi->control.vif)
		hwsim_check_magic(txi->control.vif);
	if (control->sta)
		hwsim_check_sta_magic(control->sta);

	if (ieee80211_hw_check(hw, SUPPORTS_RC_TABLE))
		ieee80211_get_tx_rates(txi->control.vif, control->sta, skb,
				       txi->control.rates,
				       ARRAY_SIZE(txi->control.rates));

	if (skb->len >= 24 + 8 &&
	    ieee80211_is_probe_resp(hdr->frame_control)) {
		/* fake header transmission time */
		struct ieee80211_mgmt *mgmt;
		struct ieee80211_rate *txrate;
		/* TODO: get MCS */
		int bitrate = 100;
		u64 ts;

		mgmt = (struct ieee80211_mgmt *)skb->data;
		txrate = ieee80211_get_tx_rate(hw, txi);
		if (txrate)
			bitrate = txrate->bitrate;
		ts = mac80211_hwsim_get_tsf_raw();
		mgmt->u.probe_resp.timestamp =
			cpu_to_le64(ts + data->tsf_offset +
				    24 * 8 * 10 / bitrate);
	}

	mac80211_hwsim_monitor_rx(hw, skb, channel);

	/* wmediumd mode check */
<<<<<<< HEAD
	_portid = ACCESS_ONCE(data->wmediumd);
=======
	_portid = READ_ONCE(data->wmediumd);
>>>>>>> 24b8d41d

	if (_portid || hwsim_virtio_enabled)
		return mac80211_hwsim_tx_frame_nl(hw, skb, _portid);

	/* NO wmediumd detected, perfect medium simulation */
	data->tx_pkts++;
	data->tx_bytes += skb->len;
	ack = mac80211_hwsim_tx_frame_no_nl(hw, skb, channel);

	if (ack && skb->len >= 16)
		mac80211_hwsim_monitor_ack(channel, hdr->addr2);

	ieee80211_tx_info_clear_status(txi);

	/* frame was transmitted at most favorable rate at first attempt */
	txi->control.rates[0].count = 1;
	txi->control.rates[1].idx = -1;

	if (!(txi->flags & IEEE80211_TX_CTL_NO_ACK) && ack)
		txi->flags |= IEEE80211_TX_STAT_ACK;
	ieee80211_tx_status_irqsafe(hw, skb);
}


static int mac80211_hwsim_start(struct ieee80211_hw *hw)
{
	struct mac80211_hwsim_data *data = hw->priv;
	wiphy_dbg(hw->wiphy, "%s\n", __func__);
	data->started = true;
	return 0;
}


static void mac80211_hwsim_stop(struct ieee80211_hw *hw)
{
	struct mac80211_hwsim_data *data = hw->priv;
	data->started = false;
	hrtimer_cancel(&data->beacon_timer);
	wiphy_dbg(hw->wiphy, "%s\n", __func__);
}


static int mac80211_hwsim_add_interface(struct ieee80211_hw *hw,
					struct ieee80211_vif *vif)
{
	wiphy_dbg(hw->wiphy, "%s (type=%d mac_addr=%pM)\n",
		  __func__, ieee80211_vif_type_p2p(vif),
		  vif->addr);
	hwsim_set_magic(vif);

	if (vif->type != NL80211_IFTYPE_MONITOR)
		mac80211_hwsim_config_mac_nl(hw, vif->addr, true);

	vif->cab_queue = 0;
	vif->hw_queue[IEEE80211_AC_VO] = 0;
	vif->hw_queue[IEEE80211_AC_VI] = 1;
	vif->hw_queue[IEEE80211_AC_BE] = 2;
	vif->hw_queue[IEEE80211_AC_BK] = 3;

	return 0;
}


static int mac80211_hwsim_change_interface(struct ieee80211_hw *hw,
					   struct ieee80211_vif *vif,
					   enum nl80211_iftype newtype,
					   bool newp2p)
{
	newtype = ieee80211_iftype_p2p(newtype, newp2p);
	wiphy_dbg(hw->wiphy,
		  "%s (old type=%d, new type=%d, mac_addr=%pM)\n",
		  __func__, ieee80211_vif_type_p2p(vif),
		    newtype, vif->addr);
	hwsim_check_magic(vif);

	/*
	 * interface may change from non-AP to AP in
	 * which case this needs to be set up again
	 */
	vif->cab_queue = 0;

	return 0;
}

static void mac80211_hwsim_remove_interface(
	struct ieee80211_hw *hw, struct ieee80211_vif *vif)
{
	wiphy_dbg(hw->wiphy, "%s (type=%d mac_addr=%pM)\n",
		  __func__, ieee80211_vif_type_p2p(vif),
		  vif->addr);
	hwsim_check_magic(vif);
	hwsim_clear_magic(vif);
	if (vif->type != NL80211_IFTYPE_MONITOR)
		mac80211_hwsim_config_mac_nl(hw, vif->addr, false);
}

static void mac80211_hwsim_tx_frame(struct ieee80211_hw *hw,
				    struct sk_buff *skb,
				    struct ieee80211_channel *chan)
{
	struct mac80211_hwsim_data *data = hw->priv;
<<<<<<< HEAD
	u32 _pid = ACCESS_ONCE(data->wmediumd);
=======
	u32 _pid = READ_ONCE(data->wmediumd);
>>>>>>> 24b8d41d

	if (ieee80211_hw_check(hw, SUPPORTS_RC_TABLE)) {
		struct ieee80211_tx_info *txi = IEEE80211_SKB_CB(skb);
		ieee80211_get_tx_rates(txi->control.vif, NULL, skb,
				       txi->control.rates,
				       ARRAY_SIZE(txi->control.rates));
	}

	mac80211_hwsim_monitor_rx(hw, skb, chan);

	if (_pid || hwsim_virtio_enabled)
		return mac80211_hwsim_tx_frame_nl(hw, skb, _pid);

	mac80211_hwsim_tx_frame_no_nl(hw, skb, chan);
	dev_kfree_skb(skb);
}

static void mac80211_hwsim_beacon_tx(void *arg, u8 *mac,
				     struct ieee80211_vif *vif)
{
	struct mac80211_hwsim_data *data = arg;
	struct ieee80211_hw *hw = data->hw;
	struct ieee80211_tx_info *info;
	struct ieee80211_rate *txrate;
	struct ieee80211_mgmt *mgmt;
	struct sk_buff *skb;
	/* TODO: get MCS */
	int bitrate = 100;

	hwsim_check_magic(vif);

	if (vif->type != NL80211_IFTYPE_AP &&
	    vif->type != NL80211_IFTYPE_MESH_POINT &&
	    vif->type != NL80211_IFTYPE_ADHOC &&
	    vif->type != NL80211_IFTYPE_OCB)
		return;

	skb = ieee80211_beacon_get(hw, vif);
	if (skb == NULL)
		return;
	info = IEEE80211_SKB_CB(skb);
	if (ieee80211_hw_check(hw, SUPPORTS_RC_TABLE))
		ieee80211_get_tx_rates(vif, NULL, skb,
				       info->control.rates,
				       ARRAY_SIZE(info->control.rates));

	txrate = ieee80211_get_tx_rate(hw, info);
	if (txrate)
		bitrate = txrate->bitrate;

	mgmt = (struct ieee80211_mgmt *) skb->data;
	/* fake header transmission time */
	data->abs_bcn_ts = mac80211_hwsim_get_tsf_raw();
	if (ieee80211_is_s1g_beacon(mgmt->frame_control)) {
		struct ieee80211_ext *ext = (void *) mgmt;

		ext->u.s1g_beacon.timestamp = cpu_to_le32(data->abs_bcn_ts +
							  data->tsf_offset +
							  10 * 8 * 10 /
							  bitrate);
	} else {
		mgmt->u.beacon.timestamp = cpu_to_le64(data->abs_bcn_ts +
						       data->tsf_offset +
						       24 * 8 * 10 /
						       bitrate);
	}

	mac80211_hwsim_tx_frame(hw, skb,
				rcu_dereference(vif->chanctx_conf)->def.chan);

	while ((skb = ieee80211_get_buffered_bc(hw, vif)) != NULL) {
		mac80211_hwsim_tx_frame(hw, skb,
				rcu_dereference(vif->chanctx_conf)->def.chan);
	}

	if (vif->csa_active && ieee80211_beacon_cntdwn_is_complete(vif))
		ieee80211_csa_finish(vif);
}

static enum hrtimer_restart
mac80211_hwsim_beacon(struct hrtimer *timer)
{
	struct mac80211_hwsim_data *data =
		container_of(timer, struct mac80211_hwsim_data, beacon_timer);
	struct ieee80211_hw *hw = data->hw;
	u64 bcn_int = data->beacon_int;

	if (!data->started)
		return HRTIMER_NORESTART;

	ieee80211_iterate_active_interfaces_atomic(
		hw, IEEE80211_IFACE_ITER_NORMAL,
		mac80211_hwsim_beacon_tx, data);

	/* beacon at new TBTT + beacon interval */
	if (data->bcn_delta) {
		bcn_int -= data->bcn_delta;
		data->bcn_delta = 0;
	}
	hrtimer_forward(&data->beacon_timer, hrtimer_get_expires(timer),
			ns_to_ktime(bcn_int * NSEC_PER_USEC));
	return HRTIMER_RESTART;
}

static const char * const hwsim_chanwidths[] = {
	[NL80211_CHAN_WIDTH_5] = "ht5",
	[NL80211_CHAN_WIDTH_10] = "ht10",
	[NL80211_CHAN_WIDTH_20_NOHT] = "noht",
	[NL80211_CHAN_WIDTH_20] = "ht20",
	[NL80211_CHAN_WIDTH_40] = "ht40",
	[NL80211_CHAN_WIDTH_80] = "vht80",
	[NL80211_CHAN_WIDTH_80P80] = "vht80p80",
	[NL80211_CHAN_WIDTH_160] = "vht160",
	[NL80211_CHAN_WIDTH_1] = "1MHz",
	[NL80211_CHAN_WIDTH_2] = "2MHz",
	[NL80211_CHAN_WIDTH_4] = "4MHz",
	[NL80211_CHAN_WIDTH_8] = "8MHz",
	[NL80211_CHAN_WIDTH_16] = "16MHz",
};

static int mac80211_hwsim_config(struct ieee80211_hw *hw, u32 changed)
{
	struct mac80211_hwsim_data *data = hw->priv;
	struct ieee80211_conf *conf = &hw->conf;
	static const char *smps_modes[IEEE80211_SMPS_NUM_MODES] = {
		[IEEE80211_SMPS_AUTOMATIC] = "auto",
		[IEEE80211_SMPS_OFF] = "off",
		[IEEE80211_SMPS_STATIC] = "static",
		[IEEE80211_SMPS_DYNAMIC] = "dynamic",
	};
	int idx;

	if (conf->chandef.chan)
		wiphy_dbg(hw->wiphy,
			  "%s (freq=%d(%d - %d)/%s idle=%d ps=%d smps=%s)\n",
			  __func__,
			  conf->chandef.chan->center_freq,
			  conf->chandef.center_freq1,
			  conf->chandef.center_freq2,
			  hwsim_chanwidths[conf->chandef.width],
			  !!(conf->flags & IEEE80211_CONF_IDLE),
			  !!(conf->flags & IEEE80211_CONF_PS),
			  smps_modes[conf->smps_mode]);
	else
		wiphy_dbg(hw->wiphy,
			  "%s (freq=0 idle=%d ps=%d smps=%s)\n",
			  __func__,
			  !!(conf->flags & IEEE80211_CONF_IDLE),
			  !!(conf->flags & IEEE80211_CONF_PS),
			  smps_modes[conf->smps_mode]);

	data->idle = !!(conf->flags & IEEE80211_CONF_IDLE);

	WARN_ON(conf->chandef.chan && data->use_chanctx);

	mutex_lock(&data->mutex);
	if (data->scanning && conf->chandef.chan) {
		for (idx = 0; idx < ARRAY_SIZE(data->survey_data); idx++) {
			if (data->survey_data[idx].channel == data->channel) {
				data->survey_data[idx].start =
					data->survey_data[idx].next_start;
				data->survey_data[idx].end = jiffies;
				break;
			}
		}

		data->channel = conf->chandef.chan;

		for (idx = 0; idx < ARRAY_SIZE(data->survey_data); idx++) {
			if (data->survey_data[idx].channel &&
			    data->survey_data[idx].channel != data->channel)
				continue;
			data->survey_data[idx].channel = data->channel;
			data->survey_data[idx].next_start = jiffies;
			break;
		}
	} else {
		data->channel = conf->chandef.chan;
	}
	mutex_unlock(&data->mutex);

	if (!data->started || !data->beacon_int)
		hrtimer_cancel(&data->beacon_timer);
	else if (!hrtimer_is_queued(&data->beacon_timer)) {
		u64 tsf = mac80211_hwsim_get_tsf(hw, NULL);
		u32 bcn_int = data->beacon_int;
		u64 until_tbtt = bcn_int - do_div(tsf, bcn_int);

		hrtimer_start(&data->beacon_timer,
			      ns_to_ktime(until_tbtt * NSEC_PER_USEC),
			      HRTIMER_MODE_REL_SOFT);
	}

	return 0;
}


static void mac80211_hwsim_configure_filter(struct ieee80211_hw *hw,
					    unsigned int changed_flags,
					    unsigned int *total_flags,u64 multicast)
{
	struct mac80211_hwsim_data *data = hw->priv;

	wiphy_dbg(hw->wiphy, "%s\n", __func__);

	data->rx_filter = 0;
	if (*total_flags & FIF_ALLMULTI)
		data->rx_filter |= FIF_ALLMULTI;
	if (*total_flags & FIF_MCAST_ACTION)
		data->rx_filter |= FIF_MCAST_ACTION;

	*total_flags = data->rx_filter;
}

static void mac80211_hwsim_bcn_en_iter(void *data, u8 *mac,
				       struct ieee80211_vif *vif)
{
	unsigned int *count = data;
	struct hwsim_vif_priv *vp = (void *)vif->drv_priv;

	if (vp->bcn_en)
		(*count)++;
}

static void mac80211_hwsim_bss_info_changed(struct ieee80211_hw *hw,
					    struct ieee80211_vif *vif,
					    struct ieee80211_bss_conf *info,
					    u32 changed)
{
	struct hwsim_vif_priv *vp = (void *)vif->drv_priv;
	struct mac80211_hwsim_data *data = hw->priv;

	hwsim_check_magic(vif);

	wiphy_dbg(hw->wiphy, "%s(changed=0x%x vif->addr=%pM)\n",
		  __func__, changed, vif->addr);

	if (changed & BSS_CHANGED_BSSID) {
		wiphy_dbg(hw->wiphy, "%s: BSSID changed: %pM\n",
			  __func__, info->bssid);
		memcpy(vp->bssid, info->bssid, ETH_ALEN);
	}

	if (changed & BSS_CHANGED_ASSOC) {
		wiphy_dbg(hw->wiphy, "  ASSOC: assoc=%d aid=%d\n",
			  info->assoc, info->aid);
		vp->assoc = info->assoc;
		vp->aid = info->aid;
	}

	if (changed & BSS_CHANGED_BEACON_ENABLED) {
		wiphy_dbg(hw->wiphy, "  BCN EN: %d (BI=%u)\n",
			  info->enable_beacon, info->beacon_int);
		vp->bcn_en = info->enable_beacon;
		if (data->started &&
		    !hrtimer_is_queued(&data->beacon_timer) &&
		    info->enable_beacon) {
			u64 tsf, until_tbtt;
			u32 bcn_int;
			data->beacon_int = info->beacon_int * 1024;
			tsf = mac80211_hwsim_get_tsf(hw, vif);
			bcn_int = data->beacon_int;
			until_tbtt = bcn_int - do_div(tsf, bcn_int);

			hrtimer_start(&data->beacon_timer,
				      ns_to_ktime(until_tbtt * NSEC_PER_USEC),
				      HRTIMER_MODE_REL_SOFT);
		} else if (!info->enable_beacon) {
			unsigned int count = 0;
			ieee80211_iterate_active_interfaces_atomic(
				data->hw, IEEE80211_IFACE_ITER_NORMAL,
				mac80211_hwsim_bcn_en_iter, &count);
			wiphy_dbg(hw->wiphy, "  beaconing vifs remaining: %u",
				  count);
			if (count == 0) {
				hrtimer_cancel(&data->beacon_timer);
				data->beacon_int = 0;
			}
		}
	}

	if (changed & BSS_CHANGED_ERP_CTS_PROT) {
		wiphy_dbg(hw->wiphy, "  ERP_CTS_PROT: %d\n",
			  info->use_cts_prot);
	}

	if (changed & BSS_CHANGED_ERP_PREAMBLE) {
		wiphy_dbg(hw->wiphy, "  ERP_PREAMBLE: %d\n",
			  info->use_short_preamble);
	}

	if (changed & BSS_CHANGED_ERP_SLOT) {
		wiphy_dbg(hw->wiphy, "  ERP_SLOT: %d\n", info->use_short_slot);
	}

	if (changed & BSS_CHANGED_HT) {
		wiphy_dbg(hw->wiphy, "  HT: op_mode=0x%x\n",
			  info->ht_operation_mode);
	}

	if (changed & BSS_CHANGED_BASIC_RATES) {
		wiphy_dbg(hw->wiphy, "  BASIC_RATES: 0x%llx\n",
			  (unsigned long long) info->basic_rates);
	}

	if (changed & BSS_CHANGED_TXPOWER)
		wiphy_dbg(hw->wiphy, "  TX Power: %d dBm\n", info->txpower);
}

static int mac80211_hwsim_sta_add(struct ieee80211_hw *hw,
				  struct ieee80211_vif *vif,
				  struct ieee80211_sta *sta)
{
	hwsim_check_magic(vif);
	hwsim_set_sta_magic(sta);

	return 0;
}

static int mac80211_hwsim_sta_remove(struct ieee80211_hw *hw,
				     struct ieee80211_vif *vif,
				     struct ieee80211_sta *sta)
{
	hwsim_check_magic(vif);
	hwsim_clear_sta_magic(sta);

	return 0;
}

static void mac80211_hwsim_sta_notify(struct ieee80211_hw *hw,
				      struct ieee80211_vif *vif,
				      enum sta_notify_cmd cmd,
				      struct ieee80211_sta *sta)
{
	hwsim_check_magic(vif);

	switch (cmd) {
	case STA_NOTIFY_SLEEP:
	case STA_NOTIFY_AWAKE:
		/* TODO: make good use of these flags */
		break;
	default:
		WARN(1, "Invalid sta notify: %d\n", cmd);
		break;
	}
}

static int mac80211_hwsim_set_tim(struct ieee80211_hw *hw,
				  struct ieee80211_sta *sta,
				  bool set)
{
	hwsim_check_sta_magic(sta);
	return 0;
}

static int mac80211_hwsim_conf_tx(
	struct ieee80211_hw *hw,
	struct ieee80211_vif *vif, u16 queue,
	const struct ieee80211_tx_queue_params *params)
{
	wiphy_dbg(hw->wiphy,
		  "%s (queue=%d txop=%d cw_min=%d cw_max=%d aifs=%d)\n",
		  __func__, queue,
		  params->txop, params->cw_min,
		  params->cw_max, params->aifs);
	return 0;
}

static int mac80211_hwsim_get_survey(struct ieee80211_hw *hw, int idx,
				     struct survey_info *survey)
{
	struct mac80211_hwsim_data *hwsim = hw->priv;

	if (idx < 0 || idx >= ARRAY_SIZE(hwsim->survey_data))
		return -ENOENT;

	mutex_lock(&hwsim->mutex);
	survey->channel = hwsim->survey_data[idx].channel;
	if (!survey->channel) {
		mutex_unlock(&hwsim->mutex);
		return -ENOENT;
	}

	/*
	 * Magically conjured dummy values --- this is only ok for simulated hardware.
	 *
	 * A real driver which cannot determine real values noise MUST NOT
	 * report any, especially not a magically conjured ones :-)
	 */
	survey->filled = SURVEY_INFO_NOISE_DBM |
			 SURVEY_INFO_TIME |
			 SURVEY_INFO_TIME_BUSY;
	survey->noise = -92;
	survey->time =
		jiffies_to_msecs(hwsim->survey_data[idx].end -
				 hwsim->survey_data[idx].start);
	/* report 12.5% of channel time is used */
	survey->time_busy = survey->time/8;
	mutex_unlock(&hwsim->mutex);

	return 0;
}

#ifdef CONFIG_NL80211_TESTMODE
/*
 * This section contains example code for using netlink
 * attributes with the testmode command in nl80211.
 */

/* These enums need to be kept in sync with userspace */
enum hwsim_testmode_attr {
	__HWSIM_TM_ATTR_INVALID	= 0,
	HWSIM_TM_ATTR_CMD	= 1,
	HWSIM_TM_ATTR_PS	= 2,

	/* keep last */
	__HWSIM_TM_ATTR_AFTER_LAST,
	HWSIM_TM_ATTR_MAX	= __HWSIM_TM_ATTR_AFTER_LAST - 1
};

enum hwsim_testmode_cmd {
	HWSIM_TM_CMD_SET_PS		= 0,
	HWSIM_TM_CMD_GET_PS		= 1,
	HWSIM_TM_CMD_STOP_QUEUES	= 2,
	HWSIM_TM_CMD_WAKE_QUEUES	= 3,
};

static const struct nla_policy hwsim_testmode_policy[HWSIM_TM_ATTR_MAX + 1] = {
	[HWSIM_TM_ATTR_CMD] = { .type = NLA_U32 },
	[HWSIM_TM_ATTR_PS] = { .type = NLA_U32 },
};

static int mac80211_hwsim_testmode_cmd(struct ieee80211_hw *hw,
				       struct ieee80211_vif *vif,
				       void *data, int len)
{
	struct mac80211_hwsim_data *hwsim = hw->priv;
	struct nlattr *tb[HWSIM_TM_ATTR_MAX + 1];
	struct sk_buff *skb;
	int err, ps;

	err = nla_parse_deprecated(tb, HWSIM_TM_ATTR_MAX, data, len,
				   hwsim_testmode_policy, NULL);
	if (err)
		return err;

	if (!tb[HWSIM_TM_ATTR_CMD])
		return -EINVAL;

	switch (nla_get_u32(tb[HWSIM_TM_ATTR_CMD])) {
	case HWSIM_TM_CMD_SET_PS:
		if (!tb[HWSIM_TM_ATTR_PS])
			return -EINVAL;
		ps = nla_get_u32(tb[HWSIM_TM_ATTR_PS]);
		return hwsim_fops_ps_write(hwsim, ps);
	case HWSIM_TM_CMD_GET_PS:
		skb = cfg80211_testmode_alloc_reply_skb(hw->wiphy,
						nla_total_size(sizeof(u32)));
		if (!skb)
			return -ENOMEM;
		if (nla_put_u32(skb, HWSIM_TM_ATTR_PS, hwsim->ps))
			goto nla_put_failure;
		return cfg80211_testmode_reply(skb);
	case HWSIM_TM_CMD_STOP_QUEUES:
		ieee80211_stop_queues(hw);
		return 0;
	case HWSIM_TM_CMD_WAKE_QUEUES:
		ieee80211_wake_queues(hw);
		return 0;
	default:
		return -EOPNOTSUPP;
	}

 nla_put_failure:
	kfree_skb(skb);
	return -ENOBUFS;
}
#endif

static int mac80211_hwsim_ampdu_action(struct ieee80211_hw *hw,
				       struct ieee80211_vif *vif,
				       struct ieee80211_ampdu_params *params)
{
	struct ieee80211_sta *sta = params->sta;
	enum ieee80211_ampdu_mlme_action action = params->action;
	u16 tid = params->tid;

	switch (action) {
	case IEEE80211_AMPDU_TX_START:
		return IEEE80211_AMPDU_TX_START_IMMEDIATE;
	case IEEE80211_AMPDU_TX_STOP_CONT:
	case IEEE80211_AMPDU_TX_STOP_FLUSH:
	case IEEE80211_AMPDU_TX_STOP_FLUSH_CONT:
		ieee80211_stop_tx_ba_cb_irqsafe(vif, sta->addr, tid);
		break;
	case IEEE80211_AMPDU_TX_OPERATIONAL:
		break;
	case IEEE80211_AMPDU_RX_START:
	case IEEE80211_AMPDU_RX_STOP:
		break;
	default:
		return -EOPNOTSUPP;
	}

	return 0;
}

static void mac80211_hwsim_flush(struct ieee80211_hw *hw,
				 struct ieee80211_vif *vif,
				 u32 queues, bool drop)
{
	/* Not implemented, queues only on kernel side */
}

static void hw_scan_work(struct work_struct *work)
{
	struct mac80211_hwsim_data *hwsim =
		container_of(work, struct mac80211_hwsim_data, hw_scan.work);
	struct cfg80211_scan_request *req = hwsim->hw_scan_request;
	int dwell, i;

	mutex_lock(&hwsim->mutex);
	if (hwsim->scan_chan_idx >= req->n_channels) {
		struct cfg80211_scan_info info = {
			.aborted = false,
		};

<<<<<<< HEAD
		wiphy_debug(hwsim->hw->wiphy, "hw scan complete\n");
=======
		wiphy_dbg(hwsim->hw->wiphy, "hw scan complete\n");
>>>>>>> 24b8d41d
		ieee80211_scan_completed(hwsim->hw, &info);
		hwsim->hw_scan_request = NULL;
		hwsim->hw_scan_vif = NULL;
		hwsim->tmp_chan = NULL;
		mutex_unlock(&hwsim->mutex);
		mac80211_hwsim_config_mac_nl(hwsim->hw, hwsim->scan_addr,
					     false);
		return;
	}

	wiphy_dbg(hwsim->hw->wiphy, "hw scan %d MHz\n",
		  req->channels[hwsim->scan_chan_idx]->center_freq);

	hwsim->tmp_chan = req->channels[hwsim->scan_chan_idx];
	if (hwsim->tmp_chan->flags & (IEEE80211_CHAN_NO_IR |
				      IEEE80211_CHAN_RADAR) ||
	    !req->n_ssids) {
		dwell = 120;
	} else {
		dwell = 30;
		/* send probes */
		for (i = 0; i < req->n_ssids; i++) {
			struct sk_buff *probe;
			struct ieee80211_mgmt *mgmt;

			probe = ieee80211_probereq_get(hwsim->hw,
						       hwsim->scan_addr,
						       req->ssids[i].ssid,
						       req->ssids[i].ssid_len,
						       req->ie_len);
			if (!probe)
				continue;

			mgmt = (struct ieee80211_mgmt *) probe->data;
			memcpy(mgmt->da, req->bssid, ETH_ALEN);
			memcpy(mgmt->bssid, req->bssid, ETH_ALEN);

			if (req->ie_len)
				skb_put_data(probe, req->ie, req->ie_len);

			local_bh_disable();
			mac80211_hwsim_tx_frame(hwsim->hw, probe,
						hwsim->tmp_chan);
			local_bh_enable();
		}
	}
	ieee80211_queue_delayed_work(hwsim->hw, &hwsim->hw_scan,
				     msecs_to_jiffies(dwell));
	hwsim->survey_data[hwsim->scan_chan_idx].channel = hwsim->tmp_chan;
	hwsim->survey_data[hwsim->scan_chan_idx].start = jiffies;
	hwsim->survey_data[hwsim->scan_chan_idx].end =
		jiffies + msecs_to_jiffies(dwell);
	hwsim->scan_chan_idx++;
	mutex_unlock(&hwsim->mutex);
}

static int mac80211_hwsim_hw_scan(struct ieee80211_hw *hw,
				  struct ieee80211_vif *vif,
				  struct ieee80211_scan_request *hw_req)
{
	struct mac80211_hwsim_data *hwsim = hw->priv;
	struct cfg80211_scan_request *req = &hw_req->req;

	mutex_lock(&hwsim->mutex);
	if (WARN_ON(hwsim->tmp_chan || hwsim->hw_scan_request)) {
		mutex_unlock(&hwsim->mutex);
		return -EBUSY;
	}
	hwsim->hw_scan_request = req;
	hwsim->hw_scan_vif = vif;
	hwsim->scan_chan_idx = 0;
	if (req->flags & NL80211_SCAN_FLAG_RANDOM_ADDR)
		get_random_mask_addr(hwsim->scan_addr,
				     hw_req->req.mac_addr,
				     hw_req->req.mac_addr_mask);
	else
		memcpy(hwsim->scan_addr, vif->addr, ETH_ALEN);
	memset(hwsim->survey_data, 0, sizeof(hwsim->survey_data));
	mutex_unlock(&hwsim->mutex);

	mac80211_hwsim_config_mac_nl(hw, hwsim->scan_addr, true);
	wiphy_dbg(hw->wiphy, "hwsim hw_scan request\n");

	ieee80211_queue_delayed_work(hwsim->hw, &hwsim->hw_scan, 0);

	return 0;
}

static void mac80211_hwsim_cancel_hw_scan(struct ieee80211_hw *hw,
					  struct ieee80211_vif *vif)
{
	struct mac80211_hwsim_data *hwsim = hw->priv;
	struct cfg80211_scan_info info = {
		.aborted = true,
	};

	wiphy_dbg(hw->wiphy, "hwsim cancel_hw_scan\n");

	cancel_delayed_work_sync(&hwsim->hw_scan);

	mutex_lock(&hwsim->mutex);
	ieee80211_scan_completed(hwsim->hw, &info);
	hwsim->tmp_chan = NULL;
	hwsim->hw_scan_request = NULL;
	hwsim->hw_scan_vif = NULL;
	mutex_unlock(&hwsim->mutex);
}

static void mac80211_hwsim_sw_scan(struct ieee80211_hw *hw,
				   struct ieee80211_vif *vif,
				   const u8 *mac_addr)
{
	struct mac80211_hwsim_data *hwsim = hw->priv;

	mutex_lock(&hwsim->mutex);

	if (hwsim->scanning) {
		pr_debug("two hwsim sw_scans detected!\n");
		goto out;
	}

	pr_debug("hwsim sw_scan request, prepping stuff\n");

	memcpy(hwsim->scan_addr, mac_addr, ETH_ALEN);
	mac80211_hwsim_config_mac_nl(hw, hwsim->scan_addr, true);
	hwsim->scanning = true;
	memset(hwsim->survey_data, 0, sizeof(hwsim->survey_data));

out:
	mutex_unlock(&hwsim->mutex);
}

static void mac80211_hwsim_sw_scan_complete(struct ieee80211_hw *hw,
					    struct ieee80211_vif *vif)
{
	struct mac80211_hwsim_data *hwsim = hw->priv;

	mutex_lock(&hwsim->mutex);

	pr_debug("hwsim sw_scan_complete\n");
	hwsim->scanning = false;
	mac80211_hwsim_config_mac_nl(hw, hwsim->scan_addr, false);
	eth_zero_addr(hwsim->scan_addr);

	mutex_unlock(&hwsim->mutex);
}

static void hw_roc_start(struct work_struct *work)
{
	struct mac80211_hwsim_data *hwsim =
		container_of(work, struct mac80211_hwsim_data, roc_start.work);

	mutex_lock(&hwsim->mutex);

	wiphy_dbg(hwsim->hw->wiphy, "hwsim ROC begins\n");
	hwsim->tmp_chan = hwsim->roc_chan;
	ieee80211_ready_on_channel(hwsim->hw);

	ieee80211_queue_delayed_work(hwsim->hw, &hwsim->roc_done,
				     msecs_to_jiffies(hwsim->roc_duration));

	mutex_unlock(&hwsim->mutex);
}

static void hw_roc_done(struct work_struct *work)
{
	struct mac80211_hwsim_data *hwsim =
		container_of(work, struct mac80211_hwsim_data, roc_done.work);

	mutex_lock(&hwsim->mutex);
	ieee80211_remain_on_channel_expired(hwsim->hw);
	hwsim->tmp_chan = NULL;
	mutex_unlock(&hwsim->mutex);

	wiphy_dbg(hwsim->hw->wiphy, "hwsim ROC expired\n");
}

static int mac80211_hwsim_roc(struct ieee80211_hw *hw,
			      struct ieee80211_vif *vif,
			      struct ieee80211_channel *chan,
			      int duration,
			      enum ieee80211_roc_type type)
{
	struct mac80211_hwsim_data *hwsim = hw->priv;

	mutex_lock(&hwsim->mutex);
	if (WARN_ON(hwsim->tmp_chan || hwsim->hw_scan_request)) {
		mutex_unlock(&hwsim->mutex);
		return -EBUSY;
	}

	hwsim->roc_chan = chan;
	hwsim->roc_duration = duration;
	mutex_unlock(&hwsim->mutex);

	wiphy_dbg(hw->wiphy, "hwsim ROC (%d MHz, %d ms)\n",
		  chan->center_freq, duration);
	ieee80211_queue_delayed_work(hw, &hwsim->roc_start, HZ/50);

	return 0;
}

static int mac80211_hwsim_croc(struct ieee80211_hw *hw,
			       struct ieee80211_vif *vif)
{
	struct mac80211_hwsim_data *hwsim = hw->priv;

	cancel_delayed_work_sync(&hwsim->roc_start);
	cancel_delayed_work_sync(&hwsim->roc_done);

	mutex_lock(&hwsim->mutex);
	hwsim->tmp_chan = NULL;
	mutex_unlock(&hwsim->mutex);

	wiphy_dbg(hw->wiphy, "hwsim ROC canceled\n");

	return 0;
}

static int mac80211_hwsim_add_chanctx(struct ieee80211_hw *hw,
				      struct ieee80211_chanctx_conf *ctx)
{
	hwsim_set_chanctx_magic(ctx);
	wiphy_dbg(hw->wiphy,
		  "add channel context control: %d MHz/width: %d/cfreqs:%d/%d MHz\n",
		  ctx->def.chan->center_freq, ctx->def.width,
		  ctx->def.center_freq1, ctx->def.center_freq2);
	return 0;
}

static void mac80211_hwsim_remove_chanctx(struct ieee80211_hw *hw,
					  struct ieee80211_chanctx_conf *ctx)
{
	wiphy_dbg(hw->wiphy,
		  "remove channel context control: %d MHz/width: %d/cfreqs:%d/%d MHz\n",
		  ctx->def.chan->center_freq, ctx->def.width,
		  ctx->def.center_freq1, ctx->def.center_freq2);
	hwsim_check_chanctx_magic(ctx);
	hwsim_clear_chanctx_magic(ctx);
}

static void mac80211_hwsim_change_chanctx(struct ieee80211_hw *hw,
					  struct ieee80211_chanctx_conf *ctx,
					  u32 changed)
{
	hwsim_check_chanctx_magic(ctx);
	wiphy_dbg(hw->wiphy,
		  "change channel context control: %d MHz/width: %d/cfreqs:%d/%d MHz\n",
		  ctx->def.chan->center_freq, ctx->def.width,
		  ctx->def.center_freq1, ctx->def.center_freq2);
}

static int mac80211_hwsim_assign_vif_chanctx(struct ieee80211_hw *hw,
					     struct ieee80211_vif *vif,
					     struct ieee80211_chanctx_conf *ctx)
{
	hwsim_check_magic(vif);
	hwsim_check_chanctx_magic(ctx);

	return 0;
}

static void mac80211_hwsim_unassign_vif_chanctx(struct ieee80211_hw *hw,
						struct ieee80211_vif *vif,
						struct ieee80211_chanctx_conf *ctx)
{
	hwsim_check_magic(vif);
	hwsim_check_chanctx_magic(ctx);
}

static const char mac80211_hwsim_gstrings_stats[][ETH_GSTRING_LEN] = {
	"tx_pkts_nic",
	"tx_bytes_nic",
	"rx_pkts_nic",
	"rx_bytes_nic",
	"d_tx_dropped",
	"d_tx_failed",
	"d_ps_mode",
	"d_group",
};

#define MAC80211_HWSIM_SSTATS_LEN ARRAY_SIZE(mac80211_hwsim_gstrings_stats)

static void mac80211_hwsim_get_et_strings(struct ieee80211_hw *hw,
					  struct ieee80211_vif *vif,
					  u32 sset, u8 *data)
{
	if (sset == ETH_SS_STATS)
		memcpy(data, *mac80211_hwsim_gstrings_stats,
		       sizeof(mac80211_hwsim_gstrings_stats));
}

static int mac80211_hwsim_get_et_sset_count(struct ieee80211_hw *hw,
					    struct ieee80211_vif *vif, int sset)
{
	if (sset == ETH_SS_STATS)
		return MAC80211_HWSIM_SSTATS_LEN;
	return 0;
}

static void mac80211_hwsim_get_et_stats(struct ieee80211_hw *hw,
					struct ieee80211_vif *vif,
					struct ethtool_stats *stats, u64 *data)
{
	struct mac80211_hwsim_data *ar = hw->priv;
	int i = 0;

	data[i++] = ar->tx_pkts;
	data[i++] = ar->tx_bytes;
	data[i++] = ar->rx_pkts;
	data[i++] = ar->rx_bytes;
	data[i++] = ar->tx_dropped;
	data[i++] = ar->tx_failed;
	data[i++] = ar->ps;
	data[i++] = ar->group;

	WARN_ON(i != MAC80211_HWSIM_SSTATS_LEN);
}

static int mac80211_hwsim_tx_last_beacon(struct ieee80211_hw *hw)
{
	return 1;
}

#define HWSIM_COMMON_OPS					\
	.tx = mac80211_hwsim_tx,				\
	.start = mac80211_hwsim_start,				\
	.stop = mac80211_hwsim_stop,				\
	.add_interface = mac80211_hwsim_add_interface,		\
	.change_interface = mac80211_hwsim_change_interface,	\
	.remove_interface = mac80211_hwsim_remove_interface,	\
	.config = mac80211_hwsim_config,			\
	.configure_filter = mac80211_hwsim_configure_filter,	\
	.bss_info_changed = mac80211_hwsim_bss_info_changed,	\
	.tx_last_beacon = mac80211_hwsim_tx_last_beacon,	\
	.sta_add = mac80211_hwsim_sta_add,			\
	.sta_remove = mac80211_hwsim_sta_remove,		\
	.sta_notify = mac80211_hwsim_sta_notify,		\
	.set_tim = mac80211_hwsim_set_tim,			\
	.conf_tx = mac80211_hwsim_conf_tx,			\
	.get_survey = mac80211_hwsim_get_survey,		\
	CFG80211_TESTMODE_CMD(mac80211_hwsim_testmode_cmd)	\
	.ampdu_action = mac80211_hwsim_ampdu_action,		\
	.flush = mac80211_hwsim_flush,				\
	.get_tsf = mac80211_hwsim_get_tsf,			\
	.set_tsf = mac80211_hwsim_set_tsf,			\
	.get_et_sset_count = mac80211_hwsim_get_et_sset_count,	\
	.get_et_stats = mac80211_hwsim_get_et_stats,		\
	.get_et_strings = mac80211_hwsim_get_et_strings,

static const struct ieee80211_ops mac80211_hwsim_ops = {
	HWSIM_COMMON_OPS
	.sw_scan_start = mac80211_hwsim_sw_scan,
	.sw_scan_complete = mac80211_hwsim_sw_scan_complete,
};

static const struct ieee80211_ops mac80211_hwsim_mchan_ops = {
	HWSIM_COMMON_OPS
	.hw_scan = mac80211_hwsim_hw_scan,
	.cancel_hw_scan = mac80211_hwsim_cancel_hw_scan,
	.sw_scan_start = NULL,
	.sw_scan_complete = NULL,
	.remain_on_channel = mac80211_hwsim_roc,
	.cancel_remain_on_channel = mac80211_hwsim_croc,
	.add_chanctx = mac80211_hwsim_add_chanctx,
	.remove_chanctx = mac80211_hwsim_remove_chanctx,
	.change_chanctx = mac80211_hwsim_change_chanctx,
	.assign_vif_chanctx = mac80211_hwsim_assign_vif_chanctx,
	.unassign_vif_chanctx = mac80211_hwsim_unassign_vif_chanctx,
};

struct hwsim_new_radio_params {
	unsigned int channels;
	const char *reg_alpha2;
	const struct ieee80211_regdomain *regd;
	bool reg_strict;
	bool p2p_device;
	bool use_chanctx;
	bool destroy_on_close;
	const char *hwname;
	bool no_vif;
	const u8 *perm_addr;
	u32 iftypes;
	u32 *ciphers;
	u8 n_ciphers;
};

static void hwsim_mcast_config_msg(struct sk_buff *mcast_skb,
				   struct genl_info *info)
{
	if (info)
		genl_notify(&hwsim_genl_family, mcast_skb, info,
			    HWSIM_MCGRP_CONFIG, GFP_KERNEL);
	else
		genlmsg_multicast(&hwsim_genl_family, mcast_skb, 0,
				  HWSIM_MCGRP_CONFIG, GFP_KERNEL);
}

static int append_radio_msg(struct sk_buff *skb, int id,
			    struct hwsim_new_radio_params *param)
{
	int ret;

	ret = nla_put_u32(skb, HWSIM_ATTR_RADIO_ID, id);
	if (ret < 0)
		return ret;

	if (param->channels) {
		ret = nla_put_u32(skb, HWSIM_ATTR_CHANNELS, param->channels);
		if (ret < 0)
			return ret;
	}

	if (param->reg_alpha2) {
		ret = nla_put(skb, HWSIM_ATTR_REG_HINT_ALPHA2, 2,
			      param->reg_alpha2);
		if (ret < 0)
			return ret;
	}

	if (param->regd) {
		int i;

		for (i = 0; i < ARRAY_SIZE(hwsim_world_regdom_custom); i++) {
			if (hwsim_world_regdom_custom[i] != param->regd)
				continue;

			ret = nla_put_u32(skb, HWSIM_ATTR_REG_CUSTOM_REG, i);
			if (ret < 0)
				return ret;
			break;
		}
	}

	if (param->reg_strict) {
		ret = nla_put_flag(skb, HWSIM_ATTR_REG_STRICT_REG);
		if (ret < 0)
			return ret;
	}

	if (param->p2p_device) {
		ret = nla_put_flag(skb, HWSIM_ATTR_SUPPORT_P2P_DEVICE);
		if (ret < 0)
			return ret;
	}

	if (param->use_chanctx) {
		ret = nla_put_flag(skb, HWSIM_ATTR_USE_CHANCTX);
		if (ret < 0)
			return ret;
	}

	if (param->hwname) {
		ret = nla_put(skb, HWSIM_ATTR_RADIO_NAME,
			      strlen(param->hwname), param->hwname);
		if (ret < 0)
			return ret;
	}

	return 0;
}

static void hwsim_mcast_new_radio(int id, struct genl_info *info,
				  struct hwsim_new_radio_params *param)
{
	struct sk_buff *mcast_skb;
	void *data;

	mcast_skb = genlmsg_new(GENLMSG_DEFAULT_SIZE, GFP_KERNEL);
	if (!mcast_skb)
		return;

	data = genlmsg_put(mcast_skb, 0, 0, &hwsim_genl_family, 0,
			   HWSIM_CMD_NEW_RADIO);
	if (!data)
		goto out_err;

	if (append_radio_msg(mcast_skb, id, param) < 0)
		goto out_err;

	genlmsg_end(mcast_skb, data);

	hwsim_mcast_config_msg(mcast_skb, info);
	return;

out_err:
	nlmsg_free(mcast_skb);
}

static const struct ieee80211_sband_iftype_data he_capa_2ghz[] = {
	{
		/* TODO: should we support other types, e.g., P2P?*/
		.types_mask = BIT(NL80211_IFTYPE_STATION) |
			      BIT(NL80211_IFTYPE_AP),
		.he_cap = {
			.has_he = true,
			.he_cap_elem = {
				.mac_cap_info[0] =
					IEEE80211_HE_MAC_CAP0_HTC_HE,
				.mac_cap_info[1] =
					IEEE80211_HE_MAC_CAP1_TF_MAC_PAD_DUR_16US |
					IEEE80211_HE_MAC_CAP1_MULTI_TID_AGG_RX_QOS_8,
				.mac_cap_info[2] =
					IEEE80211_HE_MAC_CAP2_BSR |
					IEEE80211_HE_MAC_CAP2_MU_CASCADING |
					IEEE80211_HE_MAC_CAP2_ACK_EN,
				.mac_cap_info[3] =
					IEEE80211_HE_MAC_CAP3_OMI_CONTROL |
					IEEE80211_HE_MAC_CAP3_MAX_AMPDU_LEN_EXP_VHT_2,
				.mac_cap_info[4] = IEEE80211_HE_MAC_CAP4_AMDSU_IN_AMPDU,
				.phy_cap_info[1] =
					IEEE80211_HE_PHY_CAP1_PREAMBLE_PUNC_RX_MASK |
					IEEE80211_HE_PHY_CAP1_DEVICE_CLASS_A |
					IEEE80211_HE_PHY_CAP1_LDPC_CODING_IN_PAYLOAD |
					IEEE80211_HE_PHY_CAP1_MIDAMBLE_RX_TX_MAX_NSTS,
				.phy_cap_info[2] =
					IEEE80211_HE_PHY_CAP2_NDP_4x_LTF_AND_3_2US |
					IEEE80211_HE_PHY_CAP2_STBC_TX_UNDER_80MHZ |
					IEEE80211_HE_PHY_CAP2_STBC_RX_UNDER_80MHZ |
					IEEE80211_HE_PHY_CAP2_UL_MU_FULL_MU_MIMO |
					IEEE80211_HE_PHY_CAP2_UL_MU_PARTIAL_MU_MIMO,

				/* Leave all the other PHY capability bytes
				 * unset, as DCM, beam forming, RU and PPE
				 * threshold information are not supported
				 */
			},
			.he_mcs_nss_supp = {
				.rx_mcs_80 = cpu_to_le16(0xfffa),
				.tx_mcs_80 = cpu_to_le16(0xfffa),
				.rx_mcs_160 = cpu_to_le16(0xffff),
				.tx_mcs_160 = cpu_to_le16(0xffff),
				.rx_mcs_80p80 = cpu_to_le16(0xffff),
				.tx_mcs_80p80 = cpu_to_le16(0xffff),
			},
		},
	},
#ifdef CONFIG_MAC80211_MESH
	{
		/* TODO: should we support other types, e.g., IBSS?*/
		.types_mask = BIT(NL80211_IFTYPE_MESH_POINT),
		.he_cap = {
			.has_he = true,
			.he_cap_elem = {
				.mac_cap_info[0] =
					IEEE80211_HE_MAC_CAP0_HTC_HE,
				.mac_cap_info[1] =
					IEEE80211_HE_MAC_CAP1_MULTI_TID_AGG_RX_QOS_8,
				.mac_cap_info[2] =
					IEEE80211_HE_MAC_CAP2_ACK_EN,
				.mac_cap_info[3] =
					IEEE80211_HE_MAC_CAP3_OMI_CONTROL |
					IEEE80211_HE_MAC_CAP3_MAX_AMPDU_LEN_EXP_VHT_2,
				.mac_cap_info[4] = IEEE80211_HE_MAC_CAP4_AMDSU_IN_AMPDU,
				.phy_cap_info[1] =
					IEEE80211_HE_PHY_CAP1_PREAMBLE_PUNC_RX_MASK |
					IEEE80211_HE_PHY_CAP1_DEVICE_CLASS_A |
					IEEE80211_HE_PHY_CAP1_LDPC_CODING_IN_PAYLOAD |
					IEEE80211_HE_PHY_CAP1_MIDAMBLE_RX_TX_MAX_NSTS,
				.phy_cap_info[2] = 0,

				/* Leave all the other PHY capability bytes
				 * unset, as DCM, beam forming, RU and PPE
				 * threshold information are not supported
				 */
			},
			.he_mcs_nss_supp = {
				.rx_mcs_80 = cpu_to_le16(0xfffa),
				.tx_mcs_80 = cpu_to_le16(0xfffa),
				.rx_mcs_160 = cpu_to_le16(0xffff),
				.tx_mcs_160 = cpu_to_le16(0xffff),
				.rx_mcs_80p80 = cpu_to_le16(0xffff),
				.tx_mcs_80p80 = cpu_to_le16(0xffff),
			},
		},
	},
#endif
};

static const struct ieee80211_sband_iftype_data he_capa_5ghz[] = {
	{
		/* TODO: should we support other types, e.g., P2P?*/
		.types_mask = BIT(NL80211_IFTYPE_STATION) |
			      BIT(NL80211_IFTYPE_AP),
		.he_cap = {
			.has_he = true,
			.he_cap_elem = {
				.mac_cap_info[0] =
					IEEE80211_HE_MAC_CAP0_HTC_HE,
				.mac_cap_info[1] =
					IEEE80211_HE_MAC_CAP1_TF_MAC_PAD_DUR_16US |
					IEEE80211_HE_MAC_CAP1_MULTI_TID_AGG_RX_QOS_8,
				.mac_cap_info[2] =
					IEEE80211_HE_MAC_CAP2_BSR |
					IEEE80211_HE_MAC_CAP2_MU_CASCADING |
					IEEE80211_HE_MAC_CAP2_ACK_EN,
				.mac_cap_info[3] =
					IEEE80211_HE_MAC_CAP3_OMI_CONTROL |
					IEEE80211_HE_MAC_CAP3_MAX_AMPDU_LEN_EXP_VHT_2,
				.mac_cap_info[4] = IEEE80211_HE_MAC_CAP4_AMDSU_IN_AMPDU,
				.phy_cap_info[0] =
					IEEE80211_HE_PHY_CAP0_CHANNEL_WIDTH_SET_40MHZ_80MHZ_IN_5G |
					IEEE80211_HE_PHY_CAP0_CHANNEL_WIDTH_SET_160MHZ_IN_5G |
					IEEE80211_HE_PHY_CAP0_CHANNEL_WIDTH_SET_80PLUS80_MHZ_IN_5G,
				.phy_cap_info[1] =
					IEEE80211_HE_PHY_CAP1_PREAMBLE_PUNC_RX_MASK |
					IEEE80211_HE_PHY_CAP1_DEVICE_CLASS_A |
					IEEE80211_HE_PHY_CAP1_LDPC_CODING_IN_PAYLOAD |
					IEEE80211_HE_PHY_CAP1_MIDAMBLE_RX_TX_MAX_NSTS,
				.phy_cap_info[2] =
					IEEE80211_HE_PHY_CAP2_NDP_4x_LTF_AND_3_2US |
					IEEE80211_HE_PHY_CAP2_STBC_TX_UNDER_80MHZ |
					IEEE80211_HE_PHY_CAP2_STBC_RX_UNDER_80MHZ |
					IEEE80211_HE_PHY_CAP2_UL_MU_FULL_MU_MIMO |
					IEEE80211_HE_PHY_CAP2_UL_MU_PARTIAL_MU_MIMO,

				/* Leave all the other PHY capability bytes
				 * unset, as DCM, beam forming, RU and PPE
				 * threshold information are not supported
				 */
			},
			.he_mcs_nss_supp = {
				.rx_mcs_80 = cpu_to_le16(0xfffa),
				.tx_mcs_80 = cpu_to_le16(0xfffa),
				.rx_mcs_160 = cpu_to_le16(0xfffa),
				.tx_mcs_160 = cpu_to_le16(0xfffa),
				.rx_mcs_80p80 = cpu_to_le16(0xfffa),
				.tx_mcs_80p80 = cpu_to_le16(0xfffa),
			},
		},
	},
#ifdef CONFIG_MAC80211_MESH
	{
		/* TODO: should we support other types, e.g., IBSS?*/
		.types_mask = BIT(NL80211_IFTYPE_MESH_POINT),
		.he_cap = {
			.has_he = true,
			.he_cap_elem = {
				.mac_cap_info[0] =
					IEEE80211_HE_MAC_CAP0_HTC_HE,
				.mac_cap_info[1] =
					IEEE80211_HE_MAC_CAP1_MULTI_TID_AGG_RX_QOS_8,
				.mac_cap_info[2] =
					IEEE80211_HE_MAC_CAP2_ACK_EN,
				.mac_cap_info[3] =
					IEEE80211_HE_MAC_CAP3_OMI_CONTROL |
					IEEE80211_HE_MAC_CAP3_MAX_AMPDU_LEN_EXP_VHT_2,
				.mac_cap_info[4] = IEEE80211_HE_MAC_CAP4_AMDSU_IN_AMPDU,
				.phy_cap_info[0] =
					IEEE80211_HE_PHY_CAP0_CHANNEL_WIDTH_SET_40MHZ_80MHZ_IN_5G |
					IEEE80211_HE_PHY_CAP0_CHANNEL_WIDTH_SET_160MHZ_IN_5G |
					IEEE80211_HE_PHY_CAP0_CHANNEL_WIDTH_SET_80PLUS80_MHZ_IN_5G,
				.phy_cap_info[1] =
					IEEE80211_HE_PHY_CAP1_PREAMBLE_PUNC_RX_MASK |
					IEEE80211_HE_PHY_CAP1_DEVICE_CLASS_A |
					IEEE80211_HE_PHY_CAP1_LDPC_CODING_IN_PAYLOAD |
					IEEE80211_HE_PHY_CAP1_MIDAMBLE_RX_TX_MAX_NSTS,
				.phy_cap_info[2] = 0,

				/* Leave all the other PHY capability bytes
				 * unset, as DCM, beam forming, RU and PPE
				 * threshold information are not supported
				 */
			},
			.he_mcs_nss_supp = {
				.rx_mcs_80 = cpu_to_le16(0xfffa),
				.tx_mcs_80 = cpu_to_le16(0xfffa),
				.rx_mcs_160 = cpu_to_le16(0xfffa),
				.tx_mcs_160 = cpu_to_le16(0xfffa),
				.rx_mcs_80p80 = cpu_to_le16(0xfffa),
				.tx_mcs_80p80 = cpu_to_le16(0xfffa),
			},
		},
	},
#endif
};

static void mac80211_hwsim_he_capab(struct ieee80211_supported_band *sband)
{
	u16 n_iftype_data;

	if (sband->band == NL80211_BAND_2GHZ) {
		n_iftype_data = ARRAY_SIZE(he_capa_2ghz);
		sband->iftype_data =
			(struct ieee80211_sband_iftype_data *)he_capa_2ghz;
	} else if (sband->band == NL80211_BAND_5GHZ) {
		n_iftype_data = ARRAY_SIZE(he_capa_5ghz);
		sband->iftype_data =
			(struct ieee80211_sband_iftype_data *)he_capa_5ghz;
	} else {
		return;
	}

	sband->n_iftype_data = n_iftype_data;
}

#ifdef CONFIG_MAC80211_MESH
#define HWSIM_MESH_BIT BIT(NL80211_IFTYPE_MESH_POINT)
#else
#define HWSIM_MESH_BIT 0
#endif

#define HWSIM_DEFAULT_IF_LIMIT \
	(BIT(NL80211_IFTYPE_STATION) | \
	 BIT(NL80211_IFTYPE_P2P_CLIENT) | \
	 BIT(NL80211_IFTYPE_AP) | \
	 BIT(NL80211_IFTYPE_P2P_GO) | \
	 HWSIM_MESH_BIT)

#define HWSIM_IFTYPE_SUPPORT_MASK \
	(BIT(NL80211_IFTYPE_STATION) | \
	 BIT(NL80211_IFTYPE_AP) | \
	 BIT(NL80211_IFTYPE_P2P_CLIENT) | \
	 BIT(NL80211_IFTYPE_P2P_GO) | \
	 BIT(NL80211_IFTYPE_ADHOC) | \
	 BIT(NL80211_IFTYPE_MESH_POINT) | \
	 BIT(NL80211_IFTYPE_OCB))

static int mac80211_hwsim_new_radio(struct genl_info *info,
				    struct hwsim_new_radio_params *param)
{
	int err;
	u8 addr[ETH_ALEN];
	struct mac80211_hwsim_data *data;
	struct ieee80211_hw *hw;
	enum nl80211_band band;
	const struct ieee80211_ops *ops = &mac80211_hwsim_ops;
	struct net *net;
<<<<<<< HEAD
	int idx;
=======
	int idx, i;
	int n_limits = 0;
>>>>>>> 24b8d41d

	if (WARN_ON(param->channels > 1 && !param->use_chanctx))
		return -EINVAL;

	spin_lock_bh(&hwsim_radio_lock);
	idx = hwsim_radio_idx++;
	spin_unlock_bh(&hwsim_radio_lock);

	if (param->use_chanctx)
		ops = &mac80211_hwsim_mchan_ops;
	hw = ieee80211_alloc_hw_nm(sizeof(*data), ops, param->hwname);
	if (!hw) {
		pr_debug("mac80211_hwsim: ieee80211_alloc_hw failed\n");
		err = -ENOMEM;
		goto failed;
	}

<<<<<<< HEAD
=======
	/* ieee80211_alloc_hw_nm may have used a default name */
	param->hwname = wiphy_name(hw->wiphy);

>>>>>>> 24b8d41d
	if (info)
		net = genl_info_net(info);
	else
		net = &init_net;
	wiphy_net_set(hw->wiphy, net);

	data = hw->priv;
	data->hw = hw;

	data->dev = device_create(hwsim_class, NULL, 0, hw, "hwsim%d", idx);
	if (IS_ERR(data->dev)) {
		printk(KERN_DEBUG
		       "mac80211_hwsim: device_create failed (%ld)\n",
		       PTR_ERR(data->dev));
		err = -ENOMEM;
		goto failed_drvdata;
	}
	data->dev->driver = &mac80211_hwsim_driver.driver;
	err = device_bind_driver(data->dev);
	if (err != 0) {
		pr_debug("mac80211_hwsim: device_bind_driver failed (%d)\n",
		       err);
		goto failed_bind;
	}

	skb_queue_head_init(&data->pending);

	SET_IEEE80211_DEV(hw, data->dev);
	if (!param->perm_addr) {
		eth_zero_addr(addr);
		addr[0] = 0x02;
		addr[3] = idx >> 8;
		addr[4] = idx;
		memcpy(data->addresses[0].addr, addr, ETH_ALEN);
		/* Why need here second address ? */
		memcpy(data->addresses[1].addr, addr, ETH_ALEN);
		data->addresses[1].addr[0] |= 0x40;
		hw->wiphy->n_addresses = 2;
		hw->wiphy->addresses = data->addresses;
		/* possible address clash is checked at hash table insertion */
	} else {
		memcpy(data->addresses[0].addr, param->perm_addr, ETH_ALEN);
		/* compatibility with automatically generated mac addr */
		memcpy(data->addresses[1].addr, param->perm_addr, ETH_ALEN);
		hw->wiphy->n_addresses = 2;
		hw->wiphy->addresses = data->addresses;
	}

	data->channels = param->channels;
	data->use_chanctx = param->use_chanctx;
	data->idx = idx;
	data->destroy_on_close = param->destroy_on_close;
	if (info)
		data->portid = info->snd_portid;

	/* setup interface limits, only on interface types we support */
	if (param->iftypes & BIT(NL80211_IFTYPE_ADHOC)) {
		data->if_limits[n_limits].max = 1;
		data->if_limits[n_limits].types = BIT(NL80211_IFTYPE_ADHOC);
		n_limits++;
	}

	if (param->iftypes & HWSIM_DEFAULT_IF_LIMIT) {
		data->if_limits[n_limits].max = 2048;
		/*
		 * For this case, we may only support a subset of
		 * HWSIM_DEFAULT_IF_LIMIT, therefore we only want to add the
		 * bits that both param->iftype & HWSIM_DEFAULT_IF_LIMIT have.
		 */
		data->if_limits[n_limits].types =
					HWSIM_DEFAULT_IF_LIMIT & param->iftypes;
		n_limits++;
	}

	if (param->iftypes & BIT(NL80211_IFTYPE_P2P_DEVICE)) {
		data->if_limits[n_limits].max = 1;
		data->if_limits[n_limits].types =
						BIT(NL80211_IFTYPE_P2P_DEVICE);
		n_limits++;
	}

	if (data->use_chanctx) {
		hw->wiphy->max_scan_ssids = 255;
		hw->wiphy->max_scan_ie_len = IEEE80211_MAX_DATA_LEN;
		hw->wiphy->max_remain_on_channel_duration = 1000;
<<<<<<< HEAD
		hw->wiphy->iface_combinations = &data->if_combination;
		if (param->p2p_device)
			data->if_combination = hwsim_if_comb_p2p_dev[0];
		else
			data->if_combination = hwsim_if_comb[0];
		hw->wiphy->n_iface_combinations = 1;
		/* For channels > 1 DFS is not allowed */
=======
>>>>>>> 24b8d41d
		data->if_combination.radar_detect_widths = 0;
		data->if_combination.num_different_channels = data->channels;
	} else {
		data->if_combination.num_different_channels = 1;
		data->if_combination.radar_detect_widths =
					BIT(NL80211_CHAN_WIDTH_5) |
					BIT(NL80211_CHAN_WIDTH_10) |
					BIT(NL80211_CHAN_WIDTH_20_NOHT) |
					BIT(NL80211_CHAN_WIDTH_20) |
					BIT(NL80211_CHAN_WIDTH_40) |
					BIT(NL80211_CHAN_WIDTH_80) |
					BIT(NL80211_CHAN_WIDTH_160);
	}

	if (!n_limits) {
		err = -EINVAL;
		goto failed_hw;
	}

	data->if_combination.max_interfaces = 0;
	for (i = 0; i < n_limits; i++)
		data->if_combination.max_interfaces +=
			data->if_limits[i].max;

	data->if_combination.n_limits = n_limits;
	data->if_combination.limits = data->if_limits;

	/*
	 * If we actually were asked to support combinations,
	 * advertise them - if there's only a single thing like
	 * only IBSS then don't advertise it as combinations.
	 */
	if (data->if_combination.max_interfaces > 1) {
		hw->wiphy->iface_combinations = &data->if_combination;
		hw->wiphy->n_iface_combinations = 1;
	}

	if (param->ciphers) {
		memcpy(data->ciphers, param->ciphers,
		       param->n_ciphers * sizeof(u32));
		hw->wiphy->cipher_suites = data->ciphers;
		hw->wiphy->n_cipher_suites = param->n_ciphers;
	}

	INIT_DELAYED_WORK(&data->roc_start, hw_roc_start);
	INIT_DELAYED_WORK(&data->roc_done, hw_roc_done);
	INIT_DELAYED_WORK(&data->hw_scan, hw_scan_work);

	hw->queues = 5;
	hw->offchannel_tx_hw_queue = 4;

	ieee80211_hw_set(hw, SUPPORT_FAST_XMIT);
	ieee80211_hw_set(hw, CHANCTX_STA_CSA);
	ieee80211_hw_set(hw, SUPPORTS_HT_CCK_RATES);
	ieee80211_hw_set(hw, QUEUE_CONTROL);
	ieee80211_hw_set(hw, WANT_MONITOR_VIF);
	ieee80211_hw_set(hw, AMPDU_AGGREGATION);
	ieee80211_hw_set(hw, MFP_CAPABLE);
	ieee80211_hw_set(hw, SIGNAL_DBM);
	ieee80211_hw_set(hw, SUPPORTS_PS);
	ieee80211_hw_set(hw, REPORTS_TX_ACK_STATUS);
	ieee80211_hw_set(hw, HOST_BROADCAST_PS_BUFFERING);
	ieee80211_hw_set(hw, PS_NULLFUNC_STACK);
	ieee80211_hw_set(hw, TDLS_WIDER_BW);
	if (rctbl)
		ieee80211_hw_set(hw, SUPPORTS_RC_TABLE);
	ieee80211_hw_set(hw, SUPPORTS_MULTI_BSSID);

	hw->wiphy->flags &= ~WIPHY_FLAG_PS_ON_BY_DEFAULT;
	hw->wiphy->flags |= WIPHY_FLAG_SUPPORTS_TDLS |
			    WIPHY_FLAG_HAS_REMAIN_ON_CHANNEL |
			    WIPHY_FLAG_AP_UAPSD |
			    WIPHY_FLAG_SUPPORTS_5_10_MHZ |
			    WIPHY_FLAG_HAS_CHANNEL_SWITCH;
	hw->wiphy->features |= NL80211_FEATURE_ACTIVE_MONITOR |
			       NL80211_FEATURE_AP_MODE_CHAN_WIDTH_CHANGE |
			       NL80211_FEATURE_STATIC_SMPS |
			       NL80211_FEATURE_DYNAMIC_SMPS |
			       NL80211_FEATURE_SCAN_RANDOM_MAC_ADDR;
	wiphy_ext_feature_set(hw->wiphy, NL80211_EXT_FEATURE_VHT_IBSS);
	wiphy_ext_feature_set(hw->wiphy, NL80211_EXT_FEATURE_BEACON_PROTECTION);
	wiphy_ext_feature_set(hw->wiphy,
			      NL80211_EXT_FEATURE_MULTICAST_REGISTRATIONS);
	wiphy_ext_feature_set(hw->wiphy,
			      NL80211_EXT_FEATURE_BEACON_RATE_LEGACY);

	hw->wiphy->interface_modes = param->iftypes;

	/* ask mac80211 to reserve space for magic */
	hw->vif_data_size = sizeof(struct hwsim_vif_priv);
	hw->sta_data_size = sizeof(struct hwsim_sta_priv);
	hw->chanctx_data_size = sizeof(struct hwsim_chanctx_priv);

	memcpy(data->channels_2ghz, hwsim_channels_2ghz,
		sizeof(hwsim_channels_2ghz));
	memcpy(data->channels_5ghz, hwsim_channels_5ghz,
		sizeof(hwsim_channels_5ghz));
	memcpy(data->channels_s1g, hwsim_channels_s1g,
	       sizeof(hwsim_channels_s1g));
	memcpy(data->rates, hwsim_rates, sizeof(hwsim_rates));

	for (band = NL80211_BAND_2GHZ; band < NUM_NL80211_BANDS; band++) {
		struct ieee80211_supported_band *sband = &data->bands[band];

		sband->band = band;

		switch (band) {
		case NL80211_BAND_2GHZ:
			sband->channels = data->channels_2ghz;
			sband->n_channels = ARRAY_SIZE(hwsim_channels_2ghz);
			sband->bitrates = data->rates;
			sband->n_bitrates = ARRAY_SIZE(hwsim_rates);
			break;
		case NL80211_BAND_5GHZ:
			sband->channels = data->channels_5ghz;
			sband->n_channels = ARRAY_SIZE(hwsim_channels_5ghz);
			sband->bitrates = data->rates + 4;
			sband->n_bitrates = ARRAY_SIZE(hwsim_rates) - 4;

			sband->vht_cap.vht_supported = true;
			sband->vht_cap.cap =
				IEEE80211_VHT_CAP_MAX_MPDU_LENGTH_11454 |
				IEEE80211_VHT_CAP_SUPP_CHAN_WIDTH_160_80PLUS80MHZ |
				IEEE80211_VHT_CAP_RXLDPC |
				IEEE80211_VHT_CAP_SHORT_GI_80 |
				IEEE80211_VHT_CAP_SHORT_GI_160 |
				IEEE80211_VHT_CAP_TXSTBC |
				IEEE80211_VHT_CAP_RXSTBC_4 |
				IEEE80211_VHT_CAP_MAX_A_MPDU_LENGTH_EXPONENT_MASK;
			sband->vht_cap.vht_mcs.rx_mcs_map =
				cpu_to_le16(IEEE80211_VHT_MCS_SUPPORT_0_9 << 0 |
					    IEEE80211_VHT_MCS_SUPPORT_0_9 << 2 |
					    IEEE80211_VHT_MCS_SUPPORT_0_9 << 4 |
					    IEEE80211_VHT_MCS_SUPPORT_0_9 << 6 |
					    IEEE80211_VHT_MCS_SUPPORT_0_9 << 8 |
					    IEEE80211_VHT_MCS_SUPPORT_0_9 << 10 |
					    IEEE80211_VHT_MCS_SUPPORT_0_9 << 12 |
					    IEEE80211_VHT_MCS_SUPPORT_0_9 << 14);
			sband->vht_cap.vht_mcs.tx_mcs_map =
				sband->vht_cap.vht_mcs.rx_mcs_map;
			break;
		case NL80211_BAND_S1GHZ:
			memcpy(&sband->s1g_cap, &hwsim_s1g_cap,
			       sizeof(sband->s1g_cap));
			sband->channels = data->channels_s1g;
			sband->n_channels = ARRAY_SIZE(hwsim_channels_s1g);
			break;
		default:
			continue;
		}

		sband->ht_cap.ht_supported = true;
		sband->ht_cap.cap = IEEE80211_HT_CAP_SUP_WIDTH_20_40 |
				    IEEE80211_HT_CAP_GRN_FLD |
				    IEEE80211_HT_CAP_SGI_20 |
				    IEEE80211_HT_CAP_SGI_40 |
				    IEEE80211_HT_CAP_DSSSCCK40;
		sband->ht_cap.ampdu_factor = 0x3;
		sband->ht_cap.ampdu_density = 0x6;
		memset(&sband->ht_cap.mcs, 0,
		       sizeof(sband->ht_cap.mcs));
		sband->ht_cap.mcs.rx_mask[0] = 0xff;
		sband->ht_cap.mcs.rx_mask[1] = 0xff;
		sband->ht_cap.mcs.tx_params = IEEE80211_HT_MCS_TX_DEFINED;

		mac80211_hwsim_he_capab(sband);

		hw->wiphy->bands[band] = sband;
	}

	/* By default all radios belong to the first group */
	data->group = 1;
	mutex_init(&data->mutex);

	data->netgroup = hwsim_net_get_netgroup(net);
<<<<<<< HEAD
=======
	data->wmediumd = hwsim_net_get_wmediumd(net);
>>>>>>> 24b8d41d

	/* Enable frame retransmissions for lossy channels */
	hw->max_rates = 4;
	hw->max_rate_tries = 11;

	hw->wiphy->vendor_commands = mac80211_hwsim_vendor_commands;
	hw->wiphy->n_vendor_commands =
		ARRAY_SIZE(mac80211_hwsim_vendor_commands);
	hw->wiphy->vendor_events = mac80211_hwsim_vendor_events;
	hw->wiphy->n_vendor_events = ARRAY_SIZE(mac80211_hwsim_vendor_events);

	if (param->reg_strict)
		hw->wiphy->regulatory_flags |= REGULATORY_STRICT_REG;
	if (param->regd) {
		data->regd = param->regd;
		hw->wiphy->regulatory_flags |= REGULATORY_CUSTOM_REG;
		wiphy_apply_custom_regulatory(hw->wiphy, param->regd);
		/* give the regulatory workqueue a chance to run */
		schedule_timeout_interruptible(1);
	}

	if (param->no_vif)
		ieee80211_hw_set(hw, NO_AUTO_VIF);

	wiphy_ext_feature_set(hw->wiphy, NL80211_EXT_FEATURE_CQM_RSSI_LIST);

	hrtimer_init(&data->beacon_timer, CLOCK_MONOTONIC,
		     HRTIMER_MODE_ABS_SOFT);
	data->beacon_timer.function = mac80211_hwsim_beacon;

	err = ieee80211_register_hw(hw);
	if (err < 0) {
		pr_debug("mac80211_hwsim: ieee80211_register_hw failed (%d)\n",
		       err);
		goto failed_hw;
	}

	wiphy_dbg(hw->wiphy, "hwaddr %pM registered\n", hw->wiphy->perm_addr);

	if (param->reg_alpha2) {
		data->alpha2[0] = param->reg_alpha2[0];
		data->alpha2[1] = param->reg_alpha2[1];
		regulatory_hint(hw->wiphy, param->reg_alpha2);
	}

	data->debugfs = debugfs_create_dir("hwsim", hw->wiphy->debugfsdir);
	debugfs_create_file("ps", 0666, data->debugfs, data, &hwsim_fops_ps);
	debugfs_create_file("group", 0666, data->debugfs, data,
			    &hwsim_fops_group);
	if (!data->use_chanctx)
		debugfs_create_file("dfs_simulate_radar", 0222,
				    data->debugfs,
				    data, &hwsim_simulate_radar);

	spin_lock_bh(&hwsim_radio_lock);
	err = rhashtable_insert_fast(&hwsim_radios_rht, &data->rht,
				     hwsim_rht_params);
	if (err < 0) {
		if (info) {
			GENL_SET_ERR_MSG(info, "perm addr already present");
			NL_SET_BAD_ATTR(info->extack,
					info->attrs[HWSIM_ATTR_PERM_ADDR]);
		}
		spin_unlock_bh(&hwsim_radio_lock);
		goto failed_final_insert;
	}

	list_add_tail(&data->list, &hwsim_radios);
	hwsim_radios_generation++;
	spin_unlock_bh(&hwsim_radio_lock);

	hwsim_mcast_new_radio(idx, info, param);

	return idx;

failed_final_insert:
	debugfs_remove_recursive(data->debugfs);
	ieee80211_unregister_hw(data->hw);
failed_hw:
	device_release_driver(data->dev);
failed_bind:
	device_unregister(data->dev);
failed_drvdata:
	ieee80211_free_hw(hw);
failed:
	return err;
}

static void hwsim_mcast_del_radio(int id, const char *hwname,
				  struct genl_info *info)
{
	struct sk_buff *skb;
	void *data;
	int ret;

	skb = genlmsg_new(GENLMSG_DEFAULT_SIZE, GFP_KERNEL);
	if (!skb)
		return;

	data = genlmsg_put(skb, 0, 0, &hwsim_genl_family, 0,
			   HWSIM_CMD_DEL_RADIO);
	if (!data)
		goto error;

	ret = nla_put_u32(skb, HWSIM_ATTR_RADIO_ID, id);
	if (ret < 0)
		goto error;

	ret = nla_put(skb, HWSIM_ATTR_RADIO_NAME, strlen(hwname),
		      hwname);
	if (ret < 0)
		goto error;

	genlmsg_end(skb, data);

	hwsim_mcast_config_msg(skb, info);

	return;

error:
	nlmsg_free(skb);
}

static void mac80211_hwsim_del_radio(struct mac80211_hwsim_data *data,
				     const char *hwname,
				     struct genl_info *info)
{
	hwsim_mcast_del_radio(data->idx, hwname, info);
	debugfs_remove_recursive(data->debugfs);
	ieee80211_unregister_hw(data->hw);
	device_release_driver(data->dev);
	device_unregister(data->dev);
	ieee80211_free_hw(data->hw);
}

static int mac80211_hwsim_get_radio(struct sk_buff *skb,
				    struct mac80211_hwsim_data *data,
				    u32 portid, u32 seq,
				    struct netlink_callback *cb, int flags)
{
	void *hdr;
	struct hwsim_new_radio_params param = { };
	int res = -EMSGSIZE;

	hdr = genlmsg_put(skb, portid, seq, &hwsim_genl_family, flags,
			  HWSIM_CMD_GET_RADIO);
	if (!hdr)
		return -EMSGSIZE;

	if (cb)
		genl_dump_check_consistent(cb, hdr);

	if (data->alpha2[0] && data->alpha2[1])
		param.reg_alpha2 = data->alpha2;

	param.reg_strict = !!(data->hw->wiphy->regulatory_flags &
					REGULATORY_STRICT_REG);
	param.p2p_device = !!(data->hw->wiphy->interface_modes &
					BIT(NL80211_IFTYPE_P2P_DEVICE));
	param.use_chanctx = data->use_chanctx;
	param.regd = data->regd;
	param.channels = data->channels;
	param.hwname = wiphy_name(data->hw->wiphy);

	res = append_radio_msg(skb, data->idx, &param);
	if (res < 0)
		goto out_err;

	genlmsg_end(skb, hdr);
	return 0;

out_err:
	genlmsg_cancel(skb, hdr);
	return res;
}

static void mac80211_hwsim_free(void)
{
	struct mac80211_hwsim_data *data;

	spin_lock_bh(&hwsim_radio_lock);
	while ((data = list_first_entry_or_null(&hwsim_radios,
						struct mac80211_hwsim_data,
						list))) {
		list_del(&data->list);
		spin_unlock_bh(&hwsim_radio_lock);
		mac80211_hwsim_del_radio(data, wiphy_name(data->hw->wiphy),
					 NULL);
		spin_lock_bh(&hwsim_radio_lock);
	}
	spin_unlock_bh(&hwsim_radio_lock);
	class_destroy(hwsim_class);
}

static const struct net_device_ops hwsim_netdev_ops = {
	.ndo_start_xmit 	= hwsim_mon_xmit,
	.ndo_set_mac_address 	= eth_mac_addr,
	.ndo_validate_addr	= eth_validate_addr,
};

static void hwsim_mon_setup(struct net_device *dev)
{
	dev->netdev_ops = &hwsim_netdev_ops;
	dev->needs_free_netdev = true;
	ether_setup(dev);
	dev->priv_flags |= IFF_NO_QUEUE;
	dev->type = ARPHRD_IEEE80211_RADIOTAP;
	eth_zero_addr(dev->dev_addr);
	dev->dev_addr[0] = 0x12;
}

static struct mac80211_hwsim_data *get_hwsim_data_ref_from_addr(const u8 *addr)
{
	return rhashtable_lookup_fast(&hwsim_radios_rht,
				      addr,
				      hwsim_rht_params);
}

static void hwsim_register_wmediumd(struct net *net, u32 portid)
{
	struct mac80211_hwsim_data *data;

	hwsim_net_set_wmediumd(net, portid);

	spin_lock_bh(&hwsim_radio_lock);
	list_for_each_entry(data, &hwsim_radios, list) {
		if (data->netgroup == hwsim_net_get_netgroup(net))
			data->wmediumd = portid;
	}
	spin_unlock_bh(&hwsim_radio_lock);
}

static void hwsim_register_wmediumd(struct net *net, u32 portid)
{
	struct mac80211_hwsim_data *data;

	hwsim_net_set_wmediumd(net, portid);

	spin_lock_bh(&hwsim_radio_lock);
	list_for_each_entry(data, &hwsim_radios, list) {
		if (data->netgroup == hwsim_net_get_netgroup(net))
			data->wmediumd = portid;
	}
	spin_unlock_bh(&hwsim_radio_lock);
}

static int hwsim_tx_info_frame_received_nl(struct sk_buff *skb_2,
					   struct genl_info *info)
{

	struct ieee80211_hdr *hdr;
	struct mac80211_hwsim_data *data2;
	struct ieee80211_tx_info *txi;
	struct hwsim_tx_rate *tx_attempts;
	u64 ret_skb_cookie;
	struct sk_buff *skb, *tmp;
	const u8 *src;
	unsigned int hwsim_flags;
	int i;
	bool found = false;

	if (!info->attrs[HWSIM_ATTR_ADDR_TRANSMITTER] ||
	    !info->attrs[HWSIM_ATTR_FLAGS] ||
	    !info->attrs[HWSIM_ATTR_COOKIE] ||
	    !info->attrs[HWSIM_ATTR_SIGNAL] ||
	    !info->attrs[HWSIM_ATTR_TX_INFO])
		goto out;

	src = (void *)nla_data(info->attrs[HWSIM_ATTR_ADDR_TRANSMITTER]);
	hwsim_flags = nla_get_u32(info->attrs[HWSIM_ATTR_FLAGS]);
	ret_skb_cookie = nla_get_u64(info->attrs[HWSIM_ATTR_COOKIE]);

	data2 = get_hwsim_data_ref_from_addr(src);
	if (!data2)
		goto out;

<<<<<<< HEAD
	if (hwsim_net_get_netgroup(genl_info_net(info)) != data2->netgroup)
		goto out;

	if (info->snd_portid != data2->wmediumd)
		goto out;
=======
	if (!hwsim_virtio_enabled) {
		if (hwsim_net_get_netgroup(genl_info_net(info)) !=
		    data2->netgroup)
			goto out;

		if (info->snd_portid != data2->wmediumd)
			goto out;
	}
>>>>>>> 24b8d41d

	/* look for the skb matching the cookie passed back from user */
	skb_queue_walk_safe(&data2->pending, skb, tmp) {
		u64 skb_cookie;

		txi = IEEE80211_SKB_CB(skb);
		skb_cookie = (u64)(uintptr_t)txi->rate_driver_data[0];

		if (skb_cookie == ret_skb_cookie) {
			skb_unlink(skb, &data2->pending);
			found = true;
			break;
		}
	}

	/* not found */
	if (!found)
		goto out;

	/* Tx info received because the frame was broadcasted on user space,
	 so we get all the necessary info: tx attempts and skb control buff */

	tx_attempts = (struct hwsim_tx_rate *)nla_data(
		       info->attrs[HWSIM_ATTR_TX_INFO]);

	/* now send back TX status */
	txi = IEEE80211_SKB_CB(skb);

	ieee80211_tx_info_clear_status(txi);

	for (i = 0; i < IEEE80211_TX_MAX_RATES; i++) {
		txi->status.rates[i].idx = tx_attempts[i].idx;
		txi->status.rates[i].count = tx_attempts[i].count;
	}

	txi->status.ack_signal = nla_get_u32(info->attrs[HWSIM_ATTR_SIGNAL]);

	if (!(hwsim_flags & HWSIM_TX_CTL_NO_ACK) &&
	   (hwsim_flags & HWSIM_TX_STAT_ACK)) {
		if (skb->len >= 16) {
			hdr = (struct ieee80211_hdr *) skb->data;
			mac80211_hwsim_monitor_ack(data2->channel,
						   hdr->addr2);
		}
		txi->flags |= IEEE80211_TX_STAT_ACK;
	}
	ieee80211_tx_status_irqsafe(data2->hw, skb);
	return 0;
out:
	return -EINVAL;

}

static int hwsim_cloned_frame_received_nl(struct sk_buff *skb_2,
					  struct genl_info *info)
{
	struct mac80211_hwsim_data *data2;
	struct ieee80211_rx_status rx_status;
	struct ieee80211_hdr *hdr;
	const u8 *dst;
	int frame_data_len;
	void *frame_data;
	struct sk_buff *skb = NULL;

	if (!info->attrs[HWSIM_ATTR_ADDR_RECEIVER] ||
	    !info->attrs[HWSIM_ATTR_FRAME] ||
	    !info->attrs[HWSIM_ATTR_RX_RATE] ||
	    !info->attrs[HWSIM_ATTR_SIGNAL])
		goto out;

	dst = (void *)nla_data(info->attrs[HWSIM_ATTR_ADDR_RECEIVER]);
	frame_data_len = nla_len(info->attrs[HWSIM_ATTR_FRAME]);
	frame_data = (void *)nla_data(info->attrs[HWSIM_ATTR_FRAME]);

	/* Allocate new skb here */
	skb = alloc_skb(frame_data_len, GFP_KERNEL);
	if (skb == NULL)
		goto err;

	if (frame_data_len > IEEE80211_MAX_DATA_LEN)
		goto err;

	/* Copy the data */
	skb_put_data(skb, frame_data, frame_data_len);

	data2 = get_hwsim_data_ref_from_addr(dst);
	if (!data2)
		goto out;

<<<<<<< HEAD
	if (hwsim_net_get_netgroup(genl_info_net(info)) != data2->netgroup)
		goto out;

	if (info->snd_portid != data2->wmediumd)
		goto out;
=======
	if (!hwsim_virtio_enabled) {
		if (hwsim_net_get_netgroup(genl_info_net(info)) !=
		    data2->netgroup)
			goto out;

		if (info->snd_portid != data2->wmediumd)
			goto out;
	}
>>>>>>> 24b8d41d

	/* check if radio is configured properly */

	if (data2->idle || !data2->started)
		goto out;

	/* A frame is received from user space */
	memset(&rx_status, 0, sizeof(rx_status));
	if (info->attrs[HWSIM_ATTR_FREQ]) {
		/* throw away off-channel packets, but allow both the temporary
		 * ("hw" scan/remain-on-channel) and regular channel, since the
		 * internal datapath also allows this
		 */
		mutex_lock(&data2->mutex);
		rx_status.freq = nla_get_u32(info->attrs[HWSIM_ATTR_FREQ]);

		if (rx_status.freq != data2->channel->center_freq &&
		    (!data2->tmp_chan ||
		     rx_status.freq != data2->tmp_chan->center_freq)) {
			mutex_unlock(&data2->mutex);
			goto out;
		}
		mutex_unlock(&data2->mutex);
	} else {
		rx_status.freq = data2->channel->center_freq;
	}

	rx_status.band = data2->channel->band;
	rx_status.rate_idx = nla_get_u32(info->attrs[HWSIM_ATTR_RX_RATE]);
	rx_status.signal = nla_get_u32(info->attrs[HWSIM_ATTR_SIGNAL]);

	hdr = (void *)skb->data;

	if (ieee80211_is_beacon(hdr->frame_control) ||
	    ieee80211_is_probe_resp(hdr->frame_control))
		rx_status.boottime_ns = ktime_get_boottime_ns();

	memcpy(IEEE80211_SKB_RXCB(skb), &rx_status, sizeof(rx_status));
	data2->rx_pkts++;
	data2->rx_bytes += skb->len;
	ieee80211_rx_irqsafe(data2->hw, skb);

	return 0;
err:
	pr_debug("mac80211_hwsim: error occurred in %s\n", __func__);
out:
	dev_kfree_skb(skb);
	return -EINVAL;
}

static int hwsim_register_received_nl(struct sk_buff *skb_2,
				      struct genl_info *info)
{
	struct net *net = genl_info_net(info);
	struct mac80211_hwsim_data *data;
	int chans = 1;

	spin_lock_bh(&hwsim_radio_lock);
	list_for_each_entry(data, &hwsim_radios, list)
		chans = max(chans, data->channels);
	spin_unlock_bh(&hwsim_radio_lock);

	/* In the future we should revise the userspace API and allow it
	 * to set a flag that it does support multi-channel, then we can
	 * let this pass conditionally on the flag.
	 * For current userspace, prohibit it since it won't work right.
	 */
	if (chans > 1)
		return -EOPNOTSUPP;

	if (hwsim_net_get_wmediumd(net))
		return -EBUSY;

	hwsim_register_wmediumd(net, info->snd_portid);

	pr_debug("mac80211_hwsim: received a REGISTER, "
	       "switching to wmediumd mode with pid %d\n", info->snd_portid);

	return 0;
}

/* ensures ciphers only include ciphers listed in 'hwsim_ciphers' array */
static bool hwsim_known_ciphers(const u32 *ciphers, int n_ciphers)
{
	int i;

	for (i = 0; i < n_ciphers; i++) {
		int j;
		int found = 0;

		for (j = 0; j < ARRAY_SIZE(hwsim_ciphers); j++) {
			if (ciphers[i] == hwsim_ciphers[j]) {
				found = 1;
				break;
			}
		}

		if (!found)
			return false;
	}

	return true;
}

static int hwsim_new_radio_nl(struct sk_buff *msg, struct genl_info *info)
{
	struct hwsim_new_radio_params param = { 0 };
	const char *hwname = NULL;
	int ret;

	param.reg_strict = info->attrs[HWSIM_ATTR_REG_STRICT_REG];
	param.p2p_device = info->attrs[HWSIM_ATTR_SUPPORT_P2P_DEVICE];
	param.channels = channels;
	param.destroy_on_close =
		info->attrs[HWSIM_ATTR_DESTROY_RADIO_ON_CLOSE];

	if (info->attrs[HWSIM_ATTR_CHANNELS])
		param.channels = nla_get_u32(info->attrs[HWSIM_ATTR_CHANNELS]);

	if (param.channels < 1) {
		GENL_SET_ERR_MSG(info, "must have at least one channel");
		return -EINVAL;
	}

	if (param.channels > CFG80211_MAX_NUM_DIFFERENT_CHANNELS) {
		GENL_SET_ERR_MSG(info, "too many channels specified");
		return -EINVAL;
	}

	if (info->attrs[HWSIM_ATTR_NO_VIF])
		param.no_vif = true;

	if (info->attrs[HWSIM_ATTR_USE_CHANCTX])
		param.use_chanctx = true;
	else
		param.use_chanctx = (param.channels > 1);

	if (info->attrs[HWSIM_ATTR_REG_HINT_ALPHA2])
		param.reg_alpha2 =
			nla_data(info->attrs[HWSIM_ATTR_REG_HINT_ALPHA2]);

	if (info->attrs[HWSIM_ATTR_REG_CUSTOM_REG]) {
		u32 idx = nla_get_u32(info->attrs[HWSIM_ATTR_REG_CUSTOM_REG]);

		if (idx >= ARRAY_SIZE(hwsim_world_regdom_custom))
			return -EINVAL;

		idx = array_index_nospec(idx,
					 ARRAY_SIZE(hwsim_world_regdom_custom));
		param.regd = hwsim_world_regdom_custom[idx];
	}

	if (info->attrs[HWSIM_ATTR_PERM_ADDR]) {
		if (!is_valid_ether_addr(
				nla_data(info->attrs[HWSIM_ATTR_PERM_ADDR]))) {
			GENL_SET_ERR_MSG(info,"MAC is no valid source addr");
			NL_SET_BAD_ATTR(info->extack,
					info->attrs[HWSIM_ATTR_PERM_ADDR]);
			return -EINVAL;
		}

		param.perm_addr = nla_data(info->attrs[HWSIM_ATTR_PERM_ADDR]);
	}

	if (info->attrs[HWSIM_ATTR_IFTYPE_SUPPORT]) {
		param.iftypes =
			nla_get_u32(info->attrs[HWSIM_ATTR_IFTYPE_SUPPORT]);

		if (param.iftypes & ~HWSIM_IFTYPE_SUPPORT_MASK) {
			NL_SET_ERR_MSG_ATTR(info->extack,
					    info->attrs[HWSIM_ATTR_IFTYPE_SUPPORT],
					    "cannot support more iftypes than kernel");
			return -EINVAL;
		}
	} else {
		param.iftypes = HWSIM_IFTYPE_SUPPORT_MASK;
	}

	/* ensure both flag and iftype support is honored */
	if (param.p2p_device ||
	    param.iftypes & BIT(NL80211_IFTYPE_P2P_DEVICE)) {
		param.iftypes |= BIT(NL80211_IFTYPE_P2P_DEVICE);
		param.p2p_device = true;
	}

	if (info->attrs[HWSIM_ATTR_CIPHER_SUPPORT]) {
		u32 len = nla_len(info->attrs[HWSIM_ATTR_CIPHER_SUPPORT]);

		param.ciphers =
			nla_data(info->attrs[HWSIM_ATTR_CIPHER_SUPPORT]);

		if (len % sizeof(u32)) {
			NL_SET_ERR_MSG_ATTR(info->extack,
					    info->attrs[HWSIM_ATTR_CIPHER_SUPPORT],
					    "bad cipher list length");
			return -EINVAL;
		}

		param.n_ciphers = len / sizeof(u32);

		if (param.n_ciphers > ARRAY_SIZE(hwsim_ciphers)) {
			NL_SET_ERR_MSG_ATTR(info->extack,
					    info->attrs[HWSIM_ATTR_CIPHER_SUPPORT],
					    "too many ciphers specified");
			return -EINVAL;
		}

		if (!hwsim_known_ciphers(param.ciphers, param.n_ciphers)) {
			NL_SET_ERR_MSG_ATTR(info->extack,
					    info->attrs[HWSIM_ATTR_CIPHER_SUPPORT],
					    "unsupported ciphers specified");
			return -EINVAL;
		}
	}

	if (info->attrs[HWSIM_ATTR_RADIO_NAME]) {
		hwname = kstrndup((char *)nla_data(info->attrs[HWSIM_ATTR_RADIO_NAME]),
				  nla_len(info->attrs[HWSIM_ATTR_RADIO_NAME]),
				  GFP_KERNEL);
		if (!hwname)
			return -ENOMEM;
		param.hwname = hwname;
	}

	ret = mac80211_hwsim_new_radio(info, &param);
	kfree(hwname);
	return ret;
}

static int hwsim_del_radio_nl(struct sk_buff *msg, struct genl_info *info)
{
	struct mac80211_hwsim_data *data;
	s64 idx = -1;
	const char *hwname = NULL;

	if (info->attrs[HWSIM_ATTR_RADIO_ID]) {
		idx = nla_get_u32(info->attrs[HWSIM_ATTR_RADIO_ID]);
	} else if (info->attrs[HWSIM_ATTR_RADIO_NAME]) {
		hwname = kstrndup((char *)nla_data(info->attrs[HWSIM_ATTR_RADIO_NAME]),
				  nla_len(info->attrs[HWSIM_ATTR_RADIO_NAME]),
				  GFP_KERNEL);
		if (!hwname)
			return -ENOMEM;
	} else
		return -EINVAL;

	spin_lock_bh(&hwsim_radio_lock);
	list_for_each_entry(data, &hwsim_radios, list) {
		if (idx >= 0) {
			if (data->idx != idx)
				continue;
		} else {
			if (!hwname ||
			    strcmp(hwname, wiphy_name(data->hw->wiphy)))
				continue;
		}

		if (!net_eq(wiphy_net(data->hw->wiphy), genl_info_net(info)))
			continue;

		list_del(&data->list);
		rhashtable_remove_fast(&hwsim_radios_rht, &data->rht,
				       hwsim_rht_params);
		hwsim_radios_generation++;
		spin_unlock_bh(&hwsim_radio_lock);
		mac80211_hwsim_del_radio(data, wiphy_name(data->hw->wiphy),
					 info);
		kfree(hwname);
		return 0;
	}
	spin_unlock_bh(&hwsim_radio_lock);

	kfree(hwname);
	return -ENODEV;
}

static int hwsim_get_radio_nl(struct sk_buff *msg, struct genl_info *info)
{
	struct mac80211_hwsim_data *data;
	struct sk_buff *skb;
	int idx, res = -ENODEV;

	if (!info->attrs[HWSIM_ATTR_RADIO_ID])
		return -EINVAL;
	idx = nla_get_u32(info->attrs[HWSIM_ATTR_RADIO_ID]);

	spin_lock_bh(&hwsim_radio_lock);
	list_for_each_entry(data, &hwsim_radios, list) {
		if (data->idx != idx)
			continue;

		if (!net_eq(wiphy_net(data->hw->wiphy), genl_info_net(info)))
			continue;

<<<<<<< HEAD
		skb = nlmsg_new(NLMSG_DEFAULT_SIZE, GFP_KERNEL);
=======
		skb = nlmsg_new(NLMSG_DEFAULT_SIZE, GFP_ATOMIC);
>>>>>>> 24b8d41d
		if (!skb) {
			res = -ENOMEM;
			goto out_err;
		}

		res = mac80211_hwsim_get_radio(skb, data, info->snd_portid,
					       info->snd_seq, NULL, 0);
		if (res < 0) {
			nlmsg_free(skb);
			goto out_err;
		}

		res = genlmsg_reply(skb, info);
		break;
	}

out_err:
	spin_unlock_bh(&hwsim_radio_lock);

	return res;
}

static int hwsim_dump_radio_nl(struct sk_buff *skb,
			       struct netlink_callback *cb)
{
	int last_idx = cb->args[0] - 1;
	struct mac80211_hwsim_data *data = NULL;
	int res = 0;
	void *hdr;

	spin_lock_bh(&hwsim_radio_lock);
	cb->seq = hwsim_radios_generation;

	if (last_idx >= hwsim_radio_idx-1)
		goto done;

	list_for_each_entry(data, &hwsim_radios, list) {
		if (data->idx <= last_idx)
			continue;

		if (!net_eq(wiphy_net(data->hw->wiphy), sock_net(skb->sk)))
			continue;

		if (!net_eq(wiphy_net(data->hw->wiphy), sock_net(skb->sk)))
			continue;

		res = mac80211_hwsim_get_radio(skb, data,
					       NETLINK_CB(cb->skb).portid,
					       cb->nlh->nlmsg_seq, cb,
					       NLM_F_MULTI);
		if (res < 0)
			break;

		last_idx = data->idx;
	}

	cb->args[0] = last_idx + 1;

	/* list changed, but no new element sent, set interrupted flag */
	if (skb->len == 0 && cb->prev_seq && cb->seq != cb->prev_seq) {
		hdr = genlmsg_put(skb, NETLINK_CB(cb->skb).portid,
				  cb->nlh->nlmsg_seq, &hwsim_genl_family,
				  NLM_F_MULTI, HWSIM_CMD_GET_RADIO);
		if (hdr) {
			genl_dump_check_consistent(cb, hdr);
			genlmsg_end(skb, hdr);
		} else {
			res = -EMSGSIZE;
		}
	}

done:
	spin_unlock_bh(&hwsim_radio_lock);
	return res ?: skb->len;
}

/* Generic Netlink operations array */
static const struct genl_small_ops hwsim_ops[] = {
	{
		.cmd = HWSIM_CMD_REGISTER,
		.validate = GENL_DONT_VALIDATE_STRICT | GENL_DONT_VALIDATE_DUMP,
		.doit = hwsim_register_received_nl,
		.flags = GENL_UNS_ADMIN_PERM,
	},
	{
		.cmd = HWSIM_CMD_FRAME,
		.validate = GENL_DONT_VALIDATE_STRICT | GENL_DONT_VALIDATE_DUMP,
		.doit = hwsim_cloned_frame_received_nl,
	},
	{
		.cmd = HWSIM_CMD_TX_INFO_FRAME,
		.validate = GENL_DONT_VALIDATE_STRICT | GENL_DONT_VALIDATE_DUMP,
		.doit = hwsim_tx_info_frame_received_nl,
	},
	{
		.cmd = HWSIM_CMD_NEW_RADIO,
		.validate = GENL_DONT_VALIDATE_STRICT | GENL_DONT_VALIDATE_DUMP,
		.doit = hwsim_new_radio_nl,
		.flags = GENL_UNS_ADMIN_PERM,
	},
	{
		.cmd = HWSIM_CMD_DEL_RADIO,
		.validate = GENL_DONT_VALIDATE_STRICT | GENL_DONT_VALIDATE_DUMP,
		.doit = hwsim_del_radio_nl,
		.flags = GENL_UNS_ADMIN_PERM,
	},
	{
		.cmd = HWSIM_CMD_GET_RADIO,
		.validate = GENL_DONT_VALIDATE_STRICT | GENL_DONT_VALIDATE_DUMP,
		.doit = hwsim_get_radio_nl,
		.dumpit = hwsim_dump_radio_nl,
	},
};

static struct genl_family hwsim_genl_family __ro_after_init = {
	.name = "MAC80211_HWSIM",
	.version = 1,
	.maxattr = HWSIM_ATTR_MAX,
	.policy = hwsim_genl_policy,
	.netnsok = true,
	.module = THIS_MODULE,
	.small_ops = hwsim_ops,
	.n_small_ops = ARRAY_SIZE(hwsim_ops),
	.mcgrps = hwsim_mcgrps,
	.n_mcgrps = ARRAY_SIZE(hwsim_mcgrps),
};

static void remove_user_radios(u32 portid)
{
	struct mac80211_hwsim_data *entry, *tmp;
	LIST_HEAD(list);

	spin_lock_bh(&hwsim_radio_lock);
	list_for_each_entry_safe(entry, tmp, &hwsim_radios, list) {
		if (entry->destroy_on_close && entry->portid == portid) {
			list_move(&entry->list, &list);
			rhashtable_remove_fast(&hwsim_radios_rht, &entry->rht,
					       hwsim_rht_params);
			hwsim_radios_generation++;
		}
	}
	spin_unlock_bh(&hwsim_radio_lock);

	list_for_each_entry_safe(entry, tmp, &list, list) {
		list_del(&entry->list);
		mac80211_hwsim_del_radio(entry, wiphy_name(entry->hw->wiphy),
					 NULL);
	}
}

static int mac80211_hwsim_netlink_notify(struct notifier_block *nb,
					 unsigned long state,
					 void *_notify)
{
	struct netlink_notify *notify = _notify;

	if (state != NETLINK_URELEASE)
		return NOTIFY_DONE;

	remove_user_radios(notify->portid);

	if (notify->portid == hwsim_net_get_wmediumd(notify->net)) {
		printk(KERN_INFO "mac80211_hwsim: wmediumd released netlink"
		       " socket, switching to perfect channel medium\n");
		hwsim_register_wmediumd(notify->net, 0);
	}
	return NOTIFY_DONE;

}

static struct notifier_block hwsim_netlink_notifier = {
	.notifier_call = mac80211_hwsim_netlink_notify,
};

static int __init hwsim_init_netlink(void)
{
	int rc;

	printk(KERN_INFO "mac80211_hwsim: initializing netlink\n");

	rc = genl_register_family(&hwsim_genl_family);
	if (rc)
		goto failure;

	rc = netlink_register_notifier(&hwsim_netlink_notifier);
	if (rc) {
		genl_unregister_family(&hwsim_genl_family);
		goto failure;
	}

	return 0;

failure:
	pr_debug("mac80211_hwsim: error occurred in %s\n", __func__);
	return -EINVAL;
}

static __net_init int hwsim_init_net(struct net *net)
{
<<<<<<< HEAD
	hwsim_net_set_netgroup(net);

	return 0;
=======
	return hwsim_net_set_netgroup(net);
>>>>>>> 24b8d41d
}

static void __net_exit hwsim_exit_net(struct net *net)
{
	struct mac80211_hwsim_data *data, *tmp;
<<<<<<< HEAD
=======
	LIST_HEAD(list);
>>>>>>> 24b8d41d

	spin_lock_bh(&hwsim_radio_lock);
	list_for_each_entry_safe(data, tmp, &hwsim_radios, list) {
		if (!net_eq(wiphy_net(data->hw->wiphy), net))
			continue;

		/* Radios created in init_net are returned to init_net. */
		if (data->netgroup == hwsim_net_get_netgroup(&init_net))
			continue;

<<<<<<< HEAD
		list_del(&data->list);
		INIT_WORK(&data->destroy_work, destroy_radio);
		schedule_work(&data->destroy_work);
	}
	spin_unlock_bh(&hwsim_radio_lock);
=======
		list_move(&data->list, &list);
		rhashtable_remove_fast(&hwsim_radios_rht, &data->rht,
				       hwsim_rht_params);
		hwsim_radios_generation++;
	}
	spin_unlock_bh(&hwsim_radio_lock);

	list_for_each_entry_safe(data, tmp, &list, list) {
		list_del(&data->list);
		mac80211_hwsim_del_radio(data,
					 wiphy_name(data->hw->wiphy),
					 NULL);
	}

	ida_simple_remove(&hwsim_netgroup_ida, hwsim_net_get_netgroup(net));
>>>>>>> 24b8d41d
}

static struct pernet_operations hwsim_net_ops = {
	.init = hwsim_init_net,
	.exit = hwsim_exit_net,
	.id   = &hwsim_net_id,
	.size = sizeof(struct hwsim_net),
};

static void hwsim_exit_netlink(void)
{
	/* unregister the notifier */
	netlink_unregister_notifier(&hwsim_netlink_notifier);
	/* unregister the family */
	genl_unregister_family(&hwsim_genl_family);
}

#if IS_REACHABLE(CONFIG_VIRTIO)
static void hwsim_virtio_tx_done(struct virtqueue *vq)
{
	unsigned int len;
	struct sk_buff *skb;
	unsigned long flags;

	spin_lock_irqsave(&hwsim_virtio_lock, flags);
	while ((skb = virtqueue_get_buf(vq, &len)))
		nlmsg_free(skb);
	spin_unlock_irqrestore(&hwsim_virtio_lock, flags);
}

static int hwsim_virtio_handle_cmd(struct sk_buff *skb)
{
	struct nlmsghdr *nlh;
	struct genlmsghdr *gnlh;
	struct nlattr *tb[HWSIM_ATTR_MAX + 1];
	struct genl_info info = {};
	int err;

	nlh = nlmsg_hdr(skb);
	gnlh = nlmsg_data(nlh);
	err = genlmsg_parse(nlh, &hwsim_genl_family, tb, HWSIM_ATTR_MAX,
			    hwsim_genl_policy, NULL);
	if (err) {
		pr_err_ratelimited("hwsim: genlmsg_parse returned %d\n", err);
		return err;
	}

	info.attrs = tb;

	switch (gnlh->cmd) {
	case HWSIM_CMD_FRAME:
		hwsim_cloned_frame_received_nl(skb, &info);
		break;
	case HWSIM_CMD_TX_INFO_FRAME:
		hwsim_tx_info_frame_received_nl(skb, &info);
		break;
	default:
		pr_err_ratelimited("hwsim: invalid cmd: %d\n", gnlh->cmd);
		return -EPROTO;
	}
	return 0;
}

static void hwsim_virtio_rx_work(struct work_struct *work)
{
	struct virtqueue *vq;
	unsigned int len;
	struct sk_buff *skb;
	struct scatterlist sg[1];
	int err;
	unsigned long flags;

	spin_lock_irqsave(&hwsim_virtio_lock, flags);
	if (!hwsim_virtio_enabled)
		goto out_unlock;

	skb = virtqueue_get_buf(hwsim_vqs[HWSIM_VQ_RX], &len);
	if (!skb)
		goto out_unlock;
	spin_unlock_irqrestore(&hwsim_virtio_lock, flags);

	skb->data = skb->head;
	skb_set_tail_pointer(skb, len);
	hwsim_virtio_handle_cmd(skb);

	spin_lock_irqsave(&hwsim_virtio_lock, flags);
	if (!hwsim_virtio_enabled) {
		nlmsg_free(skb);
		goto out_unlock;
	}
	vq = hwsim_vqs[HWSIM_VQ_RX];
	sg_init_one(sg, skb->head, skb_end_offset(skb));
	err = virtqueue_add_inbuf(vq, sg, 1, skb, GFP_ATOMIC);
	if (WARN(err, "virtqueue_add_inbuf returned %d\n", err))
		nlmsg_free(skb);
	else
		virtqueue_kick(vq);
	schedule_work(&hwsim_virtio_rx);

out_unlock:
	spin_unlock_irqrestore(&hwsim_virtio_lock, flags);
}

static void hwsim_virtio_rx_done(struct virtqueue *vq)
{
	schedule_work(&hwsim_virtio_rx);
}

static int init_vqs(struct virtio_device *vdev)
{
	vq_callback_t *callbacks[HWSIM_NUM_VQS] = {
		[HWSIM_VQ_TX] = hwsim_virtio_tx_done,
		[HWSIM_VQ_RX] = hwsim_virtio_rx_done,
	};
	const char *names[HWSIM_NUM_VQS] = {
		[HWSIM_VQ_TX] = "tx",
		[HWSIM_VQ_RX] = "rx",
	};

	return virtio_find_vqs(vdev, HWSIM_NUM_VQS,
			       hwsim_vqs, callbacks, names, NULL);
}

static int fill_vq(struct virtqueue *vq)
{
	int i, err;
	struct sk_buff *skb;
	struct scatterlist sg[1];

	for (i = 0; i < virtqueue_get_vring_size(vq); i++) {
		skb = genlmsg_new(GENLMSG_DEFAULT_SIZE, GFP_KERNEL);
		if (!skb)
			return -ENOMEM;

		sg_init_one(sg, skb->head, skb_end_offset(skb));
		err = virtqueue_add_inbuf(vq, sg, 1, skb, GFP_KERNEL);
		if (err) {
			nlmsg_free(skb);
			return err;
		}
	}
	virtqueue_kick(vq);
	return 0;
}

static void remove_vqs(struct virtio_device *vdev)
{
	int i;

	vdev->config->reset(vdev);

	for (i = 0; i < ARRAY_SIZE(hwsim_vqs); i++) {
		struct virtqueue *vq = hwsim_vqs[i];
		struct sk_buff *skb;

		while ((skb = virtqueue_detach_unused_buf(vq)))
			nlmsg_free(skb);
	}

	vdev->config->del_vqs(vdev);
}

static int hwsim_virtio_probe(struct virtio_device *vdev)
{
	int err;
	unsigned long flags;

	spin_lock_irqsave(&hwsim_virtio_lock, flags);
	if (hwsim_virtio_enabled) {
		spin_unlock_irqrestore(&hwsim_virtio_lock, flags);
		return -EEXIST;
	}
	spin_unlock_irqrestore(&hwsim_virtio_lock, flags);

	err = init_vqs(vdev);
	if (err)
		return err;

	err = fill_vq(hwsim_vqs[HWSIM_VQ_RX]);
	if (err)
		goto out_remove;

	spin_lock_irqsave(&hwsim_virtio_lock, flags);
	hwsim_virtio_enabled = true;
	spin_unlock_irqrestore(&hwsim_virtio_lock, flags);

	schedule_work(&hwsim_virtio_rx);
	return 0;

out_remove:
	remove_vqs(vdev);
	return err;
}

static void hwsim_virtio_remove(struct virtio_device *vdev)
{
	hwsim_virtio_enabled = false;

	cancel_work_sync(&hwsim_virtio_rx);

	remove_vqs(vdev);
}

/* MAC80211_HWSIM virtio device id table */
static const struct virtio_device_id id_table[] = {
	{ VIRTIO_ID_MAC80211_HWSIM, VIRTIO_DEV_ANY_ID },
	{ 0 }
};
MODULE_DEVICE_TABLE(virtio, id_table);

static struct virtio_driver virtio_hwsim = {
	.driver.name = KBUILD_MODNAME,
	.driver.owner = THIS_MODULE,
	.id_table = id_table,
	.probe = hwsim_virtio_probe,
	.remove = hwsim_virtio_remove,
};

static int hwsim_register_virtio_driver(void)
{
	spin_lock_init(&hwsim_virtio_lock);

	return register_virtio_driver(&virtio_hwsim);
}

static void hwsim_unregister_virtio_driver(void)
{
	unregister_virtio_driver(&virtio_hwsim);
}
#else
static inline int hwsim_register_virtio_driver(void)
{
	return 0;
}

static inline void hwsim_unregister_virtio_driver(void)
{
}
#endif

static int __init init_mac80211_hwsim(void)
{
	int i, err;

	if (radios < 0 || radios > 100)
		return -EINVAL;

	if (channels < 1)
		return -EINVAL;

	spin_lock_init(&hwsim_radio_lock);

<<<<<<< HEAD
	err = register_pernet_device(&hwsim_net_ops);
	if (err)
		return err;

=======
	err = rhashtable_init(&hwsim_radios_rht, &hwsim_rht_params);
	if (err)
		return err;

	err = register_pernet_device(&hwsim_net_ops);
	if (err)
		goto out_free_rht;

>>>>>>> 24b8d41d
	err = platform_driver_register(&mac80211_hwsim_driver);
	if (err)
		goto out_unregister_pernet;

<<<<<<< HEAD
=======
	err = hwsim_init_netlink();
	if (err)
		goto out_unregister_driver;

	err = hwsim_register_virtio_driver();
	if (err)
		goto out_exit_netlink;

>>>>>>> 24b8d41d
	hwsim_class = class_create(THIS_MODULE, "mac80211_hwsim");
	if (IS_ERR(hwsim_class)) {
		err = PTR_ERR(hwsim_class);
		goto out_exit_virtio;
	}

	hwsim_init_s1g_channels(hwsim_channels_s1g);

	for (i = 0; i < radios; i++) {
		struct hwsim_new_radio_params param = { 0 };

		param.channels = channels;

		switch (regtest) {
		case HWSIM_REGTEST_DIFF_COUNTRY:
			if (i < ARRAY_SIZE(hwsim_alpha2s))
				param.reg_alpha2 = hwsim_alpha2s[i];
			break;
		case HWSIM_REGTEST_DRIVER_REG_FOLLOW:
			if (!i)
				param.reg_alpha2 = hwsim_alpha2s[0];
			break;
		case HWSIM_REGTEST_STRICT_ALL:
			param.reg_strict = true;
			fallthrough;
		case HWSIM_REGTEST_DRIVER_REG_ALL:
			param.reg_alpha2 = hwsim_alpha2s[0];
			break;
		case HWSIM_REGTEST_WORLD_ROAM:
			if (i == 0)
				param.regd = &hwsim_world_regdom_custom_01;
			break;
		case HWSIM_REGTEST_CUSTOM_WORLD:
			param.regd = &hwsim_world_regdom_custom_01;
			break;
		case HWSIM_REGTEST_CUSTOM_WORLD_2:
			if (i == 0)
				param.regd = &hwsim_world_regdom_custom_01;
			else if (i == 1)
				param.regd = &hwsim_world_regdom_custom_02;
			break;
		case HWSIM_REGTEST_STRICT_FOLLOW:
			if (i == 0) {
				param.reg_strict = true;
				param.reg_alpha2 = hwsim_alpha2s[0];
			}
			break;
		case HWSIM_REGTEST_STRICT_AND_DRIVER_REG:
			if (i == 0) {
				param.reg_strict = true;
				param.reg_alpha2 = hwsim_alpha2s[0];
			} else if (i == 1) {
				param.reg_alpha2 = hwsim_alpha2s[1];
			}
			break;
		case HWSIM_REGTEST_ALL:
			switch (i) {
			case 0:
				param.regd = &hwsim_world_regdom_custom_01;
				break;
			case 1:
				param.regd = &hwsim_world_regdom_custom_02;
				break;
			case 2:
				param.reg_alpha2 = hwsim_alpha2s[0];
				break;
			case 3:
				param.reg_alpha2 = hwsim_alpha2s[1];
				break;
			case 4:
				param.reg_strict = true;
				param.reg_alpha2 = hwsim_alpha2s[2];
				break;
			}
			break;
		default:
			break;
		}

		param.p2p_device = support_p2p_device;
		param.use_chanctx = channels > 1;
		param.iftypes = HWSIM_IFTYPE_SUPPORT_MASK;
		if (param.p2p_device)
			param.iftypes |= BIT(NL80211_IFTYPE_P2P_DEVICE);

		err = mac80211_hwsim_new_radio(NULL, &param);
		if (err < 0)
			goto out_free_radios;
	}

	hwsim_mon = alloc_netdev(0, "hwsim%d", NET_NAME_UNKNOWN,
				 hwsim_mon_setup);
	if (hwsim_mon == NULL) {
		err = -ENOMEM;
		goto out_free_radios;
	}

	rtnl_lock();
	err = dev_alloc_name(hwsim_mon, hwsim_mon->name);
	if (err < 0) {
		rtnl_unlock();
		goto out_free_mon;
	}

	err = register_netdevice(hwsim_mon);
	if (err < 0) {
		rtnl_unlock();
		goto out_free_mon;
	}
	rtnl_unlock();

	return 0;

out_free_mon:
	free_netdev(hwsim_mon);
out_free_radios:
	mac80211_hwsim_free();
out_exit_virtio:
	hwsim_unregister_virtio_driver();
out_exit_netlink:
	hwsim_exit_netlink();
out_unregister_driver:
	platform_driver_unregister(&mac80211_hwsim_driver);
out_unregister_pernet:
	unregister_pernet_device(&hwsim_net_ops);
<<<<<<< HEAD
=======
out_free_rht:
	rhashtable_destroy(&hwsim_radios_rht);
>>>>>>> 24b8d41d
	return err;
}
module_init(init_mac80211_hwsim);

static void __exit exit_mac80211_hwsim(void)
{
	pr_debug("mac80211_hwsim: unregister radios\n");

	hwsim_unregister_virtio_driver();
	hwsim_exit_netlink();

	mac80211_hwsim_free();

	rhashtable_destroy(&hwsim_radios_rht);
	unregister_netdev(hwsim_mon);
	platform_driver_unregister(&mac80211_hwsim_driver);
	unregister_pernet_device(&hwsim_net_ops);
}
module_exit(exit_mac80211_hwsim);<|MERGE_RESOLUTION|>--- conflicted
+++ resolved
@@ -31,14 +31,11 @@
 #include <net/genetlink.h>
 #include <net/net_namespace.h>
 #include <net/netns/generic.h>
-<<<<<<< HEAD
-=======
 #include <linux/rhashtable.h>
 #include <linux/nospec.h>
 #include <linux/virtio.h>
 #include <linux/virtio_ids.h>
 #include <linux/virtio_config.h>
->>>>>>> 24b8d41d
 #include "mac80211_hwsim.h"
 
 #define WARN_QUEUE 100
@@ -259,15 +256,9 @@
 	cp->magic = 0;
 }
 
-<<<<<<< HEAD
-static int hwsim_net_id;
-
-static int hwsim_netgroup;
-=======
 static unsigned int hwsim_net_id;
 
 static DEFINE_IDA(hwsim_netgroup_ida);
->>>>>>> 24b8d41d
 
 struct hwsim_net {
 	int netgroup;
@@ -281,13 +272,6 @@
 	return hwsim_net->netgroup;
 }
 
-<<<<<<< HEAD
-static inline void hwsim_net_set_netgroup(struct net *net)
-{
-	struct hwsim_net *hwsim_net = net_generic(net, hwsim_net_id);
-
-	hwsim_net->netgroup = hwsim_netgroup++;
-=======
 static inline int hwsim_net_set_netgroup(struct net *net)
 {
 	struct hwsim_net *hwsim_net = net_generic(net, hwsim_net_id);
@@ -295,7 +279,6 @@
 	hwsim_net->netgroup = ida_simple_get(&hwsim_netgroup_ida,
 					     0, 0, GFP_KERNEL);
 	return hwsim_net->netgroup >= 0 ? 0 : -ENOMEM;
->>>>>>> 24b8d41d
 }
 
 static inline u32 hwsim_net_get_wmediumd(struct net *net)
@@ -545,56 +528,9 @@
 	{ .vendor_id = OUI_QCA, .subcmd = 1 },
 };
 
-<<<<<<< HEAD
-static const struct ieee80211_iface_limit hwsim_if_limits[] = {
-	{ .max = 1, .types = BIT(NL80211_IFTYPE_ADHOC) },
-	{ .max = 2048,  .types = BIT(NL80211_IFTYPE_STATION) |
-				 BIT(NL80211_IFTYPE_P2P_CLIENT) |
-#ifdef CONFIG_MAC80211_MESH
-				 BIT(NL80211_IFTYPE_MESH_POINT) |
-#endif
-				 BIT(NL80211_IFTYPE_AP) |
-				 BIT(NL80211_IFTYPE_P2P_GO) },
-	/* must be last, see hwsim_if_comb */
-	{ .max = 1, .types = BIT(NL80211_IFTYPE_P2P_DEVICE) }
-};
-
-static const struct ieee80211_iface_combination hwsim_if_comb[] = {
-	{
-		.limits = hwsim_if_limits,
-		/* remove the last entry which is P2P_DEVICE */
-		.n_limits = ARRAY_SIZE(hwsim_if_limits) - 1,
-		.max_interfaces = 2048,
-		.num_different_channels = 1,
-		.radar_detect_widths = BIT(NL80211_CHAN_WIDTH_20_NOHT) |
-				       BIT(NL80211_CHAN_WIDTH_20) |
-				       BIT(NL80211_CHAN_WIDTH_40) |
-				       BIT(NL80211_CHAN_WIDTH_80) |
-				       BIT(NL80211_CHAN_WIDTH_160),
-	},
-};
-
-static const struct ieee80211_iface_combination hwsim_if_comb_p2p_dev[] = {
-	{
-		.limits = hwsim_if_limits,
-		.n_limits = ARRAY_SIZE(hwsim_if_limits),
-		.max_interfaces = 2048,
-		.num_different_channels = 1,
-		.radar_detect_widths = BIT(NL80211_CHAN_WIDTH_20_NOHT) |
-				       BIT(NL80211_CHAN_WIDTH_20) |
-				       BIT(NL80211_CHAN_WIDTH_40) |
-				       BIT(NL80211_CHAN_WIDTH_80) |
-				       BIT(NL80211_CHAN_WIDTH_160),
-	},
-};
-
-static spinlock_t hwsim_radio_lock;
-static LIST_HEAD(hwsim_radios);
-=======
 static spinlock_t hwsim_radio_lock;
 static LIST_HEAD(hwsim_radios);
 static struct rhashtable hwsim_radios_rht;
->>>>>>> 24b8d41d
 static int hwsim_radio_idx;
 static int hwsim_radios_generation = 1;
 
@@ -669,11 +605,6 @@
 	int netgroup;
 	/* wmediumd portid responsible for netgroup of this radio */
 	u32 wmediumd;
-<<<<<<< HEAD
-
-	int power_level;
-=======
->>>>>>> 24b8d41d
 
 	/* difference between this hw's clock and the real clock, in usecs */
 	s64 tsf_offset;
@@ -715,20 +646,8 @@
 	__le16 rt_chbitmask;
 } __packed;
 
-<<<<<<< HEAD
-/* MAC80211_HWSIM netlinf family */
-static struct genl_family hwsim_genl_family = {
-	.id = GENL_ID_GENERATE,
-	.hdrsize = 0,
-	.name = "MAC80211_HWSIM",
-	.version = 1,
-	.maxattr = HWSIM_ATTR_MAX,
-	.netnsok = true,
-};
-=======
 /* MAC80211_HWSIM netlink family */
 static struct genl_family hwsim_genl_family;
->>>>>>> 24b8d41d
 
 enum hwsim_multicast_groups {
 	HWSIM_MCGRP_CONFIG,
@@ -1195,8 +1114,6 @@
 	return res;
 }
 
-<<<<<<< HEAD
-=======
 static void mac80211_hwsim_config_mac_nl(struct ieee80211_hw *hw,
 					 const u8 *addr, bool add)
 {
@@ -1268,7 +1185,6 @@
 	return result;
 }
 
->>>>>>> 24b8d41d
 static void mac80211_hwsim_tx_frame_nl(struct ieee80211_hw *hw,
 				       struct sk_buff *my_skb,
 				       int dst_portid)
@@ -1358,10 +1274,6 @@
 		goto nla_put_failure;
 
 	genlmsg_end(skb, msg_head);
-<<<<<<< HEAD
-	if (hwsim_unicast_netgroup(data, skb, dst_portid))
-		goto err_free_txskb;
-=======
 
 	if (hwsim_virtio_enabled) {
 		if (hwsim_tx_virtio(data, skb))
@@ -1370,7 +1282,6 @@
 		if (hwsim_unicast_netgroup(data, skb, dst_portid))
 			goto err_free_txskb;
 	}
->>>>>>> 24b8d41d
 
 	/* Enqueue the packet */
 	skb_queue_tail(&data->pending, my_skb);
@@ -1675,11 +1586,7 @@
 	mac80211_hwsim_monitor_rx(hw, skb, channel);
 
 	/* wmediumd mode check */
-<<<<<<< HEAD
-	_portid = ACCESS_ONCE(data->wmediumd);
-=======
 	_portid = READ_ONCE(data->wmediumd);
->>>>>>> 24b8d41d
 
 	if (_portid || hwsim_virtio_enabled)
 		return mac80211_hwsim_tx_frame_nl(hw, skb, _portid);
@@ -1781,11 +1688,7 @@
 				    struct ieee80211_channel *chan)
 {
 	struct mac80211_hwsim_data *data = hw->priv;
-<<<<<<< HEAD
-	u32 _pid = ACCESS_ONCE(data->wmediumd);
-=======
 	u32 _pid = READ_ONCE(data->wmediumd);
->>>>>>> 24b8d41d
 
 	if (ieee80211_hw_check(hw, SUPPORTS_RC_TABLE)) {
 		struct ieee80211_tx_info *txi = IEEE80211_SKB_CB(skb);
@@ -2313,11 +2216,7 @@
 			.aborted = false,
 		};
 
-<<<<<<< HEAD
-		wiphy_debug(hwsim->hw->wiphy, "hw scan complete\n");
-=======
 		wiphy_dbg(hwsim->hw->wiphy, "hw scan complete\n");
->>>>>>> 24b8d41d
 		ieee80211_scan_completed(hwsim->hw, &info);
 		hwsim->hw_scan_request = NULL;
 		hwsim->hw_scan_vif = NULL;
@@ -3046,12 +2945,8 @@
 	enum nl80211_band band;
 	const struct ieee80211_ops *ops = &mac80211_hwsim_ops;
 	struct net *net;
-<<<<<<< HEAD
-	int idx;
-=======
 	int idx, i;
 	int n_limits = 0;
->>>>>>> 24b8d41d
 
 	if (WARN_ON(param->channels > 1 && !param->use_chanctx))
 		return -EINVAL;
@@ -3069,12 +2964,9 @@
 		goto failed;
 	}
 
-<<<<<<< HEAD
-=======
 	/* ieee80211_alloc_hw_nm may have used a default name */
 	param->hwname = wiphy_name(hw->wiphy);
 
->>>>>>> 24b8d41d
 	if (info)
 		net = genl_info_net(info);
 	else
@@ -3160,16 +3052,6 @@
 		hw->wiphy->max_scan_ssids = 255;
 		hw->wiphy->max_scan_ie_len = IEEE80211_MAX_DATA_LEN;
 		hw->wiphy->max_remain_on_channel_duration = 1000;
-<<<<<<< HEAD
-		hw->wiphy->iface_combinations = &data->if_combination;
-		if (param->p2p_device)
-			data->if_combination = hwsim_if_comb_p2p_dev[0];
-		else
-			data->if_combination = hwsim_if_comb[0];
-		hw->wiphy->n_iface_combinations = 1;
-		/* For channels > 1 DFS is not allowed */
-=======
->>>>>>> 24b8d41d
 		data->if_combination.radar_detect_widths = 0;
 		data->if_combination.num_different_channels = data->channels;
 	} else {
@@ -3345,10 +3227,7 @@
 	mutex_init(&data->mutex);
 
 	data->netgroup = hwsim_net_get_netgroup(net);
-<<<<<<< HEAD
-=======
 	data->wmediumd = hwsim_net_get_wmediumd(net);
->>>>>>> 24b8d41d
 
 	/* Enable frame retransmissions for lossy channels */
 	hw->max_rates = 4;
@@ -3581,20 +3460,6 @@
 	spin_unlock_bh(&hwsim_radio_lock);
 }
 
-static void hwsim_register_wmediumd(struct net *net, u32 portid)
-{
-	struct mac80211_hwsim_data *data;
-
-	hwsim_net_set_wmediumd(net, portid);
-
-	spin_lock_bh(&hwsim_radio_lock);
-	list_for_each_entry(data, &hwsim_radios, list) {
-		if (data->netgroup == hwsim_net_get_netgroup(net))
-			data->wmediumd = portid;
-	}
-	spin_unlock_bh(&hwsim_radio_lock);
-}
-
 static int hwsim_tx_info_frame_received_nl(struct sk_buff *skb_2,
 					   struct genl_info *info)
 {
@@ -3625,13 +3490,6 @@
 	if (!data2)
 		goto out;
 
-<<<<<<< HEAD
-	if (hwsim_net_get_netgroup(genl_info_net(info)) != data2->netgroup)
-		goto out;
-
-	if (info->snd_portid != data2->wmediumd)
-		goto out;
-=======
 	if (!hwsim_virtio_enabled) {
 		if (hwsim_net_get_netgroup(genl_info_net(info)) !=
 		    data2->netgroup)
@@ -3640,7 +3498,6 @@
 		if (info->snd_portid != data2->wmediumd)
 			goto out;
 	}
->>>>>>> 24b8d41d
 
 	/* look for the skb matching the cookie passed back from user */
 	skb_queue_walk_safe(&data2->pending, skb, tmp) {
@@ -3730,13 +3587,6 @@
 	if (!data2)
 		goto out;
 
-<<<<<<< HEAD
-	if (hwsim_net_get_netgroup(genl_info_net(info)) != data2->netgroup)
-		goto out;
-
-	if (info->snd_portid != data2->wmediumd)
-		goto out;
-=======
 	if (!hwsim_virtio_enabled) {
 		if (hwsim_net_get_netgroup(genl_info_net(info)) !=
 		    data2->netgroup)
@@ -3745,7 +3595,6 @@
 		if (info->snd_portid != data2->wmediumd)
 			goto out;
 	}
->>>>>>> 24b8d41d
 
 	/* check if radio is configured properly */
 
@@ -4040,11 +3889,7 @@
 		if (!net_eq(wiphy_net(data->hw->wiphy), genl_info_net(info)))
 			continue;
 
-<<<<<<< HEAD
-		skb = nlmsg_new(NLMSG_DEFAULT_SIZE, GFP_KERNEL);
-=======
 		skb = nlmsg_new(NLMSG_DEFAULT_SIZE, GFP_ATOMIC);
->>>>>>> 24b8d41d
 		if (!skb) {
 			res = -ENOMEM;
 			goto out_err;
@@ -4083,9 +3928,6 @@
 
 	list_for_each_entry(data, &hwsim_radios, list) {
 		if (data->idx <= last_idx)
-			continue;
-
-		if (!net_eq(wiphy_net(data->hw->wiphy), sock_net(skb->sk)))
 			continue;
 
 		if (!net_eq(wiphy_net(data->hw->wiphy), sock_net(skb->sk)))
@@ -4244,22 +4086,13 @@
 
 static __net_init int hwsim_init_net(struct net *net)
 {
-<<<<<<< HEAD
-	hwsim_net_set_netgroup(net);
-
-	return 0;
-=======
 	return hwsim_net_set_netgroup(net);
->>>>>>> 24b8d41d
 }
 
 static void __net_exit hwsim_exit_net(struct net *net)
 {
 	struct mac80211_hwsim_data *data, *tmp;
-<<<<<<< HEAD
-=======
 	LIST_HEAD(list);
->>>>>>> 24b8d41d
 
 	spin_lock_bh(&hwsim_radio_lock);
 	list_for_each_entry_safe(data, tmp, &hwsim_radios, list) {
@@ -4270,13 +4103,6 @@
 		if (data->netgroup == hwsim_net_get_netgroup(&init_net))
 			continue;
 
-<<<<<<< HEAD
-		list_del(&data->list);
-		INIT_WORK(&data->destroy_work, destroy_radio);
-		schedule_work(&data->destroy_work);
-	}
-	spin_unlock_bh(&hwsim_radio_lock);
-=======
 		list_move(&data->list, &list);
 		rhashtable_remove_fast(&hwsim_radios_rht, &data->rht,
 				       hwsim_rht_params);
@@ -4292,7 +4118,6 @@
 	}
 
 	ida_simple_remove(&hwsim_netgroup_ida, hwsim_net_get_netgroup(net));
->>>>>>> 24b8d41d
 }
 
 static struct pernet_operations hwsim_net_ops = {
@@ -4545,12 +4370,6 @@
 
 	spin_lock_init(&hwsim_radio_lock);
 
-<<<<<<< HEAD
-	err = register_pernet_device(&hwsim_net_ops);
-	if (err)
-		return err;
-
-=======
 	err = rhashtable_init(&hwsim_radios_rht, &hwsim_rht_params);
 	if (err)
 		return err;
@@ -4559,13 +4378,10 @@
 	if (err)
 		goto out_free_rht;
 
->>>>>>> 24b8d41d
 	err = platform_driver_register(&mac80211_hwsim_driver);
 	if (err)
 		goto out_unregister_pernet;
 
-<<<<<<< HEAD
-=======
 	err = hwsim_init_netlink();
 	if (err)
 		goto out_unregister_driver;
@@ -4574,7 +4390,6 @@
 	if (err)
 		goto out_exit_netlink;
 
->>>>>>> 24b8d41d
 	hwsim_class = class_create(THIS_MODULE, "mac80211_hwsim");
 	if (IS_ERR(hwsim_class)) {
 		err = PTR_ERR(hwsim_class);
@@ -4700,11 +4515,8 @@
 	platform_driver_unregister(&mac80211_hwsim_driver);
 out_unregister_pernet:
 	unregister_pernet_device(&hwsim_net_ops);
-<<<<<<< HEAD
-=======
 out_free_rht:
 	rhashtable_destroy(&hwsim_radios_rht);
->>>>>>> 24b8d41d
 	return err;
 }
 module_init(init_mac80211_hwsim);
