--- conflicted
+++ resolved
@@ -832,16 +832,9 @@
 	}
 
 	tmp_byte = rtl_read_byte(rtlpriv, 0x40);
-<<<<<<< HEAD
-	RT_TRACE(rtlpriv, COMP_BT_COEXIST, DBG_LOUD,
-		 "[DM][BT], 0x40 is 0x%x\n", tmp_byte);
-	RT_TRACE(rtlpriv, COMP_BT_COEXIST, DBG_DMESG,
-		 "[DM][BT], bt_dm_coexist start\n");
-=======
 	rtl_dbg(rtlpriv, COMP_BT_COEXIST, DBG_LOUD,
 		"[DM][BT], 0x40 is 0x%x\n", tmp_byte);
 	rtl_dbg(rtlpriv, COMP_BT_COEXIST, DBG_DMESG,
 		"[DM][BT], bt_dm_coexist start\n");
->>>>>>> 24b8d41d
 	rtl8723e_dm_bt_coexist_8723(hw);
 }