// SPDX-License-Identifier: GPL-2.0
/* Copyright(c) 2009-2012  Realtek Corporation.*/

#include "../wifi.h"
#include "../core.h"
#include "../pci.h"
#include "reg.h"
#include "def.h"
#include "phy.h"
#include "dm.h"
#include "fw.h"
#include "../rtl8723com/fw_common.h"
#include "hw.h"
#include "trx.h"
#include "led.h"
#include "table.h"
#include "hal_btc.h"
#include "../btcoexist/rtl_btc.h"
#include "../rtl8723com/phy_common.h"

#include <linux/vmalloc.h>
#include <linux/module.h>

static void rtl8723e_init_aspm_vars(struct ieee80211_hw *hw)
{
	struct rtl_priv *rtlpriv = rtl_priv(hw);
	struct rtl_pci *rtlpci = rtl_pcidev(rtl_pcipriv(hw));

	/*close ASPM for AMD defaultly */
	rtlpci->const_amdpci_aspm = 0;

	/**
	 * ASPM PS mode.
	 * 0 - Disable ASPM,
	 * 1 - Enable ASPM without Clock Req,
	 * 2 - Enable ASPM with Clock Req,
	 * 3 - Alwyas Enable ASPM with Clock Req,
	 * 4 - Always Enable ASPM without Clock Req.
	 * set defult to RTL8192CE:3 RTL8192E:2
	 */
	rtlpci->const_pci_aspm = 3;

	/*Setting for PCI-E device */
	rtlpci->const_devicepci_aspm_setting = 0x03;

	/*Setting for PCI-E bridge */
	rtlpci->const_hostpci_aspm_setting = 0x02;

	/**
	 * In Hw/Sw Radio Off situation.
	 * 0 - Default,
	 * 1 - From ASPM setting without low Mac Pwr,
	 * 2 - From ASPM setting with low Mac Pwr,
	 * 3 - Bus D3
	 * set default to RTL8192CE:0 RTL8192SE:2
	 */
	rtlpci->const_hwsw_rfoff_d3 = 0;

	/**
	 * This setting works for those device with
	 * backdoor ASPM setting such as EPHY setting.
	 * 0 - Not support ASPM,
	 * 1 - Support ASPM,
	 * 2 - According to chipset.
	 */
	rtlpci->const_support_pciaspm = rtlpriv->cfg->mod_params->aspm_support;
}

static int rtl8723e_init_sw_vars(struct ieee80211_hw *hw)
{
	struct rtl_priv *rtlpriv = rtl_priv(hw);
	struct rtl_pci *rtlpci = rtl_pcidev(rtl_pcipriv(hw));
	struct rtl_hal *rtlhal = rtl_hal(rtl_priv(hw));
	int err = 0;
	char *fw_name = "rtlwifi/rtl8723fw.bin";

	rtl8723e_bt_reg_init(hw);

	rtlpriv->btcoexist.btc_ops = rtl_btc_get_ops_pointer();

	rtlpriv->dm.dm_initialgain_enable = true;
	rtlpriv->dm.dm_flag = 0;
	rtlpriv->dm.disable_framebursting = false;
	rtlpriv->dm.thermalvalue = 0;
	rtlpci->transmit_config = CFENDFORM | BIT(12) | BIT(13);

	/* compatible 5G band 88ce just 2.4G band & smsp */
	rtlpriv->rtlhal.current_bandtype = BAND_ON_2_4G;
	rtlpriv->rtlhal.bandset = BAND_ON_2_4G;
	rtlpriv->rtlhal.macphymode = SINGLEMAC_SINGLEPHY;

	rtlpci->receive_config = (RCR_APPFCS |
				  RCR_APP_MIC |
				  RCR_APP_ICV |
				  RCR_APP_PHYST_RXFF |
				  RCR_HTC_LOC_CTRL |
				  RCR_AMF |
				  RCR_ACF |
				  RCR_ADF |
				  RCR_AICV |
				  RCR_AB |
				  RCR_AM |
				  RCR_APM |
				  0);

	rtlpci->irq_mask[0] =
	    (u32) (PHIMR_ROK |
		   PHIMR_RDU |
		   PHIMR_VODOK |
		   PHIMR_VIDOK |
		   PHIMR_BEDOK |
		   PHIMR_BKDOK |
		   PHIMR_MGNTDOK |
		   PHIMR_HIGHDOK |
		   PHIMR_C2HCMD |
		   PHIMR_HISRE_IND |
		   PHIMR_TSF_BIT32_TOGGLE |
		   PHIMR_TXBCNOK |
		   PHIMR_PSTIMEOUT |
		   0);

	rtlpci->irq_mask[1]	=
		 (u32)(PHIMR_RXFOVW |
				0);

	/* for LPS & IPS */
	rtlpriv->psc.inactiveps = rtlpriv->cfg->mod_params->inactiveps;
	rtlpriv->psc.swctrl_lps = rtlpriv->cfg->mod_params->swctrl_lps;
	rtlpriv->psc.fwctrl_lps = rtlpriv->cfg->mod_params->fwctrl_lps;
	rtlpci->msi_support = rtlpriv->cfg->mod_params->msi_support;
	if (rtlpriv->cfg->mod_params->disable_watchdog)
		pr_info("watchdog disabled\n");
	rtlpriv->psc.reg_fwctrl_lps = 3;
	rtlpriv->psc.reg_max_lps_awakeintvl = 5;
	rtl8723e_init_aspm_vars(hw);

	if (rtlpriv->psc.reg_fwctrl_lps == 1)
		rtlpriv->psc.fwctrl_psmode = FW_PS_MIN_MODE;
	else if (rtlpriv->psc.reg_fwctrl_lps == 2)
		rtlpriv->psc.fwctrl_psmode = FW_PS_MAX_MODE;
	else if (rtlpriv->psc.reg_fwctrl_lps == 3)
		rtlpriv->psc.fwctrl_psmode = FW_PS_DTIM_MODE;

	/* for firmware buf */
	rtlpriv->rtlhal.pfirmware = vzalloc(0x6000);
	if (!rtlpriv->rtlhal.pfirmware) {
		pr_err("Can't alloc buffer for fw.\n");
		return 1;
	}

<<<<<<< HEAD
	if (IS_81xxC_VENDOR_UMC_B_CUT(rtlhal->version))
=======
	if (IS_81XXC_VENDOR_UMC_B_CUT(rtlhal->version))
>>>>>>> 24b8d41d
		fw_name = "rtlwifi/rtl8723fw_B.bin";

	rtlpriv->max_fw_size = 0x6000;
	pr_info("Using firmware %s\n", fw_name);
	err = request_firmware_nowait(THIS_MODULE, 1, fw_name,
				      rtlpriv->io.dev, GFP_KERNEL, hw,
				      rtl_fw_cb);
	if (err) {
		pr_err("Failed to request firmware!\n");
		vfree(rtlpriv->rtlhal.pfirmware);
		rtlpriv->rtlhal.pfirmware = NULL;
		return 1;
	}
	return 0;
}

static void rtl8723e_deinit_sw_vars(struct ieee80211_hw *hw)
{
	struct rtl_priv *rtlpriv = rtl_priv(hw);

	if (rtlpriv->rtlhal.pfirmware) {
		vfree(rtlpriv->rtlhal.pfirmware);
		rtlpriv->rtlhal.pfirmware = NULL;
	}
}

/* get bt coexist status */
static bool rtl8723e_get_btc_status(void)
{
	return true;
}

static bool is_fw_header(struct rtlwifi_firmware_header *hdr)
{
	return (le16_to_cpu(hdr->signature) & 0xfff0) == 0x2300;
}

static struct rtl_hal_ops rtl8723e_hal_ops = {
	.init_sw_vars = rtl8723e_init_sw_vars,
	.deinit_sw_vars = rtl8723e_deinit_sw_vars,
	.read_eeprom_info = rtl8723e_read_eeprom_info,
	.interrupt_recognized = rtl8723e_interrupt_recognized,
	.hw_init = rtl8723e_hw_init,
	.hw_disable = rtl8723e_card_disable,
	.hw_suspend = rtl8723e_suspend,
	.hw_resume = rtl8723e_resume,
	.enable_interrupt = rtl8723e_enable_interrupt,
	.disable_interrupt = rtl8723e_disable_interrupt,
	.set_network_type = rtl8723e_set_network_type,
	.set_chk_bssid = rtl8723e_set_check_bssid,
	.set_qos = rtl8723e_set_qos,
	.set_bcn_reg = rtl8723e_set_beacon_related_registers,
	.set_bcn_intv = rtl8723e_set_beacon_interval,
	.update_interrupt_mask = rtl8723e_update_interrupt_mask,
	.get_hw_reg = rtl8723e_get_hw_reg,
	.set_hw_reg = rtl8723e_set_hw_reg,
	.update_rate_tbl = rtl8723e_update_hal_rate_tbl,
	.fill_tx_desc = rtl8723e_tx_fill_desc,
	.fill_tx_cmddesc = rtl8723e_tx_fill_cmddesc,
	.query_rx_desc = rtl8723e_rx_query_desc,
	.set_channel_access = rtl8723e_update_channel_access_setting,
	.radio_onoff_checking = rtl8723e_gpio_radio_on_off_checking,
	.set_bw_mode = rtl8723e_phy_set_bw_mode,
	.switch_channel = rtl8723e_phy_sw_chnl,
	.dm_watchdog = rtl8723e_dm_watchdog,
	.scan_operation_backup = rtl8723e_phy_scan_operation_backup,
	.set_rf_power_state = rtl8723e_phy_set_rf_power_state,
	.led_control = rtl8723e_led_control,
	.set_desc = rtl8723e_set_desc,
	.get_desc = rtl8723e_get_desc,
	.is_tx_desc_closed = rtl8723e_is_tx_desc_closed,
	.tx_polling = rtl8723e_tx_polling,
	.enable_hw_sec = rtl8723e_enable_hw_security_config,
	.set_key = rtl8723e_set_key,
	.init_sw_leds = rtl8723e_init_sw_leds,
	.get_bbreg = rtl8723_phy_query_bb_reg,
	.set_bbreg = rtl8723_phy_set_bb_reg,
	.get_rfreg = rtl8723e_phy_query_rf_reg,
	.set_rfreg = rtl8723e_phy_set_rf_reg,
	.c2h_command_handle = rtl_8723e_c2h_command_handle,
	.bt_wifi_media_status_notify = rtl_8723e_bt_wifi_media_status_notify,
	.bt_coex_off_before_lps =
		rtl8723e_dm_bt_turn_off_bt_coexist_before_enter_lps,
	.get_btc_status = rtl8723e_get_btc_status,
	.is_fw_header = is_fw_header,
};

static struct rtl_mod_params rtl8723e_mod_params = {
	.sw_crypto = false,
	.inactiveps = true,
	.swctrl_lps = true,
	.fwctrl_lps = false,
	.aspm_support = 1,
	.debug_level = 0,
	.debug_mask = 0,
	.msi_support = false,
	.disable_watchdog = false,
};

static const struct rtl_hal_cfg rtl8723e_hal_cfg = {
	.bar_id = 2,
	.write_readback = true,
	.name = "rtl8723e_pci",
	.ops = &rtl8723e_hal_ops,
	.mod_params = &rtl8723e_mod_params,
	.maps[SYS_ISO_CTRL] = REG_SYS_ISO_CTRL,
	.maps[SYS_FUNC_EN] = REG_SYS_FUNC_EN,
	.maps[SYS_CLK] = REG_SYS_CLKR,
	.maps[MAC_RCR_AM] = AM,
	.maps[MAC_RCR_AB] = AB,
	.maps[MAC_RCR_ACRC32] = ACRC32,
	.maps[MAC_RCR_ACF] = ACF,
	.maps[MAC_RCR_AAP] = AAP,
	.maps[MAC_HIMR] = REG_HIMR,
	.maps[MAC_HIMRE] = REG_HIMRE,
	.maps[EFUSE_TEST] = REG_EFUSE_TEST,
	.maps[EFUSE_CTRL] = REG_EFUSE_CTRL,
	.maps[EFUSE_CLK] = 0,
	.maps[EFUSE_CLK_CTRL] = REG_EFUSE_CTRL,
	.maps[EFUSE_PWC_EV12V] = PWC_EV12V,
	.maps[EFUSE_FEN_ELDR] = FEN_ELDR,
	.maps[EFUSE_LOADER_CLK_EN] = LOADER_CLK_EN,
	.maps[EFUSE_ANA8M] = ANA8M,
	.maps[EFUSE_HWSET_MAX_SIZE] = HWSET_MAX_SIZE,
	.maps[EFUSE_MAX_SECTION_MAP] = EFUSE_MAX_SECTION,
	.maps[EFUSE_REAL_CONTENT_SIZE] = EFUSE_REAL_CONTENT_LEN,
	.maps[EFUSE_OOB_PROTECT_BYTES_LEN] = EFUSE_OOB_PROTECT_BYTES,

	.maps[RWCAM] = REG_CAMCMD,
	.maps[WCAMI] = REG_CAMWRITE,
	.maps[RCAMO] = REG_CAMREAD,
	.maps[CAMDBG] = REG_CAMDBG,
	.maps[SECR] = REG_SECCFG,
	.maps[SEC_CAM_NONE] = CAM_NONE,
	.maps[SEC_CAM_WEP40] = CAM_WEP40,
	.maps[SEC_CAM_TKIP] = CAM_TKIP,
	.maps[SEC_CAM_AES] = CAM_AES,
	.maps[SEC_CAM_WEP104] = CAM_WEP104,

	.maps[RTL_IMR_BCNDMAINT6] = IMR_BCNDMAINT6,
	.maps[RTL_IMR_BCNDMAINT5] = IMR_BCNDMAINT5,
	.maps[RTL_IMR_BCNDMAINT4] = IMR_BCNDMAINT4,
	.maps[RTL_IMR_BCNDMAINT3] = IMR_BCNDMAINT3,
	.maps[RTL_IMR_BCNDMAINT2] = IMR_BCNDMAINT2,
	.maps[RTL_IMR_BCNDMAINT1] = IMR_BCNDMAINT1,
	.maps[RTL_IMR_BCNDOK8] = IMR_BCNDOK8,
	.maps[RTL_IMR_BCNDOK7] = IMR_BCNDOK7,
	.maps[RTL_IMR_BCNDOK6] = IMR_BCNDOK6,
	.maps[RTL_IMR_BCNDOK5] = IMR_BCNDOK5,
	.maps[RTL_IMR_BCNDOK4] = IMR_BCNDOK4,
	.maps[RTL_IMR_BCNDOK3] = IMR_BCNDOK3,
	.maps[RTL_IMR_BCNDOK2] = IMR_BCNDOK2,
	.maps[RTL_IMR_BCNDOK1] = IMR_BCNDOK1,
	.maps[RTL_IMR_TIMEOUT2] = IMR_TIMEOUT2,
	.maps[RTL_IMR_TIMEOUT1] = IMR_TIMEOUT1,

	.maps[RTL_IMR_TXFOVW] = PHIMR_TXFOVW,
	.maps[RTL_IMR_PSTIMEOUT] = PHIMR_PSTIMEOUT,
	.maps[RTL_IMR_BCNINT] = PHIMR_BCNDMAINT0,
	.maps[RTL_IMR_RXFOVW] = PHIMR_RXFOVW,
	.maps[RTL_IMR_RDU] = PHIMR_RDU,
	.maps[RTL_IMR_ATIMEND] = PHIMR_ATIMEND_E,
	.maps[RTL_IMR_BDOK] = PHIMR_BCNDOK0,
	.maps[RTL_IMR_MGNTDOK] = PHIMR_MGNTDOK,
	.maps[RTL_IMR_TBDER] = PHIMR_TXBCNERR,
	.maps[RTL_IMR_HIGHDOK] = PHIMR_HIGHDOK,
	.maps[RTL_IMR_TBDOK] = PHIMR_TXBCNOK,
	.maps[RTL_IMR_BKDOK] = PHIMR_BKDOK,
	.maps[RTL_IMR_BEDOK] = PHIMR_BEDOK,
	.maps[RTL_IMR_VIDOK] = PHIMR_VIDOK,
	.maps[RTL_IMR_VODOK] = PHIMR_VODOK,
	.maps[RTL_IMR_ROK] = PHIMR_ROK,
	.maps[RTL_IBSS_INT_MASKS] =
		(PHIMR_BCNDMAINT0 | PHIMR_TXBCNOK | PHIMR_TXBCNERR),
	.maps[RTL_IMR_C2HCMD] = PHIMR_C2HCMD,


	.maps[RTL_RC_CCK_RATE1M] = DESC92C_RATE1M,
	.maps[RTL_RC_CCK_RATE2M] = DESC92C_RATE2M,
	.maps[RTL_RC_CCK_RATE5_5M] = DESC92C_RATE5_5M,
	.maps[RTL_RC_CCK_RATE11M] = DESC92C_RATE11M,
	.maps[RTL_RC_OFDM_RATE6M] = DESC92C_RATE6M,
	.maps[RTL_RC_OFDM_RATE9M] = DESC92C_RATE9M,
	.maps[RTL_RC_OFDM_RATE12M] = DESC92C_RATE12M,
	.maps[RTL_RC_OFDM_RATE18M] = DESC92C_RATE18M,
	.maps[RTL_RC_OFDM_RATE24M] = DESC92C_RATE24M,
	.maps[RTL_RC_OFDM_RATE36M] = DESC92C_RATE36M,
	.maps[RTL_RC_OFDM_RATE48M] = DESC92C_RATE48M,
	.maps[RTL_RC_OFDM_RATE54M] = DESC92C_RATE54M,

	.maps[RTL_RC_HT_RATEMCS7] = DESC92C_RATEMCS7,
	.maps[RTL_RC_HT_RATEMCS15] = DESC92C_RATEMCS15,
};

static const struct pci_device_id rtl8723e_pci_ids[] = {
	{RTL_PCI_DEVICE(PCI_VENDOR_ID_REALTEK, 0x8723, rtl8723e_hal_cfg)},
	{},
};

MODULE_DEVICE_TABLE(pci, rtl8723e_pci_ids);

MODULE_AUTHOR("lizhaoming	<chaoming_li@realsil.com.cn>");
MODULE_AUTHOR("Realtek WlanFAE	<wlanfae@realtek.com>");
MODULE_LICENSE("GPL");
MODULE_DESCRIPTION("Realtek 8723E 802.11n PCI wireless");
MODULE_FIRMWARE("rtlwifi/rtl8723efw.bin");

module_param_named(swenc, rtl8723e_mod_params.sw_crypto, bool, 0444);
module_param_named(debug_level, rtl8723e_mod_params.debug_level, int, 0644);
module_param_named(debug_mask, rtl8723e_mod_params.debug_mask, ullong, 0644);
module_param_named(ips, rtl8723e_mod_params.inactiveps, bool, 0444);
module_param_named(swlps, rtl8723e_mod_params.swctrl_lps, bool, 0444);
module_param_named(fwlps, rtl8723e_mod_params.fwctrl_lps, bool, 0444);
module_param_named(msi, rtl8723e_mod_params.msi_support, bool, 0444);
module_param_named(aspm, rtl8723e_mod_params.aspm_support, int, 0444);
module_param_named(disable_watchdog, rtl8723e_mod_params.disable_watchdog,
		   bool, 0444);
MODULE_PARM_DESC(swenc, "Set to 1 for software crypto (default 0)\n");
MODULE_PARM_DESC(ips, "Set to 0 to not use link power save (default 1)\n");
MODULE_PARM_DESC(swlps, "Set to 1 to use SW control power save (default 1)\n");
MODULE_PARM_DESC(fwlps, "Set to 1 to use FW control power save (default 0)\n");
MODULE_PARM_DESC(msi, "Set to 1 to use MSI interrupts mode (default 0)\n");
MODULE_PARM_DESC(aspm, "Set to 1 to enable ASPM (default 1)\n");
MODULE_PARM_DESC(debug_level, "Set debug level (0-5) (default 0)");
MODULE_PARM_DESC(debug_mask, "Set debug mask (default 0)");
MODULE_PARM_DESC(disable_watchdog, "Set to 1 to disable the watchdog (default 0)\n");

static SIMPLE_DEV_PM_OPS(rtlwifi_pm_ops, rtl_pci_suspend, rtl_pci_resume);

static struct pci_driver rtl8723e_driver = {
	.name = KBUILD_MODNAME,
	.id_table = rtl8723e_pci_ids,
	.probe = rtl_pci_probe,
	.remove = rtl_pci_disconnect,
	.driver.pm = &rtlwifi_pm_ops,
};

module_pci_driver(rtl8723e_driver);<|MERGE_RESOLUTION|>--- conflicted
+++ resolved
@@ -148,11 +148,7 @@
 		return 1;
 	}
 
-<<<<<<< HEAD
-	if (IS_81xxC_VENDOR_UMC_B_CUT(rtlhal->version))
-=======
 	if (IS_81XXC_VENDOR_UMC_B_CUT(rtlhal->version))
->>>>>>> 24b8d41d
 		fw_name = "rtlwifi/rtl8723fw_B.bin";
 
 	rtlpriv->max_fw_size = 0x6000;
